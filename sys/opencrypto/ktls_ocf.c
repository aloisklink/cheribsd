/*-
 * SPDX-License-Identifier: BSD-2-Clause
 *
 * Copyright (c) 2019 Netflix Inc.
 * All rights reserved.
 *
 * Redistribution and use in source and binary forms, with or without
 * modification, are permitted provided that the following conditions
 * are met:
 * 1. Redistributions of source code must retain the above copyright
 *    notice, this list of conditions and the following disclaimer.
 * 2. Redistributions in binary form must reproduce the above copyright
 *    notice, this list of conditions and the following disclaimer in the
 *    documentation and/or other materials provided with the distribution.
 *
 * THIS SOFTWARE IS PROVIDED BY THE AUTHOR AND CONTRIBUTORS ``AS IS'' AND
 * ANY EXPRESS OR IMPLIED WARRANTIES, INCLUDING, BUT NOT LIMITED TO, THE
 * IMPLIED WARRANTIES OF MERCHANTABILITY AND FITNESS FOR A PARTICULAR PURPOSE
 * ARE DISCLAIMED.  IN NO EVENT SHALL THE REGENTS OR CONTRIBUTORS BE LIABLE
 * FOR ANY DIRECT, INDIRECT, INCIDENTAL, SPECIAL, EXEMPLARY, OR CONSEQUENTIAL
 * DAMAGES (INCLUDING, BUT NOT LIMITED TO, PROCUREMENT OF SUBSTITUTE GOODS
 * OR SERVICES; LOSS OF USE, DATA, OR PROFITS; OR BUSINESS INTERRUPTION)
 * HOWEVER CAUSED AND ON ANY THEORY OF LIABILITY, WHETHER IN CONTRACT, STRICT
 * LIABILITY, OR TORT (INCLUDING NEGLIGENCE OR OTHERWISE) ARISING IN ANY WAY
 * OUT OF THE USE OF THIS SOFTWARE, EVEN IF ADVISED OF THE POSSIBILITY OF
 * SUCH DAMAGE.
 */

#include <sys/cdefs.h>
__FBSDID("$FreeBSD$");

#include <sys/param.h>
#include <sys/systm.h>
#include <sys/counter.h>
#include <sys/endian.h>
#include <sys/kernel.h>
#include <sys/ktls.h>
#include <sys/lock.h>
#include <sys/malloc.h>
#include <sys/module.h>
#include <sys/mutex.h>
#include <sys/sysctl.h>
#include <sys/uio.h>
#include <opencrypto/cryptodev.h>

struct ocf_session {
	crypto_session_t sid;
	crypto_session_t mac_sid;
	int mac_len;
	struct mtx lock;
	bool implicit_iv;

	/* Only used for TLS 1.0 with the implicit IV. */
#ifdef INVARIANTS
	bool in_progress;
	uint64_t next_seqno;
#endif
	char iv[AES_BLOCK_LEN];
};

struct ocf_operation {
	struct ocf_session *os;
	bool done;
};

static MALLOC_DEFINE(M_KTLS_OCF, "ktls_ocf", "OCF KTLS");

SYSCTL_DECL(_kern_ipc_tls);
SYSCTL_DECL(_kern_ipc_tls_stats);

static SYSCTL_NODE(_kern_ipc_tls_stats, OID_AUTO, ocf,
    CTLFLAG_RD | CTLFLAG_MPSAFE, 0,
    "Kernel TLS offload via OCF stats");

static COUNTER_U64_DEFINE_EARLY(ocf_tls10_cbc_crypts);
SYSCTL_COUNTER_U64(_kern_ipc_tls_stats_ocf, OID_AUTO, tls10_cbc_crypts,
    CTLFLAG_RD, &ocf_tls10_cbc_crypts,
    "Total number of OCF TLS 1.0 CBC encryption operations");

static COUNTER_U64_DEFINE_EARLY(ocf_tls11_cbc_crypts);
SYSCTL_COUNTER_U64(_kern_ipc_tls_stats_ocf, OID_AUTO, tls11_cbc_crypts,
    CTLFLAG_RD, &ocf_tls11_cbc_crypts,
    "Total number of OCF TLS 1.1/1.2 CBC encryption operations");

static COUNTER_U64_DEFINE_EARLY(ocf_tls12_gcm_crypts);
SYSCTL_COUNTER_U64(_kern_ipc_tls_stats_ocf, OID_AUTO, tls12_gcm_crypts,
    CTLFLAG_RD, &ocf_tls12_gcm_crypts,
    "Total number of OCF TLS 1.2 GCM encryption operations");

static COUNTER_U64_DEFINE_EARLY(ocf_tls12_chacha20_crypts);
SYSCTL_COUNTER_U64(_kern_ipc_tls_stats_ocf, OID_AUTO, tls12_chacha20_crypts,
    CTLFLAG_RD, &ocf_tls12_chacha20_crypts,
    "Total number of OCF TLS 1.2 Chacha20-Poly1305 encryption operations");

static COUNTER_U64_DEFINE_EARLY(ocf_tls13_gcm_crypts);
SYSCTL_COUNTER_U64(_kern_ipc_tls_stats_ocf, OID_AUTO, tls13_gcm_crypts,
    CTLFLAG_RD, &ocf_tls13_gcm_crypts,
    "Total number of OCF TLS 1.3 GCM encryption operations");

static COUNTER_U64_DEFINE_EARLY(ocf_tls13_chacha20_crypts);
SYSCTL_COUNTER_U64(_kern_ipc_tls_stats_ocf, OID_AUTO, tls13_chacha20_crypts,
    CTLFLAG_RD, &ocf_tls13_chacha20_crypts,
    "Total number of OCF TLS 1.3 Chacha20-Poly1305 encryption operations");

static COUNTER_U64_DEFINE_EARLY(ocf_inplace);
SYSCTL_COUNTER_U64(_kern_ipc_tls_stats_ocf, OID_AUTO, inplace,
    CTLFLAG_RD, &ocf_inplace,
    "Total number of OCF in-place operations");

static COUNTER_U64_DEFINE_EARLY(ocf_separate_output);
SYSCTL_COUNTER_U64(_kern_ipc_tls_stats_ocf, OID_AUTO, separate_output,
    CTLFLAG_RD, &ocf_separate_output,
    "Total number of OCF operations with a separate output buffer");

static COUNTER_U64_DEFINE_EARLY(ocf_retries);
SYSCTL_COUNTER_U64(_kern_ipc_tls_stats_ocf, OID_AUTO, retries, CTLFLAG_RD,
    &ocf_retries,
    "Number of OCF encryption operation retries");

static int
ktls_ocf_callback_sync(struct cryptop *crp __unused)
{
	return (0);
}

static int
ktls_ocf_callback_async(struct cryptop *crp)
{
	struct ocf_operation *oo;

	oo = crp->crp_opaque;
	mtx_lock(&oo->os->lock);
	oo->done = true;
	mtx_unlock(&oo->os->lock);
	wakeup(oo);
	return (0);
}

static int
ktls_ocf_dispatch(struct ocf_session *os, struct cryptop *crp)
{
	struct ocf_operation oo;
	int error;
	bool async;

	oo.os = os;
	oo.done = false;

	crp->crp_opaque = &oo;
	for (;;) {
		async = !CRYPTO_SESS_SYNC(crp->crp_session);
		crp->crp_callback = async ? ktls_ocf_callback_async :
		    ktls_ocf_callback_sync;

		error = crypto_dispatch(crp);
		if (error)
			break;
		if (async) {
			mtx_lock(&os->lock);
			while (!oo.done)
				mtx_sleep(&oo, &os->lock, 0, "ocfktls", 0);
			mtx_unlock(&os->lock);
		}

		if (crp->crp_etype != EAGAIN) {
			error = crp->crp_etype;
			break;
		}

		crp->crp_etype = 0;
		crp->crp_flags &= ~CRYPTO_F_DONE;
		oo.done = false;
		counter_u64_add(ocf_retries, 1);
	}
	return (error);
}

static int
ktls_ocf_tls_cbc_encrypt(struct ktls_session *tls,
    const struct tls_record_layer *hdr, uint8_t *trailer, struct iovec *iniov,
    struct iovec *outiov, int iniovcnt, int outiovcnt, uint64_t seqno,
    uint8_t record_type __unused)
{
	struct uio uio, out_uio;
	struct tls_mac_data ad;
	struct cryptop crp;
	struct ocf_session *os;
	struct iovec iov[iniovcnt + 2];
	struct iovec out_iov[outiovcnt + 1];
	int i, error;
	uint16_t tls_comp_len;
	uint8_t pad;
	bool inplace;

	os = tls->cipher;

#ifdef INVARIANTS
	if (os->implicit_iv) {
		mtx_lock(&os->lock);
		KASSERT(!os->in_progress,
		    ("concurrent implicit IV encryptions"));
		if (os->next_seqno != seqno) {
			printf("KTLS CBC: TLS records out of order.  "
			    "Expected %ju, got %ju\n",
			    (uintmax_t)os->next_seqno, (uintmax_t)seqno);
			mtx_unlock(&os->lock);
			return (EINVAL);
		}
		os->in_progress = true;
		mtx_unlock(&os->lock);
	}
#endif

	/*
	 * Compute the payload length.
	 *
	 * XXX: This could be easily computed O(1) from the mbuf
	 * fields, but we don't have those accessible here.  Can
	 * at least compute inplace as well while we are here.
	 */
	tls_comp_len = 0;
	inplace = iniovcnt == outiovcnt;
	for (i = 0; i < iniovcnt; i++) {
		tls_comp_len += iniov[i].iov_len;
		if (inplace &&
		    (i >= outiovcnt || iniov[i].iov_base != outiov[i].iov_base))
			inplace = false;
	}

	/* Initialize the AAD. */
	ad.seq = htobe64(seqno);
	ad.type = hdr->tls_type;
	ad.tls_vmajor = hdr->tls_vmajor;
	ad.tls_vminor = hdr->tls_vminor;
	ad.tls_length = htons(tls_comp_len);

	/* First, compute the MAC. */
	IOVEC_INIT(&iov[0], &ad, sizeof(ad));
	memcpy(&iov[1], iniov, sizeof(*iniov) * iniovcnt);
	IOVEC_INIT(&iov[iniovcnt + 1], trailer, os->mac_len);
	uio.uio_iov = iov;
	uio.uio_iovcnt = iniovcnt + 2;
	uio.uio_offset = 0;
	uio.uio_segflg = UIO_SYSSPACE;
	uio.uio_td = curthread;
	uio.uio_resid = sizeof(ad) + tls_comp_len + os->mac_len;

	crypto_initreq(&crp, os->mac_sid);
	crp.crp_payload_start = 0;
	crp.crp_payload_length = sizeof(ad) + tls_comp_len;
	crp.crp_digest_start = crp.crp_payload_length;
	crp.crp_op = CRYPTO_OP_COMPUTE_DIGEST;
	crp.crp_flags = CRYPTO_F_CBIMM;
	crypto_use_uio(&crp, &uio);
	error = ktls_ocf_dispatch(os, &crp);

	crypto_destroyreq(&crp);
	if (error) {
#ifdef INVARIANTS
		if (os->implicit_iv) {
			mtx_lock(&os->lock);
			os->in_progress = false;
			mtx_unlock(&os->lock);
		}
#endif
		return (error);
	}

	/* Second, add the padding. */
	pad = (unsigned)(AES_BLOCK_LEN - (tls_comp_len + os->mac_len + 1)) %
	    AES_BLOCK_LEN;
	for (i = 0; i < pad + 1; i++)
		trailer[os->mac_len + i] = pad;

	/* Finally, encrypt the record. */

	/*
	 * Don't recopy the input iovec, instead just adjust the
	 * trailer length and skip over the AAD vector in the uio.
	 */
	iov[iniovcnt + 1].iov_len += pad + 1;
	uio.uio_iov = iov + 1;
	uio.uio_iovcnt = iniovcnt + 1;
	uio.uio_resid = tls_comp_len + iov[iniovcnt + 1].iov_len;
	KASSERT(uio.uio_resid % AES_BLOCK_LEN == 0,
	    ("invalid encryption size"));

	crypto_initreq(&crp, os->sid);
	crp.crp_payload_start = 0;
	crp.crp_payload_length = uio.uio_resid;
	crp.crp_op = CRYPTO_OP_ENCRYPT;
	crp.crp_flags = CRYPTO_F_CBIMM | CRYPTO_F_IV_SEPARATE;
	if (os->implicit_iv)
		memcpy(crp.crp_iv, os->iv, AES_BLOCK_LEN);
	else
		memcpy(crp.crp_iv, hdr + 1, AES_BLOCK_LEN);
	crypto_use_uio(&crp, &uio);
	if (!inplace) {
		memcpy(out_iov, outiov, sizeof(*outiov) * outiovcnt);
		out_iov[outiovcnt] = iov[iniovcnt + 1];
		out_uio.uio_iov = out_iov;
		out_uio.uio_iovcnt = outiovcnt + 1;
		out_uio.uio_offset = 0;
		out_uio.uio_segflg = UIO_SYSSPACE;
		out_uio.uio_td = curthread;
		out_uio.uio_resid = uio.uio_resid;
		crypto_use_output_uio(&crp, &out_uio);
	}

	if (os->implicit_iv)
		counter_u64_add(ocf_tls10_cbc_crypts, 1);
	else
		counter_u64_add(ocf_tls11_cbc_crypts, 1);
	if (inplace)
		counter_u64_add(ocf_inplace, 1);
	else
		counter_u64_add(ocf_separate_output, 1);
	error = ktls_ocf_dispatch(os, &crp);

	crypto_destroyreq(&crp);

	if (os->implicit_iv) {
		KASSERT(os->mac_len + pad + 1 >= AES_BLOCK_LEN,
		    ("trailer too short to read IV"));
		memcpy(os->iv, trailer + os->mac_len + pad + 1 - AES_BLOCK_LEN,
		    AES_BLOCK_LEN);
#ifdef INVARIANTS
		mtx_lock(&os->lock);
		os->next_seqno = seqno + 1;
		os->in_progress = false;
		mtx_unlock(&os->lock);
#endif
	}
	return (error);
}

static int
ktls_ocf_tls12_aead_encrypt(struct ktls_session *tls,
    const struct tls_record_layer *hdr, uint8_t *trailer, struct iovec *iniov,
    struct iovec *outiov, int iniovcnt, int outiovcnt, uint64_t seqno,
    uint8_t record_type __unused)
{
	struct uio uio, out_uio, *tag_uio;
	struct tls_aead_data ad;
	struct cryptop crp;
	struct ocf_session *os;
	struct iovec iov[outiovcnt + 1];
	int i, error;
	uint16_t tls_comp_len;
	bool inplace;

	os = tls->cipher;

	uio.uio_iov = iniov;
	uio.uio_iovcnt = iniovcnt;
	uio.uio_offset = 0;
	uio.uio_segflg = UIO_SYSSPACE;
	uio.uio_td = curthread;

	out_uio.uio_iov = outiov;
	out_uio.uio_iovcnt = outiovcnt;
	out_uio.uio_offset = 0;
	out_uio.uio_segflg = UIO_SYSSPACE;
	out_uio.uio_td = curthread;

	crypto_initreq(&crp, os->sid);

	/* Setup the IV. */
	if (tls->params.cipher_algorithm == CRYPTO_AES_NIST_GCM_16) {
		memcpy(crp.crp_iv, tls->params.iv, TLS_AEAD_GCM_LEN);
		memcpy(crp.crp_iv + TLS_AEAD_GCM_LEN, hdr + 1,
		    sizeof(uint64_t));
	} else {
		/*
		 * Chacha20-Poly1305 constructs the IV for TLS 1.2
		 * identically to constructing the IV for AEAD in TLS
		 * 1.3.
		 */
		memcpy(crp.crp_iv, tls->params.iv, tls->params.iv_len);
		*(uint64_t *)(crp.crp_iv + 4) ^= htobe64(seqno);
	}

	/* Setup the AAD. */
	if (tls->params.cipher_algorithm == CRYPTO_AES_NIST_GCM_16)
		tls_comp_len = ntohs(hdr->tls_length) -
		    (AES_GMAC_HASH_LEN + sizeof(uint64_t));
	else
		tls_comp_len = ntohs(hdr->tls_length) - POLY1305_HASH_LEN;
	ad.seq = htobe64(seqno);
	ad.type = hdr->tls_type;
	ad.tls_vmajor = hdr->tls_vmajor;
	ad.tls_vminor = hdr->tls_vminor;
	ad.tls_length = htons(tls_comp_len);
	crp.crp_aad = &ad;
	crp.crp_aad_length = sizeof(ad);

	/* Compute payload length and determine if encryption is in place. */
	inplace = iniovcnt == outiovcnt;
	crp.crp_payload_start = 0;
	for (i = 0; i < iniovcnt; i++) {
		if (inplace &&
		    (i >= outiovcnt || iniov[i].iov_base != outiov[i].iov_base))
			inplace = false;
		crp.crp_payload_length += iniov[i].iov_len;
	}
	uio.uio_resid = crp.crp_payload_length;
	out_uio.uio_resid = crp.crp_payload_length;

	if (inplace)
		tag_uio = &uio;
	else
		tag_uio = &out_uio;

	/* Duplicate iovec and append vector for tag. */
	memcpy(iov, tag_uio->uio_iov, outiovcnt * sizeof(struct iovec));
<<<<<<< HEAD
	IOVEC_INIT(&iov[outiovcnt], trailer, AES_GMAC_HASH_LEN);
=======
	iov[outiovcnt].iov_base = trailer;
	iov[outiovcnt].iov_len = tls->params.tls_tlen;
>>>>>>> 4a92afae
	tag_uio->uio_iov = iov;
	tag_uio->uio_iovcnt++;
	crp.crp_digest_start = tag_uio->uio_resid;
	tag_uio->uio_resid += tls->params.tls_tlen;

	crp.crp_op = CRYPTO_OP_ENCRYPT | CRYPTO_OP_COMPUTE_DIGEST;
	crp.crp_flags = CRYPTO_F_CBIMM | CRYPTO_F_IV_SEPARATE;
	crypto_use_uio(&crp, &uio);
	if (!inplace)
		crypto_use_output_uio(&crp, &out_uio);

	if (tls->params.cipher_algorithm == CRYPTO_AES_NIST_GCM_16)
		counter_u64_add(ocf_tls12_gcm_crypts, 1);
	else
		counter_u64_add(ocf_tls12_chacha20_crypts, 1);
	if (inplace)
		counter_u64_add(ocf_inplace, 1);
	else
		counter_u64_add(ocf_separate_output, 1);
	error = ktls_ocf_dispatch(os, &crp);

	crypto_destroyreq(&crp);
	return (error);
}

static int
ktls_ocf_tls12_aead_decrypt(struct ktls_session *tls,
    const struct tls_record_layer *hdr, struct mbuf *m, uint64_t seqno,
    int *trailer_len)
{
	struct tls_aead_data ad;
	struct cryptop crp;
	struct ocf_session *os;
	struct ocf_operation oo;
	int error;
	uint16_t tls_comp_len;

	os = tls->cipher;

	oo.os = os;
	oo.done = false;

	crypto_initreq(&crp, os->sid);

	/* Setup the IV. */
	if (tls->params.cipher_algorithm == CRYPTO_AES_NIST_GCM_16) {
		memcpy(crp.crp_iv, tls->params.iv, TLS_AEAD_GCM_LEN);
		memcpy(crp.crp_iv + TLS_AEAD_GCM_LEN, hdr + 1,
		    sizeof(uint64_t));
	} else {
		/*
		 * Chacha20-Poly1305 constructs the IV for TLS 1.2
		 * identically to constructing the IV for AEAD in TLS
		 * 1.3.
		 */
		memcpy(crp.crp_iv, tls->params.iv, tls->params.iv_len);
		*(uint64_t *)(crp.crp_iv + 4) ^= htobe64(seqno);
	}

	/* Setup the AAD. */
	if (tls->params.cipher_algorithm == CRYPTO_AES_NIST_GCM_16)
		tls_comp_len = ntohs(hdr->tls_length) -
		    (AES_GMAC_HASH_LEN + sizeof(uint64_t));
	else
		tls_comp_len = ntohs(hdr->tls_length) - POLY1305_HASH_LEN;
	ad.seq = htobe64(seqno);
	ad.type = hdr->tls_type;
	ad.tls_vmajor = hdr->tls_vmajor;
	ad.tls_vminor = hdr->tls_vminor;
	ad.tls_length = htons(tls_comp_len);
	crp.crp_aad = &ad;
	crp.crp_aad_length = sizeof(ad);

	crp.crp_payload_start = tls->params.tls_hlen;
	crp.crp_payload_length = tls_comp_len;
	crp.crp_digest_start = crp.crp_payload_start + crp.crp_payload_length;

	crp.crp_op = CRYPTO_OP_DECRYPT | CRYPTO_OP_VERIFY_DIGEST;
	crp.crp_flags = CRYPTO_F_CBIMM | CRYPTO_F_IV_SEPARATE;
	crypto_use_mbuf(&crp, m);

	if (tls->params.cipher_algorithm == CRYPTO_AES_NIST_GCM_16)
		counter_u64_add(ocf_tls12_gcm_crypts, 1);
	else
		counter_u64_add(ocf_tls12_chacha20_crypts, 1);
	error = ktls_ocf_dispatch(os, &crp);

	crypto_destroyreq(&crp);
	*trailer_len = tls->params.tls_tlen;
	return (error);
}

static int
ktls_ocf_tls13_aead_encrypt(struct ktls_session *tls,
    const struct tls_record_layer *hdr, uint8_t *trailer, struct iovec *iniov,
    struct iovec *outiov, int iniovcnt, int outiovcnt, uint64_t seqno,
    uint8_t record_type)
{
	struct uio uio, out_uio;
	struct tls_aead_data_13 ad;
	char nonce[12];
	struct cryptop crp;
	struct ocf_session *os;
	struct iovec iov[iniovcnt + 1], out_iov[outiovcnt + 1];
	int i, error;
	bool inplace;

	os = tls->cipher;

	crypto_initreq(&crp, os->sid);

	/* Setup the nonce. */
	memcpy(nonce, tls->params.iv, tls->params.iv_len);
	*(uint64_t *)(nonce + 4) ^= htobe64(seqno);

	/* Setup the AAD. */
	ad.type = hdr->tls_type;
	ad.tls_vmajor = hdr->tls_vmajor;
	ad.tls_vminor = hdr->tls_vminor;
	ad.tls_length = hdr->tls_length;
	crp.crp_aad = &ad;
	crp.crp_aad_length = sizeof(ad);

	/* Compute payload length and determine if encryption is in place. */
	inplace = iniovcnt == outiovcnt;
	crp.crp_payload_start = 0;
	for (i = 0; i < iniovcnt; i++) {
		if (inplace && (i >= outiovcnt ||
		    iniov[i].iov_base != outiov[i].iov_base))
			inplace = false;
		crp.crp_payload_length += iniov[i].iov_len;
	}

	/* Store the record type as the first byte of the trailer. */
	trailer[0] = record_type;
	crp.crp_payload_length++;
	crp.crp_digest_start = crp.crp_payload_length;

	/*
	 * Duplicate the input iov to append the trailer.  Always
	 * include the full trailer as input to get the record_type
	 * even if only the first byte is used.
	 */
	memcpy(iov, iniov, iniovcnt * sizeof(*iov));
	IOVEC_INIT(&iov[iniovcnt], trailer, tls->params.tls_tlen);
	uio.uio_iov = iov;
	uio.uio_iovcnt = iniovcnt + 1;
	uio.uio_offset = 0;
	uio.uio_resid = crp.crp_payload_length + tls->params.tls_tlen - 1;
	uio.uio_segflg = UIO_SYSSPACE;
	uio.uio_td = curthread;
	crypto_use_uio(&crp, &uio);

	if (!inplace) {
		/* Duplicate the output iov to append the trailer. */
		memcpy(out_iov, outiov, outiovcnt * sizeof(*out_iov));
		out_iov[outiovcnt] = iov[iniovcnt];

		out_uio.uio_iov = out_iov;
		out_uio.uio_iovcnt = outiovcnt + 1;
		out_uio.uio_offset = 0;
		out_uio.uio_resid = crp.crp_payload_length +
		    tls->params.tls_tlen - 1;
		out_uio.uio_segflg = UIO_SYSSPACE;
		out_uio.uio_td = curthread;
		crypto_use_output_uio(&crp, &out_uio);
	}

	crp.crp_op = CRYPTO_OP_ENCRYPT | CRYPTO_OP_COMPUTE_DIGEST;
	crp.crp_flags = CRYPTO_F_CBIMM | CRYPTO_F_IV_SEPARATE;

	memcpy(crp.crp_iv, nonce, sizeof(nonce));

	if (tls->params.cipher_algorithm == CRYPTO_AES_NIST_GCM_16)
		counter_u64_add(ocf_tls13_gcm_crypts, 1);
	else
		counter_u64_add(ocf_tls13_chacha20_crypts, 1);
	if (inplace)
		counter_u64_add(ocf_inplace, 1);
	else
		counter_u64_add(ocf_separate_output, 1);
	error = ktls_ocf_dispatch(os, &crp);

	crypto_destroyreq(&crp);
	return (error);
}

static void
ktls_ocf_free(struct ktls_session *tls)
{
	struct ocf_session *os;

	os = tls->cipher;
	crypto_freesession(os->sid);
	mtx_destroy(&os->lock);
	zfree(os, M_KTLS_OCF);
}

static int
ktls_ocf_try(struct socket *so, struct ktls_session *tls, int direction)
{
	struct crypto_session_params csp, mac_csp;
	struct ocf_session *os;
	int error, mac_len;

	memset(&csp, 0, sizeof(csp));
	memset(&mac_csp, 0, sizeof(mac_csp));
	mac_csp.csp_mode = CSP_MODE_NONE;
	mac_len = 0;

	switch (tls->params.cipher_algorithm) {
	case CRYPTO_AES_NIST_GCM_16:
		switch (tls->params.cipher_key_len) {
		case 128 / 8:
		case 256 / 8:
			break;
		default:
			return (EINVAL);
		}

		/* Only TLS 1.2 and 1.3 are supported. */
		if (tls->params.tls_vmajor != TLS_MAJOR_VER_ONE ||
		    tls->params.tls_vminor < TLS_MINOR_VER_TWO ||
		    tls->params.tls_vminor > TLS_MINOR_VER_THREE)
			return (EPROTONOSUPPORT);

		/* TLS 1.3 is not yet supported for receive. */
		if (direction == KTLS_RX &&
		    tls->params.tls_vminor == TLS_MINOR_VER_THREE)
			return (EPROTONOSUPPORT);

		csp.csp_flags |= CSP_F_SEPARATE_OUTPUT | CSP_F_SEPARATE_AAD;
		csp.csp_mode = CSP_MODE_AEAD;
		csp.csp_cipher_alg = CRYPTO_AES_NIST_GCM_16;
		csp.csp_cipher_key = tls->params.cipher_key;
		csp.csp_cipher_klen = tls->params.cipher_key_len;
		csp.csp_ivlen = AES_GCM_IV_LEN;
		break;
	case CRYPTO_AES_CBC:
		switch (tls->params.cipher_key_len) {
		case 128 / 8:
		case 256 / 8:
			break;
		default:
			return (EINVAL);
		}

		switch (tls->params.auth_algorithm) {
		case CRYPTO_SHA1_HMAC:
			mac_len = SHA1_HASH_LEN;
			break;
		case CRYPTO_SHA2_256_HMAC:
			mac_len = SHA2_256_HASH_LEN;
			break;
		case CRYPTO_SHA2_384_HMAC:
			mac_len = SHA2_384_HASH_LEN;
			break;
		default:
			return (EINVAL);
		}

		/* Only TLS 1.0-1.2 are supported. */
		if (tls->params.tls_vmajor != TLS_MAJOR_VER_ONE ||
		    tls->params.tls_vminor < TLS_MINOR_VER_ZERO ||
		    tls->params.tls_vminor > TLS_MINOR_VER_TWO)
			return (EPROTONOSUPPORT);

		/* AES-CBC is not supported for receive. */
		if (direction == KTLS_RX)
			return (EPROTONOSUPPORT);

		csp.csp_flags |= CSP_F_SEPARATE_OUTPUT;
		csp.csp_mode = CSP_MODE_CIPHER;
		csp.csp_cipher_alg = CRYPTO_AES_CBC;
		csp.csp_cipher_key = tls->params.cipher_key;
		csp.csp_cipher_klen = tls->params.cipher_key_len;
		csp.csp_ivlen = AES_BLOCK_LEN;

		mac_csp.csp_flags |= CSP_F_SEPARATE_OUTPUT;
		mac_csp.csp_mode = CSP_MODE_DIGEST;
		mac_csp.csp_auth_alg = tls->params.auth_algorithm;
		mac_csp.csp_auth_key = tls->params.auth_key;
		mac_csp.csp_auth_klen = tls->params.auth_key_len;
		break;
	case CRYPTO_CHACHA20_POLY1305:
		switch (tls->params.cipher_key_len) {
		case 256 / 8:
			break;
		default:
			return (EINVAL);
		}

		/* Only TLS 1.2 and 1.3 are supported. */
		if (tls->params.tls_vmajor != TLS_MAJOR_VER_ONE ||
		    tls->params.tls_vminor < TLS_MINOR_VER_TWO ||
		    tls->params.tls_vminor > TLS_MINOR_VER_THREE)
			return (EPROTONOSUPPORT);

		/* TLS 1.3 is not yet supported for receive. */
		if (direction == KTLS_RX &&
		    tls->params.tls_vminor == TLS_MINOR_VER_THREE)
			return (EPROTONOSUPPORT);

		csp.csp_flags |= CSP_F_SEPARATE_OUTPUT | CSP_F_SEPARATE_AAD;
		csp.csp_mode = CSP_MODE_AEAD;
		csp.csp_cipher_alg = CRYPTO_CHACHA20_POLY1305;
		csp.csp_cipher_key = tls->params.cipher_key;
		csp.csp_cipher_klen = tls->params.cipher_key_len;
		csp.csp_ivlen = CHACHA20_POLY1305_IV_LEN;
		break;
	default:
		return (EPROTONOSUPPORT);
	}

	os = malloc(sizeof(*os), M_KTLS_OCF, M_NOWAIT | M_ZERO);
	if (os == NULL)
		return (ENOMEM);

	error = crypto_newsession(&os->sid, &csp,
	    CRYPTO_FLAG_HARDWARE | CRYPTO_FLAG_SOFTWARE);
	if (error) {
		free(os, M_KTLS_OCF);
		return (error);
	}

	if (mac_csp.csp_mode != CSP_MODE_NONE) {
		error = crypto_newsession(&os->mac_sid, &mac_csp,
		    CRYPTO_FLAG_HARDWARE | CRYPTO_FLAG_SOFTWARE);
		if (error) {
			crypto_freesession(os->sid);
			free(os, M_KTLS_OCF);
			return (error);
		}
		os->mac_len = mac_len;
	}

	mtx_init(&os->lock, "ktls_ocf", NULL, MTX_DEF);
	tls->cipher = os;
	if (tls->params.cipher_algorithm == CRYPTO_AES_NIST_GCM_16 ||
	    tls->params.cipher_algorithm == CRYPTO_CHACHA20_POLY1305) {
		if (direction == KTLS_TX) {
			if (tls->params.tls_vminor == TLS_MINOR_VER_THREE)
				tls->sw_encrypt = ktls_ocf_tls13_aead_encrypt;
			else
				tls->sw_encrypt = ktls_ocf_tls12_aead_encrypt;
		} else {
			tls->sw_decrypt = ktls_ocf_tls12_aead_decrypt;
		}
	} else {
		tls->sw_encrypt = ktls_ocf_tls_cbc_encrypt;
		if (tls->params.tls_vminor == TLS_MINOR_VER_ZERO) {
			os->implicit_iv = true;
			memcpy(os->iv, tls->params.iv, AES_BLOCK_LEN);
		}
	}
	tls->free = ktls_ocf_free;
	return (0);
}

struct ktls_crypto_backend ocf_backend = {
	.name = "OCF",
	.prio = 5,
	.api_version = KTLS_API_VERSION,
	.try = ktls_ocf_try,
};

static int
ktls_ocf_modevent(module_t mod, int what, void *arg)
{
	switch (what) {
	case MOD_LOAD:
		return (ktls_crypto_backend_register(&ocf_backend));
	case MOD_UNLOAD:
		return (ktls_crypto_backend_deregister(&ocf_backend));
	default:
		return (EOPNOTSUPP);
	}
}

static moduledata_t ktls_ocf_moduledata = {
	"ktls_ocf",
	ktls_ocf_modevent,
	NULL
};

DECLARE_MODULE(ktls_ocf, ktls_ocf_moduledata, SI_SUB_PROTO_END, SI_ORDER_ANY);<|MERGE_RESOLUTION|>--- conflicted
+++ resolved
@@ -413,12 +413,7 @@
 
 	/* Duplicate iovec and append vector for tag. */
 	memcpy(iov, tag_uio->uio_iov, outiovcnt * sizeof(struct iovec));
-<<<<<<< HEAD
-	IOVEC_INIT(&iov[outiovcnt], trailer, AES_GMAC_HASH_LEN);
-=======
-	iov[outiovcnt].iov_base = trailer;
-	iov[outiovcnt].iov_len = tls->params.tls_tlen;
->>>>>>> 4a92afae
+	IOVEC_INIT(&iov[outiovcnt], trailer, tls->params.tls_tlen);
 	tag_uio->uio_iov = iov;
 	tag_uio->uio_iovcnt++;
 	crp.crp_digest_start = tag_uio->uio_resid;
