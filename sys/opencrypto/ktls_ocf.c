/*-
 * SPDX-License-Identifier: BSD-2-Clause
 *
 * Copyright (c) 2019 Netflix Inc.
 * All rights reserved.
 *
 * Redistribution and use in source and binary forms, with or without
 * modification, are permitted provided that the following conditions
 * are met:
 * 1. Redistributions of source code must retain the above copyright
 *    notice, this list of conditions and the following disclaimer.
 * 2. Redistributions in binary form must reproduce the above copyright
 *    notice, this list of conditions and the following disclaimer in the
 *    documentation and/or other materials provided with the distribution.
 *
 * THIS SOFTWARE IS PROVIDED BY THE AUTHOR AND CONTRIBUTORS ``AS IS'' AND
 * ANY EXPRESS OR IMPLIED WARRANTIES, INCLUDING, BUT NOT LIMITED TO, THE
 * IMPLIED WARRANTIES OF MERCHANTABILITY AND FITNESS FOR A PARTICULAR PURPOSE
 * ARE DISCLAIMED.  IN NO EVENT SHALL THE REGENTS OR CONTRIBUTORS BE LIABLE
 * FOR ANY DIRECT, INDIRECT, INCIDENTAL, SPECIAL, EXEMPLARY, OR CONSEQUENTIAL
 * DAMAGES (INCLUDING, BUT NOT LIMITED TO, PROCUREMENT OF SUBSTITUTE GOODS
 * OR SERVICES; LOSS OF USE, DATA, OR PROFITS; OR BUSINESS INTERRUPTION)
 * HOWEVER CAUSED AND ON ANY THEORY OF LIABILITY, WHETHER IN CONTRACT, STRICT
 * LIABILITY, OR TORT (INCLUDING NEGLIGENCE OR OTHERWISE) ARISING IN ANY WAY
 * OUT OF THE USE OF THIS SOFTWARE, EVEN IF ADVISED OF THE POSSIBILITY OF
 * SUCH DAMAGE.
 */

#include <sys/cdefs.h>
__FBSDID("$FreeBSD$");

#include <sys/param.h>
#include <sys/systm.h>
#include <sys/counter.h>
#include <sys/endian.h>
#include <sys/kernel.h>
#include <sys/ktls.h>
#include <sys/lock.h>
#include <sys/malloc.h>
#include <sys/module.h>
#include <sys/mutex.h>
#include <sys/sysctl.h>
#include <sys/uio.h>
#include <opencrypto/cryptodev.h>

struct ocf_session {
	crypto_session_t sid;
	struct mtx lock;
};

struct ocf_operation {
	struct ocf_session *os;
	bool done;
};

static MALLOC_DEFINE(M_KTLS_OCF, "ktls_ocf", "OCF KTLS");

SYSCTL_DECL(_kern_ipc_tls);
SYSCTL_DECL(_kern_ipc_tls_stats);

static SYSCTL_NODE(_kern_ipc_tls_stats, OID_AUTO, ocf,
    CTLFLAG_RD | CTLFLAG_MPSAFE, 0,
    "Kernel TLS offload via OCF stats");

static counter_u64_t ocf_tls12_gcm_crypts;
SYSCTL_COUNTER_U64(_kern_ipc_tls_stats_ocf, OID_AUTO, tls12_gcm_crypts,
    CTLFLAG_RD, &ocf_tls12_gcm_crypts,
    "Total number of OCF TLS 1.2 GCM encryption operations");

static counter_u64_t ocf_tls13_gcm_crypts;
SYSCTL_COUNTER_U64(_kern_ipc_tls_stats_ocf, OID_AUTO, tls13_gcm_crypts,
    CTLFLAG_RD, &ocf_tls13_gcm_crypts,
    "Total number of OCF TLS 1.3 GCM encryption operations");

static counter_u64_t ocf_inplace;
SYSCTL_COUNTER_U64(_kern_ipc_tls_stats_ocf, OID_AUTO, inplace,
    CTLFLAG_RD, &ocf_inplace,
    "Total number of OCF in-place operations");

static counter_u64_t ocf_separate_output;
SYSCTL_COUNTER_U64(_kern_ipc_tls_stats_ocf, OID_AUTO, separate_output,
    CTLFLAG_RD, &ocf_separate_output,
    "Total number of OCF operations with a separate output buffer");

static counter_u64_t ocf_retries;
SYSCTL_COUNTER_U64(_kern_ipc_tls_stats_ocf, OID_AUTO, retries, CTLFLAG_RD,
    &ocf_retries,
    "Number of OCF encryption operation retries");

static int
ktls_ocf_callback(struct cryptop *crp)
{
	struct ocf_operation *oo;

	oo = crp->crp_opaque;
	mtx_lock(&oo->os->lock);
	oo->done = true;
	mtx_unlock(&oo->os->lock);
	wakeup(oo);
	return (0);
}

static int
ktls_ocf_tls12_gcm_encrypt(struct ktls_session *tls,
    const struct tls_record_layer *hdr, uint8_t *trailer, struct iovec *iniov,
    struct iovec *outiov, int iovcnt, uint64_t seqno,
    uint8_t record_type __unused)
{
	struct uio uio, out_uio, *tag_uio;
	struct tls_aead_data ad;
	struct cryptop crp;
	struct ocf_session *os;
	struct ocf_operation oo;
	struct iovec iov[iovcnt + 1];
	int i, error;
	uint16_t tls_comp_len;
	bool inplace;

	os = tls->cipher;

	oo.os = os;
	oo.done = false;

	uio.uio_iov = iniov;
	uio.uio_iovcnt = iovcnt;
	uio.uio_offset = 0;
	uio.uio_segflg = UIO_SYSSPACE;
	uio.uio_td = curthread;

	out_uio.uio_iov = outiov;
	out_uio.uio_iovcnt = iovcnt;
	out_uio.uio_offset = 0;
	out_uio.uio_segflg = UIO_SYSSPACE;
	out_uio.uio_td = curthread;

	crypto_initreq(&crp, os->sid);

	/* Setup the IV. */
	memcpy(crp.crp_iv, tls->params.iv, TLS_AEAD_GCM_LEN);
	memcpy(crp.crp_iv + TLS_AEAD_GCM_LEN, hdr + 1, sizeof(uint64_t));

	/* Setup the AAD. */
	tls_comp_len = ntohs(hdr->tls_length) -
	    (AES_GMAC_HASH_LEN + sizeof(uint64_t));
	ad.seq = htobe64(seqno);
	ad.type = hdr->tls_type;
	ad.tls_vmajor = hdr->tls_vmajor;
	ad.tls_vminor = hdr->tls_vminor;
	ad.tls_length = htons(tls_comp_len);
	crp.crp_aad = &ad;
	crp.crp_aad_length = sizeof(ad);

	/* Compute payload length and determine if encryption is in place. */
	inplace = true;
	crp.crp_payload_start = 0;
	for (i = 0; i < iovcnt; i++) {
		if (iniov[i].iov_base != outiov[i].iov_base)
			inplace = false;
		crp.crp_payload_length += iniov[i].iov_len;
	}
	uio.uio_resid = crp.crp_payload_length;
	out_uio.uio_resid = crp.crp_payload_length;

	if (inplace)
		tag_uio = &uio;
	else
		tag_uio = &out_uio;

	/* Duplicate iovec and append vector for tag. */
<<<<<<< HEAD
	memcpy(oo->iov, tag_uio->uio_iov, iovcnt * sizeof(struct iovec));
	tag_uio->uio_iov = oo->iov;
	IOVEC_INIT(&tag_uio->uio_iov[iovcnt], trailer, AES_GMAC_HASH_LEN);
=======
	memcpy(iov, tag_uio->uio_iov, iovcnt * sizeof(struct iovec));
	iov[iovcnt].iov_base = trailer;
	iov[iovcnt].iov_len = AES_GMAC_HASH_LEN;
	tag_uio->uio_iov = iov;
>>>>>>> d0305479
	tag_uio->uio_iovcnt++;
	crp.crp_digest_start = tag_uio->uio_resid;
	tag_uio->uio_resid += AES_GMAC_HASH_LEN;

	crp.crp_op = CRYPTO_OP_ENCRYPT | CRYPTO_OP_COMPUTE_DIGEST;
	crp.crp_flags = CRYPTO_F_CBIMM | CRYPTO_F_IV_SEPARATE;
	crypto_use_uio(&crp, &uio);
	if (!inplace)
		crypto_use_output_uio(&crp, &out_uio);
	crp.crp_opaque = &oo;
	crp.crp_callback = ktls_ocf_callback;

	counter_u64_add(ocf_tls12_gcm_crypts, 1);
	if (inplace)
		counter_u64_add(ocf_inplace, 1);
	else
		counter_u64_add(ocf_separate_output, 1);
	for (;;) {
		error = crypto_dispatch(&crp);
		if (error)
			break;

		mtx_lock(&os->lock);
		while (!oo.done)
			mtx_sleep(&oo, &os->lock, 0, "ocfktls", 0);
		mtx_unlock(&os->lock);

		if (crp.crp_etype != EAGAIN) {
			error = crp.crp_etype;
			break;
		}

		crp.crp_etype = 0;
		crp.crp_flags &= ~CRYPTO_F_DONE;
		oo.done = false;
		counter_u64_add(ocf_retries, 1);
	}

	crypto_destroyreq(&crp);
	return (error);
}

static int
ktls_ocf_tls13_gcm_encrypt(struct ktls_session *tls,
    const struct tls_record_layer *hdr, uint8_t *trailer, struct iovec *iniov,
    struct iovec *outiov, int iovcnt, uint64_t seqno, uint8_t record_type)
{
	struct uio uio, out_uio;
	struct tls_aead_data_13 ad;
	char nonce[12];
	struct cryptop crp;
	struct ocf_session *os;
	struct ocf_operation oo;
	struct iovec iov[iovcnt + 1], out_iov[iovcnt + 1];
	int i, error;
	bool inplace;

	os = tls->cipher;

	oo.os = os;
	oo.done = false;

	crypto_initreq(&crp, os->sid);

	/* Setup the nonce. */
	memcpy(nonce, tls->params.iv, tls->params.iv_len);
	*(uint64_t *)(nonce + 4) ^= htobe64(seqno);

	/* Setup the AAD. */
	ad.type = hdr->tls_type;
	ad.tls_vmajor = hdr->tls_vmajor;
	ad.tls_vminor = hdr->tls_vminor;
	ad.tls_length = hdr->tls_length;
	crp.crp_aad = &ad;
	crp.crp_aad_length = sizeof(ad);

	/* Compute payload length and determine if encryption is in place. */
	inplace = true;
	crp.crp_payload_start = 0;
	for (i = 0; i < iovcnt; i++) {
		if (iniov[i].iov_base != outiov[i].iov_base)
			inplace = false;
		crp.crp_payload_length += iniov[i].iov_len;
	}

	/* Store the record type as the first byte of the trailer. */
	trailer[0] = record_type;
	crp.crp_payload_length++;
	crp.crp_digest_start = crp.crp_payload_length;

	/*
	 * Duplicate the input iov to append the trailer.  Always
	 * include the full trailer as input to get the record_type
	 * even if only the first byte is used.
	 */
	memcpy(iov, iniov, iovcnt * sizeof(*iov));
	IOVEC_INIT(&iov[iovcnt], trailer, AES_GMAC_HASH_LEN + 1);
	uio.uio_iov = iov;
	uio.uio_iovcnt = iovcnt + 1;
	uio.uio_offset = 0;
	uio.uio_resid = crp.crp_payload_length + AES_GMAC_HASH_LEN;
	uio.uio_segflg = UIO_SYSSPACE;
	uio.uio_td = curthread;
	crypto_use_uio(&crp, &uio);

	if (!inplace) {
		/* Duplicate the output iov to append the trailer. */
		memcpy(out_iov, outiov, iovcnt * sizeof(*out_iov));
		out_iov[iovcnt] = iov[iovcnt];

		out_uio.uio_iov = out_iov;
		out_uio.uio_iovcnt = iovcnt + 1;
		out_uio.uio_offset = 0;
		out_uio.uio_resid = crp.crp_payload_length +
		    AES_GMAC_HASH_LEN;
		out_uio.uio_segflg = UIO_SYSSPACE;
		out_uio.uio_td = curthread;
		crypto_use_output_uio(&crp, &out_uio);
	}

	crp.crp_op = CRYPTO_OP_ENCRYPT | CRYPTO_OP_COMPUTE_DIGEST;
	crp.crp_flags = CRYPTO_F_CBIMM | CRYPTO_F_IV_SEPARATE;
	crp.crp_opaque = &oo;
	crp.crp_callback = ktls_ocf_callback;

	memcpy(crp.crp_iv, nonce, sizeof(nonce));

	counter_u64_add(ocf_tls13_gcm_crypts, 1);
	if (inplace)
		counter_u64_add(ocf_inplace, 1);
	else
		counter_u64_add(ocf_separate_output, 1);
	for (;;) {
		error = crypto_dispatch(&crp);
		if (error)
			break;

		mtx_lock(&os->lock);
		while (!oo.done)
			mtx_sleep(&oo, &os->lock, 0, "ocfktls", 0);
		mtx_unlock(&os->lock);

		if (crp.crp_etype != EAGAIN) {
			error = crp.crp_etype;
			break;
		}

		crp.crp_etype = 0;
		crp.crp_flags &= ~CRYPTO_F_DONE;
		oo.done = false;
		counter_u64_add(ocf_retries, 1);
	}

	crypto_destroyreq(&crp);
	return (error);
}

static void
ktls_ocf_free(struct ktls_session *tls)
{
	struct ocf_session *os;

	os = tls->cipher;
	crypto_freesession(os->sid);
	mtx_destroy(&os->lock);
	zfree(os, M_KTLS_OCF);
}

static int
ktls_ocf_try(struct socket *so, struct ktls_session *tls)
{
	struct crypto_session_params csp;
	struct ocf_session *os;
	int error;

	memset(&csp, 0, sizeof(csp));
	csp.csp_flags |= CSP_F_SEPARATE_OUTPUT | CSP_F_SEPARATE_AAD;

	switch (tls->params.cipher_algorithm) {
	case CRYPTO_AES_NIST_GCM_16:
		switch (tls->params.cipher_key_len) {
		case 128 / 8:
		case 256 / 8:
			break;
		default:
			return (EINVAL);
		}
		csp.csp_mode = CSP_MODE_AEAD;
		csp.csp_cipher_alg = CRYPTO_AES_NIST_GCM_16;
		csp.csp_cipher_key = tls->params.cipher_key;
		csp.csp_cipher_klen = tls->params.cipher_key_len;
		csp.csp_ivlen = AES_GCM_IV_LEN;
		break;
	default:
		return (EPROTONOSUPPORT);
	}

	/* Only TLS 1.2 and 1.3 are supported. */
	if (tls->params.tls_vmajor != TLS_MAJOR_VER_ONE ||
	    tls->params.tls_vminor < TLS_MINOR_VER_TWO ||
	    tls->params.tls_vminor > TLS_MINOR_VER_THREE)
		return (EPROTONOSUPPORT);

	os = malloc(sizeof(*os), M_KTLS_OCF, M_NOWAIT | M_ZERO);
	if (os == NULL)
		return (ENOMEM);

	error = crypto_newsession(&os->sid, &csp,
	    CRYPTO_FLAG_HARDWARE | CRYPTO_FLAG_SOFTWARE);
	if (error) {
		free(os, M_KTLS_OCF);
		return (error);
	}

	mtx_init(&os->lock, "ktls_ocf", NULL, MTX_DEF);
	tls->cipher = os;
	if (tls->params.tls_vminor == TLS_MINOR_VER_THREE)
		tls->sw_encrypt = ktls_ocf_tls13_gcm_encrypt;
	else
		tls->sw_encrypt = ktls_ocf_tls12_gcm_encrypt;
	tls->free = ktls_ocf_free;
	return (0);
}

struct ktls_crypto_backend ocf_backend = {
	.name = "OCF",
	.prio = 5,
	.api_version = KTLS_API_VERSION,
	.try = ktls_ocf_try,
};

static int
ktls_ocf_modevent(module_t mod, int what, void *arg)
{
	int error;

	switch (what) {
	case MOD_LOAD:
		ocf_tls12_gcm_crypts = counter_u64_alloc(M_WAITOK);
		ocf_tls13_gcm_crypts = counter_u64_alloc(M_WAITOK);
		ocf_inplace = counter_u64_alloc(M_WAITOK);
		ocf_separate_output = counter_u64_alloc(M_WAITOK);
		ocf_retries = counter_u64_alloc(M_WAITOK);
		return (ktls_crypto_backend_register(&ocf_backend));
	case MOD_UNLOAD:
		error = ktls_crypto_backend_deregister(&ocf_backend);
		if (error)
			return (error);
		counter_u64_free(ocf_tls12_gcm_crypts);
		counter_u64_free(ocf_tls13_gcm_crypts);
		counter_u64_free(ocf_inplace);
		counter_u64_free(ocf_separate_output);
		counter_u64_free(ocf_retries);
		return (0);
	default:
		return (EOPNOTSUPP);
	}
}

static moduledata_t ktls_ocf_moduledata = {
	"ktls_ocf",
	ktls_ocf_modevent,
	NULL
};

DECLARE_MODULE(ktls_ocf, ktls_ocf_moduledata, SI_SUB_PROTO_END, SI_ORDER_ANY);<|MERGE_RESOLUTION|>--- conflicted
+++ resolved
@@ -167,16 +167,9 @@
 		tag_uio = &out_uio;
 
 	/* Duplicate iovec and append vector for tag. */
-<<<<<<< HEAD
-	memcpy(oo->iov, tag_uio->uio_iov, iovcnt * sizeof(struct iovec));
-	tag_uio->uio_iov = oo->iov;
-	IOVEC_INIT(&tag_uio->uio_iov[iovcnt], trailer, AES_GMAC_HASH_LEN);
-=======
 	memcpy(iov, tag_uio->uio_iov, iovcnt * sizeof(struct iovec));
-	iov[iovcnt].iov_base = trailer;
-	iov[iovcnt].iov_len = AES_GMAC_HASH_LEN;
+	IOVEC_INIT(&iov[iovcnt], trailer, AES_GMAC_HASH_LEN);
 	tag_uio->uio_iov = iov;
->>>>>>> d0305479
 	tag_uio->uio_iovcnt++;
 	crp.crp_digest_start = tag_uio->uio_resid;
 	tag_uio->uio_resid += AES_GMAC_HASH_LEN;
