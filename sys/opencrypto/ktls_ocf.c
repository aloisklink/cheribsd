/*-
 * SPDX-License-Identifier: BSD-2-Clause
 *
 * Copyright (c) 2019 Netflix Inc.
 * All rights reserved.
 *
 * Redistribution and use in source and binary forms, with or without
 * modification, are permitted provided that the following conditions
 * are met:
 * 1. Redistributions of source code must retain the above copyright
 *    notice, this list of conditions and the following disclaimer.
 * 2. Redistributions in binary form must reproduce the above copyright
 *    notice, this list of conditions and the following disclaimer in the
 *    documentation and/or other materials provided with the distribution.
 *
 * THIS SOFTWARE IS PROVIDED BY THE AUTHOR AND CONTRIBUTORS ``AS IS'' AND
 * ANY EXPRESS OR IMPLIED WARRANTIES, INCLUDING, BUT NOT LIMITED TO, THE
 * IMPLIED WARRANTIES OF MERCHANTABILITY AND FITNESS FOR A PARTICULAR PURPOSE
 * ARE DISCLAIMED.  IN NO EVENT SHALL THE REGENTS OR CONTRIBUTORS BE LIABLE
 * FOR ANY DIRECT, INDIRECT, INCIDENTAL, SPECIAL, EXEMPLARY, OR CONSEQUENTIAL
 * DAMAGES (INCLUDING, BUT NOT LIMITED TO, PROCUREMENT OF SUBSTITUTE GOODS
 * OR SERVICES; LOSS OF USE, DATA, OR PROFITS; OR BUSINESS INTERRUPTION)
 * HOWEVER CAUSED AND ON ANY THEORY OF LIABILITY, WHETHER IN CONTRACT, STRICT
 * LIABILITY, OR TORT (INCLUDING NEGLIGENCE OR OTHERWISE) ARISING IN ANY WAY
 * OUT OF THE USE OF THIS SOFTWARE, EVEN IF ADVISED OF THE POSSIBILITY OF
 * SUCH DAMAGE.
 */

#include <sys/cdefs.h>
__FBSDID("$FreeBSD$");

#include <sys/param.h>
#include <sys/systm.h>
#include <sys/counter.h>
#include <sys/endian.h>
#include <sys/kernel.h>
#include <sys/ktls.h>
#include <sys/lock.h>
#include <sys/malloc.h>
#include <sys/module.h>
#include <sys/mutex.h>
#include <sys/sysctl.h>
#include <sys/uio.h>
#include <opencrypto/cryptodev.h>

struct ocf_session {
	crypto_session_t sid;
	struct mtx lock;
};

struct ocf_operation {
	struct ocf_session *os;
	bool done;
	struct iovec iov[0];
};

static MALLOC_DEFINE(M_KTLS_OCF, "ktls_ocf", "OCF KTLS");

SYSCTL_DECL(_kern_ipc_tls);
SYSCTL_DECL(_kern_ipc_tls_stats);

static SYSCTL_NODE(_kern_ipc_tls_stats, OID_AUTO, ocf,
    CTLFLAG_RD | CTLFLAG_MPSAFE, 0,
    "Kernel TLS offload via OCF stats");

static counter_u64_t ocf_tls12_gcm_crypts;
SYSCTL_COUNTER_U64(_kern_ipc_tls_stats_ocf, OID_AUTO, tls12_gcm_crypts,
    CTLFLAG_RD, &ocf_tls12_gcm_crypts,
    "Total number of OCF TLS 1.2 GCM encryption operations");

static counter_u64_t ocf_tls13_gcm_crypts;
SYSCTL_COUNTER_U64(_kern_ipc_tls_stats_ocf, OID_AUTO, tls13_gcm_crypts,
    CTLFLAG_RD, &ocf_tls13_gcm_crypts,
    "Total number of OCF TLS 1.3 GCM encryption operations");

static counter_u64_t ocf_inplace;
SYSCTL_COUNTER_U64(_kern_ipc_tls_stats_ocf, OID_AUTO, inplace,
    CTLFLAG_RD, &ocf_inplace,
    "Total number of OCF in-place operations");

static counter_u64_t ocf_separate_output;
SYSCTL_COUNTER_U64(_kern_ipc_tls_stats_ocf, OID_AUTO, separate_output,
    CTLFLAG_RD, &ocf_separate_output,
    "Total number of OCF operations with a separate output buffer");

static counter_u64_t ocf_retries;
SYSCTL_COUNTER_U64(_kern_ipc_tls_stats_ocf, OID_AUTO, retries, CTLFLAG_RD,
    &ocf_retries,
    "Number of OCF encryption operation retries");

static int
ktls_ocf_callback(struct cryptop *crp)
{
	struct ocf_operation *oo;

	oo = crp->crp_opaque;
	mtx_lock(&oo->os->lock);
	oo->done = true;
	mtx_unlock(&oo->os->lock);
	wakeup(oo);
	return (0);
}

static int
ktls_ocf_tls12_gcm_encrypt(struct ktls_session *tls,
    const struct tls_record_layer *hdr, uint8_t *trailer, struct iovec *iniov,
    struct iovec *outiov, int iovcnt, uint64_t seqno,
    uint8_t record_type __unused)
{
	struct uio uio, out_uio, *tag_uio;
	struct tls_aead_data ad;
	struct cryptop *crp;
	struct ocf_session *os;
	struct ocf_operation *oo;
	struct iovec *iov, *out_iov;
	int i, error;
	uint16_t tls_comp_len;
	bool inplace;

	os = tls->cipher;

	oo = malloc(sizeof(*oo) + (iovcnt + 2) * sizeof(*iov) * 2, M_KTLS_OCF,
	    M_WAITOK | M_ZERO);
	oo->os = os;
	iov = oo->iov;
	out_iov = iov + iovcnt + 2;

	uio.uio_iov = iov;
	uio.uio_offset = 0;
	uio.uio_segflg = UIO_SYSSPACE;
	uio.uio_td = curthread;

	out_uio.uio_iov = out_iov;
	out_uio.uio_offset = 0;
	out_uio.uio_segflg = UIO_SYSSPACE;
	out_uio.uio_td = curthread;

	crp = crypto_getreq(os->sid, M_WAITOK);

	/* Setup the IV. */
	memcpy(crp->crp_iv, tls->params.iv, TLS_AEAD_GCM_LEN);
	memcpy(crp->crp_iv + TLS_AEAD_GCM_LEN, hdr + 1, sizeof(uint64_t));

	/* Setup the AAD. */
	tls_comp_len = ntohs(hdr->tls_length) -
	    (AES_GMAC_HASH_LEN + sizeof(uint64_t));
	ad.seq = htobe64(seqno);
	ad.type = hdr->tls_type;
	ad.tls_vmajor = hdr->tls_vmajor;
	ad.tls_vminor = hdr->tls_vminor;
	ad.tls_length = htons(tls_comp_len);
	IOVEC_INIT_OBJ(&iov[0], ad);
	crp->crp_aad_start = 0;
	crp->crp_aad_length = sizeof(ad);

	/* Copy iov's. */
	memcpy(iov + 1, iniov, iovcnt * sizeof(*iov));
	uio.uio_iovcnt = iovcnt + 1;
	memcpy(out_iov, outiov, iovcnt * sizeof(*out_iov));
	out_uio.uio_iovcnt = iovcnt;

	/* Compute payload length and determine if encryption is in place. */
	inplace = true;
	crp->crp_payload_start = sizeof(ad);
	for (i = 0; i < iovcnt; i++) {
		if (iniov[i].iov_base != outiov[i].iov_base)
			inplace = false;
		crp->crp_payload_length += iniov[i].iov_len;
	}
	uio.uio_resid = sizeof(ad) + crp->crp_payload_length;
	out_uio.uio_resid = crp->crp_payload_length;

	if (inplace)
		tag_uio = &uio;
	else
		tag_uio = &out_uio;

	IOVEC_INIT(&tag_uio->uio_iov[tag_uio->uio_iovcnt], trailer,
	    AES_GMAC_HASH_LEN);
	tag_uio->uio_iovcnt++;
	crp->crp_digest_start = tag_uio->uio_resid;
	tag_uio->uio_resid += AES_GMAC_HASH_LEN;

	crp->crp_op = CRYPTO_OP_ENCRYPT | CRYPTO_OP_COMPUTE_DIGEST;
	crp->crp_flags = CRYPTO_F_CBIMM | CRYPTO_F_IV_SEPARATE;
	crypto_use_uio(crp, &uio);
	if (!inplace)
		crypto_use_output_uio(crp, &out_uio);
	crp->crp_opaque = oo;
	crp->crp_callback = ktls_ocf_callback;

	counter_u64_add(ocf_tls12_gcm_crypts, 1);
	if (inplace)
		counter_u64_add(ocf_inplace, 1);
	else
		counter_u64_add(ocf_separate_output, 1);
	for (;;) {
		error = crypto_dispatch(crp);
		if (error)
			break;

		mtx_lock(&os->lock);
		while (!oo->done)
			mtx_sleep(oo, &os->lock, 0, "ocfktls", 0);
		mtx_unlock(&os->lock);

		if (crp->crp_etype != EAGAIN) {
			error = crp->crp_etype;
			break;
		}

		crp->crp_etype = 0;
		crp->crp_flags &= ~CRYPTO_F_DONE;
		oo->done = false;
		counter_u64_add(ocf_retries, 1);
	}

	crypto_freereq(crp);
	free(oo, M_KTLS_OCF);
	return (error);
}

static int
ktls_ocf_tls13_gcm_encrypt(struct ktls_session *tls,
    const struct tls_record_layer *hdr, uint8_t *trailer, struct iovec *iniov,
    struct iovec *outiov, int iovcnt, uint64_t seqno, uint8_t record_type)
{
	struct uio uio, out_uio;
	struct tls_aead_data_13 ad;
	char nonce[12];
	struct cryptop *crp;
	struct ocf_session *os;
	struct ocf_operation *oo;
	struct iovec *iov, *out_iov;
	int i, error;
	bool inplace;

	os = tls->cipher;

	oo = malloc(sizeof(*oo) + (iovcnt + 2) * sizeof(*iov) * 2, M_KTLS_OCF,
	    M_WAITOK | M_ZERO);
	oo->os = os;
	iov = oo->iov;

	out_iov = iov + iovcnt + 2;

	uio.uio_iov = iov;
	uio.uio_offset = 0;
	uio.uio_segflg = UIO_SYSSPACE;
	uio.uio_td = curthread;

	out_uio.uio_iov = out_iov;
	out_uio.uio_offset = 0;
	out_uio.uio_segflg = UIO_SYSSPACE;
	out_uio.uio_td = curthread;

	crp = crypto_getreq(os->sid, M_WAITOK);

	/* Setup the nonce. */
	memcpy(nonce, tls->params.iv, tls->params.iv_len);
	*(uint64_t *)(nonce + 4) ^= htobe64(seqno);

	/* Setup the AAD. */
	ad.type = hdr->tls_type;
	ad.tls_vmajor = hdr->tls_vmajor;
	ad.tls_vminor = hdr->tls_vminor;
	ad.tls_length = hdr->tls_length;
	IOVEC_INIT_OBJ(&iov[0], ad);
	crp->crp_aad_start = 0;
	crp->crp_aad_length = sizeof(ad);

	/* Copy iov's. */
	memcpy(iov + 1, iniov, iovcnt * sizeof(*iov));
	uio.uio_iovcnt = iovcnt + 1;
	memcpy(out_iov, outiov, iovcnt * sizeof(*out_iov));
	out_uio.uio_iovcnt = iovcnt;

	/* Compute payload length and determine if encryption is in place. */
	inplace = true;
	crp->crp_payload_start = sizeof(ad);
	for (i = 0; i < iovcnt; i++) {
		if (iniov[i].iov_base != outiov[i].iov_base)
			inplace = false;
		crp->crp_payload_length += iniov[i].iov_len;
	}
	uio.uio_resid = sizeof(ad) + crp->crp_payload_length;
	out_uio.uio_resid = crp->crp_payload_length;

	/*
	 * Always include the full trailer as input to get the
	 * record_type even if only the first byte is used.
	 */
	trailer[0] = record_type;
<<<<<<< HEAD
	IOVEC_INIT(&iov[iovcnt + 1], trailer, AES_GMAC_HASH_LEN + 1);
=======
	crp->crp_payload_length++;
	iov[iovcnt + 1].iov_base = trailer;
	iov[iovcnt + 1].iov_len = AES_GMAC_HASH_LEN + 1;
>>>>>>> 8435834a
	uio.uio_iovcnt++;
	uio.uio_resid += AES_GMAC_HASH_LEN + 1;
	if (inplace) {
		crp->crp_digest_start = uio.uio_resid - AES_GMAC_HASH_LEN;
	} else {
		out_iov[iovcnt] = iov[iovcnt + 1];
		out_uio.uio_iovcnt++;
		out_uio.uio_resid += AES_GMAC_HASH_LEN + 1;
		crp->crp_digest_start = out_uio.uio_resid - AES_GMAC_HASH_LEN;
	}

	crp->crp_op = CRYPTO_OP_ENCRYPT | CRYPTO_OP_COMPUTE_DIGEST;
	crp->crp_flags = CRYPTO_F_CBIMM | CRYPTO_F_IV_SEPARATE;
	crypto_use_uio(crp, &uio);
	if (!inplace)
		crypto_use_output_uio(crp, &out_uio);
	crp->crp_opaque = oo;
	crp->crp_callback = ktls_ocf_callback;

	memcpy(crp->crp_iv, nonce, sizeof(nonce));

	counter_u64_add(ocf_tls13_gcm_crypts, 1);
	if (inplace)
		counter_u64_add(ocf_inplace, 1);
	else
		counter_u64_add(ocf_separate_output, 1);
	for (;;) {
		error = crypto_dispatch(crp);
		if (error)
			break;

		mtx_lock(&os->lock);
		while (!oo->done)
			mtx_sleep(oo, &os->lock, 0, "ocfktls", 0);
		mtx_unlock(&os->lock);

		if (crp->crp_etype != EAGAIN) {
			error = crp->crp_etype;
			break;
		}

		crp->crp_etype = 0;
		crp->crp_flags &= ~CRYPTO_F_DONE;
		oo->done = false;
		counter_u64_add(ocf_retries, 1);
	}

	crypto_freereq(crp);
	free(oo, M_KTLS_OCF);
	return (error);
}

static void
ktls_ocf_free(struct ktls_session *tls)
{
	struct ocf_session *os;

	os = tls->cipher;
	crypto_freesession(os->sid);
	mtx_destroy(&os->lock);
	explicit_bzero(os, sizeof(*os));
	free(os, M_KTLS_OCF);
}

static int
ktls_ocf_try(struct socket *so, struct ktls_session *tls)
{
	struct crypto_session_params csp;
	struct ocf_session *os;
	int error;

	memset(&csp, 0, sizeof(csp));
	csp.csp_flags |= CSP_F_SEPARATE_OUTPUT;

	switch (tls->params.cipher_algorithm) {
	case CRYPTO_AES_NIST_GCM_16:
		switch (tls->params.cipher_key_len) {
		case 128 / 8:
		case 256 / 8:
			break;
		default:
			return (EINVAL);
		}
		csp.csp_mode = CSP_MODE_AEAD;
		csp.csp_cipher_alg = CRYPTO_AES_NIST_GCM_16;
		csp.csp_cipher_key = tls->params.cipher_key;
		csp.csp_cipher_klen = tls->params.cipher_key_len;
		csp.csp_ivlen = AES_GCM_IV_LEN;
		break;
	default:
		return (EPROTONOSUPPORT);
	}

	/* Only TLS 1.2 and 1.3 are supported. */
	if (tls->params.tls_vmajor != TLS_MAJOR_VER_ONE ||
	    tls->params.tls_vminor < TLS_MINOR_VER_TWO ||
	    tls->params.tls_vminor > TLS_MINOR_VER_THREE)
		return (EPROTONOSUPPORT);

	os = malloc(sizeof(*os), M_KTLS_OCF, M_NOWAIT | M_ZERO);
	if (os == NULL)
		return (ENOMEM);

	error = crypto_newsession(&os->sid, &csp,
	    CRYPTO_FLAG_HARDWARE | CRYPTO_FLAG_SOFTWARE);
	if (error) {
		free(os, M_KTLS_OCF);
		return (error);
	}

	mtx_init(&os->lock, "ktls_ocf", NULL, MTX_DEF);
	tls->cipher = os;
	if (tls->params.tls_vminor == TLS_MINOR_VER_THREE)
		tls->sw_encrypt = ktls_ocf_tls13_gcm_encrypt;
	else
		tls->sw_encrypt = ktls_ocf_tls12_gcm_encrypt;
	tls->free = ktls_ocf_free;
	return (0);
}

struct ktls_crypto_backend ocf_backend = {
	.name = "OCF",
	.prio = 5,
	.api_version = KTLS_API_VERSION,
	.try = ktls_ocf_try,
};

static int
ktls_ocf_modevent(module_t mod, int what, void *arg)
{
	int error;

	switch (what) {
	case MOD_LOAD:
		ocf_tls12_gcm_crypts = counter_u64_alloc(M_WAITOK);
		ocf_tls13_gcm_crypts = counter_u64_alloc(M_WAITOK);
		ocf_inplace = counter_u64_alloc(M_WAITOK);
		ocf_separate_output = counter_u64_alloc(M_WAITOK);
		ocf_retries = counter_u64_alloc(M_WAITOK);
		return (ktls_crypto_backend_register(&ocf_backend));
	case MOD_UNLOAD:
		error = ktls_crypto_backend_deregister(&ocf_backend);
		if (error)
			return (error);
		counter_u64_free(ocf_tls12_gcm_crypts);
		counter_u64_free(ocf_tls13_gcm_crypts);
		counter_u64_free(ocf_inplace);
		counter_u64_free(ocf_separate_output);
		counter_u64_free(ocf_retries);
		return (0);
	default:
		return (EOPNOTSUPP);
	}
}

static moduledata_t ktls_ocf_moduledata = {
	"ktls_ocf",
	ktls_ocf_modevent,
	NULL
};

DECLARE_MODULE(ktls_ocf, ktls_ocf_moduledata, SI_SUB_PROTO_END, SI_ORDER_ANY);<|MERGE_RESOLUTION|>--- conflicted
+++ resolved
@@ -291,13 +291,8 @@
 	 * record_type even if only the first byte is used.
 	 */
 	trailer[0] = record_type;
-<<<<<<< HEAD
+	crp->crp_payload_length++;
 	IOVEC_INIT(&iov[iovcnt + 1], trailer, AES_GMAC_HASH_LEN + 1);
-=======
-	crp->crp_payload_length++;
-	iov[iovcnt + 1].iov_base = trailer;
-	iov[iovcnt + 1].iov_len = AES_GMAC_HASH_LEN + 1;
->>>>>>> 8435834a
 	uio.uio_iovcnt++;
 	uio.uio_resid += AES_GMAC_HASH_LEN + 1;
 	if (inplace) {
