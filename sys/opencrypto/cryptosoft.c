/*	$OpenBSD: cryptosoft.c,v 1.35 2002/04/26 08:43:50 deraadt Exp $	*/

/*-
 * The author of this code is Angelos D. Keromytis (angelos@cis.upenn.edu)
 * Copyright (c) 2002-2006 Sam Leffler, Errno Consulting
 *
 * This code was written by Angelos D. Keromytis in Athens, Greece, in
 * February 2000. Network Security Technologies Inc. (NSTI) kindly
 * supported the development of this code.
 *
 * Copyright (c) 2000, 2001 Angelos D. Keromytis
 * Copyright (c) 2014 The FreeBSD Foundation
 * All rights reserved.
 *
 * Portions of this software were developed by John-Mark Gurney
 * under sponsorship of the FreeBSD Foundation and
 * Rubicon Communications, LLC (Netgate).
 *
 * Permission to use, copy, and modify this software with or without fee
 * is hereby granted, provided that this entire notice is included in
 * all source code copies of any software which is or includes a copy or
 * modification of this software.
 *
 * THIS SOFTWARE IS BEING PROVIDED "AS IS", WITHOUT ANY EXPRESS OR
 * IMPLIED WARRANTY. IN PARTICULAR, NONE OF THE AUTHORS MAKES ANY
 * REPRESENTATION OR WARRANTY OF ANY KIND CONCERNING THE
 * MERCHANTABILITY OF THIS SOFTWARE OR ITS FITNESS FOR ANY PARTICULAR
 * PURPOSE.
 */

#include <sys/cdefs.h>
__FBSDID("$FreeBSD$");

#include <sys/param.h>
#include <sys/systm.h>
#include <sys/malloc.h>
#include <sys/mbuf.h>
#include <sys/module.h>
#include <sys/sysctl.h>
#include <sys/errno.h>
#include <sys/random.h>
#include <sys/kernel.h>
#include <sys/uio.h>
#include <sys/lock.h>
#include <sys/rwlock.h>
#include <sys/endian.h>
#include <sys/limits.h>
#include <sys/mutex.h>

#include <crypto/sha1.h>
#include <opencrypto/rmd160.h>

#include <opencrypto/cryptodev.h>
#include <opencrypto/xform.h>

#include <sys/kobj.h>
#include <sys/bus.h>
#include "cryptodev_if.h"

struct swcr_auth {
	void		*sw_ictx;
	void		*sw_octx;
	struct auth_hash *sw_axf;
	uint16_t	sw_mlen;
};

struct swcr_encdec {
	void		*sw_kschedule;
	struct enc_xform *sw_exf;
};

struct swcr_compdec {
	struct comp_algo *sw_cxf;
};

struct swcr_session {
	struct mtx	swcr_lock;
	int	(*swcr_process)(struct swcr_session *, struct cryptop *);

	struct swcr_auth swcr_auth;
	struct swcr_encdec swcr_encdec;
	struct swcr_compdec swcr_compdec;
};

static	int32_t swcr_id;

static	void swcr_freesession(device_t dev, crypto_session_t cses);

/* Used for CRYPTO_NULL_CBC. */
static int
swcr_null(struct swcr_session *ses, struct cryptop *crp)
{

	return (0);
}

/*
 * Apply a symmetric encryption/decryption algorithm.
 */
static int
swcr_encdec(struct swcr_session *ses, struct cryptop *crp)
{
	unsigned char iv[EALG_MAX_BLOCK_LEN], blk[EALG_MAX_BLOCK_LEN];
	unsigned char *ivp, *nivp, iv2[EALG_MAX_BLOCK_LEN];
	const struct crypto_session_params *csp;
	struct swcr_encdec *sw;
	struct enc_xform *exf;
	int i, j, k, blks, ind, count, ivlen;
	struct uio *uio, uiolcl;
	struct iovec iovlcl[4];
	struct iovec *iov;
	int iovcnt, iovalloc;
	int error;
	bool encrypting;

	error = 0;

	sw = &ses->swcr_encdec;
	exf = sw->sw_exf;
	ivlen = exf->ivsize;

	if (exf->native_blocksize == 0) {
		/* Check for non-padded data */
		if ((crp->crp_payload_length % exf->blocksize) != 0)
			return (EINVAL);

		blks = exf->blocksize;
	} else
		blks = exf->native_blocksize;

	if (exf == &enc_xform_aes_icm &&
	    (crp->crp_flags & CRYPTO_F_IV_SEPARATE) == 0)
		return (EINVAL);

	crypto_read_iv(crp, iv);

	if (crp->crp_cipher_key != NULL) {
		csp = crypto_get_params(crp->crp_session);
		error = exf->setkey(sw->sw_kschedule,
		    crp->crp_cipher_key, csp->csp_cipher_klen);
		if (error)
			return (error);
	}

	iov = iovlcl;
	iovcnt = nitems(iovlcl);
	iovalloc = 0;
	uio = &uiolcl;
	switch (crp->crp_buf_type) {
	case CRYPTO_BUF_MBUF:
		error = crypto_mbuftoiov(crp->crp_mbuf, &iov, &iovcnt,
		    &iovalloc);
		if (error)
			return (error);
		uio->uio_iov = iov;
		uio->uio_iovcnt = iovcnt;
		break;
	case CRYPTO_BUF_UIO:
		uio = crp->crp_uio;
		break;
	case CRYPTO_BUF_CONTIG:
		IOVEC_INIT(&iov[0], crp->crp_buf, crp->crp_ilen);
		uio->uio_iov = iov;
		uio->uio_iovcnt = 1;
		break;
	}

	ivp = iv;

	if (exf->reinit) {
		/*
		 * xforms that provide a reinit method perform all IV
		 * handling themselves.
		 */
		exf->reinit(sw->sw_kschedule, iv);
	}

	count = crp->crp_payload_start;
	ind = cuio_getptr(uio, count, &k);
	if (ind == -1) {
		error = EINVAL;
		goto out;
	}

	i = crp->crp_payload_length;
	encrypting = CRYPTO_OP_IS_ENCRYPT(crp->crp_op);

	while (i >= blks) {
		/*
		 * If there's insufficient data at the end of
		 * an iovec, we have to do some copying.
		 */
		if (uio->uio_iov[ind].iov_len < k + blks &&
		    uio->uio_iov[ind].iov_len != k) {
			cuio_copydata(uio, count, blks, blk);

			/* Actual encryption/decryption */
			if (exf->reinit) {
				if (encrypting) {
					exf->encrypt(sw->sw_kschedule, blk,
					    blk);
				} else {
					exf->decrypt(sw->sw_kschedule, blk,
					    blk);
				}
			} else if (encrypting) {
				/* XOR with previous block */
				for (j = 0; j < blks; j++)
					blk[j] ^= ivp[j];

				exf->encrypt(sw->sw_kschedule, blk, blk);

				/*
				 * Keep encrypted block for XOR'ing
				 * with next block
				 */
				bcopy(blk, iv, blks);
				ivp = iv;
			} else {	/* decrypt */
				/*	
				 * Keep encrypted block for XOR'ing
				 * with next block
				 */
				nivp = (ivp == iv) ? iv2 : iv;
				bcopy(blk, nivp, blks);

				exf->decrypt(sw->sw_kschedule, blk, blk);

				/* XOR with previous block */
				for (j = 0; j < blks; j++)
					blk[j] ^= ivp[j];

				ivp = nivp;
			}

			/* Copy back decrypted block */
			cuio_copyback(uio, count, blks, blk);

			count += blks;

			/* Advance pointer */
			ind = cuio_getptr(uio, count, &k);
			if (ind == -1) {
				error = EINVAL;
				goto out;
			}

			i -= blks;

			/* Could be done... */
			if (i == 0)
				break;
		}

		while (uio->uio_iov[ind].iov_len >= k + blks && i >= blks) {
			uint8_t *idat;

<<<<<<< HEAD
			nb = blks;
			rem = MIN((size_t)i,
			    uio->uio_iov[ind].iov_len - (size_t)k);
			idat = (__cheri_fromcap uint8_t *)
			    uio->uio_iov[ind].iov_base + k;
=======
			idat = (uint8_t *)uio->uio_iov[ind].iov_base + k;
>>>>>>> 0c1410ac

			if (exf->reinit) {
				if (encrypting)
					exf->encrypt(sw->sw_kschedule,
					    idat, idat);
				else
					exf->decrypt(sw->sw_kschedule,
					    idat, idat);
			} else if (encrypting) {
				/* XOR with previous block/IV */
				for (j = 0; j < blks; j++)
					idat[j] ^= ivp[j];

				exf->encrypt(sw->sw_kschedule, idat, idat);
				ivp = idat;
			} else {	/* decrypt */
				/*
				 * Keep encrypted block to be used
				 * in next block's processing.
				 */
				nivp = (ivp == iv) ? iv2 : iv;
				bcopy(idat, nivp, blks);

				exf->decrypt(sw->sw_kschedule, idat, idat);

				/* XOR with previous block/IV */
				for (j = 0; j < blks; j++)
					idat[j] ^= ivp[j];

				ivp = nivp;
			}

			count += blks;
			k += blks;
			i -= blks;
		}

		/*
		 * Advance to the next iov if the end of the current iov
		 * is aligned with the end of a cipher block.
		 * Note that the code is equivalent to calling:
		 *      ind = cuio_getptr(uio, count, &k);
		 */
		if (i > 0 && k == uio->uio_iov[ind].iov_len) {
			k = 0;
			ind++;
			if (ind >= uio->uio_iovcnt) {
				error = EINVAL;
				goto out;
			}
		}
	}

	/* Handle trailing partial block for stream ciphers. */
	if (i > 0) {
		KASSERT(exf->native_blocksize != 0,
		    ("%s: partial block of %d bytes for cipher %s",
		    __func__, i, exf->name));
		KASSERT(exf->reinit != NULL,
		    ("%s: partial block cipher %s without reinit hook",
		    __func__, exf->name));
		KASSERT(i < blks, ("%s: partial block too big", __func__));

		cuio_copydata(uio, count, i, blk);
		if (encrypting) {
			exf->encrypt_last(sw->sw_kschedule, blk, blk, i);
		} else {
			exf->decrypt_last(sw->sw_kschedule, blk, blk, i);
		}
		cuio_copyback(uio, count, i, blk);
	}

out:
	if (iovalloc)
		free(iov, M_CRYPTO_DATA);

	return (error);
}

static void
swcr_authprepare(struct auth_hash *axf, struct swcr_auth *sw,
    const uint8_t *key, int klen)
{

	switch (axf->type) {
	case CRYPTO_SHA1_HMAC:
	case CRYPTO_SHA2_224_HMAC:
	case CRYPTO_SHA2_256_HMAC:
	case CRYPTO_SHA2_384_HMAC:
	case CRYPTO_SHA2_512_HMAC:
	case CRYPTO_NULL_HMAC:
	case CRYPTO_RIPEMD160_HMAC:
		hmac_init_ipad(axf, key, klen, sw->sw_ictx);
		hmac_init_opad(axf, key, klen, sw->sw_octx);
		break;
	case CRYPTO_POLY1305:
	case CRYPTO_BLAKE2B:
	case CRYPTO_BLAKE2S:
		axf->Setkey(sw->sw_ictx, key, klen);
		axf->Init(sw->sw_ictx);
		break;
	default:
		panic("%s: algorithm %d doesn't use keys", __func__, axf->type);
	}
}

/*
 * Compute or verify hash.
 */
static int
swcr_authcompute(struct swcr_session *ses, struct cryptop *crp)
{
	u_char aalg[HASH_MAX_LEN];
	u_char uaalg[HASH_MAX_LEN];
	const struct crypto_session_params *csp;
	struct swcr_auth *sw;
	struct auth_hash *axf;
	union authctx ctx;
	int err;

	sw = &ses->swcr_auth;

	axf = sw->sw_axf;

	if (crp->crp_auth_key != NULL) {
		csp = crypto_get_params(crp->crp_session);
		swcr_authprepare(axf, sw, crp->crp_auth_key,
		    csp->csp_auth_klen);
	}

	bcopy(sw->sw_ictx, &ctx, axf->ctxsize);

	err = crypto_apply(crp, crp->crp_aad_start, crp->crp_aad_length,
	    (int (*)(void *, void *, unsigned int))axf->Update, &ctx);
	if (err)
		return err;

	err = crypto_apply(crp, crp->crp_payload_start, crp->crp_payload_length,
	    (int (*)(void *, void *, unsigned int))axf->Update, &ctx);
	if (err)
		return err;

	switch (axf->type) {
	case CRYPTO_SHA1:
	case CRYPTO_SHA2_224:
	case CRYPTO_SHA2_256:
	case CRYPTO_SHA2_384:
	case CRYPTO_SHA2_512:
		axf->Final(aalg, &ctx);
		break;

	case CRYPTO_SHA1_HMAC:
	case CRYPTO_SHA2_224_HMAC:
	case CRYPTO_SHA2_256_HMAC:
	case CRYPTO_SHA2_384_HMAC:
	case CRYPTO_SHA2_512_HMAC:
	case CRYPTO_RIPEMD160_HMAC:
		if (sw->sw_octx == NULL)
			return EINVAL;

		axf->Final(aalg, &ctx);
		bcopy(sw->sw_octx, &ctx, axf->ctxsize);
		axf->Update(&ctx, aalg, axf->hashsize);
		axf->Final(aalg, &ctx);
		break;

	case CRYPTO_BLAKE2B:
	case CRYPTO_BLAKE2S:
	case CRYPTO_NULL_HMAC:
	case CRYPTO_POLY1305:
		axf->Final(aalg, &ctx);
		break;
	}

	if (crp->crp_op & CRYPTO_OP_VERIFY_DIGEST) {
		crypto_copydata(crp, crp->crp_digest_start, sw->sw_mlen, uaalg);
		if (timingsafe_bcmp(aalg, uaalg, sw->sw_mlen) != 0)
			return (EBADMSG);
	} else {
		/* Inject the authentication data */
		crypto_copyback(crp, crp->crp_digest_start, sw->sw_mlen, aalg);
	}
	return (0);
}

CTASSERT(INT_MAX <= (1ll<<39) - 256);	/* GCM: plain text < 2^39-256 */
CTASSERT(INT_MAX <= (uint64_t)-1);	/* GCM: associated data <= 2^64-1 */

static int
swcr_gmac(struct swcr_session *ses, struct cryptop *crp)
{
	uint32_t blkbuf[howmany(EALG_MAX_BLOCK_LEN, sizeof(uint32_t))];
	u_char *blk = (u_char *)blkbuf;
	u_char aalg[AALG_MAX_RESULT_LEN];
	u_char uaalg[AALG_MAX_RESULT_LEN];
	u_char iv[EALG_MAX_BLOCK_LEN];
	union authctx ctx;
	struct swcr_auth *swa;
	struct auth_hash *axf;
	uint32_t *blkp;
	int blksz, i, ivlen, len;

	swa = &ses->swcr_auth;
	axf = swa->sw_axf;

	bcopy(swa->sw_ictx, &ctx, axf->ctxsize);
	blksz = axf->blocksize;

	/* Initialize the IV */
	ivlen = AES_GCM_IV_LEN;
	crypto_read_iv(crp, iv);

	axf->Reinit(&ctx, iv, ivlen);
	for (i = 0; i < crp->crp_payload_length; i += blksz) {
		len = MIN(crp->crp_payload_length - i, blksz);
		crypto_copydata(crp, crp->crp_payload_start + i, len, blk);
		bzero(blk + len, blksz - len);
		axf->Update(&ctx, blk, blksz);
	}

	/* length block */
	bzero(blk, blksz);
	blkp = (uint32_t *)blk + 1;
	*blkp = htobe32(crp->crp_payload_length * 8);
	axf->Update(&ctx, blk, blksz);

	/* Finalize MAC */
	axf->Final(aalg, &ctx);

	if (crp->crp_op & CRYPTO_OP_VERIFY_DIGEST) {
		crypto_copydata(crp, crp->crp_digest_start, swa->sw_mlen,
		    uaalg);
		if (timingsafe_bcmp(aalg, uaalg, swa->sw_mlen) != 0)
			return (EBADMSG);
	} else {
		/* Inject the authentication data */
		crypto_copyback(crp, crp->crp_digest_start, swa->sw_mlen, aalg);
	}
	return (0);
}

static int
swcr_gcm(struct swcr_session *ses, struct cryptop *crp)
{
	uint32_t blkbuf[howmany(EALG_MAX_BLOCK_LEN, sizeof(uint32_t))];
	u_char *blk = (u_char *)blkbuf;
	u_char aalg[AALG_MAX_RESULT_LEN];
	u_char uaalg[AALG_MAX_RESULT_LEN];
	u_char iv[EALG_MAX_BLOCK_LEN];
	union authctx ctx;
	struct swcr_auth *swa;
	struct swcr_encdec *swe;
	struct auth_hash *axf;
	struct enc_xform *exf;
	uint32_t *blkp;
	int blksz, i, ivlen, len, r;

	swa = &ses->swcr_auth;
	axf = swa->sw_axf;

	bcopy(swa->sw_ictx, &ctx, axf->ctxsize);
	blksz = axf->blocksize;
	
	swe = &ses->swcr_encdec;
	exf = swe->sw_exf;
	KASSERT(axf->blocksize == exf->native_blocksize,
	    ("%s: blocksize mismatch", __func__));

	if ((crp->crp_flags & CRYPTO_F_IV_SEPARATE) == 0)
		return (EINVAL);

	/* Initialize the IV */
	ivlen = AES_GCM_IV_LEN;
	bcopy(crp->crp_iv, iv, ivlen);

	/* Supply MAC with IV */
	axf->Reinit(&ctx, iv, ivlen);

	/* Supply MAC with AAD */
	for (i = 0; i < crp->crp_aad_length; i += blksz) {
		len = MIN(crp->crp_aad_length - i, blksz);
		crypto_copydata(crp, crp->crp_aad_start + i, len, blk);
		bzero(blk + len, blksz - len);
		axf->Update(&ctx, blk, blksz);
	}

	exf->reinit(swe->sw_kschedule, iv);

	/* Do encryption with MAC */
	for (i = 0; i < crp->crp_payload_length; i += len) {
		len = MIN(crp->crp_payload_length - i, blksz);
		if (len < blksz)
			bzero(blk, blksz);
		crypto_copydata(crp, crp->crp_payload_start + i, len, blk);
		if (CRYPTO_OP_IS_ENCRYPT(crp->crp_op)) {
			exf->encrypt(swe->sw_kschedule, blk, blk);
			axf->Update(&ctx, blk, len);
			crypto_copyback(crp, crp->crp_payload_start + i, len,
			    blk);
		} else {
			axf->Update(&ctx, blk, len);
		}
	}

	/* length block */
	bzero(blk, blksz);
	blkp = (uint32_t *)blk + 1;
	*blkp = htobe32(crp->crp_aad_length * 8);
	blkp = (uint32_t *)blk + 3;
	*blkp = htobe32(crp->crp_payload_length * 8);
	axf->Update(&ctx, blk, blksz);

	/* Finalize MAC */
	axf->Final(aalg, &ctx);

	/* Validate tag */
	if (!CRYPTO_OP_IS_ENCRYPT(crp->crp_op)) {
		crypto_copydata(crp, crp->crp_digest_start, swa->sw_mlen,
		    uaalg);

		r = timingsafe_bcmp(aalg, uaalg, swa->sw_mlen);
		if (r != 0)
			return (EBADMSG);
		
		/* tag matches, decrypt data */
		for (i = 0; i < crp->crp_payload_length; i += blksz) {
			len = MIN(crp->crp_payload_length - i, blksz);
			if (len < blksz)
				bzero(blk, blksz);
			crypto_copydata(crp, crp->crp_payload_start + i, len,
			    blk);
			exf->decrypt(swe->sw_kschedule, blk, blk);
			crypto_copyback(crp, crp->crp_payload_start + i, len,
			    blk);
		}
	} else {
		/* Inject the authentication data */
		crypto_copyback(crp, crp->crp_digest_start, swa->sw_mlen,
		    aalg);
	}

	return (0);
}

static int
swcr_ccm_cbc_mac(struct swcr_session *ses, struct cryptop *crp)
{
	uint32_t blkbuf[howmany(EALG_MAX_BLOCK_LEN, sizeof(uint32_t))];
	u_char *blk = (u_char *)blkbuf;
	u_char aalg[AALG_MAX_RESULT_LEN];
	u_char uaalg[AALG_MAX_RESULT_LEN];
	u_char iv[EALG_MAX_BLOCK_LEN];
	union authctx ctx;
	struct swcr_auth *swa;
	struct auth_hash *axf;
	int blksz, i, ivlen, len;

	swa = &ses->swcr_auth;
	axf = swa->sw_axf;

	bcopy(swa->sw_ictx, &ctx, axf->ctxsize);
	blksz = axf->blocksize;

	/* Initialize the IV */
	ivlen = AES_CCM_IV_LEN;
	crypto_read_iv(crp, iv);

	/*
	 * AES CCM-CBC-MAC needs to know the length of both the auth
	 * data and payload data before doing the auth computation.
	 */
	ctx.aes_cbc_mac_ctx.authDataLength = crp->crp_payload_length;
	ctx.aes_cbc_mac_ctx.cryptDataLength = 0;

	axf->Reinit(&ctx, iv, ivlen);
	for (i = 0; i < crp->crp_payload_length; i += blksz) {
		len = MIN(crp->crp_payload_length - i, blksz);
		crypto_copydata(crp, crp->crp_payload_start + i, len, blk);
		bzero(blk + len, blksz - len);
		axf->Update(&ctx, blk, blksz);
	}

	/* Finalize MAC */
	axf->Final(aalg, &ctx);

	if (crp->crp_op & CRYPTO_OP_VERIFY_DIGEST) {
		crypto_copydata(crp, crp->crp_digest_start, swa->sw_mlen,
		    uaalg);
		if (timingsafe_bcmp(aalg, uaalg, swa->sw_mlen) != 0)
			return (EBADMSG);
	} else {
		/* Inject the authentication data */
		crypto_copyback(crp, crp->crp_digest_start, swa->sw_mlen, aalg);
	}
	return (0);
}

static int
swcr_ccm(struct swcr_session *ses, struct cryptop *crp)
{
	uint32_t blkbuf[howmany(EALG_MAX_BLOCK_LEN, sizeof(uint32_t))];
	u_char *blk = (u_char *)blkbuf;
	u_char aalg[AALG_MAX_RESULT_LEN];
	u_char uaalg[AALG_MAX_RESULT_LEN];
	u_char iv[EALG_MAX_BLOCK_LEN];
	union authctx ctx;
	struct swcr_auth *swa;
	struct swcr_encdec *swe;
	struct auth_hash *axf;
	struct enc_xform *exf;
	int blksz, i, ivlen, len, r;

	swa = &ses->swcr_auth;
	axf = swa->sw_axf;

	bcopy(swa->sw_ictx, &ctx, axf->ctxsize);
	blksz = axf->blocksize;
	
	swe = &ses->swcr_encdec;
	exf = swe->sw_exf;
	KASSERT(axf->blocksize == exf->native_blocksize,
	    ("%s: blocksize mismatch", __func__));

	if ((crp->crp_flags & CRYPTO_F_IV_SEPARATE) == 0)
		return (EINVAL);

	/* Initialize the IV */
	ivlen = AES_CCM_IV_LEN;
	bcopy(crp->crp_iv, iv, ivlen);

	/*
	 * AES CCM-CBC-MAC needs to know the length of both the auth
	 * data and payload data before doing the auth computation.
	 */
	ctx.aes_cbc_mac_ctx.authDataLength = crp->crp_aad_length;
	ctx.aes_cbc_mac_ctx.cryptDataLength = crp->crp_payload_length;

	/* Supply MAC with IV */
	axf->Reinit(&ctx, iv, ivlen);

	/* Supply MAC with AAD */
	for (i = 0; i < crp->crp_aad_length; i += blksz) {
		len = MIN(crp->crp_aad_length - i, blksz);
		crypto_copydata(crp, crp->crp_aad_start + i, len, blk);
		bzero(blk + len, blksz - len);
		axf->Update(&ctx, blk, blksz);
	}

	exf->reinit(swe->sw_kschedule, iv);

	/* Do encryption/decryption with MAC */
	for (i = 0; i < crp->crp_payload_length; i += len) {
		len = MIN(crp->crp_payload_length - i, blksz);
		if (len < blksz)
			bzero(blk, blksz);
		crypto_copydata(crp, crp->crp_payload_start + i, len, blk);
		if (CRYPTO_OP_IS_ENCRYPT(crp->crp_op)) {
			axf->Update(&ctx, blk, len);
			exf->encrypt(swe->sw_kschedule, blk, blk);
			crypto_copyback(crp, crp->crp_payload_start + i, len,
			    blk);
		} else {
			/*
			 * One of the problems with CCM+CBC is that
			 * the authentication is done on the
			 * unecncrypted data.  As a result, we have to
			 * decrypt the data twice: once to generate
			 * the tag and a second time after the tag is
			 * verified.
			 */
			exf->decrypt(swe->sw_kschedule, blk, blk);
			axf->Update(&ctx, blk, len);
		}
	}

	/* Finalize MAC */
	axf->Final(aalg, &ctx);

	/* Validate tag */
	if (!CRYPTO_OP_IS_ENCRYPT(crp->crp_op)) {
		crypto_copydata(crp, crp->crp_digest_start, swa->sw_mlen,
		    uaalg);

		r = timingsafe_bcmp(aalg, uaalg, swa->sw_mlen);
		if (r != 0)
			return (EBADMSG);
		
		/* tag matches, decrypt data */
		exf->reinit(swe->sw_kschedule, iv);
		for (i = 0; i < crp->crp_payload_length; i += blksz) {
			len = MIN(crp->crp_payload_length - i, blksz);
			if (len < blksz)
				bzero(blk, blksz);
			crypto_copydata(crp, crp->crp_payload_start + i, len,
			    blk);
			exf->decrypt(swe->sw_kschedule, blk, blk);
			crypto_copyback(crp, crp->crp_payload_start + i, len,
			    blk);
		}
	} else {
		/* Inject the authentication data */
		crypto_copyback(crp, crp->crp_digest_start, swa->sw_mlen,
		    aalg);
	}

	return (0);
}

/*
 * Apply a cipher and a digest to perform EtA.
 */
static int
swcr_eta(struct swcr_session *ses, struct cryptop *crp)
{
	int error;

	if (CRYPTO_OP_IS_ENCRYPT(crp->crp_op)) {
		error = swcr_encdec(ses, crp);
		if (error == 0)
			error = swcr_authcompute(ses, crp);
	} else {
		error = swcr_authcompute(ses, crp);
		if (error == 0)
			error = swcr_encdec(ses, crp);
	}
	return (error);
}

/*
 * Apply a compression/decompression algorithm
 */
static int
swcr_compdec(struct swcr_session *ses, struct cryptop *crp)
{
	u_int8_t *data, *out;
	struct comp_algo *cxf;
	int adj;
	u_int32_t result;

	cxf = ses->swcr_compdec.sw_cxf;

	/* We must handle the whole buffer of data in one time
	 * then if there is not all the data in the mbuf, we must
	 * copy in a buffer.
	 */

	data = malloc(crp->crp_payload_length, M_CRYPTO_DATA,  M_NOWAIT);
	if (data == NULL)
		return (EINVAL);
	crypto_copydata(crp, crp->crp_payload_start, crp->crp_payload_length,
	    data);

	if (CRYPTO_OP_IS_COMPRESS(crp->crp_op))
		result = cxf->compress(data, crp->crp_payload_length, &out);
	else
		result = cxf->decompress(data, crp->crp_payload_length, &out);

	free(data, M_CRYPTO_DATA);
	if (result == 0)
		return (EINVAL);
	crp->crp_olen = result;

	/* Check the compressed size when doing compression */
	if (CRYPTO_OP_IS_COMPRESS(crp->crp_op)) {
		if (result >= crp->crp_payload_length) {
			/* Compression was useless, we lost time */
			free(out, M_CRYPTO_DATA);
			return (0);
		}
	}

	/* Copy back the (de)compressed data. m_copyback is
	 * extending the mbuf as necessary.
	 */
	crypto_copyback(crp, crp->crp_payload_start, result, out);
	if (result < crp->crp_payload_length) {
		switch (crp->crp_buf_type) {
		case CRYPTO_BUF_MBUF:
			adj = result - crp->crp_payload_length;
			m_adj(crp->crp_mbuf, adj);
			break;
		case CRYPTO_BUF_UIO: {
			struct uio *uio = crp->crp_uio;
			int ind;

			adj = crp->crp_payload_length - result;
			ind = uio->uio_iovcnt - 1;

			while (adj > 0 && ind >= 0) {
				if (adj < uio->uio_iov[ind].iov_len) {
					uio->uio_iov[ind].iov_len -= adj;
					break;
				}

				adj -= uio->uio_iov[ind].iov_len;
				uio->uio_iov[ind].iov_len = 0;
				ind--;
				uio->uio_iovcnt--;
			}
			}
			break;
		}
	}
	free(out, M_CRYPTO_DATA);
	return 0;
}

static int
swcr_setup_cipher(struct swcr_session *ses,
    const struct crypto_session_params *csp)
{
	struct swcr_encdec *swe;
	struct enc_xform *txf;
	int error;

	swe = &ses->swcr_encdec;
	txf = crypto_cipher(csp);
	MPASS(txf->ivsize == csp->csp_ivlen);
	if (txf->ctxsize != 0) {
		swe->sw_kschedule = malloc(txf->ctxsize, M_CRYPTO_DATA,
		    M_NOWAIT);
		if (swe->sw_kschedule == NULL)
			return (ENOMEM);
	}
	if (csp->csp_cipher_key != NULL) {
		error = txf->setkey(swe->sw_kschedule,
		    csp->csp_cipher_key, csp->csp_cipher_klen);
		if (error)
			return (error);
	}
	swe->sw_exf = txf;
	return (0);
}

static int
swcr_setup_auth(struct swcr_session *ses,
    const struct crypto_session_params *csp)
{
	struct swcr_auth *swa;
	struct auth_hash *axf;

	swa = &ses->swcr_auth;

	axf = crypto_auth_hash(csp);
	swa->sw_axf = axf;
	if (csp->csp_auth_mlen < 0 || csp->csp_auth_mlen > axf->hashsize)
		return (EINVAL);
	if (csp->csp_auth_mlen == 0)
		swa->sw_mlen = axf->hashsize;
	else
		swa->sw_mlen = csp->csp_auth_mlen;
	swa->sw_ictx = malloc(axf->ctxsize, M_CRYPTO_DATA, M_NOWAIT);
	if (swa->sw_ictx == NULL)
		return (ENOBUFS);
	
	switch (csp->csp_auth_alg) {
	case CRYPTO_SHA1_HMAC:
	case CRYPTO_SHA2_224_HMAC:
	case CRYPTO_SHA2_256_HMAC:
	case CRYPTO_SHA2_384_HMAC:
	case CRYPTO_SHA2_512_HMAC:
	case CRYPTO_NULL_HMAC:
	case CRYPTO_RIPEMD160_HMAC:
		swa->sw_octx = malloc(axf->ctxsize, M_CRYPTO_DATA,
		    M_NOWAIT);
		if (swa->sw_octx == NULL)
			return (ENOBUFS);

		if (csp->csp_auth_key != NULL) {
			swcr_authprepare(axf, swa, csp->csp_auth_key,
			    csp->csp_auth_klen);
		}

		if (csp->csp_mode == CSP_MODE_DIGEST)
			ses->swcr_process = swcr_authcompute;
		break;
	case CRYPTO_SHA1:
	case CRYPTO_SHA2_224:
	case CRYPTO_SHA2_256:
	case CRYPTO_SHA2_384:
	case CRYPTO_SHA2_512:
		axf->Init(swa->sw_ictx);
		if (csp->csp_mode == CSP_MODE_DIGEST)
			ses->swcr_process = swcr_authcompute;
		break;
	case CRYPTO_AES_NIST_GMAC:
		axf->Init(swa->sw_ictx);
		axf->Setkey(swa->sw_ictx, csp->csp_auth_key,
		    csp->csp_auth_klen);
		if (csp->csp_mode == CSP_MODE_DIGEST)
			ses->swcr_process = swcr_gmac;
		break;
	case CRYPTO_POLY1305:
	case CRYPTO_BLAKE2B:
	case CRYPTO_BLAKE2S:
		/*
		 * Blake2b and Blake2s support an optional key but do
		 * not require one.
		 */
		if (csp->csp_auth_klen == 0 || csp->csp_auth_key != NULL)
			axf->Setkey(swa->sw_ictx, csp->csp_auth_key,
			    csp->csp_auth_klen);
		axf->Init(swa->sw_ictx);
		if (csp->csp_mode == CSP_MODE_DIGEST)
			ses->swcr_process = swcr_authcompute;
		break;
	case CRYPTO_AES_CCM_CBC_MAC:
		axf->Init(swa->sw_ictx);
		axf->Setkey(swa->sw_ictx, csp->csp_auth_key,
		    csp->csp_auth_klen);
		if (csp->csp_mode == CSP_MODE_DIGEST)
			ses->swcr_process = swcr_ccm_cbc_mac;
		break;
	}

	return (0);
}

static int
swcr_setup_gcm(struct swcr_session *ses,
    const struct crypto_session_params *csp)
{
	struct swcr_auth *swa;
	struct auth_hash *axf;

	if (csp->csp_ivlen != AES_GCM_IV_LEN)
		return (EINVAL);

	/* First, setup the auth side. */
	swa = &ses->swcr_auth;
	switch (csp->csp_cipher_klen * 8) {
	case 128:
		axf = &auth_hash_nist_gmac_aes_128;
		break;
	case 192:
		axf = &auth_hash_nist_gmac_aes_192;
		break;
	case 256:
		axf = &auth_hash_nist_gmac_aes_256;
		break;
	default:
		return (EINVAL);
	}
	swa->sw_axf = axf;
	if (csp->csp_auth_mlen < 0 || csp->csp_auth_mlen > axf->hashsize)
		return (EINVAL);
	if (csp->csp_auth_mlen == 0)
		swa->sw_mlen = axf->hashsize;
	else
		swa->sw_mlen = csp->csp_auth_mlen;
	swa->sw_ictx = malloc(axf->ctxsize, M_CRYPTO_DATA, M_NOWAIT);
	if (swa->sw_ictx == NULL)
		return (ENOBUFS);
	axf->Init(swa->sw_ictx);
	if (csp->csp_cipher_key != NULL)
		axf->Setkey(swa->sw_ictx, csp->csp_cipher_key,
		    csp->csp_cipher_klen);

	/* Second, setup the cipher side. */
	return (swcr_setup_cipher(ses, csp));
}

static int
swcr_setup_ccm(struct swcr_session *ses,
    const struct crypto_session_params *csp)
{
	struct swcr_auth *swa;
	struct auth_hash *axf;

	if (csp->csp_ivlen != AES_CCM_IV_LEN)
		return (EINVAL);

	/* First, setup the auth side. */
	swa = &ses->swcr_auth;
	switch (csp->csp_cipher_klen * 8) {
	case 128:
		axf = &auth_hash_ccm_cbc_mac_128;
		break;
	case 192:
		axf = &auth_hash_ccm_cbc_mac_192;
		break;
	case 256:
		axf = &auth_hash_ccm_cbc_mac_256;
		break;
	default:
		return (EINVAL);
	}
	swa->sw_axf = axf;
	if (csp->csp_auth_mlen < 0 || csp->csp_auth_mlen > axf->hashsize)
		return (EINVAL);
	if (csp->csp_auth_mlen == 0)
		swa->sw_mlen = axf->hashsize;
	else
		swa->sw_mlen = csp->csp_auth_mlen;
	swa->sw_ictx = malloc(axf->ctxsize, M_CRYPTO_DATA, M_NOWAIT);
	if (swa->sw_ictx == NULL)
		return (ENOBUFS);
	axf->Init(swa->sw_ictx);
	if (csp->csp_cipher_key != NULL)
		axf->Setkey(swa->sw_ictx, csp->csp_cipher_key,
		    csp->csp_cipher_klen);

	/* Second, setup the cipher side. */
	return (swcr_setup_cipher(ses, csp));
}

static bool
swcr_auth_supported(const struct crypto_session_params *csp)
{
	struct auth_hash *axf;

	axf = crypto_auth_hash(csp);
	if (axf == NULL)
		return (false);
	switch (csp->csp_auth_alg) {
	case CRYPTO_SHA1_HMAC:
	case CRYPTO_SHA2_224_HMAC:
	case CRYPTO_SHA2_256_HMAC:
	case CRYPTO_SHA2_384_HMAC:
	case CRYPTO_SHA2_512_HMAC:
	case CRYPTO_NULL_HMAC:
	case CRYPTO_RIPEMD160_HMAC:
		break;
	case CRYPTO_AES_NIST_GMAC:
		switch (csp->csp_auth_klen * 8) {
		case 128:
		case 192:
		case 256:
			break;
		default:
			return (false);
		}
		if (csp->csp_auth_key == NULL)
			return (false);
		if (csp->csp_ivlen != AES_GCM_IV_LEN)
			return (false);
		break;
	case CRYPTO_POLY1305:
		if (csp->csp_auth_klen != POLY1305_KEY_LEN)
			return (false);
		break;
	case CRYPTO_AES_CCM_CBC_MAC:
		switch (csp->csp_auth_klen * 8) {
		case 128:
		case 192:
		case 256:
			break;
		default:
			return (false);
		}
		if (csp->csp_auth_key == NULL)
			return (false);
		if (csp->csp_ivlen != AES_CCM_IV_LEN)
			return (false);
		break;
	}
	return (true);
}

static bool
swcr_cipher_supported(const struct crypto_session_params *csp)
{
	struct enc_xform *txf;

	txf = crypto_cipher(csp);
	if (txf == NULL)
		return (false);
	if (csp->csp_cipher_alg != CRYPTO_NULL_CBC &&
	    txf->ivsize != csp->csp_ivlen)
		return (false);
	return (true);
}

static int
swcr_probesession(device_t dev, const struct crypto_session_params *csp)
{

	if (csp->csp_flags != 0)
		return (EINVAL);
	switch (csp->csp_mode) {
	case CSP_MODE_COMPRESS:
		switch (csp->csp_cipher_alg) {
		case CRYPTO_DEFLATE_COMP:
			break;
		default:
			return (EINVAL);
		}
		break;
	case CSP_MODE_CIPHER:
		switch (csp->csp_cipher_alg) {
		case CRYPTO_AES_NIST_GCM_16:
		case CRYPTO_AES_CCM_16:
			return (EINVAL);
		default:
			if (!swcr_cipher_supported(csp))
				return (EINVAL);
			break;
		}
		break;
	case CSP_MODE_DIGEST:
		if (!swcr_auth_supported(csp))
			return (EINVAL);
		break;
	case CSP_MODE_AEAD:
		switch (csp->csp_cipher_alg) {
		case CRYPTO_AES_NIST_GCM_16:
		case CRYPTO_AES_CCM_16:
			break;
		default:
			return (EINVAL);
		}
		break;
	case CSP_MODE_ETA:
		/* AEAD algorithms cannot be used for EtA. */
		switch (csp->csp_cipher_alg) {
		case CRYPTO_AES_NIST_GCM_16:
		case CRYPTO_AES_CCM_16:
			return (EINVAL);
		}
		switch (csp->csp_auth_alg) {
		case CRYPTO_AES_NIST_GMAC:
		case CRYPTO_AES_CCM_CBC_MAC:
			return (EINVAL);
		}

		if (!swcr_cipher_supported(csp) ||
		    !swcr_auth_supported(csp))
			return (EINVAL);
		break;
	default:
		return (EINVAL);
	}

	return (CRYPTODEV_PROBE_SOFTWARE);
}

/*
 * Generate a new software session.
 */
static int
swcr_newsession(device_t dev, crypto_session_t cses,
    const struct crypto_session_params *csp)
{
	struct swcr_session *ses;
	struct swcr_encdec *swe;
	struct swcr_auth *swa;
	struct comp_algo *cxf;
	int error;

	ses = crypto_get_driver_session(cses);
	mtx_init(&ses->swcr_lock, "swcr session lock", NULL, MTX_DEF);

	error = 0;
	swe = &ses->swcr_encdec;
	swa = &ses->swcr_auth;
	switch (csp->csp_mode) {
	case CSP_MODE_COMPRESS:
		switch (csp->csp_cipher_alg) {
		case CRYPTO_DEFLATE_COMP:
			cxf = &comp_algo_deflate;
			break;
#ifdef INVARIANTS
		default:
			panic("bad compression algo");
#endif
		}
		ses->swcr_compdec.sw_cxf = cxf;
		ses->swcr_process = swcr_compdec;
		break;
	case CSP_MODE_CIPHER:
		switch (csp->csp_cipher_alg) {
		case CRYPTO_NULL_CBC:
			ses->swcr_process = swcr_null;
			break;
#ifdef INVARIANTS
		case CRYPTO_AES_NIST_GCM_16:
		case CRYPTO_AES_CCM_16:
			panic("bad cipher algo");
#endif
		default:
			error = swcr_setup_cipher(ses, csp);
			if (error == 0)
				ses->swcr_process = swcr_encdec;
		}
		break;
	case CSP_MODE_DIGEST:
		error = swcr_setup_auth(ses, csp);
		break;
	case CSP_MODE_AEAD:
		switch (csp->csp_cipher_alg) {
		case CRYPTO_AES_NIST_GCM_16:
			error = swcr_setup_gcm(ses, csp);
			if (error == 0)
				ses->swcr_process = swcr_gcm;
			break;
		case CRYPTO_AES_CCM_16:
			error = swcr_setup_ccm(ses, csp);
			if (error == 0)
				ses->swcr_process = swcr_ccm;
			break;
#ifdef INVARIANTS
		default:
			panic("bad aead algo");
#endif
		}
		break;
	case CSP_MODE_ETA:
#ifdef INVARIANTS
		switch (csp->csp_cipher_alg) {
		case CRYPTO_AES_NIST_GCM_16:
		case CRYPTO_AES_CCM_16:
			panic("bad eta cipher algo");
		}
		switch (csp->csp_auth_alg) {
		case CRYPTO_AES_NIST_GMAC:
		case CRYPTO_AES_CCM_CBC_MAC:
			panic("bad eta auth algo");
		}
#endif

		error = swcr_setup_auth(ses, csp);
		if (error)
			break;
		if (csp->csp_cipher_alg == CRYPTO_NULL_CBC) {
			/* Effectively degrade to digest mode. */
			ses->swcr_process = swcr_authcompute;
			break;
		}

		error = swcr_setup_cipher(ses, csp);
		if (error == 0)
			ses->swcr_process = swcr_eta;
		break;
	default:
		error = EINVAL;
	}

	if (error)
		swcr_freesession(dev, cses);
	return (error);
}

static void
swcr_freesession(device_t dev, crypto_session_t cses)
{
	struct swcr_session *ses;
	struct swcr_auth *swa;
	struct auth_hash *axf;

	ses = crypto_get_driver_session(cses);

	mtx_destroy(&ses->swcr_lock);

	zfree(ses->swcr_encdec.sw_kschedule, M_CRYPTO_DATA);

	axf = ses->swcr_auth.sw_axf;
	if (axf != NULL) {
		swa = &ses->swcr_auth;
		if (swa->sw_ictx != NULL) {
			explicit_bzero(swa->sw_ictx, axf->ctxsize);
			free(swa->sw_ictx, M_CRYPTO_DATA);
		}
		if (swa->sw_octx != NULL) {
			explicit_bzero(swa->sw_octx, axf->ctxsize);
			free(swa->sw_octx, M_CRYPTO_DATA);
		}
	}
}

/*
 * Process a software request.
 */
static int
swcr_process(device_t dev, struct cryptop *crp, int hint)
{
	struct swcr_session *ses;

	ses = crypto_get_driver_session(crp->crp_session);
	mtx_lock(&ses->swcr_lock);

	crp->crp_etype = ses->swcr_process(ses, crp);

	mtx_unlock(&ses->swcr_lock);
	crypto_done(crp);
	return (0);
}

static void
swcr_identify(driver_t *drv, device_t parent)
{
	/* NB: order 10 is so we get attached after h/w devices */
	if (device_find_child(parent, "cryptosoft", -1) == NULL &&
	    BUS_ADD_CHILD(parent, 10, "cryptosoft", 0) == 0)
		panic("cryptosoft: could not attach");
}

static int
swcr_probe(device_t dev)
{
	device_set_desc(dev, "software crypto");
	return (BUS_PROBE_NOWILDCARD);
}

static int
swcr_attach(device_t dev)
{

	swcr_id = crypto_get_driverid(dev, sizeof(struct swcr_session),
			CRYPTOCAP_F_SOFTWARE | CRYPTOCAP_F_SYNC);
	if (swcr_id < 0) {
		device_printf(dev, "cannot initialize!");
		return (ENXIO);
	}

	return (0);
}

static int
swcr_detach(device_t dev)
{
	crypto_unregister_all(swcr_id);
	return 0;
}

static device_method_t swcr_methods[] = {
	DEVMETHOD(device_identify,	swcr_identify),
	DEVMETHOD(device_probe,		swcr_probe),
	DEVMETHOD(device_attach,	swcr_attach),
	DEVMETHOD(device_detach,	swcr_detach),

	DEVMETHOD(cryptodev_probesession, swcr_probesession),
	DEVMETHOD(cryptodev_newsession,	swcr_newsession),
	DEVMETHOD(cryptodev_freesession,swcr_freesession),
	DEVMETHOD(cryptodev_process,	swcr_process),

	{0, 0},
};

static driver_t swcr_driver = {
	"cryptosoft",
	swcr_methods,
	0,		/* NB: no softc */
};
static devclass_t swcr_devclass;

/*
 * NB: We explicitly reference the crypto module so we
 * get the necessary ordering when built as a loadable
 * module.  This is required because we bundle the crypto
 * module code together with the cryptosoft driver (otherwise
 * normal module dependencies would handle things).
 */
extern int crypto_modevent(struct module *, int, void *);
/* XXX where to attach */
DRIVER_MODULE(cryptosoft, nexus, swcr_driver, swcr_devclass, crypto_modevent,0);
MODULE_VERSION(cryptosoft, 1);
MODULE_DEPEND(cryptosoft, crypto, 1, 1, 1);
// CHERI CHANGES START
// {
//   "updated": 20191025,
//   "target_type": "kernel",
//   "changes": [
//     "iovec-macros",
//     "user_capabilities"
//   ]
// }
// CHERI CHANGES END<|MERGE_RESOLUTION|>--- conflicted
+++ resolved
@@ -255,15 +255,8 @@
 		while (uio->uio_iov[ind].iov_len >= k + blks && i >= blks) {
 			uint8_t *idat;
 
-<<<<<<< HEAD
-			nb = blks;
-			rem = MIN((size_t)i,
-			    uio->uio_iov[ind].iov_len - (size_t)k);
 			idat = (__cheri_fromcap uint8_t *)
 			    uio->uio_iov[ind].iov_base + k;
-=======
-			idat = (uint8_t *)uio->uio_iov[ind].iov_base + k;
->>>>>>> 0c1410ac
 
 			if (exf->reinit) {
 				if (encrypting)
