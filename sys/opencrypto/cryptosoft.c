/*	$OpenBSD: cryptosoft.c,v 1.35 2002/04/26 08:43:50 deraadt Exp $	*/

/*-
 * The author of this code is Angelos D. Keromytis (angelos@cis.upenn.edu)
 * Copyright (c) 2002-2006 Sam Leffler, Errno Consulting
 *
 * This code was written by Angelos D. Keromytis in Athens, Greece, in
 * February 2000. Network Security Technologies Inc. (NSTI) kindly
 * supported the development of this code.
 *
 * Copyright (c) 2000, 2001 Angelos D. Keromytis
 * Copyright (c) 2014 The FreeBSD Foundation
 * All rights reserved.
 *
 * Portions of this software were developed by John-Mark Gurney
 * under sponsorship of the FreeBSD Foundation and
 * Rubicon Communications, LLC (Netgate).
 *
 * Permission to use, copy, and modify this software with or without fee
 * is hereby granted, provided that this entire notice is included in
 * all source code copies of any software which is or includes a copy or
 * modification of this software.
 *
 * THIS SOFTWARE IS BEING PROVIDED "AS IS", WITHOUT ANY EXPRESS OR
 * IMPLIED WARRANTY. IN PARTICULAR, NONE OF THE AUTHORS MAKES ANY
 * REPRESENTATION OR WARRANTY OF ANY KIND CONCERNING THE
 * MERCHANTABILITY OF THIS SOFTWARE OR ITS FITNESS FOR ANY PARTICULAR
 * PURPOSE.
 */

#include <sys/cdefs.h>
__FBSDID("$FreeBSD$");

#include <sys/param.h>
#include <sys/systm.h>
#include <sys/malloc.h>
#include <sys/mbuf.h>
#include <sys/module.h>
#include <sys/sysctl.h>
#include <sys/errno.h>
#include <sys/random.h>
#include <sys/kernel.h>
#include <sys/uio.h>
#include <sys/lock.h>
#include <sys/rwlock.h>
#include <sys/endian.h>
#include <sys/limits.h>

#include <crypto/blowfish/blowfish.h>
#include <crypto/sha1.h>
#include <opencrypto/rmd160.h>
#include <opencrypto/cast.h>
#include <opencrypto/skipjack.h>
#include <sys/md5.h>

#include <opencrypto/cryptodev.h>
#include <opencrypto/cryptosoft.h>
#include <opencrypto/xform.h>

#include <sys/kobj.h>
#include <sys/bus.h>
#include "cryptodev_if.h"

static	int32_t swcr_id;
static	struct swcr_data **swcr_sessions = NULL;
static	u_int32_t swcr_sesnum;
/* Protects swcr_sessions pointer, not data. */
static	struct rwlock swcr_sessions_lock;

u_int8_t hmac_ipad_buffer[HMAC_MAX_BLOCK_LEN];
u_int8_t hmac_opad_buffer[HMAC_MAX_BLOCK_LEN];

static	int swcr_encdec(struct cryptodesc *, struct swcr_data *, caddr_t, int);
static	int swcr_authcompute(struct cryptodesc *, struct swcr_data *, caddr_t, int);
static	int swcr_authenc(struct cryptop *crp);
static	int swcr_compdec(struct cryptodesc *, struct swcr_data *, caddr_t, int);
static	int swcr_freesession(device_t dev, u_int64_t tid);
static	int swcr_freesession_locked(device_t dev, u_int64_t tid);

/*
 * Apply a symmetric encryption/decryption algorithm.
 */
static int
swcr_encdec(struct cryptodesc *crd, struct swcr_data *sw, caddr_t buf,
    int flags)
{
	unsigned char iv[EALG_MAX_BLOCK_LEN], blk[EALG_MAX_BLOCK_LEN];
	unsigned char *ivp, *nivp, iv2[EALG_MAX_BLOCK_LEN];
	struct enc_xform *exf;
	int i, j, k, blks, ind, count, ivlen;
	struct uio *uio, uiolcl;
	kiovec_t iovlcl[4];
	kiovec_t *iov;
	int iovcnt, iovalloc;
	int error;

	error = 0;

	exf = sw->sw_exf;
	blks = exf->blocksize;
	ivlen = exf->ivsize;

	/* Check for non-padded data */
	if (crd->crd_len % blks)
		return EINVAL;

	if (crd->crd_alg == CRYPTO_AES_ICM &&
	    (crd->crd_flags & CRD_F_IV_EXPLICIT) == 0)
		return (EINVAL);

	/* Initialize the IV */
	if (crd->crd_flags & CRD_F_ENCRYPT) {
		/* IV explicitly provided ? */
		if (crd->crd_flags & CRD_F_IV_EXPLICIT)
			bcopy(crd->crd_iv, iv, ivlen);
		else
			arc4rand(iv, ivlen, 0);

		/* Do we need to write the IV */
		if (!(crd->crd_flags & CRD_F_IV_PRESENT))
			crypto_copyback(flags, buf, crd->crd_inject, ivlen, iv);

	} else {	/* Decryption */
		/* IV explicitly provided ? */
		if (crd->crd_flags & CRD_F_IV_EXPLICIT)
			bcopy(crd->crd_iv, iv, ivlen);
		else {
			/* Get IV off buf */
			crypto_copydata(flags, buf, crd->crd_inject, ivlen, iv);
		}
	}

	if (crd->crd_flags & CRD_F_KEY_EXPLICIT) {
		int error; 

		if (sw->sw_kschedule)
			exf->zerokey(&(sw->sw_kschedule));

		error = exf->setkey(&sw->sw_kschedule,
				crd->crd_key, crd->crd_klen / 8);
		if (error)
			return (error);
	}

	iov = iovlcl;
	iovcnt = nitems(iovlcl);
	iovalloc = 0;
	uio = &uiolcl;
	if ((flags & CRYPTO_F_IMBUF) != 0) {
		error = crypto_mbuftoiov((struct mbuf *)buf, &iov, &iovcnt,
		    &iovalloc);
		if (error)
			return (error);
		uio->uio_iov = iov;
		uio->uio_iovcnt = iovcnt;
	} else if ((flags & CRYPTO_F_IOV) != 0)
		uio = (struct uio *)buf;
	else {
		IOVEC_INIT(&iov[0], buf, crd->crd_skip + crd->crd_len);
		uio->uio_iov = iov;
		uio->uio_iovcnt = 1;
	}

	ivp = iv;

	if (exf->reinit) {
		/*
		 * xforms that provide a reinit method perform all IV
		 * handling themselves.
		 */
		exf->reinit(sw->sw_kschedule, iv);
	}

	count = crd->crd_skip;
	ind = cuio_getptr(uio, count, &k);
	if (ind == -1) {
		error = EINVAL;
		goto out;
	}

	i = crd->crd_len;

	while (i > 0) {
		/*
		 * If there's insufficient data at the end of
		 * an iovec, we have to do some copying.
		 */
		if (uio->uio_iov[ind].iov_len < k + blks &&
		    uio->uio_iov[ind].iov_len != k) {
			cuio_copydata(uio, count, blks, blk);

			/* Actual encryption/decryption */
			if (exf->reinit) {
				if (crd->crd_flags & CRD_F_ENCRYPT) {
					exf->encrypt(sw->sw_kschedule,
					    blk);
				} else {
					exf->decrypt(sw->sw_kschedule,
					    blk);
				}
			} else if (crd->crd_flags & CRD_F_ENCRYPT) {
				/* XOR with previous block */
				for (j = 0; j < blks; j++)
					blk[j] ^= ivp[j];

				exf->encrypt(sw->sw_kschedule, blk);

				/*
				 * Keep encrypted block for XOR'ing
				 * with next block
				 */
				bcopy(blk, iv, blks);
				ivp = iv;
			} else {	/* decrypt */
				/*	
				 * Keep encrypted block for XOR'ing
				 * with next block
				 */
				nivp = (ivp == iv) ? iv2 : iv;
				bcopy(blk, nivp, blks);

				exf->decrypt(sw->sw_kschedule, blk);

				/* XOR with previous block */
				for (j = 0; j < blks; j++)
					blk[j] ^= ivp[j];

				ivp = nivp;
			}

			/* Copy back decrypted block */
			cuio_copyback(uio, count, blks, blk);

			count += blks;

			/* Advance pointer */
			ind = cuio_getptr(uio, count, &k);
			if (ind == -1) {
				error = EINVAL;
				goto out;
			}

			i -= blks;

			/* Could be done... */
			if (i == 0)
				break;
		}

		while (uio->uio_iov[ind].iov_len >= k + blks && i > 0) {
			uint8_t *idat;
			size_t nb, rem;

			nb = blks;
			rem = uio->uio_iov[ind].iov_len - k;
<<<<<<< HEAD
			/* XXX-CHERI: we should push these down further. */
			idat = (__cheri_fromcap char *)uio->uio_iov[ind].iov_base + k;
=======
			idat = (uint8_t *)uio->uio_iov[ind].iov_base + k;
>>>>>>> 0534660d

			if (exf->reinit) {
				if ((crd->crd_flags & CRD_F_ENCRYPT) != 0 &&
				    exf->encrypt_multi == NULL)
					exf->encrypt(sw->sw_kschedule,
					    idat);
				else if ((crd->crd_flags & CRD_F_ENCRYPT) != 0) {
					nb = rounddown(rem, blks);
					exf->encrypt_multi(sw->sw_kschedule,
					    idat, nb);
				} else if (exf->decrypt_multi == NULL)
					exf->decrypt(sw->sw_kschedule,
					    idat);
				else {
					nb = rounddown(rem, blks);
					exf->decrypt_multi(sw->sw_kschedule,
					    idat, nb);
				}
			} else if (crd->crd_flags & CRD_F_ENCRYPT) {
				/* XOR with previous block/IV */
				for (j = 0; j < blks; j++)
					idat[j] ^= ivp[j];

				exf->encrypt(sw->sw_kschedule, idat);
				ivp = idat;
			} else {	/* decrypt */
				/*
				 * Keep encrypted block to be used
				 * in next block's processing.
				 */
				nivp = (ivp == iv) ? iv2 : iv;
				bcopy(idat, nivp, blks);

				exf->decrypt(sw->sw_kschedule, idat);

				/* XOR with previous block/IV */
				for (j = 0; j < blks; j++)
					idat[j] ^= ivp[j];

				ivp = nivp;
			}

			count += nb;
			k += nb;
			i -= nb;
		}

		/*
		 * Advance to the next iov if the end of the current iov
		 * is aligned with the end of a cipher block.
		 * Note that the code is equivalent to calling:
		 *      ind = cuio_getptr(uio, count, &k);
		 */
		if (i > 0 && k == uio->uio_iov[ind].iov_len) {
			k = 0;
			ind++;
			if (ind >= uio->uio_iovcnt) {
				error = EINVAL;
				goto out;
			}
		}
	}

out:
	if (iovalloc)
		free(iov, M_CRYPTO_DATA);

	return (error);
}

static void
swcr_authprepare(struct auth_hash *axf, struct swcr_data *sw, u_char *key,
    int klen)
{
	int k;

	klen /= 8;

	switch (axf->type) {
	case CRYPTO_MD5_HMAC:
	case CRYPTO_SHA1_HMAC:
	case CRYPTO_SHA2_256_HMAC:
	case CRYPTO_SHA2_384_HMAC:
	case CRYPTO_SHA2_512_HMAC:
	case CRYPTO_NULL_HMAC:
	case CRYPTO_RIPEMD160_HMAC:
		for (k = 0; k < klen; k++)
			key[k] ^= HMAC_IPAD_VAL;
	
		axf->Init(sw->sw_ictx);
		axf->Update(sw->sw_ictx, key, klen);
		axf->Update(sw->sw_ictx, hmac_ipad_buffer, axf->blocksize - klen);
	
		for (k = 0; k < klen; k++)
			key[k] ^= (HMAC_IPAD_VAL ^ HMAC_OPAD_VAL);
	
		axf->Init(sw->sw_octx);
		axf->Update(sw->sw_octx, key, klen);
		axf->Update(sw->sw_octx, hmac_opad_buffer, axf->blocksize - klen);
	
		for (k = 0; k < klen; k++)
			key[k] ^= HMAC_OPAD_VAL;
		break;
	case CRYPTO_MD5_KPDK:
	case CRYPTO_SHA1_KPDK:
	{
		/* 
		 * We need a buffer that can hold an md5 and a sha1 result
		 * just to throw it away.
		 * What we do here is the initial part of:
		 *   ALGO( key, keyfill, .. )
		 * adding the key to sw_ictx and abusing Final() to get the
		 * "keyfill" padding.
		 * In addition we abuse the sw_octx to save the key to have
		 * it to be able to append it at the end in swcr_authcompute().
		 */
		u_char buf[SHA1_RESULTLEN];

		sw->sw_klen = klen;
		bcopy(key, sw->sw_octx, klen);
		axf->Init(sw->sw_ictx);
		axf->Update(sw->sw_ictx, key, klen);
		axf->Final(buf, sw->sw_ictx);
		break;
	}
	case CRYPTO_BLAKE2B:
	case CRYPTO_BLAKE2S:
		axf->Setkey(sw->sw_ictx, key, klen);
		axf->Init(sw->sw_ictx);
		break;
	default:
		printf("%s: CRD_F_KEY_EXPLICIT flag given, but algorithm %d "
		    "doesn't use keys.\n", __func__, axf->type);
	}
}

/*
 * Compute keyed-hash authenticator.
 */
static int
swcr_authcompute(struct cryptodesc *crd, struct swcr_data *sw, caddr_t buf,
    int flags)
{
	unsigned char aalg[HASH_MAX_LEN];
	struct auth_hash *axf;
	union authctx ctx;
	int err;

	if (sw->sw_ictx == 0)
		return EINVAL;

	axf = sw->sw_axf;

	if (crd->crd_flags & CRD_F_KEY_EXPLICIT)
		swcr_authprepare(axf, sw, crd->crd_key, crd->crd_klen);

	bcopy(sw->sw_ictx, &ctx, axf->ctxsize);

	err = crypto_apply(flags, buf, crd->crd_skip, crd->crd_len,
	    (int (*)(void *, void *, unsigned int))axf->Update, (caddr_t)&ctx);
	if (err)
		return err;

	switch (sw->sw_alg) {
	case CRYPTO_MD5_HMAC:
	case CRYPTO_SHA1_HMAC:
	case CRYPTO_SHA2_256_HMAC:
	case CRYPTO_SHA2_384_HMAC:
	case CRYPTO_SHA2_512_HMAC:
	case CRYPTO_RIPEMD160_HMAC:
		if (sw->sw_octx == NULL)
			return EINVAL;

		axf->Final(aalg, &ctx);
		bcopy(sw->sw_octx, &ctx, axf->ctxsize);
		axf->Update(&ctx, aalg, axf->hashsize);
		axf->Final(aalg, &ctx);
		break;

	case CRYPTO_MD5_KPDK:
	case CRYPTO_SHA1_KPDK:
		/* If we have no key saved, return error. */
		if (sw->sw_octx == NULL)
			return EINVAL;

		/*
		 * Add the trailing copy of the key (see comment in
		 * swcr_authprepare()) after the data:
		 *   ALGO( .., key, algofill )
		 * and let Final() do the proper, natural "algofill"
		 * padding.
		 */
		axf->Update(&ctx, sw->sw_octx, sw->sw_klen);
		axf->Final(aalg, &ctx);
		break;

	case CRYPTO_BLAKE2B:
	case CRYPTO_BLAKE2S:
	case CRYPTO_NULL_HMAC:
		axf->Final(aalg, &ctx);
		break;
	}

	/* Inject the authentication data */
	crypto_copyback(flags, buf, crd->crd_inject,
	    sw->sw_mlen == 0 ? axf->hashsize : sw->sw_mlen, aalg);
	return 0;
}

CTASSERT(INT_MAX <= (1ll<<39) - 256);	/* GCM: plain text < 2^39-256 */
CTASSERT(INT_MAX <= (uint64_t)-1);	/* GCM: associated data <= 2^64-1 */

/*
 * Apply a combined encryption-authentication transformation
 */
static int
swcr_authenc(struct cryptop *crp)
{
	uint32_t blkbuf[howmany(EALG_MAX_BLOCK_LEN, sizeof(uint32_t))];
	u_char *blk = (u_char *)blkbuf;
	u_char aalg[AALG_MAX_RESULT_LEN];
	u_char uaalg[AALG_MAX_RESULT_LEN];
	u_char iv[EALG_MAX_BLOCK_LEN];
	union authctx ctx;
	struct cryptodesc *crd, *crda = NULL, *crde = NULL;
	struct swcr_data *sw, *swa, *swe = NULL;
	struct auth_hash *axf = NULL;
	struct enc_xform *exf = NULL;
	caddr_t buf = (caddr_t)crp->crp_buf;
	uint32_t *blkp;
	int aadlen, blksz, i, ivlen, len, iskip, oskip, r;

	ivlen = blksz = iskip = oskip = 0;

	for (crd = crp->crp_desc; crd; crd = crd->crd_next) {
		for (sw = swcr_sessions[crp->crp_sid & 0xffffffff];
		     sw && sw->sw_alg != crd->crd_alg;
		     sw = sw->sw_next)
			;
		if (sw == NULL)
			return (EINVAL);

		switch (sw->sw_alg) {
		case CRYPTO_AES_NIST_GCM_16:
		case CRYPTO_AES_NIST_GMAC:
			swe = sw;
			crde = crd;
			exf = swe->sw_exf;
			ivlen = 12;
			break;
		case CRYPTO_AES_128_NIST_GMAC:
		case CRYPTO_AES_192_NIST_GMAC:
		case CRYPTO_AES_256_NIST_GMAC:
			swa = sw;
			crda = crd;
			axf = swa->sw_axf;
			if (swa->sw_ictx == 0)
				return (EINVAL);
			bcopy(swa->sw_ictx, &ctx, axf->ctxsize);
			blksz = axf->blocksize;
			break;
		default:
			return (EINVAL);
		}
	}
	if (crde == NULL || crda == NULL)
		return (EINVAL);

	if (crde->crd_alg == CRYPTO_AES_NIST_GCM_16 &&
	    (crde->crd_flags & CRD_F_IV_EXPLICIT) == 0)
		return (EINVAL);

	if (crde->crd_klen != crda->crd_klen)
		return (EINVAL);

	/* Initialize the IV */
	if (crde->crd_flags & CRD_F_ENCRYPT) {
		/* IV explicitly provided ? */
		if (crde->crd_flags & CRD_F_IV_EXPLICIT)
			bcopy(crde->crd_iv, iv, ivlen);
		else
			arc4rand(iv, ivlen, 0);

		/* Do we need to write the IV */
		if (!(crde->crd_flags & CRD_F_IV_PRESENT))
			crypto_copyback(crp->crp_flags, buf, crde->crd_inject,
			    ivlen, iv);

	} else {	/* Decryption */
			/* IV explicitly provided ? */
		if (crde->crd_flags & CRD_F_IV_EXPLICIT)
			bcopy(crde->crd_iv, iv, ivlen);
		else {
			/* Get IV off buf */
			crypto_copydata(crp->crp_flags, buf, crde->crd_inject,
			    ivlen, iv);
		}
	}

	/* Supply MAC with IV */
	if (axf->Reinit)
		axf->Reinit(&ctx, iv, ivlen);

	/* Supply MAC with AAD */
	aadlen = crda->crd_len;

	for (i = iskip; i < crda->crd_len; i += blksz) {
		len = MIN(crda->crd_len - i, blksz - oskip);
		crypto_copydata(crp->crp_flags, buf, crda->crd_skip + i, len,
		    blk + oskip);
		bzero(blk + len + oskip, blksz - len - oskip);
		axf->Update(&ctx, blk, blksz);
		oskip = 0; /* reset initial output offset */
	}

	if (exf->reinit)
		exf->reinit(swe->sw_kschedule, iv);

	/* Do encryption/decryption with MAC */
	for (i = 0; i < crde->crd_len; i += len) {
		if (exf->encrypt_multi != NULL) {
			len = rounddown(crde->crd_len - i, blksz);
			if (len == 0)
				len = blksz;
			else
				len = MIN(len, sizeof(blkbuf));
		} else
			len = blksz;
		len = MIN(crde->crd_len - i, len);
		if (len < blksz)
			bzero(blk, blksz);
		crypto_copydata(crp->crp_flags, buf, crde->crd_skip + i, len,
		    blk);
		if (crde->crd_flags & CRD_F_ENCRYPT) {
			if (exf->encrypt_multi != NULL)
				exf->encrypt_multi(swe->sw_kschedule, blk,
				    len);
			else
				exf->encrypt(swe->sw_kschedule, blk);
			axf->Update(&ctx, blk, len);
			crypto_copyback(crp->crp_flags, buf,
			    crde->crd_skip + i, len, blk);
		} else {
			axf->Update(&ctx, blk, len);
		}
	}

	/* Do any required special finalization */
	switch (crda->crd_alg) {
		case CRYPTO_AES_128_NIST_GMAC:
		case CRYPTO_AES_192_NIST_GMAC:
		case CRYPTO_AES_256_NIST_GMAC:
			/* length block */
			bzero(blk, blksz);
			blkp = (uint32_t *)blk + 1;
			*blkp = htobe32(aadlen * 8);
			blkp = (uint32_t *)blk + 3;
			*blkp = htobe32(crde->crd_len * 8);
			axf->Update(&ctx, blk, blksz);
			break;
	}

	/* Finalize MAC */
	axf->Final(aalg, &ctx);

	/* Validate tag */
	if (!(crde->crd_flags & CRD_F_ENCRYPT)) {
		crypto_copydata(crp->crp_flags, buf, crda->crd_inject,
		    axf->hashsize, uaalg);

		r = timingsafe_bcmp(aalg, uaalg, axf->hashsize);
		if (r == 0) {
			/* tag matches, decrypt data */
			for (i = 0; i < crde->crd_len; i += blksz) {
				len = MIN(crde->crd_len - i, blksz);
				if (len < blksz)
					bzero(blk, blksz);
				crypto_copydata(crp->crp_flags, buf,
				    crde->crd_skip + i, len, blk);
				exf->decrypt(swe->sw_kschedule, blk);
				crypto_copyback(crp->crp_flags, buf,
				    crde->crd_skip + i, len, blk);
			}
		} else
			return (EBADMSG);
	} else {
		/* Inject the authentication data */
		crypto_copyback(crp->crp_flags, buf, crda->crd_inject,
		    axf->hashsize, aalg);
	}

	return (0);
}

/*
 * Apply a compression/decompression algorithm
 */
static int
swcr_compdec(struct cryptodesc *crd, struct swcr_data *sw,
    caddr_t buf, int flags)
{
	u_int8_t *data, *out;
	struct comp_algo *cxf;
	int adj;
	u_int32_t result;

	cxf = sw->sw_cxf;

	/* We must handle the whole buffer of data in one time
	 * then if there is not all the data in the mbuf, we must
	 * copy in a buffer.
	 */

	data = malloc(crd->crd_len, M_CRYPTO_DATA,  M_NOWAIT);
	if (data == NULL)
		return (EINVAL);
	crypto_copydata(flags, buf, crd->crd_skip, crd->crd_len, data);

	if (crd->crd_flags & CRD_F_COMP)
		result = cxf->compress(data, crd->crd_len, &out);
	else
		result = cxf->decompress(data, crd->crd_len, &out);

	free(data, M_CRYPTO_DATA);
	if (result == 0)
		return EINVAL;

	/* Copy back the (de)compressed data. m_copyback is
	 * extending the mbuf as necessary.
	 */
	sw->sw_size = result;
	/* Check the compressed size when doing compression */
	if (crd->crd_flags & CRD_F_COMP) {
		if (result >= crd->crd_len) {
			/* Compression was useless, we lost time */
			free(out, M_CRYPTO_DATA);
			return 0;
		}
	}

	crypto_copyback(flags, buf, crd->crd_skip, result, out);
	if (result < crd->crd_len) {
		adj = result - crd->crd_len;
		if (flags & CRYPTO_F_IMBUF) {
			adj = result - crd->crd_len;
			m_adj((struct mbuf *)buf, adj);
		} else if (flags & CRYPTO_F_IOV) {
			struct uio *uio = (struct uio *)buf;
			int ind;

			adj = crd->crd_len - result;
			ind = uio->uio_iovcnt - 1;

			while (adj > 0 && ind >= 0) {
				if (adj < uio->uio_iov[ind].iov_len) {
					uio->uio_iov[ind].iov_len -= adj;
					break;
				}

				adj -= uio->uio_iov[ind].iov_len;
				uio->uio_iov[ind].iov_len = 0;
				ind--;
				uio->uio_iovcnt--;
			}
		}
	}
	free(out, M_CRYPTO_DATA);
	return 0;
}

/*
 * Generate a new software session.
 */
static int
swcr_newsession(device_t dev, u_int32_t *sid, struct cryptoini *cri)
{
	struct swcr_data **swd;
	struct auth_hash *axf;
	struct enc_xform *txf;
	struct comp_algo *cxf;
	u_int32_t i;
	int len;
	int error;

	if (sid == NULL || cri == NULL)
		return EINVAL;

	rw_wlock(&swcr_sessions_lock);
	if (swcr_sessions) {
		for (i = 1; i < swcr_sesnum; i++)
			if (swcr_sessions[i] == NULL)
				break;
	} else
		i = 1;		/* NB: to silence compiler warning */

	if (swcr_sessions == NULL || i == swcr_sesnum) {
		if (swcr_sessions == NULL) {
			i = 1; /* We leave swcr_sessions[0] empty */
			swcr_sesnum = CRYPTO_SW_SESSIONS;
		} else
			swcr_sesnum *= 2;

		swd = malloc(swcr_sesnum * sizeof(struct swcr_data *),
		    M_CRYPTO_DATA, M_NOWAIT|M_ZERO);
		if (swd == NULL) {
			/* Reset session number */
			if (swcr_sesnum == CRYPTO_SW_SESSIONS)
				swcr_sesnum = 0;
			else
				swcr_sesnum /= 2;
			rw_wunlock(&swcr_sessions_lock);
			return ENOBUFS;
		}

		/* Copy existing sessions */
		if (swcr_sessions != NULL) {
			bcopy(swcr_sessions, swd,
			    (swcr_sesnum / 2) * sizeof(struct swcr_data *));
			free(swcr_sessions, M_CRYPTO_DATA);
		}

		swcr_sessions = swd;
	}

	rw_downgrade(&swcr_sessions_lock);
	swd = &swcr_sessions[i];
	*sid = i;

	while (cri) {
		*swd = malloc(sizeof(struct swcr_data),
		    M_CRYPTO_DATA, M_NOWAIT|M_ZERO);
		if (*swd == NULL) {
			swcr_freesession_locked(dev, i);
			rw_runlock(&swcr_sessions_lock);
			return ENOBUFS;
		}

		switch (cri->cri_alg) {
		case CRYPTO_DES_CBC:
			txf = &enc_xform_des;
			goto enccommon;
		case CRYPTO_3DES_CBC:
			txf = &enc_xform_3des;
			goto enccommon;
		case CRYPTO_BLF_CBC:
			txf = &enc_xform_blf;
			goto enccommon;
		case CRYPTO_CAST_CBC:
			txf = &enc_xform_cast5;
			goto enccommon;
		case CRYPTO_SKIPJACK_CBC:
			txf = &enc_xform_skipjack;
			goto enccommon;
		case CRYPTO_RIJNDAEL128_CBC:
			txf = &enc_xform_rijndael128;
			goto enccommon;
		case CRYPTO_AES_XTS:
			txf = &enc_xform_aes_xts;
			goto enccommon;
		case CRYPTO_AES_ICM:
			txf = &enc_xform_aes_icm;
			goto enccommon;
		case CRYPTO_AES_NIST_GCM_16:
			txf = &enc_xform_aes_nist_gcm;
			goto enccommon;
		case CRYPTO_AES_NIST_GMAC:
			txf = &enc_xform_aes_nist_gmac;
			(*swd)->sw_exf = txf;
			break;
		case CRYPTO_CAMELLIA_CBC:
			txf = &enc_xform_camellia;
			goto enccommon;
		case CRYPTO_NULL_CBC:
			txf = &enc_xform_null;
			goto enccommon;
		case CRYPTO_CHACHA20:
			txf = &enc_xform_chacha20;
			goto enccommon;
		enccommon:
			if (cri->cri_key != NULL) {
				error = txf->setkey(&((*swd)->sw_kschedule),
				    cri->cri_key, cri->cri_klen / 8);
				if (error) {
					swcr_freesession_locked(dev, i);
					rw_runlock(&swcr_sessions_lock);
					return error;
				}
			}
			(*swd)->sw_exf = txf;
			break;
	
		case CRYPTO_MD5_HMAC:
			axf = &auth_hash_hmac_md5;
			goto authcommon;
		case CRYPTO_SHA1_HMAC:
			axf = &auth_hash_hmac_sha1;
			goto authcommon;
		case CRYPTO_SHA2_256_HMAC:
			axf = &auth_hash_hmac_sha2_256;
			goto authcommon;
		case CRYPTO_SHA2_384_HMAC:
			axf = &auth_hash_hmac_sha2_384;
			goto authcommon;
		case CRYPTO_SHA2_512_HMAC:
			axf = &auth_hash_hmac_sha2_512;
			goto authcommon;
		case CRYPTO_NULL_HMAC:
			axf = &auth_hash_null;
			goto authcommon;
		case CRYPTO_RIPEMD160_HMAC:
			axf = &auth_hash_hmac_ripemd_160;
		authcommon:
			(*swd)->sw_ictx = malloc(axf->ctxsize, M_CRYPTO_DATA,
			    M_NOWAIT);
			if ((*swd)->sw_ictx == NULL) {
				swcr_freesession_locked(dev, i);
				rw_runlock(&swcr_sessions_lock);
				return ENOBUFS;
			}
	
			(*swd)->sw_octx = malloc(axf->ctxsize, M_CRYPTO_DATA,
			    M_NOWAIT);
			if ((*swd)->sw_octx == NULL) {
				swcr_freesession_locked(dev, i);
				rw_runlock(&swcr_sessions_lock);
				return ENOBUFS;
			}

			if (cri->cri_key != NULL) {
				swcr_authprepare(axf, *swd, cri->cri_key,
				    cri->cri_klen);
			}

			(*swd)->sw_mlen = cri->cri_mlen;
			(*swd)->sw_axf = axf;
			break;
	
		case CRYPTO_MD5_KPDK:
			axf = &auth_hash_key_md5;
			goto auth2common;
	
		case CRYPTO_SHA1_KPDK:
			axf = &auth_hash_key_sha1;
		auth2common:
			(*swd)->sw_ictx = malloc(axf->ctxsize, M_CRYPTO_DATA,
			    M_NOWAIT);
			if ((*swd)->sw_ictx == NULL) {
				swcr_freesession_locked(dev, i);
				rw_runlock(&swcr_sessions_lock);
				return ENOBUFS;
			}
	
			(*swd)->sw_octx = malloc(cri->cri_klen / 8,
			    M_CRYPTO_DATA, M_NOWAIT);
			if ((*swd)->sw_octx == NULL) {
				swcr_freesession_locked(dev, i);
				rw_runlock(&swcr_sessions_lock);
				return ENOBUFS;
			}

			/* Store the key so we can "append" it to the payload */
			if (cri->cri_key != NULL) {
				swcr_authprepare(axf, *swd, cri->cri_key,
				    cri->cri_klen);
			}

			(*swd)->sw_mlen = cri->cri_mlen;
			(*swd)->sw_axf = axf;
			break;
#ifdef notdef
		case CRYPTO_MD5:
			axf = &auth_hash_md5;
			goto auth3common;

		case CRYPTO_SHA1:
			axf = &auth_hash_sha1;
		auth3common:
			(*swd)->sw_ictx = malloc(axf->ctxsize, M_CRYPTO_DATA,
			    M_NOWAIT);
			if ((*swd)->sw_ictx == NULL) {
				swcr_freesession_locked(dev, i);
				rw_runlock(&swcr_sessions_lock);
				return ENOBUFS;
			}

			axf->Init((*swd)->sw_ictx);
			(*swd)->sw_mlen = cri->cri_mlen;
			(*swd)->sw_axf = axf;
			break;
#endif

		case CRYPTO_AES_128_NIST_GMAC:
			axf = &auth_hash_nist_gmac_aes_128;
			goto auth4common;

		case CRYPTO_AES_192_NIST_GMAC:
			axf = &auth_hash_nist_gmac_aes_192;
			goto auth4common;

		case CRYPTO_AES_256_NIST_GMAC:
			axf = &auth_hash_nist_gmac_aes_256;
		auth4common:
			len = cri->cri_klen / 8;
			if (len != 16 && len != 24 && len != 32) {
				swcr_freesession_locked(dev, i);
				rw_runlock(&swcr_sessions_lock);
				return EINVAL;
			}

			(*swd)->sw_ictx = malloc(axf->ctxsize, M_CRYPTO_DATA,
			    M_NOWAIT);
			if ((*swd)->sw_ictx == NULL) {
				swcr_freesession_locked(dev, i);
				rw_runlock(&swcr_sessions_lock);
				return ENOBUFS;
			}
			axf->Init((*swd)->sw_ictx);
			axf->Setkey((*swd)->sw_ictx, cri->cri_key, len);
			(*swd)->sw_axf = axf;
			break;

		case CRYPTO_BLAKE2B:
			axf = &auth_hash_blake2b;
			goto auth5common;
		case CRYPTO_BLAKE2S:
			axf = &auth_hash_blake2s;
		auth5common:
			(*swd)->sw_ictx = malloc(axf->ctxsize, M_CRYPTO_DATA,
			    M_NOWAIT);
			if ((*swd)->sw_ictx == NULL) {
				swcr_freesession_locked(dev, i);
				rw_runlock(&swcr_sessions_lock);
				return ENOBUFS;
			}
			axf->Setkey((*swd)->sw_ictx, cri->cri_key,
			    cri->cri_klen / 8);
			axf->Init((*swd)->sw_ictx);
			(*swd)->sw_axf = axf;
			break;

		case CRYPTO_DEFLATE_COMP:
			cxf = &comp_algo_deflate;
			(*swd)->sw_cxf = cxf;
			break;
		default:
			swcr_freesession_locked(dev, i);
			rw_runlock(&swcr_sessions_lock);
			return EINVAL;
		}
	
		(*swd)->sw_alg = cri->cri_alg;
		cri = cri->cri_next;
		swd = &((*swd)->sw_next);
	}
	rw_runlock(&swcr_sessions_lock);
	return 0;
}

static int
swcr_freesession(device_t dev, u_int64_t tid)
{
	int error;

	rw_rlock(&swcr_sessions_lock);
	error = swcr_freesession_locked(dev, tid);
	rw_runlock(&swcr_sessions_lock);
	return error;
}

/*
 * Free a session.
 */
static int
swcr_freesession_locked(device_t dev, u_int64_t tid)
{
	struct swcr_data *swd;
	struct enc_xform *txf;
	struct auth_hash *axf;
	u_int32_t sid = CRYPTO_SESID2LID(tid);

	if (sid > swcr_sesnum || swcr_sessions == NULL ||
	    swcr_sessions[sid] == NULL)
		return EINVAL;

	/* Silently accept and return */
	if (sid == 0)
		return 0;

	while ((swd = swcr_sessions[sid]) != NULL) {
		swcr_sessions[sid] = swd->sw_next;

		switch (swd->sw_alg) {
		case CRYPTO_DES_CBC:
		case CRYPTO_3DES_CBC:
		case CRYPTO_BLF_CBC:
		case CRYPTO_CAST_CBC:
		case CRYPTO_SKIPJACK_CBC:
		case CRYPTO_RIJNDAEL128_CBC:
		case CRYPTO_AES_XTS:
		case CRYPTO_AES_ICM:
		case CRYPTO_AES_NIST_GCM_16:
		case CRYPTO_AES_NIST_GMAC:
		case CRYPTO_CAMELLIA_CBC:
		case CRYPTO_NULL_CBC:
		case CRYPTO_CHACHA20:
			txf = swd->sw_exf;

			if (swd->sw_kschedule)
				txf->zerokey(&(swd->sw_kschedule));
			break;

		case CRYPTO_MD5_HMAC:
		case CRYPTO_SHA1_HMAC:
		case CRYPTO_SHA2_256_HMAC:
		case CRYPTO_SHA2_384_HMAC:
		case CRYPTO_SHA2_512_HMAC:
		case CRYPTO_RIPEMD160_HMAC:
		case CRYPTO_NULL_HMAC:
			axf = swd->sw_axf;

			if (swd->sw_ictx) {
				bzero(swd->sw_ictx, axf->ctxsize);
				free(swd->sw_ictx, M_CRYPTO_DATA);
			}
			if (swd->sw_octx) {
				bzero(swd->sw_octx, axf->ctxsize);
				free(swd->sw_octx, M_CRYPTO_DATA);
			}
			break;

		case CRYPTO_MD5_KPDK:
		case CRYPTO_SHA1_KPDK:
			axf = swd->sw_axf;

			if (swd->sw_ictx) {
				bzero(swd->sw_ictx, axf->ctxsize);
				free(swd->sw_ictx, M_CRYPTO_DATA);
			}
			if (swd->sw_octx) {
				bzero(swd->sw_octx, swd->sw_klen);
				free(swd->sw_octx, M_CRYPTO_DATA);
			}
			break;

		case CRYPTO_BLAKE2B:
		case CRYPTO_BLAKE2S:
		case CRYPTO_MD5:
		case CRYPTO_SHA1:
			axf = swd->sw_axf;

			if (swd->sw_ictx) {
				explicit_bzero(swd->sw_ictx, axf->ctxsize);
				free(swd->sw_ictx, M_CRYPTO_DATA);
			}
			break;

		case CRYPTO_DEFLATE_COMP:
			/* Nothing to do */
			break;
		}

		free(swd, M_CRYPTO_DATA);
	}
	return 0;
}

/*
 * Process a software request.
 */
static int
swcr_process(device_t dev, struct cryptop *crp, int hint)
{
	struct cryptodesc *crd;
	struct swcr_data *sw;
	u_int32_t lid;

	/* Sanity check */
	if (crp == NULL)
		return EINVAL;

	if (crp->crp_desc == NULL || crp->crp_buf == NULL) {
		crp->crp_etype = EINVAL;
		goto done;
	}

	lid = CRYPTO_SESID2LID(crp->crp_sid);
	rw_rlock(&swcr_sessions_lock);
	if (swcr_sessions == NULL || lid >= swcr_sesnum || lid == 0 ||
	    swcr_sessions[lid] == NULL) {
		rw_runlock(&swcr_sessions_lock);
		crp->crp_etype = ENOENT;
		goto done;
	}
	rw_runlock(&swcr_sessions_lock);

	/* Go through crypto descriptors, processing as we go */
	for (crd = crp->crp_desc; crd; crd = crd->crd_next) {
		/*
		 * Find the crypto context.
		 *
		 * XXX Note that the logic here prevents us from having
		 * XXX the same algorithm multiple times in a session
		 * XXX (or rather, we can but it won't give us the right
		 * XXX results). To do that, we'd need some way of differentiating
		 * XXX between the various instances of an algorithm (so we can
		 * XXX locate the correct crypto context).
		 */
		rw_rlock(&swcr_sessions_lock);
		if (swcr_sessions == NULL) {
			rw_runlock(&swcr_sessions_lock);
			crp->crp_etype = ENOENT;
			goto done;
		}
		for (sw = swcr_sessions[lid];
		    sw && sw->sw_alg != crd->crd_alg;
		    sw = sw->sw_next)
			;
		rw_runlock(&swcr_sessions_lock);

		/* No such context ? */
		if (sw == NULL) {
			crp->crp_etype = EINVAL;
			goto done;
		}
		switch (sw->sw_alg) {
		case CRYPTO_DES_CBC:
		case CRYPTO_3DES_CBC:
		case CRYPTO_BLF_CBC:
		case CRYPTO_CAST_CBC:
		case CRYPTO_SKIPJACK_CBC:
		case CRYPTO_RIJNDAEL128_CBC:
		case CRYPTO_AES_XTS:
		case CRYPTO_AES_ICM:
		case CRYPTO_CAMELLIA_CBC:
		case CRYPTO_CHACHA20:
			if ((crp->crp_etype = swcr_encdec(crd, sw,
			    crp->crp_buf, crp->crp_flags)) != 0)
				goto done;
			break;
		case CRYPTO_NULL_CBC:
			crp->crp_etype = 0;
			break;
		case CRYPTO_MD5_HMAC:
		case CRYPTO_SHA1_HMAC:
		case CRYPTO_SHA2_256_HMAC:
		case CRYPTO_SHA2_384_HMAC:
		case CRYPTO_SHA2_512_HMAC:
		case CRYPTO_RIPEMD160_HMAC:
		case CRYPTO_NULL_HMAC:
		case CRYPTO_MD5_KPDK:
		case CRYPTO_SHA1_KPDK:
		case CRYPTO_MD5:
		case CRYPTO_SHA1:
		case CRYPTO_BLAKE2B:
		case CRYPTO_BLAKE2S:
			if ((crp->crp_etype = swcr_authcompute(crd, sw,
			    crp->crp_buf, crp->crp_flags)) != 0)
				goto done;
			break;

		case CRYPTO_AES_NIST_GCM_16:
		case CRYPTO_AES_NIST_GMAC:
		case CRYPTO_AES_128_NIST_GMAC:
		case CRYPTO_AES_192_NIST_GMAC:
		case CRYPTO_AES_256_NIST_GMAC:
			crp->crp_etype = swcr_authenc(crp);
			goto done;

		case CRYPTO_DEFLATE_COMP:
			if ((crp->crp_etype = swcr_compdec(crd, sw, 
			    crp->crp_buf, crp->crp_flags)) != 0)
				goto done;
			else
				crp->crp_olen = (int)sw->sw_size;
			break;

		default:
			/* Unknown/unsupported algorithm */
			crp->crp_etype = EINVAL;
			goto done;
		}
	}

done:
	crypto_done(crp);
	return 0;
}

static void
swcr_identify(driver_t *drv, device_t parent)
{
	/* NB: order 10 is so we get attached after h/w devices */
	if (device_find_child(parent, "cryptosoft", -1) == NULL &&
	    BUS_ADD_CHILD(parent, 10, "cryptosoft", 0) == 0)
		panic("cryptosoft: could not attach");
}

static int
swcr_probe(device_t dev)
{
	device_set_desc(dev, "software crypto");
	return (BUS_PROBE_NOWILDCARD);
}

static int
swcr_attach(device_t dev)
{
	rw_init(&swcr_sessions_lock, "swcr_sessions_lock");
	memset(hmac_ipad_buffer, HMAC_IPAD_VAL, HMAC_MAX_BLOCK_LEN);
	memset(hmac_opad_buffer, HMAC_OPAD_VAL, HMAC_MAX_BLOCK_LEN);

	swcr_id = crypto_get_driverid(dev,
			CRYPTOCAP_F_SOFTWARE | CRYPTOCAP_F_SYNC);
	if (swcr_id < 0) {
		device_printf(dev, "cannot initialize!");
		return ENOMEM;
	}
#define	REGISTER(alg) \
	crypto_register(swcr_id, alg, 0,0)
	REGISTER(CRYPTO_DES_CBC);
	REGISTER(CRYPTO_3DES_CBC);
	REGISTER(CRYPTO_BLF_CBC);
	REGISTER(CRYPTO_CAST_CBC);
	REGISTER(CRYPTO_SKIPJACK_CBC);
	REGISTER(CRYPTO_NULL_CBC);
	REGISTER(CRYPTO_MD5_HMAC);
	REGISTER(CRYPTO_SHA1_HMAC);
	REGISTER(CRYPTO_SHA2_256_HMAC);
	REGISTER(CRYPTO_SHA2_384_HMAC);
	REGISTER(CRYPTO_SHA2_512_HMAC);
	REGISTER(CRYPTO_RIPEMD160_HMAC);
	REGISTER(CRYPTO_NULL_HMAC);
	REGISTER(CRYPTO_MD5_KPDK);
	REGISTER(CRYPTO_SHA1_KPDK);
	REGISTER(CRYPTO_MD5);
	REGISTER(CRYPTO_SHA1);
	REGISTER(CRYPTO_RIJNDAEL128_CBC);
	REGISTER(CRYPTO_AES_XTS);
	REGISTER(CRYPTO_AES_ICM);
	REGISTER(CRYPTO_AES_NIST_GCM_16);
	REGISTER(CRYPTO_AES_NIST_GMAC);
	REGISTER(CRYPTO_AES_128_NIST_GMAC);
	REGISTER(CRYPTO_AES_192_NIST_GMAC);
	REGISTER(CRYPTO_AES_256_NIST_GMAC);
 	REGISTER(CRYPTO_CAMELLIA_CBC);
	REGISTER(CRYPTO_DEFLATE_COMP);
	REGISTER(CRYPTO_BLAKE2B);
	REGISTER(CRYPTO_BLAKE2S);
	REGISTER(CRYPTO_CHACHA20);
#undef REGISTER

	return 0;
}

static int
swcr_detach(device_t dev)
{
	crypto_unregister_all(swcr_id);
	rw_wlock(&swcr_sessions_lock);
	free(swcr_sessions, M_CRYPTO_DATA);
	swcr_sessions = NULL;
	rw_wunlock(&swcr_sessions_lock);
	rw_destroy(&swcr_sessions_lock);
	return 0;
}

static device_method_t swcr_methods[] = {
	DEVMETHOD(device_identify,	swcr_identify),
	DEVMETHOD(device_probe,		swcr_probe),
	DEVMETHOD(device_attach,	swcr_attach),
	DEVMETHOD(device_detach,	swcr_detach),

	DEVMETHOD(cryptodev_newsession,	swcr_newsession),
	DEVMETHOD(cryptodev_freesession,swcr_freesession),
	DEVMETHOD(cryptodev_process,	swcr_process),

	{0, 0},
};

static driver_t swcr_driver = {
	"cryptosoft",
	swcr_methods,
	0,		/* NB: no softc */
};
static devclass_t swcr_devclass;

/*
 * NB: We explicitly reference the crypto module so we
 * get the necessary ordering when built as a loadable
 * module.  This is required because we bundle the crypto
 * module code together with the cryptosoft driver (otherwise
 * normal module dependencies would handle things).
 */
extern int crypto_modevent(struct module *, int, void *);
/* XXX where to attach */
DRIVER_MODULE(cryptosoft, nexus, swcr_driver, swcr_devclass, crypto_modevent,0);
MODULE_VERSION(cryptosoft, 1);
MODULE_DEPEND(cryptosoft, crypto, 1, 1, 1);
// CHERI CHANGES START
// {
//   "updated": 20180629,
//   "target_type": "kernel",
//   "changes": [
//     "iovec-macros",
//     "kiovec_t",
//     "user_capabilities"
//   ]
// }
// CHERI CHANGES END<|MERGE_RESOLUTION|>--- conflicted
+++ resolved
@@ -253,12 +253,9 @@
 
 			nb = blks;
 			rem = uio->uio_iov[ind].iov_len - k;
-<<<<<<< HEAD
 			/* XXX-CHERI: we should push these down further. */
-			idat = (__cheri_fromcap char *)uio->uio_iov[ind].iov_base + k;
-=======
-			idat = (uint8_t *)uio->uio_iov[ind].iov_base + k;
->>>>>>> 0534660d
+			idat = (__cheri_fromcap uint8_t *)
+			    uio->uio_iov[ind].iov_base + k;
 
 			if (exf->reinit) {
 				if ((crd->crd_flags & CRD_F_ENCRYPT) != 0 &&
