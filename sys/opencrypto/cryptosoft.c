--- conflicted
+++ resolved
@@ -141,34 +141,6 @@
 			return (error);
 	}
 
-<<<<<<< HEAD
-	iov = iovlcl;
-	iovcnt = nitems(iovlcl);
-	iovalloc = 0;
-	uio = &uiolcl;
-	switch (crp->crp_buf_type) {
-	case CRYPTO_BUF_MBUF:
-		error = crypto_mbuftoiov(crp->crp_mbuf, &iov, &iovcnt,
-		    &iovalloc);
-		if (error)
-			return (error);
-		uio->uio_iov = iov;
-		uio->uio_iovcnt = iovcnt;
-		break;
-	case CRYPTO_BUF_UIO:
-		uio = crp->crp_uio;
-		break;
-	case CRYPTO_BUF_CONTIG:
-		IOVEC_INIT(&iov[0], crp->crp_buf, crp->crp_ilen);
-		uio->uio_iov = iov;
-		uio->uio_iovcnt = 1;
-		break;
-	}
-
-	ivp = iv;
-
-=======
->>>>>>> 8f001f91
 	if (exf->reinit) {
 		/*
 		 * xforms that provide a reinit method perform all IV
@@ -252,48 +224,6 @@
 			ivp = nivp;
 		}
 
-<<<<<<< HEAD
-		while (uio->uio_iov[ind].iov_len >= k + blks && i >= blks) {
-			uint8_t *idat;
-
-			idat = (__cheri_fromcap uint8_t *)
-			    uio->uio_iov[ind].iov_base + k;
-
-			if (exf->reinit) {
-				if (encrypting)
-					exf->encrypt(sw->sw_kschedule,
-					    idat, idat);
-				else
-					exf->decrypt(sw->sw_kschedule,
-					    idat, idat);
-			} else if (encrypting) {
-				/* XOR with previous block/IV */
-				for (j = 0; j < blks; j++)
-					idat[j] ^= ivp[j];
-
-				exf->encrypt(sw->sw_kschedule, idat, idat);
-				ivp = idat;
-			} else {	/* decrypt */
-				/*
-				 * Keep encrypted block to be used
-				 * in next block's processing.
-				 */
-				nivp = (ivp == iv) ? iv2 : iv;
-				bcopy(idat, nivp, blks);
-
-				exf->decrypt(sw->sw_kschedule, idat, idat);
-
-				/* XOR with previous block/IV */
-				for (j = 0; j < blks; j++)
-					idat[j] ^= ivp[j];
-
-				ivp = nivp;
-			}
-
-			count += blks;
-			k += blks;
-			i -= blks;
-=======
 		if (inlen < blks) {
 			inlen = crypto_cursor_seglen(&cc_in);
 			inblk = crypto_cursor_segbase(&cc_in);
@@ -301,7 +231,6 @@
 			crypto_cursor_advance(&cc_in, blks);
 			inlen -= blks;
 			inblk += blks;
->>>>>>> 8f001f91
 		}
 
 		if (outlen < blks) {
