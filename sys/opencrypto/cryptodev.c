/*	$OpenBSD: cryptodev.c,v 1.52 2002/06/19 07:22:46 deraadt Exp $	*/

/*-
 * Copyright (c) 2001 Theo de Raadt
 * Copyright (c) 2002-2006 Sam Leffler, Errno Consulting
 * Copyright (c) 2014 The FreeBSD Foundation
 * All rights reserved.
 *
 * Portions of this software were developed by John-Mark Gurney
 * under sponsorship of the FreeBSD Foundation and
 * Rubicon Communications, LLC (Netgate).
 *
 * Redistribution and use in source and binary forms, with or without
 * modification, are permitted provided that the following conditions
 * are met:
 *
 * 1. Redistributions of source code must retain the above copyright
 *   notice, this list of conditions and the following disclaimer.
 * 2. Redistributions in binary form must reproduce the above copyright
 *   notice, this list of conditions and the following disclaimer in the
 *   documentation and/or other materials provided with the distribution.
 * 3. The name of the author may not be used to endorse or promote products
 *   derived from this software without specific prior written permission.
 *
 * THIS SOFTWARE IS PROVIDED BY THE AUTHOR ``AS IS'' AND ANY EXPRESS OR
 * IMPLIED WARRANTIES, INCLUDING, BUT NOT LIMITED TO, THE IMPLIED WARRANTIES
 * OF MERCHANTABILITY AND FITNESS FOR A PARTICULAR PURPOSE ARE DISCLAIMED.
 * IN NO EVENT SHALL THE AUTHOR BE LIABLE FOR ANY DIRECT, INDIRECT,
 * INCIDENTAL, SPECIAL, EXEMPLARY, OR CONSEQUENTIAL DAMAGES (INCLUDING, BUT
 * NOT LIMITED TO, PROCUREMENT OF SUBSTITUTE GOODS OR SERVICES; LOSS OF USE,
 * DATA, OR PROFITS; OR BUSINESS INTERRUPTION) HOWEVER CAUSED AND ON ANY
 * THEORY OF LIABILITY, WHETHER IN CONTRACT, STRICT LIABILITY, OR TORT
 * (INCLUDING NEGLIGENCE OR OTHERWISE) ARISING IN ANY WAY OUT OF THE USE OF
 * THIS SOFTWARE, EVEN IF ADVISED OF THE POSSIBILITY OF SUCH DAMAGE.
 *
 * Effort sponsored in part by the Defense Advanced Research Projects
 * Agency (DARPA) and Air Force Research Laboratory, Air Force
 * Materiel Command, USAF, under agreement number F30602-01-2-0537.
 */

#include <sys/cdefs.h>
__FBSDID("$FreeBSD$");

#include "opt_compat.h"

#include <sys/param.h>
#include <sys/systm.h>
#include <sys/malloc.h>
#include <sys/mbuf.h>
#include <sys/lock.h>
#include <sys/mutex.h>
#include <sys/sysctl.h>
#include <sys/file.h>
#include <sys/filedesc.h>
#include <sys/errno.h>
#include <sys/uio.h>
#include <sys/random.h>
#include <sys/conf.h>
#include <sys/kernel.h>
#include <sys/module.h>
#include <sys/fcntl.h>
#include <sys/bus.h>
#include <sys/user.h>
#include <sys/sdt.h>
#include <sys/proc.h>

#include <opencrypto/cryptodev.h>
#include <opencrypto/xform.h>

SDT_PROVIDER_DECLARE(opencrypto);

SDT_PROBE_DEFINE1(opencrypto, dev, ioctl, error, "int"/*line number*/);

#ifdef COMPAT_FREEBSD32
#include <sys/mount.h>
#include <compat/freebsd32/freebsd32.h>

struct session_op32 {
	u_int32_t	cipher;
	u_int32_t	mac;
	u_int32_t	keylen;
	u_int32_t	key;
	int		mackeylen;
	u_int32_t	mackey;
	u_int32_t	ses;
};

struct session2_op32 {
	u_int32_t	cipher;
	u_int32_t	mac;
	u_int32_t	keylen;
	u_int32_t	key;
	int		mackeylen;
	u_int32_t	mackey;
	u_int32_t	ses;
	int		crid;
	int		pad[4];
};

struct crypt_op32 {
	u_int32_t	ses;
	u_int16_t	op;
	u_int16_t	flags;
	u_int		len;
	u_int32_t	src, dst;
	u_int32_t	mac;
	u_int32_t	iv;
};

struct crparam32 {
	u_int32_t	crp_p;
	u_int		crp_nbits;
};

struct crypt_kop32 {
	u_int		crk_op;
	u_int		crk_status;
	u_short		crk_iparams;
	u_short		crk_oparams;
	u_int		crk_crid;
	struct crparam32	crk_param[CRK_MAXPARAM];
};

struct cryptotstat32 {
	struct timespec32	acc;
	struct timespec32	min;
	struct timespec32	max;
	u_int32_t	count;
};

struct cryptostats32 {
	u_int32_t	cs_ops;
	u_int32_t	cs_errs;
	u_int32_t	cs_kops;
	u_int32_t	cs_kerrs;
	u_int32_t	cs_intrs;
	u_int32_t	cs_rets;
	u_int32_t	cs_blocks;
	u_int32_t	cs_kblocks;
	struct cryptotstat32 cs_invoke;
	struct cryptotstat32 cs_done;
	struct cryptotstat32 cs_cb;
	struct cryptotstat32 cs_finis;
};

#define	CIOCGSESSION32	_IOWR('c', 101, struct session_op32)
#define	CIOCCRYPT32	_IOWR('c', 103, struct crypt_op32)
#define	CIOCKEY32	_IOWR('c', 104, struct crypt_kop32)
#define	CIOCGSESSION232	_IOWR('c', 106, struct session2_op32)
#define	CIOCKEY232	_IOWR('c', 107, struct crypt_kop32)

static void
session_op_from_32(const struct session_op32 *from, struct session_op *to)
{

	CP(*from, *to, cipher);
	CP(*from, *to, mac);
	CP(*from, *to, keylen);
	PTRIN_CP(*from, *to, key);
	CP(*from, *to, mackeylen);
	PTRIN_CP(*from, *to, mackey);
	CP(*from, *to, ses);
}

static void
session2_op_from_32(const struct session2_op32 *from, struct session2_op *to)
{

	session_op_from_32((const struct session_op32 *)from,
	    (struct session_op *)to);
	CP(*from, *to, crid);
}

static void
session_op_to_32(const struct session_op *from, struct session_op32 *to)
{

	CP(*from, *to, cipher);
	CP(*from, *to, mac);
	CP(*from, *to, keylen);
	PTROUT_CP(*from, *to, key);
	CP(*from, *to, mackeylen);
	PTROUT_CP(*from, *to, mackey);
	CP(*from, *to, ses);
}

static void
session2_op_to_32(const struct session2_op *from, struct session2_op32 *to)
{

	session_op_to_32((const struct session_op *)from,
	    (struct session_op32 *)to);
	CP(*from, *to, crid);
}

static void
crypt_op_from_32(const struct crypt_op32 *from, struct crypt_op *to)
{

	CP(*from, *to, ses);
	CP(*from, *to, op);
	CP(*from, *to, flags);
	CP(*from, *to, len);
	PTRIN_CP(*from, *to, src);
	PTRIN_CP(*from, *to, dst);
	PTRIN_CP(*from, *to, mac);
	PTRIN_CP(*from, *to, iv);
}

static void
crypt_op_to_32(const struct crypt_op *from, struct crypt_op32 *to)
{

	CP(*from, *to, ses);
	CP(*from, *to, op);
	CP(*from, *to, flags);
	CP(*from, *to, len);
	PTROUT_CP(*from, *to, src);
	PTROUT_CP(*from, *to, dst);
	PTROUT_CP(*from, *to, mac);
	PTROUT_CP(*from, *to, iv);
}

static void
crparam_from_32(const struct crparam32 *from, struct crparam *to)
{

	PTRIN_CP(*from, *to, crp_p);
	CP(*from, *to, crp_nbits);
}

static void
crparam_to_32(const struct crparam *from, struct crparam32 *to)
{

	PTROUT_CP(*from, *to, crp_p);
	CP(*from, *to, crp_nbits);
}

static void
crypt_kop_from_32(const struct crypt_kop32 *from, struct crypt_kop *to)
{
	int i;

	CP(*from, *to, crk_op);
	CP(*from, *to, crk_status);
	CP(*from, *to, crk_iparams);
	CP(*from, *to, crk_oparams);
	CP(*from, *to, crk_crid);
	for (i = 0; i < CRK_MAXPARAM; i++)
		crparam_from_32(&from->crk_param[i], &to->crk_param[i]);
}

static void
crypt_kop_to_32(const struct crypt_kop *from, struct crypt_kop32 *to)
{
	int i;

	CP(*from, *to, crk_op);
	CP(*from, *to, crk_status);
	CP(*from, *to, crk_iparams);
	CP(*from, *to, crk_oparams);
	CP(*from, *to, crk_crid);
	for (i = 0; i < CRK_MAXPARAM; i++)
		crparam_to_32(&from->crk_param[i], &to->crk_param[i]);
}
#endif

struct csession {
	TAILQ_ENTRY(csession) next;
	u_int64_t	sid;
	u_int32_t	ses;
	struct mtx	lock;		/* for op submission */

	u_int32_t	cipher;
	struct enc_xform *txform;
	u_int32_t	mac;
	struct auth_hash *thash;

	caddr_t		key;
	int		keylen;
	u_char		tmp_iv[EALG_MAX_BLOCK_LEN];

	caddr_t		mackey;
	int		mackeylen;

	kiovec_t	iovec;
	struct uio	uio;
	int		error;
};

struct fcrypt {
	TAILQ_HEAD(csessionlist, csession) csessions;
	int		sesn;
};

static	int cryptof_ioctl(struct file *, u_long, void *,
		    struct ucred *, struct thread *);
static	int cryptof_stat(struct file *, struct stat *,
		    struct ucred *, struct thread *);
static	int cryptof_close(struct file *, struct thread *);
static	int cryptof_fill_kinfo(struct file *, struct kinfo_file *,
		    struct filedesc *);

static struct fileops cryptofops = {
    .fo_read = invfo_rdwr,
    .fo_write = invfo_rdwr,
    .fo_truncate = invfo_truncate,
    .fo_ioctl = cryptof_ioctl,
    .fo_poll = invfo_poll,
    .fo_kqfilter = invfo_kqfilter,
    .fo_stat = cryptof_stat,
    .fo_close = cryptof_close,
    .fo_chmod = invfo_chmod,
    .fo_chown = invfo_chown,
    .fo_sendfile = invfo_sendfile,
    .fo_fill_kinfo = cryptof_fill_kinfo,
};

static struct csession *csefind(struct fcrypt *, u_int);
static int csedelete(struct fcrypt *, struct csession *);
static struct csession *cseadd(struct fcrypt *, struct csession *);
static struct csession *csecreate(struct fcrypt *, u_int64_t, caddr_t,
    u_int64_t, caddr_t, u_int64_t, u_int32_t, u_int32_t, struct enc_xform *,
    struct auth_hash *);
static int csefree(struct csession *);

static	int cryptodev_op(struct csession *, struct crypt_op *,
			struct ucred *, struct thread *td);
static	int cryptodev_aead(struct csession *, struct crypt_aead *,
			struct ucred *, struct thread *);
static	int cryptodev_key(struct crypt_kop *);
static	int cryptodev_find(struct crypt_find_op *);

/*
 * Check a crypto identifier to see if it requested
 * a software device/driver.  This can be done either
 * by device name/class or through search constraints.
 */
static int
checkforsoftware(int *cridp)
{
	int crid;

	crid = *cridp;

	if (!crypto_devallowsoft) {
		if (crid & CRYPTOCAP_F_SOFTWARE) {
			if (crid & CRYPTOCAP_F_HARDWARE) {
				*cridp = CRYPTOCAP_F_HARDWARE;
				return 0;
			}
			return EINVAL;
		}
		if ((crid & CRYPTOCAP_F_HARDWARE) == 0 &&
		    (crypto_getcaps(crid) & CRYPTOCAP_F_HARDWARE) == 0)
			return EINVAL;
	}
	return 0;
}

/* ARGSUSED */
static int
cryptof_ioctl(
	struct file *fp,
	u_long cmd,
	void *data,
	struct ucred *active_cred,
	struct thread *td)
{
#define	SES2(p)	((struct session2_op *)p)
	struct cryptoini cria, crie;
	struct fcrypt *fcr = fp->f_data;
	struct csession *cse;
	struct session_op *sop;
	struct crypt_op *cop;
	struct crypt_aead *caead;
	struct enc_xform *txform = NULL;
	struct auth_hash *thash = NULL;
	struct crypt_kop *kop;
	u_int64_t sid;
	u_int32_t ses;
	int error = 0, crid;
#ifdef COMPAT_FREEBSD32
	struct session2_op sopc;
	struct crypt_op copc;
	struct crypt_kop kopc;
#endif

	switch (cmd) {
	case CIOCGSESSION:
	case CIOCGSESSION2:
#ifdef COMPAT_FREEBSD32
	case CIOCGSESSION32:
	case CIOCGSESSION232:
		if (cmd == CIOCGSESSION32) {
			session_op_from_32(data, (struct session_op *)&sopc);
			sop = (struct session_op *)&sopc;
		} else if (cmd == CIOCGSESSION232) {
			session2_op_from_32(data, &sopc);
			sop = (struct session_op *)&sopc;
		} else
#endif
			sop = (struct session_op *)data;
		switch (sop->cipher) {
		case 0:
			break;
		case CRYPTO_DES_CBC:
			txform = &enc_xform_des;
			break;
		case CRYPTO_3DES_CBC:
			txform = &enc_xform_3des;
			break;
		case CRYPTO_BLF_CBC:
			txform = &enc_xform_blf;
			break;
		case CRYPTO_CAST_CBC:
			txform = &enc_xform_cast5;
			break;
		case CRYPTO_SKIPJACK_CBC:
			txform = &enc_xform_skipjack;
			break;
		case CRYPTO_AES_CBC:
			txform = &enc_xform_rijndael128;
			break;
		case CRYPTO_AES_XTS:
			txform = &enc_xform_aes_xts;
			break;
		case CRYPTO_NULL_CBC:
			txform = &enc_xform_null;
			break;
		case CRYPTO_ARC4:
			txform = &enc_xform_arc4;
			break;
 		case CRYPTO_CAMELLIA_CBC:
 			txform = &enc_xform_camellia;
 			break;
		case CRYPTO_AES_ICM:
			txform = &enc_xform_aes_icm;
 			break;
		case CRYPTO_AES_NIST_GCM_16:
			txform = &enc_xform_aes_nist_gcm;
 			break;

		default:
			CRYPTDEB("invalid cipher");
			SDT_PROBE1(opencrypto, dev, ioctl, error, __LINE__);
			return (EINVAL);
		}

		switch (sop->mac) {
		case 0:
			break;
		case CRYPTO_MD5_HMAC:
			thash = &auth_hash_hmac_md5;
			break;
		case CRYPTO_SHA1_HMAC:
			thash = &auth_hash_hmac_sha1;
			break;
		case CRYPTO_SHA2_256_HMAC:
			thash = &auth_hash_hmac_sha2_256;
			break;
		case CRYPTO_SHA2_384_HMAC:
			thash = &auth_hash_hmac_sha2_384;
			break;
		case CRYPTO_SHA2_512_HMAC:
			thash = &auth_hash_hmac_sha2_512;
			break;
		case CRYPTO_RIPEMD160_HMAC:
			thash = &auth_hash_hmac_ripemd_160;
			break;
		case CRYPTO_AES_128_NIST_GMAC:
			thash = &auth_hash_nist_gmac_aes_128;
			break;
		case CRYPTO_AES_192_NIST_GMAC:
			thash = &auth_hash_nist_gmac_aes_192;
			break;
		case CRYPTO_AES_256_NIST_GMAC:
			thash = &auth_hash_nist_gmac_aes_256;
			break;

#ifdef notdef
		case CRYPTO_MD5:
			thash = &auth_hash_md5;
			break;
		case CRYPTO_SHA1:
			thash = &auth_hash_sha1;
			break;
#endif
		case CRYPTO_NULL_HMAC:
			thash = &auth_hash_null;
			break;
		default:
			CRYPTDEB("invalid mac");
			SDT_PROBE1(opencrypto, dev, ioctl, error, __LINE__);
			return (EINVAL);
		}

		bzero(&crie, sizeof(crie));
		bzero(&cria, sizeof(cria));

		if (txform) {
			crie.cri_alg = txform->type;
			crie.cri_klen = sop->keylen * 8;
			if (sop->keylen > txform->maxkey ||
			    sop->keylen < txform->minkey) {
				CRYPTDEB("invalid cipher parameters");
				error = EINVAL;
				SDT_PROBE1(opencrypto, dev, ioctl, error,
				    __LINE__);
				goto bail;
			}

			crie.cri_key = malloc(crie.cri_klen / 8,
			    M_XDATA, M_WAITOK);
			if ((error = copyin(sop->key, crie.cri_key,
			    crie.cri_klen / 8))) {
				CRYPTDEB("invalid key");
				SDT_PROBE1(opencrypto, dev, ioctl, error,
				    __LINE__);
				goto bail;
			}
			if (thash)
				crie.cri_next = &cria;
		}

		if (thash) {
			cria.cri_alg = thash->type;
			cria.cri_klen = sop->mackeylen * 8;
			if (thash->keysize != 0 &&
			    sop->mackeylen > thash->keysize) {
				CRYPTDEB("invalid mac key length");
				error = EINVAL;
				SDT_PROBE1(opencrypto, dev, ioctl, error,
				    __LINE__);
				goto bail;
			}

			if (cria.cri_klen) {
				cria.cri_key = malloc(cria.cri_klen / 8,
				    M_XDATA, M_WAITOK);
				if ((error = copyin(sop->mackey, cria.cri_key,
				    cria.cri_klen / 8))) {
					CRYPTDEB("invalid mac key");
					SDT_PROBE1(opencrypto, dev, ioctl,
					    error, __LINE__);
					goto bail;
				}
			}
		}

		/* NB: CIOCGSESSION2 has the crid */
		if (cmd == CIOCGSESSION2
#ifdef COMPAT_FREEBSD32
		    || cmd == CIOCGSESSION232
#endif
			) {
			crid = SES2(sop)->crid;
			error = checkforsoftware(&crid);
			if (error) {
				CRYPTDEB("checkforsoftware");
				SDT_PROBE1(opencrypto, dev, ioctl, error,
				    __LINE__);
				goto bail;
			}
		} else
			crid = CRYPTOCAP_F_HARDWARE;
		error = crypto_newsession(&sid, (txform ? &crie : &cria), crid);
		if (error) {
			CRYPTDEB("crypto_newsession");
			SDT_PROBE1(opencrypto, dev, ioctl, error, __LINE__);
			goto bail;
		}

		cse = csecreate(fcr, sid, crie.cri_key, crie.cri_klen,
		    cria.cri_key, cria.cri_klen, sop->cipher, sop->mac, txform,
		    thash);

		if (cse == NULL) {
			crypto_freesession(sid);
			error = EINVAL;
			SDT_PROBE1(opencrypto, dev, ioctl, error, __LINE__);
			CRYPTDEB("csecreate");
			goto bail;
		}
		sop->ses = cse->ses;
		if (cmd == CIOCGSESSION2
#ifdef COMPAT_FREEBSD32
		    || cmd == CIOCGSESSION232
#endif
		    ) {
			/* return hardware/driver id */
			SES2(sop)->crid = CRYPTO_SESID2HID(cse->sid);
		}
bail:
		if (error) {
			if (crie.cri_key)
				free(crie.cri_key, M_XDATA);
			if (cria.cri_key)
				free(cria.cri_key, M_XDATA);
		}
#ifdef COMPAT_FREEBSD32
		else {
			if (cmd == CIOCGSESSION32)
				session_op_to_32(sop, data);
			else if (cmd == CIOCGSESSION232)
				session2_op_to_32((struct session2_op *)sop,
				    data);
		}
#endif
		break;
	case CIOCFSESSION:
		ses = *(u_int32_t *)data;
		cse = csefind(fcr, ses);
		if (cse == NULL) {
			SDT_PROBE1(opencrypto, dev, ioctl, error, __LINE__);
			return (EINVAL);
		}
		csedelete(fcr, cse);
		error = csefree(cse);
		break;
	case CIOCCRYPT:
#ifdef COMPAT_FREEBSD32
	case CIOCCRYPT32:
		if (cmd == CIOCCRYPT32) {
			cop = &copc;
			crypt_op_from_32(data, cop);
		} else
#endif
			cop = (struct crypt_op *)data;
		cse = csefind(fcr, cop->ses);
		if (cse == NULL) {
			SDT_PROBE1(opencrypto, dev, ioctl, error, __LINE__);
			return (EINVAL);
		}
		error = cryptodev_op(cse, cop, active_cred, td);
#ifdef COMPAT_FREEBSD32
		if (error == 0 && cmd == CIOCCRYPT32)
			crypt_op_to_32(cop, data);
#endif
		break;
	case CIOCKEY:
	case CIOCKEY2:
#ifdef COMPAT_FREEBSD32
	case CIOCKEY32:
	case CIOCKEY232:
#endif
		if (!crypto_userasymcrypto) {
			SDT_PROBE1(opencrypto, dev, ioctl, error, __LINE__);
			return (EPERM);		/* XXX compat? */
		}
#ifdef COMPAT_FREEBSD32
		if (cmd == CIOCKEY32 || cmd == CIOCKEY232) {
			kop = &kopc;
			crypt_kop_from_32(data, kop);
		} else
#endif
			kop = (struct crypt_kop *)data;
		if (cmd == CIOCKEY
#ifdef COMPAT_FREEBSD32
		    || cmd == CIOCKEY32
#endif
		    ) {
			/* NB: crypto core enforces s/w driver use */
			kop->crk_crid =
			    CRYPTOCAP_F_HARDWARE | CRYPTOCAP_F_SOFTWARE;
		}
		mtx_lock(&Giant);
		error = cryptodev_key(kop);
		mtx_unlock(&Giant);
#ifdef COMPAT_FREEBSD32
		if (cmd == CIOCKEY32 || cmd == CIOCKEY232)
			crypt_kop_to_32(kop, data);
#endif
		break;
	case CIOCASYMFEAT:
		if (!crypto_userasymcrypto) {
			/*
			 * NB: if user asym crypto operations are
			 * not permitted return "no algorithms"
			 * so well-behaved applications will just
			 * fallback to doing them in software.
			 */
			*(int *)data = 0;
		} else {
			error = crypto_getfeat((int *)data);
			if (error)
				SDT_PROBE1(opencrypto, dev, ioctl, error,
				    __LINE__);
		}
		break;
	case CIOCFINDDEV:
		error = cryptodev_find((struct crypt_find_op *)data);
		break;
	case CIOCCRYPTAEAD:
		caead = (struct crypt_aead *)data;
		cse = csefind(fcr, caead->ses);
		if (cse == NULL) {
			SDT_PROBE1(opencrypto, dev, ioctl, error, __LINE__);
			return (EINVAL);
		}
		error = cryptodev_aead(cse, caead, active_cred, td);
		break;
	default:
		error = EINVAL;
		SDT_PROBE1(opencrypto, dev, ioctl, error, __LINE__);
		break;
	}
	return (error);
#undef SES2
}

static int cryptodev_cb(void *);


static int
cryptodev_op(
	struct csession *cse,
	struct crypt_op *cop,
	struct ucred *active_cred,
	struct thread *td)
{
	struct cryptop *crp = NULL;
	struct cryptodesc *crde = NULL, *crda = NULL;
	int error;

	if (cop->len > 256*1024-4) {
		SDT_PROBE1(opencrypto, dev, ioctl, error, __LINE__);
		return (E2BIG);
	}

	if (cse->txform) {
		if (cop->len == 0 || (cop->len % cse->txform->blocksize) != 0) {
			SDT_PROBE1(opencrypto, dev, ioctl, error, __LINE__);
			return (EINVAL);
		}
	}

	cse->uio.uio_iov = &cse->iovec;
	cse->uio.uio_iovcnt = 1;
	cse->uio.uio_offset = 0;
	cse->uio.uio_resid = cop->len;
	cse->uio.uio_segflg = UIO_SYSSPACE;
	cse->uio.uio_rw = UIO_WRITE;
	cse->uio.uio_td = td;
	if (cse->thash) {
		cse->uio.uio_resid += cse->thash->hashsize;
	}
	IOVEC_INIT(&cse->uio.uio_iov[0],
	    malloc(cse->uio.uio_resid, M_XDATA, M_WAITOK),
	    cse->uio.uio_resid);

	crp = crypto_getreq((cse->txform != NULL) + (cse->thash != NULL));
	if (crp == NULL) {
		SDT_PROBE1(opencrypto, dev, ioctl, error, __LINE__);
		error = ENOMEM;
		goto bail;
	}

	if (cse->thash && cse->txform) {
		if (cop->flags & COP_F_CIPHER_FIRST) {
			crde = crp->crp_desc;
			crda = crde->crd_next;
		} else {
			crda = crp->crp_desc;
			crde = crda->crd_next;
		}
	} else if (cse->thash) {
		crda = crp->crp_desc;
	} else if (cse->txform) {
		crde = crp->crp_desc;
	} else {
		SDT_PROBE1(opencrypto, dev, ioctl, error, __LINE__);
		error = EINVAL;
		goto bail;
	}

	if ((error = copyin_c(__USER_CAP(cop->src, cop->len),
	    cse->uio.uio_iov[0].iov_base, cop->len))) {
		SDT_PROBE1(opencrypto, dev, ioctl, error, __LINE__);
		goto bail;
	}

	if (crda) {
		crda->crd_skip = 0;
		crda->crd_len = cop->len;
		crda->crd_inject = cop->len;

		crda->crd_alg = cse->mac;
		crda->crd_key = cse->mackey;
		crda->crd_klen = cse->mackeylen * 8;
	}

	if (crde) {
		if (cop->op == COP_ENCRYPT)
			crde->crd_flags |= CRD_F_ENCRYPT;
		else
			crde->crd_flags &= ~CRD_F_ENCRYPT;
		crde->crd_len = cop->len;
		crde->crd_inject = 0;

		crde->crd_alg = cse->cipher;
		crde->crd_key = cse->key;
		crde->crd_klen = cse->keylen * 8;
	}

	crp->crp_ilen = cop->len;
	crp->crp_flags = CRYPTO_F_IOV | CRYPTO_F_CBIMM
		       | (cop->flags & COP_F_BATCH);
	crp->crp_buf = (caddr_t)&cse->uio;
	crp->crp_callback = (int (*) (struct cryptop *)) cryptodev_cb;
	crp->crp_sid = cse->sid;
	crp->crp_opaque = (void *)cse;

	if (cop->iv) {
		if (crde == NULL) {
			SDT_PROBE1(opencrypto, dev, ioctl, error, __LINE__);
			error = EINVAL;
			goto bail;
		}
		if (cse->cipher == CRYPTO_ARC4) { /* XXX use flag? */
			SDT_PROBE1(opencrypto, dev, ioctl, error, __LINE__);
			error = EINVAL;
			goto bail;
		}
		if ((error = copyin(cop->iv, cse->tmp_iv,
		    cse->txform->blocksize))) {
			SDT_PROBE1(opencrypto, dev, ioctl, error, __LINE__);
			goto bail;
		}
		bcopy(cse->tmp_iv, crde->crd_iv, cse->txform->blocksize);
		crde->crd_flags |= CRD_F_IV_EXPLICIT | CRD_F_IV_PRESENT;
		crde->crd_skip = 0;
	} else if (cse->cipher == CRYPTO_ARC4) { /* XXX use flag? */
		crde->crd_skip = 0;
	} else if (crde) {
		crde->crd_flags |= CRD_F_IV_PRESENT;
		crde->crd_skip = cse->txform->blocksize;
		crde->crd_len -= cse->txform->blocksize;
	}

	if (cop->mac && crda == NULL) {
		SDT_PROBE1(opencrypto, dev, ioctl, error, __LINE__);
		error = EINVAL;
		goto bail;
	}

again:
	/*
	 * Let the dispatch run unlocked, then, interlock against the
	 * callback before checking if the operation completed and going
	 * to sleep.  This insures drivers don't inherit our lock which
	 * results in a lock order reversal between crypto_dispatch forced
	 * entry and the crypto_done callback into us.
	 */
	error = crypto_dispatch(crp);
	mtx_lock(&cse->lock);
	if (error == 0 && (crp->crp_flags & CRYPTO_F_DONE) == 0)
		error = msleep(crp, &cse->lock, PWAIT, "crydev", 0);
	mtx_unlock(&cse->lock);

	if (error != 0) {
		SDT_PROBE1(opencrypto, dev, ioctl, error, __LINE__);
		goto bail;
	}

	if (crp->crp_etype == EAGAIN) {
		crp->crp_etype = 0;
		crp->crp_flags &= ~CRYPTO_F_DONE;
		goto again;
	}

	if (crp->crp_etype != 0) {
		SDT_PROBE1(opencrypto, dev, ioctl, error, __LINE__);
		error = crp->crp_etype;
		goto bail;
	}

	if (cse->error) {
		SDT_PROBE1(opencrypto, dev, ioctl, error, __LINE__);
		error = cse->error;
		goto bail;
	}

	if (cop->dst &&
	    (error = copyout_c(cse->uio.uio_iov[0].iov_base,
	    __USER_CAP(cop->dst, cop->len), cop->len))) {
		SDT_PROBE1(opencrypto, dev, ioctl, error, __LINE__);
		goto bail;
	}

	if (cop->mac &&
	    (error = copyout_c(
	    (char * __capability)cse->uio.uio_iov[0].iov_base + cop->len,
	    __USER_CAP(cop->mac, cse->thash->hashsize),
	    cse->thash->hashsize))) {
		SDT_PROBE1(opencrypto, dev, ioctl, error, __LINE__);
		goto bail;
	}

bail:
	if (crp)
		crypto_freereq(crp);
	if (cse->uio.uio_iov[0].iov_base)
		free_c(cse->uio.uio_iov[0].iov_base, M_XDATA);

	return (error);
}

static int
cryptodev_aead(
	struct csession *cse,
	struct crypt_aead *caead,
	struct ucred *active_cred,
	struct thread *td)
{
	struct uio *uio;
	struct cryptop *crp = NULL;
	struct cryptodesc *crde = NULL, *crda = NULL;
	int error;

	if (caead->len > 256*1024-4 || caead->aadlen > 256*1024-4) {
		SDT_PROBE1(opencrypto, dev, ioctl, error, __LINE__);
		return (E2BIG);
	}

	if (cse->txform == NULL || cse->thash == NULL || caead->tag == NULL ||
	    (caead->len % cse->txform->blocksize) != 0) {
		SDT_PROBE1(opencrypto, dev, ioctl, error, __LINE__);
		return (EINVAL);
	}

	uio = &cse->uio;
	uio->uio_iov = &cse->iovec;
	uio->uio_iovcnt = 1;
	uio->uio_offset = 0;
	uio->uio_resid = caead->aadlen + caead->len + cse->thash->hashsize;
	uio->uio_segflg = UIO_SYSSPACE;
	uio->uio_rw = UIO_WRITE;
	uio->uio_td = td;
	IOVEC_INIT(&uio->uio_iov[0],
	    malloc(uio->uio_iov[0].iov_len, M_XDATA, M_WAITOK), uio->uio_resid);

	crp = crypto_getreq(2);
	if (crp == NULL) {
		error = ENOMEM;
		SDT_PROBE1(opencrypto, dev, ioctl, error, __LINE__);
		goto bail;
	}

	if (caead->flags & COP_F_CIPHER_FIRST) {
		crde = crp->crp_desc;
		crda = crde->crd_next;
	} else {
		crda = crp->crp_desc;
		crde = crda->crd_next;
	}

<<<<<<< HEAD
	if ((error = copyin_c(__USER_CAP(caead->aad, caead->aadlen),
	    cse->uio.uio_iov[0].iov_base, caead->aadlen)))
=======
	if ((error = copyin(caead->aad, cse->uio.uio_iov[0].iov_base,
	    caead->aadlen))) {
		SDT_PROBE1(opencrypto, dev, ioctl, error, __LINE__);
>>>>>>> c8fc3e6b
		goto bail;
	}

<<<<<<< HEAD
	if ((error = copyin_c(__USER_CAP(caead->src, caead->len),
	    (char * __capability)cse->uio.uio_iov[0].iov_base + caead->aadlen,
	    caead->len)))
=======
	if ((error = copyin(caead->src, (char *)cse->uio.uio_iov[0].iov_base +
	    caead->aadlen, caead->len))) {
		SDT_PROBE1(opencrypto, dev, ioctl, error, __LINE__);
>>>>>>> c8fc3e6b
		goto bail;
	}

	/*
	 * For GCM, crd_len covers only the AAD.  For other ciphers
	 * chained with an HMAC, crd_len covers both the AAD and the
	 * cipher text.
	 */
	crda->crd_skip = 0;
	if (cse->cipher == CRYPTO_AES_NIST_GCM_16)
		crda->crd_len = caead->aadlen;
	else
		crda->crd_len = caead->aadlen + caead->len;
	crda->crd_inject = caead->aadlen + caead->len;

	crda->crd_alg = cse->mac;
	crda->crd_key = cse->mackey;
	crda->crd_klen = cse->mackeylen * 8;

	if (caead->op == COP_ENCRYPT)
		crde->crd_flags |= CRD_F_ENCRYPT;
	else
		crde->crd_flags &= ~CRD_F_ENCRYPT;
	crde->crd_skip = caead->aadlen;
	crde->crd_len = caead->len;
	crde->crd_inject = caead->aadlen;

	crde->crd_alg = cse->cipher;
	crde->crd_key = cse->key;
	crde->crd_klen = cse->keylen * 8;

	crp->crp_ilen = caead->aadlen + caead->len;
	crp->crp_flags = CRYPTO_F_IOV | CRYPTO_F_CBIMM
		       | (caead->flags & COP_F_BATCH);
	crp->crp_buf = (caddr_t)&cse->uio.uio_iov;
	crp->crp_callback = (int (*) (struct cryptop *)) cryptodev_cb;
	crp->crp_sid = cse->sid;
	crp->crp_opaque = (void *)cse;

	if (caead->iv) {
		if (caead->ivlen > sizeof cse->tmp_iv) {
			error = EINVAL;
			SDT_PROBE1(opencrypto, dev, ioctl, error, __LINE__);
			goto bail;
		}

		if ((error = copyin(caead->iv, cse->tmp_iv, caead->ivlen))) {
			SDT_PROBE1(opencrypto, dev, ioctl, error, __LINE__);
			goto bail;
		}
		bcopy(cse->tmp_iv, crde->crd_iv, caead->ivlen);
		crde->crd_flags |= CRD_F_IV_EXPLICIT | CRD_F_IV_PRESENT;
	} else {
		crde->crd_flags |= CRD_F_IV_PRESENT;
		crde->crd_skip += cse->txform->blocksize;
		crde->crd_len -= cse->txform->blocksize;
	}

<<<<<<< HEAD
	if ((error = copyin_c(__USER_CAP(caead->tag, cse->thash->hashsize),
	    (char * __capability)cse->uio.uio_iov[0].iov_base +
	    caead->len + caead->aadlen, cse->thash->hashsize)))
=======
	if ((error = copyin(caead->tag, (caddr_t)cse->uio.uio_iov[0].iov_base +
	    caead->len + caead->aadlen, cse->thash->hashsize))) {
		SDT_PROBE1(opencrypto, dev, ioctl, error, __LINE__);
>>>>>>> c8fc3e6b
		goto bail;
	}
again:
	/*
	 * Let the dispatch run unlocked, then, interlock against the
	 * callback before checking if the operation completed and going
	 * to sleep.  This insures drivers don't inherit our lock which
	 * results in a lock order reversal between crypto_dispatch forced
	 * entry and the crypto_done callback into us.
	 */
	error = crypto_dispatch(crp);
	mtx_lock(&cse->lock);
	if (error == 0 && (crp->crp_flags & CRYPTO_F_DONE) == 0)
		error = msleep(crp, &cse->lock, PWAIT, "crydev", 0);
	mtx_unlock(&cse->lock);

	if (error != 0) {
		SDT_PROBE1(opencrypto, dev, ioctl, error, __LINE__);
		goto bail;
	}

	if (crp->crp_etype == EAGAIN) {
		crp->crp_etype = 0;
		crp->crp_flags &= ~CRYPTO_F_DONE;
		goto again;
	}

	if (crp->crp_etype != 0) {
		error = crp->crp_etype;
		SDT_PROBE1(opencrypto, dev, ioctl, error, __LINE__);
		goto bail;
	}

	if (cse->error) {
		error = cse->error;
		SDT_PROBE1(opencrypto, dev, ioctl, error, __LINE__);
		goto bail;
	}

<<<<<<< HEAD
	if (caead->dst && (error = copyout_c(
	    (char * __capability)cse->uio.uio_iov[0].iov_base + caead->aadlen,
	    __USER_CAP(caead->dst, cse->thash->hashsize), caead->len)))
=======
	if (caead->dst && (error = copyout(
	    (caddr_t)cse->uio.uio_iov[0].iov_base + caead->aadlen, caead->dst,
	    caead->len))) {
		SDT_PROBE1(opencrypto, dev, ioctl, error, __LINE__);
>>>>>>> c8fc3e6b
		goto bail;
	}

<<<<<<< HEAD
	if ((error = copyout_c(
	    (char * __capability)cse->uio.uio_iov[0].iov_base +
	    caead->aadlen + caead->len,
	    __USER_CAP(caead->tag, cse->thash->hashsize),
	    cse->thash->hashsize)))
=======
	if ((error = copyout((caddr_t)cse->uio.uio_iov[0].iov_base +
	    caead->aadlen + caead->len, caead->tag, cse->thash->hashsize))) {
		SDT_PROBE1(opencrypto, dev, ioctl, error, __LINE__);
>>>>>>> c8fc3e6b
		goto bail;
	}

bail:
	crypto_freereq(crp);
	free_c(cse->uio.uio_iov[0].iov_base, M_XDATA);

	return (error);
}

static int
cryptodev_cb(void *op)
{
	struct cryptop *crp = (struct cryptop *) op;
	struct csession *cse = (struct csession *)crp->crp_opaque;

	mtx_lock(&cse->lock);
	cse->error = crp->crp_etype;
	wakeup_one(crp);
	mtx_unlock(&cse->lock);
	return (0);
}

static int
cryptodevkey_cb(void *op)
{
	struct cryptkop *krp = (struct cryptkop *) op;

	wakeup_one(krp);
	return (0);
}

static int
cryptodev_key(struct crypt_kop *kop)
{
	struct cryptkop *krp = NULL;
	int error = EINVAL;
	int in, out, size, i;

	if (kop->crk_iparams + kop->crk_oparams > CRK_MAXPARAM) {
		SDT_PROBE1(opencrypto, dev, ioctl, error, __LINE__);
		return (EFBIG);
	}

	in = kop->crk_iparams;
	out = kop->crk_oparams;
	switch (kop->crk_op) {
	case CRK_MOD_EXP:
		if (in == 3 && out == 1)
			break;
		SDT_PROBE1(opencrypto, dev, ioctl, error, __LINE__);
		return (EINVAL);
	case CRK_MOD_EXP_CRT:
		if (in == 6 && out == 1)
			break;
		SDT_PROBE1(opencrypto, dev, ioctl, error, __LINE__);
		return (EINVAL);
	case CRK_DSA_SIGN:
		if (in == 5 && out == 2)
			break;
		SDT_PROBE1(opencrypto, dev, ioctl, error, __LINE__);
		return (EINVAL);
	case CRK_DSA_VERIFY:
		if (in == 7 && out == 0)
			break;
		SDT_PROBE1(opencrypto, dev, ioctl, error, __LINE__);
		return (EINVAL);
	case CRK_DH_COMPUTE_KEY:
		if (in == 3 && out == 1)
			break;
		SDT_PROBE1(opencrypto, dev, ioctl, error, __LINE__);
		return (EINVAL);
	default:
		SDT_PROBE1(opencrypto, dev, ioctl, error, __LINE__);
		return (EINVAL);
	}

	krp = (struct cryptkop *)malloc(sizeof *krp, M_XDATA, M_WAITOK|M_ZERO);
	if (!krp) {
		SDT_PROBE1(opencrypto, dev, ioctl, error, __LINE__);
		return (ENOMEM);
	}
	krp->krp_op = kop->crk_op;
	krp->krp_status = kop->crk_status;
	krp->krp_iparams = kop->crk_iparams;
	krp->krp_oparams = kop->crk_oparams;
	krp->krp_crid = kop->crk_crid;
	krp->krp_status = 0;
	krp->krp_callback = (int (*) (struct cryptkop *)) cryptodevkey_cb;

	for (i = 0; i < CRK_MAXPARAM; i++) {
		if (kop->crk_param[i].crp_nbits > 65536) {
			/* Limit is the same as in OpenBSD */
			SDT_PROBE1(opencrypto, dev, ioctl, error, __LINE__);
			goto fail;
		}
		krp->krp_param[i].crp_nbits = kop->crk_param[i].crp_nbits;
	}
	for (i = 0; i < krp->krp_iparams + krp->krp_oparams; i++) {
		size = (krp->krp_param[i].crp_nbits + 7) / 8;
		if (size == 0)
			continue;
		krp->krp_param[i].crp_p = malloc(size, M_XDATA, M_WAITOK);
		if (i >= krp->krp_iparams)
			continue;
		error = copyin(kop->crk_param[i].crp_p, krp->krp_param[i].crp_p, size);
		if (error) {
			SDT_PROBE1(opencrypto, dev, ioctl, error, __LINE__);
			goto fail;
		}
	}

	error = crypto_kdispatch(krp);
	if (error) {
		SDT_PROBE1(opencrypto, dev, ioctl, error, __LINE__);
		goto fail;
	}
	error = tsleep(krp, PSOCK, "crydev", 0);
	if (error) {
		/* XXX can this happen?  if so, how do we recover? */
		SDT_PROBE1(opencrypto, dev, ioctl, error, __LINE__);
		goto fail;
	}
	
	kop->crk_crid = krp->krp_crid;		/* device that did the work */
	if (krp->krp_status != 0) {
		error = krp->krp_status;
		SDT_PROBE1(opencrypto, dev, ioctl, error, __LINE__);
		goto fail;
	}

	for (i = krp->krp_iparams; i < krp->krp_iparams + krp->krp_oparams; i++) {
		size = (krp->krp_param[i].crp_nbits + 7) / 8;
		if (size == 0)
			continue;
		error = copyout(krp->krp_param[i].crp_p, kop->crk_param[i].crp_p, size);
		if (error) {
			SDT_PROBE1(opencrypto, dev, ioctl, error, __LINE__);
			goto fail;
		}
	}

fail:
	if (krp) {
		kop->crk_status = krp->krp_status;
		for (i = 0; i < CRK_MAXPARAM; i++) {
			if (krp->krp_param[i].crp_p)
				free(krp->krp_param[i].crp_p, M_XDATA);
		}
		free(krp, M_XDATA);
	}
	return (error);
}

static int
cryptodev_find(struct crypt_find_op *find)
{
	device_t dev;
	size_t fnlen = sizeof find->name;

	if (find->crid != -1) {
		dev = crypto_find_device_byhid(find->crid);
		if (dev == NULL)
			return (ENOENT);
		strncpy(find->name, device_get_nameunit(dev), fnlen);
		find->name[fnlen - 1] = '\x0';
	} else {
		find->name[fnlen - 1] = '\x0';
		find->crid = crypto_find_driver(find->name);
		if (find->crid == -1)
			return (ENOENT);
	}
	return (0);
}

/* ARGSUSED */
static int
cryptof_stat(
	struct file *fp,
	struct stat *sb,
	struct ucred *active_cred,
	struct thread *td)
{

	return (EOPNOTSUPP);
}

/* ARGSUSED */
static int
cryptof_close(struct file *fp, struct thread *td)
{
	struct fcrypt *fcr = fp->f_data;
	struct csession *cse;

	while ((cse = TAILQ_FIRST(&fcr->csessions))) {
		TAILQ_REMOVE(&fcr->csessions, cse, next);
		(void)csefree(cse);
	}
	free(fcr, M_XDATA);
	fp->f_data = NULL;
	return 0;
}

static int
cryptof_fill_kinfo(struct file *fp, struct kinfo_file *kif, struct filedesc *fdp)
{

	kif->kf_type = KF_TYPE_CRYPTO;
	return (0);
}

static struct csession *
csefind(struct fcrypt *fcr, u_int ses)
{
	struct csession *cse;

	TAILQ_FOREACH(cse, &fcr->csessions, next)
		if (cse->ses == ses)
			return (cse);
	return (NULL);
}

static int
csedelete(struct fcrypt *fcr, struct csession *cse_del)
{
	struct csession *cse;

	TAILQ_FOREACH(cse, &fcr->csessions, next) {
		if (cse == cse_del) {
			TAILQ_REMOVE(&fcr->csessions, cse, next);
			return (1);
		}
	}
	return (0);
}
	
static struct csession *
cseadd(struct fcrypt *fcr, struct csession *cse)
{
	TAILQ_INSERT_TAIL(&fcr->csessions, cse, next);
	cse->ses = fcr->sesn++;
	return (cse);
}

struct csession *
csecreate(struct fcrypt *fcr, u_int64_t sid, caddr_t key, u_int64_t keylen,
    caddr_t mackey, u_int64_t mackeylen, u_int32_t cipher, u_int32_t mac,
    struct enc_xform *txform, struct auth_hash *thash)
{
	struct csession *cse;

	cse = malloc(sizeof(struct csession), M_XDATA, M_NOWAIT | M_ZERO);
	if (cse == NULL)
		return NULL;
	mtx_init(&cse->lock, "cryptodev", "crypto session lock", MTX_DEF);
	cse->key = key;
	cse->keylen = keylen/8;
	cse->mackey = mackey;
	cse->mackeylen = mackeylen/8;
	cse->sid = sid;
	cse->cipher = cipher;
	cse->mac = mac;
	cse->txform = txform;
	cse->thash = thash;
	cseadd(fcr, cse);
	return (cse);
}

static int
csefree(struct csession *cse)
{
	int error;

	error = crypto_freesession(cse->sid);
	mtx_destroy(&cse->lock);
	if (cse->key)
		free(cse->key, M_XDATA);
	if (cse->mackey)
		free(cse->mackey, M_XDATA);
	free(cse, M_XDATA);
	return (error);
}

static int
cryptoopen(struct cdev *dev, int oflags, int devtype, struct thread *td)
{
	return (0);
}

static int
cryptoread(struct cdev *dev, struct uio *uio, int ioflag)
{
	return (EIO);
}

static int
cryptowrite(struct cdev *dev, struct uio *uio, int ioflag)
{
	return (EIO);
}

static int
cryptoioctl(struct cdev *dev, u_long cmd, caddr_t data, int flag, struct thread *td)
{
	struct file *f;
	struct fcrypt *fcr;
	int fd, error;

	switch (cmd) {
	case CRIOGET:
		fcr = malloc(sizeof(struct fcrypt), M_XDATA, M_WAITOK);
		TAILQ_INIT(&fcr->csessions);
		fcr->sesn = 0;

		error = falloc(td, &f, &fd, 0);

		if (error) {
			free(fcr, M_XDATA);
			return (error);
		}
		/* falloc automatically provides an extra reference to 'f'. */
		finit(f, FREAD | FWRITE, DTYPE_CRYPTO, fcr, &cryptofops);
		*(u_int32_t *)data = fd;
		fdrop(f, td);
		break;
	case CRIOFINDDEV:
		error = cryptodev_find((struct crypt_find_op *)data);
		break;
	case CRIOASYMFEAT:
		error = crypto_getfeat((int *)data);
		break;
	default:
		error = EINVAL;
		break;
	}
	return (error);
}

static struct cdevsw crypto_cdevsw = {
	.d_version =	D_VERSION,
	.d_flags =	D_NEEDGIANT,
	.d_open =	cryptoopen,
	.d_read =	cryptoread,
	.d_write =	cryptowrite,
	.d_ioctl =	cryptoioctl,
	.d_name =	"crypto",
};
static struct cdev *crypto_dev;

/*
 * Initialization code, both for static and dynamic loading.
 */
static int
cryptodev_modevent(module_t mod, int type, void *unused)
{
	switch (type) {
	case MOD_LOAD:
		if (bootverbose)
			printf("crypto: <crypto device>\n");
		crypto_dev = make_dev(&crypto_cdevsw, 0, 
				      UID_ROOT, GID_WHEEL, 0666,
				      "crypto");
		return 0;
	case MOD_UNLOAD:
		/*XXX disallow if active sessions */
		destroy_dev(crypto_dev);
		return 0;
	}
	return EINVAL;
}

static moduledata_t cryptodev_mod = {
	"cryptodev",
	cryptodev_modevent,
	0
};
MODULE_VERSION(cryptodev, 1);
DECLARE_MODULE(cryptodev, cryptodev_mod, SI_SUB_PSEUDO, SI_ORDER_ANY);
MODULE_DEPEND(cryptodev, crypto, 1, 1, 1);
MODULE_DEPEND(cryptodev, zlib, 1, 1, 1);<|MERGE_RESOLUTION|>--- conflicted
+++ resolved
@@ -956,26 +956,16 @@
 		crde = crda->crd_next;
 	}
 
-<<<<<<< HEAD
 	if ((error = copyin_c(__USER_CAP(caead->aad, caead->aadlen),
 	    cse->uio.uio_iov[0].iov_base, caead->aadlen)))
-=======
-	if ((error = copyin(caead->aad, cse->uio.uio_iov[0].iov_base,
-	    caead->aadlen))) {
-		SDT_PROBE1(opencrypto, dev, ioctl, error, __LINE__);
->>>>>>> c8fc3e6b
-		goto bail;
-	}
-
-<<<<<<< HEAD
+		SDT_PROBE1(opencrypto, dev, ioctl, error, __LINE__);
+		goto bail;
+	}
+
 	if ((error = copyin_c(__USER_CAP(caead->src, caead->len),
 	    (char * __capability)cse->uio.uio_iov[0].iov_base + caead->aadlen,
 	    caead->len)))
-=======
-	if ((error = copyin(caead->src, (char *)cse->uio.uio_iov[0].iov_base +
-	    caead->aadlen, caead->len))) {
-		SDT_PROBE1(opencrypto, dev, ioctl, error, __LINE__);
->>>>>>> c8fc3e6b
+		SDT_PROBE1(opencrypto, dev, ioctl, error, __LINE__);
 		goto bail;
 	}
 
@@ -1034,15 +1024,10 @@
 		crde->crd_len -= cse->txform->blocksize;
 	}
 
-<<<<<<< HEAD
 	if ((error = copyin_c(__USER_CAP(caead->tag, cse->thash->hashsize),
 	    (char * __capability)cse->uio.uio_iov[0].iov_base +
 	    caead->len + caead->aadlen, cse->thash->hashsize)))
-=======
-	if ((error = copyin(caead->tag, (caddr_t)cse->uio.uio_iov[0].iov_base +
-	    caead->len + caead->aadlen, cse->thash->hashsize))) {
-		SDT_PROBE1(opencrypto, dev, ioctl, error, __LINE__);
->>>>>>> c8fc3e6b
+		SDT_PROBE1(opencrypto, dev, ioctl, error, __LINE__);
 		goto bail;
 	}
 again:
@@ -1082,30 +1067,19 @@
 		goto bail;
 	}
 
-<<<<<<< HEAD
 	if (caead->dst && (error = copyout_c(
 	    (char * __capability)cse->uio.uio_iov[0].iov_base + caead->aadlen,
 	    __USER_CAP(caead->dst, cse->thash->hashsize), caead->len)))
-=======
-	if (caead->dst && (error = copyout(
-	    (caddr_t)cse->uio.uio_iov[0].iov_base + caead->aadlen, caead->dst,
-	    caead->len))) {
-		SDT_PROBE1(opencrypto, dev, ioctl, error, __LINE__);
->>>>>>> c8fc3e6b
-		goto bail;
-	}
-
-<<<<<<< HEAD
+		SDT_PROBE1(opencrypto, dev, ioctl, error, __LINE__);
+		goto bail;
+	}
+
 	if ((error = copyout_c(
 	    (char * __capability)cse->uio.uio_iov[0].iov_base +
 	    caead->aadlen + caead->len,
 	    __USER_CAP(caead->tag, cse->thash->hashsize),
 	    cse->thash->hashsize)))
-=======
-	if ((error = copyout((caddr_t)cse->uio.uio_iov[0].iov_base +
-	    caead->aadlen + caead->len, caead->tag, cse->thash->hashsize))) {
-		SDT_PROBE1(opencrypto, dev, ioctl, error, __LINE__);
->>>>>>> c8fc3e6b
+		SDT_PROBE1(opencrypto, dev, ioctl, error, __LINE__);
 		goto bail;
 	}
 
