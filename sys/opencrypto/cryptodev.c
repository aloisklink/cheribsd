/*	$OpenBSD: cryptodev.c,v 1.52 2002/06/19 07:22:46 deraadt Exp $	*/

/*-
 * Copyright (c) 2001 Theo de Raadt
 * Copyright (c) 2002-2006 Sam Leffler, Errno Consulting
 * Copyright (c) 2014 The FreeBSD Foundation
 * All rights reserved.
 *
 * Portions of this software were developed by John-Mark Gurney
 * under sponsorship of the FreeBSD Foundation and
 * Rubicon Communications, LLC (Netgate).
 *
 * Redistribution and use in source and binary forms, with or without
 * modification, are permitted provided that the following conditions
 * are met:
 *
 * 1. Redistributions of source code must retain the above copyright
 *   notice, this list of conditions and the following disclaimer.
 * 2. Redistributions in binary form must reproduce the above copyright
 *   notice, this list of conditions and the following disclaimer in the
 *   documentation and/or other materials provided with the distribution.
 * 3. The name of the author may not be used to endorse or promote products
 *   derived from this software without specific prior written permission.
 *
 * THIS SOFTWARE IS PROVIDED BY THE AUTHOR ``AS IS'' AND ANY EXPRESS OR
 * IMPLIED WARRANTIES, INCLUDING, BUT NOT LIMITED TO, THE IMPLIED WARRANTIES
 * OF MERCHANTABILITY AND FITNESS FOR A PARTICULAR PURPOSE ARE DISCLAIMED.
 * IN NO EVENT SHALL THE AUTHOR BE LIABLE FOR ANY DIRECT, INDIRECT,
 * INCIDENTAL, SPECIAL, EXEMPLARY, OR CONSEQUENTIAL DAMAGES (INCLUDING, BUT
 * NOT LIMITED TO, PROCUREMENT OF SUBSTITUTE GOODS OR SERVICES; LOSS OF USE,
 * DATA, OR PROFITS; OR BUSINESS INTERRUPTION) HOWEVER CAUSED AND ON ANY
 * THEORY OF LIABILITY, WHETHER IN CONTRACT, STRICT LIABILITY, OR TORT
 * (INCLUDING NEGLIGENCE OR OTHERWISE) ARISING IN ANY WAY OUT OF THE USE OF
 * THIS SOFTWARE, EVEN IF ADVISED OF THE POSSIBILITY OF SUCH DAMAGE.
 *
 * Effort sponsored in part by the Defense Advanced Research Projects
 * Agency (DARPA) and Air Force Research Laboratory, Air Force
 * Materiel Command, USAF, under agreement number F30602-01-2-0537.
 */

#include <sys/cdefs.h>
__FBSDID("$FreeBSD$");

#include <sys/param.h>
#include <sys/systm.h>
#include <sys/malloc.h>
#include <sys/mbuf.h>
#include <sys/lock.h>
#include <sys/mutex.h>
#include <sys/sysctl.h>
#include <sys/file.h>
#include <sys/filedesc.h>
#include <sys/errno.h>
#include <sys/random.h>
#include <sys/conf.h>
#include <sys/kernel.h>
#include <sys/module.h>
#include <sys/fcntl.h>
#include <sys/bus.h>
#include <sys/user.h>
#include <sys/sdt.h>
#include <sys/proc.h>

#include <opencrypto/cryptodev.h>
#include <opencrypto/xform.h>

SDT_PROVIDER_DECLARE(opencrypto);

SDT_PROBE_DEFINE1(opencrypto, dev, ioctl, error, "int"/*line number*/);

#ifdef COMPAT_FREEBSD32
#include <sys/mount.h>
#include <compat/freebsd32/freebsd32.h>

struct session_op32 {
	u_int32_t	cipher;
	u_int32_t	mac;
	u_int32_t	keylen;
	u_int32_t	key;
	int		mackeylen;
	u_int32_t	mackey;
	u_int32_t	ses;
};

struct session2_op32 {
	u_int32_t	cipher;
	u_int32_t	mac;
	u_int32_t	keylen;
	u_int32_t	key;
	int		mackeylen;
	u_int32_t	mackey;
	u_int32_t	ses;
	int		crid;
	int		pad[4];
};

struct crypt_op32 {
	u_int32_t	ses;
	u_int16_t	op;
	u_int16_t	flags;
	u_int		len;
	u_int32_t	src, dst;
	u_int32_t	mac;
	u_int32_t	iv;
};

struct crparam32 {
	u_int32_t	crp_p;
	u_int		crp_nbits;
};

struct crypt_kop32 {
	u_int		crk_op;
	u_int		crk_status;
	u_short		crk_iparams;
	u_short		crk_oparams;
	u_int		crk_crid;
	struct crparam32	crk_param[CRK_MAXPARAM];
};

struct cryptotstat32 {
	struct timespec32	acc;
	struct timespec32	min;
	struct timespec32	max;
	u_int32_t	count;
};

struct cryptostats32 {
	u_int32_t	cs_ops;
	u_int32_t	cs_errs;
	u_int32_t	cs_kops;
	u_int32_t	cs_kerrs;
	u_int32_t	cs_intrs;
	u_int32_t	cs_rets;
	u_int32_t	cs_blocks;
	u_int32_t	cs_kblocks;
	struct cryptotstat32 cs_invoke;
	struct cryptotstat32 cs_done;
	struct cryptotstat32 cs_cb;
	struct cryptotstat32 cs_finis;
};

#define	CIOCGSESSION32	_IOWR('c', 101, struct session_op32)
#define	CIOCCRYPT32	_IOWR('c', 103, struct crypt_op32)
#define	CIOCKEY32	_IOWR('c', 104, struct crypt_kop32)
#define	CIOCGSESSION232	_IOWR('c', 106, struct session2_op32)
#define	CIOCKEY232	_IOWR('c', 107, struct crypt_kop32)

static void
session_op_from_32(const struct session_op32 *from, struct session_op *to)
{

	CP(*from, *to, cipher);
	CP(*from, *to, mac);
	CP(*from, *to, keylen);
	PTRIN_CP(*from, *to, key);
	CP(*from, *to, mackeylen);
	PTRIN_CP(*from, *to, mackey);
	CP(*from, *to, ses);
}

static void
session2_op_from_32(const struct session2_op32 *from, struct session2_op *to)
{

	session_op_from_32((const struct session_op32 *)from,
	    (struct session_op *)to);
	CP(*from, *to, crid);
}

static void
session_op_to_32(const struct session_op *from, struct session_op32 *to)
{

	CP(*from, *to, cipher);
	CP(*from, *to, mac);
	CP(*from, *to, keylen);
	PTROUT_CP(*from, *to, key);
	CP(*from, *to, mackeylen);
	PTROUT_CP(*from, *to, mackey);
	CP(*from, *to, ses);
}

static void
session2_op_to_32(const struct session2_op *from, struct session2_op32 *to)
{

	session_op_to_32((const struct session_op *)from,
	    (struct session_op32 *)to);
	CP(*from, *to, crid);
}

static void
crypt_op_from_32(const struct crypt_op32 *from, struct crypt_op *to)
{

	CP(*from, *to, ses);
	CP(*from, *to, op);
	CP(*from, *to, flags);
	CP(*from, *to, len);
	PTRIN_CP(*from, *to, src);
	PTRIN_CP(*from, *to, dst);
	PTRIN_CP(*from, *to, mac);
	PTRIN_CP(*from, *to, iv);
}

static void
crypt_op_to_32(const struct crypt_op *from, struct crypt_op32 *to)
{

	CP(*from, *to, ses);
	CP(*from, *to, op);
	CP(*from, *to, flags);
	CP(*from, *to, len);
	PTROUT_CP(*from, *to, src);
	PTROUT_CP(*from, *to, dst);
	PTROUT_CP(*from, *to, mac);
	PTROUT_CP(*from, *to, iv);
}

static void
crparam_from_32(const struct crparam32 *from, struct crparam *to)
{

	PTRIN_CP(*from, *to, crp_p);
	CP(*from, *to, crp_nbits);
}

static void
crparam_to_32(const struct crparam *from, struct crparam32 *to)
{

	PTROUT_CP(*from, *to, crp_p);
	CP(*from, *to, crp_nbits);
}

static void
crypt_kop_from_32(const struct crypt_kop32 *from, struct crypt_kop *to)
{
	int i;

	CP(*from, *to, crk_op);
	CP(*from, *to, crk_status);
	CP(*from, *to, crk_iparams);
	CP(*from, *to, crk_oparams);
	CP(*from, *to, crk_crid);
	for (i = 0; i < CRK_MAXPARAM; i++)
		crparam_from_32(&from->crk_param[i], &to->crk_param[i]);
}

static void
crypt_kop_to_32(const struct crypt_kop *from, struct crypt_kop32 *to)
{
	int i;

	CP(*from, *to, crk_op);
	CP(*from, *to, crk_status);
	CP(*from, *to, crk_iparams);
	CP(*from, *to, crk_oparams);
	CP(*from, *to, crk_crid);
	for (i = 0; i < CRK_MAXPARAM; i++)
		crparam_to_32(&from->crk_param[i], &to->crk_param[i]);
}
#endif

struct csession {
	TAILQ_ENTRY(csession) next;
	crypto_session_t cses;
	volatile u_int	refs;
	u_int32_t	ses;
	struct mtx	lock;		/* for op submission */

	struct enc_xform *txform;
	int		hashsize;
	int		ivsize;
	int		mode;

	void		*key;
	void		*mackey;
};

struct cryptop_data {
	struct csession *cse;

	char		*buf;
	bool		done;
};

struct fcrypt {
	TAILQ_HEAD(csessionlist, csession) csessions;
	int		sesn;
	struct mtx	lock;
};

static struct timeval warninterval = { .tv_sec = 60, .tv_usec = 0 };
SYSCTL_TIMEVAL_SEC(_kern, OID_AUTO, cryptodev_warn_interval, CTLFLAG_RW,
    &warninterval,
    "Delay in seconds between warnings of deprecated /dev/crypto algorithms");

static	int cryptof_ioctl(struct file *, u_long, void *,
		    struct ucred *, struct thread *);
static	int cryptof_stat(struct file *, struct stat *,
		    struct ucred *, struct thread *);
static	int cryptof_close(struct file *, struct thread *);
static	int cryptof_fill_kinfo(struct file *, struct kinfo_file *,
		    struct filedesc *);

static struct fileops cryptofops = {
    .fo_read = invfo_rdwr,
    .fo_write = invfo_rdwr,
    .fo_truncate = invfo_truncate,
    .fo_ioctl = cryptof_ioctl,
    .fo_poll = invfo_poll,
    .fo_kqfilter = invfo_kqfilter,
    .fo_stat = cryptof_stat,
    .fo_close = cryptof_close,
    .fo_chmod = invfo_chmod,
    .fo_chown = invfo_chown,
    .fo_sendfile = invfo_sendfile,
    .fo_fill_kinfo = cryptof_fill_kinfo,
};

static struct csession *csefind(struct fcrypt *, u_int);
static bool csedelete(struct fcrypt *, u_int);
static struct csession *csecreate(struct fcrypt *, crypto_session_t,
    struct crypto_session_params *, struct enc_xform *, void *,
    struct auth_hash *, void *);
static void csefree(struct csession *);

static	int cryptodev_op(struct csession *, struct crypt_op *,
			struct ucred *, struct thread *td);
static	int cryptodev_aead(struct csession *, struct crypt_aead *,
			struct ucred *, struct thread *);
static	int cryptodev_key(struct crypt_kop *);
static	int cryptodev_find(struct crypt_find_op *);

/*
 * Check a crypto identifier to see if it requested
 * a software device/driver.  This can be done either
 * by device name/class or through search constraints.
 */
static int
checkforsoftware(int *cridp)
{
	int crid;

	crid = *cridp;

	if (!crypto_devallowsoft) {
		if (crid & CRYPTOCAP_F_SOFTWARE) {
			if (crid & CRYPTOCAP_F_HARDWARE) {
				*cridp = CRYPTOCAP_F_HARDWARE;
				return 0;
			}
			return EINVAL;
		}
		if ((crid & CRYPTOCAP_F_HARDWARE) == 0 &&
		    (crypto_getcaps(crid) & CRYPTOCAP_F_HARDWARE) == 0)
			return EINVAL;
	}
	return 0;
}

/* ARGSUSED */
static int
cryptof_ioctl(
	struct file *fp,
	u_long cmd,
	void *data,
	struct ucred *active_cred,
	struct thread *td)
{
#define	SES2(p)	((struct session2_op *)p)
	struct crypto_session_params csp;
	struct fcrypt *fcr = fp->f_data;
	struct csession *cse;
	struct session_op *sop;
	struct crypt_op *cop;
	struct crypt_aead *caead;
	struct enc_xform *txform = NULL;
	struct auth_hash *thash = NULL;
	void *key = NULL;
	void *mackey = NULL;
	struct crypt_kop *kop;
	crypto_session_t cses;
	u_int32_t ses;
	int error = 0, crid;
#ifdef COMPAT_FREEBSD32
	struct session2_op sopc;
	struct crypt_op copc;
	struct crypt_kop kopc;
#endif

	switch (cmd) {
	case CIOCGSESSION:
	case CIOCGSESSION2:
#ifdef COMPAT_FREEBSD32
	case CIOCGSESSION32:
	case CIOCGSESSION232:
		if (cmd == CIOCGSESSION32) {
			session_op_from_32(data, (struct session_op *)&sopc);
			sop = (struct session_op *)&sopc;
		} else if (cmd == CIOCGSESSION232) {
			session2_op_from_32(data, &sopc);
			sop = (struct session_op *)&sopc;
		} else
#endif
			sop = (struct session_op *)data;
		switch (sop->cipher) {
		case 0:
			break;
		case CRYPTO_DES_CBC:
			txform = &enc_xform_des;
			break;
		case CRYPTO_3DES_CBC:
			txform = &enc_xform_3des;
			break;
		case CRYPTO_BLF_CBC:
			txform = &enc_xform_blf;
			break;
		case CRYPTO_CAST_CBC:
			txform = &enc_xform_cast5;
			break;
		case CRYPTO_SKIPJACK_CBC:
			txform = &enc_xform_skipjack;
			break;
		case CRYPTO_AES_CBC:
			txform = &enc_xform_rijndael128;
			break;
		case CRYPTO_AES_XTS:
			txform = &enc_xform_aes_xts;
			break;
		case CRYPTO_NULL_CBC:
			txform = &enc_xform_null;
			break;
		case CRYPTO_ARC4:
			txform = &enc_xform_arc4;
			break;
 		case CRYPTO_CAMELLIA_CBC:
 			txform = &enc_xform_camellia;
 			break;
		case CRYPTO_AES_ICM:
			txform = &enc_xform_aes_icm;
 			break;
		case CRYPTO_AES_NIST_GCM_16:
			txform = &enc_xform_aes_nist_gcm;
 			break;
		case CRYPTO_CHACHA20:
			txform = &enc_xform_chacha20;
			break;
		case CRYPTO_AES_CCM_16:
			txform = &enc_xform_ccm;
			break;

		default:
			CRYPTDEB("invalid cipher");
			SDT_PROBE1(opencrypto, dev, ioctl, error, __LINE__);
			return (EINVAL);
		}

		switch (sop->mac) {
		case 0:
			break;
		case CRYPTO_MD5_HMAC:
			thash = &auth_hash_hmac_md5;
			break;
		case CRYPTO_POLY1305:
			thash = &auth_hash_poly1305;
			break;
		case CRYPTO_SHA1_HMAC:
			thash = &auth_hash_hmac_sha1;
			break;
		case CRYPTO_SHA2_224_HMAC:
			thash = &auth_hash_hmac_sha2_224;
			break;
		case CRYPTO_SHA2_256_HMAC:
			thash = &auth_hash_hmac_sha2_256;
			break;
		case CRYPTO_SHA2_384_HMAC:
			thash = &auth_hash_hmac_sha2_384;
			break;
		case CRYPTO_SHA2_512_HMAC:
			thash = &auth_hash_hmac_sha2_512;
			break;
		case CRYPTO_RIPEMD160_HMAC:
			thash = &auth_hash_hmac_ripemd_160;
			break;
#ifdef COMPAT_FREEBSD12
		case CRYPTO_AES_128_NIST_GMAC:
		case CRYPTO_AES_192_NIST_GMAC:
		case CRYPTO_AES_256_NIST_GMAC:
			/* Should always be paired with GCM. */
			if (sop->cipher != CRYPTO_AES_NIST_GCM_16) {
				CRYPTDEB("GMAC without GCM");
				return (EINVAL);
			}
			break;
#endif
		case CRYPTO_AES_NIST_GMAC:
			switch (sop->mackeylen * 8) {
			case 128:
				thash = &auth_hash_nist_gmac_aes_128;
				break;
			case 192:
				thash = &auth_hash_nist_gmac_aes_192;
				break;
			case 256:
				thash = &auth_hash_nist_gmac_aes_256;
				break;
			default:
				CRYPTDEB("invalid GMAC key length");
				SDT_PROBE1(opencrypto, dev, ioctl, error,
				    __LINE__);
				return (EINVAL);
			}
			break;
		case CRYPTO_AES_CCM_CBC_MAC:
			switch (sop->mackeylen) {
			case 16:
				thash = &auth_hash_ccm_cbc_mac_128;
				break;
			case 24:
				thash = &auth_hash_ccm_cbc_mac_192;
				break;
			case 32:
				thash = &auth_hash_ccm_cbc_mac_256;
				break;
			default:
				CRYPTDEB("Invalid CBC MAC key size %d",
				    sop->keylen);
				SDT_PROBE1(opencrypto, dev, ioctl,
				    error, __LINE__);
				return (EINVAL);
			}
			break;
#ifdef notdef
		case CRYPTO_MD5:
			thash = &auth_hash_md5;
			break;
#endif
		case CRYPTO_SHA1:
			thash = &auth_hash_sha1;
			break;
		case CRYPTO_SHA2_224:
			thash = &auth_hash_sha2_224;
			break;
		case CRYPTO_SHA2_256:
			thash = &auth_hash_sha2_256;
			break;
		case CRYPTO_SHA2_384:
			thash = &auth_hash_sha2_384;
			break;
		case CRYPTO_SHA2_512:
			thash = &auth_hash_sha2_512;
			break;

		case CRYPTO_NULL_HMAC:
			thash = &auth_hash_null;
			break;

		case CRYPTO_BLAKE2B:
			thash = &auth_hash_blake2b;
			break;
		case CRYPTO_BLAKE2S:
			thash = &auth_hash_blake2s;
			break;

		default:
			CRYPTDEB("invalid mac");
			SDT_PROBE1(opencrypto, dev, ioctl, error, __LINE__);
			return (EINVAL);
		}

		if (txform == NULL && thash == NULL)
			return (EINVAL);

		memset(&csp, 0, sizeof(csp));

		if (sop->cipher == CRYPTO_AES_NIST_GCM_16) {
			switch (sop->mac) {
#ifdef COMPAT_FREEBSD12
			case CRYPTO_AES_128_NIST_GMAC:
			case CRYPTO_AES_192_NIST_GMAC:
			case CRYPTO_AES_256_NIST_GMAC:
				if (sop->keylen != sop->mackeylen)
					return (EINVAL);
				break;
#endif
			case 0:
				break;
			default:
				return (EINVAL);
			}
			csp.csp_mode = CSP_MODE_AEAD;
		} else if (sop->cipher == CRYPTO_AES_CCM_16) {
			switch (sop->mac) {
#ifdef COMPAT_FREEBSD12
			case CRYPTO_AES_CCM_CBC_MAC:
				if (sop->keylen != sop->mackeylen)
					return (EINVAL);
				thash = NULL;
				break;
#endif
			case 0:
				break;
			default:
				return (EINVAL);
			}
			csp.csp_mode = CSP_MODE_AEAD;
		} else if (txform && thash)
			csp.csp_mode = CSP_MODE_ETA;
		else if (txform)
			csp.csp_mode = CSP_MODE_CIPHER;
		else
			csp.csp_mode = CSP_MODE_DIGEST;

		if (txform) {
			csp.csp_cipher_alg = txform->type;
			csp.csp_cipher_klen = sop->keylen;
			if (sop->keylen > txform->maxkey ||
			    sop->keylen < txform->minkey) {
				CRYPTDEB("invalid cipher parameters");
				error = EINVAL;
				SDT_PROBE1(opencrypto, dev, ioctl, error,
				    __LINE__);
				goto bail;
			}

			key = malloc(csp.csp_cipher_klen, M_XDATA, M_WAITOK);
			error = copyin(sop->key, key, csp.csp_cipher_klen);
			if (error) {
				CRYPTDEB("invalid key");
				SDT_PROBE1(opencrypto, dev, ioctl, error,
				    __LINE__);
				goto bail;
			}
			csp.csp_cipher_key = key;
			csp.csp_ivlen = txform->ivsize;
		}

		if (thash) {
			csp.csp_auth_alg = thash->type;
			csp.csp_auth_klen = sop->mackeylen;
			if (sop->mackeylen > thash->keysize ||
			    sop->mackeylen < 0) {
				CRYPTDEB("invalid mac key length");
				error = EINVAL;
				SDT_PROBE1(opencrypto, dev, ioctl, error,
				    __LINE__);
				goto bail;
			}

			if (csp.csp_auth_klen) {
				mackey = malloc(csp.csp_auth_klen, M_XDATA,
				    M_WAITOK);
				error = copyin(sop->mackey, mackey,
				    csp.csp_auth_klen);
				if (error) {
					CRYPTDEB("invalid mac key");
					SDT_PROBE1(opencrypto, dev, ioctl,
					    error, __LINE__);
					goto bail;
				}
				csp.csp_auth_key = mackey;
			}

			if (csp.csp_auth_alg == CRYPTO_AES_NIST_GMAC)
				csp.csp_ivlen = AES_GCM_IV_LEN;
			if (csp.csp_auth_alg == CRYPTO_AES_CCM_CBC_MAC)
				csp.csp_ivlen = AES_CCM_IV_LEN;
		}

		/* NB: CIOCGSESSION2 has the crid */
		if (cmd == CIOCGSESSION2
#ifdef COMPAT_FREEBSD32
		    || cmd == CIOCGSESSION232
#endif
			) {
			crid = SES2(sop)->crid;
			error = checkforsoftware(&crid);
			if (error) {
				CRYPTDEB("checkforsoftware");
				SDT_PROBE1(opencrypto, dev, ioctl, error,
				    __LINE__);
				goto bail;
			}
		} else
			crid = CRYPTOCAP_F_HARDWARE;
		error = crypto_newsession(&cses, &csp, crid);
		if (error) {
			CRYPTDEB("crypto_newsession");
			SDT_PROBE1(opencrypto, dev, ioctl, error, __LINE__);
			goto bail;
		}

		cse = csecreate(fcr, cses, &csp, txform, key, thash, mackey);

		if (cse == NULL) {
			crypto_freesession(cses);
			error = EINVAL;
			SDT_PROBE1(opencrypto, dev, ioctl, error, __LINE__);
			CRYPTDEB("csecreate");
			goto bail;
		}
		sop->ses = cse->ses;
		if (cmd == CIOCGSESSION2
#ifdef COMPAT_FREEBSD32
		    || cmd == CIOCGSESSION232
#endif
		    ) {
			/* return hardware/driver id */
			SES2(sop)->crid = crypto_ses2hid(cse->cses);
		}
bail:
		if (error) {
			free(key, M_XDATA);
			free(mackey, M_XDATA);
		}
#ifdef COMPAT_FREEBSD32
		else {
			if (cmd == CIOCGSESSION32)
				session_op_to_32(sop, data);
			else if (cmd == CIOCGSESSION232)
				session2_op_to_32((struct session2_op *)sop,
				    data);
		}
#endif
		break;
	case CIOCFSESSION:
		ses = *(u_int32_t *)data;
		if (!csedelete(fcr, ses)) {
			SDT_PROBE1(opencrypto, dev, ioctl, error, __LINE__);
			return (EINVAL);
		}
		break;
	case CIOCCRYPT:
#ifdef COMPAT_FREEBSD32
	case CIOCCRYPT32:
		if (cmd == CIOCCRYPT32) {
			cop = &copc;
			crypt_op_from_32(data, cop);
		} else
#endif
			cop = (struct crypt_op *)data;
		cse = csefind(fcr, cop->ses);
		if (cse == NULL) {
			SDT_PROBE1(opencrypto, dev, ioctl, error, __LINE__);
			return (EINVAL);
		}
		error = cryptodev_op(cse, cop, active_cred, td);
		csefree(cse);
#ifdef COMPAT_FREEBSD32
		if (error == 0 && cmd == CIOCCRYPT32)
			crypt_op_to_32(cop, data);
#endif
		break;
	case CIOCKEY:
	case CIOCKEY2:
#ifdef COMPAT_FREEBSD32
	case CIOCKEY32:
	case CIOCKEY232:
#endif
		if (!crypto_userasymcrypto) {
			SDT_PROBE1(opencrypto, dev, ioctl, error, __LINE__);
			return (EPERM);		/* XXX compat? */
		}
#ifdef COMPAT_FREEBSD32
		if (cmd == CIOCKEY32 || cmd == CIOCKEY232) {
			kop = &kopc;
			crypt_kop_from_32(data, kop);
		} else
#endif
			kop = (struct crypt_kop *)data;
		if (cmd == CIOCKEY
#ifdef COMPAT_FREEBSD32
		    || cmd == CIOCKEY32
#endif
		    ) {
			/* NB: crypto core enforces s/w driver use */
			kop->crk_crid =
			    CRYPTOCAP_F_HARDWARE | CRYPTOCAP_F_SOFTWARE;
		}
		mtx_lock(&Giant);
		error = cryptodev_key(kop);
		mtx_unlock(&Giant);
#ifdef COMPAT_FREEBSD32
		if (cmd == CIOCKEY32 || cmd == CIOCKEY232)
			crypt_kop_to_32(kop, data);
#endif
		break;
	case CIOCASYMFEAT:
		if (!crypto_userasymcrypto) {
			/*
			 * NB: if user asym crypto operations are
			 * not permitted return "no algorithms"
			 * so well-behaved applications will just
			 * fallback to doing them in software.
			 */
			*(int *)data = 0;
		} else {
			error = crypto_getfeat((int *)data);
			if (error)
				SDT_PROBE1(opencrypto, dev, ioctl, error,
				    __LINE__);
		}
		break;
	case CIOCFINDDEV:
		error = cryptodev_find((struct crypt_find_op *)data);
		break;
	case CIOCCRYPTAEAD:
		caead = (struct crypt_aead *)data;
		cse = csefind(fcr, caead->ses);
		if (cse == NULL) {
			SDT_PROBE1(opencrypto, dev, ioctl, error, __LINE__);
			return (EINVAL);
		}
		error = cryptodev_aead(cse, caead, active_cred, td);
		csefree(cse);
		break;
	default:
		error = EINVAL;
		SDT_PROBE1(opencrypto, dev, ioctl, error, __LINE__);
		break;
	}
	return (error);
#undef SES2
}

static int cryptodev_cb(struct cryptop *);

static struct cryptop_data *
cod_alloc(struct csession *cse, size_t len, struct thread *td)
{
	struct cryptop_data *cod;

	cod = malloc(sizeof(struct cryptop_data), M_XDATA, M_WAITOK | M_ZERO);

	cod->cse = cse;
<<<<<<< HEAD
	uio = &cod->uio;
	uio->uio_iov = cod->iovec;
	uio->uio_iovcnt = 1;
	uio->uio_resid = len;
	uio->uio_segflg = UIO_SYSSPACE;
	uio->uio_rw = UIO_WRITE;
	uio->uio_td = td;
	IOVEC_INIT(&uio->uio_iov[0], malloc(len, M_XDATA, M_WAITOK), len);
=======
	cod->buf = malloc(len, M_XDATA, M_WAITOK);
>>>>>>> ddcef189
	return (cod);
}

static void
cod_free(struct cryptop_data *cod)
{

<<<<<<< HEAD
	free((__cheri_fromcap void *)cod->uio.uio_iov[0].iov_base, M_XDATA);
=======
	free(cod->buf, M_XDATA);
>>>>>>> ddcef189
	free(cod, M_XDATA);
}

static void
cryptodev_warn(struct csession *cse)
{
	static struct timeval arc4warn, blfwarn, castwarn, deswarn, md5warn;
	static struct timeval skipwarn, tdeswarn;
	const struct crypto_session_params *csp;

	csp = crypto_get_params(cse->cses);
	switch (csp->csp_cipher_alg) {
	case CRYPTO_DES_CBC:
		if (ratecheck(&deswarn, &warninterval))
			gone_in(13, "DES cipher via /dev/crypto");
		break;
	case CRYPTO_3DES_CBC:
		if (ratecheck(&tdeswarn, &warninterval))
			gone_in(13, "3DES cipher via /dev/crypto");
		break;
	case CRYPTO_BLF_CBC:
		if (ratecheck(&blfwarn, &warninterval))
			gone_in(13, "Blowfish cipher via /dev/crypto");
		break;
	case CRYPTO_CAST_CBC:
		if (ratecheck(&castwarn, &warninterval))
			gone_in(13, "CAST128 cipher via /dev/crypto");
		break;
	case CRYPTO_SKIPJACK_CBC:
		if (ratecheck(&skipwarn, &warninterval))
			gone_in(13, "Skipjack cipher via /dev/crypto");
		break;
	case CRYPTO_ARC4:
		if (ratecheck(&arc4warn, &warninterval))
			gone_in(13, "ARC4 cipher via /dev/crypto");
		break;
	}

	switch (csp->csp_auth_alg) {
	case CRYPTO_MD5_HMAC:
		if (ratecheck(&md5warn, &warninterval))
			gone_in(13, "MD5-HMAC authenticator via /dev/crypto");
		break;
	}
}

static int
cryptodev_op(
	struct csession *cse,
	struct crypt_op *cop,
	struct ucred *active_cred,
	struct thread *td)
{
	struct cryptop_data *cod = NULL;
	struct cryptop *crp = NULL;
	int error;

	if (cop->len > 256*1024-4) {
		SDT_PROBE1(opencrypto, dev, ioctl, error, __LINE__);
		return (E2BIG);
	}

	if (cse->txform) {
		if (cop->len == 0 || (cop->len % cse->txform->blocksize) != 0) {
			SDT_PROBE1(opencrypto, dev, ioctl, error, __LINE__);
			return (EINVAL);
		}
	}

	if (cop->mac && cse->hashsize == 0) {
		SDT_PROBE1(opencrypto, dev, ioctl, error, __LINE__);
		error = EINVAL;
		goto bail;
	}

	/*
	 * The COP_F_CIPHER_FIRST flag predates explicit session
	 * modes, but the only way it was used was for EtA so allow it
	 * as long as it is consistent with EtA.
	 */
	if (cop->flags & COP_F_CIPHER_FIRST) {
		if (cop->op != COP_ENCRYPT) {
			SDT_PROBE1(opencrypto, dev, ioctl, error,  __LINE__);
			return (EINVAL);
		}
	}

<<<<<<< HEAD
	if ((error = copyin_c(__USER_CAP(cop->src, cop->len),
	    (__cheri_fromcap void *)cod->uio.uio_iov[0].iov_base, cop->len))) {
		SDT_PROBE1(opencrypto, dev, ioctl, error, __LINE__);
		goto bail;
	}
=======
	cod = cod_alloc(cse, cop->len + cse->hashsize, td);
>>>>>>> ddcef189

	crp = crypto_getreq(cse->cses, M_WAITOK);

	error = copyin(cop->src, cod->buf, cop->len);
	if (error) {
		SDT_PROBE1(opencrypto, dev, ioctl, error, __LINE__);
		goto bail;
	}
	crp->crp_payload_start = 0;
	crp->crp_payload_length = cop->len;
	if (cse->hashsize)
		crp->crp_digest_start = cop->len;

	switch (cse->mode) {
	case CSP_MODE_COMPRESS:
		switch (cop->op) {
		case COP_ENCRYPT:
			crp->crp_op = CRYPTO_OP_COMPRESS;
			break;
		case COP_DECRYPT:
			crp->crp_op = CRYPTO_OP_DECOMPRESS;
			break;
		default:
			SDT_PROBE1(opencrypto, dev, ioctl, error, __LINE__);
			error = EINVAL;
			goto bail;
		}
		break;
	case CSP_MODE_CIPHER:
		switch (cop->op) {
		case COP_ENCRYPT:
			crp->crp_op = CRYPTO_OP_ENCRYPT;
			break;
		case COP_DECRYPT:
			crp->crp_op = CRYPTO_OP_DECRYPT;
			break;
		default:
			SDT_PROBE1(opencrypto, dev, ioctl, error, __LINE__);
			error = EINVAL;
			goto bail;
		}
		break;
	case CSP_MODE_DIGEST:
		switch (cop->op) {
		case 0:
		case COP_ENCRYPT:
		case COP_DECRYPT:
			crp->crp_op = CRYPTO_OP_COMPUTE_DIGEST;
			break;
		default:
			SDT_PROBE1(opencrypto, dev, ioctl, error, __LINE__);
			error = EINVAL;
			goto bail;
		}
		break;
	case CSP_MODE_ETA:
		switch (cop->op) {
		case COP_ENCRYPT:
			crp->crp_op = CRYPTO_OP_ENCRYPT |
			    CRYPTO_OP_COMPUTE_DIGEST;
			break;
		case COP_DECRYPT:
			crp->crp_op = CRYPTO_OP_DECRYPT |
			    CRYPTO_OP_VERIFY_DIGEST;
			break;
		default:
			SDT_PROBE1(opencrypto, dev, ioctl, error, __LINE__);
			error = EINVAL;
			goto bail;
		}
		break;
	default:
		SDT_PROBE1(opencrypto, dev, ioctl, error, __LINE__);
		error = EINVAL;
		goto bail;
	}

	crp->crp_ilen = cop->len + cse->hashsize;
	crp->crp_flags = CRYPTO_F_CBIMM | (cop->flags & COP_F_BATCH);
	crp->crp_buf = cod->buf;
	crp->crp_buf_type = CRYPTO_BUF_CONTIG;
	crp->crp_callback = cryptodev_cb;
	crp->crp_opaque = cod;

	if (cop->iv) {
		if (cse->ivsize == 0) {
			SDT_PROBE1(opencrypto, dev, ioctl, error, __LINE__);
			error = EINVAL;
			goto bail;
		}
		error = copyin(cop->iv, crp->crp_iv, cse->ivsize);
		if (error) {
			SDT_PROBE1(opencrypto, dev, ioctl, error, __LINE__);
			goto bail;
		}
		crp->crp_flags |= CRYPTO_F_IV_SEPARATE;
	} else if (cse->ivsize != 0) {
		crp->crp_iv_start = 0;
		crp->crp_payload_start += cse->ivsize;
		crp->crp_payload_length -= cse->ivsize;
	}

	if (cop->mac != NULL) {
		error = copyin(cop->mac, cod->buf + cop->len, cse->hashsize);
		if (error) {
			SDT_PROBE1(opencrypto, dev, ioctl, error, __LINE__);
			goto bail;
		}
	}
	cryptodev_warn(cse);
again:
	/*
	 * Let the dispatch run unlocked, then, interlock against the
	 * callback before checking if the operation completed and going
	 * to sleep.  This insures drivers don't inherit our lock which
	 * results in a lock order reversal between crypto_dispatch forced
	 * entry and the crypto_done callback into us.
	 */
	error = crypto_dispatch(crp);
	if (error != 0) {
		SDT_PROBE1(opencrypto, dev, ioctl, error, __LINE__);
		goto bail;
	}

	mtx_lock(&cse->lock);
	while (!cod->done)
		mtx_sleep(cod, &cse->lock, PWAIT, "crydev", 0);
	mtx_unlock(&cse->lock);

	if (crp->crp_etype == EAGAIN) {
		crp->crp_etype = 0;
		crp->crp_flags &= ~CRYPTO_F_DONE;
		cod->done = false;
		goto again;
	}

	if (crp->crp_etype != 0) {
		SDT_PROBE1(opencrypto, dev, ioctl, error, __LINE__);
		error = crp->crp_etype;
		goto bail;
	}

<<<<<<< HEAD
	if (cop->dst &&
	    (error = copyout_c(
	    (__cheri_fromcap void *)cod->uio.uio_iov[0].iov_base,
	    __USER_CAP(cop->dst, cop->len), cop->len))) {
		SDT_PROBE1(opencrypto, dev, ioctl, error, __LINE__);
		goto bail;
	}

	if (cop->mac &&
	    (error = copyout_c((__cheri_fromcap char *)(char * __capability)
	    cod->uio.uio_iov[0].iov_base + cop->len,
	    __USER_CAP(cop->mac, cse->thash->hashsize),
	    cse->thash->hashsize))) {
		SDT_PROBE1(opencrypto, dev, ioctl, error, __LINE__);
		goto bail;
=======
	if (cop->dst != NULL) {
		error = copyout(cod->buf, cop->dst, cop->len);
		if (error) {
			SDT_PROBE1(opencrypto, dev, ioctl, error, __LINE__);
			goto bail;
		}
	}

	if (cop->mac != NULL) {
		error = copyout(cod->buf + cop->len, cop->mac, cse->hashsize);
		if (error) {
			SDT_PROBE1(opencrypto, dev, ioctl, error, __LINE__);
			goto bail;
		}
>>>>>>> ddcef189
	}

bail:
	if (crp)
		crypto_freereq(crp);
	if (cod)
		cod_free(cod);

	return (error);
}

static int
cryptodev_aead(
	struct csession *cse,
	struct crypt_aead *caead,
	struct ucred *active_cred,
	struct thread *td)
{
	struct cryptop_data *cod = NULL;
	struct cryptop *crp = NULL;
	int error;

	if (caead->len > 256*1024-4 || caead->aadlen > 256*1024-4) {
		SDT_PROBE1(opencrypto, dev, ioctl, error, __LINE__);
		return (E2BIG);
	}

	if (cse->txform == NULL || cse->hashsize == 0 || caead->tag == NULL ||
	    (caead->len % cse->txform->blocksize) != 0) {
		SDT_PROBE1(opencrypto, dev, ioctl, error, __LINE__);
		return (EINVAL);
	}

	/*
	 * The COP_F_CIPHER_FIRST flag predates explicit session
	 * modes, but the only way it was used was for EtA so allow it
	 * as long as it is consistent with EtA.
	 */
	if (caead->flags & COP_F_CIPHER_FIRST) {
		if (caead->op != COP_ENCRYPT) {
			SDT_PROBE1(opencrypto, dev, ioctl, error,  __LINE__);
			return (EINVAL);
		}
	}

	cod = cod_alloc(cse, caead->aadlen + caead->len + cse->hashsize, td);

	crp = crypto_getreq(cse->cses, M_WAITOK);

	error = copyin(caead->aad, cod->buf, caead->aadlen);
	if (error) {
		SDT_PROBE1(opencrypto, dev, ioctl, error, __LINE__);
		goto bail;
	}
	crp->crp_aad_start = 0;
	crp->crp_aad_length = caead->aadlen;

<<<<<<< HEAD
	if (caead->flags & COP_F_CIPHER_FIRST) {
		crde = crp->crp_desc;
		crda = crde->crd_next;
	} else {
		crda = crp->crp_desc;
		crde = crda->crd_next;
	}

	if ((error = copyin_c(__USER_CAP(caead->aad, caead->aadlen),
	    (__cheri_fromcap void *)cod->uio.uio_iov[0].iov_base,
	    caead->aadlen))) {
		SDT_PROBE1(opencrypto, dev, ioctl, error, __LINE__);
		goto bail;
	}

	if ((error = copyin_c(__USER_CAP(caead->src, caead->len),
	    (__cheri_fromcap char *)(char * __capability)
	    cod->uio.uio_iov[0].iov_base + caead->aadlen,
	    caead->len))) {
=======
	error = copyin(caead->src, cod->buf + caead->aadlen, caead->len);
	if (error) {
		SDT_PROBE1(opencrypto, dev, ioctl, error, __LINE__);
		goto bail;
	}
	crp->crp_payload_start = caead->aadlen;
	crp->crp_payload_length = caead->len;
	crp->crp_digest_start = caead->aadlen + caead->len;

	switch (cse->mode) {
	case CSP_MODE_AEAD:
		switch (caead->op) {
		case COP_ENCRYPT:
			crp->crp_op = CRYPTO_OP_ENCRYPT |
			    CRYPTO_OP_COMPUTE_DIGEST;
			break;
		case COP_DECRYPT:
			crp->crp_op = CRYPTO_OP_DECRYPT |
			    CRYPTO_OP_VERIFY_DIGEST;
			break;
		default:
			SDT_PROBE1(opencrypto, dev, ioctl, error, __LINE__);
			error = EINVAL;
			goto bail;
		}
		break;
	case CSP_MODE_ETA:
		switch (caead->op) {
		case COP_ENCRYPT:
			crp->crp_op = CRYPTO_OP_ENCRYPT |
			    CRYPTO_OP_COMPUTE_DIGEST;
			break;
		case COP_DECRYPT:
			crp->crp_op = CRYPTO_OP_DECRYPT |
			    CRYPTO_OP_VERIFY_DIGEST;
			break;
		default:
			SDT_PROBE1(opencrypto, dev, ioctl, error, __LINE__);
			error = EINVAL;
			goto bail;
		}
		break;
	default:
>>>>>>> ddcef189
		SDT_PROBE1(opencrypto, dev, ioctl, error, __LINE__);
		error = EINVAL;
		goto bail;
	}

	crp->crp_ilen = caead->aadlen + caead->len + cse->hashsize;
	crp->crp_flags = CRYPTO_F_CBIMM | (caead->flags & COP_F_BATCH);
	crp->crp_buf = cod->buf;
	crp->crp_buf_type = CRYPTO_BUF_CONTIG;
	crp->crp_callback = cryptodev_cb;
	crp->crp_opaque = cod;

	if (caead->iv) {
		/*
		 * Permit a 16-byte IV for AES-XTS, but only use the
		 * first 8 bytes as a block number.
		 */
		if (cse->mode == CSP_MODE_ETA &&
		    caead->ivlen == AES_BLOCK_LEN &&
		    cse->ivsize == AES_XTS_IV_LEN)
			caead->ivlen = AES_XTS_IV_LEN;

		if (caead->ivlen != cse->ivsize) {
			error = EINVAL;
			SDT_PROBE1(opencrypto, dev, ioctl, error, __LINE__);
			goto bail;
		}

		error = copyin(caead->iv, crp->crp_iv, cse->ivsize);
		if (error) {
			SDT_PROBE1(opencrypto, dev, ioctl, error, __LINE__);
			goto bail;
		}
		crp->crp_flags |= CRYPTO_F_IV_SEPARATE;
	} else {
		crp->crp_iv_start = crp->crp_payload_start;
		crp->crp_payload_start += cse->ivsize;
		crp->crp_payload_length -= cse->ivsize;
	}

<<<<<<< HEAD
	if ((error = copyin_c(__USER_CAP(caead->tag, cse->thash->hashsize),
	    (__cheri_fromcap char *)(char * __capability)
	    cod->uio.uio_iov[0].iov_base +
	    caead->len + caead->aadlen, cse->thash->hashsize))) {
=======
	error = copyin(caead->tag, cod->buf + caead->len + caead->aadlen,
	    cse->hashsize);
	if (error) {
>>>>>>> ddcef189
		SDT_PROBE1(opencrypto, dev, ioctl, error, __LINE__);
		goto bail;
	}
	cryptodev_warn(cse);
again:
	/*
	 * Let the dispatch run unlocked, then, interlock against the
	 * callback before checking if the operation completed and going
	 * to sleep.  This insures drivers don't inherit our lock which
	 * results in a lock order reversal between crypto_dispatch forced
	 * entry and the crypto_done callback into us.
	 */
	error = crypto_dispatch(crp);
	if (error != 0) {
		SDT_PROBE1(opencrypto, dev, ioctl, error, __LINE__);
		goto bail;
	}

	mtx_lock(&cse->lock);
	while (!cod->done)
		mtx_sleep(cod, &cse->lock, PWAIT, "crydev", 0);
	mtx_unlock(&cse->lock);

	if (crp->crp_etype == EAGAIN) {
		crp->crp_etype = 0;
		crp->crp_flags &= ~CRYPTO_F_DONE;
		cod->done = false;
		goto again;
	}

	if (crp->crp_etype != 0) {
		error = crp->crp_etype;
		SDT_PROBE1(opencrypto, dev, ioctl, error, __LINE__);
		goto bail;
	}

<<<<<<< HEAD
	if (caead->dst && (error = copyout_c(
	    (__cheri_fromcap char *)(char * __capability)
	    cod->uio.uio_iov[0].iov_base + caead->aadlen,
	    __USER_CAP(caead->dst, cse->thash->hashsize), caead->len))) {
		SDT_PROBE1(opencrypto, dev, ioctl, error, __LINE__);
		goto bail;
	}

	if ((error = copyout_c(
	    (__cheri_fromcap char *)(char * __capability)
	    cod->uio.uio_iov[0].iov_base + caead->aadlen + caead->len,
	    __USER_CAP(caead->tag, cse->thash->hashsize),
	    cse->thash->hashsize))) {
=======
	if (caead->dst != NULL) {
		error = copyout(cod->buf + caead->aadlen, caead->dst,
		    caead->len);
		if (error) {
			SDT_PROBE1(opencrypto, dev, ioctl, error, __LINE__);
			goto bail;
		}
	}

	error = copyout(cod->buf + caead->aadlen + caead->len, caead->tag,
	    cse->hashsize);
	if (error) {
>>>>>>> ddcef189
		SDT_PROBE1(opencrypto, dev, ioctl, error, __LINE__);
		goto bail;
	}

bail:
	crypto_freereq(crp);
	if (cod)
		cod_free(cod);

	return (error);
}

static int
cryptodev_cb(struct cryptop *crp)
{
	struct cryptop_data *cod = crp->crp_opaque;

	/*
	 * Lock to ensure the wakeup() is not missed by the loops
	 * waiting on cod->done in cryptodev_op() and
	 * cryptodev_aead().
	 */
	mtx_lock(&cod->cse->lock);
	cod->done = true;
	mtx_unlock(&cod->cse->lock);
	wakeup(cod);
	return (0);
}

static void
cryptodevkey_cb(struct cryptkop *krp)
{

	wakeup_one(krp);
}

static int
cryptodev_key(struct crypt_kop *kop)
{
	struct cryptkop *krp = NULL;
	int error = EINVAL;
	int in, out, size, i;

	if (kop->crk_iparams + kop->crk_oparams > CRK_MAXPARAM) {
		SDT_PROBE1(opencrypto, dev, ioctl, error, __LINE__);
		return (EFBIG);
	}

	in = kop->crk_iparams;
	out = kop->crk_oparams;
	switch (kop->crk_op) {
	case CRK_MOD_EXP:
		if (in == 3 && out == 1)
			break;
		SDT_PROBE1(opencrypto, dev, ioctl, error, __LINE__);
		return (EINVAL);
	case CRK_MOD_EXP_CRT:
		if (in == 6 && out == 1)
			break;
		SDT_PROBE1(opencrypto, dev, ioctl, error, __LINE__);
		return (EINVAL);
	case CRK_DSA_SIGN:
		if (in == 5 && out == 2)
			break;
		SDT_PROBE1(opencrypto, dev, ioctl, error, __LINE__);
		return (EINVAL);
	case CRK_DSA_VERIFY:
		if (in == 7 && out == 0)
			break;
		SDT_PROBE1(opencrypto, dev, ioctl, error, __LINE__);
		return (EINVAL);
	case CRK_DH_COMPUTE_KEY:
		if (in == 3 && out == 1)
			break;
		SDT_PROBE1(opencrypto, dev, ioctl, error, __LINE__);
		return (EINVAL);
	default:
		SDT_PROBE1(opencrypto, dev, ioctl, error, __LINE__);
		return (EINVAL);
	}

	krp = (struct cryptkop *)malloc(sizeof *krp, M_XDATA, M_WAITOK|M_ZERO);
	if (!krp) {
		SDT_PROBE1(opencrypto, dev, ioctl, error, __LINE__);
		return (ENOMEM);
	}
	krp->krp_op = kop->crk_op;
	krp->krp_status = kop->crk_status;
	krp->krp_iparams = kop->crk_iparams;
	krp->krp_oparams = kop->crk_oparams;
	krp->krp_crid = kop->crk_crid;
	krp->krp_status = 0;
	krp->krp_callback = cryptodevkey_cb;

	for (i = 0; i < CRK_MAXPARAM; i++) {
		if (kop->crk_param[i].crp_nbits > 65536) {
			/* Limit is the same as in OpenBSD */
			SDT_PROBE1(opencrypto, dev, ioctl, error, __LINE__);
			goto fail;
		}
		krp->krp_param[i].crp_nbits = kop->crk_param[i].crp_nbits;
	}
	for (i = 0; i < krp->krp_iparams + krp->krp_oparams; i++) {
		size = (krp->krp_param[i].crp_nbits + 7) / 8;
		if (size == 0)
			continue;
		krp->krp_param[i].crp_p = malloc(size, M_XDATA, M_WAITOK);
		if (i >= krp->krp_iparams)
			continue;
		error = copyin(kop->crk_param[i].crp_p, krp->krp_param[i].crp_p, size);
		if (error) {
			SDT_PROBE1(opencrypto, dev, ioctl, error, __LINE__);
			goto fail;
		}
	}

	error = crypto_kdispatch(krp);
	if (error) {
		SDT_PROBE1(opencrypto, dev, ioctl, error, __LINE__);
		goto fail;
	}
	error = tsleep(krp, PSOCK, "crydev", 0);
	if (error) {
		/* XXX can this happen?  if so, how do we recover? */
		SDT_PROBE1(opencrypto, dev, ioctl, error, __LINE__);
		goto fail;
	}
	
	kop->crk_crid = krp->krp_hid;		/* device that did the work */
	if (krp->krp_status != 0) {
		error = krp->krp_status;
		SDT_PROBE1(opencrypto, dev, ioctl, error, __LINE__);
		goto fail;
	}

	for (i = krp->krp_iparams; i < krp->krp_iparams + krp->krp_oparams; i++) {
		size = (krp->krp_param[i].crp_nbits + 7) / 8;
		if (size == 0)
			continue;
		error = copyout(krp->krp_param[i].crp_p, kop->crk_param[i].crp_p, size);
		if (error) {
			SDT_PROBE1(opencrypto, dev, ioctl, error, __LINE__);
			goto fail;
		}
	}

fail:
	if (krp) {
		kop->crk_status = krp->krp_status;
		for (i = 0; i < CRK_MAXPARAM; i++) {
			if (krp->krp_param[i].crp_p)
				free(krp->krp_param[i].crp_p, M_XDATA);
		}
		free(krp, M_XDATA);
	}
	return (error);
}

static int
cryptodev_find(struct crypt_find_op *find)
{
	device_t dev;
	size_t fnlen = sizeof find->name;

	if (find->crid != -1) {
		dev = crypto_find_device_byhid(find->crid);
		if (dev == NULL)
			return (ENOENT);
		strncpy(find->name, device_get_nameunit(dev), fnlen);
		find->name[fnlen - 1] = '\x0';
	} else {
		find->name[fnlen - 1] = '\x0';
		find->crid = crypto_find_driver(find->name);
		if (find->crid == -1)
			return (ENOENT);
	}
	return (0);
}

/* ARGSUSED */
static int
cryptof_stat(
	struct file *fp,
	struct stat *sb,
	struct ucred *active_cred,
	struct thread *td)
{

	return (EOPNOTSUPP);
}

/* ARGSUSED */
static int
cryptof_close(struct file *fp, struct thread *td)
{
	struct fcrypt *fcr = fp->f_data;
	struct csession *cse;

	while ((cse = TAILQ_FIRST(&fcr->csessions))) {
		TAILQ_REMOVE(&fcr->csessions, cse, next);
		KASSERT(cse->refs == 1,
		    ("%s: crypto session %p with %d refs", __func__, cse,
		    cse->refs));
		csefree(cse);
	}
	free(fcr, M_XDATA);
	fp->f_data = NULL;
	return 0;
}

static int
cryptof_fill_kinfo(struct file *fp, struct kinfo_file *kif, struct filedesc *fdp)
{

	kif->kf_type = KF_TYPE_CRYPTO;
	return (0);
}

static struct csession *
csefind(struct fcrypt *fcr, u_int ses)
{
	struct csession *cse;

	mtx_lock(&fcr->lock);
	TAILQ_FOREACH(cse, &fcr->csessions, next) {
		if (cse->ses == ses) {
			refcount_acquire(&cse->refs);
			mtx_unlock(&fcr->lock);
			return (cse);
		}
	}
	mtx_unlock(&fcr->lock);
	return (NULL);
}

static bool
csedelete(struct fcrypt *fcr, u_int ses)
{
	struct csession *cse;

	mtx_lock(&fcr->lock);
	TAILQ_FOREACH(cse, &fcr->csessions, next) {
		if (cse->ses == ses) {
			TAILQ_REMOVE(&fcr->csessions, cse, next);
			mtx_unlock(&fcr->lock);
			csefree(cse);
			return (true);
		}
	}
	mtx_unlock(&fcr->lock);
	return (false);
}
	
struct csession *
csecreate(struct fcrypt *fcr, crypto_session_t cses,
    struct crypto_session_params *csp, struct enc_xform *txform,
    void *key, struct auth_hash *thash, void *mackey)
{
	struct csession *cse;

	cse = malloc(sizeof(struct csession), M_XDATA, M_NOWAIT | M_ZERO);
	if (cse == NULL)
		return NULL;
	mtx_init(&cse->lock, "cryptodev", "crypto session lock", MTX_DEF);
	refcount_init(&cse->refs, 1);
	cse->key = key;
	cse->mackey = mackey;
	cse->mode = csp->csp_mode;
	cse->cses = cses;
	cse->txform = txform;
	if (thash != NULL)
		cse->hashsize = thash->hashsize;
	else if (csp->csp_cipher_alg == CRYPTO_AES_NIST_GCM_16)
		cse->hashsize = AES_GMAC_HASH_LEN;
	else if (csp->csp_cipher_alg == CRYPTO_AES_CCM_16)
		cse->hashsize = AES_CBC_MAC_HASH_LEN;
	cse->ivsize = csp->csp_ivlen;
	mtx_lock(&fcr->lock);
	TAILQ_INSERT_TAIL(&fcr->csessions, cse, next);
	cse->ses = fcr->sesn++;
	mtx_unlock(&fcr->lock);
	return (cse);
}

static void
csefree(struct csession *cse)
{

	if (!refcount_release(&cse->refs))
		return;
	crypto_freesession(cse->cses);
	mtx_destroy(&cse->lock);
	if (cse->key)
		free(cse->key, M_XDATA);
	if (cse->mackey)
		free(cse->mackey, M_XDATA);
	free(cse, M_XDATA);
}

static int
cryptoioctl(struct cdev *dev, u_long cmd, caddr_t data, int flag, struct thread *td)
{
	struct file *f;
	struct fcrypt *fcr;
	int fd, error;

	switch (cmd) {
	case CRIOGET:
		error = falloc_noinstall(td, &f);
		if (error)
			break;

		fcr = malloc(sizeof(struct fcrypt), M_XDATA, M_WAITOK | M_ZERO);
		TAILQ_INIT(&fcr->csessions);
		mtx_init(&fcr->lock, "fcrypt", NULL, MTX_DEF);

		finit(f, FREAD | FWRITE, DTYPE_CRYPTO, fcr, &cryptofops);
		error = finstall(td, f, &fd, 0, NULL);
		if (error) {
			mtx_destroy(&fcr->lock);
			free(fcr, M_XDATA);
		} else
			*(uint32_t *)data = fd;
		fdrop(f, td);
		break;
	case CRIOFINDDEV:
		error = cryptodev_find((struct crypt_find_op *)data);
		break;
	case CRIOASYMFEAT:
		error = crypto_getfeat((int *)data);
		break;
	default:
		error = EINVAL;
		break;
	}
	return (error);
}

static struct cdevsw crypto_cdevsw = {
	.d_version =	D_VERSION,
	.d_ioctl =	cryptoioctl,
	.d_name =	"crypto",
};
static struct cdev *crypto_dev;

/*
 * Initialization code, both for static and dynamic loading.
 */
static int
cryptodev_modevent(module_t mod, int type, void *unused)
{
	switch (type) {
	case MOD_LOAD:
		if (bootverbose)
			printf("crypto: <crypto device>\n");
		crypto_dev = make_dev(&crypto_cdevsw, 0, 
				      UID_ROOT, GID_WHEEL, 0666,
				      "crypto");
		return 0;
	case MOD_UNLOAD:
		/*XXX disallow if active sessions */
		destroy_dev(crypto_dev);
		return 0;
	}
	return EINVAL;
}

static moduledata_t cryptodev_mod = {
	"cryptodev",
	cryptodev_modevent,
	0
};
MODULE_VERSION(cryptodev, 1);
DECLARE_MODULE(cryptodev, cryptodev_mod, SI_SUB_PSEUDO, SI_ORDER_ANY);
MODULE_DEPEND(cryptodev, crypto, 1, 1, 1);
MODULE_DEPEND(cryptodev, zlib, 1, 1, 1);
// CHERI CHANGES START
// {
//   "updated": 20191025,
//   "target_type": "kernel",
//   "changes": [
//     "iovec-macros",
//     "user_capabilities"
//   ]
// }
// CHERI CHANGES END<|MERGE_RESOLUTION|>--- conflicted
+++ resolved
@@ -836,18 +836,7 @@
 	cod = malloc(sizeof(struct cryptop_data), M_XDATA, M_WAITOK | M_ZERO);
 
 	cod->cse = cse;
-<<<<<<< HEAD
-	uio = &cod->uio;
-	uio->uio_iov = cod->iovec;
-	uio->uio_iovcnt = 1;
-	uio->uio_resid = len;
-	uio->uio_segflg = UIO_SYSSPACE;
-	uio->uio_rw = UIO_WRITE;
-	uio->uio_td = td;
-	IOVEC_INIT(&uio->uio_iov[0], malloc(len, M_XDATA, M_WAITOK), len);
-=======
 	cod->buf = malloc(len, M_XDATA, M_WAITOK);
->>>>>>> ddcef189
 	return (cod);
 }
 
@@ -855,11 +844,7 @@
 cod_free(struct cryptop_data *cod)
 {
 
-<<<<<<< HEAD
-	free((__cheri_fromcap void *)cod->uio.uio_iov[0].iov_base, M_XDATA);
-=======
 	free(cod->buf, M_XDATA);
->>>>>>> ddcef189
 	free(cod, M_XDATA);
 }
 
@@ -947,15 +932,7 @@
 		}
 	}
 
-<<<<<<< HEAD
-	if ((error = copyin_c(__USER_CAP(cop->src, cop->len),
-	    (__cheri_fromcap void *)cod->uio.uio_iov[0].iov_base, cop->len))) {
-		SDT_PROBE1(opencrypto, dev, ioctl, error, __LINE__);
-		goto bail;
-	}
-=======
 	cod = cod_alloc(cse, cop->len + cse->hashsize, td);
->>>>>>> ddcef189
 
 	crp = crypto_getreq(cse->cses, M_WAITOK);
 
@@ -1098,23 +1075,6 @@
 		goto bail;
 	}
 
-<<<<<<< HEAD
-	if (cop->dst &&
-	    (error = copyout_c(
-	    (__cheri_fromcap void *)cod->uio.uio_iov[0].iov_base,
-	    __USER_CAP(cop->dst, cop->len), cop->len))) {
-		SDT_PROBE1(opencrypto, dev, ioctl, error, __LINE__);
-		goto bail;
-	}
-
-	if (cop->mac &&
-	    (error = copyout_c((__cheri_fromcap char *)(char * __capability)
-	    cod->uio.uio_iov[0].iov_base + cop->len,
-	    __USER_CAP(cop->mac, cse->thash->hashsize),
-	    cse->thash->hashsize))) {
-		SDT_PROBE1(opencrypto, dev, ioctl, error, __LINE__);
-		goto bail;
-=======
 	if (cop->dst != NULL) {
 		error = copyout(cod->buf, cop->dst, cop->len);
 		if (error) {
@@ -1129,7 +1089,6 @@
 			SDT_PROBE1(opencrypto, dev, ioctl, error, __LINE__);
 			goto bail;
 		}
->>>>>>> ddcef189
 	}
 
 bail:
@@ -1187,27 +1146,6 @@
 	crp->crp_aad_start = 0;
 	crp->crp_aad_length = caead->aadlen;
 
-<<<<<<< HEAD
-	if (caead->flags & COP_F_CIPHER_FIRST) {
-		crde = crp->crp_desc;
-		crda = crde->crd_next;
-	} else {
-		crda = crp->crp_desc;
-		crde = crda->crd_next;
-	}
-
-	if ((error = copyin_c(__USER_CAP(caead->aad, caead->aadlen),
-	    (__cheri_fromcap void *)cod->uio.uio_iov[0].iov_base,
-	    caead->aadlen))) {
-		SDT_PROBE1(opencrypto, dev, ioctl, error, __LINE__);
-		goto bail;
-	}
-
-	if ((error = copyin_c(__USER_CAP(caead->src, caead->len),
-	    (__cheri_fromcap char *)(char * __capability)
-	    cod->uio.uio_iov[0].iov_base + caead->aadlen,
-	    caead->len))) {
-=======
 	error = copyin(caead->src, cod->buf + caead->aadlen, caead->len);
 	if (error) {
 		SDT_PROBE1(opencrypto, dev, ioctl, error, __LINE__);
@@ -1251,7 +1189,6 @@
 		}
 		break;
 	default:
->>>>>>> ddcef189
 		SDT_PROBE1(opencrypto, dev, ioctl, error, __LINE__);
 		error = EINVAL;
 		goto bail;
@@ -1292,16 +1229,9 @@
 		crp->crp_payload_length -= cse->ivsize;
 	}
 
-<<<<<<< HEAD
-	if ((error = copyin_c(__USER_CAP(caead->tag, cse->thash->hashsize),
-	    (__cheri_fromcap char *)(char * __capability)
-	    cod->uio.uio_iov[0].iov_base +
-	    caead->len + caead->aadlen, cse->thash->hashsize))) {
-=======
 	error = copyin(caead->tag, cod->buf + caead->len + caead->aadlen,
 	    cse->hashsize);
 	if (error) {
->>>>>>> ddcef189
 		SDT_PROBE1(opencrypto, dev, ioctl, error, __LINE__);
 		goto bail;
 	}
@@ -1338,21 +1268,6 @@
 		goto bail;
 	}
 
-<<<<<<< HEAD
-	if (caead->dst && (error = copyout_c(
-	    (__cheri_fromcap char *)(char * __capability)
-	    cod->uio.uio_iov[0].iov_base + caead->aadlen,
-	    __USER_CAP(caead->dst, cse->thash->hashsize), caead->len))) {
-		SDT_PROBE1(opencrypto, dev, ioctl, error, __LINE__);
-		goto bail;
-	}
-
-	if ((error = copyout_c(
-	    (__cheri_fromcap char *)(char * __capability)
-	    cod->uio.uio_iov[0].iov_base + caead->aadlen + caead->len,
-	    __USER_CAP(caead->tag, cse->thash->hashsize),
-	    cse->thash->hashsize))) {
-=======
 	if (caead->dst != NULL) {
 		error = copyout(cod->buf + caead->aadlen, caead->dst,
 		    caead->len);
@@ -1365,7 +1280,6 @@
 	error = copyout(cod->buf + caead->aadlen + caead->len, caead->tag,
 	    cse->hashsize);
 	if (error) {
->>>>>>> ddcef189
 		SDT_PROBE1(opencrypto, dev, ioctl, error, __LINE__);
 		goto bail;
 	}
