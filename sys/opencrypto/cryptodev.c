/*	$OpenBSD: cryptodev.c,v 1.52 2002/06/19 07:22:46 deraadt Exp $	*/

/*-
 * Copyright (c) 2001 Theo de Raadt
 * Copyright (c) 2002-2006 Sam Leffler, Errno Consulting
 * Copyright (c) 2014 The FreeBSD Foundation
 * All rights reserved.
 *
 * Portions of this software were developed by John-Mark Gurney
 * under sponsorship of the FreeBSD Foundation and
 * Rubicon Communications, LLC (Netgate).
 *
 * Redistribution and use in source and binary forms, with or without
 * modification, are permitted provided that the following conditions
 * are met:
 *
 * 1. Redistributions of source code must retain the above copyright
 *   notice, this list of conditions and the following disclaimer.
 * 2. Redistributions in binary form must reproduce the above copyright
 *   notice, this list of conditions and the following disclaimer in the
 *   documentation and/or other materials provided with the distribution.
 * 3. The name of the author may not be used to endorse or promote products
 *   derived from this software without specific prior written permission.
 *
 * THIS SOFTWARE IS PROVIDED BY THE AUTHOR ``AS IS'' AND ANY EXPRESS OR
 * IMPLIED WARRANTIES, INCLUDING, BUT NOT LIMITED TO, THE IMPLIED WARRANTIES
 * OF MERCHANTABILITY AND FITNESS FOR A PARTICULAR PURPOSE ARE DISCLAIMED.
 * IN NO EVENT SHALL THE AUTHOR BE LIABLE FOR ANY DIRECT, INDIRECT,
 * INCIDENTAL, SPECIAL, EXEMPLARY, OR CONSEQUENTIAL DAMAGES (INCLUDING, BUT
 * NOT LIMITED TO, PROCUREMENT OF SUBSTITUTE GOODS OR SERVICES; LOSS OF USE,
 * DATA, OR PROFITS; OR BUSINESS INTERRUPTION) HOWEVER CAUSED AND ON ANY
 * THEORY OF LIABILITY, WHETHER IN CONTRACT, STRICT LIABILITY, OR TORT
 * (INCLUDING NEGLIGENCE OR OTHERWISE) ARISING IN ANY WAY OUT OF THE USE OF
 * THIS SOFTWARE, EVEN IF ADVISED OF THE POSSIBILITY OF SUCH DAMAGE.
 *
 * Effort sponsored in part by the Defense Advanced Research Projects
 * Agency (DARPA) and Air Force Research Laboratory, Air Force
 * Materiel Command, USAF, under agreement number F30602-01-2-0537.
 */

#include <sys/cdefs.h>
__FBSDID("$FreeBSD$");

#include "opt_compat.h"

#include <sys/param.h>
#include <sys/systm.h>
#include <sys/malloc.h>
#include <sys/mbuf.h>
#include <sys/lock.h>
#include <sys/mutex.h>
#include <sys/sysctl.h>
#include <sys/file.h>
#include <sys/filedesc.h>
#include <sys/errno.h>
#include <sys/uio.h>
#include <sys/random.h>
#include <sys/conf.h>
#include <sys/kernel.h>
#include <sys/module.h>
#include <sys/fcntl.h>
#include <sys/bus.h>
#include <sys/user.h>
#include <sys/sdt.h>
#include <sys/proc.h>

#include <opencrypto/cryptodev.h>
#include <opencrypto/xform.h>

SDT_PROVIDER_DECLARE(opencrypto);

SDT_PROBE_DEFINE1(opencrypto, dev, ioctl, error, "int"/*line number*/);

#ifdef COMPAT_FREEBSD32
#include <sys/mount.h>
#include <compat/freebsd32/freebsd32.h>

struct session_op32 {
	u_int32_t	cipher;
	u_int32_t	mac;
	u_int32_t	keylen;
	u_int32_t	key;
	int		mackeylen;
	u_int32_t	mackey;
	u_int32_t	ses;
};

struct session2_op32 {
	u_int32_t	cipher;
	u_int32_t	mac;
	u_int32_t	keylen;
	u_int32_t	key;
	int		mackeylen;
	u_int32_t	mackey;
	u_int32_t	ses;
	int		crid;
	int		pad[4];
};

struct crypt_op32 {
	u_int32_t	ses;
	u_int16_t	op;
	u_int16_t	flags;
	u_int		len;
	u_int32_t	src, dst;
	u_int32_t	mac;
	u_int32_t	iv;
};

struct crparam32 {
	u_int32_t	crp_p;
	u_int		crp_nbits;
};

struct crypt_kop32 {
	u_int		crk_op;
	u_int		crk_status;
	u_short		crk_iparams;
	u_short		crk_oparams;
	u_int		crk_crid;
	struct crparam32	crk_param[CRK_MAXPARAM];
};

struct cryptotstat32 {
	struct timespec32	acc;
	struct timespec32	min;
	struct timespec32	max;
	u_int32_t	count;
};

struct cryptostats32 {
	u_int32_t	cs_ops;
	u_int32_t	cs_errs;
	u_int32_t	cs_kops;
	u_int32_t	cs_kerrs;
	u_int32_t	cs_intrs;
	u_int32_t	cs_rets;
	u_int32_t	cs_blocks;
	u_int32_t	cs_kblocks;
	struct cryptotstat32 cs_invoke;
	struct cryptotstat32 cs_done;
	struct cryptotstat32 cs_cb;
	struct cryptotstat32 cs_finis;
};

#define	CIOCGSESSION32	_IOWR('c', 101, struct session_op32)
#define	CIOCCRYPT32	_IOWR('c', 103, struct crypt_op32)
#define	CIOCKEY32	_IOWR('c', 104, struct crypt_kop32)
#define	CIOCGSESSION232	_IOWR('c', 106, struct session2_op32)
#define	CIOCKEY232	_IOWR('c', 107, struct crypt_kop32)

static void
session_op_from_32(const struct session_op32 *from, struct session_op *to)
{

	CP(*from, *to, cipher);
	CP(*from, *to, mac);
	CP(*from, *to, keylen);
	PTRIN_CP(*from, *to, key);
	CP(*from, *to, mackeylen);
	PTRIN_CP(*from, *to, mackey);
	CP(*from, *to, ses);
}

static void
session2_op_from_32(const struct session2_op32 *from, struct session2_op *to)
{

	session_op_from_32((const struct session_op32 *)from,
	    (struct session_op *)to);
	CP(*from, *to, crid);
}

static void
session_op_to_32(const struct session_op *from, struct session_op32 *to)
{

	CP(*from, *to, cipher);
	CP(*from, *to, mac);
	CP(*from, *to, keylen);
	PTROUT_CP(*from, *to, key);
	CP(*from, *to, mackeylen);
	PTROUT_CP(*from, *to, mackey);
	CP(*from, *to, ses);
}

static void
session2_op_to_32(const struct session2_op *from, struct session2_op32 *to)
{

	session_op_to_32((const struct session_op *)from,
	    (struct session_op32 *)to);
	CP(*from, *to, crid);
}

static void
crypt_op_from_32(const struct crypt_op32 *from, struct crypt_op *to)
{

	CP(*from, *to, ses);
	CP(*from, *to, op);
	CP(*from, *to, flags);
	CP(*from, *to, len);
	PTRIN_CP(*from, *to, src);
	PTRIN_CP(*from, *to, dst);
	PTRIN_CP(*from, *to, mac);
	PTRIN_CP(*from, *to, iv);
}

static void
crypt_op_to_32(const struct crypt_op *from, struct crypt_op32 *to)
{

	CP(*from, *to, ses);
	CP(*from, *to, op);
	CP(*from, *to, flags);
	CP(*from, *to, len);
	PTROUT_CP(*from, *to, src);
	PTROUT_CP(*from, *to, dst);
	PTROUT_CP(*from, *to, mac);
	PTROUT_CP(*from, *to, iv);
}

static void
crparam_from_32(const struct crparam32 *from, struct crparam *to)
{

	PTRIN_CP(*from, *to, crp_p);
	CP(*from, *to, crp_nbits);
}

static void
crparam_to_32(const struct crparam *from, struct crparam32 *to)
{

	PTROUT_CP(*from, *to, crp_p);
	CP(*from, *to, crp_nbits);
}

static void
crypt_kop_from_32(const struct crypt_kop32 *from, struct crypt_kop *to)
{
	int i;

	CP(*from, *to, crk_op);
	CP(*from, *to, crk_status);
	CP(*from, *to, crk_iparams);
	CP(*from, *to, crk_oparams);
	CP(*from, *to, crk_crid);
	for (i = 0; i < CRK_MAXPARAM; i++)
		crparam_from_32(&from->crk_param[i], &to->crk_param[i]);
}

static void
crypt_kop_to_32(const struct crypt_kop *from, struct crypt_kop32 *to)
{
	int i;

	CP(*from, *to, crk_op);
	CP(*from, *to, crk_status);
	CP(*from, *to, crk_iparams);
	CP(*from, *to, crk_oparams);
	CP(*from, *to, crk_crid);
	for (i = 0; i < CRK_MAXPARAM; i++)
		crparam_to_32(&from->crk_param[i], &to->crk_param[i]);
}
#endif

struct csession {
	TAILQ_ENTRY(csession) next;
	u_int64_t	sid;
	u_int32_t	ses;
	struct mtx	lock;		/* for op submission */

	u_int32_t	cipher;
	struct enc_xform *txform;
	u_int32_t	mac;
	struct auth_hash *thash;

	caddr_t		key;
	int		keylen;
	u_char		tmp_iv[EALG_MAX_BLOCK_LEN];

	caddr_t		mackey;
	int		mackeylen;

	kiovec_t	iovec;
	struct uio	uio;
	int		error;
};

struct fcrypt {
	TAILQ_HEAD(csessionlist, csession) csessions;
	int		sesn;
};

static	int cryptof_ioctl(struct file *, u_long, void *,
		    struct ucred *, struct thread *);
static	int cryptof_stat(struct file *, struct stat *,
		    struct ucred *, struct thread *);
static	int cryptof_close(struct file *, struct thread *);
static	int cryptof_fill_kinfo(struct file *, struct kinfo_file *,
		    struct filedesc *);

static struct fileops cryptofops = {
    .fo_read = invfo_rdwr,
    .fo_write = invfo_rdwr,
    .fo_truncate = invfo_truncate,
    .fo_ioctl = cryptof_ioctl,
    .fo_poll = invfo_poll,
    .fo_kqfilter = invfo_kqfilter,
    .fo_stat = cryptof_stat,
    .fo_close = cryptof_close,
    .fo_chmod = invfo_chmod,
    .fo_chown = invfo_chown,
    .fo_sendfile = invfo_sendfile,
    .fo_fill_kinfo = cryptof_fill_kinfo,
};

static struct csession *csefind(struct fcrypt *, u_int);
static int csedelete(struct fcrypt *, struct csession *);
static struct csession *cseadd(struct fcrypt *, struct csession *);
static struct csession *csecreate(struct fcrypt *, u_int64_t, caddr_t,
    u_int64_t, caddr_t, u_int64_t, u_int32_t, u_int32_t, struct enc_xform *,
    struct auth_hash *);
static int csefree(struct csession *);

static	int cryptodev_op(struct csession *, struct crypt_op *,
			struct ucred *, struct thread *td);
static	int cryptodev_aead(struct csession *, struct crypt_aead *,
			struct ucred *, struct thread *);
static	int cryptodev_key(struct crypt_kop *);
static	int cryptodev_find(struct crypt_find_op *);

/*
 * Check a crypto identifier to see if it requested
 * a software device/driver.  This can be done either
 * by device name/class or through search constraints.
 */
static int
checkforsoftware(int *cridp)
{
	int crid;

	crid = *cridp;

	if (!crypto_devallowsoft) {
		if (crid & CRYPTOCAP_F_SOFTWARE) {
			if (crid & CRYPTOCAP_F_HARDWARE) {
				*cridp = CRYPTOCAP_F_HARDWARE;
				return 0;
			}
			return EINVAL;
		}
		if ((crid & CRYPTOCAP_F_HARDWARE) == 0 &&
		    (crypto_getcaps(crid) & CRYPTOCAP_F_HARDWARE) == 0)
			return EINVAL;
	}
	return 0;
}

/* ARGSUSED */
static int
cryptof_ioctl(
	struct file *fp,
	u_long cmd,
	void *data,
	struct ucred *active_cred,
	struct thread *td)
{
#define	SES2(p)	((struct session2_op *)p)
	struct cryptoini cria, crie;
	struct fcrypt *fcr = fp->f_data;
	struct csession *cse;
	struct session_op *sop;
	struct crypt_op *cop;
	struct crypt_aead *caead;
	struct enc_xform *txform = NULL;
	struct auth_hash *thash = NULL;
	struct crypt_kop *kop;
	u_int64_t sid;
	u_int32_t ses;
	int error = 0, crid;
#ifdef COMPAT_FREEBSD32
	struct session2_op sopc;
	struct crypt_op copc;
	struct crypt_kop kopc;
#endif

	switch (cmd) {
	case CIOCGSESSION:
	case CIOCGSESSION2:
#ifdef COMPAT_FREEBSD32
	case CIOCGSESSION32:
	case CIOCGSESSION232:
		if (cmd == CIOCGSESSION32) {
			session_op_from_32(data, (struct session_op *)&sopc);
			sop = (struct session_op *)&sopc;
		} else if (cmd == CIOCGSESSION232) {
			session2_op_from_32(data, &sopc);
			sop = (struct session_op *)&sopc;
		} else
#endif
			sop = (struct session_op *)data;
		switch (sop->cipher) {
		case 0:
			break;
		case CRYPTO_DES_CBC:
			txform = &enc_xform_des;
			break;
		case CRYPTO_3DES_CBC:
			txform = &enc_xform_3des;
			break;
		case CRYPTO_BLF_CBC:
			txform = &enc_xform_blf;
			break;
		case CRYPTO_CAST_CBC:
			txform = &enc_xform_cast5;
			break;
		case CRYPTO_SKIPJACK_CBC:
			txform = &enc_xform_skipjack;
			break;
		case CRYPTO_AES_CBC:
			txform = &enc_xform_rijndael128;
			break;
		case CRYPTO_AES_XTS:
			txform = &enc_xform_aes_xts;
			break;
		case CRYPTO_NULL_CBC:
			txform = &enc_xform_null;
			break;
		case CRYPTO_ARC4:
			txform = &enc_xform_arc4;
			break;
 		case CRYPTO_CAMELLIA_CBC:
 			txform = &enc_xform_camellia;
 			break;
		case CRYPTO_AES_ICM:
			txform = &enc_xform_aes_icm;
 			break;
		case CRYPTO_AES_NIST_GCM_16:
			txform = &enc_xform_aes_nist_gcm;
 			break;

		default:
			CRYPTDEB("invalid cipher");
			return (EINVAL);
		}

		switch (sop->mac) {
		case 0:
			break;
		case CRYPTO_MD5_HMAC:
			thash = &auth_hash_hmac_md5;
			break;
		case CRYPTO_SHA1_HMAC:
			thash = &auth_hash_hmac_sha1;
			break;
		case CRYPTO_SHA2_256_HMAC:
			thash = &auth_hash_hmac_sha2_256;
			break;
		case CRYPTO_SHA2_384_HMAC:
			thash = &auth_hash_hmac_sha2_384;
			break;
		case CRYPTO_SHA2_512_HMAC:
			thash = &auth_hash_hmac_sha2_512;
			break;
		case CRYPTO_RIPEMD160_HMAC:
			thash = &auth_hash_hmac_ripemd_160;
			break;
		case CRYPTO_AES_128_NIST_GMAC:
			thash = &auth_hash_nist_gmac_aes_128;
			break;
		case CRYPTO_AES_192_NIST_GMAC:
			thash = &auth_hash_nist_gmac_aes_192;
			break;
		case CRYPTO_AES_256_NIST_GMAC:
			thash = &auth_hash_nist_gmac_aes_256;
			break;

#ifdef notdef
		case CRYPTO_MD5:
			thash = &auth_hash_md5;
			break;
		case CRYPTO_SHA1:
			thash = &auth_hash_sha1;
			break;
#endif
		case CRYPTO_NULL_HMAC:
			thash = &auth_hash_null;
			break;
		default:
			CRYPTDEB("invalid mac");
			return (EINVAL);
		}

		bzero(&crie, sizeof(crie));
		bzero(&cria, sizeof(cria));

		if (txform) {
			crie.cri_alg = txform->type;
			crie.cri_klen = sop->keylen * 8;
			if (sop->keylen > txform->maxkey ||
			    sop->keylen < txform->minkey) {
				CRYPTDEB("invalid cipher parameters");
				error = EINVAL;
				goto bail;
			}

			crie.cri_key = malloc(crie.cri_klen / 8,
			    M_XDATA, M_WAITOK);
			if ((error = copyin(sop->key, crie.cri_key,
			    crie.cri_klen / 8))) {
				CRYPTDEB("invalid key");
				goto bail;
			}
			if (thash)
				crie.cri_next = &cria;
		}

		if (thash) {
			cria.cri_alg = thash->type;
			cria.cri_klen = sop->mackeylen * 8;
			if (sop->mackeylen != thash->keysize) {
				CRYPTDEB("invalid mac key length");
				error = EINVAL;
				goto bail;
			}

			if (cria.cri_klen) {
				cria.cri_key = malloc(cria.cri_klen / 8,
				    M_XDATA, M_WAITOK);
				if ((error = copyin(sop->mackey, cria.cri_key,
				    cria.cri_klen / 8))) {
					CRYPTDEB("invalid mac key");
					goto bail;
				}
			}
		}

		/* NB: CIOCGSESSION2 has the crid */
		if (cmd == CIOCGSESSION2
#ifdef COMPAT_FREEBSD32
		    || cmd == CIOCGSESSION232
#endif
			) {
			crid = SES2(sop)->crid;
			error = checkforsoftware(&crid);
			if (error) {
				CRYPTDEB("checkforsoftware");
				goto bail;
			}
		} else
			crid = CRYPTOCAP_F_HARDWARE;
		error = crypto_newsession(&sid, (txform ? &crie : &cria), crid);
		if (error) {
			CRYPTDEB("crypto_newsession");
			goto bail;
		}

		cse = csecreate(fcr, sid, crie.cri_key, crie.cri_klen,
		    cria.cri_key, cria.cri_klen, sop->cipher, sop->mac, txform,
		    thash);

		if (cse == NULL) {
			crypto_freesession(sid);
			error = EINVAL;
			CRYPTDEB("csecreate");
			goto bail;
		}
		sop->ses = cse->ses;
		if (cmd == CIOCGSESSION2
#ifdef COMPAT_FREEBSD32
		    || cmd == CIOCGSESSION232
#endif
		    ) {
			/* return hardware/driver id */
			SES2(sop)->crid = CRYPTO_SESID2HID(cse->sid);
		}
bail:
		if (error) {
			if (crie.cri_key)
				free(crie.cri_key, M_XDATA);
			if (cria.cri_key)
				free(cria.cri_key, M_XDATA);
		}
#ifdef COMPAT_FREEBSD32
		else {
			if (cmd == CIOCGSESSION32)
				session_op_to_32(sop, data);
			else if (cmd == CIOCGSESSION232)
				session2_op_to_32((struct session2_op *)sop,
				    data);
		}
#endif
		break;
	case CIOCFSESSION:
		ses = *(u_int32_t *)data;
		cse = csefind(fcr, ses);
		if (cse == NULL)
			return (EINVAL);
		csedelete(fcr, cse);
		error = csefree(cse);
		break;
	case CIOCCRYPT:
#ifdef COMPAT_FREEBSD32
	case CIOCCRYPT32:
		if (cmd == CIOCCRYPT32) {
			cop = &copc;
			crypt_op_from_32(data, cop);
		} else
#endif
			cop = (struct crypt_op *)data;
		cse = csefind(fcr, cop->ses);
		if (cse == NULL) {
			SDT_PROBE1(opencrypto, dev, ioctl, error, __LINE__);
			return (EINVAL);
		}
		error = cryptodev_op(cse, cop, active_cred, td);
#ifdef COMPAT_FREEBSD32
		if (error == 0 && cmd == CIOCCRYPT32)
			crypt_op_to_32(cop, data);
#endif
		break;
	case CIOCKEY:
	case CIOCKEY2:
#ifdef COMPAT_FREEBSD32
	case CIOCKEY32:
	case CIOCKEY232:
#endif
		if (!crypto_userasymcrypto)
			return (EPERM);		/* XXX compat? */
#ifdef COMPAT_FREEBSD32
		if (cmd == CIOCKEY32 || cmd == CIOCKEY232) {
			kop = &kopc;
			crypt_kop_from_32(data, kop);
		} else
#endif
			kop = (struct crypt_kop *)data;
		if (cmd == CIOCKEY
#ifdef COMPAT_FREEBSD32
		    || cmd == CIOCKEY32
#endif
		    ) {
			/* NB: crypto core enforces s/w driver use */
			kop->crk_crid =
			    CRYPTOCAP_F_HARDWARE | CRYPTOCAP_F_SOFTWARE;
		}
		mtx_lock(&Giant);
		error = cryptodev_key(kop);
		mtx_unlock(&Giant);
#ifdef COMPAT_FREEBSD32
		if (cmd == CIOCKEY32 || cmd == CIOCKEY232)
			crypt_kop_to_32(kop, data);
#endif
		break;
	case CIOCASYMFEAT:
		if (!crypto_userasymcrypto) {
			/*
			 * NB: if user asym crypto operations are
			 * not permitted return "no algorithms"
			 * so well-behaved applications will just
			 * fallback to doing them in software.
			 */
			*(int *)data = 0;
		} else
			error = crypto_getfeat((int *)data);
		break;
	case CIOCFINDDEV:
		error = cryptodev_find((struct crypt_find_op *)data);
		break;
	case CIOCCRYPTAEAD:
		caead = (struct crypt_aead *)data;
		cse = csefind(fcr, caead->ses);
		if (cse == NULL)
			return (EINVAL);
		error = cryptodev_aead(cse, caead, active_cred, td);
		break;
	default:
		error = EINVAL;
		break;
	}
	return (error);
#undef SES2
}

static int cryptodev_cb(void *);


static int
cryptodev_op(
	struct csession *cse,
	struct crypt_op *cop,
	struct ucred *active_cred,
	struct thread *td)
{
	struct cryptop *crp = NULL;
	struct cryptodesc *crde = NULL, *crda = NULL;
	int error;

	if (cop->len > 256*1024-4) {
		SDT_PROBE1(opencrypto, dev, ioctl, error, __LINE__);
		return (E2BIG);
	}

	if (cse->txform) {
		if (cop->len == 0 || (cop->len % cse->txform->blocksize) != 0) {
			SDT_PROBE1(opencrypto, dev, ioctl, error, __LINE__);
			return (EINVAL);
		}
	}

	cse->uio.uio_iov = &cse->iovec;
	cse->uio.uio_iovcnt = 1;
	cse->uio.uio_offset = 0;
	cse->uio.uio_resid = cop->len;
	cse->uio.uio_segflg = UIO_SYSSPACE;
	cse->uio.uio_rw = UIO_WRITE;
	cse->uio.uio_td = td;
	if (cse->thash) {
		cse->uio.uio_resid += cse->thash->hashsize;
	}
	IOVEC_INIT(&cse->uio.uio_iov[0],
	    malloc(cse->uio.uio_resid, M_XDATA, M_WAITOK),
	    cse->uio.uio_resid);

	crp = crypto_getreq((cse->txform != NULL) + (cse->thash != NULL));
	if (crp == NULL) {
		SDT_PROBE1(opencrypto, dev, ioctl, error, __LINE__);
		error = ENOMEM;
		goto bail;
	}

	if (cse->thash) {
		crda = crp->crp_desc;
		if (cse->txform)
			crde = crda->crd_next;
	} else {
		if (cse->txform)
			crde = crp->crp_desc;
		else {
			SDT_PROBE1(opencrypto, dev, ioctl, error, __LINE__);
			error = EINVAL;
			goto bail;
		}
	}

	if ((error = copyin_c(__USER_CAP(cop->src, cop->len),
	    cse->uio.uio_iov[0].iov_base, cop->len))) {
		SDT_PROBE1(opencrypto, dev, ioctl, error, __LINE__);
		goto bail;
	}

	if (crda) {
		crda->crd_skip = 0;
		crda->crd_len = cop->len;
		crda->crd_inject = cop->len;

		crda->crd_alg = cse->mac;
		crda->crd_key = cse->mackey;
		crda->crd_klen = cse->mackeylen * 8;
	}

	if (crde) {
		if (cop->op == COP_ENCRYPT)
			crde->crd_flags |= CRD_F_ENCRYPT;
		else
			crde->crd_flags &= ~CRD_F_ENCRYPT;
		crde->crd_len = cop->len;
		crde->crd_inject = 0;

		crde->crd_alg = cse->cipher;
		crde->crd_key = cse->key;
		crde->crd_klen = cse->keylen * 8;
	}

	crp->crp_ilen = cop->len;
	crp->crp_flags = CRYPTO_F_IOV | CRYPTO_F_CBIMM
		       | (cop->flags & COP_F_BATCH);
	crp->crp_buf = (caddr_t)&cse->uio;
	crp->crp_callback = (int (*) (struct cryptop *)) cryptodev_cb;
	crp->crp_sid = cse->sid;
	crp->crp_opaque = (void *)cse;

	if (cop->iv) {
		if (crde == NULL) {
			SDT_PROBE1(opencrypto, dev, ioctl, error, __LINE__);
			error = EINVAL;
			goto bail;
		}
		if (cse->cipher == CRYPTO_ARC4) { /* XXX use flag? */
			SDT_PROBE1(opencrypto, dev, ioctl, error, __LINE__);
			error = EINVAL;
			goto bail;
		}
		if ((error = copyin(cop->iv, cse->tmp_iv,
		    cse->txform->blocksize))) {
			SDT_PROBE1(opencrypto, dev, ioctl, error, __LINE__);
			goto bail;
		}
		bcopy(cse->tmp_iv, crde->crd_iv, cse->txform->blocksize);
		crde->crd_flags |= CRD_F_IV_EXPLICIT | CRD_F_IV_PRESENT;
		crde->crd_skip = 0;
	} else if (cse->cipher == CRYPTO_ARC4) { /* XXX use flag? */
		crde->crd_skip = 0;
	} else if (crde) {
		crde->crd_flags |= CRD_F_IV_PRESENT;
		crde->crd_skip = cse->txform->blocksize;
		crde->crd_len -= cse->txform->blocksize;
	}

	if (cop->mac && crda == NULL) {
		SDT_PROBE1(opencrypto, dev, ioctl, error, __LINE__);
		error = EINVAL;
		goto bail;
	}

again:
	/*
	 * Let the dispatch run unlocked, then, interlock against the
	 * callback before checking if the operation completed and going
	 * to sleep.  This insures drivers don't inherit our lock which
	 * results in a lock order reversal between crypto_dispatch forced
	 * entry and the crypto_done callback into us.
	 */
	error = crypto_dispatch(crp);
	mtx_lock(&cse->lock);
	if (error == 0 && (crp->crp_flags & CRYPTO_F_DONE) == 0)
		error = msleep(crp, &cse->lock, PWAIT, "crydev", 0);
	mtx_unlock(&cse->lock);

	if (error != 0) {
		SDT_PROBE1(opencrypto, dev, ioctl, error, __LINE__);
		goto bail;
	}

	if (crp->crp_etype == EAGAIN) {
		crp->crp_etype = 0;
		crp->crp_flags &= ~CRYPTO_F_DONE;
		goto again;
	}

	if (crp->crp_etype != 0) {
		SDT_PROBE1(opencrypto, dev, ioctl, error, __LINE__);
		error = crp->crp_etype;
		goto bail;
	}

	if (cse->error) {
		SDT_PROBE1(opencrypto, dev, ioctl, error, __LINE__);
		error = cse->error;
		goto bail;
	}

	if (cop->dst &&
	    (error = copyout_c(cse->uio.uio_iov[0].iov_base,
	    __USER_CAP(cop->dst, cop->len), cop->len))) {
		SDT_PROBE1(opencrypto, dev, ioctl, error, __LINE__);
		goto bail;
	}

	if (cop->mac &&
	    (error = copyout_c(
	    (char * __capability)cse->uio.uio_iov[0].iov_base + cop->len,
	    __USER_CAP(cop->mac, cse->thash->hashsize),
	    cse->thash->hashsize))) {
		SDT_PROBE1(opencrypto, dev, ioctl, error, __LINE__);
		goto bail;
	}

bail:
	if (crp)
		crypto_freereq(crp);
	if (cse->uio.uio_iov[0].iov_base)
		free_c(cse->uio.uio_iov[0].iov_base, M_XDATA);

	return (error);
}

static int
cryptodev_aead(
	struct csession *cse,
	struct crypt_aead *caead,
	struct ucred *active_cred,
	struct thread *td)
{
	struct uio *uio;
	struct cryptop *crp = NULL;
	struct cryptodesc *crde = NULL, *crda = NULL;
	int error;

	if (caead->len > 256*1024-4 || caead->aadlen > 256*1024-4)
		return (E2BIG);

	if (cse->txform == NULL || cse->thash == NULL || caead->tag == NULL ||
	    (caead->len % cse->txform->blocksize) != 0)
		return (EINVAL);

	uio = &cse->uio;
	uio->uio_iov = &cse->iovec;
	uio->uio_iovcnt = 1;
	uio->uio_offset = 0;
	uio->uio_resid = caead->aadlen + caead->len + cse->thash->hashsize;
	uio->uio_segflg = UIO_SYSSPACE;
	uio->uio_rw = UIO_WRITE;
	uio->uio_td = td;
	IOVEC_INIT(&uio->uio_iov[0],
	    malloc(uio->uio_iov[0].iov_len, M_XDATA, M_WAITOK), uio->uio_resid);

	crp = crypto_getreq(2);
	if (crp == NULL) {
		error = ENOMEM;
		goto bail;
	}

	crda = crp->crp_desc;
	crde = crda->crd_next;

<<<<<<< HEAD
	if ((error = copyin_c(__USER_CAP(caead->src, caead->len),
	    cse->uio.uio_iov[0].iov_base, caead->len)))
		goto bail;

	if ((error = copyin_c(__USER_CAP(caead->aad, caead->aadlen),
	    (char * __capability)cse->uio.uio_iov[0].iov_base + caead->len,
	    caead->aadlen)))
=======
	if ((error = copyin(caead->aad, cse->uio.uio_iov[0].iov_base,
	    caead->aadlen)))
		goto bail;

	if ((error = copyin(caead->src, (char *)cse->uio.uio_iov[0].iov_base +
	    caead->aadlen, caead->len)))
>>>>>>> 8ef23ac4
		goto bail;

	crda->crd_skip = 0;
	crda->crd_len = caead->aadlen;
	crda->crd_inject = caead->aadlen + caead->len;

	crda->crd_alg = cse->mac;
	crda->crd_key = cse->mackey;
	crda->crd_klen = cse->mackeylen * 8;

	if (caead->op == COP_ENCRYPT)
		crde->crd_flags |= CRD_F_ENCRYPT;
	else
		crde->crd_flags &= ~CRD_F_ENCRYPT;
	crde->crd_skip = caead->aadlen;
	crde->crd_len = caead->len;
	crde->crd_inject = caead->aadlen;

	crde->crd_alg = cse->cipher;
	crde->crd_key = cse->key;
	crde->crd_klen = cse->keylen * 8;

	crp->crp_ilen = caead->aadlen + caead->len;
	crp->crp_flags = CRYPTO_F_IOV | CRYPTO_F_CBIMM
		       | (caead->flags & COP_F_BATCH);
	crp->crp_buf = (caddr_t)&cse->uio.uio_iov;
	crp->crp_callback = (int (*) (struct cryptop *)) cryptodev_cb;
	crp->crp_sid = cse->sid;
	crp->crp_opaque = (void *)cse;

	if (caead->iv) {
		if (caead->ivlen > sizeof cse->tmp_iv) {
			error = EINVAL;
			goto bail;
		}

		if ((error = copyin(caead->iv, cse->tmp_iv, caead->ivlen)))
			goto bail;
		bcopy(cse->tmp_iv, crde->crd_iv, caead->ivlen);
		crde->crd_flags |= CRD_F_IV_EXPLICIT | CRD_F_IV_PRESENT;
	} else {
		crde->crd_flags |= CRD_F_IV_PRESENT;
		crde->crd_skip += cse->txform->blocksize;
		crde->crd_len -= cse->txform->blocksize;
	}

	if ((error = copyin_c(__USER_CAP(caead->tag, cse->thash->hashsize),
	    (char * __capability)cse->uio.uio_iov[0].iov_base +
	    caead->len + caead->aadlen, cse->thash->hashsize)))
		goto bail;
again:
	/*
	 * Let the dispatch run unlocked, then, interlock against the
	 * callback before checking if the operation completed and going
	 * to sleep.  This insures drivers don't inherit our lock which
	 * results in a lock order reversal between crypto_dispatch forced
	 * entry and the crypto_done callback into us.
	 */
	error = crypto_dispatch(crp);
	mtx_lock(&cse->lock);
	if (error == 0 && (crp->crp_flags & CRYPTO_F_DONE) == 0)
		error = msleep(crp, &cse->lock, PWAIT, "crydev", 0);
	mtx_unlock(&cse->lock);

	if (error != 0)
		goto bail;

	if (crp->crp_etype == EAGAIN) {
		crp->crp_etype = 0;
		crp->crp_flags &= ~CRYPTO_F_DONE;
		goto again;
	}

	if (crp->crp_etype != 0) {
		error = crp->crp_etype;
		goto bail;
	}

	if (cse->error) {
		error = cse->error;
		goto bail;
	}

<<<<<<< HEAD
	if (caead->dst && (error = copyout_c(cse->uio.uio_iov[0].iov_base,
	    __USER_CAP(caead->dst, caead->len), caead->len)))
		goto bail;

	if ((error = copyout_c(
	    (char * __capability)cse->uio.uio_iov[0].iov_base + caead->len +
	    caead->aadlen, __USER_CAP(caead->tag, cse->thash->hashsize),
	    cse->thash->hashsize)))
=======
	if (caead->dst && (error = copyout(
	    (caddr_t)cse->uio.uio_iov[0].iov_base + caead->aadlen, caead->dst,
	    caead->len)))
		goto bail;

	if ((error = copyout((caddr_t)cse->uio.uio_iov[0].iov_base +
	    caead->aadlen + caead->len, caead->tag, cse->thash->hashsize)))
>>>>>>> 8ef23ac4
		goto bail;

bail:
	crypto_freereq(crp);
	free_c(cse->uio.uio_iov[0].iov_base, M_XDATA);

	return (error);
}

static int
cryptodev_cb(void *op)
{
	struct cryptop *crp = (struct cryptop *) op;
	struct csession *cse = (struct csession *)crp->crp_opaque;

	mtx_lock(&cse->lock);
	cse->error = crp->crp_etype;
	wakeup_one(crp);
	mtx_unlock(&cse->lock);
	return (0);
}

static int
cryptodevkey_cb(void *op)
{
	struct cryptkop *krp = (struct cryptkop *) op;

	wakeup_one(krp);
	return (0);
}

static int
cryptodev_key(struct crypt_kop *kop)
{
	struct cryptkop *krp = NULL;
	int error = EINVAL;
	int in, out, size, i;

	if (kop->crk_iparams + kop->crk_oparams > CRK_MAXPARAM) {
		return (EFBIG);
	}

	in = kop->crk_iparams;
	out = kop->crk_oparams;
	switch (kop->crk_op) {
	case CRK_MOD_EXP:
		if (in == 3 && out == 1)
			break;
		return (EINVAL);
	case CRK_MOD_EXP_CRT:
		if (in == 6 && out == 1)
			break;
		return (EINVAL);
	case CRK_DSA_SIGN:
		if (in == 5 && out == 2)
			break;
		return (EINVAL);
	case CRK_DSA_VERIFY:
		if (in == 7 && out == 0)
			break;
		return (EINVAL);
	case CRK_DH_COMPUTE_KEY:
		if (in == 3 && out == 1)
			break;
		return (EINVAL);
	default:
		return (EINVAL);
	}

	krp = (struct cryptkop *)malloc(sizeof *krp, M_XDATA, M_WAITOK|M_ZERO);
	if (!krp)
		return (ENOMEM);
	krp->krp_op = kop->crk_op;
	krp->krp_status = kop->crk_status;
	krp->krp_iparams = kop->crk_iparams;
	krp->krp_oparams = kop->crk_oparams;
	krp->krp_crid = kop->crk_crid;
	krp->krp_status = 0;
	krp->krp_callback = (int (*) (struct cryptkop *)) cryptodevkey_cb;

	for (i = 0; i < CRK_MAXPARAM; i++) {
		if (kop->crk_param[i].crp_nbits > 65536)
			/* Limit is the same as in OpenBSD */
			goto fail;
		krp->krp_param[i].crp_nbits = kop->crk_param[i].crp_nbits;
	}
	for (i = 0; i < krp->krp_iparams + krp->krp_oparams; i++) {
		size = (krp->krp_param[i].crp_nbits + 7) / 8;
		if (size == 0)
			continue;
		krp->krp_param[i].crp_p = malloc(size, M_XDATA, M_WAITOK);
		if (i >= krp->krp_iparams)
			continue;
		error = copyin(kop->crk_param[i].crp_p, krp->krp_param[i].crp_p, size);
		if (error)
			goto fail;
	}

	error = crypto_kdispatch(krp);
	if (error)
		goto fail;
	error = tsleep(krp, PSOCK, "crydev", 0);
	if (error) {
		/* XXX can this happen?  if so, how do we recover? */
		goto fail;
	}
	
	kop->crk_crid = krp->krp_crid;		/* device that did the work */
	if (krp->krp_status != 0) {
		error = krp->krp_status;
		goto fail;
	}

	for (i = krp->krp_iparams; i < krp->krp_iparams + krp->krp_oparams; i++) {
		size = (krp->krp_param[i].crp_nbits + 7) / 8;
		if (size == 0)
			continue;
		error = copyout(krp->krp_param[i].crp_p, kop->crk_param[i].crp_p, size);
		if (error)
			goto fail;
	}

fail:
	if (krp) {
		kop->crk_status = krp->krp_status;
		for (i = 0; i < CRK_MAXPARAM; i++) {
			if (krp->krp_param[i].crp_p)
				free(krp->krp_param[i].crp_p, M_XDATA);
		}
		free(krp, M_XDATA);
	}
	return (error);
}

static int
cryptodev_find(struct crypt_find_op *find)
{
	device_t dev;
	size_t fnlen = sizeof find->name;

	if (find->crid != -1) {
		dev = crypto_find_device_byhid(find->crid);
		if (dev == NULL)
			return (ENOENT);
		strncpy(find->name, device_get_nameunit(dev), fnlen);
		find->name[fnlen - 1] = '\x0';
	} else {
		find->name[fnlen - 1] = '\x0';
		find->crid = crypto_find_driver(find->name);
		if (find->crid == -1)
			return (ENOENT);
	}
	return (0);
}

/* ARGSUSED */
static int
cryptof_stat(
	struct file *fp,
	struct stat *sb,
	struct ucred *active_cred,
	struct thread *td)
{

	return (EOPNOTSUPP);
}

/* ARGSUSED */
static int
cryptof_close(struct file *fp, struct thread *td)
{
	struct fcrypt *fcr = fp->f_data;
	struct csession *cse;

	while ((cse = TAILQ_FIRST(&fcr->csessions))) {
		TAILQ_REMOVE(&fcr->csessions, cse, next);
		(void)csefree(cse);
	}
	free(fcr, M_XDATA);
	fp->f_data = NULL;
	return 0;
}

static int
cryptof_fill_kinfo(struct file *fp, struct kinfo_file *kif, struct filedesc *fdp)
{

	kif->kf_type = KF_TYPE_CRYPTO;
	return (0);
}

static struct csession *
csefind(struct fcrypt *fcr, u_int ses)
{
	struct csession *cse;

	TAILQ_FOREACH(cse, &fcr->csessions, next)
		if (cse->ses == ses)
			return (cse);
	return (NULL);
}

static int
csedelete(struct fcrypt *fcr, struct csession *cse_del)
{
	struct csession *cse;

	TAILQ_FOREACH(cse, &fcr->csessions, next) {
		if (cse == cse_del) {
			TAILQ_REMOVE(&fcr->csessions, cse, next);
			return (1);
		}
	}
	return (0);
}
	
static struct csession *
cseadd(struct fcrypt *fcr, struct csession *cse)
{
	TAILQ_INSERT_TAIL(&fcr->csessions, cse, next);
	cse->ses = fcr->sesn++;
	return (cse);
}

struct csession *
csecreate(struct fcrypt *fcr, u_int64_t sid, caddr_t key, u_int64_t keylen,
    caddr_t mackey, u_int64_t mackeylen, u_int32_t cipher, u_int32_t mac,
    struct enc_xform *txform, struct auth_hash *thash)
{
	struct csession *cse;

	cse = malloc(sizeof(struct csession), M_XDATA, M_NOWAIT | M_ZERO);
	if (cse == NULL)
		return NULL;
	mtx_init(&cse->lock, "cryptodev", "crypto session lock", MTX_DEF);
	cse->key = key;
	cse->keylen = keylen/8;
	cse->mackey = mackey;
	cse->mackeylen = mackeylen/8;
	cse->sid = sid;
	cse->cipher = cipher;
	cse->mac = mac;
	cse->txform = txform;
	cse->thash = thash;
	cseadd(fcr, cse);
	return (cse);
}

static int
csefree(struct csession *cse)
{
	int error;

	error = crypto_freesession(cse->sid);
	mtx_destroy(&cse->lock);
	if (cse->key)
		free(cse->key, M_XDATA);
	if (cse->mackey)
		free(cse->mackey, M_XDATA);
	free(cse, M_XDATA);
	return (error);
}

static int
cryptoopen(struct cdev *dev, int oflags, int devtype, struct thread *td)
{
	return (0);
}

static int
cryptoread(struct cdev *dev, struct uio *uio, int ioflag)
{
	return (EIO);
}

static int
cryptowrite(struct cdev *dev, struct uio *uio, int ioflag)
{
	return (EIO);
}

static int
cryptoioctl(struct cdev *dev, u_long cmd, caddr_t data, int flag, struct thread *td)
{
	struct file *f;
	struct fcrypt *fcr;
	int fd, error;

	switch (cmd) {
	case CRIOGET:
		fcr = malloc(sizeof(struct fcrypt), M_XDATA, M_WAITOK);
		TAILQ_INIT(&fcr->csessions);
		fcr->sesn = 0;

		error = falloc(td, &f, &fd, 0);

		if (error) {
			free(fcr, M_XDATA);
			return (error);
		}
		/* falloc automatically provides an extra reference to 'f'. */
		finit(f, FREAD | FWRITE, DTYPE_CRYPTO, fcr, &cryptofops);
		*(u_int32_t *)data = fd;
		fdrop(f, td);
		break;
	case CRIOFINDDEV:
		error = cryptodev_find((struct crypt_find_op *)data);
		break;
	case CRIOASYMFEAT:
		error = crypto_getfeat((int *)data);
		break;
	default:
		error = EINVAL;
		break;
	}
	return (error);
}

static struct cdevsw crypto_cdevsw = {
	.d_version =	D_VERSION,
	.d_flags =	D_NEEDGIANT,
	.d_open =	cryptoopen,
	.d_read =	cryptoread,
	.d_write =	cryptowrite,
	.d_ioctl =	cryptoioctl,
	.d_name =	"crypto",
};
static struct cdev *crypto_dev;

/*
 * Initialization code, both for static and dynamic loading.
 */
static int
cryptodev_modevent(module_t mod, int type, void *unused)
{
	switch (type) {
	case MOD_LOAD:
		if (bootverbose)
			printf("crypto: <crypto device>\n");
		crypto_dev = make_dev(&crypto_cdevsw, 0, 
				      UID_ROOT, GID_WHEEL, 0666,
				      "crypto");
		return 0;
	case MOD_UNLOAD:
		/*XXX disallow if active sessions */
		destroy_dev(crypto_dev);
		return 0;
	}
	return EINVAL;
}

static moduledata_t cryptodev_mod = {
	"cryptodev",
	cryptodev_modevent,
	0
};
MODULE_VERSION(cryptodev, 1);
DECLARE_MODULE(cryptodev, cryptodev_mod, SI_SUB_PSEUDO, SI_ORDER_ANY);
MODULE_DEPEND(cryptodev, crypto, 1, 1, 1);
MODULE_DEPEND(cryptodev, zlib, 1, 1, 1);<|MERGE_RESOLUTION|>--- conflicted
+++ resolved
@@ -916,22 +916,12 @@
 	crda = crp->crp_desc;
 	crde = crda->crd_next;
 
-<<<<<<< HEAD
+	if ((error = copyin_c(__USER_CAP(caead->aad, caead->aadlen),
+	    cse->uio.uio_iov[0].iov_base, caead->aadlen)))
+		goto bail;
+
 	if ((error = copyin_c(__USER_CAP(caead->src, caead->len),
-	    cse->uio.uio_iov[0].iov_base, caead->len)))
-		goto bail;
-
-	if ((error = copyin_c(__USER_CAP(caead->aad, caead->aadlen),
-	    (char * __capability)cse->uio.uio_iov[0].iov_base + caead->len,
-	    caead->aadlen)))
-=======
-	if ((error = copyin(caead->aad, cse->uio.uio_iov[0].iov_base,
-	    caead->aadlen)))
-		goto bail;
-
-	if ((error = copyin(caead->src, (char *)cse->uio.uio_iov[0].iov_base +
-	    caead->aadlen, caead->len)))
->>>>>>> 8ef23ac4
+	    (char *)cse->uio.uio_iov[0].iov_base + caead->aadlen, caead->len)))
 		goto bail;
 
 	crda->crd_skip = 0;
@@ -1015,24 +1005,15 @@
 		goto bail;
 	}
 
-<<<<<<< HEAD
-	if (caead->dst && (error = copyout_c(cse->uio.uio_iov[0].iov_base,
-	    __USER_CAP(caead->dst, caead->len), caead->len)))
-		goto bail;
-
-	if ((error = copyout_c(
-	    (char * __capability)cse->uio.uio_iov[0].iov_base + caead->len +
-	    caead->aadlen, __USER_CAP(caead->tag, cse->thash->hashsize),
+	if (caead->dst && (error = copyout_c(
+	    (caddr_t)cse->uio.uio_iov[0].iov_base + caead->aadlen,
+	    __USER_CAP(caead->dst, cse->thash->hashsize), caead->len)))
+		goto bail;
+
+	if ((error = copyout_c((caddr_t)cse->uio.uio_iov[0].iov_base +
+	    caead->aadlen + caead->len,
+	    __USER_CAP(caead->tag, cse->thash->hashsize),
 	    cse->thash->hashsize)))
-=======
-	if (caead->dst && (error = copyout(
-	    (caddr_t)cse->uio.uio_iov[0].iov_base + caead->aadlen, caead->dst,
-	    caead->len)))
-		goto bail;
-
-	if ((error = copyout((caddr_t)cse->uio.uio_iov[0].iov_base +
-	    caead->aadlen + caead->len, caead->tag, cse->thash->hashsize)))
->>>>>>> 8ef23ac4
 		goto bail;
 
 bail:
