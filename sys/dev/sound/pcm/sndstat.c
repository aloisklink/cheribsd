--- conflicted
+++ resolved
@@ -957,8 +957,8 @@
 static int
 compat_sndstat_get_devs64(struct sndstat_file *pf, caddr_t data)
 {
-	struct sndstat_nvlbuf_arg64 *arg64 = (struct sndstat_nvlbuf_arg64 *)data;
-	struct sndstat_nvlbuf_arg arg;
+	struct sndstioc_nv_arg64 *arg64 = (struct sndstioc_nv_arg64 *)data;
+	struct sndstioc_nv_arg arg;
 	int err;
 
 	arg.buf = __USER_CAP(arg64->buf, arg64->nbytes);
@@ -976,8 +976,8 @@
 static int
 compat_sndstat_add_user_devs64(struct sndstat_file *pf, caddr_t data)
 {
-	struct sndstat_nvlbuf_arg64 *arg64 = (struct sndstat_nvlbuf_arg64 *)data;
-	struct sndstat_nvlbuf_arg arg;
+	struct sndstioc_nv_arg64 *arg64 = (struct sndstioc_nv_arg64 *)data;
+	struct sndstioc_nv_arg arg;
 	int err;
 
 	arg.buf = __USER_CAP(arg64->buf, arg64->nbytes);
@@ -1017,9 +1017,8 @@
 		err = compat_sndstat_get_devs32(pf, data);
 		break;
 #endif
-<<<<<<< HEAD
 #ifdef COMPAT_FREEBSD64
-	case SNDSTAT_GET_DEVS64:
+	case SNDSTIOC_GET_DEVS64:
 		if (SV_CURPROC_FLAG(SV_LP64 | SV_CHERI) != SV_LP64) {
 			err = ENODEV;
 			break;
@@ -1027,10 +1026,7 @@
 		err = compat_sndstat_get_devs64(pf, data);
 		break;
 #endif
-	case SNDSTAT_ADD_USER_DEVS:
-=======
 	case SNDSTIOC_ADD_USER_DEVS:
->>>>>>> 4ce1ba65
 		err = sndstat_add_user_devs(pf, data);
 		break;
 #ifdef COMPAT_FREEBSD32
@@ -1042,9 +1038,8 @@
 		err = compat_sndstat_add_user_devs32(pf, data);
 		break;
 #endif
-<<<<<<< HEAD
 #ifdef COMPAT_FREEBSD64
-	case SNDSTAT_ADD_USER_DEVS64:
+	case SNDSTIOC_ADD_USER_DEVS64:
 		if (SV_CURPROC_FLAG(SV_LP64 | SV_CHERI) != SV_LP64) {
 			err = ENODEV;
 			break;
@@ -1052,10 +1047,7 @@
 		err = compat_sndstat_add_user_devs64(pf, data);
 		break;
 #endif
-	case SNDSTAT_REFRESH_DEVS:
-=======
 	case SNDSTIOC_REFRESH_DEVS:
->>>>>>> 4ce1ba65
 		err = sndstat_refresh_devs(pf);
 		break;
 	case SNDSTIOC_FLUSH_USER_DEVS:
