/*-
 * SPDX-License-Identifier: BSD-4-Clause
 *
 * Copyright (c) 2001 Wind River Systems
 * Copyright (c) 1997, 1998, 1999, 2001
 *	Bill Paul <wpaul@windriver.com>.  All rights reserved.
 *
 * Redistribution and use in source and binary forms, with or without
 * modification, are permitted provided that the following conditions
 * are met:
 * 1. Redistributions of source code must retain the above copyright
 *    notice, this list of conditions and the following disclaimer.
 * 2. Redistributions in binary form must reproduce the above copyright
 *    notice, this list of conditions and the following disclaimer in the
 *    documentation and/or other materials provided with the distribution.
 * 3. All advertising materials mentioning features or use of this software
 *    must display the following acknowledgement:
 *	This product includes software developed by Bill Paul.
 * 4. Neither the name of the author nor the names of any co-contributors
 *    may be used to endorse or promote products derived from this software
 *    without specific prior written permission.
 *
 * THIS SOFTWARE IS PROVIDED BY Bill Paul AND CONTRIBUTORS ``AS IS'' AND
 * ANY EXPRESS OR IMPLIED WARRANTIES, INCLUDING, BUT NOT LIMITED TO, THE
 * IMPLIED WARRANTIES OF MERCHANTABILITY AND FITNESS FOR A PARTICULAR PURPOSE
 * ARE DISCLAIMED.  IN NO EVENT SHALL Bill Paul OR THE VOICES IN HIS HEAD
 * BE LIABLE FOR ANY DIRECT, INDIRECT, INCIDENTAL, SPECIAL, EXEMPLARY, OR
 * CONSEQUENTIAL DAMAGES (INCLUDING, BUT NOT LIMITED TO, PROCUREMENT OF
 * SUBSTITUTE GOODS OR SERVICES; LOSS OF USE, DATA, OR PROFITS; OR BUSINESS
 * INTERRUPTION) HOWEVER CAUSED AND ON ANY THEORY OF LIABILITY, WHETHER IN
 * CONTRACT, STRICT LIABILITY, OR TORT (INCLUDING NEGLIGENCE OR OTHERWISE)
 * ARISING IN ANY WAY OUT OF THE USE OF THIS SOFTWARE, EVEN IF ADVISED OF
 * THE POSSIBILITY OF SUCH DAMAGE.
 */

#include <sys/cdefs.h>
__FBSDID("$FreeBSD$");

/*
 * Broadcom BCM57xx(x)/BCM590x NetXtreme and NetLink family Ethernet driver
 *
 * The Broadcom BCM5700 is based on technology originally developed by
 * Alteon Networks as part of the Tigon I and Tigon II Gigabit Ethernet
 * MAC chips. The BCM5700, sometimes referred to as the Tigon III, has
 * two on-board MIPS R4000 CPUs and can have as much as 16MB of external
 * SSRAM. The BCM5700 supports TCP, UDP and IP checksum offload, jumbo
 * frames, highly configurable RX filtering, and 16 RX and TX queues
 * (which, along with RX filter rules, can be used for QOS applications).
 * Other features, such as TCP segmentation, may be available as part
 * of value-added firmware updates. Unlike the Tigon I and Tigon II,
 * firmware images can be stored in hardware and need not be compiled
 * into the driver.
 *
 * The BCM5700 supports the PCI v2.2 and PCI-X v1.0 standards, and will
 * function in a 32-bit/64-bit 33/66Mhz bus, or a 64-bit/133Mhz bus.
 *
 * The BCM5701 is a single-chip solution incorporating both the BCM5700
 * MAC and a BCM5401 10/100/1000 PHY. Unlike the BCM5700, the BCM5701
 * does not support external SSRAM.
 *
 * Broadcom also produces a variation of the BCM5700 under the "Altima"
 * brand name, which is functionally similar but lacks PCI-X support.
 *
 * Without external SSRAM, you can only have at most 4 TX rings,
 * and the use of the mini RX ring is disabled. This seems to imply
 * that these features are simply not available on the BCM5701. As a
 * result, this driver does not implement any support for the mini RX
 * ring.
 */

#ifdef HAVE_KERNEL_OPTION_HEADERS
#include "opt_device_polling.h"
#endif

#include <sys/param.h>
#include <sys/endian.h>
#include <sys/systm.h>
#include <sys/sockio.h>
#include <sys/mbuf.h>
#include <sys/malloc.h>
#include <sys/kernel.h>
#include <sys/module.h>
#include <sys/socket.h>
#include <sys/sysctl.h>
#include <sys/taskqueue.h>

#include <net/debugnet.h>
#include <net/if.h>
#include <net/if_var.h>
#include <net/if_arp.h>
#include <net/ethernet.h>
#include <net/if_dl.h>
#include <net/if_media.h>

#include <net/bpf.h>

#include <net/if_types.h>
#include <net/if_vlan_var.h>

#include <netinet/in_systm.h>
#include <netinet/in.h>
#include <netinet/ip.h>
#include <netinet/tcp.h>

#include <machine/bus.h>
#include <machine/resource.h>
#include <sys/bus.h>
#include <sys/rman.h>

#include <dev/mii/mii.h>
#include <dev/mii/miivar.h>
#include "miidevs.h"
#include <dev/mii/brgphyreg.h>

#ifdef __sparc64__
#include <dev/ofw/ofw_bus.h>
#include <dev/ofw/openfirm.h>
#include <machine/ofw_machdep.h>
#include <machine/ver.h>
#endif

#include <dev/pci/pcireg.h>
#include <dev/pci/pcivar.h>

#include <dev/bge/if_bgereg.h>

#define	BGE_CSUM_FEATURES	(CSUM_IP | CSUM_TCP)
#define	ETHER_MIN_NOPAD		(ETHER_MIN_LEN - ETHER_CRC_LEN) /* i.e., 60 */

MODULE_DEPEND(bge, pci, 1, 1, 1);
MODULE_DEPEND(bge, ether, 1, 1, 1);
MODULE_DEPEND(bge, miibus, 1, 1, 1);

/* "device miibus" required.  See GENERIC if you get errors here. */
#include "miibus_if.h"

/*
 * Various supported device vendors/types and their names. Note: the
 * spec seems to indicate that the hardware still has Alteon's vendor
 * ID burned into it, though it will always be overriden by the vendor
 * ID in the EEPROM. Just to be safe, we cover all possibilities.
 */
static const struct bge_type {
	uint16_t	bge_vid;
	uint16_t	bge_did;
} bge_devs[] = {
	{ ALTEON_VENDORID,	ALTEON_DEVICEID_BCM5700 },
	{ ALTEON_VENDORID,	ALTEON_DEVICEID_BCM5701 },

	{ ALTIMA_VENDORID,	ALTIMA_DEVICE_AC1000 },
	{ ALTIMA_VENDORID,	ALTIMA_DEVICE_AC1002 },
	{ ALTIMA_VENDORID,	ALTIMA_DEVICE_AC9100 },

	{ APPLE_VENDORID,	APPLE_DEVICE_BCM5701 },

	{ BCOM_VENDORID,	BCOM_DEVICEID_BCM5700 },
	{ BCOM_VENDORID,	BCOM_DEVICEID_BCM5701 },
	{ BCOM_VENDORID,	BCOM_DEVICEID_BCM5702 },
	{ BCOM_VENDORID,	BCOM_DEVICEID_BCM5702_ALT },
	{ BCOM_VENDORID,	BCOM_DEVICEID_BCM5702X },
	{ BCOM_VENDORID,	BCOM_DEVICEID_BCM5703 },
	{ BCOM_VENDORID,	BCOM_DEVICEID_BCM5703_ALT },
	{ BCOM_VENDORID,	BCOM_DEVICEID_BCM5703X },
	{ BCOM_VENDORID,	BCOM_DEVICEID_BCM5704C },
	{ BCOM_VENDORID,	BCOM_DEVICEID_BCM5704S },
	{ BCOM_VENDORID,	BCOM_DEVICEID_BCM5704S_ALT },
	{ BCOM_VENDORID,	BCOM_DEVICEID_BCM5705 },
	{ BCOM_VENDORID,	BCOM_DEVICEID_BCM5705F },
	{ BCOM_VENDORID,	BCOM_DEVICEID_BCM5705K },
	{ BCOM_VENDORID,	BCOM_DEVICEID_BCM5705M },
	{ BCOM_VENDORID,	BCOM_DEVICEID_BCM5705M_ALT },
	{ BCOM_VENDORID,	BCOM_DEVICEID_BCM5714C },
	{ BCOM_VENDORID,	BCOM_DEVICEID_BCM5714S },
	{ BCOM_VENDORID,	BCOM_DEVICEID_BCM5715 },
	{ BCOM_VENDORID,	BCOM_DEVICEID_BCM5715S },
	{ BCOM_VENDORID,	BCOM_DEVICEID_BCM5717 },
	{ BCOM_VENDORID,	BCOM_DEVICEID_BCM5717C },
	{ BCOM_VENDORID,	BCOM_DEVICEID_BCM5718 },
	{ BCOM_VENDORID,	BCOM_DEVICEID_BCM5719 },
	{ BCOM_VENDORID,	BCOM_DEVICEID_BCM5720 },
	{ BCOM_VENDORID,	BCOM_DEVICEID_BCM5721 },
	{ BCOM_VENDORID,	BCOM_DEVICEID_BCM5722 },
	{ BCOM_VENDORID,	BCOM_DEVICEID_BCM5723 },
	{ BCOM_VENDORID,	BCOM_DEVICEID_BCM5725 },
	{ BCOM_VENDORID,	BCOM_DEVICEID_BCM5727 },
	{ BCOM_VENDORID,	BCOM_DEVICEID_BCM5750 },
	{ BCOM_VENDORID,	BCOM_DEVICEID_BCM5750M },
	{ BCOM_VENDORID,	BCOM_DEVICEID_BCM5751 },
	{ BCOM_VENDORID,	BCOM_DEVICEID_BCM5751F },
	{ BCOM_VENDORID,	BCOM_DEVICEID_BCM5751M },
	{ BCOM_VENDORID,	BCOM_DEVICEID_BCM5752 },
	{ BCOM_VENDORID,	BCOM_DEVICEID_BCM5752M },
	{ BCOM_VENDORID,	BCOM_DEVICEID_BCM5753 },
	{ BCOM_VENDORID,	BCOM_DEVICEID_BCM5753F },
	{ BCOM_VENDORID,	BCOM_DEVICEID_BCM5753M },
	{ BCOM_VENDORID,	BCOM_DEVICEID_BCM5754 },
	{ BCOM_VENDORID,	BCOM_DEVICEID_BCM5754M },
	{ BCOM_VENDORID,	BCOM_DEVICEID_BCM5755 },
	{ BCOM_VENDORID,	BCOM_DEVICEID_BCM5755M },
	{ BCOM_VENDORID,	BCOM_DEVICEID_BCM5756 },
	{ BCOM_VENDORID,	BCOM_DEVICEID_BCM5761 },
	{ BCOM_VENDORID,	BCOM_DEVICEID_BCM5761E },
	{ BCOM_VENDORID,	BCOM_DEVICEID_BCM5761S },
	{ BCOM_VENDORID,	BCOM_DEVICEID_BCM5761SE },
	{ BCOM_VENDORID,	BCOM_DEVICEID_BCM5762 },
	{ BCOM_VENDORID,	BCOM_DEVICEID_BCM5764 },
	{ BCOM_VENDORID,	BCOM_DEVICEID_BCM5780 },
	{ BCOM_VENDORID,	BCOM_DEVICEID_BCM5780S },
	{ BCOM_VENDORID,	BCOM_DEVICEID_BCM5781 },
	{ BCOM_VENDORID,	BCOM_DEVICEID_BCM5782 },
	{ BCOM_VENDORID,	BCOM_DEVICEID_BCM5784 },
	{ BCOM_VENDORID,	BCOM_DEVICEID_BCM5785F },
	{ BCOM_VENDORID,	BCOM_DEVICEID_BCM5785G },
	{ BCOM_VENDORID,	BCOM_DEVICEID_BCM5786 },
	{ BCOM_VENDORID,	BCOM_DEVICEID_BCM5787 },
	{ BCOM_VENDORID,	BCOM_DEVICEID_BCM5787F },
	{ BCOM_VENDORID,	BCOM_DEVICEID_BCM5787M },
	{ BCOM_VENDORID,	BCOM_DEVICEID_BCM5788 },
	{ BCOM_VENDORID,	BCOM_DEVICEID_BCM5789 },
	{ BCOM_VENDORID,	BCOM_DEVICEID_BCM5901 },
	{ BCOM_VENDORID,	BCOM_DEVICEID_BCM5901A2 },
	{ BCOM_VENDORID,	BCOM_DEVICEID_BCM5903M },
	{ BCOM_VENDORID,	BCOM_DEVICEID_BCM5906 },
	{ BCOM_VENDORID,	BCOM_DEVICEID_BCM5906M },
	{ BCOM_VENDORID,	BCOM_DEVICEID_BCM57760 },
	{ BCOM_VENDORID,	BCOM_DEVICEID_BCM57761 },
	{ BCOM_VENDORID,	BCOM_DEVICEID_BCM57762 },
	{ BCOM_VENDORID,	BCOM_DEVICEID_BCM57764 },
	{ BCOM_VENDORID,	BCOM_DEVICEID_BCM57765 },
	{ BCOM_VENDORID,	BCOM_DEVICEID_BCM57766 },
	{ BCOM_VENDORID,	BCOM_DEVICEID_BCM57767 },
	{ BCOM_VENDORID,	BCOM_DEVICEID_BCM57780 },
	{ BCOM_VENDORID,	BCOM_DEVICEID_BCM57781 },
	{ BCOM_VENDORID,	BCOM_DEVICEID_BCM57782 },
	{ BCOM_VENDORID,	BCOM_DEVICEID_BCM57785 },
	{ BCOM_VENDORID,	BCOM_DEVICEID_BCM57786 },
	{ BCOM_VENDORID,	BCOM_DEVICEID_BCM57787 },
	{ BCOM_VENDORID,	BCOM_DEVICEID_BCM57788 },
	{ BCOM_VENDORID,	BCOM_DEVICEID_BCM57790 },
	{ BCOM_VENDORID,	BCOM_DEVICEID_BCM57791 },
	{ BCOM_VENDORID,	BCOM_DEVICEID_BCM57795 },

	{ SK_VENDORID,		SK_DEVICEID_ALTIMA },

	{ TC_VENDORID,		TC_DEVICEID_3C996 },

	{ FJTSU_VENDORID,	FJTSU_DEVICEID_PW008GE4 },
	{ FJTSU_VENDORID,	FJTSU_DEVICEID_PW008GE5 },
	{ FJTSU_VENDORID,	FJTSU_DEVICEID_PP250450 },

	{ 0, 0 }
};

static const struct bge_vendor {
	uint16_t	v_id;
	const char	*v_name;
} bge_vendors[] = {
	{ ALTEON_VENDORID,	"Alteon" },
	{ ALTIMA_VENDORID,	"Altima" },
	{ APPLE_VENDORID,	"Apple" },
	{ BCOM_VENDORID,	"Broadcom" },
	{ SK_VENDORID,		"SysKonnect" },
	{ TC_VENDORID,		"3Com" },
	{ FJTSU_VENDORID,	"Fujitsu" },

	{ 0, NULL }
};

static const struct bge_revision {
	uint32_t	br_chipid;
	const char	*br_name;
} bge_revisions[] = {
	{ BGE_CHIPID_BCM5700_A0,	"BCM5700 A0" },
	{ BGE_CHIPID_BCM5700_A1,	"BCM5700 A1" },
	{ BGE_CHIPID_BCM5700_B0,	"BCM5700 B0" },
	{ BGE_CHIPID_BCM5700_B1,	"BCM5700 B1" },
	{ BGE_CHIPID_BCM5700_B2,	"BCM5700 B2" },
	{ BGE_CHIPID_BCM5700_B3,	"BCM5700 B3" },
	{ BGE_CHIPID_BCM5700_ALTIMA,	"BCM5700 Altima" },
	{ BGE_CHIPID_BCM5700_C0,	"BCM5700 C0" },
	{ BGE_CHIPID_BCM5701_A0,	"BCM5701 A0" },
	{ BGE_CHIPID_BCM5701_B0,	"BCM5701 B0" },
	{ BGE_CHIPID_BCM5701_B2,	"BCM5701 B2" },
	{ BGE_CHIPID_BCM5701_B5,	"BCM5701 B5" },
	{ BGE_CHIPID_BCM5703_A0,	"BCM5703 A0" },
	{ BGE_CHIPID_BCM5703_A1,	"BCM5703 A1" },
	{ BGE_CHIPID_BCM5703_A2,	"BCM5703 A2" },
	{ BGE_CHIPID_BCM5703_A3,	"BCM5703 A3" },
	{ BGE_CHIPID_BCM5703_B0,	"BCM5703 B0" },
	{ BGE_CHIPID_BCM5704_A0,	"BCM5704 A0" },
	{ BGE_CHIPID_BCM5704_A1,	"BCM5704 A1" },
	{ BGE_CHIPID_BCM5704_A2,	"BCM5704 A2" },
	{ BGE_CHIPID_BCM5704_A3,	"BCM5704 A3" },
	{ BGE_CHIPID_BCM5704_B0,	"BCM5704 B0" },
	{ BGE_CHIPID_BCM5705_A0,	"BCM5705 A0" },
	{ BGE_CHIPID_BCM5705_A1,	"BCM5705 A1" },
	{ BGE_CHIPID_BCM5705_A2,	"BCM5705 A2" },
	{ BGE_CHIPID_BCM5705_A3,	"BCM5705 A3" },
	{ BGE_CHIPID_BCM5750_A0,	"BCM5750 A0" },
	{ BGE_CHIPID_BCM5750_A1,	"BCM5750 A1" },
	{ BGE_CHIPID_BCM5750_A3,	"BCM5750 A3" },
	{ BGE_CHIPID_BCM5750_B0,	"BCM5750 B0" },
	{ BGE_CHIPID_BCM5750_B1,	"BCM5750 B1" },
	{ BGE_CHIPID_BCM5750_C0,	"BCM5750 C0" },
	{ BGE_CHIPID_BCM5750_C1,	"BCM5750 C1" },
	{ BGE_CHIPID_BCM5750_C2,	"BCM5750 C2" },
	{ BGE_CHIPID_BCM5714_A0,	"BCM5714 A0" },
	{ BGE_CHIPID_BCM5752_A0,	"BCM5752 A0" },
	{ BGE_CHIPID_BCM5752_A1,	"BCM5752 A1" },
	{ BGE_CHIPID_BCM5752_A2,	"BCM5752 A2" },
	{ BGE_CHIPID_BCM5714_B0,	"BCM5714 B0" },
	{ BGE_CHIPID_BCM5714_B3,	"BCM5714 B3" },
	{ BGE_CHIPID_BCM5715_A0,	"BCM5715 A0" },
	{ BGE_CHIPID_BCM5715_A1,	"BCM5715 A1" },
	{ BGE_CHIPID_BCM5715_A3,	"BCM5715 A3" },
	{ BGE_CHIPID_BCM5717_A0,	"BCM5717 A0" },
	{ BGE_CHIPID_BCM5717_B0,	"BCM5717 B0" },
	{ BGE_CHIPID_BCM5717_C0,	"BCM5717 C0" },
	{ BGE_CHIPID_BCM5719_A0,	"BCM5719 A0" },
	{ BGE_CHIPID_BCM5720_A0,	"BCM5720 A0" },
	{ BGE_CHIPID_BCM5755_A0,	"BCM5755 A0" },
	{ BGE_CHIPID_BCM5755_A1,	"BCM5755 A1" },
	{ BGE_CHIPID_BCM5755_A2,	"BCM5755 A2" },
	{ BGE_CHIPID_BCM5722_A0,	"BCM5722 A0" },
	{ BGE_CHIPID_BCM5761_A0,	"BCM5761 A0" },
	{ BGE_CHIPID_BCM5761_A1,	"BCM5761 A1" },
	{ BGE_CHIPID_BCM5762_A0,	"BCM5762 A0" },
	{ BGE_CHIPID_BCM5784_A0,	"BCM5784 A0" },
	{ BGE_CHIPID_BCM5784_A1,	"BCM5784 A1" },
	/* 5754 and 5787 share the same ASIC ID */
	{ BGE_CHIPID_BCM5787_A0,	"BCM5754/5787 A0" },
	{ BGE_CHIPID_BCM5787_A1,	"BCM5754/5787 A1" },
	{ BGE_CHIPID_BCM5787_A2,	"BCM5754/5787 A2" },
	{ BGE_CHIPID_BCM5906_A1,	"BCM5906 A1" },
	{ BGE_CHIPID_BCM5906_A2,	"BCM5906 A2" },
	{ BGE_CHIPID_BCM57765_A0,	"BCM57765 A0" },
	{ BGE_CHIPID_BCM57765_B0,	"BCM57765 B0" },
	{ BGE_CHIPID_BCM57780_A0,	"BCM57780 A0" },
	{ BGE_CHIPID_BCM57780_A1,	"BCM57780 A1" },

	{ 0, NULL }
};

/*
 * Some defaults for major revisions, so that newer steppings
 * that we don't know about have a shot at working.
 */
static const struct bge_revision bge_majorrevs[] = {
	{ BGE_ASICREV_BCM5700,		"unknown BCM5700" },
	{ BGE_ASICREV_BCM5701,		"unknown BCM5701" },
	{ BGE_ASICREV_BCM5703,		"unknown BCM5703" },
	{ BGE_ASICREV_BCM5704,		"unknown BCM5704" },
	{ BGE_ASICREV_BCM5705,		"unknown BCM5705" },
	{ BGE_ASICREV_BCM5750,		"unknown BCM5750" },
	{ BGE_ASICREV_BCM5714_A0,	"unknown BCM5714" },
	{ BGE_ASICREV_BCM5752,		"unknown BCM5752" },
	{ BGE_ASICREV_BCM5780,		"unknown BCM5780" },
	{ BGE_ASICREV_BCM5714,		"unknown BCM5714" },
	{ BGE_ASICREV_BCM5755,		"unknown BCM5755" },
	{ BGE_ASICREV_BCM5761,		"unknown BCM5761" },
	{ BGE_ASICREV_BCM5784,		"unknown BCM5784" },
	{ BGE_ASICREV_BCM5785,		"unknown BCM5785" },
	/* 5754 and 5787 share the same ASIC ID */
	{ BGE_ASICREV_BCM5787,		"unknown BCM5754/5787" },
	{ BGE_ASICREV_BCM5906,		"unknown BCM5906" },
	{ BGE_ASICREV_BCM57765,		"unknown BCM57765" },
	{ BGE_ASICREV_BCM57766,		"unknown BCM57766" },
	{ BGE_ASICREV_BCM57780,		"unknown BCM57780" },
	{ BGE_ASICREV_BCM5717,		"unknown BCM5717" },
	{ BGE_ASICREV_BCM5719,		"unknown BCM5719" },
	{ BGE_ASICREV_BCM5720,		"unknown BCM5720" },
	{ BGE_ASICREV_BCM5762,		"unknown BCM5762" },

	{ 0, NULL }
};

#define	BGE_IS_JUMBO_CAPABLE(sc)	((sc)->bge_flags & BGE_FLAG_JUMBO)
#define	BGE_IS_5700_FAMILY(sc)		((sc)->bge_flags & BGE_FLAG_5700_FAMILY)
#define	BGE_IS_5705_PLUS(sc)		((sc)->bge_flags & BGE_FLAG_5705_PLUS)
#define	BGE_IS_5714_FAMILY(sc)		((sc)->bge_flags & BGE_FLAG_5714_FAMILY)
#define	BGE_IS_575X_PLUS(sc)		((sc)->bge_flags & BGE_FLAG_575X_PLUS)
#define	BGE_IS_5755_PLUS(sc)		((sc)->bge_flags & BGE_FLAG_5755_PLUS)
#define	BGE_IS_5717_PLUS(sc)		((sc)->bge_flags & BGE_FLAG_5717_PLUS)
#define	BGE_IS_57765_PLUS(sc)		((sc)->bge_flags & BGE_FLAG_57765_PLUS)

static uint32_t bge_chipid(device_t);
static const struct bge_vendor * bge_lookup_vendor(uint16_t);
static const struct bge_revision * bge_lookup_rev(uint32_t);

typedef int	(*bge_eaddr_fcn_t)(struct bge_softc *, uint8_t[]);

static int bge_probe(device_t);
static int bge_attach(device_t);
static int bge_detach(device_t);
static int bge_suspend(device_t);
static int bge_resume(device_t);
static void bge_release_resources(struct bge_softc *);
static void bge_dma_map_addr(void *, bus_dma_segment_t *, int, int);
static int bge_dma_alloc(struct bge_softc *);
static void bge_dma_free(struct bge_softc *);
static int bge_dma_ring_alloc(struct bge_softc *, bus_size_t, bus_size_t,
    bus_dma_tag_t *, uint8_t **, bus_dmamap_t *, bus_addr_t *, const char *);

static void bge_devinfo(struct bge_softc *);
static int bge_mbox_reorder(struct bge_softc *);

static int bge_get_eaddr_fw(struct bge_softc *sc, uint8_t ether_addr[]);
static int bge_get_eaddr_mem(struct bge_softc *, uint8_t[]);
static int bge_get_eaddr_nvram(struct bge_softc *, uint8_t[]);
static int bge_get_eaddr_eeprom(struct bge_softc *, uint8_t[]);
static int bge_get_eaddr(struct bge_softc *, uint8_t[]);

static void bge_txeof(struct bge_softc *, uint16_t);
static void bge_rxcsum(struct bge_softc *, struct bge_rx_bd *, struct mbuf *);
static int bge_rxeof(struct bge_softc *, uint16_t, int);

static void bge_asf_driver_up (struct bge_softc *);
static void bge_tick(void *);
static void bge_stats_clear_regs(struct bge_softc *);
static void bge_stats_update(struct bge_softc *);
static void bge_stats_update_regs(struct bge_softc *);
static struct mbuf *bge_check_short_dma(struct mbuf *);
static struct mbuf *bge_setup_tso(struct bge_softc *, struct mbuf *,
    uint16_t *, uint16_t *);
static int bge_encap(struct bge_softc *, struct mbuf **, uint32_t *);

static void bge_intr(void *);
static int bge_msi_intr(void *);
static void bge_intr_task(void *, int);
static void bge_start(if_t);
static void bge_start_locked(if_t);
static void bge_start_tx(struct bge_softc *, uint32_t);
static int bge_ioctl(if_t, u_long, caddr_t);
static void bge_init_locked(struct bge_softc *);
static void bge_init(void *);
static void bge_stop_block(struct bge_softc *, bus_size_t, uint32_t);
static void bge_stop(struct bge_softc *);
static void bge_watchdog(struct bge_softc *);
static int bge_shutdown(device_t);
static int bge_ifmedia_upd_locked(if_t);
static int bge_ifmedia_upd(if_t);
static void bge_ifmedia_sts(if_t, struct ifmediareq *);
static uint64_t bge_get_counter(if_t, ift_counter);

static uint8_t bge_nvram_getbyte(struct bge_softc *, int, uint8_t *);
static int bge_read_nvram(struct bge_softc *, caddr_t, int, int);

static uint8_t bge_eeprom_getbyte(struct bge_softc *, int, uint8_t *);
static int bge_read_eeprom(struct bge_softc *, caddr_t, int, int);

static void bge_setpromisc(struct bge_softc *);
static void bge_setmulti(struct bge_softc *);
static void bge_setvlan(struct bge_softc *);

static __inline void bge_rxreuse_std(struct bge_softc *, int);
static __inline void bge_rxreuse_jumbo(struct bge_softc *, int);
static int bge_newbuf_std(struct bge_softc *, int);
static int bge_newbuf_jumbo(struct bge_softc *, int);
static int bge_init_rx_ring_std(struct bge_softc *);
static void bge_free_rx_ring_std(struct bge_softc *);
static int bge_init_rx_ring_jumbo(struct bge_softc *);
static void bge_free_rx_ring_jumbo(struct bge_softc *);
static void bge_free_tx_ring(struct bge_softc *);
static int bge_init_tx_ring(struct bge_softc *);

static int bge_chipinit(struct bge_softc *);
static int bge_blockinit(struct bge_softc *);
static uint32_t bge_dma_swap_options(struct bge_softc *);

static int bge_has_eaddr(struct bge_softc *);
static uint32_t bge_readmem_ind(struct bge_softc *, int);
static void bge_writemem_ind(struct bge_softc *, int, int);
static void bge_writembx(struct bge_softc *, int, int);
#ifdef notdef
static uint32_t bge_readreg_ind(struct bge_softc *, int);
#endif
static void bge_writemem_direct(struct bge_softc *, int, int);
static void bge_writereg_ind(struct bge_softc *, int, int);

static int bge_miibus_readreg(device_t, int, int);
static int bge_miibus_writereg(device_t, int, int, int);
static void bge_miibus_statchg(device_t);
#ifdef DEVICE_POLLING
static int bge_poll(if_t ifp, enum poll_cmd cmd, int count);
#endif

#define	BGE_RESET_SHUTDOWN	0
#define	BGE_RESET_START		1
#define	BGE_RESET_SUSPEND	2
static void bge_sig_post_reset(struct bge_softc *, int);
static void bge_sig_legacy(struct bge_softc *, int);
static void bge_sig_pre_reset(struct bge_softc *, int);
static void bge_stop_fw(struct bge_softc *);
static int bge_reset(struct bge_softc *);
static void bge_link_upd(struct bge_softc *);

static void bge_ape_lock_init(struct bge_softc *);
static void bge_ape_read_fw_ver(struct bge_softc *);
static int bge_ape_lock(struct bge_softc *, int);
static void bge_ape_unlock(struct bge_softc *, int);
static void bge_ape_send_event(struct bge_softc *, uint32_t);
static void bge_ape_driver_state_change(struct bge_softc *, int);

/*
 * The BGE_REGISTER_DEBUG option is only for low-level debugging.  It may
 * leak information to untrusted users.  It is also known to cause alignment
 * traps on certain architectures.
 */
#ifdef BGE_REGISTER_DEBUG
static int bge_sysctl_debug_info(SYSCTL_HANDLER_ARGS);
static int bge_sysctl_reg_read(SYSCTL_HANDLER_ARGS);
static int bge_sysctl_ape_read(SYSCTL_HANDLER_ARGS);
static int bge_sysctl_mem_read(SYSCTL_HANDLER_ARGS);
#endif
static void bge_add_sysctls(struct bge_softc *);
static void bge_add_sysctl_stats_regs(struct bge_softc *,
    struct sysctl_ctx_list *, struct sysctl_oid_list *);
static void bge_add_sysctl_stats(struct bge_softc *, struct sysctl_ctx_list *,
    struct sysctl_oid_list *);
static int bge_sysctl_stats(SYSCTL_HANDLER_ARGS);

DEBUGNET_DEFINE(bge);

static device_method_t bge_methods[] = {
	/* Device interface */
	DEVMETHOD(device_probe,		bge_probe),
	DEVMETHOD(device_attach,	bge_attach),
	DEVMETHOD(device_detach,	bge_detach),
	DEVMETHOD(device_shutdown,	bge_shutdown),
	DEVMETHOD(device_suspend,	bge_suspend),
	DEVMETHOD(device_resume,	bge_resume),

	/* MII interface */
	DEVMETHOD(miibus_readreg,	bge_miibus_readreg),
	DEVMETHOD(miibus_writereg,	bge_miibus_writereg),
	DEVMETHOD(miibus_statchg,	bge_miibus_statchg),

	DEVMETHOD_END
};

static driver_t bge_driver = {
	"bge",
	bge_methods,
	sizeof(struct bge_softc)
};

static devclass_t bge_devclass;

DRIVER_MODULE(bge, pci, bge_driver, bge_devclass, 0, 0);
MODULE_PNP_INFO("U16:vendor;U16:device", pci, bge, bge_devs,
    nitems(bge_devs) - 1);
DRIVER_MODULE(miibus, bge, miibus_driver, miibus_devclass, 0, 0);

static int bge_allow_asf = 1;

static SYSCTL_NODE(_hw, OID_AUTO, bge, CTLFLAG_RD, 0, "BGE driver parameters");
SYSCTL_INT(_hw_bge, OID_AUTO, allow_asf, CTLFLAG_RDTUN, &bge_allow_asf, 0,
	"Allow ASF mode if available");

#define	SPARC64_BLADE_1500_MODEL	"SUNW,Sun-Blade-1500"
#define	SPARC64_BLADE_1500_PATH_BGE	"/pci@1f,700000/network@2"
#define	SPARC64_BLADE_2500_MODEL	"SUNW,Sun-Blade-2500"
#define	SPARC64_BLADE_2500_PATH_BGE	"/pci@1c,600000/network@3"
#define	SPARC64_OFW_SUBVENDOR		"subsystem-vendor-id"

static int
bge_has_eaddr(struct bge_softc *sc)
{
#ifdef __sparc64__
	char buf[sizeof(SPARC64_BLADE_1500_PATH_BGE)];
	device_t dev;
	uint32_t subvendor;

	dev = sc->bge_dev;

	/*
	 * The on-board BGEs found in sun4u machines aren't fitted with
	 * an EEPROM which means that we have to obtain the MAC address
	 * via OFW and that some tests will always fail.  We distinguish
	 * such BGEs by the subvendor ID, which also has to be obtained
	 * from OFW instead of the PCI configuration space as the latter
	 * indicates Broadcom as the subvendor of the netboot interface.
	 * For early Blade 1500 and 2500 we even have to check the OFW
	 * device path as the subvendor ID always defaults to Broadcom
	 * there.
	 */
	if (OF_getprop(ofw_bus_get_node(dev), SPARC64_OFW_SUBVENDOR,
	    &subvendor, sizeof(subvendor)) == sizeof(subvendor) &&
	    (subvendor == FJTSU_VENDORID || subvendor == SUN_VENDORID))
		return (0);
	memset(buf, 0, sizeof(buf));
	if (OF_package_to_path(ofw_bus_get_node(dev), buf, sizeof(buf)) > 0) {
		if (strcmp(sparc64_model, SPARC64_BLADE_1500_MODEL) == 0 &&
		    strcmp(buf, SPARC64_BLADE_1500_PATH_BGE) == 0)
			return (0);
		if (strcmp(sparc64_model, SPARC64_BLADE_2500_MODEL) == 0 &&
		    strcmp(buf, SPARC64_BLADE_2500_PATH_BGE) == 0)
			return (0);
	}
#endif
	return (1);
}

static uint32_t
bge_readmem_ind(struct bge_softc *sc, int off)
{
	device_t dev;
	uint32_t val;

	if (sc->bge_asicrev == BGE_ASICREV_BCM5906 &&
	    off >= BGE_STATS_BLOCK && off < BGE_SEND_RING_1_TO_4)
		return (0);

	dev = sc->bge_dev;

	pci_write_config(dev, BGE_PCI_MEMWIN_BASEADDR, off, 4);
	val = pci_read_config(dev, BGE_PCI_MEMWIN_DATA, 4);
	pci_write_config(dev, BGE_PCI_MEMWIN_BASEADDR, 0, 4);
	return (val);
}

static void
bge_writemem_ind(struct bge_softc *sc, int off, int val)
{
	device_t dev;

	if (sc->bge_asicrev == BGE_ASICREV_BCM5906 &&
	    off >= BGE_STATS_BLOCK && off < BGE_SEND_RING_1_TO_4)
		return;

	dev = sc->bge_dev;

	pci_write_config(dev, BGE_PCI_MEMWIN_BASEADDR, off, 4);
	pci_write_config(dev, BGE_PCI_MEMWIN_DATA, val, 4);
	pci_write_config(dev, BGE_PCI_MEMWIN_BASEADDR, 0, 4);
}

#ifdef notdef
static uint32_t
bge_readreg_ind(struct bge_softc *sc, int off)
{
	device_t dev;

	dev = sc->bge_dev;

	pci_write_config(dev, BGE_PCI_REG_BASEADDR, off, 4);
	return (pci_read_config(dev, BGE_PCI_REG_DATA, 4));
}
#endif

static void
bge_writereg_ind(struct bge_softc *sc, int off, int val)
{
	device_t dev;

	dev = sc->bge_dev;

	pci_write_config(dev, BGE_PCI_REG_BASEADDR, off, 4);
	pci_write_config(dev, BGE_PCI_REG_DATA, val, 4);
}

static void
bge_writemem_direct(struct bge_softc *sc, int off, int val)
{
	CSR_WRITE_4(sc, off, val);
}

static void
bge_writembx(struct bge_softc *sc, int off, int val)
{
	if (sc->bge_asicrev == BGE_ASICREV_BCM5906)
		off += BGE_LPMBX_IRQ0_HI - BGE_MBX_IRQ0_HI;

	CSR_WRITE_4(sc, off, val);
	if ((sc->bge_flags & BGE_FLAG_MBOX_REORDER) != 0)
		CSR_READ_4(sc, off);
}

/*
 * Clear all stale locks and select the lock for this driver instance.
 */
static void
bge_ape_lock_init(struct bge_softc *sc)
{
	uint32_t bit, regbase;
	int i;

	if (sc->bge_asicrev == BGE_ASICREV_BCM5761)
		regbase = BGE_APE_LOCK_GRANT;
	else
		regbase = BGE_APE_PER_LOCK_GRANT;

	/* Clear any stale locks. */
	for (i = BGE_APE_LOCK_PHY0; i <= BGE_APE_LOCK_GPIO; i++) {
		switch (i) {
		case BGE_APE_LOCK_PHY0:
		case BGE_APE_LOCK_PHY1:
		case BGE_APE_LOCK_PHY2:
		case BGE_APE_LOCK_PHY3:
			bit = BGE_APE_LOCK_GRANT_DRIVER0;
			break;
		default:
			if (sc->bge_func_addr == 0)
				bit = BGE_APE_LOCK_GRANT_DRIVER0;
			else
				bit = (1 << sc->bge_func_addr);
		}
		APE_WRITE_4(sc, regbase + 4 * i, bit);
	}

	/* Select the PHY lock based on the device's function number. */
	switch (sc->bge_func_addr) {
	case 0:
		sc->bge_phy_ape_lock = BGE_APE_LOCK_PHY0;
		break;
	case 1:
		sc->bge_phy_ape_lock = BGE_APE_LOCK_PHY1;
		break;
	case 2:
		sc->bge_phy_ape_lock = BGE_APE_LOCK_PHY2;
		break;
	case 3:
		sc->bge_phy_ape_lock = BGE_APE_LOCK_PHY3;
		break;
	default:
		device_printf(sc->bge_dev,
		    "PHY lock not supported on this function\n");
	}
}

/*
 * Check for APE firmware, set flags, and print version info.
 */
static void
bge_ape_read_fw_ver(struct bge_softc *sc)
{
	const char *fwtype;
	uint32_t apedata, features;

	/* Check for a valid APE signature in shared memory. */
	apedata = APE_READ_4(sc, BGE_APE_SEG_SIG);
	if (apedata != BGE_APE_SEG_SIG_MAGIC) {
		sc->bge_mfw_flags &= ~ BGE_MFW_ON_APE;
		return;
	}

	/* Check if APE firmware is running. */
	apedata = APE_READ_4(sc, BGE_APE_FW_STATUS);
	if ((apedata & BGE_APE_FW_STATUS_READY) == 0) {
		device_printf(sc->bge_dev, "APE signature found "
		    "but FW status not ready! 0x%08x\n", apedata);
		return;
	}

	sc->bge_mfw_flags |= BGE_MFW_ON_APE;

	/* Fetch the APE firwmare type and version. */
	apedata = APE_READ_4(sc, BGE_APE_FW_VERSION);
	features = APE_READ_4(sc, BGE_APE_FW_FEATURES);
	if ((features & BGE_APE_FW_FEATURE_NCSI) != 0) {
		sc->bge_mfw_flags |= BGE_MFW_TYPE_NCSI;
		fwtype = "NCSI";
	} else if ((features & BGE_APE_FW_FEATURE_DASH) != 0) {
		sc->bge_mfw_flags |= BGE_MFW_TYPE_DASH;
		fwtype = "DASH";
	} else
		fwtype = "UNKN";

	/* Print the APE firmware version. */
	device_printf(sc->bge_dev, "APE FW version: %s v%d.%d.%d.%d\n",
	    fwtype,
	    (apedata & BGE_APE_FW_VERSION_MAJMSK) >> BGE_APE_FW_VERSION_MAJSFT,
	    (apedata & BGE_APE_FW_VERSION_MINMSK) >> BGE_APE_FW_VERSION_MINSFT,
	    (apedata & BGE_APE_FW_VERSION_REVMSK) >> BGE_APE_FW_VERSION_REVSFT,
	    (apedata & BGE_APE_FW_VERSION_BLDMSK));
}

static int
bge_ape_lock(struct bge_softc *sc, int locknum)
{
	uint32_t bit, gnt, req, status;
	int i, off;

	if ((sc->bge_mfw_flags & BGE_MFW_ON_APE) == 0)
		return (0);

	/* Lock request/grant registers have different bases. */
	if (sc->bge_asicrev == BGE_ASICREV_BCM5761) {
		req = BGE_APE_LOCK_REQ;
		gnt = BGE_APE_LOCK_GRANT;
	} else {
		req = BGE_APE_PER_LOCK_REQ;
		gnt = BGE_APE_PER_LOCK_GRANT;
	}

	off = 4 * locknum;

	switch (locknum) {
	case BGE_APE_LOCK_GPIO:
		/* Lock required when using GPIO. */
		if (sc->bge_asicrev == BGE_ASICREV_BCM5761)
			return (0);
		if (sc->bge_func_addr == 0)
			bit = BGE_APE_LOCK_REQ_DRIVER0;
		else
			bit = (1 << sc->bge_func_addr);
		break;
	case BGE_APE_LOCK_GRC:
		/* Lock required to reset the device. */
		if (sc->bge_func_addr == 0)
			bit = BGE_APE_LOCK_REQ_DRIVER0;
		else
			bit = (1 << sc->bge_func_addr);
		break;
	case BGE_APE_LOCK_MEM:
		/* Lock required when accessing certain APE memory. */
		if (sc->bge_func_addr == 0)
			bit = BGE_APE_LOCK_REQ_DRIVER0;
		else
			bit = (1 << sc->bge_func_addr);
		break;
	case BGE_APE_LOCK_PHY0:
	case BGE_APE_LOCK_PHY1:
	case BGE_APE_LOCK_PHY2:
	case BGE_APE_LOCK_PHY3:
		/* Lock required when accessing PHYs. */
		bit = BGE_APE_LOCK_REQ_DRIVER0;
		break;
	default:
		return (EINVAL);
	}

	/* Request a lock. */
	APE_WRITE_4(sc, req + off, bit);

	/* Wait up to 1 second to acquire lock. */
	for (i = 0; i < 20000; i++) {
		status = APE_READ_4(sc, gnt + off);
		if (status == bit)
			break;
		DELAY(50);
	}

	/* Handle any errors. */
	if (status != bit) {
		device_printf(sc->bge_dev, "APE lock %d request failed! "
		    "request = 0x%04x[0x%04x], status = 0x%04x[0x%04x]\n",
		    locknum, req + off, bit & 0xFFFF, gnt + off,
		    status & 0xFFFF);
		/* Revoke the lock request. */
		APE_WRITE_4(sc, gnt + off, bit);
		return (EBUSY);
	}

	return (0);
}

static void
bge_ape_unlock(struct bge_softc *sc, int locknum)
{
	uint32_t bit, gnt;
	int off;

	if ((sc->bge_mfw_flags & BGE_MFW_ON_APE) == 0)
		return;

	if (sc->bge_asicrev == BGE_ASICREV_BCM5761)
		gnt = BGE_APE_LOCK_GRANT;
	else
		gnt = BGE_APE_PER_LOCK_GRANT;

	off = 4 * locknum;

	switch (locknum) {
	case BGE_APE_LOCK_GPIO:
		if (sc->bge_asicrev == BGE_ASICREV_BCM5761)
			return;
		if (sc->bge_func_addr == 0)
			bit = BGE_APE_LOCK_GRANT_DRIVER0;
		else
			bit = (1 << sc->bge_func_addr);
		break;
	case BGE_APE_LOCK_GRC:
		if (sc->bge_func_addr == 0)
			bit = BGE_APE_LOCK_GRANT_DRIVER0;
		else
			bit = (1 << sc->bge_func_addr);
		break;
	case BGE_APE_LOCK_MEM:
		if (sc->bge_func_addr == 0)
			bit = BGE_APE_LOCK_GRANT_DRIVER0;
		else
			bit = (1 << sc->bge_func_addr);
		break;
	case BGE_APE_LOCK_PHY0:
	case BGE_APE_LOCK_PHY1:
	case BGE_APE_LOCK_PHY2:
	case BGE_APE_LOCK_PHY3:
		bit = BGE_APE_LOCK_GRANT_DRIVER0;
		break;
	default:
		return;
	}

	APE_WRITE_4(sc, gnt + off, bit);
}

/*
 * Send an event to the APE firmware.
 */
static void
bge_ape_send_event(struct bge_softc *sc, uint32_t event)
{
	uint32_t apedata;
	int i;

	/* NCSI does not support APE events. */
	if ((sc->bge_mfw_flags & BGE_MFW_ON_APE) == 0)
		return;

	/* Wait up to 1ms for APE to service previous event. */
	for (i = 10; i > 0; i--) {
		if (bge_ape_lock(sc, BGE_APE_LOCK_MEM) != 0)
			break;
		apedata = APE_READ_4(sc, BGE_APE_EVENT_STATUS);
		if ((apedata & BGE_APE_EVENT_STATUS_EVENT_PENDING) == 0) {
			APE_WRITE_4(sc, BGE_APE_EVENT_STATUS, event |
			    BGE_APE_EVENT_STATUS_EVENT_PENDING);
			bge_ape_unlock(sc, BGE_APE_LOCK_MEM);
			APE_WRITE_4(sc, BGE_APE_EVENT, BGE_APE_EVENT_1);
			break;
		}
		bge_ape_unlock(sc, BGE_APE_LOCK_MEM);
		DELAY(100);
	}
	if (i == 0)
		device_printf(sc->bge_dev, "APE event 0x%08x send timed out\n",
		    event);
}

static void
bge_ape_driver_state_change(struct bge_softc *sc, int kind)
{
	uint32_t apedata, event;

	if ((sc->bge_mfw_flags & BGE_MFW_ON_APE) == 0)
		return;

	switch (kind) {
	case BGE_RESET_START:
		/* If this is the first load, clear the load counter. */
		apedata = APE_READ_4(sc, BGE_APE_HOST_SEG_SIG);
		if (apedata != BGE_APE_HOST_SEG_SIG_MAGIC)
			APE_WRITE_4(sc, BGE_APE_HOST_INIT_COUNT, 0);
		else {
			apedata = APE_READ_4(sc, BGE_APE_HOST_INIT_COUNT);
			APE_WRITE_4(sc, BGE_APE_HOST_INIT_COUNT, ++apedata);
		}
		APE_WRITE_4(sc, BGE_APE_HOST_SEG_SIG,
		    BGE_APE_HOST_SEG_SIG_MAGIC);
		APE_WRITE_4(sc, BGE_APE_HOST_SEG_LEN,
		    BGE_APE_HOST_SEG_LEN_MAGIC);

		/* Add some version info if bge(4) supports it. */
		APE_WRITE_4(sc, BGE_APE_HOST_DRIVER_ID,
		    BGE_APE_HOST_DRIVER_ID_MAGIC(1, 0));
		APE_WRITE_4(sc, BGE_APE_HOST_BEHAVIOR,
		    BGE_APE_HOST_BEHAV_NO_PHYLOCK);
		APE_WRITE_4(sc, BGE_APE_HOST_HEARTBEAT_INT_MS,
		    BGE_APE_HOST_HEARTBEAT_INT_DISABLE);
		APE_WRITE_4(sc, BGE_APE_HOST_DRVR_STATE,
		    BGE_APE_HOST_DRVR_STATE_START);
		event = BGE_APE_EVENT_STATUS_STATE_START;
		break;
	case BGE_RESET_SHUTDOWN:
		APE_WRITE_4(sc, BGE_APE_HOST_DRVR_STATE,
		    BGE_APE_HOST_DRVR_STATE_UNLOAD);
		event = BGE_APE_EVENT_STATUS_STATE_UNLOAD;
		break;
	case BGE_RESET_SUSPEND:
		event = BGE_APE_EVENT_STATUS_STATE_SUSPEND;
		break;
	default:
		return;
	}

	bge_ape_send_event(sc, event | BGE_APE_EVENT_STATUS_DRIVER_EVNT |
	    BGE_APE_EVENT_STATUS_STATE_CHNGE);
}

/*
 * Map a single buffer address.
 */

static void
bge_dma_map_addr(void *arg, bus_dma_segment_t *segs, int nseg, int error)
{
	struct bge_dmamap_arg *ctx;

	if (error)
		return;

	KASSERT(nseg == 1, ("%s: %d segments returned!", __func__, nseg));

	ctx = arg;
	ctx->bge_busaddr = segs->ds_addr;
}

static uint8_t
bge_nvram_getbyte(struct bge_softc *sc, int addr, uint8_t *dest)
{
	uint32_t access, byte = 0;
	int i;

	/* Lock. */
	CSR_WRITE_4(sc, BGE_NVRAM_SWARB, BGE_NVRAMSWARB_SET1);
	for (i = 0; i < 8000; i++) {
		if (CSR_READ_4(sc, BGE_NVRAM_SWARB) & BGE_NVRAMSWARB_GNT1)
			break;
		DELAY(20);
	}
	if (i == 8000)
		return (1);

	/* Enable access. */
	access = CSR_READ_4(sc, BGE_NVRAM_ACCESS);
	CSR_WRITE_4(sc, BGE_NVRAM_ACCESS, access | BGE_NVRAMACC_ENABLE);

	CSR_WRITE_4(sc, BGE_NVRAM_ADDR, addr & 0xfffffffc);
	CSR_WRITE_4(sc, BGE_NVRAM_CMD, BGE_NVRAM_READCMD);
	for (i = 0; i < BGE_TIMEOUT * 10; i++) {
		DELAY(10);
		if (CSR_READ_4(sc, BGE_NVRAM_CMD) & BGE_NVRAMCMD_DONE) {
			DELAY(10);
			break;
		}
	}

	if (i == BGE_TIMEOUT * 10) {
		if_printf(sc->bge_ifp, "nvram read timed out\n");
		return (1);
	}

	/* Get result. */
	byte = CSR_READ_4(sc, BGE_NVRAM_RDDATA);

	*dest = (bswap32(byte) >> ((addr % 4) * 8)) & 0xFF;

	/* Disable access. */
	CSR_WRITE_4(sc, BGE_NVRAM_ACCESS, access);

	/* Unlock. */
	CSR_WRITE_4(sc, BGE_NVRAM_SWARB, BGE_NVRAMSWARB_CLR1);
	CSR_READ_4(sc, BGE_NVRAM_SWARB);

	return (0);
}

/*
 * Read a sequence of bytes from NVRAM.
 */
static int
bge_read_nvram(struct bge_softc *sc, caddr_t dest, int off, int cnt)
{
	int err = 0, i;
	uint8_t byte = 0;

	if (sc->bge_asicrev != BGE_ASICREV_BCM5906)
		return (1);

	for (i = 0; i < cnt; i++) {
		err = bge_nvram_getbyte(sc, off + i, &byte);
		if (err)
			break;
		*(dest + i) = byte;
	}

	return (err ? 1 : 0);
}

/*
 * Read a byte of data stored in the EEPROM at address 'addr.' The
 * BCM570x supports both the traditional bitbang interface and an
 * auto access interface for reading the EEPROM. We use the auto
 * access method.
 */
static uint8_t
bge_eeprom_getbyte(struct bge_softc *sc, int addr, uint8_t *dest)
{
	int i;
	uint32_t byte = 0;

	/*
	 * Enable use of auto EEPROM access so we can avoid
	 * having to use the bitbang method.
	 */
	BGE_SETBIT(sc, BGE_MISC_LOCAL_CTL, BGE_MLC_AUTO_EEPROM);

	/* Reset the EEPROM, load the clock period. */
	CSR_WRITE_4(sc, BGE_EE_ADDR,
	    BGE_EEADDR_RESET | BGE_EEHALFCLK(BGE_HALFCLK_384SCL));
	DELAY(20);

	/* Issue the read EEPROM command. */
	CSR_WRITE_4(sc, BGE_EE_ADDR, BGE_EE_READCMD | addr);

	/* Wait for completion */
	for(i = 0; i < BGE_TIMEOUT * 10; i++) {
		DELAY(10);
		if (CSR_READ_4(sc, BGE_EE_ADDR) & BGE_EEADDR_DONE)
			break;
	}

	if (i == BGE_TIMEOUT * 10) {
		device_printf(sc->bge_dev, "EEPROM read timed out\n");
		return (1);
	}

	/* Get result. */
	byte = CSR_READ_4(sc, BGE_EE_DATA);

	*dest = (byte >> ((addr % 4) * 8)) & 0xFF;

	return (0);
}

/*
 * Read a sequence of bytes from the EEPROM.
 */
static int
bge_read_eeprom(struct bge_softc *sc, caddr_t dest, int off, int cnt)
{
	int i, error = 0;
	uint8_t byte = 0;

	for (i = 0; i < cnt; i++) {
		error = bge_eeprom_getbyte(sc, off + i, &byte);
		if (error)
			break;
		*(dest + i) = byte;
	}

	return (error ? 1 : 0);
}

static int
bge_miibus_readreg(device_t dev, int phy, int reg)
{
	struct bge_softc *sc;
	uint32_t val;
	int i;

	sc = device_get_softc(dev);

	if (bge_ape_lock(sc, sc->bge_phy_ape_lock) != 0)
		return (0);

	/* Clear the autopoll bit if set, otherwise may trigger PCI errors. */
	if ((sc->bge_mi_mode & BGE_MIMODE_AUTOPOLL) != 0) {
		CSR_WRITE_4(sc, BGE_MI_MODE,
		    sc->bge_mi_mode & ~BGE_MIMODE_AUTOPOLL);
		DELAY(80);
	}

	CSR_WRITE_4(sc, BGE_MI_COMM, BGE_MICMD_READ | BGE_MICOMM_BUSY |
	    BGE_MIPHY(phy) | BGE_MIREG(reg));

	/* Poll for the PHY register access to complete. */
	for (i = 0; i < BGE_TIMEOUT; i++) {
		DELAY(10);
		val = CSR_READ_4(sc, BGE_MI_COMM);
		if ((val & BGE_MICOMM_BUSY) == 0) {
			DELAY(5);
			val = CSR_READ_4(sc, BGE_MI_COMM);
			break;
		}
	}

	if (i == BGE_TIMEOUT) {
		device_printf(sc->bge_dev,
		    "PHY read timed out (phy %d, reg %d, val 0x%08x)\n",
		    phy, reg, val);
		val = 0;
	}

	/* Restore the autopoll bit if necessary. */
	if ((sc->bge_mi_mode & BGE_MIMODE_AUTOPOLL) != 0) {
		CSR_WRITE_4(sc, BGE_MI_MODE, sc->bge_mi_mode);
		DELAY(80);
	}

	bge_ape_unlock(sc, sc->bge_phy_ape_lock);

	if (val & BGE_MICOMM_READFAIL)
		return (0);

	return (val & 0xFFFF);
}

static int
bge_miibus_writereg(device_t dev, int phy, int reg, int val)
{
	struct bge_softc *sc;
	int i;

	sc = device_get_softc(dev);

	if (sc->bge_asicrev == BGE_ASICREV_BCM5906 &&
	    (reg == BRGPHY_MII_1000CTL || reg == BRGPHY_MII_AUXCTL))
		return (0);

	if (bge_ape_lock(sc, sc->bge_phy_ape_lock) != 0)
		return (0);

	/* Clear the autopoll bit if set, otherwise may trigger PCI errors. */
	if ((sc->bge_mi_mode & BGE_MIMODE_AUTOPOLL) != 0) {
		CSR_WRITE_4(sc, BGE_MI_MODE,
		    sc->bge_mi_mode & ~BGE_MIMODE_AUTOPOLL);
		DELAY(80);
	}

	CSR_WRITE_4(sc, BGE_MI_COMM, BGE_MICMD_WRITE | BGE_MICOMM_BUSY |
	    BGE_MIPHY(phy) | BGE_MIREG(reg) | val);

	for (i = 0; i < BGE_TIMEOUT; i++) {
		DELAY(10);
		if (!(CSR_READ_4(sc, BGE_MI_COMM) & BGE_MICOMM_BUSY)) {
			DELAY(5);
			CSR_READ_4(sc, BGE_MI_COMM); /* dummy read */
			break;
		}
	}

	/* Restore the autopoll bit if necessary. */
	if ((sc->bge_mi_mode & BGE_MIMODE_AUTOPOLL) != 0) {
		CSR_WRITE_4(sc, BGE_MI_MODE, sc->bge_mi_mode);
		DELAY(80);
	}

	bge_ape_unlock(sc, sc->bge_phy_ape_lock);

	if (i == BGE_TIMEOUT)
		device_printf(sc->bge_dev,
		    "PHY write timed out (phy %d, reg %d, val 0x%04x)\n",
		    phy, reg, val);

	return (0);
}

static void
bge_miibus_statchg(device_t dev)
{
	struct bge_softc *sc;
	struct mii_data *mii;
	uint32_t mac_mode, rx_mode, tx_mode;

	sc = device_get_softc(dev);
	if ((if_getdrvflags(sc->bge_ifp) & IFF_DRV_RUNNING) == 0)
		return;
	mii = device_get_softc(sc->bge_miibus);

	if ((mii->mii_media_status & (IFM_ACTIVE | IFM_AVALID)) ==
	    (IFM_ACTIVE | IFM_AVALID)) {
		switch (IFM_SUBTYPE(mii->mii_media_active)) {
		case IFM_10_T:
		case IFM_100_TX:
			sc->bge_link = 1;
			break;
		case IFM_1000_T:
		case IFM_1000_SX:
		case IFM_2500_SX:
			if (sc->bge_asicrev != BGE_ASICREV_BCM5906)
				sc->bge_link = 1;
			else
				sc->bge_link = 0;
			break;
		default:
			sc->bge_link = 0;
			break;
		}
	} else
		sc->bge_link = 0;
	if (sc->bge_link == 0)
		return;

	/*
	 * APE firmware touches these registers to keep the MAC
	 * connected to the outside world.  Try to keep the
	 * accesses atomic.
	 */

	/* Set the port mode (MII/GMII) to match the link speed. */
	mac_mode = CSR_READ_4(sc, BGE_MAC_MODE) &
	    ~(BGE_MACMODE_PORTMODE | BGE_MACMODE_HALF_DUPLEX);
	tx_mode = CSR_READ_4(sc, BGE_TX_MODE);
	rx_mode = CSR_READ_4(sc, BGE_RX_MODE);

	if (IFM_SUBTYPE(mii->mii_media_active) == IFM_1000_T ||
	    IFM_SUBTYPE(mii->mii_media_active) == IFM_1000_SX)
		mac_mode |= BGE_PORTMODE_GMII;
	else
		mac_mode |= BGE_PORTMODE_MII;

	/* Set MAC flow control behavior to match link flow control settings. */
	tx_mode &= ~BGE_TXMODE_FLOWCTL_ENABLE;
	rx_mode &= ~BGE_RXMODE_FLOWCTL_ENABLE;
	if ((IFM_OPTIONS(mii->mii_media_active) & IFM_FDX) != 0) {
		if ((IFM_OPTIONS(mii->mii_media_active) & IFM_ETH_TXPAUSE) != 0)
			tx_mode |= BGE_TXMODE_FLOWCTL_ENABLE;
		if ((IFM_OPTIONS(mii->mii_media_active) & IFM_ETH_RXPAUSE) != 0)
			rx_mode |= BGE_RXMODE_FLOWCTL_ENABLE;
	} else
		mac_mode |= BGE_MACMODE_HALF_DUPLEX;

	CSR_WRITE_4(sc, BGE_MAC_MODE, mac_mode);
	DELAY(40);
	CSR_WRITE_4(sc, BGE_TX_MODE, tx_mode);
	CSR_WRITE_4(sc, BGE_RX_MODE, rx_mode);
}

/*
 * Intialize a standard receive ring descriptor.
 */
static int
bge_newbuf_std(struct bge_softc *sc, int i)
{
	struct mbuf *m;
	struct bge_rx_bd *r;
	bus_dma_segment_t segs[1];
	bus_dmamap_t map;
	int error, nsegs;

	if (sc->bge_flags & BGE_FLAG_JUMBO_STD &&
	    (if_getmtu(sc->bge_ifp) + ETHER_HDR_LEN + ETHER_CRC_LEN +
	    ETHER_VLAN_ENCAP_LEN > (MCLBYTES - ETHER_ALIGN))) {
		m = m_getjcl(M_NOWAIT, MT_DATA, M_PKTHDR, MJUM9BYTES);
		if (m == NULL)
			return (ENOBUFS);
		m->m_len = m->m_pkthdr.len = MJUM9BYTES;
	} else {
		m = m_getcl(M_NOWAIT, MT_DATA, M_PKTHDR);
		if (m == NULL)
			return (ENOBUFS);
		m->m_len = m->m_pkthdr.len = MCLBYTES;
	}
	if ((sc->bge_flags & BGE_FLAG_RX_ALIGNBUG) == 0)
		m_adj(m, ETHER_ALIGN);

	error = bus_dmamap_load_mbuf_sg(sc->bge_cdata.bge_rx_mtag,
	    sc->bge_cdata.bge_rx_std_sparemap, m, segs, &nsegs, 0);
	if (error != 0) {
		m_freem(m);
		return (error);
	}
	if (sc->bge_cdata.bge_rx_std_chain[i] != NULL) {
		bus_dmamap_sync(sc->bge_cdata.bge_rx_mtag,
		    sc->bge_cdata.bge_rx_std_dmamap[i], BUS_DMASYNC_POSTREAD);
		bus_dmamap_unload(sc->bge_cdata.bge_rx_mtag,
		    sc->bge_cdata.bge_rx_std_dmamap[i]);
	}
	map = sc->bge_cdata.bge_rx_std_dmamap[i];
	sc->bge_cdata.bge_rx_std_dmamap[i] = sc->bge_cdata.bge_rx_std_sparemap;
	sc->bge_cdata.bge_rx_std_sparemap = map;
	sc->bge_cdata.bge_rx_std_chain[i] = m;
	sc->bge_cdata.bge_rx_std_seglen[i] = segs[0].ds_len;
	r = &sc->bge_ldata.bge_rx_std_ring[sc->bge_std];
	r->bge_addr.bge_addr_lo = BGE_ADDR_LO(segs[0].ds_addr);
	r->bge_addr.bge_addr_hi = BGE_ADDR_HI(segs[0].ds_addr);
	r->bge_flags = BGE_RXBDFLAG_END;
	r->bge_len = segs[0].ds_len;
	r->bge_idx = i;

	bus_dmamap_sync(sc->bge_cdata.bge_rx_mtag,
	    sc->bge_cdata.bge_rx_std_dmamap[i], BUS_DMASYNC_PREREAD);

	return (0);
}

/*
 * Initialize a jumbo receive ring descriptor. This allocates
 * a jumbo buffer from the pool managed internally by the driver.
 */
static int
bge_newbuf_jumbo(struct bge_softc *sc, int i)
{
	bus_dma_segment_t segs[BGE_NSEG_JUMBO];
	bus_dmamap_t map;
	struct bge_extrx_bd *r;
	struct mbuf *m;
	int error, nsegs;

	MGETHDR(m, M_NOWAIT, MT_DATA);
	if (m == NULL)
		return (ENOBUFS);

	if (m_cljget(m, M_NOWAIT, MJUM9BYTES) == NULL) {
		m_freem(m);
		return (ENOBUFS);
	}
	m->m_len = m->m_pkthdr.len = MJUM9BYTES;
	if ((sc->bge_flags & BGE_FLAG_RX_ALIGNBUG) == 0)
		m_adj(m, ETHER_ALIGN);

	error = bus_dmamap_load_mbuf_sg(sc->bge_cdata.bge_mtag_jumbo,
	    sc->bge_cdata.bge_rx_jumbo_sparemap, m, segs, &nsegs, 0);
	if (error != 0) {
		m_freem(m);
		return (error);
	}

	if (sc->bge_cdata.bge_rx_jumbo_chain[i] != NULL) {
		bus_dmamap_sync(sc->bge_cdata.bge_mtag_jumbo,
		    sc->bge_cdata.bge_rx_jumbo_dmamap[i], BUS_DMASYNC_POSTREAD);
		bus_dmamap_unload(sc->bge_cdata.bge_mtag_jumbo,
		    sc->bge_cdata.bge_rx_jumbo_dmamap[i]);
	}
	map = sc->bge_cdata.bge_rx_jumbo_dmamap[i];
	sc->bge_cdata.bge_rx_jumbo_dmamap[i] =
	    sc->bge_cdata.bge_rx_jumbo_sparemap;
	sc->bge_cdata.bge_rx_jumbo_sparemap = map;
	sc->bge_cdata.bge_rx_jumbo_chain[i] = m;
	sc->bge_cdata.bge_rx_jumbo_seglen[i][0] = 0;
	sc->bge_cdata.bge_rx_jumbo_seglen[i][1] = 0;
	sc->bge_cdata.bge_rx_jumbo_seglen[i][2] = 0;
	sc->bge_cdata.bge_rx_jumbo_seglen[i][3] = 0;

	/*
	 * Fill in the extended RX buffer descriptor.
	 */
	r = &sc->bge_ldata.bge_rx_jumbo_ring[sc->bge_jumbo];
	r->bge_flags = BGE_RXBDFLAG_JUMBO_RING | BGE_RXBDFLAG_END;
	r->bge_idx = i;
	r->bge_len3 = r->bge_len2 = r->bge_len1 = 0;
	switch (nsegs) {
	case 4:
		r->bge_addr3.bge_addr_lo = BGE_ADDR_LO(segs[3].ds_addr);
		r->bge_addr3.bge_addr_hi = BGE_ADDR_HI(segs[3].ds_addr);
		r->bge_len3 = segs[3].ds_len;
		sc->bge_cdata.bge_rx_jumbo_seglen[i][3] = segs[3].ds_len;
	case 3:
		r->bge_addr2.bge_addr_lo = BGE_ADDR_LO(segs[2].ds_addr);
		r->bge_addr2.bge_addr_hi = BGE_ADDR_HI(segs[2].ds_addr);
		r->bge_len2 = segs[2].ds_len;
		sc->bge_cdata.bge_rx_jumbo_seglen[i][2] = segs[2].ds_len;
	case 2:
		r->bge_addr1.bge_addr_lo = BGE_ADDR_LO(segs[1].ds_addr);
		r->bge_addr1.bge_addr_hi = BGE_ADDR_HI(segs[1].ds_addr);
		r->bge_len1 = segs[1].ds_len;
		sc->bge_cdata.bge_rx_jumbo_seglen[i][1] = segs[1].ds_len;
	case 1:
		r->bge_addr0.bge_addr_lo = BGE_ADDR_LO(segs[0].ds_addr);
		r->bge_addr0.bge_addr_hi = BGE_ADDR_HI(segs[0].ds_addr);
		r->bge_len0 = segs[0].ds_len;
		sc->bge_cdata.bge_rx_jumbo_seglen[i][0] = segs[0].ds_len;
		break;
	default:
		panic("%s: %d segments\n", __func__, nsegs);
	}

	bus_dmamap_sync(sc->bge_cdata.bge_mtag_jumbo,
	    sc->bge_cdata.bge_rx_jumbo_dmamap[i], BUS_DMASYNC_PREREAD);

	return (0);
}

static int
bge_init_rx_ring_std(struct bge_softc *sc)
{
	int error, i;

	bzero(sc->bge_ldata.bge_rx_std_ring, BGE_STD_RX_RING_SZ);
	sc->bge_std = 0;
	for (i = 0; i < BGE_STD_RX_RING_CNT; i++) {
		if ((error = bge_newbuf_std(sc, i)) != 0)
			return (error);
		BGE_INC(sc->bge_std, BGE_STD_RX_RING_CNT);
	}

	bus_dmamap_sync(sc->bge_cdata.bge_rx_std_ring_tag,
	    sc->bge_cdata.bge_rx_std_ring_map, BUS_DMASYNC_PREWRITE);

	sc->bge_std = 0;
	bge_writembx(sc, BGE_MBX_RX_STD_PROD_LO, BGE_STD_RX_RING_CNT - 1);

	return (0);
}

static void
bge_free_rx_ring_std(struct bge_softc *sc)
{
	int i;

	for (i = 0; i < BGE_STD_RX_RING_CNT; i++) {
		if (sc->bge_cdata.bge_rx_std_chain[i] != NULL) {
			bus_dmamap_sync(sc->bge_cdata.bge_rx_mtag,
			    sc->bge_cdata.bge_rx_std_dmamap[i],
			    BUS_DMASYNC_POSTREAD);
			bus_dmamap_unload(sc->bge_cdata.bge_rx_mtag,
			    sc->bge_cdata.bge_rx_std_dmamap[i]);
			m_freem(sc->bge_cdata.bge_rx_std_chain[i]);
			sc->bge_cdata.bge_rx_std_chain[i] = NULL;
		}
		bzero((char *)&sc->bge_ldata.bge_rx_std_ring[i],
		    sizeof(struct bge_rx_bd));
	}
}

static int
bge_init_rx_ring_jumbo(struct bge_softc *sc)
{
	struct bge_rcb *rcb;
	int error, i;

	bzero(sc->bge_ldata.bge_rx_jumbo_ring, BGE_JUMBO_RX_RING_SZ);
	sc->bge_jumbo = 0;
	for (i = 0; i < BGE_JUMBO_RX_RING_CNT; i++) {
		if ((error = bge_newbuf_jumbo(sc, i)) != 0)
			return (error);
		BGE_INC(sc->bge_jumbo, BGE_JUMBO_RX_RING_CNT);
	}

	bus_dmamap_sync(sc->bge_cdata.bge_rx_jumbo_ring_tag,
	    sc->bge_cdata.bge_rx_jumbo_ring_map, BUS_DMASYNC_PREWRITE);

	sc->bge_jumbo = 0;

	/* Enable the jumbo receive producer ring. */
	rcb = &sc->bge_ldata.bge_info.bge_jumbo_rx_rcb;
	rcb->bge_maxlen_flags =
	    BGE_RCB_MAXLEN_FLAGS(0, BGE_RCB_FLAG_USE_EXT_RX_BD);
	CSR_WRITE_4(sc, BGE_RX_JUMBO_RCB_MAXLEN_FLAGS, rcb->bge_maxlen_flags);

	bge_writembx(sc, BGE_MBX_RX_JUMBO_PROD_LO, BGE_JUMBO_RX_RING_CNT - 1);

	return (0);
}

static void
bge_free_rx_ring_jumbo(struct bge_softc *sc)
{
	int i;

	for (i = 0; i < BGE_JUMBO_RX_RING_CNT; i++) {
		if (sc->bge_cdata.bge_rx_jumbo_chain[i] != NULL) {
			bus_dmamap_sync(sc->bge_cdata.bge_mtag_jumbo,
			    sc->bge_cdata.bge_rx_jumbo_dmamap[i],
			    BUS_DMASYNC_POSTREAD);
			bus_dmamap_unload(sc->bge_cdata.bge_mtag_jumbo,
			    sc->bge_cdata.bge_rx_jumbo_dmamap[i]);
			m_freem(sc->bge_cdata.bge_rx_jumbo_chain[i]);
			sc->bge_cdata.bge_rx_jumbo_chain[i] = NULL;
		}
		bzero((char *)&sc->bge_ldata.bge_rx_jumbo_ring[i],
		    sizeof(struct bge_extrx_bd));
	}
}

static void
bge_free_tx_ring(struct bge_softc *sc)
{
	int i;

	if (sc->bge_ldata.bge_tx_ring == NULL)
		return;

	for (i = 0; i < BGE_TX_RING_CNT; i++) {
		if (sc->bge_cdata.bge_tx_chain[i] != NULL) {
			bus_dmamap_sync(sc->bge_cdata.bge_tx_mtag,
			    sc->bge_cdata.bge_tx_dmamap[i],
			    BUS_DMASYNC_POSTWRITE);
			bus_dmamap_unload(sc->bge_cdata.bge_tx_mtag,
			    sc->bge_cdata.bge_tx_dmamap[i]);
			m_freem(sc->bge_cdata.bge_tx_chain[i]);
			sc->bge_cdata.bge_tx_chain[i] = NULL;
		}
		bzero((char *)&sc->bge_ldata.bge_tx_ring[i],
		    sizeof(struct bge_tx_bd));
	}
}

static int
bge_init_tx_ring(struct bge_softc *sc)
{
	sc->bge_txcnt = 0;
	sc->bge_tx_saved_considx = 0;

	bzero(sc->bge_ldata.bge_tx_ring, BGE_TX_RING_SZ);
	bus_dmamap_sync(sc->bge_cdata.bge_tx_ring_tag,
	    sc->bge_cdata.bge_tx_ring_map, BUS_DMASYNC_PREWRITE);

	/* Initialize transmit producer index for host-memory send ring. */
	sc->bge_tx_prodidx = 0;
	bge_writembx(sc, BGE_MBX_TX_HOST_PROD0_LO, sc->bge_tx_prodidx);

	/* 5700 b2 errata */
	if (sc->bge_chiprev == BGE_CHIPREV_5700_BX)
		bge_writembx(sc, BGE_MBX_TX_HOST_PROD0_LO, sc->bge_tx_prodidx);

	/* NIC-memory send ring not used; initialize to zero. */
	bge_writembx(sc, BGE_MBX_TX_NIC_PROD0_LO, 0);
	/* 5700 b2 errata */
	if (sc->bge_chiprev == BGE_CHIPREV_5700_BX)
		bge_writembx(sc, BGE_MBX_TX_NIC_PROD0_LO, 0);

	return (0);
}

static void
bge_setpromisc(struct bge_softc *sc)
{
	if_t ifp;

	BGE_LOCK_ASSERT(sc);

	ifp = sc->bge_ifp;

	/* Enable or disable promiscuous mode as needed. */
	if (if_getflags(ifp) & IFF_PROMISC)
		BGE_SETBIT(sc, BGE_RX_MODE, BGE_RXMODE_RX_PROMISC);
	else
		BGE_CLRBIT(sc, BGE_RX_MODE, BGE_RXMODE_RX_PROMISC);
}

static void
bge_setmulti(struct bge_softc *sc)
{
	if_t ifp;
	int mc_count = 0;
	uint32_t hashes[4] = { 0, 0, 0, 0 };
	int h, i, mcnt;
	unsigned char *mta;

	BGE_LOCK_ASSERT(sc);

	ifp = sc->bge_ifp;

	mc_count = if_multiaddr_count(ifp, -1);
	mta = malloc(sizeof(unsigned char) *  ETHER_ADDR_LEN *
	    mc_count, M_DEVBUF, M_NOWAIT);

	if(mta == NULL) {
		device_printf(sc->bge_dev, 
		    "Failed to allocated temp mcast list\n");
		return;
	}

	if (if_getflags(ifp) & IFF_ALLMULTI || if_getflags(ifp) & IFF_PROMISC) {
		for (i = 0; i < 4; i++)
			CSR_WRITE_4(sc, BGE_MAR0 + (i * 4), 0xFFFFFFFF);
		free(mta, M_DEVBUF);
		return;
	}

	/* First, zot all the existing filters. */
	for (i = 0; i < 4; i++)
		CSR_WRITE_4(sc, BGE_MAR0 + (i * 4), 0);

	if_multiaddr_array(ifp, mta, &mcnt, mc_count);
	for(i = 0; i < mcnt; i++) {
		h = ether_crc32_le(mta + (i * ETHER_ADDR_LEN),
		    ETHER_ADDR_LEN) & 0x7F;
		hashes[(h & 0x60) >> 5] |= 1 << (h & 0x1F);
	}

	for (i = 0; i < 4; i++)
		CSR_WRITE_4(sc, BGE_MAR0 + (i * 4), hashes[i]);

	free(mta, M_DEVBUF);
}

static void
bge_setvlan(struct bge_softc *sc)
{
	if_t ifp;

	BGE_LOCK_ASSERT(sc);

	ifp = sc->bge_ifp;

	/* Enable or disable VLAN tag stripping as needed. */
	if (if_getcapenable(ifp) & IFCAP_VLAN_HWTAGGING)
		BGE_CLRBIT(sc, BGE_RX_MODE, BGE_RXMODE_RX_KEEP_VLAN_DIAG);
	else
		BGE_SETBIT(sc, BGE_RX_MODE, BGE_RXMODE_RX_KEEP_VLAN_DIAG);
}

static void
bge_sig_pre_reset(struct bge_softc *sc, int type)
{

	/*
	 * Some chips don't like this so only do this if ASF is enabled
	 */
	if (sc->bge_asf_mode)
		bge_writemem_ind(sc, BGE_SRAM_FW_MB, BGE_SRAM_FW_MB_MAGIC);

	if (sc->bge_asf_mode & ASF_NEW_HANDSHAKE) {
		switch (type) {
		case BGE_RESET_START:
			bge_writemem_ind(sc, BGE_SRAM_FW_DRV_STATE_MB,
			    BGE_FW_DRV_STATE_START);
			break;
		case BGE_RESET_SHUTDOWN:
			bge_writemem_ind(sc, BGE_SRAM_FW_DRV_STATE_MB,
			    BGE_FW_DRV_STATE_UNLOAD);
			break;
		case BGE_RESET_SUSPEND:
			bge_writemem_ind(sc, BGE_SRAM_FW_DRV_STATE_MB,
			    BGE_FW_DRV_STATE_SUSPEND);
			break;
		}
	}

	if (type == BGE_RESET_START || type == BGE_RESET_SUSPEND)
		bge_ape_driver_state_change(sc, type);
}

static void
bge_sig_post_reset(struct bge_softc *sc, int type)
{

	if (sc->bge_asf_mode & ASF_NEW_HANDSHAKE) {
		switch (type) {
		case BGE_RESET_START:
			bge_writemem_ind(sc, BGE_SRAM_FW_DRV_STATE_MB,
			    BGE_FW_DRV_STATE_START_DONE);
			/* START DONE */
			break;
		case BGE_RESET_SHUTDOWN:
			bge_writemem_ind(sc, BGE_SRAM_FW_DRV_STATE_MB,
			    BGE_FW_DRV_STATE_UNLOAD_DONE);
			break;
		}
	}
	if (type == BGE_RESET_SHUTDOWN)
		bge_ape_driver_state_change(sc, type);
}

static void
bge_sig_legacy(struct bge_softc *sc, int type)
{

	if (sc->bge_asf_mode) {
		switch (type) {
		case BGE_RESET_START:
			bge_writemem_ind(sc, BGE_SRAM_FW_DRV_STATE_MB,
			    BGE_FW_DRV_STATE_START);
			break;
		case BGE_RESET_SHUTDOWN:
			bge_writemem_ind(sc, BGE_SRAM_FW_DRV_STATE_MB,
			    BGE_FW_DRV_STATE_UNLOAD);
			break;
		}
	}
}

static void
bge_stop_fw(struct bge_softc *sc)
{
	int i;

	if (sc->bge_asf_mode) {
		bge_writemem_ind(sc, BGE_SRAM_FW_CMD_MB, BGE_FW_CMD_PAUSE);
		CSR_WRITE_4(sc, BGE_RX_CPU_EVENT,
		    CSR_READ_4(sc, BGE_RX_CPU_EVENT) | BGE_RX_CPU_DRV_EVENT);

		for (i = 0; i < 100; i++ ) {
			if (!(CSR_READ_4(sc, BGE_RX_CPU_EVENT) &
			    BGE_RX_CPU_DRV_EVENT))
				break;
			DELAY(10);
		}
	}
}

static uint32_t
bge_dma_swap_options(struct bge_softc *sc)
{
	uint32_t dma_options;

	dma_options = BGE_MODECTL_WORDSWAP_NONFRAME |
	    BGE_MODECTL_BYTESWAP_DATA | BGE_MODECTL_WORDSWAP_DATA;
#if BYTE_ORDER == BIG_ENDIAN
	dma_options |= BGE_MODECTL_BYTESWAP_NONFRAME;
#endif
	return (dma_options);
}

/*
 * Do endian, PCI and DMA initialization.
 */
static int
bge_chipinit(struct bge_softc *sc)
{
	uint32_t dma_rw_ctl, misc_ctl, mode_ctl;
	uint16_t val;
	int i;

	/* Set endianness before we access any non-PCI registers. */
	misc_ctl = BGE_INIT;
	if (sc->bge_flags & BGE_FLAG_TAGGED_STATUS)
		misc_ctl |= BGE_PCIMISCCTL_TAGGED_STATUS;
	pci_write_config(sc->bge_dev, BGE_PCI_MISC_CTL, misc_ctl, 4);

	/*
	 * Clear the MAC statistics block in the NIC's
	 * internal memory.
	 */
	for (i = BGE_STATS_BLOCK;
	    i < BGE_STATS_BLOCK_END + 1; i += sizeof(uint32_t))
		BGE_MEMWIN_WRITE(sc, i, 0);

	for (i = BGE_STATUS_BLOCK;
	    i < BGE_STATUS_BLOCK_END + 1; i += sizeof(uint32_t))
		BGE_MEMWIN_WRITE(sc, i, 0);

	if (sc->bge_chiprev == BGE_CHIPREV_5704_BX) {
		/*
		 *  Fix data corruption caused by non-qword write with WB.
		 *  Fix master abort in PCI mode.
		 *  Fix PCI latency timer.
		 */
		val = pci_read_config(sc->bge_dev, BGE_PCI_MSI_DATA + 2, 2);
		val |= (1 << 10) | (1 << 12) | (1 << 13);
		pci_write_config(sc->bge_dev, BGE_PCI_MSI_DATA + 2, val, 2);
	}

	if (sc->bge_asicrev == BGE_ASICREV_BCM57765 ||
	    sc->bge_asicrev == BGE_ASICREV_BCM57766) {
		/*
		 * For the 57766 and non Ax versions of 57765, bootcode
		 * needs to setup the PCIE Fast Training Sequence (FTS)
		 * value to prevent transmit hangs.
		 */
		if (sc->bge_chiprev != BGE_CHIPREV_57765_AX) {
			CSR_WRITE_4(sc, BGE_CPMU_PADRNG_CTL,
			    CSR_READ_4(sc, BGE_CPMU_PADRNG_CTL) |
			    BGE_CPMU_PADRNG_CTL_RDIV2);
		}
	}

	/*
	 * Set up the PCI DMA control register.
	 */
	dma_rw_ctl = BGE_PCIDMARWCTL_RD_CMD_SHIFT(6) |
	    BGE_PCIDMARWCTL_WR_CMD_SHIFT(7);
	if (sc->bge_flags & BGE_FLAG_PCIE) {
		if (sc->bge_mps >= 256)
			dma_rw_ctl |= BGE_PCIDMARWCTL_WR_WAT_SHIFT(7);
		else
			dma_rw_ctl |= BGE_PCIDMARWCTL_WR_WAT_SHIFT(3);
	} else if (sc->bge_flags & BGE_FLAG_PCIX) {
		if (BGE_IS_5714_FAMILY(sc)) {
			/* 256 bytes for read and write. */
			dma_rw_ctl |= BGE_PCIDMARWCTL_RD_WAT_SHIFT(2) |
			    BGE_PCIDMARWCTL_WR_WAT_SHIFT(2);
			dma_rw_ctl |= (sc->bge_asicrev == BGE_ASICREV_BCM5780) ?
			    BGE_PCIDMARWCTL_ONEDMA_ATONCE_GLOBAL :
			    BGE_PCIDMARWCTL_ONEDMA_ATONCE_LOCAL;
		} else if (sc->bge_asicrev == BGE_ASICREV_BCM5703) {
			/*
			 * In the BCM5703, the DMA read watermark should
			 * be set to less than or equal to the maximum
			 * memory read byte count of the PCI-X command
			 * register.
			 */
			dma_rw_ctl |= BGE_PCIDMARWCTL_RD_WAT_SHIFT(4) |
			    BGE_PCIDMARWCTL_WR_WAT_SHIFT(3);
		} else if (sc->bge_asicrev == BGE_ASICREV_BCM5704) {
			/* 1536 bytes for read, 384 bytes for write. */
			dma_rw_ctl |= BGE_PCIDMARWCTL_RD_WAT_SHIFT(7) |
			    BGE_PCIDMARWCTL_WR_WAT_SHIFT(3);
		} else {
			/* 384 bytes for read and write. */
			dma_rw_ctl |= BGE_PCIDMARWCTL_RD_WAT_SHIFT(3) |
			    BGE_PCIDMARWCTL_WR_WAT_SHIFT(3) |
			    0x0F;
		}
		if (sc->bge_asicrev == BGE_ASICREV_BCM5703 ||
		    sc->bge_asicrev == BGE_ASICREV_BCM5704) {
			uint32_t tmp;

			/* Set ONE_DMA_AT_ONCE for hardware workaround. */
			tmp = CSR_READ_4(sc, BGE_PCI_CLKCTL) & 0x1F;
			if (tmp == 6 || tmp == 7)
				dma_rw_ctl |=
				    BGE_PCIDMARWCTL_ONEDMA_ATONCE_GLOBAL;

			/* Set PCI-X DMA write workaround. */
			dma_rw_ctl |= BGE_PCIDMARWCTL_ASRT_ALL_BE;
		}
	} else {
		/* Conventional PCI bus: 256 bytes for read and write. */
		dma_rw_ctl |= BGE_PCIDMARWCTL_RD_WAT_SHIFT(7) |
		    BGE_PCIDMARWCTL_WR_WAT_SHIFT(7);

		if (sc->bge_asicrev != BGE_ASICREV_BCM5705 &&
		    sc->bge_asicrev != BGE_ASICREV_BCM5750)
			dma_rw_ctl |= 0x0F;
	}
	if (sc->bge_asicrev == BGE_ASICREV_BCM5700 ||
	    sc->bge_asicrev == BGE_ASICREV_BCM5701)
		dma_rw_ctl |= BGE_PCIDMARWCTL_USE_MRM |
		    BGE_PCIDMARWCTL_ASRT_ALL_BE;
	if (sc->bge_asicrev == BGE_ASICREV_BCM5703 ||
	    sc->bge_asicrev == BGE_ASICREV_BCM5704)
		dma_rw_ctl &= ~BGE_PCIDMARWCTL_MINDMA;
	if (BGE_IS_5717_PLUS(sc)) {
		dma_rw_ctl &= ~BGE_PCIDMARWCTL_DIS_CACHE_ALIGNMENT;
		if (sc->bge_chipid == BGE_CHIPID_BCM57765_A0)
			dma_rw_ctl &= ~BGE_PCIDMARWCTL_CRDRDR_RDMA_MRRS_MSK;
		/*
		 * Enable HW workaround for controllers that misinterpret
		 * a status tag update and leave interrupts permanently
		 * disabled.
		 */
		if (!BGE_IS_57765_PLUS(sc) &&
		    sc->bge_asicrev != BGE_ASICREV_BCM5717 &&
		    sc->bge_asicrev != BGE_ASICREV_BCM5762)
			dma_rw_ctl |= BGE_PCIDMARWCTL_TAGGED_STATUS_WA;
	}
	pci_write_config(sc->bge_dev, BGE_PCI_DMA_RW_CTL, dma_rw_ctl, 4);

	/*
	 * Set up general mode register.
	 */
	mode_ctl = bge_dma_swap_options(sc);
	if (sc->bge_asicrev == BGE_ASICREV_BCM5720 ||
	    sc->bge_asicrev == BGE_ASICREV_BCM5762) {
		/* Retain Host-2-BMC settings written by APE firmware. */
		mode_ctl |= CSR_READ_4(sc, BGE_MODE_CTL) &
		    (BGE_MODECTL_BYTESWAP_B2HRX_DATA |
		    BGE_MODECTL_WORDSWAP_B2HRX_DATA |
		    BGE_MODECTL_B2HRX_ENABLE | BGE_MODECTL_HTX2B_ENABLE);
	}
	mode_ctl |= BGE_MODECTL_MAC_ATTN_INTR | BGE_MODECTL_HOST_SEND_BDS |
	    BGE_MODECTL_TX_NO_PHDR_CSUM;

	/*
	 * BCM5701 B5 have a bug causing data corruption when using
	 * 64-bit DMA reads, which can be terminated early and then
	 * completed later as 32-bit accesses, in combination with
	 * certain bridges.
	 */
	if (sc->bge_asicrev == BGE_ASICREV_BCM5701 &&
	    sc->bge_chipid == BGE_CHIPID_BCM5701_B5)
		mode_ctl |= BGE_MODECTL_FORCE_PCI32;

	/*
	 * Tell the firmware the driver is running
	 */
	if (sc->bge_asf_mode & ASF_STACKUP)
		mode_ctl |= BGE_MODECTL_STACKUP;

	CSR_WRITE_4(sc, BGE_MODE_CTL, mode_ctl);

	/*
	 * Disable memory write invalidate.  Apparently it is not supported
	 * properly by these devices.
	 */
	PCI_CLRBIT(sc->bge_dev, BGE_PCI_CMD, PCIM_CMD_MWIEN, 4);

	/* Set the timer prescaler (always 66 MHz). */
	CSR_WRITE_4(sc, BGE_MISC_CFG, BGE_32BITTIME_66MHZ);

	/* XXX: The Linux tg3 driver does this at the start of brgphy_reset. */
	if (sc->bge_asicrev == BGE_ASICREV_BCM5906) {
		DELAY(40);	/* XXX */

		/* Put PHY into ready state */
		BGE_CLRBIT(sc, BGE_MISC_CFG, BGE_MISCCFG_EPHY_IDDQ);
		CSR_READ_4(sc, BGE_MISC_CFG); /* Flush */
		DELAY(40);
	}

	return (0);
}

static int
bge_blockinit(struct bge_softc *sc)
{
	struct bge_rcb *rcb;
	bus_size_t vrcb;
	bge_hostaddr taddr;
	uint32_t dmactl, rdmareg, val;
	int i, limit;

	/*
	 * Initialize the memory window pointer register so that
	 * we can access the first 32K of internal NIC RAM. This will
	 * allow us to set up the TX send ring RCBs and the RX return
	 * ring RCBs, plus other things which live in NIC memory.
	 */
	CSR_WRITE_4(sc, BGE_PCI_MEMWIN_BASEADDR, 0);

	/* Note: the BCM5704 has a smaller mbuf space than other chips. */

	if (!(BGE_IS_5705_PLUS(sc))) {
		/* Configure mbuf memory pool */
		CSR_WRITE_4(sc, BGE_BMAN_MBUFPOOL_BASEADDR, BGE_BUFFPOOL_1);
		if (sc->bge_asicrev == BGE_ASICREV_BCM5704)
			CSR_WRITE_4(sc, BGE_BMAN_MBUFPOOL_LEN, 0x10000);
		else
			CSR_WRITE_4(sc, BGE_BMAN_MBUFPOOL_LEN, 0x18000);

		/* Configure DMA resource pool */
		CSR_WRITE_4(sc, BGE_BMAN_DMA_DESCPOOL_BASEADDR,
		    BGE_DMA_DESCRIPTORS);
		CSR_WRITE_4(sc, BGE_BMAN_DMA_DESCPOOL_LEN, 0x2000);
	}

	/* Configure mbuf pool watermarks */
	if (BGE_IS_5717_PLUS(sc)) {
		CSR_WRITE_4(sc, BGE_BMAN_MBUFPOOL_READDMA_LOWAT, 0x0);
		if (if_getmtu(sc->bge_ifp) > ETHERMTU) {
			CSR_WRITE_4(sc, BGE_BMAN_MBUFPOOL_MACRX_LOWAT, 0x7e);
			CSR_WRITE_4(sc, BGE_BMAN_MBUFPOOL_HIWAT, 0xea);
		} else {
			CSR_WRITE_4(sc, BGE_BMAN_MBUFPOOL_MACRX_LOWAT, 0x2a);
			CSR_WRITE_4(sc, BGE_BMAN_MBUFPOOL_HIWAT, 0xa0);
		}
	} else if (!BGE_IS_5705_PLUS(sc)) {
		CSR_WRITE_4(sc, BGE_BMAN_MBUFPOOL_READDMA_LOWAT, 0x50);
		CSR_WRITE_4(sc, BGE_BMAN_MBUFPOOL_MACRX_LOWAT, 0x20);
		CSR_WRITE_4(sc, BGE_BMAN_MBUFPOOL_HIWAT, 0x60);
	} else if (sc->bge_asicrev == BGE_ASICREV_BCM5906) {
		CSR_WRITE_4(sc, BGE_BMAN_MBUFPOOL_READDMA_LOWAT, 0x0);
		CSR_WRITE_4(sc, BGE_BMAN_MBUFPOOL_MACRX_LOWAT, 0x04);
		CSR_WRITE_4(sc, BGE_BMAN_MBUFPOOL_HIWAT, 0x10);
	} else {
		CSR_WRITE_4(sc, BGE_BMAN_MBUFPOOL_READDMA_LOWAT, 0x0);
		CSR_WRITE_4(sc, BGE_BMAN_MBUFPOOL_MACRX_LOWAT, 0x10);
		CSR_WRITE_4(sc, BGE_BMAN_MBUFPOOL_HIWAT, 0x60);
	}

	/* Configure DMA resource watermarks */
	CSR_WRITE_4(sc, BGE_BMAN_DMA_DESCPOOL_LOWAT, 5);
	CSR_WRITE_4(sc, BGE_BMAN_DMA_DESCPOOL_HIWAT, 10);

	/* Enable buffer manager */
	val = BGE_BMANMODE_ENABLE | BGE_BMANMODE_LOMBUF_ATTN;
	/*
	 * Change the arbitration algorithm of TXMBUF read request to
	 * round-robin instead of priority based for BCM5719.  When
	 * TXFIFO is almost empty, RDMA will hold its request until
	 * TXFIFO is not almost empty.
	 */
	if (sc->bge_asicrev == BGE_ASICREV_BCM5719)
		val |= BGE_BMANMODE_NO_TX_UNDERRUN;
	CSR_WRITE_4(sc, BGE_BMAN_MODE, val);

	/* Poll for buffer manager start indication */
	for (i = 0; i < BGE_TIMEOUT; i++) {
		DELAY(10);
		if (CSR_READ_4(sc, BGE_BMAN_MODE) & BGE_BMANMODE_ENABLE)
			break;
	}

	if (i == BGE_TIMEOUT) {
		device_printf(sc->bge_dev, "buffer manager failed to start\n");
		return (ENXIO);
	}

	/* Enable flow-through queues */
	CSR_WRITE_4(sc, BGE_FTQ_RESET, 0xFFFFFFFF);
	CSR_WRITE_4(sc, BGE_FTQ_RESET, 0);

	/* Wait until queue initialization is complete */
	for (i = 0; i < BGE_TIMEOUT; i++) {
		DELAY(10);
		if (CSR_READ_4(sc, BGE_FTQ_RESET) == 0)
			break;
	}

	if (i == BGE_TIMEOUT) {
		device_printf(sc->bge_dev, "flow-through queue init failed\n");
		return (ENXIO);
	}

	/*
	 * Summary of rings supported by the controller:
	 *
	 * Standard Receive Producer Ring
	 * - This ring is used to feed receive buffers for "standard"
	 *   sized frames (typically 1536 bytes) to the controller.
	 *
	 * Jumbo Receive Producer Ring
	 * - This ring is used to feed receive buffers for jumbo sized
	 *   frames (i.e. anything bigger than the "standard" frames)
	 *   to the controller.
	 *
	 * Mini Receive Producer Ring
	 * - This ring is used to feed receive buffers for "mini"
	 *   sized frames to the controller.
	 * - This feature required external memory for the controller
	 *   but was never used in a production system.  Should always
	 *   be disabled.
	 *
	 * Receive Return Ring
	 * - After the controller has placed an incoming frame into a
	 *   receive buffer that buffer is moved into a receive return
	 *   ring.  The driver is then responsible to passing the
	 *   buffer up to the stack.  Many versions of the controller
	 *   support multiple RR rings.
	 *
	 * Send Ring
	 * - This ring is used for outgoing frames.  Many versions of
	 *   the controller support multiple send rings.
	 */

	/* Initialize the standard receive producer ring control block. */
	rcb = &sc->bge_ldata.bge_info.bge_std_rx_rcb;
	rcb->bge_hostaddr.bge_addr_lo =
	    BGE_ADDR_LO(sc->bge_ldata.bge_rx_std_ring_paddr);
	rcb->bge_hostaddr.bge_addr_hi =
	    BGE_ADDR_HI(sc->bge_ldata.bge_rx_std_ring_paddr);
	bus_dmamap_sync(sc->bge_cdata.bge_rx_std_ring_tag,
	    sc->bge_cdata.bge_rx_std_ring_map, BUS_DMASYNC_PREREAD);
	if (BGE_IS_5717_PLUS(sc)) {
		/*
		 * Bits 31-16: Programmable ring size (2048, 1024, 512, .., 32)
		 * Bits 15-2 : Maximum RX frame size
		 * Bit 1     : 1 = Ring Disabled, 0 = Ring ENabled
		 * Bit 0     : Reserved
		 */
		rcb->bge_maxlen_flags =
		    BGE_RCB_MAXLEN_FLAGS(512, BGE_MAX_FRAMELEN << 2);
	} else if (BGE_IS_5705_PLUS(sc)) {
		/*
		 * Bits 31-16: Programmable ring size (512, 256, 128, 64, 32)
		 * Bits 15-2 : Reserved (should be 0)
		 * Bit 1     : 1 = Ring Disabled, 0 = Ring Enabled
		 * Bit 0     : Reserved
		 */
		rcb->bge_maxlen_flags = BGE_RCB_MAXLEN_FLAGS(512, 0);
	} else {
		/*
		 * Ring size is always XXX entries
		 * Bits 31-16: Maximum RX frame size
		 * Bits 15-2 : Reserved (should be 0)
		 * Bit 1     : 1 = Ring Disabled, 0 = Ring Enabled
		 * Bit 0     : Reserved
		 */
		rcb->bge_maxlen_flags =
		    BGE_RCB_MAXLEN_FLAGS(BGE_MAX_FRAMELEN, 0);
	}
	if (sc->bge_asicrev == BGE_ASICREV_BCM5717 ||
	    sc->bge_asicrev == BGE_ASICREV_BCM5719 ||
	    sc->bge_asicrev == BGE_ASICREV_BCM5720)
		rcb->bge_nicaddr = BGE_STD_RX_RINGS_5717;
	else
		rcb->bge_nicaddr = BGE_STD_RX_RINGS;
	/* Write the standard receive producer ring control block. */
	CSR_WRITE_4(sc, BGE_RX_STD_RCB_HADDR_HI, rcb->bge_hostaddr.bge_addr_hi);
	CSR_WRITE_4(sc, BGE_RX_STD_RCB_HADDR_LO, rcb->bge_hostaddr.bge_addr_lo);
	CSR_WRITE_4(sc, BGE_RX_STD_RCB_MAXLEN_FLAGS, rcb->bge_maxlen_flags);
	CSR_WRITE_4(sc, BGE_RX_STD_RCB_NICADDR, rcb->bge_nicaddr);

	/* Reset the standard receive producer ring producer index. */
	bge_writembx(sc, BGE_MBX_RX_STD_PROD_LO, 0);

	/*
	 * Initialize the jumbo RX producer ring control
	 * block.  We set the 'ring disabled' bit in the
	 * flags field until we're actually ready to start
	 * using this ring (i.e. once we set the MTU
	 * high enough to require it).
	 */
	if (BGE_IS_JUMBO_CAPABLE(sc)) {
		rcb = &sc->bge_ldata.bge_info.bge_jumbo_rx_rcb;
		/* Get the jumbo receive producer ring RCB parameters. */
		rcb->bge_hostaddr.bge_addr_lo =
		    BGE_ADDR_LO(sc->bge_ldata.bge_rx_jumbo_ring_paddr);
		rcb->bge_hostaddr.bge_addr_hi =
		    BGE_ADDR_HI(sc->bge_ldata.bge_rx_jumbo_ring_paddr);
		bus_dmamap_sync(sc->bge_cdata.bge_rx_jumbo_ring_tag,
		    sc->bge_cdata.bge_rx_jumbo_ring_map,
		    BUS_DMASYNC_PREREAD);
		rcb->bge_maxlen_flags = BGE_RCB_MAXLEN_FLAGS(0,
		    BGE_RCB_FLAG_USE_EXT_RX_BD | BGE_RCB_FLAG_RING_DISABLED);
		if (sc->bge_asicrev == BGE_ASICREV_BCM5717 ||
		    sc->bge_asicrev == BGE_ASICREV_BCM5719 ||
		    sc->bge_asicrev == BGE_ASICREV_BCM5720)
			rcb->bge_nicaddr = BGE_JUMBO_RX_RINGS_5717;
		else
			rcb->bge_nicaddr = BGE_JUMBO_RX_RINGS;
		CSR_WRITE_4(sc, BGE_RX_JUMBO_RCB_HADDR_HI,
		    rcb->bge_hostaddr.bge_addr_hi);
		CSR_WRITE_4(sc, BGE_RX_JUMBO_RCB_HADDR_LO,
		    rcb->bge_hostaddr.bge_addr_lo);
		/* Program the jumbo receive producer ring RCB parameters. */
		CSR_WRITE_4(sc, BGE_RX_JUMBO_RCB_MAXLEN_FLAGS,
		    rcb->bge_maxlen_flags);
		CSR_WRITE_4(sc, BGE_RX_JUMBO_RCB_NICADDR, rcb->bge_nicaddr);
		/* Reset the jumbo receive producer ring producer index. */
		bge_writembx(sc, BGE_MBX_RX_JUMBO_PROD_LO, 0);
	}

	/* Disable the mini receive producer ring RCB. */
	if (BGE_IS_5700_FAMILY(sc)) {
		rcb = &sc->bge_ldata.bge_info.bge_mini_rx_rcb;
		rcb->bge_maxlen_flags =
		    BGE_RCB_MAXLEN_FLAGS(0, BGE_RCB_FLAG_RING_DISABLED);
		CSR_WRITE_4(sc, BGE_RX_MINI_RCB_MAXLEN_FLAGS,
		    rcb->bge_maxlen_flags);
		/* Reset the mini receive producer ring producer index. */
		bge_writembx(sc, BGE_MBX_RX_MINI_PROD_LO, 0);
	}

	/* Choose de-pipeline mode for BCM5906 A0, A1 and A2. */
	if (sc->bge_asicrev == BGE_ASICREV_BCM5906) {
		if (sc->bge_chipid == BGE_CHIPID_BCM5906_A0 ||
		    sc->bge_chipid == BGE_CHIPID_BCM5906_A1 ||
		    sc->bge_chipid == BGE_CHIPID_BCM5906_A2)
			CSR_WRITE_4(sc, BGE_ISO_PKT_TX,
			    (CSR_READ_4(sc, BGE_ISO_PKT_TX) & ~3) | 2);
	}
	/*
	 * The BD ring replenish thresholds control how often the
	 * hardware fetches new BD's from the producer rings in host
	 * memory.  Setting the value too low on a busy system can
	 * starve the hardware and recue the throughpout.
	 *
	 * Set the BD ring replentish thresholds. The recommended
	 * values are 1/8th the number of descriptors allocated to
	 * each ring.
	 * XXX The 5754 requires a lower threshold, so it might be a
	 * requirement of all 575x family chips.  The Linux driver sets
	 * the lower threshold for all 5705 family chips as well, but there
	 * are reports that it might not need to be so strict.
	 *
	 * XXX Linux does some extra fiddling here for the 5906 parts as
	 * well.
	 */
	if (BGE_IS_5705_PLUS(sc))
		val = 8;
	else
		val = BGE_STD_RX_RING_CNT / 8;
	CSR_WRITE_4(sc, BGE_RBDI_STD_REPL_THRESH, val);
	if (BGE_IS_JUMBO_CAPABLE(sc))
		CSR_WRITE_4(sc, BGE_RBDI_JUMBO_REPL_THRESH,
		    BGE_JUMBO_RX_RING_CNT/8);
	if (BGE_IS_5717_PLUS(sc)) {
		CSR_WRITE_4(sc, BGE_STD_REPLENISH_LWM, 32);
		CSR_WRITE_4(sc, BGE_JMB_REPLENISH_LWM, 16);
	}

	/*
	 * Disable all send rings by setting the 'ring disabled' bit
	 * in the flags field of all the TX send ring control blocks,
	 * located in NIC memory.
	 */
	if (!BGE_IS_5705_PLUS(sc))
		/* 5700 to 5704 had 16 send rings. */
		limit = BGE_TX_RINGS_EXTSSRAM_MAX;
	else if (BGE_IS_57765_PLUS(sc) ||
	    sc->bge_asicrev == BGE_ASICREV_BCM5762)
		limit = 2;
	else if (BGE_IS_5717_PLUS(sc))
		limit = 4;
	else
		limit = 1;
	vrcb = BGE_MEMWIN_START + BGE_SEND_RING_RCB;
	for (i = 0; i < limit; i++) {
		RCB_WRITE_4(sc, vrcb, bge_maxlen_flags,
		    BGE_RCB_MAXLEN_FLAGS(0, BGE_RCB_FLAG_RING_DISABLED));
		RCB_WRITE_4(sc, vrcb, bge_nicaddr, 0);
		vrcb += sizeof(struct bge_rcb);
	}

	/* Configure send ring RCB 0 (we use only the first ring) */
	vrcb = BGE_MEMWIN_START + BGE_SEND_RING_RCB;
	BGE_HOSTADDR(taddr, sc->bge_ldata.bge_tx_ring_paddr);
	RCB_WRITE_4(sc, vrcb, bge_hostaddr.bge_addr_hi, taddr.bge_addr_hi);
	RCB_WRITE_4(sc, vrcb, bge_hostaddr.bge_addr_lo, taddr.bge_addr_lo);
	if (sc->bge_asicrev == BGE_ASICREV_BCM5717 ||
	    sc->bge_asicrev == BGE_ASICREV_BCM5719 ||
	    sc->bge_asicrev == BGE_ASICREV_BCM5720)
		RCB_WRITE_4(sc, vrcb, bge_nicaddr, BGE_SEND_RING_5717);
	else
		RCB_WRITE_4(sc, vrcb, bge_nicaddr,
		    BGE_NIC_TXRING_ADDR(0, BGE_TX_RING_CNT));
	RCB_WRITE_4(sc, vrcb, bge_maxlen_flags,
	    BGE_RCB_MAXLEN_FLAGS(BGE_TX_RING_CNT, 0));

	/*
	 * Disable all receive return rings by setting the
	 * 'ring diabled' bit in the flags field of all the receive
	 * return ring control blocks, located in NIC memory.
	 */
	if (sc->bge_asicrev == BGE_ASICREV_BCM5717 ||
	    sc->bge_asicrev == BGE_ASICREV_BCM5719 ||
	    sc->bge_asicrev == BGE_ASICREV_BCM5720) {
		/* Should be 17, use 16 until we get an SRAM map. */
		limit = 16;
	} else if (!BGE_IS_5705_PLUS(sc))
		limit = BGE_RX_RINGS_MAX;
	else if (sc->bge_asicrev == BGE_ASICREV_BCM5755 ||
	    sc->bge_asicrev == BGE_ASICREV_BCM5762 ||
	    BGE_IS_57765_PLUS(sc))
		limit = 4;
	else
		limit = 1;
	/* Disable all receive return rings. */
	vrcb = BGE_MEMWIN_START + BGE_RX_RETURN_RING_RCB;
	for (i = 0; i < limit; i++) {
		RCB_WRITE_4(sc, vrcb, bge_hostaddr.bge_addr_hi, 0);
		RCB_WRITE_4(sc, vrcb, bge_hostaddr.bge_addr_lo, 0);
		RCB_WRITE_4(sc, vrcb, bge_maxlen_flags,
		    BGE_RCB_FLAG_RING_DISABLED);
		RCB_WRITE_4(sc, vrcb, bge_nicaddr, 0);
		bge_writembx(sc, BGE_MBX_RX_CONS0_LO +
		    (i * (sizeof(uint64_t))), 0);
		vrcb += sizeof(struct bge_rcb);
	}

	/*
	 * Set up receive return ring 0.  Note that the NIC address
	 * for RX return rings is 0x0.  The return rings live entirely
	 * within the host, so the nicaddr field in the RCB isn't used.
	 */
	vrcb = BGE_MEMWIN_START + BGE_RX_RETURN_RING_RCB;
	BGE_HOSTADDR(taddr, sc->bge_ldata.bge_rx_return_ring_paddr);
	RCB_WRITE_4(sc, vrcb, bge_hostaddr.bge_addr_hi, taddr.bge_addr_hi);
	RCB_WRITE_4(sc, vrcb, bge_hostaddr.bge_addr_lo, taddr.bge_addr_lo);
	RCB_WRITE_4(sc, vrcb, bge_nicaddr, 0);
	RCB_WRITE_4(sc, vrcb, bge_maxlen_flags,
	    BGE_RCB_MAXLEN_FLAGS(sc->bge_return_ring_cnt, 0));

	/* Set random backoff seed for TX */
	CSR_WRITE_4(sc, BGE_TX_RANDOM_BACKOFF,
	    (IF_LLADDR(sc->bge_ifp)[0] + IF_LLADDR(sc->bge_ifp)[1] +
	    IF_LLADDR(sc->bge_ifp)[2] + IF_LLADDR(sc->bge_ifp)[3] +
	    IF_LLADDR(sc->bge_ifp)[4] + IF_LLADDR(sc->bge_ifp)[5]) &
	    BGE_TX_BACKOFF_SEED_MASK);

	/* Set inter-packet gap */
	val = 0x2620;
	if (sc->bge_asicrev == BGE_ASICREV_BCM5720 ||
	    sc->bge_asicrev == BGE_ASICREV_BCM5762)
		val |= CSR_READ_4(sc, BGE_TX_LENGTHS) &
		    (BGE_TXLEN_JMB_FRM_LEN_MSK | BGE_TXLEN_CNT_DN_VAL_MSK);
	CSR_WRITE_4(sc, BGE_TX_LENGTHS, val);

	/*
	 * Specify which ring to use for packets that don't match
	 * any RX rules.
	 */
	CSR_WRITE_4(sc, BGE_RX_RULES_CFG, 0x08);

	/*
	 * Configure number of RX lists. One interrupt distribution
	 * list, sixteen active lists, one bad frames class.
	 */
	CSR_WRITE_4(sc, BGE_RXLP_CFG, 0x181);

	/* Inialize RX list placement stats mask. */
	CSR_WRITE_4(sc, BGE_RXLP_STATS_ENABLE_MASK, 0x007FFFFF);
	CSR_WRITE_4(sc, BGE_RXLP_STATS_CTL, 0x1);

	/* Disable host coalescing until we get it set up */
	CSR_WRITE_4(sc, BGE_HCC_MODE, 0x00000000);

	/* Poll to make sure it's shut down. */
	for (i = 0; i < BGE_TIMEOUT; i++) {
		DELAY(10);
		if (!(CSR_READ_4(sc, BGE_HCC_MODE) & BGE_HCCMODE_ENABLE))
			break;
	}

	if (i == BGE_TIMEOUT) {
		device_printf(sc->bge_dev,
		    "host coalescing engine failed to idle\n");
		return (ENXIO);
	}

	/* Set up host coalescing defaults */
	CSR_WRITE_4(sc, BGE_HCC_RX_COAL_TICKS, sc->bge_rx_coal_ticks);
	CSR_WRITE_4(sc, BGE_HCC_TX_COAL_TICKS, sc->bge_tx_coal_ticks);
	CSR_WRITE_4(sc, BGE_HCC_RX_MAX_COAL_BDS, sc->bge_rx_max_coal_bds);
	CSR_WRITE_4(sc, BGE_HCC_TX_MAX_COAL_BDS, sc->bge_tx_max_coal_bds);
	if (!(BGE_IS_5705_PLUS(sc))) {
		CSR_WRITE_4(sc, BGE_HCC_RX_COAL_TICKS_INT, 0);
		CSR_WRITE_4(sc, BGE_HCC_TX_COAL_TICKS_INT, 0);
	}
	CSR_WRITE_4(sc, BGE_HCC_RX_MAX_COAL_BDS_INT, 1);
	CSR_WRITE_4(sc, BGE_HCC_TX_MAX_COAL_BDS_INT, 1);

	/* Set up address of statistics block */
	if (!(BGE_IS_5705_PLUS(sc))) {
		CSR_WRITE_4(sc, BGE_HCC_STATS_ADDR_HI,
		    BGE_ADDR_HI(sc->bge_ldata.bge_stats_paddr));
		CSR_WRITE_4(sc, BGE_HCC_STATS_ADDR_LO,
		    BGE_ADDR_LO(sc->bge_ldata.bge_stats_paddr));
		CSR_WRITE_4(sc, BGE_HCC_STATS_BASEADDR, BGE_STATS_BLOCK);
		CSR_WRITE_4(sc, BGE_HCC_STATUSBLK_BASEADDR, BGE_STATUS_BLOCK);
		CSR_WRITE_4(sc, BGE_HCC_STATS_TICKS, sc->bge_stat_ticks);
	}

	/* Set up address of status block */
	CSR_WRITE_4(sc, BGE_HCC_STATUSBLK_ADDR_HI,
	    BGE_ADDR_HI(sc->bge_ldata.bge_status_block_paddr));
	CSR_WRITE_4(sc, BGE_HCC_STATUSBLK_ADDR_LO,
	    BGE_ADDR_LO(sc->bge_ldata.bge_status_block_paddr));

	/* Set up status block size. */
	if (sc->bge_asicrev == BGE_ASICREV_BCM5700 &&
	    sc->bge_chipid != BGE_CHIPID_BCM5700_C0) {
		val = BGE_STATBLKSZ_FULL;
		bzero(sc->bge_ldata.bge_status_block, BGE_STATUS_BLK_SZ);
	} else {
		val = BGE_STATBLKSZ_32BYTE;
		bzero(sc->bge_ldata.bge_status_block, 32);
	}
	bus_dmamap_sync(sc->bge_cdata.bge_status_tag,
	    sc->bge_cdata.bge_status_map,
	    BUS_DMASYNC_PREREAD | BUS_DMASYNC_PREWRITE);

	/* Turn on host coalescing state machine */
	CSR_WRITE_4(sc, BGE_HCC_MODE, val | BGE_HCCMODE_ENABLE);

	/* Turn on RX BD completion state machine and enable attentions */
	CSR_WRITE_4(sc, BGE_RBDC_MODE,
	    BGE_RBDCMODE_ENABLE | BGE_RBDCMODE_ATTN);

	/* Turn on RX list placement state machine */
	CSR_WRITE_4(sc, BGE_RXLP_MODE, BGE_RXLPMODE_ENABLE);

	/* Turn on RX list selector state machine. */
	if (!(BGE_IS_5705_PLUS(sc)))
		CSR_WRITE_4(sc, BGE_RXLS_MODE, BGE_RXLSMODE_ENABLE);

	/* Turn on DMA, clear stats. */
	val = BGE_MACMODE_TXDMA_ENB | BGE_MACMODE_RXDMA_ENB |
	    BGE_MACMODE_RX_STATS_CLEAR | BGE_MACMODE_TX_STATS_CLEAR |
	    BGE_MACMODE_RX_STATS_ENB | BGE_MACMODE_TX_STATS_ENB |
	    BGE_MACMODE_FRMHDR_DMA_ENB;

	if (sc->bge_flags & BGE_FLAG_TBI)
		val |= BGE_PORTMODE_TBI;
	else if (sc->bge_flags & BGE_FLAG_MII_SERDES)
		val |= BGE_PORTMODE_GMII;
	else
		val |= BGE_PORTMODE_MII;

	/* Allow APE to send/receive frames. */
	if ((sc->bge_mfw_flags & BGE_MFW_ON_APE) != 0)
		val |= BGE_MACMODE_APE_RX_EN | BGE_MACMODE_APE_TX_EN;

	CSR_WRITE_4(sc, BGE_MAC_MODE, val);
	DELAY(40);

	/* Set misc. local control, enable interrupts on attentions */
	BGE_SETBIT(sc, BGE_MISC_LOCAL_CTL, BGE_MLC_INTR_ONATTN);

#ifdef notdef
	/* Assert GPIO pins for PHY reset */
	BGE_SETBIT(sc, BGE_MISC_LOCAL_CTL, BGE_MLC_MISCIO_OUT0 |
	    BGE_MLC_MISCIO_OUT1 | BGE_MLC_MISCIO_OUT2);
	BGE_SETBIT(sc, BGE_MISC_LOCAL_CTL, BGE_MLC_MISCIO_OUTEN0 |
	    BGE_MLC_MISCIO_OUTEN1 | BGE_MLC_MISCIO_OUTEN2);
#endif

	/* Turn on DMA completion state machine */
	if (!(BGE_IS_5705_PLUS(sc)))
		CSR_WRITE_4(sc, BGE_DMAC_MODE, BGE_DMACMODE_ENABLE);

	val = BGE_WDMAMODE_ENABLE | BGE_WDMAMODE_ALL_ATTNS;

	/* Enable host coalescing bug fix. */
	if (BGE_IS_5755_PLUS(sc))
		val |= BGE_WDMAMODE_STATUS_TAG_FIX;

	/* Request larger DMA burst size to get better performance. */
	if (sc->bge_asicrev == BGE_ASICREV_BCM5785)
		val |= BGE_WDMAMODE_BURST_ALL_DATA;

	/* Turn on write DMA state machine */
	CSR_WRITE_4(sc, BGE_WDMA_MODE, val);
	DELAY(40);

	/* Turn on read DMA state machine */
	val = BGE_RDMAMODE_ENABLE | BGE_RDMAMODE_ALL_ATTNS;

	if (sc->bge_asicrev == BGE_ASICREV_BCM5717)
		val |= BGE_RDMAMODE_MULT_DMA_RD_DIS;

	if (sc->bge_asicrev == BGE_ASICREV_BCM5784 ||
	    sc->bge_asicrev == BGE_ASICREV_BCM5785 ||
	    sc->bge_asicrev == BGE_ASICREV_BCM57780)
		val |= BGE_RDMAMODE_BD_SBD_CRPT_ATTN |
		    BGE_RDMAMODE_MBUF_RBD_CRPT_ATTN |
		    BGE_RDMAMODE_MBUF_SBD_CRPT_ATTN;
	if (sc->bge_flags & BGE_FLAG_PCIE)
		val |= BGE_RDMAMODE_FIFO_LONG_BURST;
	if (sc->bge_flags & (BGE_FLAG_TSO | BGE_FLAG_TSO3)) {
		val |= BGE_RDMAMODE_TSO4_ENABLE;
		if (sc->bge_flags & BGE_FLAG_TSO3 ||
		    sc->bge_asicrev == BGE_ASICREV_BCM5785 ||
		    sc->bge_asicrev == BGE_ASICREV_BCM57780)
			val |= BGE_RDMAMODE_TSO6_ENABLE;
	}

	if (sc->bge_asicrev == BGE_ASICREV_BCM5720 ||
	    sc->bge_asicrev == BGE_ASICREV_BCM5762) {
		val |= CSR_READ_4(sc, BGE_RDMA_MODE) &
			BGE_RDMAMODE_H2BNC_VLAN_DET;
		/*
		 * Allow multiple outstanding read requests from
		 * non-LSO read DMA engine.
		 */
		val &= ~BGE_RDMAMODE_MULT_DMA_RD_DIS;
	}

	if (sc->bge_asicrev == BGE_ASICREV_BCM5761 ||
	    sc->bge_asicrev == BGE_ASICREV_BCM5784 ||
	    sc->bge_asicrev == BGE_ASICREV_BCM5785 ||
	    sc->bge_asicrev == BGE_ASICREV_BCM57780 ||
	    BGE_IS_5717_PLUS(sc) || BGE_IS_57765_PLUS(sc)) {
		if (sc->bge_asicrev == BGE_ASICREV_BCM5762)
			rdmareg = BGE_RDMA_RSRVCTRL_REG2;
		else
			rdmareg = BGE_RDMA_RSRVCTRL;
		dmactl = CSR_READ_4(sc, rdmareg);
		/*
		 * Adjust tx margin to prevent TX data corruption and
		 * fix internal FIFO overflow.
		 */
		if (sc->bge_chipid == BGE_CHIPID_BCM5719_A0 ||
		    sc->bge_asicrev == BGE_ASICREV_BCM5762) {
			dmactl &= ~(BGE_RDMA_RSRVCTRL_FIFO_LWM_MASK |
			    BGE_RDMA_RSRVCTRL_FIFO_HWM_MASK |
			    BGE_RDMA_RSRVCTRL_TXMRGN_MASK);
			dmactl |= BGE_RDMA_RSRVCTRL_FIFO_LWM_1_5K |
			    BGE_RDMA_RSRVCTRL_FIFO_HWM_1_5K |
			    BGE_RDMA_RSRVCTRL_TXMRGN_320B;
		}
		/*
		 * Enable fix for read DMA FIFO overruns.
		 * The fix is to limit the number of RX BDs
		 * the hardware would fetch at a fime.
		 */
		CSR_WRITE_4(sc, rdmareg, dmactl |
		    BGE_RDMA_RSRVCTRL_FIFO_OFLW_FIX);
	}

	if (sc->bge_asicrev == BGE_ASICREV_BCM5719) {
		CSR_WRITE_4(sc, BGE_RDMA_LSO_CRPTEN_CTRL,
		    CSR_READ_4(sc, BGE_RDMA_LSO_CRPTEN_CTRL) |
		    BGE_RDMA_LSO_CRPTEN_CTRL_BLEN_BD_4K |
		    BGE_RDMA_LSO_CRPTEN_CTRL_BLEN_LSO_4K);
	} else if (sc->bge_asicrev == BGE_ASICREV_BCM5720) {
		/*
		 * Allow 4KB burst length reads for non-LSO frames.
		 * Enable 512B burst length reads for buffer descriptors.
		 */
		CSR_WRITE_4(sc, BGE_RDMA_LSO_CRPTEN_CTRL,
		    CSR_READ_4(sc, BGE_RDMA_LSO_CRPTEN_CTRL) |
		    BGE_RDMA_LSO_CRPTEN_CTRL_BLEN_BD_512 |
		    BGE_RDMA_LSO_CRPTEN_CTRL_BLEN_LSO_4K);
	} else if (sc->bge_asicrev == BGE_ASICREV_BCM5762) {
		CSR_WRITE_4(sc, BGE_RDMA_LSO_CRPTEN_CTRL_REG2,
		    CSR_READ_4(sc, BGE_RDMA_LSO_CRPTEN_CTRL_REG2) |
		    BGE_RDMA_LSO_CRPTEN_CTRL_BLEN_BD_4K |
		    BGE_RDMA_LSO_CRPTEN_CTRL_BLEN_LSO_4K);
	}

	CSR_WRITE_4(sc, BGE_RDMA_MODE, val);
	DELAY(40);

	if (sc->bge_flags & BGE_FLAG_RDMA_BUG) {
		for (i = 0; i < BGE_NUM_RDMA_CHANNELS / 2; i++) {
			val = CSR_READ_4(sc, BGE_RDMA_LENGTH + i * 4);
			if ((val & 0xFFFF) > BGE_FRAMELEN)
				break;
			if (((val >> 16) & 0xFFFF) > BGE_FRAMELEN)
				break;
		}
		if (i != BGE_NUM_RDMA_CHANNELS / 2) {
			val = CSR_READ_4(sc, BGE_RDMA_LSO_CRPTEN_CTRL);
			if (sc->bge_asicrev == BGE_ASICREV_BCM5719)
				val |= BGE_RDMA_TX_LENGTH_WA_5719;
			else
				val |= BGE_RDMA_TX_LENGTH_WA_5720;
			CSR_WRITE_4(sc, BGE_RDMA_LSO_CRPTEN_CTRL, val);
		}
	}

	/* Turn on RX data completion state machine */
	CSR_WRITE_4(sc, BGE_RDC_MODE, BGE_RDCMODE_ENABLE);

	/* Turn on RX BD initiator state machine */
	CSR_WRITE_4(sc, BGE_RBDI_MODE, BGE_RBDIMODE_ENABLE);

	/* Turn on RX data and RX BD initiator state machine */
	CSR_WRITE_4(sc, BGE_RDBDI_MODE, BGE_RDBDIMODE_ENABLE);

	/* Turn on Mbuf cluster free state machine */
	if (!(BGE_IS_5705_PLUS(sc)))
		CSR_WRITE_4(sc, BGE_MBCF_MODE, BGE_MBCFMODE_ENABLE);

	/* Turn on send BD completion state machine */
	CSR_WRITE_4(sc, BGE_SBDC_MODE, BGE_SBDCMODE_ENABLE);

	/* Turn on send data completion state machine */
	val = BGE_SDCMODE_ENABLE;
	if (sc->bge_asicrev == BGE_ASICREV_BCM5761)
		val |= BGE_SDCMODE_CDELAY;
	CSR_WRITE_4(sc, BGE_SDC_MODE, val);

	/* Turn on send data initiator state machine */
	if (sc->bge_flags & (BGE_FLAG_TSO | BGE_FLAG_TSO3))
		CSR_WRITE_4(sc, BGE_SDI_MODE, BGE_SDIMODE_ENABLE |
		    BGE_SDIMODE_HW_LSO_PRE_DMA);
	else
		CSR_WRITE_4(sc, BGE_SDI_MODE, BGE_SDIMODE_ENABLE);

	/* Turn on send BD initiator state machine */
	CSR_WRITE_4(sc, BGE_SBDI_MODE, BGE_SBDIMODE_ENABLE);

	/* Turn on send BD selector state machine */
	CSR_WRITE_4(sc, BGE_SRS_MODE, BGE_SRSMODE_ENABLE);

	CSR_WRITE_4(sc, BGE_SDI_STATS_ENABLE_MASK, 0x007FFFFF);
	CSR_WRITE_4(sc, BGE_SDI_STATS_CTL,
	    BGE_SDISTATSCTL_ENABLE | BGE_SDISTATSCTL_FASTER);

	/* ack/clear link change events */
	CSR_WRITE_4(sc, BGE_MAC_STS, BGE_MACSTAT_SYNC_CHANGED |
	    BGE_MACSTAT_CFG_CHANGED | BGE_MACSTAT_MI_COMPLETE |
	    BGE_MACSTAT_LINK_CHANGED);
	CSR_WRITE_4(sc, BGE_MI_STS, 0);

	/*
	 * Enable attention when the link has changed state for
	 * devices that use auto polling.
	 */
	if (sc->bge_flags & BGE_FLAG_TBI) {
		CSR_WRITE_4(sc, BGE_MI_STS, BGE_MISTS_LINK);
	} else {
		if (sc->bge_mi_mode & BGE_MIMODE_AUTOPOLL) {
			CSR_WRITE_4(sc, BGE_MI_MODE, sc->bge_mi_mode);
			DELAY(80);
		}
		if (sc->bge_asicrev == BGE_ASICREV_BCM5700 &&
		    sc->bge_chipid != BGE_CHIPID_BCM5700_B2)
			CSR_WRITE_4(sc, BGE_MAC_EVT_ENB,
			    BGE_EVTENB_MI_INTERRUPT);
	}

	/*
	 * Clear any pending link state attention.
	 * Otherwise some link state change events may be lost until attention
	 * is cleared by bge_intr() -> bge_link_upd() sequence.
	 * It's not necessary on newer BCM chips - perhaps enabling link
	 * state change attentions implies clearing pending attention.
	 */
	CSR_WRITE_4(sc, BGE_MAC_STS, BGE_MACSTAT_SYNC_CHANGED |
	    BGE_MACSTAT_CFG_CHANGED | BGE_MACSTAT_MI_COMPLETE |
	    BGE_MACSTAT_LINK_CHANGED);

	/* Enable link state change attentions. */
	BGE_SETBIT(sc, BGE_MAC_EVT_ENB, BGE_EVTENB_LINK_CHANGED);

	return (0);
}

static const struct bge_revision *
bge_lookup_rev(uint32_t chipid)
{
	const struct bge_revision *br;

	for (br = bge_revisions; br->br_name != NULL; br++) {
		if (br->br_chipid == chipid)
			return (br);
	}

	for (br = bge_majorrevs; br->br_name != NULL; br++) {
		if (br->br_chipid == BGE_ASICREV(chipid))
			return (br);
	}

	return (NULL);
}

static const struct bge_vendor *
bge_lookup_vendor(uint16_t vid)
{
	const struct bge_vendor *v;

	for (v = bge_vendors; v->v_name != NULL; v++)
		if (v->v_id == vid)
			return (v);

	return (NULL);
}

static uint32_t
bge_chipid(device_t dev)
{
	uint32_t id;

	id = pci_read_config(dev, BGE_PCI_MISC_CTL, 4) >>
	    BGE_PCIMISCCTL_ASICREV_SHIFT;
	if (BGE_ASICREV(id) == BGE_ASICREV_USE_PRODID_REG) {
		/*
		 * Find the ASCI revision.  Different chips use different
		 * registers.
		 */
		switch (pci_get_device(dev)) {
		case BCOM_DEVICEID_BCM5717C:
			/* 5717 C0 seems to belong to 5720 line. */
			id = BGE_CHIPID_BCM5720_A0;
			break;
		case BCOM_DEVICEID_BCM5717:
		case BCOM_DEVICEID_BCM5718:
		case BCOM_DEVICEID_BCM5719:
		case BCOM_DEVICEID_BCM5720:
		case BCOM_DEVICEID_BCM5725:
		case BCOM_DEVICEID_BCM5727:
		case BCOM_DEVICEID_BCM5762:
		case BCOM_DEVICEID_BCM57764:
		case BCOM_DEVICEID_BCM57767:
		case BCOM_DEVICEID_BCM57787:
			id = pci_read_config(dev,
			    BGE_PCI_GEN2_PRODID_ASICREV, 4);
			break;
		case BCOM_DEVICEID_BCM57761:
		case BCOM_DEVICEID_BCM57762:
		case BCOM_DEVICEID_BCM57765:
		case BCOM_DEVICEID_BCM57766:
		case BCOM_DEVICEID_BCM57781:
		case BCOM_DEVICEID_BCM57782:
		case BCOM_DEVICEID_BCM57785:
		case BCOM_DEVICEID_BCM57786:
		case BCOM_DEVICEID_BCM57791:
		case BCOM_DEVICEID_BCM57795:
			id = pci_read_config(dev,
			    BGE_PCI_GEN15_PRODID_ASICREV, 4);
			break;
		default:
			id = pci_read_config(dev, BGE_PCI_PRODID_ASICREV, 4);
		}
	}
	return (id);
}

/*
 * Probe for a Broadcom chip. Check the PCI vendor and device IDs
 * against our list and return its name if we find a match.
 *
 * Note that since the Broadcom controller contains VPD support, we
 * try to get the device name string from the controller itself instead
 * of the compiled-in string. It guarantees we'll always announce the
 * right product name. We fall back to the compiled-in string when
 * VPD is unavailable or corrupt.
 */
static int
bge_probe(device_t dev)
{
	char buf[96];
	char model[64];
	const struct bge_revision *br;
	const char *pname;
	struct bge_softc *sc;
	const struct bge_type *t = bge_devs;
	const struct bge_vendor *v;
	uint32_t id;
	uint16_t did, vid;

	sc = device_get_softc(dev);
	sc->bge_dev = dev;
	vid = pci_get_vendor(dev);
	did = pci_get_device(dev);
	while(t->bge_vid != 0) {
		if ((vid == t->bge_vid) && (did == t->bge_did)) {
			id = bge_chipid(dev);
			br = bge_lookup_rev(id);
			if (bge_has_eaddr(sc) &&
			    pci_get_vpd_ident(dev, &pname) == 0)
				snprintf(model, sizeof(model), "%s", pname);
			else {
				v = bge_lookup_vendor(vid);
				snprintf(model, sizeof(model), "%s %s",
				    v != NULL ? v->v_name : "Unknown",
				    br != NULL ? br->br_name :
				    "NetXtreme/NetLink Ethernet Controller");
			}
			snprintf(buf, sizeof(buf), "%s, %sASIC rev. %#08x",
			    model, br != NULL ? "" : "unknown ", id);
			device_set_desc_copy(dev, buf);
			return (BUS_PROBE_DEFAULT);
		}
		t++;
	}

	return (ENXIO);
}

static void
bge_dma_free(struct bge_softc *sc)
{
	int i;

	/* Destroy DMA maps for RX buffers. */
	for (i = 0; i < BGE_STD_RX_RING_CNT; i++) {
		if (sc->bge_cdata.bge_rx_std_dmamap[i])
			bus_dmamap_destroy(sc->bge_cdata.bge_rx_mtag,
			    sc->bge_cdata.bge_rx_std_dmamap[i]);
	}
	if (sc->bge_cdata.bge_rx_std_sparemap)
		bus_dmamap_destroy(sc->bge_cdata.bge_rx_mtag,
		    sc->bge_cdata.bge_rx_std_sparemap);

	/* Destroy DMA maps for jumbo RX buffers. */
	for (i = 0; i < BGE_JUMBO_RX_RING_CNT; i++) {
		if (sc->bge_cdata.bge_rx_jumbo_dmamap[i])
			bus_dmamap_destroy(sc->bge_cdata.bge_mtag_jumbo,
			    sc->bge_cdata.bge_rx_jumbo_dmamap[i]);
	}
	if (sc->bge_cdata.bge_rx_jumbo_sparemap)
		bus_dmamap_destroy(sc->bge_cdata.bge_mtag_jumbo,
		    sc->bge_cdata.bge_rx_jumbo_sparemap);

	/* Destroy DMA maps for TX buffers. */
	for (i = 0; i < BGE_TX_RING_CNT; i++) {
		if (sc->bge_cdata.bge_tx_dmamap[i])
			bus_dmamap_destroy(sc->bge_cdata.bge_tx_mtag,
			    sc->bge_cdata.bge_tx_dmamap[i]);
	}

	if (sc->bge_cdata.bge_rx_mtag)
		bus_dma_tag_destroy(sc->bge_cdata.bge_rx_mtag);
	if (sc->bge_cdata.bge_mtag_jumbo)
		bus_dma_tag_destroy(sc->bge_cdata.bge_mtag_jumbo);
	if (sc->bge_cdata.bge_tx_mtag)
		bus_dma_tag_destroy(sc->bge_cdata.bge_tx_mtag);

	/* Destroy standard RX ring. */
	if (sc->bge_ldata.bge_rx_std_ring_paddr)
		bus_dmamap_unload(sc->bge_cdata.bge_rx_std_ring_tag,
		    sc->bge_cdata.bge_rx_std_ring_map);
	if (sc->bge_ldata.bge_rx_std_ring)
		bus_dmamem_free(sc->bge_cdata.bge_rx_std_ring_tag,
		    sc->bge_ldata.bge_rx_std_ring,
		    sc->bge_cdata.bge_rx_std_ring_map);

	if (sc->bge_cdata.bge_rx_std_ring_tag)
		bus_dma_tag_destroy(sc->bge_cdata.bge_rx_std_ring_tag);

	/* Destroy jumbo RX ring. */
	if (sc->bge_ldata.bge_rx_jumbo_ring_paddr)
		bus_dmamap_unload(sc->bge_cdata.bge_rx_jumbo_ring_tag,
		    sc->bge_cdata.bge_rx_jumbo_ring_map);

	if (sc->bge_ldata.bge_rx_jumbo_ring)
		bus_dmamem_free(sc->bge_cdata.bge_rx_jumbo_ring_tag,
		    sc->bge_ldata.bge_rx_jumbo_ring,
		    sc->bge_cdata.bge_rx_jumbo_ring_map);

	if (sc->bge_cdata.bge_rx_jumbo_ring_tag)
		bus_dma_tag_destroy(sc->bge_cdata.bge_rx_jumbo_ring_tag);

	/* Destroy RX return ring. */
	if (sc->bge_ldata.bge_rx_return_ring_paddr)
		bus_dmamap_unload(sc->bge_cdata.bge_rx_return_ring_tag,
		    sc->bge_cdata.bge_rx_return_ring_map);

	if (sc->bge_ldata.bge_rx_return_ring)
		bus_dmamem_free(sc->bge_cdata.bge_rx_return_ring_tag,
		    sc->bge_ldata.bge_rx_return_ring,
		    sc->bge_cdata.bge_rx_return_ring_map);

	if (sc->bge_cdata.bge_rx_return_ring_tag)
		bus_dma_tag_destroy(sc->bge_cdata.bge_rx_return_ring_tag);

	/* Destroy TX ring. */
	if (sc->bge_ldata.bge_tx_ring_paddr)
		bus_dmamap_unload(sc->bge_cdata.bge_tx_ring_tag,
		    sc->bge_cdata.bge_tx_ring_map);

	if (sc->bge_ldata.bge_tx_ring)
		bus_dmamem_free(sc->bge_cdata.bge_tx_ring_tag,
		    sc->bge_ldata.bge_tx_ring,
		    sc->bge_cdata.bge_tx_ring_map);

	if (sc->bge_cdata.bge_tx_ring_tag)
		bus_dma_tag_destroy(sc->bge_cdata.bge_tx_ring_tag);

	/* Destroy status block. */
	if (sc->bge_ldata.bge_status_block_paddr)
		bus_dmamap_unload(sc->bge_cdata.bge_status_tag,
		    sc->bge_cdata.bge_status_map);

	if (sc->bge_ldata.bge_status_block)
		bus_dmamem_free(sc->bge_cdata.bge_status_tag,
		    sc->bge_ldata.bge_status_block,
		    sc->bge_cdata.bge_status_map);

	if (sc->bge_cdata.bge_status_tag)
		bus_dma_tag_destroy(sc->bge_cdata.bge_status_tag);

	/* Destroy statistics block. */
	if (sc->bge_ldata.bge_stats_paddr)
		bus_dmamap_unload(sc->bge_cdata.bge_stats_tag,
		    sc->bge_cdata.bge_stats_map);

	if (sc->bge_ldata.bge_stats)
		bus_dmamem_free(sc->bge_cdata.bge_stats_tag,
		    sc->bge_ldata.bge_stats,
		    sc->bge_cdata.bge_stats_map);

	if (sc->bge_cdata.bge_stats_tag)
		bus_dma_tag_destroy(sc->bge_cdata.bge_stats_tag);

	if (sc->bge_cdata.bge_buffer_tag)
		bus_dma_tag_destroy(sc->bge_cdata.bge_buffer_tag);

	/* Destroy the parent tag. */
	if (sc->bge_cdata.bge_parent_tag)
		bus_dma_tag_destroy(sc->bge_cdata.bge_parent_tag);
}

static int
bge_dma_ring_alloc(struct bge_softc *sc, bus_size_t alignment,
    bus_size_t maxsize, bus_dma_tag_t *tag, uint8_t **ring, bus_dmamap_t *map,
    bus_addr_t *paddr, const char *msg)
{
	struct bge_dmamap_arg ctx;
	bus_addr_t lowaddr;
	bus_size_t ring_end;
	int error;

	lowaddr = BUS_SPACE_MAXADDR;
again:
	error = bus_dma_tag_create(sc->bge_cdata.bge_parent_tag,
	    alignment, 0, lowaddr, BUS_SPACE_MAXADDR, NULL,
	    NULL, maxsize, 1, maxsize, 0, NULL, NULL, tag);
	if (error != 0) {
		device_printf(sc->bge_dev,
		    "could not create %s dma tag\n", msg);
		return (ENOMEM);
	}
	/* Allocate DMA'able memory for ring. */
	error = bus_dmamem_alloc(*tag, (void **)ring,
	    BUS_DMA_NOWAIT | BUS_DMA_ZERO | BUS_DMA_COHERENT, map);
	if (error != 0) {
		device_printf(sc->bge_dev,
		    "could not allocate DMA'able memory for %s\n", msg);
		return (ENOMEM);
	}
	/* Load the address of the ring. */
	ctx.bge_busaddr = 0;
	error = bus_dmamap_load(*tag, *map, *ring, maxsize, bge_dma_map_addr,
	    &ctx, BUS_DMA_NOWAIT);
	if (error != 0) {
		device_printf(sc->bge_dev,
		    "could not load DMA'able memory for %s\n", msg);
		return (ENOMEM);
	}
	*paddr = ctx.bge_busaddr;
	ring_end = *paddr + maxsize;
	if ((sc->bge_flags & BGE_FLAG_4G_BNDRY_BUG) != 0 &&
	    BGE_ADDR_HI(*paddr) != BGE_ADDR_HI(ring_end)) {
		/*
		 * 4GB boundary crossed.  Limit maximum allowable DMA
		 * address space to 32bit and try again.
		 */
		bus_dmamap_unload(*tag, *map);
		bus_dmamem_free(*tag, *ring, *map);
		bus_dma_tag_destroy(*tag);
		if (bootverbose)
			device_printf(sc->bge_dev, "4GB boundary crossed, "
			    "limit DMA address space to 32bit for %s\n", msg);
		*ring = NULL;
		*tag = NULL;
		*map = NULL;
		lowaddr = BUS_SPACE_MAXADDR_32BIT;
		goto again;
	}
	return (0);
}

static int
bge_dma_alloc(struct bge_softc *sc)
{
	bus_addr_t lowaddr;
	bus_size_t boundary, sbsz, rxmaxsegsz, txsegsz, txmaxsegsz;
	int i, error;

	lowaddr = BUS_SPACE_MAXADDR;
	if ((sc->bge_flags & BGE_FLAG_40BIT_BUG) != 0)
		lowaddr = BGE_DMA_MAXADDR;
	/*
	 * Allocate the parent bus DMA tag appropriate for PCI.
	 */
	error = bus_dma_tag_create(bus_get_dma_tag(sc->bge_dev),
	    1, 0, lowaddr, BUS_SPACE_MAXADDR, NULL,
	    NULL, BUS_SPACE_MAXSIZE_32BIT, 0, BUS_SPACE_MAXSIZE_32BIT,
	    0, NULL, NULL, &sc->bge_cdata.bge_parent_tag);
	if (error != 0) {
		device_printf(sc->bge_dev,
		    "could not allocate parent dma tag\n");
		return (ENOMEM);
	}

	/* Create tag for standard RX ring. */
	error = bge_dma_ring_alloc(sc, PAGE_SIZE, BGE_STD_RX_RING_SZ,
	    &sc->bge_cdata.bge_rx_std_ring_tag,
	    (uint8_t **)&sc->bge_ldata.bge_rx_std_ring,
	    &sc->bge_cdata.bge_rx_std_ring_map,
	    &sc->bge_ldata.bge_rx_std_ring_paddr, "RX ring");
	if (error)
		return (error);

	/* Create tag for RX return ring. */
	error = bge_dma_ring_alloc(sc, PAGE_SIZE, BGE_RX_RTN_RING_SZ(sc),
	    &sc->bge_cdata.bge_rx_return_ring_tag,
	    (uint8_t **)&sc->bge_ldata.bge_rx_return_ring,
	    &sc->bge_cdata.bge_rx_return_ring_map,
	    &sc->bge_ldata.bge_rx_return_ring_paddr, "RX return ring");
	if (error)
		return (error);

	/* Create tag for TX ring. */
	error = bge_dma_ring_alloc(sc, PAGE_SIZE, BGE_TX_RING_SZ,
	    &sc->bge_cdata.bge_tx_ring_tag,
	    (uint8_t **)&sc->bge_ldata.bge_tx_ring,
	    &sc->bge_cdata.bge_tx_ring_map,
	    &sc->bge_ldata.bge_tx_ring_paddr, "TX ring");
	if (error)
		return (error);

	/*
	 * Create tag for status block.
	 * Because we only use single Tx/Rx/Rx return ring, use
	 * minimum status block size except BCM5700 AX/BX which
	 * seems to want to see full status block size regardless
	 * of configured number of ring.
	 */
	if (sc->bge_asicrev == BGE_ASICREV_BCM5700 &&
	    sc->bge_chipid != BGE_CHIPID_BCM5700_C0)
		sbsz = BGE_STATUS_BLK_SZ;
	else
		sbsz = 32;
	error = bge_dma_ring_alloc(sc, PAGE_SIZE, sbsz,
	    &sc->bge_cdata.bge_status_tag,
	    (uint8_t **)&sc->bge_ldata.bge_status_block,
	    &sc->bge_cdata.bge_status_map,
	    &sc->bge_ldata.bge_status_block_paddr, "status block");
	if (error)
		return (error);

	/* Create tag for statistics block. */
	error = bge_dma_ring_alloc(sc, PAGE_SIZE, BGE_STATS_SZ,
	    &sc->bge_cdata.bge_stats_tag,
	    (uint8_t **)&sc->bge_ldata.bge_stats,
	    &sc->bge_cdata.bge_stats_map,
	    &sc->bge_ldata.bge_stats_paddr, "statistics block");
	if (error)
		return (error);

	/* Create tag for jumbo RX ring. */
	if (BGE_IS_JUMBO_CAPABLE(sc)) {
		error = bge_dma_ring_alloc(sc, PAGE_SIZE, BGE_JUMBO_RX_RING_SZ,
		    &sc->bge_cdata.bge_rx_jumbo_ring_tag,
		    (uint8_t **)&sc->bge_ldata.bge_rx_jumbo_ring,
		    &sc->bge_cdata.bge_rx_jumbo_ring_map,
		    &sc->bge_ldata.bge_rx_jumbo_ring_paddr, "jumbo RX ring");
		if (error)
			return (error);
	}

	/* Create parent tag for buffers. */
	boundary = 0;
	if ((sc->bge_flags & BGE_FLAG_4G_BNDRY_BUG) != 0) {
		boundary = BGE_DMA_BNDRY;
		/*
		 * XXX
		 * watchdog timeout issue was observed on BCM5704 which
		 * lives behind PCI-X bridge(e.g AMD 8131 PCI-X bridge).
		 * Both limiting DMA address space to 32bits and flushing
		 * mailbox write seem to address the issue.
		 */
		if (sc->bge_pcixcap != 0)
			lowaddr = BUS_SPACE_MAXADDR_32BIT;
	}
	error = bus_dma_tag_create(bus_get_dma_tag(sc->bge_dev),
	    1, boundary, lowaddr, BUS_SPACE_MAXADDR, NULL,
	    NULL, BUS_SPACE_MAXSIZE_32BIT, 0, BUS_SPACE_MAXSIZE_32BIT,
	    0, NULL, NULL, &sc->bge_cdata.bge_buffer_tag);
	if (error != 0) {
		device_printf(sc->bge_dev,
		    "could not allocate buffer dma tag\n");
		return (ENOMEM);
	}
	/* Create tag for Tx mbufs. */
	if (sc->bge_flags & (BGE_FLAG_TSO | BGE_FLAG_TSO3)) {
		txsegsz = BGE_TSOSEG_SZ;
		txmaxsegsz = 65535 + sizeof(struct ether_vlan_header);
	} else {
		txsegsz = MCLBYTES;
		txmaxsegsz = MCLBYTES * BGE_NSEG_NEW;
	}
	error = bus_dma_tag_create(sc->bge_cdata.bge_buffer_tag, 1,
	    0, BUS_SPACE_MAXADDR, BUS_SPACE_MAXADDR, NULL, NULL,
	    txmaxsegsz, BGE_NSEG_NEW, txsegsz, 0, NULL, NULL,
	    &sc->bge_cdata.bge_tx_mtag);

	if (error) {
		device_printf(sc->bge_dev, "could not allocate TX dma tag\n");
		return (ENOMEM);
	}

	/* Create tag for Rx mbufs. */
	if (sc->bge_flags & BGE_FLAG_JUMBO_STD)
		rxmaxsegsz = MJUM9BYTES;
	else
		rxmaxsegsz = MCLBYTES;
	error = bus_dma_tag_create(sc->bge_cdata.bge_buffer_tag, 1, 0,
	    BUS_SPACE_MAXADDR, BUS_SPACE_MAXADDR, NULL, NULL, rxmaxsegsz, 1,
	    rxmaxsegsz, 0, NULL, NULL, &sc->bge_cdata.bge_rx_mtag);

	if (error) {
		device_printf(sc->bge_dev, "could not allocate RX dma tag\n");
		return (ENOMEM);
	}

	/* Create DMA maps for RX buffers. */
	error = bus_dmamap_create(sc->bge_cdata.bge_rx_mtag, 0,
	    &sc->bge_cdata.bge_rx_std_sparemap);
	if (error) {
		device_printf(sc->bge_dev,
		    "can't create spare DMA map for RX\n");
		return (ENOMEM);
	}
	for (i = 0; i < BGE_STD_RX_RING_CNT; i++) {
		error = bus_dmamap_create(sc->bge_cdata.bge_rx_mtag, 0,
			    &sc->bge_cdata.bge_rx_std_dmamap[i]);
		if (error) {
			device_printf(sc->bge_dev,
			    "can't create DMA map for RX\n");
			return (ENOMEM);
		}
	}

	/* Create DMA maps for TX buffers. */
	for (i = 0; i < BGE_TX_RING_CNT; i++) {
		error = bus_dmamap_create(sc->bge_cdata.bge_tx_mtag, 0,
			    &sc->bge_cdata.bge_tx_dmamap[i]);
		if (error) {
			device_printf(sc->bge_dev,
			    "can't create DMA map for TX\n");
			return (ENOMEM);
		}
	}

	/* Create tags for jumbo RX buffers. */
	if (BGE_IS_JUMBO_CAPABLE(sc)) {
		error = bus_dma_tag_create(sc->bge_cdata.bge_buffer_tag,
		    1, 0, BUS_SPACE_MAXADDR, BUS_SPACE_MAXADDR, NULL,
		    NULL, MJUM9BYTES, BGE_NSEG_JUMBO, PAGE_SIZE,
		    0, NULL, NULL, &sc->bge_cdata.bge_mtag_jumbo);
		if (error) {
			device_printf(sc->bge_dev,
			    "could not allocate jumbo dma tag\n");
			return (ENOMEM);
		}
		/* Create DMA maps for jumbo RX buffers. */
		error = bus_dmamap_create(sc->bge_cdata.bge_mtag_jumbo,
		    0, &sc->bge_cdata.bge_rx_jumbo_sparemap);
		if (error) {
			device_printf(sc->bge_dev,
			    "can't create spare DMA map for jumbo RX\n");
			return (ENOMEM);
		}
		for (i = 0; i < BGE_JUMBO_RX_RING_CNT; i++) {
			error = bus_dmamap_create(sc->bge_cdata.bge_mtag_jumbo,
				    0, &sc->bge_cdata.bge_rx_jumbo_dmamap[i]);
			if (error) {
				device_printf(sc->bge_dev,
				    "can't create DMA map for jumbo RX\n");
				return (ENOMEM);
			}
		}
	}

	return (0);
}

/*
 * Return true if this device has more than one port.
 */
static int
bge_has_multiple_ports(struct bge_softc *sc)
{
	device_t dev = sc->bge_dev;
	u_int b, d, f, fscan, s;

	d = pci_get_domain(dev);
	b = pci_get_bus(dev);
	s = pci_get_slot(dev);
	f = pci_get_function(dev);
	for (fscan = 0; fscan <= PCI_FUNCMAX; fscan++)
		if (fscan != f && pci_find_dbsf(d, b, s, fscan) != NULL)
			return (1);
	return (0);
}

/*
 * Return true if MSI can be used with this device.
 */
static int
bge_can_use_msi(struct bge_softc *sc)
{
	int can_use_msi = 0;

	if (sc->bge_msi == 0)
		return (0);

	/* Disable MSI for polling(4). */
#ifdef DEVICE_POLLING
	return (0);
#endif
	switch (sc->bge_asicrev) {
	case BGE_ASICREV_BCM5714_A0:
	case BGE_ASICREV_BCM5714:
		/*
		 * Apparently, MSI doesn't work when these chips are
		 * configured in single-port mode.
		 */
		if (bge_has_multiple_ports(sc))
			can_use_msi = 1;
		break;
	case BGE_ASICREV_BCM5750:
		if (sc->bge_chiprev != BGE_CHIPREV_5750_AX &&
		    sc->bge_chiprev != BGE_CHIPREV_5750_BX)
			can_use_msi = 1;
		break;
	case BGE_ASICREV_BCM5784:
		/*
		 * Prevent infinite "watchdog timeout" errors
		 * in some MacBook Pro and make it work out-of-the-box.
		 */
		if (sc->bge_chiprev == BGE_CHIPREV_5784_AX)
			break;
		/* FALLTHROUGH */
	default:
		if (BGE_IS_575X_PLUS(sc))
			can_use_msi = 1;
	}
	return (can_use_msi);
}

static int
bge_mbox_reorder(struct bge_softc *sc)
{
	/* Lists of PCI bridges that are known to reorder mailbox writes. */
	static const struct mbox_reorder {
		const uint16_t vendor;
		const uint16_t device;
		const char *desc;
	} mbox_reorder_lists[] = {
		{ 0x1022, 0x7450, "AMD-8131 PCI-X Bridge" },
	};
	devclass_t pci, pcib;
	device_t bus, dev;
	int i;

	pci = devclass_find("pci");
	pcib = devclass_find("pcib");
	dev = sc->bge_dev;
	bus = device_get_parent(dev);
	for (;;) {
		dev = device_get_parent(bus);
		bus = device_get_parent(dev);
		if (device_get_devclass(dev) != pcib)
			break;
		if (device_get_devclass(bus) != pci)
			break;
		for (i = 0; i < nitems(mbox_reorder_lists); i++) {
			if (pci_get_vendor(dev) ==
			    mbox_reorder_lists[i].vendor &&
			    pci_get_device(dev) ==
			    mbox_reorder_lists[i].device) {
				device_printf(sc->bge_dev,
				    "enabling MBOX workaround for %s\n",
				    mbox_reorder_lists[i].desc);
				return (1);
			}
		}
	}
	return (0);
}

static void
bge_devinfo(struct bge_softc *sc)
{
	uint32_t cfg, clk;

	device_printf(sc->bge_dev,
	    "CHIP ID 0x%08x; ASIC REV 0x%02x; CHIP REV 0x%02x; ",
	    sc->bge_chipid, sc->bge_asicrev, sc->bge_chiprev);
	if (sc->bge_flags & BGE_FLAG_PCIE)
		printf("PCI-E\n");
	else if (sc->bge_flags & BGE_FLAG_PCIX) {
		printf("PCI-X ");
		cfg = CSR_READ_4(sc, BGE_MISC_CFG) & BGE_MISCCFG_BOARD_ID_MASK;
		if (cfg == BGE_MISCCFG_BOARD_ID_5704CIOBE)
			clk = 133;
		else {
			clk = CSR_READ_4(sc, BGE_PCI_CLKCTL) & 0x1F;
			switch (clk) {
			case 0:
				clk = 33;
				break;
			case 2:
				clk = 50;
				break;
			case 4:
				clk = 66;
				break;
			case 6:
				clk = 100;
				break;
			case 7:
				clk = 133;
				break;
			}
		}
		printf("%u MHz\n", clk);
	} else {
		if (sc->bge_pcixcap != 0)
			printf("PCI on PCI-X ");
		else
			printf("PCI ");
		cfg = pci_read_config(sc->bge_dev, BGE_PCI_PCISTATE, 4);
		if (cfg & BGE_PCISTATE_PCI_BUSSPEED)
			clk = 66;
		else
			clk = 33;
		if (cfg & BGE_PCISTATE_32BIT_BUS)
			printf("%u MHz; 32bit\n", clk);
		else
			printf("%u MHz; 64bit\n", clk);
	}
}

static int
bge_attach(device_t dev)
{
	if_t ifp;
	struct bge_softc *sc;
	uint32_t hwcfg = 0, misccfg, pcistate;
	u_char eaddr[ETHER_ADDR_LEN];
	int capmask, error, reg, rid, trys;

	sc = device_get_softc(dev);
	sc->bge_dev = dev;

	BGE_LOCK_INIT(sc, device_get_nameunit(dev));
	TASK_INIT(&sc->bge_intr_task, 0, bge_intr_task, sc);
	callout_init_mtx(&sc->bge_stat_ch, &sc->bge_mtx, 0);

	pci_enable_busmaster(dev);

	/*
	 * Allocate control/status registers.
	 */
	rid = PCIR_BAR(0);
	sc->bge_res = bus_alloc_resource_any(dev, SYS_RES_MEMORY, &rid,
	    RF_ACTIVE);

	if (sc->bge_res == NULL) {
		device_printf (sc->bge_dev, "couldn't map BAR0 memory\n");
		error = ENXIO;
		goto fail;
	}

	/* Save various chip information. */
	sc->bge_func_addr = pci_get_function(dev);
	sc->bge_chipid = bge_chipid(dev);
	sc->bge_asicrev = BGE_ASICREV(sc->bge_chipid);
	sc->bge_chiprev = BGE_CHIPREV(sc->bge_chipid);

	/* Set default PHY address. */
	sc->bge_phy_addr = 1;
	 /*
	  * PHY address mapping for various devices.
	  *
	  *          | F0 Cu | F0 Sr | F1 Cu | F1 Sr |
	  * ---------+-------+-------+-------+-------+
	  * BCM57XX  |   1   |   X   |   X   |   X   |
	  * BCM5704  |   1   |   X   |   1   |   X   |
	  * BCM5717  |   1   |   8   |   2   |   9   |
	  * BCM5719  |   1   |   8   |   2   |   9   |
	  * BCM5720  |   1   |   8   |   2   |   9   |
	  *
	  *          | F2 Cu | F2 Sr | F3 Cu | F3 Sr |
	  * ---------+-------+-------+-------+-------+
	  * BCM57XX  |   X   |   X   |   X   |   X   |
	  * BCM5704  |   X   |   X   |   X   |   X   |
	  * BCM5717  |   X   |   X   |   X   |   X   |
	  * BCM5719  |   3   |   10  |   4   |   11  |
	  * BCM5720  |   X   |   X   |   X   |   X   |
	  *
	  * Other addresses may respond but they are not
	  * IEEE compliant PHYs and should be ignored.
	  */
	if (sc->bge_asicrev == BGE_ASICREV_BCM5717 ||
	    sc->bge_asicrev == BGE_ASICREV_BCM5719 ||
	    sc->bge_asicrev == BGE_ASICREV_BCM5720) {
		if (sc->bge_chipid != BGE_CHIPID_BCM5717_A0) {
			if (CSR_READ_4(sc, BGE_SGDIG_STS) &
			    BGE_SGDIGSTS_IS_SERDES)
				sc->bge_phy_addr = sc->bge_func_addr + 8;
			else
				sc->bge_phy_addr = sc->bge_func_addr + 1;
		} else {
			if (CSR_READ_4(sc, BGE_CPMU_PHY_STRAP) &
			    BGE_CPMU_PHY_STRAP_IS_SERDES)
				sc->bge_phy_addr = sc->bge_func_addr + 8;
			else
				sc->bge_phy_addr = sc->bge_func_addr + 1;
		}
	}

	if (bge_has_eaddr(sc))
		sc->bge_flags |= BGE_FLAG_EADDR;

	/* Save chipset family. */
	switch (sc->bge_asicrev) {
	case BGE_ASICREV_BCM5762:
	case BGE_ASICREV_BCM57765:
	case BGE_ASICREV_BCM57766:
		sc->bge_flags |= BGE_FLAG_57765_PLUS;
		/* FALLTHROUGH */
	case BGE_ASICREV_BCM5717:
	case BGE_ASICREV_BCM5719:
	case BGE_ASICREV_BCM5720:
		sc->bge_flags |= BGE_FLAG_5717_PLUS | BGE_FLAG_5755_PLUS |
		    BGE_FLAG_575X_PLUS | BGE_FLAG_5705_PLUS | BGE_FLAG_JUMBO |
		    BGE_FLAG_JUMBO_FRAME;
		if (sc->bge_asicrev == BGE_ASICREV_BCM5719 ||
		    sc->bge_asicrev == BGE_ASICREV_BCM5720) {
			/*
			 * Enable work around for DMA engine miscalculation
			 * of TXMBUF available space.
			 */
			sc->bge_flags |= BGE_FLAG_RDMA_BUG;
			if (sc->bge_asicrev == BGE_ASICREV_BCM5719 &&
			    sc->bge_chipid == BGE_CHIPID_BCM5719_A0) {
				/* Jumbo frame on BCM5719 A0 does not work. */
				sc->bge_flags &= ~BGE_FLAG_JUMBO;
			}
		}
		break;
	case BGE_ASICREV_BCM5755:
	case BGE_ASICREV_BCM5761:
	case BGE_ASICREV_BCM5784:
	case BGE_ASICREV_BCM5785:
	case BGE_ASICREV_BCM5787:
	case BGE_ASICREV_BCM57780:
		sc->bge_flags |= BGE_FLAG_5755_PLUS | BGE_FLAG_575X_PLUS |
		    BGE_FLAG_5705_PLUS;
		break;
	case BGE_ASICREV_BCM5700:
	case BGE_ASICREV_BCM5701:
	case BGE_ASICREV_BCM5703:
	case BGE_ASICREV_BCM5704:
		sc->bge_flags |= BGE_FLAG_5700_FAMILY | BGE_FLAG_JUMBO;
		break;
	case BGE_ASICREV_BCM5714_A0:
	case BGE_ASICREV_BCM5780:
	case BGE_ASICREV_BCM5714:
		sc->bge_flags |= BGE_FLAG_5714_FAMILY | BGE_FLAG_JUMBO_STD;
		/* FALLTHROUGH */
	case BGE_ASICREV_BCM5750:
	case BGE_ASICREV_BCM5752:
	case BGE_ASICREV_BCM5906:
		sc->bge_flags |= BGE_FLAG_575X_PLUS;
		/* FALLTHROUGH */
	case BGE_ASICREV_BCM5705:
		sc->bge_flags |= BGE_FLAG_5705_PLUS;
		break;
	}

	/* Identify chips with APE processor. */
	switch (sc->bge_asicrev) {
	case BGE_ASICREV_BCM5717:
	case BGE_ASICREV_BCM5719:
	case BGE_ASICREV_BCM5720:
	case BGE_ASICREV_BCM5761:
	case BGE_ASICREV_BCM5762:
		sc->bge_flags |= BGE_FLAG_APE;
		break;
	}

	/* Chips with APE need BAR2 access for APE registers/memory. */
	if ((sc->bge_flags & BGE_FLAG_APE) != 0) {
		rid = PCIR_BAR(2);
		sc->bge_res2 = bus_alloc_resource_any(dev, SYS_RES_MEMORY, &rid,
		    RF_ACTIVE);
		if (sc->bge_res2 == NULL) {
			device_printf (sc->bge_dev,
			    "couldn't map BAR2 memory\n");
			error = ENXIO;
			goto fail;
		}

		/* Enable APE register/memory access by host driver. */
		pcistate = pci_read_config(dev, BGE_PCI_PCISTATE, 4);
		pcistate |= BGE_PCISTATE_ALLOW_APE_CTLSPC_WR |
		    BGE_PCISTATE_ALLOW_APE_SHMEM_WR |
		    BGE_PCISTATE_ALLOW_APE_PSPACE_WR;
		pci_write_config(dev, BGE_PCI_PCISTATE, pcistate, 4);

		bge_ape_lock_init(sc);
		bge_ape_read_fw_ver(sc);
	}

	/* Add SYSCTLs, requires the chipset family to be set. */
	bge_add_sysctls(sc);

	/* Identify the chips that use an CPMU. */
	if (BGE_IS_5717_PLUS(sc) ||
	    sc->bge_asicrev == BGE_ASICREV_BCM5784 ||
	    sc->bge_asicrev == BGE_ASICREV_BCM5761 ||
	    sc->bge_asicrev == BGE_ASICREV_BCM5785 ||
	    sc->bge_asicrev == BGE_ASICREV_BCM57780)
		sc->bge_flags |= BGE_FLAG_CPMU_PRESENT;
	if ((sc->bge_flags & BGE_FLAG_CPMU_PRESENT) != 0)
		sc->bge_mi_mode = BGE_MIMODE_500KHZ_CONST;
	else
		sc->bge_mi_mode = BGE_MIMODE_BASE;
	/* Enable auto polling for BCM570[0-5]. */
	if (BGE_IS_5700_FAMILY(sc) || sc->bge_asicrev == BGE_ASICREV_BCM5705)
		sc->bge_mi_mode |= BGE_MIMODE_AUTOPOLL;

	/*
	 * All Broadcom controllers have 4GB boundary DMA bug.
	 * Whenever an address crosses a multiple of the 4GB boundary
	 * (including 4GB, 8Gb, 12Gb, etc.) and makes the transition
	 * from 0xX_FFFF_FFFF to 0x(X+1)_0000_0000 an internal DMA
	 * state machine will lockup and cause the device to hang.
	 */
	sc->bge_flags |= BGE_FLAG_4G_BNDRY_BUG;

	/* BCM5755 or higher and BCM5906 have short DMA bug. */
	if (BGE_IS_5755_PLUS(sc) || sc->bge_asicrev == BGE_ASICREV_BCM5906)
		sc->bge_flags |= BGE_FLAG_SHORT_DMA_BUG;

	/*
	 * BCM5719 cannot handle DMA requests for DMA segments that
	 * have larger than 4KB in size.  However the maximum DMA
	 * segment size created in DMA tag is 4KB for TSO, so we
	 * wouldn't encounter the issue here.
	 */
	if (sc->bge_asicrev == BGE_ASICREV_BCM5719)
		sc->bge_flags |= BGE_FLAG_4K_RDMA_BUG;

	misccfg = CSR_READ_4(sc, BGE_MISC_CFG) & BGE_MISCCFG_BOARD_ID_MASK;
	if (sc->bge_asicrev == BGE_ASICREV_BCM5705) {
		if (misccfg == BGE_MISCCFG_BOARD_ID_5788 ||
		    misccfg == BGE_MISCCFG_BOARD_ID_5788M)
			sc->bge_flags |= BGE_FLAG_5788;
	}

	capmask = BMSR_DEFCAPMASK;
	if ((sc->bge_asicrev == BGE_ASICREV_BCM5703 &&
	    (misccfg == 0x4000 || misccfg == 0x8000)) ||
	    (sc->bge_asicrev == BGE_ASICREV_BCM5705 &&
	    pci_get_vendor(dev) == BCOM_VENDORID &&
	    (pci_get_device(dev) == BCOM_DEVICEID_BCM5901 ||
	    pci_get_device(dev) == BCOM_DEVICEID_BCM5901A2 ||
	    pci_get_device(dev) == BCOM_DEVICEID_BCM5705F)) ||
	    (pci_get_vendor(dev) == BCOM_VENDORID &&
	    (pci_get_device(dev) == BCOM_DEVICEID_BCM5751F ||
	    pci_get_device(dev) == BCOM_DEVICEID_BCM5753F ||
	    pci_get_device(dev) == BCOM_DEVICEID_BCM5787F)) ||
	    pci_get_device(dev) == BCOM_DEVICEID_BCM57790 ||
	    pci_get_device(dev) == BCOM_DEVICEID_BCM57791 ||
	    pci_get_device(dev) == BCOM_DEVICEID_BCM57795 ||
	    sc->bge_asicrev == BGE_ASICREV_BCM5906) {
		/* These chips are 10/100 only. */
		capmask &= ~BMSR_EXTSTAT;
		sc->bge_phy_flags |= BGE_PHY_NO_WIRESPEED;
	}

	/*
	 * Some controllers seem to require a special firmware to use
	 * TSO. But the firmware is not available to FreeBSD and Linux
	 * claims that the TSO performed by the firmware is slower than
	 * hardware based TSO. Moreover the firmware based TSO has one
	 * known bug which can't handle TSO if Ethernet header + IP/TCP
	 * header is greater than 80 bytes. A workaround for the TSO
	 * bug exist but it seems it's too expensive than not using
	 * TSO at all. Some hardwares also have the TSO bug so limit
	 * the TSO to the controllers that are not affected TSO issues
	 * (e.g. 5755 or higher).
	 */
	if (BGE_IS_5717_PLUS(sc)) {
		/* BCM5717 requires different TSO configuration. */
		sc->bge_flags |= BGE_FLAG_TSO3;
		if (sc->bge_asicrev == BGE_ASICREV_BCM5719 &&
		    sc->bge_chipid == BGE_CHIPID_BCM5719_A0) {
			/* TSO on BCM5719 A0 does not work. */
			sc->bge_flags &= ~BGE_FLAG_TSO3;
		}
	} else if (BGE_IS_5755_PLUS(sc)) {
		/*
		 * BCM5754 and BCM5787 shares the same ASIC id so
		 * explicit device id check is required.
		 * Due to unknown reason TSO does not work on BCM5755M.
		 */
		if (pci_get_device(dev) != BCOM_DEVICEID_BCM5754 &&
		    pci_get_device(dev) != BCOM_DEVICEID_BCM5754M &&
		    pci_get_device(dev) != BCOM_DEVICEID_BCM5755M)
			sc->bge_flags |= BGE_FLAG_TSO;
	}

	/*
	 * Check if this is a PCI-X or PCI Express device.
	 */
	if (pci_find_cap(dev, PCIY_EXPRESS, &reg) == 0) {
		/*
		 * Found a PCI Express capabilities register, this
		 * must be a PCI Express device.
		 */
		sc->bge_flags |= BGE_FLAG_PCIE;
		sc->bge_expcap = reg;
		/* Extract supported maximum payload size. */
		sc->bge_mps = pci_read_config(dev, sc->bge_expcap +
		    PCIER_DEVICE_CAP, 2);
		sc->bge_mps = 128 << (sc->bge_mps & PCIEM_CAP_MAX_PAYLOAD);
		if (sc->bge_asicrev == BGE_ASICREV_BCM5719 ||
		    sc->bge_asicrev == BGE_ASICREV_BCM5720)
			sc->bge_expmrq = 2048;
		else
			sc->bge_expmrq = 4096;
		pci_set_max_read_req(dev, sc->bge_expmrq);
	} else {
		/*
		 * Check if the device is in PCI-X Mode.
		 * (This bit is not valid on PCI Express controllers.)
		 */
		if (pci_find_cap(dev, PCIY_PCIX, &reg) == 0)
			sc->bge_pcixcap = reg;
		if ((pci_read_config(dev, BGE_PCI_PCISTATE, 4) &
		    BGE_PCISTATE_PCI_BUSMODE) == 0)
			sc->bge_flags |= BGE_FLAG_PCIX;
	}

	/*
	 * The 40bit DMA bug applies to the 5714/5715 controllers and is
	 * not actually a MAC controller bug but an issue with the embedded
	 * PCIe to PCI-X bridge in the device. Use 40bit DMA workaround.
	 */
	if (BGE_IS_5714_FAMILY(sc) && (sc->bge_flags & BGE_FLAG_PCIX))
		sc->bge_flags |= BGE_FLAG_40BIT_BUG;
	/*
	 * Some PCI-X bridges are known to trigger write reordering to
	 * the mailbox registers. Typical phenomena is watchdog timeouts
	 * caused by out-of-order TX completions.  Enable workaround for
	 * PCI-X devices that live behind these bridges.
	 * Note, PCI-X controllers can run in PCI mode so we can't use
	 * BGE_FLAG_PCIX flag to detect PCI-X controllers.
	 */
	if (sc->bge_pcixcap != 0 && bge_mbox_reorder(sc) != 0)
		sc->bge_flags |= BGE_FLAG_MBOX_REORDER;
	/*
	 * Allocate the interrupt, using MSI if possible.  These devices
	 * support 8 MSI messages, but only the first one is used in
	 * normal operation.
	 */
	rid = 0;
	if (pci_find_cap(sc->bge_dev, PCIY_MSI, &reg) == 0) {
		sc->bge_msicap = reg;
		reg = 1;
		if (bge_can_use_msi(sc) && pci_alloc_msi(dev, &reg) == 0) {
			rid = 1;
			sc->bge_flags |= BGE_FLAG_MSI;
		}
	}

	/*
	 * All controllers except BCM5700 supports tagged status but
	 * we use tagged status only for MSI case on BCM5717. Otherwise
	 * MSI on BCM5717 does not work.
	 */
#ifndef DEVICE_POLLING
	if (sc->bge_flags & BGE_FLAG_MSI && BGE_IS_5717_PLUS(sc))
		sc->bge_flags |= BGE_FLAG_TAGGED_STATUS;
#endif

	sc->bge_irq = bus_alloc_resource_any(dev, SYS_RES_IRQ, &rid,
	    RF_ACTIVE | (rid != 0 ? 0 : RF_SHAREABLE));

	if (sc->bge_irq == NULL) {
		device_printf(sc->bge_dev, "couldn't map interrupt\n");
		error = ENXIO;
		goto fail;
	}

	bge_devinfo(sc);

	sc->bge_asf_mode = 0;
	/* No ASF if APE present. */
	if ((sc->bge_flags & BGE_FLAG_APE) == 0) {
		if (bge_allow_asf && (bge_readmem_ind(sc, BGE_SRAM_DATA_SIG) ==
		    BGE_SRAM_DATA_SIG_MAGIC)) {
			if (bge_readmem_ind(sc, BGE_SRAM_DATA_CFG) &
			    BGE_HWCFG_ASF) {
				sc->bge_asf_mode |= ASF_ENABLE;
				sc->bge_asf_mode |= ASF_STACKUP;
				if (BGE_IS_575X_PLUS(sc))
					sc->bge_asf_mode |= ASF_NEW_HANDSHAKE;
			}
		}
	}

	bge_stop_fw(sc);
	bge_sig_pre_reset(sc, BGE_RESET_SHUTDOWN);
	if (bge_reset(sc)) {
		device_printf(sc->bge_dev, "chip reset failed\n");
		error = ENXIO;
		goto fail;
	}

	bge_sig_legacy(sc, BGE_RESET_SHUTDOWN);
	bge_sig_post_reset(sc, BGE_RESET_SHUTDOWN);

	if (bge_chipinit(sc)) {
		device_printf(sc->bge_dev, "chip initialization failed\n");
		error = ENXIO;
		goto fail;
	}

	error = bge_get_eaddr(sc, eaddr);
	if (error) {
		device_printf(sc->bge_dev,
		    "failed to read station address\n");
		error = ENXIO;
		goto fail;
	}

	/* 5705 limits RX return ring to 512 entries. */
	if (BGE_IS_5717_PLUS(sc))
		sc->bge_return_ring_cnt = BGE_RETURN_RING_CNT;
	else if (BGE_IS_5705_PLUS(sc))
		sc->bge_return_ring_cnt = BGE_RETURN_RING_CNT_5705;
	else
		sc->bge_return_ring_cnt = BGE_RETURN_RING_CNT;

	if (bge_dma_alloc(sc)) {
		device_printf(sc->bge_dev,
		    "failed to allocate DMA resources\n");
		error = ENXIO;
		goto fail;
	}

	/* Set default tuneable values. */
	sc->bge_stat_ticks = BGE_TICKS_PER_SEC;
	sc->bge_rx_coal_ticks = 150;
	sc->bge_tx_coal_ticks = 150;
	sc->bge_rx_max_coal_bds = 10;
	sc->bge_tx_max_coal_bds = 10;

	/* Initialize checksum features to use. */
	sc->bge_csum_features = BGE_CSUM_FEATURES;
	if (sc->bge_forced_udpcsum != 0)
		sc->bge_csum_features |= CSUM_UDP;

	/* Set up ifnet structure */
	ifp = sc->bge_ifp = if_alloc(IFT_ETHER);
	if (ifp == NULL) {
		device_printf(sc->bge_dev, "failed to if_alloc()\n");
		error = ENXIO;
		goto fail;
	}
	if_setsoftc(ifp, sc);
	if_initname(ifp, device_get_name(dev), device_get_unit(dev));
	if_setflags(ifp, IFF_BROADCAST | IFF_SIMPLEX | IFF_MULTICAST);
	if_setioctlfn(ifp, bge_ioctl);
	if_setstartfn(ifp, bge_start);
	if_setinitfn(ifp, bge_init);
	if_setgetcounterfn(ifp, bge_get_counter);
	if_setsendqlen(ifp, BGE_TX_RING_CNT - 1);
	if_setsendqready(ifp);
	if_sethwassist(ifp, sc->bge_csum_features);
	if_setcapabilities(ifp, IFCAP_HWCSUM | IFCAP_VLAN_HWTAGGING |
	    IFCAP_VLAN_MTU);
	if ((sc->bge_flags & (BGE_FLAG_TSO | BGE_FLAG_TSO3)) != 0) {
		if_sethwassistbits(ifp, CSUM_TSO, 0);
		if_setcapabilitiesbit(ifp, IFCAP_TSO4 | IFCAP_VLAN_HWTSO, 0);
	}
#ifdef IFCAP_VLAN_HWCSUM
	if_setcapabilitiesbit(ifp, IFCAP_VLAN_HWCSUM, 0);
#endif
	if_setcapenable(ifp, if_getcapabilities(ifp));
#ifdef DEVICE_POLLING
	if_setcapabilitiesbit(ifp, IFCAP_POLLING, 0);
#endif

	/*
	 * 5700 B0 chips do not support checksumming correctly due
	 * to hardware bugs.
	 */
	if (sc->bge_chipid == BGE_CHIPID_BCM5700_B0) {
		if_setcapabilitiesbit(ifp, 0, IFCAP_HWCSUM);
		if_setcapenablebit(ifp, 0, IFCAP_HWCSUM);
		if_sethwassist(ifp, 0);
	}

	/*
	 * Figure out what sort of media we have by checking the
	 * hardware config word in the first 32k of NIC internal memory,
	 * or fall back to examining the EEPROM if necessary.
	 * Note: on some BCM5700 cards, this value appears to be unset.
	 * If that's the case, we have to rely on identifying the NIC
	 * by its PCI subsystem ID, as we do below for the SysKonnect
	 * SK-9D41.
	 */
	if (bge_readmem_ind(sc, BGE_SRAM_DATA_SIG) == BGE_SRAM_DATA_SIG_MAGIC)
		hwcfg = bge_readmem_ind(sc, BGE_SRAM_DATA_CFG);
	else if ((sc->bge_flags & BGE_FLAG_EADDR) &&
	    (sc->bge_asicrev != BGE_ASICREV_BCM5906)) {
		if (bge_read_eeprom(sc, (caddr_t)&hwcfg, BGE_EE_HWCFG_OFFSET,
		    sizeof(hwcfg))) {
			device_printf(sc->bge_dev, "failed to read EEPROM\n");
			error = ENXIO;
			goto fail;
		}
		hwcfg = ntohl(hwcfg);
	}

	/* The SysKonnect SK-9D41 is a 1000baseSX card. */
	if ((pci_read_config(dev, BGE_PCI_SUBSYS, 4) >> 16) ==
	    SK_SUBSYSID_9D41 || (hwcfg & BGE_HWCFG_MEDIA) == BGE_MEDIA_FIBER) {
		if (BGE_IS_5705_PLUS(sc)) {
			sc->bge_flags |= BGE_FLAG_MII_SERDES;
			sc->bge_phy_flags |= BGE_PHY_NO_WIRESPEED;
		} else
			sc->bge_flags |= BGE_FLAG_TBI;
	}

	/* Set various PHY bug flags. */
	if (sc->bge_chipid == BGE_CHIPID_BCM5701_A0 ||
	    sc->bge_chipid == BGE_CHIPID_BCM5701_B0)
		sc->bge_phy_flags |= BGE_PHY_CRC_BUG;
	if (sc->bge_chiprev == BGE_CHIPREV_5703_AX ||
	    sc->bge_chiprev == BGE_CHIPREV_5704_AX)
		sc->bge_phy_flags |= BGE_PHY_ADC_BUG;
	if (sc->bge_chipid == BGE_CHIPID_BCM5704_A0)
		sc->bge_phy_flags |= BGE_PHY_5704_A0_BUG;
	if (pci_get_subvendor(dev) == DELL_VENDORID)
		sc->bge_phy_flags |= BGE_PHY_NO_3LED;
	if ((BGE_IS_5705_PLUS(sc)) &&
	    sc->bge_asicrev != BGE_ASICREV_BCM5906 &&
	    sc->bge_asicrev != BGE_ASICREV_BCM5785 &&
	    sc->bge_asicrev != BGE_ASICREV_BCM57780 &&
	    !BGE_IS_5717_PLUS(sc)) {
		if (sc->bge_asicrev == BGE_ASICREV_BCM5755 ||
		    sc->bge_asicrev == BGE_ASICREV_BCM5761 ||
		    sc->bge_asicrev == BGE_ASICREV_BCM5784 ||
		    sc->bge_asicrev == BGE_ASICREV_BCM5787) {
			if (pci_get_device(dev) != BCOM_DEVICEID_BCM5722 &&
			    pci_get_device(dev) != BCOM_DEVICEID_BCM5756)
				sc->bge_phy_flags |= BGE_PHY_JITTER_BUG;
			if (pci_get_device(dev) == BCOM_DEVICEID_BCM5755M)
				sc->bge_phy_flags |= BGE_PHY_ADJUST_TRIM;
		} else
			sc->bge_phy_flags |= BGE_PHY_BER_BUG;
	}

	/*
	 * Don't enable Ethernet@WireSpeed for the 5700 or the
	 * 5705 A0 and A1 chips.
	 */
	if (sc->bge_asicrev == BGE_ASICREV_BCM5700 ||
	    (sc->bge_asicrev == BGE_ASICREV_BCM5705 &&
	    (sc->bge_chipid != BGE_CHIPID_BCM5705_A0 &&
	    sc->bge_chipid != BGE_CHIPID_BCM5705_A1)))
		sc->bge_phy_flags |= BGE_PHY_NO_WIRESPEED;

	if (sc->bge_flags & BGE_FLAG_TBI) {
		ifmedia_init(&sc->bge_ifmedia, IFM_IMASK, bge_ifmedia_upd,
		    bge_ifmedia_sts);
		ifmedia_add(&sc->bge_ifmedia, IFM_ETHER | IFM_1000_SX, 0, NULL);
		ifmedia_add(&sc->bge_ifmedia, IFM_ETHER | IFM_1000_SX | IFM_FDX,
		    0, NULL);
		ifmedia_add(&sc->bge_ifmedia, IFM_ETHER | IFM_AUTO, 0, NULL);
		ifmedia_set(&sc->bge_ifmedia, IFM_ETHER | IFM_AUTO);
		sc->bge_ifmedia.ifm_media = sc->bge_ifmedia.ifm_cur->ifm_media;
	} else {
		/*
		 * Do transceiver setup and tell the firmware the
		 * driver is down so we can try to get access the
		 * probe if ASF is running.  Retry a couple of times
		 * if we get a conflict with the ASF firmware accessing
		 * the PHY.
		 */
		trys = 0;
		BGE_CLRBIT(sc, BGE_MODE_CTL, BGE_MODECTL_STACKUP);
again:
		bge_asf_driver_up(sc);

		error = mii_attach(dev, &sc->bge_miibus, ifp, 
		    (ifm_change_cb_t)bge_ifmedia_upd,
		    (ifm_stat_cb_t)bge_ifmedia_sts, capmask, sc->bge_phy_addr, 
		    MII_OFFSET_ANY, MIIF_DOPAUSE);
		if (error != 0) {
			if (trys++ < 4) {
				device_printf(sc->bge_dev, "Try again\n");
				bge_miibus_writereg(sc->bge_dev,
				    sc->bge_phy_addr, MII_BMCR, BMCR_RESET);
				goto again;
			}
			device_printf(sc->bge_dev, "attaching PHYs failed\n");
			goto fail;
		}

		/*
		 * Now tell the firmware we are going up after probing the PHY
		 */
		if (sc->bge_asf_mode & ASF_STACKUP)
			BGE_SETBIT(sc, BGE_MODE_CTL, BGE_MODECTL_STACKUP);
	}

	/*
	 * When using the BCM5701 in PCI-X mode, data corruption has
	 * been observed in the first few bytes of some received packets.
	 * Aligning the packet buffer in memory eliminates the corruption.
	 * Unfortunately, this misaligns the packet payloads.  On platforms
	 * which do not support unaligned accesses, we will realign the
	 * payloads by copying the received packets.
	 */
	if (sc->bge_asicrev == BGE_ASICREV_BCM5701 &&
	    sc->bge_flags & BGE_FLAG_PCIX)
                sc->bge_flags |= BGE_FLAG_RX_ALIGNBUG;

	/*
	 * Call MI attach routine.
	 */
	ether_ifattach(ifp, eaddr);

	/* Tell upper layer we support long frames. */
	if_setifheaderlen(ifp, sizeof(struct ether_vlan_header));

	/*
	 * Hookup IRQ last.
	 */
	if (BGE_IS_5755_PLUS(sc) && sc->bge_flags & BGE_FLAG_MSI) {
		/* Take advantage of single-shot MSI. */
		CSR_WRITE_4(sc, BGE_MSI_MODE, CSR_READ_4(sc, BGE_MSI_MODE) &
		    ~BGE_MSIMODE_ONE_SHOT_DISABLE);
		sc->bge_tq = taskqueue_create_fast("bge_taskq", M_WAITOK,
		    taskqueue_thread_enqueue, &sc->bge_tq);
		if (sc->bge_tq == NULL) {
			device_printf(dev, "could not create taskqueue.\n");
			ether_ifdetach(ifp);
			error = ENOMEM;
			goto fail;
		}
		error = taskqueue_start_threads(&sc->bge_tq, 1, PI_NET,
		    "%s taskq", device_get_nameunit(sc->bge_dev));
		if (error != 0) {
			device_printf(dev, "could not start threads.\n");
			ether_ifdetach(ifp);
			goto fail;
		}
		error = bus_setup_intr(dev, sc->bge_irq,
		    INTR_TYPE_NET | INTR_MPSAFE, bge_msi_intr, NULL, sc,
		    &sc->bge_intrhand);
	} else
		error = bus_setup_intr(dev, sc->bge_irq,
		    INTR_TYPE_NET | INTR_MPSAFE, NULL, bge_intr, sc,
		    &sc->bge_intrhand);

	if (error) {
		ether_ifdetach(ifp);
		device_printf(sc->bge_dev, "couldn't set up irq\n");
		goto fail;
	}

	/* Attach driver debugnet methods. */
	DEBUGNET_SET(ifp, bge);

fail:
	if (error)
		bge_detach(dev);
	return (error);
}

static int
bge_detach(device_t dev)
{
	struct bge_softc *sc;
	if_t ifp;

	sc = device_get_softc(dev);
	ifp = sc->bge_ifp;

#ifdef DEVICE_POLLING
	if (if_getcapenable(ifp) & IFCAP_POLLING)
		ether_poll_deregister(ifp);
#endif

	if (device_is_attached(dev)) {
		ether_ifdetach(ifp);
		BGE_LOCK(sc);
		bge_stop(sc);
		BGE_UNLOCK(sc);
		callout_drain(&sc->bge_stat_ch);
	}

	if (sc->bge_tq)
		taskqueue_drain(sc->bge_tq, &sc->bge_intr_task);

	if (sc->bge_flags & BGE_FLAG_TBI)
		ifmedia_removeall(&sc->bge_ifmedia);
	else if (sc->bge_miibus != NULL) {
		bus_generic_detach(dev);
		device_delete_child(dev, sc->bge_miibus);
	}

	bge_release_resources(sc);

	return (0);
}

static void
bge_release_resources(struct bge_softc *sc)
{
	device_t dev;

	dev = sc->bge_dev;

	if (sc->bge_tq != NULL)
		taskqueue_free(sc->bge_tq);

	if (sc->bge_intrhand != NULL)
		bus_teardown_intr(dev, sc->bge_irq, sc->bge_intrhand);

	if (sc->bge_irq != NULL) {
		bus_release_resource(dev, SYS_RES_IRQ,
		    rman_get_rid(sc->bge_irq), sc->bge_irq);
		pci_release_msi(dev);
	}

	if (sc->bge_res != NULL)
		bus_release_resource(dev, SYS_RES_MEMORY,
		    rman_get_rid(sc->bge_res), sc->bge_res);

	if (sc->bge_res2 != NULL)
		bus_release_resource(dev, SYS_RES_MEMORY,
		    rman_get_rid(sc->bge_res2), sc->bge_res2);

	if (sc->bge_ifp != NULL)
		if_free(sc->bge_ifp);

	bge_dma_free(sc);

	if (mtx_initialized(&sc->bge_mtx))	/* XXX */
		BGE_LOCK_DESTROY(sc);
}

static int
bge_reset(struct bge_softc *sc)
{
	device_t dev;
	uint32_t cachesize, command, mac_mode, mac_mode_mask, reset, val;
	void (*write_op)(struct bge_softc *, int, int);
	uint16_t devctl;
	int i;

	dev = sc->bge_dev;

	mac_mode_mask = BGE_MACMODE_HALF_DUPLEX | BGE_MACMODE_PORTMODE;
	if ((sc->bge_mfw_flags & BGE_MFW_ON_APE) != 0)
		mac_mode_mask |= BGE_MACMODE_APE_RX_EN | BGE_MACMODE_APE_TX_EN;
	mac_mode = CSR_READ_4(sc, BGE_MAC_MODE) & mac_mode_mask;

	if (BGE_IS_575X_PLUS(sc) && !BGE_IS_5714_FAMILY(sc) &&
	    (sc->bge_asicrev != BGE_ASICREV_BCM5906)) {
		if (sc->bge_flags & BGE_FLAG_PCIE)
			write_op = bge_writemem_direct;
		else
			write_op = bge_writemem_ind;
	} else
		write_op = bge_writereg_ind;

	if (sc->bge_asicrev != BGE_ASICREV_BCM5700 &&
	    sc->bge_asicrev != BGE_ASICREV_BCM5701) {
		CSR_WRITE_4(sc, BGE_NVRAM_SWARB, BGE_NVRAMSWARB_SET1);
		for (i = 0; i < 8000; i++) {
			if (CSR_READ_4(sc, BGE_NVRAM_SWARB) &
			    BGE_NVRAMSWARB_GNT1)
				break;
			DELAY(20);
		}
		if (i == 8000) {
			if (bootverbose)
				device_printf(dev, "NVRAM lock timedout!\n");
		}
	}
	/* Take APE lock when performing reset. */
	bge_ape_lock(sc, BGE_APE_LOCK_GRC);

	/* Save some important PCI state. */
	cachesize = pci_read_config(dev, BGE_PCI_CACHESZ, 4);
	command = pci_read_config(dev, BGE_PCI_CMD, 4);

	pci_write_config(dev, BGE_PCI_MISC_CTL,
	    BGE_PCIMISCCTL_INDIRECT_ACCESS | BGE_PCIMISCCTL_MASK_PCI_INTR |
	    BGE_HIF_SWAP_OPTIONS | BGE_PCIMISCCTL_PCISTATE_RW, 4);

	/* Disable fastboot on controllers that support it. */
	if (sc->bge_asicrev == BGE_ASICREV_BCM5752 ||
	    BGE_IS_5755_PLUS(sc)) {
		if (bootverbose)
			device_printf(dev, "Disabling fastboot\n");
		CSR_WRITE_4(sc, BGE_FASTBOOT_PC, 0x0);
	}

	/*
	 * Write the magic number to SRAM at offset 0xB50.
	 * When firmware finishes its initialization it will
	 * write ~BGE_SRAM_FW_MB_MAGIC to the same location.
	 */
	bge_writemem_ind(sc, BGE_SRAM_FW_MB, BGE_SRAM_FW_MB_MAGIC);

	reset = BGE_MISCCFG_RESET_CORE_CLOCKS | BGE_32BITTIME_66MHZ;

	/* XXX: Broadcom Linux driver. */
	if (sc->bge_flags & BGE_FLAG_PCIE) {
		if (sc->bge_asicrev != BGE_ASICREV_BCM5785 &&
		    (sc->bge_flags & BGE_FLAG_5717_PLUS) == 0) {
			if (CSR_READ_4(sc, 0x7E2C) == 0x60)	/* PCIE 1.0 */
				CSR_WRITE_4(sc, 0x7E2C, 0x20);
		}
		if (sc->bge_chipid != BGE_CHIPID_BCM5750_A0) {
			/* Prevent PCIE link training during global reset */
			CSR_WRITE_4(sc, BGE_MISC_CFG, 1 << 29);
			reset |= 1 << 29;
		}
	}

	if (sc->bge_asicrev == BGE_ASICREV_BCM5906) {
		val = CSR_READ_4(sc, BGE_VCPU_STATUS);
		CSR_WRITE_4(sc, BGE_VCPU_STATUS,
		    val | BGE_VCPU_STATUS_DRV_RESET);
		val = CSR_READ_4(sc, BGE_VCPU_EXT_CTRL);
		CSR_WRITE_4(sc, BGE_VCPU_EXT_CTRL,
		    val & ~BGE_VCPU_EXT_CTRL_HALT_CPU);
	}

	/*
	 * Set GPHY Power Down Override to leave GPHY
	 * powered up in D0 uninitialized.
	 */
	if (BGE_IS_5705_PLUS(sc) &&
	    (sc->bge_flags & BGE_FLAG_CPMU_PRESENT) == 0)
		reset |= BGE_MISCCFG_GPHY_PD_OVERRIDE;

	/* Issue global reset */
	write_op(sc, BGE_MISC_CFG, reset);

	if (sc->bge_flags & BGE_FLAG_PCIE)
		DELAY(100 * 1000);
	else
		DELAY(1000);

	/* XXX: Broadcom Linux driver. */
	if (sc->bge_flags & BGE_FLAG_PCIE) {
		if (sc->bge_chipid == BGE_CHIPID_BCM5750_A0) {
			DELAY(500000); /* wait for link training to complete */
			val = pci_read_config(dev, 0xC4, 4);
			pci_write_config(dev, 0xC4, val | (1 << 15), 4);
		}
		devctl = pci_read_config(dev,
		    sc->bge_expcap + PCIER_DEVICE_CTL, 2);
		/* Clear enable no snoop and disable relaxed ordering. */
		devctl &= ~(PCIEM_CTL_RELAXED_ORD_ENABLE |
		    PCIEM_CTL_NOSNOOP_ENABLE);
		pci_write_config(dev, sc->bge_expcap + PCIER_DEVICE_CTL,
		    devctl, 2);
		pci_set_max_read_req(dev, sc->bge_expmrq);
		/* Clear error status. */
		pci_write_config(dev, sc->bge_expcap + PCIER_DEVICE_STA,
		    PCIEM_STA_CORRECTABLE_ERROR |
		    PCIEM_STA_NON_FATAL_ERROR | PCIEM_STA_FATAL_ERROR |
		    PCIEM_STA_UNSUPPORTED_REQ, 2);
	}

	/* Reset some of the PCI state that got zapped by reset. */
	pci_write_config(dev, BGE_PCI_MISC_CTL,
	    BGE_PCIMISCCTL_INDIRECT_ACCESS | BGE_PCIMISCCTL_MASK_PCI_INTR |
	    BGE_HIF_SWAP_OPTIONS | BGE_PCIMISCCTL_PCISTATE_RW, 4);
	val = BGE_PCISTATE_ROM_ENABLE | BGE_PCISTATE_ROM_RETRY_ENABLE;
	if (sc->bge_chipid == BGE_CHIPID_BCM5704_A0 &&
	    (sc->bge_flags & BGE_FLAG_PCIX) != 0)
		val |= BGE_PCISTATE_RETRY_SAME_DMA;
	if ((sc->bge_mfw_flags & BGE_MFW_ON_APE) != 0)
		val |= BGE_PCISTATE_ALLOW_APE_CTLSPC_WR |
		    BGE_PCISTATE_ALLOW_APE_SHMEM_WR |
		    BGE_PCISTATE_ALLOW_APE_PSPACE_WR;
	pci_write_config(dev, BGE_PCI_PCISTATE, val, 4);
	pci_write_config(dev, BGE_PCI_CACHESZ, cachesize, 4);
	pci_write_config(dev, BGE_PCI_CMD, command, 4);
	/*
	 * Disable PCI-X relaxed ordering to ensure status block update
	 * comes first then packet buffer DMA. Otherwise driver may
	 * read stale status block.
	 */
	if (sc->bge_flags & BGE_FLAG_PCIX) {
		devctl = pci_read_config(dev,
		    sc->bge_pcixcap + PCIXR_COMMAND, 2);
		devctl &= ~PCIXM_COMMAND_ERO;
		if (sc->bge_asicrev == BGE_ASICREV_BCM5703) {
			devctl &= ~PCIXM_COMMAND_MAX_READ;
			devctl |= PCIXM_COMMAND_MAX_READ_2048;
		} else if (sc->bge_asicrev == BGE_ASICREV_BCM5704) {
			devctl &= ~(PCIXM_COMMAND_MAX_SPLITS |
			    PCIXM_COMMAND_MAX_READ);
			devctl |= PCIXM_COMMAND_MAX_READ_2048;
		}
		pci_write_config(dev, sc->bge_pcixcap + PCIXR_COMMAND,
		    devctl, 2);
	}
	/* Re-enable MSI, if necessary, and enable the memory arbiter. */
	if (BGE_IS_5714_FAMILY(sc)) {
		/* This chip disables MSI on reset. */
		if (sc->bge_flags & BGE_FLAG_MSI) {
			val = pci_read_config(dev,
			    sc->bge_msicap + PCIR_MSI_CTRL, 2);
			pci_write_config(dev,
			    sc->bge_msicap + PCIR_MSI_CTRL,
			    val | PCIM_MSICTRL_MSI_ENABLE, 2);
			val = CSR_READ_4(sc, BGE_MSI_MODE);
			CSR_WRITE_4(sc, BGE_MSI_MODE,
			    val | BGE_MSIMODE_ENABLE);
		}
		val = CSR_READ_4(sc, BGE_MARB_MODE);
		CSR_WRITE_4(sc, BGE_MARB_MODE, BGE_MARBMODE_ENABLE | val);
	} else
		CSR_WRITE_4(sc, BGE_MARB_MODE, BGE_MARBMODE_ENABLE);

	/* Fix up byte swapping. */
	CSR_WRITE_4(sc, BGE_MODE_CTL, bge_dma_swap_options(sc));

	val = CSR_READ_4(sc, BGE_MAC_MODE);
	val = (val & ~mac_mode_mask) | mac_mode;
	CSR_WRITE_4(sc, BGE_MAC_MODE, val);
	DELAY(40);

	bge_ape_unlock(sc, BGE_APE_LOCK_GRC);

	if (sc->bge_asicrev == BGE_ASICREV_BCM5906) {
		for (i = 0; i < BGE_TIMEOUT; i++) {
			val = CSR_READ_4(sc, BGE_VCPU_STATUS);
			if (val & BGE_VCPU_STATUS_INIT_DONE)
				break;
			DELAY(100);
		}
		if (i == BGE_TIMEOUT) {
			device_printf(dev, "reset timed out\n");
			return (1);
		}
	} else {
		/*
		 * Poll until we see the 1's complement of the magic number.
		 * This indicates that the firmware initialization is complete.
		 * We expect this to fail if no chip containing the Ethernet
		 * address is fitted though.
		 */
		for (i = 0; i < BGE_TIMEOUT; i++) {
			DELAY(10);
			val = bge_readmem_ind(sc, BGE_SRAM_FW_MB);
			if (val == ~BGE_SRAM_FW_MB_MAGIC)
				break;
		}

		if ((sc->bge_flags & BGE_FLAG_EADDR) && i == BGE_TIMEOUT)
			device_printf(dev,
			    "firmware handshake timed out, found 0x%08x\n",
			    val);
		/* BCM57765 A0 needs additional time before accessing. */
		if (sc->bge_chipid == BGE_CHIPID_BCM57765_A0)
			DELAY(10 * 1000);	/* XXX */
	}

	/*
	 * The 5704 in TBI mode apparently needs some special
	 * adjustment to insure the SERDES drive level is set
	 * to 1.2V.
	 */
	if (sc->bge_asicrev == BGE_ASICREV_BCM5704 &&
	    sc->bge_flags & BGE_FLAG_TBI) {
		val = CSR_READ_4(sc, BGE_SERDES_CFG);
		val = (val & ~0xFFF) | 0x880;
		CSR_WRITE_4(sc, BGE_SERDES_CFG, val);
	}

	/* XXX: Broadcom Linux driver. */
	if (sc->bge_flags & BGE_FLAG_PCIE &&
	    !BGE_IS_5717_PLUS(sc) &&
	    sc->bge_chipid != BGE_CHIPID_BCM5750_A0 &&
	    sc->bge_asicrev != BGE_ASICREV_BCM5785) {
		/* Enable Data FIFO protection. */
		val = CSR_READ_4(sc, 0x7C00);
		CSR_WRITE_4(sc, 0x7C00, val | (1 << 25));
	}

	if (sc->bge_asicrev == BGE_ASICREV_BCM5720)
		BGE_CLRBIT(sc, BGE_CPMU_CLCK_ORIDE,
		    CPMU_CLCK_ORIDE_MAC_ORIDE_EN);

	return (0);
}

static __inline void
bge_rxreuse_std(struct bge_softc *sc, int i)
{
	struct bge_rx_bd *r;

	r = &sc->bge_ldata.bge_rx_std_ring[sc->bge_std];
	r->bge_flags = BGE_RXBDFLAG_END;
	r->bge_len = sc->bge_cdata.bge_rx_std_seglen[i];
	r->bge_idx = i;
	BGE_INC(sc->bge_std, BGE_STD_RX_RING_CNT);
}

static __inline void
bge_rxreuse_jumbo(struct bge_softc *sc, int i)
{
	struct bge_extrx_bd *r;

	r = &sc->bge_ldata.bge_rx_jumbo_ring[sc->bge_jumbo];
	r->bge_flags = BGE_RXBDFLAG_JUMBO_RING | BGE_RXBDFLAG_END;
	r->bge_len0 = sc->bge_cdata.bge_rx_jumbo_seglen[i][0];
	r->bge_len1 = sc->bge_cdata.bge_rx_jumbo_seglen[i][1];
	r->bge_len2 = sc->bge_cdata.bge_rx_jumbo_seglen[i][2];
	r->bge_len3 = sc->bge_cdata.bge_rx_jumbo_seglen[i][3];
	r->bge_idx = i;
	BGE_INC(sc->bge_jumbo, BGE_JUMBO_RX_RING_CNT);
}

/*
 * Frame reception handling. This is called if there's a frame
 * on the receive return list.
 *
 * Note: we have to be able to handle two possibilities here:
 * 1) the frame is from the jumbo receive ring
 * 2) the frame is from the standard receive ring
 */

static int
bge_rxeof(struct bge_softc *sc, uint16_t rx_prod, int holdlck)
{
	if_t ifp;
	int rx_npkts = 0, stdcnt = 0, jumbocnt = 0;
	uint16_t rx_cons;

	rx_cons = sc->bge_rx_saved_considx;

	/* Nothing to do. */
	if (rx_cons == rx_prod)
		return (rx_npkts);

	ifp = sc->bge_ifp;

	bus_dmamap_sync(sc->bge_cdata.bge_rx_return_ring_tag,
	    sc->bge_cdata.bge_rx_return_ring_map, BUS_DMASYNC_POSTREAD);
	bus_dmamap_sync(sc->bge_cdata.bge_rx_std_ring_tag,
	    sc->bge_cdata.bge_rx_std_ring_map, BUS_DMASYNC_POSTWRITE);
	if (BGE_IS_JUMBO_CAPABLE(sc) &&
	    if_getmtu(ifp) + ETHER_HDR_LEN + ETHER_CRC_LEN + 
	    ETHER_VLAN_ENCAP_LEN > (MCLBYTES - ETHER_ALIGN))
		bus_dmamap_sync(sc->bge_cdata.bge_rx_jumbo_ring_tag,
		    sc->bge_cdata.bge_rx_jumbo_ring_map, BUS_DMASYNC_POSTWRITE);

	while (rx_cons != rx_prod) {
		struct bge_rx_bd	*cur_rx;
		uint32_t		rxidx;
		struct mbuf		*m = NULL;
		uint16_t		vlan_tag = 0;
		int			have_tag = 0;

#ifdef DEVICE_POLLING
		if (if_getcapenable(ifp) & IFCAP_POLLING) {
			if (sc->rxcycles <= 0)
				break;
			sc->rxcycles--;
		}
#endif

		cur_rx = &sc->bge_ldata.bge_rx_return_ring[rx_cons];

		rxidx = cur_rx->bge_idx;
		BGE_INC(rx_cons, sc->bge_return_ring_cnt);

		if (if_getcapenable(ifp) & IFCAP_VLAN_HWTAGGING &&
		    cur_rx->bge_flags & BGE_RXBDFLAG_VLAN_TAG) {
			have_tag = 1;
			vlan_tag = cur_rx->bge_vlan_tag;
		}

		if (cur_rx->bge_flags & BGE_RXBDFLAG_JUMBO_RING) {
			jumbocnt++;
			m = sc->bge_cdata.bge_rx_jumbo_chain[rxidx];
			if (cur_rx->bge_flags & BGE_RXBDFLAG_ERROR) {
				bge_rxreuse_jumbo(sc, rxidx);
				continue;
			}
			if (bge_newbuf_jumbo(sc, rxidx) != 0) {
				bge_rxreuse_jumbo(sc, rxidx);
				if_inc_counter(ifp, IFCOUNTER_IQDROPS, 1);
				continue;
			}
			BGE_INC(sc->bge_jumbo, BGE_JUMBO_RX_RING_CNT);
		} else {
			stdcnt++;
			m = sc->bge_cdata.bge_rx_std_chain[rxidx];
			if (cur_rx->bge_flags & BGE_RXBDFLAG_ERROR) {
				bge_rxreuse_std(sc, rxidx);
				continue;
			}
			if (bge_newbuf_std(sc, rxidx) != 0) {
				bge_rxreuse_std(sc, rxidx);
				if_inc_counter(ifp, IFCOUNTER_IQDROPS, 1);
				continue;
			}
			BGE_INC(sc->bge_std, BGE_STD_RX_RING_CNT);
		}

		if_inc_counter(ifp, IFCOUNTER_IPACKETS, 1);
#ifndef __NO_STRICT_ALIGNMENT
		/*
		 * For architectures with strict alignment we must make sure
		 * the payload is aligned.
		 */
		if (sc->bge_flags & BGE_FLAG_RX_ALIGNBUG) {
			bcopy(m->m_data, m->m_data + ETHER_ALIGN,
			    cur_rx->bge_len);
			m->m_data += ETHER_ALIGN;
		}
#endif
		m->m_pkthdr.len = m->m_len = cur_rx->bge_len - ETHER_CRC_LEN;
		m->m_pkthdr.rcvif = ifp;

		if (if_getcapenable(ifp) & IFCAP_RXCSUM)
			bge_rxcsum(sc, cur_rx, m);

		/*
		 * If we received a packet with a vlan tag,
		 * attach that information to the packet.
		 */
		if (have_tag) {
			m->m_pkthdr.ether_vtag = vlan_tag;
			m->m_flags |= M_VLANTAG;
		}

		if (holdlck != 0) {
			BGE_UNLOCK(sc);
			if_input(ifp, m);
			BGE_LOCK(sc);
		} else
			if_input(ifp, m);
		rx_npkts++;

		if (!(if_getdrvflags(ifp) & IFF_DRV_RUNNING))
			return (rx_npkts);
	}

	bus_dmamap_sync(sc->bge_cdata.bge_rx_return_ring_tag,
	    sc->bge_cdata.bge_rx_return_ring_map, BUS_DMASYNC_PREREAD);
	if (stdcnt > 0)
		bus_dmamap_sync(sc->bge_cdata.bge_rx_std_ring_tag,
		    sc->bge_cdata.bge_rx_std_ring_map, BUS_DMASYNC_PREWRITE);

	if (jumbocnt > 0)
		bus_dmamap_sync(sc->bge_cdata.bge_rx_jumbo_ring_tag,
		    sc->bge_cdata.bge_rx_jumbo_ring_map, BUS_DMASYNC_PREWRITE);

	sc->bge_rx_saved_considx = rx_cons;
	bge_writembx(sc, BGE_MBX_RX_CONS0_LO, sc->bge_rx_saved_considx);
	if (stdcnt)
		bge_writembx(sc, BGE_MBX_RX_STD_PROD_LO, (sc->bge_std +
		    BGE_STD_RX_RING_CNT - 1) % BGE_STD_RX_RING_CNT);
	if (jumbocnt)
		bge_writembx(sc, BGE_MBX_RX_JUMBO_PROD_LO, (sc->bge_jumbo +
		    BGE_JUMBO_RX_RING_CNT - 1) % BGE_JUMBO_RX_RING_CNT);
#ifdef notyet
	/*
	 * This register wraps very quickly under heavy packet drops.
	 * If you need correct statistics, you can enable this check.
	 */
	if (BGE_IS_5705_PLUS(sc))
		if_incierrors(ifp, CSR_READ_4(sc, BGE_RXLP_LOCSTAT_IFIN_DROPS));
#endif
	return (rx_npkts);
}

static void
bge_rxcsum(struct bge_softc *sc, struct bge_rx_bd *cur_rx, struct mbuf *m)
{

	if (BGE_IS_5717_PLUS(sc)) {
		if ((cur_rx->bge_flags & BGE_RXBDFLAG_IPV6) == 0) {
			if (cur_rx->bge_flags & BGE_RXBDFLAG_IP_CSUM) {
				m->m_pkthdr.csum_flags |= CSUM_IP_CHECKED;
				if ((cur_rx->bge_error_flag &
				    BGE_RXERRFLAG_IP_CSUM_NOK) == 0)
					m->m_pkthdr.csum_flags |= CSUM_IP_VALID;
			}
			if (cur_rx->bge_flags & BGE_RXBDFLAG_TCP_UDP_CSUM) {
				m->m_pkthdr.csum_data =
				    cur_rx->bge_tcp_udp_csum;
				m->m_pkthdr.csum_flags |= CSUM_DATA_VALID |
				    CSUM_PSEUDO_HDR;
			}
		}
	} else {
		if (cur_rx->bge_flags & BGE_RXBDFLAG_IP_CSUM) {
			m->m_pkthdr.csum_flags |= CSUM_IP_CHECKED;
			if ((cur_rx->bge_ip_csum ^ 0xFFFF) == 0)
				m->m_pkthdr.csum_flags |= CSUM_IP_VALID;
		}
		if (cur_rx->bge_flags & BGE_RXBDFLAG_TCP_UDP_CSUM &&
		    m->m_pkthdr.len >= ETHER_MIN_NOPAD) {
			m->m_pkthdr.csum_data =
			    cur_rx->bge_tcp_udp_csum;
			m->m_pkthdr.csum_flags |= CSUM_DATA_VALID |
			    CSUM_PSEUDO_HDR;
		}
	}
}

static void
bge_txeof(struct bge_softc *sc, uint16_t tx_cons)
{
	struct bge_tx_bd *cur_tx;
	if_t ifp;

	BGE_LOCK_ASSERT(sc);

	/* Nothing to do. */
	if (sc->bge_tx_saved_considx == tx_cons)
		return;

	ifp = sc->bge_ifp;

	bus_dmamap_sync(sc->bge_cdata.bge_tx_ring_tag,
	    sc->bge_cdata.bge_tx_ring_map, BUS_DMASYNC_POSTWRITE);
	/*
	 * Go through our tx ring and free mbufs for those
	 * frames that have been sent.
	 */
	while (sc->bge_tx_saved_considx != tx_cons) {
		uint32_t		idx;

		idx = sc->bge_tx_saved_considx;
		cur_tx = &sc->bge_ldata.bge_tx_ring[idx];
		if (cur_tx->bge_flags & BGE_TXBDFLAG_END)
			if_inc_counter(ifp, IFCOUNTER_OPACKETS, 1);
		if (sc->bge_cdata.bge_tx_chain[idx] != NULL) {
			bus_dmamap_sync(sc->bge_cdata.bge_tx_mtag,
			    sc->bge_cdata.bge_tx_dmamap[idx],
			    BUS_DMASYNC_POSTWRITE);
			bus_dmamap_unload(sc->bge_cdata.bge_tx_mtag,
			    sc->bge_cdata.bge_tx_dmamap[idx]);
			m_freem(sc->bge_cdata.bge_tx_chain[idx]);
			sc->bge_cdata.bge_tx_chain[idx] = NULL;
		}
		sc->bge_txcnt--;
		BGE_INC(sc->bge_tx_saved_considx, BGE_TX_RING_CNT);
	}

	if_setdrvflagbits(ifp, 0, IFF_DRV_OACTIVE);
	if (sc->bge_txcnt == 0)
		sc->bge_timer = 0;
}

#ifdef DEVICE_POLLING
static int
bge_poll(if_t ifp, enum poll_cmd cmd, int count)
{
	struct bge_softc *sc = if_getsoftc(ifp);
	uint16_t rx_prod, tx_cons;
	uint32_t statusword;
	int rx_npkts = 0;

	BGE_LOCK(sc);
	if (!(if_getdrvflags(ifp) & IFF_DRV_RUNNING)) {
		BGE_UNLOCK(sc);
		return (rx_npkts);
	}

	bus_dmamap_sync(sc->bge_cdata.bge_status_tag,
	    sc->bge_cdata.bge_status_map,
	    BUS_DMASYNC_POSTREAD | BUS_DMASYNC_POSTWRITE);
	/* Fetch updates from the status block. */
	rx_prod = sc->bge_ldata.bge_status_block->bge_idx[0].bge_rx_prod_idx;
	tx_cons = sc->bge_ldata.bge_status_block->bge_idx[0].bge_tx_cons_idx;

	statusword = sc->bge_ldata.bge_status_block->bge_status;
	/* Clear the status so the next pass only sees the changes. */
	sc->bge_ldata.bge_status_block->bge_status = 0;

	bus_dmamap_sync(sc->bge_cdata.bge_status_tag,
	    sc->bge_cdata.bge_status_map,
	    BUS_DMASYNC_PREREAD | BUS_DMASYNC_PREWRITE);

	/* Note link event. It will be processed by POLL_AND_CHECK_STATUS. */
	if (statusword & BGE_STATFLAG_LINKSTATE_CHANGED)
		sc->bge_link_evt++;

	if (cmd == POLL_AND_CHECK_STATUS)
		if ((sc->bge_asicrev == BGE_ASICREV_BCM5700 &&
		    sc->bge_chipid != BGE_CHIPID_BCM5700_B2) ||
		    sc->bge_link_evt || (sc->bge_flags & BGE_FLAG_TBI))
			bge_link_upd(sc);

	sc->rxcycles = count;
	rx_npkts = bge_rxeof(sc, rx_prod, 1);
	if (!(if_getdrvflags(ifp) & IFF_DRV_RUNNING)) {
		BGE_UNLOCK(sc);
		return (rx_npkts);
	}
	bge_txeof(sc, tx_cons);
	if (!if_sendq_empty(ifp))
		bge_start_locked(ifp);

	BGE_UNLOCK(sc);
	return (rx_npkts);
}
#endif /* DEVICE_POLLING */

static int
bge_msi_intr(void *arg)
{
	struct bge_softc *sc;

	sc = (struct bge_softc *)arg;
	/*
	 * This interrupt is not shared and controller already
	 * disabled further interrupt.
	 */
	taskqueue_enqueue(sc->bge_tq, &sc->bge_intr_task);
	return (FILTER_HANDLED);
}

static void
bge_intr_task(void *arg, int pending)
{
	struct bge_softc *sc;
	if_t ifp;
	uint32_t status, status_tag;
	uint16_t rx_prod, tx_cons;

	sc = (struct bge_softc *)arg;
	ifp = sc->bge_ifp;

	BGE_LOCK(sc);
	if ((if_getdrvflags(ifp) & IFF_DRV_RUNNING) == 0) {
		BGE_UNLOCK(sc);
		return;
	}

	/* Get updated status block. */
	bus_dmamap_sync(sc->bge_cdata.bge_status_tag,
	    sc->bge_cdata.bge_status_map,
	    BUS_DMASYNC_POSTREAD | BUS_DMASYNC_POSTWRITE);

	/* Save producer/consumer indices. */
	rx_prod = sc->bge_ldata.bge_status_block->bge_idx[0].bge_rx_prod_idx;
	tx_cons = sc->bge_ldata.bge_status_block->bge_idx[0].bge_tx_cons_idx;
	status = sc->bge_ldata.bge_status_block->bge_status;
	status_tag = sc->bge_ldata.bge_status_block->bge_status_tag << 24;
	/* Dirty the status flag. */
	sc->bge_ldata.bge_status_block->bge_status = 0;
	bus_dmamap_sync(sc->bge_cdata.bge_status_tag,
	    sc->bge_cdata.bge_status_map,
	    BUS_DMASYNC_PREREAD | BUS_DMASYNC_PREWRITE);
	if ((sc->bge_flags & BGE_FLAG_TAGGED_STATUS) == 0)
		status_tag = 0;

	if ((status & BGE_STATFLAG_LINKSTATE_CHANGED) != 0)
		bge_link_upd(sc);

	/* Let controller work. */
	bge_writembx(sc, BGE_MBX_IRQ0_LO, status_tag);

	if (if_getdrvflags(ifp) & IFF_DRV_RUNNING &&
	    sc->bge_rx_saved_considx != rx_prod) {
		/* Check RX return ring producer/consumer. */
		BGE_UNLOCK(sc);
		bge_rxeof(sc, rx_prod, 0);
		BGE_LOCK(sc);
	}
	if (if_getdrvflags(ifp) & IFF_DRV_RUNNING) {
		/* Check TX ring producer/consumer. */
		bge_txeof(sc, tx_cons);
		if (!if_sendq_empty(ifp))
			bge_start_locked(ifp);
	}
	BGE_UNLOCK(sc);
}

static void
bge_intr(void *xsc)
{
	struct bge_softc *sc;
	if_t ifp;
	uint32_t statusword;
	uint16_t rx_prod, tx_cons;

	sc = xsc;

	BGE_LOCK(sc);

	ifp = sc->bge_ifp;

#ifdef DEVICE_POLLING
	if (if_getcapenable(ifp) & IFCAP_POLLING) {
		BGE_UNLOCK(sc);
		return;
	}
#endif

	/*
	 * Ack the interrupt by writing something to BGE_MBX_IRQ0_LO.  Don't
	 * disable interrupts by writing nonzero like we used to, since with
	 * our current organization this just gives complications and
	 * pessimizations for re-enabling interrupts.  We used to have races
	 * instead of the necessary complications.  Disabling interrupts
	 * would just reduce the chance of a status update while we are
	 * running (by switching to the interrupt-mode coalescence
	 * parameters), but this chance is already very low so it is more
	 * efficient to get another interrupt than prevent it.
	 *
	 * We do the ack first to ensure another interrupt if there is a
	 * status update after the ack.  We don't check for the status
	 * changing later because it is more efficient to get another
	 * interrupt than prevent it, not quite as above (not checking is
	 * a smaller optimization than not toggling the interrupt enable,
	 * since checking doesn't involve PCI accesses and toggling require
	 * the status check).  So toggling would probably be a pessimization
	 * even with MSI.  It would only be needed for using a task queue.
	 */
	bge_writembx(sc, BGE_MBX_IRQ0_LO, 0);

	/*
	 * Do the mandatory PCI flush as well as get the link status.
	 */
	statusword = CSR_READ_4(sc, BGE_MAC_STS) & BGE_MACSTAT_LINK_CHANGED;

	/* Make sure the descriptor ring indexes are coherent. */
	bus_dmamap_sync(sc->bge_cdata.bge_status_tag,
	    sc->bge_cdata.bge_status_map,
	    BUS_DMASYNC_POSTREAD | BUS_DMASYNC_POSTWRITE);
	rx_prod = sc->bge_ldata.bge_status_block->bge_idx[0].bge_rx_prod_idx;
	tx_cons = sc->bge_ldata.bge_status_block->bge_idx[0].bge_tx_cons_idx;
	sc->bge_ldata.bge_status_block->bge_status = 0;
	bus_dmamap_sync(sc->bge_cdata.bge_status_tag,
	    sc->bge_cdata.bge_status_map,
	    BUS_DMASYNC_PREREAD | BUS_DMASYNC_PREWRITE);

	if ((sc->bge_asicrev == BGE_ASICREV_BCM5700 &&
	    sc->bge_chipid != BGE_CHIPID_BCM5700_B2) ||
	    statusword || sc->bge_link_evt)
		bge_link_upd(sc);

	if (if_getdrvflags(ifp) & IFF_DRV_RUNNING) {
		/* Check RX return ring producer/consumer. */
		bge_rxeof(sc, rx_prod, 1);
	}

	if (if_getdrvflags(ifp) & IFF_DRV_RUNNING) {
		/* Check TX ring producer/consumer. */
		bge_txeof(sc, tx_cons);
	}

	if (if_getdrvflags(ifp) & IFF_DRV_RUNNING &&
	    !if_sendq_empty(ifp))
		bge_start_locked(ifp);

	BGE_UNLOCK(sc);
}

static void
bge_asf_driver_up(struct bge_softc *sc)
{
	if (sc->bge_asf_mode & ASF_STACKUP) {
		/* Send ASF heartbeat aprox. every 2s */
		if (sc->bge_asf_count)
			sc->bge_asf_count --;
		else {
			sc->bge_asf_count = 2;
			bge_writemem_ind(sc, BGE_SRAM_FW_CMD_MB,
			    BGE_FW_CMD_DRV_ALIVE);
			bge_writemem_ind(sc, BGE_SRAM_FW_CMD_LEN_MB, 4);
			bge_writemem_ind(sc, BGE_SRAM_FW_CMD_DATA_MB,
			    BGE_FW_HB_TIMEOUT_SEC);
			CSR_WRITE_4(sc, BGE_RX_CPU_EVENT,
			    CSR_READ_4(sc, BGE_RX_CPU_EVENT) |
			    BGE_RX_CPU_DRV_EVENT);
		}
	}
}

static void
bge_tick(void *xsc)
{
	struct bge_softc *sc = xsc;
	struct mii_data *mii = NULL;

	BGE_LOCK_ASSERT(sc);

	/* Synchronize with possible callout reset/stop. */
	if (callout_pending(&sc->bge_stat_ch) ||
	    !callout_active(&sc->bge_stat_ch))
		return;

	if (BGE_IS_5705_PLUS(sc))
		bge_stats_update_regs(sc);
	else
		bge_stats_update(sc);

	/* XXX Add APE heartbeat check here? */

	if ((sc->bge_flags & BGE_FLAG_TBI) == 0) {
		mii = device_get_softc(sc->bge_miibus);
		/*
		 * Do not touch PHY if we have link up. This could break
		 * IPMI/ASF mode or produce extra input errors
		 * (extra errors was reported for bcm5701 & bcm5704).
		 */
		if (!sc->bge_link)
			mii_tick(mii);
	} else {
		/*
		 * Since in TBI mode auto-polling can't be used we should poll
		 * link status manually. Here we register pending link event
		 * and trigger interrupt.
		 */
#ifdef DEVICE_POLLING
		/* In polling mode we poll link state in bge_poll(). */
		if (!(if_getcapenable(sc->bge_ifp) & IFCAP_POLLING))
#endif
		{
		sc->bge_link_evt++;
		if (sc->bge_asicrev == BGE_ASICREV_BCM5700 ||
		    sc->bge_flags & BGE_FLAG_5788)
			BGE_SETBIT(sc, BGE_MISC_LOCAL_CTL, BGE_MLC_INTR_SET);
		else
			BGE_SETBIT(sc, BGE_HCC_MODE, BGE_HCCMODE_COAL_NOW);
		}
	}

	bge_asf_driver_up(sc);
	bge_watchdog(sc);

	callout_reset(&sc->bge_stat_ch, hz, bge_tick, sc);
}

static void
bge_stats_update_regs(struct bge_softc *sc)
{
	if_t ifp;
	struct bge_mac_stats *stats;
	uint32_t val;

	ifp = sc->bge_ifp;
	stats = &sc->bge_mac_stats;

	stats->ifHCOutOctets +=
	    CSR_READ_4(sc, BGE_TX_MAC_STATS_OCTETS);
	stats->etherStatsCollisions +=
	    CSR_READ_4(sc, BGE_TX_MAC_STATS_COLLS);
	stats->outXonSent +=
	    CSR_READ_4(sc, BGE_TX_MAC_STATS_XON_SENT);
	stats->outXoffSent +=
	    CSR_READ_4(sc, BGE_TX_MAC_STATS_XOFF_SENT);
	stats->dot3StatsInternalMacTransmitErrors +=
	    CSR_READ_4(sc, BGE_TX_MAC_STATS_ERRORS);
	stats->dot3StatsSingleCollisionFrames +=
	    CSR_READ_4(sc, BGE_TX_MAC_STATS_SINGLE_COLL);
	stats->dot3StatsMultipleCollisionFrames +=
	    CSR_READ_4(sc, BGE_TX_MAC_STATS_MULTI_COLL);
	stats->dot3StatsDeferredTransmissions +=
	    CSR_READ_4(sc, BGE_TX_MAC_STATS_DEFERRED);
	stats->dot3StatsExcessiveCollisions +=
	    CSR_READ_4(sc, BGE_TX_MAC_STATS_EXCESS_COLL);
	stats->dot3StatsLateCollisions +=
	    CSR_READ_4(sc, BGE_TX_MAC_STATS_LATE_COLL);
	stats->ifHCOutUcastPkts +=
	    CSR_READ_4(sc, BGE_TX_MAC_STATS_UCAST);
	stats->ifHCOutMulticastPkts +=
	    CSR_READ_4(sc, BGE_TX_MAC_STATS_MCAST);
	stats->ifHCOutBroadcastPkts +=
	    CSR_READ_4(sc, BGE_TX_MAC_STATS_BCAST);

	stats->ifHCInOctets +=
	    CSR_READ_4(sc, BGE_RX_MAC_STATS_OCTESTS);
	stats->etherStatsFragments +=
	    CSR_READ_4(sc, BGE_RX_MAC_STATS_FRAGMENTS);
	stats->ifHCInUcastPkts +=
	    CSR_READ_4(sc, BGE_RX_MAC_STATS_UCAST);
	stats->ifHCInMulticastPkts +=
	    CSR_READ_4(sc, BGE_RX_MAC_STATS_MCAST);
	stats->ifHCInBroadcastPkts +=
	    CSR_READ_4(sc, BGE_RX_MAC_STATS_BCAST);
	stats->dot3StatsFCSErrors +=
	    CSR_READ_4(sc, BGE_RX_MAC_STATS_FCS_ERRORS);
	stats->dot3StatsAlignmentErrors +=
	    CSR_READ_4(sc, BGE_RX_MAC_STATS_ALGIN_ERRORS);
	stats->xonPauseFramesReceived +=
	    CSR_READ_4(sc, BGE_RX_MAC_STATS_XON_RCVD);
	stats->xoffPauseFramesReceived +=
	    CSR_READ_4(sc, BGE_RX_MAC_STATS_XOFF_RCVD);
	stats->macControlFramesReceived +=
	    CSR_READ_4(sc, BGE_RX_MAC_STATS_CTRL_RCVD);
	stats->xoffStateEntered +=
	    CSR_READ_4(sc, BGE_RX_MAC_STATS_XOFF_ENTERED);
	stats->dot3StatsFramesTooLong +=
	    CSR_READ_4(sc, BGE_RX_MAC_STATS_FRAME_TOO_LONG);
	stats->etherStatsJabbers +=
	    CSR_READ_4(sc, BGE_RX_MAC_STATS_JABBERS);
	stats->etherStatsUndersizePkts +=
	    CSR_READ_4(sc, BGE_RX_MAC_STATS_UNDERSIZE);

	stats->FramesDroppedDueToFilters +=
	    CSR_READ_4(sc, BGE_RXLP_LOCSTAT_FILTDROP);
	stats->DmaWriteQueueFull +=
	    CSR_READ_4(sc, BGE_RXLP_LOCSTAT_DMA_WRQ_FULL);
	stats->DmaWriteHighPriQueueFull +=
	    CSR_READ_4(sc, BGE_RXLP_LOCSTAT_DMA_HPWRQ_FULL);
	stats->NoMoreRxBDs +=
	    CSR_READ_4(sc, BGE_RXLP_LOCSTAT_OUT_OF_BDS);
	/*
	 * XXX
	 * Unlike other controllers, BGE_RXLP_LOCSTAT_IFIN_DROPS
	 * counter of BCM5717, BCM5718, BCM5719 A0 and BCM5720 A0
	 * includes number of unwanted multicast frames.  This comes
	 * from silicon bug and known workaround to get rough(not
	 * exact) counter is to enable interrupt on MBUF low water
	 * attention.  This can be accomplished by setting
	 * BGE_HCCMODE_ATTN bit of BGE_HCC_MODE,
	 * BGE_BMANMODE_LOMBUF_ATTN bit of BGE_BMAN_MODE and
	 * BGE_MODECTL_FLOWCTL_ATTN_INTR bit of BGE_MODE_CTL.
	 * However that change would generate more interrupts and
	 * there are still possibilities of losing multiple frames
	 * during BGE_MODECTL_FLOWCTL_ATTN_INTR interrupt handling.
	 * Given that the workaround still would not get correct
	 * counter I don't think it's worth to implement it.  So
	 * ignore reading the counter on controllers that have the
	 * silicon bug.
	 */
	if (sc->bge_asicrev != BGE_ASICREV_BCM5717 &&
	    sc->bge_chipid != BGE_CHIPID_BCM5719_A0 &&
	    sc->bge_chipid != BGE_CHIPID_BCM5720_A0)
		stats->InputDiscards +=
		    CSR_READ_4(sc, BGE_RXLP_LOCSTAT_IFIN_DROPS);
	stats->InputErrors +=
	    CSR_READ_4(sc, BGE_RXLP_LOCSTAT_IFIN_ERRORS);
	stats->RecvThresholdHit +=
	    CSR_READ_4(sc, BGE_RXLP_LOCSTAT_RXTHRESH_HIT);

	if (sc->bge_flags & BGE_FLAG_RDMA_BUG) {
		/*
		 * If controller transmitted more than BGE_NUM_RDMA_CHANNELS
		 * frames, it's safe to disable workaround for DMA engine's
		 * miscalculation of TXMBUF space.
		 */
		if (stats->ifHCOutUcastPkts + stats->ifHCOutMulticastPkts +
		    stats->ifHCOutBroadcastPkts > BGE_NUM_RDMA_CHANNELS) {
			val = CSR_READ_4(sc, BGE_RDMA_LSO_CRPTEN_CTRL);
			if (sc->bge_asicrev == BGE_ASICREV_BCM5719)
				val &= ~BGE_RDMA_TX_LENGTH_WA_5719;
			else
				val &= ~BGE_RDMA_TX_LENGTH_WA_5720;
			CSR_WRITE_4(sc, BGE_RDMA_LSO_CRPTEN_CTRL, val);
			sc->bge_flags &= ~BGE_FLAG_RDMA_BUG;
		}
	}
}

static void
bge_stats_clear_regs(struct bge_softc *sc)
{

	CSR_READ_4(sc, BGE_TX_MAC_STATS_OCTETS);
	CSR_READ_4(sc, BGE_TX_MAC_STATS_COLLS);
	CSR_READ_4(sc, BGE_TX_MAC_STATS_XON_SENT);
	CSR_READ_4(sc, BGE_TX_MAC_STATS_XOFF_SENT);
	CSR_READ_4(sc, BGE_TX_MAC_STATS_ERRORS);
	CSR_READ_4(sc, BGE_TX_MAC_STATS_SINGLE_COLL);
	CSR_READ_4(sc, BGE_TX_MAC_STATS_MULTI_COLL);
	CSR_READ_4(sc, BGE_TX_MAC_STATS_DEFERRED);
	CSR_READ_4(sc, BGE_TX_MAC_STATS_EXCESS_COLL);
	CSR_READ_4(sc, BGE_TX_MAC_STATS_LATE_COLL);
	CSR_READ_4(sc, BGE_TX_MAC_STATS_UCAST);
	CSR_READ_4(sc, BGE_TX_MAC_STATS_MCAST);
	CSR_READ_4(sc, BGE_TX_MAC_STATS_BCAST);

	CSR_READ_4(sc, BGE_RX_MAC_STATS_OCTESTS);
	CSR_READ_4(sc, BGE_RX_MAC_STATS_FRAGMENTS);
	CSR_READ_4(sc, BGE_RX_MAC_STATS_UCAST);
	CSR_READ_4(sc, BGE_RX_MAC_STATS_MCAST);
	CSR_READ_4(sc, BGE_RX_MAC_STATS_BCAST);
	CSR_READ_4(sc, BGE_RX_MAC_STATS_FCS_ERRORS);
	CSR_READ_4(sc, BGE_RX_MAC_STATS_ALGIN_ERRORS);
	CSR_READ_4(sc, BGE_RX_MAC_STATS_XON_RCVD);
	CSR_READ_4(sc, BGE_RX_MAC_STATS_XOFF_RCVD);
	CSR_READ_4(sc, BGE_RX_MAC_STATS_CTRL_RCVD);
	CSR_READ_4(sc, BGE_RX_MAC_STATS_XOFF_ENTERED);
	CSR_READ_4(sc, BGE_RX_MAC_STATS_FRAME_TOO_LONG);
	CSR_READ_4(sc, BGE_RX_MAC_STATS_JABBERS);
	CSR_READ_4(sc, BGE_RX_MAC_STATS_UNDERSIZE);

	CSR_READ_4(sc, BGE_RXLP_LOCSTAT_FILTDROP);
	CSR_READ_4(sc, BGE_RXLP_LOCSTAT_DMA_WRQ_FULL);
	CSR_READ_4(sc, BGE_RXLP_LOCSTAT_DMA_HPWRQ_FULL);
	CSR_READ_4(sc, BGE_RXLP_LOCSTAT_OUT_OF_BDS);
	CSR_READ_4(sc, BGE_RXLP_LOCSTAT_IFIN_DROPS);
	CSR_READ_4(sc, BGE_RXLP_LOCSTAT_IFIN_ERRORS);
	CSR_READ_4(sc, BGE_RXLP_LOCSTAT_RXTHRESH_HIT);
}

static void
bge_stats_update(struct bge_softc *sc)
{
	if_t ifp;
	bus_size_t stats;
	uint32_t cnt;	/* current register value */

	ifp = sc->bge_ifp;

	stats = BGE_MEMWIN_START + BGE_STATS_BLOCK;

#define	READ_STAT(sc, stats, stat) \
	CSR_READ_4(sc, stats + offsetof(struct bge_stats, stat))

	cnt = READ_STAT(sc, stats, txstats.etherStatsCollisions.bge_addr_lo);
	if_inc_counter(ifp, IFCOUNTER_COLLISIONS, cnt - sc->bge_tx_collisions);
	sc->bge_tx_collisions = cnt;

	cnt = READ_STAT(sc, stats, nicNoMoreRxBDs.bge_addr_lo);
	if_inc_counter(ifp, IFCOUNTER_IERRORS, cnt - sc->bge_rx_nobds);
	sc->bge_rx_nobds = cnt;
	cnt = READ_STAT(sc, stats, ifInErrors.bge_addr_lo);
	if_inc_counter(ifp, IFCOUNTER_IERRORS, cnt - sc->bge_rx_inerrs);
	sc->bge_rx_inerrs = cnt;
	cnt = READ_STAT(sc, stats, ifInDiscards.bge_addr_lo);
	if_inc_counter(ifp, IFCOUNTER_IERRORS, cnt - sc->bge_rx_discards);
	sc->bge_rx_discards = cnt;

	cnt = READ_STAT(sc, stats, txstats.ifOutDiscards.bge_addr_lo);
	if_inc_counter(ifp, IFCOUNTER_OERRORS, cnt - sc->bge_tx_discards);
	sc->bge_tx_discards = cnt;

#undef	READ_STAT
}

/*
 * Pad outbound frame to ETHER_MIN_NOPAD for an unusual reason.
 * The bge hardware will pad out Tx runts to ETHER_MIN_NOPAD,
 * but when such padded frames employ the bge IP/TCP checksum offload,
 * the hardware checksum assist gives incorrect results (possibly
 * from incorporating its own padding into the UDP/TCP checksum; who knows).
 * If we pad such runts with zeros, the onboard checksum comes out correct.
 */
static __inline int
bge_cksum_pad(struct mbuf *m)
{
	int padlen = ETHER_MIN_NOPAD - m->m_pkthdr.len;
	struct mbuf *last;

	/* If there's only the packet-header and we can pad there, use it. */
	if (m->m_pkthdr.len == m->m_len && M_WRITABLE(m) &&
	    M_TRAILINGSPACE(m) >= padlen) {
		last = m;
	} else {
		/*
		 * Walk packet chain to find last mbuf. We will either
		 * pad there, or append a new mbuf and pad it.
		 */
		for (last = m; last->m_next != NULL; last = last->m_next);
		if (!(M_WRITABLE(last) && M_TRAILINGSPACE(last) >= padlen)) {
			/* Allocate new empty mbuf, pad it. Compact later. */
			struct mbuf *n;

			MGET(n, M_NOWAIT, MT_DATA);
			if (n == NULL)
				return (ENOBUFS);
			n->m_len = 0;
			last->m_next = n;
			last = n;
		}
	}

	/* Now zero the pad area, to avoid the bge cksum-assist bug. */
	memset(mtod(last, caddr_t) + last->m_len, 0, padlen);
	last->m_len += padlen;
	m->m_pkthdr.len += padlen;

	return (0);
}

static struct mbuf *
bge_check_short_dma(struct mbuf *m)
{
	struct mbuf *n;
	int found;

	/*
	 * If device receive two back-to-back send BDs with less than
	 * or equal to 8 total bytes then the device may hang.  The two
	 * back-to-back send BDs must in the same frame for this failure
	 * to occur.  Scan mbuf chains and see whether two back-to-back
	 * send BDs are there. If this is the case, allocate new mbuf
	 * and copy the frame to workaround the silicon bug.
	 */
	for (n = m, found = 0; n != NULL; n = n->m_next) {
		if (n->m_len < 8) {
			found++;
			if (found > 1)
				break;
			continue;
		}
		found = 0;
	}

	if (found > 1) {
		n = m_defrag(m, M_NOWAIT);
		if (n == NULL)
			m_freem(m);
	} else
		n = m;
	return (n);
}

static struct mbuf *
bge_setup_tso(struct bge_softc *sc, struct mbuf *m, uint16_t *mss,
    uint16_t *flags)
{
	struct ip *ip;
	struct tcphdr *tcp;
	struct mbuf *n;
	uint16_t hlen;
	uint32_t poff;

	if (M_WRITABLE(m) == 0) {
		/* Get a writable copy. */
		n = m_dup(m, M_NOWAIT);
		m_freem(m);
		if (n == NULL)
			return (NULL);
		m = n;
	}
	m = m_pullup(m, sizeof(struct ether_header) + sizeof(struct ip));
	if (m == NULL)
		return (NULL);
	ip = (struct ip *)(mtod(m, char *) + sizeof(struct ether_header));
	poff = sizeof(struct ether_header) + (ip->ip_hl << 2);
	m = m_pullup(m, poff + sizeof(struct tcphdr));
	if (m == NULL)
		return (NULL);
	tcp = (struct tcphdr *)(mtod(m, char *) + poff);
	m = m_pullup(m, poff + (tcp->th_off << 2));
	if (m == NULL)
		return (NULL);
	/*
	 * It seems controller doesn't modify IP length and TCP pseudo
	 * checksum. These checksum computed by upper stack should be 0.
	 */
	*mss = m->m_pkthdr.tso_segsz;
	ip = (struct ip *)(mtod(m, char *) + sizeof(struct ether_header));
	ip->ip_sum = 0;
	ip->ip_len = htons(*mss + (ip->ip_hl << 2) + (tcp->th_off << 2));
	/* Clear pseudo checksum computed by TCP stack. */
	tcp = (struct tcphdr *)(mtod(m, char *) + poff);
	tcp->th_sum = 0;
	/*
	 * Broadcom controllers uses different descriptor format for
	 * TSO depending on ASIC revision. Due to TSO-capable firmware
	 * license issue and lower performance of firmware based TSO
	 * we only support hardware based TSO.
	 */
	/* Calculate header length, incl. TCP/IP options, in 32 bit units. */
	hlen = ((ip->ip_hl << 2) + (tcp->th_off << 2)) >> 2;
	if (sc->bge_flags & BGE_FLAG_TSO3) {
		/*
		 * For BCM5717 and newer controllers, hardware based TSO
		 * uses the 14 lower bits of the bge_mss field to store the
		 * MSS and the upper 2 bits to store the lowest 2 bits of
		 * the IP/TCP header length.  The upper 6 bits of the header
		 * length are stored in the bge_flags[14:10,4] field.  Jumbo
		 * frames are supported.
		 */
		*mss |= ((hlen & 0x3) << 14);
		*flags |= ((hlen & 0xF8) << 7) | ((hlen & 0x4) << 2);
	} else {
		/*
		 * For BCM5755 and newer controllers, hardware based TSO uses
		 * the lower 11	bits to store the MSS and the upper 5 bits to
		 * store the IP/TCP header length. Jumbo frames are not
		 * supported.
		 */
		*mss |= (hlen << 11);
	}
	return (m);
}

/*
 * Encapsulate an mbuf chain in the tx ring  by coupling the mbuf data
 * pointers to descriptors.
 */
static int
bge_encap(struct bge_softc *sc, struct mbuf **m_head, uint32_t *txidx)
{
	bus_dma_segment_t	segs[BGE_NSEG_NEW];
	bus_dmamap_t		map;
	struct bge_tx_bd	*d;
	struct mbuf		*m = *m_head;
	uint32_t		idx = *txidx;
	uint16_t		csum_flags, mss, vlan_tag;
	int			nsegs, i, error;

	csum_flags = 0;
	mss = 0;
	vlan_tag = 0;
	if ((sc->bge_flags & BGE_FLAG_SHORT_DMA_BUG) != 0 &&
	    m->m_next != NULL) {
		*m_head = bge_check_short_dma(m);
		if (*m_head == NULL)
			return (ENOBUFS);
		m = *m_head;
	}
	if ((m->m_pkthdr.csum_flags & CSUM_TSO) != 0) {
		*m_head = m = bge_setup_tso(sc, m, &mss, &csum_flags);
		if (*m_head == NULL)
			return (ENOBUFS);
		csum_flags |= BGE_TXBDFLAG_CPU_PRE_DMA |
		    BGE_TXBDFLAG_CPU_POST_DMA;
	} else if ((m->m_pkthdr.csum_flags & sc->bge_csum_features) != 0) {
		if (m->m_pkthdr.csum_flags & CSUM_IP)
			csum_flags |= BGE_TXBDFLAG_IP_CSUM;
		if (m->m_pkthdr.csum_flags & (CSUM_TCP | CSUM_UDP)) {
			csum_flags |= BGE_TXBDFLAG_TCP_UDP_CSUM;
			if (m->m_pkthdr.len < ETHER_MIN_NOPAD &&
			    (error = bge_cksum_pad(m)) != 0) {
				m_freem(m);
				*m_head = NULL;
				return (error);
			}
		}
	}

	if ((m->m_pkthdr.csum_flags & CSUM_TSO) == 0) {
		if (sc->bge_flags & BGE_FLAG_JUMBO_FRAME &&
		    m->m_pkthdr.len > ETHER_MAX_LEN)
			csum_flags |= BGE_TXBDFLAG_JUMBO_FRAME;
		if (sc->bge_forced_collapse > 0 &&
		    (sc->bge_flags & BGE_FLAG_PCIE) != 0 && m->m_next != NULL) {
			/*
			 * Forcedly collapse mbuf chains to overcome hardware
			 * limitation which only support a single outstanding
			 * DMA read operation.
			 */
			if (sc->bge_forced_collapse == 1)
				m = m_defrag(m, M_NOWAIT);
			else
				m = m_collapse(m, M_NOWAIT,
				    sc->bge_forced_collapse);
			if (m == NULL)
				m = *m_head;
			*m_head = m;
		}
	}

	map = sc->bge_cdata.bge_tx_dmamap[idx];
	error = bus_dmamap_load_mbuf_sg(sc->bge_cdata.bge_tx_mtag, map, m, segs,
	    &nsegs, BUS_DMA_NOWAIT);
	if (error == EFBIG) {
		m = m_collapse(m, M_NOWAIT, BGE_NSEG_NEW);
		if (m == NULL) {
			m_freem(*m_head);
			*m_head = NULL;
			return (ENOBUFS);
		}
		*m_head = m;
		error = bus_dmamap_load_mbuf_sg(sc->bge_cdata.bge_tx_mtag, map,
		    m, segs, &nsegs, BUS_DMA_NOWAIT);
		if (error) {
			m_freem(m);
			*m_head = NULL;
			return (error);
		}
	} else if (error != 0)
		return (error);

	/* Check if we have enough free send BDs. */
	if (sc->bge_txcnt + nsegs >= BGE_TX_RING_CNT) {
		bus_dmamap_unload(sc->bge_cdata.bge_tx_mtag, map);
		return (ENOBUFS);
	}

	bus_dmamap_sync(sc->bge_cdata.bge_tx_mtag, map, BUS_DMASYNC_PREWRITE);

	if (m->m_flags & M_VLANTAG) {
		csum_flags |= BGE_TXBDFLAG_VLAN_TAG;
		vlan_tag = m->m_pkthdr.ether_vtag;
	}

	if (sc->bge_asicrev == BGE_ASICREV_BCM5762 &&
	    (m->m_pkthdr.csum_flags & CSUM_TSO) != 0) {
		/*
		 * 5725 family of devices corrupts TSO packets when TSO DMA
		 * buffers cross into regions which are within MSS bytes of
		 * a 4GB boundary.  If we encounter the condition, drop the
		 * packet.
		 */
		for (i = 0; ; i++) {
			d = &sc->bge_ldata.bge_tx_ring[idx];
			d->bge_addr.bge_addr_lo = BGE_ADDR_LO(segs[i].ds_addr);
			d->bge_addr.bge_addr_hi = BGE_ADDR_HI(segs[i].ds_addr);
			d->bge_len = segs[i].ds_len;
			if (d->bge_addr.bge_addr_lo + segs[i].ds_len + mss <
			    d->bge_addr.bge_addr_lo)
				break;
			d->bge_flags = csum_flags;
			d->bge_vlan_tag = vlan_tag;
			d->bge_mss = mss;
			if (i == nsegs - 1)
				break;
			BGE_INC(idx, BGE_TX_RING_CNT);
		}
		if (i != nsegs - 1) {
			bus_dmamap_sync(sc->bge_cdata.bge_tx_mtag, map,
			    BUS_DMASYNC_POSTWRITE);
			bus_dmamap_unload(sc->bge_cdata.bge_tx_mtag, map);
			m_freem(*m_head);
			*m_head = NULL;
			return (EIO);
		}
	} else {
		for (i = 0; ; i++) {
			d = &sc->bge_ldata.bge_tx_ring[idx];
			d->bge_addr.bge_addr_lo = BGE_ADDR_LO(segs[i].ds_addr);
			d->bge_addr.bge_addr_hi = BGE_ADDR_HI(segs[i].ds_addr);
			d->bge_len = segs[i].ds_len;
			d->bge_flags = csum_flags;
			d->bge_vlan_tag = vlan_tag;
			d->bge_mss = mss;
			if (i == nsegs - 1)
				break;
			BGE_INC(idx, BGE_TX_RING_CNT);
		}
	}

	/* Mark the last segment as end of packet... */
	d->bge_flags |= BGE_TXBDFLAG_END;

	/*
	 * Insure that the map for this transmission
	 * is placed at the array index of the last descriptor
	 * in this chain.
	 */
	sc->bge_cdata.bge_tx_dmamap[*txidx] = sc->bge_cdata.bge_tx_dmamap[idx];
	sc->bge_cdata.bge_tx_dmamap[idx] = map;
	sc->bge_cdata.bge_tx_chain[idx] = m;
	sc->bge_txcnt += nsegs;

	BGE_INC(idx, BGE_TX_RING_CNT);
	*txidx = idx;

	return (0);
}

/*
 * Main transmit routine. To avoid having to do mbuf copies, we put pointers
 * to the mbuf data regions directly in the transmit descriptors.
 */
static void
bge_start_locked(if_t ifp)
{
	struct bge_softc *sc;
	struct mbuf *m_head;
	uint32_t prodidx;
	int count;

	sc = if_getsoftc(ifp);
	BGE_LOCK_ASSERT(sc);

	if (!sc->bge_link ||
	    (if_getdrvflags(ifp) & (IFF_DRV_RUNNING | IFF_DRV_OACTIVE)) !=
	    IFF_DRV_RUNNING)
		return;

	prodidx = sc->bge_tx_prodidx;

	for (count = 0; !if_sendq_empty(ifp);) {
		if (sc->bge_txcnt > BGE_TX_RING_CNT - 16) {
			if_setdrvflagbits(ifp, IFF_DRV_OACTIVE, 0);
			break;
		}
		m_head = if_dequeue(ifp);
		if (m_head == NULL)
			break;

		/*
		 * Pack the data into the transmit ring. If we
		 * don't have room, set the OACTIVE flag and wait
		 * for the NIC to drain the ring.
		 */
		if (bge_encap(sc, &m_head, &prodidx)) {
			if (m_head == NULL)
				break;
			if_sendq_prepend(ifp, m_head);
			if_setdrvflagbits(ifp, IFF_DRV_OACTIVE, 0);
			break;
		}
		++count;

		/*
		 * If there's a BPF listener, bounce a copy of this frame
		 * to him.
		 */
		if_bpfmtap(ifp, m_head);
	}

	if (count > 0)
		bge_start_tx(sc, prodidx);
}

static void
bge_start_tx(struct bge_softc *sc, uint32_t prodidx)
{

	bus_dmamap_sync(sc->bge_cdata.bge_tx_ring_tag,
	    sc->bge_cdata.bge_tx_ring_map, BUS_DMASYNC_PREWRITE);
	/* Transmit. */
	bge_writembx(sc, BGE_MBX_TX_HOST_PROD0_LO, prodidx);
	/* 5700 b2 errata */
	if (sc->bge_chiprev == BGE_CHIPREV_5700_BX)
		bge_writembx(sc, BGE_MBX_TX_HOST_PROD0_LO, prodidx);

	sc->bge_tx_prodidx = prodidx;

	/* Set a timeout in case the chip goes out to lunch. */
	sc->bge_timer = BGE_TX_TIMEOUT;
}

/*
 * Main transmit routine. To avoid having to do mbuf copies, we put pointers
 * to the mbuf data regions directly in the transmit descriptors.
 */
static void
bge_start(if_t ifp)
{
	struct bge_softc *sc;

	sc = if_getsoftc(ifp);
	BGE_LOCK(sc);
	bge_start_locked(ifp);
	BGE_UNLOCK(sc);
}

static void
bge_init_locked(struct bge_softc *sc)
{
	if_t ifp;
	uint16_t *m;
	uint32_t mode;

	BGE_LOCK_ASSERT(sc);

	ifp = sc->bge_ifp;

	if (if_getdrvflags(ifp) & IFF_DRV_RUNNING)
		return;

	/* Cancel pending I/O and flush buffers. */
	bge_stop(sc);

	bge_stop_fw(sc);
	bge_sig_pre_reset(sc, BGE_RESET_START);
	bge_reset(sc);
	bge_sig_legacy(sc, BGE_RESET_START);
	bge_sig_post_reset(sc, BGE_RESET_START);

	bge_chipinit(sc);

	/*
	 * Init the various state machines, ring
	 * control blocks and firmware.
	 */
	if (bge_blockinit(sc)) {
		device_printf(sc->bge_dev, "initialization failure\n");
		return;
	}

	ifp = sc->bge_ifp;

	/* Specify MTU. */
	CSR_WRITE_4(sc, BGE_RX_MTU, if_getmtu(ifp) +
	    ETHER_HDR_LEN + ETHER_CRC_LEN +
	    (if_getcapenable(ifp) & IFCAP_VLAN_MTU ? ETHER_VLAN_ENCAP_LEN : 0));

	/* Load our MAC address. */
	m = (uint16_t *)IF_LLADDR(sc->bge_ifp);
	CSR_WRITE_4(sc, BGE_MAC_ADDR1_LO, htons(m[0]));
	CSR_WRITE_4(sc, BGE_MAC_ADDR1_HI, (htons(m[1]) << 16) | htons(m[2]));

	/* Program promiscuous mode. */
	bge_setpromisc(sc);

	/* Program multicast filter. */
	bge_setmulti(sc);

	/* Program VLAN tag stripping. */
	bge_setvlan(sc);

	/* Override UDP checksum offloading. */
	if (sc->bge_forced_udpcsum == 0)
		sc->bge_csum_features &= ~CSUM_UDP;
	else
		sc->bge_csum_features |= CSUM_UDP;
	if (if_getcapabilities(ifp) & IFCAP_TXCSUM &&
	    if_getcapenable(ifp) & IFCAP_TXCSUM) {
		if_sethwassistbits(ifp, 0, (BGE_CSUM_FEATURES | CSUM_UDP));
		if_sethwassistbits(ifp, sc->bge_csum_features, 0);
	}

	/* Init RX ring. */
	if (bge_init_rx_ring_std(sc) != 0) {
		device_printf(sc->bge_dev, "no memory for std Rx buffers.\n");
		bge_stop(sc);
		return;
	}

	/*
	 * Workaround for a bug in 5705 ASIC rev A0. Poll the NIC's
	 * memory to insure that the chip has in fact read the first
	 * entry of the ring.
	 */
	if (sc->bge_chipid == BGE_CHIPID_BCM5705_A0) {
		uint32_t		v, i;
		for (i = 0; i < 10; i++) {
			DELAY(20);
			v = bge_readmem_ind(sc, BGE_STD_RX_RINGS + 8);
			if (v == (MCLBYTES - ETHER_ALIGN))
				break;
		}
		if (i == 10)
			device_printf (sc->bge_dev,
			    "5705 A0 chip failed to load RX ring\n");
	}

	/* Init jumbo RX ring. */
	if (BGE_IS_JUMBO_CAPABLE(sc) &&
	    if_getmtu(ifp) + ETHER_HDR_LEN + ETHER_CRC_LEN + 
     	    ETHER_VLAN_ENCAP_LEN > (MCLBYTES - ETHER_ALIGN)) {
		if (bge_init_rx_ring_jumbo(sc) != 0) {
			device_printf(sc->bge_dev,
			    "no memory for jumbo Rx buffers.\n");
			bge_stop(sc);
			return;
		}
	}

	/* Init our RX return ring index. */
	sc->bge_rx_saved_considx = 0;

	/* Init our RX/TX stat counters. */
	sc->bge_rx_discards = sc->bge_tx_discards = sc->bge_tx_collisions = 0;

	/* Init TX ring. */
	bge_init_tx_ring(sc);

	/* Enable TX MAC state machine lockup fix. */
	mode = CSR_READ_4(sc, BGE_TX_MODE);
	if (BGE_IS_5755_PLUS(sc) || sc->bge_asicrev == BGE_ASICREV_BCM5906)
		mode |= BGE_TXMODE_MBUF_LOCKUP_FIX;
	if (sc->bge_asicrev == BGE_ASICREV_BCM5720 ||
	    sc->bge_asicrev == BGE_ASICREV_BCM5762) {
		mode &= ~(BGE_TXMODE_JMB_FRM_LEN | BGE_TXMODE_CNT_DN_MODE);
		mode |= CSR_READ_4(sc, BGE_TX_MODE) &
		    (BGE_TXMODE_JMB_FRM_LEN | BGE_TXMODE_CNT_DN_MODE);
	}
	/* Turn on transmitter. */
	CSR_WRITE_4(sc, BGE_TX_MODE, mode | BGE_TXMODE_ENABLE);
	DELAY(100);

	/* Turn on receiver. */
	mode = CSR_READ_4(sc, BGE_RX_MODE);
	if (BGE_IS_5755_PLUS(sc))
		mode |= BGE_RXMODE_IPV6_ENABLE;
	if (sc->bge_asicrev == BGE_ASICREV_BCM5762)
		mode |= BGE_RXMODE_IPV4_FRAG_FIX;
	CSR_WRITE_4(sc,BGE_RX_MODE, mode | BGE_RXMODE_ENABLE);
	DELAY(10);

	/*
	 * Set the number of good frames to receive after RX MBUF
	 * Low Watermark has been reached. After the RX MAC receives
	 * this number of frames, it will drop subsequent incoming
	 * frames until the MBUF High Watermark is reached.
	 */
	if (BGE_IS_57765_PLUS(sc))
		CSR_WRITE_4(sc, BGE_MAX_RX_FRAME_LOWAT, 1);
	else
		CSR_WRITE_4(sc, BGE_MAX_RX_FRAME_LOWAT, 2);

	/* Clear MAC statistics. */
	if (BGE_IS_5705_PLUS(sc))
		bge_stats_clear_regs(sc);

	/* Tell firmware we're alive. */
	BGE_SETBIT(sc, BGE_MODE_CTL, BGE_MODECTL_STACKUP);

#ifdef DEVICE_POLLING
	/* Disable interrupts if we are polling. */
	if (if_getcapenable(ifp) & IFCAP_POLLING) {
		BGE_SETBIT(sc, BGE_PCI_MISC_CTL,
		    BGE_PCIMISCCTL_MASK_PCI_INTR);
		bge_writembx(sc, BGE_MBX_IRQ0_LO, 1);
	} else
#endif

	/* Enable host interrupts. */
	{
	BGE_SETBIT(sc, BGE_PCI_MISC_CTL, BGE_PCIMISCCTL_CLEAR_INTA);
	BGE_CLRBIT(sc, BGE_PCI_MISC_CTL, BGE_PCIMISCCTL_MASK_PCI_INTR);
	bge_writembx(sc, BGE_MBX_IRQ0_LO, 0);
	}

	if_setdrvflagbits(ifp, IFF_DRV_RUNNING, 0);
	if_setdrvflagbits(ifp, 0, IFF_DRV_OACTIVE);

	bge_ifmedia_upd_locked(ifp);

	callout_reset(&sc->bge_stat_ch, hz, bge_tick, sc);
}

static void
bge_init(void *xsc)
{
	struct bge_softc *sc = xsc;

	BGE_LOCK(sc);
	bge_init_locked(sc);
	BGE_UNLOCK(sc);
}

/*
 * Set media options.
 */
static int
bge_ifmedia_upd(if_t ifp)
{
	struct bge_softc *sc = if_getsoftc(ifp);
	int res;

	BGE_LOCK(sc);
	res = bge_ifmedia_upd_locked(ifp);
	BGE_UNLOCK(sc);

	return (res);
}

static int
bge_ifmedia_upd_locked(if_t ifp)
{
	struct bge_softc *sc = if_getsoftc(ifp);
	struct mii_data *mii;
	struct mii_softc *miisc;
	struct ifmedia *ifm;

	BGE_LOCK_ASSERT(sc);

	ifm = &sc->bge_ifmedia;

	/* If this is a 1000baseX NIC, enable the TBI port. */
	if (sc->bge_flags & BGE_FLAG_TBI) {
		if (IFM_TYPE(ifm->ifm_media) != IFM_ETHER)
			return (EINVAL);
		switch(IFM_SUBTYPE(ifm->ifm_media)) {
		case IFM_AUTO:
			/*
			 * The BCM5704 ASIC appears to have a special
			 * mechanism for programming the autoneg
			 * advertisement registers in TBI mode.
			 */
			if (sc->bge_asicrev == BGE_ASICREV_BCM5704) {
				uint32_t sgdig;
				sgdig = CSR_READ_4(sc, BGE_SGDIG_STS);
				if (sgdig & BGE_SGDIGSTS_DONE) {
					CSR_WRITE_4(sc, BGE_TX_TBI_AUTONEG, 0);
					sgdig = CSR_READ_4(sc, BGE_SGDIG_CFG);
					sgdig |= BGE_SGDIGCFG_AUTO |
					    BGE_SGDIGCFG_PAUSE_CAP |
					    BGE_SGDIGCFG_ASYM_PAUSE;
					CSR_WRITE_4(sc, BGE_SGDIG_CFG,
					    sgdig | BGE_SGDIGCFG_SEND);
					DELAY(5);
					CSR_WRITE_4(sc, BGE_SGDIG_CFG, sgdig);
				}
			}
			break;
		case IFM_1000_SX:
			if ((ifm->ifm_media & IFM_GMASK) == IFM_FDX) {
				BGE_CLRBIT(sc, BGE_MAC_MODE,
				    BGE_MACMODE_HALF_DUPLEX);
			} else {
				BGE_SETBIT(sc, BGE_MAC_MODE,
				    BGE_MACMODE_HALF_DUPLEX);
			}
			DELAY(40);
			break;
		default:
			return (EINVAL);
		}
		return (0);
	}

	sc->bge_link_evt++;
	mii = device_get_softc(sc->bge_miibus);
	LIST_FOREACH(miisc, &mii->mii_phys, mii_list)
		PHY_RESET(miisc);
	mii_mediachg(mii);

	/*
	 * Force an interrupt so that we will call bge_link_upd
	 * if needed and clear any pending link state attention.
	 * Without this we are not getting any further interrupts
	 * for link state changes and thus will not UP the link and
	 * not be able to send in bge_start_locked. The only
	 * way to get things working was to receive a packet and
	 * get an RX intr.
	 * bge_tick should help for fiber cards and we might not
	 * need to do this here if BGE_FLAG_TBI is set but as
	 * we poll for fiber anyway it should not harm.
	 */
	if (sc->bge_asicrev == BGE_ASICREV_BCM5700 ||
	    sc->bge_flags & BGE_FLAG_5788)
		BGE_SETBIT(sc, BGE_MISC_LOCAL_CTL, BGE_MLC_INTR_SET);
	else
		BGE_SETBIT(sc, BGE_HCC_MODE, BGE_HCCMODE_COAL_NOW);

	return (0);
}

/*
 * Report current media status.
 */
static void
bge_ifmedia_sts(if_t ifp, struct ifmediareq *ifmr)
{
	struct bge_softc *sc = if_getsoftc(ifp);
	struct mii_data *mii;

	BGE_LOCK(sc);

	if ((if_getflags(ifp) & IFF_UP) == 0) {
		BGE_UNLOCK(sc);
		return;
	}
	if (sc->bge_flags & BGE_FLAG_TBI) {
		ifmr->ifm_status = IFM_AVALID;
		ifmr->ifm_active = IFM_ETHER;
		if (CSR_READ_4(sc, BGE_MAC_STS) &
		    BGE_MACSTAT_TBI_PCS_SYNCHED)
			ifmr->ifm_status |= IFM_ACTIVE;
		else {
			ifmr->ifm_active |= IFM_NONE;
			BGE_UNLOCK(sc);
			return;
		}
		ifmr->ifm_active |= IFM_1000_SX;
		if (CSR_READ_4(sc, BGE_MAC_MODE) & BGE_MACMODE_HALF_DUPLEX)
			ifmr->ifm_active |= IFM_HDX;
		else
			ifmr->ifm_active |= IFM_FDX;
		BGE_UNLOCK(sc);
		return;
	}

	mii = device_get_softc(sc->bge_miibus);
	mii_pollstat(mii);
	ifmr->ifm_active = mii->mii_media_active;
	ifmr->ifm_status = mii->mii_media_status;

	BGE_UNLOCK(sc);
}

static int
bge_ioctl(if_t ifp, u_long command, caddr_t data)
{
	struct bge_softc *sc = if_getsoftc(ifp);
	struct ifreq *ifr = (struct ifreq *) data;
	struct mii_data *mii;
	int flags, mask, error = 0;

	switch (command) {
	case CASE_IOC_IFREQ(SIOCSIFMTU):
		if (BGE_IS_JUMBO_CAPABLE(sc) ||
		    (sc->bge_flags & BGE_FLAG_JUMBO_STD)) {
			if (ifr_mtu_get(ifr) < ETHERMIN ||
			    ifr_mtu_get(ifr) > BGE_JUMBO_MTU) {
				error = EINVAL;
				break;
			}
		} else if (ifr_mtu_get(ifr) < ETHERMIN || ifr_mtu_get(ifr) > ETHERMTU) {
			error = EINVAL;
			break;
		}
		BGE_LOCK(sc);
		if (if_getmtu(ifp) != ifr_mtu_get(ifr)) {
			if_setmtu(ifp, ifr_mtu_get(ifr));
			if (if_getdrvflags(ifp) & IFF_DRV_RUNNING) {
				if_setdrvflagbits(ifp, 0, IFF_DRV_RUNNING);
				bge_init_locked(sc);
			}
		}
		BGE_UNLOCK(sc);
		break;
	case CASE_IOC_IFREQ(SIOCSIFFLAGS):
		BGE_LOCK(sc);
		if (if_getflags(ifp) & IFF_UP) {
			/*
			 * If only the state of the PROMISC flag changed,
			 * then just use the 'set promisc mode' command
			 * instead of reinitializing the entire NIC. Doing
			 * a full re-init means reloading the firmware and
			 * waiting for it to start up, which may take a
			 * second or two.  Similarly for ALLMULTI.
			 */
			if (if_getdrvflags(ifp) & IFF_DRV_RUNNING) {
				flags = if_getflags(ifp) ^ sc->bge_if_flags;
				if (flags & IFF_PROMISC)
					bge_setpromisc(sc);
				if (flags & IFF_ALLMULTI)
					bge_setmulti(sc);
			} else
				bge_init_locked(sc);
		} else {
			if (if_getdrvflags(ifp) & IFF_DRV_RUNNING) {
				bge_stop(sc);
			}
		}
		sc->bge_if_flags = if_getflags(ifp);
		BGE_UNLOCK(sc);
		error = 0;
		break;
	case CASE_IOC_IFREQ(SIOCADDMULTI):
	case CASE_IOC_IFREQ(SIOCDELMULTI):
		if (if_getdrvflags(ifp) & IFF_DRV_RUNNING) {
			BGE_LOCK(sc);
			bge_setmulti(sc);
			BGE_UNLOCK(sc);
			error = 0;
		}
		break;
	case CASE_IOC_IFREQ(SIOCSIFMEDIA):
	case SIOCGIFMEDIA:
		if (sc->bge_flags & BGE_FLAG_TBI) {
			error = ifmedia_ioctl(ifp, ifr,
			    &sc->bge_ifmedia, command);
		} else {
			mii = device_get_softc(sc->bge_miibus);
			error = ifmedia_ioctl(ifp, ifr,
			    &mii->mii_media, command);
		}
		break;
	case CASE_IOC_IFREQ(SIOCSIFCAP):
		mask = ifr_reqcap_get(ifr) ^ if_getcapenable(ifp);
#ifdef DEVICE_POLLING
		if (mask & IFCAP_POLLING) {
			if (ifr_reqcap_get(ifr) & IFCAP_POLLING) {
				error = ether_poll_register(bge_poll, ifp);
				if (error)
					return (error);
				BGE_LOCK(sc);
				BGE_SETBIT(sc, BGE_PCI_MISC_CTL,
				    BGE_PCIMISCCTL_MASK_PCI_INTR);
				bge_writembx(sc, BGE_MBX_IRQ0_LO, 1);
				if_setcapenablebit(ifp, IFCAP_POLLING, 0);
				BGE_UNLOCK(sc);
			} else {
				error = ether_poll_deregister(ifp);
				/* Enable interrupt even in error case */
				BGE_LOCK(sc);
				BGE_CLRBIT(sc, BGE_PCI_MISC_CTL,
				    BGE_PCIMISCCTL_MASK_PCI_INTR);
				bge_writembx(sc, BGE_MBX_IRQ0_LO, 0);
				if_setcapenablebit(ifp, 0, IFCAP_POLLING);
				BGE_UNLOCK(sc);
			}
		}
#endif
		if ((mask & IFCAP_TXCSUM) != 0 &&
		    (if_getcapabilities(ifp) & IFCAP_TXCSUM) != 0) {
			if_togglecapenable(ifp, IFCAP_TXCSUM);
			if ((if_getcapenable(ifp) & IFCAP_TXCSUM) != 0)
				if_sethwassistbits(ifp,
				    sc->bge_csum_features, 0);
			else
				if_sethwassistbits(ifp, 0,
				    sc->bge_csum_features);
		}

		if ((mask & IFCAP_RXCSUM) != 0 &&
		    (if_getcapabilities(ifp) & IFCAP_RXCSUM) != 0)
			if_togglecapenable(ifp, IFCAP_RXCSUM);

		if ((mask & IFCAP_TSO4) != 0 &&
		    (if_getcapabilities(ifp) & IFCAP_TSO4) != 0) {
			if_togglecapenable(ifp, IFCAP_TSO4);
			if ((if_getcapenable(ifp) & IFCAP_TSO4) != 0)
				if_sethwassistbits(ifp, CSUM_TSO, 0);
			else
				if_sethwassistbits(ifp, 0, CSUM_TSO);
		}

		if (mask & IFCAP_VLAN_MTU) {
			if_togglecapenable(ifp, IFCAP_VLAN_MTU);
			if_setdrvflagbits(ifp, 0, IFF_DRV_RUNNING);
			bge_init(sc);
		}

		if ((mask & IFCAP_VLAN_HWTSO) != 0 &&
		    (if_getcapabilities(ifp) & IFCAP_VLAN_HWTSO) != 0)
			if_togglecapenable(ifp, IFCAP_VLAN_HWTSO);
		if ((mask & IFCAP_VLAN_HWTAGGING) != 0 &&
		    (if_getcapabilities(ifp) & IFCAP_VLAN_HWTAGGING) != 0) {
			if_togglecapenable(ifp, IFCAP_VLAN_HWTAGGING);
			if ((if_getcapenable(ifp) & IFCAP_VLAN_HWTAGGING) == 0)
				if_setcapenablebit(ifp, 0, IFCAP_VLAN_HWTSO);
			BGE_LOCK(sc);
			bge_setvlan(sc);
			BGE_UNLOCK(sc);
		}
#ifdef VLAN_CAPABILITIES
		if_vlancap(ifp);
#endif
		break;
	default:
		error = ether_ioctl(ifp, command, data);
		break;
	}

	return (error);
}

static void
bge_watchdog(struct bge_softc *sc)
{
	if_t ifp;
	uint32_t status;

	BGE_LOCK_ASSERT(sc);

	if (sc->bge_timer == 0 || --sc->bge_timer)
		return;

	/* If pause frames are active then don't reset the hardware. */
	if ((CSR_READ_4(sc, BGE_RX_MODE) & BGE_RXMODE_FLOWCTL_ENABLE) != 0) {
		status = CSR_READ_4(sc, BGE_RX_STS);
		if ((status & BGE_RXSTAT_REMOTE_XOFFED) != 0) {
			/*
			 * If link partner has us in XOFF state then wait for
			 * the condition to clear.
			 */
			CSR_WRITE_4(sc, BGE_RX_STS, status);
			sc->bge_timer = BGE_TX_TIMEOUT;
			return;
		} else if ((status & BGE_RXSTAT_RCVD_XOFF) != 0 &&
		    (status & BGE_RXSTAT_RCVD_XON) != 0) {
			/*
			 * If link partner has us in XOFF state then wait for
			 * the condition to clear.
			 */
			CSR_WRITE_4(sc, BGE_RX_STS, status);
			sc->bge_timer = BGE_TX_TIMEOUT;
			return;
		}
		/*
		 * Any other condition is unexpected and the controller
		 * should be reset.
		 */
	}

	ifp = sc->bge_ifp;

	if_printf(ifp, "watchdog timeout -- resetting\n");

	if_setdrvflagbits(ifp, 0, IFF_DRV_RUNNING);
	bge_init_locked(sc);

	if_inc_counter(ifp, IFCOUNTER_OERRORS, 1);
}

static void
bge_stop_block(struct bge_softc *sc, bus_size_t reg, uint32_t bit)
{
	int i;

	BGE_CLRBIT(sc, reg, bit);

	for (i = 0; i < BGE_TIMEOUT; i++) {
		if ((CSR_READ_4(sc, reg) & bit) == 0)
			return;
		DELAY(100);
        }
}

/*
 * Stop the adapter and free any mbufs allocated to the
 * RX and TX lists.
 */
static void
bge_stop(struct bge_softc *sc)
{
	if_t ifp;

	BGE_LOCK_ASSERT(sc);

	ifp = sc->bge_ifp;

	callout_stop(&sc->bge_stat_ch);

	/* Disable host interrupts. */
	BGE_SETBIT(sc, BGE_PCI_MISC_CTL, BGE_PCIMISCCTL_MASK_PCI_INTR);
	bge_writembx(sc, BGE_MBX_IRQ0_LO, 1);

	/*
	 * Tell firmware we're shutting down.
	 */
	bge_stop_fw(sc);
	bge_sig_pre_reset(sc, BGE_RESET_SHUTDOWN);

	/*
	 * Disable all of the receiver blocks.
	 */
	bge_stop_block(sc, BGE_RX_MODE, BGE_RXMODE_ENABLE);
	bge_stop_block(sc, BGE_RBDI_MODE, BGE_RBDIMODE_ENABLE);
	bge_stop_block(sc, BGE_RXLP_MODE, BGE_RXLPMODE_ENABLE);
	if (BGE_IS_5700_FAMILY(sc))
		bge_stop_block(sc, BGE_RXLS_MODE, BGE_RXLSMODE_ENABLE);
	bge_stop_block(sc, BGE_RDBDI_MODE, BGE_RBDIMODE_ENABLE);
	bge_stop_block(sc, BGE_RDC_MODE, BGE_RDCMODE_ENABLE);
	bge_stop_block(sc, BGE_RBDC_MODE, BGE_RBDCMODE_ENABLE);

	/*
	 * Disable all of the transmit blocks.
	 */
	bge_stop_block(sc, BGE_SRS_MODE, BGE_SRSMODE_ENABLE);
	bge_stop_block(sc, BGE_SBDI_MODE, BGE_SBDIMODE_ENABLE);
	bge_stop_block(sc, BGE_SDI_MODE, BGE_SDIMODE_ENABLE);
	bge_stop_block(sc, BGE_RDMA_MODE, BGE_RDMAMODE_ENABLE);
	bge_stop_block(sc, BGE_SDC_MODE, BGE_SDCMODE_ENABLE);
	if (BGE_IS_5700_FAMILY(sc))
		bge_stop_block(sc, BGE_DMAC_MODE, BGE_DMACMODE_ENABLE);
	bge_stop_block(sc, BGE_SBDC_MODE, BGE_SBDCMODE_ENABLE);

	/*
	 * Shut down all of the memory managers and related
	 * state machines.
	 */
	bge_stop_block(sc, BGE_HCC_MODE, BGE_HCCMODE_ENABLE);
	bge_stop_block(sc, BGE_WDMA_MODE, BGE_WDMAMODE_ENABLE);
	if (BGE_IS_5700_FAMILY(sc))
		bge_stop_block(sc, BGE_MBCF_MODE, BGE_MBCFMODE_ENABLE);

	CSR_WRITE_4(sc, BGE_FTQ_RESET, 0xFFFFFFFF);
	CSR_WRITE_4(sc, BGE_FTQ_RESET, 0);
	if (!(BGE_IS_5705_PLUS(sc))) {
		BGE_CLRBIT(sc, BGE_BMAN_MODE, BGE_BMANMODE_ENABLE);
		BGE_CLRBIT(sc, BGE_MARB_MODE, BGE_MARBMODE_ENABLE);
	}
	/* Update MAC statistics. */
	if (BGE_IS_5705_PLUS(sc))
		bge_stats_update_regs(sc);

	bge_reset(sc);
	bge_sig_legacy(sc, BGE_RESET_SHUTDOWN);
	bge_sig_post_reset(sc, BGE_RESET_SHUTDOWN);

	/*
	 * Keep the ASF firmware running if up.
	 */
	if (sc->bge_asf_mode & ASF_STACKUP)
		BGE_SETBIT(sc, BGE_MODE_CTL, BGE_MODECTL_STACKUP);
	else
		BGE_CLRBIT(sc, BGE_MODE_CTL, BGE_MODECTL_STACKUP);

	/* Free the RX lists. */
	bge_free_rx_ring_std(sc);

	/* Free jumbo RX list. */
	if (BGE_IS_JUMBO_CAPABLE(sc))
		bge_free_rx_ring_jumbo(sc);

	/* Free TX buffers. */
	bge_free_tx_ring(sc);

	sc->bge_tx_saved_considx = BGE_TXCONS_UNSET;

	/* Clear MAC's link state (PHY may still have link UP). */
	if (bootverbose && sc->bge_link)
		if_printf(sc->bge_ifp, "link DOWN\n");
	sc->bge_link = 0;

	if_setdrvflagbits(ifp, 0, (IFF_DRV_RUNNING | IFF_DRV_OACTIVE));
}

/*
 * Stop all chip I/O so that the kernel's probe routines don't
 * get confused by errant DMAs when rebooting.
 */
static int
bge_shutdown(device_t dev)
{
	struct bge_softc *sc;

	sc = device_get_softc(dev);
	BGE_LOCK(sc);
	bge_stop(sc);
	BGE_UNLOCK(sc);

	return (0);
}

static int
bge_suspend(device_t dev)
{
	struct bge_softc *sc;

	sc = device_get_softc(dev);
	BGE_LOCK(sc);
	bge_stop(sc);
	BGE_UNLOCK(sc);

	return (0);
}

static int
bge_resume(device_t dev)
{
	struct bge_softc *sc;
	if_t ifp;

	sc = device_get_softc(dev);
	BGE_LOCK(sc);
	ifp = sc->bge_ifp;
	if (if_getflags(ifp) & IFF_UP) {
		bge_init_locked(sc);
		if (if_getdrvflags(ifp) & IFF_DRV_RUNNING)
			bge_start_locked(ifp);
	}
	BGE_UNLOCK(sc);

	return (0);
}

static void
bge_link_upd(struct bge_softc *sc)
{
	struct mii_data *mii;
	uint32_t link, status;

	BGE_LOCK_ASSERT(sc);

	/* Clear 'pending link event' flag. */
	sc->bge_link_evt = 0;

	/*
	 * Process link state changes.
	 * Grrr. The link status word in the status block does
	 * not work correctly on the BCM5700 rev AX and BX chips,
	 * according to all available information. Hence, we have
	 * to enable MII interrupts in order to properly obtain
	 * async link changes. Unfortunately, this also means that
	 * we have to read the MAC status register to detect link
	 * changes, thereby adding an additional register access to
	 * the interrupt handler.
	 *
	 * XXX: perhaps link state detection procedure used for
	 * BGE_CHIPID_BCM5700_B2 can be used for others BCM5700 revisions.
	 */

	if (sc->bge_asicrev == BGE_ASICREV_BCM5700 &&
	    sc->bge_chipid != BGE_CHIPID_BCM5700_B2) {
		status = CSR_READ_4(sc, BGE_MAC_STS);
		if (status & BGE_MACSTAT_MI_INTERRUPT) {
			mii = device_get_softc(sc->bge_miibus);
			mii_pollstat(mii);
			if (!sc->bge_link &&
			    mii->mii_media_status & IFM_ACTIVE &&
			    IFM_SUBTYPE(mii->mii_media_active) != IFM_NONE) {
				sc->bge_link++;
				if (bootverbose)
					if_printf(sc->bge_ifp, "link UP\n");
			} else if (sc->bge_link &&
			    (!(mii->mii_media_status & IFM_ACTIVE) ||
			    IFM_SUBTYPE(mii->mii_media_active) == IFM_NONE)) {
				sc->bge_link = 0;
				if (bootverbose)
					if_printf(sc->bge_ifp, "link DOWN\n");
			}

			/* Clear the interrupt. */
			CSR_WRITE_4(sc, BGE_MAC_EVT_ENB,
			    BGE_EVTENB_MI_INTERRUPT);
			bge_miibus_readreg(sc->bge_dev, sc->bge_phy_addr,
			    BRGPHY_MII_ISR);
			bge_miibus_writereg(sc->bge_dev, sc->bge_phy_addr,
			    BRGPHY_MII_IMR, BRGPHY_INTRS);
		}
		return;
	}

	if (sc->bge_flags & BGE_FLAG_TBI) {
		status = CSR_READ_4(sc, BGE_MAC_STS);
		if (status & BGE_MACSTAT_TBI_PCS_SYNCHED) {
			if (!sc->bge_link) {
				sc->bge_link++;
				if (sc->bge_asicrev == BGE_ASICREV_BCM5704) {
					BGE_CLRBIT(sc, BGE_MAC_MODE,
					    BGE_MACMODE_TBI_SEND_CFGS);
					DELAY(40);
				}
				CSR_WRITE_4(sc, BGE_MAC_STS, 0xFFFFFFFF);
				if (bootverbose)
					if_printf(sc->bge_ifp, "link UP\n");
				if_link_state_change(sc->bge_ifp,
				    LINK_STATE_UP);
			}
		} else if (sc->bge_link) {
			sc->bge_link = 0;
			if (bootverbose)
				if_printf(sc->bge_ifp, "link DOWN\n");
			if_link_state_change(sc->bge_ifp, LINK_STATE_DOWN);
		}
	} else if ((sc->bge_mi_mode & BGE_MIMODE_AUTOPOLL) != 0) {
		/*
		 * Some broken BCM chips have BGE_STATFLAG_LINKSTATE_CHANGED bit
		 * in status word always set. Workaround this bug by reading
		 * PHY link status directly.
		 */
		link = (CSR_READ_4(sc, BGE_MI_STS) & BGE_MISTS_LINK) ? 1 : 0;

		if (link != sc->bge_link ||
		    sc->bge_asicrev == BGE_ASICREV_BCM5700) {
			mii = device_get_softc(sc->bge_miibus);
			mii_pollstat(mii);
			if (!sc->bge_link &&
			    mii->mii_media_status & IFM_ACTIVE &&
			    IFM_SUBTYPE(mii->mii_media_active) != IFM_NONE) {
				sc->bge_link++;
				if (bootverbose)
					if_printf(sc->bge_ifp, "link UP\n");
			} else if (sc->bge_link &&
			    (!(mii->mii_media_status & IFM_ACTIVE) ||
			    IFM_SUBTYPE(mii->mii_media_active) == IFM_NONE)) {
				sc->bge_link = 0;
				if (bootverbose)
					if_printf(sc->bge_ifp, "link DOWN\n");
			}
		}
	} else {
		/*
		 * For controllers that call mii_tick, we have to poll
		 * link status.
		 */
		mii = device_get_softc(sc->bge_miibus);
		mii_pollstat(mii);
		bge_miibus_statchg(sc->bge_dev);
	}

	/* Disable MAC attention when link is up. */
	CSR_WRITE_4(sc, BGE_MAC_STS, BGE_MACSTAT_SYNC_CHANGED |
	    BGE_MACSTAT_CFG_CHANGED | BGE_MACSTAT_MI_COMPLETE |
	    BGE_MACSTAT_LINK_CHANGED);
}

static void
bge_add_sysctls(struct bge_softc *sc)
{
	struct sysctl_ctx_list *ctx;
	struct sysctl_oid_list *children;
	int unit;

	ctx = device_get_sysctl_ctx(sc->bge_dev);
	children = SYSCTL_CHILDREN(device_get_sysctl_tree(sc->bge_dev));

#ifdef BGE_REGISTER_DEBUG
	SYSCTL_ADD_PROC(ctx, children, OID_AUTO, "debug_info",
	    CTLTYPE_INT | CTLFLAG_RW, sc, 0, bge_sysctl_debug_info, "I",
	    "Debug Information");

	SYSCTL_ADD_PROC(ctx, children, OID_AUTO, "reg_read",
	    CTLTYPE_INT | CTLFLAG_RW, sc, 0, bge_sysctl_reg_read, "I",
	    "MAC Register Read");

	SYSCTL_ADD_PROC(ctx, children, OID_AUTO, "ape_read",
	    CTLTYPE_INT | CTLFLAG_RW, sc, 0, bge_sysctl_ape_read, "I",
	    "APE Register Read");

	SYSCTL_ADD_PROC(ctx, children, OID_AUTO, "mem_read",
	    CTLTYPE_INT | CTLFLAG_RW, sc, 0, bge_sysctl_mem_read, "I",
	    "Memory Read");

#endif

	unit = device_get_unit(sc->bge_dev);
	/*
	 * A common design characteristic for many Broadcom client controllers
	 * is that they only support a single outstanding DMA read operation
	 * on the PCIe bus. This means that it will take twice as long to fetch
	 * a TX frame that is split into header and payload buffers as it does
	 * to fetch a single, contiguous TX frame (2 reads vs. 1 read). For
	 * these controllers, coalescing buffers to reduce the number of memory
	 * reads is effective way to get maximum performance(about 940Mbps).
	 * Without collapsing TX buffers the maximum TCP bulk transfer
	 * performance is about 850Mbps. However forcing coalescing mbufs
	 * consumes a lot of CPU cycles, so leave it off by default.
	 */
	sc->bge_forced_collapse = 0;
	SYSCTL_ADD_INT(ctx, children, OID_AUTO, "forced_collapse",
	    CTLFLAG_RWTUN, &sc->bge_forced_collapse, 0,
	    "Number of fragmented TX buffers of a frame allowed before "
	    "forced collapsing");

	sc->bge_msi = 1;
	SYSCTL_ADD_INT(ctx, children, OID_AUTO, "msi",
	    CTLFLAG_RDTUN, &sc->bge_msi, 0, "Enable MSI");

	/*
	 * It seems all Broadcom controllers have a bug that can generate UDP
	 * datagrams with checksum value 0 when TX UDP checksum offloading is
	 * enabled.  Generating UDP checksum value 0 is RFC 768 violation.
	 * Even though the probability of generating such UDP datagrams is
	 * low, I don't want to see FreeBSD boxes to inject such datagrams
	 * into network so disable UDP checksum offloading by default.  Users
	 * still override this behavior by setting a sysctl variable,
	 * dev.bge.0.forced_udpcsum.
	 */
	sc->bge_forced_udpcsum = 0;
	SYSCTL_ADD_INT(ctx, children, OID_AUTO, "forced_udpcsum",
	    CTLFLAG_RWTUN, &sc->bge_forced_udpcsum, 0,
	    "Enable UDP checksum offloading even if controller can "
	    "generate UDP checksum value 0");

	if (BGE_IS_5705_PLUS(sc))
		bge_add_sysctl_stats_regs(sc, ctx, children);
	else
		bge_add_sysctl_stats(sc, ctx, children);
}

#define BGE_SYSCTL_STAT(sc, ctx, desc, parent, node, oid) \
	SYSCTL_ADD_PROC(ctx, parent, OID_AUTO, oid, CTLTYPE_UINT|CTLFLAG_RD, \
	    sc, offsetof(struct bge_stats, node), bge_sysctl_stats, "IU", \
	    desc)

static void
bge_add_sysctl_stats(struct bge_softc *sc, struct sysctl_ctx_list *ctx,
    struct sysctl_oid_list *parent)
{
	struct sysctl_oid *tree;
	struct sysctl_oid_list *children, *schildren;

	tree = SYSCTL_ADD_NODE(ctx, parent, OID_AUTO, "stats", CTLFLAG_RD,
	    NULL, "BGE Statistics");
	schildren = children = SYSCTL_CHILDREN(tree);
	BGE_SYSCTL_STAT(sc, ctx, "Frames Dropped Due To Filters",
	    children, COSFramesDroppedDueToFilters,
	    "FramesDroppedDueToFilters");
	BGE_SYSCTL_STAT(sc, ctx, "NIC DMA Write Queue Full",
	    children, nicDmaWriteQueueFull, "DmaWriteQueueFull");
	BGE_SYSCTL_STAT(sc, ctx, "NIC DMA Write High Priority Queue Full",
	    children, nicDmaWriteHighPriQueueFull, "DmaWriteHighPriQueueFull");
	BGE_SYSCTL_STAT(sc, ctx, "NIC No More RX Buffer Descriptors",
	    children, nicNoMoreRxBDs, "NoMoreRxBDs");
	BGE_SYSCTL_STAT(sc, ctx, "Discarded Input Frames",
	    children, ifInDiscards, "InputDiscards");
	BGE_SYSCTL_STAT(sc, ctx, "Input Errors",
	    children, ifInErrors, "InputErrors");
	BGE_SYSCTL_STAT(sc, ctx, "NIC Recv Threshold Hit",
	    children, nicRecvThresholdHit, "RecvThresholdHit");
	BGE_SYSCTL_STAT(sc, ctx, "NIC DMA Read Queue Full",
	    children, nicDmaReadQueueFull, "DmaReadQueueFull");
	BGE_SYSCTL_STAT(sc, ctx, "NIC DMA Read High Priority Queue Full",
	    children, nicDmaReadHighPriQueueFull, "DmaReadHighPriQueueFull");
	BGE_SYSCTL_STAT(sc, ctx, "NIC Send Data Complete Queue Full",
	    children, nicSendDataCompQueueFull, "SendDataCompQueueFull");
	BGE_SYSCTL_STAT(sc, ctx, "NIC Ring Set Send Producer Index",
	    children, nicRingSetSendProdIndex, "RingSetSendProdIndex");
	BGE_SYSCTL_STAT(sc, ctx, "NIC Ring Status Update",
	    children, nicRingStatusUpdate, "RingStatusUpdate");
	BGE_SYSCTL_STAT(sc, ctx, "NIC Interrupts",
	    children, nicInterrupts, "Interrupts");
	BGE_SYSCTL_STAT(sc, ctx, "NIC Avoided Interrupts",
	    children, nicAvoidedInterrupts, "AvoidedInterrupts");
	BGE_SYSCTL_STAT(sc, ctx, "NIC Send Threshold Hit",
	    children, nicSendThresholdHit, "SendThresholdHit");

	tree = SYSCTL_ADD_NODE(ctx, schildren, OID_AUTO, "rx", CTLFLAG_RD,
	    NULL, "BGE RX Statistics");
	children = SYSCTL_CHILDREN(tree);
	BGE_SYSCTL_STAT(sc, ctx, "Inbound Octets",
	    children, rxstats.ifHCInOctets, "ifHCInOctets");
	BGE_SYSCTL_STAT(sc, ctx, "Fragments",
	    children, rxstats.etherStatsFragments, "Fragments");
	BGE_SYSCTL_STAT(sc, ctx, "Inbound Unicast Packets",
	    children, rxstats.ifHCInUcastPkts, "UnicastPkts");
	BGE_SYSCTL_STAT(sc, ctx, "Inbound Multicast Packets",
	    children, rxstats.ifHCInMulticastPkts, "MulticastPkts");
	BGE_SYSCTL_STAT(sc, ctx, "FCS Errors",
	    children, rxstats.dot3StatsFCSErrors, "FCSErrors");
	BGE_SYSCTL_STAT(sc, ctx, "Alignment Errors",
	    children, rxstats.dot3StatsAlignmentErrors, "AlignmentErrors");
	BGE_SYSCTL_STAT(sc, ctx, "XON Pause Frames Received",
	    children, rxstats.xonPauseFramesReceived, "xonPauseFramesReceived");
	BGE_SYSCTL_STAT(sc, ctx, "XOFF Pause Frames Received",
	    children, rxstats.xoffPauseFramesReceived,
	    "xoffPauseFramesReceived");
	BGE_SYSCTL_STAT(sc, ctx, "MAC Control Frames Received",
	    children, rxstats.macControlFramesReceived,
	    "ControlFramesReceived");
	BGE_SYSCTL_STAT(sc, ctx, "XOFF State Entered",
	    children, rxstats.xoffStateEntered, "xoffStateEntered");
	BGE_SYSCTL_STAT(sc, ctx, "Frames Too Long",
	    children, rxstats.dot3StatsFramesTooLong, "FramesTooLong");
	BGE_SYSCTL_STAT(sc, ctx, "Jabbers",
	    children, rxstats.etherStatsJabbers, "Jabbers");
	BGE_SYSCTL_STAT(sc, ctx, "Undersized Packets",
	    children, rxstats.etherStatsUndersizePkts, "UndersizePkts");
	BGE_SYSCTL_STAT(sc, ctx, "Inbound Range Length Errors",
	    children, rxstats.inRangeLengthError, "inRangeLengthError");
	BGE_SYSCTL_STAT(sc, ctx, "Outbound Range Length Errors",
	    children, rxstats.outRangeLengthError, "outRangeLengthError");

	tree = SYSCTL_ADD_NODE(ctx, schildren, OID_AUTO, "tx", CTLFLAG_RD,
	    NULL, "BGE TX Statistics");
	children = SYSCTL_CHILDREN(tree);
	BGE_SYSCTL_STAT(sc, ctx, "Outbound Octets",
	    children, txstats.ifHCOutOctets, "ifHCOutOctets");
	BGE_SYSCTL_STAT(sc, ctx, "TX Collisions",
	    children, txstats.etherStatsCollisions, "Collisions");
	BGE_SYSCTL_STAT(sc, ctx, "XON Sent",
	    children, txstats.outXonSent, "XonSent");
	BGE_SYSCTL_STAT(sc, ctx, "XOFF Sent",
	    children, txstats.outXoffSent, "XoffSent");
	BGE_SYSCTL_STAT(sc, ctx, "Flow Control Done",
	    children, txstats.flowControlDone, "flowControlDone");
	BGE_SYSCTL_STAT(sc, ctx, "Internal MAC TX errors",
	    children, txstats.dot3StatsInternalMacTransmitErrors,
	    "InternalMacTransmitErrors");
	BGE_SYSCTL_STAT(sc, ctx, "Single Collision Frames",
	    children, txstats.dot3StatsSingleCollisionFrames,
	    "SingleCollisionFrames");
	BGE_SYSCTL_STAT(sc, ctx, "Multiple Collision Frames",
	    children, txstats.dot3StatsMultipleCollisionFrames,
	    "MultipleCollisionFrames");
	BGE_SYSCTL_STAT(sc, ctx, "Deferred Transmissions",
	    children, txstats.dot3StatsDeferredTransmissions,
	    "DeferredTransmissions");
	BGE_SYSCTL_STAT(sc, ctx, "Excessive Collisions",
	    children, txstats.dot3StatsExcessiveCollisions,
	    "ExcessiveCollisions");
	BGE_SYSCTL_STAT(sc, ctx, "Late Collisions",
	    children, txstats.dot3StatsLateCollisions,
	    "LateCollisions");
	BGE_SYSCTL_STAT(sc, ctx, "Outbound Unicast Packets",
	    children, txstats.ifHCOutUcastPkts, "UnicastPkts");
	BGE_SYSCTL_STAT(sc, ctx, "Outbound Multicast Packets",
	    children, txstats.ifHCOutMulticastPkts, "MulticastPkts");
	BGE_SYSCTL_STAT(sc, ctx, "Outbound Broadcast Packets",
	    children, txstats.ifHCOutBroadcastPkts, "BroadcastPkts");
	BGE_SYSCTL_STAT(sc, ctx, "Carrier Sense Errors",
	    children, txstats.dot3StatsCarrierSenseErrors,
	    "CarrierSenseErrors");
	BGE_SYSCTL_STAT(sc, ctx, "Outbound Discards",
	    children, txstats.ifOutDiscards, "Discards");
	BGE_SYSCTL_STAT(sc, ctx, "Outbound Errors",
	    children, txstats.ifOutErrors, "Errors");
}

#undef BGE_SYSCTL_STAT

#define	BGE_SYSCTL_STAT_ADD64(c, h, n, p, d)	\
	    SYSCTL_ADD_UQUAD(c, h, OID_AUTO, n, CTLFLAG_RD, p, d)

static void
bge_add_sysctl_stats_regs(struct bge_softc *sc, struct sysctl_ctx_list *ctx,
    struct sysctl_oid_list *parent)
{
	struct sysctl_oid *tree;
	struct sysctl_oid_list *child, *schild;
	struct bge_mac_stats *stats;

	stats = &sc->bge_mac_stats;
	tree = SYSCTL_ADD_NODE(ctx, parent, OID_AUTO, "stats", CTLFLAG_RD,
	    NULL, "BGE Statistics");
	schild = child = SYSCTL_CHILDREN(tree);
	BGE_SYSCTL_STAT_ADD64(ctx, child, "FramesDroppedDueToFilters",
	    &stats->FramesDroppedDueToFilters, "Frames Dropped Due to Filters");
	BGE_SYSCTL_STAT_ADD64(ctx, child, "DmaWriteQueueFull",
	    &stats->DmaWriteQueueFull, "NIC DMA Write Queue Full");
	BGE_SYSCTL_STAT_ADD64(ctx, child, "DmaWriteHighPriQueueFull",
	    &stats->DmaWriteHighPriQueueFull,
	    "NIC DMA Write High Priority Queue Full");
	BGE_SYSCTL_STAT_ADD64(ctx, child, "NoMoreRxBDs",
	    &stats->NoMoreRxBDs, "NIC No More RX Buffer Descriptors");
	BGE_SYSCTL_STAT_ADD64(ctx, child, "InputDiscards",
	    &stats->InputDiscards, "Discarded Input Frames");
	BGE_SYSCTL_STAT_ADD64(ctx, child, "InputErrors",
	    &stats->InputErrors, "Input Errors");
	BGE_SYSCTL_STAT_ADD64(ctx, child, "RecvThresholdHit",
	    &stats->RecvThresholdHit, "NIC Recv Threshold Hit");

	tree = SYSCTL_ADD_NODE(ctx, schild, OID_AUTO, "rx", CTLFLAG_RD,
	    NULL, "BGE RX Statistics");
	child = SYSCTL_CHILDREN(tree);
	BGE_SYSCTL_STAT_ADD64(ctx, child, "ifHCInOctets",
	    &stats->ifHCInOctets, "Inbound Octets");
	BGE_SYSCTL_STAT_ADD64(ctx, child, "Fragments",
	    &stats->etherStatsFragments, "Fragments");
	BGE_SYSCTL_STAT_ADD64(ctx, child, "UnicastPkts",
	    &stats->ifHCInUcastPkts, "Inbound Unicast Packets");
	BGE_SYSCTL_STAT_ADD64(ctx, child, "MulticastPkts",
	    &stats->ifHCInMulticastPkts, "Inbound Multicast Packets");
	BGE_SYSCTL_STAT_ADD64(ctx, child, "BroadcastPkts",
	    &stats->ifHCInBroadcastPkts, "Inbound Broadcast Packets");
	BGE_SYSCTL_STAT_ADD64(ctx, child, "FCSErrors",
	    &stats->dot3StatsFCSErrors, "FCS Errors");
	BGE_SYSCTL_STAT_ADD64(ctx, child, "AlignmentErrors",
	    &stats->dot3StatsAlignmentErrors, "Alignment Errors");
	BGE_SYSCTL_STAT_ADD64(ctx, child, "xonPauseFramesReceived",
	    &stats->xonPauseFramesReceived, "XON Pause Frames Received");
	BGE_SYSCTL_STAT_ADD64(ctx, child, "xoffPauseFramesReceived",
	    &stats->xoffPauseFramesReceived, "XOFF Pause Frames Received");
	BGE_SYSCTL_STAT_ADD64(ctx, child, "ControlFramesReceived",
	    &stats->macControlFramesReceived, "MAC Control Frames Received");
	BGE_SYSCTL_STAT_ADD64(ctx, child, "xoffStateEntered",
	    &stats->xoffStateEntered, "XOFF State Entered");
	BGE_SYSCTL_STAT_ADD64(ctx, child, "FramesTooLong",
	    &stats->dot3StatsFramesTooLong, "Frames Too Long");
	BGE_SYSCTL_STAT_ADD64(ctx, child, "Jabbers",
	    &stats->etherStatsJabbers, "Jabbers");
	BGE_SYSCTL_STAT_ADD64(ctx, child, "UndersizePkts",
	    &stats->etherStatsUndersizePkts, "Undersized Packets");

	tree = SYSCTL_ADD_NODE(ctx, schild, OID_AUTO, "tx", CTLFLAG_RD,
	    NULL, "BGE TX Statistics");
	child = SYSCTL_CHILDREN(tree);
	BGE_SYSCTL_STAT_ADD64(ctx, child, "ifHCOutOctets",
	    &stats->ifHCOutOctets, "Outbound Octets");
	BGE_SYSCTL_STAT_ADD64(ctx, child, "Collisions",
	    &stats->etherStatsCollisions, "TX Collisions");
	BGE_SYSCTL_STAT_ADD64(ctx, child, "XonSent",
	    &stats->outXonSent, "XON Sent");
	BGE_SYSCTL_STAT_ADD64(ctx, child, "XoffSent",
	    &stats->outXoffSent, "XOFF Sent");
	BGE_SYSCTL_STAT_ADD64(ctx, child, "InternalMacTransmitErrors",
	    &stats->dot3StatsInternalMacTransmitErrors,
	    "Internal MAC TX Errors");
	BGE_SYSCTL_STAT_ADD64(ctx, child, "SingleCollisionFrames",
	    &stats->dot3StatsSingleCollisionFrames, "Single Collision Frames");
	BGE_SYSCTL_STAT_ADD64(ctx, child, "MultipleCollisionFrames",
	    &stats->dot3StatsMultipleCollisionFrames,
	    "Multiple Collision Frames");
	BGE_SYSCTL_STAT_ADD64(ctx, child, "DeferredTransmissions",
	    &stats->dot3StatsDeferredTransmissions, "Deferred Transmissions");
	BGE_SYSCTL_STAT_ADD64(ctx, child, "ExcessiveCollisions",
	    &stats->dot3StatsExcessiveCollisions, "Excessive Collisions");
	BGE_SYSCTL_STAT_ADD64(ctx, child, "LateCollisions",
	    &stats->dot3StatsLateCollisions, "Late Collisions");
	BGE_SYSCTL_STAT_ADD64(ctx, child, "UnicastPkts",
	    &stats->ifHCOutUcastPkts, "Outbound Unicast Packets");
	BGE_SYSCTL_STAT_ADD64(ctx, child, "MulticastPkts",
	    &stats->ifHCOutMulticastPkts, "Outbound Multicast Packets");
	BGE_SYSCTL_STAT_ADD64(ctx, child, "BroadcastPkts",
	    &stats->ifHCOutBroadcastPkts, "Outbound Broadcast Packets");
}

#undef	BGE_SYSCTL_STAT_ADD64

static int
bge_sysctl_stats(SYSCTL_HANDLER_ARGS)
{
	struct bge_softc *sc;
	uint32_t result;
	int offset;

	sc = (struct bge_softc *)arg1;
	offset = arg2;
	result = CSR_READ_4(sc, BGE_MEMWIN_START + BGE_STATS_BLOCK + offset +
	    offsetof(bge_hostaddr, bge_addr_lo));
	return (sysctl_handle_int(oidp, &result, 0, req));
}

#ifdef BGE_REGISTER_DEBUG
static int
bge_sysctl_debug_info(SYSCTL_HANDLER_ARGS)
{
	struct bge_softc *sc;
	uint16_t *sbdata;
	int error, result, sbsz;
	int i, j;

	result = -1;
	error = sysctl_handle_int(oidp, &result, 0, req);
	if (error || (req->newptr == NULL))
		return (error);

	if (result == 1) {
		sc = (struct bge_softc *)arg1;

		if (sc->bge_asicrev == BGE_ASICREV_BCM5700 &&
		    sc->bge_chipid != BGE_CHIPID_BCM5700_C0)
			sbsz = BGE_STATUS_BLK_SZ;
		else
			sbsz = 32;
		sbdata = (uint16_t *)sc->bge_ldata.bge_status_block;
		printf("Status Block:\n");
		BGE_LOCK(sc);
		bus_dmamap_sync(sc->bge_cdata.bge_status_tag,
		    sc->bge_cdata.bge_status_map,
		    BUS_DMASYNC_POSTREAD | BUS_DMASYNC_POSTWRITE);
		for (i = 0x0; i < sbsz / sizeof(uint16_t); ) {
			printf("%06x:", i);
			for (j = 0; j < 8; j++)
				printf(" %04x", sbdata[i++]);
			printf("\n");
		}

		printf("Registers:\n");
		for (i = 0x800; i < 0xA00; ) {
			printf("%06x:", i);
			for (j = 0; j < 8; j++) {
				printf(" %08x", CSR_READ_4(sc, i));
				i += 4;
			}
			printf("\n");
		}
		BGE_UNLOCK(sc);

		printf("Hardware Flags:\n");
		if (BGE_IS_5717_PLUS(sc))
			printf(" - 5717 Plus\n");
		if (BGE_IS_5755_PLUS(sc))
			printf(" - 5755 Plus\n");
		if (BGE_IS_575X_PLUS(sc))
			printf(" - 575X Plus\n");
		if (BGE_IS_5705_PLUS(sc))
			printf(" - 5705 Plus\n");
		if (BGE_IS_5714_FAMILY(sc))
			printf(" - 5714 Family\n");
		if (BGE_IS_5700_FAMILY(sc))
			printf(" - 5700 Family\n");
		if (sc->bge_flags & BGE_FLAG_JUMBO)
			printf(" - Supports Jumbo Frames\n");
		if (sc->bge_flags & BGE_FLAG_PCIX)
			printf(" - PCI-X Bus\n");
		if (sc->bge_flags & BGE_FLAG_PCIE)
			printf(" - PCI Express Bus\n");
		if (sc->bge_phy_flags & BGE_PHY_NO_3LED)
			printf(" - No 3 LEDs\n");
		if (sc->bge_flags & BGE_FLAG_RX_ALIGNBUG)
			printf(" - RX Alignment Bug\n");
	}

	return (error);
}

static int
bge_sysctl_reg_read(SYSCTL_HANDLER_ARGS)
{
	struct bge_softc *sc;
	int error;
	uint16_t result;
	uint32_t val;

	result = -1;
	error = sysctl_handle_int(oidp, &result, 0, req);
	if (error || (req->newptr == NULL))
		return (error);

	if (result < 0x8000) {
		sc = (struct bge_softc *)arg1;
		val = CSR_READ_4(sc, result);
		printf("reg 0x%06X = 0x%08X\n", result, val);
	}

	return (error);
}

static int
bge_sysctl_ape_read(SYSCTL_HANDLER_ARGS)
{
	struct bge_softc *sc;
	int error;
	uint16_t result;
	uint32_t val;

	result = -1;
	error = sysctl_handle_int(oidp, &result, 0, req);
	if (error || (req->newptr == NULL))
		return (error);

	if (result < 0x8000) {
		sc = (struct bge_softc *)arg1;
		val = APE_READ_4(sc, result);
		printf("reg 0x%06X = 0x%08X\n", result, val);
	}

	return (error);
}

static int
bge_sysctl_mem_read(SYSCTL_HANDLER_ARGS)
{
	struct bge_softc *sc;
	int error;
	uint16_t result;
	uint32_t val;

	result = -1;
	error = sysctl_handle_int(oidp, &result, 0, req);
	if (error || (req->newptr == NULL))
		return (error);

	if (result < 0x8000) {
		sc = (struct bge_softc *)arg1;
		val = bge_readmem_ind(sc, result);
		printf("mem 0x%06X = 0x%08X\n", result, val);
	}

	return (error);
}
#endif

static int
bge_get_eaddr_fw(struct bge_softc *sc, uint8_t ether_addr[])
{
#ifdef __sparc64__
	if (sc->bge_flags & BGE_FLAG_EADDR)
		return (1);

	OF_getetheraddr(sc->bge_dev, ether_addr);
	return (0);
#else
	return (1);
#endif
}

static int
bge_get_eaddr_mem(struct bge_softc *sc, uint8_t ether_addr[])
{
	uint32_t mac_addr;

	mac_addr = bge_readmem_ind(sc, BGE_SRAM_MAC_ADDR_HIGH_MB);
	if ((mac_addr >> 16) == 0x484b) {
		ether_addr[0] = (uint8_t)(mac_addr >> 8);
		ether_addr[1] = (uint8_t)mac_addr;
		mac_addr = bge_readmem_ind(sc, BGE_SRAM_MAC_ADDR_LOW_MB);
		ether_addr[2] = (uint8_t)(mac_addr >> 24);
		ether_addr[3] = (uint8_t)(mac_addr >> 16);
		ether_addr[4] = (uint8_t)(mac_addr >> 8);
		ether_addr[5] = (uint8_t)mac_addr;
		return (0);
	}
	return (1);
}

static int
bge_get_eaddr_nvram(struct bge_softc *sc, uint8_t ether_addr[])
{
	int mac_offset = BGE_EE_MAC_OFFSET;

	if (sc->bge_asicrev == BGE_ASICREV_BCM5906)
		mac_offset = BGE_EE_MAC_OFFSET_5906;

	return (bge_read_nvram(sc, ether_addr, mac_offset + 2,
	    ETHER_ADDR_LEN));
}

static int
bge_get_eaddr_eeprom(struct bge_softc *sc, uint8_t ether_addr[])
{

	if (sc->bge_asicrev == BGE_ASICREV_BCM5906)
		return (1);

	return (bge_read_eeprom(sc, ether_addr, BGE_EE_MAC_OFFSET + 2,
	   ETHER_ADDR_LEN));
}

static int
bge_get_eaddr(struct bge_softc *sc, uint8_t eaddr[])
{
	static const bge_eaddr_fcn_t bge_eaddr_funcs[] = {
		/* NOTE: Order is critical */
		bge_get_eaddr_fw,
		bge_get_eaddr_mem,
		bge_get_eaddr_nvram,
		bge_get_eaddr_eeprom,
		NULL
	};
	const bge_eaddr_fcn_t *func;

	for (func = bge_eaddr_funcs; *func != NULL; ++func) {
		if ((*func)(sc, eaddr) == 0)
			break;
	}
	return (*func == NULL ? ENXIO : 0);
}

static uint64_t
bge_get_counter(if_t ifp, ift_counter cnt)
{
	struct bge_softc *sc;
	struct bge_mac_stats *stats;

	sc = if_getsoftc(ifp);
	if (!BGE_IS_5705_PLUS(sc))
		return (if_get_counter_default(ifp, cnt));
	stats = &sc->bge_mac_stats;

	switch (cnt) {
	case IFCOUNTER_IERRORS:
		return (stats->NoMoreRxBDs + stats->InputDiscards +
		    stats->InputErrors);
	case IFCOUNTER_COLLISIONS:
		return (stats->etherStatsCollisions);
	default:
		return (if_get_counter_default(ifp, cnt));
	}
}

#ifdef DEBUGNET
static void
bge_debugnet_init(if_t ifp, int *nrxr, int *ncl, int *clsize)
{
	struct bge_softc *sc;

	sc = if_getsoftc(ifp);
	BGE_LOCK(sc);
	*nrxr = sc->bge_return_ring_cnt;
	*ncl = DEBUGNET_MAX_IN_FLIGHT;
	if ((sc->bge_flags & BGE_FLAG_JUMBO_STD) != 0 &&
	    (if_getmtu(sc->bge_ifp) + ETHER_HDR_LEN + ETHER_CRC_LEN +
	    ETHER_VLAN_ENCAP_LEN > (MCLBYTES - ETHER_ALIGN)))
		*clsize = MJUM9BYTES;
	else
		*clsize = MCLBYTES;
	BGE_UNLOCK(sc);
}

static void
bge_debugnet_event(if_t ifp __unused, enum debugnet_ev event __unused)
{
}

static int
bge_debugnet_transmit(if_t ifp, struct mbuf *m)
{
	struct bge_softc *sc;
	uint32_t prodidx;
	int error;

	sc = if_getsoftc(ifp);
	if ((if_getdrvflags(ifp) & (IFF_DRV_RUNNING | IFF_DRV_OACTIVE)) !=
	    IFF_DRV_RUNNING)
		return (1);

	prodidx = sc->bge_tx_prodidx;
	error = bge_encap(sc, &m, &prodidx);
	if (error == 0)
		bge_start_tx(sc, prodidx);
	return (error);
}

static int
bge_debugnet_poll(if_t ifp, int count)
{
	struct bge_softc *sc;
	uint32_t rx_prod, tx_cons;

	sc = if_getsoftc(ifp);
	if ((if_getdrvflags(ifp) & (IFF_DRV_RUNNING | IFF_DRV_OACTIVE)) !=
	    IFF_DRV_RUNNING)
		return (1);

	bus_dmamap_sync(sc->bge_cdata.bge_status_tag,
	    sc->bge_cdata.bge_status_map,
	    BUS_DMASYNC_POSTREAD | BUS_DMASYNC_POSTWRITE);

	rx_prod = sc->bge_ldata.bge_status_block->bge_idx[0].bge_rx_prod_idx;
	tx_cons = sc->bge_ldata.bge_status_block->bge_idx[0].bge_tx_cons_idx;

	bus_dmamap_sync(sc->bge_cdata.bge_status_tag,
	    sc->bge_cdata.bge_status_map,
	    BUS_DMASYNC_PREREAD | BUS_DMASYNC_PREWRITE);

	(void)bge_rxeof(sc, rx_prod, 0);
	bge_txeof(sc, tx_cons);
	return (0);
}
<<<<<<< HEAD
#endif /* NETDUMP */
// CHERI CHANGES START
// {
//   "updated": 20181114,
//   "target_type": "kernel",
//   "changes": [
//     "ioctl:net"
//   ]
// }
// CHERI CHANGES END
=======
#endif /* DEBUGNET */
>>>>>>> f3a0ee41
<|MERGE_RESOLUTION|>--- conflicted
+++ resolved
@@ -6913,17 +6913,13 @@
 	bge_txeof(sc, tx_cons);
 	return (0);
 }
-<<<<<<< HEAD
-#endif /* NETDUMP */
+#endif /* DEBUGNET */
 // CHERI CHANGES START
 // {
-//   "updated": 20181114,
+//   "updated": 20191029,
 //   "target_type": "kernel",
 //   "changes": [
 //     "ioctl:net"
 //   ]
 // }
-// CHERI CHANGES END
-=======
-#endif /* DEBUGNET */
->>>>>>> f3a0ee41
+// CHERI CHANGES END