/*-
 * SPDX-License-Identifier: BSD-4-Clause
 *
 * Copyright (c) 2001 Wind River Systems
 * Copyright (c) 1997, 1998, 1999, 2001
 *	Bill Paul <wpaul@windriver.com>.  All rights reserved.
 *
 * Redistribution and use in source and binary forms, with or without
 * modification, are permitted provided that the following conditions
 * are met:
 * 1. Redistributions of source code must retain the above copyright
 *    notice, this list of conditions and the following disclaimer.
 * 2. Redistributions in binary form must reproduce the above copyright
 *    notice, this list of conditions and the following disclaimer in the
 *    documentation and/or other materials provided with the distribution.
 * 3. All advertising materials mentioning features or use of this software
 *    must display the following acknowledgement:
 *	This product includes software developed by Bill Paul.
 * 4. Neither the name of the author nor the names of any co-contributors
 *    may be used to endorse or promote products derived from this software
 *    without specific prior written permission.
 *
 * THIS SOFTWARE IS PROVIDED BY Bill Paul AND CONTRIBUTORS ``AS IS'' AND
 * ANY EXPRESS OR IMPLIED WARRANTIES, INCLUDING, BUT NOT LIMITED TO, THE
 * IMPLIED WARRANTIES OF MERCHANTABILITY AND FITNESS FOR A PARTICULAR PURPOSE
 * ARE DISCLAIMED.  IN NO EVENT SHALL Bill Paul OR THE VOICES IN HIS HEAD
 * BE LIABLE FOR ANY DIRECT, INDIRECT, INCIDENTAL, SPECIAL, EXEMPLARY, OR
 * CONSEQUENTIAL DAMAGES (INCLUDING, BUT NOT LIMITED TO, PROCUREMENT OF
 * SUBSTITUTE GOODS OR SERVICES; LOSS OF USE, DATA, OR PROFITS; OR BUSINESS
 * INTERRUPTION) HOWEVER CAUSED AND ON ANY THEORY OF LIABILITY, WHETHER IN
 * CONTRACT, STRICT LIABILITY, OR TORT (INCLUDING NEGLIGENCE OR OTHERWISE)
 * ARISING IN ANY WAY OUT OF THE USE OF THIS SOFTWARE, EVEN IF ADVISED OF
 * THE POSSIBILITY OF SUCH DAMAGE.
 */

#include <sys/cdefs.h>
__FBSDID("$FreeBSD$");

/*
 * Broadcom BCM57xx(x)/BCM590x NetXtreme and NetLink family Ethernet driver
 *
 * The Broadcom BCM5700 is based on technology originally developed by
 * Alteon Networks as part of the Tigon I and Tigon II Gigabit Ethernet
 * MAC chips. The BCM5700, sometimes referred to as the Tigon III, has
 * two on-board MIPS R4000 CPUs and can have as much as 16MB of external
 * SSRAM. The BCM5700 supports TCP, UDP and IP checksum offload, jumbo
 * frames, highly configurable RX filtering, and 16 RX and TX queues
 * (which, along with RX filter rules, can be used for QOS applications).
 * Other features, such as TCP segmentation, may be available as part
 * of value-added firmware updates. Unlike the Tigon I and Tigon II,
 * firmware images can be stored in hardware and need not be compiled
 * into the driver.
 *
 * The BCM5700 supports the PCI v2.2 and PCI-X v1.0 standards, and will
 * function in a 32-bit/64-bit 33/66Mhz bus, or a 64-bit/133Mhz bus.
 *
 * The BCM5701 is a single-chip solution incorporating both the BCM5700
 * MAC and a BCM5401 10/100/1000 PHY. Unlike the BCM5700, the BCM5701
 * does not support external SSRAM.
 *
 * Broadcom also produces a variation of the BCM5700 under the "Altima"
 * brand name, which is functionally similar but lacks PCI-X support.
 *
 * Without external SSRAM, you can only have at most 4 TX rings,
 * and the use of the mini RX ring is disabled. This seems to imply
 * that these features are simply not available on the BCM5701. As a
 * result, this driver does not implement any support for the mini RX
 * ring.
 */

#ifdef HAVE_KERNEL_OPTION_HEADERS
#include "opt_device_polling.h"
#endif

#include <sys/param.h>
#include <sys/endian.h>
#include <sys/systm.h>
#include <sys/sockio.h>
#include <sys/mbuf.h>
#include <sys/malloc.h>
#include <sys/kernel.h>
#include <sys/module.h>
#include <sys/socket.h>
#include <sys/sysctl.h>
#include <sys/taskqueue.h>

#include <net/if.h>
#include <net/if_var.h>
#include <net/if_arp.h>
#include <net/ethernet.h>
#include <net/if_dl.h>
#include <net/if_media.h>

#include <net/bpf.h>

#include <net/if_types.h>
#include <net/if_vlan_var.h>

#include <netinet/in_systm.h>
#include <netinet/in.h>
#include <netinet/ip.h>
#include <netinet/tcp.h>
#include <netinet/netdump/netdump.h>

#include <machine/bus.h>
#include <machine/resource.h>
#include <sys/bus.h>
#include <sys/rman.h>

#include <dev/mii/mii.h>
#include <dev/mii/miivar.h>
#include "miidevs.h"
#include <dev/mii/brgphyreg.h>

#ifdef __sparc64__
#include <dev/ofw/ofw_bus.h>
#include <dev/ofw/openfirm.h>
#include <machine/ofw_machdep.h>
#include <machine/ver.h>
#endif

#include <dev/pci/pcireg.h>
#include <dev/pci/pcivar.h>

#include <dev/bge/if_bgereg.h>

#define	BGE_CSUM_FEATURES	(CSUM_IP | CSUM_TCP)
#define	ETHER_MIN_NOPAD		(ETHER_MIN_LEN - ETHER_CRC_LEN) /* i.e., 60 */

MODULE_DEPEND(bge, pci, 1, 1, 1);
MODULE_DEPEND(bge, ether, 1, 1, 1);
MODULE_DEPEND(bge, miibus, 1, 1, 1);

/* "device miibus" required.  See GENERIC if you get errors here. */
#include "miibus_if.h"

/*
 * Various supported device vendors/types and their names. Note: the
 * spec seems to indicate that the hardware still has Alteon's vendor
 * ID burned into it, though it will always be overriden by the vendor
 * ID in the EEPROM. Just to be safe, we cover all possibilities.
 */
static const struct bge_type {
	uint16_t	bge_vid;
	uint16_t	bge_did;
} bge_devs[] = {
	{ ALTEON_VENDORID,	ALTEON_DEVICEID_BCM5700 },
	{ ALTEON_VENDORID,	ALTEON_DEVICEID_BCM5701 },

	{ ALTIMA_VENDORID,	ALTIMA_DEVICE_AC1000 },
	{ ALTIMA_VENDORID,	ALTIMA_DEVICE_AC1002 },
	{ ALTIMA_VENDORID,	ALTIMA_DEVICE_AC9100 },

	{ APPLE_VENDORID,	APPLE_DEVICE_BCM5701 },

	{ BCOM_VENDORID,	BCOM_DEVICEID_BCM5700 },
	{ BCOM_VENDORID,	BCOM_DEVICEID_BCM5701 },
	{ BCOM_VENDORID,	BCOM_DEVICEID_BCM5702 },
	{ BCOM_VENDORID,	BCOM_DEVICEID_BCM5702_ALT },
	{ BCOM_VENDORID,	BCOM_DEVICEID_BCM5702X },
	{ BCOM_VENDORID,	BCOM_DEVICEID_BCM5703 },
	{ BCOM_VENDORID,	BCOM_DEVICEID_BCM5703_ALT },
	{ BCOM_VENDORID,	BCOM_DEVICEID_BCM5703X },
	{ BCOM_VENDORID,	BCOM_DEVICEID_BCM5704C },
	{ BCOM_VENDORID,	BCOM_DEVICEID_BCM5704S },
	{ BCOM_VENDORID,	BCOM_DEVICEID_BCM5704S_ALT },
	{ BCOM_VENDORID,	BCOM_DEVICEID_BCM5705 },
	{ BCOM_VENDORID,	BCOM_DEVICEID_BCM5705F },
	{ BCOM_VENDORID,	BCOM_DEVICEID_BCM5705K },
	{ BCOM_VENDORID,	BCOM_DEVICEID_BCM5705M },
	{ BCOM_VENDORID,	BCOM_DEVICEID_BCM5705M_ALT },
	{ BCOM_VENDORID,	BCOM_DEVICEID_BCM5714C },
	{ BCOM_VENDORID,	BCOM_DEVICEID_BCM5714S },
	{ BCOM_VENDORID,	BCOM_DEVICEID_BCM5715 },
	{ BCOM_VENDORID,	BCOM_DEVICEID_BCM5715S },
	{ BCOM_VENDORID,	BCOM_DEVICEID_BCM5717 },
	{ BCOM_VENDORID,	BCOM_DEVICEID_BCM5717C },
	{ BCOM_VENDORID,	BCOM_DEVICEID_BCM5718 },
	{ BCOM_VENDORID,	BCOM_DEVICEID_BCM5719 },
	{ BCOM_VENDORID,	BCOM_DEVICEID_BCM5720 },
	{ BCOM_VENDORID,	BCOM_DEVICEID_BCM5721 },
	{ BCOM_VENDORID,	BCOM_DEVICEID_BCM5722 },
	{ BCOM_VENDORID,	BCOM_DEVICEID_BCM5723 },
	{ BCOM_VENDORID,	BCOM_DEVICEID_BCM5725 },
	{ BCOM_VENDORID,	BCOM_DEVICEID_BCM5727 },
	{ BCOM_VENDORID,	BCOM_DEVICEID_BCM5750 },
	{ BCOM_VENDORID,	BCOM_DEVICEID_BCM5750M },
	{ BCOM_VENDORID,	BCOM_DEVICEID_BCM5751 },
	{ BCOM_VENDORID,	BCOM_DEVICEID_BCM5751F },
	{ BCOM_VENDORID,	BCOM_DEVICEID_BCM5751M },
	{ BCOM_VENDORID,	BCOM_DEVICEID_BCM5752 },
	{ BCOM_VENDORID,	BCOM_DEVICEID_BCM5752M },
	{ BCOM_VENDORID,	BCOM_DEVICEID_BCM5753 },
	{ BCOM_VENDORID,	BCOM_DEVICEID_BCM5753F },
	{ BCOM_VENDORID,	BCOM_DEVICEID_BCM5753M },
	{ BCOM_VENDORID,	BCOM_DEVICEID_BCM5754 },
	{ BCOM_VENDORID,	BCOM_DEVICEID_BCM5754M },
	{ BCOM_VENDORID,	BCOM_DEVICEID_BCM5755 },
	{ BCOM_VENDORID,	BCOM_DEVICEID_BCM5755M },
	{ BCOM_VENDORID,	BCOM_DEVICEID_BCM5756 },
	{ BCOM_VENDORID,	BCOM_DEVICEID_BCM5761 },
	{ BCOM_VENDORID,	BCOM_DEVICEID_BCM5761E },
	{ BCOM_VENDORID,	BCOM_DEVICEID_BCM5761S },
	{ BCOM_VENDORID,	BCOM_DEVICEID_BCM5761SE },
	{ BCOM_VENDORID,	BCOM_DEVICEID_BCM5762 },
	{ BCOM_VENDORID,	BCOM_DEVICEID_BCM5764 },
	{ BCOM_VENDORID,	BCOM_DEVICEID_BCM5780 },
	{ BCOM_VENDORID,	BCOM_DEVICEID_BCM5780S },
	{ BCOM_VENDORID,	BCOM_DEVICEID_BCM5781 },
	{ BCOM_VENDORID,	BCOM_DEVICEID_BCM5782 },
	{ BCOM_VENDORID,	BCOM_DEVICEID_BCM5784 },
	{ BCOM_VENDORID,	BCOM_DEVICEID_BCM5785F },
	{ BCOM_VENDORID,	BCOM_DEVICEID_BCM5785G },
	{ BCOM_VENDORID,	BCOM_DEVICEID_BCM5786 },
	{ BCOM_VENDORID,	BCOM_DEVICEID_BCM5787 },
	{ BCOM_VENDORID,	BCOM_DEVICEID_BCM5787F },
	{ BCOM_VENDORID,	BCOM_DEVICEID_BCM5787M },
	{ BCOM_VENDORID,	BCOM_DEVICEID_BCM5788 },
	{ BCOM_VENDORID,	BCOM_DEVICEID_BCM5789 },
	{ BCOM_VENDORID,	BCOM_DEVICEID_BCM5901 },
	{ BCOM_VENDORID,	BCOM_DEVICEID_BCM5901A2 },
	{ BCOM_VENDORID,	BCOM_DEVICEID_BCM5903M },
	{ BCOM_VENDORID,	BCOM_DEVICEID_BCM5906 },
	{ BCOM_VENDORID,	BCOM_DEVICEID_BCM5906M },
	{ BCOM_VENDORID,	BCOM_DEVICEID_BCM57760 },
	{ BCOM_VENDORID,	BCOM_DEVICEID_BCM57761 },
	{ BCOM_VENDORID,	BCOM_DEVICEID_BCM57762 },
	{ BCOM_VENDORID,	BCOM_DEVICEID_BCM57764 },
	{ BCOM_VENDORID,	BCOM_DEVICEID_BCM57765 },
	{ BCOM_VENDORID,	BCOM_DEVICEID_BCM57766 },
	{ BCOM_VENDORID,	BCOM_DEVICEID_BCM57767 },
	{ BCOM_VENDORID,	BCOM_DEVICEID_BCM57780 },
	{ BCOM_VENDORID,	BCOM_DEVICEID_BCM57781 },
	{ BCOM_VENDORID,	BCOM_DEVICEID_BCM57782 },
	{ BCOM_VENDORID,	BCOM_DEVICEID_BCM57785 },
	{ BCOM_VENDORID,	BCOM_DEVICEID_BCM57786 },
	{ BCOM_VENDORID,	BCOM_DEVICEID_BCM57787 },
	{ BCOM_VENDORID,	BCOM_DEVICEID_BCM57788 },
	{ BCOM_VENDORID,	BCOM_DEVICEID_BCM57790 },
	{ BCOM_VENDORID,	BCOM_DEVICEID_BCM57791 },
	{ BCOM_VENDORID,	BCOM_DEVICEID_BCM57795 },

	{ SK_VENDORID,		SK_DEVICEID_ALTIMA },

	{ TC_VENDORID,		TC_DEVICEID_3C996 },

	{ FJTSU_VENDORID,	FJTSU_DEVICEID_PW008GE4 },
	{ FJTSU_VENDORID,	FJTSU_DEVICEID_PW008GE5 },
	{ FJTSU_VENDORID,	FJTSU_DEVICEID_PP250450 },

	{ 0, 0 }
};

static const struct bge_vendor {
	uint16_t	v_id;
	const char	*v_name;
} bge_vendors[] = {
	{ ALTEON_VENDORID,	"Alteon" },
	{ ALTIMA_VENDORID,	"Altima" },
	{ APPLE_VENDORID,	"Apple" },
	{ BCOM_VENDORID,	"Broadcom" },
	{ SK_VENDORID,		"SysKonnect" },
	{ TC_VENDORID,		"3Com" },
	{ FJTSU_VENDORID,	"Fujitsu" },

	{ 0, NULL }
};

static const struct bge_revision {
	uint32_t	br_chipid;
	const char	*br_name;
} bge_revisions[] = {
	{ BGE_CHIPID_BCM5700_A0,	"BCM5700 A0" },
	{ BGE_CHIPID_BCM5700_A1,	"BCM5700 A1" },
	{ BGE_CHIPID_BCM5700_B0,	"BCM5700 B0" },
	{ BGE_CHIPID_BCM5700_B1,	"BCM5700 B1" },
	{ BGE_CHIPID_BCM5700_B2,	"BCM5700 B2" },
	{ BGE_CHIPID_BCM5700_B3,	"BCM5700 B3" },
	{ BGE_CHIPID_BCM5700_ALTIMA,	"BCM5700 Altima" },
	{ BGE_CHIPID_BCM5700_C0,	"BCM5700 C0" },
	{ BGE_CHIPID_BCM5701_A0,	"BCM5701 A0" },
	{ BGE_CHIPID_BCM5701_B0,	"BCM5701 B0" },
	{ BGE_CHIPID_BCM5701_B2,	"BCM5701 B2" },
	{ BGE_CHIPID_BCM5701_B5,	"BCM5701 B5" },
	{ BGE_CHIPID_BCM5703_A0,	"BCM5703 A0" },
	{ BGE_CHIPID_BCM5703_A1,	"BCM5703 A1" },
	{ BGE_CHIPID_BCM5703_A2,	"BCM5703 A2" },
	{ BGE_CHIPID_BCM5703_A3,	"BCM5703 A3" },
	{ BGE_CHIPID_BCM5703_B0,	"BCM5703 B0" },
	{ BGE_CHIPID_BCM5704_A0,	"BCM5704 A0" },
	{ BGE_CHIPID_BCM5704_A1,	"BCM5704 A1" },
	{ BGE_CHIPID_BCM5704_A2,	"BCM5704 A2" },
	{ BGE_CHIPID_BCM5704_A3,	"BCM5704 A3" },
	{ BGE_CHIPID_BCM5704_B0,	"BCM5704 B0" },
	{ BGE_CHIPID_BCM5705_A0,	"BCM5705 A0" },
	{ BGE_CHIPID_BCM5705_A1,	"BCM5705 A1" },
	{ BGE_CHIPID_BCM5705_A2,	"BCM5705 A2" },
	{ BGE_CHIPID_BCM5705_A3,	"BCM5705 A3" },
	{ BGE_CHIPID_BCM5750_A0,	"BCM5750 A0" },
	{ BGE_CHIPID_BCM5750_A1,	"BCM5750 A1" },
	{ BGE_CHIPID_BCM5750_A3,	"BCM5750 A3" },
	{ BGE_CHIPID_BCM5750_B0,	"BCM5750 B0" },
	{ BGE_CHIPID_BCM5750_B1,	"BCM5750 B1" },
	{ BGE_CHIPID_BCM5750_C0,	"BCM5750 C0" },
	{ BGE_CHIPID_BCM5750_C1,	"BCM5750 C1" },
	{ BGE_CHIPID_BCM5750_C2,	"BCM5750 C2" },
	{ BGE_CHIPID_BCM5714_A0,	"BCM5714 A0" },
	{ BGE_CHIPID_BCM5752_A0,	"BCM5752 A0" },
	{ BGE_CHIPID_BCM5752_A1,	"BCM5752 A1" },
	{ BGE_CHIPID_BCM5752_A2,	"BCM5752 A2" },
	{ BGE_CHIPID_BCM5714_B0,	"BCM5714 B0" },
	{ BGE_CHIPID_BCM5714_B3,	"BCM5714 B3" },
	{ BGE_CHIPID_BCM5715_A0,	"BCM5715 A0" },
	{ BGE_CHIPID_BCM5715_A1,	"BCM5715 A1" },
	{ BGE_CHIPID_BCM5715_A3,	"BCM5715 A3" },
	{ BGE_CHIPID_BCM5717_A0,	"BCM5717 A0" },
	{ BGE_CHIPID_BCM5717_B0,	"BCM5717 B0" },
	{ BGE_CHIPID_BCM5717_C0,	"BCM5717 C0" },
	{ BGE_CHIPID_BCM5719_A0,	"BCM5719 A0" },
	{ BGE_CHIPID_BCM5720_A0,	"BCM5720 A0" },
	{ BGE_CHIPID_BCM5755_A0,	"BCM5755 A0" },
	{ BGE_CHIPID_BCM5755_A1,	"BCM5755 A1" },
	{ BGE_CHIPID_BCM5755_A2,	"BCM5755 A2" },
	{ BGE_CHIPID_BCM5722_A0,	"BCM5722 A0" },
	{ BGE_CHIPID_BCM5761_A0,	"BCM5761 A0" },
	{ BGE_CHIPID_BCM5761_A1,	"BCM5761 A1" },
	{ BGE_CHIPID_BCM5762_A0,	"BCM5762 A0" },
	{ BGE_CHIPID_BCM5784_A0,	"BCM5784 A0" },
	{ BGE_CHIPID_BCM5784_A1,	"BCM5784 A1" },
	/* 5754 and 5787 share the same ASIC ID */
	{ BGE_CHIPID_BCM5787_A0,	"BCM5754/5787 A0" },
	{ BGE_CHIPID_BCM5787_A1,	"BCM5754/5787 A1" },
	{ BGE_CHIPID_BCM5787_A2,	"BCM5754/5787 A2" },
	{ BGE_CHIPID_BCM5906_A1,	"BCM5906 A1" },
	{ BGE_CHIPID_BCM5906_A2,	"BCM5906 A2" },
	{ BGE_CHIPID_BCM57765_A0,	"BCM57765 A0" },
	{ BGE_CHIPID_BCM57765_B0,	"BCM57765 B0" },
	{ BGE_CHIPID_BCM57780_A0,	"BCM57780 A0" },
	{ BGE_CHIPID_BCM57780_A1,	"BCM57780 A1" },

	{ 0, NULL }
};

/*
 * Some defaults for major revisions, so that newer steppings
 * that we don't know about have a shot at working.
 */
static const struct bge_revision bge_majorrevs[] = {
	{ BGE_ASICREV_BCM5700,		"unknown BCM5700" },
	{ BGE_ASICREV_BCM5701,		"unknown BCM5701" },
	{ BGE_ASICREV_BCM5703,		"unknown BCM5703" },
	{ BGE_ASICREV_BCM5704,		"unknown BCM5704" },
	{ BGE_ASICREV_BCM5705,		"unknown BCM5705" },
	{ BGE_ASICREV_BCM5750,		"unknown BCM5750" },
	{ BGE_ASICREV_BCM5714_A0,	"unknown BCM5714" },
	{ BGE_ASICREV_BCM5752,		"unknown BCM5752" },
	{ BGE_ASICREV_BCM5780,		"unknown BCM5780" },
	{ BGE_ASICREV_BCM5714,		"unknown BCM5714" },
	{ BGE_ASICREV_BCM5755,		"unknown BCM5755" },
	{ BGE_ASICREV_BCM5761,		"unknown BCM5761" },
	{ BGE_ASICREV_BCM5784,		"unknown BCM5784" },
	{ BGE_ASICREV_BCM5785,		"unknown BCM5785" },
	/* 5754 and 5787 share the same ASIC ID */
	{ BGE_ASICREV_BCM5787,		"unknown BCM5754/5787" },
	{ BGE_ASICREV_BCM5906,		"unknown BCM5906" },
	{ BGE_ASICREV_BCM57765,		"unknown BCM57765" },
	{ BGE_ASICREV_BCM57766,		"unknown BCM57766" },
	{ BGE_ASICREV_BCM57780,		"unknown BCM57780" },
	{ BGE_ASICREV_BCM5717,		"unknown BCM5717" },
	{ BGE_ASICREV_BCM5719,		"unknown BCM5719" },
	{ BGE_ASICREV_BCM5720,		"unknown BCM5720" },
	{ BGE_ASICREV_BCM5762,		"unknown BCM5762" },

	{ 0, NULL }
};

#define	BGE_IS_JUMBO_CAPABLE(sc)	((sc)->bge_flags & BGE_FLAG_JUMBO)
#define	BGE_IS_5700_FAMILY(sc)		((sc)->bge_flags & BGE_FLAG_5700_FAMILY)
#define	BGE_IS_5705_PLUS(sc)		((sc)->bge_flags & BGE_FLAG_5705_PLUS)
#define	BGE_IS_5714_FAMILY(sc)		((sc)->bge_flags & BGE_FLAG_5714_FAMILY)
#define	BGE_IS_575X_PLUS(sc)		((sc)->bge_flags & BGE_FLAG_575X_PLUS)
#define	BGE_IS_5755_PLUS(sc)		((sc)->bge_flags & BGE_FLAG_5755_PLUS)
#define	BGE_IS_5717_PLUS(sc)		((sc)->bge_flags & BGE_FLAG_5717_PLUS)
#define	BGE_IS_57765_PLUS(sc)		((sc)->bge_flags & BGE_FLAG_57765_PLUS)

static uint32_t bge_chipid(device_t);
static const struct bge_vendor * bge_lookup_vendor(uint16_t);
static const struct bge_revision * bge_lookup_rev(uint32_t);

typedef int	(*bge_eaddr_fcn_t)(struct bge_softc *, uint8_t[]);

static int bge_probe(device_t);
static int bge_attach(device_t);
static int bge_detach(device_t);
static int bge_suspend(device_t);
static int bge_resume(device_t);
static void bge_release_resources(struct bge_softc *);
static void bge_dma_map_addr(void *, bus_dma_segment_t *, int, int);
static int bge_dma_alloc(struct bge_softc *);
static void bge_dma_free(struct bge_softc *);
static int bge_dma_ring_alloc(struct bge_softc *, bus_size_t, bus_size_t,
    bus_dma_tag_t *, uint8_t **, bus_dmamap_t *, bus_addr_t *, const char *);

static void bge_devinfo(struct bge_softc *);
static int bge_mbox_reorder(struct bge_softc *);

static int bge_get_eaddr_fw(struct bge_softc *sc, uint8_t ether_addr[]);
static int bge_get_eaddr_mem(struct bge_softc *, uint8_t[]);
static int bge_get_eaddr_nvram(struct bge_softc *, uint8_t[]);
static int bge_get_eaddr_eeprom(struct bge_softc *, uint8_t[]);
static int bge_get_eaddr(struct bge_softc *, uint8_t[]);

static void bge_txeof(struct bge_softc *, uint16_t);
static void bge_rxcsum(struct bge_softc *, struct bge_rx_bd *, struct mbuf *);
static int bge_rxeof(struct bge_softc *, uint16_t, int);

static void bge_asf_driver_up (struct bge_softc *);
static void bge_tick(void *);
static void bge_stats_clear_regs(struct bge_softc *);
static void bge_stats_update(struct bge_softc *);
static void bge_stats_update_regs(struct bge_softc *);
static struct mbuf *bge_check_short_dma(struct mbuf *);
static struct mbuf *bge_setup_tso(struct bge_softc *, struct mbuf *,
    uint16_t *, uint16_t *);
static int bge_encap(struct bge_softc *, struct mbuf **, uint32_t *);

static void bge_intr(void *);
static int bge_msi_intr(void *);
static void bge_intr_task(void *, int);
static void bge_start(if_t);
static void bge_start_locked(if_t);
static void bge_start_tx(struct bge_softc *, uint32_t);
static int bge_ioctl(if_t, u_long, caddr_t);
static void bge_init_locked(struct bge_softc *);
static void bge_init(void *);
static void bge_stop_block(struct bge_softc *, bus_size_t, uint32_t);
static void bge_stop(struct bge_softc *);
static void bge_watchdog(struct bge_softc *);
static int bge_shutdown(device_t);
static int bge_ifmedia_upd_locked(if_t);
static int bge_ifmedia_upd(if_t);
static void bge_ifmedia_sts(if_t, struct ifmediareq *);
static uint64_t bge_get_counter(if_t, ift_counter);

static uint8_t bge_nvram_getbyte(struct bge_softc *, int, uint8_t *);
static int bge_read_nvram(struct bge_softc *, caddr_t, int, int);

static uint8_t bge_eeprom_getbyte(struct bge_softc *, int, uint8_t *);
static int bge_read_eeprom(struct bge_softc *, caddr_t, int, int);

static void bge_setpromisc(struct bge_softc *);
static void bge_setmulti(struct bge_softc *);
static void bge_setvlan(struct bge_softc *);

static __inline void bge_rxreuse_std(struct bge_softc *, int);
static __inline void bge_rxreuse_jumbo(struct bge_softc *, int);
static int bge_newbuf_std(struct bge_softc *, int);
static int bge_newbuf_jumbo(struct bge_softc *, int);
static int bge_init_rx_ring_std(struct bge_softc *);
static void bge_free_rx_ring_std(struct bge_softc *);
static int bge_init_rx_ring_jumbo(struct bge_softc *);
static void bge_free_rx_ring_jumbo(struct bge_softc *);
static void bge_free_tx_ring(struct bge_softc *);
static int bge_init_tx_ring(struct bge_softc *);

static int bge_chipinit(struct bge_softc *);
static int bge_blockinit(struct bge_softc *);
static uint32_t bge_dma_swap_options(struct bge_softc *);

static int bge_has_eaddr(struct bge_softc *);
static uint32_t bge_readmem_ind(struct bge_softc *, int);
static void bge_writemem_ind(struct bge_softc *, int, int);
static void bge_writembx(struct bge_softc *, int, int);
#ifdef notdef
static uint32_t bge_readreg_ind(struct bge_softc *, int);
#endif
static void bge_writemem_direct(struct bge_softc *, int, int);
static void bge_writereg_ind(struct bge_softc *, int, int);

static int bge_miibus_readreg(device_t, int, int);
static int bge_miibus_writereg(device_t, int, int, int);
static void bge_miibus_statchg(device_t);
#ifdef DEVICE_POLLING
static int bge_poll(if_t ifp, enum poll_cmd cmd, int count);
#endif

#define	BGE_RESET_SHUTDOWN	0
#define	BGE_RESET_START		1
#define	BGE_RESET_SUSPEND	2
static void bge_sig_post_reset(struct bge_softc *, int);
static void bge_sig_legacy(struct bge_softc *, int);
static void bge_sig_pre_reset(struct bge_softc *, int);
static void bge_stop_fw(struct bge_softc *);
static int bge_reset(struct bge_softc *);
static void bge_link_upd(struct bge_softc *);

static void bge_ape_lock_init(struct bge_softc *);
static void bge_ape_read_fw_ver(struct bge_softc *);
static int bge_ape_lock(struct bge_softc *, int);
static void bge_ape_unlock(struct bge_softc *, int);
static void bge_ape_send_event(struct bge_softc *, uint32_t);
static void bge_ape_driver_state_change(struct bge_softc *, int);

/*
 * The BGE_REGISTER_DEBUG option is only for low-level debugging.  It may
 * leak information to untrusted users.  It is also known to cause alignment
 * traps on certain architectures.
 */
#ifdef BGE_REGISTER_DEBUG
static int bge_sysctl_debug_info(SYSCTL_HANDLER_ARGS);
static int bge_sysctl_reg_read(SYSCTL_HANDLER_ARGS);
static int bge_sysctl_ape_read(SYSCTL_HANDLER_ARGS);
static int bge_sysctl_mem_read(SYSCTL_HANDLER_ARGS);
#endif
static void bge_add_sysctls(struct bge_softc *);
static void bge_add_sysctl_stats_regs(struct bge_softc *,
    struct sysctl_ctx_list *, struct sysctl_oid_list *);
static void bge_add_sysctl_stats(struct bge_softc *, struct sysctl_ctx_list *,
    struct sysctl_oid_list *);
static int bge_sysctl_stats(SYSCTL_HANDLER_ARGS);

NETDUMP_DEFINE(bge);

static device_method_t bge_methods[] = {
	/* Device interface */
	DEVMETHOD(device_probe,		bge_probe),
	DEVMETHOD(device_attach,	bge_attach),
	DEVMETHOD(device_detach,	bge_detach),
	DEVMETHOD(device_shutdown,	bge_shutdown),
	DEVMETHOD(device_suspend,	bge_suspend),
	DEVMETHOD(device_resume,	bge_resume),

	/* MII interface */
	DEVMETHOD(miibus_readreg,	bge_miibus_readreg),
	DEVMETHOD(miibus_writereg,	bge_miibus_writereg),
	DEVMETHOD(miibus_statchg,	bge_miibus_statchg),

	DEVMETHOD_END
};

static driver_t bge_driver = {
	"bge",
	bge_methods,
	sizeof(struct bge_softc)
};

static devclass_t bge_devclass;

DRIVER_MODULE(bge, pci, bge_driver, bge_devclass, 0, 0);
DRIVER_MODULE(miibus, bge, miibus_driver, miibus_devclass, 0, 0);

static int bge_allow_asf = 1;

static SYSCTL_NODE(_hw, OID_AUTO, bge, CTLFLAG_RD, 0, "BGE driver parameters");
SYSCTL_INT(_hw_bge, OID_AUTO, allow_asf, CTLFLAG_RDTUN, &bge_allow_asf, 0,
	"Allow ASF mode if available");

#define	SPARC64_BLADE_1500_MODEL	"SUNW,Sun-Blade-1500"
#define	SPARC64_BLADE_1500_PATH_BGE	"/pci@1f,700000/network@2"
#define	SPARC64_BLADE_2500_MODEL	"SUNW,Sun-Blade-2500"
#define	SPARC64_BLADE_2500_PATH_BGE	"/pci@1c,600000/network@3"
#define	SPARC64_OFW_SUBVENDOR		"subsystem-vendor-id"

static int
bge_has_eaddr(struct bge_softc *sc)
{
#ifdef __sparc64__
	char buf[sizeof(SPARC64_BLADE_1500_PATH_BGE)];
	device_t dev;
	uint32_t subvendor;

	dev = sc->bge_dev;

	/*
	 * The on-board BGEs found in sun4u machines aren't fitted with
	 * an EEPROM which means that we have to obtain the MAC address
	 * via OFW and that some tests will always fail.  We distinguish
	 * such BGEs by the subvendor ID, which also has to be obtained
	 * from OFW instead of the PCI configuration space as the latter
	 * indicates Broadcom as the subvendor of the netboot interface.
	 * For early Blade 1500 and 2500 we even have to check the OFW
	 * device path as the subvendor ID always defaults to Broadcom
	 * there.
	 */
	if (OF_getprop(ofw_bus_get_node(dev), SPARC64_OFW_SUBVENDOR,
	    &subvendor, sizeof(subvendor)) == sizeof(subvendor) &&
	    (subvendor == FJTSU_VENDORID || subvendor == SUN_VENDORID))
		return (0);
	memset(buf, 0, sizeof(buf));
	if (OF_package_to_path(ofw_bus_get_node(dev), buf, sizeof(buf)) > 0) {
		if (strcmp(sparc64_model, SPARC64_BLADE_1500_MODEL) == 0 &&
		    strcmp(buf, SPARC64_BLADE_1500_PATH_BGE) == 0)
			return (0);
		if (strcmp(sparc64_model, SPARC64_BLADE_2500_MODEL) == 0 &&
		    strcmp(buf, SPARC64_BLADE_2500_PATH_BGE) == 0)
			return (0);
	}
#endif
	return (1);
}

static uint32_t
bge_readmem_ind(struct bge_softc *sc, int off)
{
	device_t dev;
	uint32_t val;

	if (sc->bge_asicrev == BGE_ASICREV_BCM5906 &&
	    off >= BGE_STATS_BLOCK && off < BGE_SEND_RING_1_TO_4)
		return (0);

	dev = sc->bge_dev;

	pci_write_config(dev, BGE_PCI_MEMWIN_BASEADDR, off, 4);
	val = pci_read_config(dev, BGE_PCI_MEMWIN_DATA, 4);
	pci_write_config(dev, BGE_PCI_MEMWIN_BASEADDR, 0, 4);
	return (val);
}

static void
bge_writemem_ind(struct bge_softc *sc, int off, int val)
{
	device_t dev;

	if (sc->bge_asicrev == BGE_ASICREV_BCM5906 &&
	    off >= BGE_STATS_BLOCK && off < BGE_SEND_RING_1_TO_4)
		return;

	dev = sc->bge_dev;

	pci_write_config(dev, BGE_PCI_MEMWIN_BASEADDR, off, 4);
	pci_write_config(dev, BGE_PCI_MEMWIN_DATA, val, 4);
	pci_write_config(dev, BGE_PCI_MEMWIN_BASEADDR, 0, 4);
}

#ifdef notdef
static uint32_t
bge_readreg_ind(struct bge_softc *sc, int off)
{
	device_t dev;

	dev = sc->bge_dev;

	pci_write_config(dev, BGE_PCI_REG_BASEADDR, off, 4);
	return (pci_read_config(dev, BGE_PCI_REG_DATA, 4));
}
#endif

static void
bge_writereg_ind(struct bge_softc *sc, int off, int val)
{
	device_t dev;

	dev = sc->bge_dev;

	pci_write_config(dev, BGE_PCI_REG_BASEADDR, off, 4);
	pci_write_config(dev, BGE_PCI_REG_DATA, val, 4);
}

static void
bge_writemem_direct(struct bge_softc *sc, int off, int val)
{
	CSR_WRITE_4(sc, off, val);
}

static void
bge_writembx(struct bge_softc *sc, int off, int val)
{
	if (sc->bge_asicrev == BGE_ASICREV_BCM5906)
		off += BGE_LPMBX_IRQ0_HI - BGE_MBX_IRQ0_HI;

	CSR_WRITE_4(sc, off, val);
	if ((sc->bge_flags & BGE_FLAG_MBOX_REORDER) != 0)
		CSR_READ_4(sc, off);
}

/*
 * Clear all stale locks and select the lock for this driver instance.
 */
static void
bge_ape_lock_init(struct bge_softc *sc)
{
	uint32_t bit, regbase;
	int i;

	if (sc->bge_asicrev == BGE_ASICREV_BCM5761)
		regbase = BGE_APE_LOCK_GRANT;
	else
		regbase = BGE_APE_PER_LOCK_GRANT;

	/* Clear any stale locks. */
	for (i = BGE_APE_LOCK_PHY0; i <= BGE_APE_LOCK_GPIO; i++) {
		switch (i) {
		case BGE_APE_LOCK_PHY0:
		case BGE_APE_LOCK_PHY1:
		case BGE_APE_LOCK_PHY2:
		case BGE_APE_LOCK_PHY3:
			bit = BGE_APE_LOCK_GRANT_DRIVER0;
			break;
		default:
			if (sc->bge_func_addr == 0)
				bit = BGE_APE_LOCK_GRANT_DRIVER0;
			else
				bit = (1 << sc->bge_func_addr);
		}
		APE_WRITE_4(sc, regbase + 4 * i, bit);
	}

	/* Select the PHY lock based on the device's function number. */
	switch (sc->bge_func_addr) {
	case 0:
		sc->bge_phy_ape_lock = BGE_APE_LOCK_PHY0;
		break;
	case 1:
		sc->bge_phy_ape_lock = BGE_APE_LOCK_PHY1;
		break;
	case 2:
		sc->bge_phy_ape_lock = BGE_APE_LOCK_PHY2;
		break;
	case 3:
		sc->bge_phy_ape_lock = BGE_APE_LOCK_PHY3;
		break;
	default:
		device_printf(sc->bge_dev,
		    "PHY lock not supported on this function\n");
	}
}

/*
 * Check for APE firmware, set flags, and print version info.
 */
static void
bge_ape_read_fw_ver(struct bge_softc *sc)
{
	const char *fwtype;
	uint32_t apedata, features;

	/* Check for a valid APE signature in shared memory. */
	apedata = APE_READ_4(sc, BGE_APE_SEG_SIG);
	if (apedata != BGE_APE_SEG_SIG_MAGIC) {
		sc->bge_mfw_flags &= ~ BGE_MFW_ON_APE;
		return;
	}

	/* Check if APE firmware is running. */
	apedata = APE_READ_4(sc, BGE_APE_FW_STATUS);
	if ((apedata & BGE_APE_FW_STATUS_READY) == 0) {
		device_printf(sc->bge_dev, "APE signature found "
		    "but FW status not ready! 0x%08x\n", apedata);
		return;
	}

	sc->bge_mfw_flags |= BGE_MFW_ON_APE;

	/* Fetch the APE firwmare type and version. */
	apedata = APE_READ_4(sc, BGE_APE_FW_VERSION);
	features = APE_READ_4(sc, BGE_APE_FW_FEATURES);
	if ((features & BGE_APE_FW_FEATURE_NCSI) != 0) {
		sc->bge_mfw_flags |= BGE_MFW_TYPE_NCSI;
		fwtype = "NCSI";
	} else if ((features & BGE_APE_FW_FEATURE_DASH) != 0) {
		sc->bge_mfw_flags |= BGE_MFW_TYPE_DASH;
		fwtype = "DASH";
	} else
		fwtype = "UNKN";

	/* Print the APE firmware version. */
	device_printf(sc->bge_dev, "APE FW version: %s v%d.%d.%d.%d\n",
	    fwtype,
	    (apedata & BGE_APE_FW_VERSION_MAJMSK) >> BGE_APE_FW_VERSION_MAJSFT,
	    (apedata & BGE_APE_FW_VERSION_MINMSK) >> BGE_APE_FW_VERSION_MINSFT,
	    (apedata & BGE_APE_FW_VERSION_REVMSK) >> BGE_APE_FW_VERSION_REVSFT,
	    (apedata & BGE_APE_FW_VERSION_BLDMSK));
}

static int
bge_ape_lock(struct bge_softc *sc, int locknum)
{
	uint32_t bit, gnt, req, status;
	int i, off;

	if ((sc->bge_mfw_flags & BGE_MFW_ON_APE) == 0)
		return (0);

	/* Lock request/grant registers have different bases. */
	if (sc->bge_asicrev == BGE_ASICREV_BCM5761) {
		req = BGE_APE_LOCK_REQ;
		gnt = BGE_APE_LOCK_GRANT;
	} else {
		req = BGE_APE_PER_LOCK_REQ;
		gnt = BGE_APE_PER_LOCK_GRANT;
	}

	off = 4 * locknum;

	switch (locknum) {
	case BGE_APE_LOCK_GPIO:
		/* Lock required when using GPIO. */
		if (sc->bge_asicrev == BGE_ASICREV_BCM5761)
			return (0);
		if (sc->bge_func_addr == 0)
			bit = BGE_APE_LOCK_REQ_DRIVER0;
		else
			bit = (1 << sc->bge_func_addr);
		break;
	case BGE_APE_LOCK_GRC:
		/* Lock required to reset the device. */
		if (sc->bge_func_addr == 0)
			bit = BGE_APE_LOCK_REQ_DRIVER0;
		else
			bit = (1 << sc->bge_func_addr);
		break;
	case BGE_APE_LOCK_MEM:
		/* Lock required when accessing certain APE memory. */
		if (sc->bge_func_addr == 0)
			bit = BGE_APE_LOCK_REQ_DRIVER0;
		else
			bit = (1 << sc->bge_func_addr);
		break;
	case BGE_APE_LOCK_PHY0:
	case BGE_APE_LOCK_PHY1:
	case BGE_APE_LOCK_PHY2:
	case BGE_APE_LOCK_PHY3:
		/* Lock required when accessing PHYs. */
		bit = BGE_APE_LOCK_REQ_DRIVER0;
		break;
	default:
		return (EINVAL);
	}

	/* Request a lock. */
	APE_WRITE_4(sc, req + off, bit);

	/* Wait up to 1 second to acquire lock. */
	for (i = 0; i < 20000; i++) {
		status = APE_READ_4(sc, gnt + off);
		if (status == bit)
			break;
		DELAY(50);
	}

	/* Handle any errors. */
	if (status != bit) {
		device_printf(sc->bge_dev, "APE lock %d request failed! "
		    "request = 0x%04x[0x%04x], status = 0x%04x[0x%04x]\n",
		    locknum, req + off, bit & 0xFFFF, gnt + off,
		    status & 0xFFFF);
		/* Revoke the lock request. */
		APE_WRITE_4(sc, gnt + off, bit);
		return (EBUSY);
	}

	return (0);
}

static void
bge_ape_unlock(struct bge_softc *sc, int locknum)
{
	uint32_t bit, gnt;
	int off;

	if ((sc->bge_mfw_flags & BGE_MFW_ON_APE) == 0)
		return;

	if (sc->bge_asicrev == BGE_ASICREV_BCM5761)
		gnt = BGE_APE_LOCK_GRANT;
	else
		gnt = BGE_APE_PER_LOCK_GRANT;

	off = 4 * locknum;

	switch (locknum) {
	case BGE_APE_LOCK_GPIO:
		if (sc->bge_asicrev == BGE_ASICREV_BCM5761)
			return;
		if (sc->bge_func_addr == 0)
			bit = BGE_APE_LOCK_GRANT_DRIVER0;
		else
			bit = (1 << sc->bge_func_addr);
		break;
	case BGE_APE_LOCK_GRC:
		if (sc->bge_func_addr == 0)
			bit = BGE_APE_LOCK_GRANT_DRIVER0;
		else
			bit = (1 << sc->bge_func_addr);
		break;
	case BGE_APE_LOCK_MEM:
		if (sc->bge_func_addr == 0)
			bit = BGE_APE_LOCK_GRANT_DRIVER0;
		else
			bit = (1 << sc->bge_func_addr);
		break;
	case BGE_APE_LOCK_PHY0:
	case BGE_APE_LOCK_PHY1:
	case BGE_APE_LOCK_PHY2:
	case BGE_APE_LOCK_PHY3:
		bit = BGE_APE_LOCK_GRANT_DRIVER0;
		break;
	default:
		return;
	}

	APE_WRITE_4(sc, gnt + off, bit);
}

/*
 * Send an event to the APE firmware.
 */
static void
bge_ape_send_event(struct bge_softc *sc, uint32_t event)
{
	uint32_t apedata;
	int i;

	/* NCSI does not support APE events. */
	if ((sc->bge_mfw_flags & BGE_MFW_ON_APE) == 0)
		return;

	/* Wait up to 1ms for APE to service previous event. */
	for (i = 10; i > 0; i--) {
		if (bge_ape_lock(sc, BGE_APE_LOCK_MEM) != 0)
			break;
		apedata = APE_READ_4(sc, BGE_APE_EVENT_STATUS);
		if ((apedata & BGE_APE_EVENT_STATUS_EVENT_PENDING) == 0) {
			APE_WRITE_4(sc, BGE_APE_EVENT_STATUS, event |
			    BGE_APE_EVENT_STATUS_EVENT_PENDING);
			bge_ape_unlock(sc, BGE_APE_LOCK_MEM);
			APE_WRITE_4(sc, BGE_APE_EVENT, BGE_APE_EVENT_1);
			break;
		}
		bge_ape_unlock(sc, BGE_APE_LOCK_MEM);
		DELAY(100);
	}
	if (i == 0)
		device_printf(sc->bge_dev, "APE event 0x%08x send timed out\n",
		    event);
}

static void
bge_ape_driver_state_change(struct bge_softc *sc, int kind)
{
	uint32_t apedata, event;

	if ((sc->bge_mfw_flags & BGE_MFW_ON_APE) == 0)
		return;

	switch (kind) {
	case BGE_RESET_START:
		/* If this is the first load, clear the load counter. */
		apedata = APE_READ_4(sc, BGE_APE_HOST_SEG_SIG);
		if (apedata != BGE_APE_HOST_SEG_SIG_MAGIC)
			APE_WRITE_4(sc, BGE_APE_HOST_INIT_COUNT, 0);
		else {
			apedata = APE_READ_4(sc, BGE_APE_HOST_INIT_COUNT);
			APE_WRITE_4(sc, BGE_APE_HOST_INIT_COUNT, ++apedata);
		}
		APE_WRITE_4(sc, BGE_APE_HOST_SEG_SIG,
		    BGE_APE_HOST_SEG_SIG_MAGIC);
		APE_WRITE_4(sc, BGE_APE_HOST_SEG_LEN,
		    BGE_APE_HOST_SEG_LEN_MAGIC);

		/* Add some version info if bge(4) supports it. */
		APE_WRITE_4(sc, BGE_APE_HOST_DRIVER_ID,
		    BGE_APE_HOST_DRIVER_ID_MAGIC(1, 0));
		APE_WRITE_4(sc, BGE_APE_HOST_BEHAVIOR,
		    BGE_APE_HOST_BEHAV_NO_PHYLOCK);
		APE_WRITE_4(sc, BGE_APE_HOST_HEARTBEAT_INT_MS,
		    BGE_APE_HOST_HEARTBEAT_INT_DISABLE);
		APE_WRITE_4(sc, BGE_APE_HOST_DRVR_STATE,
		    BGE_APE_HOST_DRVR_STATE_START);
		event = BGE_APE_EVENT_STATUS_STATE_START;
		break;
	case BGE_RESET_SHUTDOWN:
		APE_WRITE_4(sc, BGE_APE_HOST_DRVR_STATE,
		    BGE_APE_HOST_DRVR_STATE_UNLOAD);
		event = BGE_APE_EVENT_STATUS_STATE_UNLOAD;
		break;
	case BGE_RESET_SUSPEND:
		event = BGE_APE_EVENT_STATUS_STATE_SUSPEND;
		break;
	default:
		return;
	}

	bge_ape_send_event(sc, event | BGE_APE_EVENT_STATUS_DRIVER_EVNT |
	    BGE_APE_EVENT_STATUS_STATE_CHNGE);
}

/*
 * Map a single buffer address.
 */

static void
bge_dma_map_addr(void *arg, bus_dma_segment_t *segs, int nseg, int error)
{
	struct bge_dmamap_arg *ctx;

	if (error)
		return;

	KASSERT(nseg == 1, ("%s: %d segments returned!", __func__, nseg));

	ctx = arg;
	ctx->bge_busaddr = segs->ds_addr;
}

static uint8_t
bge_nvram_getbyte(struct bge_softc *sc, int addr, uint8_t *dest)
{
	uint32_t access, byte = 0;
	int i;

	/* Lock. */
	CSR_WRITE_4(sc, BGE_NVRAM_SWARB, BGE_NVRAMSWARB_SET1);
	for (i = 0; i < 8000; i++) {
		if (CSR_READ_4(sc, BGE_NVRAM_SWARB) & BGE_NVRAMSWARB_GNT1)
			break;
		DELAY(20);
	}
	if (i == 8000)
		return (1);

	/* Enable access. */
	access = CSR_READ_4(sc, BGE_NVRAM_ACCESS);
	CSR_WRITE_4(sc, BGE_NVRAM_ACCESS, access | BGE_NVRAMACC_ENABLE);

	CSR_WRITE_4(sc, BGE_NVRAM_ADDR, addr & 0xfffffffc);
	CSR_WRITE_4(sc, BGE_NVRAM_CMD, BGE_NVRAM_READCMD);
	for (i = 0; i < BGE_TIMEOUT * 10; i++) {
		DELAY(10);
		if (CSR_READ_4(sc, BGE_NVRAM_CMD) & BGE_NVRAMCMD_DONE) {
			DELAY(10);
			break;
		}
	}

	if (i == BGE_TIMEOUT * 10) {
		if_printf(sc->bge_ifp, "nvram read timed out\n");
		return (1);
	}

	/* Get result. */
	byte = CSR_READ_4(sc, BGE_NVRAM_RDDATA);

	*dest = (bswap32(byte) >> ((addr % 4) * 8)) & 0xFF;

	/* Disable access. */
	CSR_WRITE_4(sc, BGE_NVRAM_ACCESS, access);

	/* Unlock. */
	CSR_WRITE_4(sc, BGE_NVRAM_SWARB, BGE_NVRAMSWARB_CLR1);
	CSR_READ_4(sc, BGE_NVRAM_SWARB);

	return (0);
}

/*
 * Read a sequence of bytes from NVRAM.
 */
static int
bge_read_nvram(struct bge_softc *sc, caddr_t dest, int off, int cnt)
{
	int err = 0, i;
	uint8_t byte = 0;

	if (sc->bge_asicrev != BGE_ASICREV_BCM5906)
		return (1);

	for (i = 0; i < cnt; i++) {
		err = bge_nvram_getbyte(sc, off + i, &byte);
		if (err)
			break;
		*(dest + i) = byte;
	}

	return (err ? 1 : 0);
}

/*
 * Read a byte of data stored in the EEPROM at address 'addr.' The
 * BCM570x supports both the traditional bitbang interface and an
 * auto access interface for reading the EEPROM. We use the auto
 * access method.
 */
static uint8_t
bge_eeprom_getbyte(struct bge_softc *sc, int addr, uint8_t *dest)
{
	int i;
	uint32_t byte = 0;

	/*
	 * Enable use of auto EEPROM access so we can avoid
	 * having to use the bitbang method.
	 */
	BGE_SETBIT(sc, BGE_MISC_LOCAL_CTL, BGE_MLC_AUTO_EEPROM);

	/* Reset the EEPROM, load the clock period. */
	CSR_WRITE_4(sc, BGE_EE_ADDR,
	    BGE_EEADDR_RESET | BGE_EEHALFCLK(BGE_HALFCLK_384SCL));
	DELAY(20);

	/* Issue the read EEPROM command. */
	CSR_WRITE_4(sc, BGE_EE_ADDR, BGE_EE_READCMD | addr);

	/* Wait for completion */
	for(i = 0; i < BGE_TIMEOUT * 10; i++) {
		DELAY(10);
		if (CSR_READ_4(sc, BGE_EE_ADDR) & BGE_EEADDR_DONE)
			break;
	}

	if (i == BGE_TIMEOUT * 10) {
		device_printf(sc->bge_dev, "EEPROM read timed out\n");
		return (1);
	}

	/* Get result. */
	byte = CSR_READ_4(sc, BGE_EE_DATA);

	*dest = (byte >> ((addr % 4) * 8)) & 0xFF;

	return (0);
}

/*
 * Read a sequence of bytes from the EEPROM.
 */
static int
bge_read_eeprom(struct bge_softc *sc, caddr_t dest, int off, int cnt)
{
	int i, error = 0;
	uint8_t byte = 0;

	for (i = 0; i < cnt; i++) {
		error = bge_eeprom_getbyte(sc, off + i, &byte);
		if (error)
			break;
		*(dest + i) = byte;
	}

	return (error ? 1 : 0);
}

static int
bge_miibus_readreg(device_t dev, int phy, int reg)
{
	struct bge_softc *sc;
	uint32_t val;
	int i;

	sc = device_get_softc(dev);

	if (bge_ape_lock(sc, sc->bge_phy_ape_lock) != 0)
		return (0);

	/* Clear the autopoll bit if set, otherwise may trigger PCI errors. */
	if ((sc->bge_mi_mode & BGE_MIMODE_AUTOPOLL) != 0) {
		CSR_WRITE_4(sc, BGE_MI_MODE,
		    sc->bge_mi_mode & ~BGE_MIMODE_AUTOPOLL);
		DELAY(80);
	}

	CSR_WRITE_4(sc, BGE_MI_COMM, BGE_MICMD_READ | BGE_MICOMM_BUSY |
	    BGE_MIPHY(phy) | BGE_MIREG(reg));

	/* Poll for the PHY register access to complete. */
	for (i = 0; i < BGE_TIMEOUT; i++) {
		DELAY(10);
		val = CSR_READ_4(sc, BGE_MI_COMM);
		if ((val & BGE_MICOMM_BUSY) == 0) {
			DELAY(5);
			val = CSR_READ_4(sc, BGE_MI_COMM);
			break;
		}
	}

	if (i == BGE_TIMEOUT) {
		device_printf(sc->bge_dev,
		    "PHY read timed out (phy %d, reg %d, val 0x%08x)\n",
		    phy, reg, val);
		val = 0;
	}

	/* Restore the autopoll bit if necessary. */
	if ((sc->bge_mi_mode & BGE_MIMODE_AUTOPOLL) != 0) {
		CSR_WRITE_4(sc, BGE_MI_MODE, sc->bge_mi_mode);
		DELAY(80);
	}

	bge_ape_unlock(sc, sc->bge_phy_ape_lock);

	if (val & BGE_MICOMM_READFAIL)
		return (0);

	return (val & 0xFFFF);
}

static int
bge_miibus_writereg(device_t dev, int phy, int reg, int val)
{
	struct bge_softc *sc;
	int i;

	sc = device_get_softc(dev);

	if (sc->bge_asicrev == BGE_ASICREV_BCM5906 &&
	    (reg == BRGPHY_MII_1000CTL || reg == BRGPHY_MII_AUXCTL))
		return (0);

	if (bge_ape_lock(sc, sc->bge_phy_ape_lock) != 0)
		return (0);

	/* Clear the autopoll bit if set, otherwise may trigger PCI errors. */
	if ((sc->bge_mi_mode & BGE_MIMODE_AUTOPOLL) != 0) {
		CSR_WRITE_4(sc, BGE_MI_MODE,
		    sc->bge_mi_mode & ~BGE_MIMODE_AUTOPOLL);
		DELAY(80);
	}

	CSR_WRITE_4(sc, BGE_MI_COMM, BGE_MICMD_WRITE | BGE_MICOMM_BUSY |
	    BGE_MIPHY(phy) | BGE_MIREG(reg) | val);

	for (i = 0; i < BGE_TIMEOUT; i++) {
		DELAY(10);
		if (!(CSR_READ_4(sc, BGE_MI_COMM) & BGE_MICOMM_BUSY)) {
			DELAY(5);
			CSR_READ_4(sc, BGE_MI_COMM); /* dummy read */
			break;
		}
	}

	/* Restore the autopoll bit if necessary. */
	if ((sc->bge_mi_mode & BGE_MIMODE_AUTOPOLL) != 0) {
		CSR_WRITE_4(sc, BGE_MI_MODE, sc->bge_mi_mode);
		DELAY(80);
	}

	bge_ape_unlock(sc, sc->bge_phy_ape_lock);

	if (i == BGE_TIMEOUT)
		device_printf(sc->bge_dev,
		    "PHY write timed out (phy %d, reg %d, val 0x%04x)\n",
		    phy, reg, val);

	return (0);
}

static void
bge_miibus_statchg(device_t dev)
{
	struct bge_softc *sc;
	struct mii_data *mii;
	uint32_t mac_mode, rx_mode, tx_mode;

	sc = device_get_softc(dev);
	if ((if_getdrvflags(sc->bge_ifp) & IFF_DRV_RUNNING) == 0)
		return;
	mii = device_get_softc(sc->bge_miibus);

	if ((mii->mii_media_status & (IFM_ACTIVE | IFM_AVALID)) ==
	    (IFM_ACTIVE | IFM_AVALID)) {
		switch (IFM_SUBTYPE(mii->mii_media_active)) {
		case IFM_10_T:
		case IFM_100_TX:
			sc->bge_link = 1;
			break;
		case IFM_1000_T:
		case IFM_1000_SX:
		case IFM_2500_SX:
			if (sc->bge_asicrev != BGE_ASICREV_BCM5906)
				sc->bge_link = 1;
			else
				sc->bge_link = 0;
			break;
		default:
			sc->bge_link = 0;
			break;
		}
	} else
		sc->bge_link = 0;
	if (sc->bge_link == 0)
		return;

	/*
	 * APE firmware touches these registers to keep the MAC
	 * connected to the outside world.  Try to keep the
	 * accesses atomic.
	 */

	/* Set the port mode (MII/GMII) to match the link speed. */
	mac_mode = CSR_READ_4(sc, BGE_MAC_MODE) &
	    ~(BGE_MACMODE_PORTMODE | BGE_MACMODE_HALF_DUPLEX);
	tx_mode = CSR_READ_4(sc, BGE_TX_MODE);
	rx_mode = CSR_READ_4(sc, BGE_RX_MODE);

	if (IFM_SUBTYPE(mii->mii_media_active) == IFM_1000_T ||
	    IFM_SUBTYPE(mii->mii_media_active) == IFM_1000_SX)
		mac_mode |= BGE_PORTMODE_GMII;
	else
		mac_mode |= BGE_PORTMODE_MII;

	/* Set MAC flow control behavior to match link flow control settings. */
	tx_mode &= ~BGE_TXMODE_FLOWCTL_ENABLE;
	rx_mode &= ~BGE_RXMODE_FLOWCTL_ENABLE;
	if ((IFM_OPTIONS(mii->mii_media_active) & IFM_FDX) != 0) {
		if ((IFM_OPTIONS(mii->mii_media_active) & IFM_ETH_TXPAUSE) != 0)
			tx_mode |= BGE_TXMODE_FLOWCTL_ENABLE;
		if ((IFM_OPTIONS(mii->mii_media_active) & IFM_ETH_RXPAUSE) != 0)
			rx_mode |= BGE_RXMODE_FLOWCTL_ENABLE;
	} else
		mac_mode |= BGE_MACMODE_HALF_DUPLEX;

	CSR_WRITE_4(sc, BGE_MAC_MODE, mac_mode);
	DELAY(40);
	CSR_WRITE_4(sc, BGE_TX_MODE, tx_mode);
	CSR_WRITE_4(sc, BGE_RX_MODE, rx_mode);
}

/*
 * Intialize a standard receive ring descriptor.
 */
static int
bge_newbuf_std(struct bge_softc *sc, int i)
{
	struct mbuf *m;
	struct bge_rx_bd *r;
	bus_dma_segment_t segs[1];
	bus_dmamap_t map;
	int error, nsegs;

	if (sc->bge_flags & BGE_FLAG_JUMBO_STD &&
	    (if_getmtu(sc->bge_ifp) + ETHER_HDR_LEN + ETHER_CRC_LEN +
	    ETHER_VLAN_ENCAP_LEN > (MCLBYTES - ETHER_ALIGN))) {
		m = m_getjcl(M_NOWAIT, MT_DATA, M_PKTHDR, MJUM9BYTES);
		if (m == NULL)
			return (ENOBUFS);
		m->m_len = m->m_pkthdr.len = MJUM9BYTES;
	} else {
		m = m_getcl(M_NOWAIT, MT_DATA, M_PKTHDR);
		if (m == NULL)
			return (ENOBUFS);
		m->m_len = m->m_pkthdr.len = MCLBYTES;
	}
	if ((sc->bge_flags & BGE_FLAG_RX_ALIGNBUG) == 0)
		m_adj(m, ETHER_ALIGN);

	error = bus_dmamap_load_mbuf_sg(sc->bge_cdata.bge_rx_mtag,
	    sc->bge_cdata.bge_rx_std_sparemap, m, segs, &nsegs, 0);
	if (error != 0) {
		m_freem(m);
		return (error);
	}
	if (sc->bge_cdata.bge_rx_std_chain[i] != NULL) {
		bus_dmamap_sync(sc->bge_cdata.bge_rx_mtag,
		    sc->bge_cdata.bge_rx_std_dmamap[i], BUS_DMASYNC_POSTREAD);
		bus_dmamap_unload(sc->bge_cdata.bge_rx_mtag,
		    sc->bge_cdata.bge_rx_std_dmamap[i]);
	}
	map = sc->bge_cdata.bge_rx_std_dmamap[i];
	sc->bge_cdata.bge_rx_std_dmamap[i] = sc->bge_cdata.bge_rx_std_sparemap;
	sc->bge_cdata.bge_rx_std_sparemap = map;
	sc->bge_cdata.bge_rx_std_chain[i] = m;
	sc->bge_cdata.bge_rx_std_seglen[i] = segs[0].ds_len;
	r = &sc->bge_ldata.bge_rx_std_ring[sc->bge_std];
	r->bge_addr.bge_addr_lo = BGE_ADDR_LO(segs[0].ds_addr);
	r->bge_addr.bge_addr_hi = BGE_ADDR_HI(segs[0].ds_addr);
	r->bge_flags = BGE_RXBDFLAG_END;
	r->bge_len = segs[0].ds_len;
	r->bge_idx = i;

	bus_dmamap_sync(sc->bge_cdata.bge_rx_mtag,
	    sc->bge_cdata.bge_rx_std_dmamap[i], BUS_DMASYNC_PREREAD);

	return (0);
}

/*
 * Initialize a jumbo receive ring descriptor. This allocates
 * a jumbo buffer from the pool managed internally by the driver.
 */
static int
bge_newbuf_jumbo(struct bge_softc *sc, int i)
{
	bus_dma_segment_t segs[BGE_NSEG_JUMBO];
	bus_dmamap_t map;
	struct bge_extrx_bd *r;
	struct mbuf *m;
	int error, nsegs;

	MGETHDR(m, M_NOWAIT, MT_DATA);
	if (m == NULL)
		return (ENOBUFS);

	if (m_cljget(m, M_NOWAIT, MJUM9BYTES) == NULL) {
		m_freem(m);
		return (ENOBUFS);
	}
	m->m_len = m->m_pkthdr.len = MJUM9BYTES;
	if ((sc->bge_flags & BGE_FLAG_RX_ALIGNBUG) == 0)
		m_adj(m, ETHER_ALIGN);

	error = bus_dmamap_load_mbuf_sg(sc->bge_cdata.bge_mtag_jumbo,
	    sc->bge_cdata.bge_rx_jumbo_sparemap, m, segs, &nsegs, 0);
	if (error != 0) {
		m_freem(m);
		return (error);
	}

	if (sc->bge_cdata.bge_rx_jumbo_chain[i] != NULL) {
		bus_dmamap_sync(sc->bge_cdata.bge_mtag_jumbo,
		    sc->bge_cdata.bge_rx_jumbo_dmamap[i], BUS_DMASYNC_POSTREAD);
		bus_dmamap_unload(sc->bge_cdata.bge_mtag_jumbo,
		    sc->bge_cdata.bge_rx_jumbo_dmamap[i]);
	}
	map = sc->bge_cdata.bge_rx_jumbo_dmamap[i];
	sc->bge_cdata.bge_rx_jumbo_dmamap[i] =
	    sc->bge_cdata.bge_rx_jumbo_sparemap;
	sc->bge_cdata.bge_rx_jumbo_sparemap = map;
	sc->bge_cdata.bge_rx_jumbo_chain[i] = m;
	sc->bge_cdata.bge_rx_jumbo_seglen[i][0] = 0;
	sc->bge_cdata.bge_rx_jumbo_seglen[i][1] = 0;
	sc->bge_cdata.bge_rx_jumbo_seglen[i][2] = 0;
	sc->bge_cdata.bge_rx_jumbo_seglen[i][3] = 0;

	/*
	 * Fill in the extended RX buffer descriptor.
	 */
	r = &sc->bge_ldata.bge_rx_jumbo_ring[sc->bge_jumbo];
	r->bge_flags = BGE_RXBDFLAG_JUMBO_RING | BGE_RXBDFLAG_END;
	r->bge_idx = i;
	r->bge_len3 = r->bge_len2 = r->bge_len1 = 0;
	switch (nsegs) {
	case 4:
		r->bge_addr3.bge_addr_lo = BGE_ADDR_LO(segs[3].ds_addr);
		r->bge_addr3.bge_addr_hi = BGE_ADDR_HI(segs[3].ds_addr);
		r->bge_len3 = segs[3].ds_len;
		sc->bge_cdata.bge_rx_jumbo_seglen[i][3] = segs[3].ds_len;
	case 3:
		r->bge_addr2.bge_addr_lo = BGE_ADDR_LO(segs[2].ds_addr);
		r->bge_addr2.bge_addr_hi = BGE_ADDR_HI(segs[2].ds_addr);
		r->bge_len2 = segs[2].ds_len;
		sc->bge_cdata.bge_rx_jumbo_seglen[i][2] = segs[2].ds_len;
	case 2:
		r->bge_addr1.bge_addr_lo = BGE_ADDR_LO(segs[1].ds_addr);
		r->bge_addr1.bge_addr_hi = BGE_ADDR_HI(segs[1].ds_addr);
		r->bge_len1 = segs[1].ds_len;
		sc->bge_cdata.bge_rx_jumbo_seglen[i][1] = segs[1].ds_len;
	case 1:
		r->bge_addr0.bge_addr_lo = BGE_ADDR_LO(segs[0].ds_addr);
		r->bge_addr0.bge_addr_hi = BGE_ADDR_HI(segs[0].ds_addr);
		r->bge_len0 = segs[0].ds_len;
		sc->bge_cdata.bge_rx_jumbo_seglen[i][0] = segs[0].ds_len;
		break;
	default:
		panic("%s: %d segments\n", __func__, nsegs);
	}

	bus_dmamap_sync(sc->bge_cdata.bge_mtag_jumbo,
	    sc->bge_cdata.bge_rx_jumbo_dmamap[i], BUS_DMASYNC_PREREAD);

	return (0);
}

static int
bge_init_rx_ring_std(struct bge_softc *sc)
{
	int error, i;

	bzero(sc->bge_ldata.bge_rx_std_ring, BGE_STD_RX_RING_SZ);
	sc->bge_std = 0;
	for (i = 0; i < BGE_STD_RX_RING_CNT; i++) {
		if ((error = bge_newbuf_std(sc, i)) != 0)
			return (error);
		BGE_INC(sc->bge_std, BGE_STD_RX_RING_CNT);
	}

	bus_dmamap_sync(sc->bge_cdata.bge_rx_std_ring_tag,
	    sc->bge_cdata.bge_rx_std_ring_map, BUS_DMASYNC_PREWRITE);

	sc->bge_std = 0;
	bge_writembx(sc, BGE_MBX_RX_STD_PROD_LO, BGE_STD_RX_RING_CNT - 1);

	return (0);
}

static void
bge_free_rx_ring_std(struct bge_softc *sc)
{
	int i;

	for (i = 0; i < BGE_STD_RX_RING_CNT; i++) {
		if (sc->bge_cdata.bge_rx_std_chain[i] != NULL) {
			bus_dmamap_sync(sc->bge_cdata.bge_rx_mtag,
			    sc->bge_cdata.bge_rx_std_dmamap[i],
			    BUS_DMASYNC_POSTREAD);
			bus_dmamap_unload(sc->bge_cdata.bge_rx_mtag,
			    sc->bge_cdata.bge_rx_std_dmamap[i]);
			m_freem(sc->bge_cdata.bge_rx_std_chain[i]);
			sc->bge_cdata.bge_rx_std_chain[i] = NULL;
		}
		bzero((char *)&sc->bge_ldata.bge_rx_std_ring[i],
		    sizeof(struct bge_rx_bd));
	}
}

static int
bge_init_rx_ring_jumbo(struct bge_softc *sc)
{
	struct bge_rcb *rcb;
	int error, i;

	bzero(sc->bge_ldata.bge_rx_jumbo_ring, BGE_JUMBO_RX_RING_SZ);
	sc->bge_jumbo = 0;
	for (i = 0; i < BGE_JUMBO_RX_RING_CNT; i++) {
		if ((error = bge_newbuf_jumbo(sc, i)) != 0)
			return (error);
		BGE_INC(sc->bge_jumbo, BGE_JUMBO_RX_RING_CNT);
	}

	bus_dmamap_sync(sc->bge_cdata.bge_rx_jumbo_ring_tag,
	    sc->bge_cdata.bge_rx_jumbo_ring_map, BUS_DMASYNC_PREWRITE);

	sc->bge_jumbo = 0;

	/* Enable the jumbo receive producer ring. */
	rcb = &sc->bge_ldata.bge_info.bge_jumbo_rx_rcb;
	rcb->bge_maxlen_flags =
	    BGE_RCB_MAXLEN_FLAGS(0, BGE_RCB_FLAG_USE_EXT_RX_BD);
	CSR_WRITE_4(sc, BGE_RX_JUMBO_RCB_MAXLEN_FLAGS, rcb->bge_maxlen_flags);

	bge_writembx(sc, BGE_MBX_RX_JUMBO_PROD_LO, BGE_JUMBO_RX_RING_CNT - 1);

	return (0);
}

static void
bge_free_rx_ring_jumbo(struct bge_softc *sc)
{
	int i;

	for (i = 0; i < BGE_JUMBO_RX_RING_CNT; i++) {
		if (sc->bge_cdata.bge_rx_jumbo_chain[i] != NULL) {
			bus_dmamap_sync(sc->bge_cdata.bge_mtag_jumbo,
			    sc->bge_cdata.bge_rx_jumbo_dmamap[i],
			    BUS_DMASYNC_POSTREAD);
			bus_dmamap_unload(sc->bge_cdata.bge_mtag_jumbo,
			    sc->bge_cdata.bge_rx_jumbo_dmamap[i]);
			m_freem(sc->bge_cdata.bge_rx_jumbo_chain[i]);
			sc->bge_cdata.bge_rx_jumbo_chain[i] = NULL;
		}
		bzero((char *)&sc->bge_ldata.bge_rx_jumbo_ring[i],
		    sizeof(struct bge_extrx_bd));
	}
}

static void
bge_free_tx_ring(struct bge_softc *sc)
{
	int i;

	if (sc->bge_ldata.bge_tx_ring == NULL)
		return;

	for (i = 0; i < BGE_TX_RING_CNT; i++) {
		if (sc->bge_cdata.bge_tx_chain[i] != NULL) {
			bus_dmamap_sync(sc->bge_cdata.bge_tx_mtag,
			    sc->bge_cdata.bge_tx_dmamap[i],
			    BUS_DMASYNC_POSTWRITE);
			bus_dmamap_unload(sc->bge_cdata.bge_tx_mtag,
			    sc->bge_cdata.bge_tx_dmamap[i]);
			m_freem(sc->bge_cdata.bge_tx_chain[i]);
			sc->bge_cdata.bge_tx_chain[i] = NULL;
		}
		bzero((char *)&sc->bge_ldata.bge_tx_ring[i],
		    sizeof(struct bge_tx_bd));
	}
}

static int
bge_init_tx_ring(struct bge_softc *sc)
{
	sc->bge_txcnt = 0;
	sc->bge_tx_saved_considx = 0;

	bzero(sc->bge_ldata.bge_tx_ring, BGE_TX_RING_SZ);
	bus_dmamap_sync(sc->bge_cdata.bge_tx_ring_tag,
	    sc->bge_cdata.bge_tx_ring_map, BUS_DMASYNC_PREWRITE);

	/* Initialize transmit producer index for host-memory send ring. */
	sc->bge_tx_prodidx = 0;
	bge_writembx(sc, BGE_MBX_TX_HOST_PROD0_LO, sc->bge_tx_prodidx);

	/* 5700 b2 errata */
	if (sc->bge_chiprev == BGE_CHIPREV_5700_BX)
		bge_writembx(sc, BGE_MBX_TX_HOST_PROD0_LO, sc->bge_tx_prodidx);

	/* NIC-memory send ring not used; initialize to zero. */
	bge_writembx(sc, BGE_MBX_TX_NIC_PROD0_LO, 0);
	/* 5700 b2 errata */
	if (sc->bge_chiprev == BGE_CHIPREV_5700_BX)
		bge_writembx(sc, BGE_MBX_TX_NIC_PROD0_LO, 0);

	return (0);
}

static void
bge_setpromisc(struct bge_softc *sc)
{
	if_t ifp;

	BGE_LOCK_ASSERT(sc);

	ifp = sc->bge_ifp;

	/* Enable or disable promiscuous mode as needed. */
	if (if_getflags(ifp) & IFF_PROMISC)
		BGE_SETBIT(sc, BGE_RX_MODE, BGE_RXMODE_RX_PROMISC);
	else
		BGE_CLRBIT(sc, BGE_RX_MODE, BGE_RXMODE_RX_PROMISC);
}

static void
bge_setmulti(struct bge_softc *sc)
{
	if_t ifp;
	int mc_count = 0;
	uint32_t hashes[4] = { 0, 0, 0, 0 };
	int h, i, mcnt;
	unsigned char *mta;

	BGE_LOCK_ASSERT(sc);

	ifp = sc->bge_ifp;

	mc_count = if_multiaddr_count(ifp, -1);
	mta = malloc(sizeof(unsigned char) *  ETHER_ADDR_LEN *
	    mc_count, M_DEVBUF, M_NOWAIT);

	if(mta == NULL) {
		device_printf(sc->bge_dev, 
		    "Failed to allocated temp mcast list\n");
		return;
	}

	if (if_getflags(ifp) & IFF_ALLMULTI || if_getflags(ifp) & IFF_PROMISC) {
		for (i = 0; i < 4; i++)
			CSR_WRITE_4(sc, BGE_MAR0 + (i * 4), 0xFFFFFFFF);
		free(mta, M_DEVBUF);
		return;
	}

	/* First, zot all the existing filters. */
	for (i = 0; i < 4; i++)
		CSR_WRITE_4(sc, BGE_MAR0 + (i * 4), 0);

	if_multiaddr_array(ifp, mta, &mcnt, mc_count);
	for(i = 0; i < mcnt; i++) {
		h = ether_crc32_le(mta + (i * ETHER_ADDR_LEN),
		    ETHER_ADDR_LEN) & 0x7F;
		hashes[(h & 0x60) >> 5] |= 1 << (h & 0x1F);
	}

	for (i = 0; i < 4; i++)
		CSR_WRITE_4(sc, BGE_MAR0 + (i * 4), hashes[i]);

	free(mta, M_DEVBUF);
}

static void
bge_setvlan(struct bge_softc *sc)
{
	if_t ifp;

	BGE_LOCK_ASSERT(sc);

	ifp = sc->bge_ifp;

	/* Enable or disable VLAN tag stripping as needed. */
	if (if_getcapenable(ifp) & IFCAP_VLAN_HWTAGGING)
		BGE_CLRBIT(sc, BGE_RX_MODE, BGE_RXMODE_RX_KEEP_VLAN_DIAG);
	else
		BGE_SETBIT(sc, BGE_RX_MODE, BGE_RXMODE_RX_KEEP_VLAN_DIAG);
}

static void
bge_sig_pre_reset(struct bge_softc *sc, int type)
{

	/*
	 * Some chips don't like this so only do this if ASF is enabled
	 */
	if (sc->bge_asf_mode)
		bge_writemem_ind(sc, BGE_SRAM_FW_MB, BGE_SRAM_FW_MB_MAGIC);

	if (sc->bge_asf_mode & ASF_NEW_HANDSHAKE) {
		switch (type) {
		case BGE_RESET_START:
			bge_writemem_ind(sc, BGE_SRAM_FW_DRV_STATE_MB,
			    BGE_FW_DRV_STATE_START);
			break;
		case BGE_RESET_SHUTDOWN:
			bge_writemem_ind(sc, BGE_SRAM_FW_DRV_STATE_MB,
			    BGE_FW_DRV_STATE_UNLOAD);
			break;
		case BGE_RESET_SUSPEND:
			bge_writemem_ind(sc, BGE_SRAM_FW_DRV_STATE_MB,
			    BGE_FW_DRV_STATE_SUSPEND);
			break;
		}
	}

	if (type == BGE_RESET_START || type == BGE_RESET_SUSPEND)
		bge_ape_driver_state_change(sc, type);
}

static void
bge_sig_post_reset(struct bge_softc *sc, int type)
{

	if (sc->bge_asf_mode & ASF_NEW_HANDSHAKE) {
		switch (type) {
		case BGE_RESET_START:
			bge_writemem_ind(sc, BGE_SRAM_FW_DRV_STATE_MB,
			    BGE_FW_DRV_STATE_START_DONE);
			/* START DONE */
			break;
		case BGE_RESET_SHUTDOWN:
			bge_writemem_ind(sc, BGE_SRAM_FW_DRV_STATE_MB,
			    BGE_FW_DRV_STATE_UNLOAD_DONE);
			break;
		}
	}
	if (type == BGE_RESET_SHUTDOWN)
		bge_ape_driver_state_change(sc, type);
}

static void
bge_sig_legacy(struct bge_softc *sc, int type)
{

	if (sc->bge_asf_mode) {
		switch (type) {
		case BGE_RESET_START:
			bge_writemem_ind(sc, BGE_SRAM_FW_DRV_STATE_MB,
			    BGE_FW_DRV_STATE_START);
			break;
		case BGE_RESET_SHUTDOWN:
			bge_writemem_ind(sc, BGE_SRAM_FW_DRV_STATE_MB,
			    BGE_FW_DRV_STATE_UNLOAD);
			break;
		}
	}
}

static void
bge_stop_fw(struct bge_softc *sc)
{
	int i;

	if (sc->bge_asf_mode) {
		bge_writemem_ind(sc, BGE_SRAM_FW_CMD_MB, BGE_FW_CMD_PAUSE);
		CSR_WRITE_4(sc, BGE_RX_CPU_EVENT,
		    CSR_READ_4(sc, BGE_RX_CPU_EVENT) | BGE_RX_CPU_DRV_EVENT);

		for (i = 0; i < 100; i++ ) {
			if (!(CSR_READ_4(sc, BGE_RX_CPU_EVENT) &
			    BGE_RX_CPU_DRV_EVENT))
				break;
			DELAY(10);
		}
	}
}

static uint32_t
bge_dma_swap_options(struct bge_softc *sc)
{
	uint32_t dma_options;

	dma_options = BGE_MODECTL_WORDSWAP_NONFRAME |
	    BGE_MODECTL_BYTESWAP_DATA | BGE_MODECTL_WORDSWAP_DATA;
#if BYTE_ORDER == BIG_ENDIAN
	dma_options |= BGE_MODECTL_BYTESWAP_NONFRAME;
#endif
	return (dma_options);
}

/*
 * Do endian, PCI and DMA initialization.
 */
static int
bge_chipinit(struct bge_softc *sc)
{
	uint32_t dma_rw_ctl, misc_ctl, mode_ctl;
	uint16_t val;
	int i;

	/* Set endianness before we access any non-PCI registers. */
	misc_ctl = BGE_INIT;
	if (sc->bge_flags & BGE_FLAG_TAGGED_STATUS)
		misc_ctl |= BGE_PCIMISCCTL_TAGGED_STATUS;
	pci_write_config(sc->bge_dev, BGE_PCI_MISC_CTL, misc_ctl, 4);

	/*
	 * Clear the MAC statistics block in the NIC's
	 * internal memory.
	 */
	for (i = BGE_STATS_BLOCK;
	    i < BGE_STATS_BLOCK_END + 1; i += sizeof(uint32_t))
		BGE_MEMWIN_WRITE(sc, i, 0);

	for (i = BGE_STATUS_BLOCK;
	    i < BGE_STATUS_BLOCK_END + 1; i += sizeof(uint32_t))
		BGE_MEMWIN_WRITE(sc, i, 0);

	if (sc->bge_chiprev == BGE_CHIPREV_5704_BX) {
		/*
		 *  Fix data corruption caused by non-qword write with WB.
		 *  Fix master abort in PCI mode.
		 *  Fix PCI latency timer.
		 */
		val = pci_read_config(sc->bge_dev, BGE_PCI_MSI_DATA + 2, 2);
		val |= (1 << 10) | (1 << 12) | (1 << 13);
		pci_write_config(sc->bge_dev, BGE_PCI_MSI_DATA + 2, val, 2);
	}

	if (sc->bge_asicrev == BGE_ASICREV_BCM57765 ||
	    sc->bge_asicrev == BGE_ASICREV_BCM57766) {
		/*
		 * For the 57766 and non Ax versions of 57765, bootcode
		 * needs to setup the PCIE Fast Training Sequence (FTS)
		 * value to prevent transmit hangs.
		 */
		if (sc->bge_chiprev != BGE_CHIPREV_57765_AX) {
			CSR_WRITE_4(sc, BGE_CPMU_PADRNG_CTL,
			    CSR_READ_4(sc, BGE_CPMU_PADRNG_CTL) |
			    BGE_CPMU_PADRNG_CTL_RDIV2);
		}
	}

	/*
	 * Set up the PCI DMA control register.
	 */
	dma_rw_ctl = BGE_PCIDMARWCTL_RD_CMD_SHIFT(6) |
	    BGE_PCIDMARWCTL_WR_CMD_SHIFT(7);
	if (sc->bge_flags & BGE_FLAG_PCIE) {
		if (sc->bge_mps >= 256)
			dma_rw_ctl |= BGE_PCIDMARWCTL_WR_WAT_SHIFT(7);
		else
			dma_rw_ctl |= BGE_PCIDMARWCTL_WR_WAT_SHIFT(3);
	} else if (sc->bge_flags & BGE_FLAG_PCIX) {
		if (BGE_IS_5714_FAMILY(sc)) {
			/* 256 bytes for read and write. */
			dma_rw_ctl |= BGE_PCIDMARWCTL_RD_WAT_SHIFT(2) |
			    BGE_PCIDMARWCTL_WR_WAT_SHIFT(2);
			dma_rw_ctl |= (sc->bge_asicrev == BGE_ASICREV_BCM5780) ?
			    BGE_PCIDMARWCTL_ONEDMA_ATONCE_GLOBAL :
			    BGE_PCIDMARWCTL_ONEDMA_ATONCE_LOCAL;
		} else if (sc->bge_asicrev == BGE_ASICREV_BCM5703) {
			/*
			 * In the BCM5703, the DMA read watermark should
			 * be set to less than or equal to the maximum
			 * memory read byte count of the PCI-X command
			 * register.
			 */
			dma_rw_ctl |= BGE_PCIDMARWCTL_RD_WAT_SHIFT(4) |
			    BGE_PCIDMARWCTL_WR_WAT_SHIFT(3);
		} else if (sc->bge_asicrev == BGE_ASICREV_BCM5704) {
			/* 1536 bytes for read, 384 bytes for write. */
			dma_rw_ctl |= BGE_PCIDMARWCTL_RD_WAT_SHIFT(7) |
			    BGE_PCIDMARWCTL_WR_WAT_SHIFT(3);
		} else {
			/* 384 bytes for read and write. */
			dma_rw_ctl |= BGE_PCIDMARWCTL_RD_WAT_SHIFT(3) |
			    BGE_PCIDMARWCTL_WR_WAT_SHIFT(3) |
			    0x0F;
		}
		if (sc->bge_asicrev == BGE_ASICREV_BCM5703 ||
		    sc->bge_asicrev == BGE_ASICREV_BCM5704) {
			uint32_t tmp;

			/* Set ONE_DMA_AT_ONCE for hardware workaround. */
			tmp = CSR_READ_4(sc, BGE_PCI_CLKCTL) & 0x1F;
			if (tmp == 6 || tmp == 7)
				dma_rw_ctl |=
				    BGE_PCIDMARWCTL_ONEDMA_ATONCE_GLOBAL;

			/* Set PCI-X DMA write workaround. */
			dma_rw_ctl |= BGE_PCIDMARWCTL_ASRT_ALL_BE;
		}
	} else {
		/* Conventional PCI bus: 256 bytes for read and write. */
		dma_rw_ctl |= BGE_PCIDMARWCTL_RD_WAT_SHIFT(7) |
		    BGE_PCIDMARWCTL_WR_WAT_SHIFT(7);

		if (sc->bge_asicrev != BGE_ASICREV_BCM5705 &&
		    sc->bge_asicrev != BGE_ASICREV_BCM5750)
			dma_rw_ctl |= 0x0F;
	}
	if (sc->bge_asicrev == BGE_ASICREV_BCM5700 ||
	    sc->bge_asicrev == BGE_ASICREV_BCM5701)
		dma_rw_ctl |= BGE_PCIDMARWCTL_USE_MRM |
		    BGE_PCIDMARWCTL_ASRT_ALL_BE;
	if (sc->bge_asicrev == BGE_ASICREV_BCM5703 ||
	    sc->bge_asicrev == BGE_ASICREV_BCM5704)
		dma_rw_ctl &= ~BGE_PCIDMARWCTL_MINDMA;
	if (BGE_IS_5717_PLUS(sc)) {
		dma_rw_ctl &= ~BGE_PCIDMARWCTL_DIS_CACHE_ALIGNMENT;
		if (sc->bge_chipid == BGE_CHIPID_BCM57765_A0)
			dma_rw_ctl &= ~BGE_PCIDMARWCTL_CRDRDR_RDMA_MRRS_MSK;
		/*
		 * Enable HW workaround for controllers that misinterpret
		 * a status tag update and leave interrupts permanently
		 * disabled.
		 */
		if (!BGE_IS_57765_PLUS(sc) &&
		    sc->bge_asicrev != BGE_ASICREV_BCM5717 &&
		    sc->bge_asicrev != BGE_ASICREV_BCM5762)
			dma_rw_ctl |= BGE_PCIDMARWCTL_TAGGED_STATUS_WA;
	}
	pci_write_config(sc->bge_dev, BGE_PCI_DMA_RW_CTL, dma_rw_ctl, 4);

	/*
	 * Set up general mode register.
	 */
	mode_ctl = bge_dma_swap_options(sc);
	if (sc->bge_asicrev == BGE_ASICREV_BCM5720 ||
	    sc->bge_asicrev == BGE_ASICREV_BCM5762) {
		/* Retain Host-2-BMC settings written by APE firmware. */
		mode_ctl |= CSR_READ_4(sc, BGE_MODE_CTL) &
		    (BGE_MODECTL_BYTESWAP_B2HRX_DATA |
		    BGE_MODECTL_WORDSWAP_B2HRX_DATA |
		    BGE_MODECTL_B2HRX_ENABLE | BGE_MODECTL_HTX2B_ENABLE);
	}
	mode_ctl |= BGE_MODECTL_MAC_ATTN_INTR | BGE_MODECTL_HOST_SEND_BDS |
	    BGE_MODECTL_TX_NO_PHDR_CSUM;

	/*
	 * BCM5701 B5 have a bug causing data corruption when using
	 * 64-bit DMA reads, which can be terminated early and then
	 * completed later as 32-bit accesses, in combination with
	 * certain bridges.
	 */
	if (sc->bge_asicrev == BGE_ASICREV_BCM5701 &&
	    sc->bge_chipid == BGE_CHIPID_BCM5701_B5)
		mode_ctl |= BGE_MODECTL_FORCE_PCI32;

	/*
	 * Tell the firmware the driver is running
	 */
	if (sc->bge_asf_mode & ASF_STACKUP)
		mode_ctl |= BGE_MODECTL_STACKUP;

	CSR_WRITE_4(sc, BGE_MODE_CTL, mode_ctl);

	/*
	 * Disable memory write invalidate.  Apparently it is not supported
	 * properly by these devices.
	 */
	PCI_CLRBIT(sc->bge_dev, BGE_PCI_CMD, PCIM_CMD_MWIEN, 4);

	/* Set the timer prescaler (always 66 MHz). */
	CSR_WRITE_4(sc, BGE_MISC_CFG, BGE_32BITTIME_66MHZ);

	/* XXX: The Linux tg3 driver does this at the start of brgphy_reset. */
	if (sc->bge_asicrev == BGE_ASICREV_BCM5906) {
		DELAY(40);	/* XXX */

		/* Put PHY into ready state */
		BGE_CLRBIT(sc, BGE_MISC_CFG, BGE_MISCCFG_EPHY_IDDQ);
		CSR_READ_4(sc, BGE_MISC_CFG); /* Flush */
		DELAY(40);
	}

	return (0);
}

static int
bge_blockinit(struct bge_softc *sc)
{
	struct bge_rcb *rcb;
	bus_size_t vrcb;
	bge_hostaddr taddr;
	uint32_t dmactl, rdmareg, val;
	int i, limit;

	/*
	 * Initialize the memory window pointer register so that
	 * we can access the first 32K of internal NIC RAM. This will
	 * allow us to set up the TX send ring RCBs and the RX return
	 * ring RCBs, plus other things which live in NIC memory.
	 */
	CSR_WRITE_4(sc, BGE_PCI_MEMWIN_BASEADDR, 0);

	/* Note: the BCM5704 has a smaller mbuf space than other chips. */

	if (!(BGE_IS_5705_PLUS(sc))) {
		/* Configure mbuf memory pool */
		CSR_WRITE_4(sc, BGE_BMAN_MBUFPOOL_BASEADDR, BGE_BUFFPOOL_1);
		if (sc->bge_asicrev == BGE_ASICREV_BCM5704)
			CSR_WRITE_4(sc, BGE_BMAN_MBUFPOOL_LEN, 0x10000);
		else
			CSR_WRITE_4(sc, BGE_BMAN_MBUFPOOL_LEN, 0x18000);

		/* Configure DMA resource pool */
		CSR_WRITE_4(sc, BGE_BMAN_DMA_DESCPOOL_BASEADDR,
		    BGE_DMA_DESCRIPTORS);
		CSR_WRITE_4(sc, BGE_BMAN_DMA_DESCPOOL_LEN, 0x2000);
	}

	/* Configure mbuf pool watermarks */
	if (BGE_IS_5717_PLUS(sc)) {
		CSR_WRITE_4(sc, BGE_BMAN_MBUFPOOL_READDMA_LOWAT, 0x0);
		if (if_getmtu(sc->bge_ifp) > ETHERMTU) {
			CSR_WRITE_4(sc, BGE_BMAN_MBUFPOOL_MACRX_LOWAT, 0x7e);
			CSR_WRITE_4(sc, BGE_BMAN_MBUFPOOL_HIWAT, 0xea);
		} else {
			CSR_WRITE_4(sc, BGE_BMAN_MBUFPOOL_MACRX_LOWAT, 0x2a);
			CSR_WRITE_4(sc, BGE_BMAN_MBUFPOOL_HIWAT, 0xa0);
		}
	} else if (!BGE_IS_5705_PLUS(sc)) {
		CSR_WRITE_4(sc, BGE_BMAN_MBUFPOOL_READDMA_LOWAT, 0x50);
		CSR_WRITE_4(sc, BGE_BMAN_MBUFPOOL_MACRX_LOWAT, 0x20);
		CSR_WRITE_4(sc, BGE_BMAN_MBUFPOOL_HIWAT, 0x60);
	} else if (sc->bge_asicrev == BGE_ASICREV_BCM5906) {
		CSR_WRITE_4(sc, BGE_BMAN_MBUFPOOL_READDMA_LOWAT, 0x0);
		CSR_WRITE_4(sc, BGE_BMAN_MBUFPOOL_MACRX_LOWAT, 0x04);
		CSR_WRITE_4(sc, BGE_BMAN_MBUFPOOL_HIWAT, 0x10);
	} else {
		CSR_WRITE_4(sc, BGE_BMAN_MBUFPOOL_READDMA_LOWAT, 0x0);
		CSR_WRITE_4(sc, BGE_BMAN_MBUFPOOL_MACRX_LOWAT, 0x10);
		CSR_WRITE_4(sc, BGE_BMAN_MBUFPOOL_HIWAT, 0x60);
	}

	/* Configure DMA resource watermarks */
	CSR_WRITE_4(sc, BGE_BMAN_DMA_DESCPOOL_LOWAT, 5);
	CSR_WRITE_4(sc, BGE_BMAN_DMA_DESCPOOL_HIWAT, 10);

	/* Enable buffer manager */
	val = BGE_BMANMODE_ENABLE | BGE_BMANMODE_LOMBUF_ATTN;
	/*
	 * Change the arbitration algorithm of TXMBUF read request to
	 * round-robin instead of priority based for BCM5719.  When
	 * TXFIFO is almost empty, RDMA will hold its request until
	 * TXFIFO is not almost empty.
	 */
	if (sc->bge_asicrev == BGE_ASICREV_BCM5719)
		val |= BGE_BMANMODE_NO_TX_UNDERRUN;
	CSR_WRITE_4(sc, BGE_BMAN_MODE, val);

	/* Poll for buffer manager start indication */
	for (i = 0; i < BGE_TIMEOUT; i++) {
		DELAY(10);
		if (CSR_READ_4(sc, BGE_BMAN_MODE) & BGE_BMANMODE_ENABLE)
			break;
	}

	if (i == BGE_TIMEOUT) {
		device_printf(sc->bge_dev, "buffer manager failed to start\n");
		return (ENXIO);
	}

	/* Enable flow-through queues */
	CSR_WRITE_4(sc, BGE_FTQ_RESET, 0xFFFFFFFF);
	CSR_WRITE_4(sc, BGE_FTQ_RESET, 0);

	/* Wait until queue initialization is complete */
	for (i = 0; i < BGE_TIMEOUT; i++) {
		DELAY(10);
		if (CSR_READ_4(sc, BGE_FTQ_RESET) == 0)
			break;
	}

	if (i == BGE_TIMEOUT) {
		device_printf(sc->bge_dev, "flow-through queue init failed\n");
		return (ENXIO);
	}

	/*
	 * Summary of rings supported by the controller:
	 *
	 * Standard Receive Producer Ring
	 * - This ring is used to feed receive buffers for "standard"
	 *   sized frames (typically 1536 bytes) to the controller.
	 *
	 * Jumbo Receive Producer Ring
	 * - This ring is used to feed receive buffers for jumbo sized
	 *   frames (i.e. anything bigger than the "standard" frames)
	 *   to the controller.
	 *
	 * Mini Receive Producer Ring
	 * - This ring is used to feed receive buffers for "mini"
	 *   sized frames to the controller.
	 * - This feature required external memory for the controller
	 *   but was never used in a production system.  Should always
	 *   be disabled.
	 *
	 * Receive Return Ring
	 * - After the controller has placed an incoming frame into a
	 *   receive buffer that buffer is moved into a receive return
	 *   ring.  The driver is then responsible to passing the
	 *   buffer up to the stack.  Many versions of the controller
	 *   support multiple RR rings.
	 *
	 * Send Ring
	 * - This ring is used for outgoing frames.  Many versions of
	 *   the controller support multiple send rings.
	 */

	/* Initialize the standard receive producer ring control block. */
	rcb = &sc->bge_ldata.bge_info.bge_std_rx_rcb;
	rcb->bge_hostaddr.bge_addr_lo =
	    BGE_ADDR_LO(sc->bge_ldata.bge_rx_std_ring_paddr);
	rcb->bge_hostaddr.bge_addr_hi =
	    BGE_ADDR_HI(sc->bge_ldata.bge_rx_std_ring_paddr);
	bus_dmamap_sync(sc->bge_cdata.bge_rx_std_ring_tag,
	    sc->bge_cdata.bge_rx_std_ring_map, BUS_DMASYNC_PREREAD);
	if (BGE_IS_5717_PLUS(sc)) {
		/*
		 * Bits 31-16: Programmable ring size (2048, 1024, 512, .., 32)
		 * Bits 15-2 : Maximum RX frame size
		 * Bit 1     : 1 = Ring Disabled, 0 = Ring ENabled
		 * Bit 0     : Reserved
		 */
		rcb->bge_maxlen_flags =
		    BGE_RCB_MAXLEN_FLAGS(512, BGE_MAX_FRAMELEN << 2);
	} else if (BGE_IS_5705_PLUS(sc)) {
		/*
		 * Bits 31-16: Programmable ring size (512, 256, 128, 64, 32)
		 * Bits 15-2 : Reserved (should be 0)
		 * Bit 1     : 1 = Ring Disabled, 0 = Ring Enabled
		 * Bit 0     : Reserved
		 */
		rcb->bge_maxlen_flags = BGE_RCB_MAXLEN_FLAGS(512, 0);
	} else {
		/*
		 * Ring size is always XXX entries
		 * Bits 31-16: Maximum RX frame size
		 * Bits 15-2 : Reserved (should be 0)
		 * Bit 1     : 1 = Ring Disabled, 0 = Ring Enabled
		 * Bit 0     : Reserved
		 */
		rcb->bge_maxlen_flags =
		    BGE_RCB_MAXLEN_FLAGS(BGE_MAX_FRAMELEN, 0);
	}
	if (sc->bge_asicrev == BGE_ASICREV_BCM5717 ||
	    sc->bge_asicrev == BGE_ASICREV_BCM5719 ||
	    sc->bge_asicrev == BGE_ASICREV_BCM5720)
		rcb->bge_nicaddr = BGE_STD_RX_RINGS_5717;
	else
		rcb->bge_nicaddr = BGE_STD_RX_RINGS;
	/* Write the standard receive producer ring control block. */
	CSR_WRITE_4(sc, BGE_RX_STD_RCB_HADDR_HI, rcb->bge_hostaddr.bge_addr_hi);
	CSR_WRITE_4(sc, BGE_RX_STD_RCB_HADDR_LO, rcb->bge_hostaddr.bge_addr_lo);
	CSR_WRITE_4(sc, BGE_RX_STD_RCB_MAXLEN_FLAGS, rcb->bge_maxlen_flags);
	CSR_WRITE_4(sc, BGE_RX_STD_RCB_NICADDR, rcb->bge_nicaddr);

	/* Reset the standard receive producer ring producer index. */
	bge_writembx(sc, BGE_MBX_RX_STD_PROD_LO, 0);

	/*
	 * Initialize the jumbo RX producer ring control
	 * block.  We set the 'ring disabled' bit in the
	 * flags field until we're actually ready to start
	 * using this ring (i.e. once we set the MTU
	 * high enough to require it).
	 */
	if (BGE_IS_JUMBO_CAPABLE(sc)) {
		rcb = &sc->bge_ldata.bge_info.bge_jumbo_rx_rcb;
		/* Get the jumbo receive producer ring RCB parameters. */
		rcb->bge_hostaddr.bge_addr_lo =
		    BGE_ADDR_LO(sc->bge_ldata.bge_rx_jumbo_ring_paddr);
		rcb->bge_hostaddr.bge_addr_hi =
		    BGE_ADDR_HI(sc->bge_ldata.bge_rx_jumbo_ring_paddr);
		bus_dmamap_sync(sc->bge_cdata.bge_rx_jumbo_ring_tag,
		    sc->bge_cdata.bge_rx_jumbo_ring_map,
		    BUS_DMASYNC_PREREAD);
		rcb->bge_maxlen_flags = BGE_RCB_MAXLEN_FLAGS(0,
		    BGE_RCB_FLAG_USE_EXT_RX_BD | BGE_RCB_FLAG_RING_DISABLED);
		if (sc->bge_asicrev == BGE_ASICREV_BCM5717 ||
		    sc->bge_asicrev == BGE_ASICREV_BCM5719 ||
		    sc->bge_asicrev == BGE_ASICREV_BCM5720)
			rcb->bge_nicaddr = BGE_JUMBO_RX_RINGS_5717;
		else
			rcb->bge_nicaddr = BGE_JUMBO_RX_RINGS;
		CSR_WRITE_4(sc, BGE_RX_JUMBO_RCB_HADDR_HI,
		    rcb->bge_hostaddr.bge_addr_hi);
		CSR_WRITE_4(sc, BGE_RX_JUMBO_RCB_HADDR_LO,
		    rcb->bge_hostaddr.bge_addr_lo);
		/* Program the jumbo receive producer ring RCB parameters. */
		CSR_WRITE_4(sc, BGE_RX_JUMBO_RCB_MAXLEN_FLAGS,
		    rcb->bge_maxlen_flags);
		CSR_WRITE_4(sc, BGE_RX_JUMBO_RCB_NICADDR, rcb->bge_nicaddr);
		/* Reset the jumbo receive producer ring producer index. */
		bge_writembx(sc, BGE_MBX_RX_JUMBO_PROD_LO, 0);
	}

	/* Disable the mini receive producer ring RCB. */
	if (BGE_IS_5700_FAMILY(sc)) {
		rcb = &sc->bge_ldata.bge_info.bge_mini_rx_rcb;
		rcb->bge_maxlen_flags =
		    BGE_RCB_MAXLEN_FLAGS(0, BGE_RCB_FLAG_RING_DISABLED);
		CSR_WRITE_4(sc, BGE_RX_MINI_RCB_MAXLEN_FLAGS,
		    rcb->bge_maxlen_flags);
		/* Reset the mini receive producer ring producer index. */
		bge_writembx(sc, BGE_MBX_RX_MINI_PROD_LO, 0);
	}

	/* Choose de-pipeline mode for BCM5906 A0, A1 and A2. */
	if (sc->bge_asicrev == BGE_ASICREV_BCM5906) {
		if (sc->bge_chipid == BGE_CHIPID_BCM5906_A0 ||
		    sc->bge_chipid == BGE_CHIPID_BCM5906_A1 ||
		    sc->bge_chipid == BGE_CHIPID_BCM5906_A2)
			CSR_WRITE_4(sc, BGE_ISO_PKT_TX,
			    (CSR_READ_4(sc, BGE_ISO_PKT_TX) & ~3) | 2);
	}
	/*
	 * The BD ring replenish thresholds control how often the
	 * hardware fetches new BD's from the producer rings in host
	 * memory.  Setting the value too low on a busy system can
	 * starve the hardware and recue the throughpout.
	 *
	 * Set the BD ring replentish thresholds. The recommended
	 * values are 1/8th the number of descriptors allocated to
	 * each ring.
	 * XXX The 5754 requires a lower threshold, so it might be a
	 * requirement of all 575x family chips.  The Linux driver sets
	 * the lower threshold for all 5705 family chips as well, but there
	 * are reports that it might not need to be so strict.
	 *
	 * XXX Linux does some extra fiddling here for the 5906 parts as
	 * well.
	 */
	if (BGE_IS_5705_PLUS(sc))
		val = 8;
	else
		val = BGE_STD_RX_RING_CNT / 8;
	CSR_WRITE_4(sc, BGE_RBDI_STD_REPL_THRESH, val);
	if (BGE_IS_JUMBO_CAPABLE(sc))
		CSR_WRITE_4(sc, BGE_RBDI_JUMBO_REPL_THRESH,
		    BGE_JUMBO_RX_RING_CNT/8);
	if (BGE_IS_5717_PLUS(sc)) {
		CSR_WRITE_4(sc, BGE_STD_REPLENISH_LWM, 32);
		CSR_WRITE_4(sc, BGE_JMB_REPLENISH_LWM, 16);
	}

	/*
	 * Disable all send rings by setting the 'ring disabled' bit
	 * in the flags field of all the TX send ring control blocks,
	 * located in NIC memory.
	 */
	if (!BGE_IS_5705_PLUS(sc))
		/* 5700 to 5704 had 16 send rings. */
		limit = BGE_TX_RINGS_EXTSSRAM_MAX;
	else if (BGE_IS_57765_PLUS(sc) ||
	    sc->bge_asicrev == BGE_ASICREV_BCM5762)
		limit = 2;
	else if (BGE_IS_5717_PLUS(sc))
		limit = 4;
	else
		limit = 1;
	vrcb = BGE_MEMWIN_START + BGE_SEND_RING_RCB;
	for (i = 0; i < limit; i++) {
		RCB_WRITE_4(sc, vrcb, bge_maxlen_flags,
		    BGE_RCB_MAXLEN_FLAGS(0, BGE_RCB_FLAG_RING_DISABLED));
		RCB_WRITE_4(sc, vrcb, bge_nicaddr, 0);
		vrcb += sizeof(struct bge_rcb);
	}

	/* Configure send ring RCB 0 (we use only the first ring) */
	vrcb = BGE_MEMWIN_START + BGE_SEND_RING_RCB;
	BGE_HOSTADDR(taddr, sc->bge_ldata.bge_tx_ring_paddr);
	RCB_WRITE_4(sc, vrcb, bge_hostaddr.bge_addr_hi, taddr.bge_addr_hi);
	RCB_WRITE_4(sc, vrcb, bge_hostaddr.bge_addr_lo, taddr.bge_addr_lo);
	if (sc->bge_asicrev == BGE_ASICREV_BCM5717 ||
	    sc->bge_asicrev == BGE_ASICREV_BCM5719 ||
	    sc->bge_asicrev == BGE_ASICREV_BCM5720)
		RCB_WRITE_4(sc, vrcb, bge_nicaddr, BGE_SEND_RING_5717);
	else
		RCB_WRITE_4(sc, vrcb, bge_nicaddr,
		    BGE_NIC_TXRING_ADDR(0, BGE_TX_RING_CNT));
	RCB_WRITE_4(sc, vrcb, bge_maxlen_flags,
	    BGE_RCB_MAXLEN_FLAGS(BGE_TX_RING_CNT, 0));

	/*
	 * Disable all receive return rings by setting the
	 * 'ring diabled' bit in the flags field of all the receive
	 * return ring control blocks, located in NIC memory.
	 */
	if (sc->bge_asicrev == BGE_ASICREV_BCM5717 ||
	    sc->bge_asicrev == BGE_ASICREV_BCM5719 ||
	    sc->bge_asicrev == BGE_ASICREV_BCM5720) {
		/* Should be 17, use 16 until we get an SRAM map. */
		limit = 16;
	} else if (!BGE_IS_5705_PLUS(sc))
		limit = BGE_RX_RINGS_MAX;
	else if (sc->bge_asicrev == BGE_ASICREV_BCM5755 ||
	    sc->bge_asicrev == BGE_ASICREV_BCM5762 ||
	    BGE_IS_57765_PLUS(sc))
		limit = 4;
	else
		limit = 1;
	/* Disable all receive return rings. */
	vrcb = BGE_MEMWIN_START + BGE_RX_RETURN_RING_RCB;
	for (i = 0; i < limit; i++) {
		RCB_WRITE_4(sc, vrcb, bge_hostaddr.bge_addr_hi, 0);
		RCB_WRITE_4(sc, vrcb, bge_hostaddr.bge_addr_lo, 0);
		RCB_WRITE_4(sc, vrcb, bge_maxlen_flags,
		    BGE_RCB_FLAG_RING_DISABLED);
		RCB_WRITE_4(sc, vrcb, bge_nicaddr, 0);
		bge_writembx(sc, BGE_MBX_RX_CONS0_LO +
		    (i * (sizeof(uint64_t))), 0);
		vrcb += sizeof(struct bge_rcb);
	}

	/*
	 * Set up receive return ring 0.  Note that the NIC address
	 * for RX return rings is 0x0.  The return rings live entirely
	 * within the host, so the nicaddr field in the RCB isn't used.
	 */
	vrcb = BGE_MEMWIN_START + BGE_RX_RETURN_RING_RCB;
	BGE_HOSTADDR(taddr, sc->bge_ldata.bge_rx_return_ring_paddr);
	RCB_WRITE_4(sc, vrcb, bge_hostaddr.bge_addr_hi, taddr.bge_addr_hi);
	RCB_WRITE_4(sc, vrcb, bge_hostaddr.bge_addr_lo, taddr.bge_addr_lo);
	RCB_WRITE_4(sc, vrcb, bge_nicaddr, 0);
	RCB_WRITE_4(sc, vrcb, bge_maxlen_flags,
	    BGE_RCB_MAXLEN_FLAGS(sc->bge_return_ring_cnt, 0));

	/* Set random backoff seed for TX */
	CSR_WRITE_4(sc, BGE_TX_RANDOM_BACKOFF,
	    (IF_LLADDR(sc->bge_ifp)[0] + IF_LLADDR(sc->bge_ifp)[1] +
	    IF_LLADDR(sc->bge_ifp)[2] + IF_LLADDR(sc->bge_ifp)[3] +
	    IF_LLADDR(sc->bge_ifp)[4] + IF_LLADDR(sc->bge_ifp)[5]) &
	    BGE_TX_BACKOFF_SEED_MASK);

	/* Set inter-packet gap */
	val = 0x2620;
	if (sc->bge_asicrev == BGE_ASICREV_BCM5720 ||
	    sc->bge_asicrev == BGE_ASICREV_BCM5762)
		val |= CSR_READ_4(sc, BGE_TX_LENGTHS) &
		    (BGE_TXLEN_JMB_FRM_LEN_MSK | BGE_TXLEN_CNT_DN_VAL_MSK);
	CSR_WRITE_4(sc, BGE_TX_LENGTHS, val);

	/*
	 * Specify which ring to use for packets that don't match
	 * any RX rules.
	 */
	CSR_WRITE_4(sc, BGE_RX_RULES_CFG, 0x08);

	/*
	 * Configure number of RX lists. One interrupt distribution
	 * list, sixteen active lists, one bad frames class.
	 */
	CSR_WRITE_4(sc, BGE_RXLP_CFG, 0x181);

	/* Inialize RX list placement stats mask. */
	CSR_WRITE_4(sc, BGE_RXLP_STATS_ENABLE_MASK, 0x007FFFFF);
	CSR_WRITE_4(sc, BGE_RXLP_STATS_CTL, 0x1);

	/* Disable host coalescing until we get it set up */
	CSR_WRITE_4(sc, BGE_HCC_MODE, 0x00000000);

	/* Poll to make sure it's shut down. */
	for (i = 0; i < BGE_TIMEOUT; i++) {
		DELAY(10);
		if (!(CSR_READ_4(sc, BGE_HCC_MODE) & BGE_HCCMODE_ENABLE))
			break;
	}

	if (i == BGE_TIMEOUT) {
		device_printf(sc->bge_dev,
		    "host coalescing engine failed to idle\n");
		return (ENXIO);
	}

	/* Set up host coalescing defaults */
	CSR_WRITE_4(sc, BGE_HCC_RX_COAL_TICKS, sc->bge_rx_coal_ticks);
	CSR_WRITE_4(sc, BGE_HCC_TX_COAL_TICKS, sc->bge_tx_coal_ticks);
	CSR_WRITE_4(sc, BGE_HCC_RX_MAX_COAL_BDS, sc->bge_rx_max_coal_bds);
	CSR_WRITE_4(sc, BGE_HCC_TX_MAX_COAL_BDS, sc->bge_tx_max_coal_bds);
	if (!(BGE_IS_5705_PLUS(sc))) {
		CSR_WRITE_4(sc, BGE_HCC_RX_COAL_TICKS_INT, 0);
		CSR_WRITE_4(sc, BGE_HCC_TX_COAL_TICKS_INT, 0);
	}
	CSR_WRITE_4(sc, BGE_HCC_RX_MAX_COAL_BDS_INT, 1);
	CSR_WRITE_4(sc, BGE_HCC_TX_MAX_COAL_BDS_INT, 1);

	/* Set up address of statistics block */
	if (!(BGE_IS_5705_PLUS(sc))) {
		CSR_WRITE_4(sc, BGE_HCC_STATS_ADDR_HI,
		    BGE_ADDR_HI(sc->bge_ldata.bge_stats_paddr));
		CSR_WRITE_4(sc, BGE_HCC_STATS_ADDR_LO,
		    BGE_ADDR_LO(sc->bge_ldata.bge_stats_paddr));
		CSR_WRITE_4(sc, BGE_HCC_STATS_BASEADDR, BGE_STATS_BLOCK);
		CSR_WRITE_4(sc, BGE_HCC_STATUSBLK_BASEADDR, BGE_STATUS_BLOCK);
		CSR_WRITE_4(sc, BGE_HCC_STATS_TICKS, sc->bge_stat_ticks);
	}

	/* Set up address of status block */
	CSR_WRITE_4(sc, BGE_HCC_STATUSBLK_ADDR_HI,
	    BGE_ADDR_HI(sc->bge_ldata.bge_status_block_paddr));
	CSR_WRITE_4(sc, BGE_HCC_STATUSBLK_ADDR_LO,
	    BGE_ADDR_LO(sc->bge_ldata.bge_status_block_paddr));

	/* Set up status block size. */
	if (sc->bge_asicrev == BGE_ASICREV_BCM5700 &&
	    sc->bge_chipid != BGE_CHIPID_BCM5700_C0) {
		val = BGE_STATBLKSZ_FULL;
		bzero(sc->bge_ldata.bge_status_block, BGE_STATUS_BLK_SZ);
	} else {
		val = BGE_STATBLKSZ_32BYTE;
		bzero(sc->bge_ldata.bge_status_block, 32);
	}
	bus_dmamap_sync(sc->bge_cdata.bge_status_tag,
	    sc->bge_cdata.bge_status_map,
	    BUS_DMASYNC_PREREAD | BUS_DMASYNC_PREWRITE);

	/* Turn on host coalescing state machine */
	CSR_WRITE_4(sc, BGE_HCC_MODE, val | BGE_HCCMODE_ENABLE);

	/* Turn on RX BD completion state machine and enable attentions */
	CSR_WRITE_4(sc, BGE_RBDC_MODE,
	    BGE_RBDCMODE_ENABLE | BGE_RBDCMODE_ATTN);

	/* Turn on RX list placement state machine */
	CSR_WRITE_4(sc, BGE_RXLP_MODE, BGE_RXLPMODE_ENABLE);

	/* Turn on RX list selector state machine. */
	if (!(BGE_IS_5705_PLUS(sc)))
		CSR_WRITE_4(sc, BGE_RXLS_MODE, BGE_RXLSMODE_ENABLE);

	/* Turn on DMA, clear stats. */
	val = BGE_MACMODE_TXDMA_ENB | BGE_MACMODE_RXDMA_ENB |
	    BGE_MACMODE_RX_STATS_CLEAR | BGE_MACMODE_TX_STATS_CLEAR |
	    BGE_MACMODE_RX_STATS_ENB | BGE_MACMODE_TX_STATS_ENB |
	    BGE_MACMODE_FRMHDR_DMA_ENB;

	if (sc->bge_flags & BGE_FLAG_TBI)
		val |= BGE_PORTMODE_TBI;
	else if (sc->bge_flags & BGE_FLAG_MII_SERDES)
		val |= BGE_PORTMODE_GMII;
	else
		val |= BGE_PORTMODE_MII;

	/* Allow APE to send/receive frames. */
	if ((sc->bge_mfw_flags & BGE_MFW_ON_APE) != 0)
		val |= BGE_MACMODE_APE_RX_EN | BGE_MACMODE_APE_TX_EN;

	CSR_WRITE_4(sc, BGE_MAC_MODE, val);
	DELAY(40);

	/* Set misc. local control, enable interrupts on attentions */
	BGE_SETBIT(sc, BGE_MISC_LOCAL_CTL, BGE_MLC_INTR_ONATTN);

#ifdef notdef
	/* Assert GPIO pins for PHY reset */
	BGE_SETBIT(sc, BGE_MISC_LOCAL_CTL, BGE_MLC_MISCIO_OUT0 |
	    BGE_MLC_MISCIO_OUT1 | BGE_MLC_MISCIO_OUT2);
	BGE_SETBIT(sc, BGE_MISC_LOCAL_CTL, BGE_MLC_MISCIO_OUTEN0 |
	    BGE_MLC_MISCIO_OUTEN1 | BGE_MLC_MISCIO_OUTEN2);
#endif

	/* Turn on DMA completion state machine */
	if (!(BGE_IS_5705_PLUS(sc)))
		CSR_WRITE_4(sc, BGE_DMAC_MODE, BGE_DMACMODE_ENABLE);

	val = BGE_WDMAMODE_ENABLE | BGE_WDMAMODE_ALL_ATTNS;

	/* Enable host coalescing bug fix. */
	if (BGE_IS_5755_PLUS(sc))
		val |= BGE_WDMAMODE_STATUS_TAG_FIX;

	/* Request larger DMA burst size to get better performance. */
	if (sc->bge_asicrev == BGE_ASICREV_BCM5785)
		val |= BGE_WDMAMODE_BURST_ALL_DATA;

	/* Turn on write DMA state machine */
	CSR_WRITE_4(sc, BGE_WDMA_MODE, val);
	DELAY(40);

	/* Turn on read DMA state machine */
	val = BGE_RDMAMODE_ENABLE | BGE_RDMAMODE_ALL_ATTNS;

	if (sc->bge_asicrev == BGE_ASICREV_BCM5717)
		val |= BGE_RDMAMODE_MULT_DMA_RD_DIS;

	if (sc->bge_asicrev == BGE_ASICREV_BCM5784 ||
	    sc->bge_asicrev == BGE_ASICREV_BCM5785 ||
	    sc->bge_asicrev == BGE_ASICREV_BCM57780)
		val |= BGE_RDMAMODE_BD_SBD_CRPT_ATTN |
		    BGE_RDMAMODE_MBUF_RBD_CRPT_ATTN |
		    BGE_RDMAMODE_MBUF_SBD_CRPT_ATTN;
	if (sc->bge_flags & BGE_FLAG_PCIE)
		val |= BGE_RDMAMODE_FIFO_LONG_BURST;
	if (sc->bge_flags & (BGE_FLAG_TSO | BGE_FLAG_TSO3)) {
		val |= BGE_RDMAMODE_TSO4_ENABLE;
		if (sc->bge_flags & BGE_FLAG_TSO3 ||
		    sc->bge_asicrev == BGE_ASICREV_BCM5785 ||
		    sc->bge_asicrev == BGE_ASICREV_BCM57780)
			val |= BGE_RDMAMODE_TSO6_ENABLE;
	}

	if (sc->bge_asicrev == BGE_ASICREV_BCM5720 ||
	    sc->bge_asicrev == BGE_ASICREV_BCM5762) {
		val |= CSR_READ_4(sc, BGE_RDMA_MODE) &
			BGE_RDMAMODE_H2BNC_VLAN_DET;
		/*
		 * Allow multiple outstanding read requests from
		 * non-LSO read DMA engine.
		 */
		val &= ~BGE_RDMAMODE_MULT_DMA_RD_DIS;
	}

	if (sc->bge_asicrev == BGE_ASICREV_BCM5761 ||
	    sc->bge_asicrev == BGE_ASICREV_BCM5784 ||
	    sc->bge_asicrev == BGE_ASICREV_BCM5785 ||
	    sc->bge_asicrev == BGE_ASICREV_BCM57780 ||
	    BGE_IS_5717_PLUS(sc) || BGE_IS_57765_PLUS(sc)) {
		if (sc->bge_asicrev == BGE_ASICREV_BCM5762)
			rdmareg = BGE_RDMA_RSRVCTRL_REG2;
		else
			rdmareg = BGE_RDMA_RSRVCTRL;
		dmactl = CSR_READ_4(sc, rdmareg);
		/*
		 * Adjust tx margin to prevent TX data corruption and
		 * fix internal FIFO overflow.
		 */
		if (sc->bge_chipid == BGE_CHIPID_BCM5719_A0 ||
		    sc->bge_asicrev == BGE_ASICREV_BCM5762) {
			dmactl &= ~(BGE_RDMA_RSRVCTRL_FIFO_LWM_MASK |
			    BGE_RDMA_RSRVCTRL_FIFO_HWM_MASK |
			    BGE_RDMA_RSRVCTRL_TXMRGN_MASK);
			dmactl |= BGE_RDMA_RSRVCTRL_FIFO_LWM_1_5K |
			    BGE_RDMA_RSRVCTRL_FIFO_HWM_1_5K |
			    BGE_RDMA_RSRVCTRL_TXMRGN_320B;
		}
		/*
		 * Enable fix for read DMA FIFO overruns.
		 * The fix is to limit the number of RX BDs
		 * the hardware would fetch at a fime.
		 */
		CSR_WRITE_4(sc, rdmareg, dmactl |
		    BGE_RDMA_RSRVCTRL_FIFO_OFLW_FIX);
	}

	if (sc->bge_asicrev == BGE_ASICREV_BCM5719) {
		CSR_WRITE_4(sc, BGE_RDMA_LSO_CRPTEN_CTRL,
		    CSR_READ_4(sc, BGE_RDMA_LSO_CRPTEN_CTRL) |
		    BGE_RDMA_LSO_CRPTEN_CTRL_BLEN_BD_4K |
		    BGE_RDMA_LSO_CRPTEN_CTRL_BLEN_LSO_4K);
	} else if (sc->bge_asicrev == BGE_ASICREV_BCM5720) {
		/*
		 * Allow 4KB burst length reads for non-LSO frames.
		 * Enable 512B burst length reads for buffer descriptors.
		 */
		CSR_WRITE_4(sc, BGE_RDMA_LSO_CRPTEN_CTRL,
		    CSR_READ_4(sc, BGE_RDMA_LSO_CRPTEN_CTRL) |
		    BGE_RDMA_LSO_CRPTEN_CTRL_BLEN_BD_512 |
		    BGE_RDMA_LSO_CRPTEN_CTRL_BLEN_LSO_4K);
	} else if (sc->bge_asicrev == BGE_ASICREV_BCM5762) {
		CSR_WRITE_4(sc, BGE_RDMA_LSO_CRPTEN_CTRL_REG2,
		    CSR_READ_4(sc, BGE_RDMA_LSO_CRPTEN_CTRL_REG2) |
		    BGE_RDMA_LSO_CRPTEN_CTRL_BLEN_BD_4K |
		    BGE_RDMA_LSO_CRPTEN_CTRL_BLEN_LSO_4K);
	}

	CSR_WRITE_4(sc, BGE_RDMA_MODE, val);
	DELAY(40);

	if (sc->bge_flags & BGE_FLAG_RDMA_BUG) {
		for (i = 0; i < BGE_NUM_RDMA_CHANNELS / 2; i++) {
			val = CSR_READ_4(sc, BGE_RDMA_LENGTH + i * 4);
			if ((val & 0xFFFF) > BGE_FRAMELEN)
				break;
			if (((val >> 16) & 0xFFFF) > BGE_FRAMELEN)
				break;
		}
		if (i != BGE_NUM_RDMA_CHANNELS / 2) {
			val = CSR_READ_4(sc, BGE_RDMA_LSO_CRPTEN_CTRL);
			if (sc->bge_asicrev == BGE_ASICREV_BCM5719)
				val |= BGE_RDMA_TX_LENGTH_WA_5719;
			else
				val |= BGE_RDMA_TX_LENGTH_WA_5720;
			CSR_WRITE_4(sc, BGE_RDMA_LSO_CRPTEN_CTRL, val);
		}
	}

	/* Turn on RX data completion state machine */
	CSR_WRITE_4(sc, BGE_RDC_MODE, BGE_RDCMODE_ENABLE);

	/* Turn on RX BD initiator state machine */
	CSR_WRITE_4(sc, BGE_RBDI_MODE, BGE_RBDIMODE_ENABLE);

	/* Turn on RX data and RX BD initiator state machine */
	CSR_WRITE_4(sc, BGE_RDBDI_MODE, BGE_RDBDIMODE_ENABLE);

	/* Turn on Mbuf cluster free state machine */
	if (!(BGE_IS_5705_PLUS(sc)))
		CSR_WRITE_4(sc, BGE_MBCF_MODE, BGE_MBCFMODE_ENABLE);

	/* Turn on send BD completion state machine */
	CSR_WRITE_4(sc, BGE_SBDC_MODE, BGE_SBDCMODE_ENABLE);

	/* Turn on send data completion state machine */
	val = BGE_SDCMODE_ENABLE;
	if (sc->bge_asicrev == BGE_ASICREV_BCM5761)
		val |= BGE_SDCMODE_CDELAY;
	CSR_WRITE_4(sc, BGE_SDC_MODE, val);

	/* Turn on send data initiator state machine */
	if (sc->bge_flags & (BGE_FLAG_TSO | BGE_FLAG_TSO3))
		CSR_WRITE_4(sc, BGE_SDI_MODE, BGE_SDIMODE_ENABLE |
		    BGE_SDIMODE_HW_LSO_PRE_DMA);
	else
		CSR_WRITE_4(sc, BGE_SDI_MODE, BGE_SDIMODE_ENABLE);

	/* Turn on send BD initiator state machine */
	CSR_WRITE_4(sc, BGE_SBDI_MODE, BGE_SBDIMODE_ENABLE);

	/* Turn on send BD selector state machine */
	CSR_WRITE_4(sc, BGE_SRS_MODE, BGE_SRSMODE_ENABLE);

	CSR_WRITE_4(sc, BGE_SDI_STATS_ENABLE_MASK, 0x007FFFFF);
	CSR_WRITE_4(sc, BGE_SDI_STATS_CTL,
	    BGE_SDISTATSCTL_ENABLE | BGE_SDISTATSCTL_FASTER);

	/* ack/clear link change events */
	CSR_WRITE_4(sc, BGE_MAC_STS, BGE_MACSTAT_SYNC_CHANGED |
	    BGE_MACSTAT_CFG_CHANGED | BGE_MACSTAT_MI_COMPLETE |
	    BGE_MACSTAT_LINK_CHANGED);
	CSR_WRITE_4(sc, BGE_MI_STS, 0);

	/*
	 * Enable attention when the link has changed state for
	 * devices that use auto polling.
	 */
	if (sc->bge_flags & BGE_FLAG_TBI) {
		CSR_WRITE_4(sc, BGE_MI_STS, BGE_MISTS_LINK);
	} else {
		if (sc->bge_mi_mode & BGE_MIMODE_AUTOPOLL) {
			CSR_WRITE_4(sc, BGE_MI_MODE, sc->bge_mi_mode);
			DELAY(80);
		}
		if (sc->bge_asicrev == BGE_ASICREV_BCM5700 &&
		    sc->bge_chipid != BGE_CHIPID_BCM5700_B2)
			CSR_WRITE_4(sc, BGE_MAC_EVT_ENB,
			    BGE_EVTENB_MI_INTERRUPT);
	}

	/*
	 * Clear any pending link state attention.
	 * Otherwise some link state change events may be lost until attention
	 * is cleared by bge_intr() -> bge_link_upd() sequence.
	 * It's not necessary on newer BCM chips - perhaps enabling link
	 * state change attentions implies clearing pending attention.
	 */
	CSR_WRITE_4(sc, BGE_MAC_STS, BGE_MACSTAT_SYNC_CHANGED |
	    BGE_MACSTAT_CFG_CHANGED | BGE_MACSTAT_MI_COMPLETE |
	    BGE_MACSTAT_LINK_CHANGED);

	/* Enable link state change attentions. */
	BGE_SETBIT(sc, BGE_MAC_EVT_ENB, BGE_EVTENB_LINK_CHANGED);

	return (0);
}

static const struct bge_revision *
bge_lookup_rev(uint32_t chipid)
{
	const struct bge_revision *br;

	for (br = bge_revisions; br->br_name != NULL; br++) {
		if (br->br_chipid == chipid)
			return (br);
	}

	for (br = bge_majorrevs; br->br_name != NULL; br++) {
		if (br->br_chipid == BGE_ASICREV(chipid))
			return (br);
	}

	return (NULL);
}

static const struct bge_vendor *
bge_lookup_vendor(uint16_t vid)
{
	const struct bge_vendor *v;

	for (v = bge_vendors; v->v_name != NULL; v++)
		if (v->v_id == vid)
			return (v);

	return (NULL);
}

static uint32_t
bge_chipid(device_t dev)
{
	uint32_t id;

	id = pci_read_config(dev, BGE_PCI_MISC_CTL, 4) >>
	    BGE_PCIMISCCTL_ASICREV_SHIFT;
	if (BGE_ASICREV(id) == BGE_ASICREV_USE_PRODID_REG) {
		/*
		 * Find the ASCI revision.  Different chips use different
		 * registers.
		 */
		switch (pci_get_device(dev)) {
		case BCOM_DEVICEID_BCM5717C:
			/* 5717 C0 seems to belong to 5720 line. */
			id = BGE_CHIPID_BCM5720_A0;
			break;
		case BCOM_DEVICEID_BCM5717:
		case BCOM_DEVICEID_BCM5718:
		case BCOM_DEVICEID_BCM5719:
		case BCOM_DEVICEID_BCM5720:
		case BCOM_DEVICEID_BCM5725:
		case BCOM_DEVICEID_BCM5727:
		case BCOM_DEVICEID_BCM5762:
		case BCOM_DEVICEID_BCM57764:
		case BCOM_DEVICEID_BCM57767:
		case BCOM_DEVICEID_BCM57787:
			id = pci_read_config(dev,
			    BGE_PCI_GEN2_PRODID_ASICREV, 4);
			break;
		case BCOM_DEVICEID_BCM57761:
		case BCOM_DEVICEID_BCM57762:
		case BCOM_DEVICEID_BCM57765:
		case BCOM_DEVICEID_BCM57766:
		case BCOM_DEVICEID_BCM57781:
		case BCOM_DEVICEID_BCM57782:
		case BCOM_DEVICEID_BCM57785:
		case BCOM_DEVICEID_BCM57786:
		case BCOM_DEVICEID_BCM57791:
		case BCOM_DEVICEID_BCM57795:
			id = pci_read_config(dev,
			    BGE_PCI_GEN15_PRODID_ASICREV, 4);
			break;
		default:
			id = pci_read_config(dev, BGE_PCI_PRODID_ASICREV, 4);
		}
	}
	return (id);
}

/*
 * Probe for a Broadcom chip. Check the PCI vendor and device IDs
 * against our list and return its name if we find a match.
 *
 * Note that since the Broadcom controller contains VPD support, we
 * try to get the device name string from the controller itself instead
 * of the compiled-in string. It guarantees we'll always announce the
 * right product name. We fall back to the compiled-in string when
 * VPD is unavailable or corrupt.
 */
static int
bge_probe(device_t dev)
{
	char buf[96];
	char model[64];
	const struct bge_revision *br;
	const char *pname;
	struct bge_softc *sc;
	const struct bge_type *t = bge_devs;
	const struct bge_vendor *v;
	uint32_t id;
	uint16_t did, vid;

	sc = device_get_softc(dev);
	sc->bge_dev = dev;
	vid = pci_get_vendor(dev);
	did = pci_get_device(dev);
	while(t->bge_vid != 0) {
		if ((vid == t->bge_vid) && (did == t->bge_did)) {
			id = bge_chipid(dev);
			br = bge_lookup_rev(id);
			if (bge_has_eaddr(sc) &&
			    pci_get_vpd_ident(dev, &pname) == 0)
				snprintf(model, sizeof(model), "%s", pname);
			else {
				v = bge_lookup_vendor(vid);
				snprintf(model, sizeof(model), "%s %s",
				    v != NULL ? v->v_name : "Unknown",
				    br != NULL ? br->br_name :
				    "NetXtreme/NetLink Ethernet Controller");
			}
			snprintf(buf, sizeof(buf), "%s, %sASIC rev. %#08x",
			    model, br != NULL ? "" : "unknown ", id);
			device_set_desc_copy(dev, buf);
			return (BUS_PROBE_DEFAULT);
		}
		t++;
	}

	return (ENXIO);
}

static void
bge_dma_free(struct bge_softc *sc)
{
	int i;

	/* Destroy DMA maps for RX buffers. */
	for (i = 0; i < BGE_STD_RX_RING_CNT; i++) {
		if (sc->bge_cdata.bge_rx_std_dmamap[i])
			bus_dmamap_destroy(sc->bge_cdata.bge_rx_mtag,
			    sc->bge_cdata.bge_rx_std_dmamap[i]);
	}
	if (sc->bge_cdata.bge_rx_std_sparemap)
		bus_dmamap_destroy(sc->bge_cdata.bge_rx_mtag,
		    sc->bge_cdata.bge_rx_std_sparemap);

	/* Destroy DMA maps for jumbo RX buffers. */
	for (i = 0; i < BGE_JUMBO_RX_RING_CNT; i++) {
		if (sc->bge_cdata.bge_rx_jumbo_dmamap[i])
			bus_dmamap_destroy(sc->bge_cdata.bge_mtag_jumbo,
			    sc->bge_cdata.bge_rx_jumbo_dmamap[i]);
	}
	if (sc->bge_cdata.bge_rx_jumbo_sparemap)
		bus_dmamap_destroy(sc->bge_cdata.bge_mtag_jumbo,
		    sc->bge_cdata.bge_rx_jumbo_sparemap);

	/* Destroy DMA maps for TX buffers. */
	for (i = 0; i < BGE_TX_RING_CNT; i++) {
		if (sc->bge_cdata.bge_tx_dmamap[i])
			bus_dmamap_destroy(sc->bge_cdata.bge_tx_mtag,
			    sc->bge_cdata.bge_tx_dmamap[i]);
	}

	if (sc->bge_cdata.bge_rx_mtag)
		bus_dma_tag_destroy(sc->bge_cdata.bge_rx_mtag);
	if (sc->bge_cdata.bge_mtag_jumbo)
		bus_dma_tag_destroy(sc->bge_cdata.bge_mtag_jumbo);
	if (sc->bge_cdata.bge_tx_mtag)
		bus_dma_tag_destroy(sc->bge_cdata.bge_tx_mtag);

	/* Destroy standard RX ring. */
	if (sc->bge_ldata.bge_rx_std_ring_paddr)
		bus_dmamap_unload(sc->bge_cdata.bge_rx_std_ring_tag,
		    sc->bge_cdata.bge_rx_std_ring_map);
	if (sc->bge_ldata.bge_rx_std_ring)
		bus_dmamem_free(sc->bge_cdata.bge_rx_std_ring_tag,
		    sc->bge_ldata.bge_rx_std_ring,
		    sc->bge_cdata.bge_rx_std_ring_map);

	if (sc->bge_cdata.bge_rx_std_ring_tag)
		bus_dma_tag_destroy(sc->bge_cdata.bge_rx_std_ring_tag);

	/* Destroy jumbo RX ring. */
	if (sc->bge_ldata.bge_rx_jumbo_ring_paddr)
		bus_dmamap_unload(sc->bge_cdata.bge_rx_jumbo_ring_tag,
		    sc->bge_cdata.bge_rx_jumbo_ring_map);

	if (sc->bge_ldata.bge_rx_jumbo_ring)
		bus_dmamem_free(sc->bge_cdata.bge_rx_jumbo_ring_tag,
		    sc->bge_ldata.bge_rx_jumbo_ring,
		    sc->bge_cdata.bge_rx_jumbo_ring_map);

	if (sc->bge_cdata.bge_rx_jumbo_ring_tag)
		bus_dma_tag_destroy(sc->bge_cdata.bge_rx_jumbo_ring_tag);

	/* Destroy RX return ring. */
	if (sc->bge_ldata.bge_rx_return_ring_paddr)
		bus_dmamap_unload(sc->bge_cdata.bge_rx_return_ring_tag,
		    sc->bge_cdata.bge_rx_return_ring_map);

	if (sc->bge_ldata.bge_rx_return_ring)
		bus_dmamem_free(sc->bge_cdata.bge_rx_return_ring_tag,
		    sc->bge_ldata.bge_rx_return_ring,
		    sc->bge_cdata.bge_rx_return_ring_map);

	if (sc->bge_cdata.bge_rx_return_ring_tag)
		bus_dma_tag_destroy(sc->bge_cdata.bge_rx_return_ring_tag);

	/* Destroy TX ring. */
	if (sc->bge_ldata.bge_tx_ring_paddr)
		bus_dmamap_unload(sc->bge_cdata.bge_tx_ring_tag,
		    sc->bge_cdata.bge_tx_ring_map);

	if (sc->bge_ldata.bge_tx_ring)
		bus_dmamem_free(sc->bge_cdata.bge_tx_ring_tag,
		    sc->bge_ldata.bge_tx_ring,
		    sc->bge_cdata.bge_tx_ring_map);

	if (sc->bge_cdata.bge_tx_ring_tag)
		bus_dma_tag_destroy(sc->bge_cdata.bge_tx_ring_tag);

	/* Destroy status block. */
	if (sc->bge_ldata.bge_status_block_paddr)
		bus_dmamap_unload(sc->bge_cdata.bge_status_tag,
		    sc->bge_cdata.bge_status_map);

	if (sc->bge_ldata.bge_status_block)
		bus_dmamem_free(sc->bge_cdata.bge_status_tag,
		    sc->bge_ldata.bge_status_block,
		    sc->bge_cdata.bge_status_map);

	if (sc->bge_cdata.bge_status_tag)
		bus_dma_tag_destroy(sc->bge_cdata.bge_status_tag);

	/* Destroy statistics block. */
	if (sc->bge_ldata.bge_stats_paddr)
		bus_dmamap_unload(sc->bge_cdata.bge_stats_tag,
		    sc->bge_cdata.bge_stats_map);

	if (sc->bge_ldata.bge_stats)
		bus_dmamem_free(sc->bge_cdata.bge_stats_tag,
		    sc->bge_ldata.bge_stats,
		    sc->bge_cdata.bge_stats_map);

	if (sc->bge_cdata.bge_stats_tag)
		bus_dma_tag_destroy(sc->bge_cdata.bge_stats_tag);

	if (sc->bge_cdata.bge_buffer_tag)
		bus_dma_tag_destroy(sc->bge_cdata.bge_buffer_tag);

	/* Destroy the parent tag. */
	if (sc->bge_cdata.bge_parent_tag)
		bus_dma_tag_destroy(sc->bge_cdata.bge_parent_tag);
}

static int
bge_dma_ring_alloc(struct bge_softc *sc, bus_size_t alignment,
    bus_size_t maxsize, bus_dma_tag_t *tag, uint8_t **ring, bus_dmamap_t *map,
    bus_addr_t *paddr, const char *msg)
{
	struct bge_dmamap_arg ctx;
	int error;

	error = bus_dma_tag_create(sc->bge_cdata.bge_parent_tag,
	    alignment, 0, BUS_SPACE_MAXADDR, BUS_SPACE_MAXADDR, NULL,
	    NULL, maxsize, 1, maxsize, 0, NULL, NULL, tag);
	if (error != 0) {
		device_printf(sc->bge_dev,
		    "could not create %s dma tag\n", msg);
		return (ENOMEM);
	}
	/* Allocate DMA'able memory for ring. */
	error = bus_dmamem_alloc(*tag, (void **)ring,
	    BUS_DMA_NOWAIT | BUS_DMA_ZERO | BUS_DMA_COHERENT, map);
	if (error != 0) {
		device_printf(sc->bge_dev,
		    "could not allocate DMA'able memory for %s\n", msg);
		return (ENOMEM);
	}
	/* Load the address of the ring. */
	ctx.bge_busaddr = 0;
	error = bus_dmamap_load(*tag, *map, *ring, maxsize, bge_dma_map_addr,
	    &ctx, BUS_DMA_NOWAIT);
	if (error != 0) {
		device_printf(sc->bge_dev,
		    "could not load DMA'able memory for %s\n", msg);
		return (ENOMEM);
	}
	*paddr = ctx.bge_busaddr;
	return (0);
}

static int
bge_dma_alloc(struct bge_softc *sc)
{
	bus_addr_t lowaddr;
	bus_size_t rxmaxsegsz, sbsz, txsegsz, txmaxsegsz;
	int i, error;

	lowaddr = BUS_SPACE_MAXADDR;
	if ((sc->bge_flags & BGE_FLAG_40BIT_BUG) != 0)
		lowaddr = BGE_DMA_MAXADDR;
	/*
	 * Allocate the parent bus DMA tag appropriate for PCI.
	 */
	error = bus_dma_tag_create(bus_get_dma_tag(sc->bge_dev),
	    1, 0, lowaddr, BUS_SPACE_MAXADDR, NULL,
	    NULL, BUS_SPACE_MAXSIZE_32BIT, 0, BUS_SPACE_MAXSIZE_32BIT,
	    0, NULL, NULL, &sc->bge_cdata.bge_parent_tag);
	if (error != 0) {
		device_printf(sc->bge_dev,
		    "could not allocate parent dma tag\n");
		return (ENOMEM);
	}

	/* Create tag for standard RX ring. */
	error = bge_dma_ring_alloc(sc, PAGE_SIZE, BGE_STD_RX_RING_SZ,
	    &sc->bge_cdata.bge_rx_std_ring_tag,
	    (uint8_t **)&sc->bge_ldata.bge_rx_std_ring,
	    &sc->bge_cdata.bge_rx_std_ring_map,
	    &sc->bge_ldata.bge_rx_std_ring_paddr, "RX ring");
	if (error)
		return (error);

	/* Create tag for RX return ring. */
	error = bge_dma_ring_alloc(sc, PAGE_SIZE, BGE_RX_RTN_RING_SZ(sc),
	    &sc->bge_cdata.bge_rx_return_ring_tag,
	    (uint8_t **)&sc->bge_ldata.bge_rx_return_ring,
	    &sc->bge_cdata.bge_rx_return_ring_map,
	    &sc->bge_ldata.bge_rx_return_ring_paddr, "RX return ring");
	if (error)
		return (error);

	/* Create tag for TX ring. */
	error = bge_dma_ring_alloc(sc, PAGE_SIZE, BGE_TX_RING_SZ,
	    &sc->bge_cdata.bge_tx_ring_tag,
	    (uint8_t **)&sc->bge_ldata.bge_tx_ring,
	    &sc->bge_cdata.bge_tx_ring_map,
	    &sc->bge_ldata.bge_tx_ring_paddr, "TX ring");
	if (error)
		return (error);

	/*
	 * Create tag for status block.
	 * Because we only use single Tx/Rx/Rx return ring, use
	 * minimum status block size except BCM5700 AX/BX which
	 * seems to want to see full status block size regardless
	 * of configured number of ring.
	 */
	if (sc->bge_asicrev == BGE_ASICREV_BCM5700 &&
	    sc->bge_chipid != BGE_CHIPID_BCM5700_C0)
		sbsz = BGE_STATUS_BLK_SZ;
	else
		sbsz = 32;
	error = bge_dma_ring_alloc(sc, PAGE_SIZE, sbsz,
	    &sc->bge_cdata.bge_status_tag,
	    (uint8_t **)&sc->bge_ldata.bge_status_block,
	    &sc->bge_cdata.bge_status_map,
	    &sc->bge_ldata.bge_status_block_paddr, "status block");
	if (error)
		return (error);

	/* Create tag for statistics block. */
	error = bge_dma_ring_alloc(sc, PAGE_SIZE, BGE_STATS_SZ,
	    &sc->bge_cdata.bge_stats_tag,
	    (uint8_t **)&sc->bge_ldata.bge_stats,
	    &sc->bge_cdata.bge_stats_map,
	    &sc->bge_ldata.bge_stats_paddr, "statistics block");
	if (error)
		return (error);

	/* Create tag for jumbo RX ring. */
	if (BGE_IS_JUMBO_CAPABLE(sc)) {
		error = bge_dma_ring_alloc(sc, PAGE_SIZE, BGE_JUMBO_RX_RING_SZ,
		    &sc->bge_cdata.bge_rx_jumbo_ring_tag,
		    (uint8_t **)&sc->bge_ldata.bge_rx_jumbo_ring,
		    &sc->bge_cdata.bge_rx_jumbo_ring_map,
		    &sc->bge_ldata.bge_rx_jumbo_ring_paddr, "jumbo RX ring");
		if (error)
			return (error);
	}

	/* Create parent tag for buffers. */
	if ((sc->bge_flags & BGE_FLAG_4G_BNDRY_BUG) != 0) {
		/*
		 * XXX
		 * watchdog timeout issue was observed on BCM5704 which
		 * lives behind PCI-X bridge(e.g AMD 8131 PCI-X bridge).
		 * Both limiting DMA address space to 32bits and flushing
		 * mailbox write seem to address the issue.
		 */
		if (sc->bge_pcixcap != 0)
			lowaddr = BUS_SPACE_MAXADDR_32BIT;
	}
	error = bus_dma_tag_create(bus_get_dma_tag(sc->bge_dev), 1, 0, lowaddr,
	    BUS_SPACE_MAXADDR, NULL, NULL, BUS_SPACE_MAXSIZE_32BIT, 0,
	    BUS_SPACE_MAXSIZE_32BIT, 0, NULL, NULL,
	    &sc->bge_cdata.bge_buffer_tag);
	if (error != 0) {
		device_printf(sc->bge_dev,
		    "could not allocate buffer dma tag\n");
		return (ENOMEM);
	}
	/* Create tag for Tx mbufs. */
	if (sc->bge_flags & (BGE_FLAG_TSO | BGE_FLAG_TSO3)) {
		txsegsz = BGE_TSOSEG_SZ;
		txmaxsegsz = 65535 + sizeof(struct ether_vlan_header);
	} else {
		txsegsz = MCLBYTES;
		txmaxsegsz = MCLBYTES * BGE_NSEG_NEW;
	}
	error = bus_dma_tag_create(sc->bge_cdata.bge_buffer_tag, 1,
	    0, BUS_SPACE_MAXADDR, BUS_SPACE_MAXADDR, NULL, NULL,
	    txmaxsegsz, BGE_NSEG_NEW, txsegsz, 0, NULL, NULL,
	    &sc->bge_cdata.bge_tx_mtag);

	if (error) {
		device_printf(sc->bge_dev, "could not allocate TX dma tag\n");
		return (ENOMEM);
	}

	/* Create tag for Rx mbufs. */
	if (sc->bge_flags & BGE_FLAG_JUMBO_STD)
		rxmaxsegsz = MJUM9BYTES;
	else
		rxmaxsegsz = MCLBYTES;
	error = bus_dma_tag_create(sc->bge_cdata.bge_buffer_tag, 1, 0,
	    BUS_SPACE_MAXADDR, BUS_SPACE_MAXADDR, NULL, NULL, rxmaxsegsz, 1,
	    rxmaxsegsz, 0, NULL, NULL, &sc->bge_cdata.bge_rx_mtag);

	if (error) {
		device_printf(sc->bge_dev, "could not allocate RX dma tag\n");
		return (ENOMEM);
	}

	/* Create DMA maps for RX buffers. */
	error = bus_dmamap_create(sc->bge_cdata.bge_rx_mtag, 0,
	    &sc->bge_cdata.bge_rx_std_sparemap);
	if (error) {
		device_printf(sc->bge_dev,
		    "can't create spare DMA map for RX\n");
		return (ENOMEM);
	}
	for (i = 0; i < BGE_STD_RX_RING_CNT; i++) {
		error = bus_dmamap_create(sc->bge_cdata.bge_rx_mtag, 0,
			    &sc->bge_cdata.bge_rx_std_dmamap[i]);
		if (error) {
			device_printf(sc->bge_dev,
			    "can't create DMA map for RX\n");
			return (ENOMEM);
		}
	}

	/* Create DMA maps for TX buffers. */
	for (i = 0; i < BGE_TX_RING_CNT; i++) {
		error = bus_dmamap_create(sc->bge_cdata.bge_tx_mtag, 0,
			    &sc->bge_cdata.bge_tx_dmamap[i]);
		if (error) {
			device_printf(sc->bge_dev,
			    "can't create DMA map for TX\n");
			return (ENOMEM);
		}
	}

	/* Create tags for jumbo RX buffers. */
	if (BGE_IS_JUMBO_CAPABLE(sc)) {
		error = bus_dma_tag_create(sc->bge_cdata.bge_buffer_tag,
		    1, 0, BUS_SPACE_MAXADDR, BUS_SPACE_MAXADDR, NULL,
		    NULL, MJUM9BYTES, BGE_NSEG_JUMBO, PAGE_SIZE,
		    0, NULL, NULL, &sc->bge_cdata.bge_mtag_jumbo);
		if (error) {
			device_printf(sc->bge_dev,
			    "could not allocate jumbo dma tag\n");
			return (ENOMEM);
		}
		/* Create DMA maps for jumbo RX buffers. */
		error = bus_dmamap_create(sc->bge_cdata.bge_mtag_jumbo,
		    0, &sc->bge_cdata.bge_rx_jumbo_sparemap);
		if (error) {
			device_printf(sc->bge_dev,
			    "can't create spare DMA map for jumbo RX\n");
			return (ENOMEM);
		}
		for (i = 0; i < BGE_JUMBO_RX_RING_CNT; i++) {
			error = bus_dmamap_create(sc->bge_cdata.bge_mtag_jumbo,
				    0, &sc->bge_cdata.bge_rx_jumbo_dmamap[i]);
			if (error) {
				device_printf(sc->bge_dev,
				    "can't create DMA map for jumbo RX\n");
				return (ENOMEM);
			}
		}
	}

	return (0);
}

/*
 * Return true if this device has more than one port.
 */
static int
bge_has_multiple_ports(struct bge_softc *sc)
{
	device_t dev = sc->bge_dev;
	u_int b, d, f, fscan, s;

	d = pci_get_domain(dev);
	b = pci_get_bus(dev);
	s = pci_get_slot(dev);
	f = pci_get_function(dev);
	for (fscan = 0; fscan <= PCI_FUNCMAX; fscan++)
		if (fscan != f && pci_find_dbsf(d, b, s, fscan) != NULL)
			return (1);
	return (0);
}

/*
 * Return true if MSI can be used with this device.
 */
static int
bge_can_use_msi(struct bge_softc *sc)
{
	int can_use_msi = 0;

	if (sc->bge_msi == 0)
		return (0);

	/* Disable MSI for polling(4). */
#ifdef DEVICE_POLLING
	return (0);
#endif
	switch (sc->bge_asicrev) {
	case BGE_ASICREV_BCM5714_A0:
	case BGE_ASICREV_BCM5714:
		/*
		 * Apparently, MSI doesn't work when these chips are
		 * configured in single-port mode.
		 */
		if (bge_has_multiple_ports(sc))
			can_use_msi = 1;
		break;
	case BGE_ASICREV_BCM5750:
		if (sc->bge_chiprev != BGE_CHIPREV_5750_AX &&
		    sc->bge_chiprev != BGE_CHIPREV_5750_BX)
			can_use_msi = 1;
		break;
	default:
		if (BGE_IS_575X_PLUS(sc))
			can_use_msi = 1;
	}
	return (can_use_msi);
}

static int
bge_mbox_reorder(struct bge_softc *sc)
{
	/* Lists of PCI bridges that are known to reorder mailbox writes. */
	static const struct mbox_reorder {
		const uint16_t vendor;
		const uint16_t device;
		const char *desc;
	} mbox_reorder_lists[] = {
		{ 0x1022, 0x7450, "AMD-8131 PCI-X Bridge" },
	};
	devclass_t pci, pcib;
	device_t bus, dev;
	int i;

	pci = devclass_find("pci");
	pcib = devclass_find("pcib");
	dev = sc->bge_dev;
	bus = device_get_parent(dev);
	for (;;) {
		dev = device_get_parent(bus);
		bus = device_get_parent(dev);
		if (device_get_devclass(dev) != pcib)
			break;
		for (i = 0; i < nitems(mbox_reorder_lists); i++) {
			if (pci_get_vendor(dev) ==
			    mbox_reorder_lists[i].vendor &&
			    pci_get_device(dev) ==
			    mbox_reorder_lists[i].device) {
				device_printf(sc->bge_dev,
				    "enabling MBOX workaround for %s\n",
				    mbox_reorder_lists[i].desc);
				return (1);
			}
		}
		if (device_get_devclass(bus) != pci)
			break;
	}
	return (0);
}

static void
bge_devinfo(struct bge_softc *sc)
{
	uint32_t cfg, clk;

	device_printf(sc->bge_dev,
	    "CHIP ID 0x%08x; ASIC REV 0x%02x; CHIP REV 0x%02x; ",
	    sc->bge_chipid, sc->bge_asicrev, sc->bge_chiprev);
	if (sc->bge_flags & BGE_FLAG_PCIE)
		printf("PCI-E\n");
	else if (sc->bge_flags & BGE_FLAG_PCIX) {
		printf("PCI-X ");
		cfg = CSR_READ_4(sc, BGE_MISC_CFG) & BGE_MISCCFG_BOARD_ID_MASK;
		if (cfg == BGE_MISCCFG_BOARD_ID_5704CIOBE)
			clk = 133;
		else {
			clk = CSR_READ_4(sc, BGE_PCI_CLKCTL) & 0x1F;
			switch (clk) {
			case 0:
				clk = 33;
				break;
			case 2:
				clk = 50;
				break;
			case 4:
				clk = 66;
				break;
			case 6:
				clk = 100;
				break;
			case 7:
				clk = 133;
				break;
			}
		}
		printf("%u MHz\n", clk);
	} else {
		if (sc->bge_pcixcap != 0)
			printf("PCI on PCI-X ");
		else
			printf("PCI ");
		cfg = pci_read_config(sc->bge_dev, BGE_PCI_PCISTATE, 4);
		if (cfg & BGE_PCISTATE_PCI_BUSSPEED)
			clk = 66;
		else
			clk = 33;
		if (cfg & BGE_PCISTATE_32BIT_BUS)
			printf("%u MHz; 32bit\n", clk);
		else
			printf("%u MHz; 64bit\n", clk);
	}
}

static int
bge_attach(device_t dev)
{
	if_t ifp;
	struct bge_softc *sc;
	uint32_t hwcfg = 0, misccfg, pcistate;
	u_char eaddr[ETHER_ADDR_LEN];
	int capmask, error, reg, rid, trys;

	sc = device_get_softc(dev);
	sc->bge_dev = dev;

	BGE_LOCK_INIT(sc, device_get_nameunit(dev));
	TASK_INIT(&sc->bge_intr_task, 0, bge_intr_task, sc);
	callout_init_mtx(&sc->bge_stat_ch, &sc->bge_mtx, 0);

	pci_enable_busmaster(dev);

	/*
	 * Allocate control/status registers.
	 */
	rid = PCIR_BAR(0);
	sc->bge_res = bus_alloc_resource_any(dev, SYS_RES_MEMORY, &rid,
	    RF_ACTIVE);

	if (sc->bge_res == NULL) {
		device_printf (sc->bge_dev, "couldn't map BAR0 memory\n");
		error = ENXIO;
		goto fail;
	}

	/* Save various chip information. */
	sc->bge_func_addr = pci_get_function(dev);
	sc->bge_chipid = bge_chipid(dev);
	sc->bge_asicrev = BGE_ASICREV(sc->bge_chipid);
	sc->bge_chiprev = BGE_CHIPREV(sc->bge_chipid);

	/* Set default PHY address. */
	sc->bge_phy_addr = 1;
	 /*
	  * PHY address mapping for various devices.
	  *
	  *          | F0 Cu | F0 Sr | F1 Cu | F1 Sr |
	  * ---------+-------+-------+-------+-------+
	  * BCM57XX  |   1   |   X   |   X   |   X   |
	  * BCM5704  |   1   |   X   |   1   |   X   |
	  * BCM5717  |   1   |   8   |   2   |   9   |
	  * BCM5719  |   1   |   8   |   2   |   9   |
	  * BCM5720  |   1   |   8   |   2   |   9   |
	  *
	  *          | F2 Cu | F2 Sr | F3 Cu | F3 Sr |
	  * ---------+-------+-------+-------+-------+
	  * BCM57XX  |   X   |   X   |   X   |   X   |
	  * BCM5704  |   X   |   X   |   X   |   X   |
	  * BCM5717  |   X   |   X   |   X   |   X   |
	  * BCM5719  |   3   |   10  |   4   |   11  |
	  * BCM5720  |   X   |   X   |   X   |   X   |
	  *
	  * Other addresses may respond but they are not
	  * IEEE compliant PHYs and should be ignored.
	  */
	if (sc->bge_asicrev == BGE_ASICREV_BCM5717 ||
	    sc->bge_asicrev == BGE_ASICREV_BCM5719 ||
	    sc->bge_asicrev == BGE_ASICREV_BCM5720) {
		if (sc->bge_chipid != BGE_CHIPID_BCM5717_A0) {
			if (CSR_READ_4(sc, BGE_SGDIG_STS) &
			    BGE_SGDIGSTS_IS_SERDES)
				sc->bge_phy_addr = sc->bge_func_addr + 8;
			else
				sc->bge_phy_addr = sc->bge_func_addr + 1;
		} else {
			if (CSR_READ_4(sc, BGE_CPMU_PHY_STRAP) &
			    BGE_CPMU_PHY_STRAP_IS_SERDES)
				sc->bge_phy_addr = sc->bge_func_addr + 8;
			else
				sc->bge_phy_addr = sc->bge_func_addr + 1;
		}
	}

	if (bge_has_eaddr(sc))
		sc->bge_flags |= BGE_FLAG_EADDR;

	/* Save chipset family. */
	switch (sc->bge_asicrev) {
	case BGE_ASICREV_BCM5762:
	case BGE_ASICREV_BCM57765:
	case BGE_ASICREV_BCM57766:
		sc->bge_flags |= BGE_FLAG_57765_PLUS;
		/* FALLTHROUGH */
	case BGE_ASICREV_BCM5717:
	case BGE_ASICREV_BCM5719:
	case BGE_ASICREV_BCM5720:
		sc->bge_flags |= BGE_FLAG_5717_PLUS | BGE_FLAG_5755_PLUS |
		    BGE_FLAG_575X_PLUS | BGE_FLAG_5705_PLUS | BGE_FLAG_JUMBO |
		    BGE_FLAG_JUMBO_FRAME;
		if (sc->bge_asicrev == BGE_ASICREV_BCM5719 ||
		    sc->bge_asicrev == BGE_ASICREV_BCM5720) {
			/*
			 * Enable work around for DMA engine miscalculation
			 * of TXMBUF available space.
			 */
			sc->bge_flags |= BGE_FLAG_RDMA_BUG;
			if (sc->bge_asicrev == BGE_ASICREV_BCM5719 &&
			    sc->bge_chipid == BGE_CHIPID_BCM5719_A0) {
				/* Jumbo frame on BCM5719 A0 does not work. */
				sc->bge_flags &= ~BGE_FLAG_JUMBO;
			}
		}
		break;
	case BGE_ASICREV_BCM5755:
	case BGE_ASICREV_BCM5761:
	case BGE_ASICREV_BCM5784:
	case BGE_ASICREV_BCM5785:
	case BGE_ASICREV_BCM5787:
	case BGE_ASICREV_BCM57780:
		sc->bge_flags |= BGE_FLAG_5755_PLUS | BGE_FLAG_575X_PLUS |
		    BGE_FLAG_5705_PLUS;
		break;
	case BGE_ASICREV_BCM5700:
	case BGE_ASICREV_BCM5701:
	case BGE_ASICREV_BCM5703:
	case BGE_ASICREV_BCM5704:
		sc->bge_flags |= BGE_FLAG_5700_FAMILY | BGE_FLAG_JUMBO;
		break;
	case BGE_ASICREV_BCM5714_A0:
	case BGE_ASICREV_BCM5780:
	case BGE_ASICREV_BCM5714:
		sc->bge_flags |= BGE_FLAG_5714_FAMILY | BGE_FLAG_JUMBO_STD;
		/* FALLTHROUGH */
	case BGE_ASICREV_BCM5750:
	case BGE_ASICREV_BCM5752:
	case BGE_ASICREV_BCM5906:
		sc->bge_flags |= BGE_FLAG_575X_PLUS;
		/* FALLTHROUGH */
	case BGE_ASICREV_BCM5705:
		sc->bge_flags |= BGE_FLAG_5705_PLUS;
		break;
	}

	/* Identify chips with APE processor. */
	switch (sc->bge_asicrev) {
	case BGE_ASICREV_BCM5717:
	case BGE_ASICREV_BCM5719:
	case BGE_ASICREV_BCM5720:
	case BGE_ASICREV_BCM5761:
	case BGE_ASICREV_BCM5762:
		sc->bge_flags |= BGE_FLAG_APE;
		break;
	}

	/* Chips with APE need BAR2 access for APE registers/memory. */
	if ((sc->bge_flags & BGE_FLAG_APE) != 0) {
		rid = PCIR_BAR(2);
		sc->bge_res2 = bus_alloc_resource_any(dev, SYS_RES_MEMORY, &rid,
		    RF_ACTIVE);
		if (sc->bge_res2 == NULL) {
			device_printf (sc->bge_dev,
			    "couldn't map BAR2 memory\n");
			error = ENXIO;
			goto fail;
		}

		/* Enable APE register/memory access by host driver. */
		pcistate = pci_read_config(dev, BGE_PCI_PCISTATE, 4);
		pcistate |= BGE_PCISTATE_ALLOW_APE_CTLSPC_WR |
		    BGE_PCISTATE_ALLOW_APE_SHMEM_WR |
		    BGE_PCISTATE_ALLOW_APE_PSPACE_WR;
		pci_write_config(dev, BGE_PCI_PCISTATE, pcistate, 4);

		bge_ape_lock_init(sc);
		bge_ape_read_fw_ver(sc);
	}

	/* Add SYSCTLs, requires the chipset family to be set. */
	bge_add_sysctls(sc);

	/* Identify the chips that use an CPMU. */
	if (BGE_IS_5717_PLUS(sc) ||
	    sc->bge_asicrev == BGE_ASICREV_BCM5784 ||
	    sc->bge_asicrev == BGE_ASICREV_BCM5761 ||
	    sc->bge_asicrev == BGE_ASICREV_BCM5785 ||
	    sc->bge_asicrev == BGE_ASICREV_BCM57780)
		sc->bge_flags |= BGE_FLAG_CPMU_PRESENT;
	if ((sc->bge_flags & BGE_FLAG_CPMU_PRESENT) != 0)
		sc->bge_mi_mode = BGE_MIMODE_500KHZ_CONST;
	else
		sc->bge_mi_mode = BGE_MIMODE_BASE;
	/* Enable auto polling for BCM570[0-5]. */
	if (BGE_IS_5700_FAMILY(sc) || sc->bge_asicrev == BGE_ASICREV_BCM5705)
		sc->bge_mi_mode |= BGE_MIMODE_AUTOPOLL;

	/*
	 * All Broadcom controllers have 4GB boundary DMA bug.
	 * Whenever an address crosses a multiple of the 4GB boundary
	 * (including 4GB, 8Gb, 12Gb, etc.) and makes the transition
	 * from 0xX_FFFF_FFFF to 0x(X+1)_0000_0000 an internal DMA
	 * state machine will lockup and cause the device to hang.
	 */
	sc->bge_flags |= BGE_FLAG_4G_BNDRY_BUG;

	/* BCM5755 or higher and BCM5906 have short DMA bug. */
	if (BGE_IS_5755_PLUS(sc) || sc->bge_asicrev == BGE_ASICREV_BCM5906)
		sc->bge_flags |= BGE_FLAG_SHORT_DMA_BUG;

	/*
	 * BCM5719 cannot handle DMA requests for DMA segments that
	 * have larger than 4KB in size.  However the maximum DMA
	 * segment size created in DMA tag is 4KB for TSO, so we
	 * wouldn't encounter the issue here.
	 */
	if (sc->bge_asicrev == BGE_ASICREV_BCM5719)
		sc->bge_flags |= BGE_FLAG_4K_RDMA_BUG;

	misccfg = CSR_READ_4(sc, BGE_MISC_CFG) & BGE_MISCCFG_BOARD_ID_MASK;
	if (sc->bge_asicrev == BGE_ASICREV_BCM5705) {
		if (misccfg == BGE_MISCCFG_BOARD_ID_5788 ||
		    misccfg == BGE_MISCCFG_BOARD_ID_5788M)
			sc->bge_flags |= BGE_FLAG_5788;
	}

	capmask = BMSR_DEFCAPMASK;
	if ((sc->bge_asicrev == BGE_ASICREV_BCM5703 &&
	    (misccfg == 0x4000 || misccfg == 0x8000)) ||
	    (sc->bge_asicrev == BGE_ASICREV_BCM5705 &&
	    pci_get_vendor(dev) == BCOM_VENDORID &&
	    (pci_get_device(dev) == BCOM_DEVICEID_BCM5901 ||
	    pci_get_device(dev) == BCOM_DEVICEID_BCM5901A2 ||
	    pci_get_device(dev) == BCOM_DEVICEID_BCM5705F)) ||
	    (pci_get_vendor(dev) == BCOM_VENDORID &&
	    (pci_get_device(dev) == BCOM_DEVICEID_BCM5751F ||
	    pci_get_device(dev) == BCOM_DEVICEID_BCM5753F ||
	    pci_get_device(dev) == BCOM_DEVICEID_BCM5787F)) ||
	    pci_get_device(dev) == BCOM_DEVICEID_BCM57790 ||
	    pci_get_device(dev) == BCOM_DEVICEID_BCM57791 ||
	    pci_get_device(dev) == BCOM_DEVICEID_BCM57795 ||
	    sc->bge_asicrev == BGE_ASICREV_BCM5906) {
		/* These chips are 10/100 only. */
		capmask &= ~BMSR_EXTSTAT;
		sc->bge_phy_flags |= BGE_PHY_NO_WIRESPEED;
	}

	/*
	 * Some controllers seem to require a special firmware to use
	 * TSO. But the firmware is not available to FreeBSD and Linux
	 * claims that the TSO performed by the firmware is slower than
	 * hardware based TSO. Moreover the firmware based TSO has one
	 * known bug which can't handle TSO if Ethernet header + IP/TCP
	 * header is greater than 80 bytes. A workaround for the TSO
	 * bug exist but it seems it's too expensive than not using
	 * TSO at all. Some hardwares also have the TSO bug so limit
	 * the TSO to the controllers that are not affected TSO issues
	 * (e.g. 5755 or higher).
	 */
	if (BGE_IS_5717_PLUS(sc)) {
		/* BCM5717 requires different TSO configuration. */
		sc->bge_flags |= BGE_FLAG_TSO3;
		if (sc->bge_asicrev == BGE_ASICREV_BCM5719 &&
		    sc->bge_chipid == BGE_CHIPID_BCM5719_A0) {
			/* TSO on BCM5719 A0 does not work. */
			sc->bge_flags &= ~BGE_FLAG_TSO3;
		}
	} else if (BGE_IS_5755_PLUS(sc)) {
		/*
		 * BCM5754 and BCM5787 shares the same ASIC id so
		 * explicit device id check is required.
		 * Due to unknown reason TSO does not work on BCM5755M.
		 */
		if (pci_get_device(dev) != BCOM_DEVICEID_BCM5754 &&
		    pci_get_device(dev) != BCOM_DEVICEID_BCM5754M &&
		    pci_get_device(dev) != BCOM_DEVICEID_BCM5755M)
			sc->bge_flags |= BGE_FLAG_TSO;
	}

	/*
	 * Check if this is a PCI-X or PCI Express device.
	 */
	if (pci_find_cap(dev, PCIY_EXPRESS, &reg) == 0) {
		/*
		 * Found a PCI Express capabilities register, this
		 * must be a PCI Express device.
		 */
		sc->bge_flags |= BGE_FLAG_PCIE;
		sc->bge_expcap = reg;
		/* Extract supported maximum payload size. */
		sc->bge_mps = pci_read_config(dev, sc->bge_expcap +
		    PCIER_DEVICE_CAP, 2);
		sc->bge_mps = 128 << (sc->bge_mps & PCIEM_CAP_MAX_PAYLOAD);
		if (sc->bge_asicrev == BGE_ASICREV_BCM5719 ||
		    sc->bge_asicrev == BGE_ASICREV_BCM5720)
			sc->bge_expmrq = 2048;
		else
			sc->bge_expmrq = 4096;
		pci_set_max_read_req(dev, sc->bge_expmrq);
	} else {
		/*
		 * Check if the device is in PCI-X Mode.
		 * (This bit is not valid on PCI Express controllers.)
		 */
		if (pci_find_cap(dev, PCIY_PCIX, &reg) == 0)
			sc->bge_pcixcap = reg;
		if ((pci_read_config(dev, BGE_PCI_PCISTATE, 4) &
		    BGE_PCISTATE_PCI_BUSMODE) == 0)
			sc->bge_flags |= BGE_FLAG_PCIX;
	}

	/*
	 * The 40bit DMA bug applies to the 5714/5715 controllers and is
	 * not actually a MAC controller bug but an issue with the embedded
	 * PCIe to PCI-X bridge in the device. Use 40bit DMA workaround.
	 */
	if (BGE_IS_5714_FAMILY(sc) && (sc->bge_flags & BGE_FLAG_PCIX))
		sc->bge_flags |= BGE_FLAG_40BIT_BUG;
	/*
	 * Some PCI-X bridges are known to trigger write reordering to
	 * the mailbox registers. Typical phenomena is watchdog timeouts
	 * caused by out-of-order TX completions.  Enable workaround for
	 * PCI-X devices that live behind these bridges.
	 * Note, PCI-X controllers can run in PCI mode so we can't use
	 * BGE_FLAG_PCIX flag to detect PCI-X controllers.
	 */
	if (sc->bge_pcixcap != 0 && bge_mbox_reorder(sc) != 0)
		sc->bge_flags |= BGE_FLAG_MBOX_REORDER;
	/*
	 * Allocate the interrupt, using MSI if possible.  These devices
	 * support 8 MSI messages, but only the first one is used in
	 * normal operation.
	 */
	rid = 0;
	if (pci_find_cap(sc->bge_dev, PCIY_MSI, &reg) == 0) {
		sc->bge_msicap = reg;
		reg = 1;
		if (bge_can_use_msi(sc) && pci_alloc_msi(dev, &reg) == 0) {
			rid = 1;
			sc->bge_flags |= BGE_FLAG_MSI;
		}
	}

	/*
	 * All controllers except BCM5700 supports tagged status but
	 * we use tagged status only for MSI case on BCM5717. Otherwise
	 * MSI on BCM5717 does not work.
	 */
#ifndef DEVICE_POLLING
	if (sc->bge_flags & BGE_FLAG_MSI && BGE_IS_5717_PLUS(sc))
		sc->bge_flags |= BGE_FLAG_TAGGED_STATUS;
#endif

	sc->bge_irq = bus_alloc_resource_any(dev, SYS_RES_IRQ, &rid,
	    RF_ACTIVE | (rid != 0 ? 0 : RF_SHAREABLE));

	if (sc->bge_irq == NULL) {
		device_printf(sc->bge_dev, "couldn't map interrupt\n");
		error = ENXIO;
		goto fail;
	}

	bge_devinfo(sc);

	sc->bge_asf_mode = 0;
	/* No ASF if APE present. */
	if ((sc->bge_flags & BGE_FLAG_APE) == 0) {
		if (bge_allow_asf && (bge_readmem_ind(sc, BGE_SRAM_DATA_SIG) ==
		    BGE_SRAM_DATA_SIG_MAGIC)) {
			if (bge_readmem_ind(sc, BGE_SRAM_DATA_CFG) &
			    BGE_HWCFG_ASF) {
				sc->bge_asf_mode |= ASF_ENABLE;
				sc->bge_asf_mode |= ASF_STACKUP;
				if (BGE_IS_575X_PLUS(sc))
					sc->bge_asf_mode |= ASF_NEW_HANDSHAKE;
			}
		}
	}

	bge_stop_fw(sc);
	bge_sig_pre_reset(sc, BGE_RESET_SHUTDOWN);
	if (bge_reset(sc)) {
		device_printf(sc->bge_dev, "chip reset failed\n");
		error = ENXIO;
		goto fail;
	}

	bge_sig_legacy(sc, BGE_RESET_SHUTDOWN);
	bge_sig_post_reset(sc, BGE_RESET_SHUTDOWN);

	if (bge_chipinit(sc)) {
		device_printf(sc->bge_dev, "chip initialization failed\n");
		error = ENXIO;
		goto fail;
	}

	error = bge_get_eaddr(sc, eaddr);
	if (error) {
		device_printf(sc->bge_dev,
		    "failed to read station address\n");
		error = ENXIO;
		goto fail;
	}

	/* 5705 limits RX return ring to 512 entries. */
	if (BGE_IS_5717_PLUS(sc))
		sc->bge_return_ring_cnt = BGE_RETURN_RING_CNT;
	else if (BGE_IS_5705_PLUS(sc))
		sc->bge_return_ring_cnt = BGE_RETURN_RING_CNT_5705;
	else
		sc->bge_return_ring_cnt = BGE_RETURN_RING_CNT;

	if (bge_dma_alloc(sc)) {
		device_printf(sc->bge_dev,
		    "failed to allocate DMA resources\n");
		error = ENXIO;
		goto fail;
	}

	/* Set default tuneable values. */
	sc->bge_stat_ticks = BGE_TICKS_PER_SEC;
	sc->bge_rx_coal_ticks = 150;
	sc->bge_tx_coal_ticks = 150;
	sc->bge_rx_max_coal_bds = 10;
	sc->bge_tx_max_coal_bds = 10;

	/* Initialize checksum features to use. */
	sc->bge_csum_features = BGE_CSUM_FEATURES;
	if (sc->bge_forced_udpcsum != 0)
		sc->bge_csum_features |= CSUM_UDP;

	/* Set up ifnet structure */
	ifp = sc->bge_ifp = if_alloc(IFT_ETHER);
	if (ifp == NULL) {
		device_printf(sc->bge_dev, "failed to if_alloc()\n");
		error = ENXIO;
		goto fail;
	}
	if_setsoftc(ifp, sc);
	if_initname(ifp, device_get_name(dev), device_get_unit(dev));
	if_setflags(ifp, IFF_BROADCAST | IFF_SIMPLEX | IFF_MULTICAST);
	if_setioctlfn(ifp, bge_ioctl);
	if_setstartfn(ifp, bge_start);
	if_setinitfn(ifp, bge_init);
	if_setgetcounterfn(ifp, bge_get_counter);
	if_setsendqlen(ifp, BGE_TX_RING_CNT - 1);
	if_setsendqready(ifp);
	if_sethwassist(ifp, sc->bge_csum_features);
	if_setcapabilities(ifp, IFCAP_HWCSUM | IFCAP_VLAN_HWTAGGING |
	    IFCAP_VLAN_MTU);
	if ((sc->bge_flags & (BGE_FLAG_TSO | BGE_FLAG_TSO3)) != 0) {
		if_sethwassistbits(ifp, CSUM_TSO, 0);
		if_setcapabilitiesbit(ifp, IFCAP_TSO4 | IFCAP_VLAN_HWTSO, 0);
	}
#ifdef IFCAP_VLAN_HWCSUM
	if_setcapabilitiesbit(ifp, IFCAP_VLAN_HWCSUM, 0);
#endif
	if_setcapenable(ifp, if_getcapabilities(ifp));
#ifdef DEVICE_POLLING
	if_setcapabilitiesbit(ifp, IFCAP_POLLING, 0);
#endif

	/*
	 * 5700 B0 chips do not support checksumming correctly due
	 * to hardware bugs.
	 */
	if (sc->bge_chipid == BGE_CHIPID_BCM5700_B0) {
		if_setcapabilitiesbit(ifp, 0, IFCAP_HWCSUM);
		if_setcapenablebit(ifp, 0, IFCAP_HWCSUM);
		if_sethwassist(ifp, 0);
	}

	/*
	 * Figure out what sort of media we have by checking the
	 * hardware config word in the first 32k of NIC internal memory,
	 * or fall back to examining the EEPROM if necessary.
	 * Note: on some BCM5700 cards, this value appears to be unset.
	 * If that's the case, we have to rely on identifying the NIC
	 * by its PCI subsystem ID, as we do below for the SysKonnect
	 * SK-9D41.
	 */
	if (bge_readmem_ind(sc, BGE_SRAM_DATA_SIG) == BGE_SRAM_DATA_SIG_MAGIC)
		hwcfg = bge_readmem_ind(sc, BGE_SRAM_DATA_CFG);
	else if ((sc->bge_flags & BGE_FLAG_EADDR) &&
	    (sc->bge_asicrev != BGE_ASICREV_BCM5906)) {
		if (bge_read_eeprom(sc, (caddr_t)&hwcfg, BGE_EE_HWCFG_OFFSET,
		    sizeof(hwcfg))) {
			device_printf(sc->bge_dev, "failed to read EEPROM\n");
			error = ENXIO;
			goto fail;
		}
		hwcfg = ntohl(hwcfg);
	}

	/* The SysKonnect SK-9D41 is a 1000baseSX card. */
	if ((pci_read_config(dev, BGE_PCI_SUBSYS, 4) >> 16) ==
	    SK_SUBSYSID_9D41 || (hwcfg & BGE_HWCFG_MEDIA) == BGE_MEDIA_FIBER) {
		if (BGE_IS_5705_PLUS(sc)) {
			sc->bge_flags |= BGE_FLAG_MII_SERDES;
			sc->bge_phy_flags |= BGE_PHY_NO_WIRESPEED;
		} else
			sc->bge_flags |= BGE_FLAG_TBI;
	}

	/* Set various PHY bug flags. */
	if (sc->bge_chipid == BGE_CHIPID_BCM5701_A0 ||
	    sc->bge_chipid == BGE_CHIPID_BCM5701_B0)
		sc->bge_phy_flags |= BGE_PHY_CRC_BUG;
	if (sc->bge_chiprev == BGE_CHIPREV_5703_AX ||
	    sc->bge_chiprev == BGE_CHIPREV_5704_AX)
		sc->bge_phy_flags |= BGE_PHY_ADC_BUG;
	if (sc->bge_chipid == BGE_CHIPID_BCM5704_A0)
		sc->bge_phy_flags |= BGE_PHY_5704_A0_BUG;
	if (pci_get_subvendor(dev) == DELL_VENDORID)
		sc->bge_phy_flags |= BGE_PHY_NO_3LED;
	if ((BGE_IS_5705_PLUS(sc)) &&
	    sc->bge_asicrev != BGE_ASICREV_BCM5906 &&
	    sc->bge_asicrev != BGE_ASICREV_BCM5785 &&
	    sc->bge_asicrev != BGE_ASICREV_BCM57780 &&
	    !BGE_IS_5717_PLUS(sc)) {
		if (sc->bge_asicrev == BGE_ASICREV_BCM5755 ||
		    sc->bge_asicrev == BGE_ASICREV_BCM5761 ||
		    sc->bge_asicrev == BGE_ASICREV_BCM5784 ||
		    sc->bge_asicrev == BGE_ASICREV_BCM5787) {
			if (pci_get_device(dev) != BCOM_DEVICEID_BCM5722 &&
			    pci_get_device(dev) != BCOM_DEVICEID_BCM5756)
				sc->bge_phy_flags |= BGE_PHY_JITTER_BUG;
			if (pci_get_device(dev) == BCOM_DEVICEID_BCM5755M)
				sc->bge_phy_flags |= BGE_PHY_ADJUST_TRIM;
		} else
			sc->bge_phy_flags |= BGE_PHY_BER_BUG;
	}

	/*
	 * Don't enable Ethernet@WireSpeed for the 5700 or the
	 * 5705 A0 and A1 chips.
	 */
	if (sc->bge_asicrev == BGE_ASICREV_BCM5700 ||
	    (sc->bge_asicrev == BGE_ASICREV_BCM5705 &&
	    (sc->bge_chipid != BGE_CHIPID_BCM5705_A0 &&
	    sc->bge_chipid != BGE_CHIPID_BCM5705_A1)))
		sc->bge_phy_flags |= BGE_PHY_NO_WIRESPEED;

	if (sc->bge_flags & BGE_FLAG_TBI) {
		ifmedia_init(&sc->bge_ifmedia, IFM_IMASK, bge_ifmedia_upd,
		    bge_ifmedia_sts);
		ifmedia_add(&sc->bge_ifmedia, IFM_ETHER | IFM_1000_SX, 0, NULL);
		ifmedia_add(&sc->bge_ifmedia, IFM_ETHER | IFM_1000_SX | IFM_FDX,
		    0, NULL);
		ifmedia_add(&sc->bge_ifmedia, IFM_ETHER | IFM_AUTO, 0, NULL);
		ifmedia_set(&sc->bge_ifmedia, IFM_ETHER | IFM_AUTO);
		sc->bge_ifmedia.ifm_media = sc->bge_ifmedia.ifm_cur->ifm_media;
	} else {
		/*
		 * Do transceiver setup and tell the firmware the
		 * driver is down so we can try to get access the
		 * probe if ASF is running.  Retry a couple of times
		 * if we get a conflict with the ASF firmware accessing
		 * the PHY.
		 */
		trys = 0;
		BGE_CLRBIT(sc, BGE_MODE_CTL, BGE_MODECTL_STACKUP);
again:
		bge_asf_driver_up(sc);

		error = mii_attach(dev, &sc->bge_miibus, ifp, 
		    (ifm_change_cb_t)bge_ifmedia_upd,
		    (ifm_stat_cb_t)bge_ifmedia_sts, capmask, sc->bge_phy_addr, 
		    MII_OFFSET_ANY, MIIF_DOPAUSE);
		if (error != 0) {
			if (trys++ < 4) {
				device_printf(sc->bge_dev, "Try again\n");
				bge_miibus_writereg(sc->bge_dev,
				    sc->bge_phy_addr, MII_BMCR, BMCR_RESET);
				goto again;
			}
			device_printf(sc->bge_dev, "attaching PHYs failed\n");
			goto fail;
		}

		/*
		 * Now tell the firmware we are going up after probing the PHY
		 */
		if (sc->bge_asf_mode & ASF_STACKUP)
			BGE_SETBIT(sc, BGE_MODE_CTL, BGE_MODECTL_STACKUP);
	}

	/*
	 * When using the BCM5701 in PCI-X mode, data corruption has
	 * been observed in the first few bytes of some received packets.
	 * Aligning the packet buffer in memory eliminates the corruption.
	 * Unfortunately, this misaligns the packet payloads.  On platforms
	 * which do not support unaligned accesses, we will realign the
	 * payloads by copying the received packets.
	 */
	if (sc->bge_asicrev == BGE_ASICREV_BCM5701 &&
	    sc->bge_flags & BGE_FLAG_PCIX)
                sc->bge_flags |= BGE_FLAG_RX_ALIGNBUG;

	/*
	 * Call MI attach routine.
	 */
	ether_ifattach(ifp, eaddr);

	/* Tell upper layer we support long frames. */
	if_setifheaderlen(ifp, sizeof(struct ether_vlan_header));

	/*
	 * Hookup IRQ last.
	 */
	if (BGE_IS_5755_PLUS(sc) && sc->bge_flags & BGE_FLAG_MSI) {
		/* Take advantage of single-shot MSI. */
		CSR_WRITE_4(sc, BGE_MSI_MODE, CSR_READ_4(sc, BGE_MSI_MODE) &
		    ~BGE_MSIMODE_ONE_SHOT_DISABLE);
		sc->bge_tq = taskqueue_create_fast("bge_taskq", M_WAITOK,
		    taskqueue_thread_enqueue, &sc->bge_tq);
		if (sc->bge_tq == NULL) {
			device_printf(dev, "could not create taskqueue.\n");
			ether_ifdetach(ifp);
			error = ENOMEM;
			goto fail;
		}
		error = taskqueue_start_threads(&sc->bge_tq, 1, PI_NET,
		    "%s taskq", device_get_nameunit(sc->bge_dev));
		if (error != 0) {
			device_printf(dev, "could not start threads.\n");
			ether_ifdetach(ifp);
			goto fail;
		}
		error = bus_setup_intr(dev, sc->bge_irq,
		    INTR_TYPE_NET | INTR_MPSAFE, bge_msi_intr, NULL, sc,
		    &sc->bge_intrhand);
	} else
		error = bus_setup_intr(dev, sc->bge_irq,
		    INTR_TYPE_NET | INTR_MPSAFE, NULL, bge_intr, sc,
		    &sc->bge_intrhand);

	if (error) {
		ether_ifdetach(ifp);
		device_printf(sc->bge_dev, "couldn't set up irq\n");
		goto fail;
	}

	/* Attach driver netdump methods. */
	NETDUMP_SET(ifp, bge);

fail:
	if (error)
		bge_detach(dev);
	return (error);
}

static int
bge_detach(device_t dev)
{
	struct bge_softc *sc;
	if_t ifp;

	sc = device_get_softc(dev);
	ifp = sc->bge_ifp;

#ifdef DEVICE_POLLING
	if (if_getcapenable(ifp) & IFCAP_POLLING)
		ether_poll_deregister(ifp);
#endif

	if (device_is_attached(dev)) {
		ether_ifdetach(ifp);
		BGE_LOCK(sc);
		bge_stop(sc);
		BGE_UNLOCK(sc);
		callout_drain(&sc->bge_stat_ch);
	}

	if (sc->bge_tq)
		taskqueue_drain(sc->bge_tq, &sc->bge_intr_task);

	if (sc->bge_flags & BGE_FLAG_TBI)
		ifmedia_removeall(&sc->bge_ifmedia);
	else if (sc->bge_miibus != NULL) {
		bus_generic_detach(dev);
		device_delete_child(dev, sc->bge_miibus);
	}

	bge_release_resources(sc);

	return (0);
}

static void
bge_release_resources(struct bge_softc *sc)
{
	device_t dev;

	dev = sc->bge_dev;

	if (sc->bge_tq != NULL)
		taskqueue_free(sc->bge_tq);

	if (sc->bge_intrhand != NULL)
		bus_teardown_intr(dev, sc->bge_irq, sc->bge_intrhand);

	if (sc->bge_irq != NULL) {
		bus_release_resource(dev, SYS_RES_IRQ,
		    rman_get_rid(sc->bge_irq), sc->bge_irq);
		pci_release_msi(dev);
	}

	if (sc->bge_res != NULL)
		bus_release_resource(dev, SYS_RES_MEMORY,
		    rman_get_rid(sc->bge_res), sc->bge_res);

	if (sc->bge_res2 != NULL)
		bus_release_resource(dev, SYS_RES_MEMORY,
		    rman_get_rid(sc->bge_res2), sc->bge_res2);

	if (sc->bge_ifp != NULL)
		if_free(sc->bge_ifp);

	bge_dma_free(sc);

	if (mtx_initialized(&sc->bge_mtx))	/* XXX */
		BGE_LOCK_DESTROY(sc);
}

static int
bge_reset(struct bge_softc *sc)
{
	device_t dev;
	uint32_t cachesize, command, mac_mode, mac_mode_mask, reset, val;
	void (*write_op)(struct bge_softc *, int, int);
	uint16_t devctl;
	int i;

	dev = sc->bge_dev;

	mac_mode_mask = BGE_MACMODE_HALF_DUPLEX | BGE_MACMODE_PORTMODE;
	if ((sc->bge_mfw_flags & BGE_MFW_ON_APE) != 0)
		mac_mode_mask |= BGE_MACMODE_APE_RX_EN | BGE_MACMODE_APE_TX_EN;
	mac_mode = CSR_READ_4(sc, BGE_MAC_MODE) & mac_mode_mask;

	if (BGE_IS_575X_PLUS(sc) && !BGE_IS_5714_FAMILY(sc) &&
	    (sc->bge_asicrev != BGE_ASICREV_BCM5906)) {
		if (sc->bge_flags & BGE_FLAG_PCIE)
			write_op = bge_writemem_direct;
		else
			write_op = bge_writemem_ind;
	} else
		write_op = bge_writereg_ind;

	if (sc->bge_asicrev != BGE_ASICREV_BCM5700 &&
	    sc->bge_asicrev != BGE_ASICREV_BCM5701) {
		CSR_WRITE_4(sc, BGE_NVRAM_SWARB, BGE_NVRAMSWARB_SET1);
		for (i = 0; i < 8000; i++) {
			if (CSR_READ_4(sc, BGE_NVRAM_SWARB) &
			    BGE_NVRAMSWARB_GNT1)
				break;
			DELAY(20);
		}
		if (i == 8000) {
			if (bootverbose)
				device_printf(dev, "NVRAM lock timedout!\n");
		}
	}
	/* Take APE lock when performing reset. */
	bge_ape_lock(sc, BGE_APE_LOCK_GRC);

	/* Save some important PCI state. */
	cachesize = pci_read_config(dev, BGE_PCI_CACHESZ, 4);
	command = pci_read_config(dev, BGE_PCI_CMD, 4);

	pci_write_config(dev, BGE_PCI_MISC_CTL,
	    BGE_PCIMISCCTL_INDIRECT_ACCESS | BGE_PCIMISCCTL_MASK_PCI_INTR |
	    BGE_HIF_SWAP_OPTIONS | BGE_PCIMISCCTL_PCISTATE_RW, 4);

	/* Disable fastboot on controllers that support it. */
	if (sc->bge_asicrev == BGE_ASICREV_BCM5752 ||
	    BGE_IS_5755_PLUS(sc)) {
		if (bootverbose)
			device_printf(dev, "Disabling fastboot\n");
		CSR_WRITE_4(sc, BGE_FASTBOOT_PC, 0x0);
	}

	/*
	 * Write the magic number to SRAM at offset 0xB50.
	 * When firmware finishes its initialization it will
	 * write ~BGE_SRAM_FW_MB_MAGIC to the same location.
	 */
	bge_writemem_ind(sc, BGE_SRAM_FW_MB, BGE_SRAM_FW_MB_MAGIC);

	reset = BGE_MISCCFG_RESET_CORE_CLOCKS | BGE_32BITTIME_66MHZ;

	/* XXX: Broadcom Linux driver. */
	if (sc->bge_flags & BGE_FLAG_PCIE) {
		if (sc->bge_asicrev != BGE_ASICREV_BCM5785 &&
		    (sc->bge_flags & BGE_FLAG_5717_PLUS) == 0) {
			if (CSR_READ_4(sc, 0x7E2C) == 0x60)	/* PCIE 1.0 */
				CSR_WRITE_4(sc, 0x7E2C, 0x20);
		}
		if (sc->bge_chipid != BGE_CHIPID_BCM5750_A0) {
			/* Prevent PCIE link training during global reset */
			CSR_WRITE_4(sc, BGE_MISC_CFG, 1 << 29);
			reset |= 1 << 29;
		}
	}

	if (sc->bge_asicrev == BGE_ASICREV_BCM5906) {
		val = CSR_READ_4(sc, BGE_VCPU_STATUS);
		CSR_WRITE_4(sc, BGE_VCPU_STATUS,
		    val | BGE_VCPU_STATUS_DRV_RESET);
		val = CSR_READ_4(sc, BGE_VCPU_EXT_CTRL);
		CSR_WRITE_4(sc, BGE_VCPU_EXT_CTRL,
		    val & ~BGE_VCPU_EXT_CTRL_HALT_CPU);
	}

	/*
	 * Set GPHY Power Down Override to leave GPHY
	 * powered up in D0 uninitialized.
	 */
	if (BGE_IS_5705_PLUS(sc) &&
	    (sc->bge_flags & BGE_FLAG_CPMU_PRESENT) == 0)
		reset |= BGE_MISCCFG_GPHY_PD_OVERRIDE;

	/* Issue global reset */
	write_op(sc, BGE_MISC_CFG, reset);

	if (sc->bge_flags & BGE_FLAG_PCIE)
		DELAY(100 * 1000);
	else
		DELAY(1000);

	/* XXX: Broadcom Linux driver. */
	if (sc->bge_flags & BGE_FLAG_PCIE) {
		if (sc->bge_chipid == BGE_CHIPID_BCM5750_A0) {
			DELAY(500000); /* wait for link training to complete */
			val = pci_read_config(dev, 0xC4, 4);
			pci_write_config(dev, 0xC4, val | (1 << 15), 4);
		}
		devctl = pci_read_config(dev,
		    sc->bge_expcap + PCIER_DEVICE_CTL, 2);
		/* Clear enable no snoop and disable relaxed ordering. */
		devctl &= ~(PCIEM_CTL_RELAXED_ORD_ENABLE |
		    PCIEM_CTL_NOSNOOP_ENABLE);
		pci_write_config(dev, sc->bge_expcap + PCIER_DEVICE_CTL,
		    devctl, 2);
		pci_set_max_read_req(dev, sc->bge_expmrq);
		/* Clear error status. */
		pci_write_config(dev, sc->bge_expcap + PCIER_DEVICE_STA,
		    PCIEM_STA_CORRECTABLE_ERROR |
		    PCIEM_STA_NON_FATAL_ERROR | PCIEM_STA_FATAL_ERROR |
		    PCIEM_STA_UNSUPPORTED_REQ, 2);
	}

	/* Reset some of the PCI state that got zapped by reset. */
	pci_write_config(dev, BGE_PCI_MISC_CTL,
	    BGE_PCIMISCCTL_INDIRECT_ACCESS | BGE_PCIMISCCTL_MASK_PCI_INTR |
	    BGE_HIF_SWAP_OPTIONS | BGE_PCIMISCCTL_PCISTATE_RW, 4);
	val = BGE_PCISTATE_ROM_ENABLE | BGE_PCISTATE_ROM_RETRY_ENABLE;
	if (sc->bge_chipid == BGE_CHIPID_BCM5704_A0 &&
	    (sc->bge_flags & BGE_FLAG_PCIX) != 0)
		val |= BGE_PCISTATE_RETRY_SAME_DMA;
	if ((sc->bge_mfw_flags & BGE_MFW_ON_APE) != 0)
		val |= BGE_PCISTATE_ALLOW_APE_CTLSPC_WR |
		    BGE_PCISTATE_ALLOW_APE_SHMEM_WR |
		    BGE_PCISTATE_ALLOW_APE_PSPACE_WR;
	pci_write_config(dev, BGE_PCI_PCISTATE, val, 4);
	pci_write_config(dev, BGE_PCI_CACHESZ, cachesize, 4);
	pci_write_config(dev, BGE_PCI_CMD, command, 4);
	/*
	 * Disable PCI-X relaxed ordering to ensure status block update
	 * comes first then packet buffer DMA. Otherwise driver may
	 * read stale status block.
	 */
	if (sc->bge_flags & BGE_FLAG_PCIX) {
		devctl = pci_read_config(dev,
		    sc->bge_pcixcap + PCIXR_COMMAND, 2);
		devctl &= ~PCIXM_COMMAND_ERO;
		if (sc->bge_asicrev == BGE_ASICREV_BCM5703) {
			devctl &= ~PCIXM_COMMAND_MAX_READ;
			devctl |= PCIXM_COMMAND_MAX_READ_2048;
		} else if (sc->bge_asicrev == BGE_ASICREV_BCM5704) {
			devctl &= ~(PCIXM_COMMAND_MAX_SPLITS |
			    PCIXM_COMMAND_MAX_READ);
			devctl |= PCIXM_COMMAND_MAX_READ_2048;
		}
		pci_write_config(dev, sc->bge_pcixcap + PCIXR_COMMAND,
		    devctl, 2);
	}
	/* Re-enable MSI, if necessary, and enable the memory arbiter. */
	if (BGE_IS_5714_FAMILY(sc)) {
		/* This chip disables MSI on reset. */
		if (sc->bge_flags & BGE_FLAG_MSI) {
			val = pci_read_config(dev,
			    sc->bge_msicap + PCIR_MSI_CTRL, 2);
			pci_write_config(dev,
			    sc->bge_msicap + PCIR_MSI_CTRL,
			    val | PCIM_MSICTRL_MSI_ENABLE, 2);
			val = CSR_READ_4(sc, BGE_MSI_MODE);
			CSR_WRITE_4(sc, BGE_MSI_MODE,
			    val | BGE_MSIMODE_ENABLE);
		}
		val = CSR_READ_4(sc, BGE_MARB_MODE);
		CSR_WRITE_4(sc, BGE_MARB_MODE, BGE_MARBMODE_ENABLE | val);
	} else
		CSR_WRITE_4(sc, BGE_MARB_MODE, BGE_MARBMODE_ENABLE);

	/* Fix up byte swapping. */
	CSR_WRITE_4(sc, BGE_MODE_CTL, bge_dma_swap_options(sc));

	val = CSR_READ_4(sc, BGE_MAC_MODE);
	val = (val & ~mac_mode_mask) | mac_mode;
	CSR_WRITE_4(sc, BGE_MAC_MODE, val);
	DELAY(40);

	bge_ape_unlock(sc, BGE_APE_LOCK_GRC);

	if (sc->bge_asicrev == BGE_ASICREV_BCM5906) {
		for (i = 0; i < BGE_TIMEOUT; i++) {
			val = CSR_READ_4(sc, BGE_VCPU_STATUS);
			if (val & BGE_VCPU_STATUS_INIT_DONE)
				break;
			DELAY(100);
		}
		if (i == BGE_TIMEOUT) {
			device_printf(dev, "reset timed out\n");
			return (1);
		}
	} else {
		/*
		 * Poll until we see the 1's complement of the magic number.
		 * This indicates that the firmware initialization is complete.
		 * We expect this to fail if no chip containing the Ethernet
		 * address is fitted though.
		 */
		for (i = 0; i < BGE_TIMEOUT; i++) {
			DELAY(10);
			val = bge_readmem_ind(sc, BGE_SRAM_FW_MB);
			if (val == ~BGE_SRAM_FW_MB_MAGIC)
				break;
		}

		if ((sc->bge_flags & BGE_FLAG_EADDR) && i == BGE_TIMEOUT)
			device_printf(dev,
			    "firmware handshake timed out, found 0x%08x\n",
			    val);
		/* BCM57765 A0 needs additional time before accessing. */
		if (sc->bge_chipid == BGE_CHIPID_BCM57765_A0)
			DELAY(10 * 1000);	/* XXX */
	}

	/*
	 * The 5704 in TBI mode apparently needs some special
	 * adjustment to insure the SERDES drive level is set
	 * to 1.2V.
	 */
	if (sc->bge_asicrev == BGE_ASICREV_BCM5704 &&
	    sc->bge_flags & BGE_FLAG_TBI) {
		val = CSR_READ_4(sc, BGE_SERDES_CFG);
		val = (val & ~0xFFF) | 0x880;
		CSR_WRITE_4(sc, BGE_SERDES_CFG, val);
	}

	/* XXX: Broadcom Linux driver. */
	if (sc->bge_flags & BGE_FLAG_PCIE &&
	    !BGE_IS_5717_PLUS(sc) &&
	    sc->bge_chipid != BGE_CHIPID_BCM5750_A0 &&
	    sc->bge_asicrev != BGE_ASICREV_BCM5785) {
		/* Enable Data FIFO protection. */
		val = CSR_READ_4(sc, 0x7C00);
		CSR_WRITE_4(sc, 0x7C00, val | (1 << 25));
	}

	if (sc->bge_asicrev == BGE_ASICREV_BCM5720)
		BGE_CLRBIT(sc, BGE_CPMU_CLCK_ORIDE,
		    CPMU_CLCK_ORIDE_MAC_ORIDE_EN);

	return (0);
}

static __inline void
bge_rxreuse_std(struct bge_softc *sc, int i)
{
	struct bge_rx_bd *r;

	r = &sc->bge_ldata.bge_rx_std_ring[sc->bge_std];
	r->bge_flags = BGE_RXBDFLAG_END;
	r->bge_len = sc->bge_cdata.bge_rx_std_seglen[i];
	r->bge_idx = i;
	BGE_INC(sc->bge_std, BGE_STD_RX_RING_CNT);
}

static __inline void
bge_rxreuse_jumbo(struct bge_softc *sc, int i)
{
	struct bge_extrx_bd *r;

	r = &sc->bge_ldata.bge_rx_jumbo_ring[sc->bge_jumbo];
	r->bge_flags = BGE_RXBDFLAG_JUMBO_RING | BGE_RXBDFLAG_END;
	r->bge_len0 = sc->bge_cdata.bge_rx_jumbo_seglen[i][0];
	r->bge_len1 = sc->bge_cdata.bge_rx_jumbo_seglen[i][1];
	r->bge_len2 = sc->bge_cdata.bge_rx_jumbo_seglen[i][2];
	r->bge_len3 = sc->bge_cdata.bge_rx_jumbo_seglen[i][3];
	r->bge_idx = i;
	BGE_INC(sc->bge_jumbo, BGE_JUMBO_RX_RING_CNT);
}

/*
 * Frame reception handling. This is called if there's a frame
 * on the receive return list.
 *
 * Note: we have to be able to handle two possibilities here:
 * 1) the frame is from the jumbo receive ring
 * 2) the frame is from the standard receive ring
 */

static int
bge_rxeof(struct bge_softc *sc, uint16_t rx_prod, int holdlck)
{
	if_t ifp;
	int rx_npkts = 0, stdcnt = 0, jumbocnt = 0;
	uint16_t rx_cons;

	rx_cons = sc->bge_rx_saved_considx;

	/* Nothing to do. */
	if (rx_cons == rx_prod)
		return (rx_npkts);

	ifp = sc->bge_ifp;

	bus_dmamap_sync(sc->bge_cdata.bge_rx_return_ring_tag,
	    sc->bge_cdata.bge_rx_return_ring_map, BUS_DMASYNC_POSTREAD);
	bus_dmamap_sync(sc->bge_cdata.bge_rx_std_ring_tag,
	    sc->bge_cdata.bge_rx_std_ring_map, BUS_DMASYNC_POSTWRITE);
	if (BGE_IS_JUMBO_CAPABLE(sc) &&
	    if_getmtu(ifp) + ETHER_HDR_LEN + ETHER_CRC_LEN + 
	    ETHER_VLAN_ENCAP_LEN > (MCLBYTES - ETHER_ALIGN))
		bus_dmamap_sync(sc->bge_cdata.bge_rx_jumbo_ring_tag,
		    sc->bge_cdata.bge_rx_jumbo_ring_map, BUS_DMASYNC_POSTWRITE);

	while (rx_cons != rx_prod) {
		struct bge_rx_bd	*cur_rx;
		uint32_t		rxidx;
		struct mbuf		*m = NULL;
		uint16_t		vlan_tag = 0;
		int			have_tag = 0;

#ifdef DEVICE_POLLING
		if (if_getcapenable(ifp) & IFCAP_POLLING) {
			if (sc->rxcycles <= 0)
				break;
			sc->rxcycles--;
		}
#endif

		cur_rx = &sc->bge_ldata.bge_rx_return_ring[rx_cons];

		rxidx = cur_rx->bge_idx;
		BGE_INC(rx_cons, sc->bge_return_ring_cnt);

		if (if_getcapenable(ifp) & IFCAP_VLAN_HWTAGGING &&
		    cur_rx->bge_flags & BGE_RXBDFLAG_VLAN_TAG) {
			have_tag = 1;
			vlan_tag = cur_rx->bge_vlan_tag;
		}

		if (cur_rx->bge_flags & BGE_RXBDFLAG_JUMBO_RING) {
			jumbocnt++;
			m = sc->bge_cdata.bge_rx_jumbo_chain[rxidx];
			if (cur_rx->bge_flags & BGE_RXBDFLAG_ERROR) {
				bge_rxreuse_jumbo(sc, rxidx);
				continue;
			}
			if (bge_newbuf_jumbo(sc, rxidx) != 0) {
				bge_rxreuse_jumbo(sc, rxidx);
				if_inc_counter(ifp, IFCOUNTER_IQDROPS, 1);
				continue;
			}
			BGE_INC(sc->bge_jumbo, BGE_JUMBO_RX_RING_CNT);
		} else {
			stdcnt++;
			m = sc->bge_cdata.bge_rx_std_chain[rxidx];
			if (cur_rx->bge_flags & BGE_RXBDFLAG_ERROR) {
				bge_rxreuse_std(sc, rxidx);
				continue;
			}
			if (bge_newbuf_std(sc, rxidx) != 0) {
				bge_rxreuse_std(sc, rxidx);
				if_inc_counter(ifp, IFCOUNTER_IQDROPS, 1);
				continue;
			}
			BGE_INC(sc->bge_std, BGE_STD_RX_RING_CNT);
		}

		if_inc_counter(ifp, IFCOUNTER_IPACKETS, 1);
#ifndef __NO_STRICT_ALIGNMENT
		/*
		 * For architectures with strict alignment we must make sure
		 * the payload is aligned.
		 */
		if (sc->bge_flags & BGE_FLAG_RX_ALIGNBUG) {
			bcopy(m->m_data, m->m_data + ETHER_ALIGN,
			    cur_rx->bge_len);
			m->m_data += ETHER_ALIGN;
		}
#endif
		m->m_pkthdr.len = m->m_len = cur_rx->bge_len - ETHER_CRC_LEN;
		m->m_pkthdr.rcvif = ifp;

		if (if_getcapenable(ifp) & IFCAP_RXCSUM)
			bge_rxcsum(sc, cur_rx, m);

		/*
		 * If we received a packet with a vlan tag,
		 * attach that information to the packet.
		 */
		if (have_tag) {
			m->m_pkthdr.ether_vtag = vlan_tag;
			m->m_flags |= M_VLANTAG;
		}

		if (holdlck != 0) {
			BGE_UNLOCK(sc);
			if_input(ifp, m);
			BGE_LOCK(sc);
		} else
			if_input(ifp, m);
		rx_npkts++;

		if (!(if_getdrvflags(ifp) & IFF_DRV_RUNNING))
			return (rx_npkts);
	}

	bus_dmamap_sync(sc->bge_cdata.bge_rx_return_ring_tag,
	    sc->bge_cdata.bge_rx_return_ring_map, BUS_DMASYNC_PREREAD);
	if (stdcnt > 0)
		bus_dmamap_sync(sc->bge_cdata.bge_rx_std_ring_tag,
		    sc->bge_cdata.bge_rx_std_ring_map, BUS_DMASYNC_PREWRITE);

	if (jumbocnt > 0)
		bus_dmamap_sync(sc->bge_cdata.bge_rx_jumbo_ring_tag,
		    sc->bge_cdata.bge_rx_jumbo_ring_map, BUS_DMASYNC_PREWRITE);

	sc->bge_rx_saved_considx = rx_cons;
	bge_writembx(sc, BGE_MBX_RX_CONS0_LO, sc->bge_rx_saved_considx);
	if (stdcnt)
		bge_writembx(sc, BGE_MBX_RX_STD_PROD_LO, (sc->bge_std +
		    BGE_STD_RX_RING_CNT - 1) % BGE_STD_RX_RING_CNT);
	if (jumbocnt)
		bge_writembx(sc, BGE_MBX_RX_JUMBO_PROD_LO, (sc->bge_jumbo +
		    BGE_JUMBO_RX_RING_CNT - 1) % BGE_JUMBO_RX_RING_CNT);
#ifdef notyet
	/*
	 * This register wraps very quickly under heavy packet drops.
	 * If you need correct statistics, you can enable this check.
	 */
	if (BGE_IS_5705_PLUS(sc))
		if_incierrors(ifp, CSR_READ_4(sc, BGE_RXLP_LOCSTAT_IFIN_DROPS));
#endif
	return (rx_npkts);
}

static void
bge_rxcsum(struct bge_softc *sc, struct bge_rx_bd *cur_rx, struct mbuf *m)
{

	if (BGE_IS_5717_PLUS(sc)) {
		if ((cur_rx->bge_flags & BGE_RXBDFLAG_IPV6) == 0) {
			if (cur_rx->bge_flags & BGE_RXBDFLAG_IP_CSUM) {
				m->m_pkthdr.csum_flags |= CSUM_IP_CHECKED;
				if ((cur_rx->bge_error_flag &
				    BGE_RXERRFLAG_IP_CSUM_NOK) == 0)
					m->m_pkthdr.csum_flags |= CSUM_IP_VALID;
			}
			if (cur_rx->bge_flags & BGE_RXBDFLAG_TCP_UDP_CSUM) {
				m->m_pkthdr.csum_data =
				    cur_rx->bge_tcp_udp_csum;
				m->m_pkthdr.csum_flags |= CSUM_DATA_VALID |
				    CSUM_PSEUDO_HDR;
			}
		}
	} else {
		if (cur_rx->bge_flags & BGE_RXBDFLAG_IP_CSUM) {
			m->m_pkthdr.csum_flags |= CSUM_IP_CHECKED;
			if ((cur_rx->bge_ip_csum ^ 0xFFFF) == 0)
				m->m_pkthdr.csum_flags |= CSUM_IP_VALID;
		}
		if (cur_rx->bge_flags & BGE_RXBDFLAG_TCP_UDP_CSUM &&
		    m->m_pkthdr.len >= ETHER_MIN_NOPAD) {
			m->m_pkthdr.csum_data =
			    cur_rx->bge_tcp_udp_csum;
			m->m_pkthdr.csum_flags |= CSUM_DATA_VALID |
			    CSUM_PSEUDO_HDR;
		}
	}
}

static void
bge_txeof(struct bge_softc *sc, uint16_t tx_cons)
{
	struct bge_tx_bd *cur_tx;
	if_t ifp;

	BGE_LOCK_ASSERT(sc);

	/* Nothing to do. */
	if (sc->bge_tx_saved_considx == tx_cons)
		return;

	ifp = sc->bge_ifp;

	bus_dmamap_sync(sc->bge_cdata.bge_tx_ring_tag,
	    sc->bge_cdata.bge_tx_ring_map, BUS_DMASYNC_POSTWRITE);
	/*
	 * Go through our tx ring and free mbufs for those
	 * frames that have been sent.
	 */
	while (sc->bge_tx_saved_considx != tx_cons) {
		uint32_t		idx;

		idx = sc->bge_tx_saved_considx;
		cur_tx = &sc->bge_ldata.bge_tx_ring[idx];
		if (cur_tx->bge_flags & BGE_TXBDFLAG_END)
			if_inc_counter(ifp, IFCOUNTER_OPACKETS, 1);
		if (sc->bge_cdata.bge_tx_chain[idx] != NULL) {
			bus_dmamap_sync(sc->bge_cdata.bge_tx_mtag,
			    sc->bge_cdata.bge_tx_dmamap[idx],
			    BUS_DMASYNC_POSTWRITE);
			bus_dmamap_unload(sc->bge_cdata.bge_tx_mtag,
			    sc->bge_cdata.bge_tx_dmamap[idx]);
			m_freem(sc->bge_cdata.bge_tx_chain[idx]);
			sc->bge_cdata.bge_tx_chain[idx] = NULL;
		}
		sc->bge_txcnt--;
		BGE_INC(sc->bge_tx_saved_considx, BGE_TX_RING_CNT);
	}

	if_setdrvflagbits(ifp, 0, IFF_DRV_OACTIVE);
	if (sc->bge_txcnt == 0)
		sc->bge_timer = 0;
}

#ifdef DEVICE_POLLING
static int
bge_poll(if_t ifp, enum poll_cmd cmd, int count)
{
	struct bge_softc *sc = if_getsoftc(ifp);
	uint16_t rx_prod, tx_cons;
	uint32_t statusword;
	int rx_npkts = 0;

	BGE_LOCK(sc);
	if (!(if_getdrvflags(ifp) & IFF_DRV_RUNNING)) {
		BGE_UNLOCK(sc);
		return (rx_npkts);
	}

	bus_dmamap_sync(sc->bge_cdata.bge_status_tag,
	    sc->bge_cdata.bge_status_map,
	    BUS_DMASYNC_POSTREAD | BUS_DMASYNC_POSTWRITE);
	/* Fetch updates from the status block. */
	rx_prod = sc->bge_ldata.bge_status_block->bge_idx[0].bge_rx_prod_idx;
	tx_cons = sc->bge_ldata.bge_status_block->bge_idx[0].bge_tx_cons_idx;

	statusword = sc->bge_ldata.bge_status_block->bge_status;
	/* Clear the status so the next pass only sees the changes. */
	sc->bge_ldata.bge_status_block->bge_status = 0;

	bus_dmamap_sync(sc->bge_cdata.bge_status_tag,
	    sc->bge_cdata.bge_status_map,
	    BUS_DMASYNC_PREREAD | BUS_DMASYNC_PREWRITE);

	/* Note link event. It will be processed by POLL_AND_CHECK_STATUS. */
	if (statusword & BGE_STATFLAG_LINKSTATE_CHANGED)
		sc->bge_link_evt++;

	if (cmd == POLL_AND_CHECK_STATUS)
		if ((sc->bge_asicrev == BGE_ASICREV_BCM5700 &&
		    sc->bge_chipid != BGE_CHIPID_BCM5700_B2) ||
		    sc->bge_link_evt || (sc->bge_flags & BGE_FLAG_TBI))
			bge_link_upd(sc);

	sc->rxcycles = count;
	rx_npkts = bge_rxeof(sc, rx_prod, 1);
	if (!(if_getdrvflags(ifp) & IFF_DRV_RUNNING)) {
		BGE_UNLOCK(sc);
		return (rx_npkts);
	}
	bge_txeof(sc, tx_cons);
	if (!if_sendq_empty(ifp))
		bge_start_locked(ifp);

	BGE_UNLOCK(sc);
	return (rx_npkts);
}
#endif /* DEVICE_POLLING */

static int
bge_msi_intr(void *arg)
{
	struct bge_softc *sc;

	sc = (struct bge_softc *)arg;
	/*
	 * This interrupt is not shared and controller already
	 * disabled further interrupt.
	 */
	taskqueue_enqueue(sc->bge_tq, &sc->bge_intr_task);
	return (FILTER_HANDLED);
}

static void
bge_intr_task(void *arg, int pending)
{
	struct bge_softc *sc;
	if_t ifp;
	uint32_t status, status_tag;
	uint16_t rx_prod, tx_cons;

	sc = (struct bge_softc *)arg;
	ifp = sc->bge_ifp;

	BGE_LOCK(sc);
	if ((if_getdrvflags(ifp) & IFF_DRV_RUNNING) == 0) {
		BGE_UNLOCK(sc);
		return;
	}

	/* Get updated status block. */
	bus_dmamap_sync(sc->bge_cdata.bge_status_tag,
	    sc->bge_cdata.bge_status_map,
	    BUS_DMASYNC_POSTREAD | BUS_DMASYNC_POSTWRITE);

	/* Save producer/consumer indices. */
	rx_prod = sc->bge_ldata.bge_status_block->bge_idx[0].bge_rx_prod_idx;
	tx_cons = sc->bge_ldata.bge_status_block->bge_idx[0].bge_tx_cons_idx;
	status = sc->bge_ldata.bge_status_block->bge_status;
	status_tag = sc->bge_ldata.bge_status_block->bge_status_tag << 24;
	/* Dirty the status flag. */
	sc->bge_ldata.bge_status_block->bge_status = 0;
	bus_dmamap_sync(sc->bge_cdata.bge_status_tag,
	    sc->bge_cdata.bge_status_map,
	    BUS_DMASYNC_PREREAD | BUS_DMASYNC_PREWRITE);
	if ((sc->bge_flags & BGE_FLAG_TAGGED_STATUS) == 0)
		status_tag = 0;

	if ((status & BGE_STATFLAG_LINKSTATE_CHANGED) != 0)
		bge_link_upd(sc);

	/* Let controller work. */
	bge_writembx(sc, BGE_MBX_IRQ0_LO, status_tag);

	if (if_getdrvflags(ifp) & IFF_DRV_RUNNING &&
	    sc->bge_rx_saved_considx != rx_prod) {
		/* Check RX return ring producer/consumer. */
		BGE_UNLOCK(sc);
		bge_rxeof(sc, rx_prod, 0);
		BGE_LOCK(sc);
	}
	if (if_getdrvflags(ifp) & IFF_DRV_RUNNING) {
		/* Check TX ring producer/consumer. */
		bge_txeof(sc, tx_cons);
		if (!if_sendq_empty(ifp))
			bge_start_locked(ifp);
	}
	BGE_UNLOCK(sc);
}

static void
bge_intr(void *xsc)
{
	struct bge_softc *sc;
	if_t ifp;
	uint32_t statusword;
	uint16_t rx_prod, tx_cons;

	sc = xsc;

	BGE_LOCK(sc);

	ifp = sc->bge_ifp;

#ifdef DEVICE_POLLING
	if (if_getcapenable(ifp) & IFCAP_POLLING) {
		BGE_UNLOCK(sc);
		return;
	}
#endif

	/*
	 * Ack the interrupt by writing something to BGE_MBX_IRQ0_LO.  Don't
	 * disable interrupts by writing nonzero like we used to, since with
	 * our current organization this just gives complications and
	 * pessimizations for re-enabling interrupts.  We used to have races
	 * instead of the necessary complications.  Disabling interrupts
	 * would just reduce the chance of a status update while we are
	 * running (by switching to the interrupt-mode coalescence
	 * parameters), but this chance is already very low so it is more
	 * efficient to get another interrupt than prevent it.
	 *
	 * We do the ack first to ensure another interrupt if there is a
	 * status update after the ack.  We don't check for the status
	 * changing later because it is more efficient to get another
	 * interrupt than prevent it, not quite as above (not checking is
	 * a smaller optimization than not toggling the interrupt enable,
	 * since checking doesn't involve PCI accesses and toggling require
	 * the status check).  So toggling would probably be a pessimization
	 * even with MSI.  It would only be needed for using a task queue.
	 */
	bge_writembx(sc, BGE_MBX_IRQ0_LO, 0);

	/*
	 * Do the mandatory PCI flush as well as get the link status.
	 */
	statusword = CSR_READ_4(sc, BGE_MAC_STS) & BGE_MACSTAT_LINK_CHANGED;

	/* Make sure the descriptor ring indexes are coherent. */
	bus_dmamap_sync(sc->bge_cdata.bge_status_tag,
	    sc->bge_cdata.bge_status_map,
	    BUS_DMASYNC_POSTREAD | BUS_DMASYNC_POSTWRITE);
	rx_prod = sc->bge_ldata.bge_status_block->bge_idx[0].bge_rx_prod_idx;
	tx_cons = sc->bge_ldata.bge_status_block->bge_idx[0].bge_tx_cons_idx;
	sc->bge_ldata.bge_status_block->bge_status = 0;
	bus_dmamap_sync(sc->bge_cdata.bge_status_tag,
	    sc->bge_cdata.bge_status_map,
	    BUS_DMASYNC_PREREAD | BUS_DMASYNC_PREWRITE);

	if ((sc->bge_asicrev == BGE_ASICREV_BCM5700 &&
	    sc->bge_chipid != BGE_CHIPID_BCM5700_B2) ||
	    statusword || sc->bge_link_evt)
		bge_link_upd(sc);

	if (if_getdrvflags(ifp) & IFF_DRV_RUNNING) {
		/* Check RX return ring producer/consumer. */
		bge_rxeof(sc, rx_prod, 1);
	}

	if (if_getdrvflags(ifp) & IFF_DRV_RUNNING) {
		/* Check TX ring producer/consumer. */
		bge_txeof(sc, tx_cons);
	}

	if (if_getdrvflags(ifp) & IFF_DRV_RUNNING &&
	    !if_sendq_empty(ifp))
		bge_start_locked(ifp);

	BGE_UNLOCK(sc);
}

static void
bge_asf_driver_up(struct bge_softc *sc)
{
	if (sc->bge_asf_mode & ASF_STACKUP) {
		/* Send ASF heartbeat aprox. every 2s */
		if (sc->bge_asf_count)
			sc->bge_asf_count --;
		else {
			sc->bge_asf_count = 2;
			bge_writemem_ind(sc, BGE_SRAM_FW_CMD_MB,
			    BGE_FW_CMD_DRV_ALIVE);
			bge_writemem_ind(sc, BGE_SRAM_FW_CMD_LEN_MB, 4);
			bge_writemem_ind(sc, BGE_SRAM_FW_CMD_DATA_MB,
			    BGE_FW_HB_TIMEOUT_SEC);
			CSR_WRITE_4(sc, BGE_RX_CPU_EVENT,
			    CSR_READ_4(sc, BGE_RX_CPU_EVENT) |
			    BGE_RX_CPU_DRV_EVENT);
		}
	}
}

static void
bge_tick(void *xsc)
{
	struct bge_softc *sc = xsc;
	struct mii_data *mii = NULL;

	BGE_LOCK_ASSERT(sc);

	/* Synchronize with possible callout reset/stop. */
	if (callout_pending(&sc->bge_stat_ch) ||
	    !callout_active(&sc->bge_stat_ch))
		return;

	if (BGE_IS_5705_PLUS(sc))
		bge_stats_update_regs(sc);
	else
		bge_stats_update(sc);

	/* XXX Add APE heartbeat check here? */

	if ((sc->bge_flags & BGE_FLAG_TBI) == 0) {
		mii = device_get_softc(sc->bge_miibus);
		/*
		 * Do not touch PHY if we have link up. This could break
		 * IPMI/ASF mode or produce extra input errors
		 * (extra errors was reported for bcm5701 & bcm5704).
		 */
		if (!sc->bge_link)
			mii_tick(mii);
	} else {
		/*
		 * Since in TBI mode auto-polling can't be used we should poll
		 * link status manually. Here we register pending link event
		 * and trigger interrupt.
		 */
#ifdef DEVICE_POLLING
		/* In polling mode we poll link state in bge_poll(). */
		if (!(if_getcapenable(sc->bge_ifp) & IFCAP_POLLING))
#endif
		{
		sc->bge_link_evt++;
		if (sc->bge_asicrev == BGE_ASICREV_BCM5700 ||
		    sc->bge_flags & BGE_FLAG_5788)
			BGE_SETBIT(sc, BGE_MISC_LOCAL_CTL, BGE_MLC_INTR_SET);
		else
			BGE_SETBIT(sc, BGE_HCC_MODE, BGE_HCCMODE_COAL_NOW);
		}
	}

	bge_asf_driver_up(sc);
	bge_watchdog(sc);

	callout_reset(&sc->bge_stat_ch, hz, bge_tick, sc);
}

static void
bge_stats_update_regs(struct bge_softc *sc)
{
	if_t ifp;
	struct bge_mac_stats *stats;
	uint32_t val;

	ifp = sc->bge_ifp;
	stats = &sc->bge_mac_stats;

	stats->ifHCOutOctets +=
	    CSR_READ_4(sc, BGE_TX_MAC_STATS_OCTETS);
	stats->etherStatsCollisions +=
	    CSR_READ_4(sc, BGE_TX_MAC_STATS_COLLS);
	stats->outXonSent +=
	    CSR_READ_4(sc, BGE_TX_MAC_STATS_XON_SENT);
	stats->outXoffSent +=
	    CSR_READ_4(sc, BGE_TX_MAC_STATS_XOFF_SENT);
	stats->dot3StatsInternalMacTransmitErrors +=
	    CSR_READ_4(sc, BGE_TX_MAC_STATS_ERRORS);
	stats->dot3StatsSingleCollisionFrames +=
	    CSR_READ_4(sc, BGE_TX_MAC_STATS_SINGLE_COLL);
	stats->dot3StatsMultipleCollisionFrames +=
	    CSR_READ_4(sc, BGE_TX_MAC_STATS_MULTI_COLL);
	stats->dot3StatsDeferredTransmissions +=
	    CSR_READ_4(sc, BGE_TX_MAC_STATS_DEFERRED);
	stats->dot3StatsExcessiveCollisions +=
	    CSR_READ_4(sc, BGE_TX_MAC_STATS_EXCESS_COLL);
	stats->dot3StatsLateCollisions +=
	    CSR_READ_4(sc, BGE_TX_MAC_STATS_LATE_COLL);
	stats->ifHCOutUcastPkts +=
	    CSR_READ_4(sc, BGE_TX_MAC_STATS_UCAST);
	stats->ifHCOutMulticastPkts +=
	    CSR_READ_4(sc, BGE_TX_MAC_STATS_MCAST);
	stats->ifHCOutBroadcastPkts +=
	    CSR_READ_4(sc, BGE_TX_MAC_STATS_BCAST);

	stats->ifHCInOctets +=
	    CSR_READ_4(sc, BGE_RX_MAC_STATS_OCTESTS);
	stats->etherStatsFragments +=
	    CSR_READ_4(sc, BGE_RX_MAC_STATS_FRAGMENTS);
	stats->ifHCInUcastPkts +=
	    CSR_READ_4(sc, BGE_RX_MAC_STATS_UCAST);
	stats->ifHCInMulticastPkts +=
	    CSR_READ_4(sc, BGE_RX_MAC_STATS_MCAST);
	stats->ifHCInBroadcastPkts +=
	    CSR_READ_4(sc, BGE_RX_MAC_STATS_BCAST);
	stats->dot3StatsFCSErrors +=
	    CSR_READ_4(sc, BGE_RX_MAC_STATS_FCS_ERRORS);
	stats->dot3StatsAlignmentErrors +=
	    CSR_READ_4(sc, BGE_RX_MAC_STATS_ALGIN_ERRORS);
	stats->xonPauseFramesReceived +=
	    CSR_READ_4(sc, BGE_RX_MAC_STATS_XON_RCVD);
	stats->xoffPauseFramesReceived +=
	    CSR_READ_4(sc, BGE_RX_MAC_STATS_XOFF_RCVD);
	stats->macControlFramesReceived +=
	    CSR_READ_4(sc, BGE_RX_MAC_STATS_CTRL_RCVD);
	stats->xoffStateEntered +=
	    CSR_READ_4(sc, BGE_RX_MAC_STATS_XOFF_ENTERED);
	stats->dot3StatsFramesTooLong +=
	    CSR_READ_4(sc, BGE_RX_MAC_STATS_FRAME_TOO_LONG);
	stats->etherStatsJabbers +=
	    CSR_READ_4(sc, BGE_RX_MAC_STATS_JABBERS);
	stats->etherStatsUndersizePkts +=
	    CSR_READ_4(sc, BGE_RX_MAC_STATS_UNDERSIZE);

	stats->FramesDroppedDueToFilters +=
	    CSR_READ_4(sc, BGE_RXLP_LOCSTAT_FILTDROP);
	stats->DmaWriteQueueFull +=
	    CSR_READ_4(sc, BGE_RXLP_LOCSTAT_DMA_WRQ_FULL);
	stats->DmaWriteHighPriQueueFull +=
	    CSR_READ_4(sc, BGE_RXLP_LOCSTAT_DMA_HPWRQ_FULL);
	stats->NoMoreRxBDs +=
	    CSR_READ_4(sc, BGE_RXLP_LOCSTAT_OUT_OF_BDS);
	/*
	 * XXX
	 * Unlike other controllers, BGE_RXLP_LOCSTAT_IFIN_DROPS
	 * counter of BCM5717, BCM5718, BCM5719 A0 and BCM5720 A0
	 * includes number of unwanted multicast frames.  This comes
	 * from silicon bug and known workaround to get rough(not
	 * exact) counter is to enable interrupt on MBUF low water
	 * attention.  This can be accomplished by setting
	 * BGE_HCCMODE_ATTN bit of BGE_HCC_MODE,
	 * BGE_BMANMODE_LOMBUF_ATTN bit of BGE_BMAN_MODE and
	 * BGE_MODECTL_FLOWCTL_ATTN_INTR bit of BGE_MODE_CTL.
	 * However that change would generate more interrupts and
	 * there are still possibilities of losing multiple frames
	 * during BGE_MODECTL_FLOWCTL_ATTN_INTR interrupt handling.
	 * Given that the workaround still would not get correct
	 * counter I don't think it's worth to implement it.  So
	 * ignore reading the counter on controllers that have the
	 * silicon bug.
	 */
	if (sc->bge_asicrev != BGE_ASICREV_BCM5717 &&
	    sc->bge_chipid != BGE_CHIPID_BCM5719_A0 &&
	    sc->bge_chipid != BGE_CHIPID_BCM5720_A0)
		stats->InputDiscards +=
		    CSR_READ_4(sc, BGE_RXLP_LOCSTAT_IFIN_DROPS);
	stats->InputErrors +=
	    CSR_READ_4(sc, BGE_RXLP_LOCSTAT_IFIN_ERRORS);
	stats->RecvThresholdHit +=
	    CSR_READ_4(sc, BGE_RXLP_LOCSTAT_RXTHRESH_HIT);

	if (sc->bge_flags & BGE_FLAG_RDMA_BUG) {
		/*
		 * If controller transmitted more than BGE_NUM_RDMA_CHANNELS
		 * frames, it's safe to disable workaround for DMA engine's
		 * miscalculation of TXMBUF space.
		 */
		if (stats->ifHCOutUcastPkts + stats->ifHCOutMulticastPkts +
		    stats->ifHCOutBroadcastPkts > BGE_NUM_RDMA_CHANNELS) {
			val = CSR_READ_4(sc, BGE_RDMA_LSO_CRPTEN_CTRL);
			if (sc->bge_asicrev == BGE_ASICREV_BCM5719)
				val &= ~BGE_RDMA_TX_LENGTH_WA_5719;
			else
				val &= ~BGE_RDMA_TX_LENGTH_WA_5720;
			CSR_WRITE_4(sc, BGE_RDMA_LSO_CRPTEN_CTRL, val);
			sc->bge_flags &= ~BGE_FLAG_RDMA_BUG;
		}
	}
}

static void
bge_stats_clear_regs(struct bge_softc *sc)
{

	CSR_READ_4(sc, BGE_TX_MAC_STATS_OCTETS);
	CSR_READ_4(sc, BGE_TX_MAC_STATS_COLLS);
	CSR_READ_4(sc, BGE_TX_MAC_STATS_XON_SENT);
	CSR_READ_4(sc, BGE_TX_MAC_STATS_XOFF_SENT);
	CSR_READ_4(sc, BGE_TX_MAC_STATS_ERRORS);
	CSR_READ_4(sc, BGE_TX_MAC_STATS_SINGLE_COLL);
	CSR_READ_4(sc, BGE_TX_MAC_STATS_MULTI_COLL);
	CSR_READ_4(sc, BGE_TX_MAC_STATS_DEFERRED);
	CSR_READ_4(sc, BGE_TX_MAC_STATS_EXCESS_COLL);
	CSR_READ_4(sc, BGE_TX_MAC_STATS_LATE_COLL);
	CSR_READ_4(sc, BGE_TX_MAC_STATS_UCAST);
	CSR_READ_4(sc, BGE_TX_MAC_STATS_MCAST);
	CSR_READ_4(sc, BGE_TX_MAC_STATS_BCAST);

	CSR_READ_4(sc, BGE_RX_MAC_STATS_OCTESTS);
	CSR_READ_4(sc, BGE_RX_MAC_STATS_FRAGMENTS);
	CSR_READ_4(sc, BGE_RX_MAC_STATS_UCAST);
	CSR_READ_4(sc, BGE_RX_MAC_STATS_MCAST);
	CSR_READ_4(sc, BGE_RX_MAC_STATS_BCAST);
	CSR_READ_4(sc, BGE_RX_MAC_STATS_FCS_ERRORS);
	CSR_READ_4(sc, BGE_RX_MAC_STATS_ALGIN_ERRORS);
	CSR_READ_4(sc, BGE_RX_MAC_STATS_XON_RCVD);
	CSR_READ_4(sc, BGE_RX_MAC_STATS_XOFF_RCVD);
	CSR_READ_4(sc, BGE_RX_MAC_STATS_CTRL_RCVD);
	CSR_READ_4(sc, BGE_RX_MAC_STATS_XOFF_ENTERED);
	CSR_READ_4(sc, BGE_RX_MAC_STATS_FRAME_TOO_LONG);
	CSR_READ_4(sc, BGE_RX_MAC_STATS_JABBERS);
	CSR_READ_4(sc, BGE_RX_MAC_STATS_UNDERSIZE);

	CSR_READ_4(sc, BGE_RXLP_LOCSTAT_FILTDROP);
	CSR_READ_4(sc, BGE_RXLP_LOCSTAT_DMA_WRQ_FULL);
	CSR_READ_4(sc, BGE_RXLP_LOCSTAT_DMA_HPWRQ_FULL);
	CSR_READ_4(sc, BGE_RXLP_LOCSTAT_OUT_OF_BDS);
	CSR_READ_4(sc, BGE_RXLP_LOCSTAT_IFIN_DROPS);
	CSR_READ_4(sc, BGE_RXLP_LOCSTAT_IFIN_ERRORS);
	CSR_READ_4(sc, BGE_RXLP_LOCSTAT_RXTHRESH_HIT);
}

static void
bge_stats_update(struct bge_softc *sc)
{
	if_t ifp;
	bus_size_t stats;
	uint32_t cnt;	/* current register value */

	ifp = sc->bge_ifp;

	stats = BGE_MEMWIN_START + BGE_STATS_BLOCK;

#define	READ_STAT(sc, stats, stat) \
	CSR_READ_4(sc, stats + offsetof(struct bge_stats, stat))

	cnt = READ_STAT(sc, stats, txstats.etherStatsCollisions.bge_addr_lo);
	if_inc_counter(ifp, IFCOUNTER_COLLISIONS, cnt - sc->bge_tx_collisions);
	sc->bge_tx_collisions = cnt;

	cnt = READ_STAT(sc, stats, nicNoMoreRxBDs.bge_addr_lo);
	if_inc_counter(ifp, IFCOUNTER_IERRORS, cnt - sc->bge_rx_nobds);
	sc->bge_rx_nobds = cnt;
	cnt = READ_STAT(sc, stats, ifInErrors.bge_addr_lo);
	if_inc_counter(ifp, IFCOUNTER_IERRORS, cnt - sc->bge_rx_inerrs);
	sc->bge_rx_inerrs = cnt;
	cnt = READ_STAT(sc, stats, ifInDiscards.bge_addr_lo);
	if_inc_counter(ifp, IFCOUNTER_IERRORS, cnt - sc->bge_rx_discards);
	sc->bge_rx_discards = cnt;

	cnt = READ_STAT(sc, stats, txstats.ifOutDiscards.bge_addr_lo);
	if_inc_counter(ifp, IFCOUNTER_OERRORS, cnt - sc->bge_tx_discards);
	sc->bge_tx_discards = cnt;

#undef	READ_STAT
}

/*
 * Pad outbound frame to ETHER_MIN_NOPAD for an unusual reason.
 * The bge hardware will pad out Tx runts to ETHER_MIN_NOPAD,
 * but when such padded frames employ the bge IP/TCP checksum offload,
 * the hardware checksum assist gives incorrect results (possibly
 * from incorporating its own padding into the UDP/TCP checksum; who knows).
 * If we pad such runts with zeros, the onboard checksum comes out correct.
 */
static __inline int
bge_cksum_pad(struct mbuf *m)
{
	int padlen = ETHER_MIN_NOPAD - m->m_pkthdr.len;
	struct mbuf *last;

	/* If there's only the packet-header and we can pad there, use it. */
	if (m->m_pkthdr.len == m->m_len && M_WRITABLE(m) &&
	    M_TRAILINGSPACE(m) >= padlen) {
		last = m;
	} else {
		/*
		 * Walk packet chain to find last mbuf. We will either
		 * pad there, or append a new mbuf and pad it.
		 */
		for (last = m; last->m_next != NULL; last = last->m_next);
		if (!(M_WRITABLE(last) && M_TRAILINGSPACE(last) >= padlen)) {
			/* Allocate new empty mbuf, pad it. Compact later. */
			struct mbuf *n;

			MGET(n, M_NOWAIT, MT_DATA);
			if (n == NULL)
				return (ENOBUFS);
			n->m_len = 0;
			last->m_next = n;
			last = n;
		}
	}

	/* Now zero the pad area, to avoid the bge cksum-assist bug. */
	memset(mtod(last, caddr_t) + last->m_len, 0, padlen);
	last->m_len += padlen;
	m->m_pkthdr.len += padlen;

	return (0);
}

static struct mbuf *
bge_check_short_dma(struct mbuf *m)
{
	struct mbuf *n;
	int found;

	/*
	 * If device receive two back-to-back send BDs with less than
	 * or equal to 8 total bytes then the device may hang.  The two
	 * back-to-back send BDs must in the same frame for this failure
	 * to occur.  Scan mbuf chains and see whether two back-to-back
	 * send BDs are there. If this is the case, allocate new mbuf
	 * and copy the frame to workaround the silicon bug.
	 */
	for (n = m, found = 0; n != NULL; n = n->m_next) {
		if (n->m_len < 8) {
			found++;
			if (found > 1)
				break;
			continue;
		}
		found = 0;
	}

	if (found > 1) {
		n = m_defrag(m, M_NOWAIT);
		if (n == NULL)
			m_freem(m);
	} else
		n = m;
	return (n);
}

static struct mbuf *
bge_setup_tso(struct bge_softc *sc, struct mbuf *m, uint16_t *mss,
    uint16_t *flags)
{
	struct ip *ip;
	struct tcphdr *tcp;
	struct mbuf *n;
	uint16_t hlen;
	uint32_t poff;

	if (M_WRITABLE(m) == 0) {
		/* Get a writable copy. */
		n = m_dup(m, M_NOWAIT);
		m_freem(m);
		if (n == NULL)
			return (NULL);
		m = n;
	}
	m = m_pullup(m, sizeof(struct ether_header) + sizeof(struct ip));
	if (m == NULL)
		return (NULL);
	ip = (struct ip *)(mtod(m, char *) + sizeof(struct ether_header));
	poff = sizeof(struct ether_header) + (ip->ip_hl << 2);
	m = m_pullup(m, poff + sizeof(struct tcphdr));
	if (m == NULL)
		return (NULL);
	tcp = (struct tcphdr *)(mtod(m, char *) + poff);
	m = m_pullup(m, poff + (tcp->th_off << 2));
	if (m == NULL)
		return (NULL);
	/*
	 * It seems controller doesn't modify IP length and TCP pseudo
	 * checksum. These checksum computed by upper stack should be 0.
	 */
	*mss = m->m_pkthdr.tso_segsz;
	ip = (struct ip *)(mtod(m, char *) + sizeof(struct ether_header));
	ip->ip_sum = 0;
	ip->ip_len = htons(*mss + (ip->ip_hl << 2) + (tcp->th_off << 2));
	/* Clear pseudo checksum computed by TCP stack. */
	tcp = (struct tcphdr *)(mtod(m, char *) + poff);
	tcp->th_sum = 0;
	/*
	 * Broadcom controllers uses different descriptor format for
	 * TSO depending on ASIC revision. Due to TSO-capable firmware
	 * license issue and lower performance of firmware based TSO
	 * we only support hardware based TSO.
	 */
	/* Calculate header length, incl. TCP/IP options, in 32 bit units. */
	hlen = ((ip->ip_hl << 2) + (tcp->th_off << 2)) >> 2;
	if (sc->bge_flags & BGE_FLAG_TSO3) {
		/*
		 * For BCM5717 and newer controllers, hardware based TSO
		 * uses the 14 lower bits of the bge_mss field to store the
		 * MSS and the upper 2 bits to store the lowest 2 bits of
		 * the IP/TCP header length.  The upper 6 bits of the header
		 * length are stored in the bge_flags[14:10,4] field.  Jumbo
		 * frames are supported.
		 */
		*mss |= ((hlen & 0x3) << 14);
		*flags |= ((hlen & 0xF8) << 7) | ((hlen & 0x4) << 2);
	} else {
		/*
		 * For BCM5755 and newer controllers, hardware based TSO uses
		 * the lower 11	bits to store the MSS and the upper 5 bits to
		 * store the IP/TCP header length. Jumbo frames are not
		 * supported.
		 */
		*mss |= (hlen << 11);
	}
	return (m);
}

/*
 * Encapsulate an mbuf chain in the tx ring  by coupling the mbuf data
 * pointers to descriptors.
 */
static int
bge_encap(struct bge_softc *sc, struct mbuf **m_head, uint32_t *txidx)
{
	bus_dma_segment_t	segs[BGE_NSEG_NEW];
	bus_dmamap_t		map;
	struct bge_tx_bd	*d;
	struct mbuf		*m = *m_head;
	uint32_t		idx = *txidx;
	uint16_t		csum_flags, mss, vlan_tag;
	int			nsegs, i, error;

	csum_flags = 0;
	mss = 0;
	vlan_tag = 0;
	if ((sc->bge_flags & BGE_FLAG_SHORT_DMA_BUG) != 0 &&
	    m->m_next != NULL) {
		*m_head = bge_check_short_dma(m);
		if (*m_head == NULL)
			return (ENOBUFS);
		m = *m_head;
	}
	if ((m->m_pkthdr.csum_flags & CSUM_TSO) != 0) {
		*m_head = m = bge_setup_tso(sc, m, &mss, &csum_flags);
		if (*m_head == NULL)
			return (ENOBUFS);
		csum_flags |= BGE_TXBDFLAG_CPU_PRE_DMA |
		    BGE_TXBDFLAG_CPU_POST_DMA;
	} else if ((m->m_pkthdr.csum_flags & sc->bge_csum_features) != 0) {
		if (m->m_pkthdr.csum_flags & CSUM_IP)
			csum_flags |= BGE_TXBDFLAG_IP_CSUM;
		if (m->m_pkthdr.csum_flags & (CSUM_TCP | CSUM_UDP)) {
			csum_flags |= BGE_TXBDFLAG_TCP_UDP_CSUM;
			if (m->m_pkthdr.len < ETHER_MIN_NOPAD &&
			    (error = bge_cksum_pad(m)) != 0) {
				m_freem(m);
				*m_head = NULL;
				return (error);
			}
		}
	}

	if ((m->m_pkthdr.csum_flags & CSUM_TSO) == 0) {
		if (sc->bge_flags & BGE_FLAG_JUMBO_FRAME &&
		    m->m_pkthdr.len > ETHER_MAX_LEN)
			csum_flags |= BGE_TXBDFLAG_JUMBO_FRAME;
		if (sc->bge_forced_collapse > 0 &&
		    (sc->bge_flags & BGE_FLAG_PCIE) != 0 && m->m_next != NULL) {
			/*
			 * Forcedly collapse mbuf chains to overcome hardware
			 * limitation which only support a single outstanding
			 * DMA read operation.
			 */
			if (sc->bge_forced_collapse == 1)
				m = m_defrag(m, M_NOWAIT);
			else
				m = m_collapse(m, M_NOWAIT,
				    sc->bge_forced_collapse);
			if (m == NULL)
				m = *m_head;
			*m_head = m;
		}
	}

	map = sc->bge_cdata.bge_tx_dmamap[idx];
	error = bus_dmamap_load_mbuf_sg(sc->bge_cdata.bge_tx_mtag, map, m, segs,
	    &nsegs, BUS_DMA_NOWAIT);
	if (error == EFBIG) {
		m = m_collapse(m, M_NOWAIT, BGE_NSEG_NEW);
		if (m == NULL) {
			m_freem(*m_head);
			*m_head = NULL;
			return (ENOBUFS);
		}
		*m_head = m;
		error = bus_dmamap_load_mbuf_sg(sc->bge_cdata.bge_tx_mtag, map,
		    m, segs, &nsegs, BUS_DMA_NOWAIT);
		if (error) {
			m_freem(m);
			*m_head = NULL;
			return (error);
		}
	} else if (error != 0)
		return (error);

	/* Check if we have enough free send BDs. */
	if (sc->bge_txcnt + nsegs >= BGE_TX_RING_CNT) {
		bus_dmamap_unload(sc->bge_cdata.bge_tx_mtag, map);
		return (ENOBUFS);
	}

	bus_dmamap_sync(sc->bge_cdata.bge_tx_mtag, map, BUS_DMASYNC_PREWRITE);

	if (m->m_flags & M_VLANTAG) {
		csum_flags |= BGE_TXBDFLAG_VLAN_TAG;
		vlan_tag = m->m_pkthdr.ether_vtag;
	}

	if (sc->bge_asicrev == BGE_ASICREV_BCM5762 &&
	    (m->m_pkthdr.csum_flags & CSUM_TSO) != 0) {
		/*
		 * 5725 family of devices corrupts TSO packets when TSO DMA
		 * buffers cross into regions which are within MSS bytes of
		 * a 4GB boundary.  If we encounter the condition, drop the
		 * packet.
		 */
		for (i = 0; ; i++) {
			d = &sc->bge_ldata.bge_tx_ring[idx];
			d->bge_addr.bge_addr_lo = BGE_ADDR_LO(segs[i].ds_addr);
			d->bge_addr.bge_addr_hi = BGE_ADDR_HI(segs[i].ds_addr);
			d->bge_len = segs[i].ds_len;
			if (d->bge_addr.bge_addr_lo + segs[i].ds_len + mss <
			    d->bge_addr.bge_addr_lo)
				break;
			d->bge_flags = csum_flags;
			d->bge_vlan_tag = vlan_tag;
			d->bge_mss = mss;
			if (i == nsegs - 1)
				break;
			BGE_INC(idx, BGE_TX_RING_CNT);
		}
		if (i != nsegs - 1) {
			bus_dmamap_sync(sc->bge_cdata.bge_tx_mtag, map,
			    BUS_DMASYNC_POSTWRITE);
			bus_dmamap_unload(sc->bge_cdata.bge_tx_mtag, map);
			m_freem(*m_head);
			*m_head = NULL;
			return (EIO);
		}
	} else {
		for (i = 0; ; i++) {
			d = &sc->bge_ldata.bge_tx_ring[idx];
			d->bge_addr.bge_addr_lo = BGE_ADDR_LO(segs[i].ds_addr);
			d->bge_addr.bge_addr_hi = BGE_ADDR_HI(segs[i].ds_addr);
			d->bge_len = segs[i].ds_len;
			d->bge_flags = csum_flags;
			d->bge_vlan_tag = vlan_tag;
			d->bge_mss = mss;
			if (i == nsegs - 1)
				break;
			BGE_INC(idx, BGE_TX_RING_CNT);
		}
	}

	/* Mark the last segment as end of packet... */
	d->bge_flags |= BGE_TXBDFLAG_END;

	/*
	 * Insure that the map for this transmission
	 * is placed at the array index of the last descriptor
	 * in this chain.
	 */
	sc->bge_cdata.bge_tx_dmamap[*txidx] = sc->bge_cdata.bge_tx_dmamap[idx];
	sc->bge_cdata.bge_tx_dmamap[idx] = map;
	sc->bge_cdata.bge_tx_chain[idx] = m;
	sc->bge_txcnt += nsegs;

	BGE_INC(idx, BGE_TX_RING_CNT);
	*txidx = idx;

	return (0);
}

/*
 * Main transmit routine. To avoid having to do mbuf copies, we put pointers
 * to the mbuf data regions directly in the transmit descriptors.
 */
static void
bge_start_locked(if_t ifp)
{
	struct bge_softc *sc;
	struct mbuf *m_head;
	uint32_t prodidx;
	int count;

	sc = if_getsoftc(ifp);
	BGE_LOCK_ASSERT(sc);

	if (!sc->bge_link ||
	    (if_getdrvflags(ifp) & (IFF_DRV_RUNNING | IFF_DRV_OACTIVE)) !=
	    IFF_DRV_RUNNING)
		return;

	prodidx = sc->bge_tx_prodidx;

	for (count = 0; !if_sendq_empty(ifp);) {
		if (sc->bge_txcnt > BGE_TX_RING_CNT - 16) {
			if_setdrvflagbits(ifp, IFF_DRV_OACTIVE, 0);
			break;
		}
		m_head = if_dequeue(ifp);
		if (m_head == NULL)
			break;

		/*
		 * Pack the data into the transmit ring. If we
		 * don't have room, set the OACTIVE flag and wait
		 * for the NIC to drain the ring.
		 */
		if (bge_encap(sc, &m_head, &prodidx)) {
			if (m_head == NULL)
				break;
			if_sendq_prepend(ifp, m_head);
			if_setdrvflagbits(ifp, IFF_DRV_OACTIVE, 0);
			break;
		}
		++count;

		/*
		 * If there's a BPF listener, bounce a copy of this frame
		 * to him.
		 */
		if_bpfmtap(ifp, m_head);
	}

	if (count > 0)
		bge_start_tx(sc, prodidx);
}

static void
bge_start_tx(struct bge_softc *sc, uint32_t prodidx)
{

	bus_dmamap_sync(sc->bge_cdata.bge_tx_ring_tag,
	    sc->bge_cdata.bge_tx_ring_map, BUS_DMASYNC_PREWRITE);
	/* Transmit. */
	bge_writembx(sc, BGE_MBX_TX_HOST_PROD0_LO, prodidx);
	/* 5700 b2 errata */
	if (sc->bge_chiprev == BGE_CHIPREV_5700_BX)
		bge_writembx(sc, BGE_MBX_TX_HOST_PROD0_LO, prodidx);

	sc->bge_tx_prodidx = prodidx;

	/* Set a timeout in case the chip goes out to lunch. */
	sc->bge_timer = BGE_TX_TIMEOUT;
}

/*
 * Main transmit routine. To avoid having to do mbuf copies, we put pointers
 * to the mbuf data regions directly in the transmit descriptors.
 */
static void
bge_start(if_t ifp)
{
	struct bge_softc *sc;

	sc = if_getsoftc(ifp);
	BGE_LOCK(sc);
	bge_start_locked(ifp);
	BGE_UNLOCK(sc);
}

static void
bge_init_locked(struct bge_softc *sc)
{
	if_t ifp;
	uint16_t *m;
	uint32_t mode;

	BGE_LOCK_ASSERT(sc);

	ifp = sc->bge_ifp;

	if (if_getdrvflags(ifp) & IFF_DRV_RUNNING)
		return;

	/* Cancel pending I/O and flush buffers. */
	bge_stop(sc);

	bge_stop_fw(sc);
	bge_sig_pre_reset(sc, BGE_RESET_START);
	bge_reset(sc);
	bge_sig_legacy(sc, BGE_RESET_START);
	bge_sig_post_reset(sc, BGE_RESET_START);

	bge_chipinit(sc);

	/*
	 * Init the various state machines, ring
	 * control blocks and firmware.
	 */
	if (bge_blockinit(sc)) {
		device_printf(sc->bge_dev, "initialization failure\n");
		return;
	}

	ifp = sc->bge_ifp;

	/* Specify MTU. */
	CSR_WRITE_4(sc, BGE_RX_MTU, if_getmtu(ifp) +
	    ETHER_HDR_LEN + ETHER_CRC_LEN +
	    (if_getcapenable(ifp) & IFCAP_VLAN_MTU ? ETHER_VLAN_ENCAP_LEN : 0));

	/* Load our MAC address. */
	m = (uint16_t *)IF_LLADDR(sc->bge_ifp);
	CSR_WRITE_4(sc, BGE_MAC_ADDR1_LO, htons(m[0]));
	CSR_WRITE_4(sc, BGE_MAC_ADDR1_HI, (htons(m[1]) << 16) | htons(m[2]));

	/* Program promiscuous mode. */
	bge_setpromisc(sc);

	/* Program multicast filter. */
	bge_setmulti(sc);

	/* Program VLAN tag stripping. */
	bge_setvlan(sc);

	/* Override UDP checksum offloading. */
	if (sc->bge_forced_udpcsum == 0)
		sc->bge_csum_features &= ~CSUM_UDP;
	else
		sc->bge_csum_features |= CSUM_UDP;
	if (if_getcapabilities(ifp) & IFCAP_TXCSUM &&
	    if_getcapenable(ifp) & IFCAP_TXCSUM) {
		if_sethwassistbits(ifp, 0, (BGE_CSUM_FEATURES | CSUM_UDP));
		if_sethwassistbits(ifp, sc->bge_csum_features, 0);
	}

	/* Init RX ring. */
	if (bge_init_rx_ring_std(sc) != 0) {
		device_printf(sc->bge_dev, "no memory for std Rx buffers.\n");
		bge_stop(sc);
		return;
	}

	/*
	 * Workaround for a bug in 5705 ASIC rev A0. Poll the NIC's
	 * memory to insure that the chip has in fact read the first
	 * entry of the ring.
	 */
	if (sc->bge_chipid == BGE_CHIPID_BCM5705_A0) {
		uint32_t		v, i;
		for (i = 0; i < 10; i++) {
			DELAY(20);
			v = bge_readmem_ind(sc, BGE_STD_RX_RINGS + 8);
			if (v == (MCLBYTES - ETHER_ALIGN))
				break;
		}
		if (i == 10)
			device_printf (sc->bge_dev,
			    "5705 A0 chip failed to load RX ring\n");
	}

	/* Init jumbo RX ring. */
	if (BGE_IS_JUMBO_CAPABLE(sc) &&
	    if_getmtu(ifp) + ETHER_HDR_LEN + ETHER_CRC_LEN + 
     	    ETHER_VLAN_ENCAP_LEN > (MCLBYTES - ETHER_ALIGN)) {
		if (bge_init_rx_ring_jumbo(sc) != 0) {
			device_printf(sc->bge_dev,
			    "no memory for jumbo Rx buffers.\n");
			bge_stop(sc);
			return;
		}
	}

	/* Init our RX return ring index. */
	sc->bge_rx_saved_considx = 0;

	/* Init our RX/TX stat counters. */
	sc->bge_rx_discards = sc->bge_tx_discards = sc->bge_tx_collisions = 0;

	/* Init TX ring. */
	bge_init_tx_ring(sc);

	/* Enable TX MAC state machine lockup fix. */
	mode = CSR_READ_4(sc, BGE_TX_MODE);
	if (BGE_IS_5755_PLUS(sc) || sc->bge_asicrev == BGE_ASICREV_BCM5906)
		mode |= BGE_TXMODE_MBUF_LOCKUP_FIX;
	if (sc->bge_asicrev == BGE_ASICREV_BCM5720 ||
	    sc->bge_asicrev == BGE_ASICREV_BCM5762) {
		mode &= ~(BGE_TXMODE_JMB_FRM_LEN | BGE_TXMODE_CNT_DN_MODE);
		mode |= CSR_READ_4(sc, BGE_TX_MODE) &
		    (BGE_TXMODE_JMB_FRM_LEN | BGE_TXMODE_CNT_DN_MODE);
	}
	/* Turn on transmitter. */
	CSR_WRITE_4(sc, BGE_TX_MODE, mode | BGE_TXMODE_ENABLE);
	DELAY(100);

	/* Turn on receiver. */
	mode = CSR_READ_4(sc, BGE_RX_MODE);
	if (BGE_IS_5755_PLUS(sc))
		mode |= BGE_RXMODE_IPV6_ENABLE;
	if (sc->bge_asicrev == BGE_ASICREV_BCM5762)
		mode |= BGE_RXMODE_IPV4_FRAG_FIX;
	CSR_WRITE_4(sc,BGE_RX_MODE, mode | BGE_RXMODE_ENABLE);
	DELAY(10);

	/*
	 * Set the number of good frames to receive after RX MBUF
	 * Low Watermark has been reached. After the RX MAC receives
	 * this number of frames, it will drop subsequent incoming
	 * frames until the MBUF High Watermark is reached.
	 */
	if (BGE_IS_57765_PLUS(sc))
		CSR_WRITE_4(sc, BGE_MAX_RX_FRAME_LOWAT, 1);
	else
		CSR_WRITE_4(sc, BGE_MAX_RX_FRAME_LOWAT, 2);

	/* Clear MAC statistics. */
	if (BGE_IS_5705_PLUS(sc))
		bge_stats_clear_regs(sc);

	/* Tell firmware we're alive. */
	BGE_SETBIT(sc, BGE_MODE_CTL, BGE_MODECTL_STACKUP);

#ifdef DEVICE_POLLING
	/* Disable interrupts if we are polling. */
	if (if_getcapenable(ifp) & IFCAP_POLLING) {
		BGE_SETBIT(sc, BGE_PCI_MISC_CTL,
		    BGE_PCIMISCCTL_MASK_PCI_INTR);
		bge_writembx(sc, BGE_MBX_IRQ0_LO, 1);
	} else
#endif

	/* Enable host interrupts. */
	{
	BGE_SETBIT(sc, BGE_PCI_MISC_CTL, BGE_PCIMISCCTL_CLEAR_INTA);
	BGE_CLRBIT(sc, BGE_PCI_MISC_CTL, BGE_PCIMISCCTL_MASK_PCI_INTR);
	bge_writembx(sc, BGE_MBX_IRQ0_LO, 0);
	}

	if_setdrvflagbits(ifp, IFF_DRV_RUNNING, 0);
	if_setdrvflagbits(ifp, 0, IFF_DRV_OACTIVE);

	bge_ifmedia_upd_locked(ifp);

	callout_reset(&sc->bge_stat_ch, hz, bge_tick, sc);
}

static void
bge_init(void *xsc)
{
	struct bge_softc *sc = xsc;

	BGE_LOCK(sc);
	bge_init_locked(sc);
	BGE_UNLOCK(sc);
}

/*
 * Set media options.
 */
static int
bge_ifmedia_upd(if_t ifp)
{
	struct bge_softc *sc = if_getsoftc(ifp);
	int res;

	BGE_LOCK(sc);
	res = bge_ifmedia_upd_locked(ifp);
	BGE_UNLOCK(sc);

	return (res);
}

static int
bge_ifmedia_upd_locked(if_t ifp)
{
	struct bge_softc *sc = if_getsoftc(ifp);
	struct mii_data *mii;
	struct mii_softc *miisc;
	struct ifmedia *ifm;

	BGE_LOCK_ASSERT(sc);

	ifm = &sc->bge_ifmedia;

	/* If this is a 1000baseX NIC, enable the TBI port. */
	if (sc->bge_flags & BGE_FLAG_TBI) {
		if (IFM_TYPE(ifm->ifm_media) != IFM_ETHER)
			return (EINVAL);
		switch(IFM_SUBTYPE(ifm->ifm_media)) {
		case IFM_AUTO:
			/*
			 * The BCM5704 ASIC appears to have a special
			 * mechanism for programming the autoneg
			 * advertisement registers in TBI mode.
			 */
			if (sc->bge_asicrev == BGE_ASICREV_BCM5704) {
				uint32_t sgdig;
				sgdig = CSR_READ_4(sc, BGE_SGDIG_STS);
				if (sgdig & BGE_SGDIGSTS_DONE) {
					CSR_WRITE_4(sc, BGE_TX_TBI_AUTONEG, 0);
					sgdig = CSR_READ_4(sc, BGE_SGDIG_CFG);
					sgdig |= BGE_SGDIGCFG_AUTO |
					    BGE_SGDIGCFG_PAUSE_CAP |
					    BGE_SGDIGCFG_ASYM_PAUSE;
					CSR_WRITE_4(sc, BGE_SGDIG_CFG,
					    sgdig | BGE_SGDIGCFG_SEND);
					DELAY(5);
					CSR_WRITE_4(sc, BGE_SGDIG_CFG, sgdig);
				}
			}
			break;
		case IFM_1000_SX:
			if ((ifm->ifm_media & IFM_GMASK) == IFM_FDX) {
				BGE_CLRBIT(sc, BGE_MAC_MODE,
				    BGE_MACMODE_HALF_DUPLEX);
			} else {
				BGE_SETBIT(sc, BGE_MAC_MODE,
				    BGE_MACMODE_HALF_DUPLEX);
			}
			DELAY(40);
			break;
		default:
			return (EINVAL);
		}
		return (0);
	}

	sc->bge_link_evt++;
	mii = device_get_softc(sc->bge_miibus);
	LIST_FOREACH(miisc, &mii->mii_phys, mii_list)
		PHY_RESET(miisc);
	mii_mediachg(mii);

	/*
	 * Force an interrupt so that we will call bge_link_upd
	 * if needed and clear any pending link state attention.
	 * Without this we are not getting any further interrupts
	 * for link state changes and thus will not UP the link and
	 * not be able to send in bge_start_locked. The only
	 * way to get things working was to receive a packet and
	 * get an RX intr.
	 * bge_tick should help for fiber cards and we might not
	 * need to do this here if BGE_FLAG_TBI is set but as
	 * we poll for fiber anyway it should not harm.
	 */
	if (sc->bge_asicrev == BGE_ASICREV_BCM5700 ||
	    sc->bge_flags & BGE_FLAG_5788)
		BGE_SETBIT(sc, BGE_MISC_LOCAL_CTL, BGE_MLC_INTR_SET);
	else
		BGE_SETBIT(sc, BGE_HCC_MODE, BGE_HCCMODE_COAL_NOW);

	return (0);
}

/*
 * Report current media status.
 */
static void
bge_ifmedia_sts(if_t ifp, struct ifmediareq *ifmr)
{
	struct bge_softc *sc = if_getsoftc(ifp);
	struct mii_data *mii;

	BGE_LOCK(sc);

	if ((if_getflags(ifp) & IFF_UP) == 0) {
		BGE_UNLOCK(sc);
		return;
	}
	if (sc->bge_flags & BGE_FLAG_TBI) {
		ifmr->ifm_status = IFM_AVALID;
		ifmr->ifm_active = IFM_ETHER;
		if (CSR_READ_4(sc, BGE_MAC_STS) &
		    BGE_MACSTAT_TBI_PCS_SYNCHED)
			ifmr->ifm_status |= IFM_ACTIVE;
		else {
			ifmr->ifm_active |= IFM_NONE;
			BGE_UNLOCK(sc);
			return;
		}
		ifmr->ifm_active |= IFM_1000_SX;
		if (CSR_READ_4(sc, BGE_MAC_MODE) & BGE_MACMODE_HALF_DUPLEX)
			ifmr->ifm_active |= IFM_HDX;
		else
			ifmr->ifm_active |= IFM_FDX;
		BGE_UNLOCK(sc);
		return;
	}

	mii = device_get_softc(sc->bge_miibus);
	mii_pollstat(mii);
	ifmr->ifm_active = mii->mii_media_active;
	ifmr->ifm_status = mii->mii_media_status;

	BGE_UNLOCK(sc);
}

static int
bge_ioctl(if_t ifp, u_long command, caddr_t data)
{
	struct bge_softc *sc = if_getsoftc(ifp);
	struct ifreq *ifr = (struct ifreq *) data;
	struct mii_data *mii;
	int flags, mask, error = 0;

	switch (command) {
	case CASE_IOC_IFREQ(SIOCSIFMTU):
		if (BGE_IS_JUMBO_CAPABLE(sc) ||
		    (sc->bge_flags & BGE_FLAG_JUMBO_STD)) {
			if (ifr_mtu_get(ifr) < ETHERMIN ||
			    ifr_mtu_get(ifr) > BGE_JUMBO_MTU) {
				error = EINVAL;
				break;
			}
		} else if (ifr_mtu_get(ifr) < ETHERMIN || ifr_mtu_get(ifr) > ETHERMTU) {
			error = EINVAL;
			break;
		}
		BGE_LOCK(sc);
		if (if_getmtu(ifp) != ifr_mtu_get(ifr)) {
			if_setmtu(ifp, ifr_mtu_get(ifr));
			if (if_getdrvflags(ifp) & IFF_DRV_RUNNING) {
				if_setdrvflagbits(ifp, 0, IFF_DRV_RUNNING);
				bge_init_locked(sc);
			}
		}
		BGE_UNLOCK(sc);
		break;
	case CASE_IOC_IFREQ(SIOCSIFFLAGS):
		BGE_LOCK(sc);
		if (if_getflags(ifp) & IFF_UP) {
			/*
			 * If only the state of the PROMISC flag changed,
			 * then just use the 'set promisc mode' command
			 * instead of reinitializing the entire NIC. Doing
			 * a full re-init means reloading the firmware and
			 * waiting for it to start up, which may take a
			 * second or two.  Similarly for ALLMULTI.
			 */
			if (if_getdrvflags(ifp) & IFF_DRV_RUNNING) {
				flags = if_getflags(ifp) ^ sc->bge_if_flags;
				if (flags & IFF_PROMISC)
					bge_setpromisc(sc);
				if (flags & IFF_ALLMULTI)
					bge_setmulti(sc);
			} else
				bge_init_locked(sc);
		} else {
			if (if_getdrvflags(ifp) & IFF_DRV_RUNNING) {
				bge_stop(sc);
			}
		}
		sc->bge_if_flags = if_getflags(ifp);
		BGE_UNLOCK(sc);
		error = 0;
		break;
	case CASE_IOC_IFREQ(SIOCADDMULTI):
	case CASE_IOC_IFREQ(SIOCDELMULTI):
		if (if_getdrvflags(ifp) & IFF_DRV_RUNNING) {
			BGE_LOCK(sc);
			bge_setmulti(sc);
			BGE_UNLOCK(sc);
			error = 0;
		}
		break;
	case CASE_IOC_IFREQ(SIOCSIFMEDIA):
	case SIOCGIFMEDIA:
		if (sc->bge_flags & BGE_FLAG_TBI) {
			error = ifmedia_ioctl(ifp, ifr,
			    &sc->bge_ifmedia, command);
		} else {
			mii = device_get_softc(sc->bge_miibus);
			error = ifmedia_ioctl(ifp, ifr,
			    &mii->mii_media, command);
		}
		break;
	case CASE_IOC_IFREQ(SIOCSIFCAP):
		mask = ifr_reqcap_get(ifr) ^ if_getcapenable(ifp);
#ifdef DEVICE_POLLING
		if (mask & IFCAP_POLLING) {
			if (ifr_reqcap_get(ifr) & IFCAP_POLLING) {
				error = ether_poll_register(bge_poll, ifp);
				if (error)
					return (error);
				BGE_LOCK(sc);
				BGE_SETBIT(sc, BGE_PCI_MISC_CTL,
				    BGE_PCIMISCCTL_MASK_PCI_INTR);
				bge_writembx(sc, BGE_MBX_IRQ0_LO, 1);
				if_setcapenablebit(ifp, IFCAP_POLLING, 0);
				BGE_UNLOCK(sc);
			} else {
				error = ether_poll_deregister(ifp);
				/* Enable interrupt even in error case */
				BGE_LOCK(sc);
				BGE_CLRBIT(sc, BGE_PCI_MISC_CTL,
				    BGE_PCIMISCCTL_MASK_PCI_INTR);
				bge_writembx(sc, BGE_MBX_IRQ0_LO, 0);
				if_setcapenablebit(ifp, 0, IFCAP_POLLING);
				BGE_UNLOCK(sc);
			}
		}
#endif
		if ((mask & IFCAP_TXCSUM) != 0 &&
		    (if_getcapabilities(ifp) & IFCAP_TXCSUM) != 0) {
			if_togglecapenable(ifp, IFCAP_TXCSUM);
			if ((if_getcapenable(ifp) & IFCAP_TXCSUM) != 0)
				if_sethwassistbits(ifp,
				    sc->bge_csum_features, 0);
			else
				if_sethwassistbits(ifp, 0,
				    sc->bge_csum_features);
		}

		if ((mask & IFCAP_RXCSUM) != 0 &&
		    (if_getcapabilities(ifp) & IFCAP_RXCSUM) != 0)
			if_togglecapenable(ifp, IFCAP_RXCSUM);

		if ((mask & IFCAP_TSO4) != 0 &&
		    (if_getcapabilities(ifp) & IFCAP_TSO4) != 0) {
			if_togglecapenable(ifp, IFCAP_TSO4);
			if ((if_getcapenable(ifp) & IFCAP_TSO4) != 0)
				if_sethwassistbits(ifp, CSUM_TSO, 0);
			else
				if_sethwassistbits(ifp, 0, CSUM_TSO);
		}

		if (mask & IFCAP_VLAN_MTU) {
			if_togglecapenable(ifp, IFCAP_VLAN_MTU);
			if_setdrvflagbits(ifp, 0, IFF_DRV_RUNNING);
			bge_init(sc);
		}

		if ((mask & IFCAP_VLAN_HWTSO) != 0 &&
		    (if_getcapabilities(ifp) & IFCAP_VLAN_HWTSO) != 0)
			if_togglecapenable(ifp, IFCAP_VLAN_HWTSO);
		if ((mask & IFCAP_VLAN_HWTAGGING) != 0 &&
		    (if_getcapabilities(ifp) & IFCAP_VLAN_HWTAGGING) != 0) {
			if_togglecapenable(ifp, IFCAP_VLAN_HWTAGGING);
			if ((if_getcapenable(ifp) & IFCAP_VLAN_HWTAGGING) == 0)
				if_setcapenablebit(ifp, 0, IFCAP_VLAN_HWTSO);
			BGE_LOCK(sc);
			bge_setvlan(sc);
			BGE_UNLOCK(sc);
		}
#ifdef VLAN_CAPABILITIES
		if_vlancap(ifp);
#endif
		break;
	default:
		error = ether_ioctl(ifp, command, data);
		break;
	}

	return (error);
}

static void
bge_watchdog(struct bge_softc *sc)
{
	if_t ifp;
	uint32_t status;

	BGE_LOCK_ASSERT(sc);

	if (sc->bge_timer == 0 || --sc->bge_timer)
		return;

	/* If pause frames are active then don't reset the hardware. */
	if ((CSR_READ_4(sc, BGE_RX_MODE) & BGE_RXMODE_FLOWCTL_ENABLE) != 0) {
		status = CSR_READ_4(sc, BGE_RX_STS);
		if ((status & BGE_RXSTAT_REMOTE_XOFFED) != 0) {
			/*
			 * If link partner has us in XOFF state then wait for
			 * the condition to clear.
			 */
			CSR_WRITE_4(sc, BGE_RX_STS, status);
			sc->bge_timer = BGE_TX_TIMEOUT;
			return;
		} else if ((status & BGE_RXSTAT_RCVD_XOFF) != 0 &&
		    (status & BGE_RXSTAT_RCVD_XON) != 0) {
			/*
			 * If link partner has us in XOFF state then wait for
			 * the condition to clear.
			 */
			CSR_WRITE_4(sc, BGE_RX_STS, status);
			sc->bge_timer = BGE_TX_TIMEOUT;
			return;
		}
		/*
		 * Any other condition is unexpected and the controller
		 * should be reset.
		 */
	}

	ifp = sc->bge_ifp;

	if_printf(ifp, "watchdog timeout -- resetting\n");

	if_setdrvflagbits(ifp, 0, IFF_DRV_RUNNING);
	bge_init_locked(sc);

	if_inc_counter(ifp, IFCOUNTER_OERRORS, 1);
}

static void
bge_stop_block(struct bge_softc *sc, bus_size_t reg, uint32_t bit)
{
	int i;

	BGE_CLRBIT(sc, reg, bit);

	for (i = 0; i < BGE_TIMEOUT; i++) {
		if ((CSR_READ_4(sc, reg) & bit) == 0)
			return;
		DELAY(100);
        }
}

/*
 * Stop the adapter and free any mbufs allocated to the
 * RX and TX lists.
 */
static void
bge_stop(struct bge_softc *sc)
{
	if_t ifp;

	BGE_LOCK_ASSERT(sc);

	ifp = sc->bge_ifp;

	callout_stop(&sc->bge_stat_ch);

	/* Disable host interrupts. */
	BGE_SETBIT(sc, BGE_PCI_MISC_CTL, BGE_PCIMISCCTL_MASK_PCI_INTR);
	bge_writembx(sc, BGE_MBX_IRQ0_LO, 1);

	/*
	 * Tell firmware we're shutting down.
	 */
	bge_stop_fw(sc);
	bge_sig_pre_reset(sc, BGE_RESET_SHUTDOWN);

	/*
	 * Disable all of the receiver blocks.
	 */
	bge_stop_block(sc, BGE_RX_MODE, BGE_RXMODE_ENABLE);
	bge_stop_block(sc, BGE_RBDI_MODE, BGE_RBDIMODE_ENABLE);
	bge_stop_block(sc, BGE_RXLP_MODE, BGE_RXLPMODE_ENABLE);
	if (BGE_IS_5700_FAMILY(sc))
		bge_stop_block(sc, BGE_RXLS_MODE, BGE_RXLSMODE_ENABLE);
	bge_stop_block(sc, BGE_RDBDI_MODE, BGE_RBDIMODE_ENABLE);
	bge_stop_block(sc, BGE_RDC_MODE, BGE_RDCMODE_ENABLE);
	bge_stop_block(sc, BGE_RBDC_MODE, BGE_RBDCMODE_ENABLE);

	/*
	 * Disable all of the transmit blocks.
	 */
	bge_stop_block(sc, BGE_SRS_MODE, BGE_SRSMODE_ENABLE);
	bge_stop_block(sc, BGE_SBDI_MODE, BGE_SBDIMODE_ENABLE);
	bge_stop_block(sc, BGE_SDI_MODE, BGE_SDIMODE_ENABLE);
	bge_stop_block(sc, BGE_RDMA_MODE, BGE_RDMAMODE_ENABLE);
	bge_stop_block(sc, BGE_SDC_MODE, BGE_SDCMODE_ENABLE);
	if (BGE_IS_5700_FAMILY(sc))
		bge_stop_block(sc, BGE_DMAC_MODE, BGE_DMACMODE_ENABLE);
	bge_stop_block(sc, BGE_SBDC_MODE, BGE_SBDCMODE_ENABLE);

	/*
	 * Shut down all of the memory managers and related
	 * state machines.
	 */
	bge_stop_block(sc, BGE_HCC_MODE, BGE_HCCMODE_ENABLE);
	bge_stop_block(sc, BGE_WDMA_MODE, BGE_WDMAMODE_ENABLE);
	if (BGE_IS_5700_FAMILY(sc))
		bge_stop_block(sc, BGE_MBCF_MODE, BGE_MBCFMODE_ENABLE);

	CSR_WRITE_4(sc, BGE_FTQ_RESET, 0xFFFFFFFF);
	CSR_WRITE_4(sc, BGE_FTQ_RESET, 0);
	if (!(BGE_IS_5705_PLUS(sc))) {
		BGE_CLRBIT(sc, BGE_BMAN_MODE, BGE_BMANMODE_ENABLE);
		BGE_CLRBIT(sc, BGE_MARB_MODE, BGE_MARBMODE_ENABLE);
	}
	/* Update MAC statistics. */
	if (BGE_IS_5705_PLUS(sc))
		bge_stats_update_regs(sc);

	bge_reset(sc);
	bge_sig_legacy(sc, BGE_RESET_SHUTDOWN);
	bge_sig_post_reset(sc, BGE_RESET_SHUTDOWN);

	/*
	 * Keep the ASF firmware running if up.
	 */
	if (sc->bge_asf_mode & ASF_STACKUP)
		BGE_SETBIT(sc, BGE_MODE_CTL, BGE_MODECTL_STACKUP);
	else
		BGE_CLRBIT(sc, BGE_MODE_CTL, BGE_MODECTL_STACKUP);

	/* Free the RX lists. */
	bge_free_rx_ring_std(sc);

	/* Free jumbo RX list. */
	if (BGE_IS_JUMBO_CAPABLE(sc))
		bge_free_rx_ring_jumbo(sc);

	/* Free TX buffers. */
	bge_free_tx_ring(sc);

	sc->bge_tx_saved_considx = BGE_TXCONS_UNSET;

	/* Clear MAC's link state (PHY may still have link UP). */
	if (bootverbose && sc->bge_link)
		if_printf(sc->bge_ifp, "link DOWN\n");
	sc->bge_link = 0;

	if_setdrvflagbits(ifp, 0, (IFF_DRV_RUNNING | IFF_DRV_OACTIVE));
}

/*
 * Stop all chip I/O so that the kernel's probe routines don't
 * get confused by errant DMAs when rebooting.
 */
static int
bge_shutdown(device_t dev)
{
	struct bge_softc *sc;

	sc = device_get_softc(dev);
	BGE_LOCK(sc);
	bge_stop(sc);
	BGE_UNLOCK(sc);

	return (0);
}

static int
bge_suspend(device_t dev)
{
	struct bge_softc *sc;

	sc = device_get_softc(dev);
	BGE_LOCK(sc);
	bge_stop(sc);
	BGE_UNLOCK(sc);

	return (0);
}

static int
bge_resume(device_t dev)
{
	struct bge_softc *sc;
	if_t ifp;

	sc = device_get_softc(dev);
	BGE_LOCK(sc);
	ifp = sc->bge_ifp;
	if (if_getflags(ifp) & IFF_UP) {
		bge_init_locked(sc);
		if (if_getdrvflags(ifp) & IFF_DRV_RUNNING)
			bge_start_locked(ifp);
	}
	BGE_UNLOCK(sc);

	return (0);
}

static void
bge_link_upd(struct bge_softc *sc)
{
	struct mii_data *mii;
	uint32_t link, status;

	BGE_LOCK_ASSERT(sc);

	/* Clear 'pending link event' flag. */
	sc->bge_link_evt = 0;

	/*
	 * Process link state changes.
	 * Grrr. The link status word in the status block does
	 * not work correctly on the BCM5700 rev AX and BX chips,
	 * according to all available information. Hence, we have
	 * to enable MII interrupts in order to properly obtain
	 * async link changes. Unfortunately, this also means that
	 * we have to read the MAC status register to detect link
	 * changes, thereby adding an additional register access to
	 * the interrupt handler.
	 *
	 * XXX: perhaps link state detection procedure used for
	 * BGE_CHIPID_BCM5700_B2 can be used for others BCM5700 revisions.
	 */

	if (sc->bge_asicrev == BGE_ASICREV_BCM5700 &&
	    sc->bge_chipid != BGE_CHIPID_BCM5700_B2) {
		status = CSR_READ_4(sc, BGE_MAC_STS);
		if (status & BGE_MACSTAT_MI_INTERRUPT) {
			mii = device_get_softc(sc->bge_miibus);
			mii_pollstat(mii);
			if (!sc->bge_link &&
			    mii->mii_media_status & IFM_ACTIVE &&
			    IFM_SUBTYPE(mii->mii_media_active) != IFM_NONE) {
				sc->bge_link++;
				if (bootverbose)
					if_printf(sc->bge_ifp, "link UP\n");
			} else if (sc->bge_link &&
			    (!(mii->mii_media_status & IFM_ACTIVE) ||
			    IFM_SUBTYPE(mii->mii_media_active) == IFM_NONE)) {
				sc->bge_link = 0;
				if (bootverbose)
					if_printf(sc->bge_ifp, "link DOWN\n");
			}

			/* Clear the interrupt. */
			CSR_WRITE_4(sc, BGE_MAC_EVT_ENB,
			    BGE_EVTENB_MI_INTERRUPT);
			bge_miibus_readreg(sc->bge_dev, sc->bge_phy_addr,
			    BRGPHY_MII_ISR);
			bge_miibus_writereg(sc->bge_dev, sc->bge_phy_addr,
			    BRGPHY_MII_IMR, BRGPHY_INTRS);
		}
		return;
	}

	if (sc->bge_flags & BGE_FLAG_TBI) {
		status = CSR_READ_4(sc, BGE_MAC_STS);
		if (status & BGE_MACSTAT_TBI_PCS_SYNCHED) {
			if (!sc->bge_link) {
				sc->bge_link++;
				if (sc->bge_asicrev == BGE_ASICREV_BCM5704) {
					BGE_CLRBIT(sc, BGE_MAC_MODE,
					    BGE_MACMODE_TBI_SEND_CFGS);
					DELAY(40);
				}
				CSR_WRITE_4(sc, BGE_MAC_STS, 0xFFFFFFFF);
				if (bootverbose)
					if_printf(sc->bge_ifp, "link UP\n");
				if_link_state_change(sc->bge_ifp,
				    LINK_STATE_UP);
			}
		} else if (sc->bge_link) {
			sc->bge_link = 0;
			if (bootverbose)
				if_printf(sc->bge_ifp, "link DOWN\n");
			if_link_state_change(sc->bge_ifp, LINK_STATE_DOWN);
		}
	} else if ((sc->bge_mi_mode & BGE_MIMODE_AUTOPOLL) != 0) {
		/*
		 * Some broken BCM chips have BGE_STATFLAG_LINKSTATE_CHANGED bit
		 * in status word always set. Workaround this bug by reading
		 * PHY link status directly.
		 */
		link = (CSR_READ_4(sc, BGE_MI_STS) & BGE_MISTS_LINK) ? 1 : 0;

		if (link != sc->bge_link ||
		    sc->bge_asicrev == BGE_ASICREV_BCM5700) {
			mii = device_get_softc(sc->bge_miibus);
			mii_pollstat(mii);
			if (!sc->bge_link &&
			    mii->mii_media_status & IFM_ACTIVE &&
			    IFM_SUBTYPE(mii->mii_media_active) != IFM_NONE) {
				sc->bge_link++;
				if (bootverbose)
					if_printf(sc->bge_ifp, "link UP\n");
			} else if (sc->bge_link &&
			    (!(mii->mii_media_status & IFM_ACTIVE) ||
			    IFM_SUBTYPE(mii->mii_media_active) == IFM_NONE)) {
				sc->bge_link = 0;
				if (bootverbose)
					if_printf(sc->bge_ifp, "link DOWN\n");
			}
		}
	} else {
		/*
		 * For controllers that call mii_tick, we have to poll
		 * link status.
		 */
		mii = device_get_softc(sc->bge_miibus);
		mii_pollstat(mii);
		bge_miibus_statchg(sc->bge_dev);
	}

	/* Disable MAC attention when link is up. */
	CSR_WRITE_4(sc, BGE_MAC_STS, BGE_MACSTAT_SYNC_CHANGED |
	    BGE_MACSTAT_CFG_CHANGED | BGE_MACSTAT_MI_COMPLETE |
	    BGE_MACSTAT_LINK_CHANGED);
}

static void
bge_add_sysctls(struct bge_softc *sc)
{
	struct sysctl_ctx_list *ctx;
	struct sysctl_oid_list *children;
	int unit;

	ctx = device_get_sysctl_ctx(sc->bge_dev);
	children = SYSCTL_CHILDREN(device_get_sysctl_tree(sc->bge_dev));

#ifdef BGE_REGISTER_DEBUG
	SYSCTL_ADD_PROC(ctx, children, OID_AUTO, "debug_info",
	    CTLTYPE_INT | CTLFLAG_RW, sc, 0, bge_sysctl_debug_info, "I",
	    "Debug Information");

	SYSCTL_ADD_PROC(ctx, children, OID_AUTO, "reg_read",
	    CTLTYPE_INT | CTLFLAG_RW, sc, 0, bge_sysctl_reg_read, "I",
	    "MAC Register Read");

	SYSCTL_ADD_PROC(ctx, children, OID_AUTO, "ape_read",
	    CTLTYPE_INT | CTLFLAG_RW, sc, 0, bge_sysctl_ape_read, "I",
	    "APE Register Read");

	SYSCTL_ADD_PROC(ctx, children, OID_AUTO, "mem_read",
	    CTLTYPE_INT | CTLFLAG_RW, sc, 0, bge_sysctl_mem_read, "I",
	    "Memory Read");

#endif

	unit = device_get_unit(sc->bge_dev);
	/*
	 * A common design characteristic for many Broadcom client controllers
	 * is that they only support a single outstanding DMA read operation
	 * on the PCIe bus. This means that it will take twice as long to fetch
	 * a TX frame that is split into header and payload buffers as it does
	 * to fetch a single, contiguous TX frame (2 reads vs. 1 read). For
	 * these controllers, coalescing buffers to reduce the number of memory
	 * reads is effective way to get maximum performance(about 940Mbps).
	 * Without collapsing TX buffers the maximum TCP bulk transfer
	 * performance is about 850Mbps. However forcing coalescing mbufs
	 * consumes a lot of CPU cycles, so leave it off by default.
	 */
	sc->bge_forced_collapse = 0;
	SYSCTL_ADD_INT(ctx, children, OID_AUTO, "forced_collapse",
	    CTLFLAG_RWTUN, &sc->bge_forced_collapse, 0,
	    "Number of fragmented TX buffers of a frame allowed before "
	    "forced collapsing");

	sc->bge_msi = 1;
	SYSCTL_ADD_INT(ctx, children, OID_AUTO, "msi",
	    CTLFLAG_RDTUN, &sc->bge_msi, 0, "Enable MSI");

	/*
	 * It seems all Broadcom controllers have a bug that can generate UDP
	 * datagrams with checksum value 0 when TX UDP checksum offloading is
	 * enabled.  Generating UDP checksum value 0 is RFC 768 violation.
	 * Even though the probability of generating such UDP datagrams is
	 * low, I don't want to see FreeBSD boxes to inject such datagrams
	 * into network so disable UDP checksum offloading by default.  Users
	 * still override this behavior by setting a sysctl variable,
	 * dev.bge.0.forced_udpcsum.
	 */
	sc->bge_forced_udpcsum = 0;
	SYSCTL_ADD_INT(ctx, children, OID_AUTO, "forced_udpcsum",
	    CTLFLAG_RWTUN, &sc->bge_forced_udpcsum, 0,
	    "Enable UDP checksum offloading even if controller can "
	    "generate UDP checksum value 0");

	if (BGE_IS_5705_PLUS(sc))
		bge_add_sysctl_stats_regs(sc, ctx, children);
	else
		bge_add_sysctl_stats(sc, ctx, children);
}

#define BGE_SYSCTL_STAT(sc, ctx, desc, parent, node, oid) \
	SYSCTL_ADD_PROC(ctx, parent, OID_AUTO, oid, CTLTYPE_UINT|CTLFLAG_RD, \
	    sc, offsetof(struct bge_stats, node), bge_sysctl_stats, "IU", \
	    desc)

static void
bge_add_sysctl_stats(struct bge_softc *sc, struct sysctl_ctx_list *ctx,
    struct sysctl_oid_list *parent)
{
	struct sysctl_oid *tree;
	struct sysctl_oid_list *children, *schildren;

	tree = SYSCTL_ADD_NODE(ctx, parent, OID_AUTO, "stats", CTLFLAG_RD,
	    NULL, "BGE Statistics");
	schildren = children = SYSCTL_CHILDREN(tree);
	BGE_SYSCTL_STAT(sc, ctx, "Frames Dropped Due To Filters",
	    children, COSFramesDroppedDueToFilters,
	    "FramesDroppedDueToFilters");
	BGE_SYSCTL_STAT(sc, ctx, "NIC DMA Write Queue Full",
	    children, nicDmaWriteQueueFull, "DmaWriteQueueFull");
	BGE_SYSCTL_STAT(sc, ctx, "NIC DMA Write High Priority Queue Full",
	    children, nicDmaWriteHighPriQueueFull, "DmaWriteHighPriQueueFull");
	BGE_SYSCTL_STAT(sc, ctx, "NIC No More RX Buffer Descriptors",
	    children, nicNoMoreRxBDs, "NoMoreRxBDs");
	BGE_SYSCTL_STAT(sc, ctx, "Discarded Input Frames",
	    children, ifInDiscards, "InputDiscards");
	BGE_SYSCTL_STAT(sc, ctx, "Input Errors",
	    children, ifInErrors, "InputErrors");
	BGE_SYSCTL_STAT(sc, ctx, "NIC Recv Threshold Hit",
	    children, nicRecvThresholdHit, "RecvThresholdHit");
	BGE_SYSCTL_STAT(sc, ctx, "NIC DMA Read Queue Full",
	    children, nicDmaReadQueueFull, "DmaReadQueueFull");
	BGE_SYSCTL_STAT(sc, ctx, "NIC DMA Read High Priority Queue Full",
	    children, nicDmaReadHighPriQueueFull, "DmaReadHighPriQueueFull");
	BGE_SYSCTL_STAT(sc, ctx, "NIC Send Data Complete Queue Full",
	    children, nicSendDataCompQueueFull, "SendDataCompQueueFull");
	BGE_SYSCTL_STAT(sc, ctx, "NIC Ring Set Send Producer Index",
	    children, nicRingSetSendProdIndex, "RingSetSendProdIndex");
	BGE_SYSCTL_STAT(sc, ctx, "NIC Ring Status Update",
	    children, nicRingStatusUpdate, "RingStatusUpdate");
	BGE_SYSCTL_STAT(sc, ctx, "NIC Interrupts",
	    children, nicInterrupts, "Interrupts");
	BGE_SYSCTL_STAT(sc, ctx, "NIC Avoided Interrupts",
	    children, nicAvoidedInterrupts, "AvoidedInterrupts");
	BGE_SYSCTL_STAT(sc, ctx, "NIC Send Threshold Hit",
	    children, nicSendThresholdHit, "SendThresholdHit");

	tree = SYSCTL_ADD_NODE(ctx, schildren, OID_AUTO, "rx", CTLFLAG_RD,
	    NULL, "BGE RX Statistics");
	children = SYSCTL_CHILDREN(tree);
	BGE_SYSCTL_STAT(sc, ctx, "Inbound Octets",
	    children, rxstats.ifHCInOctets, "ifHCInOctets");
	BGE_SYSCTL_STAT(sc, ctx, "Fragments",
	    children, rxstats.etherStatsFragments, "Fragments");
	BGE_SYSCTL_STAT(sc, ctx, "Inbound Unicast Packets",
	    children, rxstats.ifHCInUcastPkts, "UnicastPkts");
	BGE_SYSCTL_STAT(sc, ctx, "Inbound Multicast Packets",
	    children, rxstats.ifHCInMulticastPkts, "MulticastPkts");
	BGE_SYSCTL_STAT(sc, ctx, "FCS Errors",
	    children, rxstats.dot3StatsFCSErrors, "FCSErrors");
	BGE_SYSCTL_STAT(sc, ctx, "Alignment Errors",
	    children, rxstats.dot3StatsAlignmentErrors, "AlignmentErrors");
	BGE_SYSCTL_STAT(sc, ctx, "XON Pause Frames Received",
	    children, rxstats.xonPauseFramesReceived, "xonPauseFramesReceived");
	BGE_SYSCTL_STAT(sc, ctx, "XOFF Pause Frames Received",
	    children, rxstats.xoffPauseFramesReceived,
	    "xoffPauseFramesReceived");
	BGE_SYSCTL_STAT(sc, ctx, "MAC Control Frames Received",
	    children, rxstats.macControlFramesReceived,
	    "ControlFramesReceived");
	BGE_SYSCTL_STAT(sc, ctx, "XOFF State Entered",
	    children, rxstats.xoffStateEntered, "xoffStateEntered");
	BGE_SYSCTL_STAT(sc, ctx, "Frames Too Long",
	    children, rxstats.dot3StatsFramesTooLong, "FramesTooLong");
	BGE_SYSCTL_STAT(sc, ctx, "Jabbers",
	    children, rxstats.etherStatsJabbers, "Jabbers");
	BGE_SYSCTL_STAT(sc, ctx, "Undersized Packets",
	    children, rxstats.etherStatsUndersizePkts, "UndersizePkts");
	BGE_SYSCTL_STAT(sc, ctx, "Inbound Range Length Errors",
	    children, rxstats.inRangeLengthError, "inRangeLengthError");
	BGE_SYSCTL_STAT(sc, ctx, "Outbound Range Length Errors",
	    children, rxstats.outRangeLengthError, "outRangeLengthError");

	tree = SYSCTL_ADD_NODE(ctx, schildren, OID_AUTO, "tx", CTLFLAG_RD,
	    NULL, "BGE TX Statistics");
	children = SYSCTL_CHILDREN(tree);
	BGE_SYSCTL_STAT(sc, ctx, "Outbound Octets",
	    children, txstats.ifHCOutOctets, "ifHCOutOctets");
	BGE_SYSCTL_STAT(sc, ctx, "TX Collisions",
	    children, txstats.etherStatsCollisions, "Collisions");
	BGE_SYSCTL_STAT(sc, ctx, "XON Sent",
	    children, txstats.outXonSent, "XonSent");
	BGE_SYSCTL_STAT(sc, ctx, "XOFF Sent",
	    children, txstats.outXoffSent, "XoffSent");
	BGE_SYSCTL_STAT(sc, ctx, "Flow Control Done",
	    children, txstats.flowControlDone, "flowControlDone");
	BGE_SYSCTL_STAT(sc, ctx, "Internal MAC TX errors",
	    children, txstats.dot3StatsInternalMacTransmitErrors,
	    "InternalMacTransmitErrors");
	BGE_SYSCTL_STAT(sc, ctx, "Single Collision Frames",
	    children, txstats.dot3StatsSingleCollisionFrames,
	    "SingleCollisionFrames");
	BGE_SYSCTL_STAT(sc, ctx, "Multiple Collision Frames",
	    children, txstats.dot3StatsMultipleCollisionFrames,
	    "MultipleCollisionFrames");
	BGE_SYSCTL_STAT(sc, ctx, "Deferred Transmissions",
	    children, txstats.dot3StatsDeferredTransmissions,
	    "DeferredTransmissions");
	BGE_SYSCTL_STAT(sc, ctx, "Excessive Collisions",
	    children, txstats.dot3StatsExcessiveCollisions,
	    "ExcessiveCollisions");
	BGE_SYSCTL_STAT(sc, ctx, "Late Collisions",
	    children, txstats.dot3StatsLateCollisions,
	    "LateCollisions");
	BGE_SYSCTL_STAT(sc, ctx, "Outbound Unicast Packets",
	    children, txstats.ifHCOutUcastPkts, "UnicastPkts");
	BGE_SYSCTL_STAT(sc, ctx, "Outbound Multicast Packets",
	    children, txstats.ifHCOutMulticastPkts, "MulticastPkts");
	BGE_SYSCTL_STAT(sc, ctx, "Outbound Broadcast Packets",
	    children, txstats.ifHCOutBroadcastPkts, "BroadcastPkts");
	BGE_SYSCTL_STAT(sc, ctx, "Carrier Sense Errors",
	    children, txstats.dot3StatsCarrierSenseErrors,
	    "CarrierSenseErrors");
	BGE_SYSCTL_STAT(sc, ctx, "Outbound Discards",
	    children, txstats.ifOutDiscards, "Discards");
	BGE_SYSCTL_STAT(sc, ctx, "Outbound Errors",
	    children, txstats.ifOutErrors, "Errors");
}

#undef BGE_SYSCTL_STAT

#define	BGE_SYSCTL_STAT_ADD64(c, h, n, p, d)	\
	    SYSCTL_ADD_UQUAD(c, h, OID_AUTO, n, CTLFLAG_RD, p, d)

static void
bge_add_sysctl_stats_regs(struct bge_softc *sc, struct sysctl_ctx_list *ctx,
    struct sysctl_oid_list *parent)
{
	struct sysctl_oid *tree;
	struct sysctl_oid_list *child, *schild;
	struct bge_mac_stats *stats;

	stats = &sc->bge_mac_stats;
	tree = SYSCTL_ADD_NODE(ctx, parent, OID_AUTO, "stats", CTLFLAG_RD,
	    NULL, "BGE Statistics");
	schild = child = SYSCTL_CHILDREN(tree);
	BGE_SYSCTL_STAT_ADD64(ctx, child, "FramesDroppedDueToFilters",
	    &stats->FramesDroppedDueToFilters, "Frames Dropped Due to Filters");
	BGE_SYSCTL_STAT_ADD64(ctx, child, "DmaWriteQueueFull",
	    &stats->DmaWriteQueueFull, "NIC DMA Write Queue Full");
	BGE_SYSCTL_STAT_ADD64(ctx, child, "DmaWriteHighPriQueueFull",
	    &stats->DmaWriteHighPriQueueFull,
	    "NIC DMA Write High Priority Queue Full");
	BGE_SYSCTL_STAT_ADD64(ctx, child, "NoMoreRxBDs",
	    &stats->NoMoreRxBDs, "NIC No More RX Buffer Descriptors");
	BGE_SYSCTL_STAT_ADD64(ctx, child, "InputDiscards",
	    &stats->InputDiscards, "Discarded Input Frames");
	BGE_SYSCTL_STAT_ADD64(ctx, child, "InputErrors",
	    &stats->InputErrors, "Input Errors");
	BGE_SYSCTL_STAT_ADD64(ctx, child, "RecvThresholdHit",
	    &stats->RecvThresholdHit, "NIC Recv Threshold Hit");

	tree = SYSCTL_ADD_NODE(ctx, schild, OID_AUTO, "rx", CTLFLAG_RD,
	    NULL, "BGE RX Statistics");
	child = SYSCTL_CHILDREN(tree);
	BGE_SYSCTL_STAT_ADD64(ctx, child, "ifHCInOctets",
	    &stats->ifHCInOctets, "Inbound Octets");
	BGE_SYSCTL_STAT_ADD64(ctx, child, "Fragments",
	    &stats->etherStatsFragments, "Fragments");
	BGE_SYSCTL_STAT_ADD64(ctx, child, "UnicastPkts",
	    &stats->ifHCInUcastPkts, "Inbound Unicast Packets");
	BGE_SYSCTL_STAT_ADD64(ctx, child, "MulticastPkts",
	    &stats->ifHCInMulticastPkts, "Inbound Multicast Packets");
	BGE_SYSCTL_STAT_ADD64(ctx, child, "BroadcastPkts",
	    &stats->ifHCInBroadcastPkts, "Inbound Broadcast Packets");
	BGE_SYSCTL_STAT_ADD64(ctx, child, "FCSErrors",
	    &stats->dot3StatsFCSErrors, "FCS Errors");
	BGE_SYSCTL_STAT_ADD64(ctx, child, "AlignmentErrors",
	    &stats->dot3StatsAlignmentErrors, "Alignment Errors");
	BGE_SYSCTL_STAT_ADD64(ctx, child, "xonPauseFramesReceived",
	    &stats->xonPauseFramesReceived, "XON Pause Frames Received");
	BGE_SYSCTL_STAT_ADD64(ctx, child, "xoffPauseFramesReceived",
	    &stats->xoffPauseFramesReceived, "XOFF Pause Frames Received");
	BGE_SYSCTL_STAT_ADD64(ctx, child, "ControlFramesReceived",
	    &stats->macControlFramesReceived, "MAC Control Frames Received");
	BGE_SYSCTL_STAT_ADD64(ctx, child, "xoffStateEntered",
	    &stats->xoffStateEntered, "XOFF State Entered");
	BGE_SYSCTL_STAT_ADD64(ctx, child, "FramesTooLong",
	    &stats->dot3StatsFramesTooLong, "Frames Too Long");
	BGE_SYSCTL_STAT_ADD64(ctx, child, "Jabbers",
	    &stats->etherStatsJabbers, "Jabbers");
	BGE_SYSCTL_STAT_ADD64(ctx, child, "UndersizePkts",
	    &stats->etherStatsUndersizePkts, "Undersized Packets");

	tree = SYSCTL_ADD_NODE(ctx, schild, OID_AUTO, "tx", CTLFLAG_RD,
	    NULL, "BGE TX Statistics");
	child = SYSCTL_CHILDREN(tree);
	BGE_SYSCTL_STAT_ADD64(ctx, child, "ifHCOutOctets",
	    &stats->ifHCOutOctets, "Outbound Octets");
	BGE_SYSCTL_STAT_ADD64(ctx, child, "Collisions",
	    &stats->etherStatsCollisions, "TX Collisions");
	BGE_SYSCTL_STAT_ADD64(ctx, child, "XonSent",
	    &stats->outXonSent, "XON Sent");
	BGE_SYSCTL_STAT_ADD64(ctx, child, "XoffSent",
	    &stats->outXoffSent, "XOFF Sent");
	BGE_SYSCTL_STAT_ADD64(ctx, child, "InternalMacTransmitErrors",
	    &stats->dot3StatsInternalMacTransmitErrors,
	    "Internal MAC TX Errors");
	BGE_SYSCTL_STAT_ADD64(ctx, child, "SingleCollisionFrames",
	    &stats->dot3StatsSingleCollisionFrames, "Single Collision Frames");
	BGE_SYSCTL_STAT_ADD64(ctx, child, "MultipleCollisionFrames",
	    &stats->dot3StatsMultipleCollisionFrames,
	    "Multiple Collision Frames");
	BGE_SYSCTL_STAT_ADD64(ctx, child, "DeferredTransmissions",
	    &stats->dot3StatsDeferredTransmissions, "Deferred Transmissions");
	BGE_SYSCTL_STAT_ADD64(ctx, child, "ExcessiveCollisions",
	    &stats->dot3StatsExcessiveCollisions, "Excessive Collisions");
	BGE_SYSCTL_STAT_ADD64(ctx, child, "LateCollisions",
	    &stats->dot3StatsLateCollisions, "Late Collisions");
	BGE_SYSCTL_STAT_ADD64(ctx, child, "UnicastPkts",
	    &stats->ifHCOutUcastPkts, "Outbound Unicast Packets");
	BGE_SYSCTL_STAT_ADD64(ctx, child, "MulticastPkts",
	    &stats->ifHCOutMulticastPkts, "Outbound Multicast Packets");
	BGE_SYSCTL_STAT_ADD64(ctx, child, "BroadcastPkts",
	    &stats->ifHCOutBroadcastPkts, "Outbound Broadcast Packets");
}

#undef	BGE_SYSCTL_STAT_ADD64

static int
bge_sysctl_stats(SYSCTL_HANDLER_ARGS)
{
	struct bge_softc *sc;
	uint32_t result;
	int offset;

	sc = (struct bge_softc *)arg1;
	offset = arg2;
	result = CSR_READ_4(sc, BGE_MEMWIN_START + BGE_STATS_BLOCK + offset +
	    offsetof(bge_hostaddr, bge_addr_lo));
	return (sysctl_handle_int(oidp, &result, 0, req));
}

#ifdef BGE_REGISTER_DEBUG
static int
bge_sysctl_debug_info(SYSCTL_HANDLER_ARGS)
{
	struct bge_softc *sc;
	uint16_t *sbdata;
	int error, result, sbsz;
	int i, j;

	result = -1;
	error = sysctl_handle_int(oidp, &result, 0, req);
	if (error || (req->newptr == NULL))
		return (error);

	if (result == 1) {
		sc = (struct bge_softc *)arg1;

		if (sc->bge_asicrev == BGE_ASICREV_BCM5700 &&
		    sc->bge_chipid != BGE_CHIPID_BCM5700_C0)
			sbsz = BGE_STATUS_BLK_SZ;
		else
			sbsz = 32;
		sbdata = (uint16_t *)sc->bge_ldata.bge_status_block;
		printf("Status Block:\n");
		BGE_LOCK(sc);
		bus_dmamap_sync(sc->bge_cdata.bge_status_tag,
		    sc->bge_cdata.bge_status_map,
		    BUS_DMASYNC_POSTREAD | BUS_DMASYNC_POSTWRITE);
		for (i = 0x0; i < sbsz / sizeof(uint16_t); ) {
			printf("%06x:", i);
			for (j = 0; j < 8; j++)
				printf(" %04x", sbdata[i++]);
			printf("\n");
		}

		printf("Registers:\n");
		for (i = 0x800; i < 0xA00; ) {
			printf("%06x:", i);
			for (j = 0; j < 8; j++) {
				printf(" %08x", CSR_READ_4(sc, i));
				i += 4;
			}
			printf("\n");
		}
		BGE_UNLOCK(sc);

		printf("Hardware Flags:\n");
		if (BGE_IS_5717_PLUS(sc))
			printf(" - 5717 Plus\n");
		if (BGE_IS_5755_PLUS(sc))
			printf(" - 5755 Plus\n");
		if (BGE_IS_575X_PLUS(sc))
			printf(" - 575X Plus\n");
		if (BGE_IS_5705_PLUS(sc))
			printf(" - 5705 Plus\n");
		if (BGE_IS_5714_FAMILY(sc))
			printf(" - 5714 Family\n");
		if (BGE_IS_5700_FAMILY(sc))
			printf(" - 5700 Family\n");
		if (sc->bge_flags & BGE_FLAG_JUMBO)
			printf(" - Supports Jumbo Frames\n");
		if (sc->bge_flags & BGE_FLAG_PCIX)
			printf(" - PCI-X Bus\n");
		if (sc->bge_flags & BGE_FLAG_PCIE)
			printf(" - PCI Express Bus\n");
		if (sc->bge_phy_flags & BGE_PHY_NO_3LED)
			printf(" - No 3 LEDs\n");
		if (sc->bge_flags & BGE_FLAG_RX_ALIGNBUG)
			printf(" - RX Alignment Bug\n");
	}

	return (error);
}

static int
bge_sysctl_reg_read(SYSCTL_HANDLER_ARGS)
{
	struct bge_softc *sc;
	int error;
	uint16_t result;
	uint32_t val;

	result = -1;
	error = sysctl_handle_int(oidp, &result, 0, req);
	if (error || (req->newptr == NULL))
		return (error);

	if (result < 0x8000) {
		sc = (struct bge_softc *)arg1;
		val = CSR_READ_4(sc, result);
		printf("reg 0x%06X = 0x%08X\n", result, val);
	}

	return (error);
}

static int
bge_sysctl_ape_read(SYSCTL_HANDLER_ARGS)
{
	struct bge_softc *sc;
	int error;
	uint16_t result;
	uint32_t val;

	result = -1;
	error = sysctl_handle_int(oidp, &result, 0, req);
	if (error || (req->newptr == NULL))
		return (error);

	if (result < 0x8000) {
		sc = (struct bge_softc *)arg1;
		val = APE_READ_4(sc, result);
		printf("reg 0x%06X = 0x%08X\n", result, val);
	}

	return (error);
}

static int
bge_sysctl_mem_read(SYSCTL_HANDLER_ARGS)
{
	struct bge_softc *sc;
	int error;
	uint16_t result;
	uint32_t val;

	result = -1;
	error = sysctl_handle_int(oidp, &result, 0, req);
	if (error || (req->newptr == NULL))
		return (error);

	if (result < 0x8000) {
		sc = (struct bge_softc *)arg1;
		val = bge_readmem_ind(sc, result);
		printf("mem 0x%06X = 0x%08X\n", result, val);
	}

	return (error);
}
#endif

static int
bge_get_eaddr_fw(struct bge_softc *sc, uint8_t ether_addr[])
{

	if (sc->bge_flags & BGE_FLAG_EADDR)
		return (1);

#ifdef __sparc64__
	OF_getetheraddr(sc->bge_dev, ether_addr);
	return (0);
#endif
	return (1);
}

static int
bge_get_eaddr_mem(struct bge_softc *sc, uint8_t ether_addr[])
{
	uint32_t mac_addr;

	mac_addr = bge_readmem_ind(sc, BGE_SRAM_MAC_ADDR_HIGH_MB);
	if ((mac_addr >> 16) == 0x484b) {
		ether_addr[0] = (uint8_t)(mac_addr >> 8);
		ether_addr[1] = (uint8_t)mac_addr;
		mac_addr = bge_readmem_ind(sc, BGE_SRAM_MAC_ADDR_LOW_MB);
		ether_addr[2] = (uint8_t)(mac_addr >> 24);
		ether_addr[3] = (uint8_t)(mac_addr >> 16);
		ether_addr[4] = (uint8_t)(mac_addr >> 8);
		ether_addr[5] = (uint8_t)mac_addr;
		return (0);
	}
	return (1);
}

static int
bge_get_eaddr_nvram(struct bge_softc *sc, uint8_t ether_addr[])
{
	int mac_offset = BGE_EE_MAC_OFFSET;

	if (sc->bge_asicrev == BGE_ASICREV_BCM5906)
		mac_offset = BGE_EE_MAC_OFFSET_5906;

	return (bge_read_nvram(sc, ether_addr, mac_offset + 2,
	    ETHER_ADDR_LEN));
}

static int
bge_get_eaddr_eeprom(struct bge_softc *sc, uint8_t ether_addr[])
{

	if (sc->bge_asicrev == BGE_ASICREV_BCM5906)
		return (1);

	return (bge_read_eeprom(sc, ether_addr, BGE_EE_MAC_OFFSET + 2,
	   ETHER_ADDR_LEN));
}

static int
bge_get_eaddr(struct bge_softc *sc, uint8_t eaddr[])
{
	static const bge_eaddr_fcn_t bge_eaddr_funcs[] = {
		/* NOTE: Order is critical */
		bge_get_eaddr_fw,
		bge_get_eaddr_mem,
		bge_get_eaddr_nvram,
		bge_get_eaddr_eeprom,
		NULL
	};
	const bge_eaddr_fcn_t *func;

	for (func = bge_eaddr_funcs; *func != NULL; ++func) {
		if ((*func)(sc, eaddr) == 0)
			break;
	}
	return (*func == NULL ? ENXIO : 0);
}

static uint64_t
bge_get_counter(if_t ifp, ift_counter cnt)
{
	struct bge_softc *sc;
	struct bge_mac_stats *stats;

	sc = if_getsoftc(ifp);
	if (!BGE_IS_5705_PLUS(sc))
		return (if_get_counter_default(ifp, cnt));
	stats = &sc->bge_mac_stats;

	switch (cnt) {
	case IFCOUNTER_IERRORS:
		return (stats->NoMoreRxBDs + stats->InputDiscards +
		    stats->InputErrors);
	case IFCOUNTER_COLLISIONS:
		return (stats->etherStatsCollisions);
	default:
		return (if_get_counter_default(ifp, cnt));
	}
}
<<<<<<< HEAD
// CHERI CHANGES START
// {
//   "updated": 20180629,
//   "target_type": "kernel",
//   "changes": [
//     "ioctl:net"
//   ]
// }
// CHERI CHANGES END
=======

#ifdef NETDUMP
static void
bge_netdump_init(if_t ifp, int *nrxr, int *ncl, int *clsize)
{
	struct bge_softc *sc;

	sc = if_getsoftc(ifp);
	BGE_LOCK(sc);
	*nrxr = sc->bge_return_ring_cnt;
	*ncl = NETDUMP_MAX_IN_FLIGHT;
	if ((sc->bge_flags & BGE_FLAG_JUMBO_STD) != 0 &&
	    (if_getmtu(sc->bge_ifp) + ETHER_HDR_LEN + ETHER_CRC_LEN +
	    ETHER_VLAN_ENCAP_LEN > (MCLBYTES - ETHER_ALIGN)))
		*clsize = MJUM9BYTES;
	else
		*clsize = MCLBYTES;
	BGE_UNLOCK(sc);
}

static void
bge_netdump_event(if_t ifp __unused, enum netdump_ev event __unused)
{
}

static int
bge_netdump_transmit(if_t ifp, struct mbuf *m)
{
	struct bge_softc *sc;
	uint32_t prodidx;
	int error;

	sc = if_getsoftc(ifp);
	if ((if_getdrvflags(ifp) & (IFF_DRV_RUNNING | IFF_DRV_OACTIVE)) !=
	    IFF_DRV_RUNNING)
		return (1);

	prodidx = sc->bge_tx_prodidx;
	error = bge_encap(sc, &m, &prodidx);
	if (error == 0)
		bge_start_tx(sc, prodidx);
	return (error);
}

static int
bge_netdump_poll(if_t ifp, int count)
{
	struct bge_softc *sc;
	uint32_t rx_prod, tx_cons;

	sc = if_getsoftc(ifp);
	if ((if_getdrvflags(ifp) & (IFF_DRV_RUNNING | IFF_DRV_OACTIVE)) !=
	    IFF_DRV_RUNNING)
		return (1);

	bus_dmamap_sync(sc->bge_cdata.bge_status_tag,
	    sc->bge_cdata.bge_status_map,
	    BUS_DMASYNC_POSTREAD | BUS_DMASYNC_POSTWRITE);

	rx_prod = sc->bge_ldata.bge_status_block->bge_idx[0].bge_rx_prod_idx;
	tx_cons = sc->bge_ldata.bge_status_block->bge_idx[0].bge_tx_cons_idx;

	bus_dmamap_sync(sc->bge_cdata.bge_status_tag,
	    sc->bge_cdata.bge_status_map,
	    BUS_DMASYNC_PREREAD | BUS_DMASYNC_PREWRITE);

	(void)bge_rxeof(sc, rx_prod, 0);
	bge_txeof(sc, tx_cons);
	return (0);
}
#endif /* NETDUMP */
>>>>>>> 462dce6c
<|MERGE_RESOLUTION|>--- conflicted
+++ resolved
@@ -6808,17 +6808,6 @@
 		return (if_get_counter_default(ifp, cnt));
 	}
 }
-<<<<<<< HEAD
-// CHERI CHANGES START
-// {
-//   "updated": 20180629,
-//   "target_type": "kernel",
-//   "changes": [
-//     "ioctl:net"
-//   ]
-// }
-// CHERI CHANGES END
-=======
 
 #ifdef NETDUMP
 static void
@@ -6890,4 +6879,12 @@
 	return (0);
 }
 #endif /* NETDUMP */
->>>>>>> 462dce6c
+// CHERI CHANGES START
+// {
+//   "updated": 20180629,
+//   "target_type": "kernel",
+//   "changes": [
+//     "ioctl:net"
+//   ]
+// }
+// CHERI CHANGES END