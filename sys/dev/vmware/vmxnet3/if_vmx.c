/*-
 * Copyright (c) 2013 Tsubai Masanari
 * Copyright (c) 2013 Bryan Venteicher <bryanv@FreeBSD.org>
 * Copyright (c) 2018 Patrick Kelsey
 *
 * Permission to use, copy, modify, and distribute this software for any
 * purpose with or without fee is hereby granted, provided that the above
 * copyright notice and this permission notice appear in all copies.
 *
 * THE SOFTWARE IS PROVIDED "AS IS" AND THE AUTHOR DISCLAIMS ALL WARRANTIES
 * WITH REGARD TO THIS SOFTWARE INCLUDING ALL IMPLIED WARRANTIES OF
 * MERCHANTABILITY AND FITNESS. IN NO EVENT SHALL THE AUTHOR BE LIABLE FOR
 * ANY SPECIAL, DIRECT, INDIRECT, OR CONSEQUENTIAL DAMAGES OR ANY DAMAGES
 * WHATSOEVER RESULTING FROM LOSS OF USE, DATA OR PROFITS, WHETHER IN AN
 * ACTION OF CONTRACT, NEGLIGENCE OR OTHER TORTIOUS ACTION, ARISING OUT OF
 * OR IN CONNECTION WITH THE USE OR PERFORMANCE OF THIS SOFTWARE.
 *
 * $OpenBSD: src/sys/dev/pci/if_vmx.c,v 1.11 2013/06/22 00:28:10 uebayasi Exp $
 */

/* Driver for VMware vmxnet3 virtual ethernet devices. */

#include <sys/cdefs.h>
__FBSDID("$FreeBSD$");

#include <sys/param.h>
#include <sys/systm.h>
#include <sys/kernel.h>
#include <sys/endian.h>
#include <sys/sockio.h>
#include <sys/mbuf.h>
#include <sys/malloc.h>
#include <sys/module.h>
#include <sys/socket.h>
#include <sys/sysctl.h>
#include <sys/smp.h>
#include <vm/vm.h>
#include <vm/pmap.h>

#include <net/ethernet.h>
#include <net/if.h>
#include <net/if_var.h>
#include <net/if_arp.h>
#include <net/if_dl.h>
#include <net/if_types.h>
#include <net/if_media.h>
#include <net/if_vlan_var.h>
#include <net/iflib.h>

#include <netinet/in_systm.h>
#include <netinet/in.h>
#include <netinet/ip.h>
#include <netinet/ip6.h>
#include <netinet6/ip6_var.h>
#include <netinet/udp.h>
#include <netinet/tcp.h>

#include <machine/bus.h>
#include <machine/resource.h>
#include <sys/bus.h>
#include <sys/rman.h>

#include <dev/pci/pcireg.h>
#include <dev/pci/pcivar.h>

#include "ifdi_if.h"

#include "if_vmxreg.h"
#include "if_vmxvar.h"

#include "opt_inet.h"
#include "opt_inet6.h"


#define VMXNET3_VMWARE_VENDOR_ID	0x15AD
#define VMXNET3_VMWARE_DEVICE_ID	0x07B0

static pci_vendor_info_t vmxnet3_vendor_info_array[] =
{
	PVID(VMXNET3_VMWARE_VENDOR_ID, VMXNET3_VMWARE_DEVICE_ID, "VMware VMXNET3 Ethernet Adapter"),
	/* required last entry */
	PVID_END
};

static void	*vmxnet3_register(device_t);
static int	vmxnet3_attach_pre(if_ctx_t);
static int	vmxnet3_msix_intr_assign(if_ctx_t, int);
static void	vmxnet3_free_irqs(struct vmxnet3_softc *);
static int	vmxnet3_attach_post(if_ctx_t);
static int	vmxnet3_detach(if_ctx_t);
static int	vmxnet3_shutdown(if_ctx_t);
static int	vmxnet3_suspend(if_ctx_t);
static int	vmxnet3_resume(if_ctx_t);

static int	vmxnet3_alloc_resources(struct vmxnet3_softc *);
static void	vmxnet3_free_resources(struct vmxnet3_softc *);
static int	vmxnet3_check_version(struct vmxnet3_softc *);
static void	vmxnet3_set_interrupt_idx(struct vmxnet3_softc *);

static int	vmxnet3_queues_shared_alloc(struct vmxnet3_softc *);
static void	vmxnet3_init_txq(struct vmxnet3_softc *, int);
static int	vmxnet3_tx_queues_alloc(if_ctx_t, caddr_t *, uint64_t *, int, int);
static void	vmxnet3_init_rxq(struct vmxnet3_softc *, int, int);
static int	vmxnet3_rx_queues_alloc(if_ctx_t, caddr_t *, uint64_t *, int, int);
static void	vmxnet3_queues_free(if_ctx_t);

static int	vmxnet3_alloc_shared_data(struct vmxnet3_softc *);
static void	vmxnet3_free_shared_data(struct vmxnet3_softc *);
static int	vmxnet3_alloc_mcast_table(struct vmxnet3_softc *);
static void	vmxnet3_free_mcast_table(struct vmxnet3_softc *);
static void	vmxnet3_init_shared_data(struct vmxnet3_softc *);
static void	vmxnet3_reinit_rss_shared_data(struct vmxnet3_softc *);
static void	vmxnet3_reinit_shared_data(struct vmxnet3_softc *);
static int	vmxnet3_alloc_data(struct vmxnet3_softc *);
static void	vmxnet3_free_data(struct vmxnet3_softc *);

static void	vmxnet3_evintr(struct vmxnet3_softc *);
static int	vmxnet3_isc_txd_encap(void *, if_pkt_info_t);
static void	vmxnet3_isc_txd_flush(void *, uint16_t, qidx_t);
static int	vmxnet3_isc_txd_credits_update(void *, uint16_t, bool);
static int	vmxnet3_isc_rxd_available(void *, uint16_t, qidx_t, qidx_t);
static int	vmxnet3_isc_rxd_pkt_get(void *, if_rxd_info_t);
static void	vmxnet3_isc_rxd_refill(void *, if_rxd_update_t);
static void	vmxnet3_isc_rxd_flush(void *, uint16_t, uint8_t, qidx_t);
static int	vmxnet3_legacy_intr(void *);
static int	vmxnet3_rxq_intr(void *);
static int	vmxnet3_event_intr(void *);

static void	vmxnet3_stop(if_ctx_t);

static void	vmxnet3_txinit(struct vmxnet3_softc *, struct vmxnet3_txqueue *);
static void	vmxnet3_rxinit(struct vmxnet3_softc *, struct vmxnet3_rxqueue *);
static void	vmxnet3_reinit_queues(struct vmxnet3_softc *);
static int	vmxnet3_enable_device(struct vmxnet3_softc *);
static void	vmxnet3_reinit_rxfilters(struct vmxnet3_softc *);
static void	vmxnet3_init(if_ctx_t);
static void	vmxnet3_multi_set(if_ctx_t);
static int	vmxnet3_mtu_set(if_ctx_t, uint32_t);
static void	vmxnet3_media_status(if_ctx_t, struct ifmediareq *);
static int	vmxnet3_media_change(if_ctx_t);
static int	vmxnet3_promisc_set(if_ctx_t, int);
static uint64_t	vmxnet3_get_counter(if_ctx_t, ift_counter);
static void	vmxnet3_update_admin_status(if_ctx_t);
static void	vmxnet3_txq_timer(if_ctx_t, uint16_t);

static void	vmxnet3_update_vlan_filter(struct vmxnet3_softc *, int,
		    uint16_t);
static void	vmxnet3_vlan_register(if_ctx_t, uint16_t);
static void	vmxnet3_vlan_unregister(if_ctx_t, uint16_t);
static void	vmxnet3_set_rxfilter(struct vmxnet3_softc *, int);

static void	vmxnet3_refresh_host_stats(struct vmxnet3_softc *);
static int	vmxnet3_link_is_up(struct vmxnet3_softc *);
static void	vmxnet3_link_status(struct vmxnet3_softc *);
static void	vmxnet3_set_lladdr(struct vmxnet3_softc *);
static void	vmxnet3_get_lladdr(struct vmxnet3_softc *);

static void	vmxnet3_setup_txq_sysctl(struct vmxnet3_txqueue *,
		    struct sysctl_ctx_list *, struct sysctl_oid_list *);
static void	vmxnet3_setup_rxq_sysctl(struct vmxnet3_rxqueue *,
		    struct sysctl_ctx_list *, struct sysctl_oid_list *);
static void	vmxnet3_setup_queue_sysctl(struct vmxnet3_softc *,
		    struct sysctl_ctx_list *, struct sysctl_oid_list *);
static void	vmxnet3_setup_sysctl(struct vmxnet3_softc *);

static void	vmxnet3_write_bar0(struct vmxnet3_softc *, bus_size_t,
		    uint32_t);
static uint32_t	vmxnet3_read_bar1(struct vmxnet3_softc *, bus_size_t);
static void	vmxnet3_write_bar1(struct vmxnet3_softc *, bus_size_t,
		    uint32_t);
static void	vmxnet3_write_cmd(struct vmxnet3_softc *, uint32_t);
static uint32_t	vmxnet3_read_cmd(struct vmxnet3_softc *, uint32_t);

static int	vmxnet3_tx_queue_intr_enable(if_ctx_t, uint16_t);
static int	vmxnet3_rx_queue_intr_enable(if_ctx_t, uint16_t);
static void	vmxnet3_link_intr_enable(if_ctx_t);
static void	vmxnet3_enable_intr(struct vmxnet3_softc *, int);
static void	vmxnet3_disable_intr(struct vmxnet3_softc *, int);
static void	vmxnet3_intr_enable_all(if_ctx_t);
static void	vmxnet3_intr_disable_all(if_ctx_t);

typedef enum {
	VMXNET3_BARRIER_RD,
	VMXNET3_BARRIER_WR,
	VMXNET3_BARRIER_RDWR,
} vmxnet3_barrier_t;

static void	vmxnet3_barrier(struct vmxnet3_softc *, vmxnet3_barrier_t);


static device_method_t vmxnet3_methods[] = {
	/* Device interface */
	DEVMETHOD(device_register, vmxnet3_register),
	DEVMETHOD(device_probe, iflib_device_probe),
	DEVMETHOD(device_attach, iflib_device_attach),
	DEVMETHOD(device_detach, iflib_device_detach),
	DEVMETHOD(device_shutdown, iflib_device_shutdown),
	DEVMETHOD(device_suspend, iflib_device_suspend),
	DEVMETHOD(device_resume, iflib_device_resume),
	DEVMETHOD_END
};

static driver_t vmxnet3_driver = {
	"vmx", vmxnet3_methods, sizeof(struct vmxnet3_softc)
};

static devclass_t vmxnet3_devclass;
DRIVER_MODULE(vmx, pci, vmxnet3_driver, vmxnet3_devclass, 0, 0);
IFLIB_PNP_INFO(pci, vmx, vmxnet3_vendor_info_array);
MODULE_VERSION(vmx, 2);

MODULE_DEPEND(vmx, pci, 1, 1, 1);
MODULE_DEPEND(vmx, ether, 1, 1, 1);
MODULE_DEPEND(vmx, iflib, 1, 1, 1);

static device_method_t vmxnet3_iflib_methods[] = {
	DEVMETHOD(ifdi_tx_queues_alloc, vmxnet3_tx_queues_alloc),
	DEVMETHOD(ifdi_rx_queues_alloc, vmxnet3_rx_queues_alloc),
	DEVMETHOD(ifdi_queues_free, vmxnet3_queues_free),

	DEVMETHOD(ifdi_attach_pre, vmxnet3_attach_pre),
	DEVMETHOD(ifdi_attach_post, vmxnet3_attach_post),
	DEVMETHOD(ifdi_detach, vmxnet3_detach),

	DEVMETHOD(ifdi_init, vmxnet3_init),
	DEVMETHOD(ifdi_stop, vmxnet3_stop),
	DEVMETHOD(ifdi_multi_set, vmxnet3_multi_set),
	DEVMETHOD(ifdi_mtu_set, vmxnet3_mtu_set),
	DEVMETHOD(ifdi_media_status, vmxnet3_media_status),
	DEVMETHOD(ifdi_media_change, vmxnet3_media_change),
	DEVMETHOD(ifdi_promisc_set, vmxnet3_promisc_set),
	DEVMETHOD(ifdi_get_counter, vmxnet3_get_counter),
	DEVMETHOD(ifdi_update_admin_status, vmxnet3_update_admin_status),
	DEVMETHOD(ifdi_timer, vmxnet3_txq_timer),

	DEVMETHOD(ifdi_tx_queue_intr_enable, vmxnet3_tx_queue_intr_enable),
	DEVMETHOD(ifdi_rx_queue_intr_enable, vmxnet3_rx_queue_intr_enable),
	DEVMETHOD(ifdi_link_intr_enable, vmxnet3_link_intr_enable),
	DEVMETHOD(ifdi_intr_enable, vmxnet3_intr_enable_all),
	DEVMETHOD(ifdi_intr_disable, vmxnet3_intr_disable_all),
	DEVMETHOD(ifdi_msix_intr_assign, vmxnet3_msix_intr_assign),

	DEVMETHOD(ifdi_vlan_register, vmxnet3_vlan_register),
	DEVMETHOD(ifdi_vlan_unregister, vmxnet3_vlan_unregister),

	DEVMETHOD(ifdi_shutdown, vmxnet3_shutdown),
	DEVMETHOD(ifdi_suspend, vmxnet3_suspend),
	DEVMETHOD(ifdi_resume, vmxnet3_resume),

	DEVMETHOD_END
};

static driver_t vmxnet3_iflib_driver = {
	"vmx", vmxnet3_iflib_methods, sizeof(struct vmxnet3_softc)
};

struct if_txrx vmxnet3_txrx = {
	.ift_txd_encap = vmxnet3_isc_txd_encap,
	.ift_txd_flush = vmxnet3_isc_txd_flush,
	.ift_txd_credits_update = vmxnet3_isc_txd_credits_update,
	.ift_rxd_available = vmxnet3_isc_rxd_available,
	.ift_rxd_pkt_get = vmxnet3_isc_rxd_pkt_get,
	.ift_rxd_refill = vmxnet3_isc_rxd_refill,
	.ift_rxd_flush = vmxnet3_isc_rxd_flush,
	.ift_legacy_intr = vmxnet3_legacy_intr
};

static struct if_shared_ctx vmxnet3_sctx_init = {
	.isc_magic = IFLIB_MAGIC,
	.isc_q_align = 512,

	.isc_tx_maxsize = VMXNET3_TX_MAXSIZE,
	.isc_tx_maxsegsize = VMXNET3_TX_MAXSEGSIZE,
	.isc_tso_maxsize = VMXNET3_TSO_MAXSIZE + sizeof(struct ether_vlan_header),
	.isc_tso_maxsegsize = VMXNET3_TX_MAXSEGSIZE,

	/*
	 * These values are used to configure the busdma tag used for
	 * receive descriptors.  Each receive descriptor only points to one
	 * buffer.
	 */
	.isc_rx_maxsize = VMXNET3_RX_MAXSEGSIZE, /* One buf per descriptor */
	.isc_rx_nsegments = 1,  /* One mapping per descriptor */
	.isc_rx_maxsegsize = VMXNET3_RX_MAXSEGSIZE,

	.isc_admin_intrcnt = 1,
	.isc_vendor_info = vmxnet3_vendor_info_array,
	.isc_driver_version = "2",
	.isc_driver = &vmxnet3_iflib_driver,
	.isc_flags = IFLIB_HAS_RXCQ | IFLIB_HAS_TXCQ,

	/*
	 * Number of receive queues per receive queue set, with associated
	 * descriptor settings for each.
	 */
	.isc_nrxqs = 3,
	.isc_nfl = 2, /* one free list for each receive command queue */
	.isc_nrxd_min = {VMXNET3_MIN_RX_NDESC, VMXNET3_MIN_RX_NDESC, VMXNET3_MIN_RX_NDESC},
	.isc_nrxd_max = {VMXNET3_MAX_RX_NDESC, VMXNET3_MAX_RX_NDESC, VMXNET3_MAX_RX_NDESC},
	.isc_nrxd_default = {VMXNET3_DEF_RX_NDESC, VMXNET3_DEF_RX_NDESC, VMXNET3_DEF_RX_NDESC},

	/*
	 * Number of transmit queues per transmit queue set, with associated
	 * descriptor settings for each.
	 */
	.isc_ntxqs = 2,
	.isc_ntxd_min = {VMXNET3_MIN_TX_NDESC, VMXNET3_MIN_TX_NDESC},
	.isc_ntxd_max = {VMXNET3_MAX_TX_NDESC, VMXNET3_MAX_TX_NDESC},
	.isc_ntxd_default = {VMXNET3_DEF_TX_NDESC, VMXNET3_DEF_TX_NDESC},
};

static void *
vmxnet3_register(device_t dev)
{
	return (&vmxnet3_sctx_init);
}

static int
vmxnet3_attach_pre(if_ctx_t ctx)
{
	device_t dev;
	if_softc_ctx_t scctx;
	struct vmxnet3_softc *sc;
	uint32_t intr_config;
	int error;

	dev = iflib_get_dev(ctx);
	sc = iflib_get_softc(ctx);
	sc->vmx_dev = dev;
	sc->vmx_ctx = ctx;
	sc->vmx_sctx = iflib_get_sctx(ctx);
	sc->vmx_scctx = iflib_get_softc_ctx(ctx);
	sc->vmx_ifp = iflib_get_ifp(ctx);
	sc->vmx_media = iflib_get_media(ctx);
	scctx = sc->vmx_scctx;

	scctx->isc_tx_nsegments = VMXNET3_TX_MAXSEGS;
	scctx->isc_tx_tso_segments_max = VMXNET3_TX_MAXSEGS;
	/* isc_tx_tso_size_max doesn't include possible vlan header */
	scctx->isc_tx_tso_size_max = VMXNET3_TSO_MAXSIZE;
	scctx->isc_tx_tso_segsize_max = VMXNET3_TX_MAXSEGSIZE;
	scctx->isc_txrx = &vmxnet3_txrx;

	/* If 0, the iflib tunable was not set, so set to the default */
	if (scctx->isc_nrxqsets == 0)
		scctx->isc_nrxqsets = VMXNET3_DEF_RX_QUEUES;
	scctx->isc_nrxqsets_max = min(VMXNET3_MAX_RX_QUEUES, mp_ncpus);

	/* If 0, the iflib tunable was not set, so set to the default */
	if (scctx->isc_ntxqsets == 0)
		scctx->isc_ntxqsets = VMXNET3_DEF_TX_QUEUES;
	scctx->isc_ntxqsets_max = min(VMXNET3_MAX_TX_QUEUES, mp_ncpus);

	/*
	 * Enforce that the transmit completion queue descriptor count is
	 * the same as the transmit command queue descriptor count.
	 */
	scctx->isc_ntxd[0] = scctx->isc_ntxd[1];
	scctx->isc_txqsizes[0] =
	    sizeof(struct vmxnet3_txcompdesc) * scctx->isc_ntxd[0];
	scctx->isc_txqsizes[1] =
	    sizeof(struct vmxnet3_txdesc) * scctx->isc_ntxd[1];

	/*
	 * Enforce that the receive completion queue descriptor count is the
	 * sum of the receive command queue descriptor counts, and that the
	 * second receive command queue descriptor count is the same as the
	 * first one.
	 */
	scctx->isc_nrxd[2] = scctx->isc_nrxd[1];
	scctx->isc_nrxd[0] = scctx->isc_nrxd[1] + scctx->isc_nrxd[2];
	scctx->isc_rxqsizes[0] =
	    sizeof(struct vmxnet3_rxcompdesc) * scctx->isc_nrxd[0];
	scctx->isc_rxqsizes[1] =
	    sizeof(struct vmxnet3_rxdesc) * scctx->isc_nrxd[1];
	scctx->isc_rxqsizes[2] =
	    sizeof(struct vmxnet3_rxdesc) * scctx->isc_nrxd[2];

	scctx->isc_rss_table_size = UPT1_RSS_MAX_IND_TABLE_SIZE;

	/* Map PCI BARs */
	error = vmxnet3_alloc_resources(sc);
	if (error)
		goto fail;

	/* Check device versions */
	error = vmxnet3_check_version(sc);
	if (error)
		goto fail;

	/* 
	 * The interrupt mode can be set in the hypervisor configuration via
	 * the parameter ethernet<N>.intrMode.
	 */
	intr_config = vmxnet3_read_cmd(sc, VMXNET3_CMD_GET_INTRCFG);
	sc->vmx_intr_mask_mode = (intr_config >> 2) & 0x03;

	/*
	 * Configure the softc context to attempt to configure the interrupt
	 * mode now indicated by intr_config.  iflib will follow the usual
	 * fallback path MSIX -> MSI -> LEGACY, starting at the configured
	 * starting mode.
	 */
	switch (intr_config & 0x03) {
	case VMXNET3_IT_AUTO:
	case VMXNET3_IT_MSIX:
		scctx->isc_msix_bar = pci_msix_table_bar(dev);
		break;
	case VMXNET3_IT_MSI:
		scctx->isc_msix_bar = -1;
		scctx->isc_disable_msix = 1;
		break;
	case VMXNET3_IT_LEGACY:
		scctx->isc_msix_bar = 0;
		break;
	}

	scctx->isc_tx_csum_flags = VMXNET3_CSUM_ALL_OFFLOAD;
	scctx->isc_capabilities = scctx->isc_capenable =
	    IFCAP_TXCSUM | IFCAP_TXCSUM_IPV6 |
	    IFCAP_TSO4 | IFCAP_TSO6 |
	    IFCAP_RXCSUM | IFCAP_RXCSUM_IPV6 |
	    IFCAP_VLAN_MTU | IFCAP_VLAN_HWTAGGING |
	    IFCAP_VLAN_HWCSUM | IFCAP_VLAN_HWTSO |
	    IFCAP_JUMBO_MTU;

	/* These capabilities are not enabled by default. */
	scctx->isc_capabilities |= IFCAP_LRO | IFCAP_VLAN_HWFILTER;

	vmxnet3_get_lladdr(sc);
	iflib_set_mac(ctx, sc->vmx_lladdr);

	return (0);
fail:
	/*
	 * We must completely clean up anything allocated above as iflib
	 * will not invoke any other driver entry points as a result of this
	 * failure.
	 */
	vmxnet3_free_resources(sc);

	return (error);
}

static int
vmxnet3_msix_intr_assign(if_ctx_t ctx, int msix)
{
	struct vmxnet3_softc *sc;
	if_softc_ctx_t scctx;
	struct vmxnet3_rxqueue *rxq;
	int error;
	int i;
	char irq_name[16];

	sc = iflib_get_softc(ctx);
	scctx = sc->vmx_scctx;
	
	for (i = 0; i < scctx->isc_nrxqsets; i++) {
		snprintf(irq_name, sizeof(irq_name), "rxq%d", i);

		rxq = &sc->vmx_rxq[i];
		error = iflib_irq_alloc_generic(ctx, &rxq->vxrxq_irq, i + 1,
		    IFLIB_INTR_RX, vmxnet3_rxq_intr, rxq, i, irq_name);
		if (error) {
			device_printf(iflib_get_dev(ctx),
			    "Failed to register rxq %d interrupt handler\n", i);
			return (error);
		}
	}

	for (i = 0; i < scctx->isc_ntxqsets; i++) {
		snprintf(irq_name, sizeof(irq_name), "txq%d", i);

		/*
		 * Don't provide the corresponding rxq irq for reference -
		 * we want the transmit task to be attached to a task queue
		 * that is different from the one used by the corresponding
		 * rxq irq.  That is because the TX doorbell writes are very
		 * expensive as virtualized MMIO operations, so we want to
		 * be able to defer them to another core when possible so
		 * that they don't steal receive processing cycles during
		 * stack turnarounds like TCP ACK generation.  The other
		 * piece to this approach is enabling the iflib abdicate
		 * option (currently via an interface-specific
		 * tunable/sysctl).
		 */
		iflib_softirq_alloc_generic(ctx, NULL, IFLIB_INTR_TX, NULL, i,
		    irq_name);
	}

	error = iflib_irq_alloc_generic(ctx, &sc->vmx_event_intr_irq,
	    scctx->isc_nrxqsets + 1, IFLIB_INTR_ADMIN, vmxnet3_event_intr, sc, 0,
	    "event");
	if (error) {
		device_printf(iflib_get_dev(ctx),
		    "Failed to register event interrupt handler\n");
		return (error);
	}

	return (0);
}

static void
vmxnet3_free_irqs(struct vmxnet3_softc *sc)
{
	if_softc_ctx_t scctx;
	struct vmxnet3_rxqueue *rxq;
	int i;

	scctx = sc->vmx_scctx;

	for (i = 0; i < scctx->isc_nrxqsets; i++) {
		rxq = &sc->vmx_rxq[i];
		iflib_irq_free(sc->vmx_ctx, &rxq->vxrxq_irq);
	}

	iflib_irq_free(sc->vmx_ctx, &sc->vmx_event_intr_irq);
}

static int
vmxnet3_attach_post(if_ctx_t ctx)
{
	device_t dev;
	if_softc_ctx_t scctx;
	struct vmxnet3_softc *sc;
	int error;

	dev = iflib_get_dev(ctx);
	scctx = iflib_get_softc_ctx(ctx);
	sc = iflib_get_softc(ctx);

	if (scctx->isc_nrxqsets > 1)
		sc->vmx_flags |= VMXNET3_FLAG_RSS;

	error = vmxnet3_alloc_data(sc);
	if (error)
		goto fail;

	vmxnet3_set_interrupt_idx(sc);
	vmxnet3_setup_sysctl(sc);

	ifmedia_add(sc->vmx_media, IFM_ETHER | IFM_AUTO, 0, NULL);
	ifmedia_set(sc->vmx_media, IFM_ETHER | IFM_AUTO);

fail:
	return (error);
}

static int
vmxnet3_detach(if_ctx_t ctx)
{
	struct vmxnet3_softc *sc;

	sc = iflib_get_softc(ctx);

	vmxnet3_free_irqs(sc);
	vmxnet3_free_data(sc);
	vmxnet3_free_resources(sc);

	return (0);
}

static int
vmxnet3_shutdown(if_ctx_t ctx)
{

	return (0);
}

static int
vmxnet3_suspend(if_ctx_t ctx)
{

	return (0);
}

static int
vmxnet3_resume(if_ctx_t ctx)
{

	return (0);
}

static int
vmxnet3_alloc_resources(struct vmxnet3_softc *sc)
{
	device_t dev;
	int rid;

	dev = sc->vmx_dev;

	rid = PCIR_BAR(0);
	sc->vmx_res0 = bus_alloc_resource_any(dev, SYS_RES_MEMORY, &rid,
	    RF_ACTIVE);
	if (sc->vmx_res0 == NULL) {
		device_printf(dev,
		    "could not map BAR0 memory\n");
		return (ENXIO);
	}

	sc->vmx_iot0 = rman_get_bustag(sc->vmx_res0);
	sc->vmx_ioh0 = rman_get_bushandle(sc->vmx_res0);

	rid = PCIR_BAR(1);
	sc->vmx_res1 = bus_alloc_resource_any(dev, SYS_RES_MEMORY, &rid,
	    RF_ACTIVE);
	if (sc->vmx_res1 == NULL) {
		device_printf(dev,
		    "could not map BAR1 memory\n");
		return (ENXIO);
	}

	sc->vmx_iot1 = rman_get_bustag(sc->vmx_res1);
	sc->vmx_ioh1 = rman_get_bushandle(sc->vmx_res1);

	return (0);
}

static void
vmxnet3_free_resources(struct vmxnet3_softc *sc)
{
	device_t dev;
	int rid;

	dev = sc->vmx_dev;

	if (sc->vmx_res0 != NULL) {
		rid = PCIR_BAR(0);
		bus_release_resource(dev, SYS_RES_MEMORY, rid, sc->vmx_res0);
		sc->vmx_res0 = NULL;
	}

	if (sc->vmx_res1 != NULL) {
		rid = PCIR_BAR(1);
		bus_release_resource(dev, SYS_RES_MEMORY, rid, sc->vmx_res1);
		sc->vmx_res1 = NULL;
	}
}

static int
vmxnet3_check_version(struct vmxnet3_softc *sc)
{
	device_t dev;
	uint32_t version;

	dev = sc->vmx_dev;

	version = vmxnet3_read_bar1(sc, VMXNET3_BAR1_VRRS);
	if ((version & 0x01) == 0) {
		device_printf(dev, "unsupported hardware version %#x\n",
		    version);
		return (ENOTSUP);
	}
	vmxnet3_write_bar1(sc, VMXNET3_BAR1_VRRS, 1);

	version = vmxnet3_read_bar1(sc, VMXNET3_BAR1_UVRS);
	if ((version & 0x01) == 0) {
		device_printf(dev, "unsupported UPT version %#x\n", version);
		return (ENOTSUP);
	}
	vmxnet3_write_bar1(sc, VMXNET3_BAR1_UVRS, 1);

	return (0);
}

static void
vmxnet3_set_interrupt_idx(struct vmxnet3_softc *sc)
{
	if_softc_ctx_t scctx;
	struct vmxnet3_txqueue *txq;
	struct vmxnet3_txq_shared *txs;
	struct vmxnet3_rxqueue *rxq;
	struct vmxnet3_rxq_shared *rxs;
	int intr_idx;
	int i;

	scctx = sc->vmx_scctx;

	/*
	 * There is either one interrupt, or there is one interrupt per
	 * receive queue.  If there is one interrupt, then all interrupt
	 * indexes are zero.  If there is one interrupt per receive queue,
	 * the transmit queue interrupt indexes are assigned the receive
	 * queue interrupt indexesin round-robin fashion.
	 *
	 * The event interrupt is always the last interrupt index.
	 */
	sc->vmx_event_intr_idx = scctx->isc_vectors - 1;

	intr_idx = 0;
	for (i = 0; i < scctx->isc_nrxqsets; i++, intr_idx++) {
		rxq = &sc->vmx_rxq[i];
		rxs = rxq->vxrxq_rs;
		rxq->vxrxq_intr_idx = intr_idx;
		rxs->intr_idx = rxq->vxrxq_intr_idx;
	}

	/*
	 * Assign the tx queues interrupt indexes above what we are actually
	 * using.  These interrupts will never be enabled.
	 */
	intr_idx = scctx->isc_vectors;
	for (i = 0; i < scctx->isc_ntxqsets; i++, intr_idx++) {
		txq = &sc->vmx_txq[i];
		txs = txq->vxtxq_ts;
		txq->vxtxq_intr_idx = intr_idx;
		txs->intr_idx = txq->vxtxq_intr_idx;
	}
}

static int
vmxnet3_queues_shared_alloc(struct vmxnet3_softc *sc)
{
	if_softc_ctx_t scctx;
	int size;
	int error;
	
	scctx = sc->vmx_scctx;

	/*
	 * The txq and rxq shared data areas must be allocated contiguously
	 * as vmxnet3_driver_shared contains only a single address member
	 * for the shared queue data area.
	 */
	size = scctx->isc_ntxqsets * sizeof(struct vmxnet3_txq_shared) +
	    scctx->isc_nrxqsets * sizeof(struct vmxnet3_rxq_shared);
	error = iflib_dma_alloc_align(sc->vmx_ctx, size, 128, &sc->vmx_qs_dma, 0);
	if (error) {
		device_printf(sc->vmx_dev, "cannot alloc queue shared memory\n");
		return (error);
	}

	return (0);
}

static void
vmxnet3_init_txq(struct vmxnet3_softc *sc, int q)
{
	struct vmxnet3_txqueue *txq;
	struct vmxnet3_comp_ring *txc;
	struct vmxnet3_txring *txr;
	if_softc_ctx_t scctx;
	
	txq = &sc->vmx_txq[q];
	txc = &txq->vxtxq_comp_ring;
	txr = &txq->vxtxq_cmd_ring;
	scctx = sc->vmx_scctx;

	snprintf(txq->vxtxq_name, sizeof(txq->vxtxq_name), "%s-tx%d",
	    device_get_nameunit(sc->vmx_dev), q);

	txq->vxtxq_sc = sc;
	txq->vxtxq_id = q;
	txc->vxcr_ndesc = scctx->isc_ntxd[0];
	txr->vxtxr_ndesc = scctx->isc_ntxd[1];
}

static int
vmxnet3_tx_queues_alloc(if_ctx_t ctx, caddr_t *vaddrs, uint64_t *paddrs,
    int ntxqs, int ntxqsets)
{
	struct vmxnet3_softc *sc;
	int q;
	int error;
	caddr_t kva;
	
	sc = iflib_get_softc(ctx);

	/* Allocate the array of transmit queues */
	sc->vmx_txq = malloc(sizeof(struct vmxnet3_txqueue) *
	    ntxqsets, M_DEVBUF, M_NOWAIT | M_ZERO);
	if (sc->vmx_txq == NULL)
		return (ENOMEM);

	/* Initialize driver state for each transmit queue */
	for (q = 0; q < ntxqsets; q++)
		vmxnet3_init_txq(sc, q);

	/*
	 * Allocate queue state that is shared with the device.  This check
	 * and call is performed in both vmxnet3_tx_queues_alloc() and
	 * vmxnet3_rx_queues_alloc() so that we don't have to care which
	 * order iflib invokes those routines in.
	 */
	if (sc->vmx_qs_dma.idi_size == 0) {
		error = vmxnet3_queues_shared_alloc(sc);
		if (error)
			return (error);
	}

	kva = sc->vmx_qs_dma.idi_vaddr;
	for (q = 0; q < ntxqsets; q++) {
		sc->vmx_txq[q].vxtxq_ts = (struct vmxnet3_txq_shared *) kva;
		kva += sizeof(struct vmxnet3_txq_shared);
	}

	/* Record descriptor ring vaddrs and paddrs */
	for (q = 0; q < ntxqsets; q++) {
		struct vmxnet3_txqueue *txq;
		struct vmxnet3_txring *txr;
		struct vmxnet3_comp_ring *txc;

		txq = &sc->vmx_txq[q];
		txc = &txq->vxtxq_comp_ring;
		txr = &txq->vxtxq_cmd_ring;

		/* Completion ring */
		txc->vxcr_u.txcd =
		    (struct vmxnet3_txcompdesc *) vaddrs[q * ntxqs + 0];
		txc->vxcr_paddr = paddrs[q * ntxqs + 0];

		/* Command ring */
		txr->vxtxr_txd =
		    (struct vmxnet3_txdesc *) vaddrs[q * ntxqs + 1];
		txr->vxtxr_paddr = paddrs[q * ntxqs + 1];
	}

	return (0);
}

static void
vmxnet3_init_rxq(struct vmxnet3_softc *sc, int q, int nrxqs)
{
	struct vmxnet3_rxqueue *rxq;
	struct vmxnet3_comp_ring *rxc;
	struct vmxnet3_rxring *rxr;
	if_softc_ctx_t scctx;
	int i;

	rxq = &sc->vmx_rxq[q];
	rxc = &rxq->vxrxq_comp_ring;
	scctx = sc->vmx_scctx;

	snprintf(rxq->vxrxq_name, sizeof(rxq->vxrxq_name), "%s-rx%d",
	    device_get_nameunit(sc->vmx_dev), q);

	rxq->vxrxq_sc = sc;
	rxq->vxrxq_id = q;

	/*
	 * First rxq is the completion queue, so there are nrxqs - 1 command
	 * rings starting at iflib queue id 1.
	 */
	rxc->vxcr_ndesc = scctx->isc_nrxd[0];
	for (i = 0; i < nrxqs - 1; i++) {
		rxr = &rxq->vxrxq_cmd_ring[i];
		rxr->vxrxr_ndesc = scctx->isc_nrxd[i + 1];
	}
}

static int
vmxnet3_rx_queues_alloc(if_ctx_t ctx, caddr_t *vaddrs, uint64_t *paddrs,
    int nrxqs, int nrxqsets)
{
	struct vmxnet3_softc *sc;
	if_softc_ctx_t scctx;
	int q;
	int i;
	int error;
	caddr_t kva;
	
	sc = iflib_get_softc(ctx);
	scctx = sc->vmx_scctx;

	/* Allocate the array of receive queues */
	sc->vmx_rxq = malloc(sizeof(struct vmxnet3_rxqueue) *
	    nrxqsets, M_DEVBUF, M_NOWAIT | M_ZERO);
	if (sc->vmx_rxq == NULL)
		return (ENOMEM);

	/* Initialize driver state for each receive queue */
	for (q = 0; q < nrxqsets; q++)
		vmxnet3_init_rxq(sc, q, nrxqs);

	/*
	 * Allocate queue state that is shared with the device.  This check
	 * and call is performed in both vmxnet3_tx_queues_alloc() and
	 * vmxnet3_rx_queues_alloc() so that we don't have to care which
	 * order iflib invokes those routines in.
	 */
	if (sc->vmx_qs_dma.idi_size == 0) {
		error = vmxnet3_queues_shared_alloc(sc);
		if (error)
			return (error);
	}

	kva = sc->vmx_qs_dma.idi_vaddr +
	    scctx->isc_ntxqsets * sizeof(struct vmxnet3_txq_shared);
	for (q = 0; q < nrxqsets; q++) {
		sc->vmx_rxq[q].vxrxq_rs = (struct vmxnet3_rxq_shared *) kva;
		kva += sizeof(struct vmxnet3_rxq_shared);
	}

	/* Record descriptor ring vaddrs and paddrs */
	for (q = 0; q < nrxqsets; q++) {
		struct vmxnet3_rxqueue *rxq;
		struct vmxnet3_rxring *rxr;
		struct vmxnet3_comp_ring *rxc;

		rxq = &sc->vmx_rxq[q];
		rxc = &rxq->vxrxq_comp_ring;

		/* Completion ring */
		rxc->vxcr_u.rxcd =
		    (struct vmxnet3_rxcompdesc *) vaddrs[q * nrxqs + 0];
		rxc->vxcr_paddr = paddrs[q * nrxqs + 0];

		/* Command ring(s) */
		for (i = 0; i < nrxqs - 1; i++) {
			rxr = &rxq->vxrxq_cmd_ring[i];

			rxr->vxrxr_rxd =
			    (struct vmxnet3_rxdesc *) vaddrs[q * nrxqs + 1 + i];
			rxr->vxrxr_paddr = paddrs[q * nrxqs + 1 + i];
		}
	}

	return (0);
}

static void
vmxnet3_queues_free(if_ctx_t ctx)
{
	struct vmxnet3_softc *sc;

	sc = iflib_get_softc(ctx);

	/* Free queue state area that is shared with the device */
	if (sc->vmx_qs_dma.idi_size != 0) {
		iflib_dma_free(&sc->vmx_qs_dma);
		sc->vmx_qs_dma.idi_size = 0;
	}

	/* Free array of receive queues */
	if (sc->vmx_rxq != NULL) {
		free(sc->vmx_rxq, M_DEVBUF);
		sc->vmx_rxq = NULL;
	}

	/* Free array of transmit queues */
	if (sc->vmx_txq != NULL) {
		free(sc->vmx_txq, M_DEVBUF);
		sc->vmx_txq = NULL;
	}
}

static int
vmxnet3_alloc_shared_data(struct vmxnet3_softc *sc)
{
	device_t dev;
	size_t size;
	int error;

	dev = sc->vmx_dev;

	/* Top level state structure shared with the device */
	size = sizeof(struct vmxnet3_driver_shared);
	error = iflib_dma_alloc_align(sc->vmx_ctx, size, 1, &sc->vmx_ds_dma, 0);
	if (error) {
		device_printf(dev, "cannot alloc shared memory\n");
		return (error);
	}
	sc->vmx_ds = (struct vmxnet3_driver_shared *) sc->vmx_ds_dma.idi_vaddr;

	/* RSS table state shared with the device */
	if (sc->vmx_flags & VMXNET3_FLAG_RSS) {
		size = sizeof(struct vmxnet3_rss_shared);
		error = iflib_dma_alloc_align(sc->vmx_ctx, size, 128,
		    &sc->vmx_rss_dma, 0);
		if (error) {
			device_printf(dev, "cannot alloc rss shared memory\n");
			return (error);
		}
		sc->vmx_rss =
		    (struct vmxnet3_rss_shared *) sc->vmx_rss_dma.idi_vaddr;
	}

	return (0);
}

static void
vmxnet3_free_shared_data(struct vmxnet3_softc *sc)
{

	/* Free RSS table state shared with the device */
	if (sc->vmx_rss != NULL) {
		iflib_dma_free(&sc->vmx_rss_dma);
		sc->vmx_rss = NULL;
	}

	/* Free top level state structure shared with the device */
	if (sc->vmx_ds != NULL) {
		iflib_dma_free(&sc->vmx_ds_dma);
		sc->vmx_ds = NULL;
	}
}

static int
vmxnet3_alloc_mcast_table(struct vmxnet3_softc *sc)
{
	int error;

	/* Multicast table state shared with the device */
	error = iflib_dma_alloc_align(sc->vmx_ctx,
	    VMXNET3_MULTICAST_MAX * ETHER_ADDR_LEN, 32, &sc->vmx_mcast_dma, 0);
	if (error)
		device_printf(sc->vmx_dev, "unable to alloc multicast table\n");
	else
		sc->vmx_mcast = sc->vmx_mcast_dma.idi_vaddr;

	return (error);
}

static void
vmxnet3_free_mcast_table(struct vmxnet3_softc *sc)
{

	/* Free multicast table state shared with the device */
	if (sc->vmx_mcast != NULL) {
		iflib_dma_free(&sc->vmx_mcast_dma);
		sc->vmx_mcast = NULL;
	}
}

static void
vmxnet3_init_shared_data(struct vmxnet3_softc *sc)
{
	struct vmxnet3_driver_shared *ds;
	if_shared_ctx_t sctx;
	if_softc_ctx_t scctx;
	struct vmxnet3_txqueue *txq;
	struct vmxnet3_txq_shared *txs;
	struct vmxnet3_rxqueue *rxq;
	struct vmxnet3_rxq_shared *rxs;
	int i;

	ds = sc->vmx_ds;
	sctx = sc->vmx_sctx;
	scctx = sc->vmx_scctx;

	/*
	 * Initialize fields of the shared data that remains the same across
	 * reinits. Note the shared data is zero'd when allocated.
	 */

	ds->magic = VMXNET3_REV1_MAGIC;

	/* DriverInfo */
	ds->version = VMXNET3_DRIVER_VERSION;
	ds->guest = VMXNET3_GOS_FREEBSD |
#ifdef __LP64__
	    VMXNET3_GOS_64BIT;
#else
	    VMXNET3_GOS_32BIT;
#endif
	ds->vmxnet3_revision = 1;
	ds->upt_version = 1;

	/* Misc. conf */
	ds->driver_data = vtophys(sc);
	ds->driver_data_len = sizeof(struct vmxnet3_softc);
	ds->queue_shared = sc->vmx_qs_dma.idi_paddr;
	ds->queue_shared_len = sc->vmx_qs_dma.idi_size;
	ds->nrxsg_max = IFLIB_MAX_RX_SEGS;

	/* RSS conf */
	if (sc->vmx_flags & VMXNET3_FLAG_RSS) {
		ds->rss.version = 1;
		ds->rss.paddr = sc->vmx_rss_dma.idi_paddr;
		ds->rss.len = sc->vmx_rss_dma.idi_size;
	}

	/* Interrupt control. */
	ds->automask = sc->vmx_intr_mask_mode == VMXNET3_IMM_AUTO;
	/*
	 * Total number of interrupt indexes we are using in the shared
	 * config data, even though we don't actually allocate MSIX
	 * resources for the tx queues.  Some versions of the device will
	 * fail to initialize successfully if interrupt indexes are used in
	 * the shared config that exceed the number of interrupts configured
	 * here.
	 */
	ds->nintr = (scctx->isc_vectors == 1) ?
	    1 : (scctx->isc_nrxqsets + scctx->isc_ntxqsets + 1);
	ds->evintr = sc->vmx_event_intr_idx;
	ds->ictrl = VMXNET3_ICTRL_DISABLE_ALL;

	for (i = 0; i < ds->nintr; i++)
		ds->modlevel[i] = UPT1_IMOD_ADAPTIVE;

	/* Receive filter. */
	ds->mcast_table = sc->vmx_mcast_dma.idi_paddr;
	ds->mcast_tablelen = sc->vmx_mcast_dma.idi_size;

	/* Tx queues */
	for (i = 0; i < scctx->isc_ntxqsets; i++) {
		txq = &sc->vmx_txq[i];
		txs = txq->vxtxq_ts;

		txs->cmd_ring = txq->vxtxq_cmd_ring.vxtxr_paddr;
		txs->cmd_ring_len = txq->vxtxq_cmd_ring.vxtxr_ndesc;
		txs->comp_ring = txq->vxtxq_comp_ring.vxcr_paddr;
		txs->comp_ring_len = txq->vxtxq_comp_ring.vxcr_ndesc;
		txs->driver_data = vtophys(txq);
		txs->driver_data_len = sizeof(struct vmxnet3_txqueue);
	}

	/* Rx queues */
	for (i = 0; i < scctx->isc_nrxqsets; i++) {
		rxq = &sc->vmx_rxq[i];
		rxs = rxq->vxrxq_rs;

		rxs->cmd_ring[0] = rxq->vxrxq_cmd_ring[0].vxrxr_paddr;
		rxs->cmd_ring_len[0] = rxq->vxrxq_cmd_ring[0].vxrxr_ndesc;
		rxs->cmd_ring[1] = rxq->vxrxq_cmd_ring[1].vxrxr_paddr;
		rxs->cmd_ring_len[1] = rxq->vxrxq_cmd_ring[1].vxrxr_ndesc;
		rxs->comp_ring = rxq->vxrxq_comp_ring.vxcr_paddr;
		rxs->comp_ring_len = rxq->vxrxq_comp_ring.vxcr_ndesc;
		rxs->driver_data = vtophys(rxq);
		rxs->driver_data_len = sizeof(struct vmxnet3_rxqueue);
	}
}

static void
vmxnet3_reinit_rss_shared_data(struct vmxnet3_softc *sc)
{
	/*
	 * Use the same key as the Linux driver until FreeBSD can do
	 * RSS (presumably Toeplitz) in software.
	 */
	static const uint8_t rss_key[UPT1_RSS_MAX_KEY_SIZE] = {
	    0x3b, 0x56, 0xd1, 0x56, 0x13, 0x4a, 0xe7, 0xac,
	    0xe8, 0x79, 0x09, 0x75, 0xe8, 0x65, 0x79, 0x28,
	    0x35, 0x12, 0xb9, 0x56, 0x7c, 0x76, 0x4b, 0x70,
	    0xd8, 0x56, 0xa3, 0x18, 0x9b, 0x0a, 0xee, 0xf3,
	    0x96, 0xa6, 0x9f, 0x8f, 0x9e, 0x8c, 0x90, 0xc9,
	};

	struct vmxnet3_driver_shared *ds;
	if_softc_ctx_t scctx;
	struct vmxnet3_rss_shared *rss;
	int i;
	
	ds = sc->vmx_ds;
	scctx = sc->vmx_scctx;
	rss = sc->vmx_rss;

	rss->hash_type =
	    UPT1_RSS_HASH_TYPE_IPV4 | UPT1_RSS_HASH_TYPE_TCP_IPV4 |
	    UPT1_RSS_HASH_TYPE_IPV6 | UPT1_RSS_HASH_TYPE_TCP_IPV6;
	rss->hash_func = UPT1_RSS_HASH_FUNC_TOEPLITZ;
	rss->hash_key_size = UPT1_RSS_MAX_KEY_SIZE;
	rss->ind_table_size = UPT1_RSS_MAX_IND_TABLE_SIZE;
	memcpy(rss->hash_key, rss_key, UPT1_RSS_MAX_KEY_SIZE);

	for (i = 0; i < UPT1_RSS_MAX_IND_TABLE_SIZE; i++)
		rss->ind_table[i] = i % scctx->isc_nrxqsets;
}

static void
vmxnet3_reinit_shared_data(struct vmxnet3_softc *sc)
{
	struct ifnet *ifp;
	struct vmxnet3_driver_shared *ds;
	if_softc_ctx_t scctx;
	
	ifp = sc->vmx_ifp;
	ds = sc->vmx_ds;
	scctx = sc->vmx_scctx;
	
	ds->mtu = ifp->if_mtu;
	ds->ntxqueue = scctx->isc_ntxqsets;
	ds->nrxqueue = scctx->isc_nrxqsets;

	ds->upt_features = 0;
	if (ifp->if_capenable & (IFCAP_RXCSUM | IFCAP_RXCSUM_IPV6))
		ds->upt_features |= UPT1_F_CSUM;
	if (ifp->if_capenable & IFCAP_VLAN_HWTAGGING)
		ds->upt_features |= UPT1_F_VLAN;
	if (ifp->if_capenable & IFCAP_LRO)
		ds->upt_features |= UPT1_F_LRO;

	if (sc->vmx_flags & VMXNET3_FLAG_RSS) {
		ds->upt_features |= UPT1_F_RSS;
		vmxnet3_reinit_rss_shared_data(sc);
	}

	vmxnet3_write_bar1(sc, VMXNET3_BAR1_DSL, sc->vmx_ds_dma.idi_paddr);
	vmxnet3_write_bar1(sc, VMXNET3_BAR1_DSH,
	    (uint64_t) sc->vmx_ds_dma.idi_paddr >> 32);
}

static int
vmxnet3_alloc_data(struct vmxnet3_softc *sc)
{
	int error;

	error = vmxnet3_alloc_shared_data(sc);
	if (error)
		return (error);

	error = vmxnet3_alloc_mcast_table(sc);
	if (error)
		return (error);

	vmxnet3_init_shared_data(sc);

	return (0);
}

static void
vmxnet3_free_data(struct vmxnet3_softc *sc)
{

	vmxnet3_free_mcast_table(sc);
	vmxnet3_free_shared_data(sc);
}

static void
vmxnet3_evintr(struct vmxnet3_softc *sc)
{
	device_t dev;
	struct vmxnet3_txq_shared *ts;
	struct vmxnet3_rxq_shared *rs;
	uint32_t event;

	dev = sc->vmx_dev;

	/* Clear events. */
	event = sc->vmx_ds->event;
	vmxnet3_write_bar1(sc, VMXNET3_BAR1_EVENT, event);

	if (event & VMXNET3_EVENT_LINK)
		vmxnet3_link_status(sc);

	if (event & (VMXNET3_EVENT_TQERROR | VMXNET3_EVENT_RQERROR)) {
		vmxnet3_read_cmd(sc, VMXNET3_CMD_GET_STATUS);
		ts = sc->vmx_txq[0].vxtxq_ts;
		if (ts->stopped != 0)
			device_printf(dev, "Tx queue error %#x\n", ts->error);
		rs = sc->vmx_rxq[0].vxrxq_rs;
		if (rs->stopped != 0)
			device_printf(dev, "Rx queue error %#x\n", rs->error);

		/* XXX - rely on liflib watchdog to reset us? */
		device_printf(dev, "Rx/Tx queue error event ... "
		    "waiting for iflib watchdog reset\n");
	}

	if (event & VMXNET3_EVENT_DIC)
		device_printf(dev, "device implementation change event\n");
	if (event & VMXNET3_EVENT_DEBUG)
		device_printf(dev, "debug event\n");
}

static int
vmxnet3_isc_txd_encap(void *vsc, if_pkt_info_t pi)
{
	struct vmxnet3_softc *sc;
	struct vmxnet3_txqueue *txq;
	struct vmxnet3_txring *txr;
	struct vmxnet3_txdesc *txd, *sop;
	bus_dma_segment_t *segs;
	int nsegs;
	int pidx;
	int hdrlen;
	int i;
	int gen;

	sc = vsc;
	txq = &sc->vmx_txq[pi->ipi_qsidx];
	txr = &txq->vxtxq_cmd_ring;
	segs = pi->ipi_segs;
	nsegs = pi->ipi_nsegs;
	pidx = pi->ipi_pidx;

	KASSERT(nsegs <= VMXNET3_TX_MAXSEGS,
	    ("%s: packet with too many segments %d", __func__, nsegs));

	sop = &txr->vxtxr_txd[pidx];
	gen = txr->vxtxr_gen ^ 1;	/* Owned by cpu (yet) */

	for (i = 0; i < nsegs; i++) {
		txd = &txr->vxtxr_txd[pidx];

		txd->addr = segs[i].ds_addr;
		txd->len = segs[i].ds_len;
		txd->gen = gen;
		txd->dtype = 0;
		txd->offload_mode = VMXNET3_OM_NONE;
		txd->offload_pos = 0;
		txd->hlen = 0;
		txd->eop = 0;
		txd->compreq = 0;
		txd->vtag_mode = 0;
		txd->vtag = 0;

		if (++pidx == txr->vxtxr_ndesc) {
			pidx = 0;
			txr->vxtxr_gen ^= 1;
		}
		gen = txr->vxtxr_gen;
	}
	txd->eop = 1;
	txd->compreq = !!(pi->ipi_flags & IPI_TX_INTR);
	pi->ipi_new_pidx = pidx;

	/*
	 * VLAN
	 */
	if (pi->ipi_mflags & M_VLANTAG) {
		sop->vtag_mode = 1;
		sop->vtag = pi->ipi_vtag;
	}

	/*
	 * TSO and checksum offloads
	 */
	hdrlen = pi->ipi_ehdrlen + pi->ipi_ip_hlen;
	if (pi->ipi_csum_flags & CSUM_TSO) {
		sop->offload_mode = VMXNET3_OM_TSO;
		sop->hlen = hdrlen;
		sop->offload_pos = pi->ipi_tso_segsz;
	} else if (pi->ipi_csum_flags & (VMXNET3_CSUM_OFFLOAD |
	    VMXNET3_CSUM_OFFLOAD_IPV6)) {
		sop->offload_mode = VMXNET3_OM_CSUM;
		sop->hlen = hdrlen;
		sop->offload_pos = hdrlen +
		    ((pi->ipi_ipproto == IPPROTO_TCP) ?
			offsetof(struct tcphdr, th_sum) :
			offsetof(struct udphdr, uh_sum));
	}

	/* Finally, change the ownership. */
	vmxnet3_barrier(sc, VMXNET3_BARRIER_WR);
	sop->gen ^= 1;

	return (0);
}

static void
vmxnet3_isc_txd_flush(void *vsc, uint16_t txqid, qidx_t pidx)
{
	struct vmxnet3_softc *sc;
	struct vmxnet3_txqueue *txq;

	sc = vsc;
	txq = &sc->vmx_txq[txqid];

	/*
	 * pidx is what we last set ipi_new_pidx to in
	 * vmxnet3_isc_txd_encap()
	 */

	/*
	 * Avoid expensive register updates if the flush request is
	 * redundant.
	 */
	if (txq->vxtxq_last_flush == pidx)
		return;
	txq->vxtxq_last_flush = pidx;
	vmxnet3_write_bar0(sc, VMXNET3_BAR0_TXH(txq->vxtxq_id), pidx);
}

static int
vmxnet3_isc_txd_credits_update(void *vsc, uint16_t txqid, bool clear)
{
	struct vmxnet3_softc *sc;
	struct vmxnet3_txqueue *txq;
	struct vmxnet3_comp_ring *txc;
	struct vmxnet3_txcompdesc *txcd;
	struct vmxnet3_txring *txr;
	int processed;
	
	sc = vsc;
	txq = &sc->vmx_txq[txqid];
	txc = &txq->vxtxq_comp_ring;
	txr = &txq->vxtxq_cmd_ring;

	/*
	 * If clear is true, we need to report the number of TX command ring
	 * descriptors that have been processed by the device.  If clear is
	 * false, we just need to report whether or not at least one TX
	 * command ring descriptor has been processed by the device.
	 */
	processed = 0;
	for (;;) {
		txcd = &txc->vxcr_u.txcd[txc->vxcr_next];
		if (txcd->gen != txc->vxcr_gen)
			break;
		else if (!clear)
			return (1);
		vmxnet3_barrier(sc, VMXNET3_BARRIER_RD);

		if (++txc->vxcr_next == txc->vxcr_ndesc) {
			txc->vxcr_next = 0;
			txc->vxcr_gen ^= 1;
		}

		if (txcd->eop_idx < txr->vxtxr_next)
			processed += txr->vxtxr_ndesc -
			    (txr->vxtxr_next - txcd->eop_idx) + 1;
		else
			processed += txcd->eop_idx - txr->vxtxr_next + 1;
		txr->vxtxr_next = (txcd->eop_idx + 1) % txr->vxtxr_ndesc;
	}

	return (processed);
}

static int
vmxnet3_isc_rxd_available(void *vsc, uint16_t rxqid, qidx_t idx, qidx_t budget)
{
	struct vmxnet3_softc *sc;
	struct vmxnet3_rxqueue *rxq;
	struct vmxnet3_comp_ring *rxc;
	struct vmxnet3_rxcompdesc *rxcd;
	int avail;
	int completed_gen;
#ifdef INVARIANTS
	int expect_sop = 1;
#endif	
	sc = vsc;
	rxq = &sc->vmx_rxq[rxqid];
	rxc = &rxq->vxrxq_comp_ring;

	avail = 0;
	completed_gen = rxc->vxcr_gen;
	for (;;) {
		rxcd = &rxc->vxcr_u.rxcd[idx];
		if (rxcd->gen != completed_gen)
			break;
		vmxnet3_barrier(sc, VMXNET3_BARRIER_RD);

#ifdef INVARIANTS
		if (expect_sop)
			KASSERT(rxcd->sop, ("%s: expected sop", __func__));
		else
			KASSERT(!rxcd->sop, ("%s: unexpected sop", __func__));
		expect_sop = rxcd->eop;
#endif
		if (rxcd->eop && (rxcd->len != 0))
			avail++;
		if (avail > budget)
			break;
		if (++idx == rxc->vxcr_ndesc) {
			idx = 0;
			completed_gen ^= 1;
		}
	}
	
	return (avail);
}

static int
vmxnet3_isc_rxd_pkt_get(void *vsc, if_rxd_info_t ri)
{
	struct vmxnet3_softc *sc;
	if_softc_ctx_t scctx;
	struct vmxnet3_rxqueue *rxq;
	struct vmxnet3_comp_ring *rxc;
	struct vmxnet3_rxcompdesc *rxcd;
	struct vmxnet3_rxring *rxr;
	struct vmxnet3_rxdesc *rxd;
	if_rxd_frag_t frag;
	int cqidx;
	uint16_t total_len;
	uint8_t nfrags;
	uint8_t flid;

	sc = vsc;
	scctx = sc->vmx_scctx;
	rxq = &sc->vmx_rxq[ri->iri_qsidx];
	rxc = &rxq->vxrxq_comp_ring;

	/*
	 * Get a single packet starting at the given index in the completion
	 * queue.  That we have been called indicates that
	 * vmxnet3_isc_rxd_available() has already verified that either
	 * there is a complete packet available starting at the given index,
	 * or there are one or more zero length packets starting at the
	 * given index followed by a complete packet, so no verification of
	 * ownership of the descriptors (and no associated read barrier) is
	 * required here.
	 */
	cqidx = ri->iri_cidx;
	rxcd = &rxc->vxcr_u.rxcd[cqidx];
	while (rxcd->len == 0) {
		KASSERT(rxcd->sop && rxcd->eop,
		    ("%s: zero-length packet without both sop and eop set",
			__func__));
		if (++cqidx == rxc->vxcr_ndesc) {
			cqidx = 0;
			rxc->vxcr_gen ^= 1;
		}
		rxcd = &rxc->vxcr_u.rxcd[cqidx];
	}
	KASSERT(rxcd->sop, ("%s: expected sop", __func__));

	/*
	 * RSS and flow ID
	 */
	ri->iri_flowid = rxcd->rss_hash;
	switch (rxcd->rss_type) {
	case VMXNET3_RCD_RSS_TYPE_NONE:
		ri->iri_flowid = ri->iri_qsidx;
		ri->iri_rsstype = M_HASHTYPE_NONE;
		break;
	case VMXNET3_RCD_RSS_TYPE_IPV4:
		ri->iri_rsstype = M_HASHTYPE_RSS_IPV4;
		break;
	case VMXNET3_RCD_RSS_TYPE_TCPIPV4:
		ri->iri_rsstype = M_HASHTYPE_RSS_TCP_IPV4;
		break;
	case VMXNET3_RCD_RSS_TYPE_IPV6:
		ri->iri_rsstype = M_HASHTYPE_RSS_IPV6;
		break;
	case VMXNET3_RCD_RSS_TYPE_TCPIPV6:
		ri->iri_rsstype = M_HASHTYPE_RSS_TCP_IPV6;
		break;
	default:
		ri->iri_rsstype = M_HASHTYPE_OPAQUE_HASH;
		break;
	}

	/* VLAN */
	if (rxcd->vlan) {
		ri->iri_flags |= M_VLANTAG;
		ri->iri_vtag = rxcd->vtag;
	}

	/* Checksum offload */
	if (!rxcd->no_csum) {
		uint32_t csum_flags = 0;

		if (rxcd->ipv4) {
			csum_flags |= CSUM_IP_CHECKED;
			if (rxcd->ipcsum_ok)
				csum_flags |= CSUM_IP_VALID;
		}
		if (!rxcd->fragment && (rxcd->tcp || rxcd->udp)) {
			csum_flags |= CSUM_L4_CALC;
			if (rxcd->csum_ok) {
				csum_flags |= CSUM_L4_VALID;
				ri->iri_csum_data = 0xffff;
			}
		}
		ri->iri_csum_flags = csum_flags;
	}

	/*
	 * The queue numbering scheme used for rxcd->qid is as follows:
	 *  - All of the command ring 0s are numbered [0, nrxqsets - 1]
	 *  - All of the command ring 1s are numbered [nrxqsets, 2*nrxqsets - 1]
	 *
	 * Thus, rxcd->qid less than nrxqsets indicates command ring (and
	 * flid) 0, and rxcd->qid greater than or equal to nrxqsets
	 * indicates command ring (and flid) 1.
	 */
	nfrags = 0;
	total_len = 0;
	do {
		rxcd = &rxc->vxcr_u.rxcd[cqidx];
		KASSERT(rxcd->gen == rxc->vxcr_gen,
		    ("%s: generation mismatch", __func__));
		flid = (rxcd->qid >= scctx->isc_nrxqsets) ? 1 : 0;
		rxr = &rxq->vxrxq_cmd_ring[flid];
		rxd = &rxr->vxrxr_rxd[rxcd->rxd_idx];

		frag = &ri->iri_frags[nfrags];
		frag->irf_flid = flid;
		frag->irf_idx = rxcd->rxd_idx;
		frag->irf_len = rxcd->len;
		total_len += rxcd->len;
		nfrags++;
		if (++cqidx == rxc->vxcr_ndesc) {
			cqidx = 0;
			rxc->vxcr_gen ^= 1;
		}
	} while (!rxcd->eop);

	ri->iri_cidx = cqidx;
	ri->iri_nfrags = nfrags;
	ri->iri_len = total_len;

	return (0);
}

static void
vmxnet3_isc_rxd_refill(void *vsc, if_rxd_update_t iru)
{
	struct vmxnet3_softc *sc;
	struct vmxnet3_rxqueue *rxq;
	struct vmxnet3_rxring *rxr;
	struct vmxnet3_rxdesc *rxd;
	uint64_t *paddrs;
	int count;
	int len;
	int pidx;
	int i;
	uint8_t flid;
	uint8_t btype;

	count = iru->iru_count;
	len = iru->iru_buf_size;
	pidx = iru->iru_pidx;
	flid = iru->iru_flidx;
	paddrs = iru->iru_paddrs;

	sc = vsc;
	rxq = &sc->vmx_rxq[iru->iru_qsidx];
	rxr = &rxq->vxrxq_cmd_ring[flid];
	rxd = rxr->vxrxr_rxd;

	/*
	 * Command ring 0 is filled with BTYPE_HEAD descriptors, and
	 * command ring 1 is filled with BTYPE_BODY descriptors.
	 */
	btype = (flid == 0) ? VMXNET3_BTYPE_HEAD : VMXNET3_BTYPE_BODY;
	for (i = 0; i < count; i++) {
		rxd[pidx].addr = paddrs[i];
		rxd[pidx].len = len;
		rxd[pidx].btype = btype;
		rxd[pidx].gen = rxr->vxrxr_gen;

		if (++pidx == rxr->vxrxr_ndesc) {
			pidx = 0;
			rxr->vxrxr_gen ^= 1;
		}
	}
}

static void
vmxnet3_isc_rxd_flush(void *vsc, uint16_t rxqid, uint8_t flid, qidx_t pidx)
{
	struct vmxnet3_softc *sc;
	struct vmxnet3_rxqueue *rxq;
	struct vmxnet3_rxring *rxr;
	bus_size_t r;
	
	sc = vsc;
	rxq = &sc->vmx_rxq[rxqid];
	rxr = &rxq->vxrxq_cmd_ring[flid];

	if (flid == 0)
		r = VMXNET3_BAR0_RXH1(rxqid);
	else
		r = VMXNET3_BAR0_RXH2(rxqid);

	/*
	 * pidx is the index of the last descriptor with a buffer the device
	 * can use, and the device needs to be told which index is one past
	 * that.
	 */
	if (++pidx == rxr->vxrxr_ndesc)
		pidx = 0;
	vmxnet3_write_bar0(sc, r, pidx);
}

static int
vmxnet3_legacy_intr(void *xsc)
{
	struct vmxnet3_softc *sc;
	if_softc_ctx_t scctx;
	if_ctx_t ctx;
	
	sc = xsc;
	scctx = sc->vmx_scctx;
	ctx = sc->vmx_ctx;

	/*
	 * When there is only a single interrupt configured, this routine
	 * runs in fast interrupt context, following which the rxq 0 task
	 * will be enqueued.
	 */
	if (scctx->isc_intr == IFLIB_INTR_LEGACY) {
		if (vmxnet3_read_bar1(sc, VMXNET3_BAR1_INTR) == 0)
			return (FILTER_HANDLED);
	}
	if (sc->vmx_intr_mask_mode == VMXNET3_IMM_ACTIVE)
		vmxnet3_intr_disable_all(ctx);

	if (sc->vmx_ds->event != 0)
		iflib_admin_intr_deferred(ctx);

	/*
	 * XXX - When there is both rxq and event activity, do we care
	 * whether the rxq 0 task or the admin task re-enables the interrupt
	 * first?
	 */
	return (FILTER_SCHEDULE_THREAD);
}

static int
vmxnet3_rxq_intr(void *vrxq)
{
	struct vmxnet3_softc *sc;
	struct vmxnet3_rxqueue *rxq;

	rxq = vrxq;
	sc = rxq->vxrxq_sc;

	if (sc->vmx_intr_mask_mode == VMXNET3_IMM_ACTIVE)
		vmxnet3_disable_intr(sc, rxq->vxrxq_intr_idx);

	return (FILTER_SCHEDULE_THREAD);
}

static int
vmxnet3_event_intr(void *vsc)
{
	struct vmxnet3_softc *sc;

	sc = vsc;

	if (sc->vmx_intr_mask_mode == VMXNET3_IMM_ACTIVE)
		vmxnet3_disable_intr(sc, sc->vmx_event_intr_idx);

	/*
	 * The work will be done via vmxnet3_update_admin_status(), and the
	 * interrupt will be re-enabled in vmxnet3_link_intr_enable().
	 *
	 * The interrupt will be re-enabled by vmxnet3_link_intr_enable().
	 */
	return (FILTER_SCHEDULE_THREAD);
}

static void
vmxnet3_stop(if_ctx_t ctx)
{
	struct vmxnet3_softc *sc;

	sc = iflib_get_softc(ctx);

	sc->vmx_link_active = 0;
	vmxnet3_write_cmd(sc, VMXNET3_CMD_DISABLE);
	vmxnet3_write_cmd(sc, VMXNET3_CMD_RESET);
}

static void
vmxnet3_txinit(struct vmxnet3_softc *sc, struct vmxnet3_txqueue *txq)
{
	struct vmxnet3_txring *txr;
	struct vmxnet3_comp_ring *txc;

	txq->vxtxq_last_flush = -1;
	
	txr = &txq->vxtxq_cmd_ring;
	txr->vxtxr_next = 0;
	txr->vxtxr_gen = VMXNET3_INIT_GEN;
	/*
	 * iflib has zeroed out the descriptor array during the prior attach
	 * or stop
	 */

	txc = &txq->vxtxq_comp_ring;
	txc->vxcr_next = 0;
	txc->vxcr_gen = VMXNET3_INIT_GEN;
	/*
	 * iflib has zeroed out the descriptor array during the prior attach
	 * or stop
	 */
}

static void
vmxnet3_rxinit(struct vmxnet3_softc *sc, struct vmxnet3_rxqueue *rxq)
{
	struct vmxnet3_rxring *rxr;
	struct vmxnet3_comp_ring *rxc;
	int i;

	/*
	 * The descriptors will be populated with buffers during a
	 * subsequent invocation of vmxnet3_isc_rxd_refill()
	 */
	for (i = 0; i < sc->vmx_sctx->isc_nrxqs - 1; i++) {
		rxr = &rxq->vxrxq_cmd_ring[i];
		rxr->vxrxr_gen = VMXNET3_INIT_GEN;
		/*
		 * iflib has zeroed out the descriptor array during the
		 * prior attach or stop
		 */
	}

	for (/**/; i < VMXNET3_RXRINGS_PERQ; i++) {
		rxr = &rxq->vxrxq_cmd_ring[i];
		rxr->vxrxr_gen = 0;
		bzero(rxr->vxrxr_rxd,
		    rxr->vxrxr_ndesc * sizeof(struct vmxnet3_rxdesc));
	}

	rxc = &rxq->vxrxq_comp_ring;
	rxc->vxcr_next = 0;
	rxc->vxcr_gen = VMXNET3_INIT_GEN;
	/*
	 * iflib has zeroed out the descriptor array during the prior attach
	 * or stop
	 */
}

static void
vmxnet3_reinit_queues(struct vmxnet3_softc *sc)
{
	if_softc_ctx_t scctx;
	int q;

	scctx = sc->vmx_scctx;

	for (q = 0; q < scctx->isc_ntxqsets; q++)
		vmxnet3_txinit(sc, &sc->vmx_txq[q]);

	for (q = 0; q < scctx->isc_nrxqsets; q++)
		vmxnet3_rxinit(sc, &sc->vmx_rxq[q]);
}

static int
vmxnet3_enable_device(struct vmxnet3_softc *sc)
{
	if_softc_ctx_t scctx;
	int q;

	scctx = sc->vmx_scctx;

	if (vmxnet3_read_cmd(sc, VMXNET3_CMD_ENABLE) != 0) {
		device_printf(sc->vmx_dev, "device enable command failed!\n");
		return (1);
	}

	/* Reset the Rx queue heads. */
	for (q = 0; q < scctx->isc_nrxqsets; q++) {
		vmxnet3_write_bar0(sc, VMXNET3_BAR0_RXH1(q), 0);
		vmxnet3_write_bar0(sc, VMXNET3_BAR0_RXH2(q), 0);
	}

	return (0);
}

static void
vmxnet3_reinit_rxfilters(struct vmxnet3_softc *sc)
{
	struct ifnet *ifp;

	ifp = sc->vmx_ifp;

	vmxnet3_set_rxfilter(sc, if_getflags(ifp));

	if (ifp->if_capenable & IFCAP_VLAN_HWFILTER)
		bcopy(sc->vmx_vlan_filter, sc->vmx_ds->vlan_filter,
		    sizeof(sc->vmx_ds->vlan_filter));
	else
		bzero(sc->vmx_ds->vlan_filter,
		    sizeof(sc->vmx_ds->vlan_filter));
	vmxnet3_write_cmd(sc, VMXNET3_CMD_VLAN_FILTER);
}

static void
vmxnet3_init(if_ctx_t ctx)
{
	struct vmxnet3_softc *sc;
	if_softc_ctx_t scctx;
	
	sc = iflib_get_softc(ctx);
	scctx = sc->vmx_scctx;

	scctx->isc_max_frame_size = if_getmtu(iflib_get_ifp(ctx)) +
	    ETHER_HDR_LEN + ETHER_VLAN_ENCAP_LEN + ETHER_CRC_LEN;

	/* Use the current MAC address. */
	bcopy(IF_LLADDR(sc->vmx_ifp), sc->vmx_lladdr, ETHER_ADDR_LEN);
	vmxnet3_set_lladdr(sc);

	vmxnet3_reinit_shared_data(sc);
	vmxnet3_reinit_queues(sc);

	vmxnet3_enable_device(sc);

	vmxnet3_reinit_rxfilters(sc);
	vmxnet3_link_status(sc);
}

static void
vmxnet3_multi_set(if_ctx_t ctx)
{

	vmxnet3_set_rxfilter(iflib_get_softc(ctx),
	    if_getflags(iflib_get_ifp(ctx)));
}

static int
vmxnet3_mtu_set(if_ctx_t ctx, uint32_t mtu)
{

	if (mtu > VMXNET3_TX_MAXSIZE - (ETHER_HDR_LEN + ETHER_VLAN_ENCAP_LEN +
		ETHER_CRC_LEN))
		return (EINVAL);

	return (0);
}

static void
vmxnet3_media_status(if_ctx_t ctx, struct ifmediareq * ifmr)
{
	struct vmxnet3_softc *sc;

	sc = iflib_get_softc(ctx);

	ifmr->ifm_status = IFM_AVALID;
	ifmr->ifm_active = IFM_ETHER;

	if (vmxnet3_link_is_up(sc) != 0) {
		ifmr->ifm_status |= IFM_ACTIVE;
		ifmr->ifm_active |= IFM_AUTO;
	} else
		ifmr->ifm_active |= IFM_NONE;
}

static int
vmxnet3_media_change(if_ctx_t ctx)
{

	/* Ignore. */
	return (0);
}

static int
vmxnet3_promisc_set(if_ctx_t ctx, int flags)
{

	vmxnet3_set_rxfilter(iflib_get_softc(ctx), flags);

	return (0);
}

static uint64_t
vmxnet3_get_counter(if_ctx_t ctx, ift_counter cnt)
{
	if_t ifp = iflib_get_ifp(ctx);

	if (cnt < IFCOUNTERS)
		return if_get_counter_default(ifp, cnt);

	return (0);
}

static void
vmxnet3_update_admin_status(if_ctx_t ctx)
{
	struct vmxnet3_softc *sc;

	sc = iflib_get_softc(ctx);
	if (sc->vmx_ds->event != 0)
		vmxnet3_evintr(sc);

	vmxnet3_refresh_host_stats(sc);
}

static void
vmxnet3_txq_timer(if_ctx_t ctx, uint16_t qid)
{
	/* Host stats refresh is global, so just trigger it on txq 0 */
	if (qid == 0)
		vmxnet3_refresh_host_stats(iflib_get_softc(ctx));
}

static void
vmxnet3_update_vlan_filter(struct vmxnet3_softc *sc, int add, uint16_t tag)
{
	int idx, bit;

	if (tag == 0 || tag > 4095)
		return;

	idx = (tag >> 5) & 0x7F;
	bit = tag & 0x1F;

	/* Update our private VLAN bitvector. */
	if (add)
		sc->vmx_vlan_filter[idx] |= (1 << bit);
	else
		sc->vmx_vlan_filter[idx] &= ~(1 << bit);
}

static void
vmxnet3_vlan_register(if_ctx_t ctx, uint16_t tag)
{

	vmxnet3_update_vlan_filter(iflib_get_softc(ctx), 1, tag);
}

static void
vmxnet3_vlan_unregister(if_ctx_t ctx, uint16_t tag)
{

	vmxnet3_update_vlan_filter(iflib_get_softc(ctx), 0, tag);
}

static void
vmxnet3_set_rxfilter(struct vmxnet3_softc *sc, int flags)
{
	struct ifnet *ifp;
	struct vmxnet3_driver_shared *ds;
	struct ifmultiaddr *ifma;
	u_int mode;

	ifp = sc->vmx_ifp;
	ds = sc->vmx_ds;

	mode = VMXNET3_RXMODE_UCAST | VMXNET3_RXMODE_BCAST;
	if (flags & IFF_PROMISC)
		mode |= VMXNET3_RXMODE_PROMISC;
	if (flags & IFF_ALLMULTI)
		mode |= VMXNET3_RXMODE_ALLMULTI;
	else {
		int cnt = 0, overflow = 0;

		if_maddr_rlock(ifp);
		CK_STAILQ_FOREACH(ifma, &ifp->if_multiaddrs, ifma_link) {
			if (ifma->ifma_addr->sa_family != AF_LINK)
				continue;
			else if (cnt == VMXNET3_MULTICAST_MAX) {
				overflow = 1;
				break;
			}

			bcopy(LLADDR((struct sockaddr_dl *)ifma->ifma_addr),
			   &sc->vmx_mcast[cnt*ETHER_ADDR_LEN], ETHER_ADDR_LEN);
			cnt++;
		}
		if_maddr_runlock(ifp);

		if (overflow != 0) {
			cnt = 0;
			mode |= VMXNET3_RXMODE_ALLMULTI;
		} else if (cnt > 0)
			mode |= VMXNET3_RXMODE_MCAST;
		ds->mcast_tablelen = cnt * ETHER_ADDR_LEN;
	}

	ds->rxmode = mode;

	vmxnet3_write_cmd(sc, VMXNET3_CMD_SET_FILTER);
	vmxnet3_write_cmd(sc, VMXNET3_CMD_SET_RXMODE);
}

<<<<<<< HEAD
static int
vmxnet3_change_mtu(struct vmxnet3_softc *sc, int mtu)
{
	struct ifnet *ifp;

	ifp = sc->vmx_ifp;

	if (mtu < VMXNET3_MIN_MTU || mtu > VMXNET3_MAX_MTU)
		return (EINVAL);

	ifp->if_mtu = mtu;

	if (ifp->if_drv_flags & IFF_DRV_RUNNING) {
		ifp->if_drv_flags &= ~IFF_DRV_RUNNING;
		vmxnet3_init_locked(sc);
	}

	return (0);
}

static int
vmxnet3_ioctl(struct ifnet *ifp, u_long cmd, caddr_t data)
{
	struct vmxnet3_softc *sc;
	struct ifreq *ifr;
	int reinit, mask, error;

	sc = ifp->if_softc;
	ifr = (struct ifreq *) data;
	error = 0;

	switch (cmd) {
	case CASE_IOC_IFREQ(SIOCSIFMTU):
		if (ifp->if_mtu != ifr_mtu_get(ifr)) {
			VMXNET3_CORE_LOCK(sc);
			error = vmxnet3_change_mtu(sc, ifr_mtu_get(ifr));
			VMXNET3_CORE_UNLOCK(sc);
		}
		break;

	case CASE_IOC_IFREQ(SIOCSIFFLAGS):
		VMXNET3_CORE_LOCK(sc);
		if (ifp->if_flags & IFF_UP) {
			if ((ifp->if_drv_flags & IFF_DRV_RUNNING)) {
				if ((ifp->if_flags ^ sc->vmx_if_flags) &
				    (IFF_PROMISC | IFF_ALLMULTI)) {
					vmxnet3_set_rxfilter(sc);
				}
			} else
				vmxnet3_init_locked(sc);
		} else {
			if (ifp->if_drv_flags & IFF_DRV_RUNNING)
				vmxnet3_stop(sc);
		}
		sc->vmx_if_flags = ifp->if_flags;
		VMXNET3_CORE_UNLOCK(sc);
		break;

	case CASE_IOC_IFREQ(SIOCADDMULTI):
	case CASE_IOC_IFREQ(SIOCDELMULTI):
		VMXNET3_CORE_LOCK(sc);
		if (ifp->if_drv_flags & IFF_DRV_RUNNING)
			vmxnet3_set_rxfilter(sc);
		VMXNET3_CORE_UNLOCK(sc);
		break;

	case CASE_IOC_IFREQ(SIOCSIFMEDIA):
	case SIOCGIFMEDIA:
		error = ifmedia_ioctl(ifp, ifr, &sc->vmx_media, cmd);
		break;

	case CASE_IOC_IFREQ(SIOCSIFCAP):
		VMXNET3_CORE_LOCK(sc);
		mask = ifr_reqcap_get(ifr) ^ ifp->if_capenable;

		if (mask & IFCAP_TXCSUM)
			ifp->if_capenable ^= IFCAP_TXCSUM;
		if (mask & IFCAP_TXCSUM_IPV6)
			ifp->if_capenable ^= IFCAP_TXCSUM_IPV6;
		if (mask & IFCAP_TSO4)
			ifp->if_capenable ^= IFCAP_TSO4;
		if (mask & IFCAP_TSO6)
			ifp->if_capenable ^= IFCAP_TSO6;

		if (mask & (IFCAP_RXCSUM | IFCAP_RXCSUM_IPV6 | IFCAP_LRO |
		    IFCAP_VLAN_HWTAGGING | IFCAP_VLAN_HWFILTER)) {
			/* Changing these features requires us to reinit. */
			reinit = 1;

			if (mask & IFCAP_RXCSUM)
				ifp->if_capenable ^= IFCAP_RXCSUM;
			if (mask & IFCAP_RXCSUM_IPV6)
				ifp->if_capenable ^= IFCAP_RXCSUM_IPV6;
			if (mask & IFCAP_LRO)
				ifp->if_capenable ^= IFCAP_LRO;
			if (mask & IFCAP_VLAN_HWTAGGING)
				ifp->if_capenable ^= IFCAP_VLAN_HWTAGGING;
			if (mask & IFCAP_VLAN_HWFILTER)
				ifp->if_capenable ^= IFCAP_VLAN_HWFILTER;
		} else
			reinit = 0;

		if (mask & IFCAP_VLAN_HWTSO)
			ifp->if_capenable ^= IFCAP_VLAN_HWTSO;

		if (reinit && (ifp->if_drv_flags & IFF_DRV_RUNNING)) {
			ifp->if_drv_flags &= ~IFF_DRV_RUNNING;
			vmxnet3_init_locked(sc);
		} else {
			vmxnet3_init_hwassist(sc);
		}

		VMXNET3_CORE_UNLOCK(sc);
		VLAN_CAPABILITIES(ifp);
		break;

	default:
		error = ether_ioctl(ifp, cmd, data);
		break;
	}

	VMXNET3_CORE_LOCK_ASSERT_NOTOWNED(sc);

	return (error);
}

#ifndef VMXNET3_LEGACY_TX
static void
vmxnet3_qflush(struct ifnet *ifp)
{
	struct vmxnet3_softc *sc;
	struct vmxnet3_txqueue *txq;
	struct mbuf *m;
	int i;

	sc = ifp->if_softc;

	for (i = 0; i < sc->vmx_ntxqueues; i++) {
		txq = &sc->vmx_txq[i];

		VMXNET3_TXQ_LOCK(txq);
		while ((m = buf_ring_dequeue_sc(txq->vxtxq_br)) != NULL)
			m_freem(m);
		VMXNET3_TXQ_UNLOCK(txq);
	}

	if_qflush(ifp);
}
#endif

static int
vmxnet3_watchdog(struct vmxnet3_txqueue *txq)
{
	struct vmxnet3_softc *sc;

	sc = txq->vxtxq_sc;

	VMXNET3_TXQ_LOCK(txq);
	if (txq->vxtxq_watchdog == 0 || --txq->vxtxq_watchdog) {
		VMXNET3_TXQ_UNLOCK(txq);
		return (0);
	}
	VMXNET3_TXQ_UNLOCK(txq);

	if_printf(sc->vmx_ifp, "watchdog timeout on queue %d\n",
	    txq->vxtxq_id);
	return (1);
}

=======
>>>>>>> 2dafd72c
static void
vmxnet3_refresh_host_stats(struct vmxnet3_softc *sc)
{

	vmxnet3_write_cmd(sc, VMXNET3_CMD_GET_STATS);
}

static int
vmxnet3_link_is_up(struct vmxnet3_softc *sc)
{
	uint32_t status;

	status = vmxnet3_read_cmd(sc, VMXNET3_CMD_GET_LINK);
	return !!(status & 0x1);
}

static void
vmxnet3_link_status(struct vmxnet3_softc *sc)
{
	if_ctx_t ctx;
	uint64_t speed;
	int link;

	ctx = sc->vmx_ctx;
	link = vmxnet3_link_is_up(sc);
	speed = IF_Gbps(10);
	
	if (link != 0 && sc->vmx_link_active == 0) {
		sc->vmx_link_active = 1;
		iflib_link_state_change(ctx, LINK_STATE_UP, speed);
	} else if (link == 0 && sc->vmx_link_active != 0) {
		sc->vmx_link_active = 0;
		iflib_link_state_change(ctx, LINK_STATE_DOWN, speed);
	}
}

static void
vmxnet3_set_lladdr(struct vmxnet3_softc *sc)
{
	uint32_t ml, mh;

	ml  = sc->vmx_lladdr[0];
	ml |= sc->vmx_lladdr[1] << 8;
	ml |= sc->vmx_lladdr[2] << 16;
	ml |= sc->vmx_lladdr[3] << 24;
	vmxnet3_write_bar1(sc, VMXNET3_BAR1_MACL, ml);

	mh  = sc->vmx_lladdr[4];
	mh |= sc->vmx_lladdr[5] << 8;
	vmxnet3_write_bar1(sc, VMXNET3_BAR1_MACH, mh);
}

static void
vmxnet3_get_lladdr(struct vmxnet3_softc *sc)
{
	uint32_t ml, mh;

	ml = vmxnet3_read_cmd(sc, VMXNET3_CMD_GET_MACL);
	mh = vmxnet3_read_cmd(sc, VMXNET3_CMD_GET_MACH);

	sc->vmx_lladdr[0] = ml;
	sc->vmx_lladdr[1] = ml >> 8;
	sc->vmx_lladdr[2] = ml >> 16;
	sc->vmx_lladdr[3] = ml >> 24;
	sc->vmx_lladdr[4] = mh;
	sc->vmx_lladdr[5] = mh >> 8;
}

static void
vmxnet3_setup_txq_sysctl(struct vmxnet3_txqueue *txq,
    struct sysctl_ctx_list *ctx, struct sysctl_oid_list *child)
{
	struct sysctl_oid *node, *txsnode;
	struct sysctl_oid_list *list, *txslist;
	struct UPT1_TxStats *txstats;
	char namebuf[16];

	txstats = &txq->vxtxq_ts->stats;

	snprintf(namebuf, sizeof(namebuf), "txq%d", txq->vxtxq_id);
	node = SYSCTL_ADD_NODE(ctx, child, OID_AUTO, namebuf, CTLFLAG_RD,
	    NULL, "Transmit Queue");
	txq->vxtxq_sysctl = list = SYSCTL_CHILDREN(node);

	/*
	 * Add statistics reported by the host. These are updated by the
	 * iflib txq timer on txq 0.
	 */
	txsnode = SYSCTL_ADD_NODE(ctx, list, OID_AUTO, "hstats", CTLFLAG_RD,
	    NULL, "Host Statistics");
	txslist = SYSCTL_CHILDREN(txsnode);
	SYSCTL_ADD_UQUAD(ctx, txslist, OID_AUTO, "tso_packets", CTLFLAG_RD,
	    &txstats->TSO_packets, "TSO packets");
	SYSCTL_ADD_UQUAD(ctx, txslist, OID_AUTO, "tso_bytes", CTLFLAG_RD,
	    &txstats->TSO_bytes, "TSO bytes");
	SYSCTL_ADD_UQUAD(ctx, txslist, OID_AUTO, "ucast_packets", CTLFLAG_RD,
	    &txstats->ucast_packets, "Unicast packets");
	SYSCTL_ADD_UQUAD(ctx, txslist, OID_AUTO, "unicast_bytes", CTLFLAG_RD,
	    &txstats->ucast_bytes, "Unicast bytes");
	SYSCTL_ADD_UQUAD(ctx, txslist, OID_AUTO, "mcast_packets", CTLFLAG_RD,
	    &txstats->mcast_packets, "Multicast packets");
	SYSCTL_ADD_UQUAD(ctx, txslist, OID_AUTO, "mcast_bytes", CTLFLAG_RD,
	    &txstats->mcast_bytes, "Multicast bytes");
	SYSCTL_ADD_UQUAD(ctx, txslist, OID_AUTO, "error", CTLFLAG_RD,
	    &txstats->error, "Errors");
	SYSCTL_ADD_UQUAD(ctx, txslist, OID_AUTO, "discard", CTLFLAG_RD,
	    &txstats->discard, "Discards");
}

static void
vmxnet3_setup_rxq_sysctl(struct vmxnet3_rxqueue *rxq,
    struct sysctl_ctx_list *ctx, struct sysctl_oid_list *child)
{
	struct sysctl_oid *node, *rxsnode;
	struct sysctl_oid_list *list, *rxslist;
	struct UPT1_RxStats *rxstats;
	char namebuf[16];

	rxstats = &rxq->vxrxq_rs->stats;

	snprintf(namebuf, sizeof(namebuf), "rxq%d", rxq->vxrxq_id);
	node = SYSCTL_ADD_NODE(ctx, child, OID_AUTO, namebuf, CTLFLAG_RD,
	    NULL, "Receive Queue");
	rxq->vxrxq_sysctl = list = SYSCTL_CHILDREN(node);

	/*
	 * Add statistics reported by the host. These are updated by the
	 * iflib txq timer on txq 0.
	 */
	rxsnode = SYSCTL_ADD_NODE(ctx, list, OID_AUTO, "hstats", CTLFLAG_RD,
	    NULL, "Host Statistics");
	rxslist = SYSCTL_CHILDREN(rxsnode);
	SYSCTL_ADD_UQUAD(ctx, rxslist, OID_AUTO, "lro_packets", CTLFLAG_RD,
	    &rxstats->LRO_packets, "LRO packets");
	SYSCTL_ADD_UQUAD(ctx, rxslist, OID_AUTO, "lro_bytes", CTLFLAG_RD,
	    &rxstats->LRO_bytes, "LRO bytes");
	SYSCTL_ADD_UQUAD(ctx, rxslist, OID_AUTO, "ucast_packets", CTLFLAG_RD,
	    &rxstats->ucast_packets, "Unicast packets");
	SYSCTL_ADD_UQUAD(ctx, rxslist, OID_AUTO, "unicast_bytes", CTLFLAG_RD,
	    &rxstats->ucast_bytes, "Unicast bytes");
	SYSCTL_ADD_UQUAD(ctx, rxslist, OID_AUTO, "mcast_packets", CTLFLAG_RD,
	    &rxstats->mcast_packets, "Multicast packets");
	SYSCTL_ADD_UQUAD(ctx, rxslist, OID_AUTO, "mcast_bytes", CTLFLAG_RD,
	    &rxstats->mcast_bytes, "Multicast bytes");
	SYSCTL_ADD_UQUAD(ctx, rxslist, OID_AUTO, "bcast_packets", CTLFLAG_RD,
	    &rxstats->bcast_packets, "Broadcast packets");
	SYSCTL_ADD_UQUAD(ctx, rxslist, OID_AUTO, "bcast_bytes", CTLFLAG_RD,
	    &rxstats->bcast_bytes, "Broadcast bytes");
	SYSCTL_ADD_UQUAD(ctx, rxslist, OID_AUTO, "nobuffer", CTLFLAG_RD,
	    &rxstats->nobuffer, "No buffer");
	SYSCTL_ADD_UQUAD(ctx, rxslist, OID_AUTO, "error", CTLFLAG_RD,
	    &rxstats->error, "Errors");
}

static void
vmxnet3_setup_debug_sysctl(struct vmxnet3_softc *sc,
    struct sysctl_ctx_list *ctx, struct sysctl_oid_list *child)
{
	if_softc_ctx_t scctx;
	struct sysctl_oid *node;
	struct sysctl_oid_list *list;
	int i;

	scctx = sc->vmx_scctx;
	
	for (i = 0; i < scctx->isc_ntxqsets; i++) {
		struct vmxnet3_txqueue *txq = &sc->vmx_txq[i];

		node = SYSCTL_ADD_NODE(ctx, txq->vxtxq_sysctl, OID_AUTO,
		    "debug", CTLFLAG_RD, NULL, "");
		list = SYSCTL_CHILDREN(node);

		SYSCTL_ADD_UINT(ctx, list, OID_AUTO, "cmd_next", CTLFLAG_RD,
		    &txq->vxtxq_cmd_ring.vxtxr_next, 0, "");
		SYSCTL_ADD_UINT(ctx, list, OID_AUTO, "cmd_ndesc", CTLFLAG_RD,
		    &txq->vxtxq_cmd_ring.vxtxr_ndesc, 0, "");
		SYSCTL_ADD_INT(ctx, list, OID_AUTO, "cmd_gen", CTLFLAG_RD,
		    &txq->vxtxq_cmd_ring.vxtxr_gen, 0, "");
		SYSCTL_ADD_UINT(ctx, list, OID_AUTO, "comp_next", CTLFLAG_RD,
		    &txq->vxtxq_comp_ring.vxcr_next, 0, "");
		SYSCTL_ADD_UINT(ctx, list, OID_AUTO, "comp_ndesc", CTLFLAG_RD,
		    &txq->vxtxq_comp_ring.vxcr_ndesc, 0,"");
		SYSCTL_ADD_INT(ctx, list, OID_AUTO, "comp_gen", CTLFLAG_RD,
		    &txq->vxtxq_comp_ring.vxcr_gen, 0, "");
	}

	for (i = 0; i < scctx->isc_nrxqsets; i++) {
		struct vmxnet3_rxqueue *rxq = &sc->vmx_rxq[i];

		node = SYSCTL_ADD_NODE(ctx, rxq->vxrxq_sysctl, OID_AUTO,
		    "debug", CTLFLAG_RD, NULL, "");
		list = SYSCTL_CHILDREN(node);

		SYSCTL_ADD_UINT(ctx, list, OID_AUTO, "cmd0_ndesc", CTLFLAG_RD,
		    &rxq->vxrxq_cmd_ring[0].vxrxr_ndesc, 0, "");
		SYSCTL_ADD_INT(ctx, list, OID_AUTO, "cmd0_gen", CTLFLAG_RD,
		    &rxq->vxrxq_cmd_ring[0].vxrxr_gen, 0, "");
		SYSCTL_ADD_UINT(ctx, list, OID_AUTO, "cmd1_ndesc", CTLFLAG_RD,
		    &rxq->vxrxq_cmd_ring[1].vxrxr_ndesc, 0, "");
		SYSCTL_ADD_INT(ctx, list, OID_AUTO, "cmd1_gen", CTLFLAG_RD,
		    &rxq->vxrxq_cmd_ring[1].vxrxr_gen, 0, "");
		SYSCTL_ADD_UINT(ctx, list, OID_AUTO, "comp_ndesc", CTLFLAG_RD,
		    &rxq->vxrxq_comp_ring.vxcr_ndesc, 0,"");
		SYSCTL_ADD_INT(ctx, list, OID_AUTO, "comp_gen", CTLFLAG_RD,
		    &rxq->vxrxq_comp_ring.vxcr_gen, 0, "");
	}
}

static void
vmxnet3_setup_queue_sysctl(struct vmxnet3_softc *sc,
    struct sysctl_ctx_list *ctx, struct sysctl_oid_list *child)
{
	if_softc_ctx_t scctx;
	int i;

	scctx = sc->vmx_scctx;
	
	for (i = 0; i < scctx->isc_ntxqsets; i++)
		vmxnet3_setup_txq_sysctl(&sc->vmx_txq[i], ctx, child);
	for (i = 0; i < scctx->isc_nrxqsets; i++)
		vmxnet3_setup_rxq_sysctl(&sc->vmx_rxq[i], ctx, child);

	vmxnet3_setup_debug_sysctl(sc, ctx, child);
}

static void
vmxnet3_setup_sysctl(struct vmxnet3_softc *sc)
{
	device_t dev;
	struct sysctl_ctx_list *ctx;
	struct sysctl_oid *tree;
	struct sysctl_oid_list *child;

	dev = sc->vmx_dev;
	ctx = device_get_sysctl_ctx(dev);
	tree = device_get_sysctl_tree(dev);
	child = SYSCTL_CHILDREN(tree);

	vmxnet3_setup_queue_sysctl(sc, ctx, child);
}

static void
vmxnet3_write_bar0(struct vmxnet3_softc *sc, bus_size_t r, uint32_t v)
{

	bus_space_write_4(sc->vmx_iot0, sc->vmx_ioh0, r, v);
}

static uint32_t
vmxnet3_read_bar1(struct vmxnet3_softc *sc, bus_size_t r)
{

	return (bus_space_read_4(sc->vmx_iot1, sc->vmx_ioh1, r));
}

static void
vmxnet3_write_bar1(struct vmxnet3_softc *sc, bus_size_t r, uint32_t v)
{

	bus_space_write_4(sc->vmx_iot1, sc->vmx_ioh1, r, v);
}

static void
vmxnet3_write_cmd(struct vmxnet3_softc *sc, uint32_t cmd)
{

	vmxnet3_write_bar1(sc, VMXNET3_BAR1_CMD, cmd);
}

static uint32_t
vmxnet3_read_cmd(struct vmxnet3_softc *sc, uint32_t cmd)
{

	vmxnet3_write_cmd(sc, cmd);
	bus_space_barrier(sc->vmx_iot1, sc->vmx_ioh1, 0, 0,
	    BUS_SPACE_BARRIER_READ | BUS_SPACE_BARRIER_WRITE);
	return (vmxnet3_read_bar1(sc, VMXNET3_BAR1_CMD));
}

static void
vmxnet3_enable_intr(struct vmxnet3_softc *sc, int irq)
{

	vmxnet3_write_bar0(sc, VMXNET3_BAR0_IMASK(irq), 0);
}

static void
vmxnet3_disable_intr(struct vmxnet3_softc *sc, int irq)
{

	vmxnet3_write_bar0(sc, VMXNET3_BAR0_IMASK(irq), 1);
}

static int
vmxnet3_tx_queue_intr_enable(if_ctx_t ctx, uint16_t qid)
{
	/* Not using interrupts for TX */
	return (0);
}

static int
vmxnet3_rx_queue_intr_enable(if_ctx_t ctx, uint16_t qid)
{
	struct vmxnet3_softc *sc;

	sc = iflib_get_softc(ctx);
	vmxnet3_enable_intr(sc, sc->vmx_rxq[qid].vxrxq_intr_idx);
	return (0);
}

static void
vmxnet3_link_intr_enable(if_ctx_t ctx)
{
	struct vmxnet3_softc *sc;

	sc = iflib_get_softc(ctx);
	vmxnet3_enable_intr(sc, sc->vmx_event_intr_idx);
}

static void
vmxnet3_intr_enable_all(if_ctx_t ctx)
{
	struct vmxnet3_softc *sc;
	if_softc_ctx_t scctx;
	int i;

	sc = iflib_get_softc(ctx);
	scctx = sc->vmx_scctx;
	sc->vmx_ds->ictrl &= ~VMXNET3_ICTRL_DISABLE_ALL;
	for (i = 0; i < scctx->isc_vectors; i++)
		vmxnet3_enable_intr(sc, i);
}

static void
vmxnet3_intr_disable_all(if_ctx_t ctx)
{
	struct vmxnet3_softc *sc;
	int i;

	sc = iflib_get_softc(ctx);
	/*
	 * iflib may invoke this routine before vmxnet3_attach_post() has
	 * run, which is before the top level shared data area is
	 * initialized and the device made aware of it.
	 */
	if (sc->vmx_ds != NULL)
		sc->vmx_ds->ictrl |= VMXNET3_ICTRL_DISABLE_ALL;
	for (i = 0; i < VMXNET3_MAX_INTRS; i++)
		vmxnet3_disable_intr(sc, i);
}

/*
 * Since this is a purely paravirtualized device, we do not have
 * to worry about DMA coherency. But at times, we must make sure
 * both the compiler and CPU do not reorder memory operations.
 */
static inline void
vmxnet3_barrier(struct vmxnet3_softc *sc, vmxnet3_barrier_t type)
{

	switch (type) {
	case VMXNET3_BARRIER_RD:
		rmb();
		break;
	case VMXNET3_BARRIER_WR:
		wmb();
		break;
	case VMXNET3_BARRIER_RDWR:
		mb();
		break;
	default:
		panic("%s: bad barrier type %d", __func__, type);
	}
}
// CHERI CHANGES START
// {
//   "updated": 20181114,
//   "target_type": "kernel",
//   "changes": [
//     "ioctl:net"
//   ]
// }
// CHERI CHANGES END<|MERGE_RESOLUTION|>--- conflicted
+++ resolved
@@ -2042,178 +2042,6 @@
 	vmxnet3_write_cmd(sc, VMXNET3_CMD_SET_RXMODE);
 }
 
-<<<<<<< HEAD
-static int
-vmxnet3_change_mtu(struct vmxnet3_softc *sc, int mtu)
-{
-	struct ifnet *ifp;
-
-	ifp = sc->vmx_ifp;
-
-	if (mtu < VMXNET3_MIN_MTU || mtu > VMXNET3_MAX_MTU)
-		return (EINVAL);
-
-	ifp->if_mtu = mtu;
-
-	if (ifp->if_drv_flags & IFF_DRV_RUNNING) {
-		ifp->if_drv_flags &= ~IFF_DRV_RUNNING;
-		vmxnet3_init_locked(sc);
-	}
-
-	return (0);
-}
-
-static int
-vmxnet3_ioctl(struct ifnet *ifp, u_long cmd, caddr_t data)
-{
-	struct vmxnet3_softc *sc;
-	struct ifreq *ifr;
-	int reinit, mask, error;
-
-	sc = ifp->if_softc;
-	ifr = (struct ifreq *) data;
-	error = 0;
-
-	switch (cmd) {
-	case CASE_IOC_IFREQ(SIOCSIFMTU):
-		if (ifp->if_mtu != ifr_mtu_get(ifr)) {
-			VMXNET3_CORE_LOCK(sc);
-			error = vmxnet3_change_mtu(sc, ifr_mtu_get(ifr));
-			VMXNET3_CORE_UNLOCK(sc);
-		}
-		break;
-
-	case CASE_IOC_IFREQ(SIOCSIFFLAGS):
-		VMXNET3_CORE_LOCK(sc);
-		if (ifp->if_flags & IFF_UP) {
-			if ((ifp->if_drv_flags & IFF_DRV_RUNNING)) {
-				if ((ifp->if_flags ^ sc->vmx_if_flags) &
-				    (IFF_PROMISC | IFF_ALLMULTI)) {
-					vmxnet3_set_rxfilter(sc);
-				}
-			} else
-				vmxnet3_init_locked(sc);
-		} else {
-			if (ifp->if_drv_flags & IFF_DRV_RUNNING)
-				vmxnet3_stop(sc);
-		}
-		sc->vmx_if_flags = ifp->if_flags;
-		VMXNET3_CORE_UNLOCK(sc);
-		break;
-
-	case CASE_IOC_IFREQ(SIOCADDMULTI):
-	case CASE_IOC_IFREQ(SIOCDELMULTI):
-		VMXNET3_CORE_LOCK(sc);
-		if (ifp->if_drv_flags & IFF_DRV_RUNNING)
-			vmxnet3_set_rxfilter(sc);
-		VMXNET3_CORE_UNLOCK(sc);
-		break;
-
-	case CASE_IOC_IFREQ(SIOCSIFMEDIA):
-	case SIOCGIFMEDIA:
-		error = ifmedia_ioctl(ifp, ifr, &sc->vmx_media, cmd);
-		break;
-
-	case CASE_IOC_IFREQ(SIOCSIFCAP):
-		VMXNET3_CORE_LOCK(sc);
-		mask = ifr_reqcap_get(ifr) ^ ifp->if_capenable;
-
-		if (mask & IFCAP_TXCSUM)
-			ifp->if_capenable ^= IFCAP_TXCSUM;
-		if (mask & IFCAP_TXCSUM_IPV6)
-			ifp->if_capenable ^= IFCAP_TXCSUM_IPV6;
-		if (mask & IFCAP_TSO4)
-			ifp->if_capenable ^= IFCAP_TSO4;
-		if (mask & IFCAP_TSO6)
-			ifp->if_capenable ^= IFCAP_TSO6;
-
-		if (mask & (IFCAP_RXCSUM | IFCAP_RXCSUM_IPV6 | IFCAP_LRO |
-		    IFCAP_VLAN_HWTAGGING | IFCAP_VLAN_HWFILTER)) {
-			/* Changing these features requires us to reinit. */
-			reinit = 1;
-
-			if (mask & IFCAP_RXCSUM)
-				ifp->if_capenable ^= IFCAP_RXCSUM;
-			if (mask & IFCAP_RXCSUM_IPV6)
-				ifp->if_capenable ^= IFCAP_RXCSUM_IPV6;
-			if (mask & IFCAP_LRO)
-				ifp->if_capenable ^= IFCAP_LRO;
-			if (mask & IFCAP_VLAN_HWTAGGING)
-				ifp->if_capenable ^= IFCAP_VLAN_HWTAGGING;
-			if (mask & IFCAP_VLAN_HWFILTER)
-				ifp->if_capenable ^= IFCAP_VLAN_HWFILTER;
-		} else
-			reinit = 0;
-
-		if (mask & IFCAP_VLAN_HWTSO)
-			ifp->if_capenable ^= IFCAP_VLAN_HWTSO;
-
-		if (reinit && (ifp->if_drv_flags & IFF_DRV_RUNNING)) {
-			ifp->if_drv_flags &= ~IFF_DRV_RUNNING;
-			vmxnet3_init_locked(sc);
-		} else {
-			vmxnet3_init_hwassist(sc);
-		}
-
-		VMXNET3_CORE_UNLOCK(sc);
-		VLAN_CAPABILITIES(ifp);
-		break;
-
-	default:
-		error = ether_ioctl(ifp, cmd, data);
-		break;
-	}
-
-	VMXNET3_CORE_LOCK_ASSERT_NOTOWNED(sc);
-
-	return (error);
-}
-
-#ifndef VMXNET3_LEGACY_TX
-static void
-vmxnet3_qflush(struct ifnet *ifp)
-{
-	struct vmxnet3_softc *sc;
-	struct vmxnet3_txqueue *txq;
-	struct mbuf *m;
-	int i;
-
-	sc = ifp->if_softc;
-
-	for (i = 0; i < sc->vmx_ntxqueues; i++) {
-		txq = &sc->vmx_txq[i];
-
-		VMXNET3_TXQ_LOCK(txq);
-		while ((m = buf_ring_dequeue_sc(txq->vxtxq_br)) != NULL)
-			m_freem(m);
-		VMXNET3_TXQ_UNLOCK(txq);
-	}
-
-	if_qflush(ifp);
-}
-#endif
-
-static int
-vmxnet3_watchdog(struct vmxnet3_txqueue *txq)
-{
-	struct vmxnet3_softc *sc;
-
-	sc = txq->vxtxq_sc;
-
-	VMXNET3_TXQ_LOCK(txq);
-	if (txq->vxtxq_watchdog == 0 || --txq->vxtxq_watchdog) {
-		VMXNET3_TXQ_UNLOCK(txq);
-		return (0);
-	}
-	VMXNET3_TXQ_UNLOCK(txq);
-
-	if_printf(sc->vmx_ifp, "watchdog timeout on queue %d\n",
-	    txq->vxtxq_id);
-	return (1);
-}
-
-=======
->>>>>>> 2dafd72c
 static void
 vmxnet3_refresh_host_stats(struct vmxnet3_softc *sc)
 {
