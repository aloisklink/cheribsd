/*-
 * SPDX-License-Identifier: (Beerware AND BSD-3-Clause)
 *
 * ----------------------------------------------------------------------------
 * "THE BEER-WARE LICENSE" (Revision 42):
 * <phk@FreeBSD.ORG> wrote this file.  As long as you retain this notice you
 * can do whatever you want with this stuff. If we meet some day, and you think
 * this stuff is worth it, you can buy me a beer in return.   Poul-Henning Kamp
 * ----------------------------------------------------------------------------
 *
 * $FreeBSD$
 *
 */

/*-
 * The following functions are based on the vn(4) driver: mdstart_swap(),
 * mdstart_vnode(), mdcreate_swap(), mdcreate_vnode() and mddestroy(),
 * and as such under the following copyright:
 *
 * Copyright (c) 1988 University of Utah.
 * Copyright (c) 1990, 1993
 *	The Regents of the University of California.  All rights reserved.
 * Copyright (c) 2013 The FreeBSD Foundation
 * All rights reserved.
 *
 * This code is derived from software contributed to Berkeley by
 * the Systems Programming Group of the University of Utah Computer
 * Science Department.
 *
 * Portions of this software were developed by Konstantin Belousov
 * under sponsorship from the FreeBSD Foundation.
 *
 * Redistribution and use in source and binary forms, with or without
 * modification, are permitted provided that the following conditions
 * are met:
 * 1. Redistributions of source code must retain the above copyright
 *    notice, this list of conditions and the following disclaimer.
 * 2. Redistributions in binary form must reproduce the above copyright
 *    notice, this list of conditions and the following disclaimer in the
 *    documentation and/or other materials provided with the distribution.
 * 3. Neither the name of the University nor the names of its contributors
 *    may be used to endorse or promote products derived from this software
 *    without specific prior written permission.
 *
 * THIS SOFTWARE IS PROVIDED BY THE REGENTS AND CONTRIBUTORS ``AS IS'' AND
 * ANY EXPRESS OR IMPLIED WARRANTIES, INCLUDING, BUT NOT LIMITED TO, THE
 * IMPLIED WARRANTIES OF MERCHANTABILITY AND FITNESS FOR A PARTICULAR PURPOSE
 * ARE DISCLAIMED.  IN NO EVENT SHALL THE REGENTS OR CONTRIBUTORS BE LIABLE
 * FOR ANY DIRECT, INDIRECT, INCIDENTAL, SPECIAL, EXEMPLARY, OR CONSEQUENTIAL
 * DAMAGES (INCLUDING, BUT NOT LIMITED TO, PROCUREMENT OF SUBSTITUTE GOODS
 * OR SERVICES; LOSS OF USE, DATA, OR PROFITS; OR BUSINESS INTERRUPTION)
 * HOWEVER CAUSED AND ON ANY THEORY OF LIABILITY, WHETHER IN CONTRACT, STRICT
 * LIABILITY, OR TORT (INCLUDING NEGLIGENCE OR OTHERWISE) ARISING IN ANY WAY
 * OUT OF THE USE OF THIS SOFTWARE, EVEN IF ADVISED OF THE POSSIBILITY OF
 * SUCH DAMAGE.
 *
 * from: Utah Hdr: vn.c 1.13 94/04/02
 *
 *	from: @(#)vn.c	8.6 (Berkeley) 4/1/94
 * From: src/sys/dev/vn/vn.c,v 1.122 2000/12/16 16:06:03
 */

#include "opt_rootdevname.h"
#include "opt_geom.h"
#include "opt_md.h"

#include <sys/param.h>
#include <sys/systm.h>
#include <sys/bio.h>
#include <sys/buf.h>
#include <sys/conf.h>
#include <sys/devicestat.h>
#include <sys/fcntl.h>
#include <sys/kernel.h>
#include <sys/kthread.h>
#include <sys/limits.h>
#include <sys/linker.h>
#include <sys/lock.h>
#include <sys/malloc.h>
#include <sys/uio.h>	/* required by mdioctl.h */
#include <sys/mdioctl.h>
#include <sys/mount.h>
#include <sys/mutex.h>
#include <sys/sx.h>
#include <sys/namei.h>
#include <sys/proc.h>
#include <sys/queue.h>
#include <sys/rwlock.h>
#include <sys/sbuf.h>
#include <sys/sched.h>
#include <sys/sf_buf.h>
#include <sys/sysctl.h>
#include <sys/uio.h>
#include <sys/vnode.h>
#include <sys/disk.h>

#include <geom/geom.h>
#include <geom/geom_int.h>

#include <vm/vm.h>
#include <vm/vm_param.h>
#include <vm/vm_object.h>
#include <vm/vm_page.h>
#include <vm/vm_pager.h>
#include <vm/swap_pager.h>
#include <vm/uma.h>

#include <machine/bus.h>

#define MD_MODVER 1

#define MD_SHUTDOWN	0x10000		/* Tell worker thread to terminate. */
#define	MD_EXITING	0x20000		/* Worker thread is exiting. */
#define MD_PROVIDERGONE	0x40000		/* Safe to free the softc */

#ifndef MD_NSECT
#define MD_NSECT (10000 * 2)
#endif

#ifdef COMPAT_FREEBSD32
struct md_ioctl32 {
	unsigned	md_version;
	unsigned	md_unit;
	enum md_types	md_type;
	uint32_t	md_file;
	off_t		md_mediasize;
	unsigned	md_sectorsize;
	unsigned	md_options;
	uint64_t	md_base;
	int		md_fwheads;
	int		md_fwsectors;
	uint32_t	md_label;
	int		md_pad[MDNPAD];
} __attribute__((__packed__));
CTASSERT((sizeof(struct md_ioctl32)) == 436);

#define	MDIOCATTACH_32	_IOC_NEWTYPE(MDIOCATTACH, struct md_ioctl32)
#define	MDIOCDETACH_32	_IOC_NEWTYPE(MDIOCDETACH, struct md_ioctl32)
#define	MDIOCQUERY_32	_IOC_NEWTYPE(MDIOCQUERY, struct md_ioctl32)
#define	MDIOCRESIZE_32	_IOC_NEWTYPE(MDIOCRESIZE, struct md_ioctl32)
#endif /* COMPAT_FREEBSD32 */

#ifdef COMPAT_FREEBSD64
struct md_ioctl64 {
	unsigned	md_version;
	unsigned	md_unit;
	enum md_types	md_type;
	uint64_t	md_file;	/* (void *) */
	off_t		md_mediasize;
	unsigned	md_sectorsize;
	unsigned	md_options;
	uint64_t	md_base;
	int		md_fwheads;
	int		md_fwsectors;
	uint64_t	md_label;	/* (char *) */
	int		md_pad[MDNPAD];
};

#define	MDIOCATTACH_64	_IOC_NEWTYPE(MDIOCATTACH, struct md_ioctl64)
#define	MDIOCDETACH_64	_IOC_NEWTYPE(MDIOCDETACH, struct md_ioctl64)
#define	MDIOCQUERY_64	_IOC_NEWTYPE(MDIOCQUERY, struct md_ioctl64)
#define	MDIOCRESIZE_64	_IOC_NEWTYPE(MDIOCRESIZE, struct md_ioctl64)
#endif /* COMPAT_FREEBSD64 */

static MALLOC_DEFINE(M_MD, "md_disk", "Memory Disk");
static MALLOC_DEFINE(M_MDSECT, "md_sectors", "Memory Disk Sectors");

static int md_debug;
SYSCTL_INT(_debug, OID_AUTO, mddebug, CTLFLAG_RW, &md_debug, 0,
    "Enable md(4) debug messages");
static int md_malloc_wait;
SYSCTL_INT(_vm, OID_AUTO, md_malloc_wait, CTLFLAG_RW, &md_malloc_wait, 0,
    "Allow malloc to wait for memory allocations");

#if defined(MD_ROOT) && !defined(MD_ROOT_FSTYPE)
#define	MD_ROOT_FSTYPE	"ufs"
#endif

#if defined(MD_ROOT)
/*
 * Preloaded image gets put here.
 */
#if defined(MD_ROOT_SIZE)
/*
 * We put the mfs_root symbol into the oldmfs section of the kernel object file.
 * Applications that patch the object with the image can determine
 * the size looking at the oldmfs section size within the kernel.
 */
u_char mfs_root[MD_ROOT_SIZE*1024] __attribute__ ((section ("oldmfs")));
const int mfs_root_size = sizeof(mfs_root);
#elif defined(MD_ROOT_MEM)
/* MD region already mapped in the memory */
u_char *mfs_root;
int mfs_root_size;
#else
extern volatile u_char __weak_symbol mfs_root;
extern volatile u_char __weak_symbol mfs_root_end;
#define mfs_root_size ((uintptr_t)(&mfs_root_end - &mfs_root))
#endif
#endif

static g_init_t g_md_init;
static g_fini_t g_md_fini;
static g_start_t g_md_start;
static g_access_t g_md_access;
static void g_md_dumpconf(struct sbuf *sb, const char *indent,
    struct g_geom *gp, struct g_consumer *cp __unused, struct g_provider *pp);
static g_provgone_t g_md_providergone;

static struct cdev *status_dev = NULL;
static struct sx md_sx;
static struct unrhdr *md_uh;

static d_ioctl_t mdctlioctl;

static struct cdevsw mdctl_cdevsw = {
	.d_version =	D_VERSION,
	.d_ioctl =	mdctlioctl,
	.d_name =	MD_NAME,
};

struct g_class g_md_class = {
	.name = "MD",
	.version = G_VERSION,
	.init = g_md_init,
	.fini = g_md_fini,
	.start = g_md_start,
	.access = g_md_access,
	.dumpconf = g_md_dumpconf,
	.providergone = g_md_providergone,
};

DECLARE_GEOM_CLASS(g_md_class, g_md);

static LIST_HEAD(, md_s) md_softc_list = LIST_HEAD_INITIALIZER(md_softc_list);

#define NINDIR	(PAGE_SIZE / sizeof(uintptr_t))
#define NMASK	(NINDIR-1)
static int nshift;

static uma_zone_t md_pbuf_zone;

struct indir {
	uintptr_t	*array;
	u_int		total;
	u_int		used;
	u_int		shift;
};

struct md_s {
	int unit;
	LIST_ENTRY(md_s) list;
	struct bio_queue_head bio_queue;
	struct mtx queue_mtx;
	struct cdev *dev;
	enum md_types type;
	off_t mediasize;
	unsigned sectorsize;
	unsigned opencount;
	unsigned fwheads;
	unsigned fwsectors;
	char ident[32];
	unsigned flags;
	char name[20];
	struct proc *procp;
	struct g_geom *gp;
	struct g_provider *pp;
	int (*start)(struct md_s *sc, struct bio *bp);
	struct devstat *devstat;

	/* MD_MALLOC related fields */
	struct indir *indir;
	uma_zone_t uma;

	/* MD_PRELOAD related fields */
	u_char *pl_ptr;
	size_t pl_len;

	/* MD_VNODE related fields */
	struct vnode *vnode;
	char file[PATH_MAX];
	char label[PATH_MAX];
	struct ucred *cred;

	/* MD_SWAP related fields */
	vm_object_t object;
};

static struct indir *
new_indir(u_int shift)
{
	struct indir *ip;

	ip = malloc(sizeof *ip, M_MD, (md_malloc_wait ? M_WAITOK : M_NOWAIT)
	    | M_ZERO);
	if (ip == NULL)
		return (NULL);
	ip->array = malloc(sizeof(uintptr_t) * NINDIR,
	    M_MDSECT, (md_malloc_wait ? M_WAITOK : M_NOWAIT) | M_ZERO);
	if (ip->array == NULL) {
		free(ip, M_MD);
		return (NULL);
	}
	ip->total = NINDIR;
	ip->shift = shift;
	return (ip);
}

static void
del_indir(struct indir *ip)
{

	free(ip->array, M_MDSECT);
	free(ip, M_MD);
}

static void
destroy_indir(struct md_s *sc, struct indir *ip)
{
	int i;

	for (i = 0; i < NINDIR; i++) {
		if (!ip->array[i])
			continue;
		if (ip->shift)
			destroy_indir(sc, (struct indir*)(ip->array[i]));
		else if (ip->array[i] > 255)
			uma_zfree(sc->uma, (void *)(ip->array[i]));
	}
	del_indir(ip);
}

/*
 * This function does the math and allocates the top level "indir" structure
 * for a device of "size" sectors.
 */

static struct indir *
dimension(off_t size)
{
	off_t rcnt;
	struct indir *ip;
	int layer;

	rcnt = size;
	layer = 0;
	while (rcnt > NINDIR) {
		rcnt /= NINDIR;
		layer++;
	}

	/*
	 * XXX: the top layer is probably not fully populated, so we allocate
	 * too much space for ip->array in here.
	 */
	ip = malloc(sizeof *ip, M_MD, M_WAITOK | M_ZERO);
	ip->array = malloc(sizeof(uintptr_t) * NINDIR,
	    M_MDSECT, M_WAITOK | M_ZERO);
	ip->total = NINDIR;
	ip->shift = layer * nshift;
	return (ip);
}

/*
 * Read a given sector
 */

static uintptr_t
s_read(struct indir *ip, off_t offset)
{
	struct indir *cip;
	int idx;
	uintptr_t up;

	if (md_debug > 1)
		printf("s_read(%jd)\n", (intmax_t)offset);
	up = 0;
	for (cip = ip; cip != NULL;) {
		if (cip->shift) {
			idx = (offset >> cip->shift) & NMASK;
			up = cip->array[idx];
			cip = (struct indir *)up;
			continue;
		}
		idx = offset & NMASK;
		return (cip->array[idx]);
	}
	return (0);
}

/*
 * Write a given sector, prune the tree if the value is 0
 */

static int
s_write(struct indir *ip, off_t offset, uintptr_t ptr)
{
	struct indir *cip, *lip[10];
	int idx, li;
	uintptr_t up;

	if (md_debug > 1)
		printf("s_write(%jd, %p)\n", (intmax_t)offset, (void *)ptr);
	up = 0;
	li = 0;
	cip = ip;
	for (;;) {
		lip[li++] = cip;
		if (cip->shift) {
			idx = (offset >> cip->shift) & NMASK;
			up = cip->array[idx];
			if (up != 0) {
				cip = (struct indir *)up;
				continue;
			}
			/* Allocate branch */
			cip->array[idx] =
			    (uintptr_t)new_indir(cip->shift - nshift);
			if (cip->array[idx] == 0)
				return (ENOSPC);
			cip->used++;
			up = cip->array[idx];
			cip = (struct indir *)up;
			continue;
		}
		/* leafnode */
		idx = offset & NMASK;
		up = cip->array[idx];
		if (up != 0)
			cip->used--;
		cip->array[idx] = ptr;
		if (ptr != 0)
			cip->used++;
		break;
	}
	if (cip->used != 0 || li == 1)
		return (0);
	li--;
	while (cip->used == 0 && cip != ip) {
		li--;
		idx = (offset >> lip[li]->shift) & NMASK;
		up = lip[li]->array[idx];
		KASSERT(up == (uintptr_t)cip, ("md screwed up"));
		del_indir(cip);
		lip[li]->array[idx] = 0;
		lip[li]->used--;
		cip = lip[li];
	}
	return (0);
}

static int
g_md_access(struct g_provider *pp, int r, int w, int e)
{
	struct md_s *sc;

	sc = pp->geom->softc;
	if (sc == NULL) {
		if (r <= 0 && w <= 0 && e <= 0)
			return (0);
		return (ENXIO);
	}
	r += pp->acr;
	w += pp->acw;
	e += pp->ace;
	if ((sc->flags & MD_READONLY) != 0 && w > 0)
		return (EROFS);
	if ((pp->acr + pp->acw + pp->ace) == 0 && (r + w + e) > 0) {
		sc->opencount = 1;
	} else if ((pp->acr + pp->acw + pp->ace) > 0 && (r + w + e) == 0) {
		sc->opencount = 0;
	}
	return (0);
}

static void
g_md_start(struct bio *bp)
{
	struct md_s *sc;

	sc = bp->bio_to->geom->softc;
	if ((bp->bio_cmd == BIO_READ) || (bp->bio_cmd == BIO_WRITE)) {
		devstat_start_transaction_bio(sc->devstat, bp);
	}
	mtx_lock(&sc->queue_mtx);
	bioq_disksort(&sc->bio_queue, bp);
	wakeup(sc);
	mtx_unlock(&sc->queue_mtx);
}

#define	MD_MALLOC_MOVE_ZERO	1
#define	MD_MALLOC_MOVE_FILL	2
#define	MD_MALLOC_MOVE_READ	3
#define	MD_MALLOC_MOVE_WRITE	4
#define	MD_MALLOC_MOVE_CMP	5

static int
md_malloc_move_ma(vm_page_t **mp, int *ma_offs, unsigned sectorsize,
    void *ptr, u_char fill, int op)
{
	struct sf_buf *sf;
	vm_page_t m, *mp1;
	char *p, first;
	off_t *uc;
	unsigned n;
	int error, i, ma_offs1, sz, first_read;

	m = NULL;
	error = 0;
	sf = NULL;
	/* if (op == MD_MALLOC_MOVE_CMP) { gcc */
		first = 0;
		first_read = 0;
		uc = ptr;
		mp1 = *mp;
		ma_offs1 = *ma_offs;
	/* } */
	sched_pin();
	for (n = sectorsize; n != 0; n -= sz) {
		sz = imin(PAGE_SIZE - *ma_offs, n);
		if (m != **mp) {
			if (sf != NULL)
				sf_buf_free(sf);
			m = **mp;
			sf = sf_buf_alloc(m, SFB_CPUPRIVATE |
			    (md_malloc_wait ? 0 : SFB_NOWAIT));
			if (sf == NULL) {
				error = ENOMEM;
				break;
			}
		}
		p = (char *)sf_buf_kva(sf) + *ma_offs;
		switch (op) {
		case MD_MALLOC_MOVE_ZERO:
			bzero(p, sz);
			break;
		case MD_MALLOC_MOVE_FILL:
			memset(p, fill, sz);
			break;
		case MD_MALLOC_MOVE_READ:
			bcopy(ptr, p, sz);
			cpu_flush_dcache(p, sz);
			break;
		case MD_MALLOC_MOVE_WRITE:
			bcopy(p, ptr, sz);
			break;
		case MD_MALLOC_MOVE_CMP:
			for (i = 0; i < sz; i++, p++) {
				if (!first_read) {
					*uc = (u_char)*p;
					first = *p;
					first_read = 1;
				} else if (*p != first) {
					error = EDOOFUS;
					break;
				}
			}
			break;
		default:
			KASSERT(0, ("md_malloc_move_ma unknown op %d\n", op));
			break;
		}
		if (error != 0)
			break;
		*ma_offs += sz;
		*ma_offs %= PAGE_SIZE;
		if (*ma_offs == 0)
			(*mp)++;
		ptr = (char *)ptr + sz;
	}

	if (sf != NULL)
		sf_buf_free(sf);
	sched_unpin();
	if (op == MD_MALLOC_MOVE_CMP && error != 0) {
		*mp = mp1;
		*ma_offs = ma_offs1;
	}
	return (error);
}

static int
md_malloc_move_vlist(bus_dma_segment_t **pvlist, int *pma_offs,
    unsigned len, void *ptr, u_char fill, int op)
{
	bus_dma_segment_t *vlist;
	uint8_t *p, *end, first;
	off_t *uc;
	int ma_offs, seg_len;

	vlist = *pvlist;
	ma_offs = *pma_offs;
	uc = ptr;

	for (; len != 0; len -= seg_len) {
		seg_len = imin(vlist->ds_len - ma_offs, len);
		p = (uint8_t *)vlist->ds_vaddr + ma_offs;
		switch (op) {
		case MD_MALLOC_MOVE_ZERO:
			bzero(p, seg_len);
			break;
		case MD_MALLOC_MOVE_FILL:
			memset(p, fill, seg_len);
			break;
		case MD_MALLOC_MOVE_READ:
			bcopy(ptr, p, seg_len);
			cpu_flush_dcache(p, seg_len);
			break;
		case MD_MALLOC_MOVE_WRITE:
			bcopy(p, ptr, seg_len);
			break;
		case MD_MALLOC_MOVE_CMP:
			end = p + seg_len;
			first = *uc = *p;
			/* Confirm all following bytes match the first */
			while (++p < end) {
				if (*p != first)
					return (EDOOFUS);
			}
			break;
		default:
			KASSERT(0, ("md_malloc_move_vlist unknown op %d\n", op));
			break;
		}

		ma_offs += seg_len;
		if (ma_offs == vlist->ds_len) {
			ma_offs = 0;
			vlist++;
		}
		ptr = (uint8_t *)ptr + seg_len;
	}
	*pvlist = vlist;
	*pma_offs = ma_offs;

	return (0);
}

static int
mdstart_malloc(struct md_s *sc, struct bio *bp)
{
	u_char *dst;
	vm_page_t *m;
	bus_dma_segment_t *vlist;
	int i, error, error1, ma_offs, notmapped;
	off_t secno, nsec, uc;
	uintptr_t sp, osp;

	switch (bp->bio_cmd) {
	case BIO_READ:
	case BIO_WRITE:
	case BIO_DELETE:
		break;
	default:
		return (EOPNOTSUPP);
	}

	notmapped = (bp->bio_flags & BIO_UNMAPPED) != 0;
	vlist = (bp->bio_flags & BIO_VLIST) != 0 ?
	    (bus_dma_segment_t *)bp->bio_data : NULL;
	if (notmapped) {
		m = bp->bio_ma;
		ma_offs = bp->bio_ma_offset;
		dst = NULL;
		KASSERT(vlist == NULL, ("vlists cannot be unmapped"));
	} else if (vlist != NULL) {
		ma_offs = bp->bio_ma_offset;
		dst = NULL;
	} else {
		dst = bp->bio_data;
	}

	nsec = bp->bio_length / sc->sectorsize;
	secno = bp->bio_offset / sc->sectorsize;
	error = 0;
	while (nsec--) {
		osp = s_read(sc->indir, secno);
		if (bp->bio_cmd == BIO_DELETE) {
			if (osp != 0)
				error = s_write(sc->indir, secno, 0);
		} else if (bp->bio_cmd == BIO_READ) {
			if (osp == 0) {
				if (notmapped) {
					error = md_malloc_move_ma(&m, &ma_offs,
					    sc->sectorsize, NULL, 0,
					    MD_MALLOC_MOVE_ZERO);
				} else if (vlist != NULL) {
					error = md_malloc_move_vlist(&vlist,
					    &ma_offs, sc->sectorsize, NULL, 0,
					    MD_MALLOC_MOVE_ZERO);
				} else
					bzero(dst, sc->sectorsize);
			} else if (osp <= 255) {
				if (notmapped) {
					error = md_malloc_move_ma(&m, &ma_offs,
					    sc->sectorsize, NULL, osp,
					    MD_MALLOC_MOVE_FILL);
				} else if (vlist != NULL) {
					error = md_malloc_move_vlist(&vlist,
					    &ma_offs, sc->sectorsize, NULL, osp,
					    MD_MALLOC_MOVE_FILL);
				} else
					memset(dst, osp, sc->sectorsize);
			} else {
				if (notmapped) {
					error = md_malloc_move_ma(&m, &ma_offs,
					    sc->sectorsize, (void *)osp, 0,
					    MD_MALLOC_MOVE_READ);
				} else if (vlist != NULL) {
					error = md_malloc_move_vlist(&vlist,
					    &ma_offs, sc->sectorsize,
					    (void *)osp, 0,
					    MD_MALLOC_MOVE_READ);
				} else {
					bcopy((void *)osp, dst, sc->sectorsize);
					cpu_flush_dcache(dst, sc->sectorsize);
				}
			}
			osp = 0;
		} else if (bp->bio_cmd == BIO_WRITE) {
			if (sc->flags & MD_COMPRESS) {
				if (notmapped) {
					error1 = md_malloc_move_ma(&m, &ma_offs,
					    sc->sectorsize, &uc, 0,
					    MD_MALLOC_MOVE_CMP);
					i = error1 == 0 ? sc->sectorsize : 0;
				} else if (vlist != NULL) {
					error1 = md_malloc_move_vlist(&vlist,
					    &ma_offs, sc->sectorsize, &uc, 0,
					    MD_MALLOC_MOVE_CMP);
					i = error1 == 0 ? sc->sectorsize : 0;
				} else {
					uc = dst[0];
					for (i = 1; i < sc->sectorsize; i++) {
						if (dst[i] != uc)
							break;
					}
				}
			} else {
				i = 0;
				uc = 0;
			}
			if (i == sc->sectorsize) {
				if (osp != uc)
					error = s_write(sc->indir, secno, uc);
			} else {
				if (osp <= 255) {
					sp = (uintptr_t)uma_zalloc(sc->uma,
					    md_malloc_wait ? M_WAITOK :
					    M_NOWAIT);
					if (sp == 0) {
						error = ENOSPC;
						break;
					}
					if (notmapped) {
						error = md_malloc_move_ma(&m,
						    &ma_offs, sc->sectorsize,
						    (void *)sp, 0,
						    MD_MALLOC_MOVE_WRITE);
					} else if (vlist != NULL) {
						error = md_malloc_move_vlist(
						    &vlist, &ma_offs,
						    sc->sectorsize, (void *)sp,
						    0, MD_MALLOC_MOVE_WRITE);
					} else {
						bcopy(dst, (void *)sp,
						    sc->sectorsize);
					}
					error = s_write(sc->indir, secno, sp);
				} else {
					if (notmapped) {
						error = md_malloc_move_ma(&m,
						    &ma_offs, sc->sectorsize,
						    (void *)osp, 0,
						    MD_MALLOC_MOVE_WRITE);
					} else if (vlist != NULL) {
						error = md_malloc_move_vlist(
						    &vlist, &ma_offs,
						    sc->sectorsize, (void *)osp,
						    0, MD_MALLOC_MOVE_WRITE);
					} else {
						bcopy(dst, (void *)osp,
						    sc->sectorsize);
					}
					osp = 0;
				}
			}
		} else {
			error = EOPNOTSUPP;
		}
		if (osp > 255)
			uma_zfree(sc->uma, (void*)osp);
		if (error != 0)
			break;
		secno++;
		if (!notmapped && vlist == NULL)
			dst += sc->sectorsize;
	}
	bp->bio_resid = 0;
	return (error);
}

static void
mdcopyto_vlist(void *src, bus_dma_segment_t *vlist, off_t offset, off_t len)
{
	off_t seg_len;

	while (offset >= vlist->ds_len) {
		offset -= vlist->ds_len;
		vlist++;
	}

	while (len != 0) {
		seg_len = omin(len, vlist->ds_len - offset);
		bcopy(src, (uint8_t *)vlist->ds_vaddr + offset,
		    seg_len);
		offset = 0;
		src = (uint8_t *)src + seg_len;
		len -= seg_len;
		vlist++;
	}
}

static void
mdcopyfrom_vlist(bus_dma_segment_t *vlist, off_t offset, void *dst, off_t len)
{
	off_t seg_len;

	while (offset >= vlist->ds_len) {
		offset -= vlist->ds_len;
		vlist++;
	}

	while (len != 0) {
		seg_len = omin(len, vlist->ds_len - offset);
		bcopy((uint8_t *)vlist->ds_vaddr + offset, dst,
		    seg_len);
		offset = 0;
		dst = (uint8_t *)dst + seg_len;
		len -= seg_len;
		vlist++;
	}
}

static int
mdstart_preload(struct md_s *sc, struct bio *bp)
{
	uint8_t *p;

	p = sc->pl_ptr + bp->bio_offset;
	switch (bp->bio_cmd) {
	case BIO_READ:
		if ((bp->bio_flags & BIO_VLIST) != 0) {
			mdcopyto_vlist(p, (bus_dma_segment_t *)bp->bio_data,
			    bp->bio_ma_offset, bp->bio_length);
		} else {
			bcopy(p, bp->bio_data, bp->bio_length);
		}
		cpu_flush_dcache(bp->bio_data, bp->bio_length);
		break;
	case BIO_WRITE:
		if ((bp->bio_flags & BIO_VLIST) != 0) {
			mdcopyfrom_vlist((bus_dma_segment_t *)bp->bio_data,
			    bp->bio_ma_offset, p, bp->bio_length);
		} else {
			bcopy(bp->bio_data, p, bp->bio_length);
		}
		break;
	}
	bp->bio_resid = 0;
	return (0);
}

static int
mdstart_vnode(struct md_s *sc, struct bio *bp)
{
	int error;
	struct uio auio;
	struct iovec aiov;
	struct iovec *piov;
	struct mount *mp;
	struct vnode *vp;
	struct buf *pb;
	bus_dma_segment_t *vlist;
	struct thread *td;
	off_t iolen, iostart, off, len;
	int ma_offs, npages;

	switch (bp->bio_cmd) {
	case BIO_READ:
		auio.uio_rw = UIO_READ;
		break;
	case BIO_WRITE:
		auio.uio_rw = UIO_WRITE;
		break;
	case BIO_DELETE:
	case BIO_FLUSH:
		break;
	default:
		return (EOPNOTSUPP);
	}

	td = curthread;
	vp = sc->vnode;
	pb = NULL;
	piov = NULL;
	ma_offs = bp->bio_ma_offset;
	off = bp->bio_offset;
	len = bp->bio_length;

	/*
	 * VNODE I/O
	 *
	 * If an error occurs, we set BIO_ERROR but we do not set
	 * B_INVAL because (for a write anyway), the buffer is
	 * still valid.
	 */

	if (bp->bio_cmd == BIO_FLUSH) {
		(void) vn_start_write(vp, &mp, V_WAIT);
		vn_lock(vp, LK_EXCLUSIVE | LK_RETRY);
		error = VOP_FSYNC(vp, MNT_WAIT, td);
		VOP_UNLOCK(vp);
		vn_finished_write(mp);
		return (error);
	} else if (bp->bio_cmd == BIO_DELETE) {
		error = vn_deallocate(vp, &off, &len, 0,
		    sc->flags & MD_ASYNC ? 0 : IO_SYNC, sc->cred, NOCRED);
		bp->bio_resid = len;
		return (error);
	}

	auio.uio_offset = (vm_ooffset_t)bp->bio_offset;
	auio.uio_resid = bp->bio_length;
	auio.uio_segflg = UIO_SYSSPACE;
	auio.uio_td = td;

<<<<<<< HEAD
	if (bp->bio_cmd == BIO_DELETE) {
		/*
		 * Emulate BIO_DELETE by writing zeros.
		 */
		zerosize = ZERO_REGION_SIZE -
		    (ZERO_REGION_SIZE % sc->sectorsize);
		auio.uio_iovcnt = howmany(bp->bio_length, zerosize);
		piov = malloc(sizeof(*piov) * auio.uio_iovcnt, M_MD, M_WAITOK);
		auio.uio_iov = piov;
		while (len > 0) {
			IOVEC_INIT(piov, __DECONST(void *, zero_region), len);
			if (len > zerosize)
				piov->iov_len = zerosize;
			len -= piov->iov_len;
			piov++;
		}
		piov = auio.uio_iov;
	} else if ((bp->bio_flags & BIO_VLIST) != 0) {
=======
	if ((bp->bio_flags & BIO_VLIST) != 0) {
>>>>>>> 78267c2e
		piov = malloc(sizeof(*piov) * bp->bio_ma_n, M_MD, M_WAITOK);
		auio.uio_iov = piov;
		vlist = (bus_dma_segment_t *)bp->bio_data;
		while (len > 0) {
			IOVEC_INIT(piov,
			    (uint8_t *)vlist->ds_vaddr + ma_offs,
			    MIN(vlist->ds_len - ma_offs, len));
			len -= piov->iov_len;
			ma_offs = 0;
			vlist++;
			piov++;
		}
		auio.uio_iovcnt = piov - auio.uio_iov;
		piov = auio.uio_iov;
	} else if ((bp->bio_flags & BIO_UNMAPPED) != 0) {
		pb = uma_zalloc(md_pbuf_zone, M_WAITOK);
		MPASS((pb->b_flags & B_MAXPHYS) != 0);
		bp->bio_resid = len;
unmapped_step:
		npages = atop(min(maxphys, round_page(len + (ma_offs &
		    PAGE_MASK))));
		iolen = min(ptoa(npages) - (ma_offs & PAGE_MASK), len);
		KASSERT(iolen > 0, ("zero iolen"));
		pmap_qenter((vm_offset_t)pb->b_data,
		    &bp->bio_ma[atop(ma_offs)], npages);
		IOVEC_INIT(&aiov,
		    (void *)(pb->b_data + (ma_offs & PAGE_MASK)),
		    iolen);
		auio.uio_iov = &aiov;
		auio.uio_iovcnt = 1;
		auio.uio_resid = iolen;
	} else {
		IOVEC_INIT(&aiov, bp->bio_data, bp->bio_length);
		auio.uio_iov = &aiov;
		auio.uio_iovcnt = 1;
	}
	iostart = auio.uio_offset;
	if (auio.uio_rw == UIO_READ) {
		vn_lock(vp, LK_EXCLUSIVE | LK_RETRY);
		error = VOP_READ(vp, &auio, 0, sc->cred);
		VOP_UNLOCK(vp);
	} else {
		(void) vn_start_write(vp, &mp, V_WAIT);
		vn_lock(vp, LK_EXCLUSIVE | LK_RETRY);
		error = VOP_WRITE(vp, &auio, sc->flags & MD_ASYNC ? 0 : IO_SYNC,
		    sc->cred);
		VOP_UNLOCK(vp);
		vn_finished_write(mp);
		if (error == 0)
			sc->flags &= ~MD_VERIFY;
	}

	/* When MD_CACHE is set, try to avoid double-caching the data. */
	if (error == 0 && (sc->flags & MD_CACHE) == 0)
		VOP_ADVISE(vp, iostart, auio.uio_offset - 1,
		    POSIX_FADV_DONTNEED);

	if (pb != NULL) {
		pmap_qremove((vm_offset_t)pb->b_data, npages);
		if (error == 0) {
			len -= iolen;
			bp->bio_resid -= iolen;
			ma_offs += iolen;
			if (len > 0)
				goto unmapped_step;
		}
		uma_zfree(md_pbuf_zone, pb);
	} else {
		bp->bio_resid = auio.uio_resid;
	}

	free(piov, M_MD);
	return (error);
}

static int
mdstart_swap(struct md_s *sc, struct bio *bp)
{
	vm_page_t m;
	u_char *p;
	vm_pindex_t i, lastp;
	bus_dma_segment_t *vlist;
	int rv, ma_offs, offs, len, lastend;

	switch (bp->bio_cmd) {
	case BIO_READ:
	case BIO_WRITE:
	case BIO_DELETE:
		break;
	default:
		return (EOPNOTSUPP);
	}

	p = bp->bio_data;
	ma_offs = (bp->bio_flags & (BIO_UNMAPPED|BIO_VLIST)) != 0 ?
	    bp->bio_ma_offset : 0;
	vlist = (bp->bio_flags & BIO_VLIST) != 0 ?
	    (bus_dma_segment_t *)bp->bio_data : NULL;

	/*
	 * offs is the offset at which to start operating on the
	 * next (ie, first) page.  lastp is the last page on
	 * which we're going to operate.  lastend is the ending
	 * position within that last page (ie, PAGE_SIZE if
	 * we're operating on complete aligned pages).
	 */
	offs = bp->bio_offset % PAGE_SIZE;
	lastp = (bp->bio_offset + bp->bio_length - 1) / PAGE_SIZE;
	lastend = (bp->bio_offset + bp->bio_length - 1) % PAGE_SIZE + 1;

	rv = VM_PAGER_OK;
	vm_object_pip_add(sc->object, 1);
	for (i = bp->bio_offset / PAGE_SIZE; i <= lastp; i++) {
		len = ((i == lastp) ? lastend : PAGE_SIZE) - offs;
		m = vm_page_grab_unlocked(sc->object, i, VM_ALLOC_SYSTEM);
		if (bp->bio_cmd == BIO_READ) {
			if (vm_page_all_valid(m))
				rv = VM_PAGER_OK;
			else
				rv = vm_pager_get_pages(sc->object, &m, 1,
				    NULL, NULL);
			if (rv == VM_PAGER_ERROR) {
				VM_OBJECT_WLOCK(sc->object);
				vm_page_free(m);
				VM_OBJECT_WUNLOCK(sc->object);
				break;
			} else if (rv == VM_PAGER_FAIL) {
				/*
				 * Pager does not have the page.  Zero
				 * the allocated page, and mark it as
				 * valid. Do not set dirty, the page
				 * can be recreated if thrown out.
				 */
				pmap_zero_page(m);
				vm_page_valid(m);
			}
			if ((bp->bio_flags & BIO_UNMAPPED) != 0) {
				pmap_copy_pages(&m, offs, bp->bio_ma,
				    ma_offs, len);
			} else if ((bp->bio_flags & BIO_VLIST) != 0) {
				physcopyout_vlist(VM_PAGE_TO_PHYS(m) + offs,
				    vlist, ma_offs, len);
				cpu_flush_dcache(p, len);
			} else {
				physcopyout(VM_PAGE_TO_PHYS(m) + offs, p, len);
				cpu_flush_dcache(p, len);
			}
		} else if (bp->bio_cmd == BIO_WRITE) {
			if (len == PAGE_SIZE || vm_page_all_valid(m))
				rv = VM_PAGER_OK;
			else
				rv = vm_pager_get_pages(sc->object, &m, 1,
				    NULL, NULL);
			if (rv == VM_PAGER_ERROR) {
				VM_OBJECT_WLOCK(sc->object);
				vm_page_free(m);
				VM_OBJECT_WUNLOCK(sc->object);
				break;
			} else if (rv == VM_PAGER_FAIL)
				pmap_zero_page(m);

			if ((bp->bio_flags & BIO_UNMAPPED) != 0) {
				pmap_copy_pages(bp->bio_ma, ma_offs, &m,
				    offs, len);
			} else if ((bp->bio_flags & BIO_VLIST) != 0) {
				physcopyin_vlist(vlist, ma_offs,
				    VM_PAGE_TO_PHYS(m) + offs, len);
			} else {
				physcopyin(p, VM_PAGE_TO_PHYS(m) + offs, len);
			}

			vm_page_valid(m);
			vm_page_set_dirty(m);
		} else if (bp->bio_cmd == BIO_DELETE) {
			if (len == PAGE_SIZE || vm_page_all_valid(m))
				rv = VM_PAGER_OK;
			else
				rv = vm_pager_get_pages(sc->object, &m, 1,
				    NULL, NULL);
			VM_OBJECT_WLOCK(sc->object);
			if (rv == VM_PAGER_ERROR) {
				vm_page_free(m);
				VM_OBJECT_WUNLOCK(sc->object);
				break;
			} else if (rv == VM_PAGER_FAIL) {
				vm_page_free(m);
				m = NULL;
			} else {
				/* Page is valid. */
				if (len != PAGE_SIZE) {
					pmap_zero_page_area(m, offs, len);
					vm_page_set_dirty(m);
				} else {
					vm_pager_page_unswapped(m);
					vm_page_free(m);
					m = NULL;
				}
			}
			VM_OBJECT_WUNLOCK(sc->object);
		}
		if (m != NULL) {
			/*
			 * The page may be deactivated prior to setting
			 * PGA_REFERENCED, but in this case it will be
			 * reactivated by the page daemon.
			 */
			if (vm_page_active(m))
				vm_page_reference(m);
			else
				vm_page_activate(m);
			vm_page_xunbusy(m);
		}

		/* Actions on further pages start at offset 0 */
		p += PAGE_SIZE - offs;
		offs = 0;
		ma_offs += len;
	}
	vm_object_pip_wakeup(sc->object);
	return (rv != VM_PAGER_ERROR ? 0 : ENOSPC);
}

static int
mdstart_null(struct md_s *sc, struct bio *bp)
{

	switch (bp->bio_cmd) {
	case BIO_READ:
		bzero(bp->bio_data, bp->bio_length);
		cpu_flush_dcache(bp->bio_data, bp->bio_length);
		break;
	case BIO_WRITE:
		break;
	}
	bp->bio_resid = 0;
	return (0);
}

static void
md_handleattr(struct md_s *sc, struct bio *bp)
{
	if (sc->fwsectors && sc->fwheads &&
	    (g_handleattr_int(bp, "GEOM::fwsectors", sc->fwsectors) != 0 ||
	    g_handleattr_int(bp, "GEOM::fwheads", sc->fwheads) != 0))
		return;
	if (g_handleattr_int(bp, "GEOM::candelete", 1) != 0)
		return;
	if (sc->ident[0] != '\0' &&
	    g_handleattr_str(bp, "GEOM::ident", sc->ident) != 0)
		return;
	if (g_handleattr_int(bp, "MNT::verified", (sc->flags & MD_VERIFY) != 0))
		return;
	g_io_deliver(bp, EOPNOTSUPP);
}

static void
md_kthread(void *arg)
{
	struct md_s *sc;
	struct bio *bp;
	int error;

	sc = arg;
	thread_lock(curthread);
	sched_prio(curthread, PRIBIO);
	thread_unlock(curthread);
	if (sc->type == MD_VNODE)
		curthread->td_pflags |= TDP_NORUNNINGBUF;

	for (;;) {
		mtx_lock(&sc->queue_mtx);
		if (sc->flags & MD_SHUTDOWN) {
			sc->flags |= MD_EXITING;
			mtx_unlock(&sc->queue_mtx);
			kproc_exit(0);
		}
		bp = bioq_takefirst(&sc->bio_queue);
		if (!bp) {
			msleep(sc, &sc->queue_mtx, PRIBIO | PDROP, "mdwait", 0);
			continue;
		}
		mtx_unlock(&sc->queue_mtx);
		if (bp->bio_cmd == BIO_GETATTR) {
			md_handleattr(sc, bp);
		} else {
			error = sc->start(sc, bp);
			if (bp->bio_cmd == BIO_READ || bp->bio_cmd == BIO_WRITE) {
				/*
				 * Devstat uses (bio_bcount, bio_resid) for
				 * determining the length of the completed part
				 * of the i/o.  g_io_deliver() will translate
				 * from bio_completed to that, but it also
				 * destroys the bio so we must do our own
				 * translation.
				 */
				bp->bio_bcount = bp->bio_length;
				devstat_end_transaction_bio(sc->devstat, bp);
			}
			bp->bio_completed = bp->bio_length - bp->bio_resid;
			g_io_deliver(bp, error);
		}
	}
}

static struct md_s *
mdfind(int unit)
{
	struct md_s *sc;

	LIST_FOREACH(sc, &md_softc_list, list) {
		if (sc->unit == unit)
			break;
	}
	return (sc);
}

static struct md_s *
mdnew(int unit, int *errp, enum md_types type)
{
	struct md_s *sc;
	int error;

	*errp = 0;
	if (unit == -1)
		unit = alloc_unr(md_uh);
	else
		unit = alloc_unr_specific(md_uh, unit);

	if (unit == -1) {
		*errp = EBUSY;
		return (NULL);
	}

	sc = (struct md_s *)malloc(sizeof *sc, M_MD, M_WAITOK | M_ZERO);
	sc->type = type;
	bioq_init(&sc->bio_queue);
	mtx_init(&sc->queue_mtx, "md bio queue", NULL, MTX_DEF);
	sc->unit = unit;
	sprintf(sc->name, "md%d", unit);
	LIST_INSERT_HEAD(&md_softc_list, sc, list);
	error = kproc_create(md_kthread, sc, &sc->procp, 0, 0,"%s", sc->name);
	if (error == 0)
		return (sc);
	LIST_REMOVE(sc, list);
	mtx_destroy(&sc->queue_mtx);
	free_unr(md_uh, sc->unit);
	free(sc, M_MD);
	*errp = error;
	return (NULL);
}

static void
mdinit(struct md_s *sc)
{
	struct g_geom *gp;
	struct g_provider *pp;

	g_topology_lock();
	gp = g_new_geomf(&g_md_class, "md%d", sc->unit);
	gp->softc = sc;
	pp = g_new_providerf(gp, "md%d", sc->unit);
	devstat_remove_entry(pp->stat);
	pp->stat = NULL;
	pp->flags |= G_PF_DIRECT_SEND | G_PF_DIRECT_RECEIVE;
	pp->mediasize = sc->mediasize;
	pp->sectorsize = sc->sectorsize;
	switch (sc->type) {
	case MD_MALLOC:
	case MD_VNODE:
	case MD_SWAP:
		pp->flags |= G_PF_ACCEPT_UNMAPPED;
		break;
	case MD_PRELOAD:
	case MD_NULL:
		break;
	}
	sc->gp = gp;
	sc->pp = pp;
	sc->devstat = devstat_new_entry("md", sc->unit, sc->sectorsize,
	    DEVSTAT_ALL_SUPPORTED, DEVSTAT_TYPE_DIRECT, DEVSTAT_PRIORITY_MAX);
	sc->devstat->id = pp;
	g_error_provider(pp, 0);
	g_topology_unlock();
}

static int
mdcreate_malloc(struct md_s *sc, struct md_req *mdr)
{
	uintptr_t sp;
	int error;
	off_t u;

	error = 0;
	if (mdr->md_options & ~(MD_AUTOUNIT | MD_COMPRESS | MD_RESERVE))
		return (EINVAL);
	if (mdr->md_sectorsize != 0 && !powerof2(mdr->md_sectorsize))
		return (EINVAL);
	/* Compression doesn't make sense if we have reserved space */
	if (mdr->md_options & MD_RESERVE)
		mdr->md_options &= ~MD_COMPRESS;
	if (mdr->md_fwsectors != 0)
		sc->fwsectors = mdr->md_fwsectors;
	if (mdr->md_fwheads != 0)
		sc->fwheads = mdr->md_fwheads;
	sc->flags = mdr->md_options & (MD_COMPRESS | MD_FORCE);
	sc->indir = dimension(sc->mediasize / sc->sectorsize);
	sc->uma = uma_zcreate(sc->name, sc->sectorsize, NULL, NULL, NULL, NULL,
	    0x1ff, 0);
	if (mdr->md_options & MD_RESERVE) {
		off_t nsectors;

		nsectors = sc->mediasize / sc->sectorsize;
		for (u = 0; u < nsectors; u++) {
			sp = (uintptr_t)uma_zalloc(sc->uma, (md_malloc_wait ?
			    M_WAITOK : M_NOWAIT) | M_ZERO);
			if (sp != 0)
				error = s_write(sc->indir, u, sp);
			else
				error = ENOMEM;
			if (error != 0)
				break;
		}
	}
	return (error);
}

static int
mdsetcred(struct md_s *sc, struct ucred *cred)
{
	char *tmpbuf;
	int error = 0;

	/*
	 * Set credits in our softc
	 */

	if (sc->cred)
		crfree(sc->cred);
	sc->cred = crhold(cred);

	/*
	 * Horrible kludge to establish credentials for NFS  XXX.
	 */

	if (sc->vnode) {
		struct uio auio;
		struct iovec aiov;

		tmpbuf = malloc(sc->sectorsize, M_TEMP, M_WAITOK);
		bzero(&auio, sizeof(auio));

		IOVEC_INIT(&aiov, tmpbuf, sc->sectorsize);
		auio.uio_iov = &aiov;
		auio.uio_iovcnt = 1;
		auio.uio_offset = 0;
		auio.uio_rw = UIO_READ;
		auio.uio_segflg = UIO_SYSSPACE;
		auio.uio_resid = aiov.iov_len;
		vn_lock(sc->vnode, LK_EXCLUSIVE | LK_RETRY);
		error = VOP_READ(sc->vnode, &auio, 0, sc->cred);
		VOP_UNLOCK(sc->vnode);
		free(tmpbuf, M_TEMP);
	}
	return (error);
}

static int
mdcreate_vnode(struct md_s *sc, struct md_req *mdr, struct thread *td)
{
	struct vattr vattr;
	struct nameidata nd;
	char * __capability fname;
	int error, flags;

	fname = mdr->md_file;
	if (mdr->md_file_seg == UIO_USERSPACE)
		error = copyinstr(fname, sc->file, sizeof(sc->file), NULL);
	else if (mdr->md_file_seg == UIO_SYSSPACE)
		error = copystr((__cheri_fromcap char *)fname, sc->file,
		    sizeof(sc->file), NULL);
	else
		error = EDOOFUS;
	if (error != 0)
		return (error);

	/*
	 * If the user specified that this is a read only device, don't
	 * set the FWRITE mask before trying to open the backing store.
	 */
	flags = FREAD | ((mdr->md_options & MD_READONLY) ? 0 : FWRITE) \
	    | ((mdr->md_options & MD_VERIFY) ? O_VERIFY : 0);
	NDINIT(&nd, LOOKUP, FOLLOW, UIO_SYSSPACE, sc->file, td);
	error = vn_open(&nd, &flags, 0, NULL);
	if (error != 0)
		return (error);
	NDFREE(&nd, NDF_ONLY_PNBUF);
	if (nd.ni_vp->v_type != VREG) {
		error = EINVAL;
		goto bad;
	}
	error = VOP_GETATTR(nd.ni_vp, &vattr, td->td_ucred);
	if (error != 0)
		goto bad;
	if (VOP_ISLOCKED(nd.ni_vp) != LK_EXCLUSIVE) {
		vn_lock(nd.ni_vp, LK_UPGRADE | LK_RETRY);
		if (VN_IS_DOOMED(nd.ni_vp)) {
			/* Forced unmount. */
			error = EBADF;
			goto bad;
		}
	}
	nd.ni_vp->v_vflag |= VV_MD;
	VOP_UNLOCK(nd.ni_vp);

	if (mdr->md_fwsectors != 0)
		sc->fwsectors = mdr->md_fwsectors;
	if (mdr->md_fwheads != 0)
		sc->fwheads = mdr->md_fwheads;
	snprintf(sc->ident, sizeof(sc->ident), "MD-DEV%ju-INO%ju",
	    (uintmax_t)vattr.va_fsid, (uintmax_t)vattr.va_fileid);
	sc->flags = mdr->md_options & (MD_ASYNC | MD_CACHE | MD_FORCE |
	    MD_VERIFY);
	if (!(flags & FWRITE))
		sc->flags |= MD_READONLY;
	sc->vnode = nd.ni_vp;

	error = mdsetcred(sc, td->td_ucred);
	if (error != 0) {
		sc->vnode = NULL;
		vn_lock(nd.ni_vp, LK_EXCLUSIVE | LK_RETRY);
		nd.ni_vp->v_vflag &= ~VV_MD;
		goto bad;
	}
	return (0);
bad:
	VOP_UNLOCK(nd.ni_vp);
	(void)vn_close(nd.ni_vp, flags, td->td_ucred, td);
	return (error);
}

static void
g_md_providergone(struct g_provider *pp)
{
	struct md_s *sc = pp->geom->softc;

	mtx_lock(&sc->queue_mtx);
	sc->flags |= MD_PROVIDERGONE;
	wakeup(&sc->flags);
	mtx_unlock(&sc->queue_mtx);
}

static int
mddestroy(struct md_s *sc, struct thread *td)
{

	if (sc->gp) {
		g_topology_lock();
		g_wither_geom(sc->gp, ENXIO);
		g_topology_unlock();

		mtx_lock(&sc->queue_mtx);
		while (!(sc->flags & MD_PROVIDERGONE))
			msleep(&sc->flags, &sc->queue_mtx, PRIBIO, "mddestroy", 0);
		mtx_unlock(&sc->queue_mtx);
	}
	if (sc->devstat) {
		devstat_remove_entry(sc->devstat);
		sc->devstat = NULL;
	}
	mtx_lock(&sc->queue_mtx);
	sc->flags |= MD_SHUTDOWN;
	wakeup(sc);
	while (!(sc->flags & MD_EXITING))
		msleep(sc->procp, &sc->queue_mtx, PRIBIO, "mddestroy", hz / 10);
	mtx_unlock(&sc->queue_mtx);
	mtx_destroy(&sc->queue_mtx);
	if (sc->vnode != NULL) {
		vn_lock(sc->vnode, LK_EXCLUSIVE | LK_RETRY);
		sc->vnode->v_vflag &= ~VV_MD;
		VOP_UNLOCK(sc->vnode);
		(void)vn_close(sc->vnode, sc->flags & MD_READONLY ?
		    FREAD : (FREAD|FWRITE), sc->cred, td);
	}
	if (sc->cred != NULL)
		crfree(sc->cred);
	if (sc->object != NULL)
		vm_object_deallocate(sc->object);
	if (sc->indir)
		destroy_indir(sc, sc->indir);
	if (sc->uma)
		uma_zdestroy(sc->uma);

	LIST_REMOVE(sc, list);
	free_unr(md_uh, sc->unit);
	free(sc, M_MD);
	return (0);
}

static int
mdresize(struct md_s *sc, struct md_req *mdr)
{
	int error, res;
	vm_pindex_t oldpages, newpages;

	switch (sc->type) {
	case MD_VNODE:
	case MD_NULL:
		break;
	case MD_SWAP:
		if (mdr->md_mediasize <= 0 ||
		    (mdr->md_mediasize % PAGE_SIZE) != 0)
			return (EDOM);
		oldpages = OFF_TO_IDX(sc->mediasize);
		newpages = OFF_TO_IDX(mdr->md_mediasize);
		if (newpages < oldpages) {
			VM_OBJECT_WLOCK(sc->object);
			vm_object_page_remove(sc->object, newpages, 0, 0);
			swap_release_by_cred(IDX_TO_OFF(oldpages -
			    newpages), sc->cred);
			sc->object->charge = IDX_TO_OFF(newpages);
			sc->object->size = newpages;
			VM_OBJECT_WUNLOCK(sc->object);
		} else if (newpages > oldpages) {
			res = swap_reserve_by_cred(IDX_TO_OFF(newpages -
			    oldpages), sc->cred);
			if (!res)
				return (ENOMEM);
			if ((mdr->md_options & MD_RESERVE) ||
			    (sc->flags & MD_RESERVE)) {
				error = swap_pager_reserve(sc->object,
				    oldpages, newpages - oldpages);
				if (error < 0) {
					swap_release_by_cred(
					    IDX_TO_OFF(newpages - oldpages),
					    sc->cred);
					return (EDOM);
				}
			}
			VM_OBJECT_WLOCK(sc->object);
			sc->object->charge = IDX_TO_OFF(newpages);
			sc->object->size = newpages;
			VM_OBJECT_WUNLOCK(sc->object);
		}
		break;
	default:
		return (EOPNOTSUPP);
	}

	sc->mediasize = mdr->md_mediasize;
	g_topology_lock();
	g_resize_provider(sc->pp, sc->mediasize);
	g_topology_unlock();
	return (0);
}

static int
mdcreate_swap(struct md_s *sc, struct md_req *mdr, struct thread *td)
{
	vm_ooffset_t npage;
	int error;

	/*
	 * Range check.  Disallow negative sizes and sizes not being
	 * multiple of page size.
	 */
	if (sc->mediasize <= 0 || (sc->mediasize % PAGE_SIZE) != 0)
		return (EDOM);

	/*
	 * Allocate an OBJT_SWAP object.
	 *
	 * Note the truncation.
	 */

	if ((mdr->md_options & MD_VERIFY) != 0)
		return (EINVAL);
	npage = mdr->md_mediasize / PAGE_SIZE;
	if (mdr->md_fwsectors != 0)
		sc->fwsectors = mdr->md_fwsectors;
	if (mdr->md_fwheads != 0)
		sc->fwheads = mdr->md_fwheads;
	sc->object = vm_pager_allocate(OBJT_SWAP, NULL, PAGE_SIZE * npage,
	    VM_PROT_DEFAULT, 0, td->td_ucred);
	if (sc->object == NULL)
		return (ENOMEM);
	sc->flags = mdr->md_options & (MD_FORCE | MD_RESERVE);
	if (mdr->md_options & MD_RESERVE) {
		if (swap_pager_reserve(sc->object, 0, npage) < 0) {
			error = EDOM;
			goto finish;
		}
	}
	error = mdsetcred(sc, td->td_ucred);
 finish:
	if (error != 0) {
		vm_object_deallocate(sc->object);
		sc->object = NULL;
	}
	return (error);
}

static int
mdcreate_null(struct md_s *sc, struct md_req *mdr, struct thread *td)
{

	/*
	 * Range check.  Disallow negative sizes and sizes not being
	 * multiple of page size.
	 */
	if (sc->mediasize <= 0 || (sc->mediasize % PAGE_SIZE) != 0)
		return (EDOM);

	return (0);
}

static int
kern_mdattach_locked(struct thread *td, struct md_req *mdr)
{
	struct md_s *sc;
	unsigned sectsize;
	int error, i;

	sx_assert(&md_sx, SA_XLOCKED);

	switch (mdr->md_type) {
	case MD_MALLOC:
	case MD_PRELOAD:
	case MD_VNODE:
	case MD_SWAP:
	case MD_NULL:
		break;
	default:
		return (EINVAL);
	}
	if (mdr->md_sectorsize == 0)
		sectsize = DEV_BSIZE;
	else
		sectsize = mdr->md_sectorsize;
	if (sectsize > maxphys || mdr->md_mediasize < sectsize)
		return (EINVAL);
	if (mdr->md_options & MD_AUTOUNIT)
		sc = mdnew(-1, &error, mdr->md_type);
	else {
		if (mdr->md_unit > INT_MAX)
			return (EINVAL);
		sc = mdnew(mdr->md_unit, &error, mdr->md_type);
	}
	if (sc == NULL)
		return (error);
	if (mdr->md_label != NULL)
		error = copyinstr(mdr->md_label, sc->label,
		    sizeof(sc->label), NULL);
	if (error != 0)
		goto err_after_new;
	if (mdr->md_options & MD_AUTOUNIT)
		mdr->md_unit = sc->unit;
	sc->mediasize = mdr->md_mediasize;
	sc->sectorsize = sectsize;
	error = EDOOFUS;
	switch (sc->type) {
	case MD_MALLOC:
		sc->start = mdstart_malloc;
		error = mdcreate_malloc(sc, mdr);
		break;
	case MD_PRELOAD:
		/*
		 * We disallow attaching preloaded memory disks via
		 * ioctl. Preloaded memory disks are automatically
		 * attached in g_md_init().
		 */
		error = EOPNOTSUPP;
		break;
	case MD_VNODE:
		sc->start = mdstart_vnode;
		error = mdcreate_vnode(sc, mdr, td);
		break;
	case MD_SWAP:
		sc->start = mdstart_swap;
		error = mdcreate_swap(sc, mdr, td);
		break;
	case MD_NULL:
		sc->start = mdstart_null;
		error = mdcreate_null(sc, mdr, td);
		break;
	}
err_after_new:
	if (error != 0) {
		mddestroy(sc, td);
		return (error);
	}

	/* Prune off any residual fractional sector */
	i = sc->mediasize % sc->sectorsize;
	sc->mediasize -= i;

	mdinit(sc);
	return (0);
}

static int
kern_mdattach(struct thread *td, struct md_req *mdr)
{
	int error;

	sx_xlock(&md_sx);
	error = kern_mdattach_locked(td, mdr);
	sx_xunlock(&md_sx);
	return (error);
}

static int
kern_mddetach_locked(struct thread *td, struct md_req *mdr)
{
	struct md_s *sc;

	sx_assert(&md_sx, SA_XLOCKED);

	if (mdr->md_mediasize != 0 ||
	    (mdr->md_options & ~MD_FORCE) != 0)
		return (EINVAL);

	sc = mdfind(mdr->md_unit);
	if (sc == NULL)
		return (ENOENT);
	if (sc->opencount != 0 && !(sc->flags & MD_FORCE) &&
	    !(mdr->md_options & MD_FORCE))
		return (EBUSY);
	return (mddestroy(sc, td));
}

static int
kern_mddetach(struct thread *td, struct md_req *mdr)
{
	int error;

	sx_xlock(&md_sx);
	error = kern_mddetach_locked(td, mdr);
	sx_xunlock(&md_sx);
	return (error);
}

static int
kern_mdresize_locked(struct md_req *mdr)
{
	struct md_s *sc;

	sx_assert(&md_sx, SA_XLOCKED);

	if ((mdr->md_options & ~(MD_FORCE | MD_RESERVE)) != 0)
		return (EINVAL);

	sc = mdfind(mdr->md_unit);
	if (sc == NULL)
		return (ENOENT);
	if (mdr->md_mediasize < sc->sectorsize)
		return (EINVAL);
	if (mdr->md_mediasize < sc->mediasize &&
	    !(sc->flags & MD_FORCE) &&
	    !(mdr->md_options & MD_FORCE))
		return (EBUSY);
	return (mdresize(sc, mdr));
}

static int
kern_mdresize(struct md_req *mdr)
{
	int error;

	sx_xlock(&md_sx);
	error = kern_mdresize_locked(mdr);
	sx_xunlock(&md_sx);
	return (error);
}

static int
kern_mdquery_locked(struct md_req *mdr)
{
	struct md_s *sc;
	int error;

	sx_assert(&md_sx, SA_XLOCKED);

	sc = mdfind(mdr->md_unit);
	if (sc == NULL)
		return (ENOENT);
	mdr->md_type = sc->type;
	mdr->md_options = sc->flags;
	mdr->md_mediasize = sc->mediasize;
	mdr->md_sectorsize = sc->sectorsize;
	error = 0;
	if (mdr->md_label != NULL) {
		error = copyout(sc->label, mdr->md_label,
		    strlen(sc->label) + 1);
		if (error != 0)
			return (error);
	}
	if (sc->type == MD_VNODE ||
	    (sc->type == MD_PRELOAD && mdr->md_file != NULL))
		error = copyout(sc->file, mdr->md_file,
		    strlen(sc->file) + 1);
	return (error);
}

static int
kern_mdquery(struct md_req *mdr)
{
	int error;

	sx_xlock(&md_sx);
	error = kern_mdquery_locked(mdr);
	sx_xunlock(&md_sx);
	return (error);
}

/* Copy members that are not userspace pointers. */
#define	MD_IOCTL2REQ(mdio, mdr) do {					\
	(mdr)->md_unit = (mdio)->md_unit;				\
	(mdr)->md_type = (mdio)->md_type;				\
	(mdr)->md_mediasize = (mdio)->md_mediasize;			\
	(mdr)->md_sectorsize = (mdio)->md_sectorsize;			\
	(mdr)->md_options = (mdio)->md_options;				\
	(mdr)->md_fwheads = (mdio)->md_fwheads;				\
	(mdr)->md_fwsectors = (mdio)->md_fwsectors;			\
	(mdr)->md_units = &(mdio)->md_pad[0];				\
	(mdr)->md_units_nitems = nitems((mdio)->md_pad);		\
} while(0)

/* Copy members that might have been updated */
#define MD_REQ2IOCTL(mdr, mdio) do {					\
	(mdio)->md_unit = (mdr)->md_unit;				\
	(mdio)->md_type = (mdr)->md_type;				\
	(mdio)->md_mediasize = (mdr)->md_mediasize;			\
	(mdio)->md_sectorsize = (mdr)->md_sectorsize;			\
	(mdio)->md_options = (mdr)->md_options;				\
	(mdio)->md_fwheads = (mdr)->md_fwheads;				\
	(mdio)->md_fwsectors = (mdr)->md_fwsectors;			\
} while(0)

static int
mdctlioctl(struct cdev *dev, u_long cmd, caddr_t addr, int flags,
    struct thread *td)
{
	struct md_req mdr;
	int error;

	if (md_debug)
		printf("mdctlioctl(%s %lx %p %x %p)\n",
			devtoname(dev), cmd, addr, flags, td);

	bzero(&mdr, sizeof(mdr));
	switch (cmd) {
	case MDIOCATTACH:
	case MDIOCDETACH:
	case MDIOCRESIZE:
	case MDIOCQUERY: {
		struct md_ioctl *mdio = (struct md_ioctl *)addr;
		if (mdio->md_version != MDIOVERSION)
			return (EINVAL);
		MD_IOCTL2REQ(mdio, &mdr);
		/* If the file is adjacent to the md_ioctl it's in kernel. */
		if ((__cheri_addr vaddr_t)mdio->md_file == (vaddr_t)(mdio + 1))
			mdr.md_file_seg = UIO_SYSSPACE;
		else
			mdr.md_file_seg = UIO_USERSPACE;
		mdr.md_file = mdio->md_file;
		mdr.md_label = mdio->md_label;
		break;
	}
#ifdef COMPAT_FREEBSD32
	case MDIOCATTACH_32:
	case MDIOCDETACH_32:
	case MDIOCRESIZE_32:
	case MDIOCQUERY_32: {
		struct md_ioctl32 *mdio = (struct md_ioctl32 *)addr;
		if (mdio->md_version != MDIOVERSION)
			return (EINVAL);
		MD_IOCTL2REQ(mdio, &mdr);
		mdr.md_file = __USER_CAP_STR((void *)(uintptr_t)mdio->md_file);
		mdr.md_file_seg = UIO_USERSPACE;
		mdr.md_label =
		    __USER_CAP_STR((void *)(uintptr_t)mdio->md_label);
		break;
	}
#endif
#ifdef COMPAT_FREEBSD64
	case MDIOCATTACH_64:
	case MDIOCDETACH_64:
	case MDIOCRESIZE_64:
	case MDIOCQUERY_64: {
		struct md_ioctl64 *mdio = (struct md_ioctl64 *)addr;
		if (mdio->md_version != MDIOVERSION)
			return (EINVAL);
		MD_IOCTL2REQ(mdio, &mdr);
		mdr.md_file = __USER_CAP_STR((void *)(uintptr_t)mdio->md_file);
		mdr.md_file_seg = UIO_USERSPACE;
		mdr.md_label =
		    __USER_CAP_STR((void *)(uintptr_t)mdio->md_label);
		break;
	}
#endif
	default:
		/* Fall through to handler switch. */
		break;
	}

	error = 0;
	switch (cmd) {
	case MDIOCATTACH:
#ifdef COMPAT_FREEBSD32
	case MDIOCATTACH_32:
#endif
#ifdef COMPAT_FREEBSD64
	case MDIOCATTACH_64:
#endif
		error = kern_mdattach(td, &mdr);
		break;
	case MDIOCDETACH:
#ifdef COMPAT_FREEBSD32
	case MDIOCDETACH_32:
#endif
#ifdef COMPAT_FREEBSD64
	case MDIOCDETACH_64:
#endif
		error = kern_mddetach(td, &mdr);
		break;
	case MDIOCRESIZE:
#ifdef COMPAT_FREEBSD32
	case MDIOCRESIZE_32:
#endif
#ifdef COMPAT_FREEBSD64
	case MDIOCRESIZE_64:
#endif
		error = kern_mdresize(&mdr);
		break;
	case MDIOCQUERY:
#ifdef COMPAT_FREEBSD32
	case MDIOCQUERY_32:
#endif
#ifdef COMPAT_FREEBSD64
	case MDIOCQUERY_64:
#endif
		error = kern_mdquery(&mdr);
		break;
	default:
		error = ENOIOCTL;
	}

	switch (cmd) {
	case MDIOCATTACH:
	case MDIOCQUERY: {
		struct md_ioctl *mdio = (struct md_ioctl *)addr;
		MD_REQ2IOCTL(&mdr, mdio);
		break;
	}
#ifdef COMPAT_FREEBSD32
	case MDIOCATTACH_32:
	case MDIOCQUERY_32: {
		struct md_ioctl32 *mdio = (struct md_ioctl32 *)addr;
		MD_REQ2IOCTL(&mdr, mdio);
		break;
	}
#endif
#ifdef COMPAT_FREEBSD64
	case MDIOCATTACH_64:
	case MDIOCQUERY_64: {
		struct md_ioctl64 *mdio = (struct md_ioctl64 *)addr;
		MD_REQ2IOCTL(&mdr, mdio);
		break;
	}
#endif
	default:
		/* Other commands to not alter mdr. */
		break;
	}

	return (error);
}

static void
md_preloaded(u_char *image, size_t length, const char *name)
{
	struct md_s *sc;
	int error;

	sc = mdnew(-1, &error, MD_PRELOAD);
	if (sc == NULL)
		return;
	sc->mediasize = length;
	sc->sectorsize = DEV_BSIZE;
	sc->pl_ptr = image;
	sc->pl_len = length;
	sc->start = mdstart_preload;
	if (name != NULL)
		strlcpy(sc->file, name, sizeof(sc->file));
#ifdef MD_ROOT
	if (sc->unit == 0) {
#ifndef ROOTDEVNAME
		rootdevnames[0] = MD_ROOT_FSTYPE ":/dev/md0";
#endif
#ifdef MD_ROOT_READONLY
		sc->flags |= MD_READONLY;
#endif
	}
#endif
	mdinit(sc);
	if (name != NULL) {
		printf("%s%d: Preloaded image <%s> %zd bytes at %p\n",
		    MD_NAME, sc->unit, name, length, image);
	} else {
		printf("%s%d: Embedded image %zd bytes at %p\n",
		    MD_NAME, sc->unit, length, image);
	}
}

static void
g_md_init(struct g_class *mp __unused)
{
	caddr_t mod;
	u_char *ptr, *name, *type;
	unsigned len;
	int i;

	/* figure out log2(NINDIR) */
	for (i = NINDIR, nshift = -1; i; nshift++)
		i >>= 1;

	mod = NULL;
	sx_init(&md_sx, "MD config lock");
	g_topology_unlock();
	md_uh = new_unrhdr(0, INT_MAX, NULL);
#ifdef MD_ROOT
	if (mfs_root_size != 0) {
		sx_xlock(&md_sx);
#ifdef MD_ROOT_MEM
		md_preloaded(mfs_root, mfs_root_size, NULL);
#else
		md_preloaded(__DEVOLATILE(u_char *, &mfs_root), mfs_root_size,
		    NULL);
#endif
		sx_xunlock(&md_sx);
	}
#endif
	/* XXX: are preload_* static or do they need Giant ? */
	while ((mod = preload_search_next_name(mod)) != NULL) {
		name = (char *)preload_search_info(mod, MODINFO_NAME);
		if (name == NULL)
			continue;
		type = (char *)preload_search_info(mod, MODINFO_TYPE);
		if (type == NULL)
			continue;
		if (strcmp(type, "md_image") && strcmp(type, "mfs_root"))
			continue;
		ptr = preload_fetch_addr(mod);
		len = preload_fetch_size(mod);
		if (ptr != NULL && len != 0) {
			sx_xlock(&md_sx);
			md_preloaded(ptr, len, name);
			sx_xunlock(&md_sx);
		}
	}
	md_pbuf_zone = pbuf_zsecond_create("mdpbuf", nswbuf / 10);
	status_dev = make_dev(&mdctl_cdevsw, INT_MAX, UID_ROOT, GID_WHEEL,
	    0600, MDCTL_NAME);
	kern_mdattach_p = &kern_mdattach;
	kern_mddetach_p = &kern_mddetach;
	g_topology_lock();
}

static void
g_md_dumpconf(struct sbuf *sb, const char *indent, struct g_geom *gp,
    struct g_consumer *cp __unused, struct g_provider *pp)
{
	struct md_s *mp;
	char *type;

	mp = gp->softc;
	if (mp == NULL)
		return;

	switch (mp->type) {
	case MD_MALLOC:
		type = "malloc";
		break;
	case MD_PRELOAD:
		type = "preload";
		break;
	case MD_VNODE:
		type = "vnode";
		break;
	case MD_SWAP:
		type = "swap";
		break;
	case MD_NULL:
		type = "null";
		break;
	default:
		type = "unknown";
		break;
	}

	if (pp != NULL) {
		if (indent == NULL) {
			sbuf_printf(sb, " u %d", mp->unit);
			sbuf_printf(sb, " s %ju", (uintmax_t) mp->sectorsize);
			sbuf_printf(sb, " f %ju", (uintmax_t) mp->fwheads);
			sbuf_printf(sb, " fs %ju", (uintmax_t) mp->fwsectors);
			sbuf_printf(sb, " l %ju", (uintmax_t) mp->mediasize);
			sbuf_printf(sb, " t %s", type);
			if ((mp->type == MD_VNODE && mp->vnode != NULL) ||
			    (mp->type == MD_PRELOAD && mp->file[0] != '\0'))
				sbuf_printf(sb, " file %s", mp->file);
			sbuf_printf(sb, " label %s", mp->label);
		} else {
			sbuf_printf(sb, "%s<unit>%d</unit>\n", indent,
			    mp->unit);
			sbuf_printf(sb, "%s<sectorsize>%ju</sectorsize>\n",
			    indent, (uintmax_t) mp->sectorsize);
			sbuf_printf(sb, "%s<fwheads>%ju</fwheads>\n",
			    indent, (uintmax_t) mp->fwheads);
			sbuf_printf(sb, "%s<fwsectors>%ju</fwsectors>\n",
			    indent, (uintmax_t) mp->fwsectors);
			if (mp->ident[0] != '\0') {
				sbuf_printf(sb, "%s<ident>", indent);
				g_conf_printf_escaped(sb, "%s", mp->ident);
				sbuf_printf(sb, "</ident>\n");
			}
			sbuf_printf(sb, "%s<length>%ju</length>\n",
			    indent, (uintmax_t) mp->mediasize);
			sbuf_printf(sb, "%s<compression>%s</compression>\n", indent,
			    (mp->flags & MD_COMPRESS) == 0 ? "off": "on");
			sbuf_printf(sb, "%s<access>%s</access>\n", indent,
			    (mp->flags & MD_READONLY) == 0 ? "read-write":
			    "read-only");
			sbuf_printf(sb, "%s<type>%s</type>\n", indent,
			    type);
			if ((mp->type == MD_VNODE && mp->vnode != NULL) ||
			    (mp->type == MD_PRELOAD && mp->file[0] != '\0')) {
				sbuf_printf(sb, "%s<file>", indent);
				g_conf_printf_escaped(sb, "%s", mp->file);
				sbuf_printf(sb, "</file>\n");
			}
			if (mp->type == MD_VNODE)
				sbuf_printf(sb, "%s<cache>%s</cache>\n", indent,
				    (mp->flags & MD_CACHE) == 0 ? "off": "on");
			sbuf_printf(sb, "%s<label>", indent);
			g_conf_printf_escaped(sb, "%s", mp->label);
			sbuf_printf(sb, "</label>\n");
		}
	}
}

static void
g_md_fini(struct g_class *mp __unused)
{

	sx_destroy(&md_sx);
	if (status_dev != NULL)
		destroy_dev(status_dev);
	uma_zdestroy(md_pbuf_zone);
	delete_unrhdr(md_uh);
}
// CHERI CHANGES START
// {
//   "updated": 20191025,
//   "target_type": "kernel",
//   "changes": [
//     "ioctl:misc",
//     "iovec-macros"
//   ]
// }
// CHERI CHANGES END<|MERGE_RESOLUTION|>--- conflicted
+++ resolved
@@ -935,28 +935,7 @@
 	auio.uio_segflg = UIO_SYSSPACE;
 	auio.uio_td = td;
 
-<<<<<<< HEAD
-	if (bp->bio_cmd == BIO_DELETE) {
-		/*
-		 * Emulate BIO_DELETE by writing zeros.
-		 */
-		zerosize = ZERO_REGION_SIZE -
-		    (ZERO_REGION_SIZE % sc->sectorsize);
-		auio.uio_iovcnt = howmany(bp->bio_length, zerosize);
-		piov = malloc(sizeof(*piov) * auio.uio_iovcnt, M_MD, M_WAITOK);
-		auio.uio_iov = piov;
-		while (len > 0) {
-			IOVEC_INIT(piov, __DECONST(void *, zero_region), len);
-			if (len > zerosize)
-				piov->iov_len = zerosize;
-			len -= piov->iov_len;
-			piov++;
-		}
-		piov = auio.uio_iov;
-	} else if ((bp->bio_flags & BIO_VLIST) != 0) {
-=======
 	if ((bp->bio_flags & BIO_VLIST) != 0) {
->>>>>>> 78267c2e
 		piov = malloc(sizeof(*piov) * bp->bio_ma_n, M_MD, M_WAITOK);
 		auio.uio_iov = piov;
 		vlist = (bus_dma_segment_t *)bp->bio_data;
