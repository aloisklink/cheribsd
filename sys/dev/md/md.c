--- conflicted
+++ resolved
@@ -147,22 +147,14 @@
 	unsigned	md_version;
 	unsigned	md_unit;
 	enum md_types	md_type;
-<<<<<<< HEAD
 	uint64_t	md_file;	/* (void *) */
-=======
-	uint64_t	md_file;
->>>>>>> 46b172b1
 	off_t		md_mediasize;
 	unsigned	md_sectorsize;
 	unsigned	md_options;
 	uint64_t	md_base;
 	int		md_fwheads;
 	int		md_fwsectors;
-<<<<<<< HEAD
 	uint64_t	md_label;	/* (char *) */
-=======
-	uint64_t	md_label;
->>>>>>> 46b172b1
 	int		md_pad[MDNPAD];
 };
 
@@ -1927,35 +1919,10 @@
 		/* If the file is adjacent to the md_ioctl it's in kernel. */
 		if ((__cheri_addr vaddr_t)mdio->md_file == (vaddr_t)(mdio + 1))
 			mdr.md_file_seg = UIO_SYSSPACE;
-<<<<<<< HEAD
-		} else {
-			mdr.md_file = mdio->md_file;
-			mdr.md_file_seg = UIO_USERSPACE;
-			mdr.md_file = __USER_CAP_STR(mdio->md_file);
-			mdr.md_file_seg = UIO_USERSPACE;
-		}
-		mdr.md_label = mdio->md_label;
-		break;
-	}
-#ifdef COMPAT_FREEBSD64
-	case MDIOCATTACH_64:
-	case MDIOCDETACH_64:
-	case MDIOCRESIZE_64:
-	case MDIOCQUERY_64: {
-		struct md_ioctl64 *mdio = (struct md_ioctl64 *)addr;
-		if (mdio->md_version != MDIOVERSION)
-			return (EINVAL);
-		MD_IOCTL2REQ(mdio, &mdr);
-		mdr.md_file = __USER_CAP_STR((void *)(uintptr_t)mdio->md_file);
-		mdr.md_file_seg = UIO_USERSPACE;
-		mdr.md_label =
-		    __USER_CAP_STR((void *)(uintptr_t)mdio->md_label);
-=======
 		else
 			mdr.md_file_seg = UIO_USERSPACE;
 		mdr.md_file = mdio->md_file;
 		mdr.md_label = mdio->md_label;
->>>>>>> 46b172b1
 		break;
 	}
 #ifdef COMPAT_FREEBSD32
@@ -1998,12 +1965,6 @@
 	error = 0;
 	switch (cmd) {
 	case MDIOCATTACH:
-<<<<<<< HEAD
-#ifdef COMPAT_FREEBSD64
-	case MDIOCATTACH_64:
-#endif
-=======
->>>>>>> 46b172b1
 #ifdef COMPAT_FREEBSD32
 	case MDIOCATTACH_32:
 #endif
@@ -2013,12 +1974,6 @@
 		error = kern_mdattach(td, &mdr);
 		break;
 	case MDIOCDETACH:
-<<<<<<< HEAD
-#ifdef COMPAT_FREEBSD64
-	case MDIOCDETACH_64:
-#endif
-=======
->>>>>>> 46b172b1
 #ifdef COMPAT_FREEBSD32
 	case MDIOCDETACH_32:
 #endif
@@ -2028,12 +1983,6 @@
 		error = kern_mddetach(td, &mdr);
 		break;
 	case MDIOCRESIZE:
-<<<<<<< HEAD
-#ifdef COMPAT_FREEBSD64
-	case MDIOCRESIZE_64:
-#endif
-=======
->>>>>>> 46b172b1
 #ifdef COMPAT_FREEBSD32
 	case MDIOCRESIZE_32:
 #endif
@@ -2043,12 +1992,6 @@
 		error = kern_mdresize(&mdr);
 		break;
 	case MDIOCQUERY:
-<<<<<<< HEAD
-#ifdef COMPAT_FREEBSD64
-	case MDIOCQUERY_64:
-#endif
-=======
->>>>>>> 46b172b1
 #ifdef COMPAT_FREEBSD32
 	case MDIOCQUERY_32:
 #endif
@@ -2068,17 +2011,6 @@
 		MD_REQ2IOCTL(&mdr, mdio);
 		break;
 	}
-<<<<<<< HEAD
-#ifdef COMPAT_FREEBSD64
-	case MDIOCATTACH_64:
-	case MDIOCQUERY_64: {
-		struct md_ioctl64 *mdio = (struct md_ioctl64 *)addr;
-		MD_REQ2IOCTL(&mdr, mdio);
-		break;
-	}
-#endif
-=======
->>>>>>> 46b172b1
 #ifdef COMPAT_FREEBSD32
 	case MDIOCATTACH_32:
 	case MDIOCQUERY_32: {
