/******************************************************************************

  Copyright (c) 2001-2017, Intel Corporation
  All rights reserved.

  Redistribution and use in source and binary forms, with or without
  modification, are permitted provided that the following conditions are met:

   1. Redistributions of source code must retain the above copyright notice,
      this list of conditions and the following disclaimer.

   2. Redistributions in binary form must reproduce the above copyright
      notice, this list of conditions and the following disclaimer in the
      documentation and/or other materials provided with the distribution.

   3. Neither the name of the Intel Corporation nor the names of its
      contributors may be used to endorse or promote products derived from
      this software without specific prior written permission.

  THIS SOFTWARE IS PROVIDED BY THE COPYRIGHT HOLDERS AND CONTRIBUTORS "AS IS"
  AND ANY EXPRESS OR IMPLIED WARRANTIES, INCLUDING, BUT NOT LIMITED TO, THE
  IMPLIED WARRANTIES OF MERCHANTABILITY AND FITNESS FOR A PARTICULAR PURPOSE
  ARE DISCLAIMED. IN NO EVENT SHALL THE COPYRIGHT OWNER OR CONTRIBUTORS BE
  LIABLE FOR ANY DIRECT, INDIRECT, INCIDENTAL, SPECIAL, EXEMPLARY, OR
  CONSEQUENTIAL DAMAGES (INCLUDING, BUT NOT LIMITED TO, PROCUREMENT OF
  SUBSTITUTE GOODS OR SERVICES; LOSS OF USE, DATA, OR PROFITS; OR BUSINESS
  INTERRUPTION) HOWEVER CAUSED AND ON ANY THEORY OF LIABILITY, WHETHER IN
  CONTRACT, STRICT LIABILITY, OR TORT (INCLUDING NEGLIGENCE OR OTHERWISE)
  ARISING IN ANY WAY OUT OF THE USE OF THIS SOFTWARE, EVEN IF ADVISED OF THE
  POSSIBILITY OF SUCH DAMAGE.

******************************************************************************/
/*$FreeBSD$*/


#ifndef IXGBE_STANDALONE_BUILD
#include "opt_inet.h"
#include "opt_inet6.h"
#endif

#include "ixgbe.h"

/************************************************************************
 * Driver version
 ************************************************************************/
char ixv_driver_version[] = "1.5.13-k";

/************************************************************************
 * PCI Device ID Table
 *
 *   Used by probe to select devices to load on
 *   Last field stores an index into ixv_strings
 *   Last entry must be all 0s
 *
 *   { Vendor ID, Device ID, SubVendor ID, SubDevice ID, String Index }
 ************************************************************************/
static ixgbe_vendor_info_t ixv_vendor_info_array[] =
{
	{IXGBE_INTEL_VENDOR_ID, IXGBE_DEV_ID_82599_VF, 0, 0, 0},
	{IXGBE_INTEL_VENDOR_ID, IXGBE_DEV_ID_X540_VF, 0, 0, 0},
	{IXGBE_INTEL_VENDOR_ID, IXGBE_DEV_ID_X550_VF, 0, 0, 0},
	{IXGBE_INTEL_VENDOR_ID, IXGBE_DEV_ID_X550EM_X_VF, 0, 0, 0},
	{IXGBE_INTEL_VENDOR_ID, IXGBE_DEV_ID_X550EM_A_VF, 0, 0, 0},
	/* required last entry */
	{0, 0, 0, 0, 0}
};

/************************************************************************
 * Table of branding strings
 ************************************************************************/
static char *ixv_strings[] = {
	"Intel(R) PRO/10GbE Virtual Function Network Driver"
};

/************************************************************************
 * Function prototypes
 ************************************************************************/
static int      ixv_probe(device_t);
static int      ixv_attach(device_t);
static int      ixv_detach(device_t);
static int      ixv_shutdown(device_t);
static int      ixv_ioctl(struct ifnet *, u_long, caddr_t);
static void     ixv_init(void *);
static void     ixv_init_locked(struct adapter *);
static void     ixv_stop(void *);
static uint64_t ixv_get_counter(struct ifnet *, ift_counter);
static void     ixv_init_device_features(struct adapter *);
static void     ixv_media_status(struct ifnet *, struct ifmediareq *);
static int      ixv_media_change(struct ifnet *);
static int      ixv_allocate_pci_resources(struct adapter *);
static int      ixv_allocate_msix(struct adapter *);
static int      ixv_configure_interrupts(struct adapter *);
static void     ixv_free_pci_resources(struct adapter *);
static void     ixv_local_timer(void *);
static void     ixv_setup_interface(device_t, struct adapter *);

static void     ixv_initialize_transmit_units(struct adapter *);
static void     ixv_initialize_receive_units(struct adapter *);
static void     ixv_initialize_rss_mapping(struct adapter *);
static void     ixv_check_link(struct adapter *);

static void     ixv_enable_intr(struct adapter *);
static void     ixv_disable_intr(struct adapter *);
static void     ixv_set_multi(struct adapter *);
static void     ixv_update_link_status(struct adapter *);
static int      ixv_sysctl_debug(SYSCTL_HANDLER_ARGS);
static void     ixv_set_ivar(struct adapter *, u8, u8, s8);
static void     ixv_configure_ivars(struct adapter *);
static u8       *ixv_mc_array_itr(struct ixgbe_hw *, u8 **, u32 *);

static void     ixv_setup_vlan_support(struct adapter *);
static void     ixv_register_vlan(void *, struct ifnet *, u16);
static void     ixv_unregister_vlan(void *, struct ifnet *, u16);

static void     ixv_save_stats(struct adapter *);
static void     ixv_init_stats(struct adapter *);
static void     ixv_update_stats(struct adapter *);
static void     ixv_add_stats_sysctls(struct adapter *);
static void     ixv_set_sysctl_value(struct adapter *, const char *,
                                     const char *, int *, int);

/* The MSI-X Interrupt handlers */
static void     ixv_msix_que(void *);
static void     ixv_msix_mbx(void *);

/* Deferred interrupt tasklets */
static void     ixv_handle_que(void *, int);
static void     ixv_handle_link(void *, int);

/************************************************************************
 * FreeBSD Device Interface Entry Points
 ************************************************************************/
static device_method_t ixv_methods[] = {
	/* Device interface */
	DEVMETHOD(device_probe, ixv_probe),
	DEVMETHOD(device_attach, ixv_attach),
	DEVMETHOD(device_detach, ixv_detach),
	DEVMETHOD(device_shutdown, ixv_shutdown),
	DEVMETHOD_END
};

static driver_t ixv_driver = {
	"ixv", ixv_methods, sizeof(struct adapter),
};

devclass_t ixv_devclass;
DRIVER_MODULE(ixv, pci, ixv_driver, ixv_devclass, 0, 0);
MODULE_DEPEND(ixv, pci, 1, 1, 1);
MODULE_DEPEND(ixv, ether, 1, 1, 1);
MODULE_DEPEND(ixv, netmap, 1, 1, 1);

/*
 * TUNEABLE PARAMETERS:
 */

/* Number of Queues - do not exceed MSI-X vectors - 1 */
static int ixv_num_queues = 1;
TUNABLE_INT("hw.ixv.num_queues", &ixv_num_queues);

/*
 * AIM: Adaptive Interrupt Moderation
 * which means that the interrupt rate
 * is varied over time based on the
 * traffic for that interrupt vector
 */
static int ixv_enable_aim = FALSE;
TUNABLE_INT("hw.ixv.enable_aim", &ixv_enable_aim);

/* How many packets rxeof tries to clean at a time */
static int ixv_rx_process_limit = 256;
TUNABLE_INT("hw.ixv.rx_process_limit", &ixv_rx_process_limit);

/* How many packets txeof tries to clean at a time */
static int ixv_tx_process_limit = 256;
TUNABLE_INT("hw.ixv.tx_process_limit", &ixv_tx_process_limit);

/* Flow control setting, default to full */
static int ixv_flow_control = ixgbe_fc_full;
TUNABLE_INT("hw.ixv.flow_control", &ixv_flow_control);

/*
 * Header split: this causes the hardware to DMA
 * the header into a separate mbuf from the payload,
 * it can be a performance win in some workloads, but
 * in others it actually hurts, its off by default.
 */
static int ixv_header_split = FALSE;
TUNABLE_INT("hw.ixv.hdr_split", &ixv_header_split);

/*
 * Number of TX descriptors per ring,
 * setting higher than RX as this seems
 * the better performing choice.
 */
static int ixv_txd = DEFAULT_TXD;
TUNABLE_INT("hw.ixv.txd", &ixv_txd);

/* Number of RX descriptors per ring */
static int ixv_rxd = DEFAULT_RXD;
TUNABLE_INT("hw.ixv.rxd", &ixv_rxd);

/* Legacy Transmit (single queue) */
static int ixv_enable_legacy_tx = 0;
TUNABLE_INT("hw.ixv.enable_legacy_tx", &ixv_enable_legacy_tx);

/*
 * Shadow VFTA table, this is needed because
 * the real filter table gets cleared during
 * a soft reset and we need to repopulate it.
 */
static u32 ixv_shadow_vfta[IXGBE_VFTA_SIZE];

static int (*ixv_start_locked)(struct ifnet *, struct tx_ring *);
static int (*ixv_ring_empty)(struct ifnet *, struct buf_ring *);

/************************************************************************
 * ixv_probe - Device identification routine
 *
 *   Determines if the driver should be loaded on
 *   adapter based on its PCI vendor/device ID.
 *
 *   return BUS_PROBE_DEFAULT on success, positive on failure
 ************************************************************************/
static int
ixv_probe(device_t dev)
{
	ixgbe_vendor_info_t *ent;
	u16                 pci_vendor_id = 0;
	u16                 pci_device_id = 0;
	u16                 pci_subvendor_id = 0;
	u16                 pci_subdevice_id = 0;
	char                adapter_name[256];


	pci_vendor_id = pci_get_vendor(dev);
	if (pci_vendor_id != IXGBE_INTEL_VENDOR_ID)
		return (ENXIO);

	pci_device_id = pci_get_device(dev);
	pci_subvendor_id = pci_get_subvendor(dev);
	pci_subdevice_id = pci_get_subdevice(dev);

	ent = ixv_vendor_info_array;
	while (ent->vendor_id != 0) {
		if ((pci_vendor_id == ent->vendor_id) &&
		    (pci_device_id == ent->device_id) &&
		    ((pci_subvendor_id == ent->subvendor_id) ||
		     (ent->subvendor_id == 0)) &&
		    ((pci_subdevice_id == ent->subdevice_id) ||
		     (ent->subdevice_id == 0))) {
			sprintf(adapter_name, "%s, Version - %s",
			    ixv_strings[ent->index], ixv_driver_version);
			device_set_desc_copy(dev, adapter_name);
			return (BUS_PROBE_DEFAULT);
		}
		ent++;
	}

	return (ENXIO);
} /* ixv_probe */

/************************************************************************
 * ixv_attach - Device initialization routine
 *
 *   Called when the driver is being loaded.
 *   Identifies the type of hardware, allocates all resources
 *   and initializes the hardware.
 *
 *   return 0 on success, positive on failure
 ************************************************************************/
static int
ixv_attach(device_t dev)
{
	struct adapter  *adapter;
	struct ixgbe_hw *hw;
	int             error = 0;

	INIT_DEBUGOUT("ixv_attach: begin");

	/*
	 * Make sure BUSMASTER is set, on a VM under
	 * KVM it may not be and will break things.
	 */
	pci_enable_busmaster(dev);

	/* Allocate, clear, and link in our adapter structure */
	adapter = device_get_softc(dev);
	adapter->dev = dev;
	adapter->hw.back = adapter;
	hw = &adapter->hw;

	adapter->init_locked = ixv_init_locked;
	adapter->stop_locked = ixv_stop;

	/* Core Lock Init*/
	IXGBE_CORE_LOCK_INIT(adapter, device_get_nameunit(dev));

	/* Do base PCI setup - map BAR0 */
	if (ixv_allocate_pci_resources(adapter)) {
		device_printf(dev, "ixv_allocate_pci_resources() failed!\n");
		error = ENXIO;
		goto err_out;
	}

	/* SYSCTL APIs */
	SYSCTL_ADD_PROC(device_get_sysctl_ctx(dev),
	    SYSCTL_CHILDREN(device_get_sysctl_tree(dev)), OID_AUTO, "debug",
	    CTLTYPE_INT | CTLFLAG_RW, adapter, 0, ixv_sysctl_debug, "I",
	    "Debug Info");

	SYSCTL_ADD_INT(device_get_sysctl_ctx(dev),
	    SYSCTL_CHILDREN(device_get_sysctl_tree(dev)), OID_AUTO,
	    "enable_aim", CTLFLAG_RW, &ixv_enable_aim, 1,
	    "Interrupt Moderation");

	/* Set up the timer callout */
	callout_init_mtx(&adapter->timer, &adapter->core_mtx, 0);

	/* Save off the information about this board */
	hw->vendor_id = pci_get_vendor(dev);
	hw->device_id = pci_get_device(dev);
	hw->revision_id = pci_get_revid(dev);
	hw->subsystem_vendor_id = pci_get_subvendor(dev);
	hw->subsystem_device_id = pci_get_subdevice(dev);

	/* A subset of set_mac_type */
	switch (hw->device_id) {
	case IXGBE_DEV_ID_82599_VF:
		hw->mac.type = ixgbe_mac_82599_vf;
		break;
	case IXGBE_DEV_ID_X540_VF:
		hw->mac.type = ixgbe_mac_X540_vf;
		break;
	case IXGBE_DEV_ID_X550_VF:
		hw->mac.type = ixgbe_mac_X550_vf;
		break;
	case IXGBE_DEV_ID_X550EM_X_VF:
		hw->mac.type = ixgbe_mac_X550EM_x_vf;
		break;
	case IXGBE_DEV_ID_X550EM_A_VF:
		hw->mac.type = ixgbe_mac_X550EM_a_vf;
		break;
	default:
		/* Shouldn't get here since probe succeeded */
		device_printf(dev, "Unknown device ID!\n");
		error = ENXIO;
		goto err_out;
		break;
	}

	ixv_init_device_features(adapter);

	/* Initialize the shared code */
	error = ixgbe_init_ops_vf(hw);
	if (error) {
		device_printf(dev, "ixgbe_init_ops_vf() failed!\n");
		error = EIO;
		goto err_out;
	}

	/* Setup the mailbox */
	ixgbe_init_mbx_params_vf(hw);

	/* Set the right number of segments */
	adapter->num_segs = IXGBE_82599_SCATTER;

	error = hw->mac.ops.reset_hw(hw);
	if (error == IXGBE_ERR_RESET_FAILED)
		device_printf(dev, "...reset_hw() failure: Reset Failed!\n");
	else if (error)
		device_printf(dev, "...reset_hw() failed with error %d\n",
		    error);
	if (error) {
		error = EIO;
		goto err_out;
	}

	error = hw->mac.ops.init_hw(hw);
	if (error) {
		device_printf(dev, "...init_hw() failed with error %d\n",
		    error);
		error = EIO;
		goto err_out;
	}

	/* Negotiate mailbox API version */
	error = ixgbevf_negotiate_api_version(hw, ixgbe_mbox_api_12);
	if (error) {
		device_printf(dev, "MBX API 1.2 negotiation failed! Error %d\n",
		    error);
		error = EIO;
		goto err_out;
	}

	/* If no mac address was assigned, make a random one */
	if (!ixv_check_ether_addr(hw->mac.addr)) {
		u8 addr[ETHER_ADDR_LEN];
		arc4rand(&addr, sizeof(addr), 0);
		addr[0] &= 0xFE;
		addr[0] |= 0x02;
		bcopy(addr, hw->mac.addr, sizeof(addr));
		bcopy(addr, hw->mac.perm_addr, sizeof(addr));
	}

	/* Register for VLAN events */
	adapter->vlan_attach = EVENTHANDLER_REGISTER(vlan_config,
	    ixv_register_vlan, adapter, EVENTHANDLER_PRI_FIRST);
	adapter->vlan_detach = EVENTHANDLER_REGISTER(vlan_unconfig,
	    ixv_unregister_vlan, adapter, EVENTHANDLER_PRI_FIRST);

	/* Sysctls for limiting the amount of work done in the taskqueues */
	ixv_set_sysctl_value(adapter, "rx_processing_limit",
	    "max number of rx packets to process",
	    &adapter->rx_process_limit, ixv_rx_process_limit);

	ixv_set_sysctl_value(adapter, "tx_processing_limit",
	    "max number of tx packets to process",
	    &adapter->tx_process_limit, ixv_tx_process_limit);

	/* Do descriptor calc and sanity checks */
	if (((ixv_txd * sizeof(union ixgbe_adv_tx_desc)) % DBA_ALIGN) != 0 ||
	    ixv_txd < MIN_TXD || ixv_txd > MAX_TXD) {
		device_printf(dev, "TXD config issue, using default!\n");
		adapter->num_tx_desc = DEFAULT_TXD;
	} else
		adapter->num_tx_desc = ixv_txd;

	if (((ixv_rxd * sizeof(union ixgbe_adv_rx_desc)) % DBA_ALIGN) != 0 ||
	    ixv_rxd < MIN_RXD || ixv_rxd > MAX_RXD) {
		device_printf(dev, "RXD config issue, using default!\n");
		adapter->num_rx_desc = DEFAULT_RXD;
	} else
		adapter->num_rx_desc = ixv_rxd;

	/* Setup MSI-X */
	error = ixv_configure_interrupts(adapter);
	if (error)
		goto err_out;

	/* Allocate our TX/RX Queues */
	if (ixgbe_allocate_queues(adapter)) {
		device_printf(dev, "ixgbe_allocate_queues() failed!\n");
		error = ENOMEM;
		goto err_out;
	}

	/* Setup OS specific network interface */
	ixv_setup_interface(dev, adapter);

	error = ixv_allocate_msix(adapter);
	if (error) {
		device_printf(dev, "ixv_allocate_msix() failed!\n");
		goto err_late;
	}

	/* Do the stats setup */
	ixv_save_stats(adapter);
	ixv_init_stats(adapter);
	ixv_add_stats_sysctls(adapter);

	if (adapter->feat_en & IXGBE_FEATURE_NETMAP)
		ixgbe_netmap_attach(adapter);

	INIT_DEBUGOUT("ixv_attach: end");

	return (0);

err_late:
	ixgbe_free_transmit_structures(adapter);
	ixgbe_free_receive_structures(adapter);
	free(adapter->queues, M_DEVBUF);
err_out:
	ixv_free_pci_resources(adapter);
	IXGBE_CORE_LOCK_DESTROY(adapter);

	return (error);
} /* ixv_attach */

/************************************************************************
 * ixv_detach - Device removal routine
 *
 *   Called when the driver is being removed.
 *   Stops the adapter and deallocates all the resources
 *   that were allocated for driver operation.
 *
 *   return 0 on success, positive on failure
 ************************************************************************/
static int
ixv_detach(device_t dev)
{
	struct adapter  *adapter = device_get_softc(dev);
	struct ix_queue *que = adapter->queues;

	INIT_DEBUGOUT("ixv_detach: begin");

	/* Make sure VLANS are not using driver */
	if (adapter->ifp->if_vlantrunk != NULL) {
		device_printf(dev, "Vlan in use, detach first\n");
		return (EBUSY);
	}

	ether_ifdetach(adapter->ifp);
	IXGBE_CORE_LOCK(adapter);
	ixv_stop(adapter);
	IXGBE_CORE_UNLOCK(adapter);

	for (int i = 0; i < adapter->num_queues; i++, que++) {
		if (que->tq) {
			struct tx_ring  *txr = que->txr;
			taskqueue_drain(que->tq, &txr->txq_task);
			taskqueue_drain(que->tq, &que->que_task);
			taskqueue_free(que->tq);
		}
	}

	/* Drain the Mailbox(link) queue */
	if (adapter->tq) {
		taskqueue_drain(adapter->tq, &adapter->link_task);
		taskqueue_free(adapter->tq);
	}

	/* Unregister VLAN events */
	if (adapter->vlan_attach != NULL)
		EVENTHANDLER_DEREGISTER(vlan_config, adapter->vlan_attach);
	if (adapter->vlan_detach != NULL)
		EVENTHANDLER_DEREGISTER(vlan_unconfig, adapter->vlan_detach);

	callout_drain(&adapter->timer);

	if (adapter->feat_en & IXGBE_FEATURE_NETMAP)
		netmap_detach(adapter->ifp);

	ixv_free_pci_resources(adapter);
	bus_generic_detach(dev);
	if_free(adapter->ifp);

	ixgbe_free_transmit_structures(adapter);
	ixgbe_free_receive_structures(adapter);
	free(adapter->queues, M_DEVBUF);

	IXGBE_CORE_LOCK_DESTROY(adapter);

	return (0);
} /* ixv_detach */

/************************************************************************
 * ixv_init_locked - Init entry point
 *
 *   Used in two ways: It is used by the stack as an init entry
 *   point in network interface structure. It is also used
 *   by the driver as a hw/sw initialization routine to get
 *   to a consistent state.
 *
 *   return 0 on success, positive on failure
 ************************************************************************/
void
ixv_init_locked(struct adapter *adapter)
{
	struct ifnet    *ifp = adapter->ifp;
	device_t        dev = adapter->dev;
	struct ixgbe_hw *hw = &adapter->hw;
	int             error = 0;

	INIT_DEBUGOUT("ixv_init_locked: begin");
	mtx_assert(&adapter->core_mtx, MA_OWNED);
	hw->adapter_stopped = FALSE;
	hw->mac.ops.stop_adapter(hw);
	callout_stop(&adapter->timer);

	/* reprogram the RAR[0] in case user changed it. */
	hw->mac.ops.set_rar(hw, 0, hw->mac.addr, 0, IXGBE_RAH_AV);

	/* Get the latest mac address, User can use a LAA */
	bcopy(IF_LLADDR(adapter->ifp), hw->mac.addr,
	    IXGBE_ETH_LENGTH_OF_ADDRESS);
	hw->mac.ops.set_rar(hw, 0, hw->mac.addr, 0, 1);

	/* Prepare transmit descriptors and buffers */
	if (ixgbe_setup_transmit_structures(adapter)) {
		device_printf(dev, "Could not setup transmit structures\n");
		ixv_stop(adapter);
		return;
	}

<<<<<<< HEAD
	CASE_IOC_IFREQ(SIOCSIFADDR):
#ifdef INET
		if (ifa->ifa_addr->sa_family == AF_INET)
			avoid_reset = TRUE;
#endif
#ifdef INET6
		if (ifa->ifa_addr->sa_family == AF_INET6)
			avoid_reset = TRUE;
#endif
#if defined(INET) || defined(INET6)
		/*
		** Calling init results in link renegotiation,
		** so we avoid doing it when possible.
		*/
		if (avoid_reset) {
			ifp->if_flags |= IFF_UP;
			if (!(ifp->if_drv_flags & IFF_DRV_RUNNING))
				ixv_init(adapter);
			if (!(ifp->if_flags & IFF_NOARP))
				arp_ifinit(ifp, ifa);
		} else
			error = ether_ioctl(ifp, command, data);
		break;
#endif
	CASE_IOC_IFREQ(SIOCSIFMTU):
		IOCTL_DEBUGOUT("ioctl: SIOCSIFMTU (Set Interface MTU)");
		if (ifr_mtu_get(ifr) > IXGBE_MAX_FRAME_SIZE - IXGBE_MTU_HDR) {
			error = EINVAL;
		} else {
			IXGBE_CORE_LOCK(adapter);
			ifp->if_mtu = ifr_mtu_get(ifr);
			adapter->max_frame_size =
				ifp->if_mtu + IXGBE_MTU_HDR;
			if (ifp->if_drv_flags & IFF_DRV_RUNNING)
				ixv_init_locked(adapter);
			IXGBE_CORE_UNLOCK(adapter);
		}
		break;
	CASE_IOC_IFREQ(SIOCSIFFLAGS):
		IOCTL_DEBUGOUT("ioctl: SIOCSIFFLAGS (Set Interface Flags)");
		IXGBE_CORE_LOCK(adapter);
		if (ifp->if_flags & IFF_UP) {
			if ((ifp->if_drv_flags & IFF_DRV_RUNNING) == 0)
				ixv_init_locked(adapter);
		} else
			if (ifp->if_drv_flags & IFF_DRV_RUNNING)
				ixv_stop(adapter);
		adapter->if_flags = ifp->if_flags;
		IXGBE_CORE_UNLOCK(adapter);
		break;
	CASE_IOC_IFREQ(SIOCADDMULTI):
	CASE_IOC_IFREQ(SIOCDELMULTI):
		IOCTL_DEBUGOUT("ioctl: SIOC(ADD|DEL)MULTI");
		if (ifp->if_drv_flags & IFF_DRV_RUNNING) {
			IXGBE_CORE_LOCK(adapter);
			ixv_disable_intr(adapter);
			ixv_set_multi(adapter);
			ixv_enable_intr(adapter);
			IXGBE_CORE_UNLOCK(adapter);
		}
		break;
	CASE_IOC_IFREQ(SIOCSIFMEDIA):
	case SIOCGIFMEDIA:
		IOCTL_DEBUGOUT("ioctl: SIOCxIFMEDIA (Get/Set Interface Media)");
		error = ifmedia_ioctl(ifp, ifr, &adapter->media, command);
		break;
	CASE_IOC_IFREQ(SIOCSIFCAP):
	{
		int mask = ifr_reqcap_get(ifr) ^ ifp->if_capenable;
		IOCTL_DEBUGOUT("ioctl: SIOCSIFCAP (Set Capabilities)");
		if (mask & IFCAP_HWCSUM)
			ifp->if_capenable ^= IFCAP_HWCSUM;
		if (mask & IFCAP_TSO4)
			ifp->if_capenable ^= IFCAP_TSO4;
		if (mask & IFCAP_LRO)
			ifp->if_capenable ^= IFCAP_LRO;
		if (mask & IFCAP_VLAN_HWTAGGING)
			ifp->if_capenable ^= IFCAP_VLAN_HWTAGGING;
		if (ifp->if_drv_flags & IFF_DRV_RUNNING) {
			IXGBE_CORE_LOCK(adapter);
			ixv_init_locked(adapter);
			IXGBE_CORE_UNLOCK(adapter);
		}
		VLAN_CAPABILITIES(ifp);
		break;
	}

	default:
		IOCTL_DEBUGOUT1("ioctl: UNKNOWN (0x%X)\n", (int)command);
		error = ether_ioctl(ifp, command, data);
		break;
	}

	return (error);
}

/*********************************************************************
 *  Init entry point
 *
 *  This routine is used in two ways. It is used by the stack as
 *  init entry point in network interface structure. It is also used
 *  by the driver as a hw/sw initialization routine to get to a
 *  consistent state.
 *
 *  return 0 on success, positive on failure
 **********************************************************************/
#define IXGBE_MHADD_MFS_SHIFT 16

static void
ixv_init_locked(struct adapter *adapter)
{
	struct ifnet	*ifp = adapter->ifp;
	device_t 	dev = adapter->dev;
	struct ixgbe_hw *hw = &adapter->hw;
	int error = 0;

	INIT_DEBUGOUT("ixv_init_locked: begin");
	mtx_assert(&adapter->core_mtx, MA_OWNED);
	hw->adapter_stopped = FALSE;
	ixgbe_stop_adapter(hw);
        callout_stop(&adapter->timer);

        /* reprogram the RAR[0] in case user changed it. */
        ixgbe_set_rar(hw, 0, hw->mac.addr, 0, IXGBE_RAH_AV);

	/* Get the latest mac address, User can use a LAA */
	bcopy(IF_LLADDR(adapter->ifp), hw->mac.addr,
	     IXGBE_ETH_LENGTH_OF_ADDRESS);
        ixgbe_set_rar(hw, 0, hw->mac.addr, 0, 1);
	hw->addr_ctrl.rar_used_count = 1;

	/* Prepare transmit descriptors and buffers */
	if (ixgbe_setup_transmit_structures(adapter)) {
		device_printf(dev, "Could not setup transmit structures\n");
		ixv_stop(adapter);
		return;
	}

	/* Reset VF and renegotiate mailbox API version */
	ixgbe_reset_hw(hw);
	error = ixgbevf_negotiate_api_version(hw, ixgbe_mbox_api_11);
	if (error)
		device_printf(dev, "MBX API 1.1 negotiation failed! Error %d\n", error);

	ixv_initialize_transmit_units(adapter);

	/* Setup Multicast table */
	ixv_set_multi(adapter);

	/*
	** Determine the correct mbuf pool
	** for doing jumbo/headersplit
	*/
	if (ifp->if_mtu > ETHERMTU)
		adapter->rx_mbuf_sz = MJUMPAGESIZE;
	else
		adapter->rx_mbuf_sz = MCLBYTES;

	/* Prepare receive descriptors and buffers */
	if (ixgbe_setup_receive_structures(adapter)) {
		device_printf(dev, "Could not setup receive structures\n");
		ixv_stop(adapter);
		return;
=======
	/* Reset VF and renegotiate mailbox API version */
	hw->mac.ops.reset_hw(hw);
	error = ixgbevf_negotiate_api_version(hw, ixgbe_mbox_api_12);
	if (error)
		device_printf(dev, "MBX API 1.2 negotiation failed! Error %d\n",
		    error);

	ixv_initialize_transmit_units(adapter);

	/* Setup Multicast table */
	ixv_set_multi(adapter);

	/*
	 * Determine the correct mbuf pool
	 * for doing jumbo/headersplit
	 */
	if (ifp->if_mtu > ETHERMTU)
		adapter->rx_mbuf_sz = MJUMPAGESIZE;
	else
		adapter->rx_mbuf_sz = MCLBYTES;

	/* Prepare receive descriptors and buffers */
	if (ixgbe_setup_receive_structures(adapter)) {
		device_printf(dev, "Could not setup receive structures\n");
		ixv_stop(adapter);
		return;
	}

	/* Configure RX settings */
	ixv_initialize_receive_units(adapter);

	/* Set the various hardware offload abilities */
	ifp->if_hwassist = 0;
	if (ifp->if_capenable & IFCAP_TSO4)
		ifp->if_hwassist |= CSUM_TSO;
	if (ifp->if_capenable & IFCAP_TXCSUM) {
		ifp->if_hwassist |= (CSUM_TCP | CSUM_UDP);
#if __FreeBSD_version >= 800000
		ifp->if_hwassist |= CSUM_SCTP;
#endif
>>>>>>> 49a37ed1
	}

	/* Set up VLAN offload and filter */
	ixv_setup_vlan_support(adapter);

	/* Set up MSI-X routing */
	ixv_configure_ivars(adapter);

	/* Set up auto-mask */
	IXGBE_WRITE_REG(hw, IXGBE_VTEIAM, IXGBE_EICS_RTX_QUEUE);

	/* Set moderation on the Link interrupt */
	IXGBE_WRITE_REG(hw, IXGBE_VTEITR(adapter->vector), IXGBE_LINK_ITR);

	/* Stats init */
	ixv_init_stats(adapter);

	/* Config/Enable Link */
	hw->mac.ops.check_link(hw, &adapter->link_speed, &adapter->link_up,
	    FALSE);

	/* Start watchdog */
	callout_reset(&adapter->timer, hz, ixv_local_timer, adapter);

	/* And now turn on interrupts */
	ixv_enable_intr(adapter);

	/* Now inform the stack we're ready */
	ifp->if_drv_flags |= IFF_DRV_RUNNING;
	ifp->if_drv_flags &= ~IFF_DRV_OACTIVE;

	return;
} /* ixv_init_locked */

/*
 * MSI-X Interrupt Handlers and Tasklets
 */

static inline void
ixv_enable_queue(struct adapter *adapter, u32 vector)
{
	struct ixgbe_hw *hw = &adapter->hw;
	u32             queue = 1 << vector;
	u32             mask;

	mask = (IXGBE_EIMS_RTX_QUEUE & queue);
	IXGBE_WRITE_REG(hw, IXGBE_VTEIMS, mask);
} /* ixv_enable_queue */

static inline void
ixv_disable_queue(struct adapter *adapter, u32 vector)
{
	struct ixgbe_hw *hw = &adapter->hw;
	u64             queue = (u64)(1 << vector);
	u32             mask;

	mask = (IXGBE_EIMS_RTX_QUEUE & queue);
	IXGBE_WRITE_REG(hw, IXGBE_VTEIMC, mask);
} /* ixv_disable_queue */

static inline void
ixv_rearm_queues(struct adapter *adapter, u64 queues)
{
	u32 mask = (IXGBE_EIMS_RTX_QUEUE & queues);
	IXGBE_WRITE_REG(&adapter->hw, IXGBE_VTEICS, mask);
} /* ixv_rearm_queues */


/************************************************************************
 * ixv_msix_que - MSI Queue Interrupt Service routine
 ************************************************************************/
void
ixv_msix_que(void *arg)
{
	struct ix_queue *que = arg;
	struct adapter  *adapter = que->adapter;
	struct ifnet    *ifp = adapter->ifp;
	struct tx_ring  *txr = que->txr;
	struct rx_ring  *rxr = que->rxr;
	bool            more;
	u32             newitr = 0;

	ixv_disable_queue(adapter, que->msix);
	++que->irqs;

	more = ixgbe_rxeof(que);

	IXGBE_TX_LOCK(txr);
	ixgbe_txeof(txr);
	/*
	 * Make certain that if the stack
	 * has anything queued the task gets
	 * scheduled to handle it.
	 */
	if (!ixv_ring_empty(adapter->ifp, txr->br))
		ixv_start_locked(ifp, txr);
	IXGBE_TX_UNLOCK(txr);

	/* Do AIM now? */

	if (ixv_enable_aim == FALSE)
		goto no_calc;
	/*
	 * Do Adaptive Interrupt Moderation:
	 *  - Write out last calculated setting
	 *  - Calculate based on average size over
	 *    the last interval.
	 */
	if (que->eitr_setting)
		IXGBE_WRITE_REG(&adapter->hw, IXGBE_VTEITR(que->msix),
		    que->eitr_setting);

	que->eitr_setting = 0;

	/* Idle, do nothing */
	if ((txr->bytes == 0) && (rxr->bytes == 0))
		goto no_calc;

	if ((txr->bytes) && (txr->packets))
		newitr = txr->bytes/txr->packets;
	if ((rxr->bytes) && (rxr->packets))
		newitr = max(newitr, (rxr->bytes / rxr->packets));
	newitr += 24; /* account for hardware frame, crc */

	/* set an upper boundary */
	newitr = min(newitr, 3000);

	/* Be nice to the mid range */
	if ((newitr > 300) && (newitr < 1200))
		newitr = (newitr / 3);
	else
		newitr = (newitr / 2);

	newitr |= newitr << 16;

	/* save for next interrupt */
	que->eitr_setting = newitr;

	/* Reset state */
	txr->bytes = 0;
	txr->packets = 0;
	rxr->bytes = 0;
	rxr->packets = 0;

no_calc:
	if (more)
		taskqueue_enqueue(que->tq, &que->que_task);
	else /* Re-enable this interrupt */
		ixv_enable_queue(adapter, que->msix);

	return;
} /* ixv_msix_que */

/************************************************************************
 * ixv_msix_mbx
 ************************************************************************/
static void
ixv_msix_mbx(void *arg)
{
	struct adapter  *adapter = arg;
	struct ixgbe_hw *hw = &adapter->hw;
	u32             reg;

	++adapter->link_irq;

	/* First get the cause */
	reg = IXGBE_READ_REG(hw, IXGBE_VTEICS);
	/* Clear interrupt with write */
	IXGBE_WRITE_REG(hw, IXGBE_VTEICR, reg);

	/* Link status change */
	if (reg & IXGBE_EICR_LSC)
		taskqueue_enqueue(adapter->tq, &adapter->link_task);

	IXGBE_WRITE_REG(hw, IXGBE_VTEIMS, IXGBE_EIMS_OTHER);

	return;
} /* ixv_msix_mbx */

/************************************************************************
 * ixv_media_status - Media Ioctl callback
 *
 *   Called whenever the user queries the status of
 *   the interface using ifconfig.
 ************************************************************************/
static void
ixv_media_status(struct ifnet *ifp, struct ifmediareq *ifmr)
{
	struct adapter *adapter = ifp->if_softc;

	INIT_DEBUGOUT("ixv_media_status: begin");
	IXGBE_CORE_LOCK(adapter);
	ixv_update_link_status(adapter);

	ifmr->ifm_status = IFM_AVALID;
	ifmr->ifm_active = IFM_ETHER;

	if (!adapter->link_active) {
		IXGBE_CORE_UNLOCK(adapter);
		return;
	}

	ifmr->ifm_status |= IFM_ACTIVE;

	switch (adapter->link_speed) {
		case IXGBE_LINK_SPEED_1GB_FULL:
			ifmr->ifm_active |= IFM_1000_T | IFM_FDX;
			break;
		case IXGBE_LINK_SPEED_10GB_FULL:
			ifmr->ifm_active |= IFM_10G_T | IFM_FDX;
			break;
		case IXGBE_LINK_SPEED_100_FULL:
			ifmr->ifm_active |= IFM_100_TX | IFM_FDX;
			break;
		case IXGBE_LINK_SPEED_10_FULL:
			ifmr->ifm_active |= IFM_10_T | IFM_FDX;
			break;
	}

	IXGBE_CORE_UNLOCK(adapter);

	return;
} /* ixv_media_status */

/************************************************************************
 * ixv_media_change - Media Ioctl callback
 *
 *   Called when the user changes speed/duplex using
 *   media/mediopt option with ifconfig.
 ************************************************************************/
static int
ixv_media_change(struct ifnet *ifp)
{
	struct adapter *adapter = ifp->if_softc;
	struct ifmedia *ifm = &adapter->media;

	INIT_DEBUGOUT("ixv_media_change: begin");

	if (IFM_TYPE(ifm->ifm_media) != IFM_ETHER)
		return (EINVAL);

	switch (IFM_SUBTYPE(ifm->ifm_media)) {
	case IFM_AUTO:
		break;
	default:
		device_printf(adapter->dev, "Only auto media type\n");
		return (EINVAL);
	}

	return (0);
} /* ixv_media_change */


/************************************************************************
 * ixv_set_multi - Multicast Update
 *
 *   Called whenever multicast address list is updated.
 ************************************************************************/
static void
ixv_set_multi(struct adapter *adapter)
{
	u8       mta[MAX_NUM_MULTICAST_ADDRESSES * IXGBE_ETH_LENGTH_OF_ADDRESS];
	u8                 *update_ptr;
	struct ifmultiaddr *ifma;
	struct ifnet       *ifp = adapter->ifp;
	int                mcnt = 0;

	IOCTL_DEBUGOUT("ixv_set_multi: begin");

#if __FreeBSD_version < 800000
	IF_ADDR_LOCK(ifp);
#else
	if_maddr_rlock(ifp);
#endif
	TAILQ_FOREACH(ifma, &ifp->if_multiaddrs, ifma_link) {
		if (ifma->ifma_addr->sa_family != AF_LINK)
			continue;
		bcopy(LLADDR((struct sockaddr_dl *)ifma->ifma_addr),
		    &mta[mcnt * IXGBE_ETH_LENGTH_OF_ADDRESS],
		    IXGBE_ETH_LENGTH_OF_ADDRESS);
		mcnt++;
	}
#if __FreeBSD_version < 800000
	IF_ADDR_UNLOCK(ifp);
#else
	if_maddr_runlock(ifp);
#endif

	update_ptr = mta;

	adapter->hw.mac.ops.update_mc_addr_list(&adapter->hw, update_ptr, mcnt,
	    ixv_mc_array_itr, TRUE);

	return;
} /* ixv_set_multi */

/************************************************************************
 * ixv_mc_array_itr
 *
 *   An iterator function needed by the multicast shared code.
 *   It feeds the shared code routine the addresses in the
 *   array of ixv_set_multi() one by one.
 ************************************************************************/
static u8 *
ixv_mc_array_itr(struct ixgbe_hw *hw, u8 **update_ptr, u32 *vmdq)
{
	u8 *addr = *update_ptr;
	u8 *newptr;
	*vmdq = 0;

	newptr = addr + IXGBE_ETH_LENGTH_OF_ADDRESS;
	*update_ptr = newptr;

	return addr;
} /* ixv_mc_array_itr */

/************************************************************************
 * ixv_local_timer - Timer routine
 *
 *   Checks for link status, updates statistics,
 *   and runs the watchdog check.
 ************************************************************************/
static void
ixv_local_timer(void *arg)
{
	struct adapter  *adapter = arg;
	device_t        dev = adapter->dev;
	struct ix_queue *que = adapter->queues;
	u64             queues = 0;
	int             hung = 0;

	mtx_assert(&adapter->core_mtx, MA_OWNED);

	ixv_check_link(adapter);

	/* Stats Update */
	ixv_update_stats(adapter);

	/*
	 * Check the TX queues status
	 *      - mark hung queues so we don't schedule on them
	 *      - watchdog only if all queues show hung
	 */
	for (int i = 0; i < adapter->num_queues; i++, que++) {
		/* Keep track of queues with work for soft irq */
		if (que->txr->busy)
			queues |= ((u64)1 << que->me);
		/*
		 * Each time txeof runs without cleaning, but there
		 * are uncleaned descriptors it increments busy. If
		 * we get to the MAX we declare it hung.
		 */
		if (que->busy == IXGBE_QUEUE_HUNG) {
			++hung;
			/* Mark the queue as inactive */
			adapter->active_queues &= ~((u64)1 << que->me);
			continue;
		} else {
			/* Check if we've come back from hung */
			if ((adapter->active_queues & ((u64)1 << que->me)) == 0)
				adapter->active_queues |= ((u64)1 << que->me);
		}
		if (que->busy >= IXGBE_MAX_TX_BUSY) {
			device_printf(dev,
			    "Warning queue %d appears to be hung!\n", i);
			que->txr->busy = IXGBE_QUEUE_HUNG;
			++hung;
		}

	}

	/* Only truly watchdog if all queues show hung */
	if (hung == adapter->num_queues)
		goto watchdog;
	else if (queues != 0) { /* Force an IRQ on queues with work */
		ixv_rearm_queues(adapter, queues);
	}

	callout_reset(&adapter->timer, hz, ixv_local_timer, adapter);

	return;

watchdog:

	device_printf(adapter->dev, "Watchdog timeout -- resetting\n");
	adapter->ifp->if_drv_flags &= ~IFF_DRV_RUNNING;
	adapter->watchdog_events++;
	ixv_init_locked(adapter);
} /* ixv_local_timer */

/************************************************************************
 * ixv_update_link_status - Update OS on link state
 *
 * Note: Only updates the OS on the cached link state.
 *       The real check of the hardware only happens with
 *       a link interrupt.
 ************************************************************************/
static void
ixv_update_link_status(struct adapter *adapter)
{
	struct ifnet *ifp = adapter->ifp;
	device_t     dev = adapter->dev;

	if (adapter->link_up) {
		if (adapter->link_active == FALSE) {
			if (bootverbose)
				device_printf(dev,"Link is up %d Gbps %s \n",
				    ((adapter->link_speed == 128) ? 10 : 1),
				    "Full Duplex");
			adapter->link_active = TRUE;
			if_link_state_change(ifp, LINK_STATE_UP);
		}
	} else { /* Link down */
		if (adapter->link_active == TRUE) {
			if (bootverbose)
				device_printf(dev,"Link is Down\n");
			if_link_state_change(ifp, LINK_STATE_DOWN);
			adapter->link_active = FALSE;
		}
	}

	return;
} /* ixv_update_link_status */


/************************************************************************
 * ixv_stop - Stop the hardware
 *
 *   Disables all traffic on the adapter by issuing a
 *   global reset on the MAC and deallocates TX/RX buffers.
 ************************************************************************/
static void
ixv_stop(void *arg)
{
	struct ifnet    *ifp;
	struct adapter  *adapter = arg;
	struct ixgbe_hw *hw = &adapter->hw;

	ifp = adapter->ifp;

	mtx_assert(&adapter->core_mtx, MA_OWNED);

	INIT_DEBUGOUT("ixv_stop: begin\n");
	ixv_disable_intr(adapter);

	/* Tell the stack that the interface is no longer active */
	ifp->if_drv_flags &= ~(IFF_DRV_RUNNING | IFF_DRV_OACTIVE);

	hw->mac.ops.reset_hw(hw);
	adapter->hw.adapter_stopped = FALSE;
	hw->mac.ops.stop_adapter(hw);
	callout_stop(&adapter->timer);

	/* reprogram the RAR[0] in case user changed it. */
	hw->mac.ops.set_rar(hw, 0, hw->mac.addr, 0, IXGBE_RAH_AV);

	return;
} /* ixv_stop */


/************************************************************************
 * ixv_allocate_pci_resources
 ************************************************************************/
static int
ixv_allocate_pci_resources(struct adapter *adapter)
{
	device_t dev = adapter->dev;
	int      rid;

	rid = PCIR_BAR(0);
	adapter->pci_mem = bus_alloc_resource_any(dev, SYS_RES_MEMORY, &rid,
	    RF_ACTIVE);

	if (!(adapter->pci_mem)) {
		device_printf(dev, "Unable to allocate bus resource: memory\n");
		return (ENXIO);
	}

	adapter->osdep.mem_bus_space_tag = rman_get_bustag(adapter->pci_mem);
	adapter->osdep.mem_bus_space_handle =
	    rman_get_bushandle(adapter->pci_mem);
	adapter->hw.hw_addr = (u8 *)&adapter->osdep.mem_bus_space_handle;

	/* Pick up the tuneable queues */
	adapter->num_queues = ixv_num_queues;

	return (0);
} /* ixv_allocate_pci_resources */

/************************************************************************
 * ixv_free_pci_resources
 ************************************************************************/
static void
ixv_free_pci_resources(struct adapter * adapter)
{
	struct ix_queue *que = adapter->queues;
	device_t        dev = adapter->dev;
	int             rid, memrid;

	memrid = PCIR_BAR(MSIX_82598_BAR);

	/*
	 * There is a slight possibility of a failure mode
	 * in attach that will result in entering this function
	 * before interrupt resources have been initialized, and
	 * in that case we do not want to execute the loops below
	 * We can detect this reliably by the state of the adapter
	 * res pointer.
	 */
	if (adapter->res == NULL)
		goto mem;

	/*
	 *  Release all msix queue resources:
	 */
	for (int i = 0; i < adapter->num_queues; i++, que++) {
		rid = que->msix + 1;
		if (que->tag != NULL) {
			bus_teardown_intr(dev, que->res, que->tag);
			que->tag = NULL;
		}
		if (que->res != NULL)
			bus_release_resource(dev, SYS_RES_IRQ, rid, que->res);
	}


	/* Clean the Mailbox interrupt last */
	rid = adapter->vector + 1;

	if (adapter->tag != NULL) {
		bus_teardown_intr(dev, adapter->res, adapter->tag);
		adapter->tag = NULL;
	}
	if (adapter->res != NULL)
		bus_release_resource(dev, SYS_RES_IRQ, rid, adapter->res);

mem:
	pci_release_msi(dev);

	if (adapter->msix_mem != NULL)
		bus_release_resource(dev, SYS_RES_MEMORY, memrid,
		    adapter->msix_mem);

	if (adapter->pci_mem != NULL)
		bus_release_resource(dev, SYS_RES_MEMORY, PCIR_BAR(0),
		    adapter->pci_mem);

	return;
} /* ixv_free_pci_resources */

/************************************************************************
 * ixv_setup_interface
 *
 *   Setup networking device structure and register an interface.
 ************************************************************************/
static void
ixv_setup_interface(device_t dev, struct adapter *adapter)
{
	struct ifnet *ifp;

	INIT_DEBUGOUT("ixv_setup_interface: begin");

	ifp = adapter->ifp = if_alloc(IFT_ETHER);
	if (ifp == NULL)
		panic("%s: can not if_alloc()\n", device_get_nameunit(dev));
	if_initname(ifp, device_get_name(dev), device_get_unit(dev));
	ifp->if_baudrate = 1000000000;
	ifp->if_init = ixv_init;
	ifp->if_softc = adapter;
	ifp->if_flags = IFF_BROADCAST | IFF_SIMPLEX | IFF_MULTICAST;
	ifp->if_ioctl = ixv_ioctl;
	if_setgetcounterfn(ifp, ixv_get_counter);
	/* TSO parameters */
	ifp->if_hw_tsomax = 65518;
	ifp->if_hw_tsomaxsegcount = IXGBE_82599_SCATTER;
	ifp->if_hw_tsomaxsegsize = 2048;
	if (adapter->feat_en & IXGBE_FEATURE_LEGACY_TX) {
		ifp->if_start = ixgbe_legacy_start;
		ixv_start_locked = ixgbe_legacy_start_locked;
		ixv_ring_empty = ixgbe_legacy_ring_empty;
	} else {
		ifp->if_transmit = ixgbe_mq_start;
		ifp->if_qflush = ixgbe_qflush;
		ixv_start_locked = ixgbe_mq_start_locked;
		ixv_ring_empty = drbr_empty;
	}
	IFQ_SET_MAXLEN(&ifp->if_snd, adapter->num_tx_desc - 2);

	ether_ifattach(ifp, adapter->hw.mac.addr);

	adapter->max_frame_size = ifp->if_mtu + IXGBE_MTU_HDR;

	/*
	 * Tell the upper layer(s) we support long frames.
	 */
	ifp->if_hdrlen = sizeof(struct ether_vlan_header);

	/* Set capability flags */
	ifp->if_capabilities |= IFCAP_HWCSUM
	                     |  IFCAP_HWCSUM_IPV6
	                     |  IFCAP_TSO
	                     |  IFCAP_LRO
	                     |  IFCAP_VLAN_HWTAGGING
	                     |  IFCAP_VLAN_HWTSO
	                     |  IFCAP_VLAN_HWCSUM
	                     |  IFCAP_JUMBO_MTU
	                     |  IFCAP_VLAN_MTU;

	/* Enable the above capabilities by default */
	ifp->if_capenable = ifp->if_capabilities;

	/*
	 * Specify the media types supported by this adapter and register
	 * callbacks to update media and link information
	 */
	ifmedia_init(&adapter->media, IFM_IMASK, ixv_media_change,
	    ixv_media_status);
	ifmedia_add(&adapter->media, IFM_ETHER | IFM_AUTO, 0, NULL);
	ifmedia_set(&adapter->media, IFM_ETHER | IFM_AUTO);

	return;
} /* ixv_setup_interface */


/************************************************************************
 * ixv_initialize_transmit_units - Enable transmit unit.
 ************************************************************************/
static void
ixv_initialize_transmit_units(struct adapter *adapter)
{
	struct tx_ring  *txr = adapter->tx_rings;
	struct ixgbe_hw *hw = &adapter->hw;


	for (int i = 0; i < adapter->num_queues; i++, txr++) {
		u64 tdba = txr->txdma.dma_paddr;
		u32 txctrl, txdctl;

		/* Set WTHRESH to 8, burst writeback */
		txdctl = IXGBE_READ_REG(hw, IXGBE_VFTXDCTL(i));
		txdctl |= (8 << 16);
		IXGBE_WRITE_REG(hw, IXGBE_VFTXDCTL(i), txdctl);

		/* Set the HW Tx Head and Tail indices */
		IXGBE_WRITE_REG(&adapter->hw, IXGBE_VFTDH(i), 0);
		IXGBE_WRITE_REG(&adapter->hw, IXGBE_VFTDT(i), 0);

		/* Set Tx Tail register */
		txr->tail = IXGBE_VFTDT(i);

		/* Set Ring parameters */
		IXGBE_WRITE_REG(hw, IXGBE_VFTDBAL(i),
		    (tdba & 0x00000000ffffffffULL));
		IXGBE_WRITE_REG(hw, IXGBE_VFTDBAH(i), (tdba >> 32));
		IXGBE_WRITE_REG(hw, IXGBE_VFTDLEN(i),
		    adapter->num_tx_desc * sizeof(struct ixgbe_legacy_tx_desc));
		txctrl = IXGBE_READ_REG(hw, IXGBE_VFDCA_TXCTRL(i));
		txctrl &= ~IXGBE_DCA_TXCTRL_DESC_WRO_EN;
		IXGBE_WRITE_REG(hw, IXGBE_VFDCA_TXCTRL(i), txctrl);

		/* Now enable */
		txdctl = IXGBE_READ_REG(hw, IXGBE_VFTXDCTL(i));
		txdctl |= IXGBE_TXDCTL_ENABLE;
		IXGBE_WRITE_REG(hw, IXGBE_VFTXDCTL(i), txdctl);
	}

	return;
} /* ixv_initialize_transmit_units */


/************************************************************************
 * ixv_initialize_rss_mapping
 ************************************************************************/
static void
ixv_initialize_rss_mapping(struct adapter *adapter)
{
	struct ixgbe_hw *hw = &adapter->hw;
	u32             reta = 0, mrqc, rss_key[10];
	int             queue_id;
	int             i, j;
	u32             rss_hash_config;

	if (adapter->feat_en & IXGBE_FEATURE_RSS) {
		/* Fetch the configured RSS key */
		rss_getkey((uint8_t *)&rss_key);
	} else {
		/* set up random bits */
		arc4rand(&rss_key, sizeof(rss_key), 0);
	}

	/* Now fill out hash function seeds */
	for (i = 0; i < 10; i++)
		IXGBE_WRITE_REG(hw, IXGBE_VFRSSRK(i), rss_key[i]);

	/* Set up the redirection table */
	for (i = 0, j = 0; i < 64; i++, j++) {
		if (j == adapter->num_queues)
			j = 0;

		if (adapter->feat_en & IXGBE_FEATURE_RSS) {
			/*
			 * Fetch the RSS bucket id for the given indirection
			 * entry. Cap it at the number of configured buckets
			 * (which is num_queues.)
			 */
			queue_id = rss_get_indirection_to_bucket(i);
			queue_id = queue_id % adapter->num_queues;
		} else
			queue_id = j;

		/*
		 * The low 8 bits are for hash value (n+0);
		 * The next 8 bits are for hash value (n+1), etc.
		 */
		reta >>= 8;
		reta |= ((uint32_t)queue_id) << 24;
		if ((i & 3) == 3) {
			IXGBE_WRITE_REG(hw, IXGBE_VFRETA(i >> 2), reta);
			reta = 0;
		}
	}

	/* Perform hash on these packet types */
	if (adapter->feat_en & IXGBE_FEATURE_RSS)
		rss_hash_config = rss_gethashconfig();
	else {
		/*
		 * Disable UDP - IP fragments aren't currently being handled
		 * and so we end up with a mix of 2-tuple and 4-tuple
		 * traffic.
		 */
		rss_hash_config = RSS_HASHTYPE_RSS_IPV4
		                | RSS_HASHTYPE_RSS_TCP_IPV4
		                | RSS_HASHTYPE_RSS_IPV6
		                | RSS_HASHTYPE_RSS_TCP_IPV6;
	}

	mrqc = IXGBE_MRQC_RSSEN;
	if (rss_hash_config & RSS_HASHTYPE_RSS_IPV4)
		mrqc |= IXGBE_MRQC_RSS_FIELD_IPV4;
	if (rss_hash_config & RSS_HASHTYPE_RSS_TCP_IPV4)
		mrqc |= IXGBE_MRQC_RSS_FIELD_IPV4_TCP;
	if (rss_hash_config & RSS_HASHTYPE_RSS_IPV6)
		mrqc |= IXGBE_MRQC_RSS_FIELD_IPV6;
	if (rss_hash_config & RSS_HASHTYPE_RSS_TCP_IPV6)
		mrqc |= IXGBE_MRQC_RSS_FIELD_IPV6_TCP;
	if (rss_hash_config & RSS_HASHTYPE_RSS_IPV6_EX)
		device_printf(adapter->dev, "%s: RSS_HASHTYPE_RSS_IPV6_EX defined, but not supported\n",
		    __func__);
	if (rss_hash_config & RSS_HASHTYPE_RSS_TCP_IPV6_EX)
		device_printf(adapter->dev, "%s: RSS_HASHTYPE_RSS_TCP_IPV6_EX defined, but not supported\n",
		    __func__);
	if (rss_hash_config & RSS_HASHTYPE_RSS_UDP_IPV4)
		mrqc |= IXGBE_MRQC_RSS_FIELD_IPV4_UDP;
	if (rss_hash_config & RSS_HASHTYPE_RSS_UDP_IPV4_EX)
		device_printf(adapter->dev, "%s: RSS_HASHTYPE_RSS_UDP_IPV4_EX defined, but not supported\n",
		    __func__);
	if (rss_hash_config & RSS_HASHTYPE_RSS_UDP_IPV6)
		mrqc |= IXGBE_MRQC_RSS_FIELD_IPV6_UDP;
	if (rss_hash_config & RSS_HASHTYPE_RSS_UDP_IPV6_EX)
		device_printf(adapter->dev, "%s: RSS_HASHTYPE_RSS_UDP_IPV6_EX defined, but not supported\n",
		    __func__);
	IXGBE_WRITE_REG(hw, IXGBE_VFMRQC, mrqc);
} /* ixv_initialize_rss_mapping */


/************************************************************************
 * ixv_initialize_receive_units - Setup receive registers and features.
 ************************************************************************/
static void
ixv_initialize_receive_units(struct adapter *adapter)
{
	struct rx_ring  *rxr = adapter->rx_rings;
	struct ixgbe_hw *hw = &adapter->hw;
	struct ifnet    *ifp = adapter->ifp;
	u32             bufsz, rxcsum, psrtype;

	if (ifp->if_mtu > ETHERMTU)
		bufsz = 4096 >> IXGBE_SRRCTL_BSIZEPKT_SHIFT;
	else
		bufsz = 2048 >> IXGBE_SRRCTL_BSIZEPKT_SHIFT;

	psrtype = IXGBE_PSRTYPE_TCPHDR
	        | IXGBE_PSRTYPE_UDPHDR
	        | IXGBE_PSRTYPE_IPV4HDR
	        | IXGBE_PSRTYPE_IPV6HDR
	        | IXGBE_PSRTYPE_L2HDR;

	if (adapter->num_queues > 1)
		psrtype |= 1 << 29;

	IXGBE_WRITE_REG(hw, IXGBE_VFPSRTYPE, psrtype);

	/* Tell PF our max_frame size */
	if (ixgbevf_rlpml_set_vf(hw, adapter->max_frame_size) != 0) {
		device_printf(adapter->dev, "There is a problem with the PF setup.  It is likely the receive unit for this VF will not function correctly.\n");
	}

	for (int i = 0; i < adapter->num_queues; i++, rxr++) {
		u64 rdba = rxr->rxdma.dma_paddr;
		u32 reg, rxdctl;

		/* Disable the queue */
		rxdctl = IXGBE_READ_REG(hw, IXGBE_VFRXDCTL(i));
		rxdctl &= ~IXGBE_RXDCTL_ENABLE;
		IXGBE_WRITE_REG(hw, IXGBE_VFRXDCTL(i), rxdctl);
		for (int j = 0; j < 10; j++) {
			if (IXGBE_READ_REG(hw, IXGBE_VFRXDCTL(i)) &
			    IXGBE_RXDCTL_ENABLE)
				msec_delay(1);
			else
				break;
		}
		wmb();
		/* Setup the Base and Length of the Rx Descriptor Ring */
		IXGBE_WRITE_REG(hw, IXGBE_VFRDBAL(i),
		    (rdba & 0x00000000ffffffffULL));
		IXGBE_WRITE_REG(hw, IXGBE_VFRDBAH(i), (rdba >> 32));
		IXGBE_WRITE_REG(hw, IXGBE_VFRDLEN(i),
		    adapter->num_rx_desc * sizeof(union ixgbe_adv_rx_desc));

		/* Reset the ring indices */
		IXGBE_WRITE_REG(hw, IXGBE_VFRDH(rxr->me), 0);
		IXGBE_WRITE_REG(hw, IXGBE_VFRDT(rxr->me), 0);

		/* Set up the SRRCTL register */
		reg = IXGBE_READ_REG(hw, IXGBE_VFSRRCTL(i));
		reg &= ~IXGBE_SRRCTL_BSIZEHDR_MASK;
		reg &= ~IXGBE_SRRCTL_BSIZEPKT_MASK;
		reg |= bufsz;
		reg |= IXGBE_SRRCTL_DESCTYPE_ADV_ONEBUF;
		IXGBE_WRITE_REG(hw, IXGBE_VFSRRCTL(i), reg);

		/* Capture Rx Tail index */
		rxr->tail = IXGBE_VFRDT(rxr->me);

		/* Do the queue enabling last */
		rxdctl |= IXGBE_RXDCTL_ENABLE | IXGBE_RXDCTL_VME;
		IXGBE_WRITE_REG(hw, IXGBE_VFRXDCTL(i), rxdctl);
		for (int k = 0; k < 10; k++) {
			if (IXGBE_READ_REG(hw, IXGBE_VFRXDCTL(i)) &
			    IXGBE_RXDCTL_ENABLE)
				break;
			msec_delay(1);
		}
		wmb();

		/* Set the Tail Pointer */
		/*
		 * In netmap mode, we must preserve the buffers made
		 * available to userspace before the if_init()
		 * (this is true by default on the TX side, because
		 * init makes all buffers available to userspace).
		 *
		 * netmap_reset() and the device specific routines
		 * (e.g. ixgbe_setup_receive_rings()) map these
		 * buffers at the end of the NIC ring, so here we
		 * must set the RDT (tail) register to make sure
		 * they are not overwritten.
		 *
		 * In this driver the NIC ring starts at RDH = 0,
		 * RDT points to the last slot available for reception (?),
		 * so RDT = num_rx_desc - 1 means the whole ring is available.
		 */
#ifdef DEV_NETMAP
		if ((adapter->feat_en & IXGBE_FEATURE_NETMAP) &&
		    (ifp->if_capenable & IFCAP_NETMAP)) {
			struct netmap_adapter *na = NA(adapter->ifp);
			struct netmap_kring *kring = &na->rx_rings[i];
			int t = na->num_rx_desc - 1 - nm_kr_rxspace(kring);

			IXGBE_WRITE_REG(hw, IXGBE_VFRDT(rxr->me), t);
		} else
#endif /* DEV_NETMAP */
			IXGBE_WRITE_REG(hw, IXGBE_VFRDT(rxr->me),
			    adapter->num_rx_desc - 1);
	}

	rxcsum = IXGBE_READ_REG(hw, IXGBE_RXCSUM);

	ixv_initialize_rss_mapping(adapter);

	if (adapter->num_queues > 1) {
		/* RSS and RX IPP Checksum are mutually exclusive */
		rxcsum |= IXGBE_RXCSUM_PCSD;
	}

	if (ifp->if_capenable & IFCAP_RXCSUM)
		rxcsum |= IXGBE_RXCSUM_PCSD;

	if (!(rxcsum & IXGBE_RXCSUM_PCSD))
		rxcsum |= IXGBE_RXCSUM_IPPCSE;

	IXGBE_WRITE_REG(hw, IXGBE_RXCSUM, rxcsum);

	return;
} /* ixv_initialize_receive_units */

/************************************************************************
 * ixv_setup_vlan_support
 ************************************************************************/
static void
ixv_setup_vlan_support(struct adapter *adapter)
{
	struct ixgbe_hw *hw = &adapter->hw;
	u32             ctrl, vid, vfta, retry;

	/*
	 * We get here thru init_locked, meaning
	 * a soft reset, this has already cleared
	 * the VFTA and other state, so if there
	 * have been no vlan's registered do nothing.
	 */
	if (adapter->num_vlans == 0)
		return;

	/* Enable the queues */
	for (int i = 0; i < adapter->num_queues; i++) {
		ctrl = IXGBE_READ_REG(hw, IXGBE_VFRXDCTL(i));
		ctrl |= IXGBE_RXDCTL_VME;
		IXGBE_WRITE_REG(hw, IXGBE_VFRXDCTL(i), ctrl);
		/*
		 * Let Rx path know that it needs to store VLAN tag
		 * as part of extra mbuf info.
		 */
		adapter->rx_rings[i].vtag_strip = TRUE;
	}

	/*
	 * A soft reset zero's out the VFTA, so
	 * we need to repopulate it now.
	 */
	for (int i = 0; i < IXGBE_VFTA_SIZE; i++) {
		if (ixv_shadow_vfta[i] == 0)
			continue;
		vfta = ixv_shadow_vfta[i];
		/*
		 * Reconstruct the vlan id's
		 * based on the bits set in each
		 * of the array ints.
		 */
		for (int j = 0; j < 32; j++) {
			retry = 0;
			if ((vfta & (1 << j)) == 0)
				continue;
			vid = (i * 32) + j;
			/* Call the shared code mailbox routine */
			while (hw->mac.ops.set_vfta(hw, vid, 0, TRUE, FALSE)) {
				if (++retry > 5)
					break;
			}
		}
	}
} /* ixv_setup_vlan_support */

/************************************************************************
 * ixv_register_vlan
 *
 *   Run via a vlan config EVENT, it enables us to use the
 *   HW Filter table since we can get the vlan id. This just
 *   creates the entry in the soft version of the VFTA, init
 *   will repopulate the real table.
 ************************************************************************/
static void
ixv_register_vlan(void *arg, struct ifnet *ifp, u16 vtag)
{
	struct adapter *adapter = ifp->if_softc;
	u16            index, bit;

	if (ifp->if_softc != arg) /* Not our event */
		return;

	if ((vtag == 0) || (vtag > 4095)) /* Invalid */
		return;

	IXGBE_CORE_LOCK(adapter);
	index = (vtag >> 5) & 0x7F;
	bit = vtag & 0x1F;
	ixv_shadow_vfta[index] |= (1 << bit);
	++adapter->num_vlans;
	/* Re-init to load the changes */
	ixv_init_locked(adapter);
	IXGBE_CORE_UNLOCK(adapter);
} /* ixv_register_vlan */

/************************************************************************
 * ixv_unregister_vlan
 *
 *   Run via a vlan unconfig EVENT, remove our entry
 *   in the soft vfta.
 ************************************************************************/
static void
ixv_unregister_vlan(void *arg, struct ifnet *ifp, u16 vtag)
{
	struct adapter *adapter = ifp->if_softc;
	u16            index, bit;

	if (ifp->if_softc !=  arg)
		return;

	if ((vtag == 0) || (vtag > 4095))  /* Invalid */
		return;

	IXGBE_CORE_LOCK(adapter);
	index = (vtag >> 5) & 0x7F;
	bit = vtag & 0x1F;
	ixv_shadow_vfta[index] &= ~(1 << bit);
	--adapter->num_vlans;
	/* Re-init to load the changes */
	ixv_init_locked(adapter);
	IXGBE_CORE_UNLOCK(adapter);
} /* ixv_unregister_vlan */

/************************************************************************
 * ixv_enable_intr
 ************************************************************************/
static void
ixv_enable_intr(struct adapter *adapter)
{
	struct ixgbe_hw *hw = &adapter->hw;
	struct ix_queue *que = adapter->queues;
	u32             mask = (IXGBE_EIMS_ENABLE_MASK & ~IXGBE_EIMS_RTX_QUEUE);


	IXGBE_WRITE_REG(hw, IXGBE_VTEIMS, mask);

	mask = IXGBE_EIMS_ENABLE_MASK;
	mask &= ~(IXGBE_EIMS_OTHER | IXGBE_EIMS_LSC);
	IXGBE_WRITE_REG(hw, IXGBE_VTEIAC, mask);

	for (int i = 0; i < adapter->num_queues; i++, que++)
		ixv_enable_queue(adapter, que->msix);

	IXGBE_WRITE_FLUSH(hw);

	return;
} /* ixv_enable_intr */

/************************************************************************
 * ixv_disable_intr
 ************************************************************************/
static void
ixv_disable_intr(struct adapter *adapter)
{
	IXGBE_WRITE_REG(&adapter->hw, IXGBE_VTEIAC, 0);
	IXGBE_WRITE_REG(&adapter->hw, IXGBE_VTEIMC, ~0);
	IXGBE_WRITE_FLUSH(&adapter->hw);

	return;
} /* ixv_disable_intr */

/************************************************************************
 * ixv_set_ivar
 *
 *   Setup the correct IVAR register for a particular MSI-X interrupt
 *    - entry is the register array entry
 *    - vector is the MSI-X vector for this queue
 *    - type is RX/TX/MISC
 ************************************************************************/
static void
ixv_set_ivar(struct adapter *adapter, u8 entry, u8 vector, s8 type)
{
	struct ixgbe_hw *hw = &adapter->hw;
	u32             ivar, index;

	vector |= IXGBE_IVAR_ALLOC_VAL;

	if (type == -1) { /* MISC IVAR */
		ivar = IXGBE_READ_REG(hw, IXGBE_VTIVAR_MISC);
		ivar &= ~0xFF;
		ivar |= vector;
		IXGBE_WRITE_REG(hw, IXGBE_VTIVAR_MISC, ivar);
	} else {          /* RX/TX IVARS */
		index = (16 * (entry & 1)) + (8 * type);
		ivar = IXGBE_READ_REG(hw, IXGBE_VTIVAR(entry >> 1));
		ivar &= ~(0xFF << index);
		ivar |= (vector << index);
		IXGBE_WRITE_REG(hw, IXGBE_VTIVAR(entry >> 1), ivar);
	}
} /* ixv_set_ivar */

/************************************************************************
 * ixv_configure_ivars
 ************************************************************************/
static void
ixv_configure_ivars(struct adapter *adapter)
{
	struct ix_queue *que = adapter->queues;

	for (int i = 0; i < adapter->num_queues; i++, que++) {
		/* First the RX queue entry */
		ixv_set_ivar(adapter, i, que->msix, 0);
		/* ... and the TX */
		ixv_set_ivar(adapter, i, que->msix, 1);
		/* Set an initial value in EITR */
		IXGBE_WRITE_REG(&adapter->hw, IXGBE_VTEITR(que->msix),
		    IXGBE_EITR_DEFAULT);
	}

	/* For the mailbox interrupt */
	ixv_set_ivar(adapter, 1, adapter->vector, -1);
} /* ixv_configure_ivars */


/************************************************************************
 * ixv_get_counter
 ************************************************************************/
static uint64_t
ixv_get_counter(struct ifnet *ifp, ift_counter cnt)
{
	struct adapter *adapter;

	adapter = if_getsoftc(ifp);

	switch (cnt) {
	case IFCOUNTER_IPACKETS:
		return (adapter->ipackets);
	case IFCOUNTER_OPACKETS:
		return (adapter->opackets);
	case IFCOUNTER_IBYTES:
		return (adapter->ibytes);
	case IFCOUNTER_OBYTES:
		return (adapter->obytes);
	case IFCOUNTER_IMCASTS:
		return (adapter->imcasts);
	default:
		return (if_get_counter_default(ifp, cnt));
	}
} /* ixv_get_counter */

/************************************************************************
 * ixv_save_stats
 *
 *   The VF stats registers never have a truly virgin
 *   starting point, so this routine tries to make an
 *   artificial one, marking ground zero on attach as
 *   it were.
 ************************************************************************/
static void
ixv_save_stats(struct adapter *adapter)
{
	if (adapter->stats.vf.vfgprc || adapter->stats.vf.vfgptc) {
		adapter->stats.vf.saved_reset_vfgprc +=
		    adapter->stats.vf.vfgprc - adapter->stats.vf.base_vfgprc;
		adapter->stats.vf.saved_reset_vfgptc +=
		    adapter->stats.vf.vfgptc - adapter->stats.vf.base_vfgptc;
		adapter->stats.vf.saved_reset_vfgorc +=
		    adapter->stats.vf.vfgorc - adapter->stats.vf.base_vfgorc;
		adapter->stats.vf.saved_reset_vfgotc +=
		    adapter->stats.vf.vfgotc - adapter->stats.vf.base_vfgotc;
		adapter->stats.vf.saved_reset_vfmprc +=
		    adapter->stats.vf.vfmprc - adapter->stats.vf.base_vfmprc;
	}
} /* ixv_save_stats */

/************************************************************************
 * ixv_init_stats
 ************************************************************************/
static void
ixv_init_stats(struct adapter *adapter)
{
	struct ixgbe_hw *hw = &adapter->hw;

	adapter->stats.vf.last_vfgprc = IXGBE_READ_REG(hw, IXGBE_VFGPRC);
	adapter->stats.vf.last_vfgorc = IXGBE_READ_REG(hw, IXGBE_VFGORC_LSB);
	adapter->stats.vf.last_vfgorc |=
	    (((u64)(IXGBE_READ_REG(hw, IXGBE_VFGORC_MSB))) << 32);

	adapter->stats.vf.last_vfgptc = IXGBE_READ_REG(hw, IXGBE_VFGPTC);
	adapter->stats.vf.last_vfgotc = IXGBE_READ_REG(hw, IXGBE_VFGOTC_LSB);
	adapter->stats.vf.last_vfgotc |=
	    (((u64)(IXGBE_READ_REG(hw, IXGBE_VFGOTC_MSB))) << 32);

	adapter->stats.vf.last_vfmprc = IXGBE_READ_REG(hw, IXGBE_VFMPRC);

	adapter->stats.vf.base_vfgprc = adapter->stats.vf.last_vfgprc;
	adapter->stats.vf.base_vfgorc = adapter->stats.vf.last_vfgorc;
	adapter->stats.vf.base_vfgptc = adapter->stats.vf.last_vfgptc;
	adapter->stats.vf.base_vfgotc = adapter->stats.vf.last_vfgotc;
	adapter->stats.vf.base_vfmprc = adapter->stats.vf.last_vfmprc;
} /* ixv_init_stats */

#define UPDATE_STAT_32(reg, last, count)                \
{                                                       \
	u32 current = IXGBE_READ_REG(hw, reg);          \
	if (current < last)                             \
		count += 0x100000000LL;                 \
	last = current;                                 \
	count &= 0xFFFFFFFF00000000LL;                  \
	count |= current;                               \
}

#define UPDATE_STAT_36(lsb, msb, last, count)           \
{                                                       \
	u64 cur_lsb = IXGBE_READ_REG(hw, lsb);          \
	u64 cur_msb = IXGBE_READ_REG(hw, msb);          \
	u64 current = ((cur_msb << 32) | cur_lsb);      \
	if (current < last)                             \
		count += 0x1000000000LL;                \
	last = current;                                 \
	count &= 0xFFFFFFF000000000LL;                  \
	count |= current;                               \
}

/************************************************************************
 * ixv_update_stats - Update the board statistics counters.
 ************************************************************************/
void
ixv_update_stats(struct adapter *adapter)
{
	struct ixgbe_hw *hw = &adapter->hw;
	struct ixgbevf_hw_stats *stats = &adapter->stats.vf;

        UPDATE_STAT_32(IXGBE_VFGPRC, adapter->stats.vf.last_vfgprc,
	    adapter->stats.vf.vfgprc);
        UPDATE_STAT_32(IXGBE_VFGPTC, adapter->stats.vf.last_vfgptc,
	    adapter->stats.vf.vfgptc);
        UPDATE_STAT_36(IXGBE_VFGORC_LSB, IXGBE_VFGORC_MSB,
	    adapter->stats.vf.last_vfgorc, adapter->stats.vf.vfgorc);
        UPDATE_STAT_36(IXGBE_VFGOTC_LSB, IXGBE_VFGOTC_MSB,
	    adapter->stats.vf.last_vfgotc, adapter->stats.vf.vfgotc);
        UPDATE_STAT_32(IXGBE_VFMPRC, adapter->stats.vf.last_vfmprc,
	    adapter->stats.vf.vfmprc);

	/* Fill out the OS statistics structure */
	IXGBE_SET_IPACKETS(adapter, stats->vfgprc);
	IXGBE_SET_OPACKETS(adapter, stats->vfgptc);
	IXGBE_SET_IBYTES(adapter, stats->vfgorc);
	IXGBE_SET_OBYTES(adapter, stats->vfgotc);
	IXGBE_SET_IMCASTS(adapter, stats->vfmprc);
} /* ixv_update_stats */

/************************************************************************
 * ixv_add_stats_sysctls - Add statistic sysctls for the VF.
 ************************************************************************/
static void
ixv_add_stats_sysctls(struct adapter *adapter)
{
	device_t                dev = adapter->dev;
	struct tx_ring          *txr = adapter->tx_rings;
	struct rx_ring          *rxr = adapter->rx_rings;
	struct sysctl_ctx_list  *ctx = device_get_sysctl_ctx(dev);
	struct sysctl_oid       *tree = device_get_sysctl_tree(dev);
	struct sysctl_oid_list  *child = SYSCTL_CHILDREN(tree);
	struct ixgbevf_hw_stats *stats = &adapter->stats.vf;
	struct sysctl_oid       *stat_node, *queue_node;
	struct sysctl_oid_list  *stat_list, *queue_list;

#define QUEUE_NAME_LEN 32
	char                    namebuf[QUEUE_NAME_LEN];

	/* Driver Statistics */
	SYSCTL_ADD_ULONG(ctx, child, OID_AUTO, "dropped",
	    CTLFLAG_RD, &adapter->dropped_pkts, "Driver dropped packets");
	SYSCTL_ADD_ULONG(ctx, child, OID_AUTO, "mbuf_defrag_failed",
	    CTLFLAG_RD, &adapter->mbuf_defrag_failed, "m_defrag() failed");
	SYSCTL_ADD_ULONG(ctx, child, OID_AUTO, "watchdog_events",
	    CTLFLAG_RD, &adapter->watchdog_events, "Watchdog timeouts");
	SYSCTL_ADD_ULONG(ctx, child, OID_AUTO, "link_irq",
	    CTLFLAG_RD, &adapter->link_irq, "Link MSI-X IRQ Handled");

	for (int i = 0; i < adapter->num_queues; i++, txr++) {
		snprintf(namebuf, QUEUE_NAME_LEN, "queue%d", i);
		queue_node = SYSCTL_ADD_NODE(ctx, child, OID_AUTO, namebuf,
		    CTLFLAG_RD, NULL, "Queue Name");
		queue_list = SYSCTL_CHILDREN(queue_node);

		SYSCTL_ADD_UQUAD(ctx, queue_list, OID_AUTO, "irqs",
		    CTLFLAG_RD, &(adapter->queues[i].irqs), "IRQs on queue");
		SYSCTL_ADD_UQUAD(ctx, queue_list, OID_AUTO, "no_tx_dma_setup",
		    CTLFLAG_RD, &(txr->no_tx_dma_setup),
		    "Driver Tx DMA failure in Tx");
		SYSCTL_ADD_UQUAD(ctx, queue_list, OID_AUTO, "tx_no_desc",
		    CTLFLAG_RD, &(txr->no_desc_avail),
		    "Not-enough-descriptors count: TX");
		SYSCTL_ADD_UQUAD(ctx, queue_list, OID_AUTO, "tx_packets",
		    CTLFLAG_RD, &(txr->total_packets), "TX Packets");
		SYSCTL_ADD_UQUAD(ctx, queue_list, OID_AUTO, "br_drops",
		    CTLFLAG_RD, &(txr->br->br_drops),
		    "Packets dropped in buf_ring");
	}

	for (int i = 0; i < adapter->num_queues; i++, rxr++) {
		snprintf(namebuf, QUEUE_NAME_LEN, "queue%d", i);
		queue_node = SYSCTL_ADD_NODE(ctx, child, OID_AUTO, namebuf,
		    CTLFLAG_RD, NULL, "Queue Name");
		queue_list = SYSCTL_CHILDREN(queue_node);

		SYSCTL_ADD_UQUAD(ctx, queue_list, OID_AUTO, "rx_packets",
		    CTLFLAG_RD, &(rxr->rx_packets), "RX packets");
		SYSCTL_ADD_UQUAD(ctx, queue_list, OID_AUTO, "rx_bytes",
		    CTLFLAG_RD, &(rxr->rx_bytes), "RX bytes");
		SYSCTL_ADD_UQUAD(ctx, queue_list, OID_AUTO, "rx_discarded",
		    CTLFLAG_RD, &(rxr->rx_discarded), "Discarded RX packets");
	}

	stat_node = SYSCTL_ADD_NODE(ctx, child, OID_AUTO, "mac",
	    CTLFLAG_RD, NULL, "VF Statistics (read from HW registers)");
	stat_list = SYSCTL_CHILDREN(stat_node);

	SYSCTL_ADD_UQUAD(ctx, stat_list, OID_AUTO, "good_pkts_rcvd",
	    CTLFLAG_RD, &stats->vfgprc, "Good Packets Received");
	SYSCTL_ADD_UQUAD(ctx, stat_list, OID_AUTO, "good_octets_rcvd",
	    CTLFLAG_RD, &stats->vfgorc, "Good Octets Received");
	SYSCTL_ADD_UQUAD(ctx, stat_list, OID_AUTO, "mcast_pkts_rcvd",
	    CTLFLAG_RD, &stats->vfmprc, "Multicast Packets Received");
	SYSCTL_ADD_UQUAD(ctx, stat_list, OID_AUTO, "good_pkts_txd",
	    CTLFLAG_RD, &stats->vfgptc, "Good Packets Transmitted");
	SYSCTL_ADD_UQUAD(ctx, stat_list, OID_AUTO, "good_octets_txd",
	    CTLFLAG_RD, &stats->vfgotc, "Good Octets Transmitted");
} /* ixv_add_stats_sysctls */

/************************************************************************
 * ixv_set_sysctl_value
 ************************************************************************/
static void
ixv_set_sysctl_value(struct adapter *adapter, const char *name,
	const char *description, int *limit, int value)
{
	*limit = value;
	SYSCTL_ADD_INT(device_get_sysctl_ctx(adapter->dev),
	    SYSCTL_CHILDREN(device_get_sysctl_tree(adapter->dev)),
	    OID_AUTO, name, CTLFLAG_RW, limit, value, description);
} /* ixv_set_sysctl_value */

/************************************************************************
 * ixv_print_debug_info
 *
 *   Called only when em_display_debug_stats is enabled.
 *   Provides a way to take a look at important statistics
 *   maintained by the driver and hardware.
 ************************************************************************/
static void
ixv_print_debug_info(struct adapter *adapter)
{
	device_t        dev = adapter->dev;
	struct ixgbe_hw *hw = &adapter->hw;
	struct ix_queue *que = adapter->queues;
	struct rx_ring  *rxr;
	struct tx_ring  *txr;
	struct lro_ctrl *lro;

	device_printf(dev, "Error Byte Count = %u \n",
	    IXGBE_READ_REG(hw, IXGBE_ERRBC));

	for (int i = 0; i < adapter->num_queues; i++, que++) {
		txr = que->txr;
		rxr = que->rxr;
		lro = &rxr->lro;
		device_printf(dev, "QUE(%d) IRQs Handled: %lu\n",
		    que->msix, (long)que->irqs);
		device_printf(dev, "RX(%d) Packets Received: %lld\n",
		    rxr->me, (long long)rxr->rx_packets);
		device_printf(dev, "RX(%d) Bytes Received: %lu\n",
		    rxr->me, (long)rxr->rx_bytes);
		device_printf(dev, "RX(%d) LRO Queued= %lld\n",
		    rxr->me, (long long)lro->lro_queued);
		device_printf(dev, "RX(%d) LRO Flushed= %lld\n",
		    rxr->me, (long long)lro->lro_flushed);
		device_printf(dev, "TX(%d) Packets Sent: %lu\n",
		    txr->me, (long)txr->total_packets);
		device_printf(dev, "TX(%d) NO Desc Avail: %lu\n",
		    txr->me, (long)txr->no_desc_avail);
	}

	device_printf(dev, "MBX IRQ Handled: %lu\n", (long)adapter->link_irq);
} /* ixv_print_debug_info */

/************************************************************************
 * ixv_sysctl_debug
 ************************************************************************/
static int
ixv_sysctl_debug(SYSCTL_HANDLER_ARGS)
{
	struct adapter *adapter;
	int            error, result;

	result = -1;
	error = sysctl_handle_int(oidp, &result, 0, req);

	if (error || !req->newptr)
		return (error);

	if (result == 1) {
		adapter = (struct adapter *)arg1;
		ixv_print_debug_info(adapter);
	}

	return error;
} /* ixv_sysctl_debug */

/************************************************************************
 * ixv_init_device_features
 ************************************************************************/
static void
ixv_init_device_features(struct adapter *adapter)
{
	adapter->feat_cap = IXGBE_FEATURE_NETMAP
	                  | IXGBE_FEATURE_VF
	                  | IXGBE_FEATURE_RSS
	                  | IXGBE_FEATURE_LEGACY_TX;

	/* A tad short on feature flags for VFs, atm. */
	switch (adapter->hw.mac.type) {
	case ixgbe_mac_82599_vf:
		break;
	case ixgbe_mac_X540_vf:
		break;
	case ixgbe_mac_X550_vf:
	case ixgbe_mac_X550EM_x_vf:
	case ixgbe_mac_X550EM_a_vf:
		adapter->feat_cap |= IXGBE_FEATURE_NEEDS_CTXD;
		break;
	default:
		break;
	}

	/* Enabled by default... */
	/* Is a virtual function (VF) */
	if (adapter->feat_cap & IXGBE_FEATURE_VF)
		adapter->feat_en |= IXGBE_FEATURE_VF;
	/* Netmap */
	if (adapter->feat_cap & IXGBE_FEATURE_NETMAP)
		adapter->feat_en |= IXGBE_FEATURE_NETMAP;
	/* Receive-Side Scaling (RSS) */
	if (adapter->feat_cap & IXGBE_FEATURE_RSS)
		adapter->feat_en |= IXGBE_FEATURE_RSS;
	/* Needs advanced context descriptor regardless of offloads req'd */
	if (adapter->feat_cap & IXGBE_FEATURE_NEEDS_CTXD)
		adapter->feat_en |= IXGBE_FEATURE_NEEDS_CTXD;

	/* Enabled via sysctl... */
	/* Legacy (single queue) transmit */
	if ((adapter->feat_cap & IXGBE_FEATURE_LEGACY_TX) &&
	    ixv_enable_legacy_tx)
		adapter->feat_en |= IXGBE_FEATURE_LEGACY_TX;
} /* ixv_init_device_features */

/************************************************************************
 * ixv_shutdown - Shutdown entry point
 ************************************************************************/
static int
ixv_shutdown(device_t dev)
{
	struct adapter *adapter = device_get_softc(dev);
	IXGBE_CORE_LOCK(adapter);
	ixv_stop(adapter);
	IXGBE_CORE_UNLOCK(adapter);

	return (0);
} /* ixv_shutdown */


/************************************************************************
 * ixv_ioctl - Ioctl entry point
 *
 *   Called when the user wants to configure the interface.
 *
 *   return 0 on success, positive on failure
 ************************************************************************/
static int
ixv_ioctl(struct ifnet *ifp, u_long command, caddr_t data)
{
	struct adapter *adapter = ifp->if_softc;
	struct ifreq   *ifr = (struct ifreq *)data;
#if defined(INET) || defined(INET6)
	struct ifaddr  *ifa = (struct ifaddr *)data;
	bool           avoid_reset = FALSE;
#endif
	int            error = 0;

	switch (command) {

	case SIOCSIFADDR:
#ifdef INET
		if (ifa->ifa_addr->sa_family == AF_INET)
			avoid_reset = TRUE;
#endif
#ifdef INET6
		if (ifa->ifa_addr->sa_family == AF_INET6)
			avoid_reset = TRUE;
#endif
#if defined(INET) || defined(INET6)
		/*
		 * Calling init results in link renegotiation,
		 * so we avoid doing it when possible.
		 */
		if (avoid_reset) {
			ifp->if_flags |= IFF_UP;
			if (!(ifp->if_drv_flags & IFF_DRV_RUNNING))
				ixv_init(adapter);
			if (!(ifp->if_flags & IFF_NOARP))
				arp_ifinit(ifp, ifa);
		} else
			error = ether_ioctl(ifp, command, data);
		break;
#endif
	case SIOCSIFMTU:
		IOCTL_DEBUGOUT("ioctl: SIOCSIFMTU (Set Interface MTU)");
		if (ifr->ifr_mtu > IXGBE_MAX_MTU) {
			error = EINVAL;
		} else {
			IXGBE_CORE_LOCK(adapter);
			ifp->if_mtu = ifr->ifr_mtu;
			adapter->max_frame_size = ifp->if_mtu + IXGBE_MTU_HDR;
			if (ifp->if_drv_flags & IFF_DRV_RUNNING)
				ixv_init_locked(adapter);
			IXGBE_CORE_UNLOCK(adapter);
		}
		break;
	case SIOCSIFFLAGS:
		IOCTL_DEBUGOUT("ioctl: SIOCSIFFLAGS (Set Interface Flags)");
		IXGBE_CORE_LOCK(adapter);
		if (ifp->if_flags & IFF_UP) {
			if ((ifp->if_drv_flags & IFF_DRV_RUNNING) == 0)
				ixv_init_locked(adapter);
		} else
			if (ifp->if_drv_flags & IFF_DRV_RUNNING)
				ixv_stop(adapter);
		adapter->if_flags = ifp->if_flags;
		IXGBE_CORE_UNLOCK(adapter);
		break;
	case SIOCADDMULTI:
	case SIOCDELMULTI:
		IOCTL_DEBUGOUT("ioctl: SIOC(ADD|DEL)MULTI");
		if (ifp->if_drv_flags & IFF_DRV_RUNNING) {
			IXGBE_CORE_LOCK(adapter);
			ixv_disable_intr(adapter);
			ixv_set_multi(adapter);
			ixv_enable_intr(adapter);
			IXGBE_CORE_UNLOCK(adapter);
		}
		break;
	case SIOCSIFMEDIA:
	case SIOCGIFMEDIA:
		IOCTL_DEBUGOUT("ioctl: SIOCxIFMEDIA (Get/Set Interface Media)");
		error = ifmedia_ioctl(ifp, ifr, &adapter->media, command);
		break;
	case SIOCSIFCAP:
	{
		int mask = ifr->ifr_reqcap ^ ifp->if_capenable;
		IOCTL_DEBUGOUT("ioctl: SIOCSIFCAP (Set Capabilities)");
		if (mask & IFCAP_HWCSUM)
			ifp->if_capenable ^= IFCAP_HWCSUM;
		if (mask & IFCAP_TSO4)
			ifp->if_capenable ^= IFCAP_TSO4;
		if (mask & IFCAP_LRO)
			ifp->if_capenable ^= IFCAP_LRO;
		if (mask & IFCAP_VLAN_HWTAGGING)
			ifp->if_capenable ^= IFCAP_VLAN_HWTAGGING;
		if (ifp->if_drv_flags & IFF_DRV_RUNNING) {
			IXGBE_CORE_LOCK(adapter);
			ixv_init_locked(adapter);
			IXGBE_CORE_UNLOCK(adapter);
		}
		VLAN_CAPABILITIES(ifp);
		break;
	}

	default:
		IOCTL_DEBUGOUT1("ioctl: UNKNOWN (0x%X)\n", (int)command);
		error = ether_ioctl(ifp, command, data);
		break;
	}

	return (error);
} /* ixv_ioctl */

/************************************************************************
 * ixv_init
 ************************************************************************/
static void
ixv_init(void *arg)
{
	struct adapter *adapter = arg;

	IXGBE_CORE_LOCK(adapter);
	ixv_init_locked(adapter);
	IXGBE_CORE_UNLOCK(adapter);

	return;
} /* ixv_init */


/************************************************************************
 * ixv_handle_que
 ************************************************************************/
static void
ixv_handle_que(void *context, int pending)
{
	struct ix_queue *que = context;
	struct adapter  *adapter = que->adapter;
	struct tx_ring  *txr = que->txr;
	struct ifnet    *ifp = adapter->ifp;
	bool            more;

	if (ifp->if_drv_flags & IFF_DRV_RUNNING) {
		more = ixgbe_rxeof(que);
		IXGBE_TX_LOCK(txr);
		ixgbe_txeof(txr);
		if (!ixv_ring_empty(ifp, txr->br))
			ixv_start_locked(ifp, txr);
		IXGBE_TX_UNLOCK(txr);
		if (more) {
			taskqueue_enqueue(que->tq, &que->que_task);
			return;
		}
	}

	/* Re-enable this interrupt */
	ixv_enable_queue(adapter, que->msix);

	return;
} /* ixv_handle_que */

/************************************************************************
 * ixv_allocate_msix - Setup MSI-X Interrupt resources and handlers
 ************************************************************************/
static int
ixv_allocate_msix(struct adapter *adapter)
{
	device_t        dev = adapter->dev;
	struct ix_queue *que = adapter->queues;
	struct tx_ring  *txr = adapter->tx_rings;
	int             error, msix_ctrl, rid, vector = 0;

	for (int i = 0; i < adapter->num_queues; i++, vector++, que++, txr++) {
		rid = vector + 1;
		que->res = bus_alloc_resource_any(dev, SYS_RES_IRQ, &rid,
		    RF_SHAREABLE | RF_ACTIVE);
		if (que->res == NULL) {
			device_printf(dev, "Unable to allocate bus resource: que interrupt [%d]\n",
			    vector);
			return (ENXIO);
		}
		/* Set the handler function */
		error = bus_setup_intr(dev, que->res,
		    INTR_TYPE_NET | INTR_MPSAFE, NULL,
		    ixv_msix_que, que, &que->tag);
		if (error) {
			que->res = NULL;
			device_printf(dev, "Failed to register QUE handler");
			return (error);
		}
#if __FreeBSD_version >= 800504
		bus_describe_intr(dev, que->res, que->tag, "que %d", i);
#endif
		que->msix = vector;
		adapter->active_queues |= (u64)(1 << que->msix);
		/*
		 * Bind the MSI-X vector, and thus the
		 * ring to the corresponding CPU.
		 */
		if (adapter->num_queues > 1)
			bus_bind_intr(dev, que->res, i);
		TASK_INIT(&txr->txq_task, 0, ixgbe_deferred_mq_start, txr);
		TASK_INIT(&que->que_task, 0, ixv_handle_que, que);
		que->tq = taskqueue_create_fast("ixv_que", M_NOWAIT,
		    taskqueue_thread_enqueue, &que->tq);
		taskqueue_start_threads(&que->tq, 1, PI_NET, "%s que",
		    device_get_nameunit(adapter->dev));
	}

	/* and Mailbox */
	rid = vector + 1;
	adapter->res = bus_alloc_resource_any(dev, SYS_RES_IRQ, &rid,
	    RF_SHAREABLE | RF_ACTIVE);
	if (!adapter->res) {
		device_printf(dev,
		    "Unable to allocate bus resource: MBX interrupt [%d]\n",
		    rid);
		return (ENXIO);
	}
	/* Set the mbx handler function */
	error = bus_setup_intr(dev, adapter->res, INTR_TYPE_NET | INTR_MPSAFE,
	    NULL, ixv_msix_mbx, adapter, &adapter->tag);
	if (error) {
		adapter->res = NULL;
		device_printf(dev, "Failed to register LINK handler");
		return (error);
	}
#if __FreeBSD_version >= 800504
	bus_describe_intr(dev, adapter->res, adapter->tag, "mbx");
#endif
	adapter->vector = vector;
	/* Tasklets for Mailbox */
	TASK_INIT(&adapter->link_task, 0, ixv_handle_link, adapter);
	adapter->tq = taskqueue_create_fast("ixv_mbx", M_NOWAIT,
	    taskqueue_thread_enqueue, &adapter->tq);
	taskqueue_start_threads(&adapter->tq, 1, PI_NET, "%s mbxq",
	    device_get_nameunit(adapter->dev));
	/*
	 * Due to a broken design QEMU will fail to properly
	 * enable the guest for MSI-X unless the vectors in
	 * the table are all set up, so we must rewrite the
	 * ENABLE in the MSI-X control register again at this
	 * point to cause it to successfully initialize us.
	 */
	if (adapter->hw.mac.type == ixgbe_mac_82599_vf) {
		pci_find_cap(dev, PCIY_MSIX, &rid);
		rid += PCIR_MSIX_CTRL;
		msix_ctrl = pci_read_config(dev, rid, 2);
		msix_ctrl |= PCIM_MSIXCTRL_MSIX_ENABLE;
		pci_write_config(dev, rid, msix_ctrl, 2);
	}

	return (0);
} /* ixv_allocate_msix */

/************************************************************************
 * ixv_configure_interrupts - Setup MSI-X resources
 *
 *   Note: The VF device MUST use MSI-X, there is no fallback.
 ************************************************************************/
static int
ixv_configure_interrupts(struct adapter *adapter)
{
	device_t dev = adapter->dev;
	int      rid, want, msgs;

	/* Must have at least 2 MSI-X vectors */
	msgs = pci_msix_count(dev);
	if (msgs < 2)
		goto out;
	rid = PCIR_BAR(3);
	adapter->msix_mem = bus_alloc_resource_any(dev, SYS_RES_MEMORY, &rid,
	    RF_ACTIVE);
	if (adapter->msix_mem == NULL) {
		device_printf(adapter->dev, "Unable to map MSI-X table \n");
		goto out;
	}

	/*
	 * Want vectors for the queues,
	 * plus an additional for mailbox.
	 */
	want = adapter->num_queues + 1;
	if (want > msgs) {
		want = msgs;
		adapter->num_queues = msgs - 1;
	} else
		msgs = want;
	if ((pci_alloc_msix(dev, &msgs) == 0) && (msgs == want)) {
		device_printf(adapter->dev,
		    "Using MSI-X interrupts with %d vectors\n", want);
		/* reflect correct sysctl value */
		ixv_num_queues = adapter->num_queues;

		return (0);
	}
	/* Release in case alloc was insufficient */
	pci_release_msi(dev);
out:
	if (adapter->msix_mem != NULL) {
		bus_release_resource(dev, SYS_RES_MEMORY, rid,
		    adapter->msix_mem);
		adapter->msix_mem = NULL;
	}
	device_printf(adapter->dev, "MSI-X config error\n");

	return (ENXIO);
} /* ixv_configure_interrupts */


/************************************************************************
 * ixv_handle_link - Tasklet handler for MSI-X MBX interrupts
 *
 *   Done outside of interrupt context since the driver might sleep
 ************************************************************************/
static void
ixv_handle_link(void *context, int pending)
{
	struct adapter *adapter = context;

	adapter->hw.mac.ops.check_link(&adapter->hw, &adapter->link_speed,
	    &adapter->link_up, FALSE);
	ixv_update_link_status(adapter);
} /* ixv_handle_link */

/************************************************************************
 * ixv_check_link - Used in the local timer to poll for link changes
 ************************************************************************/
static void
ixv_check_link(struct adapter *adapter)
{
	adapter->hw.mac.get_link_status = TRUE;

	adapter->hw.mac.ops.check_link(&adapter->hw, &adapter->link_speed,
	    &adapter->link_up, FALSE);
	ixv_update_link_status(adapter);
} /* ixv_check_link */
<|MERGE_RESOLUTION|>--- conflicted
+++ resolved
@@ -582,8 +582,1520 @@
 		return;
 	}
 
-<<<<<<< HEAD
-	CASE_IOC_IFREQ(SIOCSIFADDR):
+	/* Reset VF and renegotiate mailbox API version */
+	hw->mac.ops.reset_hw(hw);
+	error = ixgbevf_negotiate_api_version(hw, ixgbe_mbox_api_12);
+	if (error)
+		device_printf(dev, "MBX API 1.2 negotiation failed! Error %d\n",
+		    error);
+
+	ixv_initialize_transmit_units(adapter);
+
+	/* Setup Multicast table */
+	ixv_set_multi(adapter);
+
+	/*
+	 * Determine the correct mbuf pool
+	 * for doing jumbo/headersplit
+	 */
+	if (ifp->if_mtu > ETHERMTU)
+		adapter->rx_mbuf_sz = MJUMPAGESIZE;
+	else
+		adapter->rx_mbuf_sz = MCLBYTES;
+
+	/* Prepare receive descriptors and buffers */
+	if (ixgbe_setup_receive_structures(adapter)) {
+		device_printf(dev, "Could not setup receive structures\n");
+		ixv_stop(adapter);
+		return;
+	}
+
+	/* Configure RX settings */
+	ixv_initialize_receive_units(adapter);
+
+	/* Set the various hardware offload abilities */
+	ifp->if_hwassist = 0;
+	if (ifp->if_capenable & IFCAP_TSO4)
+		ifp->if_hwassist |= CSUM_TSO;
+	if (ifp->if_capenable & IFCAP_TXCSUM) {
+		ifp->if_hwassist |= (CSUM_TCP | CSUM_UDP);
+#if __FreeBSD_version >= 800000
+		ifp->if_hwassist |= CSUM_SCTP;
+#endif
+	}
+
+	/* Set up VLAN offload and filter */
+	ixv_setup_vlan_support(adapter);
+
+	/* Set up MSI-X routing */
+	ixv_configure_ivars(adapter);
+
+	/* Set up auto-mask */
+	IXGBE_WRITE_REG(hw, IXGBE_VTEIAM, IXGBE_EICS_RTX_QUEUE);
+
+	/* Set moderation on the Link interrupt */
+	IXGBE_WRITE_REG(hw, IXGBE_VTEITR(adapter->vector), IXGBE_LINK_ITR);
+
+	/* Stats init */
+	ixv_init_stats(adapter);
+
+	/* Config/Enable Link */
+	hw->mac.ops.check_link(hw, &adapter->link_speed, &adapter->link_up,
+	    FALSE);
+
+	/* Start watchdog */
+	callout_reset(&adapter->timer, hz, ixv_local_timer, adapter);
+
+	/* And now turn on interrupts */
+	ixv_enable_intr(adapter);
+
+	/* Now inform the stack we're ready */
+	ifp->if_drv_flags |= IFF_DRV_RUNNING;
+	ifp->if_drv_flags &= ~IFF_DRV_OACTIVE;
+
+	return;
+} /* ixv_init_locked */
+
+/*
+ * MSI-X Interrupt Handlers and Tasklets
+ */
+
+static inline void
+ixv_enable_queue(struct adapter *adapter, u32 vector)
+{
+	struct ixgbe_hw *hw = &adapter->hw;
+	u32             queue = 1 << vector;
+	u32             mask;
+
+	mask = (IXGBE_EIMS_RTX_QUEUE & queue);
+	IXGBE_WRITE_REG(hw, IXGBE_VTEIMS, mask);
+} /* ixv_enable_queue */
+
+static inline void
+ixv_disable_queue(struct adapter *adapter, u32 vector)
+{
+	struct ixgbe_hw *hw = &adapter->hw;
+	u64             queue = (u64)(1 << vector);
+	u32             mask;
+
+	mask = (IXGBE_EIMS_RTX_QUEUE & queue);
+	IXGBE_WRITE_REG(hw, IXGBE_VTEIMC, mask);
+} /* ixv_disable_queue */
+
+static inline void
+ixv_rearm_queues(struct adapter *adapter, u64 queues)
+{
+	u32 mask = (IXGBE_EIMS_RTX_QUEUE & queues);
+	IXGBE_WRITE_REG(&adapter->hw, IXGBE_VTEICS, mask);
+} /* ixv_rearm_queues */
+
+
+/************************************************************************
+ * ixv_msix_que - MSI Queue Interrupt Service routine
+ ************************************************************************/
+void
+ixv_msix_que(void *arg)
+{
+	struct ix_queue *que = arg;
+	struct adapter  *adapter = que->adapter;
+	struct ifnet    *ifp = adapter->ifp;
+	struct tx_ring  *txr = que->txr;
+	struct rx_ring  *rxr = que->rxr;
+	bool            more;
+	u32             newitr = 0;
+
+	ixv_disable_queue(adapter, que->msix);
+	++que->irqs;
+
+	more = ixgbe_rxeof(que);
+
+	IXGBE_TX_LOCK(txr);
+	ixgbe_txeof(txr);
+	/*
+	 * Make certain that if the stack
+	 * has anything queued the task gets
+	 * scheduled to handle it.
+	 */
+	if (!ixv_ring_empty(adapter->ifp, txr->br))
+		ixv_start_locked(ifp, txr);
+	IXGBE_TX_UNLOCK(txr);
+
+	/* Do AIM now? */
+
+	if (ixv_enable_aim == FALSE)
+		goto no_calc;
+	/*
+	 * Do Adaptive Interrupt Moderation:
+	 *  - Write out last calculated setting
+	 *  - Calculate based on average size over
+	 *    the last interval.
+	 */
+	if (que->eitr_setting)
+		IXGBE_WRITE_REG(&adapter->hw, IXGBE_VTEITR(que->msix),
+		    que->eitr_setting);
+
+	que->eitr_setting = 0;
+
+	/* Idle, do nothing */
+	if ((txr->bytes == 0) && (rxr->bytes == 0))
+		goto no_calc;
+
+	if ((txr->bytes) && (txr->packets))
+		newitr = txr->bytes/txr->packets;
+	if ((rxr->bytes) && (rxr->packets))
+		newitr = max(newitr, (rxr->bytes / rxr->packets));
+	newitr += 24; /* account for hardware frame, crc */
+
+	/* set an upper boundary */
+	newitr = min(newitr, 3000);
+
+	/* Be nice to the mid range */
+	if ((newitr > 300) && (newitr < 1200))
+		newitr = (newitr / 3);
+	else
+		newitr = (newitr / 2);
+
+	newitr |= newitr << 16;
+
+	/* save for next interrupt */
+	que->eitr_setting = newitr;
+
+	/* Reset state */
+	txr->bytes = 0;
+	txr->packets = 0;
+	rxr->bytes = 0;
+	rxr->packets = 0;
+
+no_calc:
+	if (more)
+		taskqueue_enqueue(que->tq, &que->que_task);
+	else /* Re-enable this interrupt */
+		ixv_enable_queue(adapter, que->msix);
+
+	return;
+} /* ixv_msix_que */
+
+/************************************************************************
+ * ixv_msix_mbx
+ ************************************************************************/
+static void
+ixv_msix_mbx(void *arg)
+{
+	struct adapter  *adapter = arg;
+	struct ixgbe_hw *hw = &adapter->hw;
+	u32             reg;
+
+	++adapter->link_irq;
+
+	/* First get the cause */
+	reg = IXGBE_READ_REG(hw, IXGBE_VTEICS);
+	/* Clear interrupt with write */
+	IXGBE_WRITE_REG(hw, IXGBE_VTEICR, reg);
+
+	/* Link status change */
+	if (reg & IXGBE_EICR_LSC)
+		taskqueue_enqueue(adapter->tq, &adapter->link_task);
+
+	IXGBE_WRITE_REG(hw, IXGBE_VTEIMS, IXGBE_EIMS_OTHER);
+
+	return;
+} /* ixv_msix_mbx */
+
+/************************************************************************
+ * ixv_media_status - Media Ioctl callback
+ *
+ *   Called whenever the user queries the status of
+ *   the interface using ifconfig.
+ ************************************************************************/
+static void
+ixv_media_status(struct ifnet *ifp, struct ifmediareq *ifmr)
+{
+	struct adapter *adapter = ifp->if_softc;
+
+	INIT_DEBUGOUT("ixv_media_status: begin");
+	IXGBE_CORE_LOCK(adapter);
+	ixv_update_link_status(adapter);
+
+	ifmr->ifm_status = IFM_AVALID;
+	ifmr->ifm_active = IFM_ETHER;
+
+	if (!adapter->link_active) {
+		IXGBE_CORE_UNLOCK(adapter);
+		return;
+	}
+
+	ifmr->ifm_status |= IFM_ACTIVE;
+
+	switch (adapter->link_speed) {
+		case IXGBE_LINK_SPEED_1GB_FULL:
+			ifmr->ifm_active |= IFM_1000_T | IFM_FDX;
+			break;
+		case IXGBE_LINK_SPEED_10GB_FULL:
+			ifmr->ifm_active |= IFM_10G_T | IFM_FDX;
+			break;
+		case IXGBE_LINK_SPEED_100_FULL:
+			ifmr->ifm_active |= IFM_100_TX | IFM_FDX;
+			break;
+		case IXGBE_LINK_SPEED_10_FULL:
+			ifmr->ifm_active |= IFM_10_T | IFM_FDX;
+			break;
+	}
+
+	IXGBE_CORE_UNLOCK(adapter);
+
+	return;
+} /* ixv_media_status */
+
+/************************************************************************
+ * ixv_media_change - Media Ioctl callback
+ *
+ *   Called when the user changes speed/duplex using
+ *   media/mediopt option with ifconfig.
+ ************************************************************************/
+static int
+ixv_media_change(struct ifnet *ifp)
+{
+	struct adapter *adapter = ifp->if_softc;
+	struct ifmedia *ifm = &adapter->media;
+
+	INIT_DEBUGOUT("ixv_media_change: begin");
+
+	if (IFM_TYPE(ifm->ifm_media) != IFM_ETHER)
+		return (EINVAL);
+
+	switch (IFM_SUBTYPE(ifm->ifm_media)) {
+	case IFM_AUTO:
+		break;
+	default:
+		device_printf(adapter->dev, "Only auto media type\n");
+		return (EINVAL);
+	}
+
+	return (0);
+} /* ixv_media_change */
+
+
+/************************************************************************
+ * ixv_set_multi - Multicast Update
+ *
+ *   Called whenever multicast address list is updated.
+ ************************************************************************/
+static void
+ixv_set_multi(struct adapter *adapter)
+{
+	u8       mta[MAX_NUM_MULTICAST_ADDRESSES * IXGBE_ETH_LENGTH_OF_ADDRESS];
+	u8                 *update_ptr;
+	struct ifmultiaddr *ifma;
+	struct ifnet       *ifp = adapter->ifp;
+	int                mcnt = 0;
+
+	IOCTL_DEBUGOUT("ixv_set_multi: begin");
+
+#if __FreeBSD_version < 800000
+	IF_ADDR_LOCK(ifp);
+#else
+	if_maddr_rlock(ifp);
+#endif
+	TAILQ_FOREACH(ifma, &ifp->if_multiaddrs, ifma_link) {
+		if (ifma->ifma_addr->sa_family != AF_LINK)
+			continue;
+		bcopy(LLADDR((struct sockaddr_dl *)ifma->ifma_addr),
+		    &mta[mcnt * IXGBE_ETH_LENGTH_OF_ADDRESS],
+		    IXGBE_ETH_LENGTH_OF_ADDRESS);
+		mcnt++;
+	}
+#if __FreeBSD_version < 800000
+	IF_ADDR_UNLOCK(ifp);
+#else
+	if_maddr_runlock(ifp);
+#endif
+
+	update_ptr = mta;
+
+	adapter->hw.mac.ops.update_mc_addr_list(&adapter->hw, update_ptr, mcnt,
+	    ixv_mc_array_itr, TRUE);
+
+	return;
+} /* ixv_set_multi */
+
+/************************************************************************
+ * ixv_mc_array_itr
+ *
+ *   An iterator function needed by the multicast shared code.
+ *   It feeds the shared code routine the addresses in the
+ *   array of ixv_set_multi() one by one.
+ ************************************************************************/
+static u8 *
+ixv_mc_array_itr(struct ixgbe_hw *hw, u8 **update_ptr, u32 *vmdq)
+{
+	u8 *addr = *update_ptr;
+	u8 *newptr;
+	*vmdq = 0;
+
+	newptr = addr + IXGBE_ETH_LENGTH_OF_ADDRESS;
+	*update_ptr = newptr;
+
+	return addr;
+} /* ixv_mc_array_itr */
+
+/************************************************************************
+ * ixv_local_timer - Timer routine
+ *
+ *   Checks for link status, updates statistics,
+ *   and runs the watchdog check.
+ ************************************************************************/
+static void
+ixv_local_timer(void *arg)
+{
+	struct adapter  *adapter = arg;
+	device_t        dev = adapter->dev;
+	struct ix_queue *que = adapter->queues;
+	u64             queues = 0;
+	int             hung = 0;
+
+	mtx_assert(&adapter->core_mtx, MA_OWNED);
+
+	ixv_check_link(adapter);
+
+	/* Stats Update */
+	ixv_update_stats(adapter);
+
+	/*
+	 * Check the TX queues status
+	 *      - mark hung queues so we don't schedule on them
+	 *      - watchdog only if all queues show hung
+	 */
+	for (int i = 0; i < adapter->num_queues; i++, que++) {
+		/* Keep track of queues with work for soft irq */
+		if (que->txr->busy)
+			queues |= ((u64)1 << que->me);
+		/*
+		 * Each time txeof runs without cleaning, but there
+		 * are uncleaned descriptors it increments busy. If
+		 * we get to the MAX we declare it hung.
+		 */
+		if (que->busy == IXGBE_QUEUE_HUNG) {
+			++hung;
+			/* Mark the queue as inactive */
+			adapter->active_queues &= ~((u64)1 << que->me);
+			continue;
+		} else {
+			/* Check if we've come back from hung */
+			if ((adapter->active_queues & ((u64)1 << que->me)) == 0)
+				adapter->active_queues |= ((u64)1 << que->me);
+		}
+		if (que->busy >= IXGBE_MAX_TX_BUSY) {
+			device_printf(dev,
+			    "Warning queue %d appears to be hung!\n", i);
+			que->txr->busy = IXGBE_QUEUE_HUNG;
+			++hung;
+		}
+
+	}
+
+	/* Only truly watchdog if all queues show hung */
+	if (hung == adapter->num_queues)
+		goto watchdog;
+	else if (queues != 0) { /* Force an IRQ on queues with work */
+		ixv_rearm_queues(adapter, queues);
+	}
+
+	callout_reset(&adapter->timer, hz, ixv_local_timer, adapter);
+
+	return;
+
+watchdog:
+
+	device_printf(adapter->dev, "Watchdog timeout -- resetting\n");
+	adapter->ifp->if_drv_flags &= ~IFF_DRV_RUNNING;
+	adapter->watchdog_events++;
+	ixv_init_locked(adapter);
+} /* ixv_local_timer */
+
+/************************************************************************
+ * ixv_update_link_status - Update OS on link state
+ *
+ * Note: Only updates the OS on the cached link state.
+ *       The real check of the hardware only happens with
+ *       a link interrupt.
+ ************************************************************************/
+static void
+ixv_update_link_status(struct adapter *adapter)
+{
+	struct ifnet *ifp = adapter->ifp;
+	device_t     dev = adapter->dev;
+
+	if (adapter->link_up) {
+		if (adapter->link_active == FALSE) {
+			if (bootverbose)
+				device_printf(dev,"Link is up %d Gbps %s \n",
+				    ((adapter->link_speed == 128) ? 10 : 1),
+				    "Full Duplex");
+			adapter->link_active = TRUE;
+			if_link_state_change(ifp, LINK_STATE_UP);
+		}
+	} else { /* Link down */
+		if (adapter->link_active == TRUE) {
+			if (bootverbose)
+				device_printf(dev,"Link is Down\n");
+			if_link_state_change(ifp, LINK_STATE_DOWN);
+			adapter->link_active = FALSE;
+		}
+	}
+
+	return;
+} /* ixv_update_link_status */
+
+
+/************************************************************************
+ * ixv_stop - Stop the hardware
+ *
+ *   Disables all traffic on the adapter by issuing a
+ *   global reset on the MAC and deallocates TX/RX buffers.
+ ************************************************************************/
+static void
+ixv_stop(void *arg)
+{
+	struct ifnet    *ifp;
+	struct adapter  *adapter = arg;
+	struct ixgbe_hw *hw = &adapter->hw;
+
+	ifp = adapter->ifp;
+
+	mtx_assert(&adapter->core_mtx, MA_OWNED);
+
+	INIT_DEBUGOUT("ixv_stop: begin\n");
+	ixv_disable_intr(adapter);
+
+	/* Tell the stack that the interface is no longer active */
+	ifp->if_drv_flags &= ~(IFF_DRV_RUNNING | IFF_DRV_OACTIVE);
+
+	hw->mac.ops.reset_hw(hw);
+	adapter->hw.adapter_stopped = FALSE;
+	hw->mac.ops.stop_adapter(hw);
+	callout_stop(&adapter->timer);
+
+	/* reprogram the RAR[0] in case user changed it. */
+	hw->mac.ops.set_rar(hw, 0, hw->mac.addr, 0, IXGBE_RAH_AV);
+
+	return;
+} /* ixv_stop */
+
+
+/************************************************************************
+ * ixv_allocate_pci_resources
+ ************************************************************************/
+static int
+ixv_allocate_pci_resources(struct adapter *adapter)
+{
+	device_t dev = adapter->dev;
+	int      rid;
+
+	rid = PCIR_BAR(0);
+	adapter->pci_mem = bus_alloc_resource_any(dev, SYS_RES_MEMORY, &rid,
+	    RF_ACTIVE);
+
+	if (!(adapter->pci_mem)) {
+		device_printf(dev, "Unable to allocate bus resource: memory\n");
+		return (ENXIO);
+	}
+
+	adapter->osdep.mem_bus_space_tag = rman_get_bustag(adapter->pci_mem);
+	adapter->osdep.mem_bus_space_handle =
+	    rman_get_bushandle(adapter->pci_mem);
+	adapter->hw.hw_addr = (u8 *)&adapter->osdep.mem_bus_space_handle;
+
+	/* Pick up the tuneable queues */
+	adapter->num_queues = ixv_num_queues;
+
+	return (0);
+} /* ixv_allocate_pci_resources */
+
+/************************************************************************
+ * ixv_free_pci_resources
+ ************************************************************************/
+static void
+ixv_free_pci_resources(struct adapter * adapter)
+{
+	struct ix_queue *que = adapter->queues;
+	device_t        dev = adapter->dev;
+	int             rid, memrid;
+
+	memrid = PCIR_BAR(MSIX_82598_BAR);
+
+	/*
+	 * There is a slight possibility of a failure mode
+	 * in attach that will result in entering this function
+	 * before interrupt resources have been initialized, and
+	 * in that case we do not want to execute the loops below
+	 * We can detect this reliably by the state of the adapter
+	 * res pointer.
+	 */
+	if (adapter->res == NULL)
+		goto mem;
+
+	/*
+	 *  Release all msix queue resources:
+	 */
+	for (int i = 0; i < adapter->num_queues; i++, que++) {
+		rid = que->msix + 1;
+		if (que->tag != NULL) {
+			bus_teardown_intr(dev, que->res, que->tag);
+			que->tag = NULL;
+		}
+		if (que->res != NULL)
+			bus_release_resource(dev, SYS_RES_IRQ, rid, que->res);
+	}
+
+
+	/* Clean the Mailbox interrupt last */
+	rid = adapter->vector + 1;
+
+	if (adapter->tag != NULL) {
+		bus_teardown_intr(dev, adapter->res, adapter->tag);
+		adapter->tag = NULL;
+	}
+	if (adapter->res != NULL)
+		bus_release_resource(dev, SYS_RES_IRQ, rid, adapter->res);
+
+mem:
+	pci_release_msi(dev);
+
+	if (adapter->msix_mem != NULL)
+		bus_release_resource(dev, SYS_RES_MEMORY, memrid,
+		    adapter->msix_mem);
+
+	if (adapter->pci_mem != NULL)
+		bus_release_resource(dev, SYS_RES_MEMORY, PCIR_BAR(0),
+		    adapter->pci_mem);
+
+	return;
+} /* ixv_free_pci_resources */
+
+/************************************************************************
+ * ixv_setup_interface
+ *
+ *   Setup networking device structure and register an interface.
+ ************************************************************************/
+static void
+ixv_setup_interface(device_t dev, struct adapter *adapter)
+{
+	struct ifnet *ifp;
+
+	INIT_DEBUGOUT("ixv_setup_interface: begin");
+
+	ifp = adapter->ifp = if_alloc(IFT_ETHER);
+	if (ifp == NULL)
+		panic("%s: can not if_alloc()\n", device_get_nameunit(dev));
+	if_initname(ifp, device_get_name(dev), device_get_unit(dev));
+	ifp->if_baudrate = 1000000000;
+	ifp->if_init = ixv_init;
+	ifp->if_softc = adapter;
+	ifp->if_flags = IFF_BROADCAST | IFF_SIMPLEX | IFF_MULTICAST;
+	ifp->if_ioctl = ixv_ioctl;
+	if_setgetcounterfn(ifp, ixv_get_counter);
+	/* TSO parameters */
+	ifp->if_hw_tsomax = 65518;
+	ifp->if_hw_tsomaxsegcount = IXGBE_82599_SCATTER;
+	ifp->if_hw_tsomaxsegsize = 2048;
+	if (adapter->feat_en & IXGBE_FEATURE_LEGACY_TX) {
+		ifp->if_start = ixgbe_legacy_start;
+		ixv_start_locked = ixgbe_legacy_start_locked;
+		ixv_ring_empty = ixgbe_legacy_ring_empty;
+	} else {
+		ifp->if_transmit = ixgbe_mq_start;
+		ifp->if_qflush = ixgbe_qflush;
+		ixv_start_locked = ixgbe_mq_start_locked;
+		ixv_ring_empty = drbr_empty;
+	}
+	IFQ_SET_MAXLEN(&ifp->if_snd, adapter->num_tx_desc - 2);
+
+	ether_ifattach(ifp, adapter->hw.mac.addr);
+
+	adapter->max_frame_size = ifp->if_mtu + IXGBE_MTU_HDR;
+
+	/*
+	 * Tell the upper layer(s) we support long frames.
+	 */
+	ifp->if_hdrlen = sizeof(struct ether_vlan_header);
+
+	/* Set capability flags */
+	ifp->if_capabilities |= IFCAP_HWCSUM
+	                     |  IFCAP_HWCSUM_IPV6
+	                     |  IFCAP_TSO
+	                     |  IFCAP_LRO
+	                     |  IFCAP_VLAN_HWTAGGING
+	                     |  IFCAP_VLAN_HWTSO
+	                     |  IFCAP_VLAN_HWCSUM
+	                     |  IFCAP_JUMBO_MTU
+	                     |  IFCAP_VLAN_MTU;
+
+	/* Enable the above capabilities by default */
+	ifp->if_capenable = ifp->if_capabilities;
+
+	/*
+	 * Specify the media types supported by this adapter and register
+	 * callbacks to update media and link information
+	 */
+	ifmedia_init(&adapter->media, IFM_IMASK, ixv_media_change,
+	    ixv_media_status);
+	ifmedia_add(&adapter->media, IFM_ETHER | IFM_AUTO, 0, NULL);
+	ifmedia_set(&adapter->media, IFM_ETHER | IFM_AUTO);
+
+	return;
+} /* ixv_setup_interface */
+
+
+/************************************************************************
+ * ixv_initialize_transmit_units - Enable transmit unit.
+ ************************************************************************/
+static void
+ixv_initialize_transmit_units(struct adapter *adapter)
+{
+	struct tx_ring  *txr = adapter->tx_rings;
+	struct ixgbe_hw *hw = &adapter->hw;
+
+
+	for (int i = 0; i < adapter->num_queues; i++, txr++) {
+		u64 tdba = txr->txdma.dma_paddr;
+		u32 txctrl, txdctl;
+
+		/* Set WTHRESH to 8, burst writeback */
+		txdctl = IXGBE_READ_REG(hw, IXGBE_VFTXDCTL(i));
+		txdctl |= (8 << 16);
+		IXGBE_WRITE_REG(hw, IXGBE_VFTXDCTL(i), txdctl);
+
+		/* Set the HW Tx Head and Tail indices */
+		IXGBE_WRITE_REG(&adapter->hw, IXGBE_VFTDH(i), 0);
+		IXGBE_WRITE_REG(&adapter->hw, IXGBE_VFTDT(i), 0);
+
+		/* Set Tx Tail register */
+		txr->tail = IXGBE_VFTDT(i);
+
+		/* Set Ring parameters */
+		IXGBE_WRITE_REG(hw, IXGBE_VFTDBAL(i),
+		    (tdba & 0x00000000ffffffffULL));
+		IXGBE_WRITE_REG(hw, IXGBE_VFTDBAH(i), (tdba >> 32));
+		IXGBE_WRITE_REG(hw, IXGBE_VFTDLEN(i),
+		    adapter->num_tx_desc * sizeof(struct ixgbe_legacy_tx_desc));
+		txctrl = IXGBE_READ_REG(hw, IXGBE_VFDCA_TXCTRL(i));
+		txctrl &= ~IXGBE_DCA_TXCTRL_DESC_WRO_EN;
+		IXGBE_WRITE_REG(hw, IXGBE_VFDCA_TXCTRL(i), txctrl);
+
+		/* Now enable */
+		txdctl = IXGBE_READ_REG(hw, IXGBE_VFTXDCTL(i));
+		txdctl |= IXGBE_TXDCTL_ENABLE;
+		IXGBE_WRITE_REG(hw, IXGBE_VFTXDCTL(i), txdctl);
+	}
+
+	return;
+} /* ixv_initialize_transmit_units */
+
+
+/************************************************************************
+ * ixv_initialize_rss_mapping
+ ************************************************************************/
+static void
+ixv_initialize_rss_mapping(struct adapter *adapter)
+{
+	struct ixgbe_hw *hw = &adapter->hw;
+	u32             reta = 0, mrqc, rss_key[10];
+	int             queue_id;
+	int             i, j;
+	u32             rss_hash_config;
+
+	if (adapter->feat_en & IXGBE_FEATURE_RSS) {
+		/* Fetch the configured RSS key */
+		rss_getkey((uint8_t *)&rss_key);
+	} else {
+		/* set up random bits */
+		arc4rand(&rss_key, sizeof(rss_key), 0);
+	}
+
+	/* Now fill out hash function seeds */
+	for (i = 0; i < 10; i++)
+		IXGBE_WRITE_REG(hw, IXGBE_VFRSSRK(i), rss_key[i]);
+
+	/* Set up the redirection table */
+	for (i = 0, j = 0; i < 64; i++, j++) {
+		if (j == adapter->num_queues)
+			j = 0;
+
+		if (adapter->feat_en & IXGBE_FEATURE_RSS) {
+			/*
+			 * Fetch the RSS bucket id for the given indirection
+			 * entry. Cap it at the number of configured buckets
+			 * (which is num_queues.)
+			 */
+			queue_id = rss_get_indirection_to_bucket(i);
+			queue_id = queue_id % adapter->num_queues;
+		} else
+			queue_id = j;
+
+		/*
+		 * The low 8 bits are for hash value (n+0);
+		 * The next 8 bits are for hash value (n+1), etc.
+		 */
+		reta >>= 8;
+		reta |= ((uint32_t)queue_id) << 24;
+		if ((i & 3) == 3) {
+			IXGBE_WRITE_REG(hw, IXGBE_VFRETA(i >> 2), reta);
+			reta = 0;
+		}
+	}
+
+	/* Perform hash on these packet types */
+	if (adapter->feat_en & IXGBE_FEATURE_RSS)
+		rss_hash_config = rss_gethashconfig();
+	else {
+		/*
+		 * Disable UDP - IP fragments aren't currently being handled
+		 * and so we end up with a mix of 2-tuple and 4-tuple
+		 * traffic.
+		 */
+		rss_hash_config = RSS_HASHTYPE_RSS_IPV4
+		                | RSS_HASHTYPE_RSS_TCP_IPV4
+		                | RSS_HASHTYPE_RSS_IPV6
+		                | RSS_HASHTYPE_RSS_TCP_IPV6;
+	}
+
+	mrqc = IXGBE_MRQC_RSSEN;
+	if (rss_hash_config & RSS_HASHTYPE_RSS_IPV4)
+		mrqc |= IXGBE_MRQC_RSS_FIELD_IPV4;
+	if (rss_hash_config & RSS_HASHTYPE_RSS_TCP_IPV4)
+		mrqc |= IXGBE_MRQC_RSS_FIELD_IPV4_TCP;
+	if (rss_hash_config & RSS_HASHTYPE_RSS_IPV6)
+		mrqc |= IXGBE_MRQC_RSS_FIELD_IPV6;
+	if (rss_hash_config & RSS_HASHTYPE_RSS_TCP_IPV6)
+		mrqc |= IXGBE_MRQC_RSS_FIELD_IPV6_TCP;
+	if (rss_hash_config & RSS_HASHTYPE_RSS_IPV6_EX)
+		device_printf(adapter->dev, "%s: RSS_HASHTYPE_RSS_IPV6_EX defined, but not supported\n",
+		    __func__);
+	if (rss_hash_config & RSS_HASHTYPE_RSS_TCP_IPV6_EX)
+		device_printf(adapter->dev, "%s: RSS_HASHTYPE_RSS_TCP_IPV6_EX defined, but not supported\n",
+		    __func__);
+	if (rss_hash_config & RSS_HASHTYPE_RSS_UDP_IPV4)
+		mrqc |= IXGBE_MRQC_RSS_FIELD_IPV4_UDP;
+	if (rss_hash_config & RSS_HASHTYPE_RSS_UDP_IPV4_EX)
+		device_printf(adapter->dev, "%s: RSS_HASHTYPE_RSS_UDP_IPV4_EX defined, but not supported\n",
+		    __func__);
+	if (rss_hash_config & RSS_HASHTYPE_RSS_UDP_IPV6)
+		mrqc |= IXGBE_MRQC_RSS_FIELD_IPV6_UDP;
+	if (rss_hash_config & RSS_HASHTYPE_RSS_UDP_IPV6_EX)
+		device_printf(adapter->dev, "%s: RSS_HASHTYPE_RSS_UDP_IPV6_EX defined, but not supported\n",
+		    __func__);
+	IXGBE_WRITE_REG(hw, IXGBE_VFMRQC, mrqc);
+} /* ixv_initialize_rss_mapping */
+
+
+/************************************************************************
+ * ixv_initialize_receive_units - Setup receive registers and features.
+ ************************************************************************/
+static void
+ixv_initialize_receive_units(struct adapter *adapter)
+{
+	struct rx_ring  *rxr = adapter->rx_rings;
+	struct ixgbe_hw *hw = &adapter->hw;
+	struct ifnet    *ifp = adapter->ifp;
+	u32             bufsz, rxcsum, psrtype;
+
+	if (ifp->if_mtu > ETHERMTU)
+		bufsz = 4096 >> IXGBE_SRRCTL_BSIZEPKT_SHIFT;
+	else
+		bufsz = 2048 >> IXGBE_SRRCTL_BSIZEPKT_SHIFT;
+
+	psrtype = IXGBE_PSRTYPE_TCPHDR
+	        | IXGBE_PSRTYPE_UDPHDR
+	        | IXGBE_PSRTYPE_IPV4HDR
+	        | IXGBE_PSRTYPE_IPV6HDR
+	        | IXGBE_PSRTYPE_L2HDR;
+
+	if (adapter->num_queues > 1)
+		psrtype |= 1 << 29;
+
+	IXGBE_WRITE_REG(hw, IXGBE_VFPSRTYPE, psrtype);
+
+	/* Tell PF our max_frame size */
+	if (ixgbevf_rlpml_set_vf(hw, adapter->max_frame_size) != 0) {
+		device_printf(adapter->dev, "There is a problem with the PF setup.  It is likely the receive unit for this VF will not function correctly.\n");
+	}
+
+	for (int i = 0; i < adapter->num_queues; i++, rxr++) {
+		u64 rdba = rxr->rxdma.dma_paddr;
+		u32 reg, rxdctl;
+
+		/* Disable the queue */
+		rxdctl = IXGBE_READ_REG(hw, IXGBE_VFRXDCTL(i));
+		rxdctl &= ~IXGBE_RXDCTL_ENABLE;
+		IXGBE_WRITE_REG(hw, IXGBE_VFRXDCTL(i), rxdctl);
+		for (int j = 0; j < 10; j++) {
+			if (IXGBE_READ_REG(hw, IXGBE_VFRXDCTL(i)) &
+			    IXGBE_RXDCTL_ENABLE)
+				msec_delay(1);
+			else
+				break;
+		}
+		wmb();
+		/* Setup the Base and Length of the Rx Descriptor Ring */
+		IXGBE_WRITE_REG(hw, IXGBE_VFRDBAL(i),
+		    (rdba & 0x00000000ffffffffULL));
+		IXGBE_WRITE_REG(hw, IXGBE_VFRDBAH(i), (rdba >> 32));
+		IXGBE_WRITE_REG(hw, IXGBE_VFRDLEN(i),
+		    adapter->num_rx_desc * sizeof(union ixgbe_adv_rx_desc));
+
+		/* Reset the ring indices */
+		IXGBE_WRITE_REG(hw, IXGBE_VFRDH(rxr->me), 0);
+		IXGBE_WRITE_REG(hw, IXGBE_VFRDT(rxr->me), 0);
+
+		/* Set up the SRRCTL register */
+		reg = IXGBE_READ_REG(hw, IXGBE_VFSRRCTL(i));
+		reg &= ~IXGBE_SRRCTL_BSIZEHDR_MASK;
+		reg &= ~IXGBE_SRRCTL_BSIZEPKT_MASK;
+		reg |= bufsz;
+		reg |= IXGBE_SRRCTL_DESCTYPE_ADV_ONEBUF;
+		IXGBE_WRITE_REG(hw, IXGBE_VFSRRCTL(i), reg);
+
+		/* Capture Rx Tail index */
+		rxr->tail = IXGBE_VFRDT(rxr->me);
+
+		/* Do the queue enabling last */
+		rxdctl |= IXGBE_RXDCTL_ENABLE | IXGBE_RXDCTL_VME;
+		IXGBE_WRITE_REG(hw, IXGBE_VFRXDCTL(i), rxdctl);
+		for (int k = 0; k < 10; k++) {
+			if (IXGBE_READ_REG(hw, IXGBE_VFRXDCTL(i)) &
+			    IXGBE_RXDCTL_ENABLE)
+				break;
+			msec_delay(1);
+		}
+		wmb();
+
+		/* Set the Tail Pointer */
+		/*
+		 * In netmap mode, we must preserve the buffers made
+		 * available to userspace before the if_init()
+		 * (this is true by default on the TX side, because
+		 * init makes all buffers available to userspace).
+		 *
+		 * netmap_reset() and the device specific routines
+		 * (e.g. ixgbe_setup_receive_rings()) map these
+		 * buffers at the end of the NIC ring, so here we
+		 * must set the RDT (tail) register to make sure
+		 * they are not overwritten.
+		 *
+		 * In this driver the NIC ring starts at RDH = 0,
+		 * RDT points to the last slot available for reception (?),
+		 * so RDT = num_rx_desc - 1 means the whole ring is available.
+		 */
+#ifdef DEV_NETMAP
+		if ((adapter->feat_en & IXGBE_FEATURE_NETMAP) &&
+		    (ifp->if_capenable & IFCAP_NETMAP)) {
+			struct netmap_adapter *na = NA(adapter->ifp);
+			struct netmap_kring *kring = &na->rx_rings[i];
+			int t = na->num_rx_desc - 1 - nm_kr_rxspace(kring);
+
+			IXGBE_WRITE_REG(hw, IXGBE_VFRDT(rxr->me), t);
+		} else
+#endif /* DEV_NETMAP */
+			IXGBE_WRITE_REG(hw, IXGBE_VFRDT(rxr->me),
+			    adapter->num_rx_desc - 1);
+	}
+
+	rxcsum = IXGBE_READ_REG(hw, IXGBE_RXCSUM);
+
+	ixv_initialize_rss_mapping(adapter);
+
+	if (adapter->num_queues > 1) {
+		/* RSS and RX IPP Checksum are mutually exclusive */
+		rxcsum |= IXGBE_RXCSUM_PCSD;
+	}
+
+	if (ifp->if_capenable & IFCAP_RXCSUM)
+		rxcsum |= IXGBE_RXCSUM_PCSD;
+
+	if (!(rxcsum & IXGBE_RXCSUM_PCSD))
+		rxcsum |= IXGBE_RXCSUM_IPPCSE;
+
+	IXGBE_WRITE_REG(hw, IXGBE_RXCSUM, rxcsum);
+
+	return;
+} /* ixv_initialize_receive_units */
+
+/************************************************************************
+ * ixv_setup_vlan_support
+ ************************************************************************/
+static void
+ixv_setup_vlan_support(struct adapter *adapter)
+{
+	struct ixgbe_hw *hw = &adapter->hw;
+	u32             ctrl, vid, vfta, retry;
+
+	/*
+	 * We get here thru init_locked, meaning
+	 * a soft reset, this has already cleared
+	 * the VFTA and other state, so if there
+	 * have been no vlan's registered do nothing.
+	 */
+	if (adapter->num_vlans == 0)
+		return;
+
+	/* Enable the queues */
+	for (int i = 0; i < adapter->num_queues; i++) {
+		ctrl = IXGBE_READ_REG(hw, IXGBE_VFRXDCTL(i));
+		ctrl |= IXGBE_RXDCTL_VME;
+		IXGBE_WRITE_REG(hw, IXGBE_VFRXDCTL(i), ctrl);
+		/*
+		 * Let Rx path know that it needs to store VLAN tag
+		 * as part of extra mbuf info.
+		 */
+		adapter->rx_rings[i].vtag_strip = TRUE;
+	}
+
+	/*
+	 * A soft reset zero's out the VFTA, so
+	 * we need to repopulate it now.
+	 */
+	for (int i = 0; i < IXGBE_VFTA_SIZE; i++) {
+		if (ixv_shadow_vfta[i] == 0)
+			continue;
+		vfta = ixv_shadow_vfta[i];
+		/*
+		 * Reconstruct the vlan id's
+		 * based on the bits set in each
+		 * of the array ints.
+		 */
+		for (int j = 0; j < 32; j++) {
+			retry = 0;
+			if ((vfta & (1 << j)) == 0)
+				continue;
+			vid = (i * 32) + j;
+			/* Call the shared code mailbox routine */
+			while (hw->mac.ops.set_vfta(hw, vid, 0, TRUE, FALSE)) {
+				if (++retry > 5)
+					break;
+			}
+		}
+	}
+} /* ixv_setup_vlan_support */
+
+/************************************************************************
+ * ixv_register_vlan
+ *
+ *   Run via a vlan config EVENT, it enables us to use the
+ *   HW Filter table since we can get the vlan id. This just
+ *   creates the entry in the soft version of the VFTA, init
+ *   will repopulate the real table.
+ ************************************************************************/
+static void
+ixv_register_vlan(void *arg, struct ifnet *ifp, u16 vtag)
+{
+	struct adapter *adapter = ifp->if_softc;
+	u16            index, bit;
+
+	if (ifp->if_softc != arg) /* Not our event */
+		return;
+
+	if ((vtag == 0) || (vtag > 4095)) /* Invalid */
+		return;
+
+	IXGBE_CORE_LOCK(adapter);
+	index = (vtag >> 5) & 0x7F;
+	bit = vtag & 0x1F;
+	ixv_shadow_vfta[index] |= (1 << bit);
+	++adapter->num_vlans;
+	/* Re-init to load the changes */
+	ixv_init_locked(adapter);
+	IXGBE_CORE_UNLOCK(adapter);
+} /* ixv_register_vlan */
+
+/************************************************************************
+ * ixv_unregister_vlan
+ *
+ *   Run via a vlan unconfig EVENT, remove our entry
+ *   in the soft vfta.
+ ************************************************************************/
+static void
+ixv_unregister_vlan(void *arg, struct ifnet *ifp, u16 vtag)
+{
+	struct adapter *adapter = ifp->if_softc;
+	u16            index, bit;
+
+	if (ifp->if_softc !=  arg)
+		return;
+
+	if ((vtag == 0) || (vtag > 4095))  /* Invalid */
+		return;
+
+	IXGBE_CORE_LOCK(adapter);
+	index = (vtag >> 5) & 0x7F;
+	bit = vtag & 0x1F;
+	ixv_shadow_vfta[index] &= ~(1 << bit);
+	--adapter->num_vlans;
+	/* Re-init to load the changes */
+	ixv_init_locked(adapter);
+	IXGBE_CORE_UNLOCK(adapter);
+} /* ixv_unregister_vlan */
+
+/************************************************************************
+ * ixv_enable_intr
+ ************************************************************************/
+static void
+ixv_enable_intr(struct adapter *adapter)
+{
+	struct ixgbe_hw *hw = &adapter->hw;
+	struct ix_queue *que = adapter->queues;
+	u32             mask = (IXGBE_EIMS_ENABLE_MASK & ~IXGBE_EIMS_RTX_QUEUE);
+
+
+	IXGBE_WRITE_REG(hw, IXGBE_VTEIMS, mask);
+
+	mask = IXGBE_EIMS_ENABLE_MASK;
+	mask &= ~(IXGBE_EIMS_OTHER | IXGBE_EIMS_LSC);
+	IXGBE_WRITE_REG(hw, IXGBE_VTEIAC, mask);
+
+	for (int i = 0; i < adapter->num_queues; i++, que++)
+		ixv_enable_queue(adapter, que->msix);
+
+	IXGBE_WRITE_FLUSH(hw);
+
+	return;
+} /* ixv_enable_intr */
+
+/************************************************************************
+ * ixv_disable_intr
+ ************************************************************************/
+static void
+ixv_disable_intr(struct adapter *adapter)
+{
+	IXGBE_WRITE_REG(&adapter->hw, IXGBE_VTEIAC, 0);
+	IXGBE_WRITE_REG(&adapter->hw, IXGBE_VTEIMC, ~0);
+	IXGBE_WRITE_FLUSH(&adapter->hw);
+
+	return;
+} /* ixv_disable_intr */
+
+/************************************************************************
+ * ixv_set_ivar
+ *
+ *   Setup the correct IVAR register for a particular MSI-X interrupt
+ *    - entry is the register array entry
+ *    - vector is the MSI-X vector for this queue
+ *    - type is RX/TX/MISC
+ ************************************************************************/
+static void
+ixv_set_ivar(struct adapter *adapter, u8 entry, u8 vector, s8 type)
+{
+	struct ixgbe_hw *hw = &adapter->hw;
+	u32             ivar, index;
+
+	vector |= IXGBE_IVAR_ALLOC_VAL;
+
+	if (type == -1) { /* MISC IVAR */
+		ivar = IXGBE_READ_REG(hw, IXGBE_VTIVAR_MISC);
+		ivar &= ~0xFF;
+		ivar |= vector;
+		IXGBE_WRITE_REG(hw, IXGBE_VTIVAR_MISC, ivar);
+	} else {          /* RX/TX IVARS */
+		index = (16 * (entry & 1)) + (8 * type);
+		ivar = IXGBE_READ_REG(hw, IXGBE_VTIVAR(entry >> 1));
+		ivar &= ~(0xFF << index);
+		ivar |= (vector << index);
+		IXGBE_WRITE_REG(hw, IXGBE_VTIVAR(entry >> 1), ivar);
+	}
+} /* ixv_set_ivar */
+
+/************************************************************************
+ * ixv_configure_ivars
+ ************************************************************************/
+static void
+ixv_configure_ivars(struct adapter *adapter)
+{
+	struct ix_queue *que = adapter->queues;
+
+	for (int i = 0; i < adapter->num_queues; i++, que++) {
+		/* First the RX queue entry */
+		ixv_set_ivar(adapter, i, que->msix, 0);
+		/* ... and the TX */
+		ixv_set_ivar(adapter, i, que->msix, 1);
+		/* Set an initial value in EITR */
+		IXGBE_WRITE_REG(&adapter->hw, IXGBE_VTEITR(que->msix),
+		    IXGBE_EITR_DEFAULT);
+	}
+
+	/* For the mailbox interrupt */
+	ixv_set_ivar(adapter, 1, adapter->vector, -1);
+} /* ixv_configure_ivars */
+
+
+/************************************************************************
+ * ixv_get_counter
+ ************************************************************************/
+static uint64_t
+ixv_get_counter(struct ifnet *ifp, ift_counter cnt)
+{
+	struct adapter *adapter;
+
+	adapter = if_getsoftc(ifp);
+
+	switch (cnt) {
+	case IFCOUNTER_IPACKETS:
+		return (adapter->ipackets);
+	case IFCOUNTER_OPACKETS:
+		return (adapter->opackets);
+	case IFCOUNTER_IBYTES:
+		return (adapter->ibytes);
+	case IFCOUNTER_OBYTES:
+		return (adapter->obytes);
+	case IFCOUNTER_IMCASTS:
+		return (adapter->imcasts);
+	default:
+		return (if_get_counter_default(ifp, cnt));
+	}
+} /* ixv_get_counter */
+
+/************************************************************************
+ * ixv_save_stats
+ *
+ *   The VF stats registers never have a truly virgin
+ *   starting point, so this routine tries to make an
+ *   artificial one, marking ground zero on attach as
+ *   it were.
+ ************************************************************************/
+static void
+ixv_save_stats(struct adapter *adapter)
+{
+	if (adapter->stats.vf.vfgprc || adapter->stats.vf.vfgptc) {
+		adapter->stats.vf.saved_reset_vfgprc +=
+		    adapter->stats.vf.vfgprc - adapter->stats.vf.base_vfgprc;
+		adapter->stats.vf.saved_reset_vfgptc +=
+		    adapter->stats.vf.vfgptc - adapter->stats.vf.base_vfgptc;
+		adapter->stats.vf.saved_reset_vfgorc +=
+		    adapter->stats.vf.vfgorc - adapter->stats.vf.base_vfgorc;
+		adapter->stats.vf.saved_reset_vfgotc +=
+		    adapter->stats.vf.vfgotc - adapter->stats.vf.base_vfgotc;
+		adapter->stats.vf.saved_reset_vfmprc +=
+		    adapter->stats.vf.vfmprc - adapter->stats.vf.base_vfmprc;
+	}
+} /* ixv_save_stats */
+
+/************************************************************************
+ * ixv_init_stats
+ ************************************************************************/
+static void
+ixv_init_stats(struct adapter *adapter)
+{
+	struct ixgbe_hw *hw = &adapter->hw;
+
+	adapter->stats.vf.last_vfgprc = IXGBE_READ_REG(hw, IXGBE_VFGPRC);
+	adapter->stats.vf.last_vfgorc = IXGBE_READ_REG(hw, IXGBE_VFGORC_LSB);
+	adapter->stats.vf.last_vfgorc |=
+	    (((u64)(IXGBE_READ_REG(hw, IXGBE_VFGORC_MSB))) << 32);
+
+	adapter->stats.vf.last_vfgptc = IXGBE_READ_REG(hw, IXGBE_VFGPTC);
+	adapter->stats.vf.last_vfgotc = IXGBE_READ_REG(hw, IXGBE_VFGOTC_LSB);
+	adapter->stats.vf.last_vfgotc |=
+	    (((u64)(IXGBE_READ_REG(hw, IXGBE_VFGOTC_MSB))) << 32);
+
+	adapter->stats.vf.last_vfmprc = IXGBE_READ_REG(hw, IXGBE_VFMPRC);
+
+	adapter->stats.vf.base_vfgprc = adapter->stats.vf.last_vfgprc;
+	adapter->stats.vf.base_vfgorc = adapter->stats.vf.last_vfgorc;
+	adapter->stats.vf.base_vfgptc = adapter->stats.vf.last_vfgptc;
+	adapter->stats.vf.base_vfgotc = adapter->stats.vf.last_vfgotc;
+	adapter->stats.vf.base_vfmprc = adapter->stats.vf.last_vfmprc;
+} /* ixv_init_stats */
+
+#define UPDATE_STAT_32(reg, last, count)                \
+{                                                       \
+	u32 current = IXGBE_READ_REG(hw, reg);          \
+	if (current < last)                             \
+		count += 0x100000000LL;                 \
+	last = current;                                 \
+	count &= 0xFFFFFFFF00000000LL;                  \
+	count |= current;                               \
+}
+
+#define UPDATE_STAT_36(lsb, msb, last, count)           \
+{                                                       \
+	u64 cur_lsb = IXGBE_READ_REG(hw, lsb);          \
+	u64 cur_msb = IXGBE_READ_REG(hw, msb);          \
+	u64 current = ((cur_msb << 32) | cur_lsb);      \
+	if (current < last)                             \
+		count += 0x1000000000LL;                \
+	last = current;                                 \
+	count &= 0xFFFFFFF000000000LL;                  \
+	count |= current;                               \
+}
+
+/************************************************************************
+ * ixv_update_stats - Update the board statistics counters.
+ ************************************************************************/
+void
+ixv_update_stats(struct adapter *adapter)
+{
+	struct ixgbe_hw *hw = &adapter->hw;
+	struct ixgbevf_hw_stats *stats = &adapter->stats.vf;
+
+        UPDATE_STAT_32(IXGBE_VFGPRC, adapter->stats.vf.last_vfgprc,
+	    adapter->stats.vf.vfgprc);
+        UPDATE_STAT_32(IXGBE_VFGPTC, adapter->stats.vf.last_vfgptc,
+	    adapter->stats.vf.vfgptc);
+        UPDATE_STAT_36(IXGBE_VFGORC_LSB, IXGBE_VFGORC_MSB,
+	    adapter->stats.vf.last_vfgorc, adapter->stats.vf.vfgorc);
+        UPDATE_STAT_36(IXGBE_VFGOTC_LSB, IXGBE_VFGOTC_MSB,
+	    adapter->stats.vf.last_vfgotc, adapter->stats.vf.vfgotc);
+        UPDATE_STAT_32(IXGBE_VFMPRC, adapter->stats.vf.last_vfmprc,
+	    adapter->stats.vf.vfmprc);
+
+	/* Fill out the OS statistics structure */
+	IXGBE_SET_IPACKETS(adapter, stats->vfgprc);
+	IXGBE_SET_OPACKETS(adapter, stats->vfgptc);
+	IXGBE_SET_IBYTES(adapter, stats->vfgorc);
+	IXGBE_SET_OBYTES(adapter, stats->vfgotc);
+	IXGBE_SET_IMCASTS(adapter, stats->vfmprc);
+} /* ixv_update_stats */
+
+/************************************************************************
+ * ixv_add_stats_sysctls - Add statistic sysctls for the VF.
+ ************************************************************************/
+static void
+ixv_add_stats_sysctls(struct adapter *adapter)
+{
+	device_t                dev = adapter->dev;
+	struct tx_ring          *txr = adapter->tx_rings;
+	struct rx_ring          *rxr = adapter->rx_rings;
+	struct sysctl_ctx_list  *ctx = device_get_sysctl_ctx(dev);
+	struct sysctl_oid       *tree = device_get_sysctl_tree(dev);
+	struct sysctl_oid_list  *child = SYSCTL_CHILDREN(tree);
+	struct ixgbevf_hw_stats *stats = &adapter->stats.vf;
+	struct sysctl_oid       *stat_node, *queue_node;
+	struct sysctl_oid_list  *stat_list, *queue_list;
+
+#define QUEUE_NAME_LEN 32
+	char                    namebuf[QUEUE_NAME_LEN];
+
+	/* Driver Statistics */
+	SYSCTL_ADD_ULONG(ctx, child, OID_AUTO, "dropped",
+	    CTLFLAG_RD, &adapter->dropped_pkts, "Driver dropped packets");
+	SYSCTL_ADD_ULONG(ctx, child, OID_AUTO, "mbuf_defrag_failed",
+	    CTLFLAG_RD, &adapter->mbuf_defrag_failed, "m_defrag() failed");
+	SYSCTL_ADD_ULONG(ctx, child, OID_AUTO, "watchdog_events",
+	    CTLFLAG_RD, &adapter->watchdog_events, "Watchdog timeouts");
+	SYSCTL_ADD_ULONG(ctx, child, OID_AUTO, "link_irq",
+	    CTLFLAG_RD, &adapter->link_irq, "Link MSI-X IRQ Handled");
+
+	for (int i = 0; i < adapter->num_queues; i++, txr++) {
+		snprintf(namebuf, QUEUE_NAME_LEN, "queue%d", i);
+		queue_node = SYSCTL_ADD_NODE(ctx, child, OID_AUTO, namebuf,
+		    CTLFLAG_RD, NULL, "Queue Name");
+		queue_list = SYSCTL_CHILDREN(queue_node);
+
+		SYSCTL_ADD_UQUAD(ctx, queue_list, OID_AUTO, "irqs",
+		    CTLFLAG_RD, &(adapter->queues[i].irqs), "IRQs on queue");
+		SYSCTL_ADD_UQUAD(ctx, queue_list, OID_AUTO, "no_tx_dma_setup",
+		    CTLFLAG_RD, &(txr->no_tx_dma_setup),
+		    "Driver Tx DMA failure in Tx");
+		SYSCTL_ADD_UQUAD(ctx, queue_list, OID_AUTO, "tx_no_desc",
+		    CTLFLAG_RD, &(txr->no_desc_avail),
+		    "Not-enough-descriptors count: TX");
+		SYSCTL_ADD_UQUAD(ctx, queue_list, OID_AUTO, "tx_packets",
+		    CTLFLAG_RD, &(txr->total_packets), "TX Packets");
+		SYSCTL_ADD_UQUAD(ctx, queue_list, OID_AUTO, "br_drops",
+		    CTLFLAG_RD, &(txr->br->br_drops),
+		    "Packets dropped in buf_ring");
+	}
+
+	for (int i = 0; i < adapter->num_queues; i++, rxr++) {
+		snprintf(namebuf, QUEUE_NAME_LEN, "queue%d", i);
+		queue_node = SYSCTL_ADD_NODE(ctx, child, OID_AUTO, namebuf,
+		    CTLFLAG_RD, NULL, "Queue Name");
+		queue_list = SYSCTL_CHILDREN(queue_node);
+
+		SYSCTL_ADD_UQUAD(ctx, queue_list, OID_AUTO, "rx_packets",
+		    CTLFLAG_RD, &(rxr->rx_packets), "RX packets");
+		SYSCTL_ADD_UQUAD(ctx, queue_list, OID_AUTO, "rx_bytes",
+		    CTLFLAG_RD, &(rxr->rx_bytes), "RX bytes");
+		SYSCTL_ADD_UQUAD(ctx, queue_list, OID_AUTO, "rx_discarded",
+		    CTLFLAG_RD, &(rxr->rx_discarded), "Discarded RX packets");
+	}
+
+	stat_node = SYSCTL_ADD_NODE(ctx, child, OID_AUTO, "mac",
+	    CTLFLAG_RD, NULL, "VF Statistics (read from HW registers)");
+	stat_list = SYSCTL_CHILDREN(stat_node);
+
+	SYSCTL_ADD_UQUAD(ctx, stat_list, OID_AUTO, "good_pkts_rcvd",
+	    CTLFLAG_RD, &stats->vfgprc, "Good Packets Received");
+	SYSCTL_ADD_UQUAD(ctx, stat_list, OID_AUTO, "good_octets_rcvd",
+	    CTLFLAG_RD, &stats->vfgorc, "Good Octets Received");
+	SYSCTL_ADD_UQUAD(ctx, stat_list, OID_AUTO, "mcast_pkts_rcvd",
+	    CTLFLAG_RD, &stats->vfmprc, "Multicast Packets Received");
+	SYSCTL_ADD_UQUAD(ctx, stat_list, OID_AUTO, "good_pkts_txd",
+	    CTLFLAG_RD, &stats->vfgptc, "Good Packets Transmitted");
+	SYSCTL_ADD_UQUAD(ctx, stat_list, OID_AUTO, "good_octets_txd",
+	    CTLFLAG_RD, &stats->vfgotc, "Good Octets Transmitted");
+} /* ixv_add_stats_sysctls */
+
+/************************************************************************
+ * ixv_set_sysctl_value
+ ************************************************************************/
+static void
+ixv_set_sysctl_value(struct adapter *adapter, const char *name,
+	const char *description, int *limit, int value)
+{
+	*limit = value;
+	SYSCTL_ADD_INT(device_get_sysctl_ctx(adapter->dev),
+	    SYSCTL_CHILDREN(device_get_sysctl_tree(adapter->dev)),
+	    OID_AUTO, name, CTLFLAG_RW, limit, value, description);
+} /* ixv_set_sysctl_value */
+
+/************************************************************************
+ * ixv_print_debug_info
+ *
+ *   Called only when em_display_debug_stats is enabled.
+ *   Provides a way to take a look at important statistics
+ *   maintained by the driver and hardware.
+ ************************************************************************/
+static void
+ixv_print_debug_info(struct adapter *adapter)
+{
+	device_t        dev = adapter->dev;
+	struct ixgbe_hw *hw = &adapter->hw;
+	struct ix_queue *que = adapter->queues;
+	struct rx_ring  *rxr;
+	struct tx_ring  *txr;
+	struct lro_ctrl *lro;
+
+	device_printf(dev, "Error Byte Count = %u \n",
+	    IXGBE_READ_REG(hw, IXGBE_ERRBC));
+
+	for (int i = 0; i < adapter->num_queues; i++, que++) {
+		txr = que->txr;
+		rxr = que->rxr;
+		lro = &rxr->lro;
+		device_printf(dev, "QUE(%d) IRQs Handled: %lu\n",
+		    que->msix, (long)que->irqs);
+		device_printf(dev, "RX(%d) Packets Received: %lld\n",
+		    rxr->me, (long long)rxr->rx_packets);
+		device_printf(dev, "RX(%d) Bytes Received: %lu\n",
+		    rxr->me, (long)rxr->rx_bytes);
+		device_printf(dev, "RX(%d) LRO Queued= %lld\n",
+		    rxr->me, (long long)lro->lro_queued);
+		device_printf(dev, "RX(%d) LRO Flushed= %lld\n",
+		    rxr->me, (long long)lro->lro_flushed);
+		device_printf(dev, "TX(%d) Packets Sent: %lu\n",
+		    txr->me, (long)txr->total_packets);
+		device_printf(dev, "TX(%d) NO Desc Avail: %lu\n",
+		    txr->me, (long)txr->no_desc_avail);
+	}
+
+	device_printf(dev, "MBX IRQ Handled: %lu\n", (long)adapter->link_irq);
+} /* ixv_print_debug_info */
+
+/************************************************************************
+ * ixv_sysctl_debug
+ ************************************************************************/
+static int
+ixv_sysctl_debug(SYSCTL_HANDLER_ARGS)
+{
+	struct adapter *adapter;
+	int            error, result;
+
+	result = -1;
+	error = sysctl_handle_int(oidp, &result, 0, req);
+
+	if (error || !req->newptr)
+		return (error);
+
+	if (result == 1) {
+		adapter = (struct adapter *)arg1;
+		ixv_print_debug_info(adapter);
+	}
+
+	return error;
+} /* ixv_sysctl_debug */
+
+/************************************************************************
+ * ixv_init_device_features
+ ************************************************************************/
+static void
+ixv_init_device_features(struct adapter *adapter)
+{
+	adapter->feat_cap = IXGBE_FEATURE_NETMAP
+	                  | IXGBE_FEATURE_VF
+	                  | IXGBE_FEATURE_RSS
+	                  | IXGBE_FEATURE_LEGACY_TX;
+
+	/* A tad short on feature flags for VFs, atm. */
+	switch (adapter->hw.mac.type) {
+	case ixgbe_mac_82599_vf:
+		break;
+	case ixgbe_mac_X540_vf:
+		break;
+	case ixgbe_mac_X550_vf:
+	case ixgbe_mac_X550EM_x_vf:
+	case ixgbe_mac_X550EM_a_vf:
+		adapter->feat_cap |= IXGBE_FEATURE_NEEDS_CTXD;
+		break;
+	default:
+		break;
+	}
+
+	/* Enabled by default... */
+	/* Is a virtual function (VF) */
+	if (adapter->feat_cap & IXGBE_FEATURE_VF)
+		adapter->feat_en |= IXGBE_FEATURE_VF;
+	/* Netmap */
+	if (adapter->feat_cap & IXGBE_FEATURE_NETMAP)
+		adapter->feat_en |= IXGBE_FEATURE_NETMAP;
+	/* Receive-Side Scaling (RSS) */
+	if (adapter->feat_cap & IXGBE_FEATURE_RSS)
+		adapter->feat_en |= IXGBE_FEATURE_RSS;
+	/* Needs advanced context descriptor regardless of offloads req'd */
+	if (adapter->feat_cap & IXGBE_FEATURE_NEEDS_CTXD)
+		adapter->feat_en |= IXGBE_FEATURE_NEEDS_CTXD;
+
+	/* Enabled via sysctl... */
+	/* Legacy (single queue) transmit */
+	if ((adapter->feat_cap & IXGBE_FEATURE_LEGACY_TX) &&
+	    ixv_enable_legacy_tx)
+		adapter->feat_en |= IXGBE_FEATURE_LEGACY_TX;
+} /* ixv_init_device_features */
+
+/************************************************************************
+ * ixv_shutdown - Shutdown entry point
+ ************************************************************************/
+static int
+ixv_shutdown(device_t dev)
+{
+	struct adapter *adapter = device_get_softc(dev);
+	IXGBE_CORE_LOCK(adapter);
+	ixv_stop(adapter);
+	IXGBE_CORE_UNLOCK(adapter);
+
+	return (0);
+} /* ixv_shutdown */
+
+
+/************************************************************************
+ * ixv_ioctl - Ioctl entry point
+ *
+ *   Called when the user wants to configure the interface.
+ *
+ *   return 0 on success, positive on failure
+ ************************************************************************/
+static int
+ixv_ioctl(struct ifnet *ifp, u_long command, caddr_t data)
+{
+	struct adapter *adapter = ifp->if_softc;
+	struct ifreq   *ifr = (struct ifreq *)data;
+#if defined(INET) || defined(INET6)
+	struct ifaddr  *ifa = (struct ifaddr *)data;
+	bool           avoid_reset = FALSE;
+#endif
+	int            error = 0;
+
+	switch (command) {
+
+	case SIOCSIFADDR:
 #ifdef INET
 		if (ifa->ifa_addr->sa_family == AF_INET)
 			avoid_reset = TRUE;
@@ -594,9 +2106,9 @@
 #endif
 #if defined(INET) || defined(INET6)
 		/*
-		** Calling init results in link renegotiation,
-		** so we avoid doing it when possible.
-		*/
+		 * Calling init results in link renegotiation,
+		 * so we avoid doing it when possible.
+		 */
 		if (avoid_reset) {
 			ifp->if_flags |= IFF_UP;
 			if (!(ifp->if_drv_flags & IFF_DRV_RUNNING))
@@ -609,13 +2121,12 @@
 #endif
 	CASE_IOC_IFREQ(SIOCSIFMTU):
 		IOCTL_DEBUGOUT("ioctl: SIOCSIFMTU (Set Interface MTU)");
-		if (ifr_mtu_get(ifr) > IXGBE_MAX_FRAME_SIZE - IXGBE_MTU_HDR) {
+		if (ifr->ifr_mtu > IXGBE_MAX_MTU) {
 			error = EINVAL;
 		} else {
 			IXGBE_CORE_LOCK(adapter);
-			ifp->if_mtu = ifr_mtu_get(ifr);
-			adapter->max_frame_size =
-				ifp->if_mtu + IXGBE_MTU_HDR;
+			ifp->if_mtu = ifr->ifr_mtu;
+			adapter->max_frame_size = ifp->if_mtu + IXGBE_MTU_HDR;
 			if (ifp->if_drv_flags & IFF_DRV_RUNNING)
 				ixv_init_locked(adapter);
 			IXGBE_CORE_UNLOCK(adapter);
@@ -651,1683 +2162,6 @@
 		break;
 	CASE_IOC_IFREQ(SIOCSIFCAP):
 	{
-		int mask = ifr_reqcap_get(ifr) ^ ifp->if_capenable;
-		IOCTL_DEBUGOUT("ioctl: SIOCSIFCAP (Set Capabilities)");
-		if (mask & IFCAP_HWCSUM)
-			ifp->if_capenable ^= IFCAP_HWCSUM;
-		if (mask & IFCAP_TSO4)
-			ifp->if_capenable ^= IFCAP_TSO4;
-		if (mask & IFCAP_LRO)
-			ifp->if_capenable ^= IFCAP_LRO;
-		if (mask & IFCAP_VLAN_HWTAGGING)
-			ifp->if_capenable ^= IFCAP_VLAN_HWTAGGING;
-		if (ifp->if_drv_flags & IFF_DRV_RUNNING) {
-			IXGBE_CORE_LOCK(adapter);
-			ixv_init_locked(adapter);
-			IXGBE_CORE_UNLOCK(adapter);
-		}
-		VLAN_CAPABILITIES(ifp);
-		break;
-	}
-
-	default:
-		IOCTL_DEBUGOUT1("ioctl: UNKNOWN (0x%X)\n", (int)command);
-		error = ether_ioctl(ifp, command, data);
-		break;
-	}
-
-	return (error);
-}
-
-/*********************************************************************
- *  Init entry point
- *
- *  This routine is used in two ways. It is used by the stack as
- *  init entry point in network interface structure. It is also used
- *  by the driver as a hw/sw initialization routine to get to a
- *  consistent state.
- *
- *  return 0 on success, positive on failure
- **********************************************************************/
-#define IXGBE_MHADD_MFS_SHIFT 16
-
-static void
-ixv_init_locked(struct adapter *adapter)
-{
-	struct ifnet	*ifp = adapter->ifp;
-	device_t 	dev = adapter->dev;
-	struct ixgbe_hw *hw = &adapter->hw;
-	int error = 0;
-
-	INIT_DEBUGOUT("ixv_init_locked: begin");
-	mtx_assert(&adapter->core_mtx, MA_OWNED);
-	hw->adapter_stopped = FALSE;
-	ixgbe_stop_adapter(hw);
-        callout_stop(&adapter->timer);
-
-        /* reprogram the RAR[0] in case user changed it. */
-        ixgbe_set_rar(hw, 0, hw->mac.addr, 0, IXGBE_RAH_AV);
-
-	/* Get the latest mac address, User can use a LAA */
-	bcopy(IF_LLADDR(adapter->ifp), hw->mac.addr,
-	     IXGBE_ETH_LENGTH_OF_ADDRESS);
-        ixgbe_set_rar(hw, 0, hw->mac.addr, 0, 1);
-	hw->addr_ctrl.rar_used_count = 1;
-
-	/* Prepare transmit descriptors and buffers */
-	if (ixgbe_setup_transmit_structures(adapter)) {
-		device_printf(dev, "Could not setup transmit structures\n");
-		ixv_stop(adapter);
-		return;
-	}
-
-	/* Reset VF and renegotiate mailbox API version */
-	ixgbe_reset_hw(hw);
-	error = ixgbevf_negotiate_api_version(hw, ixgbe_mbox_api_11);
-	if (error)
-		device_printf(dev, "MBX API 1.1 negotiation failed! Error %d\n", error);
-
-	ixv_initialize_transmit_units(adapter);
-
-	/* Setup Multicast table */
-	ixv_set_multi(adapter);
-
-	/*
-	** Determine the correct mbuf pool
-	** for doing jumbo/headersplit
-	*/
-	if (ifp->if_mtu > ETHERMTU)
-		adapter->rx_mbuf_sz = MJUMPAGESIZE;
-	else
-		adapter->rx_mbuf_sz = MCLBYTES;
-
-	/* Prepare receive descriptors and buffers */
-	if (ixgbe_setup_receive_structures(adapter)) {
-		device_printf(dev, "Could not setup receive structures\n");
-		ixv_stop(adapter);
-		return;
-=======
-	/* Reset VF and renegotiate mailbox API version */
-	hw->mac.ops.reset_hw(hw);
-	error = ixgbevf_negotiate_api_version(hw, ixgbe_mbox_api_12);
-	if (error)
-		device_printf(dev, "MBX API 1.2 negotiation failed! Error %d\n",
-		    error);
-
-	ixv_initialize_transmit_units(adapter);
-
-	/* Setup Multicast table */
-	ixv_set_multi(adapter);
-
-	/*
-	 * Determine the correct mbuf pool
-	 * for doing jumbo/headersplit
-	 */
-	if (ifp->if_mtu > ETHERMTU)
-		adapter->rx_mbuf_sz = MJUMPAGESIZE;
-	else
-		adapter->rx_mbuf_sz = MCLBYTES;
-
-	/* Prepare receive descriptors and buffers */
-	if (ixgbe_setup_receive_structures(adapter)) {
-		device_printf(dev, "Could not setup receive structures\n");
-		ixv_stop(adapter);
-		return;
-	}
-
-	/* Configure RX settings */
-	ixv_initialize_receive_units(adapter);
-
-	/* Set the various hardware offload abilities */
-	ifp->if_hwassist = 0;
-	if (ifp->if_capenable & IFCAP_TSO4)
-		ifp->if_hwassist |= CSUM_TSO;
-	if (ifp->if_capenable & IFCAP_TXCSUM) {
-		ifp->if_hwassist |= (CSUM_TCP | CSUM_UDP);
-#if __FreeBSD_version >= 800000
-		ifp->if_hwassist |= CSUM_SCTP;
-#endif
->>>>>>> 49a37ed1
-	}
-
-	/* Set up VLAN offload and filter */
-	ixv_setup_vlan_support(adapter);
-
-	/* Set up MSI-X routing */
-	ixv_configure_ivars(adapter);
-
-	/* Set up auto-mask */
-	IXGBE_WRITE_REG(hw, IXGBE_VTEIAM, IXGBE_EICS_RTX_QUEUE);
-
-	/* Set moderation on the Link interrupt */
-	IXGBE_WRITE_REG(hw, IXGBE_VTEITR(adapter->vector), IXGBE_LINK_ITR);
-
-	/* Stats init */
-	ixv_init_stats(adapter);
-
-	/* Config/Enable Link */
-	hw->mac.ops.check_link(hw, &adapter->link_speed, &adapter->link_up,
-	    FALSE);
-
-	/* Start watchdog */
-	callout_reset(&adapter->timer, hz, ixv_local_timer, adapter);
-
-	/* And now turn on interrupts */
-	ixv_enable_intr(adapter);
-
-	/* Now inform the stack we're ready */
-	ifp->if_drv_flags |= IFF_DRV_RUNNING;
-	ifp->if_drv_flags &= ~IFF_DRV_OACTIVE;
-
-	return;
-} /* ixv_init_locked */
-
-/*
- * MSI-X Interrupt Handlers and Tasklets
- */
-
-static inline void
-ixv_enable_queue(struct adapter *adapter, u32 vector)
-{
-	struct ixgbe_hw *hw = &adapter->hw;
-	u32             queue = 1 << vector;
-	u32             mask;
-
-	mask = (IXGBE_EIMS_RTX_QUEUE & queue);
-	IXGBE_WRITE_REG(hw, IXGBE_VTEIMS, mask);
-} /* ixv_enable_queue */
-
-static inline void
-ixv_disable_queue(struct adapter *adapter, u32 vector)
-{
-	struct ixgbe_hw *hw = &adapter->hw;
-	u64             queue = (u64)(1 << vector);
-	u32             mask;
-
-	mask = (IXGBE_EIMS_RTX_QUEUE & queue);
-	IXGBE_WRITE_REG(hw, IXGBE_VTEIMC, mask);
-} /* ixv_disable_queue */
-
-static inline void
-ixv_rearm_queues(struct adapter *adapter, u64 queues)
-{
-	u32 mask = (IXGBE_EIMS_RTX_QUEUE & queues);
-	IXGBE_WRITE_REG(&adapter->hw, IXGBE_VTEICS, mask);
-} /* ixv_rearm_queues */
-
-
-/************************************************************************
- * ixv_msix_que - MSI Queue Interrupt Service routine
- ************************************************************************/
-void
-ixv_msix_que(void *arg)
-{
-	struct ix_queue *que = arg;
-	struct adapter  *adapter = que->adapter;
-	struct ifnet    *ifp = adapter->ifp;
-	struct tx_ring  *txr = que->txr;
-	struct rx_ring  *rxr = que->rxr;
-	bool            more;
-	u32             newitr = 0;
-
-	ixv_disable_queue(adapter, que->msix);
-	++que->irqs;
-
-	more = ixgbe_rxeof(que);
-
-	IXGBE_TX_LOCK(txr);
-	ixgbe_txeof(txr);
-	/*
-	 * Make certain that if the stack
-	 * has anything queued the task gets
-	 * scheduled to handle it.
-	 */
-	if (!ixv_ring_empty(adapter->ifp, txr->br))
-		ixv_start_locked(ifp, txr);
-	IXGBE_TX_UNLOCK(txr);
-
-	/* Do AIM now? */
-
-	if (ixv_enable_aim == FALSE)
-		goto no_calc;
-	/*
-	 * Do Adaptive Interrupt Moderation:
-	 *  - Write out last calculated setting
-	 *  - Calculate based on average size over
-	 *    the last interval.
-	 */
-	if (que->eitr_setting)
-		IXGBE_WRITE_REG(&adapter->hw, IXGBE_VTEITR(que->msix),
-		    que->eitr_setting);
-
-	que->eitr_setting = 0;
-
-	/* Idle, do nothing */
-	if ((txr->bytes == 0) && (rxr->bytes == 0))
-		goto no_calc;
-
-	if ((txr->bytes) && (txr->packets))
-		newitr = txr->bytes/txr->packets;
-	if ((rxr->bytes) && (rxr->packets))
-		newitr = max(newitr, (rxr->bytes / rxr->packets));
-	newitr += 24; /* account for hardware frame, crc */
-
-	/* set an upper boundary */
-	newitr = min(newitr, 3000);
-
-	/* Be nice to the mid range */
-	if ((newitr > 300) && (newitr < 1200))
-		newitr = (newitr / 3);
-	else
-		newitr = (newitr / 2);
-
-	newitr |= newitr << 16;
-
-	/* save for next interrupt */
-	que->eitr_setting = newitr;
-
-	/* Reset state */
-	txr->bytes = 0;
-	txr->packets = 0;
-	rxr->bytes = 0;
-	rxr->packets = 0;
-
-no_calc:
-	if (more)
-		taskqueue_enqueue(que->tq, &que->que_task);
-	else /* Re-enable this interrupt */
-		ixv_enable_queue(adapter, que->msix);
-
-	return;
-} /* ixv_msix_que */
-
-/************************************************************************
- * ixv_msix_mbx
- ************************************************************************/
-static void
-ixv_msix_mbx(void *arg)
-{
-	struct adapter  *adapter = arg;
-	struct ixgbe_hw *hw = &adapter->hw;
-	u32             reg;
-
-	++adapter->link_irq;
-
-	/* First get the cause */
-	reg = IXGBE_READ_REG(hw, IXGBE_VTEICS);
-	/* Clear interrupt with write */
-	IXGBE_WRITE_REG(hw, IXGBE_VTEICR, reg);
-
-	/* Link status change */
-	if (reg & IXGBE_EICR_LSC)
-		taskqueue_enqueue(adapter->tq, &adapter->link_task);
-
-	IXGBE_WRITE_REG(hw, IXGBE_VTEIMS, IXGBE_EIMS_OTHER);
-
-	return;
-} /* ixv_msix_mbx */
-
-/************************************************************************
- * ixv_media_status - Media Ioctl callback
- *
- *   Called whenever the user queries the status of
- *   the interface using ifconfig.
- ************************************************************************/
-static void
-ixv_media_status(struct ifnet *ifp, struct ifmediareq *ifmr)
-{
-	struct adapter *adapter = ifp->if_softc;
-
-	INIT_DEBUGOUT("ixv_media_status: begin");
-	IXGBE_CORE_LOCK(adapter);
-	ixv_update_link_status(adapter);
-
-	ifmr->ifm_status = IFM_AVALID;
-	ifmr->ifm_active = IFM_ETHER;
-
-	if (!adapter->link_active) {
-		IXGBE_CORE_UNLOCK(adapter);
-		return;
-	}
-
-	ifmr->ifm_status |= IFM_ACTIVE;
-
-	switch (adapter->link_speed) {
-		case IXGBE_LINK_SPEED_1GB_FULL:
-			ifmr->ifm_active |= IFM_1000_T | IFM_FDX;
-			break;
-		case IXGBE_LINK_SPEED_10GB_FULL:
-			ifmr->ifm_active |= IFM_10G_T | IFM_FDX;
-			break;
-		case IXGBE_LINK_SPEED_100_FULL:
-			ifmr->ifm_active |= IFM_100_TX | IFM_FDX;
-			break;
-		case IXGBE_LINK_SPEED_10_FULL:
-			ifmr->ifm_active |= IFM_10_T | IFM_FDX;
-			break;
-	}
-
-	IXGBE_CORE_UNLOCK(adapter);
-
-	return;
-} /* ixv_media_status */
-
-/************************************************************************
- * ixv_media_change - Media Ioctl callback
- *
- *   Called when the user changes speed/duplex using
- *   media/mediopt option with ifconfig.
- ************************************************************************/
-static int
-ixv_media_change(struct ifnet *ifp)
-{
-	struct adapter *adapter = ifp->if_softc;
-	struct ifmedia *ifm = &adapter->media;
-
-	INIT_DEBUGOUT("ixv_media_change: begin");
-
-	if (IFM_TYPE(ifm->ifm_media) != IFM_ETHER)
-		return (EINVAL);
-
-	switch (IFM_SUBTYPE(ifm->ifm_media)) {
-	case IFM_AUTO:
-		break;
-	default:
-		device_printf(adapter->dev, "Only auto media type\n");
-		return (EINVAL);
-	}
-
-	return (0);
-} /* ixv_media_change */
-
-
-/************************************************************************
- * ixv_set_multi - Multicast Update
- *
- *   Called whenever multicast address list is updated.
- ************************************************************************/
-static void
-ixv_set_multi(struct adapter *adapter)
-{
-	u8       mta[MAX_NUM_MULTICAST_ADDRESSES * IXGBE_ETH_LENGTH_OF_ADDRESS];
-	u8                 *update_ptr;
-	struct ifmultiaddr *ifma;
-	struct ifnet       *ifp = adapter->ifp;
-	int                mcnt = 0;
-
-	IOCTL_DEBUGOUT("ixv_set_multi: begin");
-
-#if __FreeBSD_version < 800000
-	IF_ADDR_LOCK(ifp);
-#else
-	if_maddr_rlock(ifp);
-#endif
-	TAILQ_FOREACH(ifma, &ifp->if_multiaddrs, ifma_link) {
-		if (ifma->ifma_addr->sa_family != AF_LINK)
-			continue;
-		bcopy(LLADDR((struct sockaddr_dl *)ifma->ifma_addr),
-		    &mta[mcnt * IXGBE_ETH_LENGTH_OF_ADDRESS],
-		    IXGBE_ETH_LENGTH_OF_ADDRESS);
-		mcnt++;
-	}
-#if __FreeBSD_version < 800000
-	IF_ADDR_UNLOCK(ifp);
-#else
-	if_maddr_runlock(ifp);
-#endif
-
-	update_ptr = mta;
-
-	adapter->hw.mac.ops.update_mc_addr_list(&adapter->hw, update_ptr, mcnt,
-	    ixv_mc_array_itr, TRUE);
-
-	return;
-} /* ixv_set_multi */
-
-/************************************************************************
- * ixv_mc_array_itr
- *
- *   An iterator function needed by the multicast shared code.
- *   It feeds the shared code routine the addresses in the
- *   array of ixv_set_multi() one by one.
- ************************************************************************/
-static u8 *
-ixv_mc_array_itr(struct ixgbe_hw *hw, u8 **update_ptr, u32 *vmdq)
-{
-	u8 *addr = *update_ptr;
-	u8 *newptr;
-	*vmdq = 0;
-
-	newptr = addr + IXGBE_ETH_LENGTH_OF_ADDRESS;
-	*update_ptr = newptr;
-
-	return addr;
-} /* ixv_mc_array_itr */
-
-/************************************************************************
- * ixv_local_timer - Timer routine
- *
- *   Checks for link status, updates statistics,
- *   and runs the watchdog check.
- ************************************************************************/
-static void
-ixv_local_timer(void *arg)
-{
-	struct adapter  *adapter = arg;
-	device_t        dev = adapter->dev;
-	struct ix_queue *que = adapter->queues;
-	u64             queues = 0;
-	int             hung = 0;
-
-	mtx_assert(&adapter->core_mtx, MA_OWNED);
-
-	ixv_check_link(adapter);
-
-	/* Stats Update */
-	ixv_update_stats(adapter);
-
-	/*
-	 * Check the TX queues status
-	 *      - mark hung queues so we don't schedule on them
-	 *      - watchdog only if all queues show hung
-	 */
-	for (int i = 0; i < adapter->num_queues; i++, que++) {
-		/* Keep track of queues with work for soft irq */
-		if (que->txr->busy)
-			queues |= ((u64)1 << que->me);
-		/*
-		 * Each time txeof runs without cleaning, but there
-		 * are uncleaned descriptors it increments busy. If
-		 * we get to the MAX we declare it hung.
-		 */
-		if (que->busy == IXGBE_QUEUE_HUNG) {
-			++hung;
-			/* Mark the queue as inactive */
-			adapter->active_queues &= ~((u64)1 << que->me);
-			continue;
-		} else {
-			/* Check if we've come back from hung */
-			if ((adapter->active_queues & ((u64)1 << que->me)) == 0)
-				adapter->active_queues |= ((u64)1 << que->me);
-		}
-		if (que->busy >= IXGBE_MAX_TX_BUSY) {
-			device_printf(dev,
-			    "Warning queue %d appears to be hung!\n", i);
-			que->txr->busy = IXGBE_QUEUE_HUNG;
-			++hung;
-		}
-
-	}
-
-	/* Only truly watchdog if all queues show hung */
-	if (hung == adapter->num_queues)
-		goto watchdog;
-	else if (queues != 0) { /* Force an IRQ on queues with work */
-		ixv_rearm_queues(adapter, queues);
-	}
-
-	callout_reset(&adapter->timer, hz, ixv_local_timer, adapter);
-
-	return;
-
-watchdog:
-
-	device_printf(adapter->dev, "Watchdog timeout -- resetting\n");
-	adapter->ifp->if_drv_flags &= ~IFF_DRV_RUNNING;
-	adapter->watchdog_events++;
-	ixv_init_locked(adapter);
-} /* ixv_local_timer */
-
-/************************************************************************
- * ixv_update_link_status - Update OS on link state
- *
- * Note: Only updates the OS on the cached link state.
- *       The real check of the hardware only happens with
- *       a link interrupt.
- ************************************************************************/
-static void
-ixv_update_link_status(struct adapter *adapter)
-{
-	struct ifnet *ifp = adapter->ifp;
-	device_t     dev = adapter->dev;
-
-	if (adapter->link_up) {
-		if (adapter->link_active == FALSE) {
-			if (bootverbose)
-				device_printf(dev,"Link is up %d Gbps %s \n",
-				    ((adapter->link_speed == 128) ? 10 : 1),
-				    "Full Duplex");
-			adapter->link_active = TRUE;
-			if_link_state_change(ifp, LINK_STATE_UP);
-		}
-	} else { /* Link down */
-		if (adapter->link_active == TRUE) {
-			if (bootverbose)
-				device_printf(dev,"Link is Down\n");
-			if_link_state_change(ifp, LINK_STATE_DOWN);
-			adapter->link_active = FALSE;
-		}
-	}
-
-	return;
-} /* ixv_update_link_status */
-
-
-/************************************************************************
- * ixv_stop - Stop the hardware
- *
- *   Disables all traffic on the adapter by issuing a
- *   global reset on the MAC and deallocates TX/RX buffers.
- ************************************************************************/
-static void
-ixv_stop(void *arg)
-{
-	struct ifnet    *ifp;
-	struct adapter  *adapter = arg;
-	struct ixgbe_hw *hw = &adapter->hw;
-
-	ifp = adapter->ifp;
-
-	mtx_assert(&adapter->core_mtx, MA_OWNED);
-
-	INIT_DEBUGOUT("ixv_stop: begin\n");
-	ixv_disable_intr(adapter);
-
-	/* Tell the stack that the interface is no longer active */
-	ifp->if_drv_flags &= ~(IFF_DRV_RUNNING | IFF_DRV_OACTIVE);
-
-	hw->mac.ops.reset_hw(hw);
-	adapter->hw.adapter_stopped = FALSE;
-	hw->mac.ops.stop_adapter(hw);
-	callout_stop(&adapter->timer);
-
-	/* reprogram the RAR[0] in case user changed it. */
-	hw->mac.ops.set_rar(hw, 0, hw->mac.addr, 0, IXGBE_RAH_AV);
-
-	return;
-} /* ixv_stop */
-
-
-/************************************************************************
- * ixv_allocate_pci_resources
- ************************************************************************/
-static int
-ixv_allocate_pci_resources(struct adapter *adapter)
-{
-	device_t dev = adapter->dev;
-	int      rid;
-
-	rid = PCIR_BAR(0);
-	adapter->pci_mem = bus_alloc_resource_any(dev, SYS_RES_MEMORY, &rid,
-	    RF_ACTIVE);
-
-	if (!(adapter->pci_mem)) {
-		device_printf(dev, "Unable to allocate bus resource: memory\n");
-		return (ENXIO);
-	}
-
-	adapter->osdep.mem_bus_space_tag = rman_get_bustag(adapter->pci_mem);
-	adapter->osdep.mem_bus_space_handle =
-	    rman_get_bushandle(adapter->pci_mem);
-	adapter->hw.hw_addr = (u8 *)&adapter->osdep.mem_bus_space_handle;
-
-	/* Pick up the tuneable queues */
-	adapter->num_queues = ixv_num_queues;
-
-	return (0);
-} /* ixv_allocate_pci_resources */
-
-/************************************************************************
- * ixv_free_pci_resources
- ************************************************************************/
-static void
-ixv_free_pci_resources(struct adapter * adapter)
-{
-	struct ix_queue *que = adapter->queues;
-	device_t        dev = adapter->dev;
-	int             rid, memrid;
-
-	memrid = PCIR_BAR(MSIX_82598_BAR);
-
-	/*
-	 * There is a slight possibility of a failure mode
-	 * in attach that will result in entering this function
-	 * before interrupt resources have been initialized, and
-	 * in that case we do not want to execute the loops below
-	 * We can detect this reliably by the state of the adapter
-	 * res pointer.
-	 */
-	if (adapter->res == NULL)
-		goto mem;
-
-	/*
-	 *  Release all msix queue resources:
-	 */
-	for (int i = 0; i < adapter->num_queues; i++, que++) {
-		rid = que->msix + 1;
-		if (que->tag != NULL) {
-			bus_teardown_intr(dev, que->res, que->tag);
-			que->tag = NULL;
-		}
-		if (que->res != NULL)
-			bus_release_resource(dev, SYS_RES_IRQ, rid, que->res);
-	}
-
-
-	/* Clean the Mailbox interrupt last */
-	rid = adapter->vector + 1;
-
-	if (adapter->tag != NULL) {
-		bus_teardown_intr(dev, adapter->res, adapter->tag);
-		adapter->tag = NULL;
-	}
-	if (adapter->res != NULL)
-		bus_release_resource(dev, SYS_RES_IRQ, rid, adapter->res);
-
-mem:
-	pci_release_msi(dev);
-
-	if (adapter->msix_mem != NULL)
-		bus_release_resource(dev, SYS_RES_MEMORY, memrid,
-		    adapter->msix_mem);
-
-	if (adapter->pci_mem != NULL)
-		bus_release_resource(dev, SYS_RES_MEMORY, PCIR_BAR(0),
-		    adapter->pci_mem);
-
-	return;
-} /* ixv_free_pci_resources */
-
-/************************************************************************
- * ixv_setup_interface
- *
- *   Setup networking device structure and register an interface.
- ************************************************************************/
-static void
-ixv_setup_interface(device_t dev, struct adapter *adapter)
-{
-	struct ifnet *ifp;
-
-	INIT_DEBUGOUT("ixv_setup_interface: begin");
-
-	ifp = adapter->ifp = if_alloc(IFT_ETHER);
-	if (ifp == NULL)
-		panic("%s: can not if_alloc()\n", device_get_nameunit(dev));
-	if_initname(ifp, device_get_name(dev), device_get_unit(dev));
-	ifp->if_baudrate = 1000000000;
-	ifp->if_init = ixv_init;
-	ifp->if_softc = adapter;
-	ifp->if_flags = IFF_BROADCAST | IFF_SIMPLEX | IFF_MULTICAST;
-	ifp->if_ioctl = ixv_ioctl;
-	if_setgetcounterfn(ifp, ixv_get_counter);
-	/* TSO parameters */
-	ifp->if_hw_tsomax = 65518;
-	ifp->if_hw_tsomaxsegcount = IXGBE_82599_SCATTER;
-	ifp->if_hw_tsomaxsegsize = 2048;
-	if (adapter->feat_en & IXGBE_FEATURE_LEGACY_TX) {
-		ifp->if_start = ixgbe_legacy_start;
-		ixv_start_locked = ixgbe_legacy_start_locked;
-		ixv_ring_empty = ixgbe_legacy_ring_empty;
-	} else {
-		ifp->if_transmit = ixgbe_mq_start;
-		ifp->if_qflush = ixgbe_qflush;
-		ixv_start_locked = ixgbe_mq_start_locked;
-		ixv_ring_empty = drbr_empty;
-	}
-	IFQ_SET_MAXLEN(&ifp->if_snd, adapter->num_tx_desc - 2);
-
-	ether_ifattach(ifp, adapter->hw.mac.addr);
-
-	adapter->max_frame_size = ifp->if_mtu + IXGBE_MTU_HDR;
-
-	/*
-	 * Tell the upper layer(s) we support long frames.
-	 */
-	ifp->if_hdrlen = sizeof(struct ether_vlan_header);
-
-	/* Set capability flags */
-	ifp->if_capabilities |= IFCAP_HWCSUM
-	                     |  IFCAP_HWCSUM_IPV6
-	                     |  IFCAP_TSO
-	                     |  IFCAP_LRO
-	                     |  IFCAP_VLAN_HWTAGGING
-	                     |  IFCAP_VLAN_HWTSO
-	                     |  IFCAP_VLAN_HWCSUM
-	                     |  IFCAP_JUMBO_MTU
-	                     |  IFCAP_VLAN_MTU;
-
-	/* Enable the above capabilities by default */
-	ifp->if_capenable = ifp->if_capabilities;
-
-	/*
-	 * Specify the media types supported by this adapter and register
-	 * callbacks to update media and link information
-	 */
-	ifmedia_init(&adapter->media, IFM_IMASK, ixv_media_change,
-	    ixv_media_status);
-	ifmedia_add(&adapter->media, IFM_ETHER | IFM_AUTO, 0, NULL);
-	ifmedia_set(&adapter->media, IFM_ETHER | IFM_AUTO);
-
-	return;
-} /* ixv_setup_interface */
-
-
-/************************************************************************
- * ixv_initialize_transmit_units - Enable transmit unit.
- ************************************************************************/
-static void
-ixv_initialize_transmit_units(struct adapter *adapter)
-{
-	struct tx_ring  *txr = adapter->tx_rings;
-	struct ixgbe_hw *hw = &adapter->hw;
-
-
-	for (int i = 0; i < adapter->num_queues; i++, txr++) {
-		u64 tdba = txr->txdma.dma_paddr;
-		u32 txctrl, txdctl;
-
-		/* Set WTHRESH to 8, burst writeback */
-		txdctl = IXGBE_READ_REG(hw, IXGBE_VFTXDCTL(i));
-		txdctl |= (8 << 16);
-		IXGBE_WRITE_REG(hw, IXGBE_VFTXDCTL(i), txdctl);
-
-		/* Set the HW Tx Head and Tail indices */
-		IXGBE_WRITE_REG(&adapter->hw, IXGBE_VFTDH(i), 0);
-		IXGBE_WRITE_REG(&adapter->hw, IXGBE_VFTDT(i), 0);
-
-		/* Set Tx Tail register */
-		txr->tail = IXGBE_VFTDT(i);
-
-		/* Set Ring parameters */
-		IXGBE_WRITE_REG(hw, IXGBE_VFTDBAL(i),
-		    (tdba & 0x00000000ffffffffULL));
-		IXGBE_WRITE_REG(hw, IXGBE_VFTDBAH(i), (tdba >> 32));
-		IXGBE_WRITE_REG(hw, IXGBE_VFTDLEN(i),
-		    adapter->num_tx_desc * sizeof(struct ixgbe_legacy_tx_desc));
-		txctrl = IXGBE_READ_REG(hw, IXGBE_VFDCA_TXCTRL(i));
-		txctrl &= ~IXGBE_DCA_TXCTRL_DESC_WRO_EN;
-		IXGBE_WRITE_REG(hw, IXGBE_VFDCA_TXCTRL(i), txctrl);
-
-		/* Now enable */
-		txdctl = IXGBE_READ_REG(hw, IXGBE_VFTXDCTL(i));
-		txdctl |= IXGBE_TXDCTL_ENABLE;
-		IXGBE_WRITE_REG(hw, IXGBE_VFTXDCTL(i), txdctl);
-	}
-
-	return;
-} /* ixv_initialize_transmit_units */
-
-
-/************************************************************************
- * ixv_initialize_rss_mapping
- ************************************************************************/
-static void
-ixv_initialize_rss_mapping(struct adapter *adapter)
-{
-	struct ixgbe_hw *hw = &adapter->hw;
-	u32             reta = 0, mrqc, rss_key[10];
-	int             queue_id;
-	int             i, j;
-	u32             rss_hash_config;
-
-	if (adapter->feat_en & IXGBE_FEATURE_RSS) {
-		/* Fetch the configured RSS key */
-		rss_getkey((uint8_t *)&rss_key);
-	} else {
-		/* set up random bits */
-		arc4rand(&rss_key, sizeof(rss_key), 0);
-	}
-
-	/* Now fill out hash function seeds */
-	for (i = 0; i < 10; i++)
-		IXGBE_WRITE_REG(hw, IXGBE_VFRSSRK(i), rss_key[i]);
-
-	/* Set up the redirection table */
-	for (i = 0, j = 0; i < 64; i++, j++) {
-		if (j == adapter->num_queues)
-			j = 0;
-
-		if (adapter->feat_en & IXGBE_FEATURE_RSS) {
-			/*
-			 * Fetch the RSS bucket id for the given indirection
-			 * entry. Cap it at the number of configured buckets
-			 * (which is num_queues.)
-			 */
-			queue_id = rss_get_indirection_to_bucket(i);
-			queue_id = queue_id % adapter->num_queues;
-		} else
-			queue_id = j;
-
-		/*
-		 * The low 8 bits are for hash value (n+0);
-		 * The next 8 bits are for hash value (n+1), etc.
-		 */
-		reta >>= 8;
-		reta |= ((uint32_t)queue_id) << 24;
-		if ((i & 3) == 3) {
-			IXGBE_WRITE_REG(hw, IXGBE_VFRETA(i >> 2), reta);
-			reta = 0;
-		}
-	}
-
-	/* Perform hash on these packet types */
-	if (adapter->feat_en & IXGBE_FEATURE_RSS)
-		rss_hash_config = rss_gethashconfig();
-	else {
-		/*
-		 * Disable UDP - IP fragments aren't currently being handled
-		 * and so we end up with a mix of 2-tuple and 4-tuple
-		 * traffic.
-		 */
-		rss_hash_config = RSS_HASHTYPE_RSS_IPV4
-		                | RSS_HASHTYPE_RSS_TCP_IPV4
-		                | RSS_HASHTYPE_RSS_IPV6
-		                | RSS_HASHTYPE_RSS_TCP_IPV6;
-	}
-
-	mrqc = IXGBE_MRQC_RSSEN;
-	if (rss_hash_config & RSS_HASHTYPE_RSS_IPV4)
-		mrqc |= IXGBE_MRQC_RSS_FIELD_IPV4;
-	if (rss_hash_config & RSS_HASHTYPE_RSS_TCP_IPV4)
-		mrqc |= IXGBE_MRQC_RSS_FIELD_IPV4_TCP;
-	if (rss_hash_config & RSS_HASHTYPE_RSS_IPV6)
-		mrqc |= IXGBE_MRQC_RSS_FIELD_IPV6;
-	if (rss_hash_config & RSS_HASHTYPE_RSS_TCP_IPV6)
-		mrqc |= IXGBE_MRQC_RSS_FIELD_IPV6_TCP;
-	if (rss_hash_config & RSS_HASHTYPE_RSS_IPV6_EX)
-		device_printf(adapter->dev, "%s: RSS_HASHTYPE_RSS_IPV6_EX defined, but not supported\n",
-		    __func__);
-	if (rss_hash_config & RSS_HASHTYPE_RSS_TCP_IPV6_EX)
-		device_printf(adapter->dev, "%s: RSS_HASHTYPE_RSS_TCP_IPV6_EX defined, but not supported\n",
-		    __func__);
-	if (rss_hash_config & RSS_HASHTYPE_RSS_UDP_IPV4)
-		mrqc |= IXGBE_MRQC_RSS_FIELD_IPV4_UDP;
-	if (rss_hash_config & RSS_HASHTYPE_RSS_UDP_IPV4_EX)
-		device_printf(adapter->dev, "%s: RSS_HASHTYPE_RSS_UDP_IPV4_EX defined, but not supported\n",
-		    __func__);
-	if (rss_hash_config & RSS_HASHTYPE_RSS_UDP_IPV6)
-		mrqc |= IXGBE_MRQC_RSS_FIELD_IPV6_UDP;
-	if (rss_hash_config & RSS_HASHTYPE_RSS_UDP_IPV6_EX)
-		device_printf(adapter->dev, "%s: RSS_HASHTYPE_RSS_UDP_IPV6_EX defined, but not supported\n",
-		    __func__);
-	IXGBE_WRITE_REG(hw, IXGBE_VFMRQC, mrqc);
-} /* ixv_initialize_rss_mapping */
-
-
-/************************************************************************
- * ixv_initialize_receive_units - Setup receive registers and features.
- ************************************************************************/
-static void
-ixv_initialize_receive_units(struct adapter *adapter)
-{
-	struct rx_ring  *rxr = adapter->rx_rings;
-	struct ixgbe_hw *hw = &adapter->hw;
-	struct ifnet    *ifp = adapter->ifp;
-	u32             bufsz, rxcsum, psrtype;
-
-	if (ifp->if_mtu > ETHERMTU)
-		bufsz = 4096 >> IXGBE_SRRCTL_BSIZEPKT_SHIFT;
-	else
-		bufsz = 2048 >> IXGBE_SRRCTL_BSIZEPKT_SHIFT;
-
-	psrtype = IXGBE_PSRTYPE_TCPHDR
-	        | IXGBE_PSRTYPE_UDPHDR
-	        | IXGBE_PSRTYPE_IPV4HDR
-	        | IXGBE_PSRTYPE_IPV6HDR
-	        | IXGBE_PSRTYPE_L2HDR;
-
-	if (adapter->num_queues > 1)
-		psrtype |= 1 << 29;
-
-	IXGBE_WRITE_REG(hw, IXGBE_VFPSRTYPE, psrtype);
-
-	/* Tell PF our max_frame size */
-	if (ixgbevf_rlpml_set_vf(hw, adapter->max_frame_size) != 0) {
-		device_printf(adapter->dev, "There is a problem with the PF setup.  It is likely the receive unit for this VF will not function correctly.\n");
-	}
-
-	for (int i = 0; i < adapter->num_queues; i++, rxr++) {
-		u64 rdba = rxr->rxdma.dma_paddr;
-		u32 reg, rxdctl;
-
-		/* Disable the queue */
-		rxdctl = IXGBE_READ_REG(hw, IXGBE_VFRXDCTL(i));
-		rxdctl &= ~IXGBE_RXDCTL_ENABLE;
-		IXGBE_WRITE_REG(hw, IXGBE_VFRXDCTL(i), rxdctl);
-		for (int j = 0; j < 10; j++) {
-			if (IXGBE_READ_REG(hw, IXGBE_VFRXDCTL(i)) &
-			    IXGBE_RXDCTL_ENABLE)
-				msec_delay(1);
-			else
-				break;
-		}
-		wmb();
-		/* Setup the Base and Length of the Rx Descriptor Ring */
-		IXGBE_WRITE_REG(hw, IXGBE_VFRDBAL(i),
-		    (rdba & 0x00000000ffffffffULL));
-		IXGBE_WRITE_REG(hw, IXGBE_VFRDBAH(i), (rdba >> 32));
-		IXGBE_WRITE_REG(hw, IXGBE_VFRDLEN(i),
-		    adapter->num_rx_desc * sizeof(union ixgbe_adv_rx_desc));
-
-		/* Reset the ring indices */
-		IXGBE_WRITE_REG(hw, IXGBE_VFRDH(rxr->me), 0);
-		IXGBE_WRITE_REG(hw, IXGBE_VFRDT(rxr->me), 0);
-
-		/* Set up the SRRCTL register */
-		reg = IXGBE_READ_REG(hw, IXGBE_VFSRRCTL(i));
-		reg &= ~IXGBE_SRRCTL_BSIZEHDR_MASK;
-		reg &= ~IXGBE_SRRCTL_BSIZEPKT_MASK;
-		reg |= bufsz;
-		reg |= IXGBE_SRRCTL_DESCTYPE_ADV_ONEBUF;
-		IXGBE_WRITE_REG(hw, IXGBE_VFSRRCTL(i), reg);
-
-		/* Capture Rx Tail index */
-		rxr->tail = IXGBE_VFRDT(rxr->me);
-
-		/* Do the queue enabling last */
-		rxdctl |= IXGBE_RXDCTL_ENABLE | IXGBE_RXDCTL_VME;
-		IXGBE_WRITE_REG(hw, IXGBE_VFRXDCTL(i), rxdctl);
-		for (int k = 0; k < 10; k++) {
-			if (IXGBE_READ_REG(hw, IXGBE_VFRXDCTL(i)) &
-			    IXGBE_RXDCTL_ENABLE)
-				break;
-			msec_delay(1);
-		}
-		wmb();
-
-		/* Set the Tail Pointer */
-		/*
-		 * In netmap mode, we must preserve the buffers made
-		 * available to userspace before the if_init()
-		 * (this is true by default on the TX side, because
-		 * init makes all buffers available to userspace).
-		 *
-		 * netmap_reset() and the device specific routines
-		 * (e.g. ixgbe_setup_receive_rings()) map these
-		 * buffers at the end of the NIC ring, so here we
-		 * must set the RDT (tail) register to make sure
-		 * they are not overwritten.
-		 *
-		 * In this driver the NIC ring starts at RDH = 0,
-		 * RDT points to the last slot available for reception (?),
-		 * so RDT = num_rx_desc - 1 means the whole ring is available.
-		 */
-#ifdef DEV_NETMAP
-		if ((adapter->feat_en & IXGBE_FEATURE_NETMAP) &&
-		    (ifp->if_capenable & IFCAP_NETMAP)) {
-			struct netmap_adapter *na = NA(adapter->ifp);
-			struct netmap_kring *kring = &na->rx_rings[i];
-			int t = na->num_rx_desc - 1 - nm_kr_rxspace(kring);
-
-			IXGBE_WRITE_REG(hw, IXGBE_VFRDT(rxr->me), t);
-		} else
-#endif /* DEV_NETMAP */
-			IXGBE_WRITE_REG(hw, IXGBE_VFRDT(rxr->me),
-			    adapter->num_rx_desc - 1);
-	}
-
-	rxcsum = IXGBE_READ_REG(hw, IXGBE_RXCSUM);
-
-	ixv_initialize_rss_mapping(adapter);
-
-	if (adapter->num_queues > 1) {
-		/* RSS and RX IPP Checksum are mutually exclusive */
-		rxcsum |= IXGBE_RXCSUM_PCSD;
-	}
-
-	if (ifp->if_capenable & IFCAP_RXCSUM)
-		rxcsum |= IXGBE_RXCSUM_PCSD;
-
-	if (!(rxcsum & IXGBE_RXCSUM_PCSD))
-		rxcsum |= IXGBE_RXCSUM_IPPCSE;
-
-	IXGBE_WRITE_REG(hw, IXGBE_RXCSUM, rxcsum);
-
-	return;
-} /* ixv_initialize_receive_units */
-
-/************************************************************************
- * ixv_setup_vlan_support
- ************************************************************************/
-static void
-ixv_setup_vlan_support(struct adapter *adapter)
-{
-	struct ixgbe_hw *hw = &adapter->hw;
-	u32             ctrl, vid, vfta, retry;
-
-	/*
-	 * We get here thru init_locked, meaning
-	 * a soft reset, this has already cleared
-	 * the VFTA and other state, so if there
-	 * have been no vlan's registered do nothing.
-	 */
-	if (adapter->num_vlans == 0)
-		return;
-
-	/* Enable the queues */
-	for (int i = 0; i < adapter->num_queues; i++) {
-		ctrl = IXGBE_READ_REG(hw, IXGBE_VFRXDCTL(i));
-		ctrl |= IXGBE_RXDCTL_VME;
-		IXGBE_WRITE_REG(hw, IXGBE_VFRXDCTL(i), ctrl);
-		/*
-		 * Let Rx path know that it needs to store VLAN tag
-		 * as part of extra mbuf info.
-		 */
-		adapter->rx_rings[i].vtag_strip = TRUE;
-	}
-
-	/*
-	 * A soft reset zero's out the VFTA, so
-	 * we need to repopulate it now.
-	 */
-	for (int i = 0; i < IXGBE_VFTA_SIZE; i++) {
-		if (ixv_shadow_vfta[i] == 0)
-			continue;
-		vfta = ixv_shadow_vfta[i];
-		/*
-		 * Reconstruct the vlan id's
-		 * based on the bits set in each
-		 * of the array ints.
-		 */
-		for (int j = 0; j < 32; j++) {
-			retry = 0;
-			if ((vfta & (1 << j)) == 0)
-				continue;
-			vid = (i * 32) + j;
-			/* Call the shared code mailbox routine */
-			while (hw->mac.ops.set_vfta(hw, vid, 0, TRUE, FALSE)) {
-				if (++retry > 5)
-					break;
-			}
-		}
-	}
-} /* ixv_setup_vlan_support */
-
-/************************************************************************
- * ixv_register_vlan
- *
- *   Run via a vlan config EVENT, it enables us to use the
- *   HW Filter table since we can get the vlan id. This just
- *   creates the entry in the soft version of the VFTA, init
- *   will repopulate the real table.
- ************************************************************************/
-static void
-ixv_register_vlan(void *arg, struct ifnet *ifp, u16 vtag)
-{
-	struct adapter *adapter = ifp->if_softc;
-	u16            index, bit;
-
-	if (ifp->if_softc != arg) /* Not our event */
-		return;
-
-	if ((vtag == 0) || (vtag > 4095)) /* Invalid */
-		return;
-
-	IXGBE_CORE_LOCK(adapter);
-	index = (vtag >> 5) & 0x7F;
-	bit = vtag & 0x1F;
-	ixv_shadow_vfta[index] |= (1 << bit);
-	++adapter->num_vlans;
-	/* Re-init to load the changes */
-	ixv_init_locked(adapter);
-	IXGBE_CORE_UNLOCK(adapter);
-} /* ixv_register_vlan */
-
-/************************************************************************
- * ixv_unregister_vlan
- *
- *   Run via a vlan unconfig EVENT, remove our entry
- *   in the soft vfta.
- ************************************************************************/
-static void
-ixv_unregister_vlan(void *arg, struct ifnet *ifp, u16 vtag)
-{
-	struct adapter *adapter = ifp->if_softc;
-	u16            index, bit;
-
-	if (ifp->if_softc !=  arg)
-		return;
-
-	if ((vtag == 0) || (vtag > 4095))  /* Invalid */
-		return;
-
-	IXGBE_CORE_LOCK(adapter);
-	index = (vtag >> 5) & 0x7F;
-	bit = vtag & 0x1F;
-	ixv_shadow_vfta[index] &= ~(1 << bit);
-	--adapter->num_vlans;
-	/* Re-init to load the changes */
-	ixv_init_locked(adapter);
-	IXGBE_CORE_UNLOCK(adapter);
-} /* ixv_unregister_vlan */
-
-/************************************************************************
- * ixv_enable_intr
- ************************************************************************/
-static void
-ixv_enable_intr(struct adapter *adapter)
-{
-	struct ixgbe_hw *hw = &adapter->hw;
-	struct ix_queue *que = adapter->queues;
-	u32             mask = (IXGBE_EIMS_ENABLE_MASK & ~IXGBE_EIMS_RTX_QUEUE);
-
-
-	IXGBE_WRITE_REG(hw, IXGBE_VTEIMS, mask);
-
-	mask = IXGBE_EIMS_ENABLE_MASK;
-	mask &= ~(IXGBE_EIMS_OTHER | IXGBE_EIMS_LSC);
-	IXGBE_WRITE_REG(hw, IXGBE_VTEIAC, mask);
-
-	for (int i = 0; i < adapter->num_queues; i++, que++)
-		ixv_enable_queue(adapter, que->msix);
-
-	IXGBE_WRITE_FLUSH(hw);
-
-	return;
-} /* ixv_enable_intr */
-
-/************************************************************************
- * ixv_disable_intr
- ************************************************************************/
-static void
-ixv_disable_intr(struct adapter *adapter)
-{
-	IXGBE_WRITE_REG(&adapter->hw, IXGBE_VTEIAC, 0);
-	IXGBE_WRITE_REG(&adapter->hw, IXGBE_VTEIMC, ~0);
-	IXGBE_WRITE_FLUSH(&adapter->hw);
-
-	return;
-} /* ixv_disable_intr */
-
-/************************************************************************
- * ixv_set_ivar
- *
- *   Setup the correct IVAR register for a particular MSI-X interrupt
- *    - entry is the register array entry
- *    - vector is the MSI-X vector for this queue
- *    - type is RX/TX/MISC
- ************************************************************************/
-static void
-ixv_set_ivar(struct adapter *adapter, u8 entry, u8 vector, s8 type)
-{
-	struct ixgbe_hw *hw = &adapter->hw;
-	u32             ivar, index;
-
-	vector |= IXGBE_IVAR_ALLOC_VAL;
-
-	if (type == -1) { /* MISC IVAR */
-		ivar = IXGBE_READ_REG(hw, IXGBE_VTIVAR_MISC);
-		ivar &= ~0xFF;
-		ivar |= vector;
-		IXGBE_WRITE_REG(hw, IXGBE_VTIVAR_MISC, ivar);
-	} else {          /* RX/TX IVARS */
-		index = (16 * (entry & 1)) + (8 * type);
-		ivar = IXGBE_READ_REG(hw, IXGBE_VTIVAR(entry >> 1));
-		ivar &= ~(0xFF << index);
-		ivar |= (vector << index);
-		IXGBE_WRITE_REG(hw, IXGBE_VTIVAR(entry >> 1), ivar);
-	}
-} /* ixv_set_ivar */
-
-/************************************************************************
- * ixv_configure_ivars
- ************************************************************************/
-static void
-ixv_configure_ivars(struct adapter *adapter)
-{
-	struct ix_queue *que = adapter->queues;
-
-	for (int i = 0; i < adapter->num_queues; i++, que++) {
-		/* First the RX queue entry */
-		ixv_set_ivar(adapter, i, que->msix, 0);
-		/* ... and the TX */
-		ixv_set_ivar(adapter, i, que->msix, 1);
-		/* Set an initial value in EITR */
-		IXGBE_WRITE_REG(&adapter->hw, IXGBE_VTEITR(que->msix),
-		    IXGBE_EITR_DEFAULT);
-	}
-
-	/* For the mailbox interrupt */
-	ixv_set_ivar(adapter, 1, adapter->vector, -1);
-} /* ixv_configure_ivars */
-
-
-/************************************************************************
- * ixv_get_counter
- ************************************************************************/
-static uint64_t
-ixv_get_counter(struct ifnet *ifp, ift_counter cnt)
-{
-	struct adapter *adapter;
-
-	adapter = if_getsoftc(ifp);
-
-	switch (cnt) {
-	case IFCOUNTER_IPACKETS:
-		return (adapter->ipackets);
-	case IFCOUNTER_OPACKETS:
-		return (adapter->opackets);
-	case IFCOUNTER_IBYTES:
-		return (adapter->ibytes);
-	case IFCOUNTER_OBYTES:
-		return (adapter->obytes);
-	case IFCOUNTER_IMCASTS:
-		return (adapter->imcasts);
-	default:
-		return (if_get_counter_default(ifp, cnt));
-	}
-} /* ixv_get_counter */
-
-/************************************************************************
- * ixv_save_stats
- *
- *   The VF stats registers never have a truly virgin
- *   starting point, so this routine tries to make an
- *   artificial one, marking ground zero on attach as
- *   it were.
- ************************************************************************/
-static void
-ixv_save_stats(struct adapter *adapter)
-{
-	if (adapter->stats.vf.vfgprc || adapter->stats.vf.vfgptc) {
-		adapter->stats.vf.saved_reset_vfgprc +=
-		    adapter->stats.vf.vfgprc - adapter->stats.vf.base_vfgprc;
-		adapter->stats.vf.saved_reset_vfgptc +=
-		    adapter->stats.vf.vfgptc - adapter->stats.vf.base_vfgptc;
-		adapter->stats.vf.saved_reset_vfgorc +=
-		    adapter->stats.vf.vfgorc - adapter->stats.vf.base_vfgorc;
-		adapter->stats.vf.saved_reset_vfgotc +=
-		    adapter->stats.vf.vfgotc - adapter->stats.vf.base_vfgotc;
-		adapter->stats.vf.saved_reset_vfmprc +=
-		    adapter->stats.vf.vfmprc - adapter->stats.vf.base_vfmprc;
-	}
-} /* ixv_save_stats */
-
-/************************************************************************
- * ixv_init_stats
- ************************************************************************/
-static void
-ixv_init_stats(struct adapter *adapter)
-{
-	struct ixgbe_hw *hw = &adapter->hw;
-
-	adapter->stats.vf.last_vfgprc = IXGBE_READ_REG(hw, IXGBE_VFGPRC);
-	adapter->stats.vf.last_vfgorc = IXGBE_READ_REG(hw, IXGBE_VFGORC_LSB);
-	adapter->stats.vf.last_vfgorc |=
-	    (((u64)(IXGBE_READ_REG(hw, IXGBE_VFGORC_MSB))) << 32);
-
-	adapter->stats.vf.last_vfgptc = IXGBE_READ_REG(hw, IXGBE_VFGPTC);
-	adapter->stats.vf.last_vfgotc = IXGBE_READ_REG(hw, IXGBE_VFGOTC_LSB);
-	adapter->stats.vf.last_vfgotc |=
-	    (((u64)(IXGBE_READ_REG(hw, IXGBE_VFGOTC_MSB))) << 32);
-
-	adapter->stats.vf.last_vfmprc = IXGBE_READ_REG(hw, IXGBE_VFMPRC);
-
-	adapter->stats.vf.base_vfgprc = adapter->stats.vf.last_vfgprc;
-	adapter->stats.vf.base_vfgorc = adapter->stats.vf.last_vfgorc;
-	adapter->stats.vf.base_vfgptc = adapter->stats.vf.last_vfgptc;
-	adapter->stats.vf.base_vfgotc = adapter->stats.vf.last_vfgotc;
-	adapter->stats.vf.base_vfmprc = adapter->stats.vf.last_vfmprc;
-} /* ixv_init_stats */
-
-#define UPDATE_STAT_32(reg, last, count)                \
-{                                                       \
-	u32 current = IXGBE_READ_REG(hw, reg);          \
-	if (current < last)                             \
-		count += 0x100000000LL;                 \
-	last = current;                                 \
-	count &= 0xFFFFFFFF00000000LL;                  \
-	count |= current;                               \
-}
-
-#define UPDATE_STAT_36(lsb, msb, last, count)           \
-{                                                       \
-	u64 cur_lsb = IXGBE_READ_REG(hw, lsb);          \
-	u64 cur_msb = IXGBE_READ_REG(hw, msb);          \
-	u64 current = ((cur_msb << 32) | cur_lsb);      \
-	if (current < last)                             \
-		count += 0x1000000000LL;                \
-	last = current;                                 \
-	count &= 0xFFFFFFF000000000LL;                  \
-	count |= current;                               \
-}
-
-/************************************************************************
- * ixv_update_stats - Update the board statistics counters.
- ************************************************************************/
-void
-ixv_update_stats(struct adapter *adapter)
-{
-	struct ixgbe_hw *hw = &adapter->hw;
-	struct ixgbevf_hw_stats *stats = &adapter->stats.vf;
-
-        UPDATE_STAT_32(IXGBE_VFGPRC, adapter->stats.vf.last_vfgprc,
-	    adapter->stats.vf.vfgprc);
-        UPDATE_STAT_32(IXGBE_VFGPTC, adapter->stats.vf.last_vfgptc,
-	    adapter->stats.vf.vfgptc);
-        UPDATE_STAT_36(IXGBE_VFGORC_LSB, IXGBE_VFGORC_MSB,
-	    adapter->stats.vf.last_vfgorc, adapter->stats.vf.vfgorc);
-        UPDATE_STAT_36(IXGBE_VFGOTC_LSB, IXGBE_VFGOTC_MSB,
-	    adapter->stats.vf.last_vfgotc, adapter->stats.vf.vfgotc);
-        UPDATE_STAT_32(IXGBE_VFMPRC, adapter->stats.vf.last_vfmprc,
-	    adapter->stats.vf.vfmprc);
-
-	/* Fill out the OS statistics structure */
-	IXGBE_SET_IPACKETS(adapter, stats->vfgprc);
-	IXGBE_SET_OPACKETS(adapter, stats->vfgptc);
-	IXGBE_SET_IBYTES(adapter, stats->vfgorc);
-	IXGBE_SET_OBYTES(adapter, stats->vfgotc);
-	IXGBE_SET_IMCASTS(adapter, stats->vfmprc);
-} /* ixv_update_stats */
-
-/************************************************************************
- * ixv_add_stats_sysctls - Add statistic sysctls for the VF.
- ************************************************************************/
-static void
-ixv_add_stats_sysctls(struct adapter *adapter)
-{
-	device_t                dev = adapter->dev;
-	struct tx_ring          *txr = adapter->tx_rings;
-	struct rx_ring          *rxr = adapter->rx_rings;
-	struct sysctl_ctx_list  *ctx = device_get_sysctl_ctx(dev);
-	struct sysctl_oid       *tree = device_get_sysctl_tree(dev);
-	struct sysctl_oid_list  *child = SYSCTL_CHILDREN(tree);
-	struct ixgbevf_hw_stats *stats = &adapter->stats.vf;
-	struct sysctl_oid       *stat_node, *queue_node;
-	struct sysctl_oid_list  *stat_list, *queue_list;
-
-#define QUEUE_NAME_LEN 32
-	char                    namebuf[QUEUE_NAME_LEN];
-
-	/* Driver Statistics */
-	SYSCTL_ADD_ULONG(ctx, child, OID_AUTO, "dropped",
-	    CTLFLAG_RD, &adapter->dropped_pkts, "Driver dropped packets");
-	SYSCTL_ADD_ULONG(ctx, child, OID_AUTO, "mbuf_defrag_failed",
-	    CTLFLAG_RD, &adapter->mbuf_defrag_failed, "m_defrag() failed");
-	SYSCTL_ADD_ULONG(ctx, child, OID_AUTO, "watchdog_events",
-	    CTLFLAG_RD, &adapter->watchdog_events, "Watchdog timeouts");
-	SYSCTL_ADD_ULONG(ctx, child, OID_AUTO, "link_irq",
-	    CTLFLAG_RD, &adapter->link_irq, "Link MSI-X IRQ Handled");
-
-	for (int i = 0; i < adapter->num_queues; i++, txr++) {
-		snprintf(namebuf, QUEUE_NAME_LEN, "queue%d", i);
-		queue_node = SYSCTL_ADD_NODE(ctx, child, OID_AUTO, namebuf,
-		    CTLFLAG_RD, NULL, "Queue Name");
-		queue_list = SYSCTL_CHILDREN(queue_node);
-
-		SYSCTL_ADD_UQUAD(ctx, queue_list, OID_AUTO, "irqs",
-		    CTLFLAG_RD, &(adapter->queues[i].irqs), "IRQs on queue");
-		SYSCTL_ADD_UQUAD(ctx, queue_list, OID_AUTO, "no_tx_dma_setup",
-		    CTLFLAG_RD, &(txr->no_tx_dma_setup),
-		    "Driver Tx DMA failure in Tx");
-		SYSCTL_ADD_UQUAD(ctx, queue_list, OID_AUTO, "tx_no_desc",
-		    CTLFLAG_RD, &(txr->no_desc_avail),
-		    "Not-enough-descriptors count: TX");
-		SYSCTL_ADD_UQUAD(ctx, queue_list, OID_AUTO, "tx_packets",
-		    CTLFLAG_RD, &(txr->total_packets), "TX Packets");
-		SYSCTL_ADD_UQUAD(ctx, queue_list, OID_AUTO, "br_drops",
-		    CTLFLAG_RD, &(txr->br->br_drops),
-		    "Packets dropped in buf_ring");
-	}
-
-	for (int i = 0; i < adapter->num_queues; i++, rxr++) {
-		snprintf(namebuf, QUEUE_NAME_LEN, "queue%d", i);
-		queue_node = SYSCTL_ADD_NODE(ctx, child, OID_AUTO, namebuf,
-		    CTLFLAG_RD, NULL, "Queue Name");
-		queue_list = SYSCTL_CHILDREN(queue_node);
-
-		SYSCTL_ADD_UQUAD(ctx, queue_list, OID_AUTO, "rx_packets",
-		    CTLFLAG_RD, &(rxr->rx_packets), "RX packets");
-		SYSCTL_ADD_UQUAD(ctx, queue_list, OID_AUTO, "rx_bytes",
-		    CTLFLAG_RD, &(rxr->rx_bytes), "RX bytes");
-		SYSCTL_ADD_UQUAD(ctx, queue_list, OID_AUTO, "rx_discarded",
-		    CTLFLAG_RD, &(rxr->rx_discarded), "Discarded RX packets");
-	}
-
-	stat_node = SYSCTL_ADD_NODE(ctx, child, OID_AUTO, "mac",
-	    CTLFLAG_RD, NULL, "VF Statistics (read from HW registers)");
-	stat_list = SYSCTL_CHILDREN(stat_node);
-
-	SYSCTL_ADD_UQUAD(ctx, stat_list, OID_AUTO, "good_pkts_rcvd",
-	    CTLFLAG_RD, &stats->vfgprc, "Good Packets Received");
-	SYSCTL_ADD_UQUAD(ctx, stat_list, OID_AUTO, "good_octets_rcvd",
-	    CTLFLAG_RD, &stats->vfgorc, "Good Octets Received");
-	SYSCTL_ADD_UQUAD(ctx, stat_list, OID_AUTO, "mcast_pkts_rcvd",
-	    CTLFLAG_RD, &stats->vfmprc, "Multicast Packets Received");
-	SYSCTL_ADD_UQUAD(ctx, stat_list, OID_AUTO, "good_pkts_txd",
-	    CTLFLAG_RD, &stats->vfgptc, "Good Packets Transmitted");
-	SYSCTL_ADD_UQUAD(ctx, stat_list, OID_AUTO, "good_octets_txd",
-	    CTLFLAG_RD, &stats->vfgotc, "Good Octets Transmitted");
-} /* ixv_add_stats_sysctls */
-
-/************************************************************************
- * ixv_set_sysctl_value
- ************************************************************************/
-static void
-ixv_set_sysctl_value(struct adapter *adapter, const char *name,
-	const char *description, int *limit, int value)
-{
-	*limit = value;
-	SYSCTL_ADD_INT(device_get_sysctl_ctx(adapter->dev),
-	    SYSCTL_CHILDREN(device_get_sysctl_tree(adapter->dev)),
-	    OID_AUTO, name, CTLFLAG_RW, limit, value, description);
-} /* ixv_set_sysctl_value */
-
-/************************************************************************
- * ixv_print_debug_info
- *
- *   Called only when em_display_debug_stats is enabled.
- *   Provides a way to take a look at important statistics
- *   maintained by the driver and hardware.
- ************************************************************************/
-static void
-ixv_print_debug_info(struct adapter *adapter)
-{
-	device_t        dev = adapter->dev;
-	struct ixgbe_hw *hw = &adapter->hw;
-	struct ix_queue *que = adapter->queues;
-	struct rx_ring  *rxr;
-	struct tx_ring  *txr;
-	struct lro_ctrl *lro;
-
-	device_printf(dev, "Error Byte Count = %u \n",
-	    IXGBE_READ_REG(hw, IXGBE_ERRBC));
-
-	for (int i = 0; i < adapter->num_queues; i++, que++) {
-		txr = que->txr;
-		rxr = que->rxr;
-		lro = &rxr->lro;
-		device_printf(dev, "QUE(%d) IRQs Handled: %lu\n",
-		    que->msix, (long)que->irqs);
-		device_printf(dev, "RX(%d) Packets Received: %lld\n",
-		    rxr->me, (long long)rxr->rx_packets);
-		device_printf(dev, "RX(%d) Bytes Received: %lu\n",
-		    rxr->me, (long)rxr->rx_bytes);
-		device_printf(dev, "RX(%d) LRO Queued= %lld\n",
-		    rxr->me, (long long)lro->lro_queued);
-		device_printf(dev, "RX(%d) LRO Flushed= %lld\n",
-		    rxr->me, (long long)lro->lro_flushed);
-		device_printf(dev, "TX(%d) Packets Sent: %lu\n",
-		    txr->me, (long)txr->total_packets);
-		device_printf(dev, "TX(%d) NO Desc Avail: %lu\n",
-		    txr->me, (long)txr->no_desc_avail);
-	}
-
-	device_printf(dev, "MBX IRQ Handled: %lu\n", (long)adapter->link_irq);
-} /* ixv_print_debug_info */
-
-/************************************************************************
- * ixv_sysctl_debug
- ************************************************************************/
-static int
-ixv_sysctl_debug(SYSCTL_HANDLER_ARGS)
-{
-	struct adapter *adapter;
-	int            error, result;
-
-	result = -1;
-	error = sysctl_handle_int(oidp, &result, 0, req);
-
-	if (error || !req->newptr)
-		return (error);
-
-	if (result == 1) {
-		adapter = (struct adapter *)arg1;
-		ixv_print_debug_info(adapter);
-	}
-
-	return error;
-} /* ixv_sysctl_debug */
-
-/************************************************************************
- * ixv_init_device_features
- ************************************************************************/
-static void
-ixv_init_device_features(struct adapter *adapter)
-{
-	adapter->feat_cap = IXGBE_FEATURE_NETMAP
-	                  | IXGBE_FEATURE_VF
-	                  | IXGBE_FEATURE_RSS
-	                  | IXGBE_FEATURE_LEGACY_TX;
-
-	/* A tad short on feature flags for VFs, atm. */
-	switch (adapter->hw.mac.type) {
-	case ixgbe_mac_82599_vf:
-		break;
-	case ixgbe_mac_X540_vf:
-		break;
-	case ixgbe_mac_X550_vf:
-	case ixgbe_mac_X550EM_x_vf:
-	case ixgbe_mac_X550EM_a_vf:
-		adapter->feat_cap |= IXGBE_FEATURE_NEEDS_CTXD;
-		break;
-	default:
-		break;
-	}
-
-	/* Enabled by default... */
-	/* Is a virtual function (VF) */
-	if (adapter->feat_cap & IXGBE_FEATURE_VF)
-		adapter->feat_en |= IXGBE_FEATURE_VF;
-	/* Netmap */
-	if (adapter->feat_cap & IXGBE_FEATURE_NETMAP)
-		adapter->feat_en |= IXGBE_FEATURE_NETMAP;
-	/* Receive-Side Scaling (RSS) */
-	if (adapter->feat_cap & IXGBE_FEATURE_RSS)
-		adapter->feat_en |= IXGBE_FEATURE_RSS;
-	/* Needs advanced context descriptor regardless of offloads req'd */
-	if (adapter->feat_cap & IXGBE_FEATURE_NEEDS_CTXD)
-		adapter->feat_en |= IXGBE_FEATURE_NEEDS_CTXD;
-
-	/* Enabled via sysctl... */
-	/* Legacy (single queue) transmit */
-	if ((adapter->feat_cap & IXGBE_FEATURE_LEGACY_TX) &&
-	    ixv_enable_legacy_tx)
-		adapter->feat_en |= IXGBE_FEATURE_LEGACY_TX;
-} /* ixv_init_device_features */
-
-/************************************************************************
- * ixv_shutdown - Shutdown entry point
- ************************************************************************/
-static int
-ixv_shutdown(device_t dev)
-{
-	struct adapter *adapter = device_get_softc(dev);
-	IXGBE_CORE_LOCK(adapter);
-	ixv_stop(adapter);
-	IXGBE_CORE_UNLOCK(adapter);
-
-	return (0);
-} /* ixv_shutdown */
-
-
-/************************************************************************
- * ixv_ioctl - Ioctl entry point
- *
- *   Called when the user wants to configure the interface.
- *
- *   return 0 on success, positive on failure
- ************************************************************************/
-static int
-ixv_ioctl(struct ifnet *ifp, u_long command, caddr_t data)
-{
-	struct adapter *adapter = ifp->if_softc;
-	struct ifreq   *ifr = (struct ifreq *)data;
-#if defined(INET) || defined(INET6)
-	struct ifaddr  *ifa = (struct ifaddr *)data;
-	bool           avoid_reset = FALSE;
-#endif
-	int            error = 0;
-
-	switch (command) {
-
-	case SIOCSIFADDR:
-#ifdef INET
-		if (ifa->ifa_addr->sa_family == AF_INET)
-			avoid_reset = TRUE;
-#endif
-#ifdef INET6
-		if (ifa->ifa_addr->sa_family == AF_INET6)
-			avoid_reset = TRUE;
-#endif
-#if defined(INET) || defined(INET6)
-		/*
-		 * Calling init results in link renegotiation,
-		 * so we avoid doing it when possible.
-		 */
-		if (avoid_reset) {
-			ifp->if_flags |= IFF_UP;
-			if (!(ifp->if_drv_flags & IFF_DRV_RUNNING))
-				ixv_init(adapter);
-			if (!(ifp->if_flags & IFF_NOARP))
-				arp_ifinit(ifp, ifa);
-		} else
-			error = ether_ioctl(ifp, command, data);
-		break;
-#endif
-	case SIOCSIFMTU:
-		IOCTL_DEBUGOUT("ioctl: SIOCSIFMTU (Set Interface MTU)");
-		if (ifr->ifr_mtu > IXGBE_MAX_MTU) {
-			error = EINVAL;
-		} else {
-			IXGBE_CORE_LOCK(adapter);
-			ifp->if_mtu = ifr->ifr_mtu;
-			adapter->max_frame_size = ifp->if_mtu + IXGBE_MTU_HDR;
-			if (ifp->if_drv_flags & IFF_DRV_RUNNING)
-				ixv_init_locked(adapter);
-			IXGBE_CORE_UNLOCK(adapter);
-		}
-		break;
-	case SIOCSIFFLAGS:
-		IOCTL_DEBUGOUT("ioctl: SIOCSIFFLAGS (Set Interface Flags)");
-		IXGBE_CORE_LOCK(adapter);
-		if (ifp->if_flags & IFF_UP) {
-			if ((ifp->if_drv_flags & IFF_DRV_RUNNING) == 0)
-				ixv_init_locked(adapter);
-		} else
-			if (ifp->if_drv_flags & IFF_DRV_RUNNING)
-				ixv_stop(adapter);
-		adapter->if_flags = ifp->if_flags;
-		IXGBE_CORE_UNLOCK(adapter);
-		break;
-	case SIOCADDMULTI:
-	case SIOCDELMULTI:
-		IOCTL_DEBUGOUT("ioctl: SIOC(ADD|DEL)MULTI");
-		if (ifp->if_drv_flags & IFF_DRV_RUNNING) {
-			IXGBE_CORE_LOCK(adapter);
-			ixv_disable_intr(adapter);
-			ixv_set_multi(adapter);
-			ixv_enable_intr(adapter);
-			IXGBE_CORE_UNLOCK(adapter);
-		}
-		break;
-	case SIOCSIFMEDIA:
-	case SIOCGIFMEDIA:
-		IOCTL_DEBUGOUT("ioctl: SIOCxIFMEDIA (Get/Set Interface Media)");
-		error = ifmedia_ioctl(ifp, ifr, &adapter->media, command);
-		break;
-	case SIOCSIFCAP:
-	{
 		int mask = ifr->ifr_reqcap ^ ifp->if_capenable;
 		IOCTL_DEBUGOUT("ioctl: SIOCSIFCAP (Set Capabilities)");
 		if (mask & IFCAP_HWCSUM)
