/******************************************************************************

  Copyright (c) 2001-2017, Intel Corporation
  All rights reserved.

  Redistribution and use in source and binary forms, with or without
  modification, are permitted provided that the following conditions are met:

   1. Redistributions of source code must retain the above copyright notice,
      this list of conditions and the following disclaimer.

   2. Redistributions in binary form must reproduce the above copyright
      notice, this list of conditions and the following disclaimer in the
      documentation and/or other materials provided with the distribution.

   3. Neither the name of the Intel Corporation nor the names of its
      contributors may be used to endorse or promote products derived from
      this software without specific prior written permission.

  THIS SOFTWARE IS PROVIDED BY THE COPYRIGHT HOLDERS AND CONTRIBUTORS "AS IS"
  AND ANY EXPRESS OR IMPLIED WARRANTIES, INCLUDING, BUT NOT LIMITED TO, THE
  IMPLIED WARRANTIES OF MERCHANTABILITY AND FITNESS FOR A PARTICULAR PURPOSE
  ARE DISCLAIMED. IN NO EVENT SHALL THE COPYRIGHT OWNER OR CONTRIBUTORS BE
  LIABLE FOR ANY DIRECT, INDIRECT, INCIDENTAL, SPECIAL, EXEMPLARY, OR
  CONSEQUENTIAL DAMAGES (INCLUDING, BUT NOT LIMITED TO, PROCUREMENT OF
  SUBSTITUTE GOODS OR SERVICES; LOSS OF USE, DATA, OR PROFITS; OR BUSINESS
  INTERRUPTION) HOWEVER CAUSED AND ON ANY THEORY OF LIABILITY, WHETHER IN
  CONTRACT, STRICT LIABILITY, OR TORT (INCLUDING NEGLIGENCE OR OTHERWISE)
  ARISING IN ANY WAY OUT OF THE USE OF THIS SOFTWARE, EVEN IF ADVISED OF THE
  POSSIBILITY OF SUCH DAMAGE.

******************************************************************************/
/*$FreeBSD$*/


#include "opt_inet.h"
#include "opt_inet6.h"
#include "opt_rss.h"

#include "ixgbe.h"
#include "ixgbe_sriov.h"
#include "ifdi_if.h"

#include <net/netmap.h>
#include <dev/netmap/netmap_kern.h>

/************************************************************************
 * Driver version
 ************************************************************************/
char ixgbe_driver_version[] = "4.0.0-k";


/************************************************************************
 * PCI Device ID Table
 *
 *   Used by probe to select devices to load on
 *   Last field stores an index into ixgbe_strings
 *   Last entry must be all 0s
 *
 *   { Vendor ID, Device ID, SubVendor ID, SubDevice ID, String Index }
 ************************************************************************/
static pci_vendor_info_t ixgbe_vendor_info_array[] =
{
  PVID(IXGBE_INTEL_VENDOR_ID, IXGBE_DEV_ID_82598AF_DUAL_PORT,  "Intel(R) PRO/10GbE PCI-Express Network Driver"),
  PVID(IXGBE_INTEL_VENDOR_ID, IXGBE_DEV_ID_82598AF_SINGLE_PORT,  "Intel(R) PRO/10GbE PCI-Express Network Driver"),
  PVID(IXGBE_INTEL_VENDOR_ID, IXGBE_DEV_ID_82598EB_CX4,  "Intel(R) PRO/10GbE PCI-Express Network Driver"),
  PVID(IXGBE_INTEL_VENDOR_ID, IXGBE_DEV_ID_82598AT,  "Intel(R) PRO/10GbE PCI-Express Network Driver"),
  PVID(IXGBE_INTEL_VENDOR_ID, IXGBE_DEV_ID_82598AT2,  "Intel(R) PRO/10GbE PCI-Express Network Driver"),
  PVID(IXGBE_INTEL_VENDOR_ID, IXGBE_DEV_ID_82598,  "Intel(R) PRO/10GbE PCI-Express Network Driver"),
  PVID(IXGBE_INTEL_VENDOR_ID, IXGBE_DEV_ID_82598_DA_DUAL_PORT,  "Intel(R) PRO/10GbE PCI-Express Network Driver"),
  PVID(IXGBE_INTEL_VENDOR_ID, IXGBE_DEV_ID_82598_CX4_DUAL_PORT,  "Intel(R) PRO/10GbE PCI-Express Network Driver"),
  PVID(IXGBE_INTEL_VENDOR_ID, IXGBE_DEV_ID_82598EB_XF_LR,  "Intel(R) PRO/10GbE PCI-Express Network Driver"),
  PVID(IXGBE_INTEL_VENDOR_ID, IXGBE_DEV_ID_82598_SR_DUAL_PORT_EM,  "Intel(R) PRO/10GbE PCI-Express Network Driver"),
  PVID(IXGBE_INTEL_VENDOR_ID, IXGBE_DEV_ID_82598EB_SFP_LOM,  "Intel(R) PRO/10GbE PCI-Express Network Driver"),
  PVID(IXGBE_INTEL_VENDOR_ID, IXGBE_DEV_ID_82599_KX4,  "Intel(R) PRO/10GbE PCI-Express Network Driver"),
  PVID(IXGBE_INTEL_VENDOR_ID, IXGBE_DEV_ID_82599_KX4_MEZZ,  "Intel(R) PRO/10GbE PCI-Express Network Driver"),
  PVID(IXGBE_INTEL_VENDOR_ID, IXGBE_DEV_ID_82599_SFP,  "Intel(R) PRO/10GbE PCI-Express Network Driver"),
  PVID(IXGBE_INTEL_VENDOR_ID, IXGBE_DEV_ID_82599_XAUI_LOM,  "Intel(R) PRO/10GbE PCI-Express Network Driver"),
  PVID(IXGBE_INTEL_VENDOR_ID, IXGBE_DEV_ID_82599_CX4,  "Intel(R) PRO/10GbE PCI-Express Network Driver"),
  PVID(IXGBE_INTEL_VENDOR_ID, IXGBE_DEV_ID_82599_T3_LOM,  "Intel(R) PRO/10GbE PCI-Express Network Driver"),
  PVID(IXGBE_INTEL_VENDOR_ID, IXGBE_DEV_ID_82599_COMBO_BACKPLANE,  "Intel(R) PRO/10GbE PCI-Express Network Driver"),
  PVID(IXGBE_INTEL_VENDOR_ID, IXGBE_DEV_ID_82599_BACKPLANE_FCOE,  "Intel(R) PRO/10GbE PCI-Express Network Driver"),
  PVID(IXGBE_INTEL_VENDOR_ID, IXGBE_DEV_ID_82599_SFP_SF2,  "Intel(R) PRO/10GbE PCI-Express Network Driver"),
  PVID(IXGBE_INTEL_VENDOR_ID, IXGBE_DEV_ID_82599_SFP_FCOE,  "Intel(R) PRO/10GbE PCI-Express Network Driver"),
  PVID(IXGBE_INTEL_VENDOR_ID, IXGBE_DEV_ID_82599EN_SFP,  "Intel(R) PRO/10GbE PCI-Express Network Driver"),
  PVID(IXGBE_INTEL_VENDOR_ID, IXGBE_DEV_ID_82599_SFP_SF_QP,  "Intel(R) PRO/10GbE PCI-Express Network Driver"),
  PVID(IXGBE_INTEL_VENDOR_ID, IXGBE_DEV_ID_82599_QSFP_SF_QP,  "Intel(R) PRO/10GbE PCI-Express Network Driver"),
  PVID(IXGBE_INTEL_VENDOR_ID, IXGBE_DEV_ID_X540T,  "Intel(R) PRO/10GbE PCI-Express Network Driver"),
  PVID(IXGBE_INTEL_VENDOR_ID, IXGBE_DEV_ID_X540T1,  "Intel(R) PRO/10GbE PCI-Express Network Driver"),
  PVID(IXGBE_INTEL_VENDOR_ID, IXGBE_DEV_ID_X550T,  "Intel(R) PRO/10GbE PCI-Express Network Driver"),
  PVID(IXGBE_INTEL_VENDOR_ID, IXGBE_DEV_ID_X550T1, "Intel(R) PRO/10GbE PCI-Express Network Driver"),
  PVID(IXGBE_INTEL_VENDOR_ID, IXGBE_DEV_ID_X550EM_X_KR,  "Intel(R) PRO/10GbE PCI-Express Network Driver"),
  PVID(IXGBE_INTEL_VENDOR_ID, IXGBE_DEV_ID_X550EM_X_KX4,  "Intel(R) PRO/10GbE PCI-Express Network Driver"),
  PVID(IXGBE_INTEL_VENDOR_ID, IXGBE_DEV_ID_X550EM_X_10G_T,  "Intel(R) PRO/10GbE PCI-Express Network Driver"),
  PVID(IXGBE_INTEL_VENDOR_ID, IXGBE_DEV_ID_X550EM_X_SFP, "Intel(R) PRO/10GbE PCI-Express Network Driver"),
  PVID(IXGBE_INTEL_VENDOR_ID, IXGBE_DEV_ID_X550EM_A_KR, "Intel(R) PRO/10GbE PCI-Express Network Driver"),
  PVID(IXGBE_INTEL_VENDOR_ID, IXGBE_DEV_ID_X550EM_A_KR_L, "Intel(R) PRO/10GbE PCI-Express Network Driver"),
  PVID(IXGBE_INTEL_VENDOR_ID, IXGBE_DEV_ID_X550EM_A_SFP, "Intel(R) PRO/10GbE PCI-Express Network Driver"),
  PVID(IXGBE_INTEL_VENDOR_ID, IXGBE_DEV_ID_X550EM_A_SFP_N, "Intel(R) PRO/10GbE PCI-Express Network Driver"),
  PVID(IXGBE_INTEL_VENDOR_ID, IXGBE_DEV_ID_X550EM_A_SGMII, "Intel(R) PRO/10GbE PCI-Express Network Driver"),
  PVID(IXGBE_INTEL_VENDOR_ID, IXGBE_DEV_ID_X550EM_A_SGMII_L, "Intel(R) PRO/10GbE PCI-Express Network Driver"),
  PVID(IXGBE_INTEL_VENDOR_ID, IXGBE_DEV_ID_X550EM_A_10G_T, "Intel(R) PRO/10GbE PCI-Express Network Driver"),
  PVID(IXGBE_INTEL_VENDOR_ID, IXGBE_DEV_ID_X550EM_A_1G_T, "Intel(R) PRO/10GbE PCI-Express Network Driver"),
  PVID(IXGBE_INTEL_VENDOR_ID, IXGBE_DEV_ID_X550EM_A_1G_T_L, "Intel(R) PRO/10GbE PCI-Express Network Driver"),
  PVID(IXGBE_INTEL_VENDOR_ID, IXGBE_DEV_ID_X540_BYPASS, "Intel(R) PRO/10GbE PCI-Express Network Driver"),
  PVID(IXGBE_INTEL_VENDOR_ID, IXGBE_DEV_ID_82599_BYPASS, "Intel(R) PRO/10GbE PCI-Express Network Driver"),
	/* required last entry */
  PVID_END
};

static void *ixgbe_register(device_t dev);
static int  ixgbe_if_attach_pre(if_ctx_t ctx);
static int  ixgbe_if_attach_post(if_ctx_t ctx);
static int  ixgbe_if_detach(if_ctx_t ctx);
static int  ixgbe_if_shutdown(if_ctx_t ctx);
static int  ixgbe_if_suspend(if_ctx_t ctx);
static int  ixgbe_if_resume(if_ctx_t ctx);

static void ixgbe_if_stop(if_ctx_t ctx);
void ixgbe_if_enable_intr(if_ctx_t ctx);
static void ixgbe_if_disable_intr(if_ctx_t ctx);
static int  ixgbe_if_rx_queue_intr_enable(if_ctx_t ctx, uint16_t qid);
static void ixgbe_if_media_status(if_ctx_t ctx, struct ifmediareq * ifmr);
static int  ixgbe_if_media_change(if_ctx_t ctx);
static int  ixgbe_if_msix_intr_assign(if_ctx_t, int);
static int  ixgbe_if_mtu_set(if_ctx_t ctx, uint32_t mtu);
static void ixgbe_if_crcstrip_set(if_ctx_t ctx, int onoff, int strip);
static void ixgbe_if_multi_set(if_ctx_t ctx);
static int  ixgbe_if_promisc_set(if_ctx_t ctx, int flags);
static int  ixgbe_if_tx_queues_alloc(if_ctx_t ctx, caddr_t *vaddrs,
                                     uint64_t *paddrs, int nrxqs, int nrxqsets);
static int  ixgbe_if_rx_queues_alloc(if_ctx_t ctx, caddr_t *vaddrs,
                                     uint64_t *paddrs, int nrxqs, int nrxqsets);
static void ixgbe_if_queues_free(if_ctx_t ctx);
static void ixgbe_if_timer(if_ctx_t ctx, uint16_t);
static void ixgbe_if_update_admin_status(if_ctx_t ctx);
static void ixgbe_if_vlan_register(if_ctx_t ctx, u16 vtag);
static void ixgbe_if_vlan_unregister(if_ctx_t ctx, u16 vtag);

int ixgbe_intr(void *arg);

/************************************************************************
 * Function prototypes
 ************************************************************************/
#if __FreeBSD_version >= 1100036
static uint64_t ixgbe_if_get_counter(if_ctx_t, ift_counter);
#endif

static void ixgbe_enable_queue(struct adapter *adapter, u32 vector);
static void ixgbe_disable_queue(struct adapter *adapter, u32 vector);
static void ixgbe_add_device_sysctls(if_ctx_t ctx);
static int  ixgbe_allocate_pci_resources(if_ctx_t ctx);
static int  ixgbe_setup_low_power_mode(if_ctx_t ctx);

static void ixgbe_config_dmac(struct adapter *adapter);
static void ixgbe_configure_ivars(struct adapter *adapter);
static void ixgbe_set_ivar(struct adapter *adapter, u8 entry, u8 vector,
                           s8 type);
static u8   *ixgbe_mc_array_itr(struct ixgbe_hw *, u8 **, u32 *);
static bool ixgbe_sfp_probe(if_ctx_t ctx);

static void ixgbe_free_pci_resources(if_ctx_t ctx);

static int  ixgbe_msix_link(void *arg);
static int  ixgbe_msix_que(void *arg);
static void ixgbe_initialize_rss_mapping(struct adapter *adapter);
static void ixgbe_initialize_receive_units(if_ctx_t ctx);
static void ixgbe_initialize_transmit_units(if_ctx_t ctx);

static int  ixgbe_setup_interface(if_ctx_t ctx);
static void ixgbe_init_device_features(struct adapter *adapter);
static void ixgbe_check_fan_failure(struct adapter *, u32, bool);
static void ixgbe_add_media_types(if_ctx_t ctx);
static void ixgbe_update_stats_counters(struct adapter *adapter);
static void ixgbe_config_link(struct adapter *adapter);
static void ixgbe_get_slot_info(struct adapter *);
static void ixgbe_check_wol_support(struct adapter *adapter);
static void ixgbe_enable_rx_drop(struct adapter *);
static void ixgbe_disable_rx_drop(struct adapter *);

static void ixgbe_add_hw_stats(struct adapter *adapter);
static int  ixgbe_set_flowcntl(struct adapter *, int);
static int  ixgbe_set_advertise(struct adapter *, int);
static int  ixgbe_get_advertise(struct adapter *);
static void ixgbe_setup_vlan_hw_support(if_ctx_t ctx);
static void ixgbe_config_gpie(struct adapter *adapter);
static void ixgbe_config_delay_values(struct adapter *adapter);

/* Sysctl handlers */
static int  ixgbe_sysctl_flowcntl(SYSCTL_HANDLER_ARGS);
static int  ixgbe_sysctl_advertise(SYSCTL_HANDLER_ARGS);
static int  ixgbe_sysctl_interrupt_rate_handler(SYSCTL_HANDLER_ARGS);
static int  ixgbe_sysctl_dmac(SYSCTL_HANDLER_ARGS);
static int  ixgbe_sysctl_phy_temp(SYSCTL_HANDLER_ARGS);
static int  ixgbe_sysctl_phy_overtemp_occurred(SYSCTL_HANDLER_ARGS);
#ifdef IXGBE_DEBUG
static int  ixgbe_sysctl_power_state(SYSCTL_HANDLER_ARGS);
static int  ixgbe_sysctl_print_rss_config(SYSCTL_HANDLER_ARGS);
#endif
static int  ixgbe_sysctl_rdh_handler(SYSCTL_HANDLER_ARGS);
static int  ixgbe_sysctl_rdt_handler(SYSCTL_HANDLER_ARGS);
static int  ixgbe_sysctl_tdt_handler(SYSCTL_HANDLER_ARGS);
static int  ixgbe_sysctl_tdh_handler(SYSCTL_HANDLER_ARGS);
static int  ixgbe_sysctl_eee_state(SYSCTL_HANDLER_ARGS);
static int  ixgbe_sysctl_wol_enable(SYSCTL_HANDLER_ARGS);
static int  ixgbe_sysctl_wufc(SYSCTL_HANDLER_ARGS);

/* Deferred interrupt tasklets */
static void ixgbe_handle_msf(void *);
static void ixgbe_handle_mod(void *);
static void ixgbe_handle_phy(void *);

/************************************************************************
 *  FreeBSD Device Interface Entry Points
 ************************************************************************/
static device_method_t ix_methods[] = {
	/* Device interface */
	DEVMETHOD(device_register, ixgbe_register),
	DEVMETHOD(device_probe, iflib_device_probe),
	DEVMETHOD(device_attach, iflib_device_attach),
	DEVMETHOD(device_detach, iflib_device_detach),
	DEVMETHOD(device_shutdown, iflib_device_shutdown),
	DEVMETHOD(device_suspend, iflib_device_suspend),
	DEVMETHOD(device_resume, iflib_device_resume),
#ifdef PCI_IOV
	DEVMETHOD(pci_iov_init, iflib_device_iov_init),
	DEVMETHOD(pci_iov_uninit, iflib_device_iov_uninit),
	DEVMETHOD(pci_iov_add_vf, iflib_device_iov_add_vf),
#endif /* PCI_IOV */
	DEVMETHOD_END
};

static driver_t ix_driver = {
	"ix", ix_methods, sizeof(struct adapter),
};

devclass_t ix_devclass;
DRIVER_MODULE(ix, pci, ix_driver, ix_devclass, 0, 0);

MODULE_DEPEND(ix, pci, 1, 1, 1);
MODULE_DEPEND(ix, ether, 1, 1, 1);
MODULE_DEPEND(ix, iflib, 1, 1, 1);

static device_method_t ixgbe_if_methods[] = {
	DEVMETHOD(ifdi_attach_pre, ixgbe_if_attach_pre),
	DEVMETHOD(ifdi_attach_post, ixgbe_if_attach_post),
	DEVMETHOD(ifdi_detach, ixgbe_if_detach),
	DEVMETHOD(ifdi_shutdown, ixgbe_if_shutdown),
	DEVMETHOD(ifdi_suspend, ixgbe_if_suspend),
	DEVMETHOD(ifdi_resume, ixgbe_if_resume),
	DEVMETHOD(ifdi_init, ixgbe_if_init),
	DEVMETHOD(ifdi_stop, ixgbe_if_stop),
	DEVMETHOD(ifdi_msix_intr_assign, ixgbe_if_msix_intr_assign),
	DEVMETHOD(ifdi_intr_enable, ixgbe_if_enable_intr),
	DEVMETHOD(ifdi_intr_disable, ixgbe_if_disable_intr),
	DEVMETHOD(ifdi_tx_queue_intr_enable, ixgbe_if_rx_queue_intr_enable),
	DEVMETHOD(ifdi_rx_queue_intr_enable, ixgbe_if_rx_queue_intr_enable),
	DEVMETHOD(ifdi_tx_queues_alloc, ixgbe_if_tx_queues_alloc),
	DEVMETHOD(ifdi_rx_queues_alloc, ixgbe_if_rx_queues_alloc),
	DEVMETHOD(ifdi_queues_free, ixgbe_if_queues_free),
	DEVMETHOD(ifdi_update_admin_status, ixgbe_if_update_admin_status),
	DEVMETHOD(ifdi_multi_set, ixgbe_if_multi_set),
	DEVMETHOD(ifdi_mtu_set, ixgbe_if_mtu_set),
	DEVMETHOD(ifdi_crcstrip_set, ixgbe_if_crcstrip_set),
	DEVMETHOD(ifdi_media_status, ixgbe_if_media_status),
	DEVMETHOD(ifdi_media_change, ixgbe_if_media_change),
	DEVMETHOD(ifdi_promisc_set, ixgbe_if_promisc_set),
	DEVMETHOD(ifdi_timer, ixgbe_if_timer),
	DEVMETHOD(ifdi_vlan_register, ixgbe_if_vlan_register),
	DEVMETHOD(ifdi_vlan_unregister, ixgbe_if_vlan_unregister),
	DEVMETHOD(ifdi_get_counter, ixgbe_if_get_counter),
#ifdef PCI_IOV
	DEVMETHOD(ifdi_iov_init, ixgbe_if_iov_init),
	DEVMETHOD(ifdi_iov_uninit, ixgbe_if_iov_uninit),
	DEVMETHOD(ifdi_iov_vf_add, ixgbe_if_iov_vf_add),
#endif /* PCI_IOV */
	DEVMETHOD_END
};

/*
 * TUNEABLE PARAMETERS:
 */

static SYSCTL_NODE(_hw, OID_AUTO, ix, CTLFLAG_RD, 0, "IXGBE driver parameters");
static driver_t ixgbe_if_driver = {
  "ixgbe_if", ixgbe_if_methods, sizeof(struct adapter)
};

static int ixgbe_max_interrupt_rate = (4000000 / IXGBE_LOW_LATENCY);
SYSCTL_INT(_hw_ix, OID_AUTO, max_interrupt_rate, CTLFLAG_RDTUN,
    &ixgbe_max_interrupt_rate, 0, "Maximum interrupts per second");

/* Flow control setting, default to full */
static int ixgbe_flow_control = ixgbe_fc_full;
SYSCTL_INT(_hw_ix, OID_AUTO, flow_control, CTLFLAG_RDTUN,
    &ixgbe_flow_control, 0, "Default flow control used for all adapters");

/* Advertise Speed, default to 0 (auto) */
static int ixgbe_advertise_speed = 0;
SYSCTL_INT(_hw_ix, OID_AUTO, advertise_speed, CTLFLAG_RDTUN,
    &ixgbe_advertise_speed, 0, "Default advertised speed for all adapters");

/*
 * Smart speed setting, default to on
 * this only works as a compile option
 * right now as its during attach, set
 * this to 'ixgbe_smart_speed_off' to
 * disable.
 */
static int ixgbe_smart_speed = ixgbe_smart_speed_on;

/*
 * MSI-X should be the default for best performance,
 * but this allows it to be forced off for testing.
 */
static int ixgbe_enable_msix = 1;
SYSCTL_INT(_hw_ix, OID_AUTO, enable_msix, CTLFLAG_RDTUN, &ixgbe_enable_msix, 0,
    "Enable MSI-X interrupts");

/*
 * Defining this on will allow the use
 * of unsupported SFP+ modules, note that
 * doing so you are on your own :)
 */
static int allow_unsupported_sfp = FALSE;
SYSCTL_INT(_hw_ix, OID_AUTO, unsupported_sfp, CTLFLAG_RDTUN,
    &allow_unsupported_sfp, 0,
    "Allow unsupported SFP modules...use at your own risk");

/*
 * Not sure if Flow Director is fully baked,
 * so we'll default to turning it off.
 */
static int ixgbe_enable_fdir = 0;
SYSCTL_INT(_hw_ix, OID_AUTO, enable_fdir, CTLFLAG_RDTUN, &ixgbe_enable_fdir, 0,
    "Enable Flow Director");

/* Receive-Side Scaling */
static int ixgbe_enable_rss = 1;
SYSCTL_INT(_hw_ix, OID_AUTO, enable_rss, CTLFLAG_RDTUN, &ixgbe_enable_rss, 0,
    "Enable Receive-Side Scaling (RSS)");

#if 0
/* Keep running tab on them for sanity check */
static int ixgbe_total_ports;
#endif

MALLOC_DEFINE(M_IXGBE, "ix", "ix driver allocations");

/*
 * For Flow Director: this is the number of TX packets we sample
 * for the filter pool, this means every 20th packet will be probed.
 *
 * This feature can be disabled by setting this to 0.
 */
static int atr_sample_rate = 20;

extern struct if_txrx ixgbe_txrx;

static struct if_shared_ctx ixgbe_sctx_init = {
	.isc_magic = IFLIB_MAGIC,
	.isc_q_align = PAGE_SIZE,/* max(DBA_ALIGN, PAGE_SIZE) */
	.isc_tx_maxsize = IXGBE_TSO_SIZE,

	.isc_tx_maxsegsize = PAGE_SIZE,

	.isc_rx_maxsize = PAGE_SIZE*4,
	.isc_rx_nsegments = 1,
	.isc_rx_maxsegsize = PAGE_SIZE*4,
	.isc_nfl = 1,
	.isc_ntxqs = 1,
	.isc_nrxqs = 1,

	.isc_admin_intrcnt = 1,
	.isc_vendor_info = ixgbe_vendor_info_array,
	.isc_driver_version = ixgbe_driver_version,
	.isc_driver = &ixgbe_if_driver,

	.isc_nrxd_min = {MIN_RXD},
	.isc_ntxd_min = {MIN_TXD},
	.isc_nrxd_max = {MAX_RXD},
	.isc_ntxd_max = {MAX_TXD},
	.isc_nrxd_default = {DEFAULT_RXD},
	.isc_ntxd_default = {DEFAULT_TXD},
};

if_shared_ctx_t ixgbe_sctx = &ixgbe_sctx_init;

/************************************************************************
 * ixgbe_if_tx_queues_alloc
 ************************************************************************/
static int
ixgbe_if_tx_queues_alloc(if_ctx_t ctx, caddr_t *vaddrs, uint64_t *paddrs,
                         int ntxqs, int ntxqsets)
{
	struct adapter     *adapter = iflib_get_softc(ctx);
	if_softc_ctx_t     scctx = adapter->shared;
	struct ix_tx_queue *que;
	int                i, j, error;

	MPASS(adapter->num_tx_queues > 0);
	MPASS(adapter->num_tx_queues == ntxqsets);
	MPASS(ntxqs == 1);

	/* Allocate queue structure memory */
	adapter->tx_queues =
	    (struct ix_tx_queue *)malloc(sizeof(struct ix_tx_queue) * ntxqsets,
	                                 M_IXGBE, M_NOWAIT | M_ZERO);
	if (!adapter->tx_queues) {
		device_printf(iflib_get_dev(ctx),
		    "Unable to allocate TX ring memory\n");
		return (ENOMEM);
	}

	for (i = 0, que = adapter->tx_queues; i < ntxqsets; i++, que++) {
		struct tx_ring *txr = &que->txr;

		/* In case SR-IOV is enabled, align the index properly */
		txr->me = ixgbe_vf_que_index(adapter->iov_mode, adapter->pool,
		    i);

		txr->adapter = que->adapter = adapter;
		adapter->active_queues |= (u64)1 << txr->me;

		/* Allocate report status array */
		txr->tx_rsq = (qidx_t *)malloc(sizeof(qidx_t) * scctx->isc_ntxd[0], M_IXGBE, M_NOWAIT | M_ZERO);
		if (txr->tx_rsq == NULL) {
			error = ENOMEM;
			goto fail;
		}
		for (j = 0; j < scctx->isc_ntxd[0]; j++)
			txr->tx_rsq[j] = QIDX_INVALID;
		/* get the virtual and physical address of the hardware queues */
		txr->tail = IXGBE_TDT(txr->me);
		txr->tx_base = (union ixgbe_adv_tx_desc *)vaddrs[i];
		txr->tx_paddr = paddrs[i];

		txr->bytes = 0;
		txr->total_packets = 0;

		/* Set the rate at which we sample packets */
		if (adapter->feat_en & IXGBE_FEATURE_FDIR)
			txr->atr_sample = atr_sample_rate;

	}

	iflib_config_gtask_init(ctx, &adapter->mod_task, ixgbe_handle_mod,
	    "mod_task");
	iflib_config_gtask_init(ctx, &adapter->msf_task, ixgbe_handle_msf,
	    "msf_task");
	iflib_config_gtask_init(ctx, &adapter->phy_task, ixgbe_handle_phy,
	    "phy_task");
	if (adapter->feat_cap & IXGBE_FEATURE_SRIOV)
		iflib_config_gtask_init(ctx, &adapter->mbx_task,
		    ixgbe_handle_mbx, "mbx_task");
	if (adapter->feat_en & IXGBE_FEATURE_FDIR)
		iflib_config_gtask_init(ctx, &adapter->fdir_task,
		    ixgbe_reinit_fdir, "fdir_task");

	device_printf(iflib_get_dev(ctx), "allocated for %d queues\n",
	    adapter->num_tx_queues);

	return (0);

fail:
	ixgbe_if_queues_free(ctx);

	return (error);
} /* ixgbe_if_tx_queues_alloc */

/************************************************************************
 * ixgbe_if_rx_queues_alloc
 ************************************************************************/
static int
ixgbe_if_rx_queues_alloc(if_ctx_t ctx, caddr_t *vaddrs, uint64_t *paddrs,
                         int nrxqs, int nrxqsets)
{
	struct adapter     *adapter = iflib_get_softc(ctx);
	struct ix_rx_queue *que;
	int                i;

	MPASS(adapter->num_rx_queues > 0);
	MPASS(adapter->num_rx_queues == nrxqsets);
	MPASS(nrxqs == 1);

	/* Allocate queue structure memory */
	adapter->rx_queues =
	    (struct ix_rx_queue *)malloc(sizeof(struct ix_rx_queue)*nrxqsets,
	                                 M_IXGBE, M_NOWAIT | M_ZERO);
	if (!adapter->rx_queues) {
		device_printf(iflib_get_dev(ctx),
		    "Unable to allocate TX ring memory\n");
		return (ENOMEM);
	}

	for (i = 0, que = adapter->rx_queues; i < nrxqsets; i++, que++) {
		struct rx_ring *rxr = &que->rxr;

		/* In case SR-IOV is enabled, align the index properly */
		rxr->me = ixgbe_vf_que_index(adapter->iov_mode, adapter->pool,
		    i);

		rxr->adapter = que->adapter = adapter;

		/* get the virtual and physical address of the hw queues */
		rxr->tail = IXGBE_RDT(rxr->me);
		rxr->rx_base = (union ixgbe_adv_rx_desc *)vaddrs[i];
		rxr->rx_paddr = paddrs[i];
		rxr->bytes = 0;
		rxr->que = que;
	}

	device_printf(iflib_get_dev(ctx), "allocated for %d rx queues\n",
	    adapter->num_rx_queues);

	return (0);
} /* ixgbe_if_rx_queues_alloc */

/************************************************************************
 * ixgbe_if_queues_free
 ************************************************************************/
static void
ixgbe_if_queues_free(if_ctx_t ctx)
{
	struct adapter     *adapter = iflib_get_softc(ctx);
	struct ix_tx_queue *tx_que = adapter->tx_queues;
	struct ix_rx_queue *rx_que = adapter->rx_queues;
	int                i;

	if (tx_que != NULL) {
		for (i = 0; i < adapter->num_tx_queues; i++, tx_que++) {
			struct tx_ring *txr = &tx_que->txr;
			if (txr->tx_rsq == NULL)
				break;

			free(txr->tx_rsq, M_IXGBE);
			txr->tx_rsq = NULL;
		}

		free(adapter->tx_queues, M_IXGBE);
		adapter->tx_queues = NULL;
	}
	if (rx_que != NULL) {
		free(adapter->rx_queues, M_IXGBE);
		adapter->rx_queues = NULL;
	}
} /* ixgbe_if_queues_free */

/************************************************************************
 * ixgbe_initialize_rss_mapping
 ************************************************************************/
static void
ixgbe_initialize_rss_mapping(struct adapter *adapter)
{
	struct ixgbe_hw *hw = &adapter->hw;
	u32             reta = 0, mrqc, rss_key[10];
	int             queue_id, table_size, index_mult;
	int             i, j;
	u32             rss_hash_config;

	if (adapter->feat_en & IXGBE_FEATURE_RSS) {
		/* Fetch the configured RSS key */
		rss_getkey((uint8_t *)&rss_key);
	} else {
		/* set up random bits */
		arc4rand(&rss_key, sizeof(rss_key), 0);
	}

	/* Set multiplier for RETA setup and table size based on MAC */
	index_mult = 0x1;
	table_size = 128;
	switch (adapter->hw.mac.type) {
	case ixgbe_mac_82598EB:
		index_mult = 0x11;
		break;
	case ixgbe_mac_X550:
	case ixgbe_mac_X550EM_x:
	case ixgbe_mac_X550EM_a:
		table_size = 512;
		break;
	default:
		break;
	}

	/* Set up the redirection table */
	for (i = 0, j = 0; i < table_size; i++, j++) {
		if (j == adapter->num_rx_queues)
			j = 0;

		if (adapter->feat_en & IXGBE_FEATURE_RSS) {
			/*
			 * Fetch the RSS bucket id for the given indirection
			 * entry. Cap it at the number of configured buckets
			 * (which is num_rx_queues.)
			 */
			queue_id = rss_get_indirection_to_bucket(i);
			queue_id = queue_id % adapter->num_rx_queues;
		} else
			queue_id = (j * index_mult);

		/*
		 * The low 8 bits are for hash value (n+0);
		 * The next 8 bits are for hash value (n+1), etc.
		 */
		reta = reta >> 8;
		reta = reta | (((uint32_t)queue_id) << 24);
		if ((i & 3) == 3) {
			if (i < 128)
				IXGBE_WRITE_REG(hw, IXGBE_RETA(i >> 2), reta);
			else
				IXGBE_WRITE_REG(hw, IXGBE_ERETA((i >> 2) - 32),
				    reta);
			reta = 0;
		}
	}

	/* Now fill our hash function seeds */
	for (i = 0; i < 10; i++)
		IXGBE_WRITE_REG(hw, IXGBE_RSSRK(i), rss_key[i]);

	/* Perform hash on these packet types */
	if (adapter->feat_en & IXGBE_FEATURE_RSS)
		rss_hash_config = rss_gethashconfig();
	else {
		/*
		 * Disable UDP - IP fragments aren't currently being handled
		 * and so we end up with a mix of 2-tuple and 4-tuple
		 * traffic.
		 */
		rss_hash_config = RSS_HASHTYPE_RSS_IPV4
		                | RSS_HASHTYPE_RSS_TCP_IPV4
		                | RSS_HASHTYPE_RSS_IPV6
		                | RSS_HASHTYPE_RSS_TCP_IPV6
		                | RSS_HASHTYPE_RSS_IPV6_EX
		                | RSS_HASHTYPE_RSS_TCP_IPV6_EX;
	}

	mrqc = IXGBE_MRQC_RSSEN;
	if (rss_hash_config & RSS_HASHTYPE_RSS_IPV4)
		mrqc |= IXGBE_MRQC_RSS_FIELD_IPV4;
	if (rss_hash_config & RSS_HASHTYPE_RSS_TCP_IPV4)
		mrqc |= IXGBE_MRQC_RSS_FIELD_IPV4_TCP;
	if (rss_hash_config & RSS_HASHTYPE_RSS_IPV6)
		mrqc |= IXGBE_MRQC_RSS_FIELD_IPV6;
	if (rss_hash_config & RSS_HASHTYPE_RSS_TCP_IPV6)
		mrqc |= IXGBE_MRQC_RSS_FIELD_IPV6_TCP;
	if (rss_hash_config & RSS_HASHTYPE_RSS_IPV6_EX)
		mrqc |= IXGBE_MRQC_RSS_FIELD_IPV6_EX;
	if (rss_hash_config & RSS_HASHTYPE_RSS_TCP_IPV6_EX)
		mrqc |= IXGBE_MRQC_RSS_FIELD_IPV6_EX_TCP;
	if (rss_hash_config & RSS_HASHTYPE_RSS_UDP_IPV4)
		mrqc |= IXGBE_MRQC_RSS_FIELD_IPV4_UDP;
	if (rss_hash_config & RSS_HASHTYPE_RSS_UDP_IPV6)
		mrqc |= IXGBE_MRQC_RSS_FIELD_IPV6_UDP;
	if (rss_hash_config & RSS_HASHTYPE_RSS_UDP_IPV6_EX)
		mrqc |= IXGBE_MRQC_RSS_FIELD_IPV6_EX_UDP;
	mrqc |= ixgbe_get_mrqc(adapter->iov_mode);
	IXGBE_WRITE_REG(hw, IXGBE_MRQC, mrqc);
} /* ixgbe_initialize_rss_mapping */

/************************************************************************
 * ixgbe_initialize_receive_units - Setup receive registers and features.
 ************************************************************************/
#define BSIZEPKT_ROUNDUP ((1<<IXGBE_SRRCTL_BSIZEPKT_SHIFT)-1)

static void
ixgbe_initialize_receive_units(if_ctx_t ctx)
{
	struct adapter     *adapter = iflib_get_softc(ctx);
	if_softc_ctx_t     scctx = adapter->shared;
	struct ixgbe_hw    *hw = &adapter->hw;
	struct ifnet       *ifp = iflib_get_ifp(ctx);
	struct ix_rx_queue *que;
	int                i, j;
	u32                bufsz, fctrl, srrctl, rxcsum;
	u32                hlreg;

	/*
	 * Make sure receives are disabled while
	 * setting up the descriptor ring
	 */
	ixgbe_disable_rx(hw);

	/* Enable broadcasts */
	fctrl = IXGBE_READ_REG(hw, IXGBE_FCTRL);
	fctrl |= IXGBE_FCTRL_BAM;
	if (adapter->hw.mac.type == ixgbe_mac_82598EB) {
		fctrl |= IXGBE_FCTRL_DPF;
		fctrl |= IXGBE_FCTRL_PMCF;
	}
	IXGBE_WRITE_REG(hw, IXGBE_FCTRL, fctrl);

	/* Set for Jumbo Frames? */
	hlreg = IXGBE_READ_REG(hw, IXGBE_HLREG0);
	if (ifp->if_mtu > ETHERMTU)
		hlreg |= IXGBE_HLREG0_JUMBOEN;
	else
		hlreg &= ~IXGBE_HLREG0_JUMBOEN;
	IXGBE_WRITE_REG(hw, IXGBE_HLREG0, hlreg);

	bufsz = (adapter->rx_mbuf_sz + BSIZEPKT_ROUNDUP) >>
	    IXGBE_SRRCTL_BSIZEPKT_SHIFT;

	/* Setup the Base and Length of the Rx Descriptor Ring */
	for (i = 0, que = adapter->rx_queues; i < adapter->num_rx_queues; i++, que++) {
		struct rx_ring *rxr = &que->rxr;
		u64            rdba = rxr->rx_paddr;

		j = rxr->me;

		/* Setup the Base and Length of the Rx Descriptor Ring */
		IXGBE_WRITE_REG(hw, IXGBE_RDBAL(j),
		    (rdba & 0x00000000ffffffffULL));
		IXGBE_WRITE_REG(hw, IXGBE_RDBAH(j), (rdba >> 32));
		IXGBE_WRITE_REG(hw, IXGBE_RDLEN(j),
		     scctx->isc_nrxd[0] * sizeof(union ixgbe_adv_rx_desc));

		/* Set up the SRRCTL register */
		srrctl = IXGBE_READ_REG(hw, IXGBE_SRRCTL(j));
		srrctl &= ~IXGBE_SRRCTL_BSIZEHDR_MASK;
		srrctl &= ~IXGBE_SRRCTL_BSIZEPKT_MASK;
		srrctl |= bufsz;
		srrctl |= IXGBE_SRRCTL_DESCTYPE_ADV_ONEBUF;

		/*
		 * Set DROP_EN iff we have no flow control and >1 queue.
		 * Note that srrctl was cleared shortly before during reset,
		 * so we do not need to clear the bit, but do it just in case
		 * this code is moved elsewhere.
		 */
		if (adapter->num_rx_queues > 1 &&
		    adapter->hw.fc.requested_mode == ixgbe_fc_none) {
			srrctl |= IXGBE_SRRCTL_DROP_EN;
		} else {
			srrctl &= ~IXGBE_SRRCTL_DROP_EN;
		}

		IXGBE_WRITE_REG(hw, IXGBE_SRRCTL(j), srrctl);

		/* Setup the HW Rx Head and Tail Descriptor Pointers */
		IXGBE_WRITE_REG(hw, IXGBE_RDH(j), 0);
		IXGBE_WRITE_REG(hw, IXGBE_RDT(j), 0);

		/* Set the driver rx tail address */
		rxr->tail =  IXGBE_RDT(rxr->me);
	}

	if (adapter->hw.mac.type != ixgbe_mac_82598EB) {
		u32 psrtype = IXGBE_PSRTYPE_TCPHDR
		            | IXGBE_PSRTYPE_UDPHDR
		            | IXGBE_PSRTYPE_IPV4HDR
		            | IXGBE_PSRTYPE_IPV6HDR;
		IXGBE_WRITE_REG(hw, IXGBE_PSRTYPE(0), psrtype);
	}

	rxcsum = IXGBE_READ_REG(hw, IXGBE_RXCSUM);

	ixgbe_initialize_rss_mapping(adapter);

	if (adapter->num_rx_queues > 1) {
		/* RSS and RX IPP Checksum are mutually exclusive */
		rxcsum |= IXGBE_RXCSUM_PCSD;
	}

	if (ifp->if_capenable & IFCAP_RXCSUM)
		rxcsum |= IXGBE_RXCSUM_PCSD;

	/* This is useful for calculating UDP/IP fragment checksums */
	if (!(rxcsum & IXGBE_RXCSUM_PCSD))
		rxcsum |= IXGBE_RXCSUM_IPPCSE;

	IXGBE_WRITE_REG(hw, IXGBE_RXCSUM, rxcsum);

} /* ixgbe_initialize_receive_units */

/************************************************************************
 * ixgbe_initialize_transmit_units - Enable transmit units.
 ************************************************************************/
static void
ixgbe_initialize_transmit_units(if_ctx_t ctx)
{
	struct adapter     *adapter = iflib_get_softc(ctx);
	struct ixgbe_hw    *hw = &adapter->hw;
	if_softc_ctx_t     scctx = adapter->shared;
	struct ix_tx_queue *que;
	int i;

	/* Setup the Base and Length of the Tx Descriptor Ring */
	for (i = 0, que = adapter->tx_queues; i < adapter->num_tx_queues;
	    i++, que++) {
		struct tx_ring	   *txr = &que->txr;
		u64 tdba = txr->tx_paddr;
		u32 txctrl = 0;
		int j = txr->me;

		IXGBE_WRITE_REG(hw, IXGBE_TDBAL(j),
		    (tdba & 0x00000000ffffffffULL));
		IXGBE_WRITE_REG(hw, IXGBE_TDBAH(j), (tdba >> 32));
		IXGBE_WRITE_REG(hw, IXGBE_TDLEN(j),
		    scctx->isc_ntxd[0] * sizeof(union ixgbe_adv_tx_desc));

		/* Setup the HW Tx Head and Tail descriptor pointers */
		IXGBE_WRITE_REG(hw, IXGBE_TDH(j), 0);
		IXGBE_WRITE_REG(hw, IXGBE_TDT(j), 0);

		/* Cache the tail address */
		txr->tx_rs_cidx = txr->tx_rs_pidx = txr->tx_cidx_processed = 0;
		for (int k = 0; k < scctx->isc_ntxd[0]; k++)
			txr->tx_rsq[k] = QIDX_INVALID;

		/* Disable Head Writeback */
		/*
		 * Note: for X550 series devices, these registers are actually
		 * prefixed with TPH_ isntead of DCA_, but the addresses and
		 * fields remain the same.
		 */
		switch (hw->mac.type) {
		case ixgbe_mac_82598EB:
			txctrl = IXGBE_READ_REG(hw, IXGBE_DCA_TXCTRL(j));
			break;
		default:
			txctrl = IXGBE_READ_REG(hw, IXGBE_DCA_TXCTRL_82599(j));
			break;
		}
		txctrl &= ~IXGBE_DCA_TXCTRL_DESC_WRO_EN;
		switch (hw->mac.type) {
		case ixgbe_mac_82598EB:
			IXGBE_WRITE_REG(hw, IXGBE_DCA_TXCTRL(j), txctrl);
			break;
		default:
			IXGBE_WRITE_REG(hw, IXGBE_DCA_TXCTRL_82599(j), txctrl);
			break;
		}

	}

	if (hw->mac.type != ixgbe_mac_82598EB) {
		u32 dmatxctl, rttdcs;

		dmatxctl = IXGBE_READ_REG(hw, IXGBE_DMATXCTL);
		dmatxctl |= IXGBE_DMATXCTL_TE;
		IXGBE_WRITE_REG(hw, IXGBE_DMATXCTL, dmatxctl);
		/* Disable arbiter to set MTQC */
		rttdcs = IXGBE_READ_REG(hw, IXGBE_RTTDCS);
		rttdcs |= IXGBE_RTTDCS_ARBDIS;
		IXGBE_WRITE_REG(hw, IXGBE_RTTDCS, rttdcs);
		IXGBE_WRITE_REG(hw, IXGBE_MTQC,
		    ixgbe_get_mtqc(adapter->iov_mode));
		rttdcs &= ~IXGBE_RTTDCS_ARBDIS;
		IXGBE_WRITE_REG(hw, IXGBE_RTTDCS, rttdcs);
	}

} /* ixgbe_initialize_transmit_units */

/************************************************************************
 * ixgbe_register
 ************************************************************************/
static void *
ixgbe_register(device_t dev)
{
	return (ixgbe_sctx);
} /* ixgbe_register */

/************************************************************************
 * ixgbe_if_attach_pre - Device initialization routine, part 1
 *
 *   Called when the driver is being loaded.
 *   Identifies the type of hardware, initializes the hardware,
 *   and initializes iflib structures.
 *
 *   return 0 on success, positive on failure
 ************************************************************************/
static int
ixgbe_if_attach_pre(if_ctx_t ctx)
{
	struct adapter  *adapter;
	device_t        dev;
	if_softc_ctx_t  scctx;
	struct ixgbe_hw *hw;
	int             error = 0;
	u32             ctrl_ext;

	INIT_DEBUGOUT("ixgbe_attach: begin");

	/* Allocate, clear, and link in our adapter structure */
	dev = iflib_get_dev(ctx);
	adapter = iflib_get_softc(ctx);
	adapter->hw.back = adapter;
	adapter->ctx = ctx;
	adapter->dev = dev;
	scctx = adapter->shared = iflib_get_softc_ctx(ctx);
	adapter->media = iflib_get_media(ctx);
	hw = &adapter->hw;

	/* Determine hardware revision */
	hw->vendor_id = pci_get_vendor(dev);
	hw->device_id = pci_get_device(dev);
	hw->revision_id = pci_get_revid(dev);
	hw->subsystem_vendor_id = pci_get_subvendor(dev);
	hw->subsystem_device_id = pci_get_subdevice(dev);

	/* Do base PCI setup - map BAR0 */
	if (ixgbe_allocate_pci_resources(ctx)) {
		device_printf(dev, "Allocation of PCI resources failed\n");
		return (ENXIO);
	}

	/* let hardware know driver is loaded */
	ctrl_ext = IXGBE_READ_REG(hw, IXGBE_CTRL_EXT);
	ctrl_ext |= IXGBE_CTRL_EXT_DRV_LOAD;
	IXGBE_WRITE_REG(hw, IXGBE_CTRL_EXT, ctrl_ext);

	/*
	 * Initialize the shared code
	 */
	if (ixgbe_init_shared_code(hw) != 0) {
		device_printf(dev, "Unable to initialize the shared code\n");
		error = ENXIO;
		goto err_pci;
	}

	if (hw->mbx.ops.init_params)
		hw->mbx.ops.init_params(hw);

	hw->allow_unsupported_sfp = allow_unsupported_sfp;

	if (hw->mac.type != ixgbe_mac_82598EB)
		hw->phy.smart_speed = ixgbe_smart_speed;

	ixgbe_init_device_features(adapter);

	/* Enable WoL (if supported) */
	ixgbe_check_wol_support(adapter);

	/* Verify adapter fan is still functional (if applicable) */
	if (adapter->feat_en & IXGBE_FEATURE_FAN_FAIL) {
		u32 esdp = IXGBE_READ_REG(hw, IXGBE_ESDP);
		ixgbe_check_fan_failure(adapter, esdp, FALSE);
	}

	/* Ensure SW/FW semaphore is free */
	ixgbe_init_swfw_semaphore(hw);

	/* Set an initial default flow control value */
	hw->fc.requested_mode = ixgbe_flow_control;

	hw->phy.reset_if_overtemp = TRUE;
	error = ixgbe_reset_hw(hw);
	hw->phy.reset_if_overtemp = FALSE;
	if (error == IXGBE_ERR_SFP_NOT_PRESENT) {
		/*
		 * No optics in this port, set up
		 * so the timer routine will probe
		 * for later insertion.
		 */
		adapter->sfp_probe = TRUE;
		error = 0;
	} else if (error == IXGBE_ERR_SFP_NOT_SUPPORTED) {
		device_printf(dev, "Unsupported SFP+ module detected!\n");
		error = EIO;
		goto err_pci;
	} else if (error) {
		device_printf(dev, "Hardware initialization failed\n");
		error = EIO;
		goto err_pci;
	}

	/* Make sure we have a good EEPROM before we read from it */
	if (ixgbe_validate_eeprom_checksum(&adapter->hw, NULL) < 0) {
		device_printf(dev, "The EEPROM Checksum Is Not Valid\n");
		error = EIO;
		goto err_pci;
	}

	error = ixgbe_start_hw(hw);
	switch (error) {
	case IXGBE_ERR_EEPROM_VERSION:
		device_printf(dev, "This device is a pre-production adapter/LOM.  Please be aware there may be issues associated with your hardware.\nIf you are experiencing problems please contact your Intel or hardware representative who provided you with this hardware.\n");
		break;
	case IXGBE_ERR_SFP_NOT_SUPPORTED:
		device_printf(dev, "Unsupported SFP+ Module\n");
		error = EIO;
		goto err_pci;
	case IXGBE_ERR_SFP_NOT_PRESENT:
		device_printf(dev, "No SFP+ Module found\n");
		/* falls thru */
	default:
		break;
	}

	/* Most of the iflib initialization... */

	iflib_set_mac(ctx, hw->mac.addr);
	switch (adapter->hw.mac.type) {
	case ixgbe_mac_X550:
	case ixgbe_mac_X550EM_x:
	case ixgbe_mac_X550EM_a:
		scctx->isc_rss_table_size = 512;
		scctx->isc_ntxqsets_max = scctx->isc_nrxqsets_max = 64;
		break;
	default:
		scctx->isc_rss_table_size = 128;
		scctx->isc_ntxqsets_max = scctx->isc_nrxqsets_max = 16;
	}

	/* Allow legacy interrupts */
	ixgbe_txrx.ift_legacy_intr = ixgbe_intr;

	scctx->isc_txqsizes[0] =
	    roundup2(scctx->isc_ntxd[0] * sizeof(union ixgbe_adv_tx_desc) +
	    sizeof(u32), DBA_ALIGN),
	scctx->isc_rxqsizes[0] =
	    roundup2(scctx->isc_nrxd[0] * sizeof(union ixgbe_adv_rx_desc),
	    DBA_ALIGN);

	/* XXX */
	scctx->isc_tx_csum_flags = CSUM_IP | CSUM_TCP | CSUM_UDP | CSUM_TSO |
	    CSUM_IP6_TCP | CSUM_IP6_UDP | CSUM_IP6_TSO;
	if (adapter->hw.mac.type == ixgbe_mac_82598EB) {
		scctx->isc_tx_nsegments = IXGBE_82598_SCATTER;
		scctx->isc_msix_bar = PCIR_BAR(MSIX_82598_BAR);
	} else {
		scctx->isc_tx_csum_flags |= CSUM_SCTP |CSUM_IP6_SCTP;
		scctx->isc_tx_nsegments = IXGBE_82599_SCATTER;
		scctx->isc_msix_bar = PCIR_BAR(MSIX_82599_BAR);
	}
	scctx->isc_tx_tso_segments_max = scctx->isc_tx_nsegments;
	scctx->isc_tx_tso_size_max = IXGBE_TSO_SIZE;
	scctx->isc_tx_tso_segsize_max = PAGE_SIZE;

	scctx->isc_txrx = &ixgbe_txrx;

	scctx->isc_capenable = IXGBE_CAPS;

	return (0);

err_pci:
	ctrl_ext = IXGBE_READ_REG(&adapter->hw, IXGBE_CTRL_EXT);
	ctrl_ext &= ~IXGBE_CTRL_EXT_DRV_LOAD;
	IXGBE_WRITE_REG(&adapter->hw, IXGBE_CTRL_EXT, ctrl_ext);
	ixgbe_free_pci_resources(ctx);

	return (error);
} /* ixgbe_if_attach_pre */

 /*********************************************************************
 * ixgbe_if_attach_post - Device initialization routine, part 2
 *
 *   Called during driver load, but after interrupts and
 *   resources have been allocated and configured.
 *   Sets up some data structures not relevant to iflib.
 *
 *   return 0 on success, positive on failure
 *********************************************************************/
static int
ixgbe_if_attach_post(if_ctx_t ctx)
{
	device_t dev;
	struct adapter  *adapter;
	struct ixgbe_hw *hw;
	int             error = 0;

	dev = iflib_get_dev(ctx);
	adapter = iflib_get_softc(ctx);
	hw = &adapter->hw;


	if (adapter->intr_type == IFLIB_INTR_LEGACY &&
		(adapter->feat_cap & IXGBE_FEATURE_LEGACY_IRQ) == 0) {
		device_printf(dev, "Device does not support legacy interrupts");
		error = ENXIO;
		goto err;
	}

	/* Allocate multicast array memory. */
	adapter->mta = malloc(sizeof(*adapter->mta) *
	                      MAX_NUM_MULTICAST_ADDRESSES, M_IXGBE, M_NOWAIT);
	if (adapter->mta == NULL) {
		device_printf(dev, "Can not allocate multicast setup array\n");
		error = ENOMEM;
		goto err;
	}

	/* hw.ix defaults init */
	ixgbe_set_advertise(adapter, ixgbe_advertise_speed);

	/* Enable the optics for 82599 SFP+ fiber */
	ixgbe_enable_tx_laser(hw);

	/* Enable power to the phy. */
	ixgbe_set_phy_power(hw, TRUE);

	ixgbe_initialize_iov(adapter);

	error = ixgbe_setup_interface(ctx);
	if (error) {
		device_printf(dev, "Interface setup failed: %d\n", error);
		goto err;
	}

	ixgbe_if_update_admin_status(ctx);

	/* Initialize statistics */
	ixgbe_update_stats_counters(adapter);
	ixgbe_add_hw_stats(adapter);

	/* Check PCIE slot type/speed/width */
	ixgbe_get_slot_info(adapter);

	/*
	 * Do time init and sysctl init here, but
	 * only on the first port of a bypass adapter.
	 */
	ixgbe_bypass_init(adapter);

	/* Set an initial dmac value */
	adapter->dmac = 0;
	/* Set initial advertised speeds (if applicable) */
	adapter->advertise = ixgbe_get_advertise(adapter);

	if (adapter->feat_cap & IXGBE_FEATURE_SRIOV)
		ixgbe_define_iov_schemas(dev, &error);

	/* Add sysctls */
	ixgbe_add_device_sysctls(ctx);

	return (0);
err:
	return (error);
} /* ixgbe_if_attach_post */

/************************************************************************
 * ixgbe_check_wol_support
 *
 *   Checks whether the adapter's ports are capable of
 *   Wake On LAN by reading the adapter's NVM.
 *
 *   Sets each port's hw->wol_enabled value depending
 *   on the value read here.
 ************************************************************************/
static void
ixgbe_check_wol_support(struct adapter *adapter)
{
	struct ixgbe_hw *hw = &adapter->hw;
	u16             dev_caps = 0;

	/* Find out WoL support for port */
	adapter->wol_support = hw->wol_enabled = 0;
	ixgbe_get_device_caps(hw, &dev_caps);
	if ((dev_caps & IXGBE_DEVICE_CAPS_WOL_PORT0_1) ||
	    ((dev_caps & IXGBE_DEVICE_CAPS_WOL_PORT0) &&
	     hw->bus.func == 0))
		adapter->wol_support = hw->wol_enabled = 1;

	/* Save initial wake up filter configuration */
	adapter->wufc = IXGBE_READ_REG(hw, IXGBE_WUFC);

	return;
} /* ixgbe_check_wol_support */

/************************************************************************
 * ixgbe_setup_interface
 *
 *   Setup networking device structure and register an interface.
 ************************************************************************/
static int
ixgbe_setup_interface(if_ctx_t ctx)
{
	struct ifnet   *ifp = iflib_get_ifp(ctx);
	struct adapter *adapter = iflib_get_softc(ctx);

	INIT_DEBUGOUT("ixgbe_setup_interface: begin");

	if_setifheaderlen(ifp, sizeof(struct ether_vlan_header));
	if_setbaudrate(ifp, IF_Gbps(10));

	adapter->max_frame_size = ifp->if_mtu + ETHER_HDR_LEN + ETHER_CRC_LEN;

	/*
	 * Don't turn this on by default, if vlans are
	 * created on another pseudo device (eg. lagg)
	 * then vlan events are not passed thru, breaking
	 * operation, but with HW FILTER off it works. If
	 * using vlans directly on the ixgbe driver you can
	 * enable this and get full hardware tag filtering.
	 */
	if_setcapenablebit(ifp, 0, IFCAP_VLAN_HWFILTER);
	adapter->phy_layer = ixgbe_get_supported_physical_layer(&adapter->hw);

	ixgbe_add_media_types(ctx);

	/* Autoselect media by default */
	ifmedia_set(adapter->media, IFM_ETHER | IFM_AUTO);

	return (0);
} /* ixgbe_setup_interface */

/************************************************************************
 * ixgbe_if_get_counter
 ************************************************************************/
static uint64_t
ixgbe_if_get_counter(if_ctx_t ctx, ift_counter cnt)
{
	struct adapter *adapter = iflib_get_softc(ctx);
	if_t           ifp = iflib_get_ifp(ctx);

	switch (cnt) {
	case IFCOUNTER_IPACKETS:
		return (adapter->ipackets);
	case IFCOUNTER_OPACKETS:
		return (adapter->opackets);
	case IFCOUNTER_IBYTES:
		return (adapter->ibytes);
	case IFCOUNTER_OBYTES:
		return (adapter->obytes);
	case IFCOUNTER_IMCASTS:
		return (adapter->imcasts);
	case IFCOUNTER_OMCASTS:
		return (adapter->omcasts);
	case IFCOUNTER_COLLISIONS:
		return (0);
	case IFCOUNTER_IQDROPS:
		return (adapter->iqdrops);
	case IFCOUNTER_OQDROPS:
		return (0);
	case IFCOUNTER_IERRORS:
		return (adapter->ierrors);
	default:
		return (if_get_counter_default(ifp, cnt));
	}
} /* ixgbe_if_get_counter */

/************************************************************************
 * ixgbe_add_media_types
 ************************************************************************/
static void
ixgbe_add_media_types(if_ctx_t ctx)
{
	struct adapter  *adapter = iflib_get_softc(ctx);
	struct ixgbe_hw *hw = &adapter->hw;
	device_t        dev = iflib_get_dev(ctx);
	u64             layer;

	layer = adapter->phy_layer = ixgbe_get_supported_physical_layer(hw);

	/* Media types with matching FreeBSD media defines */
	if (layer & IXGBE_PHYSICAL_LAYER_10GBASE_T)
		ifmedia_add(adapter->media, IFM_ETHER | IFM_10G_T, 0, NULL);
	if (layer & IXGBE_PHYSICAL_LAYER_1000BASE_T)
		ifmedia_add(adapter->media, IFM_ETHER | IFM_1000_T, 0, NULL);
	if (layer & IXGBE_PHYSICAL_LAYER_100BASE_TX)
		ifmedia_add(adapter->media, IFM_ETHER | IFM_100_TX, 0, NULL);
	if (layer & IXGBE_PHYSICAL_LAYER_10BASE_T)
		ifmedia_add(adapter->media, IFM_ETHER | IFM_10_T, 0, NULL);

	if (layer & IXGBE_PHYSICAL_LAYER_SFP_PLUS_CU ||
	    layer & IXGBE_PHYSICAL_LAYER_SFP_ACTIVE_DA)
		ifmedia_add(adapter->media, IFM_ETHER | IFM_10G_TWINAX, 0,
		    NULL);

	if (layer & IXGBE_PHYSICAL_LAYER_10GBASE_LR) {
		ifmedia_add(adapter->media, IFM_ETHER | IFM_10G_LR, 0, NULL);
		if (hw->phy.multispeed_fiber)
			ifmedia_add(adapter->media, IFM_ETHER | IFM_1000_LX, 0,
			    NULL);
	}
	if (layer & IXGBE_PHYSICAL_LAYER_10GBASE_SR) {
		ifmedia_add(adapter->media, IFM_ETHER | IFM_10G_SR, 0, NULL);
		if (hw->phy.multispeed_fiber)
			ifmedia_add(adapter->media, IFM_ETHER | IFM_1000_SX, 0,
			    NULL);
	} else if (layer & IXGBE_PHYSICAL_LAYER_1000BASE_SX)
		ifmedia_add(adapter->media, IFM_ETHER | IFM_1000_SX, 0, NULL);
	if (layer & IXGBE_PHYSICAL_LAYER_10GBASE_CX4)
		ifmedia_add(adapter->media, IFM_ETHER | IFM_10G_CX4, 0, NULL);

#ifdef IFM_ETH_XTYPE
	if (layer & IXGBE_PHYSICAL_LAYER_10GBASE_KR)
		ifmedia_add(adapter->media, IFM_ETHER | IFM_10G_KR, 0, NULL);
	if (layer & IXGBE_PHYSICAL_LAYER_10GBASE_KX4)
		ifmedia_add( adapter->media, IFM_ETHER | IFM_10G_KX4, 0, NULL);
	if (layer & IXGBE_PHYSICAL_LAYER_1000BASE_KX)
		ifmedia_add(adapter->media, IFM_ETHER | IFM_1000_KX, 0, NULL);
	if (layer & IXGBE_PHYSICAL_LAYER_2500BASE_KX)
		ifmedia_add(adapter->media, IFM_ETHER | IFM_2500_KX, 0, NULL);
#else
	if (layer & IXGBE_PHYSICAL_LAYER_10GBASE_KR) {
		device_printf(dev, "Media supported: 10GbaseKR\n");
		device_printf(dev, "10GbaseKR mapped to 10GbaseSR\n");
		ifmedia_add(adapter->media, IFM_ETHER | IFM_10G_SR, 0, NULL);
	}
	if (layer & IXGBE_PHYSICAL_LAYER_10GBASE_KX4) {
		device_printf(dev, "Media supported: 10GbaseKX4\n");
		device_printf(dev, "10GbaseKX4 mapped to 10GbaseCX4\n");
		ifmedia_add(adapter->media, IFM_ETHER | IFM_10G_CX4, 0, NULL);
	}
	if (layer & IXGBE_PHYSICAL_LAYER_1000BASE_KX) {
		device_printf(dev, "Media supported: 1000baseKX\n");
		device_printf(dev, "1000baseKX mapped to 1000baseCX\n");
		ifmedia_add(adapter->media, IFM_ETHER | IFM_1000_CX, 0, NULL);
	}
	if (layer & IXGBE_PHYSICAL_LAYER_2500BASE_KX) {
		device_printf(dev, "Media supported: 2500baseKX\n");
		device_printf(dev, "2500baseKX mapped to 2500baseSX\n");
		ifmedia_add(adapter->media, IFM_ETHER | IFM_2500_SX, 0, NULL);
	}
#endif
	if (layer & IXGBE_PHYSICAL_LAYER_1000BASE_BX)
		device_printf(dev, "Media supported: 1000baseBX\n");

	if (hw->device_id == IXGBE_DEV_ID_82598AT) {
		ifmedia_add(adapter->media, IFM_ETHER | IFM_1000_T | IFM_FDX,
		    0, NULL);
		ifmedia_add(adapter->media, IFM_ETHER | IFM_1000_T, 0, NULL);
	}

	ifmedia_add(adapter->media, IFM_ETHER | IFM_AUTO, 0, NULL);
} /* ixgbe_add_media_types */

/************************************************************************
 * ixgbe_is_sfp
 ************************************************************************/
static inline bool
ixgbe_is_sfp(struct ixgbe_hw *hw)
{
	switch (hw->mac.type) {
	case ixgbe_mac_82598EB:
		if (hw->phy.type == ixgbe_phy_nl)
			return (TRUE);
		return (FALSE);
	case ixgbe_mac_82599EB:
		switch (hw->mac.ops.get_media_type(hw)) {
		case ixgbe_media_type_fiber:
		case ixgbe_media_type_fiber_qsfp:
			return (TRUE);
		default:
			return (FALSE);
		}
	case ixgbe_mac_X550EM_x:
	case ixgbe_mac_X550EM_a:
		if (hw->mac.ops.get_media_type(hw) == ixgbe_media_type_fiber)
			return (TRUE);
		return (FALSE);
	default:
		return (FALSE);
	}
} /* ixgbe_is_sfp */

/************************************************************************
 * ixgbe_config_link
 ************************************************************************/
static void
ixgbe_config_link(struct adapter *adapter)
{
	struct ixgbe_hw *hw = &adapter->hw;
	u32             autoneg, err = 0;
	bool            sfp, negotiate;

	sfp = ixgbe_is_sfp(hw);

	if (sfp) {
		GROUPTASK_ENQUEUE(&adapter->mod_task);
	} else {
		if (hw->mac.ops.check_link)
			err = ixgbe_check_link(hw, &adapter->link_speed,
			    &adapter->link_up, FALSE);
		if (err)
			return;
		autoneg = hw->phy.autoneg_advertised;
		if ((!autoneg) && (hw->mac.ops.get_link_capabilities))
			err = hw->mac.ops.get_link_capabilities(hw, &autoneg,
			    &negotiate);
		if (err)
			return;
		if (hw->mac.ops.setup_link)
			err = hw->mac.ops.setup_link(hw, autoneg,
			    adapter->link_up);
	}

} /* ixgbe_config_link */

/************************************************************************
 * ixgbe_update_stats_counters - Update board statistics counters.
 ************************************************************************/
static void
ixgbe_update_stats_counters(struct adapter *adapter)
{
	struct ixgbe_hw       *hw = &adapter->hw;
	struct ixgbe_hw_stats *stats = &adapter->stats.pf;
	u32                   missed_rx = 0, bprc, lxon, lxoff, total;
	u64                   total_missed_rx = 0;

	stats->crcerrs += IXGBE_READ_REG(hw, IXGBE_CRCERRS);
	stats->illerrc += IXGBE_READ_REG(hw, IXGBE_ILLERRC);
	stats->errbc += IXGBE_READ_REG(hw, IXGBE_ERRBC);
	stats->mspdc += IXGBE_READ_REG(hw, IXGBE_MSPDC);
	stats->mpc[0] += IXGBE_READ_REG(hw, IXGBE_MPC(0));

	for (int i = 0; i < 16; i++) {
		stats->qprc[i] += IXGBE_READ_REG(hw, IXGBE_QPRC(i));
		stats->qptc[i] += IXGBE_READ_REG(hw, IXGBE_QPTC(i));
		stats->qprdc[i] += IXGBE_READ_REG(hw, IXGBE_QPRDC(i));
	}
	stats->mlfc += IXGBE_READ_REG(hw, IXGBE_MLFC);
	stats->mrfc += IXGBE_READ_REG(hw, IXGBE_MRFC);
	stats->rlec += IXGBE_READ_REG(hw, IXGBE_RLEC);

	/* Hardware workaround, gprc counts missed packets */
	stats->gprc += IXGBE_READ_REG(hw, IXGBE_GPRC);
	stats->gprc -= missed_rx;

	if (hw->mac.type != ixgbe_mac_82598EB) {
		stats->gorc += IXGBE_READ_REG(hw, IXGBE_GORCL) +
		    ((u64)IXGBE_READ_REG(hw, IXGBE_GORCH) << 32);
		stats->gotc += IXGBE_READ_REG(hw, IXGBE_GOTCL) +
		    ((u64)IXGBE_READ_REG(hw, IXGBE_GOTCH) << 32);
		stats->tor += IXGBE_READ_REG(hw, IXGBE_TORL) +
		    ((u64)IXGBE_READ_REG(hw, IXGBE_TORH) << 32);
		stats->lxonrxc += IXGBE_READ_REG(hw, IXGBE_LXONRXCNT);
		stats->lxoffrxc += IXGBE_READ_REG(hw, IXGBE_LXOFFRXCNT);
	} else {
		stats->lxonrxc += IXGBE_READ_REG(hw, IXGBE_LXONRXC);
		stats->lxoffrxc += IXGBE_READ_REG(hw, IXGBE_LXOFFRXC);
		/* 82598 only has a counter in the high register */
		stats->gorc += IXGBE_READ_REG(hw, IXGBE_GORCH);
		stats->gotc += IXGBE_READ_REG(hw, IXGBE_GOTCH);
		stats->tor += IXGBE_READ_REG(hw, IXGBE_TORH);
	}

	/*
	 * Workaround: mprc hardware is incorrectly counting
	 * broadcasts, so for now we subtract those.
	 */
	bprc = IXGBE_READ_REG(hw, IXGBE_BPRC);
	stats->bprc += bprc;
	stats->mprc += IXGBE_READ_REG(hw, IXGBE_MPRC);
	if (hw->mac.type == ixgbe_mac_82598EB)
		stats->mprc -= bprc;

	stats->prc64 += IXGBE_READ_REG(hw, IXGBE_PRC64);
	stats->prc127 += IXGBE_READ_REG(hw, IXGBE_PRC127);
	stats->prc255 += IXGBE_READ_REG(hw, IXGBE_PRC255);
	stats->prc511 += IXGBE_READ_REG(hw, IXGBE_PRC511);
	stats->prc1023 += IXGBE_READ_REG(hw, IXGBE_PRC1023);
	stats->prc1522 += IXGBE_READ_REG(hw, IXGBE_PRC1522);

	lxon = IXGBE_READ_REG(hw, IXGBE_LXONTXC);
	stats->lxontxc += lxon;
	lxoff = IXGBE_READ_REG(hw, IXGBE_LXOFFTXC);
	stats->lxofftxc += lxoff;
	total = lxon + lxoff;

	stats->gptc += IXGBE_READ_REG(hw, IXGBE_GPTC);
	stats->mptc += IXGBE_READ_REG(hw, IXGBE_MPTC);
	stats->ptc64 += IXGBE_READ_REG(hw, IXGBE_PTC64);
	stats->gptc -= total;
	stats->mptc -= total;
	stats->ptc64 -= total;
	stats->gotc -= total * ETHER_MIN_LEN;

	stats->ruc += IXGBE_READ_REG(hw, IXGBE_RUC);
	stats->rfc += IXGBE_READ_REG(hw, IXGBE_RFC);
	stats->roc += IXGBE_READ_REG(hw, IXGBE_ROC);
	stats->rjc += IXGBE_READ_REG(hw, IXGBE_RJC);
	stats->mngprc += IXGBE_READ_REG(hw, IXGBE_MNGPRC);
	stats->mngpdc += IXGBE_READ_REG(hw, IXGBE_MNGPDC);
	stats->mngptc += IXGBE_READ_REG(hw, IXGBE_MNGPTC);
	stats->tpr += IXGBE_READ_REG(hw, IXGBE_TPR);
	stats->tpt += IXGBE_READ_REG(hw, IXGBE_TPT);
	stats->ptc127 += IXGBE_READ_REG(hw, IXGBE_PTC127);
	stats->ptc255 += IXGBE_READ_REG(hw, IXGBE_PTC255);
	stats->ptc511 += IXGBE_READ_REG(hw, IXGBE_PTC511);
	stats->ptc1023 += IXGBE_READ_REG(hw, IXGBE_PTC1023);
	stats->ptc1522 += IXGBE_READ_REG(hw, IXGBE_PTC1522);
	stats->bptc += IXGBE_READ_REG(hw, IXGBE_BPTC);
	stats->xec += IXGBE_READ_REG(hw, IXGBE_XEC);
	stats->fccrc += IXGBE_READ_REG(hw, IXGBE_FCCRC);
	stats->fclast += IXGBE_READ_REG(hw, IXGBE_FCLAST);
	/* Only read FCOE on 82599 */
	if (hw->mac.type != ixgbe_mac_82598EB) {
		stats->fcoerpdc += IXGBE_READ_REG(hw, IXGBE_FCOERPDC);
		stats->fcoeprc += IXGBE_READ_REG(hw, IXGBE_FCOEPRC);
		stats->fcoeptc += IXGBE_READ_REG(hw, IXGBE_FCOEPTC);
		stats->fcoedwrc += IXGBE_READ_REG(hw, IXGBE_FCOEDWRC);
		stats->fcoedwtc += IXGBE_READ_REG(hw, IXGBE_FCOEDWTC);
	}

	/* Fill out the OS statistics structure */
	IXGBE_SET_IPACKETS(adapter, stats->gprc);
	IXGBE_SET_OPACKETS(adapter, stats->gptc);
	IXGBE_SET_IBYTES(adapter, stats->gorc);
	IXGBE_SET_OBYTES(adapter, stats->gotc);
	IXGBE_SET_IMCASTS(adapter, stats->mprc);
	IXGBE_SET_OMCASTS(adapter, stats->mptc);
	IXGBE_SET_COLLISIONS(adapter, 0);
	IXGBE_SET_IQDROPS(adapter, total_missed_rx);
	IXGBE_SET_IERRORS(adapter, stats->crcerrs + stats->rlec);
} /* ixgbe_update_stats_counters */

/************************************************************************
 * ixgbe_add_hw_stats
 *
 *   Add sysctl variables, one per statistic, to the system.
 ************************************************************************/
static void
ixgbe_add_hw_stats(struct adapter *adapter)
{
	device_t               dev = iflib_get_dev(adapter->ctx);
	struct ix_rx_queue     *rx_que;
	struct ix_tx_queue     *tx_que;
	struct sysctl_ctx_list *ctx = device_get_sysctl_ctx(dev);
	struct sysctl_oid      *tree = device_get_sysctl_tree(dev);
	struct sysctl_oid_list *child = SYSCTL_CHILDREN(tree);
	struct ixgbe_hw_stats  *stats = &adapter->stats.pf;
	struct sysctl_oid      *stat_node, *queue_node;
	struct sysctl_oid_list *stat_list, *queue_list;
	int                    i;

#define QUEUE_NAME_LEN 32
	char                   namebuf[QUEUE_NAME_LEN];

	/* Driver Statistics */
	SYSCTL_ADD_ULONG(ctx, child, OID_AUTO, "dropped",
	    CTLFLAG_RD, &adapter->dropped_pkts, "Driver dropped packets");
	SYSCTL_ADD_ULONG(ctx, child, OID_AUTO, "watchdog_events",
	    CTLFLAG_RD, &adapter->watchdog_events, "Watchdog timeouts");
	SYSCTL_ADD_ULONG(ctx, child, OID_AUTO, "link_irq",
	    CTLFLAG_RD, &adapter->link_irq, "Link MSI-X IRQ Handled");

	for (i = 0, tx_que = adapter->tx_queues; i < adapter->num_tx_queues; i++, tx_que++) {
		struct tx_ring *txr = &tx_que->txr;
		snprintf(namebuf, QUEUE_NAME_LEN, "queue%d", i);
		queue_node = SYSCTL_ADD_NODE(ctx, child, OID_AUTO, namebuf,
		    CTLFLAG_RD, NULL, "Queue Name");
		queue_list = SYSCTL_CHILDREN(queue_node);

		SYSCTL_ADD_PROC(ctx, queue_list, OID_AUTO, "txd_head",
		    CTLTYPE_UINT | CTLFLAG_RD, txr, sizeof(txr),
		    ixgbe_sysctl_tdh_handler, "IU", "Transmit Descriptor Head");
		SYSCTL_ADD_PROC(ctx, queue_list, OID_AUTO, "txd_tail",
		    CTLTYPE_UINT | CTLFLAG_RD, txr, sizeof(txr),
		    ixgbe_sysctl_tdt_handler, "IU", "Transmit Descriptor Tail");
		SYSCTL_ADD_UQUAD(ctx, queue_list, OID_AUTO, "tso_tx",
		    CTLFLAG_RD, &txr->tso_tx, "TSO");
		SYSCTL_ADD_UQUAD(ctx, queue_list, OID_AUTO, "tx_packets",
		    CTLFLAG_RD, &txr->total_packets,
		    "Queue Packets Transmitted");
	}

	for (i = 0, rx_que = adapter->rx_queues; i < adapter->num_rx_queues; i++, rx_que++) {
		struct rx_ring *rxr = &rx_que->rxr;
		snprintf(namebuf, QUEUE_NAME_LEN, "queue%d", i);
		queue_node = SYSCTL_ADD_NODE(ctx, child, OID_AUTO, namebuf,
		    CTLFLAG_RD, NULL, "Queue Name");
		queue_list = SYSCTL_CHILDREN(queue_node);

		SYSCTL_ADD_PROC(ctx, queue_list, OID_AUTO, "interrupt_rate",
		    CTLTYPE_UINT | CTLFLAG_RW, &adapter->rx_queues[i],
		    sizeof(&adapter->rx_queues[i]),
		    ixgbe_sysctl_interrupt_rate_handler, "IU",
		    "Interrupt Rate");
		SYSCTL_ADD_UQUAD(ctx, queue_list, OID_AUTO, "irqs",
		    CTLFLAG_RD, &(adapter->rx_queues[i].irqs),
		    "irqs on this queue");
		SYSCTL_ADD_PROC(ctx, queue_list, OID_AUTO, "rxd_head",
		    CTLTYPE_UINT | CTLFLAG_RD, rxr, sizeof(rxr),
		    ixgbe_sysctl_rdh_handler, "IU", "Receive Descriptor Head");
		SYSCTL_ADD_PROC(ctx, queue_list, OID_AUTO, "rxd_tail",
		    CTLTYPE_UINT | CTLFLAG_RD, rxr, sizeof(rxr),
		    ixgbe_sysctl_rdt_handler, "IU", "Receive Descriptor Tail");
		SYSCTL_ADD_UQUAD(ctx, queue_list, OID_AUTO, "rx_packets",
		    CTLFLAG_RD, &rxr->rx_packets, "Queue Packets Received");
		SYSCTL_ADD_UQUAD(ctx, queue_list, OID_AUTO, "rx_bytes",
		    CTLFLAG_RD, &rxr->rx_bytes, "Queue Bytes Received");
		SYSCTL_ADD_UQUAD(ctx, queue_list, OID_AUTO, "rx_copies",
		    CTLFLAG_RD, &rxr->rx_copies, "Copied RX Frames");
		SYSCTL_ADD_UQUAD(ctx, queue_list, OID_AUTO, "rx_discarded",
		    CTLFLAG_RD, &rxr->rx_discarded, "Discarded RX packets");
	}

	/* MAC stats get their own sub node */

	stat_node = SYSCTL_ADD_NODE(ctx, child, OID_AUTO, "mac_stats",
	    CTLFLAG_RD, NULL, "MAC Statistics");
	stat_list = SYSCTL_CHILDREN(stat_node);

	SYSCTL_ADD_UQUAD(ctx, stat_list, OID_AUTO, "crc_errs",
	    CTLFLAG_RD, &stats->crcerrs, "CRC Errors");
	SYSCTL_ADD_UQUAD(ctx, stat_list, OID_AUTO, "ill_errs",
	    CTLFLAG_RD, &stats->illerrc, "Illegal Byte Errors");
	SYSCTL_ADD_UQUAD(ctx, stat_list, OID_AUTO, "byte_errs",
	    CTLFLAG_RD, &stats->errbc, "Byte Errors");
	SYSCTL_ADD_UQUAD(ctx, stat_list, OID_AUTO, "short_discards",
	    CTLFLAG_RD, &stats->mspdc, "MAC Short Packets Discarded");
	SYSCTL_ADD_UQUAD(ctx, stat_list, OID_AUTO, "local_faults",
	    CTLFLAG_RD, &stats->mlfc, "MAC Local Faults");
	SYSCTL_ADD_UQUAD(ctx, stat_list, OID_AUTO, "remote_faults",
	    CTLFLAG_RD, &stats->mrfc, "MAC Remote Faults");
	SYSCTL_ADD_UQUAD(ctx, stat_list, OID_AUTO, "rec_len_errs",
	    CTLFLAG_RD, &stats->rlec, "Receive Length Errors");
	SYSCTL_ADD_UQUAD(ctx, stat_list, OID_AUTO, "rx_missed_packets",
	    CTLFLAG_RD, &stats->mpc[0], "RX Missed Packet Count");

	/* Flow Control stats */
	SYSCTL_ADD_UQUAD(ctx, stat_list, OID_AUTO, "xon_txd",
	    CTLFLAG_RD, &stats->lxontxc, "Link XON Transmitted");
	SYSCTL_ADD_UQUAD(ctx, stat_list, OID_AUTO, "xon_recvd",
	    CTLFLAG_RD, &stats->lxonrxc, "Link XON Received");
	SYSCTL_ADD_UQUAD(ctx, stat_list, OID_AUTO, "xoff_txd",
	    CTLFLAG_RD, &stats->lxofftxc, "Link XOFF Transmitted");
	SYSCTL_ADD_UQUAD(ctx, stat_list, OID_AUTO, "xoff_recvd",
	    CTLFLAG_RD, &stats->lxoffrxc, "Link XOFF Received");

	/* Packet Reception Stats */
	SYSCTL_ADD_UQUAD(ctx, stat_list, OID_AUTO, "total_octets_rcvd",
	    CTLFLAG_RD, &stats->tor, "Total Octets Received");
	SYSCTL_ADD_UQUAD(ctx, stat_list, OID_AUTO, "good_octets_rcvd",
	    CTLFLAG_RD, &stats->gorc, "Good Octets Received");
	SYSCTL_ADD_UQUAD(ctx, stat_list, OID_AUTO, "total_pkts_rcvd",
	    CTLFLAG_RD, &stats->tpr, "Total Packets Received");
	SYSCTL_ADD_UQUAD(ctx, stat_list, OID_AUTO, "good_pkts_rcvd",
	    CTLFLAG_RD, &stats->gprc, "Good Packets Received");
	SYSCTL_ADD_UQUAD(ctx, stat_list, OID_AUTO, "mcast_pkts_rcvd",
	    CTLFLAG_RD, &stats->mprc, "Multicast Packets Received");
	SYSCTL_ADD_UQUAD(ctx, stat_list, OID_AUTO, "bcast_pkts_rcvd",
	    CTLFLAG_RD, &stats->bprc, "Broadcast Packets Received");
	SYSCTL_ADD_UQUAD(ctx, stat_list, OID_AUTO, "rx_frames_64",
	    CTLFLAG_RD, &stats->prc64, "64 byte frames received ");
	SYSCTL_ADD_UQUAD(ctx, stat_list, OID_AUTO, "rx_frames_65_127",
	    CTLFLAG_RD, &stats->prc127, "65-127 byte frames received");
	SYSCTL_ADD_UQUAD(ctx, stat_list, OID_AUTO, "rx_frames_128_255",
	    CTLFLAG_RD, &stats->prc255, "128-255 byte frames received");
	SYSCTL_ADD_UQUAD(ctx, stat_list, OID_AUTO, "rx_frames_256_511",
	    CTLFLAG_RD, &stats->prc511, "256-511 byte frames received");
	SYSCTL_ADD_UQUAD(ctx, stat_list, OID_AUTO, "rx_frames_512_1023",
	    CTLFLAG_RD, &stats->prc1023, "512-1023 byte frames received");
	SYSCTL_ADD_UQUAD(ctx, stat_list, OID_AUTO, "rx_frames_1024_1522",
	    CTLFLAG_RD, &stats->prc1522, "1023-1522 byte frames received");
	SYSCTL_ADD_UQUAD(ctx, stat_list, OID_AUTO, "recv_undersized",
	    CTLFLAG_RD, &stats->ruc, "Receive Undersized");
	SYSCTL_ADD_UQUAD(ctx, stat_list, OID_AUTO, "recv_fragmented",
	    CTLFLAG_RD, &stats->rfc, "Fragmented Packets Received ");
	SYSCTL_ADD_UQUAD(ctx, stat_list, OID_AUTO, "recv_oversized",
	    CTLFLAG_RD, &stats->roc, "Oversized Packets Received");
	SYSCTL_ADD_UQUAD(ctx, stat_list, OID_AUTO, "recv_jabberd",
	    CTLFLAG_RD, &stats->rjc, "Received Jabber");
	SYSCTL_ADD_UQUAD(ctx, stat_list, OID_AUTO, "management_pkts_rcvd",
	    CTLFLAG_RD, &stats->mngprc, "Management Packets Received");
	SYSCTL_ADD_UQUAD(ctx, stat_list, OID_AUTO, "management_pkts_drpd",
	    CTLFLAG_RD, &stats->mngptc, "Management Packets Dropped");
	SYSCTL_ADD_UQUAD(ctx, stat_list, OID_AUTO, "checksum_errs",
	    CTLFLAG_RD, &stats->xec, "Checksum Errors");

	/* Packet Transmission Stats */
	SYSCTL_ADD_UQUAD(ctx, stat_list, OID_AUTO, "good_octets_txd",
	    CTLFLAG_RD, &stats->gotc, "Good Octets Transmitted");
	SYSCTL_ADD_UQUAD(ctx, stat_list, OID_AUTO, "total_pkts_txd",
	    CTLFLAG_RD, &stats->tpt, "Total Packets Transmitted");
	SYSCTL_ADD_UQUAD(ctx, stat_list, OID_AUTO, "good_pkts_txd",
	    CTLFLAG_RD, &stats->gptc, "Good Packets Transmitted");
	SYSCTL_ADD_UQUAD(ctx, stat_list, OID_AUTO, "bcast_pkts_txd",
	    CTLFLAG_RD, &stats->bptc, "Broadcast Packets Transmitted");
	SYSCTL_ADD_UQUAD(ctx, stat_list, OID_AUTO, "mcast_pkts_txd",
	    CTLFLAG_RD, &stats->mptc, "Multicast Packets Transmitted");
	SYSCTL_ADD_UQUAD(ctx, stat_list, OID_AUTO, "management_pkts_txd",
	    CTLFLAG_RD, &stats->mngptc, "Management Packets Transmitted");
	SYSCTL_ADD_UQUAD(ctx, stat_list, OID_AUTO, "tx_frames_64",
	    CTLFLAG_RD, &stats->ptc64, "64 byte frames transmitted ");
	SYSCTL_ADD_UQUAD(ctx, stat_list, OID_AUTO, "tx_frames_65_127",
	    CTLFLAG_RD, &stats->ptc127, "65-127 byte frames transmitted");
	SYSCTL_ADD_UQUAD(ctx, stat_list, OID_AUTO, "tx_frames_128_255",
	    CTLFLAG_RD, &stats->ptc255, "128-255 byte frames transmitted");
	SYSCTL_ADD_UQUAD(ctx, stat_list, OID_AUTO, "tx_frames_256_511",
	    CTLFLAG_RD, &stats->ptc511, "256-511 byte frames transmitted");
	SYSCTL_ADD_UQUAD(ctx, stat_list, OID_AUTO, "tx_frames_512_1023",
	    CTLFLAG_RD, &stats->ptc1023, "512-1023 byte frames transmitted");
	SYSCTL_ADD_UQUAD(ctx, stat_list, OID_AUTO, "tx_frames_1024_1522",
	    CTLFLAG_RD, &stats->ptc1522, "1024-1522 byte frames transmitted");
} /* ixgbe_add_hw_stats */

/************************************************************************
 * ixgbe_sysctl_tdh_handler - Transmit Descriptor Head handler function
 *
 *   Retrieves the TDH value from the hardware
 ************************************************************************/
static int
ixgbe_sysctl_tdh_handler(SYSCTL_HANDLER_ARGS)
{
	struct tx_ring *txr = ((struct tx_ring *)oidp->oid_arg1);
	int            error;
	unsigned int   val;

	if (!txr)
		return (0);

	val = IXGBE_READ_REG(&txr->adapter->hw, IXGBE_TDH(txr->me));
	error = sysctl_handle_int(oidp, &val, 0, req);
	if (error || !req->newptr)
		return error;

	return (0);
} /* ixgbe_sysctl_tdh_handler */

/************************************************************************
 * ixgbe_sysctl_tdt_handler - Transmit Descriptor Tail handler function
 *
 *   Retrieves the TDT value from the hardware
 ************************************************************************/
static int
ixgbe_sysctl_tdt_handler(SYSCTL_HANDLER_ARGS)
{
	struct tx_ring *txr = ((struct tx_ring *)oidp->oid_arg1);
	int            error;
	unsigned int   val;

	if (!txr)
		return (0);

	val = IXGBE_READ_REG(&txr->adapter->hw, IXGBE_TDT(txr->me));
	error = sysctl_handle_int(oidp, &val, 0, req);
	if (error || !req->newptr)
		return error;

	return (0);
} /* ixgbe_sysctl_tdt_handler */

/************************************************************************
 * ixgbe_sysctl_rdh_handler - Receive Descriptor Head handler function
 *
 *   Retrieves the RDH value from the hardware
 ************************************************************************/
static int
ixgbe_sysctl_rdh_handler(SYSCTL_HANDLER_ARGS)
{
	struct rx_ring *rxr = ((struct rx_ring *)oidp->oid_arg1);
	int            error;
	unsigned int   val;

	if (!rxr)
		return (0);

	val = IXGBE_READ_REG(&rxr->adapter->hw, IXGBE_RDH(rxr->me));
	error = sysctl_handle_int(oidp, &val, 0, req);
	if (error || !req->newptr)
		return error;

	return (0);
} /* ixgbe_sysctl_rdh_handler */

/************************************************************************
 * ixgbe_sysctl_rdt_handler - Receive Descriptor Tail handler function
 *
 *   Retrieves the RDT value from the hardware
 ************************************************************************/
static int
ixgbe_sysctl_rdt_handler(SYSCTL_HANDLER_ARGS)
{
	struct rx_ring *rxr = ((struct rx_ring *)oidp->oid_arg1);
	int            error;
	unsigned int   val;

	if (!rxr)
		return (0);

	val = IXGBE_READ_REG(&rxr->adapter->hw, IXGBE_RDT(rxr->me));
	error = sysctl_handle_int(oidp, &val, 0, req);
	if (error || !req->newptr)
		return error;

	return (0);
} /* ixgbe_sysctl_rdt_handler */

/************************************************************************
 * ixgbe_if_vlan_register
 *
 *   Run via vlan config EVENT, it enables us to use the
 *   HW Filter table since we can get the vlan id. This
 *   just creates the entry in the soft version of the
 *   VFTA, init will repopulate the real table.
 ************************************************************************/
static void
ixgbe_if_vlan_register(if_ctx_t ctx, u16 vtag)
{
	struct adapter *adapter = iflib_get_softc(ctx);
	u16            index, bit;

	index = (vtag >> 5) & 0x7F;
	bit = vtag & 0x1F;
	adapter->shadow_vfta[index] |= (1 << bit);
	++adapter->num_vlans;
	ixgbe_setup_vlan_hw_support(ctx);
} /* ixgbe_if_vlan_register */

/************************************************************************
 * ixgbe_if_vlan_unregister
 *
 *   Run via vlan unconfig EVENT, remove our entry in the soft vfta.
 ************************************************************************/
static void
ixgbe_if_vlan_unregister(if_ctx_t ctx, u16 vtag)
{
	struct adapter *adapter = iflib_get_softc(ctx);
	u16            index, bit;

	index = (vtag >> 5) & 0x7F;
	bit = vtag & 0x1F;
	adapter->shadow_vfta[index] &= ~(1 << bit);
	--adapter->num_vlans;
	/* Re-init to load the changes */
	ixgbe_setup_vlan_hw_support(ctx);
} /* ixgbe_if_vlan_unregister */

/************************************************************************
 * ixgbe_setup_vlan_hw_support
 ************************************************************************/
static void
ixgbe_setup_vlan_hw_support(if_ctx_t ctx)
{
	struct ifnet	*ifp = iflib_get_ifp(ctx);
	struct adapter  *adapter = iflib_get_softc(ctx);
	struct ixgbe_hw *hw = &adapter->hw;
	struct rx_ring  *rxr;
	int             i;
	u32             ctrl;


	/*
	 * We get here thru init_locked, meaning
	 * a soft reset, this has already cleared
	 * the VFTA and other state, so if there
	 * have been no vlan's registered do nothing.
	 */
	if (adapter->num_vlans == 0)
		return;

	/* Setup the queues for vlans */
	if (ifp->if_capenable & IFCAP_VLAN_HWTAGGING) {
		for (i = 0; i < adapter->num_rx_queues; i++) {
			rxr = &adapter->rx_queues[i].rxr;
			/* On 82599 the VLAN enable is per/queue in RXDCTL */
			if (hw->mac.type != ixgbe_mac_82598EB) {
				ctrl = IXGBE_READ_REG(hw, IXGBE_RXDCTL(rxr->me));
				ctrl |= IXGBE_RXDCTL_VME;
				IXGBE_WRITE_REG(hw, IXGBE_RXDCTL(rxr->me), ctrl);
			}
			rxr->vtag_strip = TRUE;
		}
	}

	if ((ifp->if_capenable & IFCAP_VLAN_HWFILTER) == 0)
		return;
	/*
	 * A soft reset zero's out the VFTA, so
	 * we need to repopulate it now.
	 */
	for (i = 0; i < IXGBE_VFTA_SIZE; i++)
		if (adapter->shadow_vfta[i] != 0)
			IXGBE_WRITE_REG(hw, IXGBE_VFTA(i),
			    adapter->shadow_vfta[i]);

	ctrl = IXGBE_READ_REG(hw, IXGBE_VLNCTRL);
	/* Enable the Filter Table if enabled */
	if (ifp->if_capenable & IFCAP_VLAN_HWFILTER) {
		ctrl &= ~IXGBE_VLNCTRL_CFIEN;
		ctrl |= IXGBE_VLNCTRL_VFE;
	}
	if (hw->mac.type == ixgbe_mac_82598EB)
		ctrl |= IXGBE_VLNCTRL_VME;
	IXGBE_WRITE_REG(hw, IXGBE_VLNCTRL, ctrl);
} /* ixgbe_setup_vlan_hw_support */

/************************************************************************
 * ixgbe_get_slot_info
 *
 *   Get the width and transaction speed of
 *   the slot this adapter is plugged into.
 ************************************************************************/
static void
ixgbe_get_slot_info(struct adapter *adapter)
{
	device_t        dev = iflib_get_dev(adapter->ctx);
	struct ixgbe_hw *hw = &adapter->hw;
	int             bus_info_valid = TRUE;
	u32             offset;
	u16             link;

	/* Some devices are behind an internal bridge */
	switch (hw->device_id) {
	case IXGBE_DEV_ID_82599_SFP_SF_QP:
	case IXGBE_DEV_ID_82599_QSFP_SF_QP:
		goto get_parent_info;
	default:
		break;
	}

	ixgbe_get_bus_info(hw);

	/*
	 * Some devices don't use PCI-E, but there is no need
	 * to display "Unknown" for bus speed and width.
	 */
	switch (hw->mac.type) {
	case ixgbe_mac_X550EM_x:
	case ixgbe_mac_X550EM_a:
		return;
	default:
		goto display;
	}

get_parent_info:
	/*
	 * For the Quad port adapter we need to parse back
	 * up the PCI tree to find the speed of the expansion
	 * slot into which this adapter is plugged. A bit more work.
	 */
	dev = device_get_parent(device_get_parent(dev));
#ifdef IXGBE_DEBUG
	device_printf(dev, "parent pcib = %x,%x,%x\n", pci_get_bus(dev),
	    pci_get_slot(dev), pci_get_function(dev));
#endif
	dev = device_get_parent(device_get_parent(dev));
#ifdef IXGBE_DEBUG
	device_printf(dev, "slot pcib = %x,%x,%x\n", pci_get_bus(dev),
	    pci_get_slot(dev), pci_get_function(dev));
#endif
	/* Now get the PCI Express Capabilities offset */
	if (pci_find_cap(dev, PCIY_EXPRESS, &offset)) {
		/*
		 * Hmm...can't get PCI-Express capabilities.
		 * Falling back to default method.
		 */
		bus_info_valid = FALSE;
		ixgbe_get_bus_info(hw);
		goto display;
	}
	/* ...and read the Link Status Register */
	link = pci_read_config(dev, offset + PCIER_LINK_STA, 2);
	ixgbe_set_pci_config_data_generic(hw, link);

display:
	device_printf(dev, "PCI Express Bus: Speed %s %s\n",
	    ((hw->bus.speed == ixgbe_bus_speed_8000)    ? "8.0GT/s"  :
	     (hw->bus.speed == ixgbe_bus_speed_5000)    ? "5.0GT/s"  :
	     (hw->bus.speed == ixgbe_bus_speed_2500)    ? "2.5GT/s"  :
	     "Unknown"),
	    ((hw->bus.width == ixgbe_bus_width_pcie_x8) ? "Width x8" :
	     (hw->bus.width == ixgbe_bus_width_pcie_x4) ? "Width x4" :
	     (hw->bus.width == ixgbe_bus_width_pcie_x1) ? "Width x1" :
	     "Unknown"));

	if (bus_info_valid) {
		if ((hw->device_id != IXGBE_DEV_ID_82599_SFP_SF_QP) &&
		    ((hw->bus.width <= ixgbe_bus_width_pcie_x4) &&
		    (hw->bus.speed == ixgbe_bus_speed_2500))) {
			device_printf(dev, "PCI-Express bandwidth available for this card\n     is not sufficient for optimal performance.\n");
			device_printf(dev, "For optimal performance a x8 PCIE, or x4 PCIE Gen2 slot is required.\n");
		}
		if ((hw->device_id == IXGBE_DEV_ID_82599_SFP_SF_QP) &&
		    ((hw->bus.width <= ixgbe_bus_width_pcie_x8) &&
		    (hw->bus.speed < ixgbe_bus_speed_8000))) {
			device_printf(dev, "PCI-Express bandwidth available for this card\n     is not sufficient for optimal performance.\n");
			device_printf(dev, "For optimal performance a x8 PCIE Gen3 slot is required.\n");
		}
	} else
		device_printf(dev, "Unable to determine slot speed/width. The speed/width reported are that of the internal switch.\n");

	return;
} /* ixgbe_get_slot_info */

/************************************************************************
 * ixgbe_if_msix_intr_assign
 *
 *   Setup MSI-X Interrupt resources and handlers
 ************************************************************************/
static int
ixgbe_if_msix_intr_assign(if_ctx_t ctx, int msix)
{
	struct adapter     *adapter = iflib_get_softc(ctx);
	struct ix_rx_queue *rx_que = adapter->rx_queues;
	struct ix_tx_queue *tx_que;
	int                error, rid, vector = 0;
	int                cpu_id = 0;
	char               buf[16];

	/* Admin Que is vector 0*/
	rid = vector + 1;
	for (int i = 0; i < adapter->num_rx_queues; i++, vector++, rx_que++) {
		rid = vector + 1;

		snprintf(buf, sizeof(buf), "rxq%d", i);
		error = iflib_irq_alloc_generic(ctx, &rx_que->que_irq, rid,
		    IFLIB_INTR_RX, ixgbe_msix_que, rx_que, rx_que->rxr.me, buf);

		if (error) {
			device_printf(iflib_get_dev(ctx),
			    "Failed to allocate que int %d err: %d", i, error);
			adapter->num_rx_queues = i + 1;
			goto fail;
		}

		rx_que->msix = vector;
		adapter->active_queues |= (u64)(1 << rx_que->msix);
		if (adapter->feat_en & IXGBE_FEATURE_RSS) {
			/*
			 * The queue ID is used as the RSS layer bucket ID.
			 * We look up the queue ID -> RSS CPU ID and select
			 * that.
			 */
			cpu_id = rss_getcpu(i % rss_getnumbuckets());
		} else {
			/*
			 * Bind the msix vector, and thus the
			 * rings to the corresponding cpu.
			 *
			 * This just happens to match the default RSS
			 * round-robin bucket -> queue -> CPU allocation.
			 */
			if (adapter->num_rx_queues > 1)
				cpu_id = i;
		}

	}
	for (int i = 0; i < adapter->num_tx_queues; i++) {
		snprintf(buf, sizeof(buf), "txq%d", i);
		tx_que = &adapter->tx_queues[i];
		tx_que->msix = i % adapter->num_rx_queues;
		iflib_softirq_alloc_generic(ctx,
		    &adapter->rx_queues[tx_que->msix].que_irq,
		    IFLIB_INTR_TX, tx_que, tx_que->txr.me, buf);
	}
	rid = vector + 1;
	error = iflib_irq_alloc_generic(ctx, &adapter->irq, rid,
	    IFLIB_INTR_ADMIN, ixgbe_msix_link, adapter, 0, "aq");
	if (error) {
		device_printf(iflib_get_dev(ctx),
		    "Failed to register admin handler");
		return (error);
	}

	adapter->vector = vector;

	return (0);
fail:
	iflib_irq_free(ctx, &adapter->irq);
	rx_que = adapter->rx_queues;
	for (int i = 0; i < adapter->num_rx_queues; i++, rx_que++)
		iflib_irq_free(ctx, &rx_que->que_irq);

	return (error);
} /* ixgbe_if_msix_intr_assign */

/*********************************************************************
 * ixgbe_msix_que - MSI-X Queue Interrupt Service routine
 **********************************************************************/
static int
ixgbe_msix_que(void *arg)
{
	struct ix_rx_queue *que = arg;
	struct adapter     *adapter = que->adapter;
	struct ifnet       *ifp = iflib_get_ifp(que->adapter->ctx);

	/* Protect against spurious interrupts */
	if ((ifp->if_drv_flags & IFF_DRV_RUNNING) == 0)
		return 0;

	ixgbe_disable_queue(adapter, que->msix);
	++que->irqs;

	return (FILTER_SCHEDULE_THREAD);
} /* ixgbe_msix_que */

/************************************************************************
 * ixgbe_media_status - Media Ioctl callback
 *
 *   Called whenever the user queries the status of
 *   the interface using ifconfig.
 ************************************************************************/
static void
ixgbe_if_media_status(if_ctx_t ctx, struct ifmediareq * ifmr)
{
	struct adapter  *adapter = iflib_get_softc(ctx);
	struct ixgbe_hw *hw = &adapter->hw;
	int             layer;

	INIT_DEBUGOUT("ixgbe_if_media_status: begin");

	iflib_admin_intr_deferred(ctx);

	ifmr->ifm_status = IFM_AVALID;
	ifmr->ifm_active = IFM_ETHER;

	if (!adapter->link_active)
		return;

	ifmr->ifm_status |= IFM_ACTIVE;
	layer = adapter->phy_layer;

	if (layer & IXGBE_PHYSICAL_LAYER_10GBASE_T ||
	    layer & IXGBE_PHYSICAL_LAYER_1000BASE_T ||
	    layer & IXGBE_PHYSICAL_LAYER_100BASE_TX ||
	    layer & IXGBE_PHYSICAL_LAYER_10BASE_T)
		switch (adapter->link_speed) {
		case IXGBE_LINK_SPEED_10GB_FULL:
			ifmr->ifm_active |= IFM_10G_T | IFM_FDX;
			break;
		case IXGBE_LINK_SPEED_1GB_FULL:
			ifmr->ifm_active |= IFM_1000_T | IFM_FDX;
			break;
		case IXGBE_LINK_SPEED_100_FULL:
			ifmr->ifm_active |= IFM_100_TX | IFM_FDX;
			break;
		case IXGBE_LINK_SPEED_10_FULL:
			ifmr->ifm_active |= IFM_10_T | IFM_FDX;
			break;
		}
	if (layer & IXGBE_PHYSICAL_LAYER_SFP_PLUS_CU ||
	    layer & IXGBE_PHYSICAL_LAYER_SFP_ACTIVE_DA)
		switch (adapter->link_speed) {
		case IXGBE_LINK_SPEED_10GB_FULL:
			ifmr->ifm_active |= IFM_10G_TWINAX | IFM_FDX;
			break;
		}
	if (layer & IXGBE_PHYSICAL_LAYER_10GBASE_LR)
		switch (adapter->link_speed) {
		case IXGBE_LINK_SPEED_10GB_FULL:
			ifmr->ifm_active |= IFM_10G_LR | IFM_FDX;
			break;
		case IXGBE_LINK_SPEED_1GB_FULL:
			ifmr->ifm_active |= IFM_1000_LX | IFM_FDX;
			break;
		}
	if (layer & IXGBE_PHYSICAL_LAYER_10GBASE_LRM)
		switch (adapter->link_speed) {
		case IXGBE_LINK_SPEED_10GB_FULL:
			ifmr->ifm_active |= IFM_10G_LRM | IFM_FDX;
			break;
		case IXGBE_LINK_SPEED_1GB_FULL:
			ifmr->ifm_active |= IFM_1000_LX | IFM_FDX;
			break;
		}
	if (layer & IXGBE_PHYSICAL_LAYER_10GBASE_SR ||
	    layer & IXGBE_PHYSICAL_LAYER_1000BASE_SX)
		switch (adapter->link_speed) {
		case IXGBE_LINK_SPEED_10GB_FULL:
			ifmr->ifm_active |= IFM_10G_SR | IFM_FDX;
			break;
		case IXGBE_LINK_SPEED_1GB_FULL:
			ifmr->ifm_active |= IFM_1000_SX | IFM_FDX;
			break;
		}
	if (layer & IXGBE_PHYSICAL_LAYER_10GBASE_CX4)
		switch (adapter->link_speed) {
		case IXGBE_LINK_SPEED_10GB_FULL:
			ifmr->ifm_active |= IFM_10G_CX4 | IFM_FDX;
			break;
		}
	/*
	 * XXX: These need to use the proper media types once
	 * they're added.
	 */
#ifndef IFM_ETH_XTYPE
	if (layer & IXGBE_PHYSICAL_LAYER_10GBASE_KR)
		switch (adapter->link_speed) {
		case IXGBE_LINK_SPEED_10GB_FULL:
			ifmr->ifm_active |= IFM_10G_SR | IFM_FDX;
			break;
		case IXGBE_LINK_SPEED_2_5GB_FULL:
			ifmr->ifm_active |= IFM_2500_SX | IFM_FDX;
			break;
		case IXGBE_LINK_SPEED_1GB_FULL:
			ifmr->ifm_active |= IFM_1000_CX | IFM_FDX;
			break;
		}
	else if (layer & IXGBE_PHYSICAL_LAYER_10GBASE_KX4 ||
	    layer & IXGBE_PHYSICAL_LAYER_2500BASE_KX ||
	    layer & IXGBE_PHYSICAL_LAYER_1000BASE_KX)
		switch (adapter->link_speed) {
		case IXGBE_LINK_SPEED_10GB_FULL:
			ifmr->ifm_active |= IFM_10G_CX4 | IFM_FDX;
			break;
		case IXGBE_LINK_SPEED_2_5GB_FULL:
			ifmr->ifm_active |= IFM_2500_SX | IFM_FDX;
			break;
		case IXGBE_LINK_SPEED_1GB_FULL:
			ifmr->ifm_active |= IFM_1000_CX | IFM_FDX;
			break;
		}
#else
	if (layer & IXGBE_PHYSICAL_LAYER_10GBASE_KR)
		switch (adapter->link_speed) {
		case IXGBE_LINK_SPEED_10GB_FULL:
			ifmr->ifm_active |= IFM_10G_KR | IFM_FDX;
			break;
		case IXGBE_LINK_SPEED_2_5GB_FULL:
			ifmr->ifm_active |= IFM_2500_KX | IFM_FDX;
			break;
		case IXGBE_LINK_SPEED_1GB_FULL:
			ifmr->ifm_active |= IFM_1000_KX | IFM_FDX;
			break;
		}
	else if (layer & IXGBE_PHYSICAL_LAYER_10GBASE_KX4 ||
	    layer & IXGBE_PHYSICAL_LAYER_2500BASE_KX ||
	    layer & IXGBE_PHYSICAL_LAYER_1000BASE_KX)
		switch (adapter->link_speed) {
		case IXGBE_LINK_SPEED_10GB_FULL:
			ifmr->ifm_active |= IFM_10G_KX4 | IFM_FDX;
			break;
		case IXGBE_LINK_SPEED_2_5GB_FULL:
			ifmr->ifm_active |= IFM_2500_KX | IFM_FDX;
			break;
		case IXGBE_LINK_SPEED_1GB_FULL:
			ifmr->ifm_active |= IFM_1000_KX | IFM_FDX;
			break;
		}
#endif

	/* If nothing is recognized... */
	if (IFM_SUBTYPE(ifmr->ifm_active) == 0)
		ifmr->ifm_active |= IFM_UNKNOWN;

	/* Display current flow control setting used on link */
	if (hw->fc.current_mode == ixgbe_fc_rx_pause ||
	    hw->fc.current_mode == ixgbe_fc_full)
		ifmr->ifm_active |= IFM_ETH_RXPAUSE;
	if (hw->fc.current_mode == ixgbe_fc_tx_pause ||
	    hw->fc.current_mode == ixgbe_fc_full)
		ifmr->ifm_active |= IFM_ETH_TXPAUSE;
} /* ixgbe_media_status */

/************************************************************************
 * ixgbe_media_change - Media Ioctl callback
 *
 *   Called when the user changes speed/duplex using
 *   media/mediopt option with ifconfig.
 ************************************************************************/
static int
ixgbe_if_media_change(if_ctx_t ctx)
{
	struct adapter   *adapter = iflib_get_softc(ctx);
	struct ifmedia   *ifm = iflib_get_media(ctx);
	struct ixgbe_hw  *hw = &adapter->hw;
	ixgbe_link_speed speed = 0;

	INIT_DEBUGOUT("ixgbe_if_media_change: begin");

	if (IFM_TYPE(ifm->ifm_media) != IFM_ETHER)
		return (EINVAL);

	if (hw->phy.media_type == ixgbe_media_type_backplane)
		return (EPERM);

	/*
	 * We don't actually need to check against the supported
	 * media types of the adapter; ifmedia will take care of
	 * that for us.
	 */
	switch (IFM_SUBTYPE(ifm->ifm_media)) {
	case IFM_AUTO:
	case IFM_10G_T:
		speed |= IXGBE_LINK_SPEED_100_FULL;
		speed |= IXGBE_LINK_SPEED_1GB_FULL;
		speed |= IXGBE_LINK_SPEED_10GB_FULL;
		break;
	case IFM_10G_LRM:
	case IFM_10G_LR:
#ifndef IFM_ETH_XTYPE
	case IFM_10G_SR: /* KR, too */
	case IFM_10G_CX4: /* KX4 */
#else
	case IFM_10G_KR:
	case IFM_10G_KX4:
#endif
		speed |= IXGBE_LINK_SPEED_1GB_FULL;
		speed |= IXGBE_LINK_SPEED_10GB_FULL;
		break;
#ifndef IFM_ETH_XTYPE
	case IFM_1000_CX: /* KX */
#else
	case IFM_1000_KX:
#endif
	case IFM_1000_LX:
	case IFM_1000_SX:
		speed |= IXGBE_LINK_SPEED_1GB_FULL;
		break;
	case IFM_1000_T:
		speed |= IXGBE_LINK_SPEED_100_FULL;
		speed |= IXGBE_LINK_SPEED_1GB_FULL;
		break;
	case IFM_10G_TWINAX:
		speed |= IXGBE_LINK_SPEED_10GB_FULL;
		break;
	case IFM_100_TX:
		speed |= IXGBE_LINK_SPEED_100_FULL;
		break;
	case IFM_10_T:
		speed |= IXGBE_LINK_SPEED_10_FULL;
		break;
	default:
		goto invalid;
	}

	hw->mac.autotry_restart = TRUE;
	hw->mac.ops.setup_link(hw, speed, TRUE);
	adapter->advertise =
	    ((speed & IXGBE_LINK_SPEED_10GB_FULL) ? 4 : 0) |
	    ((speed & IXGBE_LINK_SPEED_1GB_FULL)  ? 2 : 0) |
	    ((speed & IXGBE_LINK_SPEED_100_FULL)  ? 1 : 0) |
	    ((speed & IXGBE_LINK_SPEED_10_FULL)   ? 8 : 0);

	return (0);

invalid:
	device_printf(iflib_get_dev(ctx), "Invalid media type!\n");

	return (EINVAL);
} /* ixgbe_if_media_change */

/************************************************************************
 * ixgbe_set_promisc
 ************************************************************************/
static int
ixgbe_if_promisc_set(if_ctx_t ctx, int flags)
{
	struct adapter *adapter = iflib_get_softc(ctx);
	struct ifnet   *ifp = iflib_get_ifp(ctx);
	u32            rctl;
	int            mcnt = 0;

	rctl = IXGBE_READ_REG(&adapter->hw, IXGBE_FCTRL);
	rctl &= (~IXGBE_FCTRL_UPE);
	if (ifp->if_flags & IFF_ALLMULTI)
		mcnt = MAX_NUM_MULTICAST_ADDRESSES;
	else {
		mcnt = if_multiaddr_count(ifp, MAX_NUM_MULTICAST_ADDRESSES);
	}
	if (mcnt < MAX_NUM_MULTICAST_ADDRESSES)
		rctl &= (~IXGBE_FCTRL_MPE);
	IXGBE_WRITE_REG(&adapter->hw, IXGBE_FCTRL, rctl);

	if (ifp->if_flags & IFF_PROMISC) {
		rctl |= (IXGBE_FCTRL_UPE | IXGBE_FCTRL_MPE);
		IXGBE_WRITE_REG(&adapter->hw, IXGBE_FCTRL, rctl);
	} else if (ifp->if_flags & IFF_ALLMULTI) {
		rctl |= IXGBE_FCTRL_MPE;
		rctl &= ~IXGBE_FCTRL_UPE;
		IXGBE_WRITE_REG(&adapter->hw, IXGBE_FCTRL, rctl);
	}
	return (0);
} /* ixgbe_if_promisc_set */

/************************************************************************
 * ixgbe_msix_link - Link status change ISR (MSI/MSI-X)
 ************************************************************************/
static int
ixgbe_msix_link(void *arg)
{
	struct adapter  *adapter = arg;
	struct ixgbe_hw *hw = &adapter->hw;
	u32             eicr, eicr_mask;
	s32             retval;

	++adapter->link_irq;

	/* Pause other interrupts */
	IXGBE_WRITE_REG(hw, IXGBE_EIMC, IXGBE_EIMC_OTHER);

	/* First get the cause */
	eicr = IXGBE_READ_REG(hw, IXGBE_EICS);
	/* Be sure the queue bits are not cleared */
	eicr &= ~IXGBE_EICR_RTX_QUEUE;
	/* Clear interrupt with write */
	IXGBE_WRITE_REG(hw, IXGBE_EICR, eicr);

	/* Link status change */
	if (eicr & IXGBE_EICR_LSC) {
		IXGBE_WRITE_REG(hw, IXGBE_EIMC, IXGBE_EIMC_LSC);
		iflib_admin_intr_deferred(adapter->ctx);
	}

	if (adapter->hw.mac.type != ixgbe_mac_82598EB) {
		if ((adapter->feat_en & IXGBE_FEATURE_FDIR) &&
		    (eicr & IXGBE_EICR_FLOW_DIR)) {
			/* This is probably overkill :) */
			if (!atomic_cmpset_int(&adapter->fdir_reinit, 0, 1))
				return (FILTER_HANDLED);
			/* Disable the interrupt */
			IXGBE_WRITE_REG(hw, IXGBE_EIMC, IXGBE_EICR_FLOW_DIR);
			GROUPTASK_ENQUEUE(&adapter->fdir_task);
		} else
			if (eicr & IXGBE_EICR_ECC) {
				device_printf(iflib_get_dev(adapter->ctx),
				   "\nCRITICAL: ECC ERROR!! Please Reboot!!\n");
				IXGBE_WRITE_REG(hw, IXGBE_EICR, IXGBE_EICR_ECC);
			}

		/* Check for over temp condition */
		if (adapter->feat_en & IXGBE_FEATURE_TEMP_SENSOR) {
			switch (adapter->hw.mac.type) {
			case ixgbe_mac_X550EM_a:
				if (!(eicr & IXGBE_EICR_GPI_SDP0_X550EM_a))
					break;
				IXGBE_WRITE_REG(hw, IXGBE_EIMC,
				    IXGBE_EICR_GPI_SDP0_X550EM_a);
				IXGBE_WRITE_REG(hw, IXGBE_EICR,
				    IXGBE_EICR_GPI_SDP0_X550EM_a);
				retval = hw->phy.ops.check_overtemp(hw);
				if (retval != IXGBE_ERR_OVERTEMP)
					break;
				device_printf(iflib_get_dev(adapter->ctx),
				    "\nCRITICAL: OVER TEMP!! PHY IS SHUT DOWN!!\n");
				device_printf(iflib_get_dev(adapter->ctx),
				    "System shutdown required!\n");
				break;
			default:
				if (!(eicr & IXGBE_EICR_TS))
					break;
				retval = hw->phy.ops.check_overtemp(hw);
				if (retval != IXGBE_ERR_OVERTEMP)
					break;
				device_printf(iflib_get_dev(adapter->ctx),
				    "\nCRITICAL: OVER TEMP!! PHY IS SHUT DOWN!!\n");
				device_printf(iflib_get_dev(adapter->ctx),
				    "System shutdown required!\n");
				IXGBE_WRITE_REG(hw, IXGBE_EICR, IXGBE_EICR_TS);
				break;
			}
		}

		/* Check for VF message */
		if ((adapter->feat_en & IXGBE_FEATURE_SRIOV) &&
		    (eicr & IXGBE_EICR_MAILBOX))
			GROUPTASK_ENQUEUE(&adapter->mbx_task);
	}

	if (ixgbe_is_sfp(hw)) {
		/* Pluggable optics-related interrupt */
		if (hw->mac.type >= ixgbe_mac_X540)
			eicr_mask = IXGBE_EICR_GPI_SDP0_X540;
		else
			eicr_mask = IXGBE_EICR_GPI_SDP2_BY_MAC(hw);

		if (eicr & eicr_mask) {
			IXGBE_WRITE_REG(hw, IXGBE_EICR, eicr_mask);
			if (atomic_cmpset_acq_int(&adapter->sfp_reinit, 0, 1))
				GROUPTASK_ENQUEUE(&adapter->mod_task);
		}

		if ((hw->mac.type == ixgbe_mac_82599EB) &&
		    (eicr & IXGBE_EICR_GPI_SDP1_BY_MAC(hw))) {
			IXGBE_WRITE_REG(hw, IXGBE_EICR,
			    IXGBE_EICR_GPI_SDP1_BY_MAC(hw));
			if (atomic_cmpset_acq_int(&adapter->sfp_reinit, 0, 1))
				GROUPTASK_ENQUEUE(&adapter->msf_task);
		}
	}

	/* Check for fan failure */
	if (adapter->feat_en & IXGBE_FEATURE_FAN_FAIL) {
		ixgbe_check_fan_failure(adapter, eicr, TRUE);
		IXGBE_WRITE_REG(hw, IXGBE_EICR, IXGBE_EICR_GPI_SDP1_BY_MAC(hw));
	}

	/* External PHY interrupt */
	if ((hw->phy.type == ixgbe_phy_x550em_ext_t) &&
	    (eicr & IXGBE_EICR_GPI_SDP0_X540)) {
		IXGBE_WRITE_REG(hw, IXGBE_EICR, IXGBE_EICR_GPI_SDP0_X540);
		GROUPTASK_ENQUEUE(&adapter->phy_task);
	}

	/* Re-enable other interrupts */
	IXGBE_WRITE_REG(hw, IXGBE_EIMS, IXGBE_EIMS_OTHER);

	return (FILTER_HANDLED);
} /* ixgbe_msix_link */

/************************************************************************
 * ixgbe_sysctl_interrupt_rate_handler
 ************************************************************************/
static int
ixgbe_sysctl_interrupt_rate_handler(SYSCTL_HANDLER_ARGS)
{
	struct ix_rx_queue *que = ((struct ix_rx_queue *)oidp->oid_arg1);
	int                error;
	unsigned int       reg, usec, rate;

	reg = IXGBE_READ_REG(&que->adapter->hw, IXGBE_EITR(que->msix));
	usec = ((reg & 0x0FF8) >> 3);
	if (usec > 0)
		rate = 500000 / usec;
	else
		rate = 0;
	error = sysctl_handle_int(oidp, &rate, 0, req);
	if (error || !req->newptr)
		return error;
	reg &= ~0xfff; /* default, no limitation */
	ixgbe_max_interrupt_rate = 0;
	if (rate > 0 && rate < 500000) {
		if (rate < 1000)
			rate = 1000;
		ixgbe_max_interrupt_rate = rate;
		reg |= ((4000000/rate) & 0xff8);
	}
	IXGBE_WRITE_REG(&que->adapter->hw, IXGBE_EITR(que->msix), reg);

	return (0);
} /* ixgbe_sysctl_interrupt_rate_handler */

/************************************************************************
 * ixgbe_add_device_sysctls
 ************************************************************************/
static void
ixgbe_add_device_sysctls(if_ctx_t ctx)
{
	struct adapter         *adapter = iflib_get_softc(ctx);
	device_t               dev = iflib_get_dev(ctx);
	struct ixgbe_hw        *hw = &adapter->hw;
	struct sysctl_oid_list *child;
	struct sysctl_ctx_list *ctx_list;

	ctx_list = device_get_sysctl_ctx(dev);
	child = SYSCTL_CHILDREN(device_get_sysctl_tree(dev));

	/* Sysctls for all devices */
	SYSCTL_ADD_PROC(ctx_list, child, OID_AUTO, "fc",
	    CTLTYPE_INT | CTLFLAG_RW, adapter, 0, ixgbe_sysctl_flowcntl, "I",
	    IXGBE_SYSCTL_DESC_SET_FC);

	SYSCTL_ADD_PROC(ctx_list, child, OID_AUTO, "advertise_speed",
	    CTLTYPE_INT | CTLFLAG_RW, adapter, 0, ixgbe_sysctl_advertise, "I",
	    IXGBE_SYSCTL_DESC_ADV_SPEED);

#ifdef IXGBE_DEBUG
	/* testing sysctls (for all devices) */
	SYSCTL_ADD_PROC(ctx_list, child, OID_AUTO, "power_state",
	    CTLTYPE_INT | CTLFLAG_RW, adapter, 0, ixgbe_sysctl_power_state,
	    "I", "PCI Power State");

	SYSCTL_ADD_PROC(ctx_list, child, OID_AUTO, "print_rss_config",
	    CTLTYPE_STRING | CTLFLAG_RD, adapter, 0,
	    ixgbe_sysctl_print_rss_config, "A", "Prints RSS Configuration");
#endif
	/* for X550 series devices */
	if (hw->mac.type >= ixgbe_mac_X550)
		SYSCTL_ADD_PROC(ctx_list, child, OID_AUTO, "dmac",
		    CTLTYPE_U16 | CTLFLAG_RW, adapter, 0, ixgbe_sysctl_dmac,
		    "I", "DMA Coalesce");

	/* for WoL-capable devices */
	if (hw->device_id == IXGBE_DEV_ID_X550EM_X_10G_T) {
		SYSCTL_ADD_PROC(ctx_list, child, OID_AUTO, "wol_enable",
		    CTLTYPE_INT | CTLFLAG_RW, adapter, 0,
		    ixgbe_sysctl_wol_enable, "I", "Enable/Disable Wake on LAN");

		SYSCTL_ADD_PROC(ctx_list, child, OID_AUTO, "wufc",
		    CTLTYPE_U32 | CTLFLAG_RW, adapter, 0, ixgbe_sysctl_wufc,
		    "I", "Enable/Disable Wake Up Filters");
	}

	/* for X552/X557-AT devices */
	if (hw->device_id == IXGBE_DEV_ID_X550EM_X_10G_T) {
		struct sysctl_oid *phy_node;
		struct sysctl_oid_list *phy_list;

		phy_node = SYSCTL_ADD_NODE(ctx_list, child, OID_AUTO, "phy",
		    CTLFLAG_RD, NULL, "External PHY sysctls");
		phy_list = SYSCTL_CHILDREN(phy_node);

		SYSCTL_ADD_PROC(ctx_list, phy_list, OID_AUTO, "temp",
		    CTLTYPE_U16 | CTLFLAG_RD, adapter, 0, ixgbe_sysctl_phy_temp,
		    "I", "Current External PHY Temperature (Celsius)");

		SYSCTL_ADD_PROC(ctx_list, phy_list, OID_AUTO,
		    "overtemp_occurred", CTLTYPE_U16 | CTLFLAG_RD, adapter, 0,
		    ixgbe_sysctl_phy_overtemp_occurred, "I",
		    "External PHY High Temperature Event Occurred");
	}

	if (adapter->feat_cap & IXGBE_FEATURE_EEE) {
		SYSCTL_ADD_PROC(ctx_list, child, OID_AUTO, "eee_state",
		    CTLTYPE_INT | CTLFLAG_RW, adapter, 0,
		    ixgbe_sysctl_eee_state, "I", "EEE Power Save State");
	}
} /* ixgbe_add_device_sysctls */

/************************************************************************
 * ixgbe_allocate_pci_resources
 ************************************************************************/
static int
ixgbe_allocate_pci_resources(if_ctx_t ctx)
{
	struct adapter *adapter = iflib_get_softc(ctx);
	device_t        dev = iflib_get_dev(ctx);
	int             rid;

	rid = PCIR_BAR(0);
	adapter->pci_mem = bus_alloc_resource_any(dev, SYS_RES_MEMORY, &rid,
	    RF_ACTIVE);

	if (!(adapter->pci_mem)) {
		device_printf(dev, "Unable to allocate bus resource: memory\n");
		return (ENXIO);
	}

	/* Save bus_space values for READ/WRITE_REG macros */
	adapter->osdep.mem_bus_space_tag = rman_get_bustag(adapter->pci_mem);
	adapter->osdep.mem_bus_space_handle =
	    rman_get_bushandle(adapter->pci_mem);
	/* Set hw values for shared code */
	adapter->hw.hw_addr = (u8 *)&adapter->osdep.mem_bus_space_handle;

	return (0);
} /* ixgbe_allocate_pci_resources */

/************************************************************************
 * ixgbe_detach - Device removal routine
 *
 *   Called when the driver is being removed.
 *   Stops the adapter and deallocates all the resources
 *   that were allocated for driver operation.
 *
 *   return 0 on success, positive on failure
 ************************************************************************/
static int
ixgbe_if_detach(if_ctx_t ctx)
{
	struct adapter *adapter = iflib_get_softc(ctx);
	device_t       dev = iflib_get_dev(ctx);
	u32            ctrl_ext;

	INIT_DEBUGOUT("ixgbe_detach: begin");

	if (ixgbe_pci_iov_detach(dev) != 0) {
		device_printf(dev, "SR-IOV in use; detach first.\n");
		return (EBUSY);
	}

	iflib_config_gtask_deinit(&adapter->mod_task);
	iflib_config_gtask_deinit(&adapter->msf_task);
	iflib_config_gtask_deinit(&adapter->phy_task);
	if (adapter->feat_cap & IXGBE_FEATURE_SRIOV)
		iflib_config_gtask_deinit(&adapter->mbx_task);

	ixgbe_setup_low_power_mode(ctx);

	/* let hardware know driver is unloading */
	ctrl_ext = IXGBE_READ_REG(&adapter->hw, IXGBE_CTRL_EXT);
	ctrl_ext &= ~IXGBE_CTRL_EXT_DRV_LOAD;
	IXGBE_WRITE_REG(&adapter->hw, IXGBE_CTRL_EXT, ctrl_ext);

	ixgbe_free_pci_resources(ctx);
	free(adapter->mta, M_IXGBE);

	return (0);
} /* ixgbe_if_detach */

/************************************************************************
 * ixgbe_setup_low_power_mode - LPLU/WoL preparation
 *
 *   Prepare the adapter/port for LPLU and/or WoL
 ************************************************************************/
static int
ixgbe_setup_low_power_mode(if_ctx_t ctx)
{
	struct adapter  *adapter = iflib_get_softc(ctx);
	struct ixgbe_hw *hw = &adapter->hw;
	device_t        dev = iflib_get_dev(ctx);
	s32             error = 0;

	if (!hw->wol_enabled)
		ixgbe_set_phy_power(hw, FALSE);

	/* Limit power management flow to X550EM baseT */
	if (hw->device_id == IXGBE_DEV_ID_X550EM_X_10G_T &&
	    hw->phy.ops.enter_lplu) {
		/* Turn off support for APM wakeup. (Using ACPI instead) */
		IXGBE_WRITE_REG(hw, IXGBE_GRC,
		    IXGBE_READ_REG(hw, IXGBE_GRC) & ~(u32)2);

		/*
		 * Clear Wake Up Status register to prevent any previous wakeup
		 * events from waking us up immediately after we suspend.
		 */
		IXGBE_WRITE_REG(hw, IXGBE_WUS, 0xffffffff);

		/*
		 * Program the Wakeup Filter Control register with user filter
		 * settings
		 */
		IXGBE_WRITE_REG(hw, IXGBE_WUFC, adapter->wufc);

		/* Enable wakeups and power management in Wakeup Control */
		IXGBE_WRITE_REG(hw, IXGBE_WUC,
		    IXGBE_WUC_WKEN | IXGBE_WUC_PME_EN);

		/* X550EM baseT adapters need a special LPLU flow */
		hw->phy.reset_disable = TRUE;
		ixgbe_if_stop(ctx);
		error = hw->phy.ops.enter_lplu(hw);
		if (error)
			device_printf(dev, "Error entering LPLU: %d\n", error);
		hw->phy.reset_disable = FALSE;
	} else {
		/* Just stop for other adapters */
		ixgbe_if_stop(ctx);
	}

	return error;
} /* ixgbe_setup_low_power_mode */

/************************************************************************
 * ixgbe_shutdown - Shutdown entry point
 ************************************************************************/
static int
ixgbe_if_shutdown(if_ctx_t ctx)
{
	int error = 0;

	INIT_DEBUGOUT("ixgbe_shutdown: begin");

	error = ixgbe_setup_low_power_mode(ctx);

	return (error);
} /* ixgbe_if_shutdown */

/************************************************************************
 * ixgbe_suspend
 *
 *   From D0 to D3
 ************************************************************************/
static int
ixgbe_if_suspend(if_ctx_t ctx)
{
	int error = 0;

	INIT_DEBUGOUT("ixgbe_suspend: begin");

	error = ixgbe_setup_low_power_mode(ctx);

	return (error);
} /* ixgbe_if_suspend */

/************************************************************************
 * ixgbe_resume
 *
 *   From D3 to D0
 ************************************************************************/
static int
ixgbe_if_resume(if_ctx_t ctx)
{
	struct adapter  *adapter = iflib_get_softc(ctx);
	device_t        dev = iflib_get_dev(ctx);
	struct ifnet    *ifp = iflib_get_ifp(ctx);
	struct ixgbe_hw *hw = &adapter->hw;
	u32             wus;

	INIT_DEBUGOUT("ixgbe_resume: begin");

	/* Read & clear WUS register */
	wus = IXGBE_READ_REG(hw, IXGBE_WUS);
	if (wus)
		device_printf(dev, "Woken up by (WUS): %#010x\n",
		    IXGBE_READ_REG(hw, IXGBE_WUS));
	IXGBE_WRITE_REG(hw, IXGBE_WUS, 0xffffffff);
	/* And clear WUFC until next low-power transition */
	IXGBE_WRITE_REG(hw, IXGBE_WUFC, 0);

	/*
	 * Required after D3->D0 transition;
	 * will re-advertise all previous advertised speeds
	 */
	if (ifp->if_flags & IFF_UP)
		ixgbe_if_init(ctx);

	return (0);
} /* ixgbe_if_resume */

/************************************************************************
 * ixgbe_if_mtu_set - Ioctl mtu entry point
 *
 *   Return 0 on success, EINVAL on failure
 ************************************************************************/
static int
ixgbe_if_mtu_set(if_ctx_t ctx, uint32_t mtu)
{
	struct adapter *adapter = iflib_get_softc(ctx);
	int error = 0;

	IOCTL_DEBUGOUT("ioctl: SIOCIFMTU (Set Interface MTU)");

	if (mtu > IXGBE_MAX_MTU) {
		error = EINVAL;
	} else {
		adapter->max_frame_size = mtu + IXGBE_MTU_HDR;
	}

	return error;
} /* ixgbe_if_mtu_set */

/************************************************************************
 * ixgbe_if_crcstrip_set
 ************************************************************************/
static void
ixgbe_if_crcstrip_set(if_ctx_t ctx, int onoff, int crcstrip)
{
	struct adapter *sc = iflib_get_softc(ctx);
	struct ixgbe_hw *hw = &sc->hw;
	/* crc stripping is set in two places:
	 * IXGBE_HLREG0 (modified on init_locked and hw reset)
	 * IXGBE_RDRXCTL (set by the original driver in
	 *	ixgbe_setup_hw_rsc() called in init_locked.
	 *	We disable the setting when netmap is compiled in).
	 * We update the values here, but also in ixgbe.c because
	 * init_locked sometimes is called outside our control.
	 */
	uint32_t hl, rxc;

	hl = IXGBE_READ_REG(hw, IXGBE_HLREG0);
	rxc = IXGBE_READ_REG(hw, IXGBE_RDRXCTL);
#ifdef NETMAP
	if (netmap_verbose)
		D("%s read  HLREG 0x%x rxc 0x%x",
			onoff ? "enter" : "exit", hl, rxc);
#endif
	/* hw requirements ... */
	rxc &= ~IXGBE_RDRXCTL_RSCFRSTSIZE;
	rxc |= IXGBE_RDRXCTL_RSCACKC;
	if (onoff && !crcstrip) {
		/* keep the crc. Fast rx */
		hl &= ~IXGBE_HLREG0_RXCRCSTRP;
		rxc &= ~IXGBE_RDRXCTL_CRCSTRIP;
	} else {
		/* reset default mode */
		hl |= IXGBE_HLREG0_RXCRCSTRP;
		rxc |= IXGBE_RDRXCTL_CRCSTRIP;
	}
#ifdef NETMAP
	if (netmap_verbose)
		D("%s write HLREG 0x%x rxc 0x%x",
			onoff ? "enter" : "exit", hl, rxc);
#endif
	IXGBE_WRITE_REG(hw, IXGBE_HLREG0, hl);
	IXGBE_WRITE_REG(hw, IXGBE_RDRXCTL, rxc);
} /* ixgbe_if_crcstrip_set */

/*********************************************************************
 * ixgbe_if_init - Init entry point
 *
 *   Used in two ways: It is used by the stack as an init
 *   entry point in network interface structure. It is also
 *   used by the driver as a hw/sw initialization routine to
 *   get to a consistent state.
 *
 *   Return 0 on success, positive on failure
 **********************************************************************/
void
ixgbe_if_init(if_ctx_t ctx)
{
	struct adapter     *adapter = iflib_get_softc(ctx);
	struct ifnet       *ifp = iflib_get_ifp(ctx);
	device_t           dev = iflib_get_dev(ctx);
	struct ixgbe_hw *hw = &adapter->hw;
	struct ix_rx_queue *rx_que;
	struct ix_tx_queue *tx_que;
	u32             txdctl, mhadd;
	u32             rxdctl, rxctrl;
	u32             ctrl_ext;

	int             i, j, err;

	INIT_DEBUGOUT("ixgbe_if_init: begin");

	/* Queue indices may change with IOV mode */
	ixgbe_align_all_queue_indices(adapter);

	/* reprogram the RAR[0] in case user changed it. */
	ixgbe_set_rar(hw, 0, hw->mac.addr, adapter->pool, IXGBE_RAH_AV);

	/* Get the latest mac address, User can use a LAA */
	bcopy(IF_LLADDR(ifp), hw->mac.addr, IXGBE_ETH_LENGTH_OF_ADDRESS);
	ixgbe_set_rar(hw, 0, hw->mac.addr, adapter->pool, 1);
	hw->addr_ctrl.rar_used_count = 1;

	ixgbe_init_hw(hw);

	ixgbe_initialize_iov(adapter);

	ixgbe_initialize_transmit_units(ctx);

	/* Setup Multicast table */
	ixgbe_if_multi_set(ctx);

	/* Determine the correct mbuf pool, based on frame size */
	if (adapter->max_frame_size <= MCLBYTES)
		adapter->rx_mbuf_sz = MCLBYTES;
	else
		adapter->rx_mbuf_sz = MJUMPAGESIZE;

	/* Configure RX settings */
	ixgbe_initialize_receive_units(ctx);

	/* Enable SDP & MSI-X interrupts based on adapter */
	ixgbe_config_gpie(adapter);

	/* Set MTU size */
	if (ifp->if_mtu > ETHERMTU) {
		/* aka IXGBE_MAXFRS on 82599 and newer */
		mhadd = IXGBE_READ_REG(hw, IXGBE_MHADD);
		mhadd &= ~IXGBE_MHADD_MFS_MASK;
		mhadd |= adapter->max_frame_size << IXGBE_MHADD_MFS_SHIFT;
		IXGBE_WRITE_REG(hw, IXGBE_MHADD, mhadd);
	}

	/* Now enable all the queues */
	for (i = 0, tx_que = adapter->tx_queues; i < adapter->num_tx_queues; i++, tx_que++) {
		struct tx_ring *txr = &tx_que->txr;

		txdctl = IXGBE_READ_REG(hw, IXGBE_TXDCTL(txr->me));
		txdctl |= IXGBE_TXDCTL_ENABLE;
		/* Set WTHRESH to 8, burst writeback */
		txdctl |= (8 << 16);
		/*
		 * When the internal queue falls below PTHRESH (32),
		 * start prefetching as long as there are at least
		 * HTHRESH (1) buffers ready. The values are taken
		 * from the Intel linux driver 3.8.21.
		 * Prefetching enables tx line rate even with 1 queue.
		 */
		txdctl |= (32 << 0) | (1 << 8);
		IXGBE_WRITE_REG(hw, IXGBE_TXDCTL(txr->me), txdctl);
	}

	for (i = 0, rx_que = adapter->rx_queues; i < adapter->num_rx_queues; i++, rx_que++) {
		struct rx_ring *rxr = &rx_que->rxr;

		rxdctl = IXGBE_READ_REG(hw, IXGBE_RXDCTL(rxr->me));
		if (hw->mac.type == ixgbe_mac_82598EB) {
			/*
			 * PTHRESH = 21
			 * HTHRESH = 4
			 * WTHRESH = 8
			 */
			rxdctl &= ~0x3FFFFF;
			rxdctl |= 0x080420;
		}
		rxdctl |= IXGBE_RXDCTL_ENABLE;
		IXGBE_WRITE_REG(hw, IXGBE_RXDCTL(rxr->me), rxdctl);
		for (j = 0; j < 10; j++) {
			if (IXGBE_READ_REG(hw, IXGBE_RXDCTL(rxr->me)) &
			    IXGBE_RXDCTL_ENABLE)
				break;
			else
				msec_delay(1);
		}
		wmb();
	}

	/* Enable Receive engine */
	rxctrl = IXGBE_READ_REG(hw, IXGBE_RXCTRL);
	if (hw->mac.type == ixgbe_mac_82598EB)
		rxctrl |= IXGBE_RXCTRL_DMBYPS;
	rxctrl |= IXGBE_RXCTRL_RXEN;
	ixgbe_enable_rx_dma(hw, rxctrl);

	/* Set up MSI/MSI-X routing */
	if (ixgbe_enable_msix)  {
		ixgbe_configure_ivars(adapter);
		/* Set up auto-mask */
		if (hw->mac.type == ixgbe_mac_82598EB)
			IXGBE_WRITE_REG(hw, IXGBE_EIAM, IXGBE_EICS_RTX_QUEUE);
		else {
			IXGBE_WRITE_REG(hw, IXGBE_EIAM_EX(0), 0xFFFFFFFF);
			IXGBE_WRITE_REG(hw, IXGBE_EIAM_EX(1), 0xFFFFFFFF);
		}
	} else {  /* Simple settings for Legacy/MSI */
		ixgbe_set_ivar(adapter, 0, 0, 0);
		ixgbe_set_ivar(adapter, 0, 0, 1);
		IXGBE_WRITE_REG(hw, IXGBE_EIAM, IXGBE_EICS_RTX_QUEUE);
	}

	ixgbe_init_fdir(adapter);

	/*
	 * Check on any SFP devices that
	 * need to be kick-started
	 */
	if (hw->phy.type == ixgbe_phy_none) {
		err = hw->phy.ops.identify(hw);
		if (err == IXGBE_ERR_SFP_NOT_SUPPORTED) {
			device_printf(dev,
			    "Unsupported SFP+ module type was detected.\n");
			return;
		}
	}

	/* Set moderation on the Link interrupt */
	IXGBE_WRITE_REG(hw, IXGBE_EITR(adapter->vector), IXGBE_LINK_ITR);

	/* Enable power to the phy. */
	ixgbe_set_phy_power(hw, TRUE);

	/* Config/Enable Link */
	ixgbe_config_link(adapter);

	/* Hardware Packet Buffer & Flow Control setup */
	ixgbe_config_delay_values(adapter);

	/* Initialize the FC settings */
	ixgbe_start_hw(hw);

	/* Set up VLAN support and filter */
	ixgbe_setup_vlan_hw_support(ctx);

	/* Setup DMA Coalescing */
	ixgbe_config_dmac(adapter);

	/* And now turn on interrupts */
	ixgbe_if_enable_intr(ctx);

	/* Enable the use of the MBX by the VF's */
	if (adapter->feat_en & IXGBE_FEATURE_SRIOV) {
		ctrl_ext = IXGBE_READ_REG(hw, IXGBE_CTRL_EXT);
		ctrl_ext |= IXGBE_CTRL_EXT_PFRSTD;
		IXGBE_WRITE_REG(hw, IXGBE_CTRL_EXT, ctrl_ext);
	}

} /* ixgbe_init_locked */

/************************************************************************
 * ixgbe_set_ivar
 *
 *   Setup the correct IVAR register for a particular MSI-X interrupt
 *     (yes this is all very magic and confusing :)
 *    - entry is the register array entry
 *    - vector is the MSI-X vector for this queue
 *    - type is RX/TX/MISC
 ************************************************************************/
static void
ixgbe_set_ivar(struct adapter *adapter, u8 entry, u8 vector, s8 type)
{
	struct ixgbe_hw *hw = &adapter->hw;
	u32 ivar, index;

	vector |= IXGBE_IVAR_ALLOC_VAL;

	switch (hw->mac.type) {
	case ixgbe_mac_82598EB:
		if (type == -1)
			entry = IXGBE_IVAR_OTHER_CAUSES_INDEX;
		else
			entry += (type * 64);
		index = (entry >> 2) & 0x1F;
		ivar = IXGBE_READ_REG(hw, IXGBE_IVAR(index));
		ivar &= ~(0xFF << (8 * (entry & 0x3)));
		ivar |= (vector << (8 * (entry & 0x3)));
		IXGBE_WRITE_REG(&adapter->hw, IXGBE_IVAR(index), ivar);
		break;
	case ixgbe_mac_82599EB:
	case ixgbe_mac_X540:
	case ixgbe_mac_X550:
	case ixgbe_mac_X550EM_x:
	case ixgbe_mac_X550EM_a:
		if (type == -1) { /* MISC IVAR */
			index = (entry & 1) * 8;
			ivar = IXGBE_READ_REG(hw, IXGBE_IVAR_MISC);
			ivar &= ~(0xFF << index);
			ivar |= (vector << index);
			IXGBE_WRITE_REG(hw, IXGBE_IVAR_MISC, ivar);
		} else {          /* RX/TX IVARS */
			index = (16 * (entry & 1)) + (8 * type);
			ivar = IXGBE_READ_REG(hw, IXGBE_IVAR(entry >> 1));
			ivar &= ~(0xFF << index);
			ivar |= (vector << index);
			IXGBE_WRITE_REG(hw, IXGBE_IVAR(entry >> 1), ivar);
		}
	default:
		break;
	}
} /* ixgbe_set_ivar */

/************************************************************************
 * ixgbe_configure_ivars
 ************************************************************************/
static void
ixgbe_configure_ivars(struct adapter *adapter)
{
	struct ix_rx_queue *rx_que = adapter->rx_queues;
	struct ix_tx_queue *tx_que = adapter->tx_queues;
	u32                newitr;

	if (ixgbe_max_interrupt_rate > 0)
		newitr = (4000000 / ixgbe_max_interrupt_rate) & 0x0FF8;
	else {
		/*
		 * Disable DMA coalescing if interrupt moderation is
		 * disabled.
		 */
		adapter->dmac = 0;
		newitr = 0;
	}

	for (int i = 0; i < adapter->num_rx_queues; i++, rx_que++) {
		struct rx_ring *rxr = &rx_que->rxr;

		/* First the RX queue entry */
		ixgbe_set_ivar(adapter, rxr->me, rx_que->msix, 0);

		/* Set an Initial EITR value */
		IXGBE_WRITE_REG(&adapter->hw, IXGBE_EITR(rx_que->msix), newitr);
	}
	for (int i = 0; i < adapter->num_tx_queues; i++, tx_que++) {
		struct tx_ring *txr = &tx_que->txr;

		/* ... and the TX */
		ixgbe_set_ivar(adapter, txr->me, tx_que->msix, 1);
	}
	/* For the Link interrupt */
	ixgbe_set_ivar(adapter, 1, adapter->vector, -1);
} /* ixgbe_configure_ivars */

/************************************************************************
 * ixgbe_config_gpie
 ************************************************************************/
static void
ixgbe_config_gpie(struct adapter *adapter)
{
	struct ixgbe_hw *hw = &adapter->hw;
	u32             gpie;

	gpie = IXGBE_READ_REG(hw, IXGBE_GPIE);

	if (adapter->intr_type == IFLIB_INTR_MSIX) {
		/* Enable Enhanced MSI-X mode */
		gpie |= IXGBE_GPIE_MSIX_MODE
		     |  IXGBE_GPIE_EIAME
		     |  IXGBE_GPIE_PBA_SUPPORT
		     |  IXGBE_GPIE_OCD;
	}

	/* Fan Failure Interrupt */
	if (adapter->feat_en & IXGBE_FEATURE_FAN_FAIL)
		gpie |= IXGBE_SDP1_GPIEN;

	/* Thermal Sensor Interrupt */
	if (adapter->feat_en & IXGBE_FEATURE_TEMP_SENSOR)
		gpie |= IXGBE_SDP0_GPIEN_X540;

	/* Link detection */
	switch (hw->mac.type) {
	case ixgbe_mac_82599EB:
		gpie |= IXGBE_SDP1_GPIEN | IXGBE_SDP2_GPIEN;
		break;
	case ixgbe_mac_X550EM_x:
	case ixgbe_mac_X550EM_a:
		gpie |= IXGBE_SDP0_GPIEN_X540;
		break;
	default:
		break;
	}

	IXGBE_WRITE_REG(hw, IXGBE_GPIE, gpie);

} /* ixgbe_config_gpie */

/************************************************************************
 * ixgbe_config_delay_values
 *
 *   Requires adapter->max_frame_size to be set.
 ************************************************************************/
static void
ixgbe_config_delay_values(struct adapter *adapter)
{
	struct ixgbe_hw *hw = &adapter->hw;
	u32             rxpb, frame, size, tmp;

	frame = adapter->max_frame_size;

	/* Calculate High Water */
	switch (hw->mac.type) {
	case ixgbe_mac_X540:
	case ixgbe_mac_X550:
	case ixgbe_mac_X550EM_x:
	case ixgbe_mac_X550EM_a:
		tmp = IXGBE_DV_X540(frame, frame);
		break;
	default:
		tmp = IXGBE_DV(frame, frame);
		break;
	}
	size = IXGBE_BT2KB(tmp);
	rxpb = IXGBE_READ_REG(hw, IXGBE_RXPBSIZE(0)) >> 10;
	hw->fc.high_water[0] = rxpb - size;

	/* Now calculate Low Water */
	switch (hw->mac.type) {
	case ixgbe_mac_X540:
	case ixgbe_mac_X550:
	case ixgbe_mac_X550EM_x:
	case ixgbe_mac_X550EM_a:
		tmp = IXGBE_LOW_DV_X540(frame);
		break;
	default:
		tmp = IXGBE_LOW_DV(frame);
		break;
	}
	hw->fc.low_water[0] = IXGBE_BT2KB(tmp);

	hw->fc.pause_time = IXGBE_FC_PAUSE;
	hw->fc.send_xon = TRUE;
} /* ixgbe_config_delay_values */

/************************************************************************
 * ixgbe_set_multi - Multicast Update
 *
 *   Called whenever multicast address list is updated.
 ************************************************************************/
static int
ixgbe_mc_filter_apply(void *arg, struct ifmultiaddr *ifma, int count)
{
	struct adapter *adapter = arg;
	struct ixgbe_mc_addr *mta = adapter->mta;

	if (ifma->ifma_addr->sa_family != AF_LINK)
		return (0);
	if (count == MAX_NUM_MULTICAST_ADDRESSES)
		return (0);
	bcopy(LLADDR((struct sockaddr_dl *)ifma->ifma_addr),
	    mta[count].addr, IXGBE_ETH_LENGTH_OF_ADDRESS);
	mta[count].vmdq = adapter->pool;

	return (1);
} /* ixgbe_mc_filter_apply */

static void
ixgbe_if_multi_set(if_ctx_t ctx)
{
	struct adapter       *adapter = iflib_get_softc(ctx);
	struct ixgbe_mc_addr *mta;
	struct ifnet         *ifp = iflib_get_ifp(ctx);
	u8                   *update_ptr;
	int                  mcnt = 0;
	u32                  fctrl;

	IOCTL_DEBUGOUT("ixgbe_if_multi_set: begin");

	mta = adapter->mta;
	bzero(mta, sizeof(*mta) * MAX_NUM_MULTICAST_ADDRESSES);

	mcnt = if_multi_apply(iflib_get_ifp(ctx), ixgbe_mc_filter_apply, adapter);

	fctrl = IXGBE_READ_REG(&adapter->hw, IXGBE_FCTRL);
	fctrl |= (IXGBE_FCTRL_UPE | IXGBE_FCTRL_MPE);
	if (ifp->if_flags & IFF_PROMISC)
		fctrl |= (IXGBE_FCTRL_UPE | IXGBE_FCTRL_MPE);
	else if (mcnt >= MAX_NUM_MULTICAST_ADDRESSES ||
	    ifp->if_flags & IFF_ALLMULTI) {
		fctrl |= IXGBE_FCTRL_MPE;
		fctrl &= ~IXGBE_FCTRL_UPE;
	} else
		fctrl &= ~(IXGBE_FCTRL_UPE | IXGBE_FCTRL_MPE);

	IXGBE_WRITE_REG(&adapter->hw, IXGBE_FCTRL, fctrl);

	if (mcnt < MAX_NUM_MULTICAST_ADDRESSES) {
		update_ptr = (u8 *)mta;
		ixgbe_update_mc_addr_list(&adapter->hw, update_ptr, mcnt,
		    ixgbe_mc_array_itr, TRUE);
	}

} /* ixgbe_if_multi_set */

/************************************************************************
 * ixgbe_mc_array_itr
 *
 *   An iterator function needed by the multicast shared code.
 *   It feeds the shared code routine the addresses in the
 *   array of ixgbe_set_multi() one by one.
 ************************************************************************/
static u8 *
ixgbe_mc_array_itr(struct ixgbe_hw *hw, u8 **update_ptr, u32 *vmdq)
{
	struct ixgbe_mc_addr *mta;

	mta = (struct ixgbe_mc_addr *)*update_ptr;
	*vmdq = mta->vmdq;

	*update_ptr = (u8*)(mta + 1);

	return (mta->addr);
} /* ixgbe_mc_array_itr */

/************************************************************************
 * ixgbe_local_timer - Timer routine
 *
 *   Checks for link status, updates statistics,
 *   and runs the watchdog check.
 ************************************************************************/
static void
ixgbe_if_timer(if_ctx_t ctx, uint16_t qid)
{
	struct adapter *adapter = iflib_get_softc(ctx);

	if (qid != 0)
		return;

	/* Check for pluggable optics */
	if (adapter->sfp_probe)
		if (!ixgbe_sfp_probe(ctx))
			return; /* Nothing to do */

	ixgbe_check_link(&adapter->hw, &adapter->link_speed,
	    &adapter->link_up, 0);

	/* Fire off the adminq task */
	iflib_admin_intr_deferred(ctx);

} /* ixgbe_if_timer */

/************************************************************************
 * ixgbe_sfp_probe
 *
 *   Determine if a port had optics inserted.
 ************************************************************************/
static bool
ixgbe_sfp_probe(if_ctx_t ctx)
{
	struct adapter  *adapter = iflib_get_softc(ctx);
	struct ixgbe_hw *hw = &adapter->hw;
	device_t        dev = iflib_get_dev(ctx);
	bool            result = FALSE;

	if ((hw->phy.type == ixgbe_phy_nl) &&
	    (hw->phy.sfp_type == ixgbe_sfp_type_not_present)) {
		s32 ret = hw->phy.ops.identify_sfp(hw);
		if (ret)
			goto out;
		ret = hw->phy.ops.reset(hw);
		adapter->sfp_probe = FALSE;
		if (ret == IXGBE_ERR_SFP_NOT_SUPPORTED) {
			device_printf(dev, "Unsupported SFP+ module detected!");
			device_printf(dev,
			    "Reload driver with supported module.\n");
			goto out;
		} else
			device_printf(dev, "SFP+ module detected!\n");
		/* We now have supported optics */
		result = TRUE;
	}
out:

	return (result);
} /* ixgbe_sfp_probe */

/************************************************************************
 * ixgbe_handle_mod - Tasklet for SFP module interrupts
 ************************************************************************/
static void
ixgbe_handle_mod(void *context)
{
	if_ctx_t        ctx = context;
	struct adapter  *adapter = iflib_get_softc(ctx);
	struct ixgbe_hw *hw = &adapter->hw;
	device_t        dev = iflib_get_dev(ctx);
	u32             err, cage_full = 0;

	adapter->sfp_reinit = 1;
	if (adapter->hw.need_crosstalk_fix) {
		switch (hw->mac.type) {
		case ixgbe_mac_82599EB:
			cage_full = IXGBE_READ_REG(hw, IXGBE_ESDP) &
			    IXGBE_ESDP_SDP2;
			break;
		case ixgbe_mac_X550EM_x:
		case ixgbe_mac_X550EM_a:
			cage_full = IXGBE_READ_REG(hw, IXGBE_ESDP) &
			    IXGBE_ESDP_SDP0;
			break;
		default:
			break;
		}

		if (!cage_full)
			goto handle_mod_out;
	}

	err = hw->phy.ops.identify_sfp(hw);
	if (err == IXGBE_ERR_SFP_NOT_SUPPORTED) {
		device_printf(dev,
		    "Unsupported SFP+ module type was detected.\n");
		goto handle_mod_out;
	}

	if (hw->mac.type == ixgbe_mac_82598EB)
		err = hw->phy.ops.reset(hw);
	else
		err = hw->mac.ops.setup_sfp(hw);

	if (err == IXGBE_ERR_SFP_NOT_SUPPORTED) {
		device_printf(dev,
		    "Setup failure - unsupported SFP+ module type.\n");
		goto handle_mod_out;
	}
	GROUPTASK_ENQUEUE(&adapter->msf_task);
	return;

handle_mod_out:
	adapter->sfp_reinit = 0;
} /* ixgbe_handle_mod */


/************************************************************************
 * ixgbe_handle_msf - Tasklet for MSF (multispeed fiber) interrupts
 ************************************************************************/
static void
ixgbe_handle_msf(void *context)
{
	if_ctx_t        ctx = context;
	struct adapter  *adapter = iflib_get_softc(ctx);
	struct ixgbe_hw *hw = &adapter->hw;
	u32             autoneg;
	bool            negotiate;

	if (adapter->sfp_reinit != 1)
		return;

	/* get_supported_phy_layer will call hw->phy.ops.identify_sfp() */
	adapter->phy_layer = ixgbe_get_supported_physical_layer(hw);

	autoneg = hw->phy.autoneg_advertised;
	if ((!autoneg) && (hw->mac.ops.get_link_capabilities))
		hw->mac.ops.get_link_capabilities(hw, &autoneg, &negotiate);
	if (hw->mac.ops.setup_link)
		hw->mac.ops.setup_link(hw, autoneg, TRUE);

	/* Adjust media types shown in ifconfig */
	ifmedia_removeall(adapter->media);
	ixgbe_add_media_types(adapter->ctx);
	ifmedia_set(adapter->media, IFM_ETHER | IFM_AUTO);

	adapter->sfp_reinit = 0;
} /* ixgbe_handle_msf */

/************************************************************************
 * ixgbe_handle_phy - Tasklet for external PHY interrupts
 ************************************************************************/
static void
ixgbe_handle_phy(void *context)
{
	if_ctx_t        ctx = context;
	struct adapter  *adapter = iflib_get_softc(ctx);
	struct ixgbe_hw *hw = &adapter->hw;
	int             error;

	error = hw->phy.ops.handle_lasi(hw);
	if (error == IXGBE_ERR_OVERTEMP)
		device_printf(adapter->dev, "CRITICAL: EXTERNAL PHY OVER TEMP!!  PHY will downshift to lower power state!\n");
	else if (error)
		device_printf(adapter->dev,
		    "Error handling LASI interrupt: %d\n", error);
} /* ixgbe_handle_phy */

/************************************************************************
 * ixgbe_if_stop - Stop the hardware
 *
 *   Disables all traffic on the adapter by issuing a
 *   global reset on the MAC and deallocates TX/RX buffers.
 ************************************************************************/
static void
ixgbe_if_stop(if_ctx_t ctx)
{
	struct adapter  *adapter = iflib_get_softc(ctx);
	struct ixgbe_hw *hw = &adapter->hw;

	INIT_DEBUGOUT("ixgbe_if_stop: begin\n");

	ixgbe_reset_hw(hw);
	hw->adapter_stopped = FALSE;
	ixgbe_stop_adapter(hw);
	if (hw->mac.type == ixgbe_mac_82599EB)
		ixgbe_stop_mac_link_on_d3_82599(hw);
	/* Turn off the laser - noop with no optics */
	ixgbe_disable_tx_laser(hw);

	/* Update the stack */
	adapter->link_up = FALSE;
	ixgbe_if_update_admin_status(ctx);

	/* reprogram the RAR[0] in case user changed it. */
	ixgbe_set_rar(&adapter->hw, 0, adapter->hw.mac.addr, 0, IXGBE_RAH_AV);

	return;
} /* ixgbe_if_stop */

/************************************************************************
 * ixgbe_update_link_status - Update OS on link state
 *
 * Note: Only updates the OS on the cached link state.
 *       The real check of the hardware only happens with
 *       a link interrupt.
 ************************************************************************/
static void
ixgbe_if_update_admin_status(if_ctx_t ctx)
{
	struct adapter *adapter = iflib_get_softc(ctx);
	device_t       dev = iflib_get_dev(ctx);

	if (adapter->link_up) {
		if (adapter->link_active == FALSE) {
			if (bootverbose)
				device_printf(dev, "Link is up %d Gbps %s \n",
				    ((adapter->link_speed == 128) ? 10 : 1),
				    "Full Duplex");
			adapter->link_active = TRUE;
			/* Update any Flow Control changes */
			ixgbe_fc_enable(&adapter->hw);
			/* Update DMA coalescing config */
			ixgbe_config_dmac(adapter);
			/* should actually be negotiated value */
			iflib_link_state_change(ctx, LINK_STATE_UP, IF_Gbps(10));

			if (adapter->feat_en & IXGBE_FEATURE_SRIOV)
				ixgbe_ping_all_vfs(adapter);
		}
	} else { /* Link down */
		if (adapter->link_active == TRUE) {
			if (bootverbose)
				device_printf(dev, "Link is Down\n");
			iflib_link_state_change(ctx, LINK_STATE_DOWN, 0);
			adapter->link_active = FALSE;
			if (adapter->feat_en & IXGBE_FEATURE_SRIOV)
				ixgbe_ping_all_vfs(adapter);
		}
	}

	ixgbe_update_stats_counters(adapter);

	/* Re-enable link interrupts */
       IXGBE_WRITE_REG(&adapter->hw, IXGBE_EIMS, IXGBE_EIMS_LSC);
} /* ixgbe_if_update_admin_status */

/************************************************************************
 * ixgbe_config_dmac - Configure DMA Coalescing
 ************************************************************************/
static void
ixgbe_config_dmac(struct adapter *adapter)
{
	struct ixgbe_hw          *hw = &adapter->hw;
	struct ixgbe_dmac_config *dcfg = &hw->mac.dmac_config;

	if (hw->mac.type < ixgbe_mac_X550 || !hw->mac.ops.dmac_config)
		return;

	if (dcfg->watchdog_timer ^ adapter->dmac ||
	    dcfg->link_speed ^ adapter->link_speed) {
		dcfg->watchdog_timer = adapter->dmac;
		dcfg->fcoe_en = FALSE;
		dcfg->link_speed = adapter->link_speed;
		dcfg->num_tcs = 1;

		INIT_DEBUGOUT2("dmac settings: watchdog %d, link speed %d\n",
		    dcfg->watchdog_timer, dcfg->link_speed);

		hw->mac.ops.dmac_config(hw);
	}
} /* ixgbe_config_dmac */

/************************************************************************
 * ixgbe_if_enable_intr
 ************************************************************************/
void
ixgbe_if_enable_intr(if_ctx_t ctx)
{
	struct adapter     *adapter = iflib_get_softc(ctx);
	struct ixgbe_hw    *hw = &adapter->hw;
	struct ix_rx_queue *que = adapter->rx_queues;
	u32                mask, fwsm;

	mask = (IXGBE_EIMS_ENABLE_MASK & ~IXGBE_EIMS_RTX_QUEUE);

	switch (adapter->hw.mac.type) {
	case ixgbe_mac_82599EB:
		mask |= IXGBE_EIMS_ECC;
		/* Temperature sensor on some adapters */
		mask |= IXGBE_EIMS_GPI_SDP0;
		/* SFP+ (RX_LOS_N & MOD_ABS_N) */
		mask |= IXGBE_EIMS_GPI_SDP1;
		mask |= IXGBE_EIMS_GPI_SDP2;
		break;
	case ixgbe_mac_X540:
		/* Detect if Thermal Sensor is enabled */
		fwsm = IXGBE_READ_REG(hw, IXGBE_FWSM);
		if (fwsm & IXGBE_FWSM_TS_ENABLED)
			mask |= IXGBE_EIMS_TS;
		mask |= IXGBE_EIMS_ECC;
		break;
	case ixgbe_mac_X550:
		/* MAC thermal sensor is automatically enabled */
		mask |= IXGBE_EIMS_TS;
		mask |= IXGBE_EIMS_ECC;
		break;
	case ixgbe_mac_X550EM_x:
	case ixgbe_mac_X550EM_a:
		/* Some devices use SDP0 for important information */
		if (hw->device_id == IXGBE_DEV_ID_X550EM_X_SFP ||
		    hw->device_id == IXGBE_DEV_ID_X550EM_A_SFP ||
		    hw->device_id == IXGBE_DEV_ID_X550EM_A_SFP_N ||
		    hw->device_id == IXGBE_DEV_ID_X550EM_X_10G_T)
			mask |= IXGBE_EIMS_GPI_SDP0_BY_MAC(hw);
		if (hw->phy.type == ixgbe_phy_x550em_ext_t)
			mask |= IXGBE_EICR_GPI_SDP0_X540;
		mask |= IXGBE_EIMS_ECC;
		break;
	default:
		break;
	}

	/* Enable Fan Failure detection */
	if (adapter->feat_en & IXGBE_FEATURE_FAN_FAIL)
		mask |= IXGBE_EIMS_GPI_SDP1;
	/* Enable SR-IOV */
	if (adapter->feat_en & IXGBE_FEATURE_SRIOV)
		mask |= IXGBE_EIMS_MAILBOX;
	/* Enable Flow Director */
	if (adapter->feat_en & IXGBE_FEATURE_FDIR)
		mask |= IXGBE_EIMS_FLOW_DIR;

	IXGBE_WRITE_REG(hw, IXGBE_EIMS, mask);

	/* With MSI-X we use auto clear */
	if (adapter->intr_type == IFLIB_INTR_MSIX) {
		mask = IXGBE_EIMS_ENABLE_MASK;
		/* Don't autoclear Link */
		mask &= ~IXGBE_EIMS_OTHER;
		mask &= ~IXGBE_EIMS_LSC;
		if (adapter->feat_cap & IXGBE_FEATURE_SRIOV)
			mask &= ~IXGBE_EIMS_MAILBOX;
		IXGBE_WRITE_REG(hw, IXGBE_EIAC, mask);
	}

	/*
	 * Now enable all queues, this is done separately to
	 * allow for handling the extended (beyond 32) MSI-X
	 * vectors that can be used by 82599
	 */
	for (int i = 0; i < adapter->num_rx_queues; i++, que++)
		ixgbe_enable_queue(adapter, que->msix);

	IXGBE_WRITE_FLUSH(hw);

} /* ixgbe_if_enable_intr */

/************************************************************************
 * ixgbe_disable_intr
 ************************************************************************/
static void
ixgbe_if_disable_intr(if_ctx_t ctx)
{
	struct adapter *adapter = iflib_get_softc(ctx);

	if (adapter->intr_type == IFLIB_INTR_MSIX)
		IXGBE_WRITE_REG(&adapter->hw, IXGBE_EIAC, 0);
	if (adapter->hw.mac.type == ixgbe_mac_82598EB) {
		IXGBE_WRITE_REG(&adapter->hw, IXGBE_EIMC, ~0);
	} else {
		IXGBE_WRITE_REG(&adapter->hw, IXGBE_EIMC, 0xFFFF0000);
		IXGBE_WRITE_REG(&adapter->hw, IXGBE_EIMC_EX(0), ~0);
		IXGBE_WRITE_REG(&adapter->hw, IXGBE_EIMC_EX(1), ~0);
	}
	IXGBE_WRITE_FLUSH(&adapter->hw);

} /* ixgbe_if_disable_intr */

/************************************************************************
 * ixgbe_if_rx_queue_intr_enable
 ************************************************************************/
static int
ixgbe_if_rx_queue_intr_enable(if_ctx_t ctx, uint16_t rxqid)
{
	struct adapter     *adapter = iflib_get_softc(ctx);
	struct ix_rx_queue *que = &adapter->rx_queues[rxqid];

	ixgbe_enable_queue(adapter, que->rxr.me);

	return (0);
} /* ixgbe_if_rx_queue_intr_enable */

/************************************************************************
 * ixgbe_enable_queue
 ************************************************************************/
static void
ixgbe_enable_queue(struct adapter *adapter, u32 vector)
{
	struct ixgbe_hw *hw = &adapter->hw;
	u64             queue = (u64)(1 << vector);
	u32             mask;

	if (hw->mac.type == ixgbe_mac_82598EB) {
		mask = (IXGBE_EIMS_RTX_QUEUE & queue);
		IXGBE_WRITE_REG(hw, IXGBE_EIMS, mask);
	} else {
		mask = (queue & 0xFFFFFFFF);
		if (mask)
			IXGBE_WRITE_REG(hw, IXGBE_EIMS_EX(0), mask);
		mask = (queue >> 32);
		if (mask)
			IXGBE_WRITE_REG(hw, IXGBE_EIMS_EX(1), mask);
	}
} /* ixgbe_enable_queue */

/************************************************************************
 * ixgbe_disable_queue
 ************************************************************************/
static void
ixgbe_disable_queue(struct adapter *adapter, u32 vector)
{
	struct ixgbe_hw *hw = &adapter->hw;
	u64             queue = (u64)(1 << vector);
	u32             mask;

	if (hw->mac.type == ixgbe_mac_82598EB) {
		mask = (IXGBE_EIMS_RTX_QUEUE & queue);
		IXGBE_WRITE_REG(hw, IXGBE_EIMC, mask);
	} else {
		mask = (queue & 0xFFFFFFFF);
		if (mask)
			IXGBE_WRITE_REG(hw, IXGBE_EIMC_EX(0), mask);
		mask = (queue >> 32);
		if (mask)
			IXGBE_WRITE_REG(hw, IXGBE_EIMC_EX(1), mask);
	}
} /* ixgbe_disable_queue */

/************************************************************************
 * ixgbe_intr - Legacy Interrupt Service Routine
 ************************************************************************/
int
ixgbe_intr(void *arg)
{
	struct adapter     *adapter = arg;
	struct ix_rx_queue *que = adapter->rx_queues;
	struct ixgbe_hw    *hw = &adapter->hw;
	if_ctx_t           ctx = adapter->ctx;
	u32                eicr, eicr_mask;

	eicr = IXGBE_READ_REG(hw, IXGBE_EICR);

	++que->irqs;
	if (eicr == 0) {
		ixgbe_if_enable_intr(ctx);
		return (FILTER_HANDLED);
	}

	/* Check for fan failure */
	if ((hw->device_id == IXGBE_DEV_ID_82598AT) &&
	    (eicr & IXGBE_EICR_GPI_SDP1)) {
		device_printf(adapter->dev,
		    "\nCRITICAL: FAN FAILURE!! REPLACE IMMEDIATELY!!\n");
		IXGBE_WRITE_REG(hw, IXGBE_EIMS, IXGBE_EICR_GPI_SDP1_BY_MAC(hw));
	}

	/* Link status change */
	if (eicr & IXGBE_EICR_LSC) {
		IXGBE_WRITE_REG(hw, IXGBE_EIMC, IXGBE_EIMC_LSC);
		iflib_admin_intr_deferred(ctx);
	}

	if (ixgbe_is_sfp(hw)) {
		/* Pluggable optics-related interrupt */
		if (hw->mac.type >= ixgbe_mac_X540)
			eicr_mask = IXGBE_EICR_GPI_SDP0_X540;
		else
			eicr_mask = IXGBE_EICR_GPI_SDP2_BY_MAC(hw);

		if (eicr & eicr_mask) {
			IXGBE_WRITE_REG(hw, IXGBE_EICR, eicr_mask);
			GROUPTASK_ENQUEUE(&adapter->mod_task);
		}

		if ((hw->mac.type == ixgbe_mac_82599EB) &&
		    (eicr & IXGBE_EICR_GPI_SDP1_BY_MAC(hw))) {
			IXGBE_WRITE_REG(hw, IXGBE_EICR,
			    IXGBE_EICR_GPI_SDP1_BY_MAC(hw));
			if (atomic_cmpset_acq_int(&adapter->sfp_reinit, 0, 1))
				GROUPTASK_ENQUEUE(&adapter->msf_task);
		}
	}

	/* External PHY interrupt */
	if ((hw->phy.type == ixgbe_phy_x550em_ext_t) &&
	    (eicr & IXGBE_EICR_GPI_SDP0_X540))
		GROUPTASK_ENQUEUE(&adapter->phy_task);

	return (FILTER_SCHEDULE_THREAD);
} /* ixgbe_intr */

/************************************************************************
 * ixgbe_free_pci_resources
 ************************************************************************/
static void
ixgbe_free_pci_resources(if_ctx_t ctx)
{
	struct adapter *adapter = iflib_get_softc(ctx);
	struct         ix_rx_queue *que = adapter->rx_queues;
	device_t       dev = iflib_get_dev(ctx);

	/* Release all msix queue resources */
	if (adapter->intr_type == IFLIB_INTR_MSIX)
		iflib_irq_free(ctx, &adapter->irq);

	if (que != NULL) {
		for (int i = 0; i < adapter->num_rx_queues; i++, que++) {
			iflib_irq_free(ctx, &que->que_irq);
		}
	}

	/*
	 * Free link/admin interrupt
	 */
	if (adapter->pci_mem != NULL)
		bus_release_resource(dev, SYS_RES_MEMORY,
		                     PCIR_BAR(0), adapter->pci_mem);

} /* ixgbe_free_pci_resources */

/************************************************************************
 * ixgbe_sysctl_flowcntl
 *
 *   SYSCTL wrapper around setting Flow Control
 ************************************************************************/
static int
ixgbe_sysctl_flowcntl(SYSCTL_HANDLER_ARGS)
{
	struct adapter *adapter;
	int            error, fc;

	adapter = (struct adapter *)arg1;
	fc = adapter->hw.fc.current_mode;

	error = sysctl_handle_int(oidp, &fc, 0, req);
	if ((error) || (req->newptr == NULL))
		return (error);

	/* Don't bother if it's not changed */
	if (fc == adapter->hw.fc.current_mode)
		return (0);

	return ixgbe_set_flowcntl(adapter, fc);
} /* ixgbe_sysctl_flowcntl */

/************************************************************************
 * ixgbe_set_flowcntl - Set flow control
 *
 *   Flow control values:
 *     0 - off
 *     1 - rx pause
 *     2 - tx pause
 *     3 - full
 ************************************************************************/
static int
ixgbe_set_flowcntl(struct adapter *adapter, int fc)
{
	switch (fc) {
	case ixgbe_fc_rx_pause:
	case ixgbe_fc_tx_pause:
	case ixgbe_fc_full:
		adapter->hw.fc.requested_mode = fc;
		if (adapter->num_rx_queues > 1)
			ixgbe_disable_rx_drop(adapter);
		break;
	case ixgbe_fc_none:
		adapter->hw.fc.requested_mode = ixgbe_fc_none;
		if (adapter->num_rx_queues > 1)
			ixgbe_enable_rx_drop(adapter);
		break;
	default:
		return (EINVAL);
	}

	/* Don't autoneg if forcing a value */
	adapter->hw.fc.disable_fc_autoneg = TRUE;
	ixgbe_fc_enable(&adapter->hw);

	return (0);
} /* ixgbe_set_flowcntl */

/************************************************************************
 * ixgbe_enable_rx_drop
 *
 *   Enable the hardware to drop packets when the buffer is
 *   full. This is useful with multiqueue, so that no single
 *   queue being full stalls the entire RX engine. We only
 *   enable this when Multiqueue is enabled AND Flow Control
 *   is disabled.
 ************************************************************************/
static void
ixgbe_enable_rx_drop(struct adapter *adapter)
{
	struct ixgbe_hw *hw = &adapter->hw;
	struct rx_ring  *rxr;
	u32             srrctl;

	for (int i = 0; i < adapter->num_rx_queues; i++) {
		rxr = &adapter->rx_queues[i].rxr;
		srrctl = IXGBE_READ_REG(hw, IXGBE_SRRCTL(rxr->me));
		srrctl |= IXGBE_SRRCTL_DROP_EN;
		IXGBE_WRITE_REG(hw, IXGBE_SRRCTL(rxr->me), srrctl);
	}

	/* enable drop for each vf */
	for (int i = 0; i < adapter->num_vfs; i++) {
		IXGBE_WRITE_REG(hw, IXGBE_QDE,
		                (IXGBE_QDE_WRITE | (i << IXGBE_QDE_IDX_SHIFT) |
		                IXGBE_QDE_ENABLE));
	}
} /* ixgbe_enable_rx_drop */

/************************************************************************
 * ixgbe_disable_rx_drop
 ************************************************************************/
static void
ixgbe_disable_rx_drop(struct adapter *adapter)
{
	struct ixgbe_hw *hw = &adapter->hw;
	struct rx_ring  *rxr;
	u32             srrctl;

	for (int i = 0; i < adapter->num_rx_queues; i++) {
		rxr = &adapter->rx_queues[i].rxr;
		srrctl = IXGBE_READ_REG(hw, IXGBE_SRRCTL(rxr->me));
		srrctl &= ~IXGBE_SRRCTL_DROP_EN;
		IXGBE_WRITE_REG(hw, IXGBE_SRRCTL(rxr->me), srrctl);
	}

	/* disable drop for each vf */
	for (int i = 0; i < adapter->num_vfs; i++) {
		IXGBE_WRITE_REG(hw, IXGBE_QDE,
		    (IXGBE_QDE_WRITE | (i << IXGBE_QDE_IDX_SHIFT)));
	}
} /* ixgbe_disable_rx_drop */

/************************************************************************
 * ixgbe_sysctl_advertise
 *
 *   SYSCTL wrapper around setting advertised speed
 ************************************************************************/
static int
ixgbe_sysctl_advertise(SYSCTL_HANDLER_ARGS)
{
	struct adapter *adapter;
	int            error, advertise;

	adapter = (struct adapter *)arg1;
	advertise = adapter->advertise;

	error = sysctl_handle_int(oidp, &advertise, 0, req);
	if ((error) || (req->newptr == NULL))
		return (error);

	return ixgbe_set_advertise(adapter, advertise);
} /* ixgbe_sysctl_advertise */

/************************************************************************
 * ixgbe_set_advertise - Control advertised link speed
 *
 *   Flags:
 *     0x1 - advertise 100 Mb
 *     0x2 - advertise 1G
 *     0x4 - advertise 10G
 *     0x8 - advertise 10 Mb (yes, Mb)
 ************************************************************************/
static int
ixgbe_set_advertise(struct adapter *adapter, int advertise)
{
	device_t         dev = iflib_get_dev(adapter->ctx);
	struct ixgbe_hw  *hw;
	ixgbe_link_speed speed = 0;
	ixgbe_link_speed link_caps = 0;
	s32              err = IXGBE_NOT_IMPLEMENTED;
	bool             negotiate = FALSE;

	/* Checks to validate new value */
	if (adapter->advertise == advertise) /* no change */
		return (0);

	hw = &adapter->hw;

	/* No speed changes for backplane media */
	if (hw->phy.media_type == ixgbe_media_type_backplane)
		return (ENODEV);

	if (!((hw->phy.media_type == ixgbe_media_type_copper) ||
	      (hw->phy.multispeed_fiber))) {
		device_printf(dev, "Advertised speed can only be set on copper or multispeed fiber media types.\n");
		return (EINVAL);
	}

	if (advertise < 0x1 || advertise > 0xF) {
		device_printf(dev, "Invalid advertised speed; valid modes are 0x1 through 0xF\n");
		return (EINVAL);
	}

	if (hw->mac.ops.get_link_capabilities) {
		err = hw->mac.ops.get_link_capabilities(hw, &link_caps,
		    &negotiate);
		if (err != IXGBE_SUCCESS) {
			device_printf(dev, "Unable to determine supported advertise speeds\n");
			return (ENODEV);
		}
	}

	/* Set new value and report new advertised mode */
	if (advertise & 0x1) {
		if (!(link_caps & IXGBE_LINK_SPEED_100_FULL)) {
			device_printf(dev, "Interface does not support 100Mb advertised speed\n");
			return (EINVAL);
		}
		speed |= IXGBE_LINK_SPEED_100_FULL;
	}
	if (advertise & 0x2) {
		if (!(link_caps & IXGBE_LINK_SPEED_1GB_FULL)) {
			device_printf(dev, "Interface does not support 1Gb advertised speed\n");
			return (EINVAL);
		}
		speed |= IXGBE_LINK_SPEED_1GB_FULL;
	}
	if (advertise & 0x4) {
		if (!(link_caps & IXGBE_LINK_SPEED_10GB_FULL)) {
			device_printf(dev, "Interface does not support 10Gb advertised speed\n");
			return (EINVAL);
		}
		speed |= IXGBE_LINK_SPEED_10GB_FULL;
	}
	if (advertise & 0x8) {
		if (!(link_caps & IXGBE_LINK_SPEED_10_FULL)) {
			device_printf(dev, "Interface does not support 10Mb advertised speed\n");
			return (EINVAL);
		}
		speed |= IXGBE_LINK_SPEED_10_FULL;
	}

	hw->mac.autotry_restart = TRUE;
	hw->mac.ops.setup_link(hw, speed, TRUE);
	adapter->advertise = advertise;

	return (0);
} /* ixgbe_set_advertise */

/************************************************************************
 * ixgbe_get_advertise - Get current advertised speed settings
 *
 *   Formatted for sysctl usage.
 *   Flags:
 *     0x1 - advertise 100 Mb
 *     0x2 - advertise 1G
 *     0x4 - advertise 10G
 *     0x8 - advertise 10 Mb (yes, Mb)
 ************************************************************************/
static int
ixgbe_get_advertise(struct adapter *adapter)
{
	struct ixgbe_hw  *hw = &adapter->hw;
	int              speed;
	ixgbe_link_speed link_caps = 0;
	s32              err;
	bool             negotiate = FALSE;

	/*
	 * Advertised speed means nothing unless it's copper or
	 * multi-speed fiber
	 */
	if (!(hw->phy.media_type == ixgbe_media_type_copper) &&
	    !(hw->phy.multispeed_fiber))
		return (0);

	err = hw->mac.ops.get_link_capabilities(hw, &link_caps, &negotiate);
	if (err != IXGBE_SUCCESS)
		return (0);

	speed =
	    ((link_caps & IXGBE_LINK_SPEED_10GB_FULL) ? 4 : 0) |
	    ((link_caps & IXGBE_LINK_SPEED_1GB_FULL)  ? 2 : 0) |
	    ((link_caps & IXGBE_LINK_SPEED_100_FULL)  ? 1 : 0) |
	    ((link_caps & IXGBE_LINK_SPEED_10_FULL)   ? 8 : 0);

	return speed;
} /* ixgbe_get_advertise */

/************************************************************************
 * ixgbe_sysctl_dmac - Manage DMA Coalescing
 *
 *   Control values:
 *     0/1 - off / on (use default value of 1000)
 *
 *     Legal timer values are:
 *     50,100,250,500,1000,2000,5000,10000
 *
 *     Turning off interrupt moderation will also turn this off.
 ************************************************************************/
static int
ixgbe_sysctl_dmac(SYSCTL_HANDLER_ARGS)
{
	struct adapter *adapter = (struct adapter *)arg1;
	struct ifnet   *ifp = iflib_get_ifp(adapter->ctx);
	int            error;
	u16            newval;

	newval = adapter->dmac;
	error = sysctl_handle_16(oidp, &newval, 0, req);
	if ((error) || (req->newptr == NULL))
		return (error);

	switch (newval) {
	case 0:
		/* Disabled */
		adapter->dmac = 0;
		break;
	case 1:
		/* Enable and use default */
		adapter->dmac = 1000;
		break;
	case 50:
	case 100:
	case 250:
	case 500:
	case 1000:
	case 2000:
	case 5000:
	case 10000:
		/* Legal values - allow */
		adapter->dmac = newval;
		break;
	default:
		/* Do nothing, illegal value */
		return (EINVAL);
	}

	/* Re-initialize hardware if it's already running */
	if (ifp->if_drv_flags & IFF_DRV_RUNNING)
		ifp->if_init(ifp);

	return (0);
} /* ixgbe_sysctl_dmac */

#ifdef IXGBE_DEBUG
/************************************************************************
 * ixgbe_sysctl_power_state
 *
 *   Sysctl to test power states
 *   Values:
 *     0      - set device to D0
 *     3      - set device to D3
 *     (none) - get current device power state
 ************************************************************************/
static int
ixgbe_sysctl_power_state(SYSCTL_HANDLER_ARGS)
{
	struct adapter *adapter = (struct adapter *)arg1;
	device_t       dev = adapter->dev;
	int            curr_ps, new_ps, error = 0;

	curr_ps = new_ps = pci_get_powerstate(dev);

	error = sysctl_handle_int(oidp, &new_ps, 0, req);
	if ((error) || (req->newptr == NULL))
		return (error);

	if (new_ps == curr_ps)
		return (0);

	if (new_ps == 3 && curr_ps == 0)
		error = DEVICE_SUSPEND(dev);
	else if (new_ps == 0 && curr_ps == 3)
		error = DEVICE_RESUME(dev);
	else
		return (EINVAL);

	device_printf(dev, "New state: %d\n", pci_get_powerstate(dev));

	return (error);
} /* ixgbe_sysctl_power_state */
#endif

/************************************************************************
 * ixgbe_sysctl_wol_enable
 *
 *   Sysctl to enable/disable the WoL capability,
 *   if supported by the adapter.
 *
 *   Values:
 *     0 - disabled
 *     1 - enabled
 ************************************************************************/
static int
ixgbe_sysctl_wol_enable(SYSCTL_HANDLER_ARGS)
{
	struct adapter  *adapter = (struct adapter *)arg1;
	struct ixgbe_hw *hw = &adapter->hw;
	int             new_wol_enabled;
	int             error = 0;

	new_wol_enabled = hw->wol_enabled;
	error = sysctl_handle_int(oidp, &new_wol_enabled, 0, req);
	if ((error) || (req->newptr == NULL))
		return (error);
	new_wol_enabled = !!(new_wol_enabled);
	if (new_wol_enabled == hw->wol_enabled)
		return (0);

	if (new_wol_enabled > 0 && !adapter->wol_support)
		return (ENODEV);
	else
		hw->wol_enabled = new_wol_enabled;

	return (0);
} /* ixgbe_sysctl_wol_enable */

/************************************************************************
 * ixgbe_sysctl_wufc - Wake Up Filter Control
 *
 *   Sysctl to enable/disable the types of packets that the
 *   adapter will wake up on upon receipt.
 *   Flags:
 *     0x1  - Link Status Change
 *     0x2  - Magic Packet
 *     0x4  - Direct Exact
 *     0x8  - Directed Multicast
 *     0x10 - Broadcast
 *     0x20 - ARP/IPv4 Request Packet
 *     0x40 - Direct IPv4 Packet
 *     0x80 - Direct IPv6 Packet
 *
 *   Settings not listed above will cause the sysctl to return an error.
 ************************************************************************/
static int
ixgbe_sysctl_wufc(SYSCTL_HANDLER_ARGS)
{
	struct adapter *adapter = (struct adapter *)arg1;
	int            error = 0;
	u32            new_wufc;

	new_wufc = adapter->wufc;

	error = sysctl_handle_32(oidp, &new_wufc, 0, req);
	if ((error) || (req->newptr == NULL))
		return (error);
	if (new_wufc == adapter->wufc)
		return (0);

	if (new_wufc & 0xffffff00)
		return (EINVAL);

	new_wufc &= 0xff;
	new_wufc |= (0xffffff & adapter->wufc);
	adapter->wufc = new_wufc;

	return (0);
} /* ixgbe_sysctl_wufc */

#ifdef IXGBE_DEBUG
/************************************************************************
 * ixgbe_sysctl_print_rss_config
 ************************************************************************/
static int
ixgbe_sysctl_print_rss_config(SYSCTL_HANDLER_ARGS)
{
	struct adapter  *adapter = (struct adapter *)arg1;
	struct ixgbe_hw *hw = &adapter->hw;
	device_t        dev = adapter->dev;
	struct sbuf     *buf;
	int             error = 0, reta_size;
	u32             reg;

	buf = sbuf_new_for_sysctl(NULL, NULL, 128, req);
	if (!buf) {
		device_printf(dev, "Could not allocate sbuf for output.\n");
		return (ENOMEM);
	}

	// TODO: use sbufs to make a string to print out
	/* Set multiplier for RETA setup and table size based on MAC */
	switch (adapter->hw.mac.type) {
	case ixgbe_mac_X550:
	case ixgbe_mac_X550EM_x:
	case ixgbe_mac_X550EM_a:
		reta_size = 128;
		break;
	default:
		reta_size = 32;
		break;
	}

	/* Print out the redirection table */
	sbuf_cat(buf, "\n");
	for (int i = 0; i < reta_size; i++) {
		if (i < 32) {
			reg = IXGBE_READ_REG(hw, IXGBE_RETA(i));
			sbuf_printf(buf, "RETA(%2d): 0x%08x\n", i, reg);
		} else {
			reg = IXGBE_READ_REG(hw, IXGBE_ERETA(i - 32));
			sbuf_printf(buf, "ERETA(%2d): 0x%08x\n", i - 32, reg);
		}
	}

	// TODO: print more config

	error = sbuf_finish(buf);
	if (error)
		device_printf(dev, "Error finishing sbuf: %d\n", error);

	sbuf_delete(buf);

	return (0);
} /* ixgbe_sysctl_print_rss_config */
#endif /* IXGBE_DEBUG */

/************************************************************************
 * ixgbe_sysctl_phy_temp - Retrieve temperature of PHY
 *
 *   For X552/X557-AT devices using an external PHY
 ************************************************************************/
static int
ixgbe_sysctl_phy_temp(SYSCTL_HANDLER_ARGS)
{
	struct adapter  *adapter = (struct adapter *)arg1;
	struct ixgbe_hw *hw = &adapter->hw;
	u16             reg;

	if (hw->device_id != IXGBE_DEV_ID_X550EM_X_10G_T) {
		device_printf(iflib_get_dev(adapter->ctx),
		    "Device has no supported external thermal sensor.\n");
		return (ENODEV);
	}

	if (hw->phy.ops.read_reg(hw, IXGBE_PHY_CURRENT_TEMP,
	    IXGBE_MDIO_VENDOR_SPECIFIC_1_DEV_TYPE, &reg)) {
		device_printf(iflib_get_dev(adapter->ctx),
		    "Error reading from PHY's current temperature register\n");
		return (EAGAIN);
	}

	/* Shift temp for output */
	reg = reg >> 8;

	return (sysctl_handle_16(oidp, NULL, reg, req));
} /* ixgbe_sysctl_phy_temp */

/************************************************************************
 * ixgbe_sysctl_phy_overtemp_occurred
 *
 *   Reports (directly from the PHY) whether the current PHY
 *   temperature is over the overtemp threshold.
 ************************************************************************/
static int
ixgbe_sysctl_phy_overtemp_occurred(SYSCTL_HANDLER_ARGS)
{
	struct adapter  *adapter = (struct adapter *)arg1;
	struct ixgbe_hw *hw = &adapter->hw;
	u16             reg;

	if (hw->device_id != IXGBE_DEV_ID_X550EM_X_10G_T) {
		device_printf(iflib_get_dev(adapter->ctx),
		    "Device has no supported external thermal sensor.\n");
		return (ENODEV);
	}

	if (hw->phy.ops.read_reg(hw, IXGBE_PHY_OVERTEMP_STATUS,
	    IXGBE_MDIO_VENDOR_SPECIFIC_1_DEV_TYPE, &reg)) {
		device_printf(iflib_get_dev(adapter->ctx),
		    "Error reading from PHY's temperature status register\n");
		return (EAGAIN);
	}

	/* Get occurrence bit */
	reg = !!(reg & 0x4000);

	return (sysctl_handle_16(oidp, 0, reg, req));
} /* ixgbe_sysctl_phy_overtemp_occurred */

/************************************************************************
 * ixgbe_sysctl_eee_state
 *
 *   Sysctl to set EEE power saving feature
 *   Values:
 *     0      - disable EEE
 *     1      - enable EEE
 *     (none) - get current device EEE state
 ************************************************************************/
static int
ixgbe_sysctl_eee_state(SYSCTL_HANDLER_ARGS)
{
	struct adapter *adapter = (struct adapter *)arg1;
	device_t       dev = adapter->dev;
	struct ifnet   *ifp = iflib_get_ifp(adapter->ctx);
	int            curr_eee, new_eee, error = 0;
	s32            retval;

	curr_eee = new_eee = !!(adapter->feat_en & IXGBE_FEATURE_EEE);

	error = sysctl_handle_int(oidp, &new_eee, 0, req);
	if ((error) || (req->newptr == NULL))
		return (error);

	/* Nothing to do */
	if (new_eee == curr_eee)
		return (0);

	/* Not supported */
	if (!(adapter->feat_cap & IXGBE_FEATURE_EEE))
		return (EINVAL);

	/* Bounds checking */
	if ((new_eee < 0) || (new_eee > 1))
		return (EINVAL);

	retval = adapter->hw.mac.ops.setup_eee(&adapter->hw, new_eee);
	if (retval) {
		device_printf(dev, "Error in EEE setup: 0x%08X\n", retval);
		return (EINVAL);
	}

	/* Restart auto-neg */
	ifp->if_init(ifp);

	device_printf(dev, "New EEE state: %d\n", new_eee);

	/* Cache new value */
	if (new_eee)
		adapter->feat_en |= IXGBE_FEATURE_EEE;
	else
		adapter->feat_en &= ~IXGBE_FEATURE_EEE;

	return (error);
} /* ixgbe_sysctl_eee_state */

/************************************************************************
 * ixgbe_init_device_features
 ************************************************************************/
static void
ixgbe_init_device_features(struct adapter *adapter)
{
	adapter->feat_cap = IXGBE_FEATURE_NETMAP
	                  | IXGBE_FEATURE_RSS
	                  | IXGBE_FEATURE_MSI
	                  | IXGBE_FEATURE_MSIX
	                  | IXGBE_FEATURE_LEGACY_IRQ;

	/* Set capabilities first... */
	switch (adapter->hw.mac.type) {
	case ixgbe_mac_82598EB:
		if (adapter->hw.device_id == IXGBE_DEV_ID_82598AT)
			adapter->feat_cap |= IXGBE_FEATURE_FAN_FAIL;
		break;
	case ixgbe_mac_X540:
		adapter->feat_cap |= IXGBE_FEATURE_SRIOV;
		adapter->feat_cap |= IXGBE_FEATURE_FDIR;
		if ((adapter->hw.device_id == IXGBE_DEV_ID_X540_BYPASS) &&
		    (adapter->hw.bus.func == 0))
			adapter->feat_cap |= IXGBE_FEATURE_BYPASS;
		break;
	case ixgbe_mac_X550:
		adapter->feat_cap |= IXGBE_FEATURE_TEMP_SENSOR;
		adapter->feat_cap |= IXGBE_FEATURE_SRIOV;
		adapter->feat_cap |= IXGBE_FEATURE_FDIR;
		break;
	case ixgbe_mac_X550EM_x:
		adapter->feat_cap |= IXGBE_FEATURE_SRIOV;
		adapter->feat_cap |= IXGBE_FEATURE_FDIR;
		if (adapter->hw.device_id == IXGBE_DEV_ID_X550EM_X_KR)
			adapter->feat_cap |= IXGBE_FEATURE_EEE;
		break;
	case ixgbe_mac_X550EM_a:
		adapter->feat_cap |= IXGBE_FEATURE_SRIOV;
		adapter->feat_cap |= IXGBE_FEATURE_FDIR;
		adapter->feat_cap &= ~IXGBE_FEATURE_LEGACY_IRQ;
		if ((adapter->hw.device_id == IXGBE_DEV_ID_X550EM_A_1G_T) ||
		    (adapter->hw.device_id == IXGBE_DEV_ID_X550EM_A_1G_T_L)) {
			adapter->feat_cap |= IXGBE_FEATURE_TEMP_SENSOR;
			adapter->feat_cap |= IXGBE_FEATURE_EEE;
		}
		break;
	case ixgbe_mac_82599EB:
		adapter->feat_cap |= IXGBE_FEATURE_SRIOV;
		adapter->feat_cap |= IXGBE_FEATURE_FDIR;
		if ((adapter->hw.device_id == IXGBE_DEV_ID_82599_BYPASS) &&
		    (adapter->hw.bus.func == 0))
			adapter->feat_cap |= IXGBE_FEATURE_BYPASS;
		if (adapter->hw.device_id == IXGBE_DEV_ID_82599_QSFP_SF_QP)
			adapter->feat_cap &= ~IXGBE_FEATURE_LEGACY_IRQ;
		break;
	default:
		break;
	}

	/* Enabled by default... */
	/* Fan failure detection */
	if (adapter->feat_cap & IXGBE_FEATURE_FAN_FAIL)
		adapter->feat_en |= IXGBE_FEATURE_FAN_FAIL;
	/* Netmap */
	if (adapter->feat_cap & IXGBE_FEATURE_NETMAP)
		adapter->feat_en |= IXGBE_FEATURE_NETMAP;
	/* EEE */
	if (adapter->feat_cap & IXGBE_FEATURE_EEE)
		adapter->feat_en |= IXGBE_FEATURE_EEE;
	/* Thermal Sensor */
	if (adapter->feat_cap & IXGBE_FEATURE_TEMP_SENSOR)
		adapter->feat_en |= IXGBE_FEATURE_TEMP_SENSOR;

	/* Enabled via global sysctl... */
	/* Flow Director */
	if (ixgbe_enable_fdir) {
		if (adapter->feat_cap & IXGBE_FEATURE_FDIR)
			adapter->feat_en |= IXGBE_FEATURE_FDIR;
		else
			device_printf(adapter->dev, "Device does not support Flow Director. Leaving disabled.");
	}
	/*
	 * Message Signal Interrupts - Extended (MSI-X)
	 * Normal MSI is only enabled if MSI-X calls fail.
	 */
	if (!ixgbe_enable_msix)
		adapter->feat_cap &= ~IXGBE_FEATURE_MSIX;
	/* Receive-Side Scaling (RSS) */
	if ((adapter->feat_cap & IXGBE_FEATURE_RSS) && ixgbe_enable_rss)
		adapter->feat_en |= IXGBE_FEATURE_RSS;

	/* Disable features with unmet dependencies... */
	/* No MSI-X */
	if (!(adapter->feat_cap & IXGBE_FEATURE_MSIX)) {
		adapter->feat_cap &= ~IXGBE_FEATURE_RSS;
		adapter->feat_cap &= ~IXGBE_FEATURE_SRIOV;
		adapter->feat_en &= ~IXGBE_FEATURE_RSS;
		adapter->feat_en &= ~IXGBE_FEATURE_SRIOV;
	}
} /* ixgbe_init_device_features */

/************************************************************************
<<<<<<< HEAD
 * ixgbe_probe - Device identification routine
 *
 *   Determines if the driver should be loaded on
 *   adapter based on its PCI vendor/device ID.
 *
 *   return BUS_PROBE_DEFAULT on success, positive on failure
 ************************************************************************/
static int
ixgbe_probe(device_t dev)
{
	ixgbe_vendor_info_t *ent;

	u16  pci_vendor_id = 0;
	u16  pci_device_id = 0;
	u16  pci_subvendor_id = 0;
	u16  pci_subdevice_id = 0;
	char adapter_name[256];

	INIT_DEBUGOUT("ixgbe_probe: begin");

	pci_vendor_id = pci_get_vendor(dev);
	if (pci_vendor_id != IXGBE_INTEL_VENDOR_ID)
		return (ENXIO);

	pci_device_id = pci_get_device(dev);
	pci_subvendor_id = pci_get_subvendor(dev);
	pci_subdevice_id = pci_get_subdevice(dev);

	ent = ixgbe_vendor_info_array;
	while (ent->vendor_id != 0) {
		if ((pci_vendor_id == ent->vendor_id) &&
		    (pci_device_id == ent->device_id) &&
		    ((pci_subvendor_id == ent->subvendor_id) ||
		     (ent->subvendor_id == 0)) &&
		    ((pci_subdevice_id == ent->subdevice_id) ||
		     (ent->subdevice_id == 0))) {
			sprintf(adapter_name, "%s, Version - %s",
				ixgbe_strings[ent->index],
				ixgbe_driver_version);
			device_set_desc_copy(dev, adapter_name);
			++ixgbe_total_ports;
			return (BUS_PROBE_DEFAULT);
		}
		ent++;
	}

	return (ENXIO);
} /* ixgbe_probe */


/************************************************************************
 * ixgbe_ioctl - Ioctl entry point
 *
 *   Called when the user wants to configure the interface.
 *
 *   return 0 on success, positive on failure
 ************************************************************************/
static int
ixgbe_ioctl(struct ifnet *ifp, u_long command, caddr_t data)
{
	struct adapter *adapter = ifp->if_softc;
	struct ifreq   *ifr = (struct ifreq *) data;
#if defined(INET) || defined(INET6)
	struct ifaddr  *ifa = (struct ifaddr *)data;
#endif
	int            error = 0;
	bool           avoid_reset = FALSE;

	switch (command) {
	CASE_IOC_IFREQ(SIOCSIFADDR):
#ifdef INET
		if (ifa->ifa_addr->sa_family == AF_INET)
			avoid_reset = TRUE;
#endif
#ifdef INET6
		if (ifa->ifa_addr->sa_family == AF_INET6)
			avoid_reset = TRUE;
#endif
		/*
		 * Calling init results in link renegotiation,
		 * so we avoid doing it when possible.
		 */
		if (avoid_reset) {
			ifp->if_flags |= IFF_UP;
			if (!(ifp->if_drv_flags & IFF_DRV_RUNNING))
				ixgbe_init(adapter);
#ifdef INET
			if (!(ifp->if_flags & IFF_NOARP))
				arp_ifinit(ifp, ifa);
#endif
		} else
			error = ether_ioctl(ifp, command, data);
		break;
	CASE_IOC_IFREQ(SIOCSIFMTU):
		IOCTL_DEBUGOUT("ioctl: SIOCSIFMTU (Set Interface MTU)");
		if (ifr->ifr_mtu > IXGBE_MAX_MTU) {
			error = EINVAL;
		} else {
			IXGBE_CORE_LOCK(adapter);
			ifp->if_mtu = ifr->ifr_mtu;
			adapter->max_frame_size = ifp->if_mtu + IXGBE_MTU_HDR;
			if (ifp->if_drv_flags & IFF_DRV_RUNNING)
				ixgbe_init_locked(adapter);
			ixgbe_recalculate_max_frame(adapter);
			IXGBE_CORE_UNLOCK(adapter);
		}
		break;
	CASE_IOC_IFREQ(SIOCSIFFLAGS):
		IOCTL_DEBUGOUT("ioctl: SIOCSIFFLAGS (Set Interface Flags)");
		IXGBE_CORE_LOCK(adapter);
		if (ifp->if_flags & IFF_UP) {
			if ((ifp->if_drv_flags & IFF_DRV_RUNNING)) {
				if ((ifp->if_flags ^ adapter->if_flags) &
				    (IFF_PROMISC | IFF_ALLMULTI)) {
					ixgbe_set_promisc(adapter);
				}
			} else
				ixgbe_init_locked(adapter);
		} else
			if (ifp->if_drv_flags & IFF_DRV_RUNNING)
				ixgbe_stop(adapter);
		adapter->if_flags = ifp->if_flags;
		IXGBE_CORE_UNLOCK(adapter);
		break;
	CASE_IOC_IFREQ(SIOCADDMULTI):
	CASE_IOC_IFREQ(SIOCDELMULTI):
		IOCTL_DEBUGOUT("ioctl: SIOC(ADD|DEL)MULTI");
		if (ifp->if_drv_flags & IFF_DRV_RUNNING) {
			IXGBE_CORE_LOCK(adapter);
			ixgbe_disable_intr(adapter);
			ixgbe_set_multi(adapter);
			ixgbe_enable_intr(adapter);
			IXGBE_CORE_UNLOCK(adapter);
		}
		break;
	CASE_IOC_IFREQ(SIOCSIFMEDIA):
	case SIOCGIFMEDIA:
		IOCTL_DEBUGOUT("ioctl: SIOCxIFMEDIA (Get/Set Interface Media)");
		error = ifmedia_ioctl(ifp, ifr, &adapter->media, command);
		break;
	CASE_IOC_IFREQ(SIOCSIFCAP):
	{
		IOCTL_DEBUGOUT("ioctl: SIOCSIFCAP (Set Capabilities)");

		int mask = ifr->ifr_reqcap ^ ifp->if_capenable;

		if (!mask)
			break;

		/* HW cannot turn these on/off separately */
		if (mask & (IFCAP_RXCSUM | IFCAP_RXCSUM_IPV6)) {
			ifp->if_capenable ^= IFCAP_RXCSUM;
			ifp->if_capenable ^= IFCAP_RXCSUM_IPV6;
		}
		if (mask & IFCAP_TXCSUM)
			ifp->if_capenable ^= IFCAP_TXCSUM;
		if (mask & IFCAP_TXCSUM_IPV6)
			ifp->if_capenable ^= IFCAP_TXCSUM_IPV6;
		if (mask & IFCAP_TSO4)
			ifp->if_capenable ^= IFCAP_TSO4;
		if (mask & IFCAP_TSO6)
			ifp->if_capenable ^= IFCAP_TSO6;
		if (mask & IFCAP_LRO)
			ifp->if_capenable ^= IFCAP_LRO;
		if (mask & IFCAP_VLAN_HWTAGGING)
			ifp->if_capenable ^= IFCAP_VLAN_HWTAGGING;
		if (mask & IFCAP_VLAN_HWFILTER)
			ifp->if_capenable ^= IFCAP_VLAN_HWFILTER;
		if (mask & IFCAP_VLAN_HWTSO)
			ifp->if_capenable ^= IFCAP_VLAN_HWTSO;

		if (ifp->if_drv_flags & IFF_DRV_RUNNING) {
			IXGBE_CORE_LOCK(adapter);
			ixgbe_init_locked(adapter);
			IXGBE_CORE_UNLOCK(adapter);
		}
		VLAN_CAPABILITIES(ifp);
		break;
	}
#if __FreeBSD_version >= 1100036
	CASE_IOC_IFREQ(SIOCGI2C):
	{
		struct ixgbe_hw *hw = &adapter->hw;
		struct ifi2creq i2c;
		int i;

		IOCTL_DEBUGOUT("ioctl: SIOCGI2C (Get I2C Data)");
		error = copyin(ifr->ifr_data, &i2c, sizeof(i2c));
		if (error != 0)
			break;
		if (i2c.dev_addr != 0xA0 && i2c.dev_addr != 0xA2) {
			error = EINVAL;
			break;
		}
		if (i2c.len > sizeof(i2c.data)) {
			error = EINVAL;
			break;
		}

		for (i = 0; i < i2c.len; i++)
			hw->phy.ops.read_i2c_byte(hw, i2c.offset + i,
			    i2c.dev_addr, &i2c.data[i]);
		error = copyout(&i2c, ifr->ifr_data, sizeof(i2c));
		break;
	}
#endif
	default:
		IOCTL_DEBUGOUT1("ioctl: UNKNOWN (0x%X)\n", (int)command);
		error = ether_ioctl(ifp, command, data);
		break;
	}

	return (error);
} /* ixgbe_ioctl */

/************************************************************************
=======
>>>>>>> 4fd3548c
 * ixgbe_check_fan_failure
 ************************************************************************/
static void
ixgbe_check_fan_failure(struct adapter *adapter, u32 reg, bool in_interrupt)
{
	u32 mask;

	mask = (in_interrupt) ? IXGBE_EICR_GPI_SDP1_BY_MAC(&adapter->hw) :
	    IXGBE_ESDP_SDP1;

	if (reg & mask)
		device_printf(adapter->dev, "\nCRITICAL: FAN FAILURE!! REPLACE IMMEDIATELY!!\n");
} /* ixgbe_check_fan_failure */
<|MERGE_RESOLUTION|>--- conflicted
+++ resolved
@@ -4533,225 +4533,6 @@
 } /* ixgbe_init_device_features */
 
 /************************************************************************
-<<<<<<< HEAD
- * ixgbe_probe - Device identification routine
- *
- *   Determines if the driver should be loaded on
- *   adapter based on its PCI vendor/device ID.
- *
- *   return BUS_PROBE_DEFAULT on success, positive on failure
- ************************************************************************/
-static int
-ixgbe_probe(device_t dev)
-{
-	ixgbe_vendor_info_t *ent;
-
-	u16  pci_vendor_id = 0;
-	u16  pci_device_id = 0;
-	u16  pci_subvendor_id = 0;
-	u16  pci_subdevice_id = 0;
-	char adapter_name[256];
-
-	INIT_DEBUGOUT("ixgbe_probe: begin");
-
-	pci_vendor_id = pci_get_vendor(dev);
-	if (pci_vendor_id != IXGBE_INTEL_VENDOR_ID)
-		return (ENXIO);
-
-	pci_device_id = pci_get_device(dev);
-	pci_subvendor_id = pci_get_subvendor(dev);
-	pci_subdevice_id = pci_get_subdevice(dev);
-
-	ent = ixgbe_vendor_info_array;
-	while (ent->vendor_id != 0) {
-		if ((pci_vendor_id == ent->vendor_id) &&
-		    (pci_device_id == ent->device_id) &&
-		    ((pci_subvendor_id == ent->subvendor_id) ||
-		     (ent->subvendor_id == 0)) &&
-		    ((pci_subdevice_id == ent->subdevice_id) ||
-		     (ent->subdevice_id == 0))) {
-			sprintf(adapter_name, "%s, Version - %s",
-				ixgbe_strings[ent->index],
-				ixgbe_driver_version);
-			device_set_desc_copy(dev, adapter_name);
-			++ixgbe_total_ports;
-			return (BUS_PROBE_DEFAULT);
-		}
-		ent++;
-	}
-
-	return (ENXIO);
-} /* ixgbe_probe */
-
-
-/************************************************************************
- * ixgbe_ioctl - Ioctl entry point
- *
- *   Called when the user wants to configure the interface.
- *
- *   return 0 on success, positive on failure
- ************************************************************************/
-static int
-ixgbe_ioctl(struct ifnet *ifp, u_long command, caddr_t data)
-{
-	struct adapter *adapter = ifp->if_softc;
-	struct ifreq   *ifr = (struct ifreq *) data;
-#if defined(INET) || defined(INET6)
-	struct ifaddr  *ifa = (struct ifaddr *)data;
-#endif
-	int            error = 0;
-	bool           avoid_reset = FALSE;
-
-	switch (command) {
-	CASE_IOC_IFREQ(SIOCSIFADDR):
-#ifdef INET
-		if (ifa->ifa_addr->sa_family == AF_INET)
-			avoid_reset = TRUE;
-#endif
-#ifdef INET6
-		if (ifa->ifa_addr->sa_family == AF_INET6)
-			avoid_reset = TRUE;
-#endif
-		/*
-		 * Calling init results in link renegotiation,
-		 * so we avoid doing it when possible.
-		 */
-		if (avoid_reset) {
-			ifp->if_flags |= IFF_UP;
-			if (!(ifp->if_drv_flags & IFF_DRV_RUNNING))
-				ixgbe_init(adapter);
-#ifdef INET
-			if (!(ifp->if_flags & IFF_NOARP))
-				arp_ifinit(ifp, ifa);
-#endif
-		} else
-			error = ether_ioctl(ifp, command, data);
-		break;
-	CASE_IOC_IFREQ(SIOCSIFMTU):
-		IOCTL_DEBUGOUT("ioctl: SIOCSIFMTU (Set Interface MTU)");
-		if (ifr->ifr_mtu > IXGBE_MAX_MTU) {
-			error = EINVAL;
-		} else {
-			IXGBE_CORE_LOCK(adapter);
-			ifp->if_mtu = ifr->ifr_mtu;
-			adapter->max_frame_size = ifp->if_mtu + IXGBE_MTU_HDR;
-			if (ifp->if_drv_flags & IFF_DRV_RUNNING)
-				ixgbe_init_locked(adapter);
-			ixgbe_recalculate_max_frame(adapter);
-			IXGBE_CORE_UNLOCK(adapter);
-		}
-		break;
-	CASE_IOC_IFREQ(SIOCSIFFLAGS):
-		IOCTL_DEBUGOUT("ioctl: SIOCSIFFLAGS (Set Interface Flags)");
-		IXGBE_CORE_LOCK(adapter);
-		if (ifp->if_flags & IFF_UP) {
-			if ((ifp->if_drv_flags & IFF_DRV_RUNNING)) {
-				if ((ifp->if_flags ^ adapter->if_flags) &
-				    (IFF_PROMISC | IFF_ALLMULTI)) {
-					ixgbe_set_promisc(adapter);
-				}
-			} else
-				ixgbe_init_locked(adapter);
-		} else
-			if (ifp->if_drv_flags & IFF_DRV_RUNNING)
-				ixgbe_stop(adapter);
-		adapter->if_flags = ifp->if_flags;
-		IXGBE_CORE_UNLOCK(adapter);
-		break;
-	CASE_IOC_IFREQ(SIOCADDMULTI):
-	CASE_IOC_IFREQ(SIOCDELMULTI):
-		IOCTL_DEBUGOUT("ioctl: SIOC(ADD|DEL)MULTI");
-		if (ifp->if_drv_flags & IFF_DRV_RUNNING) {
-			IXGBE_CORE_LOCK(adapter);
-			ixgbe_disable_intr(adapter);
-			ixgbe_set_multi(adapter);
-			ixgbe_enable_intr(adapter);
-			IXGBE_CORE_UNLOCK(adapter);
-		}
-		break;
-	CASE_IOC_IFREQ(SIOCSIFMEDIA):
-	case SIOCGIFMEDIA:
-		IOCTL_DEBUGOUT("ioctl: SIOCxIFMEDIA (Get/Set Interface Media)");
-		error = ifmedia_ioctl(ifp, ifr, &adapter->media, command);
-		break;
-	CASE_IOC_IFREQ(SIOCSIFCAP):
-	{
-		IOCTL_DEBUGOUT("ioctl: SIOCSIFCAP (Set Capabilities)");
-
-		int mask = ifr->ifr_reqcap ^ ifp->if_capenable;
-
-		if (!mask)
-			break;
-
-		/* HW cannot turn these on/off separately */
-		if (mask & (IFCAP_RXCSUM | IFCAP_RXCSUM_IPV6)) {
-			ifp->if_capenable ^= IFCAP_RXCSUM;
-			ifp->if_capenable ^= IFCAP_RXCSUM_IPV6;
-		}
-		if (mask & IFCAP_TXCSUM)
-			ifp->if_capenable ^= IFCAP_TXCSUM;
-		if (mask & IFCAP_TXCSUM_IPV6)
-			ifp->if_capenable ^= IFCAP_TXCSUM_IPV6;
-		if (mask & IFCAP_TSO4)
-			ifp->if_capenable ^= IFCAP_TSO4;
-		if (mask & IFCAP_TSO6)
-			ifp->if_capenable ^= IFCAP_TSO6;
-		if (mask & IFCAP_LRO)
-			ifp->if_capenable ^= IFCAP_LRO;
-		if (mask & IFCAP_VLAN_HWTAGGING)
-			ifp->if_capenable ^= IFCAP_VLAN_HWTAGGING;
-		if (mask & IFCAP_VLAN_HWFILTER)
-			ifp->if_capenable ^= IFCAP_VLAN_HWFILTER;
-		if (mask & IFCAP_VLAN_HWTSO)
-			ifp->if_capenable ^= IFCAP_VLAN_HWTSO;
-
-		if (ifp->if_drv_flags & IFF_DRV_RUNNING) {
-			IXGBE_CORE_LOCK(adapter);
-			ixgbe_init_locked(adapter);
-			IXGBE_CORE_UNLOCK(adapter);
-		}
-		VLAN_CAPABILITIES(ifp);
-		break;
-	}
-#if __FreeBSD_version >= 1100036
-	CASE_IOC_IFREQ(SIOCGI2C):
-	{
-		struct ixgbe_hw *hw = &adapter->hw;
-		struct ifi2creq i2c;
-		int i;
-
-		IOCTL_DEBUGOUT("ioctl: SIOCGI2C (Get I2C Data)");
-		error = copyin(ifr->ifr_data, &i2c, sizeof(i2c));
-		if (error != 0)
-			break;
-		if (i2c.dev_addr != 0xA0 && i2c.dev_addr != 0xA2) {
-			error = EINVAL;
-			break;
-		}
-		if (i2c.len > sizeof(i2c.data)) {
-			error = EINVAL;
-			break;
-		}
-
-		for (i = 0; i < i2c.len; i++)
-			hw->phy.ops.read_i2c_byte(hw, i2c.offset + i,
-			    i2c.dev_addr, &i2c.data[i]);
-		error = copyout(&i2c, ifr->ifr_data, sizeof(i2c));
-		break;
-	}
-#endif
-	default:
-		IOCTL_DEBUGOUT1("ioctl: UNKNOWN (0x%X)\n", (int)command);
-		error = ether_ioctl(ifp, command, data);
-		break;
-	}
-
-	return (error);
-} /* ixgbe_ioctl */
-
-/************************************************************************
-=======
->>>>>>> 4fd3548c
  * ixgbe_check_fan_failure
  ************************************************************************/
 static void
