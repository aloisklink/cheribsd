--- conflicted
+++ resolved
@@ -1208,156 +1208,6 @@
 static inline bool
 ixgbe_is_sfp(struct ixgbe_hw *hw)
 {
-<<<<<<< HEAD
-	struct adapter	*adapter = ifp->if_softc;
-	struct ifreq	*ifr = (struct ifreq *) data;
-#if defined(INET) || defined(INET6)
-	struct ifaddr *ifa = (struct ifaddr *)data;
-#endif
-	int             error = 0;
-	bool		avoid_reset = FALSE;
-
-	switch (command) {
-
-        CASE_IOC_IFREQ(SIOCSIFADDR):
-#ifdef INET
-		if (ifa->ifa_addr->sa_family == AF_INET)
-			avoid_reset = TRUE;
-#endif
-#ifdef INET6
-		if (ifa->ifa_addr->sa_family == AF_INET6)
-			avoid_reset = TRUE;
-#endif
-		/*
-		** Calling init results in link renegotiation,
-		** so we avoid doing it when possible.
-		*/
-		if (avoid_reset) {
-			ifp->if_flags |= IFF_UP;
-			if (!(ifp->if_drv_flags & IFF_DRV_RUNNING))
-				ixgbe_init(adapter);
-#ifdef INET
-			if (!(ifp->if_flags & IFF_NOARP))
-				arp_ifinit(ifp, ifa);
-#endif
-		} else
-			error = ether_ioctl(ifp, command, data);
-		break;
-	CASE_IOC_IFREQ(SIOCSIFMTU):
-		IOCTL_DEBUGOUT("ioctl: SIOCSIFMTU (Set Interface MTU)");
-		if (ifr_mtu_get(ifr) > IXGBE_MAX_MTU) {
-			error = EINVAL;
-		} else {
-			IXGBE_CORE_LOCK(adapter);
-			ifp->if_mtu = ifr_mtu_get(ifr);
-			adapter->max_frame_size =
-				ifp->if_mtu + IXGBE_MTU_HDR;
-			if (ifp->if_drv_flags & IFF_DRV_RUNNING)
-				ixgbe_init_locked(adapter);
-#ifdef PCI_IOV
-			ixgbe_recalculate_max_frame(adapter);
-#endif
-			IXGBE_CORE_UNLOCK(adapter);
-		}
-		break;
-	CASE_IOC_IFREQ(SIOCSIFFLAGS):
-		IOCTL_DEBUGOUT("ioctl: SIOCSIFFLAGS (Set Interface Flags)");
-		IXGBE_CORE_LOCK(adapter);
-		if (ifp->if_flags & IFF_UP) {
-			if ((ifp->if_drv_flags & IFF_DRV_RUNNING)) {
-				if ((ifp->if_flags ^ adapter->if_flags) &
-				    (IFF_PROMISC | IFF_ALLMULTI)) {
-					ixgbe_set_promisc(adapter);
-                                }
-			} else
-				ixgbe_init_locked(adapter);
-		} else
-			if (ifp->if_drv_flags & IFF_DRV_RUNNING)
-				ixgbe_stop(adapter);
-		adapter->if_flags = ifp->if_flags;
-		IXGBE_CORE_UNLOCK(adapter);
-		break;
-	CASE_IOC_IFREQ(SIOCADDMULTI):
-	CASE_IOC_IFREQ(SIOCDELMULTI):
-		IOCTL_DEBUGOUT("ioctl: SIOC(ADD|DEL)MULTI");
-		if (ifp->if_drv_flags & IFF_DRV_RUNNING) {
-			IXGBE_CORE_LOCK(adapter);
-			ixgbe_disable_intr(adapter);
-			ixgbe_set_multi(adapter);
-			ixgbe_enable_intr(adapter);
-			IXGBE_CORE_UNLOCK(adapter);
-		}
-		break;
-	CASE_IOC_IFREQ(SIOCSIFMEDIA):
-	case SIOCGIFMEDIA:
-		IOCTL_DEBUGOUT("ioctl: SIOCxIFMEDIA (Get/Set Interface Media)");
-		error = ifmedia_ioctl(ifp, ifr, &adapter->media, command);
-		break;
-	CASE_IOC_IFREQ(SIOCSIFCAP):
-	{
-		IOCTL_DEBUGOUT("ioctl: SIOCSIFCAP (Set Capabilities)");
-
-		int mask = ifr_reqcap_get(ifr) ^ ifp->if_capenable;
-		if (!mask)
-			break;
-
-		/* HW cannot turn these on/off separately */
-		if (mask & (IFCAP_RXCSUM | IFCAP_RXCSUM_IPV6)) {
-			ifp->if_capenable ^= IFCAP_RXCSUM;
-			ifp->if_capenable ^= IFCAP_RXCSUM_IPV6;
-		}
-		if (mask & IFCAP_TXCSUM)
-			ifp->if_capenable ^= IFCAP_TXCSUM;
-		if (mask & IFCAP_TXCSUM_IPV6)
-			ifp->if_capenable ^= IFCAP_TXCSUM_IPV6;
-		if (mask & IFCAP_TSO4)
-			ifp->if_capenable ^= IFCAP_TSO4;
-		if (mask & IFCAP_TSO6)
-			ifp->if_capenable ^= IFCAP_TSO6;
-		if (mask & IFCAP_LRO)
-			ifp->if_capenable ^= IFCAP_LRO;
-		if (mask & IFCAP_VLAN_HWTAGGING)
-			ifp->if_capenable ^= IFCAP_VLAN_HWTAGGING;
-		if (mask & IFCAP_VLAN_HWFILTER)
-			ifp->if_capenable ^= IFCAP_VLAN_HWFILTER;
-		if (mask & IFCAP_VLAN_HWTSO)
-			ifp->if_capenable ^= IFCAP_VLAN_HWTSO;
-
-		if (ifp->if_drv_flags & IFF_DRV_RUNNING) {
-			IXGBE_CORE_LOCK(adapter);
-			ixgbe_init_locked(adapter);
-			IXGBE_CORE_UNLOCK(adapter);
-		}
-		VLAN_CAPABILITIES(ifp);
-		break;
-	}
-#if __FreeBSD_version >= 1100036
-	CASE_IOC_IFREQ(SIOCGI2C):
-	{
-		struct ixgbe_hw *hw = &adapter->hw;
-		struct ifi2creq i2c;
-		int i;
-		IOCTL_DEBUGOUT("ioctl: SIOCGI2C (Get I2C Data)");
-		error = copyin_c(ifr_data_get_ptr(ifr), &i2c, sizeof(i2c));
-		if (error != 0)
-			break;
-		if (i2c.dev_addr != 0xA0 && i2c.dev_addr != 0xA2) {
-			error = EINVAL;
-			break;
-		}
-		if (i2c.len > sizeof(i2c.data)) {
-			error = EINVAL;
-			break;
-		}
-
-		for (i = 0; i < i2c.len; i++)
-			hw->phy.ops.read_i2c_byte(hw, i2c.offset + i,
-			    i2c.dev_addr, &i2c.data[i]);
-		error = copyout_c(&i2c, ifr_data_get_ptr(ifr), sizeof(i2c));
-		break;
-	}
-#endif
-=======
 	switch (hw->mac.type) {
 	case ixgbe_mac_82598EB:
 		if (hw->phy.type == ixgbe_phy_nl)
@@ -1376,7 +1226,6 @@
 		if (hw->mac.ops.get_media_type(hw) == ixgbe_media_type_fiber)
 			return TRUE;
 		return FALSE;
->>>>>>> 49a37ed1
 	default:
 		return FALSE;
 	}
@@ -4856,7 +4705,7 @@
 	bool           avoid_reset = FALSE;
 
 	switch (command) {
-	case SIOCSIFADDR:
+	CASE_IOC_IFREQ(SIOCSIFADDR):
 #ifdef INET
 		if (ifa->ifa_addr->sa_family == AF_INET)
 			avoid_reset = TRUE;
@@ -4880,7 +4729,7 @@
 		} else
 			error = ether_ioctl(ifp, command, data);
 		break;
-	case SIOCSIFMTU:
+	CASE_IOC_IFREQ(SIOCSIFMTU):
 		IOCTL_DEBUGOUT("ioctl: SIOCSIFMTU (Set Interface MTU)");
 		if (ifr->ifr_mtu > IXGBE_MAX_MTU) {
 			error = EINVAL;
@@ -4894,7 +4743,7 @@
 			IXGBE_CORE_UNLOCK(adapter);
 		}
 		break;
-	case SIOCSIFFLAGS:
+	CASE_IOC_IFREQ(SIOCSIFFLAGS):
 		IOCTL_DEBUGOUT("ioctl: SIOCSIFFLAGS (Set Interface Flags)");
 		IXGBE_CORE_LOCK(adapter);
 		if (ifp->if_flags & IFF_UP) {
@@ -4911,8 +4760,8 @@
 		adapter->if_flags = ifp->if_flags;
 		IXGBE_CORE_UNLOCK(adapter);
 		break;
-	case SIOCADDMULTI:
-	case SIOCDELMULTI:
+	CASE_IOC_IFREQ(SIOCADDMULTI):
+	CASE_IOC_IFREQ(SIOCDELMULTI):
 		IOCTL_DEBUGOUT("ioctl: SIOC(ADD|DEL)MULTI");
 		if (ifp->if_drv_flags & IFF_DRV_RUNNING) {
 			IXGBE_CORE_LOCK(adapter);
@@ -4922,12 +4771,12 @@
 			IXGBE_CORE_UNLOCK(adapter);
 		}
 		break;
-	case SIOCSIFMEDIA:
+	CASE_IOC_IFREQ(SIOCSIFMEDIA):
 	case SIOCGIFMEDIA:
 		IOCTL_DEBUGOUT("ioctl: SIOCxIFMEDIA (Get/Set Interface Media)");
 		error = ifmedia_ioctl(ifp, ifr, &adapter->media, command);
 		break;
-	case SIOCSIFCAP:
+	CASE_IOC_IFREQ(SIOCSIFCAP):
 	{
 		IOCTL_DEBUGOUT("ioctl: SIOCSIFCAP (Set Capabilities)");
 
@@ -4967,7 +4816,7 @@
 		break;
 	}
 #if __FreeBSD_version >= 1100036
-	case SIOCGI2C:
+	CASE_IOC_IFREQ(SIOCGI2C):
 	{
 		struct ixgbe_hw *hw = &adapter->hw;
 		struct ifi2creq i2c;
