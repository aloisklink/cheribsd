--- conflicted
+++ resolved
@@ -6360,7 +6360,195 @@
 	return ixl_set_fec_config(pf, &abilities, I40E_AQ_SET_FEC_AUTO, !!(mode));
 }
 
-<<<<<<< HEAD
+static int
+ixl_sysctl_dump_debug_data(SYSCTL_HANDLER_ARGS)
+{
+	struct ixl_pf *pf = (struct ixl_pf *)arg1;
+	struct i40e_hw *hw = &pf->hw;
+	device_t dev = pf->dev;
+	struct sbuf *buf;
+	int error = 0;
+	enum i40e_status_code status;
+
+	buf = sbuf_new_for_sysctl(NULL, NULL, 128, req);
+	if (!buf) {
+		device_printf(dev, "Could not allocate sbuf for output.\n");
+		return (ENOMEM);
+	}
+
+	u8 *final_buff;
+	/* This amount is only necessary if reading the entire cluster into memory */
+#define IXL_FINAL_BUFF_SIZE	(1280 * 1024)
+	final_buff = malloc(IXL_FINAL_BUFF_SIZE, M_DEVBUF, M_WAITOK);
+	if (final_buff == NULL) {
+		device_printf(dev, "Could not allocate memory for output.\n");
+		goto out;
+	}
+	int final_buff_len = 0;
+
+	u8 cluster_id = 1;
+	bool more = true;
+
+	u8 dump_buf[4096];
+	u16 curr_buff_size = 4096;
+	u8 curr_next_table = 0;
+	u32 curr_next_index = 0;
+
+	u16 ret_buff_size;
+	u8 ret_next_table;
+	u32 ret_next_index;
+
+	sbuf_cat(buf, "\n");
+
+	while (more) {
+		status = i40e_aq_debug_dump(hw, cluster_id, curr_next_table, curr_next_index, curr_buff_size,
+		    dump_buf, &ret_buff_size, &ret_next_table, &ret_next_index, NULL);
+		if (status) {
+			device_printf(dev, "i40e_aq_debug_dump status %s, error %s\n",
+			    i40e_stat_str(hw, status), i40e_aq_str(hw, hw->aq.asq_last_status));
+			goto free_out;
+		}
+
+		/* copy info out of temp buffer */
+		bcopy(dump_buf, (caddr_t)final_buff + final_buff_len, ret_buff_size);
+		final_buff_len += ret_buff_size;
+
+		if (ret_next_table != curr_next_table) {
+			/* We're done with the current table; we can dump out read data. */
+			sbuf_printf(buf, "%d:", curr_next_table);
+			int bytes_printed = 0;
+			while (bytes_printed <= final_buff_len) {
+				sbuf_printf(buf, "%16D", ((caddr_t)final_buff + bytes_printed), "");
+				bytes_printed += 16;
+			}
+				sbuf_cat(buf, "\n");
+
+			/* The entire cluster has been read; we're finished */
+			if (ret_next_table == 0xFF)
+				break;
+
+			/* Otherwise clear the output buffer and continue reading */
+			bzero(final_buff, IXL_FINAL_BUFF_SIZE);
+			final_buff_len = 0;
+		}
+
+		if (ret_next_index == 0xFFFFFFFF)
+			ret_next_index = 0;
+
+		bzero(dump_buf, sizeof(dump_buf));
+		curr_next_table = ret_next_table;
+		curr_next_index = ret_next_index;
+	}
+
+free_out:
+	free(final_buff, M_DEVBUF);
+out:
+	error = sbuf_finish(buf);
+	if (error)
+		device_printf(dev, "Error finishing sbuf: %d\n", error);
+	sbuf_delete(buf);
+
+	return (error);
+}
+
+static int
+ixl_sysctl_fw_lldp(SYSCTL_HANDLER_ARGS)
+{
+	struct ixl_pf *pf = (struct ixl_pf *)arg1;
+	struct i40e_hw *hw = &pf->hw;
+	device_t dev = pf->dev;
+	int error = 0;
+	int state, new_state;
+	enum i40e_status_code status;
+	state = new_state = ((pf->state & IXL_PF_STATE_FW_LLDP_DISABLED) == 0);
+
+	/* Read in new mode */
+	error = sysctl_handle_int(oidp, &new_state, 0, req);
+	if ((error) || (req->newptr == NULL))
+		return (error);
+
+	/* Already in requested state */
+	if (new_state == state)
+		return (error);
+
+	if (new_state == 0) {
+		if (hw->mac.type == I40E_MAC_X722 || hw->func_caps.npar_enable != 0) {
+			device_printf(dev, "Disabling FW LLDP agent is not supported on this device\n");
+			return (EINVAL);
+		}
+
+		if (pf->hw.aq.api_maj_ver < 1 ||
+		    (pf->hw.aq.api_maj_ver == 1 &&
+		    pf->hw.aq.api_min_ver < 7)) {
+			device_printf(dev, "Disabling FW LLDP agent is not supported in this FW version. Please update FW to enable this feature.\n");
+			return (EINVAL);
+		}
+
+		i40e_aq_stop_lldp(&pf->hw, true, NULL);
+		i40e_aq_set_dcb_parameters(&pf->hw, true, NULL);
+		atomic_set_int(&pf->state, IXL_PF_STATE_FW_LLDP_DISABLED);
+	} else {
+		status = i40e_aq_start_lldp(&pf->hw, NULL);
+		if (status != I40E_SUCCESS && hw->aq.asq_last_status == I40E_AQ_RC_EEXIST)
+			device_printf(dev, "FW LLDP agent is already running\n");
+		atomic_clear_int(&pf->state, IXL_PF_STATE_FW_LLDP_DISABLED);
+	}
+
+	return (0);
+}
+
+/*
+ * Get FW LLDP Agent status
+ */
+int
+ixl_get_fw_lldp_status(struct ixl_pf *pf)
+{
+	enum i40e_status_code ret = I40E_SUCCESS;
+	struct i40e_lldp_variables lldp_cfg;
+	struct i40e_hw *hw = &pf->hw;
+	u8 adminstatus = 0;
+
+	ret = i40e_read_lldp_cfg(hw, &lldp_cfg);
+	if (ret)
+		return ret;
+
+	/* Get the LLDP AdminStatus for the current port */
+	adminstatus = lldp_cfg.adminstatus >> (hw->port * 4);
+	adminstatus &= 0xf;
+
+	/* Check if LLDP agent is disabled */
+	if (!adminstatus) {
+		device_printf(pf->dev, "FW LLDP agent is disabled for this PF.\n");
+		atomic_set_int(&pf->state, IXL_PF_STATE_FW_LLDP_DISABLED);
+	} else
+		atomic_clear_int(&pf->state, IXL_PF_STATE_FW_LLDP_DISABLED);
+
+	return (0);
+}
+
+int
+ixl_attach_get_link_status(struct ixl_pf *pf)
+{
+	struct i40e_hw *hw = &pf->hw;
+	device_t dev = pf->dev;
+	int error = 0;
+
+	if (((hw->aq.fw_maj_ver == 4) && (hw->aq.fw_min_ver < 33)) ||
+	    (hw->aq.fw_maj_ver < 4)) {
+		i40e_msec_delay(75);
+		error = i40e_aq_set_link_restart_an(hw, TRUE, NULL);
+		if (error) {
+			device_printf(dev, "link restart failed, aq_err=%d\n",
+			    pf->hw.aq.asq_last_status);
+			return error;
+		}
+	}
+
+	/* Determine link state */
+	hw->phy.get_link_info = TRUE;
+	i40e_get_link_status(hw, &pf->link_up);
+	return (0);
+}
 // CHERI CHANGES START
 // {
 //   "updated": 20180629,
@@ -6370,195 +6558,4 @@
 //     "user_capabilities"
 //   ]
 // }
-// CHERI CHANGES END
-=======
-static int
-ixl_sysctl_dump_debug_data(SYSCTL_HANDLER_ARGS)
-{
-	struct ixl_pf *pf = (struct ixl_pf *)arg1;
-	struct i40e_hw *hw = &pf->hw;
-	device_t dev = pf->dev;
-	struct sbuf *buf;
-	int error = 0;
-	enum i40e_status_code status;
-
-	buf = sbuf_new_for_sysctl(NULL, NULL, 128, req);
-	if (!buf) {
-		device_printf(dev, "Could not allocate sbuf for output.\n");
-		return (ENOMEM);
-	}
-
-	u8 *final_buff;
-	/* This amount is only necessary if reading the entire cluster into memory */
-#define IXL_FINAL_BUFF_SIZE	(1280 * 1024)
-	final_buff = malloc(IXL_FINAL_BUFF_SIZE, M_DEVBUF, M_WAITOK);
-	if (final_buff == NULL) {
-		device_printf(dev, "Could not allocate memory for output.\n");
-		goto out;
-	}
-	int final_buff_len = 0;
-
-	u8 cluster_id = 1;
-	bool more = true;
-
-	u8 dump_buf[4096];
-	u16 curr_buff_size = 4096;
-	u8 curr_next_table = 0;
-	u32 curr_next_index = 0;
-
-	u16 ret_buff_size;
-	u8 ret_next_table;
-	u32 ret_next_index;
-
-	sbuf_cat(buf, "\n");
-
-	while (more) {
-		status = i40e_aq_debug_dump(hw, cluster_id, curr_next_table, curr_next_index, curr_buff_size,
-		    dump_buf, &ret_buff_size, &ret_next_table, &ret_next_index, NULL);
-		if (status) {
-			device_printf(dev, "i40e_aq_debug_dump status %s, error %s\n",
-			    i40e_stat_str(hw, status), i40e_aq_str(hw, hw->aq.asq_last_status));
-			goto free_out;
-		}
-
-		/* copy info out of temp buffer */
-		bcopy(dump_buf, (caddr_t)final_buff + final_buff_len, ret_buff_size);
-		final_buff_len += ret_buff_size;
-
-		if (ret_next_table != curr_next_table) {
-			/* We're done with the current table; we can dump out read data. */
-			sbuf_printf(buf, "%d:", curr_next_table);
-			int bytes_printed = 0;
-			while (bytes_printed <= final_buff_len) {
-				sbuf_printf(buf, "%16D", ((caddr_t)final_buff + bytes_printed), "");
-				bytes_printed += 16;
-			}
-				sbuf_cat(buf, "\n");
-
-			/* The entire cluster has been read; we're finished */
-			if (ret_next_table == 0xFF)
-				break;
-
-			/* Otherwise clear the output buffer and continue reading */
-			bzero(final_buff, IXL_FINAL_BUFF_SIZE);
-			final_buff_len = 0;
-		}
-
-		if (ret_next_index == 0xFFFFFFFF)
-			ret_next_index = 0;
-
-		bzero(dump_buf, sizeof(dump_buf));
-		curr_next_table = ret_next_table;
-		curr_next_index = ret_next_index;
-	}
-
-free_out:
-	free(final_buff, M_DEVBUF);
-out:
-	error = sbuf_finish(buf);
-	if (error)
-		device_printf(dev, "Error finishing sbuf: %d\n", error);
-	sbuf_delete(buf);
-
-	return (error);
-}
-
-static int
-ixl_sysctl_fw_lldp(SYSCTL_HANDLER_ARGS)
-{
-	struct ixl_pf *pf = (struct ixl_pf *)arg1;
-	struct i40e_hw *hw = &pf->hw;
-	device_t dev = pf->dev;
-	int error = 0;
-	int state, new_state;
-	enum i40e_status_code status;
-	state = new_state = ((pf->state & IXL_PF_STATE_FW_LLDP_DISABLED) == 0);
-
-	/* Read in new mode */
-	error = sysctl_handle_int(oidp, &new_state, 0, req);
-	if ((error) || (req->newptr == NULL))
-		return (error);
-
-	/* Already in requested state */
-	if (new_state == state)
-		return (error);
-
-	if (new_state == 0) {
-		if (hw->mac.type == I40E_MAC_X722 || hw->func_caps.npar_enable != 0) {
-			device_printf(dev, "Disabling FW LLDP agent is not supported on this device\n");
-			return (EINVAL);
-		}
-
-		if (pf->hw.aq.api_maj_ver < 1 ||
-		    (pf->hw.aq.api_maj_ver == 1 &&
-		    pf->hw.aq.api_min_ver < 7)) {
-			device_printf(dev, "Disabling FW LLDP agent is not supported in this FW version. Please update FW to enable this feature.\n");
-			return (EINVAL);
-		}
-
-		i40e_aq_stop_lldp(&pf->hw, true, NULL);
-		i40e_aq_set_dcb_parameters(&pf->hw, true, NULL);
-		atomic_set_int(&pf->state, IXL_PF_STATE_FW_LLDP_DISABLED);
-	} else {
-		status = i40e_aq_start_lldp(&pf->hw, NULL);
-		if (status != I40E_SUCCESS && hw->aq.asq_last_status == I40E_AQ_RC_EEXIST)
-			device_printf(dev, "FW LLDP agent is already running\n");
-		atomic_clear_int(&pf->state, IXL_PF_STATE_FW_LLDP_DISABLED);
-	}
-
-	return (0);
-}
-
-/*
- * Get FW LLDP Agent status
- */
-int
-ixl_get_fw_lldp_status(struct ixl_pf *pf)
-{
-	enum i40e_status_code ret = I40E_SUCCESS;
-	struct i40e_lldp_variables lldp_cfg;
-	struct i40e_hw *hw = &pf->hw;
-	u8 adminstatus = 0;
-
-	ret = i40e_read_lldp_cfg(hw, &lldp_cfg);
-	if (ret)
-		return ret;
-
-	/* Get the LLDP AdminStatus for the current port */
-	adminstatus = lldp_cfg.adminstatus >> (hw->port * 4);
-	adminstatus &= 0xf;
-
-	/* Check if LLDP agent is disabled */
-	if (!adminstatus) {
-		device_printf(pf->dev, "FW LLDP agent is disabled for this PF.\n");
-		atomic_set_int(&pf->state, IXL_PF_STATE_FW_LLDP_DISABLED);
-	} else
-		atomic_clear_int(&pf->state, IXL_PF_STATE_FW_LLDP_DISABLED);
-
-	return (0);
-}
-
-int
-ixl_attach_get_link_status(struct ixl_pf *pf)
-{
-	struct i40e_hw *hw = &pf->hw;
-	device_t dev = pf->dev;
-	int error = 0;
-
-	if (((hw->aq.fw_maj_ver == 4) && (hw->aq.fw_min_ver < 33)) ||
-	    (hw->aq.fw_maj_ver < 4)) {
-		i40e_msec_delay(75);
-		error = i40e_aq_set_link_restart_an(hw, TRUE, NULL);
-		if (error) {
-			device_printf(dev, "link restart failed, aq_err=%d\n",
-			    pf->hw.aq.asq_last_status);
-			return error;
-		}
-	}
-
-	/* Determine link state */
-	hw->phy.get_link_info = TRUE;
-	i40e_get_link_status(hw, &pf->link_up);
-	return (0);
-}
->>>>>>> 1a64c55b
+// CHERI CHANGES END