--- conflicted
+++ resolved
@@ -3769,392 +3769,6 @@
 		return (perrno);
 }
 
-<<<<<<< HEAD
-/*********************************************************************
- *
- *  Media Ioctl callback
- *
- *  This routine is called whenever the user queries the status of
- *  the interface using ifconfig.
- *
- *  When adding new media types here, make sure to add them to
- *  ixl_add_ifmedia(), too.
- *
- **********************************************************************/
-void
-ixl_media_status(struct ifnet * ifp, struct ifmediareq * ifmr)
-{
-	struct ixl_vsi	*vsi = ifp->if_softc;
-	struct ixl_pf	*pf = vsi->back;
-	struct i40e_hw  *hw = &pf->hw;
-
-	INIT_DEBUGOUT("ixl_media_status: begin");
-
-	/* Don't touch PF during reset */
-	if (atomic_load_acq_int(&pf->state) & IXL_PF_STATE_EMPR_RESETTING)
-		return;
-
-	IXL_PF_LOCK(pf);
-
-	i40e_get_link_status(hw, &pf->link_up);
-	ixl_update_link_status(pf);
-
-	ifmr->ifm_status = IFM_AVALID;
-	ifmr->ifm_active = IFM_ETHER;
-
-	if (!pf->link_up) {
-		IXL_PF_UNLOCK(pf);
-		return;
-	}
-
-	ifmr->ifm_status |= IFM_ACTIVE;
-
-	/* Hardware always does full-duplex */
-	ifmr->ifm_active |= IFM_FDX;
-
-	switch (hw->phy.link_info.phy_type) {
-		/* 100 M */
-		case I40E_PHY_TYPE_100BASE_TX:
-			ifmr->ifm_active |= IFM_100_TX;
-			break;
-		/* 1 G */
-		case I40E_PHY_TYPE_1000BASE_T:
-			ifmr->ifm_active |= IFM_1000_T;
-			break;
-		case I40E_PHY_TYPE_1000BASE_SX:
-			ifmr->ifm_active |= IFM_1000_SX;
-			break;
-		case I40E_PHY_TYPE_1000BASE_LX:
-			ifmr->ifm_active |= IFM_1000_LX;
-			break;
-		case I40E_PHY_TYPE_1000BASE_T_OPTICAL:
-			ifmr->ifm_active |= IFM_1000_T;
-			break;
-		/* 10 G */
-		case I40E_PHY_TYPE_10GBASE_SFPP_CU:
-			ifmr->ifm_active |= IFM_10G_TWINAX;
-			break;
-		case I40E_PHY_TYPE_10GBASE_SR:
-			ifmr->ifm_active |= IFM_10G_SR;
-			break;
-		case I40E_PHY_TYPE_10GBASE_LR:
-			ifmr->ifm_active |= IFM_10G_LR;
-			break;
-		case I40E_PHY_TYPE_10GBASE_T:
-			ifmr->ifm_active |= IFM_10G_T;
-			break;
-		case I40E_PHY_TYPE_XAUI:
-		case I40E_PHY_TYPE_XFI:
-			ifmr->ifm_active |= IFM_10G_TWINAX;
-			break;
-		case I40E_PHY_TYPE_10GBASE_AOC:
-			ifmr->ifm_active |= IFM_10G_AOC;
-			break;
-		/* 25 G */
-		case I40E_PHY_TYPE_25GBASE_KR:
-			ifmr->ifm_active |= IFM_25G_KR;
-			break;
-		case I40E_PHY_TYPE_25GBASE_CR:
-			ifmr->ifm_active |= IFM_25G_CR;
-			break;
-		case I40E_PHY_TYPE_25GBASE_SR:
-			ifmr->ifm_active |= IFM_25G_SR;
-			break;
-		case I40E_PHY_TYPE_25GBASE_LR:
-			ifmr->ifm_active |= IFM_25G_LR;
-			break;
-		case I40E_PHY_TYPE_25GBASE_AOC:
-			ifmr->ifm_active |= IFM_25G_AOC;
-			break;
-		case I40E_PHY_TYPE_25GBASE_ACC:
-			ifmr->ifm_active |= IFM_25G_ACC;
-			break;
-		/* 40 G */
-		case I40E_PHY_TYPE_40GBASE_CR4:
-		case I40E_PHY_TYPE_40GBASE_CR4_CU:
-			ifmr->ifm_active |= IFM_40G_CR4;
-			break;
-		case I40E_PHY_TYPE_40GBASE_SR4:
-			ifmr->ifm_active |= IFM_40G_SR4;
-			break;
-		case I40E_PHY_TYPE_40GBASE_LR4:
-			ifmr->ifm_active |= IFM_40G_LR4;
-			break;
-		case I40E_PHY_TYPE_XLAUI:
-			ifmr->ifm_active |= IFM_OTHER;
-			break;
-		case I40E_PHY_TYPE_1000BASE_KX:
-			ifmr->ifm_active |= IFM_1000_KX;
-			break;
-		case I40E_PHY_TYPE_SGMII:
-			ifmr->ifm_active |= IFM_1000_SGMII;
-			break;
-		/* ERJ: What's the difference between these? */
-		case I40E_PHY_TYPE_10GBASE_CR1_CU:
-		case I40E_PHY_TYPE_10GBASE_CR1:
-			ifmr->ifm_active |= IFM_10G_CR1;
-			break;
-		case I40E_PHY_TYPE_10GBASE_KX4:
-			ifmr->ifm_active |= IFM_10G_KX4;
-			break;
-		case I40E_PHY_TYPE_10GBASE_KR:
-			ifmr->ifm_active |= IFM_10G_KR;
-			break;
-		case I40E_PHY_TYPE_SFI:
-			ifmr->ifm_active |= IFM_10G_SFI;
-			break;
-		/* Our single 20G media type */
-		case I40E_PHY_TYPE_20GBASE_KR2:
-			ifmr->ifm_active |= IFM_20G_KR2;
-			break;
-		case I40E_PHY_TYPE_40GBASE_KR4:
-			ifmr->ifm_active |= IFM_40G_KR4;
-			break;
-		case I40E_PHY_TYPE_XLPPI:
-		case I40E_PHY_TYPE_40GBASE_AOC:
-			ifmr->ifm_active |= IFM_40G_XLPPI;
-			break;
-		/* Unknown to driver */
-		default:
-			ifmr->ifm_active |= IFM_UNKNOWN;
-			break;
-	}
-	/* Report flow control status as well */
-	if (hw->phy.link_info.an_info & I40E_AQ_LINK_PAUSE_TX)
-		ifmr->ifm_active |= IFM_ETH_TXPAUSE;
-	if (hw->phy.link_info.an_info & I40E_AQ_LINK_PAUSE_RX)
-		ifmr->ifm_active |= IFM_ETH_RXPAUSE;
-
-	IXL_PF_UNLOCK(pf);
-}
-
-void
-ixl_init(void *arg)
-{
-	struct ixl_pf *pf = arg;
-
-	IXL_PF_LOCK(pf);
-	ixl_init_locked(pf);
-	IXL_PF_UNLOCK(pf);
-}
-
-/*
- * NOTE: Fortville does not support forcing media speeds. Instead,
- * use the set_advertise sysctl to set the speeds Fortville
- * will advertise or be allowed to operate at.
- */
-int
-ixl_media_change(struct ifnet * ifp)
-{
-	struct ixl_vsi *vsi = ifp->if_softc;
-	struct ifmedia *ifm = &vsi->media;
-
-	INIT_DEBUGOUT("ixl_media_change: begin");
-
-	if (IFM_TYPE(ifm->ifm_media) != IFM_ETHER)
-		return (EINVAL);
-
-	if_printf(ifp, "Use 'advertise_speed' sysctl to change advertised speeds\n");
-
-	return (ENODEV);
-}
-
-/*********************************************************************
- *  Ioctl entry point
- *
- *  ixl_ioctl is called when the user wants to configure the
- *  interface.
- *
- *  return 0 on success, positive on failure
- **********************************************************************/
-
-int
-ixl_ioctl(struct ifnet * ifp, u_long command, caddr_t data)
-{
-	struct ixl_vsi	*vsi = ifp->if_softc;
-	struct ixl_pf	*pf = vsi->back;
-	struct ifreq	*ifr = (struct ifreq *)data;
-	struct ifdrv	*ifd = (struct ifdrv *)data;
-#if defined(INET) || defined(INET6)
-	struct ifaddr *ifa = (struct ifaddr *)data;
-	bool		avoid_reset = FALSE;
-#endif
-	int             error = 0;
-
-	switch (command) {
-
-        case CASE_IOC_IFREQ(SIOCSIFADDR):
-		IOCTL_DEBUGOUT("ioctl: SIOCSIFADDR (Set Interface Address)");
-#ifdef INET
-		if (ifa->ifa_addr->sa_family == AF_INET)
-			avoid_reset = TRUE;
-#endif
-#ifdef INET6
-		if (ifa->ifa_addr->sa_family == AF_INET6)
-			avoid_reset = TRUE;
-#endif
-#if defined(INET) || defined(INET6)
-		/*
-		** Calling init results in link renegotiation,
-		** so we avoid doing it when possible.
-		*/
-		if (avoid_reset) {
-			ifp->if_flags |= IFF_UP;
-			if (!(ifp->if_drv_flags & IFF_DRV_RUNNING))
-				ixl_init(pf);
-#ifdef INET
-			if (!(ifp->if_flags & IFF_NOARP))
-				arp_ifinit(ifp, ifa);
-#endif
-		} else
-			error = ether_ioctl(ifp, command, data);
-		break;
-#endif
-	case CASE_IOC_IFREQ(SIOCSIFMTU):
-		IOCTL_DEBUGOUT("ioctl: SIOCSIFMTU (Set Interface MTU)");
-		if (ifr_mtu_get(ifr) > IXL_MAX_FRAME -
-		   ETHER_HDR_LEN - ETHER_CRC_LEN - ETHER_VLAN_ENCAP_LEN) {
-			error = EINVAL;
-		} else {
-			IXL_PF_LOCK(pf);
-			ifp->if_mtu = ifr_mtu_get(ifr);
-			vsi->max_frame_size =
-				ifp->if_mtu + ETHER_HDR_LEN + ETHER_CRC_LEN
-			    + ETHER_VLAN_ENCAP_LEN;
-			if (ifp->if_drv_flags & IFF_DRV_RUNNING)
-				ixl_init_locked(pf);
-			IXL_PF_UNLOCK(pf);
-		}
-		break;
-	case CASE_IOC_IFREQ(SIOCSIFFLAGS):
-		IOCTL_DEBUGOUT("ioctl: SIOCSIFFLAGS (Set Interface Flags)");
-		IXL_PF_LOCK(pf);
-		if (ifp->if_flags & IFF_UP) {
-			if ((ifp->if_drv_flags & IFF_DRV_RUNNING)) {
-				if ((ifp->if_flags ^ pf->if_flags) &
-				    (IFF_PROMISC | IFF_ALLMULTI)) {
-					ixl_set_promisc(vsi);
-				}
-			} else {
-				IXL_PF_UNLOCK(pf);
-				ixl_init(pf);
-				IXL_PF_LOCK(pf);
-			}
-		} else {
-			if (ifp->if_drv_flags & IFF_DRV_RUNNING) {
-				ixl_stop_locked(pf);
-			}
-		}
-		pf->if_flags = ifp->if_flags;
-		IXL_PF_UNLOCK(pf);
-		break;
-	case SIOCSDRVSPEC:
-	case SIOCGDRVSPEC:
-		IOCTL_DEBUGOUT("ioctl: SIOCxDRVSPEC (Get/Set Driver-specific "
-		    "Info)\n");
-
-		/* NVM update command */
-		if (ifd->ifd_cmd == I40E_NVM_ACCESS)
-			error = ixl_handle_nvmupd_cmd(pf, ifd);
-		else
-			error = EINVAL;
-		break;
-	case CASE_IOC_IFREQ(SIOCADDMULTI):
-		IOCTL_DEBUGOUT("ioctl: SIOCADDMULTI");
-		if (ifp->if_drv_flags & IFF_DRV_RUNNING) {
-			IXL_PF_LOCK(pf);
-			ixl_disable_rings_intr(vsi);
-			ixl_add_multi(vsi);
-			ixl_enable_intr(vsi);
-			IXL_PF_UNLOCK(pf);
-		}
-		break;
-	case CASE_IOC_IFREQ(SIOCDELMULTI):
-		IOCTL_DEBUGOUT("ioctl: SIOCDELMULTI");
-		if (ifp->if_drv_flags & IFF_DRV_RUNNING) {
-			IXL_PF_LOCK(pf);
-			ixl_disable_rings_intr(vsi);
-			ixl_del_multi(vsi);
-			ixl_enable_intr(vsi);
-			IXL_PF_UNLOCK(pf);
-		}
-		break;
-	case CASE_IOC_IFREQ(SIOCSIFMEDIA):
-	case SIOCGIFMEDIA:
-	case SIOCGIFXMEDIA:
-		IOCTL_DEBUGOUT("ioctl: SIOCxIFMEDIA (Get/Set Interface Media)");
-		error = ifmedia_ioctl(ifp, ifr, &vsi->media, command);
-		break;
-	case CASE_IOC_IFREQ(SIOCSIFCAP):
-	{
-		int mask = ifr_reqcap_get(ifr) ^ ifp->if_capenable;
-		IOCTL_DEBUGOUT("ioctl: SIOCSIFCAP (Set Capabilities)");
-
-		ixl_cap_txcsum_tso(vsi, ifp, mask);
-
-		if (mask & IFCAP_RXCSUM)
-			ifp->if_capenable ^= IFCAP_RXCSUM;
-		if (mask & IFCAP_RXCSUM_IPV6)
-			ifp->if_capenable ^= IFCAP_RXCSUM_IPV6;
-		if (mask & IFCAP_LRO)
-			ifp->if_capenable ^= IFCAP_LRO;
-		if (mask & IFCAP_VLAN_HWTAGGING)
-			ifp->if_capenable ^= IFCAP_VLAN_HWTAGGING;
-		if (mask & IFCAP_VLAN_HWFILTER)
-			ifp->if_capenable ^= IFCAP_VLAN_HWFILTER;
-		if (mask & IFCAP_VLAN_HWTSO)
-			ifp->if_capenable ^= IFCAP_VLAN_HWTSO;
-		if (ifp->if_drv_flags & IFF_DRV_RUNNING) {
-			IXL_PF_LOCK(pf);
-			ixl_init_locked(pf);
-			IXL_PF_UNLOCK(pf);
-		}
-		VLAN_CAPABILITIES(ifp);
-
-		break;
-	}
-#if __FreeBSD_version >= 1003000
-	case CASE_IOC_IFREQ(SIOCGI2C):
-	{
-		struct ifi2creq i2c;
-		int i;
-
-		IOCTL_DEBUGOUT("ioctl: SIOCGI2C (Get I2C Data)");
-		if (!pf->has_i2c)
-			return (ENOTTY);
-
-		error = copyin(ifr_data_get_ptr(ifr), &i2c, sizeof(i2c));
-		if (error != 0)
-			break;
-		if (i2c.dev_addr != 0xA0 && i2c.dev_addr != 0xA2) {
-			error = EINVAL;
-			break;
-		}
-		if (i2c.len > sizeof(i2c.data)) {
-			error = EINVAL;
-			break;
-		}
-
-		for (i = 0; i < i2c.len; i++)
-			if (ixl_read_i2c_byte(pf, i2c.offset + i,
-			    i2c.dev_addr, &i2c.data[i]))
-				return (EIO);
-
-		error = copyout(&i2c, ifr_data_get_ptr(ifr), sizeof(i2c));
-		break;
-	}
-#endif
-	default:
-		IOCTL_DEBUGOUT("ioctl: UNKNOWN (0x%X)\n", (int)command);
-		error = ether_ioctl(ifp, command, data);
-		break;
-	}
-
-	return (error);
-}
-
-=======
->>>>>>> 01a93772
 int
 ixl_find_i2c_interface(struct ixl_pf *pf)
 {
@@ -5320,18 +4934,6 @@
 	i40e_get_link_status(hw, &pf->link_up);
 	return (0);
 }
-<<<<<<< HEAD
-// CHERI CHANGES START
-// {
-//   "updated": 20180629,
-//   "target_type": "kernel",
-//   "changes": [
-//     "ioctl:net",
-//     "user_capabilities"
-//   ]
-// }
-// CHERI CHANGES END
-=======
 
 static int
 ixl_sysctl_do_pf_reset(SYSCTL_HANDLER_ARGS)
@@ -5444,5 +5046,4 @@
 	sbuf_delete(buf);
 
 	return (error);
-}
->>>>>>> 01a93772
+}