/*-
 * SPDX-License-Identifier: BSD-2-Clause-FreeBSD
 *
 * Copyright (c) 2011, Bryan Venteicher <bryanv@FreeBSD.org>
 * All rights reserved.
 *
 * Redistribution and use in source and binary forms, with or without
 * modification, are permitted provided that the following conditions
 * are met:
 * 1. Redistributions of source code must retain the above copyright
 *    notice unmodified, this list of conditions, and the following
 *    disclaimer.
 * 2. Redistributions in binary form must reproduce the above copyright
 *    notice, this list of conditions and the following disclaimer in the
 *    documentation and/or other materials provided with the distribution.
 *
 * THIS SOFTWARE IS PROVIDED BY THE AUTHOR ``AS IS'' AND ANY EXPRESS OR
 * IMPLIED WARRANTIES, INCLUDING, BUT NOT LIMITED TO, THE IMPLIED WARRANTIES
 * OF MERCHANTABILITY AND FITNESS FOR A PARTICULAR PURPOSE ARE DISCLAIMED.
 * IN NO EVENT SHALL THE AUTHOR BE LIABLE FOR ANY DIRECT, INDIRECT,
 * INCIDENTAL, SPECIAL, EXEMPLARY, OR CONSEQUENTIAL DAMAGES (INCLUDING, BUT
 * NOT LIMITED TO, PROCUREMENT OF SUBSTITUTE GOODS OR SERVICES; LOSS OF USE,
 * DATA, OR PROFITS; OR BUSINESS INTERRUPTION) HOWEVER CAUSED AND ON ANY
 * THEORY OF LIABILITY, WHETHER IN CONTRACT, STRICT LIABILITY, OR TORT
 * (INCLUDING NEGLIGENCE OR OTHERWISE) ARISING IN ANY WAY OUT OF THE USE OF
 * THIS SOFTWARE, EVEN IF ADVISED OF THE POSSIBILITY OF SUCH DAMAGE.
 */

/* Driver for VirtIO network devices. */

#include <sys/cdefs.h>
__FBSDID("$FreeBSD$");

#include <sys/param.h>
#include <sys/eventhandler.h>
#include <sys/systm.h>
#include <sys/kernel.h>
#include <sys/sockio.h>
#include <sys/mbuf.h>
#include <sys/malloc.h>
#include <sys/module.h>
#include <sys/socket.h>
#include <sys/sysctl.h>
#include <sys/random.h>
#include <sys/sglist.h>
#include <sys/lock.h>
#include <sys/mutex.h>
#include <sys/taskqueue.h>
#include <sys/smp.h>
#include <machine/smp.h>

#include <vm/uma.h>

#include <net/ethernet.h>
#include <net/if.h>
#include <net/if_var.h>
#include <net/if_arp.h>
#include <net/if_dl.h>
#include <net/if_types.h>
#include <net/if_media.h>
#include <net/if_vlan_var.h>

#include <net/bpf.h>

#include <netinet/in_systm.h>
#include <netinet/in.h>
#include <netinet/ip.h>
#include <netinet/ip6.h>
#include <netinet6/ip6_var.h>
#include <netinet/udp.h>
#include <netinet/tcp.h>
#include <netinet/sctp.h>
#include <netinet/netdump/netdump.h>

#include <machine/bus.h>
#include <machine/resource.h>
#include <sys/bus.h>
#include <sys/rman.h>

#include <dev/virtio/virtio.h>
#include <dev/virtio/virtqueue.h>
#include <dev/virtio/network/virtio_net.h>
#include <dev/virtio/network/if_vtnetvar.h>

#include "virtio_if.h"

#include "opt_inet.h"
#include "opt_inet6.h"

static int	vtnet_modevent(module_t, int, void *);

static int	vtnet_probe(device_t);
static int	vtnet_attach(device_t);
static int	vtnet_detach(device_t);
static int	vtnet_suspend(device_t);
static int	vtnet_resume(device_t);
static int	vtnet_shutdown(device_t);
static int	vtnet_attach_completed(device_t);
static int	vtnet_config_change(device_t);

static void	vtnet_negotiate_features(struct vtnet_softc *);
static void	vtnet_setup_features(struct vtnet_softc *);
static int	vtnet_init_rxq(struct vtnet_softc *, int);
static int	vtnet_init_txq(struct vtnet_softc *, int);
static int	vtnet_alloc_rxtx_queues(struct vtnet_softc *);
static void	vtnet_free_rxtx_queues(struct vtnet_softc *);
static int	vtnet_alloc_rx_filters(struct vtnet_softc *);
static void	vtnet_free_rx_filters(struct vtnet_softc *);
static int	vtnet_alloc_virtqueues(struct vtnet_softc *);
static int	vtnet_setup_interface(struct vtnet_softc *);
static int	vtnet_change_mtu(struct vtnet_softc *, int);
static int	vtnet_ioctl(struct ifnet *, u_long, caddr_t);
static uint64_t	vtnet_get_counter(struct ifnet *, ift_counter);

static int	vtnet_rxq_populate(struct vtnet_rxq *);
static void	vtnet_rxq_free_mbufs(struct vtnet_rxq *);
static struct mbuf *
		vtnet_rx_alloc_buf(struct vtnet_softc *, int , struct mbuf **);
static int	vtnet_rxq_replace_lro_nomgr_buf(struct vtnet_rxq *,
		    struct mbuf *, int);
static int	vtnet_rxq_replace_buf(struct vtnet_rxq *, struct mbuf *, int);
static int	vtnet_rxq_enqueue_buf(struct vtnet_rxq *, struct mbuf *);
static int	vtnet_rxq_new_buf(struct vtnet_rxq *);
static int	vtnet_rxq_csum(struct vtnet_rxq *, struct mbuf *,
		     struct virtio_net_hdr *);
static void	vtnet_rxq_discard_merged_bufs(struct vtnet_rxq *, int);
static void	vtnet_rxq_discard_buf(struct vtnet_rxq *, struct mbuf *);
static int	vtnet_rxq_merged_eof(struct vtnet_rxq *, struct mbuf *, int);
static void	vtnet_rxq_input(struct vtnet_rxq *, struct mbuf *,
		    struct virtio_net_hdr *);
static int	vtnet_rxq_eof(struct vtnet_rxq *);
static void	vtnet_rx_vq_intr(void *);
static void	vtnet_rxq_tq_intr(void *, int);

static int	vtnet_txq_below_threshold(struct vtnet_txq *);
static int	vtnet_txq_notify(struct vtnet_txq *);
static void	vtnet_txq_free_mbufs(struct vtnet_txq *);
static int	vtnet_txq_offload_ctx(struct vtnet_txq *, struct mbuf *,
		    int *, int *, int *);
static int	vtnet_txq_offload_tso(struct vtnet_txq *, struct mbuf *, int,
		    int, struct virtio_net_hdr *);
static struct mbuf *
		vtnet_txq_offload(struct vtnet_txq *, struct mbuf *,
		    struct virtio_net_hdr *);
static int	vtnet_txq_enqueue_buf(struct vtnet_txq *, struct mbuf **,
		    struct vtnet_tx_header *);
static int	vtnet_txq_encap(struct vtnet_txq *, struct mbuf **, int);
#ifdef VTNET_LEGACY_TX
static void	vtnet_start_locked(struct vtnet_txq *, struct ifnet *);
static void	vtnet_start(struct ifnet *);
#else
static int	vtnet_txq_mq_start_locked(struct vtnet_txq *, struct mbuf *);
static int	vtnet_txq_mq_start(struct ifnet *, struct mbuf *);
static void	vtnet_txq_tq_deferred(void *, int);
#endif
static void	vtnet_txq_start(struct vtnet_txq *);
static void	vtnet_txq_tq_intr(void *, int);
static int	vtnet_txq_eof(struct vtnet_txq *);
static void	vtnet_tx_vq_intr(void *);
static void	vtnet_tx_start_all(struct vtnet_softc *);

#ifndef VTNET_LEGACY_TX
static void	vtnet_qflush(struct ifnet *);
#endif

static int	vtnet_watchdog(struct vtnet_txq *);
static void	vtnet_accum_stats(struct vtnet_softc *,
		    struct vtnet_rxq_stats *, struct vtnet_txq_stats *);
static void	vtnet_tick(void *);

static void	vtnet_start_taskqueues(struct vtnet_softc *);
static void	vtnet_free_taskqueues(struct vtnet_softc *);
static void	vtnet_drain_taskqueues(struct vtnet_softc *);

static void	vtnet_drain_rxtx_queues(struct vtnet_softc *);
static void	vtnet_stop_rendezvous(struct vtnet_softc *);
static void	vtnet_stop(struct vtnet_softc *);
static int	vtnet_virtio_reinit(struct vtnet_softc *);
static void	vtnet_init_rx_filters(struct vtnet_softc *);
static int	vtnet_init_rx_queues(struct vtnet_softc *);
static int	vtnet_init_tx_queues(struct vtnet_softc *);
static int	vtnet_init_rxtx_queues(struct vtnet_softc *);
static void	vtnet_set_active_vq_pairs(struct vtnet_softc *);
static int	vtnet_reinit(struct vtnet_softc *);
static void	vtnet_init_locked(struct vtnet_softc *);
static void	vtnet_init(void *);

static void	vtnet_free_ctrl_vq(struct vtnet_softc *);
static void	vtnet_exec_ctrl_cmd(struct vtnet_softc *, void *,
		    struct sglist *, int, int);
static int	vtnet_ctrl_mac_cmd(struct vtnet_softc *, uint8_t *);
static int	vtnet_ctrl_mq_cmd(struct vtnet_softc *, uint16_t);
static int	vtnet_ctrl_rx_cmd(struct vtnet_softc *, int, int);
static int	vtnet_set_promisc(struct vtnet_softc *, int);
static int	vtnet_set_allmulti(struct vtnet_softc *, int);
static void	vtnet_attach_disable_promisc(struct vtnet_softc *);
static void	vtnet_rx_filter(struct vtnet_softc *);
static void	vtnet_rx_filter_mac(struct vtnet_softc *);
static int	vtnet_exec_vlan_filter(struct vtnet_softc *, int, uint16_t);
static void	vtnet_rx_filter_vlan(struct vtnet_softc *);
static void	vtnet_update_vlan_filter(struct vtnet_softc *, int, uint16_t);
static void	vtnet_register_vlan(void *, struct ifnet *, uint16_t);
static void	vtnet_unregister_vlan(void *, struct ifnet *, uint16_t);

static int	vtnet_is_link_up(struct vtnet_softc *);
static void	vtnet_update_link_status(struct vtnet_softc *);
static int	vtnet_ifmedia_upd(struct ifnet *);
static void	vtnet_ifmedia_sts(struct ifnet *, struct ifmediareq *);
static void	vtnet_get_hwaddr(struct vtnet_softc *);
static void	vtnet_set_hwaddr(struct vtnet_softc *);
static void	vtnet_vlan_tag_remove(struct mbuf *);
static void	vtnet_set_rx_process_limit(struct vtnet_softc *);
static void	vtnet_set_tx_intr_threshold(struct vtnet_softc *);

static void	vtnet_setup_rxq_sysctl(struct sysctl_ctx_list *,
		    struct sysctl_oid_list *, struct vtnet_rxq *);
static void	vtnet_setup_txq_sysctl(struct sysctl_ctx_list *,
		    struct sysctl_oid_list *, struct vtnet_txq *);
static void	vtnet_setup_queue_sysctl(struct vtnet_softc *);
static void	vtnet_setup_sysctl(struct vtnet_softc *);

static int	vtnet_rxq_enable_intr(struct vtnet_rxq *);
static void	vtnet_rxq_disable_intr(struct vtnet_rxq *);
static int	vtnet_txq_enable_intr(struct vtnet_txq *);
static void	vtnet_txq_disable_intr(struct vtnet_txq *);
static void	vtnet_enable_rx_interrupts(struct vtnet_softc *);
static void	vtnet_enable_tx_interrupts(struct vtnet_softc *);
static void	vtnet_enable_interrupts(struct vtnet_softc *);
static void	vtnet_disable_rx_interrupts(struct vtnet_softc *);
static void	vtnet_disable_tx_interrupts(struct vtnet_softc *);
static void	vtnet_disable_interrupts(struct vtnet_softc *);

static int	vtnet_tunable_int(struct vtnet_softc *, const char *, int);

NETDUMP_DEFINE(vtnet);

/* Tunables. */
static SYSCTL_NODE(_hw, OID_AUTO, vtnet, CTLFLAG_RD, 0, "VNET driver parameters");
static int vtnet_csum_disable = 0;
TUNABLE_INT("hw.vtnet.csum_disable", &vtnet_csum_disable);
SYSCTL_INT(_hw_vtnet, OID_AUTO, csum_disable, CTLFLAG_RDTUN,
    &vtnet_csum_disable, 0, "Disables receive and send checksum offload");
static int vtnet_tso_disable = 0;
TUNABLE_INT("hw.vtnet.tso_disable", &vtnet_tso_disable);
SYSCTL_INT(_hw_vtnet, OID_AUTO, tso_disable, CTLFLAG_RDTUN, &vtnet_tso_disable,
    0, "Disables TCP Segmentation Offload");
static int vtnet_lro_disable = 0;
TUNABLE_INT("hw.vtnet.lro_disable", &vtnet_lro_disable);
SYSCTL_INT(_hw_vtnet, OID_AUTO, lro_disable, CTLFLAG_RDTUN, &vtnet_lro_disable,
    0, "Disables TCP Large Receive Offload");
static int vtnet_mq_disable = 0;
TUNABLE_INT("hw.vtnet.mq_disable", &vtnet_mq_disable);
SYSCTL_INT(_hw_vtnet, OID_AUTO, mq_disable, CTLFLAG_RDTUN, &vtnet_mq_disable,
    0, "Disables Multi Queue support");
static int vtnet_mq_max_pairs = VTNET_MAX_QUEUE_PAIRS;
TUNABLE_INT("hw.vtnet.mq_max_pairs", &vtnet_mq_max_pairs);
SYSCTL_INT(_hw_vtnet, OID_AUTO, mq_max_pairs, CTLFLAG_RDTUN,
    &vtnet_mq_max_pairs, 0, "Sets the maximum number of Multi Queue pairs");
static int vtnet_rx_process_limit = 512;
TUNABLE_INT("hw.vtnet.rx_process_limit", &vtnet_rx_process_limit);
SYSCTL_INT(_hw_vtnet, OID_AUTO, rx_process_limit, CTLFLAG_RDTUN,
    &vtnet_rx_process_limit, 0,
    "Limits the number RX segments processed in a single pass");

static uma_zone_t vtnet_tx_header_zone;

static struct virtio_feature_desc vtnet_feature_desc[] = {
	{ VIRTIO_NET_F_CSUM,		"TxChecksum"	},
	{ VIRTIO_NET_F_GUEST_CSUM,	"RxChecksum"	},
	{ VIRTIO_NET_F_MAC,		"MacAddress"	},
	{ VIRTIO_NET_F_GSO,		"TxAllGSO"	},
	{ VIRTIO_NET_F_GUEST_TSO4,	"RxTSOv4"	},
	{ VIRTIO_NET_F_GUEST_TSO6,	"RxTSOv6"	},
	{ VIRTIO_NET_F_GUEST_ECN,	"RxECN"		},
	{ VIRTIO_NET_F_GUEST_UFO,	"RxUFO"		},
	{ VIRTIO_NET_F_HOST_TSO4,	"TxTSOv4"	},
	{ VIRTIO_NET_F_HOST_TSO6,	"TxTSOv6"	},
	{ VIRTIO_NET_F_HOST_ECN,	"TxTSOECN"	},
	{ VIRTIO_NET_F_HOST_UFO,	"TxUFO"		},
	{ VIRTIO_NET_F_MRG_RXBUF,	"MrgRxBuf"	},
	{ VIRTIO_NET_F_STATUS,		"Status"	},
	{ VIRTIO_NET_F_CTRL_VQ,		"ControlVq"	},
	{ VIRTIO_NET_F_CTRL_RX,		"RxMode"	},
	{ VIRTIO_NET_F_CTRL_VLAN,	"VLanFilter"	},
	{ VIRTIO_NET_F_CTRL_RX_EXTRA,	"RxModeExtra"	},
	{ VIRTIO_NET_F_GUEST_ANNOUNCE,	"GuestAnnounce"	},
	{ VIRTIO_NET_F_MQ,		"Multiqueue"	},
	{ VIRTIO_NET_F_CTRL_MAC_ADDR,	"SetMacAddress"	},

	{ 0, NULL }
};

static device_method_t vtnet_methods[] = {
	/* Device methods. */
	DEVMETHOD(device_probe,			vtnet_probe),
	DEVMETHOD(device_attach,		vtnet_attach),
	DEVMETHOD(device_detach,		vtnet_detach),
	DEVMETHOD(device_suspend,		vtnet_suspend),
	DEVMETHOD(device_resume,		vtnet_resume),
	DEVMETHOD(device_shutdown,		vtnet_shutdown),

	/* VirtIO methods. */
	DEVMETHOD(virtio_attach_completed,	vtnet_attach_completed),
	DEVMETHOD(virtio_config_change,		vtnet_config_change),

	DEVMETHOD_END
};

#ifdef DEV_NETMAP
#include <dev/netmap/if_vtnet_netmap.h>
#endif /* DEV_NETMAP */

static driver_t vtnet_driver = {
	"vtnet",
	vtnet_methods,
	sizeof(struct vtnet_softc)
};
static devclass_t vtnet_devclass;

DRIVER_MODULE(vtnet, virtio_mmio, vtnet_driver, vtnet_devclass,
    vtnet_modevent, 0);
DRIVER_MODULE(vtnet, virtio_pci, vtnet_driver, vtnet_devclass,
    vtnet_modevent, 0);
MODULE_VERSION(vtnet, 1);
MODULE_DEPEND(vtnet, virtio, 1, 1, 1);
#ifdef DEV_NETMAP
MODULE_DEPEND(vtnet, netmap, 1, 1, 1);
#endif /* DEV_NETMAP */

static int
vtnet_modevent(module_t mod, int type, void *unused)
{
	int error = 0;
	static int loaded = 0;

	switch (type) {
	case MOD_LOAD:
		if (loaded++ == 0)
			vtnet_tx_header_zone = uma_zcreate("vtnet_tx_hdr",
				sizeof(struct vtnet_tx_header),
				NULL, NULL, NULL, NULL, 0, 0);
		break;
	case MOD_QUIESCE:
		if (uma_zone_get_cur(vtnet_tx_header_zone) > 0)
			error = EBUSY;
		break;
	case MOD_UNLOAD:
		if (--loaded == 0) {
			uma_zdestroy(vtnet_tx_header_zone);
			vtnet_tx_header_zone = NULL;
		}
		break;
	case MOD_SHUTDOWN:
		break;
	default:
		error = EOPNOTSUPP;
		break;
	}

	return (error);
}

static int
vtnet_probe(device_t dev)
{

	if (virtio_get_device_type(dev) != VIRTIO_ID_NETWORK)
		return (ENXIO);

	device_set_desc(dev, "VirtIO Networking Adapter");

	return (BUS_PROBE_DEFAULT);
}

static int
vtnet_attach(device_t dev)
{
	struct vtnet_softc *sc;
	int error;

	sc = device_get_softc(dev);
	sc->vtnet_dev = dev;

	/* Register our feature descriptions. */
	virtio_set_feature_desc(dev, vtnet_feature_desc);

	VTNET_CORE_LOCK_INIT(sc);
	callout_init_mtx(&sc->vtnet_tick_ch, VTNET_CORE_MTX(sc), 0);

	vtnet_setup_sysctl(sc);
	vtnet_setup_features(sc);

	error = vtnet_alloc_rx_filters(sc);
	if (error) {
		device_printf(dev, "cannot allocate Rx filters\n");
		goto fail;
	}

	error = vtnet_alloc_rxtx_queues(sc);
	if (error) {
		device_printf(dev, "cannot allocate queues\n");
		goto fail;
	}

	error = vtnet_alloc_virtqueues(sc);
	if (error) {
		device_printf(dev, "cannot allocate virtqueues\n");
		goto fail;
	}

	error = vtnet_setup_interface(sc);
	if (error) {
		device_printf(dev, "cannot setup interface\n");
		goto fail;
	}

	error = virtio_setup_intr(dev, INTR_TYPE_NET);
	if (error) {
		device_printf(dev, "cannot setup virtqueue interrupts\n");
		/* BMV: This will crash if during boot! */
		ether_ifdetach(sc->vtnet_ifp);
		goto fail;
	}

#ifdef DEV_NETMAP
	vtnet_netmap_attach(sc);
#endif /* DEV_NETMAP */

	vtnet_start_taskqueues(sc);

fail:
	if (error)
		vtnet_detach(dev);

	return (error);
}

static int
vtnet_detach(device_t dev)
{
	struct vtnet_softc *sc;
	struct ifnet *ifp;

	sc = device_get_softc(dev);
	ifp = sc->vtnet_ifp;

	if (device_is_attached(dev)) {
		VTNET_CORE_LOCK(sc);
		vtnet_stop(sc);
		VTNET_CORE_UNLOCK(sc);

		callout_drain(&sc->vtnet_tick_ch);
		vtnet_drain_taskqueues(sc);

		ether_ifdetach(ifp);
	}

#ifdef DEV_NETMAP
	netmap_detach(ifp);
#endif /* DEV_NETMAP */

	vtnet_free_taskqueues(sc);

	if (sc->vtnet_vlan_attach != NULL) {
		EVENTHANDLER_DEREGISTER(vlan_config, sc->vtnet_vlan_attach);
		sc->vtnet_vlan_attach = NULL;
	}
	if (sc->vtnet_vlan_detach != NULL) {
		EVENTHANDLER_DEREGISTER(vlan_unconfig, sc->vtnet_vlan_detach);
		sc->vtnet_vlan_detach = NULL;
	}

	ifmedia_removeall(&sc->vtnet_media);

	if (ifp != NULL) {
		if_free(ifp);
		sc->vtnet_ifp = NULL;
	}

	vtnet_free_rxtx_queues(sc);
	vtnet_free_rx_filters(sc);

	if (sc->vtnet_ctrl_vq != NULL)
		vtnet_free_ctrl_vq(sc);

	VTNET_CORE_LOCK_DESTROY(sc);

	return (0);
}

static int
vtnet_suspend(device_t dev)
{
	struct vtnet_softc *sc;

	sc = device_get_softc(dev);

	VTNET_CORE_LOCK(sc);
	vtnet_stop(sc);
	sc->vtnet_flags |= VTNET_FLAG_SUSPENDED;
	VTNET_CORE_UNLOCK(sc);

	return (0);
}

static int
vtnet_resume(device_t dev)
{
	struct vtnet_softc *sc;
	struct ifnet *ifp;

	sc = device_get_softc(dev);
	ifp = sc->vtnet_ifp;

	VTNET_CORE_LOCK(sc);
	if (ifp->if_flags & IFF_UP)
		vtnet_init_locked(sc);
	sc->vtnet_flags &= ~VTNET_FLAG_SUSPENDED;
	VTNET_CORE_UNLOCK(sc);

	return (0);
}

static int
vtnet_shutdown(device_t dev)
{

	/*
	 * Suspend already does all of what we need to
	 * do here; we just never expect to be resumed.
	 */
	return (vtnet_suspend(dev));
}

static int
vtnet_attach_completed(device_t dev)
{

	vtnet_attach_disable_promisc(device_get_softc(dev));

	return (0);
}

static int
vtnet_config_change(device_t dev)
{
	struct vtnet_softc *sc;

	sc = device_get_softc(dev);

	VTNET_CORE_LOCK(sc);
	vtnet_update_link_status(sc);
	if (sc->vtnet_link_active != 0)
		vtnet_tx_start_all(sc);
	VTNET_CORE_UNLOCK(sc);

	return (0);
}

static void
vtnet_negotiate_features(struct vtnet_softc *sc)
{
	device_t dev;
	uint64_t mask, features;

	dev = sc->vtnet_dev;
	mask = 0;

	/*
	 * TSO and LRO are only available when their corresponding checksum
	 * offload feature is also negotiated.
	 */
	if (vtnet_tunable_int(sc, "csum_disable", vtnet_csum_disable)) {
		mask |= VIRTIO_NET_F_CSUM | VIRTIO_NET_F_GUEST_CSUM;
		mask |= VTNET_TSO_FEATURES | VTNET_LRO_FEATURES;
	}
	if (vtnet_tunable_int(sc, "tso_disable", vtnet_tso_disable))
		mask |= VTNET_TSO_FEATURES;
	if (vtnet_tunable_int(sc, "lro_disable", vtnet_lro_disable))
		mask |= VTNET_LRO_FEATURES;
#ifndef VTNET_LEGACY_TX
	if (vtnet_tunable_int(sc, "mq_disable", vtnet_mq_disable))
		mask |= VIRTIO_NET_F_MQ;
#else
	mask |= VIRTIO_NET_F_MQ;
#endif

	features = VTNET_FEATURES & ~mask;
	sc->vtnet_features = virtio_negotiate_features(dev, features);

	if (virtio_with_feature(dev, VTNET_LRO_FEATURES) &&
	    virtio_with_feature(dev, VIRTIO_NET_F_MRG_RXBUF) == 0) {
		/*
		 * LRO without mergeable buffers requires special care. This
		 * is not ideal because every receive buffer must be large
		 * enough to hold the maximum TCP packet, the Ethernet header,
		 * and the header. This requires up to 34 descriptors with
		 * MCLBYTES clusters. If we do not have indirect descriptors,
		 * LRO is disabled since the virtqueue will not contain very
		 * many receive buffers.
		 */
		if (!virtio_with_feature(dev, VIRTIO_RING_F_INDIRECT_DESC)) {
			device_printf(dev,
			    "LRO disabled due to both mergeable buffers and "
			    "indirect descriptors not negotiated\n");

			features &= ~VTNET_LRO_FEATURES;
			sc->vtnet_features =
			    virtio_negotiate_features(dev, features);
		} else
			sc->vtnet_flags |= VTNET_FLAG_LRO_NOMRG;
	}
}

static void
vtnet_setup_features(struct vtnet_softc *sc)
{
	device_t dev;

	dev = sc->vtnet_dev;

	vtnet_negotiate_features(sc);

	if (virtio_with_feature(dev, VIRTIO_RING_F_INDIRECT_DESC))
		sc->vtnet_flags |= VTNET_FLAG_INDIRECT;
	if (virtio_with_feature(dev, VIRTIO_RING_F_EVENT_IDX))
		sc->vtnet_flags |= VTNET_FLAG_EVENT_IDX;

	if (virtio_with_feature(dev, VIRTIO_NET_F_MAC)) {
		/* This feature should always be negotiated. */
		sc->vtnet_flags |= VTNET_FLAG_MAC;
	}

	if (virtio_with_feature(dev, VIRTIO_NET_F_MRG_RXBUF)) {
		sc->vtnet_flags |= VTNET_FLAG_MRG_RXBUFS;
		sc->vtnet_hdr_size = sizeof(struct virtio_net_hdr_mrg_rxbuf);
	} else
		sc->vtnet_hdr_size = sizeof(struct virtio_net_hdr);

	if (sc->vtnet_flags & VTNET_FLAG_MRG_RXBUFS)
		sc->vtnet_rx_nsegs = VTNET_MRG_RX_SEGS;
	else if (sc->vtnet_flags & VTNET_FLAG_LRO_NOMRG)
		sc->vtnet_rx_nsegs = VTNET_MAX_RX_SEGS;
	else
		sc->vtnet_rx_nsegs = VTNET_MIN_RX_SEGS;

	if (virtio_with_feature(dev, VIRTIO_NET_F_GSO) ||
	    virtio_with_feature(dev, VIRTIO_NET_F_HOST_TSO4) ||
	    virtio_with_feature(dev, VIRTIO_NET_F_HOST_TSO6))
		sc->vtnet_tx_nsegs = VTNET_MAX_TX_SEGS;
	else
		sc->vtnet_tx_nsegs = VTNET_MIN_TX_SEGS;

	if (virtio_with_feature(dev, VIRTIO_NET_F_CTRL_VQ)) {
		sc->vtnet_flags |= VTNET_FLAG_CTRL_VQ;

		if (virtio_with_feature(dev, VIRTIO_NET_F_CTRL_RX))
			sc->vtnet_flags |= VTNET_FLAG_CTRL_RX;
		if (virtio_with_feature(dev, VIRTIO_NET_F_CTRL_VLAN))
			sc->vtnet_flags |= VTNET_FLAG_VLAN_FILTER;
		if (virtio_with_feature(dev, VIRTIO_NET_F_CTRL_MAC_ADDR))
			sc->vtnet_flags |= VTNET_FLAG_CTRL_MAC;
	}

	if (virtio_with_feature(dev, VIRTIO_NET_F_MQ) &&
	    sc->vtnet_flags & VTNET_FLAG_CTRL_VQ) {
		sc->vtnet_max_vq_pairs = virtio_read_dev_config_2(dev,
		    offsetof(struct virtio_net_config, max_virtqueue_pairs));
	} else
		sc->vtnet_max_vq_pairs = 1;

	if (sc->vtnet_max_vq_pairs > 1) {
		/*
		 * Limit the maximum number of queue pairs to the lower of
		 * the number of CPUs and the configured maximum.
		 * The actual number of queues that get used may be less.
		 */
		int max;

		max = vtnet_tunable_int(sc, "mq_max_pairs", vtnet_mq_max_pairs);
		if (max > VIRTIO_NET_CTRL_MQ_VQ_PAIRS_MIN) {
			if (max > mp_ncpus)
				max = mp_ncpus;
			if (max > VIRTIO_NET_CTRL_MQ_VQ_PAIRS_MAX)
				max = VIRTIO_NET_CTRL_MQ_VQ_PAIRS_MAX;
			if (max > 1) {
				sc->vtnet_requested_vq_pairs = max;
				sc->vtnet_flags |= VTNET_FLAG_MULTIQ;
			}
		}
	}
}

static int
vtnet_init_rxq(struct vtnet_softc *sc, int id)
{
	struct vtnet_rxq *rxq;

	rxq = &sc->vtnet_rxqs[id];

	snprintf(rxq->vtnrx_name, sizeof(rxq->vtnrx_name), "%s-rx%d",
	    device_get_nameunit(sc->vtnet_dev), id);
	mtx_init(&rxq->vtnrx_mtx, rxq->vtnrx_name, NULL, MTX_DEF);

	rxq->vtnrx_sc = sc;
	rxq->vtnrx_id = id;

	rxq->vtnrx_sg = sglist_alloc(sc->vtnet_rx_nsegs, M_NOWAIT);
	if (rxq->vtnrx_sg == NULL)
		return (ENOMEM);

	TASK_INIT(&rxq->vtnrx_intrtask, 0, vtnet_rxq_tq_intr, rxq);
	rxq->vtnrx_tq = taskqueue_create(rxq->vtnrx_name, M_NOWAIT,
	    taskqueue_thread_enqueue, &rxq->vtnrx_tq);

	return (rxq->vtnrx_tq == NULL ? ENOMEM : 0);
}

static int
vtnet_init_txq(struct vtnet_softc *sc, int id)
{
	struct vtnet_txq *txq;

	txq = &sc->vtnet_txqs[id];

	snprintf(txq->vtntx_name, sizeof(txq->vtntx_name), "%s-tx%d",
	    device_get_nameunit(sc->vtnet_dev), id);
	mtx_init(&txq->vtntx_mtx, txq->vtntx_name, NULL, MTX_DEF);

	txq->vtntx_sc = sc;
	txq->vtntx_id = id;

	txq->vtntx_sg = sglist_alloc(sc->vtnet_tx_nsegs, M_NOWAIT);
	if (txq->vtntx_sg == NULL)
		return (ENOMEM);

#ifndef VTNET_LEGACY_TX
	txq->vtntx_br = buf_ring_alloc(VTNET_DEFAULT_BUFRING_SIZE, M_DEVBUF,
	    M_NOWAIT, &txq->vtntx_mtx);
	if (txq->vtntx_br == NULL)
		return (ENOMEM);

	TASK_INIT(&txq->vtntx_defrtask, 0, vtnet_txq_tq_deferred, txq);
#endif
	TASK_INIT(&txq->vtntx_intrtask, 0, vtnet_txq_tq_intr, txq);
	txq->vtntx_tq = taskqueue_create(txq->vtntx_name, M_NOWAIT,
	    taskqueue_thread_enqueue, &txq->vtntx_tq);
	if (txq->vtntx_tq == NULL)
		return (ENOMEM);

	return (0);
}

static int
vtnet_alloc_rxtx_queues(struct vtnet_softc *sc)
{
	int i, npairs, error;

	npairs = sc->vtnet_max_vq_pairs;

	sc->vtnet_rxqs = malloc(sizeof(struct vtnet_rxq) * npairs, M_DEVBUF,
	    M_NOWAIT | M_ZERO);
	sc->vtnet_txqs = malloc(sizeof(struct vtnet_txq) * npairs, M_DEVBUF,
	    M_NOWAIT | M_ZERO);
	if (sc->vtnet_rxqs == NULL || sc->vtnet_txqs == NULL)
		return (ENOMEM);

	for (i = 0; i < npairs; i++) {
		error = vtnet_init_rxq(sc, i);
		if (error)
			return (error);
		error = vtnet_init_txq(sc, i);
		if (error)
			return (error);
	}

	vtnet_setup_queue_sysctl(sc);

	return (0);
}

static void
vtnet_destroy_rxq(struct vtnet_rxq *rxq)
{

	rxq->vtnrx_sc = NULL;
	rxq->vtnrx_id = -1;

	if (rxq->vtnrx_sg != NULL) {
		sglist_free(rxq->vtnrx_sg);
		rxq->vtnrx_sg = NULL;
	}

	if (mtx_initialized(&rxq->vtnrx_mtx) != 0)
		mtx_destroy(&rxq->vtnrx_mtx);
}

static void
vtnet_destroy_txq(struct vtnet_txq *txq)
{

	txq->vtntx_sc = NULL;
	txq->vtntx_id = -1;

	if (txq->vtntx_sg != NULL) {
		sglist_free(txq->vtntx_sg);
		txq->vtntx_sg = NULL;
	}

#ifndef VTNET_LEGACY_TX
	if (txq->vtntx_br != NULL) {
		buf_ring_free(txq->vtntx_br, M_DEVBUF);
		txq->vtntx_br = NULL;
	}
#endif

	if (mtx_initialized(&txq->vtntx_mtx) != 0)
		mtx_destroy(&txq->vtntx_mtx);
}

static void
vtnet_free_rxtx_queues(struct vtnet_softc *sc)
{
	int i;

	if (sc->vtnet_rxqs != NULL) {
		for (i = 0; i < sc->vtnet_max_vq_pairs; i++)
			vtnet_destroy_rxq(&sc->vtnet_rxqs[i]);
		free(sc->vtnet_rxqs, M_DEVBUF);
		sc->vtnet_rxqs = NULL;
	}

	if (sc->vtnet_txqs != NULL) {
		for (i = 0; i < sc->vtnet_max_vq_pairs; i++)
			vtnet_destroy_txq(&sc->vtnet_txqs[i]);
		free(sc->vtnet_txqs, M_DEVBUF);
		sc->vtnet_txqs = NULL;
	}
}

static int
vtnet_alloc_rx_filters(struct vtnet_softc *sc)
{

	if (sc->vtnet_flags & VTNET_FLAG_CTRL_RX) {
		sc->vtnet_mac_filter = malloc(sizeof(struct vtnet_mac_filter),
		    M_DEVBUF, M_NOWAIT | M_ZERO);
		if (sc->vtnet_mac_filter == NULL)
			return (ENOMEM);
	}

	if (sc->vtnet_flags & VTNET_FLAG_VLAN_FILTER) {
		sc->vtnet_vlan_filter = malloc(sizeof(uint32_t) *
		    VTNET_VLAN_FILTER_NWORDS, M_DEVBUF, M_NOWAIT | M_ZERO);
		if (sc->vtnet_vlan_filter == NULL)
			return (ENOMEM);
	}

	return (0);
}

static void
vtnet_free_rx_filters(struct vtnet_softc *sc)
{

	if (sc->vtnet_mac_filter != NULL) {
		free(sc->vtnet_mac_filter, M_DEVBUF);
		sc->vtnet_mac_filter = NULL;
	}

	if (sc->vtnet_vlan_filter != NULL) {
		free(sc->vtnet_vlan_filter, M_DEVBUF);
		sc->vtnet_vlan_filter = NULL;
	}
}

static int
vtnet_alloc_virtqueues(struct vtnet_softc *sc)
{
	device_t dev;
	struct vq_alloc_info *info;
	struct vtnet_rxq *rxq;
	struct vtnet_txq *txq;
	int i, idx, flags, nvqs, error;

	dev = sc->vtnet_dev;
	flags = 0;

	nvqs = sc->vtnet_max_vq_pairs * 2;
	if (sc->vtnet_flags & VTNET_FLAG_CTRL_VQ)
		nvqs++;

	info = malloc(sizeof(struct vq_alloc_info) * nvqs, M_TEMP, M_NOWAIT);
	if (info == NULL)
		return (ENOMEM);

	for (i = 0, idx = 0; i < sc->vtnet_max_vq_pairs; i++, idx+=2) {
		rxq = &sc->vtnet_rxqs[i];
		VQ_ALLOC_INFO_INIT(&info[idx], sc->vtnet_rx_nsegs,
		    vtnet_rx_vq_intr, rxq, &rxq->vtnrx_vq,
		    "%s-%d rx", device_get_nameunit(dev), rxq->vtnrx_id);

		txq = &sc->vtnet_txqs[i];
		VQ_ALLOC_INFO_INIT(&info[idx+1], sc->vtnet_tx_nsegs,
		    vtnet_tx_vq_intr, txq, &txq->vtntx_vq,
		    "%s-%d tx", device_get_nameunit(dev), txq->vtntx_id);
	}

	if (sc->vtnet_flags & VTNET_FLAG_CTRL_VQ) {
		VQ_ALLOC_INFO_INIT(&info[idx], 0, NULL, NULL,
		    &sc->vtnet_ctrl_vq, "%s ctrl", device_get_nameunit(dev));
	}

	/*
	 * Enable interrupt binding if this is multiqueue. This only matters
	 * when per-vq MSIX is available.
	 */
	if (sc->vtnet_flags & VTNET_FLAG_MULTIQ)
		flags |= 0;

	error = virtio_alloc_virtqueues(dev, flags, nvqs, info);
	free(info, M_TEMP);

	return (error);
}

static int
vtnet_setup_interface(struct vtnet_softc *sc)
{
	device_t dev;
	struct ifnet *ifp;

	dev = sc->vtnet_dev;

	ifp = sc->vtnet_ifp = if_alloc(IFT_ETHER);
	if (ifp == NULL) {
		device_printf(dev, "cannot allocate ifnet structure\n");
		return (ENOSPC);
	}

	if_initname(ifp, device_get_name(dev), device_get_unit(dev));
	ifp->if_baudrate = IF_Gbps(10);	/* Approx. */
	ifp->if_softc = sc;
	ifp->if_flags = IFF_BROADCAST | IFF_SIMPLEX | IFF_MULTICAST;
	ifp->if_init = vtnet_init;
	ifp->if_ioctl = vtnet_ioctl;
	ifp->if_get_counter = vtnet_get_counter;
#ifndef VTNET_LEGACY_TX
	ifp->if_transmit = vtnet_txq_mq_start;
	ifp->if_qflush = vtnet_qflush;
#else
	struct virtqueue *vq = sc->vtnet_txqs[0].vtntx_vq;
	ifp->if_start = vtnet_start;
	IFQ_SET_MAXLEN(&ifp->if_snd, virtqueue_size(vq) - 1);
	ifp->if_snd.ifq_drv_maxlen = virtqueue_size(vq) - 1;
	IFQ_SET_READY(&ifp->if_snd);
#endif

	ifmedia_init(&sc->vtnet_media, IFM_IMASK, vtnet_ifmedia_upd,
	    vtnet_ifmedia_sts);
	ifmedia_add(&sc->vtnet_media, VTNET_MEDIATYPE, 0, NULL);
	ifmedia_set(&sc->vtnet_media, VTNET_MEDIATYPE);

	/* Read (or generate) the MAC address for the adapter. */
	vtnet_get_hwaddr(sc);

	ether_ifattach(ifp, sc->vtnet_hwaddr);

	if (virtio_with_feature(dev, VIRTIO_NET_F_STATUS))
		ifp->if_capabilities |= IFCAP_LINKSTATE;

	/* Tell the upper layer(s) we support long frames. */
	ifp->if_hdrlen = sizeof(struct ether_vlan_header);
	ifp->if_capabilities |= IFCAP_JUMBO_MTU | IFCAP_VLAN_MTU;

	if (virtio_with_feature(dev, VIRTIO_NET_F_CSUM)) {
		ifp->if_capabilities |= IFCAP_TXCSUM | IFCAP_TXCSUM_IPV6;

		if (virtio_with_feature(dev, VIRTIO_NET_F_GSO)) {
			ifp->if_capabilities |= IFCAP_TSO4 | IFCAP_TSO6;
			sc->vtnet_flags |= VTNET_FLAG_TSO_ECN;
		} else {
			if (virtio_with_feature(dev, VIRTIO_NET_F_HOST_TSO4))
				ifp->if_capabilities |= IFCAP_TSO4;
			if (virtio_with_feature(dev, VIRTIO_NET_F_HOST_TSO6))
				ifp->if_capabilities |= IFCAP_TSO6;
			if (virtio_with_feature(dev, VIRTIO_NET_F_HOST_ECN))
				sc->vtnet_flags |= VTNET_FLAG_TSO_ECN;
		}

		if (ifp->if_capabilities & IFCAP_TSO)
			ifp->if_capabilities |= IFCAP_VLAN_HWTSO;
	}

	if (virtio_with_feature(dev, VIRTIO_NET_F_GUEST_CSUM)) {
		ifp->if_capabilities |= IFCAP_RXCSUM | IFCAP_RXCSUM_IPV6;

		if (virtio_with_feature(dev, VIRTIO_NET_F_GUEST_TSO4) ||
		    virtio_with_feature(dev, VIRTIO_NET_F_GUEST_TSO6))
			ifp->if_capabilities |= IFCAP_LRO;
	}

	if (ifp->if_capabilities & IFCAP_HWCSUM) {
		/*
		 * VirtIO does not support VLAN tagging, but we can fake
		 * it by inserting and removing the 802.1Q header during
		 * transmit and receive. We are then able to do checksum
		 * offloading of VLAN frames.
		 */
		ifp->if_capabilities |=
		    IFCAP_VLAN_HWTAGGING | IFCAP_VLAN_HWCSUM;
	}

	ifp->if_capenable = ifp->if_capabilities;

	/*
	 * Capabilities after here are not enabled by default.
	 */

	if (sc->vtnet_flags & VTNET_FLAG_VLAN_FILTER) {
		ifp->if_capabilities |= IFCAP_VLAN_HWFILTER;

		sc->vtnet_vlan_attach = EVENTHANDLER_REGISTER(vlan_config,
		    vtnet_register_vlan, sc, EVENTHANDLER_PRI_FIRST);
		sc->vtnet_vlan_detach = EVENTHANDLER_REGISTER(vlan_unconfig,
		    vtnet_unregister_vlan, sc, EVENTHANDLER_PRI_FIRST);
	}

	vtnet_set_rx_process_limit(sc);
	vtnet_set_tx_intr_threshold(sc);

	NETDUMP_SET(ifp, vtnet);

	return (0);
}

static int
vtnet_change_mtu(struct vtnet_softc *sc, int new_mtu)
{
	struct ifnet *ifp;
	int frame_size, clsize;

	ifp = sc->vtnet_ifp;

	if (new_mtu < ETHERMIN || new_mtu > VTNET_MAX_MTU)
		return (EINVAL);

	frame_size = sc->vtnet_hdr_size + sizeof(struct ether_vlan_header) +
	    new_mtu;

	/*
	 * Based on the new MTU (and hence frame size) determine which
	 * cluster size is most appropriate for the receive queues.
	 */
	if (frame_size <= MCLBYTES) {
		clsize = MCLBYTES;
	} else if ((sc->vtnet_flags & VTNET_FLAG_MRG_RXBUFS) == 0) {
		/* Avoid going past 9K jumbos. */
		if (frame_size > MJUM9BYTES)
			return (EINVAL);
		clsize = MJUM9BYTES;
	} else
		clsize = MJUMPAGESIZE;

	ifp->if_mtu = new_mtu;
	sc->vtnet_rx_new_clsize = clsize;

	if (ifp->if_drv_flags & IFF_DRV_RUNNING) {
		ifp->if_drv_flags &= ~IFF_DRV_RUNNING;
		vtnet_init_locked(sc);
	}

	return (0);
}

static int
vtnet_ioctl(struct ifnet *ifp, u_long cmd, caddr_t data)
{
	struct vtnet_softc *sc;
	struct ifreq *ifr;
	int reinit, mask, error;

	sc = ifp->if_softc;
	ifr = (struct ifreq *) data;
	error = 0;

	switch (cmd) {
	case CASE_IOC_IFREQ(SIOCSIFMTU):
		if (ifp->if_mtu != ifr_mtu_get(ifr)) {
			VTNET_CORE_LOCK(sc);
			error = vtnet_change_mtu(sc, ifr_mtu_get(ifr));
			VTNET_CORE_UNLOCK(sc);
		}
		break;

	case CASE_IOC_IFREQ(SIOCSIFFLAGS):
		VTNET_CORE_LOCK(sc);
		if ((ifp->if_flags & IFF_UP) == 0) {
			if (ifp->if_drv_flags & IFF_DRV_RUNNING)
				vtnet_stop(sc);
		} else if (ifp->if_drv_flags & IFF_DRV_RUNNING) {
			if ((ifp->if_flags ^ sc->vtnet_if_flags) &
			    (IFF_PROMISC | IFF_ALLMULTI)) {
				if (sc->vtnet_flags & VTNET_FLAG_CTRL_RX)
					vtnet_rx_filter(sc);
				else {
					ifp->if_flags |= IFF_PROMISC;
					if ((ifp->if_flags ^ sc->vtnet_if_flags)
					    & IFF_ALLMULTI)
						error = ENOTSUP;
				}
			}
		} else
			vtnet_init_locked(sc);

		if (error == 0)
			sc->vtnet_if_flags = ifp->if_flags;
		VTNET_CORE_UNLOCK(sc);
		break;

	case CASE_IOC_IFREQ(SIOCADDMULTI):
	case CASE_IOC_IFREQ(SIOCDELMULTI):
		if ((sc->vtnet_flags & VTNET_FLAG_CTRL_RX) == 0)
			break;
		VTNET_CORE_LOCK(sc);
		if (ifp->if_drv_flags & IFF_DRV_RUNNING)
			vtnet_rx_filter_mac(sc);
		VTNET_CORE_UNLOCK(sc);
		break;

	case CASE_IOC_IFREQ(SIOCSIFMEDIA):
	case SIOCGIFMEDIA:
		error = ifmedia_ioctl(ifp, ifr, &sc->vtnet_media, cmd);
		break;

	case CASE_IOC_IFREQ(SIOCSIFCAP):
		VTNET_CORE_LOCK(sc);
		mask = ifr_reqcap_get(ifr) ^ ifp->if_capenable;

		if (mask & IFCAP_TXCSUM)
			ifp->if_capenable ^= IFCAP_TXCSUM;
		if (mask & IFCAP_TXCSUM_IPV6)
			ifp->if_capenable ^= IFCAP_TXCSUM_IPV6;
		if (mask & IFCAP_TSO4)
			ifp->if_capenable ^= IFCAP_TSO4;
		if (mask & IFCAP_TSO6)
			ifp->if_capenable ^= IFCAP_TSO6;

		if (mask & (IFCAP_RXCSUM | IFCAP_RXCSUM_IPV6 | IFCAP_LRO |
		    IFCAP_VLAN_HWFILTER)) {
			/* These Rx features require us to renegotiate. */
			reinit = 1;

			if (mask & IFCAP_RXCSUM)
				ifp->if_capenable ^= IFCAP_RXCSUM;
			if (mask & IFCAP_RXCSUM_IPV6)
				ifp->if_capenable ^= IFCAP_RXCSUM_IPV6;
			if (mask & IFCAP_LRO)
				ifp->if_capenable ^= IFCAP_LRO;
			if (mask & IFCAP_VLAN_HWFILTER)
				ifp->if_capenable ^= IFCAP_VLAN_HWFILTER;
		} else
			reinit = 0;

		if (mask & IFCAP_VLAN_HWTSO)
			ifp->if_capenable ^= IFCAP_VLAN_HWTSO;
		if (mask & IFCAP_VLAN_HWTAGGING)
			ifp->if_capenable ^= IFCAP_VLAN_HWTAGGING;

		if (reinit && (ifp->if_drv_flags & IFF_DRV_RUNNING)) {
			ifp->if_drv_flags &= ~IFF_DRV_RUNNING;
			vtnet_init_locked(sc);
		}

		VTNET_CORE_UNLOCK(sc);
		VLAN_CAPABILITIES(ifp);

		break;

	default:
		error = ether_ioctl(ifp, cmd, data);
		break;
	}

	VTNET_CORE_LOCK_ASSERT_NOTOWNED(sc);

	return (error);
}

static int
vtnet_rxq_populate(struct vtnet_rxq *rxq)
{
	struct virtqueue *vq;
	int nbufs, error;

	vq = rxq->vtnrx_vq;
	error = ENOSPC;

	for (nbufs = 0; !virtqueue_full(vq); nbufs++) {
		error = vtnet_rxq_new_buf(rxq);
		if (error)
			break;
	}

	if (nbufs > 0) {
		virtqueue_notify(vq);
		/*
		 * EMSGSIZE signifies the virtqueue did not have enough
		 * entries available to hold the last mbuf. This is not
		 * an error.
		 */
		if (error == EMSGSIZE)
			error = 0;
	}

	return (error);
}

static void
vtnet_rxq_free_mbufs(struct vtnet_rxq *rxq)
{
	struct virtqueue *vq;
	struct mbuf *m;
	int last;

	vq = rxq->vtnrx_vq;
	last = 0;

	while ((m = virtqueue_drain(vq, &last)) != NULL)
		m_freem(m);

	KASSERT(virtqueue_empty(vq),
	    ("%s: mbufs remaining in rx queue %p", __func__, rxq));
}

static struct mbuf *
vtnet_rx_alloc_buf(struct vtnet_softc *sc, int nbufs, struct mbuf **m_tailp)
{
	struct mbuf *m_head, *m_tail, *m;
	int i, clsize;

	clsize = sc->vtnet_rx_clsize;

	KASSERT(nbufs == 1 || sc->vtnet_flags & VTNET_FLAG_LRO_NOMRG,
	    ("%s: chained mbuf %d request without LRO_NOMRG", __func__, nbufs));

	m_head = m_getjcl(M_NOWAIT, MT_DATA, M_PKTHDR, clsize);
	if (m_head == NULL)
		goto fail;

	m_head->m_len = clsize;
	m_tail = m_head;

	/* Allocate the rest of the chain. */
	for (i = 1; i < nbufs; i++) {
		m = m_getjcl(M_NOWAIT, MT_DATA, 0, clsize);
		if (m == NULL)
			goto fail;

		m->m_len = clsize;
		m_tail->m_next = m;
		m_tail = m;
	}

	if (m_tailp != NULL)
		*m_tailp = m_tail;

	return (m_head);

fail:
	sc->vtnet_stats.mbuf_alloc_failed++;
	m_freem(m_head);

	return (NULL);
}

/*
 * Slow path for when LRO without mergeable buffers is negotiated.
 */
static int
vtnet_rxq_replace_lro_nomgr_buf(struct vtnet_rxq *rxq, struct mbuf *m0,
    int len0)
{
	struct vtnet_softc *sc;
	struct mbuf *m, *m_prev;
	struct mbuf *m_new, *m_tail;
	int len, clsize, nreplace, error;

	sc = rxq->vtnrx_sc;
	clsize = sc->vtnet_rx_clsize;

	m_prev = NULL;
	m_tail = NULL;
	nreplace = 0;

	m = m0;
	len = len0;

	/*
	 * Since these mbuf chains are so large, we avoid allocating an
	 * entire replacement chain if possible. When the received frame
	 * did not consume the entire chain, the unused mbufs are moved
	 * to the replacement chain.
	 */
	while (len > 0) {
		/*
		 * Something is seriously wrong if we received a frame
		 * larger than the chain. Drop it.
		 */
		if (m == NULL) {
			sc->vtnet_stats.rx_frame_too_large++;
			return (EMSGSIZE);
		}

		/* We always allocate the same cluster size. */
		KASSERT(m->m_len == clsize,
		    ("%s: mbuf size %d is not the cluster size %d",
		    __func__, m->m_len, clsize));

		m->m_len = MIN(m->m_len, len);
		len -= m->m_len;

		m_prev = m;
		m = m->m_next;
		nreplace++;
	}

	KASSERT(nreplace <= sc->vtnet_rx_nmbufs,
	    ("%s: too many replacement mbufs %d max %d", __func__, nreplace,
	    sc->vtnet_rx_nmbufs));

	m_new = vtnet_rx_alloc_buf(sc, nreplace, &m_tail);
	if (m_new == NULL) {
		m_prev->m_len = clsize;
		return (ENOBUFS);
	}

	/*
	 * Move any unused mbufs from the received chain onto the end
	 * of the new chain.
	 */
	if (m_prev->m_next != NULL) {
		m_tail->m_next = m_prev->m_next;
		m_prev->m_next = NULL;
	}

	error = vtnet_rxq_enqueue_buf(rxq, m_new);
	if (error) {
		/*
		 * BAD! We could not enqueue the replacement mbuf chain. We
		 * must restore the m0 chain to the original state if it was
		 * modified so we can subsequently discard it.
		 *
		 * NOTE: The replacement is suppose to be an identical copy
		 * to the one just dequeued so this is an unexpected error.
		 */
		sc->vtnet_stats.rx_enq_replacement_failed++;

		if (m_tail->m_next != NULL) {
			m_prev->m_next = m_tail->m_next;
			m_tail->m_next = NULL;
		}

		m_prev->m_len = clsize;
		m_freem(m_new);
	}

	return (error);
}

static int
vtnet_rxq_replace_buf(struct vtnet_rxq *rxq, struct mbuf *m, int len)
{
	struct vtnet_softc *sc;
	struct mbuf *m_new;
	int error;

	sc = rxq->vtnrx_sc;

	KASSERT(sc->vtnet_flags & VTNET_FLAG_LRO_NOMRG || m->m_next == NULL,
	    ("%s: chained mbuf without LRO_NOMRG", __func__));

	if (m->m_next == NULL) {
		/* Fast-path for the common case of just one mbuf. */
		if (m->m_len < len)
			return (EINVAL);

		m_new = vtnet_rx_alloc_buf(sc, 1, NULL);
		if (m_new == NULL)
			return (ENOBUFS);

		error = vtnet_rxq_enqueue_buf(rxq, m_new);
		if (error) {
			/*
			 * The new mbuf is suppose to be an identical
			 * copy of the one just dequeued so this is an
			 * unexpected error.
			 */
			m_freem(m_new);
			sc->vtnet_stats.rx_enq_replacement_failed++;
		} else
			m->m_len = len;
	} else
		error = vtnet_rxq_replace_lro_nomgr_buf(rxq, m, len);

	return (error);
}

static int
vtnet_rxq_enqueue_buf(struct vtnet_rxq *rxq, struct mbuf *m)
{
	struct vtnet_softc *sc;
	struct sglist *sg;
	struct vtnet_rx_header *rxhdr;
	uint8_t *mdata;
	int offset, error;

	sc = rxq->vtnrx_sc;
	sg = rxq->vtnrx_sg;
	mdata = mtod(m, uint8_t *);

	VTNET_RXQ_LOCK_ASSERT(rxq);
	KASSERT(sc->vtnet_flags & VTNET_FLAG_LRO_NOMRG || m->m_next == NULL,
	    ("%s: chained mbuf without LRO_NOMRG", __func__));
	KASSERT(m->m_len == sc->vtnet_rx_clsize,
	    ("%s: unexpected cluster size %d/%d", __func__, m->m_len,
	     sc->vtnet_rx_clsize));

	sglist_reset(sg);
	if ((sc->vtnet_flags & VTNET_FLAG_MRG_RXBUFS) == 0) {
		MPASS(sc->vtnet_hdr_size == sizeof(struct virtio_net_hdr));
		rxhdr = (struct vtnet_rx_header *) mdata;
		sglist_append(sg, &rxhdr->vrh_hdr, sc->vtnet_hdr_size);
		offset = sizeof(struct vtnet_rx_header);
	} else
		offset = 0;

	sglist_append(sg, mdata + offset, m->m_len - offset);
	if (m->m_next != NULL) {
		error = sglist_append_mbuf(sg, m->m_next);
		MPASS(error == 0);
	}

	error = virtqueue_enqueue(rxq->vtnrx_vq, m, sg, 0, sg->sg_nseg);

	return (error);
}

static int
vtnet_rxq_new_buf(struct vtnet_rxq *rxq)
{
	struct vtnet_softc *sc;
	struct mbuf *m;
	int error;

	sc = rxq->vtnrx_sc;

	m = vtnet_rx_alloc_buf(sc, sc->vtnet_rx_nmbufs, NULL);
	if (m == NULL)
		return (ENOBUFS);

	error = vtnet_rxq_enqueue_buf(rxq, m);
	if (error)
		m_freem(m);

	return (error);
}

/*
 * Use the checksum offset in the VirtIO header to set the
 * correct CSUM_* flags.
 */
static int
vtnet_rxq_csum_by_offset(struct vtnet_rxq *rxq, struct mbuf *m,
    uint16_t eth_type, int ip_start, struct virtio_net_hdr *hdr)
{
	struct vtnet_softc *sc;
#if defined(INET) || defined(INET6)
	int offset = hdr->csum_start + hdr->csum_offset;
#endif

	sc = rxq->vtnrx_sc;

	/* Only do a basic sanity check on the offset. */
	switch (eth_type) {
#if defined(INET)
	case ETHERTYPE_IP:
		if (__predict_false(offset < ip_start + sizeof(struct ip)))
			return (1);
		break;
#endif
#if defined(INET6)
	case ETHERTYPE_IPV6:
		if (__predict_false(offset < ip_start + sizeof(struct ip6_hdr)))
			return (1);
		break;
#endif
	default:
		sc->vtnet_stats.rx_csum_bad_ethtype++;
		return (1);
	}

	/*
	 * Use the offset to determine the appropriate CSUM_* flags. This is
	 * a bit dirty, but we can get by with it since the checksum offsets
	 * happen to be different. We assume the host host does not do IPv4
	 * header checksum offloading.
	 */
	switch (hdr->csum_offset) {
	case offsetof(struct udphdr, uh_sum):
	case offsetof(struct tcphdr, th_sum):
		m->m_pkthdr.csum_flags |= CSUM_DATA_VALID | CSUM_PSEUDO_HDR;
		m->m_pkthdr.csum_data = 0xFFFF;
		break;
	case offsetof(struct sctphdr, checksum):
		m->m_pkthdr.csum_flags |= CSUM_SCTP_VALID;
		break;
	default:
		sc->vtnet_stats.rx_csum_bad_offset++;
		return (1);
	}

	return (0);
}

static int
vtnet_rxq_csum_by_parse(struct vtnet_rxq *rxq, struct mbuf *m,
    uint16_t eth_type, int ip_start, struct virtio_net_hdr *hdr)
{
	struct vtnet_softc *sc;
	int offset, proto;

	sc = rxq->vtnrx_sc;

	switch (eth_type) {
#if defined(INET)
	case ETHERTYPE_IP: {
		struct ip *ip;
		if (__predict_false(m->m_len < ip_start + sizeof(struct ip)))
			return (1);
		ip = (struct ip *)(m->m_data + ip_start);
		proto = ip->ip_p;
		offset = ip_start + (ip->ip_hl << 2);
		break;
	}
#endif
#if defined(INET6)
	case ETHERTYPE_IPV6:
		if (__predict_false(m->m_len < ip_start +
		    sizeof(struct ip6_hdr)))
			return (1);
		offset = ip6_lasthdr(m, ip_start, IPPROTO_IPV6, &proto);
		if (__predict_false(offset < 0))
			return (1);
		break;
#endif
	default:
		sc->vtnet_stats.rx_csum_bad_ethtype++;
		return (1);
	}

	switch (proto) {
	case IPPROTO_TCP:
		if (__predict_false(m->m_len < offset + sizeof(struct tcphdr)))
			return (1);
		m->m_pkthdr.csum_flags |= CSUM_DATA_VALID | CSUM_PSEUDO_HDR;
		m->m_pkthdr.csum_data = 0xFFFF;
		break;
	case IPPROTO_UDP:
		if (__predict_false(m->m_len < offset + sizeof(struct udphdr)))
			return (1);
		m->m_pkthdr.csum_flags |= CSUM_DATA_VALID | CSUM_PSEUDO_HDR;
		m->m_pkthdr.csum_data = 0xFFFF;
		break;
	case IPPROTO_SCTP:
		if (__predict_false(m->m_len < offset + sizeof(struct sctphdr)))
			return (1);
		m->m_pkthdr.csum_flags |= CSUM_SCTP_VALID;
		break;
	default:
		/*
		 * For the remaining protocols, FreeBSD does not support
		 * checksum offloading, so the checksum will be recomputed.
		 */
#if 0
		if_printf(sc->vtnet_ifp, "cksum offload of unsupported "
		    "protocol eth_type=%#x proto=%d csum_start=%d "
		    "csum_offset=%d\n", __func__, eth_type, proto,
		    hdr->csum_start, hdr->csum_offset);
#endif
		break;
	}

	return (0);
}

/*
 * Set the appropriate CSUM_* flags. Unfortunately, the information
 * provided is not directly useful to us. The VirtIO header gives the
 * offset of the checksum, which is all Linux needs, but this is not
 * how FreeBSD does things. We are forced to peek inside the packet
 * a bit.
 *
 * It would be nice if VirtIO gave us the L4 protocol or if FreeBSD
 * could accept the offsets and let the stack figure it out.
 */
static int
vtnet_rxq_csum(struct vtnet_rxq *rxq, struct mbuf *m,
    struct virtio_net_hdr *hdr)
{
	struct ether_header *eh;
	struct ether_vlan_header *evh;
	uint16_t eth_type;
	int offset, error;

	eh = mtod(m, struct ether_header *);
	eth_type = ntohs(eh->ether_type);
	if (eth_type == ETHERTYPE_VLAN) {
		/* BMV: We should handle nested VLAN tags too. */
		evh = mtod(m, struct ether_vlan_header *);
		eth_type = ntohs(evh->evl_proto);
		offset = sizeof(struct ether_vlan_header);
	} else
		offset = sizeof(struct ether_header);

	if (hdr->flags & VIRTIO_NET_HDR_F_NEEDS_CSUM)
		error = vtnet_rxq_csum_by_offset(rxq, m, eth_type, offset, hdr);
	else
		error = vtnet_rxq_csum_by_parse(rxq, m, eth_type, offset, hdr);

	return (error);
}

static void
vtnet_rxq_discard_merged_bufs(struct vtnet_rxq *rxq, int nbufs)
{
	struct mbuf *m;

	while (--nbufs > 0) {
		m = virtqueue_dequeue(rxq->vtnrx_vq, NULL);
		if (m == NULL)
			break;
		vtnet_rxq_discard_buf(rxq, m);
	}
}

static void
vtnet_rxq_discard_buf(struct vtnet_rxq *rxq, struct mbuf *m)
{
	int error;

	/*
	 * Requeue the discarded mbuf. This should always be successful
	 * since it was just dequeued.
	 */
	error = vtnet_rxq_enqueue_buf(rxq, m);
	KASSERT(error == 0,
	    ("%s: cannot requeue discarded mbuf %d", __func__, error));
}

static int
vtnet_rxq_merged_eof(struct vtnet_rxq *rxq, struct mbuf *m_head, int nbufs)
{
	struct vtnet_softc *sc;
	struct virtqueue *vq;
	struct mbuf *m, *m_tail;
	int len;

	sc = rxq->vtnrx_sc;
	vq = rxq->vtnrx_vq;
	m_tail = m_head;

	while (--nbufs > 0) {
		m = virtqueue_dequeue(vq, &len);
		if (m == NULL) {
			rxq->vtnrx_stats.vrxs_ierrors++;
			goto fail;
		}

		if (vtnet_rxq_new_buf(rxq) != 0) {
			rxq->vtnrx_stats.vrxs_iqdrops++;
			vtnet_rxq_discard_buf(rxq, m);
			if (nbufs > 1)
				vtnet_rxq_discard_merged_bufs(rxq, nbufs);
			goto fail;
		}

		if (m->m_len < len)
			len = m->m_len;

		m->m_len = len;
		m->m_flags &= ~M_PKTHDR;

		m_head->m_pkthdr.len += len;
		m_tail->m_next = m;
		m_tail = m;
	}

	return (0);

fail:
	sc->vtnet_stats.rx_mergeable_failed++;
	m_freem(m_head);

	return (1);
}

static void
vtnet_rxq_input(struct vtnet_rxq *rxq, struct mbuf *m,
    struct virtio_net_hdr *hdr)
{
	struct vtnet_softc *sc;
	struct ifnet *ifp;
	struct ether_header *eh;

	sc = rxq->vtnrx_sc;
	ifp = sc->vtnet_ifp;

	if (ifp->if_capenable & IFCAP_VLAN_HWTAGGING) {
		eh = mtod(m, struct ether_header *);
		if (eh->ether_type == htons(ETHERTYPE_VLAN)) {
			vtnet_vlan_tag_remove(m);
			/*
			 * With the 802.1Q header removed, update the
			 * checksum starting location accordingly.
			 */
			if (hdr->flags & VIRTIO_NET_HDR_F_NEEDS_CSUM)
				hdr->csum_start -= ETHER_VLAN_ENCAP_LEN;
		}
	}

	m->m_pkthdr.flowid = rxq->vtnrx_id;
	M_HASHTYPE_SET(m, M_HASHTYPE_OPAQUE);

	/*
	 * BMV: FreeBSD does not have the UNNECESSARY and PARTIAL checksum
	 * distinction that Linux does. Need to reevaluate if performing
	 * offloading for the NEEDS_CSUM case is really appropriate.
	 */
	if (hdr->flags & (VIRTIO_NET_HDR_F_NEEDS_CSUM |
	    VIRTIO_NET_HDR_F_DATA_VALID)) {
		if (vtnet_rxq_csum(rxq, m, hdr) == 0)
			rxq->vtnrx_stats.vrxs_csum++;
		else
			rxq->vtnrx_stats.vrxs_csum_failed++;
	}

	rxq->vtnrx_stats.vrxs_ipackets++;
	rxq->vtnrx_stats.vrxs_ibytes += m->m_pkthdr.len;

	VTNET_RXQ_UNLOCK(rxq);
	(*ifp->if_input)(ifp, m);
	VTNET_RXQ_LOCK(rxq);
}

static int
vtnet_rxq_eof(struct vtnet_rxq *rxq)
{
	struct virtio_net_hdr lhdr, *hdr;
	struct vtnet_softc *sc;
	struct ifnet *ifp;
	struct virtqueue *vq;
	struct mbuf *m;
	struct virtio_net_hdr_mrg_rxbuf *mhdr;
	int len, deq, nbufs, adjsz, count;

	sc = rxq->vtnrx_sc;
	vq = rxq->vtnrx_vq;
	ifp = sc->vtnet_ifp;
	hdr = &lhdr;
	deq = 0;
	count = sc->vtnet_rx_process_limit;

	VTNET_RXQ_LOCK_ASSERT(rxq);

#ifdef DEV_NETMAP
	if (netmap_rx_irq(ifp, 0, &deq)) {
		return (FALSE);
	}
#endif /* DEV_NETMAP */

	while (count-- > 0) {
		m = virtqueue_dequeue(vq, &len);
		if (m == NULL)
			break;
		deq++;

		if (len < sc->vtnet_hdr_size + ETHER_HDR_LEN) {
			rxq->vtnrx_stats.vrxs_ierrors++;
			vtnet_rxq_discard_buf(rxq, m);
			continue;
		}

		if ((sc->vtnet_flags & VTNET_FLAG_MRG_RXBUFS) == 0) {
			nbufs = 1;
			adjsz = sizeof(struct vtnet_rx_header);
			/*
			 * Account for our pad inserted between the header
			 * and the actual start of the frame.
			 */
			len += VTNET_RX_HEADER_PAD;
		} else {
			mhdr = mtod(m, struct virtio_net_hdr_mrg_rxbuf *);
			nbufs = mhdr->num_buffers;
			adjsz = sizeof(struct virtio_net_hdr_mrg_rxbuf);
		}

		if (vtnet_rxq_replace_buf(rxq, m, len) != 0) {
			rxq->vtnrx_stats.vrxs_iqdrops++;
			vtnet_rxq_discard_buf(rxq, m);
			if (nbufs > 1)
				vtnet_rxq_discard_merged_bufs(rxq, nbufs);
			continue;
		}

		m->m_pkthdr.len = len;
		m->m_pkthdr.rcvif = ifp;
		m->m_pkthdr.csum_flags = 0;

		if (nbufs > 1) {
			/* Dequeue the rest of chain. */
			if (vtnet_rxq_merged_eof(rxq, m, nbufs) != 0)
				continue;
		}

		/*
		 * Save copy of header before we strip it. For both mergeable
		 * and non-mergeable, the header is at the beginning of the
		 * mbuf data. We no longer need num_buffers, so always use a
		 * regular header.
		 *
		 * BMV: Is this memcpy() expensive? We know the mbuf data is
		 * still valid even after the m_adj().
		 */
		memcpy(hdr, mtod(m, void *), sizeof(struct virtio_net_hdr));
		m_adj(m, adjsz);

		vtnet_rxq_input(rxq, m, hdr);

		/* Must recheck after dropping the Rx lock. */
		if ((ifp->if_drv_flags & IFF_DRV_RUNNING) == 0)
			break;
	}

	if (deq > 0)
		virtqueue_notify(vq);

	return (count > 0 ? 0 : EAGAIN);
}

static void
vtnet_rx_vq_intr(void *xrxq)
{
	struct vtnet_softc *sc;
	struct vtnet_rxq *rxq;
	struct ifnet *ifp;
	int tries, more;

	rxq = xrxq;
	sc = rxq->vtnrx_sc;
	ifp = sc->vtnet_ifp;
	tries = 0;

	if (__predict_false(rxq->vtnrx_id >= sc->vtnet_act_vq_pairs)) {
		/*
		 * Ignore this interrupt. Either this is a spurious interrupt
		 * or multiqueue without per-VQ MSIX so every queue needs to
		 * be polled (a brain dead configuration we could try harder
		 * to avoid).
		 */
		vtnet_rxq_disable_intr(rxq);
		return;
	}

	VTNET_RXQ_LOCK(rxq);

again:
	if ((ifp->if_drv_flags & IFF_DRV_RUNNING) == 0) {
		VTNET_RXQ_UNLOCK(rxq);
		return;
	}

	more = vtnet_rxq_eof(rxq);
	if (more || vtnet_rxq_enable_intr(rxq) != 0) {
		if (!more)
			vtnet_rxq_disable_intr(rxq);
		/*
		 * This is an occasional condition or race (when !more),
		 * so retry a few times before scheduling the taskqueue.
		 */
		if (tries++ < VTNET_INTR_DISABLE_RETRIES)
			goto again;

		VTNET_RXQ_UNLOCK(rxq);
		rxq->vtnrx_stats.vrxs_rescheduled++;
		taskqueue_enqueue(rxq->vtnrx_tq, &rxq->vtnrx_intrtask);
	} else
		VTNET_RXQ_UNLOCK(rxq);
}

static void
vtnet_rxq_tq_intr(void *xrxq, int pending)
{
	struct vtnet_softc *sc;
	struct vtnet_rxq *rxq;
	struct ifnet *ifp;
	int more;

	rxq = xrxq;
	sc = rxq->vtnrx_sc;
	ifp = sc->vtnet_ifp;

	VTNET_RXQ_LOCK(rxq);

	if ((ifp->if_drv_flags & IFF_DRV_RUNNING) == 0) {
		VTNET_RXQ_UNLOCK(rxq);
		return;
	}

	more = vtnet_rxq_eof(rxq);
	if (more || vtnet_rxq_enable_intr(rxq) != 0) {
		if (!more)
			vtnet_rxq_disable_intr(rxq);
		rxq->vtnrx_stats.vrxs_rescheduled++;
		taskqueue_enqueue(rxq->vtnrx_tq, &rxq->vtnrx_intrtask);
	}

	VTNET_RXQ_UNLOCK(rxq);
}

static int
vtnet_txq_below_threshold(struct vtnet_txq *txq)
{
	struct vtnet_softc *sc;
	struct virtqueue *vq;

	sc = txq->vtntx_sc;
	vq = txq->vtntx_vq;

	return (virtqueue_nfree(vq) <= sc->vtnet_tx_intr_thresh);
}

static int
vtnet_txq_notify(struct vtnet_txq *txq)
{
	struct virtqueue *vq;

	vq = txq->vtntx_vq;

	txq->vtntx_watchdog = VTNET_TX_TIMEOUT;
	virtqueue_notify(vq);

	if (vtnet_txq_enable_intr(txq) == 0)
		return (0);

	/*
	 * Drain frames that were completed since last checked. If this
	 * causes the queue to go above the threshold, the caller should
	 * continue transmitting.
	 */
	if (vtnet_txq_eof(txq) != 0 && vtnet_txq_below_threshold(txq) == 0) {
		virtqueue_disable_intr(vq);
		return (1);
	}

	return (0);
}

static void
vtnet_txq_free_mbufs(struct vtnet_txq *txq)
{
	struct virtqueue *vq;
	struct vtnet_tx_header *txhdr;
	int last;

	vq = txq->vtntx_vq;
	last = 0;

	while ((txhdr = virtqueue_drain(vq, &last)) != NULL) {
		m_freem(txhdr->vth_mbuf);
		uma_zfree(vtnet_tx_header_zone, txhdr);
	}

	KASSERT(virtqueue_empty(vq),
	    ("%s: mbufs remaining in tx queue %p", __func__, txq));
}

/*
 * BMV: Much of this can go away once we finally have offsets in
 * the mbuf packet header. Bug andre@.
 */
static int
vtnet_txq_offload_ctx(struct vtnet_txq *txq, struct mbuf *m,
    int *etype, int *proto, int *start)
{
	struct vtnet_softc *sc;
	struct ether_vlan_header *evh;
	int offset;

	sc = txq->vtntx_sc;

	evh = mtod(m, struct ether_vlan_header *);
	if (evh->evl_encap_proto == htons(ETHERTYPE_VLAN)) {
		/* BMV: We should handle nested VLAN tags too. */
		*etype = ntohs(evh->evl_proto);
		offset = sizeof(struct ether_vlan_header);
	} else {
		*etype = ntohs(evh->evl_encap_proto);
		offset = sizeof(struct ether_header);
	}

	switch (*etype) {
#if defined(INET)
	case ETHERTYPE_IP: {
		struct ip *ip, iphdr;
		if (__predict_false(m->m_len < offset + sizeof(struct ip))) {
			m_copydata(m, offset, sizeof(struct ip),
			    (caddr_t) &iphdr);
			ip = &iphdr;
		} else
			ip = (struct ip *)(m->m_data + offset);
		*proto = ip->ip_p;
		*start = offset + (ip->ip_hl << 2);
		break;
	}
#endif
#if defined(INET6)
	case ETHERTYPE_IPV6:
		*proto = -1;
		*start = ip6_lasthdr(m, offset, IPPROTO_IPV6, proto);
		/* Assert the network stack sent us a valid packet. */
		KASSERT(*start > offset,
		    ("%s: mbuf %p start %d offset %d proto %d", __func__, m,
		    *start, offset, *proto));
		break;
#endif
	default:
		sc->vtnet_stats.tx_csum_bad_ethtype++;
		return (EINVAL);
	}

	return (0);
}

static int
vtnet_txq_offload_tso(struct vtnet_txq *txq, struct mbuf *m, int eth_type,
    int offset, struct virtio_net_hdr *hdr)
{
	static struct timeval lastecn;
	static int curecn;
	struct vtnet_softc *sc;
	struct tcphdr *tcp, tcphdr;

	sc = txq->vtntx_sc;

	if (__predict_false(m->m_len < offset + sizeof(struct tcphdr))) {
		m_copydata(m, offset, sizeof(struct tcphdr), (caddr_t) &tcphdr);
		tcp = &tcphdr;
	} else
		tcp = (struct tcphdr *)(m->m_data + offset);

	hdr->hdr_len = offset + (tcp->th_off << 2);
	hdr->gso_size = m->m_pkthdr.tso_segsz;
	hdr->gso_type = eth_type == ETHERTYPE_IP ? VIRTIO_NET_HDR_GSO_TCPV4 :
	    VIRTIO_NET_HDR_GSO_TCPV6;

	if (tcp->th_flags & TH_CWR) {
		/*
		 * Drop if VIRTIO_NET_F_HOST_ECN was not negotiated. In FreeBSD,
		 * ECN support is not on a per-interface basis, but globally via
		 * the net.inet.tcp.ecn.enable sysctl knob. The default is off.
		 */
		if ((sc->vtnet_flags & VTNET_FLAG_TSO_ECN) == 0) {
			if (ppsratecheck(&lastecn, &curecn, 1))
				if_printf(sc->vtnet_ifp,
				    "TSO with ECN not negotiated with host\n");
			return (ENOTSUP);
		}
		hdr->gso_type |= VIRTIO_NET_HDR_GSO_ECN;
	}

	txq->vtntx_stats.vtxs_tso++;

	return (0);
}

static struct mbuf *
vtnet_txq_offload(struct vtnet_txq *txq, struct mbuf *m,
    struct virtio_net_hdr *hdr)
{
	struct vtnet_softc *sc;
	int flags, etype, csum_start, proto, error;

	sc = txq->vtntx_sc;
	flags = m->m_pkthdr.csum_flags;

	error = vtnet_txq_offload_ctx(txq, m, &etype, &proto, &csum_start);
	if (error)
		goto drop;

	if ((etype == ETHERTYPE_IP && flags & VTNET_CSUM_OFFLOAD) ||
	    (etype == ETHERTYPE_IPV6 && flags & VTNET_CSUM_OFFLOAD_IPV6)) {
		/*
		 * We could compare the IP protocol vs the CSUM_ flag too,
		 * but that really should not be necessary.
		 */
		hdr->flags |= VIRTIO_NET_HDR_F_NEEDS_CSUM;
		hdr->csum_start = csum_start;
		hdr->csum_offset = m->m_pkthdr.csum_data;
		txq->vtntx_stats.vtxs_csum++;
	}

	if (flags & CSUM_TSO) {
		if (__predict_false(proto != IPPROTO_TCP)) {
			/* Likely failed to correctly parse the mbuf. */
			sc->vtnet_stats.tx_tso_not_tcp++;
			goto drop;
		}

		KASSERT(hdr->flags & VIRTIO_NET_HDR_F_NEEDS_CSUM,
		    ("%s: mbuf %p TSO without checksum offload %#x",
		    __func__, m, flags));

		error = vtnet_txq_offload_tso(txq, m, etype, csum_start, hdr);
		if (error)
			goto drop;
	}

	return (m);

drop:
	m_freem(m);
	return (NULL);
}

static int
vtnet_txq_enqueue_buf(struct vtnet_txq *txq, struct mbuf **m_head,
    struct vtnet_tx_header *txhdr)
{
	struct vtnet_softc *sc;
	struct virtqueue *vq;
	struct sglist *sg;
	struct mbuf *m;
	int error;

	sc = txq->vtntx_sc;
	vq = txq->vtntx_vq;
	sg = txq->vtntx_sg;
	m = *m_head;

	sglist_reset(sg);
	error = sglist_append(sg, &txhdr->vth_uhdr, sc->vtnet_hdr_size);
	KASSERT(error == 0 && sg->sg_nseg == 1,
	    ("%s: error %d adding header to sglist", __func__, error));

	error = sglist_append_mbuf(sg, m);
	if (error) {
		m = m_defrag(m, M_NOWAIT);
		if (m == NULL)
			goto fail;

		*m_head = m;
		sc->vtnet_stats.tx_defragged++;

		error = sglist_append_mbuf(sg, m);
		if (error)
			goto fail;
	}

	txhdr->vth_mbuf = m;
	error = virtqueue_enqueue(vq, txhdr, sg, sg->sg_nseg, 0);

	return (error);

fail:
	sc->vtnet_stats.tx_defrag_failed++;
	m_freem(*m_head);
	*m_head = NULL;

	return (ENOBUFS);
}

static int
vtnet_txq_encap(struct vtnet_txq *txq, struct mbuf **m_head, int flags)
{
	struct vtnet_tx_header *txhdr;
	struct virtio_net_hdr *hdr;
	struct mbuf *m;
	int error;

	m = *m_head;
	M_ASSERTPKTHDR(m);

	txhdr = uma_zalloc(vtnet_tx_header_zone, flags | M_ZERO);
	if (txhdr == NULL) {
		m_freem(m);
		*m_head = NULL;
		return (ENOMEM);
	}

	/*
	 * Always use the non-mergeable header, regardless if the feature
	 * was negotiated. For transmit, num_buffers is always zero. The
	 * vtnet_hdr_size is used to enqueue the correct header size.
	 */
	hdr = &txhdr->vth_uhdr.hdr;

	if (m->m_flags & M_VLANTAG) {
		m = ether_vlanencap(m, m->m_pkthdr.ether_vtag);
		if ((*m_head = m) == NULL) {
			error = ENOBUFS;
			goto fail;
		}
		m->m_flags &= ~M_VLANTAG;
	}

	if (m->m_pkthdr.csum_flags & VTNET_CSUM_ALL_OFFLOAD) {
		m = vtnet_txq_offload(txq, m, hdr);
		if ((*m_head = m) == NULL) {
			error = ENOBUFS;
			goto fail;
		}
	}

	error = vtnet_txq_enqueue_buf(txq, m_head, txhdr);
	if (error == 0)
		return (0);

fail:
	uma_zfree(vtnet_tx_header_zone, txhdr);

	return (error);
}

#ifdef VTNET_LEGACY_TX

static void
vtnet_start_locked(struct vtnet_txq *txq, struct ifnet *ifp)
{
	struct vtnet_softc *sc;
	struct virtqueue *vq;
	struct mbuf *m0;
	int tries, enq;

	sc = txq->vtntx_sc;
	vq = txq->vtntx_vq;
	tries = 0;

	VTNET_TXQ_LOCK_ASSERT(txq);

	if ((ifp->if_drv_flags & IFF_DRV_RUNNING) == 0 ||
	    sc->vtnet_link_active == 0)
		return;

	vtnet_txq_eof(txq);

again:
	enq = 0;

	while (!IFQ_DRV_IS_EMPTY(&ifp->if_snd)) {
		if (virtqueue_full(vq))
			break;

		IFQ_DRV_DEQUEUE(&ifp->if_snd, m0);
		if (m0 == NULL)
			break;

		if (vtnet_txq_encap(txq, &m0, M_NOWAIT) != 0) {
			if (m0 != NULL)
				IFQ_DRV_PREPEND(&ifp->if_snd, m0);
			break;
		}

		enq++;
		ETHER_BPF_MTAP(ifp, m0);
	}

	if (enq > 0 && vtnet_txq_notify(txq) != 0) {
		if (tries++ < VTNET_NOTIFY_RETRIES)
			goto again;

		txq->vtntx_stats.vtxs_rescheduled++;
		taskqueue_enqueue(txq->vtntx_tq, &txq->vtntx_intrtask);
	}
}

static void
vtnet_start(struct ifnet *ifp)
{
	struct vtnet_softc *sc;
	struct vtnet_txq *txq;

	sc = ifp->if_softc;
	txq = &sc->vtnet_txqs[0];

	VTNET_TXQ_LOCK(txq);
	vtnet_start_locked(txq, ifp);
	VTNET_TXQ_UNLOCK(txq);
}

#else /* !VTNET_LEGACY_TX */

static int
vtnet_txq_mq_start_locked(struct vtnet_txq *txq, struct mbuf *m)
{
	struct vtnet_softc *sc;
	struct virtqueue *vq;
	struct buf_ring *br;
	struct ifnet *ifp;
	int enq, tries, error;

	sc = txq->vtntx_sc;
	vq = txq->vtntx_vq;
	br = txq->vtntx_br;
	ifp = sc->vtnet_ifp;
	tries = 0;
	error = 0;

	VTNET_TXQ_LOCK_ASSERT(txq);

	if ((ifp->if_drv_flags & IFF_DRV_RUNNING) == 0 ||
	    sc->vtnet_link_active == 0) {
		if (m != NULL)
			error = drbr_enqueue(ifp, br, m);
		return (error);
	}

	if (m != NULL) {
		error = drbr_enqueue(ifp, br, m);
		if (error)
			return (error);
	}

	vtnet_txq_eof(txq);

again:
	enq = 0;

	while ((m = drbr_peek(ifp, br)) != NULL) {
		if (virtqueue_full(vq)) {
			drbr_putback(ifp, br, m);
			break;
		}

		if (vtnet_txq_encap(txq, &m, M_NOWAIT) != 0) {
			if (m != NULL)
				drbr_putback(ifp, br, m);
			else
				drbr_advance(ifp, br);
			break;
		}
		drbr_advance(ifp, br);

		enq++;
		ETHER_BPF_MTAP(ifp, m);
	}

	if (enq > 0 && vtnet_txq_notify(txq) != 0) {
		if (tries++ < VTNET_NOTIFY_RETRIES)
			goto again;

		txq->vtntx_stats.vtxs_rescheduled++;
		taskqueue_enqueue(txq->vtntx_tq, &txq->vtntx_intrtask);
	}

	return (0);
}

static int
vtnet_txq_mq_start(struct ifnet *ifp, struct mbuf *m)
{
	struct vtnet_softc *sc;
	struct vtnet_txq *txq;
	int i, npairs, error;

	sc = ifp->if_softc;
	npairs = sc->vtnet_act_vq_pairs;

	/* check if flowid is set */
	if (M_HASHTYPE_GET(m) != M_HASHTYPE_NONE)
		i = m->m_pkthdr.flowid % npairs;
	else
		i = curcpu % npairs;

	txq = &sc->vtnet_txqs[i];

	if (VTNET_TXQ_TRYLOCK(txq) != 0) {
		error = vtnet_txq_mq_start_locked(txq, m);
		VTNET_TXQ_UNLOCK(txq);
	} else {
		error = drbr_enqueue(ifp, txq->vtntx_br, m);
		taskqueue_enqueue(txq->vtntx_tq, &txq->vtntx_defrtask);
	}

	return (error);
}

static void
vtnet_txq_tq_deferred(void *xtxq, int pending)
{
	struct vtnet_softc *sc;
	struct vtnet_txq *txq;

	txq = xtxq;
	sc = txq->vtntx_sc;

	VTNET_TXQ_LOCK(txq);
	if (!drbr_empty(sc->vtnet_ifp, txq->vtntx_br))
		vtnet_txq_mq_start_locked(txq, NULL);
	VTNET_TXQ_UNLOCK(txq);
}

#endif /* VTNET_LEGACY_TX */

static void
vtnet_txq_start(struct vtnet_txq *txq)
{
	struct vtnet_softc *sc;
	struct ifnet *ifp;

	sc = txq->vtntx_sc;
	ifp = sc->vtnet_ifp;

#ifdef VTNET_LEGACY_TX
	if (!IFQ_DRV_IS_EMPTY(&ifp->if_snd))
		vtnet_start_locked(txq, ifp);
#else
	if (!drbr_empty(ifp, txq->vtntx_br))
		vtnet_txq_mq_start_locked(txq, NULL);
#endif
}

static void
vtnet_txq_tq_intr(void *xtxq, int pending)
{
	struct vtnet_softc *sc;
	struct vtnet_txq *txq;
	struct ifnet *ifp;

	txq = xtxq;
	sc = txq->vtntx_sc;
	ifp = sc->vtnet_ifp;

	VTNET_TXQ_LOCK(txq);

	if ((ifp->if_drv_flags & IFF_DRV_RUNNING) == 0) {
		VTNET_TXQ_UNLOCK(txq);
		return;
	}

	vtnet_txq_eof(txq);
	vtnet_txq_start(txq);

	VTNET_TXQ_UNLOCK(txq);
}

static int
vtnet_txq_eof(struct vtnet_txq *txq)
{
	struct virtqueue *vq;
	struct vtnet_tx_header *txhdr;
	struct mbuf *m;
	int deq;

	vq = txq->vtntx_vq;
	deq = 0;
	VTNET_TXQ_LOCK_ASSERT(txq);

#ifdef DEV_NETMAP
	if (netmap_tx_irq(txq->vtntx_sc->vtnet_ifp, txq->vtntx_id)) {
		virtqueue_disable_intr(vq); // XXX luigi
		return 0; // XXX or 1 ?
	}
#endif /* DEV_NETMAP */

	while ((txhdr = virtqueue_dequeue(vq, NULL)) != NULL) {
		m = txhdr->vth_mbuf;
		deq++;

		txq->vtntx_stats.vtxs_opackets++;
		txq->vtntx_stats.vtxs_obytes += m->m_pkthdr.len;
		if (m->m_flags & M_MCAST)
			txq->vtntx_stats.vtxs_omcasts++;

		m_freem(m);
		uma_zfree(vtnet_tx_header_zone, txhdr);
	}

	if (virtqueue_empty(vq))
		txq->vtntx_watchdog = 0;

	return (deq);
}

static void
vtnet_tx_vq_intr(void *xtxq)
{
	struct vtnet_softc *sc;
	struct vtnet_txq *txq;
	struct ifnet *ifp;

	txq = xtxq;
	sc = txq->vtntx_sc;
	ifp = sc->vtnet_ifp;

	if (__predict_false(txq->vtntx_id >= sc->vtnet_act_vq_pairs)) {
		/*
		 * Ignore this interrupt. Either this is a spurious interrupt
		 * or multiqueue without per-VQ MSIX so every queue needs to
		 * be polled (a brain dead configuration we could try harder
		 * to avoid).
		 */
		vtnet_txq_disable_intr(txq);
		return;
	}

	VTNET_TXQ_LOCK(txq);

	if ((ifp->if_drv_flags & IFF_DRV_RUNNING) == 0) {
		VTNET_TXQ_UNLOCK(txq);
		return;
	}

	vtnet_txq_eof(txq);
	vtnet_txq_start(txq);

	VTNET_TXQ_UNLOCK(txq);
}

static void
vtnet_tx_start_all(struct vtnet_softc *sc)
{
	struct vtnet_txq *txq;
	int i;

	VTNET_CORE_LOCK_ASSERT(sc);

	for (i = 0; i < sc->vtnet_act_vq_pairs; i++) {
		txq = &sc->vtnet_txqs[i];

		VTNET_TXQ_LOCK(txq);
		vtnet_txq_start(txq);
		VTNET_TXQ_UNLOCK(txq);
	}
}

#ifndef VTNET_LEGACY_TX
static void
vtnet_qflush(struct ifnet *ifp)
{
	struct vtnet_softc *sc;
	struct vtnet_txq *txq;
	struct mbuf *m;
	int i;

	sc = ifp->if_softc;

	for (i = 0; i < sc->vtnet_act_vq_pairs; i++) {
		txq = &sc->vtnet_txqs[i];

		VTNET_TXQ_LOCK(txq);
		while ((m = buf_ring_dequeue_sc(txq->vtntx_br)) != NULL)
			m_freem(m);
		VTNET_TXQ_UNLOCK(txq);
	}

	if_qflush(ifp);
}
#endif

static int
vtnet_watchdog(struct vtnet_txq *txq)
{
	struct ifnet *ifp;

	ifp = txq->vtntx_sc->vtnet_ifp;

	VTNET_TXQ_LOCK(txq);
	if (txq->vtntx_watchdog == 1) {
		/*
		 * Only drain completed frames if the watchdog is about to
		 * expire. If any frames were drained, there may be enough
		 * free descriptors now available to transmit queued frames.
		 * In that case, the timer will immediately be decremented
		 * below, but the timeout is generous enough that should not
		 * be a problem.
		 */
		if (vtnet_txq_eof(txq) != 0)
			vtnet_txq_start(txq);
	}

	if (txq->vtntx_watchdog == 0 || --txq->vtntx_watchdog) {
		VTNET_TXQ_UNLOCK(txq);
		return (0);
	}
	VTNET_TXQ_UNLOCK(txq);

	if_printf(ifp, "watchdog timeout on queue %d\n", txq->vtntx_id);
	return (1);
}

static void
vtnet_accum_stats(struct vtnet_softc *sc, struct vtnet_rxq_stats *rxacc,
    struct vtnet_txq_stats *txacc)
{

	bzero(rxacc, sizeof(struct vtnet_rxq_stats));
	bzero(txacc, sizeof(struct vtnet_txq_stats));

	for (int i = 0; i < sc->vtnet_max_vq_pairs; i++) {
		struct vtnet_rxq_stats *rxst;
		struct vtnet_txq_stats *txst;

		rxst = &sc->vtnet_rxqs[i].vtnrx_stats;
		rxacc->vrxs_ipackets += rxst->vrxs_ipackets;
		rxacc->vrxs_ibytes += rxst->vrxs_ibytes;
		rxacc->vrxs_iqdrops += rxst->vrxs_iqdrops;
		rxacc->vrxs_csum += rxst->vrxs_csum;
		rxacc->vrxs_csum_failed += rxst->vrxs_csum_failed;
		rxacc->vrxs_rescheduled += rxst->vrxs_rescheduled;

		txst = &sc->vtnet_txqs[i].vtntx_stats;
		txacc->vtxs_opackets += txst->vtxs_opackets;
		txacc->vtxs_obytes += txst->vtxs_obytes;
		txacc->vtxs_csum += txst->vtxs_csum;
		txacc->vtxs_tso += txst->vtxs_tso;
		txacc->vtxs_rescheduled += txst->vtxs_rescheduled;
	}
}

static uint64_t
vtnet_get_counter(if_t ifp, ift_counter cnt)
{
	struct vtnet_softc *sc;
	struct vtnet_rxq_stats rxaccum;
	struct vtnet_txq_stats txaccum;

	sc = if_getsoftc(ifp);
	vtnet_accum_stats(sc, &rxaccum, &txaccum);

	switch (cnt) {
	case IFCOUNTER_IPACKETS:
		return (rxaccum.vrxs_ipackets);
	case IFCOUNTER_IQDROPS:
		return (rxaccum.vrxs_iqdrops);
	case IFCOUNTER_IERRORS:
		return (rxaccum.vrxs_ierrors);
	case IFCOUNTER_OPACKETS:
		return (txaccum.vtxs_opackets);
#ifndef VTNET_LEGACY_TX
	case IFCOUNTER_OBYTES:
		return (txaccum.vtxs_obytes);
	case IFCOUNTER_OMCASTS:
		return (txaccum.vtxs_omcasts);
#endif
	default:
		return (if_get_counter_default(ifp, cnt));
	}
}

static void
vtnet_tick(void *xsc)
{
	struct vtnet_softc *sc;
	struct ifnet *ifp;
	int i, timedout;

	sc = xsc;
	ifp = sc->vtnet_ifp;
	timedout = 0;

	VTNET_CORE_LOCK_ASSERT(sc);

	for (i = 0; i < sc->vtnet_act_vq_pairs; i++)
		timedout |= vtnet_watchdog(&sc->vtnet_txqs[i]);

	if (timedout != 0) {
		ifp->if_drv_flags &= ~IFF_DRV_RUNNING;
		vtnet_init_locked(sc);
	} else
		callout_schedule(&sc->vtnet_tick_ch, hz);
}

static void
vtnet_start_taskqueues(struct vtnet_softc *sc)
{
	device_t dev;
	struct vtnet_rxq *rxq;
	struct vtnet_txq *txq;
	int i, error;

	dev = sc->vtnet_dev;

	/*
	 * Errors here are very difficult to recover from - we cannot
	 * easily fail because, if this is during boot, we will hang
	 * when freeing any successfully started taskqueues because
	 * the scheduler isn't up yet.
	 *
	 * Most drivers just ignore the return value - it only fails
	 * with ENOMEM so an error is not likely.
	 */
	for (i = 0; i < sc->vtnet_max_vq_pairs; i++) {
		rxq = &sc->vtnet_rxqs[i];
		error = taskqueue_start_threads(&rxq->vtnrx_tq, 1, PI_NET,
		    "%s rxq %d", device_get_nameunit(dev), rxq->vtnrx_id);
		if (error) {
			device_printf(dev, "failed to start rx taskq %d\n",
			    rxq->vtnrx_id);
		}

		txq = &sc->vtnet_txqs[i];
		error = taskqueue_start_threads(&txq->vtntx_tq, 1, PI_NET,
		    "%s txq %d", device_get_nameunit(dev), txq->vtntx_id);
		if (error) {
			device_printf(dev, "failed to start tx taskq %d\n",
			    txq->vtntx_id);
		}
	}
}

static void
vtnet_free_taskqueues(struct vtnet_softc *sc)
{
	struct vtnet_rxq *rxq;
	struct vtnet_txq *txq;
	int i;

	for (i = 0; i < sc->vtnet_max_vq_pairs; i++) {
		rxq = &sc->vtnet_rxqs[i];
		if (rxq->vtnrx_tq != NULL) {
			taskqueue_free(rxq->vtnrx_tq);
			rxq->vtnrx_vq = NULL;
		}

		txq = &sc->vtnet_txqs[i];
		if (txq->vtntx_tq != NULL) {
			taskqueue_free(txq->vtntx_tq);
			txq->vtntx_tq = NULL;
		}
	}
}

static void
vtnet_drain_taskqueues(struct vtnet_softc *sc)
{
	struct vtnet_rxq *rxq;
	struct vtnet_txq *txq;
	int i;

	for (i = 0; i < sc->vtnet_max_vq_pairs; i++) {
		rxq = &sc->vtnet_rxqs[i];
		if (rxq->vtnrx_tq != NULL)
			taskqueue_drain(rxq->vtnrx_tq, &rxq->vtnrx_intrtask);

		txq = &sc->vtnet_txqs[i];
		if (txq->vtntx_tq != NULL) {
			taskqueue_drain(txq->vtntx_tq, &txq->vtntx_intrtask);
#ifndef VTNET_LEGACY_TX
			taskqueue_drain(txq->vtntx_tq, &txq->vtntx_defrtask);
#endif
		}
	}
}

static void
vtnet_drain_rxtx_queues(struct vtnet_softc *sc)
{
	struct vtnet_rxq *rxq;
	struct vtnet_txq *txq;
	int i;

#ifdef DEV_NETMAP
	if (nm_native_on(NA(sc->vtnet_ifp)))
		return;
#endif /* DEV_NETMAP */

	for (i = 0; i < sc->vtnet_act_vq_pairs; i++) {
		rxq = &sc->vtnet_rxqs[i];
		vtnet_rxq_free_mbufs(rxq);

		txq = &sc->vtnet_txqs[i];
		vtnet_txq_free_mbufs(txq);
	}
}

static void
vtnet_stop_rendezvous(struct vtnet_softc *sc)
{
	struct vtnet_rxq *rxq;
	struct vtnet_txq *txq;
	int i;

	/*
	 * Lock and unlock the per-queue mutex so we known the stop
	 * state is visible. Doing only the active queues should be
	 * sufficient, but it does not cost much extra to do all the
	 * queues. Note we hold the core mutex here too.
	 */
	for (i = 0; i < sc->vtnet_max_vq_pairs; i++) {
		rxq = &sc->vtnet_rxqs[i];
		VTNET_RXQ_LOCK(rxq);
		VTNET_RXQ_UNLOCK(rxq);

		txq = &sc->vtnet_txqs[i];
		VTNET_TXQ_LOCK(txq);
		VTNET_TXQ_UNLOCK(txq);
	}
}

static void
vtnet_stop(struct vtnet_softc *sc)
{
	device_t dev;
	struct ifnet *ifp;

	dev = sc->vtnet_dev;
	ifp = sc->vtnet_ifp;

	VTNET_CORE_LOCK_ASSERT(sc);

	ifp->if_drv_flags &= ~IFF_DRV_RUNNING;
	sc->vtnet_link_active = 0;
	callout_stop(&sc->vtnet_tick_ch);

	/* Only advisory. */
	vtnet_disable_interrupts(sc);

	/*
	 * Stop the host adapter. This resets it to the pre-initialized
	 * state. It will not generate any interrupts until after it is
	 * reinitialized.
	 */
	virtio_stop(dev);
	vtnet_stop_rendezvous(sc);

	/* Free any mbufs left in the virtqueues. */
	vtnet_drain_rxtx_queues(sc);
}

static int
vtnet_virtio_reinit(struct vtnet_softc *sc)
{
	device_t dev;
	struct ifnet *ifp;
	uint64_t features;
	int mask, error;

	dev = sc->vtnet_dev;
	ifp = sc->vtnet_ifp;
	features = sc->vtnet_features;

	mask = 0;
#if defined(INET)
	mask |= IFCAP_RXCSUM;
#endif
#if defined (INET6)
	mask |= IFCAP_RXCSUM_IPV6;
#endif

	/*
	 * Re-negotiate with the host, removing any disabled receive
	 * features. Transmit features are disabled only on our side
	 * via if_capenable and if_hwassist.
	 */

	if (ifp->if_capabilities & mask) {
		/*
		 * We require both IPv4 and IPv6 offloading to be enabled
		 * in order to negotiated it: VirtIO does not distinguish
		 * between the two.
		 */
		if ((ifp->if_capenable & mask) != mask)
			features &= ~VIRTIO_NET_F_GUEST_CSUM;
	}

	if (ifp->if_capabilities & IFCAP_LRO) {
		if ((ifp->if_capenable & IFCAP_LRO) == 0)
			features &= ~VTNET_LRO_FEATURES;
	}

	if (ifp->if_capabilities & IFCAP_VLAN_HWFILTER) {
		if ((ifp->if_capenable & IFCAP_VLAN_HWFILTER) == 0)
			features &= ~VIRTIO_NET_F_CTRL_VLAN;
	}

	error = virtio_reinit(dev, features);
	if (error)
		device_printf(dev, "virtio reinit error %d\n", error);

	return (error);
}

static void
vtnet_init_rx_filters(struct vtnet_softc *sc)
{
	struct ifnet *ifp;

	ifp = sc->vtnet_ifp;

	if (sc->vtnet_flags & VTNET_FLAG_CTRL_RX) {
		/* Restore promiscuous and all-multicast modes. */
		vtnet_rx_filter(sc);
		/* Restore filtered MAC addresses. */
		vtnet_rx_filter_mac(sc);
	}

	if (ifp->if_capenable & IFCAP_VLAN_HWFILTER)
		vtnet_rx_filter_vlan(sc);
}

static int
vtnet_init_rx_queues(struct vtnet_softc *sc)
{
	device_t dev;
	struct vtnet_rxq *rxq;
	int i, clsize, error;

	dev = sc->vtnet_dev;

	/*
	 * Use the new cluster size if one has been set (via a MTU
	 * change). Otherwise, use the standard 2K clusters.
	 *
	 * BMV: It might make sense to use page sized clusters as
	 * the default (depending on the features negotiated).
	 */
	if (sc->vtnet_rx_new_clsize != 0) {
		clsize = sc->vtnet_rx_new_clsize;
		sc->vtnet_rx_new_clsize = 0;
	} else
		clsize = MCLBYTES;

	sc->vtnet_rx_clsize = clsize;
	sc->vtnet_rx_nmbufs = VTNET_NEEDED_RX_MBUFS(sc, clsize);

	KASSERT(sc->vtnet_flags & VTNET_FLAG_MRG_RXBUFS ||
	    sc->vtnet_rx_nmbufs < sc->vtnet_rx_nsegs,
	    ("%s: too many rx mbufs %d for %d segments", __func__,
	    sc->vtnet_rx_nmbufs, sc->vtnet_rx_nsegs));

#ifdef DEV_NETMAP
	if (vtnet_netmap_init_rx_buffers(sc))
		return 0;
#endif /* DEV_NETMAP */

	for (i = 0; i < sc->vtnet_act_vq_pairs; i++) {
		rxq = &sc->vtnet_rxqs[i];

		/* Hold the lock to satisfy asserts. */
		VTNET_RXQ_LOCK(rxq);
		error = vtnet_rxq_populate(rxq);
		VTNET_RXQ_UNLOCK(rxq);

		if (error) {
			device_printf(dev,
			    "cannot allocate mbufs for Rx queue %d\n", i);
			return (error);
		}
	}

	return (0);
}

static int
vtnet_init_tx_queues(struct vtnet_softc *sc)
{
	struct vtnet_txq *txq;
	int i;

	for (i = 0; i < sc->vtnet_act_vq_pairs; i++) {
		txq = &sc->vtnet_txqs[i];
		txq->vtntx_watchdog = 0;
	}

	return (0);
}

static int
vtnet_init_rxtx_queues(struct vtnet_softc *sc)
{
	int error;

	error = vtnet_init_rx_queues(sc);
	if (error)
		return (error);

	error = vtnet_init_tx_queues(sc);
	if (error)
		return (error);

	return (0);
}

static void
vtnet_set_active_vq_pairs(struct vtnet_softc *sc)
{
	device_t dev;
	int npairs;

	dev = sc->vtnet_dev;

	if ((sc->vtnet_flags & VTNET_FLAG_MULTIQ) == 0) {
		sc->vtnet_act_vq_pairs = 1;
		return;
	}

	npairs = sc->vtnet_requested_vq_pairs;

	if (vtnet_ctrl_mq_cmd(sc, npairs) != 0) {
		device_printf(dev,
		    "cannot set active queue pairs to %d\n", npairs);
		npairs = 1;
	}

	sc->vtnet_act_vq_pairs = npairs;
}

static int
vtnet_reinit(struct vtnet_softc *sc)
{
	struct ifnet *ifp;
	int error;

	ifp = sc->vtnet_ifp;

	/* Use the current MAC address. */
	bcopy(IF_LLADDR(ifp), sc->vtnet_hwaddr, ETHER_ADDR_LEN);
	vtnet_set_hwaddr(sc);

	vtnet_set_active_vq_pairs(sc);

	ifp->if_hwassist = 0;
	if (ifp->if_capenable & IFCAP_TXCSUM)
		ifp->if_hwassist |= VTNET_CSUM_OFFLOAD;
	if (ifp->if_capenable & IFCAP_TXCSUM_IPV6)
		ifp->if_hwassist |= VTNET_CSUM_OFFLOAD_IPV6;
	if (ifp->if_capenable & IFCAP_TSO4)
		ifp->if_hwassist |= CSUM_IP_TSO;
	if (ifp->if_capenable & IFCAP_TSO6)
		ifp->if_hwassist |= CSUM_IP6_TSO;

	if (sc->vtnet_flags & VTNET_FLAG_CTRL_VQ)
		vtnet_init_rx_filters(sc);

	error = vtnet_init_rxtx_queues(sc);
	if (error)
		return (error);

	vtnet_enable_interrupts(sc);
	ifp->if_drv_flags |= IFF_DRV_RUNNING;

	return (0);
}

static void
vtnet_init_locked(struct vtnet_softc *sc)
{
	device_t dev;
	struct ifnet *ifp;

	dev = sc->vtnet_dev;
	ifp = sc->vtnet_ifp;

	VTNET_CORE_LOCK_ASSERT(sc);

	if (ifp->if_drv_flags & IFF_DRV_RUNNING)
		return;

	vtnet_stop(sc);

	/* Reinitialize with the host. */
	if (vtnet_virtio_reinit(sc) != 0)
		goto fail;

	if (vtnet_reinit(sc) != 0)
		goto fail;

	virtio_reinit_complete(dev);

	vtnet_update_link_status(sc);
	callout_reset(&sc->vtnet_tick_ch, hz, vtnet_tick, sc);

	return;

fail:
	vtnet_stop(sc);
}

static void
vtnet_init(void *xsc)
{
	struct vtnet_softc *sc;

	sc = xsc;

#ifdef DEV_NETMAP
	if (!NA(sc->vtnet_ifp)) {
		D("try to attach again");
		vtnet_netmap_attach(sc);
	}
#endif /* DEV_NETMAP */

	VTNET_CORE_LOCK(sc);
	vtnet_init_locked(sc);
	VTNET_CORE_UNLOCK(sc);
}

static void
vtnet_free_ctrl_vq(struct vtnet_softc *sc)
{
	struct virtqueue *vq;

	vq = sc->vtnet_ctrl_vq;

	/*
	 * The control virtqueue is only polled and therefore it should
	 * already be empty.
	 */
	KASSERT(virtqueue_empty(vq),
	    ("%s: ctrl vq %p not empty", __func__, vq));
}

static void
vtnet_exec_ctrl_cmd(struct vtnet_softc *sc, void *cookie,
    struct sglist *sg, int readable, int writable)
{
	struct virtqueue *vq;

	vq = sc->vtnet_ctrl_vq;

	VTNET_CORE_LOCK_ASSERT(sc);
	KASSERT(sc->vtnet_flags & VTNET_FLAG_CTRL_VQ,
	    ("%s: CTRL_VQ feature not negotiated", __func__));

	if (!virtqueue_empty(vq))
		return;
	if (virtqueue_enqueue(vq, cookie, sg, readable, writable) != 0)
		return;

	/*
	 * Poll for the response, but the command is likely already
	 * done when we return from the notify.
	 */
	virtqueue_notify(vq);
	virtqueue_poll(vq, NULL);
}

static int
vtnet_ctrl_mac_cmd(struct vtnet_softc *sc, uint8_t *hwaddr)
{
	struct virtio_net_ctrl_hdr hdr __aligned(2);
	struct sglist_seg segs[3];
	struct sglist sg;
	uint8_t ack;
	int error;

	hdr.class = VIRTIO_NET_CTRL_MAC;
	hdr.cmd = VIRTIO_NET_CTRL_MAC_ADDR_SET;
	ack = VIRTIO_NET_ERR;

	sglist_init(&sg, 3, segs);
	error = 0;
	error |= sglist_append(&sg, &hdr, sizeof(struct virtio_net_ctrl_hdr));
	error |= sglist_append(&sg, hwaddr, ETHER_ADDR_LEN);
	error |= sglist_append(&sg, &ack, sizeof(uint8_t));
	KASSERT(error == 0 && sg.sg_nseg == 3,
	    ("%s: error %d adding set MAC msg to sglist", __func__, error));

	vtnet_exec_ctrl_cmd(sc, &ack, &sg, sg.sg_nseg - 1, 1);

	return (ack == VIRTIO_NET_OK ? 0 : EIO);
}

static int
vtnet_ctrl_mq_cmd(struct vtnet_softc *sc, uint16_t npairs)
{
	struct sglist_seg segs[3];
	struct sglist sg;
	struct {
		struct virtio_net_ctrl_hdr hdr;
		uint8_t pad1;
		struct virtio_net_ctrl_mq mq;
		uint8_t pad2;
		uint8_t ack;
	} s __aligned(2);
	int error;

	s.hdr.class = VIRTIO_NET_CTRL_MQ;
	s.hdr.cmd = VIRTIO_NET_CTRL_MQ_VQ_PAIRS_SET;
	s.mq.virtqueue_pairs = npairs;
	s.ack = VIRTIO_NET_ERR;

	sglist_init(&sg, 3, segs);
	error = 0;
	error |= sglist_append(&sg, &s.hdr, sizeof(struct virtio_net_ctrl_hdr));
	error |= sglist_append(&sg, &s.mq, sizeof(struct virtio_net_ctrl_mq));
	error |= sglist_append(&sg, &s.ack, sizeof(uint8_t));
	KASSERT(error == 0 && sg.sg_nseg == 3,
	    ("%s: error %d adding MQ message to sglist", __func__, error));

	vtnet_exec_ctrl_cmd(sc, &s.ack, &sg, sg.sg_nseg - 1, 1);

	return (s.ack == VIRTIO_NET_OK ? 0 : EIO);
}

static int
vtnet_ctrl_rx_cmd(struct vtnet_softc *sc, int cmd, int on)
{
	struct sglist_seg segs[3];
	struct sglist sg;
	struct {
		struct virtio_net_ctrl_hdr hdr;
		uint8_t pad1;
		uint8_t onoff;
		uint8_t pad2;
		uint8_t ack;
	} s __aligned(2);
	int error;

	KASSERT(sc->vtnet_flags & VTNET_FLAG_CTRL_RX,
	    ("%s: CTRL_RX feature not negotiated", __func__));

	s.hdr.class = VIRTIO_NET_CTRL_RX;
	s.hdr.cmd = cmd;
	s.onoff = !!on;
	s.ack = VIRTIO_NET_ERR;

	sglist_init(&sg, 3, segs);
	error = 0;
	error |= sglist_append(&sg, &s.hdr, sizeof(struct virtio_net_ctrl_hdr));
	error |= sglist_append(&sg, &s.onoff, sizeof(uint8_t));
	error |= sglist_append(&sg, &s.ack, sizeof(uint8_t));
	KASSERT(error == 0 && sg.sg_nseg == 3,
	    ("%s: error %d adding Rx message to sglist", __func__, error));

	vtnet_exec_ctrl_cmd(sc, &s.ack, &sg, sg.sg_nseg - 1, 1);

	return (s.ack == VIRTIO_NET_OK ? 0 : EIO);
}

static int
vtnet_set_promisc(struct vtnet_softc *sc, int on)
{

	return (vtnet_ctrl_rx_cmd(sc, VIRTIO_NET_CTRL_RX_PROMISC, on));
}

static int
vtnet_set_allmulti(struct vtnet_softc *sc, int on)
{

	return (vtnet_ctrl_rx_cmd(sc, VIRTIO_NET_CTRL_RX_ALLMULTI, on));
}

/*
 * The device defaults to promiscuous mode for backwards compatibility.
 * Turn it off at attach time if possible.
 */
static void
vtnet_attach_disable_promisc(struct vtnet_softc *sc)
{
	struct ifnet *ifp;

	ifp = sc->vtnet_ifp;

	VTNET_CORE_LOCK(sc);
	if ((sc->vtnet_flags & VTNET_FLAG_CTRL_RX) == 0) {
		ifp->if_flags |= IFF_PROMISC;
	} else if (vtnet_set_promisc(sc, 0) != 0) {
		ifp->if_flags |= IFF_PROMISC;
		device_printf(sc->vtnet_dev,
		    "cannot disable default promiscuous mode\n");
	}
	VTNET_CORE_UNLOCK(sc);
}

static void
vtnet_rx_filter(struct vtnet_softc *sc)
{
	device_t dev;
	struct ifnet *ifp;

	dev = sc->vtnet_dev;
	ifp = sc->vtnet_ifp;

	VTNET_CORE_LOCK_ASSERT(sc);

	if (vtnet_set_promisc(sc, ifp->if_flags & IFF_PROMISC) != 0)
		device_printf(dev, "cannot %s promiscuous mode\n",
		    ifp->if_flags & IFF_PROMISC ? "enable" : "disable");

	if (vtnet_set_allmulti(sc, ifp->if_flags & IFF_ALLMULTI) != 0)
		device_printf(dev, "cannot %s all-multicast mode\n",
		    ifp->if_flags & IFF_ALLMULTI ? "enable" : "disable");
}

static void
vtnet_rx_filter_mac(struct vtnet_softc *sc)
{
	struct virtio_net_ctrl_hdr hdr __aligned(2);
	struct vtnet_mac_filter *filter;
	struct sglist_seg segs[4];
	struct sglist sg;
	struct ifnet *ifp;
	struct ifaddr *ifa;
	struct ifmultiaddr *ifma;
	int ucnt, mcnt, promisc, allmulti, error;
	uint8_t ack;

	ifp = sc->vtnet_ifp;
	filter = sc->vtnet_mac_filter;
	ucnt = 0;
	mcnt = 0;
	promisc = 0;
	allmulti = 0;

	VTNET_CORE_LOCK_ASSERT(sc);
	KASSERT(sc->vtnet_flags & VTNET_FLAG_CTRL_RX,
	    ("%s: CTRL_RX feature not negotiated", __func__));

	/* Unicast MAC addresses: */
	if_addr_rlock(ifp);
	TAILQ_FOREACH(ifa, &ifp->if_addrhead, ifa_link) {
		if (ifa->ifa_addr->sa_family != AF_LINK)
			continue;
		else if (memcmp(LLADDR((struct sockaddr_dl *)ifa->ifa_addr),
		    sc->vtnet_hwaddr, ETHER_ADDR_LEN) == 0)
			continue;
		else if (ucnt == VTNET_MAX_MAC_ENTRIES) {
			promisc = 1;
			break;
		}

		bcopy(LLADDR((struct sockaddr_dl *)ifa->ifa_addr),
		    &filter->vmf_unicast.macs[ucnt], ETHER_ADDR_LEN);
		ucnt++;
	}
	if_addr_runlock(ifp);

	if (promisc != 0) {
		filter->vmf_unicast.nentries = 0;
		if_printf(ifp, "more than %d MAC addresses assigned, "
		    "falling back to promiscuous mode\n",
		    VTNET_MAX_MAC_ENTRIES);
	} else
		filter->vmf_unicast.nentries = ucnt;

	/* Multicast MAC addresses: */
	if_maddr_rlock(ifp);
	TAILQ_FOREACH(ifma, &ifp->if_multiaddrs, ifma_link) {
		if (ifma->ifma_addr->sa_family != AF_LINK)
			continue;
		else if (mcnt == VTNET_MAX_MAC_ENTRIES) {
			allmulti = 1;
			break;
		}

		bcopy(LLADDR((struct sockaddr_dl *)ifma->ifma_addr),
		    &filter->vmf_multicast.macs[mcnt], ETHER_ADDR_LEN);
		mcnt++;
	}
	if_maddr_runlock(ifp);

	if (allmulti != 0) {
		filter->vmf_multicast.nentries = 0;
		if_printf(ifp, "more than %d multicast MAC addresses "
		    "assigned, falling back to all-multicast mode\n",
		    VTNET_MAX_MAC_ENTRIES);
	} else
		filter->vmf_multicast.nentries = mcnt;

	if (promisc != 0 && allmulti != 0)
		goto out;

	hdr.class = VIRTIO_NET_CTRL_MAC;
	hdr.cmd = VIRTIO_NET_CTRL_MAC_TABLE_SET;
	ack = VIRTIO_NET_ERR;

	sglist_init(&sg, 4, segs);
	error = 0;
	error |= sglist_append(&sg, &hdr, sizeof(struct virtio_net_ctrl_hdr));
	error |= sglist_append(&sg, &filter->vmf_unicast,
	    sizeof(uint32_t) + filter->vmf_unicast.nentries * ETHER_ADDR_LEN);
	error |= sglist_append(&sg, &filter->vmf_multicast,
	    sizeof(uint32_t) + filter->vmf_multicast.nentries * ETHER_ADDR_LEN);
	error |= sglist_append(&sg, &ack, sizeof(uint8_t));
	KASSERT(error == 0 && sg.sg_nseg == 4,
	    ("%s: error %d adding MAC filter msg to sglist", __func__, error));

	vtnet_exec_ctrl_cmd(sc, &ack, &sg, sg.sg_nseg - 1, 1);

	if (ack != VIRTIO_NET_OK)
		if_printf(ifp, "error setting host MAC filter table\n");

out:
	if (promisc != 0 && vtnet_set_promisc(sc, 1) != 0)
		if_printf(ifp, "cannot enable promiscuous mode\n");
	if (allmulti != 0 && vtnet_set_allmulti(sc, 1) != 0)
		if_printf(ifp, "cannot enable all-multicast mode\n");
}

static int
vtnet_exec_vlan_filter(struct vtnet_softc *sc, int add, uint16_t tag)
{
	struct sglist_seg segs[3];
	struct sglist sg;
	struct {
		struct virtio_net_ctrl_hdr hdr;
		uint8_t pad1;
		uint16_t tag;
		uint8_t pad2;
		uint8_t ack;
	} s __aligned(2);
	int error;

	s.hdr.class = VIRTIO_NET_CTRL_VLAN;
	s.hdr.cmd = add ? VIRTIO_NET_CTRL_VLAN_ADD : VIRTIO_NET_CTRL_VLAN_DEL;
	s.tag = tag;
	s.ack = VIRTIO_NET_ERR;

	sglist_init(&sg, 3, segs);
	error = 0;
	error |= sglist_append(&sg, &s.hdr, sizeof(struct virtio_net_ctrl_hdr));
	error |= sglist_append(&sg, &s.tag, sizeof(uint16_t));
	error |= sglist_append(&sg, &s.ack, sizeof(uint8_t));
	KASSERT(error == 0 && sg.sg_nseg == 3,
	    ("%s: error %d adding VLAN message to sglist", __func__, error));

	vtnet_exec_ctrl_cmd(sc, &s.ack, &sg, sg.sg_nseg - 1, 1);

	return (s.ack == VIRTIO_NET_OK ? 0 : EIO);
}

static void
vtnet_rx_filter_vlan(struct vtnet_softc *sc)
{
	uint32_t w;
	uint16_t tag;
	int i, bit;

	VTNET_CORE_LOCK_ASSERT(sc);
	KASSERT(sc->vtnet_flags & VTNET_FLAG_VLAN_FILTER,
	    ("%s: VLAN_FILTER feature not negotiated", __func__));

	/* Enable the filter for each configured VLAN. */
	for (i = 0; i < VTNET_VLAN_FILTER_NWORDS; i++) {
		w = sc->vtnet_vlan_filter[i];

		while ((bit = ffs(w) - 1) != -1) {
			w &= ~(1 << bit);
			tag = sizeof(w) * CHAR_BIT * i + bit;

			if (vtnet_exec_vlan_filter(sc, 1, tag) != 0) {
				device_printf(sc->vtnet_dev,
				    "cannot enable VLAN %d filter\n", tag);
			}
		}
	}
}

static void
vtnet_update_vlan_filter(struct vtnet_softc *sc, int add, uint16_t tag)
{
	struct ifnet *ifp;
	int idx, bit;

	ifp = sc->vtnet_ifp;
	idx = (tag >> 5) & 0x7F;
	bit = tag & 0x1F;

	if (tag == 0 || tag > 4095)
		return;

	VTNET_CORE_LOCK(sc);

	if (add)
		sc->vtnet_vlan_filter[idx] |= (1 << bit);
	else
		sc->vtnet_vlan_filter[idx] &= ~(1 << bit);

	if (ifp->if_capenable & IFCAP_VLAN_HWFILTER &&
	    ifp->if_drv_flags & IFF_DRV_RUNNING &&
	    vtnet_exec_vlan_filter(sc, add, tag) != 0) {
		device_printf(sc->vtnet_dev,
		    "cannot %s VLAN %d %s the host filter table\n",
		    add ? "add" : "remove", tag, add ? "to" : "from");
	}

	VTNET_CORE_UNLOCK(sc);
}

static void
vtnet_register_vlan(void *arg, struct ifnet *ifp, uint16_t tag)
{

	if (ifp->if_softc != arg)
		return;

	vtnet_update_vlan_filter(arg, 1, tag);
}

static void
vtnet_unregister_vlan(void *arg, struct ifnet *ifp, uint16_t tag)
{

	if (ifp->if_softc != arg)
		return;

	vtnet_update_vlan_filter(arg, 0, tag);
}

static int
vtnet_is_link_up(struct vtnet_softc *sc)
{
	device_t dev;
	struct ifnet *ifp;
	uint16_t status;

	dev = sc->vtnet_dev;
	ifp = sc->vtnet_ifp;

	if ((ifp->if_capabilities & IFCAP_LINKSTATE) == 0)
		status = VIRTIO_NET_S_LINK_UP;
	else
		status = virtio_read_dev_config_2(dev,
		    offsetof(struct virtio_net_config, status));

	return ((status & VIRTIO_NET_S_LINK_UP) != 0);
}

static void
vtnet_update_link_status(struct vtnet_softc *sc)
{
	struct ifnet *ifp;
	int link;

	ifp = sc->vtnet_ifp;

	VTNET_CORE_LOCK_ASSERT(sc);
	link = vtnet_is_link_up(sc);

	/* Notify if the link status has changed. */
	if (link != 0 && sc->vtnet_link_active == 0) {
		sc->vtnet_link_active = 1;
		if_link_state_change(ifp, LINK_STATE_UP);
	} else if (link == 0 && sc->vtnet_link_active != 0) {
		sc->vtnet_link_active = 0;
		if_link_state_change(ifp, LINK_STATE_DOWN);
	}
}

static int
vtnet_ifmedia_upd(struct ifnet *ifp)
{
	struct vtnet_softc *sc;
	struct ifmedia *ifm;

	sc = ifp->if_softc;
	ifm = &sc->vtnet_media;

	if (IFM_TYPE(ifm->ifm_media) != IFM_ETHER)
		return (EINVAL);

	return (0);
}

static void
vtnet_ifmedia_sts(struct ifnet *ifp, struct ifmediareq *ifmr)
{
	struct vtnet_softc *sc;

	sc = ifp->if_softc;

	ifmr->ifm_status = IFM_AVALID;
	ifmr->ifm_active = IFM_ETHER;

	VTNET_CORE_LOCK(sc);
	if (vtnet_is_link_up(sc) != 0) {
		ifmr->ifm_status |= IFM_ACTIVE;
		ifmr->ifm_active |= VTNET_MEDIATYPE;
	} else
		ifmr->ifm_active |= IFM_NONE;
	VTNET_CORE_UNLOCK(sc);
}

static void
vtnet_set_hwaddr(struct vtnet_softc *sc)
{
	device_t dev;
	int i;

	dev = sc->vtnet_dev;

	if (sc->vtnet_flags & VTNET_FLAG_CTRL_MAC) {
		if (vtnet_ctrl_mac_cmd(sc, sc->vtnet_hwaddr) != 0)
			device_printf(dev, "unable to set MAC address\n");
	} else if (sc->vtnet_flags & VTNET_FLAG_MAC) {
		for (i = 0; i < ETHER_ADDR_LEN; i++) {
			virtio_write_dev_config_1(dev,
			    offsetof(struct virtio_net_config, mac) + i,
			    sc->vtnet_hwaddr[i]);
		}
	}
}

static void
vtnet_get_hwaddr(struct vtnet_softc *sc)
{
	device_t dev;
	int i;

	dev = sc->vtnet_dev;

	if ((sc->vtnet_flags & VTNET_FLAG_MAC) == 0) {
		/*
		 * Generate a random locally administered unicast address.
		 *
		 * It would be nice to generate the same MAC address across
		 * reboots, but it seems all the hosts currently available
		 * support the MAC feature, so this isn't too important.
		 */
		sc->vtnet_hwaddr[0] = 0xB2;
		arc4rand(&sc->vtnet_hwaddr[1], ETHER_ADDR_LEN - 1, 0);
		vtnet_set_hwaddr(sc);
		return;
	}

	for (i = 0; i < ETHER_ADDR_LEN; i++) {
		sc->vtnet_hwaddr[i] = virtio_read_dev_config_1(dev,
		    offsetof(struct virtio_net_config, mac) + i);
	}
}

static void
vtnet_vlan_tag_remove(struct mbuf *m)
{
	struct ether_vlan_header *evh;

	evh = mtod(m, struct ether_vlan_header *);
	m->m_pkthdr.ether_vtag = ntohs(evh->evl_tag);
	m->m_flags |= M_VLANTAG;

	/* Strip the 802.1Q header. */
	bcopy((char *) evh, (char *) evh + ETHER_VLAN_ENCAP_LEN,
	    ETHER_HDR_LEN - ETHER_TYPE_LEN);
	m_adj(m, ETHER_VLAN_ENCAP_LEN);
}

static void
vtnet_set_rx_process_limit(struct vtnet_softc *sc)
{
	int limit;

	limit = vtnet_tunable_int(sc, "rx_process_limit",
	    vtnet_rx_process_limit);
	if (limit < 0)
		limit = INT_MAX;
	sc->vtnet_rx_process_limit = limit;
}

static void
vtnet_set_tx_intr_threshold(struct vtnet_softc *sc)
{
	int size, thresh;

	size = virtqueue_size(sc->vtnet_txqs[0].vtntx_vq);

	/*
	 * The Tx interrupt is disabled until the queue free count falls
	 * below our threshold. Completed frames are drained from the Tx
	 * virtqueue before transmitting new frames and in the watchdog
	 * callout, so the frequency of Tx interrupts is greatly reduced,
	 * at the cost of not freeing mbufs as quickly as they otherwise
	 * would be.
	 *
	 * N.B. We assume all the Tx queues are the same size.
	 */
	thresh = size / 4;

	/*
	 * Without indirect descriptors, leave enough room for the most
	 * segments we handle.
	 */
	if ((sc->vtnet_flags & VTNET_FLAG_INDIRECT) == 0 &&
	    thresh < sc->vtnet_tx_nsegs)
		thresh = sc->vtnet_tx_nsegs;

	sc->vtnet_tx_intr_thresh = thresh;
}

static void
vtnet_setup_rxq_sysctl(struct sysctl_ctx_list *ctx,
    struct sysctl_oid_list *child, struct vtnet_rxq *rxq)
{
	struct sysctl_oid *node;
	struct sysctl_oid_list *list;
	struct vtnet_rxq_stats *stats;
	char namebuf[16];

	snprintf(namebuf, sizeof(namebuf), "rxq%d", rxq->vtnrx_id);
	node = SYSCTL_ADD_NODE(ctx, child, OID_AUTO, namebuf,
	    CTLFLAG_RD, NULL, "Receive Queue");
	list = SYSCTL_CHILDREN(node);

	stats = &rxq->vtnrx_stats;

	SYSCTL_ADD_UQUAD(ctx, list, OID_AUTO, "ipackets", CTLFLAG_RD,
	    &stats->vrxs_ipackets, "Receive packets");
	SYSCTL_ADD_UQUAD(ctx, list, OID_AUTO, "ibytes", CTLFLAG_RD,
	    &stats->vrxs_ibytes, "Receive bytes");
	SYSCTL_ADD_UQUAD(ctx, list, OID_AUTO, "iqdrops", CTLFLAG_RD,
	    &stats->vrxs_iqdrops, "Receive drops");
	SYSCTL_ADD_UQUAD(ctx, list, OID_AUTO, "ierrors", CTLFLAG_RD,
	    &stats->vrxs_ierrors, "Receive errors");
	SYSCTL_ADD_UQUAD(ctx, list, OID_AUTO, "csum", CTLFLAG_RD,
	    &stats->vrxs_csum, "Receive checksum offloaded");
	SYSCTL_ADD_UQUAD(ctx, list, OID_AUTO, "csum_failed", CTLFLAG_RD,
	    &stats->vrxs_csum_failed, "Receive checksum offload failed");
	SYSCTL_ADD_UQUAD(ctx, list, OID_AUTO, "rescheduled", CTLFLAG_RD,
	    &stats->vrxs_rescheduled,
	    "Receive interrupt handler rescheduled");
}

static void
vtnet_setup_txq_sysctl(struct sysctl_ctx_list *ctx,
    struct sysctl_oid_list *child, struct vtnet_txq *txq)
{
	struct sysctl_oid *node;
	struct sysctl_oid_list *list;
	struct vtnet_txq_stats *stats;
	char namebuf[16];

	snprintf(namebuf, sizeof(namebuf), "txq%d", txq->vtntx_id);
	node = SYSCTL_ADD_NODE(ctx, child, OID_AUTO, namebuf,
	    CTLFLAG_RD, NULL, "Transmit Queue");
	list = SYSCTL_CHILDREN(node);

	stats = &txq->vtntx_stats;

	SYSCTL_ADD_UQUAD(ctx, list, OID_AUTO, "opackets", CTLFLAG_RD,
	    &stats->vtxs_opackets, "Transmit packets");
	SYSCTL_ADD_UQUAD(ctx, list, OID_AUTO, "obytes", CTLFLAG_RD,
	    &stats->vtxs_obytes, "Transmit bytes");
	SYSCTL_ADD_UQUAD(ctx, list, OID_AUTO, "omcasts", CTLFLAG_RD,
	    &stats->vtxs_omcasts, "Transmit multicasts");
	SYSCTL_ADD_UQUAD(ctx, list, OID_AUTO, "csum", CTLFLAG_RD,
	    &stats->vtxs_csum, "Transmit checksum offloaded");
	SYSCTL_ADD_UQUAD(ctx, list, OID_AUTO, "tso", CTLFLAG_RD,
	    &stats->vtxs_tso, "Transmit segmentation offloaded");
	SYSCTL_ADD_UQUAD(ctx, list, OID_AUTO, "rescheduled", CTLFLAG_RD,
	    &stats->vtxs_rescheduled,
	    "Transmit interrupt handler rescheduled");
}

static void
vtnet_setup_queue_sysctl(struct vtnet_softc *sc)
{
	device_t dev;
	struct sysctl_ctx_list *ctx;
	struct sysctl_oid *tree;
	struct sysctl_oid_list *child;
	int i;

	dev = sc->vtnet_dev;
	ctx = device_get_sysctl_ctx(dev);
	tree = device_get_sysctl_tree(dev);
	child = SYSCTL_CHILDREN(tree);

	for (i = 0; i < sc->vtnet_max_vq_pairs; i++) {
		vtnet_setup_rxq_sysctl(ctx, child, &sc->vtnet_rxqs[i]);
		vtnet_setup_txq_sysctl(ctx, child, &sc->vtnet_txqs[i]);
	}
}

static void
vtnet_setup_stat_sysctl(struct sysctl_ctx_list *ctx,
    struct sysctl_oid_list *child, struct vtnet_softc *sc)
{
	struct vtnet_statistics *stats;
	struct vtnet_rxq_stats rxaccum;
	struct vtnet_txq_stats txaccum;

	vtnet_accum_stats(sc, &rxaccum, &txaccum);

	stats = &sc->vtnet_stats;
	stats->rx_csum_offloaded = rxaccum.vrxs_csum;
	stats->rx_csum_failed = rxaccum.vrxs_csum_failed;
	stats->rx_task_rescheduled = rxaccum.vrxs_rescheduled;
	stats->tx_csum_offloaded = txaccum.vtxs_csum;
	stats->tx_tso_offloaded = txaccum.vtxs_tso;
	stats->tx_task_rescheduled = txaccum.vtxs_rescheduled;

	SYSCTL_ADD_UQUAD(ctx, child, OID_AUTO, "mbuf_alloc_failed",
	    CTLFLAG_RD, &stats->mbuf_alloc_failed,
	    "Mbuf cluster allocation failures");

	SYSCTL_ADD_UQUAD(ctx, child, OID_AUTO, "rx_frame_too_large",
	    CTLFLAG_RD, &stats->rx_frame_too_large,
	    "Received frame larger than the mbuf chain");
	SYSCTL_ADD_UQUAD(ctx, child, OID_AUTO, "rx_enq_replacement_failed",
	    CTLFLAG_RD, &stats->rx_enq_replacement_failed,
	    "Enqueuing the replacement receive mbuf failed");
	SYSCTL_ADD_UQUAD(ctx, child, OID_AUTO, "rx_mergeable_failed",
	    CTLFLAG_RD, &stats->rx_mergeable_failed,
	    "Mergeable buffers receive failures");
	SYSCTL_ADD_UQUAD(ctx, child, OID_AUTO, "rx_csum_bad_ethtype",
	    CTLFLAG_RD, &stats->rx_csum_bad_ethtype,
	    "Received checksum offloaded buffer with unsupported "
	    "Ethernet type");
	SYSCTL_ADD_UQUAD(ctx, child, OID_AUTO, "rx_csum_bad_ipproto",
	    CTLFLAG_RD, &stats->rx_csum_bad_ipproto,
	    "Received checksum offloaded buffer with incorrect IP protocol");
	SYSCTL_ADD_UQUAD(ctx, child, OID_AUTO, "rx_csum_bad_offset",
	    CTLFLAG_RD, &stats->rx_csum_bad_offset,
	    "Received checksum offloaded buffer with incorrect offset");
	SYSCTL_ADD_UQUAD(ctx, child, OID_AUTO, "rx_csum_bad_proto",
	    CTLFLAG_RD, &stats->rx_csum_bad_proto,
	    "Received checksum offloaded buffer with incorrect protocol");
	SYSCTL_ADD_UQUAD(ctx, child, OID_AUTO, "rx_csum_failed",
	    CTLFLAG_RD, &stats->rx_csum_failed,
	    "Received buffer checksum offload failed");
	SYSCTL_ADD_UQUAD(ctx, child, OID_AUTO, "rx_csum_offloaded",
	    CTLFLAG_RD, &stats->rx_csum_offloaded,
	    "Received buffer checksum offload succeeded");
	SYSCTL_ADD_UQUAD(ctx, child, OID_AUTO, "rx_task_rescheduled",
	    CTLFLAG_RD, &stats->rx_task_rescheduled,
	    "Times the receive interrupt task rescheduled itself");

	SYSCTL_ADD_UQUAD(ctx, child, OID_AUTO, "tx_csum_bad_ethtype",
	    CTLFLAG_RD, &stats->tx_csum_bad_ethtype,
	    "Aborted transmit of checksum offloaded buffer with unknown "
	    "Ethernet type");
	SYSCTL_ADD_UQUAD(ctx, child, OID_AUTO, "tx_tso_bad_ethtype",
	    CTLFLAG_RD, &stats->tx_tso_bad_ethtype,
	    "Aborted transmit of TSO buffer with unknown Ethernet type");
	SYSCTL_ADD_UQUAD(ctx, child, OID_AUTO, "tx_tso_not_tcp",
	    CTLFLAG_RD, &stats->tx_tso_not_tcp,
	    "Aborted transmit of TSO buffer with non TCP protocol");
	SYSCTL_ADD_UQUAD(ctx, child, OID_AUTO, "tx_defragged",
	    CTLFLAG_RD, &stats->tx_defragged,
	    "Transmit mbufs defragged");
	SYSCTL_ADD_UQUAD(ctx, child, OID_AUTO, "tx_defrag_failed",
	    CTLFLAG_RD, &stats->tx_defrag_failed,
	    "Aborted transmit of buffer because defrag failed");
	SYSCTL_ADD_UQUAD(ctx, child, OID_AUTO, "tx_csum_offloaded",
	    CTLFLAG_RD, &stats->tx_csum_offloaded,
	    "Offloaded checksum of transmitted buffer");
	SYSCTL_ADD_UQUAD(ctx, child, OID_AUTO, "tx_tso_offloaded",
	    CTLFLAG_RD, &stats->tx_tso_offloaded,
	    "Segmentation offload of transmitted buffer");
	SYSCTL_ADD_UQUAD(ctx, child, OID_AUTO, "tx_task_rescheduled",
	    CTLFLAG_RD, &stats->tx_task_rescheduled,
	    "Times the transmit interrupt task rescheduled itself");
}

static void
vtnet_setup_sysctl(struct vtnet_softc *sc)
{
	device_t dev;
	struct sysctl_ctx_list *ctx;
	struct sysctl_oid *tree;
	struct sysctl_oid_list *child;

	dev = sc->vtnet_dev;
	ctx = device_get_sysctl_ctx(dev);
	tree = device_get_sysctl_tree(dev);
	child = SYSCTL_CHILDREN(tree);

	SYSCTL_ADD_INT(ctx, child, OID_AUTO, "max_vq_pairs",
	    CTLFLAG_RD, &sc->vtnet_max_vq_pairs, 0,
	    "Maximum number of supported virtqueue pairs");
	SYSCTL_ADD_INT(ctx, child, OID_AUTO, "requested_vq_pairs",
	    CTLFLAG_RD, &sc->vtnet_requested_vq_pairs, 0,
	    "Requested number of virtqueue pairs");
	SYSCTL_ADD_INT(ctx, child, OID_AUTO, "act_vq_pairs",
	    CTLFLAG_RD, &sc->vtnet_act_vq_pairs, 0,
	    "Number of active virtqueue pairs");

	vtnet_setup_stat_sysctl(ctx, child, sc);
}

static int
vtnet_rxq_enable_intr(struct vtnet_rxq *rxq)
{

	return (virtqueue_enable_intr(rxq->vtnrx_vq));
}

static void
vtnet_rxq_disable_intr(struct vtnet_rxq *rxq)
{

	virtqueue_disable_intr(rxq->vtnrx_vq);
}

static int
vtnet_txq_enable_intr(struct vtnet_txq *txq)
{
	struct virtqueue *vq;

	vq = txq->vtntx_vq;

	if (vtnet_txq_below_threshold(txq) != 0)
		return (virtqueue_postpone_intr(vq, VQ_POSTPONE_LONG));

	/*
	 * The free count is above our threshold. Keep the Tx interrupt
	 * disabled until the queue is fuller.
	 */
	return (0);
}

static void
vtnet_txq_disable_intr(struct vtnet_txq *txq)
{

	virtqueue_disable_intr(txq->vtntx_vq);
}

static void
vtnet_enable_rx_interrupts(struct vtnet_softc *sc)
{
	int i;

	for (i = 0; i < sc->vtnet_act_vq_pairs; i++)
		vtnet_rxq_enable_intr(&sc->vtnet_rxqs[i]);
}

static void
vtnet_enable_tx_interrupts(struct vtnet_softc *sc)
{
	int i;

	for (i = 0; i < sc->vtnet_act_vq_pairs; i++)
		vtnet_txq_enable_intr(&sc->vtnet_txqs[i]);
}

static void
vtnet_enable_interrupts(struct vtnet_softc *sc)
{

	vtnet_enable_rx_interrupts(sc);
	vtnet_enable_tx_interrupts(sc);
}

static void
vtnet_disable_rx_interrupts(struct vtnet_softc *sc)
{
	int i;

	for (i = 0; i < sc->vtnet_act_vq_pairs; i++)
		vtnet_rxq_disable_intr(&sc->vtnet_rxqs[i]);
}

static void
vtnet_disable_tx_interrupts(struct vtnet_softc *sc)
{
	int i;

	for (i = 0; i < sc->vtnet_act_vq_pairs; i++)
		vtnet_txq_disable_intr(&sc->vtnet_txqs[i]);
}

static void
vtnet_disable_interrupts(struct vtnet_softc *sc)
{

	vtnet_disable_rx_interrupts(sc);
	vtnet_disable_tx_interrupts(sc);
}

static int
vtnet_tunable_int(struct vtnet_softc *sc, const char *knob, int def)
{
	char path[64];

	snprintf(path, sizeof(path),
	    "hw.vtnet.%d.%s", device_get_unit(sc->vtnet_dev), knob);
	TUNABLE_INT_FETCH(path, &def);

	return (def);
}
<<<<<<< HEAD
// CHERI CHANGES START
// {
//   "updated": 20180629,
//   "target_type": "kernel",
//   "changes": [
//     "ioctl:net"
//   ]
// }
// CHERI CHANGES END
=======

#ifdef NETDUMP
static void
vtnet_netdump_init(struct ifnet *ifp, int *nrxr, int *ncl, int *clsize)
{
	struct vtnet_softc *sc;

	sc = if_getsoftc(ifp);

	VTNET_CORE_LOCK(sc);
	*nrxr = sc->vtnet_max_vq_pairs;
	*ncl = NETDUMP_MAX_IN_FLIGHT;
	*clsize = sc->vtnet_rx_clsize;
	VTNET_CORE_UNLOCK(sc);

	/*
	 * We need to allocate from this zone in the transmit path, so ensure
	 * that we have at least one item per header available.
	 * XXX add a separate zone like we do for mbufs? otherwise we may alloc
	 * buckets
	 */
	uma_zone_reserve(vtnet_tx_header_zone, NETDUMP_MAX_IN_FLIGHT * 2);
	uma_prealloc(vtnet_tx_header_zone, NETDUMP_MAX_IN_FLIGHT * 2);
}

static void
vtnet_netdump_event(struct ifnet *ifp __unused, enum netdump_ev event __unused)
{
}

static int
vtnet_netdump_transmit(struct ifnet *ifp, struct mbuf *m)
{
	struct vtnet_softc *sc;
	struct vtnet_txq *txq;
	int error;

	sc = if_getsoftc(ifp);
	if ((if_getdrvflags(ifp) & (IFF_DRV_RUNNING | IFF_DRV_OACTIVE)) !=
	    IFF_DRV_RUNNING)
		return (EBUSY);

	txq = &sc->vtnet_txqs[0];
	error = vtnet_txq_encap(txq, &m, M_NOWAIT | M_USE_RESERVE);
	if (error == 0)
		(void)vtnet_txq_notify(txq);
	return (error);
}

static int
vtnet_netdump_poll(struct ifnet *ifp, int count)
{
	struct vtnet_softc *sc;
	int i;

	sc = if_getsoftc(ifp);
	if ((if_getdrvflags(ifp) & (IFF_DRV_RUNNING | IFF_DRV_OACTIVE)) !=
	    IFF_DRV_RUNNING)
		return (EBUSY);

	(void)vtnet_txq_eof(&sc->vtnet_txqs[0]);
	for (i = 0; i < sc->vtnet_max_vq_pairs; i++)
		(void)vtnet_rxq_eof(&sc->vtnet_rxqs[i]);
	return (0);
}
#endif /* NETDUMP */
>>>>>>> 3c6ee187
<|MERGE_RESOLUTION|>--- conflicted
+++ resolved
@@ -3981,7 +3981,72 @@
 
 	return (def);
 }
-<<<<<<< HEAD
+
+#ifdef NETDUMP
+static void
+vtnet_netdump_init(struct ifnet *ifp, int *nrxr, int *ncl, int *clsize)
+{
+	struct vtnet_softc *sc;
+
+	sc = if_getsoftc(ifp);
+
+	VTNET_CORE_LOCK(sc);
+	*nrxr = sc->vtnet_max_vq_pairs;
+	*ncl = NETDUMP_MAX_IN_FLIGHT;
+	*clsize = sc->vtnet_rx_clsize;
+	VTNET_CORE_UNLOCK(sc);
+
+	/*
+	 * We need to allocate from this zone in the transmit path, so ensure
+	 * that we have at least one item per header available.
+	 * XXX add a separate zone like we do for mbufs? otherwise we may alloc
+	 * buckets
+	 */
+	uma_zone_reserve(vtnet_tx_header_zone, NETDUMP_MAX_IN_FLIGHT * 2);
+	uma_prealloc(vtnet_tx_header_zone, NETDUMP_MAX_IN_FLIGHT * 2);
+}
+
+static void
+vtnet_netdump_event(struct ifnet *ifp __unused, enum netdump_ev event __unused)
+{
+}
+
+static int
+vtnet_netdump_transmit(struct ifnet *ifp, struct mbuf *m)
+{
+	struct vtnet_softc *sc;
+	struct vtnet_txq *txq;
+	int error;
+
+	sc = if_getsoftc(ifp);
+	if ((if_getdrvflags(ifp) & (IFF_DRV_RUNNING | IFF_DRV_OACTIVE)) !=
+	    IFF_DRV_RUNNING)
+		return (EBUSY);
+
+	txq = &sc->vtnet_txqs[0];
+	error = vtnet_txq_encap(txq, &m, M_NOWAIT | M_USE_RESERVE);
+	if (error == 0)
+		(void)vtnet_txq_notify(txq);
+	return (error);
+}
+
+static int
+vtnet_netdump_poll(struct ifnet *ifp, int count)
+{
+	struct vtnet_softc *sc;
+	int i;
+
+	sc = if_getsoftc(ifp);
+	if ((if_getdrvflags(ifp) & (IFF_DRV_RUNNING | IFF_DRV_OACTIVE)) !=
+	    IFF_DRV_RUNNING)
+		return (EBUSY);
+
+	(void)vtnet_txq_eof(&sc->vtnet_txqs[0]);
+	for (i = 0; i < sc->vtnet_max_vq_pairs; i++)
+		(void)vtnet_rxq_eof(&sc->vtnet_rxqs[i]);
+	return (0);
+}
+#endif /* NETDUMP */
 // CHERI CHANGES START
 // {
 //   "updated": 20180629,
@@ -3990,72 +4055,4 @@
 //     "ioctl:net"
 //   ]
 // }
-// CHERI CHANGES END
-=======
-
-#ifdef NETDUMP
-static void
-vtnet_netdump_init(struct ifnet *ifp, int *nrxr, int *ncl, int *clsize)
-{
-	struct vtnet_softc *sc;
-
-	sc = if_getsoftc(ifp);
-
-	VTNET_CORE_LOCK(sc);
-	*nrxr = sc->vtnet_max_vq_pairs;
-	*ncl = NETDUMP_MAX_IN_FLIGHT;
-	*clsize = sc->vtnet_rx_clsize;
-	VTNET_CORE_UNLOCK(sc);
-
-	/*
-	 * We need to allocate from this zone in the transmit path, so ensure
-	 * that we have at least one item per header available.
-	 * XXX add a separate zone like we do for mbufs? otherwise we may alloc
-	 * buckets
-	 */
-	uma_zone_reserve(vtnet_tx_header_zone, NETDUMP_MAX_IN_FLIGHT * 2);
-	uma_prealloc(vtnet_tx_header_zone, NETDUMP_MAX_IN_FLIGHT * 2);
-}
-
-static void
-vtnet_netdump_event(struct ifnet *ifp __unused, enum netdump_ev event __unused)
-{
-}
-
-static int
-vtnet_netdump_transmit(struct ifnet *ifp, struct mbuf *m)
-{
-	struct vtnet_softc *sc;
-	struct vtnet_txq *txq;
-	int error;
-
-	sc = if_getsoftc(ifp);
-	if ((if_getdrvflags(ifp) & (IFF_DRV_RUNNING | IFF_DRV_OACTIVE)) !=
-	    IFF_DRV_RUNNING)
-		return (EBUSY);
-
-	txq = &sc->vtnet_txqs[0];
-	error = vtnet_txq_encap(txq, &m, M_NOWAIT | M_USE_RESERVE);
-	if (error == 0)
-		(void)vtnet_txq_notify(txq);
-	return (error);
-}
-
-static int
-vtnet_netdump_poll(struct ifnet *ifp, int count)
-{
-	struct vtnet_softc *sc;
-	int i;
-
-	sc = if_getsoftc(ifp);
-	if ((if_getdrvflags(ifp) & (IFF_DRV_RUNNING | IFF_DRV_OACTIVE)) !=
-	    IFF_DRV_RUNNING)
-		return (EBUSY);
-
-	(void)vtnet_txq_eof(&sc->vtnet_txqs[0]);
-	for (i = 0; i < sc->vtnet_max_vq_pairs; i++)
-		(void)vtnet_rxq_eof(&sc->vtnet_rxqs[i]);
-	return (0);
-}
-#endif /* NETDUMP */
->>>>>>> 3c6ee187
+// CHERI CHANGES END