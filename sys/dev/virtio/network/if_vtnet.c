/*-
 * SPDX-License-Identifier: BSD-2-Clause-FreeBSD
 *
 * Copyright (c) 2011, Bryan Venteicher <bryanv@FreeBSD.org>
 * All rights reserved.
 *
 * Redistribution and use in source and binary forms, with or without
 * modification, are permitted provided that the following conditions
 * are met:
 * 1. Redistributions of source code must retain the above copyright
 *    notice unmodified, this list of conditions, and the following
 *    disclaimer.
 * 2. Redistributions in binary form must reproduce the above copyright
 *    notice, this list of conditions and the following disclaimer in the
 *    documentation and/or other materials provided with the distribution.
 *
 * THIS SOFTWARE IS PROVIDED BY THE AUTHOR ``AS IS'' AND ANY EXPRESS OR
 * IMPLIED WARRANTIES, INCLUDING, BUT NOT LIMITED TO, THE IMPLIED WARRANTIES
 * OF MERCHANTABILITY AND FITNESS FOR A PARTICULAR PURPOSE ARE DISCLAIMED.
 * IN NO EVENT SHALL THE AUTHOR BE LIABLE FOR ANY DIRECT, INDIRECT,
 * INCIDENTAL, SPECIAL, EXEMPLARY, OR CONSEQUENTIAL DAMAGES (INCLUDING, BUT
 * NOT LIMITED TO, PROCUREMENT OF SUBSTITUTE GOODS OR SERVICES; LOSS OF USE,
 * DATA, OR PROFITS; OR BUSINESS INTERRUPTION) HOWEVER CAUSED AND ON ANY
 * THEORY OF LIABILITY, WHETHER IN CONTRACT, STRICT LIABILITY, OR TORT
 * (INCLUDING NEGLIGENCE OR OTHERWISE) ARISING IN ANY WAY OUT OF THE USE OF
 * THIS SOFTWARE, EVEN IF ADVISED OF THE POSSIBILITY OF SUCH DAMAGE.
 */

/* Driver for VirtIO network devices. */

#include <sys/cdefs.h>
__FBSDID("$FreeBSD$");

#include <sys/param.h>
#include <sys/eventhandler.h>
#include <sys/systm.h>
#include <sys/kernel.h>
#include <sys/sockio.h>
#include <sys/mbuf.h>
#include <sys/malloc.h>
#include <sys/module.h>
#include <sys/socket.h>
#include <sys/sysctl.h>
#include <sys/random.h>
#include <sys/sglist.h>
#include <sys/lock.h>
#include <sys/mutex.h>
#include <sys/taskqueue.h>
#include <sys/smp.h>
#include <machine/smp.h>

#include <vm/uma.h>

#include <net/debugnet.h>
#include <net/ethernet.h>
#include <net/if.h>
#include <net/if_var.h>
#include <net/if_arp.h>
#include <net/if_dl.h>
#include <net/if_types.h>
#include <net/if_media.h>
#include <net/if_vlan_var.h>

#include <net/bpf.h>

#include <netinet/in_systm.h>
#include <netinet/in.h>
#include <netinet/ip.h>
#include <netinet/ip6.h>
#include <netinet6/ip6_var.h>
#include <netinet/udp.h>
#include <netinet/tcp.h>

#include <machine/bus.h>
#include <machine/resource.h>
#include <sys/bus.h>
#include <sys/rman.h>

#include <dev/virtio/virtio.h>
#include <dev/virtio/virtqueue.h>
#include <dev/virtio/network/virtio_net.h>
#include <dev/virtio/network/if_vtnetvar.h>
#include "virtio_if.h"

#include "opt_inet.h"
#include "opt_inet6.h"

static int	vtnet_modevent(module_t, int, void *);

static int	vtnet_probe(device_t);
static int	vtnet_attach(device_t);
static int	vtnet_detach(device_t);
static int	vtnet_suspend(device_t);
static int	vtnet_resume(device_t);
static int	vtnet_shutdown(device_t);
static int	vtnet_attach_completed(device_t);
static int	vtnet_config_change(device_t);

static void	vtnet_negotiate_features(struct vtnet_softc *);
static void	vtnet_setup_features(struct vtnet_softc *);
static int	vtnet_init_rxq(struct vtnet_softc *, int);
static int	vtnet_init_txq(struct vtnet_softc *, int);
static int	vtnet_alloc_rxtx_queues(struct vtnet_softc *);
static void	vtnet_free_rxtx_queues(struct vtnet_softc *);
static int	vtnet_alloc_rx_filters(struct vtnet_softc *);
static void	vtnet_free_rx_filters(struct vtnet_softc *);
static int	vtnet_alloc_virtqueues(struct vtnet_softc *);
static int	vtnet_setup_interface(struct vtnet_softc *);
static int	vtnet_change_mtu(struct vtnet_softc *, int);
static int	vtnet_ioctl(struct ifnet *, u_long, caddr_t);
static uint64_t	vtnet_get_counter(struct ifnet *, ift_counter);

static int	vtnet_rxq_populate(struct vtnet_rxq *);
static void	vtnet_rxq_free_mbufs(struct vtnet_rxq *);
static struct mbuf *
		vtnet_rx_alloc_buf(struct vtnet_softc *, int , struct mbuf **);
static int	vtnet_rxq_replace_lro_nomgr_buf(struct vtnet_rxq *,
		    struct mbuf *, int);
static int	vtnet_rxq_replace_buf(struct vtnet_rxq *, struct mbuf *, int);
static int	vtnet_rxq_enqueue_buf(struct vtnet_rxq *, struct mbuf *);
static int	vtnet_rxq_new_buf(struct vtnet_rxq *);
static int	vtnet_rxq_csum(struct vtnet_rxq *, struct mbuf *,
		     struct virtio_net_hdr *);
static void	vtnet_rxq_discard_merged_bufs(struct vtnet_rxq *, int);
static void	vtnet_rxq_discard_buf(struct vtnet_rxq *, struct mbuf *);
static int	vtnet_rxq_merged_eof(struct vtnet_rxq *, struct mbuf *, int);
static void	vtnet_rxq_input(struct vtnet_rxq *, struct mbuf *,
		    struct virtio_net_hdr *);
static int	vtnet_rxq_eof(struct vtnet_rxq *);
static void	vtnet_rx_vq_intr(void *);
static void	vtnet_rxq_tq_intr(void *, int);

static int	vtnet_txq_below_threshold(struct vtnet_txq *);
static int	vtnet_txq_notify(struct vtnet_txq *);
static void	vtnet_txq_free_mbufs(struct vtnet_txq *);
static int	vtnet_txq_offload_ctx(struct vtnet_txq *, struct mbuf *,
		    int *, int *, int *);
static int	vtnet_txq_offload_tso(struct vtnet_txq *, struct mbuf *, int,
		    int, struct virtio_net_hdr *);
static struct mbuf *
		vtnet_txq_offload(struct vtnet_txq *, struct mbuf *,
		    struct virtio_net_hdr *);
static int	vtnet_txq_enqueue_buf(struct vtnet_txq *, struct mbuf **,
		    struct vtnet_tx_header *);
static int	vtnet_txq_encap(struct vtnet_txq *, struct mbuf **, int);
#ifdef VTNET_LEGACY_TX
static void	vtnet_start_locked(struct vtnet_txq *, struct ifnet *);
static void	vtnet_start(struct ifnet *);
#else
static int	vtnet_txq_mq_start_locked(struct vtnet_txq *, struct mbuf *);
static int	vtnet_txq_mq_start(struct ifnet *, struct mbuf *);
static void	vtnet_txq_tq_deferred(void *, int);
#endif
static void	vtnet_txq_start(struct vtnet_txq *);
static void	vtnet_txq_tq_intr(void *, int);
static int	vtnet_txq_eof(struct vtnet_txq *);
static void	vtnet_tx_vq_intr(void *);
static void	vtnet_tx_start_all(struct vtnet_softc *);

#ifndef VTNET_LEGACY_TX
static void	vtnet_qflush(struct ifnet *);
#endif

static int	vtnet_watchdog(struct vtnet_txq *);
static void	vtnet_accum_stats(struct vtnet_softc *,
		    struct vtnet_rxq_stats *, struct vtnet_txq_stats *);
static void	vtnet_tick(void *);

static void	vtnet_start_taskqueues(struct vtnet_softc *);
static void	vtnet_free_taskqueues(struct vtnet_softc *);
static void	vtnet_drain_taskqueues(struct vtnet_softc *);

static void	vtnet_drain_rxtx_queues(struct vtnet_softc *);
static void	vtnet_stop_rendezvous(struct vtnet_softc *);
static void	vtnet_stop(struct vtnet_softc *);
static int	vtnet_virtio_reinit(struct vtnet_softc *);
static void	vtnet_init_rx_filters(struct vtnet_softc *);
static int	vtnet_init_rx_queues(struct vtnet_softc *);
static int	vtnet_init_tx_queues(struct vtnet_softc *);
static int	vtnet_init_rxtx_queues(struct vtnet_softc *);
static void	vtnet_set_active_vq_pairs(struct vtnet_softc *);
static int	vtnet_reinit(struct vtnet_softc *);
static void	vtnet_init_locked(struct vtnet_softc *);
static void	vtnet_init(void *);

static void	vtnet_free_ctrl_vq(struct vtnet_softc *);
static void	vtnet_exec_ctrl_cmd(struct vtnet_softc *, void *,
		    struct sglist *, int, int);
static int	vtnet_ctrl_mac_cmd(struct vtnet_softc *, uint8_t *);
static int	vtnet_ctrl_mq_cmd(struct vtnet_softc *, uint16_t);
static int	vtnet_ctrl_rx_cmd(struct vtnet_softc *, int, int);
static int	vtnet_set_promisc(struct vtnet_softc *, int);
static int	vtnet_set_allmulti(struct vtnet_softc *, int);
static void	vtnet_attach_disable_promisc(struct vtnet_softc *);
static void	vtnet_rx_filter(struct vtnet_softc *);
static void	vtnet_rx_filter_mac(struct vtnet_softc *);
static int	vtnet_exec_vlan_filter(struct vtnet_softc *, int, uint16_t);
static void	vtnet_rx_filter_vlan(struct vtnet_softc *);
static void	vtnet_update_vlan_filter(struct vtnet_softc *, int, uint16_t);
static void	vtnet_register_vlan(void *, struct ifnet *, uint16_t);
static void	vtnet_unregister_vlan(void *, struct ifnet *, uint16_t);

static int	vtnet_is_link_up(struct vtnet_softc *);
static void	vtnet_update_link_status(struct vtnet_softc *);
static int	vtnet_ifmedia_upd(struct ifnet *);
static void	vtnet_ifmedia_sts(struct ifnet *, struct ifmediareq *);
static void	vtnet_get_hwaddr(struct vtnet_softc *);
static void	vtnet_set_hwaddr(struct vtnet_softc *);
static void	vtnet_vlan_tag_remove(struct mbuf *);
static void	vtnet_set_rx_process_limit(struct vtnet_softc *);
static void	vtnet_set_tx_intr_threshold(struct vtnet_softc *);

static void	vtnet_setup_rxq_sysctl(struct sysctl_ctx_list *,
		    struct sysctl_oid_list *, struct vtnet_rxq *);
static void	vtnet_setup_txq_sysctl(struct sysctl_ctx_list *,
		    struct sysctl_oid_list *, struct vtnet_txq *);
static void	vtnet_setup_queue_sysctl(struct vtnet_softc *);
static void	vtnet_setup_sysctl(struct vtnet_softc *);

static int	vtnet_rxq_enable_intr(struct vtnet_rxq *);
static void	vtnet_rxq_disable_intr(struct vtnet_rxq *);
static int	vtnet_txq_enable_intr(struct vtnet_txq *);
static void	vtnet_txq_disable_intr(struct vtnet_txq *);
static void	vtnet_enable_rx_interrupts(struct vtnet_softc *);
static void	vtnet_enable_tx_interrupts(struct vtnet_softc *);
static void	vtnet_enable_interrupts(struct vtnet_softc *);
static void	vtnet_disable_rx_interrupts(struct vtnet_softc *);
static void	vtnet_disable_tx_interrupts(struct vtnet_softc *);
static void	vtnet_disable_interrupts(struct vtnet_softc *);

static int	vtnet_tunable_int(struct vtnet_softc *, const char *, int);

DEBUGNET_DEFINE(vtnet);

/* Tunables. */
static SYSCTL_NODE(_hw, OID_AUTO, vtnet, CTLFLAG_RD, 0, "VNET driver parameters");
static int vtnet_csum_disable = 0;
TUNABLE_INT("hw.vtnet.csum_disable", &vtnet_csum_disable);
SYSCTL_INT(_hw_vtnet, OID_AUTO, csum_disable, CTLFLAG_RDTUN,
    &vtnet_csum_disable, 0, "Disables receive and send checksum offload");
static int vtnet_tso_disable = 0;
TUNABLE_INT("hw.vtnet.tso_disable", &vtnet_tso_disable);
SYSCTL_INT(_hw_vtnet, OID_AUTO, tso_disable, CTLFLAG_RDTUN, &vtnet_tso_disable,
    0, "Disables TCP Segmentation Offload");
static int vtnet_lro_disable = 0;
TUNABLE_INT("hw.vtnet.lro_disable", &vtnet_lro_disable);
SYSCTL_INT(_hw_vtnet, OID_AUTO, lro_disable, CTLFLAG_RDTUN, &vtnet_lro_disable,
    0, "Disables TCP Large Receive Offload");
static int vtnet_mq_disable = 0;
TUNABLE_INT("hw.vtnet.mq_disable", &vtnet_mq_disable);
SYSCTL_INT(_hw_vtnet, OID_AUTO, mq_disable, CTLFLAG_RDTUN, &vtnet_mq_disable,
    0, "Disables Multi Queue support");
static int vtnet_mq_max_pairs = VTNET_MAX_QUEUE_PAIRS;
TUNABLE_INT("hw.vtnet.mq_max_pairs", &vtnet_mq_max_pairs);
SYSCTL_INT(_hw_vtnet, OID_AUTO, mq_max_pairs, CTLFLAG_RDTUN,
    &vtnet_mq_max_pairs, 0, "Sets the maximum number of Multi Queue pairs");
static int vtnet_rx_process_limit = 512;
TUNABLE_INT("hw.vtnet.rx_process_limit", &vtnet_rx_process_limit);
SYSCTL_INT(_hw_vtnet, OID_AUTO, rx_process_limit, CTLFLAG_RDTUN,
    &vtnet_rx_process_limit, 0,
    "Limits the number RX segments processed in a single pass");

static uma_zone_t vtnet_tx_header_zone;

static struct virtio_feature_desc vtnet_feature_desc[] = {
	{ VIRTIO_NET_F_CSUM,		"TxChecksum"	},
	{ VIRTIO_NET_F_GUEST_CSUM,	"RxChecksum"	},
	{ VIRTIO_NET_F_MAC,		"MacAddress"	},
	{ VIRTIO_NET_F_GSO,		"TxAllGSO"	},
	{ VIRTIO_NET_F_GUEST_TSO4,	"RxTSOv4"	},
	{ VIRTIO_NET_F_GUEST_TSO6,	"RxTSOv6"	},
	{ VIRTIO_NET_F_GUEST_ECN,	"RxECN"		},
	{ VIRTIO_NET_F_GUEST_UFO,	"RxUFO"		},
	{ VIRTIO_NET_F_HOST_TSO4,	"TxTSOv4"	},
	{ VIRTIO_NET_F_HOST_TSO6,	"TxTSOv6"	},
	{ VIRTIO_NET_F_HOST_ECN,	"TxTSOECN"	},
	{ VIRTIO_NET_F_HOST_UFO,	"TxUFO"		},
	{ VIRTIO_NET_F_MRG_RXBUF,	"MrgRxBuf"	},
	{ VIRTIO_NET_F_STATUS,		"Status"	},
	{ VIRTIO_NET_F_CTRL_VQ,		"ControlVq"	},
	{ VIRTIO_NET_F_CTRL_RX,		"RxMode"	},
	{ VIRTIO_NET_F_CTRL_VLAN,	"VLanFilter"	},
	{ VIRTIO_NET_F_CTRL_RX_EXTRA,	"RxModeExtra"	},
	{ VIRTIO_NET_F_GUEST_ANNOUNCE,	"GuestAnnounce"	},
	{ VIRTIO_NET_F_MQ,		"Multiqueue"	},
	{ VIRTIO_NET_F_CTRL_MAC_ADDR,	"SetMacAddress"	},

	{ 0, NULL }
};

static device_method_t vtnet_methods[] = {
	/* Device methods. */
	DEVMETHOD(device_probe,			vtnet_probe),
	DEVMETHOD(device_attach,		vtnet_attach),
	DEVMETHOD(device_detach,		vtnet_detach),
	DEVMETHOD(device_suspend,		vtnet_suspend),
	DEVMETHOD(device_resume,		vtnet_resume),
	DEVMETHOD(device_shutdown,		vtnet_shutdown),

	/* VirtIO methods. */
	DEVMETHOD(virtio_attach_completed,	vtnet_attach_completed),
	DEVMETHOD(virtio_config_change,		vtnet_config_change),

	DEVMETHOD_END
};

#ifdef DEV_NETMAP
#include <dev/netmap/if_vtnet_netmap.h>
#endif /* DEV_NETMAP */

static driver_t vtnet_driver = {
	"vtnet",
	vtnet_methods,
	sizeof(struct vtnet_softc)
};
static devclass_t vtnet_devclass;

DRIVER_MODULE(vtnet, virtio_mmio, vtnet_driver, vtnet_devclass,
    vtnet_modevent, 0);
DRIVER_MODULE(vtnet, virtio_pci, vtnet_driver, vtnet_devclass,
    vtnet_modevent, 0);
MODULE_VERSION(vtnet, 1);
MODULE_DEPEND(vtnet, virtio, 1, 1, 1);
#ifdef DEV_NETMAP
MODULE_DEPEND(vtnet, netmap, 1, 1, 1);
#endif /* DEV_NETMAP */

VIRTIO_SIMPLE_PNPTABLE(vtnet, VIRTIO_ID_NETWORK, "VirtIO Networking Adapter");
VIRTIO_SIMPLE_PNPINFO(virtio_mmio, vtnet);
VIRTIO_SIMPLE_PNPINFO(virtio_pci, vtnet);

static int
vtnet_modevent(module_t mod, int type, void *unused)
{
	int error = 0;
	static int loaded = 0;

	switch (type) {
	case MOD_LOAD:
		if (loaded++ == 0)
			vtnet_tx_header_zone = uma_zcreate("vtnet_tx_hdr",
				sizeof(struct vtnet_tx_header),
				NULL, NULL, NULL, NULL, 0, 0);
		break;
	case MOD_QUIESCE:
		if (uma_zone_get_cur(vtnet_tx_header_zone) > 0)
			error = EBUSY;
		break;
	case MOD_UNLOAD:
		if (--loaded == 0) {
			uma_zdestroy(vtnet_tx_header_zone);
			vtnet_tx_header_zone = NULL;
		}
		break;
	case MOD_SHUTDOWN:
		break;
	default:
		error = EOPNOTSUPP;
		break;
	}

	return (error);
}

static int
vtnet_probe(device_t dev)
{
	return (VIRTIO_SIMPLE_PROBE(dev, vtnet));
}

static int
vtnet_attach(device_t dev)
{
	struct vtnet_softc *sc;
	int error;

	sc = device_get_softc(dev);
	sc->vtnet_dev = dev;

	/* Register our feature descriptions. */
	virtio_set_feature_desc(dev, vtnet_feature_desc);

	VTNET_CORE_LOCK_INIT(sc);
	callout_init_mtx(&sc->vtnet_tick_ch, VTNET_CORE_MTX(sc), 0);

	vtnet_setup_sysctl(sc);
	vtnet_setup_features(sc);

	error = vtnet_alloc_rx_filters(sc);
	if (error) {
		device_printf(dev, "cannot allocate Rx filters\n");
		goto fail;
	}

	error = vtnet_alloc_rxtx_queues(sc);
	if (error) {
		device_printf(dev, "cannot allocate queues\n");
		goto fail;
	}

	error = vtnet_alloc_virtqueues(sc);
	if (error) {
		device_printf(dev, "cannot allocate virtqueues\n");
		goto fail;
	}

	error = vtnet_setup_interface(sc);
	if (error) {
		device_printf(dev, "cannot setup interface\n");
		goto fail;
	}

	error = virtio_setup_intr(dev, INTR_TYPE_NET);
	if (error) {
		device_printf(dev, "cannot setup virtqueue interrupts\n");
		/* BMV: This will crash if during boot! */
		ether_ifdetach(sc->vtnet_ifp);
		goto fail;
	}

#ifdef DEV_NETMAP
	vtnet_netmap_attach(sc);
#endif /* DEV_NETMAP */

	vtnet_start_taskqueues(sc);

fail:
	if (error)
		vtnet_detach(dev);

	return (error);
}

static int
vtnet_detach(device_t dev)
{
	struct vtnet_softc *sc;
	struct ifnet *ifp;

	sc = device_get_softc(dev);
	ifp = sc->vtnet_ifp;

	if (device_is_attached(dev)) {
		VTNET_CORE_LOCK(sc);
		vtnet_stop(sc);
		VTNET_CORE_UNLOCK(sc);

		callout_drain(&sc->vtnet_tick_ch);
		vtnet_drain_taskqueues(sc);

		ether_ifdetach(ifp);
	}

#ifdef DEV_NETMAP
	netmap_detach(ifp);
#endif /* DEV_NETMAP */

	vtnet_free_taskqueues(sc);

	if (sc->vtnet_vlan_attach != NULL) {
		EVENTHANDLER_DEREGISTER(vlan_config, sc->vtnet_vlan_attach);
		sc->vtnet_vlan_attach = NULL;
	}
	if (sc->vtnet_vlan_detach != NULL) {
		EVENTHANDLER_DEREGISTER(vlan_unconfig, sc->vtnet_vlan_detach);
		sc->vtnet_vlan_detach = NULL;
	}

	ifmedia_removeall(&sc->vtnet_media);

	if (ifp != NULL) {
		if_free(ifp);
		sc->vtnet_ifp = NULL;
	}

	vtnet_free_rxtx_queues(sc);
	vtnet_free_rx_filters(sc);

	if (sc->vtnet_ctrl_vq != NULL)
		vtnet_free_ctrl_vq(sc);

	VTNET_CORE_LOCK_DESTROY(sc);

	return (0);
}

static int
vtnet_suspend(device_t dev)
{
	struct vtnet_softc *sc;

	sc = device_get_softc(dev);

	VTNET_CORE_LOCK(sc);
	vtnet_stop(sc);
	sc->vtnet_flags |= VTNET_FLAG_SUSPENDED;
	VTNET_CORE_UNLOCK(sc);

	return (0);
}

static int
vtnet_resume(device_t dev)
{
	struct vtnet_softc *sc;
	struct ifnet *ifp;

	sc = device_get_softc(dev);
	ifp = sc->vtnet_ifp;

	VTNET_CORE_LOCK(sc);
	if (ifp->if_flags & IFF_UP)
		vtnet_init_locked(sc);
	sc->vtnet_flags &= ~VTNET_FLAG_SUSPENDED;
	VTNET_CORE_UNLOCK(sc);

	return (0);
}

static int
vtnet_shutdown(device_t dev)
{

	/*
	 * Suspend already does all of what we need to
	 * do here; we just never expect to be resumed.
	 */
	return (vtnet_suspend(dev));
}

static int
vtnet_attach_completed(device_t dev)
{

	vtnet_attach_disable_promisc(device_get_softc(dev));

	return (0);
}

static int
vtnet_config_change(device_t dev)
{
	struct vtnet_softc *sc;

	sc = device_get_softc(dev);

	VTNET_CORE_LOCK(sc);
	vtnet_update_link_status(sc);
	if (sc->vtnet_link_active != 0)
		vtnet_tx_start_all(sc);
	VTNET_CORE_UNLOCK(sc);

	return (0);
}

static void
vtnet_negotiate_features(struct vtnet_softc *sc)
{
	device_t dev;
	uint64_t mask, features;

	dev = sc->vtnet_dev;
	mask = 0;

	/*
	 * TSO and LRO are only available when their corresponding checksum
	 * offload feature is also negotiated.
	 */
	if (vtnet_tunable_int(sc, "csum_disable", vtnet_csum_disable)) {
		mask |= VIRTIO_NET_F_CSUM | VIRTIO_NET_F_GUEST_CSUM;
		mask |= VTNET_TSO_FEATURES | VTNET_LRO_FEATURES;
	}
	if (vtnet_tunable_int(sc, "tso_disable", vtnet_tso_disable))
		mask |= VTNET_TSO_FEATURES;
	if (vtnet_tunable_int(sc, "lro_disable", vtnet_lro_disable))
		mask |= VTNET_LRO_FEATURES;
#ifndef VTNET_LEGACY_TX
	if (vtnet_tunable_int(sc, "mq_disable", vtnet_mq_disable))
		mask |= VIRTIO_NET_F_MQ;
#else
	mask |= VIRTIO_NET_F_MQ;
#endif

	features = VTNET_FEATURES & ~mask;
	sc->vtnet_features = virtio_negotiate_features(dev, features);

	if (virtio_with_feature(dev, VTNET_LRO_FEATURES) &&
	    virtio_with_feature(dev, VIRTIO_NET_F_MRG_RXBUF) == 0) {
		/*
		 * LRO without mergeable buffers requires special care. This
		 * is not ideal because every receive buffer must be large
		 * enough to hold the maximum TCP packet, the Ethernet header,
		 * and the header. This requires up to 34 descriptors with
		 * MCLBYTES clusters. If we do not have indirect descriptors,
		 * LRO is disabled since the virtqueue will not contain very
		 * many receive buffers.
		 */
		if (!virtio_with_feature(dev, VIRTIO_RING_F_INDIRECT_DESC)) {
			device_printf(dev,
			    "LRO disabled due to both mergeable buffers and "
			    "indirect descriptors not negotiated\n");

			features &= ~VTNET_LRO_FEATURES;
			sc->vtnet_features =
			    virtio_negotiate_features(dev, features);
		} else
			sc->vtnet_flags |= VTNET_FLAG_LRO_NOMRG;
	}
}

static void
vtnet_setup_features(struct vtnet_softc *sc)
{
	device_t dev;

	dev = sc->vtnet_dev;

	vtnet_negotiate_features(sc);

	if (virtio_with_feature(dev, VIRTIO_RING_F_INDIRECT_DESC))
		sc->vtnet_flags |= VTNET_FLAG_INDIRECT;
	if (virtio_with_feature(dev, VIRTIO_RING_F_EVENT_IDX))
		sc->vtnet_flags |= VTNET_FLAG_EVENT_IDX;

	if (virtio_with_feature(dev, VIRTIO_NET_F_MAC)) {
		/* This feature should always be negotiated. */
		sc->vtnet_flags |= VTNET_FLAG_MAC;
	}

	if (virtio_with_feature(dev, VIRTIO_NET_F_MRG_RXBUF)) {
		sc->vtnet_flags |= VTNET_FLAG_MRG_RXBUFS;
		sc->vtnet_hdr_size = sizeof(struct virtio_net_hdr_mrg_rxbuf);
	} else
		sc->vtnet_hdr_size = sizeof(struct virtio_net_hdr);

	if (sc->vtnet_flags & VTNET_FLAG_MRG_RXBUFS)
		sc->vtnet_rx_nsegs = VTNET_MRG_RX_SEGS;
	else if (sc->vtnet_flags & VTNET_FLAG_LRO_NOMRG)
		sc->vtnet_rx_nsegs = VTNET_MAX_RX_SEGS;
	else
		sc->vtnet_rx_nsegs = VTNET_MIN_RX_SEGS;

	if (virtio_with_feature(dev, VIRTIO_NET_F_GSO) ||
	    virtio_with_feature(dev, VIRTIO_NET_F_HOST_TSO4) ||
	    virtio_with_feature(dev, VIRTIO_NET_F_HOST_TSO6))
		sc->vtnet_tx_nsegs = VTNET_MAX_TX_SEGS;
	else
		sc->vtnet_tx_nsegs = VTNET_MIN_TX_SEGS;

	if (virtio_with_feature(dev, VIRTIO_NET_F_CTRL_VQ)) {
		sc->vtnet_flags |= VTNET_FLAG_CTRL_VQ;

		if (virtio_with_feature(dev, VIRTIO_NET_F_CTRL_RX))
			sc->vtnet_flags |= VTNET_FLAG_CTRL_RX;
		if (virtio_with_feature(dev, VIRTIO_NET_F_CTRL_VLAN))
			sc->vtnet_flags |= VTNET_FLAG_VLAN_FILTER;
		if (virtio_with_feature(dev, VIRTIO_NET_F_CTRL_MAC_ADDR))
			sc->vtnet_flags |= VTNET_FLAG_CTRL_MAC;
	}

	if (virtio_with_feature(dev, VIRTIO_NET_F_MQ) &&
	    sc->vtnet_flags & VTNET_FLAG_CTRL_VQ) {
		sc->vtnet_max_vq_pairs = virtio_read_dev_config_2(dev,
		    offsetof(struct virtio_net_config, max_virtqueue_pairs));
	} else
		sc->vtnet_max_vq_pairs = 1;

	if (sc->vtnet_max_vq_pairs > 1) {
		/*
		 * Limit the maximum number of queue pairs to the lower of
		 * the number of CPUs and the configured maximum.
		 * The actual number of queues that get used may be less.
		 */
		int max;

		max = vtnet_tunable_int(sc, "mq_max_pairs", vtnet_mq_max_pairs);
		if (max > VIRTIO_NET_CTRL_MQ_VQ_PAIRS_MIN) {
			if (max > mp_ncpus)
				max = mp_ncpus;
			if (max > VIRTIO_NET_CTRL_MQ_VQ_PAIRS_MAX)
				max = VIRTIO_NET_CTRL_MQ_VQ_PAIRS_MAX;
			if (max > 1) {
				sc->vtnet_requested_vq_pairs = max;
				sc->vtnet_flags |= VTNET_FLAG_MULTIQ;
			}
		}
	}
}

static int
vtnet_init_rxq(struct vtnet_softc *sc, int id)
{
	struct vtnet_rxq *rxq;

	rxq = &sc->vtnet_rxqs[id];

	snprintf(rxq->vtnrx_name, sizeof(rxq->vtnrx_name), "%s-rx%d",
	    device_get_nameunit(sc->vtnet_dev), id);
	mtx_init(&rxq->vtnrx_mtx, rxq->vtnrx_name, NULL, MTX_DEF);

	rxq->vtnrx_sc = sc;
	rxq->vtnrx_id = id;

	rxq->vtnrx_sg = sglist_alloc(sc->vtnet_rx_nsegs, M_NOWAIT);
	if (rxq->vtnrx_sg == NULL)
		return (ENOMEM);

	TASK_INIT(&rxq->vtnrx_intrtask, 0, vtnet_rxq_tq_intr, rxq);
	rxq->vtnrx_tq = taskqueue_create(rxq->vtnrx_name, M_NOWAIT,
	    taskqueue_thread_enqueue, &rxq->vtnrx_tq);

	return (rxq->vtnrx_tq == NULL ? ENOMEM : 0);
}

static int
vtnet_init_txq(struct vtnet_softc *sc, int id)
{
	struct vtnet_txq *txq;

	txq = &sc->vtnet_txqs[id];

	snprintf(txq->vtntx_name, sizeof(txq->vtntx_name), "%s-tx%d",
	    device_get_nameunit(sc->vtnet_dev), id);
	mtx_init(&txq->vtntx_mtx, txq->vtntx_name, NULL, MTX_DEF);

	txq->vtntx_sc = sc;
	txq->vtntx_id = id;

	txq->vtntx_sg = sglist_alloc(sc->vtnet_tx_nsegs, M_NOWAIT);
	if (txq->vtntx_sg == NULL)
		return (ENOMEM);

#ifndef VTNET_LEGACY_TX
	txq->vtntx_br = buf_ring_alloc(VTNET_DEFAULT_BUFRING_SIZE, M_DEVBUF,
	    M_NOWAIT, &txq->vtntx_mtx);
	if (txq->vtntx_br == NULL)
		return (ENOMEM);

	TASK_INIT(&txq->vtntx_defrtask, 0, vtnet_txq_tq_deferred, txq);
#endif
	TASK_INIT(&txq->vtntx_intrtask, 0, vtnet_txq_tq_intr, txq);
	txq->vtntx_tq = taskqueue_create(txq->vtntx_name, M_NOWAIT,
	    taskqueue_thread_enqueue, &txq->vtntx_tq);
	if (txq->vtntx_tq == NULL)
		return (ENOMEM);

	return (0);
}

static int
vtnet_alloc_rxtx_queues(struct vtnet_softc *sc)
{
	int i, npairs, error;

	npairs = sc->vtnet_max_vq_pairs;

	sc->vtnet_rxqs = malloc(sizeof(struct vtnet_rxq) * npairs, M_DEVBUF,
	    M_NOWAIT | M_ZERO);
	sc->vtnet_txqs = malloc(sizeof(struct vtnet_txq) * npairs, M_DEVBUF,
	    M_NOWAIT | M_ZERO);
	if (sc->vtnet_rxqs == NULL || sc->vtnet_txqs == NULL)
		return (ENOMEM);

	for (i = 0; i < npairs; i++) {
		error = vtnet_init_rxq(sc, i);
		if (error)
			return (error);
		error = vtnet_init_txq(sc, i);
		if (error)
			return (error);
	}

	vtnet_setup_queue_sysctl(sc);

	return (0);
}

static void
vtnet_destroy_rxq(struct vtnet_rxq *rxq)
{

	rxq->vtnrx_sc = NULL;
	rxq->vtnrx_id = -1;

	if (rxq->vtnrx_sg != NULL) {
		sglist_free(rxq->vtnrx_sg);
		rxq->vtnrx_sg = NULL;
	}

	if (mtx_initialized(&rxq->vtnrx_mtx) != 0)
		mtx_destroy(&rxq->vtnrx_mtx);
}

static void
vtnet_destroy_txq(struct vtnet_txq *txq)
{

	txq->vtntx_sc = NULL;
	txq->vtntx_id = -1;

	if (txq->vtntx_sg != NULL) {
		sglist_free(txq->vtntx_sg);
		txq->vtntx_sg = NULL;
	}

#ifndef VTNET_LEGACY_TX
	if (txq->vtntx_br != NULL) {
		buf_ring_free(txq->vtntx_br, M_DEVBUF);
		txq->vtntx_br = NULL;
	}
#endif

	if (mtx_initialized(&txq->vtntx_mtx) != 0)
		mtx_destroy(&txq->vtntx_mtx);
}

static void
vtnet_free_rxtx_queues(struct vtnet_softc *sc)
{
	int i;

	if (sc->vtnet_rxqs != NULL) {
		for (i = 0; i < sc->vtnet_max_vq_pairs; i++)
			vtnet_destroy_rxq(&sc->vtnet_rxqs[i]);
		free(sc->vtnet_rxqs, M_DEVBUF);
		sc->vtnet_rxqs = NULL;
	}

	if (sc->vtnet_txqs != NULL) {
		for (i = 0; i < sc->vtnet_max_vq_pairs; i++)
			vtnet_destroy_txq(&sc->vtnet_txqs[i]);
		free(sc->vtnet_txqs, M_DEVBUF);
		sc->vtnet_txqs = NULL;
	}
}

static int
vtnet_alloc_rx_filters(struct vtnet_softc *sc)
{

	if (sc->vtnet_flags & VTNET_FLAG_CTRL_RX) {
		sc->vtnet_mac_filter = malloc(sizeof(struct vtnet_mac_filter),
		    M_DEVBUF, M_NOWAIT | M_ZERO);
		if (sc->vtnet_mac_filter == NULL)
			return (ENOMEM);
	}

	if (sc->vtnet_flags & VTNET_FLAG_VLAN_FILTER) {
		sc->vtnet_vlan_filter = malloc(sizeof(uint32_t) *
		    VTNET_VLAN_FILTER_NWORDS, M_DEVBUF, M_NOWAIT | M_ZERO);
		if (sc->vtnet_vlan_filter == NULL)
			return (ENOMEM);
	}

	return (0);
}

static void
vtnet_free_rx_filters(struct vtnet_softc *sc)
{

	if (sc->vtnet_mac_filter != NULL) {
		free(sc->vtnet_mac_filter, M_DEVBUF);
		sc->vtnet_mac_filter = NULL;
	}

	if (sc->vtnet_vlan_filter != NULL) {
		free(sc->vtnet_vlan_filter, M_DEVBUF);
		sc->vtnet_vlan_filter = NULL;
	}
}

static int
vtnet_alloc_virtqueues(struct vtnet_softc *sc)
{
	device_t dev;
	struct vq_alloc_info *info;
	struct vtnet_rxq *rxq;
	struct vtnet_txq *txq;
	int i, idx, flags, nvqs, error;

	dev = sc->vtnet_dev;
	flags = 0;

	nvqs = sc->vtnet_max_vq_pairs * 2;
	if (sc->vtnet_flags & VTNET_FLAG_CTRL_VQ)
		nvqs++;

	info = malloc(sizeof(struct vq_alloc_info) * nvqs, M_TEMP, M_NOWAIT);
	if (info == NULL)
		return (ENOMEM);

	for (i = 0, idx = 0; i < sc->vtnet_max_vq_pairs; i++, idx+=2) {
		rxq = &sc->vtnet_rxqs[i];
		VQ_ALLOC_INFO_INIT(&info[idx], sc->vtnet_rx_nsegs,
		    vtnet_rx_vq_intr, rxq, &rxq->vtnrx_vq,
		    "%s-%d rx", device_get_nameunit(dev), rxq->vtnrx_id);

		txq = &sc->vtnet_txqs[i];
		VQ_ALLOC_INFO_INIT(&info[idx+1], sc->vtnet_tx_nsegs,
		    vtnet_tx_vq_intr, txq, &txq->vtntx_vq,
		    "%s-%d tx", device_get_nameunit(dev), txq->vtntx_id);
	}

	if (sc->vtnet_flags & VTNET_FLAG_CTRL_VQ) {
		VQ_ALLOC_INFO_INIT(&info[idx], 0, NULL, NULL,
		    &sc->vtnet_ctrl_vq, "%s ctrl", device_get_nameunit(dev));
	}

	/*
	 * Enable interrupt binding if this is multiqueue. This only matters
	 * when per-vq MSIX is available.
	 */
	if (sc->vtnet_flags & VTNET_FLAG_MULTIQ)
		flags |= 0;

	error = virtio_alloc_virtqueues(dev, flags, nvqs, info);
	free(info, M_TEMP);

	return (error);
}

static int
vtnet_setup_interface(struct vtnet_softc *sc)
{
	device_t dev;
	struct ifnet *ifp;

	dev = sc->vtnet_dev;

	ifp = sc->vtnet_ifp = if_alloc(IFT_ETHER);
	if (ifp == NULL) {
		device_printf(dev, "cannot allocate ifnet structure\n");
		return (ENOSPC);
	}

	if_initname(ifp, device_get_name(dev), device_get_unit(dev));
	ifp->if_baudrate = IF_Gbps(10);	/* Approx. */
	ifp->if_softc = sc;
	ifp->if_flags = IFF_BROADCAST | IFF_SIMPLEX | IFF_MULTICAST;
	ifp->if_init = vtnet_init;
	ifp->if_ioctl = vtnet_ioctl;
	ifp->if_get_counter = vtnet_get_counter;
#ifndef VTNET_LEGACY_TX
	ifp->if_transmit = vtnet_txq_mq_start;
	ifp->if_qflush = vtnet_qflush;
#else
	struct virtqueue *vq = sc->vtnet_txqs[0].vtntx_vq;
	ifp->if_start = vtnet_start;
	IFQ_SET_MAXLEN(&ifp->if_snd, virtqueue_size(vq) - 1);
	ifp->if_snd.ifq_drv_maxlen = virtqueue_size(vq) - 1;
	IFQ_SET_READY(&ifp->if_snd);
#endif

	ifmedia_init(&sc->vtnet_media, IFM_IMASK, vtnet_ifmedia_upd,
	    vtnet_ifmedia_sts);
	ifmedia_add(&sc->vtnet_media, VTNET_MEDIATYPE, 0, NULL);
	ifmedia_set(&sc->vtnet_media, VTNET_MEDIATYPE);

	/* Read (or generate) the MAC address for the adapter. */
	vtnet_get_hwaddr(sc);

	ether_ifattach(ifp, sc->vtnet_hwaddr);

	if (virtio_with_feature(dev, VIRTIO_NET_F_STATUS))
		ifp->if_capabilities |= IFCAP_LINKSTATE;

	/* Tell the upper layer(s) we support long frames. */
	ifp->if_hdrlen = sizeof(struct ether_vlan_header);
	ifp->if_capabilities |= IFCAP_JUMBO_MTU | IFCAP_VLAN_MTU;

	if (virtio_with_feature(dev, VIRTIO_NET_F_CSUM)) {
		ifp->if_capabilities |= IFCAP_TXCSUM | IFCAP_TXCSUM_IPV6;

		if (virtio_with_feature(dev, VIRTIO_NET_F_GSO)) {
			ifp->if_capabilities |= IFCAP_TSO4 | IFCAP_TSO6;
			sc->vtnet_flags |= VTNET_FLAG_TSO_ECN;
		} else {
			if (virtio_with_feature(dev, VIRTIO_NET_F_HOST_TSO4))
				ifp->if_capabilities |= IFCAP_TSO4;
			if (virtio_with_feature(dev, VIRTIO_NET_F_HOST_TSO6))
				ifp->if_capabilities |= IFCAP_TSO6;
			if (virtio_with_feature(dev, VIRTIO_NET_F_HOST_ECN))
				sc->vtnet_flags |= VTNET_FLAG_TSO_ECN;
		}

		if (ifp->if_capabilities & IFCAP_TSO)
			ifp->if_capabilities |= IFCAP_VLAN_HWTSO;
	}

	if (virtio_with_feature(dev, VIRTIO_NET_F_GUEST_CSUM)) {
		ifp->if_capabilities |= IFCAP_RXCSUM | IFCAP_RXCSUM_IPV6;

		if (virtio_with_feature(dev, VIRTIO_NET_F_GUEST_TSO4) ||
		    virtio_with_feature(dev, VIRTIO_NET_F_GUEST_TSO6))
			ifp->if_capabilities |= IFCAP_LRO;
	}

	if (ifp->if_capabilities & IFCAP_HWCSUM) {
		/*
		 * VirtIO does not support VLAN tagging, but we can fake
		 * it by inserting and removing the 802.1Q header during
		 * transmit and receive. We are then able to do checksum
		 * offloading of VLAN frames.
		 */
		ifp->if_capabilities |=
		    IFCAP_VLAN_HWTAGGING | IFCAP_VLAN_HWCSUM;
	}

	ifp->if_capenable = ifp->if_capabilities;

	/*
	 * Capabilities after here are not enabled by default.
	 */

	if (sc->vtnet_flags & VTNET_FLAG_VLAN_FILTER) {
		ifp->if_capabilities |= IFCAP_VLAN_HWFILTER;

		sc->vtnet_vlan_attach = EVENTHANDLER_REGISTER(vlan_config,
		    vtnet_register_vlan, sc, EVENTHANDLER_PRI_FIRST);
		sc->vtnet_vlan_detach = EVENTHANDLER_REGISTER(vlan_unconfig,
		    vtnet_unregister_vlan, sc, EVENTHANDLER_PRI_FIRST);
	}

	vtnet_set_rx_process_limit(sc);
	vtnet_set_tx_intr_threshold(sc);

	DEBUGNET_SET(ifp, vtnet);

	return (0);
}

static int
vtnet_change_mtu(struct vtnet_softc *sc, int new_mtu)
{
	struct ifnet *ifp;
	int frame_size, clsize;

	ifp = sc->vtnet_ifp;

	if (new_mtu < ETHERMIN || new_mtu > VTNET_MAX_MTU)
		return (EINVAL);

	frame_size = sc->vtnet_hdr_size + sizeof(struct ether_vlan_header) +
	    new_mtu;

	/*
	 * Based on the new MTU (and hence frame size) determine which
	 * cluster size is most appropriate for the receive queues.
	 */
	if (frame_size <= MCLBYTES) {
		clsize = MCLBYTES;
	} else if ((sc->vtnet_flags & VTNET_FLAG_MRG_RXBUFS) == 0) {
		/* Avoid going past 9K jumbos. */
		if (frame_size > MJUM9BYTES)
			return (EINVAL);
		clsize = MJUM9BYTES;
	} else
		clsize = MJUMPAGESIZE;

	ifp->if_mtu = new_mtu;
	sc->vtnet_rx_new_clsize = clsize;

	if (ifp->if_drv_flags & IFF_DRV_RUNNING) {
		ifp->if_drv_flags &= ~IFF_DRV_RUNNING;
		vtnet_init_locked(sc);
	}

	return (0);
}

static int
vtnet_ioctl(struct ifnet *ifp, u_long cmd, caddr_t data)
{
	struct vtnet_softc *sc;
	struct ifreq *ifr;
	int reinit, mask, error;

	sc = ifp->if_softc;
	ifr = (struct ifreq *) data;
	error = 0;

	switch (cmd) {
	case CASE_IOC_IFREQ(SIOCSIFMTU):
		if (ifp->if_mtu != ifr_mtu_get(ifr)) {
			VTNET_CORE_LOCK(sc);
			error = vtnet_change_mtu(sc, ifr_mtu_get(ifr));
			VTNET_CORE_UNLOCK(sc);
		}
		break;

	case CASE_IOC_IFREQ(SIOCSIFFLAGS):
		VTNET_CORE_LOCK(sc);
		if ((ifp->if_flags & IFF_UP) == 0) {
			if (ifp->if_drv_flags & IFF_DRV_RUNNING)
				vtnet_stop(sc);
		} else if (ifp->if_drv_flags & IFF_DRV_RUNNING) {
			if ((ifp->if_flags ^ sc->vtnet_if_flags) &
			    (IFF_PROMISC | IFF_ALLMULTI)) {
				if (sc->vtnet_flags & VTNET_FLAG_CTRL_RX)
					vtnet_rx_filter(sc);
				else {
					ifp->if_flags |= IFF_PROMISC;
					if ((ifp->if_flags ^ sc->vtnet_if_flags)
					    & IFF_ALLMULTI)
						error = ENOTSUP;
				}
			}
		} else
			vtnet_init_locked(sc);

		if (error == 0)
			sc->vtnet_if_flags = ifp->if_flags;
		VTNET_CORE_UNLOCK(sc);
		break;

	case CASE_IOC_IFREQ(SIOCADDMULTI):
	case CASE_IOC_IFREQ(SIOCDELMULTI):
		if ((sc->vtnet_flags & VTNET_FLAG_CTRL_RX) == 0)
			break;
		VTNET_CORE_LOCK(sc);
		if (ifp->if_drv_flags & IFF_DRV_RUNNING)
			vtnet_rx_filter_mac(sc);
		VTNET_CORE_UNLOCK(sc);
		break;

	case CASE_IOC_IFREQ(SIOCSIFMEDIA):
	case SIOCGIFMEDIA:
		error = ifmedia_ioctl(ifp, ifr, &sc->vtnet_media, cmd);
		break;

	case CASE_IOC_IFREQ(SIOCSIFCAP):
		VTNET_CORE_LOCK(sc);
		mask = ifr_reqcap_get(ifr) ^ ifp->if_capenable;

		if (mask & IFCAP_TXCSUM)
			ifp->if_capenable ^= IFCAP_TXCSUM;
		if (mask & IFCAP_TXCSUM_IPV6)
			ifp->if_capenable ^= IFCAP_TXCSUM_IPV6;
		if (mask & IFCAP_TSO4)
			ifp->if_capenable ^= IFCAP_TSO4;
		if (mask & IFCAP_TSO6)
			ifp->if_capenable ^= IFCAP_TSO6;

		if (mask & (IFCAP_RXCSUM | IFCAP_RXCSUM_IPV6 | IFCAP_LRO |
		    IFCAP_VLAN_HWFILTER)) {
			/* These Rx features require us to renegotiate. */
			reinit = 1;

			if (mask & IFCAP_RXCSUM)
				ifp->if_capenable ^= IFCAP_RXCSUM;
			if (mask & IFCAP_RXCSUM_IPV6)
				ifp->if_capenable ^= IFCAP_RXCSUM_IPV6;
			if (mask & IFCAP_LRO)
				ifp->if_capenable ^= IFCAP_LRO;
			if (mask & IFCAP_VLAN_HWFILTER)
				ifp->if_capenable ^= IFCAP_VLAN_HWFILTER;
		} else
			reinit = 0;

		if (mask & IFCAP_VLAN_HWTSO)
			ifp->if_capenable ^= IFCAP_VLAN_HWTSO;
		if (mask & IFCAP_VLAN_HWTAGGING)
			ifp->if_capenable ^= IFCAP_VLAN_HWTAGGING;

		if (reinit && (ifp->if_drv_flags & IFF_DRV_RUNNING)) {
			ifp->if_drv_flags &= ~IFF_DRV_RUNNING;
			vtnet_init_locked(sc);
		}

		VTNET_CORE_UNLOCK(sc);
		VLAN_CAPABILITIES(ifp);

		break;

	default:
		error = ether_ioctl(ifp, cmd, data);
		break;
	}

	VTNET_CORE_LOCK_ASSERT_NOTOWNED(sc);

	return (error);
}

static int
vtnet_rxq_populate(struct vtnet_rxq *rxq)
{
	struct virtqueue *vq;
	int nbufs, error;

#ifdef DEV_NETMAP
	error = vtnet_netmap_rxq_populate(rxq);
	if (error >= 0)
		return (error);
#endif  /* DEV_NETMAP */

	vq = rxq->vtnrx_vq;
	error = ENOSPC;

	for (nbufs = 0; !virtqueue_full(vq); nbufs++) {
		error = vtnet_rxq_new_buf(rxq);
		if (error)
			break;
	}

	if (nbufs > 0) {
		virtqueue_notify(vq);
		/*
		 * EMSGSIZE signifies the virtqueue did not have enough
		 * entries available to hold the last mbuf. This is not
		 * an error.
		 */
		if (error == EMSGSIZE)
			error = 0;
	}

	return (error);
}

static void
vtnet_rxq_free_mbufs(struct vtnet_rxq *rxq)
{
	struct virtqueue *vq;
	struct mbuf *m;
	int last;
#ifdef DEV_NETMAP
	int netmap_bufs = vtnet_netmap_queue_on(rxq->vtnrx_sc, NR_RX,
						rxq->vtnrx_id);
#else  /* !DEV_NETMAP */
	int netmap_bufs = 0;
#endif /* !DEV_NETMAP */

	vq = rxq->vtnrx_vq;
	last = 0;

	while ((m = virtqueue_drain(vq, &last)) != NULL) {
		if (!netmap_bufs)
			m_freem(m);
	}

	KASSERT(virtqueue_empty(vq),
	    ("%s: mbufs remaining in rx queue %p", __func__, rxq));
}

static struct mbuf *
vtnet_rx_alloc_buf(struct vtnet_softc *sc, int nbufs, struct mbuf **m_tailp)
{
	struct mbuf *m_head, *m_tail, *m;
	int i, clsize;

	clsize = sc->vtnet_rx_clsize;

	KASSERT(nbufs == 1 || sc->vtnet_flags & VTNET_FLAG_LRO_NOMRG,
	    ("%s: chained mbuf %d request without LRO_NOMRG", __func__, nbufs));

	m_head = m_getjcl(M_NOWAIT, MT_DATA, M_PKTHDR, clsize);
	if (m_head == NULL)
		goto fail;

	m_head->m_len = clsize;
	m_tail = m_head;

	/* Allocate the rest of the chain. */
	for (i = 1; i < nbufs; i++) {
		m = m_getjcl(M_NOWAIT, MT_DATA, 0, clsize);
		if (m == NULL)
			goto fail;

		m->m_len = clsize;
		m_tail->m_next = m;
		m_tail = m;
	}

	if (m_tailp != NULL)
		*m_tailp = m_tail;

	return (m_head);

fail:
	sc->vtnet_stats.mbuf_alloc_failed++;
	m_freem(m_head);

	return (NULL);
}

/*
 * Slow path for when LRO without mergeable buffers is negotiated.
 */
static int
vtnet_rxq_replace_lro_nomgr_buf(struct vtnet_rxq *rxq, struct mbuf *m0,
    int len0)
{
	struct vtnet_softc *sc;
	struct mbuf *m, *m_prev;
	struct mbuf *m_new, *m_tail;
	int len, clsize, nreplace, error;

	sc = rxq->vtnrx_sc;
	clsize = sc->vtnet_rx_clsize;

	m_prev = NULL;
	m_tail = NULL;
	nreplace = 0;

	m = m0;
	len = len0;

	/*
	 * Since these mbuf chains are so large, we avoid allocating an
	 * entire replacement chain if possible. When the received frame
	 * did not consume the entire chain, the unused mbufs are moved
	 * to the replacement chain.
	 */
	while (len > 0) {
		/*
		 * Something is seriously wrong if we received a frame
		 * larger than the chain. Drop it.
		 */
		if (m == NULL) {
			sc->vtnet_stats.rx_frame_too_large++;
			return (EMSGSIZE);
		}

		/* We always allocate the same cluster size. */
		KASSERT(m->m_len == clsize,
		    ("%s: mbuf size %d is not the cluster size %d",
		    __func__, m->m_len, clsize));

		m->m_len = MIN(m->m_len, len);
		len -= m->m_len;

		m_prev = m;
		m = m->m_next;
		nreplace++;
	}

	KASSERT(nreplace <= sc->vtnet_rx_nmbufs,
	    ("%s: too many replacement mbufs %d max %d", __func__, nreplace,
	    sc->vtnet_rx_nmbufs));

	m_new = vtnet_rx_alloc_buf(sc, nreplace, &m_tail);
	if (m_new == NULL) {
		m_prev->m_len = clsize;
		return (ENOBUFS);
	}

	/*
	 * Move any unused mbufs from the received chain onto the end
	 * of the new chain.
	 */
	if (m_prev->m_next != NULL) {
		m_tail->m_next = m_prev->m_next;
		m_prev->m_next = NULL;
	}

	error = vtnet_rxq_enqueue_buf(rxq, m_new);
	if (error) {
		/*
		 * BAD! We could not enqueue the replacement mbuf chain. We
		 * must restore the m0 chain to the original state if it was
		 * modified so we can subsequently discard it.
		 *
		 * NOTE: The replacement is suppose to be an identical copy
		 * to the one just dequeued so this is an unexpected error.
		 */
		sc->vtnet_stats.rx_enq_replacement_failed++;

		if (m_tail->m_next != NULL) {
			m_prev->m_next = m_tail->m_next;
			m_tail->m_next = NULL;
		}

		m_prev->m_len = clsize;
		m_freem(m_new);
	}

	return (error);
}

static int
vtnet_rxq_replace_buf(struct vtnet_rxq *rxq, struct mbuf *m, int len)
{
	struct vtnet_softc *sc;
	struct mbuf *m_new;
	int error;

	sc = rxq->vtnrx_sc;

	KASSERT(sc->vtnet_flags & VTNET_FLAG_LRO_NOMRG || m->m_next == NULL,
	    ("%s: chained mbuf without LRO_NOMRG", __func__));

	if (m->m_next == NULL) {
		/* Fast-path for the common case of just one mbuf. */
		if (m->m_len < len)
			return (EINVAL);

		m_new = vtnet_rx_alloc_buf(sc, 1, NULL);
		if (m_new == NULL)
			return (ENOBUFS);

		error = vtnet_rxq_enqueue_buf(rxq, m_new);
		if (error) {
			/*
			 * The new mbuf is suppose to be an identical
			 * copy of the one just dequeued so this is an
			 * unexpected error.
			 */
			m_freem(m_new);
			sc->vtnet_stats.rx_enq_replacement_failed++;
		} else
			m->m_len = len;
	} else
		error = vtnet_rxq_replace_lro_nomgr_buf(rxq, m, len);

	return (error);
}

static int
vtnet_rxq_enqueue_buf(struct vtnet_rxq *rxq, struct mbuf *m)
{
	struct vtnet_softc *sc;
	struct sglist *sg;
	struct vtnet_rx_header *rxhdr;
	uint8_t *mdata;
	int offset, error;

	sc = rxq->vtnrx_sc;
	sg = rxq->vtnrx_sg;
	mdata = mtod(m, uint8_t *);

	VTNET_RXQ_LOCK_ASSERT(rxq);
	KASSERT(sc->vtnet_flags & VTNET_FLAG_LRO_NOMRG || m->m_next == NULL,
	    ("%s: chained mbuf without LRO_NOMRG", __func__));
	KASSERT(m->m_len == sc->vtnet_rx_clsize,
	    ("%s: unexpected cluster size %d/%d", __func__, m->m_len,
	     sc->vtnet_rx_clsize));

	sglist_reset(sg);
	if ((sc->vtnet_flags & VTNET_FLAG_MRG_RXBUFS) == 0) {
		MPASS(sc->vtnet_hdr_size == sizeof(struct virtio_net_hdr));
		rxhdr = (struct vtnet_rx_header *) mdata;
		sglist_append(sg, &rxhdr->vrh_hdr, sc->vtnet_hdr_size);
		offset = sizeof(struct vtnet_rx_header);
	} else
		offset = 0;

	sglist_append(sg, mdata + offset, m->m_len - offset);
	if (m->m_next != NULL) {
		error = sglist_append_mbuf(sg, m->m_next);
		MPASS(error == 0);
	}

	error = virtqueue_enqueue(rxq->vtnrx_vq, m, sg, 0, sg->sg_nseg);

	return (error);
}

static int
vtnet_rxq_new_buf(struct vtnet_rxq *rxq)
{
	struct vtnet_softc *sc;
	struct mbuf *m;
	int error;

	sc = rxq->vtnrx_sc;

	m = vtnet_rx_alloc_buf(sc, sc->vtnet_rx_nmbufs, NULL);
	if (m == NULL)
		return (ENOBUFS);

	error = vtnet_rxq_enqueue_buf(rxq, m);
	if (error)
		m_freem(m);

	return (error);
}

/*
 * Use the checksum offset in the VirtIO header to set the
 * correct CSUM_* flags.
 */
static int
vtnet_rxq_csum_by_offset(struct vtnet_rxq *rxq, struct mbuf *m,
    uint16_t eth_type, int ip_start, struct virtio_net_hdr *hdr)
{
	struct vtnet_softc *sc;
#if defined(INET) || defined(INET6)
	int offset = hdr->csum_start + hdr->csum_offset;
#endif

	sc = rxq->vtnrx_sc;

	/* Only do a basic sanity check on the offset. */
	switch (eth_type) {
#if defined(INET)
	case ETHERTYPE_IP:
		if (__predict_false(offset < ip_start + sizeof(struct ip)))
			return (1);
		break;
#endif
#if defined(INET6)
	case ETHERTYPE_IPV6:
		if (__predict_false(offset < ip_start + sizeof(struct ip6_hdr)))
			return (1);
		break;
#endif
	default:
		sc->vtnet_stats.rx_csum_bad_ethtype++;
		return (1);
	}

	/*
	 * Use the offset to determine the appropriate CSUM_* flags. This is
	 * a bit dirty, but we can get by with it since the checksum offsets
	 * happen to be different. We assume the host host does not do IPv4
	 * header checksum offloading.
	 */
	switch (hdr->csum_offset) {
	case offsetof(struct udphdr, uh_sum):
	case offsetof(struct tcphdr, th_sum):
		m->m_pkthdr.csum_flags |= CSUM_DATA_VALID | CSUM_PSEUDO_HDR;
		m->m_pkthdr.csum_data = 0xFFFF;
		break;
	default:
		sc->vtnet_stats.rx_csum_bad_offset++;
		return (1);
	}

	return (0);
}

static int
vtnet_rxq_csum_by_parse(struct vtnet_rxq *rxq, struct mbuf *m,
    uint16_t eth_type, int ip_start, struct virtio_net_hdr *hdr)
{
	struct vtnet_softc *sc;
	int offset, proto;

	sc = rxq->vtnrx_sc;

	switch (eth_type) {
#if defined(INET)
	case ETHERTYPE_IP: {
		struct ip *ip;
		if (__predict_false(m->m_len < ip_start + sizeof(struct ip)))
			return (1);
		ip = (struct ip *)(m->m_data + ip_start);
		proto = ip->ip_p;
		offset = ip_start + (ip->ip_hl << 2);
		break;
	}
#endif
#if defined(INET6)
	case ETHERTYPE_IPV6:
		if (__predict_false(m->m_len < ip_start +
		    sizeof(struct ip6_hdr)))
			return (1);
		offset = ip6_lasthdr(m, ip_start, IPPROTO_IPV6, &proto);
		if (__predict_false(offset < 0))
			return (1);
		break;
#endif
	default:
		sc->vtnet_stats.rx_csum_bad_ethtype++;
		return (1);
	}

	switch (proto) {
	case IPPROTO_TCP:
		if (__predict_false(m->m_len < offset + sizeof(struct tcphdr)))
			return (1);
		m->m_pkthdr.csum_flags |= CSUM_DATA_VALID | CSUM_PSEUDO_HDR;
		m->m_pkthdr.csum_data = 0xFFFF;
		break;
	case IPPROTO_UDP:
		if (__predict_false(m->m_len < offset + sizeof(struct udphdr)))
			return (1);
		m->m_pkthdr.csum_flags |= CSUM_DATA_VALID | CSUM_PSEUDO_HDR;
		m->m_pkthdr.csum_data = 0xFFFF;
		break;
	default:
		/*
		 * For the remaining protocols, FreeBSD does not support
		 * checksum offloading, so the checksum will be recomputed.
		 */
#if 0
		if_printf(sc->vtnet_ifp, "cksum offload of unsupported "
		    "protocol eth_type=%#x proto=%d csum_start=%d "
		    "csum_offset=%d\n", __func__, eth_type, proto,
		    hdr->csum_start, hdr->csum_offset);
#endif
		break;
	}

	return (0);
}

/*
 * Set the appropriate CSUM_* flags. Unfortunately, the information
 * provided is not directly useful to us. The VirtIO header gives the
 * offset of the checksum, which is all Linux needs, but this is not
 * how FreeBSD does things. We are forced to peek inside the packet
 * a bit.
 *
 * It would be nice if VirtIO gave us the L4 protocol or if FreeBSD
 * could accept the offsets and let the stack figure it out.
 */
static int
vtnet_rxq_csum(struct vtnet_rxq *rxq, struct mbuf *m,
    struct virtio_net_hdr *hdr)
{
	struct ether_header *eh;
	struct ether_vlan_header *evh;
	uint16_t eth_type;
	int offset, error;

	eh = mtod(m, struct ether_header *);
	eth_type = ntohs(eh->ether_type);
	if (eth_type == ETHERTYPE_VLAN) {
		/* BMV: We should handle nested VLAN tags too. */
		evh = mtod(m, struct ether_vlan_header *);
		eth_type = ntohs(evh->evl_proto);
		offset = sizeof(struct ether_vlan_header);
	} else
		offset = sizeof(struct ether_header);

	if (hdr->flags & VIRTIO_NET_HDR_F_NEEDS_CSUM)
		error = vtnet_rxq_csum_by_offset(rxq, m, eth_type, offset, hdr);
	else
		error = vtnet_rxq_csum_by_parse(rxq, m, eth_type, offset, hdr);

	return (error);
}

static void
vtnet_rxq_discard_merged_bufs(struct vtnet_rxq *rxq, int nbufs)
{
	struct mbuf *m;

	while (--nbufs > 0) {
		m = virtqueue_dequeue(rxq->vtnrx_vq, NULL);
		if (m == NULL)
			break;
		vtnet_rxq_discard_buf(rxq, m);
	}
}

static void
vtnet_rxq_discard_buf(struct vtnet_rxq *rxq, struct mbuf *m)
{
	int error;

	/*
	 * Requeue the discarded mbuf. This should always be successful
	 * since it was just dequeued.
	 */
	error = vtnet_rxq_enqueue_buf(rxq, m);
	KASSERT(error == 0,
	    ("%s: cannot requeue discarded mbuf %d", __func__, error));
}

static int
vtnet_rxq_merged_eof(struct vtnet_rxq *rxq, struct mbuf *m_head, int nbufs)
{
	struct vtnet_softc *sc;
	struct virtqueue *vq;
	struct mbuf *m, *m_tail;
	int len;

	sc = rxq->vtnrx_sc;
	vq = rxq->vtnrx_vq;
	m_tail = m_head;

	while (--nbufs > 0) {
		m = virtqueue_dequeue(vq, &len);
		if (m == NULL) {
			rxq->vtnrx_stats.vrxs_ierrors++;
			goto fail;
		}

		if (vtnet_rxq_new_buf(rxq) != 0) {
			rxq->vtnrx_stats.vrxs_iqdrops++;
			vtnet_rxq_discard_buf(rxq, m);
			if (nbufs > 1)
				vtnet_rxq_discard_merged_bufs(rxq, nbufs);
			goto fail;
		}

		if (m->m_len < len)
			len = m->m_len;

		m->m_len = len;
		m->m_flags &= ~M_PKTHDR;

		m_head->m_pkthdr.len += len;
		m_tail->m_next = m;
		m_tail = m;
	}

	return (0);

fail:
	sc->vtnet_stats.rx_mergeable_failed++;
	m_freem(m_head);

	return (1);
}

static void
vtnet_rxq_input(struct vtnet_rxq *rxq, struct mbuf *m,
    struct virtio_net_hdr *hdr)
{
	struct vtnet_softc *sc;
	struct ifnet *ifp;
	struct ether_header *eh;

	sc = rxq->vtnrx_sc;
	ifp = sc->vtnet_ifp;

	if (ifp->if_capenable & IFCAP_VLAN_HWTAGGING) {
		eh = mtod(m, struct ether_header *);
		if (eh->ether_type == htons(ETHERTYPE_VLAN)) {
			vtnet_vlan_tag_remove(m);
			/*
			 * With the 802.1Q header removed, update the
			 * checksum starting location accordingly.
			 */
			if (hdr->flags & VIRTIO_NET_HDR_F_NEEDS_CSUM)
				hdr->csum_start -= ETHER_VLAN_ENCAP_LEN;
		}
	}

	m->m_pkthdr.flowid = rxq->vtnrx_id;
	M_HASHTYPE_SET(m, M_HASHTYPE_OPAQUE);

	/*
	 * BMV: FreeBSD does not have the UNNECESSARY and PARTIAL checksum
	 * distinction that Linux does. Need to reevaluate if performing
	 * offloading for the NEEDS_CSUM case is really appropriate.
	 */
	if (hdr->flags & (VIRTIO_NET_HDR_F_NEEDS_CSUM |
	    VIRTIO_NET_HDR_F_DATA_VALID)) {
		if (vtnet_rxq_csum(rxq, m, hdr) == 0)
			rxq->vtnrx_stats.vrxs_csum++;
		else
			rxq->vtnrx_stats.vrxs_csum_failed++;
	}

	rxq->vtnrx_stats.vrxs_ipackets++;
	rxq->vtnrx_stats.vrxs_ibytes += m->m_pkthdr.len;

	VTNET_RXQ_UNLOCK(rxq);
	(*ifp->if_input)(ifp, m);
	VTNET_RXQ_LOCK(rxq);
}

static int
vtnet_rxq_eof(struct vtnet_rxq *rxq)
{
	struct virtio_net_hdr lhdr, *hdr;
	struct vtnet_softc *sc;
	struct ifnet *ifp;
	struct virtqueue *vq;
	struct mbuf *m;
	struct virtio_net_hdr_mrg_rxbuf *mhdr;
	int len, deq, nbufs, adjsz, count;

	sc = rxq->vtnrx_sc;
	vq = rxq->vtnrx_vq;
	ifp = sc->vtnet_ifp;
	hdr = &lhdr;
	deq = 0;
	count = sc->vtnet_rx_process_limit;

	VTNET_RXQ_LOCK_ASSERT(rxq);

	while (count-- > 0) {
		m = virtqueue_dequeue(vq, &len);
		if (m == NULL)
			break;
		deq++;

		if (len < sc->vtnet_hdr_size + ETHER_HDR_LEN) {
			rxq->vtnrx_stats.vrxs_ierrors++;
			vtnet_rxq_discard_buf(rxq, m);
			continue;
		}

		if ((sc->vtnet_flags & VTNET_FLAG_MRG_RXBUFS) == 0) {
			nbufs = 1;
			adjsz = sizeof(struct vtnet_rx_header);
			/*
			 * Account for our pad inserted between the header
			 * and the actual start of the frame.
			 */
			len += VTNET_RX_HEADER_PAD;
		} else {
			mhdr = mtod(m, struct virtio_net_hdr_mrg_rxbuf *);
			nbufs = mhdr->num_buffers;
			adjsz = sizeof(struct virtio_net_hdr_mrg_rxbuf);
		}

		if (vtnet_rxq_replace_buf(rxq, m, len) != 0) {
			rxq->vtnrx_stats.vrxs_iqdrops++;
			vtnet_rxq_discard_buf(rxq, m);
			if (nbufs > 1)
				vtnet_rxq_discard_merged_bufs(rxq, nbufs);
			continue;
		}

		m->m_pkthdr.len = len;
		m->m_pkthdr.rcvif = ifp;
		m->m_pkthdr.csum_flags = 0;

		if (nbufs > 1) {
			/* Dequeue the rest of chain. */
			if (vtnet_rxq_merged_eof(rxq, m, nbufs) != 0)
				continue;
		}

		/*
		 * Save copy of header before we strip it. For both mergeable
		 * and non-mergeable, the header is at the beginning of the
		 * mbuf data. We no longer need num_buffers, so always use a
		 * regular header.
		 *
		 * BMV: Is this memcpy() expensive? We know the mbuf data is
		 * still valid even after the m_adj().
		 */
		memcpy(hdr, mtod(m, void *), sizeof(struct virtio_net_hdr));
		m_adj(m, adjsz);

		vtnet_rxq_input(rxq, m, hdr);

		/* Must recheck after dropping the Rx lock. */
		if ((ifp->if_drv_flags & IFF_DRV_RUNNING) == 0)
			break;
	}

	if (deq > 0)
		virtqueue_notify(vq);

	return (count > 0 ? 0 : EAGAIN);
}

static void
vtnet_rx_vq_intr(void *xrxq)
{
	struct vtnet_softc *sc;
	struct vtnet_rxq *rxq;
	struct ifnet *ifp;
	int tries, more;

	rxq = xrxq;
	sc = rxq->vtnrx_sc;
	ifp = sc->vtnet_ifp;
	tries = 0;

	if (__predict_false(rxq->vtnrx_id >= sc->vtnet_act_vq_pairs)) {
		/*
		 * Ignore this interrupt. Either this is a spurious interrupt
		 * or multiqueue without per-VQ MSIX so every queue needs to
		 * be polled (a brain dead configuration we could try harder
		 * to avoid).
		 */
		vtnet_rxq_disable_intr(rxq);
		return;
	}

#ifdef DEV_NETMAP
	if (netmap_rx_irq(ifp, rxq->vtnrx_id, &more) != NM_IRQ_PASS)
		return;
#endif /* DEV_NETMAP */

	VTNET_RXQ_LOCK(rxq);

again:
	if ((ifp->if_drv_flags & IFF_DRV_RUNNING) == 0) {
		VTNET_RXQ_UNLOCK(rxq);
		return;
	}

	more = vtnet_rxq_eof(rxq);
	if (more || vtnet_rxq_enable_intr(rxq) != 0) {
		if (!more)
			vtnet_rxq_disable_intr(rxq);
		/*
		 * This is an occasional condition or race (when !more),
		 * so retry a few times before scheduling the taskqueue.
		 */
		if (tries++ < VTNET_INTR_DISABLE_RETRIES)
			goto again;

		VTNET_RXQ_UNLOCK(rxq);
		rxq->vtnrx_stats.vrxs_rescheduled++;
		taskqueue_enqueue(rxq->vtnrx_tq, &rxq->vtnrx_intrtask);
	} else
		VTNET_RXQ_UNLOCK(rxq);
}

static void
vtnet_rxq_tq_intr(void *xrxq, int pending)
{
	struct vtnet_softc *sc;
	struct vtnet_rxq *rxq;
	struct ifnet *ifp;
	int more;

	rxq = xrxq;
	sc = rxq->vtnrx_sc;
	ifp = sc->vtnet_ifp;

	VTNET_RXQ_LOCK(rxq);

	if ((ifp->if_drv_flags & IFF_DRV_RUNNING) == 0) {
		VTNET_RXQ_UNLOCK(rxq);
		return;
	}

	more = vtnet_rxq_eof(rxq);
	if (more || vtnet_rxq_enable_intr(rxq) != 0) {
		if (!more)
			vtnet_rxq_disable_intr(rxq);
		rxq->vtnrx_stats.vrxs_rescheduled++;
		taskqueue_enqueue(rxq->vtnrx_tq, &rxq->vtnrx_intrtask);
	}

	VTNET_RXQ_UNLOCK(rxq);
}

static int
vtnet_txq_below_threshold(struct vtnet_txq *txq)
{
	struct vtnet_softc *sc;
	struct virtqueue *vq;

	sc = txq->vtntx_sc;
	vq = txq->vtntx_vq;

	return (virtqueue_nfree(vq) <= sc->vtnet_tx_intr_thresh);
}

static int
vtnet_txq_notify(struct vtnet_txq *txq)
{
	struct virtqueue *vq;

	vq = txq->vtntx_vq;

	txq->vtntx_watchdog = VTNET_TX_TIMEOUT;
	virtqueue_notify(vq);

	if (vtnet_txq_enable_intr(txq) == 0)
		return (0);

	/*
	 * Drain frames that were completed since last checked. If this
	 * causes the queue to go above the threshold, the caller should
	 * continue transmitting.
	 */
	if (vtnet_txq_eof(txq) != 0 && vtnet_txq_below_threshold(txq) == 0) {
		virtqueue_disable_intr(vq);
		return (1);
	}

	return (0);
}

static void
vtnet_txq_free_mbufs(struct vtnet_txq *txq)
{
	struct virtqueue *vq;
	struct vtnet_tx_header *txhdr;
	int last;
#ifdef DEV_NETMAP
	int netmap_bufs = vtnet_netmap_queue_on(txq->vtntx_sc, NR_TX,
						txq->vtntx_id);
#else  /* !DEV_NETMAP */
	int netmap_bufs = 0;
#endif /* !DEV_NETMAP */

	vq = txq->vtntx_vq;
	last = 0;

	while ((txhdr = virtqueue_drain(vq, &last)) != NULL) {
		if (!netmap_bufs) {
			m_freem(txhdr->vth_mbuf);
			uma_zfree(vtnet_tx_header_zone, txhdr);
		}
	}

	KASSERT(virtqueue_empty(vq),
	    ("%s: mbufs remaining in tx queue %p", __func__, txq));
}

/*
 * BMV: Much of this can go away once we finally have offsets in
 * the mbuf packet header. Bug andre@.
 */
static int
vtnet_txq_offload_ctx(struct vtnet_txq *txq, struct mbuf *m,
    int *etype, int *proto, int *start)
{
	struct vtnet_softc *sc;
	struct ether_vlan_header *evh;
	int offset;

	sc = txq->vtntx_sc;

	evh = mtod(m, struct ether_vlan_header *);
	if (evh->evl_encap_proto == htons(ETHERTYPE_VLAN)) {
		/* BMV: We should handle nested VLAN tags too. */
		*etype = ntohs(evh->evl_proto);
		offset = sizeof(struct ether_vlan_header);
	} else {
		*etype = ntohs(evh->evl_encap_proto);
		offset = sizeof(struct ether_header);
	}

	switch (*etype) {
#if defined(INET)
	case ETHERTYPE_IP: {
		struct ip *ip, iphdr;
		if (__predict_false(m->m_len < offset + sizeof(struct ip))) {
			m_copydata(m, offset, sizeof(struct ip),
			    (caddr_t) &iphdr);
			ip = &iphdr;
		} else
			ip = (struct ip *)(m->m_data + offset);
		*proto = ip->ip_p;
		*start = offset + (ip->ip_hl << 2);
		break;
	}
#endif
#if defined(INET6)
	case ETHERTYPE_IPV6:
		*proto = -1;
		*start = ip6_lasthdr(m, offset, IPPROTO_IPV6, proto);
		/* Assert the network stack sent us a valid packet. */
		KASSERT(*start > offset,
		    ("%s: mbuf %p start %d offset %d proto %d", __func__, m,
		    *start, offset, *proto));
		break;
#endif
	default:
		sc->vtnet_stats.tx_csum_bad_ethtype++;
		return (EINVAL);
	}

	return (0);
}

static int
vtnet_txq_offload_tso(struct vtnet_txq *txq, struct mbuf *m, int eth_type,
    int offset, struct virtio_net_hdr *hdr)
{
	static struct timeval lastecn;
	static int curecn;
	struct vtnet_softc *sc;
	struct tcphdr *tcp, tcphdr;

	sc = txq->vtntx_sc;

	if (__predict_false(m->m_len < offset + sizeof(struct tcphdr))) {
		m_copydata(m, offset, sizeof(struct tcphdr), (caddr_t) &tcphdr);
		tcp = &tcphdr;
	} else
		tcp = (struct tcphdr *)(m->m_data + offset);

	hdr->hdr_len = offset + (tcp->th_off << 2);
	hdr->gso_size = m->m_pkthdr.tso_segsz;
	hdr->gso_type = eth_type == ETHERTYPE_IP ? VIRTIO_NET_HDR_GSO_TCPV4 :
	    VIRTIO_NET_HDR_GSO_TCPV6;

	if (tcp->th_flags & TH_CWR) {
		/*
		 * Drop if VIRTIO_NET_F_HOST_ECN was not negotiated. In FreeBSD,
		 * ECN support is not on a per-interface basis, but globally via
		 * the net.inet.tcp.ecn.enable sysctl knob. The default is off.
		 */
		if ((sc->vtnet_flags & VTNET_FLAG_TSO_ECN) == 0) {
			if (ppsratecheck(&lastecn, &curecn, 1))
				if_printf(sc->vtnet_ifp,
				    "TSO with ECN not negotiated with host\n");
			return (ENOTSUP);
		}
		hdr->gso_type |= VIRTIO_NET_HDR_GSO_ECN;
	}

	txq->vtntx_stats.vtxs_tso++;

	return (0);
}

static struct mbuf *
vtnet_txq_offload(struct vtnet_txq *txq, struct mbuf *m,
    struct virtio_net_hdr *hdr)
{
	struct vtnet_softc *sc;
	int flags, etype, csum_start, proto, error;

	sc = txq->vtntx_sc;
	flags = m->m_pkthdr.csum_flags;

	error = vtnet_txq_offload_ctx(txq, m, &etype, &proto, &csum_start);
	if (error)
		goto drop;

	if ((etype == ETHERTYPE_IP && flags & VTNET_CSUM_OFFLOAD) ||
	    (etype == ETHERTYPE_IPV6 && flags & VTNET_CSUM_OFFLOAD_IPV6)) {
		/*
		 * We could compare the IP protocol vs the CSUM_ flag too,
		 * but that really should not be necessary.
		 */
		hdr->flags |= VIRTIO_NET_HDR_F_NEEDS_CSUM;
		hdr->csum_start = csum_start;
		hdr->csum_offset = m->m_pkthdr.csum_data;
		txq->vtntx_stats.vtxs_csum++;
	}

	if (flags & CSUM_TSO) {
		if (__predict_false(proto != IPPROTO_TCP)) {
			/* Likely failed to correctly parse the mbuf. */
			sc->vtnet_stats.tx_tso_not_tcp++;
			goto drop;
		}

		KASSERT(hdr->flags & VIRTIO_NET_HDR_F_NEEDS_CSUM,
		    ("%s: mbuf %p TSO without checksum offload %#x",
		    __func__, m, flags));

		error = vtnet_txq_offload_tso(txq, m, etype, csum_start, hdr);
		if (error)
			goto drop;
	}

	return (m);

drop:
	m_freem(m);
	return (NULL);
}

static int
vtnet_txq_enqueue_buf(struct vtnet_txq *txq, struct mbuf **m_head,
    struct vtnet_tx_header *txhdr)
{
	struct vtnet_softc *sc;
	struct virtqueue *vq;
	struct sglist *sg;
	struct mbuf *m;
	int error;

	sc = txq->vtntx_sc;
	vq = txq->vtntx_vq;
	sg = txq->vtntx_sg;
	m = *m_head;

	sglist_reset(sg);
	error = sglist_append(sg, &txhdr->vth_uhdr, sc->vtnet_hdr_size);
	KASSERT(error == 0 && sg->sg_nseg == 1,
	    ("%s: error %d adding header to sglist", __func__, error));

	error = sglist_append_mbuf(sg, m);
	if (error) {
		m = m_defrag(m, M_NOWAIT);
		if (m == NULL)
			goto fail;

		*m_head = m;
		sc->vtnet_stats.tx_defragged++;

		error = sglist_append_mbuf(sg, m);
		if (error)
			goto fail;
	}

	txhdr->vth_mbuf = m;
	error = virtqueue_enqueue(vq, txhdr, sg, sg->sg_nseg, 0);

	return (error);

fail:
	sc->vtnet_stats.tx_defrag_failed++;
	m_freem(*m_head);
	*m_head = NULL;

	return (ENOBUFS);
}

static int
vtnet_txq_encap(struct vtnet_txq *txq, struct mbuf **m_head, int flags)
{
	struct vtnet_tx_header *txhdr;
	struct virtio_net_hdr *hdr;
	struct mbuf *m;
	int error;

	m = *m_head;
	M_ASSERTPKTHDR(m);

	txhdr = uma_zalloc(vtnet_tx_header_zone, flags | M_ZERO);
	if (txhdr == NULL) {
		m_freem(m);
		*m_head = NULL;
		return (ENOMEM);
	}

	/*
	 * Always use the non-mergeable header, regardless if the feature
	 * was negotiated. For transmit, num_buffers is always zero. The
	 * vtnet_hdr_size is used to enqueue the correct header size.
	 */
	hdr = &txhdr->vth_uhdr.hdr;

	if (m->m_flags & M_VLANTAG) {
		m = ether_vlanencap(m, m->m_pkthdr.ether_vtag);
		if ((*m_head = m) == NULL) {
			error = ENOBUFS;
			goto fail;
		}
		m->m_flags &= ~M_VLANTAG;
	}

	if (m->m_pkthdr.csum_flags & VTNET_CSUM_ALL_OFFLOAD) {
		m = vtnet_txq_offload(txq, m, hdr);
		if ((*m_head = m) == NULL) {
			error = ENOBUFS;
			goto fail;
		}
	}

	error = vtnet_txq_enqueue_buf(txq, m_head, txhdr);
	if (error == 0)
		return (0);

fail:
	uma_zfree(vtnet_tx_header_zone, txhdr);

	return (error);
}

#ifdef VTNET_LEGACY_TX

static void
vtnet_start_locked(struct vtnet_txq *txq, struct ifnet *ifp)
{
	struct vtnet_softc *sc;
	struct virtqueue *vq;
	struct mbuf *m0;
	int tries, enq;

	sc = txq->vtntx_sc;
	vq = txq->vtntx_vq;
	tries = 0;

	VTNET_TXQ_LOCK_ASSERT(txq);

	if ((ifp->if_drv_flags & IFF_DRV_RUNNING) == 0 ||
	    sc->vtnet_link_active == 0)
		return;

	vtnet_txq_eof(txq);

again:
	enq = 0;

	while (!IFQ_DRV_IS_EMPTY(&ifp->if_snd)) {
		if (virtqueue_full(vq))
			break;

		IFQ_DRV_DEQUEUE(&ifp->if_snd, m0);
		if (m0 == NULL)
			break;

		if (vtnet_txq_encap(txq, &m0, M_NOWAIT) != 0) {
			if (m0 != NULL)
				IFQ_DRV_PREPEND(&ifp->if_snd, m0);
			break;
		}

		enq++;
		ETHER_BPF_MTAP(ifp, m0);
	}

	if (enq > 0 && vtnet_txq_notify(txq) != 0) {
		if (tries++ < VTNET_NOTIFY_RETRIES)
			goto again;

		txq->vtntx_stats.vtxs_rescheduled++;
		taskqueue_enqueue(txq->vtntx_tq, &txq->vtntx_intrtask);
	}
}

static void
vtnet_start(struct ifnet *ifp)
{
	struct vtnet_softc *sc;
	struct vtnet_txq *txq;

	sc = ifp->if_softc;
	txq = &sc->vtnet_txqs[0];

	VTNET_TXQ_LOCK(txq);
	vtnet_start_locked(txq, ifp);
	VTNET_TXQ_UNLOCK(txq);
}

#else /* !VTNET_LEGACY_TX */

static int
vtnet_txq_mq_start_locked(struct vtnet_txq *txq, struct mbuf *m)
{
	struct vtnet_softc *sc;
	struct virtqueue *vq;
	struct buf_ring *br;
	struct ifnet *ifp;
	int enq, tries, error;

	sc = txq->vtntx_sc;
	vq = txq->vtntx_vq;
	br = txq->vtntx_br;
	ifp = sc->vtnet_ifp;
	tries = 0;
	error = 0;

	VTNET_TXQ_LOCK_ASSERT(txq);

	if ((ifp->if_drv_flags & IFF_DRV_RUNNING) == 0 ||
	    sc->vtnet_link_active == 0) {
		if (m != NULL)
			error = drbr_enqueue(ifp, br, m);
		return (error);
	}

	if (m != NULL) {
		error = drbr_enqueue(ifp, br, m);
		if (error)
			return (error);
	}

	vtnet_txq_eof(txq);

again:
	enq = 0;

	while ((m = drbr_peek(ifp, br)) != NULL) {
		if (virtqueue_full(vq)) {
			drbr_putback(ifp, br, m);
			break;
		}

		if (vtnet_txq_encap(txq, &m, M_NOWAIT) != 0) {
			if (m != NULL)
				drbr_putback(ifp, br, m);
			else
				drbr_advance(ifp, br);
			break;
		}
		drbr_advance(ifp, br);

		enq++;
		ETHER_BPF_MTAP(ifp, m);
	}

	if (enq > 0 && vtnet_txq_notify(txq) != 0) {
		if (tries++ < VTNET_NOTIFY_RETRIES)
			goto again;

		txq->vtntx_stats.vtxs_rescheduled++;
		taskqueue_enqueue(txq->vtntx_tq, &txq->vtntx_intrtask);
	}

	return (0);
}

static int
vtnet_txq_mq_start(struct ifnet *ifp, struct mbuf *m)
{
	struct vtnet_softc *sc;
	struct vtnet_txq *txq;
	int i, npairs, error;

	sc = ifp->if_softc;
	npairs = sc->vtnet_act_vq_pairs;

	/* check if flowid is set */
	if (M_HASHTYPE_GET(m) != M_HASHTYPE_NONE)
		i = m->m_pkthdr.flowid % npairs;
	else
		i = curcpu % npairs;

	txq = &sc->vtnet_txqs[i];

	if (VTNET_TXQ_TRYLOCK(txq) != 0) {
		error = vtnet_txq_mq_start_locked(txq, m);
		VTNET_TXQ_UNLOCK(txq);
	} else {
		error = drbr_enqueue(ifp, txq->vtntx_br, m);
		taskqueue_enqueue(txq->vtntx_tq, &txq->vtntx_defrtask);
	}

	return (error);
}

static void
vtnet_txq_tq_deferred(void *xtxq, int pending)
{
	struct vtnet_softc *sc;
	struct vtnet_txq *txq;

	txq = xtxq;
	sc = txq->vtntx_sc;

	VTNET_TXQ_LOCK(txq);
	if (!drbr_empty(sc->vtnet_ifp, txq->vtntx_br))
		vtnet_txq_mq_start_locked(txq, NULL);
	VTNET_TXQ_UNLOCK(txq);
}

#endif /* VTNET_LEGACY_TX */

static void
vtnet_txq_start(struct vtnet_txq *txq)
{
	struct vtnet_softc *sc;
	struct ifnet *ifp;

	sc = txq->vtntx_sc;
	ifp = sc->vtnet_ifp;

#ifdef VTNET_LEGACY_TX
	if (!IFQ_DRV_IS_EMPTY(&ifp->if_snd))
		vtnet_start_locked(txq, ifp);
#else
	if (!drbr_empty(ifp, txq->vtntx_br))
		vtnet_txq_mq_start_locked(txq, NULL);
#endif
}

static void
vtnet_txq_tq_intr(void *xtxq, int pending)
{
	struct vtnet_softc *sc;
	struct vtnet_txq *txq;
	struct ifnet *ifp;

	txq = xtxq;
	sc = txq->vtntx_sc;
	ifp = sc->vtnet_ifp;

	VTNET_TXQ_LOCK(txq);

	if ((ifp->if_drv_flags & IFF_DRV_RUNNING) == 0) {
		VTNET_TXQ_UNLOCK(txq);
		return;
	}

	vtnet_txq_eof(txq);
	vtnet_txq_start(txq);

	VTNET_TXQ_UNLOCK(txq);
}

static int
vtnet_txq_eof(struct vtnet_txq *txq)
{
	struct virtqueue *vq;
	struct vtnet_tx_header *txhdr;
	struct mbuf *m;
	int deq;

	vq = txq->vtntx_vq;
	deq = 0;
	VTNET_TXQ_LOCK_ASSERT(txq);

	while ((txhdr = virtqueue_dequeue(vq, NULL)) != NULL) {
		m = txhdr->vth_mbuf;
		deq++;

		txq->vtntx_stats.vtxs_opackets++;
		txq->vtntx_stats.vtxs_obytes += m->m_pkthdr.len;
		if (m->m_flags & M_MCAST)
			txq->vtntx_stats.vtxs_omcasts++;

		m_freem(m);
		uma_zfree(vtnet_tx_header_zone, txhdr);
	}

	if (virtqueue_empty(vq))
		txq->vtntx_watchdog = 0;

	return (deq);
}

static void
vtnet_tx_vq_intr(void *xtxq)
{
	struct vtnet_softc *sc;
	struct vtnet_txq *txq;
	struct ifnet *ifp;

	txq = xtxq;
	sc = txq->vtntx_sc;
	ifp = sc->vtnet_ifp;

	if (__predict_false(txq->vtntx_id >= sc->vtnet_act_vq_pairs)) {
		/*
		 * Ignore this interrupt. Either this is a spurious interrupt
		 * or multiqueue without per-VQ MSIX so every queue needs to
		 * be polled (a brain dead configuration we could try harder
		 * to avoid).
		 */
		vtnet_txq_disable_intr(txq);
		return;
	}

#ifdef DEV_NETMAP
	if (netmap_tx_irq(ifp, txq->vtntx_id) != NM_IRQ_PASS)
		return;
#endif /* DEV_NETMAP */

	VTNET_TXQ_LOCK(txq);

	if ((ifp->if_drv_flags & IFF_DRV_RUNNING) == 0) {
		VTNET_TXQ_UNLOCK(txq);
		return;
	}

	vtnet_txq_eof(txq);
	vtnet_txq_start(txq);

	VTNET_TXQ_UNLOCK(txq);
}

static void
vtnet_tx_start_all(struct vtnet_softc *sc)
{
	struct vtnet_txq *txq;
	int i;

	VTNET_CORE_LOCK_ASSERT(sc);

	for (i = 0; i < sc->vtnet_act_vq_pairs; i++) {
		txq = &sc->vtnet_txqs[i];

		VTNET_TXQ_LOCK(txq);
		vtnet_txq_start(txq);
		VTNET_TXQ_UNLOCK(txq);
	}
}

#ifndef VTNET_LEGACY_TX
static void
vtnet_qflush(struct ifnet *ifp)
{
	struct vtnet_softc *sc;
	struct vtnet_txq *txq;
	struct mbuf *m;
	int i;

	sc = ifp->if_softc;

	for (i = 0; i < sc->vtnet_act_vq_pairs; i++) {
		txq = &sc->vtnet_txqs[i];

		VTNET_TXQ_LOCK(txq);
		while ((m = buf_ring_dequeue_sc(txq->vtntx_br)) != NULL)
			m_freem(m);
		VTNET_TXQ_UNLOCK(txq);
	}

	if_qflush(ifp);
}
#endif

static int
vtnet_watchdog(struct vtnet_txq *txq)
{
	struct ifnet *ifp;

	ifp = txq->vtntx_sc->vtnet_ifp;

	VTNET_TXQ_LOCK(txq);
	if (txq->vtntx_watchdog == 1) {
		/*
		 * Only drain completed frames if the watchdog is about to
		 * expire. If any frames were drained, there may be enough
		 * free descriptors now available to transmit queued frames.
		 * In that case, the timer will immediately be decremented
		 * below, but the timeout is generous enough that should not
		 * be a problem.
		 */
		if (vtnet_txq_eof(txq) != 0)
			vtnet_txq_start(txq);
	}

	if (txq->vtntx_watchdog == 0 || --txq->vtntx_watchdog) {
		VTNET_TXQ_UNLOCK(txq);
		return (0);
	}
	VTNET_TXQ_UNLOCK(txq);

	if_printf(ifp, "watchdog timeout on queue %d\n", txq->vtntx_id);
	return (1);
}

static void
vtnet_accum_stats(struct vtnet_softc *sc, struct vtnet_rxq_stats *rxacc,
    struct vtnet_txq_stats *txacc)
{

	bzero(rxacc, sizeof(struct vtnet_rxq_stats));
	bzero(txacc, sizeof(struct vtnet_txq_stats));

	for (int i = 0; i < sc->vtnet_max_vq_pairs; i++) {
		struct vtnet_rxq_stats *rxst;
		struct vtnet_txq_stats *txst;

		rxst = &sc->vtnet_rxqs[i].vtnrx_stats;
		rxacc->vrxs_ipackets += rxst->vrxs_ipackets;
		rxacc->vrxs_ibytes += rxst->vrxs_ibytes;
		rxacc->vrxs_iqdrops += rxst->vrxs_iqdrops;
		rxacc->vrxs_csum += rxst->vrxs_csum;
		rxacc->vrxs_csum_failed += rxst->vrxs_csum_failed;
		rxacc->vrxs_rescheduled += rxst->vrxs_rescheduled;

		txst = &sc->vtnet_txqs[i].vtntx_stats;
		txacc->vtxs_opackets += txst->vtxs_opackets;
		txacc->vtxs_obytes += txst->vtxs_obytes;
		txacc->vtxs_csum += txst->vtxs_csum;
		txacc->vtxs_tso += txst->vtxs_tso;
		txacc->vtxs_rescheduled += txst->vtxs_rescheduled;
	}
}

static uint64_t
vtnet_get_counter(if_t ifp, ift_counter cnt)
{
	struct vtnet_softc *sc;
	struct vtnet_rxq_stats rxaccum;
	struct vtnet_txq_stats txaccum;

	sc = if_getsoftc(ifp);
	vtnet_accum_stats(sc, &rxaccum, &txaccum);

	switch (cnt) {
	case IFCOUNTER_IPACKETS:
		return (rxaccum.vrxs_ipackets);
	case IFCOUNTER_IQDROPS:
		return (rxaccum.vrxs_iqdrops);
	case IFCOUNTER_IERRORS:
		return (rxaccum.vrxs_ierrors);
	case IFCOUNTER_OPACKETS:
		return (txaccum.vtxs_opackets);
#ifndef VTNET_LEGACY_TX
	case IFCOUNTER_OBYTES:
		return (txaccum.vtxs_obytes);
	case IFCOUNTER_OMCASTS:
		return (txaccum.vtxs_omcasts);
#endif
	default:
		return (if_get_counter_default(ifp, cnt));
	}
}

static void
vtnet_tick(void *xsc)
{
	struct vtnet_softc *sc;
	struct ifnet *ifp;
	int i, timedout;

	sc = xsc;
	ifp = sc->vtnet_ifp;
	timedout = 0;

	VTNET_CORE_LOCK_ASSERT(sc);

	for (i = 0; i < sc->vtnet_act_vq_pairs; i++)
		timedout |= vtnet_watchdog(&sc->vtnet_txqs[i]);

	if (timedout != 0) {
		ifp->if_drv_flags &= ~IFF_DRV_RUNNING;
		vtnet_init_locked(sc);
	} else
		callout_schedule(&sc->vtnet_tick_ch, hz);
}

static void
vtnet_start_taskqueues(struct vtnet_softc *sc)
{
	device_t dev;
	struct vtnet_rxq *rxq;
	struct vtnet_txq *txq;
	int i, error;

	dev = sc->vtnet_dev;

	/*
	 * Errors here are very difficult to recover from - we cannot
	 * easily fail because, if this is during boot, we will hang
	 * when freeing any successfully started taskqueues because
	 * the scheduler isn't up yet.
	 *
	 * Most drivers just ignore the return value - it only fails
	 * with ENOMEM so an error is not likely.
	 */
	for (i = 0; i < sc->vtnet_max_vq_pairs; i++) {
		rxq = &sc->vtnet_rxqs[i];
		error = taskqueue_start_threads(&rxq->vtnrx_tq, 1, PI_NET,
		    "%s rxq %d", device_get_nameunit(dev), rxq->vtnrx_id);
		if (error) {
			device_printf(dev, "failed to start rx taskq %d\n",
			    rxq->vtnrx_id);
		}

		txq = &sc->vtnet_txqs[i];
		error = taskqueue_start_threads(&txq->vtntx_tq, 1, PI_NET,
		    "%s txq %d", device_get_nameunit(dev), txq->vtntx_id);
		if (error) {
			device_printf(dev, "failed to start tx taskq %d\n",
			    txq->vtntx_id);
		}
	}
}

static void
vtnet_free_taskqueues(struct vtnet_softc *sc)
{
	struct vtnet_rxq *rxq;
	struct vtnet_txq *txq;
	int i;

	for (i = 0; i < sc->vtnet_max_vq_pairs; i++) {
		rxq = &sc->vtnet_rxqs[i];
		if (rxq->vtnrx_tq != NULL) {
			taskqueue_free(rxq->vtnrx_tq);
			rxq->vtnrx_tq = NULL;
		}

		txq = &sc->vtnet_txqs[i];
		if (txq->vtntx_tq != NULL) {
			taskqueue_free(txq->vtntx_tq);
			txq->vtntx_tq = NULL;
		}
	}
}

static void
vtnet_drain_taskqueues(struct vtnet_softc *sc)
{
	struct vtnet_rxq *rxq;
	struct vtnet_txq *txq;
	int i;

	for (i = 0; i < sc->vtnet_max_vq_pairs; i++) {
		rxq = &sc->vtnet_rxqs[i];
		if (rxq->vtnrx_tq != NULL)
			taskqueue_drain(rxq->vtnrx_tq, &rxq->vtnrx_intrtask);

		txq = &sc->vtnet_txqs[i];
		if (txq->vtntx_tq != NULL) {
			taskqueue_drain(txq->vtntx_tq, &txq->vtntx_intrtask);
#ifndef VTNET_LEGACY_TX
			taskqueue_drain(txq->vtntx_tq, &txq->vtntx_defrtask);
#endif
		}
	}
}

static void
vtnet_drain_rxtx_queues(struct vtnet_softc *sc)
{
	struct vtnet_rxq *rxq;
	struct vtnet_txq *txq;
	int i;

	for (i = 0; i < sc->vtnet_act_vq_pairs; i++) {
		rxq = &sc->vtnet_rxqs[i];
		vtnet_rxq_free_mbufs(rxq);

		txq = &sc->vtnet_txqs[i];
		vtnet_txq_free_mbufs(txq);
	}
}

static void
vtnet_stop_rendezvous(struct vtnet_softc *sc)
{
	struct vtnet_rxq *rxq;
	struct vtnet_txq *txq;
	int i;

	/*
	 * Lock and unlock the per-queue mutex so we known the stop
	 * state is visible. Doing only the active queues should be
	 * sufficient, but it does not cost much extra to do all the
	 * queues. Note we hold the core mutex here too.
	 */
	for (i = 0; i < sc->vtnet_max_vq_pairs; i++) {
		rxq = &sc->vtnet_rxqs[i];
		VTNET_RXQ_LOCK(rxq);
		VTNET_RXQ_UNLOCK(rxq);

		txq = &sc->vtnet_txqs[i];
		VTNET_TXQ_LOCK(txq);
		VTNET_TXQ_UNLOCK(txq);
	}
}

static void
vtnet_stop(struct vtnet_softc *sc)
{
	device_t dev;
	struct ifnet *ifp;

	dev = sc->vtnet_dev;
	ifp = sc->vtnet_ifp;

	VTNET_CORE_LOCK_ASSERT(sc);

	ifp->if_drv_flags &= ~IFF_DRV_RUNNING;
	sc->vtnet_link_active = 0;
	callout_stop(&sc->vtnet_tick_ch);

	/* Only advisory. */
	vtnet_disable_interrupts(sc);

	/*
	 * Stop the host adapter. This resets it to the pre-initialized
	 * state. It will not generate any interrupts until after it is
	 * reinitialized.
	 */
	virtio_stop(dev);
	vtnet_stop_rendezvous(sc);

	/* Free any mbufs left in the virtqueues. */
	vtnet_drain_rxtx_queues(sc);
}

static int
vtnet_virtio_reinit(struct vtnet_softc *sc)
{
	device_t dev;
	struct ifnet *ifp;
	uint64_t features;
	int mask, error;

	dev = sc->vtnet_dev;
	ifp = sc->vtnet_ifp;
	features = sc->vtnet_features;

	mask = 0;
#if defined(INET)
	mask |= IFCAP_RXCSUM;
#endif
#if defined (INET6)
	mask |= IFCAP_RXCSUM_IPV6;
#endif

	/*
	 * Re-negotiate with the host, removing any disabled receive
	 * features. Transmit features are disabled only on our side
	 * via if_capenable and if_hwassist.
	 */

	if (ifp->if_capabilities & mask) {
		/*
		 * We require both IPv4 and IPv6 offloading to be enabled
		 * in order to negotiated it: VirtIO does not distinguish
		 * between the two.
		 */
		if ((ifp->if_capenable & mask) != mask)
			features &= ~VIRTIO_NET_F_GUEST_CSUM;
	}

	if (ifp->if_capabilities & IFCAP_LRO) {
		if ((ifp->if_capenable & IFCAP_LRO) == 0)
			features &= ~VTNET_LRO_FEATURES;
	}

	if (ifp->if_capabilities & IFCAP_VLAN_HWFILTER) {
		if ((ifp->if_capenable & IFCAP_VLAN_HWFILTER) == 0)
			features &= ~VIRTIO_NET_F_CTRL_VLAN;
	}

	error = virtio_reinit(dev, features);
	if (error)
		device_printf(dev, "virtio reinit error %d\n", error);

	return (error);
}

static void
vtnet_init_rx_filters(struct vtnet_softc *sc)
{
	struct ifnet *ifp;

	ifp = sc->vtnet_ifp;

	if (sc->vtnet_flags & VTNET_FLAG_CTRL_RX) {
		/* Restore promiscuous and all-multicast modes. */
		vtnet_rx_filter(sc);
		/* Restore filtered MAC addresses. */
		vtnet_rx_filter_mac(sc);
	}

	if (ifp->if_capenable & IFCAP_VLAN_HWFILTER)
		vtnet_rx_filter_vlan(sc);
}

static int
vtnet_init_rx_queues(struct vtnet_softc *sc)
{
	device_t dev;
	struct vtnet_rxq *rxq;
	int i, clsize, error;

	dev = sc->vtnet_dev;

	/*
	 * Use the new cluster size if one has been set (via a MTU
	 * change). Otherwise, use the standard 2K clusters.
	 *
	 * BMV: It might make sense to use page sized clusters as
	 * the default (depending on the features negotiated).
	 */
	if (sc->vtnet_rx_new_clsize != 0) {
		clsize = sc->vtnet_rx_new_clsize;
		sc->vtnet_rx_new_clsize = 0;
	} else
		clsize = MCLBYTES;

	sc->vtnet_rx_clsize = clsize;
	sc->vtnet_rx_nmbufs = VTNET_NEEDED_RX_MBUFS(sc, clsize);

	KASSERT(sc->vtnet_flags & VTNET_FLAG_MRG_RXBUFS ||
	    sc->vtnet_rx_nmbufs < sc->vtnet_rx_nsegs,
	    ("%s: too many rx mbufs %d for %d segments", __func__,
	    sc->vtnet_rx_nmbufs, sc->vtnet_rx_nsegs));

	for (i = 0; i < sc->vtnet_act_vq_pairs; i++) {
		rxq = &sc->vtnet_rxqs[i];

		/* Hold the lock to satisfy asserts. */
		VTNET_RXQ_LOCK(rxq);
		error = vtnet_rxq_populate(rxq);
		VTNET_RXQ_UNLOCK(rxq);

		if (error) {
			device_printf(dev,
			    "cannot allocate mbufs for Rx queue %d\n", i);
			return (error);
		}
	}

	return (0);
}

static int
vtnet_init_tx_queues(struct vtnet_softc *sc)
{
	struct vtnet_txq *txq;
	int i;

	for (i = 0; i < sc->vtnet_act_vq_pairs; i++) {
		txq = &sc->vtnet_txqs[i];
		txq->vtntx_watchdog = 0;
	}

	return (0);
}

static int
vtnet_init_rxtx_queues(struct vtnet_softc *sc)
{
	int error;

	error = vtnet_init_rx_queues(sc);
	if (error)
		return (error);

	error = vtnet_init_tx_queues(sc);
	if (error)
		return (error);

	return (0);
}

static void
vtnet_set_active_vq_pairs(struct vtnet_softc *sc)
{
	device_t dev;
	int npairs;

	dev = sc->vtnet_dev;

	if ((sc->vtnet_flags & VTNET_FLAG_MULTIQ) == 0) {
		sc->vtnet_act_vq_pairs = 1;
		return;
	}

	npairs = sc->vtnet_requested_vq_pairs;

	if (vtnet_ctrl_mq_cmd(sc, npairs) != 0) {
		device_printf(dev,
		    "cannot set active queue pairs to %d\n", npairs);
		npairs = 1;
	}

	sc->vtnet_act_vq_pairs = npairs;
}

static int
vtnet_reinit(struct vtnet_softc *sc)
{
	struct ifnet *ifp;
	int error;

	ifp = sc->vtnet_ifp;

	/* Use the current MAC address. */
	bcopy(IF_LLADDR(ifp), sc->vtnet_hwaddr, ETHER_ADDR_LEN);
	vtnet_set_hwaddr(sc);

	vtnet_set_active_vq_pairs(sc);

	ifp->if_hwassist = 0;
	if (ifp->if_capenable & IFCAP_TXCSUM)
		ifp->if_hwassist |= VTNET_CSUM_OFFLOAD;
	if (ifp->if_capenable & IFCAP_TXCSUM_IPV6)
		ifp->if_hwassist |= VTNET_CSUM_OFFLOAD_IPV6;
	if (ifp->if_capenable & IFCAP_TSO4)
		ifp->if_hwassist |= CSUM_IP_TSO;
	if (ifp->if_capenable & IFCAP_TSO6)
		ifp->if_hwassist |= CSUM_IP6_TSO;

	if (sc->vtnet_flags & VTNET_FLAG_CTRL_VQ)
		vtnet_init_rx_filters(sc);

	error = vtnet_init_rxtx_queues(sc);
	if (error)
		return (error);

	vtnet_enable_interrupts(sc);
	ifp->if_drv_flags |= IFF_DRV_RUNNING;

	return (0);
}

static void
vtnet_init_locked(struct vtnet_softc *sc)
{
	device_t dev;
	struct ifnet *ifp;

	dev = sc->vtnet_dev;
	ifp = sc->vtnet_ifp;

	VTNET_CORE_LOCK_ASSERT(sc);

	if (ifp->if_drv_flags & IFF_DRV_RUNNING)
		return;

	vtnet_stop(sc);

	/* Reinitialize with the host. */
	if (vtnet_virtio_reinit(sc) != 0)
		goto fail;

	if (vtnet_reinit(sc) != 0)
		goto fail;

	virtio_reinit_complete(dev);

	vtnet_update_link_status(sc);
	callout_reset(&sc->vtnet_tick_ch, hz, vtnet_tick, sc);

	return;

fail:
	vtnet_stop(sc);
}

static void
vtnet_init(void *xsc)
{
	struct vtnet_softc *sc;

	sc = xsc;

	VTNET_CORE_LOCK(sc);
	vtnet_init_locked(sc);
	VTNET_CORE_UNLOCK(sc);
}

static void
vtnet_free_ctrl_vq(struct vtnet_softc *sc)
{
	struct virtqueue *vq;

	vq = sc->vtnet_ctrl_vq;

	/*
	 * The control virtqueue is only polled and therefore it should
	 * already be empty.
	 */
	KASSERT(virtqueue_empty(vq),
	    ("%s: ctrl vq %p not empty", __func__, vq));
}

static void
vtnet_exec_ctrl_cmd(struct vtnet_softc *sc, void *cookie,
    struct sglist *sg, int readable, int writable)
{
	struct virtqueue *vq;

	vq = sc->vtnet_ctrl_vq;

	VTNET_CORE_LOCK_ASSERT(sc);
	KASSERT(sc->vtnet_flags & VTNET_FLAG_CTRL_VQ,
	    ("%s: CTRL_VQ feature not negotiated", __func__));

	if (!virtqueue_empty(vq))
		return;
	if (virtqueue_enqueue(vq, cookie, sg, readable, writable) != 0)
		return;

	/*
	 * Poll for the response, but the command is likely already
	 * done when we return from the notify.
	 */
	virtqueue_notify(vq);
	virtqueue_poll(vq, NULL);
}

static int
vtnet_ctrl_mac_cmd(struct vtnet_softc *sc, uint8_t *hwaddr)
{
	struct virtio_net_ctrl_hdr hdr __aligned(2);
	struct sglist_seg segs[3];
	struct sglist sg;
	uint8_t ack;
	int error;

	hdr.class = VIRTIO_NET_CTRL_MAC;
	hdr.cmd = VIRTIO_NET_CTRL_MAC_ADDR_SET;
	ack = VIRTIO_NET_ERR;

	sglist_init(&sg, 3, segs);
	error = 0;
	error |= sglist_append(&sg, &hdr, sizeof(struct virtio_net_ctrl_hdr));
	error |= sglist_append(&sg, hwaddr, ETHER_ADDR_LEN);
	error |= sglist_append(&sg, &ack, sizeof(uint8_t));
	KASSERT(error == 0 && sg.sg_nseg == 3,
	    ("%s: error %d adding set MAC msg to sglist", __func__, error));

	vtnet_exec_ctrl_cmd(sc, &ack, &sg, sg.sg_nseg - 1, 1);

	return (ack == VIRTIO_NET_OK ? 0 : EIO);
}

static int
vtnet_ctrl_mq_cmd(struct vtnet_softc *sc, uint16_t npairs)
{
	struct sglist_seg segs[3];
	struct sglist sg;
	struct {
		struct virtio_net_ctrl_hdr hdr;
		uint8_t pad1;
		struct virtio_net_ctrl_mq mq;
		uint8_t pad2;
		uint8_t ack;
	} s __aligned(2);
	int error;

	s.hdr.class = VIRTIO_NET_CTRL_MQ;
	s.hdr.cmd = VIRTIO_NET_CTRL_MQ_VQ_PAIRS_SET;
	s.mq.virtqueue_pairs = npairs;
	s.ack = VIRTIO_NET_ERR;

	sglist_init(&sg, 3, segs);
	error = 0;
	error |= sglist_append(&sg, &s.hdr, sizeof(struct virtio_net_ctrl_hdr));
	error |= sglist_append(&sg, &s.mq, sizeof(struct virtio_net_ctrl_mq));
	error |= sglist_append(&sg, &s.ack, sizeof(uint8_t));
	KASSERT(error == 0 && sg.sg_nseg == 3,
	    ("%s: error %d adding MQ message to sglist", __func__, error));

	vtnet_exec_ctrl_cmd(sc, &s.ack, &sg, sg.sg_nseg - 1, 1);

	return (s.ack == VIRTIO_NET_OK ? 0 : EIO);
}

static int
vtnet_ctrl_rx_cmd(struct vtnet_softc *sc, int cmd, int on)
{
	struct sglist_seg segs[3];
	struct sglist sg;
	struct {
		struct virtio_net_ctrl_hdr hdr;
		uint8_t pad1;
		uint8_t onoff;
		uint8_t pad2;
		uint8_t ack;
	} s __aligned(2);
	int error;

	KASSERT(sc->vtnet_flags & VTNET_FLAG_CTRL_RX,
	    ("%s: CTRL_RX feature not negotiated", __func__));

	s.hdr.class = VIRTIO_NET_CTRL_RX;
	s.hdr.cmd = cmd;
	s.onoff = !!on;
	s.ack = VIRTIO_NET_ERR;

	sglist_init(&sg, 3, segs);
	error = 0;
	error |= sglist_append(&sg, &s.hdr, sizeof(struct virtio_net_ctrl_hdr));
	error |= sglist_append(&sg, &s.onoff, sizeof(uint8_t));
	error |= sglist_append(&sg, &s.ack, sizeof(uint8_t));
	KASSERT(error == 0 && sg.sg_nseg == 3,
	    ("%s: error %d adding Rx message to sglist", __func__, error));

	vtnet_exec_ctrl_cmd(sc, &s.ack, &sg, sg.sg_nseg - 1, 1);

	return (s.ack == VIRTIO_NET_OK ? 0 : EIO);
}

static int
vtnet_set_promisc(struct vtnet_softc *sc, int on)
{

	return (vtnet_ctrl_rx_cmd(sc, VIRTIO_NET_CTRL_RX_PROMISC, on));
}

static int
vtnet_set_allmulti(struct vtnet_softc *sc, int on)
{

	return (vtnet_ctrl_rx_cmd(sc, VIRTIO_NET_CTRL_RX_ALLMULTI, on));
}

/*
 * The device defaults to promiscuous mode for backwards compatibility.
 * Turn it off at attach time if possible.
 */
static void
vtnet_attach_disable_promisc(struct vtnet_softc *sc)
{
	struct ifnet *ifp;

	ifp = sc->vtnet_ifp;

	VTNET_CORE_LOCK(sc);
	if ((sc->vtnet_flags & VTNET_FLAG_CTRL_RX) == 0) {
		ifp->if_flags |= IFF_PROMISC;
	} else if (vtnet_set_promisc(sc, 0) != 0) {
		ifp->if_flags |= IFF_PROMISC;
		device_printf(sc->vtnet_dev,
		    "cannot disable default promiscuous mode\n");
	}
	VTNET_CORE_UNLOCK(sc);
}

static void
vtnet_rx_filter(struct vtnet_softc *sc)
{
	device_t dev;
	struct ifnet *ifp;

	dev = sc->vtnet_dev;
	ifp = sc->vtnet_ifp;

	VTNET_CORE_LOCK_ASSERT(sc);

	if (vtnet_set_promisc(sc, ifp->if_flags & IFF_PROMISC) != 0)
		device_printf(dev, "cannot %s promiscuous mode\n",
		    ifp->if_flags & IFF_PROMISC ? "enable" : "disable");

	if (vtnet_set_allmulti(sc, ifp->if_flags & IFF_ALLMULTI) != 0)
		device_printf(dev, "cannot %s all-multicast mode\n",
		    ifp->if_flags & IFF_ALLMULTI ? "enable" : "disable");
}

static void
vtnet_rx_filter_mac(struct vtnet_softc *sc)
{
	struct virtio_net_ctrl_hdr hdr __aligned(2);
	struct vtnet_mac_filter *filter;
	struct sglist_seg segs[4];
	struct sglist sg;
	struct ifnet *ifp;
	struct ifaddr *ifa;
	struct ifmultiaddr *ifma;
	int ucnt, mcnt, promisc, allmulti, error;
	uint8_t ack;

	ifp = sc->vtnet_ifp;
	filter = sc->vtnet_mac_filter;
	ucnt = 0;
	mcnt = 0;
	promisc = 0;
	allmulti = 0;

	VTNET_CORE_LOCK_ASSERT(sc);
	KASSERT(sc->vtnet_flags & VTNET_FLAG_CTRL_RX,
	    ("%s: CTRL_RX feature not negotiated", __func__));

	/* Unicast MAC addresses: */
	if_addr_rlock(ifp);
	CK_STAILQ_FOREACH(ifa, &ifp->if_addrhead, ifa_link) {
		if (ifa->ifa_addr->sa_family != AF_LINK)
			continue;
		else if (memcmp(LLADDR((struct sockaddr_dl *)ifa->ifa_addr),
		    sc->vtnet_hwaddr, ETHER_ADDR_LEN) == 0)
			continue;
		else if (ucnt == VTNET_MAX_MAC_ENTRIES) {
			promisc = 1;
			break;
		}

		bcopy(LLADDR((struct sockaddr_dl *)ifa->ifa_addr),
		    &filter->vmf_unicast.macs[ucnt], ETHER_ADDR_LEN);
		ucnt++;
	}
	if_addr_runlock(ifp);

	if (promisc != 0) {
		filter->vmf_unicast.nentries = 0;
		if_printf(ifp, "more than %d MAC addresses assigned, "
		    "falling back to promiscuous mode\n",
		    VTNET_MAX_MAC_ENTRIES);
	} else
		filter->vmf_unicast.nentries = ucnt;

	/* Multicast MAC addresses: */
	if_maddr_rlock(ifp);
	CK_STAILQ_FOREACH(ifma, &ifp->if_multiaddrs, ifma_link) {
		if (ifma->ifma_addr->sa_family != AF_LINK)
			continue;
		else if (mcnt == VTNET_MAX_MAC_ENTRIES) {
			allmulti = 1;
			break;
		}

		bcopy(LLADDR((struct sockaddr_dl *)ifma->ifma_addr),
		    &filter->vmf_multicast.macs[mcnt], ETHER_ADDR_LEN);
		mcnt++;
	}
	if_maddr_runlock(ifp);

	if (allmulti != 0) {
		filter->vmf_multicast.nentries = 0;
		if_printf(ifp, "more than %d multicast MAC addresses "
		    "assigned, falling back to all-multicast mode\n",
		    VTNET_MAX_MAC_ENTRIES);
	} else
		filter->vmf_multicast.nentries = mcnt;

	if (promisc != 0 && allmulti != 0)
		goto out;

	hdr.class = VIRTIO_NET_CTRL_MAC;
	hdr.cmd = VIRTIO_NET_CTRL_MAC_TABLE_SET;
	ack = VIRTIO_NET_ERR;

	sglist_init(&sg, 4, segs);
	error = 0;
	error |= sglist_append(&sg, &hdr, sizeof(struct virtio_net_ctrl_hdr));
	error |= sglist_append(&sg, &filter->vmf_unicast,
	    sizeof(uint32_t) + filter->vmf_unicast.nentries * ETHER_ADDR_LEN);
	error |= sglist_append(&sg, &filter->vmf_multicast,
	    sizeof(uint32_t) + filter->vmf_multicast.nentries * ETHER_ADDR_LEN);
	error |= sglist_append(&sg, &ack, sizeof(uint8_t));
	KASSERT(error == 0 && sg.sg_nseg == 4,
	    ("%s: error %d adding MAC filter msg to sglist", __func__, error));

	vtnet_exec_ctrl_cmd(sc, &ack, &sg, sg.sg_nseg - 1, 1);

	if (ack != VIRTIO_NET_OK)
		if_printf(ifp, "error setting host MAC filter table\n");

out:
	if (promisc != 0 && vtnet_set_promisc(sc, 1) != 0)
		if_printf(ifp, "cannot enable promiscuous mode\n");
	if (allmulti != 0 && vtnet_set_allmulti(sc, 1) != 0)
		if_printf(ifp, "cannot enable all-multicast mode\n");
}

static int
vtnet_exec_vlan_filter(struct vtnet_softc *sc, int add, uint16_t tag)
{
	struct sglist_seg segs[3];
	struct sglist sg;
	struct {
		struct virtio_net_ctrl_hdr hdr;
		uint8_t pad1;
		uint16_t tag;
		uint8_t pad2;
		uint8_t ack;
	} s __aligned(2);
	int error;

	s.hdr.class = VIRTIO_NET_CTRL_VLAN;
	s.hdr.cmd = add ? VIRTIO_NET_CTRL_VLAN_ADD : VIRTIO_NET_CTRL_VLAN_DEL;
	s.tag = tag;
	s.ack = VIRTIO_NET_ERR;

	sglist_init(&sg, 3, segs);
	error = 0;
	error |= sglist_append(&sg, &s.hdr, sizeof(struct virtio_net_ctrl_hdr));
	error |= sglist_append(&sg, &s.tag, sizeof(uint16_t));
	error |= sglist_append(&sg, &s.ack, sizeof(uint8_t));
	KASSERT(error == 0 && sg.sg_nseg == 3,
	    ("%s: error %d adding VLAN message to sglist", __func__, error));

	vtnet_exec_ctrl_cmd(sc, &s.ack, &sg, sg.sg_nseg - 1, 1);

	return (s.ack == VIRTIO_NET_OK ? 0 : EIO);
}

static void
vtnet_rx_filter_vlan(struct vtnet_softc *sc)
{
	uint32_t w;
	uint16_t tag;
	int i, bit;

	VTNET_CORE_LOCK_ASSERT(sc);
	KASSERT(sc->vtnet_flags & VTNET_FLAG_VLAN_FILTER,
	    ("%s: VLAN_FILTER feature not negotiated", __func__));

	/* Enable the filter for each configured VLAN. */
	for (i = 0; i < VTNET_VLAN_FILTER_NWORDS; i++) {
		w = sc->vtnet_vlan_filter[i];

		while ((bit = ffs(w) - 1) != -1) {
			w &= ~(1 << bit);
			tag = sizeof(w) * CHAR_BIT * i + bit;

			if (vtnet_exec_vlan_filter(sc, 1, tag) != 0) {
				device_printf(sc->vtnet_dev,
				    "cannot enable VLAN %d filter\n", tag);
			}
		}
	}
}

static void
vtnet_update_vlan_filter(struct vtnet_softc *sc, int add, uint16_t tag)
{
	struct ifnet *ifp;
	int idx, bit;

	ifp = sc->vtnet_ifp;
	idx = (tag >> 5) & 0x7F;
	bit = tag & 0x1F;

	if (tag == 0 || tag > 4095)
		return;

	VTNET_CORE_LOCK(sc);

	if (add)
		sc->vtnet_vlan_filter[idx] |= (1 << bit);
	else
		sc->vtnet_vlan_filter[idx] &= ~(1 << bit);

	if (ifp->if_capenable & IFCAP_VLAN_HWFILTER &&
	    ifp->if_drv_flags & IFF_DRV_RUNNING &&
	    vtnet_exec_vlan_filter(sc, add, tag) != 0) {
		device_printf(sc->vtnet_dev,
		    "cannot %s VLAN %d %s the host filter table\n",
		    add ? "add" : "remove", tag, add ? "to" : "from");
	}

	VTNET_CORE_UNLOCK(sc);
}

static void
vtnet_register_vlan(void *arg, struct ifnet *ifp, uint16_t tag)
{

	if (ifp->if_softc != arg)
		return;

	vtnet_update_vlan_filter(arg, 1, tag);
}

static void
vtnet_unregister_vlan(void *arg, struct ifnet *ifp, uint16_t tag)
{

	if (ifp->if_softc != arg)
		return;

	vtnet_update_vlan_filter(arg, 0, tag);
}

static int
vtnet_is_link_up(struct vtnet_softc *sc)
{
	device_t dev;
	struct ifnet *ifp;
	uint16_t status;

	dev = sc->vtnet_dev;
	ifp = sc->vtnet_ifp;

	if ((ifp->if_capabilities & IFCAP_LINKSTATE) == 0)
		status = VIRTIO_NET_S_LINK_UP;
	else
		status = virtio_read_dev_config_2(dev,
		    offsetof(struct virtio_net_config, status));

	return ((status & VIRTIO_NET_S_LINK_UP) != 0);
}

static void
vtnet_update_link_status(struct vtnet_softc *sc)
{
	struct ifnet *ifp;
	int link;

	ifp = sc->vtnet_ifp;

	VTNET_CORE_LOCK_ASSERT(sc);
	link = vtnet_is_link_up(sc);

	/* Notify if the link status has changed. */
	if (link != 0 && sc->vtnet_link_active == 0) {
		sc->vtnet_link_active = 1;
		if_link_state_change(ifp, LINK_STATE_UP);
	} else if (link == 0 && sc->vtnet_link_active != 0) {
		sc->vtnet_link_active = 0;
		if_link_state_change(ifp, LINK_STATE_DOWN);
	}
}

static int
vtnet_ifmedia_upd(struct ifnet *ifp)
{
	struct vtnet_softc *sc;
	struct ifmedia *ifm;

	sc = ifp->if_softc;
	ifm = &sc->vtnet_media;

	if (IFM_TYPE(ifm->ifm_media) != IFM_ETHER)
		return (EINVAL);

	return (0);
}

static void
vtnet_ifmedia_sts(struct ifnet *ifp, struct ifmediareq *ifmr)
{
	struct vtnet_softc *sc;

	sc = ifp->if_softc;

	ifmr->ifm_status = IFM_AVALID;
	ifmr->ifm_active = IFM_ETHER;

	VTNET_CORE_LOCK(sc);
	if (vtnet_is_link_up(sc) != 0) {
		ifmr->ifm_status |= IFM_ACTIVE;
		ifmr->ifm_active |= VTNET_MEDIATYPE;
	} else
		ifmr->ifm_active |= IFM_NONE;
	VTNET_CORE_UNLOCK(sc);
}

static void
vtnet_set_hwaddr(struct vtnet_softc *sc)
{
	device_t dev;
	int i;

	dev = sc->vtnet_dev;

	if (sc->vtnet_flags & VTNET_FLAG_CTRL_MAC) {
		if (vtnet_ctrl_mac_cmd(sc, sc->vtnet_hwaddr) != 0)
			device_printf(dev, "unable to set MAC address\n");
	} else if (sc->vtnet_flags & VTNET_FLAG_MAC) {
		for (i = 0; i < ETHER_ADDR_LEN; i++) {
			virtio_write_dev_config_1(dev,
			    offsetof(struct virtio_net_config, mac) + i,
			    sc->vtnet_hwaddr[i]);
		}
	}
}

static void
vtnet_get_hwaddr(struct vtnet_softc *sc)
{
	device_t dev;
	int i;

	dev = sc->vtnet_dev;

	if ((sc->vtnet_flags & VTNET_FLAG_MAC) == 0) {
		/*
		 * Generate a random locally administered unicast address.
		 *
		 * It would be nice to generate the same MAC address across
		 * reboots, but it seems all the hosts currently available
		 * support the MAC feature, so this isn't too important.
		 */
		sc->vtnet_hwaddr[0] = 0xB2;
		arc4rand(&sc->vtnet_hwaddr[1], ETHER_ADDR_LEN - 1, 0);
		vtnet_set_hwaddr(sc);
		return;
	}

	for (i = 0; i < ETHER_ADDR_LEN; i++) {
		sc->vtnet_hwaddr[i] = virtio_read_dev_config_1(dev,
		    offsetof(struct virtio_net_config, mac) + i);
	}
}

static void
vtnet_vlan_tag_remove(struct mbuf *m)
{
	struct ether_vlan_header *evh;

	evh = mtod(m, struct ether_vlan_header *);
	m->m_pkthdr.ether_vtag = ntohs(evh->evl_tag);
	m->m_flags |= M_VLANTAG;

	/* Strip the 802.1Q header. */
	bcopy((char *) evh, (char *) evh + ETHER_VLAN_ENCAP_LEN,
	    ETHER_HDR_LEN - ETHER_TYPE_LEN);
	m_adj(m, ETHER_VLAN_ENCAP_LEN);
}

static void
vtnet_set_rx_process_limit(struct vtnet_softc *sc)
{
	int limit;

	limit = vtnet_tunable_int(sc, "rx_process_limit",
	    vtnet_rx_process_limit);
	if (limit < 0)
		limit = INT_MAX;
	sc->vtnet_rx_process_limit = limit;
}

static void
vtnet_set_tx_intr_threshold(struct vtnet_softc *sc)
{
	int size, thresh;

	size = virtqueue_size(sc->vtnet_txqs[0].vtntx_vq);

	/*
	 * The Tx interrupt is disabled until the queue free count falls
	 * below our threshold. Completed frames are drained from the Tx
	 * virtqueue before transmitting new frames and in the watchdog
	 * callout, so the frequency of Tx interrupts is greatly reduced,
	 * at the cost of not freeing mbufs as quickly as they otherwise
	 * would be.
	 *
	 * N.B. We assume all the Tx queues are the same size.
	 */
	thresh = size / 4;

	/*
	 * Without indirect descriptors, leave enough room for the most
	 * segments we handle.
	 */
	if ((sc->vtnet_flags & VTNET_FLAG_INDIRECT) == 0 &&
	    thresh < sc->vtnet_tx_nsegs)
		thresh = sc->vtnet_tx_nsegs;

	sc->vtnet_tx_intr_thresh = thresh;
}

static void
vtnet_setup_rxq_sysctl(struct sysctl_ctx_list *ctx,
    struct sysctl_oid_list *child, struct vtnet_rxq *rxq)
{
	struct sysctl_oid *node;
	struct sysctl_oid_list *list;
	struct vtnet_rxq_stats *stats;
	char namebuf[16];

	snprintf(namebuf, sizeof(namebuf), "rxq%d", rxq->vtnrx_id);
	node = SYSCTL_ADD_NODE(ctx, child, OID_AUTO, namebuf,
	    CTLFLAG_RD, NULL, "Receive Queue");
	list = SYSCTL_CHILDREN(node);

	stats = &rxq->vtnrx_stats;

	SYSCTL_ADD_UQUAD(ctx, list, OID_AUTO, "ipackets", CTLFLAG_RD,
	    &stats->vrxs_ipackets, "Receive packets");
	SYSCTL_ADD_UQUAD(ctx, list, OID_AUTO, "ibytes", CTLFLAG_RD,
	    &stats->vrxs_ibytes, "Receive bytes");
	SYSCTL_ADD_UQUAD(ctx, list, OID_AUTO, "iqdrops", CTLFLAG_RD,
	    &stats->vrxs_iqdrops, "Receive drops");
	SYSCTL_ADD_UQUAD(ctx, list, OID_AUTO, "ierrors", CTLFLAG_RD,
	    &stats->vrxs_ierrors, "Receive errors");
	SYSCTL_ADD_UQUAD(ctx, list, OID_AUTO, "csum", CTLFLAG_RD,
	    &stats->vrxs_csum, "Receive checksum offloaded");
	SYSCTL_ADD_UQUAD(ctx, list, OID_AUTO, "csum_failed", CTLFLAG_RD,
	    &stats->vrxs_csum_failed, "Receive checksum offload failed");
	SYSCTL_ADD_UQUAD(ctx, list, OID_AUTO, "rescheduled", CTLFLAG_RD,
	    &stats->vrxs_rescheduled,
	    "Receive interrupt handler rescheduled");
}

static void
vtnet_setup_txq_sysctl(struct sysctl_ctx_list *ctx,
    struct sysctl_oid_list *child, struct vtnet_txq *txq)
{
	struct sysctl_oid *node;
	struct sysctl_oid_list *list;
	struct vtnet_txq_stats *stats;
	char namebuf[16];

	snprintf(namebuf, sizeof(namebuf), "txq%d", txq->vtntx_id);
	node = SYSCTL_ADD_NODE(ctx, child, OID_AUTO, namebuf,
	    CTLFLAG_RD, NULL, "Transmit Queue");
	list = SYSCTL_CHILDREN(node);

	stats = &txq->vtntx_stats;

	SYSCTL_ADD_UQUAD(ctx, list, OID_AUTO, "opackets", CTLFLAG_RD,
	    &stats->vtxs_opackets, "Transmit packets");
	SYSCTL_ADD_UQUAD(ctx, list, OID_AUTO, "obytes", CTLFLAG_RD,
	    &stats->vtxs_obytes, "Transmit bytes");
	SYSCTL_ADD_UQUAD(ctx, list, OID_AUTO, "omcasts", CTLFLAG_RD,
	    &stats->vtxs_omcasts, "Transmit multicasts");
	SYSCTL_ADD_UQUAD(ctx, list, OID_AUTO, "csum", CTLFLAG_RD,
	    &stats->vtxs_csum, "Transmit checksum offloaded");
	SYSCTL_ADD_UQUAD(ctx, list, OID_AUTO, "tso", CTLFLAG_RD,
	    &stats->vtxs_tso, "Transmit segmentation offloaded");
	SYSCTL_ADD_UQUAD(ctx, list, OID_AUTO, "rescheduled", CTLFLAG_RD,
	    &stats->vtxs_rescheduled,
	    "Transmit interrupt handler rescheduled");
}

static void
vtnet_setup_queue_sysctl(struct vtnet_softc *sc)
{
	device_t dev;
	struct sysctl_ctx_list *ctx;
	struct sysctl_oid *tree;
	struct sysctl_oid_list *child;
	int i;

	dev = sc->vtnet_dev;
	ctx = device_get_sysctl_ctx(dev);
	tree = device_get_sysctl_tree(dev);
	child = SYSCTL_CHILDREN(tree);

	for (i = 0; i < sc->vtnet_max_vq_pairs; i++) {
		vtnet_setup_rxq_sysctl(ctx, child, &sc->vtnet_rxqs[i]);
		vtnet_setup_txq_sysctl(ctx, child, &sc->vtnet_txqs[i]);
	}
}

static void
vtnet_setup_stat_sysctl(struct sysctl_ctx_list *ctx,
    struct sysctl_oid_list *child, struct vtnet_softc *sc)
{
	struct vtnet_statistics *stats;
	struct vtnet_rxq_stats rxaccum;
	struct vtnet_txq_stats txaccum;

	vtnet_accum_stats(sc, &rxaccum, &txaccum);

	stats = &sc->vtnet_stats;
	stats->rx_csum_offloaded = rxaccum.vrxs_csum;
	stats->rx_csum_failed = rxaccum.vrxs_csum_failed;
	stats->rx_task_rescheduled = rxaccum.vrxs_rescheduled;
	stats->tx_csum_offloaded = txaccum.vtxs_csum;
	stats->tx_tso_offloaded = txaccum.vtxs_tso;
	stats->tx_task_rescheduled = txaccum.vtxs_rescheduled;

	SYSCTL_ADD_UQUAD(ctx, child, OID_AUTO, "mbuf_alloc_failed",
	    CTLFLAG_RD, &stats->mbuf_alloc_failed,
	    "Mbuf cluster allocation failures");

	SYSCTL_ADD_UQUAD(ctx, child, OID_AUTO, "rx_frame_too_large",
	    CTLFLAG_RD, &stats->rx_frame_too_large,
	    "Received frame larger than the mbuf chain");
	SYSCTL_ADD_UQUAD(ctx, child, OID_AUTO, "rx_enq_replacement_failed",
	    CTLFLAG_RD, &stats->rx_enq_replacement_failed,
	    "Enqueuing the replacement receive mbuf failed");
	SYSCTL_ADD_UQUAD(ctx, child, OID_AUTO, "rx_mergeable_failed",
	    CTLFLAG_RD, &stats->rx_mergeable_failed,
	    "Mergeable buffers receive failures");
	SYSCTL_ADD_UQUAD(ctx, child, OID_AUTO, "rx_csum_bad_ethtype",
	    CTLFLAG_RD, &stats->rx_csum_bad_ethtype,
	    "Received checksum offloaded buffer with unsupported "
	    "Ethernet type");
	SYSCTL_ADD_UQUAD(ctx, child, OID_AUTO, "rx_csum_bad_ipproto",
	    CTLFLAG_RD, &stats->rx_csum_bad_ipproto,
	    "Received checksum offloaded buffer with incorrect IP protocol");
	SYSCTL_ADD_UQUAD(ctx, child, OID_AUTO, "rx_csum_bad_offset",
	    CTLFLAG_RD, &stats->rx_csum_bad_offset,
	    "Received checksum offloaded buffer with incorrect offset");
	SYSCTL_ADD_UQUAD(ctx, child, OID_AUTO, "rx_csum_bad_proto",
	    CTLFLAG_RD, &stats->rx_csum_bad_proto,
	    "Received checksum offloaded buffer with incorrect protocol");
	SYSCTL_ADD_UQUAD(ctx, child, OID_AUTO, "rx_csum_failed",
	    CTLFLAG_RD, &stats->rx_csum_failed,
	    "Received buffer checksum offload failed");
	SYSCTL_ADD_UQUAD(ctx, child, OID_AUTO, "rx_csum_offloaded",
	    CTLFLAG_RD, &stats->rx_csum_offloaded,
	    "Received buffer checksum offload succeeded");
	SYSCTL_ADD_UQUAD(ctx, child, OID_AUTO, "rx_task_rescheduled",
	    CTLFLAG_RD, &stats->rx_task_rescheduled,
	    "Times the receive interrupt task rescheduled itself");

	SYSCTL_ADD_UQUAD(ctx, child, OID_AUTO, "tx_csum_bad_ethtype",
	    CTLFLAG_RD, &stats->tx_csum_bad_ethtype,
	    "Aborted transmit of checksum offloaded buffer with unknown "
	    "Ethernet type");
	SYSCTL_ADD_UQUAD(ctx, child, OID_AUTO, "tx_tso_bad_ethtype",
	    CTLFLAG_RD, &stats->tx_tso_bad_ethtype,
	    "Aborted transmit of TSO buffer with unknown Ethernet type");
	SYSCTL_ADD_UQUAD(ctx, child, OID_AUTO, "tx_tso_not_tcp",
	    CTLFLAG_RD, &stats->tx_tso_not_tcp,
	    "Aborted transmit of TSO buffer with non TCP protocol");
	SYSCTL_ADD_UQUAD(ctx, child, OID_AUTO, "tx_defragged",
	    CTLFLAG_RD, &stats->tx_defragged,
	    "Transmit mbufs defragged");
	SYSCTL_ADD_UQUAD(ctx, child, OID_AUTO, "tx_defrag_failed",
	    CTLFLAG_RD, &stats->tx_defrag_failed,
	    "Aborted transmit of buffer because defrag failed");
	SYSCTL_ADD_UQUAD(ctx, child, OID_AUTO, "tx_csum_offloaded",
	    CTLFLAG_RD, &stats->tx_csum_offloaded,
	    "Offloaded checksum of transmitted buffer");
	SYSCTL_ADD_UQUAD(ctx, child, OID_AUTO, "tx_tso_offloaded",
	    CTLFLAG_RD, &stats->tx_tso_offloaded,
	    "Segmentation offload of transmitted buffer");
	SYSCTL_ADD_UQUAD(ctx, child, OID_AUTO, "tx_task_rescheduled",
	    CTLFLAG_RD, &stats->tx_task_rescheduled,
	    "Times the transmit interrupt task rescheduled itself");
}

static void
vtnet_setup_sysctl(struct vtnet_softc *sc)
{
	device_t dev;
	struct sysctl_ctx_list *ctx;
	struct sysctl_oid *tree;
	struct sysctl_oid_list *child;

	dev = sc->vtnet_dev;
	ctx = device_get_sysctl_ctx(dev);
	tree = device_get_sysctl_tree(dev);
	child = SYSCTL_CHILDREN(tree);

	SYSCTL_ADD_INT(ctx, child, OID_AUTO, "max_vq_pairs",
	    CTLFLAG_RD, &sc->vtnet_max_vq_pairs, 0,
	    "Maximum number of supported virtqueue pairs");
	SYSCTL_ADD_INT(ctx, child, OID_AUTO, "requested_vq_pairs",
	    CTLFLAG_RD, &sc->vtnet_requested_vq_pairs, 0,
	    "Requested number of virtqueue pairs");
	SYSCTL_ADD_INT(ctx, child, OID_AUTO, "act_vq_pairs",
	    CTLFLAG_RD, &sc->vtnet_act_vq_pairs, 0,
	    "Number of active virtqueue pairs");

	vtnet_setup_stat_sysctl(ctx, child, sc);
}

static int
vtnet_rxq_enable_intr(struct vtnet_rxq *rxq)
{

	return (virtqueue_enable_intr(rxq->vtnrx_vq));
}

static void
vtnet_rxq_disable_intr(struct vtnet_rxq *rxq)
{

	virtqueue_disable_intr(rxq->vtnrx_vq);
}

static int
vtnet_txq_enable_intr(struct vtnet_txq *txq)
{
	struct virtqueue *vq;

	vq = txq->vtntx_vq;

	if (vtnet_txq_below_threshold(txq) != 0)
		return (virtqueue_postpone_intr(vq, VQ_POSTPONE_LONG));

	/*
	 * The free count is above our threshold. Keep the Tx interrupt
	 * disabled until the queue is fuller.
	 */
	return (0);
}

static void
vtnet_txq_disable_intr(struct vtnet_txq *txq)
{

	virtqueue_disable_intr(txq->vtntx_vq);
}

static void
vtnet_enable_rx_interrupts(struct vtnet_softc *sc)
{
	int i;

	for (i = 0; i < sc->vtnet_act_vq_pairs; i++)
		vtnet_rxq_enable_intr(&sc->vtnet_rxqs[i]);
}

static void
vtnet_enable_tx_interrupts(struct vtnet_softc *sc)
{
	int i;

	for (i = 0; i < sc->vtnet_act_vq_pairs; i++)
		vtnet_txq_enable_intr(&sc->vtnet_txqs[i]);
}

static void
vtnet_enable_interrupts(struct vtnet_softc *sc)
{

	vtnet_enable_rx_interrupts(sc);
	vtnet_enable_tx_interrupts(sc);
}

static void
vtnet_disable_rx_interrupts(struct vtnet_softc *sc)
{
	int i;

	for (i = 0; i < sc->vtnet_act_vq_pairs; i++)
		vtnet_rxq_disable_intr(&sc->vtnet_rxqs[i]);
}

static void
vtnet_disable_tx_interrupts(struct vtnet_softc *sc)
{
	int i;

	for (i = 0; i < sc->vtnet_act_vq_pairs; i++)
		vtnet_txq_disable_intr(&sc->vtnet_txqs[i]);
}

static void
vtnet_disable_interrupts(struct vtnet_softc *sc)
{

	vtnet_disable_rx_interrupts(sc);
	vtnet_disable_tx_interrupts(sc);
}

static int
vtnet_tunable_int(struct vtnet_softc *sc, const char *knob, int def)
{
	char path[64];

	snprintf(path, sizeof(path),
	    "hw.vtnet.%d.%s", device_get_unit(sc->vtnet_dev), knob);
	TUNABLE_INT_FETCH(path, &def);

	return (def);
}

#ifdef DEBUGNET
static void
vtnet_debugnet_init(struct ifnet *ifp, int *nrxr, int *ncl, int *clsize)
{
	struct vtnet_softc *sc;

	sc = if_getsoftc(ifp);

	VTNET_CORE_LOCK(sc);
	*nrxr = sc->vtnet_max_vq_pairs;
	*ncl = DEBUGNET_MAX_IN_FLIGHT;
	*clsize = sc->vtnet_rx_clsize;
	VTNET_CORE_UNLOCK(sc);

	/*
	 * We need to allocate from this zone in the transmit path, so ensure
	 * that we have at least one item per header available.
	 * XXX add a separate zone like we do for mbufs? otherwise we may alloc
	 * buckets
	 */
	uma_zone_reserve(vtnet_tx_header_zone, DEBUGNET_MAX_IN_FLIGHT * 2);
	uma_prealloc(vtnet_tx_header_zone, DEBUGNET_MAX_IN_FLIGHT * 2);
}

static void
vtnet_debugnet_event(struct ifnet *ifp __unused, enum debugnet_ev event __unused)
{
}

static int
vtnet_debugnet_transmit(struct ifnet *ifp, struct mbuf *m)
{
	struct vtnet_softc *sc;
	struct vtnet_txq *txq;
	int error;

	sc = if_getsoftc(ifp);
	if ((if_getdrvflags(ifp) & (IFF_DRV_RUNNING | IFF_DRV_OACTIVE)) !=
	    IFF_DRV_RUNNING)
		return (EBUSY);

	txq = &sc->vtnet_txqs[0];
	error = vtnet_txq_encap(txq, &m, M_NOWAIT | M_USE_RESERVE);
	if (error == 0)
		(void)vtnet_txq_notify(txq);
	return (error);
}

static int
vtnet_debugnet_poll(struct ifnet *ifp, int count)
{
	struct vtnet_softc *sc;
	int i;

	sc = if_getsoftc(ifp);
	if ((if_getdrvflags(ifp) & (IFF_DRV_RUNNING | IFF_DRV_OACTIVE)) !=
	    IFF_DRV_RUNNING)
		return (EBUSY);

	(void)vtnet_txq_eof(&sc->vtnet_txqs[0]);
	for (i = 0; i < sc->vtnet_max_vq_pairs; i++)
		(void)vtnet_rxq_eof(&sc->vtnet_rxqs[i]);
	return (0);
}
<<<<<<< HEAD
#endif /* NETDUMP */
// CHERI CHANGES START
// {
//   "updated": 20181127,
//   "target_type": "kernel",
//   "changes": [
//     "ioctl:net"
//   ]
// }
// CHERI CHANGES END
=======
#endif /* DEBUGNET */
>>>>>>> f3a0ee41
<|MERGE_RESOLUTION|>--- conflicted
+++ resolved
@@ -4036,17 +4036,13 @@
 		(void)vtnet_rxq_eof(&sc->vtnet_rxqs[i]);
 	return (0);
 }
-<<<<<<< HEAD
-#endif /* NETDUMP */
+#endif /* DEBUGNET */
 // CHERI CHANGES START
 // {
-//   "updated": 20181127,
+//   "updated": 20191029,
 //   "target_type": "kernel",
 //   "changes": [
 //     "ioctl:net"
 //   ]
 // }
-// CHERI CHANGES END
-=======
-#endif /* DEBUGNET */
->>>>>>> f3a0ee41
+// CHERI CHANGES END