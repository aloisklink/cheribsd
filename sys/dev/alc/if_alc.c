--- conflicted
+++ resolved
@@ -4655,7 +4655,57 @@
 	return (sysctl_int_range(oidp, arg1, arg2, req,
 	    ALC_IM_TIMER_MIN, ALC_IM_TIMER_MAX));
 }
-<<<<<<< HEAD
+
+#ifdef NETDUMP
+static void
+alc_netdump_init(struct ifnet *ifp, int *nrxr, int *ncl, int *clsize)
+{
+	struct alc_softc *sc;
+
+	sc = if_getsoftc(ifp);
+	KASSERT(sc->alc_buf_size <= MCLBYTES, ("incorrect cluster size"));
+
+	*nrxr = ALC_RX_RING_CNT;
+	*ncl = NETDUMP_MAX_IN_FLIGHT;
+	*clsize = MCLBYTES;
+}
+
+static void
+alc_netdump_event(struct ifnet *ifp __unused, enum netdump_ev event __unused)
+{
+}
+
+static int
+alc_netdump_transmit(struct ifnet *ifp, struct mbuf *m)
+{
+	struct alc_softc *sc;
+	int error;
+
+	sc = if_getsoftc(ifp);
+	if ((if_getdrvflags(ifp) & (IFF_DRV_RUNNING | IFF_DRV_OACTIVE)) !=
+	    IFF_DRV_RUNNING)
+		return (EBUSY);
+
+	error = alc_encap(sc, &m);
+	if (error == 0)
+		alc_start_tx(sc);
+	return (error);
+}
+
+static int
+alc_netdump_poll(struct ifnet *ifp, int count)
+{
+	struct alc_softc *sc;
+
+	sc = if_getsoftc(ifp);
+	if ((if_getdrvflags(ifp) & (IFF_DRV_RUNNING | IFF_DRV_OACTIVE)) !=
+	    IFF_DRV_RUNNING)
+		return (EBUSY);
+
+	alc_txeof(sc);
+	return (alc_rxintr(sc, count));
+}
+#endif /* NETDUMP */
 // CHERI CHANGES START
 // {
 //   "updated": 20180629,
@@ -4664,57 +4714,4 @@
 //     "ioctl:net"
 //   ]
 // }
-// CHERI CHANGES END
-=======
-
-#ifdef NETDUMP
-static void
-alc_netdump_init(struct ifnet *ifp, int *nrxr, int *ncl, int *clsize)
-{
-	struct alc_softc *sc;
-
-	sc = if_getsoftc(ifp);
-	KASSERT(sc->alc_buf_size <= MCLBYTES, ("incorrect cluster size"));
-
-	*nrxr = ALC_RX_RING_CNT;
-	*ncl = NETDUMP_MAX_IN_FLIGHT;
-	*clsize = MCLBYTES;
-}
-
-static void
-alc_netdump_event(struct ifnet *ifp __unused, enum netdump_ev event __unused)
-{
-}
-
-static int
-alc_netdump_transmit(struct ifnet *ifp, struct mbuf *m)
-{
-	struct alc_softc *sc;
-	int error;
-
-	sc = if_getsoftc(ifp);
-	if ((if_getdrvflags(ifp) & (IFF_DRV_RUNNING | IFF_DRV_OACTIVE)) !=
-	    IFF_DRV_RUNNING)
-		return (EBUSY);
-
-	error = alc_encap(sc, &m);
-	if (error == 0)
-		alc_start_tx(sc);
-	return (error);
-}
-
-static int
-alc_netdump_poll(struct ifnet *ifp, int count)
-{
-	struct alc_softc *sc;
-
-	sc = if_getsoftc(ifp);
-	if ((if_getdrvflags(ifp) & (IFF_DRV_RUNNING | IFF_DRV_OACTIVE)) !=
-	    IFF_DRV_RUNNING)
-		return (EBUSY);
-
-	alc_txeof(sc);
-	return (alc_rxintr(sc, count));
-}
-#endif /* NETDUMP */
->>>>>>> bc589c38
+// CHERI CHANGES END