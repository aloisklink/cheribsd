/*
 * Copyright (c) 2007, 2014 Mellanox Technologies. All rights reserved.
 *
 * This software is available to you under a choice of one of two
 * licenses.  You may choose to be licensed under the terms of the GNU
 * General Public License (GPL) Version 2, available from the file
 * COPYING in the main directory of this source tree, or the
 * OpenIB.org BSD license below:
 *
 *     Redistribution and use in source and binary forms, with or
 *     without modification, are permitted provided that the following
 *     conditions are met:
 *
 *      - Redistributions of source code must retain the above
 *        copyright notice, this list of conditions and the following
 *        disclaimer.
 *
 *      - Redistributions in binary form must reproduce the above
 *        copyright notice, this list of conditions and the following
 *        disclaimer in the documentation and/or other materials
 *        provided with the distribution.
 *
 * THE SOFTWARE IS PROVIDED "AS IS", WITHOUT WARRANTY OF ANY KIND,
 * EXPRESS OR IMPLIED, INCLUDING BUT NOT LIMITED TO THE WARRANTIES OF
 * MERCHANTABILITY, FITNESS FOR A PARTICULAR PURPOSE AND
 * NONINFRINGEMENT. IN NO EVENT SHALL THE AUTHORS OR COPYRIGHT HOLDERS
 * BE LIABLE FOR ANY CLAIM, DAMAGES OR OTHER LIABILITY, WHETHER IN AN
 * ACTION OF CONTRACT, TORT OR OTHERWISE, ARISING FROM, OUT OF OR IN
 * CONNECTION WITH THE SOFTWARE OR THE USE OR OTHER DEALINGS IN THE
 * SOFTWARE.
 *
 */

#include <linux/etherdevice.h>
#include <linux/delay.h>
#include <linux/slab.h>
#include <linux/compat.h>
#ifdef CONFIG_NET_RX_BUSY_POLL
#include <net/busy_poll.h>
#endif

#include <linux/list.h>
#include <linux/if_ether.h>

#include <dev/mlx4/driver.h>
#include <dev/mlx4/device.h>
#include <dev/mlx4/cmd.h>
#include <dev/mlx4/cq.h>

#include <sys/sockio.h>
#include <sys/sysctl.h>

#include "en.h"
#include "en_port.h"

NETDUMP_DEFINE(mlx4_en);

static void mlx4_en_sysctl_stat(struct mlx4_en_priv *priv);
static void mlx4_en_sysctl_conf(struct mlx4_en_priv *priv);

#ifdef CONFIG_NET_RX_BUSY_POLL
/* must be called with local_bh_disable()d */
static int mlx4_en_low_latency_recv(struct napi_struct *napi)
{
	struct mlx4_en_cq *cq = container_of(napi, struct mlx4_en_cq, napi);
	struct net_device *dev = cq->dev;
	struct mlx4_en_priv *priv = netdev_priv(dev);
	struct mlx4_en_rx_ring *rx_ring = priv->rx_ring[cq->ring];
	int done;

	if (!priv->port_up)
		return LL_FLUSH_FAILED;

	if (!mlx4_en_cq_lock_poll(cq))
		return LL_FLUSH_BUSY;

	done = mlx4_en_process_rx_cq(dev, cq, 4);
#ifdef LL_EXTENDED_STATS
	if (likely(done))
		rx_ring->cleaned += done;
	else
		rx_ring->misses++;
#endif

	mlx4_en_cq_unlock_poll(cq);

	return done;
}
#endif	/* CONFIG_NET_RX_BUSY_POLL */

#ifdef CONFIG_RFS_ACCEL

struct mlx4_en_filter {
	struct list_head next;
	struct work_struct work;

	u8     ip_proto;
	__be32 src_ip;
	__be32 dst_ip;
	__be16 src_port;
	__be16 dst_port;

	int rxq_index;
	struct mlx4_en_priv *priv;
	u32 flow_id;			/* RFS infrastructure id */
	int id;				/* mlx4_en driver id */
	u64 reg_id;			/* Flow steering API id */
	u8 activated;			/* Used to prevent expiry before filter
					 * is attached
					 */
	struct hlist_node filter_chain;
};

static void mlx4_en_filter_rfs_expire(struct mlx4_en_priv *priv);

static enum mlx4_net_trans_rule_id mlx4_ip_proto_to_trans_rule_id(u8 ip_proto)
{
	switch (ip_proto) {
	case IPPROTO_UDP:
		return MLX4_NET_TRANS_RULE_ID_UDP;
	case IPPROTO_TCP:
		return MLX4_NET_TRANS_RULE_ID_TCP;
	default:
		return MLX4_NET_TRANS_RULE_NUM;
	}
};

static void mlx4_en_filter_work(struct work_struct *work)
{
	struct mlx4_en_filter *filter = container_of(work,
						     struct mlx4_en_filter,
						     work);
	struct mlx4_en_priv *priv = filter->priv;
	struct mlx4_spec_list spec_tcp_udp = {
		.id = mlx4_ip_proto_to_trans_rule_id(filter->ip_proto),
		{
			.tcp_udp = {
				.dst_port = filter->dst_port,
				.dst_port_msk = (__force __be16)-1,
				.src_port = filter->src_port,
				.src_port_msk = (__force __be16)-1,
			},
		},
	};
	struct mlx4_spec_list spec_ip = {
		.id = MLX4_NET_TRANS_RULE_ID_IPV4,
		{
			.ipv4 = {
				.dst_ip = filter->dst_ip,
				.dst_ip_msk = (__force __be32)-1,
				.src_ip = filter->src_ip,
				.src_ip_msk = (__force __be32)-1,
			},
		},
	};
	struct mlx4_spec_list spec_eth = {
		.id = MLX4_NET_TRANS_RULE_ID_ETH,
	};
	struct mlx4_net_trans_rule rule = {
		.list = LIST_HEAD_INIT(rule.list),
		.queue_mode = MLX4_NET_TRANS_Q_LIFO,
		.exclusive = 1,
		.allow_loopback = 1,
		.promisc_mode = MLX4_FS_REGULAR,
		.port = priv->port,
		.priority = MLX4_DOMAIN_RFS,
	};
	int rc;
	__be64 mac_mask = cpu_to_be64(MLX4_MAC_MASK << 16);

	if (spec_tcp_udp.id >= MLX4_NET_TRANS_RULE_NUM) {
		en_warn(priv, "RFS: ignoring unsupported ip protocol (%d)\n",
			filter->ip_proto);
		goto ignore;
	}
	list_add_tail(&spec_eth.list, &rule.list);
	list_add_tail(&spec_ip.list, &rule.list);
	list_add_tail(&spec_tcp_udp.list, &rule.list);

	rule.qpn = priv->rss_map.qps[filter->rxq_index].qpn;
	memcpy(spec_eth.eth.dst_mac, priv->dev->dev_addr, ETH_ALEN);
	memcpy(spec_eth.eth.dst_mac_msk, &mac_mask, ETH_ALEN);

	filter->activated = 0;

	if (filter->reg_id) {
		rc = mlx4_flow_detach(priv->mdev->dev, filter->reg_id);
		if (rc && rc != -ENOENT)
			en_err(priv, "Error detaching flow. rc = %d\n", rc);
	}

	rc = mlx4_flow_attach(priv->mdev->dev, &rule, &filter->reg_id);
	if (rc)
		en_err(priv, "Error attaching flow. err = %d\n", rc);

ignore:
	mlx4_en_filter_rfs_expire(priv);

	filter->activated = 1;
}

static inline struct hlist_head *
filter_hash_bucket(struct mlx4_en_priv *priv, __be32 src_ip, __be32 dst_ip,
		   __be16 src_port, __be16 dst_port)
{
	unsigned long l;
	int bucket_idx;

	l = (__force unsigned long)src_port |
	    ((__force unsigned long)dst_port << 2);
	l ^= (__force unsigned long)(src_ip ^ dst_ip);

	bucket_idx = hash_long(l, MLX4_EN_FILTER_HASH_SHIFT);

	return &priv->filter_hash[bucket_idx];
}

static struct mlx4_en_filter *
mlx4_en_filter_alloc(struct mlx4_en_priv *priv, int rxq_index, __be32 src_ip,
		     __be32 dst_ip, u8 ip_proto, __be16 src_port,
		     __be16 dst_port, u32 flow_id)
{
	struct mlx4_en_filter *filter = NULL;

	filter = kzalloc(sizeof(struct mlx4_en_filter), GFP_ATOMIC);
	if (!filter)
		return NULL;

	filter->priv = priv;
	filter->rxq_index = rxq_index;
	INIT_WORK(&filter->work, mlx4_en_filter_work);

	filter->src_ip = src_ip;
	filter->dst_ip = dst_ip;
	filter->ip_proto = ip_proto;
	filter->src_port = src_port;
	filter->dst_port = dst_port;

	filter->flow_id = flow_id;

	filter->id = priv->last_filter_id++ % RPS_NO_FILTER;

	list_add_tail(&filter->next, &priv->filters);
	hlist_add_head(&filter->filter_chain,
		       filter_hash_bucket(priv, src_ip, dst_ip, src_port,
					  dst_port));

	return filter;
}

static void mlx4_en_filter_free(struct mlx4_en_filter *filter)
{
	struct mlx4_en_priv *priv = filter->priv;
	int rc;

	list_del(&filter->next);

	rc = mlx4_flow_detach(priv->mdev->dev, filter->reg_id);
	if (rc && rc != -ENOENT)
		en_err(priv, "Error detaching flow. rc = %d\n", rc);

	kfree(filter);
}

static inline struct mlx4_en_filter *
mlx4_en_filter_find(struct mlx4_en_priv *priv, __be32 src_ip, __be32 dst_ip,
		    u8 ip_proto, __be16 src_port, __be16 dst_port)
{
	struct mlx4_en_filter *filter;
	struct mlx4_en_filter *ret = NULL;

	hlist_for_each_entry(filter,
			     filter_hash_bucket(priv, src_ip, dst_ip,
						src_port, dst_port),
			     filter_chain) {
		if (filter->src_ip == src_ip &&
		    filter->dst_ip == dst_ip &&
		    filter->ip_proto == ip_proto &&
		    filter->src_port == src_port &&
		    filter->dst_port == dst_port) {
			ret = filter;
			break;
		}
	}

	return ret;
}

static int
mlx4_en_filter_rfs(struct net_device *net_dev, const struct sk_buff *skb,
		   u16 rxq_index, u32 flow_id)
{
	struct mlx4_en_priv *priv = netdev_priv(net_dev);
	struct mlx4_en_filter *filter;
	const struct iphdr *ip;
	const __be16 *ports;
	u8 ip_proto;
	__be32 src_ip;
	__be32 dst_ip;
	__be16 src_port;
	__be16 dst_port;
	int nhoff = skb_network_offset(skb);
	int ret = 0;

	if (skb->protocol != htons(ETH_P_IP))
		return -EPROTONOSUPPORT;

	ip = (const struct iphdr *)(skb->data + nhoff);
	if (ip_is_fragment(ip))
		return -EPROTONOSUPPORT;

	if ((ip->protocol != IPPROTO_TCP) && (ip->protocol != IPPROTO_UDP))
		return -EPROTONOSUPPORT;
	ports = (const __be16 *)(skb->data + nhoff + 4 * ip->ihl);

	ip_proto = ip->protocol;
	src_ip = ip->saddr;
	dst_ip = ip->daddr;
	src_port = ports[0];
	dst_port = ports[1];

	spin_lock_bh(&priv->filters_lock);
	filter = mlx4_en_filter_find(priv, src_ip, dst_ip, ip_proto,
				     src_port, dst_port);
	if (filter) {
		if (filter->rxq_index == rxq_index)
			goto out;

		filter->rxq_index = rxq_index;
	} else {
		filter = mlx4_en_filter_alloc(priv, rxq_index,
					      src_ip, dst_ip, ip_proto,
					      src_port, dst_port, flow_id);
		if (!filter) {
			ret = -ENOMEM;
			goto err;
		}
	}

	queue_work(priv->mdev->workqueue, &filter->work);

out:
	ret = filter->id;
err:
	spin_unlock_bh(&priv->filters_lock);

	return ret;
}

void mlx4_en_cleanup_filters(struct mlx4_en_priv *priv)
{
	struct mlx4_en_filter *filter, *tmp;
	LIST_HEAD(del_list);

	spin_lock_bh(&priv->filters_lock);
	list_for_each_entry_safe(filter, tmp, &priv->filters, next) {
		list_move(&filter->next, &del_list);
		hlist_del(&filter->filter_chain);
	}
	spin_unlock_bh(&priv->filters_lock);

	list_for_each_entry_safe(filter, tmp, &del_list, next) {
		cancel_work_sync(&filter->work);
		mlx4_en_filter_free(filter);
	}
}

static void mlx4_en_filter_rfs_expire(struct mlx4_en_priv *priv)
{
	struct mlx4_en_filter *filter = NULL, *tmp, *last_filter = NULL;
	LIST_HEAD(del_list);
	int i = 0;

	spin_lock_bh(&priv->filters_lock);
	list_for_each_entry_safe(filter, tmp, &priv->filters, next) {
		if (i > MLX4_EN_FILTER_EXPIRY_QUOTA)
			break;

		if (filter->activated &&
		    !work_pending(&filter->work) &&
		    rps_may_expire_flow(priv->dev,
					filter->rxq_index, filter->flow_id,
					filter->id)) {
			list_move(&filter->next, &del_list);
			hlist_del(&filter->filter_chain);
		} else
			last_filter = filter;

		i++;
	}

	if (last_filter && (&last_filter->next != priv->filters.next))
		list_move(&priv->filters, &last_filter->next);

	spin_unlock_bh(&priv->filters_lock);

	list_for_each_entry_safe(filter, tmp, &del_list, next)
		mlx4_en_filter_free(filter);
}
#endif

static void mlx4_en_vlan_rx_add_vid(void *arg, struct net_device *dev, u16 vid)
{
	struct mlx4_en_priv *priv = netdev_priv(dev);
	struct mlx4_en_dev *mdev = priv->mdev;
	int err;
	int idx;

	if (arg != priv)
		return;

	en_dbg(HW, priv, "adding VLAN:%d\n", vid);

	set_bit(vid, priv->active_vlans);

	/* Add VID to port VLAN filter */
	mutex_lock(&mdev->state_lock);
	if (mdev->device_up && priv->port_up) {
		err = mlx4_SET_VLAN_FLTR(mdev->dev, priv);
		if (err)
			en_err(priv, "Failed configuring VLAN filter\n");
	}
	if (mlx4_register_vlan(mdev->dev, priv->port, vid, &idx))
		en_dbg(HW, priv, "failed adding vlan %d\n", vid);
	mutex_unlock(&mdev->state_lock);

}

static void mlx4_en_vlan_rx_kill_vid(void *arg, struct net_device *dev, u16 vid)
{
	struct mlx4_en_priv *priv = netdev_priv(dev);
	struct mlx4_en_dev *mdev = priv->mdev;
	int err;

	if (arg != priv)
		return;

	en_dbg(HW, priv, "Killing VID:%d\n", vid);

	clear_bit(vid, priv->active_vlans);

	/* Remove VID from port VLAN filter */
	mutex_lock(&mdev->state_lock);
	mlx4_unregister_vlan(mdev->dev, priv->port, vid);

	if (mdev->device_up && priv->port_up) {
		err = mlx4_SET_VLAN_FLTR(mdev->dev, priv);
		if (err)
			en_err(priv, "Failed configuring VLAN filter\n");
	}
	mutex_unlock(&mdev->state_lock);

}

static int mlx4_en_tunnel_steer_add(struct mlx4_en_priv *priv, unsigned char *addr,
				    int qpn, u64 *reg_id)
{
	int err;

	if (priv->mdev->dev->caps.tunnel_offload_mode != MLX4_TUNNEL_OFFLOAD_MODE_VXLAN ||
	    priv->mdev->dev->caps.dmfs_high_steer_mode == MLX4_STEERING_DMFS_A0_STATIC)
		return 0; /* do nothing */

	err = mlx4_tunnel_steer_add(priv->mdev->dev, addr, priv->port, qpn,
				    MLX4_DOMAIN_NIC, reg_id);
	if (err) {
		en_err(priv, "failed to add vxlan steering rule, err %d\n", err);
		return err;
	}
	en_dbg(DRV, priv, "added vxlan steering rule, mac %pM reg_id %llx\n", addr, (long long)*reg_id);
	return 0;
}

static int mlx4_en_uc_steer_add(struct mlx4_en_priv *priv,
				unsigned char *mac, int *qpn, u64 *reg_id)
{
	struct mlx4_en_dev *mdev = priv->mdev;
	struct mlx4_dev *dev = mdev->dev;
	int err;

	switch (dev->caps.steering_mode) {
	case MLX4_STEERING_MODE_B0: {
		struct mlx4_qp qp;
		u8 gid[16] = {0};

		qp.qpn = *qpn;
		memcpy(&gid[10], mac, ETH_ALEN);
		gid[5] = priv->port;

		err = mlx4_unicast_attach(dev, &qp, gid, 0, MLX4_PROT_ETH);
		break;
	}
	case MLX4_STEERING_MODE_DEVICE_MANAGED: {
		struct mlx4_spec_list spec_eth = { {NULL} };
		__be64 mac_mask = cpu_to_be64(MLX4_MAC_MASK << 16);

		struct mlx4_net_trans_rule rule = {
			.queue_mode = MLX4_NET_TRANS_Q_FIFO,
			.exclusive = 0,
			.allow_loopback = 1,
			.promisc_mode = MLX4_FS_REGULAR,
			.priority = MLX4_DOMAIN_NIC,
		};

		rule.port = priv->port;
		rule.qpn = *qpn;
		INIT_LIST_HEAD(&rule.list);

		spec_eth.id = MLX4_NET_TRANS_RULE_ID_ETH;
		memcpy(spec_eth.eth.dst_mac, mac, ETH_ALEN);
		memcpy(spec_eth.eth.dst_mac_msk, &mac_mask, ETH_ALEN);
		list_add_tail(&spec_eth.list, &rule.list);

		err = mlx4_flow_attach(dev, &rule, reg_id);
		break;
	}
	default:
		return -EINVAL;
	}
	if (err)
		en_warn(priv, "Failed Attaching Unicast\n");

	return err;
}

static void mlx4_en_uc_steer_release(struct mlx4_en_priv *priv,
				     unsigned char *mac, int qpn, u64 reg_id)
{
	struct mlx4_en_dev *mdev = priv->mdev;
	struct mlx4_dev *dev = mdev->dev;

	switch (dev->caps.steering_mode) {
	case MLX4_STEERING_MODE_B0: {
		struct mlx4_qp qp;
		u8 gid[16] = {0};

		qp.qpn = qpn;
		memcpy(&gid[10], mac, ETH_ALEN);
		gid[5] = priv->port;

		mlx4_unicast_detach(dev, &qp, gid, MLX4_PROT_ETH);
		break;
	}
	case MLX4_STEERING_MODE_DEVICE_MANAGED: {
		mlx4_flow_detach(dev, reg_id);
		break;
	}
	default:
		en_err(priv, "Invalid steering mode.\n");
	}
}

static int mlx4_en_get_qp(struct mlx4_en_priv *priv)
{
	struct mlx4_en_dev *mdev = priv->mdev;
	struct mlx4_dev *dev = mdev->dev;
	int index = 0;
	int err = 0;
	int *qpn = &priv->base_qpn;
	u64 mac = mlx4_mac_to_u64(IF_LLADDR(priv->dev));

	en_dbg(DRV, priv, "Registering MAC: %pM for adding\n",
	       IF_LLADDR(priv->dev));
	index = mlx4_register_mac(dev, priv->port, mac);
	if (index < 0) {
		err = index;
		en_err(priv, "Failed adding MAC: %pM\n",
		       IF_LLADDR(priv->dev));
		return err;
	}

	if (dev->caps.steering_mode == MLX4_STEERING_MODE_A0) {
		int base_qpn = mlx4_get_base_qpn(dev, priv->port);
		*qpn = base_qpn + index;
		return 0;
	}

	err = mlx4_qp_reserve_range(dev, 1, 1, qpn, MLX4_RESERVE_A0_QP);
	en_dbg(DRV, priv, "Reserved qp %d\n", *qpn);
	if (err) {
		en_err(priv, "Failed to reserve qp for mac registration\n");
		mlx4_unregister_mac(dev, priv->port, mac);
		return err;
	}

	return 0;
}

static void mlx4_en_put_qp(struct mlx4_en_priv *priv)
{
	struct mlx4_en_dev *mdev = priv->mdev;
	struct mlx4_dev *dev = mdev->dev;
	int qpn = priv->base_qpn;

	if (dev->caps.steering_mode == MLX4_STEERING_MODE_A0) {
		u64 mac = mlx4_mac_to_u64(IF_LLADDR(priv->dev));
		en_dbg(DRV, priv, "Registering MAC: %pM for deleting\n",
		       IF_LLADDR(priv->dev));
		mlx4_unregister_mac(dev, priv->port, mac);
	} else {
		en_dbg(DRV, priv, "Releasing qp: port %d, qpn %d\n",
		       priv->port, qpn);
		mlx4_qp_release_range(dev, qpn, 1);
		priv->flags &= ~MLX4_EN_FLAG_FORCE_PROMISC;
	}
}

static void mlx4_en_clear_uclist(struct net_device *dev)
{
	struct mlx4_en_priv *priv = netdev_priv(dev);
	struct mlx4_en_addr_list *tmp, *uc_to_del;

	list_for_each_entry_safe(uc_to_del, tmp, &priv->uc_list, list) {
		list_del(&uc_to_del->list);
		kfree(uc_to_del);
	}
}

static void mlx4_en_cache_uclist(struct net_device *dev)
{
	struct mlx4_en_priv *priv = netdev_priv(dev);
	struct mlx4_en_addr_list *tmp;
	struct ifaddr *ifa;

	mlx4_en_clear_uclist(dev);

	if_addr_rlock(dev);
	CK_STAILQ_FOREACH(ifa, &dev->if_addrhead, ifa_link) {
		if (ifa->ifa_addr->sa_family != AF_LINK)
			continue;
		if (((struct sockaddr_dl *)ifa->ifa_addr)->sdl_alen !=
				ETHER_ADDR_LEN)
			continue;
		tmp = kzalloc(sizeof(struct mlx4_en_addr_list), GFP_ATOMIC);
		if (tmp == NULL) {
			en_err(priv, "Failed to allocate address list\n");
			break;
		}
		memcpy(tmp->addr,
			LLADDR((struct sockaddr_dl *)ifa->ifa_addr), ETH_ALEN);
		list_add_tail(&tmp->list, &priv->uc_list);
	}
	if_addr_runlock(dev);
}

static void mlx4_en_clear_mclist(struct net_device *dev)
{
	struct mlx4_en_priv *priv = netdev_priv(dev);
	struct mlx4_en_addr_list *tmp, *mc_to_del;

	list_for_each_entry_safe(mc_to_del, tmp, &priv->mc_list, list) {
		list_del(&mc_to_del->list);
		kfree(mc_to_del);
	}
}

static void mlx4_en_cache_mclist(struct net_device *dev)
{
	struct mlx4_en_priv *priv = netdev_priv(dev);
	struct mlx4_en_addr_list *tmp;
	struct ifmultiaddr *ifma;

	mlx4_en_clear_mclist(dev);

	if_maddr_rlock(dev);
	CK_STAILQ_FOREACH(ifma, &dev->if_multiaddrs, ifma_link) {
		if (ifma->ifma_addr->sa_family != AF_LINK)
			continue;
		if (((struct sockaddr_dl *)ifma->ifma_addr)->sdl_alen !=
				ETHER_ADDR_LEN)
			continue;
		tmp = kzalloc(sizeof(struct mlx4_en_addr_list), GFP_ATOMIC);
		if (tmp == NULL) {
			en_err(priv, "Failed to allocate address list\n");
			break;
		}
		memcpy(tmp->addr,
			LLADDR((struct sockaddr_dl *)ifma->ifma_addr), ETH_ALEN);
		list_add_tail(&tmp->list, &priv->mc_list);
	}
	if_maddr_runlock(dev);
}

static void update_addr_list_flags(struct mlx4_en_priv *priv,
				struct list_head *dst,
				struct list_head *src)
{
	struct mlx4_en_addr_list *dst_tmp, *src_tmp, *new_mc;
	bool found;

	/* Find all the entries that should be removed from dst,
	 * These are the entries that are not found in src
	 */
	list_for_each_entry(dst_tmp, dst, list) {
		found = false;
		list_for_each_entry(src_tmp, src, list) {
			if (!memcmp(dst_tmp->addr, src_tmp->addr, ETH_ALEN)) {
				found = true;
				break;
			}
		}
		if (!found)
			dst_tmp->action = MLX4_ADDR_LIST_REM;
	}

	/* Add entries that exist in src but not in dst
	 * mark them as need to add
	 */
	list_for_each_entry(src_tmp, src, list) {
		found = false;
		list_for_each_entry(dst_tmp, dst, list) {
			if (!memcmp(dst_tmp->addr, src_tmp->addr, ETH_ALEN)) {
				dst_tmp->action = MLX4_ADDR_LIST_NONE;
				found = true;
				break;
			}
		}
		if (!found) {
			new_mc = kmalloc(sizeof(struct mlx4_en_addr_list),
					 GFP_KERNEL);
			if (!new_mc) {
				en_err(priv, "Failed to allocate current multicast list\n");
				return;
			}
			memcpy(new_mc, src_tmp,
			       sizeof(struct mlx4_en_addr_list));
			new_mc->action = MLX4_ADDR_LIST_ADD;
			list_add_tail(&new_mc->list, dst);
		}
	}
}

static void mlx4_en_set_rx_mode(struct net_device *dev)
{
	struct mlx4_en_priv *priv = netdev_priv(dev);

	if (!priv->port_up)
		return;

	queue_work(priv->mdev->workqueue, &priv->rx_mode_task);
}

static void mlx4_en_set_promisc_mode(struct mlx4_en_priv *priv,
				     struct mlx4_en_dev *mdev)
{
	int err = 0;

	if (!(priv->flags & MLX4_EN_FLAG_PROMISC)) {
		priv->flags |= MLX4_EN_FLAG_PROMISC;

		/* Enable promiscouos mode */
		switch (mdev->dev->caps.steering_mode) {
		case MLX4_STEERING_MODE_DEVICE_MANAGED:
			err = mlx4_flow_steer_promisc_add(mdev->dev,
							  priv->port,
							  priv->base_qpn,
							  MLX4_FS_ALL_DEFAULT);
			if (err)
				en_err(priv, "Failed enabling promiscuous mode\n");
			priv->flags |= MLX4_EN_FLAG_MC_PROMISC;
			break;

		case MLX4_STEERING_MODE_B0:
			err = mlx4_unicast_promisc_add(mdev->dev,
						       priv->base_qpn,
						       priv->port);
			if (err)
				en_err(priv, "Failed enabling unicast promiscuous mode\n");

			/* Add the default qp number as multicast
			 * promisc
			 */
			if (!(priv->flags & MLX4_EN_FLAG_MC_PROMISC)) {
				err = mlx4_multicast_promisc_add(mdev->dev,
								 priv->base_qpn,
								 priv->port);
				if (err)
					en_err(priv, "Failed enabling multicast promiscuous mode\n");
				priv->flags |= MLX4_EN_FLAG_MC_PROMISC;
			}
			break;

		case MLX4_STEERING_MODE_A0:
			err = mlx4_SET_PORT_qpn_calc(mdev->dev,
						     priv->port,
						     priv->base_qpn,
						     1);
			if (err)
				en_err(priv, "Failed enabling promiscuous mode\n");
			break;
		}

		/* Disable port multicast filter (unconditionally) */
		err = mlx4_SET_MCAST_FLTR(mdev->dev, priv->port, 0,
					  0, MLX4_MCAST_DISABLE);
		if (err)
			en_err(priv, "Failed disabling multicast filter\n");
	}
}

static void mlx4_en_clear_promisc_mode(struct mlx4_en_priv *priv,
				       struct mlx4_en_dev *mdev)
{
	int err = 0;

	priv->flags &= ~MLX4_EN_FLAG_PROMISC;

	/* Disable promiscouos mode */
	switch (mdev->dev->caps.steering_mode) {
	case MLX4_STEERING_MODE_DEVICE_MANAGED:
		err = mlx4_flow_steer_promisc_remove(mdev->dev,
						     priv->port,
						     MLX4_FS_ALL_DEFAULT);
		if (err)
			en_err(priv, "Failed disabling promiscuous mode\n");
		priv->flags &= ~MLX4_EN_FLAG_MC_PROMISC;
		break;

	case MLX4_STEERING_MODE_B0:
		err = mlx4_unicast_promisc_remove(mdev->dev,
						  priv->base_qpn,
						  priv->port);
		if (err)
			en_err(priv, "Failed disabling unicast promiscuous mode\n");
		/* Disable Multicast promisc */
		if (priv->flags & MLX4_EN_FLAG_MC_PROMISC) {
			err = mlx4_multicast_promisc_remove(mdev->dev,
							    priv->base_qpn,
							    priv->port);
			if (err)
				en_err(priv, "Failed disabling multicast promiscuous mode\n");
			priv->flags &= ~MLX4_EN_FLAG_MC_PROMISC;
		}
		break;

	case MLX4_STEERING_MODE_A0:
		err = mlx4_SET_PORT_qpn_calc(mdev->dev,
					     priv->port,
					     priv->base_qpn, 0);
		if (err)
			en_err(priv, "Failed disabling promiscuous mode\n");
		break;
	}
}

static void mlx4_en_do_multicast(struct mlx4_en_priv *priv,
				 struct net_device *dev,
				 struct mlx4_en_dev *mdev)
{
	struct mlx4_en_addr_list *addr_list, *tmp;
	u8 mc_list[16] = {0};
	int err = 0;
	u64 mcast_addr = 0;


	/* Enable/disable the multicast filter according to IFF_ALLMULTI */
	if (dev->if_flags & IFF_ALLMULTI) {
		err = mlx4_SET_MCAST_FLTR(mdev->dev, priv->port, 0,
					  0, MLX4_MCAST_DISABLE);
		if (err)
			en_err(priv, "Failed disabling multicast filter\n");

		/* Add the default qp number as multicast promisc */
		if (!(priv->flags & MLX4_EN_FLAG_MC_PROMISC)) {
			switch (mdev->dev->caps.steering_mode) {
			case MLX4_STEERING_MODE_DEVICE_MANAGED:
				err = mlx4_flow_steer_promisc_add(mdev->dev,
								  priv->port,
								  priv->base_qpn,
								  MLX4_FS_MC_DEFAULT);
				break;

			case MLX4_STEERING_MODE_B0:
				err = mlx4_multicast_promisc_add(mdev->dev,
								 priv->base_qpn,
								 priv->port);
				break;

			case MLX4_STEERING_MODE_A0:
				break;
			}
			if (err)
				en_err(priv, "Failed entering multicast promisc mode\n");
			priv->flags |= MLX4_EN_FLAG_MC_PROMISC;
		}
	} else {
		/* Disable Multicast promisc */
		if (priv->flags & MLX4_EN_FLAG_MC_PROMISC) {
			switch (mdev->dev->caps.steering_mode) {
			case MLX4_STEERING_MODE_DEVICE_MANAGED:
				err = mlx4_flow_steer_promisc_remove(mdev->dev,
								     priv->port,
								     MLX4_FS_MC_DEFAULT);
				break;

			case MLX4_STEERING_MODE_B0:
				err = mlx4_multicast_promisc_remove(mdev->dev,
								    priv->base_qpn,
								    priv->port);
				break;

			case MLX4_STEERING_MODE_A0:
				break;
			}
			if (err)
				en_err(priv, "Failed disabling multicast promiscuous mode\n");
			priv->flags &= ~MLX4_EN_FLAG_MC_PROMISC;
		}

		err = mlx4_SET_MCAST_FLTR(mdev->dev, priv->port, 0,
					  0, MLX4_MCAST_DISABLE);
		if (err)
			en_err(priv, "Failed disabling multicast filter\n");

		/* Flush mcast filter and init it with broadcast address */
		mlx4_SET_MCAST_FLTR(mdev->dev, priv->port, ETH_BCAST,
				    1, MLX4_MCAST_CONFIG);

		/* Update multicast list - we cache all addresses so they won't
		 * change while HW is updated holding the command semaphor */
		mlx4_en_cache_mclist(dev);
		list_for_each_entry(addr_list, &priv->mc_list, list) {
			mcast_addr = mlx4_mac_to_u64(addr_list->addr);
			mlx4_SET_MCAST_FLTR(mdev->dev, priv->port,
					mcast_addr, 0, MLX4_MCAST_CONFIG);
		}
		err = mlx4_SET_MCAST_FLTR(mdev->dev, priv->port, 0,
					  0, MLX4_MCAST_ENABLE);
		if (err)
			en_err(priv, "Failed enabling multicast filter\n");

		update_addr_list_flags(priv, &priv->curr_mc_list, &priv->mc_list);

		list_for_each_entry_safe(addr_list, tmp, &priv->curr_mc_list, list) {
			if (addr_list->action == MLX4_ADDR_LIST_REM) {
				/* detach this address and delete from list */
				memcpy(&mc_list[10], addr_list->addr, ETH_ALEN);
				mc_list[5] = priv->port;
				err = mlx4_multicast_detach(mdev->dev,
							    &priv->rss_map.indir_qp,
							    mc_list,
							    MLX4_PROT_ETH,
							    addr_list->reg_id);
				if (err)
					en_err(priv, "Fail to detach multicast address\n");

				if (addr_list->tunnel_reg_id) {
					err = mlx4_flow_detach(priv->mdev->dev, addr_list->tunnel_reg_id);
					if (err)
						en_err(priv, "Failed to detach multicast address\n");
				}

				/* remove from list */
				list_del(&addr_list->list);
				kfree(addr_list);
			} else if (addr_list->action == MLX4_ADDR_LIST_ADD) {
				/* attach the address */
				memcpy(&mc_list[10], addr_list->addr, ETH_ALEN);
				/* needed for B0 steering support */
				mc_list[5] = priv->port;
				err = mlx4_multicast_attach(mdev->dev,
							    &priv->rss_map.indir_qp,
							    mc_list,
							    priv->port, 0,
							    MLX4_PROT_ETH,
							    &addr_list->reg_id);
				if (err)
					en_err(priv, "Fail to attach multicast address\n");

				err = mlx4_en_tunnel_steer_add(priv, &mc_list[10], priv->base_qpn,
							       &addr_list->tunnel_reg_id);
				if (err)
					en_err(priv, "Failed to attach multicast address\n");
			}
		}
	}
}

static void mlx4_en_do_unicast(struct mlx4_en_priv *priv,
			       struct net_device *dev,
			       struct mlx4_en_dev *mdev)
{
	struct mlx4_en_addr_list *addr_list, *tmp;
	int err;

	/* Update unicast list */
	mlx4_en_cache_uclist(dev);

	update_addr_list_flags(priv, &priv->curr_uc_list, &priv->uc_list);

	list_for_each_entry_safe(addr_list, tmp, &priv->curr_uc_list, list) {
		if (addr_list->action == MLX4_ADDR_LIST_REM) {
			mlx4_en_uc_steer_release(priv, addr_list->addr,
						 priv->rss_map.indir_qp.qpn,
						 addr_list->reg_id);
			/* remove from list */
			list_del(&addr_list->list);
			kfree(addr_list);
		} else if (addr_list->action == MLX4_ADDR_LIST_ADD) {
			err = mlx4_en_uc_steer_add(priv, addr_list->addr,
						   &priv->rss_map.indir_qp.qpn,
						   &addr_list->reg_id);
			if (err)
				en_err(priv, "Fail to add unicast address\n");
		}
	}
}

static void mlx4_en_do_set_rx_mode(struct work_struct *work)
{
	struct mlx4_en_priv *priv = container_of(work, struct mlx4_en_priv,
						 rx_mode_task);
	struct mlx4_en_dev *mdev = priv->mdev;
	struct net_device *dev = priv->dev;

	mutex_lock(&mdev->state_lock);
	if (!mdev->device_up) {
		en_dbg(HW, priv, "Card is not up, ignoring rx mode change.\n");
		goto out;
	}
	if (!priv->port_up) {
		en_dbg(HW, priv, "Port is down, ignoring rx mode change.\n");
		goto out;
	}
	if (!mlx4_en_QUERY_PORT(mdev, priv->port)) {
		if (priv->port_state.link_state) {
			priv->last_link_state = MLX4_DEV_EVENT_PORT_UP;
			/* update netif baudrate */
			priv->dev->if_baudrate =
			    IF_Mbps(priv->port_state.link_speed);
			/* Important note: the following call for if_link_state_change
			 * is needed for interface up scenario (start port, link state
			 * change) */
			if_link_state_change(priv->dev, LINK_STATE_UP);
			en_dbg(HW, priv, "Link Up\n");
		}
	}

	/* Set unicast rules */
	mlx4_en_do_unicast(priv, dev, mdev);

	/* Promsicuous mode: disable all filters */
	if ((dev->if_flags & IFF_PROMISC) ||
	    (priv->flags & MLX4_EN_FLAG_FORCE_PROMISC)) {
		mlx4_en_set_promisc_mode(priv, mdev);
	} else if (priv->flags & MLX4_EN_FLAG_PROMISC) {
		/* Not in promiscuous mode */
		mlx4_en_clear_promisc_mode(priv, mdev);
	}

	/* Set multicast rules */
	mlx4_en_do_multicast(priv, dev, mdev);
out:
	mutex_unlock(&mdev->state_lock);
}

static void mlx4_en_watchdog_timeout(void *arg)
{
        struct mlx4_en_priv *priv = arg;
        struct mlx4_en_dev *mdev = priv->mdev;

        en_dbg(DRV, priv, "Scheduling watchdog\n");
        queue_work(mdev->workqueue, &priv->watchdog_task);
        if (priv->port_up)
                callout_reset(&priv->watchdog_timer, MLX4_EN_WATCHDOG_TIMEOUT,
                                mlx4_en_watchdog_timeout, priv);
}



static void mlx4_en_set_default_moderation(struct mlx4_en_priv *priv)
{
	struct mlx4_en_cq *cq;
	int i;

	/* If we haven't received a specific coalescing setting
	 * (module param), we set the moderation parameters as follows:
	 * - moder_cnt is set to the number of mtu sized packets to
	 *   satisfy our coalescing target.
	 * - moder_time is set to a fixed value.
	 */
	priv->rx_frames = MLX4_EN_RX_COAL_TARGET;
	priv->rx_usecs = MLX4_EN_RX_COAL_TIME;
	priv->tx_frames = MLX4_EN_TX_COAL_PKTS;
	priv->tx_usecs = MLX4_EN_TX_COAL_TIME;
	en_dbg(INTR, priv, "Default coalesing params for mtu: %u - "
	       "rx_frames:%d rx_usecs:%d\n",
	       (unsigned)priv->dev->if_mtu, priv->rx_frames, priv->rx_usecs);

	/* Setup cq moderation params */
	for (i = 0; i < priv->rx_ring_num; i++) {
		cq = priv->rx_cq[i];
		cq->moder_cnt = priv->rx_frames;
		cq->moder_time = priv->rx_usecs;
		priv->last_moder_time[i] = MLX4_EN_AUTO_CONF;
		priv->last_moder_packets[i] = 0;
		priv->last_moder_bytes[i] = 0;
	}

	for (i = 0; i < priv->tx_ring_num; i++) {
		cq = priv->tx_cq[i];
		cq->moder_cnt = priv->tx_frames;
		cq->moder_time = priv->tx_usecs;
	}

	/* Reset auto-moderation params */
	priv->pkt_rate_low = MLX4_EN_RX_RATE_LOW;
	priv->rx_usecs_low = MLX4_EN_RX_COAL_TIME_LOW;
	priv->pkt_rate_high = MLX4_EN_RX_RATE_HIGH;
	priv->rx_usecs_high = MLX4_EN_RX_COAL_TIME_HIGH;
	priv->sample_interval = MLX4_EN_SAMPLE_INTERVAL;
	priv->adaptive_rx_coal = 1;
	priv->last_moder_jiffies = 0;
	priv->last_moder_tx_packets = 0;
}

static void mlx4_en_auto_moderation(struct mlx4_en_priv *priv)
{
	unsigned long period = (unsigned long) (jiffies - priv->last_moder_jiffies);
	struct mlx4_en_cq *cq;
	unsigned long packets;
	unsigned long rate;
	unsigned long avg_pkt_size;
	unsigned long rx_packets;
	unsigned long rx_bytes;
	unsigned long rx_pkt_diff;
	int moder_time;
	int ring, err;

	if (!priv->adaptive_rx_coal || period < priv->sample_interval * HZ)
		return;

	for (ring = 0; ring < priv->rx_ring_num; ring++) {
                spin_lock(&priv->stats_lock);
		rx_packets = priv->rx_ring[ring]->packets;
		rx_bytes = priv->rx_ring[ring]->bytes;
		spin_unlock(&priv->stats_lock);

		rx_pkt_diff = ((unsigned long) (rx_packets -
				priv->last_moder_packets[ring]));
		packets = rx_pkt_diff;
		rate = packets * HZ / period;
		avg_pkt_size = packets ? ((unsigned long) (rx_bytes -
				priv->last_moder_bytes[ring])) / packets : 0;

		/* Apply auto-moderation only when packet rate
		 * exceeds a rate that it matters */
		if (rate > (MLX4_EN_RX_RATE_THRESH / priv->rx_ring_num) &&
		    avg_pkt_size > MLX4_EN_AVG_PKT_SMALL) {
			if (rate < priv->pkt_rate_low)
				moder_time = priv->rx_usecs_low;
			else if (rate > priv->pkt_rate_high)
				moder_time = priv->rx_usecs_high;
			else
				moder_time = (rate - priv->pkt_rate_low) *
					(priv->rx_usecs_high - priv->rx_usecs_low) /
					(priv->pkt_rate_high - priv->pkt_rate_low) +
					priv->rx_usecs_low;
		} else {
			moder_time = priv->rx_usecs_low;
		}

		if (moder_time != priv->last_moder_time[ring]) {
			priv->last_moder_time[ring] = moder_time;
			cq = priv->rx_cq[ring];
			cq->moder_time = moder_time;
			cq->moder_cnt = priv->rx_frames;
			err = mlx4_en_set_cq_moder(priv, cq);
			if (err)
				en_err(priv, "Failed modifying moderation for cq:%d\n",
				       ring);
		}
		priv->last_moder_packets[ring] = rx_packets;
		priv->last_moder_bytes[ring] = rx_bytes;
	}

	priv->last_moder_jiffies = jiffies;
}

static void mlx4_en_do_get_stats(struct work_struct *work)
{
	struct delayed_work *delay = to_delayed_work(work);
	struct mlx4_en_priv *priv = container_of(delay, struct mlx4_en_priv,
						 stats_task);
	struct mlx4_en_dev *mdev = priv->mdev;
	int err;

	mutex_lock(&mdev->state_lock);
	if (mdev->device_up) {
		if (priv->port_up) {
			if (mlx4_is_slave(mdev->dev))
				err = mlx4_en_get_vport_stats(mdev, priv->port);
			else
				err = mlx4_en_DUMP_ETH_STATS(mdev, priv->port, 0);
			if (err)
				en_dbg(HW, priv, "Could not update stats\n");

			mlx4_en_auto_moderation(priv);
		}

		queue_delayed_work(mdev->workqueue, &priv->stats_task, STATS_DELAY);
	}
	mutex_unlock(&mdev->state_lock);
}

/* mlx4_en_service_task - Run service task for tasks that needed to be done
 * periodically
 */
static void mlx4_en_service_task(struct work_struct *work)
{
	struct delayed_work *delay = to_delayed_work(work);
	struct mlx4_en_priv *priv = container_of(delay, struct mlx4_en_priv,
						 service_task);
	struct mlx4_en_dev *mdev = priv->mdev;

	mutex_lock(&mdev->state_lock);
	if (mdev->device_up) {
		queue_delayed_work(mdev->workqueue, &priv->service_task,
				   SERVICE_TASK_DELAY);
	}
	mutex_unlock(&mdev->state_lock);
}

static void mlx4_en_linkstate(struct work_struct *work)
{
	struct mlx4_en_priv *priv = container_of(work, struct mlx4_en_priv,
						 linkstate_task);
	struct mlx4_en_dev *mdev = priv->mdev;
	int linkstate = priv->link_state;

	mutex_lock(&mdev->state_lock);
	/* If observable port state changed set carrier state and
	 * report to system log */
	if (priv->last_link_state != linkstate) {
		if (linkstate == MLX4_DEV_EVENT_PORT_DOWN) {
			en_info(priv, "Link Down\n");
			if_link_state_change(priv->dev, LINK_STATE_DOWN);
			/* update netif baudrate */
			priv->dev->if_baudrate = 0;

		/* make sure the port is up before notifying the OS.
		 * This is tricky since we get here on INIT_PORT and
		 * in such case we can't tell the OS the port is up.
		 * To solve this there is a call to if_link_state_change
		 * in set_rx_mode.
		 * */
		} else if (priv->port_up && (linkstate == MLX4_DEV_EVENT_PORT_UP)){
			if (mlx4_en_QUERY_PORT(priv->mdev, priv->port))
				en_info(priv, "Query port failed\n");
			priv->dev->if_baudrate =
			    IF_Mbps(priv->port_state.link_speed);
			en_info(priv, "Link Up\n");
			if_link_state_change(priv->dev, LINK_STATE_UP);
		}
	}
	priv->last_link_state = linkstate;
	mutex_unlock(&mdev->state_lock);
}


int mlx4_en_start_port(struct net_device *dev)
{
	struct mlx4_en_priv *priv = netdev_priv(dev);
	struct mlx4_en_dev *mdev = priv->mdev;
	struct mlx4_en_cq *cq;
	struct mlx4_en_tx_ring *tx_ring;
	int rx_index = 0;
	int tx_index = 0;
	int err = 0;
	int i;
	int j;
	u8 mc_list[16] = {0};


	if (priv->port_up) {
		en_dbg(DRV, priv, "start port called while port already up\n");
		return 0;
	}

	INIT_LIST_HEAD(&priv->mc_list);
	INIT_LIST_HEAD(&priv->uc_list);
	INIT_LIST_HEAD(&priv->curr_mc_list);
	INIT_LIST_HEAD(&priv->curr_uc_list);
	INIT_LIST_HEAD(&priv->ethtool_list);

	/* Calculate Rx buf size */
	dev->if_mtu = min(dev->if_mtu, priv->max_mtu);
        mlx4_en_calc_rx_buf(dev);
	en_dbg(DRV, priv, "Rx buf size:%d\n", priv->rx_mb_size);

	/* Configure rx cq's and rings */
	err = mlx4_en_activate_rx_rings(priv);
	if (err) {
		en_err(priv, "Failed to activate RX rings\n");
		return err;
	}
	for (i = 0; i < priv->rx_ring_num; i++) {
		cq = priv->rx_cq[i];

		mlx4_en_cq_init_lock(cq);
		err = mlx4_en_activate_cq(priv, cq, i);
		if (err) {
			en_err(priv, "Failed activating Rx CQ\n");
			goto cq_err;
		}
		for (j = 0; j < cq->size; j++)
			cq->buf[j].owner_sr_opcode = MLX4_CQE_OWNER_MASK;
		err = mlx4_en_set_cq_moder(priv, cq);
		if (err) {
			en_err(priv, "Failed setting cq moderation parameters");
			mlx4_en_deactivate_cq(priv, cq);
			goto cq_err;
		}
		mlx4_en_arm_cq(priv, cq);
		priv->rx_ring[i]->cqn = cq->mcq.cqn;
		++rx_index;
	}

	/* Set qp number */
	en_dbg(DRV, priv, "Getting qp number for port %d\n", priv->port);
	err = mlx4_en_get_qp(priv);
	if (err) {
		en_err(priv, "Failed getting eth qp\n");
		goto cq_err;
	}
	mdev->mac_removed[priv->port] = 0;

	priv->counter_index =
			mlx4_get_default_counter_index(mdev->dev, priv->port);

	err = mlx4_en_config_rss_steer(priv);
	if (err) {
		en_err(priv, "Failed configuring rss steering\n");
		goto mac_err;
	}

	err = mlx4_en_create_drop_qp(priv);
	if (err)
		goto rss_err;

	/* Configure tx cq's and rings */
	for (i = 0; i < priv->tx_ring_num; i++) {
		/* Configure cq */
		cq = priv->tx_cq[i];
		err = mlx4_en_activate_cq(priv, cq, i);
		if (err) {
			en_err(priv, "Failed activating Tx CQ\n");
			goto tx_err;
		}
		err = mlx4_en_set_cq_moder(priv, cq);
		if (err) {
			en_err(priv, "Failed setting cq moderation parameters");
			mlx4_en_deactivate_cq(priv, cq);
			goto tx_err;
		}
		en_dbg(DRV, priv, "Resetting index of collapsed CQ:%d to -1\n", i);
		cq->buf->wqe_index = cpu_to_be16(0xffff);

		/* Configure ring */
		tx_ring = priv->tx_ring[i];

		err = mlx4_en_activate_tx_ring(priv, tx_ring, cq->mcq.cqn,
					       i / priv->num_tx_rings_p_up);
		if (err) {
			en_err(priv, "Failed activating Tx ring %d\n", i);
			mlx4_en_deactivate_cq(priv, cq);
			goto tx_err;
		}

		/* Arm CQ for TX completions */
		mlx4_en_arm_cq(priv, cq);

		/* Set initial ownership of all Tx TXBBs to SW (1) */
		for (j = 0; j < tx_ring->buf_size; j += STAMP_STRIDE)
			*((u32 *) (tx_ring->buf + j)) = INIT_OWNER_BIT;
		++tx_index;
	}

	/* Configure port */
	err = mlx4_SET_PORT_general(mdev->dev, priv->port,
				    priv->rx_mb_size,
				    priv->prof->tx_pause,
				    priv->prof->tx_ppp,
				    priv->prof->rx_pause,
				    priv->prof->rx_ppp);
	if (err) {
		en_err(priv, "Failed setting port general configurations for port %d, with error %d\n",
		       priv->port, err);
		goto tx_err;
	}
	/* Set default qp number */
	err = mlx4_SET_PORT_qpn_calc(mdev->dev, priv->port, priv->base_qpn, 0);
	if (err) {
		en_err(priv, "Failed setting default qp numbers\n");
		goto tx_err;
	}

	/* Init port */
	en_dbg(HW, priv, "Initializing port\n");
	err = mlx4_INIT_PORT(mdev->dev, priv->port);
	if (err) {
		en_err(priv, "Failed Initializing port\n");
		goto tx_err;
	}

	/* Attach rx QP to bradcast address */
	memset(&mc_list[10], 0xff, ETH_ALEN);
	mc_list[5] = priv->port; /* needed for B0 steering support */
	if (mlx4_multicast_attach(mdev->dev, &priv->rss_map.indir_qp, mc_list,
				  priv->port, 0, MLX4_PROT_ETH,
				  &priv->broadcast_id))
		mlx4_warn(mdev, "Failed Attaching Broadcast\n");

	/* Must redo promiscuous mode setup. */
	priv->flags &= ~(MLX4_EN_FLAG_PROMISC | MLX4_EN_FLAG_MC_PROMISC);

	/* Schedule multicast task to populate multicast list */
	queue_work(mdev->workqueue, &priv->rx_mode_task);

	priv->port_up = true;

        /* Enable the queues. */
        dev->if_drv_flags &= ~IFF_DRV_OACTIVE;
        dev->if_drv_flags |= IFF_DRV_RUNNING;
#ifdef CONFIG_DEBUG_FS
	mlx4_en_create_debug_files(priv);
#endif
        callout_reset(&priv->watchdog_timer, MLX4_EN_WATCHDOG_TIMEOUT,
                    mlx4_en_watchdog_timeout, priv);


	return 0;

tx_err:
	while (tx_index--) {
		mlx4_en_deactivate_tx_ring(priv, priv->tx_ring[tx_index]);
		mlx4_en_deactivate_cq(priv, priv->tx_cq[tx_index]);
	}
	mlx4_en_destroy_drop_qp(priv);
rss_err:
	mlx4_en_release_rss_steer(priv);
mac_err:
	mlx4_en_put_qp(priv);
cq_err:
	while (rx_index--)
		mlx4_en_deactivate_cq(priv, priv->rx_cq[rx_index]);
	for (i = 0; i < priv->rx_ring_num; i++)
		mlx4_en_deactivate_rx_ring(priv, priv->rx_ring[i]);

	return err; /* need to close devices */
}


void mlx4_en_stop_port(struct net_device *dev)
{
	struct mlx4_en_priv *priv = netdev_priv(dev);
	struct mlx4_en_dev *mdev = priv->mdev;
	struct mlx4_en_addr_list *addr_list, *tmp;
	int i;
	u8 mc_list[16] = {0};

	if (!priv->port_up) {
		en_dbg(DRV, priv, "stop port called while port already down\n");
		return;
	}

#ifdef CONFIG_DEBUG_FS
	mlx4_en_delete_debug_files(priv);
#endif

	/* close port*/
	mlx4_CLOSE_PORT(mdev->dev, priv->port);

	/* Set port as not active */
	priv->port_up = false;
	priv->counter_index = MLX4_SINK_COUNTER_INDEX(mdev->dev);

	/* Promsicuous mode */
	if (mdev->dev->caps.steering_mode ==
	    MLX4_STEERING_MODE_DEVICE_MANAGED) {
		priv->flags &= ~(MLX4_EN_FLAG_PROMISC |
				 MLX4_EN_FLAG_MC_PROMISC);
		mlx4_flow_steer_promisc_remove(mdev->dev,
					       priv->port,
					       MLX4_FS_ALL_DEFAULT);
		mlx4_flow_steer_promisc_remove(mdev->dev,
					       priv->port,
					       MLX4_FS_MC_DEFAULT);
	} else if (priv->flags & MLX4_EN_FLAG_PROMISC) {
		priv->flags &= ~MLX4_EN_FLAG_PROMISC;

		/* Disable promiscouos mode */
		mlx4_unicast_promisc_remove(mdev->dev, priv->base_qpn,
					    priv->port);

		/* Disable Multicast promisc */
		if (priv->flags & MLX4_EN_FLAG_MC_PROMISC) {
			mlx4_multicast_promisc_remove(mdev->dev, priv->base_qpn,
						      priv->port);
			priv->flags &= ~MLX4_EN_FLAG_MC_PROMISC;
		}
	}

	/* Detach All unicasts */
	list_for_each_entry(addr_list, &priv->curr_uc_list, list) {
		mlx4_en_uc_steer_release(priv, addr_list->addr,
					 priv->rss_map.indir_qp.qpn,
					 addr_list->reg_id);
	}
	mlx4_en_clear_uclist(dev);
	list_for_each_entry_safe(addr_list, tmp, &priv->curr_uc_list, list) {
		list_del(&addr_list->list);
		kfree(addr_list);
	}

	/* Detach All multicasts */
	memset(&mc_list[10], 0xff, ETH_ALEN);
	mc_list[5] = priv->port; /* needed for B0 steering support */
	mlx4_multicast_detach(mdev->dev, &priv->rss_map.indir_qp, mc_list,
			      MLX4_PROT_ETH, priv->broadcast_id);
	list_for_each_entry(addr_list, &priv->curr_mc_list, list) {
		memcpy(&mc_list[10], addr_list->addr, ETH_ALEN);
		mc_list[5] = priv->port;
		mlx4_multicast_detach(mdev->dev, &priv->rss_map.indir_qp,
				      mc_list, MLX4_PROT_ETH, addr_list->reg_id);
	}
	mlx4_en_clear_mclist(dev);
	list_for_each_entry_safe(addr_list, tmp, &priv->curr_mc_list, list) {
		list_del(&addr_list->list);
		kfree(addr_list);
	}

	/* Flush multicast filter */
	mlx4_SET_MCAST_FLTR(mdev->dev, priv->port, 0, 1, MLX4_MCAST_CONFIG);
	mlx4_en_destroy_drop_qp(priv);

	/* Free TX Rings */
	for (i = 0; i < priv->tx_ring_num; i++) {
		mlx4_en_deactivate_tx_ring(priv, priv->tx_ring[i]);
		mlx4_en_deactivate_cq(priv, priv->tx_cq[i]);
	}
	msleep(10);

	for (i = 0; i < priv->tx_ring_num; i++)
		mlx4_en_free_tx_buf(dev, priv->tx_ring[i]);

	/* Free RSS qps */
	mlx4_en_release_rss_steer(priv);

	/* Unregister Mac address for the port */
	mlx4_en_put_qp(priv);
	mdev->mac_removed[priv->port] = 1;

	/* Free RX Rings */
	for (i = 0; i < priv->rx_ring_num; i++) {
		struct mlx4_en_cq *cq = priv->rx_cq[i];
		mlx4_en_deactivate_rx_ring(priv, priv->rx_ring[i]);
		mlx4_en_deactivate_cq(priv, cq);
	}

        callout_stop(&priv->watchdog_timer);

        dev->if_drv_flags &= ~(IFF_DRV_RUNNING | IFF_DRV_OACTIVE);
}

static void mlx4_en_restart(struct work_struct *work)
{
	struct mlx4_en_priv *priv = container_of(work, struct mlx4_en_priv,
						 watchdog_task);
	struct mlx4_en_dev *mdev = priv->mdev;
	struct net_device *dev = priv->dev;
	struct mlx4_en_tx_ring *ring;
	int i;


	if (priv->blocked == 0 || priv->port_up == 0)
		return;
	for (i = 0; i < priv->tx_ring_num; i++) {
		int watchdog_time;

		ring = priv->tx_ring[i];
		watchdog_time = READ_ONCE(ring->watchdog_time);
		if (watchdog_time != 0 &&
		    time_after(ticks, ring->watchdog_time))
			goto reset;
	}
	return;

reset:
	priv->port_stats.tx_timeout++;
	en_dbg(DRV, priv, "Watchdog task called for port %d\n", priv->port);

	mutex_lock(&mdev->state_lock);
	if (priv->port_up) {
		mlx4_en_stop_port(dev);
                //for (i = 0; i < priv->tx_ring_num; i++)         
                //        netdev_tx_reset_queue(priv->tx_ring[i]->tx_queue);
		if (mlx4_en_start_port(dev))
			en_err(priv, "Failed restarting port %d\n", priv->port);
	}
	mutex_unlock(&mdev->state_lock);
}

static void mlx4_en_clear_stats(struct net_device *dev)
{
	struct mlx4_en_priv *priv = netdev_priv(dev);
	struct mlx4_en_dev *mdev = priv->mdev;
	int i;

	if (!mlx4_is_slave(mdev->dev))
		if (mlx4_en_DUMP_ETH_STATS(mdev, priv->port, 1))
			en_dbg(HW, priv, "Failed dumping statistics\n");

	memset(&priv->pstats, 0, sizeof(priv->pstats));
	memset(&priv->pkstats, 0, sizeof(priv->pkstats));
	memset(&priv->port_stats, 0, sizeof(priv->port_stats));
	memset(&priv->vport_stats, 0, sizeof(priv->vport_stats));

	for (i = 0; i < priv->tx_ring_num; i++) {
		priv->tx_ring[i]->bytes = 0;
		priv->tx_ring[i]->packets = 0;
		priv->tx_ring[i]->tx_csum = 0;
		priv->tx_ring[i]->oversized_packets = 0;
	}
	for (i = 0; i < priv->rx_ring_num; i++) {
		priv->rx_ring[i]->bytes = 0;
		priv->rx_ring[i]->packets = 0;
		priv->rx_ring[i]->csum_ok = 0;
		priv->rx_ring[i]->csum_none = 0;
	}
}

static void mlx4_en_open(void* arg)
{

        struct mlx4_en_priv *priv;
        struct mlx4_en_dev *mdev;
        struct net_device *dev;
        int err = 0;

        priv = arg;
        mdev = priv->mdev;
        dev = priv->dev;


	mutex_lock(&mdev->state_lock);

	if (!mdev->device_up) {
		en_err(priv, "Cannot open - device down/disabled\n");
		goto out;
	}

	/* Reset HW statistics and SW counters */
	mlx4_en_clear_stats(dev);

	err = mlx4_en_start_port(dev);
	if (err)
		en_err(priv, "Failed starting port:%d\n", priv->port);

out:
	mutex_unlock(&mdev->state_lock);
	return;
}

void mlx4_en_free_resources(struct mlx4_en_priv *priv)
{
	int i;

#ifdef CONFIG_RFS_ACCEL
	if (priv->dev->rx_cpu_rmap) {
		free_irq_cpu_rmap(priv->dev->rx_cpu_rmap);
		priv->dev->rx_cpu_rmap = NULL;
	}
#endif

	for (i = 0; i < priv->tx_ring_num; i++) {
		if (priv->tx_ring && priv->tx_ring[i])
			mlx4_en_destroy_tx_ring(priv, &priv->tx_ring[i]);
		if (priv->tx_cq && priv->tx_cq[i])
			mlx4_en_destroy_cq(priv, &priv->tx_cq[i]);
	}

	for (i = 0; i < priv->rx_ring_num; i++) {
		if (priv->rx_ring[i])
			mlx4_en_destroy_rx_ring(priv, &priv->rx_ring[i],
				priv->prof->rx_ring_size, priv->stride);
		if (priv->rx_cq[i])
			mlx4_en_destroy_cq(priv, &priv->rx_cq[i]);
	}

	if (priv->stat_sysctl != NULL)
		sysctl_ctx_free(&priv->stat_ctx);
}

int mlx4_en_alloc_resources(struct mlx4_en_priv *priv)
{
	struct mlx4_en_port_profile *prof = priv->prof;
	int i;
	int node = 0;

	/* Create rx Rings */
	for (i = 0; i < priv->rx_ring_num; i++) {
		if (mlx4_en_create_cq(priv, &priv->rx_cq[i],
				      prof->rx_ring_size, i, RX, node))
			goto err;

		if (mlx4_en_create_rx_ring(priv, &priv->rx_ring[i],
					   prof->rx_ring_size, node))
			goto err;
	}

	/* Create tx Rings */
	for (i = 0; i < priv->tx_ring_num; i++) {
		if (mlx4_en_create_cq(priv, &priv->tx_cq[i],
				      prof->tx_ring_size, i, TX, node))
			goto err;

		if (mlx4_en_create_tx_ring(priv, &priv->tx_ring[i],
					   prof->tx_ring_size, TXBB_SIZE, node, i))
			goto err;
	}

#ifdef CONFIG_RFS_ACCEL
	priv->dev->rx_cpu_rmap = alloc_irq_cpu_rmap(priv->rx_ring_num);
	if (!priv->dev->rx_cpu_rmap)
		goto err;
#endif
        /* Re-create stat sysctls in case the number of rings changed. */
	mlx4_en_sysctl_stat(priv);
	return 0;

err:
	en_err(priv, "Failed to allocate NIC resources\n");
	for (i = 0; i < priv->rx_ring_num; i++) {
		if (priv->rx_ring[i])
			mlx4_en_destroy_rx_ring(priv, &priv->rx_ring[i],
						prof->rx_ring_size,
						priv->stride);
		if (priv->rx_cq[i])
			mlx4_en_destroy_cq(priv, &priv->rx_cq[i]);
	}
	for (i = 0; i < priv->tx_ring_num; i++) {
		if (priv->tx_ring[i])
			mlx4_en_destroy_tx_ring(priv, &priv->tx_ring[i]);
		if (priv->tx_cq[i])
			mlx4_en_destroy_cq(priv, &priv->tx_cq[i]);
	}
	priv->port_up = false;
	return -ENOMEM;
}

struct en_port_attribute {
	struct attribute attr;
	ssize_t (*show)(struct en_port *, struct en_port_attribute *, char *buf);
	ssize_t (*store)(struct en_port *, struct en_port_attribute *, char *buf, size_t count);
};

#define PORT_ATTR_RO(_name) \
struct en_port_attribute en_port_attr_##_name = __ATTR_RO(_name)

#define EN_PORT_ATTR(_name, _mode, _show, _store) \
struct en_port_attribute en_port_attr_##_name = __ATTR(_name, _mode, _show, _store)

void mlx4_en_destroy_netdev(struct net_device *dev)
{
	struct mlx4_en_priv *priv = netdev_priv(dev);
	struct mlx4_en_dev *mdev = priv->mdev;

	en_dbg(DRV, priv, "Destroying netdev on port:%d\n", priv->port);

	/* don't allow more IOCTLs */
	priv->gone = 1;

	/* XXX wait a bit to allow IOCTL handlers to complete */
	pause("W", hz);

	if (priv->vlan_attach != NULL)
		EVENTHANDLER_DEREGISTER(vlan_config, priv->vlan_attach);
	if (priv->vlan_detach != NULL)
		EVENTHANDLER_DEREGISTER(vlan_unconfig, priv->vlan_detach);

	/* Unregister device - this will close the port if it was up */
	if (priv->registered) {
		mutex_lock(&mdev->state_lock);
		ether_ifdetach(dev);
		mutex_unlock(&mdev->state_lock);
	}

	mutex_lock(&mdev->state_lock);
	mlx4_en_stop_port(dev);
	mutex_unlock(&mdev->state_lock);

	if (priv->allocated)
		mlx4_free_hwq_res(mdev->dev, &priv->res, MLX4_EN_PAGE_SIZE);

	cancel_delayed_work(&priv->stats_task);
	cancel_delayed_work(&priv->service_task);
	/* flush any pending task for this netdev */
	flush_workqueue(mdev->workqueue);
        callout_drain(&priv->watchdog_timer);

	/* Detach the netdev so tasks would not attempt to access it */
	mutex_lock(&mdev->state_lock);
	mdev->pndev[priv->port] = NULL;
	mutex_unlock(&mdev->state_lock);


	mlx4_en_free_resources(priv);

	/* freeing the sysctl conf cannot be called from within mlx4_en_free_resources */
	if (priv->conf_sysctl != NULL)
		sysctl_ctx_free(&priv->conf_ctx);

	kfree(priv->tx_ring);
	kfree(priv->tx_cq);

        kfree(priv);
        if_free(dev);

}

static int mlx4_en_change_mtu(struct net_device *dev, int new_mtu)
{
	struct mlx4_en_priv *priv = netdev_priv(dev);
	struct mlx4_en_dev *mdev = priv->mdev;
	int err = 0;

	en_dbg(DRV, priv, "Change MTU called - current:%u new:%u\n",
	       (unsigned)dev->if_mtu, (unsigned)new_mtu);

	if ((new_mtu < MLX4_EN_MIN_MTU) || (new_mtu > priv->max_mtu)) {
		en_err(priv, "Bad MTU size:%d, max %u.\n", new_mtu,
		    priv->max_mtu);
		return -EPERM;
	}
	mutex_lock(&mdev->state_lock);
	dev->if_mtu = new_mtu;
	if (dev->if_drv_flags & IFF_DRV_RUNNING) {
		if (!mdev->device_up) {
			/* NIC is probably restarting - let watchdog task reset
			 *                          * the port */
			en_dbg(DRV, priv, "Change MTU called with card down!?\n");
		} else {
			mlx4_en_stop_port(dev);
			err = mlx4_en_start_port(dev);
			if (err) {
				en_err(priv, "Failed restarting port:%d\n",
						priv->port);
				queue_work(mdev->workqueue, &priv->watchdog_task);
			}
		}
	}
	mutex_unlock(&mdev->state_lock);
	return 0;
}

static int mlx4_en_calc_media(struct mlx4_en_priv *priv)
{
	int trans_type;
	int active;

	active = IFM_ETHER;
	if (priv->last_link_state == MLX4_DEV_EVENT_PORT_DOWN)
		return (active);
	active |= IFM_FDX;
	trans_type = priv->port_state.transceiver;
	/* XXX I don't know all of the transceiver values. */
	switch (priv->port_state.link_speed) {
	case 100:
		active |= IFM_100_T;
		break;
	case 1000:
		active |= IFM_1000_T;
		break;
	case 10000:
		if (trans_type > 0 && trans_type <= 0xC)
			active |= IFM_10G_SR;
		else if (trans_type == 0x80 || trans_type == 0)
			active |= IFM_10G_CX4;
		break;
	case 40000:
		active |= IFM_40G_CR4;
		break;
	}
	if (priv->prof->tx_pause)
		active |= IFM_ETH_TXPAUSE;
	if (priv->prof->rx_pause)
		active |= IFM_ETH_RXPAUSE;

	return (active);
}

static void mlx4_en_media_status(struct ifnet *dev, struct ifmediareq *ifmr)
{
	struct mlx4_en_priv *priv;

	priv = dev->if_softc;
	ifmr->ifm_status = IFM_AVALID;
	if (priv->last_link_state != MLX4_DEV_EVENT_PORT_DOWN)
		ifmr->ifm_status |= IFM_ACTIVE;
	ifmr->ifm_active = mlx4_en_calc_media(priv);

	return;
}

static int mlx4_en_media_change(struct ifnet *dev)
{
	struct mlx4_en_priv *priv;
        struct ifmedia *ifm;
	int rxpause;
	int txpause;
	int error;

	priv = dev->if_softc;
	ifm = &priv->media;
	rxpause = txpause = 0;
	error = 0;

	if (IFM_TYPE(ifm->ifm_media) != IFM_ETHER)
		return (EINVAL);
        switch (IFM_SUBTYPE(ifm->ifm_media)) {
        case IFM_AUTO:
		break;
	case IFM_10G_SR:
	case IFM_10G_CX4:
	case IFM_1000_T:
	case IFM_40G_CR4:
		if ((IFM_SUBTYPE(ifm->ifm_media)
			== IFM_SUBTYPE(mlx4_en_calc_media(priv)))
			&& (ifm->ifm_media & IFM_FDX))
			break;
		/* Fallthrough */
	default:
                printf("%s: Only auto media type\n", if_name(dev));
                return (EINVAL);
	}
	/* Allow user to set/clear pause */
	if (IFM_OPTIONS(ifm->ifm_media) & IFM_ETH_RXPAUSE)
		rxpause = 1;
	if (IFM_OPTIONS(ifm->ifm_media) & IFM_ETH_TXPAUSE)
		txpause = 1;
	if (priv->prof->tx_pause != txpause || priv->prof->rx_pause != rxpause) {
		priv->prof->tx_pause = txpause;
		priv->prof->rx_pause = rxpause;
		error = -mlx4_SET_PORT_general(priv->mdev->dev, priv->port,
		     priv->rx_mb_size + ETHER_CRC_LEN, priv->prof->tx_pause,
		     priv->prof->tx_ppp, priv->prof->rx_pause,
		     priv->prof->rx_ppp);
	}
	return (error);
}

static int mlx4_en_ioctl(struct ifnet *dev, u_long command, caddr_t data)
{
	struct mlx4_en_priv *priv;
	struct mlx4_en_dev *mdev;
	struct ifreq *ifr;
	int error;
	int mask;
	struct ifrsskey *ifrk;
	const u32 *key;
	struct ifrsshash *ifrh;
	u8 rss_mask;

	error = 0;
	mask = 0;
	priv = dev->if_softc;

	/* check if detaching */
	if (priv == NULL || priv->gone != 0)
		return (ENXIO);

	mdev = priv->mdev;
	ifr = (struct ifreq *) data;

	switch (command) {
	case CASE_IOC_IFREQ(SIOCSIFMTU):
		error = -mlx4_en_change_mtu(dev, ifr_mtu_get(ifr));
		break;
	case CASE_IOC_IFREQ(SIOCSIFFLAGS):
		if (dev->if_flags & IFF_UP) {
			if ((dev->if_drv_flags & IFF_DRV_RUNNING) == 0) {
				mutex_lock(&mdev->state_lock);
				mlx4_en_start_port(dev);
				mutex_unlock(&mdev->state_lock);
			} else {
				mlx4_en_set_rx_mode(dev);
			}
		} else {
			mutex_lock(&mdev->state_lock);
			if (dev->if_drv_flags & IFF_DRV_RUNNING) {
				mlx4_en_stop_port(dev);
				if_link_state_change(dev, LINK_STATE_DOWN);
			}
			mutex_unlock(&mdev->state_lock);
		}
		break;
	case CASE_IOC_IFREQ(SIOCADDMULTI):
	case CASE_IOC_IFREQ(SIOCDELMULTI):
		mlx4_en_set_rx_mode(dev);
		break;
	case CASE_IOC_IFREQ(SIOCSIFMEDIA):
	case SIOCGIFMEDIA:
		error = ifmedia_ioctl(dev, ifr, &priv->media, command);
		break;
	case CASE_IOC_IFREQ(SIOCSIFCAP):
		mutex_lock(&mdev->state_lock);
		mask = ifr_reqcap_get(ifr) ^ dev->if_capenable;
		if (mask & IFCAP_TXCSUM) {
			dev->if_capenable ^= IFCAP_TXCSUM;
			dev->if_hwassist ^= (CSUM_TCP | CSUM_UDP | CSUM_IP);

			if (IFCAP_TSO4 & dev->if_capenable &&
			    !(IFCAP_TXCSUM & dev->if_capenable)) {
				dev->if_capenable &= ~IFCAP_TSO4;
				dev->if_hwassist &= ~CSUM_IP_TSO;
				if_printf(dev,
				    "tso4 disabled due to -txcsum.\n");
			}
		}
		if (mask & IFCAP_TXCSUM_IPV6) {
			dev->if_capenable ^= IFCAP_TXCSUM_IPV6;
			dev->if_hwassist ^= (CSUM_UDP_IPV6 | CSUM_TCP_IPV6);

			if (IFCAP_TSO6 & dev->if_capenable &&
			    !(IFCAP_TXCSUM_IPV6 & dev->if_capenable)) {
				dev->if_capenable &= ~IFCAP_TSO6;
				dev->if_hwassist &= ~CSUM_IP6_TSO;
				if_printf(dev,
				    "tso6 disabled due to -txcsum6.\n");
			}
		}
		if (mask & IFCAP_RXCSUM)
			dev->if_capenable ^= IFCAP_RXCSUM;
		if (mask & IFCAP_RXCSUM_IPV6)
			dev->if_capenable ^= IFCAP_RXCSUM_IPV6;

		if (mask & IFCAP_TSO4) {
			if (!(IFCAP_TSO4 & dev->if_capenable) &&
			    !(IFCAP_TXCSUM & dev->if_capenable)) {
				if_printf(dev, "enable txcsum first.\n");
				error = EAGAIN;
				goto out;
			}
			dev->if_capenable ^= IFCAP_TSO4;
			dev->if_hwassist ^= CSUM_IP_TSO;
		}
		if (mask & IFCAP_TSO6) {
			if (!(IFCAP_TSO6 & dev->if_capenable) &&
			    !(IFCAP_TXCSUM_IPV6 & dev->if_capenable)) {
				if_printf(dev, "enable txcsum6 first.\n");
				error = EAGAIN;
				goto out;
			}
			dev->if_capenable ^= IFCAP_TSO6;
			dev->if_hwassist ^= CSUM_IP6_TSO;
		}
		if (mask & IFCAP_LRO)
			dev->if_capenable ^= IFCAP_LRO;
		if (mask & IFCAP_VLAN_HWTAGGING)
			dev->if_capenable ^= IFCAP_VLAN_HWTAGGING;
		if (mask & IFCAP_VLAN_HWFILTER)
			dev->if_capenable ^= IFCAP_VLAN_HWFILTER;
		if (mask & IFCAP_WOL_MAGIC)
			dev->if_capenable ^= IFCAP_WOL_MAGIC;
		if (dev->if_drv_flags & IFF_DRV_RUNNING)
			mlx4_en_start_port(dev);
out:
		mutex_unlock(&mdev->state_lock);
		VLAN_CAPABILITIES(dev);
		break;
#if __FreeBSD_version >= 1100036
	case CASE_IOC_IFREQ(SIOCGI2C): {
		struct ifi2creq i2c;

		error = copyin(ifr_data_get_ptr(ifr), &i2c, sizeof(i2c));
		if (error)
			break;
		if (i2c.len > sizeof(i2c.data)) {
			error = EINVAL;
			break;
		}
		/*
		 * Note that we ignore i2c.addr here. The driver hardcodes
		 * the address to 0x50, while standard expects it to be 0xA0.
		 */
		error = mlx4_get_module_info(mdev->dev, priv->port,
		    i2c.offset, i2c.len, i2c.data);
		if (error < 0) {
			error = -error;
			break;
		}
		error = copyout(&i2c, ifr_data_get_ptr(ifr), sizeof(i2c));
		break;
	}
#endif
	case SIOCGIFRSSKEY:
		ifrk = (struct ifrsskey *)data;
		ifrk->ifrk_func = RSS_FUNC_TOEPLITZ;
		mutex_lock(&mdev->state_lock);
		key = mlx4_en_get_rss_key(priv, &ifrk->ifrk_keylen);
		if (ifrk->ifrk_keylen > RSS_KEYLEN)
			error = EINVAL;
		else
			memcpy(ifrk->ifrk_key, key, ifrk->ifrk_keylen);
		mutex_unlock(&mdev->state_lock);
		break;

	case SIOCGIFRSSHASH:
		mutex_lock(&mdev->state_lock);
		rss_mask = mlx4_en_get_rss_mask(priv);
		mutex_unlock(&mdev->state_lock);
		ifrh = (struct ifrsshash *)data;
		ifrh->ifrh_func = RSS_FUNC_TOEPLITZ;
		ifrh->ifrh_types = 0;
		if (rss_mask & MLX4_RSS_IPV4)
			ifrh->ifrh_types |= RSS_TYPE_IPV4;
		if (rss_mask & MLX4_RSS_TCP_IPV4)
			ifrh->ifrh_types |= RSS_TYPE_TCP_IPV4;
		if (rss_mask & MLX4_RSS_IPV6)
			ifrh->ifrh_types |= RSS_TYPE_IPV6;
		if (rss_mask & MLX4_RSS_TCP_IPV6)
			ifrh->ifrh_types |= RSS_TYPE_TCP_IPV6;
		if (rss_mask & MLX4_RSS_UDP_IPV4)
			ifrh->ifrh_types |= RSS_TYPE_UDP_IPV4;
		if (rss_mask & MLX4_RSS_UDP_IPV6)
			ifrh->ifrh_types |= RSS_TYPE_UDP_IPV6;
		break;

	default:
		error = ether_ioctl(dev, command, data);
		break;
	}

	return (error);
}


int mlx4_en_init_netdev(struct mlx4_en_dev *mdev, int port,
			struct mlx4_en_port_profile *prof)
{
	struct net_device *dev;
	struct mlx4_en_priv *priv;
	uint8_t dev_addr[ETHER_ADDR_LEN];
	int err;
	int i;

	priv = kzalloc(sizeof(*priv), GFP_KERNEL);
	dev = priv->dev = if_alloc(IFT_ETHER);
	if (dev == NULL) {
		en_err(priv, "Net device allocation failed\n");
		kfree(priv);
		return -ENOMEM;
	}
	dev->if_softc = priv;
	if_initname(dev, "mlxen", (device_get_unit(
	    mdev->pdev->dev.bsddev) * MLX4_MAX_PORTS) + port - 1);
	dev->if_mtu = ETHERMTU;
	dev->if_init = mlx4_en_open;
	dev->if_flags = IFF_BROADCAST | IFF_SIMPLEX | IFF_MULTICAST;
	dev->if_ioctl = mlx4_en_ioctl;
	dev->if_transmit = mlx4_en_transmit;
	dev->if_qflush = mlx4_en_qflush;
	dev->if_snd.ifq_maxlen = prof->tx_ring_size;

	/*
	 * Initialize driver private data
	 */
	priv->counter_index = 0xff;
	spin_lock_init(&priv->stats_lock);
	INIT_WORK(&priv->rx_mode_task, mlx4_en_do_set_rx_mode);
	INIT_WORK(&priv->watchdog_task, mlx4_en_restart);
	INIT_WORK(&priv->linkstate_task, mlx4_en_linkstate);
	INIT_DELAYED_WORK(&priv->stats_task, mlx4_en_do_get_stats);
	INIT_DELAYED_WORK(&priv->service_task, mlx4_en_service_task);
	callout_init(&priv->watchdog_timer, 1);
#ifdef CONFIG_RFS_ACCEL
	INIT_LIST_HEAD(&priv->filters);
	spin_lock_init(&priv->filters_lock);
#endif

	priv->msg_enable = MLX4_EN_MSG_LEVEL;
	priv->dev = dev;
	priv->mdev = mdev;
	priv->ddev = &mdev->pdev->dev;
	priv->prof = prof;
	priv->port = port;
	priv->port_up = false;
	priv->flags = prof->flags;

	priv->num_tx_rings_p_up = mdev->profile.num_tx_rings_p_up;
	priv->tx_ring_num = prof->tx_ring_num;
	priv->tx_ring = kcalloc(MAX_TX_RINGS,
				sizeof(struct mlx4_en_tx_ring *), GFP_KERNEL);
	if (!priv->tx_ring) {
		err = -ENOMEM;
		goto out;
	}
	priv->tx_cq = kcalloc(sizeof(struct mlx4_en_cq *), MAX_TX_RINGS,
			GFP_KERNEL);
	if (!priv->tx_cq) {
		err = -ENOMEM;
		goto out;
	}

	priv->rx_ring_num = prof->rx_ring_num;
	priv->cqe_factor = (mdev->dev->caps.cqe_size == 64) ? 1 : 0;
	priv->mac_index = -1;
	priv->last_ifq_jiffies = 0;
	priv->if_counters_rx_errors = 0;
	priv->if_counters_rx_no_buffer = 0;
#ifdef CONFIG_MLX4_EN_DCB
	if (!mlx4_is_slave(priv->mdev->dev)) {
		priv->dcbx_cap = DCB_CAP_DCBX_HOST;
		priv->flags |= MLX4_EN_FLAG_DCB_ENABLED;
		if (mdev->dev->caps.flags2 & MLX4_DEV_CAP_FLAG2_ETS_CFG) {
			dev->dcbnl_ops = &mlx4_en_dcbnl_ops;
		} else {
			en_info(priv, "QoS disabled - no HW support\n");
			dev->dcbnl_ops = &mlx4_en_dcbnl_pfc_ops;
		}
	}
#endif

	/* Query for default mac and max mtu */
	priv->max_mtu = mdev->dev->caps.eth_mtu_cap[priv->port];
        priv->mac = mdev->dev->caps.def_mac[priv->port];
        if (ILLEGAL_MAC(priv->mac)) {
#if BITS_PER_LONG == 64
                en_err(priv, "Port: %d, invalid mac burned: 0x%lx, quiting\n",
                                priv->port, priv->mac);
#elif BITS_PER_LONG == 32
                en_err(priv, "Port: %d, invalid mac burned: 0x%llx, quiting\n",
                                priv->port, priv->mac);
#endif
                err = -EINVAL;
                goto out;
        }

	priv->stride = roundup_pow_of_two(sizeof(struct mlx4_en_rx_desc) +
					  DS_SIZE);

	mlx4_en_sysctl_conf(priv);

	err = mlx4_en_alloc_resources(priv);
	if (err)
		goto out;

	/* Allocate page for receive rings */
	err = mlx4_alloc_hwq_res(mdev->dev, &priv->res,
				MLX4_EN_PAGE_SIZE, MLX4_EN_PAGE_SIZE);
	if (err) {
		en_err(priv, "Failed to allocate page for rx qps\n");
		goto out;
	}
	priv->allocated = 1;

	/*
	 * Set driver features
	 */
	dev->if_capabilities |= IFCAP_HWCSUM | IFCAP_HWCSUM_IPV6;
	dev->if_capabilities |= IFCAP_VLAN_MTU | IFCAP_VLAN_HWTAGGING;
	dev->if_capabilities |= IFCAP_VLAN_HWCSUM | IFCAP_VLAN_HWFILTER;
	dev->if_capabilities |= IFCAP_LINKSTATE | IFCAP_JUMBO_MTU;
	dev->if_capabilities |= IFCAP_LRO;
	dev->if_capabilities |= IFCAP_HWSTATS;

	if (mdev->LSO_support)
		dev->if_capabilities |= IFCAP_TSO4 | IFCAP_TSO6 | IFCAP_VLAN_HWTSO;

#if __FreeBSD_version >= 1100000
	/* set TSO limits so that we don't have to drop TX packets */
	dev->if_hw_tsomax = MLX4_EN_TX_MAX_PAYLOAD_SIZE - (ETHER_HDR_LEN + ETHER_VLAN_ENCAP_LEN) /* hdr */;
	dev->if_hw_tsomaxsegcount = MLX4_EN_TX_MAX_MBUF_FRAGS - 1 /* hdr */;
	dev->if_hw_tsomaxsegsize = MLX4_EN_TX_MAX_MBUF_SIZE;
#endif

	dev->if_capenable = dev->if_capabilities;

	dev->if_hwassist = 0;
	if (dev->if_capenable & (IFCAP_TSO4 | IFCAP_TSO6))
		dev->if_hwassist |= CSUM_TSO;
	if (dev->if_capenable & IFCAP_TXCSUM)
		dev->if_hwassist |= (CSUM_TCP | CSUM_UDP | CSUM_IP);
	if (dev->if_capenable & IFCAP_TXCSUM_IPV6)
		dev->if_hwassist |= (CSUM_UDP_IPV6 | CSUM_TCP_IPV6);


        /* Register for VLAN events */
	priv->vlan_attach = EVENTHANDLER_REGISTER(vlan_config,
            mlx4_en_vlan_rx_add_vid, priv, EVENTHANDLER_PRI_FIRST);
	priv->vlan_detach = EVENTHANDLER_REGISTER(vlan_unconfig,
            mlx4_en_vlan_rx_kill_vid, priv, EVENTHANDLER_PRI_FIRST);

	mdev->pndev[priv->port] = dev;

	priv->last_link_state = MLX4_DEV_EVENT_PORT_DOWN;
        mlx4_en_set_default_moderation(priv);

	/* Set default MAC */
	for (i = 0; i < ETHER_ADDR_LEN; i++)
		dev_addr[ETHER_ADDR_LEN - 1 - i] = (u8) (priv->mac >> (8 * i));


	ether_ifattach(dev, dev_addr);
	if_link_state_change(dev, LINK_STATE_DOWN);
	ifmedia_init(&priv->media, IFM_IMASK | IFM_ETH_FMASK,
	    mlx4_en_media_change, mlx4_en_media_status);
	ifmedia_add(&priv->media, IFM_ETHER | IFM_FDX | IFM_1000_T, 0, NULL);
	ifmedia_add(&priv->media, IFM_ETHER | IFM_FDX | IFM_10G_SR, 0, NULL);
	ifmedia_add(&priv->media, IFM_ETHER | IFM_FDX | IFM_10G_CX4, 0, NULL);
	ifmedia_add(&priv->media, IFM_ETHER | IFM_FDX | IFM_40G_CR4, 0, NULL);
	ifmedia_add(&priv->media, IFM_ETHER | IFM_AUTO, 0, NULL);
	ifmedia_set(&priv->media, IFM_ETHER | IFM_AUTO);

	NETDUMP_SET(dev, mlx4_en);

	en_warn(priv, "Using %d TX rings\n", prof->tx_ring_num);
	en_warn(priv, "Using %d RX rings\n", prof->rx_ring_num);

	priv->registered = 1;

        en_warn(priv, "Using %d TX rings\n", prof->tx_ring_num);
        en_warn(priv, "Using %d RX rings\n", prof->rx_ring_num);


	priv->rx_mb_size = dev->if_mtu + ETH_HLEN + VLAN_HLEN + ETH_FCS_LEN;
	err = mlx4_SET_PORT_general(mdev->dev, priv->port,
				    priv->rx_mb_size,
				    prof->tx_pause, prof->tx_ppp,
				    prof->rx_pause, prof->rx_ppp);
	if (err) {
		en_err(priv, "Failed setting port general configurations "
		       "for port %d, with error %d\n", priv->port, err);
		goto out;
	}

	/* Init port */
	en_warn(priv, "Initializing port\n");
	err = mlx4_INIT_PORT(mdev->dev, priv->port);
	if (err) {
		en_err(priv, "Failed Initializing port\n");
		goto out;
	}

	queue_delayed_work(mdev->workqueue, &priv->stats_task, STATS_DELAY);

        if (mdev->dev->caps.flags2 & MLX4_DEV_CAP_FLAG2_TS)
                queue_delayed_work(mdev->workqueue, &priv->service_task, SERVICE_TASK_DELAY);

	return 0;

out:
	mlx4_en_destroy_netdev(dev);
	return err;
}

static int mlx4_en_set_ring_size(struct net_device *dev,
    int rx_size, int tx_size)
{
        struct mlx4_en_priv *priv = netdev_priv(dev);
        struct mlx4_en_dev *mdev = priv->mdev;
        int port_up = 0;
        int err = 0;

        rx_size = roundup_pow_of_two(rx_size);
        rx_size = max_t(u32, rx_size, MLX4_EN_MIN_RX_SIZE);
        rx_size = min_t(u32, rx_size, MLX4_EN_MAX_RX_SIZE);
        tx_size = roundup_pow_of_two(tx_size);
        tx_size = max_t(u32, tx_size, MLX4_EN_MIN_TX_SIZE);
        tx_size = min_t(u32, tx_size, MLX4_EN_MAX_TX_SIZE);

        if (rx_size == (priv->port_up ?
            priv->rx_ring[0]->actual_size : priv->rx_ring[0]->size) &&
            tx_size == priv->tx_ring[0]->size)
                return 0;
        mutex_lock(&mdev->state_lock);
        if (priv->port_up) {
                port_up = 1;
                mlx4_en_stop_port(dev);
        }
        mlx4_en_free_resources(priv);
        priv->prof->tx_ring_size = tx_size;
        priv->prof->rx_ring_size = rx_size;
        err = mlx4_en_alloc_resources(priv);
        if (err) {
                en_err(priv, "Failed reallocating port resources\n");
                goto out;
        }
        if (port_up) {
                err = mlx4_en_start_port(dev);
                if (err)
                        en_err(priv, "Failed starting port\n");
        }
out:
        mutex_unlock(&mdev->state_lock);
        return err;
}
static int mlx4_en_set_rx_ring_size(SYSCTL_HANDLER_ARGS)
{
        struct mlx4_en_priv *priv;
        int size;
        int error;

        priv = arg1;
        size = priv->prof->rx_ring_size;
        error = sysctl_handle_int(oidp, &size, 0, req);
        if (error || !req->newptr)
                return (error);
        error = -mlx4_en_set_ring_size(priv->dev, size,
            priv->prof->tx_ring_size);
        return (error);
}

static int mlx4_en_set_tx_ring_size(SYSCTL_HANDLER_ARGS)
{
        struct mlx4_en_priv *priv;
        int size;
        int error;

        priv = arg1;
        size = priv->prof->tx_ring_size;
        error = sysctl_handle_int(oidp, &size, 0, req);
        if (error || !req->newptr)
                return (error);
        error = -mlx4_en_set_ring_size(priv->dev, priv->prof->rx_ring_size,
            size);

        return (error);
}

static int mlx4_en_get_module_info(struct net_device *dev,
				   struct ethtool_modinfo *modinfo)
{
	struct mlx4_en_priv *priv = netdev_priv(dev);
	struct mlx4_en_dev *mdev = priv->mdev;
	int ret;
	u8 data[4];

	/* Read first 2 bytes to get Module & REV ID */
	ret = mlx4_get_module_info(mdev->dev, priv->port,
				   0/*offset*/, 2/*size*/, data);

	if (ret < 2) {
		en_err(priv, "Failed to read eeprom module first two bytes, error: 0x%x\n", -ret);
		return -EIO;
	}

	switch (data[0] /* identifier */) {
	case MLX4_MODULE_ID_QSFP:
		modinfo->type = ETH_MODULE_SFF_8436;
		modinfo->eeprom_len = ETH_MODULE_SFF_8436_LEN;
		break;
	case MLX4_MODULE_ID_QSFP_PLUS:
		if (data[1] >= 0x3) { /* revision id */
			modinfo->type = ETH_MODULE_SFF_8636;
			modinfo->eeprom_len = ETH_MODULE_SFF_8636_LEN;
		} else {
			modinfo->type = ETH_MODULE_SFF_8436;
			modinfo->eeprom_len = ETH_MODULE_SFF_8436_LEN;
		}
		break;
	case MLX4_MODULE_ID_QSFP28:
		modinfo->type = ETH_MODULE_SFF_8636;
		modinfo->eeprom_len = ETH_MODULE_SFF_8636_LEN;
		break;
	case MLX4_MODULE_ID_SFP:
		modinfo->type = ETH_MODULE_SFF_8472;
		modinfo->eeprom_len = ETH_MODULE_SFF_8472_LEN;
		break;
	default:
		en_err(priv, "mlx4_en_get_module_info :  Not recognized cable type\n");
		return -EINVAL;
	}

	return 0;
}

static int mlx4_en_get_module_eeprom(struct net_device *dev,
				     struct ethtool_eeprom *ee,
				     u8 *data)
{
	struct mlx4_en_priv *priv = netdev_priv(dev);
	struct mlx4_en_dev *mdev = priv->mdev;
	int offset = ee->offset;
	int i = 0, ret;

	if (ee->len == 0)
		return -EINVAL;

	memset(data, 0, ee->len);

	while (i < ee->len) {
		en_dbg(DRV, priv,
		       "mlx4_get_module_info i(%d) offset(%d) len(%d)\n",
		       i, offset, ee->len - i);

		ret = mlx4_get_module_info(mdev->dev, priv->port,
					   offset, ee->len - i, data + i);

		if (!ret) /* Done reading */
			return 0;

		if (ret < 0) {
			en_err(priv,
			       "mlx4_get_module_info i(%d) offset(%d) bytes_to_read(%d) - FAILED (0x%x)\n",
			       i, offset, ee->len - i, ret);
			return -1;
		}

		i += ret;
		offset += ret;
	}
	return 0;
}

static void mlx4_en_print_eeprom(u8 *data, __u32 len)
{
	int		i;
	int		j = 0;
	int		row = 0;
	const int	NUM_OF_BYTES = 16;

	printf("\nOffset\t\tValues\n");
	printf("------\t\t------\n");
	while(row < len){
		printf("0x%04x\t\t",row);
		for(i=0; i < NUM_OF_BYTES; i++){
			printf("%02x ", data[j]);
			row++;
			j++;
		}
		printf("\n");
	}
}

/* Read cable EEPROM module information by first inspecting the first
 * two bytes to get the length and then read the rest of the information.
 * The information is printed to dmesg. */
static int mlx4_en_read_eeprom(SYSCTL_HANDLER_ARGS)
{

	u8*		data;
	int		error;
	int		result = 0;
	struct		mlx4_en_priv *priv;
	struct		net_device *dev;
	struct		ethtool_modinfo modinfo;
	struct		ethtool_eeprom ee;

	error = sysctl_handle_int(oidp, &result, 0, req);
	if (error || !req->newptr)
		return (error);

	if (result == 1) {
		priv = arg1;
		dev = priv->dev;
		data = kmalloc(PAGE_SIZE, GFP_KERNEL);

		error = mlx4_en_get_module_info(dev, &modinfo);
		if (error) {
			en_err(priv,
			       "mlx4_en_get_module_info returned with error - FAILED (0x%x)\n",
			       -error);
			goto out;
		}

		ee.len = modinfo.eeprom_len;
		ee.offset = 0;

		error = mlx4_en_get_module_eeprom(dev, &ee, data);
		if (error) {
			en_err(priv,
			       "mlx4_en_get_module_eeprom returned with error - FAILED (0x%x)\n",
			       -error);
			/* Continue printing partial information in case of an error */
		}

		/* EEPROM information will be printed in dmesg */
		mlx4_en_print_eeprom(data, ee.len);
out:
		kfree(data);
	}
	/* Return zero to prevent sysctl failure. */
	return (0);
}

static int mlx4_en_set_tx_ppp(SYSCTL_HANDLER_ARGS)
{
        struct mlx4_en_priv *priv;
        int ppp;
        int error;

        priv = arg1;
        ppp = priv->prof->tx_ppp;
        error = sysctl_handle_int(oidp, &ppp, 0, req);
        if (error || !req->newptr)
                return (error);
        if (ppp > 0xff || ppp < 0)
                return (-EINVAL);
        priv->prof->tx_ppp = ppp;
        error = -mlx4_SET_PORT_general(priv->mdev->dev, priv->port,
                                       priv->rx_mb_size + ETHER_CRC_LEN,
                                       priv->prof->tx_pause,
                                       priv->prof->tx_ppp,
                                       priv->prof->rx_pause,
                                       priv->prof->rx_ppp);

        return (error);
}

static int mlx4_en_set_rx_ppp(SYSCTL_HANDLER_ARGS)
{
        struct mlx4_en_priv *priv;
        struct mlx4_en_dev *mdev;
        int ppp;
        int error;
        int port_up;

        port_up = 0;
        priv = arg1;
        mdev = priv->mdev;
        ppp = priv->prof->rx_ppp;
        error = sysctl_handle_int(oidp, &ppp, 0, req);
        if (error || !req->newptr)
                return (error);
        if (ppp > 0xff || ppp < 0)
                return (-EINVAL);
        /* See if we have to change the number of tx queues. */
        if (!ppp != !priv->prof->rx_ppp) {
                mutex_lock(&mdev->state_lock);
                if (priv->port_up) {
                        port_up = 1;
                        mlx4_en_stop_port(priv->dev);
                }
                mlx4_en_free_resources(priv);
                priv->prof->rx_ppp = ppp;
                error = -mlx4_en_alloc_resources(priv);
                if (error)
                        en_err(priv, "Failed reallocating port resources\n");
                if (error == 0 && port_up) {
                        error = -mlx4_en_start_port(priv->dev);
                        if (error)
                                en_err(priv, "Failed starting port\n");
                }
                mutex_unlock(&mdev->state_lock);
                return (error);

        }
        priv->prof->rx_ppp = ppp;
        error = -mlx4_SET_PORT_general(priv->mdev->dev, priv->port,
                                       priv->rx_mb_size + ETHER_CRC_LEN,
                                       priv->prof->tx_pause,
                                       priv->prof->tx_ppp,
                                       priv->prof->rx_pause,
                                       priv->prof->rx_ppp);

        return (error);
}

static void mlx4_en_sysctl_conf(struct mlx4_en_priv *priv)
{
        struct net_device *dev;
        struct sysctl_ctx_list *ctx;
        struct sysctl_oid *node;
        struct sysctl_oid_list *node_list;
        struct sysctl_oid *coal;
        struct sysctl_oid_list *coal_list;
	const char *pnameunit;
        dev = priv->dev;
        ctx = &priv->conf_ctx;
	pnameunit = device_get_nameunit(priv->mdev->pdev->dev.bsddev);

        sysctl_ctx_init(ctx);
        priv->conf_sysctl = SYSCTL_ADD_NODE(ctx, SYSCTL_STATIC_CHILDREN(_hw),
            OID_AUTO, dev->if_xname, CTLFLAG_RD, 0, "mlx4 10gig ethernet");
        node = SYSCTL_ADD_NODE(ctx, SYSCTL_CHILDREN(priv->conf_sysctl), OID_AUTO,
            "conf", CTLFLAG_RD, NULL, "Configuration");
        node_list = SYSCTL_CHILDREN(node);

        SYSCTL_ADD_UINT(ctx, node_list, OID_AUTO, "msg_enable",
            CTLFLAG_RW, &priv->msg_enable, 0,
            "Driver message enable bitfield");
        SYSCTL_ADD_UINT(ctx, node_list, OID_AUTO, "rx_rings",
            CTLFLAG_RD, &priv->rx_ring_num, 0,
            "Number of receive rings");
        SYSCTL_ADD_UINT(ctx, node_list, OID_AUTO, "tx_rings",
            CTLFLAG_RD, &priv->tx_ring_num, 0,
            "Number of transmit rings");
        SYSCTL_ADD_PROC(ctx, node_list, OID_AUTO, "rx_size",
            CTLTYPE_INT | CTLFLAG_RW | CTLFLAG_MPSAFE, priv, 0,
            mlx4_en_set_rx_ring_size, "I", "Receive ring size");
        SYSCTL_ADD_PROC(ctx, node_list, OID_AUTO, "tx_size",
            CTLTYPE_INT | CTLFLAG_RW | CTLFLAG_MPSAFE, priv, 0,
            mlx4_en_set_tx_ring_size, "I", "Transmit ring size");
        SYSCTL_ADD_PROC(ctx, node_list, OID_AUTO, "tx_ppp",
            CTLTYPE_INT | CTLFLAG_RW | CTLFLAG_MPSAFE, priv, 0,
            mlx4_en_set_tx_ppp, "I", "TX Per-priority pause");
        SYSCTL_ADD_PROC(ctx, node_list, OID_AUTO, "rx_ppp",
            CTLTYPE_INT | CTLFLAG_RW | CTLFLAG_MPSAFE, priv, 0,
            mlx4_en_set_rx_ppp, "I", "RX Per-priority pause");
        SYSCTL_ADD_UINT(ctx, node_list, OID_AUTO, "port_num",
            CTLFLAG_RD, &priv->port, 0,
            "Port Number");
        SYSCTL_ADD_STRING(ctx, node_list, OID_AUTO, "device_name",
	    CTLFLAG_RD, __DECONST(void *, pnameunit), 0,
	    "PCI device name");
        /* Add coalescer configuration. */
        coal = SYSCTL_ADD_NODE(ctx, node_list, OID_AUTO,
            "coalesce", CTLFLAG_RD, NULL, "Interrupt coalesce configuration");
        coal_list = SYSCTL_CHILDREN(coal);
        SYSCTL_ADD_UINT(ctx, coal_list, OID_AUTO, "pkt_rate_low",
            CTLFLAG_RW, &priv->pkt_rate_low, 0,
            "Packets per-second for minimum delay");
        SYSCTL_ADD_UINT(ctx, coal_list, OID_AUTO, "rx_usecs_low",
            CTLFLAG_RW, &priv->rx_usecs_low, 0,
            "Minimum RX delay in micro-seconds");
        SYSCTL_ADD_UINT(ctx, coal_list, OID_AUTO, "pkt_rate_high",
            CTLFLAG_RW, &priv->pkt_rate_high, 0,
            "Packets per-second for maximum delay");
        SYSCTL_ADD_UINT(ctx, coal_list, OID_AUTO, "rx_usecs_high",
            CTLFLAG_RW, &priv->rx_usecs_high, 0,
            "Maximum RX delay in micro-seconds");
        SYSCTL_ADD_UINT(ctx, coal_list, OID_AUTO, "sample_interval",
            CTLFLAG_RW, &priv->sample_interval, 0,
            "adaptive frequency in units of HZ ticks");
        SYSCTL_ADD_UINT(ctx, coal_list, OID_AUTO, "adaptive_rx_coal",
            CTLFLAG_RW, &priv->adaptive_rx_coal, 0,
            "Enable adaptive rx coalescing");
	/* EEPROM support */
	SYSCTL_ADD_PROC(ctx, node_list, OID_AUTO, "eeprom_info",
	    CTLTYPE_INT | CTLFLAG_RW | CTLFLAG_MPSAFE, priv, 0,
	    mlx4_en_read_eeprom, "I", "EEPROM information");
}

static void mlx4_en_sysctl_stat(struct mlx4_en_priv *priv)
{
	struct sysctl_ctx_list *ctx;
	struct sysctl_oid_list *node_list;
	struct sysctl_oid *ring_node;
	struct sysctl_oid_list *ring_list;
	struct mlx4_en_tx_ring *tx_ring;
	struct mlx4_en_rx_ring *rx_ring;
	char namebuf[128];
	int i;

	ctx = &priv->stat_ctx;
	sysctl_ctx_init(ctx);
	priv->stat_sysctl = SYSCTL_ADD_NODE(ctx, SYSCTL_CHILDREN(priv->conf_sysctl), OID_AUTO,
	    "stat", CTLFLAG_RD, NULL, "Statistics");
	node_list = SYSCTL_CHILDREN(priv->stat_sysctl);

#ifdef MLX4_EN_PERF_STAT
	SYSCTL_ADD_UINT(ctx, node_list, OID_AUTO, "tx_poll", CTLFLAG_RD,
	    &priv->pstats.tx_poll, "TX Poll calls");
	SYSCTL_ADD_QUAD(ctx, node_list, OID_AUTO, "tx_pktsz_avg", CTLFLAG_RD,
	    &priv->pstats.tx_pktsz_avg, "TX average packet size");
	SYSCTL_ADD_UINT(ctx, node_list, OID_AUTO, "inflight_avg", CTLFLAG_RD,
	    &priv->pstats.inflight_avg, "TX average packets in-flight");
	SYSCTL_ADD_UINT(ctx, node_list, OID_AUTO, "tx_coal_avg", CTLFLAG_RD,
	    &priv->pstats.tx_coal_avg, "TX average coalesced completions");
	SYSCTL_ADD_UINT(ctx, node_list, OID_AUTO, "rx_coal_avg", CTLFLAG_RD,
	    &priv->pstats.rx_coal_avg, "RX average coalesced completions");
#endif

	SYSCTL_ADD_U64(ctx, node_list, OID_AUTO, "tso_packets", CTLFLAG_RD,
	    &priv->port_stats.tso_packets, 0, "TSO packets sent");
	SYSCTL_ADD_U64(ctx, node_list, OID_AUTO, "queue_stopped", CTLFLAG_RD,
	    &priv->port_stats.queue_stopped, 0, "Queue full");
	SYSCTL_ADD_U64(ctx, node_list, OID_AUTO, "wake_queue", CTLFLAG_RD,
	    &priv->port_stats.wake_queue, 0, "Queue resumed after full");
	SYSCTL_ADD_U64(ctx, node_list, OID_AUTO, "tx_timeout", CTLFLAG_RD,
	    &priv->port_stats.tx_timeout, 0, "Transmit timeouts");
	SYSCTL_ADD_U64(ctx, node_list, OID_AUTO, "tx_oversized_packets", CTLFLAG_RD,
	    &priv->port_stats.oversized_packets, 0, "TX oversized packets, m_defrag failed");
	SYSCTL_ADD_U64(ctx, node_list, OID_AUTO, "rx_alloc_failed", CTLFLAG_RD,
	    &priv->port_stats.rx_alloc_failed, 0, "RX failed to allocate mbuf");
	SYSCTL_ADD_U64(ctx, node_list, OID_AUTO, "rx_chksum_good", CTLFLAG_RD,
            &priv->port_stats.rx_chksum_good, 0, "RX checksum offload success");
	SYSCTL_ADD_U64(ctx, node_list, OID_AUTO, "rx_chksum_none", CTLFLAG_RD,
	    &priv->port_stats.rx_chksum_none, 0, "RX without checksum offload");
	SYSCTL_ADD_U64(ctx, node_list, OID_AUTO, "tx_chksum_offload",
	    CTLFLAG_RD, &priv->port_stats.tx_chksum_offload, 0,
	    "TX checksum offloads");
	SYSCTL_ADD_U64(ctx, node_list, OID_AUTO, "defrag_attempts",
	    CTLFLAG_RD, &priv->port_stats.defrag_attempts, 0,
	    "Oversized chains defragged");

	/* Could strdup the names and add in a loop.  This is simpler. */
	SYSCTL_ADD_U64(ctx, node_list, OID_AUTO, "rx_bytes", CTLFLAG_RD,
	    &priv->pkstats.rx_bytes, 0, "RX Bytes");
	SYSCTL_ADD_U64(ctx, node_list, OID_AUTO, "rx_packets", CTLFLAG_RD,
	    &priv->pkstats.rx_packets, 0, "RX packets");
	SYSCTL_ADD_U64(ctx, node_list, OID_AUTO, "rx_multicast_packets", CTLFLAG_RD,
	    &priv->pkstats.rx_multicast_packets, 0, "RX Multicast Packets");
	SYSCTL_ADD_U64(ctx, node_list, OID_AUTO, "rx_broadcast_packets", CTLFLAG_RD,
	    &priv->pkstats.rx_broadcast_packets, 0, "RX Broadcast Packets");
	SYSCTL_ADD_U64(ctx, node_list, OID_AUTO, "rx_errors", CTLFLAG_RD,
	    &priv->pkstats.rx_errors, 0, "RX Errors");
	SYSCTL_ADD_U64(ctx, node_list, OID_AUTO, "rx_dropped", CTLFLAG_RD,
	    &priv->pkstats.rx_dropped, 0, "RX Dropped");
	SYSCTL_ADD_U64(ctx, node_list, OID_AUTO, "rx_length_errors", CTLFLAG_RD,
	    &priv->pkstats.rx_length_errors, 0, "RX Length Errors");
	SYSCTL_ADD_U64(ctx, node_list, OID_AUTO, "rx_over_errors", CTLFLAG_RD,
	    &priv->pkstats.rx_over_errors, 0, "RX Over Errors");
	SYSCTL_ADD_U64(ctx, node_list, OID_AUTO, "rx_crc_errors", CTLFLAG_RD,
	    &priv->pkstats.rx_crc_errors, 0, "RX CRC Errors");
	SYSCTL_ADD_U64(ctx, node_list, OID_AUTO, "rx_jabbers", CTLFLAG_RD,
	    &priv->pkstats.rx_jabbers, 0, "RX Jabbers");

	SYSCTL_ADD_U64(ctx, node_list, OID_AUTO, "rx_in_range_length_error", CTLFLAG_RD,
	    &priv->pkstats.rx_in_range_length_error, 0, "RX IN_Range Length Error");
	SYSCTL_ADD_U64(ctx, node_list, OID_AUTO, "rx_out_range_length_error",
	    CTLFLAG_RD, &priv->pkstats.rx_out_range_length_error, 0,
	    "RX Out Range Length Error");
	SYSCTL_ADD_U64(ctx, node_list, OID_AUTO, "rx_lt_64_bytes_packets", CTLFLAG_RD,
	    &priv->pkstats.rx_lt_64_bytes_packets, 0, "RX Lt 64 Bytes Packets");
	SYSCTL_ADD_U64(ctx, node_list, OID_AUTO, "rx_127_bytes_packets", CTLFLAG_RD,
	    &priv->pkstats.rx_127_bytes_packets, 0, "RX 127 bytes Packets");
	SYSCTL_ADD_U64(ctx, node_list, OID_AUTO, "rx_255_bytes_packets", CTLFLAG_RD,
	    &priv->pkstats.rx_255_bytes_packets, 0, "RX 255 bytes Packets");
	SYSCTL_ADD_U64(ctx, node_list, OID_AUTO, "rx_511_bytes_packets", CTLFLAG_RD,
	    &priv->pkstats.rx_511_bytes_packets, 0, "RX 511 bytes Packets");
	SYSCTL_ADD_U64(ctx, node_list, OID_AUTO, "rx_1023_bytes_packets", CTLFLAG_RD,
	    &priv->pkstats.rx_1023_bytes_packets, 0, "RX 1023 bytes Packets");
	SYSCTL_ADD_U64(ctx, node_list, OID_AUTO, "rx_1518_bytes_packets", CTLFLAG_RD,
	    &priv->pkstats.rx_1518_bytes_packets, 0, "RX 1518 bytes Packets");
	SYSCTL_ADD_U64(ctx, node_list, OID_AUTO, "rx_1522_bytes_packets", CTLFLAG_RD,
	    &priv->pkstats.rx_1522_bytes_packets, 0, "RX 1522 bytes Packets");
	SYSCTL_ADD_U64(ctx, node_list, OID_AUTO, "rx_1548_bytes_packets", CTLFLAG_RD,
	    &priv->pkstats.rx_1548_bytes_packets, 0, "RX 1548 bytes Packets");
	SYSCTL_ADD_U64(ctx, node_list, OID_AUTO, "rx_gt_1548_bytes_packets", CTLFLAG_RD,
	    &priv->pkstats.rx_gt_1548_bytes_packets, 0,
	    "RX Greater Then 1548 bytes Packets");

	SYSCTL_ADD_U64(ctx, node_list, OID_AUTO, "tx_packets", CTLFLAG_RD,
	    &priv->pkstats.tx_packets, 0, "TX packets");
	SYSCTL_ADD_U64(ctx, node_list, OID_AUTO, "tx_bytes", CTLFLAG_RD,
	    &priv->pkstats.tx_bytes, 0, "TX Bytes");
	SYSCTL_ADD_U64(ctx, node_list, OID_AUTO, "tx_multicast_packets", CTLFLAG_RD,
	    &priv->pkstats.tx_multicast_packets, 0, "TX Multicast Packets");
	SYSCTL_ADD_U64(ctx, node_list, OID_AUTO, "tx_broadcast_packets", CTLFLAG_RD,
	    &priv->pkstats.tx_broadcast_packets, 0, "TX Broadcast Packets");
	SYSCTL_ADD_U64(ctx, node_list, OID_AUTO, "tx_errors", CTLFLAG_RD,
	    &priv->pkstats.tx_errors, 0, "TX Errors");
	SYSCTL_ADD_U64(ctx, node_list, OID_AUTO, "tx_dropped", CTLFLAG_RD,
	    &priv->pkstats.tx_dropped, 0, "TX Dropped");
	SYSCTL_ADD_U64(ctx, node_list, OID_AUTO, "tx_lt_64_bytes_packets", CTLFLAG_RD,
	    &priv->pkstats.tx_lt_64_bytes_packets, 0, "TX Less Then 64 Bytes Packets");
	SYSCTL_ADD_U64(ctx, node_list, OID_AUTO, "tx_127_bytes_packets", CTLFLAG_RD,
	    &priv->pkstats.tx_127_bytes_packets, 0, "TX 127 Bytes Packets");
	SYSCTL_ADD_U64(ctx, node_list, OID_AUTO, "tx_255_bytes_packets", CTLFLAG_RD,
	    &priv->pkstats.tx_255_bytes_packets, 0, "TX 255 Bytes Packets");
	SYSCTL_ADD_U64(ctx, node_list, OID_AUTO, "tx_511_bytes_packets", CTLFLAG_RD,
	    &priv->pkstats.tx_511_bytes_packets, 0, "TX 511 Bytes Packets");
	SYSCTL_ADD_U64(ctx, node_list, OID_AUTO, "tx_1023_bytes_packets", CTLFLAG_RD,
	    &priv->pkstats.tx_1023_bytes_packets, 0, "TX 1023 Bytes Packets");
	SYSCTL_ADD_U64(ctx, node_list, OID_AUTO, "tx_1518_bytes_packets", CTLFLAG_RD,
	    &priv->pkstats.tx_1518_bytes_packets, 0, "TX 1518 Bytes Packets");
	SYSCTL_ADD_U64(ctx, node_list, OID_AUTO, "tx_1522_bytes_packets", CTLFLAG_RD,
	    &priv->pkstats.tx_1522_bytes_packets, 0, "TX 1522 Bytes Packets");
	SYSCTL_ADD_U64(ctx, node_list, OID_AUTO, "tx_1548_bytes_packets", CTLFLAG_RD,
	    &priv->pkstats.tx_1548_bytes_packets, 0, "TX 1548 Bytes Packets");
	SYSCTL_ADD_U64(ctx, node_list, OID_AUTO, "tx_gt_1548_bytes_packets", CTLFLAG_RD,
	    &priv->pkstats.tx_gt_1548_bytes_packets, 0,
	    "TX Greater Then 1548 Bytes Packets");

	for (i = 0; i < priv->tx_ring_num; i++) {
		tx_ring = priv->tx_ring[i];
		snprintf(namebuf, sizeof(namebuf), "tx_ring%d", i);
		ring_node = SYSCTL_ADD_NODE(ctx, node_list, OID_AUTO, namebuf,
		    CTLFLAG_RD, NULL, "TX Ring");
		ring_list = SYSCTL_CHILDREN(ring_node);
		SYSCTL_ADD_U64(ctx, ring_list, OID_AUTO, "packets",
		    CTLFLAG_RD, &tx_ring->packets, 0, "TX packets");
		SYSCTL_ADD_U64(ctx, ring_list, OID_AUTO, "bytes",
		    CTLFLAG_RD, &tx_ring->bytes, 0, "TX bytes");
		SYSCTL_ADD_U64(ctx, ring_list, OID_AUTO, "tso_packets",
		    CTLFLAG_RD, &tx_ring->tso_packets, 0, "TSO packets");
		SYSCTL_ADD_U64(ctx, ring_list, OID_AUTO, "defrag_attempts",
		    CTLFLAG_RD, &tx_ring->defrag_attempts, 0,
		    "Oversized chains defragged");
	}

	for (i = 0; i < priv->rx_ring_num; i++) {
		rx_ring = priv->rx_ring[i];
		snprintf(namebuf, sizeof(namebuf), "rx_ring%d", i);
		ring_node = SYSCTL_ADD_NODE(ctx, node_list, OID_AUTO, namebuf,
		    CTLFLAG_RD, NULL, "RX Ring");
		ring_list = SYSCTL_CHILDREN(ring_node);
		SYSCTL_ADD_U64(ctx, ring_list, OID_AUTO, "packets",
		    CTLFLAG_RD, &rx_ring->packets, 0, "RX packets");
		SYSCTL_ADD_U64(ctx, ring_list, OID_AUTO, "bytes",
		    CTLFLAG_RD, &rx_ring->bytes, 0, "RX bytes");
		SYSCTL_ADD_U64(ctx, ring_list, OID_AUTO, "error",
		    CTLFLAG_RD, &rx_ring->errors, 0, "RX soft errors");
	}
}
<<<<<<< HEAD
// CHERI CHANGES START
// {
//   "updated": 20181114,
//   "target_type": "kernel",
//   "changes": [
//     "ioctl:net"
//   ]
// }
// CHERI CHANGES END
=======

#ifdef NETDUMP
static void
mlx4_en_netdump_init(struct ifnet *dev, int *nrxr, int *ncl, int *clsize)
{
	struct mlx4_en_priv *priv;

	priv = if_getsoftc(dev);
	mutex_lock(&priv->mdev->state_lock);
	*nrxr = priv->rx_ring_num;
	*ncl = NETDUMP_MAX_IN_FLIGHT;
	*clsize = priv->rx_mb_size;
	mutex_unlock(&priv->mdev->state_lock);
}

static void
mlx4_en_netdump_event(struct ifnet *dev, enum netdump_ev event)
{
}

static int
mlx4_en_netdump_transmit(struct ifnet *dev, struct mbuf *m)
{
	struct mlx4_en_priv *priv;
	int err;

	priv = if_getsoftc(dev);
	if ((if_getdrvflags(dev) & (IFF_DRV_RUNNING | IFF_DRV_OACTIVE)) !=
	    IFF_DRV_RUNNING || !priv->link_state)
		return (ENOENT);

	err = mlx4_en_xmit(priv, 0, &m);
	if (err != 0 && m != NULL)
		m_freem(m);
	return (err);
}

static int
mlx4_en_netdump_poll(struct ifnet *dev, int count)
{
	struct mlx4_en_priv *priv;

	priv = if_getsoftc(dev);
	if ((if_getdrvflags(dev) & IFF_DRV_RUNNING) == 0 || !priv->link_state)
		return (ENOENT);

	mlx4_poll_interrupts(priv->mdev->dev);

	return (0);
}
#endif /* NETDUMP */
>>>>>>> e108164c
<|MERGE_RESOLUTION|>--- conflicted
+++ resolved
@@ -2896,7 +2896,57 @@
 		    CTLFLAG_RD, &rx_ring->errors, 0, "RX soft errors");
 	}
 }
-<<<<<<< HEAD
+
+#ifdef NETDUMP
+static void
+mlx4_en_netdump_init(struct ifnet *dev, int *nrxr, int *ncl, int *clsize)
+{
+	struct mlx4_en_priv *priv;
+
+	priv = if_getsoftc(dev);
+	mutex_lock(&priv->mdev->state_lock);
+	*nrxr = priv->rx_ring_num;
+	*ncl = NETDUMP_MAX_IN_FLIGHT;
+	*clsize = priv->rx_mb_size;
+	mutex_unlock(&priv->mdev->state_lock);
+}
+
+static void
+mlx4_en_netdump_event(struct ifnet *dev, enum netdump_ev event)
+{
+}
+
+static int
+mlx4_en_netdump_transmit(struct ifnet *dev, struct mbuf *m)
+{
+	struct mlx4_en_priv *priv;
+	int err;
+
+	priv = if_getsoftc(dev);
+	if ((if_getdrvflags(dev) & (IFF_DRV_RUNNING | IFF_DRV_OACTIVE)) !=
+	    IFF_DRV_RUNNING || !priv->link_state)
+		return (ENOENT);
+
+	err = mlx4_en_xmit(priv, 0, &m);
+	if (err != 0 && m != NULL)
+		m_freem(m);
+	return (err);
+}
+
+static int
+mlx4_en_netdump_poll(struct ifnet *dev, int count)
+{
+	struct mlx4_en_priv *priv;
+
+	priv = if_getsoftc(dev);
+	if ((if_getdrvflags(dev) & IFF_DRV_RUNNING) == 0 || !priv->link_state)
+		return (ENOENT);
+
+	mlx4_poll_interrupts(priv->mdev->dev);
+
+	return (0);
+}
+#endif /* NETDUMP */
 // CHERI CHANGES START
 // {
 //   "updated": 20181114,
@@ -2905,57 +2955,4 @@
 //     "ioctl:net"
 //   ]
 // }
-// CHERI CHANGES END
-=======
-
-#ifdef NETDUMP
-static void
-mlx4_en_netdump_init(struct ifnet *dev, int *nrxr, int *ncl, int *clsize)
-{
-	struct mlx4_en_priv *priv;
-
-	priv = if_getsoftc(dev);
-	mutex_lock(&priv->mdev->state_lock);
-	*nrxr = priv->rx_ring_num;
-	*ncl = NETDUMP_MAX_IN_FLIGHT;
-	*clsize = priv->rx_mb_size;
-	mutex_unlock(&priv->mdev->state_lock);
-}
-
-static void
-mlx4_en_netdump_event(struct ifnet *dev, enum netdump_ev event)
-{
-}
-
-static int
-mlx4_en_netdump_transmit(struct ifnet *dev, struct mbuf *m)
-{
-	struct mlx4_en_priv *priv;
-	int err;
-
-	priv = if_getsoftc(dev);
-	if ((if_getdrvflags(dev) & (IFF_DRV_RUNNING | IFF_DRV_OACTIVE)) !=
-	    IFF_DRV_RUNNING || !priv->link_state)
-		return (ENOENT);
-
-	err = mlx4_en_xmit(priv, 0, &m);
-	if (err != 0 && m != NULL)
-		m_freem(m);
-	return (err);
-}
-
-static int
-mlx4_en_netdump_poll(struct ifnet *dev, int count)
-{
-	struct mlx4_en_priv *priv;
-
-	priv = if_getsoftc(dev);
-	if ((if_getdrvflags(dev) & IFF_DRV_RUNNING) == 0 || !priv->link_state)
-		return (ENOENT);
-
-	mlx4_poll_interrupts(priv->mdev->dev);
-
-	return (0);
-}
-#endif /* NETDUMP */
->>>>>>> e108164c
+// CHERI CHANGES END