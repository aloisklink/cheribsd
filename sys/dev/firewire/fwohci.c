/*-
 * SPDX-License-Identifier: BSD-4-Clause
 *
 * Copyright (c) 2003 Hidetoshi Shimokawa
 * Copyright (c) 1998-2002 Katsushi Kobayashi and Hidetoshi Shimokawa
 * All rights reserved.
 *
 * Redistribution and use in source and binary forms, with or without
 * modification, are permitted provided that the following conditions
 * are met:
 * 1. Redistributions of source code must retain the above copyright
 *    notice, this list of conditions and the following disclaimer.
 * 2. Redistributions in binary form must reproduce the above copyright
 *    notice, this list of conditions and the following disclaimer in the
 *    documentation and/or other materials provided with the distribution.
 * 3. All advertising materials mentioning features or use of this software
 *    must display the acknowledgement as bellow:
 *
 *    This product includes software developed by K. Kobayashi and H. Shimokawa
 *
 * 4. The name of the author may not be used to endorse or promote products
 *    derived from this software without specific prior written permission.
 *
 * THIS SOFTWARE IS PROVIDED BY THE AUTHOR ``AS IS'' AND ANY EXPRESS OR
 * IMPLIED WARRANTIES, INCLUDING, BUT NOT LIMITED TO, THE IMPLIED
 * WARRANTIES OF MERCHANTABILITY AND FITNESS FOR A PARTICULAR PURPOSE ARE
 * DISCLAIMED.  IN NO EVENT SHALL THE AUTHOR BE LIABLE FOR ANY DIRECT,
 * INDIRECT, INCIDENTAL, SPECIAL, EXEMPLARY, OR CONSEQUENTIAL DAMAGES
 * (INCLUDING, BUT NOT LIMITED TO, PROCUREMENT OF SUBSTITUTE GOODS OR
 * SERVICES; LOSS OF USE, DATA, OR PROFITS; OR BUSINESS INTERRUPTION)
 * HOWEVER CAUSED AND ON ANY THEORY OF LIABILITY, WHETHER IN CONTRACT,
 * STRICT LIABILITY, OR TORT (INCLUDING NEGLIGENCE OR OTHERWISE) ARISING IN
 * ANY WAY OUT OF THE USE OF THIS SOFTWARE, EVEN IF ADVISED OF THE
 * POSSIBILITY OF SUCH DAMAGE.
 *
 * $FreeBSD$
 *
 */

#include <sys/param.h>
#include <sys/systm.h>
#include <sys/lock.h>
#include <sys/mbuf.h>
#include <sys/malloc.h>
#include <sys/sockio.h>
#include <sys/sysctl.h>
#include <sys/bus.h>
#include <sys/kernel.h>
#include <sys/conf.h>
#include <sys/endian.h>
#include <sys/kdb.h>

#include <machine/bus.h>
#include <machine/md_var.h>

#include <dev/firewire/firewire.h>
#include <dev/firewire/firewirereg.h>
#include <dev/firewire/fwdma.h>
#include <dev/firewire/fwohcireg.h>
#include <dev/firewire/fwohcivar.h>
#include <dev/firewire/firewire_phy.h>

#undef OHCI_DEBUG

static int nocyclemaster;
int firewire_phydma_enable = 1;
SYSCTL_DECL(_hw_firewire);
SYSCTL_INT(_hw_firewire, OID_AUTO, nocyclemaster, CTLFLAG_RWTUN,
	&nocyclemaster, 0, "Do not send cycle start packets");
SYSCTL_INT(_hw_firewire, OID_AUTO, phydma_enable, CTLFLAG_RWTUN,
	&firewire_phydma_enable, 0, "Allow physical request DMA from firewire");

static char dbcode[16][0x10] = {"OUTM", "OUTL", "INPM", "INPL",
				"STOR", "LOAD", "NOP ", "STOP",};

static char dbkey[8][0x10] = {"ST0", "ST1", "ST2", "ST3",
			      "UNDEF", "REG", "SYS", "DEV"};
static char dbcond[4][0x10] = {"NEV", "C=1", "C=0", "ALL"};
char fwohcicode[32][0x20]= {
	"No stat", "Undef", "long", "miss Ack err",
	"FIFO underrun", "FIFO overrun", "desc err", "data read err",
	"data write err", "bus reset", "timeout", "tcode err",
	"Undef", "Undef", "unknown event", "flushed",
	"Undef" ,"ack complete", "ack pend", "Undef",
	"ack busy_X", "ack busy_A", "ack busy_B", "Undef",
	"Undef", "Undef", "Undef", "ack tardy",
	"Undef", "ack data_err", "ack type_err", ""};

#define MAX_SPEED 3
extern char *linkspeed[];
uint32_t tagbit[4] = {1 << 28, 1 << 29, 1 << 30, 1 << 31};

static struct tcode_info tinfo[] = {
/*		hdr_len block 	flag	valid_response */
/* 0 WREQQ  */ {16,	FWTI_REQ | FWTI_TLABEL,	FWTCODE_WRES},
/* 1 WREQB  */ {16,	FWTI_REQ | FWTI_TLABEL | FWTI_BLOCK_ASY, FWTCODE_WRES},
/* 2 WRES   */ {12,	FWTI_RES, 0xff},
/* 3 XXX    */ { 0,	0, 0xff},
/* 4 RREQQ  */ {12,	FWTI_REQ | FWTI_TLABEL, FWTCODE_RRESQ},
/* 5 RREQB  */ {16,	FWTI_REQ | FWTI_TLABEL, FWTCODE_RRESB},
/* 6 RRESQ  */ {16,	FWTI_RES, 0xff},
/* 7 RRESB  */ {16,	FWTI_RES | FWTI_BLOCK_ASY, 0xff},
/* 8 CYCS   */ { 0,	0, 0xff},
/* 9 LREQ   */ {16,	FWTI_REQ | FWTI_TLABEL | FWTI_BLOCK_ASY, FWTCODE_LRES},
/* a STREAM */ { 4,	FWTI_REQ | FWTI_BLOCK_STR, 0xff},
/* b LRES   */ {16,	FWTI_RES | FWTI_BLOCK_ASY, 0xff},
/* c XXX    */ { 0,	0, 0xff},
/* d XXX    */ { 0, 	0, 0xff},
/* e PHY    */ {12,	FWTI_REQ, 0xff},
/* f XXX    */ { 0,	0, 0xff}
};

#define ATRQ_CH 0
#define ATRS_CH 1
#define ARRQ_CH 2
#define ARRS_CH 3
#define ITX_CH 4
#define IRX_CH 0x24

#define OHCI_WRITE_SIGMASK 0xffff0000
#define OHCI_READ_SIGMASK 0xffff0000

#define OWRITE(sc, r, x) bus_space_write_4((sc)->bst, (sc)->bsh, (r), (x))
#define OREAD(sc, r) bus_space_read_4((sc)->bst, (sc)->bsh, (r))

static void fwohci_ibr (struct firewire_comm *);
static void fwohci_db_init (struct fwohci_softc *, struct fwohci_dbch *);
static void fwohci_db_free (struct fwohci_dbch *);
static void fwohci_arcv (struct fwohci_softc *, struct fwohci_dbch *, int);
static void fwohci_txd (struct fwohci_softc *, struct fwohci_dbch *);
static void fwohci_start_atq (struct firewire_comm *);
static void fwohci_start_ats (struct firewire_comm *);
static void fwohci_start (struct fwohci_softc *, struct fwohci_dbch *);
static uint32_t fwphy_wrdata (struct fwohci_softc *, uint32_t, uint32_t);
static uint32_t fwphy_rddata (struct fwohci_softc *, uint32_t);
static int fwohci_rx_enable (struct fwohci_softc *, struct fwohci_dbch *);
static int fwohci_tx_enable (struct fwohci_softc *, struct fwohci_dbch *);
static int fwohci_irx_enable (struct firewire_comm *, int);
static int fwohci_irx_disable (struct firewire_comm *, int);
#if BYTE_ORDER == BIG_ENDIAN
static void fwohci_irx_post (struct firewire_comm *, uint32_t *);
#endif
static int fwohci_itxbuf_enable (struct firewire_comm *, int);
static int fwohci_itx_disable (struct firewire_comm *, int);
static void fwohci_timeout (void *);
static void fwohci_set_intr (struct firewire_comm *, int);

static int fwohci_add_rx_buf (struct fwohci_dbch *, struct fwohcidb_tr *, int, struct fwdma_alloc *);
static int fwohci_add_tx_buf (struct fwohci_dbch *, struct fwohcidb_tr *, int);
static void dump_db (struct fwohci_softc *, uint32_t);
static void print_db (struct fwohcidb_tr *, struct fwohcidb *, uint32_t , uint32_t);
static void dump_dma (struct fwohci_softc *, uint32_t);
static uint32_t fwohci_cyctimer (struct firewire_comm *);
static void fwohci_rbuf_update (struct fwohci_softc *, int);
static void fwohci_tbuf_update (struct fwohci_softc *, int);
void fwohci_txbufdb (struct fwohci_softc *, int , struct fw_bulkxfer *);
static void fwohci_task_busreset(void *, int);
static void fwohci_task_sid(void *, int);
static void fwohci_task_dma(void *, int);

/*
 * memory allocated for DMA programs
 */
#define DMA_PROG_ALLOC		(8 * PAGE_SIZE)

#define NDB FWMAXQUEUE

#define	OHCI_VERSION		0x00
#define	OHCI_ATRETRY		0x08
#define	OHCI_CROMHDR		0x18
#define	OHCI_BUS_OPT		0x20
#define	OHCI_BUSIRMC		(1U << 31)
#define	OHCI_BUSCMC		(1 << 30)
#define	OHCI_BUSISC		(1 << 29)
#define	OHCI_BUSBMC		(1 << 28)
#define	OHCI_BUSPMC		(1 << 27)
#define OHCI_BUSFNC		OHCI_BUSIRMC | OHCI_BUSCMC | OHCI_BUSISC |\
				OHCI_BUSBMC | OHCI_BUSPMC

#define	OHCI_EUID_HI		0x24
#define	OHCI_EUID_LO		0x28

#define	OHCI_CROMPTR		0x34
#define	OHCI_HCCCTL		0x50
#define	OHCI_HCCCTLCLR		0x54
#define	OHCI_AREQHI		0x100
#define	OHCI_AREQHICLR		0x104
#define	OHCI_AREQLO		0x108
#define	OHCI_AREQLOCLR		0x10c
#define	OHCI_PREQHI		0x110
#define	OHCI_PREQHICLR		0x114
#define	OHCI_PREQLO		0x118
#define	OHCI_PREQLOCLR		0x11c
#define	OHCI_PREQUPPER		0x120
#define OHCI_PREQUPPER_MAX	0xffff0000

#define	OHCI_SID_BUF		0x64
#define	OHCI_SID_CNT		0x68
#define OHCI_SID_ERR		(1U << 31)
#define OHCI_SID_CNT_MASK	0xffc

#define	OHCI_IT_STAT		0x90
#define	OHCI_IT_STATCLR		0x94
#define	OHCI_IT_MASK		0x98
#define	OHCI_IT_MASKCLR		0x9c

#define	OHCI_IR_STAT		0xa0
#define	OHCI_IR_STATCLR		0xa4
#define	OHCI_IR_MASK		0xa8
#define	OHCI_IR_MASKCLR		0xac

#define	OHCI_LNKCTL		0xe0
#define	OHCI_LNKCTLCLR		0xe4

#define	OHCI_PHYACCESS		0xec
#define	OHCI_CYCLETIMER		0xf0

#define	OHCI_DMACTL(off)	(off)
#define	OHCI_DMACTLCLR(off)	(off + 4)
#define	OHCI_DMACMD(off)	(off + 0xc)
#define	OHCI_DMAMATCH(off)	(off + 0x10)

#define OHCI_ATQOFF		0x180
#define OHCI_ATQCTL		OHCI_ATQOFF
#define OHCI_ATQCTLCLR		(OHCI_ATQOFF + 4)
#define OHCI_ATQCMD		(OHCI_ATQOFF + 0xc)
#define OHCI_ATQMATCH		(OHCI_ATQOFF + 0x10)

#define OHCI_ATSOFF		0x1a0
#define OHCI_ATSCTL		OHCI_ATSOFF
#define OHCI_ATSCTLCLR		(OHCI_ATSOFF + 4)
#define OHCI_ATSCMD		(OHCI_ATSOFF + 0xc)
#define OHCI_ATSMATCH		(OHCI_ATSOFF + 0x10)

#define OHCI_ARQOFF		0x1c0
#define OHCI_ARQCTL		OHCI_ARQOFF
#define OHCI_ARQCTLCLR		(OHCI_ARQOFF + 4)
#define OHCI_ARQCMD		(OHCI_ARQOFF + 0xc)
#define OHCI_ARQMATCH		(OHCI_ARQOFF + 0x10)

#define OHCI_ARSOFF		0x1e0
#define OHCI_ARSCTL		OHCI_ARSOFF
#define OHCI_ARSCTLCLR		(OHCI_ARSOFF + 4)
#define OHCI_ARSCMD		(OHCI_ARSOFF + 0xc)
#define OHCI_ARSMATCH		(OHCI_ARSOFF + 0x10)

#define OHCI_ITOFF(CH)		(0x200 + 0x10 * (CH))
#define OHCI_ITCTL(CH)		(OHCI_ITOFF(CH))
#define OHCI_ITCTLCLR(CH)	(OHCI_ITOFF(CH) + 4)
#define OHCI_ITCMD(CH)		(OHCI_ITOFF(CH) + 0xc)

#define OHCI_IROFF(CH)		(0x400 + 0x20 * (CH))
#define OHCI_IRCTL(CH)		(OHCI_IROFF(CH))
#define OHCI_IRCTLCLR(CH)	(OHCI_IROFF(CH) + 4)
#define OHCI_IRCMD(CH)		(OHCI_IROFF(CH) + 0xc)
#define OHCI_IRMATCH(CH)	(OHCI_IROFF(CH) + 0x10)

d_ioctl_t fwohci_ioctl;

/*
 * Communication with PHY device
 */
/* XXX need lock for phy access */
static uint32_t
fwphy_wrdata(struct fwohci_softc *sc, uint32_t addr, uint32_t data)
{
	uint32_t fun;

	addr &= 0xf;
	data &= 0xff;

	fun = (PHYDEV_WRCMD | (addr << PHYDEV_REGADDR) |
	      (data << PHYDEV_WRDATA));
	OWRITE(sc, OHCI_PHYACCESS, fun);
	DELAY(100);

	return (fwphy_rddata(sc, addr));
}

static uint32_t
fwohci_set_bus_manager(struct firewire_comm *fc, u_int node)
{
	struct fwohci_softc *sc = (struct fwohci_softc *)fc;
	int i;
	uint32_t bm;

#define OHCI_CSR_DATA	0x0c
#define OHCI_CSR_COMP	0x10
#define OHCI_CSR_CONT	0x14
#define OHCI_BUS_MANAGER_ID	0

	OWRITE(sc, OHCI_CSR_DATA, node);
	OWRITE(sc, OHCI_CSR_COMP, 0x3f);
	OWRITE(sc, OHCI_CSR_CONT, OHCI_BUS_MANAGER_ID);
 	for (i = 0; !(OREAD(sc, OHCI_CSR_CONT) & (1<<31)) && (i < 1000); i++)
		DELAY(10);
	bm = OREAD(sc, OHCI_CSR_DATA);
	if ((bm & 0x3f) == 0x3f)
		bm = node;
	if (firewire_debug)
		device_printf(sc->fc.dev, "%s: %d->%d (loop=%d)\n",
				__func__, bm, node, i);
	return (bm);
}

static uint32_t
fwphy_rddata(struct fwohci_softc *sc, u_int addr)
{
	uint32_t fun, stat;
	u_int i, retry = 0;

	addr &= 0xf;
#define MAX_RETRY 100
again:
	OWRITE(sc, FWOHCI_INTSTATCLR, OHCI_INT_REG_FAIL);
	fun = PHYDEV_RDCMD | (addr << PHYDEV_REGADDR);
	OWRITE(sc, OHCI_PHYACCESS, fun);
	for (i = 0; i < MAX_RETRY; i++) {
		fun = OREAD(sc, OHCI_PHYACCESS);
		if ((fun & PHYDEV_RDCMD) == 0 && (fun & PHYDEV_RDDONE) != 0)
			break;
		DELAY(100);
	}
	if (i >= MAX_RETRY) {
		if (firewire_debug)
			device_printf(sc->fc.dev, "%s: failed(1).\n", __func__);
		if (++retry < MAX_RETRY) {
			DELAY(100);
			goto again;
		}
	}
	/* Make sure that SCLK is started */
	stat = OREAD(sc, FWOHCI_INTSTAT);
	if ((stat & OHCI_INT_REG_FAIL) != 0 ||
			((fun >> PHYDEV_REGADDR) & 0xf) != addr) {
		if (firewire_debug)
			device_printf(sc->fc.dev, "%s: failed(2).\n", __func__);
		if (++retry < MAX_RETRY) {
			DELAY(100);
			goto again;
		}
	}
	if (firewire_debug > 1 || retry >= MAX_RETRY)
		device_printf(sc->fc.dev,
		    "%s:: 0x%x loop=%d, retry=%d\n",
			__func__, addr, i, retry);
#undef MAX_RETRY
	return ((fun >> PHYDEV_RDDATA) & 0xff);
}

/* Device specific ioctl. */
int
fwohci_ioctl (struct cdev *dev, u_long cmd, caddr_t data, int flag, fw_proc *td)
{
	struct firewire_softc *sc;
	struct fwohci_softc *fc;
	int unit = DEV2UNIT(dev);
	int err = 0;
	struct fw_reg_req_t *reg = (struct fw_reg_req_t *) data;
	uint32_t *dmach = (uint32_t *) data;

	sc = devclass_get_softc(firewire_devclass, unit);
	if (sc == NULL)
		return (EINVAL);

	fc = (struct fwohci_softc *)sc->fc;

	if (!data)
		return (EINVAL);

	switch (cmd) {
	case FWOHCI_WRREG:
#define OHCI_MAX_REG 0x800
		if (reg->addr <= OHCI_MAX_REG) {
			OWRITE(fc, reg->addr, reg->data);
			reg->data = OREAD(fc, reg->addr);
		} else {
			err = EINVAL;
		}
		break;
	case FWOHCI_RDREG:
		if (reg->addr <= OHCI_MAX_REG) {
			reg->data = OREAD(fc, reg->addr);
		} else {
			err = EINVAL;
		}
		break;
/* Read DMA descriptors for debug  */
	case DUMPDMA:
		if (*dmach <= OHCI_MAX_DMA_CH) {
			dump_dma(fc, *dmach);
			dump_db(fc, *dmach);
		} else {
			err = EINVAL;
		}
		break;
/* Read/Write Phy registers */
#define OHCI_MAX_PHY_REG 0xf
	case FWOHCI_RDPHYREG:
		if (reg->addr <= OHCI_MAX_PHY_REG)
			reg->data = fwphy_rddata(fc, reg->addr);
		else
			err = EINVAL;
		break;
	case FWOHCI_WRPHYREG:
		if (reg->addr <= OHCI_MAX_PHY_REG)
			reg->data = fwphy_wrdata(fc, reg->addr, reg->data);
		else
			err = EINVAL;
		break;
	default:
		err = EINVAL;
		break;
	}
	return err;
}

static int
fwohci_probe_phy(struct fwohci_softc *sc, device_t dev)
{
	uint32_t reg, reg2;
	int e1394a = 1;

	/*
	 * probe PHY parameters
	 * 0. to prove PHY version, whether compliance of 1394a.
	 * 1. to probe maximum speed supported by the PHY and
	 *    number of port supported by core-logic.
	 *    It is not actually available port on your PC .
	 */
	OWRITE(sc, OHCI_HCCCTL, OHCI_HCC_LPS);
	DELAY(500);

	reg = fwphy_rddata(sc, FW_PHY_SPD_REG);

	if ((reg >> 5) != 7) {
		sc->fc.mode &= ~FWPHYASYST;
		sc->fc.nport = reg & FW_PHY_NP;
		sc->fc.speed = reg & FW_PHY_SPD >> 6;
		if (sc->fc.speed > MAX_SPEED) {
			device_printf(dev, "invalid speed %d (fixed to %d).\n",
				sc->fc.speed, MAX_SPEED);
			sc->fc.speed = MAX_SPEED;
		}
		device_printf(dev,
			"Phy 1394 only %s, %d ports.\n",
			linkspeed[sc->fc.speed], sc->fc.nport);
	} else {
		reg2 = fwphy_rddata(sc, FW_PHY_ESPD_REG);
		sc->fc.mode |= FWPHYASYST;
		sc->fc.nport = reg & FW_PHY_NP;
		sc->fc.speed = (reg2 & FW_PHY_ESPD) >> 5;
		if (sc->fc.speed > MAX_SPEED) {
			device_printf(dev, "invalid speed %d (fixed to %d).\n",
				sc->fc.speed, MAX_SPEED);
			sc->fc.speed = MAX_SPEED;
		}
		device_printf(dev,
			"Phy 1394a available %s, %d ports.\n",
			linkspeed[sc->fc.speed], sc->fc.nport);

		/* check programPhyEnable */
		reg2 = fwphy_rddata(sc, 5);
#if 0
		if (e1394a && (OREAD(sc, OHCI_HCCCTL) & OHCI_HCC_PRPHY)) {
#else	/* XXX force to enable 1394a */
		if (e1394a) {
#endif
			if (firewire_debug)
				device_printf(dev,
					"Enable 1394a Enhancements\n");
			/* enable EAA EMC */
			reg2 |= 0x03;
			/* set aPhyEnhanceEnable */
			OWRITE(sc, OHCI_HCCCTL, OHCI_HCC_PHYEN);
			OWRITE(sc, OHCI_HCCCTLCLR, OHCI_HCC_PRPHY);
		} else {
			/* for safe */
			reg2 &= ~0x83;
		}
		reg2 = fwphy_wrdata(sc, 5, reg2);
	}

	reg = fwphy_rddata(sc, FW_PHY_SPD_REG);
	if ((reg >> 5) == 7) {
		reg = fwphy_rddata(sc, 4);
		reg |= 1 << 6;
		fwphy_wrdata(sc, 4, reg);
		reg = fwphy_rddata(sc, 4);
	}
	return 0;
}


void
fwohci_reset(struct fwohci_softc *sc, device_t dev)
{
	int i, max_rec, speed;
	uint32_t reg, reg2;
	struct fwohcidb_tr *db_tr;

	/* Disable interrupts */
	OWRITE(sc, FWOHCI_INTMASKCLR, ~0);

	/* Now stopping all DMA channels */
	OWRITE(sc, OHCI_ARQCTLCLR, OHCI_CNTL_DMA_RUN);
	OWRITE(sc, OHCI_ARSCTLCLR, OHCI_CNTL_DMA_RUN);
	OWRITE(sc, OHCI_ATQCTLCLR, OHCI_CNTL_DMA_RUN);
	OWRITE(sc, OHCI_ATSCTLCLR, OHCI_CNTL_DMA_RUN);

	OWRITE(sc, OHCI_IR_MASKCLR, ~0);
	for (i = 0; i < sc->fc.nisodma; i++) {
		OWRITE(sc, OHCI_IRCTLCLR(i), OHCI_CNTL_DMA_RUN);
		OWRITE(sc, OHCI_ITCTLCLR(i), OHCI_CNTL_DMA_RUN);
	}

	/* FLUSH FIFO and reset Transmitter/Receiver */
	OWRITE(sc, OHCI_HCCCTL, OHCI_HCC_RESET);
	if (firewire_debug)
		device_printf(dev, "resetting OHCI...");
	i = 0;
	while (OREAD(sc, OHCI_HCCCTL) & OHCI_HCC_RESET) {
		if (i++ > 100) break;
		DELAY(1000);
	}
	if (firewire_debug)
		printf("done (loop=%d)\n", i);

	/* Probe phy */
	fwohci_probe_phy(sc, dev);

	/* Probe link */
	reg = OREAD(sc, OHCI_BUS_OPT);
	reg2 = reg | OHCI_BUSFNC;
	max_rec = (reg & 0x0000f000) >> 12;
	speed = (reg & 0x00000007);
	device_printf(dev, "Link %s, max_rec %d bytes.\n",
			linkspeed[speed], MAXREC(max_rec));
	/* XXX fix max_rec */
	sc->fc.maxrec = sc->fc.speed + 8;
	if (max_rec != sc->fc.maxrec) {
		reg2 = (reg2 & 0xffff0fff) | (sc->fc.maxrec << 12);
		device_printf(dev, "max_rec %d -> %d\n",
				MAXREC(max_rec), MAXREC(sc->fc.maxrec));
	}
	if (firewire_debug)
		device_printf(dev, "BUS_OPT 0x%x -> 0x%x\n", reg, reg2);
	OWRITE(sc, OHCI_BUS_OPT, reg2);

	/* Initialize registers */
	OWRITE(sc, OHCI_CROMHDR, sc->fc.config_rom[0]);
	OWRITE(sc, OHCI_CROMPTR, sc->crom_dma.bus_addr);
	OWRITE(sc, OHCI_HCCCTLCLR, OHCI_HCC_BIGEND);
	OWRITE(sc, OHCI_HCCCTL, OHCI_HCC_POSTWR);
	OWRITE(sc, OHCI_SID_BUF, sc->sid_dma.bus_addr);
	OWRITE(sc, OHCI_LNKCTL, OHCI_CNTL_SID);

	/* Enable link */
	OWRITE(sc, OHCI_HCCCTL, OHCI_HCC_LINKEN);

	/* Force to start async RX DMA */
	sc->arrq.xferq.flag &= ~FWXFERQ_RUNNING;
	sc->arrs.xferq.flag &= ~FWXFERQ_RUNNING;
	fwohci_rx_enable(sc, &sc->arrq);
	fwohci_rx_enable(sc, &sc->arrs);

	/* Initialize async TX */
	OWRITE(sc, OHCI_ATQCTLCLR, OHCI_CNTL_DMA_RUN | OHCI_CNTL_DMA_DEAD);
	OWRITE(sc, OHCI_ATSCTLCLR, OHCI_CNTL_DMA_RUN | OHCI_CNTL_DMA_DEAD);

	/* AT Retries */
	OWRITE(sc, FWOHCI_RETRY,
		/* CycleLimit   PhyRespRetries ATRespRetries ATReqRetries */
		(0xffff << 16) | (0x0f << 8) | (0x0f << 4) | 0x0f);

	sc->atrq.top = STAILQ_FIRST(&sc->atrq.db_trq);
	sc->atrs.top = STAILQ_FIRST(&sc->atrs.db_trq);
	sc->atrq.bottom = sc->atrq.top;
	sc->atrs.bottom = sc->atrs.top;

	for (i = 0, db_tr = sc->atrq.top; i < sc->atrq.ndb;
	    i++, db_tr = STAILQ_NEXT(db_tr, link)) {
		db_tr->xfer = NULL;
	}
	for (i = 0, db_tr = sc->atrs.top; i < sc->atrs.ndb;
	    i++, db_tr = STAILQ_NEXT(db_tr, link)) {
		db_tr->xfer = NULL;
	}

	/* Enable interrupts */
	sc->intmask =  (OHCI_INT_ERR  | OHCI_INT_PHY_SID
			| OHCI_INT_DMA_ATRQ | OHCI_INT_DMA_ATRS
			| OHCI_INT_DMA_PRRQ | OHCI_INT_DMA_PRRS
			| OHCI_INT_PHY_BUS_R | OHCI_INT_PW_ERR);
	sc->intmask |=  OHCI_INT_DMA_IR | OHCI_INT_DMA_IT;
	sc->intmask |=	OHCI_INT_CYC_LOST | OHCI_INT_PHY_INT;
	OWRITE(sc, FWOHCI_INTMASK, sc->intmask);
	fwohci_set_intr(&sc->fc, 1);
}

int
fwohci_init(struct fwohci_softc *sc, device_t dev)
{
	int i, mver;
	uint32_t reg;
	uint8_t ui[8];

/* OHCI version */
	reg = OREAD(sc, OHCI_VERSION);
	mver = (reg >> 16) & 0xff;
	device_printf(dev, "OHCI version %x.%x (ROM=%d)\n",
			mver, reg & 0xff, (reg >> 24) & 1);
	if (mver < 1 || mver > 9) {
		device_printf(dev, "invalid OHCI version\n");
		return (ENXIO);
	}

/* Available Isochronous DMA channel probe */
	OWRITE(sc, OHCI_IT_MASK, 0xffffffff);
	OWRITE(sc, OHCI_IR_MASK, 0xffffffff);
	reg = OREAD(sc, OHCI_IT_MASK) & OREAD(sc, OHCI_IR_MASK);
	OWRITE(sc, OHCI_IT_MASKCLR, 0xffffffff);
	OWRITE(sc, OHCI_IR_MASKCLR, 0xffffffff);
	for (i = 0; i < 0x20; i++)
		if ((reg & (1 << i)) == 0)
			break;
	sc->fc.nisodma = i;
	device_printf(dev, "No. of Isochronous channels is %d.\n", i);
	if (i == 0)
		return (ENXIO);

	sc->fc.arq = &sc->arrq.xferq;
	sc->fc.ars = &sc->arrs.xferq;
	sc->fc.atq = &sc->atrq.xferq;
	sc->fc.ats = &sc->atrs.xferq;

	sc->arrq.xferq.psize = roundup2(FWPMAX_S400, PAGE_SIZE);
	sc->arrs.xferq.psize = roundup2(FWPMAX_S400, PAGE_SIZE);
	sc->atrq.xferq.psize = roundup2(FWPMAX_S400, PAGE_SIZE);
	sc->atrs.xferq.psize = roundup2(FWPMAX_S400, PAGE_SIZE);

	sc->arrq.xferq.start = NULL;
	sc->arrs.xferq.start = NULL;
	sc->atrq.xferq.start = fwohci_start_atq;
	sc->atrs.xferq.start = fwohci_start_ats;

	sc->arrq.xferq.buf = NULL;
	sc->arrs.xferq.buf = NULL;
	sc->atrq.xferq.buf = NULL;
	sc->atrs.xferq.buf = NULL;

	sc->arrq.xferq.dmach = -1;
	sc->arrs.xferq.dmach = -1;
	sc->atrq.xferq.dmach = -1;
	sc->atrs.xferq.dmach = -1;

	sc->arrq.ndesc = 1;
	sc->arrs.ndesc = 1;
	sc->atrq.ndesc = 8;	/* equal to maximum of mbuf chains */
	sc->atrs.ndesc = 2;

	sc->arrq.ndb = NDB;
	sc->arrs.ndb = NDB / 2;
	sc->atrq.ndb = NDB;
	sc->atrs.ndb = NDB / 2;

	for (i = 0; i < sc->fc.nisodma; i++) {
		sc->fc.it[i] = &sc->it[i].xferq;
		sc->fc.ir[i] = &sc->ir[i].xferq;
		sc->it[i].xferq.dmach = i;
		sc->ir[i].xferq.dmach = i;
		sc->it[i].ndb = 0;
		sc->ir[i].ndb = 0;
	}

	sc->fc.tcode = tinfo;
	sc->fc.dev = dev;

	sc->fc.config_rom = fwdma_malloc(&sc->fc, CROMSIZE, CROMSIZE,
	    &sc->crom_dma, BUS_DMA_WAITOK | BUS_DMA_COHERENT);
	if (sc->fc.config_rom == NULL) {
		device_printf(dev, "config_rom alloc failed.");
		return ENOMEM;
	}

#if 0
	bzero(&sc->fc.config_rom[0], CROMSIZE);
	sc->fc.config_rom[1] = 0x31333934;
	sc->fc.config_rom[2] = 0xf000a002;
	sc->fc.config_rom[3] = OREAD(sc, OHCI_EUID_HI);
	sc->fc.config_rom[4] = OREAD(sc, OHCI_EUID_LO);
	sc->fc.config_rom[5] = 0;
	sc->fc.config_rom[0] = (4 << 24) | (5 << 16);

	sc->fc.config_rom[0] |= fw_crc16(&sc->fc.config_rom[1], 5*4);
#endif

/* SID receive buffer must align 2^11 */
#define	OHCI_SIDSIZE	(1 << 11)
	sc->sid_buf = fwdma_malloc(&sc->fc, OHCI_SIDSIZE, OHCI_SIDSIZE,
	    &sc->sid_dma, BUS_DMA_WAITOK | BUS_DMA_COHERENT);
	if (sc->sid_buf == NULL) {
		device_printf(dev, "sid_buf alloc failed.");
		return ENOMEM;
	}

	fwdma_malloc(&sc->fc, sizeof(uint32_t), sizeof(uint32_t),
	    &sc->dummy_dma, BUS_DMA_WAITOK);

	if (sc->dummy_dma.v_addr == NULL) {
		device_printf(dev, "dummy_dma alloc failed.");
		return ENOMEM;
	}

	fwohci_db_init(sc, &sc->arrq);
	if ((sc->arrq.flags & FWOHCI_DBCH_INIT) == 0)
		return ENOMEM;

	fwohci_db_init(sc, &sc->arrs);
	if ((sc->arrs.flags & FWOHCI_DBCH_INIT) == 0)
		return ENOMEM;

	fwohci_db_init(sc, &sc->atrq);
	if ((sc->atrq.flags & FWOHCI_DBCH_INIT) == 0)
		return ENOMEM;

	fwohci_db_init(sc, &sc->atrs);
	if ((sc->atrs.flags & FWOHCI_DBCH_INIT) == 0)
		return ENOMEM;

	sc->fc.eui.hi = OREAD(sc, FWOHCIGUID_H);
	sc->fc.eui.lo = OREAD(sc, FWOHCIGUID_L);
	for (i = 0; i < 8; i++)
		ui[i] = FW_EUI64_BYTE(&sc->fc.eui,i);
	device_printf(dev, "EUI64 %02x:%02x:%02x:%02x:%02x:%02x:%02x:%02x\n",
		ui[0], ui[1], ui[2], ui[3], ui[4], ui[5], ui[6], ui[7]);

	sc->fc.ioctl = fwohci_ioctl;
	sc->fc.cyctimer = fwohci_cyctimer;
	sc->fc.set_bmr = fwohci_set_bus_manager;
	sc->fc.ibr = fwohci_ibr;
	sc->fc.irx_enable = fwohci_irx_enable;
	sc->fc.irx_disable = fwohci_irx_disable;

	sc->fc.itx_enable = fwohci_itxbuf_enable;
	sc->fc.itx_disable = fwohci_itx_disable;
#if BYTE_ORDER == BIG_ENDIAN
	sc->fc.irx_post = fwohci_irx_post;
#else
	sc->fc.irx_post = NULL;
#endif
	sc->fc.itx_post = NULL;
	sc->fc.timeout = fwohci_timeout;
	sc->fc.poll = fwohci_poll;
	sc->fc.set_intr = fwohci_set_intr;

	sc->intmask = sc->irstat = sc->itstat = 0;

	/* Init task queue */
	sc->fc.taskqueue = taskqueue_create_fast("fw_taskq", M_WAITOK,
		taskqueue_thread_enqueue, &sc->fc.taskqueue);
	taskqueue_start_threads(&sc->fc.taskqueue, 1, PI_NET, "fw%d_taskq",
		device_get_unit(dev));
	TASK_INIT(&sc->fwohci_task_busreset, 2, fwohci_task_busreset, sc);
	TASK_INIT(&sc->fwohci_task_sid, 1, fwohci_task_sid, sc);
	TASK_INIT(&sc->fwohci_task_dma, 0, fwohci_task_dma, sc);

	fw_init(&sc->fc);
	fwohci_reset(sc, dev);

	return 0;
}

void
fwohci_timeout(void *arg)
{
	struct fwohci_softc *sc;

	sc = (struct fwohci_softc *)arg;
}

uint32_t
fwohci_cyctimer(struct firewire_comm *fc)
{
	struct fwohci_softc *sc = (struct fwohci_softc *)fc;
	return (OREAD(sc, OHCI_CYCLETIMER));
}

int
fwohci_detach(struct fwohci_softc *sc, device_t dev)
{
	int i;

	if (sc->sid_buf != NULL)
		fwdma_free(&sc->fc, &sc->sid_dma);
	if (sc->fc.config_rom != NULL)
		fwdma_free(&sc->fc, &sc->crom_dma);

	fwohci_db_free(&sc->arrq);
	fwohci_db_free(&sc->arrs);

	fwohci_db_free(&sc->atrq);
	fwohci_db_free(&sc->atrs);

	for (i = 0; i < sc->fc.nisodma; i++) {
		fwohci_db_free(&sc->it[i]);
		fwohci_db_free(&sc->ir[i]);
	}
	if (sc->fc.taskqueue != NULL) {
		taskqueue_drain(sc->fc.taskqueue, &sc->fwohci_task_busreset);
		taskqueue_drain(sc->fc.taskqueue, &sc->fwohci_task_sid);
		taskqueue_drain(sc->fc.taskqueue, &sc->fwohci_task_dma);
		taskqueue_drain(sc->fc.taskqueue, &sc->fc.task_timeout);
		taskqueue_free(sc->fc.taskqueue);
		sc->fc.taskqueue = NULL;
	}

	return 0;
}

#define LAST_DB(dbtr, db) do {						\
	struct fwohcidb_tr *_dbtr = (dbtr);				\
	int _cnt = _dbtr->dbcnt;					\
	db = &_dbtr->db[ (_cnt > 2) ? (_cnt -1) : 0];			\
} while (0)

static void
fwohci_execute_db(void *arg, bus_dma_segment_t *segs, int nseg, int error)
{
	struct fwohcidb_tr *db_tr;
	struct fwohcidb *db;
	bus_dma_segment_t *s;
	int i;

	db_tr = (struct fwohcidb_tr *)arg;
	db = &db_tr->db[db_tr->dbcnt];
	if (error) {
		if (firewire_debug || error != EFBIG)
			printf("fwohci_execute_db: error=%d\n", error);
		return;
	}
	for (i = 0; i < nseg; i++) {
		s = &segs[i];
		FWOHCI_DMA_WRITE(db->db.desc.addr, s->ds_addr);
		FWOHCI_DMA_WRITE(db->db.desc.cmd, s->ds_len);
 		FWOHCI_DMA_WRITE(db->db.desc.res, 0);
		db++;
		db_tr->dbcnt++;
	}
}

static void
fwohci_execute_db2(void *arg, bus_dma_segment_t *segs, int nseg,
    bus_size_t size, int error)
{
	fwohci_execute_db(arg, segs, nseg, error);
}

static void
fwohci_start(struct fwohci_softc *sc, struct fwohci_dbch *dbch)
{
	int i;
	int tcode, hdr_len, pl_off;
	int fsegment = -1;
	uint32_t off;
	struct fw_xfer *xfer;
	struct fw_pkt *fp;
	struct fwohci_txpkthdr *ohcifp;
	struct fwohcidb_tr *db_tr;
	struct fwohcidb *db;
	uint32_t *ld;
	struct tcode_info *info;
	static int maxdesc=0;

	FW_GLOCK_ASSERT(&sc->fc);

	if (&sc->atrq == dbch) {
		off = OHCI_ATQOFF;
	} else if (&sc->atrs == dbch) {
		off = OHCI_ATSOFF;
	} else {
		return;
	}

	if (dbch->flags & FWOHCI_DBCH_FULL)
		return;

	db_tr = dbch->top;
txloop:
	xfer = STAILQ_FIRST(&dbch->xferq.q);
	if (xfer == NULL) {
		goto kick;
	}
#if 0
	if (dbch->xferq.queued == 0) {
		device_printf(sc->fc.dev, "TX queue empty\n");
	}
#endif
	STAILQ_REMOVE_HEAD(&dbch->xferq.q, link);
	db_tr->xfer = xfer;
	xfer->flag = FWXF_START;

	fp = &xfer->send.hdr;
	tcode = fp->mode.common.tcode;

	ohcifp = (struct fwohci_txpkthdr *) db_tr->db[1].db.immed;
	info = &tinfo[tcode];
	hdr_len = pl_off = info->hdr_len;

	ld = &ohcifp->mode.ld[0];
	ld[0] = ld[1] = ld[2] = ld[3] = 0;
	for (i = 0; i < pl_off; i+= 4)
		ld[i/4] = fp->mode.ld[i/4];

	ohcifp->mode.common.spd = xfer->send.spd & 0x7;
	if (tcode == FWTCODE_STREAM) {
		hdr_len = 8;
		ohcifp->mode.stream.len = fp->mode.stream.len;
	} else if (tcode == FWTCODE_PHY) {
		hdr_len = 12;
		ld[1] = fp->mode.ld[1];
		ld[2] = fp->mode.ld[2];
		ohcifp->mode.common.spd = 0;
		ohcifp->mode.common.tcode = FWOHCITCODE_PHY;
	} else {
		ohcifp->mode.asycomm.dst = fp->mode.hdr.dst;
		ohcifp->mode.asycomm.srcbus = OHCI_ASYSRCBUS;
		ohcifp->mode.asycomm.tlrt |= FWRETRY_X;
	}
	db = &db_tr->db[0];
 	FWOHCI_DMA_WRITE(db->db.desc.cmd,
			OHCI_OUTPUT_MORE | OHCI_KEY_ST2 | hdr_len);
 	FWOHCI_DMA_WRITE(db->db.desc.addr, 0);
 	FWOHCI_DMA_WRITE(db->db.desc.res, 0);
/* Specify bound timer of asy. response */
	if (&sc->atrs == dbch) {
 		FWOHCI_DMA_WRITE(db->db.desc.res,
			 (OREAD(sc, OHCI_CYCLETIMER) >> 12) + (1 << 13));
	}
#if BYTE_ORDER == BIG_ENDIAN
	if (tcode == FWTCODE_WREQQ || tcode == FWTCODE_RRESQ)
		hdr_len = 12;
	for (i = 0; i < hdr_len/4; i++)
		FWOHCI_DMA_WRITE(ld[i], ld[i]);
#endif

again:
	db_tr->dbcnt = 2;
	db = &db_tr->db[db_tr->dbcnt];
	if (xfer->send.pay_len > 0) {
		int err;
		/* handle payload */
		if (xfer->mbuf == NULL) {
			err = bus_dmamap_load(dbch->dmat, db_tr->dma_map,
				&xfer->send.payload[0], xfer->send.pay_len,
				fwohci_execute_db, db_tr,
				/*flags*/0);
		} else {
			/* XXX we can handle only 6 (=8-2) mbuf chains */
			err = bus_dmamap_load_mbuf(dbch->dmat, db_tr->dma_map,
				xfer->mbuf,
				fwohci_execute_db2, db_tr,
				/* flags */0);
			if (err == EFBIG) {
				struct mbuf *m0;

				if (firewire_debug)
					device_printf(sc->fc.dev, "EFBIG.\n");
				m0 = m_getcl(M_NOWAIT, MT_DATA, M_PKTHDR);
				if (m0 != NULL) {
					m_copydata(xfer->mbuf, 0,
						xfer->mbuf->m_pkthdr.len,
						mtod(m0, caddr_t));
					m0->m_len = m0->m_pkthdr.len =
						xfer->mbuf->m_pkthdr.len;
					m_freem(xfer->mbuf);
					xfer->mbuf = m0;
					goto again;
				}
				device_printf(sc->fc.dev, "m_getcl failed.\n");
			}
		}
		if (err)
			printf("dmamap_load: err=%d\n", err);
		bus_dmamap_sync(dbch->dmat, db_tr->dma_map,
						BUS_DMASYNC_PREWRITE);
#if 0 /* OHCI_OUTPUT_MODE == 0 */
		for (i = 2; i < db_tr->dbcnt; i++)
			FWOHCI_DMA_SET(db_tr->db[i].db.desc.cmd,
						OHCI_OUTPUT_MORE);
#endif
	}
	if (maxdesc < db_tr->dbcnt) {
		maxdesc = db_tr->dbcnt;
		if (firewire_debug)
			device_printf(sc->fc.dev, "%s: maxdesc %d\n", __func__, maxdesc);
	}
	/* last db */
	LAST_DB(db_tr, db);
 	FWOHCI_DMA_SET(db->db.desc.cmd,
		OHCI_OUTPUT_LAST | OHCI_INTERRUPT_ALWAYS | OHCI_BRANCH_ALWAYS);
 	FWOHCI_DMA_WRITE(db->db.desc.depend,
			STAILQ_NEXT(db_tr, link)->bus_addr);

	if (fsegment == -1)
		fsegment = db_tr->dbcnt;
	if (dbch->pdb_tr != NULL) {
		LAST_DB(dbch->pdb_tr, db);
 		FWOHCI_DMA_SET(db->db.desc.depend, db_tr->dbcnt);
	}
	dbch->xferq.queued++;
	dbch->pdb_tr = db_tr;
	db_tr = STAILQ_NEXT(db_tr, link);
	if (db_tr != dbch->bottom) {
		goto txloop;
	} else {
		device_printf(sc->fc.dev, "fwohci_start: lack of db_trq\n");
		dbch->flags |= FWOHCI_DBCH_FULL;
	}
kick:
	/* kick asy q */
	fwdma_sync_multiseg_all(dbch->am, BUS_DMASYNC_PREREAD);
	fwdma_sync_multiseg_all(dbch->am, BUS_DMASYNC_PREWRITE);

	if (dbch->xferq.flag & FWXFERQ_RUNNING) {
		OWRITE(sc, OHCI_DMACTL(off), OHCI_CNTL_DMA_WAKE);
	} else {
		if (firewire_debug)
			device_printf(sc->fc.dev, "start AT DMA status=%x\n",
					OREAD(sc, OHCI_DMACTL(off)));
		OWRITE(sc, OHCI_DMACMD(off), dbch->top->bus_addr | fsegment);
		OWRITE(sc, OHCI_DMACTL(off), OHCI_CNTL_DMA_RUN);
		dbch->xferq.flag |= FWXFERQ_RUNNING;
	}

	dbch->top = db_tr;
	return;
}

static void
fwohci_start_atq(struct firewire_comm *fc)
{
	struct fwohci_softc *sc = (struct fwohci_softc *)fc;
	FW_GLOCK(&sc->fc);
	fwohci_start(sc, &(sc->atrq));
	FW_GUNLOCK(&sc->fc);
	return;
}

static void
fwohci_start_ats(struct firewire_comm *fc)
{
	struct fwohci_softc *sc = (struct fwohci_softc *)fc;
	FW_GLOCK(&sc->fc);
	fwohci_start(sc, &(sc->atrs));
	FW_GUNLOCK(&sc->fc);
	return;
}

void
fwohci_txd(struct fwohci_softc *sc, struct fwohci_dbch *dbch)
{
	int s, ch, err = 0;
	struct fwohcidb_tr *tr;
	struct fwohcidb *db;
	struct fw_xfer *xfer;
	uint32_t off;
	u_int stat, status;
	int	packets;
	struct firewire_comm *fc = (struct firewire_comm *)sc;

	if (&sc->atrq == dbch) {
		off = OHCI_ATQOFF;
		ch = ATRQ_CH;
	} else if (&sc->atrs == dbch) {
		off = OHCI_ATSOFF;
		ch = ATRS_CH;
	} else {
		return;
	}
	s = splfw();
	tr = dbch->bottom;
	packets = 0;
	fwdma_sync_multiseg_all(dbch->am, BUS_DMASYNC_POSTREAD);
	fwdma_sync_multiseg_all(dbch->am, BUS_DMASYNC_POSTWRITE);
	while (dbch->xferq.queued > 0) {
		LAST_DB(tr, db);
		status = FWOHCI_DMA_READ(db->db.desc.res) >> OHCI_STATUS_SHIFT;
		if (!(status & OHCI_CNTL_DMA_ACTIVE)) {
			if (fc->status != FWBUSINIT)
				/* maybe out of order?? */
				goto out;
		}
		bus_dmamap_sync(dbch->dmat, tr->dma_map,
			BUS_DMASYNC_POSTWRITE);
		bus_dmamap_unload(dbch->dmat, tr->dma_map);
#if 1
		if (firewire_debug > 1)
			dump_db(sc, ch);
#endif
		if (status & OHCI_CNTL_DMA_DEAD) {
			/* Stop DMA */
			OWRITE(sc, OHCI_DMACTLCLR(off), OHCI_CNTL_DMA_RUN);
			device_printf(sc->fc.dev, "force reset AT FIFO\n");
			OWRITE(sc, OHCI_HCCCTLCLR, OHCI_HCC_LINKEN);
			OWRITE(sc, OHCI_HCCCTL, OHCI_HCC_LPS | OHCI_HCC_LINKEN);
			OWRITE(sc, OHCI_DMACTLCLR(off), OHCI_CNTL_DMA_RUN);
		}
		stat = status & FWOHCIEV_MASK;
		switch (stat) {
		case FWOHCIEV_ACKPEND:
		case FWOHCIEV_ACKCOMPL:
			err = 0;
			break;
		case FWOHCIEV_ACKBSA:
		case FWOHCIEV_ACKBSB:
		case FWOHCIEV_ACKBSX:
			err = EBUSY;
			break;
		case FWOHCIEV_FLUSHED:
		case FWOHCIEV_ACKTARD:
			err = EAGAIN;
			break;
		case FWOHCIEV_MISSACK:
		case FWOHCIEV_UNDRRUN:
		case FWOHCIEV_OVRRUN:
		case FWOHCIEV_DESCERR:
		case FWOHCIEV_DTRDERR:
		case FWOHCIEV_TIMEOUT:
		case FWOHCIEV_TCODERR:
		case FWOHCIEV_UNKNOWN:
		case FWOHCIEV_ACKDERR:
		case FWOHCIEV_ACKTERR:
		default:
			err = EINVAL;
			break;
		}
		if (tr->xfer != NULL) {
			xfer = tr->xfer;
			if (xfer->flag & FWXF_RCVD) {
#if 0
				if (firewire_debug)
					printf("already rcvd\n");
#endif
				fw_xfer_done(xfer);
			} else {
				microtime(&xfer->tv);
				xfer->flag = FWXF_SENT;
				if (err == EBUSY) {
					xfer->flag = FWXF_BUSY;
					xfer->resp = err;
					xfer->recv.pay_len = 0;
					fw_xfer_done(xfer);
				} else if (stat != FWOHCIEV_ACKPEND) {
					if (stat != FWOHCIEV_ACKCOMPL)
						xfer->flag = FWXF_SENTERR;
					xfer->resp = err;
					xfer->recv.pay_len = 0;
					fw_xfer_done(xfer);
				}
			}
			/*
			 * The watchdog timer takes care of split
			 * transaction timeout for ACKPEND case.
			 */
		} else {
			printf("this shouldn't happen\n");
		}
		FW_GLOCK(fc);
		dbch->xferq.queued--;
		FW_GUNLOCK(fc);
		tr->xfer = NULL;

		packets++;
		tr = STAILQ_NEXT(tr, link);
		dbch->bottom = tr;
		if (dbch->bottom == dbch->top) {
			/* we reaches the end of context program */
			if (firewire_debug && dbch->xferq.queued > 0)
				printf("queued > 0\n");
			break;
		}
	}
out:
	if ((dbch->flags & FWOHCI_DBCH_FULL) && packets > 0) {
		printf("make free slot\n");
		dbch->flags &= ~FWOHCI_DBCH_FULL;
		FW_GLOCK(fc);
		fwohci_start(sc, dbch);
		FW_GUNLOCK(fc);
	}
	splx(s);
}

static void
fwohci_db_free(struct fwohci_dbch *dbch)
{
	struct fwohcidb_tr *db_tr;
	int idb;

	if ((dbch->flags & FWOHCI_DBCH_INIT) == 0)
		return;

	for (db_tr = STAILQ_FIRST(&dbch->db_trq), idb = 0; idb < dbch->ndb;
	    db_tr = STAILQ_NEXT(db_tr, link), idb++) {
		if ((dbch->xferq.flag & FWXFERQ_EXTBUF) == 0 &&
		    db_tr->buf != NULL) {
			fwdma_free_size(dbch->dmat, db_tr->dma_map,
					db_tr->buf, dbch->xferq.psize);
			db_tr->buf = NULL;
		} else if (db_tr->dma_map != NULL)
			bus_dmamap_destroy(dbch->dmat, db_tr->dma_map);
	}
	dbch->ndb = 0;
	db_tr = STAILQ_FIRST(&dbch->db_trq);
	fwdma_free_multiseg(dbch->am);
	free(db_tr, M_FW);
	STAILQ_INIT(&dbch->db_trq);
	dbch->flags &= ~FWOHCI_DBCH_INIT;
}

static void
fwohci_db_init(struct fwohci_softc *sc, struct fwohci_dbch *dbch)
{
	int	idb;
	struct fwohcidb_tr *db_tr;

	if ((dbch->flags & FWOHCI_DBCH_INIT) != 0)
		goto out;

	/* create dma_tag for buffers */
#define MAX_REQCOUNT	0xffff
	if (bus_dma_tag_create(/*parent*/ sc->fc.dmat,
			/*alignment*/ 1, /*boundary*/ 0,
			/*lowaddr*/ BUS_SPACE_MAXADDR_32BIT,
			/*highaddr*/ BUS_SPACE_MAXADDR,
			/*filter*/NULL, /*filterarg*/NULL,
			/*maxsize*/ dbch->xferq.psize,
			/*nsegments*/ dbch->ndesc > 3 ? dbch->ndesc - 2 : 1,
			/*maxsegsz*/ MAX_REQCOUNT,
			/*flags*/ 0,
			/*lockfunc*/busdma_lock_mutex,
			/*lockarg*/FW_GMTX(&sc->fc),
			&dbch->dmat))
		return;

	/* allocate DB entries and attach one to each DMA channels */
	/* DB entry must start at 16 bytes bounary. */
	STAILQ_INIT(&dbch->db_trq);
	db_tr = (struct fwohcidb_tr *)
		malloc(sizeof(struct fwohcidb_tr) * dbch->ndb,
		M_FW, M_WAITOK | M_ZERO);

#define DB_SIZE(x) (sizeof(struct fwohcidb) * (x)->ndesc)
	dbch->am = fwdma_malloc_multiseg(&sc->fc, sizeof(struct fwohcidb),
		DB_SIZE(dbch), dbch->ndb, BUS_DMA_WAITOK);
	if (dbch->am == NULL) {
		printf("fwohci_db_init: fwdma_malloc_multiseg failed\n");
		free(db_tr, M_FW);
		return;
	}
	/* Attach DB to DMA ch. */
	for (idb = 0; idb < dbch->ndb; idb++) {
		db_tr->dbcnt = 0;
		db_tr->db = (struct fwohcidb *)fwdma_v_addr(dbch->am, idb);
		db_tr->bus_addr = fwdma_bus_addr(dbch->am, idb);
		/* create dmamap for buffers */
		/* XXX do we need 4bytes alignment tag? */
		/* XXX don't alloc dma_map for AR */
		if (bus_dmamap_create(dbch->dmat, 0, &db_tr->dma_map) != 0) {
			printf("bus_dmamap_create failed\n");
			dbch->flags = FWOHCI_DBCH_INIT; /* XXX fake */
			fwohci_db_free(dbch);
			return;
		}
		STAILQ_INSERT_TAIL(&dbch->db_trq, db_tr, link);
		if (dbch->xferq.flag & FWXFERQ_EXTBUF) {
			if (idb % dbch->xferq.bnpacket == 0)
				dbch->xferq.bulkxfer[idb / dbch->xferq.bnpacket
						].start = (caddr_t)db_tr;
			if ((idb + 1) % dbch->xferq.bnpacket == 0)
				dbch->xferq.bulkxfer[idb / dbch->xferq.bnpacket
						].end = (caddr_t)db_tr;
		}
		db_tr++;
	}
	STAILQ_LAST(&dbch->db_trq, fwohcidb_tr,link)->link.stqe_next
			= STAILQ_FIRST(&dbch->db_trq);
out:
	dbch->xferq.queued = 0;
	dbch->pdb_tr = NULL;
	dbch->top = STAILQ_FIRST(&dbch->db_trq);
	dbch->bottom = dbch->top;
	dbch->flags = FWOHCI_DBCH_INIT;
}

static int
fwohci_itx_disable(struct firewire_comm *fc, int dmach)
{
	struct fwohci_softc *sc = (struct fwohci_softc *)fc;

	OWRITE(sc, OHCI_ITCTLCLR(dmach),
			OHCI_CNTL_DMA_RUN | OHCI_CNTL_CYCMATCH_S);
	OWRITE(sc, OHCI_IT_MASKCLR, 1 << dmach);
	OWRITE(sc, OHCI_IT_STATCLR, 1 << dmach);
	/* XXX we cannot free buffers until the DMA really stops */
	pause("fwitxd", hz);
	fwohci_db_free(&sc->it[dmach]);
	sc->it[dmach].xferq.flag &= ~FWXFERQ_RUNNING;
	return 0;
}

static int
fwohci_irx_disable(struct firewire_comm *fc, int dmach)
{
	struct fwohci_softc *sc = (struct fwohci_softc *)fc;

	OWRITE(sc, OHCI_IRCTLCLR(dmach), OHCI_CNTL_DMA_RUN);
	OWRITE(sc, OHCI_IR_MASKCLR, 1 << dmach);
	OWRITE(sc, OHCI_IR_STATCLR, 1 << dmach);
	/* XXX we cannot free buffers until the DMA really stops */
	pause("fwirxd", hz);
	fwohci_db_free(&sc->ir[dmach]);
	sc->ir[dmach].xferq.flag &= ~FWXFERQ_RUNNING;
	return 0;
}

#if BYTE_ORDER == BIG_ENDIAN
static void
fwohci_irx_post (struct firewire_comm *fc , uint32_t *qld)
{
	qld[0] = FWOHCI_DMA_READ(qld[0]);
	return;
}
#endif

static int
fwohci_tx_enable(struct fwohci_softc *sc, struct fwohci_dbch *dbch)
{
	int err = 0;
	int idb, z, i, dmach = 0, ldesc;
	uint32_t off = 0;
	struct fwohcidb_tr *db_tr;
	struct fwohcidb *db;

	if (!(dbch->xferq.flag & FWXFERQ_EXTBUF)) {
		err = EINVAL;
		return err;
	}
	z = dbch->ndesc;
	for (dmach = 0; dmach < sc->fc.nisodma; dmach++) {
		if (&sc->it[dmach] == dbch) {
			off = OHCI_ITOFF(dmach);
			break;
		}
	}
	if (off == 0) {
		err = EINVAL;
		return err;
	}
	if (dbch->xferq.flag & FWXFERQ_RUNNING)
		return err;
	dbch->xferq.flag |= FWXFERQ_RUNNING;
	for (i = 0, dbch->bottom = dbch->top; i < (dbch->ndb - 1); i++) {
		dbch->bottom = STAILQ_NEXT(dbch->bottom, link);
	}
	db_tr = dbch->top;
	for (idb = 0; idb < dbch->ndb; idb++) {
		fwohci_add_tx_buf(dbch, db_tr, idb);
		if (STAILQ_NEXT(db_tr, link) == NULL) {
			break;
		}
		db = db_tr->db;
		ldesc = db_tr->dbcnt - 1;
		FWOHCI_DMA_WRITE(db[0].db.desc.depend,
				STAILQ_NEXT(db_tr, link)->bus_addr | z);
		db[ldesc].db.desc.depend = db[0].db.desc.depend;
		if (dbch->xferq.flag & FWXFERQ_EXTBUF) {
			if (((idb + 1) % dbch->xferq.bnpacket) == 0) {
				FWOHCI_DMA_SET(
					db[ldesc].db.desc.cmd,
					OHCI_INTERRUPT_ALWAYS);
				/* OHCI 1.1 and above */
				FWOHCI_DMA_SET(
					db[0].db.desc.cmd,
					OHCI_INTERRUPT_ALWAYS);
			}
		}
		db_tr = STAILQ_NEXT(db_tr, link);
	}
	FWOHCI_DMA_CLEAR(
		dbch->bottom->db[dbch->bottom->dbcnt - 1].db.desc.depend, 0xf);
	return err;
}

static int
fwohci_rx_enable(struct fwohci_softc *sc, struct fwohci_dbch *dbch)
{
	int err = 0;
	int idb, z, i, dmach = 0, ldesc;
	uint32_t off = 0;
	struct fwohcidb_tr *db_tr;
	struct fwohcidb *db;

	z = dbch->ndesc;
	if (&sc->arrq == dbch) {
		off = OHCI_ARQOFF;
	} else if (&sc->arrs == dbch) {
		off = OHCI_ARSOFF;
	} else {
		for (dmach = 0; dmach < sc->fc.nisodma; dmach++) {
			if (&sc->ir[dmach] == dbch) {
				off = OHCI_IROFF(dmach);
				break;
			}
		}
	}
	if (off == 0) {
		err = EINVAL;
		return err;
	}
	if (dbch->xferq.flag & FWXFERQ_STREAM) {
		if (dbch->xferq.flag & FWXFERQ_RUNNING)
			return err;
	} else {
		if (dbch->xferq.flag & FWXFERQ_RUNNING) {
			err = EBUSY;
			return err;
		}
	}
	dbch->xferq.flag |= FWXFERQ_RUNNING;
	dbch->top = STAILQ_FIRST(&dbch->db_trq);
	for (i = 0, dbch->bottom = dbch->top; i < (dbch->ndb - 1); i++) {
		dbch->bottom = STAILQ_NEXT(dbch->bottom, link);
	}
	db_tr = dbch->top;
	for (idb = 0; idb < dbch->ndb; idb++) {
		fwohci_add_rx_buf(dbch, db_tr, idb, &sc->dummy_dma);
		if (STAILQ_NEXT(db_tr, link) == NULL)
			break;
		db = db_tr->db;
		ldesc = db_tr->dbcnt - 1;
		FWOHCI_DMA_WRITE(db[ldesc].db.desc.depend,
			STAILQ_NEXT(db_tr, link)->bus_addr | z);
		if (dbch->xferq.flag & FWXFERQ_EXTBUF) {
			if (((idb + 1) % dbch->xferq.bnpacket) == 0) {
				FWOHCI_DMA_SET(
					db[ldesc].db.desc.cmd,
					OHCI_INTERRUPT_ALWAYS);
				FWOHCI_DMA_CLEAR(
					db[ldesc].db.desc.depend,
					0xf);
			}
		}
		db_tr = STAILQ_NEXT(db_tr, link);
	}
	FWOHCI_DMA_CLEAR(
		dbch->bottom->db[db_tr->dbcnt - 1].db.desc.depend, 0xf);
	dbch->buf_offset = 0;
	fwdma_sync_multiseg_all(dbch->am, BUS_DMASYNC_PREREAD);
	fwdma_sync_multiseg_all(dbch->am, BUS_DMASYNC_PREWRITE);
	if (dbch->xferq.flag & FWXFERQ_STREAM) {
		return err;
	} else {
		OWRITE(sc, OHCI_DMACMD(off), dbch->top->bus_addr | z);
	}
	OWRITE(sc, OHCI_DMACTL(off), OHCI_CNTL_DMA_RUN);
	return err;
}

static int
fwohci_next_cycle(struct firewire_comm *fc, int cycle_now)
{
	int sec, cycle, cycle_match;

	cycle = cycle_now & 0x1fff;
	sec = cycle_now >> 13;
#define CYCLE_MOD	0x10
#if 1
#define CYCLE_DELAY	8	/* min delay to start DMA */
#else
#define CYCLE_DELAY	7000	/* min delay to start DMA */
#endif
	cycle = cycle + CYCLE_DELAY;
	if (cycle >= 8000) {
		sec++;
		cycle -= 8000;
	}
	cycle = roundup2(cycle, CYCLE_MOD);
	if (cycle >= 8000) {
		sec++;
		if (cycle == 8000)
			cycle = 0;
		else
			cycle = CYCLE_MOD;
	}
	cycle_match = ((sec << 13) | cycle) & 0x7ffff;

	return (cycle_match);
}

static int
fwohci_itxbuf_enable(struct firewire_comm *fc, int dmach)
{
	struct fwohci_softc *sc = (struct fwohci_softc *)fc;
	int err = 0;
	unsigned short tag, ich;
	struct fwohci_dbch *dbch;
	int cycle_match, cycle_now, s, ldesc;
	uint32_t stat;
	struct fw_bulkxfer *first, *chunk, *prev;
	struct fw_xferq *it;

	dbch = &sc->it[dmach];
	it = &dbch->xferq;

	tag = (it->flag >> 6) & 3;
	ich = it->flag & 0x3f;
	if ((dbch->flags & FWOHCI_DBCH_INIT) == 0) {
		dbch->ndb = it->bnpacket * it->bnchunk;
		dbch->ndesc = 3;
		fwohci_db_init(sc, dbch);
		if ((dbch->flags & FWOHCI_DBCH_INIT) == 0)
			return ENOMEM;

		err = fwohci_tx_enable(sc, dbch);
	}
	if (err)
		return err;

	ldesc = dbch->ndesc - 1;
	s = splfw();
	FW_GLOCK(fc);
	prev = STAILQ_LAST(&it->stdma, fw_bulkxfer, link);
	while  ((chunk = STAILQ_FIRST(&it->stvalid)) != NULL) {
		struct fwohcidb *db;

		fwdma_sync_multiseg(it->buf, chunk->poffset, it->bnpacket,
					BUS_DMASYNC_PREWRITE);
		fwohci_txbufdb(sc, dmach, chunk);
		if (prev != NULL) {
			db = ((struct fwohcidb_tr *)(prev->end))->db;
#if 0 /* XXX necessary? */
			FWOHCI_DMA_SET(db[ldesc].db.desc.cmd,
						OHCI_BRANCH_ALWAYS);
#endif
#if 0 /* if bulkxfer->npacket changes */
			db[ldesc].db.desc.depend = db[0].db.desc.depend =
				((struct fwohcidb_tr *)
				(chunk->start))->bus_addr | dbch->ndesc;
#else
			FWOHCI_DMA_SET(db[0].db.desc.depend, dbch->ndesc);
			FWOHCI_DMA_SET(db[ldesc].db.desc.depend, dbch->ndesc);
#endif
		}
		STAILQ_REMOVE_HEAD(&it->stvalid, link);
		STAILQ_INSERT_TAIL(&it->stdma, chunk, link);
		prev = chunk;
	}
	FW_GUNLOCK(fc);
	fwdma_sync_multiseg_all(dbch->am, BUS_DMASYNC_PREWRITE);
	fwdma_sync_multiseg_all(dbch->am, BUS_DMASYNC_PREREAD);
	splx(s);
	stat = OREAD(sc, OHCI_ITCTL(dmach));
	if (firewire_debug && (stat & OHCI_CNTL_CYCMATCH_S))
		printf("stat 0x%x\n", stat);

	if (stat & (OHCI_CNTL_DMA_ACTIVE | OHCI_CNTL_CYCMATCH_S))
		return 0;

#if 0
	OWRITE(sc, OHCI_ITCTLCLR(dmach), OHCI_CNTL_DMA_RUN);
#endif
	OWRITE(sc, OHCI_IT_MASKCLR, 1 << dmach);
	OWRITE(sc, OHCI_IT_STATCLR, 1 << dmach);
	OWRITE(sc, OHCI_IT_MASK, 1 << dmach);
	OWRITE(sc, FWOHCI_INTMASK, OHCI_INT_DMA_IT);

	first = STAILQ_FIRST(&it->stdma);
	OWRITE(sc, OHCI_ITCMD(dmach),
		((struct fwohcidb_tr *)(first->start))->bus_addr | dbch->ndesc);
	if (firewire_debug > 1) {
		printf("fwohci_itxbuf_enable: kick 0x%08x\n", stat);
#if 1
		dump_dma(sc, ITX_CH + dmach);
#endif
	}
	if ((stat & OHCI_CNTL_DMA_RUN) == 0) {
#if 1
		/* Don't start until all chunks are buffered */
		if (STAILQ_FIRST(&it->stfree) != NULL)
			goto out;
#endif
#if 1
		/* Clear cycle match counter bits */
		OWRITE(sc, OHCI_ITCTLCLR(dmach), 0xffff0000);

		/* 2bit second + 13bit cycle */
		cycle_now = (fc->cyctimer(fc) >> 12) & 0x7fff;
		cycle_match = fwohci_next_cycle(fc, cycle_now);

		OWRITE(sc, OHCI_ITCTL(dmach),
				OHCI_CNTL_CYCMATCH_S | (cycle_match << 16)
				| OHCI_CNTL_DMA_RUN);
#else
		OWRITE(sc, OHCI_ITCTL(dmach), OHCI_CNTL_DMA_RUN);
#endif
		if (firewire_debug > 1) {
			printf("cycle_match: 0x%04x->0x%04x\n",
						cycle_now, cycle_match);
			dump_dma(sc, ITX_CH + dmach);
			dump_db(sc, ITX_CH + dmach);
		}
	} else if ((stat & OHCI_CNTL_CYCMATCH_S) == 0) {
		device_printf(sc->fc.dev,
			"IT DMA underrun (0x%08x)\n", stat);
		OWRITE(sc, OHCI_ITCTL(dmach), OHCI_CNTL_DMA_WAKE);
	}
out:
	return err;
}

static int
fwohci_irx_enable(struct firewire_comm *fc, int dmach)
{
	struct fwohci_softc *sc = (struct fwohci_softc *)fc;
	int err = 0, s, ldesc;
	unsigned short tag, ich;
	uint32_t stat;
	struct fwohci_dbch *dbch;
	struct fwohcidb_tr *db_tr;
	struct fw_bulkxfer *first, *prev, *chunk;
	struct fw_xferq *ir;

	dbch = &sc->ir[dmach];
	ir = &dbch->xferq;

	if ((ir->flag & FWXFERQ_RUNNING) == 0) {
		tag = (ir->flag >> 6) & 3;
		ich = ir->flag & 0x3f;
		OWRITE(sc, OHCI_IRMATCH(dmach), tagbit[tag] | ich);

		ir->queued = 0;
		dbch->ndb = ir->bnpacket * ir->bnchunk;
		dbch->ndesc = 2;
		fwohci_db_init(sc, dbch);
		if ((dbch->flags & FWOHCI_DBCH_INIT) == 0)
			return ENOMEM;
		err = fwohci_rx_enable(sc, dbch);
	}
	if (err)
		return err;

	first = STAILQ_FIRST(&ir->stfree);
	if (first == NULL) {
		device_printf(fc->dev, "IR DMA no free chunk\n");
		return 0;
	}

	ldesc = dbch->ndesc - 1;
	s = splfw();
	if ((ir->flag & FWXFERQ_HANDLER) == 0)
		FW_GLOCK(fc);
	prev = STAILQ_LAST(&ir->stdma, fw_bulkxfer, link);
	while  ((chunk = STAILQ_FIRST(&ir->stfree)) != NULL) {
		struct fwohcidb *db;

#if 1 /* XXX for if_fwe */
		if (chunk->mbuf != NULL) {
			db_tr = (struct fwohcidb_tr *)(chunk->start);
			db_tr->dbcnt = 1;
			err = bus_dmamap_load_mbuf(dbch->dmat, db_tr->dma_map,
					chunk->mbuf, fwohci_execute_db2, db_tr,
					/* flags */0);
 			FWOHCI_DMA_SET(db_tr->db[1].db.desc.cmd,
				OHCI_UPDATE | OHCI_INPUT_LAST |
				OHCI_INTERRUPT_ALWAYS | OHCI_BRANCH_ALWAYS);
		}
#endif
		db = ((struct fwohcidb_tr *)(chunk->end))->db;
		FWOHCI_DMA_WRITE(db[ldesc].db.desc.res, 0);
		FWOHCI_DMA_CLEAR(db[ldesc].db.desc.depend, 0xf);
		if (prev != NULL) {
			db = ((struct fwohcidb_tr *)(prev->end))->db;
			FWOHCI_DMA_SET(db[ldesc].db.desc.depend, dbch->ndesc);
		}
		STAILQ_REMOVE_HEAD(&ir->stfree, link);
		STAILQ_INSERT_TAIL(&ir->stdma, chunk, link);
		prev = chunk;
	}
	if ((ir->flag & FWXFERQ_HANDLER) == 0)
		FW_GUNLOCK(fc);
	fwdma_sync_multiseg_all(dbch->am, BUS_DMASYNC_PREWRITE);
	fwdma_sync_multiseg_all(dbch->am, BUS_DMASYNC_PREREAD);
	splx(s);
	stat = OREAD(sc, OHCI_IRCTL(dmach));
	if (stat & OHCI_CNTL_DMA_ACTIVE)
		return 0;
	if (stat & OHCI_CNTL_DMA_RUN) {
		OWRITE(sc, OHCI_IRCTLCLR(dmach), OHCI_CNTL_DMA_RUN);
		device_printf(sc->fc.dev, "IR DMA overrun (0x%08x)\n", stat);
	}

	if (firewire_debug)
		printf("start IR DMA 0x%x\n", stat);
	OWRITE(sc, OHCI_IR_MASKCLR, 1 << dmach);
	OWRITE(sc, OHCI_IR_STATCLR, 1 << dmach);
	OWRITE(sc, OHCI_IR_MASK, 1 << dmach);
	OWRITE(sc, OHCI_IRCTLCLR(dmach), 0xf0000000);
	OWRITE(sc, OHCI_IRCTL(dmach), OHCI_CNTL_ISOHDR);
	OWRITE(sc, OHCI_IRCMD(dmach),
		((struct fwohcidb_tr *)(first->start))->bus_addr
							| dbch->ndesc);
	OWRITE(sc, OHCI_IRCTL(dmach), OHCI_CNTL_DMA_RUN);
	OWRITE(sc, FWOHCI_INTMASK, OHCI_INT_DMA_IR);
#if 0
	dump_db(sc, IRX_CH + dmach);
#endif
	return err;
}

int
fwohci_stop(struct fwohci_softc *sc, device_t dev)
{
	u_int i;

	fwohci_set_intr(&sc->fc, 0);

/* Now stopping all DMA channel */
	OWRITE(sc, OHCI_ARQCTLCLR, OHCI_CNTL_DMA_RUN);
	OWRITE(sc, OHCI_ARSCTLCLR, OHCI_CNTL_DMA_RUN);
	OWRITE(sc, OHCI_ATQCTLCLR, OHCI_CNTL_DMA_RUN);
	OWRITE(sc, OHCI_ATSCTLCLR, OHCI_CNTL_DMA_RUN);

	for (i = 0; i < sc->fc.nisodma; i++) {
		OWRITE(sc, OHCI_IRCTLCLR(i), OHCI_CNTL_DMA_RUN);
		OWRITE(sc, OHCI_ITCTLCLR(i), OHCI_CNTL_DMA_RUN);
	}

#if 0 /* Let dcons(4) be accessed */
/* Stop interrupt */
	OWRITE(sc, FWOHCI_INTMASKCLR,
			OHCI_INT_EN | OHCI_INT_ERR | OHCI_INT_PHY_SID
			| OHCI_INT_PHY_INT
			| OHCI_INT_DMA_ATRQ | OHCI_INT_DMA_ATRS
			| OHCI_INT_DMA_PRRQ | OHCI_INT_DMA_PRRS
			| OHCI_INT_DMA_ARRQ | OHCI_INT_DMA_ARRS
			| OHCI_INT_PHY_BUS_R);

/* FLUSH FIFO and reset Transmitter/Receiver */
	OWRITE(sc, OHCI_HCCCTL, OHCI_HCC_RESET);
#endif

/* XXX Link down?  Bus reset? */
	return 0;
}

int
fwohci_resume(struct fwohci_softc *sc, device_t dev)
{
	int i;
	struct fw_xferq *ir;
	struct fw_bulkxfer *chunk;

	fwohci_reset(sc, dev);
	/* XXX resume isochronous receive automatically. (how about TX?) */
	for (i = 0; i < sc->fc.nisodma; i++) {
		ir = &sc->ir[i].xferq;
		if ((ir->flag & FWXFERQ_RUNNING) != 0) {
			device_printf(sc->fc.dev,
				"resume iso receive ch: %d\n", i);
			ir->flag &= ~FWXFERQ_RUNNING;
			/* requeue stdma to stfree */
			while ((chunk = STAILQ_FIRST(&ir->stdma)) != NULL) {
				STAILQ_REMOVE_HEAD(&ir->stdma, link);
				STAILQ_INSERT_TAIL(&ir->stfree, chunk, link);
			}
			sc->fc.irx_enable(&sc->fc, i);
		}
	}

	bus_generic_resume(dev);
	sc->fc.ibr(&sc->fc);
	return 0;
}

#ifdef OHCI_DEBUG
static void
fwohci_dump_intr(struct fwohci_softc *sc, uint32_t stat)
{
	if (stat & OREAD(sc, FWOHCI_INTMASK))
		device_printf(fc->dev, "INTERRUPT < %s%s%s%s%s%s%s%s%s%s%s%s%s%s%s%s%s%s%s%s%s> 0x%08x, 0x%08x\n",
			stat & OHCI_INT_EN ? "DMA_EN ":"",
			stat & OHCI_INT_PHY_REG ? "PHY_REG ":"",
			stat & OHCI_INT_CYC_LONG ? "CYC_LONG ":"",
			stat & OHCI_INT_ERR ? "INT_ERR ":"",
			stat & OHCI_INT_CYC_ERR ? "CYC_ERR ":"",
			stat & OHCI_INT_CYC_LOST ? "CYC_LOST ":"",
			stat & OHCI_INT_CYC_64SECOND ? "CYC_64SECOND ":"",
			stat & OHCI_INT_CYC_START ? "CYC_START ":"",
			stat & OHCI_INT_PHY_INT ? "PHY_INT ":"",
			stat & OHCI_INT_PHY_BUS_R ? "BUS_RESET ":"",
			stat & OHCI_INT_PHY_SID ? "SID ":"",
			stat & OHCI_INT_LR_ERR ? "DMA_LR_ERR ":"",
			stat & OHCI_INT_PW_ERR ? "DMA_PW_ERR ":"",
			stat & OHCI_INT_DMA_IR ? "DMA_IR ":"",
			stat & OHCI_INT_DMA_IT  ? "DMA_IT " :"",
			stat & OHCI_INT_DMA_PRRS  ? "DMA_PRRS " :"",
			stat & OHCI_INT_DMA_PRRQ  ? "DMA_PRRQ " :"",
			stat & OHCI_INT_DMA_ARRS  ? "DMA_ARRS " :"",
			stat & OHCI_INT_DMA_ARRQ  ? "DMA_ARRQ " :"",
			stat & OHCI_INT_DMA_ATRS  ? "DMA_ATRS " :"",
			stat & OHCI_INT_DMA_ATRQ  ? "DMA_ATRQ " :"",
			stat, OREAD(sc, FWOHCI_INTMASK)
		);
}
#endif

static void
fwohci_intr_core(struct fwohci_softc *sc, uint32_t stat, int count)
{
	struct firewire_comm *fc = (struct firewire_comm *)sc;
	uintmax_t prequpper;
	uint32_t node_id, plen;

	FW_GLOCK_ASSERT(fc);
	if ((stat & OHCI_INT_PHY_BUS_R) && (fc->status != FWBUSRESET)) {
		fc->status = FWBUSRESET;
		/* Disable bus reset interrupt until sid recv. */
		OWRITE(sc, FWOHCI_INTMASKCLR, OHCI_INT_PHY_BUS_R);

		device_printf(fc->dev, "%s: BUS reset\n", __func__);
		OWRITE(sc, FWOHCI_INTMASKCLR, OHCI_INT_CYC_LOST);
		OWRITE(sc, OHCI_LNKCTLCLR, OHCI_CNTL_CYCSRC);

		OWRITE(sc, OHCI_ATQCTLCLR, OHCI_CNTL_DMA_RUN);
		sc->atrq.xferq.flag &= ~FWXFERQ_RUNNING;
		OWRITE(sc, OHCI_ATSCTLCLR, OHCI_CNTL_DMA_RUN);
		sc->atrs.xferq.flag &= ~FWXFERQ_RUNNING;

		if (!kdb_active)
			taskqueue_enqueue(sc->fc.taskqueue, &sc->fwohci_task_busreset);
	}
	if (stat & OHCI_INT_PHY_SID) {
		/* Enable bus reset interrupt */
		OWRITE(sc, FWOHCI_INTSTATCLR, OHCI_INT_PHY_BUS_R);
		OWRITE(sc, FWOHCI_INTMASK, OHCI_INT_PHY_BUS_R);

		/* Allow async. request to us */
		OWRITE(sc, OHCI_AREQHI, 1 << 31);
		if (firewire_phydma_enable) {
			/* allow from all nodes */
			OWRITE(sc, OHCI_PREQHI, 0x7fffffff);
			OWRITE(sc, OHCI_PREQLO, 0xffffffff);
			prequpper = ((uintmax_t)Maxmem << PAGE_SHIFT) >> 16;
			if (prequpper > OHCI_PREQUPPER_MAX) {
				device_printf(fc->dev,
				    "Physical memory size of 0x%jx exceeds "
				    "fire wire address space.  Limiting dma "
				    "to memory below 0x%jx\n",
				    (uintmax_t)Maxmem << PAGE_SHIFT,
				    (uintmax_t)OHCI_PREQUPPER_MAX << 16);
				prequpper = OHCI_PREQUPPER_MAX;
			}
			OWRITE(sc, OHCI_PREQUPPER, prequpper & 0xffffffff);
			if (OREAD(sc, OHCI_PREQUPPER) !=
			    (prequpper & 0xffffffff)) {
				device_printf(fc->dev,
				   "PhysicalUpperBound register is not "
				   "implemented.  Physical memory access "
				   "is limited to the first 4GB\n");
				device_printf(fc->dev,
				   "PhysicalUpperBound = 0x%08x\n",
				    OREAD(sc, OHCI_PREQUPPER));
			}
		}
		/* Set ATRetries register */
		OWRITE(sc, OHCI_ATRETRY, 1<<(13 + 16) | 0xfff);

		/*
		 * Checking whether the node is root or not. If root, turn on
		 * cycle master.
		 */
		node_id = OREAD(sc, FWOHCI_NODEID);
		plen = OREAD(sc, OHCI_SID_CNT);

		fc->nodeid = node_id & 0x3f;
		device_printf(fc->dev, "%s: node_id=0x%08x, SelfID Count=%d, ",
				__func__, fc->nodeid, (plen >> 16) & 0xff);
		if (!(node_id & OHCI_NODE_VALID)) {
			device_printf(fc->dev, "%s: Bus reset failure\n",
				__func__);
			goto sidout;
		}

		/* cycle timer */
		sc->cycle_lost = 0;
		OWRITE(sc, FWOHCI_INTMASK, OHCI_INT_CYC_LOST);
		if ((node_id & OHCI_NODE_ROOT) && !nocyclemaster) {
			printf("CYCLEMASTER mode\n");
			OWRITE(sc, OHCI_LNKCTL,
				OHCI_CNTL_CYCMTR | OHCI_CNTL_CYCTIMER);
		} else {
			printf("non CYCLEMASTER mode\n");
			OWRITE(sc, OHCI_LNKCTLCLR, OHCI_CNTL_CYCMTR);
			OWRITE(sc, OHCI_LNKCTL, OHCI_CNTL_CYCTIMER);
		}

		fc->status = FWBUSINIT;

		if (!kdb_active)
			taskqueue_enqueue(sc->fc.taskqueue, &sc->fwohci_task_sid);
	}
sidout:
	if ((stat & ~(OHCI_INT_PHY_BUS_R | OHCI_INT_PHY_SID)) && (!kdb_active))
		taskqueue_enqueue(sc->fc.taskqueue, &sc->fwohci_task_dma);
}

static void
fwohci_intr_dma(struct fwohci_softc *sc, uint32_t stat, int count)
{
	uint32_t irstat, itstat;
	u_int i;
	struct firewire_comm *fc = (struct firewire_comm *)sc;

	if (stat & OHCI_INT_DMA_IR) {
		irstat = atomic_readandclear_int(&sc->irstat);
		for (i = 0; i < fc->nisodma; i++) {
			struct fwohci_dbch *dbch;

			if ((irstat & (1 << i)) != 0) {
				dbch = &sc->ir[i];
				if ((dbch->xferq.flag & FWXFERQ_OPEN) == 0) {
					device_printf(sc->fc.dev,
						"dma(%d) not active\n", i);
					continue;
				}
				fwohci_rbuf_update(sc, i);
			}
		}
	}
	if (stat & OHCI_INT_DMA_IT) {
		itstat = atomic_readandclear_int(&sc->itstat);
		for (i = 0; i < fc->nisodma; i++) {
			if ((itstat & (1 << i)) != 0) {
				fwohci_tbuf_update(sc, i);
			}
		}
	}
	if (stat & OHCI_INT_DMA_PRRS) {
#if 0
		dump_dma(sc, ARRS_CH);
		dump_db(sc, ARRS_CH);
#endif
		fwohci_arcv(sc, &sc->arrs, count);
	}
	if (stat & OHCI_INT_DMA_PRRQ) {
#if 0
		dump_dma(sc, ARRQ_CH);
		dump_db(sc, ARRQ_CH);
#endif
		fwohci_arcv(sc, &sc->arrq, count);
	}
	if (stat & OHCI_INT_CYC_LOST) {
		if (sc->cycle_lost >= 0)
			sc->cycle_lost++;
		if (sc->cycle_lost > 10) {
			sc->cycle_lost = -1;
#if 0
			OWRITE(sc, OHCI_LNKCTLCLR, OHCI_CNTL_CYCTIMER);
#endif
			OWRITE(sc, FWOHCI_INTMASKCLR, OHCI_INT_CYC_LOST);
			device_printf(fc->dev, "too many cycles lost, "
			 "no cycle master present?\n");
		}
	}
	if (stat & OHCI_INT_DMA_ATRQ) {
		fwohci_txd(sc, &(sc->atrq));
	}
	if (stat & OHCI_INT_DMA_ATRS) {
		fwohci_txd(sc, &(sc->atrs));
	}
	if (stat & OHCI_INT_PW_ERR) {
		device_printf(fc->dev, "posted write error\n");
	}
	if (stat & OHCI_INT_ERR) {
		device_printf(fc->dev, "unrecoverable error\n");
	}
	if (stat & OHCI_INT_PHY_INT) {
		device_printf(fc->dev, "phy int\n");
	}
}

static void
fwohci_task_busreset(void *arg, int pending)
{
	struct fwohci_softc *sc = (struct fwohci_softc *)arg;

	FW_GLOCK(&sc->fc);
	fw_busreset(&sc->fc, FWBUSRESET);
	OWRITE(sc, OHCI_CROMHDR, ntohl(sc->fc.config_rom[0]));
	OWRITE(sc, OHCI_BUS_OPT, ntohl(sc->fc.config_rom[2]));
	FW_GUNLOCK(&sc->fc);
}

static void
fwohci_task_sid(void *arg, int pending)
{
	struct fwohci_softc *sc = (struct fwohci_softc *)arg;
	struct firewire_comm *fc = &sc->fc;
	uint32_t *buf;
	int i, plen;


	/*
	 * We really should have locking
	 * here.  Not sure why it's not
	 */
	plen = OREAD(sc, OHCI_SID_CNT);

	if (plen & OHCI_SID_ERR) {
		device_printf(fc->dev, "SID Error\n");
		return;
	}
	plen &= OHCI_SID_CNT_MASK;
	if (plen < 4 || plen > OHCI_SIDSIZE) {
		device_printf(fc->dev, "invalid SID len = %d\n", plen);
		return;
	}
	plen -= 4; /* chop control info */
	buf = (uint32_t *)malloc(OHCI_SIDSIZE, M_FW, M_NOWAIT);
	if (buf == NULL) {
		device_printf(fc->dev, "malloc failed\n");
		return;
	}
	for (i = 0; i < plen / 4; i++)
		buf[i] = FWOHCI_DMA_READ(sc->sid_buf[i + 1]);

	/* pending all pre-bus_reset packets */
	fwohci_txd(sc, &sc->atrq);
	fwohci_txd(sc, &sc->atrs);
	fwohci_arcv(sc, &sc->arrs, -1);
	fwohci_arcv(sc, &sc->arrq, -1);
	fw_drain_txq(fc);
	fw_sidrcv(fc, buf, plen);
	free(buf, M_FW);
}

static void
fwohci_task_dma(void *arg, int pending)
{
	struct fwohci_softc *sc = (struct fwohci_softc *)arg;
	uint32_t stat;

again:
	stat = atomic_readandclear_int(&sc->intstat);
	if (stat)
		fwohci_intr_dma(sc, stat, -1);
	else
		return;
	goto again;
}

static int
fwohci_check_stat(struct fwohci_softc *sc)
{
	uint32_t stat, irstat, itstat;

	FW_GLOCK_ASSERT(&sc->fc);
	stat = OREAD(sc, FWOHCI_INTSTAT);
	if (stat == 0xffffffff) {
		if (!bus_child_present(sc->fc.dev))
			return (FILTER_HANDLED);
		device_printf(sc->fc.dev, "device physically ejected?\n");
		return (FILTER_STRAY);
	}
	if (stat)
		OWRITE(sc, FWOHCI_INTSTATCLR, stat & ~OHCI_INT_PHY_BUS_R);

	stat &= sc->intmask;
	if (stat == 0)
		return (FILTER_STRAY);

	atomic_set_int(&sc->intstat, stat);
	if (stat & OHCI_INT_DMA_IR) {
		irstat = OREAD(sc, OHCI_IR_STAT);
		OWRITE(sc, OHCI_IR_STATCLR, irstat);
		atomic_set_int(&sc->irstat, irstat);
	}
	if (stat & OHCI_INT_DMA_IT) {
		itstat = OREAD(sc, OHCI_IT_STAT);
		OWRITE(sc, OHCI_IT_STATCLR, itstat);
		atomic_set_int(&sc->itstat, itstat);
	}

	fwohci_intr_core(sc, stat, -1);
	return (FILTER_HANDLED);
}

void
fwohci_intr(void *arg)
{
	struct fwohci_softc *sc = (struct fwohci_softc *)arg;

	FW_GLOCK(&sc->fc);
	fwohci_check_stat(sc);
	FW_GUNLOCK(&sc->fc);
}

void
fwohci_poll(struct firewire_comm *fc, int quick, int count)
{
	struct fwohci_softc *sc = (struct fwohci_softc *)fc;

	FW_GLOCK(fc);
	fwohci_check_stat(sc);
	FW_GUNLOCK(fc);
}

static void
fwohci_set_intr(struct firewire_comm *fc, int enable)
{
	struct fwohci_softc *sc;

	sc = (struct fwohci_softc *)fc;
	if (firewire_debug)
		device_printf(sc->fc.dev, "fwohci_set_intr: %d\n", enable);
	if (enable) {
		sc->intmask |= OHCI_INT_EN;
		OWRITE(sc, FWOHCI_INTMASK, OHCI_INT_EN);
	} else {
		sc->intmask &= ~OHCI_INT_EN;
		OWRITE(sc, FWOHCI_INTMASKCLR, OHCI_INT_EN);
	}
}

static void
fwohci_tbuf_update(struct fwohci_softc *sc, int dmach)
{
	struct firewire_comm *fc = &sc->fc;
	struct fwohcidb *db;
	struct fw_bulkxfer *chunk;
	struct fw_xferq *it;
	uint32_t stat, count;
	int s, w=0, ldesc;

	it = fc->it[dmach];
	ldesc = sc->it[dmach].ndesc - 1;
	s = splfw(); /* unnecessary ? */
	FW_GLOCK(fc);
	fwdma_sync_multiseg_all(sc->it[dmach].am, BUS_DMASYNC_POSTREAD);
	if (firewire_debug)
		dump_db(sc, ITX_CH + dmach);
	while ((chunk = STAILQ_FIRST(&it->stdma)) != NULL) {
		db = ((struct fwohcidb_tr *)(chunk->end))->db;
		stat = FWOHCI_DMA_READ(db[ldesc].db.desc.res)
				>> OHCI_STATUS_SHIFT;
		db = ((struct fwohcidb_tr *)(chunk->start))->db;
		/* timestamp */
		count = FWOHCI_DMA_READ(db[ldesc].db.desc.res)
				& OHCI_COUNT_MASK;
		if (stat == 0)
			break;
		STAILQ_REMOVE_HEAD(&it->stdma, link);
		switch (stat & FWOHCIEV_MASK) {
		case FWOHCIEV_ACKCOMPL:
#if 0
			device_printf(fc->dev, "0x%08x\n", count);
#endif
			break;
		default:
			device_printf(fc->dev,
				"Isochronous transmit err %02x(%s)\n",
					stat, fwohcicode[stat & 0x1f]);
		}
		STAILQ_INSERT_TAIL(&it->stfree, chunk, link);
		w++;
	}
	FW_GUNLOCK(fc);
	splx(s);
	if (w)
		wakeup(it);
}

static void
fwohci_rbuf_update(struct fwohci_softc *sc, int dmach)
{
	struct firewire_comm *fc = &sc->fc;
	struct fwohcidb_tr *db_tr;
	struct fw_bulkxfer *chunk;
	struct fw_xferq *ir;
	uint32_t stat;
	int w = 0, ldesc;

	ir = fc->ir[dmach];
	ldesc = sc->ir[dmach].ndesc - 1;

#if 0
	dump_db(sc, dmach);
#endif
	if ((ir->flag & FWXFERQ_HANDLER) == 0)
		FW_GLOCK(fc);
	fwdma_sync_multiseg_all(sc->ir[dmach].am, BUS_DMASYNC_POSTREAD);
	while ((chunk = STAILQ_FIRST(&ir->stdma)) != NULL) {
		db_tr = (struct fwohcidb_tr *)chunk->end;
		stat = FWOHCI_DMA_READ(db_tr->db[ldesc].db.desc.res)
				>> OHCI_STATUS_SHIFT;
		if (stat == 0)
			break;

		if (chunk->mbuf != NULL) {
			bus_dmamap_sync(sc->ir[dmach].dmat, db_tr->dma_map,
						BUS_DMASYNC_POSTREAD);
			bus_dmamap_unload(sc->ir[dmach].dmat, db_tr->dma_map);
		} else if (ir->buf != NULL) {
			fwdma_sync_multiseg(ir->buf, chunk->poffset,
				ir->bnpacket, BUS_DMASYNC_POSTREAD);
		} else {
			/* XXX */
			printf("fwohci_rbuf_update: this shouldn't happened\n");
		}

		STAILQ_REMOVE_HEAD(&ir->stdma, link);
		STAILQ_INSERT_TAIL(&ir->stvalid, chunk, link);
		switch (stat & FWOHCIEV_MASK) {
		case FWOHCIEV_ACKCOMPL:
			chunk->resp = 0;
			break;
		default:
			chunk->resp = EINVAL;
			device_printf(fc->dev,
				"Isochronous receive err %02x(%s)\n",
					stat, fwohcicode[stat & 0x1f]);
		}
		w++;
	}
	if ((ir->flag & FWXFERQ_HANDLER) == 0)
		FW_GUNLOCK(fc);
	if (w == 0)
		return;

	if (ir->flag & FWXFERQ_HANDLER)
		ir->hand(ir);
	else
		wakeup(ir);
}

void
dump_dma(struct fwohci_softc *sc, uint32_t ch)
{
	uint32_t off, cntl, stat, cmd, match;

	if (ch == 0) {
		off = OHCI_ATQOFF;
	} else if (ch == 1) {
		off = OHCI_ATSOFF;
	} else if (ch == 2) {
		off = OHCI_ARQOFF;
	} else if (ch == 3) {
		off = OHCI_ARSOFF;
	} else if (ch < IRX_CH) {
		off = OHCI_ITCTL(ch - ITX_CH);
	} else {
		off = OHCI_IRCTL(ch - IRX_CH);
	}
	cntl = stat = OREAD(sc, off);
	cmd = OREAD(sc, off + 0xc);
	match = OREAD(sc, off + 0x10);

	device_printf(sc->fc.dev, "ch %1x cntl:0x%08x cmd:0x%08x match:0x%08x\n",
		ch,
		cntl,
		cmd,
		match);
	stat &= 0xffff;
	if (stat) {
		device_printf(sc->fc.dev, "dma %d ch:%s%s%s%s%s%s %s(%x)\n",
			ch,
			stat & OHCI_CNTL_DMA_RUN ? "RUN," : "",
			stat & OHCI_CNTL_DMA_WAKE ? "WAKE," : "",
			stat & OHCI_CNTL_DMA_DEAD ? "DEAD," : "",
			stat & OHCI_CNTL_DMA_ACTIVE ? "ACTIVE," : "",
			stat & OHCI_CNTL_DMA_BT ? "BRANCH," : "",
			stat & OHCI_CNTL_DMA_BAD ? "BADDMA," : "",
			fwohcicode[stat & 0x1f],
			stat & 0x1f
		);
	} else {
		device_printf(sc->fc.dev, "dma %d ch: Nostat\n", ch);
	}
}

void
dump_db(struct fwohci_softc *sc, uint32_t ch)
{
	struct fwohci_dbch *dbch;
	struct fwohcidb_tr *cp = NULL, *pp, *np = NULL;
	struct fwohcidb *curr = NULL, *prev, *next = NULL;
	int idb, jdb;
	uint32_t cmd, off;

	if (ch == 0) {
		off = OHCI_ATQOFF;
		dbch = &sc->atrq;
	} else if (ch == 1) {
		off = OHCI_ATSOFF;
		dbch = &sc->atrs;
	} else if (ch == 2) {
		off = OHCI_ARQOFF;
		dbch = &sc->arrq;
	} else if (ch == 3) {
		off = OHCI_ARSOFF;
		dbch = &sc->arrs;
	} else if (ch < IRX_CH) {
		off = OHCI_ITCTL(ch - ITX_CH);
		dbch = &sc->it[ch - ITX_CH];
	} else {
		off = OHCI_IRCTL(ch - IRX_CH);
		dbch = &sc->ir[ch - IRX_CH];
	}
	cmd = OREAD(sc, off + 0xc);

	if (dbch->ndb == 0) {
		device_printf(sc->fc.dev, "No DB is attached ch=%d\n", ch);
		return;
	}
	pp = dbch->top;
	prev = pp->db;
	for (idb = 0; idb < dbch->ndb; idb++) {
		cp = STAILQ_NEXT(pp, link);
		if (cp == NULL) {
			curr = NULL;
			goto outdb;
		}
		np = STAILQ_NEXT(cp, link);
		for (jdb = 0; jdb < dbch->ndesc; jdb++) {
			if ((cmd  & 0xfffffff0) == cp->bus_addr) {
				curr = cp->db;
				if (np != NULL) {
					next = np->db;
				} else {
					next = NULL;
				}
				goto outdb;
			}
		}
		pp = STAILQ_NEXT(pp, link);
		if (pp == NULL) {
			curr = NULL;
			goto outdb;
		}
		prev = pp->db;
	}
outdb:
	if (curr != NULL) {
#if 0
		printf("Prev DB %d\n", ch);
		print_db(pp, prev, ch, dbch->ndesc);
#endif
		printf("Current DB %d\n", ch);
		print_db(cp, curr, ch, dbch->ndesc);
#if 0
		printf("Next DB %d\n", ch);
		print_db(np, next, ch, dbch->ndesc);
#endif
	} else {
		printf("dbdump err ch = %d cmd = 0x%08x\n", ch, cmd);
	}
	return;
}

void
print_db(struct fwohcidb_tr *db_tr, struct fwohcidb *db,
		uint32_t ch, uint32_t max)
{
	fwohcireg_t stat;
	int i, key;
	uint32_t cmd, res;

	if (db == NULL) {
		printf("No Descriptor is found\n");
		return;
	}

	printf("ch = %d\n%8s %s %s %s %s %4s %8s %8s %4s:%4s\n",
		ch,
		"Current",
		"OP  ",
		"KEY",
		"INT",
		"BR ",
		"len",
		"Addr",
		"Depend",
		"Stat",
		"Cnt");
	for (i = 0; i <= max; i++) {
		cmd = FWOHCI_DMA_READ(db[i].db.desc.cmd);
		res = FWOHCI_DMA_READ(db[i].db.desc.res);
		key = cmd & OHCI_KEY_MASK;
		stat = res >> OHCI_STATUS_SHIFT;
		printf("%08jx %s %s %s %s %5d %08x %08x %04x:%04x",
				(uintmax_t)db_tr->bus_addr,
				dbcode[(cmd >> 28) & 0xf],
				dbkey[(cmd >> 24) & 0x7],
				dbcond[(cmd >> 20) & 0x3],
				dbcond[(cmd >> 18) & 0x3],
				cmd & OHCI_COUNT_MASK,
				FWOHCI_DMA_READ(db[i].db.desc.addr),
				FWOHCI_DMA_READ(db[i].db.desc.depend),
				stat,
				res & OHCI_COUNT_MASK);
		if (stat & 0xff00) {
			printf(" %s%s%s%s%s%s %s(%x)\n",
				stat & OHCI_CNTL_DMA_RUN ? "RUN," : "",
				stat & OHCI_CNTL_DMA_WAKE ? "WAKE," : "",
				stat & OHCI_CNTL_DMA_DEAD ? "DEAD," : "",
				stat & OHCI_CNTL_DMA_ACTIVE ? "ACTIVE," : "",
				stat & OHCI_CNTL_DMA_BT ? "BRANCH," : "",
				stat & OHCI_CNTL_DMA_BAD ? "BADDMA," : "",
				fwohcicode[stat & 0x1f],
				stat & 0x1f
			);
		} else {
			printf(" Nostat\n");
		}
		if (key == OHCI_KEY_ST2) {
			printf("0x%08x 0x%08x 0x%08x 0x%08x\n",
				FWOHCI_DMA_READ(db[i + 1].db.immed[0]),
				FWOHCI_DMA_READ(db[i + 1].db.immed[1]),
				FWOHCI_DMA_READ(db[i + 1].db.immed[2]),
				FWOHCI_DMA_READ(db[i + 1].db.immed[3]));
		}
		if (key == OHCI_KEY_DEVICE) {
			return;
		}
		if ((cmd & OHCI_BRANCH_MASK)
				== OHCI_BRANCH_ALWAYS) {
			return;
		}
		if ((cmd & OHCI_CMD_MASK)
				== OHCI_OUTPUT_LAST) {
			return;
		}
		if ((cmd & OHCI_CMD_MASK)
				== OHCI_INPUT_LAST) {
			return;
		}
		if (key == OHCI_KEY_ST2) {
			i++;
		}
	}
	return;
}

void
fwohci_ibr(struct firewire_comm *fc)
{
	struct fwohci_softc *sc;
	uint32_t fun;

	device_printf(fc->dev, "Initiate bus reset\n");
	sc = (struct fwohci_softc *)fc;

	FW_GLOCK(fc);
	/*
	 * Make sure our cached values from the config rom are
	 * initialised.
	 */
	OWRITE(sc, OHCI_CROMHDR, ntohl(sc->fc.config_rom[0]));
	OWRITE(sc, OHCI_BUS_OPT, ntohl(sc->fc.config_rom[2]));

	/*
	 * Set root hold-off bit so that non cyclemaster capable node
	 * shouldn't became the root node.
	 */
#if 1
	fun = fwphy_rddata(sc, FW_PHY_IBR_REG);
	fun |= FW_PHY_IBR | FW_PHY_RHB;
	fun = fwphy_wrdata(sc, FW_PHY_IBR_REG, fun);
#else	/* Short bus reset */
	fun = fwphy_rddata(sc, FW_PHY_ISBR_REG);
	fun |= FW_PHY_ISBR | FW_PHY_RHB;
	fun = fwphy_wrdata(sc, FW_PHY_ISBR_REG, fun);
#endif
	FW_GUNLOCK(fc);
}

void
fwohci_txbufdb(struct fwohci_softc *sc, int dmach, struct fw_bulkxfer *bulkxfer)
{
	struct fwohcidb_tr *db_tr, *fdb_tr;
	struct fwohci_dbch *dbch;
	struct fwohcidb *db;
	struct fw_pkt *fp;
	struct fwohci_txpkthdr *ohcifp;
	unsigned short chtag;
	int idb;

	FW_GLOCK_ASSERT(&sc->fc);

	dbch = &sc->it[dmach];
	chtag = sc->it[dmach].xferq.flag & 0xff;

	db_tr = (struct fwohcidb_tr *)(bulkxfer->start);
	fdb_tr = (struct fwohcidb_tr *)(bulkxfer->end);
/*
device_printf(sc->fc.dev, "DB %08x %08x %08x\n", bulkxfer, db_tr->bus_addr, fdb_tr->bus_addr);
*/
	for (idb = 0; idb < dbch->xferq.bnpacket; idb++) {
		db = db_tr->db;
		fp = (struct fw_pkt *)db_tr->buf;
		ohcifp = (struct fwohci_txpkthdr *) db[1].db.immed;
		ohcifp->mode.ld[0] = fp->mode.ld[0];
		ohcifp->mode.common.spd = 0 & 0x7;
		ohcifp->mode.stream.len = fp->mode.stream.len;
		ohcifp->mode.stream.chtag = chtag;
		ohcifp->mode.stream.tcode = 0xa;
#if BYTE_ORDER == BIG_ENDIAN
		FWOHCI_DMA_WRITE(db[1].db.immed[0], db[1].db.immed[0]);
		FWOHCI_DMA_WRITE(db[1].db.immed[1], db[1].db.immed[1]);
#endif

		FWOHCI_DMA_CLEAR(db[2].db.desc.cmd, OHCI_COUNT_MASK);
		FWOHCI_DMA_SET(db[2].db.desc.cmd, fp->mode.stream.len);
		FWOHCI_DMA_WRITE(db[2].db.desc.res, 0);
#if 0 /* if bulkxfer->npackets changes */
		db[2].db.desc.cmd = OHCI_OUTPUT_LAST
			| OHCI_UPDATE
			| OHCI_BRANCH_ALWAYS;
		db[0].db.desc.depend =
			= db[dbch->ndesc - 1].db.desc.depend
			= STAILQ_NEXT(db_tr, link)->bus_addr | dbch->ndesc;
#else
		FWOHCI_DMA_SET(db[0].db.desc.depend, dbch->ndesc);
		FWOHCI_DMA_SET(db[dbch->ndesc - 1].db.desc.depend, dbch->ndesc);
#endif
		bulkxfer->end = (caddr_t)db_tr;
		db_tr = STAILQ_NEXT(db_tr, link);
	}
	db = ((struct fwohcidb_tr *)bulkxfer->end)->db;
	FWOHCI_DMA_CLEAR(db[0].db.desc.depend, 0xf);
	FWOHCI_DMA_CLEAR(db[dbch->ndesc - 1].db.desc.depend, 0xf);
#if 0 /* if bulkxfer->npackets changes */
	db[dbch->ndesc - 1].db.desc.control |= OHCI_INTERRUPT_ALWAYS;
	/* OHCI 1.1 and above */
	db[0].db.desc.control |= OHCI_INTERRUPT_ALWAYS;
#endif
/*
	db_tr = (struct fwohcidb_tr *)bulkxfer->start;
	fdb_tr = (struct fwohcidb_tr *)bulkxfer->end;
device_printf(sc->fc.dev, "DB %08x %3d %08x %08x\n", bulkxfer, bulkxfer->npacket, db_tr->bus_addr, fdb_tr->bus_addr);
*/
	return;
}

static int
fwohci_add_tx_buf(struct fwohci_dbch *dbch, struct fwohcidb_tr *db_tr,
								int poffset)
{
	struct fwohcidb *db = db_tr->db;
	struct fw_xferq *it;
	int err = 0;

	it = &dbch->xferq;
	if (it->buf == 0) {
		err = EINVAL;
		return err;
	}
	db_tr->buf = fwdma_v_addr(it->buf, poffset);
	db_tr->dbcnt = 3;

	FWOHCI_DMA_WRITE(db[0].db.desc.cmd,
		OHCI_OUTPUT_MORE | OHCI_KEY_ST2 | 8);
	FWOHCI_DMA_WRITE(db[0].db.desc.addr, 0);
	bzero((void *)&db[1].db.immed[0], sizeof(db[1].db.immed));
	FWOHCI_DMA_WRITE(db[2].db.desc.addr,
	fwdma_bus_addr(it->buf, poffset) + sizeof(uint32_t));

	FWOHCI_DMA_WRITE(db[2].db.desc.cmd,
		OHCI_OUTPUT_LAST | OHCI_UPDATE | OHCI_BRANCH_ALWAYS);
#if 1
	FWOHCI_DMA_WRITE(db[0].db.desc.res, 0);
	FWOHCI_DMA_WRITE(db[2].db.desc.res, 0);
#endif
	return 0;
}

int
fwohci_add_rx_buf(struct fwohci_dbch *dbch, struct fwohcidb_tr *db_tr,
		int poffset, struct fwdma_alloc *dummy_dma)
{
	struct fwohcidb *db = db_tr->db;
	struct fw_xferq *ir;
	int i, ldesc;
	bus_addr_t dbuf[2];
	int dsiz[2];

	ir = &dbch->xferq;
	if (ir->buf == NULL && (dbch->xferq.flag & FWXFERQ_EXTBUF) == 0) {
		if (db_tr->buf == NULL) {
			db_tr->buf = fwdma_malloc_size(dbch->dmat,
			    &db_tr->dma_map, ir->psize, &dbuf[0],
			    BUS_DMA_NOWAIT);
			if (db_tr->buf == NULL)
				return (ENOMEM);
		}
		db_tr->dbcnt = 1;
		dsiz[0] = ir->psize;
		bus_dmamap_sync(dbch->dmat, db_tr->dma_map,
			BUS_DMASYNC_PREREAD);
	} else {
		db_tr->dbcnt = 0;
		if (dummy_dma != NULL) {
			dsiz[db_tr->dbcnt] = sizeof(uint32_t);
			dbuf[db_tr->dbcnt++] = dummy_dma->bus_addr;
		}
		dsiz[db_tr->dbcnt] = ir->psize;
		if (ir->buf != NULL) {
			db_tr->buf = fwdma_v_addr(ir->buf, poffset);
			dbuf[db_tr->dbcnt] = fwdma_bus_addr(ir->buf, poffset);
		}
		db_tr->dbcnt++;
	}
	for (i = 0; i < db_tr->dbcnt; i++) {
		FWOHCI_DMA_WRITE(db[i].db.desc.addr, dbuf[i]);
		FWOHCI_DMA_WRITE(db[i].db.desc.cmd, OHCI_INPUT_MORE | dsiz[i]);
		if (ir->flag & FWXFERQ_STREAM) {
			FWOHCI_DMA_SET(db[i].db.desc.cmd, OHCI_UPDATE);
		}
		FWOHCI_DMA_WRITE(db[i].db.desc.res, dsiz[i]);
	}
	ldesc = db_tr->dbcnt - 1;
	if (ir->flag & FWXFERQ_STREAM) {
		FWOHCI_DMA_SET(db[ldesc].db.desc.cmd, OHCI_INPUT_LAST);
	}
	FWOHCI_DMA_SET(db[ldesc].db.desc.cmd, OHCI_BRANCH_ALWAYS);
	return 0;
}


static int
fwohci_arcv_swap(struct fw_pkt *fp, int len)
{
	struct fw_pkt *fp0;
	uint32_t ld0;
	int slen, hlen;
#if BYTE_ORDER == BIG_ENDIAN
	int i;
#endif

	ld0 = FWOHCI_DMA_READ(fp->mode.ld[0]);
#if 0
	printf("ld0: x%08x\n", ld0);
#endif
	fp0 = (struct fw_pkt *)&ld0;
	/* determine length to swap */
	switch (fp0->mode.common.tcode) {
	case FWTCODE_RREQQ:
	case FWTCODE_WRES:
	case FWTCODE_WREQQ:
	case FWTCODE_RRESQ:
	case FWOHCITCODE_PHY:
		slen = 12;
		break;
	case FWTCODE_RREQB:
	case FWTCODE_WREQB:
	case FWTCODE_LREQ:
	case FWTCODE_RRESB:
	case FWTCODE_LRES:
		slen = 16;
		break;
	default:
		printf("Unknown tcode %d\n", fp0->mode.common.tcode);
		return (0);
	}
	hlen = tinfo[fp0->mode.common.tcode].hdr_len;
	if (hlen > len) {
		if (firewire_debug)
			printf("splitted header\n");
		return (-hlen);
	}
#if BYTE_ORDER == BIG_ENDIAN
	for (i = 0; i < slen/4; i++)
		fp->mode.ld[i] = FWOHCI_DMA_READ(fp->mode.ld[i]);
#endif
	return (hlen);
}

static int
fwohci_get_plen(struct fwohci_softc *sc, struct fwohci_dbch *dbch, struct fw_pkt *fp)
{
	struct tcode_info *info;
	int r;

	info = &tinfo[fp->mode.common.tcode];
	r = info->hdr_len + sizeof(uint32_t);
	if ((info->flag & FWTI_BLOCK_ASY) != 0)
		r += roundup2(fp->mode.wreqb.len, sizeof(uint32_t));

	if (r == sizeof(uint32_t)) {
		/* XXX */
		device_printf(sc->fc.dev, "Unknown tcode %d\n",
						fp->mode.common.tcode);
		return (-1);
	}

	if (r > dbch->xferq.psize) {
		device_printf(sc->fc.dev, "Invalid packet length %d\n", r);
		return (-1);
		/* panic ? */
	}

	return r;
}

static void
fwohci_arcv_free_buf(struct fwohci_softc *sc, struct fwohci_dbch *dbch,
    struct fwohcidb_tr *db_tr, uint32_t off, int wake)
{
	struct fwohcidb *db = &db_tr->db[0];

	FWOHCI_DMA_CLEAR(db->db.desc.depend, 0xf);
	FWOHCI_DMA_WRITE(db->db.desc.res, dbch->xferq.psize);
	FWOHCI_DMA_SET(dbch->bottom->db[0].db.desc.depend, 1);
	fwdma_sync_multiseg_all(dbch->am, BUS_DMASYNC_PREWRITE);
	dbch->bottom = db_tr;

	if (wake)
		OWRITE(sc, OHCI_DMACTL(off), OHCI_CNTL_DMA_WAKE);
}

static void
fwohci_arcv(struct fwohci_softc *sc, struct fwohci_dbch *dbch, int count)
{
	struct fwohcidb_tr *db_tr;
	struct iovec vec[2];
	struct fw_pkt pktbuf;
	int nvec;
	struct fw_pkt *fp;
	uint8_t *ld;
	uint32_t stat, off, status, event;
	u_int spd;
	int len, plen, hlen, pcnt, offset;
	int s;
	caddr_t buf;
	int resCount;

	if (&sc->arrq == dbch) {
		off = OHCI_ARQOFF;
	} else if (&sc->arrs == dbch) {
		off = OHCI_ARSOFF;
	} else {
		return;
	}

	s = splfw();
	db_tr = dbch->top;
	pcnt = 0;
	/* XXX we cannot handle a packet which lies in more than two buf */
	fwdma_sync_multiseg_all(dbch->am, BUS_DMASYNC_POSTREAD);
	fwdma_sync_multiseg_all(dbch->am, BUS_DMASYNC_POSTWRITE);
	status = FWOHCI_DMA_READ(db_tr->db[0].db.desc.res) >> OHCI_STATUS_SHIFT;
	resCount = FWOHCI_DMA_READ(db_tr->db[0].db.desc.res) & OHCI_COUNT_MASK;
	while (status & OHCI_CNTL_DMA_ACTIVE) {
#if 0

		if (off == OHCI_ARQOFF)
			printf("buf 0x%08x, status 0x%04x, resCount 0x%04x\n",
			    db_tr->bus_addr, status, resCount);
#endif
		len = dbch->xferq.psize - resCount;
		ld = (uint8_t *)db_tr->buf;
		if (dbch->pdb_tr == NULL) {
			len -= dbch->buf_offset;
			ld += dbch->buf_offset;
		}
		if (len > 0)
			bus_dmamap_sync(dbch->dmat, db_tr->dma_map,
					BUS_DMASYNC_POSTREAD);
		while (len > 0) {
			if (count >= 0 && count-- == 0)
				goto out;
			if (dbch->pdb_tr != NULL) {
				/* we have a fragment in previous buffer */
				int rlen;

				offset = dbch->buf_offset;
				if (offset < 0)
					offset = - offset;
				buf = dbch->pdb_tr->buf + offset;
				rlen = dbch->xferq.psize - offset;
				if (firewire_debug)
					printf("rlen=%d, offset=%d\n",
						rlen, dbch->buf_offset);
				if (dbch->buf_offset < 0) {
					/* splitted in header, pull up */
					char *p;

					p = (char *)&pktbuf;
					bcopy(buf, p, rlen);
					p += rlen;
					/* this must be too long but harmless */
					rlen = sizeof(pktbuf) - rlen;
					if (rlen < 0)
						printf("why rlen < 0\n");
					bcopy(db_tr->buf, p, rlen);
					ld += rlen;
					len -= rlen;
					hlen = fwohci_arcv_swap(&pktbuf, sizeof(pktbuf));
					if (hlen <= 0) {
						printf("hlen should be positive.");
						goto err;
					}
					offset = sizeof(pktbuf);
					IOVEC_INIT(&vec[0], &pktbuf, offset);
				} else {
					/* splitted in payload */
					offset = rlen;
					IOVEC_INIT(&vec[0], buf, rlen);
				}
				fp=(__cheri_fromcap struct fw_pkt *)vec[0].iov_base;
				nvec = 1;
			} else {
				/* no fragment in previous buffer */
				fp=(struct fw_pkt *)ld;
				hlen = fwohci_arcv_swap(fp, len);
				if (hlen == 0)
					goto err;
				if (hlen < 0) {
					dbch->pdb_tr = db_tr;
					dbch->buf_offset = - dbch->buf_offset;
					/* sanity check */
					if (resCount != 0) {
						printf("resCount=%d hlen=%d\n",
						    resCount, hlen);
						    goto err;
					}
					goto out;
				}
				offset = 0;
				nvec = 0;
			}
			plen = fwohci_get_plen(sc, dbch, fp) - offset;
			if (plen < 0) {
				/* minimum header size + trailer
				= sizeof(fw_pkt) so this shouldn't happens */
				printf("plen(%d) is negative! offset=%d\n",
				    plen, offset);
				goto err;
			}
			if (plen > 0) {
				len -= plen;
				if (len < 0) {
					dbch->pdb_tr = db_tr;
					if (firewire_debug)
						printf("splitted payload\n");
					/* sanity check */
					if (resCount != 0) {
						printf("resCount=%d plen=%d"
						    " len=%d\n",
						    resCount, plen, len);
						goto err;
					}
					goto out;
				}
				IOVEC_INIT(&vec[nvec], ld, plen);
				nvec++;
				ld += plen;
			}
			dbch->buf_offset = ld - (uint8_t *)db_tr->buf;
			if (nvec == 0)
				printf("nvec == 0\n");

/* DMA result-code will be written at the tail of packet */
			stat = FWOHCI_DMA_READ(*(uint32_t *)(ld - sizeof(struct fwohci_trailer)));
#if 0
			printf("plen: %d, stat %x\n",
			    plen ,stat);
#endif
			spd = (stat >> 21) & 0x3;
			event = (stat >> 16) & 0x1f;
			switch (event) {
			case FWOHCIEV_ACKPEND:
#if 0
				printf("fwohci_arcv: ack pending tcode=0x%x..\n", fp->mode.common.tcode);
#endif
				/* fall through */
			case FWOHCIEV_ACKCOMPL:
			{
				struct fw_rcv_buf rb;

				if ((vec[nvec-1].iov_len -=
					sizeof(struct fwohci_trailer)) == 0)
					nvec--;
				rb.fc = &sc->fc;
				rb.vec = vec;
				rb.nvec = nvec;
				rb.spd = spd;
				fw_rcv(&rb);
				break;
			}
			case FWOHCIEV_BUSRST:
				if ((sc->fc.status != FWBUSRESET) &&
				    (sc->fc.status != FWBUSINIT))
					printf("got BUSRST packet!?\n");
				break;
			default:
				device_printf(sc->fc.dev,
				    "Async DMA Receive error err=%02x %s"
				    " plen=%d offset=%d len=%d status=0x%08x"
				    " tcode=0x%x, stat=0x%08x\n",
				    event, fwohcicode[event], plen,
				    dbch->buf_offset, len,
				    OREAD(sc, OHCI_DMACTL(off)),
				    fp->mode.common.tcode, stat);
#if 1 /* XXX */
				goto err;
#endif
				break;
			}
			pcnt++;
			if (dbch->pdb_tr != NULL) {
				fwohci_arcv_free_buf(sc, dbch, dbch->pdb_tr,
				    off, 1);
				dbch->pdb_tr = NULL;
			}

		}
out:
		if (resCount == 0) {
			/* done on this buffer */
			if (dbch->pdb_tr == NULL) {
				fwohci_arcv_free_buf(sc, dbch, db_tr, off, 1);
				dbch->buf_offset = 0;
			} else
				if (dbch->pdb_tr != db_tr)
					printf("pdb_tr != db_tr\n");
			db_tr = STAILQ_NEXT(db_tr, link);
			status = FWOHCI_DMA_READ(db_tr->db[0].db.desc.res)
						>> OHCI_STATUS_SHIFT;
			resCount = FWOHCI_DMA_READ(db_tr->db[0].db.desc.res)
						& OHCI_COUNT_MASK;
			/* XXX check buffer overrun */
			dbch->top = db_tr;
		} else {
			dbch->buf_offset = dbch->xferq.psize - resCount;
			break;
		}
		/* XXX make sure DMA is not dead */
	}
#if 0
	if (pcnt < 1)
		printf("fwohci_arcv: no packets\n");
#endif
	splx(s);
	return;

err:
	device_printf(sc->fc.dev, "AR DMA status=%x, ",
					OREAD(sc, OHCI_DMACTL(off)));
	dbch->pdb_tr = NULL;
	/* skip until resCount != 0 */
	printf(" skip buffer");
	while (resCount == 0) {
		printf(" #");
		fwohci_arcv_free_buf(sc, dbch, db_tr, off, 0);
		db_tr = STAILQ_NEXT(db_tr, link);
		resCount = FWOHCI_DMA_READ(db_tr->db[0].db.desc.res)
						& OHCI_COUNT_MASK;
	}
	printf(" done\n");
	dbch->top = db_tr;
	dbch->buf_offset = dbch->xferq.psize - resCount;
	OWRITE(sc, OHCI_DMACTL(off), OHCI_CNTL_DMA_WAKE);
	splx(s);
}
// CHERI CHANGES START
// {
//   "updated": 20910259,
//   "target_type": "kernel",
//   "changes": [
<<<<<<< HEAD
//     "iovec-macros",
//     "struct iovec"
=======
//     "iovec-macros"
>>>>>>> fe33cd02
//   ]
// }
// CHERI CHANGES END<|MERGE_RESOLUTION|>--- conflicted
+++ resolved
@@ -2980,12 +2980,7 @@
 //   "updated": 20910259,
 //   "target_type": "kernel",
 //   "changes": [
-<<<<<<< HEAD
-//     "iovec-macros",
-//     "struct iovec"
-=======
 //     "iovec-macros"
->>>>>>> fe33cd02
 //   ]
 // }
 // CHERI CHANGES END