--- conflicted
+++ resolved
@@ -152,12 +152,7 @@
 		if (ifr_mtu_get(ifr) < ETHERMIN ||
 		    ifr_mtu_get(ifr) > ETHERMTU_JUMBO)
 			error = EINVAL;
-<<<<<<< HEAD
-		else
-			error = xgbe_change_mtu(ifp, ifr_mtu_get(ifr));
-=======
 		/* TODO - change it to iflib way */ 
->>>>>>> f943202c
 		break;
 	case CASE_IOC_IFREQ(SIOCSIFFLAGS):
 		error = 0;
