--- conflicted
+++ resolved
@@ -65,29 +65,13 @@
 };
 
 struct usb_read_dir {
-<<<<<<< HEAD
-#ifdef COMPAT_32BIT
-	uint64_t urd_data;
-#else
 	void   * __kerncap urd_data;
-#endif
-=======
-	void   *urd_data;
->>>>>>> ea972fee
 	uint32_t urd_startentry;
 	uint32_t urd_maxlen;
 };
 
 struct usb_ctl_request {
-<<<<<<< HEAD
-#ifdef COMPAT_32BIT
-	uint64_t ucr_data;
-#else
 	void   * __kerncap ucr_data;
-#endif
-=======
-	void   *ucr_data;
->>>>>>> ea972fee
 	uint16_t ucr_flags;
 	uint16_t ucr_actlen;		/* actual length transferred */
 	uint8_t	ucr_addr;		/* zero - currently not used */
@@ -100,15 +84,7 @@
 };
 
 struct usb_gen_descriptor {
-<<<<<<< HEAD
-#ifdef COMPAT_32BIT
-	uint64_t ugd_data;
-#else
 	void   * __kerncap ugd_data;
-#endif
-=======
-	void   *ugd_data;
->>>>>>> ea972fee
 	uint16_t ugd_lang_id;
 	uint16_t ugd_maxlen;
 	uint16_t ugd_actlen;
@@ -183,17 +159,8 @@
 	 * NOTE: isochronous USB transfer only use one buffer, but can have
 	 * multiple frame lengths !
 	 */
-<<<<<<< HEAD
-#ifdef COMPAT_32BIT
-	uint64_t ppBuffer;
-	uint64_t pLength;
-#else
 	void  * __kerncap * __kerncap ppBuffer;	/* pointer to userland buffers */
 	uint32_t  * __kerncap pLength;	/* pointer to frame lengths, updated
-=======
-	void  **ppBuffer;		/* pointer to userland buffers */
-	uint32_t *pLength;		/* pointer to frame lengths, updated
->>>>>>> ea972fee
 					 * to actual length */
 	uint32_t nFrames;		/* number of frames */
 	uint32_t aFrames;		/* actual number of frames */
@@ -216,15 +183,7 @@
 
 struct usb_fs_init {
 	/* userland pointer to endpoints structure */
-<<<<<<< HEAD
-#ifdef COMPAT_32BIT
-	uint64_t pEndpoints;
-#else
 	struct usb_fs_endpoint * __kerncap pEndpoints;
-#endif
-=======
-	struct usb_fs_endpoint *pEndpoints;
->>>>>>> ea972fee
 	/* maximum number of endpoints */
 	uint8_t	ep_index_max;
 };
