/* $FreeBSD$ */
/*-
 * SPDX-License-Identifier: BSD-2-Clause-FreeBSD
 *
 * Copyright (c) 2008 Hans Petter Selasky. All rights reserved.
 * Copyright (c) 1998 The NetBSD Foundation, Inc. All rights reserved.
 * Copyright (c) 1998 Lennart Augustsson. All rights reserved.
 *
 * Redistribution and use in source and binary forms, with or without
 * modification, are permitted provided that the following conditions
 * are met:
 * 1. Redistributions of source code must retain the above copyright
 *    notice, this list of conditions and the following disclaimer.
 * 2. Redistributions in binary form must reproduce the above copyright
 *    notice, this list of conditions and the following disclaimer in the
 *    documentation and/or other materials provided with the distribution.
 *
 * THIS SOFTWARE IS PROVIDED BY THE AUTHOR AND CONTRIBUTORS ``AS IS'' AND
 * ANY EXPRESS OR IMPLIED WARRANTIES, INCLUDING, BUT NOT LIMITED TO, THE
 * IMPLIED WARRANTIES OF MERCHANTABILITY AND FITNESS FOR A PARTICULAR PURPOSE
 * ARE DISCLAIMED.  IN NO EVENT SHALL THE AUTHOR OR CONTRIBUTORS BE LIABLE
 * FOR ANY DIRECT, INDIRECT, INCIDENTAL, SPECIAL, EXEMPLARY, OR CONSEQUENTIAL
 * DAMAGES (INCLUDING, BUT NOT LIMITED TO, PROCUREMENT OF SUBSTITUTE GOODS
 * OR SERVICES; LOSS OF USE, DATA, OR PROFITS; OR BUSINESS INTERRUPTION)
 * HOWEVER CAUSED AND ON ANY THEORY OF LIABILITY, WHETHER IN CONTRACT, STRICT
 * LIABILITY, OR TORT (INCLUDING NEGLIGENCE OR OTHERWISE) ARISING IN ANY WAY
 * OUT OF THE USE OF THIS SOFTWARE, EVEN IF ADVISED OF THE POSSIBILITY OF
 * SUCH DAMAGE.
 */

/*
 * USB Open Host Controller driver.
 *
 * OHCI spec: http://www.compaq.com/productinfo/development/openhci.html
 * USB spec:  http://www.usb.org/developers/docs/usbspec.zip
 */

#ifdef USB_GLOBAL_INCLUDE_FILE
#include USB_GLOBAL_INCLUDE_FILE
#else
#include <sys/stdint.h>
#include <sys/stddef.h>
#include <sys/param.h>
#include <sys/queue.h>
#include <sys/types.h>
#include <sys/systm.h>
#include <sys/kernel.h>
#include <sys/bus.h>
#include <sys/module.h>
#include <sys/lock.h>
#include <sys/mutex.h>
#include <sys/condvar.h>
#include <sys/sysctl.h>
#include <sys/sx.h>
#include <sys/unistd.h>
#include <sys/callout.h>
#include <sys/malloc.h>
#include <sys/priv.h>

#include <dev/usb/usb.h>
#include <dev/usb/usbdi.h>

#define	USB_DEBUG_VAR ohcidebug

#include <dev/usb/usb_core.h>
#include <dev/usb/usb_debug.h>
#include <dev/usb/usb_busdma.h>
#include <dev/usb/usb_process.h>
#include <dev/usb/usb_transfer.h>
#include <dev/usb/usb_device.h>
#include <dev/usb/usb_hub.h>
#include <dev/usb/usb_util.h>

#include <dev/usb/usb_controller.h>
#include <dev/usb/usb_bus.h>
#endif			/* USB_GLOBAL_INCLUDE_FILE */

#include <dev/usb/controller/ohci.h>
#include <dev/usb/controller/ohcireg.h>

#define	OHCI_BUS2SC(bus) \
<<<<<<< HEAD
	__containerof((bus), ohci_softc_t, sc_bus)
=======
	__containerof(bus, ohci_softc_t, sc_bus)
>>>>>>> 5714f9f7

#ifdef USB_DEBUG
static int ohcidebug = 0;

static SYSCTL_NODE(_hw_usb, OID_AUTO, ohci, CTLFLAG_RW | CTLFLAG_MPSAFE, 0,
    "USB ohci");
SYSCTL_INT(_hw_usb_ohci, OID_AUTO, debug, CTLFLAG_RWTUN,
    &ohcidebug, 0, "ohci debug level");

static void ohci_dumpregs(ohci_softc_t *);
static void ohci_dump_tds(ohci_td_t *);
static uint8_t ohci_dump_td(ohci_td_t *);
static void ohci_dump_ed(ohci_ed_t *);
static uint8_t ohci_dump_itd(ohci_itd_t *);
static void ohci_dump_itds(ohci_itd_t *);

#endif

#define	OBARR(sc) bus_space_barrier((sc)->sc_io_tag, (sc)->sc_io_hdl, 0, (sc)->sc_io_size, \
			BUS_SPACE_BARRIER_READ|BUS_SPACE_BARRIER_WRITE)
#define	OWRITE1(sc, r, x) \
 do { OBARR(sc); bus_space_write_1((sc)->sc_io_tag, (sc)->sc_io_hdl, (r), (x)); } while (0)
#define	OWRITE2(sc, r, x) \
 do { OBARR(sc); bus_space_write_2((sc)->sc_io_tag, (sc)->sc_io_hdl, (r), (x)); } while (0)
#define	OWRITE4(sc, r, x) \
 do { OBARR(sc); bus_space_write_4((sc)->sc_io_tag, (sc)->sc_io_hdl, (r), (x)); } while (0)
#define	OREAD1(sc, r) (OBARR(sc), bus_space_read_1((sc)->sc_io_tag, (sc)->sc_io_hdl, (r)))
#define	OREAD2(sc, r) (OBARR(sc), bus_space_read_2((sc)->sc_io_tag, (sc)->sc_io_hdl, (r)))
#define	OREAD4(sc, r) (OBARR(sc), bus_space_read_4((sc)->sc_io_tag, (sc)->sc_io_hdl, (r)))

#define	OHCI_INTR_ENDPT 1

static const struct usb_bus_methods ohci_bus_methods;
static const struct usb_pipe_methods ohci_device_bulk_methods;
static const struct usb_pipe_methods ohci_device_ctrl_methods;
static const struct usb_pipe_methods ohci_device_intr_methods;
static const struct usb_pipe_methods ohci_device_isoc_methods;

static void ohci_do_poll(struct usb_bus *bus);
static void ohci_device_done(struct usb_xfer *xfer, usb_error_t error);
static void ohci_timeout(void *arg);
static uint8_t ohci_check_transfer(struct usb_xfer *xfer);
static void ohci_root_intr(ohci_softc_t *sc);

struct ohci_std_temp {
	struct usb_page_cache *pc;
	ohci_td_t *td;
	ohci_td_t *td_next;
	uint32_t average;
	uint32_t td_flags;
	uint32_t len;
	uint16_t max_frame_size;
	uint8_t	shortpkt;
	uint8_t	setup_alt_next;
	uint8_t last_frame;
};

static struct ohci_hcca *
ohci_get_hcca(ohci_softc_t *sc)
{
	usb_pc_cpu_invalidate(&sc->sc_hw.hcca_pc);
	return (sc->sc_hcca_p);
}

void
ohci_iterate_hw_softc(struct usb_bus *bus, usb_bus_mem_sub_cb_t *cb)
{
	struct ohci_softc *sc = OHCI_BUS2SC(bus);
	uint32_t i;

	cb(bus, &sc->sc_hw.hcca_pc, &sc->sc_hw.hcca_pg,
	    sizeof(ohci_hcca_t), OHCI_HCCA_ALIGN);

	cb(bus, &sc->sc_hw.ctrl_start_pc, &sc->sc_hw.ctrl_start_pg,
	    sizeof(ohci_ed_t), OHCI_ED_ALIGN);

	cb(bus, &sc->sc_hw.bulk_start_pc, &sc->sc_hw.bulk_start_pg,
	    sizeof(ohci_ed_t), OHCI_ED_ALIGN);

	cb(bus, &sc->sc_hw.isoc_start_pc, &sc->sc_hw.isoc_start_pg,
	    sizeof(ohci_ed_t), OHCI_ED_ALIGN);

	for (i = 0; i != OHCI_NO_EDS; i++) {
		cb(bus, sc->sc_hw.intr_start_pc + i, sc->sc_hw.intr_start_pg + i,
		    sizeof(ohci_ed_t), OHCI_ED_ALIGN);
	}
}

static usb_error_t
ohci_controller_init(ohci_softc_t *sc, int do_suspend)
{
	struct usb_page_search buf_res;
	uint32_t i;
	uint32_t ctl;
	uint32_t ival;
	uint32_t hcr;
	uint32_t fm;
	uint32_t per;
	uint32_t desca;

	/* Determine in what context we are running. */
	ctl = OREAD4(sc, OHCI_CONTROL);
	if (ctl & OHCI_IR) {
		/* SMM active, request change */
		DPRINTF("SMM active, request owner change\n");
		OWRITE4(sc, OHCI_COMMAND_STATUS, OHCI_OCR);
		for (i = 0; (i < 100) && (ctl & OHCI_IR); i++) {
			usb_pause_mtx(NULL, hz / 1000);
			ctl = OREAD4(sc, OHCI_CONTROL);
		}
		if (ctl & OHCI_IR) {
			device_printf(sc->sc_bus.bdev,
			    "SMM does not respond, resetting\n");
			OWRITE4(sc, OHCI_CONTROL, OHCI_HCFS_RESET);
			goto reset;
		}
	} else {
		DPRINTF("cold started\n");
reset:
		/* controller was cold started */
		usb_pause_mtx(NULL,
		    USB_MS_TO_TICKS(USB_BUS_RESET_DELAY));
	}

	/*
	 * This reset should not be necessary according to the OHCI spec, but
	 * without it some controllers do not start.
	 */
	DPRINTF("%s: resetting\n", device_get_nameunit(sc->sc_bus.bdev));
	OWRITE4(sc, OHCI_CONTROL, OHCI_HCFS_RESET);

	usb_pause_mtx(NULL,
	    USB_MS_TO_TICKS(USB_BUS_RESET_DELAY));

	/* we now own the host controller and the bus has been reset */
	ival = OHCI_GET_IVAL(OREAD4(sc, OHCI_FM_INTERVAL));

	OWRITE4(sc, OHCI_COMMAND_STATUS, OHCI_HCR);	/* Reset HC */
	/* nominal time for a reset is 10 us */
	for (i = 0; i < 10; i++) {
		DELAY(10);
		hcr = OREAD4(sc, OHCI_COMMAND_STATUS) & OHCI_HCR;
		if (!hcr) {
			break;
		}
	}
	if (hcr) {
		device_printf(sc->sc_bus.bdev, "reset timeout\n");
		return (USB_ERR_IOERROR);
	}
#ifdef USB_DEBUG
	if (ohcidebug > 15) {
		ohci_dumpregs(sc);
	}
#endif

	if (do_suspend) {
		OWRITE4(sc, OHCI_CONTROL, OHCI_HCFS_SUSPEND);
		return (USB_ERR_NORMAL_COMPLETION);
	}

	/* The controller is now in SUSPEND state, we have 2ms to finish. */

	/* set up HC registers */
	usbd_get_page(&sc->sc_hw.hcca_pc, 0, &buf_res);
	OWRITE4(sc, OHCI_HCCA, buf_res.physaddr);

	usbd_get_page(&sc->sc_hw.ctrl_start_pc, 0, &buf_res);
	OWRITE4(sc, OHCI_CONTROL_HEAD_ED, buf_res.physaddr);

	usbd_get_page(&sc->sc_hw.bulk_start_pc, 0, &buf_res);
	OWRITE4(sc, OHCI_BULK_HEAD_ED, buf_res.physaddr);

	/* disable all interrupts and then switch on all desired interrupts */
	OWRITE4(sc, OHCI_INTERRUPT_DISABLE, OHCI_ALL_INTRS);
	OWRITE4(sc, OHCI_INTERRUPT_ENABLE, sc->sc_eintrs | OHCI_MIE);
	/* switch on desired functional features */
	ctl = OREAD4(sc, OHCI_CONTROL);
	ctl &= ~(OHCI_CBSR_MASK | OHCI_LES | OHCI_HCFS_MASK | OHCI_IR);
	ctl |= OHCI_PLE | OHCI_IE | OHCI_CLE | OHCI_BLE |
	    OHCI_RATIO_1_4 | OHCI_HCFS_OPERATIONAL;
	/* And finally start it! */
	OWRITE4(sc, OHCI_CONTROL, ctl);

	/*
	 * The controller is now OPERATIONAL.  Set a some final
	 * registers that should be set earlier, but that the
	 * controller ignores when in the SUSPEND state.
	 */
	fm = (OREAD4(sc, OHCI_FM_INTERVAL) & OHCI_FIT) ^ OHCI_FIT;
	fm |= OHCI_FSMPS(ival) | ival;
	OWRITE4(sc, OHCI_FM_INTERVAL, fm);
	per = OHCI_PERIODIC(ival);	/* 90% periodic */
	OWRITE4(sc, OHCI_PERIODIC_START, per);

	/* Fiddle the No OverCurrent Protection bit to avoid chip bug. */
	desca = OREAD4(sc, OHCI_RH_DESCRIPTOR_A);
	OWRITE4(sc, OHCI_RH_DESCRIPTOR_A, desca | OHCI_NOCP);
	OWRITE4(sc, OHCI_RH_STATUS, OHCI_LPSC);	/* Enable port power */
	usb_pause_mtx(NULL,
	    USB_MS_TO_TICKS(OHCI_ENABLE_POWER_DELAY));
	OWRITE4(sc, OHCI_RH_DESCRIPTOR_A, desca);

	/*
	 * The AMD756 requires a delay before re-reading the register,
	 * otherwise it will occasionally report 0 ports.
	 */
	sc->sc_noport = 0;
	for (i = 0; (i < 10) && (sc->sc_noport == 0); i++) {
		usb_pause_mtx(NULL,
		    USB_MS_TO_TICKS(OHCI_READ_DESC_DELAY));
		sc->sc_noport = OHCI_GET_NDP(OREAD4(sc, OHCI_RH_DESCRIPTOR_A));
	}

#ifdef USB_DEBUG
	if (ohcidebug > 5) {
		ohci_dumpregs(sc);
	}
#endif
	return (USB_ERR_NORMAL_COMPLETION);
}

static struct ohci_ed *
ohci_init_ed(struct usb_page_cache *pc)
{
	struct usb_page_search buf_res;
	struct ohci_ed *ed;

	usbd_get_page(pc, 0, &buf_res);

	ed = buf_res.buffer;

	ed->ed_self = htole32(buf_res.physaddr);
	ed->ed_flags = htole32(OHCI_ED_SKIP);
	ed->page_cache = pc;

	return (ed);
}

usb_error_t
ohci_init(ohci_softc_t *sc)
{
	struct usb_page_search buf_res;
	uint16_t i;
	uint16_t bit;
	uint16_t x;
	uint16_t y;

	DPRINTF("start\n");

	sc->sc_eintrs = OHCI_NORMAL_INTRS;

	/*
	 * Setup all ED's
	 */

	sc->sc_ctrl_p_last =
	    ohci_init_ed(&sc->sc_hw.ctrl_start_pc);

	sc->sc_bulk_p_last =
	    ohci_init_ed(&sc->sc_hw.bulk_start_pc);

	sc->sc_isoc_p_last =
	    ohci_init_ed(&sc->sc_hw.isoc_start_pc);

	for (i = 0; i != OHCI_NO_EDS; i++) {
		sc->sc_intr_p_last[i] =
		    ohci_init_ed(sc->sc_hw.intr_start_pc + i);
	}

	/*
	 * the QHs are arranged to give poll intervals that are
	 * powers of 2 times 1ms
	 */
	bit = OHCI_NO_EDS / 2;
	while (bit) {
		x = bit;
		while (x & bit) {
			ohci_ed_t *ed_x;
			ohci_ed_t *ed_y;

			y = (x ^ bit) | (bit / 2);

			/*
			 * the next QH has half the poll interval
			 */
			ed_x = sc->sc_intr_p_last[x];
			ed_y = sc->sc_intr_p_last[y];

			ed_x->next = NULL;
			ed_x->ed_next = ed_y->ed_self;

			x++;
		}
		bit >>= 1;
	}

	if (1) {
		ohci_ed_t *ed_int;
		ohci_ed_t *ed_isc;

		ed_int = sc->sc_intr_p_last[0];
		ed_isc = sc->sc_isoc_p_last;

		/* the last (1ms) QH */
		ed_int->next = ed_isc;
		ed_int->ed_next = ed_isc->ed_self;
	}
	usbd_get_page(&sc->sc_hw.hcca_pc, 0, &buf_res);

	sc->sc_hcca_p = buf_res.buffer;

	/*
	 * Fill HCCA interrupt table.  The bit reversal is to get
	 * the tree set up properly to spread the interrupts.
	 */
	for (i = 0; i != OHCI_NO_INTRS; i++) {
		sc->sc_hcca_p->hcca_interrupt_table[i] =
		    sc->sc_intr_p_last[i | (OHCI_NO_EDS / 2)]->ed_self;
	}
	/* flush all cache into memory */

	usb_bus_mem_flush_all(&sc->sc_bus, &ohci_iterate_hw_softc);

	/* set up the bus struct */
	sc->sc_bus.methods = &ohci_bus_methods;

	usb_callout_init_mtx(&sc->sc_tmo_rhsc, &sc->sc_bus.bus_mtx, 0);

#ifdef USB_DEBUG
	if (ohcidebug > 15) {
		for (i = 0; i != OHCI_NO_EDS; i++) {
			printf("ed#%d ", i);
			ohci_dump_ed(sc->sc_intr_p_last[i]);
		}
		printf("iso ");
		ohci_dump_ed(sc->sc_isoc_p_last);
	}
#endif

	sc->sc_bus.usbrev = USB_REV_1_0;

	if (ohci_controller_init(sc, 0) != 0)
		return (USB_ERR_INVAL);

	/* catch any lost interrupts */
	ohci_do_poll(&sc->sc_bus);
	return (USB_ERR_NORMAL_COMPLETION);
}

/*
 * shut down the controller when the system is going down
 */
void
ohci_detach(struct ohci_softc *sc)
{
	USB_BUS_LOCK(&sc->sc_bus);

	usb_callout_stop(&sc->sc_tmo_rhsc);

	OWRITE4(sc, OHCI_INTERRUPT_DISABLE, OHCI_ALL_INTRS);
	OWRITE4(sc, OHCI_CONTROL, OHCI_HCFS_RESET);

	USB_BUS_UNLOCK(&sc->sc_bus);

	/* XXX let stray task complete */
	usb_pause_mtx(NULL, hz / 20);

	usb_callout_drain(&sc->sc_tmo_rhsc);
}

static void
ohci_suspend(ohci_softc_t *sc)
{
	DPRINTF("\n");

#ifdef USB_DEBUG
	if (ohcidebug > 2)
		ohci_dumpregs(sc);
#endif

	/* reset HC and leave it suspended */
	ohci_controller_init(sc, 1);
}

static void
ohci_resume(ohci_softc_t *sc)
{
	DPRINTF("\n");

#ifdef USB_DEBUG
	if (ohcidebug > 2)
		ohci_dumpregs(sc);
#endif

	/* some broken BIOSes never initialize the Controller chip */
	ohci_controller_init(sc, 0);

	/* catch any lost interrupts */
	ohci_do_poll(&sc->sc_bus);
}

#ifdef USB_DEBUG
static void
ohci_dumpregs(ohci_softc_t *sc)
{
	struct ohci_hcca *hcca;

	DPRINTF("ohci_dumpregs: rev=0x%08x control=0x%08x command=0x%08x\n",
	    OREAD4(sc, OHCI_REVISION),
	    OREAD4(sc, OHCI_CONTROL),
	    OREAD4(sc, OHCI_COMMAND_STATUS));
	DPRINTF("               intrstat=0x%08x intre=0x%08x intrd=0x%08x\n",
	    OREAD4(sc, OHCI_INTERRUPT_STATUS),
	    OREAD4(sc, OHCI_INTERRUPT_ENABLE),
	    OREAD4(sc, OHCI_INTERRUPT_DISABLE));
	DPRINTF("               hcca=0x%08x percur=0x%08x ctrlhd=0x%08x\n",
	    OREAD4(sc, OHCI_HCCA),
	    OREAD4(sc, OHCI_PERIOD_CURRENT_ED),
	    OREAD4(sc, OHCI_CONTROL_HEAD_ED));
	DPRINTF("               ctrlcur=0x%08x bulkhd=0x%08x bulkcur=0x%08x\n",
	    OREAD4(sc, OHCI_CONTROL_CURRENT_ED),
	    OREAD4(sc, OHCI_BULK_HEAD_ED),
	    OREAD4(sc, OHCI_BULK_CURRENT_ED));
	DPRINTF("               done=0x%08x fmival=0x%08x fmrem=0x%08x\n",
	    OREAD4(sc, OHCI_DONE_HEAD),
	    OREAD4(sc, OHCI_FM_INTERVAL),
	    OREAD4(sc, OHCI_FM_REMAINING));
	DPRINTF("               fmnum=0x%08x perst=0x%08x lsthrs=0x%08x\n",
	    OREAD4(sc, OHCI_FM_NUMBER),
	    OREAD4(sc, OHCI_PERIODIC_START),
	    OREAD4(sc, OHCI_LS_THRESHOLD));
	DPRINTF("               desca=0x%08x descb=0x%08x stat=0x%08x\n",
	    OREAD4(sc, OHCI_RH_DESCRIPTOR_A),
	    OREAD4(sc, OHCI_RH_DESCRIPTOR_B),
	    OREAD4(sc, OHCI_RH_STATUS));
	DPRINTF("               port1=0x%08x port2=0x%08x\n",
	    OREAD4(sc, OHCI_RH_PORT_STATUS(1)),
	    OREAD4(sc, OHCI_RH_PORT_STATUS(2)));

	hcca = ohci_get_hcca(sc);

	DPRINTF("         HCCA: frame_number=0x%04x done_head=0x%08x\n",
	    le32toh(hcca->hcca_frame_number),
	    le32toh(hcca->hcca_done_head));
}
static void
ohci_dump_tds(ohci_td_t *std)
{
	for (; std; std = std->obj_next) {
		if (ohci_dump_td(std)) {
			break;
		}
	}
}

static uint8_t
ohci_dump_td(ohci_td_t *std)
{
	uint32_t td_flags;
	uint8_t temp;

	usb_pc_cpu_invalidate(std->page_cache);

	td_flags = le32toh(std->td_flags);
	temp = (std->td_next == 0);

	printf("TD(%p) at 0x%08x: %s%s%s%s%s delay=%d ec=%d "
	    "cc=%d\ncbp=0x%08x next=0x%08x be=0x%08x\n",
	    std, le32toh(std->td_self),
	    (td_flags & OHCI_TD_R) ? "-R" : "",
	    (td_flags & OHCI_TD_OUT) ? "-OUT" : "",
	    (td_flags & OHCI_TD_IN) ? "-IN" : "",
	    ((td_flags & OHCI_TD_TOGGLE_MASK) == OHCI_TD_TOGGLE_1) ? "-TOG1" : "",
	    ((td_flags & OHCI_TD_TOGGLE_MASK) == OHCI_TD_TOGGLE_0) ? "-TOG0" : "",
	    OHCI_TD_GET_DI(td_flags),
	    OHCI_TD_GET_EC(td_flags),
	    OHCI_TD_GET_CC(td_flags),
	    le32toh(std->td_cbp),
	    le32toh(std->td_next),
	    le32toh(std->td_be));

	return (temp);
}

static uint8_t
ohci_dump_itd(ohci_itd_t *sitd)
{
	uint32_t itd_flags;
	uint16_t i;
	uint8_t temp;

	usb_pc_cpu_invalidate(sitd->page_cache);

	itd_flags = le32toh(sitd->itd_flags);
	temp = (sitd->itd_next == 0);

	printf("ITD(%p) at 0x%08x: sf=%d di=%d fc=%d cc=%d\n"
	    "bp0=0x%08x next=0x%08x be=0x%08x\n",
	    sitd, le32toh(sitd->itd_self),
	    OHCI_ITD_GET_SF(itd_flags),
	    OHCI_ITD_GET_DI(itd_flags),
	    OHCI_ITD_GET_FC(itd_flags),
	    OHCI_ITD_GET_CC(itd_flags),
	    le32toh(sitd->itd_bp0),
	    le32toh(sitd->itd_next),
	    le32toh(sitd->itd_be));
	for (i = 0; i < OHCI_ITD_NOFFSET; i++) {
		printf("offs[%d]=0x%04x ", i,
		    (uint32_t)le16toh(sitd->itd_offset[i]));
	}
	printf("\n");

	return (temp);
}

static void
ohci_dump_itds(ohci_itd_t *sitd)
{
	for (; sitd; sitd = sitd->obj_next) {
		if (ohci_dump_itd(sitd)) {
			break;
		}
	}
}

static void
ohci_dump_ed(ohci_ed_t *sed)
{
	uint32_t ed_flags;
	uint32_t ed_headp;

	usb_pc_cpu_invalidate(sed->page_cache);

	ed_flags = le32toh(sed->ed_flags);
	ed_headp = le32toh(sed->ed_headp);

	printf("ED(%p) at 0x%08x: addr=%d endpt=%d maxp=%d flags=%s%s%s%s%s\n"
	    "tailp=0x%08x headflags=%s%s headp=0x%08x nexted=0x%08x\n",
	    sed, le32toh(sed->ed_self),
	    OHCI_ED_GET_FA(ed_flags),
	    OHCI_ED_GET_EN(ed_flags),
	    OHCI_ED_GET_MAXP(ed_flags),
	    (ed_flags & OHCI_ED_DIR_OUT) ? "-OUT" : "",
	    (ed_flags & OHCI_ED_DIR_IN) ? "-IN" : "",
	    (ed_flags & OHCI_ED_SPEED) ? "-LOWSPEED" : "",
	    (ed_flags & OHCI_ED_SKIP) ? "-SKIP" : "",
	    (ed_flags & OHCI_ED_FORMAT_ISO) ? "-ISO" : "",
	    le32toh(sed->ed_tailp),
	    (ed_headp & OHCI_HALTED) ? "-HALTED" : "",
	    (ed_headp & OHCI_TOGGLECARRY) ? "-CARRY" : "",
	    le32toh(sed->ed_headp),
	    le32toh(sed->ed_next));
}

#endif

static void
ohci_transfer_intr_enqueue(struct usb_xfer *xfer)
{
	/* check for early completion */
	if (ohci_check_transfer(xfer)) {
		return;
	}
	/* put transfer on interrupt queue */
	usbd_transfer_enqueue(&xfer->xroot->bus->intr_q, xfer);

	/* start timeout, if any */
	if (xfer->timeout != 0) {
		usbd_transfer_timeout_ms(xfer, &ohci_timeout, xfer->timeout);
	}
}

#define	OHCI_APPEND_QH(sed,last) (last) = _ohci_append_qh(sed,last)
static ohci_ed_t *
_ohci_append_qh(ohci_ed_t *sed, ohci_ed_t *last)
{
	DPRINTFN(11, "%p to %p\n", sed, last);

	if (sed->prev != NULL) {
		/* should not happen */
		DPRINTFN(0, "ED already linked!\n");
		return (last);
	}
	/* (sc->sc_bus.bus_mtx) must be locked */

	sed->next = last->next;
	sed->ed_next = last->ed_next;
	sed->ed_tailp = 0;

	sed->prev = last;

	usb_pc_cpu_flush(sed->page_cache);

	/*
	 * the last->next->prev is never followed: sed->next->prev = sed;
	 */

	last->next = sed;
	last->ed_next = sed->ed_self;

	usb_pc_cpu_flush(last->page_cache);

	return (sed);
}

#define	OHCI_REMOVE_QH(sed,last) (last) = _ohci_remove_qh(sed,last)
static ohci_ed_t *
_ohci_remove_qh(ohci_ed_t *sed, ohci_ed_t *last)
{
	DPRINTFN(11, "%p from %p\n", sed, last);

	/* (sc->sc_bus.bus_mtx) must be locked */

	/* only remove if not removed from a queue */
	if (sed->prev) {
		sed->prev->next = sed->next;
		sed->prev->ed_next = sed->ed_next;

		usb_pc_cpu_flush(sed->prev->page_cache);

		if (sed->next) {
			sed->next->prev = sed->prev;
			usb_pc_cpu_flush(sed->next->page_cache);
		}
		last = ((last == sed) ? sed->prev : last);

		sed->prev = 0;

		usb_pc_cpu_flush(sed->page_cache);
	}
	return (last);
}

static void
ohci_isoc_done(struct usb_xfer *xfer)
{
	uint8_t nframes;
	uint32_t *plen = xfer->frlengths;
	volatile uint16_t *olen;
	uint16_t len = 0;
	ohci_itd_t *td = xfer->td_transfer_first;

	while (1) {
		if (td == NULL) {
			panic("%s:%d: out of TD's\n",
			    __FUNCTION__, __LINE__);
		}
#ifdef USB_DEBUG
		if (ohcidebug > 5) {
			DPRINTF("isoc TD\n");
			ohci_dump_itd(td);
		}
#endif
		usb_pc_cpu_invalidate(td->page_cache);

		nframes = td->frames;
		olen = &td->itd_offset[0];

		if (nframes > 8) {
			nframes = 8;
		}
		while (nframes--) {
			len = le16toh(*olen);

			if ((len >> 12) == OHCI_CC_NOT_ACCESSED) {
				len = 0;
			} else {
				len &= ((1 << 12) - 1);
			}

			if (len > *plen) {
				len = 0;/* invalid length */
			}
			*plen = len;
			plen++;
			olen++;
		}

		if (((void *)td) == xfer->td_transfer_last) {
			break;
		}
		td = td->obj_next;
	}

	xfer->aframes = xfer->nframes;
	ohci_device_done(xfer, USB_ERR_NORMAL_COMPLETION);
}

#ifdef USB_DEBUG
static const char *const
	ohci_cc_strs[] =
{
	"NO_ERROR",
	"CRC",
	"BIT_STUFFING",
	"DATA_TOGGLE_MISMATCH",

	"STALL",
	"DEVICE_NOT_RESPONDING",
	"PID_CHECK_FAILURE",
	"UNEXPECTED_PID",

	"DATA_OVERRUN",
	"DATA_UNDERRUN",
	"BUFFER_OVERRUN",
	"BUFFER_UNDERRUN",

	"reserved",
	"reserved",
	"NOT_ACCESSED",
	"NOT_ACCESSED"
};

#endif

static usb_error_t
ohci_non_isoc_done_sub(struct usb_xfer *xfer)
{
	ohci_td_t *td;
	ohci_td_t *td_alt_next;
	uint32_t temp;
	uint32_t phy_start;
	uint32_t phy_end;
	uint32_t td_flags;
	uint16_t cc;

	td = xfer->td_transfer_cache;
	td_alt_next = td->alt_next;
	td_flags = 0;

	if (xfer->aframes != xfer->nframes) {
		usbd_xfer_set_frame_len(xfer, xfer->aframes, 0);
	}
	while (1) {
		usb_pc_cpu_invalidate(td->page_cache);
		phy_start = le32toh(td->td_cbp);
		td_flags = le32toh(td->td_flags);
		cc = OHCI_TD_GET_CC(td_flags);

		if (phy_start) {
			/*
			 * short transfer - compute the number of remaining
			 * bytes in the hardware buffer:
			 */
			phy_end = le32toh(td->td_be);
			temp = (OHCI_PAGE(phy_start ^ phy_end) ?
			    (OHCI_PAGE_SIZE + 1) : 0x0001);
			temp += OHCI_PAGE_OFFSET(phy_end);
			temp -= OHCI_PAGE_OFFSET(phy_start);

			if (temp > td->len) {
				/* guard against corruption */
				cc = OHCI_CC_STALL;
			} else if (xfer->aframes != xfer->nframes) {
				/*
				 * Sum up total transfer length
				 * in "frlengths[]":
				 */
				xfer->frlengths[xfer->aframes] += td->len - temp;
			}
		} else {
			if (xfer->aframes != xfer->nframes) {
				/* transfer was complete */
				xfer->frlengths[xfer->aframes] += td->len;
			}
		}
		/* Check for last transfer */
		if (((void *)td) == xfer->td_transfer_last) {
			td = NULL;
			break;
		}
		/* Check transfer status */
		if (cc) {
			/* the transfer is finished */
			td = NULL;
			break;
		}
		/* Check for short transfer */
		if (phy_start) {
			if (xfer->flags_int.short_frames_ok) {
				/* follow alt next */
				td = td->alt_next;
			} else {
				/* the transfer is finished */
				td = NULL;
			}
			break;
		}
		td = td->obj_next;

		if (td->alt_next != td_alt_next) {
			/* this USB frame is complete */
			break;
		}
	}

	/* update transfer cache */

	xfer->td_transfer_cache = td;

	DPRINTFN(16, "error cc=%d (%s)\n",
	    cc, ohci_cc_strs[cc]);

	return ((cc == 0) ? USB_ERR_NORMAL_COMPLETION :
	    (cc == OHCI_CC_STALL) ? USB_ERR_STALLED : USB_ERR_IOERROR);
}

static void
ohci_non_isoc_done(struct usb_xfer *xfer)
{
	usb_error_t err = 0;

	DPRINTFN(13, "xfer=%p endpoint=%p transfer done\n",
	    xfer, xfer->endpoint);

#ifdef USB_DEBUG
	if (ohcidebug > 10) {
		ohci_dump_tds(xfer->td_transfer_first);
	}
#endif

	/* reset scanner */

	xfer->td_transfer_cache = xfer->td_transfer_first;

	if (xfer->flags_int.control_xfr) {
		if (xfer->flags_int.control_hdr) {
			err = ohci_non_isoc_done_sub(xfer);
		}
		xfer->aframes = 1;

		if (xfer->td_transfer_cache == NULL) {
			goto done;
		}
	}
	while (xfer->aframes != xfer->nframes) {
		err = ohci_non_isoc_done_sub(xfer);
		xfer->aframes++;

		if (xfer->td_transfer_cache == NULL) {
			goto done;
		}
	}

	if (xfer->flags_int.control_xfr &&
	    !xfer->flags_int.control_act) {
		err = ohci_non_isoc_done_sub(xfer);
	}
done:
	ohci_device_done(xfer, err);
}

/*------------------------------------------------------------------------*
 *	ohci_check_transfer_sub
 *------------------------------------------------------------------------*/
static void
ohci_check_transfer_sub(struct usb_xfer *xfer)
{
	ohci_td_t *td;
	ohci_ed_t *ed;
	uint32_t phy_start;
	uint32_t td_flags;
	uint32_t td_next;
	uint16_t cc;

	td = xfer->td_transfer_cache;

	while (1) {
		usb_pc_cpu_invalidate(td->page_cache);
		phy_start = le32toh(td->td_cbp);
		td_flags = le32toh(td->td_flags);
		td_next = le32toh(td->td_next);

		/* Check for last transfer */
		if (((void *)td) == xfer->td_transfer_last) {
			/* the transfer is finished */
			td = NULL;
			break;
		}
		/* Check transfer status */
		cc = OHCI_TD_GET_CC(td_flags);
		if (cc) {
			/* the transfer is finished */
			td = NULL;
			break;
		}
		/*
	         * Check if we reached the last packet
	         * or if there is a short packet:
	         */

		if (((td_next & (~0xF)) == OHCI_TD_NEXT_END) || phy_start) {
			/* follow alt next */
			td = td->alt_next;
			break;
		}
		td = td->obj_next;
	}

	/* update transfer cache */

	xfer->td_transfer_cache = td;

	if (td) {
		ed = xfer->qh_start[xfer->flags_int.curr_dma_set];

		ed->ed_headp = td->td_self;
		usb_pc_cpu_flush(ed->page_cache);

		DPRINTFN(13, "xfer=%p following alt next\n", xfer);

		/*
		 * Make sure that the OHCI re-scans the schedule by
		 * writing the BLF and CLF bits:
		 */

		if (xfer->xroot->udev->flags.self_suspended) {
			/* nothing to do */
		} else if (xfer->endpoint->methods == &ohci_device_bulk_methods) {
			ohci_softc_t *sc = OHCI_BUS2SC(xfer->xroot->bus);

			OWRITE4(sc, OHCI_COMMAND_STATUS, OHCI_BLF);
		} else if (xfer->endpoint->methods == &ohci_device_ctrl_methods) {
			ohci_softc_t *sc = OHCI_BUS2SC(xfer->xroot->bus);

			OWRITE4(sc, OHCI_COMMAND_STATUS, OHCI_CLF);
		}
	}
}

/*------------------------------------------------------------------------*
 *	ohci_check_transfer
 *
 * Return values:
 *    0: USB transfer is not finished
 * Else: USB transfer is finished
 *------------------------------------------------------------------------*/
static uint8_t
ohci_check_transfer(struct usb_xfer *xfer)
{
	ohci_ed_t *ed;
	uint32_t ed_headp;
	uint32_t ed_tailp;

	DPRINTFN(13, "xfer=%p checking transfer\n", xfer);

	ed = xfer->qh_start[xfer->flags_int.curr_dma_set];

	usb_pc_cpu_invalidate(ed->page_cache);
	ed_headp = le32toh(ed->ed_headp);
	ed_tailp = le32toh(ed->ed_tailp);

	if ((ed_headp & OHCI_HALTED) ||
	    (((ed_headp ^ ed_tailp) & (~0xF)) == 0)) {
		if (xfer->endpoint->methods == &ohci_device_isoc_methods) {
			/* isochronous transfer */
			ohci_isoc_done(xfer);
		} else {
			if (xfer->flags_int.short_frames_ok) {
				ohci_check_transfer_sub(xfer);
				if (xfer->td_transfer_cache) {
					/* not finished yet */
					return (0);
				}
			}
			/* store data-toggle */
			if (ed_headp & OHCI_TOGGLECARRY) {
				xfer->endpoint->toggle_next = 1;
			} else {
				xfer->endpoint->toggle_next = 0;
			}

			/* non-isochronous transfer */
			ohci_non_isoc_done(xfer);
		}
		return (1);
	}
	DPRINTFN(13, "xfer=%p is still active\n", xfer);
	return (0);
}

static void
ohci_rhsc_enable(ohci_softc_t *sc)
{
	DPRINTFN(5, "\n");

	USB_BUS_LOCK_ASSERT(&sc->sc_bus, MA_OWNED);

	sc->sc_eintrs |= OHCI_RHSC;
	OWRITE4(sc, OHCI_INTERRUPT_ENABLE, OHCI_RHSC);

	/* acknowledge any RHSC interrupt */
	OWRITE4(sc, OHCI_INTERRUPT_STATUS, OHCI_RHSC);

	ohci_root_intr(sc);
}

static void
ohci_interrupt_poll(ohci_softc_t *sc)
{
	struct usb_xfer *xfer;

repeat:
	TAILQ_FOREACH(xfer, &sc->sc_bus.intr_q.head, wait_entry) {
		/*
		 * check if transfer is transferred
		 */
		if (ohci_check_transfer(xfer)) {
			/* queue has been modified */
			goto repeat;
		}
	}
}

/*------------------------------------------------------------------------*
 *	ohci_interrupt - OHCI interrupt handler
 *
 * NOTE: Do not access "sc->sc_bus.bdev" inside the interrupt handler,
 * hence the interrupt handler will be setup before "sc->sc_bus.bdev"
 * is present !
 *------------------------------------------------------------------------*/
void
ohci_interrupt(ohci_softc_t *sc)
{
	struct ohci_hcca *hcca;
	uint32_t status;
	uint32_t done;

	USB_BUS_LOCK(&sc->sc_bus);

	hcca = ohci_get_hcca(sc);

	DPRINTFN(16, "real interrupt\n");

#ifdef USB_DEBUG
	if (ohcidebug > 15) {
		ohci_dumpregs(sc);
	}
#endif

	done = le32toh(hcca->hcca_done_head);

	/*
	 * The LSb of done is used to inform the HC Driver that an interrupt
	 * condition exists for both the Done list and for another event
	 * recorded in HcInterruptStatus. On an interrupt from the HC, the
	 * HC Driver checks the HccaDoneHead Value. If this value is 0, then
	 * the interrupt was caused by other than the HccaDoneHead update
	 * and the HcInterruptStatus register needs to be accessed to
	 * determine that exact interrupt cause. If HccaDoneHead is nonzero,
	 * then a Done list update interrupt is indicated and if the LSb of
	 * done is nonzero, then an additional interrupt event is indicated
	 * and HcInterruptStatus should be checked to determine its cause.
	 */
	if (done != 0) {
		status = 0;

		if (done & ~OHCI_DONE_INTRS) {
			status |= OHCI_WDH;
		}
		if (done & OHCI_DONE_INTRS) {
			status |= OREAD4(sc, OHCI_INTERRUPT_STATUS);
		}
		hcca->hcca_done_head = 0;

		usb_pc_cpu_flush(&sc->sc_hw.hcca_pc);
	} else {
		status = OREAD4(sc, OHCI_INTERRUPT_STATUS) & ~OHCI_WDH;
	}

	status &= ~OHCI_MIE;
	if (status == 0) {
		/*
		 * nothing to be done (PCI shared
		 * interrupt)
		 */
		goto done;
	}
	OWRITE4(sc, OHCI_INTERRUPT_STATUS, status);	/* Acknowledge */

	status &= sc->sc_eintrs;
	if (status == 0) {
		goto done;
	}
	if (status & (OHCI_SO | OHCI_RD | OHCI_UE | OHCI_RHSC)) {
#if 0
		if (status & OHCI_SO) {
			/* XXX do what */
		}
#endif
		if (status & OHCI_RD) {
			printf("%s: resume detect\n", __FUNCTION__);
			/* XXX process resume detect */
		}
		if (status & OHCI_UE) {
			printf("%s: unrecoverable error, "
			    "controller halted\n", __FUNCTION__);
			OWRITE4(sc, OHCI_CONTROL, OHCI_HCFS_RESET);
			/* XXX what else */
		}
		if (status & OHCI_RHSC) {
			/*
			 * Disable RHSC interrupt for now, because it will be
			 * on until the port has been reset.
			 */
			sc->sc_eintrs &= ~OHCI_RHSC;
			OWRITE4(sc, OHCI_INTERRUPT_DISABLE, OHCI_RHSC);

			ohci_root_intr(sc);

			/* do not allow RHSC interrupts > 1 per second */
			usb_callout_reset(&sc->sc_tmo_rhsc, hz,
			    (void *)&ohci_rhsc_enable, sc);
		}
	}
	status &= ~(OHCI_RHSC | OHCI_WDH | OHCI_SO);
	if (status != 0) {
		/* Block unprocessed interrupts. XXX */
		OWRITE4(sc, OHCI_INTERRUPT_DISABLE, status);
		sc->sc_eintrs &= ~status;
		printf("%s: blocking intrs 0x%x\n",
		    __FUNCTION__, status);
	}
	/* poll all the USB transfers */
	ohci_interrupt_poll(sc);

done:
	USB_BUS_UNLOCK(&sc->sc_bus);
}

/*
 * called when a request does not complete
 */
static void
ohci_timeout(void *arg)
{
	struct usb_xfer *xfer = arg;

	DPRINTF("xfer=%p\n", xfer);

	USB_BUS_LOCK_ASSERT(xfer->xroot->bus, MA_OWNED);

	/* transfer is transferred */
	ohci_device_done(xfer, USB_ERR_TIMEOUT);
}

static void
ohci_do_poll(struct usb_bus *bus)
{
	struct ohci_softc *sc = OHCI_BUS2SC(bus);

	USB_BUS_LOCK(&sc->sc_bus);
	ohci_interrupt_poll(sc);
	USB_BUS_UNLOCK(&sc->sc_bus);
}

static void
ohci_setup_standard_chain_sub(struct ohci_std_temp *temp)
{
	struct usb_page_search buf_res;
	ohci_td_t *td;
	ohci_td_t *td_next;
	ohci_td_t *td_alt_next;
	uint32_t buf_offset;
	uint32_t average;
	uint32_t len_old;
	uint8_t shortpkt_old;
	uint8_t precompute;

	td_alt_next = NULL;
	buf_offset = 0;
	shortpkt_old = temp->shortpkt;
	len_old = temp->len;
	precompute = 1;

	/* software is used to detect short incoming transfers */

	if ((temp->td_flags & htole32(OHCI_TD_DP_MASK)) == htole32(OHCI_TD_IN)) {
		temp->td_flags |= htole32(OHCI_TD_R);
	} else {
		temp->td_flags &= ~htole32(OHCI_TD_R);
	}

restart:

	td = temp->td;
	td_next = temp->td_next;

	while (1) {
		if (temp->len == 0) {
			if (temp->shortpkt) {
				break;
			}
			/* send a Zero Length Packet, ZLP, last */

			temp->shortpkt = 1;
			average = 0;

		} else {
			average = temp->average;

			if (temp->len < average) {
				if (temp->len % temp->max_frame_size) {
					temp->shortpkt = 1;
				}
				average = temp->len;
			}
		}

		if (td_next == NULL) {
			panic("%s: out of OHCI transfer descriptors!", __FUNCTION__);
		}
		/* get next TD */

		td = td_next;
		td_next = td->obj_next;

		/* check if we are pre-computing */

		if (precompute) {
			/* update remaining length */

			temp->len -= average;

			continue;
		}
		/* fill out current TD */
		td->td_flags = temp->td_flags;

		/* the next TD uses TOGGLE_CARRY */
		temp->td_flags &= ~htole32(OHCI_TD_TOGGLE_MASK);

		if (average == 0) {
			/*
			 * The buffer start and end phys addresses should be
			 * 0x0 for a zero length packet.
			 */
			td->td_cbp = 0;
			td->td_be = 0;
			td->len = 0;

		} else {
			usbd_get_page(temp->pc, buf_offset, &buf_res);
			td->td_cbp = htole32(buf_res.physaddr);
			buf_offset += (average - 1);

			usbd_get_page(temp->pc, buf_offset, &buf_res);
			td->td_be = htole32(buf_res.physaddr);
			buf_offset++;

			td->len = average;

			/* update remaining length */

			temp->len -= average;
		}

		if ((td_next == td_alt_next) && temp->setup_alt_next) {
			/* we need to receive these frames one by one ! */
			td->td_flags &= htole32(~OHCI_TD_INTR_MASK);
			td->td_flags |= htole32(OHCI_TD_SET_DI(1));
			td->td_next = htole32(OHCI_TD_NEXT_END);
		} else {
			if (td_next) {
				/* link the current TD with the next one */
				td->td_next = td_next->td_self;
			}
		}

		td->alt_next = td_alt_next;

		usb_pc_cpu_flush(td->page_cache);
	}

	if (precompute) {
		precompute = 0;

		/* setup alt next pointer, if any */
		if (temp->last_frame) {
			/* no alternate next */
			td_alt_next = NULL;
		} else {
			/* we use this field internally */
			td_alt_next = td_next;
		}

		/* restore */
		temp->shortpkt = shortpkt_old;
		temp->len = len_old;
		goto restart;
	}
	temp->td = td;
	temp->td_next = td_next;
}

static void
ohci_setup_standard_chain(struct usb_xfer *xfer, ohci_ed_t **ed_last)
{
	struct ohci_std_temp temp;
	const struct usb_pipe_methods *methods;
	ohci_ed_t *ed;
	ohci_td_t *td;
	uint32_t ed_flags;
	uint32_t x;

	DPRINTFN(9, "addr=%d endpt=%d sumlen=%d speed=%d\n",
	    xfer->address, UE_GET_ADDR(xfer->endpointno),
	    xfer->sumlen, usbd_get_speed(xfer->xroot->udev));

	temp.average = xfer->max_hc_frame_size;
	temp.max_frame_size = xfer->max_frame_size;

	/* toggle the DMA set we are using */
	xfer->flags_int.curr_dma_set ^= 1;

	/* get next DMA set */
	td = xfer->td_start[xfer->flags_int.curr_dma_set];

	xfer->td_transfer_first = td;
	xfer->td_transfer_cache = td;

	temp.td = NULL;
	temp.td_next = td;
	temp.last_frame = 0;
	temp.setup_alt_next = xfer->flags_int.short_frames_ok;

	methods = xfer->endpoint->methods;

	/* check if we should prepend a setup message */

	if (xfer->flags_int.control_xfr) {
		if (xfer->flags_int.control_hdr) {
			temp.td_flags = htole32(OHCI_TD_SETUP | OHCI_TD_NOCC |
			    OHCI_TD_TOGGLE_0 | OHCI_TD_NOINTR);

			temp.len = xfer->frlengths[0];
			temp.pc = xfer->frbuffers + 0;
			temp.shortpkt = temp.len ? 1 : 0;
			/* check for last frame */
			if (xfer->nframes == 1) {
				/* no STATUS stage yet, SETUP is last */
				if (xfer->flags_int.control_act) {
					temp.last_frame = 1;
					temp.setup_alt_next = 0;
				}
			}
			ohci_setup_standard_chain_sub(&temp);

			/*
			 * XXX assume that the setup message is
			 * contained within one USB packet:
			 */
			xfer->endpoint->toggle_next = 1;
		}
		x = 1;
	} else {
		x = 0;
	}
	temp.td_flags = htole32(OHCI_TD_NOCC | OHCI_TD_NOINTR);

	/* set data toggle */

	if (xfer->endpoint->toggle_next) {
		temp.td_flags |= htole32(OHCI_TD_TOGGLE_1);
	} else {
		temp.td_flags |= htole32(OHCI_TD_TOGGLE_0);
	}

	/* set endpoint direction */

	if (UE_GET_DIR(xfer->endpointno) == UE_DIR_IN) {
		temp.td_flags |= htole32(OHCI_TD_IN);
	} else {
		temp.td_flags |= htole32(OHCI_TD_OUT);
	}

	while (x != xfer->nframes) {
		/* DATA0 / DATA1 message */

		temp.len = xfer->frlengths[x];
		temp.pc = xfer->frbuffers + x;

		x++;

		if (x == xfer->nframes) {
			if (xfer->flags_int.control_xfr) {
				/* no STATUS stage yet, DATA is last */
				if (xfer->flags_int.control_act) {
					temp.last_frame = 1;
					temp.setup_alt_next = 0;
				}
			} else {
				temp.last_frame = 1;
				temp.setup_alt_next = 0;
			}
		}
		if (temp.len == 0) {
			/* make sure that we send an USB packet */

			temp.shortpkt = 0;

		} else {
			/* regular data transfer */

			temp.shortpkt = (xfer->flags.force_short_xfer) ? 0 : 1;
		}

		ohci_setup_standard_chain_sub(&temp);
	}

	/* check if we should append a status stage */

	if (xfer->flags_int.control_xfr &&
	    !xfer->flags_int.control_act) {
		/*
		 * Send a DATA1 message and invert the current endpoint
		 * direction.
		 */

		/* set endpoint direction and data toggle */

		if (UE_GET_DIR(xfer->endpointno) == UE_DIR_IN) {
			temp.td_flags = htole32(OHCI_TD_OUT |
			    OHCI_TD_NOCC | OHCI_TD_TOGGLE_1 | OHCI_TD_SET_DI(1));
		} else {
			temp.td_flags = htole32(OHCI_TD_IN |
			    OHCI_TD_NOCC | OHCI_TD_TOGGLE_1 | OHCI_TD_SET_DI(1));
		}

		temp.len = 0;
		temp.pc = NULL;
		temp.shortpkt = 0;
		temp.last_frame = 1;
		temp.setup_alt_next = 0;

		ohci_setup_standard_chain_sub(&temp);
	}
	td = temp.td;

	/* Ensure that last TD is terminating: */
	td->td_next = htole32(OHCI_TD_NEXT_END);
	td->td_flags &= ~htole32(OHCI_TD_INTR_MASK);
	td->td_flags |= htole32(OHCI_TD_SET_DI(1));

	usb_pc_cpu_flush(td->page_cache);

	/* must have at least one frame! */

	xfer->td_transfer_last = td;

#ifdef USB_DEBUG
	if (ohcidebug > 8) {
		DPRINTF("nexttog=%d; data before transfer:\n",
		    xfer->endpoint->toggle_next);
		ohci_dump_tds(xfer->td_transfer_first);
	}
#endif

	ed = xfer->qh_start[xfer->flags_int.curr_dma_set];

	ed_flags = (OHCI_ED_SET_FA(xfer->address) |
	    OHCI_ED_SET_EN(UE_GET_ADDR(xfer->endpointno)) |
	    OHCI_ED_SET_MAXP(xfer->max_frame_size));

	ed_flags |= (OHCI_ED_FORMAT_GEN | OHCI_ED_DIR_TD);

	if (xfer->xroot->udev->speed == USB_SPEED_LOW) {
		ed_flags |= OHCI_ED_SPEED;
	}
	ed->ed_flags = htole32(ed_flags);

	td = xfer->td_transfer_first;

	ed->ed_headp = td->td_self;

	if (xfer->xroot->udev->flags.self_suspended == 0) {
		/* the append function will flush the endpoint descriptor */
		OHCI_APPEND_QH(ed, *ed_last);

		if (methods == &ohci_device_bulk_methods) {
			ohci_softc_t *sc = OHCI_BUS2SC(xfer->xroot->bus);

			OWRITE4(sc, OHCI_COMMAND_STATUS, OHCI_BLF);
		}
		if (methods == &ohci_device_ctrl_methods) {
			ohci_softc_t *sc = OHCI_BUS2SC(xfer->xroot->bus);

			OWRITE4(sc, OHCI_COMMAND_STATUS, OHCI_CLF);
		}
	} else {
		usb_pc_cpu_flush(ed->page_cache);
	}
}

static void
ohci_root_intr(ohci_softc_t *sc)
{
	uint32_t hstatus;
	uint16_t i;
	uint16_t m;

	USB_BUS_LOCK_ASSERT(&sc->sc_bus, MA_OWNED);

	/* clear any old interrupt data */
	memset(sc->sc_hub_idata, 0, sizeof(sc->sc_hub_idata));

	hstatus = OREAD4(sc, OHCI_RH_STATUS);
	DPRINTF("sc=%p hstatus=0x%08x\n",
	    sc, hstatus);

	/* set bits */
	m = (sc->sc_noport + 1);
	if (m > (8 * sizeof(sc->sc_hub_idata))) {
		m = (8 * sizeof(sc->sc_hub_idata));
	}
	for (i = 1; i < m; i++) {
		/* pick out CHANGE bits from the status register */
		if (OREAD4(sc, OHCI_RH_PORT_STATUS(i)) >> 16) {
			sc->sc_hub_idata[i / 8] |= 1 << (i % 8);
			DPRINTF("port %d changed\n", i);
		}
	}

	uhub_root_intr(&sc->sc_bus, sc->sc_hub_idata,
	    sizeof(sc->sc_hub_idata));
}

/* NOTE: "done" can be run two times in a row,
 * from close and from interrupt
 */
static void
ohci_device_done(struct usb_xfer *xfer, usb_error_t error)
{
	const struct usb_pipe_methods *methods = xfer->endpoint->methods;
	ohci_softc_t *sc = OHCI_BUS2SC(xfer->xroot->bus);
	ohci_ed_t *ed;

	USB_BUS_LOCK_ASSERT(&sc->sc_bus, MA_OWNED);

	DPRINTFN(2, "xfer=%p, endpoint=%p, error=%d\n",
	    xfer, xfer->endpoint, error);

	ed = xfer->qh_start[xfer->flags_int.curr_dma_set];
	if (ed) {
		usb_pc_cpu_invalidate(ed->page_cache);
	}
	if (methods == &ohci_device_bulk_methods) {
		OHCI_REMOVE_QH(ed, sc->sc_bulk_p_last);
	}
	if (methods == &ohci_device_ctrl_methods) {
		OHCI_REMOVE_QH(ed, sc->sc_ctrl_p_last);
	}
	if (methods == &ohci_device_intr_methods) {
		OHCI_REMOVE_QH(ed, sc->sc_intr_p_last[xfer->qh_pos]);
	}
	if (methods == &ohci_device_isoc_methods) {
		OHCI_REMOVE_QH(ed, sc->sc_isoc_p_last);
	}
	xfer->td_transfer_first = NULL;
	xfer->td_transfer_last = NULL;

	/* dequeue transfer and start next transfer */
	usbd_transfer_done(xfer, error);
}

/*------------------------------------------------------------------------*
 * ohci bulk support
 *------------------------------------------------------------------------*/
static void
ohci_device_bulk_open(struct usb_xfer *xfer)
{
	return;
}

static void
ohci_device_bulk_close(struct usb_xfer *xfer)
{
	ohci_device_done(xfer, USB_ERR_CANCELLED);
}

static void
ohci_device_bulk_enter(struct usb_xfer *xfer)
{
	return;
}

static void
ohci_device_bulk_start(struct usb_xfer *xfer)
{
	ohci_softc_t *sc = OHCI_BUS2SC(xfer->xroot->bus);

	/* setup TD's and QH */
	ohci_setup_standard_chain(xfer, &sc->sc_bulk_p_last);

	/* put transfer on interrupt queue */
	ohci_transfer_intr_enqueue(xfer);
}

static const struct usb_pipe_methods ohci_device_bulk_methods =
{
	.open = ohci_device_bulk_open,
	.close = ohci_device_bulk_close,
	.enter = ohci_device_bulk_enter,
	.start = ohci_device_bulk_start,
};

/*------------------------------------------------------------------------*
 * ohci control support
 *------------------------------------------------------------------------*/
static void
ohci_device_ctrl_open(struct usb_xfer *xfer)
{
	return;
}

static void
ohci_device_ctrl_close(struct usb_xfer *xfer)
{
	ohci_device_done(xfer, USB_ERR_CANCELLED);
}

static void
ohci_device_ctrl_enter(struct usb_xfer *xfer)
{
	return;
}

static void
ohci_device_ctrl_start(struct usb_xfer *xfer)
{
	ohci_softc_t *sc = OHCI_BUS2SC(xfer->xroot->bus);

	/* setup TD's and QH */
	ohci_setup_standard_chain(xfer, &sc->sc_ctrl_p_last);

	/* put transfer on interrupt queue */
	ohci_transfer_intr_enqueue(xfer);
}

static const struct usb_pipe_methods ohci_device_ctrl_methods =
{
	.open = ohci_device_ctrl_open,
	.close = ohci_device_ctrl_close,
	.enter = ohci_device_ctrl_enter,
	.start = ohci_device_ctrl_start,
};

/*------------------------------------------------------------------------*
 * ohci interrupt support
 *------------------------------------------------------------------------*/
static void
ohci_device_intr_open(struct usb_xfer *xfer)
{
	ohci_softc_t *sc = OHCI_BUS2SC(xfer->xroot->bus);
	uint16_t best;
	uint16_t bit;
	uint16_t x;

	best = 0;
	bit = OHCI_NO_EDS / 2;
	while (bit) {
		if (xfer->interval >= bit) {
			x = bit;
			best = bit;
			while (x & bit) {
				if (sc->sc_intr_stat[x] <
				    sc->sc_intr_stat[best]) {
					best = x;
				}
				x++;
			}
			break;
		}
		bit >>= 1;
	}

	sc->sc_intr_stat[best]++;
	xfer->qh_pos = best;

	DPRINTFN(3, "best=%d interval=%d\n",
	    best, xfer->interval);
}

static void
ohci_device_intr_close(struct usb_xfer *xfer)
{
	ohci_softc_t *sc = OHCI_BUS2SC(xfer->xroot->bus);

	sc->sc_intr_stat[xfer->qh_pos]--;

	ohci_device_done(xfer, USB_ERR_CANCELLED);
}

static void
ohci_device_intr_enter(struct usb_xfer *xfer)
{
	return;
}

static void
ohci_device_intr_start(struct usb_xfer *xfer)
{
	ohci_softc_t *sc = OHCI_BUS2SC(xfer->xroot->bus);

	/* setup TD's and QH */
	ohci_setup_standard_chain(xfer, &sc->sc_intr_p_last[xfer->qh_pos]);

	/* put transfer on interrupt queue */
	ohci_transfer_intr_enqueue(xfer);
}

static const struct usb_pipe_methods ohci_device_intr_methods =
{
	.open = ohci_device_intr_open,
	.close = ohci_device_intr_close,
	.enter = ohci_device_intr_enter,
	.start = ohci_device_intr_start,
};

/*------------------------------------------------------------------------*
 * ohci isochronous support
 *------------------------------------------------------------------------*/
static void
ohci_device_isoc_open(struct usb_xfer *xfer)
{
	return;
}

static void
ohci_device_isoc_close(struct usb_xfer *xfer)
{
	/**/
	ohci_device_done(xfer, USB_ERR_CANCELLED);
}

static void
ohci_device_isoc_enter(struct usb_xfer *xfer)
{
	struct usb_page_search buf_res;
	ohci_softc_t *sc = OHCI_BUS2SC(xfer->xroot->bus);
	struct ohci_hcca *hcca;
	uint32_t buf_offset;
	uint32_t nframes;
	uint32_t ed_flags;
	uint32_t *plen;
	uint16_t itd_offset[OHCI_ITD_NOFFSET];
	uint16_t length;
	uint8_t ncur;
	ohci_itd_t *td;
	ohci_itd_t *td_last = NULL;
	ohci_ed_t *ed;

	hcca = ohci_get_hcca(sc);

	nframes = le32toh(hcca->hcca_frame_number);

	DPRINTFN(6, "xfer=%p isoc_next=%u nframes=%u hcca_fn=%u\n",
	    xfer, xfer->endpoint->isoc_next, xfer->nframes, nframes);

	if ((xfer->endpoint->is_synced == 0) ||
	    (((nframes - xfer->endpoint->isoc_next) & 0xFFFF) < xfer->nframes) ||
	    (((xfer->endpoint->isoc_next - nframes) & 0xFFFF) >= 128)) {
		/*
		 * If there is data underflow or the pipe queue is empty we
		 * schedule the transfer a few frames ahead of the current
		 * frame position. Else two isochronous transfers might
		 * overlap.
		 */
		xfer->endpoint->isoc_next = (nframes + 3) & 0xFFFF;
		xfer->endpoint->is_synced = 1;
		DPRINTFN(3, "start next=%d\n", xfer->endpoint->isoc_next);
	}
	/*
	 * compute how many milliseconds the insertion is ahead of the
	 * current frame position:
	 */
	buf_offset = ((xfer->endpoint->isoc_next - nframes) & 0xFFFF);

	/*
	 * pre-compute when the isochronous transfer will be finished:
	 */
	xfer->isoc_time_complete =
	    (usb_isoc_time_expand(&sc->sc_bus, nframes) + buf_offset +
	    xfer->nframes);

	/* get the real number of frames */

	nframes = xfer->nframes;

	buf_offset = 0;

	plen = xfer->frlengths;

	/* toggle the DMA set we are using */
	xfer->flags_int.curr_dma_set ^= 1;

	/* get next DMA set */
	td = xfer->td_start[xfer->flags_int.curr_dma_set];

	xfer->td_transfer_first = td;

	ncur = 0;
	length = 0;

	while (nframes--) {
		if (td == NULL) {
			panic("%s:%d: out of TD's\n",
			    __FUNCTION__, __LINE__);
		}
		itd_offset[ncur] = length;
		buf_offset += *plen;
		length += *plen;
		plen++;
		ncur++;

		if (			/* check if the ITD is full */
		    (ncur == OHCI_ITD_NOFFSET) ||
		/* check if we have put more than 4K into the ITD */
		    (length & 0xF000) ||
		/* check if it is the last frame */
		    (nframes == 0)) {
			/* fill current ITD */
			td->itd_flags = htole32(
			    OHCI_ITD_NOCC |
			    OHCI_ITD_SET_SF(xfer->endpoint->isoc_next) |
			    OHCI_ITD_NOINTR |
			    OHCI_ITD_SET_FC(ncur));

			td->frames = ncur;
			xfer->endpoint->isoc_next += ncur;

			if (length == 0) {
				/* all zero */
				td->itd_bp0 = 0;
				td->itd_be = ~0;

				while (ncur--) {
					td->itd_offset[ncur] =
					    htole16(OHCI_ITD_MK_OFFS(0));
				}
			} else {
				usbd_get_page(xfer->frbuffers, buf_offset - length, &buf_res);
				length = OHCI_PAGE_MASK(buf_res.physaddr);
				buf_res.physaddr =
				    OHCI_PAGE(buf_res.physaddr);
				td->itd_bp0 = htole32(buf_res.physaddr);
				usbd_get_page(xfer->frbuffers, buf_offset - 1, &buf_res);
				td->itd_be = htole32(buf_res.physaddr);

				while (ncur--) {
					itd_offset[ncur] += length;
					itd_offset[ncur] =
					    OHCI_ITD_MK_OFFS(itd_offset[ncur]);
					td->itd_offset[ncur] =
					    htole16(itd_offset[ncur]);
				}
			}
			ncur = 0;
			length = 0;
			td_last = td;
			td = td->obj_next;

			if (td) {
				/* link the last TD with the next one */
				td_last->itd_next = td->itd_self;
			}
			usb_pc_cpu_flush(td_last->page_cache);
		}
	}

	/* update the last TD */
	td_last->itd_flags &= ~htole32(OHCI_ITD_NOINTR);
	td_last->itd_flags |= htole32(OHCI_ITD_SET_DI(0));
	td_last->itd_next = 0;

	usb_pc_cpu_flush(td_last->page_cache);

	xfer->td_transfer_last = td_last;

#ifdef USB_DEBUG
	if (ohcidebug > 8) {
		DPRINTF("data before transfer:\n");
		ohci_dump_itds(xfer->td_transfer_first);
	}
#endif
	ed = xfer->qh_start[xfer->flags_int.curr_dma_set];

	if (UE_GET_DIR(xfer->endpointno) == UE_DIR_IN)
		ed_flags = (OHCI_ED_DIR_IN | OHCI_ED_FORMAT_ISO);
	else
		ed_flags = (OHCI_ED_DIR_OUT | OHCI_ED_FORMAT_ISO);

	ed_flags |= (OHCI_ED_SET_FA(xfer->address) |
	    OHCI_ED_SET_EN(UE_GET_ADDR(xfer->endpointno)) |
	    OHCI_ED_SET_MAXP(xfer->max_frame_size));

	if (xfer->xroot->udev->speed == USB_SPEED_LOW) {
		ed_flags |= OHCI_ED_SPEED;
	}
	ed->ed_flags = htole32(ed_flags);

	td = xfer->td_transfer_first;

	ed->ed_headp = td->itd_self;

	/* isochronous transfers are not affected by suspend / resume */
	/* the append function will flush the endpoint descriptor */

	OHCI_APPEND_QH(ed, sc->sc_isoc_p_last);
}

static void
ohci_device_isoc_start(struct usb_xfer *xfer)
{
	/* put transfer on interrupt queue */
	ohci_transfer_intr_enqueue(xfer);
}

static const struct usb_pipe_methods ohci_device_isoc_methods =
{
	.open = ohci_device_isoc_open,
	.close = ohci_device_isoc_close,
	.enter = ohci_device_isoc_enter,
	.start = ohci_device_isoc_start,
};

/*------------------------------------------------------------------------*
 * ohci root control support
 *------------------------------------------------------------------------*
 * Simulate a hardware hub by handling all the necessary requests.
 *------------------------------------------------------------------------*/

static const
struct usb_device_descriptor ohci_devd =
{
	sizeof(struct usb_device_descriptor),
	UDESC_DEVICE,			/* type */
	{0x00, 0x01},			/* USB version */
	UDCLASS_HUB,			/* class */
	UDSUBCLASS_HUB,			/* subclass */
	UDPROTO_FSHUB,			/* protocol */
	64,				/* max packet */
	{0}, {0}, {0x00, 0x01},		/* device id */
	1, 2, 0,			/* string indexes */
	1				/* # of configurations */
};

static const
struct ohci_config_desc ohci_confd =
{
	.confd = {
		.bLength = sizeof(struct usb_config_descriptor),
		.bDescriptorType = UDESC_CONFIG,
		.wTotalLength[0] = sizeof(ohci_confd),
		.bNumInterface = 1,
		.bConfigurationValue = 1,
		.iConfiguration = 0,
		.bmAttributes = UC_SELF_POWERED,
		.bMaxPower = 0,		/* max power */
	},
	.ifcd = {
		.bLength = sizeof(struct usb_interface_descriptor),
		.bDescriptorType = UDESC_INTERFACE,
		.bNumEndpoints = 1,
		.bInterfaceClass = UICLASS_HUB,
		.bInterfaceSubClass = UISUBCLASS_HUB,
		.bInterfaceProtocol = 0,
	},
	.endpd = {
		.bLength = sizeof(struct usb_endpoint_descriptor),
		.bDescriptorType = UDESC_ENDPOINT,
		.bEndpointAddress = UE_DIR_IN | OHCI_INTR_ENDPT,
		.bmAttributes = UE_INTERRUPT,
		.wMaxPacketSize[0] = 32,/* max packet (255 ports) */
		.bInterval = 255,
	},
};

static const
struct usb_hub_descriptor ohci_hubd =
{
	.bDescLength = 0,	/* dynamic length */
	.bDescriptorType = UDESC_HUB,
};

static usb_error_t
ohci_roothub_exec(struct usb_device *udev,
    struct usb_device_request *req, const void **pptr, uint16_t *plength)
{
	ohci_softc_t *sc = OHCI_BUS2SC(udev->bus);
	const void *ptr;
	const char *str_ptr;
	uint32_t port;
	uint32_t v;
	uint16_t len;
	uint16_t value;
	uint16_t index;
	uint8_t l;
	usb_error_t err;

	USB_BUS_LOCK_ASSERT(&sc->sc_bus, MA_OWNED);

	/* buffer reset */
	ptr = (const void *)&sc->sc_hub_desc.temp;
	len = 0;
	err = 0;

	value = UGETW(req->wValue);
	index = UGETW(req->wIndex);

	DPRINTFN(3, "type=0x%02x request=0x%02x wLen=0x%04x "
	    "wValue=0x%04x wIndex=0x%04x\n",
	    req->bmRequestType, req->bRequest,
	    UGETW(req->wLength), value, index);

#define	C(x,y) ((x) | ((y) << 8))
	switch (C(req->bRequest, req->bmRequestType)) {
	case C(UR_CLEAR_FEATURE, UT_WRITE_DEVICE):
	case C(UR_CLEAR_FEATURE, UT_WRITE_INTERFACE):
	case C(UR_CLEAR_FEATURE, UT_WRITE_ENDPOINT):
		/*
		 * DEVICE_REMOTE_WAKEUP and ENDPOINT_HALT are no-ops
		 * for the integrated root hub.
		 */
		break;
	case C(UR_GET_CONFIG, UT_READ_DEVICE):
		len = 1;
		sc->sc_hub_desc.temp[0] = sc->sc_conf;
		break;
	case C(UR_GET_DESCRIPTOR, UT_READ_DEVICE):
		switch (value >> 8) {
		case UDESC_DEVICE:
			if ((value & 0xff) != 0) {
				err = USB_ERR_IOERROR;
				goto done;
			}
			len = sizeof(ohci_devd);
			ptr = (const void *)&ohci_devd;
			break;

		case UDESC_CONFIG:
			if ((value & 0xff) != 0) {
				err = USB_ERR_IOERROR;
				goto done;
			}
			len = sizeof(ohci_confd);
			ptr = (const void *)&ohci_confd;
			break;

		case UDESC_STRING:
			switch (value & 0xff) {
			case 0:	/* Language table */
				str_ptr = "\001";
				break;

			case 1:	/* Vendor */
				str_ptr = sc->sc_vendor;
				break;

			case 2:	/* Product */
				str_ptr = "OHCI root HUB";
				break;

			default:
				str_ptr = "";
				break;
			}

			len = usb_make_str_desc(
			    sc->sc_hub_desc.temp,
			    sizeof(sc->sc_hub_desc.temp),
			    str_ptr);
			break;

		default:
			err = USB_ERR_IOERROR;
			goto done;
		}
		break;
	case C(UR_GET_INTERFACE, UT_READ_INTERFACE):
		len = 1;
		sc->sc_hub_desc.temp[0] = 0;
		break;
	case C(UR_GET_STATUS, UT_READ_DEVICE):
		len = 2;
		USETW(sc->sc_hub_desc.stat.wStatus, UDS_SELF_POWERED);
		break;
	case C(UR_GET_STATUS, UT_READ_INTERFACE):
	case C(UR_GET_STATUS, UT_READ_ENDPOINT):
		len = 2;
		USETW(sc->sc_hub_desc.stat.wStatus, 0);
		break;
	case C(UR_SET_ADDRESS, UT_WRITE_DEVICE):
		if (value >= OHCI_MAX_DEVICES) {
			err = USB_ERR_IOERROR;
			goto done;
		}
		sc->sc_addr = value;
		break;
	case C(UR_SET_CONFIG, UT_WRITE_DEVICE):
		if ((value != 0) && (value != 1)) {
			err = USB_ERR_IOERROR;
			goto done;
		}
		sc->sc_conf = value;
		break;
	case C(UR_SET_DESCRIPTOR, UT_WRITE_DEVICE):
		break;
	case C(UR_SET_FEATURE, UT_WRITE_DEVICE):
	case C(UR_SET_FEATURE, UT_WRITE_INTERFACE):
	case C(UR_SET_FEATURE, UT_WRITE_ENDPOINT):
		err = USB_ERR_IOERROR;
		goto done;
	case C(UR_SET_INTERFACE, UT_WRITE_INTERFACE):
		break;
	case C(UR_SYNCH_FRAME, UT_WRITE_ENDPOINT):
		break;
		/* Hub requests */
	case C(UR_CLEAR_FEATURE, UT_WRITE_CLASS_DEVICE):
		break;
	case C(UR_CLEAR_FEATURE, UT_WRITE_CLASS_OTHER):
		DPRINTFN(9, "UR_CLEAR_PORT_FEATURE "
		    "port=%d feature=%d\n",
		    index, value);
		if ((index < 1) ||
		    (index > sc->sc_noport)) {
			err = USB_ERR_IOERROR;
			goto done;
		}
		port = OHCI_RH_PORT_STATUS(index);
		switch (value) {
		case UHF_PORT_ENABLE:
			OWRITE4(sc, port, UPS_CURRENT_CONNECT_STATUS);
			break;
		case UHF_PORT_SUSPEND:
			OWRITE4(sc, port, UPS_OVERCURRENT_INDICATOR);
			break;
		case UHF_PORT_POWER:
			/* Yes, writing to the LOW_SPEED bit clears power. */
			OWRITE4(sc, port, UPS_LOW_SPEED);
			break;
		case UHF_C_PORT_CONNECTION:
			OWRITE4(sc, port, UPS_C_CONNECT_STATUS << 16);
			break;
		case UHF_C_PORT_ENABLE:
			OWRITE4(sc, port, UPS_C_PORT_ENABLED << 16);
			break;
		case UHF_C_PORT_SUSPEND:
			OWRITE4(sc, port, UPS_C_SUSPEND << 16);
			break;
		case UHF_C_PORT_OVER_CURRENT:
			OWRITE4(sc, port, UPS_C_OVERCURRENT_INDICATOR << 16);
			break;
		case UHF_C_PORT_RESET:
			OWRITE4(sc, port, UPS_C_PORT_RESET << 16);
			break;
		default:
			err = USB_ERR_IOERROR;
			goto done;
		}
		switch (value) {
		case UHF_C_PORT_CONNECTION:
		case UHF_C_PORT_ENABLE:
		case UHF_C_PORT_SUSPEND:
		case UHF_C_PORT_OVER_CURRENT:
		case UHF_C_PORT_RESET:
			/* enable RHSC interrupt if condition is cleared. */
			if ((OREAD4(sc, port) >> 16) == 0)
				ohci_rhsc_enable(sc);
			break;
		default:
			break;
		}
		break;
	case C(UR_GET_DESCRIPTOR, UT_READ_CLASS_DEVICE):
		if ((value & 0xff) != 0) {
			err = USB_ERR_IOERROR;
			goto done;
		}
		v = OREAD4(sc, OHCI_RH_DESCRIPTOR_A);

		sc->sc_hub_desc.hubd = ohci_hubd;
		sc->sc_hub_desc.hubd.bNbrPorts = sc->sc_noport;
		USETW(sc->sc_hub_desc.hubd.wHubCharacteristics,
		    (v & OHCI_NPS ? UHD_PWR_NO_SWITCH :
		    v & OHCI_PSM ? UHD_PWR_GANGED : UHD_PWR_INDIVIDUAL)
		/* XXX overcurrent */
		    );
		sc->sc_hub_desc.hubd.bPwrOn2PwrGood = OHCI_GET_POTPGT(v);
		v = OREAD4(sc, OHCI_RH_DESCRIPTOR_B);

		for (l = 0; l < sc->sc_noport; l++) {
			if (v & 1) {
				sc->sc_hub_desc.hubd.DeviceRemovable[l / 8] |= (1 << (l % 8));
			}
			v >>= 1;
		}
		sc->sc_hub_desc.hubd.bDescLength =
		    8 + ((sc->sc_noport + 7) / 8);
		len = sc->sc_hub_desc.hubd.bDescLength;
		break;

	case C(UR_GET_STATUS, UT_READ_CLASS_DEVICE):
		len = 16;
		memset(sc->sc_hub_desc.temp, 0, 16);
		break;
	case C(UR_GET_STATUS, UT_READ_CLASS_OTHER):
		DPRINTFN(9, "get port status i=%d\n",
		    index);
		if ((index < 1) ||
		    (index > sc->sc_noport)) {
			err = USB_ERR_IOERROR;
			goto done;
		}
		v = OREAD4(sc, OHCI_RH_PORT_STATUS(index));
		DPRINTFN(9, "port status=0x%04x\n", v);
		v &= ~UPS_PORT_MODE_DEVICE;	/* force host mode */
		USETW(sc->sc_hub_desc.ps.wPortStatus, v);
		USETW(sc->sc_hub_desc.ps.wPortChange, v >> 16);
		len = sizeof(sc->sc_hub_desc.ps);
		break;
	case C(UR_SET_DESCRIPTOR, UT_WRITE_CLASS_DEVICE):
		err = USB_ERR_IOERROR;
		goto done;
	case C(UR_SET_FEATURE, UT_WRITE_CLASS_DEVICE):
		break;
	case C(UR_SET_FEATURE, UT_WRITE_CLASS_OTHER):
		if ((index < 1) ||
		    (index > sc->sc_noport)) {
			err = USB_ERR_IOERROR;
			goto done;
		}
		port = OHCI_RH_PORT_STATUS(index);
		switch (value) {
		case UHF_PORT_ENABLE:
			OWRITE4(sc, port, UPS_PORT_ENABLED);
			break;
		case UHF_PORT_SUSPEND:
			OWRITE4(sc, port, UPS_SUSPEND);
			break;
		case UHF_PORT_RESET:
			DPRINTFN(6, "reset port %d\n", index);
			OWRITE4(sc, port, UPS_RESET);
			for (v = 0;; v++) {
				if (v < 12) {
					usb_pause_mtx(&sc->sc_bus.bus_mtx,
					    USB_MS_TO_TICKS(usb_port_root_reset_delay));

					if ((OREAD4(sc, port) & UPS_RESET) == 0) {
						break;
					}
				} else {
					err = USB_ERR_TIMEOUT;
					goto done;
				}
			}
			DPRINTFN(9, "ohci port %d reset, status = 0x%04x\n",
			    index, OREAD4(sc, port));
			break;
		case UHF_PORT_POWER:
			DPRINTFN(3, "set port power %d\n", index);
			OWRITE4(sc, port, UPS_PORT_POWER);
			break;
		default:
			err = USB_ERR_IOERROR;
			goto done;
		}
		break;
	default:
		err = USB_ERR_IOERROR;
		goto done;
	}
done:
	*plength = len;
	*pptr = ptr;
	return (err);
}

static void
ohci_xfer_setup(struct usb_setup_params *parm)
{
	struct usb_page_search page_info;
	struct usb_page_cache *pc;
	struct usb_xfer *xfer;
	void *last_obj;
	uint32_t ntd;
	uint32_t nitd;
	uint32_t nqh;
	uint32_t n;

	xfer = parm->curr_xfer;

	parm->hc_max_packet_size = 0x500;
	parm->hc_max_packet_count = 1;
	parm->hc_max_frame_size = OHCI_PAGE_SIZE;

	/*
	 * calculate ntd and nqh
	 */
	if (parm->methods == &ohci_device_ctrl_methods) {
		xfer->flags_int.bdma_enable = 1;

		usbd_transfer_setup_sub(parm);

		nitd = 0;
		ntd = ((2 * xfer->nframes) + 1	/* STATUS */
		    + (xfer->max_data_length / xfer->max_hc_frame_size));
		nqh = 1;

	} else if (parm->methods == &ohci_device_bulk_methods) {
		xfer->flags_int.bdma_enable = 1;

		usbd_transfer_setup_sub(parm);

		nitd = 0;
		ntd = ((2 * xfer->nframes)
		    + (xfer->max_data_length / xfer->max_hc_frame_size));
		nqh = 1;

	} else if (parm->methods == &ohci_device_intr_methods) {
		xfer->flags_int.bdma_enable = 1;

		usbd_transfer_setup_sub(parm);

		nitd = 0;
		ntd = ((2 * xfer->nframes)
		    + (xfer->max_data_length / xfer->max_hc_frame_size));
		nqh = 1;

	} else if (parm->methods == &ohci_device_isoc_methods) {
		xfer->flags_int.bdma_enable = 1;

		usbd_transfer_setup_sub(parm);

		nitd = ((xfer->max_data_length / OHCI_PAGE_SIZE) +
		    howmany(xfer->nframes, OHCI_ITD_NOFFSET) +
		    1 /* EXTRA */ );
		ntd = 0;
		nqh = 1;

	} else {
		usbd_transfer_setup_sub(parm);

		nitd = 0;
		ntd = 0;
		nqh = 0;
	}

alloc_dma_set:

	if (parm->err) {
		return;
	}
	last_obj = NULL;

	if (usbd_transfer_setup_sub_malloc(
	    parm, &pc, sizeof(ohci_td_t),
	    OHCI_TD_ALIGN, ntd)) {
		parm->err = USB_ERR_NOMEM;
		return;
	}
	if (parm->buf) {
		for (n = 0; n != ntd; n++) {
			ohci_td_t *td;

			usbd_get_page(pc + n, 0, &page_info);

			td = page_info.buffer;

			/* init TD */
			td->td_self = htole32(page_info.physaddr);
			td->obj_next = last_obj;
			td->page_cache = pc + n;

			last_obj = td;

			usb_pc_cpu_flush(pc + n);
		}
	}
	if (usbd_transfer_setup_sub_malloc(
	    parm, &pc, sizeof(ohci_itd_t),
	    OHCI_ITD_ALIGN, nitd)) {
		parm->err = USB_ERR_NOMEM;
		return;
	}
	if (parm->buf) {
		for (n = 0; n != nitd; n++) {
			ohci_itd_t *itd;

			usbd_get_page(pc + n, 0, &page_info);

			itd = page_info.buffer;

			/* init TD */
			itd->itd_self = htole32(page_info.physaddr);
			itd->obj_next = last_obj;
			itd->page_cache = pc + n;

			last_obj = itd;

			usb_pc_cpu_flush(pc + n);
		}
	}
	xfer->td_start[xfer->flags_int.curr_dma_set] = last_obj;

	last_obj = NULL;

	if (usbd_transfer_setup_sub_malloc(
	    parm, &pc, sizeof(ohci_ed_t),
	    OHCI_ED_ALIGN, nqh)) {
		parm->err = USB_ERR_NOMEM;
		return;
	}
	if (parm->buf) {
		for (n = 0; n != nqh; n++) {
			ohci_ed_t *ed;

			usbd_get_page(pc + n, 0, &page_info);

			ed = page_info.buffer;

			/* init QH */
			ed->ed_self = htole32(page_info.physaddr);
			ed->obj_next = last_obj;
			ed->page_cache = pc + n;

			last_obj = ed;

			usb_pc_cpu_flush(pc + n);
		}
	}
	xfer->qh_start[xfer->flags_int.curr_dma_set] = last_obj;

	if (!xfer->flags_int.curr_dma_set) {
		xfer->flags_int.curr_dma_set = 1;
		goto alloc_dma_set;
	}
}

static void
ohci_ep_init(struct usb_device *udev, struct usb_endpoint_descriptor *edesc,
    struct usb_endpoint *ep)
{
	ohci_softc_t *sc = OHCI_BUS2SC(udev->bus);

	DPRINTFN(2, "endpoint=%p, addr=%d, endpt=%d, mode=%d (%d)\n",
	    ep, udev->address,
	    edesc->bEndpointAddress, udev->flags.usb_mode,
	    sc->sc_addr);

	if (udev->device_index != sc->sc_addr) {
		switch (edesc->bmAttributes & UE_XFERTYPE) {
		case UE_CONTROL:
			ep->methods = &ohci_device_ctrl_methods;
			break;
		case UE_INTERRUPT:
			ep->methods = &ohci_device_intr_methods;
			break;
		case UE_ISOCHRONOUS:
			if (udev->speed == USB_SPEED_FULL) {
				ep->methods = &ohci_device_isoc_methods;
			}
			break;
		case UE_BULK:
			ep->methods = &ohci_device_bulk_methods;
			break;
		default:
			/* do nothing */
			break;
		}
	}
}

static void
ohci_xfer_unsetup(struct usb_xfer *xfer)
{
	return;
}

static void
ohci_get_dma_delay(struct usb_device *udev, uint32_t *pus)
{
	/*
	 * Wait until hardware has finished any possible use of the
	 * transfer descriptor(s) and QH
	 */
	*pus = (1125);			/* microseconds */
}

static void
ohci_device_resume(struct usb_device *udev)
{
	struct ohci_softc *sc = OHCI_BUS2SC(udev->bus);
	struct usb_xfer *xfer;
	const struct usb_pipe_methods *methods;
	ohci_ed_t *ed;

	DPRINTF("\n");

	USB_BUS_LOCK(udev->bus);

	TAILQ_FOREACH(xfer, &sc->sc_bus.intr_q.head, wait_entry) {
		if (xfer->xroot->udev == udev) {
			methods = xfer->endpoint->methods;
			ed = xfer->qh_start[xfer->flags_int.curr_dma_set];

			if (methods == &ohci_device_bulk_methods) {
				OHCI_APPEND_QH(ed, sc->sc_bulk_p_last);
				OWRITE4(sc, OHCI_COMMAND_STATUS, OHCI_BLF);
			}
			if (methods == &ohci_device_ctrl_methods) {
				OHCI_APPEND_QH(ed, sc->sc_ctrl_p_last);
				OWRITE4(sc, OHCI_COMMAND_STATUS, OHCI_CLF);
			}
			if (methods == &ohci_device_intr_methods) {
				OHCI_APPEND_QH(ed, sc->sc_intr_p_last[xfer->qh_pos]);
			}
		}
	}

	USB_BUS_UNLOCK(udev->bus);

	return;
}

static void
ohci_device_suspend(struct usb_device *udev)
{
	struct ohci_softc *sc = OHCI_BUS2SC(udev->bus);
	struct usb_xfer *xfer;
	const struct usb_pipe_methods *methods;
	ohci_ed_t *ed;

	DPRINTF("\n");

	USB_BUS_LOCK(udev->bus);

	TAILQ_FOREACH(xfer, &sc->sc_bus.intr_q.head, wait_entry) {
		if (xfer->xroot->udev == udev) {
			methods = xfer->endpoint->methods;
			ed = xfer->qh_start[xfer->flags_int.curr_dma_set];

			if (methods == &ohci_device_bulk_methods) {
				OHCI_REMOVE_QH(ed, sc->sc_bulk_p_last);
			}
			if (methods == &ohci_device_ctrl_methods) {
				OHCI_REMOVE_QH(ed, sc->sc_ctrl_p_last);
			}
			if (methods == &ohci_device_intr_methods) {
				OHCI_REMOVE_QH(ed, sc->sc_intr_p_last[xfer->qh_pos]);
			}
		}
	}

	USB_BUS_UNLOCK(udev->bus);

	return;
}

static void
ohci_set_hw_power_sleep(struct usb_bus *bus, uint32_t state)
{
	struct ohci_softc *sc = OHCI_BUS2SC(bus);

	switch (state) {
	case USB_HW_POWER_SUSPEND:
	case USB_HW_POWER_SHUTDOWN:
		ohci_suspend(sc);
		break;
	case USB_HW_POWER_RESUME:
		ohci_resume(sc);
		break;
	default:
		break;
	}
}

static void
ohci_set_hw_power(struct usb_bus *bus)
{
	struct ohci_softc *sc = OHCI_BUS2SC(bus);
	uint32_t temp;
	uint32_t flags;

	DPRINTF("\n");

	USB_BUS_LOCK(bus);

	flags = bus->hw_power_state;

	temp = OREAD4(sc, OHCI_CONTROL);
	temp &= ~(OHCI_PLE | OHCI_IE | OHCI_CLE | OHCI_BLE);

	if (flags & USB_HW_POWER_CONTROL)
		temp |= OHCI_CLE;

	if (flags & USB_HW_POWER_BULK)
		temp |= OHCI_BLE;

	if (flags & USB_HW_POWER_INTERRUPT)
		temp |= OHCI_PLE;

	if (flags & USB_HW_POWER_ISOC)
		temp |= OHCI_IE | OHCI_PLE;

	OWRITE4(sc, OHCI_CONTROL, temp);

	USB_BUS_UNLOCK(bus);

	return;
}

static const struct usb_bus_methods ohci_bus_methods =
{
	.endpoint_init = ohci_ep_init,
	.xfer_setup = ohci_xfer_setup,
	.xfer_unsetup = ohci_xfer_unsetup,
	.get_dma_delay = ohci_get_dma_delay,
	.device_resume = ohci_device_resume,
	.device_suspend = ohci_device_suspend,
	.set_hw_power = ohci_set_hw_power,
	.set_hw_power_sleep = ohci_set_hw_power_sleep,
	.roothub_exec = ohci_roothub_exec,
	.xfer_poll = ohci_do_poll,
};<|MERGE_RESOLUTION|>--- conflicted
+++ resolved
@@ -79,11 +79,7 @@
 #include <dev/usb/controller/ohcireg.h>
 
 #define	OHCI_BUS2SC(bus) \
-<<<<<<< HEAD
-	__containerof((bus), ohci_softc_t, sc_bus)
-=======
 	__containerof(bus, ohci_softc_t, sc_bus)
->>>>>>> 5714f9f7
 
 #ifdef USB_DEBUG
 static int ohcidebug = 0;
