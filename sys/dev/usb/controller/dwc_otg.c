--- conflicted
+++ resolved
@@ -90,12 +90,7 @@
 #include <dev/usb/controller/dwc_otgreg.h>
 
 #define	DWC_OTG_BUS2SC(bus) \
-<<<<<<< HEAD
-   ((struct dwc_otg_softc *)(((uint8_t *)(bus)) - \
-   USB_P2U(&(((struct dwc_otg_softc *)0)->sc_bus))))
-=======
     __containerof(bus, struct dwc_otg_softc, sc_bus)
->>>>>>> a3cea156
 
 #define	DWC_OTG_PC2UDEV(pc) \
    (USB_DMATAG_TO_XROOT((pc)->tag_parent)->udev)
