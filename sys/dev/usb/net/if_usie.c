/*-
 * SPDX-License-Identifier: BSD-2-Clause-FreeBSD
 *
 * Copyright (c) 2011 Anybots Inc
 * written by Akinori Furukoshi <moonlightakkiy@yahoo.ca>
 *  - ucom part is based on u3g.c
 *
 * Redistribution and use in source and binary forms, with or without
 * modification, are permitted provided that the following conditions
 * are met:
 * 1. Redistributions of source code must retain the above copyright
 *    notice, this list of conditions and the following disclaimer.
 * 2. Redistributions in binary form must reproduce the above copyright
 *    notice, this list of conditions and the following disclaimer in the
 *    documentation and/or other materials provided with the distribution.
 *
 * THIS SOFTWARE IS PROVIDED BY THE AUTHOR AND CONTRIBUTORS ``AS IS'' AND
 * ANY EXPRESS OR IMPLIED WARRANTIES, INCLUDING, BUT NOT LIMITED TO, THE
 * IMPLIED WARRANTIES OF MERCHANTABILITY AND FITNESS FOR A PARTICULAR PURPOSE
 * ARE DISCLAIMED.  IN NO EVENT SHALL THE AUTHOR OR CONTRIBUTORS BE LIABLE
 * FOR ANY DIRECT, INDIRECT, INCIDENTAL, SPECIAL, EXEMPLARY, OR CONSEQUENTIAL
 * DAMAGES (INCLUDING, BUT NOT LIMITED TO, PROCUREMENT OF SUBSTITUTE GOODS
 * OR SERVICES; LOSS OF USE, DATA, OR PROFITS; OR BUSINESS INTERRUPTION)
 * HOWEVER CAUSED AND ON ANY THEORY OF LIABILITY, WHETHER IN CONTRACT, STRICT
 * LIABILITY, OR TORT (INCLUDING NEGLIGENCE OR OTHERWISE) ARISING IN ANY WAY
 * OUT OF THE USE OF THIS SOFTWARE, EVEN IF ADVISED OF THE POSSIBILITY OF
 * SUCH DAMAGE.
 */

#include <sys/cdefs.h>
__FBSDID("$FreeBSD$");

#include <sys/param.h>
#include <sys/eventhandler.h>
#include <sys/systm.h>
#include <sys/queue.h>
#include <sys/systm.h>
#include <sys/socket.h>
#include <sys/kernel.h>
#include <sys/bus.h>
#include <sys/module.h>
#include <sys/sockio.h>
#include <sys/socket.h>
#include <sys/lock.h>
#include <sys/mutex.h>
#include <sys/condvar.h>
#include <sys/sysctl.h>
#include <sys/malloc.h>
#include <sys/taskqueue.h>

#include <net/if.h>
#include <net/if_var.h>

#include <machine/bus.h>

#include <net/if.h>
#include <net/if_types.h>
#include <net/netisr.h>
#include <net/bpf.h>
#include <net/ethernet.h>

#include <netinet/in.h>
#include <netinet/ip.h>
#include <netinet/ip6.h>
#include <netinet/udp.h>

#include <net80211/ieee80211_ioctl.h>

#include <dev/usb/usb.h>
#include <dev/usb/usbdi.h>
#include <dev/usb/usbdi_util.h>
#include <dev/usb/usb_cdc.h>
#include "usbdevs.h"

#define	USB_DEBUG_VAR usie_debug
#include <dev/usb/usb_debug.h>
#include <dev/usb/usb_process.h>
#include <dev/usb/usb_msctest.h>

#include <dev/usb/serial/usb_serial.h>

#include <dev/usb/net/if_usievar.h>

#ifdef	USB_DEBUG
static int usie_debug = 0;

static SYSCTL_NODE(_hw_usb, OID_AUTO, usie, CTLFLAG_RW | CTLFLAG_MPSAFE, 0,
    "sierra USB modem");
SYSCTL_INT(_hw_usb_usie, OID_AUTO, debug, CTLFLAG_RWTUN, &usie_debug, 0,
    "usie debug level");
#endif

/* Sierra Wireless Direct IP modems */
static const STRUCT_USB_HOST_ID usie_devs[] = {
#define	USIE_DEV(v, d) {				\
    USB_VP(USB_VENDOR_##v, USB_PRODUCT_##v##_##d) }
	USIE_DEV(SIERRA, MC8700),
	USIE_DEV(SIERRA, TRUINSTALL),
	USIE_DEV(AIRPRIME, USB308),
#undef	USIE_DEV
};

static device_probe_t usie_probe;
static device_attach_t usie_attach;
static device_detach_t usie_detach;
static void usie_free_softc(struct usie_softc *);

static void usie_free(struct ucom_softc *);
static void usie_uc_update_line_state(struct ucom_softc *, uint8_t);
static void usie_uc_cfg_get_status(struct ucom_softc *, uint8_t *, uint8_t *);
static void usie_uc_cfg_set_dtr(struct ucom_softc *, uint8_t);
static void usie_uc_cfg_set_rts(struct ucom_softc *, uint8_t);
static void usie_uc_cfg_open(struct ucom_softc *);
static void usie_uc_cfg_close(struct ucom_softc *);
static void usie_uc_start_read(struct ucom_softc *);
static void usie_uc_stop_read(struct ucom_softc *);
static void usie_uc_start_write(struct ucom_softc *);
static void usie_uc_stop_write(struct ucom_softc *);

static usb_callback_t usie_uc_tx_callback;
static usb_callback_t usie_uc_rx_callback;
static usb_callback_t usie_uc_status_callback;
static usb_callback_t usie_if_tx_callback;
static usb_callback_t usie_if_rx_callback;
static usb_callback_t usie_if_status_callback;

static void usie_if_sync_to(void *);
static void usie_if_sync_cb(void *, int);
static void usie_if_status_cb(void *, int);

static void usie_if_start(struct ifnet *);
static int usie_if_output(struct ifnet *, struct mbuf *,
	const struct sockaddr *, struct route *);
static void usie_if_init(void *);
static void usie_if_stop(struct usie_softc *);
static int usie_if_ioctl(struct ifnet *, u_long, caddr_t);

static int usie_do_request(struct usie_softc *, struct usb_device_request *, void *);
static int usie_if_cmd(struct usie_softc *, uint8_t);
static void usie_cns_req(struct usie_softc *, uint32_t, uint16_t);
static void usie_cns_rsp(struct usie_softc *, struct usie_cns *);
static void usie_hip_rsp(struct usie_softc *, uint8_t *, uint32_t);
static int usie_driver_loaded(struct module *, int, void *);

static const struct usb_config usie_uc_config[USIE_UC_N_XFER] = {
	[USIE_UC_STATUS] = {
		.type = UE_INTERRUPT,
		.endpoint = UE_ADDR_ANY,
		.direction = UE_DIR_IN,
		.bufsize = 0,		/* use wMaxPacketSize */
		.flags = {.pipe_bof = 1,.short_xfer_ok = 1,},
		.callback = &usie_uc_status_callback,
	},
	[USIE_UC_RX] = {
		.type = UE_BULK,
		.endpoint = UE_ADDR_ANY,
		.direction = UE_DIR_IN,
		.bufsize = USIE_BUFSIZE,
		.flags = {.pipe_bof = 1,.short_xfer_ok = 1,.proxy_buffer = 1,},
		.callback = &usie_uc_rx_callback,
	},
	[USIE_UC_TX] = {
		.type = UE_BULK,
		.endpoint = UE_ADDR_ANY,
		.direction = UE_DIR_OUT,
		.bufsize = USIE_BUFSIZE,
		.flags = {.pipe_bof = 1,.force_short_xfer = 1,},
		.callback = &usie_uc_tx_callback,
	}
};

static const struct usb_config usie_if_config[USIE_IF_N_XFER] = {
	[USIE_IF_STATUS] = {
		.type = UE_INTERRUPT,
		.endpoint = UE_ADDR_ANY,
		.direction = UE_DIR_IN,
		.bufsize = 0,		/* use wMaxPacketSize */
		.flags = {.pipe_bof = 1,.short_xfer_ok = 1,},
		.callback = &usie_if_status_callback,
	},
	[USIE_IF_RX] = {
		.type = UE_BULK,
		.endpoint = UE_ADDR_ANY,
		.direction = UE_DIR_IN,
		.bufsize = USIE_BUFSIZE,
		.flags = {.pipe_bof = 1,.short_xfer_ok = 1,},
		.callback = &usie_if_rx_callback,
	},
	[USIE_IF_TX] = {
		.type = UE_BULK,
		.endpoint = UE_ADDR_ANY,
		.direction = UE_DIR_OUT,
		.bufsize = MAX(USIE_BUFSIZE, MCLBYTES),
		.flags = {.pipe_bof = 1,.force_short_xfer = 1,},
		.callback = &usie_if_tx_callback,
	}
};

static device_method_t usie_methods[] = {
	DEVMETHOD(device_probe, usie_probe),
	DEVMETHOD(device_attach, usie_attach),
	DEVMETHOD(device_detach, usie_detach),
	DEVMETHOD_END
};

static driver_t usie_driver = {
	.name = "usie",
	.methods = usie_methods,
	.size = sizeof(struct usie_softc),
};

static devclass_t usie_devclass;
static eventhandler_tag usie_etag;

DRIVER_MODULE(usie, uhub, usie_driver, usie_devclass, usie_driver_loaded, 0);
MODULE_DEPEND(usie, ucom, 1, 1, 1);
MODULE_DEPEND(usie, usb, 1, 1, 1);
MODULE_VERSION(usie, 1);
USB_PNP_HOST_INFO(usie_devs);

static const struct ucom_callback usie_uc_callback = {
	.ucom_cfg_get_status = &usie_uc_cfg_get_status,
	.ucom_cfg_set_dtr = &usie_uc_cfg_set_dtr,
	.ucom_cfg_set_rts = &usie_uc_cfg_set_rts,
	.ucom_cfg_open = &usie_uc_cfg_open,
	.ucom_cfg_close = &usie_uc_cfg_close,
	.ucom_start_read = &usie_uc_start_read,
	.ucom_stop_read = &usie_uc_stop_read,
	.ucom_start_write = &usie_uc_start_write,
	.ucom_stop_write = &usie_uc_stop_write,
	.ucom_free = &usie_free,
};

static void
usie_autoinst(void *arg, struct usb_device *udev,
    struct usb_attach_arg *uaa)
{
	struct usb_interface *iface;
	struct usb_interface_descriptor *id;
	struct usb_device_request req;
	int err;

	if (uaa->dev_state != UAA_DEV_READY)
		return;

	iface = usbd_get_iface(udev, 0);
	if (iface == NULL)
		return;

	id = iface->idesc;
	if (id == NULL || id->bInterfaceClass != UICLASS_MASS)
		return;

	if (usbd_lookup_id_by_uaa(usie_devs, sizeof(usie_devs), uaa) != 0)
		return;			/* no device match */

	if (bootverbose) {
		DPRINTF("Ejecting %s %s\n",
		    usb_get_manufacturer(udev),
		    usb_get_product(udev));
	}
	req.bmRequestType = UT_VENDOR;
	req.bRequest = UR_SET_INTERFACE;
	USETW(req.wValue, UF_DEVICE_REMOTE_WAKEUP);
	USETW(req.wIndex, UHF_PORT_CONNECTION);
	USETW(req.wLength, 0);

	/* at this moment there is no mutex */
	err = usbd_do_request_flags(udev, NULL, &req,
	    NULL, 0, NULL, 250 /* ms */ );

	/* success, mark the udev as disappearing */
	if (err == 0)
		uaa->dev_state = UAA_DEV_EJECTING;
}

static int
usie_probe(device_t self)
{
	struct usb_attach_arg *uaa = device_get_ivars(self);

	if (uaa->usb_mode != USB_MODE_HOST)
		return (ENXIO);
	if (uaa->info.bConfigIndex != USIE_CNFG_INDEX)
		return (ENXIO);
	if (uaa->info.bIfaceIndex != USIE_IFACE_INDEX)
		return (ENXIO);
	if (uaa->info.bInterfaceClass != UICLASS_VENDOR)
		return (ENXIO);

	return (usbd_lookup_id_by_uaa(usie_devs, sizeof(usie_devs), uaa));
}

static int
usie_attach(device_t self)
{
	struct usie_softc *sc = device_get_softc(self);
	struct usb_attach_arg *uaa = device_get_ivars(self);
	struct ifnet *ifp;
	struct usb_interface *iface;
	struct usb_interface_descriptor *id;
	struct usb_device_request req;
	int err;
	uint16_t fwattr;
	uint8_t iface_index;
	uint8_t ifidx;
	uint8_t start;

	device_set_usb_desc(self);
	sc->sc_udev = uaa->device;
	sc->sc_dev = self;

	mtx_init(&sc->sc_mtx, "usie", MTX_NETWORK_LOCK, MTX_DEF);
	ucom_ref(&sc->sc_super_ucom);

	TASK_INIT(&sc->sc_if_status_task, 0, usie_if_status_cb, sc);
	TASK_INIT(&sc->sc_if_sync_task, 0, usie_if_sync_cb, sc);

	usb_callout_init_mtx(&sc->sc_if_sync_ch, &sc->sc_mtx, 0);

	mtx_lock(&sc->sc_mtx);

	/* set power mode to D0 */
	req.bmRequestType = UT_WRITE_VENDOR_DEVICE;
	req.bRequest = USIE_POWER;
	USETW(req.wValue, 0);
	USETW(req.wIndex, 0);
	USETW(req.wLength, 0);
	if (usie_do_request(sc, &req, NULL)) {
		mtx_unlock(&sc->sc_mtx);
		goto detach;
	}
	/* read fw attr */
	fwattr = 0;
	req.bmRequestType = UT_READ_VENDOR_DEVICE;
	req.bRequest = USIE_FW_ATTR;
	USETW(req.wValue, 0);
	USETW(req.wIndex, 0);
	USETW(req.wLength, sizeof(fwattr));
	if (usie_do_request(sc, &req, &fwattr)) {
		mtx_unlock(&sc->sc_mtx);
		goto detach;
	}
	mtx_unlock(&sc->sc_mtx);

	/* check DHCP supports */
	DPRINTF("fwattr=%x\n", fwattr);
	if (!(fwattr & USIE_FW_DHCP)) {
		device_printf(self, "DHCP is not supported. A firmware upgrade might be needed.\n");
	}

	/* find available interfaces */
	sc->sc_nucom = 0;
	for (ifidx = 0; ifidx < USIE_IFACE_MAX; ifidx++) {
		iface = usbd_get_iface(uaa->device, ifidx);
		if (iface == NULL)
			break;

		id = usbd_get_interface_descriptor(iface);
		if ((id == NULL) || (id->bInterfaceClass != UICLASS_VENDOR))
			continue;

		/* setup Direct IP transfer */
		if (id->bInterfaceNumber >= 7 && id->bNumEndpoints == 3) {
			sc->sc_if_ifnum = id->bInterfaceNumber;
			iface_index = ifidx;

			DPRINTF("ifnum=%d, ifidx=%d\n",
			    sc->sc_if_ifnum, ifidx);

			err = usbd_transfer_setup(uaa->device,
			    &iface_index, sc->sc_if_xfer, usie_if_config,
			    USIE_IF_N_XFER, sc, &sc->sc_mtx);

			if (err == 0)
				continue;

			device_printf(self,
			    "could not allocate USB transfers on "
			    "iface_index=%d, err=%s\n",
			    iface_index, usbd_errstr(err));
			goto detach;
		}

		/* setup ucom */
		if (sc->sc_nucom >= USIE_UCOM_MAX)
			continue;

		usbd_set_parent_iface(uaa->device, ifidx,
		    uaa->info.bIfaceIndex);

		DPRINTF("NumEndpoints=%d bInterfaceNumber=%d\n",
		    id->bNumEndpoints, id->bInterfaceNumber);

		if (id->bNumEndpoints == 2) {
			sc->sc_uc_xfer[sc->sc_nucom][0] = NULL;
			start = 1;
		} else
			start = 0;

		err = usbd_transfer_setup(uaa->device, &ifidx,
		    sc->sc_uc_xfer[sc->sc_nucom] + start,
		    usie_uc_config + start, USIE_UC_N_XFER - start,
		    &sc->sc_ucom[sc->sc_nucom], &sc->sc_mtx);

		if (err != 0) {
			DPRINTF("usbd_transfer_setup error=%s\n", usbd_errstr(err));
			continue;
		}

		mtx_lock(&sc->sc_mtx);
		for (; start < USIE_UC_N_XFER; start++)
			usbd_xfer_set_stall(sc->sc_uc_xfer[sc->sc_nucom][start]);
		mtx_unlock(&sc->sc_mtx);

		sc->sc_uc_ifnum[sc->sc_nucom] = id->bInterfaceNumber;

		sc->sc_nucom++;		/* found a port */
	}

	if (sc->sc_nucom == 0) {
		device_printf(self, "no comports found\n");
		goto detach;
	}

	err = ucom_attach(&sc->sc_super_ucom, sc->sc_ucom,
	    sc->sc_nucom, sc, &usie_uc_callback, &sc->sc_mtx);

	if (err != 0) {
		DPRINTF("ucom_attach failed\n");
		goto detach;
	}
	DPRINTF("Found %d interfaces.\n", sc->sc_nucom);

	/* setup ifnet (Direct IP) */
	sc->sc_ifp = ifp = if_alloc(IFT_OTHER);

	if (ifp == NULL) {
		device_printf(self, "Could not allocate a network interface\n");
		goto detach;
	}
	if_initname(ifp, "usie", device_get_unit(self));

	ifp->if_softc = sc;
	ifp->if_mtu = USIE_MTU_MAX;
	ifp->if_flags |= IFF_NOARP;
	ifp->if_init = usie_if_init;
	ifp->if_ioctl = usie_if_ioctl;
	ifp->if_start = usie_if_start;
	ifp->if_output = usie_if_output;
	IFQ_SET_MAXLEN(&ifp->if_snd, ifqmaxlen);
	ifp->if_snd.ifq_drv_maxlen = ifqmaxlen;
	IFQ_SET_READY(&ifp->if_snd);

	if_attach(ifp);
	bpfattach(ifp, DLT_RAW, 0);

	if (fwattr & USIE_PM_AUTO) {
		usbd_set_power_mode(uaa->device, USB_POWER_MODE_SAVE);
		DPRINTF("enabling automatic suspend and resume\n");
	} else {
		usbd_set_power_mode(uaa->device, USB_POWER_MODE_ON);
		DPRINTF("USB power is always ON\n");
	}

	DPRINTF("device attached\n");
	return (0);

detach:
	usie_detach(self);
	return (ENOMEM);
}

static int
usie_detach(device_t self)
{
	struct usie_softc *sc = device_get_softc(self);
	uint8_t x;

	/* detach ifnet */
	if (sc->sc_ifp != NULL) {
		usie_if_stop(sc);
		usbd_transfer_unsetup(sc->sc_if_xfer, USIE_IF_N_XFER);
		bpfdetach(sc->sc_ifp);
		if_detach(sc->sc_ifp);
		if_free(sc->sc_ifp);
		sc->sc_ifp = NULL;
	}
	/* detach ucom */
	if (sc->sc_nucom > 0)
		ucom_detach(&sc->sc_super_ucom, sc->sc_ucom);

	/* stop all USB transfers */
	usbd_transfer_unsetup(sc->sc_if_xfer, USIE_IF_N_XFER);

	for (x = 0; x != USIE_UCOM_MAX; x++)
		usbd_transfer_unsetup(sc->sc_uc_xfer[x], USIE_UC_N_XFER);

	device_claim_softc(self);

	usie_free_softc(sc);

	return (0);
}

UCOM_UNLOAD_DRAIN(usie);

static void
usie_free_softc(struct usie_softc *sc)
{
	if (ucom_unref(&sc->sc_super_ucom)) {
		mtx_destroy(&sc->sc_mtx);
		device_free_softc(sc);
	}
}

static void
usie_free(struct ucom_softc *ucom)
{
	usie_free_softc(ucom->sc_parent);
}

static void
usie_uc_update_line_state(struct ucom_softc *ucom, uint8_t ls)
{
	struct usie_softc *sc = ucom->sc_parent;
	struct usb_device_request req;

	if (sc->sc_uc_xfer[ucom->sc_subunit][USIE_UC_STATUS] == NULL)
		return;

	req.bmRequestType = UT_WRITE_CLASS_INTERFACE;
	req.bRequest = USIE_LINK_STATE;
	USETW(req.wValue, ls);
	USETW(req.wIndex, sc->sc_uc_ifnum[ucom->sc_subunit]);
	USETW(req.wLength, 0);

	DPRINTF("sc_uc_ifnum=%d\n", sc->sc_uc_ifnum[ucom->sc_subunit]);

	usie_do_request(sc, &req, NULL);
}

static void
usie_uc_cfg_get_status(struct ucom_softc *ucom, uint8_t *lsr, uint8_t *msr)
{
	struct usie_softc *sc = ucom->sc_parent;

	*msr = sc->sc_msr;
	*lsr = sc->sc_lsr;
}

static void
usie_uc_cfg_set_dtr(struct ucom_softc *ucom, uint8_t flag)
{
	uint8_t dtr;

	dtr = flag ? USIE_LS_DTR : 0;
	usie_uc_update_line_state(ucom, dtr);
}

static void
usie_uc_cfg_set_rts(struct ucom_softc *ucom, uint8_t flag)
{
	uint8_t rts;

	rts = flag ? USIE_LS_RTS : 0;
	usie_uc_update_line_state(ucom, rts);
}

static void
usie_uc_cfg_open(struct ucom_softc *ucom)
{
	struct usie_softc *sc = ucom->sc_parent;

	/* usbd_transfer_start() is NULL safe */

	usbd_transfer_start(sc->sc_uc_xfer[ucom->sc_subunit][USIE_UC_STATUS]);
}

static void
usie_uc_cfg_close(struct ucom_softc *ucom)
{
	struct usie_softc *sc = ucom->sc_parent;

	usbd_transfer_stop(sc->sc_uc_xfer[ucom->sc_subunit][USIE_UC_STATUS]);
}

static void
usie_uc_start_read(struct ucom_softc *ucom)
{
	struct usie_softc *sc = ucom->sc_parent;

	usbd_transfer_start(sc->sc_uc_xfer[ucom->sc_subunit][USIE_UC_RX]);
}

static void
usie_uc_stop_read(struct ucom_softc *ucom)
{
	struct usie_softc *sc = ucom->sc_parent;

	usbd_transfer_stop(sc->sc_uc_xfer[ucom->sc_subunit][USIE_UC_RX]);
}

static void
usie_uc_start_write(struct ucom_softc *ucom)
{
	struct usie_softc *sc = ucom->sc_parent;

	usbd_transfer_start(sc->sc_uc_xfer[ucom->sc_subunit][USIE_UC_TX]);
}

static void
usie_uc_stop_write(struct ucom_softc *ucom)
{
	struct usie_softc *sc = ucom->sc_parent;

	usbd_transfer_stop(sc->sc_uc_xfer[ucom->sc_subunit][USIE_UC_TX]);
}

static void
usie_uc_rx_callback(struct usb_xfer *xfer, usb_error_t error)
{
	struct ucom_softc *ucom = usbd_xfer_softc(xfer);
	struct usie_softc *sc = ucom->sc_parent;
	struct usb_page_cache *pc;
	uint32_t actlen;

	usbd_xfer_status(xfer, &actlen, NULL, NULL, NULL);

	switch (USB_GET_STATE(xfer)) {
	case USB_ST_TRANSFERRED:
		pc = usbd_xfer_get_frame(xfer, 0);

		/* handle CnS response */
		if (ucom == sc->sc_ucom && actlen >= USIE_HIPCNS_MIN) {
			DPRINTF("transferred=%u\n", actlen);

			/* check if it is really CnS reply */
			usbd_copy_out(pc, 0, sc->sc_resp_temp, 1);

			if (sc->sc_resp_temp[0] == USIE_HIP_FRM_CHR) {
				/* verify actlen */
				if (actlen > USIE_BUFSIZE)
					actlen = USIE_BUFSIZE;

				/* get complete message */
				usbd_copy_out(pc, 0, sc->sc_resp_temp, actlen);
				usie_hip_rsp(sc, sc->sc_resp_temp, actlen);

				/* need to fall though */
				goto tr_setup;
			}
			/* else call ucom_put_data() */
		}
		/* standard ucom transfer */
		ucom_put_data(ucom, pc, 0, actlen);

		/* fall though */
	case USB_ST_SETUP:
tr_setup:
		usbd_xfer_set_frame_len(xfer, 0, usbd_xfer_max_len(xfer));
		usbd_transfer_submit(xfer);
		break;

	default:			/* Error */
		if (error != USB_ERR_CANCELLED) {
			usbd_xfer_set_stall(xfer);
			goto tr_setup;
		}
		break;
	}
}

static void
usie_uc_tx_callback(struct usb_xfer *xfer, usb_error_t error)
{
	struct ucom_softc *ucom = usbd_xfer_softc(xfer);
	struct usb_page_cache *pc;
	uint32_t actlen;

	switch (USB_GET_STATE(xfer)) {
	case USB_ST_TRANSFERRED:
	case USB_ST_SETUP:
tr_setup:
		pc = usbd_xfer_get_frame(xfer, 0);

		/* handle CnS request */
		struct mbuf *m = usbd_xfer_get_priv(xfer);

		if (m != NULL) {
			usbd_m_copy_in(pc, 0, m, 0, m->m_pkthdr.len);
			usbd_xfer_set_frame_len(xfer, 0, m->m_pkthdr.len);
			usbd_xfer_set_priv(xfer, NULL);
			usbd_transfer_submit(xfer);
			m_freem(m);
			break;
		}
		/* standard ucom transfer */
		if (ucom_get_data(ucom, pc, 0, USIE_BUFSIZE, &actlen)) {
			usbd_xfer_set_frame_len(xfer, 0, actlen);
			usbd_transfer_submit(xfer);
		}
		break;

	default:			/* Error */
		if (error != USB_ERR_CANCELLED) {
			usbd_xfer_set_stall(xfer);
			goto tr_setup;
		}
		break;
	}
}

static void
usie_uc_status_callback(struct usb_xfer *xfer, usb_error_t error)
{
	struct usb_page_cache *pc;
	struct {
		struct usb_device_request req;
		uint16_t param;
	}      st;
	uint32_t actlen;
	uint16_t param;

	usbd_xfer_status(xfer, &actlen, NULL, NULL, NULL);

	switch (USB_GET_STATE(xfer)) {
	case USB_ST_TRANSFERRED:
		DPRINTFN(4, "info received, actlen=%u\n", actlen);

		if (actlen < sizeof(st)) {
			DPRINTF("data too short actlen=%u\n", actlen);
			goto tr_setup;
		}
		pc = usbd_xfer_get_frame(xfer, 0);
		usbd_copy_out(pc, 0, &st, sizeof(st));

		if (st.req.bmRequestType == 0xa1 && st.req.bRequest == 0x20) {
			struct ucom_softc *ucom = usbd_xfer_softc(xfer);
			struct usie_softc *sc = ucom->sc_parent;

			param = le16toh(st.param);
			DPRINTF("param=%x\n", param);
			sc->sc_msr = sc->sc_lsr = 0;
			sc->sc_msr |= (param & USIE_DCD) ? SER_DCD : 0;
			sc->sc_msr |= (param & USIE_DSR) ? SER_DSR : 0;
			sc->sc_msr |= (param & USIE_RI) ? SER_RI : 0;
			sc->sc_msr |= (param & USIE_CTS) ? 0 : SER_CTS;
			sc->sc_msr |= (param & USIE_RTS) ? SER_RTS : 0;
			sc->sc_msr |= (param & USIE_DTR) ? SER_DTR : 0;
		}
		/* fall though */
	case USB_ST_SETUP:
tr_setup:
		usbd_xfer_set_frame_len(xfer, 0, usbd_xfer_max_len(xfer));
		usbd_transfer_submit(xfer);
		break;

	default:			/* Error */
		DPRINTF("USB transfer error, %s\n",
		    usbd_errstr(error));

		if (error != USB_ERR_CANCELLED) {
			usbd_xfer_set_stall(xfer);
			goto tr_setup;
		}
		break;
	}
}

static void
usie_if_rx_callback(struct usb_xfer *xfer, usb_error_t error)
{
	struct epoch_tracker et;
	struct usie_softc *sc = usbd_xfer_softc(xfer);
	struct ifnet *ifp = sc->sc_ifp;
	struct mbuf *m0;
	struct mbuf *m = NULL;
	struct usie_desc *rxd;
	uint32_t actlen;
	uint16_t err;
	uint16_t pkt;
	uint16_t ipl;
	uint16_t len;
	uint16_t diff;
	uint8_t pad;
	uint8_t ipv;

	usbd_xfer_status(xfer, &actlen, NULL, NULL, NULL);

	switch (USB_GET_STATE(xfer)) {
	case USB_ST_TRANSFERRED:
		DPRINTFN(15, "rx done, actlen=%u\n", actlen);

		if (actlen < sizeof(struct usie_hip)) {
			DPRINTF("data too short %u\n", actlen);
			goto tr_setup;
		}
		m = sc->sc_rxm;
		sc->sc_rxm = NULL;

		/* fall though */
	case USB_ST_SETUP:
tr_setup:

		if (sc->sc_rxm == NULL) {
			sc->sc_rxm = m_getjcl(M_NOWAIT, MT_DATA, M_PKTHDR,
			    MJUMPAGESIZE /* could be bigger than MCLBYTES */ );
		}
		if (sc->sc_rxm == NULL) {
			DPRINTF("could not allocate Rx mbuf\n");
			if_inc_counter(ifp, IFCOUNTER_IERRORS, 1);
			usbd_xfer_set_stall(xfer);
			usbd_xfer_set_frames(xfer, 0);
		} else {
			/*
			 * Directly loading a mbuf cluster into DMA to
			 * save some data copying. This works because
			 * there is only one cluster.
			 */
			usbd_xfer_set_frame_data(xfer, 0,
			    mtod(sc->sc_rxm, caddr_t), MIN(MJUMPAGESIZE, USIE_RXSZ_MAX));
			usbd_xfer_set_frames(xfer, 1);
		}
		usbd_transfer_submit(xfer);
		break;

	default:			/* Error */
		DPRINTF("USB transfer error, %s\n", usbd_errstr(error));

		if (error != USB_ERR_CANCELLED) {
			/* try to clear stall first */
			usbd_xfer_set_stall(xfer);
			if_inc_counter(ifp, IFCOUNTER_IERRORS, 1);
			goto tr_setup;
		}
		if (sc->sc_rxm != NULL) {
			m_freem(sc->sc_rxm);
			sc->sc_rxm = NULL;
		}
		break;
	}

	if (m == NULL)
		return;

	mtx_unlock(&sc->sc_mtx);

	m->m_pkthdr.len = m->m_len = actlen;

	err = pkt = 0;

	/* HW can aggregate multiple frames in a single USB xfer */
	NET_EPOCH_ENTER(et);
	for (;;) {
		rxd = mtod(m, struct usie_desc *);

		len = be16toh(rxd->hip.len) & USIE_HIP_IP_LEN_MASK;
		pad = (rxd->hip.id & USIE_HIP_PAD) ? 1 : 0;
		ipl = (len - pad - ETHER_HDR_LEN);
		if (ipl >= len) {
			DPRINTF("Corrupt frame\n");
			m_freem(m);
			break;
		}
		diff = sizeof(struct usie_desc) + ipl + pad;

		if (((rxd->hip.id & USIE_HIP_MASK) != USIE_HIP_IP) ||
		    (be16toh(rxd->desc_type) & USIE_TYPE_MASK) != USIE_IP_RX) {
			DPRINTF("received wrong type of packet\n");
			m->m_data += diff;
			m->m_pkthdr.len = (m->m_len -= diff);
			err++;
			if (m->m_pkthdr.len > 0)
				continue;
			m_freem(m);
			break;
		}
		switch (be16toh(rxd->ethhdr.ether_type)) {
		case ETHERTYPE_IP:
			ipv = NETISR_IP;
			break;
#ifdef INET6
		case ETHERTYPE_IPV6:
			ipv = NETISR_IPV6;
			break;
#endif
		default:
			DPRINTF("unsupported ether type\n");
			err++;
			break;
		}

		/* the last packet */
		if (m->m_pkthdr.len <= diff) {
			m->m_data += (sizeof(struct usie_desc) + pad);
			m->m_pkthdr.len = m->m_len = ipl;
			m->m_pkthdr.rcvif = ifp;
			BPF_MTAP(sc->sc_ifp, m);
			netisr_dispatch(ipv, m);
			break;
		}
		/* copy aggregated frames to another mbuf */
		m0 = m_getcl(M_NOWAIT, MT_DATA, M_PKTHDR);
		if (__predict_false(m0 == NULL)) {
			DPRINTF("could not allocate mbuf\n");
			err++;
			m_freem(m);
			break;
		}
		m_copydata(m, sizeof(struct usie_desc) + pad, ipl, mtod(m0, caddr_t));
		m0->m_pkthdr.rcvif = ifp;
		m0->m_pkthdr.len = m0->m_len = ipl;

		BPF_MTAP(sc->sc_ifp, m0);
		netisr_dispatch(ipv, m0);

		m->m_data += diff;
		m->m_pkthdr.len = (m->m_len -= diff);
	}
	NET_EPOCH_EXIT(et);

	mtx_lock(&sc->sc_mtx);

	if_inc_counter(ifp, IFCOUNTER_IERRORS, err);
	if_inc_counter(ifp, IFCOUNTER_IPACKETS, pkt);
}

static void
usie_if_tx_callback(struct usb_xfer *xfer, usb_error_t error)
{
	struct usie_softc *sc = usbd_xfer_softc(xfer);
	struct usb_page_cache *pc;
	struct ifnet *ifp = sc->sc_ifp;
	struct mbuf *m;
	uint16_t size;

	switch (USB_GET_STATE(xfer)) {
	case USB_ST_TRANSFERRED:
		DPRINTFN(11, "transfer complete\n");
		ifp->if_drv_flags &= ~IFF_DRV_OACTIVE;
		if_inc_counter(ifp, IFCOUNTER_OPACKETS, 1);

		/* fall though */
	case USB_ST_SETUP:
tr_setup:

		if ((ifp->if_drv_flags & IFF_DRV_RUNNING) == 0)
			break;

		IFQ_DRV_DEQUEUE(&ifp->if_snd, m);
		if (m == NULL)
			break;

		if (m->m_pkthdr.len > (int)(MCLBYTES - ETHER_HDR_LEN +
		    ETHER_CRC_LEN - sizeof(sc->sc_txd))) {
			DPRINTF("packet len is too big: %d\n",
			    m->m_pkthdr.len);
			break;
		}
		pc = usbd_xfer_get_frame(xfer, 0);

		sc->sc_txd.hip.len = htobe16(m->m_pkthdr.len +
		    ETHER_HDR_LEN + ETHER_CRC_LEN);
		size = sizeof(sc->sc_txd);

		usbd_copy_in(pc, 0, &sc->sc_txd, size);
		usbd_m_copy_in(pc, size, m, 0, m->m_pkthdr.len);
		usbd_xfer_set_frame_len(xfer, 0, m->m_pkthdr.len +
		    size + ETHER_CRC_LEN);

		BPF_MTAP(ifp, m);

		m_freem(m);

		usbd_transfer_submit(xfer);
		break;

	default:			/* Error */
		DPRINTF("USB transfer error, %s\n",
		    usbd_errstr(error));
		if_inc_counter(ifp, IFCOUNTER_OERRORS, 1);

		if (error != USB_ERR_CANCELLED) {
			usbd_xfer_set_stall(xfer);
			if_inc_counter(ifp, IFCOUNTER_IERRORS, 1);
			goto tr_setup;
		}
		break;
	}
}

static void
usie_if_status_callback(struct usb_xfer *xfer, usb_error_t error)
{
	struct usie_softc *sc = usbd_xfer_softc(xfer);
	struct usb_page_cache *pc;
	struct usb_cdc_notification cdc;
	uint32_t actlen;

	usbd_xfer_status(xfer, &actlen, NULL, NULL, NULL);

	switch (USB_GET_STATE(xfer)) {
	case USB_ST_TRANSFERRED:
		DPRINTFN(4, "info received, actlen=%d\n", actlen);

		/* usb_cdc_notification - .data[16] */
		if (actlen < (sizeof(cdc) - 16)) {
			DPRINTF("data too short %d\n", actlen);
			goto tr_setup;
		}
		pc = usbd_xfer_get_frame(xfer, 0);
		usbd_copy_out(pc, 0, &cdc, (sizeof(cdc) - 16));

		DPRINTFN(4, "bNotification=%x\n", cdc.bNotification);

		if (cdc.bNotification & UCDC_N_RESPONSE_AVAILABLE) {
			taskqueue_enqueue(taskqueue_thread,
			    &sc->sc_if_status_task);
		}
		/* fall though */
	case USB_ST_SETUP:
tr_setup:
		usbd_xfer_set_frame_len(xfer, 0, usbd_xfer_max_len(xfer));
		usbd_transfer_submit(xfer);
		break;

	default:			/* Error */
		DPRINTF("USB transfer error, %s\n",
		    usbd_errstr(error));

		if (error != USB_ERR_CANCELLED) {
			usbd_xfer_set_stall(xfer);
			goto tr_setup;
		}
		break;
	}
}

static void
usie_if_sync_to(void *arg)
{
	struct usie_softc *sc = arg;

	taskqueue_enqueue(taskqueue_thread, &sc->sc_if_sync_task);
}

static void
usie_if_sync_cb(void *arg, int pending)
{
	struct usie_softc *sc = arg;

	mtx_lock(&sc->sc_mtx);

	/* call twice */
	usie_if_cmd(sc, USIE_HIP_SYNC2M);
	usie_if_cmd(sc, USIE_HIP_SYNC2M);

	usb_callout_reset(&sc->sc_if_sync_ch, 2 * hz, usie_if_sync_to, sc);

	mtx_unlock(&sc->sc_mtx);
}

static void
usie_if_status_cb(void *arg, int pending)
{
	struct usie_softc *sc = arg;
	struct ifnet *ifp = sc->sc_ifp;
	struct usb_device_request req;
	struct usie_hip *hip;
	struct usie_lsi *lsi;
	uint16_t actlen;
	uint8_t ntries;
	uint8_t pad;

	mtx_lock(&sc->sc_mtx);

	req.bmRequestType = UT_READ_CLASS_INTERFACE;
	req.bRequest = UCDC_GET_ENCAPSULATED_RESPONSE;
	USETW(req.wValue, 0);
	USETW(req.wIndex, sc->sc_if_ifnum);
	USETW(req.wLength, sizeof(sc->sc_status_temp));

	for (ntries = 0; ntries != 10; ntries++) {
		int err;

		err = usbd_do_request_flags(sc->sc_udev,
		    &sc->sc_mtx, &req, sc->sc_status_temp, USB_SHORT_XFER_OK,
		    &actlen, USB_DEFAULT_TIMEOUT);

		if (err == 0)
			break;

		DPRINTF("Control request failed: %s %d/10\n",
		    usbd_errstr(err), ntries);

		usb_pause_mtx(&sc->sc_mtx, USB_MS_TO_TICKS(10));
	}

	if (ntries == 10) {
		mtx_unlock(&sc->sc_mtx);
		DPRINTF("Timeout\n");
		return;
	}

	hip = (struct usie_hip *)sc->sc_status_temp;

	pad = (hip->id & USIE_HIP_PAD) ? 1 : 0;

	DPRINTF("hip.id=%x hip.len=%d actlen=%u pad=%d\n",
	    hip->id, be16toh(hip->len), actlen, pad);

	switch (hip->id & USIE_HIP_MASK) {
	case USIE_HIP_SYNC2H:
		usie_if_cmd(sc, USIE_HIP_SYNC2M);
		break;
	case USIE_HIP_RESTR:
		usb_callout_stop(&sc->sc_if_sync_ch);
		break;
	case USIE_HIP_UMTS:
		lsi = (struct usie_lsi *)(
		    sc->sc_status_temp + sizeof(struct usie_hip) + pad);

		DPRINTF("lsi.proto=%x lsi.len=%d\n", lsi->proto,
		    be16toh(lsi->len));

		if (lsi->proto != USIE_LSI_UMTS)
			break;

		if (lsi->area == USIE_LSI_AREA_NO ||
		    lsi->area == USIE_LSI_AREA_NODATA) {
			device_printf(sc->sc_dev, "no service available\n");
			break;
		}
		if (lsi->state == USIE_LSI_STATE_IDLE) {
			DPRINTF("lsi.state=%x\n", lsi->state);
			break;
		}
		DPRINTF("ctx=%x\n", hip->param);
		sc->sc_txd.hip.param = hip->param;

		sc->sc_net.addr_len = lsi->pdp_addr_len;
		memcpy(&sc->sc_net.dns1_addr, &lsi->dns1_addr, 16);
		memcpy(&sc->sc_net.dns2_addr, &lsi->dns2_addr, 16);
		memcpy(sc->sc_net.pdp_addr, lsi->pdp_addr, 16);
		memcpy(sc->sc_net.gw_addr, lsi->gw_addr, 16);
		ifp->if_flags |= IFF_UP;
		ifp->if_drv_flags |= IFF_DRV_RUNNING;

		device_printf(sc->sc_dev, "IP Addr=%d.%d.%d.%d\n",
		    *lsi->pdp_addr, *(lsi->pdp_addr + 1),
		    *(lsi->pdp_addr + 2), *(lsi->pdp_addr + 3));
		device_printf(sc->sc_dev, "Gateway Addr=%d.%d.%d.%d\n",
		    *lsi->gw_addr, *(lsi->gw_addr + 1),
		    *(lsi->gw_addr + 2), *(lsi->gw_addr + 3));
		device_printf(sc->sc_dev, "Prim NS Addr=%d.%d.%d.%d\n",
		    *lsi->dns1_addr, *(lsi->dns1_addr + 1),
		    *(lsi->dns1_addr + 2), *(lsi->dns1_addr + 3));
		device_printf(sc->sc_dev, "Scnd NS Addr=%d.%d.%d.%d\n",
		    *lsi->dns2_addr, *(lsi->dns2_addr + 1),
		    *(lsi->dns2_addr + 2), *(lsi->dns2_addr + 3));

		usie_cns_req(sc, USIE_CNS_ID_RSSI, USIE_CNS_OB_RSSI);
		break;

	case USIE_HIP_RCGI:
		/* ignore, workaround for sloppy windows */
		break;
	default:
		DPRINTF("undefined msgid: %x\n", hip->id);
		break;
	}

	mtx_unlock(&sc->sc_mtx);
}

static void
usie_if_start(struct ifnet *ifp)
{
	struct usie_softc *sc = ifp->if_softc;

	if (!(ifp->if_drv_flags & IFF_DRV_RUNNING)) {
		DPRINTF("Not running\n");
		return;
	}
	mtx_lock(&sc->sc_mtx);
	usbd_transfer_start(sc->sc_if_xfer[USIE_IF_TX]);
	mtx_unlock(&sc->sc_mtx);

	DPRINTFN(3, "interface started\n");
}

static int
usie_if_output(struct ifnet *ifp, struct mbuf *m, const struct sockaddr *dst,
    struct route *ro)
{
	int err;

	DPRINTF("proto=%x\n", dst->sa_family);

	switch (dst->sa_family) {
#ifdef INET6
	case AF_INET6;
	/* fall though */
#endif
	case AF_INET:
		break;

		/* silently drop dhclient packets */
	case AF_UNSPEC:
		m_freem(m);
		return (0);

		/* drop other packet types */
	default:
		m_freem(m);
		return (EAFNOSUPPORT);
	}

	err = (ifp->if_transmit)(ifp, m);
	if (err) {
		if_inc_counter(ifp, IFCOUNTER_OERRORS, 1);
		return (ENOBUFS);
	}
	if_inc_counter(ifp, IFCOUNTER_OPACKETS, 1);

	return (0);
}

static void
usie_if_init(void *arg)
{
	struct usie_softc *sc = arg;
	struct ifnet *ifp = sc->sc_ifp;
	uint8_t i;

	mtx_lock(&sc->sc_mtx);

	/* write tx descriptor */
	sc->sc_txd.hip.id = USIE_HIP_CTX;
	sc->sc_txd.hip.param = 0;	/* init value */
	sc->sc_txd.desc_type = htobe16(USIE_IP_TX);

	for (i = 0; i != USIE_IF_N_XFER; i++)
		usbd_xfer_set_stall(sc->sc_if_xfer[i]);

	usbd_transfer_start(sc->sc_uc_xfer[USIE_HIP_IF][USIE_UC_RX]);
	usbd_transfer_start(sc->sc_if_xfer[USIE_IF_STATUS]);
	usbd_transfer_start(sc->sc_if_xfer[USIE_IF_RX]);

	/* if not running, initiate the modem */
	if (!(ifp->if_drv_flags & IFF_DRV_RUNNING))
		usie_cns_req(sc, USIE_CNS_ID_INIT, USIE_CNS_OB_LINK_UPDATE);

	mtx_unlock(&sc->sc_mtx);

	DPRINTF("ifnet initialized\n");
}

static void
usie_if_stop(struct usie_softc *sc)
{
	usb_callout_drain(&sc->sc_if_sync_ch);

	mtx_lock(&sc->sc_mtx);

	/* usie_cns_req() clears IFF_* flags */
	usie_cns_req(sc, USIE_CNS_ID_STOP, USIE_CNS_OB_LINK_UPDATE);

	usbd_transfer_stop(sc->sc_if_xfer[USIE_IF_TX]);
	usbd_transfer_stop(sc->sc_if_xfer[USIE_IF_RX]);
	usbd_transfer_stop(sc->sc_if_xfer[USIE_IF_STATUS]);

	/* shutdown device */
	usie_if_cmd(sc, USIE_HIP_DOWN);

	mtx_unlock(&sc->sc_mtx);
}

static int
usie_if_ioctl(struct ifnet *ifp, u_long cmd, caddr_t data)
{
	struct usie_softc *sc = ifp->if_softc;
	struct ieee80211req *ireq;
	struct ieee80211req_sta_info si;
	struct ifmediareq *ifmr;

	switch (cmd) {
	case CASE_IOC_IFREQ(SIOCSIFFLAGS):
		if (ifp->if_flags & IFF_UP) {
			if (!(ifp->if_drv_flags & IFF_DRV_RUNNING))
				usie_if_init(sc);
		} else {
			if (ifp->if_drv_flags & IFF_DRV_RUNNING)
				usie_if_stop(sc);
		}
		break;

	case CASE_IOC_IFREQ(SIOCSIFCAP):
		if (!(ifp->if_drv_flags & IFF_DRV_RUNNING)) {
			device_printf(sc->sc_dev,
			    "Connect to the network first.\n");
			break;
		}
		mtx_lock(&sc->sc_mtx);
		usie_cns_req(sc, USIE_CNS_ID_RSSI, USIE_CNS_OB_RSSI);
		mtx_unlock(&sc->sc_mtx);
		break;

	case SIOCG80211:
		ireq = (struct ieee80211req *)data;

		if (ireq->i_type != IEEE80211_IOC_STA_INFO)
			break;

		memset(&si, 0, sizeof(si));
		si.isi_len = sizeof(si);
		/*
		 * ifconfig expects RSSI in 0.5dBm units
		 * relative to the noise floor.
		 */
		si.isi_rssi = 2 * sc->sc_rssi;
		if (copyout(&si, (uint8_t * __capability)ireq->i_data + 8,
		    sizeof(struct ieee80211req_sta_info)))
			DPRINTF("copyout failed\n");
		DPRINTF("80211\n");
		break;

	case SIOCGIFMEDIA:		/* to fool ifconfig */
		ifmr = (struct ifmediareq *)data;
		ifmr->ifm_count = 1;
		DPRINTF("media\n");
		break;

	case CASE_IOC_IFREQ(SIOCSIFADDR):
		break;

	default:
		return (EINVAL);
	}
	return (0);
}

static int
usie_do_request(struct usie_softc *sc, struct usb_device_request *req,
    void *data)
{
	int err = 0;
	int ntries;

	mtx_assert(&sc->sc_mtx, MA_OWNED);

	for (ntries = 0; ntries != 10; ntries++) {
		err = usbd_do_request(sc->sc_udev,
		    &sc->sc_mtx, req, data);
		if (err == 0)
			break;

		DPRINTF("Control request failed: %s %d/10\n",
		    usbd_errstr(err), ntries);

		usb_pause_mtx(&sc->sc_mtx, USB_MS_TO_TICKS(10));
	}
	return (err);
}

static int
usie_if_cmd(struct usie_softc *sc, uint8_t cmd)
{
	struct usb_device_request req;
	struct usie_hip msg;

	msg.len = 0;
	msg.id = cmd;
	msg.param = 0;

	req.bmRequestType = UT_WRITE_CLASS_INTERFACE;
	req.bRequest = UCDC_SEND_ENCAPSULATED_COMMAND;
	USETW(req.wValue, 0);
	USETW(req.wIndex, sc->sc_if_ifnum);
	USETW(req.wLength, sizeof(msg));

	DPRINTF("cmd=%x\n", cmd);

	return (usie_do_request(sc, &req, &msg));
}

static void
usie_cns_req(struct usie_softc *sc, uint32_t id, uint16_t obj)
{
	struct ifnet *ifp = sc->sc_ifp;
	struct mbuf *m;
	struct usb_xfer *xfer;
	struct usie_hip *hip;
	struct usie_cns *cns;
	uint8_t *param;
	uint8_t *tmp;
	uint8_t cns_len;

	m = m_getcl(M_NOWAIT, MT_DATA, M_PKTHDR);
	if (__predict_false(m == NULL)) {
		DPRINTF("could not allocate mbuf\n");
		if_inc_counter(ifp, IFCOUNTER_IERRORS, 1);
		return;
	}
	/* to align usie_hip{} on 32 bit */
	m->m_data += 3;
	param = mtod(m, uint8_t *);
	*param++ = USIE_HIP_FRM_CHR;
	hip = (struct usie_hip *)param;
	cns = (struct usie_cns *)(hip + 1);

	tmp = param + USIE_HIPCNS_MIN - 2;

	switch (obj) {
	case USIE_CNS_OB_LINK_UPDATE:
		cns_len = 2;
		cns->op = USIE_CNS_OP_SET;
		*tmp++ = 1;		/* profile ID, always use 1 for now */
		*tmp++ = id == USIE_CNS_ID_INIT ? 1 : 0;
		break;

	case USIE_CNS_OB_PROF_WRITE:
		cns_len = 245;
		cns->op = USIE_CNS_OP_SET;
		*tmp++ = 1;		/* profile ID, always use 1 for now */
		*tmp++ = 2;
		memcpy(tmp, &sc->sc_net, 34);
		memset(tmp + 35, 0, 245 - 36);
		tmp += 243;
		break;

	case USIE_CNS_OB_RSSI:
		cns_len = 0;
		cns->op = USIE_CNS_OP_REQ;
		break;

	default:
		DPRINTF("unsupported CnS object type\n");
		return;
	}
	*tmp = USIE_HIP_FRM_CHR;

	hip->len = htobe16(sizeof(struct usie_cns) + cns_len);
	hip->id = USIE_HIP_CNS2M;
	hip->param = 0;			/* none for CnS */

	cns->obj = htobe16(obj);
	cns->id = htobe32(id);
	cns->len = cns_len;
	cns->rsv0 = cns->rsv1 = 0;	/* always '0' */

	param = (uint8_t *)(cns + 1);

	DPRINTF("param: %16D\n", param, ":");

	m->m_pkthdr.len = m->m_len = USIE_HIPCNS_MIN + cns_len + 2;

	xfer = sc->sc_uc_xfer[USIE_HIP_IF][USIE_UC_TX];

	if (usbd_xfer_get_priv(xfer) == NULL) {
		usbd_xfer_set_priv(xfer, m);
		usbd_transfer_start(xfer);
	} else {
		DPRINTF("Dropped CNS event\n");
		m_freem(m);
	}
}

static void
usie_cns_rsp(struct usie_softc *sc, struct usie_cns *cns)
{
	struct ifnet *ifp = sc->sc_ifp;

	DPRINTF("received CnS\n");

	switch (be16toh(cns->obj)) {
	case USIE_CNS_OB_LINK_UPDATE:
		if (be32toh(cns->id) & USIE_CNS_ID_INIT)
			usie_if_sync_to(sc);
		else if (be32toh(cns->id) & USIE_CNS_ID_STOP) {
			ifp->if_flags &= ~IFF_UP;
			ifp->if_drv_flags &=
			    ~(IFF_DRV_RUNNING | IFF_DRV_OACTIVE);
		} else
			DPRINTF("undefined link update\n");
		break;

	case USIE_CNS_OB_RSSI:
		sc->sc_rssi = be16toh(*(int16_t *)(cns + 1));
		if (sc->sc_rssi <= 0)
			device_printf(sc->sc_dev, "No signal\n");
		else {
			device_printf(sc->sc_dev, "RSSI=%ddBm\n",
			    sc->sc_rssi - 110);
		}
		break;

	case USIE_CNS_OB_PROF_WRITE:
		break;

	case USIE_CNS_OB_PDP_READ:
		break;

	default:
		DPRINTF("undefined CnS\n");
		break;
	}
}

static void
usie_hip_rsp(struct usie_softc *sc, uint8_t *rsp, uint32_t len)
{
	struct usie_hip *hip;
	struct usie_cns *cns;
	uint32_t i;
	uint32_t j;
	uint32_t off;
	uint8_t tmp[USIE_HIPCNS_MAX] __aligned(4);

	for (off = 0; (off + USIE_HIPCNS_MIN) <= len; off++) {
		uint8_t pad;

		while ((off < len) && (rsp[off] == USIE_HIP_FRM_CHR))
			off++;

		/* Unstuff the bytes */
		for (i = j = 0; ((i + off) < len) &&
		    (j < USIE_HIPCNS_MAX); i++) {
			if (rsp[i + off] == USIE_HIP_FRM_CHR)
				break;

			if (rsp[i + off] == USIE_HIP_ESC_CHR) {
				if ((i + off + 1) >= len)
					break;
				tmp[j++] = rsp[i++ + off + 1] ^ 0x20;
			} else {
				tmp[j++] = rsp[i + off];
			}
		}

		off += i;

		DPRINTF("frame len=%d\n", j);

		if (j < sizeof(struct usie_hip)) {
			DPRINTF("too little data\n");
			break;
		}
		/*
		 * Make sure we are not reading the stack if something
		 * is wrong.
		 */
		memset(tmp + j, 0, sizeof(tmp) - j);

		hip = (struct usie_hip *)tmp;

		DPRINTF("hip: len=%d msgID=%02x, param=%02x\n",
		    be16toh(hip->len), hip->id, hip->param);

		pad = (hip->id & USIE_HIP_PAD) ? 1 : 0;

		if ((hip->id & USIE_HIP_MASK) == USIE_HIP_CNS2H) {
			cns = (struct usie_cns *)(((uint8_t *)(hip + 1)) + pad);

			if (j < (sizeof(struct usie_cns) +
			    sizeof(struct usie_hip) + pad)) {
				DPRINTF("too little data\n");
				break;
			}
			DPRINTF("cns: obj=%04x, op=%02x, rsv0=%02x, "
			    "app=%08x, rsv1=%02x, len=%d\n",
			    be16toh(cns->obj), cns->op, cns->rsv0,
			    be32toh(cns->id), cns->rsv1, cns->len);

			if (cns->op & USIE_CNS_OP_ERR)
				DPRINTF("CnS error response\n");
			else
				usie_cns_rsp(sc, cns);

			i = sizeof(struct usie_hip) + pad + sizeof(struct usie_cns);
			j = cns->len;
		} else {
			i = sizeof(struct usie_hip) + pad;
			j = be16toh(hip->len);
		}
#ifdef	USB_DEBUG
		if (usie_debug == 0)
			continue;

		while (i < USIE_HIPCNS_MAX && j > 0) {
			DPRINTF("param[0x%02x] = 0x%02x\n", i, tmp[i]);
			i++;
			j--;
		}
#endif
	}
}

static int
usie_driver_loaded(struct module *mod, int what, void *arg)
{
	switch (what) {
	case MOD_LOAD:
		/* register autoinstall handler */
		usie_etag = EVENTHANDLER_REGISTER(usb_dev_configured,
		    usie_autoinst, NULL, EVENTHANDLER_PRI_ANY);
		break;
	case MOD_UNLOAD:
		EVENTHANDLER_DEREGISTER(usb_dev_configured, usie_etag);
		break;
	default:
		return (EOPNOTSUPP);
	}
	return (0);
<<<<<<< HEAD
}

// CHERI CHANGES START
// {
//   "updated": 20181114,
//   "target_type": "kernel",
//   "changes": [
//     "ioctl:net"
//   ]
// }
// CHERI CHANGES END
=======
}
>>>>>>> b003d9cc
<|MERGE_RESOLUTION|>--- conflicted
+++ resolved
@@ -1613,9 +1613,7 @@
 		return (EOPNOTSUPP);
 	}
 	return (0);
-<<<<<<< HEAD
-}
-
+}
 // CHERI CHANGES START
 // {
 //   "updated": 20181114,
@@ -1624,7 +1622,4 @@
 //     "ioctl:net"
 //   ]
 // }
-// CHERI CHANGES END
-=======
-}
->>>>>>> b003d9cc
+// CHERI CHANGES END