/* $FreeBSD$ */
/*-
 * SPDX-License-Identifier: BSD-2-Clause-FreeBSD
 *
 * Copyright (c) 2008 Hans Petter Selasky. All rights reserved.
 *
 * Redistribution and use in source and binary forms, with or without
 * modification, are permitted provided that the following conditions
 * are met:
 * 1. Redistributions of source code must retain the above copyright
 *    notice, this list of conditions and the following disclaimer.
 * 2. Redistributions in binary form must reproduce the above copyright
 *    notice, this list of conditions and the following disclaimer in the
 *    documentation and/or other materials provided with the distribution.
 *
 * THIS SOFTWARE IS PROVIDED BY THE AUTHOR AND CONTRIBUTORS ``AS IS'' AND
 * ANY EXPRESS OR IMPLIED WARRANTIES, INCLUDING, BUT NOT LIMITED TO, THE
 * IMPLIED WARRANTIES OF MERCHANTABILITY AND FITNESS FOR A PARTICULAR PURPOSE
 * ARE DISCLAIMED.  IN NO EVENT SHALL THE AUTHOR OR CONTRIBUTORS BE LIABLE
 * FOR ANY DIRECT, INDIRECT, INCIDENTAL, SPECIAL, EXEMPLARY, OR CONSEQUENTIAL
 * DAMAGES (INCLUDING, BUT NOT LIMITED TO, PROCUREMENT OF SUBSTITUTE GOODS
 * OR SERVICES; LOSS OF USE, DATA, OR PROFITS; OR BUSINESS INTERRUPTION)
 * HOWEVER CAUSED AND ON ANY THEORY OF LIABILITY, WHETHER IN CONTRACT, STRICT
 * LIABILITY, OR TORT (INCLUDING NEGLIGENCE OR OTHERWISE) ARISING IN ANY WAY
 * OUT OF THE USE OF THIS SOFTWARE, EVEN IF ADVISED OF THE POSSIBILITY OF
 * SUCH DAMAGE.
 */

#ifdef USB_GLOBAL_INCLUDE_FILE
#include USB_GLOBAL_INCLUDE_FILE
#else
#ifdef COMPAT_FREEBSD32
#include <sys/abi_compat.h>
#endif
#include <sys/stdint.h>
#include <sys/stddef.h>
#include <sys/param.h>
#include <sys/queue.h>
#include <sys/types.h>
#include <sys/systm.h>
#include <sys/kernel.h>
#include <sys/bus.h>
#include <sys/module.h>
#include <sys/lock.h>
#include <sys/mutex.h>
#include <sys/condvar.h>
#include <sys/sysctl.h>
#include <sys/sx.h>
#include <sys/unistd.h>
#include <sys/callout.h>
#include <sys/malloc.h>
#include <sys/priv.h>
#include <sys/conf.h>
#include <sys/fcntl.h>

#include <dev/usb/usb.h>
#include <dev/usb/usb_ioctl.h>
#include <dev/usb/usbdi.h>
#include <dev/usb/usbdi_util.h>

#define	USB_DEBUG_VAR ugen_debug

#include <dev/usb/usb_core.h>
#include <dev/usb/usb_dev.h>
#include <dev/usb/usb_mbuf.h>
#include <dev/usb/usb_process.h>
#include <dev/usb/usb_device.h>
#include <dev/usb/usb_debug.h>
#include <dev/usb/usb_request.h>
#include <dev/usb/usb_busdma.h>
#include <dev/usb/usb_util.h>
#include <dev/usb/usb_hub.h>
#include <dev/usb/usb_generic.h>
#include <dev/usb/usb_transfer.h>

#include <dev/usb/usb_controller.h>
#include <dev/usb/usb_bus.h>
#endif			/* USB_GLOBAL_INCLUDE_FILE */

#if USB_HAVE_UGEN

/* defines */

#define	UGEN_BULK_FS_BUFFER_SIZE	(64*32)	/* bytes */
#define	UGEN_BULK_HS_BUFFER_SIZE	(1024*32)	/* bytes */
#define	UGEN_HW_FRAMES	50		/* number of milliseconds per transfer */

/* function prototypes */

static usb_callback_t ugen_read_clear_stall_callback;
static usb_callback_t ugen_write_clear_stall_callback;
static usb_callback_t ugen_ctrl_read_callback;
static usb_callback_t ugen_ctrl_write_callback;
static usb_callback_t ugen_isoc_read_callback;
static usb_callback_t ugen_isoc_write_callback;
static usb_callback_t ugen_ctrl_fs_callback;

static usb_fifo_open_t ugen_open;
static usb_fifo_close_t ugen_close;
static usb_fifo_ioctl_t ugen_ioctl;
static usb_fifo_ioctl_t ugen_ioctl_post;
static usb_fifo_cmd_t ugen_start_read;
static usb_fifo_cmd_t ugen_start_write;
static usb_fifo_cmd_t ugen_stop_io;

static int	ugen_transfer_setup(struct usb_fifo *,
		     const struct usb_config *, uint8_t);
static int	ugen_open_pipe_write(struct usb_fifo *);
static int	ugen_open_pipe_read(struct usb_fifo *);
static int	ugen_set_config(struct usb_fifo *, uint8_t);
static int	ugen_set_interface(struct usb_fifo *, uint8_t, uint8_t);
static int	ugen_get_cdesc(struct usb_fifo *, struct usb_gen_descriptor *);
static int	ugen_get_sdesc(struct usb_fifo *, struct usb_gen_descriptor *);
static int	ugen_get_iface_driver(struct usb_fifo *f, struct usb_gen_descriptor *ugd);
#ifdef COMPAT_FREEBSD32
static int	ugen_get32(u_long cmd, struct usb_fifo *f, struct usb_gen_descriptor32 *ugd32);
#endif
static int	ugen_re_enumerate(struct usb_fifo *);
static int	ugen_iface_ioctl(struct usb_fifo *, u_long, void *, int);
static uint8_t	ugen_fs_get_complete(struct usb_fifo *, uint8_t *);
static int	ugen_fs_uninit(struct usb_fifo *f);
static int	ugen_fs_copyin(struct usb_fifo *, uint8_t, struct usb_fs_endpoint*);

/* structures */

struct usb_fifo_methods usb_ugen_methods = {
	.f_open = &ugen_open,
	.f_close = &ugen_close,
	.f_ioctl = &ugen_ioctl,
	.f_ioctl_post = &ugen_ioctl_post,
	.f_start_read = &ugen_start_read,
	.f_stop_read = &ugen_stop_io,
	.f_start_write = &ugen_start_write,
	.f_stop_write = &ugen_stop_io,
};

#ifdef USB_DEBUG
static int ugen_debug = 0;

static SYSCTL_NODE(_hw_usb, OID_AUTO, ugen, CTLFLAG_RW | CTLFLAG_MPSAFE, 0,
    "USB generic");
SYSCTL_INT(_hw_usb_ugen, OID_AUTO, debug, CTLFLAG_RWTUN, &ugen_debug,
    0, "Debug level");
#endif

/* prototypes */

static int
ugen_transfer_setup(struct usb_fifo *f,
    const struct usb_config *setup, uint8_t n_setup)
{
	struct usb_endpoint *ep = usb_fifo_softc(f);
	struct usb_device *udev = f->udev;
	uint8_t iface_index = ep->iface_index;
	int error;

	mtx_unlock(f->priv_mtx);

	/*
	 * "usbd_transfer_setup()" can sleep so one needs to make a wrapper,
	 * exiting the mutex and checking things
	 */
	error = usbd_transfer_setup(udev, &iface_index, f->xfer,
	    setup, n_setup, f, f->priv_mtx);
	if (error == 0) {
		if (f->xfer[0]->nframes == 1) {
			error = usb_fifo_alloc_buffer(f,
			    f->xfer[0]->max_data_length, 2);
		} else {
			error = usb_fifo_alloc_buffer(f,
			    f->xfer[0]->max_frame_size,
			    2 * f->xfer[0]->nframes);
		}
		if (error) {
			usbd_transfer_unsetup(f->xfer, n_setup);
		}
	}
	mtx_lock(f->priv_mtx);

	return (error);
}

static int
ugen_open(struct usb_fifo *f, int fflags)
{
	struct usb_endpoint *ep = usb_fifo_softc(f);
	struct usb_endpoint_descriptor *ed = ep->edesc;
	uint8_t type;

	DPRINTFN(1, "flag=0x%x pid=%d name=%s\n", fflags,
	    curthread->td_proc->p_pid, curthread->td_proc->p_comm);

	mtx_lock(f->priv_mtx);
	switch (usbd_get_speed(f->udev)) {
	case USB_SPEED_LOW:
	case USB_SPEED_FULL:
		f->nframes = UGEN_HW_FRAMES;
		f->bufsize = UGEN_BULK_FS_BUFFER_SIZE;
		break;
	default:
		f->nframes = UGEN_HW_FRAMES * 8;
		f->bufsize = UGEN_BULK_HS_BUFFER_SIZE;
		break;
	}

	type = ed->bmAttributes & UE_XFERTYPE;
	if (type == UE_INTERRUPT) {
		f->bufsize = 0;		/* use "wMaxPacketSize" */
	}
	f->timeout = USB_NO_TIMEOUT;
	f->flag_short = 0;
	f->fifo_zlp = 0;
	mtx_unlock(f->priv_mtx);

	return (0);
}

static void
ugen_close(struct usb_fifo *f, int fflags)
{

	DPRINTFN(1, "flag=0x%x pid=%d name=%s\n", fflags,
	    curthread->td_proc->p_pid, curthread->td_proc->p_comm);

	/* cleanup */

	mtx_lock(f->priv_mtx);
	usbd_transfer_stop(f->xfer[0]);
	usbd_transfer_stop(f->xfer[1]);
	mtx_unlock(f->priv_mtx);

	usbd_transfer_unsetup(f->xfer, 2);
	usb_fifo_free_buffer(f);

	if (ugen_fs_uninit(f)) {
		/* ignore any errors - we are closing */
		DPRINTFN(6, "no FIFOs\n");
	}
}

static int
ugen_open_pipe_write(struct usb_fifo *f)
{
	struct usb_config usb_config[2];
	struct usb_endpoint *ep = usb_fifo_softc(f);
	struct usb_endpoint_descriptor *ed = ep->edesc;

	USB_MTX_ASSERT(f->priv_mtx, MA_OWNED);

	if (f->xfer[0] || f->xfer[1]) {
		/* transfers are already opened */
		return (0);
	}
	memset(usb_config, 0, sizeof(usb_config));

	usb_config[1].type = UE_CONTROL;
	usb_config[1].endpoint = 0;
	usb_config[1].direction = UE_DIR_ANY;
	usb_config[1].timeout = 1000;	/* 1 second */
	usb_config[1].interval = 50;/* 50 milliseconds */
	usb_config[1].bufsize = sizeof(struct usb_device_request);
	usb_config[1].callback = &ugen_write_clear_stall_callback;
	usb_config[1].usb_mode = USB_MODE_HOST;

	usb_config[0].type = ed->bmAttributes & UE_XFERTYPE;
	usb_config[0].endpoint = ed->bEndpointAddress & UE_ADDR;
	usb_config[0].stream_id = 0;	/* XXX support more stream ID's */
	usb_config[0].direction = UE_DIR_TX;
	usb_config[0].interval = USB_DEFAULT_INTERVAL;
	usb_config[0].flags.proxy_buffer = 1;
	usb_config[0].usb_mode = USB_MODE_DUAL;	/* both modes */

	switch (ed->bmAttributes & UE_XFERTYPE) {
	case UE_INTERRUPT:
	case UE_BULK:
		if (f->flag_short) {
			usb_config[0].flags.force_short_xfer = 1;
		}
		usb_config[0].callback = &ugen_ctrl_write_callback;
		usb_config[0].timeout = f->timeout;
		usb_config[0].frames = 1;
		usb_config[0].bufsize = f->bufsize;
		if (ugen_transfer_setup(f, usb_config, 2)) {
			return (EIO);
		}
		/* first transfer does not clear stall */
		f->flag_stall = 0;
		break;

	case UE_ISOCHRONOUS:
		usb_config[0].flags.short_xfer_ok = 1;
		usb_config[0].bufsize = 0;	/* use default */
		usb_config[0].frames = f->nframes;
		usb_config[0].callback = &ugen_isoc_write_callback;
		usb_config[0].timeout = 0;

		/* clone configuration */
		usb_config[1] = usb_config[0];

		if (ugen_transfer_setup(f, usb_config, 2)) {
			return (EIO);
		}
		break;
	default:
		return (EINVAL);
	}
	return (0);
}

static int
ugen_open_pipe_read(struct usb_fifo *f)
{
	struct usb_config usb_config[2];
	struct usb_endpoint *ep = usb_fifo_softc(f);
	struct usb_endpoint_descriptor *ed = ep->edesc;

	USB_MTX_ASSERT(f->priv_mtx, MA_OWNED);

	if (f->xfer[0] || f->xfer[1]) {
		/* transfers are already opened */
		return (0);
	}
	memset(usb_config, 0, sizeof(usb_config));

	usb_config[1].type = UE_CONTROL;
	usb_config[1].endpoint = 0;
	usb_config[1].direction = UE_DIR_ANY;
	usb_config[1].timeout = 1000;	/* 1 second */
	usb_config[1].interval = 50;/* 50 milliseconds */
	usb_config[1].bufsize = sizeof(struct usb_device_request);
	usb_config[1].callback = &ugen_read_clear_stall_callback;
	usb_config[1].usb_mode = USB_MODE_HOST;

	usb_config[0].type = ed->bmAttributes & UE_XFERTYPE;
	usb_config[0].endpoint = ed->bEndpointAddress & UE_ADDR;
	usb_config[0].stream_id = 0;	/* XXX support more stream ID's */
	usb_config[0].direction = UE_DIR_RX;
	usb_config[0].interval = USB_DEFAULT_INTERVAL;
	usb_config[0].flags.proxy_buffer = 1;
	usb_config[0].usb_mode = USB_MODE_DUAL;	/* both modes */

	switch (ed->bmAttributes & UE_XFERTYPE) {
	case UE_INTERRUPT:
	case UE_BULK:
		if (f->flag_short) {
			usb_config[0].flags.short_xfer_ok = 1;
		}
		usb_config[0].timeout = f->timeout;
		usb_config[0].frames = 1;
		usb_config[0].callback = &ugen_ctrl_read_callback;
		usb_config[0].bufsize = f->bufsize;

		if (ugen_transfer_setup(f, usb_config, 2)) {
			return (EIO);
		}
		/* first transfer does not clear stall */
		f->flag_stall = 0;
		break;

	case UE_ISOCHRONOUS:
		usb_config[0].flags.short_xfer_ok = 1;
		usb_config[0].bufsize = 0;	/* use default */
		usb_config[0].frames = f->nframes;
		usb_config[0].callback = &ugen_isoc_read_callback;
		usb_config[0].timeout = 0;

		/* clone configuration */
		usb_config[1] = usb_config[0];

		if (ugen_transfer_setup(f, usb_config, 2)) {
			return (EIO);
		}
		break;

	default:
		return (EINVAL);
	}
	return (0);
}

static void
ugen_start_read(struct usb_fifo *f)
{
	/* check that pipes are open */
	if (ugen_open_pipe_read(f)) {
		/* signal error */
		usb_fifo_put_data_error(f);
	}
	/* start transfers */
	usbd_transfer_start(f->xfer[0]);
	usbd_transfer_start(f->xfer[1]);
}

static void
ugen_start_write(struct usb_fifo *f)
{
	/* check that pipes are open */
	if (ugen_open_pipe_write(f)) {
		/* signal error */
		usb_fifo_get_data_error(f);
	}
	/* start transfers */
	usbd_transfer_start(f->xfer[0]);
	usbd_transfer_start(f->xfer[1]);
}

static void
ugen_stop_io(struct usb_fifo *f)
{
	/* stop transfers */
	usbd_transfer_stop(f->xfer[0]);
	usbd_transfer_stop(f->xfer[1]);
}

static void
ugen_ctrl_read_callback(struct usb_xfer *xfer, usb_error_t error)
{
	struct usb_fifo *f = usbd_xfer_softc(xfer);
	struct usb_mbuf *m;

	DPRINTFN(4, "actlen=%u, aframes=%u\n", xfer->actlen, xfer->aframes);

	switch (USB_GET_STATE(xfer)) {
	case USB_ST_TRANSFERRED:
		if (xfer->actlen == 0) {
			if (f->fifo_zlp != 4) {
				f->fifo_zlp++;
			} else {
				/*
				 * Throttle a little bit we have multiple ZLPs
				 * in a row!
				 */
				xfer->interval = 64;	/* ms */
			}
		} else {
			/* clear throttle */
			xfer->interval = 0;
			f->fifo_zlp = 0;
		}
		usb_fifo_put_data(f, xfer->frbuffers, 0,
		    xfer->actlen, 1);

	case USB_ST_SETUP:
		if (f->flag_stall) {
			usbd_transfer_start(f->xfer[1]);
			break;
		}
		USB_IF_POLL(&f->free_q, m);
		if (m) {
			usbd_xfer_set_frame_len(xfer, 0, usbd_xfer_max_len(xfer));
			usbd_transfer_submit(xfer);
		}
		break;

	default:			/* Error */
		if (xfer->error != USB_ERR_CANCELLED) {
			/* send a zero length packet to userland */
			usb_fifo_put_data(f, xfer->frbuffers, 0, 0, 1);
			f->flag_stall = 1;
			f->fifo_zlp = 0;
			usbd_transfer_start(f->xfer[1]);
		}
		break;
	}
}

static void
ugen_ctrl_write_callback(struct usb_xfer *xfer, usb_error_t error)
{
	struct usb_fifo *f = usbd_xfer_softc(xfer);
	usb_frlength_t actlen;

	DPRINTFN(4, "actlen=%u, aframes=%u\n", xfer->actlen, xfer->aframes);

	switch (USB_GET_STATE(xfer)) {
	case USB_ST_SETUP:
	case USB_ST_TRANSFERRED:
		/*
		 * If writing is in stall, just jump to clear stall
		 * callback and solve the situation.
		 */
		if (f->flag_stall) {
			usbd_transfer_start(f->xfer[1]);
			break;
		}
		/*
		 * Write data, setup and perform hardware transfer.
		 */
		if (usb_fifo_get_data(f, xfer->frbuffers, 0,
		    xfer->max_data_length, &actlen, 0)) {
			usbd_xfer_set_frame_len(xfer, 0, actlen);
			usbd_transfer_submit(xfer);
		}
		break;

	default:			/* Error */
		if (xfer->error != USB_ERR_CANCELLED) {
			f->flag_stall = 1;
			usbd_transfer_start(f->xfer[1]);
		}
		break;
	}
}

static void
ugen_read_clear_stall_callback(struct usb_xfer *xfer, usb_error_t error)
{
	struct usb_fifo *f = usbd_xfer_softc(xfer);
	struct usb_xfer *xfer_other = f->xfer[0];

	if (f->flag_stall == 0) {
		/* nothing to do */
		return;
	}
	if (usbd_clear_stall_callback(xfer, xfer_other)) {
		DPRINTFN(5, "f=%p: stall cleared\n", f);
		f->flag_stall = 0;
		usbd_transfer_start(xfer_other);
	}
}

static void
ugen_write_clear_stall_callback(struct usb_xfer *xfer, usb_error_t error)
{
	struct usb_fifo *f = usbd_xfer_softc(xfer);
	struct usb_xfer *xfer_other = f->xfer[0];

	if (f->flag_stall == 0) {
		/* nothing to do */
		return;
	}
	if (usbd_clear_stall_callback(xfer, xfer_other)) {
		DPRINTFN(5, "f=%p: stall cleared\n", f);
		f->flag_stall = 0;
		usbd_transfer_start(xfer_other);
	}
}

static void
ugen_isoc_read_callback(struct usb_xfer *xfer, usb_error_t error)
{
	struct usb_fifo *f = usbd_xfer_softc(xfer);
	usb_frlength_t offset;
	usb_frcount_t n;

	DPRINTFN(4, "actlen=%u, aframes=%u\n", xfer->actlen, xfer->aframes);

	switch (USB_GET_STATE(xfer)) {
	case USB_ST_TRANSFERRED:

		DPRINTFN(6, "actlen=%d\n", xfer->actlen);

		offset = 0;

		for (n = 0; n != xfer->aframes; n++) {
			usb_fifo_put_data(f, xfer->frbuffers, offset,
			    xfer->frlengths[n], 1);
			offset += xfer->max_frame_size;
		}

	case USB_ST_SETUP:
tr_setup:
		for (n = 0; n != xfer->nframes; n++) {
			/* setup size for next transfer */
			usbd_xfer_set_frame_len(xfer, n, xfer->max_frame_size);
		}
		usbd_transfer_submit(xfer);
		break;

	default:			/* Error */
		if (xfer->error == USB_ERR_CANCELLED) {
			break;
		}
		goto tr_setup;
	}
}

static void
ugen_isoc_write_callback(struct usb_xfer *xfer, usb_error_t error)
{
	struct usb_fifo *f = usbd_xfer_softc(xfer);
	usb_frlength_t actlen;
	usb_frlength_t offset;
	usb_frcount_t n;

	DPRINTFN(4, "actlen=%u, aframes=%u\n", xfer->actlen, xfer->aframes);

	switch (USB_GET_STATE(xfer)) {
	case USB_ST_TRANSFERRED:
	case USB_ST_SETUP:
tr_setup:
		offset = 0;
		for (n = 0; n != xfer->nframes; n++) {
			if (usb_fifo_get_data(f, xfer->frbuffers, offset,
			    xfer->max_frame_size, &actlen, 1)) {
				usbd_xfer_set_frame_len(xfer, n, actlen);
				offset += actlen;
			} else {
				break;
			}
		}

		for (; n != xfer->nframes; n++) {
			/* fill in zero frames */
			usbd_xfer_set_frame_len(xfer, n, 0);
		}
		usbd_transfer_submit(xfer);
		break;

	default:			/* Error */
		if (xfer->error == USB_ERR_CANCELLED) {
			break;
		}
		goto tr_setup;
	}
}

static int
ugen_set_config(struct usb_fifo *f, uint8_t index)
{
	DPRINTFN(2, "index %u\n", index);

	if (f->udev->flags.usb_mode != USB_MODE_HOST) {
		/* not possible in device side mode */
		return (ENOTTY);
	}

	/* make sure all FIFO's are gone */
	/* else there can be a deadlock */
	if (ugen_fs_uninit(f)) {
		/* ignore any errors */
		DPRINTFN(6, "no FIFOs\n");
	}

	if (usbd_start_set_config(f->udev, index) != 0)
		return (EIO);

	return (0);
}

static int
ugen_set_interface(struct usb_fifo *f,
    uint8_t iface_index, uint8_t alt_index)
{
	DPRINTFN(2, "%u, %u\n", iface_index, alt_index);

	if (f->udev->flags.usb_mode != USB_MODE_HOST) {
		/* not possible in device side mode */
		return (ENOTTY);
	}
	/* make sure all FIFO's are gone */
	/* else there can be a deadlock */
	if (ugen_fs_uninit(f)) {
		/* ignore any errors */
		DPRINTFN(6, "no FIFOs\n");
	}
	/* change setting - will free generic FIFOs, if any */
	if (usbd_set_alt_interface_index(f->udev, iface_index, alt_index)) {
		return (EIO);
	}
	/* probe and attach */
	if (usb_probe_and_attach(f->udev, iface_index)) {
		return (EIO);
	}
	return (0);
}

/*------------------------------------------------------------------------*
 *	ugen_get_cdesc
 *
 * This function will retrieve the complete configuration descriptor
 * at the given index.
 *------------------------------------------------------------------------*/
static int
ugen_get_cdesc(struct usb_fifo *f, struct usb_gen_descriptor *ugd)
{
	struct usb_config_descriptor *cdesc;
	struct usb_device *udev = f->udev;
	int error;
	uint16_t len;
	uint8_t free_data;

	DPRINTFN(6, "\n");

	if (ugd->ugd_data == NULL) {
		/* userland pointer should not be zero */
		return (EINVAL);
	}
	if ((ugd->ugd_config_index == USB_UNCONFIG_INDEX) ||
	    (ugd->ugd_config_index == udev->curr_config_index)) {
		cdesc = usbd_get_config_descriptor(udev);
		if (cdesc == NULL)
			return (ENXIO);
		free_data = 0;

	} else {
#if (USB_HAVE_FIXED_CONFIG == 0)
		if (usbd_req_get_config_desc_full(udev,
		    NULL, &cdesc, ugd->ugd_config_index)) {
			return (ENXIO);
		}
		free_data = 1;
#else
		/* configuration descriptor data is shared */
		return (EINVAL);
#endif
	}

	len = UGETW(cdesc->wTotalLength);
	if (len > ugd->ugd_maxlen) {
		len = ugd->ugd_maxlen;
	}
	DPRINTFN(6, "len=%u\n", len);

	ugd->ugd_actlen = len;
	ugd->ugd_offset = 0;

	error = copyout(cdesc, ugd->ugd_data, len);

	if (free_data)
		usbd_free_config_desc(udev, cdesc);

	return (error);
}

static int
ugen_get_sdesc(struct usb_fifo *f, struct usb_gen_descriptor *ugd)
{
	void *ptr;
	uint16_t size;
	int error;
	uint8_t do_unlock;

	/* Protect scratch area */
	do_unlock = usbd_ctrl_lock(f->udev);

	ptr = f->udev->scratch.data;
	size = sizeof(f->udev->scratch.data);

	if (usbd_req_get_string_desc(f->udev, NULL, ptr,
	    size, ugd->ugd_lang_id, ugd->ugd_string_index)) {
		error = EINVAL;
	} else {
		if (size > ((uint8_t *)ptr)[0]) {
			size = ((uint8_t *)ptr)[0];
		}
		if (size > ugd->ugd_maxlen) {
			size = ugd->ugd_maxlen;
		}
		ugd->ugd_actlen = size;
		ugd->ugd_offset = 0;

		error = copyout(ptr, ugd->ugd_data, size);
	}
	if (do_unlock)
		usbd_ctrl_unlock(f->udev);

	return (error);
}

/*------------------------------------------------------------------------*
 *	ugen_get_iface_driver
 *
 * This function generates an USB interface description for userland.
 *
 * Returns:
 *    0: Success
 * Else: Failure
 *------------------------------------------------------------------------*/
static int
ugen_get_iface_driver(struct usb_fifo *f, struct usb_gen_descriptor *ugd)
{
	struct usb_device *udev = f->udev;
	struct usb_interface *iface;
	const char *ptr;
	const char *desc;
	unsigned int len;
	unsigned int maxlen;
	char buf[128];
	int error;

	DPRINTFN(6, "\n");

	if ((ugd->ugd_data == NULL) || (ugd->ugd_maxlen == 0)) {
		/* userland pointer should not be zero */
		return (EINVAL);
	}

	iface = usbd_get_iface(udev, ugd->ugd_iface_index);
	if ((iface == NULL) || (iface->idesc == NULL)) {
		/* invalid interface index */
		return (EINVAL);
	}

	/* read out device nameunit string, if any */
	if ((iface->subdev != NULL) &&
	    device_is_attached(iface->subdev) &&
	    (ptr = device_get_nameunit(iface->subdev)) &&
	    (desc = device_get_desc(iface->subdev))) {
		/* print description */
		snprintf(buf, sizeof(buf), "%s: <%s>", ptr, desc);

		/* range checks */
		maxlen = ugd->ugd_maxlen - 1;
		len = strlen(buf);
		if (len > maxlen)
			len = maxlen;

		/* update actual length, including terminating zero */
		ugd->ugd_actlen = len + 1;

		/* copy out interface description */
		error = copyout(buf, ugd->ugd_data, ugd->ugd_actlen);
	} else {
		/* zero length string is default */
		error = copyout("", ugd->ugd_data, 1);
	}
	return (error);
}

/*------------------------------------------------------------------------*
 *	ugen_fill_deviceinfo
 *
 * This function dumps information about an USB device to the
 * structure pointed to by the "di" argument.
 *
 * Returns:
 *    0: Success
 * Else: Failure
 *------------------------------------------------------------------------*/
int
ugen_fill_deviceinfo(struct usb_fifo *f, struct usb_device_info *di)
{
	struct usb_device *udev;
	struct usb_device *hub;

	udev = f->udev;

	bzero(di, sizeof(di[0]));

	di->udi_bus = device_get_unit(udev->bus->bdev);
	di->udi_addr = udev->address;
	di->udi_index = udev->device_index;
	strlcpy(di->udi_serial, usb_get_serial(udev), sizeof(di->udi_serial));
	strlcpy(di->udi_vendor, usb_get_manufacturer(udev), sizeof(di->udi_vendor));
	strlcpy(di->udi_product, usb_get_product(udev), sizeof(di->udi_product));
	usb_printbcd(di->udi_release, sizeof(di->udi_release),
	    UGETW(udev->ddesc.bcdDevice));
	di->udi_vendorNo = UGETW(udev->ddesc.idVendor);
	di->udi_productNo = UGETW(udev->ddesc.idProduct);
	di->udi_releaseNo = UGETW(udev->ddesc.bcdDevice);
	di->udi_class = udev->ddesc.bDeviceClass;
	di->udi_subclass = udev->ddesc.bDeviceSubClass;
	di->udi_protocol = udev->ddesc.bDeviceProtocol;
	di->udi_config_no = udev->curr_config_no;
	di->udi_config_index = udev->curr_config_index;
	di->udi_power = udev->flags.self_powered ? 0 : udev->power;
	di->udi_speed = udev->speed;
	di->udi_mode = udev->flags.usb_mode;
	di->udi_power_mode = udev->power_mode;
	di->udi_suspended = udev->flags.peer_suspended;

	hub = udev->parent_hub;
	if (hub) {
		di->udi_hubaddr = hub->address;
		di->udi_hubindex = hub->device_index;
		di->udi_hubport = udev->port_no;
	}
	return (0);
}

/*------------------------------------------------------------------------*
 *	ugen_check_request
 *
 * Return values:
 * 0: Access allowed
 * Else: No access
 *------------------------------------------------------------------------*/
static int
ugen_check_request(struct usb_device *udev, struct usb_device_request *req)
{
	struct usb_endpoint *ep;
	int error;

	/*
	 * Avoid requests that would damage the bus integrity:
	 */
	if (((req->bmRequestType == UT_WRITE_DEVICE) &&
	    (req->bRequest == UR_SET_ADDRESS)) ||
	    ((req->bmRequestType == UT_WRITE_DEVICE) &&
	    (req->bRequest == UR_SET_CONFIG)) ||
	    ((req->bmRequestType == UT_WRITE_INTERFACE) &&
	    (req->bRequest == UR_SET_INTERFACE))) {
		/*
		 * These requests can be useful for testing USB drivers.
		 */
		error = priv_check(curthread, PRIV_DRIVER);
		if (error) {
			return (error);
		}
	}
	/*
	 * Special case - handle clearing of stall
	 */
	if (req->bmRequestType == UT_WRITE_ENDPOINT) {
		ep = usbd_get_ep_by_addr(udev, req->wIndex[0]);
		if (ep == NULL) {
			return (EINVAL);
		}
		if ((req->bRequest == UR_CLEAR_FEATURE) &&
		    (UGETW(req->wValue) == UF_ENDPOINT_HALT)) {
			usbd_clear_data_toggle(udev, ep);
		}
	}
	/* TODO: add more checks to verify the interface index */

	return (0);
}

int
ugen_do_request(struct usb_fifo *f, struct usb_ctl_request *ur)
{
	int error;
	uint16_t len;
	uint16_t actlen;

	if (ugen_check_request(f->udev, &ur->ucr_request)) {
		return (EPERM);
	}
	len = UGETW(ur->ucr_request.wLength);

	/* check if "ucr_data" is valid */
	if (len != 0) {
		if (ur->ucr_data == NULL) {
			return (EFAULT);
		}
	}
	/* do the USB request */
	error = usbd_do_request_flags
	    (f->udev, NULL, &ur->ucr_request, &ur->ucr_data,
	    (ur->ucr_flags & USB_SHORT_XFER_OK) |
	    USB_USER_DATA_PTR, &actlen,
	    USB_DEFAULT_TIMEOUT);

	ur->ucr_actlen = actlen;

	if (error) {
		error = EIO;
	}
	return (error);
}

#ifdef COMPAT_FREEBSD32
static int
ugen_do_request32(struct usb_fifo *f, struct usb_ctl_request32 *ur32)
{
	struct usb_ctl_request ur;
	int error;

	PTRIN_CP(*ur32, ur, ucr_data);
	CP(*ur32, ur, ucr_flags);
	CP(*ur32, ur, ucr_actlen);
	CP(*ur32, ur, ucr_addr);
	CP(*ur32, ur, ucr_request);

	error = ugen_do_request(f, &ur);

	/* Don't update ucr_data pointer */
	CP(ur, *ur32, ucr_flags);
	CP(ur, *ur32, ucr_actlen);
	CP(ur, *ur32, ucr_addr);
	CP(ur, *ur32, ucr_request);

	return (error);
}
#endif

/*------------------------------------------------------------------------
 *	ugen_re_enumerate
 *------------------------------------------------------------------------*/
static int
ugen_re_enumerate(struct usb_fifo *f)
{
	struct usb_device *udev = f->udev;
	int error;

	/*
	 * This request can be useful for testing USB drivers:
	 */
	error = priv_check(curthread, PRIV_DRIVER);
	if (error) {
		return (error);
	}
	if (udev->flags.usb_mode != USB_MODE_HOST) {
		/* not possible in device side mode */
		DPRINTFN(6, "device mode\n");
		return (ENOTTY);
	}
	/* make sure all FIFO's are gone */
	/* else there can be a deadlock */
	if (ugen_fs_uninit(f)) {
		/* ignore any errors */
		DPRINTFN(6, "no FIFOs\n");
	}
	/* start re-enumeration of device */
	usbd_start_re_enumerate(udev);
	return (0);
}

int
ugen_fs_uninit(struct usb_fifo *f)
{
	if (f->fs_xfer == NULL) {
		return (EINVAL);
	}
	usbd_transfer_unsetup(f->fs_xfer, f->fs_ep_max);
	free(f->fs_xfer, M_USB);
	f->fs_xfer = NULL;
	f->fs_ep_max = 0;
	f->fs_ep_ptr = NULL;
	f->flag_iscomplete = 0;
	usb_fifo_free_buffer(f);
	return (0);
}

static uint8_t
ugen_fs_get_complete(struct usb_fifo *f, uint8_t *pindex)
{
	struct usb_mbuf *m;

	USB_IF_DEQUEUE(&f->used_q, m);

	if (m) {
		*pindex = *((uint8_t *)(m->cur_data_ptr));

		USB_IF_ENQUEUE(&f->free_q, m);

		return (0);		/* success */
	} else {
		*pindex = 0;		/* fix compiler warning */

		f->flag_iscomplete = 0;
	}
	return (1);			/* failure */
}

static void
ugen_fs_set_complete(struct usb_fifo *f, uint8_t index)
{
	struct usb_mbuf *m;

	USB_IF_DEQUEUE(&f->free_q, m);

	if (m == NULL) {
		/* can happen during close */
		DPRINTF("out of buffers\n");
		return;
	}
	USB_MBUF_RESET(m);

	*((uint8_t *)(m->cur_data_ptr)) = index;

	USB_IF_ENQUEUE(&f->used_q, m);

	f->flag_iscomplete = 1;

	usb_fifo_wakeup(f);
}

static int
ugen_fs_getbuffer(void **uptrp, struct usb_fifo *f, void *buffer,
    usb_frcount_t n)
{
	union {
		void **ppBuffer;
#ifdef COMPAT_FREEBSD32
		uint32_t *ppBuffer32;
#endif
	} u;
#ifdef COMPAT_FREEBSD32
	uint32_t uptr32;
#endif

	u.ppBuffer = buffer;
	switch (f->fs_ep_sz) {
	case sizeof(struct usb_fs_endpoint):
		if (fueword(u.ppBuffer + n, (uintptr_t *)uptrp) != 0)
			return (EFAULT);
		return (0);
#ifdef COMPAT_FREEBSD32
	case sizeof(struct usb_fs_endpoint32):
		if (fueword32(u.ppBuffer32 + n, &uptr32) != 0)
			return (EFAULT);
		*uptrp = PTRIN(uptr32);
		return (0);
#endif
	default:
		panic("%s: unhandled fs_ep_sz %#x", __func__, f->fs_ep_sz);
	}
}

static int
ugen_fs_copy_in(struct usb_fifo *f, uint8_t ep_index)
{
	struct usb_device_request *req;
	struct usb_xfer *xfer;
	struct usb_fs_endpoint fs_ep;
	void * __capability uaddr;	/* userland pointer */
	void *kaddr;
	usb_frlength_t offset;
	usb_frlength_t rem;
	usb_frcount_t n;
	uint32_t length;
	int error;
	uint8_t isread;

	if (ep_index >= f->fs_ep_max) {
		return (EINVAL);
	}
	xfer = f->fs_xfer[ep_index];
	if (xfer == NULL) {
		return (EINVAL);
	}
	mtx_lock(f->priv_mtx);
	if (usbd_transfer_pending(xfer)) {
		mtx_unlock(f->priv_mtx);
		return (EBUSY);		/* should not happen */
	}
	mtx_unlock(f->priv_mtx);

	error = ugen_fs_copyin(f, ep_index, &fs_ep);
	if (error) {
		return (error);
	}
	/* security checks */

	if (fs_ep.nFrames > xfer->max_frame_count) {
		xfer->error = USB_ERR_INVAL;
		goto complete;
	}
	if (fs_ep.nFrames == 0) {
		xfer->error = USB_ERR_INVAL;
		goto complete;
	}
	error = ugen_fs_getbuffer(&uaddr, f, fs_ep.ppBuffer, 0);
	if (error) {
		return (error);
	}
	/* reset first frame */
	usbd_xfer_set_frame_offset(xfer, 0, 0);

	if (xfer->flags_int.control_xfr) {
		req = xfer->frbuffers[0].buffer;

		if (fueword32(fs_ep.pLength, &length) != 0) {
			return (EFAULT);
		}
		if (length != sizeof(*req)) {
			xfer->error = USB_ERR_INVAL;
			goto complete;
		}
		if (length != 0) {
			error = copyin(uaddr, req, length);
			if (error) {
				return (error);
			}
		}
		if (ugen_check_request(f->udev, req)) {
			xfer->error = USB_ERR_INVAL;
			goto complete;
		}
		usbd_xfer_set_frame_len(xfer, 0, length);

		/* Host mode only ! */
		if ((req->bmRequestType &
		    (UT_READ | UT_WRITE)) == UT_READ) {
			isread = 1;
		} else {
			isread = 0;
		}
		n = 1;
		offset = sizeof(*req);

	} else {
		/* Device and Host mode */
		if (USB_GET_DATA_ISREAD(xfer)) {
			isread = 1;
		} else {
			isread = 0;
		}
		n = 0;
		offset = 0;
	}

	rem = usbd_xfer_max_len(xfer);
	xfer->nframes = fs_ep.nFrames;
	xfer->timeout = fs_ep.timeout;
	if (xfer->timeout > 65535) {
		xfer->timeout = 65535;
	}
	if (fs_ep.flags & USB_FS_FLAG_SINGLE_SHORT_OK)
		xfer->flags.short_xfer_ok = 1;
	else
		xfer->flags.short_xfer_ok = 0;

	if (fs_ep.flags & USB_FS_FLAG_MULTI_SHORT_OK)
		xfer->flags.short_frames_ok = 1;
	else
		xfer->flags.short_frames_ok = 0;

	if (fs_ep.flags & USB_FS_FLAG_FORCE_SHORT)
		xfer->flags.force_short_xfer = 1;
	else
		xfer->flags.force_short_xfer = 0;

	if (fs_ep.flags & USB_FS_FLAG_CLEAR_STALL)
		usbd_xfer_set_stall(xfer);
	else
		xfer->flags.stall_pipe = 0;

	for (; n != xfer->nframes; n++) {
		if (fueword32(fs_ep.pLength + n, &length) != 0) {
			break;
		}
		usbd_xfer_set_frame_len(xfer, n, length);

		if (length > rem) {
			xfer->error = USB_ERR_INVAL;
			goto complete;
		}
		rem -= length;

		if (!isread) {
			/* we need to know the source buffer */
			error = ugen_fs_getbuffer(&uaddr, f, fs_ep.ppBuffer, n);
			if (error) {
				break;
			}
			if (xfer->flags_int.isochronous_xfr) {
				/* get kernel buffer address */
				kaddr = xfer->frbuffers[0].buffer;
				kaddr = USB_ADD_BYTES(kaddr, offset);
			} else {
				/* set current frame offset */
				usbd_xfer_set_frame_offset(xfer, offset, n);

				/* get kernel buffer address */
				kaddr = xfer->frbuffers[n].buffer;
			}

			/* move data */
			error = copyin(uaddr, kaddr, length);
			if (error) {
				break;
			}
		}
		offset += length;
	}
	return (error);

complete:
	mtx_lock(f->priv_mtx);
	ugen_fs_set_complete(f, ep_index);
	mtx_unlock(f->priv_mtx);
	return (0);
}

static struct usb_fs_endpoint *
ugen_fs_ep_uptr(struct usb_fifo *f, uint8_t ep_index)
{
	return ((struct usb_fs_endpoint *)
	    ((char *)f->fs_ep_ptr + (ep_index * f->fs_ep_sz)));
}

static int
ugen_fs_copyin(struct usb_fifo *f, uint8_t ep_index,
    struct usb_fs_endpoint* fs_ep)
{
#ifdef COMPAT_FREEBSD32
	struct usb_fs_endpoint32 fs_ep32;
#endif
	int error;

	switch (f->fs_ep_sz) {
	case sizeof(struct usb_fs_endpoint):
		error = copyin(ugen_fs_ep_uptr(f, ep_index), fs_ep,
		    f->fs_ep_sz);
		if (error != 0)
			return (error);
		break;

#ifdef COMPAT_FREEBSD32
	case sizeof(struct usb_fs_endpoint32):
		error = copyin(ugen_fs_ep_uptr(f, ep_index), &fs_ep32,
		    f->fs_ep_sz);
		if (error != 0)
			return (error);
		PTRIN_CP(fs_ep32, *fs_ep, ppBuffer);
		PTRIN_CP(fs_ep32, *fs_ep, pLength);
		CP(fs_ep32, *fs_ep, nFrames);
		CP(fs_ep32, *fs_ep, aFrames);
		CP(fs_ep32, *fs_ep, flags);
		CP(fs_ep32, *fs_ep, timeout);
		CP(fs_ep32, *fs_ep, isoc_time_complete);
		CP(fs_ep32, *fs_ep, status);
		break;
#endif
	default:
		panic("%s: unhandled fs_ep_sz %#x", __func__, f->fs_ep_sz);
	}

	return (0);
}

static int
<<<<<<< HEAD
ugen_fs_copy_out_cancelled(struct usb_fs_endpoint * __capability fs_ep_uptr)
=======
ugen_fs_update(const struct usb_fs_endpoint *fs_ep,
    struct usb_fifo *f, uint8_t ep_index)
{
	union {
		struct usb_fs_endpoint *fs_ep_uptr;
#ifdef COMPAT_FREEBSD32
		struct usb_fs_endpoint32 *fs_ep_uptr32;
#endif
	} u;
	uint32_t *aFrames_uptr;
	uint16_t *isoc_time_complete_uptr;
	int *status_uptr;

	switch (f->fs_ep_sz) {
	case sizeof(struct usb_fs_endpoint):
		u.fs_ep_uptr = ugen_fs_ep_uptr(f, ep_index);
		aFrames_uptr = &u.fs_ep_uptr->aFrames;
		isoc_time_complete_uptr = &u.fs_ep_uptr->isoc_time_complete;
		status_uptr = &u.fs_ep_uptr->status;
		break;
#ifdef COMPAT_FREEBSD32
	case sizeof(struct usb_fs_endpoint32):
		u.fs_ep_uptr32 = (struct usb_fs_endpoint32 *)
		    ugen_fs_ep_uptr(f, ep_index);
		aFrames_uptr = &u.fs_ep_uptr32->aFrames;
		isoc_time_complete_uptr = &u.fs_ep_uptr32->isoc_time_complete;
		status_uptr = &u.fs_ep_uptr32->status;
		break;
#endif
	default:
		panic("%s: unhandled fs_ep_sz %#x", __func__, f->fs_ep_sz);
	}

	/* update "aFrames" */
	if (suword32(aFrames_uptr, fs_ep->aFrames) != 0)
		return (EFAULT);

	/* update "isoc_time_complete" */
	if (suword16(isoc_time_complete_uptr, fs_ep->isoc_time_complete) != 0)
		return (EFAULT);

	/* update "status" */
	if (suword32(status_uptr, fs_ep->status) != 0)
		return (EFAULT);

	return (0);
}

static int
ugen_fs_copy_out_cancelled(struct usb_fifo *f, uint8_t ep_index)
>>>>>>> 0ec590d2
{
	struct usb_fs_endpoint fs_ep;
	int error;

	error = ugen_fs_copyin(f, ep_index, &fs_ep);
	if (error)
		return (error);

	fs_ep.status = USB_ERR_CANCELLED;
	fs_ep.aFrames = 0;
	fs_ep.isoc_time_complete = 0;

	return (ugen_fs_update(&fs_ep, f, ep_index));
}

static int
ugen_fs_copy_out(struct usb_fifo *f, uint8_t ep_index)
{
	struct usb_device_request *req;
	struct usb_xfer *xfer;
	struct usb_fs_endpoint fs_ep;
<<<<<<< HEAD
	struct usb_fs_endpoint * __capability fs_ep_uptr; /* userland ptr */
	void * __capability uaddr;		/* userland ptr */
=======
	void *uaddr;			/* userland ptr */
>>>>>>> 0ec590d2
	void *kaddr;
	usb_frlength_t offset;
	usb_frlength_t rem;
	usb_frcount_t n;
	uint32_t length;
	uint32_t temp;
	int error;
	uint8_t isread;

	if (ep_index >= f->fs_ep_max)
		return (EINVAL);

	xfer = f->fs_xfer[ep_index];
	if (xfer == NULL)
		return (EINVAL);

	mtx_lock(f->priv_mtx);
	if (!xfer->flags_int.transferring &&
	    !xfer->flags_int.started) {
		mtx_unlock(f->priv_mtx);
		DPRINTF("Returning fake cancel event\n");
		return (ugen_fs_copy_out_cancelled(f, ep_index));
	} else if (usbd_transfer_pending(xfer)) {
		mtx_unlock(f->priv_mtx);
		return (EBUSY);		/* should not happen */
	}
	mtx_unlock(f->priv_mtx);

	error = ugen_fs_copyin(f, ep_index, &fs_ep);
	if (error) {
		return (error);
	}

	fs_ep.status = xfer->error;
	fs_ep.aFrames = xfer->aframes;
	fs_ep.isoc_time_complete = xfer->isoc_time_complete;
	if (xfer->error) {
		goto complete;
	}
	if (xfer->flags_int.control_xfr) {
		req = xfer->frbuffers[0].buffer;

		/* Host mode only ! */
		if ((req->bmRequestType & (UT_READ | UT_WRITE)) == UT_READ) {
			isread = 1;
		} else {
			isread = 0;
		}
		if (xfer->nframes == 0)
			n = 0;		/* should never happen */
		else
			n = 1;
	} else {
		/* Device and Host mode */
		if (USB_GET_DATA_ISREAD(xfer)) {
			isread = 1;
		} else {
			isread = 0;
		}
		n = 0;
	}

	/* Update lengths and copy out data */

	rem = usbd_xfer_max_len(xfer);
	offset = 0;

	for (; n != xfer->nframes; n++) {
		/* get initial length into "temp" */
		if (fueword32(fs_ep.pLength + n, &temp) != 0) {
			return (EFAULT);
		}
		if (temp > rem) {
			/* the userland length has been corrupted */
			DPRINTF("corrupt userland length "
			    "%u > %u\n", temp, rem);
			fs_ep.status = USB_ERR_INVAL;
			goto complete;
		}
		rem -= temp;

		/* get actual transfer length */
		length = xfer->frlengths[n];
		if (length > temp) {
			/* data overflow */
			fs_ep.status = USB_ERR_INVAL;
			DPRINTF("data overflow %u > %u\n",
			    length, temp);
			goto complete;
		}
		if (isread) {
			/* we need to know the destination buffer */
			error = ugen_fs_getbuffer(&uaddr, f, fs_ep.ppBuffer, n);
			if (error) {
				return (error);
			}
			if (xfer->flags_int.isochronous_xfr) {
				/* only one frame buffer */
				kaddr = USB_ADD_BYTES(
				    xfer->frbuffers[0].buffer, offset);
			} else {
				/* multiple frame buffers */
				kaddr = xfer->frbuffers[n].buffer;
			}

			/* move data */
			error = copyout(kaddr, uaddr, length);
			if (error) {
				goto complete;
			}
		}
		/*
		 * Update offset according to initial length, which is
		 * needed by isochronous transfers!
		 */
		offset += temp;

		/* update length */
		if (suword32(fs_ep.pLength + n, length) != 0)
			goto complete;
	}

complete:
	if (error == 0)
		error = ugen_fs_update(&fs_ep, f, ep_index);
	return (error);
}

static uint8_t
ugen_fifo_in_use(struct usb_fifo *f, int fflags)
{
	struct usb_fifo *f_rx;
	struct usb_fifo *f_tx;

	f_rx = f->udev->fifo[(f->fifo_index & ~1) + USB_FIFO_RX];
	f_tx = f->udev->fifo[(f->fifo_index & ~1) + USB_FIFO_TX];

	if ((fflags & FREAD) && f_rx &&
	    (f_rx->xfer[0] || f_rx->xfer[1])) {
		return (1);		/* RX FIFO in use */
	}
	if ((fflags & FWRITE) && f_tx &&
	    (f_tx->xfer[0] || f_tx->xfer[1])) {
		return (1);		/* TX FIFO in use */
	}
	return (0);			/* not in use */
}

static int
ugen_ioctl(struct usb_fifo *f, u_long cmd, void *addr, int fflags)
{
	struct usb_config usb_config[1];
	struct usb_device_request req;
	union {
		struct usb_fs_complete *pcomp;
		struct usb_fs_start *pstart;
		struct usb_fs_stop *pstop;
		struct usb_fs_open *popen;
		struct usb_fs_open_stream *popen_stream;
		struct usb_fs_close *pclose;
		struct usb_fs_clear_stall_sync *pstall;
		void   *addr;
	}     u;
	struct usb_endpoint *ep;
	struct usb_endpoint_descriptor *ed;
	struct usb_xfer *xfer;
	int error = 0;
	uint8_t iface_index;
	uint8_t isread;
	uint8_t ep_index;
	uint8_t pre_scale;

	u.addr = addr;

	DPRINTFN(6, "cmd=0x%08lx\n", cmd);

	switch (cmd) {
	case USB_FS_COMPLETE:
		mtx_lock(f->priv_mtx);
		error = ugen_fs_get_complete(f, &ep_index);
		mtx_unlock(f->priv_mtx);

		if (error) {
			error = EBUSY;
			break;
		}
		u.pcomp->ep_index = ep_index;
		error = ugen_fs_copy_out(f, u.pcomp->ep_index);
		break;

	case USB_FS_START:
		error = ugen_fs_copy_in(f, u.pstart->ep_index);
		if (error)
			break;
		mtx_lock(f->priv_mtx);
		xfer = f->fs_xfer[u.pstart->ep_index];
		usbd_transfer_start(xfer);
		mtx_unlock(f->priv_mtx);
		break;

	case USB_FS_STOP:
		if (u.pstop->ep_index >= f->fs_ep_max) {
			error = EINVAL;
			break;
		}
		mtx_lock(f->priv_mtx);
		xfer = f->fs_xfer[u.pstart->ep_index];
		if (usbd_transfer_pending(xfer)) {
			usbd_transfer_stop(xfer);

			/*
			 * Check if the USB transfer was stopped
			 * before it was even started and fake a
			 * cancel event.
			 */
			if (!xfer->flags_int.transferring &&
			    !xfer->flags_int.started) {
				DPRINTF("Issuing fake completion event\n");
				ugen_fs_set_complete(xfer->priv_sc,
				    USB_P2U(xfer->priv_fifo));
			}
		}
		mtx_unlock(f->priv_mtx);
		break;

	case USB_FS_OPEN:
	case USB_FS_OPEN_STREAM:
		if (u.popen->ep_index >= f->fs_ep_max) {
			error = EINVAL;
			break;
		}
		if (f->fs_xfer[u.popen->ep_index] != NULL) {
			error = EBUSY;
			break;
		}
		if (u.popen->max_bufsize > USB_FS_MAX_BUFSIZE) {
			u.popen->max_bufsize = USB_FS_MAX_BUFSIZE;
		}
		if (u.popen->max_frames & USB_FS_MAX_FRAMES_PRE_SCALE) {
			pre_scale = 1;
			u.popen->max_frames &= ~USB_FS_MAX_FRAMES_PRE_SCALE;
		} else {
			pre_scale = 0;
		}
		if (u.popen->max_frames > USB_FS_MAX_FRAMES) {
			u.popen->max_frames = USB_FS_MAX_FRAMES;
			break;
		}
		if (u.popen->max_frames == 0) {
			error = EINVAL;
			break;
		}
		ep = usbd_get_ep_by_addr(f->udev, u.popen->ep_no);
		if (ep == NULL) {
			error = EINVAL;
			break;
		}
		ed = ep->edesc;
		if (ed == NULL) {
			error = ENXIO;
			break;
		}
		iface_index = ep->iface_index;

		memset(usb_config, 0, sizeof(usb_config));

		usb_config[0].type = ed->bmAttributes & UE_XFERTYPE;
		usb_config[0].endpoint = ed->bEndpointAddress & UE_ADDR;
		usb_config[0].direction = ed->bEndpointAddress & (UE_DIR_OUT | UE_DIR_IN);
		usb_config[0].interval = USB_DEFAULT_INTERVAL;
		usb_config[0].flags.proxy_buffer = 1;
		if (pre_scale != 0)
			usb_config[0].flags.pre_scale_frames = 1;
		usb_config[0].callback = &ugen_ctrl_fs_callback;
		usb_config[0].timeout = 0;	/* no timeout */
		usb_config[0].frames = u.popen->max_frames;
		usb_config[0].bufsize = u.popen->max_bufsize;
		usb_config[0].usb_mode = USB_MODE_DUAL;	/* both modes */
		if (cmd == USB_FS_OPEN_STREAM)
			usb_config[0].stream_id = u.popen_stream->stream_id;

		if (usb_config[0].type == UE_CONTROL) {
			if (f->udev->flags.usb_mode != USB_MODE_HOST) {
				error = EINVAL;
				break;
			}
		} else {
			isread = ((usb_config[0].endpoint &
			    (UE_DIR_IN | UE_DIR_OUT)) == UE_DIR_IN);

			if (f->udev->flags.usb_mode != USB_MODE_HOST) {
				isread = !isread;
			}
			/* check permissions */
			if (isread) {
				if (!(fflags & FREAD)) {
					error = EPERM;
					break;
				}
			} else {
				if (!(fflags & FWRITE)) {
					error = EPERM;
					break;
				}
			}
		}
		error = usbd_transfer_setup(f->udev, &iface_index,
		    f->fs_xfer + u.popen->ep_index, usb_config, 1,
		    f, f->priv_mtx);
		if (error == 0) {
			/* update maximums */
			u.popen->max_packet_length =
			    f->fs_xfer[u.popen->ep_index]->max_frame_size;
			u.popen->max_bufsize =
			    f->fs_xfer[u.popen->ep_index]->max_data_length;
			/* update number of frames */
			u.popen->max_frames =
			    f->fs_xfer[u.popen->ep_index]->nframes;
			/* store index of endpoint */
			f->fs_xfer[u.popen->ep_index]->priv_fifo =
			    ((uint8_t *)0) + u.popen->ep_index;
		} else {
			error = ENOMEM;
		}
		break;

	case USB_FS_CLOSE:
		if (u.pclose->ep_index >= f->fs_ep_max) {
			error = EINVAL;
			break;
		}
		if (f->fs_xfer[u.pclose->ep_index] == NULL) {
			error = EINVAL;
			break;
		}
		usbd_transfer_unsetup(f->fs_xfer + u.pclose->ep_index, 1);
		break;

	case USB_FS_CLEAR_STALL_SYNC:
		if (u.pstall->ep_index >= f->fs_ep_max) {
			error = EINVAL;
			break;
		}
		if (f->fs_xfer[u.pstall->ep_index] == NULL) {
			error = EINVAL;
			break;
		}
		if (f->udev->flags.usb_mode != USB_MODE_HOST) {
			error = EINVAL;
			break;
		}
		mtx_lock(f->priv_mtx);
		error = usbd_transfer_pending(f->fs_xfer[u.pstall->ep_index]);
		mtx_unlock(f->priv_mtx);

		if (error) {
			return (EBUSY);
		}
		ep = f->fs_xfer[u.pstall->ep_index]->endpoint;

		/* setup a clear-stall packet */
		req.bmRequestType = UT_WRITE_ENDPOINT;
		req.bRequest = UR_CLEAR_FEATURE;
		USETW(req.wValue, UF_ENDPOINT_HALT);
		req.wIndex[0] = ep->edesc->bEndpointAddress;
		req.wIndex[1] = 0;
		USETW(req.wLength, 0);

		error = usbd_do_request(f->udev, NULL, &req, NULL);
		if (error == 0) {
			usbd_clear_data_toggle(f->udev, ep);
		} else {
			error = ENXIO;
		}
		break;

	default:
		error = ENOIOCTL;
		break;
	}

	DPRINTFN(6, "error=%d\n", error);

	return (error);
}

static int
ugen_set_short_xfer(struct usb_fifo *f, void *addr)
{
	uint8_t t;

	if (*(int *)addr)
		t = 1;
	else
		t = 0;

	if (f->flag_short == t) {
		/* same value like before - accept */
		return (0);
	}
	if (f->xfer[0] || f->xfer[1]) {
		/* cannot change this during transfer */
		return (EBUSY);
	}
	f->flag_short = t;
	return (0);
}

static int
ugen_set_timeout(struct usb_fifo *f, void *addr)
{
	f->timeout = *(int *)addr;
	if (f->timeout > 65535) {
		/* limit user input */
		f->timeout = 65535;
	}
	return (0);
}

static int
ugen_get_frame_size(struct usb_fifo *f, void *addr)
{
	if (f->xfer[0]) {
		*(int *)addr = f->xfer[0]->max_frame_size;
	} else {
		return (EINVAL);
	}
	return (0);
}

static int
ugen_set_buffer_size(struct usb_fifo *f, void *addr)
{
	usb_frlength_t t;

	if (*(int *)addr < 0)
		t = 0;		/* use "wMaxPacketSize" */
	else if (*(int *)addr < (256 * 1024))
		t = *(int *)addr;
	else
		t = 256 * 1024;

	if (f->bufsize == t) {
		/* same value like before - accept */
		return (0);
	}
	if (f->xfer[0] || f->xfer[1]) {
		/* cannot change this during transfer */
		return (EBUSY);
	}
	f->bufsize = t;
	return (0);
}

static int
ugen_get_buffer_size(struct usb_fifo *f, void *addr)
{
	*(int *)addr = f->bufsize;
	return (0);
}

static int
ugen_get_iface_desc(struct usb_fifo *f,
    struct usb_interface_descriptor *idesc)
{
	struct usb_interface *iface;

	iface = usbd_get_iface(f->udev, f->iface_index);
	if (iface && iface->idesc) {
		*idesc = *(iface->idesc);
	} else {
		return (EIO);
	}
	return (0);
}

static int
ugen_get_endpoint_desc(struct usb_fifo *f,
    struct usb_endpoint_descriptor *ed)
{
	struct usb_endpoint *ep;

	ep = usb_fifo_softc(f);

	if (ep && ep->edesc) {
		*ed = *ep->edesc;
	} else {
		return (EINVAL);
	}
	return (0);
}

static int
ugen_set_power_mode(struct usb_fifo *f, int mode)
{
	struct usb_device *udev = f->udev;
	int err;
	uint8_t old_mode;

	if ((udev == NULL) ||
	    (udev->parent_hub == NULL)) {
		return (EINVAL);
	}
	err = priv_check(curthread, PRIV_DRIVER);
	if (err)
		return (err);

	/* get old power mode */
	old_mode = udev->power_mode;

	/* if no change, then just return */
	if (old_mode == mode)
		return (0);

	switch (mode) {
	case USB_POWER_MODE_OFF:
		if (udev->flags.usb_mode == USB_MODE_HOST &&
		    udev->re_enumerate_wait == USB_RE_ENUM_DONE) {
			udev->re_enumerate_wait = USB_RE_ENUM_PWR_OFF;
		}
		/* set power mode will wake up the explore thread */
		break;

	case USB_POWER_MODE_ON:
	case USB_POWER_MODE_SAVE:
		break;

	case USB_POWER_MODE_RESUME:
#if USB_HAVE_POWERD
		/* let USB-powerd handle resume */
		USB_BUS_LOCK(udev->bus);
		udev->pwr_save.write_refs++;
		udev->pwr_save.last_xfer_time = ticks;
		USB_BUS_UNLOCK(udev->bus);

		/* set new power mode */
		usbd_set_power_mode(udev, USB_POWER_MODE_SAVE);

		/* wait for resume to complete */
		usb_pause_mtx(NULL, hz / 4);

		/* clear write reference */
		USB_BUS_LOCK(udev->bus);
		udev->pwr_save.write_refs--;
		USB_BUS_UNLOCK(udev->bus);
#endif
		mode = USB_POWER_MODE_SAVE;
		break;

	case USB_POWER_MODE_SUSPEND:
#if USB_HAVE_POWERD
		/* let USB-powerd handle suspend */
		USB_BUS_LOCK(udev->bus);
		udev->pwr_save.last_xfer_time = ticks - (256 * hz);
		USB_BUS_UNLOCK(udev->bus);
#endif
		mode = USB_POWER_MODE_SAVE;
		break;

	default:
		return (EINVAL);
	}

	if (err)
		return (ENXIO);		/* I/O failure */

	/* if we are powered off we need to re-enumerate first */
	if (old_mode == USB_POWER_MODE_OFF) {
		if (udev->flags.usb_mode == USB_MODE_HOST &&
		    udev->re_enumerate_wait == USB_RE_ENUM_DONE) {
			udev->re_enumerate_wait = USB_RE_ENUM_START;
		}
		/* set power mode will wake up the explore thread */
	}

	/* set new power mode */
	usbd_set_power_mode(udev, mode);

	return (0);			/* success */
}

static int
ugen_get_power_mode(struct usb_fifo *f)
{
	struct usb_device *udev = f->udev;

	if (udev == NULL)
		return (USB_POWER_MODE_ON);

	return (udev->power_mode);
}

static int
ugen_get_port_path(struct usb_fifo *f, struct usb_device_port_path *dpp)
{
	struct usb_device *udev = f->udev;
	struct usb_device *next;
	unsigned int nlevel = 0;

	if (udev == NULL)
		goto error;

	dpp->udp_bus = device_get_unit(udev->bus->bdev);
	dpp->udp_index = udev->device_index;

	/* count port levels */
	next = udev;
	while (next->parent_hub != NULL) {
		nlevel++;
		next = next->parent_hub;
	}

	/* check if too many levels */
	if (nlevel > USB_DEVICE_PORT_PATH_MAX)
		goto error;

	/* store total level of ports */
	dpp->udp_port_level = nlevel;

	/* store port index array */
	next = udev;
	while (next->parent_hub != NULL) {
		dpp->udp_port_no[--nlevel] = next->port_no;
		next = next->parent_hub;
	}
	return (0);	/* success */

error:
	return (EINVAL);	/* failure */
}

static int
ugen_get_power_usage(struct usb_fifo *f)
{
	struct usb_device *udev = f->udev;

	if (udev == NULL)
		return (0);

	return (udev->power);
}

static int
ugen_do_port_feature(struct usb_fifo *f, uint8_t port_no,
    uint8_t set, uint16_t feature)
{
	struct usb_device *udev = f->udev;
	struct usb_hub *hub;
	int err;

	err = priv_check(curthread, PRIV_DRIVER);
	if (err) {
		return (err);
	}
	if (port_no == 0) {
		return (EINVAL);
	}
	if ((udev == NULL) ||
	    (udev->hub == NULL)) {
		return (EINVAL);
	}
	hub = udev->hub;

	if (port_no > hub->nports) {
		return (EINVAL);
	}
	if (set)
		err = usbd_req_set_port_feature(udev,
		    NULL, port_no, feature);
	else
		err = usbd_req_clear_port_feature(udev,
		    NULL, port_no, feature);

	if (err)
		return (ENXIO);		/* failure */

	return (0);			/* success */
}

static int
ugen_iface_ioctl(struct usb_fifo *f, u_long cmd, void *addr, int fflags)
{
	struct usb_fifo *f_rx;
	struct usb_fifo *f_tx;
	int error = 0;

	f_rx = f->udev->fifo[(f->fifo_index & ~1) + USB_FIFO_RX];
	f_tx = f->udev->fifo[(f->fifo_index & ~1) + USB_FIFO_TX];

	switch (cmd) {
	case USB_SET_RX_SHORT_XFER:
		if (fflags & FREAD) {
			error = ugen_set_short_xfer(f_rx, addr);
		} else {
			error = EINVAL;
		}
		break;

	case USB_SET_TX_FORCE_SHORT:
		if (fflags & FWRITE) {
			error = ugen_set_short_xfer(f_tx, addr);
		} else {
			error = EINVAL;
		}
		break;

	case USB_SET_RX_TIMEOUT:
		if (fflags & FREAD) {
			error = ugen_set_timeout(f_rx, addr);
		} else {
			error = EINVAL;
		}
		break;

	case USB_SET_TX_TIMEOUT:
		if (fflags & FWRITE) {
			error = ugen_set_timeout(f_tx, addr);
		} else {
			error = EINVAL;
		}
		break;

	case USB_GET_RX_FRAME_SIZE:
		if (fflags & FREAD) {
			error = ugen_get_frame_size(f_rx, addr);
		} else {
			error = EINVAL;
		}
		break;

	case USB_GET_TX_FRAME_SIZE:
		if (fflags & FWRITE) {
			error = ugen_get_frame_size(f_tx, addr);
		} else {
			error = EINVAL;
		}
		break;

	case USB_SET_RX_BUFFER_SIZE:
		if (fflags & FREAD) {
			error = ugen_set_buffer_size(f_rx, addr);
		} else {
			error = EINVAL;
		}
		break;

	case USB_SET_TX_BUFFER_SIZE:
		if (fflags & FWRITE) {
			error = ugen_set_buffer_size(f_tx, addr);
		} else {
			error = EINVAL;
		}
		break;

	case USB_GET_RX_BUFFER_SIZE:
		if (fflags & FREAD) {
			error = ugen_get_buffer_size(f_rx, addr);
		} else {
			error = EINVAL;
		}
		break;

	case USB_GET_TX_BUFFER_SIZE:
		if (fflags & FWRITE) {
			error = ugen_get_buffer_size(f_tx, addr);
		} else {
			error = EINVAL;
		}
		break;

	case USB_GET_RX_INTERFACE_DESC:
		if (fflags & FREAD) {
			error = ugen_get_iface_desc(f_rx, addr);
		} else {
			error = EINVAL;
		}
		break;

	case USB_GET_TX_INTERFACE_DESC:
		if (fflags & FWRITE) {
			error = ugen_get_iface_desc(f_tx, addr);
		} else {
			error = EINVAL;
		}
		break;

	case USB_GET_RX_ENDPOINT_DESC:
		if (fflags & FREAD) {
			error = ugen_get_endpoint_desc(f_rx, addr);
		} else {
			error = EINVAL;
		}
		break;

	case USB_GET_TX_ENDPOINT_DESC:
		if (fflags & FWRITE) {
			error = ugen_get_endpoint_desc(f_tx, addr);
		} else {
			error = EINVAL;
		}
		break;

	case USB_SET_RX_STALL_FLAG:
		if ((fflags & FREAD) && (*(int *)addr)) {
			f_rx->flag_stall = 1;
		}
		break;

	case USB_SET_TX_STALL_FLAG:
		if ((fflags & FWRITE) && (*(int *)addr)) {
			f_tx->flag_stall = 1;
		}
		break;

	default:
		error = ENOIOCTL;
		break;
	}
	return (error);
}

static int
ugen_ioctl_post(struct usb_fifo *f, u_long cmd, void *addr, int fflags)
{
#ifdef COMPAT_FREEBSD32
	struct usb_fs_init local_pinit;
#endif
	union {
		struct usb_interface_descriptor *idesc;
		struct usb_alt_interface *ai;
		struct usb_device_descriptor *ddesc;
		struct usb_config_descriptor *cdesc;
		struct usb_device_stats *stat;
		struct usb_fs_init *pinit;
#ifdef COMPAT_FREEBSD32
		struct usb_fs_init32 *pinit32;
#endif
		struct usb_fs_uninit *puninit;
		struct usb_device_port_path *dpp;
		uint32_t *ptime;
		void   *addr;
		int    *pint;
	}     u;
	struct usb_device_descriptor *dtemp;
	struct usb_config_descriptor *ctemp;
	struct usb_interface *iface;
	size_t usb_fs_endpoint_sz = sizeof(struct usb_fs_endpoint);
	int error = 0;
	uint8_t n;

	u.addr = addr;

	DPRINTFN(6, "cmd=0x%08lx\n", cmd);

#ifdef COMPAT_FREEBSD32
	switch (cmd) {
	case USB_FS_INIT32:
		PTRIN_CP(*u.pinit32, local_pinit, pEndpoints);
		CP(*u.pinit32, local_pinit, ep_index_max);
		u.addr = &local_pinit;
		cmd = _IOC_NEWTYPE(USB_FS_INIT, struct usb_fs_init);
		usb_fs_endpoint_sz = sizeof(struct usb_fs_endpoint32);
		break;
	}
#endif

	switch (cmd) {
	case USB_DISCOVER:
		usb_needs_explore_all();
		break;

	case USB_SETDEBUG:
		if (!(fflags & FWRITE)) {
			error = EPERM;
			break;
		}
		usb_debug = *(int *)addr;
		break;

	case USB_GET_CONFIG:
		*(int *)addr = f->udev->curr_config_index;
		break;

	case USB_SET_CONFIG:
		if (!(fflags & FWRITE)) {
			error = EPERM;
			break;
		}
		error = ugen_set_config(f, *(int *)addr);
		break;

	case USB_GET_ALTINTERFACE:
		iface = usbd_get_iface(f->udev,
		    u.ai->uai_interface_index);
		if (iface && iface->idesc) {
			u.ai->uai_alt_index = iface->alt_index;
		} else {
			error = EINVAL;
		}
		break;

	case USB_SET_ALTINTERFACE:
		if (!(fflags & FWRITE)) {
			error = EPERM;
			break;
		}
		error = ugen_set_interface(f,
		    u.ai->uai_interface_index, u.ai->uai_alt_index);
		break;

	case USB_GET_DEVICE_DESC:
		dtemp = usbd_get_device_descriptor(f->udev);
		if (!dtemp) {
			error = EIO;
			break;
		}
		*u.ddesc = *dtemp;
		break;

	case USB_GET_CONFIG_DESC:
		ctemp = usbd_get_config_descriptor(f->udev);
		if (!ctemp) {
			error = EIO;
			break;
		}
		*u.cdesc = *ctemp;
		break;

	case USB_GET_FULL_DESC:
		error = ugen_get_cdesc(f, addr);
		break;

	case USB_GET_STRING_DESC:
		error = ugen_get_sdesc(f, addr);
		break;

	case USB_GET_IFACE_DRIVER:
		error = ugen_get_iface_driver(f, addr);
		break;

#ifdef COMPAT_FREEBSD32
	case USB_GET_FULL_DESC32:
	case USB_GET_STRING_DESC32:
	case USB_GET_IFACE_DRIVER32:
		error = ugen_get32(cmd, f, addr);
		break;
#endif

	case USB_REQUEST:
	case USB_DO_REQUEST:
		if (!(fflags & FWRITE)) {
			error = EPERM;
			break;
		}
		error = ugen_do_request(f, addr);
		break;

#ifdef COMPAT_FREEBSD32
	case USB_REQUEST32:
	case USB_DO_REQUEST32:
		if (!(fflags & FWRITE)) {
			error = EPERM;
			break;
		}
		error = ugen_do_request32(f, addr);
		break;
#endif

	case USB_DEVICEINFO:
	case USB_GET_DEVICEINFO:
		error = ugen_fill_deviceinfo(f, addr);
		break;

	case USB_DEVICESTATS:
		for (n = 0; n != 4; n++) {
			u.stat->uds_requests_fail[n] =
			    f->udev->stats_err.uds_requests[n];
			u.stat->uds_requests_ok[n] =
			    f->udev->stats_ok.uds_requests[n];
		}
		break;

	case USB_DEVICEENUMERATE:
		error = ugen_re_enumerate(f);
		break;

	case USB_GET_PLUGTIME:
		*u.ptime = f->udev->plugtime;
		break;

	case USB_CLAIM_INTERFACE:
	case USB_RELEASE_INTERFACE:
		/* TODO */
		break;

	case USB_IFACE_DRIVER_ACTIVE:

		n = *u.pint & 0xFF;

		iface = usbd_get_iface(f->udev, n);

		if (iface && iface->subdev)
			error = 0;
		else
			error = ENXIO;
		break;

	case USB_IFACE_DRIVER_DETACH:

		error = priv_check(curthread, PRIV_DRIVER);

		if (error)
			break;

		n = *u.pint & 0xFF;

		if (n == USB_IFACE_INDEX_ANY) {
			error = EINVAL;
			break;
		}

		/*
		 * Detach the currently attached driver.
		 */
		usb_detach_device(f->udev, n, 0);

		/*
		 * Set parent to self, this should keep attach away
		 * until the next set configuration event.
		 */
		usbd_set_parent_iface(f->udev, n, n);
		break;

	case USB_SET_POWER_MODE:
		error = ugen_set_power_mode(f, *u.pint);
		break;

	case USB_GET_POWER_MODE:
		*u.pint = ugen_get_power_mode(f);
		break;

	case USB_GET_DEV_PORT_PATH:
		error = ugen_get_port_path(f, u.dpp);
		break;

	case USB_GET_POWER_USAGE:
		*u.pint = ugen_get_power_usage(f);
		break;

	case USB_SET_PORT_ENABLE:
		error = ugen_do_port_feature(f,
		    *u.pint, 1, UHF_PORT_ENABLE);
		break;

	case USB_SET_PORT_DISABLE:
		error = ugen_do_port_feature(f,
		    *u.pint, 0, UHF_PORT_ENABLE);
		break;

	case USB_FS_INIT:
		/* verify input parameters */
		if (u.pinit->pEndpoints == NULL) {
			error = EINVAL;
			break;
		}
		if (u.pinit->ep_index_max > 127) {
			error = EINVAL;
			break;
		}
		if (u.pinit->ep_index_max == 0) {
			error = EINVAL;
			break;
		}
		if (f->fs_xfer != NULL) {
			error = EBUSY;
			break;
		}
		if (f->dev_ep_index != 0) {
			error = EINVAL;
			break;
		}
		if (ugen_fifo_in_use(f, fflags)) {
			error = EBUSY;
			break;
		}
		error = usb_fifo_alloc_buffer(f, 1, u.pinit->ep_index_max);
		if (error) {
			break;
		}
		f->fs_xfer = malloc(sizeof(f->fs_xfer[0]) *
		    u.pinit->ep_index_max, M_USB, M_WAITOK | M_ZERO);
		f->fs_ep_max = u.pinit->ep_index_max;
		f->fs_ep_ptr = u.pinit->pEndpoints;
		f->fs_ep_sz = usb_fs_endpoint_sz;
		break;

	case USB_FS_UNINIT:
		if (u.puninit->dummy != 0) {
			error = EINVAL;
			break;
		}
		error = ugen_fs_uninit(f);
		break;

	default:
		mtx_lock(f->priv_mtx);
		error = ugen_iface_ioctl(f, cmd, addr, fflags);
		mtx_unlock(f->priv_mtx);
		break;
	}
	DPRINTFN(6, "error=%d\n", error);
	return (error);
}

static void
ugen_ctrl_fs_callback(struct usb_xfer *xfer, usb_error_t error)
{
	;				/* workaround for a bug in "indent" */

	DPRINTF("st=%u alen=%u aframes=%u\n",
	    USB_GET_STATE(xfer), xfer->actlen, xfer->aframes);

	switch (USB_GET_STATE(xfer)) {
	case USB_ST_SETUP:
		usbd_transfer_submit(xfer);
		break;
	default:
		ugen_fs_set_complete(xfer->priv_sc, USB_P2U(xfer->priv_fifo));
		break;
	}
}

#ifdef COMPAT_FREEBSD32
void
usb_gen_descriptor_from32(struct usb_gen_descriptor *ugd,
    const struct usb_gen_descriptor32 *ugd32)
{
	PTRIN_CP(*ugd32, *ugd, ugd_data);
	CP(*ugd32, *ugd, ugd_lang_id);
	CP(*ugd32, *ugd, ugd_maxlen);
	CP(*ugd32, *ugd, ugd_actlen);
	CP(*ugd32, *ugd, ugd_offset);
	CP(*ugd32, *ugd, ugd_config_index);
	CP(*ugd32, *ugd, ugd_string_index);
	CP(*ugd32, *ugd, ugd_iface_index);
	CP(*ugd32, *ugd, ugd_altif_index);
	CP(*ugd32, *ugd, ugd_endpt_index);
	CP(*ugd32, *ugd, ugd_report_type);
	/* Don't copy reserved */
}

void
update_usb_gen_descriptor32(struct usb_gen_descriptor32 *ugd32,
    struct usb_gen_descriptor *ugd)
{
	/* Don't update ugd_data pointer */
	CP(*ugd32, *ugd, ugd_lang_id);
	CP(*ugd32, *ugd, ugd_maxlen);
	CP(*ugd32, *ugd, ugd_actlen);
	CP(*ugd32, *ugd, ugd_offset);
	CP(*ugd32, *ugd, ugd_config_index);
	CP(*ugd32, *ugd, ugd_string_index);
	CP(*ugd32, *ugd, ugd_iface_index);
	CP(*ugd32, *ugd, ugd_altif_index);
	CP(*ugd32, *ugd, ugd_endpt_index);
	CP(*ugd32, *ugd, ugd_report_type);
	/* Don't update reserved */
}

static int
ugen_get32(u_long cmd, struct usb_fifo *f, struct usb_gen_descriptor32 *ugd32)
{
	struct usb_gen_descriptor ugd;
	int error;

	usb_gen_descriptor_from32(&ugd, ugd32);
	switch (cmd) {
	case USB_GET_FULL_DESC32:
		error = ugen_get_cdesc(f, &ugd);
		break;

	case USB_GET_STRING_DESC32:
		error = ugen_get_sdesc(f, &ugd);
		break;

	case USB_GET_IFACE_DRIVER32:
		error = ugen_get_iface_driver(f, &ugd);
		break;
	default:
		/* Can't happen except by programmer error */
		panic("%s: called with invalid cmd %lx", __func__, cmd);
	}
	update_usb_gen_descriptor32(ugd32, &ugd);

	return (error);
}

#endif /* COMPAT_FREEBSD32 */

#endif	/* USB_HAVE_UGEN */<|MERGE_RESOLUTION|>--- conflicted
+++ resolved
@@ -1068,11 +1068,11 @@
 }
 
 static int
-ugen_fs_getbuffer(void **uptrp, struct usb_fifo *f, void *buffer,
-    usb_frcount_t n)
+ugen_fs_getbuffer(void * __capability *uptrp, struct usb_fifo *f,
+    void * __capability buffer, usb_frcount_t n)
 {
 	union {
-		void **ppBuffer;
+		void * __capability * __capability ppBuffer;
 #ifdef COMPAT_FREEBSD32
 		uint32_t *ppBuffer32;
 #endif
@@ -1084,7 +1084,7 @@
 	u.ppBuffer = buffer;
 	switch (f->fs_ep_sz) {
 	case sizeof(struct usb_fs_endpoint):
-		if (fueword(u.ppBuffer + n, (uintptr_t *)uptrp) != 0)
+		if (fuecap(u.ppBuffer + n, (uintcap_t *)uptrp) != 0)
 			return (EFAULT);
 		return (0);
 #ifdef COMPAT_FREEBSD32
@@ -1265,11 +1265,11 @@
 	return (0);
 }
 
-static struct usb_fs_endpoint *
+static struct usb_fs_endpoint * __capability
 ugen_fs_ep_uptr(struct usb_fifo *f, uint8_t ep_index)
 {
-	return ((struct usb_fs_endpoint *)
-	    ((char *)f->fs_ep_ptr + (ep_index * f->fs_ep_sz)));
+	return ((struct usb_fs_endpoint * __capability)
+	    ((char * __capability)f->fs_ep_ptr + (ep_index * f->fs_ep_sz)));
 }
 
 static int
@@ -1313,21 +1313,18 @@
 }
 
 static int
-<<<<<<< HEAD
-ugen_fs_copy_out_cancelled(struct usb_fs_endpoint * __capability fs_ep_uptr)
-=======
 ugen_fs_update(const struct usb_fs_endpoint *fs_ep,
     struct usb_fifo *f, uint8_t ep_index)
 {
 	union {
-		struct usb_fs_endpoint *fs_ep_uptr;
+		struct usb_fs_endpoint * __capability fs_ep_uptr;
 #ifdef COMPAT_FREEBSD32
 		struct usb_fs_endpoint32 *fs_ep_uptr32;
 #endif
 	} u;
-	uint32_t *aFrames_uptr;
-	uint16_t *isoc_time_complete_uptr;
-	int *status_uptr;
+	uint32_t * __capability aFrames_uptr;
+	uint16_t * __capability isoc_time_complete_uptr;
+	int * __capability status_uptr;
 
 	switch (f->fs_ep_sz) {
 	case sizeof(struct usb_fs_endpoint):
@@ -1366,7 +1363,6 @@
 
 static int
 ugen_fs_copy_out_cancelled(struct usb_fifo *f, uint8_t ep_index)
->>>>>>> 0ec590d2
 {
 	struct usb_fs_endpoint fs_ep;
 	int error;
@@ -1388,12 +1384,7 @@
 	struct usb_device_request *req;
 	struct usb_xfer *xfer;
 	struct usb_fs_endpoint fs_ep;
-<<<<<<< HEAD
-	struct usb_fs_endpoint * __capability fs_ep_uptr; /* userland ptr */
 	void * __capability uaddr;		/* userland ptr */
-=======
-	void *uaddr;			/* userland ptr */
->>>>>>> 0ec590d2
 	void *kaddr;
 	usb_frlength_t offset;
 	usb_frlength_t rem;
