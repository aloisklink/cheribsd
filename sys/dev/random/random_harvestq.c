--- conflicted
+++ resolved
@@ -206,23 +206,8 @@
 			}
 		}
 		/* XXX: FIX!! This is a *great* place to pass hardware/live entropy to random(9) */
-<<<<<<< HEAD
-#if defined(CPU_QEMU_MALTA) || defined(CPU_CHERI) || defined(CPU_BERI)
-		/*
-		 * XXXAR: reading randomness from virtio 10 times per second is way too much when
-		 * runnning under QEMU CHERI. Also we don't need that much so just stop after the
-		 * initial seeding has completed.
-		 *
-		 * XXXJHB: After read_rate() was axed, this never resumes.
-		 */
-		kproc_suspend(harvest_context.hc_kthread_proc, 0);
-#else
-		tsleep_sbt(&harvest_context.hc_kthread_proc, 0, "-", SBT_1S/10, 0, C_PREL(1));
-#endif
-=======
 		tsleep_sbt(&harvest_context.hc_kthread_proc, 0, "-",
 		    SBT_1S/RANDOM_KTHREAD_HZ, 0, C_PREL(1));
->>>>>>> 5e79bba5
 	}
 	random_kthread_control = -1;
 	wakeup(&harvest_context.hc_kthread_proc);
