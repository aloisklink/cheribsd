--- conflicted
+++ resolved
@@ -1525,8 +1525,8 @@
 			printf("kbd: registered driver '%s'\n",
 			    drv->name);
 	}
-
-<<<<<<< HEAD
+}
+
 SYSINIT(kbd_drv_init, SI_SUB_DRIVERS, SI_ORDER_FIRST, kbd_drv_init, NULL);
 // CHERI CHANGES START
 // {
@@ -1537,7 +1537,4 @@
 //     "user_capabilities"
 //   ]
 // }
-// CHERI CHANGES END
-=======
-}
->>>>>>> 35193248
+// CHERI CHANGES END