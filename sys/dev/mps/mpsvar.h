--- conflicted
+++ resolved
@@ -861,18 +861,4 @@
 #define CAM_PRIORITY_NORMAL CAM_PRIORITY_NONE
 #endif
 
-<<<<<<< HEAD
-#endif
-
-// CHERI CHANGES START
-// {
-//   "updated": 20181114,
-//   "target_type": "header",
-//   "changes": [
-//     "struct iovec"
-//   ]
-// }
-// CHERI CHANGES END
-=======
-#endif
->>>>>>> fe33cd02
+#endif