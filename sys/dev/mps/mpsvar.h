/*-
 * SPDX-License-Identifier: BSD-2-Clause-FreeBSD
 *
 * Copyright (c) 2009 Yahoo! Inc.
 * Copyright (c) 2011-2015 LSI Corp.
 * Copyright (c) 2013-2015 Avago Technologies
 * All rights reserved.
 *
 * Redistribution and use in source and binary forms, with or without
 * modification, are permitted provided that the following conditions
 * are met:
 * 1. Redistributions of source code must retain the above copyright
 *    notice, this list of conditions and the following disclaimer.
 * 2. Redistributions in binary form must reproduce the above copyright
 *    notice, this list of conditions and the following disclaimer in the
 *    documentation and/or other materials provided with the distribution.
 *
 * THIS SOFTWARE IS PROVIDED BY THE AUTHOR AND CONTRIBUTORS ``AS IS'' AND
 * ANY EXPRESS OR IMPLIED WARRANTIES, INCLUDING, BUT NOT LIMITED TO, THE
 * IMPLIED WARRANTIES OF MERCHANTABILITY AND FITNESS FOR A PARTICULAR PURPOSE
 * ARE DISCLAIMED.  IN NO EVENT SHALL THE AUTHOR OR CONTRIBUTORS BE LIABLE
 * FOR ANY DIRECT, INDIRECT, INCIDENTAL, SPECIAL, EXEMPLARY, OR CONSEQUENTIAL
 * DAMAGES (INCLUDING, BUT NOT LIMITED TO, PROCUREMENT OF SUBSTITUTE GOODS
 * OR SERVICES; LOSS OF USE, DATA, OR PROFITS; OR BUSINESS INTERRUPTION)
 * HOWEVER CAUSED AND ON ANY THEORY OF LIABILITY, WHETHER IN CONTRACT, STRICT
 * LIABILITY, OR TORT (INCLUDING NEGLIGENCE OR OTHERWISE) ARISING IN ANY WAY
 * OUT OF THE USE OF THIS SOFTWARE, EVEN IF ADVISED OF THE POSSIBILITY OF
 * SUCH DAMAGE.
 *
 * Avago Technologies (LSI) MPT-Fusion Host Adapter FreeBSD
 *
 * $FreeBSD$
 */

#ifndef _MPSVAR_H
#define _MPSVAR_H

#include <sys/lock.h>
#include <sys/mutex.h>

#define MPS_DRIVER_VERSION	"21.02.00.00-fbsd"

#define MPS_DB_MAX_WAIT		2500

#define MPS_REQ_FRAMES		2048
#define MPS_PRI_REQ_FRAMES	128
#define MPS_EVT_REPLY_FRAMES	32
#define MPS_REPLY_FRAMES	MPS_REQ_FRAMES
#define MPS_CHAIN_FRAMES	16384
#define MPS_MAXIO_PAGES		(-1)
#define MPS_SENSE_LEN		SSD_FULL_SIZE
#define MPS_MSI_MAX		1
#define MPS_MSIX_MAX		16
#define MPS_SGE64_SIZE		12
#define MPS_SGE32_SIZE		8
#define MPS_SGC_SIZE		8

#define	 CAN_SLEEP			1
#define  NO_SLEEP			0

#define MPS_PERIODIC_DELAY	1	/* 1 second heartbeat/watchdog check */
#define MPS_ATA_ID_TIMEOUT	5	/* 5 second timeout for SATA ID cmd */
#define MPS_MISSING_CHECK_DELAY	10	/* 10 seconds between missing check */

#define MPS_SCSI_RI_INVALID_FRAME	(0x00000002)

#define DEFAULT_SPINUP_WAIT	3	/* seconds to wait for spinup */

#include <sys/endian.h>

/*
 * host mapping related macro definitions
 */
#define MPS_MAPTABLE_BAD_IDX	0xFFFFFFFF
#define MPS_DPM_BAD_IDX		0xFFFF
#define MPS_ENCTABLE_BAD_IDX	0xFF
#define MPS_MAX_MISSING_COUNT	0x0F
#define MPS_DEV_RESERVED	0x20000000
#define MPS_MAP_IN_USE		0x10000000
#define MPS_MAP_BAD_ID		0xFFFFFFFF

/*
 * WarpDrive controller
 */
#define	MPS_CHIP_WD_DEVICE_ID	0x007E
#define	MPS_WD_LSI_OEM		0x80
#define	MPS_WD_HIDE_EXPOSE_MASK	0x03
#define	MPS_WD_HIDE_ALWAYS	0x00
#define	MPS_WD_EXPOSE_ALWAYS	0x01
#define	MPS_WD_HIDE_IF_VOLUME	0x02
#define	MPS_WD_RETRY		0x01
#define	MPS_MAN_PAGE10_SIZE	0x5C	/* Hardcode for now */
#define MPS_MAX_DISKS_IN_VOL	10

/*
 * WarpDrive Event Logging
 */
#define	MPI2_WD_LOG_ENTRY	0x8002
#define	MPI2_WD_SSD_THROTTLING	0x0041
#define	MPI2_WD_DRIVE_LIFE_WARN	0x0043
#define	MPI2_WD_DRIVE_LIFE_DEAD	0x0044
#define	MPI2_WD_RAIL_MON_FAIL	0x004D

typedef uint8_t u8;
typedef uint16_t u16;
typedef uint32_t u32;
typedef uint64_t u64;

/**
 * struct dev_mapping_table - device mapping information
 * @physical_id: SAS address for drives or WWID for RAID volumes
 * @device_info: bitfield provides detailed info about the device
 * @phy_bits: bitfields indicating controller phys
 * @dpm_entry_num: index of this device in device persistent map table
 * @dev_handle: device handle for the device pointed by this entry
 * @id: target id
 * @missing_count: number of times the device not detected by driver
 * @hide_flag: Hide this physical disk/not (foreign configuration)
 * @init_complete: Whether the start of the day checks completed or not
 */
struct dev_mapping_table {
	u64	physical_id;
	u32	device_info;
	u32	phy_bits;
	u16	dpm_entry_num;
	u16	dev_handle;
	u16	reserved1;
	u16	id;
	u8	missing_count;
	u8	init_complete;
	u8	TLR_bits;
	u8	reserved2;
};

/**
 * struct enc_mapping_table -  mapping information about an enclosure
 * @enclosure_id: Logical ID of this enclosure
 * @start_index: index to the entry in dev_mapping_table
 * @phy_bits: bitfields indicating controller phys
 * @dpm_entry_num: index of this enclosure in device persistent map table
 * @enc_handle: device handle for the enclosure pointed by this entry
 * @num_slots: number of slots in the enclosure
 * @start_slot: Starting slot id
 * @missing_count: number of times the device not detected by driver
 * @removal_flag: used to mark the device for removal
 * @skip_search: used as a flag to include/exclude enclosure for search
 * @init_complete: Whether the start of the day checks completed or not
 */
struct enc_mapping_table {
	u64	enclosure_id;
	u32	start_index;
	u32	phy_bits;
	u16	dpm_entry_num;
	u16	enc_handle;
	u16	num_slots;
	u16	start_slot;
	u8	missing_count;
	u8	removal_flag;
	u8	skip_search;
	u8	init_complete;
};

/**
 * struct map_removal_table - entries to be removed from mapping table
 * @dpm_entry_num: index of this device in device persistent map table
 * @dev_handle: device handle for the device pointed by this entry
 */
struct map_removal_table{
	u16	dpm_entry_num;
	u16	dev_handle;
};

typedef struct mps_fw_diagnostic_buffer {
	size_t		size;
	uint8_t		extended_type;
	uint8_t		buffer_type;
	uint8_t		force_release;
	uint32_t	product_specific[23];
	uint8_t		immediate;
	uint8_t		enabled;
	uint8_t		valid_data;
	uint8_t		owned_by_firmware;
	uint32_t	unique_id;
} mps_fw_diagnostic_buffer_t;

struct mps_softc;
struct mps_command;
struct mpssas_softc;
union ccb;
struct mpssas_target;
struct mps_column_map;

MALLOC_DECLARE(M_MPT2);

typedef void mps_evt_callback_t(struct mps_softc *, uintptr_t,
    MPI2_EVENT_NOTIFICATION_REPLY *reply);
typedef void mps_command_callback_t(struct mps_softc *, struct mps_command *cm);

struct mps_chain {
	TAILQ_ENTRY(mps_chain)		chain_link;
	MPI2_SGE_IO_UNION		*chain;
	uint32_t			chain_busaddr;
};

/*
 * This needs to be at least 2 to support SMP passthrough.
 */
#define       MPS_IOVEC_COUNT 2

struct mps_command {
	TAILQ_ENTRY(mps_command)	cm_link;
	TAILQ_ENTRY(mps_command)	cm_recovery;
	struct mps_softc		*cm_sc;
	union ccb			*cm_ccb;
	void				*cm_data;
	u_int				cm_length;
	u_int				cm_out_len;
	struct uio			cm_uio;
	struct iovec			cm_iovec[MPS_IOVEC_COUNT];
	u_int				cm_max_segs;
	u_int				cm_sglsize;
	MPI2_SGE_IO_UNION		*cm_sge;
	uint8_t				*cm_req;
	uint8_t				*cm_reply;
	uint32_t			cm_reply_data;
	mps_command_callback_t		*cm_complete;
	void				*cm_complete_data;
	struct mpssas_target		*cm_targ;
	MPI2_REQUEST_DESCRIPTOR_UNION	cm_desc;
	u_int	                	cm_lun;
	u_int				cm_flags;
#define MPS_CM_FLAGS_POLLED		(1 << 0)
#define MPS_CM_FLAGS_COMPLETE		(1 << 1)
#define MPS_CM_FLAGS_SGE_SIMPLE		(1 << 2)
#define MPS_CM_FLAGS_DATAOUT		(1 << 3)
#define MPS_CM_FLAGS_DATAIN		(1 << 4)
#define MPS_CM_FLAGS_WAKEUP		(1 << 5)
#define MPS_CM_FLAGS_DD_IO		(1 << 6)
#define MPS_CM_FLAGS_USE_UIO		(1 << 7)
#define MPS_CM_FLAGS_SMP_PASS		(1 << 8)
#define	MPS_CM_FLAGS_CHAIN_FAILED	(1 << 9)
#define	MPS_CM_FLAGS_ERROR_MASK		MPS_CM_FLAGS_CHAIN_FAILED
#define	MPS_CM_FLAGS_USE_CCB		(1 << 10)
#define	MPS_CM_FLAGS_SATA_ID_TIMEOUT	(1 << 11)
#define MPS_CM_FLAGS_ON_RECOVERY	(1 << 12)
#define MPS_CM_FLAGS_TIMEDOUT		(1 << 13)
	u_int				cm_state;
#define MPS_CM_STATE_FREE		0
#define MPS_CM_STATE_BUSY		1
#define MPS_CM_STATE_INQUEUE		2
	bus_dmamap_t			cm_dmamap;
	struct scsi_sense_data		*cm_sense;
	TAILQ_HEAD(, mps_chain)		cm_chain_list;
	uint32_t			cm_req_busaddr;
	uint32_t			cm_sense_busaddr;
	struct callout			cm_callout;
	mps_command_callback_t		*cm_timeout_handler;
};

struct mps_column_map {
	uint16_t			dev_handle;
	uint8_t				phys_disk_num;
};

struct mps_event_handle {
	TAILQ_ENTRY(mps_event_handle)	eh_list;
	mps_evt_callback_t		*callback;
	void				*data;
	u32				mask[MPI2_EVENT_NOTIFY_EVENTMASK_WORDS];
};

struct mps_busdma_context {
	int				completed;
	int				abandoned;
	int				error;
	bus_addr_t			*addr;
	struct mps_softc		*softc;
	bus_dmamap_t			buffer_dmamap;
	bus_dma_tag_t			buffer_dmat;
};

struct mps_queue {
	struct mps_softc		*sc;
	int				qnum;
	MPI2_REPLY_DESCRIPTORS_UNION	*post_queue;
	int				replypostindex;
#ifdef notyet
	ck_ring_buffer_t		*ringmem;
	ck_ring_buffer_t		*chainmem;
	ck_ring_t			req_ring;
	ck_ring_t			chain_ring;
#endif
	bus_dma_tag_t			buffer_dmat;
	int				io_cmds_highwater;
	int				chain_free_lowwater;
	int				chain_alloc_fail;
	struct resource			*irq;
	void				*intrhand;
	int				irq_rid;
};

struct mps_softc {
	device_t			mps_dev;
	struct cdev			*mps_cdev;
	u_int				mps_flags;
#define MPS_FLAGS_INTX		(1 << 0)
#define MPS_FLAGS_MSI		(1 << 1)
#define MPS_FLAGS_BUSY		(1 << 2)
#define MPS_FLAGS_SHUTDOWN	(1 << 3)
#define MPS_FLAGS_DIAGRESET	(1 << 4)
#define	MPS_FLAGS_ATTACH_DONE	(1 << 5)
#define	MPS_FLAGS_WD_AVAILABLE	(1 << 6)
#define	MPS_FLAGS_REALLOCATED	(1 << 7)
	u_int				mps_debug;
	u_int				msi_msgs;
	u_int				reqframesz;
	u_int				replyframesz;
	int				tm_cmds_active;
	int				io_cmds_active;
	int				io_cmds_highwater;
	int				chain_free;
	int				max_chains;
	int				max_io_pages;
	u_int				maxio;
	int				chain_free_lowwater;
	u_int				enable_ssu;
	int				spinup_wait_time;
	int				use_phynum;
	uint64_t			chain_alloc_fail;
	struct sysctl_ctx_list		sysctl_ctx;
	struct sysctl_oid		*sysctl_tree;
	char                            fw_version[16];
	char				msg_version[8];
	struct mps_command		*commands;
	struct mps_chain		*chains;
	struct callout			periodic;
	struct callout			device_check_callout;
	struct mps_queue		*queues;

	struct mpssas_softc		*sassc;
	TAILQ_HEAD(, mps_command)	req_list;
	TAILQ_HEAD(, mps_command)	high_priority_req_list;
	TAILQ_HEAD(, mps_chain)		chain_list;
	TAILQ_HEAD(, mps_command)	tm_list;
	int				replypostindex;
	int				replyfreeindex;

	struct resource			*mps_regs_resource;
	bus_space_handle_t		mps_bhandle;
	bus_space_tag_t			mps_btag;
	int				mps_regs_rid;

	bus_dma_tag_t			mps_parent_dmat;
	bus_dma_tag_t			buffer_dmat;

	MPI2_IOC_FACTS_REPLY		*facts;
	int				num_reqs;
	int				num_prireqs;
	int				num_replies;
	int				num_chains;
	int				fqdepth;	/* Free queue */
	int				pqdepth;	/* Post queue */

	u32             event_mask[MPI2_EVENT_NOTIFY_EVENTMASK_WORDS];
	TAILQ_HEAD(, mps_event_handle)	event_list;
	struct mps_event_handle		*mps_log_eh;

	struct mtx			mps_mtx;
	struct intr_config_hook		mps_ich;

	uint8_t				*req_frames;
	bus_addr_t			req_busaddr;
	bus_dma_tag_t			req_dmat;
	bus_dmamap_t			req_map;

	uint8_t				*reply_frames;
	bus_addr_t			reply_busaddr;
	bus_dma_tag_t			reply_dmat;
	bus_dmamap_t			reply_map;

	struct scsi_sense_data		*sense_frames;
	bus_addr_t			sense_busaddr;
	bus_dma_tag_t			sense_dmat;
	bus_dmamap_t			sense_map;

	uint8_t				*chain_frames;
	bus_dma_tag_t			chain_dmat;
	bus_dmamap_t			chain_map;

	MPI2_REPLY_DESCRIPTORS_UNION	*post_queue;
	bus_addr_t			post_busaddr;
	uint32_t			*free_queue;
	bus_addr_t			free_busaddr;
	bus_dma_tag_t			queues_dmat;
	bus_dmamap_t			queues_map;

	uint8_t				*fw_diag_buffer;
	bus_addr_t			fw_diag_busaddr;
	bus_dma_tag_t			fw_diag_dmat;
	bus_dmamap_t			fw_diag_map;

	uint8_t				ir_firmware;

	/* static config pages */
	Mpi2IOCPage8_t			ioc_pg8;

	/* host mapping support */
	struct dev_mapping_table	*mapping_table;
	struct enc_mapping_table	*enclosure_table;
	struct map_removal_table	*removal_table;
	uint8_t				*dpm_entry_used;
	uint8_t				*dpm_flush_entry;
	Mpi2DriverMappingPage0_t	*dpm_pg0;
	uint16_t			max_devices;
	uint16_t			max_enclosures;
	uint16_t			max_expanders;
	uint8_t				max_volumes;
	uint8_t				num_enc_table_entries;
	uint8_t				num_rsvd_entries;
	uint16_t			max_dpm_entries;
	uint8_t				is_dpm_enable;
	uint8_t				track_mapping_events;
	uint32_t			pending_map_events;

	/* FW diag Buffer List */
	mps_fw_diagnostic_buffer_t
				fw_diag_buffer_list[MPI2_DIAG_BUF_TYPE_COUNT];

	/* Event Recording IOCTL support */
	uint32_t			events_to_record[4];
	mps_event_entry_t		recorded_events[MPS_EVENT_QUEUE_SIZE];
	uint8_t				event_index;
	uint32_t			event_number;

	/* EEDP and TLR support */
	uint8_t				eedp_enabled;
	uint8_t				control_TLR;

	/* Shutdown Event Handler */
	eventhandler_tag		shutdown_eh;

	/* To track topo events during reset */
#define	MPS_DIAG_RESET_TIMEOUT	300000
	uint8_t				wait_for_port_enable;
	uint8_t				port_enable_complete;
	uint8_t				msleep_fake_chan;

	/* WD controller */
	uint8_t             WD_available;
	uint8_t				WD_valid_config;
	uint8_t				WD_hide_expose;

	/* Direct Drive for WarpDrive */
	uint8_t				DD_num_phys_disks;
	uint16_t			DD_dev_handle;
	uint32_t			DD_stripe_size;
	uint32_t			DD_stripe_exponent;
	uint32_t			DD_block_size;
	uint16_t			DD_block_exponent;
	uint64_t			DD_max_lba;
	struct mps_column_map		DD_column_map[MPS_MAX_DISKS_IN_VOL];

	/* StartStopUnit command handling at shutdown */
	uint32_t			SSU_refcount;
	uint8_t				SSU_started;

	/* Configuration tunables */
	u_int				disable_msix;
	u_int				disable_msi;
	u_int				max_msix;
	u_int				max_reqframes;
	u_int				max_prireqframes;
	u_int				max_replyframes;
	u_int				max_evtframes;
	char				exclude_ids[80];

	struct timeval			lastfail;
};

struct mps_config_params {
	MPI2_CONFIG_EXT_PAGE_HEADER_UNION	hdr;
	u_int		action;
	u_int		page_address;	/* Attributes, not a phys address */
	u_int		status;
	void		*buffer;
	u_int		length;
	int		timeout;
	void		(*callback)(struct mps_softc *, struct mps_config_params *);
	void		*cbdata;
};

struct scsi_read_capacity_eedp
{
	uint8_t addr[8];
	uint8_t length[4];
	uint8_t protect;
};

static __inline uint32_t
mps_regread(struct mps_softc *sc, uint32_t offset)
{
	return (bus_space_read_4(sc->mps_btag, sc->mps_bhandle, offset));
}

static __inline void
mps_regwrite(struct mps_softc *sc, uint32_t offset, uint32_t val)
{
	bus_space_write_4(sc->mps_btag, sc->mps_bhandle, offset, val);
}

/* free_queue must have Little Endian address 
 * TODO- cm_reply_data is unwanted. We can remove it.
 * */
static __inline void
mps_free_reply(struct mps_softc *sc, uint32_t busaddr)
{
	if (++sc->replyfreeindex >= sc->fqdepth)
		sc->replyfreeindex = 0;
	sc->free_queue[sc->replyfreeindex] = htole32(busaddr);
	mps_regwrite(sc, MPI2_REPLY_FREE_HOST_INDEX_OFFSET, sc->replyfreeindex);
}

static __inline struct mps_chain *
mps_alloc_chain(struct mps_softc *sc)
{
	struct mps_chain *chain;

	if ((chain = TAILQ_FIRST(&sc->chain_list)) != NULL) {
		TAILQ_REMOVE(&sc->chain_list, chain, chain_link);
		sc->chain_free--;
		if (sc->chain_free < sc->chain_free_lowwater)
			sc->chain_free_lowwater = sc->chain_free;
	} else
		sc->chain_alloc_fail++;
	return (chain);
}

static __inline void
mps_free_chain(struct mps_softc *sc, struct mps_chain *chain)
{
	sc->chain_free++;
	TAILQ_INSERT_TAIL(&sc->chain_list, chain, chain_link);
}

static __inline void
mps_free_command(struct mps_softc *sc, struct mps_command *cm)
{
	struct mps_chain *chain, *chain_temp;

	KASSERT(cm->cm_state == MPS_CM_STATE_BUSY,
	    ("state not busy: %d\n", cm->cm_state));

	if (cm->cm_reply != NULL)
		mps_free_reply(sc, cm->cm_reply_data);
	cm->cm_reply = NULL;
	cm->cm_flags = 0;
	cm->cm_complete = NULL;
	cm->cm_complete_data = NULL;
	cm->cm_ccb = NULL;
	cm->cm_targ = NULL;
	cm->cm_max_segs = 0;
	cm->cm_lun = 0;
	cm->cm_state = MPS_CM_STATE_FREE;
	cm->cm_data = NULL;
	cm->cm_length = 0;
	cm->cm_out_len = 0;
	cm->cm_sglsize = 0;
	cm->cm_sge = NULL;

	TAILQ_FOREACH_SAFE(chain, &cm->cm_chain_list, chain_link, chain_temp) {
		TAILQ_REMOVE(&cm->cm_chain_list, chain, chain_link);
		mps_free_chain(sc, chain);
	}
	TAILQ_INSERT_TAIL(&sc->req_list, cm, cm_link);
}

static __inline struct mps_command *
mps_alloc_command(struct mps_softc *sc)
{
	struct mps_command *cm;

	cm = TAILQ_FIRST(&sc->req_list);
	if (cm == NULL)
		return (NULL);

	KASSERT(cm->cm_state == MPS_CM_STATE_FREE,
	    ("mps: Allocating busy command: %d\n", cm->cm_state));

	TAILQ_REMOVE(&sc->req_list, cm, cm_link);
	cm->cm_state = MPS_CM_STATE_BUSY;
	cm->cm_timeout_handler = NULL;
	return (cm);
}

static __inline void
mps_free_high_priority_command(struct mps_softc *sc, struct mps_command *cm)
{
	struct mps_chain *chain, *chain_temp;

	KASSERT(cm->cm_state == MPS_CM_STATE_BUSY,
	    ("state not busy: %d\n", cm->cm_state));

	if (cm->cm_reply != NULL)
		mps_free_reply(sc, cm->cm_reply_data);
	cm->cm_reply = NULL;
	cm->cm_flags = 0;
	cm->cm_complete = NULL;
	cm->cm_complete_data = NULL;
	cm->cm_ccb = NULL;
	cm->cm_targ = NULL;
	cm->cm_lun = 0;
	cm->cm_state = MPS_CM_STATE_FREE;
	TAILQ_FOREACH_SAFE(chain, &cm->cm_chain_list, chain_link, chain_temp) {
		TAILQ_REMOVE(&cm->cm_chain_list, chain, chain_link);
		mps_free_chain(sc, chain);
	}
	TAILQ_INSERT_TAIL(&sc->high_priority_req_list, cm, cm_link);
}

static __inline struct mps_command *
mps_alloc_high_priority_command(struct mps_softc *sc)
{
	struct mps_command *cm;

	cm = TAILQ_FIRST(&sc->high_priority_req_list);
	if (cm == NULL)
		return (NULL);

	KASSERT(cm->cm_state == MPS_CM_STATE_FREE,
	    ("mps: Allocating high priority busy command: %d\n", cm->cm_state));

	TAILQ_REMOVE(&sc->high_priority_req_list, cm, cm_link);
	cm->cm_state = MPS_CM_STATE_BUSY;
	cm->cm_timeout_handler = NULL;
	cm->cm_desc.HighPriority.RequestFlags =
	    MPI2_REQ_DESCRIPT_FLAGS_HIGH_PRIORITY;
	return (cm);
}

static __inline void
mps_lock(struct mps_softc *sc)
{
	mtx_lock(&sc->mps_mtx);
}

static __inline void
mps_unlock(struct mps_softc *sc)
{
	mtx_unlock(&sc->mps_mtx);
}

#define MPS_INFO	(1 << 0)	/* Basic info */
#define MPS_FAULT	(1 << 1)	/* Hardware faults */
#define MPS_EVENT	(1 << 2)	/* Event data from the controller */
#define MPS_LOG		(1 << 3)	/* Log data from the controller */
#define MPS_RECOVERY	(1 << 4)	/* Command error recovery tracing */
#define MPS_ERROR	(1 << 5)	/* Parameter errors, programming bugs */
#define MPS_INIT	(1 << 6)	/* Things related to system init */
#define MPS_XINFO	(1 << 7)	/* More detailed/noisy info */
#define MPS_USER	(1 << 8)	/* Trace user-generated commands */
#define MPS_MAPPING	(1 << 9)	/* Trace device mappings */
#define MPS_TRACE	(1 << 10)	/* Function-by-function trace */

#define	MPS_SSU_DISABLE_SSD_DISABLE_HDD	0
#define	MPS_SSU_ENABLE_SSD_DISABLE_HDD	1
#define	MPS_SSU_DISABLE_SSD_ENABLE_HDD	2
#define	MPS_SSU_ENABLE_SSD_ENABLE_HDD	3

#define mps_printf(sc, args...)				\
	device_printf((sc)->mps_dev, ##args)

#define mps_print_field(sc, msg, args...)		\
	printf("\t" msg, ##args)

#define mps_vprintf(sc, args...)			\
do {							\
	if (bootverbose)				\
		mps_printf(sc, ##args);			\
} while (0)

#define mps_dprint(sc, level, msg, args...)		\
do {							\
	if ((sc)->mps_debug & (level))			\
		device_printf((sc)->mps_dev, msg, ##args);	\
} while (0)

#define MPS_PRINTFIELD_START(sc, tag...)	\
	mps_printf((sc), ##tag);			\
	mps_print_field((sc), ":\n")
#define MPS_PRINTFIELD_END(sc, tag)		\
	mps_printf((sc), tag "\n")
#define MPS_PRINTFIELD(sc, facts, attr, fmt)	\
	mps_print_field((sc), #attr ": " #fmt "\n", (facts)->attr)

#define MPS_FUNCTRACE(sc)			\
	mps_dprint((sc), MPS_TRACE, "%s\n", __func__)

#define  CAN_SLEEP                      1
#define  NO_SLEEP                       0

static __inline void
mps_from_u64(uint64_t data, U64 *mps)
{
	(mps)->High = htole32((uint32_t)((data) >> 32));
	(mps)->Low = htole32((uint32_t)((data) & 0xffffffff));
}

static __inline uint64_t
mps_to_u64(U64 *data)
{

	return (((uint64_t)le32toh(data->High) << 32) | le32toh(data->Low));
}

static __inline void
mps_mask_intr(struct mps_softc *sc)
{
	uint32_t mask;

	mask = mps_regread(sc, MPI2_HOST_INTERRUPT_MASK_OFFSET);
	mask |= MPI2_HIM_REPLY_INT_MASK;
	mps_regwrite(sc, MPI2_HOST_INTERRUPT_MASK_OFFSET, mask);
}

static __inline void
mps_unmask_intr(struct mps_softc *sc)
{
	uint32_t mask;

	mask = mps_regread(sc, MPI2_HOST_INTERRUPT_MASK_OFFSET);
	mask &= ~MPI2_HIM_REPLY_INT_MASK;
	mps_regwrite(sc, MPI2_HOST_INTERRUPT_MASK_OFFSET, mask);
}

int mps_pci_setup_interrupts(struct mps_softc *sc);
void mps_pci_free_interrupts(struct mps_softc *sc);
int mps_pci_restore(struct mps_softc *sc);

void mps_get_tunables(struct mps_softc *sc);
int mps_attach(struct mps_softc *sc);
int mps_free(struct mps_softc *sc);
void mps_intr(void *);
void mps_intr_msi(void *);
void mps_intr_locked(void *);
int mps_register_events(struct mps_softc *, u32 *, mps_evt_callback_t *,
    void *, struct mps_event_handle **);
int mps_restart(struct mps_softc *);
int mps_update_events(struct mps_softc *, struct mps_event_handle *, u32 *);
void mps_deregister_events(struct mps_softc *, struct mps_event_handle *);
int mps_push_sge(struct mps_command *, void *, size_t, int);
int mps_add_dmaseg(struct mps_command *, vm_paddr_t, size_t, u_int, int);
int mps_attach_sas(struct mps_softc *sc);
int mps_detach_sas(struct mps_softc *sc);
int mps_read_config_page(struct mps_softc *, struct mps_config_params *);
int mps_write_config_page(struct mps_softc *, struct mps_config_params *);
void mps_memaddr_cb(void *, bus_dma_segment_t *, int , int );
void mps_memaddr_wait_cb(void *, bus_dma_segment_t *, int , int );
void mpi_init_sge(struct mps_command *cm, void *req, void *sge);
int mps_attach_user(struct mps_softc *);
void mps_detach_user(struct mps_softc *);
void mpssas_record_event(struct mps_softc *sc,
    MPI2_EVENT_NOTIFICATION_REPLY *event_reply);

int mps_map_command(struct mps_softc *sc, struct mps_command *cm);
int mps_wait_command(struct mps_softc *sc, struct mps_command **cm, int timeout,
    int sleep_flag);

int mps_config_get_bios_pg3(struct mps_softc *sc, Mpi2ConfigReply_t
    *mpi_reply, Mpi2BiosPage3_t *config_page);
int mps_config_get_raid_volume_pg0(struct mps_softc *sc, Mpi2ConfigReply_t
    *mpi_reply, Mpi2RaidVolPage0_t *config_page, u32 page_address);
int mps_config_get_ioc_pg8(struct mps_softc *sc, Mpi2ConfigReply_t *,
    Mpi2IOCPage8_t *);
int mps_config_get_man_pg10(struct mps_softc *sc, Mpi2ConfigReply_t *mpi_reply);
int mps_config_get_sas_device_pg0(struct mps_softc *, Mpi2ConfigReply_t *,
    Mpi2SasDevicePage0_t *, u32 , u16 );
int mps_config_get_dpm_pg0(struct mps_softc *, Mpi2ConfigReply_t *,
    Mpi2DriverMappingPage0_t *, u16 );
int mps_config_get_raid_volume_pg1(struct mps_softc *sc,
    Mpi2ConfigReply_t *mpi_reply, Mpi2RaidVolPage1_t *config_page, u32 form,
    u16 handle);
int mps_config_get_volume_wwid(struct mps_softc *sc, u16 volume_handle,
    u64 *wwid);
int mps_config_get_raid_pd_pg0(struct mps_softc *sc,
    Mpi2ConfigReply_t *mpi_reply, Mpi2RaidPhysDiskPage0_t *config_page,
    u32 page_address);
void mpssas_ir_shutdown(struct mps_softc *sc, int howto);

int mps_reinit(struct mps_softc *sc);
void mpssas_handle_reinit(struct mps_softc *sc);

void mps_base_static_config_pages(struct mps_softc *sc);
void mps_wd_config_pages(struct mps_softc *sc);

int mps_mapping_initialize(struct mps_softc *);
void mps_mapping_topology_change_event(struct mps_softc *,
    Mpi2EventDataSasTopologyChangeList_t *);
void mps_mapping_free_memory(struct mps_softc *sc);
int mps_config_set_dpm_pg0(struct mps_softc *, Mpi2ConfigReply_t *,
    Mpi2DriverMappingPage0_t *, u16 );
void mps_mapping_exit(struct mps_softc *);
void mps_mapping_check_devices(void *);
int mps_mapping_allocate_memory(struct mps_softc *sc);
unsigned int mps_mapping_get_tid(struct mps_softc *, uint64_t , u16);
unsigned int mps_mapping_get_tid_from_handle(struct mps_softc *sc,
    u16 handle);
unsigned int mps_mapping_get_raid_tid(struct mps_softc *sc, u64 wwid,
     u16 volHandle);
unsigned int mps_mapping_get_raid_tid_from_handle(struct mps_softc *sc,
    u16 volHandle);
void mps_mapping_enclosure_dev_status_change_event(struct mps_softc *,
    Mpi2EventDataSasEnclDevStatusChange_t *event_data);
void mps_mapping_ir_config_change_event(struct mps_softc *sc,
    Mpi2EventDataIrConfigChangeList_t *event_data);
int mps_mapping_dump(SYSCTL_HANDLER_ARGS);
int mps_mapping_encl_dump(SYSCTL_HANDLER_ARGS);

void mpssas_evt_handler(struct mps_softc *sc, uintptr_t data,
    MPI2_EVENT_NOTIFICATION_REPLY *event);
void mpssas_prepare_remove(struct mpssas_softc *sassc, uint16_t handle);
void mpssas_prepare_volume_remove(struct mpssas_softc *sassc, uint16_t handle);
int mpssas_startup(struct mps_softc *sc);
struct mpssas_target * mpssas_find_target_by_handle(struct mpssas_softc *, int, uint16_t);
void mpssas_realloc_targets(struct mps_softc *sc, int maxtargets);
struct mps_command * mpssas_alloc_tm(struct mps_softc *sc);
void mpssas_free_tm(struct mps_softc *sc, struct mps_command *tm);
void mpssas_release_simq_reinit(struct mpssas_softc *sassc);
int mpssas_send_reset(struct mps_softc *sc, struct mps_command *tm,
    uint8_t type);

SYSCTL_DECL(_hw_mps);

/* Compatibility shims for different OS versions */
#define mps_kproc_create(func, farg, proc_ptr, flags, stackpgs, fmtstr, arg) \
    kproc_create(func, farg, proc_ptr, flags, stackpgs, fmtstr, arg)
#define mps_kproc_exit(arg)	kproc_exit(arg)

#if defined(CAM_PRIORITY_XPT)
#define MPS_PRIORITY_XPT	CAM_PRIORITY_XPT
#else
#define MPS_PRIORITY_XPT	5
#endif

<<<<<<< HEAD
#if __FreeBSD_version < 800107
// Prior to FreeBSD-8.0 scp3_flags was not defined.
#define spc3_flags reserved

#define SPC3_SID_PROTECT    0x01
#define SPC3_SID_3PC        0x08
#define SPC3_SID_TPGS_MASK  0x30
#define SPC3_SID_TPGS_IMPLICIT  0x10
#define SPC3_SID_TPGS_EXPLICIT  0x20
#define SPC3_SID_ACC        0x40
#define SPC3_SID_SCCS       0x80

#define CAM_PRIORITY_NORMAL CAM_PRIORITY_NONE
#endif

#endif
=======
#endif
>>>>>>> 72292a95
<|MERGE_RESOLUTION|>--- conflicted
+++ resolved
@@ -841,23 +841,4 @@
 #define MPS_PRIORITY_XPT	5
 #endif
 
-<<<<<<< HEAD
-#if __FreeBSD_version < 800107
-// Prior to FreeBSD-8.0 scp3_flags was not defined.
-#define spc3_flags reserved
-
-#define SPC3_SID_PROTECT    0x01
-#define SPC3_SID_3PC        0x08
-#define SPC3_SID_TPGS_MASK  0x30
-#define SPC3_SID_TPGS_IMPLICIT  0x10
-#define SPC3_SID_TPGS_EXPLICIT  0x20
-#define SPC3_SID_ACC        0x40
-#define SPC3_SID_SCCS       0x80
-
-#define CAM_PRIORITY_NORMAL CAM_PRIORITY_NONE
-#endif
-
-#endif
-=======
-#endif
->>>>>>> 72292a95
+#endif