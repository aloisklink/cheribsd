/*-
 * SPDX-License-Identifier: BSD-2-Clause-FreeBSD
 *
 * Copyright (c) 2009 Yahoo! Inc.
 * Copyright (c) 2011-2015 LSI Corp.
 * Copyright (c) 2013-2015 Avago Technologies
 * All rights reserved.
 *
 * Redistribution and use in source and binary forms, with or without
 * modification, are permitted provided that the following conditions
 * are met:
 * 1. Redistributions of source code must retain the above copyright
 *    notice, this list of conditions and the following disclaimer.
 * 2. Redistributions in binary form must reproduce the above copyright
 *    notice, this list of conditions and the following disclaimer in the
 *    documentation and/or other materials provided with the distribution.
 *
 * THIS SOFTWARE IS PROVIDED BY THE AUTHOR AND CONTRIBUTORS ``AS IS'' AND
 * ANY EXPRESS OR IMPLIED WARRANTIES, INCLUDING, BUT NOT LIMITED TO, THE
 * IMPLIED WARRANTIES OF MERCHANTABILITY AND FITNESS FOR A PARTICULAR PURPOSE
 * ARE DISCLAIMED.  IN NO EVENT SHALL THE AUTHOR OR CONTRIBUTORS BE LIABLE
 * FOR ANY DIRECT, INDIRECT, INCIDENTAL, SPECIAL, EXEMPLARY, OR CONSEQUENTIAL
 * DAMAGES (INCLUDING, BUT NOT LIMITED TO, PROCUREMENT OF SUBSTITUTE GOODS
 * OR SERVICES; LOSS OF USE, DATA, OR PROFITS; OR BUSINESS INTERRUPTION)
 * HOWEVER CAUSED AND ON ANY THEORY OF LIABILITY, WHETHER IN CONTRACT, STRICT
 * LIABILITY, OR TORT (INCLUDING NEGLIGENCE OR OTHERWISE) ARISING IN ANY WAY
 * OUT OF THE USE OF THIS SOFTWARE, EVEN IF ADVISED OF THE POSSIBILITY OF
 * SUCH DAMAGE.
 *
 * Avago Technologies (LSI) MPT-Fusion Host Adapter FreeBSD
 *
 * $FreeBSD$
 */

#include <sys/cdefs.h>
__FBSDID("$FreeBSD$");

/* Communications core for Avago Technologies (LSI) MPT2 */

/* TODO Move headers to mpsvar */
#include <sys/types.h>
#include <sys/param.h>
#include <sys/systm.h>
#include <sys/kernel.h>
#include <sys/selinfo.h>
#include <sys/module.h>
#include <sys/bus.h>
#include <sys/conf.h>
#include <sys/bio.h>
#include <sys/malloc.h>
#include <sys/uio.h>
#include <sys/sysctl.h>
#include <sys/endian.h>
#include <sys/queue.h>
#include <sys/kthread.h>
#include <sys/taskqueue.h>
#include <sys/sbuf.h>

#include <machine/bus.h>
#include <machine/resource.h>
#include <sys/rman.h>

#include <machine/stdarg.h>

#include <cam/cam.h>
#include <cam/cam_ccb.h>
#include <cam/cam_xpt.h>
#include <cam/cam_debug.h>
#include <cam/cam_sim.h>
#include <cam/cam_xpt_sim.h>
#include <cam/cam_xpt_periph.h>
#include <cam/cam_periph.h>
#include <cam/scsi/scsi_all.h>
#include <cam/scsi/scsi_message.h>
#include <cam/scsi/smp_all.h>

#include <dev/mps/mpi/mpi2_type.h>
#include <dev/mps/mpi/mpi2.h>
#include <dev/mps/mpi/mpi2_ioc.h>
#include <dev/mps/mpi/mpi2_sas.h>
#include <dev/mps/mpi/mpi2_cnfg.h>
#include <dev/mps/mpi/mpi2_init.h>
#include <dev/mps/mpi/mpi2_tool.h>
#include <dev/mps/mps_ioctl.h>
#include <dev/mps/mpsvar.h>
#include <dev/mps/mps_table.h>
#include <dev/mps/mps_sas.h>

#define MPSSAS_DISCOVERY_TIMEOUT	20
#define MPSSAS_MAX_DISCOVERY_TIMEOUTS	10 /* 200 seconds */

/*
 * static array to check SCSI OpCode for EEDP protection bits
 */
#define	PRO_R MPI2_SCSIIO_EEDPFLAGS_CHECK_REMOVE_OP
#define	PRO_W MPI2_SCSIIO_EEDPFLAGS_INSERT_OP
#define	PRO_V MPI2_SCSIIO_EEDPFLAGS_INSERT_OP
static uint8_t op_code_prot[256] = {
	0, 0, 0, 0, 0, 0, 0, 0, 0, 0, 0, 0, 0, 0, 0, 0,
	0, 0, 0, 0, 0, 0, 0, 0, 0, 0, 0, 0, 0, 0, 0, 0,
	0, 0, 0, 0, 0, 0, 0, 0, PRO_R, 0, PRO_W, 0, 0, 0, PRO_W, PRO_V,
	0, 0, 0, 0, 0, 0, 0, 0, 0, 0, 0, 0, 0, 0, 0, 0,
	0, PRO_W, 0, 0, 0, 0, 0, 0, 0, 0, 0, 0, 0, 0, 0, 0,
	0, 0, 0, 0, 0, 0, 0, 0, 0, 0, 0, 0, 0, 0, 0, 0,
	0, 0, 0, 0, 0, 0, 0, 0, 0, 0, 0, 0, 0, 0, 0, 0,
	0, 0, 0, 0, 0, 0, 0, 0, 0, 0, 0, 0, 0, 0, 0, 0,
	0, 0, 0, 0, 0, 0, 0, 0, PRO_R, 0, PRO_W, 0, 0, 0, PRO_W, PRO_V,
	0, 0, 0, PRO_W, 0, 0, 0, 0, 0, 0, 0, 0, 0, 0, 0, 0,
	0, 0, 0, 0, 0, 0, 0, 0, PRO_R, 0, PRO_W, 0, 0, 0, PRO_W, PRO_V,
	0, 0, 0, 0, 0, 0, 0, 0, 0, 0, 0, 0, 0, 0, 0, 0,
	0, 0, 0, 0, 0, 0, 0, 0, 0, 0, 0, 0, 0, 0, 0, 0,
	0, 0, 0, 0, 0, 0, 0, 0, 0, 0, 0, 0, 0, 0, 0, 0,
	0, 0, 0, 0, 0, 0, 0, 0, 0, 0, 0, 0, 0, 0, 0, 0,
	0, 0, 0, 0, 0, 0, 0, 0, 0, 0, 0, 0, 0, 0, 0, 0
};

MALLOC_DEFINE(M_MPSSAS, "MPSSAS", "MPS SAS memory");

static void mpssas_remove_device(struct mps_softc *, struct mps_command *);
static void mpssas_remove_complete(struct mps_softc *, struct mps_command *);
static void mpssas_action(struct cam_sim *sim, union ccb *ccb);
static void mpssas_poll(struct cam_sim *sim);
static int mpssas_send_abort(struct mps_softc *sc, struct mps_command *tm,
    struct mps_command *cm);
static void mpssas_scsiio_timeout(void *data);
static void mpssas_abort_complete(struct mps_softc *sc, struct mps_command *cm);
static void mpssas_direct_drive_io(struct mpssas_softc *sassc,
    struct mps_command *cm, union ccb *ccb);
static void mpssas_action_scsiio(struct mpssas_softc *, union ccb *);
static void mpssas_scsiio_complete(struct mps_softc *, struct mps_command *);
static void mpssas_action_resetdev(struct mpssas_softc *, union ccb *);
static void mpssas_smpio_complete(struct mps_softc *sc, struct mps_command *cm);
static void mpssas_send_smpcmd(struct mpssas_softc *sassc, union ccb *ccb,
			       uint64_t sasaddr);
static void mpssas_action_smpio(struct mpssas_softc *sassc, union ccb *ccb);
static void mpssas_resetdev_complete(struct mps_softc *, struct mps_command *);
static void mpssas_async(void *callback_arg, uint32_t code,
			 struct cam_path *path, void *arg);
static int mpssas_send_portenable(struct mps_softc *sc);
static void mpssas_portenable_complete(struct mps_softc *sc,
    struct mps_command *cm);

struct mpssas_target *
mpssas_find_target_by_handle(struct mpssas_softc *sassc, int start, uint16_t handle)
{
	struct mpssas_target *target;
	int i;

	for (i = start; i < sassc->maxtargets; i++) {
		target = &sassc->targets[i];
		if (target->handle == handle)
			return (target);
	}

	return (NULL);
}

/* we need to freeze the simq during attach and diag reset, to avoid failing
 * commands before device handles have been found by discovery.  Since
 * discovery involves reading config pages and possibly sending commands,
 * discovery actions may continue even after we receive the end of discovery
 * event, so refcount discovery actions instead of assuming we can unfreeze
 * the simq when we get the event.
 */
void
mpssas_startup_increment(struct mpssas_softc *sassc)
{
	MPS_FUNCTRACE(sassc->sc);

	if ((sassc->flags & MPSSAS_IN_STARTUP) != 0) {
		if (sassc->startup_refcount++ == 0) {
			/* just starting, freeze the simq */
			mps_dprint(sassc->sc, MPS_INIT,
			    "%s freezing simq\n", __func__);
			xpt_hold_boot();
			xpt_freeze_simq(sassc->sim, 1);
		}
		mps_dprint(sassc->sc, MPS_INIT, "%s refcount %u\n", __func__,
		    sassc->startup_refcount);
	}
}

void
mpssas_release_simq_reinit(struct mpssas_softc *sassc)
{
	if (sassc->flags & MPSSAS_QUEUE_FROZEN) {
		sassc->flags &= ~MPSSAS_QUEUE_FROZEN;
		xpt_release_simq(sassc->sim, 1);
		mps_dprint(sassc->sc, MPS_INFO, "Unfreezing SIM queue\n");
	}
}

void
mpssas_startup_decrement(struct mpssas_softc *sassc)
{
	MPS_FUNCTRACE(sassc->sc);

	if ((sassc->flags & MPSSAS_IN_STARTUP) != 0) {
		if (--sassc->startup_refcount == 0) {
			/* finished all discovery-related actions, release
			 * the simq and rescan for the latest topology.
			 */
			mps_dprint(sassc->sc, MPS_INIT,
			    "%s releasing simq\n", __func__);
			sassc->flags &= ~MPSSAS_IN_STARTUP;
			xpt_release_simq(sassc->sim, 1);
			xpt_release_boot();
		}
		mps_dprint(sassc->sc, MPS_INIT, "%s refcount %u\n", __func__,
		    sassc->startup_refcount);
	}
}

/*
 * The firmware requires us to stop sending commands when we're doing task
 * management.
 * XXX The logic for serializing the device has been made lazy and moved to
 * mpssas_prepare_for_tm().
 */
struct mps_command *
mpssas_alloc_tm(struct mps_softc *sc)
{
	MPI2_SCSI_TASK_MANAGE_REQUEST *req;
	struct mps_command *tm;

	tm = mps_alloc_high_priority_command(sc);
	if (tm == NULL)
		return (NULL);

	req = (MPI2_SCSI_TASK_MANAGE_REQUEST *)tm->cm_req;
	req->Function = MPI2_FUNCTION_SCSI_TASK_MGMT;
	return tm;
}

void
mpssas_free_tm(struct mps_softc *sc, struct mps_command *tm)
{
	int target_id = 0xFFFFFFFF;
 
	if (tm == NULL)
		return;

	/*
	 * For TM's the devq is frozen for the device.  Unfreeze it here and
	 * free the resources used for freezing the devq.  Must clear the
	 * INRESET flag as well or scsi I/O will not work.
	 */
	if (tm->cm_targ != NULL) {
		tm->cm_targ->flags &= ~MPSSAS_TARGET_INRESET;
		target_id = tm->cm_targ->tid;
	}
	if (tm->cm_ccb) {
		mps_dprint(sc, MPS_INFO, "Unfreezing devq for target ID %d\n",
		    target_id);
		xpt_release_devq(tm->cm_ccb->ccb_h.path, 1, TRUE);
		xpt_free_path(tm->cm_ccb->ccb_h.path);
		xpt_free_ccb(tm->cm_ccb);
	}

	mps_free_high_priority_command(sc, tm);
}

void
mpssas_rescan_target(struct mps_softc *sc, struct mpssas_target *targ)
{
	struct mpssas_softc *sassc = sc->sassc;
	path_id_t pathid;
	target_id_t targetid;
	union ccb *ccb;

	MPS_FUNCTRACE(sc);
	pathid = cam_sim_path(sassc->sim);
	if (targ == NULL)
		targetid = CAM_TARGET_WILDCARD;
	else
		targetid = targ - sassc->targets;

	/*
	 * Allocate a CCB and schedule a rescan.
	 */
	ccb = xpt_alloc_ccb_nowait();
	if (ccb == NULL) {
		mps_dprint(sc, MPS_ERROR, "unable to alloc CCB for rescan\n");
		return;
	}

	if (xpt_create_path(&ccb->ccb_h.path, NULL, pathid,
	    targetid, CAM_LUN_WILDCARD) != CAM_REQ_CMP) {
		mps_dprint(sc, MPS_ERROR, "unable to create path for rescan\n");
		xpt_free_ccb(ccb);
		return;
	}

	if (targetid == CAM_TARGET_WILDCARD)
		ccb->ccb_h.func_code = XPT_SCAN_BUS;
	else
		ccb->ccb_h.func_code = XPT_SCAN_TGT;     

	mps_dprint(sc, MPS_TRACE, "%s targetid %u\n", __func__, targetid);
	xpt_rescan(ccb);
}

static void
mpssas_log_command(struct mps_command *cm, u_int level, const char *fmt, ...)
{
	struct sbuf sb;
	va_list ap;
	char str[224];
	char path_str[64];

	if (cm == NULL)
		return;

	/* No need to be in here if debugging isn't enabled */
	if ((cm->cm_sc->mps_debug & level) == 0)
		return;

	sbuf_new(&sb, str, sizeof(str), 0);

	va_start(ap, fmt);

	if (cm->cm_ccb != NULL) {
		xpt_path_string(cm->cm_ccb->csio.ccb_h.path, path_str,
				sizeof(path_str));
		sbuf_cat(&sb, path_str);
		if (cm->cm_ccb->ccb_h.func_code == XPT_SCSI_IO) {
			scsi_command_string(&cm->cm_ccb->csio, &sb);
			sbuf_printf(&sb, "length %d ",
				    cm->cm_ccb->csio.dxfer_len);
		}
	}
	else {
		sbuf_printf(&sb, "(noperiph:%s%d:%u:%u:%u): ",
		    cam_sim_name(cm->cm_sc->sassc->sim),
		    cam_sim_unit(cm->cm_sc->sassc->sim),
		    cam_sim_bus(cm->cm_sc->sassc->sim),
		    cm->cm_targ ? cm->cm_targ->tid : 0xFFFFFFFF,
		    cm->cm_lun);
	}

	sbuf_printf(&sb, "SMID %u ", cm->cm_desc.Default.SMID);
	sbuf_vprintf(&sb, fmt, ap);
	sbuf_finish(&sb);
	mps_print_field(cm->cm_sc, "%s", sbuf_data(&sb));

	va_end(ap);
}


static void
mpssas_remove_volume(struct mps_softc *sc, struct mps_command *tm)
{
	MPI2_SCSI_TASK_MANAGE_REPLY *reply;
	struct mpssas_target *targ;
	uint16_t handle;

	MPS_FUNCTRACE(sc);

	reply = (MPI2_SCSI_TASK_MANAGE_REPLY *)tm->cm_reply;
	handle = (uint16_t)(uintptr_t)tm->cm_complete_data;
	targ = tm->cm_targ;

	if (reply == NULL) {
		/* XXX retry the remove after the diag reset completes? */
		mps_dprint(sc, MPS_FAULT,
		    "%s NULL reply resetting device 0x%04x\n", __func__,
		    handle);
		mpssas_free_tm(sc, tm);
		return;
	}

	if ((le16toh(reply->IOCStatus) & MPI2_IOCSTATUS_MASK) !=
	    MPI2_IOCSTATUS_SUCCESS) {
		mps_dprint(sc, MPS_ERROR,
		   "IOCStatus = 0x%x while resetting device 0x%x\n",
		   le16toh(reply->IOCStatus), handle);
	}

	mps_dprint(sc, MPS_XINFO,
	    "Reset aborted %u commands\n", reply->TerminationCount);
	mps_free_reply(sc, tm->cm_reply_data);
	tm->cm_reply = NULL;	/* Ensures the reply won't get re-freed */

	mps_dprint(sc, MPS_XINFO,
	    "clearing target %u handle 0x%04x\n", targ->tid, handle);
	
	/*
	 * Don't clear target if remove fails because things will get confusing.
	 * Leave the devname and sasaddr intact so that we know to avoid reusing
	 * this target id if possible, and so we can assign the same target id
	 * to this device if it comes back in the future.
	 */
	if ((le16toh(reply->IOCStatus) & MPI2_IOCSTATUS_MASK) ==
	    MPI2_IOCSTATUS_SUCCESS) {
		targ = tm->cm_targ;
		targ->handle = 0x0;
		targ->encl_handle = 0x0;
		targ->encl_slot = 0x0;
		targ->exp_dev_handle = 0x0;
		targ->phy_num = 0x0;
		targ->linkrate = 0x0;
		targ->devinfo = 0x0;
		targ->flags = 0x0;
	}

	mpssas_free_tm(sc, tm);
}


/*
 * No Need to call "MPI2_SAS_OP_REMOVE_DEVICE" For Volume removal.
 * Otherwise Volume Delete is same as Bare Drive Removal.
 */
void
mpssas_prepare_volume_remove(struct mpssas_softc *sassc, uint16_t handle)
{
	MPI2_SCSI_TASK_MANAGE_REQUEST *req;
	struct mps_softc *sc;
	struct mps_command *tm;
	struct mpssas_target *targ = NULL;

	MPS_FUNCTRACE(sassc->sc);
	sc = sassc->sc;

#ifdef WD_SUPPORT
	/*
	 * If this is a WD controller, determine if the disk should be exposed
	 * to the OS or not.  If disk should be exposed, return from this
	 * function without doing anything.
	 */
	if (sc->WD_available && (sc->WD_hide_expose ==
	    MPS_WD_EXPOSE_ALWAYS)) {
		return;
	}
#endif //WD_SUPPORT

	targ = mpssas_find_target_by_handle(sassc, 0, handle);
	if (targ == NULL) {
		/* FIXME: what is the action? */
		/* We don't know about this device? */
		mps_dprint(sc, MPS_ERROR,
		   "%s %d : invalid handle 0x%x \n", __func__,__LINE__, handle);
		return;
	}

	targ->flags |= MPSSAS_TARGET_INREMOVAL;

	tm = mpssas_alloc_tm(sc);
	if (tm == NULL) {
		mps_dprint(sc, MPS_ERROR,
		    "%s: command alloc failure\n", __func__);
		return;
	}

	mpssas_rescan_target(sc, targ);

	req = (MPI2_SCSI_TASK_MANAGE_REQUEST *)tm->cm_req;
	req->DevHandle = targ->handle;
	req->TaskType = MPI2_SCSITASKMGMT_TASKTYPE_TARGET_RESET;

	/* SAS Hard Link Reset / SATA Link Reset */
	req->MsgFlags = MPI2_SCSITASKMGMT_MSGFLAGS_LINK_RESET;

	tm->cm_targ = targ;
	tm->cm_data = NULL;
	tm->cm_complete = mpssas_remove_volume;
	tm->cm_complete_data = (void *)(uintptr_t)handle;

	mps_dprint(sc, MPS_INFO, "%s: Sending reset for target ID %d\n",
	    __func__, targ->tid);
	mpssas_prepare_for_tm(sc, tm, targ, CAM_LUN_WILDCARD);

	mps_map_command(sc, tm);
}

/*
 * The MPT2 firmware performs debounce on the link to avoid transient link
 * errors and false removals.  When it does decide that link has been lost
 * and a device need to go away, it expects that the host will perform a
 * target reset and then an op remove.  The reset has the side-effect of
 * aborting any outstanding requests for the device, which is required for
 * the op-remove to succeed.  It's not clear if the host should check for
 * the device coming back alive after the reset.
 */
void
mpssas_prepare_remove(struct mpssas_softc *sassc, uint16_t handle)
{
	MPI2_SCSI_TASK_MANAGE_REQUEST *req;
	struct mps_softc *sc;
	struct mps_command *cm;
	struct mpssas_target *targ = NULL;

	MPS_FUNCTRACE(sassc->sc);

	sc = sassc->sc;

	targ = mpssas_find_target_by_handle(sassc, 0, handle);
	if (targ == NULL) {
		/* FIXME: what is the action? */
		/* We don't know about this device? */
		mps_dprint(sc, MPS_ERROR,
		    "%s : invalid handle 0x%x \n", __func__, handle);
		return;
	}

	targ->flags |= MPSSAS_TARGET_INREMOVAL;

	cm = mpssas_alloc_tm(sc);
	if (cm == NULL) {
		mps_dprint(sc, MPS_ERROR,
		    "%s: command alloc failure\n", __func__);
		return;
	}

	mpssas_rescan_target(sc, targ);

	req = (MPI2_SCSI_TASK_MANAGE_REQUEST *)cm->cm_req;
	memset(req, 0, sizeof(*req));
	req->DevHandle = htole16(targ->handle);
	req->TaskType = MPI2_SCSITASKMGMT_TASKTYPE_TARGET_RESET;

	/* SAS Hard Link Reset / SATA Link Reset */
	req->MsgFlags = MPI2_SCSITASKMGMT_MSGFLAGS_LINK_RESET;

	cm->cm_targ = targ;
	cm->cm_data = NULL;
	cm->cm_complete = mpssas_remove_device;
	cm->cm_complete_data = (void *)(uintptr_t)handle;

	mps_dprint(sc, MPS_INFO, "%s: Sending reset for target ID %d\n",
	    __func__, targ->tid);
	mpssas_prepare_for_tm(sc, cm, targ, CAM_LUN_WILDCARD);

	mps_map_command(sc, cm);
}

static void
mpssas_remove_device(struct mps_softc *sc, struct mps_command *tm)
{
	MPI2_SCSI_TASK_MANAGE_REPLY *reply;
	MPI2_SAS_IOUNIT_CONTROL_REQUEST *req;
	struct mpssas_target *targ;
	uint16_t handle;

	MPS_FUNCTRACE(sc);

	reply = (MPI2_SCSI_TASK_MANAGE_REPLY *)tm->cm_reply;
	handle = (uint16_t)(uintptr_t)tm->cm_complete_data;
	targ = tm->cm_targ;

	/*
	 * Currently there should be no way we can hit this case.  It only
	 * happens when we have a failure to allocate chain frames, and
	 * task management commands don't have S/G lists.
	 */
	if ((tm->cm_flags & MPS_CM_FLAGS_ERROR_MASK) != 0) {
		mps_dprint(sc, MPS_ERROR,
		    "%s: cm_flags = %#x for remove of handle %#04x! "
		    "This should not happen!\n", __func__, tm->cm_flags,
		    handle);
	}

	if (reply == NULL) {
		/* XXX retry the remove after the diag reset completes? */
		mps_dprint(sc, MPS_FAULT,
		    "%s NULL reply resetting device 0x%04x\n", __func__,
		    handle);
		mpssas_free_tm(sc, tm);
		return;
	}

	if ((le16toh(reply->IOCStatus) & MPI2_IOCSTATUS_MASK) !=
	    MPI2_IOCSTATUS_SUCCESS) {
		mps_dprint(sc, MPS_ERROR,
		   "IOCStatus = 0x%x while resetting device 0x%x\n",
		   le16toh(reply->IOCStatus), handle);
	}

	mps_dprint(sc, MPS_XINFO, "Reset aborted %u commands\n",
	    le32toh(reply->TerminationCount));
	mps_free_reply(sc, tm->cm_reply_data);
	tm->cm_reply = NULL;	/* Ensures the reply won't get re-freed */

	/* Reuse the existing command */
	req = (MPI2_SAS_IOUNIT_CONTROL_REQUEST *)tm->cm_req;
	memset(req, 0, sizeof(*req));
	req->Function = MPI2_FUNCTION_SAS_IO_UNIT_CONTROL;
	req->Operation = MPI2_SAS_OP_REMOVE_DEVICE;
	req->DevHandle = htole16(handle);
	tm->cm_data = NULL;
	tm->cm_desc.Default.RequestFlags = MPI2_REQ_DESCRIPT_FLAGS_DEFAULT_TYPE;
	tm->cm_complete = mpssas_remove_complete;
	tm->cm_complete_data = (void *)(uintptr_t)handle;

	/*
	 * Wait to send the REMOVE_DEVICE until all the commands have cleared.
	 * They should be aborted or time out and we'll kick thus off there
	 * if so.
	 */
	if (TAILQ_FIRST(&targ->commands) == NULL) {
		mps_dprint(sc, MPS_INFO, "No pending commands: starting remove_device\n");
		mps_map_command(sc, tm);
		targ->pending_remove_tm = NULL;
	} else {
		targ->pending_remove_tm = tm;
	}


	mps_dprint(sc, MPS_XINFO, "clearing target %u handle 0x%04x\n",
		   targ->tid, handle);
}

static void
mpssas_remove_complete(struct mps_softc *sc, struct mps_command *tm)
{
	MPI2_SAS_IOUNIT_CONTROL_REPLY *reply;
	uint16_t handle;
	struct mpssas_target *targ;
	struct mpssas_lun *lun;

	MPS_FUNCTRACE(sc);

	reply = (MPI2_SAS_IOUNIT_CONTROL_REPLY *)tm->cm_reply;
	handle = (uint16_t)(uintptr_t)tm->cm_complete_data;
	targ = tm->cm_targ;

	/*
	 * At this point, we should have no pending commands for the target.
	 * The remove target has just completed.
	 */
	KASSERT(TAILQ_FIRST(&targ->commands) == NULL,
	    ("%s: no commands should be pending\n", __func__));


	/*
	 * Currently there should be no way we can hit this case.  It only
	 * happens when we have a failure to allocate chain frames, and
	 * task management commands don't have S/G lists.
	 */
	if ((tm->cm_flags & MPS_CM_FLAGS_ERROR_MASK) != 0) {
		mps_dprint(sc, MPS_XINFO,
			   "%s: cm_flags = %#x for remove of handle %#04x! "
			   "This should not happen!\n", __func__, tm->cm_flags,
			   handle);
		mpssas_free_tm(sc, tm);
		return;
	}

	if (reply == NULL) {
		/* most likely a chip reset */
		mps_dprint(sc, MPS_FAULT,
		    "%s NULL reply removing device 0x%04x\n", __func__, handle);
		mpssas_free_tm(sc, tm);
		return;
	}

	mps_dprint(sc, MPS_XINFO,
	    "%s on handle 0x%04x, IOCStatus= 0x%x\n", __func__, 
	    handle, le16toh(reply->IOCStatus));

	/*
	 * Don't clear target if remove fails because things will get confusing.
	 * Leave the devname and sasaddr intact so that we know to avoid reusing
	 * this target id if possible, and so we can assign the same target id
	 * to this device if it comes back in the future.
	 */
	if ((le16toh(reply->IOCStatus) & MPI2_IOCSTATUS_MASK) ==
	    MPI2_IOCSTATUS_SUCCESS) {
		targ->handle = 0x0;
		targ->encl_handle = 0x0;
		targ->encl_slot = 0x0;
		targ->exp_dev_handle = 0x0;
		targ->phy_num = 0x0;
		targ->linkrate = 0x0;
		targ->devinfo = 0x0;
		targ->flags = 0x0;
		
		while(!SLIST_EMPTY(&targ->luns)) {
			lun = SLIST_FIRST(&targ->luns);
			SLIST_REMOVE_HEAD(&targ->luns, lun_link);
			free(lun, M_MPT2);
		}
	}
	

	mpssas_free_tm(sc, tm);
}

static int
mpssas_register_events(struct mps_softc *sc)
{
	u32 events[MPI2_EVENT_NOTIFY_EVENTMASK_WORDS];

	bzero(events, 16);
	setbit(events, MPI2_EVENT_SAS_DEVICE_STATUS_CHANGE);
	setbit(events, MPI2_EVENT_SAS_DISCOVERY);
	setbit(events, MPI2_EVENT_SAS_BROADCAST_PRIMITIVE);
	setbit(events, MPI2_EVENT_SAS_INIT_DEVICE_STATUS_CHANGE);
	setbit(events, MPI2_EVENT_SAS_INIT_TABLE_OVERFLOW);
	setbit(events, MPI2_EVENT_SAS_TOPOLOGY_CHANGE_LIST);
	setbit(events, MPI2_EVENT_SAS_ENCL_DEVICE_STATUS_CHANGE);
	setbit(events, MPI2_EVENT_IR_CONFIGURATION_CHANGE_LIST);
	setbit(events, MPI2_EVENT_IR_VOLUME);
	setbit(events, MPI2_EVENT_IR_PHYSICAL_DISK);
	setbit(events, MPI2_EVENT_IR_OPERATION_STATUS);
	setbit(events, MPI2_EVENT_LOG_ENTRY_ADDED);

	mps_register_events(sc, events, mpssas_evt_handler, NULL,
	    &sc->sassc->mpssas_eh);

	return (0);
}

int
mps_attach_sas(struct mps_softc *sc)
{
	struct mpssas_softc *sassc;
	cam_status status;
	int unit, error = 0, reqs;

	MPS_FUNCTRACE(sc);
	mps_dprint(sc, MPS_INIT, "%s entered\n", __func__);

	sassc = malloc(sizeof(struct mpssas_softc), M_MPT2, M_WAITOK|M_ZERO);

	/*
	 * XXX MaxTargets could change during a reinit.  Since we don't
	 * resize the targets[] array during such an event, cache the value
	 * of MaxTargets here so that we don't get into trouble later.  This
	 * should move into the reinit logic.
	 */
	sassc->maxtargets = sc->facts->MaxTargets + sc->facts->MaxVolumes;
	sassc->targets = malloc(sizeof(struct mpssas_target) *
	    sassc->maxtargets, M_MPT2, M_WAITOK|M_ZERO);
	sc->sassc = sassc;
	sassc->sc = sc;

	reqs = sc->num_reqs - sc->num_prireqs - 1;
	if ((sassc->devq = cam_simq_alloc(reqs)) == NULL) {
		mps_dprint(sc, MPS_ERROR, "Cannot allocate SIMQ\n");
		error = ENOMEM;
		goto out;
	}

	unit = device_get_unit(sc->mps_dev);
	sassc->sim = cam_sim_alloc(mpssas_action, mpssas_poll, "mps", sassc,
	    unit, &sc->mps_mtx, reqs, reqs, sassc->devq);
	if (sassc->sim == NULL) {
		mps_dprint(sc, MPS_INIT|MPS_ERROR, "Cannot allocate SIM\n");
		error = EINVAL;
		goto out;
	}

	TAILQ_INIT(&sassc->ev_queue);

	/* Initialize taskqueue for Event Handling */
	TASK_INIT(&sassc->ev_task, 0, mpssas_firmware_event_work, sc);
	sassc->ev_tq = taskqueue_create("mps_taskq", M_NOWAIT | M_ZERO,
	    taskqueue_thread_enqueue, &sassc->ev_tq);
	taskqueue_start_threads(&sassc->ev_tq, 1, PRIBIO, "%s taskq", 
	    device_get_nameunit(sc->mps_dev));

	mps_lock(sc);

	/*
	 * XXX There should be a bus for every port on the adapter, but since
	 * we're just going to fake the topology for now, we'll pretend that
	 * everything is just a target on a single bus.
	 */
	if ((error = xpt_bus_register(sassc->sim, sc->mps_dev, 0)) != 0) {
		mps_dprint(sc, MPS_INIT|MPS_ERROR,
		    "Error %d registering SCSI bus\n", error);
		mps_unlock(sc);
		goto out;
	}

	/*
	 * Assume that discovery events will start right away.
	 *
	 * Hold off boot until discovery is complete.
	 */
	sassc->flags |= MPSSAS_IN_STARTUP | MPSSAS_IN_DISCOVERY;
	sc->sassc->startup_refcount = 0;
	mpssas_startup_increment(sassc);

	callout_init(&sassc->discovery_callout, 1 /*mpsafe*/);

	/*
	 * Register for async events so we can determine the EEDP
	 * capabilities of devices.
	 */
	status = xpt_create_path(&sassc->path, /*periph*/NULL,
	    cam_sim_path(sc->sassc->sim), CAM_TARGET_WILDCARD,
	    CAM_LUN_WILDCARD);
	if (status != CAM_REQ_CMP) {
		mps_dprint(sc, MPS_ERROR|MPS_INIT,
		    "Error %#x creating sim path\n", status);
		sassc->path = NULL;
	} else {
		int event;

		event = AC_ADVINFO_CHANGED;
		status = xpt_register_async(event, mpssas_async, sc,
					    sassc->path);
		if (status != CAM_REQ_CMP) {
			mps_dprint(sc, MPS_ERROR,
			    "Error %#x registering async handler for "
			    "AC_ADVINFO_CHANGED events\n", status);
			xpt_free_path(sassc->path);
			sassc->path = NULL;
		}
	}
	if (status != CAM_REQ_CMP) {
		/*
		 * EEDP use is the exception, not the rule.
		 * Warn the user, but do not fail to attach.
		 */
		mps_printf(sc, "EEDP capabilities disabled.\n");
	}

	mps_unlock(sc);

	mpssas_register_events(sc);
out:
	if (error)
		mps_detach_sas(sc);

	mps_dprint(sc, MPS_INIT, "%s exit error= %d\n", __func__, error);
	return (error);
}

int
mps_detach_sas(struct mps_softc *sc)
{
	struct mpssas_softc *sassc;
	struct mpssas_lun *lun, *lun_tmp;
	struct mpssas_target *targ;
	int i;

	MPS_FUNCTRACE(sc);

	if (sc->sassc == NULL)
		return (0);

	sassc = sc->sassc;
	mps_deregister_events(sc, sassc->mpssas_eh);

	/*
	 * Drain and free the event handling taskqueue with the lock
	 * unheld so that any parallel processing tasks drain properly
	 * without deadlocking.
	 */
	if (sassc->ev_tq != NULL)
		taskqueue_free(sassc->ev_tq);

	/* Make sure CAM doesn't wedge if we had to bail out early. */
	mps_lock(sc);

	while (sassc->startup_refcount != 0)
		mpssas_startup_decrement(sassc);

	/* Deregister our async handler */
	if (sassc->path != NULL) {
		xpt_register_async(0, mpssas_async, sc, sassc->path);
		xpt_free_path(sassc->path);
		sassc->path = NULL;
	}

	if (sassc->flags & MPSSAS_IN_STARTUP)
		xpt_release_simq(sassc->sim, 1);

	if (sassc->sim != NULL) {
		xpt_bus_deregister(cam_sim_path(sassc->sim));
		cam_sim_free(sassc->sim, FALSE);
	}

	mps_unlock(sc);

	if (sassc->devq != NULL)
		cam_simq_free(sassc->devq);

	for(i=0; i< sassc->maxtargets ;i++) {
		targ = &sassc->targets[i];
		SLIST_FOREACH_SAFE(lun, &targ->luns, lun_link, lun_tmp) {
			free(lun, M_MPT2);
		}
	}
	free(sassc->targets, M_MPT2);
	free(sassc, M_MPT2);
	sc->sassc = NULL;

	return (0);
}

void
mpssas_discovery_end(struct mpssas_softc *sassc)
{
	struct mps_softc *sc = sassc->sc;

	MPS_FUNCTRACE(sc);

	if (sassc->flags & MPSSAS_DISCOVERY_TIMEOUT_PENDING)
		callout_stop(&sassc->discovery_callout);

	/*
	 * After discovery has completed, check the mapping table for any
	 * missing devices and update their missing counts. Only do this once
	 * whenever the driver is initialized so that missing counts aren't
	 * updated unnecessarily. Note that just because discovery has
	 * completed doesn't mean that events have been processed yet. The
	 * check_devices function is a callout timer that checks if ALL devices
	 * are missing. If so, it will wait a little longer for events to
	 * complete and keep resetting itself until some device in the mapping
	 * table is not missing, meaning that event processing has started.
	 */
	if (sc->track_mapping_events) {
		mps_dprint(sc, MPS_XINFO | MPS_MAPPING, "Discovery has "
		    "completed. Check for missing devices in the mapping "
		    "table.\n");
		callout_reset(&sc->device_check_callout,
		    MPS_MISSING_CHECK_DELAY * hz, mps_mapping_check_devices,
		    sc);
	}
}

static void
mpssas_action(struct cam_sim *sim, union ccb *ccb)
{
	struct mpssas_softc *sassc;

	sassc = cam_sim_softc(sim);

	MPS_FUNCTRACE(sassc->sc);
	mps_dprint(sassc->sc, MPS_TRACE, "ccb func_code 0x%x\n",
	    ccb->ccb_h.func_code);
	mtx_assert(&sassc->sc->mps_mtx, MA_OWNED);

	switch (ccb->ccb_h.func_code) {
	case XPT_PATH_INQ:
	{
		struct ccb_pathinq *cpi = &ccb->cpi;
		struct mps_softc *sc = sassc->sc;

		cpi->version_num = 1;
		cpi->hba_inquiry = PI_SDTR_ABLE|PI_TAG_ABLE|PI_WIDE_16;
		cpi->target_sprt = 0;
		cpi->hba_misc = PIM_NOBUSRESET | PIM_UNMAPPED | PIM_NOSCAN;
		cpi->hba_eng_cnt = 0;
		cpi->max_target = sassc->maxtargets - 1;
		cpi->max_lun = 255;

		/*
		 * initiator_id is set here to an ID outside the set of valid
		 * target IDs (including volumes).
		 */
		cpi->initiator_id = sassc->maxtargets;
		strlcpy(cpi->sim_vid, "FreeBSD", SIM_IDLEN);
		strlcpy(cpi->hba_vid, "Avago Tech", HBA_IDLEN);
		strlcpy(cpi->dev_name, cam_sim_name(sim), DEV_IDLEN);
		cpi->unit_number = cam_sim_unit(sim);
		cpi->bus_id = cam_sim_bus(sim);
		cpi->base_transfer_speed = 150000;
		cpi->transport = XPORT_SAS;
		cpi->transport_version = 0;
		cpi->protocol = PROTO_SCSI;
		cpi->protocol_version = SCSI_REV_SPC;
		cpi->maxio = sc->maxio;
		mpssas_set_ccbstatus(ccb, CAM_REQ_CMP);
		break;
	}
	case XPT_GET_TRAN_SETTINGS:
	{
		struct ccb_trans_settings	*cts;
		struct ccb_trans_settings_sas	*sas;
		struct ccb_trans_settings_scsi	*scsi;
		struct mpssas_target *targ;

		cts = &ccb->cts;
		sas = &cts->xport_specific.sas;
		scsi = &cts->proto_specific.scsi;

		KASSERT(cts->ccb_h.target_id < sassc->maxtargets,
		    ("Target %d out of bounds in XPT_GET_TRANS_SETTINGS\n",
		    cts->ccb_h.target_id));
		targ = &sassc->targets[cts->ccb_h.target_id];
		if (targ->handle == 0x0) {
			mpssas_set_ccbstatus(ccb, CAM_DEV_NOT_THERE);
			break;
		}

		cts->protocol_version = SCSI_REV_SPC2;
		cts->transport = XPORT_SAS;
		cts->transport_version = 0;

		sas->valid = CTS_SAS_VALID_SPEED;
		switch (targ->linkrate) {
		case 0x08:
			sas->bitrate = 150000;
			break;
		case 0x09:
			sas->bitrate = 300000;
			break;
		case 0x0a:
			sas->bitrate = 600000;
			break;
		default:
			sas->valid = 0;
		}

		cts->protocol = PROTO_SCSI;
		scsi->valid = CTS_SCSI_VALID_TQ;
		scsi->flags = CTS_SCSI_FLAGS_TAG_ENB;

		mpssas_set_ccbstatus(ccb, CAM_REQ_CMP);
		break;
	}
	case XPT_CALC_GEOMETRY:
		cam_calc_geometry(&ccb->ccg, /*extended*/1);
		mpssas_set_ccbstatus(ccb, CAM_REQ_CMP);
		break;
	case XPT_RESET_DEV:
		mps_dprint(sassc->sc, MPS_XINFO, "mpssas_action XPT_RESET_DEV\n");
		mpssas_action_resetdev(sassc, ccb);
		return;
	case XPT_RESET_BUS:
	case XPT_ABORT:
	case XPT_TERM_IO:
		mps_dprint(sassc->sc, MPS_XINFO,
		    "mpssas_action faking success for abort or reset\n");
		mpssas_set_ccbstatus(ccb, CAM_REQ_CMP);
		break;
	case XPT_SCSI_IO:
		mpssas_action_scsiio(sassc, ccb);
		return;
	case XPT_SMP_IO:
		mpssas_action_smpio(sassc, ccb);
		return;
	default:
		mpssas_set_ccbstatus(ccb, CAM_FUNC_NOTAVAIL);
		break;
	}
	xpt_done(ccb);

}

static void
mpssas_announce_reset(struct mps_softc *sc, uint32_t ac_code,
    target_id_t target_id, lun_id_t lun_id)
{
	path_id_t path_id = cam_sim_path(sc->sassc->sim);
	struct cam_path *path;

	mps_dprint(sc, MPS_XINFO, "%s code %x target %d lun %jx\n", __func__,
	    ac_code, target_id, (uintmax_t)lun_id);

	if (xpt_create_path(&path, NULL, 
		path_id, target_id, lun_id) != CAM_REQ_CMP) {
		mps_dprint(sc, MPS_ERROR, "unable to create path for reset "
			   "notification\n");
		return;
	}

	xpt_async(ac_code, path, NULL);
	xpt_free_path(path);
}

static void 
mpssas_complete_all_commands(struct mps_softc *sc)
{
	struct mps_command *cm;
	int i;
	int completed;

	MPS_FUNCTRACE(sc);
	mtx_assert(&sc->mps_mtx, MA_OWNED);

	/* complete all commands with a NULL reply */
	for (i = 1; i < sc->num_reqs; i++) {
		cm = &sc->commands[i];
		if (cm->cm_state == MPS_CM_STATE_FREE)
			continue;

		cm->cm_state = MPS_CM_STATE_BUSY;
		cm->cm_reply = NULL;
		completed = 0;

		if (cm->cm_flags & MPS_CM_FLAGS_SATA_ID_TIMEOUT) {
			MPASS(cm->cm_data);
			free(cm->cm_data, M_MPT2);
			cm->cm_data = NULL;
		}

		if (cm->cm_flags & MPS_CM_FLAGS_POLLED)
			cm->cm_flags |= MPS_CM_FLAGS_COMPLETE;

		if (cm->cm_complete != NULL) {
			mpssas_log_command(cm, MPS_RECOVERY,
			    "completing cm %p state %x ccb %p for diag reset\n",
			    cm, cm->cm_state, cm->cm_ccb);

			cm->cm_complete(sc, cm);
			completed = 1;
		} else if (cm->cm_flags & MPS_CM_FLAGS_WAKEUP) {
			mpssas_log_command(cm, MPS_RECOVERY,
			    "waking up cm %p state %x ccb %p for diag reset\n", 
			    cm, cm->cm_state, cm->cm_ccb);
			wakeup(cm);
			completed = 1;
		}

		if ((completed == 0) && (cm->cm_state != MPS_CM_STATE_FREE)) {
			/* this should never happen, but if it does, log */
			mpssas_log_command(cm, MPS_RECOVERY,
			    "cm %p state %x flags 0x%x ccb %p during diag "
			    "reset\n", cm, cm->cm_state, cm->cm_flags,
			    cm->cm_ccb);
		}
	}

	sc->io_cmds_active = 0;
}

void
mpssas_handle_reinit(struct mps_softc *sc)
{
	int i;

	/* Go back into startup mode and freeze the simq, so that CAM
	 * doesn't send any commands until after we've rediscovered all
	 * targets and found the proper device handles for them.
	 *
	 * After the reset, portenable will trigger discovery, and after all
	 * discovery-related activities have finished, the simq will be
	 * released.
	 */
	mps_dprint(sc, MPS_INIT, "%s startup\n", __func__);
	sc->sassc->flags |= MPSSAS_IN_STARTUP;
	sc->sassc->flags |= MPSSAS_IN_DISCOVERY;
	mpssas_startup_increment(sc->sassc);

	/* notify CAM of a bus reset */
	mpssas_announce_reset(sc, AC_BUS_RESET, CAM_TARGET_WILDCARD, 
	    CAM_LUN_WILDCARD);

	/* complete and cleanup after all outstanding commands */
	mpssas_complete_all_commands(sc);

	mps_dprint(sc, MPS_INIT,
	    "%s startup %u after command completion\n", __func__,
	    sc->sassc->startup_refcount);

	/* zero all the target handles, since they may change after the
	 * reset, and we have to rediscover all the targets and use the new
	 * handles.  
	 */
	for (i = 0; i < sc->sassc->maxtargets; i++) {
		if (sc->sassc->targets[i].outstanding != 0)
			mps_dprint(sc, MPS_INIT, "target %u outstanding %u\n", 
			    i, sc->sassc->targets[i].outstanding);
		sc->sassc->targets[i].handle = 0x0;
		sc->sassc->targets[i].exp_dev_handle = 0x0;
		sc->sassc->targets[i].outstanding = 0;
		sc->sassc->targets[i].flags = MPSSAS_TARGET_INDIAGRESET;
	}
}

static void
mpssas_tm_timeout(void *data)
{
	struct mps_command *tm = data;
	struct mps_softc *sc = tm->cm_sc;

	mtx_assert(&sc->mps_mtx, MA_OWNED);

	mpssas_log_command(tm, MPS_INFO|MPS_RECOVERY,
	    "task mgmt %p timed out\n", tm);

	KASSERT(tm->cm_state == MPS_CM_STATE_INQUEUE,
	    ("command not inqueue\n"));

	tm->cm_state = MPS_CM_STATE_BUSY;
	mps_reinit(sc);
}

static void
mpssas_logical_unit_reset_complete(struct mps_softc *sc, struct mps_command *tm)
{
	MPI2_SCSI_TASK_MANAGE_REPLY *reply;
	MPI2_SCSI_TASK_MANAGE_REQUEST *req;
	unsigned int cm_count = 0;
	struct mps_command *cm;
	struct mpssas_target *targ;

	callout_stop(&tm->cm_callout);

	req = (MPI2_SCSI_TASK_MANAGE_REQUEST *)tm->cm_req;
	reply = (MPI2_SCSI_TASK_MANAGE_REPLY *)tm->cm_reply;
	targ = tm->cm_targ;

	/*
	 * Currently there should be no way we can hit this case.  It only
	 * happens when we have a failure to allocate chain frames, and
	 * task management commands don't have S/G lists.
	 * XXXSL So should it be an assertion?
	 */
	if ((tm->cm_flags & MPS_CM_FLAGS_ERROR_MASK) != 0) {
		mps_dprint(sc, MPS_RECOVERY|MPS_ERROR,
		    "%s: cm_flags = %#x for LUN reset! "
		   "This should not happen!\n", __func__, tm->cm_flags);
		mpssas_free_tm(sc, tm);
		return;
	}

	if (reply == NULL) {
		mps_dprint(sc, MPS_RECOVERY, "NULL reset reply for tm %p\n",
		    tm);
		if ((sc->mps_flags & MPS_FLAGS_DIAGRESET) != 0) {
			/* this completion was due to a reset, just cleanup */
			mps_dprint(sc, MPS_RECOVERY, "Hardware undergoing "
			    "reset, ignoring NULL LUN reset reply\n");
			targ->tm = NULL;
			mpssas_free_tm(sc, tm);
		}
		else {
			/* we should have gotten a reply. */
			mps_dprint(sc, MPS_INFO|MPS_RECOVERY, "NULL reply on "
			    "LUN reset attempt, resetting controller\n");
			mps_reinit(sc);
		}
		return;
	}

	mps_dprint(sc, MPS_RECOVERY,
	    "logical unit reset status 0x%x code 0x%x count %u\n",
	    le16toh(reply->IOCStatus), le32toh(reply->ResponseCode),
	    le32toh(reply->TerminationCount));
		
	/*
	 * See if there are any outstanding commands for this LUN.
	 * This could be made more efficient by using a per-LU data
	 * structure of some sort.
	 */
	TAILQ_FOREACH(cm, &targ->commands, cm_link) {
		if (cm->cm_lun == tm->cm_lun)
			cm_count++;
	}

	if (cm_count == 0) {
		mps_dprint(sc, MPS_RECOVERY|MPS_INFO,
		    "Finished recovery after LUN reset for target %u\n",
		    targ->tid);

		mpssas_announce_reset(sc, AC_SENT_BDR, targ->tid, tm->cm_lun);

		/*
		 * We've finished recovery for this logical unit.  check and
		 * see if some other logical unit has a timedout command
		 * that needs to be processed.
		 */
		cm = TAILQ_FIRST(&targ->timedout_commands);
		if (cm) {
			mps_dprint(sc, MPS_INFO|MPS_RECOVERY,
			    "More commands to abort for target %u\n",
			    targ->tid);
			mpssas_send_abort(sc, tm, cm);
		} else {
			targ->tm = NULL;
			mpssas_free_tm(sc, tm);
		}
	} else {
		/*
		 * If we still have commands for this LUN, the reset
		 * effectively failed, regardless of the status reported.
		 * Escalate to a target reset.
		 */
		mps_dprint(sc, MPS_INFO|MPS_RECOVERY,
		    "logical unit reset complete for target %u, but still "
		    "have %u command(s), sending target reset\n", targ->tid,
		    cm_count);
		mpssas_send_reset(sc, tm,
		    MPI2_SCSITASKMGMT_TASKTYPE_TARGET_RESET);
	}
}

static void
mpssas_target_reset_complete(struct mps_softc *sc, struct mps_command *tm)
{
	MPI2_SCSI_TASK_MANAGE_REPLY *reply;
	MPI2_SCSI_TASK_MANAGE_REQUEST *req;
	struct mpssas_target *targ;

	callout_stop(&tm->cm_callout);

	req = (MPI2_SCSI_TASK_MANAGE_REQUEST *)tm->cm_req;
	reply = (MPI2_SCSI_TASK_MANAGE_REPLY *)tm->cm_reply;
	targ = tm->cm_targ;

	/*
	 * Currently there should be no way we can hit this case.  It only
	 * happens when we have a failure to allocate chain frames, and
	 * task management commands don't have S/G lists.
	 */
	if ((tm->cm_flags & MPS_CM_FLAGS_ERROR_MASK) != 0) {
		mps_dprint(sc, MPS_ERROR,"%s: cm_flags = %#x for target reset! "
			   "This should not happen!\n", __func__, tm->cm_flags);
		mpssas_free_tm(sc, tm);
		return;
	}

	if (reply == NULL) {
		mps_dprint(sc, MPS_RECOVERY,
		    "NULL target reset reply for tm %pi TaskMID %u\n",
		    tm, le16toh(req->TaskMID));
		if ((sc->mps_flags & MPS_FLAGS_DIAGRESET) != 0) {
			/* this completion was due to a reset, just cleanup */
			mps_dprint(sc, MPS_RECOVERY, "Hardware undergoing "
			    "reset, ignoring NULL target reset reply\n");
			targ->tm = NULL;
			mpssas_free_tm(sc, tm);
		} else {
			/* we should have gotten a reply. */
			mps_dprint(sc, MPS_INFO|MPS_RECOVERY, "NULL reply on "
			    "target reset attempt, resetting controller\n");
			mps_reinit(sc);
		}
		return;
	}

	mps_dprint(sc, MPS_RECOVERY,
	    "target reset status 0x%x code 0x%x count %u\n",
	    le16toh(reply->IOCStatus), le32toh(reply->ResponseCode),
	    le32toh(reply->TerminationCount));

	if (targ->outstanding == 0) {
		/* we've finished recovery for this target and all
		 * of its logical units.
		 */
		mps_dprint(sc, MPS_RECOVERY|MPS_INFO,
		    "Finished reset recovery for target %u\n", targ->tid);

		mpssas_announce_reset(sc, AC_SENT_BDR, tm->cm_targ->tid,
		    CAM_LUN_WILDCARD);

		targ->tm = NULL;
		mpssas_free_tm(sc, tm);
	} else {
		/*
		 * After a target reset, if this target still has
		 * outstanding commands, the reset effectively failed,
		 * regardless of the status reported.  escalate.
		 */
		mps_dprint(sc, MPS_INFO|MPS_RECOVERY,
		    "Target reset complete for target %u, but still have %u "
		    "command(s), resetting controller\n", targ->tid,
		    targ->outstanding);
		mps_reinit(sc);
	}
}

#define MPS_RESET_TIMEOUT 30

int
mpssas_send_reset(struct mps_softc *sc, struct mps_command *tm, uint8_t type)
{
	MPI2_SCSI_TASK_MANAGE_REQUEST *req;
	struct mpssas_target *target;
	int err;

	target = tm->cm_targ;
	if (target->handle == 0) {
		mps_dprint(sc, MPS_ERROR,"%s null devhandle for target_id %d\n",
		    __func__, target->tid);
		return -1;
	}

	req = (MPI2_SCSI_TASK_MANAGE_REQUEST *)tm->cm_req;
	req->DevHandle = htole16(target->handle);
	req->TaskType = type;

	if (type == MPI2_SCSITASKMGMT_TASKTYPE_LOGICAL_UNIT_RESET) {
		/* XXX Need to handle invalid LUNs */
		MPS_SET_LUN(req->LUN, tm->cm_lun);
		tm->cm_targ->logical_unit_resets++;
		mps_dprint(sc, MPS_RECOVERY|MPS_INFO,
		    "Sending logical unit reset to target %u lun %d\n",
		    target->tid, tm->cm_lun);
		tm->cm_complete = mpssas_logical_unit_reset_complete;
		mpssas_prepare_for_tm(sc, tm, target, tm->cm_lun);
	} else if (type == MPI2_SCSITASKMGMT_TASKTYPE_TARGET_RESET) {
		/*
		 * Target reset method =
		 * 	SAS Hard Link Reset / SATA Link Reset
		 */
		req->MsgFlags = MPI2_SCSITASKMGMT_MSGFLAGS_LINK_RESET;
		tm->cm_targ->target_resets++;
		mps_dprint(sc, MPS_RECOVERY|MPS_INFO,
		    "Sending target reset to target %u\n", target->tid);
		tm->cm_complete = mpssas_target_reset_complete;
		mpssas_prepare_for_tm(sc, tm, target, CAM_LUN_WILDCARD);
	} else {
		mps_dprint(sc, MPS_ERROR, "unexpected reset type 0x%x\n", type);
		return -1;
	}

	tm->cm_data = NULL;
	tm->cm_complete_data = (void *)tm;

	callout_reset(&tm->cm_callout, MPS_RESET_TIMEOUT * hz,
	    mpssas_tm_timeout, tm);

	err = mps_map_command(sc, tm);
	if (err)
		mps_dprint(sc, MPS_ERROR|MPS_RECOVERY,
		    "error %d sending reset type %u\n",
		    err, type);

	return err;
}


static void
mpssas_abort_complete(struct mps_softc *sc, struct mps_command *tm)
{
	struct mps_command *cm;
	MPI2_SCSI_TASK_MANAGE_REPLY *reply;
	MPI2_SCSI_TASK_MANAGE_REQUEST *req;
	struct mpssas_target *targ;

	callout_stop(&tm->cm_callout);

	req = (MPI2_SCSI_TASK_MANAGE_REQUEST *)tm->cm_req;
	reply = (MPI2_SCSI_TASK_MANAGE_REPLY *)tm->cm_reply;
	targ = tm->cm_targ;

	/*
	 * Currently there should be no way we can hit this case.  It only
	 * happens when we have a failure to allocate chain frames, and
	 * task management commands don't have S/G lists.
	 */
	if ((tm->cm_flags & MPS_CM_FLAGS_ERROR_MASK) != 0) {
		mps_dprint(sc, MPS_RECOVERY,
		    "cm_flags = %#x for abort %p TaskMID %u!\n", 
		    tm->cm_flags, tm, le16toh(req->TaskMID));
		mpssas_free_tm(sc, tm);
		return;
	}

	if (reply == NULL) {
		mps_dprint(sc, MPS_RECOVERY,
		    "NULL abort reply for tm %p TaskMID %u\n", 
		    tm, le16toh(req->TaskMID));
		if ((sc->mps_flags & MPS_FLAGS_DIAGRESET) != 0) {
			/* this completion was due to a reset, just cleanup */
			mps_dprint(sc, MPS_RECOVERY, "Hardware undergoing "
			    "reset, ignoring NULL abort reply\n");
			targ->tm = NULL;
			mpssas_free_tm(sc, tm);
		} else {
			/* we should have gotten a reply. */
			mps_dprint(sc, MPS_INFO|MPS_RECOVERY, "NULL reply on "
			    "abort attempt, resetting controller\n");
			mps_reinit(sc);
		}
		return;
	}

	mps_dprint(sc, MPS_RECOVERY,
	    "abort TaskMID %u status 0x%x code 0x%x count %u\n",
	    le16toh(req->TaskMID),
	    le16toh(reply->IOCStatus), le32toh(reply->ResponseCode),
	    le32toh(reply->TerminationCount));

	cm = TAILQ_FIRST(&tm->cm_targ->timedout_commands);
	if (cm == NULL) {
		/*
		 * If there are no more timedout commands, we're done with
		 * error recovery for this target.
		 */
		mps_dprint(sc, MPS_INFO|MPS_RECOVERY,
		    "Finished abort recovery for target %u\n", targ->tid);

		targ->tm = NULL;
		mpssas_free_tm(sc, tm);
	} else if (le16toh(req->TaskMID) != cm->cm_desc.Default.SMID) {
		/* abort success, but we have more timedout commands to abort */
		mps_dprint(sc, MPS_INFO|MPS_RECOVERY,
		    "Continuing abort recovery for target %u\n", targ->tid);
		
		mpssas_send_abort(sc, tm, cm);
	} else {
		/* we didn't get a command completion, so the abort
		 * failed as far as we're concerned.  escalate.
		 */
		mps_dprint(sc, MPS_RECOVERY,
		    "Abort failed for target %u, sending logical unit reset\n",
		    targ->tid);

		mpssas_send_reset(sc, tm, 
		    MPI2_SCSITASKMGMT_TASKTYPE_LOGICAL_UNIT_RESET);
	}
}

#define MPS_ABORT_TIMEOUT 5

static int
mpssas_send_abort(struct mps_softc *sc, struct mps_command *tm, struct mps_command *cm)
{
	MPI2_SCSI_TASK_MANAGE_REQUEST *req;
	struct mpssas_target *targ;
	int err;

	targ = cm->cm_targ;
	if (targ->handle == 0) {
		mps_dprint(sc, MPS_ERROR|MPS_RECOVERY,
		    "%s null devhandle for target_id %d\n",
		    __func__, cm->cm_ccb->ccb_h.target_id);
		return -1;
	}

	mpssas_log_command(cm, MPS_RECOVERY|MPS_INFO,
	    "Aborting command %p\n", cm);

	req = (MPI2_SCSI_TASK_MANAGE_REQUEST *)tm->cm_req;
	req->DevHandle = htole16(targ->handle);
	req->TaskType = MPI2_SCSITASKMGMT_TASKTYPE_ABORT_TASK;

	/* XXX Need to handle invalid LUNs */
	MPS_SET_LUN(req->LUN, cm->cm_ccb->ccb_h.target_lun);

	req->TaskMID = htole16(cm->cm_desc.Default.SMID);

	tm->cm_data = NULL;
	tm->cm_complete = mpssas_abort_complete;
	tm->cm_complete_data = (void *)tm;
	tm->cm_targ = cm->cm_targ;
	tm->cm_lun = cm->cm_lun;

	callout_reset(&tm->cm_callout, MPS_ABORT_TIMEOUT * hz,
	    mpssas_tm_timeout, tm);

	targ->aborts++;

	mpssas_prepare_for_tm(sc, tm, targ, tm->cm_lun);

	err = mps_map_command(sc, tm);
	if (err)
		mps_dprint(sc, MPS_ERROR|MPS_RECOVERY,
		    "error %d sending abort for cm %p SMID %u\n",
		    err, cm, req->TaskMID);
	return err;
}

static void
mpssas_scsiio_timeout(void *data)
{
	sbintime_t elapsed, now;
	union ccb *ccb;
	struct mps_softc *sc;
	struct mps_command *cm;
	struct mpssas_target *targ;

	cm = (struct mps_command *)data;
	sc = cm->cm_sc;
	ccb = cm->cm_ccb;
	now = sbinuptime();

	MPS_FUNCTRACE(sc);
	mtx_assert(&sc->mps_mtx, MA_OWNED);

	mps_dprint(sc, MPS_XINFO|MPS_RECOVERY, "Timeout checking cm %p\n", sc);

	/*
	 * Run the interrupt handler to make sure it's not pending.  This
	 * isn't perfect because the command could have already completed
	 * and been re-used, though this is unlikely.
	 */
	mps_intr_locked(sc);
	if (cm->cm_flags & MPS_CM_FLAGS_ON_RECOVERY) {
		mpssas_log_command(cm, MPS_XINFO,
		    "SCSI command %p almost timed out\n", cm);
		return;
	}

	if (cm->cm_ccb == NULL) {
		mps_dprint(sc, MPS_ERROR, "command timeout with NULL ccb\n");
		return;
	}

	targ = cm->cm_targ;
	targ->timeouts++;

	elapsed = now - ccb->ccb_h.qos.sim_data;
	mpssas_log_command(cm, MPS_INFO|MPS_RECOVERY,
	    "Command timeout on target %u(0x%04x) %d set, %d.%d elapsed\n",
	    targ->tid, targ->handle, ccb->ccb_h.timeout,
	    sbintime_getsec(elapsed), elapsed & 0xffffffff);

	/* XXX first, check the firmware state, to see if it's still
	 * operational.  if not, do a diag reset.
	 */
	mpssas_set_ccbstatus(cm->cm_ccb, CAM_CMD_TIMEOUT);
	cm->cm_flags |= MPS_CM_FLAGS_ON_RECOVERY | MPS_CM_FLAGS_TIMEDOUT;
	TAILQ_INSERT_TAIL(&targ->timedout_commands, cm, cm_recovery);

	if (targ->tm != NULL) {
		/* target already in recovery, just queue up another
		 * timedout command to be processed later.
		 */
		mps_dprint(sc, MPS_RECOVERY,
		    "queued timedout cm %p for processing by tm %p\n",
		    cm, targ->tm);
	} else if ((targ->tm = mpssas_alloc_tm(sc)) != NULL) {
		mps_dprint(sc, MPS_RECOVERY|MPS_INFO,
		    "Sending abort to target %u for SMID %d\n", targ->tid,
		    cm->cm_desc.Default.SMID);
		mps_dprint(sc, MPS_RECOVERY, "timedout cm %p allocated tm %p\n",
		    cm, targ->tm);

		/* start recovery by aborting the first timedout command */
		mpssas_send_abort(sc, targ->tm, cm);
	} else {
		/* XXX queue this target up for recovery once a TM becomes
		 * available.  The firmware only has a limited number of
		 * HighPriority credits for the high priority requests used
		 * for task management, and we ran out.
		 * 
		 * Isilon: don't worry about this for now, since we have
		 * more credits than disks in an enclosure, and limit
		 * ourselves to one TM per target for recovery.
		 */
		mps_dprint(sc, MPS_ERROR|MPS_RECOVERY,
		    "timedout cm %p failed to allocate a tm\n", cm);
	}

}

static void
mpssas_action_scsiio(struct mpssas_softc *sassc, union ccb *ccb)
{
	MPI2_SCSI_IO_REQUEST *req;
	struct ccb_scsiio *csio;
	struct mps_softc *sc;
	struct mpssas_target *targ;
	struct mpssas_lun *lun;
	struct mps_command *cm;
	uint8_t i, lba_byte, *ref_tag_addr;
	uint16_t eedp_flags;
	uint32_t mpi_control;

	sc = sassc->sc;
	MPS_FUNCTRACE(sc);
	mtx_assert(&sc->mps_mtx, MA_OWNED);

	csio = &ccb->csio;
	KASSERT(csio->ccb_h.target_id < sassc->maxtargets,
	    ("Target %d out of bounds in XPT_SCSI_IO\n",
	     csio->ccb_h.target_id));
	targ = &sassc->targets[csio->ccb_h.target_id];
	mps_dprint(sc, MPS_TRACE, "ccb %p target flag %x\n", ccb, targ->flags);
	if (targ->handle == 0x0) {
		mps_dprint(sc, MPS_ERROR, "%s NULL handle for target %u\n", 
		    __func__, csio->ccb_h.target_id);
		mpssas_set_ccbstatus(ccb, CAM_DEV_NOT_THERE);
		xpt_done(ccb);
		return;
	}
	if (targ->flags & MPS_TARGET_FLAGS_RAID_COMPONENT) {
		mps_dprint(sc, MPS_ERROR, "%s Raid component no SCSI IO "
		    "supported %u\n", __func__, csio->ccb_h.target_id);
		mpssas_set_ccbstatus(ccb, CAM_DEV_NOT_THERE);
		xpt_done(ccb);
		return;
	}
	/*
	 * Sometimes, it is possible to get a command that is not "In
	 * Progress" and was actually aborted by the upper layer.  Check for
	 * this here and complete the command without error.
	 */
	if (mpssas_get_ccbstatus(ccb) != CAM_REQ_INPROG) {
		mps_dprint(sc, MPS_TRACE, "%s Command is not in progress for "
		    "target %u\n", __func__, csio->ccb_h.target_id);
		xpt_done(ccb);
		return;
	}
	/*
	 * If devinfo is 0 this will be a volume.  In that case don't tell CAM
	 * that the volume has timed out.  We want volumes to be enumerated
	 * until they are deleted/removed, not just failed. In either event,
	 * we're removing the target due to a firmware event telling us
	 * the device is now gone (as opposed to some transient event). Since
	 * we're opting to remove failed devices from the OS's view, we need
	 * to propagate that status up the stack.
	 */
	if (targ->flags & MPSSAS_TARGET_INREMOVAL) {
		if (targ->devinfo == 0)
			mpssas_set_ccbstatus(ccb, CAM_REQ_CMP);
		else
			mpssas_set_ccbstatus(ccb, CAM_DEV_NOT_THERE);
		xpt_done(ccb);
		return;
	}

	if ((sc->mps_flags & MPS_FLAGS_SHUTDOWN) != 0) {
		mps_dprint(sc, MPS_INFO, "%s shutting down\n", __func__);
		mpssas_set_ccbstatus(ccb, CAM_DEV_NOT_THERE);
		xpt_done(ccb);
		return;
	}

	/*
	 * If target has a reset in progress, freeze the devq and return.  The
	 * devq will be released when the TM reset is finished.
	 */
	if (targ->flags & MPSSAS_TARGET_INRESET) {
		ccb->ccb_h.status = CAM_BUSY | CAM_DEV_QFRZN;
		mps_dprint(sc, MPS_INFO, "%s: Freezing devq for target ID %d\n",
		    __func__, targ->tid);
		xpt_freeze_devq(ccb->ccb_h.path, 1);
		xpt_done(ccb);
		return;
	}

	cm = mps_alloc_command(sc);
	if (cm == NULL || (sc->mps_flags & MPS_FLAGS_DIAGRESET)) {
		if (cm != NULL) {
			mps_free_command(sc, cm);
		}
		if ((sassc->flags & MPSSAS_QUEUE_FROZEN) == 0) {
			xpt_freeze_simq(sassc->sim, 1);
			sassc->flags |= MPSSAS_QUEUE_FROZEN;
		}
		ccb->ccb_h.status &= ~CAM_SIM_QUEUED;
		ccb->ccb_h.status |= CAM_REQUEUE_REQ;
		xpt_done(ccb);
		return;
	}

	req = (MPI2_SCSI_IO_REQUEST *)cm->cm_req;
	bzero(req, sizeof(*req));
	req->DevHandle = htole16(targ->handle);
	req->Function = MPI2_FUNCTION_SCSI_IO_REQUEST;
	req->MsgFlags = 0;
	req->SenseBufferLowAddress = htole32(cm->cm_sense_busaddr);
	req->SenseBufferLength = MPS_SENSE_LEN;
	req->SGLFlags = 0;
	req->ChainOffset = 0;
	req->SGLOffset0 = 24;	/* 32bit word offset to the SGL */
	req->SGLOffset1= 0;
	req->SGLOffset2= 0;
	req->SGLOffset3= 0;
	req->SkipCount = 0;
	req->DataLength = htole32(csio->dxfer_len);
	req->BidirectionalDataLength = 0;
	req->IoFlags = htole16(csio->cdb_len);
	req->EEDPFlags = 0;

	/* Note: BiDirectional transfers are not supported */
	switch (csio->ccb_h.flags & CAM_DIR_MASK) {
	case CAM_DIR_IN:
		mpi_control = MPI2_SCSIIO_CONTROL_READ;
		cm->cm_flags |= MPS_CM_FLAGS_DATAIN;
		break;
	case CAM_DIR_OUT:
		mpi_control = MPI2_SCSIIO_CONTROL_WRITE;
		cm->cm_flags |= MPS_CM_FLAGS_DATAOUT;
		break;
	case CAM_DIR_NONE:
	default:
		mpi_control = MPI2_SCSIIO_CONTROL_NODATATRANSFER;
		break;
	}
 
	if (csio->cdb_len == 32)
                mpi_control |= 4 << MPI2_SCSIIO_CONTROL_ADDCDBLEN_SHIFT;
	/*
	 * It looks like the hardware doesn't require an explicit tag
	 * number for each transaction.  SAM Task Management not supported
	 * at the moment.
	 */
	switch (csio->tag_action) {
	case MSG_HEAD_OF_Q_TAG:
		mpi_control |= MPI2_SCSIIO_CONTROL_HEADOFQ;
		break;
	case MSG_ORDERED_Q_TAG:
		mpi_control |= MPI2_SCSIIO_CONTROL_ORDEREDQ;
		break;
	case MSG_ACA_TASK:
		mpi_control |= MPI2_SCSIIO_CONTROL_ACAQ;
		break;
	case CAM_TAG_ACTION_NONE:
	case MSG_SIMPLE_Q_TAG:
	default:
		mpi_control |= MPI2_SCSIIO_CONTROL_SIMPLEQ;
		break;
	}
	mpi_control |= sc->mapping_table[csio->ccb_h.target_id].TLR_bits;
	req->Control = htole32(mpi_control);
	if (MPS_SET_LUN(req->LUN, csio->ccb_h.target_lun) != 0) {
		mps_free_command(sc, cm);
		mpssas_set_ccbstatus(ccb, CAM_LUN_INVALID);
		xpt_done(ccb);
		return;
	}

	if (csio->ccb_h.flags & CAM_CDB_POINTER)
		bcopy(csio->cdb_io.cdb_ptr, &req->CDB.CDB32[0], csio->cdb_len);
	else
		bcopy(csio->cdb_io.cdb_bytes, &req->CDB.CDB32[0],csio->cdb_len);
	req->IoFlags = htole16(csio->cdb_len);

	/*
	 * Check if EEDP is supported and enabled.  If it is then check if the
	 * SCSI opcode could be using EEDP.  If so, make sure the LUN exists and
	 * is formatted for EEDP support.  If all of this is true, set CDB up
	 * for EEDP transfer.
	 */
	eedp_flags = op_code_prot[req->CDB.CDB32[0]];
	if (sc->eedp_enabled && eedp_flags) {
		SLIST_FOREACH(lun, &targ->luns, lun_link) {
			if (lun->lun_id == csio->ccb_h.target_lun) {
				break;
			}
		}

		if ((lun != NULL) && (lun->eedp_formatted)) {
			req->EEDPBlockSize = htole16(lun->eedp_block_size);
			eedp_flags |= (MPI2_SCSIIO_EEDPFLAGS_INC_PRI_REFTAG |
			    MPI2_SCSIIO_EEDPFLAGS_CHECK_REFTAG |
			    MPI2_SCSIIO_EEDPFLAGS_CHECK_GUARD);
			req->EEDPFlags = htole16(eedp_flags);

			/*
			 * If CDB less than 32, fill in Primary Ref Tag with
			 * low 4 bytes of LBA.  If CDB is 32, tag stuff is
			 * already there.  Also, set protection bit.  FreeBSD
			 * currently does not support CDBs bigger than 16, but
			 * the code doesn't hurt, and will be here for the
			 * future.
			 */
			if (csio->cdb_len != 32) {
				lba_byte = (csio->cdb_len == 16) ? 6 : 2;
				ref_tag_addr = (uint8_t *)&req->CDB.EEDP32.
				    PrimaryReferenceTag;
				for (i = 0; i < 4; i++) {
					*ref_tag_addr =
					    req->CDB.CDB32[lba_byte + i];
					ref_tag_addr++;
				}
				req->CDB.EEDP32.PrimaryReferenceTag = 
					htole32(req->CDB.EEDP32.PrimaryReferenceTag);
				req->CDB.EEDP32.PrimaryApplicationTagMask =
				    0xFFFF;
				req->CDB.CDB32[1] = (req->CDB.CDB32[1] & 0x1F) |
				    0x20;
			} else {
				eedp_flags |=
				    MPI2_SCSIIO_EEDPFLAGS_INC_PRI_APPTAG;
				req->EEDPFlags = htole16(eedp_flags);
				req->CDB.CDB32[10] = (req->CDB.CDB32[10] &
				    0x1F) | 0x20;
			}
		}
	}

	cm->cm_length = csio->dxfer_len;
	if (cm->cm_length != 0) {
		cm->cm_data = ccb;
		cm->cm_flags |= MPS_CM_FLAGS_USE_CCB;
	} else {
		cm->cm_data = NULL;
	}
	cm->cm_sge = &req->SGL;
	cm->cm_sglsize = (32 - 24) * 4;
	cm->cm_desc.SCSIIO.RequestFlags = MPI2_REQ_DESCRIPT_FLAGS_SCSI_IO;
	cm->cm_desc.SCSIIO.DevHandle = htole16(targ->handle);
	cm->cm_complete = mpssas_scsiio_complete;
	cm->cm_complete_data = ccb;
	cm->cm_targ = targ;
	cm->cm_lun = csio->ccb_h.target_lun;
	cm->cm_ccb = ccb;

	/*
	 * If HBA is a WD and the command is not for a retry, try to build a
	 * direct I/O message. If failed, or the command is for a retry, send
	 * the I/O to the IR volume itself.
	 */
	if (sc->WD_valid_config) {
		if (ccb->ccb_h.sim_priv.entries[0].field == MPS_WD_RETRY) {
			mpssas_direct_drive_io(sassc, cm, ccb);
		} else {
			mpssas_set_ccbstatus(ccb, CAM_REQ_INPROG);
		}
	}

#if defined(BUF_TRACKING) || defined(FULL_BUF_TRACKING)
	if (csio->bio != NULL)
		biotrack(csio->bio, __func__);
#endif
	csio->ccb_h.qos.sim_data = sbinuptime();
	callout_reset_sbt(&cm->cm_callout, SBT_1MS * ccb->ccb_h.timeout, 0,
	    mpssas_scsiio_timeout, cm, 0);

	targ->issued++;
	targ->outstanding++;
	TAILQ_INSERT_TAIL(&targ->commands, cm, cm_link);
	ccb->ccb_h.status |= CAM_SIM_QUEUED;

	mpssas_log_command(cm, MPS_XINFO, "%s cm %p ccb %p outstanding %u\n",
	    __func__, cm, ccb, targ->outstanding);

	mps_map_command(sc, cm);
	return;
}

/**
 * mps_sc_failed_io_info - translated non-succesfull SCSI_IO request
 */
static void
mps_sc_failed_io_info(struct mps_softc *sc, struct ccb_scsiio *csio,
    Mpi2SCSIIOReply_t *mpi_reply)
{
	u32 response_info;
	u8 *response_bytes;
	u16 ioc_status = le16toh(mpi_reply->IOCStatus) &
	    MPI2_IOCSTATUS_MASK;
	u8 scsi_state = mpi_reply->SCSIState;
	u8 scsi_status = mpi_reply->SCSIStatus;
	u32 log_info = le32toh(mpi_reply->IOCLogInfo);
	const char *desc_ioc_state, *desc_scsi_status;
	
	if (log_info == 0x31170000)
		return;

	desc_ioc_state = mps_describe_table(mps_iocstatus_string,
	    ioc_status);
	desc_scsi_status = mps_describe_table(mps_scsi_status_string,
	    scsi_status);

	mps_dprint(sc, MPS_XINFO, "\thandle(0x%04x), ioc_status(%s)(0x%04x)\n",
	    le16toh(mpi_reply->DevHandle), desc_ioc_state, ioc_status);

	/*
	 *We can add more detail about underflow data here
	 * TO-DO
	 */
	mps_dprint(sc, MPS_XINFO, "\tscsi_status(%s)(0x%02x), "
	    "scsi_state %b\n", desc_scsi_status, scsi_status,
	    scsi_state, "\20" "\1AutosenseValid" "\2AutosenseFailed"
	    "\3NoScsiStatus" "\4Terminated" "\5Response InfoValid");

	if (sc->mps_debug & MPS_XINFO &&
		scsi_state & MPI2_SCSI_STATE_AUTOSENSE_VALID) {
		mps_dprint(sc, MPS_XINFO, "-> Sense Buffer Data : Start :\n");
		scsi_sense_print(csio);
		mps_dprint(sc, MPS_XINFO, "-> Sense Buffer Data : End :\n");
	}

	if (scsi_state & MPI2_SCSI_STATE_RESPONSE_INFO_VALID) {
		response_info = le32toh(mpi_reply->ResponseInfo);
		response_bytes = (u8 *)&response_info;
		mps_dprint(sc, MPS_XINFO, "response code(0x%1x): %s\n",
		    response_bytes[0],
		    mps_describe_table(mps_scsi_taskmgmt_string,
		    response_bytes[0]));
	}
}

static void
mpssas_scsiio_complete(struct mps_softc *sc, struct mps_command *cm)
{
	MPI2_SCSI_IO_REPLY *rep;
	union ccb *ccb;
	struct ccb_scsiio *csio;
	struct mpssas_softc *sassc;
	struct scsi_vpd_supported_page_list *vpd_list = NULL;
	u8 *TLR_bits, TLR_on;
	int dir = 0, i;
	u16 alloc_len;
	struct mpssas_target *target;
	target_id_t target_id;

	MPS_FUNCTRACE(sc);
	mps_dprint(sc, MPS_TRACE,
	    "cm %p SMID %u ccb %p reply %p outstanding %u\n", cm,
	    cm->cm_desc.Default.SMID, cm->cm_ccb, cm->cm_reply,
	    cm->cm_targ->outstanding);

	callout_stop(&cm->cm_callout);
	mtx_assert(&sc->mps_mtx, MA_OWNED);

	sassc = sc->sassc;
	ccb = cm->cm_complete_data;
	csio = &ccb->csio;
	target_id = csio->ccb_h.target_id;
	rep = (MPI2_SCSI_IO_REPLY *)cm->cm_reply;
	/*
	 * XXX KDM if the chain allocation fails, does it matter if we do
	 * the sync and unload here?  It is simpler to do it in every case,
	 * assuming it doesn't cause problems.
	 */
	if (cm->cm_data != NULL) {
		if (cm->cm_flags & MPS_CM_FLAGS_DATAIN)
			dir = BUS_DMASYNC_POSTREAD;
		else if (cm->cm_flags & MPS_CM_FLAGS_DATAOUT)
			dir = BUS_DMASYNC_POSTWRITE;
		bus_dmamap_sync(sc->buffer_dmat, cm->cm_dmamap, dir);
		bus_dmamap_unload(sc->buffer_dmat, cm->cm_dmamap);
	}

	cm->cm_targ->completed++;
	cm->cm_targ->outstanding--;
	TAILQ_REMOVE(&cm->cm_targ->commands, cm, cm_link);
	ccb->ccb_h.status &= ~(CAM_STATUS_MASK | CAM_SIM_QUEUED);

#if defined(BUF_TRACKING) || defined(FULL_BUF_TRACKING)
	if (ccb->csio.bio != NULL)
		biotrack(ccb->csio.bio, __func__);
#endif

	if (cm->cm_flags & MPS_CM_FLAGS_ON_RECOVERY) {
		TAILQ_REMOVE(&cm->cm_targ->timedout_commands, cm, cm_recovery);
		KASSERT(cm->cm_state == MPS_CM_STATE_BUSY,
		    ("Not busy for CM_FLAGS_TIMEDOUT: %d\n", cm->cm_state));
		cm->cm_flags &= ~MPS_CM_FLAGS_ON_RECOVERY;
		if (cm->cm_reply != NULL)
			mpssas_log_command(cm, MPS_RECOVERY,
			    "completed timedout cm %p ccb %p during recovery "
			    "ioc %x scsi %x state %x xfer %u\n",
			    cm, cm->cm_ccb, le16toh(rep->IOCStatus),
			    rep->SCSIStatus, rep->SCSIState,
			    le32toh(rep->TransferCount));
		else
			mpssas_log_command(cm, MPS_RECOVERY,
			    "completed timedout cm %p ccb %p during recovery\n",
			    cm, cm->cm_ccb);
	} else if (cm->cm_targ->tm != NULL) {
		if (cm->cm_reply != NULL)
			mpssas_log_command(cm, MPS_RECOVERY,
			    "completed cm %p ccb %p during recovery "
			    "ioc %x scsi %x state %x xfer %u\n",
			    cm, cm->cm_ccb, le16toh(rep->IOCStatus),
			    rep->SCSIStatus, rep->SCSIState,
			    le32toh(rep->TransferCount));
		else
			mpssas_log_command(cm, MPS_RECOVERY,
			    "completed cm %p ccb %p during recovery\n",
			    cm, cm->cm_ccb);
	} else if ((sc->mps_flags & MPS_FLAGS_DIAGRESET) != 0) {
		mpssas_log_command(cm, MPS_RECOVERY,
		    "reset completed cm %p ccb %p\n",
		    cm, cm->cm_ccb);
	}

	if ((cm->cm_flags & MPS_CM_FLAGS_ERROR_MASK) != 0) {
		/*
		 * We ran into an error after we tried to map the command,
		 * so we're getting a callback without queueing the command
		 * to the hardware.  So we set the status here, and it will
		 * be retained below.  We'll go through the "fast path",
		 * because there can be no reply when we haven't actually
		 * gone out to the hardware.
		 */
		mpssas_set_ccbstatus(ccb, CAM_REQUEUE_REQ);

		/*
		 * Currently the only error included in the mask is
		 * MPS_CM_FLAGS_CHAIN_FAILED, which means we're out of
		 * chain frames.  We need to freeze the queue until we get
		 * a command that completed without this error, which will
		 * hopefully have some chain frames attached that we can
		 * use.  If we wanted to get smarter about it, we would
		 * only unfreeze the queue in this condition when we're
		 * sure that we're getting some chain frames back.  That's
		 * probably unnecessary.
		 */
		if ((sassc->flags & MPSSAS_QUEUE_FROZEN) == 0) {
			xpt_freeze_simq(sassc->sim, 1);
			sassc->flags |= MPSSAS_QUEUE_FROZEN;
			mps_dprint(sc, MPS_XINFO, "Error sending command, "
				   "freezing SIM queue\n");
		}
	}

	/*
	 * If this is a Start Stop Unit command and it was issued by the driver
	 * during shutdown, decrement the refcount to account for all of the
	 * commands that were sent.  All SSU commands should be completed before
	 * shutdown completes, meaning SSU_refcount will be 0 after SSU_started
	 * is TRUE.
	 */
	if (sc->SSU_started && (csio->cdb_io.cdb_bytes[0] == START_STOP_UNIT)) {
		mps_dprint(sc, MPS_INFO, "Decrementing SSU count.\n");
		sc->SSU_refcount--;
	}

	/* Take the fast path to completion */
	if (cm->cm_reply == NULL) {
		if (mpssas_get_ccbstatus(ccb) == CAM_REQ_INPROG) {
			if ((sc->mps_flags & MPS_FLAGS_DIAGRESET) != 0)
				mpssas_set_ccbstatus(ccb, CAM_SCSI_BUS_RESET);
			else {
				mpssas_set_ccbstatus(ccb, CAM_REQ_CMP);
				ccb->csio.scsi_status = SCSI_STATUS_OK;
			}
			if (sassc->flags & MPSSAS_QUEUE_FROZEN) {
				ccb->ccb_h.status |= CAM_RELEASE_SIMQ;
				sassc->flags &= ~MPSSAS_QUEUE_FROZEN;
				mps_dprint(sc, MPS_XINFO,
				    "Unfreezing SIM queue\n");
			}
		} 

		/*
		 * There are two scenarios where the status won't be
		 * CAM_REQ_CMP.  The first is if MPS_CM_FLAGS_ERROR_MASK is
		 * set, the second is in the MPS_FLAGS_DIAGRESET above.
		 */
		if (mpssas_get_ccbstatus(ccb) != CAM_REQ_CMP) {
			/*
			 * Freeze the dev queue so that commands are
			 * executed in the correct order after error
			 * recovery.
			 */
			ccb->ccb_h.status |= CAM_DEV_QFRZN;
			xpt_freeze_devq(ccb->ccb_h.path, /*count*/ 1);
		}
		mps_free_command(sc, cm);
		xpt_done(ccb);
		return;
	}

	mpssas_log_command(cm, MPS_XINFO,
	    "ioc %x scsi %x state %x xfer %u\n",
	    le16toh(rep->IOCStatus), rep->SCSIStatus, rep->SCSIState,
	    le32toh(rep->TransferCount));

	/*
	 * If this is a Direct Drive I/O, reissue the I/O to the original IR
	 * Volume if an error occurred (normal I/O retry).  Use the original
	 * CCB, but set a flag that this will be a retry so that it's sent to
	 * the original volume.  Free the command but reuse the CCB.
	 */
	if (cm->cm_flags & MPS_CM_FLAGS_DD_IO) {
		mps_free_command(sc, cm);
		ccb->ccb_h.sim_priv.entries[0].field = MPS_WD_RETRY;
		mpssas_action_scsiio(sassc, ccb);
		return;
	} else
		ccb->ccb_h.sim_priv.entries[0].field = 0;

	switch (le16toh(rep->IOCStatus) & MPI2_IOCSTATUS_MASK) {
	case MPI2_IOCSTATUS_SCSI_DATA_UNDERRUN:
		csio->resid = cm->cm_length - le32toh(rep->TransferCount);
		/* FALLTHROUGH */
	case MPI2_IOCSTATUS_SUCCESS:
	case MPI2_IOCSTATUS_SCSI_RECOVERED_ERROR:

		if ((le16toh(rep->IOCStatus) & MPI2_IOCSTATUS_MASK) ==
		    MPI2_IOCSTATUS_SCSI_RECOVERED_ERROR)
			mpssas_log_command(cm, MPS_XINFO, "recovered error\n");

		/* Completion failed at the transport level. */
		if (rep->SCSIState & (MPI2_SCSI_STATE_NO_SCSI_STATUS |
		    MPI2_SCSI_STATE_TERMINATED)) {
			mpssas_set_ccbstatus(ccb, CAM_REQ_CMP_ERR);
			break;
		}

		/* In a modern packetized environment, an autosense failure
		 * implies that there's not much else that can be done to
		 * recover the command.
		 */
		if (rep->SCSIState & MPI2_SCSI_STATE_AUTOSENSE_FAILED) {
			mpssas_set_ccbstatus(ccb, CAM_AUTOSENSE_FAIL);
			break;
		}

		/*
		 * CAM doesn't care about SAS Response Info data, but if this is
		 * the state check if TLR should be done.  If not, clear the
		 * TLR_bits for the target.
		 */
		if ((rep->SCSIState & MPI2_SCSI_STATE_RESPONSE_INFO_VALID) &&
		    ((le32toh(rep->ResponseInfo) &
		    MPI2_SCSI_RI_MASK_REASONCODE) ==
		    MPS_SCSI_RI_INVALID_FRAME)) {
			sc->mapping_table[target_id].TLR_bits =
			    (u8)MPI2_SCSIIO_CONTROL_NO_TLR;
		}

		/*
		 * Intentionally override the normal SCSI status reporting
		 * for these two cases.  These are likely to happen in a
		 * multi-initiator environment, and we want to make sure that
		 * CAM retries these commands rather than fail them.
		 */
		if ((rep->SCSIStatus == MPI2_SCSI_STATUS_COMMAND_TERMINATED) ||
		    (rep->SCSIStatus == MPI2_SCSI_STATUS_TASK_ABORTED)) {
			mpssas_set_ccbstatus(ccb, CAM_REQ_ABORTED);
			break;
		}

		/* Handle normal status and sense */
		csio->scsi_status = rep->SCSIStatus;
		if (rep->SCSIStatus == MPI2_SCSI_STATUS_GOOD)
			mpssas_set_ccbstatus(ccb, CAM_REQ_CMP);
		else
			mpssas_set_ccbstatus(ccb, CAM_SCSI_STATUS_ERROR);

		if (rep->SCSIState & MPI2_SCSI_STATE_AUTOSENSE_VALID) {
			int sense_len, returned_sense_len;

			returned_sense_len = min(le32toh(rep->SenseCount),
			    sizeof(struct scsi_sense_data));
			if (returned_sense_len < ccb->csio.sense_len)
				ccb->csio.sense_resid = ccb->csio.sense_len -
					returned_sense_len;
			else
				ccb->csio.sense_resid = 0;

			sense_len = min(returned_sense_len,
			    ccb->csio.sense_len - ccb->csio.sense_resid);
			bzero(&ccb->csio.sense_data,
			      sizeof(ccb->csio.sense_data));
			bcopy(cm->cm_sense, &ccb->csio.sense_data, sense_len);
			ccb->ccb_h.status |= CAM_AUTOSNS_VALID;
		}

		/*
		 * Check if this is an INQUIRY command.  If it's a VPD inquiry,
		 * and it's page code 0 (Supported Page List), and there is
		 * inquiry data, and this is for a sequential access device, and
		 * the device is an SSP target, and TLR is supported by the
		 * controller, turn the TLR_bits value ON if page 0x90 is
		 * supported.
		 */
		if ((csio->cdb_io.cdb_bytes[0] == INQUIRY) &&
		    (csio->cdb_io.cdb_bytes[1] & SI_EVPD) &&
		    (csio->cdb_io.cdb_bytes[2] == SVPD_SUPPORTED_PAGE_LIST) &&
		    ((csio->ccb_h.flags & CAM_DATA_MASK) == CAM_DATA_VADDR) &&
		    (csio->data_ptr != NULL) &&
		    ((csio->data_ptr[0] & 0x1f) == T_SEQUENTIAL) &&
		    (sc->control_TLR) &&
		    (sc->mapping_table[target_id].device_info &
		    MPI2_SAS_DEVICE_INFO_SSP_TARGET)) {
			vpd_list = (struct scsi_vpd_supported_page_list *)
			    csio->data_ptr;
			TLR_bits = &sc->mapping_table[target_id].TLR_bits;
			*TLR_bits = (u8)MPI2_SCSIIO_CONTROL_NO_TLR;
			TLR_on = (u8)MPI2_SCSIIO_CONTROL_TLR_ON;
			alloc_len = ((u16)csio->cdb_io.cdb_bytes[3] << 8) +
			    csio->cdb_io.cdb_bytes[4];
			alloc_len -= csio->resid;
			for (i = 0; i < MIN(vpd_list->length, alloc_len); i++) {
				if (vpd_list->list[i] == 0x90) {
					*TLR_bits = TLR_on;
					break;
				}
			}
		}

		/*
		 * If this is a SATA direct-access end device, mark it so that
		 * a SCSI StartStopUnit command will be sent to it when the
		 * driver is being shutdown.
		 */
		if ((csio->cdb_io.cdb_bytes[0] == INQUIRY) &&
		    ((csio->data_ptr[0] & 0x1f) == T_DIRECT) &&
		    (sc->mapping_table[target_id].device_info &
		    MPI2_SAS_DEVICE_INFO_SATA_DEVICE) &&
		    ((sc->mapping_table[target_id].device_info &
		    MPI2_SAS_DEVICE_INFO_MASK_DEVICE_TYPE) ==
		    MPI2_SAS_DEVICE_INFO_END_DEVICE)) {
			target = &sassc->targets[target_id];
			target->supports_SSU = TRUE;
			mps_dprint(sc, MPS_XINFO, "Target %d supports SSU\n",
			    target_id);
		}
		break;
	case MPI2_IOCSTATUS_SCSI_INVALID_DEVHANDLE:
	case MPI2_IOCSTATUS_SCSI_DEVICE_NOT_THERE:
		/*
		 * If devinfo is 0 this will be a volume.  In that case don't
		 * tell CAM that the volume is not there.  We want volumes to
		 * be enumerated until they are deleted/removed, not just
		 * failed.
		 */
		if (cm->cm_targ->devinfo == 0)
			mpssas_set_ccbstatus(ccb, CAM_REQ_CMP);
		else
			mpssas_set_ccbstatus(ccb, CAM_DEV_NOT_THERE);
		break;
	case MPI2_IOCSTATUS_INVALID_SGL:
		mps_print_scsiio_cmd(sc, cm);
		mpssas_set_ccbstatus(ccb, CAM_UNREC_HBA_ERROR);
		break;
	case MPI2_IOCSTATUS_SCSI_TASK_TERMINATED:
		/*
		 * This is one of the responses that comes back when an I/O
		 * has been aborted.  If it is because of a timeout that we
		 * initiated, just set the status to CAM_CMD_TIMEOUT.
		 * Otherwise set it to CAM_REQ_ABORTED.  The effect on the
		 * command is the same (it gets retried, subject to the
		 * retry counter), the only difference is what gets printed
		 * on the console.
		 */
		if (cm->cm_flags & MPS_CM_FLAGS_TIMEDOUT)
			mpssas_set_ccbstatus(ccb, CAM_CMD_TIMEOUT);
		else
			mpssas_set_ccbstatus(ccb, CAM_REQ_ABORTED);
		break;
	case MPI2_IOCSTATUS_SCSI_DATA_OVERRUN:
		/* resid is ignored for this condition */
		csio->resid = 0;
		mpssas_set_ccbstatus(ccb, CAM_DATA_RUN_ERR);
		break;
	case MPI2_IOCSTATUS_SCSI_IOC_TERMINATED:
	case MPI2_IOCSTATUS_SCSI_EXT_TERMINATED:
		/*
		 * These can sometimes be transient transport-related
		 * errors, and sometimes persistent drive-related errors.
		 * We used to retry these without decrementing the retry
		 * count by returning CAM_REQUEUE_REQ.  Unfortunately, if
		 * we hit a persistent drive problem that returns one of
		 * these error codes, we would retry indefinitely.  So,
		 * return CAM_REQ_CMP_ERROR so that we decrement the retry
		 * count and avoid infinite retries.  We're taking the
		 * potential risk of flagging false failures in the event
		 * of a topology-related error (e.g. a SAS expander problem
		 * causes a command addressed to a drive to fail), but
		 * avoiding getting into an infinite retry loop. However,
		 * if we get them while were moving a device, we should
		 * fail the request as 'not there' because the device
		 * is effectively gone.
		 */
		if (cm->cm_targ->flags & MPSSAS_TARGET_INREMOVAL)
			mpssas_set_ccbstatus(ccb, CAM_DEV_NOT_THERE);
		else
			mpssas_set_ccbstatus(ccb, CAM_REQ_CMP_ERR);
		mps_dprint(sc, MPS_INFO,
		    "Controller reported %s tgt %u SMID %u loginfo %x%s\n",
		    mps_describe_table(mps_iocstatus_string,
		    le16toh(rep->IOCStatus) & MPI2_IOCSTATUS_MASK),
		    target_id, cm->cm_desc.Default.SMID,
		    le32toh(rep->IOCLogInfo),
		    (cm->cm_targ->flags & MPSSAS_TARGET_INREMOVAL) ? " departing" : "");
		mps_dprint(sc, MPS_XINFO,
		    "SCSIStatus %x SCSIState %x xfercount %u\n",
		    rep->SCSIStatus, rep->SCSIState,
		    le32toh(rep->TransferCount));
		break;
	case MPI2_IOCSTATUS_INVALID_FUNCTION:
	case MPI2_IOCSTATUS_INTERNAL_ERROR:
	case MPI2_IOCSTATUS_INVALID_VPID:
	case MPI2_IOCSTATUS_INVALID_FIELD:
	case MPI2_IOCSTATUS_INVALID_STATE:
	case MPI2_IOCSTATUS_OP_STATE_NOT_SUPPORTED:
	case MPI2_IOCSTATUS_SCSI_IO_DATA_ERROR:
	case MPI2_IOCSTATUS_SCSI_PROTOCOL_ERROR:
	case MPI2_IOCSTATUS_SCSI_RESIDUAL_MISMATCH:
	case MPI2_IOCSTATUS_SCSI_TASK_MGMT_FAILED:
	default:
		mpssas_log_command(cm, MPS_XINFO,
		    "completed ioc %x loginfo %x scsi %x state %x xfer %u\n",
		    le16toh(rep->IOCStatus), le32toh(rep->IOCLogInfo),
		    rep->SCSIStatus, rep->SCSIState,
		    le32toh(rep->TransferCount));
		csio->resid = cm->cm_length;
		mpssas_set_ccbstatus(ccb, CAM_REQ_CMP_ERR);
		break;
	}
	
	mps_sc_failed_io_info(sc,csio,rep);

	if (sassc->flags & MPSSAS_QUEUE_FROZEN) {
		ccb->ccb_h.status |= CAM_RELEASE_SIMQ;
		sassc->flags &= ~MPSSAS_QUEUE_FROZEN;
		mps_dprint(sc, MPS_XINFO, "Command completed, "
		    "unfreezing SIM queue\n");
	}

	if (mpssas_get_ccbstatus(ccb) != CAM_REQ_CMP) {
		ccb->ccb_h.status |= CAM_DEV_QFRZN;
		xpt_freeze_devq(ccb->ccb_h.path, /*count*/ 1);
	}

	/*
	 * Check to see if we're removing the device. If so, and this is the
	 * last command on the queue, proceed with the deferred removal of the
	 * device.  Note, for removing a volume, this won't trigger because
	 * pending_remove_tm will be NULL.
	 */
	if (cm->cm_targ->flags & MPSSAS_TARGET_INREMOVAL) {
		if (TAILQ_FIRST(&cm->cm_targ->commands) == NULL &&
		    cm->cm_targ->pending_remove_tm != NULL) {
			mps_dprint(sc, MPS_INFO, "Last pending command complete: starting remove_device\n");
			mps_map_command(sc, cm->cm_targ->pending_remove_tm);
			cm->cm_targ->pending_remove_tm = NULL;
		}
	}

	mps_free_command(sc, cm);
	xpt_done(ccb);
}

/* All Request reached here are Endian safe */
static void
mpssas_direct_drive_io(struct mpssas_softc *sassc, struct mps_command *cm,
    union ccb *ccb) {
	pMpi2SCSIIORequest_t	pIO_req;
	struct mps_softc	*sc = sassc->sc;
	uint64_t		virtLBA;
	uint32_t		physLBA, stripe_offset, stripe_unit;
	uint32_t		io_size, column;
	uint8_t			*ptrLBA, lba_idx, physLBA_byte, *CDB;

	/*
	 * If this is a valid SCSI command (Read6, Read10, Read16, Write6,
	 * Write10, or Write16), build a direct I/O message.  Otherwise, the I/O
	 * will be sent to the IR volume itself.  Since Read6 and Write6 are a
	 * bit different than the 10/16 CDBs, handle them separately.
	 */
	pIO_req = (pMpi2SCSIIORequest_t)cm->cm_req;
	CDB = pIO_req->CDB.CDB32;

	/*
	 * Handle 6 byte CDBs.
	 */
	if ((pIO_req->DevHandle == sc->DD_dev_handle) && ((CDB[0] == READ_6) ||
	    (CDB[0] == WRITE_6))) {
		/*
		 * Get the transfer size in blocks.
		 */
		io_size = (cm->cm_length >> sc->DD_block_exponent);

		/*
		 * Get virtual LBA given in the CDB.
		 */
		virtLBA = ((uint64_t)(CDB[1] & 0x1F) << 16) |
		    ((uint64_t)CDB[2] << 8) | (uint64_t)CDB[3];

		/*
		 * Check that LBA range for I/O does not exceed volume's
		 * MaxLBA.
		 */
		if ((virtLBA + (uint64_t)io_size - 1) <=
		    sc->DD_max_lba) {
			/*
			 * Check if the I/O crosses a stripe boundary.  If not,
			 * translate the virtual LBA to a physical LBA and set
			 * the DevHandle for the PhysDisk to be used.  If it
			 * does cross a boundary, do normal I/O.  To get the
			 * right DevHandle to use, get the map number for the
			 * column, then use that map number to look up the
			 * DevHandle of the PhysDisk.
			 */
			stripe_offset = (uint32_t)virtLBA &
			    (sc->DD_stripe_size - 1);
			if ((stripe_offset + io_size) <= sc->DD_stripe_size) {
				physLBA = (uint32_t)virtLBA >>
				    sc->DD_stripe_exponent;
				stripe_unit = physLBA / sc->DD_num_phys_disks;
				column = physLBA % sc->DD_num_phys_disks;
				pIO_req->DevHandle =
				    htole16(sc->DD_column_map[column].dev_handle);
				/* ???? Is this endian safe*/
				cm->cm_desc.SCSIIO.DevHandle =
				    pIO_req->DevHandle;

				physLBA = (stripe_unit <<
				    sc->DD_stripe_exponent) + stripe_offset;
				ptrLBA = &pIO_req->CDB.CDB32[1];
				physLBA_byte = (uint8_t)(physLBA >> 16);
				*ptrLBA = physLBA_byte;
				ptrLBA = &pIO_req->CDB.CDB32[2];
				physLBA_byte = (uint8_t)(physLBA >> 8);
				*ptrLBA = physLBA_byte;
				ptrLBA = &pIO_req->CDB.CDB32[3];
				physLBA_byte = (uint8_t)physLBA;
				*ptrLBA = physLBA_byte;

				/*
				 * Set flag that Direct Drive I/O is
				 * being done.
				 */
				cm->cm_flags |= MPS_CM_FLAGS_DD_IO;
			}
		}
		return;
	}

	/*
	 * Handle 10, 12 or 16 byte CDBs.
	 */
	if ((pIO_req->DevHandle == sc->DD_dev_handle) && ((CDB[0] == READ_10) ||
	    (CDB[0] == WRITE_10) || (CDB[0] == READ_16) ||
	    (CDB[0] == WRITE_16) || (CDB[0] == READ_12) ||
	    (CDB[0] == WRITE_12))) {
		/*
		 * For 16-byte CDB's, verify that the upper 4 bytes of the CDB
		 * are 0.  If not, this is accessing beyond 2TB so handle it in
		 * the else section.  10-byte and 12-byte CDB's are OK.
		 * FreeBSD sends very rare 12 byte READ/WRITE, but driver is 
		 * ready to accept 12byte CDB for Direct IOs.
		 */
		if ((CDB[0] == READ_10 || CDB[0] == WRITE_10) ||
		    (CDB[0] == READ_12 || CDB[0] == WRITE_12) ||
		    !(CDB[2] | CDB[3] | CDB[4] | CDB[5])) {
			/*
			 * Get the transfer size in blocks.
			 */
			io_size = (cm->cm_length >> sc->DD_block_exponent);

			/*
			 * Get virtual LBA.  Point to correct lower 4 bytes of
			 * LBA in the CDB depending on command.
			 */
			lba_idx = ((CDB[0] == READ_12) || 
				(CDB[0] == WRITE_12) ||
				(CDB[0] == READ_10) ||
				(CDB[0] == WRITE_10))? 2 : 6;
			virtLBA = ((uint64_t)CDB[lba_idx] << 24) |
			    ((uint64_t)CDB[lba_idx + 1] << 16) |
			    ((uint64_t)CDB[lba_idx + 2] << 8) |
			    (uint64_t)CDB[lba_idx + 3];

			/*
			 * Check that LBA range for I/O does not exceed volume's
			 * MaxLBA.
			 */
			if ((virtLBA + (uint64_t)io_size - 1) <=
			    sc->DD_max_lba) {
				/*
				 * Check if the I/O crosses a stripe boundary.
				 * If not, translate the virtual LBA to a
				 * physical LBA and set the DevHandle for the
				 * PhysDisk to be used.  If it does cross a
				 * boundary, do normal I/O.  To get the right
				 * DevHandle to use, get the map number for the
				 * column, then use that map number to look up
				 * the DevHandle of the PhysDisk.
				 */
				stripe_offset = (uint32_t)virtLBA &
				    (sc->DD_stripe_size - 1);
				if ((stripe_offset + io_size) <=
				    sc->DD_stripe_size) {
					physLBA = (uint32_t)virtLBA >>
					    sc->DD_stripe_exponent;
					stripe_unit = physLBA /
					    sc->DD_num_phys_disks;
					column = physLBA %
					    sc->DD_num_phys_disks;
					pIO_req->DevHandle =
					    htole16(sc->DD_column_map[column].
					    dev_handle);
					cm->cm_desc.SCSIIO.DevHandle =
					    pIO_req->DevHandle;

					physLBA = (stripe_unit <<
					    sc->DD_stripe_exponent) +
					    stripe_offset;
					ptrLBA =
					    &pIO_req->CDB.CDB32[lba_idx];
					physLBA_byte = (uint8_t)(physLBA >> 24);
					*ptrLBA = physLBA_byte;
					ptrLBA =
					    &pIO_req->CDB.CDB32[lba_idx + 1];
					physLBA_byte = (uint8_t)(physLBA >> 16);
					*ptrLBA = physLBA_byte;
					ptrLBA =
					    &pIO_req->CDB.CDB32[lba_idx + 2];
					physLBA_byte = (uint8_t)(physLBA >> 8);
					*ptrLBA = physLBA_byte;
					ptrLBA =
					    &pIO_req->CDB.CDB32[lba_idx + 3];
					physLBA_byte = (uint8_t)physLBA;
					*ptrLBA = physLBA_byte;

					/*
					 * Set flag that Direct Drive I/O is
					 * being done.
					 */
					cm->cm_flags |= MPS_CM_FLAGS_DD_IO;
				}
			}
		} else {
			/*
			 * 16-byte CDB and the upper 4 bytes of the CDB are not
			 * 0.  Get the transfer size in blocks.
			 */
			io_size = (cm->cm_length >> sc->DD_block_exponent);

			/*
			 * Get virtual LBA.
			 */
			virtLBA = ((uint64_t)CDB[2] << 54) |
			    ((uint64_t)CDB[3] << 48) |
			    ((uint64_t)CDB[4] << 40) |
			    ((uint64_t)CDB[5] << 32) |
			    ((uint64_t)CDB[6] << 24) |
			    ((uint64_t)CDB[7] << 16) |
			    ((uint64_t)CDB[8] << 8) |
			    (uint64_t)CDB[9]; 

			/*
			 * Check that LBA range for I/O does not exceed volume's
			 * MaxLBA.
			 */
			if ((virtLBA + (uint64_t)io_size - 1) <=
			    sc->DD_max_lba) {
				/*
				 * Check if the I/O crosses a stripe boundary.
				 * If not, translate the virtual LBA to a
				 * physical LBA and set the DevHandle for the
				 * PhysDisk to be used.  If it does cross a
				 * boundary, do normal I/O.  To get the right
				 * DevHandle to use, get the map number for the
				 * column, then use that map number to look up
				 * the DevHandle of the PhysDisk.
				 */
				stripe_offset = (uint32_t)virtLBA &
				    (sc->DD_stripe_size - 1);
				if ((stripe_offset + io_size) <=
				    sc->DD_stripe_size) {
					physLBA = (uint32_t)(virtLBA >>
					    sc->DD_stripe_exponent);
					stripe_unit = physLBA /
					    sc->DD_num_phys_disks;
					column = physLBA %
					    sc->DD_num_phys_disks;
					pIO_req->DevHandle =
					    htole16(sc->DD_column_map[column].
					    dev_handle);
					cm->cm_desc.SCSIIO.DevHandle =
					    pIO_req->DevHandle;

					physLBA = (stripe_unit <<
					    sc->DD_stripe_exponent) +
					    stripe_offset;

					/*
					 * Set upper 4 bytes of LBA to 0.  We
					 * assume that the phys disks are less
					 * than 2 TB's in size.  Then, set the
					 * lower 4 bytes.
					 */
					pIO_req->CDB.CDB32[2] = 0;
					pIO_req->CDB.CDB32[3] = 0;
					pIO_req->CDB.CDB32[4] = 0;
					pIO_req->CDB.CDB32[5] = 0;
					ptrLBA = &pIO_req->CDB.CDB32[6];
					physLBA_byte = (uint8_t)(physLBA >> 24);
					*ptrLBA = physLBA_byte;
					ptrLBA = &pIO_req->CDB.CDB32[7];
					physLBA_byte = (uint8_t)(physLBA >> 16);
					*ptrLBA = physLBA_byte;
					ptrLBA = &pIO_req->CDB.CDB32[8];
					physLBA_byte = (uint8_t)(physLBA >> 8);
					*ptrLBA = physLBA_byte;
					ptrLBA = &pIO_req->CDB.CDB32[9];
					physLBA_byte = (uint8_t)physLBA;
					*ptrLBA = physLBA_byte;

					/*
					 * Set flag that Direct Drive I/O is
					 * being done.
					 */
					cm->cm_flags |= MPS_CM_FLAGS_DD_IO;
				}
			}
		}
	}
}

static void
mpssas_smpio_complete(struct mps_softc *sc, struct mps_command *cm)
{
	MPI2_SMP_PASSTHROUGH_REPLY *rpl;
	MPI2_SMP_PASSTHROUGH_REQUEST *req;
	uint64_t sasaddr;
	union ccb *ccb;

	ccb = cm->cm_complete_data;

	/*
	 * Currently there should be no way we can hit this case.  It only
	 * happens when we have a failure to allocate chain frames, and SMP
	 * commands require two S/G elements only.  That should be handled
	 * in the standard request size.
	 */
	if ((cm->cm_flags & MPS_CM_FLAGS_ERROR_MASK) != 0) {
		mps_dprint(sc, MPS_ERROR,"%s: cm_flags = %#x on SMP request!\n",
			   __func__, cm->cm_flags);
		mpssas_set_ccbstatus(ccb, CAM_REQ_CMP_ERR);
		goto bailout;
        }

	rpl = (MPI2_SMP_PASSTHROUGH_REPLY *)cm->cm_reply;
	if (rpl == NULL) {
		mps_dprint(sc, MPS_ERROR, "%s: NULL cm_reply!\n", __func__);
		mpssas_set_ccbstatus(ccb, CAM_REQ_CMP_ERR);
		goto bailout;
	}

	req = (MPI2_SMP_PASSTHROUGH_REQUEST *)cm->cm_req;
	sasaddr = le32toh(req->SASAddress.Low);
	sasaddr |= ((uint64_t)(le32toh(req->SASAddress.High))) << 32;

	if ((le16toh(rpl->IOCStatus) & MPI2_IOCSTATUS_MASK) !=
	    MPI2_IOCSTATUS_SUCCESS ||
	    rpl->SASStatus != MPI2_SASSTATUS_SUCCESS) {
		mps_dprint(sc, MPS_XINFO, "%s: IOCStatus %04x SASStatus %02x\n",
		    __func__, le16toh(rpl->IOCStatus), rpl->SASStatus);
		mpssas_set_ccbstatus(ccb, CAM_REQ_CMP_ERR);
		goto bailout;
	}

	mps_dprint(sc, MPS_XINFO, "%s: SMP request to SAS address "
		   "%#jx completed successfully\n", __func__,
		   (uintmax_t)sasaddr);

	if (ccb->smpio.smp_response[2] == SMP_FR_ACCEPTED)
		mpssas_set_ccbstatus(ccb, CAM_REQ_CMP);
	else
		mpssas_set_ccbstatus(ccb, CAM_SMP_STATUS_ERROR);

bailout:
	/*
	 * We sync in both directions because we had DMAs in the S/G list
	 * in both directions.
	 */
	bus_dmamap_sync(sc->buffer_dmat, cm->cm_dmamap,
			BUS_DMASYNC_POSTREAD | BUS_DMASYNC_POSTWRITE);
	bus_dmamap_unload(sc->buffer_dmat, cm->cm_dmamap);
	mps_free_command(sc, cm);
	xpt_done(ccb);
}

static void
mpssas_send_smpcmd(struct mpssas_softc *sassc, union ccb *ccb, uint64_t sasaddr)
{
	struct mps_command *cm;
	uint8_t *request, *response;
	MPI2_SMP_PASSTHROUGH_REQUEST *req;
	struct mps_softc *sc;
	int error;

	sc = sassc->sc;
	error = 0;

	/*
	 * XXX We don't yet support physical addresses here.
	 */
	switch ((ccb->ccb_h.flags & CAM_DATA_MASK)) {
	case CAM_DATA_PADDR:
	case CAM_DATA_SG_PADDR:
		mps_dprint(sc, MPS_ERROR,
			   "%s: physical addresses not supported\n", __func__);
		mpssas_set_ccbstatus(ccb, CAM_REQ_INVALID);
		xpt_done(ccb);
		return;
	case CAM_DATA_SG:
		/*
		 * The chip does not support more than one buffer for the
		 * request or response.
		 */
	 	if ((ccb->smpio.smp_request_sglist_cnt > 1)
		  || (ccb->smpio.smp_response_sglist_cnt > 1)) {
			mps_dprint(sc, MPS_ERROR,
				   "%s: multiple request or response "
				   "buffer segments not supported for SMP\n",
				   __func__);
			mpssas_set_ccbstatus(ccb, CAM_REQ_INVALID);
			xpt_done(ccb);
			return;
		}

		/*
		 * The CAM_SCATTER_VALID flag was originally implemented
		 * for the XPT_SCSI_IO CCB, which only has one data pointer.
		 * We have two.  So, just take that flag to mean that we
		 * might have S/G lists, and look at the S/G segment count
		 * to figure out whether that is the case for each individual
		 * buffer.
		 */
		if (ccb->smpio.smp_request_sglist_cnt != 0) {
			bus_dma_segment_t *req_sg;

			req_sg = (bus_dma_segment_t *)ccb->smpio.smp_request;
			request = req_sg[0].ds_vaddr;
		} else
			request = ccb->smpio.smp_request;

		if (ccb->smpio.smp_response_sglist_cnt != 0) {
			bus_dma_segment_t *rsp_sg;

			rsp_sg = (bus_dma_segment_t *)ccb->smpio.smp_response;
			response = rsp_sg[0].ds_vaddr;
		} else
			response = ccb->smpio.smp_response;
		break;
	case CAM_DATA_VADDR:
		request = ccb->smpio.smp_request;
		response = ccb->smpio.smp_response;
		break;
	default:
		mpssas_set_ccbstatus(ccb, CAM_REQ_INVALID);
		xpt_done(ccb);
		return;
	}

	cm = mps_alloc_command(sc);
	if (cm == NULL) {
		mps_dprint(sc, MPS_ERROR,
		    "%s: cannot allocate command\n", __func__);
		mpssas_set_ccbstatus(ccb, CAM_RESRC_UNAVAIL);
		xpt_done(ccb);
		return;
	}

	req = (MPI2_SMP_PASSTHROUGH_REQUEST *)cm->cm_req;
	bzero(req, sizeof(*req));
	req->Function = MPI2_FUNCTION_SMP_PASSTHROUGH;

	/* Allow the chip to use any route to this SAS address. */
	req->PhysicalPort = 0xff;

	req->RequestDataLength = htole16(ccb->smpio.smp_request_len);
	req->SGLFlags = 
	    MPI2_SGLFLAGS_SYSTEM_ADDRESS_SPACE | MPI2_SGLFLAGS_SGL_TYPE_MPI;

	mps_dprint(sc, MPS_XINFO, "%s: sending SMP request to SAS "
	    "address %#jx\n", __func__, (uintmax_t)sasaddr);

	mpi_init_sge(cm, req, &req->SGL);

	/*
	 * Set up a uio to pass into mps_map_command().  This allows us to
	 * do one map command, and one busdma call in there.
	 */
	cm->cm_uio.uio_iov = cm->cm_iovec;
	cm->cm_uio.uio_iovcnt = 2;
	cm->cm_uio.uio_segflg = UIO_SYSSPACE;

	/*
	 * The read/write flag isn't used by busdma, but set it just in
	 * case.  This isn't exactly accurate, either, since we're going in
	 * both directions.
	 */
	cm->cm_uio.uio_rw = UIO_WRITE;

	IOVEC_INIT(&cm->cm_iovec[0], request, le16toh(req->RequestDataLength));
	IOVEC_INIT(&cm->cm_iovec[1], response, ccb->smpio.smp_response_len);

	cm->cm_uio.uio_resid = cm->cm_iovec[0].iov_len +
			       cm->cm_iovec[1].iov_len;

	/*
	 * Trigger a warning message in mps_data_cb() for the user if we
	 * wind up exceeding two S/G segments.  The chip expects one
	 * segment for the request and another for the response.
	 */
	cm->cm_max_segs = 2;

	cm->cm_desc.Default.RequestFlags = MPI2_REQ_DESCRIPT_FLAGS_DEFAULT_TYPE;
	cm->cm_complete = mpssas_smpio_complete;
	cm->cm_complete_data = ccb;

	/*
	 * Tell the mapping code that we're using a uio, and that this is
	 * an SMP passthrough request.  There is a little special-case
	 * logic there (in mps_data_cb()) to handle the bidirectional
	 * transfer.  
	 */
	cm->cm_flags |= MPS_CM_FLAGS_USE_UIO | MPS_CM_FLAGS_SMP_PASS |
			MPS_CM_FLAGS_DATAIN | MPS_CM_FLAGS_DATAOUT;

	/* The chip data format is little endian. */
	req->SASAddress.High = htole32(sasaddr >> 32);
	req->SASAddress.Low = htole32(sasaddr);

	/*
	 * XXX Note that we don't have a timeout/abort mechanism here.
	 * From the manual, it looks like task management requests only
	 * work for SCSI IO and SATA passthrough requests.  We may need to
	 * have a mechanism to retry requests in the event of a chip reset
	 * at least.  Hopefully the chip will insure that any errors short
	 * of that are relayed back to the driver.
	 */
	error = mps_map_command(sc, cm);
	if ((error != 0) && (error != EINPROGRESS)) {
		mps_dprint(sc, MPS_ERROR,
			   "%s: error %d returned from mps_map_command()\n",
			   __func__, error);
		goto bailout_error;
	}

	return;

bailout_error:
	mps_free_command(sc, cm);
	mpssas_set_ccbstatus(ccb, CAM_RESRC_UNAVAIL);
	xpt_done(ccb);
	return;

}

static void
mpssas_action_smpio(struct mpssas_softc *sassc, union ccb *ccb)
{
	struct mps_softc *sc;
	struct mpssas_target *targ;
	uint64_t sasaddr = 0;

	sc = sassc->sc;

	/*
	 * Make sure the target exists.
	 */
	KASSERT(ccb->ccb_h.target_id < sassc->maxtargets,
	    ("Target %d out of bounds in XPT_SMP_IO\n", ccb->ccb_h.target_id));
	targ = &sassc->targets[ccb->ccb_h.target_id];
	if (targ->handle == 0x0) {
		mps_dprint(sc, MPS_ERROR,
			   "%s: target %d does not exist!\n", __func__,
			   ccb->ccb_h.target_id);
		mpssas_set_ccbstatus(ccb, CAM_SEL_TIMEOUT);
		xpt_done(ccb);
		return;
	}

	/*
	 * If this device has an embedded SMP target, we'll talk to it
	 * directly.
	 * figure out what the expander's address is.
	 */
	if ((targ->devinfo & MPI2_SAS_DEVICE_INFO_SMP_TARGET) != 0)
		sasaddr = targ->sasaddr;

	/*
	 * If we don't have a SAS address for the expander yet, try
	 * grabbing it from the page 0x83 information cached in the
	 * transport layer for this target.  LSI expanders report the
	 * expander SAS address as the port-associated SAS address in
	 * Inquiry VPD page 0x83.  Maxim expanders don't report it in page
	 * 0x83.
	 *
	 * XXX KDM disable this for now, but leave it commented out so that
	 * it is obvious that this is another possible way to get the SAS
	 * address.
	 *
	 * The parent handle method below is a little more reliable, and
	 * the other benefit is that it works for devices other than SES
	 * devices.  So you can send a SMP request to a da(4) device and it
	 * will get routed to the expander that device is attached to.
	 * (Assuming the da(4) device doesn't contain an SMP target...)
	 */
#if 0
	if (sasaddr == 0)
		sasaddr = xpt_path_sas_addr(ccb->ccb_h.path);
#endif

	/*
	 * If we still don't have a SAS address for the expander, look for
	 * the parent device of this device, which is probably the expander.
	 */
	if (sasaddr == 0) {
#ifdef OLD_MPS_PROBE
		struct mpssas_target *parent_target;
#endif

		if (targ->parent_handle == 0x0) {
			mps_dprint(sc, MPS_ERROR,
				   "%s: handle %d does not have a valid "
				   "parent handle!\n", __func__, targ->handle);
			mpssas_set_ccbstatus(ccb, CAM_DEV_NOT_THERE);
			goto bailout;
		}
#ifdef OLD_MPS_PROBE
		parent_target = mpssas_find_target_by_handle(sassc, 0,
			targ->parent_handle);

		if (parent_target == NULL) {
			mps_dprint(sc, MPS_ERROR,
				   "%s: handle %d does not have a valid "
				   "parent target!\n", __func__, targ->handle);
			mpssas_set_ccbstatus(ccb, CAM_DEV_NOT_THERE);
			goto bailout;
		}

		if ((parent_target->devinfo &
		     MPI2_SAS_DEVICE_INFO_SMP_TARGET) == 0) {
			mps_dprint(sc, MPS_ERROR,
				   "%s: handle %d parent %d does not "
				   "have an SMP target!\n", __func__,
				   targ->handle, parent_target->handle);
			mpssas_set_ccbstatus(ccb, CAM_DEV_NOT_THERE);
			goto bailout;

		}

		sasaddr = parent_target->sasaddr;
#else /* OLD_MPS_PROBE */
		if ((targ->parent_devinfo &
		     MPI2_SAS_DEVICE_INFO_SMP_TARGET) == 0) {
			mps_dprint(sc, MPS_ERROR,
				   "%s: handle %d parent %d does not "
				   "have an SMP target!\n", __func__,
				   targ->handle, targ->parent_handle);
			mpssas_set_ccbstatus(ccb, CAM_DEV_NOT_THERE);
			goto bailout;

		}
		if (targ->parent_sasaddr == 0x0) {
			mps_dprint(sc, MPS_ERROR,
				   "%s: handle %d parent handle %d does "
				   "not have a valid SAS address!\n",
				   __func__, targ->handle, targ->parent_handle);
			mpssas_set_ccbstatus(ccb, CAM_DEV_NOT_THERE);
			goto bailout;
		}

		sasaddr = targ->parent_sasaddr;
#endif /* OLD_MPS_PROBE */

	}

	if (sasaddr == 0) {
		mps_dprint(sc, MPS_INFO,
			   "%s: unable to find SAS address for handle %d\n",
			   __func__, targ->handle);
		mpssas_set_ccbstatus(ccb, CAM_DEV_NOT_THERE);
		goto bailout;
	}
	mpssas_send_smpcmd(sassc, ccb, sasaddr);

	return;

bailout:
	xpt_done(ccb);

}

static void
mpssas_action_resetdev(struct mpssas_softc *sassc, union ccb *ccb)
{
	MPI2_SCSI_TASK_MANAGE_REQUEST *req;
	struct mps_softc *sc;
	struct mps_command *tm;
	struct mpssas_target *targ;

	MPS_FUNCTRACE(sassc->sc);
	mtx_assert(&sassc->sc->mps_mtx, MA_OWNED);

	KASSERT(ccb->ccb_h.target_id < sassc->maxtargets,
	    ("Target %d out of bounds in XPT_RESET_DEV\n",
	     ccb->ccb_h.target_id));
	sc = sassc->sc;
	tm = mpssas_alloc_tm(sc);
	if (tm == NULL) {
		mps_dprint(sc, MPS_ERROR,
		    "command alloc failure in mpssas_action_resetdev\n");
		mpssas_set_ccbstatus(ccb, CAM_RESRC_UNAVAIL);
		xpt_done(ccb);
		return;
	}

	targ = &sassc->targets[ccb->ccb_h.target_id];
	req = (MPI2_SCSI_TASK_MANAGE_REQUEST *)tm->cm_req;
	req->DevHandle = htole16(targ->handle);
	req->TaskType = MPI2_SCSITASKMGMT_TASKTYPE_TARGET_RESET;

	/* SAS Hard Link Reset / SATA Link Reset */
	req->MsgFlags = MPI2_SCSITASKMGMT_MSGFLAGS_LINK_RESET;

	tm->cm_data = NULL;
	tm->cm_complete = mpssas_resetdev_complete;
	tm->cm_complete_data = ccb;
	tm->cm_targ = targ;

	mpssas_prepare_for_tm(sc, tm, targ, CAM_LUN_WILDCARD);
	mps_map_command(sc, tm);
}

static void
mpssas_resetdev_complete(struct mps_softc *sc, struct mps_command *tm)
{
	MPI2_SCSI_TASK_MANAGE_REPLY *resp;
	union ccb *ccb;

	MPS_FUNCTRACE(sc);
	mtx_assert(&sc->mps_mtx, MA_OWNED);

	resp = (MPI2_SCSI_TASK_MANAGE_REPLY *)tm->cm_reply;
	ccb = tm->cm_complete_data;

	/*
	 * Currently there should be no way we can hit this case.  It only
	 * happens when we have a failure to allocate chain frames, and
	 * task management commands don't have S/G lists.
	 */
	if ((tm->cm_flags & MPS_CM_FLAGS_ERROR_MASK) != 0) {
		MPI2_SCSI_TASK_MANAGE_REQUEST *req;

		req = (MPI2_SCSI_TASK_MANAGE_REQUEST *)tm->cm_req;

		mps_dprint(sc, MPS_ERROR,
			   "%s: cm_flags = %#x for reset of handle %#04x! "
			   "This should not happen!\n", __func__, tm->cm_flags,
			   req->DevHandle);
		mpssas_set_ccbstatus(ccb, CAM_REQ_CMP_ERR);
		goto bailout;
	}

	mps_dprint(sc, MPS_XINFO,
	    "%s: IOCStatus = 0x%x ResponseCode = 0x%x\n", __func__,
	    le16toh(resp->IOCStatus), le32toh(resp->ResponseCode));

	if (le32toh(resp->ResponseCode) == MPI2_SCSITASKMGMT_RSP_TM_COMPLETE) {
		mpssas_set_ccbstatus(ccb, CAM_REQ_CMP);
		mpssas_announce_reset(sc, AC_SENT_BDR, tm->cm_targ->tid,
		    CAM_LUN_WILDCARD);
	}
	else
		mpssas_set_ccbstatus(ccb, CAM_REQ_CMP_ERR);

bailout:

	mpssas_free_tm(sc, tm);
	xpt_done(ccb);
}

static void
mpssas_poll(struct cam_sim *sim)
{
	struct mpssas_softc *sassc;

	sassc = cam_sim_softc(sim);

	if (sassc->sc->mps_debug & MPS_TRACE) {
		/* frequent debug messages during a panic just slow
		 * everything down too much.
		 */
		mps_printf(sassc->sc, "%s clearing MPS_TRACE\n", __func__);
		sassc->sc->mps_debug &= ~MPS_TRACE;
	}

	mps_intr_locked(sassc->sc);
}

static void
mpssas_async(void *callback_arg, uint32_t code, struct cam_path *path,
	     void *arg)
{
	struct mps_softc *sc;

	sc = (struct mps_softc *)callback_arg;

	switch (code) {
	case AC_ADVINFO_CHANGED: {
		struct mpssas_target *target;
		struct mpssas_softc *sassc;
		struct scsi_read_capacity_data_long rcap_buf;
		struct ccb_dev_advinfo cdai;
		struct mpssas_lun *lun;
		lun_id_t lunid;
		int found_lun;
		uintptr_t buftype;

		buftype = (uintptr_t)arg;

		found_lun = 0;
		sassc = sc->sassc;

		/*
		 * We're only interested in read capacity data changes.
		 */
		if (buftype != CDAI_TYPE_RCAPLONG)
			break;

		/*
		 * We should have a handle for this, but check to make sure.
		 */
		KASSERT(xpt_path_target_id(path) < sassc->maxtargets,
		    ("Target %d out of bounds in mpssas_async\n",
		    xpt_path_target_id(path)));
		target = &sassc->targets[xpt_path_target_id(path)];
		if (target->handle == 0)
			break;

		lunid = xpt_path_lun_id(path);

		SLIST_FOREACH(lun, &target->luns, lun_link) {
			if (lun->lun_id == lunid) {
				found_lun = 1;
				break;
			}
		}

		if (found_lun == 0) {
			lun = malloc(sizeof(struct mpssas_lun), M_MPT2,
				     M_NOWAIT | M_ZERO);
			if (lun == NULL) {
				mps_dprint(sc, MPS_ERROR, "Unable to alloc "
					   "LUN for EEDP support.\n");
				break;
			}
			lun->lun_id = lunid;
			SLIST_INSERT_HEAD(&target->luns, lun, lun_link);
		}

		bzero(&rcap_buf, sizeof(rcap_buf));
		xpt_setup_ccb(&cdai.ccb_h, path, CAM_PRIORITY_NORMAL);
		cdai.ccb_h.func_code = XPT_DEV_ADVINFO;
		cdai.ccb_h.flags = CAM_DIR_IN;
		cdai.buftype = CDAI_TYPE_RCAPLONG;
		cdai.flags = CDAI_FLAG_NONE;
		cdai.bufsiz = sizeof(rcap_buf);
		cdai.buf = (uint8_t *)&rcap_buf;
		xpt_action((union ccb *)&cdai);
		if ((cdai.ccb_h.status & CAM_DEV_QFRZN) != 0)
			cam_release_devq(cdai.ccb_h.path,
					 0, 0, 0, FALSE);

		if ((mpssas_get_ccbstatus((union ccb *)&cdai) == CAM_REQ_CMP)
		 && (rcap_buf.prot & SRC16_PROT_EN)) {
			switch (rcap_buf.prot & SRC16_P_TYPE) {
			case SRC16_PTYPE_1:
			case SRC16_PTYPE_3:
				lun->eedp_formatted = TRUE;
				lun->eedp_block_size =
				    scsi_4btoul(rcap_buf.length);
				break;
			case SRC16_PTYPE_2:
			default:
				lun->eedp_formatted = FALSE;
				lun->eedp_block_size = 0;
				break;
			}
		} else {
			lun->eedp_formatted = FALSE;
			lun->eedp_block_size = 0;
		}
		break;
	}
	default:
		break;
	}
}

/*
 * Set the INRESET flag for this target so that no I/O will be sent to
 * the target until the reset has completed.  If an I/O request does
 * happen, the devq will be frozen.  The CCB holds the path which is
 * used to release the devq.  The devq is released and the CCB is freed
 * when the TM completes.
 */
void
mpssas_prepare_for_tm(struct mps_softc *sc, struct mps_command *tm,
    struct mpssas_target *target, lun_id_t lun_id)
{
	union ccb *ccb;
	path_id_t path_id;

	ccb = xpt_alloc_ccb_nowait();
	if (ccb) {
		path_id = cam_sim_path(sc->sassc->sim);
		if (xpt_create_path(&ccb->ccb_h.path, xpt_periph, path_id,
		    target->tid, lun_id) != CAM_REQ_CMP) {
			xpt_free_ccb(ccb);
		} else {
			tm->cm_ccb = ccb;
			tm->cm_targ = target;
			target->flags |= MPSSAS_TARGET_INRESET;
		}
	}
}

int
mpssas_startup(struct mps_softc *sc)
{

	/*
	 * Send the port enable message and set the wait_for_port_enable flag.
	 * This flag helps to keep the simq frozen until all discovery events
	 * are processed.
	 */
	sc->wait_for_port_enable = 1;
	mpssas_send_portenable(sc);
	return (0);
}

static int
mpssas_send_portenable(struct mps_softc *sc)
{
	MPI2_PORT_ENABLE_REQUEST *request;
	struct mps_command *cm;

	MPS_FUNCTRACE(sc);

	if ((cm = mps_alloc_command(sc)) == NULL)
		return (EBUSY);
	request = (MPI2_PORT_ENABLE_REQUEST *)cm->cm_req;
	request->Function = MPI2_FUNCTION_PORT_ENABLE;
	request->MsgFlags = 0;
	request->VP_ID = 0;
	cm->cm_desc.Default.RequestFlags = MPI2_REQ_DESCRIPT_FLAGS_DEFAULT_TYPE;
	cm->cm_complete = mpssas_portenable_complete;
	cm->cm_data = NULL;
	cm->cm_sge = NULL;

	mps_map_command(sc, cm);
	mps_dprint(sc, MPS_XINFO, 
	    "mps_send_portenable finished cm %p req %p complete %p\n",
	    cm, cm->cm_req, cm->cm_complete);
	return (0);
}

static void
mpssas_portenable_complete(struct mps_softc *sc, struct mps_command *cm)
{
	MPI2_PORT_ENABLE_REPLY *reply;
	struct mpssas_softc *sassc;

	MPS_FUNCTRACE(sc);
	sassc = sc->sassc;

	/*
	 * Currently there should be no way we can hit this case.  It only
	 * happens when we have a failure to allocate chain frames, and
	 * port enable commands don't have S/G lists.
	 */
	if ((cm->cm_flags & MPS_CM_FLAGS_ERROR_MASK) != 0) {
		mps_dprint(sc, MPS_ERROR, "%s: cm_flags = %#x for port enable! "
			   "This should not happen!\n", __func__, cm->cm_flags);
	}

	reply = (MPI2_PORT_ENABLE_REPLY *)cm->cm_reply;
	if (reply == NULL)
		mps_dprint(sc, MPS_FAULT, "Portenable NULL reply\n");
	else if (le16toh(reply->IOCStatus & MPI2_IOCSTATUS_MASK) !=
	    MPI2_IOCSTATUS_SUCCESS)
		mps_dprint(sc, MPS_FAULT, "Portenable failed\n");

	mps_free_command(sc, cm);

	/*
	 * Get WarpDrive info after discovery is complete but before the scan
	 * starts.  At this point, all devices are ready to be exposed to the
	 * OS.  If devices should be hidden instead, take them out of the
	 * 'targets' array before the scan.  The devinfo for a disk will have
	 * some info and a volume's will be 0.  Use that to remove disks.
	 */
	mps_wd_config_pages(sc);

	/*
	 * Done waiting for port enable to complete.  Decrement the refcount.
	 * If refcount is 0, discovery is complete and a rescan of the bus can
	 * take place.  Since the simq was explicitly frozen before port
	 * enable, it must be explicitly released here to keep the
	 * freeze/release count in sync.
	 */
	sc->wait_for_port_enable = 0;
	sc->port_enable_complete = 1;
	wakeup(&sc->port_enable_complete);
	mpssas_startup_decrement(sassc);
}

int
mpssas_check_id(struct mpssas_softc *sassc, int id)
{
	struct mps_softc *sc = sassc->sc;
	char *ids;
	char *name;

	ids = &sc->exclude_ids[0];
	while((name = strsep(&ids, ",")) != NULL) {
		if (name[0] == '\0')
			continue;
		if (strtol(name, NULL, 0) == (long)id)
			return (1);
	}

	return (0);
}

void
mpssas_realloc_targets(struct mps_softc *sc, int maxtargets)
{
	struct mpssas_softc *sassc;
	struct mpssas_lun *lun, *lun_tmp;
	struct mpssas_target *targ;
	int i;

	sassc = sc->sassc;
	/*
	 * The number of targets is based on IOC Facts, so free all of
	 * the allocated LUNs for each target and then the target buffer
	 * itself.
	 */
	for (i=0; i< maxtargets; i++) {
		targ = &sassc->targets[i];
		SLIST_FOREACH_SAFE(lun, &targ->luns, lun_link, lun_tmp) {
			free(lun, M_MPT2);
		}
	}
	free(sassc->targets, M_MPT2);

	sassc->targets = malloc(sizeof(struct mpssas_target) * maxtargets,
	    M_MPT2, M_WAITOK|M_ZERO);
<<<<<<< HEAD
	if (!sassc->targets) {
		panic("%s failed to alloc targets with error %d\n",
		    __func__, ENOMEM);
	}
}
// CHERI CHANGES START
// {
//   "updated": 20181114,
//   "target_type": "kernel",
//   "changes": [
//     "iovec-macros"
//   ]
// }
// CHERI CHANGES END
=======
}
>>>>>>> 380ddb99
<|MERGE_RESOLUTION|>--- conflicted
+++ resolved
@@ -3408,11 +3408,6 @@
 
 	sassc->targets = malloc(sizeof(struct mpssas_target) * maxtargets,
 	    M_MPT2, M_WAITOK|M_ZERO);
-<<<<<<< HEAD
-	if (!sassc->targets) {
-		panic("%s failed to alloc targets with error %d\n",
-		    __func__, ENOMEM);
-	}
 }
 // CHERI CHANGES START
 // {
@@ -3422,7 +3417,4 @@
 //     "iovec-macros"
 //   ]
 // }
-// CHERI CHANGES END
-=======
-}
->>>>>>> 380ddb99
+// CHERI CHANGES END