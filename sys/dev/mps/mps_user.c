/*-
 * SPDX-License-Identifier: BSD-3-Clause
 *
 * Copyright (c) 2008 Yahoo!, Inc.
 * All rights reserved.
 * Written by: John Baldwin <jhb@FreeBSD.org>
 *
 * Redistribution and use in source and binary forms, with or without
 * modification, are permitted provided that the following conditions
 * are met:
 * 1. Redistributions of source code must retain the above copyright
 *    notice, this list of conditions and the following disclaimer.
 * 2. Redistributions in binary form must reproduce the above copyright
 *    notice, this list of conditions and the following disclaimer in the
 *    documentation and/or other materials provided with the distribution.
 * 3. Neither the name of the author nor the names of any co-contributors
 *    may be used to endorse or promote products derived from this software
 *    without specific prior written permission.
 *
 * THIS SOFTWARE IS PROVIDED BY THE AUTHOR AND CONTRIBUTORS ``AS IS'' AND
 * ANY EXPRESS OR IMPLIED WARRANTIES, INCLUDING, BUT NOT LIMITED TO, THE
 * IMPLIED WARRANTIES OF MERCHANTABILITY AND FITNESS FOR A PARTICULAR PURPOSE
 * ARE DISCLAIMED.  IN NO EVENT SHALL THE AUTHOR OR CONTRIBUTORS BE LIABLE
 * FOR ANY DIRECT, INDIRECT, INCIDENTAL, SPECIAL, EXEMPLARY, OR CONSEQUENTIAL
 * DAMAGES (INCLUDING, BUT NOT LIMITED TO, PROCUREMENT OF SUBSTITUTE GOODS
 * OR SERVICES; LOSS OF USE, DATA, OR PROFITS; OR BUSINESS INTERRUPTION)
 * HOWEVER CAUSED AND ON ANY THEORY OF LIABILITY, WHETHER IN CONTRACT, STRICT
 * LIABILITY, OR TORT (INCLUDING NEGLIGENCE OR OTHERWISE) ARISING IN ANY WAY
 * OUT OF THE USE OF THIS SOFTWARE, EVEN IF ADVISED OF THE POSSIBILITY OF
 * SUCH DAMAGE.
 *
 * Avago Technologies (LSI) MPT-Fusion Host Adapter FreeBSD userland interface
 */
/*-
 * Copyright (c) 2011-2015 LSI Corp.
 * Copyright (c) 2013-2015 Avago Technologies
 * All rights reserved.
 *
 * Redistribution and use in source and binary forms, with or without
 * modification, are permitted provided that the following conditions
 * are met:
 * 1. Redistributions of source code must retain the above copyright
 *    notice, this list of conditions and the following disclaimer.
 * 2. Redistributions in binary form must reproduce the above copyright
 *    notice, this list of conditions and the following disclaimer in the
 *    documentation and/or other materials provided with the distribution.
 *
 * THIS SOFTWARE IS PROVIDED BY THE AUTHOR AND CONTRIBUTORS ``AS IS'' AND
 * ANY EXPRESS OR IMPLIED WARRANTIES, INCLUDING, BUT NOT LIMITED TO, THE
 * IMPLIED WARRANTIES OF MERCHANTABILITY AND FITNESS FOR A PARTICULAR PURPOSE
 * ARE DISCLAIMED.  IN NO EVENT SHALL THE AUTHOR OR CONTRIBUTORS BE LIABLE
 * FOR ANY DIRECT, INDIRECT, INCIDENTAL, SPECIAL, EXEMPLARY, OR CONSEQUENTIAL
 * DAMAGES (INCLUDING, BUT NOT LIMITED TO, PROCUREMENT OF SUBSTITUTE GOODS
 * OR SERVICES; LOSS OF USE, DATA, OR PROFITS; OR BUSINESS INTERRUPTION)
 * HOWEVER CAUSED AND ON ANY THEORY OF LIABILITY, WHETHER IN CONTRACT, STRICT
 * LIABILITY, OR TORT (INCLUDING NEGLIGENCE OR OTHERWISE) ARISING IN ANY WAY
 * OUT OF THE USE OF THIS SOFTWARE, EVEN IF ADVISED OF THE POSSIBILITY OF
 * SUCH DAMAGE.
 *
 * Avago Technologies (LSI) MPT-Fusion Host Adapter FreeBSD
 *
 * $FreeBSD$
 */

#include <sys/cdefs.h>
__FBSDID("$FreeBSD$");

/* TODO Move headers to mpsvar */
#include <sys/types.h>
#include <sys/param.h>
#include <sys/systm.h>
#include <sys/kernel.h>
#include <sys/selinfo.h>
#include <sys/module.h>
#include <sys/bus.h>
#include <sys/conf.h>
#include <sys/bio.h>
#include <sys/abi_compat.h>
#include <sys/malloc.h>
#include <sys/uio.h>
#include <sys/sysctl.h>
#include <sys/ioccom.h>
#include <sys/endian.h>
#include <sys/queue.h>
#include <sys/kthread.h>
#include <sys/taskqueue.h>
#include <sys/proc.h>
#include <sys/sysent.h>

#include <machine/bus.h>
#include <machine/resource.h>
#include <sys/rman.h>

#include <cam/cam.h>
#include <cam/cam_ccb.h>
#include <cam/scsi/scsi_all.h>

#include <dev/mps/mpi/mpi2_type.h>
#include <dev/mps/mpi/mpi2.h>
#include <dev/mps/mpi/mpi2_ioc.h>
#include <dev/mps/mpi/mpi2_cnfg.h>
#include <dev/mps/mpi/mpi2_init.h>
#include <dev/mps/mpi/mpi2_tool.h>
#include <dev/mps/mps_ioctl.h>
#include <dev/mps/mpsvar.h>
#include <dev/mps/mps_table.h>
#include <dev/mps/mps_sas.h>
#include <dev/pci/pcivar.h>
#include <dev/pci/pcireg.h>

static d_open_t		mps_open;
static d_close_t	mps_close;
static d_ioctl_t	mps_ioctl_devsw;

static struct cdevsw mps_cdevsw = {
	.d_version =	D_VERSION,
	.d_flags =	0,
	.d_open =	mps_open,
	.d_close =	mps_close,
	.d_ioctl =	mps_ioctl_devsw,
	.d_name =	"mps",
};

typedef int (mps_user_f)(struct mps_command *, struct mps_usr_command *);
static mps_user_f	mpi_pre_ioc_facts;
static mps_user_f	mpi_pre_port_facts;
static mps_user_f	mpi_pre_fw_download;
static mps_user_f	mpi_pre_fw_upload;
static mps_user_f	mpi_pre_sata_passthrough;
static mps_user_f	mpi_pre_smp_passthrough;
static mps_user_f	mpi_pre_config;
static mps_user_f	mpi_pre_sas_io_unit_control;

static int mps_user_read_cfg_header(struct mps_softc *,
				    struct mps_cfg_page_req *);
static int mps_user_read_cfg_page(struct mps_softc *,
				  struct mps_cfg_page_req *, void *);
static int mps_user_read_extcfg_header(struct mps_softc *,
				     struct mps_ext_cfg_page_req *);
static int mps_user_read_extcfg_page(struct mps_softc *,
				     struct mps_ext_cfg_page_req *, void *);
static int mps_user_write_cfg_page(struct mps_softc *,
				   struct mps_cfg_page_req *, void *);
static int mps_user_setup_request(struct mps_command *,
				  struct mps_usr_command *);
static int mps_user_command(struct mps_softc *, struct mps_usr_command *);

static int mps_user_pass_thru(struct mps_softc *sc, mps_pass_thru_t *data);
static void mps_user_get_adapter_data(struct mps_softc *sc,
    mps_adapter_data_t *data);
static void mps_user_read_pci_info(struct mps_softc *sc,
    mps_pci_info_t *data);
static uint8_t mps_get_fw_diag_buffer_number(struct mps_softc *sc,
    uint32_t unique_id);
static int mps_post_fw_diag_buffer(struct mps_softc *sc,
    mps_fw_diagnostic_buffer_t *pBuffer, uint32_t *return_code);
static int mps_release_fw_diag_buffer(struct mps_softc *sc,
    mps_fw_diagnostic_buffer_t *pBuffer, uint32_t *return_code,
    uint32_t diag_type);
static int mps_diag_register(struct mps_softc *sc,
    mps_fw_diag_register_t *diag_register, uint32_t *return_code);
static int mps_diag_unregister(struct mps_softc *sc,
    mps_fw_diag_unregister_t *diag_unregister, uint32_t *return_code);
static int mps_diag_query(struct mps_softc *sc, mps_fw_diag_query_t *diag_query,
    uint32_t *return_code);
static int mps_diag_read_buffer(struct mps_softc *sc,
    mps_diag_read_buffer_t *diag_read_buffer, uint8_t * __capability ioctl_buf,
    uint32_t *return_code);
static int mps_diag_release(struct mps_softc *sc,
    mps_fw_diag_release_t *diag_release, uint32_t *return_code);
static int mps_do_diag_action(struct mps_softc *sc, uint32_t action,
    uint8_t * __capability diag_action, uint32_t length, uint32_t *return_code);
static int mps_user_diag_action(struct mps_softc *sc, mps_diag_action_t *data);
static void mps_user_event_query(struct mps_softc *sc, mps_event_query_t *data);
static void mps_user_event_enable(struct mps_softc *sc,
    mps_event_enable_t *data);
static int mps_user_event_report(struct mps_softc *sc,
    mps_event_report_t *data);
static int mps_user_reg_access(struct mps_softc *sc, mps_reg_access_t *data);
static int mps_user_btdh(struct mps_softc *sc, mps_btdh_mapping_t *data);

MALLOC_DEFINE(M_MPSUSER, "mps_user", "Buffers for mps(4) ioctls");

int
mps_attach_user(struct mps_softc *sc)
{
	int unit;

	unit = device_get_unit(sc->mps_dev);
	sc->mps_cdev = make_dev(&mps_cdevsw, unit, UID_ROOT, GID_OPERATOR, 0640,
	    "mps%d", unit);
	if (sc->mps_cdev == NULL) {
		return (ENOMEM);
	}
	sc->mps_cdev->si_drv1 = sc;
	return (0);
}

void
mps_detach_user(struct mps_softc *sc)
{

	/* XXX: do a purge of pending requests? */
	if (sc->mps_cdev != NULL)
		destroy_dev(sc->mps_cdev);
}

static int
mps_open(struct cdev *dev, int flags, int fmt, struct thread *td)
{

	return (0);
}

static int
mps_close(struct cdev *dev, int flags, int fmt, struct thread *td)
{

	return (0);
}

static int
mps_user_read_cfg_header(struct mps_softc *sc,
    struct mps_cfg_page_req *page_req)
{
	MPI2_CONFIG_PAGE_HEADER *hdr;
	struct mps_config_params params;
	int	    error;

	hdr = &params.hdr.Struct;
	params.action = MPI2_CONFIG_ACTION_PAGE_HEADER;
	params.page_address = le32toh(page_req->page_address);
	hdr->PageVersion = 0;
	hdr->PageLength = 0;
	hdr->PageNumber = page_req->header.PageNumber;
	hdr->PageType = page_req->header.PageType;
	params.buffer = NULL;
	params.length = 0;
	params.callback = NULL;

	if ((error = mps_read_config_page(sc, &params)) != 0) {
		/*
		 * Leave the request. Without resetting the chip, it's
		 * still owned by it and we'll just get into trouble
		 * freeing it now. Mark it as abandoned so that if it
		 * shows up later it can be freed.
		 */
		mps_printf(sc, "read_cfg_header timed out\n");
		return (ETIMEDOUT);
	}

	page_req->ioc_status = htole16(params.status);
	if ((page_req->ioc_status & MPI2_IOCSTATUS_MASK) ==
	    MPI2_IOCSTATUS_SUCCESS) {
		bcopy(hdr, &page_req->header, sizeof(page_req->header));
	}

	return (0);
}

static int
mps_user_read_cfg_page(struct mps_softc *sc, struct mps_cfg_page_req *page_req,
    void *buf)
{
	MPI2_CONFIG_PAGE_HEADER *reqhdr, *hdr;
	struct mps_config_params params;
	int	      error;

	reqhdr = buf;
	hdr = &params.hdr.Struct;
	hdr->PageVersion = reqhdr->PageVersion;
	hdr->PageLength = reqhdr->PageLength;
	hdr->PageNumber = reqhdr->PageNumber;
	hdr->PageType = reqhdr->PageType & MPI2_CONFIG_PAGETYPE_MASK;
	params.action = MPI2_CONFIG_ACTION_PAGE_READ_CURRENT;
	params.page_address = le32toh(page_req->page_address);
	params.buffer = buf;
	params.length = le32toh(page_req->len);
	params.callback = NULL;

	if ((error = mps_read_config_page(sc, &params)) != 0) {
		mps_printf(sc, "mps_user_read_cfg_page timed out\n");
		return (ETIMEDOUT);
	}

	page_req->ioc_status = htole16(params.status);
	return (0);
}

static int
mps_user_read_extcfg_header(struct mps_softc *sc,
    struct mps_ext_cfg_page_req *ext_page_req)
{
	MPI2_CONFIG_EXTENDED_PAGE_HEADER *hdr;
	struct mps_config_params params;
	int	    error;

	hdr = &params.hdr.Ext;
	params.action = MPI2_CONFIG_ACTION_PAGE_HEADER;
	hdr->PageVersion = ext_page_req->header.PageVersion;
	hdr->PageType = MPI2_CONFIG_PAGETYPE_EXTENDED;
	hdr->ExtPageLength = 0;
	hdr->PageNumber = ext_page_req->header.PageNumber;
	hdr->ExtPageType = ext_page_req->header.ExtPageType;
	params.page_address = le32toh(ext_page_req->page_address);
	params.buffer = NULL;
	params.length = 0;
	params.callback = NULL;

	if ((error = mps_read_config_page(sc, &params)) != 0) {
		/*
		 * Leave the request. Without resetting the chip, it's
		 * still owned by it and we'll just get into trouble
		 * freeing it now. Mark it as abandoned so that if it
		 * shows up later it can be freed.
		 */
		mps_printf(sc, "mps_user_read_extcfg_header timed out\n");
		return (ETIMEDOUT);
	}

	ext_page_req->ioc_status = htole16(params.status);
	if ((ext_page_req->ioc_status & MPI2_IOCSTATUS_MASK) ==
	    MPI2_IOCSTATUS_SUCCESS) {
		ext_page_req->header.PageVersion = hdr->PageVersion;
		ext_page_req->header.PageNumber = hdr->PageNumber;
		ext_page_req->header.PageType = hdr->PageType;
		ext_page_req->header.ExtPageLength = hdr->ExtPageLength;
		ext_page_req->header.ExtPageType = hdr->ExtPageType;
	}

	return (0);
}

static int
mps_user_read_extcfg_page(struct mps_softc *sc,
    struct mps_ext_cfg_page_req *ext_page_req, void *buf)
{
	MPI2_CONFIG_EXTENDED_PAGE_HEADER *reqhdr, *hdr;
	struct mps_config_params params;
	int error;

	reqhdr = buf;
	hdr = &params.hdr.Ext;
	params.action = MPI2_CONFIG_ACTION_PAGE_READ_CURRENT;
	params.page_address = le32toh(ext_page_req->page_address);
	hdr->PageVersion = reqhdr->PageVersion;
	hdr->PageType = MPI2_CONFIG_PAGETYPE_EXTENDED;
	hdr->PageNumber = reqhdr->PageNumber;
	hdr->ExtPageType = reqhdr->ExtPageType;
	hdr->ExtPageLength = reqhdr->ExtPageLength;
	params.buffer = buf;
	params.length = le32toh(ext_page_req->len);
	params.callback = NULL;

	if ((error = mps_read_config_page(sc, &params)) != 0) {
		mps_printf(sc, "mps_user_read_extcfg_page timed out\n");
		return (ETIMEDOUT);
	}

	ext_page_req->ioc_status = htole16(params.status);
	return (0);
}

static int
mps_user_write_cfg_page(struct mps_softc *sc,
    struct mps_cfg_page_req *page_req, void *buf)
{
	MPI2_CONFIG_PAGE_HEADER *reqhdr, *hdr;
	struct mps_config_params params;
	u_int	      hdr_attr;
	int	      error;

	reqhdr = buf;
	hdr = &params.hdr.Struct;
	hdr_attr = reqhdr->PageType & MPI2_CONFIG_PAGEATTR_MASK;
	if (hdr_attr != MPI2_CONFIG_PAGEATTR_CHANGEABLE &&
	    hdr_attr != MPI2_CONFIG_PAGEATTR_PERSISTENT) {
		mps_printf(sc, "page type 0x%x not changeable\n",
			reqhdr->PageType & MPI2_CONFIG_PAGETYPE_MASK);
		return (EINVAL);
	}

	/*
	 * There isn't any point in restoring stripped out attributes
	 * if you then mask them going down to issue the request.
	 */

	hdr->PageVersion = reqhdr->PageVersion;
	hdr->PageLength = reqhdr->PageLength;
	hdr->PageNumber = reqhdr->PageNumber;
	hdr->PageType = reqhdr->PageType;
	params.action = MPI2_CONFIG_ACTION_PAGE_WRITE_CURRENT;
	params.page_address = le32toh(page_req->page_address);
	params.buffer = buf;
	params.length = le32toh(page_req->len);
	params.callback = NULL;

	if ((error = mps_write_config_page(sc, &params)) != 0) {
		mps_printf(sc, "mps_write_cfg_page timed out\n");
		return (ETIMEDOUT);
	}

	page_req->ioc_status = htole16(params.status);
	return (0);
}

void
mpi_init_sge(struct mps_command *cm, void *req, void *sge)
{
	int off, space;

	space = (int)cm->cm_sc->reqframesz;
	off = (uintptr_t)sge - (uintptr_t)req;

	KASSERT(off < space, ("bad pointers %p %p, off %d, space %d",
            req, sge, off, space));

	cm->cm_sge = sge;
	cm->cm_sglsize = space - off;
}

/*
 * Prepare the mps_command for an IOC_FACTS request.
 */
static int
mpi_pre_ioc_facts(struct mps_command *cm, struct mps_usr_command *cmd)
{
	MPI2_IOC_FACTS_REQUEST *req = (void *)cm->cm_req;
	MPI2_IOC_FACTS_REPLY *rpl;

	if (cmd->req_len != sizeof *req)
		return (EINVAL);
	if (cmd->rpl_len != sizeof *rpl)
		return (EINVAL);

	cm->cm_sge = NULL;
	cm->cm_sglsize = 0;
	return (0);
}

/*
 * Prepare the mps_command for a PORT_FACTS request.
 */
static int
mpi_pre_port_facts(struct mps_command *cm, struct mps_usr_command *cmd)
{
	MPI2_PORT_FACTS_REQUEST *req = (void *)cm->cm_req;
	MPI2_PORT_FACTS_REPLY *rpl;

	if (cmd->req_len != sizeof *req)
		return (EINVAL);
	if (cmd->rpl_len != sizeof *rpl)
		return (EINVAL);

	cm->cm_sge = NULL;
	cm->cm_sglsize = 0;
	return (0);
}

/*
 * Prepare the mps_command for a FW_DOWNLOAD request.
 */
static int
mpi_pre_fw_download(struct mps_command *cm, struct mps_usr_command *cmd)
{
	MPI2_FW_DOWNLOAD_REQUEST *req = (void *)cm->cm_req;
	MPI2_FW_DOWNLOAD_REPLY *rpl;
	MPI2_FW_DOWNLOAD_TCSGE tc;
	int error;

	/*
	 * This code assumes there is room in the request's SGL for
	 * the TransactionContext plus at least a SGL chain element.
	 */
	CTASSERT(sizeof req->SGL >= sizeof tc + MPS_SGC_SIZE);

	if (cmd->req_len != sizeof *req)
		return (EINVAL);
	if (cmd->rpl_len != sizeof *rpl)
		return (EINVAL);

	if (cmd->len == 0)
		return (EINVAL);

	error = copyin(cmd->buf, cm->cm_data, cmd->len);
	if (error != 0)
		return (error);

	mpi_init_sge(cm, req, &req->SGL);
	bzero(&tc, sizeof tc);

	/*
	 * For now, the F/W image must be provided in a single request.
	 */
	if ((req->MsgFlags & MPI2_FW_DOWNLOAD_MSGFLGS_LAST_SEGMENT) == 0)
		return (EINVAL);
	if (req->TotalImageSize != cmd->len)
		return (EINVAL);

	/*
	 * The value of the first two elements is specified in the
	 * Fusion-MPT Message Passing Interface document.
	 */
	tc.ContextSize = 0;
	tc.DetailsLength = 12;
	tc.ImageOffset = 0;
	tc.ImageSize = cmd->len;

	cm->cm_flags |= MPS_CM_FLAGS_DATAOUT;

	return (mps_push_sge(cm, &tc, sizeof tc, 0));
}

/*
 * Prepare the mps_command for a FW_UPLOAD request.
 */
static int
mpi_pre_fw_upload(struct mps_command *cm, struct mps_usr_command *cmd)
{
	MPI2_FW_UPLOAD_REQUEST *req = (void *)cm->cm_req;
	MPI2_FW_UPLOAD_REPLY *rpl;
	MPI2_FW_UPLOAD_TCSGE tc;

	/*
	 * This code assumes there is room in the request's SGL for
	 * the TransactionContext plus at least a SGL chain element.
	 */
	CTASSERT(sizeof req->SGL >= sizeof tc + MPS_SGC_SIZE);

	if (cmd->req_len != sizeof *req)
		return (EINVAL);
	if (cmd->rpl_len != sizeof *rpl)
		return (EINVAL);

	mpi_init_sge(cm, req, &req->SGL);
	bzero(&tc, sizeof tc);

	/*
	 * The value of the first two elements is specified in the
	 * Fusion-MPT Message Passing Interface document.
	 */
	tc.ContextSize = 0;
	tc.DetailsLength = 12;
	/*
	 * XXX Is there any reason to fetch a partial image?  I.e. to
	 * set ImageOffset to something other than 0?
	 */
	tc.ImageOffset = 0;
	tc.ImageSize = cmd->len;

	cm->cm_flags |= MPS_CM_FLAGS_DATAIN;

	return (mps_push_sge(cm, &tc, sizeof tc, 0));
}

/*
 * Prepare the mps_command for a SATA_PASSTHROUGH request.
 */
static int
mpi_pre_sata_passthrough(struct mps_command *cm, struct mps_usr_command *cmd)
{
	MPI2_SATA_PASSTHROUGH_REQUEST *req = (void *)cm->cm_req;
	MPI2_SATA_PASSTHROUGH_REPLY *rpl;

	if (cmd->req_len != sizeof *req)
		return (EINVAL);
	if (cmd->rpl_len != sizeof *rpl)
		return (EINVAL);

	mpi_init_sge(cm, req, &req->SGL);
	return (0);
}

/*
 * Prepare the mps_command for a SMP_PASSTHROUGH request.
 */
static int
mpi_pre_smp_passthrough(struct mps_command *cm, struct mps_usr_command *cmd)
{
	MPI2_SMP_PASSTHROUGH_REQUEST *req = (void *)cm->cm_req;
	MPI2_SMP_PASSTHROUGH_REPLY *rpl;

	if (cmd->req_len != sizeof *req)
		return (EINVAL);
	if (cmd->rpl_len != sizeof *rpl)
		return (EINVAL);

	mpi_init_sge(cm, req, &req->SGL);
	return (0);
}

/*
 * Prepare the mps_command for a CONFIG request.
 */
static int
mpi_pre_config(struct mps_command *cm, struct mps_usr_command *cmd)
{
	MPI2_CONFIG_REQUEST *req = (void *)cm->cm_req;
	MPI2_CONFIG_REPLY *rpl;

	if (cmd->req_len != sizeof *req)
		return (EINVAL);
	if (cmd->rpl_len != sizeof *rpl)
		return (EINVAL);

	mpi_init_sge(cm, req, &req->PageBufferSGE);
	return (0);
}

/*
 * Prepare the mps_command for a SAS_IO_UNIT_CONTROL request.
 */
static int
mpi_pre_sas_io_unit_control(struct mps_command *cm,
			     struct mps_usr_command *cmd)
{

	cm->cm_sge = NULL;
	cm->cm_sglsize = 0;
	return (0);
}

/*
 * A set of functions to prepare an mps_command for the various
 * supported requests.
 */
struct mps_user_func {
	U8		Function;
	mps_user_f	*f_pre;
} mps_user_func_list[] = {
	{ MPI2_FUNCTION_IOC_FACTS,		mpi_pre_ioc_facts },
	{ MPI2_FUNCTION_PORT_FACTS,		mpi_pre_port_facts },
	{ MPI2_FUNCTION_FW_DOWNLOAD, 		mpi_pre_fw_download },
	{ MPI2_FUNCTION_FW_UPLOAD,		mpi_pre_fw_upload },
	{ MPI2_FUNCTION_SATA_PASSTHROUGH,	mpi_pre_sata_passthrough },
	{ MPI2_FUNCTION_SMP_PASSTHROUGH,	mpi_pre_smp_passthrough},
	{ MPI2_FUNCTION_CONFIG,			mpi_pre_config},
	{ MPI2_FUNCTION_SAS_IO_UNIT_CONTROL,	mpi_pre_sas_io_unit_control },
	{ 0xFF,					NULL } /* list end */
};

static int
mps_user_setup_request(struct mps_command *cm, struct mps_usr_command *cmd)
{
	MPI2_REQUEST_HEADER *hdr = (MPI2_REQUEST_HEADER *)cm->cm_req;	
	struct mps_user_func *f;

	for (f = mps_user_func_list; f->f_pre != NULL; f++) {
		if (hdr->Function == f->Function)
			return (f->f_pre(cm, cmd));
	}
	return (EINVAL);
}	

static int
mps_user_command(struct mps_softc *sc, struct mps_usr_command *cmd)
{
	MPI2_REQUEST_HEADER *hdr;	
	MPI2_DEFAULT_REPLY *rpl;
	void *buf = NULL;
	struct mps_command *cm = NULL;
	int err = 0;
	int sz;

	mps_lock(sc);
	cm = mps_alloc_command(sc);

	if (cm == NULL) {
		mps_printf(sc, "%s: no mps requests\n", __func__);
		err = ENOMEM;
		goto RetFree;
	}
	mps_unlock(sc);

	hdr = (MPI2_REQUEST_HEADER *)cm->cm_req;

	mps_dprint(sc, MPS_USER, "%s: req %p %d  rpl %p %d\n", __func__,
	    (__cheri_fromcap void *)cmd->req, cmd->req_len,
	    (__cheri_fromcap void *)cmd->rpl, cmd->rpl_len);

	if (cmd->req_len > sc->reqframesz) {
		err = EINVAL;
		goto RetFreeUnlocked;
	}
	err = copyin(cmd->req, hdr, cmd->req_len);
	if (err != 0)
		goto RetFreeUnlocked;

	mps_dprint(sc, MPS_USER, "%s: Function %02X MsgFlags %02X\n", __func__,
	    hdr->Function, hdr->MsgFlags);

	if (cmd->len > 0) {
		buf = malloc(cmd->len, M_MPSUSER, M_WAITOK|M_ZERO);
		cm->cm_data = buf;
		cm->cm_length = cmd->len;
	} else {
		cm->cm_data = NULL;
		cm->cm_length = 0;
	}

	cm->cm_flags = MPS_CM_FLAGS_SGE_SIMPLE;
	cm->cm_desc.Default.RequestFlags = MPI2_REQ_DESCRIPT_FLAGS_DEFAULT_TYPE;

	err = mps_user_setup_request(cm, cmd);
	if (err == EINVAL) {
		mps_printf(sc, "%s: unsupported parameter or unsupported "
		    "function in request (function = 0x%X)\n", __func__,
		    hdr->Function);
	}
	if (err != 0)
		goto RetFreeUnlocked;

	mps_lock(sc);
	err = mps_wait_command(sc, &cm, 60, CAN_SLEEP);

	if (err || (cm == NULL)) {
		mps_printf(sc, "%s: invalid request: error %d\n",
		    __func__, err);
		goto RetFree;
	}

	rpl = (MPI2_DEFAULT_REPLY *)cm->cm_reply;
	if (rpl != NULL)
		sz = rpl->MsgLength * 4;
	else
		sz = 0;

	if (sz > cmd->rpl_len) {
		mps_printf(sc, "%s: user reply buffer (%d) smaller than "
		    "returned buffer (%d)\n", __func__, cmd->rpl_len, sz);
		sz = cmd->rpl_len;
	}	

	mps_unlock(sc);
	copyout(rpl, cmd->rpl, sz);
	if (buf != NULL)
		copyout(buf, cmd->buf, cmd->len);
	mps_dprint(sc, MPS_USER, "%s: reply size %d\n", __func__, sz);

RetFreeUnlocked:
	mps_lock(sc);
RetFree:
	if (cm != NULL)
		mps_free_command(sc, cm);
	mps_unlock(sc);
	if (buf != NULL)
		free(buf, M_MPSUSER);
	return (err);
}

static int
mps_user_pass_thru(struct mps_softc *sc, mps_pass_thru_t *data)
{
	MPI2_REQUEST_HEADER	*hdr, *tmphdr;
	MPI2_DEFAULT_REPLY	*rpl = NULL;
	struct mps_command	*cm = NULL;
	void			*req = NULL;
	int			err = 0, dir = 0, sz;
	uint8_t			function = 0;
	u_int			sense_len;
	struct mpssas_target	*targ = NULL;

	/*
	 * Only allow one passthru command at a time.  Use the MPS_FLAGS_BUSY
	 * bit to denote that a passthru is being processed.
	 */
	mps_lock(sc);
	if (sc->mps_flags & MPS_FLAGS_BUSY) {
		mps_dprint(sc, MPS_USER, "%s: Only one passthru command "
		    "allowed at a single time.", __func__);
		mps_unlock(sc);
		return (EBUSY);
	}
	sc->mps_flags |= MPS_FLAGS_BUSY;
	mps_unlock(sc);

	/*
	 * Do some validation on data direction.  Valid cases are:
	 *    1) DataSize is 0 and direction is NONE
	 *    2) DataSize is non-zero and one of:
	 *        a) direction is READ or
	 *        b) direction is WRITE or
	 *        c) direction is BOTH and DataOutSize is non-zero
	 * If valid and the direction is BOTH, change the direction to READ.
	 * if valid and the direction is not BOTH, make sure DataOutSize is 0.
	 */
	if (((data->DataSize == 0) &&
	    (data->DataDirection == MPS_PASS_THRU_DIRECTION_NONE)) ||
	    ((data->DataSize != 0) &&
	    ((data->DataDirection == MPS_PASS_THRU_DIRECTION_READ) ||
	    (data->DataDirection == MPS_PASS_THRU_DIRECTION_WRITE) ||
	    ((data->DataDirection == MPS_PASS_THRU_DIRECTION_BOTH) &&
	    (data->DataOutSize != 0))))) {
		if (data->DataDirection == MPS_PASS_THRU_DIRECTION_BOTH)
			data->DataDirection = MPS_PASS_THRU_DIRECTION_READ;
		else
			data->DataOutSize = 0;
	} else {
		err = EINVAL;
		goto RetFreeUnlocked;
	}

	mps_dprint(sc, MPS_USER, "%s: req %p %d  rpl %p %d "
	    "data in %p %d data out %p %d data dir %d\n", __func__,
	    (__cheri_fromcap void *)data->PtrRequest, data->RequestSize,
	    (__cheri_fromcap void *)data->PtrReply, data->ReplySize,
	    (__cheri_fromcap void *)data->PtrData, data->DataSize,
	    (__cheri_fromcap void *)data->PtrDataOut, data->DataOutSize,
	    data->DataDirection);

<<<<<<< HEAD
	/*
	 * copy in the header so we know what we're dealing with before we
	 * commit to allocating a command for it.
	 */
	err = copyin(data->PtrRequest, &tmphdr, data->RequestSize);
	if (err != 0)
		goto RetFreeUnlocked;

	if (data->RequestSize > (int)sc->reqframesz) {
=======
	if (data->RequestSize > sc->reqframesz) {
>>>>>>> de828a91
		err = EINVAL;
		goto RetFreeUnlocked;
	}

	req = malloc(data->RequestSize, M_MPSUSER, M_WAITOK | M_ZERO);
	tmphdr = (MPI2_REQUEST_HEADER *)req;

	err = copyin(PTRIN(data->PtrRequest), req, data->RequestSize);
	if (err != 0)
		goto RetFreeUnlocked;

	function = tmphdr->Function;
	mps_dprint(sc, MPS_USER, "%s: Function %02X MsgFlags %02X\n", __func__,
	    function, tmphdr->MsgFlags);

	/*
	 * Handle a passthru TM request.
	 */
	if (function == MPI2_FUNCTION_SCSI_TASK_MGMT) {
		MPI2_SCSI_TASK_MANAGE_REQUEST	*task;

		mps_lock(sc);
		cm = mpssas_alloc_tm(sc);
		if (cm == NULL) {
			err = EINVAL;
			goto Ret;
		}

		/* Copy the header in.  Only a small fixup is needed. */
		task = (MPI2_SCSI_TASK_MANAGE_REQUEST *)cm->cm_req;
		memcpy(task, req, data->RequestSize);
		task->TaskMID = cm->cm_desc.Default.SMID;

		cm->cm_data = NULL;
		cm->cm_complete = NULL;
		cm->cm_complete_data = NULL;

		targ = mpssas_find_target_by_handle(sc->sassc, 0,
		    task->DevHandle);
		if (targ == NULL) {
			mps_dprint(sc, MPS_INFO,
			   "%s %d : invalid handle for requested TM 0x%x \n",
			   __func__, __LINE__, task->DevHandle);
			err = 1;
		} else {
			mpssas_prepare_for_tm(sc, cm, targ, CAM_LUN_WILDCARD);
			err = mps_wait_command(sc, &cm, 30, CAN_SLEEP);
		}

		if (err != 0) {
			err = EIO;
			mps_dprint(sc, MPS_FAULT, "%s: task management failed",
			    __func__);
		}
		/*
		 * Copy the reply data and sense data to user space.
		 */
		if ((cm != NULL) && (cm->cm_reply != NULL)) {
			rpl = (MPI2_DEFAULT_REPLY *)cm->cm_reply;
			sz = rpl->MsgLength * 4;

			if (sz > data->ReplySize) {
				mps_printf(sc, "%s: user reply buffer (%d) "
				    "smaller than returned buffer (%d)\n",
				    __func__, data->ReplySize, sz);
			}
			mps_unlock(sc);
			copyout(cm->cm_reply, data->PtrReply,
			    data->ReplySize);
			mps_lock(sc);
		}
		mpssas_free_tm(sc, cm);
		goto Ret;
	}

	mps_lock(sc);
	cm = mps_alloc_command(sc);
	if (cm == NULL) {
		mps_printf(sc, "%s: no mps requests\n", __func__);
		err = ENOMEM;
		goto Ret;
	}
	mps_unlock(sc);

	hdr = (MPI2_REQUEST_HEADER *)cm->cm_req;
	memcpy(hdr, req, data->RequestSize);

	/*
	 * Do some checking to make sure the IOCTL request contains a valid
	 * request.  Then set the SGL info.
	 */
	mpi_init_sge(cm, hdr, (void *)((uint8_t *)hdr + data->RequestSize));

	/*
	 * Set up for read, write or both.  From check above, DataOutSize will
	 * be 0 if direction is READ or WRITE, but it will have some non-zero
	 * value if the direction is BOTH.  So, just use the biggest size to get
	 * the cm_data buffer size.  If direction is BOTH, 2 SGLs need to be set
	 * up; the first is for the request and the second will contain the
	 * response data. cm_out_len needs to be set here and this will be used
	 * when the SGLs are set up.
	 */
	cm->cm_data = NULL;
	cm->cm_length = MAX(data->DataSize, data->DataOutSize);
	cm->cm_out_len = data->DataOutSize;
	cm->cm_flags = 0;
	if (cm->cm_length != 0) {
		cm->cm_data = malloc(cm->cm_length, M_MPSUSER, M_WAITOK |
		    M_ZERO);
		cm->cm_flags = MPS_CM_FLAGS_DATAIN;
		if (data->DataOutSize) {
			cm->cm_flags |= MPS_CM_FLAGS_DATAOUT;
			err = copyin(data->PtrDataOut,
			    cm->cm_data, data->DataOutSize);
		} else if (data->DataDirection ==
		    MPS_PASS_THRU_DIRECTION_WRITE) {
			cm->cm_flags = MPS_CM_FLAGS_DATAOUT;
			err = copyin(data->PtrData,
			    cm->cm_data, data->DataSize);
		}
		if (err != 0)
			mps_dprint(sc, MPS_FAULT, "%s: failed to copy "
			    "IOCTL data from user space\n", __func__);
	}
	cm->cm_flags |= MPS_CM_FLAGS_SGE_SIMPLE;
	cm->cm_desc.Default.RequestFlags = MPI2_REQ_DESCRIPT_FLAGS_DEFAULT_TYPE;

	/*
	 * Set up Sense buffer and SGL offset for IO passthru.  SCSI IO request
	 * uses SCSI IO descriptor.
	 */
	if ((function == MPI2_FUNCTION_SCSI_IO_REQUEST) ||
	    (function == MPI2_FUNCTION_RAID_SCSI_IO_PASSTHROUGH)) {
		MPI2_SCSI_IO_REQUEST	*scsi_io_req;

		scsi_io_req = (MPI2_SCSI_IO_REQUEST *)hdr;
		/*
		 * Put SGE for data and data_out buffer at the end of
		 * scsi_io_request message header (64 bytes in total).
		 * Following above SGEs, the residual space will be used by
		 * sense data.
		 */
		scsi_io_req->SenseBufferLength = (uint8_t)(data->RequestSize -
		    64);
		scsi_io_req->SenseBufferLowAddress = htole32(cm->cm_sense_busaddr);

		/*
		 * Set SGLOffset0 value.  This is the number of dwords that SGL
		 * is offset from the beginning of MPI2_SCSI_IO_REQUEST struct.
		 */
		scsi_io_req->SGLOffset0 = 24;

		/*
		 * Setup descriptor info.  RAID passthrough must use the
		 * default request descriptor which is already set, so if this
		 * is a SCSI IO request, change the descriptor to SCSI IO.
		 * Also, if this is a SCSI IO request, handle the reply in the
		 * mpssas_scsio_complete function.
		 */
		if (function == MPI2_FUNCTION_SCSI_IO_REQUEST) {
			cm->cm_desc.SCSIIO.RequestFlags =
			    MPI2_REQ_DESCRIPT_FLAGS_SCSI_IO;
			cm->cm_desc.SCSIIO.DevHandle = scsi_io_req->DevHandle;

			/*
			 * Make sure the DevHandle is not 0 because this is a
			 * likely error.
			 */
			if (scsi_io_req->DevHandle == 0) {
				err = EINVAL;
				goto RetFreeUnlocked;
			}
		}
	}

	mps_lock(sc);

	err = mps_wait_command(sc, &cm, 30, CAN_SLEEP);

	if (err || (cm == NULL)) {
		mps_printf(sc, "%s: invalid request: error %d\n", __func__,
		    err);
		mps_unlock(sc);
		goto RetFreeUnlocked;
	}

	/*
	 * Sync the DMA data, if any.  Then copy the data to user space.
	 */
	if (cm->cm_data != NULL) {
		if (cm->cm_flags & MPS_CM_FLAGS_DATAIN)
			dir = BUS_DMASYNC_POSTREAD;
		else if (cm->cm_flags & MPS_CM_FLAGS_DATAOUT)
			dir = BUS_DMASYNC_POSTWRITE;
		bus_dmamap_sync(sc->buffer_dmat, cm->cm_dmamap, dir);
		bus_dmamap_unload(sc->buffer_dmat, cm->cm_dmamap);

		if (cm->cm_flags & MPS_CM_FLAGS_DATAIN) {
			mps_unlock(sc);
			err = copyout(cm->cm_data,
			    data->PtrData, data->DataSize);
			mps_lock(sc);
			if (err != 0)
				mps_dprint(sc, MPS_FAULT, "%s: failed to copy "
				    "IOCTL data to user space\n", __func__);
		}
	}

	/*
	 * Copy the reply data and sense data to user space.
	 */
	if (cm->cm_reply != NULL) {
		rpl = (MPI2_DEFAULT_REPLY *)cm->cm_reply;
		sz = rpl->MsgLength * 4;

		if (sz > data->ReplySize) {
			mps_printf(sc, "%s: user reply buffer (%d) smaller "
			    "than returned buffer (%d)\n", __func__,
			    data->ReplySize, sz);
		}
		mps_unlock(sc);
		copyout(cm->cm_reply, data->PtrReply, data->ReplySize);
		mps_lock(sc);

		if ((function == MPI2_FUNCTION_SCSI_IO_REQUEST) ||
		    (function == MPI2_FUNCTION_RAID_SCSI_IO_PASSTHROUGH)) {
			if (((MPI2_SCSI_IO_REPLY *)rpl)->SCSIState &
			    MPI2_SCSI_STATE_AUTOSENSE_VALID) {
				sense_len =
				    MIN((le32toh(((MPI2_SCSI_IO_REPLY *)rpl)->
				    SenseCount)), sizeof(struct
				    scsi_sense_data));
				mps_unlock(sc);
				copyout(cm->cm_sense, (char * __capability)data->PtrReply +
				    sizeof(MPI2_SCSI_IO_REPLY), sense_len);
				mps_lock(sc);
			}
		}
	}
	mps_unlock(sc);

RetFreeUnlocked:
	mps_lock(sc);

	if (cm != NULL) {
		if (cm->cm_data)
			free(cm->cm_data, M_MPSUSER);
		mps_free_command(sc, cm);
	}
Ret:
	sc->mps_flags &= ~MPS_FLAGS_BUSY;
	mps_unlock(sc);
	free(req, M_MPSUSER);

	return (err);
}

static void
mps_user_get_adapter_data(struct mps_softc *sc, mps_adapter_data_t *data)
{
	Mpi2ConfigReply_t	mpi_reply;
	Mpi2BiosPage3_t		config_page;

	/*
	 * Use the PCI interface functions to get the Bus, Device, and Function
	 * information.
	 */
	data->PciInformation.u.bits.BusNumber = pci_get_bus(sc->mps_dev);
	data->PciInformation.u.bits.DeviceNumber = pci_get_slot(sc->mps_dev);
	data->PciInformation.u.bits.FunctionNumber =
	    pci_get_function(sc->mps_dev);

	/*
	 * Get the FW version that should already be saved in IOC Facts.
	 */
	data->MpiFirmwareVersion = sc->facts->FWVersion.Word;

	/*
	 * General device info.
	 */
	data->AdapterType = MPSIOCTL_ADAPTER_TYPE_SAS2;
	if (sc->mps_flags & MPS_FLAGS_WD_AVAILABLE)
		data->AdapterType = MPSIOCTL_ADAPTER_TYPE_SAS2_SSS6200;
	data->PCIDeviceHwId = pci_get_device(sc->mps_dev);
	data->PCIDeviceHwRev = pci_read_config(sc->mps_dev, PCIR_REVID, 1);
	data->SubSystemId = pci_get_subdevice(sc->mps_dev);
	data->SubsystemVendorId = pci_get_subvendor(sc->mps_dev);

	/*
	 * Get the driver version.
	 */
	strcpy((char *)&data->DriverVersion[0], MPS_DRIVER_VERSION);

	/*
	 * Need to get BIOS Config Page 3 for the BIOS Version.
	 */
	data->BiosVersion = 0;
	mps_lock(sc);
	if (mps_config_get_bios_pg3(sc, &mpi_reply, &config_page))
		printf("%s: Error while retrieving BIOS Version\n", __func__);
	else
		data->BiosVersion = config_page.BiosVersion;
	mps_unlock(sc);
}

static void
mps_user_read_pci_info(struct mps_softc *sc, mps_pci_info_t *data)
{
	int	i;

	/*
	 * Use the PCI interface functions to get the Bus, Device, and Function
	 * information.
	 */
	data->BusNumber = pci_get_bus(sc->mps_dev);
	data->DeviceNumber = pci_get_slot(sc->mps_dev);
	data->FunctionNumber = pci_get_function(sc->mps_dev);

	/*
	 * Now get the interrupt vector and the pci header.  The vector can
	 * only be 0 right now.  The header is the first 256 bytes of config
	 * space.
	 */
	data->InterruptVector = 0;
	for (i = 0; i < sizeof (data->PciHeader); i++) {
		data->PciHeader[i] = pci_read_config(sc->mps_dev, i, 1);
	}
}

static uint8_t
mps_get_fw_diag_buffer_number(struct mps_softc *sc, uint32_t unique_id)
{
	uint8_t	index;

	for (index = 0; index < MPI2_DIAG_BUF_TYPE_COUNT; index++) {
		if (sc->fw_diag_buffer_list[index].unique_id == unique_id) {
			return (index);
		}
	}

	return (MPS_FW_DIAGNOSTIC_UID_NOT_FOUND);
}

static int
mps_post_fw_diag_buffer(struct mps_softc *sc,
    mps_fw_diagnostic_buffer_t *pBuffer, uint32_t *return_code)
{
	MPI2_DIAG_BUFFER_POST_REQUEST	*req;
	MPI2_DIAG_BUFFER_POST_REPLY	*reply = NULL;
	struct mps_command		*cm = NULL;
	int				i, status;

	/*
	 * If buffer is not enabled, just leave.
	 */
	*return_code = MPS_FW_DIAG_ERROR_POST_FAILED;
	if (!pBuffer->enabled) {
		return (MPS_DIAG_FAILURE);
	}

	/*
	 * Clear some flags initially.
	 */
	pBuffer->force_release = FALSE;
	pBuffer->valid_data = FALSE;
	pBuffer->owned_by_firmware = FALSE;

	/*
	 * Get a command.
	 */
	cm = mps_alloc_command(sc);
	if (cm == NULL) {
		mps_printf(sc, "%s: no mps requests\n", __func__);
		return (MPS_DIAG_FAILURE);
	}

	/*
	 * Build the request for releasing the FW Diag Buffer and send it.
	 */
	req = (MPI2_DIAG_BUFFER_POST_REQUEST *)cm->cm_req;
	req->Function = MPI2_FUNCTION_DIAG_BUFFER_POST;
	req->BufferType = pBuffer->buffer_type;
	req->ExtendedType = pBuffer->extended_type;
	req->BufferLength = pBuffer->size;
	for (i = 0; i < (sizeof(req->ProductSpecific) / 4); i++)
		req->ProductSpecific[i] = pBuffer->product_specific[i];
	mps_from_u64(sc->fw_diag_busaddr, &req->BufferAddress);
	cm->cm_data = NULL;
	cm->cm_length = 0;
	cm->cm_desc.Default.RequestFlags = MPI2_REQ_DESCRIPT_FLAGS_DEFAULT_TYPE;
	cm->cm_complete_data = NULL;

	/*
	 * Send command synchronously.
	 */
	status = mps_wait_command(sc, &cm, 30, CAN_SLEEP);
	if (status || (cm == NULL)) {
		mps_printf(sc, "%s: invalid request: error %d\n", __func__,
		    status);
		status = MPS_DIAG_FAILURE;
		goto done;
	}

	/*
	 * Process POST reply.
	 */
	reply = (MPI2_DIAG_BUFFER_POST_REPLY *)cm->cm_reply;
	if (reply == NULL) {
		mps_printf(sc, "%s: reply is NULL, probably due to "
		    "reinitialization\n", __func__);
		status = MPS_DIAG_FAILURE;
		goto done;
	}
	if ((le16toh(reply->IOCStatus) & MPI2_IOCSTATUS_MASK) !=
	    MPI2_IOCSTATUS_SUCCESS) {
		status = MPS_DIAG_FAILURE;
		mps_dprint(sc, MPS_FAULT, "%s: post of FW  Diag Buffer failed "
		    "with IOCStatus = 0x%x, IOCLogInfo = 0x%x and "
		    "TransferLength = 0x%x\n", __func__,
		    le16toh(reply->IOCStatus), le32toh(reply->IOCLogInfo),
		    le32toh(reply->TransferLength));
		goto done;
	}

	/*
	 * Post was successful.
	 */
	pBuffer->valid_data = TRUE;
	pBuffer->owned_by_firmware = TRUE;
	*return_code = MPS_FW_DIAG_ERROR_SUCCESS;
	status = MPS_DIAG_SUCCESS;

done:
	if (cm != NULL)
		mps_free_command(sc, cm);
	return (status);
}

static int
mps_release_fw_diag_buffer(struct mps_softc *sc,
    mps_fw_diagnostic_buffer_t *pBuffer, uint32_t *return_code,
    uint32_t diag_type)
{
	MPI2_DIAG_RELEASE_REQUEST	*req;
	MPI2_DIAG_RELEASE_REPLY		*reply = NULL;
	struct mps_command		*cm = NULL;
	int				status;

	/*
	 * If buffer is not enabled, just leave.
	 */
	*return_code = MPS_FW_DIAG_ERROR_RELEASE_FAILED;
	if (!pBuffer->enabled) {
		mps_dprint(sc, MPS_USER, "%s: This buffer type is not "
		    "supported by the IOC", __func__);
		return (MPS_DIAG_FAILURE);
	}

	/*
	 * Clear some flags initially.
	 */
	pBuffer->force_release = FALSE;
	pBuffer->valid_data = FALSE;
	pBuffer->owned_by_firmware = FALSE;

	/*
	 * Get a command.
	 */
	cm = mps_alloc_command(sc);
	if (cm == NULL) {
		mps_printf(sc, "%s: no mps requests\n", __func__);
		return (MPS_DIAG_FAILURE);
	}

	/*
	 * Build the request for releasing the FW Diag Buffer and send it.
	 */
	req = (MPI2_DIAG_RELEASE_REQUEST *)cm->cm_req;
	req->Function = MPI2_FUNCTION_DIAG_RELEASE;
	req->BufferType = pBuffer->buffer_type;
	cm->cm_data = NULL;
	cm->cm_length = 0;
	cm->cm_desc.Default.RequestFlags = MPI2_REQ_DESCRIPT_FLAGS_DEFAULT_TYPE;
	cm->cm_complete_data = NULL;

	/*
	 * Send command synchronously.
	 */
	status = mps_wait_command(sc, &cm, 30, CAN_SLEEP);
	if (status || (cm == NULL)) {
		mps_printf(sc, "%s: invalid request: error %d\n", __func__,
		    status);
		status = MPS_DIAG_FAILURE;
		goto done;
	}

	/*
	 * Process RELEASE reply.
	 */
	reply = (MPI2_DIAG_RELEASE_REPLY *)cm->cm_reply;
	if (reply == NULL) {
		mps_printf(sc, "%s: reply is NULL, probably due to "
		    "reinitialization\n", __func__);
		status = MPS_DIAG_FAILURE;
		goto done;
	}
	if (((le16toh(reply->IOCStatus) & MPI2_IOCSTATUS_MASK) !=
	    MPI2_IOCSTATUS_SUCCESS) || pBuffer->owned_by_firmware) {
		status = MPS_DIAG_FAILURE;
		mps_dprint(sc, MPS_FAULT, "%s: release of FW Diag Buffer "
		    "failed with IOCStatus = 0x%x and IOCLogInfo = 0x%x\n",
		    __func__, le16toh(reply->IOCStatus),
		    le32toh(reply->IOCLogInfo));
		goto done;
	}

	/*
	 * Release was successful.
	 */
	*return_code = MPS_FW_DIAG_ERROR_SUCCESS;
	status = MPS_DIAG_SUCCESS;

	/*
	 * If this was for an UNREGISTER diag type command, clear the unique ID.
	 */
	if (diag_type == MPS_FW_DIAG_TYPE_UNREGISTER) {
		pBuffer->unique_id = MPS_FW_DIAG_INVALID_UID;
	}

done:
	if (cm != NULL)
		mps_free_command(sc, cm);

	return (status);
}

static int
mps_diag_register(struct mps_softc *sc, mps_fw_diag_register_t *diag_register,
    uint32_t *return_code)
{
	bus_dma_template_t		t;
	mps_fw_diagnostic_buffer_t	*pBuffer;
	struct mps_busdma_context	*ctx;
	uint8_t				extended_type, buffer_type, i;
	uint32_t			buffer_size;
	uint32_t			unique_id;
	int				status;
	int				error;

	extended_type = diag_register->ExtendedType;
	buffer_type = diag_register->BufferType;
	buffer_size = diag_register->RequestedBufferSize;
	unique_id = diag_register->UniqueId;
	ctx = NULL;
	error = 0;

	/*
	 * Check for valid buffer type
	 */
	if (buffer_type >= MPI2_DIAG_BUF_TYPE_COUNT) {
		*return_code = MPS_FW_DIAG_ERROR_INVALID_PARAMETER;
		return (MPS_DIAG_FAILURE);
	}

	/*
	 * Get the current buffer and look up the unique ID.  The unique ID
	 * should not be found.  If it is, the ID is already in use.
	 */
	i = mps_get_fw_diag_buffer_number(sc, unique_id);
	pBuffer = &sc->fw_diag_buffer_list[buffer_type];
	if (i != MPS_FW_DIAGNOSTIC_UID_NOT_FOUND) {
		*return_code = MPS_FW_DIAG_ERROR_INVALID_UID;
		return (MPS_DIAG_FAILURE);
	}

	/*
	 * The buffer's unique ID should not be registered yet, and the given
	 * unique ID cannot be 0.
	 */
	if ((pBuffer->unique_id != MPS_FW_DIAG_INVALID_UID) ||
	    (unique_id == MPS_FW_DIAG_INVALID_UID)) {
		*return_code = MPS_FW_DIAG_ERROR_INVALID_UID;
		return (MPS_DIAG_FAILURE);
	}

	/*
	 * If this buffer is already posted as immediate, just change owner.
	 */
	if (pBuffer->immediate && pBuffer->owned_by_firmware &&
	    (pBuffer->unique_id == MPS_FW_DIAG_INVALID_UID)) {
		pBuffer->immediate = FALSE;
		pBuffer->unique_id = unique_id;
		return (MPS_DIAG_SUCCESS);
	}

	/*
	 * Post a new buffer after checking if it's enabled.  The DMA buffer
	 * that is allocated will be contiguous (nsegments = 1).
	 */
	if (!pBuffer->enabled) {
		*return_code = MPS_FW_DIAG_ERROR_NO_BUFFER;
		return (MPS_DIAG_FAILURE);
	}
	bus_dma_template_init(&t, sc->mps_parent_dmat);
	BUS_DMA_TEMPLATE_FILL(&t, BD_NSEGMENTS(1), BD_MAXSIZE(buffer_size),
	    BD_MAXSEGSIZE(buffer_size), BD_LOWADDR(BUS_SPACE_MAXADDR_32BIT));
	if (bus_dma_template_tag(&t, &sc->fw_diag_dmat)) {
		mps_dprint(sc, MPS_ERROR,
		    "Cannot allocate FW diag buffer DMA tag\n");
		*return_code = MPS_FW_DIAG_ERROR_NO_BUFFER;
		status = MPS_DIAG_FAILURE;
		goto bailout;
	}
	if (bus_dmamem_alloc(sc->fw_diag_dmat, (void **)&sc->fw_diag_buffer,
	    BUS_DMA_NOWAIT, &sc->fw_diag_map)) {
		mps_dprint(sc, MPS_ERROR,
		    "Cannot allocate FW diag buffer memory\n");
		*return_code = MPS_FW_DIAG_ERROR_NO_BUFFER;
		status = MPS_DIAG_FAILURE;
		goto bailout;
        }
        bzero(sc->fw_diag_buffer, buffer_size);

	ctx = malloc(sizeof(*ctx), M_MPSUSER, M_WAITOK | M_ZERO);
	ctx->addr = &sc->fw_diag_busaddr;
	ctx->buffer_dmat = sc->fw_diag_dmat;
	ctx->buffer_dmamap = sc->fw_diag_map;
	ctx->softc = sc;
        error = bus_dmamap_load(sc->fw_diag_dmat, sc->fw_diag_map,
	    sc->fw_diag_buffer, buffer_size, mps_memaddr_wait_cb,
	    ctx, 0);

	if (error == EINPROGRESS) {
		/* XXX KDM */
		device_printf(sc->mps_dev, "%s: Deferred bus_dmamap_load\n",
		    __func__);
		/*
		 * Wait for the load to complete.  If we're interrupted,
		 * bail out.
		 */
		mps_lock(sc);
		if (ctx->completed == 0) {
			error = msleep(ctx, &sc->mps_mtx, PCATCH, "mpswait", 0);
			if (error != 0) {
				/*
				 * We got an error from msleep(9).  This is
				 * most likely due to a signal.  Tell
				 * mpr_memaddr_wait_cb() that we've abandoned
				 * the context, so it needs to clean up when
				 * it is called.
				 */
				ctx->abandoned = 1;

				/* The callback will free this memory */
				ctx = NULL;
				mps_unlock(sc);

				device_printf(sc->mps_dev, "Cannot "
				    "bus_dmamap_load FW diag buffer, error = "
				    "%d returned from msleep\n", error);
				*return_code = MPS_FW_DIAG_ERROR_NO_BUFFER;
				status = MPS_DIAG_FAILURE;
				goto bailout;
			}
		}
		mps_unlock(sc);
	} 

	if ((error != 0) || (ctx->error != 0)) {
		device_printf(sc->mps_dev, "Cannot bus_dmamap_load FW diag "
		    "buffer, %serror = %d\n", error ? "" : "callback ",
		    error ? error : ctx->error);
		*return_code = MPS_FW_DIAG_ERROR_NO_BUFFER;
		status = MPS_DIAG_FAILURE;
		goto bailout;
	}

	bus_dmamap_sync(sc->fw_diag_dmat, sc->fw_diag_map, BUS_DMASYNC_PREREAD);

	pBuffer->size = buffer_size;

	/*
	 * Copy the given info to the diag buffer and post the buffer.
	 */
	pBuffer->buffer_type = buffer_type;
	pBuffer->immediate = FALSE;
	if (buffer_type == MPI2_DIAG_BUF_TYPE_TRACE) {
		for (i = 0; i < (sizeof (pBuffer->product_specific) / 4);
		    i++) {
			pBuffer->product_specific[i] =
			    diag_register->ProductSpecific[i];
		}
	}
	pBuffer->extended_type = extended_type;
	pBuffer->unique_id = unique_id;
	status = mps_post_fw_diag_buffer(sc, pBuffer, return_code);

bailout:
	/*
	 * In case there was a failure, free the DMA buffer.
	 */
	if (status == MPS_DIAG_FAILURE) {
		if (sc->fw_diag_busaddr != 0) {
			bus_dmamap_unload(sc->fw_diag_dmat, sc->fw_diag_map);
			sc->fw_diag_busaddr = 0;
		}
		if (sc->fw_diag_buffer != NULL) {
			bus_dmamem_free(sc->fw_diag_dmat, sc->fw_diag_buffer,
			    sc->fw_diag_map);
			sc->fw_diag_buffer = NULL;
		}
		if (sc->fw_diag_dmat != NULL) {
			bus_dma_tag_destroy(sc->fw_diag_dmat);
			sc->fw_diag_dmat = NULL;
		}
	}

	if (ctx != NULL)
		free(ctx, M_MPSUSER);

	return (status);
}

static int
mps_diag_unregister(struct mps_softc *sc,
    mps_fw_diag_unregister_t *diag_unregister, uint32_t *return_code)
{
	mps_fw_diagnostic_buffer_t	*pBuffer;
	uint8_t				i;
	uint32_t			unique_id;
	int				status;

	unique_id = diag_unregister->UniqueId;

	/*
	 * Get the current buffer and look up the unique ID.  The unique ID
	 * should be there.
	 */
	i = mps_get_fw_diag_buffer_number(sc, unique_id);
	if (i == MPS_FW_DIAGNOSTIC_UID_NOT_FOUND) {
		*return_code = MPS_FW_DIAG_ERROR_INVALID_UID;
		return (MPS_DIAG_FAILURE);
	}

	pBuffer = &sc->fw_diag_buffer_list[i];

	/*
	 * Try to release the buffer from FW before freeing it.  If release
	 * fails, don't free the DMA buffer in case FW tries to access it
	 * later.  If buffer is not owned by firmware, can't release it.
	 */
	if (!pBuffer->owned_by_firmware) {
		status = MPS_DIAG_SUCCESS;
	} else {
		status = mps_release_fw_diag_buffer(sc, pBuffer, return_code,
		    MPS_FW_DIAG_TYPE_UNREGISTER);
	}

	/*
	 * At this point, return the current status no matter what happens with
	 * the DMA buffer.
	 */
	pBuffer->unique_id = MPS_FW_DIAG_INVALID_UID;
	if (status == MPS_DIAG_SUCCESS) {
		if (sc->fw_diag_busaddr != 0) {
			bus_dmamap_unload(sc->fw_diag_dmat, sc->fw_diag_map);
			sc->fw_diag_busaddr = 0;
		}
		if (sc->fw_diag_buffer != NULL) {
			bus_dmamem_free(sc->fw_diag_dmat, sc->fw_diag_buffer,
			    sc->fw_diag_map);
			sc->fw_diag_buffer = NULL;
		}
		if (sc->fw_diag_dmat != NULL) {
			bus_dma_tag_destroy(sc->fw_diag_dmat);
			sc->fw_diag_dmat = NULL;
		}
	}

	return (status);
}

static int
mps_diag_query(struct mps_softc *sc, mps_fw_diag_query_t *diag_query,
    uint32_t *return_code)
{
	mps_fw_diagnostic_buffer_t	*pBuffer;
	uint8_t				i;
	uint32_t			unique_id;

	unique_id = diag_query->UniqueId;

	/*
	 * If ID is valid, query on ID.
	 * If ID is invalid, query on buffer type.
	 */
	if (unique_id == MPS_FW_DIAG_INVALID_UID) {
		i = diag_query->BufferType;
		if (i >= MPI2_DIAG_BUF_TYPE_COUNT) {
			*return_code = MPS_FW_DIAG_ERROR_INVALID_UID;
			return (MPS_DIAG_FAILURE);
		}
	} else {
		i = mps_get_fw_diag_buffer_number(sc, unique_id);
		if (i == MPS_FW_DIAGNOSTIC_UID_NOT_FOUND) {
			*return_code = MPS_FW_DIAG_ERROR_INVALID_UID;
			return (MPS_DIAG_FAILURE);
		}
	}

	/*
	 * Fill query structure with the diag buffer info.
	 */
	pBuffer = &sc->fw_diag_buffer_list[i];
	diag_query->BufferType = pBuffer->buffer_type;
	diag_query->ExtendedType = pBuffer->extended_type;
	if (diag_query->BufferType == MPI2_DIAG_BUF_TYPE_TRACE) {
		for (i = 0; i < (sizeof(diag_query->ProductSpecific) / 4);
		    i++) {
			diag_query->ProductSpecific[i] =
			    pBuffer->product_specific[i];
		}
	}
	diag_query->TotalBufferSize = pBuffer->size;
	diag_query->DriverAddedBufferSize = 0;
	diag_query->UniqueId = pBuffer->unique_id;
	diag_query->ApplicationFlags = 0;
	diag_query->DiagnosticFlags = 0;

	/*
	 * Set/Clear application flags
	 */
	if (pBuffer->immediate) {
		diag_query->ApplicationFlags &= ~MPS_FW_DIAG_FLAG_APP_OWNED;
	} else {
		diag_query->ApplicationFlags |= MPS_FW_DIAG_FLAG_APP_OWNED;
	}
	if (pBuffer->valid_data || pBuffer->owned_by_firmware) {
		diag_query->ApplicationFlags |= MPS_FW_DIAG_FLAG_BUFFER_VALID;
	} else {
		diag_query->ApplicationFlags &= ~MPS_FW_DIAG_FLAG_BUFFER_VALID;
	}
	if (pBuffer->owned_by_firmware) {
		diag_query->ApplicationFlags |=
		    MPS_FW_DIAG_FLAG_FW_BUFFER_ACCESS;
	} else {
		diag_query->ApplicationFlags &=
		    ~MPS_FW_DIAG_FLAG_FW_BUFFER_ACCESS;
	}

	return (MPS_DIAG_SUCCESS);
}

static int
mps_diag_read_buffer(struct mps_softc *sc,
    mps_diag_read_buffer_t *diag_read_buffer, uint8_t * __capability ioctl_buf,
    uint32_t *return_code)
{
	mps_fw_diagnostic_buffer_t	*pBuffer;
	uint8_t				i, *pData;
	uint32_t			unique_id;
	int				status;

	unique_id = diag_read_buffer->UniqueId;

	/*
	 * Get the current buffer and look up the unique ID.  The unique ID
	 * should be there.
	 */
	i = mps_get_fw_diag_buffer_number(sc, unique_id);
	if (i == MPS_FW_DIAGNOSTIC_UID_NOT_FOUND) {
		*return_code = MPS_FW_DIAG_ERROR_INVALID_UID;
		return (MPS_DIAG_FAILURE);
	}

	pBuffer = &sc->fw_diag_buffer_list[i];

	/*
	 * Make sure requested read is within limits
	 */
	if (diag_read_buffer->StartingOffset + diag_read_buffer->BytesToRead >
	    pBuffer->size) {
		*return_code = MPS_FW_DIAG_ERROR_INVALID_PARAMETER;
		return (MPS_DIAG_FAILURE);
	}

	/* Sync the DMA map before we copy to userland. */
	bus_dmamap_sync(sc->fw_diag_dmat, sc->fw_diag_map,
	    BUS_DMASYNC_POSTREAD);

	/*
	 * Copy the requested data from DMA to the diag_read_buffer.  The DMA
	 * buffer that was allocated is one contiguous buffer.
	 */
	pData = (uint8_t *)(sc->fw_diag_buffer +
	    diag_read_buffer->StartingOffset);
	if (copyout(pData, ioctl_buf, diag_read_buffer->BytesToRead) != 0)
		return (MPS_DIAG_FAILURE);
	diag_read_buffer->Status = 0;

	/*
	 * Set or clear the Force Release flag.
	 */
	if (pBuffer->force_release) {
		diag_read_buffer->Flags |= MPS_FW_DIAG_FLAG_FORCE_RELEASE;
	} else {
		diag_read_buffer->Flags &= ~MPS_FW_DIAG_FLAG_FORCE_RELEASE;
	}

	/*
	 * If buffer is to be reregistered, make sure it's not already owned by
	 * firmware first.
	 */
	status = MPS_DIAG_SUCCESS;
	if (!pBuffer->owned_by_firmware) {
		if (diag_read_buffer->Flags & MPS_FW_DIAG_FLAG_REREGISTER) {
			status = mps_post_fw_diag_buffer(sc, pBuffer,
			    return_code);
		}
	}

	return (status);
}

static int
mps_diag_release(struct mps_softc *sc, mps_fw_diag_release_t *diag_release,
    uint32_t *return_code)
{
	mps_fw_diagnostic_buffer_t	*pBuffer;
	uint8_t				i;
	uint32_t			unique_id;
	int				status;

	unique_id = diag_release->UniqueId;

	/*
	 * Get the current buffer and look up the unique ID.  The unique ID
	 * should be there.
	 */
	i = mps_get_fw_diag_buffer_number(sc, unique_id);
	if (i == MPS_FW_DIAGNOSTIC_UID_NOT_FOUND) {
		*return_code = MPS_FW_DIAG_ERROR_INVALID_UID;
		return (MPS_DIAG_FAILURE);
	}

	pBuffer = &sc->fw_diag_buffer_list[i];

	/*
	 * If buffer is not owned by firmware, it's already been released.
	 */
	if (!pBuffer->owned_by_firmware) {
		*return_code = MPS_FW_DIAG_ERROR_ALREADY_RELEASED;
		return (MPS_DIAG_FAILURE);
	}

	/*
	 * Release the buffer.
	 */
	status = mps_release_fw_diag_buffer(sc, pBuffer, return_code,
	    MPS_FW_DIAG_TYPE_RELEASE);
	return (status);
}

static int
mps_do_diag_action(struct mps_softc *sc, uint32_t action, uint8_t * __capability diag_action,
    uint32_t length, uint32_t *return_code)
{
	mps_fw_diag_register_t		diag_register;
	mps_fw_diag_unregister_t	diag_unregister;
	mps_fw_diag_query_t		diag_query;
	mps_diag_read_buffer_t		diag_read_buffer;
	mps_fw_diag_release_t		diag_release;
	int				status = MPS_DIAG_SUCCESS;
	uint32_t			original_return_code;

	original_return_code = *return_code;
	*return_code = MPS_FW_DIAG_ERROR_SUCCESS;

	switch (action) {
		case MPS_FW_DIAG_TYPE_REGISTER:
			if (!length) {
				*return_code =
				    MPS_FW_DIAG_ERROR_INVALID_PARAMETER;
				status = MPS_DIAG_FAILURE;
				break;
			}
			if (copyin(diag_action, &diag_register,
			    sizeof(diag_register)) != 0)
				return (MPS_DIAG_FAILURE);
			status = mps_diag_register(sc, &diag_register,
			    return_code);
			break;

		case MPS_FW_DIAG_TYPE_UNREGISTER:
			if (length < sizeof(diag_unregister)) {
				*return_code =
				    MPS_FW_DIAG_ERROR_INVALID_PARAMETER;
				status = MPS_DIAG_FAILURE;
				break;
			}
			if (copyin(diag_action, &diag_unregister,
			    sizeof(diag_unregister)) != 0)
				return (MPS_DIAG_FAILURE);
			status = mps_diag_unregister(sc, &diag_unregister,
			    return_code);
			break;

		case MPS_FW_DIAG_TYPE_QUERY:
			if (length < sizeof (diag_query)) {
				*return_code =
				    MPS_FW_DIAG_ERROR_INVALID_PARAMETER;
				status = MPS_DIAG_FAILURE;
				break;
			}
			if (copyin(diag_action, &diag_query, sizeof(diag_query))
			    != 0)
				return (MPS_DIAG_FAILURE);
			status = mps_diag_query(sc, &diag_query, return_code);
			if (status == MPS_DIAG_SUCCESS)
				if (copyout(&diag_query, diag_action,
				    sizeof (diag_query)) != 0)
					return (MPS_DIAG_FAILURE);
			break;

		case MPS_FW_DIAG_TYPE_READ_BUFFER:
			if (copyin(diag_action, &diag_read_buffer,
			    sizeof(diag_read_buffer)) != 0)
				return (MPS_DIAG_FAILURE);
			if (length < diag_read_buffer.BytesToRead) {
				*return_code =
				    MPS_FW_DIAG_ERROR_INVALID_PARAMETER;
				status = MPS_DIAG_FAILURE;
				break;
			}
			status = mps_diag_read_buffer(sc, &diag_read_buffer,
			    diag_read_buffer.PtrDataBuffer,
			    return_code);
			if (status == MPS_DIAG_SUCCESS) {
				if (copyout(&diag_read_buffer, diag_action,
				    sizeof(diag_read_buffer) -
				    sizeof(diag_read_buffer.PtrDataBuffer)) !=
				    0)
					return (MPS_DIAG_FAILURE);
			}
			break;

		case MPS_FW_DIAG_TYPE_RELEASE:
			if (length < sizeof(diag_release)) {
				*return_code =
				    MPS_FW_DIAG_ERROR_INVALID_PARAMETER;
				status = MPS_DIAG_FAILURE;
				break;
			}
			if (copyin(diag_action, &diag_release,
			    sizeof(diag_release)) != 0)
				return (MPS_DIAG_FAILURE);
			status = mps_diag_release(sc, &diag_release,
			    return_code);
			break;

		default:
			*return_code = MPS_FW_DIAG_ERROR_INVALID_PARAMETER;
			status = MPS_DIAG_FAILURE;
			break;
	}

	if ((status == MPS_DIAG_FAILURE) &&
	    (original_return_code == MPS_FW_DIAG_NEW) &&
	    (*return_code != MPS_FW_DIAG_ERROR_SUCCESS))
		status = MPS_DIAG_SUCCESS;

	return (status);
}

static int
mps_user_diag_action(struct mps_softc *sc, mps_diag_action_t *data)
{
	int			status;

	/*
	 * Only allow one diag action at one time.
	 */
	if (sc->mps_flags & MPS_FLAGS_BUSY) {
		mps_dprint(sc, MPS_USER, "%s: Only one FW diag command "
		    "allowed at a single time.", __func__);
		return (EBUSY);
	}
	sc->mps_flags |= MPS_FLAGS_BUSY;

	/*
	 * Send diag action request
	 */
	if (data->Action == MPS_FW_DIAG_TYPE_REGISTER ||
	    data->Action == MPS_FW_DIAG_TYPE_UNREGISTER ||
	    data->Action == MPS_FW_DIAG_TYPE_QUERY ||
	    data->Action == MPS_FW_DIAG_TYPE_READ_BUFFER ||
	    data->Action == MPS_FW_DIAG_TYPE_RELEASE) {
		status = mps_do_diag_action(sc, data->Action,
		    data->PtrDiagAction, data->Length,
		    &data->ReturnCode);
	} else
		status = EINVAL;

	sc->mps_flags &= ~MPS_FLAGS_BUSY;
	return (status);
}

/*
 * Copy the event recording mask and the event queue size out.  For
 * clarification, the event recording mask (events_to_record) is not the same
 * thing as the event mask (event_mask).  events_to_record has a bit set for
 * every event type that is to be recorded by the driver, and event_mask has a
 * bit cleared for every event that is allowed into the driver from the IOC.
 * They really have nothing to do with each other.
 */
static void
mps_user_event_query(struct mps_softc *sc, mps_event_query_t *data)
{
	uint8_t	i;

	mps_lock(sc);
	data->Entries = MPS_EVENT_QUEUE_SIZE;

	for (i = 0; i < 4; i++) {
		data->Types[i] = sc->events_to_record[i];
	}
	mps_unlock(sc);
}

/*
 * Set the driver's event mask according to what's been given.  See
 * mps_user_event_query for explanation of the event recording mask and the IOC
 * event mask.  It's the app's responsibility to enable event logging by setting
 * the bits in events_to_record.  Initially, no events will be logged.
 */
static void
mps_user_event_enable(struct mps_softc *sc, mps_event_enable_t *data)
{
	uint8_t	i;

	mps_lock(sc);
	for (i = 0; i < 4; i++) {
		sc->events_to_record[i] = data->Types[i];
	}
	mps_unlock(sc);
}

/*
 * Copy out the events that have been recorded, up to the max events allowed.
 */
static int
mps_user_event_report(struct mps_softc *sc, mps_event_report_t *data)
{
	int		status = 0;
	uint32_t	size;

	mps_lock(sc);
	size = data->Size;
	if ((size >= sizeof(sc->recorded_events)) && (status == 0)) {
		mps_unlock(sc);
		if (copyout((void *)sc->recorded_events,
		    data->PtrEvents, size) != 0)
			status = EFAULT;
		mps_lock(sc);
	} else {
		/*
		 * data->Size value is not large enough to copy event data.
		 */
		status = EFAULT;
	}

	/*
	 * Change size value to match the number of bytes that were copied.
	 */
	if (status == 0)
		data->Size = sizeof(sc->recorded_events);
	mps_unlock(sc);

	return (status);
}

/*
 * Record events into the driver from the IOC if they are not masked.
 */
void
mpssas_record_event(struct mps_softc *sc,
    MPI2_EVENT_NOTIFICATION_REPLY *event_reply)
{
	uint32_t	event;
	int		i, j;
	uint16_t	event_data_len;
	boolean_t	sendAEN = FALSE;

	event = event_reply->Event;

	/*
	 * Generate a system event to let anyone who cares know that a
	 * LOG_ENTRY_ADDED event has occurred.  This is sent no matter what the
	 * event mask is set to.
	 */
	if (event == MPI2_EVENT_LOG_ENTRY_ADDED) {
		sendAEN = TRUE;
	}

	/*
	 * Record the event only if its corresponding bit is set in
	 * events_to_record.  event_index is the index into recorded_events and
	 * event_number is the overall number of an event being recorded since
	 * start-of-day.  event_index will roll over; event_number will never
	 * roll over.
	 */
	i = (uint8_t)(event / 32);
	j = (uint8_t)(event % 32);
	if ((i < 4) && ((1 << j) & sc->events_to_record[i])) {
		i = sc->event_index;
		sc->recorded_events[i].Type = event;
		sc->recorded_events[i].Number = ++sc->event_number;
		bzero(sc->recorded_events[i].Data, MPS_MAX_EVENT_DATA_LENGTH *
		    4);
		event_data_len = event_reply->EventDataLength;

		if (event_data_len > 0) {
			/*
			 * Limit data to size in m_event entry
			 */
			if (event_data_len > MPS_MAX_EVENT_DATA_LENGTH) {
				event_data_len = MPS_MAX_EVENT_DATA_LENGTH;
			}
			for (j = 0; j < event_data_len; j++) {
				sc->recorded_events[i].Data[j] =
				    event_reply->EventData[j];
			}

			/*
			 * check for index wrap-around
			 */
			if (++i == MPS_EVENT_QUEUE_SIZE) {
				i = 0;
			}
			sc->event_index = (uint8_t)i;

			/*
			 * Set flag to send the event.
			 */
			sendAEN = TRUE;
		}
	}

	/*
	 * Generate a system event if flag is set to let anyone who cares know
	 * that an event has occurred.
	 */
	if (sendAEN) {
//SLM-how to send a system event (see kqueue, kevent)
//		(void) ddi_log_sysevent(mpt->m_dip, DDI_VENDOR_LSI, "MPT_SAS",
//		    "SAS", NULL, NULL, DDI_NOSLEEP);
	}
}

static int
mps_user_reg_access(struct mps_softc *sc, mps_reg_access_t *data)
{
	int	status = 0;

	switch (data->Command) {
		/*
		 * IO access is not supported.
		 */
		case REG_IO_READ:
		case REG_IO_WRITE:
			mps_dprint(sc, MPS_USER, "IO access is not supported. "
			    "Use memory access.");
			status = EINVAL;
			break;

		case REG_MEM_READ:
			data->RegData = mps_regread(sc, data->RegOffset);
			break;

		case REG_MEM_WRITE:
			mps_regwrite(sc, data->RegOffset, data->RegData);
			break;

		default:
			status = EINVAL;
			break;
	}

	return (status);
}

static int
mps_user_btdh(struct mps_softc *sc, mps_btdh_mapping_t *data)
{
	uint8_t		bt2dh = FALSE;
	uint8_t		dh2bt = FALSE;
	uint16_t	dev_handle, bus, target;

	bus = data->Bus;
	target = data->TargetID;
	dev_handle = data->DevHandle;

	/*
	 * When DevHandle is 0xFFFF and Bus/Target are not 0xFFFF, use Bus/
	 * Target to get DevHandle.  When Bus/Target are 0xFFFF and DevHandle is
	 * not 0xFFFF, use DevHandle to get Bus/Target.  Anything else is
	 * invalid.
	 */
	if ((bus == 0xFFFF) && (target == 0xFFFF) && (dev_handle != 0xFFFF))
		dh2bt = TRUE;
	if ((dev_handle == 0xFFFF) && (bus != 0xFFFF) && (target != 0xFFFF))
		bt2dh = TRUE;
	if (!dh2bt && !bt2dh)
		return (EINVAL);

	/*
	 * Only handle bus of 0.  Make sure target is within range.
	 */
	if (bt2dh) {
		if (bus != 0)
			return (EINVAL);

		if (target > sc->max_devices) {
			mps_dprint(sc, MPS_FAULT, "Target ID is out of range "
			   "for Bus/Target to DevHandle mapping.");
			return (EINVAL);
		}
		dev_handle = sc->mapping_table[target].dev_handle;
		if (dev_handle)
			data->DevHandle = dev_handle;
	} else {
		bus = 0;
		target = mps_mapping_get_tid_from_handle(sc, dev_handle);
		data->Bus = bus;
		data->TargetID = target;
	}

	return (0);
}

static int
mps_ioctl(struct cdev *dev, u_long cmd, void *arg, int flag,
    struct thread *td)
{
	struct mps_softc *sc;
	struct mps_cfg_page_req *page_req;
	struct mps_ext_cfg_page_req *ext_page_req;
	void *mps_page;
	int error, msleep_ret;

	mps_page = NULL;
	sc = dev->si_drv1;
	page_req = (void *)arg;
	ext_page_req = (void *)arg;

	switch (cmd) {
	case MPSIO_READ_CFG_HEADER:
		mps_lock(sc);
		error = mps_user_read_cfg_header(sc, page_req);
		mps_unlock(sc);
		break;
	case MPSIO_READ_CFG_PAGE:
		mps_page = malloc(page_req->len, M_MPSUSER, M_WAITOK | M_ZERO);
		error = copyin(page_req->buf, mps_page,
		    sizeof(MPI2_CONFIG_PAGE_HEADER));
		if (error)
			break;
		mps_lock(sc);
		error = mps_user_read_cfg_page(sc, page_req, mps_page);
		mps_unlock(sc);
		if (error)
			break;
		error = copyout(mps_page, page_req->buf, page_req->len);
		break;
	case MPSIO_READ_EXT_CFG_HEADER:
		mps_lock(sc);
		error = mps_user_read_extcfg_header(sc, ext_page_req);
		mps_unlock(sc);
		break;
	case MPSIO_READ_EXT_CFG_PAGE:
		mps_page = malloc(ext_page_req->len, M_MPSUSER, M_WAITOK|M_ZERO);
		error = copyin(ext_page_req->buf, mps_page,
		    sizeof(MPI2_CONFIG_EXTENDED_PAGE_HEADER));
		if (error)
			break;
		mps_lock(sc);
		error = mps_user_read_extcfg_page(sc, ext_page_req, mps_page);
		mps_unlock(sc);
		if (error)
			break;
		error = copyout(mps_page, ext_page_req->buf, ext_page_req->len);
		break;
	case MPSIO_WRITE_CFG_PAGE:
		mps_page = malloc(page_req->len, M_MPSUSER, M_WAITOK|M_ZERO);
		error = copyin(page_req->buf, mps_page, page_req->len);
		if (error)
			break;
		mps_lock(sc);
		error = mps_user_write_cfg_page(sc, page_req, mps_page);
		mps_unlock(sc);
		break;
	case MPSIO_MPS_COMMAND:
		error = mps_user_command(sc, (struct mps_usr_command *)arg);
		break;
	case MPTIOCTL_PASS_THRU:
		/*
		 * The user has requested to pass through a command to be
		 * executed by the MPT firmware.  Call our routine which does
		 * this.  Only allow one passthru IOCTL at one time.
		 */
		error = mps_user_pass_thru(sc, (mps_pass_thru_t *)arg);
		break;
	case MPTIOCTL_GET_ADAPTER_DATA:
		/*
		 * The user has requested to read adapter data.  Call our
		 * routine which does this.
		 */
		error = 0;
		mps_user_get_adapter_data(sc, (mps_adapter_data_t *)arg);
		break;
	case MPTIOCTL_GET_PCI_INFO:
		/*
		 * The user has requested to read pci info.  Call
		 * our routine which does this.
		 */
		mps_lock(sc);
		error = 0;
		mps_user_read_pci_info(sc, (mps_pci_info_t *)arg);
		mps_unlock(sc);
		break;
	case MPTIOCTL_RESET_ADAPTER:
		mps_lock(sc);
		sc->port_enable_complete = 0;
		uint32_t reinit_start = time_uptime;
		error = mps_reinit(sc);
		/* Sleep for 300 second. */
		msleep_ret = msleep(&sc->port_enable_complete, &sc->mps_mtx, PRIBIO,
		       "mps_porten", 300 * hz);
		mps_unlock(sc);
		if (msleep_ret)
			printf("Port Enable did not complete after Diag "
			    "Reset msleep error %d.\n", msleep_ret);
		else
			mps_dprint(sc, MPS_USER,
				"Hard Reset with Port Enable completed in %d seconds.\n",
				 (uint32_t) (time_uptime - reinit_start));
		break;
	case MPTIOCTL_DIAG_ACTION:
		/*
		 * The user has done a diag buffer action.  Call our routine
		 * which does this.  Only allow one diag action at one time.
		 */
		mps_lock(sc);
		error = mps_user_diag_action(sc, (mps_diag_action_t *)arg);
		mps_unlock(sc);
		break;
	case MPTIOCTL_EVENT_QUERY:
		/*
		 * The user has done an event query. Call our routine which does
		 * this.
		 */
		error = 0;
		mps_user_event_query(sc, (mps_event_query_t *)arg);
		break;
	case MPTIOCTL_EVENT_ENABLE:
		/*
		 * The user has done an event enable. Call our routine which
		 * does this.
		 */
		error = 0;
		mps_user_event_enable(sc, (mps_event_enable_t *)arg);
		break;
	case MPTIOCTL_EVENT_REPORT:
		/*
		 * The user has done an event report. Call our routine which
		 * does this.
		 */
		error = mps_user_event_report(sc, (mps_event_report_t *)arg);
		break;
	case MPTIOCTL_REG_ACCESS:
		/*
		 * The user has requested register access.  Call our routine
		 * which does this.
		 */
		mps_lock(sc);
		error = mps_user_reg_access(sc, (mps_reg_access_t *)arg);
		mps_unlock(sc);
		break;
	case MPTIOCTL_BTDH_MAPPING:
		/*
		 * The user has requested to translate a bus/target to a
		 * DevHandle or a DevHandle to a bus/target.  Call our routine
		 * which does this.
		 */
		error = mps_user_btdh(sc, (mps_btdh_mapping_t *)arg);
		break;
	default:
		error = ENOIOCTL;
		break;
	}

	if (mps_page != NULL)
		free(mps_page, M_MPSUSER);

	return (error);
}

#ifdef COMPAT_FREEBSD32

struct mps_cfg_page_req32 {
	MPI2_CONFIG_PAGE_HEADER header;
	uint32_t page_address;
	uint32_t buf;
	int	len;	
	uint16_t ioc_status;
};

struct mps_ext_cfg_page_req32 {
	MPI2_CONFIG_EXTENDED_PAGE_HEADER header;
	uint32_t page_address;
	uint32_t buf;
	int	len;
	uint16_t ioc_status;
};

struct mps_raid_action32 {
	uint8_t action;
	uint8_t volume_bus;
	uint8_t volume_id;
	uint8_t phys_disk_num;
	uint32_t action_data_word;
	uint32_t buf;
	int len;
	uint32_t volume_status;
	uint32_t action_data[4];
	uint16_t action_status;
	uint16_t ioc_status;
	uint8_t write;
};

struct mps_usr_command32 {
	uint32_t req;
	uint32_t req_len;
	uint32_t rpl;
	uint32_t rpl_len;
	uint32_t buf;
	int len;
	uint32_t flags;
};

#define	MPSIO_READ_CFG_HEADER32	_IOWR('M', 200, struct mps_cfg_page_req32)
#define	MPSIO_READ_CFG_PAGE32	_IOWR('M', 201, struct mps_cfg_page_req32)
#define	MPSIO_READ_EXT_CFG_HEADER32 _IOWR('M', 202, struct mps_ext_cfg_page_req32)
#define	MPSIO_READ_EXT_CFG_PAGE32 _IOWR('M', 203, struct mps_ext_cfg_page_req32)
#define	MPSIO_WRITE_CFG_PAGE32	_IOWR('M', 204, struct mps_cfg_page_req32)
#define	MPSIO_RAID_ACTION32	_IOWR('M', 205, struct mps_raid_action32)
#define	MPSIO_MPS_COMMAND32	_IOWR('M', 210, struct mps_usr_command32)

static int
mps_ioctl32(struct cdev *dev, u_long cmd32, void *_arg, int flag,
    struct thread *td)
{
	struct mps_cfg_page_req32 *page32 = _arg;
	struct mps_ext_cfg_page_req32 *ext32 = _arg;
	struct mps_raid_action32 *raid32 = _arg;
	struct mps_usr_command32 *user32 = _arg;
	union {
		struct mps_cfg_page_req page;
		struct mps_ext_cfg_page_req ext;
		struct mps_raid_action raid;
		struct mps_usr_command user;
	} arg;
	u_long cmd;
	int error;

	switch (cmd32) {
	case MPSIO_READ_CFG_HEADER32:
	case MPSIO_READ_CFG_PAGE32:
	case MPSIO_WRITE_CFG_PAGE32:
		if (cmd32 == MPSIO_READ_CFG_HEADER32)
			cmd = MPSIO_READ_CFG_HEADER;
		else if (cmd32 == MPSIO_READ_CFG_PAGE32)
			cmd = MPSIO_READ_CFG_PAGE;
		else
			cmd = MPSIO_WRITE_CFG_PAGE;
		CP(*page32, arg.page, header);
		CP(*page32, arg.page, page_address);
		PTRIN_CP(*page32, arg.page, buf);
		CP(*page32, arg.page, len);
		CP(*page32, arg.page, ioc_status);
		break;

	case MPSIO_READ_EXT_CFG_HEADER32:
	case MPSIO_READ_EXT_CFG_PAGE32:
		if (cmd32 == MPSIO_READ_EXT_CFG_HEADER32)
			cmd = MPSIO_READ_EXT_CFG_HEADER;
		else
			cmd = MPSIO_READ_EXT_CFG_PAGE;
		CP(*ext32, arg.ext, header);
		CP(*ext32, arg.ext, page_address);
		PTRIN_CP(*ext32, arg.ext, buf);
		CP(*ext32, arg.ext, len);
		CP(*ext32, arg.ext, ioc_status);
		break;

	case MPSIO_RAID_ACTION32:
		cmd = MPSIO_RAID_ACTION;
		CP(*raid32, arg.raid, action);
		CP(*raid32, arg.raid, volume_bus);
		CP(*raid32, arg.raid, volume_id);
		CP(*raid32, arg.raid, phys_disk_num);
		CP(*raid32, arg.raid, action_data_word);
		PTRIN_CP(*raid32, arg.raid, buf);
		CP(*raid32, arg.raid, len);
		CP(*raid32, arg.raid, volume_status);
		bcopy(raid32->action_data, arg.raid.action_data,
		    sizeof arg.raid.action_data);
		CP(*raid32, arg.raid, ioc_status);
		CP(*raid32, arg.raid, write);
		break;

	case MPSIO_MPS_COMMAND32:
		cmd = MPSIO_MPS_COMMAND;
		PTRIN_CP(*user32, arg.user, req);
		CP(*user32, arg.user, req_len);
		PTRIN_CP(*user32, arg.user, rpl);
		CP(*user32, arg.user, rpl_len);
		PTRIN_CP(*user32, arg.user, buf);
		CP(*user32, arg.user, len);
		CP(*user32, arg.user, flags);
		break;
	default:
		return (ENOIOCTL);
	}

	error = mps_ioctl(dev, cmd, &arg, flag, td);
	if (error == 0 && (cmd32 & IOC_OUT) != 0) {
		switch (cmd32) {
		case MPSIO_READ_CFG_HEADER32:
		case MPSIO_READ_CFG_PAGE32:
		case MPSIO_WRITE_CFG_PAGE32:
			CP(arg.page, *page32, header);
			CP(arg.page, *page32, page_address);
			PTROUT_CP(arg.page, *page32, buf);
			CP(arg.page, *page32, len);
			CP(arg.page, *page32, ioc_status);
			break;

		case MPSIO_READ_EXT_CFG_HEADER32:
		case MPSIO_READ_EXT_CFG_PAGE32:
			CP(arg.ext, *ext32, header);
			CP(arg.ext, *ext32, page_address);
			PTROUT_CP(arg.ext, *ext32, buf);
			CP(arg.ext, *ext32, len);
			CP(arg.ext, *ext32, ioc_status);
			break;

		case MPSIO_RAID_ACTION32:
			CP(arg.raid, *raid32, action);
			CP(arg.raid, *raid32, volume_bus);
			CP(arg.raid, *raid32, volume_id);
			CP(arg.raid, *raid32, phys_disk_num);
			CP(arg.raid, *raid32, action_data_word);
			PTROUT_CP(arg.raid, *raid32, buf);
			CP(arg.raid, *raid32, len);
			CP(arg.raid, *raid32, volume_status);
			bcopy(arg.raid.action_data, raid32->action_data,
			    sizeof arg.raid.action_data);
			CP(arg.raid, *raid32, ioc_status);
			CP(arg.raid, *raid32, write);
			break;

		case MPSIO_MPS_COMMAND32:
			PTROUT_CP(arg.user, *user32, req);
			CP(arg.user, *user32, req_len);
			PTROUT_CP(arg.user, *user32, rpl);
			CP(arg.user, *user32, rpl_len);
			PTROUT_CP(arg.user, *user32, buf);
			CP(arg.user, *user32, len);
			CP(arg.user, *user32, flags);
			break;
		}
	}

	return (error);
}
#endif /* COMPAT_FREEBSD32 */

static int
mps_ioctl_devsw(struct cdev *dev, u_long com, caddr_t arg, int flag,
    struct thread *td)
{
#ifdef COMPAT_FREEBSD32
	if (SV_CURPROC_FLAG(SV_ILP32))
		return (mps_ioctl32(dev, com, arg, flag, td));
#endif
	return (mps_ioctl(dev, com, arg, flag, td));
}<|MERGE_RESOLUTION|>--- conflicted
+++ resolved
@@ -808,19 +808,7 @@
 	    (__cheri_fromcap void *)data->PtrDataOut, data->DataOutSize,
 	    data->DataDirection);
 
-<<<<<<< HEAD
-	/*
-	 * copy in the header so we know what we're dealing with before we
-	 * commit to allocating a command for it.
-	 */
-	err = copyin(data->PtrRequest, &tmphdr, data->RequestSize);
-	if (err != 0)
-		goto RetFreeUnlocked;
-
-	if (data->RequestSize > (int)sc->reqframesz) {
-=======
 	if (data->RequestSize > sc->reqframesz) {
->>>>>>> de828a91
 		err = EINVAL;
 		goto RetFreeUnlocked;
 	}
@@ -828,7 +816,7 @@
 	req = malloc(data->RequestSize, M_MPSUSER, M_WAITOK | M_ZERO);
 	tmphdr = (MPI2_REQUEST_HEADER *)req;
 
-	err = copyin(PTRIN(data->PtrRequest), req, data->RequestSize);
+	err = copyin(data->PtrRequest, req, data->RequestSize);
 	if (err != 0)
 		goto RetFreeUnlocked;
 
