--- conflicted
+++ resolved
@@ -404,17 +404,4 @@
 	mtx_unlock_spin(&rbr->rxbr_lock);
 
 	return (0);
-<<<<<<< HEAD
-}
-// CHERI CHANGES START
-// {
-//   "updated": 20180629,
-//   "target_type": "kernel",
-//   "changes": [
-//     "struct iovec"
-//   ]
-// }
-// CHERI CHANGES END
-=======
-}
->>>>>>> fe33cd02
+}