--- conflicted
+++ resolved
@@ -3343,9 +3343,6 @@
 
 	CASE_IOC_IFREQ(SIOCSIFCAP):
 		HN_LOCK(sc);
-<<<<<<< HEAD
-		mask = ifr_reqcap_get(ifr) ^ ifp->if_capenable;
-=======
 
 		if (hn_xpnt_vf_isready(sc)) {
 			ifr_vf = *ifr;
@@ -3360,9 +3357,8 @@
 		 * Fix up requested capabilities w/ supported capabilities,
 		 * since the supported capabilities could have been changed.
 		 */
-		mask = (ifr->ifr_reqcap & ifp->if_capabilities) ^
+		mask = (ifr_reqcap_get(ifr) & ifp->if_capabilities) ^
 		    ifp->if_capenable;
->>>>>>> 4b42c6e8
 
 		if (mask & IFCAP_TXCSUM) {
 			ifp->if_capenable ^= IFCAP_TXCSUM;
