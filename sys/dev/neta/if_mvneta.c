--- conflicted
+++ resolved
@@ -2104,19 +2104,11 @@
 		sc->mvneta_if_flags = ifp->if_flags;
 		mvneta_sc_unlock(sc);
 		break;
-<<<<<<< HEAD
 	case CASE_IOC_IFREQ(SIOCSIFCAP):
-		if (ifp->if_mtu > MVNETA_MAX_CSUM_MTU &&
+		if (ifp->if_mtu > sc->tx_csum_limit &&
 		    ifr_reqcap_get(ifr) & IFCAP_TXCSUM)
 			ifr_reqcap_get(ifr) &= ~IFCAP_TXCSUM;
 		mask = ifp->if_capenable ^ ifr_reqcap_get(ifr);
-=======
-	case SIOCSIFCAP:
-		if (ifp->if_mtu > sc->tx_csum_limit &&
-		    ifr->ifr_reqcap & IFCAP_TXCSUM)
-			ifr->ifr_reqcap &= ~IFCAP_TXCSUM;
-		mask = ifp->if_capenable ^ ifr->ifr_reqcap;
->>>>>>> 3de22650
 		if (mask & IFCAP_HWCSUM) {
 			ifp->if_capenable &= ~IFCAP_HWCSUM;
 			ifp->if_capenable |= IFCAP_HWCSUM & ifr_reqcap_get(ifr);
