--- conflicted
+++ resolved
@@ -404,19 +404,15 @@
 
 	/* Basic functionality to achieve media status reports */
 	switch (command) {
-<<<<<<< HEAD
-	CASE_IOC_IFREQ(SIOCSIFFLAGS):
-=======
-	case SIOCSIFMTU:
+	CASE_IOC_IFREQ(SIOCSIFMTU):
 		DTSEC_LOCK(sc);
-		if (dtsec_set_mtu(sc, ifr->ifr_mtu))
-			ifp->if_mtu = ifr->ifr_mtu;
+		if (dtsec_set_mtu(sc, ifr_mtu_get(ifr)))
+			ifp->if_mtu = ifr_mtu_get(ifr);
 		else
 			error = EINVAL;
 		DTSEC_UNLOCK(sc);
 		break;
-	case SIOCSIFFLAGS:
->>>>>>> b32e75a2
+	CASE_IOC_IFREQ(SIOCSIFFLAGS):
 		DTSEC_LOCK(sc);
 
 		if (sc->sc_ifnet->if_flags & IFF_UP)
