/*-
 * Copyright (c) 2016, Vincenzo Maffione
 * All rights reserved.
 *
 * Redistribution and use in source and binary forms, with or without
 * modification, are permitted provided that the following conditions
 * are met:
 * 1. Redistributions of source code must retain the above copyright
 *    notice unmodified, this list of conditions, and the following
 *    disclaimer.
 * 2. Redistributions in binary form must reproduce the above copyright
 *    notice, this list of conditions and the following disclaimer in the
 *    documentation and/or other materials provided with the distribution.
 *
 * THIS SOFTWARE IS PROVIDED BY THE AUTHOR ``AS IS'' AND ANY EXPRESS OR
 * IMPLIED WARRANTIES, INCLUDING, BUT NOT LIMITED TO, THE IMPLIED WARRANTIES
 * OF MERCHANTABILITY AND FITNESS FOR A PARTICULAR PURPOSE ARE DISCLAIMED.
 * IN NO EVENT SHALL THE AUTHOR BE LIABLE FOR ANY DIRECT, INDIRECT,
 * INCIDENTAL, SPECIAL, EXEMPLARY, OR CONSEQUENTIAL DAMAGES (INCLUDING, BUT
 * NOT LIMITED TO, PROCUREMENT OF SUBSTITUTE GOODS OR SERVICES; LOSS OF USE,
 * DATA, OR PROFITS; OR BUSINESS INTERRUPTION) HOWEVER CAUSED AND ON ANY
 * THEORY OF LIABILITY, WHETHER IN CONTRACT, STRICT LIABILITY, OR TORT
 * (INCLUDING NEGLIGENCE OR OTHERWISE) ARISING IN ANY WAY OUT OF THE USE OF
 * THIS SOFTWARE, EVEN IF ADVISED OF THE POSSIBILITY OF SUCH DAMAGE.
 *
 * $FreeBSD$
 */

/* Driver for ptnet paravirtualized network device. */

#include <sys/cdefs.h>

#include <sys/types.h>
#include <sys/param.h>
#include <sys/systm.h>
#include <sys/kernel.h>
#include <sys/sockio.h>
#include <sys/mbuf.h>
#include <sys/malloc.h>
#include <sys/module.h>
#include <sys/socket.h>
#include <sys/sysctl.h>
#include <sys/lock.h>
#include <sys/mutex.h>
#include <sys/taskqueue.h>
#include <sys/smp.h>
#include <sys/time.h>
#include <machine/smp.h>

#include <vm/uma.h>
#include <vm/vm.h>
#include <vm/pmap.h>

#include <net/ethernet.h>
#include <net/if.h>
#include <net/if_var.h>
#include <net/if_arp.h>
#include <net/if_dl.h>
#include <net/if_types.h>
#include <net/if_media.h>
#include <net/if_vlan_var.h>
#include <net/bpf.h>

#include <netinet/in_systm.h>
#include <netinet/in.h>
#include <netinet/ip.h>
#include <netinet/ip6.h>
#include <netinet6/ip6_var.h>
#include <netinet/udp.h>
#include <netinet/tcp.h>

#include <machine/bus.h>
#include <machine/resource.h>
#include <sys/bus.h>
#include <sys/rman.h>

#include <dev/pci/pcivar.h>
#include <dev/pci/pcireg.h>

#include "opt_inet.h"
#include "opt_inet6.h"

#include <sys/selinfo.h>
#include <net/netmap.h>
#include <dev/netmap/netmap_kern.h>
#include <net/netmap_virt.h>
#include <dev/netmap/netmap_mem2.h>
#include <dev/virtio/network/virtio_net.h>

#ifdef WITH_PTNETMAP

#ifndef INET
#error "INET not defined, cannot support offloadings"
#endif

#if __FreeBSD_version >= 1100000
static uint64_t	ptnet_get_counter(if_t, ift_counter);
#else
typedef struct ifnet *if_t;
#define if_getsoftc(_ifp)   (_ifp)->if_softc
#endif

//#define PTNETMAP_STATS
//#define DEBUG
#ifdef DEBUG
#define DBG(x) x
#else   /* !DEBUG */
#define DBG(x)
#endif  /* !DEBUG */

extern int ptnet_vnet_hdr; /* Tunable parameter */

struct ptnet_softc;

struct ptnet_queue_stats {
	uint64_t	packets; /* if_[io]packets */
	uint64_t	bytes;	 /* if_[io]bytes */
	uint64_t	errors;	 /* if_[io]errors */
	uint64_t	iqdrops; /* if_iqdrops */
	uint64_t	mcasts;  /* if_[io]mcasts */
#ifdef PTNETMAP_STATS
	uint64_t	intrs;
	uint64_t	kicks;
#endif /* PTNETMAP_STATS */
};

struct ptnet_queue {
	struct ptnet_softc		*sc;
	struct				resource *irq;
	void				*cookie;
	int				kring_id;
	struct nm_csb_atok		*atok;
	struct nm_csb_ktoa		*ktoa;
	unsigned int			kick;
	struct mtx			lock;
	struct buf_ring			*bufring; /* for TX queues */
	struct ptnet_queue_stats	stats;
#ifdef PTNETMAP_STATS
	struct ptnet_queue_stats	last_stats;
#endif /* PTNETMAP_STATS */
	struct taskqueue		*taskq;
	struct task			task;
	char				lock_name[16];
};

#define PTNET_Q_LOCK(_pq)	mtx_lock(&(_pq)->lock)
#define PTNET_Q_TRYLOCK(_pq)	mtx_trylock(&(_pq)->lock)
#define PTNET_Q_UNLOCK(_pq)	mtx_unlock(&(_pq)->lock)

struct ptnet_softc {
	device_t		dev;
	if_t			ifp;
	struct ifmedia		media;
	struct mtx		lock;
	char			lock_name[16];
	char			hwaddr[ETHER_ADDR_LEN];

	/* Mirror of PTFEAT register. */
	uint32_t		ptfeatures;
	unsigned int		vnet_hdr_len;

	/* PCI BARs support. */
	struct resource		*iomem;
	struct resource		*msix_mem;

	unsigned int		num_rings;
	unsigned int		num_tx_rings;
	struct ptnet_queue	*queues;
	struct ptnet_queue	*rxqueues;
	struct nm_csb_atok	*csb_gh;
	struct nm_csb_ktoa	*csb_hg;

	unsigned int		min_tx_space;

	struct netmap_pt_guest_adapter *ptna;

	struct callout		tick;
#ifdef PTNETMAP_STATS
	struct timeval		last_ts;
#endif /* PTNETMAP_STATS */
};

#define PTNET_CORE_LOCK(_sc)	mtx_lock(&(_sc)->lock)
#define PTNET_CORE_UNLOCK(_sc)	mtx_unlock(&(_sc)->lock)

static int	ptnet_probe(device_t);
static int	ptnet_attach(device_t);
static int	ptnet_detach(device_t);
static int	ptnet_suspend(device_t);
static int	ptnet_resume(device_t);
static int	ptnet_shutdown(device_t);

static void	ptnet_init(void *opaque);
static int	ptnet_ioctl(if_t ifp, u_long cmd, caddr_t data);
static int	ptnet_init_locked(struct ptnet_softc *sc);
static int	ptnet_stop(struct ptnet_softc *sc);
static int	ptnet_transmit(if_t ifp, struct mbuf *m);
static int	ptnet_drain_transmit_queue(struct ptnet_queue *pq,
					   unsigned int budget,
					   bool may_resched);
static void	ptnet_qflush(if_t ifp);
static void	ptnet_tx_task(void *context, int pending);

static int	ptnet_media_change(if_t ifp);
static void	ptnet_media_status(if_t ifp, struct ifmediareq *ifmr);
#ifdef PTNETMAP_STATS
static void	ptnet_tick(void *opaque);
#endif

static int	ptnet_irqs_init(struct ptnet_softc *sc);
static void	ptnet_irqs_fini(struct ptnet_softc *sc);

static uint32_t ptnet_nm_ptctl(struct ptnet_softc *sc, uint32_t cmd);
static int      ptnet_nm_config(struct netmap_adapter *na,
				struct nm_config_info *info);
static void	ptnet_update_vnet_hdr(struct ptnet_softc *sc);
static int	ptnet_nm_register(struct netmap_adapter *na, int onoff);
static int	ptnet_nm_txsync(struct netmap_kring *kring, int flags);
static int	ptnet_nm_rxsync(struct netmap_kring *kring, int flags);
static void	ptnet_nm_intr(struct netmap_adapter *na, int onoff);

static void	ptnet_tx_intr(void *opaque);
static void	ptnet_rx_intr(void *opaque);

static unsigned	ptnet_rx_discard(struct netmap_kring *kring,
				 unsigned int head);
static int	ptnet_rx_eof(struct ptnet_queue *pq, unsigned int budget,
			     bool may_resched);
static void	ptnet_rx_task(void *context, int pending);

#ifdef DEVICE_POLLING
static poll_handler_t ptnet_poll;
#endif

static device_method_t ptnet_methods[] = {
	DEVMETHOD(device_probe,			ptnet_probe),
	DEVMETHOD(device_attach,		ptnet_attach),
	DEVMETHOD(device_detach,		ptnet_detach),
	DEVMETHOD(device_suspend,		ptnet_suspend),
	DEVMETHOD(device_resume,		ptnet_resume),
	DEVMETHOD(device_shutdown,		ptnet_shutdown),
	DEVMETHOD_END
};

static driver_t ptnet_driver = {
	"ptnet",
	ptnet_methods,
	sizeof(struct ptnet_softc)
};

/* We use (SI_ORDER_MIDDLE+2) here, see DEV_MODULE_ORDERED() invocation. */
static devclass_t ptnet_devclass;
DRIVER_MODULE_ORDERED(ptnet, pci, ptnet_driver, ptnet_devclass,
		      NULL, NULL, SI_ORDER_MIDDLE + 2);

static int
ptnet_probe(device_t dev)
{
	if (pci_get_vendor(dev) != PTNETMAP_PCI_VENDOR_ID ||
		pci_get_device(dev) != PTNETMAP_PCI_NETIF_ID) {
		return (ENXIO);
	}

	device_set_desc(dev, "ptnet network adapter");

	return (BUS_PROBE_DEFAULT);
}

static inline void ptnet_kick(struct ptnet_queue *pq)
{
#ifdef PTNETMAP_STATS
	pq->stats.kicks ++;
#endif /* PTNETMAP_STATS */
	bus_write_4(pq->sc->iomem, pq->kick, 0);
}

#define PTNET_BUF_RING_SIZE	4096
#define PTNET_RX_BUDGET		512
#define PTNET_RX_BATCH		1
#define PTNET_TX_BUDGET		512
#define PTNET_TX_BATCH		64
#define PTNET_HDR_SIZE		sizeof(struct virtio_net_hdr_mrg_rxbuf)
#define PTNET_MAX_PKT_SIZE	65536

#define PTNET_CSUM_OFFLOAD	(CSUM_TCP | CSUM_UDP)
#define PTNET_CSUM_OFFLOAD_IPV6	(CSUM_TCP_IPV6 | CSUM_UDP_IPV6)
#define PTNET_ALL_OFFLOAD	(CSUM_TSO | PTNET_CSUM_OFFLOAD |\
				 PTNET_CSUM_OFFLOAD_IPV6)

static int
ptnet_attach(device_t dev)
{
	uint32_t ptfeatures = 0;
	unsigned int num_rx_rings, num_tx_rings;
	struct netmap_adapter na_arg;
	unsigned int nifp_offset;
	struct ptnet_softc *sc;
	if_t ifp;
	uint32_t macreg;
	int err, rid;
	int i;

	sc = device_get_softc(dev);
	sc->dev = dev;

	/* Setup PCI resources. */
	pci_enable_busmaster(dev);

	rid = PCIR_BAR(PTNETMAP_IO_PCI_BAR);
	sc->iomem = bus_alloc_resource_any(dev, SYS_RES_IOPORT, &rid,
					   RF_ACTIVE);
	if (sc->iomem == NULL) {
		device_printf(dev, "Failed to map I/O BAR\n");
		return (ENXIO);
	}

	/* Negotiate features with the hypervisor. */
	if (ptnet_vnet_hdr) {
		ptfeatures |= PTNETMAP_F_VNET_HDR;
	}
	bus_write_4(sc->iomem, PTNET_IO_PTFEAT, ptfeatures); /* wanted */
	ptfeatures = bus_read_4(sc->iomem, PTNET_IO_PTFEAT); /* acked */
	sc->ptfeatures = ptfeatures;

	num_tx_rings = bus_read_4(sc->iomem, PTNET_IO_NUM_TX_RINGS);
	num_rx_rings = bus_read_4(sc->iomem, PTNET_IO_NUM_RX_RINGS);
	sc->num_rings = num_tx_rings + num_rx_rings;
	sc->num_tx_rings = num_tx_rings;

	if (sc->num_rings * sizeof(struct nm_csb_atok) > PAGE_SIZE) {
		device_printf(dev, "CSB cannot handle that many rings (%u)\n",
				sc->num_rings);
		err = ENOMEM;
		goto err_path;
	}

	/* Allocate CSB and carry out CSB allocation protocol. */
	sc->csb_gh = contigmalloc(2*PAGE_SIZE, M_DEVBUF, M_NOWAIT | M_ZERO,
				  (size_t)0, -1UL, PAGE_SIZE, 0);
	if (sc->csb_gh == NULL) {
		device_printf(dev, "Failed to allocate CSB\n");
		err = ENOMEM;
		goto err_path;
	}
	sc->csb_hg = (struct nm_csb_ktoa *)(((char *)sc->csb_gh) + PAGE_SIZE);

	{
		/*
		 * We use uint64_t rather than vm_paddr_t since we
		 * need 64 bit addresses even on 32 bit platforms.
		 */
		uint64_t paddr = vtophys(sc->csb_gh);

		/* CSB allocation protocol: write to BAH first, then
		 * to BAL (for both GH and HG sections). */
		bus_write_4(sc->iomem, PTNET_IO_CSB_GH_BAH,
				(paddr >> 32) & 0xffffffff);
		bus_write_4(sc->iomem, PTNET_IO_CSB_GH_BAL,
				paddr & 0xffffffff);
		paddr = vtophys(sc->csb_hg);
		bus_write_4(sc->iomem, PTNET_IO_CSB_HG_BAH,
				(paddr >> 32) & 0xffffffff);
		bus_write_4(sc->iomem, PTNET_IO_CSB_HG_BAL,
				paddr & 0xffffffff);
	}

	/* Allocate and initialize per-queue data structures. */
	sc->queues = malloc(sizeof(struct ptnet_queue) * sc->num_rings,
			    M_DEVBUF, M_NOWAIT | M_ZERO);
	if (sc->queues == NULL) {
		err = ENOMEM;
		goto err_path;
	}
	sc->rxqueues = sc->queues + num_tx_rings;

	for (i = 0; i < sc->num_rings; i++) {
		struct ptnet_queue *pq = sc->queues + i;

		pq->sc = sc;
		pq->kring_id = i;
		pq->kick = PTNET_IO_KICK_BASE + 4 * i;
		pq->atok = sc->csb_gh + i;
		pq->ktoa = sc->csb_hg + i;
		snprintf(pq->lock_name, sizeof(pq->lock_name), "%s-%d",
			 device_get_nameunit(dev), i);
		mtx_init(&pq->lock, pq->lock_name, NULL, MTX_DEF);
		if (i >= num_tx_rings) {
			/* RX queue: fix kring_id. */
			pq->kring_id -= num_tx_rings;
		} else {
			/* TX queue: allocate buf_ring. */
			pq->bufring = buf_ring_alloc(PTNET_BUF_RING_SIZE,
						M_DEVBUF, M_NOWAIT, &pq->lock);
			if (pq->bufring == NULL) {
				err = ENOMEM;
				goto err_path;
			}
		}
	}

	sc->min_tx_space = 64; /* Safe initial value. */

	err = ptnet_irqs_init(sc);
	if (err) {
		goto err_path;
	}

	/* Setup Ethernet interface. */
	sc->ifp = ifp = if_alloc(IFT_ETHER);
	if (ifp == NULL) {
		device_printf(dev, "Failed to allocate ifnet\n");
		err = ENOMEM;
		goto err_path;
	}

	if_initname(ifp, device_get_name(dev), device_get_unit(dev));
	ifp->if_baudrate = IF_Gbps(10);
	ifp->if_softc = sc;
	ifp->if_flags = IFF_BROADCAST | IFF_MULTICAST | IFF_SIMPLEX;
	ifp->if_init = ptnet_init;
	ifp->if_ioctl = ptnet_ioctl;
#if __FreeBSD_version >= 1100000
	ifp->if_get_counter = ptnet_get_counter;
#endif
	ifp->if_transmit = ptnet_transmit;
	ifp->if_qflush = ptnet_qflush;

	ifmedia_init(&sc->media, IFM_IMASK, ptnet_media_change,
		     ptnet_media_status);
	ifmedia_add(&sc->media, IFM_ETHER | IFM_10G_T | IFM_FDX, 0, NULL);
	ifmedia_set(&sc->media, IFM_ETHER | IFM_10G_T | IFM_FDX);

	macreg = bus_read_4(sc->iomem, PTNET_IO_MAC_HI);
	sc->hwaddr[0] = (macreg >> 8) & 0xff;
	sc->hwaddr[1] = macreg & 0xff;
	macreg = bus_read_4(sc->iomem, PTNET_IO_MAC_LO);
	sc->hwaddr[2] = (macreg >> 24) & 0xff;
	sc->hwaddr[3] = (macreg >> 16) & 0xff;
	sc->hwaddr[4] = (macreg >> 8) & 0xff;
	sc->hwaddr[5] = macreg & 0xff;

	ether_ifattach(ifp, sc->hwaddr);

	ifp->if_hdrlen = sizeof(struct ether_vlan_header);
	ifp->if_capabilities |= IFCAP_JUMBO_MTU | IFCAP_VLAN_MTU;

	if (sc->ptfeatures & PTNETMAP_F_VNET_HDR) {
		/* Similarly to what the vtnet driver does, we can emulate
		 * VLAN offloadings by inserting and removing the 802.1Q
		 * header during transmit and receive. We are then able
		 * to do checksum offloading of VLAN frames. */
		ifp->if_capabilities |= IFCAP_HWCSUM | IFCAP_HWCSUM_IPV6
					| IFCAP_VLAN_HWCSUM
					| IFCAP_TSO | IFCAP_LRO
					| IFCAP_VLAN_HWTSO
					| IFCAP_VLAN_HWTAGGING;
	}

	ifp->if_capenable = ifp->if_capabilities;
#ifdef DEVICE_POLLING
	/* Don't enable polling by default. */
	ifp->if_capabilities |= IFCAP_POLLING;
#endif
	snprintf(sc->lock_name, sizeof(sc->lock_name),
		 "%s", device_get_nameunit(dev));
	mtx_init(&sc->lock, sc->lock_name, "ptnet core lock", MTX_DEF);
	callout_init_mtx(&sc->tick, &sc->lock, 0);

	/* Prepare a netmap_adapter struct instance to do netmap_attach(). */
	nifp_offset = bus_read_4(sc->iomem, PTNET_IO_NIFP_OFS);
	memset(&na_arg, 0, sizeof(na_arg));
	na_arg.ifp = ifp;
	na_arg.num_tx_desc = bus_read_4(sc->iomem, PTNET_IO_NUM_TX_SLOTS);
	na_arg.num_rx_desc = bus_read_4(sc->iomem, PTNET_IO_NUM_RX_SLOTS);
	na_arg.num_tx_rings = num_tx_rings;
	na_arg.num_rx_rings = num_rx_rings;
	na_arg.nm_config = ptnet_nm_config;
	na_arg.nm_krings_create = ptnet_nm_krings_create;
	na_arg.nm_krings_delete = ptnet_nm_krings_delete;
	na_arg.nm_dtor = ptnet_nm_dtor;
	na_arg.nm_intr = ptnet_nm_intr;
	na_arg.nm_register = ptnet_nm_register;
	na_arg.nm_txsync = ptnet_nm_txsync;
	na_arg.nm_rxsync = ptnet_nm_rxsync;

	netmap_pt_guest_attach(&na_arg, nifp_offset,
                                bus_read_4(sc->iomem, PTNET_IO_HOSTMEMID));

	/* Now a netmap adapter for this ifp has been allocated, and it
	 * can be accessed through NA(ifp). We also have to initialize the CSB
	 * pointer. */
	sc->ptna = (struct netmap_pt_guest_adapter *)NA(ifp);

	/* If virtio-net header was negotiated, set the virt_hdr_len field in
	 * the netmap adapter, to inform users that this netmap adapter requires
	 * the application to deal with the headers. */
	ptnet_update_vnet_hdr(sc);

	device_printf(dev, "%s() completed\n", __func__);

	return (0);

err_path:
	ptnet_detach(dev);
	return err;
}

/* Stop host sync-kloop if it was running. */
static void
ptnet_device_shutdown(struct ptnet_softc *sc)
{
	ptnet_nm_ptctl(sc, PTNETMAP_PTCTL_DELETE);
	bus_write_4(sc->iomem, PTNET_IO_CSB_GH_BAH, 0);
	bus_write_4(sc->iomem, PTNET_IO_CSB_GH_BAL, 0);
	bus_write_4(sc->iomem, PTNET_IO_CSB_HG_BAH, 0);
	bus_write_4(sc->iomem, PTNET_IO_CSB_HG_BAL, 0);
}

static int
ptnet_detach(device_t dev)
{
	struct ptnet_softc *sc = device_get_softc(dev);
	int i;

	ptnet_device_shutdown(sc);

#ifdef DEVICE_POLLING
	if (sc->ifp->if_capenable & IFCAP_POLLING) {
		ether_poll_deregister(sc->ifp);
	}
#endif
	callout_drain(&sc->tick);

	if (sc->queues) {
		/* Drain taskqueues before calling if_detach. */
		for (i = 0; i < sc->num_rings; i++) {
			struct ptnet_queue *pq = sc->queues + i;

			if (pq->taskq) {
				taskqueue_drain(pq->taskq, &pq->task);
			}
		}
	}

	if (sc->ifp) {
		ether_ifdetach(sc->ifp);

		/* Uninitialize netmap adapters for this device. */
		netmap_detach(sc->ifp);

		ifmedia_removeall(&sc->media);
		if_free(sc->ifp);
		sc->ifp = NULL;
	}

	ptnet_irqs_fini(sc);

	if (sc->csb_gh) {
		contigfree(sc->csb_gh, 2*PAGE_SIZE, M_DEVBUF);
		sc->csb_gh = NULL;
		sc->csb_hg = NULL;
	}

	if (sc->queues) {
		for (i = 0; i < sc->num_rings; i++) {
			struct ptnet_queue *pq = sc->queues + i;

			if (mtx_initialized(&pq->lock)) {
				mtx_destroy(&pq->lock);
			}
			if (pq->bufring != NULL) {
				buf_ring_free(pq->bufring, M_DEVBUF);
			}
		}
		free(sc->queues, M_DEVBUF);
		sc->queues = NULL;
	}

	if (sc->iomem) {
		bus_release_resource(dev, SYS_RES_IOPORT,
				     PCIR_BAR(PTNETMAP_IO_PCI_BAR), sc->iomem);
		sc->iomem = NULL;
	}

	mtx_destroy(&sc->lock);

	device_printf(dev, "%s() completed\n", __func__);

	return (0);
}

static int
ptnet_suspend(device_t dev)
{
	struct ptnet_softc *sc = device_get_softc(dev);

	(void)sc;

	return (0);
}

static int
ptnet_resume(device_t dev)
{
	struct ptnet_softc *sc = device_get_softc(dev);

	(void)sc;

	return (0);
}

static int
ptnet_shutdown(device_t dev)
{
	struct ptnet_softc *sc = device_get_softc(dev);

	ptnet_device_shutdown(sc);

	return (0);
}

static int
ptnet_irqs_init(struct ptnet_softc *sc)
{
	int rid = PCIR_BAR(PTNETMAP_MSIX_PCI_BAR);
	int nvecs = sc->num_rings;
	device_t dev = sc->dev;
	int err = ENOSPC;
	int cpu_cur;
	int i;

	if (pci_find_cap(dev, PCIY_MSIX, NULL) != 0)  {
		device_printf(dev, "Could not find MSI-X capability\n");
		return (ENXIO);
	}

	sc->msix_mem = bus_alloc_resource_any(dev, SYS_RES_MEMORY,
					      &rid, RF_ACTIVE);
	if (sc->msix_mem == NULL) {
		device_printf(dev, "Failed to allocate MSIX PCI BAR\n");
		return (ENXIO);
	}

	if (pci_msix_count(dev) < nvecs) {
		device_printf(dev, "Not enough MSI-X vectors\n");
		goto err_path;
	}

	err = pci_alloc_msix(dev, &nvecs);
	if (err) {
		device_printf(dev, "Failed to allocate MSI-X vectors\n");
		goto err_path;
	}

	for (i = 0; i < nvecs; i++) {
		struct ptnet_queue *pq = sc->queues + i;

		rid = i + 1;
		pq->irq = bus_alloc_resource_any(dev, SYS_RES_IRQ, &rid,
						 RF_ACTIVE);
		if (pq->irq == NULL) {
			device_printf(dev, "Failed to allocate interrupt "
					   "for queue #%d\n", i);
			err = ENOSPC;
			goto err_path;
		}
	}

	cpu_cur = CPU_FIRST();
	for (i = 0; i < nvecs; i++) {
		struct ptnet_queue *pq = sc->queues + i;
		void (*handler)(void *) = ptnet_tx_intr;

		if (i >= sc->num_tx_rings) {
			handler = ptnet_rx_intr;
		}
		err = bus_setup_intr(dev, pq->irq, INTR_TYPE_NET | INTR_MPSAFE,
				     NULL /* intr_filter */, handler,
				     pq, &pq->cookie);
		if (err) {
			device_printf(dev, "Failed to register intr handler "
					   "for queue #%d\n", i);
			goto err_path;
		}

		bus_describe_intr(dev, pq->irq, pq->cookie, "q%d", i);
#if 0
		bus_bind_intr(sc->dev, pq->irq, cpu_cur);
#endif
		cpu_cur = CPU_NEXT(cpu_cur);
	}

	device_printf(dev, "Allocated %d MSI-X vectors\n", nvecs);

	cpu_cur = CPU_FIRST();
	for (i = 0; i < nvecs; i++) {
		struct ptnet_queue *pq = sc->queues + i;
		static void (*handler)(void *context, int pending);

		handler = (i < sc->num_tx_rings) ? ptnet_tx_task : ptnet_rx_task;

		TASK_INIT(&pq->task, 0, handler, pq);
		pq->taskq = taskqueue_create_fast("ptnet_queue", M_NOWAIT,
					taskqueue_thread_enqueue, &pq->taskq);
		taskqueue_start_threads(&pq->taskq, 1, PI_NET, "%s-pq-%d",
					device_get_nameunit(sc->dev), cpu_cur);
		cpu_cur = CPU_NEXT(cpu_cur);
	}

	return 0;
err_path:
	ptnet_irqs_fini(sc);
	return err;
}

static void
ptnet_irqs_fini(struct ptnet_softc *sc)
{
	device_t dev = sc->dev;
	int i;

	for (i = 0; i < sc->num_rings; i++) {
		struct ptnet_queue *pq = sc->queues + i;

		if (pq->taskq) {
			taskqueue_free(pq->taskq);
			pq->taskq = NULL;
		}

		if (pq->cookie) {
			bus_teardown_intr(dev, pq->irq, pq->cookie);
			pq->cookie = NULL;
		}

		if (pq->irq) {
			bus_release_resource(dev, SYS_RES_IRQ, i + 1, pq->irq);
			pq->irq = NULL;
		}
	}

	if (sc->msix_mem) {
		pci_release_msi(dev);

		bus_release_resource(dev, SYS_RES_MEMORY,
				     PCIR_BAR(PTNETMAP_MSIX_PCI_BAR),
				     sc->msix_mem);
		sc->msix_mem = NULL;
	}
}

static void
ptnet_init(void *opaque)
{
	struct ptnet_softc *sc = opaque;

	PTNET_CORE_LOCK(sc);
	ptnet_init_locked(sc);
	PTNET_CORE_UNLOCK(sc);
}

static int
ptnet_ioctl(if_t ifp, u_long cmd, caddr_t data)
{
	struct ptnet_softc *sc = if_getsoftc(ifp);
	device_t dev = sc->dev;
	struct ifreq *ifr = (struct ifreq *)data;
	int mask __unused, err = 0;

	switch (cmd) {
	case CASE_IOC_IFREQ(SIOCSIFFLAGS):
		device_printf(dev, "SIOCSIFFLAGS %x\n", ifp->if_flags);
		PTNET_CORE_LOCK(sc);
		if (ifp->if_flags & IFF_UP) {
			/* Network stack wants the iff to be up. */
			err = ptnet_init_locked(sc);
		} else {
			/* Network stack wants the iff to be down. */
			err = ptnet_stop(sc);
		}
		/* We don't need to do nothing to support IFF_PROMISC,
		 * since that is managed by the backend port. */
		PTNET_CORE_UNLOCK(sc);
		break;

	case CASE_IOC_IFREQ(SIOCSIFCAP):
		device_printf(dev, "SIOCSIFCAP %x %x\n",
			      ifr_reqcap_get(ifr), ifp->if_capenable);
		mask = ifr_reqcap_get(ifr) ^ ifp->if_capenable;
#ifdef DEVICE_POLLING
		if (mask & IFCAP_POLLING) {
			struct ptnet_queue *pq;
			int i;

			if (ifr_reqcap_get(ifr) & IFCAP_POLLING) {
				err = ether_poll_register(ptnet_poll, ifp);
				if (err) {
					break;
				}
				/* Stop queues and sync with taskqueues. */
				ifp->if_drv_flags &= ~IFF_DRV_RUNNING;
				for (i = 0; i < sc->num_rings; i++) {
					pq = sc-> queues + i;
					/* Make sure the worker sees the
					 * IFF_DRV_RUNNING down. */
					PTNET_Q_LOCK(pq);
					pq->atok->appl_need_kick = 0;
					PTNET_Q_UNLOCK(pq);
					/* Wait for rescheduling to finish. */
					if (pq->taskq) {
						taskqueue_drain(pq->taskq,
								&pq->task);
					}
				}
				ifp->if_drv_flags |= IFF_DRV_RUNNING;
			} else {
				err = ether_poll_deregister(ifp);
				for (i = 0; i < sc->num_rings; i++) {
					pq = sc-> queues + i;
					PTNET_Q_LOCK(pq);
					pq->atok->appl_need_kick = 1;
					PTNET_Q_UNLOCK(pq);
				}
			}
		}
#endif  /* DEVICE_POLLING */
		ifp->if_capenable = ifr_reqcap_get(ifr);
		break;

	case CASE_IOC_IFREQ(SIOCSIFMTU):
		/* We support any reasonable MTU. */
		if (ifr_mtu_get(ifr) < ETHERMIN ||
				ifr_mtu_get(ifr) > PTNET_MAX_PKT_SIZE) {
			err = EINVAL;
		} else {
			PTNET_CORE_LOCK(sc);
			ifp->if_mtu = ifr_mtu_get(ifr);
			PTNET_CORE_UNLOCK(sc);
		}
		break;

	case CASE_IOC_IFREQ(SIOCSIFMEDIA):
	case SIOCGIFMEDIA:
		err = ifmedia_ioctl(ifp, ifr, &sc->media, cmd);
		break;

	default:
		err = ether_ioctl(ifp, cmd, data);
		break;
	}

	return err;
}

static int
ptnet_init_locked(struct ptnet_softc *sc)
{
	if_t ifp = sc->ifp;
	struct netmap_adapter *na_dr = &sc->ptna->dr.up;
	struct netmap_adapter *na_nm = &sc->ptna->hwup.up;
	unsigned int nm_buf_size;
	int ret;

	if (ifp->if_drv_flags & IFF_DRV_RUNNING) {
		return 0; /* nothing to do */
	}

	device_printf(sc->dev, "%s\n", __func__);

	/* Translate offload capabilities according to if_capenable. */
	ifp->if_hwassist = 0;
	if (ifp->if_capenable & IFCAP_TXCSUM)
		ifp->if_hwassist |= PTNET_CSUM_OFFLOAD;
	if (ifp->if_capenable & IFCAP_TXCSUM_IPV6)
		ifp->if_hwassist |= PTNET_CSUM_OFFLOAD_IPV6;
	if (ifp->if_capenable & IFCAP_TSO4)
		ifp->if_hwassist |= CSUM_IP_TSO;
	if (ifp->if_capenable & IFCAP_TSO6)
		ifp->if_hwassist |= CSUM_IP6_TSO;

	/*
	 * Prepare the interface for netmap mode access.
	 */
	netmap_update_config(na_dr);

	ret = netmap_mem_finalize(na_dr->nm_mem, na_dr);
	if (ret) {
		device_printf(sc->dev, "netmap_mem_finalize() failed\n");
		return ret;
	}

	if (sc->ptna->backend_users == 0) {
		ret = ptnet_nm_krings_create(na_nm);
		if (ret) {
			device_printf(sc->dev, "ptnet_nm_krings_create() "
					       "failed\n");
			goto err_mem_finalize;
		}

		ret = netmap_mem_rings_create(na_dr);
		if (ret) {
			device_printf(sc->dev, "netmap_mem_rings_create() "
					       "failed\n");
			goto err_rings_create;
		}

		ret = netmap_mem_get_lut(na_dr->nm_mem, &na_dr->na_lut);
		if (ret) {
			device_printf(sc->dev, "netmap_mem_get_lut() "
					       "failed\n");
			goto err_get_lut;
		}
	}

	ret = ptnet_nm_register(na_dr, 1 /* on */);
	if (ret) {
		goto err_register;
	}

	nm_buf_size = NETMAP_BUF_SIZE(na_dr);

	KASSERT(nm_buf_size > 0, ("Invalid netmap buffer size"));
	sc->min_tx_space = PTNET_MAX_PKT_SIZE / nm_buf_size + 2;
	device_printf(sc->dev, "%s: min_tx_space = %u\n", __func__,
		      sc->min_tx_space);
#ifdef PTNETMAP_STATS
	callout_reset(&sc->tick, hz, ptnet_tick, sc);
#endif

	ifp->if_drv_flags |= IFF_DRV_RUNNING;

	return 0;

err_register:
	memset(&na_dr->na_lut, 0, sizeof(na_dr->na_lut));
err_get_lut:
	netmap_mem_rings_delete(na_dr);
err_rings_create:
	ptnet_nm_krings_delete(na_nm);
err_mem_finalize:
	netmap_mem_deref(na_dr->nm_mem, na_dr);

	return ret;
}

/* To be called under core lock. */
static int
ptnet_stop(struct ptnet_softc *sc)
{
	if_t ifp = sc->ifp;
	struct netmap_adapter *na_dr = &sc->ptna->dr.up;
	struct netmap_adapter *na_nm = &sc->ptna->hwup.up;
	int i;

	device_printf(sc->dev, "%s\n", __func__);

	if (!(ifp->if_drv_flags & IFF_DRV_RUNNING)) {
		return 0; /* nothing to do */
	}

	/* Clear the driver-ready flag, and synchronize with all the queues,
	 * so that after this loop we are sure nobody is working anymore with
	 * the device. This scheme is taken from the vtnet driver. */
	ifp->if_drv_flags &= ~IFF_DRV_RUNNING;
	callout_stop(&sc->tick);
	for (i = 0; i < sc->num_rings; i++) {
		PTNET_Q_LOCK(sc->queues + i);
		PTNET_Q_UNLOCK(sc->queues + i);
	}

	ptnet_nm_register(na_dr, 0 /* off */);

	if (sc->ptna->backend_users == 0) {
		netmap_mem_rings_delete(na_dr);
		ptnet_nm_krings_delete(na_nm);
	}
	netmap_mem_deref(na_dr->nm_mem, na_dr);

	return 0;
}

static void
ptnet_qflush(if_t ifp)
{
	struct ptnet_softc *sc = if_getsoftc(ifp);
	int i;

	/* Flush all the bufrings and do the interface flush. */
	for (i = 0; i < sc->num_rings; i++) {
		struct ptnet_queue *pq = sc->queues + i;
		struct mbuf *m;

		PTNET_Q_LOCK(pq);
		if (pq->bufring) {
			while ((m = buf_ring_dequeue_sc(pq->bufring))) {
				m_freem(m);
			}
		}
		PTNET_Q_UNLOCK(pq);
	}

	if_qflush(ifp);
}

static int
ptnet_media_change(if_t ifp)
{
	struct ptnet_softc *sc = if_getsoftc(ifp);
	struct ifmedia *ifm = &sc->media;

	if (IFM_TYPE(ifm->ifm_media) != IFM_ETHER) {
		return EINVAL;
	}

	return 0;
}

#if __FreeBSD_version >= 1100000
static uint64_t
ptnet_get_counter(if_t ifp, ift_counter cnt)
{
	struct ptnet_softc *sc = if_getsoftc(ifp);
	struct ptnet_queue_stats stats[2];
	int i;

	/* Accumulate statistics over the queues. */
	memset(stats, 0, sizeof(stats));
	for (i = 0; i < sc->num_rings; i++) {
		struct ptnet_queue *pq = sc->queues + i;
		int idx = (i < sc->num_tx_rings) ? 0 : 1;

		stats[idx].packets	+= pq->stats.packets;
		stats[idx].bytes	+= pq->stats.bytes;
		stats[idx].errors	+= pq->stats.errors;
		stats[idx].iqdrops	+= pq->stats.iqdrops;
		stats[idx].mcasts	+= pq->stats.mcasts;
	}

	switch (cnt) {
	case IFCOUNTER_IPACKETS:
		return (stats[1].packets);
	case IFCOUNTER_IQDROPS:
		return (stats[1].iqdrops);
	case IFCOUNTER_IERRORS:
		return (stats[1].errors);
	case IFCOUNTER_OPACKETS:
		return (stats[0].packets);
	case IFCOUNTER_OBYTES:
		return (stats[0].bytes);
	case IFCOUNTER_OMCASTS:
		return (stats[0].mcasts);
	default:
		return (if_get_counter_default(ifp, cnt));
	}
}
#endif


#ifdef PTNETMAP_STATS
/* Called under core lock. */
static void
ptnet_tick(void *opaque)
{
	struct ptnet_softc *sc = opaque;
	int i;

	for (i = 0; i < sc->num_rings; i++) {
		struct ptnet_queue *pq = sc->queues + i;
		struct ptnet_queue_stats cur = pq->stats;
		struct timeval now;
		unsigned int delta;

		microtime(&now);
		delta = now.tv_usec - sc->last_ts.tv_usec +
			(now.tv_sec - sc->last_ts.tv_sec) * 1000000;
		delta /= 1000; /* in milliseconds */

		if (delta == 0)
			continue;

		device_printf(sc->dev, "#%d[%u ms]:pkts %lu, kicks %lu, "
			      "intr %lu\n", i, delta,
			      (cur.packets - pq->last_stats.packets),
			      (cur.kicks - pq->last_stats.kicks),
			      (cur.intrs - pq->last_stats.intrs));
		pq->last_stats = cur;
	}
	microtime(&sc->last_ts);
	callout_schedule(&sc->tick, hz);
}
#endif /* PTNETMAP_STATS */

static void
ptnet_media_status(if_t ifp, struct ifmediareq *ifmr)
{
	/* We are always active, as the backend netmap port is
	 * always open in netmap mode. */
	ifmr->ifm_status = IFM_AVALID | IFM_ACTIVE;
	ifmr->ifm_active = IFM_ETHER | IFM_10G_T | IFM_FDX;
}

static uint32_t
ptnet_nm_ptctl(struct ptnet_softc *sc, uint32_t cmd)
{
	/*
	 * Write a command and read back error status,
	 * with zero meaning success.
	 */
	bus_write_4(sc->iomem, PTNET_IO_PTCTL, cmd);
	return bus_read_4(sc->iomem, PTNET_IO_PTCTL);
}

static int
ptnet_nm_config(struct netmap_adapter *na, struct nm_config_info *info)
{
	struct ptnet_softc *sc = if_getsoftc(na->ifp);

	info->num_tx_rings = bus_read_4(sc->iomem, PTNET_IO_NUM_TX_RINGS);
	info->num_rx_rings = bus_read_4(sc->iomem, PTNET_IO_NUM_RX_RINGS);
	info->num_tx_descs = bus_read_4(sc->iomem, PTNET_IO_NUM_TX_SLOTS);
	info->num_rx_descs = bus_read_4(sc->iomem, PTNET_IO_NUM_RX_SLOTS);
	info->rx_buf_maxsize = NETMAP_BUF_SIZE(na);

	device_printf(sc->dev, "txr %u, rxr %u, txd %u, rxd %u, rxbufsz %u\n",
			info->num_tx_rings, info->num_rx_rings,
			info->num_tx_descs, info->num_rx_descs,
			info->rx_buf_maxsize);

	return 0;
}

static void
ptnet_sync_from_csb(struct ptnet_softc *sc, struct netmap_adapter *na)
{
	int i;

	/* Sync krings from the host, reading from
	 * CSB. */
	for (i = 0; i < sc->num_rings; i++) {
		struct nm_csb_atok *atok = sc->queues[i].atok;
		struct nm_csb_ktoa *ktoa = sc->queues[i].ktoa;
		struct netmap_kring *kring;

		if (i < na->num_tx_rings) {
			kring = na->tx_rings[i];
		} else {
			kring = na->rx_rings[i - na->num_tx_rings];
		}
		kring->rhead = kring->ring->head = atok->head;
		kring->rcur = kring->ring->cur = atok->cur;
		kring->nr_hwcur = ktoa->hwcur;
		kring->nr_hwtail = kring->rtail =
			kring->ring->tail = ktoa->hwtail;

		nm_prdis("%d,%d: csb {hc %u h %u c %u ht %u}", t, i,
		   ktoa->hwcur, atok->head, atok->cur,
		   ktoa->hwtail);
		nm_prdis("%d,%d: kring {hc %u rh %u rc %u h %u c %u ht %u rt %u t %u}",
		   t, i, kring->nr_hwcur, kring->rhead, kring->rcur,
		   kring->ring->head, kring->ring->cur, kring->nr_hwtail,
		   kring->rtail, kring->ring->tail);
	}
}

static void
ptnet_update_vnet_hdr(struct ptnet_softc *sc)
{
	unsigned int wanted_hdr_len = ptnet_vnet_hdr ? PTNET_HDR_SIZE : 0;

	bus_write_4(sc->iomem, PTNET_IO_VNET_HDR_LEN, wanted_hdr_len);
	sc->vnet_hdr_len = bus_read_4(sc->iomem, PTNET_IO_VNET_HDR_LEN);
	sc->ptna->hwup.up.virt_hdr_len = sc->vnet_hdr_len;
}

static int
ptnet_nm_register(struct netmap_adapter *na, int onoff)
{
	/* device-specific */
	if_t ifp = na->ifp;
	struct ptnet_softc *sc = if_getsoftc(ifp);
	int native = (na == &sc->ptna->hwup.up);
	struct ptnet_queue *pq;
	int ret = 0;
	int i;

	if (!onoff) {
		sc->ptna->backend_users--;
	}

	/* If this is the last netmap client, guest interrupt enable flags may
	 * be in arbitrary state. Since these flags are going to be used also
	 * by the netdevice driver, we have to make sure to start with
	 * notifications enabled. Also, schedule NAPI to flush pending packets
	 * in the RX rings, since we will not receive further interrupts
	 * until these will be processed. */
	if (native && !onoff && na->active_fds == 0) {
		nm_prinf("Exit netmap mode, re-enable interrupts");
		for (i = 0; i < sc->num_rings; i++) {
			pq = sc->queues + i;
			pq->atok->appl_need_kick = 1;
		}
	}

	if (onoff) {
		if (sc->ptna->backend_users == 0) {
			/* Initialize notification enable fields in the CSB. */
			for (i = 0; i < sc->num_rings; i++) {
				pq = sc->queues + i;
				pq->ktoa->kern_need_kick = 1;
				pq->atok->appl_need_kick =
					(!(ifp->if_capenable & IFCAP_POLLING)
						&& i >= sc->num_tx_rings);
			}

			/* Set the virtio-net header length. */
			ptnet_update_vnet_hdr(sc);

			/* Make sure the host adapter passed through is ready
			 * for txsync/rxsync. */
			ret = ptnet_nm_ptctl(sc, PTNETMAP_PTCTL_CREATE);
			if (ret) {
				return ret;
			}

			/* Align the guest krings and rings to the state stored
			 * in the CSB. */
			ptnet_sync_from_csb(sc, na);
		}

		/* If not native, don't call nm_set_native_flags, since we don't want
		 * to replace if_transmit method, nor set NAF_NETMAP_ON */
		if (native) {
			netmap_krings_mode_commit(na, onoff);
			nm_set_native_flags(na);
		}

	} else {
		if (native) {
			nm_clear_native_flags(na);
			netmap_krings_mode_commit(na, onoff);
		}

		if (sc->ptna->backend_users == 0) {
			ret = ptnet_nm_ptctl(sc, PTNETMAP_PTCTL_DELETE);
		}
	}

	if (onoff) {
		sc->ptna->backend_users++;
	}

	return ret;
}

static int
ptnet_nm_txsync(struct netmap_kring *kring, int flags)
{
	struct ptnet_softc *sc = if_getsoftc(kring->na->ifp);
	struct ptnet_queue *pq = sc->queues + kring->ring_id;
	bool notify;

	notify = netmap_pt_guest_txsync(pq->atok, pq->ktoa, kring, flags);
	if (notify) {
		ptnet_kick(pq);
	}

	return 0;
}

static int
ptnet_nm_rxsync(struct netmap_kring *kring, int flags)
{
	struct ptnet_softc *sc = if_getsoftc(kring->na->ifp);
	struct ptnet_queue *pq = sc->rxqueues + kring->ring_id;
	bool notify;

	notify = netmap_pt_guest_rxsync(pq->atok, pq->ktoa, kring, flags);
	if (notify) {
		ptnet_kick(pq);
	}

	return 0;
}

static void
ptnet_nm_intr(struct netmap_adapter *na, int onoff)
{
	struct ptnet_softc *sc = if_getsoftc(na->ifp);
	int i;

	for (i = 0; i < sc->num_rings; i++) {
		struct ptnet_queue *pq = sc->queues + i;
		pq->atok->appl_need_kick = onoff;
	}
}

static void
ptnet_tx_intr(void *opaque)
{
	struct ptnet_queue *pq = opaque;
	struct ptnet_softc *sc = pq->sc;

	DBG(device_printf(sc->dev, "Tx interrupt #%d\n", pq->kring_id));
#ifdef PTNETMAP_STATS
	pq->stats.intrs ++;
#endif /* PTNETMAP_STATS */

	if (netmap_tx_irq(sc->ifp, pq->kring_id) != NM_IRQ_PASS) {
		return;
	}

	/* Schedule the tasqueue to flush process transmissions requests.
	 * However, vtnet, if_em and if_igb just call ptnet_transmit() here,
	 * at least when using MSI-X interrupts. The if_em driver, instead
	 * schedule taskqueue when using legacy interrupts. */
	taskqueue_enqueue(pq->taskq, &pq->task);
}

static void
ptnet_rx_intr(void *opaque)
{
	struct ptnet_queue *pq = opaque;
	struct ptnet_softc *sc = pq->sc;
	unsigned int unused;

	DBG(device_printf(sc->dev, "Rx interrupt #%d\n", pq->kring_id));
#ifdef PTNETMAP_STATS
	pq->stats.intrs ++;
#endif /* PTNETMAP_STATS */

	if (netmap_rx_irq(sc->ifp, pq->kring_id, &unused) != NM_IRQ_PASS) {
		return;
	}

	/* Like vtnet, if_igb and if_em drivers when using MSI-X interrupts,
	 * receive-side processing is executed directly in the interrupt
	 * service routine. Alternatively, we may schedule the taskqueue. */
	ptnet_rx_eof(pq, PTNET_RX_BUDGET, true);
}

static void
ptnet_vlan_tag_remove(struct mbuf *m)
{
	struct ether_vlan_header *evh;

	evh = mtod(m, struct ether_vlan_header *);
	m->m_pkthdr.ether_vtag = ntohs(evh->evl_tag);
	m->m_flags |= M_VLANTAG;

	/* Strip the 802.1Q header. */
	bcopy((char *) evh, (char *) evh + ETHER_VLAN_ENCAP_LEN,
	    ETHER_HDR_LEN - ETHER_TYPE_LEN);
	m_adj(m, ETHER_VLAN_ENCAP_LEN);
}

static void
ptnet_ring_update(struct ptnet_queue *pq, struct netmap_kring *kring,
		  unsigned int head, unsigned int sync_flags)
{
	struct netmap_ring *ring = kring->ring;
	struct nm_csb_atok *atok = pq->atok;
	struct nm_csb_ktoa *ktoa = pq->ktoa;

	/* Some packets have been pushed to the netmap ring. We have
	 * to tell the host to process the new packets, updating cur
	 * and head in the CSB. */
	ring->head = ring->cur = head;

	/* Mimic nm_txsync_prologue/nm_rxsync_prologue. */
	kring->rcur = kring->rhead = head;

	nm_sync_kloop_appl_write(atok, kring->rcur, kring->rhead);

	/* Kick the host if needed. */
	if (NM_ACCESS_ONCE(ktoa->kern_need_kick)) {
		atok->sync_flags = sync_flags;
		ptnet_kick(pq);
	}
}

#define PTNET_TX_NOSPACE(_h, _k, _min)	\
	((((_h) < (_k)->rtail) ? 0 : (_k)->nkr_num_slots) + \
		(_k)->rtail - (_h)) < (_min)

/* This function may be called by the network stack, or by
 * by the taskqueue thread. */
static int
ptnet_drain_transmit_queue(struct ptnet_queue *pq, unsigned int budget,
			   bool may_resched)
{
	struct ptnet_softc *sc = pq->sc;
	bool have_vnet_hdr = sc->vnet_hdr_len;
	struct netmap_adapter *na = &sc->ptna->dr.up;
	if_t ifp = sc->ifp;
	unsigned int batch_count = 0;
	struct nm_csb_atok *atok;
	struct nm_csb_ktoa *ktoa;
	struct netmap_kring *kring;
	struct netmap_ring *ring;
	struct netmap_slot *slot;
	unsigned int count = 0;
	unsigned int minspace;
	unsigned int head;
	unsigned int lim;
	struct mbuf *mhead;
	struct mbuf *mf;
	int nmbuf_bytes;
	uint8_t *nmbuf;

	if (!PTNET_Q_TRYLOCK(pq)) {
		/* We failed to acquire the lock, schedule the taskqueue. */
		nm_prlim(1, "Deferring TX work");
		if (may_resched) {
			taskqueue_enqueue(pq->taskq, &pq->task);
		}

		return 0;
	}

	if (unlikely(!(ifp->if_drv_flags & IFF_DRV_RUNNING))) {
		PTNET_Q_UNLOCK(pq);
		nm_prlim(1, "Interface is down");
		return ENETDOWN;
	}

	atok = pq->atok;
	ktoa = pq->ktoa;
	kring = na->tx_rings[pq->kring_id];
	ring = kring->ring;
	lim = kring->nkr_num_slots - 1;
	head = ring->head;
	minspace = sc->min_tx_space;

	while (count < budget) {
		if (PTNET_TX_NOSPACE(head, kring, minspace)) {
			/* We ran out of slot, let's see if the host has
			 * freed up some, by reading hwcur and hwtail from
			 * the CSB. */
			ptnet_sync_tail(ktoa, kring);

			if (PTNET_TX_NOSPACE(head, kring, minspace)) {
				/* Still no slots available. Reactivate the
				 * interrupts so that we can be notified
				 * when some free slots are made available by
				 * the host. */
				atok->appl_need_kick = 1;

				/* Double check. We need a full barrier to
				 * prevent the store to atok->appl_need_kick
				 * to be reordered with the load from
				 * ktoa->hwcur and ktoa->hwtail (store-load
				 * barrier). */
				nm_stld_barrier();
				ptnet_sync_tail(ktoa, kring);
				if (likely(PTNET_TX_NOSPACE(head, kring,
							    minspace))) {
					break;
				}

				nm_prlim(1, "Found more slots by doublecheck");
				/* More slots were freed before reactivating
				 * the interrupts. */
				atok->appl_need_kick = 0;
			}
		}

		mhead = drbr_peek(ifp, pq->bufring);
		if (!mhead) {
			break;
		}

		/* Initialize transmission state variables. */
		slot = ring->slot + head;
		nmbuf = NMB(na, slot);
		nmbuf_bytes = 0;

		/* If needed, prepare the virtio-net header at the beginning
		 * of the first slot. */
		if (have_vnet_hdr) {
			struct virtio_net_hdr *vh =
					(struct virtio_net_hdr *)nmbuf;

			/* For performance, we could replace this memset() with
			 * two 8-bytes-wide writes. */
			memset(nmbuf, 0, PTNET_HDR_SIZE);
			if (mhead->m_pkthdr.csum_flags & PTNET_ALL_OFFLOAD) {
				mhead = virtio_net_tx_offload(ifp, mhead, false,
							 vh);
				if (unlikely(!mhead)) {
					/* Packet dropped because errors
					 * occurred while preparing the vnet
					 * header. Let's go ahead with the next
					 * packet. */
					pq->stats.errors ++;
					drbr_advance(ifp, pq->bufring);
					continue;
				}
			}
			nm_prdis(1, "%s: [csum_flags %lX] vnet hdr: flags %x "
			      "csum_start %u csum_ofs %u hdr_len = %u "
			      "gso_size %u gso_type %x", __func__,
			      mhead->m_pkthdr.csum_flags, vh->flags,
			      vh->csum_start, vh->csum_offset, vh->hdr_len,
			      vh->gso_size, vh->gso_type);

			nmbuf += PTNET_HDR_SIZE;
			nmbuf_bytes += PTNET_HDR_SIZE;
		}

		for (mf = mhead; mf; mf = mf->m_next) {
			uint8_t *mdata = mf->m_data;
			int mlen = mf->m_len;

			for (;;) {
				int copy = NETMAP_BUF_SIZE(na) - nmbuf_bytes;

				if (mlen < copy) {
					copy = mlen;
				}
				memcpy(nmbuf, mdata, copy);

				mdata += copy;
				mlen -= copy;
				nmbuf += copy;
				nmbuf_bytes += copy;

				if (!mlen) {
					break;
				}

				slot->len = nmbuf_bytes;
				slot->flags = NS_MOREFRAG;

				head = nm_next(head, lim);
				KASSERT(head != ring->tail,
					("Unexpectedly run out of TX space"));
				slot = ring->slot + head;
				nmbuf = NMB(na, slot);
				nmbuf_bytes = 0;
			}
		}

		/* Complete last slot and update head. */
		slot->len = nmbuf_bytes;
		slot->flags = 0;
		head = nm_next(head, lim);

		/* Consume the packet just processed. */
		drbr_advance(ifp, pq->bufring);

		/* Copy the packet to listeners. */
		ETHER_BPF_MTAP(ifp, mhead);

		pq->stats.packets ++;
		pq->stats.bytes += mhead->m_pkthdr.len;
		if (mhead->m_flags & M_MCAST) {
			pq->stats.mcasts ++;
		}

		m_freem(mhead);

		count ++;
		if (++batch_count == PTNET_TX_BATCH) {
			ptnet_ring_update(pq, kring, head, NAF_FORCE_RECLAIM);
			batch_count = 0;
		}
	}

	if (batch_count) {
		ptnet_ring_update(pq, kring, head, NAF_FORCE_RECLAIM);
	}

	if (count >= budget && may_resched) {
		DBG(nm_prlim(1, "out of budget: resched, %d mbufs pending\n",
					drbr_inuse(ifp, pq->bufring)));
		taskqueue_enqueue(pq->taskq, &pq->task);
	}

	PTNET_Q_UNLOCK(pq);

	return count;
}

static int
ptnet_transmit(if_t ifp, struct mbuf *m)
{
	struct ptnet_softc *sc = if_getsoftc(ifp);
	struct ptnet_queue *pq;
	unsigned int queue_idx;
	int err;

	DBG(device_printf(sc->dev, "transmit %p\n", m));

	/* Insert 802.1Q header if needed. */
	if (m->m_flags & M_VLANTAG) {
		m = ether_vlanencap(m, m->m_pkthdr.ether_vtag);
		if (m == NULL) {
			return ENOBUFS;
		}
		m->m_flags &= ~M_VLANTAG;
	}

	/* Get the flow-id if available. */
	queue_idx = (M_HASHTYPE_GET(m) != M_HASHTYPE_NONE) ?
		    m->m_pkthdr.flowid : curcpu;

	if (unlikely(queue_idx >= sc->num_tx_rings)) {
		queue_idx %= sc->num_tx_rings;
	}

	pq = sc->queues + queue_idx;

	err = drbr_enqueue(ifp, pq->bufring, m);
	if (err) {
		/* ENOBUFS when the bufring is full */
		nm_prlim(1, "%s: drbr_enqueue() failed %d\n",
			__func__, err);
		pq->stats.errors ++;
		return err;
	}

	if (ifp->if_capenable & IFCAP_POLLING) {
		/* If polling is on, the transmit queues will be
		 * drained by the poller. */
		return 0;
	}

	err = ptnet_drain_transmit_queue(pq, PTNET_TX_BUDGET, true);

	return (err < 0) ? err : 0;
}

static unsigned int
ptnet_rx_discard(struct netmap_kring *kring, unsigned int head)
{
	struct netmap_ring *ring = kring->ring;
	struct netmap_slot *slot = ring->slot + head;

	for (;;) {
		head = nm_next(head, kring->nkr_num_slots - 1);
		if (!(slot->flags & NS_MOREFRAG) || head == ring->tail) {
			break;
		}
		slot = ring->slot + head;
	}

	return head;
}

static inline struct mbuf *
ptnet_rx_slot(struct mbuf *mtail, uint8_t *nmbuf, unsigned int nmbuf_len)
{
	uint8_t *mdata = mtod(mtail, uint8_t *) + mtail->m_len;

	do {
		unsigned int copy;

		if (mtail->m_len == MCLBYTES) {
			struct mbuf *mf;

			mf = m_getcl(M_NOWAIT, MT_DATA, 0);
			if (unlikely(!mf)) {
				return NULL;
			}

			mtail->m_next = mf;
			mtail = mf;
			mdata = mtod(mtail, uint8_t *);
			mtail->m_len = 0;
		}

		copy = MCLBYTES - mtail->m_len;
		if (nmbuf_len < copy) {
			copy = nmbuf_len;
		}

		memcpy(mdata, nmbuf, copy);

		nmbuf += copy;
		nmbuf_len -= copy;
		mdata += copy;
		mtail->m_len += copy;
	} while (nmbuf_len);

	return mtail;
}

static int
ptnet_rx_eof(struct ptnet_queue *pq, unsigned int budget, bool may_resched)
{
	struct ptnet_softc *sc = pq->sc;
	bool have_vnet_hdr = sc->vnet_hdr_len;
	struct nm_csb_atok *atok = pq->atok;
	struct nm_csb_ktoa *ktoa = pq->ktoa;
	struct netmap_adapter *na = &sc->ptna->dr.up;
	struct netmap_kring *kring = na->rx_rings[pq->kring_id];
	struct netmap_ring *ring = kring->ring;
	unsigned int const lim = kring->nkr_num_slots - 1;
	unsigned int batch_count = 0;
	if_t ifp = sc->ifp;
	unsigned int count = 0;
	uint32_t head;

	PTNET_Q_LOCK(pq);

	if (unlikely(!(ifp->if_drv_flags & IFF_DRV_RUNNING))) {
		goto unlock;
	}

	kring->nr_kflags &= ~NKR_PENDINTR;

	head = ring->head;
	while (count < budget) {
		uint32_t prev_head = head;
		struct mbuf *mhead, *mtail;
		struct virtio_net_hdr *vh;
		struct netmap_slot *slot;
		unsigned int nmbuf_len;
		uint8_t *nmbuf;
		int deliver = 1; /* the mbuf to the network stack. */
host_sync:
		if (head == ring->tail) {
			/* We ran out of slot, let's see if the host has
			 * added some, by reading hwcur and hwtail from
			 * the CSB. */
			ptnet_sync_tail(ktoa, kring);

			if (head == ring->tail) {
				/* Still no slots available. Reactivate
				 * interrupts as they were disabled by the
				 * host thread right before issuing the
				 * last interrupt. */
				atok->appl_need_kick = 1;

				/* Double check for more completed RX slots.
				 * We need a full barrier to prevent the store
				 * to atok->appl_need_kick to be reordered with
				 * the load from ktoa->hwcur and ktoa->hwtail
				 * (store-load barrier). */
				nm_stld_barrier();
				ptnet_sync_tail(ktoa, kring);
				if (likely(head == ring->tail)) {
					break;
				}
				atok->appl_need_kick = 0;
			}
		}

		/* Initialize ring state variables, possibly grabbing the
		 * virtio-net header. */
		slot = ring->slot + head;
		nmbuf = NMB(na, slot);
		nmbuf_len = slot->len;

		vh = (struct virtio_net_hdr *)nmbuf;
		if (have_vnet_hdr) {
			if (unlikely(nmbuf_len < PTNET_HDR_SIZE)) {
				/* There is no good reason why host should
				 * put the header in multiple netmap slots.
				 * If this is the case, discard. */
				nm_prlim(1, "Fragmented vnet-hdr: dropping");
				head = ptnet_rx_discard(kring, head);
				pq->stats.iqdrops ++;
				deliver = 0;
				goto skip;
			}
			nm_prdis(1, "%s: vnet hdr: flags %x csum_start %u "
			      "csum_ofs %u hdr_len = %u gso_size %u "
			      "gso_type %x", __func__, vh->flags,
			      vh->csum_start, vh->csum_offset, vh->hdr_len,
			      vh->gso_size, vh->gso_type);
			nmbuf += PTNET_HDR_SIZE;
			nmbuf_len -= PTNET_HDR_SIZE;
		}

		/* Allocate the head of a new mbuf chain.
		 * We use m_getcl() to allocate an mbuf with standard cluster
		 * size (MCLBYTES). In the future we could use m_getjcl()
		 * to choose different sizes. */
		mhead = mtail = m_getcl(M_NOWAIT, MT_DATA, M_PKTHDR);
		if (unlikely(mhead == NULL)) {
			device_printf(sc->dev, "%s: failed to allocate mbuf "
				      "head\n", __func__);
			pq->stats.errors ++;
			break;
		}

		/* Initialize the mbuf state variables. */
		mhead->m_pkthdr.len = nmbuf_len;
		mtail->m_len = 0;

		/* Scan all the netmap slots containing the current packet. */
		for (;;) {
			DBG(device_printf(sc->dev, "%s: h %u t %u rcv frag "
					  "len %u, flags %u\n", __func__,
					  head, ring->tail, slot->len,
					  slot->flags));

			mtail = ptnet_rx_slot(mtail, nmbuf, nmbuf_len);
			if (unlikely(!mtail)) {
				/* Ouch. We ran out of memory while processing
				 * a packet. We have to restore the previous
				 * head position, free the mbuf chain, and
				 * schedule the taskqueue to give the packet
				 * another chance. */
				device_printf(sc->dev, "%s: failed to allocate"
					" mbuf frag, reset head %u --> %u\n",
					__func__, head, prev_head);
				head = prev_head;
				m_freem(mhead);
				pq->stats.errors ++;
				if (may_resched) {
					taskqueue_enqueue(pq->taskq,
							  &pq->task);
				}
				goto escape;
			}

			/* We have to increment head irrespective of the
			 * NS_MOREFRAG being set or not. */
			head = nm_next(head, lim);

			if (!(slot->flags & NS_MOREFRAG)) {
				break;
			}

			if (unlikely(head == ring->tail)) {
				/* The very last slot prepared by the host has
				 * the NS_MOREFRAG set. Drop it and continue
				 * the outer cycle (to do the double-check). */
				nm_prlim(1, "Incomplete packet: dropping");
				m_freem(mhead);
				pq->stats.iqdrops ++;
				goto host_sync;
			}

			slot = ring->slot + head;
			nmbuf = NMB(na, slot);
			nmbuf_len = slot->len;
			mhead->m_pkthdr.len += nmbuf_len;
		}

		mhead->m_pkthdr.rcvif = ifp;
		mhead->m_pkthdr.csum_flags = 0;

		/* Store the queue idx in the packet header. */
		mhead->m_pkthdr.flowid = pq->kring_id;
		M_HASHTYPE_SET(mhead, M_HASHTYPE_OPAQUE);

		if (ifp->if_capenable & IFCAP_VLAN_HWTAGGING) {
			struct ether_header *eh;

			eh = mtod(mhead, struct ether_header *);
			if (eh->ether_type == htons(ETHERTYPE_VLAN)) {
				ptnet_vlan_tag_remove(mhead);
				/*
				 * With the 802.1Q header removed, update the
				 * checksum starting location accordingly.
				 */
				if (vh->flags & VIRTIO_NET_HDR_F_NEEDS_CSUM)
					vh->csum_start -= ETHER_VLAN_ENCAP_LEN;
			}
		}

		if (unlikely(have_vnet_hdr && virtio_net_rx_csum(mhead, vh))) {
			m_freem(mhead);
			nm_prlim(1, "Csum offload error: dropping");
			pq->stats.iqdrops ++;
			deliver = 0;
		}

skip:
		count ++;
		if (++batch_count >= PTNET_RX_BATCH) {
			/* Some packets have been (or will be) pushed to the network
			 * stack. We need to update the CSB to tell the host about
			 * the new ring->cur and ring->head (RX buffer refill). */
			ptnet_ring_update(pq, kring, head, NAF_FORCE_READ);
			batch_count = 0;
		}

		if (likely(deliver))  {
			pq->stats.packets ++;
			pq->stats.bytes += mhead->m_pkthdr.len;

			PTNET_Q_UNLOCK(pq);
			(*ifp->if_input)(ifp, mhead);
			PTNET_Q_LOCK(pq);
			/* The ring->head index (and related indices) are
			 * updated under pq lock by ptnet_ring_update().
			 * Since we dropped the lock to call if_input(), we
			 * must reload ring->head and restart processing the
			 * ring from there. */
			head = ring->head;

			if (unlikely(!(ifp->if_drv_flags & IFF_DRV_RUNNING))) {
				/* The interface has gone down while we didn't
				 * have the lock. Stop any processing and exit. */
				goto unlock;
			}
		}
	}
escape:
	if (batch_count) {
		ptnet_ring_update(pq, kring, head, NAF_FORCE_READ);

	}

	if (count >= budget && may_resched) {
		/* If we ran out of budget or the double-check found new
		 * slots to process, schedule the taskqueue. */
		DBG(nm_prlim(1, "out of budget: resched h %u t %u\n",
					head, ring->tail));
		taskqueue_enqueue(pq->taskq, &pq->task);
	}
unlock:
	PTNET_Q_UNLOCK(pq);

	return count;
}

static void
ptnet_rx_task(void *context, int pending)
{
	struct ptnet_queue *pq = context;

	DBG(nm_prlim(1, "%s: pq #%u\n", __func__, pq->kring_id));
	ptnet_rx_eof(pq, PTNET_RX_BUDGET, true);
}

static void
ptnet_tx_task(void *context, int pending)
{
	struct ptnet_queue *pq = context;

	DBG(nm_prlim(1, "%s: pq #%u\n", __func__, pq->kring_id));
	ptnet_drain_transmit_queue(pq, PTNET_TX_BUDGET, true);
}

#ifdef DEVICE_POLLING
/* We don't need to handle differently POLL_AND_CHECK_STATUS and
 * POLL_ONLY, since we don't have an Interrupt Status Register. */
static int
ptnet_poll(if_t ifp, enum poll_cmd cmd, int budget)
{
	struct ptnet_softc *sc = if_getsoftc(ifp);
	unsigned int queue_budget;
	unsigned int count = 0;
	bool borrow = false;
	int i;

	KASSERT(sc->num_rings > 0, ("Found no queues in while polling ptnet"));
	queue_budget = MAX(budget / sc->num_rings, 1);
	nm_prlim(1, "Per-queue budget is %d", queue_budget);

	while (budget) {
		unsigned int rcnt = 0;

		for (i = 0; i < sc->num_rings; i++) {
			struct ptnet_queue *pq = sc->queues + i;

			if (borrow) {
				queue_budget = MIN(queue_budget, budget);
				if (queue_budget == 0) {
					break;
				}
			}

			if (i < sc->num_tx_rings) {
				rcnt += ptnet_drain_transmit_queue(pq,
						   queue_budget, false);
			} else {
				rcnt += ptnet_rx_eof(pq, queue_budget,
						      false);
			}
		}

		if (!rcnt) {
			/* A scan of the queues gave no result, we can
			 * stop here. */
			break;
		}

		if (rcnt > budget) {
			/* This may happen when initial budget < sc->num_rings,
			 * since one packet budget is given to each queue
			 * anyway. Just pretend we didn't eat "so much". */
			rcnt = budget;
		}
		count += rcnt;
		budget -= rcnt;
		borrow = true;
	}


	return count;
}
#endif /* DEVICE_POLLING */
<<<<<<< HEAD
// CHERI CHANGES START
// {
//   "updated": 20181114,
//   "target_type": "kernel",
//   "changes": [
//     "ioctl:net"
//   ]
// }
// CHERI CHANGES END
=======
#endif /* WITH_PTNETMAP */
>>>>>>> 987ccecc
<|MERGE_RESOLUTION|>--- conflicted
+++ resolved
@@ -1995,7 +1995,7 @@
 	return count;
 }
 #endif /* DEVICE_POLLING */
-<<<<<<< HEAD
+#endif /* WITH_PTNETMAP */
 // CHERI CHANGES START
 // {
 //   "updated": 20181114,
@@ -2004,7 +2004,4 @@
 //     "ioctl:net"
 //   ]
 // }
-// CHERI CHANGES END
-=======
-#endif /* WITH_PTNETMAP */
->>>>>>> 987ccecc
+// CHERI CHANGES END