--- conflicted
+++ resolved
@@ -558,17 +558,4 @@
 static devclass_t beri_vtblk_devclass;
 
 DRIVER_MODULE(beri_vtblk, simplebus, beri_vtblk_driver,
-<<<<<<< HEAD
-    beri_vtblk_devclass, 0, 0);
-// CHERI CHANGES START
-// {
-//   "updated": 20180629,
-//   "target_type": "kernel",
-//   "changes": [
-//     "struct iovec"
-//   ]
-// }
-// CHERI CHANGES END
-=======
-    beri_vtblk_devclass, 0, 0);
->>>>>>> fe33cd02
+    beri_vtblk_devclass, 0, 0);