--- conflicted
+++ resolved
@@ -13236,8 +13236,7 @@
 DRIVER_MODULE(vcxl, cxl, vcxl_driver, 0, 0);
 MODULE_VERSION(vcxl, 1);
 
-<<<<<<< HEAD
-DRIVER_MODULE(vcc, cc, vcc_driver, vcc_devclass, 0, 0);
+DRIVER_MODULE(vcc, cc, vcc_driver, 0, 0);
 MODULE_VERSION(vcc, 1);
 // CHERI CHANGES START
 // {
@@ -13247,8 +13246,4 @@
 //     "user_capabilities"
 //   ]
 // }
-// CHERI CHANGES END
-=======
-DRIVER_MODULE(vcc, cc, vcc_driver, 0, 0);
-MODULE_VERSION(vcc, 1);
->>>>>>> e8d1145d
+// CHERI CHANGES END