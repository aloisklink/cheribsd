/*-
 * SPDX-License-Identifier: BSD-4-Clause
 *
 * Copyright (c) 1997, 1998-2003
 *	Bill Paul <wpaul@windriver.com>.  All rights reserved.
 *
 * Redistribution and use in source and binary forms, with or without
 * modification, are permitted provided that the following conditions
 * are met:
 * 1. Redistributions of source code must retain the above copyright
 *    notice, this list of conditions and the following disclaimer.
 * 2. Redistributions in binary form must reproduce the above copyright
 *    notice, this list of conditions and the following disclaimer in the
 *    documentation and/or other materials provided with the distribution.
 * 3. All advertising materials mentioning features or use of this software
 *    must display the following acknowledgement:
 *	This product includes software developed by Bill Paul.
 * 4. Neither the name of the author nor the names of any co-contributors
 *    may be used to endorse or promote products derived from this software
 *    without specific prior written permission.
 *
 * THIS SOFTWARE IS PROVIDED BY Bill Paul AND CONTRIBUTORS ``AS IS'' AND
 * ANY EXPRESS OR IMPLIED WARRANTIES, INCLUDING, BUT NOT LIMITED TO, THE
 * IMPLIED WARRANTIES OF MERCHANTABILITY AND FITNESS FOR A PARTICULAR PURPOSE
 * ARE DISCLAIMED.  IN NO EVENT SHALL Bill Paul OR THE VOICES IN HIS HEAD
 * BE LIABLE FOR ANY DIRECT, INDIRECT, INCIDENTAL, SPECIAL, EXEMPLARY, OR
 * CONSEQUENTIAL DAMAGES (INCLUDING, BUT NOT LIMITED TO, PROCUREMENT OF
 * SUBSTITUTE GOODS OR SERVICES; LOSS OF USE, DATA, OR PROFITS; OR BUSINESS
 * INTERRUPTION) HOWEVER CAUSED AND ON ANY THEORY OF LIABILITY, WHETHER IN
 * CONTRACT, STRICT LIABILITY, OR TORT (INCLUDING NEGLIGENCE OR OTHERWISE)
 * ARISING IN ANY WAY OUT OF THE USE OF THIS SOFTWARE, EVEN IF ADVISED OF
 * THE POSSIBILITY OF SUCH DAMAGE.
 */

#include <sys/cdefs.h>
__FBSDID("$FreeBSD$");

/*
 * RealTek 8139C+/8169/8169S/8110S/8168/8111/8101E PCI NIC driver
 *
 * Written by Bill Paul <wpaul@windriver.com>
 * Senior Networking Software Engineer
 * Wind River Systems
 */

/*
 * This driver is designed to support RealTek's next generation of
 * 10/100 and 10/100/1000 PCI ethernet controllers. There are currently
 * seven devices in this family: the RTL8139C+, the RTL8169, the RTL8169S,
 * RTL8110S, the RTL8168, the RTL8111 and the RTL8101E.
 *
 * The 8139C+ is a 10/100 ethernet chip. It is backwards compatible
 * with the older 8139 family, however it also supports a special
 * C+ mode of operation that provides several new performance enhancing
 * features. These include:
 *
 *	o Descriptor based DMA mechanism. Each descriptor represents
 *	  a single packet fragment. Data buffers may be aligned on
 *	  any byte boundary.
 *
 *	o 64-bit DMA
 *
 *	o TCP/IP checksum offload for both RX and TX
 *
 *	o High and normal priority transmit DMA rings
 *
 *	o VLAN tag insertion and extraction
 *
 *	o TCP large send (segmentation offload)
 *
 * Like the 8139, the 8139C+ also has a built-in 10/100 PHY. The C+
 * programming API is fairly straightforward. The RX filtering, EEPROM
 * access and PHY access is the same as it is on the older 8139 series
 * chips.
 *
 * The 8169 is a 64-bit 10/100/1000 gigabit ethernet MAC. It has almost the
 * same programming API and feature set as the 8139C+ with the following
 * differences and additions:
 *
 *	o 1000Mbps mode
 *
 *	o Jumbo frames
 *
 *	o GMII and TBI ports/registers for interfacing with copper
 *	  or fiber PHYs
 *
 *	o RX and TX DMA rings can have up to 1024 descriptors
 *	  (the 8139C+ allows a maximum of 64)
 *
 *	o Slight differences in register layout from the 8139C+
 *
 * The TX start and timer interrupt registers are at different locations
 * on the 8169 than they are on the 8139C+. Also, the status word in the
 * RX descriptor has a slightly different bit layout. The 8169 does not
 * have a built-in PHY. Most reference boards use a Marvell 88E1000 'Alaska'
 * copper gigE PHY.
 *
 * The 8169S/8110S 10/100/1000 devices have built-in copper gigE PHYs
 * (the 'S' stands for 'single-chip'). These devices have the same
 * programming API as the older 8169, but also have some vendor-specific
 * registers for the on-board PHY. The 8110S is a LAN-on-motherboard
 * part designed to be pin-compatible with the RealTek 8100 10/100 chip.
 *
 * This driver takes advantage of the RX and TX checksum offload and
 * VLAN tag insertion/extraction features. It also implements TX
 * interrupt moderation using the timer interrupt registers, which
 * significantly reduces TX interrupt load. There is also support
 * for jumbo frames, however the 8169/8169S/8110S can not transmit
 * jumbo frames larger than 7440, so the max MTU possible with this
 * driver is 7422 bytes.
 */

#ifdef HAVE_KERNEL_OPTION_HEADERS
#include "opt_device_polling.h"
#endif

#include <sys/param.h>
#include <sys/endian.h>
#include <sys/systm.h>
#include <sys/sockio.h>
#include <sys/mbuf.h>
#include <sys/malloc.h>
#include <sys/module.h>
#include <sys/kernel.h>
#include <sys/socket.h>
#include <sys/lock.h>
#include <sys/mutex.h>
#include <sys/sysctl.h>
#include <sys/taskqueue.h>

#include <net/if.h>
#include <net/if_var.h>
#include <net/if_arp.h>
#include <net/ethernet.h>
#include <net/if_dl.h>
#include <net/if_media.h>
#include <net/if_types.h>
#include <net/if_vlan_var.h>

#include <net/bpf.h>

#include <netinet/netdump/netdump.h>

#include <machine/bus.h>
#include <machine/resource.h>
#include <sys/bus.h>
#include <sys/rman.h>

#include <dev/mii/mii.h>
#include <dev/mii/miivar.h>

#include <dev/pci/pcireg.h>
#include <dev/pci/pcivar.h>

#include <dev/rl/if_rlreg.h>

MODULE_DEPEND(re, pci, 1, 1, 1);
MODULE_DEPEND(re, ether, 1, 1, 1);
MODULE_DEPEND(re, miibus, 1, 1, 1);

/* "device miibus" required.  See GENERIC if you get errors here. */
#include "miibus_if.h"

/* Tunables. */
static int intr_filter = 0;
TUNABLE_INT("hw.re.intr_filter", &intr_filter);
static int msi_disable = 0;
TUNABLE_INT("hw.re.msi_disable", &msi_disable);
static int msix_disable = 0;
TUNABLE_INT("hw.re.msix_disable", &msix_disable);
static int prefer_iomap = 0;
TUNABLE_INT("hw.re.prefer_iomap", &prefer_iomap);

#define RE_CSUM_FEATURES    (CSUM_IP | CSUM_TCP | CSUM_UDP)

/*
 * Various supported device vendors/types and their names.
 */
static const struct rl_type re_devs[] = {
	{ DLINK_VENDORID, DLINK_DEVICEID_528T, 0,
	    "D-Link DGE-528(T) Gigabit Ethernet Adapter" },
	{ DLINK_VENDORID, DLINK_DEVICEID_530T_REVC, 0,
	    "D-Link DGE-530(T) Gigabit Ethernet Adapter" },
	{ RT_VENDORID, RT_DEVICEID_8139, 0,
	    "RealTek 8139C+ 10/100BaseTX" },
	{ RT_VENDORID, RT_DEVICEID_8101E, 0,
	    "RealTek 810xE PCIe 10/100baseTX" },
	{ RT_VENDORID, RT_DEVICEID_8168, 0,
	    "RealTek 8168/8111 B/C/CP/D/DP/E/F/G PCIe Gigabit Ethernet" },
	{ NCUBE_VENDORID, RT_DEVICEID_8168, 0,
	    "TP-Link TG-3468 v2 (RTL8168) Gigabit Ethernet" },
	{ RT_VENDORID, RT_DEVICEID_8169, 0,
	    "RealTek 8169/8169S/8169SB(L)/8110S/8110SB(L) Gigabit Ethernet" },
	{ RT_VENDORID, RT_DEVICEID_8169SC, 0,
	    "RealTek 8169SC/8110SC Single-chip Gigabit Ethernet" },
	{ COREGA_VENDORID, COREGA_DEVICEID_CGLAPCIGT, 0,
	    "Corega CG-LAPCIGT (RTL8169S) Gigabit Ethernet" },
	{ LINKSYS_VENDORID, LINKSYS_DEVICEID_EG1032, 0,
	    "Linksys EG1032 (RTL8169S) Gigabit Ethernet" },
	{ USR_VENDORID, USR_DEVICEID_997902, 0,
	    "US Robotics 997902 (RTL8169S) Gigabit Ethernet" }
};

static const struct rl_hwrev re_hwrevs[] = {
	{ RL_HWREV_8139, RL_8139, "", RL_MTU },
	{ RL_HWREV_8139A, RL_8139, "A", RL_MTU },
	{ RL_HWREV_8139AG, RL_8139, "A-G", RL_MTU },
	{ RL_HWREV_8139B, RL_8139, "B", RL_MTU },
	{ RL_HWREV_8130, RL_8139, "8130", RL_MTU },
	{ RL_HWREV_8139C, RL_8139, "C", RL_MTU },
	{ RL_HWREV_8139D, RL_8139, "8139D/8100B/8100C", RL_MTU },
	{ RL_HWREV_8139CPLUS, RL_8139CPLUS, "C+", RL_MTU },
	{ RL_HWREV_8168B_SPIN1, RL_8169, "8168", RL_JUMBO_MTU },
	{ RL_HWREV_8169, RL_8169, "8169", RL_JUMBO_MTU },
	{ RL_HWREV_8169S, RL_8169, "8169S", RL_JUMBO_MTU },
	{ RL_HWREV_8110S, RL_8169, "8110S", RL_JUMBO_MTU },
	{ RL_HWREV_8169_8110SB, RL_8169, "8169SB/8110SB", RL_JUMBO_MTU },
	{ RL_HWREV_8169_8110SC, RL_8169, "8169SC/8110SC", RL_JUMBO_MTU },
	{ RL_HWREV_8169_8110SBL, RL_8169, "8169SBL/8110SBL", RL_JUMBO_MTU },
	{ RL_HWREV_8169_8110SCE, RL_8169, "8169SC/8110SC", RL_JUMBO_MTU },
	{ RL_HWREV_8100, RL_8139, "8100", RL_MTU },
	{ RL_HWREV_8101, RL_8139, "8101", RL_MTU },
	{ RL_HWREV_8100E, RL_8169, "8100E", RL_MTU },
	{ RL_HWREV_8101E, RL_8169, "8101E", RL_MTU },
	{ RL_HWREV_8102E, RL_8169, "8102E", RL_MTU },
	{ RL_HWREV_8102EL, RL_8169, "8102EL", RL_MTU },
	{ RL_HWREV_8102EL_SPIN1, RL_8169, "8102EL", RL_MTU },
	{ RL_HWREV_8103E, RL_8169, "8103E", RL_MTU },
	{ RL_HWREV_8401E, RL_8169, "8401E", RL_MTU },
	{ RL_HWREV_8402, RL_8169, "8402", RL_MTU },
	{ RL_HWREV_8105E, RL_8169, "8105E", RL_MTU },
	{ RL_HWREV_8105E_SPIN1, RL_8169, "8105E", RL_MTU },
	{ RL_HWREV_8106E, RL_8169, "8106E", RL_MTU },
	{ RL_HWREV_8168B_SPIN2, RL_8169, "8168", RL_JUMBO_MTU },
	{ RL_HWREV_8168B_SPIN3, RL_8169, "8168", RL_JUMBO_MTU },
	{ RL_HWREV_8168C, RL_8169, "8168C/8111C", RL_JUMBO_MTU_6K },
	{ RL_HWREV_8168C_SPIN2, RL_8169, "8168C/8111C", RL_JUMBO_MTU_6K },
	{ RL_HWREV_8168CP, RL_8169, "8168CP/8111CP", RL_JUMBO_MTU_6K },
	{ RL_HWREV_8168D, RL_8169, "8168D/8111D", RL_JUMBO_MTU_9K },
	{ RL_HWREV_8168DP, RL_8169, "8168DP/8111DP", RL_JUMBO_MTU_9K },
	{ RL_HWREV_8168E, RL_8169, "8168E/8111E", RL_JUMBO_MTU_9K},
	{ RL_HWREV_8168E_VL, RL_8169, "8168E/8111E-VL", RL_JUMBO_MTU_6K},
	{ RL_HWREV_8168EP, RL_8169, "8168EP/8111EP", RL_JUMBO_MTU_9K},
	{ RL_HWREV_8168F, RL_8169, "8168F/8111F", RL_JUMBO_MTU_9K},
	{ RL_HWREV_8168G, RL_8169, "8168G/8111G", RL_JUMBO_MTU_9K},
	{ RL_HWREV_8168GU, RL_8169, "8168GU/8111GU", RL_JUMBO_MTU_9K},
	{ RL_HWREV_8168H, RL_8169, "8168H/8111H", RL_JUMBO_MTU_9K},
	{ RL_HWREV_8411, RL_8169, "8411", RL_JUMBO_MTU_9K},
	{ RL_HWREV_8411B, RL_8169, "8411B", RL_JUMBO_MTU_9K},
	{ 0, 0, NULL, 0 }
};

static int re_probe		(device_t);
static int re_attach		(device_t);
static int re_detach		(device_t);

static int re_encap		(struct rl_softc *, struct mbuf **);

static void re_dma_map_addr	(void *, bus_dma_segment_t *, int, int);
static int re_allocmem		(device_t, struct rl_softc *);
static __inline void re_discard_rxbuf
				(struct rl_softc *, int);
static int re_newbuf		(struct rl_softc *, int);
static int re_jumbo_newbuf	(struct rl_softc *, int);
static int re_rx_list_init	(struct rl_softc *);
static int re_jrx_list_init	(struct rl_softc *);
static int re_tx_list_init	(struct rl_softc *);
#ifdef RE_FIXUP_RX
static __inline void re_fixup_rx
				(struct mbuf *);
#endif
static int re_rxeof		(struct rl_softc *, int *);
static void re_txeof		(struct rl_softc *);
#ifdef DEVICE_POLLING
static int re_poll		(struct ifnet *, enum poll_cmd, int);
static int re_poll_locked	(struct ifnet *, enum poll_cmd, int);
#endif
static int re_intr		(void *);
static void re_intr_msi		(void *);
static void re_tick		(void *);
static void re_int_task		(void *, int);
static void re_start		(struct ifnet *);
static void re_start_locked	(struct ifnet *);
static void re_start_tx		(struct rl_softc *);
static int re_ioctl		(struct ifnet *, u_long, caddr_t);
static void re_init		(void *);
static void re_init_locked	(struct rl_softc *);
static void re_stop		(struct rl_softc *);
static void re_watchdog		(struct rl_softc *);
static int re_suspend		(device_t);
static int re_resume		(device_t);
static int re_shutdown		(device_t);
static int re_ifmedia_upd	(struct ifnet *);
static void re_ifmedia_sts	(struct ifnet *, struct ifmediareq *);

static void re_eeprom_putbyte	(struct rl_softc *, int);
static void re_eeprom_getword	(struct rl_softc *, int, u_int16_t *);
static void re_read_eeprom	(struct rl_softc *, caddr_t, int, int);
static int re_gmii_readreg	(device_t, int, int);
static int re_gmii_writereg	(device_t, int, int, int);

static int re_miibus_readreg	(device_t, int, int);
static int re_miibus_writereg	(device_t, int, int, int);
static void re_miibus_statchg	(device_t);

static void re_set_jumbo	(struct rl_softc *, int);
static void re_set_rxmode		(struct rl_softc *);
static void re_reset		(struct rl_softc *);
static void re_setwol		(struct rl_softc *);
static void re_clrwol		(struct rl_softc *);
static void re_set_linkspeed	(struct rl_softc *);

NETDUMP_DEFINE(re);

#ifdef DEV_NETMAP	/* see ixgbe.c for details */
#include <dev/netmap/if_re_netmap.h>
MODULE_DEPEND(re, netmap, 1, 1, 1);
#endif /* !DEV_NETMAP */

#ifdef RE_DIAG
static int re_diag		(struct rl_softc *);
#endif

static void re_add_sysctls	(struct rl_softc *);
static int re_sysctl_stats	(SYSCTL_HANDLER_ARGS);
static int sysctl_int_range	(SYSCTL_HANDLER_ARGS, int, int);
static int sysctl_hw_re_int_mod	(SYSCTL_HANDLER_ARGS);

static device_method_t re_methods[] = {
	/* Device interface */
	DEVMETHOD(device_probe,		re_probe),
	DEVMETHOD(device_attach,	re_attach),
	DEVMETHOD(device_detach,	re_detach),
	DEVMETHOD(device_suspend,	re_suspend),
	DEVMETHOD(device_resume,	re_resume),
	DEVMETHOD(device_shutdown,	re_shutdown),

	/* MII interface */
	DEVMETHOD(miibus_readreg,	re_miibus_readreg),
	DEVMETHOD(miibus_writereg,	re_miibus_writereg),
	DEVMETHOD(miibus_statchg,	re_miibus_statchg),

	DEVMETHOD_END
};

static driver_t re_driver = {
	"re",
	re_methods,
	sizeof(struct rl_softc)
};

static devclass_t re_devclass;

DRIVER_MODULE(re, pci, re_driver, re_devclass, 0, 0);
DRIVER_MODULE(miibus, re, miibus_driver, miibus_devclass, 0, 0);

#define EE_SET(x)					\
	CSR_WRITE_1(sc, RL_EECMD,			\
		CSR_READ_1(sc, RL_EECMD) | x)

#define EE_CLR(x)					\
	CSR_WRITE_1(sc, RL_EECMD,			\
		CSR_READ_1(sc, RL_EECMD) & ~x)

/*
 * Send a read command and address to the EEPROM, check for ACK.
 */
static void
re_eeprom_putbyte(struct rl_softc *sc, int addr)
{
	int			d, i;

	d = addr | (RL_9346_READ << sc->rl_eewidth);

	/*
	 * Feed in each bit and strobe the clock.
	 */

	for (i = 1 << (sc->rl_eewidth + 3); i; i >>= 1) {
		if (d & i) {
			EE_SET(RL_EE_DATAIN);
		} else {
			EE_CLR(RL_EE_DATAIN);
		}
		DELAY(100);
		EE_SET(RL_EE_CLK);
		DELAY(150);
		EE_CLR(RL_EE_CLK);
		DELAY(100);
	}
}

/*
 * Read a word of data stored in the EEPROM at address 'addr.'
 */
static void
re_eeprom_getword(struct rl_softc *sc, int addr, u_int16_t *dest)
{
	int			i;
	u_int16_t		word = 0;

	/*
	 * Send address of word we want to read.
	 */
	re_eeprom_putbyte(sc, addr);

	/*
	 * Start reading bits from EEPROM.
	 */
	for (i = 0x8000; i; i >>= 1) {
		EE_SET(RL_EE_CLK);
		DELAY(100);
		if (CSR_READ_1(sc, RL_EECMD) & RL_EE_DATAOUT)
			word |= i;
		EE_CLR(RL_EE_CLK);
		DELAY(100);
	}

	*dest = word;
}

/*
 * Read a sequence of words from the EEPROM.
 */
static void
re_read_eeprom(struct rl_softc *sc, caddr_t dest, int off, int cnt)
{
	int			i;
	u_int16_t		word = 0, *ptr;

	CSR_SETBIT_1(sc, RL_EECMD, RL_EEMODE_PROGRAM);

        DELAY(100);

	for (i = 0; i < cnt; i++) {
		CSR_SETBIT_1(sc, RL_EECMD, RL_EE_SEL);
		re_eeprom_getword(sc, off + i, &word);
		CSR_CLRBIT_1(sc, RL_EECMD, RL_EE_SEL);
		ptr = (u_int16_t *)(dest + (i * 2));
                *ptr = word;
	}

	CSR_CLRBIT_1(sc, RL_EECMD, RL_EEMODE_PROGRAM);
}

static int
re_gmii_readreg(device_t dev, int phy, int reg)
{
	struct rl_softc		*sc;
	u_int32_t		rval;
	int			i;

	sc = device_get_softc(dev);

	/* Let the rgephy driver read the GMEDIASTAT register */

	if (reg == RL_GMEDIASTAT) {
		rval = CSR_READ_1(sc, RL_GMEDIASTAT);
		return (rval);
	}

	CSR_WRITE_4(sc, RL_PHYAR, reg << 16);

	for (i = 0; i < RL_PHY_TIMEOUT; i++) {
		rval = CSR_READ_4(sc, RL_PHYAR);
		if (rval & RL_PHYAR_BUSY)
			break;
		DELAY(25);
	}

	if (i == RL_PHY_TIMEOUT) {
		device_printf(sc->rl_dev, "PHY read failed\n");
		return (0);
	}

	/*
	 * Controller requires a 20us delay to process next MDIO request.
	 */
	DELAY(20);

	return (rval & RL_PHYAR_PHYDATA);
}

static int
re_gmii_writereg(device_t dev, int phy, int reg, int data)
{
	struct rl_softc		*sc;
	u_int32_t		rval;
	int			i;

	sc = device_get_softc(dev);

	CSR_WRITE_4(sc, RL_PHYAR, (reg << 16) |
	    (data & RL_PHYAR_PHYDATA) | RL_PHYAR_BUSY);

	for (i = 0; i < RL_PHY_TIMEOUT; i++) {
		rval = CSR_READ_4(sc, RL_PHYAR);
		if (!(rval & RL_PHYAR_BUSY))
			break;
		DELAY(25);
	}

	if (i == RL_PHY_TIMEOUT) {
		device_printf(sc->rl_dev, "PHY write failed\n");
		return (0);
	}

	/*
	 * Controller requires a 20us delay to process next MDIO request.
	 */
	DELAY(20);

	return (0);
}

static int
re_miibus_readreg(device_t dev, int phy, int reg)
{
	struct rl_softc		*sc;
	u_int16_t		rval = 0;
	u_int16_t		re8139_reg = 0;

	sc = device_get_softc(dev);

	if (sc->rl_type == RL_8169) {
		rval = re_gmii_readreg(dev, phy, reg);
		return (rval);
	}

	switch (reg) {
	case MII_BMCR:
		re8139_reg = RL_BMCR;
		break;
	case MII_BMSR:
		re8139_reg = RL_BMSR;
		break;
	case MII_ANAR:
		re8139_reg = RL_ANAR;
		break;
	case MII_ANER:
		re8139_reg = RL_ANER;
		break;
	case MII_ANLPAR:
		re8139_reg = RL_LPAR;
		break;
	case MII_PHYIDR1:
	case MII_PHYIDR2:
		return (0);
	/*
	 * Allow the rlphy driver to read the media status
	 * register. If we have a link partner which does not
	 * support NWAY, this is the register which will tell
	 * us the results of parallel detection.
	 */
	case RL_MEDIASTAT:
		rval = CSR_READ_1(sc, RL_MEDIASTAT);
		return (rval);
	default:
		device_printf(sc->rl_dev, "bad phy register\n");
		return (0);
	}
	rval = CSR_READ_2(sc, re8139_reg);
	if (sc->rl_type == RL_8139CPLUS && re8139_reg == RL_BMCR) {
		/* 8139C+ has different bit layout. */
		rval &= ~(BMCR_LOOP | BMCR_ISO);
	}
	return (rval);
}

static int
re_miibus_writereg(device_t dev, int phy, int reg, int data)
{
	struct rl_softc		*sc;
	u_int16_t		re8139_reg = 0;
	int			rval = 0;

	sc = device_get_softc(dev);

	if (sc->rl_type == RL_8169) {
		rval = re_gmii_writereg(dev, phy, reg, data);
		return (rval);
	}

	switch (reg) {
	case MII_BMCR:
		re8139_reg = RL_BMCR;
		if (sc->rl_type == RL_8139CPLUS) {
			/* 8139C+ has different bit layout. */
			data &= ~(BMCR_LOOP | BMCR_ISO);
		}
		break;
	case MII_BMSR:
		re8139_reg = RL_BMSR;
		break;
	case MII_ANAR:
		re8139_reg = RL_ANAR;
		break;
	case MII_ANER:
		re8139_reg = RL_ANER;
		break;
	case MII_ANLPAR:
		re8139_reg = RL_LPAR;
		break;
	case MII_PHYIDR1:
	case MII_PHYIDR2:
		return (0);
		break;
	default:
		device_printf(sc->rl_dev, "bad phy register\n");
		return (0);
	}
	CSR_WRITE_2(sc, re8139_reg, data);
	return (0);
}

static void
re_miibus_statchg(device_t dev)
{
	struct rl_softc		*sc;
	struct ifnet		*ifp;
	struct mii_data		*mii;

	sc = device_get_softc(dev);
	mii = device_get_softc(sc->rl_miibus);
	ifp = sc->rl_ifp;
	if (mii == NULL || ifp == NULL ||
	    (ifp->if_drv_flags & IFF_DRV_RUNNING) == 0)
		return;

	sc->rl_flags &= ~RL_FLAG_LINK;
	if ((mii->mii_media_status & (IFM_ACTIVE | IFM_AVALID)) ==
	    (IFM_ACTIVE | IFM_AVALID)) {
		switch (IFM_SUBTYPE(mii->mii_media_active)) {
		case IFM_10_T:
		case IFM_100_TX:
			sc->rl_flags |= RL_FLAG_LINK;
			break;
		case IFM_1000_T:
			if ((sc->rl_flags & RL_FLAG_FASTETHER) != 0)
				break;
			sc->rl_flags |= RL_FLAG_LINK;
			break;
		default:
			break;
		}
	}
	/*
	 * RealTek controllers do not provide any interface to the RX/TX
	 * MACs for resolved speed, duplex and flow-control parameters.
	 */
}

/*
 * Set the RX configuration and 64-bit multicast hash filter.
 */
static void
re_set_rxmode(struct rl_softc *sc)
{
	struct ifnet		*ifp;
	struct ifmultiaddr	*ifma;
	uint32_t		hashes[2] = { 0, 0 };
	uint32_t		h, rxfilt;

	RL_LOCK_ASSERT(sc);

	ifp = sc->rl_ifp;

	rxfilt = RL_RXCFG_CONFIG | RL_RXCFG_RX_INDIV | RL_RXCFG_RX_BROAD;
	if ((sc->rl_flags & RL_FLAG_EARLYOFF) != 0)
		rxfilt |= RL_RXCFG_EARLYOFF;
	else if ((sc->rl_flags & RL_FLAG_8168G_PLUS) != 0)
		rxfilt |= RL_RXCFG_EARLYOFFV2;

	if (ifp->if_flags & (IFF_ALLMULTI | IFF_PROMISC)) {
		if (ifp->if_flags & IFF_PROMISC)
			rxfilt |= RL_RXCFG_RX_ALLPHYS;
		/*
		 * Unlike other hardwares, we have to explicitly set
		 * RL_RXCFG_RX_MULTI to receive multicast frames in
		 * promiscuous mode.
		 */
		rxfilt |= RL_RXCFG_RX_MULTI;
		hashes[0] = hashes[1] = 0xffffffff;
		goto done;
	}

	if_maddr_rlock(ifp);
	TAILQ_FOREACH(ifma, &ifp->if_multiaddrs, ifma_link) {
		if (ifma->ifma_addr->sa_family != AF_LINK)
			continue;
		h = ether_crc32_be(LLADDR((struct sockaddr_dl *)
		    ifma->ifma_addr), ETHER_ADDR_LEN) >> 26;
		if (h < 32)
			hashes[0] |= (1 << h);
		else
			hashes[1] |= (1 << (h - 32));
	}
	if_maddr_runlock(ifp);

	if (hashes[0] != 0 || hashes[1] != 0) {
		/*
		 * For some unfathomable reason, RealTek decided to
		 * reverse the order of the multicast hash registers
		 * in the PCI Express parts.  This means we have to
		 * write the hash pattern in reverse order for those
		 * devices.
		 */
		if ((sc->rl_flags & RL_FLAG_PCIE) != 0) {
			h = bswap32(hashes[0]);
			hashes[0] = bswap32(hashes[1]);
			hashes[1] = h;
		}
		rxfilt |= RL_RXCFG_RX_MULTI;
	}

	if  (sc->rl_hwrev->rl_rev == RL_HWREV_8168F) {
		/* Disable multicast filtering due to silicon bug. */
		hashes[0] = 0xffffffff;
		hashes[1] = 0xffffffff;
	}

done:
	CSR_WRITE_4(sc, RL_MAR0, hashes[0]);
	CSR_WRITE_4(sc, RL_MAR4, hashes[1]);
	CSR_WRITE_4(sc, RL_RXCFG, rxfilt);
}

static void
re_reset(struct rl_softc *sc)
{
	int			i;

	RL_LOCK_ASSERT(sc);

	CSR_WRITE_1(sc, RL_COMMAND, RL_CMD_RESET);

	for (i = 0; i < RL_TIMEOUT; i++) {
		DELAY(10);
		if (!(CSR_READ_1(sc, RL_COMMAND) & RL_CMD_RESET))
			break;
	}
	if (i == RL_TIMEOUT)
		device_printf(sc->rl_dev, "reset never completed!\n");

	if ((sc->rl_flags & RL_FLAG_MACRESET) != 0)
		CSR_WRITE_1(sc, 0x82, 1);
	if (sc->rl_hwrev->rl_rev == RL_HWREV_8169S)
		re_gmii_writereg(sc->rl_dev, 1, 0x0b, 0);
}

#ifdef RE_DIAG

/*
 * The following routine is designed to test for a defect on some
 * 32-bit 8169 cards. Some of these NICs have the REQ64# and ACK64#
 * lines connected to the bus, however for a 32-bit only card, they
 * should be pulled high. The result of this defect is that the
 * NIC will not work right if you plug it into a 64-bit slot: DMA
 * operations will be done with 64-bit transfers, which will fail
 * because the 64-bit data lines aren't connected.
 *
 * There's no way to work around this (short of talking a soldering
 * iron to the board), however we can detect it. The method we use
 * here is to put the NIC into digital loopback mode, set the receiver
 * to promiscuous mode, and then try to send a frame. We then compare
 * the frame data we sent to what was received. If the data matches,
 * then the NIC is working correctly, otherwise we know the user has
 * a defective NIC which has been mistakenly plugged into a 64-bit PCI
 * slot. In the latter case, there's no way the NIC can work correctly,
 * so we print out a message on the console and abort the device attach.
 */

static int
re_diag(struct rl_softc *sc)
{
	struct ifnet		*ifp = sc->rl_ifp;
	struct mbuf		*m0;
	struct ether_header	*eh;
	struct rl_desc		*cur_rx;
	u_int16_t		status;
	u_int32_t		rxstat;
	int			total_len, i, error = 0, phyaddr;
	u_int8_t		dst[] = { 0x00, 'h', 'e', 'l', 'l', 'o' };
	u_int8_t		src[] = { 0x00, 'w', 'o', 'r', 'l', 'd' };

	/* Allocate a single mbuf */
	MGETHDR(m0, M_NOWAIT, MT_DATA);
	if (m0 == NULL)
		return (ENOBUFS);

	RL_LOCK(sc);

	/*
	 * Initialize the NIC in test mode. This sets the chip up
	 * so that it can send and receive frames, but performs the
	 * following special functions:
	 * - Puts receiver in promiscuous mode
	 * - Enables digital loopback mode
	 * - Leaves interrupts turned off
	 */

	ifp->if_flags |= IFF_PROMISC;
	sc->rl_testmode = 1;
	ifp->if_drv_flags &= ~IFF_DRV_RUNNING;
	re_init_locked(sc);
	sc->rl_flags |= RL_FLAG_LINK;
	if (sc->rl_type == RL_8169)
		phyaddr = 1;
	else
		phyaddr = 0;

	re_miibus_writereg(sc->rl_dev, phyaddr, MII_BMCR, BMCR_RESET);
	for (i = 0; i < RL_TIMEOUT; i++) {
		status = re_miibus_readreg(sc->rl_dev, phyaddr, MII_BMCR);
		if (!(status & BMCR_RESET))
			break;
	}

	re_miibus_writereg(sc->rl_dev, phyaddr, MII_BMCR, BMCR_LOOP);
	CSR_WRITE_2(sc, RL_ISR, RL_INTRS);

	DELAY(100000);

	/* Put some data in the mbuf */

	eh = mtod(m0, struct ether_header *);
	bcopy ((char *)&dst, eh->ether_dhost, ETHER_ADDR_LEN);
	bcopy ((char *)&src, eh->ether_shost, ETHER_ADDR_LEN);
	eh->ether_type = htons(ETHERTYPE_IP);
	m0->m_pkthdr.len = m0->m_len = ETHER_MIN_LEN - ETHER_CRC_LEN;

	/*
	 * Queue the packet, start transmission.
	 * Note: IF_HANDOFF() ultimately calls re_start() for us.
	 */

	CSR_WRITE_2(sc, RL_ISR, 0xFFFF);
	RL_UNLOCK(sc);
	/* XXX: re_diag must not be called when in ALTQ mode */
	IF_HANDOFF(&ifp->if_snd, m0, ifp);
	RL_LOCK(sc);
	m0 = NULL;

	/* Wait for it to propagate through the chip */

	DELAY(100000);
	for (i = 0; i < RL_TIMEOUT; i++) {
		status = CSR_READ_2(sc, RL_ISR);
		CSR_WRITE_2(sc, RL_ISR, status);
		if ((status & (RL_ISR_TIMEOUT_EXPIRED|RL_ISR_RX_OK)) ==
		    (RL_ISR_TIMEOUT_EXPIRED|RL_ISR_RX_OK))
			break;
		DELAY(10);
	}

	if (i == RL_TIMEOUT) {
		device_printf(sc->rl_dev,
		    "diagnostic failed, failed to receive packet in"
		    " loopback mode\n");
		error = EIO;
		goto done;
	}

	/*
	 * The packet should have been dumped into the first
	 * entry in the RX DMA ring. Grab it from there.
	 */

	bus_dmamap_sync(sc->rl_ldata.rl_rx_list_tag,
	    sc->rl_ldata.rl_rx_list_map,
	    BUS_DMASYNC_POSTREAD);
	bus_dmamap_sync(sc->rl_ldata.rl_rx_mtag,
	    sc->rl_ldata.rl_rx_desc[0].rx_dmamap,
	    BUS_DMASYNC_POSTREAD);
	bus_dmamap_unload(sc->rl_ldata.rl_rx_mtag,
	    sc->rl_ldata.rl_rx_desc[0].rx_dmamap);

	m0 = sc->rl_ldata.rl_rx_desc[0].rx_m;
	sc->rl_ldata.rl_rx_desc[0].rx_m = NULL;
	eh = mtod(m0, struct ether_header *);

	cur_rx = &sc->rl_ldata.rl_rx_list[0];
	total_len = RL_RXBYTES(cur_rx);
	rxstat = le32toh(cur_rx->rl_cmdstat);

	if (total_len != ETHER_MIN_LEN) {
		device_printf(sc->rl_dev,
		    "diagnostic failed, received short packet\n");
		error = EIO;
		goto done;
	}

	/* Test that the received packet data matches what we sent. */

	if (bcmp((char *)&eh->ether_dhost, (char *)&dst, ETHER_ADDR_LEN) ||
	    bcmp((char *)&eh->ether_shost, (char *)&src, ETHER_ADDR_LEN) ||
	    ntohs(eh->ether_type) != ETHERTYPE_IP) {
		device_printf(sc->rl_dev, "WARNING, DMA FAILURE!\n");
		device_printf(sc->rl_dev, "expected TX data: %6D/%6D/0x%x\n",
		    dst, ":", src, ":", ETHERTYPE_IP);
		device_printf(sc->rl_dev, "received RX data: %6D/%6D/0x%x\n",
		    eh->ether_dhost, ":", eh->ether_shost, ":",
		    ntohs(eh->ether_type));
		device_printf(sc->rl_dev, "You may have a defective 32-bit "
		    "NIC plugged into a 64-bit PCI slot.\n");
		device_printf(sc->rl_dev, "Please re-install the NIC in a "
		    "32-bit slot for proper operation.\n");
		device_printf(sc->rl_dev, "Read the re(4) man page for more "
		    "details.\n");
		error = EIO;
	}

done:
	/* Turn interface off, release resources */

	sc->rl_testmode = 0;
	sc->rl_flags &= ~RL_FLAG_LINK;
	ifp->if_flags &= ~IFF_PROMISC;
	re_stop(sc);
	if (m0 != NULL)
		m_freem(m0);

	RL_UNLOCK(sc);

	return (error);
}

#endif

/*
 * Probe for a RealTek 8139C+/8169/8110 chip. Check the PCI vendor and device
 * IDs against our list and return a device name if we find a match.
 */
static int
re_probe(device_t dev)
{
	const struct rl_type	*t;
	uint16_t		devid, vendor;
	uint16_t		revid, sdevid;
	int			i;

	vendor = pci_get_vendor(dev);
	devid = pci_get_device(dev);
	revid = pci_get_revid(dev);
	sdevid = pci_get_subdevice(dev);

	if (vendor == LINKSYS_VENDORID && devid == LINKSYS_DEVICEID_EG1032) {
		if (sdevid != LINKSYS_SUBDEVICE_EG1032_REV3) {
			/*
			 * Only attach to rev. 3 of the Linksys EG1032 adapter.
			 * Rev. 2 is supported by sk(4).
			 */
			return (ENXIO);
		}
	}

	if (vendor == RT_VENDORID && devid == RT_DEVICEID_8139) {
		if (revid != 0x20) {
			/* 8139, let rl(4) take care of this device. */
			return (ENXIO);
		}
	}

	t = re_devs;
	for (i = 0; i < nitems(re_devs); i++, t++) {
		if (vendor == t->rl_vid && devid == t->rl_did) {
			device_set_desc(dev, t->rl_name);
			return (BUS_PROBE_DEFAULT);
		}
	}

	return (ENXIO);
}

/*
 * Map a single buffer address.
 */

static void
re_dma_map_addr(void *arg, bus_dma_segment_t *segs, int nseg, int error)
{
	bus_addr_t		*addr;

	if (error)
		return;

	KASSERT(nseg == 1, ("too many DMA segments, %d should be 1", nseg));
	addr = arg;
	*addr = segs->ds_addr;
}

static int
re_allocmem(device_t dev, struct rl_softc *sc)
{
	bus_addr_t		lowaddr;
	bus_size_t		rx_list_size, tx_list_size;
	int			error;
	int			i;

	rx_list_size = sc->rl_ldata.rl_rx_desc_cnt * sizeof(struct rl_desc);
	tx_list_size = sc->rl_ldata.rl_tx_desc_cnt * sizeof(struct rl_desc);

	/*
	 * Allocate the parent bus DMA tag appropriate for PCI.
	 * In order to use DAC, RL_CPLUSCMD_PCI_DAC bit of RL_CPLUS_CMD
	 * register should be set. However some RealTek chips are known
	 * to be buggy on DAC handling, therefore disable DAC by limiting
	 * DMA address space to 32bit. PCIe variants of RealTek chips
	 * may not have the limitation.
	 */
	lowaddr = BUS_SPACE_MAXADDR;
	if ((sc->rl_flags & RL_FLAG_PCIE) == 0)
		lowaddr = BUS_SPACE_MAXADDR_32BIT;
	error = bus_dma_tag_create(bus_get_dma_tag(dev), 1, 0,
	    lowaddr, BUS_SPACE_MAXADDR, NULL, NULL,
	    BUS_SPACE_MAXSIZE_32BIT, 0, BUS_SPACE_MAXSIZE_32BIT, 0,
	    NULL, NULL, &sc->rl_parent_tag);
	if (error) {
		device_printf(dev, "could not allocate parent DMA tag\n");
		return (error);
	}

	/*
	 * Allocate map for TX mbufs.
	 */
	error = bus_dma_tag_create(sc->rl_parent_tag, 1, 0,
	    BUS_SPACE_MAXADDR, BUS_SPACE_MAXADDR, NULL,
	    NULL, MCLBYTES * RL_NTXSEGS, RL_NTXSEGS, 4096, 0,
	    NULL, NULL, &sc->rl_ldata.rl_tx_mtag);
	if (error) {
		device_printf(dev, "could not allocate TX DMA tag\n");
		return (error);
	}

	/*
	 * Allocate map for RX mbufs.
	 */

	if ((sc->rl_flags & RL_FLAG_JUMBOV2) != 0) {
		error = bus_dma_tag_create(sc->rl_parent_tag, sizeof(uint64_t),
		    0, BUS_SPACE_MAXADDR, BUS_SPACE_MAXADDR, NULL, NULL,
		    MJUM9BYTES, 1, MJUM9BYTES, 0, NULL, NULL,
		    &sc->rl_ldata.rl_jrx_mtag);
		if (error) {
			device_printf(dev,
			    "could not allocate jumbo RX DMA tag\n");
			return (error);
		}
	}
	error = bus_dma_tag_create(sc->rl_parent_tag, sizeof(uint64_t), 0,
	    BUS_SPACE_MAXADDR, BUS_SPACE_MAXADDR, NULL, NULL,
	    MCLBYTES, 1, MCLBYTES, 0, NULL, NULL, &sc->rl_ldata.rl_rx_mtag);
	if (error) {
		device_printf(dev, "could not allocate RX DMA tag\n");
		return (error);
	}

	/*
	 * Allocate map for TX descriptor list.
	 */
	error = bus_dma_tag_create(sc->rl_parent_tag, RL_RING_ALIGN,
	    0, BUS_SPACE_MAXADDR_32BIT, BUS_SPACE_MAXADDR, NULL,
	    NULL, tx_list_size, 1, tx_list_size, 0,
	    NULL, NULL, &sc->rl_ldata.rl_tx_list_tag);
	if (error) {
		device_printf(dev, "could not allocate TX DMA ring tag\n");
		return (error);
	}

	/* Allocate DMA'able memory for the TX ring */

	error = bus_dmamem_alloc(sc->rl_ldata.rl_tx_list_tag,
	    (void **)&sc->rl_ldata.rl_tx_list,
	    BUS_DMA_WAITOK | BUS_DMA_COHERENT | BUS_DMA_ZERO,
	    &sc->rl_ldata.rl_tx_list_map);
	if (error) {
		device_printf(dev, "could not allocate TX DMA ring\n");
		return (error);
	}

	/* Load the map for the TX ring. */

	sc->rl_ldata.rl_tx_list_addr = 0;
	error = bus_dmamap_load(sc->rl_ldata.rl_tx_list_tag,
	     sc->rl_ldata.rl_tx_list_map, sc->rl_ldata.rl_tx_list,
	     tx_list_size, re_dma_map_addr,
	     &sc->rl_ldata.rl_tx_list_addr, BUS_DMA_NOWAIT);
	if (error != 0 || sc->rl_ldata.rl_tx_list_addr == 0) {
		device_printf(dev, "could not load TX DMA ring\n");
		return (ENOMEM);
	}

	/* Create DMA maps for TX buffers */

	for (i = 0; i < sc->rl_ldata.rl_tx_desc_cnt; i++) {
		error = bus_dmamap_create(sc->rl_ldata.rl_tx_mtag, 0,
		    &sc->rl_ldata.rl_tx_desc[i].tx_dmamap);
		if (error) {
			device_printf(dev, "could not create DMA map for TX\n");
			return (error);
		}
	}

	/*
	 * Allocate map for RX descriptor list.
	 */
	error = bus_dma_tag_create(sc->rl_parent_tag, RL_RING_ALIGN,
	    0, BUS_SPACE_MAXADDR_32BIT, BUS_SPACE_MAXADDR, NULL,
	    NULL, rx_list_size, 1, rx_list_size, 0,
	    NULL, NULL, &sc->rl_ldata.rl_rx_list_tag);
	if (error) {
		device_printf(dev, "could not create RX DMA ring tag\n");
		return (error);
	}

	/* Allocate DMA'able memory for the RX ring */

	error = bus_dmamem_alloc(sc->rl_ldata.rl_rx_list_tag,
	    (void **)&sc->rl_ldata.rl_rx_list,
	    BUS_DMA_WAITOK | BUS_DMA_COHERENT | BUS_DMA_ZERO,
	    &sc->rl_ldata.rl_rx_list_map);
	if (error) {
		device_printf(dev, "could not allocate RX DMA ring\n");
		return (error);
	}

	/* Load the map for the RX ring. */

	sc->rl_ldata.rl_rx_list_addr = 0;
	error = bus_dmamap_load(sc->rl_ldata.rl_rx_list_tag,
	     sc->rl_ldata.rl_rx_list_map, sc->rl_ldata.rl_rx_list,
	     rx_list_size, re_dma_map_addr,
	     &sc->rl_ldata.rl_rx_list_addr, BUS_DMA_NOWAIT);
	if (error != 0 || sc->rl_ldata.rl_rx_list_addr == 0) {
		device_printf(dev, "could not load RX DMA ring\n");
		return (ENOMEM);
	}

	/* Create DMA maps for RX buffers */

	if ((sc->rl_flags & RL_FLAG_JUMBOV2) != 0) {
		error = bus_dmamap_create(sc->rl_ldata.rl_jrx_mtag, 0,
		    &sc->rl_ldata.rl_jrx_sparemap);
		if (error) {
			device_printf(dev,
			    "could not create spare DMA map for jumbo RX\n");
			return (error);
		}
		for (i = 0; i < sc->rl_ldata.rl_rx_desc_cnt; i++) {
			error = bus_dmamap_create(sc->rl_ldata.rl_jrx_mtag, 0,
			    &sc->rl_ldata.rl_jrx_desc[i].rx_dmamap);
			if (error) {
				device_printf(dev,
				    "could not create DMA map for jumbo RX\n");
				return (error);
			}
		}
	}
	error = bus_dmamap_create(sc->rl_ldata.rl_rx_mtag, 0,
	    &sc->rl_ldata.rl_rx_sparemap);
	if (error) {
		device_printf(dev, "could not create spare DMA map for RX\n");
		return (error);
	}
	for (i = 0; i < sc->rl_ldata.rl_rx_desc_cnt; i++) {
		error = bus_dmamap_create(sc->rl_ldata.rl_rx_mtag, 0,
		    &sc->rl_ldata.rl_rx_desc[i].rx_dmamap);
		if (error) {
			device_printf(dev, "could not create DMA map for RX\n");
			return (error);
		}
	}

	/* Create DMA map for statistics. */
	error = bus_dma_tag_create(sc->rl_parent_tag, RL_DUMP_ALIGN, 0,
	    BUS_SPACE_MAXADDR, BUS_SPACE_MAXADDR, NULL, NULL,
	    sizeof(struct rl_stats), 1, sizeof(struct rl_stats), 0, NULL, NULL,
	    &sc->rl_ldata.rl_stag);
	if (error) {
		device_printf(dev, "could not create statistics DMA tag\n");
		return (error);
	}
	/* Allocate DMA'able memory for statistics. */
	error = bus_dmamem_alloc(sc->rl_ldata.rl_stag,
	    (void **)&sc->rl_ldata.rl_stats,
	    BUS_DMA_WAITOK | BUS_DMA_COHERENT | BUS_DMA_ZERO,
	    &sc->rl_ldata.rl_smap);
	if (error) {
		device_printf(dev,
		    "could not allocate statistics DMA memory\n");
		return (error);
	}
	/* Load the map for statistics. */
	sc->rl_ldata.rl_stats_addr = 0;
	error = bus_dmamap_load(sc->rl_ldata.rl_stag, sc->rl_ldata.rl_smap,
	    sc->rl_ldata.rl_stats, sizeof(struct rl_stats), re_dma_map_addr,
	     &sc->rl_ldata.rl_stats_addr, BUS_DMA_NOWAIT);
	if (error != 0 || sc->rl_ldata.rl_stats_addr == 0) {
		device_printf(dev, "could not load statistics DMA memory\n");
		return (ENOMEM);
	}

	return (0);
}

/*
 * Attach the interface. Allocate softc structures, do ifmedia
 * setup and ethernet/BPF attach.
 */
static int
re_attach(device_t dev)
{
	u_char			eaddr[ETHER_ADDR_LEN];
	u_int16_t		as[ETHER_ADDR_LEN / 2];
	struct rl_softc		*sc;
	struct ifnet		*ifp;
	const struct rl_hwrev	*hw_rev;
	int			capmask, error = 0, hwrev, i, msic, msixc,
				phy, reg, rid;
	u_int32_t		cap, ctl;
	u_int16_t		devid, re_did = 0;
	uint8_t			cfg;

	sc = device_get_softc(dev);
	sc->rl_dev = dev;

	mtx_init(&sc->rl_mtx, device_get_nameunit(dev), MTX_NETWORK_LOCK,
	    MTX_DEF);
	callout_init_mtx(&sc->rl_stat_callout, &sc->rl_mtx, 0);

	/*
	 * Map control/status registers.
	 */
	pci_enable_busmaster(dev);

	devid = pci_get_device(dev);
	/*
	 * Prefer memory space register mapping over IO space.
	 * Because RTL8169SC does not seem to work when memory mapping
	 * is used always activate io mapping.
	 */
	if (devid == RT_DEVICEID_8169SC)
		prefer_iomap = 1;
	if (prefer_iomap == 0) {
		sc->rl_res_id = PCIR_BAR(1);
		sc->rl_res_type = SYS_RES_MEMORY;
		/* RTL8168/8101E seems to use different BARs. */
		if (devid == RT_DEVICEID_8168 || devid == RT_DEVICEID_8101E)
			sc->rl_res_id = PCIR_BAR(2);
	} else {
		sc->rl_res_id = PCIR_BAR(0);
		sc->rl_res_type = SYS_RES_IOPORT;
	}
	sc->rl_res = bus_alloc_resource_any(dev, sc->rl_res_type,
	    &sc->rl_res_id, RF_ACTIVE);
	if (sc->rl_res == NULL && prefer_iomap == 0) {
		sc->rl_res_id = PCIR_BAR(0);
		sc->rl_res_type = SYS_RES_IOPORT;
		sc->rl_res = bus_alloc_resource_any(dev, sc->rl_res_type,
		    &sc->rl_res_id, RF_ACTIVE);
	}
	if (sc->rl_res == NULL) {
		device_printf(dev, "couldn't map ports/memory\n");
		error = ENXIO;
		goto fail;
	}

	sc->rl_btag = rman_get_bustag(sc->rl_res);
	sc->rl_bhandle = rman_get_bushandle(sc->rl_res);

	msic = pci_msi_count(dev);
	msixc = pci_msix_count(dev);
	if (pci_find_cap(dev, PCIY_EXPRESS, &reg) == 0) {
		sc->rl_flags |= RL_FLAG_PCIE;
		sc->rl_expcap = reg;
	}
	if (bootverbose) {
		device_printf(dev, "MSI count : %d\n", msic);
		device_printf(dev, "MSI-X count : %d\n", msixc);
	}
	if (msix_disable > 0)
		msixc = 0;
	if (msi_disable > 0)
		msic = 0;
	/* Prefer MSI-X to MSI. */
	if (msixc > 0) {
		msixc = RL_MSI_MESSAGES;
		rid = PCIR_BAR(4);
		sc->rl_res_pba = bus_alloc_resource_any(dev, SYS_RES_MEMORY,
		    &rid, RF_ACTIVE);
		if (sc->rl_res_pba == NULL) {
			device_printf(sc->rl_dev,
			    "could not allocate MSI-X PBA resource\n");
		}
		if (sc->rl_res_pba != NULL &&
		    pci_alloc_msix(dev, &msixc) == 0) {
			if (msixc == RL_MSI_MESSAGES) {
				device_printf(dev, "Using %d MSI-X message\n",
				    msixc);
				sc->rl_flags |= RL_FLAG_MSIX;
			} else
				pci_release_msi(dev);
		}
		if ((sc->rl_flags & RL_FLAG_MSIX) == 0) {
			if (sc->rl_res_pba != NULL)
				bus_release_resource(dev, SYS_RES_MEMORY, rid,
				    sc->rl_res_pba);
			sc->rl_res_pba = NULL;
			msixc = 0;
		}
	}
	/* Prefer MSI to INTx. */
	if (msixc == 0 && msic > 0) {
		msic = RL_MSI_MESSAGES;
		if (pci_alloc_msi(dev, &msic) == 0) {
			if (msic == RL_MSI_MESSAGES) {
				device_printf(dev, "Using %d MSI message\n",
				    msic);
				sc->rl_flags |= RL_FLAG_MSI;
				/* Explicitly set MSI enable bit. */
				CSR_WRITE_1(sc, RL_EECMD, RL_EE_MODE);
				cfg = CSR_READ_1(sc, RL_CFG2);
				cfg |= RL_CFG2_MSI;
				CSR_WRITE_1(sc, RL_CFG2, cfg);
				CSR_WRITE_1(sc, RL_EECMD, RL_EEMODE_OFF);
			} else
				pci_release_msi(dev);
		}
		if ((sc->rl_flags & RL_FLAG_MSI) == 0)
			msic = 0;
	}

	/* Allocate interrupt */
	if ((sc->rl_flags & (RL_FLAG_MSI | RL_FLAG_MSIX)) == 0) {
		rid = 0;
		sc->rl_irq[0] = bus_alloc_resource_any(dev, SYS_RES_IRQ, &rid,
		    RF_SHAREABLE | RF_ACTIVE);
		if (sc->rl_irq[0] == NULL) {
			device_printf(dev, "couldn't allocate IRQ resources\n");
			error = ENXIO;
			goto fail;
		}
	} else {
		for (i = 0, rid = 1; i < RL_MSI_MESSAGES; i++, rid++) {
			sc->rl_irq[i] = bus_alloc_resource_any(dev,
			    SYS_RES_IRQ, &rid, RF_ACTIVE);
			if (sc->rl_irq[i] == NULL) {
				device_printf(dev,
				    "couldn't allocate IRQ resources for "
				    "message %d\n", rid);
				error = ENXIO;
				goto fail;
			}
		}
	}

	if ((sc->rl_flags & RL_FLAG_MSI) == 0) {
		CSR_WRITE_1(sc, RL_EECMD, RL_EE_MODE);
		cfg = CSR_READ_1(sc, RL_CFG2);
		if ((cfg & RL_CFG2_MSI) != 0) {
			device_printf(dev, "turning off MSI enable bit.\n");
			cfg &= ~RL_CFG2_MSI;
			CSR_WRITE_1(sc, RL_CFG2, cfg);
		}
		CSR_WRITE_1(sc, RL_EECMD, RL_EEMODE_OFF);
	}

	/* Disable ASPM L0S/L1 and CLKREQ. */
	if (sc->rl_expcap != 0) {
		cap = pci_read_config(dev, sc->rl_expcap +
		    PCIER_LINK_CAP, 2);
		if ((cap & PCIEM_LINK_CAP_ASPM) != 0) {
			ctl = pci_read_config(dev, sc->rl_expcap +
			    PCIER_LINK_CTL, 2);
			if ((ctl & (PCIEM_LINK_CTL_ECPM |
			    PCIEM_LINK_CTL_ASPMC))!= 0) {
				ctl &= ~(PCIEM_LINK_CTL_ECPM |
				    PCIEM_LINK_CTL_ASPMC);
				pci_write_config(dev, sc->rl_expcap +
				    PCIER_LINK_CTL, ctl, 2);
				device_printf(dev, "ASPM disabled\n");
			}
		} else
			device_printf(dev, "no ASPM capability\n");
	}

	hw_rev = re_hwrevs;
	hwrev = CSR_READ_4(sc, RL_TXCFG);
	switch (hwrev & 0x70000000) {
	case 0x00000000:
	case 0x10000000:
		device_printf(dev, "Chip rev. 0x%08x\n", hwrev & 0xfc800000);
		hwrev &= (RL_TXCFG_HWREV | 0x80000000);
		break;
	default:
		device_printf(dev, "Chip rev. 0x%08x\n", hwrev & 0x7c800000);
		sc->rl_macrev = hwrev & 0x00700000;
		hwrev &= RL_TXCFG_HWREV;
		break;
	}
	device_printf(dev, "MAC rev. 0x%08x\n", sc->rl_macrev);
	while (hw_rev->rl_desc != NULL) {
		if (hw_rev->rl_rev == hwrev) {
			sc->rl_type = hw_rev->rl_type;
			sc->rl_hwrev = hw_rev;
			break;
		}
		hw_rev++;
	}
	if (hw_rev->rl_desc == NULL) {
		device_printf(dev, "Unknown H/W revision: 0x%08x\n", hwrev);
		error = ENXIO;
		goto fail;
	}

	switch (hw_rev->rl_rev) {
	case RL_HWREV_8139CPLUS:
		sc->rl_flags |= RL_FLAG_FASTETHER | RL_FLAG_AUTOPAD;
		break;
	case RL_HWREV_8100E:
	case RL_HWREV_8101E:
		sc->rl_flags |= RL_FLAG_PHYWAKE | RL_FLAG_FASTETHER;
		break;
	case RL_HWREV_8102E:
	case RL_HWREV_8102EL:
	case RL_HWREV_8102EL_SPIN1:
		sc->rl_flags |= RL_FLAG_PHYWAKE | RL_FLAG_PAR | RL_FLAG_DESCV2 |
		    RL_FLAG_MACSTAT | RL_FLAG_FASTETHER | RL_FLAG_CMDSTOP |
		    RL_FLAG_AUTOPAD;
		break;
	case RL_HWREV_8103E:
		sc->rl_flags |= RL_FLAG_PHYWAKE | RL_FLAG_PAR | RL_FLAG_DESCV2 |
		    RL_FLAG_MACSTAT | RL_FLAG_FASTETHER | RL_FLAG_CMDSTOP |
		    RL_FLAG_AUTOPAD | RL_FLAG_MACSLEEP;
		break;
	case RL_HWREV_8401E:
	case RL_HWREV_8105E:
	case RL_HWREV_8105E_SPIN1:
	case RL_HWREV_8106E:
		sc->rl_flags |= RL_FLAG_PHYWAKE | RL_FLAG_PHYWAKE_PM |
		    RL_FLAG_PAR | RL_FLAG_DESCV2 | RL_FLAG_MACSTAT |
		    RL_FLAG_FASTETHER | RL_FLAG_CMDSTOP | RL_FLAG_AUTOPAD;
		break;
	case RL_HWREV_8402:
		sc->rl_flags |= RL_FLAG_PHYWAKE | RL_FLAG_PHYWAKE_PM |
		    RL_FLAG_PAR | RL_FLAG_DESCV2 | RL_FLAG_MACSTAT |
		    RL_FLAG_FASTETHER | RL_FLAG_CMDSTOP | RL_FLAG_AUTOPAD |
		    RL_FLAG_CMDSTOP_WAIT_TXQ;
		break;
	case RL_HWREV_8168B_SPIN1:
	case RL_HWREV_8168B_SPIN2:
		sc->rl_flags |= RL_FLAG_WOLRXENB;
		/* FALLTHROUGH */
	case RL_HWREV_8168B_SPIN3:
		sc->rl_flags |= RL_FLAG_PHYWAKE | RL_FLAG_MACSTAT;
		break;
	case RL_HWREV_8168C_SPIN2:
		sc->rl_flags |= RL_FLAG_MACSLEEP;
		/* FALLTHROUGH */
	case RL_HWREV_8168C:
		if (sc->rl_macrev == 0x00200000)
			sc->rl_flags |= RL_FLAG_MACSLEEP;
		/* FALLTHROUGH */
	case RL_HWREV_8168CP:
		sc->rl_flags |= RL_FLAG_PHYWAKE | RL_FLAG_PAR |
		    RL_FLAG_DESCV2 | RL_FLAG_MACSTAT | RL_FLAG_CMDSTOP |
		    RL_FLAG_AUTOPAD | RL_FLAG_JUMBOV2 | RL_FLAG_WOL_MANLINK;
		break;
	case RL_HWREV_8168D:
		sc->rl_flags |= RL_FLAG_PHYWAKE | RL_FLAG_PHYWAKE_PM |
		    RL_FLAG_PAR | RL_FLAG_DESCV2 | RL_FLAG_MACSTAT |
		    RL_FLAG_CMDSTOP | RL_FLAG_AUTOPAD | RL_FLAG_JUMBOV2 |
		    RL_FLAG_WOL_MANLINK;
		break;
	case RL_HWREV_8168DP:
		sc->rl_flags |= RL_FLAG_PHYWAKE | RL_FLAG_PAR |
		    RL_FLAG_DESCV2 | RL_FLAG_MACSTAT | RL_FLAG_AUTOPAD |
		    RL_FLAG_JUMBOV2 | RL_FLAG_WAIT_TXPOLL | RL_FLAG_WOL_MANLINK;
		break;
	case RL_HWREV_8168E:
		sc->rl_flags |= RL_FLAG_PHYWAKE | RL_FLAG_PHYWAKE_PM |
		    RL_FLAG_PAR | RL_FLAG_DESCV2 | RL_FLAG_MACSTAT |
		    RL_FLAG_CMDSTOP | RL_FLAG_AUTOPAD | RL_FLAG_JUMBOV2 |
		    RL_FLAG_WOL_MANLINK;
		break;
	case RL_HWREV_8168E_VL:
	case RL_HWREV_8168F:
		sc->rl_flags |= RL_FLAG_EARLYOFF;
		/* FALLTHROUGH */
	case RL_HWREV_8411:
		sc->rl_flags |= RL_FLAG_PHYWAKE | RL_FLAG_PAR |
		    RL_FLAG_DESCV2 | RL_FLAG_MACSTAT | RL_FLAG_CMDSTOP |
		    RL_FLAG_AUTOPAD | RL_FLAG_JUMBOV2 |
		    RL_FLAG_CMDSTOP_WAIT_TXQ | RL_FLAG_WOL_MANLINK;
		break;
	case RL_HWREV_8168EP:
	case RL_HWREV_8168G:
	case RL_HWREV_8411B:
		sc->rl_flags |= RL_FLAG_PHYWAKE | RL_FLAG_PAR |
		    RL_FLAG_DESCV2 | RL_FLAG_MACSTAT | RL_FLAG_CMDSTOP |
		    RL_FLAG_AUTOPAD | RL_FLAG_JUMBOV2 |
		    RL_FLAG_CMDSTOP_WAIT_TXQ | RL_FLAG_WOL_MANLINK |
		    RL_FLAG_8168G_PLUS;
		break;
	case RL_HWREV_8168GU:
	case RL_HWREV_8168H:
		if (pci_get_device(dev) == RT_DEVICEID_8101E) {
			/* RTL8106E(US), RTL8107E */
			sc->rl_flags |= RL_FLAG_FASTETHER;
		} else
			sc->rl_flags |= RL_FLAG_JUMBOV2 | RL_FLAG_WOL_MANLINK;

		sc->rl_flags |= RL_FLAG_PHYWAKE | RL_FLAG_PAR |
		    RL_FLAG_DESCV2 | RL_FLAG_MACSTAT | RL_FLAG_CMDSTOP |
		    RL_FLAG_AUTOPAD | RL_FLAG_CMDSTOP_WAIT_TXQ |
		    RL_FLAG_8168G_PLUS;
		break;
	case RL_HWREV_8169_8110SB:
	case RL_HWREV_8169_8110SBL:
	case RL_HWREV_8169_8110SC:
	case RL_HWREV_8169_8110SCE:
		sc->rl_flags |= RL_FLAG_PHYWAKE;
		/* FALLTHROUGH */
	case RL_HWREV_8169:
	case RL_HWREV_8169S:
	case RL_HWREV_8110S:
		sc->rl_flags |= RL_FLAG_MACRESET;
		break;
	default:
		break;
	}

	if (sc->rl_hwrev->rl_rev == RL_HWREV_8139CPLUS) {
		sc->rl_cfg0 = RL_8139_CFG0;
		sc->rl_cfg1 = RL_8139_CFG1;
		sc->rl_cfg2 = 0;
		sc->rl_cfg3 = RL_8139_CFG3;
		sc->rl_cfg4 = RL_8139_CFG4;
		sc->rl_cfg5 = RL_8139_CFG5;
	} else {
		sc->rl_cfg0 = RL_CFG0;
		sc->rl_cfg1 = RL_CFG1;
		sc->rl_cfg2 = RL_CFG2;
		sc->rl_cfg3 = RL_CFG3;
		sc->rl_cfg4 = RL_CFG4;
		sc->rl_cfg5 = RL_CFG5;
	}

	/* Reset the adapter. */
	RL_LOCK(sc);
	re_reset(sc);
	RL_UNLOCK(sc);

	/* Enable PME. */
	CSR_WRITE_1(sc, RL_EECMD, RL_EE_MODE);
	cfg = CSR_READ_1(sc, sc->rl_cfg1);
	cfg |= RL_CFG1_PME;
	CSR_WRITE_1(sc, sc->rl_cfg1, cfg);
	cfg = CSR_READ_1(sc, sc->rl_cfg5);
	cfg &= RL_CFG5_PME_STS;
	CSR_WRITE_1(sc, sc->rl_cfg5, cfg);
	CSR_WRITE_1(sc, RL_EECMD, RL_EEMODE_OFF);

	if ((sc->rl_flags & RL_FLAG_PAR) != 0) {
		/*
		 * XXX Should have a better way to extract station
		 * address from EEPROM.
		 */
		for (i = 0; i < ETHER_ADDR_LEN; i++)
			eaddr[i] = CSR_READ_1(sc, RL_IDR0 + i);
	} else {
		sc->rl_eewidth = RL_9356_ADDR_LEN;
		re_read_eeprom(sc, (caddr_t)&re_did, 0, 1);
		if (re_did != 0x8129)
			sc->rl_eewidth = RL_9346_ADDR_LEN;

		/*
		 * Get station address from the EEPROM.
		 */
		re_read_eeprom(sc, (caddr_t)as, RL_EE_EADDR, 3);
		for (i = 0; i < ETHER_ADDR_LEN / 2; i++)
			as[i] = le16toh(as[i]);
		bcopy(as, eaddr, ETHER_ADDR_LEN);
	}

	if (sc->rl_type == RL_8169) {
		/* Set RX length mask and number of descriptors. */
		sc->rl_rxlenmask = RL_RDESC_STAT_GFRAGLEN;
		sc->rl_txstart = RL_GTXSTART;
		sc->rl_ldata.rl_tx_desc_cnt = RL_8169_TX_DESC_CNT;
		sc->rl_ldata.rl_rx_desc_cnt = RL_8169_RX_DESC_CNT;
	} else {
		/* Set RX length mask and number of descriptors. */
		sc->rl_rxlenmask = RL_RDESC_STAT_FRAGLEN;
		sc->rl_txstart = RL_TXSTART;
		sc->rl_ldata.rl_tx_desc_cnt = RL_8139_TX_DESC_CNT;
		sc->rl_ldata.rl_rx_desc_cnt = RL_8139_RX_DESC_CNT;
	}

	error = re_allocmem(dev, sc);
	if (error)
		goto fail;
	re_add_sysctls(sc);

	ifp = sc->rl_ifp = if_alloc(IFT_ETHER);
	if (ifp == NULL) {
		device_printf(dev, "can not if_alloc()\n");
		error = ENOSPC;
		goto fail;
	}

	/* Take controller out of deep sleep mode. */
	if ((sc->rl_flags & RL_FLAG_MACSLEEP) != 0) {
		if ((CSR_READ_1(sc, RL_MACDBG) & 0x80) == 0x80)
			CSR_WRITE_1(sc, RL_GPIO,
			    CSR_READ_1(sc, RL_GPIO) | 0x01);
		else
			CSR_WRITE_1(sc, RL_GPIO,
			    CSR_READ_1(sc, RL_GPIO) & ~0x01);
	}

	/* Take PHY out of power down mode. */
	if ((sc->rl_flags & RL_FLAG_PHYWAKE_PM) != 0) {
		CSR_WRITE_1(sc, RL_PMCH, CSR_READ_1(sc, RL_PMCH) | 0x80);
		if (hw_rev->rl_rev == RL_HWREV_8401E)
			CSR_WRITE_1(sc, 0xD1, CSR_READ_1(sc, 0xD1) & ~0x08);
	}
	if ((sc->rl_flags & RL_FLAG_PHYWAKE) != 0) {
		re_gmii_writereg(dev, 1, 0x1f, 0);
		re_gmii_writereg(dev, 1, 0x0e, 0);
	}

	ifp->if_softc = sc;
	if_initname(ifp, device_get_name(dev), device_get_unit(dev));
	ifp->if_flags = IFF_BROADCAST | IFF_SIMPLEX | IFF_MULTICAST;
	ifp->if_ioctl = re_ioctl;
	ifp->if_start = re_start;
	/*
	 * RTL8168/8111C generates wrong IP checksummed frame if the
	 * packet has IP options so disable TX checksum offloading.
	 */
	if (sc->rl_hwrev->rl_rev == RL_HWREV_8168C ||
	    sc->rl_hwrev->rl_rev == RL_HWREV_8168C_SPIN2 ||
	    sc->rl_hwrev->rl_rev == RL_HWREV_8168CP) {
		ifp->if_hwassist = 0;
		ifp->if_capabilities = IFCAP_RXCSUM | IFCAP_TSO4;
	} else {
		ifp->if_hwassist = CSUM_IP | CSUM_TCP | CSUM_UDP;
		ifp->if_capabilities = IFCAP_HWCSUM | IFCAP_TSO4;
	}
	ifp->if_hwassist |= CSUM_TSO;
	ifp->if_capenable = ifp->if_capabilities;
	ifp->if_init = re_init;
	IFQ_SET_MAXLEN(&ifp->if_snd, RL_IFQ_MAXLEN);
	ifp->if_snd.ifq_drv_maxlen = RL_IFQ_MAXLEN;
	IFQ_SET_READY(&ifp->if_snd);

	TASK_INIT(&sc->rl_inttask, 0, re_int_task, sc);

#define	RE_PHYAD_INTERNAL	 0

	/* Do MII setup. */
	phy = RE_PHYAD_INTERNAL;
	if (sc->rl_type == RL_8169)
		phy = 1;
	capmask = BMSR_DEFCAPMASK;
	if ((sc->rl_flags & RL_FLAG_FASTETHER) != 0)
		 capmask &= ~BMSR_EXTSTAT;
	error = mii_attach(dev, &sc->rl_miibus, ifp, re_ifmedia_upd,
	    re_ifmedia_sts, capmask, phy, MII_OFFSET_ANY, MIIF_DOPAUSE);
	if (error != 0) {
		device_printf(dev, "attaching PHYs failed\n");
		goto fail;
	}

	/*
	 * Call MI attach routine.
	 */
	ether_ifattach(ifp, eaddr);

	/* VLAN capability setup */
	ifp->if_capabilities |= IFCAP_VLAN_MTU | IFCAP_VLAN_HWTAGGING;
	if (ifp->if_capabilities & IFCAP_HWCSUM)
		ifp->if_capabilities |= IFCAP_VLAN_HWCSUM;
	/* Enable WOL if PM is supported. */
	if (pci_find_cap(sc->rl_dev, PCIY_PMG, &reg) == 0)
		ifp->if_capabilities |= IFCAP_WOL;
	ifp->if_capenable = ifp->if_capabilities;
	ifp->if_capenable &= ~(IFCAP_WOL_UCAST | IFCAP_WOL_MCAST);
	/*
	 * Don't enable TSO by default.  It is known to generate
	 * corrupted TCP segments(bad TCP options) under certain
	 * circumstances.
	 */
	ifp->if_hwassist &= ~CSUM_TSO;
	ifp->if_capenable &= ~(IFCAP_TSO4 | IFCAP_VLAN_HWTSO);
#ifdef DEVICE_POLLING
	ifp->if_capabilities |= IFCAP_POLLING;
#endif
	/*
	 * Tell the upper layer(s) we support long frames.
	 * Must appear after the call to ether_ifattach() because
	 * ether_ifattach() sets ifi_hdrlen to the default value.
	 */
	ifp->if_hdrlen = sizeof(struct ether_vlan_header);

#ifdef DEV_NETMAP
	re_netmap_attach(sc);
#endif /* DEV_NETMAP */

#ifdef RE_DIAG
	/*
	 * Perform hardware diagnostic on the original RTL8169.
	 * Some 32-bit cards were incorrectly wired and would
	 * malfunction if plugged into a 64-bit slot.
	 */
	if (hwrev == RL_HWREV_8169) {
		error = re_diag(sc);
		if (error) {
			device_printf(dev,
		    	"attach aborted due to hardware diag failure\n");
			ether_ifdetach(ifp);
			goto fail;
		}
	}
#endif

#ifdef RE_TX_MODERATION
	intr_filter = 1;
#endif
	/* Hook interrupt last to avoid having to lock softc */
	if ((sc->rl_flags & (RL_FLAG_MSI | RL_FLAG_MSIX)) != 0 &&
	    intr_filter == 0) {
		error = bus_setup_intr(dev, sc->rl_irq[0],
		    INTR_TYPE_NET | INTR_MPSAFE, NULL, re_intr_msi, sc,
		    &sc->rl_intrhand[0]);
	} else {
		error = bus_setup_intr(dev, sc->rl_irq[0],
		    INTR_TYPE_NET | INTR_MPSAFE, re_intr, NULL, sc,
		    &sc->rl_intrhand[0]);
	}
	if (error) {
		device_printf(dev, "couldn't set up irq\n");
		ether_ifdetach(ifp);
		goto fail;
	}

	NETDUMP_SET(ifp, re);

fail:
	if (error)
		re_detach(dev);

	return (error);
}

/*
 * Shutdown hardware and free up resources. This can be called any
 * time after the mutex has been initialized. It is called in both
 * the error case in attach and the normal detach case so it needs
 * to be careful about only freeing resources that have actually been
 * allocated.
 */
static int
re_detach(device_t dev)
{
	struct rl_softc		*sc;
	struct ifnet		*ifp;
	int			i, rid;

	sc = device_get_softc(dev);
	ifp = sc->rl_ifp;
	KASSERT(mtx_initialized(&sc->rl_mtx), ("re mutex not initialized"));

	/* These should only be active if attach succeeded */
	if (device_is_attached(dev)) {
#ifdef DEVICE_POLLING
		if (ifp->if_capenable & IFCAP_POLLING)
			ether_poll_deregister(ifp);
#endif
		RL_LOCK(sc);
#if 0
		sc->suspended = 1;
#endif
		re_stop(sc);
		RL_UNLOCK(sc);
		callout_drain(&sc->rl_stat_callout);
		taskqueue_drain(taskqueue_fast, &sc->rl_inttask);
		/*
		 * Force off the IFF_UP flag here, in case someone
		 * still had a BPF descriptor attached to this
		 * interface. If they do, ether_ifdetach() will cause
		 * the BPF code to try and clear the promisc mode
		 * flag, which will bubble down to re_ioctl(),
		 * which will try to call re_init() again. This will
		 * turn the NIC back on and restart the MII ticker,
		 * which will panic the system when the kernel tries
		 * to invoke the re_tick() function that isn't there
		 * anymore.
		 */
		ifp->if_flags &= ~IFF_UP;
		ether_ifdetach(ifp);
	}
	if (sc->rl_miibus)
		device_delete_child(dev, sc->rl_miibus);
	bus_generic_detach(dev);

	/*
	 * The rest is resource deallocation, so we should already be
	 * stopped here.
	 */

	if (sc->rl_intrhand[0] != NULL) {
		bus_teardown_intr(dev, sc->rl_irq[0], sc->rl_intrhand[0]);
		sc->rl_intrhand[0] = NULL;
	}
	if (ifp != NULL) {
#ifdef DEV_NETMAP
		netmap_detach(ifp);
#endif /* DEV_NETMAP */
		if_free(ifp);
	}
	if ((sc->rl_flags & (RL_FLAG_MSI | RL_FLAG_MSIX)) == 0)
		rid = 0;
	else
		rid = 1;
	if (sc->rl_irq[0] != NULL) {
		bus_release_resource(dev, SYS_RES_IRQ, rid, sc->rl_irq[0]);
		sc->rl_irq[0] = NULL;
	}
	if ((sc->rl_flags & (RL_FLAG_MSI | RL_FLAG_MSIX)) != 0)
		pci_release_msi(dev);
	if (sc->rl_res_pba) {
		rid = PCIR_BAR(4);
		bus_release_resource(dev, SYS_RES_MEMORY, rid, sc->rl_res_pba);
	}
	if (sc->rl_res)
		bus_release_resource(dev, sc->rl_res_type, sc->rl_res_id,
		    sc->rl_res);

	/* Unload and free the RX DMA ring memory and map */

	if (sc->rl_ldata.rl_rx_list_tag) {
		if (sc->rl_ldata.rl_rx_list_addr)
			bus_dmamap_unload(sc->rl_ldata.rl_rx_list_tag,
			    sc->rl_ldata.rl_rx_list_map);
		if (sc->rl_ldata.rl_rx_list)
			bus_dmamem_free(sc->rl_ldata.rl_rx_list_tag,
			    sc->rl_ldata.rl_rx_list,
			    sc->rl_ldata.rl_rx_list_map);
		bus_dma_tag_destroy(sc->rl_ldata.rl_rx_list_tag);
	}

	/* Unload and free the TX DMA ring memory and map */

	if (sc->rl_ldata.rl_tx_list_tag) {
		if (sc->rl_ldata.rl_tx_list_addr)
			bus_dmamap_unload(sc->rl_ldata.rl_tx_list_tag,
			    sc->rl_ldata.rl_tx_list_map);
		if (sc->rl_ldata.rl_tx_list)
			bus_dmamem_free(sc->rl_ldata.rl_tx_list_tag,
			    sc->rl_ldata.rl_tx_list,
			    sc->rl_ldata.rl_tx_list_map);
		bus_dma_tag_destroy(sc->rl_ldata.rl_tx_list_tag);
	}

	/* Destroy all the RX and TX buffer maps */

	if (sc->rl_ldata.rl_tx_mtag) {
		for (i = 0; i < sc->rl_ldata.rl_tx_desc_cnt; i++) {
			if (sc->rl_ldata.rl_tx_desc[i].tx_dmamap)
				bus_dmamap_destroy(sc->rl_ldata.rl_tx_mtag,
				    sc->rl_ldata.rl_tx_desc[i].tx_dmamap);
		}
		bus_dma_tag_destroy(sc->rl_ldata.rl_tx_mtag);
	}
	if (sc->rl_ldata.rl_rx_mtag) {
		for (i = 0; i < sc->rl_ldata.rl_rx_desc_cnt; i++) {
			if (sc->rl_ldata.rl_rx_desc[i].rx_dmamap)
				bus_dmamap_destroy(sc->rl_ldata.rl_rx_mtag,
				    sc->rl_ldata.rl_rx_desc[i].rx_dmamap);
		}
		if (sc->rl_ldata.rl_rx_sparemap)
			bus_dmamap_destroy(sc->rl_ldata.rl_rx_mtag,
			    sc->rl_ldata.rl_rx_sparemap);
		bus_dma_tag_destroy(sc->rl_ldata.rl_rx_mtag);
	}
	if (sc->rl_ldata.rl_jrx_mtag) {
		for (i = 0; i < sc->rl_ldata.rl_rx_desc_cnt; i++) {
			if (sc->rl_ldata.rl_jrx_desc[i].rx_dmamap)
				bus_dmamap_destroy(sc->rl_ldata.rl_jrx_mtag,
				    sc->rl_ldata.rl_jrx_desc[i].rx_dmamap);
		}
		if (sc->rl_ldata.rl_jrx_sparemap)
			bus_dmamap_destroy(sc->rl_ldata.rl_jrx_mtag,
			    sc->rl_ldata.rl_jrx_sparemap);
		bus_dma_tag_destroy(sc->rl_ldata.rl_jrx_mtag);
	}
	/* Unload and free the stats buffer and map */

	if (sc->rl_ldata.rl_stag) {
		if (sc->rl_ldata.rl_stats_addr)
			bus_dmamap_unload(sc->rl_ldata.rl_stag,
			    sc->rl_ldata.rl_smap);
		if (sc->rl_ldata.rl_stats)
			bus_dmamem_free(sc->rl_ldata.rl_stag,
			    sc->rl_ldata.rl_stats, sc->rl_ldata.rl_smap);
		bus_dma_tag_destroy(sc->rl_ldata.rl_stag);
	}

	if (sc->rl_parent_tag)
		bus_dma_tag_destroy(sc->rl_parent_tag);

	mtx_destroy(&sc->rl_mtx);

	return (0);
}

static __inline void
re_discard_rxbuf(struct rl_softc *sc, int idx)
{
	struct rl_desc		*desc;
	struct rl_rxdesc	*rxd;
	uint32_t		cmdstat;

	if (sc->rl_ifp->if_mtu > RL_MTU &&
	    (sc->rl_flags & RL_FLAG_JUMBOV2) != 0)
		rxd = &sc->rl_ldata.rl_jrx_desc[idx];
	else
		rxd = &sc->rl_ldata.rl_rx_desc[idx];
	desc = &sc->rl_ldata.rl_rx_list[idx];
	desc->rl_vlanctl = 0;
	cmdstat = rxd->rx_size;
	if (idx == sc->rl_ldata.rl_rx_desc_cnt - 1)
		cmdstat |= RL_RDESC_CMD_EOR;
	desc->rl_cmdstat = htole32(cmdstat | RL_RDESC_CMD_OWN);
}

static int
re_newbuf(struct rl_softc *sc, int idx)
{
	struct mbuf		*m;
	struct rl_rxdesc	*rxd;
	bus_dma_segment_t	segs[1];
	bus_dmamap_t		map;
	struct rl_desc		*desc;
	uint32_t		cmdstat;
	int			error, nsegs;

	m = m_getcl(M_NOWAIT, MT_DATA, M_PKTHDR);
	if (m == NULL)
		return (ENOBUFS);

	m->m_len = m->m_pkthdr.len = MCLBYTES;
#ifdef RE_FIXUP_RX
	/*
	 * This is part of an evil trick to deal with non-x86 platforms.
	 * The RealTek chip requires RX buffers to be aligned on 64-bit
	 * boundaries, but that will hose non-x86 machines. To get around
	 * this, we leave some empty space at the start of each buffer
	 * and for non-x86 hosts, we copy the buffer back six bytes
	 * to achieve word alignment. This is slightly more efficient
	 * than allocating a new buffer, copying the contents, and
	 * discarding the old buffer.
	 */
	m_adj(m, RE_ETHER_ALIGN);
#endif
	error = bus_dmamap_load_mbuf_sg(sc->rl_ldata.rl_rx_mtag,
	    sc->rl_ldata.rl_rx_sparemap, m, segs, &nsegs, BUS_DMA_NOWAIT);
	if (error != 0) {
		m_freem(m);
		return (ENOBUFS);
	}
	KASSERT(nsegs == 1, ("%s: %d segment returned!", __func__, nsegs));

	rxd = &sc->rl_ldata.rl_rx_desc[idx];
	if (rxd->rx_m != NULL) {
		bus_dmamap_sync(sc->rl_ldata.rl_rx_mtag, rxd->rx_dmamap,
		    BUS_DMASYNC_POSTREAD);
		bus_dmamap_unload(sc->rl_ldata.rl_rx_mtag, rxd->rx_dmamap);
	}

	rxd->rx_m = m;
	map = rxd->rx_dmamap;
	rxd->rx_dmamap = sc->rl_ldata.rl_rx_sparemap;
	rxd->rx_size = segs[0].ds_len;
	sc->rl_ldata.rl_rx_sparemap = map;
	bus_dmamap_sync(sc->rl_ldata.rl_rx_mtag, rxd->rx_dmamap,
	    BUS_DMASYNC_PREREAD);

	desc = &sc->rl_ldata.rl_rx_list[idx];
	desc->rl_vlanctl = 0;
	desc->rl_bufaddr_lo = htole32(RL_ADDR_LO(segs[0].ds_addr));
	desc->rl_bufaddr_hi = htole32(RL_ADDR_HI(segs[0].ds_addr));
	cmdstat = segs[0].ds_len;
	if (idx == sc->rl_ldata.rl_rx_desc_cnt - 1)
		cmdstat |= RL_RDESC_CMD_EOR;
	desc->rl_cmdstat = htole32(cmdstat | RL_RDESC_CMD_OWN);

	return (0);
}

static int
re_jumbo_newbuf(struct rl_softc *sc, int idx)
{
	struct mbuf		*m;
	struct rl_rxdesc	*rxd;
	bus_dma_segment_t	segs[1];
	bus_dmamap_t		map;
	struct rl_desc		*desc;
	uint32_t		cmdstat;
	int			error, nsegs;

	m = m_getjcl(M_NOWAIT, MT_DATA, M_PKTHDR, MJUM9BYTES);
	if (m == NULL)
		return (ENOBUFS);
	m->m_len = m->m_pkthdr.len = MJUM9BYTES;
#ifdef RE_FIXUP_RX
	m_adj(m, RE_ETHER_ALIGN);
#endif
	error = bus_dmamap_load_mbuf_sg(sc->rl_ldata.rl_jrx_mtag,
	    sc->rl_ldata.rl_jrx_sparemap, m, segs, &nsegs, BUS_DMA_NOWAIT);
	if (error != 0) {
		m_freem(m);
		return (ENOBUFS);
	}
	KASSERT(nsegs == 1, ("%s: %d segment returned!", __func__, nsegs));

	rxd = &sc->rl_ldata.rl_jrx_desc[idx];
	if (rxd->rx_m != NULL) {
		bus_dmamap_sync(sc->rl_ldata.rl_jrx_mtag, rxd->rx_dmamap,
		    BUS_DMASYNC_POSTREAD);
		bus_dmamap_unload(sc->rl_ldata.rl_jrx_mtag, rxd->rx_dmamap);
	}

	rxd->rx_m = m;
	map = rxd->rx_dmamap;
	rxd->rx_dmamap = sc->rl_ldata.rl_jrx_sparemap;
	rxd->rx_size = segs[0].ds_len;
	sc->rl_ldata.rl_jrx_sparemap = map;
	bus_dmamap_sync(sc->rl_ldata.rl_jrx_mtag, rxd->rx_dmamap,
	    BUS_DMASYNC_PREREAD);

	desc = &sc->rl_ldata.rl_rx_list[idx];
	desc->rl_vlanctl = 0;
	desc->rl_bufaddr_lo = htole32(RL_ADDR_LO(segs[0].ds_addr));
	desc->rl_bufaddr_hi = htole32(RL_ADDR_HI(segs[0].ds_addr));
	cmdstat = segs[0].ds_len;
	if (idx == sc->rl_ldata.rl_rx_desc_cnt - 1)
		cmdstat |= RL_RDESC_CMD_EOR;
	desc->rl_cmdstat = htole32(cmdstat | RL_RDESC_CMD_OWN);

	return (0);
}

#ifdef RE_FIXUP_RX
static __inline void
re_fixup_rx(struct mbuf *m)
{
	int                     i;
	uint16_t                *src, *dst;

	src = mtod(m, uint16_t *);
	dst = src - (RE_ETHER_ALIGN - ETHER_ALIGN) / sizeof *src;

	for (i = 0; i < (m->m_len / sizeof(uint16_t) + 1); i++)
		*dst++ = *src++;

	m->m_data -= RE_ETHER_ALIGN - ETHER_ALIGN;
}
#endif

static int
re_tx_list_init(struct rl_softc *sc)
{
	struct rl_desc		*desc;
	int			i;

	RL_LOCK_ASSERT(sc);

	bzero(sc->rl_ldata.rl_tx_list,
	    sc->rl_ldata.rl_tx_desc_cnt * sizeof(struct rl_desc));
	for (i = 0; i < sc->rl_ldata.rl_tx_desc_cnt; i++)
		sc->rl_ldata.rl_tx_desc[i].tx_m = NULL;
#ifdef DEV_NETMAP
	re_netmap_tx_init(sc);
#endif /* DEV_NETMAP */
	/* Set EOR. */
	desc = &sc->rl_ldata.rl_tx_list[sc->rl_ldata.rl_tx_desc_cnt - 1];
	desc->rl_cmdstat |= htole32(RL_TDESC_CMD_EOR);

	bus_dmamap_sync(sc->rl_ldata.rl_tx_list_tag,
	    sc->rl_ldata.rl_tx_list_map,
	    BUS_DMASYNC_PREREAD | BUS_DMASYNC_PREWRITE);

	sc->rl_ldata.rl_tx_prodidx = 0;
	sc->rl_ldata.rl_tx_considx = 0;
	sc->rl_ldata.rl_tx_free = sc->rl_ldata.rl_tx_desc_cnt;

	return (0);
}

static int
re_rx_list_init(struct rl_softc *sc)
{
	int			error, i;

	bzero(sc->rl_ldata.rl_rx_list,
	    sc->rl_ldata.rl_rx_desc_cnt * sizeof(struct rl_desc));
	for (i = 0; i < sc->rl_ldata.rl_rx_desc_cnt; i++) {
		sc->rl_ldata.rl_rx_desc[i].rx_m = NULL;
		if ((error = re_newbuf(sc, i)) != 0)
			return (error);
	}
#ifdef DEV_NETMAP
	re_netmap_rx_init(sc);
#endif /* DEV_NETMAP */

	/* Flush the RX descriptors */

	bus_dmamap_sync(sc->rl_ldata.rl_rx_list_tag,
	    sc->rl_ldata.rl_rx_list_map,
	    BUS_DMASYNC_PREWRITE|BUS_DMASYNC_PREREAD);

	sc->rl_ldata.rl_rx_prodidx = 0;
	sc->rl_head = sc->rl_tail = NULL;
	sc->rl_int_rx_act = 0;

	return (0);
}

static int
re_jrx_list_init(struct rl_softc *sc)
{
	int			error, i;

	bzero(sc->rl_ldata.rl_rx_list,
	    sc->rl_ldata.rl_rx_desc_cnt * sizeof(struct rl_desc));
	for (i = 0; i < sc->rl_ldata.rl_rx_desc_cnt; i++) {
		sc->rl_ldata.rl_jrx_desc[i].rx_m = NULL;
		if ((error = re_jumbo_newbuf(sc, i)) != 0)
			return (error);
	}

	bus_dmamap_sync(sc->rl_ldata.rl_rx_list_tag,
	    sc->rl_ldata.rl_rx_list_map,
	    BUS_DMASYNC_PREWRITE | BUS_DMASYNC_PREREAD);

	sc->rl_ldata.rl_rx_prodidx = 0;
	sc->rl_head = sc->rl_tail = NULL;
	sc->rl_int_rx_act = 0;

	return (0);
}

/*
 * RX handler for C+ and 8169. For the gigE chips, we support
 * the reception of jumbo frames that have been fragmented
 * across multiple 2K mbuf cluster buffers.
 */
static int
re_rxeof(struct rl_softc *sc, int *rx_npktsp)
{
	struct mbuf		*m;
	struct ifnet		*ifp;
	int			i, rxerr, total_len;
	struct rl_desc		*cur_rx;
	u_int32_t		rxstat, rxvlan;
	int			jumbo, maxpkt = 16, rx_npkts = 0;

	RL_LOCK_ASSERT(sc);

	ifp = sc->rl_ifp;
#ifdef DEV_NETMAP
	if (netmap_rx_irq(ifp, 0, &rx_npkts))
		return 0;
#endif /* DEV_NETMAP */
	if (ifp->if_mtu > RL_MTU && (sc->rl_flags & RL_FLAG_JUMBOV2) != 0)
		jumbo = 1;
	else
		jumbo = 0;

	/* Invalidate the descriptor memory */

	bus_dmamap_sync(sc->rl_ldata.rl_rx_list_tag,
	    sc->rl_ldata.rl_rx_list_map,
	    BUS_DMASYNC_POSTREAD | BUS_DMASYNC_POSTWRITE);

	for (i = sc->rl_ldata.rl_rx_prodidx; maxpkt > 0;
	    i = RL_RX_DESC_NXT(sc, i)) {
		if ((ifp->if_drv_flags & IFF_DRV_RUNNING) == 0)
			break;
		cur_rx = &sc->rl_ldata.rl_rx_list[i];
		rxstat = le32toh(cur_rx->rl_cmdstat);
		if ((rxstat & RL_RDESC_STAT_OWN) != 0)
			break;
		total_len = rxstat & sc->rl_rxlenmask;
		rxvlan = le32toh(cur_rx->rl_vlanctl);
		if (jumbo != 0)
			m = sc->rl_ldata.rl_jrx_desc[i].rx_m;
		else
			m = sc->rl_ldata.rl_rx_desc[i].rx_m;

		if ((sc->rl_flags & RL_FLAG_JUMBOV2) != 0 &&
		    (rxstat & (RL_RDESC_STAT_SOF | RL_RDESC_STAT_EOF)) !=
		    (RL_RDESC_STAT_SOF | RL_RDESC_STAT_EOF)) {
			/*
			 * RTL8168C or later controllers do not
			 * support multi-fragment packet.
			 */
			re_discard_rxbuf(sc, i);
			continue;
		} else if ((rxstat & RL_RDESC_STAT_EOF) == 0) {
			if (re_newbuf(sc, i) != 0) {
				/*
				 * If this is part of a multi-fragment packet,
				 * discard all the pieces.
				 */
				if (sc->rl_head != NULL) {
					m_freem(sc->rl_head);
					sc->rl_head = sc->rl_tail = NULL;
				}
				re_discard_rxbuf(sc, i);
				continue;
			}
			m->m_len = RE_RX_DESC_BUFLEN;
			if (sc->rl_head == NULL)
				sc->rl_head = sc->rl_tail = m;
			else {
				m->m_flags &= ~M_PKTHDR;
				sc->rl_tail->m_next = m;
				sc->rl_tail = m;
			}
			continue;
		}

		/*
		 * NOTE: for the 8139C+, the frame length field
		 * is always 12 bits in size, but for the gigE chips,
		 * it is 13 bits (since the max RX frame length is 16K).
		 * Unfortunately, all 32 bits in the status word
		 * were already used, so to make room for the extra
		 * length bit, RealTek took out the 'frame alignment
		 * error' bit and shifted the other status bits
		 * over one slot. The OWN, EOR, FS and LS bits are
		 * still in the same places. We have already extracted
		 * the frame length and checked the OWN bit, so rather
		 * than using an alternate bit mapping, we shift the
		 * status bits one space to the right so we can evaluate
		 * them using the 8169 status as though it was in the
		 * same format as that of the 8139C+.
		 */
		if (sc->rl_type == RL_8169)
			rxstat >>= 1;

		/*
		 * if total_len > 2^13-1, both _RXERRSUM and _GIANT will be
		 * set, but if CRC is clear, it will still be a valid frame.
		 */
		if ((rxstat & RL_RDESC_STAT_RXERRSUM) != 0) {
			rxerr = 1;
			if ((sc->rl_flags & RL_FLAG_JUMBOV2) == 0 &&
			    total_len > 8191 &&
			    (rxstat & RL_RDESC_STAT_ERRS) == RL_RDESC_STAT_GIANT)
				rxerr = 0;
			if (rxerr != 0) {
				if_inc_counter(ifp, IFCOUNTER_IERRORS, 1);
				/*
				 * If this is part of a multi-fragment packet,
				 * discard all the pieces.
				 */
				if (sc->rl_head != NULL) {
					m_freem(sc->rl_head);
					sc->rl_head = sc->rl_tail = NULL;
				}
				re_discard_rxbuf(sc, i);
				continue;
			}
		}

		/*
		 * If allocating a replacement mbuf fails,
		 * reload the current one.
		 */
		if (jumbo != 0)
			rxerr = re_jumbo_newbuf(sc, i);
		else
			rxerr = re_newbuf(sc, i);
		if (rxerr != 0) {
			if_inc_counter(ifp, IFCOUNTER_IQDROPS, 1);
			if (sc->rl_head != NULL) {
				m_freem(sc->rl_head);
				sc->rl_head = sc->rl_tail = NULL;
			}
			re_discard_rxbuf(sc, i);
			continue;
		}

		if (sc->rl_head != NULL) {
			if (jumbo != 0)
				m->m_len = total_len;
			else {
				m->m_len = total_len % RE_RX_DESC_BUFLEN;
				if (m->m_len == 0)
					m->m_len = RE_RX_DESC_BUFLEN;
			}
			/*
			 * Special case: if there's 4 bytes or less
			 * in this buffer, the mbuf can be discarded:
			 * the last 4 bytes is the CRC, which we don't
			 * care about anyway.
			 */
			if (m->m_len <= ETHER_CRC_LEN) {
				sc->rl_tail->m_len -=
				    (ETHER_CRC_LEN - m->m_len);
				m_freem(m);
			} else {
				m->m_len -= ETHER_CRC_LEN;
				m->m_flags &= ~M_PKTHDR;
				sc->rl_tail->m_next = m;
			}
			m = sc->rl_head;
			sc->rl_head = sc->rl_tail = NULL;
			m->m_pkthdr.len = total_len - ETHER_CRC_LEN;
		} else
			m->m_pkthdr.len = m->m_len =
			    (total_len - ETHER_CRC_LEN);

#ifdef RE_FIXUP_RX
		re_fixup_rx(m);
#endif
		if_inc_counter(ifp, IFCOUNTER_IPACKETS, 1);
		m->m_pkthdr.rcvif = ifp;

		/* Do RX checksumming if enabled */

		if (ifp->if_capenable & IFCAP_RXCSUM) {
			if ((sc->rl_flags & RL_FLAG_DESCV2) == 0) {
				/* Check IP header checksum */
				if (rxstat & RL_RDESC_STAT_PROTOID)
					m->m_pkthdr.csum_flags |=
					    CSUM_IP_CHECKED;
				if (!(rxstat & RL_RDESC_STAT_IPSUMBAD))
					m->m_pkthdr.csum_flags |=
					    CSUM_IP_VALID;

				/* Check TCP/UDP checksum */
				if ((RL_TCPPKT(rxstat) &&
				    !(rxstat & RL_RDESC_STAT_TCPSUMBAD)) ||
				    (RL_UDPPKT(rxstat) &&
				     !(rxstat & RL_RDESC_STAT_UDPSUMBAD))) {
					m->m_pkthdr.csum_flags |=
						CSUM_DATA_VALID|CSUM_PSEUDO_HDR;
					m->m_pkthdr.csum_data = 0xffff;
				}
			} else {
				/*
				 * RTL8168C/RTL816CP/RTL8111C/RTL8111CP
				 */
				if ((rxstat & RL_RDESC_STAT_PROTOID) &&
				    (rxvlan & RL_RDESC_IPV4))
					m->m_pkthdr.csum_flags |=
					    CSUM_IP_CHECKED;
				if (!(rxstat & RL_RDESC_STAT_IPSUMBAD) &&
				    (rxvlan & RL_RDESC_IPV4))
					m->m_pkthdr.csum_flags |=
					    CSUM_IP_VALID;
				if (((rxstat & RL_RDESC_STAT_TCP) &&
				    !(rxstat & RL_RDESC_STAT_TCPSUMBAD)) ||
				    ((rxstat & RL_RDESC_STAT_UDP) &&
				    !(rxstat & RL_RDESC_STAT_UDPSUMBAD))) {
					m->m_pkthdr.csum_flags |=
						CSUM_DATA_VALID|CSUM_PSEUDO_HDR;
					m->m_pkthdr.csum_data = 0xffff;
				}
			}
		}
		maxpkt--;
		if (rxvlan & RL_RDESC_VLANCTL_TAG) {
			m->m_pkthdr.ether_vtag =
			    bswap16((rxvlan & RL_RDESC_VLANCTL_DATA));
			m->m_flags |= M_VLANTAG;
		}
		RL_UNLOCK(sc);
		(*ifp->if_input)(ifp, m);
		RL_LOCK(sc);
		rx_npkts++;
	}

	/* Flush the RX DMA ring */

	bus_dmamap_sync(sc->rl_ldata.rl_rx_list_tag,
	    sc->rl_ldata.rl_rx_list_map,
	    BUS_DMASYNC_PREWRITE|BUS_DMASYNC_PREREAD);

	sc->rl_ldata.rl_rx_prodidx = i;

	if (rx_npktsp != NULL)
		*rx_npktsp = rx_npkts;
	if (maxpkt)
		return (EAGAIN);

	return (0);
}

static void
re_txeof(struct rl_softc *sc)
{
	struct ifnet		*ifp;
	struct rl_txdesc	*txd;
	u_int32_t		txstat;
	int			cons;

	cons = sc->rl_ldata.rl_tx_considx;
	if (cons == sc->rl_ldata.rl_tx_prodidx)
		return;

	ifp = sc->rl_ifp;
#ifdef DEV_NETMAP
	if (netmap_tx_irq(ifp, 0))
		return;
#endif /* DEV_NETMAP */
	/* Invalidate the TX descriptor list */
	bus_dmamap_sync(sc->rl_ldata.rl_tx_list_tag,
	    sc->rl_ldata.rl_tx_list_map,
	    BUS_DMASYNC_POSTREAD | BUS_DMASYNC_POSTWRITE);

	for (; cons != sc->rl_ldata.rl_tx_prodidx;
	    cons = RL_TX_DESC_NXT(sc, cons)) {
		txstat = le32toh(sc->rl_ldata.rl_tx_list[cons].rl_cmdstat);
		if (txstat & RL_TDESC_STAT_OWN)
			break;
		/*
		 * We only stash mbufs in the last descriptor
		 * in a fragment chain, which also happens to
		 * be the only place where the TX status bits
		 * are valid.
		 */
		if (txstat & RL_TDESC_CMD_EOF) {
			txd = &sc->rl_ldata.rl_tx_desc[cons];
			bus_dmamap_sync(sc->rl_ldata.rl_tx_mtag,
			    txd->tx_dmamap, BUS_DMASYNC_POSTWRITE);
			bus_dmamap_unload(sc->rl_ldata.rl_tx_mtag,
			    txd->tx_dmamap);
			KASSERT(txd->tx_m != NULL,
			    ("%s: freeing NULL mbufs!", __func__));
			m_freem(txd->tx_m);
			txd->tx_m = NULL;
			if (txstat & (RL_TDESC_STAT_EXCESSCOL|
			    RL_TDESC_STAT_COLCNT))
				if_inc_counter(ifp, IFCOUNTER_COLLISIONS, 1);
			if (txstat & RL_TDESC_STAT_TXERRSUM)
				if_inc_counter(ifp, IFCOUNTER_OERRORS, 1);
			else
				if_inc_counter(ifp, IFCOUNTER_OPACKETS, 1);
		}
		sc->rl_ldata.rl_tx_free++;
		ifp->if_drv_flags &= ~IFF_DRV_OACTIVE;
	}
	sc->rl_ldata.rl_tx_considx = cons;

	/* No changes made to the TX ring, so no flush needed */

	if (sc->rl_ldata.rl_tx_free != sc->rl_ldata.rl_tx_desc_cnt) {
#ifdef RE_TX_MODERATION
		/*
		 * If not all descriptors have been reaped yet, reload
		 * the timer so that we will eventually get another
		 * interrupt that will cause us to re-enter this routine.
		 * This is done in case the transmitter has gone idle.
		 */
		CSR_WRITE_4(sc, RL_TIMERCNT, 1);
#endif
	} else
		sc->rl_watchdog_timer = 0;
}

static void
re_tick(void *xsc)
{
	struct rl_softc		*sc;
	struct mii_data		*mii;

	sc = xsc;

	RL_LOCK_ASSERT(sc);

	mii = device_get_softc(sc->rl_miibus);
	mii_tick(mii);
	if ((sc->rl_flags & RL_FLAG_LINK) == 0)
		re_miibus_statchg(sc->rl_dev);
	/*
	 * Reclaim transmitted frames here. Technically it is not
	 * necessary to do here but it ensures periodic reclamation
	 * regardless of Tx completion interrupt which seems to be
	 * lost on PCIe based controllers under certain situations.
	 */
	re_txeof(sc);
	re_watchdog(sc);
	callout_reset(&sc->rl_stat_callout, hz, re_tick, sc);
}

#ifdef DEVICE_POLLING
static int
re_poll(struct ifnet *ifp, enum poll_cmd cmd, int count)
{
	struct rl_softc *sc = ifp->if_softc;
	int rx_npkts = 0;

	RL_LOCK(sc);
	if (ifp->if_drv_flags & IFF_DRV_RUNNING)
		rx_npkts = re_poll_locked(ifp, cmd, count);
	RL_UNLOCK(sc);
	return (rx_npkts);
}

static int
re_poll_locked(struct ifnet *ifp, enum poll_cmd cmd, int count)
{
	struct rl_softc *sc = ifp->if_softc;
	int rx_npkts;

	RL_LOCK_ASSERT(sc);

	sc->rxcycles = count;
	re_rxeof(sc, &rx_npkts);
	re_txeof(sc);

	if (!IFQ_DRV_IS_EMPTY(&ifp->if_snd))
		re_start_locked(ifp);

	if (cmd == POLL_AND_CHECK_STATUS) { /* also check status register */
		u_int16_t       status;

		status = CSR_READ_2(sc, RL_ISR);
		if (status == 0xffff)
			return (rx_npkts);
		if (status)
			CSR_WRITE_2(sc, RL_ISR, status);
		if ((status & (RL_ISR_TX_OK | RL_ISR_TX_DESC_UNAVAIL)) &&
		    (sc->rl_flags & RL_FLAG_PCIE))
			CSR_WRITE_1(sc, sc->rl_txstart, RL_TXSTART_START);

		/*
		 * XXX check behaviour on receiver stalls.
		 */

		if (status & RL_ISR_SYSTEM_ERR) {
			ifp->if_drv_flags &= ~IFF_DRV_RUNNING;
			re_init_locked(sc);
		}
	}
	return (rx_npkts);
}
#endif /* DEVICE_POLLING */

static int
re_intr(void *arg)
{
	struct rl_softc		*sc;
	uint16_t		status;

	sc = arg;

	status = CSR_READ_2(sc, RL_ISR);
	if (status == 0xFFFF || (status & RL_INTRS_CPLUS) == 0)
                return (FILTER_STRAY);
	CSR_WRITE_2(sc, RL_IMR, 0);

	taskqueue_enqueue(taskqueue_fast, &sc->rl_inttask);

	return (FILTER_HANDLED);
}

static void
re_int_task(void *arg, int npending)
{
	struct rl_softc		*sc;
	struct ifnet		*ifp;
	u_int16_t		status;
	int			rval = 0;

	sc = arg;
	ifp = sc->rl_ifp;

	RL_LOCK(sc);

	status = CSR_READ_2(sc, RL_ISR);
        CSR_WRITE_2(sc, RL_ISR, status);

	if (sc->suspended ||
	    (ifp->if_drv_flags & IFF_DRV_RUNNING) == 0) {
		RL_UNLOCK(sc);
		return;
	}

#ifdef DEVICE_POLLING
	if  (ifp->if_capenable & IFCAP_POLLING) {
		RL_UNLOCK(sc);
		return;
	}
#endif

	if (status & (RL_ISR_RX_OK|RL_ISR_RX_ERR|RL_ISR_FIFO_OFLOW))
		rval = re_rxeof(sc, NULL);

	/*
	 * Some chips will ignore a second TX request issued
	 * while an existing transmission is in progress. If
	 * the transmitter goes idle but there are still
	 * packets waiting to be sent, we need to restart the
	 * channel here to flush them out. This only seems to
	 * be required with the PCIe devices.
	 */
	if ((status & (RL_ISR_TX_OK | RL_ISR_TX_DESC_UNAVAIL)) &&
	    (sc->rl_flags & RL_FLAG_PCIE))
		CSR_WRITE_1(sc, sc->rl_txstart, RL_TXSTART_START);
	if (status & (
#ifdef RE_TX_MODERATION
	    RL_ISR_TIMEOUT_EXPIRED|
#else
	    RL_ISR_TX_OK|
#endif
	    RL_ISR_TX_ERR|RL_ISR_TX_DESC_UNAVAIL))
		re_txeof(sc);

	if (status & RL_ISR_SYSTEM_ERR) {
		ifp->if_drv_flags &= ~IFF_DRV_RUNNING;
		re_init_locked(sc);
	}

	if (!IFQ_DRV_IS_EMPTY(&ifp->if_snd))
		re_start_locked(ifp);

	RL_UNLOCK(sc);

        if ((CSR_READ_2(sc, RL_ISR) & RL_INTRS_CPLUS) || rval) {
		taskqueue_enqueue(taskqueue_fast, &sc->rl_inttask);
		return;
	}

	CSR_WRITE_2(sc, RL_IMR, RL_INTRS_CPLUS);
}

static void
re_intr_msi(void *xsc)
{
	struct rl_softc		*sc;
	struct ifnet		*ifp;
	uint16_t		intrs, status;

	sc = xsc;
	RL_LOCK(sc);

	ifp = sc->rl_ifp;
#ifdef DEVICE_POLLING
	if (ifp->if_capenable & IFCAP_POLLING) {
		RL_UNLOCK(sc);
		return;
	}
#endif
	/* Disable interrupts. */
	CSR_WRITE_2(sc, RL_IMR, 0);
	if ((ifp->if_drv_flags & IFF_DRV_RUNNING) == 0) {
		RL_UNLOCK(sc);
		return;
	}

	intrs = RL_INTRS_CPLUS;
	status = CSR_READ_2(sc, RL_ISR);
        CSR_WRITE_2(sc, RL_ISR, status);
	if (sc->rl_int_rx_act > 0) {
		intrs &= ~(RL_ISR_RX_OK | RL_ISR_RX_ERR | RL_ISR_FIFO_OFLOW |
		    RL_ISR_RX_OVERRUN);
		status &= ~(RL_ISR_RX_OK | RL_ISR_RX_ERR | RL_ISR_FIFO_OFLOW |
		    RL_ISR_RX_OVERRUN);
	}

	if (status & (RL_ISR_TIMEOUT_EXPIRED | RL_ISR_RX_OK | RL_ISR_RX_ERR |
	    RL_ISR_FIFO_OFLOW | RL_ISR_RX_OVERRUN)) {
		re_rxeof(sc, NULL);
		if ((ifp->if_drv_flags & IFF_DRV_RUNNING) != 0) {
			if (sc->rl_int_rx_mod != 0 &&
			    (status & (RL_ISR_RX_OK | RL_ISR_RX_ERR |
			    RL_ISR_FIFO_OFLOW | RL_ISR_RX_OVERRUN)) != 0) {
				/* Rearm one-shot timer. */
				CSR_WRITE_4(sc, RL_TIMERCNT, 1);
				intrs &= ~(RL_ISR_RX_OK | RL_ISR_RX_ERR |
				    RL_ISR_FIFO_OFLOW | RL_ISR_RX_OVERRUN);
				sc->rl_int_rx_act = 1;
			} else {
				intrs |= RL_ISR_RX_OK | RL_ISR_RX_ERR |
				    RL_ISR_FIFO_OFLOW | RL_ISR_RX_OVERRUN;
				sc->rl_int_rx_act = 0;
			}
		}
	}

	/*
	 * Some chips will ignore a second TX request issued
	 * while an existing transmission is in progress. If
	 * the transmitter goes idle but there are still
	 * packets waiting to be sent, we need to restart the
	 * channel here to flush them out. This only seems to
	 * be required with the PCIe devices.
	 */
	if ((status & (RL_ISR_TX_OK | RL_ISR_TX_DESC_UNAVAIL)) &&
	    (sc->rl_flags & RL_FLAG_PCIE))
		CSR_WRITE_1(sc, sc->rl_txstart, RL_TXSTART_START);
	if (status & (RL_ISR_TX_OK | RL_ISR_TX_ERR | RL_ISR_TX_DESC_UNAVAIL))
		re_txeof(sc);

	if (status & RL_ISR_SYSTEM_ERR) {
		ifp->if_drv_flags &= ~IFF_DRV_RUNNING;
		re_init_locked(sc);
	}

	if ((ifp->if_drv_flags & IFF_DRV_RUNNING) != 0) {
		if (!IFQ_DRV_IS_EMPTY(&ifp->if_snd))
			re_start_locked(ifp);
		CSR_WRITE_2(sc, RL_IMR, intrs);
	}
	RL_UNLOCK(sc);
}

static int
re_encap(struct rl_softc *sc, struct mbuf **m_head)
{
	struct rl_txdesc	*txd, *txd_last;
	bus_dma_segment_t	segs[RL_NTXSEGS];
	bus_dmamap_t		map;
	struct mbuf		*m_new;
	struct rl_desc		*desc;
	int			nsegs, prod;
	int			i, error, ei, si;
	int			padlen;
	uint32_t		cmdstat, csum_flags, vlanctl;

	RL_LOCK_ASSERT(sc);
	M_ASSERTPKTHDR((*m_head));

	/*
	 * With some of the RealTek chips, using the checksum offload
	 * support in conjunction with the autopadding feature results
	 * in the transmission of corrupt frames. For example, if we
	 * need to send a really small IP fragment that's less than 60
	 * bytes in size, and IP header checksumming is enabled, the
	 * resulting ethernet frame that appears on the wire will
	 * have garbled payload. To work around this, if TX IP checksum
	 * offload is enabled, we always manually pad short frames out
	 * to the minimum ethernet frame size.
	 */
	if ((sc->rl_flags & RL_FLAG_AUTOPAD) == 0 &&
	    (*m_head)->m_pkthdr.len < RL_IP4CSUMTX_PADLEN &&
	    ((*m_head)->m_pkthdr.csum_flags & CSUM_IP) != 0) {
		padlen = RL_MIN_FRAMELEN - (*m_head)->m_pkthdr.len;
		if (M_WRITABLE(*m_head) == 0) {
			/* Get a writable copy. */
			m_new = m_dup(*m_head, M_NOWAIT);
			m_freem(*m_head);
			if (m_new == NULL) {
				*m_head = NULL;
				return (ENOBUFS);
			}
			*m_head = m_new;
		}
		if ((*m_head)->m_next != NULL ||
		    M_TRAILINGSPACE(*m_head) < padlen) {
			m_new = m_defrag(*m_head, M_NOWAIT);
			if (m_new == NULL) {
				m_freem(*m_head);
				*m_head = NULL;
				return (ENOBUFS);
			}
		} else
			m_new = *m_head;

		/*
		 * Manually pad short frames, and zero the pad space
		 * to avoid leaking data.
		 */
		bzero(mtod(m_new, char *) + m_new->m_pkthdr.len, padlen);
		m_new->m_pkthdr.len += padlen;
		m_new->m_len = m_new->m_pkthdr.len;
		*m_head = m_new;
	}

	prod = sc->rl_ldata.rl_tx_prodidx;
	txd = &sc->rl_ldata.rl_tx_desc[prod];
	error = bus_dmamap_load_mbuf_sg(sc->rl_ldata.rl_tx_mtag, txd->tx_dmamap,
	    *m_head, segs, &nsegs, BUS_DMA_NOWAIT);
	if (error == EFBIG) {
		m_new = m_collapse(*m_head, M_NOWAIT, RL_NTXSEGS);
		if (m_new == NULL) {
			m_freem(*m_head);
			*m_head = NULL;
			return (ENOBUFS);
		}
		*m_head = m_new;
		error = bus_dmamap_load_mbuf_sg(sc->rl_ldata.rl_tx_mtag,
		    txd->tx_dmamap, *m_head, segs, &nsegs, BUS_DMA_NOWAIT);
		if (error != 0) {
			m_freem(*m_head);
			*m_head = NULL;
			return (error);
		}
	} else if (error != 0)
		return (error);
	if (nsegs == 0) {
		m_freem(*m_head);
		*m_head = NULL;
		return (EIO);
	}

	/* Check for number of available descriptors. */
	if (sc->rl_ldata.rl_tx_free - nsegs <= 1) {
		bus_dmamap_unload(sc->rl_ldata.rl_tx_mtag, txd->tx_dmamap);
		return (ENOBUFS);
	}

	bus_dmamap_sync(sc->rl_ldata.rl_tx_mtag, txd->tx_dmamap,
	    BUS_DMASYNC_PREWRITE);

	/*
	 * Set up checksum offload. Note: checksum offload bits must
	 * appear in all descriptors of a multi-descriptor transmit
	 * attempt. This is according to testing done with an 8169
	 * chip. This is a requirement.
	 */
	vlanctl = 0;
	csum_flags = 0;
	if (((*m_head)->m_pkthdr.csum_flags & CSUM_TSO) != 0) {
		if ((sc->rl_flags & RL_FLAG_DESCV2) != 0) {
			csum_flags |= RL_TDESC_CMD_LGSEND;
			vlanctl |= ((uint32_t)(*m_head)->m_pkthdr.tso_segsz <<
			    RL_TDESC_CMD_MSSVALV2_SHIFT);
		} else {
			csum_flags |= RL_TDESC_CMD_LGSEND |
			    ((uint32_t)(*m_head)->m_pkthdr.tso_segsz <<
			    RL_TDESC_CMD_MSSVAL_SHIFT);
		}
	} else {
		/*
		 * Unconditionally enable IP checksum if TCP or UDP
		 * checksum is required. Otherwise, TCP/UDP checksum
		 * doesn't make effects.
		 */
		if (((*m_head)->m_pkthdr.csum_flags & RE_CSUM_FEATURES) != 0) {
			if ((sc->rl_flags & RL_FLAG_DESCV2) == 0) {
				csum_flags |= RL_TDESC_CMD_IPCSUM;
				if (((*m_head)->m_pkthdr.csum_flags &
				    CSUM_TCP) != 0)
					csum_flags |= RL_TDESC_CMD_TCPCSUM;
				if (((*m_head)->m_pkthdr.csum_flags &
				    CSUM_UDP) != 0)
					csum_flags |= RL_TDESC_CMD_UDPCSUM;
			} else {
				vlanctl |= RL_TDESC_CMD_IPCSUMV2;
				if (((*m_head)->m_pkthdr.csum_flags &
				    CSUM_TCP) != 0)
					vlanctl |= RL_TDESC_CMD_TCPCSUMV2;
				if (((*m_head)->m_pkthdr.csum_flags &
				    CSUM_UDP) != 0)
					vlanctl |= RL_TDESC_CMD_UDPCSUMV2;
			}
		}
	}

	/*
	 * Set up hardware VLAN tagging. Note: vlan tag info must
	 * appear in all descriptors of a multi-descriptor
	 * transmission attempt.
	 */
	if ((*m_head)->m_flags & M_VLANTAG)
		vlanctl |= bswap16((*m_head)->m_pkthdr.ether_vtag) |
		    RL_TDESC_VLANCTL_TAG;

	si = prod;
	for (i = 0; i < nsegs; i++, prod = RL_TX_DESC_NXT(sc, prod)) {
		desc = &sc->rl_ldata.rl_tx_list[prod];
		desc->rl_vlanctl = htole32(vlanctl);
		desc->rl_bufaddr_lo = htole32(RL_ADDR_LO(segs[i].ds_addr));
		desc->rl_bufaddr_hi = htole32(RL_ADDR_HI(segs[i].ds_addr));
		cmdstat = segs[i].ds_len;
		if (i != 0)
			cmdstat |= RL_TDESC_CMD_OWN;
		if (prod == sc->rl_ldata.rl_tx_desc_cnt - 1)
			cmdstat |= RL_TDESC_CMD_EOR;
		desc->rl_cmdstat = htole32(cmdstat | csum_flags);
		sc->rl_ldata.rl_tx_free--;
	}
	/* Update producer index. */
	sc->rl_ldata.rl_tx_prodidx = prod;

	/* Set EOF on the last descriptor. */
	ei = RL_TX_DESC_PRV(sc, prod);
	desc = &sc->rl_ldata.rl_tx_list[ei];
	desc->rl_cmdstat |= htole32(RL_TDESC_CMD_EOF);

	desc = &sc->rl_ldata.rl_tx_list[si];
	/* Set SOF and transfer ownership of packet to the chip. */
	desc->rl_cmdstat |= htole32(RL_TDESC_CMD_OWN | RL_TDESC_CMD_SOF);

	/*
	 * Insure that the map for this transmission
	 * is placed at the array index of the last descriptor
	 * in this chain.  (Swap last and first dmamaps.)
	 */
	txd_last = &sc->rl_ldata.rl_tx_desc[ei];
	map = txd->tx_dmamap;
	txd->tx_dmamap = txd_last->tx_dmamap;
	txd_last->tx_dmamap = map;
	txd_last->tx_m = *m_head;

	return (0);
}

static void
re_start(struct ifnet *ifp)
{
	struct rl_softc		*sc;

	sc = ifp->if_softc;
	RL_LOCK(sc);
	re_start_locked(ifp);
	RL_UNLOCK(sc);
}

/*
 * Main transmit routine for C+ and gigE NICs.
 */
static void
re_start_locked(struct ifnet *ifp)
{
	struct rl_softc		*sc;
	struct mbuf		*m_head;
	int			queued;

	sc = ifp->if_softc;

#ifdef DEV_NETMAP
	/* XXX is this necessary ? */
	if (ifp->if_capenable & IFCAP_NETMAP) {
		struct netmap_kring *kring = NA(ifp)->tx_rings[0];
		if (sc->rl_ldata.rl_tx_prodidx != kring->nr_hwcur) {
			/* kick the tx unit */
			CSR_WRITE_1(sc, sc->rl_txstart, RL_TXSTART_START);
#ifdef RE_TX_MODERATION
			CSR_WRITE_4(sc, RL_TIMERCNT, 1);
#endif
			sc->rl_watchdog_timer = 5;
		}
		return;
	}
#endif /* DEV_NETMAP */

	if ((ifp->if_drv_flags & (IFF_DRV_RUNNING | IFF_DRV_OACTIVE)) !=
	    IFF_DRV_RUNNING || (sc->rl_flags & RL_FLAG_LINK) == 0)
		return;

	for (queued = 0; !IFQ_DRV_IS_EMPTY(&ifp->if_snd) &&
	    sc->rl_ldata.rl_tx_free > 1;) {
		IFQ_DRV_DEQUEUE(&ifp->if_snd, m_head);
		if (m_head == NULL)
			break;

		if (re_encap(sc, &m_head) != 0) {
			if (m_head == NULL)
				break;
			IFQ_DRV_PREPEND(&ifp->if_snd, m_head);
			ifp->if_drv_flags |= IFF_DRV_OACTIVE;
			break;
		}

		/*
		 * If there's a BPF listener, bounce a copy of this frame
		 * to him.
		 */
		ETHER_BPF_MTAP(ifp, m_head);

		queued++;
	}

	if (queued == 0) {
#ifdef RE_TX_MODERATION
		if (sc->rl_ldata.rl_tx_free != sc->rl_ldata.rl_tx_desc_cnt)
			CSR_WRITE_4(sc, RL_TIMERCNT, 1);
#endif
		return;
	}

	re_start_tx(sc);
}

static void
re_start_tx(struct rl_softc *sc)
{

	/* Flush the TX descriptors */
	bus_dmamap_sync(sc->rl_ldata.rl_tx_list_tag,
	    sc->rl_ldata.rl_tx_list_map,
	    BUS_DMASYNC_PREWRITE|BUS_DMASYNC_PREREAD);

	CSR_WRITE_1(sc, sc->rl_txstart, RL_TXSTART_START);

#ifdef RE_TX_MODERATION
	/*
	 * Use the countdown timer for interrupt moderation.
	 * 'TX done' interrupts are disabled. Instead, we reset the
	 * countdown timer, which will begin counting until it hits
	 * the value in the TIMERINT register, and then trigger an
	 * interrupt. Each time we write to the TIMERCNT register,
	 * the timer count is reset to 0.
	 */
	CSR_WRITE_4(sc, RL_TIMERCNT, 1);
#endif

	/*
	 * Set a timeout in case the chip goes out to lunch.
	 */
	sc->rl_watchdog_timer = 5;
}

static void
re_set_jumbo(struct rl_softc *sc, int jumbo)
{

	if (sc->rl_hwrev->rl_rev == RL_HWREV_8168E_VL) {
		pci_set_max_read_req(sc->rl_dev, 4096);
		return;
	}

	CSR_WRITE_1(sc, RL_EECMD, RL_EEMODE_WRITECFG);
	if (jumbo != 0) {
		CSR_WRITE_1(sc, sc->rl_cfg3, CSR_READ_1(sc, sc->rl_cfg3) |
		    RL_CFG3_JUMBO_EN0);
		switch (sc->rl_hwrev->rl_rev) {
		case RL_HWREV_8168DP:
			break;
		case RL_HWREV_8168E:
			CSR_WRITE_1(sc, sc->rl_cfg4,
			    CSR_READ_1(sc, sc->rl_cfg4) | 0x01);
			break;
		default:
			CSR_WRITE_1(sc, sc->rl_cfg4,
			    CSR_READ_1(sc, sc->rl_cfg4) | RL_CFG4_JUMBO_EN1);
		}
	} else {
		CSR_WRITE_1(sc, sc->rl_cfg3, CSR_READ_1(sc, sc->rl_cfg3) &
		    ~RL_CFG3_JUMBO_EN0);
		switch (sc->rl_hwrev->rl_rev) {
		case RL_HWREV_8168DP:
			break;
		case RL_HWREV_8168E:
			CSR_WRITE_1(sc, sc->rl_cfg4,
			    CSR_READ_1(sc, sc->rl_cfg4) & ~0x01);
			break;
		default:
			CSR_WRITE_1(sc, sc->rl_cfg4,
			    CSR_READ_1(sc, sc->rl_cfg4) & ~RL_CFG4_JUMBO_EN1);
		}
	}
	CSR_WRITE_1(sc, RL_EECMD, RL_EEMODE_OFF);

	switch (sc->rl_hwrev->rl_rev) {
	case RL_HWREV_8168DP:
		pci_set_max_read_req(sc->rl_dev, 4096);
		break;
	default:
		if (jumbo != 0)
			pci_set_max_read_req(sc->rl_dev, 512);
		else
			pci_set_max_read_req(sc->rl_dev, 4096);
	}
}

static void
re_init(void *xsc)
{
	struct rl_softc		*sc = xsc;

	RL_LOCK(sc);
	re_init_locked(sc);
	RL_UNLOCK(sc);
}

static void
re_init_locked(struct rl_softc *sc)
{
	struct ifnet		*ifp = sc->rl_ifp;
	struct mii_data		*mii;
	uint32_t		reg;
	uint16_t		cfg;
	union {
		uint32_t align_dummy;
		u_char eaddr[ETHER_ADDR_LEN];
        } eaddr;

	RL_LOCK_ASSERT(sc);

	mii = device_get_softc(sc->rl_miibus);

	if ((ifp->if_drv_flags & IFF_DRV_RUNNING) != 0)
		return;

	/*
	 * Cancel pending I/O and free all RX/TX buffers.
	 */
	re_stop(sc);

	/* Put controller into known state. */
	re_reset(sc);

	/*
	 * For C+ mode, initialize the RX descriptors and mbufs.
	 */
	if ((sc->rl_flags & RL_FLAG_JUMBOV2) != 0) {
		if (ifp->if_mtu > RL_MTU) {
			if (re_jrx_list_init(sc) != 0) {
				device_printf(sc->rl_dev,
				    "no memory for jumbo RX buffers\n");
				re_stop(sc);
				return;
			}
			/* Disable checksum offloading for jumbo frames. */
			ifp->if_capenable &= ~(IFCAP_HWCSUM | IFCAP_TSO4);
			ifp->if_hwassist &= ~(RE_CSUM_FEATURES | CSUM_TSO);
		} else {
			if (re_rx_list_init(sc) != 0) {
				device_printf(sc->rl_dev,
				    "no memory for RX buffers\n");
				re_stop(sc);
				return;
			}
		}
		re_set_jumbo(sc, ifp->if_mtu > RL_MTU);
	} else {
		if (re_rx_list_init(sc) != 0) {
			device_printf(sc->rl_dev, "no memory for RX buffers\n");
			re_stop(sc);
			return;
		}
		if ((sc->rl_flags & RL_FLAG_PCIE) != 0 &&
		    pci_get_device(sc->rl_dev) != RT_DEVICEID_8101E) {
			if (ifp->if_mtu > RL_MTU)
				pci_set_max_read_req(sc->rl_dev, 512);
			else
				pci_set_max_read_req(sc->rl_dev, 4096);
		}
	}
	re_tx_list_init(sc);

	/*
	 * Enable C+ RX and TX mode, as well as VLAN stripping and
	 * RX checksum offload. We must configure the C+ register
	 * before all others.
	 */
	cfg = RL_CPLUSCMD_PCI_MRW;
	if ((ifp->if_capenable & IFCAP_RXCSUM) != 0)
		cfg |= RL_CPLUSCMD_RXCSUM_ENB;
	if ((ifp->if_capenable & IFCAP_VLAN_HWTAGGING) != 0)
		cfg |= RL_CPLUSCMD_VLANSTRIP;
	if ((sc->rl_flags & RL_FLAG_MACSTAT) != 0) {
		cfg |= RL_CPLUSCMD_MACSTAT_DIS;
		/* XXX magic. */
		cfg |= 0x0001;
	} else
		cfg |= RL_CPLUSCMD_RXENB | RL_CPLUSCMD_TXENB;
	CSR_WRITE_2(sc, RL_CPLUS_CMD, cfg);
	if (sc->rl_hwrev->rl_rev == RL_HWREV_8169_8110SC ||
	    sc->rl_hwrev->rl_rev == RL_HWREV_8169_8110SCE) {
		reg = 0x000fff00;
		if ((CSR_READ_1(sc, sc->rl_cfg2) & RL_CFG2_PCI66MHZ) != 0)
			reg |= 0x000000ff;
		if (sc->rl_hwrev->rl_rev == RL_HWREV_8169_8110SCE)
			reg |= 0x00f00000;
		CSR_WRITE_4(sc, 0x7c, reg);
		/* Disable interrupt mitigation. */
		CSR_WRITE_2(sc, 0xe2, 0);
	}
	/*
	 * Disable TSO if interface MTU size is greater than MSS
	 * allowed in controller.
	 */
	if (ifp->if_mtu > RL_TSO_MTU && (ifp->if_capenable & IFCAP_TSO4) != 0) {
		ifp->if_capenable &= ~IFCAP_TSO4;
		ifp->if_hwassist &= ~CSUM_TSO;
	}

	/*
	 * Init our MAC address.  Even though the chipset
	 * documentation doesn't mention it, we need to enter "Config
	 * register write enable" mode to modify the ID registers.
	 */
	/* Copy MAC address on stack to align. */
	bcopy(IF_LLADDR(ifp), eaddr.eaddr, ETHER_ADDR_LEN);
	CSR_WRITE_1(sc, RL_EECMD, RL_EEMODE_WRITECFG);
	CSR_WRITE_4(sc, RL_IDR0,
	    htole32(*(u_int32_t *)(&eaddr.eaddr[0])));
	CSR_WRITE_4(sc, RL_IDR4,
	    htole32(*(u_int32_t *)(&eaddr.eaddr[4])));
	CSR_WRITE_1(sc, RL_EECMD, RL_EEMODE_OFF);

	/*
	 * Load the addresses of the RX and TX lists into the chip.
	 */

	CSR_WRITE_4(sc, RL_RXLIST_ADDR_HI,
	    RL_ADDR_HI(sc->rl_ldata.rl_rx_list_addr));
	CSR_WRITE_4(sc, RL_RXLIST_ADDR_LO,
	    RL_ADDR_LO(sc->rl_ldata.rl_rx_list_addr));

	CSR_WRITE_4(sc, RL_TXLIST_ADDR_HI,
	    RL_ADDR_HI(sc->rl_ldata.rl_tx_list_addr));
	CSR_WRITE_4(sc, RL_TXLIST_ADDR_LO,
	    RL_ADDR_LO(sc->rl_ldata.rl_tx_list_addr));

	if ((sc->rl_flags & RL_FLAG_8168G_PLUS) != 0) {
		/* Disable RXDV gate. */
		CSR_WRITE_4(sc, RL_MISC, CSR_READ_4(sc, RL_MISC) &
		    ~0x00080000);
	}

	/*
	 * Enable transmit and receive for pre-RTL8168G controllers.
	 * RX/TX MACs should be enabled before RX/TX configuration.
	 */
	if ((sc->rl_flags & RL_FLAG_8168G_PLUS) == 0)
		CSR_WRITE_1(sc, RL_COMMAND, RL_CMD_TX_ENB | RL_CMD_RX_ENB);

	/*
	 * Set the initial TX configuration.
	 */
	if (sc->rl_testmode) {
		if (sc->rl_type == RL_8169)
			CSR_WRITE_4(sc, RL_TXCFG,
			    RL_TXCFG_CONFIG|RL_LOOPTEST_ON);
		else
			CSR_WRITE_4(sc, RL_TXCFG,
			    RL_TXCFG_CONFIG|RL_LOOPTEST_ON_CPLUS);
	} else
		CSR_WRITE_4(sc, RL_TXCFG, RL_TXCFG_CONFIG);

	CSR_WRITE_1(sc, RL_EARLY_TX_THRESH, 16);

	/*
	 * Set the initial RX configuration.
	 */
	re_set_rxmode(sc);

	/* Configure interrupt moderation. */
	if (sc->rl_type == RL_8169) {
		/* Magic from vendor. */
		CSR_WRITE_2(sc, RL_INTRMOD, 0x5100);
	}

	/*
	 * Enable transmit and receive for RTL8168G and later controllers.
	 * RX/TX MACs should be enabled after RX/TX configuration.
	 */
	if ((sc->rl_flags & RL_FLAG_8168G_PLUS) != 0)
		CSR_WRITE_1(sc, RL_COMMAND, RL_CMD_TX_ENB | RL_CMD_RX_ENB);

#ifdef DEVICE_POLLING
	/*
	 * Disable interrupts if we are polling.
	 */
	if (ifp->if_capenable & IFCAP_POLLING)
		CSR_WRITE_2(sc, RL_IMR, 0);
	else	/* otherwise ... */
#endif

	/*
	 * Enable interrupts.
	 */
	if (sc->rl_testmode)
		CSR_WRITE_2(sc, RL_IMR, 0);
	else
		CSR_WRITE_2(sc, RL_IMR, RL_INTRS_CPLUS);
	CSR_WRITE_2(sc, RL_ISR, RL_INTRS_CPLUS);

	/* Set initial TX threshold */
	sc->rl_txthresh = RL_TX_THRESH_INIT;

	/* Start RX/TX process. */
	CSR_WRITE_4(sc, RL_MISSEDPKT, 0);

	/*
	 * Initialize the timer interrupt register so that
	 * a timer interrupt will be generated once the timer
	 * reaches a certain number of ticks. The timer is
	 * reloaded on each transmit.
	 */
#ifdef RE_TX_MODERATION
	/*
	 * Use timer interrupt register to moderate TX interrupt
	 * moderation, which dramatically improves TX frame rate.
	 */
	if (sc->rl_type == RL_8169)
		CSR_WRITE_4(sc, RL_TIMERINT_8169, 0x800);
	else
		CSR_WRITE_4(sc, RL_TIMERINT, 0x400);
#else
	/*
	 * Use timer interrupt register to moderate RX interrupt
	 * moderation.
	 */
	if ((sc->rl_flags & (RL_FLAG_MSI | RL_FLAG_MSIX)) != 0 &&
	    intr_filter == 0) {
		if (sc->rl_type == RL_8169)
			CSR_WRITE_4(sc, RL_TIMERINT_8169,
			    RL_USECS(sc->rl_int_rx_mod));
	} else {
		if (sc->rl_type == RL_8169)
			CSR_WRITE_4(sc, RL_TIMERINT_8169, RL_USECS(0));
	}
#endif

	/*
	 * For 8169 gigE NICs, set the max allowed RX packet
	 * size so we can receive jumbo frames.
	 */
	if (sc->rl_type == RL_8169) {
		if ((sc->rl_flags & RL_FLAG_JUMBOV2) != 0) {
			/*
			 * For controllers that use new jumbo frame scheme,
			 * set maximum size of jumbo frame depending on
			 * controller revisions.
			 */
			if (ifp->if_mtu > RL_MTU)
				CSR_WRITE_2(sc, RL_MAXRXPKTLEN,
				    sc->rl_hwrev->rl_max_mtu +
				    ETHER_VLAN_ENCAP_LEN + ETHER_HDR_LEN +
				    ETHER_CRC_LEN);
			else
				CSR_WRITE_2(sc, RL_MAXRXPKTLEN,
				    RE_RX_DESC_BUFLEN);
		} else if ((sc->rl_flags & RL_FLAG_PCIE) != 0 &&
		    sc->rl_hwrev->rl_max_mtu == RL_MTU) {
			/* RTL810x has no jumbo frame support. */
			CSR_WRITE_2(sc, RL_MAXRXPKTLEN, RE_RX_DESC_BUFLEN);
		} else
			CSR_WRITE_2(sc, RL_MAXRXPKTLEN, 16383);
	}

	if (sc->rl_testmode)
		return;

	CSR_WRITE_1(sc, sc->rl_cfg1, CSR_READ_1(sc, sc->rl_cfg1) |
	    RL_CFG1_DRVLOAD);

	ifp->if_drv_flags |= IFF_DRV_RUNNING;
	ifp->if_drv_flags &= ~IFF_DRV_OACTIVE;

	sc->rl_flags &= ~RL_FLAG_LINK;
	mii_mediachg(mii);

	sc->rl_watchdog_timer = 0;
	callout_reset(&sc->rl_stat_callout, hz, re_tick, sc);
}

/*
 * Set media options.
 */
static int
re_ifmedia_upd(struct ifnet *ifp)
{
	struct rl_softc		*sc;
	struct mii_data		*mii;
	int			error;

	sc = ifp->if_softc;
	mii = device_get_softc(sc->rl_miibus);
	RL_LOCK(sc);
	error = mii_mediachg(mii);
	RL_UNLOCK(sc);

	return (error);
}

/*
 * Report current media status.
 */
static void
re_ifmedia_sts(struct ifnet *ifp, struct ifmediareq *ifmr)
{
	struct rl_softc		*sc;
	struct mii_data		*mii;

	sc = ifp->if_softc;
	mii = device_get_softc(sc->rl_miibus);

	RL_LOCK(sc);
	mii_pollstat(mii);
	ifmr->ifm_active = mii->mii_media_active;
	ifmr->ifm_status = mii->mii_media_status;
	RL_UNLOCK(sc);
}

static int
re_ioctl(struct ifnet *ifp, u_long command, caddr_t data)
{
	struct rl_softc		*sc = ifp->if_softc;
	struct ifreq		*ifr = (struct ifreq *) data;
	struct mii_data		*mii;
	int			error = 0;

	switch (command) {
	case CASE_IOC_IFREQ(SIOCSIFMTU):
		if (ifr_mtu_get(ifr) < ETHERMIN ||
		    ifr_mtu_get(ifr) > sc->rl_hwrev->rl_max_mtu ||
		    ((sc->rl_flags & RL_FLAG_FASTETHER) != 0 &&
		    ifr_mtu_get(ifr) > RL_MTU)) {
			error = EINVAL;
			break;
		}
		RL_LOCK(sc);
		if (ifp->if_mtu != ifr_mtu_get(ifr)) {
			ifp->if_mtu = ifr_mtu_get(ifr);
			if ((sc->rl_flags & RL_FLAG_JUMBOV2) != 0 &&
			    (ifp->if_drv_flags & IFF_DRV_RUNNING) != 0) {
				ifp->if_drv_flags &= ~IFF_DRV_RUNNING;
				re_init_locked(sc);
			}
			if (ifp->if_mtu > RL_TSO_MTU &&
			    (ifp->if_capenable & IFCAP_TSO4) != 0) {
				ifp->if_capenable &= ~(IFCAP_TSO4 |
				    IFCAP_VLAN_HWTSO);
				ifp->if_hwassist &= ~CSUM_TSO;
			}
			VLAN_CAPABILITIES(ifp);
		}
		RL_UNLOCK(sc);
		break;
	case CASE_IOC_IFREQ(SIOCSIFFLAGS):
		RL_LOCK(sc);
		if ((ifp->if_flags & IFF_UP) != 0) {
			if ((ifp->if_drv_flags & IFF_DRV_RUNNING) != 0) {
				if (((ifp->if_flags ^ sc->rl_if_flags)
				    & (IFF_PROMISC | IFF_ALLMULTI)) != 0)
					re_set_rxmode(sc);
			} else
				re_init_locked(sc);
		} else {
			if ((ifp->if_drv_flags & IFF_DRV_RUNNING) != 0)
				re_stop(sc);
		}
		sc->rl_if_flags = ifp->if_flags;
		RL_UNLOCK(sc);
		break;
	case CASE_IOC_IFREQ(SIOCADDMULTI):
	case CASE_IOC_IFREQ(SIOCDELMULTI):
		RL_LOCK(sc);
		if ((ifp->if_drv_flags & IFF_DRV_RUNNING) != 0)
			re_set_rxmode(sc);
		RL_UNLOCK(sc);
		break;
	case SIOCGIFMEDIA:
	case CASE_IOC_IFREQ(SIOCSIFMEDIA):
		mii = device_get_softc(sc->rl_miibus);
		error = ifmedia_ioctl(ifp, ifr, &mii->mii_media, command);
		break;
	case CASE_IOC_IFREQ(SIOCSIFCAP):
	    {
		int mask, reinit;

		mask = ifr_reqcap_get(ifr) ^ ifp->if_capenable;
		reinit = 0;
#ifdef DEVICE_POLLING
		if (mask & IFCAP_POLLING) {
			if (ifr_reqcap_get(ifr) & IFCAP_POLLING) {
				error = ether_poll_register(re_poll, ifp);
				if (error)
					return (error);
				RL_LOCK(sc);
				/* Disable interrupts */
				CSR_WRITE_2(sc, RL_IMR, 0x0000);
				ifp->if_capenable |= IFCAP_POLLING;
				RL_UNLOCK(sc);
			} else {
				error = ether_poll_deregister(ifp);
				/* Enable interrupts. */
				RL_LOCK(sc);
				CSR_WRITE_2(sc, RL_IMR, RL_INTRS_CPLUS);
				ifp->if_capenable &= ~IFCAP_POLLING;
				RL_UNLOCK(sc);
			}
		}
#endif /* DEVICE_POLLING */
		RL_LOCK(sc);
		if ((mask & IFCAP_TXCSUM) != 0 &&
		    (ifp->if_capabilities & IFCAP_TXCSUM) != 0) {
			ifp->if_capenable ^= IFCAP_TXCSUM;
			if ((ifp->if_capenable & IFCAP_TXCSUM) != 0)
				ifp->if_hwassist |= RE_CSUM_FEATURES;
			else
				ifp->if_hwassist &= ~RE_CSUM_FEATURES;
			reinit = 1;
		}
		if ((mask & IFCAP_RXCSUM) != 0 &&
		    (ifp->if_capabilities & IFCAP_RXCSUM) != 0) {
			ifp->if_capenable ^= IFCAP_RXCSUM;
			reinit = 1;
		}
		if ((mask & IFCAP_TSO4) != 0 &&
		    (ifp->if_capabilities & IFCAP_TSO4) != 0) {
			ifp->if_capenable ^= IFCAP_TSO4;
			if ((IFCAP_TSO4 & ifp->if_capenable) != 0)
				ifp->if_hwassist |= CSUM_TSO;
			else
				ifp->if_hwassist &= ~CSUM_TSO;
			if (ifp->if_mtu > RL_TSO_MTU &&
			    (ifp->if_capenable & IFCAP_TSO4) != 0) {
				ifp->if_capenable &= ~IFCAP_TSO4;
				ifp->if_hwassist &= ~CSUM_TSO;
			}
		}
		if ((mask & IFCAP_VLAN_HWTSO) != 0 &&
		    (ifp->if_capabilities & IFCAP_VLAN_HWTSO) != 0)
			ifp->if_capenable ^= IFCAP_VLAN_HWTSO;
		if ((mask & IFCAP_VLAN_HWTAGGING) != 0 &&
		    (ifp->if_capabilities & IFCAP_VLAN_HWTAGGING) != 0) {
			ifp->if_capenable ^= IFCAP_VLAN_HWTAGGING;
			/* TSO over VLAN requires VLAN hardware tagging. */
			if ((ifp->if_capenable & IFCAP_VLAN_HWTAGGING) == 0)
				ifp->if_capenable &= ~IFCAP_VLAN_HWTSO;
			reinit = 1;
		}
		if ((sc->rl_flags & RL_FLAG_JUMBOV2) != 0 &&
		    (mask & (IFCAP_HWCSUM | IFCAP_TSO4 |
		    IFCAP_VLAN_HWTSO)) != 0)
				reinit = 1;
		if ((mask & IFCAP_WOL) != 0 &&
		    (ifp->if_capabilities & IFCAP_WOL) != 0) {
			if ((mask & IFCAP_WOL_UCAST) != 0)
				ifp->if_capenable ^= IFCAP_WOL_UCAST;
			if ((mask & IFCAP_WOL_MCAST) != 0)
				ifp->if_capenable ^= IFCAP_WOL_MCAST;
			if ((mask & IFCAP_WOL_MAGIC) != 0)
				ifp->if_capenable ^= IFCAP_WOL_MAGIC;
		}
		if (reinit && ifp->if_drv_flags & IFF_DRV_RUNNING) {
			ifp->if_drv_flags &= ~IFF_DRV_RUNNING;
			re_init_locked(sc);
		}
		RL_UNLOCK(sc);
		VLAN_CAPABILITIES(ifp);
	    }
		break;
	default:
		error = ether_ioctl(ifp, command, data);
		break;
	}

	return (error);
}

static void
re_watchdog(struct rl_softc *sc)
{
	struct ifnet		*ifp;

	RL_LOCK_ASSERT(sc);

	if (sc->rl_watchdog_timer == 0 || --sc->rl_watchdog_timer != 0)
		return;

	ifp = sc->rl_ifp;
	re_txeof(sc);
	if (sc->rl_ldata.rl_tx_free == sc->rl_ldata.rl_tx_desc_cnt) {
		if_printf(ifp, "watchdog timeout (missed Tx interrupts) "
		    "-- recovering\n");
		if (!IFQ_DRV_IS_EMPTY(&ifp->if_snd))
			re_start_locked(ifp);
		return;
	}

	if_printf(ifp, "watchdog timeout\n");
	if_inc_counter(ifp, IFCOUNTER_OERRORS, 1);

	re_rxeof(sc, NULL);
	ifp->if_drv_flags &= ~IFF_DRV_RUNNING;
	re_init_locked(sc);
	if (!IFQ_DRV_IS_EMPTY(&ifp->if_snd))
		re_start_locked(ifp);
}

/*
 * Stop the adapter and free any mbufs allocated to the
 * RX and TX lists.
 */
static void
re_stop(struct rl_softc *sc)
{
	int			i;
	struct ifnet		*ifp;
	struct rl_txdesc	*txd;
	struct rl_rxdesc	*rxd;

	RL_LOCK_ASSERT(sc);

	ifp = sc->rl_ifp;

	sc->rl_watchdog_timer = 0;
	callout_stop(&sc->rl_stat_callout);
	ifp->if_drv_flags &= ~(IFF_DRV_RUNNING | IFF_DRV_OACTIVE);

	/*
	 * Disable accepting frames to put RX MAC into idle state.
	 * Otherwise it's possible to get frames while stop command
	 * execution is in progress and controller can DMA the frame
	 * to already freed RX buffer during that period.
	 */
	CSR_WRITE_4(sc, RL_RXCFG, CSR_READ_4(sc, RL_RXCFG) &
	    ~(RL_RXCFG_RX_ALLPHYS | RL_RXCFG_RX_INDIV | RL_RXCFG_RX_MULTI |
	    RL_RXCFG_RX_BROAD));

	if ((sc->rl_flags & RL_FLAG_8168G_PLUS) != 0) {
		/* Enable RXDV gate. */
		CSR_WRITE_4(sc, RL_MISC, CSR_READ_4(sc, RL_MISC) |
		    0x00080000);
	}

	if ((sc->rl_flags & RL_FLAG_WAIT_TXPOLL) != 0) {
		for (i = RL_TIMEOUT; i > 0; i--) {
			if ((CSR_READ_1(sc, sc->rl_txstart) &
			    RL_TXSTART_START) == 0)
				break;
			DELAY(20);
		}
		if (i == 0)
			device_printf(sc->rl_dev,
			    "stopping TX poll timed out!\n");
		CSR_WRITE_1(sc, RL_COMMAND, 0x00);
	} else if ((sc->rl_flags & RL_FLAG_CMDSTOP) != 0) {
		CSR_WRITE_1(sc, RL_COMMAND, RL_CMD_STOPREQ | RL_CMD_TX_ENB |
		    RL_CMD_RX_ENB);
		if ((sc->rl_flags & RL_FLAG_CMDSTOP_WAIT_TXQ) != 0) {
			for (i = RL_TIMEOUT; i > 0; i--) {
				if ((CSR_READ_4(sc, RL_TXCFG) &
				    RL_TXCFG_QUEUE_EMPTY) != 0)
					break;
				DELAY(100);
			}
			if (i == 0)
				device_printf(sc->rl_dev,
				   "stopping TXQ timed out!\n");
		}
	} else
		CSR_WRITE_1(sc, RL_COMMAND, 0x00);
	DELAY(1000);
	CSR_WRITE_2(sc, RL_IMR, 0x0000);
	CSR_WRITE_2(sc, RL_ISR, 0xFFFF);

	if (sc->rl_head != NULL) {
		m_freem(sc->rl_head);
		sc->rl_head = sc->rl_tail = NULL;
	}

	/* Free the TX list buffers. */
	for (i = 0; i < sc->rl_ldata.rl_tx_desc_cnt; i++) {
		txd = &sc->rl_ldata.rl_tx_desc[i];
		if (txd->tx_m != NULL) {
			bus_dmamap_sync(sc->rl_ldata.rl_tx_mtag,
			    txd->tx_dmamap, BUS_DMASYNC_POSTWRITE);
			bus_dmamap_unload(sc->rl_ldata.rl_tx_mtag,
			    txd->tx_dmamap);
			m_freem(txd->tx_m);
			txd->tx_m = NULL;
		}
	}

	/* Free the RX list buffers. */
	for (i = 0; i < sc->rl_ldata.rl_rx_desc_cnt; i++) {
		rxd = &sc->rl_ldata.rl_rx_desc[i];
		if (rxd->rx_m != NULL) {
			bus_dmamap_sync(sc->rl_ldata.rl_rx_mtag,
			    rxd->rx_dmamap, BUS_DMASYNC_POSTREAD);
			bus_dmamap_unload(sc->rl_ldata.rl_rx_mtag,
			    rxd->rx_dmamap);
			m_freem(rxd->rx_m);
			rxd->rx_m = NULL;
		}
	}

	if ((sc->rl_flags & RL_FLAG_JUMBOV2) != 0) {
		for (i = 0; i < sc->rl_ldata.rl_rx_desc_cnt; i++) {
			rxd = &sc->rl_ldata.rl_jrx_desc[i];
			if (rxd->rx_m != NULL) {
				bus_dmamap_sync(sc->rl_ldata.rl_jrx_mtag,
				    rxd->rx_dmamap, BUS_DMASYNC_POSTREAD);
				bus_dmamap_unload(sc->rl_ldata.rl_jrx_mtag,
				    rxd->rx_dmamap);
				m_freem(rxd->rx_m);
				rxd->rx_m = NULL;
			}
		}
	}
}

/*
 * Device suspend routine.  Stop the interface and save some PCI
 * settings in case the BIOS doesn't restore them properly on
 * resume.
 */
static int
re_suspend(device_t dev)
{
	struct rl_softc		*sc;

	sc = device_get_softc(dev);

	RL_LOCK(sc);
	re_stop(sc);
	re_setwol(sc);
	sc->suspended = 1;
	RL_UNLOCK(sc);

	return (0);
}

/*
 * Device resume routine.  Restore some PCI settings in case the BIOS
 * doesn't, re-enable busmastering, and restart the interface if
 * appropriate.
 */
static int
re_resume(device_t dev)
{
	struct rl_softc		*sc;
	struct ifnet		*ifp;

	sc = device_get_softc(dev);

	RL_LOCK(sc);

	ifp = sc->rl_ifp;
	/* Take controller out of sleep mode. */
	if ((sc->rl_flags & RL_FLAG_MACSLEEP) != 0) {
		if ((CSR_READ_1(sc, RL_MACDBG) & 0x80) == 0x80)
			CSR_WRITE_1(sc, RL_GPIO,
			    CSR_READ_1(sc, RL_GPIO) | 0x01);
	}

	/*
	 * Clear WOL matching such that normal Rx filtering
	 * wouldn't interfere with WOL patterns.
	 */
	re_clrwol(sc);

	/* reinitialize interface if necessary */
	if (ifp->if_flags & IFF_UP)
		re_init_locked(sc);

	sc->suspended = 0;
	RL_UNLOCK(sc);

	return (0);
}

/*
 * Stop all chip I/O so that the kernel's probe routines don't
 * get confused by errant DMAs when rebooting.
 */
static int
re_shutdown(device_t dev)
{
	struct rl_softc		*sc;

	sc = device_get_softc(dev);

	RL_LOCK(sc);
	re_stop(sc);
	/*
	 * Mark interface as down since otherwise we will panic if
	 * interrupt comes in later on, which can happen in some
	 * cases.
	 */
	sc->rl_ifp->if_flags &= ~IFF_UP;
	re_setwol(sc);
	RL_UNLOCK(sc);

	return (0);
}

static void
re_set_linkspeed(struct rl_softc *sc)
{
	struct mii_softc *miisc;
	struct mii_data *mii;
	int aneg, i, phyno;

	RL_LOCK_ASSERT(sc);

	mii = device_get_softc(sc->rl_miibus);
	mii_pollstat(mii);
	aneg = 0;
	if ((mii->mii_media_status & (IFM_ACTIVE | IFM_AVALID)) ==
	    (IFM_ACTIVE | IFM_AVALID)) {
		switch IFM_SUBTYPE(mii->mii_media_active) {
		case IFM_10_T:
		case IFM_100_TX:
			return;
		case IFM_1000_T:
			aneg++;
			break;
		default:
			break;
		}
	}
	miisc = LIST_FIRST(&mii->mii_phys);
	phyno = miisc->mii_phy;
	LIST_FOREACH(miisc, &mii->mii_phys, mii_list)
		PHY_RESET(miisc);
	re_miibus_writereg(sc->rl_dev, phyno, MII_100T2CR, 0);
	re_miibus_writereg(sc->rl_dev, phyno,
	    MII_ANAR, ANAR_TX_FD | ANAR_TX | ANAR_10_FD | ANAR_10 | ANAR_CSMA);
	re_miibus_writereg(sc->rl_dev, phyno,
	    MII_BMCR, BMCR_AUTOEN | BMCR_STARTNEG);
	DELAY(1000);
	if (aneg != 0) {
		/*
		 * Poll link state until re(4) get a 10/100Mbps link.
		 */
		for (i = 0; i < MII_ANEGTICKS_GIGE; i++) {
			mii_pollstat(mii);
			if ((mii->mii_media_status & (IFM_ACTIVE | IFM_AVALID))
			    == (IFM_ACTIVE | IFM_AVALID)) {
				switch (IFM_SUBTYPE(mii->mii_media_active)) {
				case IFM_10_T:
				case IFM_100_TX:
					return;
				default:
					break;
				}
			}
			RL_UNLOCK(sc);
			pause("relnk", hz);
			RL_LOCK(sc);
		}
		if (i == MII_ANEGTICKS_GIGE)
			device_printf(sc->rl_dev,
			    "establishing a link failed, WOL may not work!");
	}
	/*
	 * No link, force MAC to have 100Mbps, full-duplex link.
	 * MAC does not require reprogramming on resolved speed/duplex,
	 * so this is just for completeness.
	 */
	mii->mii_media_status = IFM_AVALID | IFM_ACTIVE;
	mii->mii_media_active = IFM_ETHER | IFM_100_TX | IFM_FDX;
}

static void
re_setwol(struct rl_softc *sc)
{
	struct ifnet		*ifp;
	int			pmc;
	uint16_t		pmstat;
	uint8_t			v;

	RL_LOCK_ASSERT(sc);

	if (pci_find_cap(sc->rl_dev, PCIY_PMG, &pmc) != 0)
		return;

	ifp = sc->rl_ifp;
	/* Put controller into sleep mode. */
	if ((sc->rl_flags & RL_FLAG_MACSLEEP) != 0) {
		if ((CSR_READ_1(sc, RL_MACDBG) & 0x80) == 0x80)
			CSR_WRITE_1(sc, RL_GPIO,
			    CSR_READ_1(sc, RL_GPIO) & ~0x01);
	}
	if ((ifp->if_capenable & IFCAP_WOL) != 0) {
		if ((sc->rl_flags & RL_FLAG_8168G_PLUS) != 0) {
			/* Disable RXDV gate. */
			CSR_WRITE_4(sc, RL_MISC, CSR_READ_4(sc, RL_MISC) &
			    ~0x00080000);
		}
		re_set_rxmode(sc);
		if ((sc->rl_flags & RL_FLAG_WOL_MANLINK) != 0)
			re_set_linkspeed(sc);
		if ((sc->rl_flags & RL_FLAG_WOLRXENB) != 0)
			CSR_WRITE_1(sc, RL_COMMAND, RL_CMD_RX_ENB);
	}
	/* Enable config register write. */
	CSR_WRITE_1(sc, RL_EECMD, RL_EE_MODE);

	/* Enable PME. */
	v = CSR_READ_1(sc, sc->rl_cfg1);
	v &= ~RL_CFG1_PME;
	if ((ifp->if_capenable & IFCAP_WOL) != 0)
		v |= RL_CFG1_PME;
	CSR_WRITE_1(sc, sc->rl_cfg1, v);

	v = CSR_READ_1(sc, sc->rl_cfg3);
	v &= ~(RL_CFG3_WOL_LINK | RL_CFG3_WOL_MAGIC);
	if ((ifp->if_capenable & IFCAP_WOL_MAGIC) != 0)
		v |= RL_CFG3_WOL_MAGIC;
	CSR_WRITE_1(sc, sc->rl_cfg3, v);

	v = CSR_READ_1(sc, sc->rl_cfg5);
	v &= ~(RL_CFG5_WOL_BCAST | RL_CFG5_WOL_MCAST | RL_CFG5_WOL_UCAST |
	    RL_CFG5_WOL_LANWAKE);
	if ((ifp->if_capenable & IFCAP_WOL_UCAST) != 0)
		v |= RL_CFG5_WOL_UCAST;
	if ((ifp->if_capenable & IFCAP_WOL_MCAST) != 0)
		v |= RL_CFG5_WOL_MCAST | RL_CFG5_WOL_BCAST;
	if ((ifp->if_capenable & IFCAP_WOL) != 0)
		v |= RL_CFG5_WOL_LANWAKE;
	CSR_WRITE_1(sc, sc->rl_cfg5, v);

	/* Config register write done. */
	CSR_WRITE_1(sc, RL_EECMD, RL_EEMODE_OFF);

	if ((ifp->if_capenable & IFCAP_WOL) == 0 &&
	    (sc->rl_flags & RL_FLAG_PHYWAKE_PM) != 0)
		CSR_WRITE_1(sc, RL_PMCH, CSR_READ_1(sc, RL_PMCH) & ~0x80);
	/*
	 * It seems that hardware resets its link speed to 100Mbps in
	 * power down mode so switching to 100Mbps in driver is not
	 * needed.
	 */

	/* Request PME if WOL is requested. */
	pmstat = pci_read_config(sc->rl_dev, pmc + PCIR_POWER_STATUS, 2);
	pmstat &= ~(PCIM_PSTAT_PME | PCIM_PSTAT_PMEENABLE);
	if ((ifp->if_capenable & IFCAP_WOL) != 0)
		pmstat |= PCIM_PSTAT_PME | PCIM_PSTAT_PMEENABLE;
	pci_write_config(sc->rl_dev, pmc + PCIR_POWER_STATUS, pmstat, 2);
}

static void
re_clrwol(struct rl_softc *sc)
{
	int			pmc;
	uint8_t			v;

	RL_LOCK_ASSERT(sc);

	if (pci_find_cap(sc->rl_dev, PCIY_PMG, &pmc) != 0)
		return;

	/* Enable config register write. */
	CSR_WRITE_1(sc, RL_EECMD, RL_EE_MODE);

	v = CSR_READ_1(sc, sc->rl_cfg3);
	v &= ~(RL_CFG3_WOL_LINK | RL_CFG3_WOL_MAGIC);
	CSR_WRITE_1(sc, sc->rl_cfg3, v);

	/* Config register write done. */
	CSR_WRITE_1(sc, RL_EECMD, RL_EEMODE_OFF);

	v = CSR_READ_1(sc, sc->rl_cfg5);
	v &= ~(RL_CFG5_WOL_BCAST | RL_CFG5_WOL_MCAST | RL_CFG5_WOL_UCAST);
	v &= ~RL_CFG5_WOL_LANWAKE;
	CSR_WRITE_1(sc, sc->rl_cfg5, v);
}

static void
re_add_sysctls(struct rl_softc *sc)
{
	struct sysctl_ctx_list	*ctx;
	struct sysctl_oid_list	*children;
	int			error;

	ctx = device_get_sysctl_ctx(sc->rl_dev);
	children = SYSCTL_CHILDREN(device_get_sysctl_tree(sc->rl_dev));

	SYSCTL_ADD_PROC(ctx, children, OID_AUTO, "stats",
	    CTLTYPE_INT | CTLFLAG_RW, sc, 0, re_sysctl_stats, "I",
	    "Statistics Information");
	if ((sc->rl_flags & (RL_FLAG_MSI | RL_FLAG_MSIX)) == 0)
		return;

	SYSCTL_ADD_PROC(ctx, children, OID_AUTO, "int_rx_mod",
	    CTLTYPE_INT | CTLFLAG_RW, &sc->rl_int_rx_mod, 0,
	    sysctl_hw_re_int_mod, "I", "re RX interrupt moderation");
	/* Pull in device tunables. */
	sc->rl_int_rx_mod = RL_TIMER_DEFAULT;
	error = resource_int_value(device_get_name(sc->rl_dev),
	    device_get_unit(sc->rl_dev), "int_rx_mod", &sc->rl_int_rx_mod);
	if (error == 0) {
		if (sc->rl_int_rx_mod < RL_TIMER_MIN ||
		    sc->rl_int_rx_mod > RL_TIMER_MAX) {
			device_printf(sc->rl_dev, "int_rx_mod value out of "
			    "range; using default: %d\n",
			    RL_TIMER_DEFAULT);
			sc->rl_int_rx_mod = RL_TIMER_DEFAULT;
		}
	}
}

static int
re_sysctl_stats(SYSCTL_HANDLER_ARGS)
{
	struct rl_softc		*sc;
	struct rl_stats		*stats;
	int			error, i, result;

	result = -1;
	error = sysctl_handle_int(oidp, &result, 0, req);
	if (error || req->newptr == NULL)
		return (error);

	if (result == 1) {
		sc = (struct rl_softc *)arg1;
		RL_LOCK(sc);
		if ((sc->rl_ifp->if_drv_flags & IFF_DRV_RUNNING) == 0) {
			RL_UNLOCK(sc);
			goto done;
		}
		bus_dmamap_sync(sc->rl_ldata.rl_stag,
		    sc->rl_ldata.rl_smap, BUS_DMASYNC_PREREAD);
		CSR_WRITE_4(sc, RL_DUMPSTATS_HI,
		    RL_ADDR_HI(sc->rl_ldata.rl_stats_addr));
		CSR_WRITE_4(sc, RL_DUMPSTATS_LO,
		    RL_ADDR_LO(sc->rl_ldata.rl_stats_addr));
		CSR_WRITE_4(sc, RL_DUMPSTATS_LO,
		    RL_ADDR_LO(sc->rl_ldata.rl_stats_addr |
		    RL_DUMPSTATS_START));
		for (i = RL_TIMEOUT; i > 0; i--) {
			if ((CSR_READ_4(sc, RL_DUMPSTATS_LO) &
			    RL_DUMPSTATS_START) == 0)
				break;
			DELAY(1000);
		}
		bus_dmamap_sync(sc->rl_ldata.rl_stag,
		    sc->rl_ldata.rl_smap, BUS_DMASYNC_POSTREAD);
		RL_UNLOCK(sc);
		if (i == 0) {
			device_printf(sc->rl_dev,
			    "DUMP statistics request timed out\n");
			return (ETIMEDOUT);
		}
done:
		stats = sc->rl_ldata.rl_stats;
		printf("%s statistics:\n", device_get_nameunit(sc->rl_dev));
		printf("Tx frames : %ju\n",
		    (uintmax_t)le64toh(stats->rl_tx_pkts));
		printf("Rx frames : %ju\n",
		    (uintmax_t)le64toh(stats->rl_rx_pkts));
		printf("Tx errors : %ju\n",
		    (uintmax_t)le64toh(stats->rl_tx_errs));
		printf("Rx errors : %u\n",
		    le32toh(stats->rl_rx_errs));
		printf("Rx missed frames : %u\n",
		    (uint32_t)le16toh(stats->rl_missed_pkts));
		printf("Rx frame alignment errs : %u\n",
		    (uint32_t)le16toh(stats->rl_rx_framealign_errs));
		printf("Tx single collisions : %u\n",
		    le32toh(stats->rl_tx_onecoll));
		printf("Tx multiple collisions : %u\n",
		    le32toh(stats->rl_tx_multicolls));
		printf("Rx unicast frames : %ju\n",
		    (uintmax_t)le64toh(stats->rl_rx_ucasts));
		printf("Rx broadcast frames : %ju\n",
		    (uintmax_t)le64toh(stats->rl_rx_bcasts));
		printf("Rx multicast frames : %u\n",
		    le32toh(stats->rl_rx_mcasts));
		printf("Tx aborts : %u\n",
		    (uint32_t)le16toh(stats->rl_tx_aborts));
		printf("Tx underruns : %u\n",
		    (uint32_t)le16toh(stats->rl_rx_underruns));
	}

	return (error);
}

static int
sysctl_int_range(SYSCTL_HANDLER_ARGS, int low, int high)
{
	int error, value;

	if (arg1 == NULL)
		return (EINVAL);
	value = *(int *)arg1;
	error = sysctl_handle_int(oidp, &value, 0, req);
	if (error || req->newptr == NULL)
		return (error);
	if (value < low || value > high)
		return (EINVAL);
	*(int *)arg1 = value;

	return (0);
}

static int
sysctl_hw_re_int_mod(SYSCTL_HANDLER_ARGS)
{

	return (sysctl_int_range(oidp, arg1, arg2, req, RL_TIMER_MIN,
	    RL_TIMER_MAX));
}
<<<<<<< HEAD
// CHERI CHANGES START
// {
//   "updated": 20180629,
//   "target_type": "kernel",
//   "changes": [
//     "ioctl:net"
//   ]
// }
// CHERI CHANGES END
=======

#ifdef NETDUMP
static void
re_netdump_init(struct ifnet *ifp, int *nrxr, int *ncl, int *clsize)
{
	struct rl_softc *sc;

	sc = if_getsoftc(ifp);
	RL_LOCK(sc);
	*nrxr = sc->rl_ldata.rl_rx_desc_cnt;
	*ncl = NETDUMP_MAX_IN_FLIGHT;
	*clsize = (ifp->if_mtu > RL_MTU &&
	    (sc->rl_flags & RL_FLAG_JUMBOV2) != 0) ? MJUM9BYTES : MCLBYTES;
	RL_UNLOCK(sc);
}

static void
re_netdump_event(struct ifnet *ifp __unused, enum netdump_ev event __unused)
{
}

static int
re_netdump_transmit(struct ifnet *ifp, struct mbuf *m)
{
	struct rl_softc *sc;
	int error;

	sc = if_getsoftc(ifp);
	if ((if_getdrvflags(ifp) & (IFF_DRV_RUNNING | IFF_DRV_OACTIVE)) !=
	    IFF_DRV_RUNNING || (sc->rl_flags & RL_FLAG_LINK) == 0)
		return (EBUSY);

	error = re_encap(sc, &m);
	if (error == 0)
		re_start_tx(sc);
	return (error);
}

static int
re_netdump_poll(struct ifnet *ifp, int count)
{
	struct rl_softc *sc;
	int error;

	sc = if_getsoftc(ifp);
	if ((if_getdrvflags(ifp) & IFF_DRV_RUNNING) == 0 ||
	    (sc->rl_flags & RL_FLAG_LINK) == 0)
		return (EBUSY);

	re_txeof(sc);
	error = re_rxeof(sc, NULL);
	if (error != 0 && error != EAGAIN)
		return (error);
	return (0);
}
#endif /* NETDUMP */
>>>>>>> afea8af2
<|MERGE_RESOLUTION|>--- conflicted
+++ resolved
@@ -4092,7 +4092,62 @@
 	return (sysctl_int_range(oidp, arg1, arg2, req, RL_TIMER_MIN,
 	    RL_TIMER_MAX));
 }
-<<<<<<< HEAD
+
+#ifdef NETDUMP
+static void
+re_netdump_init(struct ifnet *ifp, int *nrxr, int *ncl, int *clsize)
+{
+	struct rl_softc *sc;
+
+	sc = if_getsoftc(ifp);
+	RL_LOCK(sc);
+	*nrxr = sc->rl_ldata.rl_rx_desc_cnt;
+	*ncl = NETDUMP_MAX_IN_FLIGHT;
+	*clsize = (ifp->if_mtu > RL_MTU &&
+	    (sc->rl_flags & RL_FLAG_JUMBOV2) != 0) ? MJUM9BYTES : MCLBYTES;
+	RL_UNLOCK(sc);
+}
+
+static void
+re_netdump_event(struct ifnet *ifp __unused, enum netdump_ev event __unused)
+{
+}
+
+static int
+re_netdump_transmit(struct ifnet *ifp, struct mbuf *m)
+{
+	struct rl_softc *sc;
+	int error;
+
+	sc = if_getsoftc(ifp);
+	if ((if_getdrvflags(ifp) & (IFF_DRV_RUNNING | IFF_DRV_OACTIVE)) !=
+	    IFF_DRV_RUNNING || (sc->rl_flags & RL_FLAG_LINK) == 0)
+		return (EBUSY);
+
+	error = re_encap(sc, &m);
+	if (error == 0)
+		re_start_tx(sc);
+	return (error);
+}
+
+static int
+re_netdump_poll(struct ifnet *ifp, int count)
+{
+	struct rl_softc *sc;
+	int error;
+
+	sc = if_getsoftc(ifp);
+	if ((if_getdrvflags(ifp) & IFF_DRV_RUNNING) == 0 ||
+	    (sc->rl_flags & RL_FLAG_LINK) == 0)
+		return (EBUSY);
+
+	re_txeof(sc);
+	error = re_rxeof(sc, NULL);
+	if (error != 0 && error != EAGAIN)
+		return (error);
+	return (0);
+}
+#endif /* NETDUMP */
 // CHERI CHANGES START
 // {
 //   "updated": 20180629,
@@ -4101,62 +4156,4 @@
 //     "ioctl:net"
 //   ]
 // }
-// CHERI CHANGES END
-=======
-
-#ifdef NETDUMP
-static void
-re_netdump_init(struct ifnet *ifp, int *nrxr, int *ncl, int *clsize)
-{
-	struct rl_softc *sc;
-
-	sc = if_getsoftc(ifp);
-	RL_LOCK(sc);
-	*nrxr = sc->rl_ldata.rl_rx_desc_cnt;
-	*ncl = NETDUMP_MAX_IN_FLIGHT;
-	*clsize = (ifp->if_mtu > RL_MTU &&
-	    (sc->rl_flags & RL_FLAG_JUMBOV2) != 0) ? MJUM9BYTES : MCLBYTES;
-	RL_UNLOCK(sc);
-}
-
-static void
-re_netdump_event(struct ifnet *ifp __unused, enum netdump_ev event __unused)
-{
-}
-
-static int
-re_netdump_transmit(struct ifnet *ifp, struct mbuf *m)
-{
-	struct rl_softc *sc;
-	int error;
-
-	sc = if_getsoftc(ifp);
-	if ((if_getdrvflags(ifp) & (IFF_DRV_RUNNING | IFF_DRV_OACTIVE)) !=
-	    IFF_DRV_RUNNING || (sc->rl_flags & RL_FLAG_LINK) == 0)
-		return (EBUSY);
-
-	error = re_encap(sc, &m);
-	if (error == 0)
-		re_start_tx(sc);
-	return (error);
-}
-
-static int
-re_netdump_poll(struct ifnet *ifp, int count)
-{
-	struct rl_softc *sc;
-	int error;
-
-	sc = if_getsoftc(ifp);
-	if ((if_getdrvflags(ifp) & IFF_DRV_RUNNING) == 0 ||
-	    (sc->rl_flags & RL_FLAG_LINK) == 0)
-		return (EBUSY);
-
-	re_txeof(sc);
-	error = re_rxeof(sc, NULL);
-	if (error != 0 && error != EAGAIN)
-		return (error);
-	return (0);
-}
-#endif /* NETDUMP */
->>>>>>> afea8af2
+// CHERI CHANGES END