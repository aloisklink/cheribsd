--- conflicted
+++ resolved
@@ -77,11 +77,7 @@
 	device_t parent;
 
 	parent = device_get_parent(dev);
-<<<<<<< HEAD
-	if (ofw_bus_get_node(parent) == 0 || ofw_bus_get_node(parent) == -1)
-=======
 	if (ofw_bus_get_node(parent) == -1)
->>>>>>> 94287656
 		return (ENXIO);
 
 	device_set_desc(dev, "OFW PCI bus");
