--- conflicted
+++ resolved
@@ -1400,14 +1400,9 @@
 	__in		efx_rxq_type_t type)
 {
 	efx_evq_rxq_state_t *eersp;
-<<<<<<< HEAD
-#if EFSYS_OPT_RX_PACKED_STREAM
-	boolean_t packed_stream = (type == EFX_RXQ_TYPE_PACKED_STREAM);
-=======
 #if EFSYS_OPT_RX_PACKED_STREAM || EFSYS_OPT_RX_ES_SUPER_BUFFER
 	boolean_t packed_stream = (type == EFX_RXQ_TYPE_PACKED_STREAM);
 	boolean_t es_super_buffer = (type == EFX_RXQ_TYPE_ES_SUPER_BUFFER);
->>>>>>> b2521650
 #endif
 
 	_NOTE(ARGUNUSED(type))
