/*
 * Copyright (c) 2015, AVAGO Tech. All rights reserved. Author: Marian Choy
 * Copyright (c) 2014, LSI Corp. All rights reserved. Author: Marian Choy
 * Support: freebsdraid@avagotech.com
 *
 * Redistribution and use in source and binary forms, with or without
 * modification, are permitted provided that the following conditions are
 * met:
 *
 * 1. Redistributions of source code must retain the above copyright notice,
 * this list of conditions and the following disclaimer. 2. Redistributions
 * in binary form must reproduce the above copyright notice, this list of
 * conditions and the following disclaimer in the documentation and/or other
 * materials provided with the distribution. 3. Neither the name of the
 * <ORGANIZATION> nor the names of its contributors may be used to endorse or
 * promote products derived from this software without specific prior written
 * permission.
 *
 * THIS SOFTWARE IS PROVIDED BY THE COPYRIGHT HOLDERS AND CONTRIBUTORS "AS IS"
 * AND ANY EXPRESS OR IMPLIED WARRANTIES, INCLUDING, BUT NOT LIMITED TO, THE
 * IMPLIED WARRANTIES OF MERCHANTABILITY AND FITNESS FOR A PARTICULAR PURPOSE
 * ARE DISCLAIMED. IN NO EVENT SHALL THE COPYRIGHT HOLDER OR CONTRIBUTORS BE
 * LIABLE FOR ANY DIRECT, INDIRECT, INCIDENTAL, SPECIAL, EXEMPLARY, OR
 * CONSEQUENTIAL DAMAGES (INCLUDING, BUT NOT LIMITED TO, PROCUREMENT OF
 * SUBSTITUTE GOODS OR SERVICES; LOSS OF USE, DATA, OR PROFITS; OR BUSINESS
 * INTERRUPTION) HOWEVER CAUSED AND ON ANY THEORY OF LIABILITY, WHETHER IN
 * CONTRACT, STRICT LIABILITY, OR TORT (INCLUDING NEGLIGENCE OR OTHERWISE)
 * ARISING IN ANY WAY OUT OF THE USE OF THIS SOFTWARE, EVEN IF ADVISED OF THE
 * POSSIBILITY OF SUCH DAMAGE.
 *
 * The views and conclusions contained in the software and documentation are
 * those of the authors and should not be interpreted as representing
 * official policies,either expressed or implied, of the FreeBSD Project.
 *
 * Send feedback to: <megaraidfbsd@avagotech.com> Mail to: AVAGO TECHNOLOGIES, 1621
 * Barber Lane, Milpitas, CA 95035 ATTN: MegaRaid FreeBSD
 *
 */

#include <sys/cdefs.h>
__FBSDID("$FreeBSD$");

#ifndef MRSAS_IOCTL_H
#define	MRSAS_IOCTL_H

#ifndef _IOWR
#include <sys/ioccom.h>
#endif					/* !_IOWR */

#ifdef COMPAT_FREEBSD32
/* Compilation error FIX */
#if (__FreeBSD_version <= 900000)
#include <sys/socket.h>
#endif
#include <sys/mount.h>
#include <compat/freebsd32/freebsd32.h>
#endif

/*
 * We need to use the same values as the mfi driver until MegaCli adds
 * support for this (mrsas) driver: M is for MegaRAID. (This is typically the
 * vendor or product initial) 1 arbitrary. (This may be used to segment kinds
 * of commands.  (1-9 status, 10-20 policy, etc.) struct mrsas_iocpacket
 * (sizeof() this parameter will be used.) These three values are encoded
 * into a somewhat unique, 32-bit value.
 */

#define	MRSAS_IOC_GET_PCI_INFO				_IOR('M', 7, MRSAS_DRV_PCI_INFORMATION)
#define	MRSAS_IOC_FIRMWARE_PASS_THROUGH64	_IOWR('M', 1, struct mrsas_iocpacket)
#ifdef COMPAT_FREEBSD32
#define	MRSAS_IOC_FIRMWARE_PASS_THROUGH32	_IOWR('M', 1, struct mrsas_iocpacket32)
#endif

#define	MRSAS_IOC_SCAN_BUS		_IO('M',  10)

#define	MRSAS_LINUX_CMD32		0xc1144d01

#define	MAX_IOCTL_SGE			16
#define	MFI_FRAME_DIR_READ		0x0010
#define	MFI_CMD_LD_SCSI_IO		0x03

#define	INQUIRY_CMD				0x12
#define	INQUIRY_CMDLEN			6
#define	INQUIRY_REPLY_LEN		96
#define	INQUIRY_VENDOR			8	/* Offset in reply data to
						 * vendor name */
#define	SCSI_SENSE_BUFFERSIZE	96

#define	MEGAMFI_RAW_FRAME_SIZE	128


#pragma pack(1)
struct mrsas_iocpacket {
	u_int16_t host_no;
	u_int16_t __pad1;
	u_int32_t sgl_off;
	u_int32_t sge_count;
	u_int32_t sense_off;
	u_int32_t sense_len;
	union {
		u_int8_t raw[MEGAMFI_RAW_FRAME_SIZE];
		struct mrsas_header hdr;
	}	frame;
	struct iovec_native sgl[MAX_IOCTL_SGE];
};

#pragma pack()

#ifdef COMPAT_FREEBSD32
#pragma pack(1)
struct mrsas_iocpacket32 {
	u_int16_t host_no;
	u_int16_t __pad1;
	u_int32_t sgl_off;
	u_int32_t sge_count;
	u_int32_t sense_off;
	u_int32_t sense_len;
	union {
		u_int8_t raw[MEGAMFI_RAW_FRAME_SIZE];
		struct mrsas_header hdr;
	}	frame;
	struct iovec32 sgl[MAX_IOCTL_SGE];
};

#pragma pack()
#endif					/* COMPAT_FREEBSD32 */

<<<<<<< HEAD
#endif					/* MRSAS_IOCTL_H */
// CHERI CHANGES START
// {
//   "updated": 20180629,
//   "target_type": "header",
//   "changes": [
//     "struct iovec"
//   ]
// }
// CHERI CHANGES END
=======
#endif					/* MRSAS_IOCTL_H */
>>>>>>> fe33cd02
<|MERGE_RESOLUTION|>--- conflicted
+++ resolved
@@ -125,17 +125,4 @@
 #pragma pack()
 #endif					/* COMPAT_FREEBSD32 */
 
-<<<<<<< HEAD
-#endif					/* MRSAS_IOCTL_H */
-// CHERI CHANGES START
-// {
-//   "updated": 20180629,
-//   "target_type": "header",
-//   "changes": [
-//     "struct iovec"
-//   ]
-// }
-// CHERI CHANGES END
-=======
-#endif					/* MRSAS_IOCTL_H */
->>>>>>> fe33cd02
+#endif					/* MRSAS_IOCTL_H */