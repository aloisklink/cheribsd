--- conflicted
+++ resolved
@@ -640,10 +640,7 @@
 	sizeof(struct pl330_softc),
 };
 
-<<<<<<< HEAD
-static devclass_t pl330_devclass;
-
-EARLY_DRIVER_MODULE(pl330, simplebus, pl330_driver, pl330_devclass, 0, 0,
+EARLY_DRIVER_MODULE(pl330, simplebus, pl330_driver, 0, 0,
     BUS_PASS_INTERRUPT + BUS_PASS_ORDER_LATE);
 // CHERI CHANGES START
 // {
@@ -654,8 +651,4 @@
 //   ],
 //   "change_comment": "bus_addr_t"
 // }
-// CHERI CHANGES END
-=======
-EARLY_DRIVER_MODULE(pl330, simplebus, pl330_driver, 0, 0,
-    BUS_PASS_INTERRUPT + BUS_PASS_ORDER_LATE);
->>>>>>> a3f08403
+// CHERI CHANGES END