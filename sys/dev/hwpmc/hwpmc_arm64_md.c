/*-
 * Copyright (c) 2015 Ruslan Bukin <br@bsdpad.com>
 * All rights reserved.
 *
 * This software was developed by the University of Cambridge Computer
 * Laboratory with support from ARM Ltd.
 *
 * Redistribution and use in source and binary forms, with or without
 * modification, are permitted provided that the following conditions
 * are met:
 * 1. Redistributions of source code must retain the above copyright
 *    notice, this list of conditions and the following disclaimer.
 * 2. Redistributions in binary form must reproduce the above copyright
 *    notice, this list of conditions and the following disclaimer in the
 *    documentation and/or other materials provided with the distribution.
 *
 * THIS SOFTWARE IS PROVIDED BY THE AUTHOR AND CONTRIBUTORS ``AS IS'' AND
 * ANY EXPRESS OR IMPLIED WARRANTIES, INCLUDING, BUT NOT LIMITED TO, THE
 * IMPLIED WARRANTIES OF MERCHANTABILITY AND FITNESS FOR A PARTICULAR PURPOSE
 * ARE DISCLAIMED.  IN NO EVENT SHALL THE AUTHOR OR CONTRIBUTORS BE LIABLE
 * FOR ANY DIRECT, INDIRECT, INCIDENTAL, SPECIAL, EXEMPLARY, OR CONSEQUENTIAL
 * DAMAGES (INCLUDING, BUT NOT LIMITED TO, PROCUREMENT OF SUBSTITUTE GOODS
 * OR SERVICES; LOSS OF USE, DATA, OR PROFITS; OR BUSINESS INTERRUPTION)
 * HOWEVER CAUSED AND ON ANY THEORY OF LIABILITY, WHETHER IN CONTRACT, STRICT
 * LIABILITY, OR TORT (INCLUDING NEGLIGENCE OR OTHERWISE) ARISING IN ANY WAY
 * OUT OF THE USE OF THIS SOFTWARE, EVEN IF ADVISED OF THE POSSIBILITY OF
 * SUCH DAMAGE.
 */

#include <sys/cdefs.h>
__FBSDID("$FreeBSD$");

#include <sys/param.h>
#include <sys/pmc.h>
#include <sys/proc.h>
#include <sys/sysent.h>
#include <sys/systm.h>

#include <machine/cpu.h>
#include <machine/md_var.h>
#include <machine/pmc_mdep.h>
#include <machine/stack.h>

#include <vm/vm.h>
#include <vm/vm_param.h>
#include <vm/pmap.h>

struct pmc_mdep *
pmc_md_initialize()
{

	return (pmc_arm64_initialize());
}

void
pmc_md_finalize(struct pmc_mdep *md)
{

	pmc_arm64_finalize(md);
}

int
pmc_save_kernel_callchain(uintptr_t *cc, int maxsamples,
    struct trapframe *tf)
{
	uintptr_t pc, r, stackstart, stackend, fp;
	struct thread *td;
	int count;

	KASSERT(TRAPF_USERMODE(tf) == 0,("[arm64,%d] not a kernel backtrace",
	    __LINE__));

	td = curthread;
	pc = PMC_TRAPFRAME_TO_PC(tf);
	*cc++ = pc;

	if (maxsamples <= 1)
		return (1);

	stackstart = (uintptr_t) td->td_kstack;
	stackend = (uintptr_t) td->td_kstack + td->td_kstack_pages * PAGE_SIZE;
	fp = PMC_TRAPFRAME_TO_FP(tf);

	if (!PMC_IN_KERNEL(pc) ||
	    !PMC_IN_KERNEL_STACK(fp, stackstart, stackend))
		return (1);

	for (count = 1; count < maxsamples; count++) {
		/* Use saved lr as pc. */
		r = fp + sizeof(uintptr_t);
		if (!PMC_IN_KERNEL_STACK(r, stackstart, stackend))
			break;
		pc = *(uintptr_t *)r;
#ifdef __CHERI_PURE_CAPABILITY__
		pc &= ~1;
#endif
		if (!PMC_IN_KERNEL(pc))
			break;

		*cc++ = pc;

		/* Switch to next frame up */
		r = fp;
		if (!PMC_IN_KERNEL_STACK(r, stackstart, stackend))
			break;
		fp = *(uintptr_t *)r;
		if (!PMC_IN_KERNEL_STACK(fp, stackstart, stackend))
			break;
	}

	return (count);
}

int
pmc_save_user_callchain(uintptr_t *cc, int maxsamples,
    struct trapframe *tf)
{
<<<<<<< HEAD
	uintcap_t pc, r, oldfp, fp;
#ifdef COMPAT_FREEBSD64
	int64_t r64;
#endif
	struct thread *td;
=======
	uintptr_t pc, r, oldfp, fp;
>>>>>>> 1545c667
	int count;

	KASSERT(TRAPF_USERMODE(tf), ("[arm64,%d] Not a user trap frame tf=%p",
	    __LINE__, (void *) tf));

	pc = PMC_TRAPFRAME_TO_PC(tf);
	*cc++ = (uintptr_t)pc;

	if (maxsamples <= 1)
		return (1);

	oldfp = fp = PMC_TRAPFRAME_TO_FP(tf);

	if (!PMC_IN_USERSPACE(pc) ||
	    !PMC_IN_USERSPACE(fp))
		return (1);

	for (count = 1; count < maxsamples; count++) {
		/* Use saved lr as pc. */
#ifdef COMPAT_FREEBSD64
		if (SV_CURPROC_FLAG(SV_CHERI | SV_LP64) == SV_LP64) {
			r = fp + sizeof(r64);
			if (fueword64(__USER_CAP(r, sizeof(r64)), &r64) != 0)
				break;
			pc = r64;
		} else
#endif
		{
			r = fp + sizeof(uintcap_t);
			if (fueptr((void * __capability)r, &pc) != 0)
				break;
		}
		pc &= ~1;
		if (!PMC_IN_USERSPACE(pc))
			break;

		*cc++ = pc;

		/* Switch to next frame up */
		oldfp = fp;
		r = fp;
#ifdef COMPAT_FREEBSD64
		if (SV_CURPROC_FLAG(SV_CHERI | SV_LP64) == SV_LP64) {
			if (fueword64(__USER_CAP(r, sizeof(r64)), &r64) != 0)
				break;
			fp = r64;
		} else
#endif
		{
			if (fueptr((void * __capability)r, &fp) != 0)
				break;
		}
		if (fp < oldfp || !PMC_IN_USERSPACE(fp))
			break;
	}

	return (count);
}<|MERGE_RESOLUTION|>--- conflicted
+++ resolved
@@ -115,15 +115,10 @@
 pmc_save_user_callchain(uintptr_t *cc, int maxsamples,
     struct trapframe *tf)
 {
-<<<<<<< HEAD
 	uintcap_t pc, r, oldfp, fp;
 #ifdef COMPAT_FREEBSD64
 	int64_t r64;
 #endif
-	struct thread *td;
-=======
-	uintptr_t pc, r, oldfp, fp;
->>>>>>> 1545c667
 	int count;
 
 	KASSERT(TRAPF_USERMODE(tf), ("[arm64,%d] Not a user trap frame tf=%p",
