--- conflicted
+++ resolved
@@ -465,12 +465,7 @@
 //   "updated": 20191024,
 //   "target_type": "kernel",
 //   "changes": [
-<<<<<<< HEAD
-//     "iovec-macros",
-//     "struct iovec"
-=======
 //     "iovec-macros"
->>>>>>> fe33cd02
 //   ]
 // }
 // CHERI CHANGES END