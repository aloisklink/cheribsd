/*-
 * SPDX-License-Identifier: BSD-2-Clause-FreeBSD
 *
 * Copyright (C) 2012-2016 Intel Corporation
 * All rights reserved.
 *
 * Redistribution and use in source and binary forms, with or without
 * modification, are permitted provided that the following conditions
 * are met:
 * 1. Redistributions of source code must retain the above copyright
 *    notice, this list of conditions and the following disclaimer.
 * 2. Redistributions in binary form must reproduce the above copyright
 *    notice, this list of conditions and the following disclaimer in the
 *    documentation and/or other materials provided with the distribution.
 *
 * THIS SOFTWARE IS PROVIDED BY THE AUTHOR AND CONTRIBUTORS ``AS IS'' AND
 * ANY EXPRESS OR IMPLIED WARRANTIES, INCLUDING, BUT NOT LIMITED TO, THE
 * IMPLIED WARRANTIES OF MERCHANTABILITY AND FITNESS FOR A PARTICULAR PURPOSE
 * ARE DISCLAIMED.  IN NO EVENT SHALL THE AUTHOR OR CONTRIBUTORS BE LIABLE
 * FOR ANY DIRECT, INDIRECT, INCIDENTAL, SPECIAL, EXEMPLARY, OR CONSEQUENTIAL
 * DAMAGES (INCLUDING, BUT NOT LIMITED TO, PROCUREMENT OF SUBSTITUTE GOODS
 * OR SERVICES; LOSS OF USE, DATA, OR PROFITS; OR BUSINESS INTERRUPTION)
 * HOWEVER CAUSED AND ON ANY THEORY OF LIABILITY, WHETHER IN CONTRACT, STRICT
 * LIABILITY, OR TORT (INCLUDING NEGLIGENCE OR OTHERWISE) ARISING IN ANY WAY
 * OUT OF THE USE OF THIS SOFTWARE, EVEN IF ADVISED OF THE POSSIBILITY OF
 * SUCH DAMAGE.
 */

#include <sys/cdefs.h>
__FBSDID("$FreeBSD$");

#include "opt_cam.h"

#include <sys/param.h>
#include <sys/systm.h>
#include <sys/buf.h>
#include <sys/bus.h>
#include <sys/conf.h>
#include <sys/ioccom.h>
#include <sys/proc.h>
#include <sys/smp.h>
#include <sys/uio.h>
#include <sys/sbuf.h>
#include <sys/endian.h>
#include <machine/stdarg.h>
#include <vm/vm.h>

#include "nvme_private.h"

#define B4_CHK_RDY_DELAY_MS	2300		/* work around controller bug */

static void nvme_ctrlr_construct_and_submit_aer(struct nvme_controller *ctrlr,
						struct nvme_async_event_request *aer);

static void
nvme_ctrlr_devctl_log(struct nvme_controller *ctrlr, const char *type, const char *msg, ...)
{
	struct sbuf sb;
	va_list ap;
	int error;

	if (sbuf_new(&sb, NULL, 0, SBUF_AUTOEXTEND | SBUF_NOWAIT) == NULL)
		return;
	sbuf_printf(&sb, "%s: ", device_get_nameunit(ctrlr->dev));
	va_start(ap, msg);
	sbuf_vprintf(&sb, msg, ap);
	va_end(ap);
	error = sbuf_finish(&sb);
	if (error == 0)
		printf("%s\n", sbuf_data(&sb));

	sbuf_clear(&sb);
	sbuf_printf(&sb, "name=\"%s\" reason=\"", device_get_nameunit(ctrlr->dev));
	va_start(ap, msg);
	sbuf_vprintf(&sb, msg, ap);
	va_end(ap);
	sbuf_printf(&sb, "\"");
	error = sbuf_finish(&sb);
	if (error == 0)
		devctl_notify("nvme", "controller", type, sbuf_data(&sb));
	sbuf_delete(&sb);
}

static int
nvme_ctrlr_construct_admin_qpair(struct nvme_controller *ctrlr)
{
	struct nvme_qpair	*qpair;
	uint32_t		num_entries;
	int			error;

	qpair = &ctrlr->adminq;
	qpair->id = 0;
	qpair->cpu = CPU_FFS(&cpuset_domain[ctrlr->domain]) - 1;
	qpair->domain = ctrlr->domain;

	num_entries = NVME_ADMIN_ENTRIES;
	TUNABLE_INT_FETCH("hw.nvme.admin_entries", &num_entries);
	/*
	 * If admin_entries was overridden to an invalid value, revert it
	 *  back to our default value.
	 */
	if (num_entries < NVME_MIN_ADMIN_ENTRIES ||
	    num_entries > NVME_MAX_ADMIN_ENTRIES) {
		nvme_printf(ctrlr, "invalid hw.nvme.admin_entries=%d "
		    "specified\n", num_entries);
		num_entries = NVME_ADMIN_ENTRIES;
	}

	/*
	 * The admin queue's max xfer size is treated differently than the
	 *  max I/O xfer size.  16KB is sufficient here - maybe even less?
	 */
	error = nvme_qpair_construct(qpair, num_entries, NVME_ADMIN_TRACKERS,
	     ctrlr);
	return (error);
}

#define QP(ctrlr, c)	((c) * (ctrlr)->num_io_queues / mp_ncpus)

static int
nvme_ctrlr_construct_io_qpairs(struct nvme_controller *ctrlr)
{
	struct nvme_qpair	*qpair;
	uint32_t		cap_lo;
	uint16_t		mqes;
	int			c, error, i, n;
	int			num_entries, num_trackers, max_entries;

	/*
	 * NVMe spec sets a hard limit of 64K max entries, but devices may
	 * specify a smaller limit, so we need to check the MQES field in the
	 * capabilities register. We have to cap the number of entries to the
	 * current stride allows for in BAR 0/1, otherwise the remainder entries
	 * are inaccessable. MQES should reflect this, and this is just a
	 * fail-safe.
	 */
	max_entries =
	    (rman_get_size(ctrlr->resource) - nvme_mmio_offsetof(doorbell[0])) /
	    (1 << (ctrlr->dstrd + 1));
	num_entries = NVME_IO_ENTRIES;
	TUNABLE_INT_FETCH("hw.nvme.io_entries", &num_entries);
	cap_lo = nvme_mmio_read_4(ctrlr, cap_lo);
	mqes = NVME_CAP_LO_MQES(cap_lo);
	num_entries = min(num_entries, mqes + 1);
	num_entries = min(num_entries, max_entries);

	num_trackers = NVME_IO_TRACKERS;
	TUNABLE_INT_FETCH("hw.nvme.io_trackers", &num_trackers);

	num_trackers = max(num_trackers, NVME_MIN_IO_TRACKERS);
	num_trackers = min(num_trackers, NVME_MAX_IO_TRACKERS);
	/*
	 * No need to have more trackers than entries in the submit queue.  Note
	 * also that for a queue size of N, we can only have (N-1) commands
	 * outstanding, hence the "-1" here.
	 */
	num_trackers = min(num_trackers, (num_entries-1));

	/*
	 * Our best estimate for the maximum number of I/Os that we should
	 * normally have in flight at one time. This should be viewed as a hint,
	 * not a hard limit and will need to be revisited when the upper layers
	 * of the storage system grows multi-queue support.
	 */
	ctrlr->max_hw_pend_io = num_trackers * ctrlr->num_io_queues * 3 / 4;

	ctrlr->ioq = malloc(ctrlr->num_io_queues * sizeof(struct nvme_qpair),
	    M_NVME, M_ZERO | M_WAITOK);

	for (i = c = n = 0; i < ctrlr->num_io_queues; i++, c += n) {
		qpair = &ctrlr->ioq[i];

		/*
		 * Admin queue has ID=0. IO queues start at ID=1 -
		 *  hence the 'i+1' here.
		 */
		qpair->id = i + 1;
		if (ctrlr->num_io_queues > 1) {
			/* Find number of CPUs served by this queue. */
			for (n = 1; QP(ctrlr, c + n) == i; n++)
				;
			/* Shuffle multiple NVMe devices between CPUs. */
			qpair->cpu = c + (device_get_unit(ctrlr->dev)+n/2) % n;
			qpair->domain = pcpu_find(qpair->cpu)->pc_domain;
		} else {
			qpair->cpu = CPU_FFS(&cpuset_domain[ctrlr->domain]) - 1;
			qpair->domain = ctrlr->domain;
		}

		/*
		 * For I/O queues, use the controller-wide max_xfer_size
		 *  calculated in nvme_attach().
		 */
		error = nvme_qpair_construct(qpair, num_entries, num_trackers,
		    ctrlr);
		if (error)
			return (error);

		/*
		 * Do not bother binding interrupts if we only have one I/O
		 *  interrupt thread for this controller.
		 */
		if (ctrlr->num_io_queues > 1)
			bus_bind_intr(ctrlr->dev, qpair->res, qpair->cpu);
	}

	return (0);
}

static void
nvme_ctrlr_fail(struct nvme_controller *ctrlr)
{
	int i;

	ctrlr->is_failed = true;
	nvme_admin_qpair_disable(&ctrlr->adminq);
	nvme_qpair_fail(&ctrlr->adminq);
	if (ctrlr->ioq != NULL) {
		for (i = 0; i < ctrlr->num_io_queues; i++) {
			nvme_io_qpair_disable(&ctrlr->ioq[i]);
			nvme_qpair_fail(&ctrlr->ioq[i]);
		}
	}
	nvme_notify_fail_consumers(ctrlr);
}

void
nvme_ctrlr_post_failed_request(struct nvme_controller *ctrlr,
    struct nvme_request *req)
{

	mtx_lock(&ctrlr->lock);
	STAILQ_INSERT_TAIL(&ctrlr->fail_req, req, stailq);
	mtx_unlock(&ctrlr->lock);
	taskqueue_enqueue(ctrlr->taskqueue, &ctrlr->fail_req_task);
}

static void
nvme_ctrlr_fail_req_task(void *arg, int pending)
{
	struct nvme_controller	*ctrlr = arg;
	struct nvme_request	*req;

	mtx_lock(&ctrlr->lock);
	while ((req = STAILQ_FIRST(&ctrlr->fail_req)) != NULL) {
		STAILQ_REMOVE_HEAD(&ctrlr->fail_req, stailq);
		mtx_unlock(&ctrlr->lock);
		nvme_qpair_manual_complete_request(req->qpair, req,
		    NVME_SCT_GENERIC, NVME_SC_ABORTED_BY_REQUEST);
		mtx_lock(&ctrlr->lock);
	}
	mtx_unlock(&ctrlr->lock);
}

static int
nvme_ctrlr_wait_for_ready(struct nvme_controller *ctrlr, int desired_val)
{
	int ms_waited;
	uint32_t csts;

	ms_waited = 0;
	while (1) {
		csts = nvme_mmio_read_4(ctrlr, csts);
		if (csts == 0xffffffff)		/* Hot unplug. */
			return (ENXIO);
		if (((csts >> NVME_CSTS_REG_RDY_SHIFT) & NVME_CSTS_REG_RDY_MASK)
		    == desired_val)
			break;
		if (ms_waited++ > ctrlr->ready_timeout_in_ms) {
			nvme_printf(ctrlr, "controller ready did not become %d "
			    "within %d ms\n", desired_val, ctrlr->ready_timeout_in_ms);
			return (ENXIO);
		}
		DELAY(1000);
	}

	return (0);
}

static int
nvme_ctrlr_disable(struct nvme_controller *ctrlr)
{
	uint32_t cc;
	uint32_t csts;
	uint8_t  en, rdy;
	int err;

	cc = nvme_mmio_read_4(ctrlr, cc);
	csts = nvme_mmio_read_4(ctrlr, csts);

	en = (cc >> NVME_CC_REG_EN_SHIFT) & NVME_CC_REG_EN_MASK;
	rdy = (csts >> NVME_CSTS_REG_RDY_SHIFT) & NVME_CSTS_REG_RDY_MASK;

	/*
	 * Per 3.1.5 in NVME 1.3 spec, transitioning CC.EN from 0 to 1
	 * when CSTS.RDY is 1 or transitioning CC.EN from 1 to 0 when
	 * CSTS.RDY is 0 "has undefined results" So make sure that CSTS.RDY
	 * isn't the desired value. Short circuit if we're already disabled.
	 */
	if (en == 1) {
		if (rdy == 0) {
			/* EN == 1, wait for  RDY == 1 or fail */
			err = nvme_ctrlr_wait_for_ready(ctrlr, 1);
			if (err != 0)
				return (err);
		}
	} else {
		/* EN == 0 already wait for RDY == 0 */
		if (rdy == 0)
			return (0);
		else
			return (nvme_ctrlr_wait_for_ready(ctrlr, 0));
	}

	cc &= ~NVME_CC_REG_EN_MASK;
	nvme_mmio_write_4(ctrlr, cc, cc);
	/*
	 * Some drives have issues with accessing the mmio after we
	 * disable, so delay for a bit after we write the bit to
	 * cope with these issues.
	 */
	if (ctrlr->quirks & QUIRK_DELAY_B4_CHK_RDY)
		pause("nvmeR", B4_CHK_RDY_DELAY_MS * hz / 1000);
	return (nvme_ctrlr_wait_for_ready(ctrlr, 0));
}

static int
nvme_ctrlr_enable(struct nvme_controller *ctrlr)
{
	uint32_t	cc;
	uint32_t	csts;
	uint32_t	aqa;
	uint32_t	qsize;
	uint8_t		en, rdy;
	int		err;

	cc = nvme_mmio_read_4(ctrlr, cc);
	csts = nvme_mmio_read_4(ctrlr, csts);

	en = (cc >> NVME_CC_REG_EN_SHIFT) & NVME_CC_REG_EN_MASK;
	rdy = (csts >> NVME_CSTS_REG_RDY_SHIFT) & NVME_CSTS_REG_RDY_MASK;

	/*
	 * See note in nvme_ctrlr_disable. Short circuit if we're already enabled.
	 */
	if (en == 1) {
		if (rdy == 1)
			return (0);
		else
			return (nvme_ctrlr_wait_for_ready(ctrlr, 1));
	} else {
		/* EN == 0 already wait for RDY == 0 or fail */
		err = nvme_ctrlr_wait_for_ready(ctrlr, 0);
		if (err != 0)
			return (err);
	}

	nvme_mmio_write_8(ctrlr, asq, ctrlr->adminq.cmd_bus_addr);
	DELAY(5000);
	nvme_mmio_write_8(ctrlr, acq, ctrlr->adminq.cpl_bus_addr);
	DELAY(5000);

	/* acqs and asqs are 0-based. */
	qsize = ctrlr->adminq.num_entries - 1;

	aqa = 0;
	aqa = (qsize & NVME_AQA_REG_ACQS_MASK) << NVME_AQA_REG_ACQS_SHIFT;
	aqa |= (qsize & NVME_AQA_REG_ASQS_MASK) << NVME_AQA_REG_ASQS_SHIFT;
	nvme_mmio_write_4(ctrlr, aqa, aqa);
	DELAY(5000);

	/* Initialization values for CC */
	cc = 0;
	cc |= 1 << NVME_CC_REG_EN_SHIFT;
	cc |= 0 << NVME_CC_REG_CSS_SHIFT;
	cc |= 0 << NVME_CC_REG_AMS_SHIFT;
	cc |= 0 << NVME_CC_REG_SHN_SHIFT;
	cc |= 6 << NVME_CC_REG_IOSQES_SHIFT; /* SQ entry size == 64 == 2^6 */
	cc |= 4 << NVME_CC_REG_IOCQES_SHIFT; /* CQ entry size == 16 == 2^4 */

	/* This evaluates to 0, which is according to spec. */
	cc |= (PAGE_SIZE >> 13) << NVME_CC_REG_MPS_SHIFT;

	nvme_mmio_write_4(ctrlr, cc, cc);

	return (nvme_ctrlr_wait_for_ready(ctrlr, 1));
}

static void
nvme_ctrlr_disable_qpairs(struct nvme_controller *ctrlr)
{
	int i;

	nvme_admin_qpair_disable(&ctrlr->adminq);
	/*
	 * I/O queues are not allocated before the initial HW
	 *  reset, so do not try to disable them.  Use is_initialized
	 *  to determine if this is the initial HW reset.
	 */
	if (ctrlr->is_initialized) {
		for (i = 0; i < ctrlr->num_io_queues; i++)
			nvme_io_qpair_disable(&ctrlr->ioq[i]);
	}
}

int
nvme_ctrlr_hw_reset(struct nvme_controller *ctrlr)
{
	int err;

	nvme_ctrlr_disable_qpairs(ctrlr);

	DELAY(100*1000);

	err = nvme_ctrlr_disable(ctrlr);
	if (err != 0)
		return err;
	return (nvme_ctrlr_enable(ctrlr));
}

void
nvme_ctrlr_reset(struct nvme_controller *ctrlr)
{
	int cmpset;

	cmpset = atomic_cmpset_32(&ctrlr->is_resetting, 0, 1);

	if (cmpset == 0 || ctrlr->is_failed)
		/*
		 * Controller is already resetting or has failed.  Return
		 *  immediately since there is no need to kick off another
		 *  reset in these cases.
		 */
		return;

	taskqueue_enqueue(ctrlr->taskqueue, &ctrlr->reset_task);
}

static int
nvme_ctrlr_identify(struct nvme_controller *ctrlr)
{
	struct nvme_completion_poll_status	status;

	status.done = 0;
	nvme_ctrlr_cmd_identify_controller(ctrlr, &ctrlr->cdata,
	    nvme_completion_poll_cb, &status);
	nvme_completion_poll(&status);
	if (nvme_completion_is_error(&status.cpl)) {
		nvme_printf(ctrlr, "nvme_identify_controller failed!\n");
		return (ENXIO);
	}

	/* Convert data to host endian */
	nvme_controller_data_swapbytes(&ctrlr->cdata);

	/*
	 * Use MDTS to ensure our default max_xfer_size doesn't exceed what the
	 *  controller supports.
	 */
	if (ctrlr->cdata.mdts > 0)
		ctrlr->max_xfer_size = min(ctrlr->max_xfer_size,
		    ctrlr->min_page_size * (1 << (ctrlr->cdata.mdts)));

	return (0);
}

static int
nvme_ctrlr_set_num_qpairs(struct nvme_controller *ctrlr)
{
	struct nvme_completion_poll_status	status;
	int					cq_allocated, sq_allocated;

	status.done = 0;
	nvme_ctrlr_cmd_set_num_queues(ctrlr, ctrlr->num_io_queues,
	    nvme_completion_poll_cb, &status);
	nvme_completion_poll(&status);
	if (nvme_completion_is_error(&status.cpl)) {
		nvme_printf(ctrlr, "nvme_ctrlr_set_num_qpairs failed!\n");
		return (ENXIO);
	}

	/*
	 * Data in cdw0 is 0-based.
	 * Lower 16-bits indicate number of submission queues allocated.
	 * Upper 16-bits indicate number of completion queues allocated.
	 */
	sq_allocated = (status.cpl.cdw0 & 0xFFFF) + 1;
	cq_allocated = (status.cpl.cdw0 >> 16) + 1;

	/*
	 * Controller may allocate more queues than we requested,
	 *  so use the minimum of the number requested and what was
	 *  actually allocated.
	 */
	ctrlr->num_io_queues = min(ctrlr->num_io_queues, sq_allocated);
	ctrlr->num_io_queues = min(ctrlr->num_io_queues, cq_allocated);
	if (ctrlr->num_io_queues > vm_ndomains)
		ctrlr->num_io_queues -= ctrlr->num_io_queues % vm_ndomains;

	return (0);
}

static int
nvme_ctrlr_create_qpairs(struct nvme_controller *ctrlr)
{
	struct nvme_completion_poll_status	status;
	struct nvme_qpair			*qpair;
	int					i;

	for (i = 0; i < ctrlr->num_io_queues; i++) {
		qpair = &ctrlr->ioq[i];

		status.done = 0;
		nvme_ctrlr_cmd_create_io_cq(ctrlr, qpair,
		    nvme_completion_poll_cb, &status);
		nvme_completion_poll(&status);
		if (nvme_completion_is_error(&status.cpl)) {
			nvme_printf(ctrlr, "nvme_create_io_cq failed!\n");
			return (ENXIO);
		}

		status.done = 0;
		nvme_ctrlr_cmd_create_io_sq(ctrlr, qpair,
		    nvme_completion_poll_cb, &status);
		nvme_completion_poll(&status);
		if (nvme_completion_is_error(&status.cpl)) {
			nvme_printf(ctrlr, "nvme_create_io_sq failed!\n");
			return (ENXIO);
		}
	}

	return (0);
}

static int
nvme_ctrlr_delete_qpairs(struct nvme_controller *ctrlr)
{
	struct nvme_completion_poll_status	status;
	struct nvme_qpair			*qpair;

	for (int i = 0; i < ctrlr->num_io_queues; i++) {
		qpair = &ctrlr->ioq[i];

		status.done = 0;
		nvme_ctrlr_cmd_delete_io_sq(ctrlr, qpair,
		    nvme_completion_poll_cb, &status);
		nvme_completion_poll(&status);
		if (nvme_completion_is_error(&status.cpl)) {
			nvme_printf(ctrlr, "nvme_destroy_io_sq failed!\n");
			return (ENXIO);
		}

		status.done = 0;
		nvme_ctrlr_cmd_delete_io_cq(ctrlr, qpair,
		    nvme_completion_poll_cb, &status);
		nvme_completion_poll(&status);
		if (nvme_completion_is_error(&status.cpl)) {
			nvme_printf(ctrlr, "nvme_destroy_io_cq failed!\n");
			return (ENXIO);
		}
	}

	return (0);
}

static int
nvme_ctrlr_construct_namespaces(struct nvme_controller *ctrlr)
{
	struct nvme_namespace	*ns;
	uint32_t 		i;

	for (i = 0; i < min(ctrlr->cdata.nn, NVME_MAX_NAMESPACES); i++) {
		ns = &ctrlr->ns[i];
		nvme_ns_construct(ns, i+1, ctrlr);
	}

	return (0);
}

static bool
is_log_page_id_valid(uint8_t page_id)
{

	switch (page_id) {
	case NVME_LOG_ERROR:
	case NVME_LOG_HEALTH_INFORMATION:
	case NVME_LOG_FIRMWARE_SLOT:
	case NVME_LOG_CHANGED_NAMESPACE:
	case NVME_LOG_COMMAND_EFFECT:
	case NVME_LOG_RES_NOTIFICATION:
	case NVME_LOG_SANITIZE_STATUS:
		return (true);
	}

	return (false);
}

static uint32_t
nvme_ctrlr_get_log_page_size(struct nvme_controller *ctrlr, uint8_t page_id)
{
	uint32_t	log_page_size;

	switch (page_id) {
	case NVME_LOG_ERROR:
		log_page_size = min(
		    sizeof(struct nvme_error_information_entry) *
		    (ctrlr->cdata.elpe + 1), NVME_MAX_AER_LOG_SIZE);
		break;
	case NVME_LOG_HEALTH_INFORMATION:
		log_page_size = sizeof(struct nvme_health_information_page);
		break;
	case NVME_LOG_FIRMWARE_SLOT:
		log_page_size = sizeof(struct nvme_firmware_page);
		break;
	case NVME_LOG_CHANGED_NAMESPACE:
		log_page_size = sizeof(struct nvme_ns_list);
		break;
	case NVME_LOG_COMMAND_EFFECT:
		log_page_size = sizeof(struct nvme_command_effects_page);
		break;
	case NVME_LOG_RES_NOTIFICATION:
		log_page_size = sizeof(struct nvme_res_notification_page);
		break;
	case NVME_LOG_SANITIZE_STATUS:
		log_page_size = sizeof(struct nvme_sanitize_status_page);
		break;
	default:
		log_page_size = 0;
		break;
	}

	return (log_page_size);
}

static void
nvme_ctrlr_log_critical_warnings(struct nvme_controller *ctrlr,
    uint8_t state)
{

	if (state & NVME_CRIT_WARN_ST_AVAILABLE_SPARE)
		nvme_ctrlr_devctl_log(ctrlr, "critical",
		    "available spare space below threshold");

	if (state & NVME_CRIT_WARN_ST_TEMPERATURE)
		nvme_ctrlr_devctl_log(ctrlr, "critical",
		    "temperature above threshold");

	if (state & NVME_CRIT_WARN_ST_DEVICE_RELIABILITY)
		nvme_ctrlr_devctl_log(ctrlr, "critical",
		    "device reliability degraded");

	if (state & NVME_CRIT_WARN_ST_READ_ONLY)
		nvme_ctrlr_devctl_log(ctrlr, "critical",
		    "media placed in read only mode");

	if (state & NVME_CRIT_WARN_ST_VOLATILE_MEMORY_BACKUP)
		nvme_ctrlr_devctl_log(ctrlr, "critical",
		    "volatile memory backup device failed");

	if (state & NVME_CRIT_WARN_ST_RESERVED_MASK)
		nvme_ctrlr_devctl_log(ctrlr, "critical",
		    "unknown critical warning(s): state = 0x%02x", state);
}

static void
nvme_ctrlr_async_event_log_page_cb(void *arg, const struct nvme_completion *cpl)
{
	struct nvme_async_event_request		*aer = arg;
	struct nvme_health_information_page	*health_info;
	struct nvme_ns_list			*nsl;
	struct nvme_error_information_entry	*err;
	int i;

	/*
	 * If the log page fetch for some reason completed with an error,
	 *  don't pass log page data to the consumers.  In practice, this case
	 *  should never happen.
	 */
	if (nvme_completion_is_error(cpl))
		nvme_notify_async_consumers(aer->ctrlr, &aer->cpl,
		    aer->log_page_id, NULL, 0);
	else {
		/* Convert data to host endian */
		switch (aer->log_page_id) {
		case NVME_LOG_ERROR:
			err = (struct nvme_error_information_entry *)aer->log_page_buffer;
			for (i = 0; i < (aer->ctrlr->cdata.elpe + 1); i++)
				nvme_error_information_entry_swapbytes(err++);
			break;
		case NVME_LOG_HEALTH_INFORMATION:
			nvme_health_information_page_swapbytes(
			    (struct nvme_health_information_page *)aer->log_page_buffer);
			break;
		case NVME_LOG_FIRMWARE_SLOT:
			nvme_firmware_page_swapbytes(
			    (struct nvme_firmware_page *)aer->log_page_buffer);
			break;
		case NVME_LOG_CHANGED_NAMESPACE:
			nvme_ns_list_swapbytes(
			    (struct nvme_ns_list *)aer->log_page_buffer);
			break;
		case NVME_LOG_COMMAND_EFFECT:
			nvme_command_effects_page_swapbytes(
			    (struct nvme_command_effects_page *)aer->log_page_buffer);
			break;
		case NVME_LOG_RES_NOTIFICATION:
			nvme_res_notification_page_swapbytes(
			    (struct nvme_res_notification_page *)aer->log_page_buffer);
			break;
		case NVME_LOG_SANITIZE_STATUS:
			nvme_sanitize_status_page_swapbytes(
			    (struct nvme_sanitize_status_page *)aer->log_page_buffer);
			break;
		case INTEL_LOG_TEMP_STATS:
			intel_log_temp_stats_swapbytes(
			    (struct intel_log_temp_stats *)aer->log_page_buffer);
			break;
		default:
			break;
		}

		if (aer->log_page_id == NVME_LOG_HEALTH_INFORMATION) {
			health_info = (struct nvme_health_information_page *)
			    aer->log_page_buffer;
			nvme_ctrlr_log_critical_warnings(aer->ctrlr,
			    health_info->critical_warning);
			/*
			 * Critical warnings reported through the
			 *  SMART/health log page are persistent, so
			 *  clear the associated bits in the async event
			 *  config so that we do not receive repeated
			 *  notifications for the same event.
			 */
			aer->ctrlr->async_event_config &=
			    ~health_info->critical_warning;
			nvme_ctrlr_cmd_set_async_event_config(aer->ctrlr,
			    aer->ctrlr->async_event_config, NULL, NULL);
		} else if (aer->log_page_id == NVME_LOG_CHANGED_NAMESPACE &&
		    !nvme_use_nvd) {
			nsl = (struct nvme_ns_list *)aer->log_page_buffer;
			for (i = 0; i < nitems(nsl->ns) && nsl->ns[i] != 0; i++) {
				if (nsl->ns[i] > NVME_MAX_NAMESPACES)
					break;
				nvme_notify_ns(aer->ctrlr, nsl->ns[i]);
			}
		}

		/*
		 * Pass the cpl data from the original async event completion,
		 *  not the log page fetch.
		 */
		nvme_notify_async_consumers(aer->ctrlr, &aer->cpl,
		    aer->log_page_id, aer->log_page_buffer, aer->log_page_size);
	}

	/*
	 * Repost another asynchronous event request to replace the one
	 *  that just completed.
	 */
	nvme_ctrlr_construct_and_submit_aer(aer->ctrlr, aer);
}

static void
nvme_ctrlr_async_event_cb(void *arg, const struct nvme_completion *cpl)
{
	struct nvme_async_event_request	*aer = arg;

	if (nvme_completion_is_error(cpl)) {
		/*
		 *  Do not retry failed async event requests.  This avoids
		 *  infinite loops where a new async event request is submitted
		 *  to replace the one just failed, only to fail again and
		 *  perpetuate the loop.
		 */
		return;
	}

	/* Associated log page is in bits 23:16 of completion entry dw0. */
	aer->log_page_id = (cpl->cdw0 & 0xFF0000) >> 16;

	nvme_printf(aer->ctrlr, "async event occurred (type 0x%x, info 0x%02x,"
	    " page 0x%02x)\n", (cpl->cdw0 & 0x07), (cpl->cdw0 & 0xFF00) >> 8,
	    aer->log_page_id);

	if (is_log_page_id_valid(aer->log_page_id)) {
		aer->log_page_size = nvme_ctrlr_get_log_page_size(aer->ctrlr,
		    aer->log_page_id);
		memcpy(&aer->cpl, cpl, sizeof(*cpl));
		nvme_ctrlr_cmd_get_log_page(aer->ctrlr, aer->log_page_id,
		    NVME_GLOBAL_NAMESPACE_TAG, aer->log_page_buffer,
		    aer->log_page_size, nvme_ctrlr_async_event_log_page_cb,
		    aer);
		/* Wait to notify consumers until after log page is fetched. */
	} else {
		nvme_notify_async_consumers(aer->ctrlr, cpl, aer->log_page_id,
		    NULL, 0);

		/*
		 * Repost another asynchronous event request to replace the one
		 *  that just completed.
		 */
		nvme_ctrlr_construct_and_submit_aer(aer->ctrlr, aer);
	}
}

static void
nvme_ctrlr_construct_and_submit_aer(struct nvme_controller *ctrlr,
    struct nvme_async_event_request *aer)
{
	struct nvme_request *req;

	aer->ctrlr = ctrlr;
	req = nvme_allocate_request_null(nvme_ctrlr_async_event_cb, aer);
	aer->req = req;

	/*
	 * Disable timeout here, since asynchronous event requests should by
	 *  nature never be timed out.
	 */
	req->timeout = false;
	req->cmd.opc = NVME_OPC_ASYNC_EVENT_REQUEST;
	nvme_ctrlr_submit_admin_request(ctrlr, req);
}

static void
nvme_ctrlr_configure_aer(struct nvme_controller *ctrlr)
{
	struct nvme_completion_poll_status	status;
	struct nvme_async_event_request		*aer;
	uint32_t				i;

	ctrlr->async_event_config = NVME_CRIT_WARN_ST_AVAILABLE_SPARE |
	    NVME_CRIT_WARN_ST_DEVICE_RELIABILITY |
	    NVME_CRIT_WARN_ST_READ_ONLY |
	    NVME_CRIT_WARN_ST_VOLATILE_MEMORY_BACKUP;
	if (ctrlr->cdata.ver >= NVME_REV(1, 2))
		ctrlr->async_event_config |= NVME_ASYNC_EVENT_NS_ATTRIBUTE |
		    NVME_ASYNC_EVENT_FW_ACTIVATE;

	status.done = 0;
	nvme_ctrlr_cmd_get_feature(ctrlr, NVME_FEAT_TEMPERATURE_THRESHOLD,
	    0, NULL, 0, nvme_completion_poll_cb, &status);
	nvme_completion_poll(&status);
	if (nvme_completion_is_error(&status.cpl) ||
	    (status.cpl.cdw0 & 0xFFFF) == 0xFFFF ||
	    (status.cpl.cdw0 & 0xFFFF) == 0x0000) {
		nvme_printf(ctrlr, "temperature threshold not supported\n");
	} else
		ctrlr->async_event_config |= NVME_CRIT_WARN_ST_TEMPERATURE;

	nvme_ctrlr_cmd_set_async_event_config(ctrlr,
	    ctrlr->async_event_config, NULL, NULL);

	/* aerl is a zero-based value, so we need to add 1 here. */
	ctrlr->num_aers = min(NVME_MAX_ASYNC_EVENTS, (ctrlr->cdata.aerl+1));

	for (i = 0; i < ctrlr->num_aers; i++) {
		aer = &ctrlr->aer[i];
		nvme_ctrlr_construct_and_submit_aer(ctrlr, aer);
	}
}

static void
nvme_ctrlr_configure_int_coalescing(struct nvme_controller *ctrlr)
{

	ctrlr->int_coal_time = 0;
	TUNABLE_INT_FETCH("hw.nvme.int_coal_time",
	    &ctrlr->int_coal_time);

	ctrlr->int_coal_threshold = 0;
	TUNABLE_INT_FETCH("hw.nvme.int_coal_threshold",
	    &ctrlr->int_coal_threshold);

	nvme_ctrlr_cmd_set_interrupt_coalescing(ctrlr, ctrlr->int_coal_time,
	    ctrlr->int_coal_threshold, NULL, NULL);
}

static void
nvme_ctrlr_hmb_free(struct nvme_controller *ctrlr)
{
	struct nvme_hmb_chunk *hmbc;
	int i;

	if (ctrlr->hmb_desc_paddr) {
		bus_dmamap_unload(ctrlr->hmb_desc_tag, ctrlr->hmb_desc_map);
		bus_dmamem_free(ctrlr->hmb_desc_tag, ctrlr->hmb_desc_vaddr,
		    ctrlr->hmb_desc_map);
		ctrlr->hmb_desc_paddr = 0;
	}
	if (ctrlr->hmb_desc_tag) {
		bus_dma_tag_destroy(ctrlr->hmb_desc_tag);
		ctrlr->hmb_desc_tag = NULL;
	}
	for (i = 0; i < ctrlr->hmb_nchunks; i++) {
		hmbc = &ctrlr->hmb_chunks[i];
		bus_dmamap_unload(ctrlr->hmb_tag, hmbc->hmbc_map);
		bus_dmamem_free(ctrlr->hmb_tag, hmbc->hmbc_vaddr,
		    hmbc->hmbc_map);
	}
	ctrlr->hmb_nchunks = 0;
	if (ctrlr->hmb_tag) {
		bus_dma_tag_destroy(ctrlr->hmb_tag);
		ctrlr->hmb_tag = NULL;
	}
	if (ctrlr->hmb_chunks) {
		free(ctrlr->hmb_chunks, M_NVME);
		ctrlr->hmb_chunks = NULL;
	}
}

static void
nvme_ctrlr_hmb_alloc(struct nvme_controller *ctrlr)
{
	struct nvme_hmb_chunk *hmbc;
	size_t pref, min, minc, size;
	int err, i;
	uint64_t max;

	/* Limit HMB to 5% of RAM size per device by default. */
	max = (uint64_t)physmem * PAGE_SIZE / 20;
	TUNABLE_UINT64_FETCH("hw.nvme.hmb_max", &max);

	min = (long long unsigned)ctrlr->cdata.hmmin * 4096;
	if (max == 0 || max < min)
		return;
	pref = MIN((long long unsigned)ctrlr->cdata.hmpre * 4096, max);
	minc = MAX(ctrlr->cdata.hmminds * 4096, PAGE_SIZE);
	if (min > 0 && ctrlr->cdata.hmmaxd > 0)
		minc = MAX(minc, min / ctrlr->cdata.hmmaxd);
	ctrlr->hmb_chunk = pref;

again:
	ctrlr->hmb_chunk = roundup2(ctrlr->hmb_chunk, PAGE_SIZE);
	ctrlr->hmb_nchunks = howmany(pref, ctrlr->hmb_chunk);
	if (ctrlr->cdata.hmmaxd > 0 && ctrlr->hmb_nchunks > ctrlr->cdata.hmmaxd)
		ctrlr->hmb_nchunks = ctrlr->cdata.hmmaxd;
	ctrlr->hmb_chunks = malloc(sizeof(struct nvme_hmb_chunk) *
	    ctrlr->hmb_nchunks, M_NVME, M_WAITOK);
	err = bus_dma_tag_create(bus_get_dma_tag(ctrlr->dev),
	    PAGE_SIZE, 0, BUS_SPACE_MAXADDR, BUS_SPACE_MAXADDR, NULL, NULL,
	    ctrlr->hmb_chunk, 1, ctrlr->hmb_chunk, 0, NULL, NULL, &ctrlr->hmb_tag);
	if (err != 0) {
		nvme_printf(ctrlr, "HMB tag create failed %d\n", err);
		nvme_ctrlr_hmb_free(ctrlr);
		return;
	}

	for (i = 0; i < ctrlr->hmb_nchunks; i++) {
		hmbc = &ctrlr->hmb_chunks[i];
		if (bus_dmamem_alloc(ctrlr->hmb_tag,
		    (void **)&hmbc->hmbc_vaddr, BUS_DMA_NOWAIT,
		    &hmbc->hmbc_map)) {
			nvme_printf(ctrlr, "failed to alloc HMB\n");
			break;
		}
		if (bus_dmamap_load(ctrlr->hmb_tag, hmbc->hmbc_map,
		    hmbc->hmbc_vaddr, ctrlr->hmb_chunk, nvme_single_map,
		    &hmbc->hmbc_paddr, BUS_DMA_NOWAIT) != 0) {
			bus_dmamem_free(ctrlr->hmb_tag, hmbc->hmbc_vaddr,
			    hmbc->hmbc_map);
			nvme_printf(ctrlr, "failed to load HMB\n");
			break;
		}
		bus_dmamap_sync(ctrlr->hmb_tag, hmbc->hmbc_map,
		    BUS_DMASYNC_PREREAD | BUS_DMASYNC_PREWRITE);
	}

	if (i < ctrlr->hmb_nchunks && i * ctrlr->hmb_chunk < min &&
	    ctrlr->hmb_chunk / 2 >= minc) {
		ctrlr->hmb_nchunks = i;
		nvme_ctrlr_hmb_free(ctrlr);
		ctrlr->hmb_chunk /= 2;
		goto again;
	}
	ctrlr->hmb_nchunks = i;
	if (ctrlr->hmb_nchunks * ctrlr->hmb_chunk < min) {
		nvme_ctrlr_hmb_free(ctrlr);
		return;
	}

	size = sizeof(struct nvme_hmb_desc) * ctrlr->hmb_nchunks;
	err = bus_dma_tag_create(bus_get_dma_tag(ctrlr->dev),
	    16, 0, BUS_SPACE_MAXADDR, BUS_SPACE_MAXADDR, NULL, NULL,
	    size, 1, size, 0, NULL, NULL, &ctrlr->hmb_desc_tag);
	if (err != 0) {
		nvme_printf(ctrlr, "HMB desc tag create failed %d\n", err);
		nvme_ctrlr_hmb_free(ctrlr);
		return;
	}
	if (bus_dmamem_alloc(ctrlr->hmb_desc_tag,
	    (void **)&ctrlr->hmb_desc_vaddr, BUS_DMA_WAITOK,
	    &ctrlr->hmb_desc_map)) {
		nvme_printf(ctrlr, "failed to alloc HMB desc\n");
		nvme_ctrlr_hmb_free(ctrlr);
		return;
	}
	if (bus_dmamap_load(ctrlr->hmb_desc_tag, ctrlr->hmb_desc_map,
	    ctrlr->hmb_desc_vaddr, size, nvme_single_map,
	    &ctrlr->hmb_desc_paddr, BUS_DMA_NOWAIT) != 0) {
		bus_dmamem_free(ctrlr->hmb_desc_tag, ctrlr->hmb_desc_vaddr,
		    ctrlr->hmb_desc_map);
		nvme_printf(ctrlr, "failed to load HMB desc\n");
		nvme_ctrlr_hmb_free(ctrlr);
		return;
	}

	for (i = 0; i < ctrlr->hmb_nchunks; i++) {
		ctrlr->hmb_desc_vaddr[i].addr =
		    htole64(ctrlr->hmb_chunks[i].hmbc_paddr);
		ctrlr->hmb_desc_vaddr[i].size = htole32(ctrlr->hmb_chunk / 4096);
	}
	bus_dmamap_sync(ctrlr->hmb_desc_tag, ctrlr->hmb_desc_map,
	    BUS_DMASYNC_PREWRITE);

	nvme_printf(ctrlr, "Allocated %lluMB host memory buffer\n",
	    (long long unsigned)ctrlr->hmb_nchunks * ctrlr->hmb_chunk
	    / 1024 / 1024);
}

static void
nvme_ctrlr_hmb_enable(struct nvme_controller *ctrlr, bool enable, bool memret)
{
	struct nvme_completion_poll_status	status;
	uint32_t cdw11;

	cdw11 = 0;
	if (enable)
		cdw11 |= 1;
	if (memret)
		cdw11 |= 2;
	status.done = 0;
	nvme_ctrlr_cmd_set_feature(ctrlr, NVME_FEAT_HOST_MEMORY_BUFFER, cdw11,
	    ctrlr->hmb_nchunks * ctrlr->hmb_chunk / 4096, ctrlr->hmb_desc_paddr,
	    ctrlr->hmb_desc_paddr >> 32, ctrlr->hmb_nchunks, NULL, 0,
	    nvme_completion_poll_cb, &status);
	nvme_completion_poll(&status);
	if (nvme_completion_is_error(&status.cpl))
		nvme_printf(ctrlr, "nvme_ctrlr_hmb_enable failed!\n");
}

static void
nvme_ctrlr_start(void *ctrlr_arg, bool resetting)
{
	struct nvme_controller *ctrlr = ctrlr_arg;
	uint32_t old_num_io_queues;
	int i;

	/*
	 * Only reset adminq here when we are restarting the
	 *  controller after a reset.  During initialization,
	 *  we have already submitted admin commands to get
	 *  the number of I/O queues supported, so cannot reset
	 *  the adminq again here.
	 */
	if (resetting) {
		nvme_qpair_reset(&ctrlr->adminq);
		nvme_admin_qpair_enable(&ctrlr->adminq);
	}

	if (ctrlr->ioq != NULL) {
		for (i = 0; i < ctrlr->num_io_queues; i++)
			nvme_qpair_reset(&ctrlr->ioq[i]);
	}

	/*
	 * If it was a reset on initialization command timeout, just
	 * return here, letting initialization code fail gracefully.
	 */
	if (resetting && !ctrlr->is_initialized)
		return;

	if (resetting && nvme_ctrlr_identify(ctrlr) != 0) {
		nvme_ctrlr_fail(ctrlr);
		return;
	}

	/*
	 * The number of qpairs are determined during controller initialization,
	 *  including using NVMe SET_FEATURES/NUMBER_OF_QUEUES to determine the
	 *  HW limit.  We call SET_FEATURES again here so that it gets called
	 *  after any reset for controllers that depend on the driver to
	 *  explicit specify how many queues it will use.  This value should
	 *  never change between resets, so panic if somehow that does happen.
	 */
	if (resetting) {
		old_num_io_queues = ctrlr->num_io_queues;
		if (nvme_ctrlr_set_num_qpairs(ctrlr) != 0) {
			nvme_ctrlr_fail(ctrlr);
			return;
		}

		if (old_num_io_queues != ctrlr->num_io_queues) {
			panic("num_io_queues changed from %u to %u",
			      old_num_io_queues, ctrlr->num_io_queues);
		}
	}

	if (ctrlr->cdata.hmpre > 0 && ctrlr->hmb_nchunks == 0) {
		nvme_ctrlr_hmb_alloc(ctrlr);
		if (ctrlr->hmb_nchunks > 0)
			nvme_ctrlr_hmb_enable(ctrlr, true, false);
	} else if (ctrlr->hmb_nchunks > 0)
		nvme_ctrlr_hmb_enable(ctrlr, true, true);

	if (nvme_ctrlr_create_qpairs(ctrlr) != 0) {
		nvme_ctrlr_fail(ctrlr);
		return;
	}

	if (nvme_ctrlr_construct_namespaces(ctrlr) != 0) {
		nvme_ctrlr_fail(ctrlr);
		return;
	}

	nvme_ctrlr_configure_aer(ctrlr);
	nvme_ctrlr_configure_int_coalescing(ctrlr);

	for (i = 0; i < ctrlr->num_io_queues; i++)
		nvme_io_qpair_enable(&ctrlr->ioq[i]);
}

void
nvme_ctrlr_start_config_hook(void *arg)
{
	struct nvme_controller *ctrlr = arg;

	/*
	 * Reset controller twice to ensure we do a transition from cc.en==1 to
	 * cc.en==0.  This is because we don't really know what status the
	 * controller was left in when boot handed off to OS.  Linux doesn't do
	 * this, however. If we adopt that policy, see also nvme_ctrlr_resume().
	 */
	if (nvme_ctrlr_hw_reset(ctrlr) != 0) {
fail:
		nvme_ctrlr_fail(ctrlr);
		config_intrhook_disestablish(&ctrlr->config_hook);
		ctrlr->config_hook.ich_arg = NULL;
		return;
	}

	if (nvme_ctrlr_hw_reset(ctrlr) != 0)
		goto fail;

	nvme_qpair_reset(&ctrlr->adminq);
	nvme_admin_qpair_enable(&ctrlr->adminq);

	if (nvme_ctrlr_identify(ctrlr) == 0 &&
	    nvme_ctrlr_set_num_qpairs(ctrlr) == 0 &&
	    nvme_ctrlr_construct_io_qpairs(ctrlr) == 0)
		nvme_ctrlr_start(ctrlr, false);
	else
		goto fail;

	nvme_sysctl_initialize_ctrlr(ctrlr);
	config_intrhook_disestablish(&ctrlr->config_hook);
	ctrlr->config_hook.ich_arg = NULL;

	ctrlr->is_initialized = 1;
	nvme_notify_new_controller(ctrlr);
}

static void
nvme_ctrlr_reset_task(void *arg, int pending)
{
	struct nvme_controller	*ctrlr = arg;
	int			status;

	nvme_ctrlr_devctl_log(ctrlr, "RESET", "resetting controller");
	status = nvme_ctrlr_hw_reset(ctrlr);
	/*
	 * Use pause instead of DELAY, so that we yield to any nvme interrupt
	 *  handlers on this CPU that were blocked on a qpair lock. We want
	 *  all nvme interrupts completed before proceeding with restarting the
	 *  controller.
	 *
	 * XXX - any way to guarantee the interrupt handlers have quiesced?
	 */
	pause("nvmereset", hz / 10);
	if (status == 0)
		nvme_ctrlr_start(ctrlr, true);
	else
		nvme_ctrlr_fail(ctrlr);

	atomic_cmpset_32(&ctrlr->is_resetting, 1, 0);
}

/*
 * Poll all the queues enabled on the device for completion.
 */
void
nvme_ctrlr_poll(struct nvme_controller *ctrlr)
{
	int i;

	nvme_qpair_process_completions(&ctrlr->adminq);

	for (i = 0; i < ctrlr->num_io_queues; i++)
		if (ctrlr->ioq && ctrlr->ioq[i].cpl)
			nvme_qpair_process_completions(&ctrlr->ioq[i]);
}

/*
 * Poll the single-vector interrupt case: num_io_queues will be 1 and
 * there's only a single vector. While we're polling, we mask further
 * interrupts in the controller.
 */
void
nvme_ctrlr_intx_handler(void *arg)
{
	struct nvme_controller *ctrlr = arg;

	nvme_mmio_write_4(ctrlr, intms, 1);
	nvme_ctrlr_poll(ctrlr);
	nvme_mmio_write_4(ctrlr, intmc, 1);
}

static void
nvme_pt_done(void *arg, const struct nvme_completion *cpl)
{
	struct nvme_pt_command *pt = arg;
	struct mtx *mtx = pt->driver_lock;
	uint16_t status;

	bzero(&pt->cpl, sizeof(pt->cpl));
	pt->cpl.cdw0 = cpl->cdw0;

	status = cpl->status;
	status &= ~NVME_STATUS_P_MASK;
	pt->cpl.status = status;

	mtx_lock(mtx);
	pt->driver_lock = NULL;
	wakeup(pt);
	mtx_unlock(mtx);
}

int
nvme_ctrlr_passthrough_cmd(struct nvme_controller *ctrlr,
    struct nvme_pt_command *pt, uint32_t nsid, int is_user_buffer,
    int is_admin_cmd)
{
	struct nvme_request	*req;
	struct mtx		*mtx;
	struct buf		*buf = NULL;
	int			ret = 0;

	if (pt->len > 0) {
<<<<<<< HEAD
		/*
		 * vmapbuf calls vm_fault_quick_hold_pages which only maps full
		 * pages. Ensure this request has fewer than maxphys bytes when
		 * extended to full pages.
		 */
		addr = (__cheri_addr vm_offset_t)pt->buf;
		end = round_page(addr + pt->len);
		addr = trunc_page(addr);
		if (end - addr > maxphys)
			return EIO;

=======
>>>>>>> 1770bae5
		if (pt->len > ctrlr->max_xfer_size) {
			nvme_printf(ctrlr, "pt->len (%d) "
			    "exceeds max_xfer_size (%d)\n", pt->len,
			    ctrlr->max_xfer_size);
			return EIO;
		}
		if (is_user_buffer) {
			/*
			 * Ensure the user buffer is wired for the duration of
			 *  this pass-through command.
			 */
			PHOLD(curproc);
			buf = uma_zalloc(pbuf_zone, M_WAITOK);
			buf->b_iocmd = pt->is_read ? BIO_READ : BIO_WRITE;
			if (vmapbuf(buf, pt->buf, pt->len, 1) < 0) {
				ret = EFAULT;
				goto err;
			}
			req = nvme_allocate_request_vaddr(buf->b_data, pt->len, 
			    nvme_pt_done, pt);
		} else
			req = nvme_allocate_request_vaddr(
			    (__cheri_fromcap void *)pt->buf, pt->len,
			    nvme_pt_done, pt);
	} else
		req = nvme_allocate_request_null(nvme_pt_done, pt);

	/* Assume user space already converted to little-endian */
	req->cmd.opc = pt->cmd.opc;
	req->cmd.fuse = pt->cmd.fuse;
	req->cmd.rsvd2 = pt->cmd.rsvd2;
	req->cmd.rsvd3 = pt->cmd.rsvd3;
	req->cmd.cdw10 = pt->cmd.cdw10;
	req->cmd.cdw11 = pt->cmd.cdw11;
	req->cmd.cdw12 = pt->cmd.cdw12;
	req->cmd.cdw13 = pt->cmd.cdw13;
	req->cmd.cdw14 = pt->cmd.cdw14;
	req->cmd.cdw15 = pt->cmd.cdw15;

	req->cmd.nsid = htole32(nsid);

	mtx = mtx_pool_find(mtxpool_sleep, pt);
	pt->driver_lock = mtx;

	if (is_admin_cmd)
		nvme_ctrlr_submit_admin_request(ctrlr, req);
	else
		nvme_ctrlr_submit_io_request(ctrlr, req);

	mtx_lock(mtx);
	while (pt->driver_lock != NULL)
		mtx_sleep(pt, mtx, PRIBIO, "nvme_pt", 0);
	mtx_unlock(mtx);

err:
	if (buf != NULL) {
		uma_zfree(pbuf_zone, buf);
		PRELE(curproc);
	}

	return (ret);
}

static int
nvme_ctrlr_ioctl(struct cdev *cdev, u_long cmd, caddr_t arg, int flag,
    struct thread *td)
{
	struct nvme_controller			*ctrlr;
	struct nvme_pt_command			*pt;

	ctrlr = cdev->si_drv1;

	switch (cmd) {
	case NVME_RESET_CONTROLLER:
		nvme_ctrlr_reset(ctrlr);
		break;
	case NVME_PASSTHROUGH_CMD:
		pt = (struct nvme_pt_command *)arg;
		return (nvme_ctrlr_passthrough_cmd(ctrlr, pt, le32toh(pt->cmd.nsid),
		    1 /* is_user_buffer */, 1 /* is_admin_cmd */));
	case NVME_GET_NSID:
	{
		struct nvme_get_nsid *gnsid = (struct nvme_get_nsid *)arg;
		strncpy(gnsid->cdev, device_get_nameunit(ctrlr->dev),
		    sizeof(gnsid->cdev));
		gnsid->cdev[sizeof(gnsid->cdev) - 1] = '\0';
		gnsid->nsid = 0;
		break;
	}
	case NVME_GET_MAX_XFER_SIZE:
		*(uint64_t *)arg = ctrlr->max_xfer_size;
		break;
	default:
		return (ENOTTY);
	}

	return (0);
}

static struct cdevsw nvme_ctrlr_cdevsw = {
	.d_version =	D_VERSION,
	.d_flags =	0,
	.d_ioctl =	nvme_ctrlr_ioctl
};

int
nvme_ctrlr_construct(struct nvme_controller *ctrlr, device_t dev)
{
	struct make_dev_args	md_args;
	uint32_t	cap_lo;
	uint32_t	cap_hi;
	uint32_t	to, vs, pmrcap;
	uint8_t		mpsmin;
	int		status, timeout_period;

	ctrlr->dev = dev;

	mtx_init(&ctrlr->lock, "nvme ctrlr lock", NULL, MTX_DEF);
	if (bus_get_domain(dev, &ctrlr->domain) != 0)
		ctrlr->domain = 0;

	cap_lo = nvme_mmio_read_4(ctrlr, cap_lo);
	if (bootverbose) {
		device_printf(dev, "CapLo: 0x%08x: MQES %u%s%s%s%s, TO %u\n",
		    cap_lo, NVME_CAP_LO_MQES(cap_lo),
		    NVME_CAP_LO_CQR(cap_lo) ? ", CQR" : "",
		    NVME_CAP_LO_AMS(cap_lo) ? ", AMS" : "",
		    (NVME_CAP_LO_AMS(cap_lo) & 0x1) ? " WRRwUPC" : "",
		    (NVME_CAP_LO_AMS(cap_lo) & 0x2) ? " VS" : "",
		    NVME_CAP_LO_TO(cap_lo));
	}
	cap_hi = nvme_mmio_read_4(ctrlr, cap_hi);
	if (bootverbose) {
		device_printf(dev, "CapHi: 0x%08x: DSTRD %u%s, CSS %x%s, "
		    "MPSMIN %u, MPSMAX %u%s%s\n", cap_hi,
		    NVME_CAP_HI_DSTRD(cap_hi),
		    NVME_CAP_HI_NSSRS(cap_hi) ? ", NSSRS" : "",
		    NVME_CAP_HI_CSS(cap_hi),
		    NVME_CAP_HI_BPS(cap_hi) ? ", BPS" : "",
		    NVME_CAP_HI_MPSMIN(cap_hi),
		    NVME_CAP_HI_MPSMAX(cap_hi),
		    NVME_CAP_HI_PMRS(cap_hi) ? ", PMRS" : "",
		    NVME_CAP_HI_CMBS(cap_hi) ? ", CMBS" : "");
	}
	if (bootverbose) {
		vs = nvme_mmio_read_4(ctrlr, vs);
		device_printf(dev, "Version: 0x%08x: %d.%d\n", vs,
		    NVME_MAJOR(vs), NVME_MINOR(vs));
	}
	if (bootverbose && NVME_CAP_HI_PMRS(cap_hi)) {
		pmrcap = nvme_mmio_read_4(ctrlr, pmrcap);
		device_printf(dev, "PMRCap: 0x%08x: BIR %u%s%s, PMRTU %u, "
		    "PMRWBM %x, PMRTO %u%s\n", pmrcap,
		    NVME_PMRCAP_BIR(pmrcap),
		    NVME_PMRCAP_RDS(pmrcap) ? ", RDS" : "",
		    NVME_PMRCAP_WDS(pmrcap) ? ", WDS" : "",
		    NVME_PMRCAP_PMRTU(pmrcap),
		    NVME_PMRCAP_PMRWBM(pmrcap),
		    NVME_PMRCAP_PMRTO(pmrcap),
		    NVME_PMRCAP_CMSS(pmrcap) ? ", CMSS" : "");
	}

	ctrlr->dstrd = NVME_CAP_HI_DSTRD(cap_hi) + 2;

	mpsmin = NVME_CAP_HI_MPSMIN(cap_hi);
	ctrlr->min_page_size = 1 << (12 + mpsmin);

	/* Get ready timeout value from controller, in units of 500ms. */
	to = NVME_CAP_LO_TO(cap_lo) + 1;
	ctrlr->ready_timeout_in_ms = to * 500;

	timeout_period = NVME_DEFAULT_TIMEOUT_PERIOD;
	TUNABLE_INT_FETCH("hw.nvme.timeout_period", &timeout_period);
	timeout_period = min(timeout_period, NVME_MAX_TIMEOUT_PERIOD);
	timeout_period = max(timeout_period, NVME_MIN_TIMEOUT_PERIOD);
	ctrlr->timeout_period = timeout_period;

	nvme_retry_count = NVME_DEFAULT_RETRY_COUNT;
	TUNABLE_INT_FETCH("hw.nvme.retry_count", &nvme_retry_count);

	ctrlr->enable_aborts = 0;
	TUNABLE_INT_FETCH("hw.nvme.enable_aborts", &ctrlr->enable_aborts);

	ctrlr->max_xfer_size = NVME_MAX_XFER_SIZE;
	if (nvme_ctrlr_construct_admin_qpair(ctrlr) != 0)
		return (ENXIO);

	ctrlr->taskqueue = taskqueue_create("nvme_taskq", M_WAITOK,
	    taskqueue_thread_enqueue, &ctrlr->taskqueue);
	taskqueue_start_threads(&ctrlr->taskqueue, 1, PI_DISK, "nvme taskq");

	ctrlr->is_resetting = 0;
	ctrlr->is_initialized = 0;
	ctrlr->notification_sent = 0;
	TASK_INIT(&ctrlr->reset_task, 0, nvme_ctrlr_reset_task, ctrlr);
	TASK_INIT(&ctrlr->fail_req_task, 0, nvme_ctrlr_fail_req_task, ctrlr);
	STAILQ_INIT(&ctrlr->fail_req);
	ctrlr->is_failed = false;

	make_dev_args_init(&md_args);
	md_args.mda_devsw = &nvme_ctrlr_cdevsw;
	md_args.mda_uid = UID_ROOT;
	md_args.mda_gid = GID_WHEEL;
	md_args.mda_mode = 0600;
	md_args.mda_unit = device_get_unit(dev);
	md_args.mda_si_drv1 = (void *)ctrlr;
	status = make_dev_s(&md_args, &ctrlr->cdev, "nvme%d",
	    device_get_unit(dev));
	if (status != 0)
		return (ENXIO);

	return (0);
}

void
nvme_ctrlr_destruct(struct nvme_controller *ctrlr, device_t dev)
{
	int	gone, i;

	if (ctrlr->resource == NULL)
		goto nores;

	/*
	 * Check whether it is a hot unplug or a clean driver detach.
	 * If device is not there any more, skip any shutdown commands.
	 */
	gone = (nvme_mmio_read_4(ctrlr, csts) == 0xffffffff);
	if (gone)
		nvme_ctrlr_fail(ctrlr);
	else
		nvme_notify_fail_consumers(ctrlr);

	for (i = 0; i < NVME_MAX_NAMESPACES; i++)
		nvme_ns_destruct(&ctrlr->ns[i]);

	if (ctrlr->cdev)
		destroy_dev(ctrlr->cdev);

	if (ctrlr->is_initialized) {
		if (!gone) {
			if (ctrlr->hmb_nchunks > 0)
				nvme_ctrlr_hmb_enable(ctrlr, false, false);
			nvme_ctrlr_delete_qpairs(ctrlr);
		}
		nvme_ctrlr_hmb_free(ctrlr);
	}
	if (ctrlr->ioq != NULL) {
		for (i = 0; i < ctrlr->num_io_queues; i++)
			nvme_io_qpair_destroy(&ctrlr->ioq[i]);
		free(ctrlr->ioq, M_NVME);
	}
	nvme_admin_qpair_destroy(&ctrlr->adminq);

	/*
	 *  Notify the controller of a shutdown, even though this is due to
	 *   a driver unload, not a system shutdown (this path is not invoked
	 *   during shutdown).  This ensures the controller receives a
	 *   shutdown notification in case the system is shutdown before
	 *   reloading the driver.
	 */
	if (!gone)
		nvme_ctrlr_shutdown(ctrlr);

	if (!gone)
		nvme_ctrlr_disable(ctrlr);

	if (ctrlr->taskqueue)
		taskqueue_free(ctrlr->taskqueue);

	if (ctrlr->tag)
		bus_teardown_intr(ctrlr->dev, ctrlr->res, ctrlr->tag);

	if (ctrlr->res)
		bus_release_resource(ctrlr->dev, SYS_RES_IRQ,
		    rman_get_rid(ctrlr->res), ctrlr->res);

	if (ctrlr->bar4_resource != NULL) {
		bus_release_resource(dev, SYS_RES_MEMORY,
		    ctrlr->bar4_resource_id, ctrlr->bar4_resource);
	}

	bus_release_resource(dev, SYS_RES_MEMORY,
	    ctrlr->resource_id, ctrlr->resource);

nores:
	mtx_destroy(&ctrlr->lock);
}

void
nvme_ctrlr_shutdown(struct nvme_controller *ctrlr)
{
	uint32_t	cc;
	uint32_t	csts;
	int		ticks = 0, timeout;

	cc = nvme_mmio_read_4(ctrlr, cc);
	cc &= ~(NVME_CC_REG_SHN_MASK << NVME_CC_REG_SHN_SHIFT);
	cc |= NVME_SHN_NORMAL << NVME_CC_REG_SHN_SHIFT;
	nvme_mmio_write_4(ctrlr, cc, cc);

	timeout = ctrlr->cdata.rtd3e == 0 ? 5 * hz :
	    ((uint64_t)ctrlr->cdata.rtd3e * hz + 999999) / 1000000;
	while (1) {
		csts = nvme_mmio_read_4(ctrlr, csts);
		if (csts == 0xffffffff)		/* Hot unplug. */
			break;
		if (NVME_CSTS_GET_SHST(csts) == NVME_SHST_COMPLETE)
			break;
		if (ticks++ > timeout) {
			nvme_printf(ctrlr, "did not complete shutdown within"
			    " %d ticks of notification\n", timeout);
			break;
		}
		pause("nvme shn", 1);
	}
}

void
nvme_ctrlr_submit_admin_request(struct nvme_controller *ctrlr,
    struct nvme_request *req)
{

	nvme_qpair_submit_request(&ctrlr->adminq, req);
}

void
nvme_ctrlr_submit_io_request(struct nvme_controller *ctrlr,
    struct nvme_request *req)
{
	struct nvme_qpair       *qpair;

	qpair = &ctrlr->ioq[QP(ctrlr, curcpu)];
	nvme_qpair_submit_request(qpair, req);
}

device_t
nvme_ctrlr_get_device(struct nvme_controller *ctrlr)
{

	return (ctrlr->dev);
}

const struct nvme_controller_data *
nvme_ctrlr_get_data(struct nvme_controller *ctrlr)
{

	return (&ctrlr->cdata);
}

int
nvme_ctrlr_suspend(struct nvme_controller *ctrlr)
{
	int to = hz;

	/*
	 * Can't touch failed controllers, so it's already suspended.
	 */
	if (ctrlr->is_failed)
		return (0);

	/*
	 * We don't want the reset taskqueue running, since it does similar
	 * things, so prevent it from running after we start. Wait for any reset
	 * that may have been started to complete. The reset process we follow
	 * will ensure that any new I/O will queue and be given to the hardware
	 * after we resume (though there should be none).
	 */
	while (atomic_cmpset_32(&ctrlr->is_resetting, 0, 1) == 0 && to-- > 0)
		pause("nvmesusp", 1);
	if (to <= 0) {
		nvme_printf(ctrlr,
		    "Competing reset task didn't finish. Try again later.\n");
		return (EWOULDBLOCK);
	}

	if (ctrlr->hmb_nchunks > 0)
		nvme_ctrlr_hmb_enable(ctrlr, false, false);

	/*
	 * Per Section 7.6.2 of NVMe spec 1.4, to properly suspend, we need to
	 * delete the hardware I/O queues, and then shutdown. This properly
	 * flushes any metadata the drive may have stored so it can survive
	 * having its power removed and prevents the unsafe shutdown count from
	 * incriminating. Once we delete the qpairs, we have to disable them
	 * before shutting down. The delay is out of paranoia in
	 * nvme_ctrlr_hw_reset, and is repeated here (though we should have no
	 * pending I/O that the delay copes with).
	 */
	nvme_ctrlr_delete_qpairs(ctrlr);
	nvme_ctrlr_disable_qpairs(ctrlr);
	DELAY(100*1000);
	nvme_ctrlr_shutdown(ctrlr);

	return (0);
}

int
nvme_ctrlr_resume(struct nvme_controller *ctrlr)
{

	/*
	 * Can't touch failed controllers, so nothing to do to resume.
	 */
	if (ctrlr->is_failed)
		return (0);

	/*
	 * Have to reset the hardware twice, just like we do on attach. See
	 * nmve_attach() for why.
	 */
	if (nvme_ctrlr_hw_reset(ctrlr) != 0)
		goto fail;
	if (nvme_ctrlr_hw_reset(ctrlr) != 0)
		goto fail;

	/*
	 * Now that we've reset the hardware, we can restart the controller. Any
	 * I/O that was pending is requeued. Any admin commands are aborted with
	 * an error. Once we've restarted, take the controller out of reset.
	 */
	nvme_ctrlr_start(ctrlr, true);
	(void)atomic_cmpset_32(&ctrlr->is_resetting, 1, 0);

	return (0);
fail:
	/*
	 * Since we can't bring the controller out of reset, announce and fail
	 * the controller. However, we have to return success for the resume
	 * itself, due to questionable APIs.
	 */
	nvme_printf(ctrlr, "Failed to reset on resume, failing.\n");
	nvme_ctrlr_fail(ctrlr);
	(void)atomic_cmpset_32(&ctrlr->is_resetting, 1, 0);
	return (0);
}<|MERGE_RESOLUTION|>--- conflicted
+++ resolved
@@ -1246,20 +1246,6 @@
 	int			ret = 0;
 
 	if (pt->len > 0) {
-<<<<<<< HEAD
-		/*
-		 * vmapbuf calls vm_fault_quick_hold_pages which only maps full
-		 * pages. Ensure this request has fewer than maxphys bytes when
-		 * extended to full pages.
-		 */
-		addr = (__cheri_addr vm_offset_t)pt->buf;
-		end = round_page(addr + pt->len);
-		addr = trunc_page(addr);
-		if (end - addr > maxphys)
-			return EIO;
-
-=======
->>>>>>> 1770bae5
 		if (pt->len > ctrlr->max_xfer_size) {
 			nvme_printf(ctrlr, "pt->len (%d) "
 			    "exceeds max_xfer_size (%d)\n", pt->len,
