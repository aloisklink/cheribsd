--- conflicted
+++ resolved
@@ -1935,16 +1935,10 @@
 		error = 0;
 		break;
 	case SIOCGAIRONET:
-<<<<<<< HEAD
-		error = copyin_c(ifr_data_get_ptr(ifr), &sc->areq,
-		    sizeof(sc->areq));
-		if (error != 0)
-=======
 		error = priv_check(td, PRIV_DRIVER);
 		if (error)
->>>>>>> 5e310376
 			break;
-		areq = malloc(sizeof(*areq), M_TEMP, M_WAITOK);
+		areq = malloc_c(sizeof(*areq), M_TEMP, M_WAITOK);
 		error = copyin(ifr_data_get_ptr(ifr), areq, sizeof(*areq));
 		if (error != 0) {
 			free(areq, M_TEMP);
@@ -1977,13 +1971,8 @@
 		}
 		memcpy(areq, &sc->areq, sizeof(*areq));
 		AN_UNLOCK(sc);
-<<<<<<< HEAD
-		error = copyout_c(&sc->areq, ifr_data_get_ptr(ifr),
-		    sizeof(sc->areq));
-=======
-		error = copyout(areq, ifr_data_get_ptr(ifr), sizeof(*areq));
+		error = copyout_c(areq, ifr_data_get_ptr(ifr), sizeof(*areq));
 		free(areq, M_TEMP);
->>>>>>> 5e310376
 		break;
 	case SIOCSAIRONET:
 		if ((error = priv_check(td, PRIV_DRIVER)))
