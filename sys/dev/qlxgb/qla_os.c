/*-
 * SPDX-License-Identifier: BSD-2-Clause-FreeBSD
 *
 * Copyright (c) 2011-2013 Qlogic Corporation
 * All rights reserved.
 *
 *  Redistribution and use in source and binary forms, with or without
 *  modification, are permitted provided that the following conditions
 *  are met:
 *
 *  1. Redistributions of source code must retain the above copyright
 *     notice, this list of conditions and the following disclaimer.
 *  2. Redistributions in binary form must reproduce the above copyright
 *     notice, this list of conditions and the following disclaimer in the
 *     documentation and/or other materials provided with the distribution.
 *
 *  THIS SOFTWARE IS PROVIDED BY THE COPYRIGHT HOLDERS AND CONTRIBUTORS "AS IS"
 *  AND ANY EXPRESS OR IMPLIED WARRANTIES, INCLUDING, BUT NOT LIMITED TO, THE
 *  IMPLIED WARRANTIES OF MERCHANTABILITY AND FITNESS FOR A PARTICULAR PURPOSE
 *  ARE DISCLAIMED. IN NO EVENT SHALL THE COPYRIGHT OWNER OR CONTRIBUTORS BE
 *  LIABLE FOR ANY DIRECT, INDIRECT, INCIDENTAL, SPECIAL, EXEMPLARY, OR
 *  CONSEQUENTIAL DAMAGES (INCLUDING, BUT NOT LIMITED TO, PROCUREMENT OF
 *  SUBSTITUTE GOODS OR SERVICES; LOSS OF USE, DATA, OR PROFITS; OR BUSINESS
 *  INTERRUPTION) HOWEVER CAUSED AND ON ANY THEORY OF LIABILITY, WHETHER IN
 *  CONTRACT, STRICT LIABILITY, OR TORT (INCLUDING NEGLIGENCE OR OTHERWISE)
 *  ARISING IN ANY WAY OUT OF THE USE OF THIS SOFTWARE, EVEN IF ADVISED OF THE
 *  POSSIBILITY OF SUCH DAMAGE.
 */

/*
 * File: qla_os.c
 * Author : David C Somayajulu, Qlogic Corporation, Aliso Viejo, CA 92656.
 */

#include <sys/cdefs.h>
__FBSDID("$FreeBSD$");

#include "qla_os.h"
#include "qla_reg.h"
#include "qla_hw.h"
#include "qla_def.h"
#include "qla_inline.h"
#include "qla_ver.h"
#include "qla_glbl.h"
#include "qla_dbg.h"

/*
 * Some PCI Configuration Space Related Defines
 */

#ifndef PCI_VENDOR_QLOGIC
#define PCI_VENDOR_QLOGIC	0x1077
#endif

#ifndef PCI_PRODUCT_QLOGIC_ISP8020
#define PCI_PRODUCT_QLOGIC_ISP8020	0x8020
#endif

#define PCI_QLOGIC_ISP8020 \
	((PCI_PRODUCT_QLOGIC_ISP8020 << 16) | PCI_VENDOR_QLOGIC)

/*
 * static functions
 */
static int qla_alloc_parent_dma_tag(qla_host_t *ha);
static void qla_free_parent_dma_tag(qla_host_t *ha);
static int qla_alloc_xmt_bufs(qla_host_t *ha);
static void qla_free_xmt_bufs(qla_host_t *ha);
static int qla_alloc_rcv_bufs(qla_host_t *ha);
static void qla_free_rcv_bufs(qla_host_t *ha);

static void qla_init_ifnet(device_t dev, qla_host_t *ha);
static int qla_sysctl_get_stats(SYSCTL_HANDLER_ARGS);
static void qla_release(qla_host_t *ha);
static void qla_dmamap_callback(void *arg, bus_dma_segment_t *segs, int nsegs,
		int error);
static void qla_stop(qla_host_t *ha);
static int qla_send(qla_host_t *ha, struct mbuf **m_headp);
static void qla_tx_done(void *context, int pending);

/*
 * Hooks to the Operating Systems
 */
static int qla_pci_probe (device_t);
static int qla_pci_attach (device_t);
static int qla_pci_detach (device_t);

static void qla_init(void *arg);
static int qla_ioctl(struct ifnet *ifp, u_long cmd, caddr_t data);
static int qla_media_change(struct ifnet *ifp);
static void qla_media_status(struct ifnet *ifp, struct ifmediareq *ifmr);

static device_method_t qla_pci_methods[] = {
	/* Device interface */
	DEVMETHOD(device_probe, qla_pci_probe),
	DEVMETHOD(device_attach, qla_pci_attach),
	DEVMETHOD(device_detach, qla_pci_detach),
	{ 0, 0 }
};

static driver_t qla_pci_driver = {
	"ql", qla_pci_methods, sizeof (qla_host_t),
};

static devclass_t qla80xx_devclass;

DRIVER_MODULE(qla80xx, pci, qla_pci_driver, qla80xx_devclass, 0, 0);

MODULE_DEPEND(qla80xx, pci, 1, 1, 1);
MODULE_DEPEND(qla80xx, ether, 1, 1, 1);

MALLOC_DEFINE(M_QLA8XXXBUF, "qla80xxbuf", "Buffers for qla80xx driver");

uint32_t std_replenish = 8;
uint32_t jumbo_replenish = 2;
uint32_t rcv_pkt_thres = 128;
uint32_t rcv_pkt_thres_d = 32;
uint32_t snd_pkt_thres = 16;
uint32_t free_pkt_thres = (NUM_TX_DESCRIPTORS / 2);

static char dev_str[64];

/*
 * Name:	qla_pci_probe
 * Function:	Validate the PCI device to be a QLA80XX device
 */
static int
qla_pci_probe(device_t dev)
{
        switch ((pci_get_device(dev) << 16) | (pci_get_vendor(dev))) {
        case PCI_QLOGIC_ISP8020:
		snprintf(dev_str, sizeof(dev_str), "%s v%d.%d.%d",
			"Qlogic ISP 80xx PCI CNA Adapter-Ethernet Function",
			QLA_VERSION_MAJOR, QLA_VERSION_MINOR,
			QLA_VERSION_BUILD);
                device_set_desc(dev, dev_str);
                break;
        default:
                return (ENXIO);
        }

        if (bootverbose)
                printf("%s: %s\n ", __func__, dev_str);

        return (BUS_PROBE_DEFAULT);
}

static void
qla_add_sysctls(qla_host_t *ha)
{
        device_t dev = ha->pci_dev;

        SYSCTL_ADD_PROC(device_get_sysctl_ctx(dev),
            SYSCTL_CHILDREN(device_get_sysctl_tree(dev)),
            OID_AUTO, "stats", CTLTYPE_INT | CTLFLAG_RD | CTLFLAG_NEEDGIANT,
	    (void *)ha, 0, qla_sysctl_get_stats, "I", "Statistics");

	SYSCTL_ADD_STRING(device_get_sysctl_ctx(dev),
		SYSCTL_CHILDREN(device_get_sysctl_tree(dev)),
		OID_AUTO, "fw_version", CTLFLAG_RD,
		ha->fw_ver_str, 0, "firmware version");

	dbg_level = 0;
        SYSCTL_ADD_UINT(device_get_sysctl_ctx(dev),
                SYSCTL_CHILDREN(device_get_sysctl_tree(dev)),
                OID_AUTO, "debug", CTLFLAG_RW,
                &dbg_level, dbg_level, "Debug Level");

        SYSCTL_ADD_UINT(device_get_sysctl_ctx(dev),
                SYSCTL_CHILDREN(device_get_sysctl_tree(dev)),
                OID_AUTO, "std_replenish", CTLFLAG_RW,
                &std_replenish, std_replenish,
                "Threshold for Replenishing Standard Frames");

        SYSCTL_ADD_UINT(device_get_sysctl_ctx(dev),
                SYSCTL_CHILDREN(device_get_sysctl_tree(dev)),
                OID_AUTO, "jumbo_replenish", CTLFLAG_RW,
                &jumbo_replenish, jumbo_replenish,
                "Threshold for Replenishing Jumbo Frames");

        SYSCTL_ADD_UINT(device_get_sysctl_ctx(dev),
                SYSCTL_CHILDREN(device_get_sysctl_tree(dev)),
                OID_AUTO, "rcv_pkt_thres",  CTLFLAG_RW,
                &rcv_pkt_thres, rcv_pkt_thres,
                "Threshold for # of rcv pkts to trigger indication isr");

        SYSCTL_ADD_UINT(device_get_sysctl_ctx(dev),
                SYSCTL_CHILDREN(device_get_sysctl_tree(dev)),
                OID_AUTO, "rcv_pkt_thres_d",  CTLFLAG_RW,
                &rcv_pkt_thres_d, rcv_pkt_thres_d,
                "Threshold for # of rcv pkts to trigger indication defered");

        SYSCTL_ADD_UINT(device_get_sysctl_ctx(dev),
                SYSCTL_CHILDREN(device_get_sysctl_tree(dev)),
                OID_AUTO, "snd_pkt_thres",  CTLFLAG_RW,
                &snd_pkt_thres, snd_pkt_thres,
                "Threshold for # of snd packets");

        SYSCTL_ADD_UINT(device_get_sysctl_ctx(dev),
                SYSCTL_CHILDREN(device_get_sysctl_tree(dev)),
                OID_AUTO, "free_pkt_thres",  CTLFLAG_RW,
                &free_pkt_thres, free_pkt_thres,
                "Threshold for # of packets to free at a time");

        return;
}

static void
qla_watchdog(void *arg)
{
	qla_host_t *ha = arg;
	qla_hw_t *hw;
	struct ifnet *ifp;

	hw = &ha->hw;
	ifp = ha->ifp;

        if (ha->flags.qla_watchdog_exit)
		return;

	if (!ha->flags.qla_watchdog_pause) {
		if (qla_le32_to_host(*(hw->tx_cons)) != hw->txr_comp) {
			taskqueue_enqueue(ha->tx_tq, &ha->tx_task);
		} else if ((ifp->if_snd.ifq_head != NULL) && QL_RUNNING(ifp)) {
			taskqueue_enqueue(ha->tx_tq, &ha->tx_task);
		}
	}
	ha->watchdog_ticks = (ha->watchdog_ticks + 1) % 1000;
	callout_reset(&ha->tx_callout, QLA_WATCHDOG_CALLOUT_TICKS,
		qla_watchdog, ha);
}

/*
 * Name:	qla_pci_attach
 * Function:	attaches the device to the operating system
 */
static int
qla_pci_attach(device_t dev)
{
	qla_host_t *ha = NULL;
	uint32_t rsrc_len, i;

	QL_DPRINT2((dev, "%s: enter\n", __func__));

        if ((ha = device_get_softc(dev)) == NULL) {
                device_printf(dev, "cannot get softc\n");
                return (ENOMEM);
        }

        memset(ha, 0, sizeof (qla_host_t));

        if (pci_get_device(dev) != PCI_PRODUCT_QLOGIC_ISP8020) {
                device_printf(dev, "device is not ISP8020\n");
                return (ENXIO);
	}

        ha->pci_func = pci_get_function(dev);

        ha->pci_dev = dev;

	pci_enable_busmaster(dev);

	ha->reg_rid = PCIR_BAR(0);
	ha->pci_reg = bus_alloc_resource_any(dev, SYS_RES_MEMORY, &ha->reg_rid,
				RF_ACTIVE);

        if (ha->pci_reg == NULL) {
                device_printf(dev, "unable to map any ports\n");
                goto qla_pci_attach_err;
        }

	rsrc_len = (uint32_t) bus_get_resource_count(dev, SYS_RES_MEMORY,
					ha->reg_rid);

	mtx_init(&ha->hw_lock, "qla80xx_hw_lock", MTX_NETWORK_LOCK, MTX_DEF);
	mtx_init(&ha->tx_lock, "qla80xx_tx_lock", MTX_NETWORK_LOCK, MTX_DEF);
	mtx_init(&ha->rx_lock, "qla80xx_rx_lock", MTX_NETWORK_LOCK, MTX_DEF);
	mtx_init(&ha->rxj_lock, "qla80xx_rxj_lock", MTX_NETWORK_LOCK, MTX_DEF);
	ha->flags.lock_init = 1;

	ha->msix_count = pci_msix_count(dev);

	if (ha->msix_count < qla_get_msix_count(ha)) {
		device_printf(dev, "%s: msix_count[%d] not enough\n", __func__,
			ha->msix_count);
		goto qla_pci_attach_err;
	}

	QL_DPRINT2((dev, "%s: ha %p irq %p pci_func 0x%x rsrc_count 0x%08x"
		" msix_count 0x%x pci_reg %p\n", __func__, ha,
		ha->irq, ha->pci_func, rsrc_len, ha->msix_count, ha->pci_reg));

	ha->msix_count = qla_get_msix_count(ha);

	if (pci_alloc_msix(dev, &ha->msix_count)) {
		device_printf(dev, "%s: pci_alloc_msi[%d] failed\n", __func__,
			ha->msix_count);
		ha->msix_count = 0;
		goto qla_pci_attach_err;
	}

	TASK_INIT(&ha->tx_task, 0, qla_tx_done, ha);
	ha->tx_tq = taskqueue_create_fast("qla_txq", M_NOWAIT,
			taskqueue_thread_enqueue, &ha->tx_tq);
	taskqueue_start_threads(&ha->tx_tq, 1, PI_NET, "%s txq",
		device_get_nameunit(ha->pci_dev));

        for (i = 0; i < ha->msix_count; i++) {
                ha->irq_vec[i].irq_rid = i+1;
                ha->irq_vec[i].ha = ha;

                ha->irq_vec[i].irq = bus_alloc_resource_any(dev, SYS_RES_IRQ,
                                        &ha->irq_vec[i].irq_rid,
                                        (RF_ACTIVE | RF_SHAREABLE));

                if (ha->irq_vec[i].irq == NULL) {
                        device_printf(dev, "could not allocate interrupt\n");
                        goto qla_pci_attach_err;
                }

                if (bus_setup_intr(dev, ha->irq_vec[i].irq,
                        (INTR_TYPE_NET | INTR_MPSAFE),
                        NULL, qla_isr, &ha->irq_vec[i],
                        &ha->irq_vec[i].handle)) {
                        device_printf(dev, "could not setup interrupt\n");
                        goto qla_pci_attach_err;
                }

		TASK_INIT(&ha->irq_vec[i].rcv_task, 0, qla_rcv,\
			&ha->irq_vec[i]);

		ha->irq_vec[i].rcv_tq = taskqueue_create_fast("qla_rcvq",
			M_NOWAIT, taskqueue_thread_enqueue,
			&ha->irq_vec[i].rcv_tq);

		taskqueue_start_threads(&ha->irq_vec[i].rcv_tq, 1, PI_NET,
			"%s rcvq",
			device_get_nameunit(ha->pci_dev));
        }

	qla_add_sysctls(ha);

	/* add hardware specific sysctls */
	qla_hw_add_sysctls(ha);

	/* initialize hardware */
	if (qla_init_hw(ha)) {
		device_printf(dev, "%s: qla_init_hw failed\n", __func__);
		goto qla_pci_attach_err;
	}

	device_printf(dev, "%s: firmware[%d.%d.%d.%d]\n", __func__,
		ha->fw_ver_major, ha->fw_ver_minor, ha->fw_ver_sub,
		ha->fw_ver_build);

	snprintf(ha->fw_ver_str, sizeof(ha->fw_ver_str), "%d.%d.%d.%d",
			ha->fw_ver_major, ha->fw_ver_minor, ha->fw_ver_sub,
			ha->fw_ver_build);

	//qla_get_hw_caps(ha);
	qla_read_mac_addr(ha);

	/* allocate parent dma tag */
	if (qla_alloc_parent_dma_tag(ha)) {
		device_printf(dev, "%s: qla_alloc_parent_dma_tag failed\n",
			__func__);
		goto qla_pci_attach_err;
	}

	/* alloc all dma buffers */
	if (qla_alloc_dma(ha)) {
		device_printf(dev, "%s: qla_alloc_dma failed\n", __func__);
		goto qla_pci_attach_err;
	}

	/* create the o.s ethernet interface */
	qla_init_ifnet(dev, ha);

	ha->flags.qla_watchdog_active = 1;
	ha->flags.qla_watchdog_pause = 1;

	callout_init(&ha->tx_callout, 1);

	/* create ioctl device interface */
	if (qla_make_cdev(ha)) {
		device_printf(dev, "%s: qla_make_cdev failed\n", __func__);
		goto qla_pci_attach_err;
	}

	callout_reset(&ha->tx_callout, QLA_WATCHDOG_CALLOUT_TICKS,
		qla_watchdog, ha);

	QL_DPRINT2((dev, "%s: exit 0\n", __func__));
        return (0);

qla_pci_attach_err:

	qla_release(ha);

	QL_DPRINT2((dev, "%s: exit ENXIO\n", __func__));
        return (ENXIO);
}

/*
 * Name:	qla_pci_detach
 * Function:	Unhooks the device from the operating system
 */
static int
qla_pci_detach(device_t dev)
{
	qla_host_t *ha = NULL;
	struct ifnet *ifp;
	int i;

	QL_DPRINT2((dev, "%s: enter\n", __func__));

        if ((ha = device_get_softc(dev)) == NULL) {
                device_printf(dev, "cannot get softc\n");
                return (ENOMEM);
        }

	ifp = ha->ifp;

	QLA_LOCK(ha, __func__);
	qla_stop(ha);
	QLA_UNLOCK(ha, __func__);

	if (ha->tx_tq) {
		taskqueue_drain(ha->tx_tq, &ha->tx_task);
		taskqueue_free(ha->tx_tq);
	}

        for (i = 0; i < ha->msix_count; i++) {
		taskqueue_drain(ha->irq_vec[i].rcv_tq,
			&ha->irq_vec[i].rcv_task);
		taskqueue_free(ha->irq_vec[i].rcv_tq);
	}

	qla_release(ha);

	QL_DPRINT2((dev, "%s: exit\n", __func__));

        return (0);
}

/*
 * SYSCTL Related Callbacks
 */
static int
qla_sysctl_get_stats(SYSCTL_HANDLER_ARGS)
{
	int err, ret = 0;
	qla_host_t *ha;

	err = sysctl_handle_int(oidp, &ret, 0, req);

	if (err)
		return (err);

	ha = (qla_host_t *)arg1;
	//qla_get_stats(ha);
	QL_DPRINT2((ha->pci_dev, "%s: called ret %d\n", __func__, ret));
	return (err);
}

/*
 * Name:	qla_release
 * Function:	Releases the resources allocated for the device
 */
static void
qla_release(qla_host_t *ha)
{
	device_t dev;
	int i;

	dev = ha->pci_dev;

	qla_del_cdev(ha);

	if (ha->flags.qla_watchdog_active)
		ha->flags.qla_watchdog_exit = 1;

	callout_stop(&ha->tx_callout);
	qla_mdelay(__func__, 100);

	if (ha->ifp != NULL)
		ether_ifdetach(ha->ifp);

	qla_free_dma(ha); 
	qla_free_parent_dma_tag(ha);

	for (i = 0; i < ha->msix_count; i++) {
		if (ha->irq_vec[i].handle)
			(void)bus_teardown_intr(dev, ha->irq_vec[i].irq,
				ha->irq_vec[i].handle);
		if (ha->irq_vec[i].irq)
			(void) bus_release_resource(dev, SYS_RES_IRQ,
				ha->irq_vec[i].irq_rid,
				ha->irq_vec[i].irq);
	}
	if (ha->msix_count)
		pci_release_msi(dev);

	if (ha->flags.lock_init) {
		mtx_destroy(&ha->tx_lock);
		mtx_destroy(&ha->rx_lock);
		mtx_destroy(&ha->rxj_lock);
		mtx_destroy(&ha->hw_lock);
	}

        if (ha->pci_reg)
                (void) bus_release_resource(dev, SYS_RES_MEMORY, ha->reg_rid,
				ha->pci_reg);
}

/*
 * DMA Related Functions
 */

static void
qla_dmamap_callback(void *arg, bus_dma_segment_t *segs, int nsegs, int error)
{
        *((bus_addr_t *)arg) = 0;

        if (error) {
                printf("%s: bus_dmamap_load failed (%d)\n", __func__, error);
                return;
	}

        QL_ASSERT((nsegs == 1), ("%s: %d segments returned!", __func__, nsegs));

        *((bus_addr_t *)arg) = segs[0].ds_addr;

	return;
}

int
qla_alloc_dmabuf(qla_host_t *ha, qla_dma_t *dma_buf)
{
        int             ret = 0;
        device_t        dev;
        bus_addr_t      b_addr;

        dev = ha->pci_dev;

        QL_DPRINT2((dev, "%s: enter\n", __func__));

        ret = bus_dma_tag_create(
                        ha->parent_tag,/* parent */
                        dma_buf->alignment,
                        ((bus_size_t)(1ULL << 32)),/* boundary */
                        BUS_SPACE_MAXADDR,      /* lowaddr */
                        BUS_SPACE_MAXADDR,      /* highaddr */
                        NULL, NULL,             /* filter, filterarg */
                        dma_buf->size,          /* maxsize */
                        1,                      /* nsegments */
                        dma_buf->size,          /* maxsegsize */
                        0,                      /* flags */
                        NULL, NULL,             /* lockfunc, lockarg */
                        &dma_buf->dma_tag);

        if (ret) {
                device_printf(dev, "%s: could not create dma tag\n", __func__);
                goto qla_alloc_dmabuf_exit;
        }
        ret = bus_dmamem_alloc(dma_buf->dma_tag,
                        (void **)&dma_buf->dma_b,
                        (BUS_DMA_ZERO | BUS_DMA_COHERENT | BUS_DMA_NOWAIT),
                        &dma_buf->dma_map);
        if (ret) {
                bus_dma_tag_destroy(dma_buf->dma_tag);
                device_printf(dev, "%s: bus_dmamem_alloc failed\n", __func__);
                goto qla_alloc_dmabuf_exit;
        }

        ret = bus_dmamap_load(dma_buf->dma_tag,
                        dma_buf->dma_map,
                        dma_buf->dma_b,
                        dma_buf->size,
                        qla_dmamap_callback,
                        &b_addr, BUS_DMA_NOWAIT);

        if (ret || !b_addr) {
                bus_dma_tag_destroy(dma_buf->dma_tag);
                bus_dmamem_free(dma_buf->dma_tag, dma_buf->dma_b,
                        dma_buf->dma_map);
                ret = -1;
                goto qla_alloc_dmabuf_exit;
        }

        dma_buf->dma_addr = b_addr;

qla_alloc_dmabuf_exit:
        QL_DPRINT2((dev, "%s: exit ret 0x%08x tag %p map %p b %p sz 0x%x\n",
                __func__, ret, (void *)dma_buf->dma_tag,
                (void *)dma_buf->dma_map, (void *)dma_buf->dma_b,
		dma_buf->size));

        return ret;
}

void
qla_free_dmabuf(qla_host_t *ha, qla_dma_t *dma_buf)
{
        bus_dmamap_unload(dma_buf->dma_tag, dma_buf->dma_map);
        bus_dmamem_free(dma_buf->dma_tag, dma_buf->dma_b, dma_buf->dma_map);
        bus_dma_tag_destroy(dma_buf->dma_tag);
}

static int
qla_alloc_parent_dma_tag(qla_host_t *ha)
{
	int		ret;
	device_t	dev;

	dev = ha->pci_dev;

        /*
         * Allocate parent DMA Tag
         */
        ret = bus_dma_tag_create(
                        bus_get_dma_tag(dev),   /* parent */
                        1,((bus_size_t)(1ULL << 32)),/* alignment, boundary */
                        BUS_SPACE_MAXADDR,      /* lowaddr */
                        BUS_SPACE_MAXADDR,      /* highaddr */
                        NULL, NULL,             /* filter, filterarg */
                        BUS_SPACE_MAXSIZE_32BIT,/* maxsize */
                        0,                      /* nsegments */
                        BUS_SPACE_MAXSIZE_32BIT,/* maxsegsize */
                        0,                      /* flags */
                        NULL, NULL,             /* lockfunc, lockarg */
                        &ha->parent_tag);

        if (ret) {
                device_printf(dev, "%s: could not create parent dma tag\n",
                        __func__);
		return (-1);
        }

        ha->flags.parent_tag = 1;

	return (0);
}

static void
qla_free_parent_dma_tag(qla_host_t *ha)
{
        if (ha->flags.parent_tag) {
                bus_dma_tag_destroy(ha->parent_tag);
                ha->flags.parent_tag = 0;
        }
}

/*
 * Name: qla_init_ifnet
 * Function: Creates the Network Device Interface and Registers it with the O.S
 */

static void
qla_init_ifnet(device_t dev, qla_host_t *ha)
{
	struct ifnet *ifp;

	QL_DPRINT2((dev, "%s: enter\n", __func__));

	ifp = ha->ifp = if_alloc(IFT_ETHER);

	if (ifp == NULL)
		panic("%s: cannot if_alloc()\n", device_get_nameunit(dev));

	if_initname(ifp, device_get_name(dev), device_get_unit(dev));

	ifp->if_mtu = ETHERMTU;
	ifp->if_baudrate = IF_Gbps(10);
	ifp->if_init = qla_init;
	ifp->if_softc = ha;
	ifp->if_flags = IFF_BROADCAST | IFF_SIMPLEX | IFF_MULTICAST;
	ifp->if_ioctl = qla_ioctl;
	ifp->if_start = qla_start;

	IFQ_SET_MAXLEN(&ifp->if_snd, qla_get_ifq_snd_maxlen(ha));
	ifp->if_snd.ifq_drv_maxlen = qla_get_ifq_snd_maxlen(ha);
	IFQ_SET_READY(&ifp->if_snd);

	ha->max_frame_size = ifp->if_mtu + ETHER_HDR_LEN + ETHER_CRC_LEN;

	ether_ifattach(ifp, qla_get_mac_addr(ha));

	ifp->if_capabilities = IFCAP_HWCSUM |
				IFCAP_TSO4 |
				IFCAP_JUMBO_MTU;

	ifp->if_capabilities |= IFCAP_VLAN_HWTAGGING | IFCAP_VLAN_MTU;
	ifp->if_capabilities |= IFCAP_LINKSTATE;

#if defined(__FreeBSD_version) && (__FreeBSD_version < 900002)
	ifp->if_timer = 0;
	ifp->if_watchdog = NULL;
#endif /* #if defined(__FreeBSD_version) && (__FreeBSD_version < 900002) */

	ifp->if_capenable = ifp->if_capabilities;

	ifp->if_hdrlen = sizeof(struct ether_vlan_header);

	ifmedia_init(&ha->media, IFM_IMASK, qla_media_change, qla_media_status);

	ifmedia_add(&ha->media, (IFM_ETHER | qla_get_optics(ha) | IFM_FDX), 0,
		NULL);
	ifmedia_add(&ha->media, (IFM_ETHER | IFM_AUTO), 0, NULL);

	ifmedia_set(&ha->media, (IFM_ETHER | IFM_AUTO));

	QL_DPRINT2((dev, "%s: exit\n", __func__));

	return;
}

static void
qla_init_locked(qla_host_t *ha)
{
	struct ifnet *ifp = ha->ifp;

	qla_stop(ha);

	if (qla_alloc_xmt_bufs(ha) != 0) 
		return;

	if (qla_alloc_rcv_bufs(ha) != 0)
		return;

	if (qla_config_lro(ha))
		return;

	bcopy(IF_LLADDR(ha->ifp), ha->hw.mac_addr, ETHER_ADDR_LEN);

	ifp->if_hwassist = CSUM_TCP | CSUM_UDP | CSUM_TSO;

	ha->flags.stop_rcv = 0;
	if (qla_init_hw_if(ha) == 0) {
		ifp = ha->ifp;
		ifp->if_drv_flags |= IFF_DRV_RUNNING;
		ifp->if_drv_flags &= ~IFF_DRV_OACTIVE;
		ha->flags.qla_watchdog_pause = 0;
	}

	return;
}

static void
qla_init(void *arg)
{
	qla_host_t *ha;

	ha = (qla_host_t *)arg;

	QL_DPRINT2((ha->pci_dev, "%s: enter\n", __func__));

	QLA_LOCK(ha, __func__);
	qla_init_locked(ha);
	QLA_UNLOCK(ha, __func__);

	QL_DPRINT2((ha->pci_dev, "%s: exit\n", __func__));
}

static u_int
qla_copy_maddr(void *arg, struct sockaddr_dl *sdl, u_int mcnt)
{
	uint8_t *mta = arg;

	if (mcnt == Q8_MAX_NUM_MULTICAST_ADDRS)
		return (0);
	bcopy(LLADDR(sdl), &mta[mcnt * Q8_MAC_ADDR_LEN], Q8_MAC_ADDR_LEN);

	return (1);
}

static void
qla_set_multi(qla_host_t *ha, uint32_t add_multi)
{
	uint8_t mta[Q8_MAX_NUM_MULTICAST_ADDRS * Q8_MAC_ADDR_LEN];
	struct ifnet *ifp = ha->ifp;
	int mcnt;

	mcnt = if_foreach_llmaddr(ifp, qla_copy_maddr, mta);
	qla_hw_set_multi(ha, mta, mcnt, add_multi);

	return;
}

static int
qla_ioctl(struct ifnet *ifp, u_long cmd, caddr_t data)
{
	int ret = 0;
	struct ifreq *ifr = (struct ifreq *)data;
	struct ifaddr *ifa = (struct ifaddr *)data;
	qla_host_t *ha;

	ha = (qla_host_t *)ifp->if_softc;

	switch (cmd) {
	case CASE_IOC_IFREQ(SIOCSIFADDR):
		QL_DPRINT4((ha->pci_dev, "%s: SIOCSIFADDR (0x%lx)\n",
			__func__, cmd));

		if (ifa->ifa_addr->sa_family == AF_INET) {
			ifp->if_flags |= IFF_UP;
			if (!(ifp->if_drv_flags & IFF_DRV_RUNNING)) {
				QLA_LOCK(ha, __func__);
				qla_init_locked(ha);
				QLA_UNLOCK(ha, __func__);
			}
		QL_DPRINT4((ha->pci_dev,
			"%s: SIOCSIFADDR (0x%lx) ipv4 [0x%08x]\n",
			__func__, cmd, ntohl(IA_SIN(ifa)->sin_addr.s_addr)));

			arp_ifinit(ifp, ifa);
			if (ntohl(IA_SIN(ifa)->sin_addr.s_addr) != INADDR_ANY) {
				qla_config_ipv4_addr(ha,
					(IA_SIN(ifa)->sin_addr.s_addr));
			}
		} else {
			ether_ioctl(ifp, cmd, data);
		}
		break;

	case CASE_IOC_IFREQ(SIOCSIFMTU):
		QL_DPRINT4((ha->pci_dev, "%s: SIOCSIFMTU (0x%lx)\n",
			__func__, cmd));

		if (ifr_mtu_get(ifr) > QLA_MAX_FRAME_SIZE - ETHER_HDR_LEN) {
			ret = EINVAL;
		} else {
			QLA_LOCK(ha, __func__);
			ifp->if_mtu = ifr_mtu_get(ifr);
			ha->max_frame_size =
				ifp->if_mtu + ETHER_HDR_LEN + ETHER_CRC_LEN;
			if ((ifp->if_drv_flags & IFF_DRV_RUNNING)) {
				ret = qla_set_max_mtu(ha, ha->max_frame_size,
					(ha->hw.rx_cntxt_rsp)->rx_rsp.cntxt_id);
			}
			QLA_UNLOCK(ha, __func__);

			if (ret)
				ret = EINVAL;
		}

		break;

	case CASE_IOC_IFREQ(SIOCSIFFLAGS):
		QL_DPRINT4((ha->pci_dev, "%s: SIOCSIFFLAGS (0x%lx)\n",
			__func__, cmd));

		if (ifp->if_flags & IFF_UP) {
			if ((ifp->if_drv_flags & IFF_DRV_RUNNING)) {
				if ((ifp->if_flags ^ ha->if_flags) &
					IFF_PROMISC) {
					qla_set_promisc(ha);
				} else if ((ifp->if_flags ^ ha->if_flags) &
					IFF_ALLMULTI) {
					qla_set_allmulti(ha);
				}
			} else {
				QLA_LOCK(ha, __func__);
				qla_init_locked(ha);
				ha->max_frame_size = ifp->if_mtu +
					ETHER_HDR_LEN + ETHER_CRC_LEN;
				ret = qla_set_max_mtu(ha, ha->max_frame_size,
					(ha->hw.rx_cntxt_rsp)->rx_rsp.cntxt_id);
				QLA_UNLOCK(ha, __func__);
			}
		} else {
			QLA_LOCK(ha, __func__);
			if (ifp->if_drv_flags & IFF_DRV_RUNNING)
				qla_stop(ha);
			ha->if_flags = ifp->if_flags;
			QLA_UNLOCK(ha, __func__);
		}
		break;

	case CASE_IOC_IFREQ(SIOCADDMULTI):
		QL_DPRINT4((ha->pci_dev,
			"%s: %s (0x%lx)\n", __func__, "SIOCADDMULTI", cmd));

		if (ifp->if_drv_flags & IFF_DRV_RUNNING) {
			qla_set_multi(ha, 1);
		}
		break;

	case CASE_IOC_IFREQ(SIOCDELMULTI):
		QL_DPRINT4((ha->pci_dev,
			"%s: %s (0x%lx)\n", __func__, "SIOCDELMULTI", cmd));

		if (ifp->if_drv_flags & IFF_DRV_RUNNING) {
			qla_set_multi(ha, 0);
		}
		break;

	case CASE_IOC_IFREQ(SIOCSIFMEDIA):
	case SIOCGIFMEDIA:
		QL_DPRINT4((ha->pci_dev,
			"%s: SIOCSIFMEDIA/SIOCGIFMEDIA (0x%lx)\n",
			__func__, cmd));
		ret = ifmedia_ioctl(ifp, ifr, &ha->media, cmd);
		break;

	case CASE_IOC_IFREQ(SIOCSIFCAP):
	{
		int mask = ifr_reqcap_get(ifr) ^ ifp->if_capenable;

		QL_DPRINT4((ha->pci_dev, "%s: SIOCSIFCAP (0x%lx)\n",
			__func__, cmd));

		if (mask & IFCAP_HWCSUM)
			ifp->if_capenable ^= IFCAP_HWCSUM;
		if (mask & IFCAP_TSO4)
			ifp->if_capenable ^= IFCAP_TSO4;
		if (mask & IFCAP_TSO6)
			ifp->if_capenable ^= IFCAP_TSO6;
		if (mask & IFCAP_VLAN_HWTAGGING)
			ifp->if_capenable ^= IFCAP_VLAN_HWTAGGING;

		if (!(ifp->if_drv_flags & IFF_DRV_RUNNING))
			qla_init(ha);

		VLAN_CAPABILITIES(ifp);
		break;
	}

	default:
		QL_DPRINT4((ha->pci_dev, "%s: default (0x%lx)\n",
			__func__, cmd));
		ret = ether_ioctl(ifp, cmd, data);
		break;
	}

	return (ret);
}

static int
qla_media_change(struct ifnet *ifp)
{
	qla_host_t *ha;
	struct ifmedia *ifm;
	int ret = 0;

	ha = (qla_host_t *)ifp->if_softc;

	QL_DPRINT2((ha->pci_dev, "%s: enter\n", __func__));

	ifm = &ha->media;

	if (IFM_TYPE(ifm->ifm_media) != IFM_ETHER)
		ret = EINVAL;

	QL_DPRINT2((ha->pci_dev, "%s: exit\n", __func__));

	return (ret);
}

static void
qla_media_status(struct ifnet *ifp, struct ifmediareq *ifmr)
{
	qla_host_t *ha;

	ha = (qla_host_t *)ifp->if_softc;

	QL_DPRINT2((ha->pci_dev, "%s: enter\n", __func__));

	ifmr->ifm_status = IFM_AVALID;
	ifmr->ifm_active = IFM_ETHER;

	qla_update_link_state(ha);
	if (ha->hw.flags.link_up) {
		ifmr->ifm_status |= IFM_ACTIVE;
		ifmr->ifm_active |= (IFM_FDX | qla_get_optics(ha));
	}

	QL_DPRINT2((ha->pci_dev, "%s: exit (%s)\n", __func__,\
		(ha->hw.flags.link_up ? "link_up" : "link_down")));

	return;
}

void
qla_start(struct ifnet *ifp)
{
	struct mbuf    *m_head;
	qla_host_t *ha = (qla_host_t *)ifp->if_softc;

	QL_DPRINT8((ha->pci_dev, "%s: enter\n", __func__));

	if (!mtx_trylock(&ha->tx_lock)) {
		QL_DPRINT8((ha->pci_dev,
			"%s: mtx_trylock(&ha->tx_lock) failed\n", __func__));
		return;
	}

	if ((ifp->if_drv_flags & (IFF_DRV_RUNNING | IFF_DRV_OACTIVE)) != 
		IFF_DRV_RUNNING) {
		QL_DPRINT8((ha->pci_dev, "%s: !IFF_DRV_RUNNING\n", __func__));
		QLA_TX_UNLOCK(ha);
		return;
	}

	if (!ha->watchdog_ticks)
		qla_update_link_state(ha);

	if (!ha->hw.flags.link_up) {
		QL_DPRINT8((ha->pci_dev, "%s: link down\n", __func__));
		QLA_TX_UNLOCK(ha);
		return;
	}

	while (ifp->if_snd.ifq_head != NULL) {
		IF_DEQUEUE(&ifp->if_snd, m_head);

		if (m_head == NULL) {
			QL_DPRINT8((ha->pci_dev, "%s: m_head == NULL\n",
				__func__));
			break;
		}

		if (qla_send(ha, &m_head)) {
			if (m_head == NULL)
				break;
			QL_DPRINT8((ha->pci_dev, "%s: PREPEND\n", __func__));
			ifp->if_drv_flags |= IFF_DRV_OACTIVE;
			IF_PREPEND(&ifp->if_snd, m_head);
			break;
		}
		/* Send a copy of the frame to the BPF listener */
		ETHER_BPF_MTAP(ifp, m_head);
	}
	QLA_TX_UNLOCK(ha);
	QL_DPRINT8((ha->pci_dev, "%s: exit\n", __func__));
	return;
}

static int
qla_send(qla_host_t *ha, struct mbuf **m_headp)
{
	bus_dma_segment_t	segs[QLA_MAX_SEGMENTS];
	bus_dmamap_t		map;
	int			nsegs;
	int			ret = -1;
	uint32_t		tx_idx;
	struct mbuf *m_head = *m_headp;

	QL_DPRINT8((ha->pci_dev, "%s: enter\n", __func__));

	if ((ret = bus_dmamap_create(ha->tx_tag, BUS_DMA_NOWAIT, &map))) {
		ha->err_tx_dmamap_create++;
		device_printf(ha->pci_dev,
			"%s: bus_dmamap_create failed[%d, %d]\n",
			__func__, ret, m_head->m_pkthdr.len);
		return (ret);
	}

	ret = bus_dmamap_load_mbuf_sg(ha->tx_tag, map, m_head, segs, &nsegs,
			BUS_DMA_NOWAIT);

	if (ret == EFBIG) {
		struct mbuf *m;

		QL_DPRINT8((ha->pci_dev, "%s: EFBIG [%d]\n", __func__,
			m_head->m_pkthdr.len));

		m = m_defrag(m_head, M_NOWAIT);
		if (m == NULL) {
			ha->err_tx_defrag++;
			m_freem(m_head);
			*m_headp = NULL;
			device_printf(ha->pci_dev,
				"%s: m_defrag() = NULL [%d]\n",
				__func__, ret);
			return (ENOBUFS);
		}
		m_head = m;

		if ((ret = bus_dmamap_load_mbuf_sg(ha->tx_tag, map, m_head,
					segs, &nsegs, BUS_DMA_NOWAIT))) {
			ha->err_tx_dmamap_load++;

			device_printf(ha->pci_dev,
				"%s: bus_dmamap_load_mbuf_sg failed0[%d, %d]\n",
				__func__, ret, m_head->m_pkthdr.len);

			bus_dmamap_destroy(ha->tx_tag, map);
			if (ret != ENOMEM) {
				m_freem(m_head);
				*m_headp = NULL;
			}
			return (ret);
		}
	} else if (ret) {
		ha->err_tx_dmamap_load++;

		device_printf(ha->pci_dev,
			"%s: bus_dmamap_load_mbuf_sg failed1[%d, %d]\n",
			__func__, ret, m_head->m_pkthdr.len);

		bus_dmamap_destroy(ha->tx_tag, map);

		if (ret != ENOMEM) {
			m_freem(m_head);
			*m_headp = NULL;
		}
		return (ret);
	}

	QL_ASSERT((nsegs != 0), ("qla_send: empty packet"));

	bus_dmamap_sync(ha->tx_tag, map, BUS_DMASYNC_PREWRITE);

	if (!(ret = qla_hw_send(ha, segs, nsegs, &tx_idx, m_head))) {
		ha->tx_buf[tx_idx].m_head = m_head;
		ha->tx_buf[tx_idx].map = map;
	} else {
		if (ret == EINVAL) {
			m_freem(m_head);
			*m_headp = NULL;
		}
	}

	QL_DPRINT8((ha->pci_dev, "%s: exit\n", __func__));
	return (ret);
}

static void
qla_stop(qla_host_t *ha)
{
	struct ifnet *ifp = ha->ifp;
	device_t	dev;

	dev = ha->pci_dev;

	ha->flags.qla_watchdog_pause = 1;
	qla_mdelay(__func__, 100);

	ha->flags.stop_rcv = 1;
	qla_hw_stop_rcv(ha);

	qla_del_hw_if(ha);

	qla_free_lro(ha);

	qla_free_xmt_bufs(ha);
	qla_free_rcv_bufs(ha);

	ifp->if_drv_flags &= ~(IFF_DRV_OACTIVE | IFF_DRV_RUNNING);

	return;
}

/*
 * Buffer Management Functions for Transmit and Receive Rings
 */
static int
qla_alloc_xmt_bufs(qla_host_t *ha)
{
	if (bus_dma_tag_create(NULL,    /* parent */
		1, 0,    /* alignment, bounds */
		BUS_SPACE_MAXADDR,       /* lowaddr */
		BUS_SPACE_MAXADDR,       /* highaddr */
		NULL, NULL,      /* filter, filterarg */
		QLA_MAX_TSO_FRAME_SIZE,     /* maxsize */
		QLA_MAX_SEGMENTS,        /* nsegments */
		PAGE_SIZE,        /* maxsegsize */
		BUS_DMA_ALLOCNOW,        /* flags */
		NULL,    /* lockfunc */
		NULL,    /* lockfuncarg */
		&ha->tx_tag)) {
		device_printf(ha->pci_dev, "%s: tx_tag alloc failed\n",
			__func__);
		return (ENOMEM);
	}
	bzero((void *)ha->tx_buf, (sizeof(qla_tx_buf_t) * NUM_TX_DESCRIPTORS));

	return 0;
}

/*
 * Release mbuf after it sent on the wire
 */
static void
qla_clear_tx_buf(qla_host_t *ha, qla_tx_buf_t *txb)
{
	QL_DPRINT2((ha->pci_dev, "%s: enter\n", __func__));

	if (txb->m_head) {
		bus_dmamap_unload(ha->tx_tag, txb->map);
		bus_dmamap_destroy(ha->tx_tag, txb->map);

		m_freem(txb->m_head);
		txb->m_head = NULL;
	}

	QL_DPRINT2((ha->pci_dev, "%s: exit\n", __func__));
}

static void
qla_free_xmt_bufs(qla_host_t *ha)
{
	int		i;

	for (i = 0; i < NUM_TX_DESCRIPTORS; i++)
		qla_clear_tx_buf(ha, &ha->tx_buf[i]);

	if (ha->tx_tag != NULL) {
		bus_dma_tag_destroy(ha->tx_tag);
		ha->tx_tag = NULL;
	}
	bzero((void *)ha->tx_buf, (sizeof(qla_tx_buf_t) * NUM_TX_DESCRIPTORS));

	return;
}

static int
qla_alloc_rcv_bufs(qla_host_t *ha)
{
	int		i, j, ret = 0;
	qla_rx_buf_t	*rxb;

	if (bus_dma_tag_create(NULL,    /* parent */
			1, 0,    /* alignment, bounds */
			BUS_SPACE_MAXADDR,       /* lowaddr */
			BUS_SPACE_MAXADDR,       /* highaddr */
			NULL, NULL,      /* filter, filterarg */
			MJUM9BYTES,     /* maxsize */
			1,        /* nsegments */
			MJUM9BYTES,        /* maxsegsize */
			BUS_DMA_ALLOCNOW,        /* flags */
			NULL,    /* lockfunc */
			NULL,    /* lockfuncarg */
			&ha->rx_tag)) {
		device_printf(ha->pci_dev, "%s: rx_tag alloc failed\n",
			__func__);

		return (ENOMEM);
	}

	bzero((void *)ha->rx_buf, (sizeof(qla_rx_buf_t) * NUM_RX_DESCRIPTORS));
	bzero((void *)ha->rx_jbuf,
		(sizeof(qla_rx_buf_t) * NUM_RX_JUMBO_DESCRIPTORS));

	for (i = 0; i < MAX_SDS_RINGS; i++) {
		ha->hw.sds[i].sdsr_next = 0;
		ha->hw.sds[i].rxb_free = NULL;
		ha->hw.sds[i].rx_free = 0;
		ha->hw.sds[i].rxjb_free = NULL;
		ha->hw.sds[i].rxj_free = 0;
	}

	for (i = 0; i < NUM_RX_DESCRIPTORS; i++) {
		rxb = &ha->rx_buf[i];

		ret = bus_dmamap_create(ha->rx_tag, BUS_DMA_NOWAIT, &rxb->map);

		if (ret) {
			device_printf(ha->pci_dev,
				"%s: dmamap[%d] failed\n", __func__, i);

			for (j = 0; j < i; j++) {
				bus_dmamap_destroy(ha->rx_tag,
					ha->rx_buf[j].map);
			}
			goto qla_alloc_rcv_bufs_failed;
		}
	}

	qla_init_hw_rcv_descriptors(ha, RDS_RING_INDEX_NORMAL);

	for (i = 0; i < NUM_RX_DESCRIPTORS; i++) {
		rxb = &ha->rx_buf[i];
		rxb->handle = i;
		if (!(ret = qla_get_mbuf(ha, rxb, NULL, 0))) {
			/*
		 	 * set the physical address in the corresponding
			 * descriptor entry in the receive ring/queue for the
			 * hba 
			 */
			qla_set_hw_rcv_desc(ha, RDS_RING_INDEX_NORMAL, i,
				rxb->handle, rxb->paddr,
				(rxb->m_head)->m_pkthdr.len);
		} else {
			device_printf(ha->pci_dev,
				"%s: qla_get_mbuf [standard(%d)] failed\n",
				__func__, i);
			bus_dmamap_destroy(ha->rx_tag, rxb->map);
			goto qla_alloc_rcv_bufs_failed;
		}
	}

	for (i = 0; i < NUM_RX_JUMBO_DESCRIPTORS; i++) {
		rxb = &ha->rx_jbuf[i];

		ret = bus_dmamap_create(ha->rx_tag, BUS_DMA_NOWAIT, &rxb->map);

		if (ret) {
			device_printf(ha->pci_dev,
				"%s: dmamap[%d] failed\n", __func__, i);

			for (j = 0; j < i; j++) {
				bus_dmamap_destroy(ha->rx_tag,
					ha->rx_jbuf[j].map);
			}
			goto qla_alloc_rcv_bufs_failed;
		}
	}

	qla_init_hw_rcv_descriptors(ha, RDS_RING_INDEX_JUMBO);

	for (i = 0; i < NUM_RX_JUMBO_DESCRIPTORS; i++) {
		rxb = &ha->rx_jbuf[i];
		rxb->handle = i;
		if (!(ret = qla_get_mbuf(ha, rxb, NULL, 1))) {
			/*
		 	 * set the physical address in the corresponding
			 * descriptor entry in the receive ring/queue for the
			 * hba 
			 */
			qla_set_hw_rcv_desc(ha, RDS_RING_INDEX_JUMBO, i,
				rxb->handle, rxb->paddr,
				(rxb->m_head)->m_pkthdr.len);
		} else {
			device_printf(ha->pci_dev,
				"%s: qla_get_mbuf [jumbo(%d)] failed\n",
				__func__, i);
			bus_dmamap_destroy(ha->rx_tag, rxb->map);
			goto qla_alloc_rcv_bufs_failed;
		}
	}

	return (0);

qla_alloc_rcv_bufs_failed:
	qla_free_rcv_bufs(ha);
	return (ret);
}

static void
qla_free_rcv_bufs(qla_host_t *ha)
{
	int		i;
	qla_rx_buf_t	*rxb;

	for (i = 0; i < NUM_RX_DESCRIPTORS; i++) {
		rxb = &ha->rx_buf[i];
		if (rxb->m_head != NULL) {
			bus_dmamap_unload(ha->rx_tag, rxb->map);
			bus_dmamap_destroy(ha->rx_tag, rxb->map);
			m_freem(rxb->m_head);
			rxb->m_head = NULL;
		}
	}

	for (i = 0; i < NUM_RX_JUMBO_DESCRIPTORS; i++) {
		rxb = &ha->rx_jbuf[i];
		if (rxb->m_head != NULL) {
			bus_dmamap_unload(ha->rx_tag, rxb->map);
			bus_dmamap_destroy(ha->rx_tag, rxb->map);
			m_freem(rxb->m_head);
			rxb->m_head = NULL;
		}
	}

	if (ha->rx_tag != NULL) {
		bus_dma_tag_destroy(ha->rx_tag);
		ha->rx_tag = NULL;
	}

	bzero((void *)ha->rx_buf, (sizeof(qla_rx_buf_t) * NUM_RX_DESCRIPTORS));
	bzero((void *)ha->rx_jbuf,
		(sizeof(qla_rx_buf_t) * NUM_RX_JUMBO_DESCRIPTORS));

	for (i = 0; i < MAX_SDS_RINGS; i++) {
		ha->hw.sds[i].sdsr_next = 0;
		ha->hw.sds[i].rxb_free = NULL;
		ha->hw.sds[i].rx_free = 0;
		ha->hw.sds[i].rxjb_free = NULL;
		ha->hw.sds[i].rxj_free = 0;
	}

	return;
}

int
qla_get_mbuf(qla_host_t *ha, qla_rx_buf_t *rxb, struct mbuf *nmp,
	uint32_t jumbo)
{
	struct mbuf *mp = nmp;
	struct ifnet   *ifp;
	int             ret = 0;
	uint32_t	offset;

	QL_DPRINT2((ha->pci_dev, "%s: jumbo(0x%x) enter\n", __func__, jumbo));

	ifp = ha->ifp;

	if (mp == NULL) {
		if (!jumbo) {
			mp = m_getcl(M_NOWAIT, MT_DATA, M_PKTHDR);

			if (mp == NULL) {
				ha->err_m_getcl++;
				ret = ENOBUFS;
				device_printf(ha->pci_dev,
					"%s: m_getcl failed\n", __func__);
				goto exit_qla_get_mbuf;
			}
			mp->m_len = mp->m_pkthdr.len = MCLBYTES;
		} else {
			mp = m_getjcl(M_NOWAIT, MT_DATA, M_PKTHDR,
				MJUM9BYTES);
			if (mp == NULL) {
				ha->err_m_getjcl++;
				ret = ENOBUFS;
				device_printf(ha->pci_dev,
					"%s: m_getjcl failed\n", __func__);
				goto exit_qla_get_mbuf;
			}
			mp->m_len = mp->m_pkthdr.len = MJUM9BYTES;
		}
	} else {
		if (!jumbo)
			mp->m_len = mp->m_pkthdr.len = MCLBYTES;
		else
			mp->m_len = mp->m_pkthdr.len = MJUM9BYTES;

		mp->m_data = mp->m_ext.ext_buf;
		mp->m_next = NULL;
	}

	offset = (uint32_t)((unsigned long long)mp->m_data & 0x7ULL);
	if (offset) {
		offset = 8 - offset;
		m_adj(mp, offset);
	}

	/*
	 * Using memory from the mbuf cluster pool, invoke the bus_dma
	 * machinery to arrange the memory mapping.
	 */
	ret = bus_dmamap_load(ha->rx_tag, rxb->map,
				mtod(mp, void *), mp->m_len,
				qla_dmamap_callback, &rxb->paddr,
				BUS_DMA_NOWAIT);
	if (ret || !rxb->paddr) {
		m_free(mp);
		rxb->m_head = NULL;
		device_printf(ha->pci_dev,
			"%s: bus_dmamap_load failed\n", __func__);
                ret = -1;
		goto exit_qla_get_mbuf;
	}
	rxb->m_head = mp;
	bus_dmamap_sync(ha->rx_tag, rxb->map, BUS_DMASYNC_PREREAD);

exit_qla_get_mbuf:
	QL_DPRINT2((ha->pci_dev, "%s: exit ret = 0x%08x\n", __func__, ret));
	return (ret);
}

static void
qla_tx_done(void *context, int pending)
{
	qla_host_t *ha = context;

	qla_hw_tx_done(ha);
	qla_start(ha->ifp);
<<<<<<< HEAD
}

// CHERI CHANGES START
// {
//   "updated": 20181114,
//   "target_type": "kernel",
//   "changes": [
//     "ioctl:net"
//   ]
// }
// CHERI CHANGES END
=======
}
>>>>>>> e638846e
<|MERGE_RESOLUTION|>--- conflicted
+++ resolved
@@ -1468,9 +1468,7 @@
 
 	qla_hw_tx_done(ha);
 	qla_start(ha->ifp);
-<<<<<<< HEAD
-}
-
+}
 // CHERI CHANGES START
 // {
 //   "updated": 20181114,
@@ -1479,7 +1477,4 @@
 //     "ioctl:net"
 //   ]
 // }
-// CHERI CHANGES END
-=======
-}
->>>>>>> e638846e
+// CHERI CHANGES END