--- conflicted
+++ resolved
@@ -3941,17 +3941,4 @@
 };
 devclass_t xbb_devclass;
 
-<<<<<<< HEAD
-DRIVER_MODULE(xbbd, xenbusb_back, xbb_driver, xbb_devclass, 0, 0);
-// CHERI CHANGES START
-// {
-//   "updated": 20181114,
-//   "target_type": "kernel",
-//   "changes": [
-//     "struct iovec"
-//   ]
-// }
-// CHERI CHANGES END
-=======
-DRIVER_MODULE(xbbd, xenbusb_back, xbb_driver, xbb_devclass, 0, 0);
->>>>>>> fe33cd02
+DRIVER_MODULE(xbbd, xenbusb_back, xbb_driver, xbb_devclass, 0, 0);