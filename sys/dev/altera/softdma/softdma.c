/*-
 * Copyright (c) 2017-2018 Ruslan Bukin <br@bsdpad.com>
 * All rights reserved.
 *
 * This software was developed by SRI International and the University of
 * Cambridge Computer Laboratory under DARPA/AFRL contract FA8750-10-C-0237
 * ("CTSRD"), as part of the DARPA CRASH research programme.
 *
 * Redistribution and use in source and binary forms, with or without
 * modification, are permitted provided that the following conditions
 * are met:
 * 1. Redistributions of source code must retain the above copyright
 *    notice, this list of conditions and the following disclaimer.
 * 2. Redistributions in binary form must reproduce the above copyright
 *    notice, this list of conditions and the following disclaimer in the
 *    documentation and/or other materials provided with the distribution.
 *
 * THIS SOFTWARE IS PROVIDED BY THE AUTHOR AND CONTRIBUTORS ``AS IS'' AND
 * ANY EXPRESS OR IMPLIED WARRANTIES, INCLUDING, BUT NOT LIMITED TO, THE
 * IMPLIED WARRANTIES OF MERCHANTABILITY AND FITNESS FOR A PARTICULAR PURPOSE
 * ARE DISCLAIMED.  IN NO EVENT SHALL THE AUTHOR OR CONTRIBUTORS BE LIABLE
 * FOR ANY DIRECT, INDIRECT, INCIDENTAL, SPECIAL, EXEMPLARY, OR CONSEQUENTIAL
 * DAMAGES (INCLUDING, BUT NOT LIMITED TO, PROCUREMENT OF SUBSTITUTE GOODS
 * OR SERVICES; LOSS OF USE, DATA, OR PROFITS; OR BUSINESS INTERRUPTION)
 * HOWEVER CAUSED AND ON ANY THEORY OF LIABILITY, WHETHER IN CONTRACT, STRICT
 * LIABILITY, OR TORT (INCLUDING NEGLIGENCE OR OTHERWISE) ARISING IN ANY WAY
 * OUT OF THE USE OF THIS SOFTWARE, EVEN IF ADVISED OF THE POSSIBILITY OF
 * SUCH DAMAGE.
 */

/* This is driver for SoftDMA device built using Altera FIFO component. */

#include <sys/cdefs.h>
__FBSDID("$FreeBSD$");

#include "opt_platform.h"
#include <sys/param.h>
#include <sys/systm.h>
#include <sys/conf.h>
#include <sys/bus.h>
#include <sys/endian.h>
#include <sys/kernel.h>
#include <sys/kthread.h>
#include <sys/module.h>
#include <sys/lock.h>
#include <sys/mutex.h>
#include <sys/resource.h>
#include <sys/rman.h>

#include <machine/bus.h>

#ifdef FDT
#include <dev/fdt/fdt_common.h>
#include <dev/ofw/ofw_bus.h>
#include <dev/ofw/ofw_bus_subr.h>
#endif

#include <dev/altera/softdma/a_api.h>

#include <dev/xdma/xdma.h>
#include "xdma_if.h"

#define SOFTDMA_DEBUG
#undef SOFTDMA_DEBUG

#ifdef SOFTDMA_DEBUG
#define dprintf(fmt, ...)  printf(fmt, ##__VA_ARGS__)
#else
#define dprintf(fmt, ...)
#endif

#define	AVALON_FIFO_TX_BASIC_OPTS_DEPTH		16
#define	SOFTDMA_NCHANNELS			1
#define	CONTROL_GEN_SOP				(1 << 0)
#define	CONTROL_GEN_EOP				(1 << 1)
#define	CONTROL_OWN				(1 << 31)

#define	SOFTDMA_RX_EVENTS	\
	(A_ONCHIP_FIFO_MEM_CORE_INTR_FULL	| \
	 A_ONCHIP_FIFO_MEM_CORE_INTR_OVERFLOW	| \
	 A_ONCHIP_FIFO_MEM_CORE_INTR_UNDERFLOW)
#define	SOFTDMA_TX_EVENTS	\
	(A_ONCHIP_FIFO_MEM_CORE_INTR_EMPTY	| \
 	A_ONCHIP_FIFO_MEM_CORE_INTR_OVERFLOW	| \
 	A_ONCHIP_FIFO_MEM_CORE_INTR_UNDERFLOW)

struct softdma_channel {
	struct softdma_softc	*sc;
	struct mtx		mtx;
	xdma_channel_t		*xchan;
	struct proc		*p;
	int			used;
	int			index;
	int			run;
	uint32_t		idx_tail;
	uint32_t		idx_head;
	struct softdma_desc	*descs;

	uint32_t		descs_num;
	uint32_t		descs_used_count;
};

struct softdma_desc {
	void			*src_addr;
	void			*dst_addr;
	uint32_t		len;
	uint32_t		access_width;
	uint32_t		count;
	uint16_t		src_incr;
	uint16_t		dst_incr;
	uint32_t		direction;
	struct softdma_desc	*next;
	uint32_t		transfered;
	uint32_t		status;
	uint32_t		reserved;
	uint32_t		control;
};

struct softdma_softc {
	device_t		dev;
	struct resource		*res[3];
	bus_space_tag_t		bst;
	bus_space_handle_t	bsh;
	bus_space_tag_t		bst_c;
	bus_space_handle_t	bsh_c;
	void			*ih;
	struct softdma_channel	channels[SOFTDMA_NCHANNELS];
};

static struct resource_spec softdma_spec[] = {
	{ SYS_RES_MEMORY,	0,	RF_ACTIVE },	/* fifo */
	{ SYS_RES_MEMORY,	1,	RF_ACTIVE },	/* core */
	{ SYS_RES_IRQ,		0,	RF_ACTIVE },
	{ -1, 0 }
};

static int softdma_probe(device_t dev);
static int softdma_attach(device_t dev);
static int softdma_detach(device_t dev);

static inline uint32_t
softdma_next_desc(struct softdma_channel *chan, uint32_t curidx)
{

	return ((curidx + 1) % chan->descs_num);
}

static void
softdma_mem_write(struct softdma_softc *sc, uint32_t reg, uint32_t val)
{

	bus_write_4(sc->res[0], reg, htole32(val));
}

static uint32_t
softdma_mem_read(struct softdma_softc *sc, uint32_t reg)
{
	uint32_t val;

	val = bus_read_4(sc->res[0], reg);

	return (le32toh(val));
}

static void
softdma_memc_write(struct softdma_softc *sc, uint32_t reg, uint32_t val)
{

	bus_write_4(sc->res[1], reg, htole32(val));
}

static uint32_t
softdma_memc_read(struct softdma_softc *sc, uint32_t reg)
{
	uint32_t val;

	val = bus_read_4(sc->res[1], reg);

	return (le32toh(val));
}

static uint32_t
softdma_fill_level(struct softdma_softc *sc)
{
	uint32_t val;

	val = softdma_memc_read(sc,
	    A_ONCHIP_FIFO_MEM_CORE_STATUS_REG_FILL_LEVEL);

	return (val);
}

static uint32_t
fifo_fill_level_wait(struct softdma_softc *sc)
{
	uint32_t val;

	do
		val = softdma_fill_level(sc);
	while (val == AVALON_FIFO_TX_BASIC_OPTS_DEPTH);

	return (val);
}

static void
softdma_intr(void *arg)
{
	struct softdma_channel *chan;
	struct softdma_softc *sc;
	int reg;
	int err;

	sc = arg;

	chan = &sc->channels[0];

	reg = softdma_memc_read(sc, A_ONCHIP_FIFO_MEM_CORE_STATUS_REG_EVENT);

	if (reg & (A_ONCHIP_FIFO_MEM_CORE_EVENT_OVERFLOW | 
	    A_ONCHIP_FIFO_MEM_CORE_EVENT_UNDERFLOW)) {
		/* Errors */
		err = (((reg & A_ONCHIP_FIFO_MEM_CORE_ERROR_MASK) >> \
		    A_ONCHIP_FIFO_MEM_CORE_ERROR_SHIFT) & 0xff);
	}

	if (reg != 0) {
		softdma_memc_write(sc,
		    A_ONCHIP_FIFO_MEM_CORE_STATUS_REG_EVENT, reg);
		chan->run = 1;
		wakeup(chan);
	}
}

static int
softdma_probe(device_t dev)
{

	if (!ofw_bus_status_okay(dev))
		return (ENXIO);

	if (!ofw_bus_is_compatible(dev, "altr,softdma"))
		return (ENXIO);

	device_set_desc(dev, "SoftDMA");

	return (BUS_PROBE_DEFAULT);
}

static int
softdma_attach(device_t dev)
{
	struct softdma_softc *sc;
	phandle_t xref, node;
	int err;

	sc = device_get_softc(dev);
	sc->dev = dev;

	if (bus_alloc_resources(dev, softdma_spec, sc->res)) {
		device_printf(dev,
		    "could not allocate resources for device\n");
		return (ENXIO);
	}

	/* FIFO memory interface */
	sc->bst = rman_get_bustag(sc->res[0]);
	sc->bsh = rman_get_bushandle(sc->res[0]);

	/* FIFO control memory interface */
	sc->bst_c = rman_get_bustag(sc->res[1]);
	sc->bsh_c = rman_get_bushandle(sc->res[1]);

	/* Setup interrupt handler */
	err = bus_setup_intr(dev, sc->res[2], INTR_TYPE_MISC | INTR_MPSAFE,
	    NULL, softdma_intr, sc, &sc->ih);
	if (err) {
		device_printf(dev, "Unable to alloc interrupt resource.\n");
		return (ENXIO);
	}

	node = ofw_bus_get_node(dev);
	xref = OF_xref_from_node(node);
	OF_device_register_xref(xref, dev);

	return (0);
}

static int
softdma_detach(device_t dev)
{
	struct softdma_softc *sc;

	sc = device_get_softc(dev);

	return (0);
}

static int
softdma_process_tx(struct softdma_channel *chan, struct softdma_desc *desc)
{
	struct softdma_softc *sc;
	uintptr_t addr;
	uint64_t buf;
	uint32_t word;
	uint32_t missing;
	uint32_t reg;
	int got_bits;
	int len;
	uint32_t fifo_depth;

	sc = chan->sc;

	fifo_depth = fifo_fill_level_wait(sc);

	/* Set start of packet. */
	if (desc->control & CONTROL_GEN_SOP)
		softdma_mem_write(sc, A_ONCHIP_FIFO_MEM_CORE_METADATA,
		    A_ONCHIP_FIFO_MEM_CORE_SOP);

	got_bits = 0;
	buf = 0;

	addr = (uintptr_t)desc->src_addr;
	len = desc->len;

	if (addr & 1) {
		buf = (buf << 8) | *(uint8_t *)addr;
		got_bits += 8;
		addr += 1;
		len -= 1;
	}

	if (len >= 2 && addr & 2) {
		buf = (buf << 16) | *(uint16_t *)addr;
		got_bits += 16;
		addr += 2;
		len -= 2;
	}

	while (len >= 4) {
		buf = (buf << 32) | (uint64_t)*(uint32_t *)addr;
		addr += 4;
		len -= 4;
		word = (uint32_t)((buf >> got_bits) & 0xffffffff);

		if (fifo_depth == AVALON_FIFO_TX_BASIC_OPTS_DEPTH)
			fifo_depth = fifo_fill_level_wait(sc);

		if (len == 0 && got_bits == 0 &&
		    (desc->control & CONTROL_GEN_EOP) != 0)
			softdma_mem_write(sc, A_ONCHIP_FIFO_MEM_CORE_METADATA,
			    A_ONCHIP_FIFO_MEM_CORE_EOP);
		bus_write_4(sc->res[0], A_ONCHIP_FIFO_MEM_CORE_DATA, word);
		fifo_depth++;
	}

	if (len & 2) {
		buf = (buf << 16) | *(uint16_t *)addr;
		got_bits += 16;
		addr += 2;
		len -= 2;
	}

	if (len & 1) {
		buf = (buf << 8) | *(uint8_t *)addr;
		got_bits += 8;
		addr += 1;
		len -= 1;
	}

	if (got_bits >= 32) {
		got_bits -= 32;
		word = (uint32_t)((buf >> got_bits) & 0xffffffff);

		if (fifo_depth == AVALON_FIFO_TX_BASIC_OPTS_DEPTH)
			fifo_depth = fifo_fill_level_wait(sc);
		if (len == 0 && got_bits == 0 &&
		    (desc->control & CONTROL_GEN_EOP) != 0)
			softdma_mem_write(sc, A_ONCHIP_FIFO_MEM_CORE_METADATA,
			    A_ONCHIP_FIFO_MEM_CORE_EOP);
		bus_write_4(sc->res[0], A_ONCHIP_FIFO_MEM_CORE_DATA, word);
		fifo_depth++;
	}

	if (got_bits) {
		missing = 32 - got_bits;
		got_bits /= 8;

		if (fifo_depth == AVALON_FIFO_TX_BASIC_OPTS_DEPTH)
			fifo_depth = fifo_fill_level_wait(sc);
		reg = A_ONCHIP_FIFO_MEM_CORE_EOP |
		    ((4 - got_bits) << A_ONCHIP_FIFO_MEM_CORE_EMPTY_SHIFT);
		softdma_mem_write(sc, A_ONCHIP_FIFO_MEM_CORE_METADATA, reg);
		word = (uint32_t)((buf << missing) & 0xffffffff);
		bus_write_4(sc->res[0], A_ONCHIP_FIFO_MEM_CORE_DATA, word);
		fifo_depth++;
	}

	return (desc->len);
}

static int
softdma_process_rx(struct softdma_channel *chan, struct softdma_desc *desc)
{
	uint32_t src_offs, dst_offs;
	struct softdma_softc *sc;
	uint32_t fill_level;
	uint32_t empty;
	uint32_t meta;
	uint32_t data;
	int sop_rcvd;
	int timeout;
	size_t len;
	int error;

	sc = chan->sc;
	empty = 0;
	src_offs = dst_offs = 0;
	error = 0;

	fill_level = softdma_fill_level(sc);
	if (fill_level == 0) {
		/* Nothing to receive. */
		return (0);
	}

	len = desc->len;

	sop_rcvd = 0;
	while (fill_level) {
		empty = 0;
		data = bus_read_4(sc->res[0], A_ONCHIP_FIFO_MEM_CORE_DATA);
		meta = softdma_mem_read(sc, A_ONCHIP_FIFO_MEM_CORE_METADATA);

		fill_level--;

		if (meta & A_ONCHIP_FIFO_MEM_CORE_ERROR_MASK) {
			error = 1;
			break;
		}

		if ((meta & A_ONCHIP_FIFO_MEM_CORE_CHANNEL_MASK) != 0) {
			error = 1;
			break;
		}

		if (meta & A_ONCHIP_FIFO_MEM_CORE_SOP) {
			sop_rcvd = 1;
		}

		if (meta & A_ONCHIP_FIFO_MEM_CORE_EOP) {
			empty = (meta & A_ONCHIP_FIFO_MEM_CORE_EMPTY_MASK) >>
			    A_ONCHIP_FIFO_MEM_CORE_EMPTY_SHIFT;
		}

		if (sop_rcvd == 0) {
			error = 1;
			break;
		}

		if (empty == 0) {
			*(uint32_t *)((uintptr_t)desc->dst_addr + dst_offs) =
			    data;
			dst_offs += 4;
		} else if (empty == 1) {
			*(uint16_t *)((uintptr_t)desc->dst_addr + dst_offs) =
			    ((data >> 16) & 0xffff);
			dst_offs += 2;

			*(uint8_t *)((uintptr_t)desc->dst_addr + dst_offs) =
			    ((data >> 8) & 0xff);
			dst_offs += 1;
		} else {
			panic("empty %d\n", empty);
		}

		if (meta & A_ONCHIP_FIFO_MEM_CORE_EOP)
			break;

		timeout = 100;
		while (fill_level == 0 && timeout--)
			fill_level = softdma_fill_level(sc);
		if (timeout == 0) {
			/* No EOP received. Broken packet. */
			error = 1;
			break;
		}
	}

	if (error) {
		return (-1);
	}

	return (dst_offs);
}

static uint32_t
softdma_process_descriptors(struct softdma_channel *chan,
    xdma_transfer_status_t *status)
{
	struct xdma_channel *xchan;
	struct softdma_desc *desc;
	struct softdma_softc *sc;
	xdma_transfer_status_t st;
	int ret;

	sc = chan->sc;

	xchan = chan->xchan;

	desc = &chan->descs[chan->idx_tail];

	while (desc != NULL) {
		if ((desc->control & CONTROL_OWN) == 0) {
			break;
		}

		if (desc->direction == XDMA_MEM_TO_DEV) {
			ret = softdma_process_tx(chan, desc);
		} else {
			ret = softdma_process_rx(chan, desc);
			if (ret == 0) {
				/* No new data available. */
				break;
			}
		}

		/* Descriptor processed. */
		desc->control = 0;

		if (ret >= 0) {
			st.error = 0;
			st.transferred = ret;
		} else {
			st.error = ret;
			st.transferred = 0;
		}

		xchan_seg_done(xchan, &st);
		atomic_subtract_int(&chan->descs_used_count, 1);

		if (ret >= 0) {
			status->transferred += ret;
		} else {
			status->error = 1;
			break;
		}

		chan->idx_tail = softdma_next_desc(chan, chan->idx_tail);

		/* Process next descriptor, if any. */
		desc = desc->next;
	}

	return (0);
}

static void
softdma_worker(void *arg)
{
	xdma_transfer_status_t status;
	struct softdma_channel *chan;
	struct softdma_softc *sc;

	chan = arg;

	sc = chan->sc;

	while (1) {
		mtx_lock(&chan->mtx);

		do {
			mtx_sleep(chan, &chan->mtx, 0, "softdma_wait", hz / 2);
		} while (chan->run == 0);

		status.error = 0;
		status.transferred = 0;

		softdma_process_descriptors(chan, &status);

		/* Finish operation */
		chan->run = 0;
		xdma_callback(chan->xchan, &status);

		mtx_unlock(&chan->mtx);
	}

}

static int
softdma_proc_create(struct softdma_channel *chan)
{
	struct softdma_softc *sc;

	sc = chan->sc;

	if (chan->p != NULL) {
		/* Already created */
		return (0);
	}

	mtx_init(&chan->mtx, "SoftDMA", NULL, MTX_DEF);

	if (kproc_create(softdma_worker, (void *)chan, &chan->p, 0, 0,
	    "softdma_worker") != 0) {
		device_printf(sc->dev,
		    "%s: Failed to create worker thread.\n", __func__);
		return (-1);
	}

	return (0);
}

static int
softdma_channel_alloc(device_t dev, struct xdma_channel *xchan)
{
	struct softdma_channel *chan;
	struct softdma_softc *sc;
	int i;

	sc = device_get_softc(dev);

	for (i = 0; i < SOFTDMA_NCHANNELS; i++) {
		chan = &sc->channels[i];
		if (chan->used == 0) {
			chan->xchan = xchan;
			xchan->chan = (void *)chan;
			xchan->caps |= XCHAN_CAP_NOSEG;
			chan->index = i;
			chan->idx_head = 0;
			chan->idx_tail = 0;
			chan->descs_used_count = 0;
			chan->descs_num = 1024;
			chan->sc = sc;

			if (softdma_proc_create(chan) != 0) {
				return (-1);
			}

			chan->used = 1;

			return (0);
		}
	}

	return (-1);
}

static int
softdma_channel_free(device_t dev, struct xdma_channel *xchan)
{
	struct softdma_channel *chan;
	struct softdma_softc *sc;

	sc = device_get_softc(dev);

	chan = (struct softdma_channel *)xchan->chan;

	if (chan->descs != NULL) {
		free(chan->descs, M_DEVBUF);
	}

	chan->used = 0;

	return (0);
}

static int
softdma_desc_alloc(struct xdma_channel *xchan)
{
	struct softdma_channel *chan;
	uint32_t nsegments;

	chan = (struct softdma_channel *)xchan->chan;

	nsegments = chan->descs_num;

	chan->descs = malloc(nsegments * sizeof(struct softdma_desc),
	    M_DEVBUF, (M_WAITOK | M_ZERO));

	return (0);
}

static int
softdma_channel_prep_sg(device_t dev, struct xdma_channel *xchan)
{
	struct softdma_channel *chan;
	struct softdma_desc *desc;
	struct softdma_softc *sc;
	int ret;
	int i;

	sc = device_get_softc(dev);

	chan = (struct softdma_channel *)xchan->chan;

	ret = softdma_desc_alloc(xchan);
	if (ret != 0) {
		device_printf(sc->dev,
		    "%s: Can't allocate descriptors.\n", __func__);
		return (-1);
	}

	for (i = 0; i < chan->descs_num; i++) {
		desc = &chan->descs[i];

		if (i == (chan->descs_num - 1)) {
			desc->next = &chan->descs[0];
		} else {
			desc->next = &chan->descs[i+1];
		}
	}

	return (0);
}

static int
softdma_channel_capacity(device_t dev, xdma_channel_t *xchan,
    uint32_t *capacity)
{
	struct softdma_channel *chan;
	uint32_t c;

	chan = (struct softdma_channel *)xchan->chan;

	/* At least one descriptor must be left empty. */
	c = (chan->descs_num - chan->descs_used_count - 1);

	*capacity = c;

	return (0);
}

static int
softdma_channel_submit_sg(device_t dev, struct xdma_channel *xchan,
    struct xdma_sglist *sg, uint32_t sg_n)
{
	struct softdma_channel *chan;
	struct softdma_desc *desc;
	struct softdma_softc *sc;
	uint32_t enqueued;
	uint32_t saved_dir;
	uint32_t tmp;
	uint32_t len;
	int i;

	sc = device_get_softc(dev);

	chan = (struct softdma_channel *)xchan->chan;

	enqueued = 0;

	for (i = 0; i < sg_n; i++) {
		len = (uint32_t)sg[i].len;

		desc = &chan->descs[chan->idx_head];
		desc->src_addr = (void *)sg[i].src.vaddr;
		desc->dst_addr = (void *)sg[i].dst.vaddr;
		if (sg[i].direction == XDMA_MEM_TO_DEV) {
			desc->src_incr = 1;
			desc->dst_incr = 0;
		} else {
			desc->src_incr = 0;
			desc->dst_incr = 1;
		}
		desc->direction = sg[i].direction;
		saved_dir = sg[i].direction;
		desc->len = len;
		desc->transfered = 0;
		desc->status = 0;
		desc->reserved = 0;
		desc->control = 0;

		if (sg[i].first == 1)
			desc->control |= CONTROL_GEN_SOP;
		if (sg[i].last == 1)
			desc->control |= CONTROL_GEN_EOP;

		tmp = chan->idx_head;
		chan->idx_head = softdma_next_desc(chan, chan->idx_head);
		atomic_add_int(&chan->descs_used_count, 1);
		desc->control |= CONTROL_OWN;
		enqueued += 1;
	}

	if (enqueued == 0)
		return (0);

	if (saved_dir == XDMA_MEM_TO_DEV) {
		chan->run = 1;
		wakeup(chan);
	} else
		softdma_memc_write(sc,
		    A_ONCHIP_FIFO_MEM_CORE_STATUS_REG_INT_ENABLE,
		    SOFTDMA_RX_EVENTS);

	return (0);
}

static int
softdma_channel_request(device_t dev, struct xdma_channel *xchan,
    struct xdma_request *req)
{
	struct softdma_channel *chan;
	struct softdma_desc *desc;
	struct softdma_softc *sc;
	int ret;

	sc = device_get_softc(dev);

	chan = (struct softdma_channel *)xchan->chan;

	ret = softdma_desc_alloc(xchan);
	if (ret != 0) {
		device_printf(sc->dev,
		    "%s: Can't allocate descriptors.\n", __func__);
		return (-1);
	}

	desc = &chan->descs[0];

	desc->src_addr = (void *)req->src.vaddr;
	desc->dst_addr = (void *)req->dst.vaddr;
	desc->len = req->block_len;
	desc->src_incr = 1;
	desc->dst_incr = 1;
	desc->next = NULL;

	return (0);
}

static int
softdma_channel_control(device_t dev, xdma_channel_t *xchan, int cmd)
{
	struct softdma_channel *chan;
	struct softdma_softc *sc;

	sc = device_get_softc(dev);

	chan = (struct softdma_channel *)xchan->chan;

	switch (cmd) {
	case XDMA_CMD_BEGIN:
	case XDMA_CMD_TERMINATE:
	case XDMA_CMD_PAUSE:
		/* TODO: implement me */
		return (-1);
	}

	return (0);
}

#ifdef FDT
static int
softdma_ofw_md_data(device_t dev, pcell_t *cells,
    int ncells, void **ptr)
{

	return (0);
}
#endif

static device_method_t softdma_methods[] = {
	/* Device interface */
	DEVMETHOD(device_probe,			softdma_probe),
	DEVMETHOD(device_attach,		softdma_attach),
	DEVMETHOD(device_detach,		softdma_detach),

	/* xDMA Interface */
	DEVMETHOD(xdma_channel_alloc,		softdma_channel_alloc),
	DEVMETHOD(xdma_channel_free,		softdma_channel_free),
	DEVMETHOD(xdma_channel_request,		softdma_channel_request),
	DEVMETHOD(xdma_channel_control,		softdma_channel_control),

	/* xDMA SG Interface */
	DEVMETHOD(xdma_channel_prep_sg,		softdma_channel_prep_sg),
	DEVMETHOD(xdma_channel_submit_sg,	softdma_channel_submit_sg),
	DEVMETHOD(xdma_channel_capacity,	softdma_channel_capacity),

#ifdef FDT
	DEVMETHOD(xdma_ofw_md_data,		softdma_ofw_md_data),
#endif

	DEVMETHOD_END
};

static driver_t softdma_driver = {
	"softdma",
	softdma_methods,
	sizeof(struct softdma_softc),
};

<<<<<<< HEAD
static devclass_t softdma_devclass;

EARLY_DRIVER_MODULE(softdma, simplebus, softdma_driver, softdma_devclass, 0, 0,
    BUS_PASS_INTERRUPT + BUS_PASS_ORDER_LATE);
// CHERI CHANGES START
// {
//   "updated": 20200706,
//   "target_type": "kernel",
//   "changes_purecap": [
//     "pointer_as_integer"
//   ],
//   "change_comment": "bus_addr_t"
// }
// CHERI CHANGES END
=======
EARLY_DRIVER_MODULE(softdma, simplebus, softdma_driver, 0, 0,
    BUS_PASS_INTERRUPT + BUS_PASS_ORDER_LATE);
>>>>>>> b08b5f55
<|MERGE_RESOLUTION|>--- conflicted
+++ resolved
@@ -890,10 +890,7 @@
 	sizeof(struct softdma_softc),
 };
 
-<<<<<<< HEAD
-static devclass_t softdma_devclass;
-
-EARLY_DRIVER_MODULE(softdma, simplebus, softdma_driver, softdma_devclass, 0, 0,
+EARLY_DRIVER_MODULE(softdma, simplebus, softdma_driver, 0, 0,
     BUS_PASS_INTERRUPT + BUS_PASS_ORDER_LATE);
 // CHERI CHANGES START
 // {
@@ -904,8 +901,4 @@
 //   ],
 //   "change_comment": "bus_addr_t"
 // }
-// CHERI CHANGES END
-=======
-EARLY_DRIVER_MODULE(softdma, simplebus, softdma_driver, 0, 0,
-    BUS_PASS_INTERRUPT + BUS_PASS_ORDER_LATE);
->>>>>>> b08b5f55
+// CHERI CHANGES END