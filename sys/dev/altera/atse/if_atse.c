/*-
 * Copyright (c) 2012,2013 Bjoern A. Zeeb
 * Copyright (c) 2014 Robert N. M. Watson
 * All rights reserved.
 *
 * This software was developed by SRI International and the University of
 * Cambridge Computer Laboratory under DARPA/AFRL contract (FA8750-11-C-0249)
 * ("MRC2"), as part of the DARPA MRC research programme.
 *
 * Redistribution and use in source and binary forms, with or without
 * modification, are permitted provided that the following conditions
 * are met:
 * 1. Redistributions of source code must retain the above copyright
 *    notice, this list of conditions and the following disclaimer.
 * 2. Redistributions in binary form must reproduce the above copyright
 *    notice, this list of conditions and the following disclaimer in the
 *    documentation and/or other materials provided with the distribution.
 *
 * THIS SOFTWARE IS PROVIDED BY THE AUTHOR AND CONTRIBUTORS ``AS IS'' AND
 * ANY EXPRESS OR IMPLIED WARRANTIES, INCLUDING, BUT NOT LIMITED TO, THE
 * IMPLIED WARRANTIES OF MERCHANTABILITY AND FITNESS FOR A PARTICULAR PURPOSE
 * ARE DISCLAIMED.  IN NO EVENT SHALL THE AUTHOR OR CONTRIBUTORS BE LIABLE
 * FOR ANY DIRECT, INDIRECT, INCIDENTAL, SPECIAL, EXEMPLARY, OR CONSEQUENTIAL
 * DAMAGES (INCLUDING, BUT NOT LIMITED TO, PROCUREMENT OF SUBSTITUTE GOODS
 * OR SERVICES; LOSS OF USE, DATA, OR PROFITS; OR BUSINESS INTERRUPTION)
 * HOWEVER CAUSED AND ON ANY THEORY OF LIABILITY, WHETHER IN CONTRACT, STRICT
 * LIABILITY, OR TORT (INCLUDING NEGLIGENCE OR OTHERWISE) ARISING IN ANY WAY
 * OUT OF THE USE OF THIS SOFTWARE, EVEN IF ADVISED OF THE POSSIBILITY OF
 * SUCH DAMAGE.
 */
/*
 * Altera Triple-Speed Ethernet MegaCore, Function User Guide
 * UG-01008-3.0, Software Version: 12.0, June 2012.
 * Available at the time of writing at:
 * http://www.altera.com/literature/ug/ug_ethernet.pdf
 *
 * We are using an Marvell E1111 (Alaska) PHY on the DE4.  See mii/e1000phy.c.
 */
/*
 * XXX-BZ NOTES:
 * - ifOutBroadcastPkts are only counted if both ether dst and src are all-1s;
 *   seems an IP core bug, they count ether broadcasts as multicast.  Is this
 *   still the case?
 * - figure out why the TX FIFO fill status and intr did not work as expected.
 * - test 100Mbit/s and 10Mbit/s
 * - blacklist the one special factory programmed ethernet address (for now
 *   hardcoded, later from loader?)
 * - resolve all XXX, left as reminders to shake out details later
 * - Jumbo frame support
 */

#include <sys/cdefs.h>
__FBSDID("$FreeBSD$");

#include "opt_device_polling.h"

#include <sys/param.h>
#include <sys/systm.h>
#include <sys/kernel.h>
#include <sys/bus.h>
#include <sys/endian.h>
#include <sys/jail.h>
#include <sys/lock.h>
#include <sys/module.h>
#include <sys/mutex.h>
#include <sys/proc.h>
#include <sys/socket.h>
#include <sys/sockio.h>
#include <sys/types.h>

#include <net/ethernet.h>
#include <net/if.h>
#include <net/if_var.h>
#include <net/if_dl.h>
#include <net/if_media.h>
#include <net/if_types.h>
#include <net/if_vlan_var.h>

#include <net/bpf.h>

#include <machine/bus.h>
#include <machine/resource.h>
#include <sys/rman.h>

#include <dev/mii/mii.h>
#include <dev/mii/miivar.h>

#include <dev/altera/atse/if_atsereg.h>
#include <dev/altera/atse/a_api.h>

MODULE_DEPEND(atse, ether, 1, 1, 1);
MODULE_DEPEND(atse, miibus, 1, 1, 1);


#define	ATSE_WATCHDOG_TIME	5

#ifdef DEVICE_POLLING
static poll_handler_t atse_poll;
#endif

/* XXX once we'd do parallel attach, we need a global lock for this. */
#define	ATSE_ETHERNET_OPTION_BITS_UNDEF	0
#define	ATSE_ETHERNET_OPTION_BITS_READ	1
static int atse_ethernet_option_bits_flag = ATSE_ETHERNET_OPTION_BITS_UNDEF;
static uint8_t atse_ethernet_option_bits[ALTERA_ETHERNET_OPTION_BITS_LEN];

static int	atse_intr_debug_enable = 0;
SYSCTL_INT(_debug, OID_AUTO, atse_intr_debug_enable, CTLFLAG_RW,
    &atse_intr_debug_enable, 0,
   "Extra debugging output for atse interrupts");

/*
 * Softc and critical resource locking.
 */
#define	ATSE_LOCK(_sc)		mtx_lock(&(_sc)->atse_mtx)
#define	ATSE_UNLOCK(_sc)	mtx_unlock(&(_sc)->atse_mtx)
#define	ATSE_LOCK_ASSERT(_sc)	mtx_assert(&(_sc)->atse_mtx, MA_OWNED)

#define	ATSE_TX_PENDING(sc)	(sc->atse_tx_m != NULL ||		\
				    !IFQ_DRV_IS_EMPTY(&ifp->if_snd))

#ifdef DEBUG
#define	DPRINTF(format, ...)	printf(format, __VA_ARGS__)
#else
#define	DPRINTF(format, ...)
#endif

/* a_api.c functions; factor out? */
static inline void
a_onchip_fifo_mem_core_write(struct resource *res, uint32_t off,
    uint32_t val4, const char *desc, const char *f, const int l)
{

	val4 = htole32(val4);
	DPRINTF("[%s:%d] FIFOW %s 0x%08x = 0x%08x\n", f, l, desc, off, val4);
	bus_write_4(res, off, val4);
}
static inline uint32_t
a_onchip_fifo_mem_core_read(struct resource *res, uint32_t off,
    const char *desc, const char *f, const int l)
{
	uint32_t val4;

	val4 = le32toh(bus_read_4(res, off));
	DPRINTF("[%s:%d] FIFOR %s 0x%08x = 0x%08x\n", f, l, desc, off, val4);
	return (val4);
}

/* The FIFO does an endian convertion, so we must not do it as well. */
/* XXX-BZ in fact we should do a htobe32 so le would be fine as well? */
#define	ATSE_TX_DATA_WRITE(sc, val4)					\
	bus_write_4((sc)->atse_tx_mem_res, A_ONCHIP_FIFO_MEM_CORE_DATA, val4)

#define	ATSE_TX_META_WRITE(sc, val4)					\
	a_onchip_fifo_mem_core_write((sc)->atse_tx_mem_res,		\
	    A_ONCHIP_FIFO_MEM_CORE_METADATA,				\
	    (val4), "TXM", __func__, __LINE__)
#define	ATSE_TX_META_READ(sc)						\
	a_onchip_fifo_mem_core_read((sc)->atse_tx_mem_res,		\
	    A_ONCHIP_FIFO_MEM_CORE_METADATA,				\
	    "TXM", __func__, __LINE__)

#define	ATSE_TX_READ_FILL_LEVEL(sc)					\
	a_onchip_fifo_mem_core_read((sc)->atse_txc_mem_res,		\
	    A_ONCHIP_FIFO_MEM_CORE_STATUS_REG_FILL_LEVEL,		\
	    "TX_FILL", __func__, __LINE__)
#define	ATSE_RX_READ_FILL_LEVEL(sc)					\
	a_onchip_fifo_mem_core_read((sc)->atse_rxc_mem_res,		\
	    A_ONCHIP_FIFO_MEM_CORE_STATUS_REG_FILL_LEVEL,		\
	    "RX_FILL", __func__, __LINE__)

/* The FIFO does an endian convertion, so we must not do it as well. */
/* XXX-BZ in fact we shoudl do a htobe32 so le would be fine as well? */
#define	ATSE_RX_DATA_READ(sc)						\
	bus_read_4((sc)->atse_rx_mem_res, A_ONCHIP_FIFO_MEM_CORE_DATA)
#define	ATSE_RX_META_READ(sc)						\
	a_onchip_fifo_mem_core_read((sc)->atse_rx_mem_res,		\
	    A_ONCHIP_FIFO_MEM_CORE_METADATA,				\
	    "RXM", __func__, __LINE__)

#define	ATSE_RX_STATUS_READ(sc)						\
	a_onchip_fifo_mem_core_read((sc)->atse_rxc_mem_res,		\
	    A_ONCHIP_FIFO_MEM_CORE_STATUS_REG_I_STATUS,			\
	    "RX_EVENT", __func__, __LINE__)

#define	ATSE_TX_STATUS_READ(sc)						\
	a_onchip_fifo_mem_core_read((sc)->atse_txc_mem_res,		\
	    A_ONCHIP_FIFO_MEM_CORE_STATUS_REG_I_STATUS,			\
	    "TX_EVENT", __func__, __LINE__)

#define	ATSE_RX_EVENT_READ(sc)						\
	a_onchip_fifo_mem_core_read((sc)->atse_rxc_mem_res,		\
	    A_ONCHIP_FIFO_MEM_CORE_STATUS_REG_EVENT,			\
	    "RX_EVENT", __func__, __LINE__)

#define	ATSE_TX_EVENT_READ(sc)						\
	a_onchip_fifo_mem_core_read((sc)->atse_txc_mem_res,		\
	    A_ONCHIP_FIFO_MEM_CORE_STATUS_REG_EVENT,			\
	    "TX_EVENT", __func__, __LINE__)

#define	ATSE_RX_EVENT_CLEAR(sc)						\
	do {								\
		uint32_t val4;						\
									\
		val4 = a_onchip_fifo_mem_core_read(			\
		    (sc)->atse_rxc_mem_res,				\
		    A_ONCHIP_FIFO_MEM_CORE_STATUS_REG_EVENT,		\
		    "RX_EVENT", __func__, __LINE__);			\
		if (val4 != 0x00)					\
			a_onchip_fifo_mem_core_write(			\
			    (sc)->atse_rxc_mem_res,			\
			    A_ONCHIP_FIFO_MEM_CORE_STATUS_REG_EVENT,	\
			    val4, "RX_EVENT", __func__, __LINE__);	\
	} while(0)
#define	ATSE_TX_EVENT_CLEAR(sc)						\
	do {								\
		uint32_t val4;						\
									\
		val4 = a_onchip_fifo_mem_core_read(			\
		    (sc)->atse_txc_mem_res,				\
		    A_ONCHIP_FIFO_MEM_CORE_STATUS_REG_EVENT,		\
		    "TX_EVENT", __func__, __LINE__);			\
		if (val4 != 0x00)					\
			a_onchip_fifo_mem_core_write(			\
			    (sc)->atse_txc_mem_res,			\
			    A_ONCHIP_FIFO_MEM_CORE_STATUS_REG_EVENT,	\
			    val4, "TX_EVENT", __func__, __LINE__);	\
	} while(0)

#define	ATSE_RX_EVENTS	(A_ONCHIP_FIFO_MEM_CORE_INTR_FULL |	\
			    A_ONCHIP_FIFO_MEM_CORE_INTR_OVERFLOW |	\
			    A_ONCHIP_FIFO_MEM_CORE_INTR_UNDERFLOW)
#define	ATSE_RX_INTR_ENABLE(sc)						\
	a_onchip_fifo_mem_core_write((sc)->atse_rxc_mem_res,		\
	    A_ONCHIP_FIFO_MEM_CORE_STATUS_REG_INT_ENABLE,		\
	    ATSE_RX_EVENTS,						\
	    "RX_INTR", __func__, __LINE__)	/* XXX-BZ review later. */
#define	ATSE_RX_INTR_DISABLE(sc)					\
	a_onchip_fifo_mem_core_write((sc)->atse_rxc_mem_res,		\
	    A_ONCHIP_FIFO_MEM_CORE_STATUS_REG_INT_ENABLE, 0,		\
	    "RX_INTR", __func__, __LINE__)
#define	ATSE_RX_INTR_READ(sc)						\
	a_onchip_fifo_mem_core_read((sc)->atse_rxc_mem_res,		\
	    A_ONCHIP_FIFO_MEM_CORE_STATUS_REG_INT_ENABLE,		\
	    "RX_INTR", __func__, __LINE__)

#define	ATSE_TX_EVENTS	(A_ONCHIP_FIFO_MEM_CORE_INTR_EMPTY |		\
			    A_ONCHIP_FIFO_MEM_CORE_INTR_OVERFLOW |	\
			    A_ONCHIP_FIFO_MEM_CORE_INTR_UNDERFLOW)
#define	ATSE_TX_INTR_ENABLE(sc)						\
	a_onchip_fifo_mem_core_write((sc)->atse_txc_mem_res,		\
	    A_ONCHIP_FIFO_MEM_CORE_STATUS_REG_INT_ENABLE,		\
	    ATSE_TX_EVENTS,						\
	    "TX_INTR", __func__, __LINE__)	/* XXX-BZ review later. */
#define	ATSE_TX_INTR_DISABLE(sc)					\
	a_onchip_fifo_mem_core_write((sc)->atse_txc_mem_res,		\
	    A_ONCHIP_FIFO_MEM_CORE_STATUS_REG_INT_ENABLE, 0,		\
	    "TX_INTR", __func__, __LINE__)
#define	ATSE_TX_INTR_READ(sc)						\
	a_onchip_fifo_mem_core_read((sc)->atse_txc_mem_res,		\
	    A_ONCHIP_FIFO_MEM_CORE_STATUS_REG_INT_ENABLE,		\
	    "TX_INTR", __func__, __LINE__)

static int	atse_rx_locked(struct atse_softc *sc);

/*
 * Register space access macros.
 */
static inline void
csr_write_4(struct atse_softc *sc, uint32_t reg, uint32_t val4,
    const char *f, const int l)
{

	val4 = htole32(val4);
	DPRINTF("[%s:%d] CSR W %s 0x%08x (0x%08x) = 0x%08x\n", f, l,
	    "atse_mem_res", reg, reg * 4, val4);
	bus_write_4(sc->atse_mem_res, reg * 4, val4);
}

static inline uint32_t
csr_read_4(struct atse_softc *sc, uint32_t reg, const char *f, const int l)
{
	uint32_t val4;

	val4 = le32toh(bus_read_4(sc->atse_mem_res, reg * 4));
	DPRINTF("[%s:%d] CSR R %s 0x%08x (0x%08x) = 0x%08x\n", f, l, 
	    "atse_mem_res", reg, reg * 4, val4);
	return (val4);
}

/*
 * See page 5-2 that it's all dword offsets and the MS 16 bits need to be zero
 * on write and ignored on read.
 */
static inline void
pxx_write_2(struct atse_softc *sc, bus_addr_t bmcr, uint32_t reg, uint16_t val,
    const char *f, const int l, const char *s)
{
	uint32_t val4;

	val4 = htole32(val & 0x0000ffff);
	DPRINTF("[%s:%d] %s W %s 0x%08x (0x%08jx) = 0x%08x\n", f, l, s,
	    "atse_mem_res", reg, (bmcr + reg) * 4, val4);
	bus_write_4(sc->atse_mem_res, (bmcr + reg) * 4, val4);
}

static inline uint16_t
pxx_read_2(struct atse_softc *sc, bus_addr_t bmcr, uint32_t reg, const char *f,
    const int l, const char *s)
{
	uint32_t val4;
	uint16_t val;

	val4 = bus_read_4(sc->atse_mem_res, (bmcr + reg) * 4);
	val = le32toh(val4) & 0x0000ffff;
	DPRINTF("[%s:%d] %s R %s 0x%08x (0x%08jx) = 0x%04x\n", f, l, s,
	    "atse_mem_res", reg, (bmcr + reg) * 4, val);
	return (val);
}

#define	CSR_WRITE_4(sc, reg, val)	\
	csr_write_4((sc), (reg), (val), __func__, __LINE__)
#define	CSR_READ_4(sc, reg)		\
	csr_read_4((sc), (reg), __func__, __LINE__)
#define	PCS_WRITE_2(sc, reg, val)	\
	pxx_write_2((sc), sc->atse_bmcr0, (reg), (val), __func__, __LINE__, \
	    "PCS")
#define	PCS_READ_2(sc, reg)		\
	pxx_read_2((sc), sc->atse_bmcr0, (reg), __func__, __LINE__, "PCS")
#define	PHY_WRITE_2(sc, reg, val)	\
	pxx_write_2((sc), sc->atse_bmcr1, (reg), (val), __func__, __LINE__, \
	    "PHY")
#define	PHY_READ_2(sc, reg)		\
	pxx_read_2((sc), sc->atse_bmcr1, (reg), __func__, __LINE__, "PHY")

static void atse_tick(void *);
static int atse_detach(device_t);

devclass_t atse_devclass;

static int
atse_tx_locked(struct atse_softc *sc, int *sent)
{
	struct mbuf *m;
	uint32_t val4, fill_level;
	int c;

	ATSE_LOCK_ASSERT(sc);

	m = sc->atse_tx_m;
	KASSERT(m != NULL, ("%s: m is null: sc=%p", __func__, sc));
	KASSERT(m->m_flags & M_PKTHDR, ("%s: not a pkthdr: m=%p", __func__, m));

	/*
	 * Copy to buffer to minimize our pain as we can only store
	 * double words which, after the first mbuf gets out of alignment
	 * quite quickly.
	 */
	if (sc->atse_tx_m_offset == 0) {
		m_copydata(m, 0, m->m_pkthdr.len, sc->atse_tx_buf);
		sc->atse_tx_buf_len = m->m_pkthdr.len;
	}

	fill_level = ATSE_TX_READ_FILL_LEVEL(sc);
#if 0	/* Returns 0xdeadc0de. */
	val4 = ATSE_TX_META_READ(sc);
#endif
	if (sc->atse_tx_m_offset == 0) {
		/* Write start of packet. */
		val4 = A_ONCHIP_FIFO_MEM_CORE_SOP;
		val4 &= ~A_ONCHIP_FIFO_MEM_CORE_EOP;
		ATSE_TX_META_WRITE(sc, val4);
	}

	/* TX FIFO is single clock mode, so we have the full FIFO. */
	c = 0;
	while ((sc->atse_tx_buf_len - sc->atse_tx_m_offset) > 4 &&
	     fill_level < AVALON_FIFO_TX_BASIC_OPTS_DEPTH) {

		bcopy(&sc->atse_tx_buf[sc->atse_tx_m_offset], &val4,
		    sizeof(val4));
		ATSE_TX_DATA_WRITE(sc, val4);
		sc->atse_tx_m_offset += sizeof(val4);
		c += sizeof(val4);

		fill_level++;
		if (fill_level == AVALON_FIFO_TX_BASIC_OPTS_DEPTH)
			fill_level = ATSE_TX_READ_FILL_LEVEL(sc);
	}
	if (sent != NULL)
		*sent += c;

	/* Set EOP *before* writing the last symbol. */
	if (sc->atse_tx_m_offset >= (sc->atse_tx_buf_len - 4) &&
	    fill_level < AVALON_FIFO_TX_BASIC_OPTS_DEPTH) {
		int leftm;
		uint32_t x;

		/* Set EndOfPacket. */
		val4 = A_ONCHIP_FIFO_MEM_CORE_EOP;
		/* Set EMPTY. */
		leftm = sc->atse_tx_buf_len - sc->atse_tx_m_offset;
		val4 |= ((4 - leftm) << A_ONCHIP_FIFO_MEM_CORE_EMPTY_SHIFT);
		x = val4;
		ATSE_TX_META_WRITE(sc, val4);

		/* Write last symbol. */
		val4 = 0;
		bcopy(sc->atse_tx_buf + sc->atse_tx_m_offset, &val4, leftm);
		ATSE_TX_DATA_WRITE(sc, val4);

		if (sent != NULL)
			*sent += leftm;

		/* OK, the packet is gone. */
		sc->atse_tx_m = NULL;
		sc->atse_tx_m_offset = 0;

		/* If anyone is interested give them a copy. */
		BPF_MTAP(sc->atse_ifp, m);

		m_freem(m);
		return (0);
	}

	return (EBUSY);
}

static void
atse_start_locked(struct ifnet *ifp)
{
	struct atse_softc *sc;
	int error, sent;

	sc = ifp->if_softc;
	ATSE_LOCK_ASSERT(sc);

	if ((ifp->if_drv_flags & (IFF_DRV_RUNNING | IFF_DRV_OACTIVE)) !=
	    IFF_DRV_RUNNING || (sc->atse_flags & ATSE_FLAGS_LINK) == 0)
		return;

#if 1
	/* 
	 * Disable the watchdog while sending, we are batching packets.
	 * Though we should never reach 5 seconds, and are holding the lock,
	 * but who knows.
	 */
	sc->atse_watchdog_timer = 0;
#endif

	if (sc->atse_tx_m != NULL) {
		error = atse_tx_locked(sc, &sent);
		if (error != 0)
			goto done;
	}
	/* We have more space to send so continue ... */
	for (; !IFQ_DRV_IS_EMPTY(&ifp->if_snd); ) {

		IFQ_DRV_DEQUEUE(&ifp->if_snd, sc->atse_tx_m);
		sc->atse_tx_m_offset = 0;
		if (sc->atse_tx_m == NULL)
			break;
		error = atse_tx_locked(sc, &sent);
		if (error != 0)
			goto done;
	}

done:
	/* If the IP core walks into Nekromanteion try to bail out. */
	if (sent > 0)
		sc->atse_watchdog_timer = ATSE_WATCHDOG_TIME;
}

static void
atse_start(struct ifnet *ifp)
{
	struct atse_softc *sc;

	sc = ifp->if_softc;
	ATSE_LOCK(sc);
	atse_start_locked(ifp);
	ATSE_UNLOCK(sc);
}

static int
atse_stop_locked(struct atse_softc *sc)
{
	struct ifnet *ifp;
	uint32_t mask, val4;
	int i;

	ATSE_LOCK_ASSERT(sc);

	sc->atse_watchdog_timer = 0;
	callout_stop(&sc->atse_tick);

	ifp = sc->atse_ifp;
	ifp->if_drv_flags &= ~(IFF_DRV_RUNNING | IFF_DRV_OACTIVE);
	ATSE_RX_INTR_DISABLE(sc);
	ATSE_TX_INTR_DISABLE(sc);
	ATSE_RX_EVENT_CLEAR(sc);
	ATSE_TX_EVENT_CLEAR(sc);

	/* Disable MAC transmit and receive datapath. */
	mask = BASE_CFG_COMMAND_CONFIG_TX_ENA|BASE_CFG_COMMAND_CONFIG_RX_ENA;
	val4 = CSR_READ_4(sc, BASE_CFG_COMMAND_CONFIG);
	val4 &= ~mask;
	CSR_WRITE_4(sc, BASE_CFG_COMMAND_CONFIG, val4);
	/* Wait for bits to be cleared; i=100 is excessive. */
	for (i = 0; i < 100; i++) {
		val4 = CSR_READ_4(sc, BASE_CFG_COMMAND_CONFIG);
		if ((val4 & mask) == 0)
			break;
		DELAY(10);
	}
	if ((val4 & mask) != 0)
		device_printf(sc->atse_dev, "Disabling MAC TX/RX timed out.\n");
		/* Punt. */

	sc->atse_flags &= ~ATSE_FLAGS_LINK;

	/* XXX-BZ free the RX/TX rings. */

	return (0);
}

static uint8_t
atse_mchash(struct atse_softc *sc __unused, const uint8_t *addr)
{
	int i, j;
	uint8_t x, y;

	x = 0;
	for (i = 0; i < ETHER_ADDR_LEN; i++) {
		y = addr[i] & 0x01;
		for (j = 1; j < 8; j++)
			y ^= (addr[i] >> j) & 0x01;
		x |= (y << i);
	}
	return (x);
}

static int
atse_rxfilter_locked(struct atse_softc *sc)
{
	struct ifnet *ifp;
	struct ifmultiaddr *ifma;
	uint32_t val4;
	int i;

	/* XXX-BZ can we find out if we have the MHASH synthesized? */
	val4 = CSR_READ_4(sc, BASE_CFG_COMMAND_CONFIG);
	/* For simplicity always hash full 48 bits of addresses. */
	if ((val4 & BASE_CFG_COMMAND_CONFIG_MHASH_SEL) != 0)
		val4 &= ~BASE_CFG_COMMAND_CONFIG_MHASH_SEL;

	ifp = sc->atse_ifp;
	if (ifp->if_flags & IFF_PROMISC)
		val4 |= BASE_CFG_COMMAND_CONFIG_PROMIS_EN;
	else
		val4 &= ~BASE_CFG_COMMAND_CONFIG_PROMIS_EN;

	CSR_WRITE_4(sc, BASE_CFG_COMMAND_CONFIG, val4);

	if (ifp->if_flags & IFF_ALLMULTI) {
		/* Accept all multicast addresses. */
		for (i = 0; i <= MHASH_LEN; i++)
			CSR_WRITE_4(sc, MHASH_START + i, 0x1);
	} else {
		/* 
		 * Can hold MHASH_LEN entries.
		 * XXX-BZ bitstring.h would be more general.
		 */
		uint64_t h;

		h = 0;
		/*
		 * Re-build and re-program hash table.  First build the
		 * bit-field "yes" or "no" for each slot per address, then
		 * do all the programming afterwards.
		 */
		if_maddr_rlock(ifp);
		TAILQ_FOREACH(ifma, &ifp->if_multiaddrs, ifma_link) {
			if (ifma->ifma_addr->sa_family != AF_LINK)
				continue;

			h |= (1 << atse_mchash(sc,
			    LLADDR((struct sockaddr_dl *)ifma->ifma_addr)));
		}
		if_maddr_runlock(ifp);
		for (i = 0; i <= MHASH_LEN; i++)
			CSR_WRITE_4(sc, MHASH_START + i,
			    (h & (1 << i)) ? 0x01 : 0x00);
	}

	return (0);
}

static int
atse_ethernet_option_bits_read_fdt(device_t dev)
{
	struct resource *res;
	device_t fdev;
	int i, rid;

	if (atse_ethernet_option_bits_flag & ATSE_ETHERNET_OPTION_BITS_READ)
		return (0);

	fdev = device_find_child(device_get_parent(dev), "cfi", 0);
	if (fdev == NULL)
		return (ENOENT);

	rid = 0;
	res = bus_alloc_resource_any(fdev, SYS_RES_MEMORY, &rid,
	    RF_ACTIVE | RF_SHAREABLE);
	if (res == NULL)
		return (ENXIO);

	for (i = 0; i < ALTERA_ETHERNET_OPTION_BITS_LEN; i++)
		atse_ethernet_option_bits[i] = bus_read_1(res,
		    ALTERA_ETHERNET_OPTION_BITS_OFF + i);

	bus_release_resource(fdev, SYS_RES_MEMORY, rid, res);
	atse_ethernet_option_bits_flag |= ATSE_ETHERNET_OPTION_BITS_READ;

	return (0);
}

static int
atse_ethernet_option_bits_read(device_t dev)
{
	int error;

	error = atse_ethernet_option_bits_read_fdt(dev);
	if (error == 0)
		return (0);
	
	device_printf(dev, "Cannot read Ethernet addresses from flash.\n");
	return (error);
}

static int
atse_get_eth_address(struct atse_softc *sc)
{
	unsigned long hostid;
	uint32_t val4;
	int unit;

	/*
	 * Make sure to only ever do this once.  Otherwise a reset would
	 * possibly change our ethernet address, which is not good at all.
	 */
	if (sc->atse_eth_addr[0] != 0x00 || sc->atse_eth_addr[1] != 0x00 ||
	    sc->atse_eth_addr[2] != 0x00)
		return (0);

	if ((atse_ethernet_option_bits_flag &
	    ATSE_ETHERNET_OPTION_BITS_READ) == 0)
		goto get_random;

	val4 = atse_ethernet_option_bits[0] << 24;
	val4 |= atse_ethernet_option_bits[1] << 16;
	val4 |= atse_ethernet_option_bits[2] << 8;
	val4 |= atse_ethernet_option_bits[3];
	/* They chose "safe". */
	if (val4 != le32toh(0x00005afe)) {
		device_printf(sc->atse_dev, "Magic '5afe' is not safe: 0x%08x. "
		    "Falling back to random numbers for hardware address.\n",
		     val4);
		goto get_random;
	}

	sc->atse_eth_addr[0] = atse_ethernet_option_bits[4];
	sc->atse_eth_addr[1] = atse_ethernet_option_bits[5];
	sc->atse_eth_addr[2] = atse_ethernet_option_bits[6];
	sc->atse_eth_addr[3] = atse_ethernet_option_bits[7];
	sc->atse_eth_addr[4] = atse_ethernet_option_bits[8];
	sc->atse_eth_addr[5] = atse_ethernet_option_bits[9];

	/* Handle factory default ethernet addresss: 00:07:ed:ff:ed:15 */
	if (sc->atse_eth_addr[0] == 0x00 && sc->atse_eth_addr[1] == 0x07 &&
	    sc->atse_eth_addr[2] == 0xed && sc->atse_eth_addr[3] == 0xff &&
	    sc->atse_eth_addr[4] == 0xed && sc->atse_eth_addr[5] == 0x15) {

		device_printf(sc->atse_dev, "Factory programmed Ethernet "
		    "hardware address blacklisted.  Falling back to random "
		    "address to avoid collisions.\n");
		device_printf(sc->atse_dev, "Please re-program your flash.\n");
		goto get_random;
	}

	if (sc->atse_eth_addr[0] == 0x00 && sc->atse_eth_addr[1] == 0x00 &&
	    sc->atse_eth_addr[2] == 0x00 && sc->atse_eth_addr[3] == 0x00 &&
	    sc->atse_eth_addr[4] == 0x00 && sc->atse_eth_addr[5] == 0x00) {
		device_printf(sc->atse_dev, "All zero's Ethernet hardware "
		    "address blacklisted.  Falling back to random address.\n");
		device_printf(sc->atse_dev, "Please re-program your flash.\n");
		goto get_random;
	}

	if (ETHER_IS_MULTICAST(sc->atse_eth_addr)) {
		device_printf(sc->atse_dev, "Multicast Ethernet hardware "
		    "address blacklisted.  Falling back to random address.\n");
		device_printf(sc->atse_dev, "Please re-program your flash.\n");
		goto get_random;
	}

	/*
	 * If we find an Altera prefixed address with a 0x0 ending
	 * adjust by device unit.  If not and this is not the first
	 * Ethernet, go to random.
	 */
	unit = device_get_unit(sc->atse_dev);
	if (unit == 0x00)
		return (0);

	if (unit > 0x0f) {
		device_printf(sc->atse_dev, "We do not support Ethernet "
		    "addresses for more than 16 MACs. Falling back to "
		    "random hadware address.\n");
		goto get_random;
	}
	if ((sc->atse_eth_addr[0] & ~0x2) != 0 ||
	    sc->atse_eth_addr[1] != 0x07 || sc->atse_eth_addr[2] != 0xed ||
	    (sc->atse_eth_addr[5] & 0x0f) != 0x0) {
		device_printf(sc->atse_dev, "Ethernet address not meeting our "
		    "multi-MAC standards. Falling back to random hadware "
		    "address.\n");
		goto get_random;
	}
	sc->atse_eth_addr[5] |= (unit & 0x0f);

	return (0);

get_random:
	/*
	 * Fall back to random code we also use on bridge(4).
	 */
	getcredhostid(curthread->td_ucred, &hostid);
	if (hostid == 0) {
		arc4rand(sc->atse_eth_addr, ETHER_ADDR_LEN, 1);
		sc->atse_eth_addr[0] &= ~1;/* clear multicast bit */
		sc->atse_eth_addr[0] |= 2; /* set the LAA bit */
	} else {
		sc->atse_eth_addr[0] = 0x2;
		sc->atse_eth_addr[1] = (hostid >> 24)	& 0xff;
		sc->atse_eth_addr[2] = (hostid >> 16)	& 0xff;
		sc->atse_eth_addr[3] = (hostid >> 8 )	& 0xff;
		sc->atse_eth_addr[4] = hostid		& 0xff;
		sc->atse_eth_addr[5] = sc->atse_unit	& 0xff;
	}

	return (0);
}

static int
atse_set_eth_address(struct atse_softc *sc, int n)
{
	uint32_t v0, v1;

	v0 = (sc->atse_eth_addr[3] << 24) | (sc->atse_eth_addr[2] << 16) |
	    (sc->atse_eth_addr[1] << 8) | sc->atse_eth_addr[0];
	v1 = (sc->atse_eth_addr[5] << 8) | sc->atse_eth_addr[4];

	if (n & ATSE_ETH_ADDR_DEF) {
		CSR_WRITE_4(sc, BASE_CFG_MAC_0, v0);
		CSR_WRITE_4(sc, BASE_CFG_MAC_1, v1);
	}
	if (n & ATSE_ETH_ADDR_SUPP1) {
		CSR_WRITE_4(sc, SUPPL_ADDR_SMAC_0_0, v0);
		CSR_WRITE_4(sc, SUPPL_ADDR_SMAC_0_1, v1);
	}
	if (n & ATSE_ETH_ADDR_SUPP2) {
		CSR_WRITE_4(sc, SUPPL_ADDR_SMAC_1_0, v0);
		CSR_WRITE_4(sc, SUPPL_ADDR_SMAC_1_1, v1);
	}
	if (n & ATSE_ETH_ADDR_SUPP3) {
		CSR_WRITE_4(sc, SUPPL_ADDR_SMAC_2_0, v0);
		CSR_WRITE_4(sc, SUPPL_ADDR_SMAC_2_1, v1);
	}
	if (n & ATSE_ETH_ADDR_SUPP4) {
		CSR_WRITE_4(sc, SUPPL_ADDR_SMAC_3_0, v0);
		CSR_WRITE_4(sc, SUPPL_ADDR_SMAC_3_1, v1);
	}

	return (0);
}

static int
atse_reset(struct atse_softc *sc)
{
	int i;
	uint32_t val4, mask;
	uint16_t val;

	/* 1. External PHY Initialization using MDIO. */
	/*
	 * We select the right MDIO space in atse_attach() and let MII do
	 * anything else.
	 */

	/* 2. PCS Configuration Register Initialization. */
	/* a. Set auto negotiation link timer to 1.6ms for SGMII. */
	PCS_WRITE_2(sc, PCS_EXT_LINK_TIMER_0, 0x0D40);
	PCS_WRITE_2(sc, PCS_EXT_LINK_TIMER_1, 0x0003);

	/* b. Configure SGMII. */
	val = PCS_EXT_IF_MODE_SGMII_ENA|PCS_EXT_IF_MODE_USE_SGMII_AN;
	PCS_WRITE_2(sc, PCS_EXT_IF_MODE, val);

	/* c. Enable auto negotiation. */
	/* Ignore Bits 6,8,13; should be set,set,unset. */
	val = PCS_READ_2(sc, PCS_CONTROL);
	val &= ~(PCS_CONTROL_ISOLATE|PCS_CONTROL_POWERDOWN);
	val &= ~PCS_CONTROL_LOOPBACK;		/* Make this a -link1 option? */
	val |= PCS_CONTROL_AUTO_NEGOTIATION_ENABLE;
	PCS_WRITE_2(sc, PCS_CONTROL, val);

	/* d. PCS reset. */
	val = PCS_READ_2(sc, PCS_CONTROL);
	val |= PCS_CONTROL_RESET;
	PCS_WRITE_2(sc, PCS_CONTROL, val);
	/* Wait for reset bit to clear; i=100 is excessive. */
	for (i = 0; i < 100; i++) {
		val = PCS_READ_2(sc, PCS_CONTROL);
		if ((val & PCS_CONTROL_RESET) == 0)
			break;
		DELAY(10);
	}
	if ((val & PCS_CONTROL_RESET) != 0) {
		device_printf(sc->atse_dev, "PCS reset timed out.\n");
		return (ENXIO);
	}

	/* 3. MAC Configuration Register Initialization. */
	/* a. Disable MAC transmit and receive datapath. */
	mask = BASE_CFG_COMMAND_CONFIG_TX_ENA|BASE_CFG_COMMAND_CONFIG_RX_ENA;
	val4 = CSR_READ_4(sc, BASE_CFG_COMMAND_CONFIG);
	val4 &= ~mask;
	/* Samples in the manual do have the SW_RESET bit set here, why? */
	CSR_WRITE_4(sc, BASE_CFG_COMMAND_CONFIG, val4);
	/* Wait for bits to be cleared; i=100 is excessive. */
	for (i = 0; i < 100; i++) {
		val4 = CSR_READ_4(sc, BASE_CFG_COMMAND_CONFIG);
		if ((val4 & mask) == 0)
			break;
		DELAY(10);
	}
	if ((val4 & mask) != 0) {
		device_printf(sc->atse_dev, "Disabling MAC TX/RX timed out.\n");
		return (ENXIO);
	}
	/* b. MAC FIFO configuration. */
	CSR_WRITE_4(sc, BASE_CFG_TX_SECTION_EMPTY, FIFO_DEPTH_TX - 16);
	CSR_WRITE_4(sc, BASE_CFG_TX_ALMOST_FULL, 3);
	CSR_WRITE_4(sc, BASE_CFG_TX_ALMOST_EMPTY, 8);
	CSR_WRITE_4(sc, BASE_CFG_RX_SECTION_EMPTY, FIFO_DEPTH_RX - 16);
	CSR_WRITE_4(sc, BASE_CFG_RX_ALMOST_FULL, 8);
	CSR_WRITE_4(sc, BASE_CFG_RX_ALMOST_EMPTY, 8);
#if 0
	CSR_WRITE_4(sc, BASE_CFG_TX_SECTION_FULL, 16);
	CSR_WRITE_4(sc, BASE_CFG_RX_SECTION_FULL, 16);
#else
	/* For store-and-forward mode, set this threshold to 0. */
	CSR_WRITE_4(sc, BASE_CFG_TX_SECTION_FULL, 0);
	CSR_WRITE_4(sc, BASE_CFG_RX_SECTION_FULL, 0);
#endif
	/* c. MAC address configuration. */
	/* Also intialize supplementary addresses to our primary one. */
	/* XXX-BZ FreeBSD really needs to grow and API for using these. */
	atse_get_eth_address(sc);
	atse_set_eth_address(sc, ATSE_ETH_ADDR_ALL);

	/* d. MAC function configuration. */
	CSR_WRITE_4(sc, BASE_CFG_FRM_LENGTH, 1518);	/* Default. */
	CSR_WRITE_4(sc, BASE_CFG_TX_IPG_LENGTH, 12);
	CSR_WRITE_4(sc, BASE_CFG_PAUSE_QUANT, 0xFFFF);

	val4 = CSR_READ_4(sc, BASE_CFG_COMMAND_CONFIG);
	/*	
	 * If 1000BASE-X/SGMII PCS is initialized, set the ETH_SPEED (bit 3)
	 * and ENA_10 (bit 25) in command_config register to 0.  If half duplex
	 * is reported in the PHY/PCS status register, set the HD_ENA (bit 10)
	 * to 1 in command_config register.
	 * BZ: We shoot for 1000 instead.
	 */
#if 0
	val4 |= BASE_CFG_COMMAND_CONFIG_ETH_SPEED;
#else
	val4 &= ~BASE_CFG_COMMAND_CONFIG_ETH_SPEED;
#endif
	val4 &= ~BASE_CFG_COMMAND_CONFIG_ENA_10;
#if 0
	/*
	 * We do not want to set this, otherwise, we could not even send
	 * random raw ethernet frames for various other research.  By default
	 * FreeBSD will use the right ether source address.
	 */
	val4 |= BASE_CFG_COMMAND_CONFIG_TX_ADDR_INS;
#endif
	val4 |= BASE_CFG_COMMAND_CONFIG_PAD_EN;
	val4 &= ~BASE_CFG_COMMAND_CONFIG_CRC_FWD;
#if 0
	val4 |= BASE_CFG_COMMAND_CONFIG_CNTL_FRM_ENA;
#endif
#if 1
	val4 |= BASE_CFG_COMMAND_CONFIG_RX_ERR_DISC;
#endif
	val &= ~BASE_CFG_COMMAND_CONFIG_LOOP_ENA;		/* link0? */
	CSR_WRITE_4(sc, BASE_CFG_COMMAND_CONFIG, val4);

	/*
	 * Make sure we do not enable 32bit alignment;  FreeBSD cannot
	 * cope with the additional padding (though we should!?).
	 * Also make sure we get the CRC appended.
	 */
	val4 = CSR_READ_4(sc, TX_CMD_STAT);
	val4 &= ~(TX_CMD_STAT_OMIT_CRC|TX_CMD_STAT_TX_SHIFT16);
	CSR_WRITE_4(sc, TX_CMD_STAT, val4);
	val4 = CSR_READ_4(sc, RX_CMD_STAT);
	val4 &= ~RX_CMD_STAT_RX_SHIFT16;
	CSR_WRITE_4(sc, RX_CMD_STAT, val4);

	/* e. Reset MAC. */
	val4 = CSR_READ_4(sc, BASE_CFG_COMMAND_CONFIG);
	val4 |= BASE_CFG_COMMAND_CONFIG_SW_RESET;
	CSR_WRITE_4(sc, BASE_CFG_COMMAND_CONFIG, val4);
	/* Wait for bits to be cleared; i=100 is excessive. */
	for (i = 0; i < 100; i++) {
		val4 = CSR_READ_4(sc, BASE_CFG_COMMAND_CONFIG);
		if ((val4 & BASE_CFG_COMMAND_CONFIG_SW_RESET) == 0)
			break;
		DELAY(10);
	}
	if ((val4 & BASE_CFG_COMMAND_CONFIG_SW_RESET) != 0) {
		device_printf(sc->atse_dev, "MAC reset timed out.\n");
		return (ENXIO);
	}
	
	/* f. Enable MAC transmit and receive datapath. */
	mask = BASE_CFG_COMMAND_CONFIG_TX_ENA|BASE_CFG_COMMAND_CONFIG_RX_ENA;
	val4 = CSR_READ_4(sc, BASE_CFG_COMMAND_CONFIG);
	val4 |= mask;
	CSR_WRITE_4(sc, BASE_CFG_COMMAND_CONFIG, val4);
	/* Wait for bits to be cleared; i=100 is excessive. */
	for (i = 0; i < 100; i++) {
		val4 = CSR_READ_4(sc, BASE_CFG_COMMAND_CONFIG);
		if ((val4 & mask) == mask)
			break;
		DELAY(10);
	}
	if ((val4 & mask) != mask) {
		device_printf(sc->atse_dev, "Enabling MAC TX/RX timed out.\n");
		return (ENXIO);
	}

	return (0);
}

static void
atse_init_locked(struct atse_softc *sc)
{
	struct ifnet *ifp;
	struct mii_data *mii;
	uint8_t *eaddr;

	ATSE_LOCK_ASSERT(sc);
	ifp = sc->atse_ifp;

	if ((ifp->if_drv_flags & IFF_DRV_RUNNING) != 0)
		return;

	/*
	 * Must update the ether address if changed.  Given we do not handle
	 * in atse_ioctl() but it's in the general framework, just always
	 * do it here before atse_reset().
	 */
	eaddr = IF_LLADDR(sc->atse_ifp);
	bcopy(eaddr, &sc->atse_eth_addr, ETHER_ADDR_LEN);

	/* Make things frind to halt, cleanup, ... */
	atse_stop_locked(sc);
	/* ... reset, ... */
	atse_reset(sc);

	/* ... and fire up the engine again. */
	atse_rxfilter_locked(sc);

	/* Memory rings?  DMA engine? */

	sc->atse_rx_buf_len = 0;
	sc->atse_flags &= ATSE_FLAGS_LINK;	/* Preserve. */

#ifdef DEVICE_POLLING
        /* Only enable interrupts if we are not polling. */
	if (ifp->if_capenable & IFCAP_POLLING) {
		ATSE_RX_INTR_DISABLE(sc);
		ATSE_TX_INTR_DISABLE(sc);
		ATSE_RX_EVENT_CLEAR(sc);
		ATSE_TX_EVENT_CLEAR(sc);
	} else
#endif
	{
		ATSE_RX_INTR_ENABLE(sc);
		ATSE_TX_INTR_ENABLE(sc);
	}

	mii = device_get_softc(sc->atse_miibus);

	sc->atse_flags &= ~ATSE_FLAGS_LINK;
	mii_mediachg(mii);

	ifp->if_drv_flags |= IFF_DRV_RUNNING;
	ifp->if_drv_flags &= ~IFF_DRV_OACTIVE;

	callout_reset(&sc->atse_tick, hz, atse_tick, sc);
}

static void
atse_init(void *xsc)
{
	struct atse_softc *sc;

	/*
	 * XXXRW: There is some argument that we should immediately do RX
	 * processing after enabling interrupts, or one may not fire if there
	 * are buffered packets.
	 */
	sc = (struct atse_softc *)xsc;
	ATSE_LOCK(sc);
	atse_init_locked(sc);
	ATSE_UNLOCK(sc);
}

static int
atse_ioctl(struct ifnet *ifp, u_long command, caddr_t data)
{
	struct atse_softc *sc;
	struct ifreq *ifr;
	int error, mask;


	error = 0;
	sc = ifp->if_softc;
	ifr = (struct ifreq *)data;

	switch (command) {
	case SIOCSIFFLAGS:
		ATSE_LOCK(sc);
		if (ifp->if_flags & IFF_UP) {
			if ((ifp->if_drv_flags & IFF_DRV_RUNNING) != 0 &&
			    ((ifp->if_flags ^ sc->atse_if_flags) &
			    (IFF_PROMISC | IFF_ALLMULTI)) != 0)
				atse_rxfilter_locked(sc);
			else
				atse_init_locked(sc);
		} else if (ifp->if_drv_flags & IFF_DRV_RUNNING)
			atse_stop_locked(sc);
                sc->atse_if_flags = ifp->if_flags;
		ATSE_UNLOCK(sc);
		break;
	case SIOCSIFCAP:
		ATSE_LOCK(sc);
		mask = ifr->ifr_reqcap ^ ifp->if_capenable;
#ifdef DEVICE_POLLING
		if ((mask & IFCAP_POLLING) != 0 &&
		    (IFCAP_POLLING & ifp->if_capabilities) != 0) {
			ifp->if_capenable ^= IFCAP_POLLING;
			if ((IFCAP_POLLING & ifp->if_capenable) != 0) {

				error = ether_poll_register(atse_poll, ifp);
				if (error != 0) {
					ATSE_UNLOCK(sc);
					break;
				}
				/* Disable interrupts. */
				ATSE_RX_INTR_DISABLE(sc);
				ATSE_TX_INTR_DISABLE(sc);
				ATSE_RX_EVENT_CLEAR(sc);
				ATSE_TX_EVENT_CLEAR(sc);

			/*
			 * Do not allow disabling of polling if we do
			 * not have interrupts.
			 */
			} else if (sc->atse_rx_irq_res != NULL ||
			    sc->atse_tx_irq_res != NULL) {
				error = ether_poll_deregister(ifp);
				/* Enable interrupts. */
				ATSE_RX_INTR_ENABLE(sc);
				ATSE_TX_INTR_ENABLE(sc);
			} else {
				ifp->if_capenable ^= IFCAP_POLLING;
				error = EINVAL;
			}
		}
#endif /* DEVICE_POLLING */
		ATSE_UNLOCK(sc);
		break;
	case SIOCADDMULTI:
	case SIOCDELMULTI:
		ATSE_LOCK(sc);
		atse_rxfilter_locked(sc);
		ATSE_UNLOCK(sc);
		break;
	case SIOCGIFMEDIA:
	case SIOCSIFMEDIA:
	{
		struct mii_data *mii;
		struct ifreq *ifr;

		mii = device_get_softc(sc->atse_miibus);
		ifr = (struct ifreq *)data;
		error = ifmedia_ioctl(ifp, ifr, &mii->mii_media, command);
		break;
	}
	default:
		error = ether_ioctl(ifp, command, data);
		break;
	}

	return (error);
}

static void
atse_intr_debug(struct atse_softc *sc, const char *intrname)
{
	uint32_t rxs, rxe, rxi, rxf, txs, txe, txi, txf;

	if (!atse_intr_debug_enable)
		return;

	rxs = ATSE_RX_STATUS_READ(sc);
	rxe = ATSE_RX_EVENT_READ(sc);
	rxi = ATSE_RX_INTR_READ(sc);
	rxf = ATSE_RX_READ_FILL_LEVEL(sc);

	txs = ATSE_TX_STATUS_READ(sc);
	txe = ATSE_TX_EVENT_READ(sc);
	txi = ATSE_TX_INTR_READ(sc);
	txf = ATSE_TX_READ_FILL_LEVEL(sc);

	printf(
	    "%s - %s: "
	    "rxs 0x%x rxe 0x%x rxi 0x%x rxf 0x%x "
	    "txs 0x%x txe 0x%x txi 0x%x txf 0x%x\n",
	    __func__, intrname,
	    rxs, rxe, rxi, rxf,
	    txs, txe, txi, txf);
}

static void
atse_watchdog(struct atse_softc *sc)
{

	ATSE_LOCK_ASSERT(sc);

	if (sc->atse_watchdog_timer == 0 || --sc->atse_watchdog_timer > 0)
		return;

	device_printf(sc->atse_dev, "watchdog timeout\n");
	if_inc_counter(sc->atse_ifp, IFCOUNTER_OERRORS, 1);

	atse_intr_debug(sc, "poll");

	atse_intr_debug(sc, "poll");

	sc->atse_ifp->if_drv_flags &= ~IFF_DRV_RUNNING;
	atse_init_locked(sc);

	atse_rx_locked(sc);
	if (!IFQ_DRV_IS_EMPTY(&sc->atse_ifp->if_snd))
		atse_start_locked(sc->atse_ifp);
}

static void
atse_tick(void *xsc)
{
	struct atse_softc *sc;
	struct mii_data *mii;
	struct ifnet *ifp;

	sc = (struct atse_softc *)xsc;
	ATSE_LOCK_ASSERT(sc);
	ifp = sc->atse_ifp;

	mii = device_get_softc(sc->atse_miibus);
	mii_tick(mii);
	atse_watchdog(sc);
	if ((sc->atse_flags & ATSE_FLAGS_LINK) == 0)
		atse_miibus_statchg(sc->atse_dev);
	callout_reset(&sc->atse_tick, hz, atse_tick, sc);
}

/*
 * Set media options.
 */
static int 
atse_ifmedia_upd(struct ifnet *ifp)
{
	struct atse_softc *sc;
	struct mii_data *mii;
	struct mii_softc *miisc;
	int error;

	sc = ifp->if_softc;

	ATSE_LOCK(sc);
	mii = device_get_softc(sc->atse_miibus);
	LIST_FOREACH(miisc, &mii->mii_phys, mii_list)
		PHY_RESET(miisc);
	error = mii_mediachg(mii);
	ATSE_UNLOCK(sc);

	return (error);
}

static void
atse_update_rx_err(struct atse_softc *sc, uint32_t mask)
{
	int i;

	/* RX error are 6 bits, we only know 4 of them. */
	for (i = 0; i < ATSE_RX_ERR_MAX; i++)
		if ((mask & (1 << i)) != 0)
			sc->atse_rx_err[i]++;
}

static int
atse_rx_locked(struct atse_softc *sc)
{
	struct ifnet *ifp;
	struct mbuf *m;
	uint32_t fill, i, j;
	uint32_t data, meta;
	int rx_npkts = 0;

	ATSE_LOCK_ASSERT(sc);

	ifp = sc->atse_ifp;
	j = 0;
	meta = 0;
	do {
outer:
		if (sc->atse_rx_m == NULL) {
			m = m_getcl(M_NOWAIT, MT_DATA, M_PKTHDR);
			if (m == NULL)
				return (rx_npkts);
			m->m_len = m->m_pkthdr.len = MCLBYTES;
			/* Make sure upper layers will be aligned. */
			m_adj(m, ETHER_ALIGN);
			sc->atse_rx_m = m;
		}

		fill = ATSE_RX_READ_FILL_LEVEL(sc);
		for (i = 0; i < fill; i++) {
			/*
			 * XXX-BZ for whatever reason the FIFO requires the
			 * the data read before we can access the meta data.
			 */
			data = ATSE_RX_DATA_READ(sc);
			meta = ATSE_RX_META_READ(sc);
			if (meta & A_ONCHIP_FIFO_MEM_CORE_ERROR_MASK) {
				/* XXX-BZ evaluate error. */
				atse_update_rx_err(sc, ((meta &
				    A_ONCHIP_FIFO_MEM_CORE_ERROR_MASK) >>
				    A_ONCHIP_FIFO_MEM_CORE_ERROR_SHIFT) & 0xff);
				if_inc_counter(ifp, IFCOUNTER_IERRORS, 1);
				sc->atse_rx_buf_len = 0;
				/*
				 * Should still read till EOP or next SOP.
				 *
				 * XXX-BZ might also depend on
				 * BASE_CFG_COMMAND_CONFIG_RX_ERR_DISC
				 */
				sc->atse_flags |= ATSE_FLAGS_ERROR;
				return (rx_npkts);
			}
			if ((meta & A_ONCHIP_FIFO_MEM_CORE_CHANNEL_MASK) != 0)
				device_printf(sc->atse_dev, "%s: unexpected "
				    "channel %u\n", __func__, (meta &
				    A_ONCHIP_FIFO_MEM_CORE_CHANNEL_MASK) >>
				    A_ONCHIP_FIFO_MEM_CORE_CHANNEL_SHIFT);

			if (meta & A_ONCHIP_FIFO_MEM_CORE_SOP) {
				/*
				 * There is no need to clear SOP between 1st
				 * and subsequent packet data junks.
				 */
				if (sc->atse_rx_buf_len != 0 &&
				    (sc->atse_flags & ATSE_FLAGS_SOP_SEEN) == 0)
				{
					device_printf(sc->atse_dev, "%s: SOP "
					    "without empty buffer: %u\n",
					    __func__, sc->atse_rx_buf_len);
					/* XXX-BZ any better counter? */
					if_inc_counter(ifp, IFCOUNTER_IERRORS, 1);
				}
				
				if ((sc->atse_flags & ATSE_FLAGS_SOP_SEEN) == 0)
				{
					sc->atse_flags |= ATSE_FLAGS_SOP_SEEN;
					sc->atse_rx_buf_len = 0;
				}
			}
#if 0 /* We had to read the data before we could access meta data. See above. */
			data = ATSE_RX_DATA_READ(sc);
#endif
			/* Make sure to not overflow the mbuf data size. */
			if (sc->atse_rx_buf_len >= sc->atse_rx_m->m_len -
			    sizeof(data)) {
				/*
				 * XXX-BZ Error.  We need more mbufs and are
				 * not setup for this yet.
				 */
				if_inc_counter(ifp, IFCOUNTER_IERRORS, 1);
				sc->atse_flags |= ATSE_FLAGS_ERROR;
			}
			if ((sc->atse_flags & ATSE_FLAGS_ERROR) == 0)
				/*
				 * MUST keep this bcopy as m_data after m_adj
				 * for IP header aligment is on half-word
				 * and not word alignment.
				 */
				bcopy(&data, (uint8_t *)(sc->atse_rx_m->m_data +
				    sc->atse_rx_buf_len), sizeof(data));
			if (meta & A_ONCHIP_FIFO_MEM_CORE_EOP) {
				uint8_t empty;

				empty = (meta &
				    A_ONCHIP_FIFO_MEM_CORE_EMPTY_MASK) >>
				    A_ONCHIP_FIFO_MEM_CORE_EMPTY_SHIFT;
				sc->atse_rx_buf_len += (4 - empty);

				if_inc_counter(ifp, IFCOUNTER_IPACKETS, 1);
				rx_npkts++;

				m = sc->atse_rx_m;
				m->m_pkthdr.len = m->m_len =
				    sc->atse_rx_buf_len;
				sc->atse_rx_m = NULL;

				sc->atse_rx_buf_len = 0;
				sc->atse_flags &= ~ATSE_FLAGS_SOP_SEEN;
				if (sc->atse_flags & ATSE_FLAGS_ERROR) {
					sc->atse_flags &= ~ATSE_FLAGS_ERROR;
					m_freem(m);
				} else {
					m->m_pkthdr.rcvif = ifp;
					ATSE_UNLOCK(sc);
					(*ifp->if_input)(ifp, m);
					ATSE_LOCK(sc);
				}
#ifdef DEVICE_POLLING
				if (ifp->if_capenable & IFCAP_POLLING) {
					if (sc->atse_rx_cycles <= 0)
						return (rx_npkts);
					sc->atse_rx_cycles--;
				}
#endif
				goto outer;	/* Need a new mbuf. */
			} else {
				sc->atse_rx_buf_len += sizeof(data);
			}
		} /* for */

	/* XXX-BZ could optimize in case of another packet waiting. */
	} while (fill > 0);

	return (rx_npkts);
}


/*
 * Report current media status.
 */
static void
atse_ifmedia_sts(struct ifnet *ifp, struct ifmediareq *ifmr)
{
	struct atse_softc *sc;
	struct mii_data *mii;

	sc = ifp->if_softc;

	ATSE_LOCK(sc);
	mii = device_get_softc(sc->atse_miibus);
	mii_pollstat(mii);
	ifmr->ifm_active = mii->mii_media_active;
	ifmr->ifm_status = mii->mii_media_status;
	ATSE_UNLOCK(sc);
}

static void
atse_rx_intr(void *arg)
{
	struct atse_softc *sc;
	struct ifnet *ifp;
	uint32_t rxe;

	sc = (struct atse_softc *)arg;
	ifp = sc->atse_ifp;

	ATSE_LOCK(sc);
#ifdef DEVICE_POLLING
	if (ifp->if_capenable & IFCAP_POLLING) {
		ATSE_UNLOCK(sc);
		return;
	}  
#endif

	atse_intr_debug(sc, "rx");
	rxe = ATSE_RX_EVENT_READ(sc);
	if (rxe & (A_ONCHIP_FIFO_MEM_CORE_EVENT_OVERFLOW|
	    A_ONCHIP_FIFO_MEM_CORE_EVENT_UNDERFLOW)) {
		/* XXX-BZ ERROR HANDLING. */
		atse_update_rx_err(sc, ((rxe &
		    A_ONCHIP_FIFO_MEM_CORE_ERROR_MASK) >>
		    A_ONCHIP_FIFO_MEM_CORE_ERROR_SHIFT) & 0xff);
<<<<<<< HEAD
		ifp->if_ierrors++;
=======
		if_inc_counter(ifp, IFCOUNTER_IERRORS, 1);
>>>>>>> 4f65713d
	}

	/*
	 * There is considerable subtlety in the race-free handling of rx
	 * interrupts: we must disable interrupts whenever we manipulate the
	 * FIFO to prevent further interrupts from firing before we are done;
	 * we must clear the event after processing to prevent the event from
	 * being immediately reposted due to data remaining; we must clear the
	 * event mask before reenabling interrupts or risk missing a positive
	 * edge; and we must recheck everything after completing in case the
	 * event posted between clearing events and reenabling interrupts.  If
	 * a race is experienced, we must restart the whole mechanism.
	 */
	do {
		ATSE_RX_INTR_DISABLE(sc);
#if 0
		sc->atse_rx_cycles = RX_CYCLES_IN_INTR;
#endif
		atse_rx_locked(sc);
		ATSE_RX_EVENT_CLEAR(sc);

		/* Disable interrupts if interface is down. */
		if (ifp->if_drv_flags & IFF_DRV_RUNNING)
			ATSE_RX_INTR_ENABLE(sc);
	} while (!(ATSE_RX_STATUS_READ(sc) &
	    A_ONCHIP_FIFO_MEM_CORE_STATUS_EMPTY));
	ATSE_UNLOCK(sc);

}
<<<<<<< HEAD

static void
atse_tx_intr(void *arg)
{
	struct atse_softc *sc;
	struct ifnet *ifp;
	uint32_t txe;

=======

static void
atse_tx_intr(void *arg)
{
	struct atse_softc *sc;
	struct ifnet *ifp;
	uint32_t txe;

>>>>>>> 4f65713d
	sc = (struct atse_softc *)arg;
	ifp = sc->atse_ifp;

	ATSE_LOCK(sc);
#ifdef DEVICE_POLLING
	if (ifp->if_capenable & IFCAP_POLLING) {
		ATSE_UNLOCK(sc);
		return;
	}  
#endif

	/* XXX-BZ build histogram. */
	atse_intr_debug(sc, "tx");
	txe = ATSE_TX_EVENT_READ(sc);
	if (txe & (A_ONCHIP_FIFO_MEM_CORE_EVENT_OVERFLOW|
	    A_ONCHIP_FIFO_MEM_CORE_EVENT_UNDERFLOW)) {
		/* XXX-BZ ERROR HANDLING. */
<<<<<<< HEAD
		ifp->if_oerrors++;
=======
		if_inc_counter(ifp, IFCOUNTER_OERRORS, 1);
>>>>>>> 4f65713d
	}

	/*
	 * There is also considerable subtlety in the race-free handling of
	 * tx interrupts: all processing occurs with interrupts disabled to
	 * prevent spurious refiring while transmit is in progress (which
	 * could occur if the FIFO drains while sending -- quite likely); we
	 * must not clear the event mask until after we've sent, also to
	 * prevent spurious refiring; once we've cleared the event mask we can
	 * reenable interrupts, but there is a possible race between clear and
	 * enable, so we must recheck and potentially repeat the whole process
	 * if it is detected.
	 */
	do {
		ATSE_TX_INTR_DISABLE(sc);
		sc->atse_watchdog_timer = 0;
		atse_start_locked(ifp);
		ATSE_TX_EVENT_CLEAR(sc);

		/* Disable interrupts if interface is down. */
		if (ifp->if_drv_flags & IFF_DRV_RUNNING)
			ATSE_TX_INTR_ENABLE(sc);
	} while (ATSE_TX_PENDING(sc) &&
	    !(ATSE_TX_STATUS_READ(sc) & A_ONCHIP_FIFO_MEM_CORE_STATUS_FULL));
	ATSE_UNLOCK(sc);
}

#ifdef DEVICE_POLLING
static int
atse_poll(struct ifnet *ifp, enum poll_cmd cmd, int count)
{
	struct atse_softc *sc;
	int rx_npkts = 0;

	sc = ifp->if_softc;
	ATSE_LOCK(sc);
	if ((ifp->if_drv_flags & IFF_DRV_RUNNING) == 0) {
		ATSE_UNLOCK(sc);
		return (rx_npkts); 
	}

	sc->atse_rx_cycles = count;
	rx_npkts = atse_rx_locked(sc);
	atse_start_locked(ifp);

	if (sc->atse_rx_cycles > 0 || cmd == POLL_AND_CHECK_STATUS) {
		uint32_t rx, tx;

		rx = ATSE_RX_EVENT_READ(sc);
		tx = ATSE_TX_EVENT_READ(sc);

		if (rx & (A_ONCHIP_FIFO_MEM_CORE_EVENT_OVERFLOW|
		    A_ONCHIP_FIFO_MEM_CORE_EVENT_UNDERFLOW)) {
			/* XXX-BZ ERROR HANDLING. */
			atse_update_rx_err(sc, ((rx &
			    A_ONCHIP_FIFO_MEM_CORE_ERROR_MASK) >>
			    A_ONCHIP_FIFO_MEM_CORE_ERROR_SHIFT) & 0xff);
			if_inc_counter(ifp, IFCOUNTER_IERRORS, 1);
		}
		if (tx & (A_ONCHIP_FIFO_MEM_CORE_EVENT_OVERFLOW|
		    A_ONCHIP_FIFO_MEM_CORE_EVENT_UNDERFLOW)) {
			/* XXX-BZ ERROR HANDLING. */
			if_inc_counter(ifp, IFCOUNTER_OERRORS, 1);
		}
		if (ATSE_TX_READ_FILL_LEVEL(sc) == 0)
			sc->atse_watchdog_timer = 0;

#if 0
		if (/* Severe error; if only we could find out. */) {
			ifp->if_drv_flags &= ~IFF_DRV_RUNNING;
			atse_init_locked(sc);
		}
#endif
	}

	ATSE_UNLOCK(sc);
	return (rx_npkts);
}
#endif /* DEVICE_POLLING */

static struct atse_mac_stats_regs {
	const char *name;
	const char *descr;	/* Mostly copied from Altera datasheet. */
} atse_mac_stats_regs[] = {
	[0x1a] =
	{ "aFramesTransmittedOK",
	    "The number of frames that are successfully transmitted including "
	    "the pause frames." },
	{ "aFramesReceivedOK",
	    "The number of frames that are successfully received including the "
	    "pause frames." },
	{ "aFrameCheckSequenceErrors",
	    "The number of receive frames with CRC error." },
	{ "aAlignmentErrors",
	    "The number of receive frames with alignment error." },
	{ "aOctetsTransmittedOK",
	    "The lower 32 bits of the number of data and padding octets that "
	    "are successfully transmitted." },
	{ "aOctetsReceivedOK",
	    "The lower 32 bits of the number of data and padding octets that "
	    " are successfully received." },
	{ "aTxPAUSEMACCtrlFrames",
	    "The number of pause frames transmitted." },
	{ "aRxPAUSEMACCtrlFrames",
	    "The number received pause frames received." },
	{ "ifInErrors",
	    "The number of errored frames received." },
	{ "ifOutErrors",
	    "The number of transmit frames with either a FIFO overflow error, "
	    "a FIFO underflow error, or a error defined by the user "
	    "application." },
	{ "ifInUcastPkts",
	    "The number of valid unicast frames received." },
	{ "ifInMulticastPkts",
	    "The number of valid multicast frames received. The count does "
	    "not include pause frames." },
	{ "ifInBroadcastPkts",
	    "The number of valid broadcast frames received." },
	{ "ifOutDiscards",
	    "This statistics counter is not in use.  The MAC function does not "
	    "discard frames that are written to the FIFO buffer by the user "
	    "application." },
	{ "ifOutUcastPkts",
	    "The number of valid unicast frames transmitted." },
	{ "ifOutMulticastPkts",
	    "The number of valid multicast frames transmitted, excluding pause "
	    "frames." },
	{ "ifOutBroadcastPkts",
	    "The number of valid broadcast frames transmitted." },
	{ "etherStatsDropEvents",
	    "The number of frames that are dropped due to MAC internal errors "
	    "when FIFO buffer overflow persists." },
	{ "etherStatsOctets",
	    "The lower 32 bits of the total number of octets received. This "
	    "count includes both good and errored frames." },
	{ "etherStatsPkts",
	    "The total number of good and errored frames received." },
	{ "etherStatsUndersizePkts",
	    "The number of frames received with length less than 64 bytes. "
	    "This count does not include errored frames." },
	{ "etherStatsOversizePkts",
	    "The number of frames received that are longer than the value "
	    "configured in the frm_length register. This count does not "
	    "include errored frames." },
	{ "etherStatsPkts64Octets",
	    "The number of 64-byte frames received. This count includes good "
	    "and errored frames." },
	{ "etherStatsPkts65to127Octets",
	    "The number of received good and errored frames between the length "
	    "of 65 and 127 bytes." },
	{ "etherStatsPkts128to255Octets",
	    "The number of received good and errored frames between the length "
	    "of 128 and 255 bytes." },
	{ "etherStatsPkts256to511Octets",
	    "The number of received good and errored frames between the length "
	    "of 256 and 511 bytes." },
	{ "etherStatsPkts512to1023Octets",
	    "The number of received good and errored frames between the length "
	    "of 512 and 1023 bytes." },
	{ "etherStatsPkts1024to1518Octets",
	    "The number of received good and errored frames between the length "
	    "of 1024 and 1518 bytes." },
	{ "etherStatsPkts1519toXOctets",
	    "The number of received good and errored frames between the length "
	    "of 1519 and the maximum frame length configured in the frm_length "
	    "register." },
	{ "etherStatsJabbers",
	    "Too long frames with CRC error." },
	{ "etherStatsFragments",
	    "Too short frames with CRC error." },
	/* 0x39 unused, 0x3a/b non-stats. */
	[0x3c] =
	/* Extended Statistics Counters */
	{ "msb_aOctetsTransmittedOK",
	    "Upper 32 bits of the number of data and padding octets that are "
	    "successfully transmitted." },
	{ "msb_aOctetsReceivedOK",
	    "Upper 32 bits of the number of data and padding octets that are "
	    "successfully received." },
	{ "msb_etherStatsOctets",
	    "Upper 32 bits of the total number of octets received. This count "
	    "includes both good and errored frames." }
};

static int
sysctl_atse_mac_stats_proc(SYSCTL_HANDLER_ARGS)
{
	struct atse_softc *sc;
        int error, offset, s;

        sc = arg1;
	offset = arg2;

	s = CSR_READ_4(sc, offset);
	error = sysctl_handle_int(oidp, &s, 0, req);
	if (error || !req->newptr)
		return (error);

        return (0);
}

static struct atse_rx_err_stats_regs {
	const char *name;
	const char *descr;
} atse_rx_err_stats_regs[] = {

#define ATSE_RX_ERR_FIFO_THRES_EOP      0 /* FIFO threshold reached, on EOP. */
#define ATSE_RX_ERR_ELEN                1 /* Frame/payload length not valid. */
#define ATSE_RX_ERR_CRC32               2 /* CRC-32 error. */
#define ATSE_RX_ERR_FIFO_THRES_TRUNC    3 /* FIFO thresh., truncated frame. */
#define ATSE_RX_ERR_4                   4 /* ? */
#define ATSE_RX_ERR_5                   5 /* / */

	{ "rx_err_fifo_thres_eop",
	    "FIFO threshold reached, reported on EOP." },
	{ "rx_err_fifo_elen",
	    "Frame or payload length not valid." },
	{ "rx_err_fifo_crc32",
	    "CRC-32 error." },
	{ "rx_err_fifo_thres_trunc",
	    "FIFO threshold reached, truncated frame" },
	{ "rx_err_4",
	    "?" },
	{ "rx_err_5",
	    "?" },
};

static int
sysctl_atse_rx_err_stats_proc(SYSCTL_HANDLER_ARGS)
{
	struct atse_softc *sc;
        int error, offset, s;

        sc = arg1;
	offset = arg2;

	s = sc->atse_rx_err[offset];
	error = sysctl_handle_int(oidp, &s, 0, req);
	if (error || !req->newptr)
		return (error);

        return (0);
}

static void
atse_sysctl_stats_attach(device_t dev)
{
	struct sysctl_ctx_list *sctx;
	struct sysctl_oid *soid;
	struct atse_softc *sc;
	int i;

	sc = device_get_softc(dev);
        sctx = device_get_sysctl_ctx(dev);
        soid = device_get_sysctl_tree(dev);

	/* MAC statistics. */
	for (i = 0; i < sizeof(atse_mac_stats_regs) /
	    sizeof(*atse_mac_stats_regs); i++) {
		if (atse_mac_stats_regs[i].name == NULL ||
		    atse_mac_stats_regs[i].descr == NULL)
			continue;

		SYSCTL_ADD_PROC(sctx, SYSCTL_CHILDREN(soid), OID_AUTO,
		    atse_mac_stats_regs[i].name, CTLTYPE_UINT|CTLFLAG_RD,
		    sc, i, sysctl_atse_mac_stats_proc, "IU",
		    atse_mac_stats_regs[i].descr);
	}

	/* rx_err[]. */
	for (i = 0; i < ATSE_RX_ERR_MAX; i++) {
		if (atse_rx_err_stats_regs[i].name == NULL ||
		    atse_rx_err_stats_regs[i].descr == NULL)
			continue;

		SYSCTL_ADD_PROC(sctx, SYSCTL_CHILDREN(soid), OID_AUTO,
		    atse_rx_err_stats_regs[i].name, CTLTYPE_UINT|CTLFLAG_RD,
		    sc, i, sysctl_atse_rx_err_stats_proc, "IU",
		    atse_rx_err_stats_regs[i].descr);
	}
}

/*
 * Generic device handling routines.
 */
int
atse_attach(device_t dev)
{
	struct atse_softc *sc;
	struct ifnet *ifp;
	int error;

	sc = device_get_softc(dev);

	atse_ethernet_option_bits_read(dev);

	mtx_init(&sc->atse_mtx, device_get_nameunit(dev), MTX_NETWORK_LOCK,
	    MTX_DEF);

	callout_init_mtx(&sc->atse_tick, &sc->atse_mtx, 0);

	sc->atse_tx_buf = malloc(ETHER_MAX_LEN_JUMBO, M_DEVBUF, M_WAITOK);

	/*
	 * We are only doing single-PHY with this driver currently.  The
	 * defaults would be right so that BASE_CFG_MDIO_ADDR0 points to the
	 * 1st PHY address (0) apart from the fact that BMCR0 is always
	 * the PCS mapping, so we always use BMCR1. See Table 5-1 0xA0-0xBF.
	 */
#if 0	/* Always PCS. */
	sc->atse_bmcr0 = MDIO_0_START;
	CSR_WRITE_4(sc, BASE_CFG_MDIO_ADDR0, 0x00);
#endif
	/* Always use matching PHY for atse[0..]. */
	sc->atse_phy_addr = device_get_unit(dev);
	sc->atse_bmcr1 = MDIO_1_START;
	CSR_WRITE_4(sc, BASE_CFG_MDIO_ADDR1, sc->atse_phy_addr);

	/* Reset the adapter. */
	atse_reset(sc);

	/* Setup interface. */
	ifp = sc->atse_ifp = if_alloc(IFT_ETHER);
	if (ifp == NULL) {
		device_printf(dev, "if_alloc() failed\n");
		error = ENOSPC;
		goto err;
	}
	ifp->if_softc = sc;
	if_initname(ifp, device_get_name(dev), device_get_unit(dev));
	ifp->if_flags = IFF_BROADCAST | IFF_SIMPLEX | IFF_MULTICAST;
	ifp->if_ioctl = atse_ioctl;
	ifp->if_start = atse_start;
	ifp->if_init = atse_init;
	IFQ_SET_MAXLEN(&ifp->if_snd, ATSE_TX_LIST_CNT - 1);
	ifp->if_snd.ifq_drv_maxlen = ATSE_TX_LIST_CNT - 1;
	IFQ_SET_READY(&ifp->if_snd);

	/* MII setup. */
	error = mii_attach(dev, &sc->atse_miibus, ifp, atse_ifmedia_upd,
	    atse_ifmedia_sts, BMSR_DEFCAPMASK, MII_PHY_ANY, MII_OFFSET_ANY, 0);
	if (error != 0) {
		device_printf(dev, "attaching PHY failed: %d\n", error);
		goto err;
	}

	/* Call media-indepedent attach routine. */
	ether_ifattach(ifp, sc->atse_eth_addr);

	/* Tell the upper layer(s) about vlan mtu support. */
	ifp->if_hdrlen = sizeof(struct ether_vlan_header);
	ifp->if_capabilities |= IFCAP_VLAN_MTU;
	ifp->if_capenable = ifp->if_capabilities;
#ifdef DEVICE_POLLING
	/* We will enable polling by default if no irqs available. See below. */
	ifp->if_capabilities |= IFCAP_POLLING;
#endif

	/* Hook up interrupts. */
	if (sc->atse_rx_irq_res != NULL) {
		error = bus_setup_intr(dev, sc->atse_rx_irq_res, INTR_TYPE_NET |
		    INTR_MPSAFE, NULL, atse_rx_intr, sc, &sc->atse_rx_intrhand);
		if (error != 0) {
			device_printf(dev, "enabling RX IRQ failed\n");
			ether_ifdetach(ifp);
			goto err;
		}
	}

	if (sc->atse_tx_irq_res != NULL) {
		error = bus_setup_intr(dev, sc->atse_tx_irq_res, INTR_TYPE_NET |
		    INTR_MPSAFE, NULL, atse_tx_intr, sc, &sc->atse_tx_intrhand);
		if (error != 0) {
			bus_teardown_intr(dev, sc->atse_rx_irq_res,
			    sc->atse_rx_intrhand);
			device_printf(dev, "enabling TX IRQ failed\n");
			ether_ifdetach(ifp);
			goto err;
		}
	}

	if ((ifp->if_capenable & IFCAP_POLLING) != 0 ||
	   (sc->atse_rx_irq_res == NULL && sc->atse_tx_irq_res == NULL)) {
#ifdef DEVICE_POLLING
		/* If not on and no IRQs force it on. */
		if (sc->atse_rx_irq_res == NULL && sc->atse_tx_irq_res == NULL){
			ifp->if_capenable |= IFCAP_POLLING;
			device_printf(dev, "forcing to polling due to no "
			    "interrupts\n");
		}
		error = ether_poll_register(atse_poll, ifp);
		if (error != 0)
			goto err;
#else
		device_printf(dev, "no DEVICE_POLLING in kernel and no IRQs\n");
		error = ENXIO;
#endif
	} else {
		ATSE_RX_INTR_ENABLE(sc);
		ATSE_TX_INTR_ENABLE(sc);
	}

err:
	if (error != 0)
		atse_detach(dev);

	if (error == 0)
		atse_sysctl_stats_attach(dev);

	return (error);
}

static int
atse_detach(device_t dev)
{
	struct atse_softc *sc;
	struct ifnet *ifp;

	sc = device_get_softc(dev);
	KASSERT(mtx_initialized(&sc->atse_mtx), ("%s: mutex not initialized",
	    device_get_nameunit(dev)));
	ifp = sc->atse_ifp;

#ifdef DEVICE_POLLING
	if (ifp->if_capenable & IFCAP_POLLING)
		ether_poll_deregister(ifp);
#endif

	/* Only cleanup if attach succeeded. */
	if (device_is_attached(dev)) {
		ATSE_LOCK(sc);
		atse_stop_locked(sc);
		ATSE_UNLOCK(sc);
		callout_drain(&sc->atse_tick);
		ether_ifdetach(ifp);
	}
	if (sc->atse_miibus != NULL)
		device_delete_child(dev, sc->atse_miibus);

	if (sc->atse_tx_intrhand)
		bus_teardown_intr(dev, sc->atse_tx_irq_res,
		    sc->atse_tx_intrhand);
	if (sc->atse_rx_intrhand)
		bus_teardown_intr(dev, sc->atse_rx_irq_res,
		    sc->atse_rx_intrhand);

	if (ifp != NULL)
		if_free(ifp);

	if (sc->atse_tx_buf != NULL)
		free(sc->atse_tx_buf, M_DEVBUF);

	mtx_destroy(&sc->atse_mtx);

	return (0);
}

/* Shared between nexus and fdt implementation. */
void
atse_detach_resources(device_t dev)
{
	struct atse_softc *sc;

	sc = device_get_softc(dev);

	if (sc->atse_txc_mem_res != NULL) {
		bus_release_resource(dev, SYS_RES_MEMORY, sc->atse_txc_mem_rid,
		    sc->atse_txc_mem_res);
		sc->atse_txc_mem_res = NULL;
	}
	if (sc->atse_tx_mem_res != NULL) {
		bus_release_resource(dev, SYS_RES_MEMORY, sc->atse_tx_mem_rid,
		    sc->atse_tx_mem_res);
		sc->atse_tx_mem_res = NULL;
	}
	if (sc->atse_tx_irq_res != NULL) {
		bus_release_resource(dev, SYS_RES_IRQ, sc->atse_tx_irq_rid,
		    sc->atse_tx_irq_res);
		sc->atse_tx_irq_res = NULL;
	}
	if (sc->atse_rxc_mem_res != NULL) {
		bus_release_resource(dev, SYS_RES_MEMORY, sc->atse_rxc_mem_rid,
		    sc->atse_rxc_mem_res);
		sc->atse_rxc_mem_res = NULL;
	}
	if (sc->atse_rx_mem_res != NULL) {
		bus_release_resource(dev, SYS_RES_MEMORY, sc->atse_rx_mem_rid,
		    sc->atse_rx_mem_res);
		sc->atse_rx_mem_res = NULL;
	}
	if (sc->atse_rx_irq_res != NULL) {
		bus_release_resource(dev, SYS_RES_IRQ, sc->atse_rx_irq_rid,
		    sc->atse_rx_irq_res);
		sc->atse_rx_irq_res = NULL;
	}
	if (sc->atse_mem_res != NULL) {
		bus_release_resource(dev, SYS_RES_MEMORY, sc->atse_mem_rid,
		    sc->atse_mem_res);
		sc->atse_mem_res = NULL;
	}
}

int
atse_detach_dev(device_t dev)
{
	int error;

	error = atse_detach(dev);
	if (error) {
		/* We are basically in undefined state now. */
		device_printf(dev, "atse_detach() failed: %d\n", error);
		return (error);
	}

	atse_detach_resources(dev);

	return (0);
}

int
atse_miibus_readreg(device_t dev, int phy, int reg)
{
	struct atse_softc *sc;

	sc = device_get_softc(dev);

	/*
	 * We currently do not support re-mapping of MDIO space on-the-fly
	 * but de-facto hard-code the phy#.
	 */
	if (phy != sc->atse_phy_addr)
		return (0);

	return (PHY_READ_2(sc, reg));
}

int
atse_miibus_writereg(device_t dev, int phy, int reg, int data)
{
	struct atse_softc *sc;

	sc = device_get_softc(dev);

	/*
	 * We currently do not support re-mapping of MDIO space on-the-fly
	 * but de-facto hard-code the phy#.
	 */
	if (phy != sc->atse_phy_addr)
		return (0);

	PHY_WRITE_2(sc, reg, data);
	return (0);
}

void
atse_miibus_statchg(device_t dev)
{
	struct atse_softc *sc;
	struct mii_data *mii;
	struct ifnet *ifp;
	uint32_t val4;

	sc = device_get_softc(dev);
	ATSE_LOCK_ASSERT(sc);

        mii = device_get_softc(sc->atse_miibus);
        ifp = sc->atse_ifp;
        if (mii == NULL || ifp == NULL ||
            (ifp->if_drv_flags & IFF_DRV_RUNNING) == 0)
                return;

	val4 = CSR_READ_4(sc, BASE_CFG_COMMAND_CONFIG);

	/* Assume no link. */
	sc->atse_flags &= ~ATSE_FLAGS_LINK;

	if ((mii->mii_media_status & (IFM_ACTIVE | IFM_AVALID)) ==
	    (IFM_ACTIVE | IFM_AVALID)) {

		switch (IFM_SUBTYPE(mii->mii_media_active)) {
		case IFM_10_T:
			val4 |= BASE_CFG_COMMAND_CONFIG_ENA_10;
			val4 &= ~BASE_CFG_COMMAND_CONFIG_ETH_SPEED;
			sc->atse_flags |= ATSE_FLAGS_LINK;
			break;
		case IFM_100_TX:
			val4 &= ~BASE_CFG_COMMAND_CONFIG_ENA_10;
			val4 &= ~BASE_CFG_COMMAND_CONFIG_ETH_SPEED;
			sc->atse_flags |= ATSE_FLAGS_LINK;
			break;
		case IFM_1000_T:
			val4 &= ~BASE_CFG_COMMAND_CONFIG_ENA_10;
			val4 |= BASE_CFG_COMMAND_CONFIG_ETH_SPEED;
			sc->atse_flags |= ATSE_FLAGS_LINK;
			break;
		default:
			break;
		}
	}

        if ((sc->atse_flags & ATSE_FLAGS_LINK) == 0) {
		/* XXX-BZ need to stop the MAC? */
                return;
        }

	if (IFM_OPTIONS(mii->mii_media_active & IFM_FDX) != 0)
		val4 &= ~BASE_CFG_COMMAND_CONFIG_HD_ENA;
        else
		val4 |= BASE_CFG_COMMAND_CONFIG_HD_ENA;
	/* XXX-BZ flow control? */

	/* Make sure the MAC is activated. */
	val4 |= BASE_CFG_COMMAND_CONFIG_TX_ENA;
	val4 |= BASE_CFG_COMMAND_CONFIG_RX_ENA;

	CSR_WRITE_4(sc, BASE_CFG_COMMAND_CONFIG, val4);
}

/* end */<|MERGE_RESOLUTION|>--- conflicted
+++ resolved
@@ -1163,8 +1163,6 @@
 
 	atse_intr_debug(sc, "poll");
 
-	atse_intr_debug(sc, "poll");
-
 	sc->atse_ifp->if_drv_flags &= ~IFF_DRV_RUNNING;
 	atse_init_locked(sc);
 
@@ -1416,11 +1414,7 @@
 		atse_update_rx_err(sc, ((rxe &
 		    A_ONCHIP_FIFO_MEM_CORE_ERROR_MASK) >>
 		    A_ONCHIP_FIFO_MEM_CORE_ERROR_SHIFT) & 0xff);
-<<<<<<< HEAD
-		ifp->if_ierrors++;
-=======
 		if_inc_counter(ifp, IFCOUNTER_IERRORS, 1);
->>>>>>> 4f65713d
 	}
 
 	/*
@@ -1450,7 +1444,6 @@
 	ATSE_UNLOCK(sc);
 
 }
-<<<<<<< HEAD
 
 static void
 atse_tx_intr(void *arg)
@@ -1459,16 +1452,6 @@
 	struct ifnet *ifp;
 	uint32_t txe;
 
-=======
-
-static void
-atse_tx_intr(void *arg)
-{
-	struct atse_softc *sc;
-	struct ifnet *ifp;
-	uint32_t txe;
-
->>>>>>> 4f65713d
 	sc = (struct atse_softc *)arg;
 	ifp = sc->atse_ifp;
 
@@ -1486,11 +1469,7 @@
 	if (txe & (A_ONCHIP_FIFO_MEM_CORE_EVENT_OVERFLOW|
 	    A_ONCHIP_FIFO_MEM_CORE_EVENT_UNDERFLOW)) {
 		/* XXX-BZ ERROR HANDLING. */
-<<<<<<< HEAD
-		ifp->if_oerrors++;
-=======
 		if_inc_counter(ifp, IFCOUNTER_OERRORS, 1);
->>>>>>> 4f65713d
 	}
 
 	/*
