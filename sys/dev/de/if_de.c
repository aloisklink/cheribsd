/*	$NetBSD: if_de.c,v 1.86 1999/06/01 19:17:59 thorpej Exp $	*/
/*-
 * SPDX-License-Identifier: BSD-2-Clause-NetBSD
 *
 * Copyright (c) 1994-1997 Matt Thomas (matt@3am-software.com)
 * All rights reserved.
 *
 * Redistribution and use in source and binary forms, with or without
 * modification, are permitted provided that the following conditions
 * are met:
 * 1. Redistributions of source code must retain the above copyright
 *    notice, this list of conditions and the following disclaimer.
 * 2. The name of the author may not be used to endorse or promote products
 *    derived from this software without specific prior written permission
 *
 * THIS SOFTWARE IS PROVIDED BY THE AUTHOR ``AS IS'' AND ANY EXPRESS OR
 * IMPLIED WARRANTIES, INCLUDING, BUT NOT LIMITED TO, THE IMPLIED WARRANTIES
 * OF MERCHANTABILITY AND FITNESS FOR A PARTICULAR PURPOSE ARE DISCLAIMED.
 * IN NO EVENT SHALL THE AUTHOR BE LIABLE FOR ANY DIRECT, INDIRECT,
 * INCIDENTAL, SPECIAL, EXEMPLARY, OR CONSEQUENTIAL DAMAGES (INCLUDING, BUT
 * NOT LIMITED TO, PROCUREMENT OF SUBSTITUTE GOODS OR SERVICES; LOSS OF USE,
 * DATA, OR PROFITS; OR BUSINESS INTERRUPTION) HOWEVER CAUSED AND ON ANY
 * THEORY OF LIABILITY, WHETHER IN CONTRACT, STRICT LIABILITY, OR TORT
 * (INCLUDING NEGLIGENCE OR OTHERWISE) ARISING IN ANY WAY OUT OF THE USE OF
 * THIS SOFTWARE, EVEN IF ADVISED OF THE POSSIBILITY OF SUCH DAMAGE.
 *
 * Id: if_de.c,v 1.94 1997/07/03 16:55:07 thomas Exp
 */

/*
 * DEC 21040 PCI Ethernet Controller
 *
 * Written by Matt Thomas
 * BPF support code stolen directly from if_ec.c
 *
 *   This driver supports the DEC DE435 or any other PCI
 *   board which support 21040, 21041, or 21140 (mostly).
 */

#include <sys/cdefs.h>
__FBSDID("$FreeBSD$");

#define	TULIP_HDR_DATA

#include "opt_ddb.h"

#include <sys/param.h>
#include <sys/systm.h>
#include <sys/endian.h>
#include <sys/ktr.h>
#include <sys/mbuf.h>
#include <sys/socket.h>
#include <sys/sockio.h>
#include <sys/malloc.h>
#include <sys/kernel.h>
#include <sys/module.h>
#include <sys/eventhandler.h>
#include <machine/bus.h>
#include <machine/bus_dma.h>
#include <machine/resource.h>
#include <sys/bus.h>
#include <sys/rman.h>

#include <net/if.h>
#include <net/if_var.h>
#include <net/if_arp.h>
#include <net/ethernet.h>
#include <net/if_media.h>
#include <net/if_types.h>
#include <net/if_dl.h>

#include <net/bpf.h>

#ifdef INET
#include <netinet/in.h>
#include <netinet/if_ether.h>
#endif

#include <vm/vm.h>

#include <net/if_var.h>
#include <vm/pmap.h>
#include <dev/pci/pcivar.h>
#include <dev/pci/pcireg.h>
#include <dev/de/dc21040reg.h>

#ifdef DDB
#include <ddb/ddb.h>
#endif

/*
 * Intel CPUs should use I/O mapped access.
 */
#if defined(__i386__)
#define	TULIP_IOMAPPED
#endif

#if 0
/* This enables KTR traces at KTR_DEV. */
#define	KTR_TULIP	KTR_DEV
#else
#define	KTR_TULIP	0
#endif

#if 0
/*
 * This turns on all sort of debugging stuff and make the
 * driver much larger.
 */
#define TULIP_DEBUG
#endif

#if 0
#define	TULIP_PERFSTATS
#endif

#define	TULIP_HZ	10

#include <dev/de/if_devar.h>

#define	SYNC_NONE	0
#define	SYNC_RX		1
#define	SYNC_TX		2

/*
 * This module supports
 *	the DEC 21040 PCI Ethernet Controller.
 *	the DEC 21041 PCI Ethernet Controller.
 *	the DEC 21140 PCI Fast Ethernet Controller.
 */
static void	tulip_addr_filter(tulip_softc_t * const sc);
static int	tulip_ifmedia_change(struct ifnet * const ifp);
static void	tulip_ifmedia_status(struct ifnet * const ifp,
		    struct ifmediareq *req);
static void	tulip_init(void *);
static void	tulip_init_locked(tulip_softc_t * const sc);
static void	tulip_intr_shared(void *arg);
static void	tulip_intr_normal(void *arg);
static void	tulip_mii_autonegotiate(tulip_softc_t * const sc,
		    const unsigned phyaddr);
static int	tulip_mii_map_abilities(tulip_softc_t * const sc,
		    unsigned abilities);
static tulip_media_t
		tulip_mii_phy_readspecific(tulip_softc_t * const sc);
static unsigned	tulip_mii_readreg(tulip_softc_t * const sc, unsigned devaddr,
		    unsigned regno);
static void	tulip_mii_writereg(tulip_softc_t * const sc, unsigned devaddr,
		    unsigned regno, unsigned data);
static void	tulip_reset(tulip_softc_t * const sc);
static void	tulip_rx_intr(tulip_softc_t * const sc);
static int	tulip_srom_decode(tulip_softc_t * const sc);
static void	tulip_start(struct ifnet *ifp);
static void	tulip_start_locked(tulip_softc_t * const sc);
static struct mbuf *
		tulip_txput(tulip_softc_t * const sc, struct mbuf *m);
static void	tulip_txput_setup(tulip_softc_t * const sc);
static void	tulip_watchdog(void *arg);
struct mbuf *	tulip_dequeue_mbuf(tulip_ringinfo_t *ri, tulip_descinfo_t *di,
		    int sync);
static void	tulip_dma_map_addr(void *, bus_dma_segment_t *, int, int);
static void	tulip_dma_map_rxbuf(void *, bus_dma_segment_t *, int,
		    bus_size_t, int);

static void
tulip_dma_map_addr(void *arg, bus_dma_segment_t *segs, int nseg, int error)
{
    bus_addr_t *paddr;

    if (error)
	return;

    paddr = arg;
    *paddr = segs->ds_addr;
}

static void
tulip_dma_map_rxbuf(void *arg, bus_dma_segment_t *segs, int nseg,
    bus_size_t mapsize, int error)
{
    tulip_desc_t *desc;

    if (error)
	return;

    desc = arg;
    KASSERT(nseg == 1, ("too many DMA segments"));
    KASSERT(segs[0].ds_len >= TULIP_RX_BUFLEN, ("receive buffer too small"));

    desc->d_addr1 = segs[0].ds_addr & 0xffffffff;
    desc->d_length1 = TULIP_RX_BUFLEN;
#ifdef not_needed
    /* These should already always be zero. */
    desc->d_addr2 = 0;
    desc->d_length2 = 0;
#endif
}

struct mbuf *
tulip_dequeue_mbuf(tulip_ringinfo_t *ri, tulip_descinfo_t *di, int sync)
{
    struct mbuf *m;

    m = di->di_mbuf;
    if (m != NULL) {
	switch (sync) {
	case SYNC_NONE:
	    break;
	case SYNC_RX:
	    TULIP_RXMAP_POSTSYNC(ri, di);
	    break;
	case SYNC_TX:
	    TULIP_TXMAP_POSTSYNC(ri, di);
	    break;
	default:
	    panic("bad sync flag: %d", sync);
	}
	bus_dmamap_unload(ri->ri_data_tag, *di->di_map);
	di->di_mbuf = NULL;
    }
    return (m);
}

static void
tulip_timeout_callback(void *arg)
{
    tulip_softc_t * const sc = arg;

    TULIP_PERFSTART(timeout)
    TULIP_LOCK_ASSERT(sc);

    sc->tulip_flags &= ~TULIP_TIMEOUTPENDING;
    sc->tulip_probe_timeout -= 1000 / TULIP_HZ;
    (sc->tulip_boardsw->bd_media_poll)(sc, TULIP_MEDIAPOLL_TIMER);

    TULIP_PERFEND(timeout);
}

static void
tulip_timeout(tulip_softc_t * const sc)
{
    TULIP_LOCK_ASSERT(sc);
    if (sc->tulip_flags & TULIP_TIMEOUTPENDING)
	return;
    sc->tulip_flags |= TULIP_TIMEOUTPENDING;
    callout_reset(&sc->tulip_callout, (hz + TULIP_HZ / 2) / TULIP_HZ,
	tulip_timeout_callback, sc);
}

static int
tulip_txprobe(tulip_softc_t * const sc)
{
    struct mbuf *m;
    u_char *enaddr;

    /*
     * Before we are sure this is the right media we need
     * to send a small packet to make sure there's carrier.
     * Strangely, BNC and AUI will "see" receive data if
     * either is connected so the transmit is the only way
     * to verify the connectivity.
     */
    TULIP_LOCK_ASSERT(sc);
    MGETHDR(m, M_NOWAIT, MT_DATA);
    if (m == NULL)
	return 0;
    /*
     * Construct a LLC TEST message which will point to ourselves.
     */
    if (sc->tulip_ifp->if_input != NULL)
	enaddr = IF_LLADDR(sc->tulip_ifp);
    else
	enaddr = sc->tulip_enaddr;
    bcopy(enaddr, mtod(m, struct ether_header *)->ether_dhost, ETHER_ADDR_LEN);
    bcopy(enaddr, mtod(m, struct ether_header *)->ether_shost, ETHER_ADDR_LEN);
    mtod(m, struct ether_header *)->ether_type = htons(3);
    mtod(m, unsigned char *)[14] = 0;
    mtod(m, unsigned char *)[15] = 0;
    mtod(m, unsigned char *)[16] = 0xE3;	/* LLC Class1 TEST (no poll) */
    m->m_len = m->m_pkthdr.len = sizeof(struct ether_header) + 3;
    /*
     * send it!
     */
    sc->tulip_cmdmode |= TULIP_CMD_TXRUN;
    sc->tulip_intrmask |= TULIP_STS_TXINTR;
    sc->tulip_flags |= TULIP_TXPROBE_ACTIVE;
    TULIP_CSR_WRITE(sc, csr_command, sc->tulip_cmdmode);
    TULIP_CSR_WRITE(sc, csr_intr, sc->tulip_intrmask);
    if ((m = tulip_txput(sc, m)) != NULL)
	m_freem(m);
    sc->tulip_probe.probe_txprobes++;
    return 1;
}

static void
tulip_media_set(tulip_softc_t * const sc, tulip_media_t media)
{
    const tulip_media_info_t *mi = sc->tulip_mediums[media];

    TULIP_LOCK_ASSERT(sc);
    if (mi == NULL)
	return;

    /*
     * If we are switching media, make sure we don't think there's
     * any stale RX activity
     */
    sc->tulip_flags &= ~TULIP_RXACT;
    if (mi->mi_type == TULIP_MEDIAINFO_SIA) {
	TULIP_CSR_WRITE(sc, csr_sia_connectivity, TULIP_SIACONN_RESET);
	TULIP_CSR_WRITE(sc, csr_sia_tx_rx,        mi->mi_sia_tx_rx);
	if (sc->tulip_features & TULIP_HAVE_SIAGP) {
	    TULIP_CSR_WRITE(sc, csr_sia_general,  mi->mi_sia_gp_control|mi->mi_sia_general);
	    DELAY(50);
	    TULIP_CSR_WRITE(sc, csr_sia_general,  mi->mi_sia_gp_data|mi->mi_sia_general);
	} else {
	    TULIP_CSR_WRITE(sc, csr_sia_general,  mi->mi_sia_general);
	}
	TULIP_CSR_WRITE(sc, csr_sia_connectivity, mi->mi_sia_connectivity);
    } else if (mi->mi_type == TULIP_MEDIAINFO_GPR) {
#define	TULIP_GPR_CMDBITS	(TULIP_CMD_PORTSELECT|TULIP_CMD_PCSFUNCTION|TULIP_CMD_SCRAMBLER|TULIP_CMD_TXTHRSHLDCTL)
	/*
	 * If the cmdmode bits don't match the currently operating mode,
	 * set the cmdmode appropriately and reset the chip.
	 */
	if (((mi->mi_cmdmode ^ TULIP_CSR_READ(sc, csr_command)) & TULIP_GPR_CMDBITS) != 0) {
	    sc->tulip_cmdmode &= ~TULIP_GPR_CMDBITS;
	    sc->tulip_cmdmode |= mi->mi_cmdmode;
	    tulip_reset(sc);
	}
	TULIP_CSR_WRITE(sc, csr_gp, TULIP_GP_PINSET|sc->tulip_gpinit);
	DELAY(10);
	TULIP_CSR_WRITE(sc, csr_gp, (u_int8_t) mi->mi_gpdata);
    } else if (mi->mi_type == TULIP_MEDIAINFO_SYM) {
	/*
	 * If the cmdmode bits don't match the currently operating mode,
	 * set the cmdmode appropriately and reset the chip.
	 */
	if (((mi->mi_cmdmode ^ TULIP_CSR_READ(sc, csr_command)) & TULIP_GPR_CMDBITS) != 0) {
	    sc->tulip_cmdmode &= ~TULIP_GPR_CMDBITS;
	    sc->tulip_cmdmode |= mi->mi_cmdmode;
	    tulip_reset(sc);
	}
	TULIP_CSR_WRITE(sc, csr_sia_general, mi->mi_gpcontrol);
	TULIP_CSR_WRITE(sc, csr_sia_general, mi->mi_gpdata);
    } else if (mi->mi_type == TULIP_MEDIAINFO_MII
	       && sc->tulip_probe_state != TULIP_PROBE_INACTIVE) {
	int idx;
	if (sc->tulip_features & TULIP_HAVE_SIAGP) {
	    const u_int8_t *dp;
	    dp = &sc->tulip_rombuf[mi->mi_reset_offset];
	    for (idx = 0; idx < mi->mi_reset_length; idx++, dp += 2) {
		DELAY(10);
		TULIP_CSR_WRITE(sc, csr_sia_general, (dp[0] + 256 * dp[1]) << 16);
	    }
	    sc->tulip_phyaddr = mi->mi_phyaddr;
	    dp = &sc->tulip_rombuf[mi->mi_gpr_offset];
	    for (idx = 0; idx < mi->mi_gpr_length; idx++, dp += 2) {
		DELAY(10);
		TULIP_CSR_WRITE(sc, csr_sia_general, (dp[0] + 256 * dp[1]) << 16);
	    }
	} else {
	    for (idx = 0; idx < mi->mi_reset_length; idx++) {
		DELAY(10);
		TULIP_CSR_WRITE(sc, csr_gp, sc->tulip_rombuf[mi->mi_reset_offset + idx]);
	    }
	    sc->tulip_phyaddr = mi->mi_phyaddr;
	    for (idx = 0; idx < mi->mi_gpr_length; idx++) {
		DELAY(10);
		TULIP_CSR_WRITE(sc, csr_gp, sc->tulip_rombuf[mi->mi_gpr_offset + idx]);
	    }
	}
	if (sc->tulip_flags & TULIP_TRYNWAY) {
	    tulip_mii_autonegotiate(sc, sc->tulip_phyaddr);
	} else if ((sc->tulip_flags & TULIP_DIDNWAY) == 0) {
	    u_int32_t data = tulip_mii_readreg(sc, sc->tulip_phyaddr, PHYREG_CONTROL);
	    data &= ~(PHYCTL_SELECT_100MB|PHYCTL_FULL_DUPLEX|PHYCTL_AUTONEG_ENABLE);
	    sc->tulip_flags &= ~TULIP_DIDNWAY;
	    if (TULIP_IS_MEDIA_FD(media))
		data |= PHYCTL_FULL_DUPLEX;
	    if (TULIP_IS_MEDIA_100MB(media))
		data |= PHYCTL_SELECT_100MB;
	    tulip_mii_writereg(sc, sc->tulip_phyaddr, PHYREG_CONTROL, data);
	}
    }
}

static void
tulip_linkup(tulip_softc_t * const sc, tulip_media_t media)
{
    TULIP_LOCK_ASSERT(sc);
    if ((sc->tulip_flags & TULIP_LINKUP) == 0)
	sc->tulip_flags |= TULIP_PRINTLINKUP;
    sc->tulip_flags |= TULIP_LINKUP;
    sc->tulip_ifp->if_drv_flags &= ~IFF_DRV_OACTIVE;
#if 0 /* XXX how does with work with ifmedia? */
    if ((sc->tulip_flags & TULIP_DIDNWAY) == 0) {
	if (sc->tulip_ifp->if_flags & IFF_FULLDUPLEX) {
	    if (TULIP_CAN_MEDIA_FD(media)
		    && sc->tulip_mediums[TULIP_FD_MEDIA_OF(media)] != NULL)
		media = TULIP_FD_MEDIA_OF(media);
	} else {
	    if (TULIP_IS_MEDIA_FD(media)
		    && sc->tulip_mediums[TULIP_HD_MEDIA_OF(media)] != NULL)
		media = TULIP_HD_MEDIA_OF(media);
	}
    }
#endif
    if (sc->tulip_media != media) {
#ifdef TULIP_DEBUG
	sc->tulip_dbg.dbg_last_media = sc->tulip_media;
#endif
	sc->tulip_media = media;
	sc->tulip_flags |= TULIP_PRINTMEDIA;
	if (TULIP_IS_MEDIA_FD(sc->tulip_media)) {
	    sc->tulip_cmdmode |= TULIP_CMD_FULLDUPLEX;
	} else if (sc->tulip_chipid != TULIP_21041 || (sc->tulip_flags & TULIP_DIDNWAY) == 0) {
	    sc->tulip_cmdmode &= ~TULIP_CMD_FULLDUPLEX;
	}
    }
    /*
     * We could set probe_timeout to 0 but setting to 3000 puts this
     * in one central place and the only matters is tulip_link is
     * followed by a tulip_timeout.  Therefore setting it should not
     * result in aberrant behaviour.
     */
    sc->tulip_probe_timeout = 3000;
    sc->tulip_probe_state = TULIP_PROBE_INACTIVE;
    sc->tulip_flags &= ~(TULIP_TXPROBE_ACTIVE|TULIP_TRYNWAY);
    if (sc->tulip_flags & TULIP_INRESET) {
	tulip_media_set(sc, sc->tulip_media);
    } else if (sc->tulip_probe_media != sc->tulip_media) {
	/*
	 * No reason to change media if we have the right media.
	 */
	tulip_reset(sc);
    }
    tulip_init_locked(sc);
}

static void
tulip_media_print(tulip_softc_t * const sc)
{

    TULIP_LOCK_ASSERT(sc);
    if ((sc->tulip_flags & TULIP_LINKUP) == 0)
	return;
    if (sc->tulip_flags & TULIP_PRINTMEDIA) {
	device_printf(sc->tulip_dev, "enabling %s port\n",
	    tulip_mediums[sc->tulip_media]);
	sc->tulip_flags &= ~(TULIP_PRINTMEDIA|TULIP_PRINTLINKUP);
    } else if (sc->tulip_flags & TULIP_PRINTLINKUP) {
	device_printf(sc->tulip_dev, "link up\n");
	sc->tulip_flags &= ~TULIP_PRINTLINKUP;
    }
}

#if defined(TULIP_DO_GPR_SENSE)
static tulip_media_t
tulip_21140_gpr_media_sense(tulip_softc_t * const sc)
{
    struct ifnet *ifp sc->tulip_ifp;
    tulip_media_t maybe_media = TULIP_MEDIA_UNKNOWN;
    tulip_media_t last_media = TULIP_MEDIA_UNKNOWN;
    tulip_media_t media;

    TULIP_LOCK_ASSERT(sc);

    /*
     * If one of the media blocks contained a default media flag,
     * use that.
     */
    for (media = TULIP_MEDIA_UNKNOWN; media < TULIP_MEDIA_MAX; media++) {
	const tulip_media_info_t *mi;
	/*
	 * Media is not supported (or is full-duplex).
	 */
	if ((mi = sc->tulip_mediums[media]) == NULL || TULIP_IS_MEDIA_FD(media))
	    continue;
	if (mi->mi_type != TULIP_MEDIAINFO_GPR)
	    continue;

	/*
	 * Remember the media is this is the "default" media.
	 */
	if (mi->mi_default && maybe_media == TULIP_MEDIA_UNKNOWN)
	    maybe_media = media;

	/*
	 * No activity mask?  Can't see if it is active if there's no mask.
	 */
	if (mi->mi_actmask == 0)
	    continue;

	/*
	 * Does the activity data match?
	 */
	if ((TULIP_CSR_READ(sc, csr_gp) & mi->mi_actmask) != mi->mi_actdata)
	    continue;

#if defined(TULIP_DEBUG)
	device_printf(sc->tulip_dev, "%s: %s: 0x%02x & 0x%02x == 0x%02x\n",
	    __func__, tulip_mediums[media], TULIP_CSR_READ(sc, csr_gp) & 0xFF,
	    mi->mi_actmask, mi->mi_actdata);
#endif
	/*
	 * It does!  If this is the first media we detected, then 
	 * remember this media.  If isn't the first, then there were
	 * multiple matches which we equate to no match (since we don't
	 * which to select (if any).
	 */
	if (last_media == TULIP_MEDIA_UNKNOWN) {
	    last_media = media;
	} else if (last_media != media) {
	    last_media = TULIP_MEDIA_UNKNOWN;
	}
    }
    return (last_media != TULIP_MEDIA_UNKNOWN) ? last_media : maybe_media;
}
#endif /* TULIP_DO_GPR_SENSE */

static tulip_link_status_t
tulip_media_link_monitor(tulip_softc_t * const sc)
{
    const tulip_media_info_t * const mi = sc->tulip_mediums[sc->tulip_media];
    tulip_link_status_t linkup = TULIP_LINK_DOWN;

    TULIP_LOCK_ASSERT(sc);
    if (mi == NULL) {
#if defined(DIAGNOSTIC) || defined(TULIP_DEBUG)
	panic("tulip_media_link_monitor: %s: botch at line %d\n",
	      tulip_mediums[sc->tulip_media],__LINE__);
#else
	return TULIP_LINK_UNKNOWN;
#endif
    }


    /*
     * Have we seen some packets?  If so, the link must be good.
     */
    if ((sc->tulip_flags & (TULIP_RXACT|TULIP_LINKUP)) == (TULIP_RXACT|TULIP_LINKUP)) {
	sc->tulip_flags &= ~TULIP_RXACT;
	sc->tulip_probe_timeout = 3000;
	return TULIP_LINK_UP;
    }

    sc->tulip_flags &= ~TULIP_RXACT;
    if (mi->mi_type == TULIP_MEDIAINFO_MII) {
	u_int32_t status;
	/*
	 * Read the PHY status register.
	 */
	status = tulip_mii_readreg(sc, sc->tulip_phyaddr, PHYREG_STATUS);
	if (status & PHYSTS_AUTONEG_DONE) {
	    /*
	     * If the PHY has completed autonegotiation, see the if the
	     * remote systems abilities have changed.  If so, upgrade or
	     * downgrade as appropriate.
	     */
	    u_int32_t abilities = tulip_mii_readreg(sc, sc->tulip_phyaddr, PHYREG_AUTONEG_ABILITIES);
	    abilities = (abilities << 6) & status;
	    if (abilities != sc->tulip_abilities) {
#if defined(TULIP_DEBUG)
		loudprintf("%s(phy%d): autonegotiation changed: 0x%04x -> 0x%04x\n",
			   ifp->if_xname, sc->tulip_phyaddr,
			   sc->tulip_abilities, abilities);
#endif
		if (tulip_mii_map_abilities(sc, abilities)) {
		    tulip_linkup(sc, sc->tulip_probe_media);
		    return TULIP_LINK_UP;
		}
		/*
		 * if we had selected media because of autonegotiation,
		 * we need to probe for the new media.
		 */
		sc->tulip_probe_state = TULIP_PROBE_INACTIVE;
		if (sc->tulip_flags & TULIP_DIDNWAY)
		    return TULIP_LINK_DOWN;
	    }
	}
	/*
	 * The link is now up.  If was down, say its back up.
	 */
	if ((status & (PHYSTS_LINK_UP|PHYSTS_REMOTE_FAULT)) == PHYSTS_LINK_UP)
	    linkup = TULIP_LINK_UP;
    } else if (mi->mi_type == TULIP_MEDIAINFO_GPR) {
	/*
	 * No activity sensor?  Assume all's well.
	 */
	if (mi->mi_actmask == 0)
	    return TULIP_LINK_UNKNOWN;
	/*
	 * Does the activity data match?
	 */
	if ((TULIP_CSR_READ(sc, csr_gp) & mi->mi_actmask) == mi->mi_actdata)
	    linkup = TULIP_LINK_UP;
    } else if (mi->mi_type == TULIP_MEDIAINFO_SIA) {
	/*
	 * Assume non TP ok for now.
	 */
	if (!TULIP_IS_MEDIA_TP(sc->tulip_media))
	    return TULIP_LINK_UNKNOWN;
	if ((TULIP_CSR_READ(sc, csr_sia_status) & TULIP_SIASTS_LINKFAIL) == 0)
	    linkup = TULIP_LINK_UP;
#if defined(TULIP_DEBUG)
	if (sc->tulip_probe_timeout <= 0)
	    device_printf(sc->tulip_dev, "sia status = 0x%08x\n",
		    TULIP_CSR_READ(sc, csr_sia_status));
#endif
    } else if (mi->mi_type == TULIP_MEDIAINFO_SYM) {
	return TULIP_LINK_UNKNOWN;
    }
    /*
     * We will wait for 3 seconds until the link goes into suspect mode.
     */
    if (sc->tulip_flags & TULIP_LINKUP) {
	if (linkup == TULIP_LINK_UP)
	    sc->tulip_probe_timeout = 3000;
	if (sc->tulip_probe_timeout > 0)
	    return TULIP_LINK_UP;

	sc->tulip_flags &= ~TULIP_LINKUP;
	device_printf(sc->tulip_dev, "link down: cable problem?\n");
    }
#if defined(TULIP_DEBUG)
    sc->tulip_dbg.dbg_link_downed++;
#endif
    return TULIP_LINK_DOWN;
}

static void
tulip_media_poll(tulip_softc_t * const sc, tulip_mediapoll_event_t event)
{

    TULIP_LOCK_ASSERT(sc);
#if defined(TULIP_DEBUG)
    sc->tulip_dbg.dbg_events[event]++;
#endif
    if (sc->tulip_probe_state == TULIP_PROBE_INACTIVE
	    && event == TULIP_MEDIAPOLL_TIMER) {
	switch (tulip_media_link_monitor(sc)) {
	    case TULIP_LINK_DOWN: {
		/*
		 * Link Monitor failed.  Probe for new media.
		 */
		event = TULIP_MEDIAPOLL_LINKFAIL;
		break;
	    }
	    case TULIP_LINK_UP: {
		/*
		 * Check again soon.
		 */
		tulip_timeout(sc);
		return;
	    }
	    case TULIP_LINK_UNKNOWN: {
		/*
		 * We can't tell so don't bother.
		 */
		return;
	    }
	}
    }

    if (event == TULIP_MEDIAPOLL_LINKFAIL) {
	if (sc->tulip_probe_state == TULIP_PROBE_INACTIVE) {
	    if (TULIP_DO_AUTOSENSE(sc)) {
#if defined(TULIP_DEBUG)
		sc->tulip_dbg.dbg_link_failures++;
#endif
		sc->tulip_media = TULIP_MEDIA_UNKNOWN;
		if (sc->tulip_ifp->if_flags & IFF_UP)
		    tulip_reset(sc);	/* restart probe */
	    }
	    return;
	}
#if defined(TULIP_DEBUG)
	sc->tulip_dbg.dbg_link_pollintrs++;
#endif
    }

    if (event == TULIP_MEDIAPOLL_START) {
	sc->tulip_ifp->if_drv_flags |= IFF_DRV_OACTIVE;
	if (sc->tulip_probe_state != TULIP_PROBE_INACTIVE)
	    return;
	sc->tulip_probe_mediamask = 0;
	sc->tulip_probe_passes = 0;
#if defined(TULIP_DEBUG)
	sc->tulip_dbg.dbg_media_probes++;
#endif
	/*
	 * If the SROM contained an explicit media to use, use it.
	 */
	sc->tulip_cmdmode &= ~(TULIP_CMD_RXRUN|TULIP_CMD_FULLDUPLEX);
	sc->tulip_flags |= TULIP_TRYNWAY|TULIP_PROBE1STPASS;
	sc->tulip_flags &= ~(TULIP_DIDNWAY|TULIP_PRINTMEDIA|TULIP_PRINTLINKUP);
	/*
	 * connidx is defaulted to a media_unknown type.
	 */
	sc->tulip_probe_media = tulip_srom_conninfo[sc->tulip_connidx].sc_media;
	if (sc->tulip_probe_media != TULIP_MEDIA_UNKNOWN) {
	    tulip_linkup(sc, sc->tulip_probe_media);
	    tulip_timeout(sc);
	    return;
	}

	if (sc->tulip_features & TULIP_HAVE_GPR) {
	    sc->tulip_probe_state = TULIP_PROBE_GPRTEST;
	    sc->tulip_probe_timeout = 2000;
	} else {
	    sc->tulip_probe_media = TULIP_MEDIA_MAX;
	    sc->tulip_probe_timeout = 0;
	    sc->tulip_probe_state = TULIP_PROBE_MEDIATEST;
	}
    }

    /*
     * Ignore txprobe failures or spurious callbacks.
     */
    if (event == TULIP_MEDIAPOLL_TXPROBE_FAILED
	    && sc->tulip_probe_state != TULIP_PROBE_MEDIATEST) {
	sc->tulip_flags &= ~TULIP_TXPROBE_ACTIVE;
	return;
    }

    /*
     * If we really transmitted a packet, then that's the media we'll use.
     */
    if (event == TULIP_MEDIAPOLL_TXPROBE_OK || event == TULIP_MEDIAPOLL_LINKPASS) {
	if (event == TULIP_MEDIAPOLL_LINKPASS) {
	    /* XXX Check media status just to be sure */
	    sc->tulip_probe_media = TULIP_MEDIA_10BASET;
#if defined(TULIP_DEBUG)
	} else {
	    sc->tulip_dbg.dbg_txprobes_ok[sc->tulip_probe_media]++;
#endif
	}
	tulip_linkup(sc, sc->tulip_probe_media);
	tulip_timeout(sc);
	return;
    }

    if (sc->tulip_probe_state == TULIP_PROBE_GPRTEST) {
#if defined(TULIP_DO_GPR_SENSE)
	/*
	 * Check for media via the general purpose register.
	 *
	 * Try to sense the media via the GPR.  If the same value
	 * occurs 3 times in a row then just use that.
	 */
	if (sc->tulip_probe_timeout > 0) {
	    tulip_media_t new_probe_media = tulip_21140_gpr_media_sense(sc);
#if defined(TULIP_DEBUG)
	    device_printf(sc->tulip_dev, "%s: gpr sensing = %s\n", __func__,
		   tulip_mediums[new_probe_media]);
#endif
	    if (new_probe_media != TULIP_MEDIA_UNKNOWN) {
		if (new_probe_media == sc->tulip_probe_media) {
		    if (--sc->tulip_probe_count == 0)
			tulip_linkup(sc, sc->tulip_probe_media);
		} else {
		    sc->tulip_probe_count = 10;
		}
	    }
	    sc->tulip_probe_media = new_probe_media;
	    tulip_timeout(sc);
	    return;
	}
#endif /* TULIP_DO_GPR_SENSE */
	/*
	 * Brute force.  We cycle through each of the media types
	 * and try to transmit a packet.
	 */
	sc->tulip_probe_state = TULIP_PROBE_MEDIATEST;
	sc->tulip_probe_media = TULIP_MEDIA_MAX;
	sc->tulip_probe_timeout = 0;
	tulip_timeout(sc);
	return;
    }

    if (sc->tulip_probe_state != TULIP_PROBE_MEDIATEST
	   && (sc->tulip_features & TULIP_HAVE_MII)) {
	tulip_media_t old_media = sc->tulip_probe_media;
	tulip_mii_autonegotiate(sc, sc->tulip_phyaddr);
	switch (sc->tulip_probe_state) {
	    case TULIP_PROBE_FAILED:
	    case TULIP_PROBE_MEDIATEST: {
		/*
		 * Try the next media.
		 */
		sc->tulip_probe_mediamask |= sc->tulip_mediums[sc->tulip_probe_media]->mi_mediamask;
		sc->tulip_probe_timeout = 0;
#ifdef notyet
		if (sc->tulip_probe_state == TULIP_PROBE_FAILED)
		    break;
		if (sc->tulip_probe_media != tulip_mii_phy_readspecific(sc))
		    break;
		sc->tulip_probe_timeout = TULIP_IS_MEDIA_TP(sc->tulip_probe_media) ? 2500 : 300;
#endif
		break;
	    }
	    case TULIP_PROBE_PHYAUTONEG: {
		return;
	    }
	    case TULIP_PROBE_INACTIVE: {
		/*
		 * Only probe if we autonegotiated a media that hasn't failed.
		 */
		sc->tulip_probe_timeout = 0;
		if (sc->tulip_probe_mediamask & TULIP_BIT(sc->tulip_probe_media)) {
		    sc->tulip_probe_media = old_media;
		    break;
		}
		tulip_linkup(sc, sc->tulip_probe_media);
		tulip_timeout(sc);
		return;
	    }
	    default: {
#if defined(DIAGNOSTIC) || defined(TULIP_DEBUG)
		panic("tulip_media_poll: botch at line %d\n", __LINE__);
#endif
		break;
	    }
	}
    }

    if (event == TULIP_MEDIAPOLL_TXPROBE_FAILED) {
#if defined(TULIP_DEBUG)
	sc->tulip_dbg.dbg_txprobes_failed[sc->tulip_probe_media]++;
#endif
	sc->tulip_flags &= ~TULIP_TXPROBE_ACTIVE;
	return;
    }

    /*
     * switch to another media if we tried this one enough.
     */
    if (/* event == TULIP_MEDIAPOLL_TXPROBE_FAILED || */ sc->tulip_probe_timeout <= 0) {
#if defined(TULIP_DEBUG)
	if (sc->tulip_probe_media == TULIP_MEDIA_UNKNOWN) {
	    device_printf(sc->tulip_dev, "poll media unknown!\n");
	    sc->tulip_probe_media = TULIP_MEDIA_MAX;
	}
#endif
	/*
	 * Find the next media type to check for.  Full Duplex
	 * types are not allowed.
	 */
	do {
	    sc->tulip_probe_media -= 1;
	    if (sc->tulip_probe_media == TULIP_MEDIA_UNKNOWN) {
		if (++sc->tulip_probe_passes == 3) {
		    device_printf(sc->tulip_dev,
			"autosense failed: cable problem?\n");
		    if ((sc->tulip_ifp->if_flags & IFF_UP) == 0) {
			sc->tulip_ifp->if_drv_flags &= ~IFF_DRV_RUNNING;
			sc->tulip_probe_state = TULIP_PROBE_INACTIVE;
			return;
		    }
		}
		sc->tulip_flags ^= TULIP_TRYNWAY;	/* XXX */
		sc->tulip_probe_mediamask = 0;
		sc->tulip_probe_media = TULIP_MEDIA_MAX - 1;
	    }
	} while (sc->tulip_mediums[sc->tulip_probe_media] == NULL
		 || (sc->tulip_probe_mediamask & TULIP_BIT(sc->tulip_probe_media))
		 || TULIP_IS_MEDIA_FD(sc->tulip_probe_media));

#if defined(TULIP_DEBUG)
	device_printf(sc->tulip_dev, "%s: probing %s\n",
	       event == TULIP_MEDIAPOLL_TXPROBE_FAILED ? "txprobe failed" : "timeout",
	       tulip_mediums[sc->tulip_probe_media]);
#endif
	sc->tulip_probe_timeout = TULIP_IS_MEDIA_TP(sc->tulip_probe_media) ? 2500 : 1000;
	sc->tulip_probe_state = TULIP_PROBE_MEDIATEST;
	sc->tulip_probe.probe_txprobes = 0;
	tulip_reset(sc);
	tulip_media_set(sc, sc->tulip_probe_media);
	sc->tulip_flags &= ~TULIP_TXPROBE_ACTIVE;
    }
    tulip_timeout(sc);

    /*
     * If this is hanging off a phy, we know are doing NWAY and we have
     * forced the phy to a specific speed.  Wait for link up before
     * before sending a packet.
     */
    switch (sc->tulip_mediums[sc->tulip_probe_media]->mi_type) {
	case TULIP_MEDIAINFO_MII: {
	    if (sc->tulip_probe_media != tulip_mii_phy_readspecific(sc))
		return;
	    break;
	}
	case TULIP_MEDIAINFO_SIA: {
	    if (TULIP_IS_MEDIA_TP(sc->tulip_probe_media)) {
		if (TULIP_CSR_READ(sc, csr_sia_status) & TULIP_SIASTS_LINKFAIL)
		    return;
		tulip_linkup(sc, sc->tulip_probe_media);
#ifdef notyet
		if (sc->tulip_features & TULIP_HAVE_MII)
		    tulip_timeout(sc);
#endif
		return;
	    }
	    break;
	}
	case TULIP_MEDIAINFO_RESET:
	case TULIP_MEDIAINFO_SYM:
	case TULIP_MEDIAINFO_NONE:
	case TULIP_MEDIAINFO_GPR: {
	    break;
	}
    }
    /*
     * Try to send a packet.
     */
    tulip_txprobe(sc);
}

static void
tulip_media_select(tulip_softc_t * const sc)
{
    TULIP_LOCK_ASSERT(sc);
    if (sc->tulip_features & TULIP_HAVE_GPR) {
	TULIP_CSR_WRITE(sc, csr_gp, TULIP_GP_PINSET|sc->tulip_gpinit);
	DELAY(10);
	TULIP_CSR_WRITE(sc, csr_gp, sc->tulip_gpdata);
    }
    /*
     * If this board has no media, just return
     */
    if (sc->tulip_features & TULIP_HAVE_NOMEDIA)
	return;

    if (sc->tulip_media == TULIP_MEDIA_UNKNOWN) {
	TULIP_CSR_WRITE(sc, csr_intr, sc->tulip_intrmask);
	(*sc->tulip_boardsw->bd_media_poll)(sc, TULIP_MEDIAPOLL_START);
    } else {
	tulip_media_set(sc, sc->tulip_media);
    }
}

static void
tulip_21040_mediainfo_init(tulip_softc_t * const sc, tulip_media_t media)
{
    TULIP_LOCK_ASSERT(sc);
    sc->tulip_cmdmode |= TULIP_CMD_CAPTREFFCT|TULIP_CMD_THRSHLD160
	|TULIP_CMD_BACKOFFCTR;
    sc->tulip_ifp->if_baudrate = 10000000;

    if (media == TULIP_MEDIA_10BASET || media == TULIP_MEDIA_UNKNOWN) {
	TULIP_MEDIAINFO_SIA_INIT(sc, &sc->tulip_mediainfo[0], 21040, 10BASET);
	TULIP_MEDIAINFO_SIA_INIT(sc, &sc->tulip_mediainfo[1], 21040, 10BASET_FD);
	sc->tulip_intrmask |= TULIP_STS_LINKPASS|TULIP_STS_LINKFAIL;
    }

    if (media == TULIP_MEDIA_AUIBNC || media == TULIP_MEDIA_UNKNOWN) {
	TULIP_MEDIAINFO_SIA_INIT(sc, &sc->tulip_mediainfo[2], 21040, AUIBNC);
    }

    if (media == TULIP_MEDIA_UNKNOWN) {
	TULIP_MEDIAINFO_SIA_INIT(sc, &sc->tulip_mediainfo[3], 21040, EXTSIA);
    }
}

static void
tulip_21040_media_probe(tulip_softc_t * const sc)
{
    TULIP_LOCK_ASSERT(sc);
    tulip_21040_mediainfo_init(sc, TULIP_MEDIA_UNKNOWN);
    return;
}

static void
tulip_21040_10baset_only_media_probe(tulip_softc_t * const sc)
{
    TULIP_LOCK_ASSERT(sc);
    tulip_21040_mediainfo_init(sc, TULIP_MEDIA_10BASET);
    tulip_media_set(sc, TULIP_MEDIA_10BASET);
    sc->tulip_media = TULIP_MEDIA_10BASET;
}

static void
tulip_21040_10baset_only_media_select(tulip_softc_t * const sc)
{
    TULIP_LOCK_ASSERT(sc);
    sc->tulip_flags |= TULIP_LINKUP;
    if (sc->tulip_media == TULIP_MEDIA_10BASET_FD) {
	sc->tulip_cmdmode |= TULIP_CMD_FULLDUPLEX;
	sc->tulip_flags &= ~TULIP_SQETEST;
    } else {
	sc->tulip_cmdmode &= ~TULIP_CMD_FULLDUPLEX;
	sc->tulip_flags |= TULIP_SQETEST;
    }
    tulip_media_set(sc, sc->tulip_media);
}

static void
tulip_21040_auibnc_only_media_probe(tulip_softc_t * const sc)
{
    TULIP_LOCK_ASSERT(sc);
    tulip_21040_mediainfo_init(sc, TULIP_MEDIA_AUIBNC);
    sc->tulip_flags |= TULIP_SQETEST|TULIP_LINKUP;
    tulip_media_set(sc, TULIP_MEDIA_AUIBNC);
    sc->tulip_media = TULIP_MEDIA_AUIBNC;
}

static void
tulip_21040_auibnc_only_media_select(tulip_softc_t * const sc)
{
    TULIP_LOCK_ASSERT(sc);
    tulip_media_set(sc, TULIP_MEDIA_AUIBNC);
    sc->tulip_cmdmode &= ~TULIP_CMD_FULLDUPLEX;
}

static const tulip_boardsw_t tulip_21040_boardsw = {
    TULIP_21040_GENERIC,
    tulip_21040_media_probe,
    tulip_media_select,
    tulip_media_poll,
};

static const tulip_boardsw_t tulip_21040_10baset_only_boardsw = {
    TULIP_21040_GENERIC,
    tulip_21040_10baset_only_media_probe,
    tulip_21040_10baset_only_media_select,
    NULL,
};

static const tulip_boardsw_t tulip_21040_auibnc_only_boardsw = {
    TULIP_21040_GENERIC,
    tulip_21040_auibnc_only_media_probe,
    tulip_21040_auibnc_only_media_select,
    NULL,
};

static void
tulip_21041_mediainfo_init(tulip_softc_t * const sc)
{
    tulip_media_info_t * const mi = sc->tulip_mediainfo;

    TULIP_LOCK_ASSERT(sc);
#ifdef notyet
    if (sc->tulip_revinfo >= 0x20) {
	TULIP_MEDIAINFO_SIA_INIT(sc, &mi[0], 21041P2, 10BASET);
	TULIP_MEDIAINFO_SIA_INIT(sc, &mi[1], 21041P2, 10BASET_FD);
	TULIP_MEDIAINFO_SIA_INIT(sc, &mi[0], 21041P2, AUI);
	TULIP_MEDIAINFO_SIA_INIT(sc, &mi[1], 21041P2, BNC);
	return;
    }
#endif
    TULIP_MEDIAINFO_SIA_INIT(sc, &mi[0], 21041, 10BASET);
    TULIP_MEDIAINFO_SIA_INIT(sc, &mi[1], 21041, 10BASET_FD);
    TULIP_MEDIAINFO_SIA_INIT(sc, &mi[2], 21041, AUI);
    TULIP_MEDIAINFO_SIA_INIT(sc, &mi[3], 21041, BNC);
}

static void
tulip_21041_media_probe(tulip_softc_t * const sc)
{
    TULIP_LOCK_ASSERT(sc);
    sc->tulip_ifp->if_baudrate = 10000000;
    sc->tulip_cmdmode |= TULIP_CMD_CAPTREFFCT|TULIP_CMD_ENHCAPTEFFCT
	|TULIP_CMD_THRSHLD160|TULIP_CMD_BACKOFFCTR;
    sc->tulip_intrmask |= TULIP_STS_LINKPASS|TULIP_STS_LINKFAIL;
    tulip_21041_mediainfo_init(sc);
}

static void
tulip_21041_media_poll(tulip_softc_t * const sc,
    const tulip_mediapoll_event_t event)
{
    u_int32_t sia_status;

    TULIP_LOCK_ASSERT(sc);
#if defined(TULIP_DEBUG)
    sc->tulip_dbg.dbg_events[event]++;
#endif

    if (event == TULIP_MEDIAPOLL_LINKFAIL) {
	if (sc->tulip_probe_state != TULIP_PROBE_INACTIVE
		|| !TULIP_DO_AUTOSENSE(sc))
	    return;
	sc->tulip_media = TULIP_MEDIA_UNKNOWN;
	tulip_reset(sc);	/* start probe */
	return;
    }

    /*
     * If we've been been asked to start a poll or link change interrupt
     * restart the probe (and reset the tulip to a known state).
     */
    if (event == TULIP_MEDIAPOLL_START) {
	sc->tulip_ifp->if_drv_flags |= IFF_DRV_OACTIVE;
	sc->tulip_cmdmode &= ~(TULIP_CMD_FULLDUPLEX|TULIP_CMD_RXRUN);
#ifdef notyet
	if (sc->tulip_revinfo >= 0x20) {
	    sc->tulip_cmdmode |= TULIP_CMD_FULLDUPLEX;
	    sc->tulip_flags |= TULIP_DIDNWAY;
	}
#endif
	TULIP_CSR_WRITE(sc, csr_command, sc->tulip_cmdmode);
	sc->tulip_probe_state = TULIP_PROBE_MEDIATEST;
	sc->tulip_probe_media = TULIP_MEDIA_10BASET;
	sc->tulip_probe_timeout = TULIP_21041_PROBE_10BASET_TIMEOUT;
	tulip_media_set(sc, TULIP_MEDIA_10BASET);
	tulip_timeout(sc);
	return;
    }

    if (sc->tulip_probe_state == TULIP_PROBE_INACTIVE)
	return;

    if (event == TULIP_MEDIAPOLL_TXPROBE_OK) {
#if defined(TULIP_DEBUG)
	sc->tulip_dbg.dbg_txprobes_ok[sc->tulip_probe_media]++;
#endif
	tulip_linkup(sc, sc->tulip_probe_media);
	return;
    }

    sia_status = TULIP_CSR_READ(sc, csr_sia_status);
    TULIP_CSR_WRITE(sc, csr_sia_status, sia_status);
    if ((sia_status & TULIP_SIASTS_LINKFAIL) == 0) {
	if (sc->tulip_revinfo >= 0x20) {
	    if (sia_status & (PHYSTS_10BASET_FD << (16 - 6)))
		sc->tulip_probe_media = TULIP_MEDIA_10BASET_FD;
	}
	/*
	 * If the link has passed LinkPass, 10baseT is the
	 * proper media to use.
	 */
	tulip_linkup(sc, sc->tulip_probe_media);
	return;
    }

    /*
     * wait for up to 2.4 seconds for the link to reach pass state.
     * Only then start scanning the other media for activity.
     * choose media with receive activity over those without.
     */
    if (sc->tulip_probe_media == TULIP_MEDIA_10BASET) {
	if (event != TULIP_MEDIAPOLL_TIMER)
	    return;
	if (sc->tulip_probe_timeout > 0
		&& (sia_status & TULIP_SIASTS_OTHERRXACTIVITY) == 0) {
	    tulip_timeout(sc);
	    return;
	}
	sc->tulip_probe_timeout = TULIP_21041_PROBE_AUIBNC_TIMEOUT;
	sc->tulip_flags |= TULIP_WANTRXACT;
	if (sia_status & TULIP_SIASTS_OTHERRXACTIVITY) {
	    sc->tulip_probe_media = TULIP_MEDIA_BNC;
	} else {
	    sc->tulip_probe_media = TULIP_MEDIA_AUI;
	}
	tulip_media_set(sc, sc->tulip_probe_media);
	tulip_timeout(sc);
	return;
    }

    /*
     * If we failed, clear the txprobe active flag.
     */
    if (event == TULIP_MEDIAPOLL_TXPROBE_FAILED)
	sc->tulip_flags &= ~TULIP_TXPROBE_ACTIVE;


    if (event == TULIP_MEDIAPOLL_TIMER) {
	/*
	 * If we've received something, then that's our link!
	 */
	if (sc->tulip_flags & TULIP_RXACT) {
	    tulip_linkup(sc, sc->tulip_probe_media);
	    return;
	}
	/*
	 * if no txprobe active  
	 */
	if ((sc->tulip_flags & TULIP_TXPROBE_ACTIVE) == 0
		&& ((sc->tulip_flags & TULIP_WANTRXACT) == 0
		    || (sia_status & TULIP_SIASTS_RXACTIVITY))) {
	    sc->tulip_probe_timeout = TULIP_21041_PROBE_AUIBNC_TIMEOUT;
	    tulip_txprobe(sc);
	    tulip_timeout(sc);
	    return;
	}
	/*
	 * Take 2 passes through before deciding to not
	 * wait for receive activity.  Then take another
	 * two passes before spitting out a warning.
	 */
	if (sc->tulip_probe_timeout <= 0) {
	    if (sc->tulip_flags & TULIP_WANTRXACT) {
		sc->tulip_flags &= ~TULIP_WANTRXACT;
		sc->tulip_probe_timeout = TULIP_21041_PROBE_AUIBNC_TIMEOUT;
	    } else {
		device_printf(sc->tulip_dev,
		    "autosense failed: cable problem?\n");
		if ((sc->tulip_ifp->if_flags & IFF_UP) == 0) {
		    sc->tulip_ifp->if_drv_flags &= ~IFF_DRV_RUNNING;
		    sc->tulip_probe_state = TULIP_PROBE_INACTIVE;
		    return;
		}
	    }
	}
    }
    
    /*
     * Since this media failed to probe, try the other one.
     */
    sc->tulip_probe_timeout = TULIP_21041_PROBE_AUIBNC_TIMEOUT;
    if (sc->tulip_probe_media == TULIP_MEDIA_AUI) {
	sc->tulip_probe_media = TULIP_MEDIA_BNC;
    } else {
	sc->tulip_probe_media = TULIP_MEDIA_AUI;
    }
    tulip_media_set(sc, sc->tulip_probe_media);
    sc->tulip_flags &= ~TULIP_TXPROBE_ACTIVE;
    tulip_timeout(sc);
}

static const tulip_boardsw_t tulip_21041_boardsw = {
    TULIP_21041_GENERIC,
    tulip_21041_media_probe,
    tulip_media_select,
    tulip_21041_media_poll
};

static const tulip_phy_attr_t tulip_mii_phy_attrlist[] = {
    { 0x20005c00, 0,		/* 08-00-17 */
      {
	{ 0x19, 0x0040, 0x0040 },	/* 10TX */
	{ 0x19, 0x0040, 0x0000 },	/* 100TX */
      },
#if defined(TULIP_DEBUG)
      "NS DP83840",
#endif
    },
    { 0x0281F400, 0,		/* 00-A0-7D */
      {
	{ 0x12, 0x0010, 0x0000 },	/* 10T */
	{ },				/* 100TX */
	{ 0x12, 0x0010, 0x0010 },	/* 100T4 */
	{ 0x12, 0x0008, 0x0008 },	/* FULL_DUPLEX */
      },
#if defined(TULIP_DEBUG)
      "Seeq 80C240"
#endif
    },
#if 0
    { 0x0015F420, 0,	/* 00-A0-7D */
      {
	{ 0x12, 0x0010, 0x0000 },	/* 10T */
	{ },				/* 100TX */
	{ 0x12, 0x0010, 0x0010 },	/* 100T4 */
	{ 0x12, 0x0008, 0x0008 },	/* FULL_DUPLEX */
      },
#if defined(TULIP_DEBUG)
      "Broadcom BCM5000"
#endif
    },
#endif
    { 0x0281F400, 0,		/* 00-A0-BE */
      {
	{ 0x11, 0x8000, 0x0000 },	/* 10T */
	{ 0x11, 0x8000, 0x8000 },	/* 100TX */
	{ },				/* 100T4 */
	{ 0x11, 0x4000, 0x4000 },	/* FULL_DUPLEX */
      },
#if defined(TULIP_DEBUG)
      "ICS 1890"
#endif 
    },
    { 0 }
};

static tulip_media_t
tulip_mii_phy_readspecific(tulip_softc_t * const sc)
{
    const tulip_phy_attr_t *attr;
    u_int16_t data;
    u_int32_t id;
    unsigned idx = 0;
    static const tulip_media_t table[] = {
	TULIP_MEDIA_UNKNOWN,
	TULIP_MEDIA_10BASET,
	TULIP_MEDIA_100BASETX,
	TULIP_MEDIA_100BASET4,
	TULIP_MEDIA_UNKNOWN,
	TULIP_MEDIA_10BASET_FD,
	TULIP_MEDIA_100BASETX_FD,
	TULIP_MEDIA_UNKNOWN
    };

    TULIP_LOCK_ASSERT(sc);

    /*
     * Don't read phy specific registers if link is not up.
     */
    data = tulip_mii_readreg(sc, sc->tulip_phyaddr, PHYREG_STATUS);
    if ((data & (PHYSTS_LINK_UP|PHYSTS_EXTENDED_REGS)) != (PHYSTS_LINK_UP|PHYSTS_EXTENDED_REGS))
	return TULIP_MEDIA_UNKNOWN;

    id = (tulip_mii_readreg(sc, sc->tulip_phyaddr, PHYREG_IDLOW) << 16) |
	tulip_mii_readreg(sc, sc->tulip_phyaddr, PHYREG_IDHIGH);
    for (attr = tulip_mii_phy_attrlist;; attr++) {
	if (attr->attr_id == 0)
	    return TULIP_MEDIA_UNKNOWN;
	if ((id & ~0x0F) == attr->attr_id)
	    break;
    }

    if (attr->attr_modes[PHY_MODE_100TX].pm_regno) {
	const tulip_phy_modedata_t * const pm = &attr->attr_modes[PHY_MODE_100TX];
	data = tulip_mii_readreg(sc, sc->tulip_phyaddr, pm->pm_regno);
	if ((data & pm->pm_mask) == pm->pm_value)
	    idx = 2;
    }
    if (idx == 0 && attr->attr_modes[PHY_MODE_100T4].pm_regno) {
	const tulip_phy_modedata_t * const pm = &attr->attr_modes[PHY_MODE_100T4];
	data = tulip_mii_readreg(sc, sc->tulip_phyaddr, pm->pm_regno);
	if ((data & pm->pm_mask) == pm->pm_value)
	    idx = 3;
    }
    if (idx == 0 && attr->attr_modes[PHY_MODE_10T].pm_regno) {
	const tulip_phy_modedata_t * const pm = &attr->attr_modes[PHY_MODE_10T];
	data = tulip_mii_readreg(sc, sc->tulip_phyaddr, pm->pm_regno);
	if ((data & pm->pm_mask) == pm->pm_value)
	    idx = 1;
    } 
    if (idx != 0 && attr->attr_modes[PHY_MODE_FULLDUPLEX].pm_regno) {
	const tulip_phy_modedata_t * const pm = &attr->attr_modes[PHY_MODE_FULLDUPLEX];
	data = tulip_mii_readreg(sc, sc->tulip_phyaddr, pm->pm_regno);
	idx += ((data & pm->pm_mask) == pm->pm_value ? 4 : 0);
    }
    return table[idx];
}

static unsigned
tulip_mii_get_phyaddr(tulip_softc_t * const sc, unsigned offset)
{
    unsigned phyaddr;

    TULIP_LOCK_ASSERT(sc);
    for (phyaddr = 1; phyaddr < 32; phyaddr++) {
	unsigned status = tulip_mii_readreg(sc, phyaddr, PHYREG_STATUS);
	if (status == 0 || status == 0xFFFF || status < PHYSTS_10BASET)
	    continue;
	if (offset == 0)
	    return phyaddr;
	offset--;
    }
    if (offset == 0) {
	unsigned status = tulip_mii_readreg(sc, 0, PHYREG_STATUS);
	if (status == 0 || status == 0xFFFF || status < PHYSTS_10BASET)
	    return TULIP_MII_NOPHY;
	return 0;
    }
    return TULIP_MII_NOPHY;
}

static int
tulip_mii_map_abilities(tulip_softc_t * const sc, unsigned abilities)
{
    TULIP_LOCK_ASSERT(sc);
    sc->tulip_abilities = abilities;
    if (abilities & PHYSTS_100BASETX_FD) {
	sc->tulip_probe_media = TULIP_MEDIA_100BASETX_FD;
    } else if (abilities & PHYSTS_100BASET4) {
	sc->tulip_probe_media = TULIP_MEDIA_100BASET4;
    } else if (abilities & PHYSTS_100BASETX) {
	sc->tulip_probe_media = TULIP_MEDIA_100BASETX;
    } else if (abilities & PHYSTS_10BASET_FD) {
	sc->tulip_probe_media = TULIP_MEDIA_10BASET_FD;
    } else if (abilities & PHYSTS_10BASET) {
	sc->tulip_probe_media = TULIP_MEDIA_10BASET;
    } else {
	sc->tulip_probe_state = TULIP_PROBE_MEDIATEST;
	return 0;
    }
    sc->tulip_probe_state = TULIP_PROBE_INACTIVE;
    return 1;
}

static void
tulip_mii_autonegotiate(tulip_softc_t * const sc, const unsigned phyaddr)
{
    struct ifnet *ifp = sc->tulip_ifp;

    TULIP_LOCK_ASSERT(sc);
    switch (sc->tulip_probe_state) {
        case TULIP_PROBE_MEDIATEST:
        case TULIP_PROBE_INACTIVE: {
	    sc->tulip_flags |= TULIP_DIDNWAY;
	    tulip_mii_writereg(sc, phyaddr, PHYREG_CONTROL, PHYCTL_RESET);
	    sc->tulip_probe_timeout = 3000;
	    sc->tulip_intrmask |= TULIP_STS_ABNRMLINTR|TULIP_STS_NORMALINTR;
	    sc->tulip_probe_state = TULIP_PROBE_PHYRESET;
	}
        /* FALLTHROUGH */
        case TULIP_PROBE_PHYRESET: {
	    u_int32_t status;
	    u_int32_t data = tulip_mii_readreg(sc, phyaddr, PHYREG_CONTROL);
	    if (data & PHYCTL_RESET) {
		if (sc->tulip_probe_timeout > 0) {
		    tulip_timeout(sc);
		    return;
		}
		printf("%s(phy%d): error: reset of PHY never completed!\n",
			   ifp->if_xname, phyaddr);
		sc->tulip_flags &= ~TULIP_TXPROBE_ACTIVE;
		sc->tulip_probe_state = TULIP_PROBE_FAILED;
		sc->tulip_ifp->if_flags &= ~IFF_UP;
		sc->tulip_ifp->if_drv_flags &= ~IFF_DRV_RUNNING;
		return;
	    }
	    status = tulip_mii_readreg(sc, phyaddr, PHYREG_STATUS);
	    if ((status & PHYSTS_CAN_AUTONEG) == 0) {
#if defined(TULIP_DEBUG)
		loudprintf("%s(phy%d): autonegotiation disabled\n",
			   ifp->if_xname, phyaddr);
#endif
		sc->tulip_flags &= ~TULIP_DIDNWAY;
		sc->tulip_probe_state = TULIP_PROBE_MEDIATEST;
		return;
	    }
	    if (tulip_mii_readreg(sc, phyaddr, PHYREG_AUTONEG_ADVERTISEMENT) != ((status >> 6) | 0x01))
		tulip_mii_writereg(sc, phyaddr, PHYREG_AUTONEG_ADVERTISEMENT, (status >> 6) | 0x01);
	    tulip_mii_writereg(sc, phyaddr, PHYREG_CONTROL, data|PHYCTL_AUTONEG_RESTART|PHYCTL_AUTONEG_ENABLE);
	    data = tulip_mii_readreg(sc, phyaddr, PHYREG_CONTROL);
#if defined(TULIP_DEBUG)
	    if ((data & PHYCTL_AUTONEG_ENABLE) == 0)
		loudprintf("%s(phy%d): oops: enable autonegotiation failed: 0x%04x\n",
			   ifp->if_xname, phyaddr, data);
	    else
		loudprintf("%s(phy%d): autonegotiation restarted: 0x%04x\n",
			   ifp->if_xname, phyaddr, data);
	    sc->tulip_dbg.dbg_nway_starts++;
#endif
	    sc->tulip_probe_state = TULIP_PROBE_PHYAUTONEG;
	    sc->tulip_probe_timeout = 3000;
	}
        /* FALLTHROUGH */
        case TULIP_PROBE_PHYAUTONEG: {
	    u_int32_t status = tulip_mii_readreg(sc, phyaddr, PHYREG_STATUS);
	    u_int32_t data;
	    if ((status & PHYSTS_AUTONEG_DONE) == 0) {
		if (sc->tulip_probe_timeout > 0) {
		    tulip_timeout(sc);
		    return;
		}
#if defined(TULIP_DEBUG)
		loudprintf("%s(phy%d): autonegotiation timeout: sts=0x%04x, ctl=0x%04x\n",
			   ifp->if_xname, phyaddr, status,
			   tulip_mii_readreg(sc, phyaddr, PHYREG_CONTROL));
#endif
		sc->tulip_flags &= ~TULIP_DIDNWAY;
		sc->tulip_probe_state = TULIP_PROBE_MEDIATEST;
		return;
	    }
	    data = tulip_mii_readreg(sc, phyaddr, PHYREG_AUTONEG_ABILITIES);
#if defined(TULIP_DEBUG)
	    loudprintf("%s(phy%d): autonegotiation complete: 0x%04x\n",
		       ifp->if_xname, phyaddr, data);
#endif
	    data = (data << 6) & status;
	    if (!tulip_mii_map_abilities(sc, data))
		sc->tulip_flags &= ~TULIP_DIDNWAY;
	    return;
	}
	default: {
#if defined(DIAGNOSTIC)
	    panic("tulip_media_poll: botch at line %d\n", __LINE__);
#endif
	    break;
	}
    }
#if defined(TULIP_DEBUG)
    loudprintf("%s(phy%d): autonegotiation failure: state = %d\n",
	       ifp->if_xname, phyaddr, sc->tulip_probe_state);
	    sc->tulip_dbg.dbg_nway_failures++;
#endif
}

static void
tulip_2114x_media_preset(tulip_softc_t * const sc)
{
    const tulip_media_info_t *mi = NULL;
    tulip_media_t media = sc->tulip_media;

    TULIP_LOCK_ASSERT(sc);
    if (sc->tulip_probe_state == TULIP_PROBE_INACTIVE)
	media = sc->tulip_media;
    else
	media = sc->tulip_probe_media;
    
    sc->tulip_cmdmode &= ~TULIP_CMD_PORTSELECT;
    sc->tulip_flags &= ~TULIP_SQETEST;
    if (media != TULIP_MEDIA_UNKNOWN && media != TULIP_MEDIA_MAX) {
#if defined(TULIP_DEBUG)
	if (media < TULIP_MEDIA_MAX && sc->tulip_mediums[media] != NULL) {
#endif
	    mi = sc->tulip_mediums[media];
	    if (mi->mi_type == TULIP_MEDIAINFO_MII) {
		sc->tulip_cmdmode |= TULIP_CMD_PORTSELECT;
	    } else if (mi->mi_type == TULIP_MEDIAINFO_GPR
		       || mi->mi_type == TULIP_MEDIAINFO_SYM) {
		sc->tulip_cmdmode &= ~TULIP_GPR_CMDBITS;
		sc->tulip_cmdmode |= mi->mi_cmdmode;
	    } else if (mi->mi_type == TULIP_MEDIAINFO_SIA) {
		TULIP_CSR_WRITE(sc, csr_sia_connectivity, TULIP_SIACONN_RESET);
	    }
#if defined(TULIP_DEBUG)
	} else {
	    device_printf(sc->tulip_dev, "preset: bad media %d!\n", media);
	}
#endif
    }
    switch (media) {
	case TULIP_MEDIA_BNC:
	case TULIP_MEDIA_AUI:
	case TULIP_MEDIA_10BASET: {
	    sc->tulip_cmdmode &= ~TULIP_CMD_FULLDUPLEX;
	    sc->tulip_cmdmode |= TULIP_CMD_TXTHRSHLDCTL;
	    sc->tulip_ifp->if_baudrate = 10000000;
	    sc->tulip_flags |= TULIP_SQETEST;
	    break;
	}
	case TULIP_MEDIA_10BASET_FD: {
	    sc->tulip_cmdmode |= TULIP_CMD_FULLDUPLEX|TULIP_CMD_TXTHRSHLDCTL;
	    sc->tulip_ifp->if_baudrate = 10000000;
	    break;
	}
	case TULIP_MEDIA_100BASEFX:
	case TULIP_MEDIA_100BASET4:
	case TULIP_MEDIA_100BASETX: {
	    sc->tulip_cmdmode &= ~(TULIP_CMD_FULLDUPLEX|TULIP_CMD_TXTHRSHLDCTL);
	    sc->tulip_cmdmode |= TULIP_CMD_PORTSELECT;
	    sc->tulip_ifp->if_baudrate = 100000000;
	    break;
	}
	case TULIP_MEDIA_100BASEFX_FD:
	case TULIP_MEDIA_100BASETX_FD: {
	    sc->tulip_cmdmode |= TULIP_CMD_FULLDUPLEX|TULIP_CMD_PORTSELECT;
	    sc->tulip_cmdmode &= ~TULIP_CMD_TXTHRSHLDCTL;
	    sc->tulip_ifp->if_baudrate = 100000000;
	    break;
	}
	default: {
	    break;
	}
    }
    TULIP_CSR_WRITE(sc, csr_command, sc->tulip_cmdmode);
}

/*
 ********************************************************************
 *  Start of 21140/21140A support which does not use the MII interface 
 */

static void
tulip_null_media_poll(tulip_softc_t * const sc, tulip_mediapoll_event_t event)
{
#if defined(TULIP_DEBUG)
    sc->tulip_dbg.dbg_events[event]++;
#endif
#if defined(DIAGNOSTIC)
    device_printf(sc->tulip_dev, "botch(media_poll) at line %d\n", __LINE__);
#endif
}

static inline void
tulip_21140_mediainit(tulip_softc_t * const sc, tulip_media_info_t * const mip,
    tulip_media_t const media, unsigned gpdata, unsigned cmdmode)
{
    TULIP_LOCK_ASSERT(sc);
    sc->tulip_mediums[media] = mip;
    mip->mi_type = TULIP_MEDIAINFO_GPR;
    mip->mi_cmdmode = cmdmode;
    mip->mi_gpdata = gpdata;
}

static void
tulip_21140_evalboard_media_probe(tulip_softc_t * const sc)
{
    tulip_media_info_t *mip = sc->tulip_mediainfo;

    TULIP_LOCK_ASSERT(sc);
    sc->tulip_gpinit = TULIP_GP_EB_PINS;
    sc->tulip_gpdata = TULIP_GP_EB_INIT;
    TULIP_CSR_WRITE(sc, csr_gp, TULIP_GP_EB_PINS);
    TULIP_CSR_WRITE(sc, csr_gp, TULIP_GP_EB_INIT);
    TULIP_CSR_WRITE(sc, csr_command,
	TULIP_CSR_READ(sc, csr_command) | TULIP_CMD_PORTSELECT |
	TULIP_CMD_PCSFUNCTION | TULIP_CMD_SCRAMBLER | TULIP_CMD_MUSTBEONE);
    TULIP_CSR_WRITE(sc, csr_command,
	TULIP_CSR_READ(sc, csr_command) & ~TULIP_CMD_TXTHRSHLDCTL);
    DELAY(1000000);
    if ((TULIP_CSR_READ(sc, csr_gp) & TULIP_GP_EB_OK100) != 0) {
	sc->tulip_media = TULIP_MEDIA_10BASET;
    } else {
	sc->tulip_media = TULIP_MEDIA_100BASETX;
    }
    tulip_21140_mediainit(sc, mip++, TULIP_MEDIA_10BASET,
			  TULIP_GP_EB_INIT,
			  TULIP_CMD_TXTHRSHLDCTL);
    tulip_21140_mediainit(sc, mip++, TULIP_MEDIA_10BASET_FD,
			  TULIP_GP_EB_INIT,
			  TULIP_CMD_TXTHRSHLDCTL|TULIP_CMD_FULLDUPLEX);
    tulip_21140_mediainit(sc, mip++, TULIP_MEDIA_100BASETX,
			  TULIP_GP_EB_INIT,
			  TULIP_CMD_PORTSELECT|TULIP_CMD_PCSFUNCTION
			      |TULIP_CMD_SCRAMBLER);
    tulip_21140_mediainit(sc, mip++, TULIP_MEDIA_100BASETX_FD,
			  TULIP_GP_EB_INIT,
			  TULIP_CMD_PORTSELECT|TULIP_CMD_PCSFUNCTION
			      |TULIP_CMD_SCRAMBLER|TULIP_CMD_FULLDUPLEX);
}

static const tulip_boardsw_t tulip_21140_eb_boardsw = {
    TULIP_21140_DEC_EB,
    tulip_21140_evalboard_media_probe,
    tulip_media_select,
    tulip_null_media_poll,
    tulip_2114x_media_preset,
};

static void
tulip_21140_accton_media_probe(tulip_softc_t * const sc)
{
    tulip_media_info_t *mip = sc->tulip_mediainfo;
    unsigned gpdata;

    TULIP_LOCK_ASSERT(sc);
    sc->tulip_gpinit = TULIP_GP_EB_PINS;
    sc->tulip_gpdata = TULIP_GP_EB_INIT;
    TULIP_CSR_WRITE(sc, csr_gp, TULIP_GP_EB_PINS);
    TULIP_CSR_WRITE(sc, csr_gp, TULIP_GP_EB_INIT);
    TULIP_CSR_WRITE(sc, csr_command,
	TULIP_CSR_READ(sc, csr_command) | TULIP_CMD_PORTSELECT |
	TULIP_CMD_PCSFUNCTION | TULIP_CMD_SCRAMBLER | TULIP_CMD_MUSTBEONE);
    TULIP_CSR_WRITE(sc, csr_command,
	TULIP_CSR_READ(sc, csr_command) & ~TULIP_CMD_TXTHRSHLDCTL);
    DELAY(1000000);
    gpdata = TULIP_CSR_READ(sc, csr_gp);
    if ((gpdata & TULIP_GP_EN1207_UTP_INIT) == 0) {
	sc->tulip_media = TULIP_MEDIA_10BASET;
    } else {
	if ((gpdata & TULIP_GP_EN1207_BNC_INIT) == 0) {
		sc->tulip_media = TULIP_MEDIA_BNC;
        } else {
		sc->tulip_media = TULIP_MEDIA_100BASETX;
        }
    }
    tulip_21140_mediainit(sc, mip++, TULIP_MEDIA_BNC,
			  TULIP_GP_EN1207_BNC_INIT,
			  TULIP_CMD_TXTHRSHLDCTL);
    tulip_21140_mediainit(sc, mip++, TULIP_MEDIA_10BASET,
			  TULIP_GP_EN1207_UTP_INIT,
			  TULIP_CMD_TXTHRSHLDCTL);
    tulip_21140_mediainit(sc, mip++, TULIP_MEDIA_10BASET_FD,
			  TULIP_GP_EN1207_UTP_INIT,
			  TULIP_CMD_TXTHRSHLDCTL|TULIP_CMD_FULLDUPLEX);
    tulip_21140_mediainit(sc, mip++, TULIP_MEDIA_100BASETX,
			  TULIP_GP_EN1207_100_INIT,
			  TULIP_CMD_PORTSELECT|TULIP_CMD_PCSFUNCTION
			      |TULIP_CMD_SCRAMBLER);
    tulip_21140_mediainit(sc, mip++, TULIP_MEDIA_100BASETX_FD,
			  TULIP_GP_EN1207_100_INIT,
			  TULIP_CMD_PORTSELECT|TULIP_CMD_PCSFUNCTION
			      |TULIP_CMD_SCRAMBLER|TULIP_CMD_FULLDUPLEX);
}

static const tulip_boardsw_t tulip_21140_accton_boardsw = {
    TULIP_21140_EN1207,
    tulip_21140_accton_media_probe,
    tulip_media_select,
    tulip_null_media_poll,
    tulip_2114x_media_preset,
};

static void
tulip_21140_smc9332_media_probe(tulip_softc_t * const sc)
{
    tulip_media_info_t *mip = sc->tulip_mediainfo;
    int idx, cnt = 0;

    TULIP_LOCK_ASSERT(sc);
    TULIP_CSR_WRITE(sc, csr_command, TULIP_CMD_PORTSELECT|TULIP_CMD_MUSTBEONE);
    TULIP_CSR_WRITE(sc, csr_busmode, TULIP_BUSMODE_SWRESET);
    DELAY(10);	/* Wait 10 microseconds (actually 50 PCI cycles but at 
		   33MHz that comes to two microseconds but wait a
		   bit longer anyways) */
    TULIP_CSR_WRITE(sc, csr_command, TULIP_CMD_PORTSELECT |
	TULIP_CMD_PCSFUNCTION | TULIP_CMD_SCRAMBLER | TULIP_CMD_MUSTBEONE);
    sc->tulip_gpinit = TULIP_GP_SMC_9332_PINS;
    sc->tulip_gpdata = TULIP_GP_SMC_9332_INIT;
    TULIP_CSR_WRITE(sc, csr_gp, TULIP_GP_SMC_9332_PINS|TULIP_GP_PINSET);
    TULIP_CSR_WRITE(sc, csr_gp, TULIP_GP_SMC_9332_INIT);
    DELAY(200000);
    for (idx = 1000; idx > 0; idx--) {
	u_int32_t csr = TULIP_CSR_READ(sc, csr_gp);
	if ((csr & (TULIP_GP_SMC_9332_OK10|TULIP_GP_SMC_9332_OK100)) == (TULIP_GP_SMC_9332_OK10|TULIP_GP_SMC_9332_OK100)) {
	    if (++cnt > 100)
		break;
	} else if ((csr & TULIP_GP_SMC_9332_OK10) == 0) {
	    break;
	} else {
	    cnt = 0;
	}
	DELAY(1000);
    }
    sc->tulip_media = cnt > 100 ? TULIP_MEDIA_100BASETX : TULIP_MEDIA_10BASET;
    tulip_21140_mediainit(sc, mip++, TULIP_MEDIA_100BASETX,
			  TULIP_GP_SMC_9332_INIT,
			  TULIP_CMD_PORTSELECT|TULIP_CMD_PCSFUNCTION
			      |TULIP_CMD_SCRAMBLER);
    tulip_21140_mediainit(sc, mip++, TULIP_MEDIA_100BASETX_FD,
			  TULIP_GP_SMC_9332_INIT,
			  TULIP_CMD_PORTSELECT|TULIP_CMD_PCSFUNCTION
			      |TULIP_CMD_SCRAMBLER|TULIP_CMD_FULLDUPLEX);
    tulip_21140_mediainit(sc, mip++, TULIP_MEDIA_10BASET,
			  TULIP_GP_SMC_9332_INIT,
			  TULIP_CMD_TXTHRSHLDCTL);
    tulip_21140_mediainit(sc, mip++, TULIP_MEDIA_10BASET_FD,
			  TULIP_GP_SMC_9332_INIT,
			  TULIP_CMD_TXTHRSHLDCTL|TULIP_CMD_FULLDUPLEX);
}
 
static const tulip_boardsw_t tulip_21140_smc9332_boardsw = {
    TULIP_21140_SMC_9332,
    tulip_21140_smc9332_media_probe,
    tulip_media_select,
    tulip_null_media_poll,
    tulip_2114x_media_preset,
};

static void
tulip_21140_cogent_em100_media_probe(tulip_softc_t * const sc)
{
    tulip_media_info_t *mip = sc->tulip_mediainfo;
    u_int32_t cmdmode = TULIP_CSR_READ(sc, csr_command);

    TULIP_LOCK_ASSERT(sc);
    sc->tulip_gpinit = TULIP_GP_EM100_PINS;
    sc->tulip_gpdata = TULIP_GP_EM100_INIT;
    TULIP_CSR_WRITE(sc, csr_gp, TULIP_GP_EM100_PINS);
    TULIP_CSR_WRITE(sc, csr_gp, TULIP_GP_EM100_INIT);

    cmdmode = TULIP_CMD_PORTSELECT|TULIP_CMD_PCSFUNCTION|TULIP_CMD_MUSTBEONE;
    cmdmode &= ~(TULIP_CMD_TXTHRSHLDCTL|TULIP_CMD_SCRAMBLER);
    if (sc->tulip_rombuf[32] == TULIP_COGENT_EM100FX_ID) {
	TULIP_CSR_WRITE(sc, csr_command, cmdmode);
	sc->tulip_media = TULIP_MEDIA_100BASEFX;

	tulip_21140_mediainit(sc, mip++, TULIP_MEDIA_100BASEFX,
			  TULIP_GP_EM100_INIT,
			  TULIP_CMD_PORTSELECT|TULIP_CMD_PCSFUNCTION);
	tulip_21140_mediainit(sc, mip++, TULIP_MEDIA_100BASEFX_FD,
			  TULIP_GP_EM100_INIT,
			  TULIP_CMD_PORTSELECT|TULIP_CMD_PCSFUNCTION
			      |TULIP_CMD_FULLDUPLEX);
    } else {
	TULIP_CSR_WRITE(sc, csr_command, cmdmode|TULIP_CMD_SCRAMBLER);
	sc->tulip_media = TULIP_MEDIA_100BASETX;
	tulip_21140_mediainit(sc, mip++, TULIP_MEDIA_100BASETX,
			  TULIP_GP_EM100_INIT,
			  TULIP_CMD_PORTSELECT|TULIP_CMD_PCSFUNCTION
			      |TULIP_CMD_SCRAMBLER);
	tulip_21140_mediainit(sc, mip++, TULIP_MEDIA_100BASETX_FD,
			  TULIP_GP_EM100_INIT,
			  TULIP_CMD_PORTSELECT|TULIP_CMD_PCSFUNCTION
			      |TULIP_CMD_SCRAMBLER|TULIP_CMD_FULLDUPLEX);
    }
}

static const tulip_boardsw_t tulip_21140_cogent_em100_boardsw = {
    TULIP_21140_COGENT_EM100,
    tulip_21140_cogent_em100_media_probe,
    tulip_media_select,
    tulip_null_media_poll,
    tulip_2114x_media_preset
};

static void
tulip_21140_znyx_zx34x_media_probe(tulip_softc_t * const sc)
{
    tulip_media_info_t *mip = sc->tulip_mediainfo;
    int cnt10 = 0, cnt100 = 0, idx;

    TULIP_LOCK_ASSERT(sc);
    sc->tulip_gpinit = TULIP_GP_ZX34X_PINS;
    sc->tulip_gpdata = TULIP_GP_ZX34X_INIT;
    TULIP_CSR_WRITE(sc, csr_gp, TULIP_GP_ZX34X_PINS);
    TULIP_CSR_WRITE(sc, csr_gp, TULIP_GP_ZX34X_INIT);
    TULIP_CSR_WRITE(sc, csr_command,
	TULIP_CSR_READ(sc, csr_command) | TULIP_CMD_PORTSELECT |
	TULIP_CMD_PCSFUNCTION | TULIP_CMD_SCRAMBLER | TULIP_CMD_MUSTBEONE);
    TULIP_CSR_WRITE(sc, csr_command,
	TULIP_CSR_READ(sc, csr_command) & ~TULIP_CMD_TXTHRSHLDCTL);

    DELAY(200000);
    for (idx = 1000; idx > 0; idx--) {
	u_int32_t csr = TULIP_CSR_READ(sc, csr_gp);
	if ((csr & (TULIP_GP_ZX34X_LNKFAIL|TULIP_GP_ZX34X_SYMDET|TULIP_GP_ZX34X_SIGDET)) == (TULIP_GP_ZX34X_LNKFAIL|TULIP_GP_ZX34X_SYMDET|TULIP_GP_ZX34X_SIGDET)) {
	    if (++cnt100 > 100)
		break;
	} else if ((csr & TULIP_GP_ZX34X_LNKFAIL) == 0) {
	    if (++cnt10 > 100)
		break;
	} else {
	    cnt10 = 0;
	    cnt100 = 0;
	}
	DELAY(1000);
    }
    sc->tulip_media = cnt100 > 100 ? TULIP_MEDIA_100BASETX : TULIP_MEDIA_10BASET;
    tulip_21140_mediainit(sc, mip++, TULIP_MEDIA_10BASET,
			  TULIP_GP_ZX34X_INIT,
			  TULIP_CMD_TXTHRSHLDCTL);
    tulip_21140_mediainit(sc, mip++, TULIP_MEDIA_10BASET_FD,
			  TULIP_GP_ZX34X_INIT,
			  TULIP_CMD_TXTHRSHLDCTL|TULIP_CMD_FULLDUPLEX);
    tulip_21140_mediainit(sc, mip++, TULIP_MEDIA_100BASETX,
			  TULIP_GP_ZX34X_INIT,
			  TULIP_CMD_PORTSELECT|TULIP_CMD_PCSFUNCTION
			      |TULIP_CMD_SCRAMBLER);
    tulip_21140_mediainit(sc, mip++, TULIP_MEDIA_100BASETX_FD,
			  TULIP_GP_ZX34X_INIT,
			  TULIP_CMD_PORTSELECT|TULIP_CMD_PCSFUNCTION
			      |TULIP_CMD_SCRAMBLER|TULIP_CMD_FULLDUPLEX);
}

static const tulip_boardsw_t tulip_21140_znyx_zx34x_boardsw = {
    TULIP_21140_ZNYX_ZX34X,
    tulip_21140_znyx_zx34x_media_probe,
    tulip_media_select,
    tulip_null_media_poll,
    tulip_2114x_media_preset,
};

static void
tulip_2114x_media_probe(tulip_softc_t * const sc)
{
    TULIP_LOCK_ASSERT(sc);
    sc->tulip_cmdmode |= TULIP_CMD_MUSTBEONE
	|TULIP_CMD_BACKOFFCTR|TULIP_CMD_THRSHLD72;
}

static const tulip_boardsw_t tulip_2114x_isv_boardsw = {
    TULIP_21140_ISV,
    tulip_2114x_media_probe,
    tulip_media_select,
    tulip_media_poll,
    tulip_2114x_media_preset,
};

/*
 * ******** END of chip-specific handlers. ***********
 */

/*
 * Code the read the SROM and MII bit streams (I2C)
 */
#define EMIT    do { TULIP_CSR_WRITE(sc, csr_srom_mii, csr); DELAY(1); } while (0)

static void
tulip_srom_idle(tulip_softc_t * const sc)
{
    unsigned bit, csr;
    
    csr  = SROMSEL ; EMIT;
    csr  = SROMSEL | SROMRD; EMIT;  
    csr ^= SROMCS; EMIT;
    csr ^= SROMCLKON; EMIT;

    /*
     * Write 25 cycles of 0 which will force the SROM to be idle.
     */
    for (bit = 3 + SROM_BITWIDTH + 16; bit > 0; bit--) {
        csr ^= SROMCLKOFF; EMIT;    /* clock low; data not valid */
        csr ^= SROMCLKON; EMIT;     /* clock high; data valid */
    }
    csr ^= SROMCLKOFF; EMIT;
    csr ^= SROMCS; EMIT;
    csr  = 0; EMIT;
}
     
static void
tulip_srom_read(tulip_softc_t * const sc)
{   
    unsigned idx; 
    const unsigned bitwidth = SROM_BITWIDTH;
    const unsigned cmdmask = (SROMCMD_RD << bitwidth);
    const unsigned msb = 1 << (bitwidth + 3 - 1);
    unsigned lastidx = (1 << bitwidth) - 1;

    tulip_srom_idle(sc);

    for (idx = 0; idx <= lastidx; idx++) {
        unsigned lastbit, data, bits, bit, csr;
	csr  = SROMSEL ;	        EMIT;
        csr  = SROMSEL | SROMRD;        EMIT;
        csr ^= SROMCSON;                EMIT;
        csr ^=            SROMCLKON;    EMIT;
    
        lastbit = 0;
        for (bits = idx|cmdmask, bit = bitwidth + 3; bit > 0; bit--, bits <<= 1) {
            const unsigned thisbit = bits & msb;
            csr ^= SROMCLKOFF; EMIT;    /* clock low; data not valid */
            if (thisbit != lastbit) {
                csr ^= SROMDOUT; EMIT;  /* clock low; invert data */
            } else {
		EMIT;
	    }
            csr ^= SROMCLKON; EMIT;     /* clock high; data valid */
            lastbit = thisbit;
        }
        csr ^= SROMCLKOFF; EMIT;

        for (data = 0, bits = 0; bits < 16; bits++) {
            data <<= 1;
            csr ^= SROMCLKON; EMIT;     /* clock high; data valid */ 
            data |= TULIP_CSR_READ(sc, csr_srom_mii) & SROMDIN ? 1 : 0;
            csr ^= SROMCLKOFF; EMIT;    /* clock low; data not valid */
        }
	sc->tulip_rombuf[idx*2] = data & 0xFF;
	sc->tulip_rombuf[idx*2+1] = data >> 8;
	csr  = SROMSEL | SROMRD; EMIT;
	csr  = 0; EMIT;
    }
    tulip_srom_idle(sc);
}

#define MII_EMIT    do { TULIP_CSR_WRITE(sc, csr_srom_mii, csr); DELAY(1); } while (0)

static void
tulip_mii_writebits(tulip_softc_t * const sc, unsigned data, unsigned bits)
{
    unsigned msb = 1 << (bits - 1);
    unsigned csr = TULIP_CSR_READ(sc, csr_srom_mii) & (MII_RD|MII_DOUT|MII_CLK);
    unsigned lastbit = (csr & MII_DOUT) ? msb : 0;

    TULIP_LOCK_ASSERT(sc);
    csr |= MII_WR; MII_EMIT;  		/* clock low; assert write */

    for (; bits > 0; bits--, data <<= 1) {
	const unsigned thisbit = data & msb;
	if (thisbit != lastbit) {
	    csr ^= MII_DOUT; MII_EMIT;  /* clock low; invert data */
	}
	csr ^= MII_CLKON; MII_EMIT;     /* clock high; data valid */
	lastbit = thisbit;
	csr ^= MII_CLKOFF; MII_EMIT;    /* clock low; data not valid */
    }
}

static void
tulip_mii_turnaround(tulip_softc_t * const sc, unsigned cmd)
{
    unsigned csr = TULIP_CSR_READ(sc, csr_srom_mii) & (MII_RD|MII_DOUT|MII_CLK);

    TULIP_LOCK_ASSERT(sc);
    if (cmd == MII_WRCMD) {
	csr |= MII_DOUT; MII_EMIT;	/* clock low; change data */
	csr ^= MII_CLKON; MII_EMIT;	/* clock high; data valid */
	csr ^= MII_CLKOFF; MII_EMIT;	/* clock low; data not valid */
	csr ^= MII_DOUT; MII_EMIT;	/* clock low; change data */
    } else {
	csr |= MII_RD; MII_EMIT;	/* clock low; switch to read */
    }
    csr ^= MII_CLKON; MII_EMIT;		/* clock high; data valid */
    csr ^= MII_CLKOFF; MII_EMIT;	/* clock low; data not valid */
}

static unsigned
tulip_mii_readbits(tulip_softc_t * const sc)
{
    unsigned data;
    unsigned csr = TULIP_CSR_READ(sc, csr_srom_mii) & (MII_RD|MII_DOUT|MII_CLK);
    int idx;

    TULIP_LOCK_ASSERT(sc);
    for (idx = 0, data = 0; idx < 16; idx++) {
	data <<= 1;	/* this is NOOP on the first pass through */
	csr ^= MII_CLKON; MII_EMIT;	/* clock high; data valid */
	if (TULIP_CSR_READ(sc, csr_srom_mii) & MII_DIN)
	    data |= 1;
	csr ^= MII_CLKOFF; MII_EMIT;	/* clock low; data not valid */
    }
    csr ^= MII_RD; MII_EMIT;		/* clock low; turn off read */

    return data;
}

static unsigned
tulip_mii_readreg(tulip_softc_t * const sc, unsigned devaddr, unsigned regno)
{
    unsigned csr = TULIP_CSR_READ(sc, csr_srom_mii) & (MII_RD|MII_DOUT|MII_CLK);
    unsigned data;

    TULIP_LOCK_ASSERT(sc);
    csr &= ~(MII_RD|MII_CLK); MII_EMIT;
    tulip_mii_writebits(sc, MII_PREAMBLE, 32);
    tulip_mii_writebits(sc, MII_RDCMD, 8);
    tulip_mii_writebits(sc, devaddr, 5);
    tulip_mii_writebits(sc, regno, 5);
    tulip_mii_turnaround(sc, MII_RDCMD);

    data = tulip_mii_readbits(sc);
#if defined(TULIP_DEBUG)
    sc->tulip_dbg.dbg_phyregs[regno][0] = data;
    sc->tulip_dbg.dbg_phyregs[regno][1]++;
#endif
    return data;
}

static void
tulip_mii_writereg(tulip_softc_t * const sc, unsigned devaddr, unsigned regno,
    unsigned data)
{
    unsigned csr = TULIP_CSR_READ(sc, csr_srom_mii) & (MII_RD|MII_DOUT|MII_CLK);

    TULIP_LOCK_ASSERT(sc);
    csr &= ~(MII_RD|MII_CLK); MII_EMIT;
    tulip_mii_writebits(sc, MII_PREAMBLE, 32);
    tulip_mii_writebits(sc, MII_WRCMD, 8);
    tulip_mii_writebits(sc, devaddr, 5);
    tulip_mii_writebits(sc, regno, 5);
    tulip_mii_turnaround(sc, MII_WRCMD);
    tulip_mii_writebits(sc, data, 16);
#if defined(TULIP_DEBUG)
    sc->tulip_dbg.dbg_phyregs[regno][2] = data;
    sc->tulip_dbg.dbg_phyregs[regno][3]++;
#endif
}

#define	tulip_mchash(mca)	(ether_crc32_le(mca, 6) & 0x1FF)
#define	tulip_srom_crcok(databuf)	( \
    ((ether_crc32_le(databuf, 126) & 0xFFFFU) ^ 0xFFFFU) == \
     ((databuf)[126] | ((databuf)[127] << 8)))

static void
tulip_identify_dec_nic(tulip_softc_t * const sc)
{
    TULIP_LOCK_ASSERT(sc);
    strcpy(sc->tulip_boardid, "DEC ");
#define D0	4
    if (sc->tulip_chipid <= TULIP_21040)
	return;
    if (bcmp(sc->tulip_rombuf + 29, "DE500", 5) == 0
	|| bcmp(sc->tulip_rombuf + 29, "DE450", 5) == 0) {
	bcopy(sc->tulip_rombuf + 29, &sc->tulip_boardid[D0], 8);
	sc->tulip_boardid[D0+8] = ' ';
    }
#undef D0
}

static void
tulip_identify_znyx_nic(tulip_softc_t * const sc)
{
    unsigned id = 0;

    TULIP_LOCK_ASSERT(sc);
    strcpy(sc->tulip_boardid, "ZNYX ZX3XX ");
    if (sc->tulip_chipid == TULIP_21140 || sc->tulip_chipid == TULIP_21140A) {
	unsigned znyx_ptr;
	sc->tulip_boardid[8] = '4';
	znyx_ptr = sc->tulip_rombuf[124] + 256 * sc->tulip_rombuf[125];
	if (znyx_ptr < 26 || znyx_ptr > 116) {
	    sc->tulip_boardsw = &tulip_21140_znyx_zx34x_boardsw;
	    return;
	}
	/* ZX344 = 0010 .. 0013FF
	 */
	if (sc->tulip_rombuf[znyx_ptr] == 0x4A
		&& sc->tulip_rombuf[znyx_ptr + 1] == 0x52
		&& sc->tulip_rombuf[znyx_ptr + 2] == 0x01) {
	    id = sc->tulip_rombuf[znyx_ptr + 5] + 256 * sc->tulip_rombuf[znyx_ptr + 4];
	    if ((id >> 8) == (TULIP_ZNYX_ID_ZX342 >> 8)) {
		sc->tulip_boardid[9] = '2';
		if (id == TULIP_ZNYX_ID_ZX342B) {
		    sc->tulip_boardid[10] = 'B';
		    sc->tulip_boardid[11] = ' ';
		}
		sc->tulip_boardsw = &tulip_21140_znyx_zx34x_boardsw;
	    } else if (id == TULIP_ZNYX_ID_ZX344) {
		sc->tulip_boardid[10] = '4';
		sc->tulip_boardsw = &tulip_21140_znyx_zx34x_boardsw;
	    } else if (id == TULIP_ZNYX_ID_ZX345) {
		sc->tulip_boardid[9] = (sc->tulip_rombuf[19] > 1) ? '8' : '5';
	    } else if (id == TULIP_ZNYX_ID_ZX346) {
		sc->tulip_boardid[9] = '6';
	    } else if (id == TULIP_ZNYX_ID_ZX351) {
		sc->tulip_boardid[8] = '5';
		sc->tulip_boardid[9] = '1';
	    }
	}
	if (id == 0) {
	    /*
	     * Assume it's a ZX342...
	     */
	    sc->tulip_boardsw = &tulip_21140_znyx_zx34x_boardsw;
	}
	return;
    }
    sc->tulip_boardid[8] = '1';
    if (sc->tulip_chipid == TULIP_21041) {
	sc->tulip_boardid[10] = '1';
	return;
    }
    if (sc->tulip_rombuf[32] == 0x4A && sc->tulip_rombuf[33] == 0x52) {
	id = sc->tulip_rombuf[37] + 256 * sc->tulip_rombuf[36];
	if (id == TULIP_ZNYX_ID_ZX312T) {
	    sc->tulip_boardid[9] = '2';
	    sc->tulip_boardid[10] = 'T';
	    sc->tulip_boardid[11] = ' ';
	    sc->tulip_boardsw = &tulip_21040_10baset_only_boardsw;
	} else if (id == TULIP_ZNYX_ID_ZX314_INTA) {
	    sc->tulip_boardid[9] = '4';
	    sc->tulip_boardsw = &tulip_21040_10baset_only_boardsw;
	    sc->tulip_features |= TULIP_HAVE_SHAREDINTR|TULIP_HAVE_BASEROM;
	} else if (id == TULIP_ZNYX_ID_ZX314) {
	    sc->tulip_boardid[9] = '4';
	    sc->tulip_boardsw = &tulip_21040_10baset_only_boardsw;
	    sc->tulip_features |= TULIP_HAVE_BASEROM;
	} else if (id == TULIP_ZNYX_ID_ZX315_INTA) {
	    sc->tulip_boardid[9] = '5';
	    sc->tulip_features |= TULIP_HAVE_SHAREDINTR|TULIP_HAVE_BASEROM;
	} else if (id == TULIP_ZNYX_ID_ZX315) {
	    sc->tulip_boardid[9] = '5';
	    sc->tulip_features |= TULIP_HAVE_BASEROM;
	} else {
	    id = 0;
	}
    }		    
    if (id == 0) {
	if ((sc->tulip_enaddr[3] & ~3) == 0xF0 && (sc->tulip_enaddr[5] & 2) == 0) {
	    sc->tulip_boardid[9] = '4';
	    sc->tulip_boardsw = &tulip_21040_10baset_only_boardsw;
	    sc->tulip_features |= TULIP_HAVE_SHAREDINTR|TULIP_HAVE_BASEROM;
	} else if ((sc->tulip_enaddr[3] & ~3) == 0xF4 && (sc->tulip_enaddr[5] & 1) == 0) {
	    sc->tulip_boardid[9] = '5';
	    sc->tulip_boardsw = &tulip_21040_boardsw;
	    sc->tulip_features |= TULIP_HAVE_SHAREDINTR|TULIP_HAVE_BASEROM;
	} else if ((sc->tulip_enaddr[3] & ~3) == 0xEC) {
	    sc->tulip_boardid[9] = '2';
	    sc->tulip_boardsw = &tulip_21040_boardsw;
	}
    }
}

static void
tulip_identify_smc_nic(tulip_softc_t * const sc)
{
    u_int32_t id1, id2, ei;
    int auibnc = 0, utp = 0;
    char *cp;

    TULIP_LOCK_ASSERT(sc);
    strcpy(sc->tulip_boardid, "SMC ");
    if (sc->tulip_chipid == TULIP_21041)
	return;
    if (sc->tulip_chipid != TULIP_21040) {
	if (sc->tulip_boardsw != &tulip_2114x_isv_boardsw) {
	    strcpy(&sc->tulip_boardid[4], "9332DST ");
	    sc->tulip_boardsw = &tulip_21140_smc9332_boardsw;
	} else if (sc->tulip_features & (TULIP_HAVE_BASEROM|TULIP_HAVE_SLAVEDROM)) {
	    strcpy(&sc->tulip_boardid[4], "9334BDT ");
	} else {
	    strcpy(&sc->tulip_boardid[4], "9332BDT ");
	}
	return;
    }
    id1 = sc->tulip_rombuf[0x60] | (sc->tulip_rombuf[0x61] << 8);
    id2 = sc->tulip_rombuf[0x62] | (sc->tulip_rombuf[0x63] << 8);
    ei  = sc->tulip_rombuf[0x66] | (sc->tulip_rombuf[0x67] << 8);

    strcpy(&sc->tulip_boardid[4], "8432");
    cp = &sc->tulip_boardid[8];
    if ((id1 & 1) == 0)
	*cp++ = 'B', auibnc = 1;
    if ((id1 & 0xFF) > 0x32)
	*cp++ = 'T', utp = 1;
    if ((id1 & 0x4000) == 0)
	*cp++ = 'A', auibnc = 1;
    if (id2 == 0x15) {
	sc->tulip_boardid[7] = '4';
	*cp++ = '-';
	*cp++ = 'C';
	*cp++ = 'H';
	*cp++ = (ei ? '2' : '1');
    }
    *cp++ = ' ';
    *cp = '\0';
    if (utp && !auibnc)
	sc->tulip_boardsw = &tulip_21040_10baset_only_boardsw;
    else if (!utp && auibnc)
	sc->tulip_boardsw = &tulip_21040_auibnc_only_boardsw;
}

static void
tulip_identify_cogent_nic(tulip_softc_t * const sc)
{
    TULIP_LOCK_ASSERT(sc);
    strcpy(sc->tulip_boardid, "Cogent ");
    if (sc->tulip_chipid == TULIP_21140 || sc->tulip_chipid == TULIP_21140A) {
	if (sc->tulip_rombuf[32] == TULIP_COGENT_EM100TX_ID) {
	    strcat(sc->tulip_boardid, "EM100TX ");
	    sc->tulip_boardsw = &tulip_21140_cogent_em100_boardsw;
#if defined(TULIP_COGENT_EM110TX_ID)
	} else if (sc->tulip_rombuf[32] == TULIP_COGENT_EM110TX_ID) {
	    strcat(sc->tulip_boardid, "EM110TX ");
	    sc->tulip_boardsw = &tulip_21140_cogent_em100_boardsw;
#endif
	} else if (sc->tulip_rombuf[32] == TULIP_COGENT_EM100FX_ID) {
	    strcat(sc->tulip_boardid, "EM100FX ");
	    sc->tulip_boardsw = &tulip_21140_cogent_em100_boardsw;
	}
	/*
	 * Magic number (0x24001109U) is the SubVendor (0x2400) and
	 * SubDevId (0x1109) for the ANA6944TX (EM440TX).
	 */
	if (*(u_int32_t *) sc->tulip_rombuf == 0x24001109U
		&& (sc->tulip_features & TULIP_HAVE_BASEROM)) {
	    /*
	     * Cogent (Adaptec) is still mapping all INTs to INTA of
	     * first 21140.  Dumb!  Dumb!
	     */
	    strcat(sc->tulip_boardid, "EM440TX ");
	    sc->tulip_features |= TULIP_HAVE_SHAREDINTR;
	}
    } else if (sc->tulip_chipid == TULIP_21040) {
	sc->tulip_features |= TULIP_HAVE_SHAREDINTR|TULIP_HAVE_BASEROM;
    }
}

static void
tulip_identify_accton_nic(tulip_softc_t * const sc)
{
    TULIP_LOCK_ASSERT(sc);
    strcpy(sc->tulip_boardid, "ACCTON ");
    switch (sc->tulip_chipid) {
	case TULIP_21140A:
	    strcat(sc->tulip_boardid, "EN1207 ");
	    if (sc->tulip_boardsw != &tulip_2114x_isv_boardsw)
		sc->tulip_boardsw = &tulip_21140_accton_boardsw;
	    break;
	case TULIP_21140:
	    strcat(sc->tulip_boardid, "EN1207TX ");
	    if (sc->tulip_boardsw != &tulip_2114x_isv_boardsw)
		sc->tulip_boardsw = &tulip_21140_eb_boardsw;
            break;
        case TULIP_21040:
	    strcat(sc->tulip_boardid, "EN1203 ");
            sc->tulip_boardsw = &tulip_21040_boardsw;
            break;
        case TULIP_21041:
	    strcat(sc->tulip_boardid, "EN1203 ");
            sc->tulip_boardsw = &tulip_21041_boardsw;
            break;
	default:
            sc->tulip_boardsw = &tulip_2114x_isv_boardsw;
            break;
    }
}

static void
tulip_identify_asante_nic(tulip_softc_t * const sc)
{
    TULIP_LOCK_ASSERT(sc);
    strcpy(sc->tulip_boardid, "Asante ");
    if ((sc->tulip_chipid == TULIP_21140 || sc->tulip_chipid == TULIP_21140A)
	    && sc->tulip_boardsw != &tulip_2114x_isv_boardsw) {
	tulip_media_info_t *mi = sc->tulip_mediainfo;
	int idx;
	/*
	 * The Asante Fast Ethernet doesn't always ship with a valid
	 * new format SROM.  So if isn't in the new format, we cheat
	 * set it up as if we had.
	 */

	sc->tulip_gpinit = TULIP_GP_ASANTE_PINS;
	sc->tulip_gpdata = 0;

	TULIP_CSR_WRITE(sc, csr_gp, TULIP_GP_ASANTE_PINS|TULIP_GP_PINSET);
	TULIP_CSR_WRITE(sc, csr_gp, TULIP_GP_ASANTE_PHYRESET);
	DELAY(100);
	TULIP_CSR_WRITE(sc, csr_gp, 0);

	mi->mi_type = TULIP_MEDIAINFO_MII;
	mi->mi_gpr_length = 0;
	mi->mi_gpr_offset = 0;
	mi->mi_reset_length = 0;
	mi->mi_reset_offset = 0;

	mi->mi_phyaddr = TULIP_MII_NOPHY;
	for (idx = 20; idx > 0 && mi->mi_phyaddr == TULIP_MII_NOPHY; idx--) {
	    DELAY(10000);
	    mi->mi_phyaddr = tulip_mii_get_phyaddr(sc, 0);
	}
	if (mi->mi_phyaddr == TULIP_MII_NOPHY) {
	    device_printf(sc->tulip_dev, "can't find phy 0\n");
	    return;
	}

	sc->tulip_features |= TULIP_HAVE_MII;
	mi->mi_capabilities  = PHYSTS_10BASET|PHYSTS_10BASET_FD|PHYSTS_100BASETX|PHYSTS_100BASETX_FD;
	mi->mi_advertisement = PHYSTS_10BASET|PHYSTS_10BASET_FD|PHYSTS_100BASETX|PHYSTS_100BASETX_FD;
	mi->mi_full_duplex   = PHYSTS_10BASET_FD|PHYSTS_100BASETX_FD;
	mi->mi_tx_threshold  = PHYSTS_10BASET|PHYSTS_10BASET_FD;
	TULIP_MEDIAINFO_ADD_CAPABILITY(sc, mi, 100BASETX_FD);
	TULIP_MEDIAINFO_ADD_CAPABILITY(sc, mi, 100BASETX);
	TULIP_MEDIAINFO_ADD_CAPABILITY(sc, mi, 100BASET4);
	TULIP_MEDIAINFO_ADD_CAPABILITY(sc, mi, 10BASET_FD);
	TULIP_MEDIAINFO_ADD_CAPABILITY(sc, mi, 10BASET);
	mi->mi_phyid = (tulip_mii_readreg(sc, mi->mi_phyaddr, PHYREG_IDLOW) << 16) |
	    tulip_mii_readreg(sc, mi->mi_phyaddr, PHYREG_IDHIGH);

	sc->tulip_boardsw = &tulip_2114x_isv_boardsw;
    }
}

static void
tulip_identify_compex_nic(tulip_softc_t * const sc)
{
    TULIP_LOCK_ASSERT(sc);
    strcpy(sc->tulip_boardid, "COMPEX ");
    if (sc->tulip_chipid == TULIP_21140A) {
	int root_unit;
	tulip_softc_t *root_sc = NULL;

	strcat(sc->tulip_boardid, "400TX/PCI ");
	/*
	 * All 4 chips on these boards share an interrupt.  This code
	 * copied from tulip_read_macaddr.
	 */
	sc->tulip_features |= TULIP_HAVE_SHAREDINTR;
	for (root_unit = sc->tulip_unit - 1; root_unit >= 0; root_unit--) {
	    root_sc = tulips[root_unit];
	    if (root_sc == NULL
		|| !(root_sc->tulip_features & TULIP_HAVE_SLAVEDINTR))
		break;
	    root_sc = NULL;
	}
	if (root_sc != NULL
	    && root_sc->tulip_chipid == sc->tulip_chipid
	    && root_sc->tulip_pci_busno == sc->tulip_pci_busno) {
	    sc->tulip_features |= TULIP_HAVE_SLAVEDINTR;
	    sc->tulip_slaves = root_sc->tulip_slaves;
	    root_sc->tulip_slaves = sc;
	} else if(sc->tulip_features & TULIP_HAVE_SLAVEDINTR) {
	    printf("\nCannot find master device for %s interrupts",
		   sc->tulip_ifp->if_xname);
	}
    } else {
	strcat(sc->tulip_boardid, "unknown ");
    }
    /*      sc->tulip_boardsw = &tulip_21140_eb_boardsw; */
    return;
}

static int
tulip_srom_decode(tulip_softc_t * const sc)
{
    unsigned idx1, idx2, idx3;

    const tulip_srom_header_t *shp = (const tulip_srom_header_t *) &sc->tulip_rombuf[0];
    const tulip_srom_adapter_info_t *saip = (const tulip_srom_adapter_info_t *) (shp + 1);
    tulip_srom_media_t srom_media;
    tulip_media_info_t *mi = sc->tulip_mediainfo;
    const u_int8_t *dp;
    u_int32_t leaf_offset, blocks, data;

    TULIP_LOCK_ASSERT(sc);
    for (idx1 = 0; idx1 < shp->sh_adapter_count; idx1++, saip++) {
	if (shp->sh_adapter_count == 1)
	    break;
	if (saip->sai_device == sc->tulip_pci_devno)
	    break;
    }
    /*
     * Didn't find the right media block for this card.
     */
    if (idx1 == shp->sh_adapter_count)
	return 0;

    /*
     * Save the hardware address.
     */
    bcopy(shp->sh_ieee802_address, sc->tulip_enaddr, 6);
    /*
     * If this is a multiple port card, add the adapter index to the last
     * byte of the hardware address.  (if it isn't multiport, adding 0
     * won't hurt.
     */
    sc->tulip_enaddr[5] += idx1;

    leaf_offset = saip->sai_leaf_offset_lowbyte
	+ saip->sai_leaf_offset_highbyte * 256;
    dp = sc->tulip_rombuf + leaf_offset;
	
    sc->tulip_conntype = (tulip_srom_connection_t) (dp[0] + dp[1] * 256); dp += 2;

    for (idx2 = 0;; idx2++) {
	if (tulip_srom_conninfo[idx2].sc_type == sc->tulip_conntype
	        || tulip_srom_conninfo[idx2].sc_type == TULIP_SROM_CONNTYPE_NOT_USED)
	    break;
    }
    sc->tulip_connidx = idx2;

    if (sc->tulip_chipid == TULIP_21041) {
	blocks = *dp++;
	for (idx2 = 0; idx2 < blocks; idx2++) {
	    tulip_media_t media;
	    data = *dp++;
	    srom_media = (tulip_srom_media_t) (data & 0x3F);
	    for (idx3 = 0; tulip_srom_mediums[idx3].sm_type != TULIP_MEDIA_UNKNOWN; idx3++) {
		if (tulip_srom_mediums[idx3].sm_srom_type == srom_media)
		    break;
	    }
	    media = tulip_srom_mediums[idx3].sm_type;
	    if (media != TULIP_MEDIA_UNKNOWN) {
		if (data & TULIP_SROM_21041_EXTENDED) {
		    mi->mi_type = TULIP_MEDIAINFO_SIA;
		    sc->tulip_mediums[media] = mi;
		    mi->mi_sia_connectivity = dp[0] + dp[1] * 256;
		    mi->mi_sia_tx_rx        = dp[2] + dp[3] * 256;
		    mi->mi_sia_general      = dp[4] + dp[5] * 256;
		    mi++;
		} else {
		    switch (media) {
			case TULIP_MEDIA_BNC: {
			    TULIP_MEDIAINFO_SIA_INIT(sc, mi, 21041, BNC);
			    mi++;
			    break;
			}
			case TULIP_MEDIA_AUI: {
			    TULIP_MEDIAINFO_SIA_INIT(sc, mi, 21041, AUI);
			    mi++;
			    break;
			}
			case TULIP_MEDIA_10BASET: {
			    TULIP_MEDIAINFO_SIA_INIT(sc, mi, 21041, 10BASET);
			    mi++;
			    break;
			}
			case TULIP_MEDIA_10BASET_FD: {
			    TULIP_MEDIAINFO_SIA_INIT(sc, mi, 21041, 10BASET_FD);
			    mi++;
			    break;
			}
			default: {
			    break;
			}
		    }
		}
	    }
	    if (data & TULIP_SROM_21041_EXTENDED)	
		dp += 6;
	}
#ifdef notdef
	if (blocks == 0) {
	    TULIP_MEDIAINFO_SIA_INIT(sc, mi, 21041, BNC); mi++;
	    TULIP_MEDIAINFO_SIA_INIT(sc, mi, 21041, AUI); mi++;
	    TULIP_MEDIAINFO_SIA_INIT(sc, mi, 21041, 10BASET); mi++;
	    TULIP_MEDIAINFO_SIA_INIT(sc, mi, 21041, 10BASET_FD); mi++;
	}
#endif
    } else {
	unsigned length, type;
	tulip_media_t gp_media = TULIP_MEDIA_UNKNOWN;
	if (sc->tulip_features & TULIP_HAVE_GPR)
	    sc->tulip_gpinit = *dp++;
	blocks = *dp++;
	for (idx2 = 0; idx2 < blocks; idx2++) {
	    const u_int8_t *ep;
	    if ((*dp & 0x80) == 0) {
		length = 4;
		type = 0;
	    } else {
		length = (*dp++ & 0x7f) - 1;
		type = *dp++ & 0x3f;
	    }
	    ep = dp + length;
	    switch (type & 0x3f) {
		case 0: {	/* 21140[A] GPR block */
		    tulip_media_t media;
		    srom_media = (tulip_srom_media_t)(dp[0] & 0x3f);
		    for (idx3 = 0; tulip_srom_mediums[idx3].sm_type != TULIP_MEDIA_UNKNOWN; idx3++) {
			if (tulip_srom_mediums[idx3].sm_srom_type == srom_media)
			    break;
		    }
		    media = tulip_srom_mediums[idx3].sm_type;
		    if (media == TULIP_MEDIA_UNKNOWN)
			break;
		    mi->mi_type = TULIP_MEDIAINFO_GPR;
		    sc->tulip_mediums[media] = mi;
		    mi->mi_gpdata = dp[1];
		    if (media > gp_media && !TULIP_IS_MEDIA_FD(media)) {
			sc->tulip_gpdata = mi->mi_gpdata;
			gp_media = media;
		    }
		    data = dp[2] + dp[3] * 256;
		    mi->mi_cmdmode = TULIP_SROM_2114X_CMDBITS(data);
		    if (data & TULIP_SROM_2114X_NOINDICATOR) {
			mi->mi_actmask = 0;
		    } else {
#if 0
			mi->mi_default = (data & TULIP_SROM_2114X_DEFAULT) != 0;
#endif
			mi->mi_actmask = TULIP_SROM_2114X_BITPOS(data);
			mi->mi_actdata = (data & TULIP_SROM_2114X_POLARITY) ? 0 : mi->mi_actmask;
		    }
		    mi++;
		    break;
		}
		case 1: {	/* 21140[A] MII block */
		    const unsigned phyno = *dp++;
		    mi->mi_type = TULIP_MEDIAINFO_MII;
		    mi->mi_gpr_length = *dp++;
		    mi->mi_gpr_offset = dp - sc->tulip_rombuf;
		    dp += mi->mi_gpr_length;
		    mi->mi_reset_length = *dp++;
		    mi->mi_reset_offset = dp - sc->tulip_rombuf;
		    dp += mi->mi_reset_length;

		    /*
		     * Before we probe for a PHY, use the GPR information
		     * to select it.  If we don't, it may be inaccessible.
		     */
		    TULIP_CSR_WRITE(sc, csr_gp, sc->tulip_gpinit|TULIP_GP_PINSET);
		    for (idx3 = 0; idx3 < mi->mi_reset_length; idx3++) {
			DELAY(10);
			TULIP_CSR_WRITE(sc, csr_gp, sc->tulip_rombuf[mi->mi_reset_offset + idx3]);
		    }
		    sc->tulip_phyaddr = mi->mi_phyaddr;
		    for (idx3 = 0; idx3 < mi->mi_gpr_length; idx3++) {
			DELAY(10);
			TULIP_CSR_WRITE(sc, csr_gp, sc->tulip_rombuf[mi->mi_gpr_offset + idx3]);
		    }

		    /*
		     * At least write something!
		     */
		    if (mi->mi_reset_length == 0 && mi->mi_gpr_length == 0)
			TULIP_CSR_WRITE(sc, csr_gp, 0);

		    mi->mi_phyaddr = TULIP_MII_NOPHY;
		    for (idx3 = 20; idx3 > 0 && mi->mi_phyaddr == TULIP_MII_NOPHY; idx3--) {
			DELAY(10000);
			mi->mi_phyaddr = tulip_mii_get_phyaddr(sc, phyno);
		    }
		    if (mi->mi_phyaddr == TULIP_MII_NOPHY) {
#if defined(TULIP_DEBUG)
			device_printf(sc->tulip_dev, "can't find phy %d\n",
			    phyno);
#endif
			break;
		    }
		    sc->tulip_features |= TULIP_HAVE_MII;
		    mi->mi_capabilities  = dp[0] + dp[1] * 256; dp += 2;
		    mi->mi_advertisement = dp[0] + dp[1] * 256; dp += 2;
		    mi->mi_full_duplex   = dp[0] + dp[1] * 256; dp += 2;
		    mi->mi_tx_threshold  = dp[0] + dp[1] * 256; dp += 2;
		    TULIP_MEDIAINFO_ADD_CAPABILITY(sc, mi, 100BASETX_FD);
		    TULIP_MEDIAINFO_ADD_CAPABILITY(sc, mi, 100BASETX);
		    TULIP_MEDIAINFO_ADD_CAPABILITY(sc, mi, 100BASET4);
		    TULIP_MEDIAINFO_ADD_CAPABILITY(sc, mi, 10BASET_FD);
		    TULIP_MEDIAINFO_ADD_CAPABILITY(sc, mi, 10BASET);
		    mi->mi_phyid = (tulip_mii_readreg(sc, mi->mi_phyaddr, PHYREG_IDLOW) << 16) |
			tulip_mii_readreg(sc, mi->mi_phyaddr, PHYREG_IDHIGH);
		    mi++;
		    break;
		}
		case 2: {	/* 2114[23] SIA block */
		    tulip_media_t media;
		    srom_media = (tulip_srom_media_t)(dp[0] & 0x3f);
		    for (idx3 = 0; tulip_srom_mediums[idx3].sm_type != TULIP_MEDIA_UNKNOWN; idx3++) {
			if (tulip_srom_mediums[idx3].sm_srom_type == srom_media)
			    break;
		    }
		    media = tulip_srom_mediums[idx3].sm_type;
		    if (media == TULIP_MEDIA_UNKNOWN)
			break;
		    mi->mi_type = TULIP_MEDIAINFO_SIA;
		    sc->tulip_mediums[media] = mi;
		    if (dp[0] & 0x40) {
			mi->mi_sia_connectivity = dp[1] + dp[2] * 256;
			mi->mi_sia_tx_rx        = dp[3] + dp[4] * 256;
			mi->mi_sia_general      = dp[5] + dp[6] * 256;
			dp += 6;
		    } else {
			switch (media) {
			    case TULIP_MEDIA_BNC: {
				TULIP_MEDIAINFO_SIA_INIT(sc, mi, 21142, BNC);
				break;
			    }
			    case TULIP_MEDIA_AUI: {
				TULIP_MEDIAINFO_SIA_INIT(sc, mi, 21142, AUI);
				break;
			    }
			    case TULIP_MEDIA_10BASET: {
				TULIP_MEDIAINFO_SIA_INIT(sc, mi, 21142, 10BASET);
				sc->tulip_intrmask |= TULIP_STS_LINKPASS|TULIP_STS_LINKFAIL;
				break;
			    }
			    case TULIP_MEDIA_10BASET_FD: {
				TULIP_MEDIAINFO_SIA_INIT(sc, mi, 21142, 10BASET_FD);
				sc->tulip_intrmask |= TULIP_STS_LINKPASS|TULIP_STS_LINKFAIL;
				break;
			    }
			    default: {
				goto bad_media;
			    }
			}
		    }
		    mi->mi_sia_gp_control = (dp[1] + dp[2] * 256) << 16;
		    mi->mi_sia_gp_data    = (dp[3] + dp[4] * 256) << 16;
		    mi++;
		  bad_media:
		    break;
		}
		case 3: {	/* 2114[23] MII PHY block */
		    const unsigned phyno = *dp++;
		    const u_int8_t *dp0;
		    mi->mi_type = TULIP_MEDIAINFO_MII;
		    mi->mi_gpr_length = *dp++;
		    mi->mi_gpr_offset = dp - sc->tulip_rombuf;
		    dp += 2 * mi->mi_gpr_length;
		    mi->mi_reset_length = *dp++;
		    mi->mi_reset_offset = dp - sc->tulip_rombuf;
		    dp += 2 * mi->mi_reset_length;

		    dp0 = &sc->tulip_rombuf[mi->mi_reset_offset];
		    for (idx3 = 0; idx3 < mi->mi_reset_length; idx3++, dp0 += 2) {
			DELAY(10);
			TULIP_CSR_WRITE(sc, csr_sia_general, (dp0[0] + 256 * dp0[1]) << 16);
		    }
		    sc->tulip_phyaddr = mi->mi_phyaddr;
		    dp0 = &sc->tulip_rombuf[mi->mi_gpr_offset];
		    for (idx3 = 0; idx3 < mi->mi_gpr_length; idx3++, dp0 += 2) {
			DELAY(10);
			TULIP_CSR_WRITE(sc, csr_sia_general, (dp0[0] + 256 * dp0[1]) << 16);
		    }

		    if (mi->mi_reset_length == 0 && mi->mi_gpr_length == 0)
			TULIP_CSR_WRITE(sc, csr_sia_general, 0);

		    mi->mi_phyaddr = TULIP_MII_NOPHY;
		    for (idx3 = 20; idx3 > 0 && mi->mi_phyaddr == TULIP_MII_NOPHY; idx3--) {
			DELAY(10000);
			mi->mi_phyaddr = tulip_mii_get_phyaddr(sc, phyno);
		    }
		    if (mi->mi_phyaddr == TULIP_MII_NOPHY) {
#if defined(TULIP_DEBUG)
			device_printf(sc->tulip_dev, "can't find phy %d\n",
			       phyno);
#endif
			break;
		    }
		    sc->tulip_features |= TULIP_HAVE_MII;
		    mi->mi_capabilities  = dp[0] + dp[1] * 256; dp += 2;
		    mi->mi_advertisement = dp[0] + dp[1] * 256; dp += 2;
		    mi->mi_full_duplex   = dp[0] + dp[1] * 256; dp += 2;
		    mi->mi_tx_threshold  = dp[0] + dp[1] * 256; dp += 2;
		    mi->mi_mii_interrupt = dp[0] + dp[1] * 256; dp += 2;
		    TULIP_MEDIAINFO_ADD_CAPABILITY(sc, mi, 100BASETX_FD);
		    TULIP_MEDIAINFO_ADD_CAPABILITY(sc, mi, 100BASETX);
		    TULIP_MEDIAINFO_ADD_CAPABILITY(sc, mi, 100BASET4);
		    TULIP_MEDIAINFO_ADD_CAPABILITY(sc, mi, 10BASET_FD);
		    TULIP_MEDIAINFO_ADD_CAPABILITY(sc, mi, 10BASET);
		    mi->mi_phyid = (tulip_mii_readreg(sc, mi->mi_phyaddr, PHYREG_IDLOW) << 16) |
			tulip_mii_readreg(sc, mi->mi_phyaddr, PHYREG_IDHIGH);
		    mi++;
		    break;
		}
		case 4: {	/* 21143 SYM block */
		    tulip_media_t media;
		    srom_media = (tulip_srom_media_t) dp[0];
		    for (idx3 = 0; tulip_srom_mediums[idx3].sm_type != TULIP_MEDIA_UNKNOWN; idx3++) {
			if (tulip_srom_mediums[idx3].sm_srom_type == srom_media)
			    break;
		    }
		    media = tulip_srom_mediums[idx3].sm_type;
		    if (media == TULIP_MEDIA_UNKNOWN)
			break;
		    mi->mi_type = TULIP_MEDIAINFO_SYM;
		    sc->tulip_mediums[media] = mi;
		    mi->mi_gpcontrol = (dp[1] + dp[2] * 256) << 16;
		    mi->mi_gpdata    = (dp[3] + dp[4] * 256) << 16;
		    data = dp[5] + dp[6] * 256;
		    mi->mi_cmdmode = TULIP_SROM_2114X_CMDBITS(data);
		    if (data & TULIP_SROM_2114X_NOINDICATOR) {
			mi->mi_actmask = 0;
		    } else {
			mi->mi_default = (data & TULIP_SROM_2114X_DEFAULT) != 0;
			mi->mi_actmask = TULIP_SROM_2114X_BITPOS(data);
			mi->mi_actdata = (data & TULIP_SROM_2114X_POLARITY) ? 0 : mi->mi_actmask;
		    }
		    if (TULIP_IS_MEDIA_TP(media))
			sc->tulip_intrmask |= TULIP_STS_LINKPASS|TULIP_STS_LINKFAIL;
		    mi++;
		    break;
		}
#if 0
		case 5: {	/* 21143 Reset block */
		    mi->mi_type = TULIP_MEDIAINFO_RESET;
		    mi->mi_reset_length = *dp++;
		    mi->mi_reset_offset = dp - sc->tulip_rombuf;
		    dp += 2 * mi->mi_reset_length;
		    mi++;
		    break;
		}
#endif
		default: {
		}
	    }
	    dp = ep;
	}
    }
    return mi - sc->tulip_mediainfo;
}

static const struct {
    void (*vendor_identify_nic)(tulip_softc_t * const sc);
    unsigned char vendor_oui[3];
} tulip_vendors[] = {
    { tulip_identify_dec_nic,		{ 0x08, 0x00, 0x2B } },
    { tulip_identify_dec_nic,		{ 0x00, 0x00, 0xF8 } },
    { tulip_identify_smc_nic,		{ 0x00, 0x00, 0xC0 } },
    { tulip_identify_smc_nic,		{ 0x00, 0xE0, 0x29 } },
    { tulip_identify_znyx_nic,		{ 0x00, 0xC0, 0x95 } },
    { tulip_identify_cogent_nic,	{ 0x00, 0x00, 0x92 } },
    { tulip_identify_asante_nic,	{ 0x00, 0x00, 0x94 } },
    { tulip_identify_cogent_nic,	{ 0x00, 0x00, 0xD1 } },
    { tulip_identify_accton_nic,	{ 0x00, 0x00, 0xE8 } },
    { tulip_identify_compex_nic,        { 0x00, 0x80, 0x48 } },
    { NULL }
};

/*
 * This deals with the vagaries of the address roms and the
 * brain-deadness that various vendors commit in using them.
 */
static int
tulip_read_macaddr(tulip_softc_t * const sc)
{
    unsigned cksum, rom_cksum, idx;
    u_int32_t csr;
    unsigned char tmpbuf[8];
    static const u_char testpat[] = { 0xFF, 0, 0x55, 0xAA, 0xFF, 0, 0x55, 0xAA };

    sc->tulip_connidx = TULIP_SROM_LASTCONNIDX;

    if (sc->tulip_chipid == TULIP_21040) {
	TULIP_CSR_WRITE(sc, csr_enetrom, 1);
	for (idx = 0; idx < sizeof(sc->tulip_rombuf); idx++) {
	    int cnt = 0;
	    while (((csr = TULIP_CSR_READ(sc, csr_enetrom)) & 0x80000000L) && cnt < 10000)
		cnt++;
	    sc->tulip_rombuf[idx] = csr & 0xFF;
	}
	sc->tulip_boardsw = &tulip_21040_boardsw;
    } else {
	if (sc->tulip_chipid == TULIP_21041) {
	    /*
	     * Thankfully all 21041's act the same.
	     */
	    sc->tulip_boardsw = &tulip_21041_boardsw;
	} else {
	    /*
	     * Assume all 21140 board are compatible with the
	     * DEC 10/100 evaluation board.  Not really valid but
	     * it's the best we can do until every one switches to
	     * the new SROM format.
	     */

	    sc->tulip_boardsw = &tulip_21140_eb_boardsw;
	}
	tulip_srom_read(sc);
	if (tulip_srom_crcok(sc->tulip_rombuf)) {
	    /*
	     * SROM CRC is valid therefore it must be in the
	     * new format.
	     */
	    sc->tulip_features |= TULIP_HAVE_ISVSROM|TULIP_HAVE_OKSROM;
	} else if (sc->tulip_rombuf[126] == 0xff && sc->tulip_rombuf[127] == 0xFF) {
	    /*
	     * No checksum is present.  See if the SROM id checks out;
	     * the first 18 bytes should be 0 followed by a 1 followed
	     * by the number of adapters (which we don't deal with yet).
	     */
	    for (idx = 0; idx < 18; idx++) {
		if (sc->tulip_rombuf[idx] != 0)
		    break;
	    }
	    if (idx == 18 && sc->tulip_rombuf[18] == 1 && sc->tulip_rombuf[19] != 0)
		sc->tulip_features |= TULIP_HAVE_ISVSROM;
	} else if (sc->tulip_chipid >= TULIP_21142) {
	    sc->tulip_features |= TULIP_HAVE_ISVSROM;
	    sc->tulip_boardsw = &tulip_2114x_isv_boardsw;
	}
	if ((sc->tulip_features & TULIP_HAVE_ISVSROM) && tulip_srom_decode(sc)) {
	    if (sc->tulip_chipid != TULIP_21041)
		sc->tulip_boardsw = &tulip_2114x_isv_boardsw;

	    /*
	     * If the SROM specifies more than one adapter, tag this as a
	     * BASE rom.
	     */
	    if (sc->tulip_rombuf[19] > 1)
		sc->tulip_features |= TULIP_HAVE_BASEROM;
	    if (sc->tulip_boardsw == NULL)
		return -6;
	    goto check_oui;
	}
    }


    if (bcmp(&sc->tulip_rombuf[0], &sc->tulip_rombuf[16], 8) != 0) {
	/*
	 * Some folks don't use the standard ethernet rom format
	 * but instead just put the address in the first 6 bytes
	 * of the rom and let the rest be all 0xffs.  (Can we say
	 * ZNYX?) (well sometimes they put in a checksum so we'll
	 * start at 8).
	 */
	for (idx = 8; idx < 32; idx++) {
	    if (sc->tulip_rombuf[idx] != 0xFF)
		return -4;
	}
	/*
	 * Make sure the address is not multicast or locally assigned
	 * that the OUI is not 00-00-00.
	 */
	if ((sc->tulip_rombuf[0] & 3) != 0)
	    return -4;
	if (sc->tulip_rombuf[0] == 0 && sc->tulip_rombuf[1] == 0
		&& sc->tulip_rombuf[2] == 0)
	    return -4;
	bcopy(sc->tulip_rombuf, sc->tulip_enaddr, 6);
	sc->tulip_features |= TULIP_HAVE_OKROM;
	goto check_oui;
    } else {
	/*
	 * A number of makers of multiport boards (ZNYX and Cogent)
	 * only put on one address ROM on their 21040 boards.  So
	 * if the ROM is all zeros (or all 0xFFs), look at the
	 * previous configured boards (as long as they are on the same
	 * PCI bus and the bus number is non-zero) until we find the
	 * master board with address ROM.  We then use its address ROM
	 * as the base for this board.  (we add our relative board
	 * to the last byte of its address).
	 */
	for (idx = 0; idx < sizeof(sc->tulip_rombuf); idx++) {
	    if (sc->tulip_rombuf[idx] != 0 && sc->tulip_rombuf[idx] != 0xFF)
		break;
	}
	if (idx == sizeof(sc->tulip_rombuf)) {
	    int root_unit;
	    tulip_softc_t *root_sc = NULL;
	    for (root_unit = sc->tulip_unit - 1; root_unit >= 0; root_unit--) {
		root_sc = tulips[root_unit];
		if (root_sc == NULL || (root_sc->tulip_features & (TULIP_HAVE_OKROM|TULIP_HAVE_SLAVEDROM)) == TULIP_HAVE_OKROM)
		    break;
		root_sc = NULL;
	    }
	    if (root_sc != NULL && (root_sc->tulip_features & TULIP_HAVE_BASEROM)
		    && root_sc->tulip_chipid == sc->tulip_chipid
		    && root_sc->tulip_pci_busno == sc->tulip_pci_busno) {
		sc->tulip_features |= TULIP_HAVE_SLAVEDROM;
		sc->tulip_boardsw = root_sc->tulip_boardsw;
		strcpy(sc->tulip_boardid, root_sc->tulip_boardid);
		if (sc->tulip_boardsw->bd_type == TULIP_21140_ISV) {
		    bcopy(root_sc->tulip_rombuf, sc->tulip_rombuf,
			  sizeof(sc->tulip_rombuf));
		    if (!tulip_srom_decode(sc))
			return -5;
		} else {
		    bcopy(root_sc->tulip_enaddr, sc->tulip_enaddr, 6);
		    sc->tulip_enaddr[5] += sc->tulip_unit - root_sc->tulip_unit;
		}
		/*
		 * Now for a truly disgusting kludge: all 4 21040s on
		 * the ZX314 share the same INTA line so the mapping
		 * setup by the BIOS on the PCI bridge is worthless.
		 * Rather than reprogramming the value in the config
		 * register, we will handle this internally.
		 */
		if (root_sc->tulip_features & TULIP_HAVE_SHAREDINTR) {
		    sc->tulip_slaves = root_sc->tulip_slaves;
		    root_sc->tulip_slaves = sc;
		    sc->tulip_features |= TULIP_HAVE_SLAVEDINTR;
		}
		return 0;
	    }
	}
    }

    /*
     * This is the standard DEC address ROM test.
     */

    if (bcmp(&sc->tulip_rombuf[24], testpat, 8) != 0)
	return -3;

    tmpbuf[0] = sc->tulip_rombuf[15]; tmpbuf[1] = sc->tulip_rombuf[14];
    tmpbuf[2] = sc->tulip_rombuf[13]; tmpbuf[3] = sc->tulip_rombuf[12];
    tmpbuf[4] = sc->tulip_rombuf[11]; tmpbuf[5] = sc->tulip_rombuf[10];
    tmpbuf[6] = sc->tulip_rombuf[9];  tmpbuf[7] = sc->tulip_rombuf[8];
    if (bcmp(&sc->tulip_rombuf[0], tmpbuf, 8) != 0)
	return -2;

    bcopy(sc->tulip_rombuf, sc->tulip_enaddr, 6);

    cksum = *(u_int16_t *) &sc->tulip_enaddr[0];
    cksum *= 2;
    if (cksum > 65535) cksum -= 65535;
    cksum += *(u_int16_t *) &sc->tulip_enaddr[2];
    if (cksum > 65535) cksum -= 65535;
    cksum *= 2;
    if (cksum > 65535) cksum -= 65535;
    cksum += *(u_int16_t *) &sc->tulip_enaddr[4];
    if (cksum >= 65535) cksum -= 65535;

    rom_cksum = *(u_int16_t *) &sc->tulip_rombuf[6];
	
    if (cksum != rom_cksum)
	return -1;

  check_oui:
    /*
     * Check for various boards based on OUI.  Did I say braindead?
     */
    for (idx = 0; tulip_vendors[idx].vendor_identify_nic != NULL; idx++) {
	if (bcmp(sc->tulip_enaddr, tulip_vendors[idx].vendor_oui, 3) == 0) {
	    (*tulip_vendors[idx].vendor_identify_nic)(sc);
	    break;
	}
    }

    sc->tulip_features |= TULIP_HAVE_OKROM;
    return 0;
}

static void
tulip_ifmedia_add(tulip_softc_t * const sc)
{
    tulip_media_t media;
    int medias = 0;

    TULIP_LOCK_ASSERT(sc);
    for (media = TULIP_MEDIA_UNKNOWN; media < TULIP_MEDIA_MAX; media++) {
	if (sc->tulip_mediums[media] != NULL) {
	    ifmedia_add(&sc->tulip_ifmedia, tulip_media_to_ifmedia[media],
			0, 0);
	    medias++;
	}
    }
    if (medias == 0) {
	sc->tulip_features |= TULIP_HAVE_NOMEDIA;
	ifmedia_add(&sc->tulip_ifmedia, IFM_ETHER | IFM_NONE, 0, 0);
	ifmedia_set(&sc->tulip_ifmedia, IFM_ETHER | IFM_NONE);
    } else if (sc->tulip_media == TULIP_MEDIA_UNKNOWN) {
	ifmedia_add(&sc->tulip_ifmedia, IFM_ETHER | IFM_AUTO, 0, 0);
	ifmedia_set(&sc->tulip_ifmedia, IFM_ETHER | IFM_AUTO);
    } else {
	ifmedia_set(&sc->tulip_ifmedia, tulip_media_to_ifmedia[sc->tulip_media]);
	sc->tulip_flags |= TULIP_PRINTMEDIA;
	tulip_linkup(sc, sc->tulip_media);
    }
}

static int
tulip_ifmedia_change(struct ifnet * const ifp)
{
    tulip_softc_t * const sc = (tulip_softc_t *)ifp->if_softc;

    TULIP_LOCK(sc);
    sc->tulip_flags |= TULIP_NEEDRESET;
    sc->tulip_probe_state = TULIP_PROBE_INACTIVE;
    sc->tulip_media = TULIP_MEDIA_UNKNOWN;
    if (IFM_SUBTYPE(sc->tulip_ifmedia.ifm_media) != IFM_AUTO) {
	tulip_media_t media;
	for (media = TULIP_MEDIA_UNKNOWN; media < TULIP_MEDIA_MAX; media++) {
	    if (sc->tulip_mediums[media] != NULL
		&& sc->tulip_ifmedia.ifm_media == tulip_media_to_ifmedia[media]) {
		sc->tulip_flags |= TULIP_PRINTMEDIA;
		sc->tulip_flags &= ~TULIP_DIDNWAY;
		tulip_linkup(sc, media);
		TULIP_UNLOCK(sc);
		return 0;
	    }
	}
    }
    sc->tulip_flags &= ~(TULIP_TXPROBE_ACTIVE|TULIP_WANTRXACT);
    tulip_reset(sc);
    tulip_init_locked(sc);
    TULIP_UNLOCK(sc);
    return 0;
}

/*
 * Media status callback
 */
static void
tulip_ifmedia_status(struct ifnet * const ifp, struct ifmediareq *req)
{
    tulip_softc_t *sc = (tulip_softc_t *)ifp->if_softc;

    TULIP_LOCK(sc);
    if (sc->tulip_media == TULIP_MEDIA_UNKNOWN) {
	TULIP_UNLOCK(sc);
	return;
    }

    req->ifm_status = IFM_AVALID;
    if (sc->tulip_flags & TULIP_LINKUP)
	req->ifm_status |= IFM_ACTIVE;

    req->ifm_active = tulip_media_to_ifmedia[sc->tulip_media];
    TULIP_UNLOCK(sc);
}

static void
tulip_addr_filter(tulip_softc_t * const sc)
{
    struct ifmultiaddr *ifma;
    struct ifnet *ifp;
    u_char *addrp;
    u_int16_t eaddr[ETHER_ADDR_LEN/2];
    int multicnt;

    TULIP_LOCK_ASSERT(sc);
    sc->tulip_flags &= ~(TULIP_WANTHASHPERFECT|TULIP_WANTHASHONLY|TULIP_ALLMULTI);
    sc->tulip_flags |= TULIP_WANTSETUP|TULIP_WANTTXSTART;
    sc->tulip_cmdmode &= ~TULIP_CMD_RXRUN;
    sc->tulip_intrmask &= ~TULIP_STS_RXSTOPPED;
#if defined(IFF_ALLMULTI)    
    if (sc->tulip_ifp->if_flags & IFF_ALLMULTI)
	sc->tulip_flags |= TULIP_ALLMULTI ;
#endif

    multicnt = 0;
    ifp = sc->tulip_ifp;      
    if_maddr_rlock(ifp);

    /* Copy MAC address on stack to align. */
    if (ifp->if_input != NULL)
    	bcopy(IF_LLADDR(ifp), eaddr, ETHER_ADDR_LEN);
    else
	bcopy(sc->tulip_enaddr, eaddr, ETHER_ADDR_LEN);

    TAILQ_FOREACH(ifma, &ifp->if_multiaddrs, ifma_link) {

	    if (ifma->ifma_addr->sa_family == AF_LINK)
		multicnt++;
    }

    if (multicnt > 14) {
	u_int32_t *sp = sc->tulip_setupdata;
	unsigned hash;
	/*
	 * Some early passes of the 21140 have broken implementations of
	 * hash-perfect mode.  When we get too many multicasts for perfect
	 * filtering with these chips, we need to switch into hash-only
	 * mode (this is better than all-multicast on network with lots
	 * of multicast traffic).
	 */
	if (sc->tulip_features & TULIP_HAVE_BROKEN_HASH)
	    sc->tulip_flags |= TULIP_WANTHASHONLY;
	else
	    sc->tulip_flags |= TULIP_WANTHASHPERFECT;
	/*
	 * If we have more than 14 multicasts, we have
	 * go into hash perfect mode (512 bit multicast
	 * hash and one perfect hardware).
	 */
	bzero(sc->tulip_setupdata, sizeof(sc->tulip_setupdata));

	TAILQ_FOREACH(ifma, &ifp->if_multiaddrs, ifma_link) {

		if (ifma->ifma_addr->sa_family != AF_LINK)
			continue;

		hash = tulip_mchash(LLADDR((struct sockaddr_dl *)ifma->ifma_addr));
		sp[hash >> 4] |= htole32(1 << (hash & 0xF));
	}
	/*
	 * No reason to use a hash if we are going to be
	 * receiving every multicast.
	 */
	if ((sc->tulip_flags & TULIP_ALLMULTI) == 0) {
	    hash = tulip_mchash(ifp->if_broadcastaddr);
	    sp[hash >> 4] |= htole32(1 << (hash & 0xF));
	    if (sc->tulip_flags & TULIP_WANTHASHONLY) {
		hash = tulip_mchash((caddr_t)eaddr);
		sp[hash >> 4] |= htole32(1 << (hash & 0xF));
	    } else {
		sp[39] = TULIP_SP_MAC(eaddr[0]); 
		sp[40] = TULIP_SP_MAC(eaddr[1]); 
		sp[41] = TULIP_SP_MAC(eaddr[2]);
	    }
	}
    }
    if ((sc->tulip_flags & (TULIP_WANTHASHPERFECT|TULIP_WANTHASHONLY)) == 0) {
	u_int32_t *sp = sc->tulip_setupdata;
	int idx = 0;
	if ((sc->tulip_flags & TULIP_ALLMULTI) == 0) {
	    /*
	     * Else can get perfect filtering for 16 addresses.
	     */
	    TAILQ_FOREACH(ifma, &ifp->if_multiaddrs, ifma_link) {
		    if (ifma->ifma_addr->sa_family != AF_LINK)
			    continue;
		    addrp = LLADDR((struct sockaddr_dl *)ifma->ifma_addr);
		    *sp++ = TULIP_SP_MAC(((u_int16_t *)addrp)[0]); 
		    *sp++ = TULIP_SP_MAC(((u_int16_t *)addrp)[1]); 
		    *sp++ = TULIP_SP_MAC(((u_int16_t *)addrp)[2]);
		    idx++;
	    }
	    /*
	     * Add the broadcast address.
	     */
	    idx++;
	    *sp++ = TULIP_SP_MAC(0xFFFF);
	    *sp++ = TULIP_SP_MAC(0xFFFF);
	    *sp++ = TULIP_SP_MAC(0xFFFF);
	}
	/*
	 * Pad the rest with our hardware address
	 */
	for (; idx < 16; idx++) {
	    *sp++ = TULIP_SP_MAC(eaddr[0]); 
	    *sp++ = TULIP_SP_MAC(eaddr[1]); 
	    *sp++ = TULIP_SP_MAC(eaddr[2]);
	}
    }
    if_maddr_runlock(ifp);
}

static void
tulip_reset(tulip_softc_t * const sc)
{
    tulip_ringinfo_t *ri;
    tulip_descinfo_t *di;
    struct mbuf *m;
    u_int32_t inreset = (sc->tulip_flags & TULIP_INRESET);

    TULIP_LOCK_ASSERT(sc);

    CTR1(KTR_TULIP, "tulip_reset: inreset %d", inreset);

    /*
     * Brilliant.  Simply brilliant.  When switching modes/speeds
     * on a 2114*, you need to set the appriopriate MII/PCS/SCL/PS
     * bits in CSR6 and then do a software reset to get the 21140
     * to properly reset its internal pathways to the right places.
     *   Grrrr.
     */
    if ((sc->tulip_flags & TULIP_DEVICEPROBE) == 0
	    && sc->tulip_boardsw->bd_media_preset != NULL)
	(*sc->tulip_boardsw->bd_media_preset)(sc);

    TULIP_CSR_WRITE(sc, csr_busmode, TULIP_BUSMODE_SWRESET);
    DELAY(10);	/* Wait 10 microseconds (actually 50 PCI cycles but at 
		   33MHz that comes to two microseconds but wait a
		   bit longer anyways) */

    if (!inreset) {
	sc->tulip_flags |= TULIP_INRESET;
	sc->tulip_flags &= ~(TULIP_NEEDRESET|TULIP_RXBUFSLOW);
	sc->tulip_ifp->if_drv_flags &= ~IFF_DRV_OACTIVE;
    }

    TULIP_CSR_WRITE(sc, csr_txlist, sc->tulip_txinfo.ri_dma_addr & 0xffffffff);
    TULIP_CSR_WRITE(sc, csr_rxlist, sc->tulip_rxinfo.ri_dma_addr & 0xffffffff);
    TULIP_CSR_WRITE(sc, csr_busmode,
		    (1 << (3 /*pci_max_burst_len*/ + 8))
		    |TULIP_BUSMODE_CACHE_ALIGN8
		    |TULIP_BUSMODE_READMULTIPLE
		    |(BYTE_ORDER != LITTLE_ENDIAN ?
		      TULIP_BUSMODE_DESC_BIGENDIAN : 0));

    sc->tulip_txtimer = 0;
    /*
     * Free all the mbufs that were on the transmit ring.
     */
    CTR0(KTR_TULIP, "tulip_reset: drain transmit ring");
    ri = &sc->tulip_txinfo;
    for (di = ri->ri_first; di < ri->ri_last; di++) {
	m = tulip_dequeue_mbuf(ri, di, SYNC_NONE);
	if (m != NULL)
	    m_freem(m);
	di->di_desc->d_status = 0;
    }

    ri->ri_nextin = ri->ri_nextout = ri->ri_first;
    ri->ri_free = ri->ri_max;
    TULIP_TXDESC_PRESYNC(ri);

    /*
     * We need to collect all the mbufs that were on the 
     * receive ring before we reinit it either to put
     * them back on or to know if we have to allocate
     * more.
     */
    CTR0(KTR_TULIP, "tulip_reset: drain receive ring");
    ri = &sc->tulip_rxinfo;
    ri->ri_nextin = ri->ri_nextout = ri->ri_first;
    ri->ri_free = ri->ri_max;
    for (di = ri->ri_first; di < ri->ri_last; di++) {
	di->di_desc->d_status = 0;
	di->di_desc->d_length1 = 0; di->di_desc->d_addr1 = 0;
	di->di_desc->d_length2 = 0; di->di_desc->d_addr2 = 0;
    }
    TULIP_RXDESC_PRESYNC(ri);
    for (di = ri->ri_first; di < ri->ri_last; di++) {
	m = tulip_dequeue_mbuf(ri, di, SYNC_NONE);
	if (m != NULL)
	    m_freem(m);
    }

    /*
     * If tulip_reset is being called recursively, exit quickly knowing
     * that when the outer tulip_reset returns all the right stuff will
     * have happened.
     */
    if (inreset)
	return;

    sc->tulip_intrmask |= TULIP_STS_NORMALINTR|TULIP_STS_RXINTR|TULIP_STS_TXINTR
	|TULIP_STS_ABNRMLINTR|TULIP_STS_SYSERROR|TULIP_STS_TXSTOPPED
	|TULIP_STS_TXUNDERFLOW|TULIP_STS_TXBABBLE
	|TULIP_STS_RXSTOPPED;

    if ((sc->tulip_flags & TULIP_DEVICEPROBE) == 0)
	(*sc->tulip_boardsw->bd_media_select)(sc);
#if defined(TULIP_DEBUG)
    if ((sc->tulip_flags & TULIP_NEEDRESET) == TULIP_NEEDRESET)
	device_printf(sc->tulip_dev,
	    "tulip_reset: additional reset needed?!?\n");
#endif
    if (bootverbose)
	    tulip_media_print(sc);
    if (sc->tulip_features & TULIP_HAVE_DUALSENSE)
	TULIP_CSR_WRITE(sc, csr_sia_status, TULIP_CSR_READ(sc, csr_sia_status));

    sc->tulip_flags &= ~(TULIP_DOINGSETUP|TULIP_WANTSETUP|TULIP_INRESET
			 |TULIP_RXACT);
}


static void
tulip_init(void *arg)
{
    tulip_softc_t *sc = (tulip_softc_t *)arg;

    TULIP_LOCK(sc);
    tulip_init_locked(sc);
    TULIP_UNLOCK(sc);
}

static void
tulip_init_locked(tulip_softc_t * const sc)
{
    CTR0(KTR_TULIP, "tulip_init_locked");
    if (sc->tulip_ifp->if_flags & IFF_UP) {
	if ((sc->tulip_ifp->if_drv_flags & IFF_DRV_RUNNING) == 0) {
	    /* initialize the media */
	    CTR0(KTR_TULIP, "tulip_init_locked: up but not running, reset chip");
	    tulip_reset(sc);
	}
	tulip_addr_filter(sc);
	sc->tulip_ifp->if_drv_flags |= IFF_DRV_RUNNING;
	if (sc->tulip_ifp->if_flags & IFF_PROMISC) {
	    sc->tulip_flags |= TULIP_PROMISC;
	    sc->tulip_cmdmode |= TULIP_CMD_PROMISCUOUS;
	    sc->tulip_intrmask |= TULIP_STS_TXINTR;
	} else {
	    sc->tulip_flags &= ~TULIP_PROMISC;
	    sc->tulip_cmdmode &= ~TULIP_CMD_PROMISCUOUS;
	    if (sc->tulip_flags & TULIP_ALLMULTI) {
		sc->tulip_cmdmode |= TULIP_CMD_ALLMULTI;
	    } else {
		sc->tulip_cmdmode &= ~TULIP_CMD_ALLMULTI;
	    }
	}
	sc->tulip_cmdmode |= TULIP_CMD_TXRUN;
	if ((sc->tulip_flags & (TULIP_TXPROBE_ACTIVE|TULIP_WANTSETUP)) == 0) {
	    tulip_rx_intr(sc);
	    sc->tulip_cmdmode |= TULIP_CMD_RXRUN;
	    sc->tulip_intrmask |= TULIP_STS_RXSTOPPED;
	} else {
	    sc->tulip_ifp->if_drv_flags |= IFF_DRV_OACTIVE;
	    sc->tulip_cmdmode &= ~TULIP_CMD_RXRUN;
	    sc->tulip_intrmask &= ~TULIP_STS_RXSTOPPED;
	}
	CTR2(KTR_TULIP, "tulip_init_locked: intr mask %08x  cmdmode %08x",
	    sc->tulip_intrmask, sc->tulip_cmdmode);
	TULIP_CSR_WRITE(sc, csr_intr, sc->tulip_intrmask);
	TULIP_CSR_WRITE(sc, csr_command, sc->tulip_cmdmode);
	CTR1(KTR_TULIP, "tulip_init_locked: status %08x\n",
	    TULIP_CSR_READ(sc, csr_status));
	if ((sc->tulip_flags & (TULIP_WANTSETUP|TULIP_TXPROBE_ACTIVE)) == TULIP_WANTSETUP)
	    tulip_txput_setup(sc);
	callout_reset(&sc->tulip_stat_timer, hz, tulip_watchdog, sc);
    } else {
	CTR0(KTR_TULIP, "tulip_init_locked: not up, reset chip");
	sc->tulip_ifp->if_drv_flags &= ~IFF_DRV_RUNNING;
	tulip_reset(sc);
	tulip_addr_filter(sc);
	callout_stop(&sc->tulip_stat_timer);
    }
}

#define DESC_STATUS(di)	(((volatile tulip_desc_t *)((di)->di_desc))->d_status)
#define DESC_FLAG(di)	((di)->di_desc->d_flag)

static void
tulip_rx_intr(tulip_softc_t * const sc)
{
    TULIP_PERFSTART(rxintr)
    tulip_ringinfo_t * const ri = &sc->tulip_rxinfo;
    struct ifnet * const ifp = sc->tulip_ifp;
    int fillok = 1;
#if defined(TULIP_DEBUG)
    int cnt = 0;
#endif

    TULIP_LOCK_ASSERT(sc);
    CTR0(KTR_TULIP, "tulip_rx_intr: start");
    for (;;) {
	TULIP_PERFSTART(rxget)
	tulip_descinfo_t *eop = ri->ri_nextin, *dip;
	int total_len = 0, last_offset = 0;
	struct mbuf *ms = NULL, *me = NULL;
	int accept = 0;
	int error;

	if (fillok && (ri->ri_max - ri->ri_free) < TULIP_RXQ_TARGET)
	    goto queue_mbuf;

#if defined(TULIP_DEBUG)
	if (cnt == ri->ri_max)
	    break;
#endif
	/*
	 * If the TULIP has no descriptors, there can't be any receive
	 * descriptors to process.
 	 */
	if (eop == ri->ri_nextout)
	    break;

	/*
	 * 90% of the packets will fit in one descriptor.  So we optimize
	 * for that case.
	 */
	TULIP_RXDESC_POSTSYNC(ri);
	if ((DESC_STATUS(eop) & (TULIP_DSTS_OWNER|TULIP_DSTS_RxFIRSTDESC|TULIP_DSTS_RxLASTDESC)) == (TULIP_DSTS_RxFIRSTDESC|TULIP_DSTS_RxLASTDESC)) {
	    ms = tulip_dequeue_mbuf(ri, eop, SYNC_RX);
	    CTR2(KTR_TULIP,
		"tulip_rx_intr: single packet mbuf %p from descriptor %td", ms,
		eop - ri->ri_first);
	    me = ms;
	    ri->ri_free++;
	} else {
	    /*
	     * If still owned by the TULIP, don't touch it.
	     */
	    if (DESC_STATUS(eop) & TULIP_DSTS_OWNER)
		break;

	    /*
	     * It is possible (though improbable unless MCLBYTES < 1518) for
	     * a received packet to cross more than one receive descriptor.
	     * We first loop through the descriptor ring making sure we have
	     * received a complete packet.  If not, we bail until the next
	     * interrupt.
	     */
	    dip = eop;
	    while ((DESC_STATUS(eop) & TULIP_DSTS_RxLASTDESC) == 0) {
		if (++eop == ri->ri_last)
		    eop = ri->ri_first;
		TULIP_RXDESC_POSTSYNC(ri);
		if (eop == ri->ri_nextout || DESC_STATUS(eop) & TULIP_DSTS_OWNER) {
#if defined(TULIP_DEBUG)
		    sc->tulip_dbg.dbg_rxintrs++;
		    sc->tulip_dbg.dbg_rxpktsperintr[cnt]++;
#endif
		    TULIP_PERFEND(rxget);
		    TULIP_PERFEND(rxintr);
		    return;
		}
		total_len++;
	    }

	    /*
	     * Dequeue the first buffer for the start of the packet.  Hopefully
	     * this will be the only one we need to dequeue.  However, if the
	     * packet consumed multiple descriptors, then we need to dequeue
	     * those buffers and chain to the starting mbuf.  All buffers but
	     * the last buffer have the same length so we can set that now.
	     * (we add to last_offset instead of multiplying since we normally
	     * won't go into the loop and thereby saving ourselves from
	     * doing a multiplication by 0 in the normal case).
	     */
	    ms = tulip_dequeue_mbuf(ri, dip, SYNC_RX);
	    CTR2(KTR_TULIP,
		"tulip_rx_intr: start packet mbuf %p from descriptor %td", ms,
		dip - ri->ri_first);
	    ri->ri_free++;
	    for (me = ms; total_len > 0; total_len--) {
		me->m_len = TULIP_RX_BUFLEN;
		last_offset += TULIP_RX_BUFLEN;
		if (++dip == ri->ri_last)
		    dip = ri->ri_first;
		me->m_next = tulip_dequeue_mbuf(ri, dip, SYNC_RX);
		ri->ri_free++;
		me = me->m_next;
		CTR2(KTR_TULIP,
		    "tulip_rx_intr: cont packet mbuf %p from descriptor %td",
		    me, dip - ri->ri_first);
	    }
	    KASSERT(dip == eop, ("mismatched descinfo structs"));
	}

	/*
	 *  Now get the size of received packet (minus the CRC).
	 */
	total_len = ((DESC_STATUS(eop) >> 16) & 0x7FFF) - ETHER_CRC_LEN;
	if ((sc->tulip_flags & TULIP_RXIGNORE) == 0
	    && ((DESC_STATUS(eop) & TULIP_DSTS_ERRSUM) == 0)) {
	    me->m_len = total_len - last_offset;
	    sc->tulip_flags |= TULIP_RXACT;
	    accept = 1;
	    CTR1(KTR_TULIP, "tulip_rx_intr: good packet; length %d",
		total_len);
	} else {
	    CTR1(KTR_TULIP, "tulip_rx_intr: bad packet; status %08x",
		DESC_STATUS(eop));
	    if_inc_counter(ifp, IFCOUNTER_IERRORS, 1);
	    if (DESC_STATUS(eop) & (TULIP_DSTS_RxBADLENGTH|TULIP_DSTS_RxOVERFLOW|TULIP_DSTS_RxWATCHDOG)) {
		sc->tulip_dot3stats.dot3StatsInternalMacReceiveErrors++;
	    } else {
#if defined(TULIP_VERBOSE)
		const char *error = NULL;
#endif
		if (DESC_STATUS(eop) & TULIP_DSTS_RxTOOLONG) {
		    sc->tulip_dot3stats.dot3StatsFrameTooLongs++;
#if defined(TULIP_VERBOSE)
		    error = "frame too long";
#endif
		}
		if (DESC_STATUS(eop) & TULIP_DSTS_RxBADCRC) {
		    if (DESC_STATUS(eop) & TULIP_DSTS_RxDRBBLBIT) {
			sc->tulip_dot3stats.dot3StatsAlignmentErrors++;
#if defined(TULIP_VERBOSE)
			error = "alignment error";
#endif
		    } else {
			sc->tulip_dot3stats.dot3StatsFCSErrors++;
#if defined(TULIP_VERBOSE)
			error = "bad crc";
#endif
		    }
		}
#if defined(TULIP_VERBOSE)
		if (error != NULL && (sc->tulip_flags & TULIP_NOMESSAGES) == 0) {
		    device_printf(sc->tulip_dev, "receive: %6D: %s\n",
			   mtod(ms, u_char *) + 6, ":",
			   error);
		    sc->tulip_flags |= TULIP_NOMESSAGES;
		}
#endif
	    }

	}
#if defined(TULIP_DEBUG)
	cnt++;
#endif
	if_inc_counter(ifp, IFCOUNTER_IPACKETS, 1);
	if (++eop == ri->ri_last)
	    eop = ri->ri_first;
	ri->ri_nextin = eop;
      queue_mbuf:
	/*
	 * We have received a good packet that needs to be passed up the
	 * stack.
	 */
	if (accept) {
	    struct mbuf *m0;

	    KASSERT(ms != NULL, ("no packet to accept"));
#ifndef	__NO_STRICT_ALIGNMENT
	    /*
	     * Copy the data into a new mbuf that is properly aligned.  If
	     * we fail to allocate a new mbuf, then drop the packet.  We will
	     * reuse the same rx buffer ('ms') below for another packet
	     * regardless.
	     */
	    m0 = m_devget(mtod(ms, caddr_t), total_len, ETHER_ALIGN, ifp, NULL);
	    if (m0 == NULL) {
		if_inc_counter(ifp, IFCOUNTER_IERRORS, 1);
		goto skip_input;
	    }
#else
	    /*
	     * Update the header for the mbuf referencing this receive
	     * buffer and pass it up the stack.  Allocate a new mbuf cluster
	     * to replace the one we just passed up the stack.
	     *
	     * Note that if this packet crossed multiple descriptors
	     * we don't even try to reallocate all the mbufs here.
	     * Instead we rely on the test at the beginning of
	     * the loop to refill for the extra consumed mbufs.
	     */
	    ms->m_pkthdr.len = total_len;
	    ms->m_pkthdr.rcvif = ifp;
	    m0 = ms;
	    ms = m_getcl(M_NOWAIT, MT_DATA, M_PKTHDR);
#endif
	    TULIP_UNLOCK(sc);
	    CTR1(KTR_TULIP, "tulip_rx_intr: passing %p to upper layer", m0);
	    (*ifp->if_input)(ifp, m0);
	    TULIP_LOCK(sc);
	} else if (ms == NULL)
	    /*
	     * If we are priming the TULIP with mbufs, then allocate
	     * a new cluster for the next descriptor.
	     */
	    ms = m_getcl(M_NOWAIT, MT_DATA, M_PKTHDR);

#ifndef __NO_STRICT_ALIGNMENT
    skip_input:
#endif
	if (ms == NULL) {
	    /*
	     * Couldn't allocate a new buffer.  Don't bother 
	     * trying to replenish the receive queue.
	     */
	    fillok = 0;
	    sc->tulip_flags |= TULIP_RXBUFSLOW;
#if defined(TULIP_DEBUG)
	    sc->tulip_dbg.dbg_rxlowbufs++;
#endif
	    TULIP_PERFEND(rxget);
	    continue;
	}
	/*
	 * Now give the buffer(s) to the TULIP and save in our
	 * receive queue.
	 */
	do {
	    tulip_descinfo_t * const nextout = ri->ri_nextout;

	    M_ASSERTPKTHDR(ms);
	    KASSERT(ms->m_data == ms->m_ext.ext_buf,
		("rx mbuf data doesn't point to cluster"));	    
	    ms->m_len = ms->m_pkthdr.len = TULIP_RX_BUFLEN;
	    error = bus_dmamap_load_mbuf(ri->ri_data_tag, *nextout->di_map, ms,
		tulip_dma_map_rxbuf, nextout->di_desc, BUS_DMA_NOWAIT);
	    if (error) {
		device_printf(sc->tulip_dev,
		    "unable to load rx map, error = %d\n", error);
		panic("tulip_rx_intr");		/* XXX */
	    }
	    nextout->di_desc->d_status = TULIP_DSTS_OWNER;
	    KASSERT(nextout->di_mbuf == NULL, ("clobbering earlier rx mbuf"));
	    nextout->di_mbuf = ms;
	    CTR2(KTR_TULIP, "tulip_rx_intr: enqueued mbuf %p to descriptor %td",
		ms, nextout - ri->ri_first);
	    TULIP_RXDESC_POSTSYNC(ri);
	    if (++ri->ri_nextout == ri->ri_last)
		ri->ri_nextout = ri->ri_first;
	    ri->ri_free--;
	    me = ms->m_next;
	    ms->m_next = NULL;
	} while ((ms = me) != NULL);

	if ((ri->ri_max - ri->ri_free) >= TULIP_RXQ_TARGET)
	    sc->tulip_flags &= ~TULIP_RXBUFSLOW;
	TULIP_PERFEND(rxget);
    }

#if defined(TULIP_DEBUG)
    sc->tulip_dbg.dbg_rxintrs++;
    sc->tulip_dbg.dbg_rxpktsperintr[cnt]++;
#endif
    TULIP_PERFEND(rxintr);
}

static int
tulip_tx_intr(tulip_softc_t * const sc)
{
    TULIP_PERFSTART(txintr)    
    tulip_ringinfo_t * const ri = &sc->tulip_txinfo;
    struct mbuf *m;
    int xmits = 0;
    int descs = 0;

    CTR0(KTR_TULIP, "tulip_tx_intr: start");
    TULIP_LOCK_ASSERT(sc);
    while (ri->ri_free < ri->ri_max) {
	u_int32_t d_flag;

	TULIP_TXDESC_POSTSYNC(ri);
	if (DESC_STATUS(ri->ri_nextin) & TULIP_DSTS_OWNER)
	    break;

	ri->ri_free++;
	descs++;
	d_flag = DESC_FLAG(ri->ri_nextin);
	if (d_flag & TULIP_DFLAG_TxLASTSEG) {
	    if (d_flag & TULIP_DFLAG_TxSETUPPKT) {
		CTR2(KTR_TULIP,
		    "tulip_tx_intr: setup packet from descriptor %td: %08x",
		    ri->ri_nextin - ri->ri_first, DESC_STATUS(ri->ri_nextin));
		/*
		 * We've just finished processing a setup packet.
		 * Mark that we finished it.  If there's not
		 * another pending, startup the TULIP receiver.
		 * Make sure we ack the RXSTOPPED so we won't get
		 * an abormal interrupt indication.
		 */
		bus_dmamap_sync(sc->tulip_setup_tag, sc->tulip_setup_map,
		    BUS_DMASYNC_POSTWRITE);
		sc->tulip_flags &= ~(TULIP_DOINGSETUP|TULIP_HASHONLY);
		if (DESC_FLAG(ri->ri_nextin) & TULIP_DFLAG_TxINVRSFILT)
		    sc->tulip_flags |= TULIP_HASHONLY;
		if ((sc->tulip_flags & (TULIP_WANTSETUP|TULIP_TXPROBE_ACTIVE)) == 0) {
		    tulip_rx_intr(sc);
		    sc->tulip_cmdmode |= TULIP_CMD_RXRUN;
		    sc->tulip_intrmask |= TULIP_STS_RXSTOPPED;
		    CTR2(KTR_TULIP,
			"tulip_tx_intr: intr mask %08x  cmdmode %08x",
			sc->tulip_intrmask, sc->tulip_cmdmode);
		    TULIP_CSR_WRITE(sc, csr_status, TULIP_STS_RXSTOPPED);
		    TULIP_CSR_WRITE(sc, csr_intr, sc->tulip_intrmask);
		    TULIP_CSR_WRITE(sc, csr_command, sc->tulip_cmdmode);
		}
	    } else {
		const u_int32_t d_status = DESC_STATUS(ri->ri_nextin);

		m = tulip_dequeue_mbuf(ri, ri->ri_nextin, SYNC_TX);
		CTR2(KTR_TULIP,
		    "tulip_tx_intr: data packet %p from descriptor %td", m,
		    ri->ri_nextin - ri->ri_first);
		if (m != NULL) {
		    m_freem(m);
#if defined(TULIP_DEBUG)
		} else {
		    device_printf(sc->tulip_dev,
		        "tx_intr: failed to dequeue mbuf?!?\n");
#endif
		}
		if (sc->tulip_flags & TULIP_TXPROBE_ACTIVE) {
		    tulip_mediapoll_event_t event = TULIP_MEDIAPOLL_TXPROBE_OK;
		    if (d_status & (TULIP_DSTS_TxNOCARR|TULIP_DSTS_TxEXCCOLL)) {
#if defined(TULIP_DEBUG)
			if (d_status & TULIP_DSTS_TxNOCARR)
			    sc->tulip_dbg.dbg_txprobe_nocarr++;
			if (d_status & TULIP_DSTS_TxEXCCOLL)
			    sc->tulip_dbg.dbg_txprobe_exccoll++;
#endif
			event = TULIP_MEDIAPOLL_TXPROBE_FAILED;
		    }
		    (*sc->tulip_boardsw->bd_media_poll)(sc, event);
		    /*
		     * Escape from the loop before media poll has reset the TULIP!
		     */
		    break;
		} else {
		    xmits++;
		    if (d_status & TULIP_DSTS_ERRSUM) {
			CTR1(KTR_TULIP, "tulip_tx_intr: output error: %08x",
			    d_status);
			if_inc_counter(sc->tulip_ifp, IFCOUNTER_OERRORS, 1);
			if (d_status & TULIP_DSTS_TxEXCCOLL)
			    sc->tulip_dot3stats.dot3StatsExcessiveCollisions++;
			if (d_status & TULIP_DSTS_TxLATECOLL)
			    sc->tulip_dot3stats.dot3StatsLateCollisions++;
			if (d_status & (TULIP_DSTS_TxNOCARR|TULIP_DSTS_TxCARRLOSS))
			    sc->tulip_dot3stats.dot3StatsCarrierSenseErrors++;
			if (d_status & (TULIP_DSTS_TxUNDERFLOW|TULIP_DSTS_TxBABBLE))
			    sc->tulip_dot3stats.dot3StatsInternalMacTransmitErrors++;
			if (d_status & TULIP_DSTS_TxUNDERFLOW)
			    sc->tulip_dot3stats.dot3StatsInternalTransmitUnderflows++;
			if (d_status & TULIP_DSTS_TxBABBLE)
			    sc->tulip_dot3stats.dot3StatsInternalTransmitBabbles++;
		    } else {
			u_int32_t collisions = 
			    (d_status & TULIP_DSTS_TxCOLLMASK)
				>> TULIP_DSTS_V_TxCOLLCNT;

			CTR2(KTR_TULIP,
		    "tulip_tx_intr: output ok, collisions %d, status %08x",
			    collisions, d_status);
			if_inc_counter(sc->tulip_ifp, IFCOUNTER_COLLISIONS, collisions);
			if (collisions == 1)
			    sc->tulip_dot3stats.dot3StatsSingleCollisionFrames++;
			else if (collisions > 1)
			    sc->tulip_dot3stats.dot3StatsMultipleCollisionFrames++;
			else if (d_status & TULIP_DSTS_TxDEFERRED)
			    sc->tulip_dot3stats.dot3StatsDeferredTransmissions++;
			/*
			 * SQE is only valid for 10baseT/BNC/AUI when not
			 * running in full-duplex.  In order to speed up the
			 * test, the corresponding bit in tulip_flags needs to
			 * set as well to get us to count SQE Test Errors.
			 */
			if (d_status & TULIP_DSTS_TxNOHRTBT & sc->tulip_flags)
			    sc->tulip_dot3stats.dot3StatsSQETestErrors++;
		    }
		}
	    }
	}

	if (++ri->ri_nextin == ri->ri_last)
	    ri->ri_nextin = ri->ri_first;

	if ((sc->tulip_flags & TULIP_TXPROBE_ACTIVE) == 0)
	    sc->tulip_ifp->if_drv_flags &= ~IFF_DRV_OACTIVE;
    }
    /*
     * If nothing left to transmit, disable the timer.
     * Else if progress, reset the timer back to 2 ticks.
     */
    if (ri->ri_free == ri->ri_max || (sc->tulip_flags & TULIP_TXPROBE_ACTIVE))
	sc->tulip_txtimer = 0;
    else if (xmits > 0)
	sc->tulip_txtimer = TULIP_TXTIMER;
    if_inc_counter(sc->tulip_ifp, IFCOUNTER_OPACKETS, xmits);
    TULIP_PERFEND(txintr);
    return descs;
}

static void
tulip_print_abnormal_interrupt(tulip_softc_t * const sc, u_int32_t csr)
{
    const char * const *msgp = tulip_status_bits;
    const char *sep;
    u_int32_t mask;
    const char thrsh[] = "72|128\0\0\0" "96|256\0\0\0" "128|512\0\0" "160|1024";

    TULIP_LOCK_ASSERT(sc);
    csr &= (1 << (sizeof(tulip_status_bits)/sizeof(tulip_status_bits[0]))) - 1;
    device_printf(sc->tulip_dev, "abnormal interrupt:");
    for (sep = " ", mask = 1; mask <= csr; mask <<= 1, msgp++) {
	if ((csr & mask) && *msgp != NULL) {
	    printf("%s%s", sep, *msgp);
	    if (mask == TULIP_STS_TXUNDERFLOW && (sc->tulip_flags & TULIP_NEWTXTHRESH)) {
		sc->tulip_flags &= ~TULIP_NEWTXTHRESH;
		if (sc->tulip_cmdmode & TULIP_CMD_STOREFWD) {
		    printf(" (switching to store-and-forward mode)");
		} else {
		    printf(" (raising TX threshold to %s)",
			   &thrsh[9 * ((sc->tulip_cmdmode & TULIP_CMD_THRESHOLDCTL) >> 14)]);
		}
	    }
	    sep = ", ";
	}
    }
    printf("\n");
}

static void
tulip_intr_handler(tulip_softc_t * const sc)
{
    TULIP_PERFSTART(intr)
    u_int32_t csr;

    CTR0(KTR_TULIP, "tulip_intr_handler invoked");
    TULIP_LOCK_ASSERT(sc);
    while ((csr = TULIP_CSR_READ(sc, csr_status)) & sc->tulip_intrmask) {
	TULIP_CSR_WRITE(sc, csr_status, csr);

	if (csr & TULIP_STS_SYSERROR) {
	    sc->tulip_last_system_error = (csr & TULIP_STS_ERRORMASK) >> TULIP_STS_ERR_SHIFT;
	    if (sc->tulip_flags & TULIP_NOMESSAGES) {
		sc->tulip_flags |= TULIP_SYSTEMERROR;
	    } else {
		device_printf(sc->tulip_dev, "system error: %s\n",
		       tulip_system_errors[sc->tulip_last_system_error]);
	    }
	    sc->tulip_flags |= TULIP_NEEDRESET;
	    sc->tulip_system_errors++;
	    break;
	}
	if (csr & (TULIP_STS_LINKPASS|TULIP_STS_LINKFAIL) & sc->tulip_intrmask) {
#if defined(TULIP_DEBUG)
	    sc->tulip_dbg.dbg_link_intrs++;
#endif
	    if (sc->tulip_boardsw->bd_media_poll != NULL) {
		(*sc->tulip_boardsw->bd_media_poll)(sc, csr & TULIP_STS_LINKFAIL
						    ? TULIP_MEDIAPOLL_LINKFAIL
						    : TULIP_MEDIAPOLL_LINKPASS);
		csr &= ~TULIP_STS_ABNRMLINTR;
	    }
	    tulip_media_print(sc);
	}
	if (csr & (TULIP_STS_RXINTR|TULIP_STS_RXNOBUF)) {
	    u_int32_t misses = TULIP_CSR_READ(sc, csr_missed_frames);
	    if (csr & TULIP_STS_RXNOBUF)
		sc->tulip_dot3stats.dot3StatsMissedFrames += misses & 0xFFFF;
	    /*
	     * Pass 2.[012] of the 21140A-A[CDE] may hang and/or corrupt data
	     * on receive overflows.
	     */
	    if ((misses & 0x0FFE0000) && (sc->tulip_features & TULIP_HAVE_RXBADOVRFLW)) {
		sc->tulip_dot3stats.dot3StatsInternalMacReceiveErrors++;
		/*
		 * Stop the receiver process and spin until it's stopped.
		 * Tell rx_intr to drop the packets it dequeues.
		 */
		TULIP_CSR_WRITE(sc, csr_command, sc->tulip_cmdmode & ~TULIP_CMD_RXRUN);
		while ((TULIP_CSR_READ(sc, csr_status) & TULIP_STS_RXSTOPPED) == 0)
		    ;
		TULIP_CSR_WRITE(sc, csr_status, TULIP_STS_RXSTOPPED);
		sc->tulip_flags |= TULIP_RXIGNORE;
	    }
	    tulip_rx_intr(sc);
	    if (sc->tulip_flags & TULIP_RXIGNORE) {
		/*
		 * Restart the receiver.
		 */
		sc->tulip_flags &= ~TULIP_RXIGNORE;
		TULIP_CSR_WRITE(sc, csr_command, sc->tulip_cmdmode);
	    }
	}
	if (csr & TULIP_STS_ABNRMLINTR) {
	    u_int32_t tmp = csr & sc->tulip_intrmask
		& ~(TULIP_STS_NORMALINTR|TULIP_STS_ABNRMLINTR);
	    if (csr & TULIP_STS_TXUNDERFLOW) {
		if ((sc->tulip_cmdmode & TULIP_CMD_THRESHOLDCTL) != TULIP_CMD_THRSHLD160) {
		    sc->tulip_cmdmode += TULIP_CMD_THRSHLD96;
		    sc->tulip_flags |= TULIP_NEWTXTHRESH;
		} else if (sc->tulip_features & TULIP_HAVE_STOREFWD) {
		    sc->tulip_cmdmode |= TULIP_CMD_STOREFWD;
		    sc->tulip_flags |= TULIP_NEWTXTHRESH;
		}
	    }
	    if (sc->tulip_flags & TULIP_NOMESSAGES) {
		sc->tulip_statusbits |= tmp;
	    } else {
		tulip_print_abnormal_interrupt(sc, tmp);
		sc->tulip_flags |= TULIP_NOMESSAGES;
	    }
	    TULIP_CSR_WRITE(sc, csr_command, sc->tulip_cmdmode);
	}
	if (sc->tulip_flags & (TULIP_WANTTXSTART|TULIP_TXPROBE_ACTIVE|TULIP_DOINGSETUP|TULIP_PROMISC)) {
	    tulip_tx_intr(sc);
	    if ((sc->tulip_flags & TULIP_TXPROBE_ACTIVE) == 0)
		tulip_start_locked(sc);
	}
    }
    if (sc->tulip_flags & TULIP_NEEDRESET) {
	tulip_reset(sc);
	tulip_init_locked(sc);
    }
    TULIP_PERFEND(intr);
}

static void
tulip_intr_shared(void *arg)
{
    tulip_softc_t * sc = arg;

    for (; sc != NULL; sc = sc->tulip_slaves) {
	TULIP_LOCK(sc);
#if defined(TULIP_DEBUG)
	sc->tulip_dbg.dbg_intrs++;
#endif
	tulip_intr_handler(sc);
	TULIP_UNLOCK(sc);
    }
}

static void
tulip_intr_normal(void *arg)
{
    tulip_softc_t * sc = (tulip_softc_t *) arg;

    TULIP_LOCK(sc);
#if defined(TULIP_DEBUG)
    sc->tulip_dbg.dbg_intrs++;
#endif
    tulip_intr_handler(sc);
    TULIP_UNLOCK(sc);
}

static struct mbuf *
tulip_txput(tulip_softc_t * const sc, struct mbuf *m)
{
    TULIP_PERFSTART(txput)
    tulip_ringinfo_t * const ri = &sc->tulip_txinfo;
    tulip_descinfo_t *eop, *nextout;
    int segcnt, free;
    u_int32_t d_status;
    bus_dma_segment_t segs[TULIP_MAX_TXSEG];
    bus_dmamap_t *map;
    int error, nsegs;
    struct mbuf *m0;

    TULIP_LOCK_ASSERT(sc);
#if defined(TULIP_DEBUG)
    if ((sc->tulip_cmdmode & TULIP_CMD_TXRUN) == 0) {
	device_printf(sc->tulip_dev, "txput%s: tx not running\n",
	       (sc->tulip_flags & TULIP_TXPROBE_ACTIVE) ? "(probe)" : "");
	sc->tulip_flags |= TULIP_WANTTXSTART;
	sc->tulip_dbg.dbg_txput_finishes[0]++;
	goto finish;
    }
#endif

    /*
     * Now we try to fill in our transmit descriptors.  This is
     * a bit reminiscent of going on the Ark two by two
     * since each descriptor for the TULIP can describe
     * two buffers.  So we advance through packet filling
     * each of the two entries at a time to fill each
     * descriptor.  Clear the first and last segment bits
     * in each descriptor (actually just clear everything
     * but the end-of-ring or chain bits) to make sure
     * we don't get messed up by previously sent packets.
     *
     * We may fail to put the entire packet on the ring if
     * there is either not enough ring entries free or if the
     * packet has more than MAX_TXSEG segments.  In the former
     * case we will just wait for the ring to empty.  In the
     * latter case we have to recopy.
     */
#if defined(KTR) && KTR_TULIP
    segcnt = 1;
    m0 = m;
    while (m0->m_next != NULL) {
	    segcnt++;
	    m0 = m0->m_next;
    }
    CTR2(KTR_TULIP, "tulip_txput: sending packet %p (%d chunks)", m, segcnt);
#endif
    d_status = 0;
    eop = nextout = ri->ri_nextout;
    segcnt = 0;
    free = ri->ri_free;

    /*
     * Reclaim some tx descriptors if we are out since we need at least one
     * free descriptor so that we have a dma_map to load the mbuf.
     */
    if (free == 0) {
#if defined(TULIP_DEBUG)
	sc->tulip_dbg.dbg_no_txmaps++;
#endif
	free += tulip_tx_intr(sc);
    }
    if (free == 0) {
	sc->tulip_flags |= TULIP_WANTTXSTART;
#if defined(TULIP_DEBUG)
	sc->tulip_dbg.dbg_txput_finishes[1]++;
#endif
	goto finish;
    }
    error = bus_dmamap_load_mbuf_sg(ri->ri_data_tag, *eop->di_map, m, segs,
	&nsegs, BUS_DMA_NOWAIT);
    if (error != 0) {
	if (error == EFBIG) {
	    /*
	     * The packet exceeds the number of transmit buffer
	     * entries that we can use for one packet, so we have
	     * to recopy it into one mbuf and then try again.  If
	     * we can't recopy it, try again later.
	     */
	    m0 = m_defrag(m, M_NOWAIT);
	    if (m0 == NULL) {
		sc->tulip_flags |= TULIP_WANTTXSTART;
#if defined(TULIP_DEBUG)
		sc->tulip_dbg.dbg_txput_finishes[2]++;
#endif
		goto finish;
	    }
	    m = m0;
	    error = bus_dmamap_load_mbuf_sg(ri->ri_data_tag, *eop->di_map, m,
		segs, &nsegs, BUS_DMA_NOWAIT);
	}
	if (error != 0) {
	    device_printf(sc->tulip_dev,
	        "unable to load tx map, error = %d\n", error);
#if defined(TULIP_DEBUG)
	    sc->tulip_dbg.dbg_txput_finishes[3]++;
#endif
	    goto finish;
	}
    }
    CTR1(KTR_TULIP, "tulip_txput: nsegs %d", nsegs);

    /*
     * Each descriptor allows for up to 2 fragments since we don't use
     * the descriptor chaining mode in this driver.
     */
    if ((free -= (nsegs + 1) / 2) <= 0
	    /*
	     * See if there's any unclaimed space in the transmit ring.
	     */
	    && (free += tulip_tx_intr(sc)) <= 0) {
	/*
	 * There's no more room but since nothing
	 * has been committed at this point, just
	 * show output is active, put back the
	 * mbuf and return.
	 */
	sc->tulip_flags |= TULIP_WANTTXSTART;
#if defined(TULIP_DEBUG)
	sc->tulip_dbg.dbg_txput_finishes[4]++;
#endif
	bus_dmamap_unload(ri->ri_data_tag, *eop->di_map);
	goto finish;
    }
    for (; nsegs - segcnt > 1; segcnt += 2) {
	eop = nextout;
	eop->di_desc->d_flag   &= TULIP_DFLAG_ENDRING|TULIP_DFLAG_CHAIN;
	eop->di_desc->d_status  = d_status;
	eop->di_desc->d_addr1   = segs[segcnt].ds_addr & 0xffffffff;
	eop->di_desc->d_length1 = segs[segcnt].ds_len;
	eop->di_desc->d_addr2   = segs[segcnt+1].ds_addr & 0xffffffff;
	eop->di_desc->d_length2 = segs[segcnt+1].ds_len;
	d_status = TULIP_DSTS_OWNER;
	if (++nextout == ri->ri_last)
	    nextout = ri->ri_first;
    }
    if (segcnt < nsegs) {
	eop = nextout;
	eop->di_desc->d_flag   &= TULIP_DFLAG_ENDRING|TULIP_DFLAG_CHAIN;
	eop->di_desc->d_status  = d_status;
	eop->di_desc->d_addr1   = segs[segcnt].ds_addr & 0xffffffff;
	eop->di_desc->d_length1 = segs[segcnt].ds_len;
	eop->di_desc->d_addr2   = 0;
	eop->di_desc->d_length2 = 0;
	if (++nextout == ri->ri_last)
	    nextout = ri->ri_first;
    }

    /*
     * tulip_tx_intr() harvests the mbuf from the last descriptor in the
     * frame.  We just used the dmamap in the first descriptor for the
     * load operation however.  Thus, to let the tulip_dequeue_mbuf() call
     * in tulip_tx_intr() unload the correct dmamap, we swap the dmamap
     * pointers in the two descriptors if this is a multiple-descriptor
     * packet.
     */
    if (eop != ri->ri_nextout) {
	    map = eop->di_map;
	    eop->di_map = ri->ri_nextout->di_map;
	    ri->ri_nextout->di_map = map;
    }

    /*
     * bounce a copy to the bpf listener, if any.
     */
    if (!(sc->tulip_flags & TULIP_DEVICEPROBE))
	    BPF_MTAP(sc->tulip_ifp, m);

    /*
     * The descriptors have been filled in.  Now get ready
     * to transmit.
     */
    CTR3(KTR_TULIP, "tulip_txput: enqueued mbuf %p to descriptors %td - %td",
	m, ri->ri_nextout - ri->ri_first, eop - ri->ri_first);
    KASSERT(eop->di_mbuf == NULL, ("clobbering earlier tx mbuf"));
    eop->di_mbuf = m;
    TULIP_TXMAP_PRESYNC(ri, ri->ri_nextout);
    m = NULL;

    /*
     * Make sure the next descriptor after this packet is owned
     * by us since it may have been set up above if we ran out
     * of room in the ring.
     */
    nextout->di_desc->d_status = 0;
    TULIP_TXDESC_PRESYNC(ri);

    /*
     * Mark the last and first segments, indicate we want a transmit
     * complete interrupt, and tell it to transmit!
     */
    eop->di_desc->d_flag |= TULIP_DFLAG_TxLASTSEG|TULIP_DFLAG_TxWANTINTR;

    /*
     * Note that ri->ri_nextout is still the start of the packet
     * and until we set the OWNER bit, we can still back out of
     * everything we have done.
     */
    ri->ri_nextout->di_desc->d_flag |= TULIP_DFLAG_TxFIRSTSEG;
    TULIP_TXDESC_PRESYNC(ri);
    ri->ri_nextout->di_desc->d_status = TULIP_DSTS_OWNER;
    TULIP_TXDESC_PRESYNC(ri);

    /*
     * This advances the ring for us.
     */
    ri->ri_nextout = nextout;
    ri->ri_free = free;

    TULIP_PERFEND(txput);

    if (sc->tulip_flags & TULIP_TXPROBE_ACTIVE) {
	TULIP_CSR_WRITE(sc, csr_txpoll, 1);
	sc->tulip_ifp->if_drv_flags |= IFF_DRV_OACTIVE;
	TULIP_PERFEND(txput);
	return NULL;
    }

    /*
     * switch back to the single queueing ifstart.
     */
    sc->tulip_flags &= ~TULIP_WANTTXSTART;
    if (sc->tulip_txtimer == 0)
	sc->tulip_txtimer = TULIP_TXTIMER;
#if defined(TULIP_DEBUG)
    sc->tulip_dbg.dbg_txput_finishes[5]++;
#endif

    /*
     * If we want a txstart, there must be not enough space in the
     * transmit ring.  So we want to enable transmit done interrupts
     * so we can immediately reclaim some space.  When the transmit
     * interrupt is posted, the interrupt handler will call tx_intr
     * to reclaim space and then txstart (since WANTTXSTART is set).
     * txstart will move the packet into the transmit ring and clear
     * WANTTXSTART thereby causing TXINTR to be cleared.
     */
  finish:
#if defined(TULIP_DEBUG)
    sc->tulip_dbg.dbg_txput_finishes[6]++;
#endif
    if (sc->tulip_flags & (TULIP_WANTTXSTART|TULIP_DOINGSETUP)) {
	sc->tulip_ifp->if_drv_flags |= IFF_DRV_OACTIVE;
	if ((sc->tulip_intrmask & TULIP_STS_TXINTR) == 0) {
	    sc->tulip_intrmask |= TULIP_STS_TXINTR;
	    TULIP_CSR_WRITE(sc, csr_intr, sc->tulip_intrmask);
	}
    } else if ((sc->tulip_flags & TULIP_PROMISC) == 0) {
	if (sc->tulip_intrmask & TULIP_STS_TXINTR) {
	    sc->tulip_intrmask &= ~TULIP_STS_TXINTR;
	    TULIP_CSR_WRITE(sc, csr_intr, sc->tulip_intrmask);
	}
    }
    TULIP_CSR_WRITE(sc, csr_txpoll, 1);
    TULIP_PERFEND(txput);
    return m;
}

static void
tulip_txput_setup(tulip_softc_t * const sc)
{
    tulip_ringinfo_t * const ri = &sc->tulip_txinfo;
    tulip_desc_t *nextout;

    TULIP_LOCK_ASSERT(sc);

    /*
     * We will transmit, at most, one setup packet per call to ifstart.
     */

#if defined(TULIP_DEBUG)
    if ((sc->tulip_cmdmode & TULIP_CMD_TXRUN) == 0) {
	device_printf(sc->tulip_dev, "txput_setup: tx not running\n");
	sc->tulip_flags |= TULIP_WANTTXSTART;
	return;
    }
#endif
    /*
     * Try to reclaim some free descriptors..
     */
    if (ri->ri_free < 2)
	tulip_tx_intr(sc);
    if ((sc->tulip_flags & TULIP_DOINGSETUP) || ri->ri_free == 1) {
	sc->tulip_flags |= TULIP_WANTTXSTART;
	return;
    }
    bcopy(sc->tulip_setupdata, sc->tulip_setupbuf,
	  sizeof(sc->tulip_setupdata));
    /*
     * Clear WANTSETUP and set DOINGSETUP.  Since we know that WANTSETUP is
     * set and DOINGSETUP is clear doing an XOR of the two will DTRT.
     */
    sc->tulip_flags ^= TULIP_WANTSETUP|TULIP_DOINGSETUP;
    ri->ri_free--;
    nextout = ri->ri_nextout->di_desc;
    nextout->d_flag &= TULIP_DFLAG_ENDRING|TULIP_DFLAG_CHAIN;
    nextout->d_flag |= TULIP_DFLAG_TxFIRSTSEG|TULIP_DFLAG_TxLASTSEG
	|TULIP_DFLAG_TxSETUPPKT|TULIP_DFLAG_TxWANTINTR;
    if (sc->tulip_flags & TULIP_WANTHASHPERFECT)
	nextout->d_flag |= TULIP_DFLAG_TxHASHFILT;
    else if (sc->tulip_flags & TULIP_WANTHASHONLY)
	nextout->d_flag |= TULIP_DFLAG_TxHASHFILT|TULIP_DFLAG_TxINVRSFILT;

    nextout->d_length2 = 0;
    nextout->d_addr2 = 0;
    nextout->d_length1 = sizeof(sc->tulip_setupdata);
    nextout->d_addr1 = sc->tulip_setup_dma_addr & 0xffffffff;
    bus_dmamap_sync(sc->tulip_setup_tag, sc->tulip_setup_map,
	BUS_DMASYNC_PREREAD|BUS_DMASYNC_PREWRITE);
    TULIP_TXDESC_PRESYNC(ri);
    CTR1(KTR_TULIP, "tulip_txput_setup: using descriptor %td",
	ri->ri_nextout - ri->ri_first);

    /*
     * Advance the ring for the next transmit packet.
     */
    if (++ri->ri_nextout == ri->ri_last)
	ri->ri_nextout = ri->ri_first;

    /*
     * Make sure the next descriptor is owned by us since it
     * may have been set up above if we ran out of room in the
     * ring.
     */
    ri->ri_nextout->di_desc->d_status = 0;
    TULIP_TXDESC_PRESYNC(ri);
    nextout->d_status = TULIP_DSTS_OWNER;
    /*
     * Flush the ownwership of the current descriptor
     */
    TULIP_TXDESC_PRESYNC(ri);
    TULIP_CSR_WRITE(sc, csr_txpoll, 1);
    if ((sc->tulip_intrmask & TULIP_STS_TXINTR) == 0) {
	sc->tulip_intrmask |= TULIP_STS_TXINTR;
	TULIP_CSR_WRITE(sc, csr_intr, sc->tulip_intrmask);
    }
}

static int
tulip_ifioctl(struct ifnet * ifp, u_long cmd, caddr_t data)
{
    TULIP_PERFSTART(ifioctl)
    tulip_softc_t * const sc = (tulip_softc_t *)ifp->if_softc;
    struct ifreq *ifr = (struct ifreq *) data;
    int error = 0;

    switch (cmd) {
	case CASE_IOC_IFREQ(SIOCSIFFLAGS): {
	    TULIP_LOCK(sc);
	    tulip_init_locked(sc);
	    TULIP_UNLOCK(sc);
	    break;
	}

	case CASE_IOC_IFREQ(SIOCSIFMEDIA):
	case SIOCGIFMEDIA: {
	    error = ifmedia_ioctl(ifp, ifr, &sc->tulip_ifmedia, cmd);
	    break;
	}

	case CASE_IOC_IFREQ(SIOCADDMULTI):
	case CASE_IOC_IFREQ(SIOCDELMULTI): {
	    /*
	     * Update multicast listeners
	     */
	    TULIP_LOCK(sc);
	    tulip_init_locked(sc);
	    TULIP_UNLOCK(sc);
	    error = 0;
	    break;
	}

<<<<<<< HEAD
#ifdef SIOCGADDRROM
	case CASE_IOC_IFREQ(SIOCGADDRROM): {
	    error = copyout(sc->tulip_rombuf, ifr_data_get_ptr(ifr),
		sizeof(sc->tulip_rombuf));
	    break;
	}
#endif
#ifdef SIOCGCHIPID
	case CASE_IOC_IFREQ(SIOCGCHIPID): {
	    ifr->ifr_metric = (int) sc->tulip_chipid;
	    break;
	}
#endif
=======
>>>>>>> ce438e4c
	default: {
	    error = ether_ioctl(ifp, cmd, data);
	    break;
	}
    }

    TULIP_PERFEND(ifioctl);
    return error;
}

static void
tulip_start(struct ifnet * const ifp)
{
    TULIP_PERFSTART(ifstart)
    tulip_softc_t * const sc = (tulip_softc_t *)ifp->if_softc;

    TULIP_LOCK(sc);
    tulip_start_locked(sc);
    TULIP_UNLOCK(sc);

    TULIP_PERFEND(ifstart);
}

static void
tulip_start_locked(tulip_softc_t * const sc)
{
    struct mbuf *m;

    TULIP_LOCK_ASSERT(sc);

    CTR0(KTR_TULIP, "tulip_start_locked invoked");
    if ((sc->tulip_flags & (TULIP_WANTSETUP|TULIP_TXPROBE_ACTIVE)) == TULIP_WANTSETUP)
	tulip_txput_setup(sc);

    CTR1(KTR_TULIP, "tulip_start_locked: %d tx packets pending",
	sc->tulip_ifp->if_snd.ifq_len);
    while (!IFQ_DRV_IS_EMPTY(&sc->tulip_ifp->if_snd)) {
	IFQ_DRV_DEQUEUE(&sc->tulip_ifp->if_snd, m);
	if(m == NULL)
	    break;
	if ((m = tulip_txput(sc, m)) != NULL) {
	    IFQ_DRV_PREPEND(&sc->tulip_ifp->if_snd, m);
	    break;
	}
    }
}

static void
tulip_watchdog(void *arg)
{
    TULIP_PERFSTART(stat)
    tulip_softc_t *sc = arg;
#if defined(TULIP_DEBUG)
    u_int32_t rxintrs;
#endif

    TULIP_LOCK_ASSERT(sc);
    callout_reset(&sc->tulip_stat_timer, hz, tulip_watchdog, sc);    
#if defined(TULIP_DEBUG)
    rxintrs = sc->tulip_dbg.dbg_rxintrs - sc->tulip_dbg.dbg_last_rxintrs;
    if (rxintrs > sc->tulip_dbg.dbg_high_rxintrs_hz)
	sc->tulip_dbg.dbg_high_rxintrs_hz = rxintrs;
    sc->tulip_dbg.dbg_last_rxintrs = sc->tulip_dbg.dbg_rxintrs;
#endif /* TULIP_DEBUG */

    /*
     * These should be rare so do a bulk test up front so we can just skip
     * them if needed.
     */
    if (sc->tulip_flags & (TULIP_SYSTEMERROR|TULIP_RXBUFSLOW|TULIP_NOMESSAGES)) {
	/*
	 * If the number of receive buffer is low, try to refill
	 */
	if (sc->tulip_flags & TULIP_RXBUFSLOW)
	    tulip_rx_intr(sc);

	if (sc->tulip_flags & TULIP_SYSTEMERROR) {
	    if_printf(sc->tulip_ifp, "%d system errors: last was %s\n",
		   sc->tulip_system_errors,
		   tulip_system_errors[sc->tulip_last_system_error]);
	}
	if (sc->tulip_statusbits) {
	    tulip_print_abnormal_interrupt(sc, sc->tulip_statusbits);
	    sc->tulip_statusbits = 0;
	}

	sc->tulip_flags &= ~(TULIP_NOMESSAGES|TULIP_SYSTEMERROR);
    }

    if (sc->tulip_txtimer)
	tulip_tx_intr(sc);
    if (sc->tulip_txtimer && --sc->tulip_txtimer == 0) {
	if_printf(sc->tulip_ifp, "transmission timeout\n");
	if (TULIP_DO_AUTOSENSE(sc)) {
	    sc->tulip_media = TULIP_MEDIA_UNKNOWN;
	    sc->tulip_probe_state = TULIP_PROBE_INACTIVE;
	    sc->tulip_flags &= ~(TULIP_WANTRXACT|TULIP_LINKUP);
	}
	tulip_reset(sc);
	tulip_init_locked(sc);
    }

    TULIP_PERFEND(stat);
    TULIP_PERFMERGE(sc, perf_intr_cycles);
    TULIP_PERFMERGE(sc, perf_ifstart_cycles);
    TULIP_PERFMERGE(sc, perf_ifioctl_cycles);
    TULIP_PERFMERGE(sc, perf_stat_cycles);
    TULIP_PERFMERGE(sc, perf_timeout_cycles);
    TULIP_PERFMERGE(sc, perf_ifstart_one_cycles);
    TULIP_PERFMERGE(sc, perf_txput_cycles);
    TULIP_PERFMERGE(sc, perf_txintr_cycles);
    TULIP_PERFMERGE(sc, perf_rxintr_cycles);
    TULIP_PERFMERGE(sc, perf_rxget_cycles);
    TULIP_PERFMERGE(sc, perf_intr);
    TULIP_PERFMERGE(sc, perf_ifstart);
    TULIP_PERFMERGE(sc, perf_ifioctl);
    TULIP_PERFMERGE(sc, perf_stat);
    TULIP_PERFMERGE(sc, perf_timeout);
    TULIP_PERFMERGE(sc, perf_ifstart_one);
    TULIP_PERFMERGE(sc, perf_txput);
    TULIP_PERFMERGE(sc, perf_txintr);
    TULIP_PERFMERGE(sc, perf_rxintr);
    TULIP_PERFMERGE(sc, perf_rxget);
}

static void
tulip_attach(tulip_softc_t * const sc)
{
    struct ifnet *ifp;

    ifp = sc->tulip_ifp = if_alloc(IFT_ETHER);

    /* XXX: driver name/unit should be set some other way */
    if_initname(ifp, "de", sc->tulip_unit);
    ifp->if_softc = sc;
    ifp->if_flags = IFF_BROADCAST|IFF_SIMPLEX|IFF_MULTICAST;
    ifp->if_ioctl = tulip_ifioctl;
    ifp->if_start = tulip_start;
    ifp->if_init = tulip_init;
    IFQ_SET_MAXLEN(&ifp->if_snd, ifqmaxlen);
    ifp->if_snd.ifq_drv_maxlen = ifqmaxlen;
    IFQ_SET_READY(&ifp->if_snd);
  
    device_printf(sc->tulip_dev, "%s%s pass %d.%d%s\n",
	   sc->tulip_boardid,
	   tulip_chipdescs[sc->tulip_chipid],
	   (sc->tulip_revinfo & 0xF0) >> 4,
	   sc->tulip_revinfo & 0x0F,
	   (sc->tulip_features & (TULIP_HAVE_ISVSROM|TULIP_HAVE_OKSROM))
		 == TULIP_HAVE_ISVSROM ? " (invalid EESPROM checksum)" : "");

    TULIP_LOCK(sc);
    (*sc->tulip_boardsw->bd_media_probe)(sc);
    ifmedia_init(&sc->tulip_ifmedia, 0,
		 tulip_ifmedia_change,
		 tulip_ifmedia_status);
    tulip_ifmedia_add(sc);

    tulip_reset(sc);
    TULIP_UNLOCK(sc);

    ether_ifattach(sc->tulip_ifp, sc->tulip_enaddr);

    TULIP_LOCK(sc);
    sc->tulip_flags &= ~TULIP_DEVICEPROBE;
    TULIP_UNLOCK(sc);
}

/* Release memory for a single descriptor ring. */
static void
tulip_busdma_freering(tulip_ringinfo_t *ri)
{
    int i;

    /* Release the DMA maps and tag for data buffers. */
    if (ri->ri_data_maps != NULL) {
	for (i = 0; i < ri->ri_max; i++) {
	    if (ri->ri_data_maps[i] != NULL) {
		bus_dmamap_destroy(ri->ri_data_tag, ri->ri_data_maps[i]);
		ri->ri_data_maps[i] = NULL;
	    }
	}
	free(ri->ri_data_maps, M_DEVBUF);
	ri->ri_data_maps = NULL;
    }
    if (ri->ri_data_tag != NULL) {
	bus_dma_tag_destroy(ri->ri_data_tag);
	ri->ri_data_tag = NULL;
    }

    /* Release the DMA memory and tag for the ring descriptors. */
    if (ri->ri_dma_addr != 0) {
	bus_dmamap_unload(ri->ri_ring_tag, ri->ri_ring_map);
	ri->ri_dma_addr = 0;
    }
    if (ri->ri_descs != NULL) {
	bus_dmamem_free(ri->ri_ring_tag, ri->ri_descs, ri->ri_ring_map);
	ri->ri_descs = NULL;
    }
    if (ri->ri_ring_tag != NULL) {
	bus_dma_tag_destroy(ri->ri_ring_tag);
	ri->ri_ring_tag = NULL;
    }
}

/* Allocate memory for a single descriptor ring. */
static int
tulip_busdma_allocring(device_t dev, tulip_softc_t * const sc, size_t count,
    bus_size_t align, int nsegs, tulip_ringinfo_t *ri, const char *name)
{
    size_t size;
    int error, i;

    /* First, setup a tag. */
    ri->ri_max = count;
    size = count * sizeof(tulip_desc_t);
    error = bus_dma_tag_create(bus_get_dma_tag(dev),
	32, 0, BUS_SPACE_MAXADDR_32BIT,
	BUS_SPACE_MAXADDR, NULL, NULL, size, 1, size, 0, NULL, NULL,
	&ri->ri_ring_tag);
    if (error) {
	device_printf(dev, "failed to allocate %s descriptor ring dma tag\n",
	    name);
	return (error);
    }

    /* Next, allocate memory for the descriptors. */
    error = bus_dmamem_alloc(ri->ri_ring_tag, (void **)&ri->ri_descs,
	BUS_DMA_NOWAIT | BUS_DMA_ZERO, &ri->ri_ring_map);
    if (error) {
	device_printf(dev, "failed to allocate memory for %s descriptor ring\n",
	    name);
	return (error);
    }

    /* Map the descriptors. */
    error = bus_dmamap_load(ri->ri_ring_tag, ri->ri_ring_map, ri->ri_descs,
	size, tulip_dma_map_addr, &ri->ri_dma_addr, BUS_DMA_NOWAIT);
    if (error) {
	device_printf(dev, "failed to get dma address for %s descriptor ring\n",
	    name);
	return (error);
    }

    /* Allocate a tag for the data buffers. */
    error = bus_dma_tag_create(bus_get_dma_tag(dev), align, 0,
	BUS_SPACE_MAXADDR_32BIT, BUS_SPACE_MAXADDR, NULL, NULL,
	MCLBYTES * nsegs, nsegs, MCLBYTES, 0, NULL, NULL, &ri->ri_data_tag);
    if (error) {
	device_printf(dev, "failed to allocate %s buffer dma tag\n", name);
	return (error);
    }

    /* Allocate maps for the data buffers. */
    ri->ri_data_maps = malloc(sizeof(bus_dmamap_t) * count, M_DEVBUF,
	M_WAITOK | M_ZERO);
    for (i = 0; i < count; i++) {
    	error = bus_dmamap_create(ri->ri_data_tag, 0, &ri->ri_data_maps[i]);
	if (error) {
	    device_printf(dev, "failed to create map for %s buffer %d\n",
		name, i);
	    return (error);
	}
    }

    return (0);
}

/* Release busdma maps, tags, and memory. */
static void
tulip_busdma_cleanup(tulip_softc_t * const sc)
{

    /* Release resources for the setup descriptor. */
    if (sc->tulip_setup_dma_addr != 0) {
	bus_dmamap_unload(sc->tulip_setup_tag, sc->tulip_setup_map);
	sc->tulip_setup_dma_addr = 0;
    }
    if (sc->tulip_setupbuf != NULL) {
	bus_dmamem_free(sc->tulip_setup_tag, sc->tulip_setupbuf,
	    sc->tulip_setup_map);
	sc->tulip_setupbuf = NULL;
    }
    if (sc->tulip_setup_tag != NULL) {
	bus_dma_tag_destroy(sc->tulip_setup_tag);
	sc->tulip_setup_tag = NULL;
    }

    /* Release the transmit ring. */
    tulip_busdma_freering(&sc->tulip_txinfo);

    /* Release the receive ring. */
    tulip_busdma_freering(&sc->tulip_rxinfo);
}

static int
tulip_busdma_init(device_t dev, tulip_softc_t * const sc)
{
    int error;

    /*
     * Allocate space and dmamap for transmit ring.
     */
    error = tulip_busdma_allocring(dev, sc, TULIP_TXDESCS, 1, TULIP_MAX_TXSEG,
	&sc->tulip_txinfo, "transmit");
    if (error)
	return (error);

    /*
     * Allocate space and dmamap for receive ring.  We tell bus_dma that
     * we can map MCLBYTES so that it will accept a full MCLBYTES cluster,
     * but we will only map the first TULIP_RX_BUFLEN bytes.  This is not
     * a waste in practice though as an ethernet frame can easily fit
     * in TULIP_RX_BUFLEN bytes.
     */
    error = tulip_busdma_allocring(dev, sc, TULIP_RXDESCS, 4, 1,
	&sc->tulip_rxinfo, "receive");
    if (error)
	return (error);

    /*
     * Allocate a DMA tag, memory, and map for setup descriptor
     */
    error = bus_dma_tag_create(bus_get_dma_tag(dev), 32, 0,
	BUS_SPACE_MAXADDR_32BIT, BUS_SPACE_MAXADDR, NULL, NULL,
	sizeof(sc->tulip_setupdata), 1, sizeof(sc->tulip_setupdata), 0,
	NULL, NULL, &sc->tulip_setup_tag);
    if (error) {
	device_printf(dev, "failed to allocate setup descriptor dma tag\n");
	return (error);
    }
    error = bus_dmamem_alloc(sc->tulip_setup_tag, (void **)&sc->tulip_setupbuf,
	BUS_DMA_NOWAIT | BUS_DMA_ZERO, &sc->tulip_setup_map);
    if (error) {
	device_printf(dev, "failed to allocate memory for setup descriptor\n");
	return (error);
    }
    error = bus_dmamap_load(sc->tulip_setup_tag, sc->tulip_setup_map,
	sc->tulip_setupbuf, sizeof(sc->tulip_setupdata), 
	tulip_dma_map_addr, &sc->tulip_setup_dma_addr, BUS_DMA_NOWAIT);
    if (error) {
	device_printf(dev, "failed to get dma address for setup descriptor\n");
	return (error);
    }

    return error;
}

static void
tulip_initcsrs(tulip_softc_t * const sc, tulip_csrptr_t csr_base,
    size_t csr_size)
{
    sc->tulip_csrs.csr_busmode		= csr_base +  0 * csr_size;
    sc->tulip_csrs.csr_txpoll		= csr_base +  1 * csr_size;
    sc->tulip_csrs.csr_rxpoll		= csr_base +  2 * csr_size;
    sc->tulip_csrs.csr_rxlist		= csr_base +  3 * csr_size;
    sc->tulip_csrs.csr_txlist		= csr_base +  4 * csr_size;
    sc->tulip_csrs.csr_status		= csr_base +  5 * csr_size;
    sc->tulip_csrs.csr_command		= csr_base +  6 * csr_size;
    sc->tulip_csrs.csr_intr		= csr_base +  7 * csr_size;
    sc->tulip_csrs.csr_missed_frames	= csr_base +  8 * csr_size;
    sc->tulip_csrs.csr_9		= csr_base +  9 * csr_size;
    sc->tulip_csrs.csr_10		= csr_base + 10 * csr_size;
    sc->tulip_csrs.csr_11		= csr_base + 11 * csr_size;
    sc->tulip_csrs.csr_12		= csr_base + 12 * csr_size;
    sc->tulip_csrs.csr_13		= csr_base + 13 * csr_size;
    sc->tulip_csrs.csr_14		= csr_base + 14 * csr_size;
    sc->tulip_csrs.csr_15		= csr_base + 15 * csr_size;
}

static int
tulip_initring(
    device_t dev,
    tulip_softc_t * const sc,
    tulip_ringinfo_t * const ri,
    int ndescs)
{
    int i;

    ri->ri_descinfo = malloc(sizeof(tulip_descinfo_t) * ndescs, M_DEVBUF,
	M_WAITOK | M_ZERO);
    for (i = 0; i < ndescs; i++) {
	ri->ri_descinfo[i].di_desc = &ri->ri_descs[i];
	ri->ri_descinfo[i].di_map = &ri->ri_data_maps[i];
    }
    ri->ri_first = ri->ri_descinfo;
    ri->ri_max = ndescs;
    ri->ri_last = ri->ri_first + ri->ri_max;
    bzero(ri->ri_descs, sizeof(tulip_desc_t) * ri->ri_max);
    ri->ri_last[-1].di_desc->d_flag = TULIP_DFLAG_ENDRING;
    return (0);
}

/*
 * This is the PCI configuration support.
 */

#define	PCI_CBIO	PCIR_BAR(0)	/* Configuration Base IO Address */
#define	PCI_CBMA	PCIR_BAR(1)	/* Configuration Base Memory Address */
#define	PCI_CFDA	0x40	/* Configuration Driver Area */

static int
tulip_pci_probe(device_t dev)
{
    const char *name = NULL;

    if (pci_get_vendor(dev) != DEC_VENDORID)
	return ENXIO;

    /*
     * Some LanMedia WAN cards use the Tulip chip, but they have
     * their own driver, and we should not recognize them
     */
    if (pci_get_subvendor(dev) == 0x1376)
	return ENXIO;

    switch (pci_get_device(dev)) {
    case CHIPID_21040:
	name = "Digital 21040 Ethernet";
	break;
    case CHIPID_21041:
	name = "Digital 21041 Ethernet";
	break;
    case CHIPID_21140:
	if (pci_get_revid(dev) >= 0x20)
	    name = "Digital 21140A Fast Ethernet";
	else
	    name = "Digital 21140 Fast Ethernet";
	break;
    case CHIPID_21142:
	if (pci_get_revid(dev) >= 0x20)
	    name = "Digital 21143 Fast Ethernet";
	else
	    name = "Digital 21142 Fast Ethernet";
	break;
    }
    if (name) {
	device_set_desc(dev, name);
	return BUS_PROBE_LOW_PRIORITY;
    }
    return ENXIO;
}

static int
tulip_shutdown(device_t dev)
{
    tulip_softc_t * const sc = device_get_softc(dev);
    TULIP_CSR_WRITE(sc, csr_busmode, TULIP_BUSMODE_SWRESET);
    DELAY(10);	/* Wait 10 microseconds (actually 50 PCI cycles but at 
		   33MHz that comes to two microseconds but wait a
		   bit longer anyways) */
    return 0;
}

static int
tulip_pci_attach(device_t dev)
{
    tulip_softc_t *sc;
    int retval, idx;
    u_int32_t revinfo, cfdainfo;
    unsigned csroffset = TULIP_PCI_CSROFFSET;
    unsigned csrsize = TULIP_PCI_CSRSIZE;
    tulip_csrptr_t csr_base;
    tulip_chipid_t chipid = TULIP_CHIPID_UNKNOWN;
    struct resource *res;
    int rid, unit;

    unit = device_get_unit(dev);

    if (unit >= TULIP_MAX_DEVICES) {
	device_printf(dev, "not configured; limit of %d reached or exceeded\n",
	       TULIP_MAX_DEVICES);
	return ENXIO;
    }

    revinfo  = pci_get_revid(dev);
    cfdainfo = pci_read_config(dev, PCI_CFDA, 4);

    /* turn busmaster on in case BIOS doesn't set it */
    pci_enable_busmaster(dev);

    if (pci_get_vendor(dev) == DEC_VENDORID) {
	if (pci_get_device(dev) == CHIPID_21040)
		chipid = TULIP_21040;
	else if (pci_get_device(dev) == CHIPID_21041)
		chipid = TULIP_21041;
	else if (pci_get_device(dev) == CHIPID_21140)
		chipid = (revinfo >= 0x20) ? TULIP_21140A : TULIP_21140;
	else if (pci_get_device(dev) == CHIPID_21142)
		chipid = (revinfo >= 0x20) ? TULIP_21143 : TULIP_21142;
    }
    if (chipid == TULIP_CHIPID_UNKNOWN)
	return ENXIO;

    if (chipid == TULIP_21040 && revinfo < 0x20) {
	device_printf(dev,
	    "not configured; 21040 pass 2.0 required (%d.%d found)\n",
	    revinfo >> 4, revinfo & 0x0f);
	return ENXIO;
    } else if (chipid == TULIP_21140 && revinfo < 0x11) {
	device_printf(dev,
	    "not configured; 21140 pass 1.1 required (%d.%d found)\n",
	    revinfo >> 4, revinfo & 0x0f);
	return ENXIO;
    }

    sc = device_get_softc(dev);
    sc->tulip_dev = dev;
    sc->tulip_pci_busno = pci_get_bus(dev);
    sc->tulip_pci_devno = pci_get_slot(dev);
    sc->tulip_chipid = chipid;
    sc->tulip_flags |= TULIP_DEVICEPROBE;
    if (chipid == TULIP_21140 || chipid == TULIP_21140A)
	sc->tulip_features |= TULIP_HAVE_GPR|TULIP_HAVE_STOREFWD;
    if (chipid == TULIP_21140A && revinfo <= 0x22)
	sc->tulip_features |= TULIP_HAVE_RXBADOVRFLW;
    if (chipid == TULIP_21140)
	sc->tulip_features |= TULIP_HAVE_BROKEN_HASH;
    if (chipid != TULIP_21040 && chipid != TULIP_21140)
	sc->tulip_features |= TULIP_HAVE_POWERMGMT;
    if (chipid == TULIP_21041 || chipid == TULIP_21142 || chipid == TULIP_21143) {
	sc->tulip_features |= TULIP_HAVE_DUALSENSE;
	if (chipid != TULIP_21041 || revinfo >= 0x20)
	    sc->tulip_features |= TULIP_HAVE_SIANWAY;
	if (chipid != TULIP_21041)
	    sc->tulip_features |= TULIP_HAVE_SIAGP|TULIP_HAVE_RXBADOVRFLW|TULIP_HAVE_STOREFWD;
	if (chipid != TULIP_21041 && revinfo >= 0x20)
	    sc->tulip_features |= TULIP_HAVE_SIA100;
    }

    if (sc->tulip_features & TULIP_HAVE_POWERMGMT
	    && (cfdainfo & (TULIP_CFDA_SLEEP|TULIP_CFDA_SNOOZE))) {
	cfdainfo &= ~(TULIP_CFDA_SLEEP|TULIP_CFDA_SNOOZE);
	pci_write_config(dev, PCI_CFDA, cfdainfo, 4);
	DELAY(11*1000);
    }

    sc->tulip_unit = unit;
    sc->tulip_revinfo = revinfo;
#if defined(TULIP_IOMAPPED)
    rid = PCI_CBIO;
    res = bus_alloc_resource_any(dev, SYS_RES_IOPORT, &rid, RF_ACTIVE);
#else
    rid = PCI_CBMA;
    res = bus_alloc_resource_any(dev, SYS_RES_MEMORY, &rid, RF_ACTIVE);
#endif
    if (!res)
	return ENXIO;
    sc->tulip_csrs_bst = rman_get_bustag(res);
    sc->tulip_csrs_bsh = rman_get_bushandle(res);
    csr_base = 0;

    mtx_init(TULIP_MUTEX(sc), MTX_NETWORK_LOCK, device_get_nameunit(dev),
	MTX_DEF);
    callout_init_mtx(&sc->tulip_callout, TULIP_MUTEX(sc), 0);
    callout_init_mtx(&sc->tulip_stat_timer, TULIP_MUTEX(sc), 0);
    tulips[unit] = sc;

    tulip_initcsrs(sc, csr_base + csroffset, csrsize);

    if ((retval = tulip_busdma_init(dev, sc)) != 0) {
	device_printf(dev, "error initing bus_dma: %d\n", retval);
	tulip_busdma_cleanup(sc);
	mtx_destroy(TULIP_MUTEX(sc));
	return ENXIO;
    }

    retval = tulip_initring(dev, sc, &sc->tulip_rxinfo, TULIP_RXDESCS);
    if (retval == 0)
	retval = tulip_initring(dev, sc, &sc->tulip_txinfo, TULIP_TXDESCS);
    if (retval) {
	tulip_busdma_cleanup(sc);
	mtx_destroy(TULIP_MUTEX(sc));
	return retval;
    }

    /*
     * Make sure there won't be any interrupts or such...
     */
    TULIP_CSR_WRITE(sc, csr_busmode, TULIP_BUSMODE_SWRESET);
    DELAY(100);	/* Wait 10 microseconds (actually 50 PCI cycles but at 
		   33MHz that comes to two microseconds but wait a
		   bit longer anyways) */

    TULIP_LOCK(sc);
    retval = tulip_read_macaddr(sc);
    TULIP_UNLOCK(sc);
    if (retval < 0) {
	device_printf(dev, "can't read ENET ROM (why=%d) (", retval);
	for (idx = 0; idx < 32; idx++)
	    printf("%02x", sc->tulip_rombuf[idx]);
	printf("\n");
	device_printf(dev, "%s%s pass %d.%d\n",
	       sc->tulip_boardid, tulip_chipdescs[sc->tulip_chipid],
	       (sc->tulip_revinfo & 0xF0) >> 4, sc->tulip_revinfo & 0x0F);
	device_printf(dev, "address unknown\n");
    } else {
	void (*intr_rtn)(void *) = tulip_intr_normal;

	if (sc->tulip_features & TULIP_HAVE_SHAREDINTR)
	    intr_rtn = tulip_intr_shared;

	tulip_attach(sc);

	/* Setup interrupt last. */
	if ((sc->tulip_features & TULIP_HAVE_SLAVEDINTR) == 0) {
	    void *ih;

	    rid = 0;
	    res = bus_alloc_resource_any(dev, SYS_RES_IRQ, &rid,
					 RF_SHAREABLE | RF_ACTIVE);
	    if (res == NULL || bus_setup_intr(dev, res, INTR_TYPE_NET |
                                              INTR_MPSAFE, NULL, intr_rtn, sc, &ih)) {
		device_printf(dev, "couldn't map interrupt\n");
		tulip_busdma_cleanup(sc);
		ether_ifdetach(sc->tulip_ifp);
		if_free(sc->tulip_ifp);
		mtx_destroy(TULIP_MUTEX(sc));
		return ENXIO;
	    }
	}
    }
    return 0;
}

static device_method_t tulip_pci_methods[] = {
    /* Device interface */
    DEVMETHOD(device_probe,	tulip_pci_probe),
    DEVMETHOD(device_attach,	tulip_pci_attach),
    DEVMETHOD(device_shutdown,	tulip_shutdown),
    { 0, 0 }
};

static driver_t tulip_pci_driver = {
    "de",
    tulip_pci_methods,
    sizeof(tulip_softc_t),
};

static devclass_t tulip_devclass;

DRIVER_MODULE(de, pci, tulip_pci_driver, tulip_devclass, 0, 0);

#ifdef DDB
void	tulip_dumpring(int unit, int ring);
void	tulip_dumpdesc(int unit, int ring, int desc);
void	tulip_status(int unit);

void
tulip_dumpring(int unit, int ring)
{
    tulip_softc_t *sc;
    tulip_ringinfo_t *ri;
    tulip_descinfo_t *di;

    if (unit < 0 || unit >= TULIP_MAX_DEVICES) {
	db_printf("invalid unit %d\n", unit);
	return;
    }
    sc = tulips[unit];
    if (sc == NULL) {
	db_printf("unit %d not present\n", unit);
	return;
    }

    switch (ring) {
    case 0:
	db_printf("receive ring:\n");
	ri = &sc->tulip_rxinfo;
	break;
    case 1:
	db_printf("transmit ring:\n");
	ri = &sc->tulip_txinfo;
	break;
    default:
	db_printf("invalid ring %d\n", ring);
	return;
    }

    db_printf(" nextin: %td, nextout: %td, max: %d, free: %d\n",
	ri->ri_nextin - ri->ri_first, ri->ri_nextout - ri->ri_first,
	ri->ri_max, ri->ri_free);
    for (di = ri->ri_first; di != ri->ri_last; di++) {
	if (di->di_mbuf != NULL)
	    db_printf(" descriptor %td: mbuf %p\n", di - ri->ri_first,
		di->di_mbuf);
	else if (di->di_desc->d_flag & TULIP_DFLAG_TxSETUPPKT)
	    db_printf(" descriptor %td: setup packet\n", di - ri->ri_first);
    }
}

void
tulip_dumpdesc(int unit, int ring, int desc)
{
    tulip_softc_t *sc;
    tulip_ringinfo_t *ri;
    tulip_descinfo_t *di;
    char *s;

    if (unit < 0 || unit >= TULIP_MAX_DEVICES) {
	db_printf("invalid unit %d\n", unit);
	return;
    }
    sc = tulips[unit];
    if (sc == NULL) {
	db_printf("unit %d not present\n", unit);
	return;
    }

    switch (ring) {
    case 0:
	s = "receive";
	ri = &sc->tulip_rxinfo;
	break;
    case 1:
	s = "transmit";
	ri = &sc->tulip_txinfo;
	break;
    default:
	db_printf("invalid ring %d\n", ring);
	return;
    }

    if (desc < 0 || desc >= ri->ri_max) {
	db_printf("invalid descriptor %d\n", desc);
	return;
    }

    db_printf("%s descriptor %d:\n", s, desc);
    di = &ri->ri_first[desc];
    db_printf(" mbuf: %p\n", di->di_mbuf);
    db_printf(" status: %08x  flag: %03x\n", di->di_desc->d_status,
	di->di_desc->d_flag);
    db_printf("  addr1: %08x  len1: %03x\n", di->di_desc->d_addr1,
	di->di_desc->d_length1);
    db_printf("  addr2: %08x  len2: %03x\n", di->di_desc->d_addr2,
	di->di_desc->d_length2);
}
#endif<|MERGE_RESOLUTION|>--- conflicted
+++ resolved
@@ -4266,22 +4266,6 @@
 	    break;
 	}
 
-<<<<<<< HEAD
-#ifdef SIOCGADDRROM
-	case CASE_IOC_IFREQ(SIOCGADDRROM): {
-	    error = copyout(sc->tulip_rombuf, ifr_data_get_ptr(ifr),
-		sizeof(sc->tulip_rombuf));
-	    break;
-	}
-#endif
-#ifdef SIOCGCHIPID
-	case CASE_IOC_IFREQ(SIOCGCHIPID): {
-	    ifr->ifr_metric = (int) sc->tulip_chipid;
-	    break;
-	}
-#endif
-=======
->>>>>>> ce438e4c
 	default: {
 	    error = ether_ioctl(ifp, cmd, data);
 	    break;
