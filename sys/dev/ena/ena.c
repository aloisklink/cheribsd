/*-
 * BSD LICENSE
 *
 * Copyright (c) 2015-2017 Amazon.com, Inc. or its affiliates.
 * All rights reserved.
 *
 * Redistribution and use in source and binary forms, with or without
 * modification, are permitted provided that the following conditions
 * are met:
 *
 * 1. Redistributions of source code must retain the above copyright
 *    notice, this list of conditions and the following disclaimer.
 *
 * 2. Redistributions in binary form must reproduce the above copyright
 *    notice, this list of conditions and the following disclaimer in the
 *    documentation and/or other materials provided with the distribution.
 *
 * THIS SOFTWARE IS PROVIDED BY THE COPYRIGHT HOLDERS AND CONTRIBUTORS
 * "AS IS" AND ANY EXPRESS OR IMPLIED WARRANTIES, INCLUDING, BUT NOT
 * LIMITED TO, THE IMPLIED WARRANTIES OF MERCHANTABILITY AND FITNESS FOR
 * A PARTICULAR PURPOSE ARE DISCLAIMED. IN NO EVENT SHALL THE COPYRIGHT
 * OWNER OR CONTRIBUTORS BE LIABLE FOR ANY DIRECT, INDIRECT, INCIDENTAL,
 * SPECIAL, EXEMPLARY, OR CONSEQUENTIAL DAMAGES (INCLUDING, BUT NOT
 * LIMITED TO, PROCUREMENT OF SUBSTITUTE GOODS OR SERVICES; LOSS OF USE,
 * DATA, OR PROFITS; OR BUSINESS INTERRUPTION) HOWEVER CAUSED AND ON ANY
 * THEORY OF LIABILITY, WHETHER IN CONTRACT, STRICT LIABILITY, OR TORT
 * (INCLUDING NEGLIGENCE OR OTHERWISE) ARISING IN ANY WAY OUT OF THE USE
 * OF THIS SOFTWARE, EVEN IF ADVISED OF THE POSSIBILITY OF SUCH DAMAGE.
 */
#include <sys/cdefs.h>
__FBSDID("$FreeBSD$");

#include <sys/param.h>
#include <sys/systm.h>
#include <sys/bus.h>
#include <sys/endian.h>
#include <sys/kernel.h>
#include <sys/kthread.h>
#include <sys/malloc.h>
#include <sys/mbuf.h>
#include <sys/module.h>
#include <sys/rman.h>
#include <sys/smp.h>
#include <sys/socket.h>
#include <sys/sockio.h>
#include <sys/sysctl.h>
#include <sys/taskqueue.h>
#include <sys/time.h>
#include <sys/eventhandler.h>

#include <machine/bus.h>
#include <machine/resource.h>
#include <machine/in_cksum.h>

#include <net/bpf.h>
#include <net/ethernet.h>
#include <net/if.h>
#include <net/if_var.h>
#include <net/if_arp.h>
#include <net/if_dl.h>
#include <net/if_media.h>
#include <net/rss_config.h>
#include <net/if_types.h>
#include <net/if_vlan_var.h>

#include <netinet/in_rss.h>
#include <netinet/in_systm.h>
#include <netinet/in.h>
#include <netinet/if_ether.h>
#include <netinet/ip.h>
#include <netinet/ip6.h>
#include <netinet/tcp.h>
#include <netinet/udp.h>

#include <dev/pci/pcivar.h>
#include <dev/pci/pcireg.h>

#include "ena.h"
#include "ena_sysctl.h"

/*********************************************************
 *  Function prototypes
 *********************************************************/
static int	ena_probe(device_t);
static void	ena_intr_msix_mgmnt(void *);
static int	ena_allocate_pci_resources(struct ena_adapter*);
static void	ena_free_pci_resources(struct ena_adapter *);
static int	ena_change_mtu(if_t, int);
static inline void ena_alloc_counters(counter_u64_t *, int);
static inline void ena_free_counters(counter_u64_t *, int);
static inline void ena_reset_counters(counter_u64_t *, int);
static void	ena_init_io_rings_common(struct ena_adapter *,
    struct ena_ring *, uint16_t);
static void	ena_init_io_rings(struct ena_adapter *);
static void	ena_free_io_ring_resources(struct ena_adapter *, unsigned int);
static void	ena_free_all_io_rings_resources(struct ena_adapter *);
static int	ena_setup_tx_dma_tag(struct ena_adapter *);
static int	ena_free_tx_dma_tag(struct ena_adapter *);
static int	ena_setup_rx_dma_tag(struct ena_adapter *);
static int	ena_free_rx_dma_tag(struct ena_adapter *);
static int	ena_setup_tx_resources(struct ena_adapter *, int);
static void	ena_free_tx_resources(struct ena_adapter *, int);
static int	ena_setup_all_tx_resources(struct ena_adapter *);
static void	ena_free_all_tx_resources(struct ena_adapter *);
static inline int validate_rx_req_id(struct ena_ring *, uint16_t);
static int	ena_setup_rx_resources(struct ena_adapter *, unsigned int);
static void	ena_free_rx_resources(struct ena_adapter *, unsigned int);
static int	ena_setup_all_rx_resources(struct ena_adapter *);
static void	ena_free_all_rx_resources(struct ena_adapter *);
static inline int ena_alloc_rx_mbuf(struct ena_adapter *, struct ena_ring *,
    struct ena_rx_buffer *);
static void	ena_free_rx_mbuf(struct ena_adapter *, struct ena_ring *,
    struct ena_rx_buffer *);
static int	ena_refill_rx_bufs(struct ena_ring *, uint32_t);
static void	ena_free_rx_bufs(struct ena_adapter *, unsigned int);
static void	ena_refill_all_rx_bufs(struct ena_adapter *);
static void	ena_free_all_rx_bufs(struct ena_adapter *);
static void	ena_free_tx_bufs(struct ena_adapter *, unsigned int);
static void	ena_free_all_tx_bufs(struct ena_adapter *);
static void	ena_destroy_all_tx_queues(struct ena_adapter *);
static void	ena_destroy_all_rx_queues(struct ena_adapter *);
static void	ena_destroy_all_io_queues(struct ena_adapter *);
static int	ena_create_io_queues(struct ena_adapter *);
static int	ena_tx_cleanup(struct ena_ring *);
static void	ena_deferred_rx_cleanup(void *, int);
static int	ena_rx_cleanup(struct ena_ring *);
static inline int validate_tx_req_id(struct ena_ring *, uint16_t);
static void	ena_rx_hash_mbuf(struct ena_ring *, struct ena_com_rx_ctx *,
    struct mbuf *);
static struct mbuf* ena_rx_mbuf(struct ena_ring *, struct ena_com_rx_buf_info *,
    struct ena_com_rx_ctx *, uint16_t *);
static inline void ena_rx_checksum(struct ena_ring *, struct ena_com_rx_ctx *,
    struct mbuf *);
static void	ena_handle_msix(void *);
static int	ena_enable_msix(struct ena_adapter *);
static void	ena_setup_mgmnt_intr(struct ena_adapter *);
static void	ena_setup_io_intr(struct ena_adapter *);
static int	ena_request_mgmnt_irq(struct ena_adapter *);
static int	ena_request_io_irq(struct ena_adapter *);
static void	ena_free_mgmnt_irq(struct ena_adapter *);
static void	ena_free_io_irq(struct ena_adapter *);
static void	ena_free_irqs(struct ena_adapter*);
static void	ena_disable_msix(struct ena_adapter *);
static void	ena_unmask_all_io_irqs(struct ena_adapter *);
static int	ena_rss_configure(struct ena_adapter *);
static int	ena_up_complete(struct ena_adapter *);
static int	ena_up(struct ena_adapter *);
static void	ena_down(struct ena_adapter *);
static uint64_t	ena_get_counter(if_t, ift_counter);
static int	ena_media_change(if_t);
static void	ena_media_status(if_t, struct ifmediareq *);
static void	ena_init(void *);
static int	ena_ioctl(if_t, u_long, caddr_t);
static int	ena_get_dev_offloads(struct ena_com_dev_get_features_ctx *);
static void	ena_update_host_info(struct ena_admin_host_info *, if_t);
static void	ena_update_hwassist(struct ena_adapter *);
static int	ena_setup_ifnet(device_t, struct ena_adapter *,
    struct ena_com_dev_get_features_ctx *);
static void	ena_tx_csum(struct ena_com_tx_ctx *, struct mbuf *);
static int	ena_check_and_collapse_mbuf(struct ena_ring *tx_ring,
    struct mbuf **mbuf);
static int	ena_xmit_mbuf(struct ena_ring *, struct mbuf **);
static void	ena_start_xmit(struct ena_ring *);
static int	ena_mq_start(if_t, struct mbuf *);
static void	ena_deferred_mq_start(void *, int);
static void	ena_qflush(if_t);
static int	ena_calc_io_queue_num(struct ena_adapter *,
    struct ena_com_dev_get_features_ctx *);
static int	ena_calc_queue_size(struct ena_adapter *, uint16_t *,
    uint16_t *, struct ena_com_dev_get_features_ctx *);
static int	ena_rss_init_default(struct ena_adapter *);
static void	ena_rss_init_default_deferred(void *);
static void	ena_config_host_info(struct ena_com_dev *);
static int	ena_attach(device_t);
static int	ena_detach(device_t);
static int	ena_device_init(struct ena_adapter *, device_t,
    struct ena_com_dev_get_features_ctx *, int *);
static int	ena_enable_msix_and_set_admin_interrupts(struct ena_adapter *,
    int);
static void ena_update_on_link_change(void *, struct ena_admin_aenq_entry *);
static void	unimplemented_aenq_handler(void *,
    struct ena_admin_aenq_entry *);
static void	ena_timer_service(void *);

static char ena_version[] = DEVICE_NAME DRV_MODULE_NAME " v" DRV_MODULE_VERSION;

static SYSCTL_NODE(_hw, OID_AUTO, ena, CTLFLAG_RD, 0, "ENA driver parameters");

/*
 * Tuneable number of buffers in the buf-ring (drbr)
 */
static int ena_buf_ring_size = 4096;
SYSCTL_INT(_hw_ena, OID_AUTO, buf_ring_size, CTLFLAG_RWTUN,
    &ena_buf_ring_size, 0, "Size of the bufring");

/*
 * Logging level for changing verbosity of the output
 */
int ena_log_level = ENA_ALERT | ENA_WARNING;
SYSCTL_INT(_hw_ena, OID_AUTO, log_level, CTLFLAG_RWTUN,
    &ena_log_level, 0, "Logging level indicating verbosity of the logs");

static ena_vendor_info_t ena_vendor_info_array[] = {
    { PCI_VENDOR_ID_AMAZON, PCI_DEV_ID_ENA_PF, 0},
    { PCI_VENDOR_ID_AMAZON, PCI_DEV_ID_ENA_LLQ_PF, 0},
    { PCI_VENDOR_ID_AMAZON, PCI_DEV_ID_ENA_VF, 0},
    { PCI_VENDOR_ID_AMAZON, PCI_DEV_ID_ENA_LLQ_VF, 0},
    /* Last entry */
    { 0, 0, 0 }
};

/*
 * Contains pointers to event handlers, e.g. link state chage.
 */
static struct ena_aenq_handlers aenq_handlers;

void
ena_dmamap_callback(void *arg, bus_dma_segment_t *segs, int nseg, int error)
{
	if (error != 0)
		return;
	*(bus_addr_t *) arg = segs[0].ds_addr;
}

int
ena_dma_alloc(device_t dmadev, bus_size_t size,
    ena_mem_handle_t *dma , int mapflags)
{
	struct ena_adapter* adapter = device_get_softc(dmadev);
	uint32_t maxsize;
	uint64_t dma_space_addr;
	int error;

	maxsize = ((size - 1) / PAGE_SIZE + 1) * PAGE_SIZE;

	dma_space_addr = ENA_DMA_BIT_MASK(adapter->dma_width);
	if (unlikely(dma_space_addr == 0))
		dma_space_addr = BUS_SPACE_MAXADDR;

	error = bus_dma_tag_create(bus_get_dma_tag(dmadev), /* parent */
	    8, 0,	      /* alignment, bounds 		*/
	    dma_space_addr,   /* lowaddr of exclusion window	*/
	    BUS_SPACE_MAXADDR,/* highaddr of exclusion window	*/
	    NULL, NULL,	      /* filter, filterarg 		*/
	    maxsize,	      /* maxsize 			*/
	    1,		      /* nsegments 			*/
	    maxsize,	      /* maxsegsize 			*/
	    BUS_DMA_ALLOCNOW, /* flags 				*/
	    NULL,	      /* lockfunc 			*/
	    NULL,	      /* lockarg 			*/
	    &dma->tag);
	if (unlikely(error != 0)) {
		ena_trace(ENA_ALERT, "bus_dma_tag_create failed: %d\n", error);
		goto fail_tag;
	}

	error = bus_dmamem_alloc(dma->tag, (void**) &dma->vaddr,
	    BUS_DMA_COHERENT | BUS_DMA_ZERO, &dma->map);
	if (unlikely(error != 0)) {
		ena_trace(ENA_ALERT, "bus_dmamem_alloc(%ju) failed: %d\n",
		    (uintmax_t)size, error);
		goto fail_map_create;
	}

	dma->paddr = 0;
	error = bus_dmamap_load(dma->tag, dma->map, dma->vaddr,
	    size, ena_dmamap_callback, &dma->paddr, mapflags);
	if (unlikely((error != 0) || (dma->paddr == 0))) {
		ena_trace(ENA_ALERT, ": bus_dmamap_load failed: %d\n", error);
		goto fail_map_load;
	}

	return (0);

fail_map_load:
	bus_dmamem_free(dma->tag, dma->vaddr, dma->map);
fail_map_create:
	bus_dma_tag_destroy(dma->tag);
fail_tag:
	dma->tag = NULL;

	return (error);
}

static int
ena_allocate_pci_resources(struct ena_adapter* adapter)
{
	device_t pdev = adapter->pdev;
	int rid;

	rid = PCIR_BAR(ENA_REG_BAR);
	adapter->memory = NULL;
	adapter->registers = bus_alloc_resource_any(pdev, SYS_RES_MEMORY,
	    &rid, RF_ACTIVE);
	if (unlikely(adapter->registers == NULL)) {
		device_printf(pdev, "Unable to allocate bus resource: "
		    "registers\n");
		return (ENXIO);
	}

	return (0);
}

static void
ena_free_pci_resources(struct ena_adapter *adapter)
{
	device_t pdev = adapter->pdev;

	if (adapter->memory != NULL) {
		bus_release_resource(pdev, SYS_RES_MEMORY,
		    PCIR_BAR(ENA_MEM_BAR), adapter->memory);
	}

	if (adapter->registers != NULL) {
		bus_release_resource(pdev, SYS_RES_MEMORY,
		    PCIR_BAR(ENA_REG_BAR), adapter->registers);
	}
}

static int
ena_probe(device_t dev)
{
	ena_vendor_info_t *ent;
	char		adapter_name[60];
	uint16_t	pci_vendor_id = 0;
	uint16_t	pci_device_id = 0;

	pci_vendor_id = pci_get_vendor(dev);
	pci_device_id = pci_get_device(dev);

	ent = ena_vendor_info_array;
	while (ent->vendor_id != 0) {
		if ((pci_vendor_id == ent->vendor_id) &&
		    (pci_device_id == ent->device_id)) {
			ena_trace(ENA_DBG, "vendor=%x device=%x ",
			    pci_vendor_id, pci_device_id);

			sprintf(adapter_name, DEVICE_DESC);
			device_set_desc_copy(dev, adapter_name);
			return (BUS_PROBE_DEFAULT);
		}

		ent++;

	}

	return (ENXIO);
}

static int
ena_change_mtu(if_t ifp, int new_mtu)
{
	struct ena_adapter *adapter = if_getsoftc(ifp);
	int rc;

	if ((new_mtu > adapter->max_mtu) || (new_mtu < ENA_MIN_MTU)) {
		device_printf(adapter->pdev, "Invalid MTU setting. "
		    "new_mtu: %d max mtu: %d min mtu: %d\n",
		    new_mtu, adapter->max_mtu, ENA_MIN_MTU);
		return (EINVAL);
	}

	rc = ena_com_set_dev_mtu(adapter->ena_dev, new_mtu);
	if (likely(rc == 0)) {
		ena_trace(ENA_DBG, "set MTU to %d\n", new_mtu);
		if_setmtu(ifp, new_mtu);
	} else {
		device_printf(adapter->pdev, "Failed to set MTU to %d\n",
		    new_mtu);
	}

	return (rc);
}

static inline void
ena_alloc_counters(counter_u64_t *begin, int size)
{
	counter_u64_t *end = (counter_u64_t *)((char *)begin + size);

	for (; begin < end; ++begin)
		*begin = counter_u64_alloc(M_WAITOK);
}

static inline void
ena_free_counters(counter_u64_t *begin, int size)
{
	counter_u64_t *end = (counter_u64_t *)((char *)begin + size);

	for (; begin < end; ++begin)
		counter_u64_free(*begin);
}

static inline void
ena_reset_counters(counter_u64_t *begin, int size)
{
	counter_u64_t *end = (counter_u64_t *)((char *)begin + size);

	for (; begin < end; ++begin)
		counter_u64_zero(*begin);
}

static void
ena_init_io_rings_common(struct ena_adapter *adapter, struct ena_ring *ring,
    uint16_t qid)
{

	ring->qid = qid;
	ring->adapter = adapter;
	ring->ena_dev = adapter->ena_dev;
}

static void
ena_init_io_rings(struct ena_adapter *adapter)
{
	struct ena_com_dev *ena_dev;
	struct ena_ring *txr, *rxr;
	struct ena_que *que;
	int i;

	ena_dev = adapter->ena_dev;

	for (i = 0; i < adapter->num_queues; i++) {
		txr = &adapter->tx_ring[i];
		rxr = &adapter->rx_ring[i];

		/* TX/RX common ring state */
		ena_init_io_rings_common(adapter, txr, i);
		ena_init_io_rings_common(adapter, rxr, i);

		/* TX specific ring state */
		txr->ring_size = adapter->tx_ring_size;
		txr->tx_max_header_size = ena_dev->tx_max_header_size;
		txr->tx_mem_queue_type = ena_dev->tx_mem_queue_type;
		txr->smoothed_interval =
		    ena_com_get_nonadaptive_moderation_interval_tx(ena_dev);

		/* Allocate a buf ring */
		txr->br = buf_ring_alloc(ena_buf_ring_size, M_DEVBUF,
		    M_WAITOK, &txr->ring_mtx);

		/* Alloc TX statistics. */
		ena_alloc_counters((counter_u64_t *)&txr->tx_stats,
		    sizeof(txr->tx_stats));

		/* RX specific ring state */
		rxr->ring_size = adapter->rx_ring_size;
		rxr->smoothed_interval =
		    ena_com_get_nonadaptive_moderation_interval_rx(ena_dev);

		/* Alloc RX statistics. */
		ena_alloc_counters((counter_u64_t *)&rxr->rx_stats,
		    sizeof(rxr->rx_stats));

		/* Initialize locks */
		snprintf(txr->mtx_name, nitems(txr->mtx_name), "%s:tx(%d)",
		    device_get_nameunit(adapter->pdev), i);
		snprintf(rxr->mtx_name, nitems(rxr->mtx_name), "%s:rx(%d)",
		    device_get_nameunit(adapter->pdev), i);

		mtx_init(&txr->ring_mtx, txr->mtx_name, NULL, MTX_DEF);
		mtx_init(&rxr->ring_mtx, rxr->mtx_name, NULL, MTX_DEF);

		que = &adapter->que[i];
		que->adapter = adapter;
		que->id = i;
		que->tx_ring = txr;
		que->rx_ring = rxr;

		txr->que = que;
		rxr->que = que;

		rxr->empty_rx_queue = 0;
	}
}

static void
ena_free_io_ring_resources(struct ena_adapter *adapter, unsigned int qid)
{
	struct ena_ring *txr = &adapter->tx_ring[qid];
	struct ena_ring *rxr = &adapter->rx_ring[qid];

	ena_free_counters((counter_u64_t *)&txr->tx_stats,
	    sizeof(txr->tx_stats));
	ena_free_counters((counter_u64_t *)&rxr->rx_stats,
	    sizeof(rxr->rx_stats));

	ENA_RING_MTX_LOCK(txr);
	drbr_free(txr->br, M_DEVBUF);
	ENA_RING_MTX_UNLOCK(txr);

	mtx_destroy(&txr->ring_mtx);
	mtx_destroy(&rxr->ring_mtx);
}

static void
ena_free_all_io_rings_resources(struct ena_adapter *adapter)
{
	int i;

	for (i = 0; i < adapter->num_queues; i++)
		ena_free_io_ring_resources(adapter, i);

}

static int
ena_setup_tx_dma_tag(struct ena_adapter *adapter)
{
	int ret;

	/* Create DMA tag for Tx buffers */
	ret = bus_dma_tag_create(bus_get_dma_tag(adapter->pdev),
	    1, 0,				  /* alignment, bounds 	     */
	    ENA_DMA_BIT_MASK(adapter->dma_width), /* lowaddr of excl window  */
	    BUS_SPACE_MAXADDR, 			  /* highaddr of excl window */
	    NULL, NULL,				  /* filter, filterarg 	     */
	    ENA_TSO_MAXSIZE,			  /* maxsize 		     */
	    adapter->max_tx_sgl_size - 1,	  /* nsegments 		     */
	    ENA_TSO_MAXSIZE,			  /* maxsegsize 	     */
	    0,					  /* flags 		     */
	    NULL,				  /* lockfunc 		     */
	    NULL,				  /* lockfuncarg 	     */
	    &adapter->tx_buf_tag);

	return (ret);
}

static int
ena_free_tx_dma_tag(struct ena_adapter *adapter)
{
	int ret;

	ret = bus_dma_tag_destroy(adapter->tx_buf_tag);

	if (likely(ret == 0))
		adapter->tx_buf_tag = NULL;

	return (ret);
}

static int
ena_setup_rx_dma_tag(struct ena_adapter *adapter)
{
	int ret;

	/* Create DMA tag for Rx buffers*/
	ret = bus_dma_tag_create(bus_get_dma_tag(adapter->pdev), /* parent   */
	    1, 0,				  /* alignment, bounds 	     */
	    ENA_DMA_BIT_MASK(adapter->dma_width), /* lowaddr of excl window  */
	    BUS_SPACE_MAXADDR, 			  /* highaddr of excl window */
	    NULL, NULL,				  /* filter, filterarg 	     */
	    MJUM16BYTES,			  /* maxsize 		     */
	    adapter->max_rx_sgl_size,		  /* nsegments 		     */
	    MJUM16BYTES,			  /* maxsegsize 	     */
	    0,					  /* flags 		     */
	    NULL,				  /* lockfunc 		     */
	    NULL,				  /* lockarg 		     */
	    &adapter->rx_buf_tag);

	return (ret);
}

static int
ena_free_rx_dma_tag(struct ena_adapter *adapter)
{
	int ret;

	ret = bus_dma_tag_destroy(adapter->rx_buf_tag);

	if (likely(ret == 0))
		adapter->rx_buf_tag = NULL;

	return (ret);
}

/**
 * ena_setup_tx_resources - allocate Tx resources (Descriptors)
 * @adapter: network interface device structure
 * @qid: queue index
 *
 * Returns 0 on success, otherwise on failure.
 **/
static int
ena_setup_tx_resources(struct ena_adapter *adapter, int qid)
{
	struct ena_que *que = &adapter->que[qid];
	struct ena_ring *tx_ring = que->tx_ring;
	int size, i, err;
#ifdef	RSS
	cpuset_t cpu_mask;
#endif

	size = sizeof(struct ena_tx_buffer) * tx_ring->ring_size;

	tx_ring->tx_buffer_info = malloc(size, M_DEVBUF, M_NOWAIT | M_ZERO);
	if (unlikely(tx_ring->tx_buffer_info == NULL))
		return (ENOMEM);

	size = sizeof(uint16_t) * tx_ring->ring_size;
	tx_ring->free_tx_ids = malloc(size, M_DEVBUF, M_NOWAIT | M_ZERO);
	if (unlikely(tx_ring->free_tx_ids == NULL))
		goto err_buf_info_free;

	/* Req id stack for TX OOO completions */
	for (i = 0; i < tx_ring->ring_size; i++)
		tx_ring->free_tx_ids[i] = i;

	/* Reset TX statistics. */
	ena_reset_counters((counter_u64_t *)&tx_ring->tx_stats,
	    sizeof(tx_ring->tx_stats));

	tx_ring->next_to_use = 0;
	tx_ring->next_to_clean = 0;

	/* Make sure that drbr is empty */
	ENA_RING_MTX_LOCK(tx_ring);
	drbr_flush(adapter->ifp, tx_ring->br);
	ENA_RING_MTX_UNLOCK(tx_ring);

	/* ... and create the buffer DMA maps */
	for (i = 0; i < tx_ring->ring_size; i++) {
		err = bus_dmamap_create(adapter->tx_buf_tag, 0,
		    &tx_ring->tx_buffer_info[i].map);
		if (unlikely(err != 0)) {
			ena_trace(ENA_ALERT,
			     "Unable to create Tx DMA map for buffer %d\n", i);
			goto err_buf_info_unmap;
		}
	}

	/* Allocate taskqueues */
	TASK_INIT(&tx_ring->enqueue_task, 0, ena_deferred_mq_start, tx_ring);
	tx_ring->enqueue_tq = taskqueue_create_fast("ena_tx_enque", M_NOWAIT,
	    taskqueue_thread_enqueue, &tx_ring->enqueue_tq);
	if (unlikely(tx_ring->enqueue_tq == NULL)) {
		ena_trace(ENA_ALERT,
		    "Unable to create taskqueue for enqueue task\n");
		i = tx_ring->ring_size;
		goto err_buf_info_unmap;
	}

	/* RSS set cpu for thread */
#ifdef RSS
	CPU_SETOF(que->cpu, &cpu_mask);
	taskqueue_start_threads_cpuset(&tx_ring->enqueue_tq, 1, PI_NET,
	    &cpu_mask, "%s tx_ring enq (bucket %d)",
	    device_get_nameunit(adapter->pdev), que->cpu);
#else /* RSS */
	taskqueue_start_threads(&tx_ring->enqueue_tq, 1, PI_NET,
	    "%s txeq %d", device_get_nameunit(adapter->pdev), que->cpu);
#endif /* RSS */

	return (0);

err_buf_info_unmap:
	while (i--) {
		bus_dmamap_destroy(adapter->tx_buf_tag,
		    tx_ring->tx_buffer_info[i].map);
	}
	free(tx_ring->free_tx_ids, M_DEVBUF);
	tx_ring->free_tx_ids = NULL;
err_buf_info_free:
	free(tx_ring->tx_buffer_info, M_DEVBUF);
	tx_ring->tx_buffer_info = NULL;

	return (ENOMEM);
}

/**
 * ena_free_tx_resources - Free Tx Resources per Queue
 * @adapter: network interface device structure
 * @qid: queue index
 *
 * Free all transmit software resources
 **/
static void
ena_free_tx_resources(struct ena_adapter *adapter, int qid)
{
	struct ena_ring *tx_ring = &adapter->tx_ring[qid];

	while (taskqueue_cancel(tx_ring->enqueue_tq, &tx_ring->enqueue_task,
	    NULL))
		taskqueue_drain(tx_ring->enqueue_tq, &tx_ring->enqueue_task);

	taskqueue_free(tx_ring->enqueue_tq);

	ENA_RING_MTX_LOCK(tx_ring);
	/* Flush buffer ring, */
	drbr_flush(adapter->ifp, tx_ring->br);

	/* Free buffer DMA maps, */
	for (int i = 0; i < tx_ring->ring_size; i++) {
		m_freem(tx_ring->tx_buffer_info[i].mbuf);
		tx_ring->tx_buffer_info[i].mbuf = NULL;
		bus_dmamap_unload(adapter->tx_buf_tag,
		    tx_ring->tx_buffer_info[i].map);
		bus_dmamap_destroy(adapter->tx_buf_tag,
		    tx_ring->tx_buffer_info[i].map);
	}
	ENA_RING_MTX_UNLOCK(tx_ring);

	/* And free allocated memory. */
	free(tx_ring->tx_buffer_info, M_DEVBUF);
	tx_ring->tx_buffer_info = NULL;

	free(tx_ring->free_tx_ids, M_DEVBUF);
	tx_ring->free_tx_ids = NULL;
}

/**
 * ena_setup_all_tx_resources - allocate all queues Tx resources
 * @adapter: network interface device structure
 *
 * Returns 0 on success, otherwise on failure.
 **/
static int
ena_setup_all_tx_resources(struct ena_adapter *adapter)
{
	int i, rc;

	for (i = 0; i < adapter->num_queues; i++) {
		rc = ena_setup_tx_resources(adapter, i);
		if (rc != 0) {
			device_printf(adapter->pdev,
			    "Allocation for Tx Queue %u failed\n", i);
			goto err_setup_tx;
		}
	}

	return (0);

err_setup_tx:
	/* Rewind the index freeing the rings as we go */
	while (i--)
		ena_free_tx_resources(adapter, i);
	return (rc);
}

/**
 * ena_free_all_tx_resources - Free Tx Resources for All Queues
 * @adapter: network interface device structure
 *
 * Free all transmit software resources
 **/
static void
ena_free_all_tx_resources(struct ena_adapter *adapter)
{
	int i;

	for (i = 0; i < adapter->num_queues; i++)
		ena_free_tx_resources(adapter, i);
}

static inline int
validate_rx_req_id(struct ena_ring *rx_ring, uint16_t req_id)
{
	if (likely(req_id < rx_ring->ring_size))
		return (0);

	device_printf(rx_ring->adapter->pdev, "Invalid rx req_id: %hu\n",
	    req_id);
	counter_u64_add(rx_ring->rx_stats.bad_req_id, 1);

	/* Trigger device reset */
	rx_ring->adapter->reset_reason = ENA_REGS_RESET_INV_RX_REQ_ID;
	rx_ring->adapter->trigger_reset = true;

	return (EFAULT);
}

/**
 * ena_setup_rx_resources - allocate Rx resources (Descriptors)
 * @adapter: network interface device structure
 * @qid: queue index
 *
 * Returns 0 on success, otherwise on failure.
 **/
static int
ena_setup_rx_resources(struct ena_adapter *adapter, unsigned int qid)
{
	struct ena_que *que = &adapter->que[qid];
	struct ena_ring *rx_ring = que->rx_ring;
	int size, err, i;
#ifdef	RSS
	cpuset_t cpu_mask;
#endif

	size = sizeof(struct ena_rx_buffer) * rx_ring->ring_size;

	/*
	 * Alloc extra element so in rx path
	 * we can always prefetch rx_info + 1
	 */
	size += sizeof(struct ena_rx_buffer);

	rx_ring->rx_buffer_info = malloc(size, M_DEVBUF, M_WAITOK | M_ZERO);

	size = sizeof(uint16_t) * rx_ring->ring_size;
	rx_ring->free_rx_ids = malloc(size, M_DEVBUF, M_WAITOK);

	for (i = 0; i < rx_ring->ring_size; i++)
		rx_ring->free_rx_ids[i] = i;

	/* Reset RX statistics. */
	ena_reset_counters((counter_u64_t *)&rx_ring->rx_stats,
	    sizeof(rx_ring->rx_stats));

	rx_ring->next_to_clean = 0;
	rx_ring->next_to_use = 0;

	/* ... and create the buffer DMA maps */
	for (i = 0; i < rx_ring->ring_size; i++) {
		err = bus_dmamap_create(adapter->rx_buf_tag, 0,
		    &(rx_ring->rx_buffer_info[i].map));
		if (err != 0) {
			ena_trace(ENA_ALERT,
			    "Unable to create Rx DMA map for buffer %d\n", i);
			goto err_buf_info_unmap;
		}
	}

	/* Create LRO for the ring */
	if ((adapter->ifp->if_capenable & IFCAP_LRO) != 0) {
		int err = tcp_lro_init(&rx_ring->lro);
		if (err != 0) {
			device_printf(adapter->pdev,
			    "LRO[%d] Initialization failed!\n", qid);
		} else {
			ena_trace(ENA_INFO,
			    "RX Soft LRO[%d] Initialized\n", qid);
			rx_ring->lro.ifp = adapter->ifp;
		}
	}

	/* Allocate taskqueues */
	TASK_INIT(&rx_ring->cmpl_task, 0, ena_deferred_rx_cleanup, rx_ring);
	rx_ring->cmpl_tq = taskqueue_create_fast("ena RX completion", M_WAITOK,
	    taskqueue_thread_enqueue, &rx_ring->cmpl_tq);

	/* RSS set cpu for thread */
#ifdef RSS
	CPU_SETOF(que->cpu, &cpu_mask);
	taskqueue_start_threads_cpuset(&rx_ring->cmpl_tq, 1, PI_NET, &cpu_mask,
	    "%s rx_ring cmpl (bucket %d)",
	    device_get_nameunit(adapter->pdev), que->cpu);
#else
	taskqueue_start_threads(&rx_ring->cmpl_tq, 1, PI_NET,
	    "%s rx_ring cmpl %d", device_get_nameunit(adapter->pdev), que->cpu);
#endif

	return (0);

err_buf_info_unmap:
	while (i--) {
		bus_dmamap_destroy(adapter->rx_buf_tag,
		    rx_ring->rx_buffer_info[i].map);
	}

	free(rx_ring->free_rx_ids, M_DEVBUF);
	rx_ring->free_rx_ids = NULL;
	free(rx_ring->rx_buffer_info, M_DEVBUF);
	rx_ring->rx_buffer_info = NULL;
	return (ENOMEM);
}

/**
 * ena_free_rx_resources - Free Rx Resources
 * @adapter: network interface device structure
 * @qid: queue index
 *
 * Free all receive software resources
 **/
static void
ena_free_rx_resources(struct ena_adapter *adapter, unsigned int qid)
{
	struct ena_ring *rx_ring = &adapter->rx_ring[qid];

	while (taskqueue_cancel(rx_ring->cmpl_tq, &rx_ring->cmpl_task, NULL) != 0)
		taskqueue_drain(rx_ring->cmpl_tq, &rx_ring->cmpl_task);

	taskqueue_free(rx_ring->cmpl_tq);

	/* Free buffer DMA maps, */
	for (int i = 0; i < rx_ring->ring_size; i++) {
		m_freem(rx_ring->rx_buffer_info[i].mbuf);
		rx_ring->rx_buffer_info[i].mbuf = NULL;
		bus_dmamap_unload(adapter->rx_buf_tag,
		    rx_ring->rx_buffer_info[i].map);
		bus_dmamap_destroy(adapter->rx_buf_tag,
		    rx_ring->rx_buffer_info[i].map);
	}

	/* free LRO resources, */
	tcp_lro_free(&rx_ring->lro);

	/* free allocated memory */
	free(rx_ring->rx_buffer_info, M_DEVBUF);
	rx_ring->rx_buffer_info = NULL;

	free(rx_ring->free_rx_ids, M_DEVBUF);
	rx_ring->free_rx_ids = NULL;
}

/**
 * ena_setup_all_rx_resources - allocate all queues Rx resources
 * @adapter: network interface device structure
 *
 * Returns 0 on success, otherwise on failure.
 **/
static int
ena_setup_all_rx_resources(struct ena_adapter *adapter)
{
	int i, rc = 0;

	for (i = 0; i < adapter->num_queues; i++) {
		rc = ena_setup_rx_resources(adapter, i);
		if (rc != 0) {
			device_printf(adapter->pdev,
			    "Allocation for Rx Queue %u failed\n", i);
			goto err_setup_rx;
		}
	}
	return (0);

err_setup_rx:
	/* rewind the index freeing the rings as we go */
	while (i--)
		ena_free_rx_resources(adapter, i);
	return (rc);
}

/**
 * ena_free_all_rx_resources - Free Rx resources for all queues
 * @adapter: network interface device structure
 *
 * Free all receive software resources
 **/
static void
ena_free_all_rx_resources(struct ena_adapter *adapter)
{
	int i;

	for (i = 0; i < adapter->num_queues; i++)
		ena_free_rx_resources(adapter, i);
}

static inline int
ena_alloc_rx_mbuf(struct ena_adapter *adapter,
    struct ena_ring *rx_ring, struct ena_rx_buffer *rx_info)
{
	struct ena_com_buf *ena_buf;
	bus_dma_segment_t segs[1];
	int nsegs, error;
	int mlen;

	/* if previous allocated frag is not used */
	if (unlikely(rx_info->mbuf != NULL))
		return (0);

	/* Get mbuf using UMA allocator */
	rx_info->mbuf = m_getjcl(M_NOWAIT, MT_DATA, M_PKTHDR, MJUM16BYTES);

	if (unlikely(rx_info->mbuf == NULL)) {
		counter_u64_add(rx_ring->rx_stats.mjum_alloc_fail, 1);
		rx_info->mbuf = m_getcl(M_NOWAIT, MT_DATA, M_PKTHDR);
		if (unlikely(rx_info->mbuf == NULL)) {
			counter_u64_add(rx_ring->rx_stats.mbuf_alloc_fail, 1);
			return (ENOMEM);
		}
		mlen = MCLBYTES;
	} else {
		mlen = MJUM16BYTES;
	}
	/* Set mbuf length*/
	rx_info->mbuf->m_pkthdr.len = rx_info->mbuf->m_len = mlen;

	/* Map packets for DMA */
	ena_trace(ENA_DBG | ENA_RSC | ENA_RXPTH,
	    "Using tag %p for buffers' DMA mapping, mbuf %p len: %d",
	    adapter->rx_buf_tag,rx_info->mbuf, rx_info->mbuf->m_len);
	error = bus_dmamap_load_mbuf_sg(adapter->rx_buf_tag, rx_info->map,
	    rx_info->mbuf, segs, &nsegs, BUS_DMA_NOWAIT);
	if (unlikely((error != 0) || (nsegs != 1))) {
		ena_trace(ENA_WARNING, "failed to map mbuf, error: %d, "
		    "nsegs: %d\n", error, nsegs);
		counter_u64_add(rx_ring->rx_stats.dma_mapping_err, 1);
		goto exit;

	}

	bus_dmamap_sync(adapter->rx_buf_tag, rx_info->map, BUS_DMASYNC_PREREAD);

	ena_buf = &rx_info->ena_buf;
	ena_buf->paddr = segs[0].ds_addr;
	ena_buf->len = mlen;

	ena_trace(ENA_DBG | ENA_RSC | ENA_RXPTH,
	    "ALLOC RX BUF: mbuf %p, rx_info %p, len %d, paddr %#jx\n",
	    rx_info->mbuf, rx_info,ena_buf->len, (uintmax_t)ena_buf->paddr);

	return (0);

exit:
	m_freem(rx_info->mbuf);
	rx_info->mbuf = NULL;
	return (EFAULT);
}

static void
ena_free_rx_mbuf(struct ena_adapter *adapter, struct ena_ring *rx_ring,
    struct ena_rx_buffer *rx_info)
{

	if (rx_info->mbuf == NULL) {
		ena_trace(ENA_WARNING, "Trying to free unallocated buffer\n");
		return;
	}

	bus_dmamap_unload(adapter->rx_buf_tag, rx_info->map);
	m_freem(rx_info->mbuf);
	rx_info->mbuf = NULL;
}

/**
 * ena_refill_rx_bufs - Refills ring with descriptors
 * @rx_ring: the ring which we want to feed with free descriptors
 * @num: number of descriptors to refill
 * Refills the ring with newly allocated DMA-mapped mbufs for receiving
 **/
static int
ena_refill_rx_bufs(struct ena_ring *rx_ring, uint32_t num)
{
	struct ena_adapter *adapter = rx_ring->adapter;
	uint16_t next_to_use, req_id;
	uint32_t i;
	int rc;

	ena_trace(ENA_DBG | ENA_RXPTH | ENA_RSC, "refill qid: %d",
	    rx_ring->qid);

	next_to_use = rx_ring->next_to_use;

	for (i = 0; i < num; i++) {
		struct ena_rx_buffer *rx_info;

		ena_trace(ENA_DBG | ENA_RXPTH | ENA_RSC,
		    "RX buffer - next to use: %d", next_to_use);

		req_id = rx_ring->free_rx_ids[next_to_use];
		rc = validate_rx_req_id(rx_ring, req_id);
		if (unlikely(rc != 0))
			break;

		rx_info = &rx_ring->rx_buffer_info[req_id];

		rc = ena_alloc_rx_mbuf(adapter, rx_ring, rx_info);
		if (unlikely(rc != 0)) {
			ena_trace(ENA_WARNING,
			    "failed to alloc buffer for rx queue %d\n",
			    rx_ring->qid);
			break;
		}
		rc = ena_com_add_single_rx_desc(rx_ring->ena_com_io_sq,
		    &rx_info->ena_buf, req_id);
		if (unlikely(rc != 0)) {
			ena_trace(ENA_WARNING,
			    "failed to add buffer for rx queue %d\n",
			    rx_ring->qid);
			break;
		}
		next_to_use = ENA_RX_RING_IDX_NEXT(next_to_use,
		    rx_ring->ring_size);
	}

	if (unlikely(i < num)) {
		counter_u64_add(rx_ring->rx_stats.refil_partial, 1);
		ena_trace(ENA_WARNING,
		     "refilled rx qid %d with only %d mbufs (from %d)\n",
		     rx_ring->qid, i, num);
	}

	if (likely(i != 0)) {
		wmb();
		ena_com_write_sq_doorbell(rx_ring->ena_com_io_sq);
	}
	rx_ring->next_to_use = next_to_use;
	return (i);
}

static void
ena_free_rx_bufs(struct ena_adapter *adapter, unsigned int qid)
{
	struct ena_ring *rx_ring = &adapter->rx_ring[qid];
	unsigned int i;

	for (i = 0; i < rx_ring->ring_size; i++) {
		struct ena_rx_buffer *rx_info = &rx_ring->rx_buffer_info[i];

		if (rx_info->mbuf != NULL)
			ena_free_rx_mbuf(adapter, rx_ring, rx_info);
	}
}

/**
 * ena_refill_all_rx_bufs - allocate all queues Rx buffers
 * @adapter: network interface device structure
 *
 */
static void
ena_refill_all_rx_bufs(struct ena_adapter *adapter)
{
	struct ena_ring *rx_ring;
	int i, rc, bufs_num;

	for (i = 0; i < adapter->num_queues; i++) {
		rx_ring = &adapter->rx_ring[i];
		bufs_num = rx_ring->ring_size - 1;
		rc = ena_refill_rx_bufs(rx_ring, bufs_num);

		if (unlikely(rc != bufs_num))
			ena_trace(ENA_WARNING, "refilling Queue %d failed. "
			    "Allocated %d buffers from: %d\n", i, rc, bufs_num);
	}
}

static void
ena_free_all_rx_bufs(struct ena_adapter *adapter)
{
	int i;

	for (i = 0; i < adapter->num_queues; i++)
		ena_free_rx_bufs(adapter, i);
}

/**
 * ena_free_tx_bufs - Free Tx Buffers per Queue
 * @adapter: network interface device structure
 * @qid: queue index
 **/
static void
ena_free_tx_bufs(struct ena_adapter *adapter, unsigned int qid)
{
	bool print_once = true;
	struct ena_ring *tx_ring = &adapter->tx_ring[qid];

	ENA_RING_MTX_LOCK(tx_ring);
	for (int i = 0; i < tx_ring->ring_size; i++) {
		struct ena_tx_buffer *tx_info = &tx_ring->tx_buffer_info[i];

		if (tx_info->mbuf == NULL)
			continue;

		if (print_once) {
			device_printf(adapter->pdev,
			    "free uncompleted tx mbuf qid %d idx 0x%x",
			    qid, i);
			print_once = false;
		} else {
			ena_trace(ENA_DBG,
			    "free uncompleted tx mbuf qid %d idx 0x%x",
			     qid, i);
		}

		bus_dmamap_unload(adapter->tx_buf_tag, tx_info->map);
		m_free(tx_info->mbuf);
		tx_info->mbuf = NULL;
	}
	ENA_RING_MTX_UNLOCK(tx_ring);
}

static void
ena_free_all_tx_bufs(struct ena_adapter *adapter)
{

	for (int i = 0; i < adapter->num_queues; i++)
		ena_free_tx_bufs(adapter, i);
}

static void
ena_destroy_all_tx_queues(struct ena_adapter *adapter)
{
	uint16_t ena_qid;
	int i;

	for (i = 0; i < adapter->num_queues; i++) {
		ena_qid = ENA_IO_TXQ_IDX(i);
		ena_com_destroy_io_queue(adapter->ena_dev, ena_qid);
	}
}

static void
ena_destroy_all_rx_queues(struct ena_adapter *adapter)
{
	uint16_t ena_qid;
	int i;

	for (i = 0; i < adapter->num_queues; i++) {
		ena_qid = ENA_IO_RXQ_IDX(i);
		ena_com_destroy_io_queue(adapter->ena_dev, ena_qid);
	}
}

static void
ena_destroy_all_io_queues(struct ena_adapter *adapter)
{
	ena_destroy_all_tx_queues(adapter);
	ena_destroy_all_rx_queues(adapter);
}

static inline int
validate_tx_req_id(struct ena_ring *tx_ring, uint16_t req_id)
{
	struct ena_adapter *adapter = tx_ring->adapter;
	struct ena_tx_buffer *tx_info = NULL;

	if (likely(req_id < tx_ring->ring_size)) {
		tx_info = &tx_ring->tx_buffer_info[req_id];
		if (tx_info->mbuf != NULL)
			return (0);
	}

	if (tx_info->mbuf == NULL)
		device_printf(adapter->pdev,
		    "tx_info doesn't have valid mbuf\n");
	else
		device_printf(adapter->pdev, "Invalid req_id: %hu\n", req_id);

	counter_u64_add(tx_ring->tx_stats.bad_req_id, 1);

	return (EFAULT);
}

static int
ena_create_io_queues(struct ena_adapter *adapter)
{
	struct ena_com_dev *ena_dev = adapter->ena_dev;
	struct ena_com_create_io_ctx ctx;
	struct ena_ring *ring;
	uint16_t ena_qid;
	uint32_t msix_vector;
	int rc, i;

	/* Create TX queues */
	for (i = 0; i < adapter->num_queues; i++) {
		msix_vector = ENA_IO_IRQ_IDX(i);
		ena_qid = ENA_IO_TXQ_IDX(i);
		ctx.mem_queue_type = ena_dev->tx_mem_queue_type;
		ctx.direction = ENA_COM_IO_QUEUE_DIRECTION_TX;
		ctx.queue_size = adapter->tx_ring_size;
		ctx.msix_vector = msix_vector;
		ctx.qid = ena_qid;
		rc = ena_com_create_io_queue(ena_dev, &ctx);
		if (rc != 0) {
			device_printf(adapter->pdev,
			    "Failed to create io TX queue #%d rc: %d\n", i, rc);
			goto err_tx;
		}
		ring = &adapter->tx_ring[i];
		rc = ena_com_get_io_handlers(ena_dev, ena_qid,
		    &ring->ena_com_io_sq,
		    &ring->ena_com_io_cq);
		if (rc != 0) {
			device_printf(adapter->pdev,
			    "Failed to get TX queue handlers. TX queue num"
			    " %d rc: %d\n", i, rc);
			ena_com_destroy_io_queue(ena_dev, ena_qid);
			goto err_tx;
		}
	}

	/* Create RX queues */
	for (i = 0; i < adapter->num_queues; i++) {
		msix_vector = ENA_IO_IRQ_IDX(i);
		ena_qid = ENA_IO_RXQ_IDX(i);
		ctx.mem_queue_type = ENA_ADMIN_PLACEMENT_POLICY_HOST;
		ctx.direction = ENA_COM_IO_QUEUE_DIRECTION_RX;
		ctx.queue_size = adapter->rx_ring_size;
		ctx.msix_vector = msix_vector;
		ctx.qid = ena_qid;
		rc = ena_com_create_io_queue(ena_dev, &ctx);
		if (unlikely(rc != 0)) {
			device_printf(adapter->pdev,
			    "Failed to create io RX queue[%d] rc: %d\n", i, rc);
			goto err_rx;
		}

		ring = &adapter->rx_ring[i];
		rc = ena_com_get_io_handlers(ena_dev, ena_qid,
		    &ring->ena_com_io_sq,
		    &ring->ena_com_io_cq);
		if (unlikely(rc != 0)) {
			device_printf(adapter->pdev,
			    "Failed to get RX queue handlers. RX queue num"
			    " %d rc: %d\n", i, rc);
			ena_com_destroy_io_queue(ena_dev, ena_qid);
			goto err_rx;
		}
	}

	return (0);

err_rx:
	while (i--)
		ena_com_destroy_io_queue(ena_dev, ENA_IO_RXQ_IDX(i));
	i = adapter->num_queues;
err_tx:
	while (i--)
		ena_com_destroy_io_queue(ena_dev, ENA_IO_TXQ_IDX(i));

	return (ENXIO);
}

/**
 * ena_tx_cleanup - clear sent packets and corresponding descriptors
 * @tx_ring: ring for which we want to clean packets
 *
 * Once packets are sent, we ask the device in a loop for no longer used
 * descriptors. We find the related mbuf chain in a map (index in an array)
 * and free it, then update ring state.
 * This is performed in "endless" loop, updating ring pointers every
 * TX_COMMIT. The first check of free descriptor is performed before the actual
 * loop, then repeated at the loop end.
 **/
static int
ena_tx_cleanup(struct ena_ring *tx_ring)
{
	struct ena_adapter *adapter;
	struct ena_com_io_cq* io_cq;
	uint16_t next_to_clean;
	uint16_t req_id;
	uint16_t ena_qid;
	unsigned int total_done = 0;
	int rc;
	int commit = TX_COMMIT;
	int budget = TX_BUDGET;
	int work_done;

	adapter = tx_ring->que->adapter;
	ena_qid = ENA_IO_TXQ_IDX(tx_ring->que->id);
	io_cq = &adapter->ena_dev->io_cq_queues[ena_qid];
	next_to_clean = tx_ring->next_to_clean;

	do {
		struct ena_tx_buffer *tx_info;
		struct mbuf *mbuf;

		rc = ena_com_tx_comp_req_id_get(io_cq, &req_id);
		if (unlikely(rc != 0))
			break;

		rc = validate_tx_req_id(tx_ring, req_id);
		if (unlikely(rc != 0))
			break;

		tx_info = &tx_ring->tx_buffer_info[req_id];

		mbuf = tx_info->mbuf;

		tx_info->mbuf = NULL;
		bintime_clear(&tx_info->timestamp);

		if (likely(tx_info->num_of_bufs != 0)) {
			/* Map is no longer required */
			bus_dmamap_unload(adapter->tx_buf_tag, tx_info->map);
		}

		ena_trace(ENA_DBG | ENA_TXPTH, "tx: q %d mbuf %p completed",
		    tx_ring->qid, mbuf);

		m_freem(mbuf);

		total_done += tx_info->tx_descs;

		tx_ring->free_tx_ids[next_to_clean] = req_id;
		next_to_clean = ENA_TX_RING_IDX_NEXT(next_to_clean,
		    tx_ring->ring_size);

		if (unlikely(--commit == 0)) {
			commit = TX_COMMIT;
			/* update ring state every TX_COMMIT descriptor */
			tx_ring->next_to_clean = next_to_clean;
			ena_com_comp_ack(
			    &adapter->ena_dev->io_sq_queues[ena_qid],
			    total_done);
			ena_com_update_dev_comp_head(io_cq);
			total_done = 0;
		}
	} while (likely(--budget));

	work_done = TX_BUDGET - budget;

	ena_trace(ENA_DBG | ENA_TXPTH, "tx: q %d done. total pkts: %d",
	tx_ring->qid, work_done);

	/* If there is still something to commit update ring state */
	if (likely(commit != TX_COMMIT)) {
		tx_ring->next_to_clean = next_to_clean;
		ena_com_comp_ack(&adapter->ena_dev->io_sq_queues[ena_qid],
		    total_done);
		ena_com_update_dev_comp_head(io_cq);
	}

	taskqueue_enqueue(tx_ring->enqueue_tq, &tx_ring->enqueue_task);

	return (work_done);
}

static void
ena_rx_hash_mbuf(struct ena_ring *rx_ring, struct ena_com_rx_ctx *ena_rx_ctx,
    struct mbuf *mbuf)
{
	struct ena_adapter *adapter = rx_ring->adapter;

	if (likely(adapter->rss_support)) {
		mbuf->m_pkthdr.flowid = ena_rx_ctx->hash;

		if (ena_rx_ctx->frag &&
		    (ena_rx_ctx->l3_proto != ENA_ETH_IO_L3_PROTO_UNKNOWN)) {
			M_HASHTYPE_SET(mbuf, M_HASHTYPE_OPAQUE_HASH);
			return;
		}

		switch (ena_rx_ctx->l3_proto) {
		case ENA_ETH_IO_L3_PROTO_IPV4:
			switch (ena_rx_ctx->l4_proto) {
			case ENA_ETH_IO_L4_PROTO_TCP:
				M_HASHTYPE_SET(mbuf, M_HASHTYPE_RSS_TCP_IPV4);
				break;
			case ENA_ETH_IO_L4_PROTO_UDP:
				M_HASHTYPE_SET(mbuf, M_HASHTYPE_RSS_UDP_IPV4);
				break;
			default:
				M_HASHTYPE_SET(mbuf, M_HASHTYPE_RSS_IPV4);
			}
			break;
		case ENA_ETH_IO_L3_PROTO_IPV6:
			switch (ena_rx_ctx->l4_proto) {
			case ENA_ETH_IO_L4_PROTO_TCP:
				M_HASHTYPE_SET(mbuf, M_HASHTYPE_RSS_TCP_IPV6);
				break;
			case ENA_ETH_IO_L4_PROTO_UDP:
				M_HASHTYPE_SET(mbuf, M_HASHTYPE_RSS_UDP_IPV6);
				break;
			default:
				M_HASHTYPE_SET(mbuf, M_HASHTYPE_RSS_IPV6);
			}
			break;
		case ENA_ETH_IO_L3_PROTO_UNKNOWN:
			M_HASHTYPE_SET(mbuf, M_HASHTYPE_NONE);
			break;
		default:
			M_HASHTYPE_SET(mbuf, M_HASHTYPE_OPAQUE_HASH);
		}
	} else {
		mbuf->m_pkthdr.flowid = rx_ring->qid;
		M_HASHTYPE_SET(mbuf, M_HASHTYPE_NONE);
	}
}

/**
 * ena_rx_mbuf - assemble mbuf from descriptors
 * @rx_ring: ring for which we want to clean packets
 * @ena_bufs: buffer info
 * @ena_rx_ctx: metadata for this packet(s)
 * @next_to_clean: ring pointer, will be updated only upon success
 *
 **/
static struct mbuf*
ena_rx_mbuf(struct ena_ring *rx_ring, struct ena_com_rx_buf_info *ena_bufs,
    struct ena_com_rx_ctx *ena_rx_ctx, uint16_t *next_to_clean)
{
	struct mbuf *mbuf;
	struct ena_rx_buffer *rx_info;
	struct ena_adapter *adapter;
	unsigned int descs = ena_rx_ctx->descs;
	uint16_t ntc, len, req_id, buf = 0;

	ntc = *next_to_clean;
	adapter = rx_ring->adapter;
	rx_info = &rx_ring->rx_buffer_info[ntc];

	if (unlikely(rx_info->mbuf == NULL)) {
		device_printf(adapter->pdev, "NULL mbuf in rx_info");
		return (NULL);
	}

	len = ena_bufs[buf].len;
	req_id = ena_bufs[buf].req_id;
	rx_info = &rx_ring->rx_buffer_info[req_id];

	ena_trace(ENA_DBG | ENA_RXPTH, "rx_info %p, mbuf %p, paddr %jx",
	    rx_info, rx_info->mbuf, (uintmax_t)rx_info->ena_buf.paddr);

	mbuf = rx_info->mbuf;
	mbuf->m_flags |= M_PKTHDR;
	mbuf->m_pkthdr.len = len;
	mbuf->m_len = len;
	mbuf->m_pkthdr.rcvif = rx_ring->que->adapter->ifp;

	/* Fill mbuf with hash key and it's interpretation for optimization */
	ena_rx_hash_mbuf(rx_ring, ena_rx_ctx, mbuf);

	ena_trace(ENA_DBG | ENA_RXPTH, "rx mbuf 0x%p, flags=0x%x, len: %d",
	    mbuf, mbuf->m_flags, mbuf->m_pkthdr.len);

	/* DMA address is not needed anymore, unmap it */
	bus_dmamap_unload(rx_ring->adapter->rx_buf_tag, rx_info->map);

	rx_info->mbuf = NULL;
	rx_ring->free_rx_ids[ntc] = req_id;
	ntc = ENA_RX_RING_IDX_NEXT(ntc, rx_ring->ring_size);

	/*
	 * While we have more than 1 descriptors for one rcvd packet, append
	 * other mbufs to the main one
	 */
	while (--descs) {
		++buf;
		len = ena_bufs[buf].len;
		req_id = ena_bufs[buf].req_id;
		rx_info = &rx_ring->rx_buffer_info[req_id];

		if (unlikely(rx_info->mbuf == NULL)) {
			device_printf(adapter->pdev, "NULL mbuf in rx_info");
			/*
			 * If one of the required mbufs was not allocated yet,
			 * we can break there.
			 * All earlier used descriptors will be reallocated
			 * later and not used mbufs can be reused.
			 * The next_to_clean pointer will not be updated in case
			 * of an error, so caller should advance it manually
			 * in error handling routine to keep it up to date
			 * with hw ring.
			 */
			m_freem(mbuf);
			return (NULL);
		}

		if (unlikely(m_append(mbuf, len, rx_info->mbuf->m_data) == 0)) {
			counter_u64_add(rx_ring->rx_stats.mbuf_alloc_fail, 1);
			ena_trace(ENA_WARNING, "Failed to append Rx mbuf %p",
			    mbuf);
		}

		ena_trace(ENA_DBG | ENA_RXPTH,
		    "rx mbuf updated. len %d", mbuf->m_pkthdr.len);

		/* Free already appended mbuf, it won't be useful anymore */
		bus_dmamap_unload(rx_ring->adapter->rx_buf_tag, rx_info->map);
		m_freem(rx_info->mbuf);
		rx_info->mbuf = NULL;

		rx_ring->free_rx_ids[ntc] = req_id;
		ntc = ENA_RX_RING_IDX_NEXT(ntc, rx_ring->ring_size);
	}

	*next_to_clean = ntc;

	return (mbuf);
}

/**
 * ena_rx_checksum - indicate in mbuf if hw indicated a good cksum
 **/
static inline void
ena_rx_checksum(struct ena_ring *rx_ring, struct ena_com_rx_ctx *ena_rx_ctx,
    struct mbuf *mbuf)
{

	/* if IP and error */
	if (unlikely((ena_rx_ctx->l3_proto == ENA_ETH_IO_L3_PROTO_IPV4) &&
	    ena_rx_ctx->l3_csum_err)) {
		/* ipv4 checksum error */
		mbuf->m_pkthdr.csum_flags = 0;
		counter_u64_add(rx_ring->rx_stats.bad_csum, 1);
		ena_trace(ENA_DBG, "RX IPv4 header checksum error");
		return;
	}

	/* if TCP/UDP */
	if ((ena_rx_ctx->l4_proto == ENA_ETH_IO_L4_PROTO_TCP) ||
	    (ena_rx_ctx->l4_proto == ENA_ETH_IO_L4_PROTO_UDP)) {
		if (ena_rx_ctx->l4_csum_err) {
			/* TCP/UDP checksum error */
			mbuf->m_pkthdr.csum_flags = 0;
			counter_u64_add(rx_ring->rx_stats.bad_csum, 1);
			ena_trace(ENA_DBG, "RX L4 checksum error");
		} else {
			mbuf->m_pkthdr.csum_flags = CSUM_IP_CHECKED;
			mbuf->m_pkthdr.csum_flags |= CSUM_IP_VALID;
		}
	}
}

static void
ena_deferred_rx_cleanup(void *arg, int pending)
{
	struct ena_ring *rx_ring = arg;
	int budget = CLEAN_BUDGET;

	ENA_RING_MTX_LOCK(rx_ring);
	/*
	 * If deferred task was executed, perform cleanup of all awaiting
	 * descs (or until given budget is depleted to avoid infinite loop).
	 */
	while (likely(budget--)) {
		if (ena_rx_cleanup(rx_ring) == 0)
			break;
	}
	ENA_RING_MTX_UNLOCK(rx_ring);
}

/**
 * ena_rx_cleanup - handle rx irq
 * @arg: ring for which irq is being handled
 **/
static int
ena_rx_cleanup(struct ena_ring *rx_ring)
{
	struct ena_adapter *adapter;
	struct mbuf *mbuf;
	struct ena_com_rx_ctx ena_rx_ctx;
	struct ena_com_io_cq* io_cq;
	struct ena_com_io_sq* io_sq;
	if_t ifp;
	uint16_t ena_qid;
	uint16_t next_to_clean;
	uint32_t refill_required;
	uint32_t refill_threshold;
	uint32_t do_if_input = 0;
	unsigned int qid;
	int rc, i;
	int budget = RX_BUDGET;

	adapter = rx_ring->que->adapter;
	ifp = adapter->ifp;
	qid = rx_ring->que->id;
	ena_qid = ENA_IO_RXQ_IDX(qid);
	io_cq = &adapter->ena_dev->io_cq_queues[ena_qid];
	io_sq = &adapter->ena_dev->io_sq_queues[ena_qid];
	next_to_clean = rx_ring->next_to_clean;

	ena_trace(ENA_DBG, "rx: qid %d", qid);

	do {
		ena_rx_ctx.ena_bufs = rx_ring->ena_bufs;
		ena_rx_ctx.max_bufs = adapter->max_rx_sgl_size;
		ena_rx_ctx.descs = 0;
		rc = ena_com_rx_pkt(io_cq, io_sq, &ena_rx_ctx);

		if (unlikely(rc != 0))
			goto error;

		if (unlikely(ena_rx_ctx.descs == 0))
			break;

		ena_trace(ENA_DBG | ENA_RXPTH, "rx: q %d got packet from ena. "
		    "descs #: %d l3 proto %d l4 proto %d hash: %x",
		    rx_ring->qid, ena_rx_ctx.descs, ena_rx_ctx.l3_proto,
		    ena_rx_ctx.l4_proto, ena_rx_ctx.hash);

		/* Receive mbuf from the ring */
		mbuf = ena_rx_mbuf(rx_ring, rx_ring->ena_bufs,
		    &ena_rx_ctx, &next_to_clean);

		/* Exit if we failed to retrieve a buffer */
		if (unlikely(mbuf == NULL)) {
			for (i = 0; i < ena_rx_ctx.descs; ++i) {
				rx_ring->free_rx_ids[next_to_clean] =
				    rx_ring->ena_bufs[i].req_id;
				next_to_clean =
				    ENA_RX_RING_IDX_NEXT(next_to_clean,
				    rx_ring->ring_size);

			}
			break;
		}

		if (((ifp->if_capenable & IFCAP_RXCSUM) != 0) ||
		    ((ifp->if_capenable & IFCAP_RXCSUM_IPV6) != 0)) {
			ena_rx_checksum(rx_ring, &ena_rx_ctx, mbuf);
		}

		counter_enter();
		counter_u64_add_protected(rx_ring->rx_stats.bytes,
		    mbuf->m_pkthdr.len);
		counter_u64_add_protected(adapter->hw_stats.rx_bytes,
		    mbuf->m_pkthdr.len);
		counter_exit();
		/*
		 * LRO is only for IP/TCP packets and TCP checksum of the packet
		 * should be computed by hardware.
		 */
		do_if_input = 1;
		if (((ifp->if_capenable & IFCAP_LRO) != 0)  &&
		    ((mbuf->m_pkthdr.csum_flags & CSUM_IP_VALID) != 0) &&
		    (ena_rx_ctx.l4_proto == ENA_ETH_IO_L4_PROTO_TCP)) {
			/*
			 * Send to the stack if:
			 *  - LRO not enabled, or
			 *  - no LRO resources, or
			 *  - lro enqueue fails
			 */
			if ((rx_ring->lro.lro_cnt != 0) &&
			    (tcp_lro_rx(&rx_ring->lro, mbuf, 0) == 0))
					do_if_input = 0;
		}
		if (do_if_input != 0) {
			ena_trace(ENA_DBG | ENA_RXPTH,
			    "calling if_input() with mbuf %p", mbuf);
			(*ifp->if_input)(ifp, mbuf);
		}

		counter_enter();
		counter_u64_add_protected(rx_ring->rx_stats.cnt, 1);
		counter_u64_add_protected(adapter->hw_stats.rx_packets, 1);
		counter_exit();
	} while (--budget);

	rx_ring->next_to_clean = next_to_clean;

	refill_required = ena_com_free_desc(io_sq);
	refill_threshold = rx_ring->ring_size / ENA_RX_REFILL_THRESH_DIVIDER;

	if (refill_required > refill_threshold) {
		ena_com_update_dev_comp_head(rx_ring->ena_com_io_cq);
		ena_refill_rx_bufs(rx_ring, refill_required);
	}

	tcp_lro_flush_all(&rx_ring->lro);

	return (RX_BUDGET - budget);

error:
	counter_u64_add(rx_ring->rx_stats.bad_desc_num, 1);
	return (RX_BUDGET - budget);
}

/*********************************************************************
 *
 *  MSIX & Interrupt Service routine
 *
 **********************************************************************/

/**
 * ena_handle_msix - MSIX Interrupt Handler for admin/async queue
 * @arg: interrupt number
 **/
static void
ena_intr_msix_mgmnt(void *arg)
{
	struct ena_adapter *adapter = (struct ena_adapter *)arg;

	ena_com_admin_q_comp_intr_handler(adapter->ena_dev);
	if (likely(adapter->running))
		ena_com_aenq_intr_handler(adapter->ena_dev, arg);
}

/**
 * ena_handle_msix - MSIX Interrupt Handler for Tx/Rx
 * @arg: interrupt number
 **/
static void
ena_handle_msix(void *arg)
{
	struct ena_que	*que = arg;
	struct ena_adapter *adapter = que->adapter;
	if_t ifp = adapter->ifp;
	struct ena_ring *tx_ring;
	struct ena_ring *rx_ring;
	struct ena_com_io_cq* io_cq;
	struct ena_eth_io_intr_reg intr_reg;
	int qid, ena_qid;
	int txc, rxc, i;

	if (unlikely((if_getdrvflags(ifp) & IFF_DRV_RUNNING) == 0))
		return;

	ena_trace(ENA_DBG, "MSI-X TX/RX routine");

	tx_ring = que->tx_ring;
	rx_ring = que->rx_ring;
	qid = que->id;
	ena_qid = ENA_IO_TXQ_IDX(qid);
	io_cq = &adapter->ena_dev->io_cq_queues[ena_qid];

	for (i = 0; i < CLEAN_BUDGET; ++i) {
		/*
		 * If lock cannot be acquired, then deferred cleanup task was
		 * being executed and rx ring is being cleaned up in
		 * another thread.
		 */
		if (likely(ENA_RING_MTX_TRYLOCK(rx_ring) != 0)) {
			rxc = ena_rx_cleanup(rx_ring);
			ENA_RING_MTX_UNLOCK(rx_ring);
		} else {
			rxc = 0;
		}

		/* Protection from calling ena_tx_cleanup from ena_start_xmit */
		ENA_RING_MTX_LOCK(tx_ring);
		txc = ena_tx_cleanup(tx_ring);
		ENA_RING_MTX_UNLOCK(tx_ring);

		if (unlikely((if_getdrvflags(ifp) & IFF_DRV_RUNNING) == 0))
			return;

		if ((txc != TX_BUDGET) && (rxc != RX_BUDGET))
		       break;
	}

	/* Signal that work is done and unmask interrupt */
	ena_com_update_intr_reg(&intr_reg,
	    RX_IRQ_INTERVAL,
	    TX_IRQ_INTERVAL,
	    true);
	ena_com_unmask_intr(io_cq, &intr_reg);
}

static int
ena_enable_msix(struct ena_adapter *adapter)
{
	device_t dev = adapter->pdev;
	int msix_vecs, msix_req;
	int i, rc = 0;

	/* Reserved the max msix vectors we might need */
	msix_vecs = ENA_MAX_MSIX_VEC(adapter->num_queues);

	adapter->msix_entries = malloc(msix_vecs * sizeof(struct msix_entry),
	    M_DEVBUF, M_WAITOK | M_ZERO);

	ena_trace(ENA_DBG, "trying to enable MSI-X, vectors: %d", msix_vecs);

	for (i = 0; i < msix_vecs; i++) {
		adapter->msix_entries[i].entry = i;
		/* Vectors must start from 1 */
		adapter->msix_entries[i].vector = i + 1;
	}

	msix_req = msix_vecs;
	rc = pci_alloc_msix(dev, &msix_vecs);
	if (unlikely(rc != 0)) {
		device_printf(dev,
		    "Failed to enable MSIX, vectors %d rc %d\n", msix_vecs, rc);

		rc = ENOSPC;
		goto err_msix_free;
	}

	if (msix_vecs != msix_req) {
		device_printf(dev, "Enable only %d MSI-x (out of %d), reduce "
		    "the number of queues\n", msix_vecs, msix_req);
		adapter->num_queues = msix_vecs - ENA_ADMIN_MSIX_VEC;
	}

	adapter->msix_vecs = msix_vecs;
	adapter->msix_enabled = true;

	return (0);

err_msix_free:
	free(adapter->msix_entries, M_DEVBUF);
	adapter->msix_entries = NULL;

	return (rc);
}

static void
ena_setup_mgmnt_intr(struct ena_adapter *adapter)
{

	snprintf(adapter->irq_tbl[ENA_MGMNT_IRQ_IDX].name,
	    ENA_IRQNAME_SIZE, "ena-mgmnt@pci:%s",
	    device_get_nameunit(adapter->pdev));
	/*
	 * Handler is NULL on purpose, it will be set
	 * when mgmnt interrupt is acquired
	 */
	adapter->irq_tbl[ENA_MGMNT_IRQ_IDX].handler = NULL;
	adapter->irq_tbl[ENA_MGMNT_IRQ_IDX].data = adapter;
	adapter->irq_tbl[ENA_MGMNT_IRQ_IDX].vector =
	    adapter->msix_entries[ENA_MGMNT_IRQ_IDX].vector;
}

static void
ena_setup_io_intr(struct ena_adapter *adapter)
{
	static int last_bind_cpu = -1;
	int irq_idx;

	for (int i = 0; i < adapter->num_queues; i++) {
		irq_idx = ENA_IO_IRQ_IDX(i);

		snprintf(adapter->irq_tbl[irq_idx].name, ENA_IRQNAME_SIZE,
		    "%s-TxRx-%d", device_get_nameunit(adapter->pdev), i);
		adapter->irq_tbl[irq_idx].handler = ena_handle_msix;
		adapter->irq_tbl[irq_idx].data = &adapter->que[i];
		adapter->irq_tbl[irq_idx].vector =
		    adapter->msix_entries[irq_idx].vector;
		ena_trace(ENA_INFO | ENA_IOQ, "ena_setup_io_intr vector: %d\n",
		    adapter->msix_entries[irq_idx].vector);
#ifdef	RSS
		adapter->que[i].cpu = adapter->irq_tbl[irq_idx].cpu =
		    rss_getcpu(i % rss_getnumbuckets());
#else
		/*
		 * We still want to bind rings to the corresponding cpu
		 * using something similar to the RSS round-robin technique.
		 */
		if (unlikely(last_bind_cpu < 0))
			last_bind_cpu = CPU_FIRST();
		adapter->que[i].cpu = adapter->irq_tbl[irq_idx].cpu =
		    last_bind_cpu;
		last_bind_cpu = CPU_NEXT(last_bind_cpu);
#endif
	}
}

static int
ena_request_mgmnt_irq(struct ena_adapter *adapter)
{
	struct ena_irq *irq;
	unsigned long flags;
	int rc, rcc;

	flags = RF_ACTIVE | RF_SHAREABLE;

	irq = &adapter->irq_tbl[ENA_MGMNT_IRQ_IDX];
	irq->res = bus_alloc_resource_any(adapter->pdev, SYS_RES_IRQ,
	    &irq->vector, flags);

	if (unlikely(irq->res == NULL)) {
		device_printf(adapter->pdev, "could not allocate "
		    "irq vector: %d\n", irq->vector);
		return (ENXIO);
	}

	rc = bus_activate_resource(adapter->pdev, SYS_RES_IRQ,
	    irq->vector, irq->res);
	if (unlikely(rc != 0)) {
		device_printf(adapter->pdev, "could not activate "
		    "irq vector: %d\n", irq->vector);
		goto err_res_free;
	}

	rc = bus_setup_intr(adapter->pdev, irq->res,
	    INTR_TYPE_NET | INTR_MPSAFE, NULL, ena_intr_msix_mgmnt,
	    irq->data, &irq->cookie);
	if (unlikely(rc != 0)) {
		device_printf(adapter->pdev, "failed to register "
		    "interrupt handler for irq %ju: %d\n",
		    rman_get_start(irq->res), rc);
		goto err_res_free;
	}
	irq->requested = true;

	return (rc);

err_res_free:
	ena_trace(ENA_INFO | ENA_ADMQ, "releasing resource for irq %d\n",
	    irq->vector);
	rcc = bus_release_resource(adapter->pdev, SYS_RES_IRQ,
	    irq->vector, irq->res);
	if (unlikely(rcc != 0))
		device_printf(adapter->pdev, "dev has no parent while "
		    "releasing res for irq: %d\n", irq->vector);
	irq->res = NULL;

	return (rc);
}

static int
ena_request_io_irq(struct ena_adapter *adapter)
{
	struct ena_irq *irq;
	unsigned long flags = 0;
	int rc = 0, i, rcc;

	if (unlikely(adapter->msix_enabled == 0)) {
		device_printf(adapter->pdev,
		    "failed to request I/O IRQ: MSI-X is not enabled\n");
		return (EINVAL);
	} else {
		flags = RF_ACTIVE | RF_SHAREABLE;
	}

	for (i = ENA_IO_IRQ_FIRST_IDX; i < adapter->msix_vecs; i++) {
		irq = &adapter->irq_tbl[i];

		if (unlikely(irq->requested))
			continue;

		irq->res = bus_alloc_resource_any(adapter->pdev, SYS_RES_IRQ,
		    &irq->vector, flags);
		if (unlikely(irq->res == NULL)) {
			device_printf(adapter->pdev, "could not allocate "
			    "irq vector: %d\n", irq->vector);
			goto err;
		}

		rc = bus_setup_intr(adapter->pdev, irq->res,
		    INTR_TYPE_NET | INTR_MPSAFE, NULL,
		    irq->handler, irq->data, &irq->cookie);
		 if (unlikely(rc != 0)) {
			device_printf(adapter->pdev, "failed to register "
			    "interrupt handler for irq %ju: %d\n",
			    rman_get_start(irq->res), rc);
			goto err;
		}
		irq->requested = true;

#ifdef	RSS
		ena_trace(ENA_INFO, "queue %d - RSS bucket %d\n",
		    i - ENA_IO_IRQ_FIRST_IDX, irq->cpu);
#else
		ena_trace(ENA_INFO, "queue %d - cpu %d\n",
		    i - ENA_IO_IRQ_FIRST_IDX, irq->cpu);
#endif
	}

	return (rc);

err:

	for (; i >= ENA_IO_IRQ_FIRST_IDX; i--) {
		irq = &adapter->irq_tbl[i];
		rcc = 0;

		/* Once we entered err: section and irq->requested is true we
		   free both intr and resources */
		if (irq->requested)
			rcc = bus_teardown_intr(adapter->pdev, irq->res, irq->cookie);
		if (unlikely(rcc != 0))
			device_printf(adapter->pdev, "could not release"
			    " irq: %d, error: %d\n", irq->vector, rcc);

		/* If we entred err: section without irq->requested set we know
		   it was bus_alloc_resource_any() that needs cleanup, provided
		   res is not NULL. In case res is NULL no work in needed in
		   this iteration */
		rcc = 0;
		if (irq->res != NULL) {
			rcc = bus_release_resource(adapter->pdev, SYS_RES_IRQ,
			    irq->vector, irq->res);
		}
		if (unlikely(rcc != 0))
			device_printf(adapter->pdev, "dev has no parent while "
			    "releasing res for irq: %d\n", irq->vector);
		irq->requested = false;
		irq->res = NULL;
	}

	return (rc);
}

static void
ena_free_mgmnt_irq(struct ena_adapter *adapter)
{
	struct ena_irq *irq;
	int rc;

	irq = &adapter->irq_tbl[ENA_MGMNT_IRQ_IDX];
	if (irq->requested) {
		ena_trace(ENA_INFO | ENA_ADMQ, "tear down irq: %d\n",
		    irq->vector);
		rc = bus_teardown_intr(adapter->pdev, irq->res, irq->cookie);
		if (unlikely(rc != 0))
			device_printf(adapter->pdev, "failed to tear "
			    "down irq: %d\n", irq->vector);
		irq->requested = 0;
	}

	if (irq->res != NULL) {
		ena_trace(ENA_INFO | ENA_ADMQ, "release resource irq: %d\n",
		    irq->vector);
		rc = bus_release_resource(adapter->pdev, SYS_RES_IRQ,
		    irq->vector, irq->res);
		irq->res = NULL;
		if (unlikely(rc != 0))
			device_printf(adapter->pdev, "dev has no parent while "
			    "releasing res for irq: %d\n", irq->vector);
	}
}

static void
ena_free_io_irq(struct ena_adapter *adapter)
{
	struct ena_irq *irq;
	int rc;

	for (int i = ENA_IO_IRQ_FIRST_IDX; i < adapter->msix_vecs; i++) {
		irq = &adapter->irq_tbl[i];
		if (irq->requested) {
			ena_trace(ENA_INFO | ENA_IOQ, "tear down irq: %d\n",
			    irq->vector);
			rc = bus_teardown_intr(adapter->pdev, irq->res,
			    irq->cookie);
			if (unlikely(rc != 0)) {
				device_printf(adapter->pdev, "failed to tear "
				    "down irq: %d\n", irq->vector);
			}
			irq->requested = 0;
		}

		if (irq->res != NULL) {
			ena_trace(ENA_INFO | ENA_IOQ, "release resource irq: %d\n",
			    irq->vector);
			rc = bus_release_resource(adapter->pdev, SYS_RES_IRQ,
			    irq->vector, irq->res);
			irq->res = NULL;
			if (unlikely(rc != 0)) {
				device_printf(adapter->pdev, "dev has no parent"
				    " while releasing res for irq: %d\n",
				    irq->vector);
			}
		}
	}
}

static void
ena_free_irqs(struct ena_adapter* adapter)
{

	ena_free_io_irq(adapter);
	ena_free_mgmnt_irq(adapter);
	ena_disable_msix(adapter);
}

static void
ena_disable_msix(struct ena_adapter *adapter)
{

	pci_release_msi(adapter->pdev);

	adapter->msix_vecs = 0;
	free(adapter->msix_entries, M_DEVBUF);
	adapter->msix_entries = NULL;
}

static void
ena_unmask_all_io_irqs(struct ena_adapter *adapter)
{
	struct ena_com_io_cq* io_cq;
	struct ena_eth_io_intr_reg intr_reg;
	uint16_t ena_qid;
	int i;

	/* Unmask interrupts for all queues */
	for (i = 0; i < adapter->num_queues; i++) {
		ena_qid = ENA_IO_TXQ_IDX(i);
		io_cq = &adapter->ena_dev->io_cq_queues[ena_qid];
		ena_com_update_intr_reg(&intr_reg, 0, 0, true);
		ena_com_unmask_intr(io_cq, &intr_reg);
	}
}

/* Configure the Rx forwarding */
static int
ena_rss_configure(struct ena_adapter *adapter)
{
	struct ena_com_dev *ena_dev = adapter->ena_dev;
	int rc;

	/* Set indirect table */
	rc = ena_com_indirect_table_set(ena_dev);
	if (unlikely((rc != 0) && (rc != EOPNOTSUPP)))
		return (rc);

	/* Configure hash function (if supported) */
	rc = ena_com_set_hash_function(ena_dev);
	if (unlikely((rc != 0) && (rc != EOPNOTSUPP)))
		return (rc);

	/* Configure hash inputs (if supported) */
	rc = ena_com_set_hash_ctrl(ena_dev);
	if (unlikely((rc != 0) && (rc != EOPNOTSUPP)))
		return (rc);

	return (0);
}

static int
ena_up_complete(struct ena_adapter *adapter)
{
	int rc;

	if (likely(adapter->rss_support)) {
		rc = ena_rss_configure(adapter);
		if (rc != 0)
			return (rc);
	}

	rc = ena_change_mtu(adapter->ifp, adapter->ifp->if_mtu);
	if (unlikely(rc != 0))
		return (rc);

	ena_refill_all_rx_bufs(adapter);
	ena_reset_counters((counter_u64_t *)&adapter->hw_stats,
	    sizeof(adapter->hw_stats));

	return (0);
}

static int
ena_up(struct ena_adapter *adapter)
{
	int rc = 0;

	if (unlikely(device_is_attached(adapter->pdev) == 0)) {
		device_printf(adapter->pdev, "device is not attached!\n");
		return (ENXIO);
	}

	if (unlikely(!adapter->running)) {
		device_printf(adapter->pdev, "device is not running!\n");
		return (ENXIO);
	}

	if (!adapter->up) {
		device_printf(adapter->pdev, "device is going UP\n");

		/* setup interrupts for IO queues */
		ena_setup_io_intr(adapter);
		rc = ena_request_io_irq(adapter);
		if (unlikely(rc != 0)) {
			ena_trace(ENA_ALERT, "err_req_irq");
			goto err_req_irq;
		}

		/* allocate transmit descriptors */
		rc = ena_setup_all_tx_resources(adapter);
		if (unlikely(rc != 0)) {
			ena_trace(ENA_ALERT, "err_setup_tx");
			goto err_setup_tx;
		}

		/* allocate receive descriptors */
		rc = ena_setup_all_rx_resources(adapter);
		if (unlikely(rc != 0)) {
			ena_trace(ENA_ALERT, "err_setup_rx");
			goto err_setup_rx;
		}

		/* create IO queues for Rx & Tx */
		rc = ena_create_io_queues(adapter);
		if (unlikely(rc != 0)) {
			ena_trace(ENA_ALERT,
			    "create IO queues failed");
			goto err_io_que;
		}

		if (unlikely(adapter->link_status))
			if_link_state_change(adapter->ifp, LINK_STATE_UP);

		rc = ena_up_complete(adapter);
		if (unlikely(rc != 0))
			goto err_up_complete;

		counter_u64_add(adapter->dev_stats.interface_up, 1);

		ena_update_hwassist(adapter);

		if_setdrvflagbits(adapter->ifp, IFF_DRV_RUNNING,
		    IFF_DRV_OACTIVE);

		callout_reset_sbt(&adapter->timer_service, SBT_1S, SBT_1S,
		    ena_timer_service, (void *)adapter, 0);

		adapter->up = true;

		ena_unmask_all_io_irqs(adapter);
	}

	return (0);

err_up_complete:
	ena_destroy_all_io_queues(adapter);
err_io_que:
	ena_free_all_rx_resources(adapter);
err_setup_rx:
	ena_free_all_tx_resources(adapter);
err_setup_tx:
	ena_free_io_irq(adapter);
err_req_irq:
	return (rc);
}

static uint64_t
ena_get_counter(if_t ifp, ift_counter cnt)
{
	struct ena_adapter *adapter;
	struct ena_hw_stats *stats;

	adapter = if_getsoftc(ifp);
	stats = &adapter->hw_stats;

	switch (cnt) {
	case IFCOUNTER_IPACKETS:
		return (counter_u64_fetch(stats->rx_packets));
	case IFCOUNTER_OPACKETS:
		return (counter_u64_fetch(stats->tx_packets));
	case IFCOUNTER_IBYTES:
		return (counter_u64_fetch(stats->rx_bytes));
	case IFCOUNTER_OBYTES:
		return (counter_u64_fetch(stats->tx_bytes));
	case IFCOUNTER_IQDROPS:
		return (counter_u64_fetch(stats->rx_drops));
	default:
		return (if_get_counter_default(ifp, cnt));
	}
}

static int
ena_media_change(if_t ifp)
{
	/* Media Change is not supported by firmware */
	return (0);
}

static void
ena_media_status(if_t ifp, struct ifmediareq *ifmr)
{
	struct ena_adapter *adapter = if_getsoftc(ifp);
	ena_trace(ENA_DBG, "enter");

	mtx_lock(&adapter->global_mtx);

	ifmr->ifm_status = IFM_AVALID;
	ifmr->ifm_active = IFM_ETHER;

	if (!adapter->link_status) {
		mtx_unlock(&adapter->global_mtx);
		ena_trace(ENA_INFO, "link_status = false");
		return;
	}

	ifmr->ifm_status |= IFM_ACTIVE;
	ifmr->ifm_active |= IFM_10G_T | IFM_FDX;

	mtx_unlock(&adapter->global_mtx);
}

static void
ena_init(void *arg)
{
	struct ena_adapter *adapter = (struct ena_adapter *)arg;

	if (!adapter->up) {
		sx_xlock(&adapter->ioctl_sx);
		ena_up(adapter);
		sx_unlock(&adapter->ioctl_sx);
	}
}

static int
ena_ioctl(if_t ifp, u_long command, caddr_t data)
{
	struct ena_adapter *adapter;
	struct ifreq *ifr;
	int rc;

	adapter = ifp->if_softc;
	ifr = (struct ifreq *)data;

	/*
	 * Acquiring lock to prevent from running up and down routines parallel.
	 */
	rc = 0;
	switch (command) {
<<<<<<< HEAD
	case CASE_IOC_IFREQ(SIOCSIFMTU):
=======
	case SIOCSIFMTU:
		if (ifp->if_mtu == ifr->ifr_mtu)
			break;
>>>>>>> e2ad139b
		sx_xlock(&adapter->ioctl_sx);
		ena_down(adapter);

		ena_change_mtu(ifp, ifr_mtu_get(ifr));

		rc = ena_up(adapter);
		sx_unlock(&adapter->ioctl_sx);
		break;

	case CASE_IOC_IFREQ(SIOCSIFFLAGS):
		if ((ifp->if_flags & IFF_UP) != 0) {
			if ((if_getdrvflags(ifp) & IFF_DRV_RUNNING) != 0) {
				if ((ifp->if_flags & (IFF_PROMISC |
				    IFF_ALLMULTI)) != 0) {
					device_printf(adapter->pdev,
					    "ioctl promisc/allmulti\n");
				}
			} else {
				sx_xlock(&adapter->ioctl_sx);
				rc = ena_up(adapter);
				sx_unlock(&adapter->ioctl_sx);
			}
		} else {
			if ((if_getdrvflags(ifp) & IFF_DRV_RUNNING) != 0) {
				sx_xlock(&adapter->ioctl_sx);
				ena_down(adapter);
				sx_unlock(&adapter->ioctl_sx);
			}
		}
		break;

	case CASE_IOC_IFREQ(SIOCADDMULTI):
	case CASE_IOC_IFREQ(SIOCDELMULTI):
		break;

	case CASE_IOC_IFREQ(SIOCSIFMEDIA):
	case SIOCGIFMEDIA:
		rc = ifmedia_ioctl(ifp, ifr, &adapter->media, command);
		break;

	case CASE_IOC_IFREQ(SIOCSIFCAP):
		{
			int reinit = 0;

			if (ifr_reqcap_get(ifr) != ifp->if_capenable) {
				ifp->if_capenable = ifr_reqcap_get(ifr);
				reinit = 1;
			}

			if ((reinit != 0) &&
			    ((if_getdrvflags(ifp) & IFF_DRV_RUNNING) != 0)) {
				sx_xlock(&adapter->ioctl_sx);
				ena_down(adapter);
				rc = ena_up(adapter);
				sx_unlock(&adapter->ioctl_sx);
			}
		}

		break;
	default:
		rc = ether_ioctl(ifp, command, data);
		break;
	}

	return (rc);
}

static int
ena_get_dev_offloads(struct ena_com_dev_get_features_ctx *feat)
{
	int caps = 0;

	if ((feat->offload.tx &
	    (ENA_ADMIN_FEATURE_OFFLOAD_DESC_TX_L4_IPV4_CSUM_FULL_MASK |
	    ENA_ADMIN_FEATURE_OFFLOAD_DESC_TX_L4_IPV4_CSUM_PART_MASK |
		ENA_ADMIN_FEATURE_OFFLOAD_DESC_TX_L3_CSUM_IPV4_MASK)) != 0)
		caps |= IFCAP_TXCSUM;

	if ((feat->offload.tx &
	    (ENA_ADMIN_FEATURE_OFFLOAD_DESC_TX_L4_IPV6_CSUM_FULL_MASK |
	    ENA_ADMIN_FEATURE_OFFLOAD_DESC_TX_L4_IPV6_CSUM_PART_MASK)) != 0)
		caps |= IFCAP_TXCSUM_IPV6;

	if ((feat->offload.tx &
	    ENA_ADMIN_FEATURE_OFFLOAD_DESC_TSO_IPV4_MASK) != 0)
		caps |= IFCAP_TSO4;

	if ((feat->offload.tx &
	    ENA_ADMIN_FEATURE_OFFLOAD_DESC_TSO_IPV6_MASK) != 0)
		caps |= IFCAP_TSO6;

	if ((feat->offload.rx_supported &
	    (ENA_ADMIN_FEATURE_OFFLOAD_DESC_RX_L4_IPV4_CSUM_MASK |
	    ENA_ADMIN_FEATURE_OFFLOAD_DESC_RX_L3_CSUM_IPV4_MASK)) != 0)
		caps |= IFCAP_RXCSUM;

	if ((feat->offload.rx_supported &
	    ENA_ADMIN_FEATURE_OFFLOAD_DESC_RX_L4_IPV6_CSUM_MASK) != 0)
		caps |= IFCAP_RXCSUM_IPV6;

	caps |= IFCAP_LRO | IFCAP_JUMBO_MTU;

	return (caps);
}

static void
ena_update_host_info(struct ena_admin_host_info *host_info, if_t ifp)
{

	host_info->supported_network_features[0] =
	    (uint32_t)if_getcapabilities(ifp);
}

static void
ena_update_hwassist(struct ena_adapter *adapter)
{
	if_t ifp = adapter->ifp;
	uint32_t feat = adapter->tx_offload_cap;
	int cap = if_getcapenable(ifp);
	int flags = 0;

	if_clearhwassist(ifp);

	if ((cap & IFCAP_TXCSUM) != 0) {
		if ((feat &
		    ENA_ADMIN_FEATURE_OFFLOAD_DESC_TX_L3_CSUM_IPV4_MASK) != 0)
			flags |= CSUM_IP;
		if ((feat &
		    (ENA_ADMIN_FEATURE_OFFLOAD_DESC_TX_L4_IPV4_CSUM_FULL_MASK |
		    ENA_ADMIN_FEATURE_OFFLOAD_DESC_TX_L4_IPV4_CSUM_PART_MASK)) != 0)
			flags |= CSUM_IP_UDP | CSUM_IP_TCP;
	}

	if ((cap & IFCAP_TXCSUM_IPV6) != 0)
		flags |= CSUM_IP6_UDP | CSUM_IP6_TCP;

	if ((cap & IFCAP_TSO4) != 0)
		flags |= CSUM_IP_TSO;

	if ((cap & IFCAP_TSO6) != 0)
		flags |= CSUM_IP6_TSO;

	if_sethwassistbits(ifp, flags, 0);
}

static int
ena_setup_ifnet(device_t pdev, struct ena_adapter *adapter,
    struct ena_com_dev_get_features_ctx *feat)
{
	if_t ifp;
	int caps = 0;

	ifp = adapter->ifp = if_gethandle(IFT_ETHER);
	if (unlikely(ifp == NULL)) {
		ena_trace(ENA_ALERT, "can not allocate ifnet structure\n");
		return (ENXIO);
	}
	if_initname(ifp, device_get_name(pdev), device_get_unit(pdev));
	if_setdev(ifp, pdev);
	if_setsoftc(ifp, adapter);

	if_setflags(ifp, IFF_BROADCAST | IFF_SIMPLEX | IFF_MULTICAST);
	if_setinitfn(ifp, ena_init);
	if_settransmitfn(ifp, ena_mq_start);
	if_setqflushfn(ifp, ena_qflush);
	if_setioctlfn(ifp, ena_ioctl);
	if_setgetcounterfn(ifp, ena_get_counter);

	if_setsendqlen(ifp, adapter->tx_ring_size);
	if_setsendqready(ifp);
	if_setmtu(ifp, ETHERMTU);
	if_setbaudrate(ifp, 0);
	/* Zeroize capabilities... */
	if_setcapabilities(ifp, 0);
	if_setcapenable(ifp, 0);
	/* check hardware support */
	caps = ena_get_dev_offloads(feat);
	/* ... and set them */
	if_setcapabilitiesbit(ifp, caps, 0);

	/* TSO parameters */
	ifp->if_hw_tsomax = ENA_TSO_MAXSIZE -
	    (ETHER_HDR_LEN + ETHER_VLAN_ENCAP_LEN);
	ifp->if_hw_tsomaxsegcount = adapter->max_tx_sgl_size - 1;
	ifp->if_hw_tsomaxsegsize = ENA_TSO_MAXSIZE;

	if_setifheaderlen(ifp, sizeof(struct ether_vlan_header));
	if_setcapenable(ifp, if_getcapabilities(ifp));

	/*
	 * Specify the media types supported by this adapter and register
	 * callbacks to update media and link information
	 */
	ifmedia_init(&adapter->media, IFM_IMASK,
	    ena_media_change, ena_media_status);
	ifmedia_add(&adapter->media, IFM_ETHER | IFM_AUTO, 0, NULL);
	ifmedia_set(&adapter->media, IFM_ETHER | IFM_AUTO);

	ether_ifattach(ifp, adapter->mac_addr);

	return (0);
}

static void
ena_down(struct ena_adapter *adapter)
{
	int rc;

	if (adapter->up) {
		device_printf(adapter->pdev, "device is going DOWN\n");

		callout_drain(&adapter->timer_service);

		adapter->up = false;
		if_setdrvflagbits(adapter->ifp, IFF_DRV_OACTIVE,
		    IFF_DRV_RUNNING);

		ena_free_io_irq(adapter);

		if (adapter->trigger_reset) {
			rc = ena_com_dev_reset(adapter->ena_dev,
			    adapter->reset_reason);
			if (unlikely(rc != 0))
				device_printf(adapter->pdev,
				    "Device reset failed\n");
		}

		ena_destroy_all_io_queues(adapter);

		ena_free_all_tx_bufs(adapter);
		ena_free_all_rx_bufs(adapter);
		ena_free_all_tx_resources(adapter);
		ena_free_all_rx_resources(adapter);

		counter_u64_add(adapter->dev_stats.interface_down, 1);
	}
}

static void
ena_tx_csum(struct ena_com_tx_ctx *ena_tx_ctx, struct mbuf *mbuf)
{
	struct ena_com_tx_meta *ena_meta;
	struct ether_vlan_header *eh;
	u32 mss;
	bool offload;
	uint16_t etype;
	int ehdrlen;
	struct ip *ip;
	int iphlen;
	struct tcphdr *th;

	offload = false;
	ena_meta = &ena_tx_ctx->ena_meta;
	mss = mbuf->m_pkthdr.tso_segsz;

	if (mss != 0)
		offload = true;

	if ((mbuf->m_pkthdr.csum_flags & CSUM_TSO) != 0)
		offload = true;

	if ((mbuf->m_pkthdr.csum_flags & CSUM_OFFLOAD) != 0)
		offload = true;

	if (!offload) {
		ena_tx_ctx->meta_valid = 0;
		return;
	}

	/* Determine where frame payload starts. */
	eh = mtod(mbuf, struct ether_vlan_header *);
	if (eh->evl_encap_proto == htons(ETHERTYPE_VLAN)) {
		etype = ntohs(eh->evl_proto);
		ehdrlen = ETHER_HDR_LEN + ETHER_VLAN_ENCAP_LEN;
	} else {
		etype = ntohs(eh->evl_encap_proto);
		ehdrlen = ETHER_HDR_LEN;
	}

	ip = (struct ip *)(mbuf->m_data + ehdrlen);
	iphlen = ip->ip_hl << 2;
	th = (struct tcphdr *)((caddr_t)ip + iphlen);

	if ((mbuf->m_pkthdr.csum_flags & CSUM_IP) != 0) {
		ena_tx_ctx->l3_csum_enable = 1;
	}
	if ((mbuf->m_pkthdr.csum_flags & CSUM_TSO) != 0) {
		ena_tx_ctx->tso_enable = 1;
		ena_meta->l4_hdr_len = (th->th_off);
	}

	switch (etype) {
	case ETHERTYPE_IP:
		ena_tx_ctx->l3_proto = ENA_ETH_IO_L3_PROTO_IPV4;
		if ((ip->ip_off & htons(IP_DF)) != 0)
			ena_tx_ctx->df = 1;
		break;
	case ETHERTYPE_IPV6:
		ena_tx_ctx->l3_proto = ENA_ETH_IO_L3_PROTO_IPV6;

	default:
		break;
	}

	if (ip->ip_p == IPPROTO_TCP) {
		ena_tx_ctx->l4_proto = ENA_ETH_IO_L4_PROTO_TCP;
		if ((mbuf->m_pkthdr.csum_flags &
		    (CSUM_IP_TCP | CSUM_IP6_TCP)) != 0)
			ena_tx_ctx->l4_csum_enable = 1;
		else
			ena_tx_ctx->l4_csum_enable = 0;
	} else if (ip->ip_p == IPPROTO_UDP) {
		ena_tx_ctx->l4_proto = ENA_ETH_IO_L4_PROTO_UDP;
		if ((mbuf->m_pkthdr.csum_flags &
		    (CSUM_IP_UDP | CSUM_IP6_UDP)) != 0)
			ena_tx_ctx->l4_csum_enable = 1;
		else
			ena_tx_ctx->l4_csum_enable = 0;
	} else {
		ena_tx_ctx->l4_proto = ENA_ETH_IO_L4_PROTO_UNKNOWN;
		ena_tx_ctx->l4_csum_enable = 0;
	}

	ena_meta->mss = mss;
	ena_meta->l3_hdr_len = iphlen;
	ena_meta->l3_hdr_offset = ehdrlen;
	ena_tx_ctx->meta_valid = 1;
}

static int
ena_check_and_collapse_mbuf(struct ena_ring *tx_ring, struct mbuf **mbuf)
{
	struct ena_adapter *adapter;
	struct mbuf *collapsed_mbuf;
	int num_frags;

	adapter = tx_ring->adapter;
	num_frags = ena_mbuf_count(*mbuf);

	/* One segment must be reserved for configuration descriptor. */
	if (num_frags < adapter->max_tx_sgl_size)
		return (0);
	counter_u64_add(tx_ring->tx_stats.collapse, 1);

	collapsed_mbuf = m_collapse(*mbuf, M_NOWAIT,
	    adapter->max_tx_sgl_size - 1);
	if (unlikely(collapsed_mbuf == NULL)) {
		counter_u64_add(tx_ring->tx_stats.collapse_err, 1);
		return (ENOMEM);
	}

	/* If mbuf was collapsed succesfully, original mbuf is released. */
	*mbuf = collapsed_mbuf;

	return (0);
}

static int
ena_xmit_mbuf(struct ena_ring *tx_ring, struct mbuf **mbuf)
{
	struct ena_adapter *adapter;
	struct ena_tx_buffer *tx_info;
	struct ena_com_tx_ctx ena_tx_ctx;
	struct ena_com_dev *ena_dev;
	struct ena_com_buf *ena_buf;
	struct ena_com_io_sq* io_sq;
	bus_dma_segment_t segs[ENA_BUS_DMA_SEGS];
	void *push_hdr;
	uint16_t next_to_use;
	uint16_t req_id;
	uint16_t push_len;
	uint16_t ena_qid;
	uint32_t len, nsegs, header_len;
	int i, rc;
	int nb_hw_desc;

	ena_qid = ENA_IO_TXQ_IDX(tx_ring->que->id);
	adapter = tx_ring->que->adapter;
	ena_dev = adapter->ena_dev;
	io_sq = &ena_dev->io_sq_queues[ena_qid];

	rc = ena_check_and_collapse_mbuf(tx_ring, mbuf);
	if (unlikely(rc != 0)) {
		ena_trace(ENA_WARNING,
		    "Failed to collapse mbuf! err: %d", rc);
		return (rc);
	}

	next_to_use = tx_ring->next_to_use;
	req_id = tx_ring->free_tx_ids[next_to_use];
	tx_info = &tx_ring->tx_buffer_info[req_id];

	tx_info->mbuf = *mbuf;
	tx_info->num_of_bufs = 0;

	ena_buf = tx_info->bufs;
	len = (*mbuf)->m_len;

	ena_trace(ENA_DBG | ENA_TXPTH, "Tx: %d bytes", (*mbuf)->m_pkthdr.len);

	push_len = 0;
	header_len = min_t(uint32_t, len, tx_ring->tx_max_header_size);
	push_hdr = NULL;

	rc = bus_dmamap_load_mbuf_sg(adapter->tx_buf_tag, tx_info->map,
	    *mbuf, segs, &nsegs, BUS_DMA_NOWAIT);

	if (unlikely((rc != 0) || (nsegs == 0))) {
		ena_trace(ENA_WARNING,
		    "dmamap load failed! err: %d nsegs: %d", rc, nsegs);
		counter_u64_add(tx_ring->tx_stats.dma_mapping_err, 1);
		tx_info->mbuf = NULL;
		if (rc == ENOMEM)
			return (ENA_COM_NO_MEM);
		else
			return (ENA_COM_INVAL);
	}

	for (i = 0; i < nsegs; i++) {
		ena_buf->len = segs[i].ds_len;
		ena_buf->paddr = segs[i].ds_addr;
		ena_buf++;
	}
	tx_info->num_of_bufs = nsegs;

	memset(&ena_tx_ctx, 0x0, sizeof(struct ena_com_tx_ctx));
	ena_tx_ctx.ena_bufs = tx_info->bufs;
	ena_tx_ctx.push_header = push_hdr;
	ena_tx_ctx.num_bufs = tx_info->num_of_bufs;
	ena_tx_ctx.req_id = req_id;
	ena_tx_ctx.header_len = header_len;

	/* Set flags and meta data */
	ena_tx_csum(&ena_tx_ctx, *mbuf);
	/* Prepare the packet's descriptors and send them to device */
	rc = ena_com_prepare_tx(io_sq, &ena_tx_ctx, &nb_hw_desc);
	if (unlikely(rc != 0)) {
		device_printf(adapter->pdev, "failed to prepare tx bufs\n");
		counter_u64_add(tx_ring->tx_stats.prepare_ctx_err, 1);
		goto dma_error;
	}

	counter_enter();
	counter_u64_add_protected(tx_ring->tx_stats.cnt, 1);
	counter_u64_add_protected(tx_ring->tx_stats.bytes,
	    (*mbuf)->m_pkthdr.len);

	counter_u64_add_protected(adapter->hw_stats.tx_packets, 1);
	counter_u64_add_protected(adapter->hw_stats.tx_bytes,
	    (*mbuf)->m_pkthdr.len);
	counter_exit();

	tx_info->tx_descs = nb_hw_desc;
	getbinuptime(&tx_info->timestamp);
	tx_info->print_once = true;

	tx_ring->next_to_use = ENA_TX_RING_IDX_NEXT(next_to_use,
	    tx_ring->ring_size);

	bus_dmamap_sync(adapter->tx_buf_tag, tx_info->map,
	    BUS_DMASYNC_PREWRITE);

	return (0);

dma_error:
	tx_info->mbuf = NULL;
	bus_dmamap_unload(adapter->tx_buf_tag, tx_info->map);

	return (rc);
}

static void
ena_start_xmit(struct ena_ring *tx_ring)
{
	struct mbuf *mbuf;
	struct ena_adapter *adapter = tx_ring->adapter;
	struct ena_com_io_sq* io_sq;
	int ena_qid;
	int acum_pkts = 0;
	int ret = 0;

	if (unlikely((if_getdrvflags(adapter->ifp) & IFF_DRV_RUNNING) == 0))
		return;

	if (unlikely(!adapter->link_status))
		return;

	ena_qid = ENA_IO_TXQ_IDX(tx_ring->que->id);
	io_sq = &adapter->ena_dev->io_sq_queues[ena_qid];

	while ((mbuf = drbr_peek(adapter->ifp, tx_ring->br)) != NULL) {
		ena_trace(ENA_DBG | ENA_TXPTH, "\ndequeued mbuf %p with flags %#x and"
		    " header csum flags %#jx",
		    mbuf, mbuf->m_flags, (uint64_t)mbuf->m_pkthdr.csum_flags);

		if (unlikely(!ena_com_sq_have_enough_space(io_sq,
		    ENA_TX_CLEANUP_THRESHOLD)))
			ena_tx_cleanup(tx_ring);

		if (unlikely((ret = ena_xmit_mbuf(tx_ring, &mbuf)) != 0)) {
			if (ret == ENA_COM_NO_MEM) {
				drbr_putback(adapter->ifp, tx_ring->br, mbuf);
			} else if (ret == ENA_COM_NO_SPACE) {
				drbr_putback(adapter->ifp, tx_ring->br, mbuf);
			} else {
				m_freem(mbuf);
				drbr_advance(adapter->ifp, tx_ring->br);
			}

			break;
		}

		drbr_advance(adapter->ifp, tx_ring->br);

		if (unlikely((if_getdrvflags(adapter->ifp) &
		    IFF_DRV_RUNNING) == 0))
			return;

		acum_pkts++;

		BPF_MTAP(adapter->ifp, mbuf);

		if (unlikely(acum_pkts == DB_THRESHOLD)) {
			acum_pkts = 0;
			wmb();
			/* Trigger the dma engine */
			ena_com_write_sq_doorbell(io_sq);
			counter_u64_add(tx_ring->tx_stats.doorbells, 1);
		}

	}

	if (likely(acum_pkts != 0)) {
		wmb();
		/* Trigger the dma engine */
		ena_com_write_sq_doorbell(io_sq);
		counter_u64_add(tx_ring->tx_stats.doorbells, 1);
	}

	if (!ena_com_sq_have_enough_space(io_sq, ENA_TX_CLEANUP_THRESHOLD))
		ena_tx_cleanup(tx_ring);
}

static void
ena_deferred_mq_start(void *arg, int pending)
{
	struct ena_ring *tx_ring = (struct ena_ring *)arg;
	struct ifnet *ifp = tx_ring->adapter->ifp;

	while (!drbr_empty(ifp, tx_ring->br) &&
	    (if_getdrvflags(ifp) & IFF_DRV_RUNNING) != 0) {
		ENA_RING_MTX_LOCK(tx_ring);
		ena_start_xmit(tx_ring);
		ENA_RING_MTX_UNLOCK(tx_ring);
	}
}

static int
ena_mq_start(if_t ifp, struct mbuf *m)
{
	struct ena_adapter *adapter = ifp->if_softc;
	struct ena_ring *tx_ring;
	int ret, is_drbr_empty;
	uint32_t i;

	if (unlikely((if_getdrvflags(adapter->ifp) & IFF_DRV_RUNNING) == 0))
		return (ENODEV);

	/* Which queue to use */
	/*
	 * If everything is setup correctly, it should be the
	 * same bucket that the current CPU we're on is.
	 * It should improve performance.
	 */
	if (M_HASHTYPE_GET(m) != M_HASHTYPE_NONE) {
#ifdef	RSS
		if (rss_hash2bucket(m->m_pkthdr.flowid,
		    M_HASHTYPE_GET(m), &i) == 0) {
			i = i % adapter->num_queues;

		} else
#endif
		{
			i = m->m_pkthdr.flowid % adapter->num_queues;
		}
	} else {
		i = curcpu % adapter->num_queues;
	}
	tx_ring = &adapter->tx_ring[i];

	/* Check if drbr is empty before putting packet */
	is_drbr_empty = drbr_empty(ifp, tx_ring->br);
	ret = drbr_enqueue(ifp, tx_ring->br, m);
	if (unlikely(ret != 0)) {
		taskqueue_enqueue(tx_ring->enqueue_tq, &tx_ring->enqueue_task);
		return (ret);
	}

	if ((is_drbr_empty != 0) && (ENA_RING_MTX_TRYLOCK(tx_ring) != 0)) {
		ena_start_xmit(tx_ring);
		ENA_RING_MTX_UNLOCK(tx_ring);
	} else {
		taskqueue_enqueue(tx_ring->enqueue_tq, &tx_ring->enqueue_task);
	}

	return (0);
}

static void
ena_qflush(if_t ifp)
{
	struct ena_adapter *adapter = ifp->if_softc;
	struct ena_ring *tx_ring = adapter->tx_ring;
	int i;

	for(i = 0; i < adapter->num_queues; ++i, ++tx_ring)
		if (!drbr_empty(ifp, tx_ring->br)) {
			ENA_RING_MTX_LOCK(tx_ring);
			drbr_flush(ifp, tx_ring->br);
			ENA_RING_MTX_UNLOCK(tx_ring);
		}

	if_qflush(ifp);
}

static int
ena_calc_io_queue_num(struct ena_adapter *adapter,
    struct ena_com_dev_get_features_ctx *get_feat_ctx)
{
	int io_sq_num, io_cq_num, io_queue_num;

	io_sq_num = get_feat_ctx->max_queues.max_sq_num;
	io_cq_num = get_feat_ctx->max_queues.max_cq_num;

	io_queue_num = min_t(int, mp_ncpus, ENA_MAX_NUM_IO_QUEUES);
	io_queue_num = min_t(int, io_queue_num, io_sq_num);
	io_queue_num = min_t(int, io_queue_num, io_cq_num);
	/* 1 IRQ for for mgmnt and 1 IRQ for each TX/RX pair */
	io_queue_num = min_t(int, io_queue_num,
	    pci_msix_count(adapter->pdev) - 1);
#ifdef	RSS
	io_queue_num = min_t(int, io_queue_num, rss_getnumbuckets());
#endif

	return (io_queue_num);
}

static int
ena_calc_queue_size(struct ena_adapter *adapter, uint16_t *max_tx_sgl_size,
    uint16_t *max_rx_sgl_size, struct ena_com_dev_get_features_ctx *feat)
{
	uint32_t queue_size = ENA_DEFAULT_RING_SIZE;
	uint32_t v;
	uint32_t q;

	queue_size = min_t(uint32_t, queue_size,
	    feat->max_queues.max_cq_depth);
	queue_size = min_t(uint32_t, queue_size,
	    feat->max_queues.max_sq_depth);

	/* round down to the nearest power of 2 */
	v = queue_size;
	while (v != 0) {
		if (powerof2(queue_size) != 0)
			break;
		v /= 2;
		q = rounddown2(queue_size, v);
		if (q != 0) {
			queue_size = q;
			break;
		}
	}

	if (unlikely(queue_size == 0)) {
		device_printf(adapter->pdev, "Invalid queue size\n");
		return (ENA_COM_FAULT);
	}

	*max_tx_sgl_size = min_t(uint16_t, ENA_PKT_MAX_BUFS,
	    feat->max_queues.max_packet_tx_descs);
	*max_rx_sgl_size = min_t(uint16_t, ENA_PKT_MAX_BUFS,
	    feat->max_queues.max_packet_rx_descs);

	return (queue_size);
}

static int
ena_rss_init_default(struct ena_adapter *adapter)
{
	struct ena_com_dev *ena_dev = adapter->ena_dev;
	device_t dev = adapter->pdev;
	int qid, rc, i;

	rc = ena_com_rss_init(ena_dev, ENA_RX_RSS_TABLE_LOG_SIZE);
	if (unlikely(rc != 0)) {
		device_printf(dev, "Cannot init indirect table\n");
		return (rc);
	}

	for (i = 0; i < ENA_RX_RSS_TABLE_SIZE; i++) {
#ifdef	RSS
		qid = rss_get_indirection_to_bucket(i);
		qid = qid % adapter->num_queues;
#else
		qid = i % adapter->num_queues;
#endif
		rc = ena_com_indirect_table_fill_entry(ena_dev, i,
		    ENA_IO_RXQ_IDX(qid));
		if (unlikely((rc != 0) && (rc != EOPNOTSUPP))) {
			device_printf(dev, "Cannot fill indirect table\n");
			goto err_rss_destroy;
		}
	}

	rc = ena_com_fill_hash_function(ena_dev, ENA_ADMIN_CRC32, NULL,
	    ENA_HASH_KEY_SIZE, 0xFFFFFFFF);
	if (unlikely((rc != 0) && (rc != EOPNOTSUPP))) {
		device_printf(dev, "Cannot fill hash function\n");
		goto err_rss_destroy;
	}

	rc = ena_com_set_default_hash_ctrl(ena_dev);
	if (unlikely((rc != 0) && (rc != EOPNOTSUPP))) {
		device_printf(dev, "Cannot fill hash control\n");
		goto err_rss_destroy;
	}

	return (0);

err_rss_destroy:
	ena_com_rss_destroy(ena_dev);
	return (rc);
}

static void
ena_rss_init_default_deferred(void *arg)
{
	struct ena_adapter *adapter;
	devclass_t dc;
	int max;
	int rc;

	dc = devclass_find("ena");
	if (unlikely(dc == NULL)) {
		ena_trace(ENA_ALERT, "No devclass ena\n");
		return;
	}

	max = devclass_get_maxunit(dc);
	while (max-- >= 0) {
		adapter = devclass_get_softc(dc, max);
		if (adapter != NULL) {
			rc = ena_rss_init_default(adapter);
			adapter->rss_support = true;
			if (unlikely(rc != 0)) {
				device_printf(adapter->pdev,
				    "WARNING: RSS was not properly initialized,"
				    " it will affect bandwidth\n");
				adapter->rss_support = false;
			}
		}
	}
}
SYSINIT(ena_rss_init, SI_SUB_KICK_SCHEDULER, SI_ORDER_SECOND, ena_rss_init_default_deferred, NULL);

static void
ena_config_host_info(struct ena_com_dev *ena_dev)
{
	struct ena_admin_host_info *host_info;
	int rc;

	/* Allocate only the host info */
	rc = ena_com_allocate_host_info(ena_dev);
	if (unlikely(rc != 0)) {
		ena_trace(ENA_ALERT, "Cannot allocate host info\n");
		return;
	}

	host_info = ena_dev->host_attr.host_info;

	host_info->os_type = ENA_ADMIN_OS_FREEBSD;
	host_info->kernel_ver = osreldate;

	sprintf(host_info->kernel_ver_str, "%d", osreldate);
	host_info->os_dist = 0;
	strncpy(host_info->os_dist_str, osrelease,
	    sizeof(host_info->os_dist_str) - 1);

	host_info->driver_version =
		(DRV_MODULE_VER_MAJOR) |
		(DRV_MODULE_VER_MINOR << ENA_ADMIN_HOST_INFO_MINOR_SHIFT) |
		(DRV_MODULE_VER_SUBMINOR << ENA_ADMIN_HOST_INFO_SUB_MINOR_SHIFT);

	rc = ena_com_set_host_attributes(ena_dev);
	if (unlikely(rc != 0)) {
		if (rc == EOPNOTSUPP)
			ena_trace(ENA_WARNING, "Cannot set host attributes\n");
		else
			ena_trace(ENA_ALERT, "Cannot set host attributes\n");

		goto err;
	}

	return;

err:
	ena_com_delete_host_info(ena_dev);
}

static int
ena_device_init(struct ena_adapter *adapter, device_t pdev,
    struct ena_com_dev_get_features_ctx *get_feat_ctx, int *wd_active)
{
	struct ena_com_dev* ena_dev = adapter->ena_dev;
	bool readless_supported;
	uint32_t aenq_groups;
	int dma_width;
	int rc;

	rc = ena_com_mmio_reg_read_request_init(ena_dev);
	if (unlikely(rc != 0)) {
		device_printf(pdev, "failed to init mmio read less\n");
		return (rc);
	}

	/*
	 * The PCIe configuration space revision id indicate if mmio reg
	 * read is disabled
	 */
	readless_supported = !(pci_get_revid(pdev) & ENA_MMIO_DISABLE_REG_READ);
	ena_com_set_mmio_read_mode(ena_dev, readless_supported);

	rc = ena_com_dev_reset(ena_dev, ENA_REGS_RESET_NORMAL);
	if (unlikely(rc != 0)) {
		device_printf(pdev, "Can not reset device\n");
		goto err_mmio_read_less;
	}

	rc = ena_com_validate_version(ena_dev);
	if (unlikely(rc != 0)) {
		device_printf(pdev, "device version is too low\n");
		goto err_mmio_read_less;
	}

	dma_width = ena_com_get_dma_width(ena_dev);
	if (unlikely(dma_width < 0)) {
		device_printf(pdev, "Invalid dma width value %d", dma_width);
		rc = dma_width;
		goto err_mmio_read_less;
	}
	adapter->dma_width = dma_width;

	/* ENA admin level init */
	rc = ena_com_admin_init(ena_dev, &aenq_handlers, true);
	if (unlikely(rc != 0)) {
		device_printf(pdev,
		    "Can not initialize ena admin queue with device\n");
		goto err_mmio_read_less;
	}

	/*
	 * To enable the msix interrupts the driver needs to know the number
	 * of queues. So the driver uses polling mode to retrieve this
	 * information
	 */
	ena_com_set_admin_polling_mode(ena_dev, true);

	ena_config_host_info(ena_dev);

	/* Get Device Attributes */
	rc = ena_com_get_dev_attr_feat(ena_dev, get_feat_ctx);
	if (unlikely(rc != 0)) {
		device_printf(pdev,
		    "Cannot get attribute for ena device rc: %d\n", rc);
		goto err_admin_init;
	}

	aenq_groups = BIT(ENA_ADMIN_LINK_CHANGE) | BIT(ENA_ADMIN_KEEP_ALIVE);

	aenq_groups &= get_feat_ctx->aenq.supported_groups;
	rc = ena_com_set_aenq_config(ena_dev, aenq_groups);
	if (unlikely(rc != 0)) {
		device_printf(pdev, "Cannot configure aenq groups rc: %d\n", rc);
		goto err_admin_init;
	}

	*wd_active = !!(aenq_groups & BIT(ENA_ADMIN_KEEP_ALIVE));

	return (0);

err_admin_init:
	ena_com_delete_host_info(ena_dev);
	ena_com_admin_destroy(ena_dev);
err_mmio_read_less:
	ena_com_mmio_reg_read_request_destroy(ena_dev);

	return (rc);
}

static int ena_enable_msix_and_set_admin_interrupts(struct ena_adapter *adapter,
    int io_vectors)
{
	struct ena_com_dev *ena_dev = adapter->ena_dev;
	int rc;

	rc = ena_enable_msix(adapter);
	if (unlikely(rc != 0)) {
		device_printf(adapter->pdev, "Error with MSI-X enablement\n");
		return (rc);
	}

	ena_setup_mgmnt_intr(adapter);

	rc = ena_request_mgmnt_irq(adapter);
	if (unlikely(rc != 0)) {
		device_printf(adapter->pdev, "Cannot setup mgmnt queue intr\n");
		goto err_disable_msix;
	}

	ena_com_set_admin_polling_mode(ena_dev, false);

	ena_com_admin_aenq_enable(ena_dev);

	return (0);

err_disable_msix:
	ena_disable_msix(adapter);

	return (rc);
}

/* Function called on ENA_ADMIN_KEEP_ALIVE event */
static void ena_keep_alive_wd(void *adapter_data,
    struct ena_admin_aenq_entry *aenq_e)
{
	struct ena_adapter *adapter = (struct ena_adapter *)adapter_data;
	struct ena_admin_aenq_keep_alive_desc *desc;
	sbintime_t stime;
	uint64_t rx_drops;

	desc = (struct ena_admin_aenq_keep_alive_desc *)aenq_e;

	rx_drops = ((uint64_t)desc->rx_drops_high << 32) | desc->rx_drops_low;
	counter_u64_zero(adapter->hw_stats.rx_drops);
	counter_u64_add(adapter->hw_stats.rx_drops, rx_drops);

	stime = getsbinuptime();
	atomic_store_rel_64(&adapter->keep_alive_timestamp, stime);
}

/* Check for keep alive expiration */
static void check_for_missing_keep_alive(struct ena_adapter *adapter)
{
	sbintime_t timestamp, time;

	if (adapter->wd_active == 0)
		return;

	if (likely(adapter->keep_alive_timeout == 0))
		return;

	timestamp = atomic_load_acq_64(&adapter->keep_alive_timestamp);
	time = getsbinuptime() - timestamp;
	if (unlikely(time > adapter->keep_alive_timeout)) {
		device_printf(adapter->pdev,
		    "Keep alive watchdog timeout.\n");
		counter_u64_add(adapter->dev_stats.wd_expired, 1);
		adapter->reset_reason = ENA_REGS_RESET_KEEP_ALIVE_TO;
		adapter->trigger_reset = true;
	}
}

/* Check if admin queue is enabled */
static void check_for_admin_com_state(struct ena_adapter *adapter)
{
	if (unlikely(ena_com_get_admin_running_state(adapter->ena_dev) ==
	    false)) {
		device_printf(adapter->pdev,
		    "ENA admin queue is not in running state!\n");
		counter_u64_add(adapter->dev_stats.admin_q_pause, 1);
		adapter->reset_reason = ENA_REGS_RESET_ADMIN_TO;
		adapter->trigger_reset = true;
	}
}

static int
check_missing_comp_in_queue(struct ena_adapter *adapter,
    struct ena_ring *tx_ring)
{
	struct bintime curtime, time;
	struct ena_tx_buffer *tx_buf;
	uint32_t missed_tx = 0;
	int i;

	getbinuptime(&curtime);

	for (i = 0; i < tx_ring->ring_size; i++) {
		tx_buf = &tx_ring->tx_buffer_info[i];

		if (bintime_isset(&tx_buf->timestamp) == 0)
			continue;

		time = curtime;
		bintime_sub(&time, &tx_buf->timestamp);

		/* Check again if packet is still waiting */
		if (unlikely(bttosbt(time) > adapter->missing_tx_timeout)) {

			if (!tx_buf->print_once)
				ena_trace(ENA_WARNING, "Found a Tx that wasn't "
				    "completed on time, qid %d, index %d.\n",
				    tx_ring->qid, i);

			tx_buf->print_once = true;
			missed_tx++;
			counter_u64_add(tx_ring->tx_stats.missing_tx_comp, 1);

			if (unlikely(missed_tx >
			    adapter->missing_tx_threshold)) {
				device_printf(adapter->pdev,
				    "The number of lost tx completion "
				    "is above the threshold (%d > %d). "
				    "Reset the device\n",
				    missed_tx, adapter->missing_tx_threshold);
				adapter->reset_reason =
				    ENA_REGS_RESET_MISS_TX_CMPL;
				adapter->trigger_reset = true;
				return (EIO);
			}
		}
	}

	return (0);
}

/*
 * Check for TX which were not completed on time.
 * Timeout is defined by "missing_tx_timeout".
 * Reset will be performed if number of incompleted
 * transactions exceeds "missing_tx_threshold".
 */
static void
check_for_missing_tx_completions(struct ena_adapter *adapter)
{
	struct ena_ring *tx_ring;
	int i, budget, rc;

	/* Make sure the driver doesn't turn the device in other process */
	rmb();

	if (!adapter->up)
		return;

	if (adapter->trigger_reset)
		return;

	if (adapter->missing_tx_timeout == 0)
		return;

	budget = adapter->missing_tx_max_queues;

	for (i = adapter->next_monitored_tx_qid; i < adapter->num_queues; i++) {
		tx_ring = &adapter->tx_ring[i];

		rc = check_missing_comp_in_queue(adapter, tx_ring);
		if (unlikely(rc != 0))
			return;

		budget--;
		if (budget == 0) {
			i++;
			break;
		}
	}

	adapter->next_monitored_tx_qid = i % adapter->num_queues;
}

/* trigger deferred rx cleanup after 2 consecutive detections */
#define EMPTY_RX_REFILL 2
/* For the rare case where the device runs out of Rx descriptors and the
 * msix handler failed to refill new Rx descriptors (due to a lack of memory
 * for example).
 * This case will lead to a deadlock:
 * The device won't send interrupts since all the new Rx packets will be dropped
 * The msix handler won't allocate new Rx descriptors so the device won't be
 * able to send new packets.
 *
 * When such a situation is detected - execute rx cleanup task in another thread
 */
static void
check_for_empty_rx_ring(struct ena_adapter *adapter)
{
	struct ena_ring *rx_ring;
	int i, refill_required;

	if (!adapter->up)
		return;

	if (adapter->trigger_reset)
		return;

	for (i = 0; i < adapter->num_queues; i++) {
		rx_ring = &adapter->rx_ring[i];

		refill_required = ena_com_free_desc(rx_ring->ena_com_io_sq);
		if (unlikely(refill_required == (rx_ring->ring_size - 1))) {
			rx_ring->empty_rx_queue++;

			if (rx_ring->empty_rx_queue >= EMPTY_RX_REFILL)	{
				counter_u64_add(rx_ring->rx_stats.empty_rx_ring,
				    1);

				device_printf(adapter->pdev,
				    "trigger refill for ring %d\n", i);

				taskqueue_enqueue(rx_ring->cmpl_tq,
				    &rx_ring->cmpl_task);
				rx_ring->empty_rx_queue = 0;
			}
		} else {
			rx_ring->empty_rx_queue = 0;
		}
	}
}

static void
ena_timer_service(void *data)
{
	struct ena_adapter *adapter = (struct ena_adapter *)data;
	struct ena_admin_host_info *host_info =
	    adapter->ena_dev->host_attr.host_info;

	check_for_missing_keep_alive(adapter);

	check_for_admin_com_state(adapter);

	check_for_missing_tx_completions(adapter);

	check_for_empty_rx_ring(adapter);

	if (host_info != NULL)
		ena_update_host_info(host_info, adapter->ifp);

	if (unlikely(adapter->trigger_reset)) {
		device_printf(adapter->pdev, "Trigger reset is on\n");
		taskqueue_enqueue(adapter->reset_tq, &adapter->reset_task);
		return;
	}

	/*
	 * Schedule another timeout one second from now.
	 */
	callout_schedule_sbt(&adapter->timer_service, SBT_1S, SBT_1S, 0);
}

static void
ena_reset_task(void *arg, int pending)
{
	struct ena_com_dev_get_features_ctx get_feat_ctx;
	struct ena_adapter *adapter = (struct ena_adapter *)arg;
	struct ena_com_dev *ena_dev = adapter->ena_dev;
	bool dev_up;
	int rc;

	if (unlikely(!adapter->trigger_reset)) {
		device_printf(adapter->pdev,
		    "device reset scheduled but trigger_reset is off\n");
		return;
	}

	sx_xlock(&adapter->ioctl_sx);

	callout_drain(&adapter->timer_service);

	dev_up = adapter->up;

	ena_com_set_admin_running_state(ena_dev, false);
	ena_down(adapter);
	ena_free_mgmnt_irq(adapter);
	ena_disable_msix(adapter);
	ena_com_abort_admin_commands(ena_dev);
	ena_com_wait_for_abort_completion(ena_dev);
	ena_com_admin_destroy(ena_dev);
	ena_com_mmio_reg_read_request_destroy(ena_dev);

	adapter->reset_reason = ENA_REGS_RESET_NORMAL;
	adapter->trigger_reset = false;

	/* Finished destroy part. Restart the device */
	rc = ena_device_init(adapter, adapter->pdev, &get_feat_ctx,
	    &adapter->wd_active);
	if (unlikely(rc != 0)) {
		device_printf(adapter->pdev,
		    "ENA device init failed! (err: %d)\n", rc);
		goto err_dev_free;
	}

	rc = ena_enable_msix_and_set_admin_interrupts(adapter,
	    adapter->num_queues);
	if (unlikely(rc != 0)) {
		device_printf(adapter->pdev, "Enable MSI-X failed\n");
		goto err_com_free;
	}

	/* If the interface was up before the reset bring it up */
	if (dev_up) {
		rc = ena_up(adapter);
		if (unlikely(rc != 0)) {
			device_printf(adapter->pdev,
			    "Failed to create I/O queues\n");
			goto err_msix_free;
		}
	}

	callout_reset_sbt(&adapter->timer_service, SBT_1S, SBT_1S,
	    ena_timer_service, (void *)adapter, 0);

	sx_unlock(&adapter->ioctl_sx);

	return;

err_msix_free:
	ena_free_mgmnt_irq(adapter);
	ena_disable_msix(adapter);
err_com_free:
	ena_com_admin_destroy(ena_dev);
err_dev_free:
	device_printf(adapter->pdev, "ENA reset failed!\n");
	adapter->running = false;
	sx_unlock(&adapter->ioctl_sx);
}

/**
 * ena_attach - Device Initialization Routine
 * @pdev: device information struct
 *
 * Returns 0 on success, otherwise on failure.
 *
 * ena_attach initializes an adapter identified by a device structure.
 * The OS initialization, configuring of the adapter private structure,
 * and a hardware reset occur.
 **/
static int
ena_attach(device_t pdev)
{
	struct ena_com_dev_get_features_ctx get_feat_ctx;
	static int version_printed;
	struct ena_adapter *adapter;
	struct ena_com_dev *ena_dev = NULL;
	uint16_t tx_sgl_size = 0;
	uint16_t rx_sgl_size = 0;
	int io_queue_num;
	int queue_size;
	int rc;
	adapter = device_get_softc(pdev);
	adapter->pdev = pdev;

	mtx_init(&adapter->global_mtx, "ENA global mtx", NULL, MTX_DEF);
	sx_init(&adapter->ioctl_sx, "ENA ioctl sx");

	/* Set up the timer service */
	callout_init_mtx(&adapter->timer_service, &adapter->global_mtx, 0);
	adapter->keep_alive_timeout = DEFAULT_KEEP_ALIVE_TO;
	adapter->missing_tx_timeout = DEFAULT_TX_CMP_TO;
	adapter->missing_tx_max_queues = DEFAULT_TX_MONITORED_QUEUES;
	adapter->missing_tx_threshold = DEFAULT_TX_CMP_THRESHOLD;

	if (version_printed++ == 0)
		device_printf(pdev, "%s\n", ena_version);

	rc = ena_allocate_pci_resources(adapter);
	if (unlikely(rc != 0)) {
		device_printf(pdev, "PCI resource allocation failed!\n");
		ena_free_pci_resources(adapter);
		return (rc);
	}

	/* Allocate memory for ena_dev structure */
	ena_dev = malloc(sizeof(struct ena_com_dev), M_DEVBUF,
	    M_WAITOK | M_ZERO);

	adapter->ena_dev = ena_dev;
	ena_dev->dmadev = pdev;
	ena_dev->bus = malloc(sizeof(struct ena_bus), M_DEVBUF,
	    M_WAITOK | M_ZERO);

	/* Store register resources */
	((struct ena_bus*)(ena_dev->bus))->reg_bar_t =
	    rman_get_bustag(adapter->registers);
	((struct ena_bus*)(ena_dev->bus))->reg_bar_h =
	    rman_get_bushandle(adapter->registers);

	if (unlikely(((struct ena_bus*)(ena_dev->bus))->reg_bar_h == 0)) {
		device_printf(pdev, "failed to pmap registers bar\n");
		rc = ENXIO;
		goto err_bus_free;
	}

	ena_dev->tx_mem_queue_type = ENA_ADMIN_PLACEMENT_POLICY_HOST;

	/* Device initialization */
	rc = ena_device_init(adapter, pdev, &get_feat_ctx, &adapter->wd_active);
	if (unlikely(rc != 0)) {
		device_printf(pdev, "ENA device init failed! (err: %d)\n", rc);
		rc = ENXIO;
		goto err_bus_free;
	}

	adapter->keep_alive_timestamp = getsbinuptime();

	adapter->tx_offload_cap = get_feat_ctx.offload.tx;

	/* Set for sure that interface is not up */
	adapter->up = false;

	memcpy(adapter->mac_addr, get_feat_ctx.dev_attr.mac_addr,
	    ETHER_ADDR_LEN);

	/* calculate IO queue number to create */
	io_queue_num = ena_calc_io_queue_num(adapter, &get_feat_ctx);

	ENA_ASSERT(io_queue_num > 0, "Invalid queue number: %d\n",
	    io_queue_num);
	adapter->num_queues = io_queue_num;

	adapter->max_mtu = get_feat_ctx.dev_attr.max_mtu;

	/* calculatre ring sizes */
	queue_size = ena_calc_queue_size(adapter,&tx_sgl_size,
	    &rx_sgl_size, &get_feat_ctx);
	if (unlikely((queue_size <= 0) || (io_queue_num <= 0))) {
		rc = ENA_COM_FAULT;
		goto err_com_free;
	}

	adapter->reset_reason = ENA_REGS_RESET_NORMAL;

	adapter->tx_ring_size = queue_size;
	adapter->rx_ring_size = queue_size;

	adapter->max_tx_sgl_size = tx_sgl_size;
	adapter->max_rx_sgl_size = rx_sgl_size;

	/* set up dma tags for rx and tx buffers */
	rc = ena_setup_tx_dma_tag(adapter);
	if (unlikely(rc != 0)) {
		device_printf(pdev, "Failed to create TX DMA tag\n");
		goto err_com_free;
	}

	rc = ena_setup_rx_dma_tag(adapter);
	if (unlikely(rc != 0)) {
		device_printf(pdev, "Failed to create RX DMA tag\n");
		goto err_tx_tag_free;
	}

	/* initialize rings basic information */
	device_printf(pdev, "initalize %d io queues\n", io_queue_num);
	ena_init_io_rings(adapter);

	/* setup network interface */
	rc = ena_setup_ifnet(pdev, adapter, &get_feat_ctx);
	if (unlikely(rc != 0)) {
		device_printf(pdev, "Error with network interface setup\n");
		goto err_io_free;
	}

	rc = ena_enable_msix_and_set_admin_interrupts(adapter, io_queue_num);
	if (unlikely(rc != 0)) {
		device_printf(pdev,
		    "Failed to enable and set the admin interrupts\n");
		goto err_ifp_free;
	}

	/* Initialize reset task queue */
	TASK_INIT(&adapter->reset_task, 0, ena_reset_task, adapter);
	adapter->reset_tq = taskqueue_create("ena_reset_enqueue",
	    M_WAITOK | M_ZERO, taskqueue_thread_enqueue, &adapter->reset_tq);
	taskqueue_start_threads(&adapter->reset_tq, 1, PI_NET,
	    "%s rstq", device_get_nameunit(adapter->pdev));

	/* Initialize statistics */
	ena_alloc_counters((counter_u64_t *)&adapter->dev_stats,
	    sizeof(struct ena_stats_dev));
	ena_alloc_counters((counter_u64_t *)&adapter->hw_stats,
	    sizeof(struct ena_hw_stats));
	ena_sysctl_add_nodes(adapter);

	/* Tell the stack that the interface is not active */
	if_setdrvflagbits(adapter->ifp, IFF_DRV_OACTIVE, IFF_DRV_RUNNING);

	adapter->running = true;
	return (0);

err_ifp_free:
	if_detach(adapter->ifp);
	if_free(adapter->ifp);
err_io_free:
	ena_free_all_io_rings_resources(adapter);
	ena_free_rx_dma_tag(adapter);
err_tx_tag_free:
	ena_free_tx_dma_tag(adapter);
err_com_free:
	ena_com_admin_destroy(ena_dev);
	ena_com_delete_host_info(ena_dev);
	ena_com_mmio_reg_read_request_destroy(ena_dev);
err_bus_free:
	free(ena_dev->bus, M_DEVBUF);
	free(ena_dev, M_DEVBUF);
	ena_free_pci_resources(adapter);

	return (rc);
}

/**
 * ena_detach - Device Removal Routine
 * @pdev: device information struct
 *
 * ena_detach is called by the device subsystem to alert the driver
 * that it should release a PCI device.
 **/
static int
ena_detach(device_t pdev)
{
	struct ena_adapter *adapter = device_get_softc(pdev);
	struct ena_com_dev *ena_dev = adapter->ena_dev;
	int rc;

	/* Make sure VLANS are not using driver */
	if (adapter->ifp->if_vlantrunk != NULL) {
		device_printf(adapter->pdev ,"VLAN is in use, detach first\n");
		return (EBUSY);
	}

	/* Free reset task and callout */
	callout_drain(&adapter->timer_service);
	while (taskqueue_cancel(adapter->reset_tq, &adapter->reset_task, NULL))
		taskqueue_drain(adapter->reset_tq, &adapter->reset_task);
	taskqueue_free(adapter->reset_tq);

	sx_xlock(&adapter->ioctl_sx);
	ena_down(adapter);
	sx_unlock(&adapter->ioctl_sx);

	if (adapter->ifp != NULL) {
		ether_ifdetach(adapter->ifp);
		if_free(adapter->ifp);
	}

	ena_free_all_io_rings_resources(adapter);

	ena_free_counters((counter_u64_t *)&adapter->hw_stats,
	    sizeof(struct ena_hw_stats));
	ena_free_counters((counter_u64_t *)&adapter->dev_stats,
	    sizeof(struct ena_stats_dev));

	if (likely(adapter->rss_support))
		ena_com_rss_destroy(ena_dev);

	rc = ena_free_rx_dma_tag(adapter);
	if (unlikely(rc != 0))
		device_printf(adapter->pdev,
		    "Unmapped RX DMA tag associations\n");

	rc = ena_free_tx_dma_tag(adapter);
	if (unlikely(rc != 0))
		device_printf(adapter->pdev,
		    "Unmapped TX DMA tag associations\n");

	/* Reset the device only if the device is running. */
	if (adapter->running)
		ena_com_dev_reset(ena_dev, adapter->reset_reason);

	ena_com_delete_host_info(ena_dev);

	ena_free_irqs(adapter);

	ena_com_abort_admin_commands(ena_dev);

	ena_com_wait_for_abort_completion(ena_dev);

	ena_com_admin_destroy(ena_dev);

	ena_com_mmio_reg_read_request_destroy(ena_dev);

	ena_free_pci_resources(adapter);

	mtx_destroy(&adapter->global_mtx);
	sx_destroy(&adapter->ioctl_sx);

	if (ena_dev->bus != NULL)
		free(ena_dev->bus, M_DEVBUF);

	if (ena_dev != NULL)
		free(ena_dev, M_DEVBUF);

	return (bus_generic_detach(pdev));
}

/******************************************************************************
 ******************************** AENQ Handlers *******************************
 *****************************************************************************/
/**
 * ena_update_on_link_change:
 * Notify the network interface about the change in link status
 **/
static void
ena_update_on_link_change(void *adapter_data,
    struct ena_admin_aenq_entry *aenq_e)
{
	struct ena_adapter *adapter = (struct ena_adapter *)adapter_data;
	struct ena_admin_aenq_link_change_desc *aenq_desc;
	int status;
	if_t ifp;

	aenq_desc = (struct ena_admin_aenq_link_change_desc *)aenq_e;
	ifp = adapter->ifp;
	status = aenq_desc->flags &
	    ENA_ADMIN_AENQ_LINK_CHANGE_DESC_LINK_STATUS_MASK;

	if (status != 0) {
		device_printf(adapter->pdev, "link is UP\n");
		if_link_state_change(ifp, LINK_STATE_UP);
	} else if (status == 0) {
		device_printf(adapter->pdev, "link is DOWN\n");
		if_link_state_change(ifp, LINK_STATE_DOWN);
	} else {
		device_printf(adapter->pdev, "invalid value recvd\n");
		BUG();
	}

	adapter->link_status = status;
}

/**
 * This handler will called for unknown event group or unimplemented handlers
 **/
static void
unimplemented_aenq_handler(void *data,
    struct ena_admin_aenq_entry *aenq_e)
{
	return;
}

static struct ena_aenq_handlers aenq_handlers = {
    .handlers = {
	    [ENA_ADMIN_LINK_CHANGE] = ena_update_on_link_change,
	    [ENA_ADMIN_KEEP_ALIVE] = ena_keep_alive_wd,
    },
    .unimplemented_handler = unimplemented_aenq_handler
};

/*********************************************************************
 *  FreeBSD Device Interface Entry Points
 *********************************************************************/

static device_method_t ena_methods[] = {
    /* Device interface */
    DEVMETHOD(device_probe, ena_probe),
    DEVMETHOD(device_attach, ena_attach),
    DEVMETHOD(device_detach, ena_detach),
    DEVMETHOD_END
};

static driver_t ena_driver = {
    "ena", ena_methods, sizeof(struct ena_adapter),
};

devclass_t ena_devclass;
DRIVER_MODULE(ena, pci, ena_driver, ena_devclass, 0, 0);
MODULE_DEPEND(ena, pci, 1, 1, 1);
MODULE_DEPEND(ena, ether, 1, 1, 1);

/*********************************************************************/
// CHERI CHANGES START
// {
//   "updated": 20180629,
//   "target_type": "kernel",
//   "changes": [
//     "ioctl:net"
//   ]
// }
// CHERI CHANGES END<|MERGE_RESOLUTION|>--- conflicted
+++ resolved
@@ -2367,13 +2367,9 @@
 	 */
 	rc = 0;
 	switch (command) {
-<<<<<<< HEAD
 	case CASE_IOC_IFREQ(SIOCSIFMTU):
-=======
-	case SIOCSIFMTU:
 		if (ifp->if_mtu == ifr->ifr_mtu)
 			break;
->>>>>>> e2ad139b
 		sx_xlock(&adapter->ioctl_sx);
 		ena_down(adapter);
 
