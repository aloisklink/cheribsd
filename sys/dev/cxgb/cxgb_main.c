/**************************************************************************
SPDX-License-Identifier: BSD-2-Clause-FreeBSD

Copyright (c) 2007-2009, Chelsio Inc.
All rights reserved.

Redistribution and use in source and binary forms, with or without
modification, are permitted provided that the following conditions are met:

 1. Redistributions of source code must retain the above copyright notice,
    this list of conditions and the following disclaimer.

 2. Neither the name of the Chelsio Corporation nor the names of its
    contributors may be used to endorse or promote products derived from
    this software without specific prior written permission.

THIS SOFTWARE IS PROVIDED BY THE COPYRIGHT HOLDERS AND CONTRIBUTORS "AS IS"
AND ANY EXPRESS OR IMPLIED WARRANTIES, INCLUDING, BUT NOT LIMITED TO, THE
IMPLIED WARRANTIES OF MERCHANTABILITY AND FITNESS FOR A PARTICULAR PURPOSE
ARE DISCLAIMED. IN NO EVENT SHALL THE COPYRIGHT OWNER OR CONTRIBUTORS BE
LIABLE FOR ANY DIRECT, INDIRECT, INCIDENTAL, SPECIAL, EXEMPLARY, OR
CONSEQUENTIAL DAMAGES (INCLUDING, BUT NOT LIMITED TO, PROCUREMENT OF
SUBSTITUTE GOODS OR SERVICES; LOSS OF USE, DATA, OR PROFITS; OR BUSINESS
INTERRUPTION) HOWEVER CAUSED AND ON ANY THEORY OF LIABILITY, WHETHER IN
CONTRACT, STRICT LIABILITY, OR TORT (INCLUDING NEGLIGENCE OR OTHERWISE)
ARISING IN ANY WAY OUT OF THE USE OF THIS SOFTWARE, EVEN IF ADVISED OF THE
POSSIBILITY OF SUCH DAMAGE.

***************************************************************************/

#include <sys/cdefs.h>
__FBSDID("$FreeBSD$");

#include "opt_inet.h"

#include <sys/param.h>
#include <sys/systm.h>
#include <sys/kernel.h>
#include <sys/bus.h>
#include <sys/module.h>
#include <sys/pciio.h>
#include <sys/conf.h>
#include <machine/bus.h>
#include <machine/resource.h>
#include <sys/ktr.h>
#include <sys/rman.h>
#include <sys/ioccom.h>
#include <sys/mbuf.h>
#include <sys/linker.h>
#include <sys/firmware.h>
#include <sys/socket.h>
#include <sys/sockio.h>
#include <sys/smp.h>
#include <sys/sysctl.h>
#include <sys/syslog.h>
#include <sys/queue.h>
#include <sys/taskqueue.h>
#include <sys/proc.h>

#include <net/bpf.h>
#include <net/debugnet.h>
#include <net/ethernet.h>
#include <net/if.h>
#include <net/if_var.h>
#include <net/if_arp.h>
#include <net/if_dl.h>
#include <net/if_media.h>
#include <net/if_types.h>
#include <net/if_vlan_var.h>

#include <netinet/in_systm.h>
#include <netinet/in.h>
#include <netinet/if_ether.h>
#include <netinet/ip.h>
#include <netinet/ip.h>
#include <netinet/tcp.h>
#include <netinet/udp.h>

#include <dev/pci/pcireg.h>
#include <dev/pci/pcivar.h>
#include <dev/pci/pci_private.h>

#include <cxgb_include.h>

#ifdef PRIV_SUPPORTED
#include <sys/priv.h>
#endif

static int cxgb_setup_interrupts(adapter_t *);
static void cxgb_teardown_interrupts(adapter_t *);
static void cxgb_init(void *);
static int cxgb_init_locked(struct port_info *);
static int cxgb_uninit_locked(struct port_info *);
static int cxgb_uninit_synchronized(struct port_info *);
static int cxgb_ioctl(struct ifnet *, unsigned long, caddr_t);
static int cxgb_media_change(struct ifnet *);
static int cxgb_ifm_type(int);
static void cxgb_build_medialist(struct port_info *);
static void cxgb_media_status(struct ifnet *, struct ifmediareq *);
static uint64_t cxgb_get_counter(struct ifnet *, ift_counter);
static int setup_sge_qsets(adapter_t *);
static void cxgb_async_intr(void *);
static void cxgb_tick_handler(void *, int);
static void cxgb_tick(void *);
static void link_check_callout(void *);
static void check_link_status(void *, int);
static void setup_rss(adapter_t *sc);
static int alloc_filters(struct adapter *);
static int setup_hw_filters(struct adapter *);
static int set_filter(struct adapter *, int, const struct filter_info *);
static inline void mk_set_tcb_field(struct cpl_set_tcb_field *, unsigned int,
    unsigned int, u64, u64);
static inline void set_tcb_field_ulp(struct cpl_set_tcb_field *, unsigned int,
    unsigned int, u64, u64);
#ifdef TCP_OFFLOAD
static int cpl_not_handled(struct sge_qset *, struct rsp_desc *, struct mbuf *);
#endif

/* Attachment glue for the PCI controller end of the device.  Each port of
 * the device is attached separately, as defined later.
 */
static int cxgb_controller_probe(device_t);
static int cxgb_controller_attach(device_t);
static int cxgb_controller_detach(device_t);
static void cxgb_free(struct adapter *);
static __inline void reg_block_dump(struct adapter *ap, uint8_t *buf, unsigned int start,
    unsigned int end);
static void cxgb_get_regs(adapter_t *sc, struct ch_ifconf_regs *regs, uint8_t *buf);
static int cxgb_get_regs_len(void);
static void touch_bars(device_t dev);
static void cxgb_update_mac_settings(struct port_info *p);
#ifdef TCP_OFFLOAD
static int toe_capability(struct port_info *, int);
#endif

/* Table for probing the cards.  The desc field isn't actually used */
struct cxgb_ident {
	uint16_t	vendor;
	uint16_t	device;
	int		index;
	char		*desc;
} cxgb_identifiers[] = {
	{PCI_VENDOR_ID_CHELSIO, 0x0020, 0, "PE9000"},
	{PCI_VENDOR_ID_CHELSIO, 0x0021, 1, "T302E"},
	{PCI_VENDOR_ID_CHELSIO, 0x0022, 2, "T310E"},
	{PCI_VENDOR_ID_CHELSIO, 0x0023, 3, "T320X"},
	{PCI_VENDOR_ID_CHELSIO, 0x0024, 1, "T302X"},
	{PCI_VENDOR_ID_CHELSIO, 0x0025, 3, "T320E"},
	{PCI_VENDOR_ID_CHELSIO, 0x0026, 2, "T310X"},
	{PCI_VENDOR_ID_CHELSIO, 0x0030, 2, "T3B10"},
	{PCI_VENDOR_ID_CHELSIO, 0x0031, 3, "T3B20"},
	{PCI_VENDOR_ID_CHELSIO, 0x0032, 1, "T3B02"},
	{PCI_VENDOR_ID_CHELSIO, 0x0033, 4, "T3B04"},
	{PCI_VENDOR_ID_CHELSIO, 0x0035, 6, "T3C10"},
	{PCI_VENDOR_ID_CHELSIO, 0x0036, 3, "S320E-CR"},
	{PCI_VENDOR_ID_CHELSIO, 0x0037, 7, "N320E-G2"},
	{0, 0, 0, NULL}
};

static device_method_t cxgb_controller_methods[] = {
	DEVMETHOD(device_probe,		cxgb_controller_probe),
	DEVMETHOD(device_attach,	cxgb_controller_attach),
	DEVMETHOD(device_detach,	cxgb_controller_detach),

	DEVMETHOD_END
};

static driver_t cxgb_controller_driver = {
	"cxgbc",
	cxgb_controller_methods,
	sizeof(struct adapter)
};

static int cxgbc_mod_event(module_t, int, void *);
static devclass_t	cxgb_controller_devclass;
DRIVER_MODULE(cxgbc, pci, cxgb_controller_driver, cxgb_controller_devclass,
    cxgbc_mod_event, 0);
MODULE_PNP_INFO("U16:vendor;U16:device", pci, cxgbc, cxgb_identifiers,
    nitems(cxgb_identifiers) - 1);
MODULE_VERSION(cxgbc, 1);
MODULE_DEPEND(cxgbc, firmware, 1, 1, 1);

/*
 * Attachment glue for the ports.  Attachment is done directly to the
 * controller device.
 */
static int cxgb_port_probe(device_t);
static int cxgb_port_attach(device_t);
static int cxgb_port_detach(device_t);

static device_method_t cxgb_port_methods[] = {
	DEVMETHOD(device_probe,		cxgb_port_probe),
	DEVMETHOD(device_attach,	cxgb_port_attach),
	DEVMETHOD(device_detach,	cxgb_port_detach),
	{ 0, 0 }
};

static driver_t cxgb_port_driver = {
	"cxgb",
	cxgb_port_methods,
	0
};

static d_ioctl_t cxgb_extension_ioctl;
static d_open_t cxgb_extension_open;
static d_close_t cxgb_extension_close;

static struct cdevsw cxgb_cdevsw = {
       .d_version =    D_VERSION,
       .d_flags =      0,
       .d_open =       cxgb_extension_open,
       .d_close =      cxgb_extension_close,
       .d_ioctl =      cxgb_extension_ioctl,
       .d_name =       "cxgb",
};

static devclass_t	cxgb_port_devclass;
DRIVER_MODULE(cxgb, cxgbc, cxgb_port_driver, cxgb_port_devclass, 0, 0);
MODULE_VERSION(cxgb, 1);

DEBUGNET_DEFINE(cxgb);

static struct mtx t3_list_lock;
static SLIST_HEAD(, adapter) t3_list;
#ifdef TCP_OFFLOAD
static struct mtx t3_uld_list_lock;
static SLIST_HEAD(, uld_info) t3_uld_list;
#endif

/*
 * The driver uses the best interrupt scheme available on a platform in the
 * order MSI-X, MSI, legacy pin interrupts.  This parameter determines which
 * of these schemes the driver may consider as follows:
 *
 * msi = 2: choose from among all three options
 * msi = 1 : only consider MSI and pin interrupts
 * msi = 0: force pin interrupts
 */
static int msi_allowed = 2;

SYSCTL_NODE(_hw, OID_AUTO, cxgb, CTLFLAG_RD, 0, "CXGB driver parameters");
SYSCTL_INT(_hw_cxgb, OID_AUTO, msi_allowed, CTLFLAG_RDTUN, &msi_allowed, 0,
    "MSI-X, MSI, INTx selector");

/*
 * The driver uses an auto-queue algorithm by default.
 * To disable it and force a single queue-set per port, use multiq = 0
 */
static int multiq = 1;
SYSCTL_INT(_hw_cxgb, OID_AUTO, multiq, CTLFLAG_RDTUN, &multiq, 0,
    "use min(ncpus/ports, 8) queue-sets per port");

/*
 * By default the driver will not update the firmware unless
 * it was compiled against a newer version
 * 
 */
static int force_fw_update = 0;
SYSCTL_INT(_hw_cxgb, OID_AUTO, force_fw_update, CTLFLAG_RDTUN, &force_fw_update, 0,
    "update firmware even if up to date");

int cxgb_use_16k_clusters = -1;
SYSCTL_INT(_hw_cxgb, OID_AUTO, use_16k_clusters, CTLFLAG_RDTUN,
    &cxgb_use_16k_clusters, 0, "use 16kB clusters for the jumbo queue ");

static int nfilters = -1;
SYSCTL_INT(_hw_cxgb, OID_AUTO, nfilters, CTLFLAG_RDTUN,
    &nfilters, 0, "max number of entries in the filter table");

enum {
	MAX_TXQ_ENTRIES      = 16384,
	MAX_CTRL_TXQ_ENTRIES = 1024,
	MAX_RSPQ_ENTRIES     = 16384,
	MAX_RX_BUFFERS       = 16384,
	MAX_RX_JUMBO_BUFFERS = 16384,
	MIN_TXQ_ENTRIES      = 4,
	MIN_CTRL_TXQ_ENTRIES = 4,
	MIN_RSPQ_ENTRIES     = 32,
	MIN_FL_ENTRIES       = 32,
	MIN_FL_JUMBO_ENTRIES = 32
};

struct filter_info {
	u32 sip;
	u32 sip_mask;
	u32 dip;
	u16 sport;
	u16 dport;
	u32 vlan:12;
	u32 vlan_prio:3;
	u32 mac_hit:1;
	u32 mac_idx:4;
	u32 mac_vld:1;
	u32 pkt_type:2;
	u32 report_filter_id:1;
	u32 pass:1;
	u32 rss:1;
	u32 qset:3;
	u32 locked:1;
	u32 valid:1;
};

enum { FILTER_NO_VLAN_PRI = 7 };

#define EEPROM_MAGIC 0x38E2F10C

#define PORT_MASK ((1 << MAX_NPORTS) - 1)


static int set_eeprom(struct port_info *pi, const uint8_t *data, int len, int offset);


static __inline char
t3rev2char(struct adapter *adapter)
{
	char rev = 'z';

	switch(adapter->params.rev) {
	case T3_REV_A:
		rev = 'a';
		break;
	case T3_REV_B:
	case T3_REV_B2:
		rev = 'b';
		break;
	case T3_REV_C:
		rev = 'c';
		break;
	}
	return rev;
}

static struct cxgb_ident *
cxgb_get_ident(device_t dev)
{
	struct cxgb_ident *id;

	for (id = cxgb_identifiers; id->desc != NULL; id++) {
		if ((id->vendor == pci_get_vendor(dev)) &&
		    (id->device == pci_get_device(dev))) {
			return (id);
		}
	}
	return (NULL);
}

static const struct adapter_info *
cxgb_get_adapter_info(device_t dev)
{
	struct cxgb_ident *id;
	const struct adapter_info *ai;

	id = cxgb_get_ident(dev);
	if (id == NULL)
		return (NULL);

	ai = t3_get_adapter_info(id->index);

	return (ai);
}

static int
cxgb_controller_probe(device_t dev)
{
	const struct adapter_info *ai;
	char *ports, buf[80];
	int nports;

	ai = cxgb_get_adapter_info(dev);
	if (ai == NULL)
		return (ENXIO);

	nports = ai->nports0 + ai->nports1;
	if (nports == 1)
		ports = "port";
	else
		ports = "ports";

	snprintf(buf, sizeof(buf), "%s, %d %s", ai->desc, nports, ports);
	device_set_desc_copy(dev, buf);
	return (BUS_PROBE_DEFAULT);
}

#define FW_FNAME "cxgb_t3fw"
#define TPEEPROM_NAME "cxgb_t3%c_tp_eeprom"
#define TPSRAM_NAME "cxgb_t3%c_protocol_sram"

static int
upgrade_fw(adapter_t *sc)
{
	const struct firmware *fw;
	int status;
	u32 vers;
	
	if ((fw = firmware_get(FW_FNAME)) == NULL)  {
		device_printf(sc->dev, "Could not find firmware image %s\n", FW_FNAME);
		return (ENOENT);
	} else
		device_printf(sc->dev, "installing firmware on card\n");
	status = t3_load_fw(sc, (const uint8_t *)fw->data, fw->datasize);

	if (status != 0) {
		device_printf(sc->dev, "failed to install firmware: %d\n",
		    status);
	} else {
		t3_get_fw_version(sc, &vers);
		snprintf(&sc->fw_version[0], sizeof(sc->fw_version), "%d.%d.%d",
		    G_FW_VERSION_MAJOR(vers), G_FW_VERSION_MINOR(vers),
		    G_FW_VERSION_MICRO(vers));
	}

	firmware_put(fw, FIRMWARE_UNLOAD);

	return (status);	
}

/*
 * The cxgb_controller_attach function is responsible for the initial
 * bringup of the device.  Its responsibilities include:
 *
 *  1. Determine if the device supports MSI or MSI-X.
 *  2. Allocate bus resources so that we can access the Base Address Register
 *  3. Create and initialize mutexes for the controller and its control
 *     logic such as SGE and MDIO.
 *  4. Call hardware specific setup routine for the adapter as a whole.
 *  5. Allocate the BAR for doing MSI-X.
 *  6. Setup the line interrupt iff MSI-X is not supported.
 *  7. Create the driver's taskq.
 *  8. Start one task queue service thread.
 *  9. Check if the firmware and SRAM are up-to-date.  They will be
 *     auto-updated later (before FULL_INIT_DONE), if required.
 * 10. Create a child device for each MAC (port)
 * 11. Initialize T3 private state.
 * 12. Trigger the LED
 * 13. Setup offload iff supported.
 * 14. Reset/restart the tick callout.
 * 15. Attach sysctls
 *
 * NOTE: Any modification or deviation from this list MUST be reflected in
 * the above comment.  Failure to do so will result in problems on various
 * error conditions including link flapping.
 */
static int
cxgb_controller_attach(device_t dev)
{
	device_t child;
	const struct adapter_info *ai;
	struct adapter *sc;
	int i, error = 0;
	uint32_t vers;
	int port_qsets = 1;
	int msi_needed, reg;
	char buf[80];

	sc = device_get_softc(dev);
	sc->dev = dev;
	sc->msi_count = 0;
	ai = cxgb_get_adapter_info(dev);

	snprintf(sc->lockbuf, ADAPTER_LOCK_NAME_LEN, "cxgb controller lock %d",
	    device_get_unit(dev));
	ADAPTER_LOCK_INIT(sc, sc->lockbuf);

	snprintf(sc->reglockbuf, ADAPTER_LOCK_NAME_LEN, "SGE reg lock %d",
	    device_get_unit(dev));
	snprintf(sc->mdiolockbuf, ADAPTER_LOCK_NAME_LEN, "cxgb mdio lock %d",
	    device_get_unit(dev));
	snprintf(sc->elmerlockbuf, ADAPTER_LOCK_NAME_LEN, "cxgb elmer lock %d",
	    device_get_unit(dev));
	
	MTX_INIT(&sc->sge.reg_lock, sc->reglockbuf, NULL, MTX_SPIN);
	MTX_INIT(&sc->mdio_lock, sc->mdiolockbuf, NULL, MTX_DEF);
	MTX_INIT(&sc->elmer_lock, sc->elmerlockbuf, NULL, MTX_DEF);

	mtx_lock(&t3_list_lock);
	SLIST_INSERT_HEAD(&t3_list, sc, link);
	mtx_unlock(&t3_list_lock);

	/* find the PCIe link width and set max read request to 4KB*/
	if (pci_find_cap(dev, PCIY_EXPRESS, &reg) == 0) {
		uint16_t lnk;

		lnk = pci_read_config(dev, reg + PCIER_LINK_STA, 2);
		sc->link_width = (lnk & PCIEM_LINK_STA_WIDTH) >> 4;
		if (sc->link_width < 8 &&
		    (ai->caps & SUPPORTED_10000baseT_Full)) {
			device_printf(sc->dev,
			    "PCIe x%d Link, expect reduced performance\n",
			    sc->link_width);
		}

		pci_set_max_read_req(dev, 4096);
	}

	touch_bars(dev);
	pci_enable_busmaster(dev);
	/*
	 * Allocate the registers and make them available to the driver.
	 * The registers that we care about for NIC mode are in BAR 0
	 */
	sc->regs_rid = PCIR_BAR(0);
	if ((sc->regs_res = bus_alloc_resource_any(dev, SYS_RES_MEMORY,
	    &sc->regs_rid, RF_ACTIVE)) == NULL) {
		device_printf(dev, "Cannot allocate BAR region 0\n");
		error = ENXIO;
		goto out;
	}

	sc->bt = rman_get_bustag(sc->regs_res);
	sc->bh = rman_get_bushandle(sc->regs_res);
	sc->mmio_len = rman_get_size(sc->regs_res);

	for (i = 0; i < MAX_NPORTS; i++)
		sc->port[i].adapter = sc;

	if (t3_prep_adapter(sc, ai, 1) < 0) {
		printf("prep adapter failed\n");
		error = ENODEV;
		goto out;
	}

	sc->udbs_rid = PCIR_BAR(2);
	sc->udbs_res = NULL;
	if (is_offload(sc) &&
	    ((sc->udbs_res = bus_alloc_resource_any(dev, SYS_RES_MEMORY,
		   &sc->udbs_rid, RF_ACTIVE)) == NULL)) {
		device_printf(dev, "Cannot allocate BAR region 1\n");
		error = ENXIO;
		goto out;
	}

        /* Allocate the BAR for doing MSI-X.  If it succeeds, try to allocate
	 * enough messages for the queue sets.  If that fails, try falling
	 * back to MSI.  If that fails, then try falling back to the legacy
	 * interrupt pin model.
	 */
	sc->msix_regs_rid = 0x20;
	if ((msi_allowed >= 2) &&
	    (sc->msix_regs_res = bus_alloc_resource_any(dev, SYS_RES_MEMORY,
	    &sc->msix_regs_rid, RF_ACTIVE)) != NULL) {

		if (multiq)
			port_qsets = min(SGE_QSETS/sc->params.nports, mp_ncpus);
		msi_needed = sc->msi_count = sc->params.nports * port_qsets + 1;

		if (pci_msix_count(dev) == 0 ||
		    (error = pci_alloc_msix(dev, &sc->msi_count)) != 0 ||
		    sc->msi_count != msi_needed) {
			device_printf(dev, "alloc msix failed - "
				      "msi_count=%d, msi_needed=%d, err=%d; "
				      "will try MSI\n", sc->msi_count,
				      msi_needed, error);
			sc->msi_count = 0;
			port_qsets = 1;
			pci_release_msi(dev);
			bus_release_resource(dev, SYS_RES_MEMORY,
			    sc->msix_regs_rid, sc->msix_regs_res);
			sc->msix_regs_res = NULL;
		} else {
			sc->flags |= USING_MSIX;
			sc->cxgb_intr = cxgb_async_intr;
			device_printf(dev,
				      "using MSI-X interrupts (%u vectors)\n",
				      sc->msi_count);
		}
	}

	if ((msi_allowed >= 1) && (sc->msi_count == 0)) {
		sc->msi_count = 1;
		if ((error = pci_alloc_msi(dev, &sc->msi_count)) != 0) {
			device_printf(dev, "alloc msi failed - "
				      "err=%d; will try INTx\n", error);
			sc->msi_count = 0;
			port_qsets = 1;
			pci_release_msi(dev);
		} else {
			sc->flags |= USING_MSI;
			sc->cxgb_intr = t3_intr_msi;
			device_printf(dev, "using MSI interrupts\n");
		}
	}
	if (sc->msi_count == 0) {
		device_printf(dev, "using line interrupts\n");
		sc->cxgb_intr = t3b_intr;
	}

	/* Create a private taskqueue thread for handling driver events */
	sc->tq = taskqueue_create("cxgb_taskq", M_NOWAIT,
	    taskqueue_thread_enqueue, &sc->tq);
	if (sc->tq == NULL) {
		device_printf(dev, "failed to allocate controller task queue\n");
		goto out;
	}

	taskqueue_start_threads(&sc->tq, 1, PI_NET, "%s taskq",
	    device_get_nameunit(dev));
	TASK_INIT(&sc->tick_task, 0, cxgb_tick_handler, sc);

	
	/* Create a periodic callout for checking adapter status */
	callout_init(&sc->cxgb_tick_ch, 1);
	
	if (t3_check_fw_version(sc) < 0 || force_fw_update) {
		/*
		 * Warn user that a firmware update will be attempted in init.
		 */
		device_printf(dev, "firmware needs to be updated to version %d.%d.%d\n",
		    FW_VERSION_MAJOR, FW_VERSION_MINOR, FW_VERSION_MICRO);
		sc->flags &= ~FW_UPTODATE;
	} else {
		sc->flags |= FW_UPTODATE;
	}

	if (t3_check_tpsram_version(sc) < 0) {
		/*
		 * Warn user that a firmware update will be attempted in init.
		 */
		device_printf(dev, "SRAM needs to be updated to version %c-%d.%d.%d\n",
		    t3rev2char(sc), TP_VERSION_MAJOR, TP_VERSION_MINOR, TP_VERSION_MICRO);
		sc->flags &= ~TPS_UPTODATE;
	} else {
		sc->flags |= TPS_UPTODATE;
	}

	/*
	 * Create a child device for each MAC.  The ethernet attachment
	 * will be done in these children.
	 */	
	for (i = 0; i < (sc)->params.nports; i++) {
		struct port_info *pi;
		
		if ((child = device_add_child(dev, "cxgb", -1)) == NULL) {
			device_printf(dev, "failed to add child port\n");
			error = EINVAL;
			goto out;
		}
		pi = &sc->port[i];
		pi->adapter = sc;
		pi->nqsets = port_qsets;
		pi->first_qset = i*port_qsets;
		pi->port_id = i;
		pi->tx_chan = i >= ai->nports0;
		pi->txpkt_intf = pi->tx_chan ? 2 * (i - ai->nports0) + 1 : 2 * i;
		sc->rxpkt_map[pi->txpkt_intf] = i;
		sc->port[i].tx_chan = i >= ai->nports0;
		sc->portdev[i] = child;
		device_set_softc(child, pi);
	}
	if ((error = bus_generic_attach(dev)) != 0)
		goto out;

	/* initialize sge private state */
	t3_sge_init_adapter(sc);

	t3_led_ready(sc);

	error = t3_get_fw_version(sc, &vers);
	if (error)
		goto out;

	snprintf(&sc->fw_version[0], sizeof(sc->fw_version), "%d.%d.%d",
	    G_FW_VERSION_MAJOR(vers), G_FW_VERSION_MINOR(vers),
	    G_FW_VERSION_MICRO(vers));

	snprintf(buf, sizeof(buf), "%s %sNIC\t E/C: %s S/N: %s",
		 ai->desc, is_offload(sc) ? "R" : "",
		 sc->params.vpd.ec, sc->params.vpd.sn);
	device_set_desc_copy(dev, buf);

	snprintf(&sc->port_types[0], sizeof(sc->port_types), "%x%x%x%x",
		 sc->params.vpd.port_type[0], sc->params.vpd.port_type[1],
		 sc->params.vpd.port_type[2], sc->params.vpd.port_type[3]);

	device_printf(sc->dev, "Firmware Version %s\n", &sc->fw_version[0]);
	callout_reset(&sc->cxgb_tick_ch, hz, cxgb_tick, sc);
	t3_add_attach_sysctls(sc);

#ifdef TCP_OFFLOAD
	for (i = 0; i < NUM_CPL_HANDLERS; i++)
		sc->cpl_handler[i] = cpl_not_handled;
#endif

	t3_intr_clear(sc);
	error = cxgb_setup_interrupts(sc);
out:
	if (error)
		cxgb_free(sc);

	return (error);
}

/*
 * The cxgb_controller_detach routine is called with the device is
 * unloaded from the system.
 */

static int
cxgb_controller_detach(device_t dev)
{
	struct adapter *sc;

	sc = device_get_softc(dev);

	cxgb_free(sc);

	return (0);
}

/*
 * The cxgb_free() is called by the cxgb_controller_detach() routine
 * to tear down the structures that were built up in
 * cxgb_controller_attach(), and should be the final piece of work
 * done when fully unloading the driver.
 * 
 *
 *  1. Shutting down the threads started by the cxgb_controller_attach()
 *     routine.
 *  2. Stopping the lower level device and all callouts (cxgb_down_locked()).
 *  3. Detaching all of the port devices created during the
 *     cxgb_controller_attach() routine.
 *  4. Removing the device children created via cxgb_controller_attach().
 *  5. Releasing PCI resources associated with the device.
 *  6. Turning off the offload support, iff it was turned on.
 *  7. Destroying the mutexes created in cxgb_controller_attach().
 *
 */
static void
cxgb_free(struct adapter *sc)
{
	int i, nqsets = 0;

	ADAPTER_LOCK(sc);
	sc->flags |= CXGB_SHUTDOWN;
	ADAPTER_UNLOCK(sc);

	/*
	 * Make sure all child devices are gone.
	 */
	bus_generic_detach(sc->dev);
	for (i = 0; i < (sc)->params.nports; i++) {
		if (sc->portdev[i] &&
		    device_delete_child(sc->dev, sc->portdev[i]) != 0)
			device_printf(sc->dev, "failed to delete child port\n");
		nqsets += sc->port[i].nqsets;
	}

	/*
	 * At this point, it is as if cxgb_port_detach has run on all ports, and
	 * cxgb_down has run on the adapter.  All interrupts have been silenced,
	 * all open devices have been closed.
	 */
	KASSERT(sc->open_device_map == 0, ("%s: device(s) still open (%x)",
					   __func__, sc->open_device_map));
	for (i = 0; i < sc->params.nports; i++) {
		KASSERT(sc->port[i].ifp == NULL, ("%s: port %i undead!",
						  __func__, i));
	}

	/*
	 * Finish off the adapter's callouts.
	 */
	callout_drain(&sc->cxgb_tick_ch);
	callout_drain(&sc->sge_timer_ch);

	/*
	 * Release resources grabbed under FULL_INIT_DONE by cxgb_up.  The
	 * sysctls are cleaned up by the kernel linker.
	 */
	if (sc->flags & FULL_INIT_DONE) {
 		t3_free_sge_resources(sc, nqsets);
 		sc->flags &= ~FULL_INIT_DONE;
 	}

	/*
	 * Release all interrupt resources.
	 */
	cxgb_teardown_interrupts(sc);
	if (sc->flags & (USING_MSI | USING_MSIX)) {
		device_printf(sc->dev, "releasing msi message(s)\n");
		pci_release_msi(sc->dev);
	} else {
		device_printf(sc->dev, "no msi message to release\n");
	}

	if (sc->msix_regs_res != NULL) {
		bus_release_resource(sc->dev, SYS_RES_MEMORY, sc->msix_regs_rid,
		    sc->msix_regs_res);
	}

	/*
	 * Free the adapter's taskqueue.
	 */
	if (sc->tq != NULL) {
		taskqueue_free(sc->tq);
		sc->tq = NULL;
	}
	
	free(sc->filters, M_DEVBUF);
	t3_sge_free(sc);

	if (sc->udbs_res != NULL)
		bus_release_resource(sc->dev, SYS_RES_MEMORY, sc->udbs_rid,
		    sc->udbs_res);

	if (sc->regs_res != NULL)
		bus_release_resource(sc->dev, SYS_RES_MEMORY, sc->regs_rid,
		    sc->regs_res);

	MTX_DESTROY(&sc->mdio_lock);
	MTX_DESTROY(&sc->sge.reg_lock);
	MTX_DESTROY(&sc->elmer_lock);
	mtx_lock(&t3_list_lock);
	SLIST_REMOVE(&t3_list, sc, adapter, link);
	mtx_unlock(&t3_list_lock);
	ADAPTER_LOCK_DEINIT(sc);
}

/**
 *	setup_sge_qsets - configure SGE Tx/Rx/response queues
 *	@sc: the controller softc
 *
 *	Determines how many sets of SGE queues to use and initializes them.
 *	We support multiple queue sets per port if we have MSI-X, otherwise
 *	just one queue set per port.
 */
static int
setup_sge_qsets(adapter_t *sc)
{
	int i, j, err, irq_idx = 0, qset_idx = 0;
	u_int ntxq = SGE_TXQ_PER_SET;

	if ((err = t3_sge_alloc(sc)) != 0) {
		device_printf(sc->dev, "t3_sge_alloc returned %d\n", err);
		return (err);
	}

	if (sc->params.rev > 0 && !(sc->flags & USING_MSI))
		irq_idx = -1;

	for (i = 0; i < (sc)->params.nports; i++) {
		struct port_info *pi = &sc->port[i];

		for (j = 0; j < pi->nqsets; j++, qset_idx++) {
			err = t3_sge_alloc_qset(sc, qset_idx, (sc)->params.nports,
			    (sc->flags & USING_MSIX) ? qset_idx + 1 : irq_idx,
			    &sc->params.sge.qset[qset_idx], ntxq, pi);
			if (err) {
				t3_free_sge_resources(sc, qset_idx);
				device_printf(sc->dev,
				    "t3_sge_alloc_qset failed with %d\n", err);
				return (err);
			}
		}
	}

	sc->nqsets = qset_idx;

	return (0);
}

static void
cxgb_teardown_interrupts(adapter_t *sc)
{
	int i;

	for (i = 0; i < SGE_QSETS; i++) {
		if (sc->msix_intr_tag[i] == NULL) {

			/* Should have been setup fully or not at all */
			KASSERT(sc->msix_irq_res[i] == NULL &&
				sc->msix_irq_rid[i] == 0,
				("%s: half-done interrupt (%d).", __func__, i));

			continue;
		}

		bus_teardown_intr(sc->dev, sc->msix_irq_res[i],
				  sc->msix_intr_tag[i]);
		bus_release_resource(sc->dev, SYS_RES_IRQ, sc->msix_irq_rid[i],
				     sc->msix_irq_res[i]);

		sc->msix_irq_res[i] = sc->msix_intr_tag[i] = NULL;
		sc->msix_irq_rid[i] = 0;
	}

	if (sc->intr_tag) {
		KASSERT(sc->irq_res != NULL,
			("%s: half-done interrupt.", __func__));

		bus_teardown_intr(sc->dev, sc->irq_res, sc->intr_tag);
		bus_release_resource(sc->dev, SYS_RES_IRQ, sc->irq_rid,
				     sc->irq_res);

		sc->irq_res = sc->intr_tag = NULL;
		sc->irq_rid = 0;
	}
}

static int
cxgb_setup_interrupts(adapter_t *sc)
{
	struct resource *res;
	void *tag;
	int i, rid, err, intr_flag = sc->flags & (USING_MSI | USING_MSIX);

	sc->irq_rid = intr_flag ? 1 : 0;
	sc->irq_res = bus_alloc_resource_any(sc->dev, SYS_RES_IRQ, &sc->irq_rid,
					     RF_SHAREABLE | RF_ACTIVE);
	if (sc->irq_res == NULL) {
		device_printf(sc->dev, "Cannot allocate interrupt (%x, %u)\n",
			      intr_flag, sc->irq_rid);
		err = EINVAL;
		sc->irq_rid = 0;
	} else {
		err = bus_setup_intr(sc->dev, sc->irq_res,
		    INTR_MPSAFE | INTR_TYPE_NET, NULL,
		    sc->cxgb_intr, sc, &sc->intr_tag);

		if (err) {
			device_printf(sc->dev,
				      "Cannot set up interrupt (%x, %u, %d)\n",
				      intr_flag, sc->irq_rid, err);
			bus_release_resource(sc->dev, SYS_RES_IRQ, sc->irq_rid,
					     sc->irq_res);
			sc->irq_res = sc->intr_tag = NULL;
			sc->irq_rid = 0;
		}
	}

	/* That's all for INTx or MSI */
	if (!(intr_flag & USING_MSIX) || err)
		return (err);

	bus_describe_intr(sc->dev, sc->irq_res, sc->intr_tag, "err");
	for (i = 0; i < sc->msi_count - 1; i++) {
		rid = i + 2;
		res = bus_alloc_resource_any(sc->dev, SYS_RES_IRQ, &rid,
					     RF_SHAREABLE | RF_ACTIVE);
		if (res == NULL) {
			device_printf(sc->dev, "Cannot allocate interrupt "
				      "for message %d\n", rid);
			err = EINVAL;
			break;
		}

		err = bus_setup_intr(sc->dev, res, INTR_MPSAFE | INTR_TYPE_NET,
				     NULL, t3_intr_msix, &sc->sge.qs[i], &tag);
		if (err) {
			device_printf(sc->dev, "Cannot set up interrupt "
				      "for message %d (%d)\n", rid, err);
			bus_release_resource(sc->dev, SYS_RES_IRQ, rid, res);
			break;
		}

		sc->msix_irq_rid[i] = rid;
		sc->msix_irq_res[i] = res;
		sc->msix_intr_tag[i] = tag;
		bus_describe_intr(sc->dev, res, tag, "qs%d", i);
	}

	if (err)
		cxgb_teardown_interrupts(sc);

	return (err);
}


static int
cxgb_port_probe(device_t dev)
{
	struct port_info *p;
	char buf[80];
	const char *desc;
	
	p = device_get_softc(dev);
	desc = p->phy.desc;
	snprintf(buf, sizeof(buf), "Port %d %s", p->port_id, desc);
	device_set_desc_copy(dev, buf);
	return (0);
}


static int
cxgb_makedev(struct port_info *pi)
{
	
	pi->port_cdev = make_dev(&cxgb_cdevsw, pi->ifp->if_dunit,
	    UID_ROOT, GID_WHEEL, 0600, "%s", if_name(pi->ifp));
	
	if (pi->port_cdev == NULL)
		return (ENOMEM);

	pi->port_cdev->si_drv1 = (void *)pi;
	
	return (0);
}

#define CXGB_CAP (IFCAP_VLAN_HWTAGGING | IFCAP_VLAN_MTU | IFCAP_HWCSUM | \
    IFCAP_VLAN_HWCSUM | IFCAP_TSO | IFCAP_JUMBO_MTU | IFCAP_LRO | \
    IFCAP_VLAN_HWTSO | IFCAP_LINKSTATE | IFCAP_HWCSUM_IPV6)
#define CXGB_CAP_ENABLE CXGB_CAP

static int
cxgb_port_attach(device_t dev)
{
	struct port_info *p;
	struct ifnet *ifp;
	int err;
	struct adapter *sc;

	p = device_get_softc(dev);
	sc = p->adapter;
	snprintf(p->lockbuf, PORT_NAME_LEN, "cxgb port lock %d:%d",
	    device_get_unit(device_get_parent(dev)), p->port_id);
	PORT_LOCK_INIT(p, p->lockbuf);

	callout_init(&p->link_check_ch, 1);
	TASK_INIT(&p->link_check_task, 0, check_link_status, p);

	/* Allocate an ifnet object and set it up */
	ifp = p->ifp = if_alloc(IFT_ETHER);
	if (ifp == NULL) {
		device_printf(dev, "Cannot allocate ifnet\n");
		return (ENOMEM);
	}
	
	if_initname(ifp, device_get_name(dev), device_get_unit(dev));
	ifp->if_init = cxgb_init;
	ifp->if_softc = p;
	ifp->if_flags = IFF_BROADCAST | IFF_SIMPLEX | IFF_MULTICAST;
	ifp->if_ioctl = cxgb_ioctl;
	ifp->if_transmit = cxgb_transmit;
	ifp->if_qflush = cxgb_qflush;
	ifp->if_get_counter = cxgb_get_counter;

	ifp->if_capabilities = CXGB_CAP;
#ifdef TCP_OFFLOAD
	if (is_offload(sc))
		ifp->if_capabilities |= IFCAP_TOE4;
#endif
	ifp->if_capenable = CXGB_CAP_ENABLE;
	ifp->if_hwassist = CSUM_TCP | CSUM_UDP | CSUM_IP | CSUM_TSO |
	    CSUM_UDP_IPV6 | CSUM_TCP_IPV6;

	/*
	 * Disable TSO on 4-port - it isn't supported by the firmware.
	 */	
	if (sc->params.nports > 2) {
		ifp->if_capabilities &= ~(IFCAP_TSO | IFCAP_VLAN_HWTSO);
		ifp->if_capenable &= ~(IFCAP_TSO | IFCAP_VLAN_HWTSO);
		ifp->if_hwassist &= ~CSUM_TSO;
	}

	ether_ifattach(ifp, p->hw_addr);

	/* Attach driver debugnet methods. */
	DEBUGNET_SET(ifp, cxgb);

#ifdef DEFAULT_JUMBO
	if (sc->params.nports <= 2)
		ifp->if_mtu = ETHERMTU_JUMBO;
#endif
	if ((err = cxgb_makedev(p)) != 0) {
		printf("makedev failed %d\n", err);
		return (err);
	}

	/* Create a list of media supported by this port */
	ifmedia_init(&p->media, IFM_IMASK, cxgb_media_change,
	    cxgb_media_status);
	cxgb_build_medialist(p);
      
	t3_sge_init_port(p);

	return (err);
}

/*
 * cxgb_port_detach() is called via the device_detach methods when
 * cxgb_free() calls the bus_generic_detach.  It is responsible for 
 * removing the device from the view of the kernel, i.e. from all 
 * interfaces lists etc.  This routine is only called when the driver is 
 * being unloaded, not when the link goes down.
 */
static int
cxgb_port_detach(device_t dev)
{
	struct port_info *p;
	struct adapter *sc;
	int i;

	p = device_get_softc(dev);
	sc = p->adapter;

	/* Tell cxgb_ioctl and if_init that the port is going away */
	ADAPTER_LOCK(sc);
	SET_DOOMED(p);
	wakeup(&sc->flags);
	while (IS_BUSY(sc))
		mtx_sleep(&sc->flags, &sc->lock, 0, "cxgbdtch", 0);
	SET_BUSY(sc);
	ADAPTER_UNLOCK(sc);

	if (p->port_cdev != NULL)
		destroy_dev(p->port_cdev);

	cxgb_uninit_synchronized(p);
	ether_ifdetach(p->ifp);

	for (i = p->first_qset; i < p->first_qset + p->nqsets; i++) {
		struct sge_qset *qs = &sc->sge.qs[i];
		struct sge_txq *txq = &qs->txq[TXQ_ETH];

		callout_drain(&txq->txq_watchdog);
		callout_drain(&txq->txq_timer);
	}

	PORT_LOCK_DEINIT(p);
	if_free(p->ifp);
	p->ifp = NULL;

	ADAPTER_LOCK(sc);
	CLR_BUSY(sc);
	wakeup_one(&sc->flags);
	ADAPTER_UNLOCK(sc);
	return (0);
}

void
t3_fatal_err(struct adapter *sc)
{
	u_int fw_status[4];

	if (sc->flags & FULL_INIT_DONE) {
		t3_sge_stop(sc);
		t3_write_reg(sc, A_XGM_TX_CTRL, 0);
		t3_write_reg(sc, A_XGM_RX_CTRL, 0);
		t3_write_reg(sc, XGM_REG(A_XGM_TX_CTRL, 1), 0);
		t3_write_reg(sc, XGM_REG(A_XGM_RX_CTRL, 1), 0);
		t3_intr_disable(sc);
	}
	device_printf(sc->dev,"encountered fatal error, operation suspended\n");
	if (!t3_cim_ctl_blk_read(sc, 0xa0, 4, fw_status))
		device_printf(sc->dev, "FW_ status: 0x%x, 0x%x, 0x%x, 0x%x\n",
		    fw_status[0], fw_status[1], fw_status[2], fw_status[3]);
}

int
t3_os_find_pci_capability(adapter_t *sc, int cap)
{
	device_t dev;
	struct pci_devinfo *dinfo;
	pcicfgregs *cfg;
	uint32_t status;
	uint8_t ptr;

	dev = sc->dev;
	dinfo = device_get_ivars(dev);
	cfg = &dinfo->cfg;

	status = pci_read_config(dev, PCIR_STATUS, 2);
	if (!(status & PCIM_STATUS_CAPPRESENT))
		return (0);

	switch (cfg->hdrtype & PCIM_HDRTYPE) {
	case 0:
	case 1:
		ptr = PCIR_CAP_PTR;
		break;
	case 2:
		ptr = PCIR_CAP_PTR_2;
		break;
	default:
		return (0);
		break;
	}
	ptr = pci_read_config(dev, ptr, 1);

	while (ptr != 0) {
		if (pci_read_config(dev, ptr + PCICAP_ID, 1) == cap)
			return (ptr);
		ptr = pci_read_config(dev, ptr + PCICAP_NEXTPTR, 1);
	}

	return (0);
}

int
t3_os_pci_save_state(struct adapter *sc)
{
	device_t dev;
	struct pci_devinfo *dinfo;

	dev = sc->dev;
	dinfo = device_get_ivars(dev);

	pci_cfg_save(dev, dinfo, 0);
	return (0);
}

int
t3_os_pci_restore_state(struct adapter *sc)
{
	device_t dev;
	struct pci_devinfo *dinfo;

	dev = sc->dev;
	dinfo = device_get_ivars(dev);

	pci_cfg_restore(dev, dinfo);
	return (0);
}

/**
 *	t3_os_link_changed - handle link status changes
 *	@sc: the adapter associated with the link change
 *	@port_id: the port index whose link status has changed
 *	@link_status: the new status of the link
 *	@speed: the new speed setting
 *	@duplex: the new duplex setting
 *	@fc: the new flow-control setting
 *
 *	This is the OS-dependent handler for link status changes.  The OS
 *	neutral handler takes care of most of the processing for these events,
 *	then calls this handler for any OS-specific processing.
 */
void
t3_os_link_changed(adapter_t *adapter, int port_id, int link_status, int speed,
     int duplex, int fc, int mac_was_reset)
{
	struct port_info *pi = &adapter->port[port_id];
	struct ifnet *ifp = pi->ifp;

	/* no race with detach, so ifp should always be good */
	KASSERT(ifp, ("%s: if detached.", __func__));

	/* Reapply mac settings if they were lost due to a reset */
	if (mac_was_reset) {
		PORT_LOCK(pi);
		cxgb_update_mac_settings(pi);
		PORT_UNLOCK(pi);
	}

	if (link_status) {
		ifp->if_baudrate = IF_Mbps(speed);
		if_link_state_change(ifp, LINK_STATE_UP);
	} else
		if_link_state_change(ifp, LINK_STATE_DOWN);
}

/**
 *	t3_os_phymod_changed - handle PHY module changes
 *	@phy: the PHY reporting the module change
 *	@mod_type: new module type
 *
 *	This is the OS-dependent handler for PHY module changes.  It is
 *	invoked when a PHY module is removed or inserted for any OS-specific
 *	processing.
 */
void t3_os_phymod_changed(struct adapter *adap, int port_id)
{
	static const char *mod_str[] = {
		NULL, "SR", "LR", "LRM", "TWINAX", "TWINAX-L", "unknown"
	};
	struct port_info *pi = &adap->port[port_id];
	int mod = pi->phy.modtype;

	if (mod != pi->media.ifm_cur->ifm_data)
		cxgb_build_medialist(pi);

	if (mod == phy_modtype_none)
		if_printf(pi->ifp, "PHY module unplugged\n");
	else {
		KASSERT(mod < ARRAY_SIZE(mod_str),
			("invalid PHY module type %d", mod));
		if_printf(pi->ifp, "%s PHY module inserted\n", mod_str[mod]);
	}
}

void
t3_os_set_hw_addr(adapter_t *adapter, int port_idx, u8 hw_addr[])
{

	/*
	 * The ifnet might not be allocated before this gets called,
	 * as this is called early on in attach by t3_prep_adapter
	 * save the address off in the port structure
	 */
	if (cxgb_debug)
		printf("set_hw_addr on idx %d addr %6D\n", port_idx, hw_addr, ":");
	bcopy(hw_addr, adapter->port[port_idx].hw_addr, ETHER_ADDR_LEN);
}

/*
 * Programs the XGMAC based on the settings in the ifnet.  These settings
 * include MTU, MAC address, mcast addresses, etc.
 */
static void
cxgb_update_mac_settings(struct port_info *p)
{
	struct ifnet *ifp = p->ifp;
	struct t3_rx_mode rm;
	struct cmac *mac = &p->mac;
	int mtu, hwtagging;

	PORT_LOCK_ASSERT_OWNED(p);

	bcopy(IF_LLADDR(ifp), p->hw_addr, ETHER_ADDR_LEN);

	mtu = ifp->if_mtu;
	if (ifp->if_capenable & IFCAP_VLAN_MTU)
		mtu += ETHER_VLAN_ENCAP_LEN;

	hwtagging = (ifp->if_capenable & IFCAP_VLAN_HWTAGGING) != 0;

	t3_mac_set_mtu(mac, mtu);
	t3_set_vlan_accel(p->adapter, 1 << p->tx_chan, hwtagging);
	t3_mac_set_address(mac, 0, p->hw_addr);
	t3_init_rx_mode(&rm, p);
	t3_mac_set_rx_mode(mac, &rm);
}


static int
await_mgmt_replies(struct adapter *adap, unsigned long init_cnt,
			      unsigned long n)
{
	int attempts = 5;

	while (adap->sge.qs[0].rspq.offload_pkts < init_cnt + n) {
		if (!--attempts)
			return (ETIMEDOUT);
		t3_os_sleep(10);
	}
	return 0;
}

static int
init_tp_parity(struct adapter *adap)
{
	int i;
	struct mbuf *m;
	struct cpl_set_tcb_field *greq;
	unsigned long cnt = adap->sge.qs[0].rspq.offload_pkts;

	t3_tp_set_offload_mode(adap, 1);

	for (i = 0; i < 16; i++) {
		struct cpl_smt_write_req *req;

		m = m_gethdr(M_WAITOK, MT_DATA);
		req = mtod(m, struct cpl_smt_write_req *);
		m->m_len = m->m_pkthdr.len = sizeof(*req);
		memset(req, 0, sizeof(*req));
		req->wr.wrh_hi = htonl(V_WR_OP(FW_WROPCODE_FORWARD));
		OPCODE_TID(req) = htonl(MK_OPCODE_TID(CPL_SMT_WRITE_REQ, i));
		req->iff = i;
		t3_mgmt_tx(adap, m);
	}

	for (i = 0; i < 2048; i++) {
		struct cpl_l2t_write_req *req;

		m = m_gethdr(M_WAITOK, MT_DATA);
		req = mtod(m, struct cpl_l2t_write_req *);
		m->m_len = m->m_pkthdr.len = sizeof(*req);
		memset(req, 0, sizeof(*req));
		req->wr.wrh_hi = htonl(V_WR_OP(FW_WROPCODE_FORWARD));
		OPCODE_TID(req) = htonl(MK_OPCODE_TID(CPL_L2T_WRITE_REQ, i));
		req->params = htonl(V_L2T_W_IDX(i));
		t3_mgmt_tx(adap, m);
	}

	for (i = 0; i < 2048; i++) {
		struct cpl_rte_write_req *req;

		m = m_gethdr(M_WAITOK, MT_DATA);
		req = mtod(m, struct cpl_rte_write_req *);
		m->m_len = m->m_pkthdr.len = sizeof(*req);
		memset(req, 0, sizeof(*req));
		req->wr.wrh_hi = htonl(V_WR_OP(FW_WROPCODE_FORWARD));
		OPCODE_TID(req) = htonl(MK_OPCODE_TID(CPL_RTE_WRITE_REQ, i));
		req->l2t_idx = htonl(V_L2T_W_IDX(i));
		t3_mgmt_tx(adap, m);
	}

	m = m_gethdr(M_WAITOK, MT_DATA);
	greq = mtod(m, struct cpl_set_tcb_field *);
	m->m_len = m->m_pkthdr.len = sizeof(*greq);
	memset(greq, 0, sizeof(*greq));
	greq->wr.wrh_hi = htonl(V_WR_OP(FW_WROPCODE_FORWARD));
	OPCODE_TID(greq) = htonl(MK_OPCODE_TID(CPL_SET_TCB_FIELD, 0));
	greq->mask = htobe64(1);
	t3_mgmt_tx(adap, m);

	i = await_mgmt_replies(adap, cnt, 16 + 2048 + 2048 + 1);
	t3_tp_set_offload_mode(adap, 0);
	return (i);
}

/**
 *	setup_rss - configure Receive Side Steering (per-queue connection demux) 
 *	@adap: the adapter
 *
 *	Sets up RSS to distribute packets to multiple receive queues.  We
 *	configure the RSS CPU lookup table to distribute to the number of HW
 *	receive queues, and the response queue lookup table to narrow that
 *	down to the response queues actually configured for each port.
 *	We always configure the RSS mapping for two ports since the mapping
 *	table has plenty of entries.
 */
static void
setup_rss(adapter_t *adap)
{
	int i;
	u_int nq[2]; 
	uint8_t cpus[SGE_QSETS + 1];
	uint16_t rspq_map[RSS_TABLE_SIZE];
	
	for (i = 0; i < SGE_QSETS; ++i)
		cpus[i] = i;
	cpus[SGE_QSETS] = 0xff;

	nq[0] = nq[1] = 0;
	for_each_port(adap, i) {
		const struct port_info *pi = adap2pinfo(adap, i);

		nq[pi->tx_chan] += pi->nqsets;
	}
	for (i = 0; i < RSS_TABLE_SIZE / 2; ++i) {
		rspq_map[i] = nq[0] ? i % nq[0] : 0;
		rspq_map[i + RSS_TABLE_SIZE / 2] = nq[1] ? i % nq[1] + nq[0] : 0;
	}

	/* Calculate the reverse RSS map table */
	for (i = 0; i < SGE_QSETS; ++i)
		adap->rrss_map[i] = 0xff;
	for (i = 0; i < RSS_TABLE_SIZE; ++i)
		if (adap->rrss_map[rspq_map[i]] == 0xff)
			adap->rrss_map[rspq_map[i]] = i;

	t3_config_rss(adap, F_RQFEEDBACKENABLE | F_TNLLKPEN | F_TNLMAPEN |
		      F_TNLPRTEN | F_TNL2TUPEN | F_TNL4TUPEN | F_OFDMAPEN |
	              F_RRCPLMAPEN | V_RRCPLCPUSIZE(6) | F_HASHTOEPLITZ,
	              cpus, rspq_map);

}
static void
send_pktsched_cmd(struct adapter *adap, int sched, int qidx, int lo,
			      int hi, int port)
{
	struct mbuf *m;
	struct mngt_pktsched_wr *req;

	m = m_gethdr(M_NOWAIT, MT_DATA);
	if (m) {	
		req = mtod(m, struct mngt_pktsched_wr *);
		req->wr.wrh_hi = htonl(V_WR_OP(FW_WROPCODE_MNGT));
		req->mngt_opcode = FW_MNGTOPCODE_PKTSCHED_SET;
		req->sched = sched;
		req->idx = qidx;
		req->min = lo;
		req->max = hi;
		req->binding = port;
		m->m_len = m->m_pkthdr.len = sizeof(*req);
		t3_mgmt_tx(adap, m);
	}
}

static void
bind_qsets(adapter_t *sc)
{
	int i, j;

	for (i = 0; i < (sc)->params.nports; ++i) {
		const struct port_info *pi = adap2pinfo(sc, i);

		for (j = 0; j < pi->nqsets; ++j) {
			send_pktsched_cmd(sc, 1, pi->first_qset + j, -1,
					  -1, pi->tx_chan);

		}
	}
}

static void
update_tpeeprom(struct adapter *adap)
{
	const struct firmware *tpeeprom;

	uint32_t version;
	unsigned int major, minor;
	int ret, len;
	char rev, name[32];

	t3_seeprom_read(adap, TP_SRAM_OFFSET, &version);

	major = G_TP_VERSION_MAJOR(version);
	minor = G_TP_VERSION_MINOR(version);
	if (major == TP_VERSION_MAJOR  && minor == TP_VERSION_MINOR)
		return; 

	rev = t3rev2char(adap);
	snprintf(name, sizeof(name), TPEEPROM_NAME, rev);

	tpeeprom = firmware_get(name);
	if (tpeeprom == NULL) {
		device_printf(adap->dev,
			      "could not load TP EEPROM: unable to load %s\n",
			      name);
		return;
	}

	len = tpeeprom->datasize - 4;
	
	ret = t3_check_tpsram(adap, tpeeprom->data, tpeeprom->datasize);
	if (ret)
		goto release_tpeeprom;

	if (len != TP_SRAM_LEN) {
		device_printf(adap->dev,
			      "%s length is wrong len=%d expected=%d\n", name,
			      len, TP_SRAM_LEN);
		return;
	}
	
	ret = set_eeprom(&adap->port[0], tpeeprom->data, tpeeprom->datasize,
	    TP_SRAM_OFFSET);
	
	if (!ret) {
		device_printf(adap->dev,
			"Protocol SRAM image updated in EEPROM to %d.%d.%d\n",
			 TP_VERSION_MAJOR, TP_VERSION_MINOR, TP_VERSION_MICRO);
	} else 
		device_printf(adap->dev,
			      "Protocol SRAM image update in EEPROM failed\n");

release_tpeeprom:
	firmware_put(tpeeprom, FIRMWARE_UNLOAD);
	
	return;
}

static int
update_tpsram(struct adapter *adap)
{
	const struct firmware *tpsram;
	int ret;
	char rev, name[32];

	rev = t3rev2char(adap);
	snprintf(name, sizeof(name), TPSRAM_NAME, rev);

	update_tpeeprom(adap);

	tpsram = firmware_get(name);
	if (tpsram == NULL){
		device_printf(adap->dev, "could not load TP SRAM\n");
		return (EINVAL);
	} else
		device_printf(adap->dev, "updating TP SRAM\n");
	
	ret = t3_check_tpsram(adap, tpsram->data, tpsram->datasize);
	if (ret)
		goto release_tpsram;	

	ret = t3_set_proto_sram(adap, tpsram->data);
	if (ret)
		device_printf(adap->dev, "loading protocol SRAM failed\n");

release_tpsram:
	firmware_put(tpsram, FIRMWARE_UNLOAD);
	
	return ret;
}

/**
 *	cxgb_up - enable the adapter
 *	@adap: adapter being enabled
 *
 *	Called when the first port is enabled, this function performs the
 *	actions necessary to make an adapter operational, such as completing
 *	the initialization of HW modules, and enabling interrupts.
 */
static int
cxgb_up(struct adapter *sc)
{
	int err = 0;
	unsigned int mxf = t3_mc5_size(&sc->mc5) - MC5_MIN_TIDS;

	KASSERT(sc->open_device_map == 0, ("%s: device(s) already open (%x)",
					   __func__, sc->open_device_map));

	if ((sc->flags & FULL_INIT_DONE) == 0) {

		ADAPTER_LOCK_ASSERT_NOTOWNED(sc);

		if ((sc->flags & FW_UPTODATE) == 0)
			if ((err = upgrade_fw(sc)))
				goto out;

		if ((sc->flags & TPS_UPTODATE) == 0)
			if ((err = update_tpsram(sc)))
				goto out;

		if (is_offload(sc) && nfilters != 0) {
			sc->params.mc5.nservers = 0;

			if (nfilters < 0)
				sc->params.mc5.nfilters = mxf;
			else
				sc->params.mc5.nfilters = min(nfilters, mxf);
		}

		err = t3_init_hw(sc, 0);
		if (err)
			goto out;

		t3_set_reg_field(sc, A_TP_PARA_REG5, 0, F_RXDDPOFFINIT);
		t3_write_reg(sc, A_ULPRX_TDDP_PSZ, V_HPZ0(PAGE_SHIFT - 12));

		err = setup_sge_qsets(sc);
		if (err)
			goto out;

		alloc_filters(sc);
		setup_rss(sc);

		t3_add_configured_sysctls(sc);
		sc->flags |= FULL_INIT_DONE;
	}

	t3_intr_clear(sc);
	t3_sge_start(sc);
	t3_intr_enable(sc);

	if (sc->params.rev >= T3_REV_C && !(sc->flags & TP_PARITY_INIT) &&
	    is_offload(sc) && init_tp_parity(sc) == 0)
		sc->flags |= TP_PARITY_INIT;

	if (sc->flags & TP_PARITY_INIT) {
		t3_write_reg(sc, A_TP_INT_CAUSE, F_CMCACHEPERR | F_ARPLUTPERR);
		t3_write_reg(sc, A_TP_INT_ENABLE, 0x7fbfffff);
	}
	
	if (!(sc->flags & QUEUES_BOUND)) {
		bind_qsets(sc);
		setup_hw_filters(sc);
		sc->flags |= QUEUES_BOUND;		
	}

	t3_sge_reset_adapter(sc);
out:
	return (err);
}

/*
 * Called when the last open device is closed.  Does NOT undo all of cxgb_up's
 * work.  Specifically, the resources grabbed under FULL_INIT_DONE are released
 * during controller_detach, not here.
 */
static void
cxgb_down(struct adapter *sc)
{
	t3_sge_stop(sc);
	t3_intr_disable(sc);
}

/*
 * if_init for cxgb ports.
 */
static void
cxgb_init(void *arg)
{
	struct port_info *p = arg;
	struct adapter *sc = p->adapter;

	ADAPTER_LOCK(sc);
	cxgb_init_locked(p); /* releases adapter lock */
	ADAPTER_LOCK_ASSERT_NOTOWNED(sc);
}

static int
cxgb_init_locked(struct port_info *p)
{
	struct adapter *sc = p->adapter;
	struct ifnet *ifp = p->ifp;
	struct cmac *mac = &p->mac;
	int i, rc = 0, may_sleep = 0, gave_up_lock = 0;

	ADAPTER_LOCK_ASSERT_OWNED(sc);

	while (!IS_DOOMED(p) && IS_BUSY(sc)) {
		gave_up_lock = 1;
		if (mtx_sleep(&sc->flags, &sc->lock, PCATCH, "cxgbinit", 0)) {
			rc = EINTR;
			goto done;
		}
	}
	if (IS_DOOMED(p)) {
		rc = ENXIO;
		goto done;
	}
	KASSERT(!IS_BUSY(sc), ("%s: controller busy.", __func__));

	/*
	 * The code that runs during one-time adapter initialization can sleep
	 * so it's important not to hold any locks across it.
	 */
	may_sleep = sc->flags & FULL_INIT_DONE ? 0 : 1;

	if (may_sleep) {
		SET_BUSY(sc);
		gave_up_lock = 1;
		ADAPTER_UNLOCK(sc);
	}

	if (sc->open_device_map == 0 && ((rc = cxgb_up(sc)) != 0))
			goto done;

	PORT_LOCK(p);
	if (isset(&sc->open_device_map, p->port_id) &&
	    (ifp->if_drv_flags & IFF_DRV_RUNNING)) {
		PORT_UNLOCK(p);
		goto done;
	}
	t3_port_intr_enable(sc, p->port_id);
	if (!mac->multiport) 
		t3_mac_init(mac);
	cxgb_update_mac_settings(p);
	t3_link_start(&p->phy, mac, &p->link_config);
	t3_mac_enable(mac, MAC_DIRECTION_RX | MAC_DIRECTION_TX);
	ifp->if_drv_flags |= IFF_DRV_RUNNING;
	ifp->if_drv_flags &= ~IFF_DRV_OACTIVE;
	PORT_UNLOCK(p);

	for (i = p->first_qset; i < p->first_qset + p->nqsets; i++) {
		struct sge_qset *qs = &sc->sge.qs[i];
		struct sge_txq *txq = &qs->txq[TXQ_ETH];

		callout_reset_on(&txq->txq_watchdog, hz, cxgb_tx_watchdog, qs,
				 txq->txq_watchdog.c_cpu);
	}

	/* all ok */
	setbit(&sc->open_device_map, p->port_id);
	callout_reset(&p->link_check_ch,
	    p->phy.caps & SUPPORTED_LINK_IRQ ?  hz * 3 : hz / 4,
	    link_check_callout, p);

done:
	if (may_sleep) {
		ADAPTER_LOCK(sc);
		KASSERT(IS_BUSY(sc), ("%s: controller not busy.", __func__));
		CLR_BUSY(sc);
	}
	if (gave_up_lock)
		wakeup_one(&sc->flags);
	ADAPTER_UNLOCK(sc);
	return (rc);
}

static int
cxgb_uninit_locked(struct port_info *p)
{
	struct adapter *sc = p->adapter;
	int rc;

	ADAPTER_LOCK_ASSERT_OWNED(sc);

	while (!IS_DOOMED(p) && IS_BUSY(sc)) {
		if (mtx_sleep(&sc->flags, &sc->lock, PCATCH, "cxgbunin", 0)) {
			rc = EINTR;
			goto done;
		}
	}
	if (IS_DOOMED(p)) {
		rc = ENXIO;
		goto done;
	}
	KASSERT(!IS_BUSY(sc), ("%s: controller busy.", __func__));
	SET_BUSY(sc);
	ADAPTER_UNLOCK(sc);

	rc = cxgb_uninit_synchronized(p);

	ADAPTER_LOCK(sc);
	KASSERT(IS_BUSY(sc), ("%s: controller not busy.", __func__));
	CLR_BUSY(sc);
	wakeup_one(&sc->flags);
done:
	ADAPTER_UNLOCK(sc);
	return (rc);
}

/*
 * Called on "ifconfig down", and from port_detach
 */
static int
cxgb_uninit_synchronized(struct port_info *pi)
{
	struct adapter *sc = pi->adapter;
	struct ifnet *ifp = pi->ifp;

	/*
	 * taskqueue_drain may cause a deadlock if the adapter lock is held.
	 */
	ADAPTER_LOCK_ASSERT_NOTOWNED(sc);

	/*
	 * Clear this port's bit from the open device map, and then drain all
	 * the tasks that can access/manipulate this port's port_info or ifp.
	 * We disable this port's interrupts here and so the slow/ext
	 * interrupt tasks won't be enqueued.  The tick task will continue to
	 * be enqueued every second but the runs after this drain will not see
	 * this port in the open device map.
	 *
	 * A well behaved task must take open_device_map into account and ignore
	 * ports that are not open.
	 */
	clrbit(&sc->open_device_map, pi->port_id);
	t3_port_intr_disable(sc, pi->port_id);
	taskqueue_drain(sc->tq, &sc->slow_intr_task);
	taskqueue_drain(sc->tq, &sc->tick_task);

	callout_drain(&pi->link_check_ch);
	taskqueue_drain(sc->tq, &pi->link_check_task);

	PORT_LOCK(pi);
	ifp->if_drv_flags &= ~(IFF_DRV_RUNNING | IFF_DRV_OACTIVE);

	/* disable pause frames */
	t3_set_reg_field(sc, A_XGM_TX_CFG + pi->mac.offset, F_TXPAUSEEN, 0);

	/* Reset RX FIFO HWM */
	t3_set_reg_field(sc, A_XGM_RXFIFO_CFG +  pi->mac.offset,
			 V_RXFIFOPAUSEHWM(M_RXFIFOPAUSEHWM), 0);

	DELAY(100 * 1000);

	/* Wait for TXFIFO empty */
	t3_wait_op_done(sc, A_XGM_TXFIFO_CFG + pi->mac.offset,
			F_TXFIFO_EMPTY, 1, 20, 5);

	DELAY(100 * 1000);
	t3_mac_disable(&pi->mac, MAC_DIRECTION_RX);

	pi->phy.ops->power_down(&pi->phy, 1);

	PORT_UNLOCK(pi);

	pi->link_config.link_ok = 0;
	t3_os_link_changed(sc, pi->port_id, 0, 0, 0, 0, 0);

	if (sc->open_device_map == 0)
		cxgb_down(pi->adapter);

	return (0);
}

/*
 * Mark lro enabled or disabled in all qsets for this port
 */
static int
cxgb_set_lro(struct port_info *p, int enabled)
{
	int i;
	struct adapter *adp = p->adapter;
	struct sge_qset *q;

	for (i = 0; i < p->nqsets; i++) {
		q = &adp->sge.qs[p->first_qset + i];
		q->lro.enabled = (enabled != 0);
	}
	return (0);
}

static int
cxgb_ioctl(struct ifnet *ifp, unsigned long command, caddr_t data)
{
	struct port_info *p = ifp->if_softc;
	struct adapter *sc = p->adapter;
	struct ifreq *ifr = (struct ifreq *)data;
	int flags, error = 0, mtu;
	uint32_t mask;

	switch (command) {
	case CASE_IOC_IFREQ(SIOCSIFMTU):
		ADAPTER_LOCK(sc);
		error = IS_DOOMED(p) ? ENXIO : (IS_BUSY(sc) ? EBUSY : 0);
		if (error) {
fail:
			ADAPTER_UNLOCK(sc);
			return (error);
		}

		mtu = ifr_mtu_get(ifr);
		if ((mtu < ETHERMIN) || (mtu > ETHERMTU_JUMBO)) {
			error = EINVAL;
		} else {
			ifp->if_mtu = mtu;
			PORT_LOCK(p);
			cxgb_update_mac_settings(p);
			PORT_UNLOCK(p);
		}
		ADAPTER_UNLOCK(sc);
		break;
	case CASE_IOC_IFREQ(SIOCSIFFLAGS):
		ADAPTER_LOCK(sc);
		if (IS_DOOMED(p)) {
			error = ENXIO;
			goto fail;
		}
		if (ifp->if_flags & IFF_UP) {
			if (ifp->if_drv_flags & IFF_DRV_RUNNING) {
				flags = p->if_flags;
				if (((ifp->if_flags ^ flags) & IFF_PROMISC) ||
				    ((ifp->if_flags ^ flags) & IFF_ALLMULTI)) {
					if (IS_BUSY(sc)) {
						error = EBUSY;
						goto fail;
					}
					PORT_LOCK(p);
					cxgb_update_mac_settings(p);
					PORT_UNLOCK(p);
				}
				ADAPTER_UNLOCK(sc);
			} else
				error = cxgb_init_locked(p);
			p->if_flags = ifp->if_flags;
		} else if (ifp->if_drv_flags & IFF_DRV_RUNNING)
			error = cxgb_uninit_locked(p);
		else
			ADAPTER_UNLOCK(sc);

		ADAPTER_LOCK_ASSERT_NOTOWNED(sc);
		break;
	case CASE_IOC_IFREQ(SIOCADDMULTI):
	case CASE_IOC_IFREQ(SIOCDELMULTI):
		ADAPTER_LOCK(sc);
		error = IS_DOOMED(p) ? ENXIO : (IS_BUSY(sc) ? EBUSY : 0);
		if (error)
			goto fail;

		if (ifp->if_drv_flags & IFF_DRV_RUNNING) {
			PORT_LOCK(p);
			cxgb_update_mac_settings(p);
			PORT_UNLOCK(p);
		}
		ADAPTER_UNLOCK(sc);

		break;
	case CASE_IOC_IFREQ(SIOCSIFCAP):
		ADAPTER_LOCK(sc);
		error = IS_DOOMED(p) ? ENXIO : (IS_BUSY(sc) ? EBUSY : 0);
		if (error)
			goto fail;

		mask = ifr_reqcap_get(ifr) ^ ifp->if_capenable;
		if (mask & IFCAP_TXCSUM) {
			ifp->if_capenable ^= IFCAP_TXCSUM;
			ifp->if_hwassist ^= (CSUM_TCP | CSUM_UDP | CSUM_IP);

			if (IFCAP_TSO4 & ifp->if_capenable &&
			    !(IFCAP_TXCSUM & ifp->if_capenable)) {
				ifp->if_capenable &= ~IFCAP_TSO4;
				if_printf(ifp,
				    "tso4 disabled due to -txcsum.\n");
			}
		}
		if (mask & IFCAP_TXCSUM_IPV6) {
			ifp->if_capenable ^= IFCAP_TXCSUM_IPV6;
			ifp->if_hwassist ^= (CSUM_UDP_IPV6 | CSUM_TCP_IPV6);

			if (IFCAP_TSO6 & ifp->if_capenable &&
			    !(IFCAP_TXCSUM_IPV6 & ifp->if_capenable)) {
				ifp->if_capenable &= ~IFCAP_TSO6;
				if_printf(ifp,
				    "tso6 disabled due to -txcsum6.\n");
			}
		}
		if (mask & IFCAP_RXCSUM)
			ifp->if_capenable ^= IFCAP_RXCSUM;
		if (mask & IFCAP_RXCSUM_IPV6)
			ifp->if_capenable ^= IFCAP_RXCSUM_IPV6;

		/*
		 * Note that we leave CSUM_TSO alone (it is always set).  The
		 * kernel takes both IFCAP_TSOx and CSUM_TSO into account before
		 * sending a TSO request our way, so it's sufficient to toggle
		 * IFCAP_TSOx only.
		 */
		if (mask & IFCAP_TSO4) {
			if (!(IFCAP_TSO4 & ifp->if_capenable) &&
			    !(IFCAP_TXCSUM & ifp->if_capenable)) {
				if_printf(ifp, "enable txcsum first.\n");
				error = EAGAIN;
				goto fail;
			}
			ifp->if_capenable ^= IFCAP_TSO4;
		}
		if (mask & IFCAP_TSO6) {
			if (!(IFCAP_TSO6 & ifp->if_capenable) &&
			    !(IFCAP_TXCSUM_IPV6 & ifp->if_capenable)) {
				if_printf(ifp, "enable txcsum6 first.\n");
				error = EAGAIN;
				goto fail;
			}
			ifp->if_capenable ^= IFCAP_TSO6;
		}
		if (mask & IFCAP_LRO) {
			ifp->if_capenable ^= IFCAP_LRO;

			/* Safe to do this even if cxgb_up not called yet */
			cxgb_set_lro(p, ifp->if_capenable & IFCAP_LRO);
		}
#ifdef TCP_OFFLOAD
		if (mask & IFCAP_TOE4) {
			int enable = (ifp->if_capenable ^ mask) & IFCAP_TOE4;

			error = toe_capability(p, enable);
			if (error == 0)
				ifp->if_capenable ^= mask;
		}
#endif
		if (mask & IFCAP_VLAN_HWTAGGING) {
			ifp->if_capenable ^= IFCAP_VLAN_HWTAGGING;
			if (ifp->if_drv_flags & IFF_DRV_RUNNING) {
				PORT_LOCK(p);
				cxgb_update_mac_settings(p);
				PORT_UNLOCK(p);
			}
		}
		if (mask & IFCAP_VLAN_MTU) {
			ifp->if_capenable ^= IFCAP_VLAN_MTU;
			if (ifp->if_drv_flags & IFF_DRV_RUNNING) {
				PORT_LOCK(p);
				cxgb_update_mac_settings(p);
				PORT_UNLOCK(p);
			}
		}
		if (mask & IFCAP_VLAN_HWTSO)
			ifp->if_capenable ^= IFCAP_VLAN_HWTSO;
		if (mask & IFCAP_VLAN_HWCSUM)
			ifp->if_capenable ^= IFCAP_VLAN_HWCSUM;

#ifdef VLAN_CAPABILITIES
		VLAN_CAPABILITIES(ifp);
#endif
		ADAPTER_UNLOCK(sc);
		break;
	case CASE_IOC_IFREQ(SIOCSIFMEDIA):
	case SIOCGIFMEDIA:
		error = ifmedia_ioctl(ifp, ifr, &p->media, command);
		break;
	default:
		error = ether_ioctl(ifp, command, data);
	}

	return (error);
}

static int
cxgb_media_change(struct ifnet *ifp)
{
	return (EOPNOTSUPP);
}

/*
 * Translates phy->modtype to the correct Ethernet media subtype.
 */
static int
cxgb_ifm_type(int mod)
{
	switch (mod) {
	case phy_modtype_sr:
		return (IFM_10G_SR);
	case phy_modtype_lr:
		return (IFM_10G_LR);
	case phy_modtype_lrm:
		return (IFM_10G_LRM);
	case phy_modtype_twinax:
		return (IFM_10G_TWINAX);
	case phy_modtype_twinax_long:
		return (IFM_10G_TWINAX_LONG);
	case phy_modtype_none:
		return (IFM_NONE);
	case phy_modtype_unknown:
		return (IFM_UNKNOWN);
	}

	KASSERT(0, ("%s: modtype %d unknown", __func__, mod));
	return (IFM_UNKNOWN);
}

/*
 * Rebuilds the ifmedia list for this port, and sets the current media.
 */
static void
cxgb_build_medialist(struct port_info *p)
{
	struct cphy *phy = &p->phy;
	struct ifmedia *media = &p->media;
	int mod = phy->modtype;
	int m = IFM_ETHER | IFM_FDX;

	PORT_LOCK(p);

	ifmedia_removeall(media);
	if (phy->caps & SUPPORTED_TP && phy->caps & SUPPORTED_Autoneg) {
		/* Copper (RJ45) */

		if (phy->caps & SUPPORTED_10000baseT_Full)
			ifmedia_add(media, m | IFM_10G_T, mod, NULL);

		if (phy->caps & SUPPORTED_1000baseT_Full)
			ifmedia_add(media, m | IFM_1000_T, mod, NULL);

		if (phy->caps & SUPPORTED_100baseT_Full)
			ifmedia_add(media, m | IFM_100_TX, mod, NULL);

		if (phy->caps & SUPPORTED_10baseT_Full)
			ifmedia_add(media, m | IFM_10_T, mod, NULL);

		ifmedia_add(media, IFM_ETHER | IFM_AUTO, mod, NULL);
		ifmedia_set(media, IFM_ETHER | IFM_AUTO);

	} else if (phy->caps & SUPPORTED_TP) {
		/* Copper (CX4) */

		KASSERT(phy->caps & SUPPORTED_10000baseT_Full,
			("%s: unexpected cap 0x%x", __func__, phy->caps));

		ifmedia_add(media, m | IFM_10G_CX4, mod, NULL);
		ifmedia_set(media, m | IFM_10G_CX4);

	} else if (phy->caps & SUPPORTED_FIBRE &&
		   phy->caps & SUPPORTED_10000baseT_Full) {
		/* 10G optical (but includes SFP+ twinax) */

		m |= cxgb_ifm_type(mod);
		if (IFM_SUBTYPE(m) == IFM_NONE)
			m &= ~IFM_FDX;

		ifmedia_add(media, m, mod, NULL);
		ifmedia_set(media, m);

	} else if (phy->caps & SUPPORTED_FIBRE &&
		   phy->caps & SUPPORTED_1000baseT_Full) {
		/* 1G optical */

		/* XXX: Lie and claim to be SX, could actually be any 1G-X */
		ifmedia_add(media, m | IFM_1000_SX, mod, NULL);
		ifmedia_set(media, m | IFM_1000_SX);

	} else {
		KASSERT(0, ("%s: don't know how to handle 0x%x.", __func__,
			    phy->caps));
	}

	PORT_UNLOCK(p);
}

static void
cxgb_media_status(struct ifnet *ifp, struct ifmediareq *ifmr)
{
	struct port_info *p = ifp->if_softc;
	struct ifmedia_entry *cur = p->media.ifm_cur;
	int speed = p->link_config.speed;

	if (cur->ifm_data != p->phy.modtype) {
		cxgb_build_medialist(p);
		cur = p->media.ifm_cur;
	}

	ifmr->ifm_status = IFM_AVALID;
	if (!p->link_config.link_ok)
		return;

	ifmr->ifm_status |= IFM_ACTIVE;

	/*
	 * active and current will differ iff current media is autoselect.  That
	 * can happen only for copper RJ45.
	 */
	if (IFM_SUBTYPE(cur->ifm_media) != IFM_AUTO)
		return;
	KASSERT(p->phy.caps & SUPPORTED_TP && p->phy.caps & SUPPORTED_Autoneg,
		("%s: unexpected PHY caps 0x%x", __func__, p->phy.caps));

	ifmr->ifm_active = IFM_ETHER | IFM_FDX;
	if (speed == SPEED_10000)
		ifmr->ifm_active |= IFM_10G_T;
	else if (speed == SPEED_1000)
		ifmr->ifm_active |= IFM_1000_T;
	else if (speed == SPEED_100)
		ifmr->ifm_active |= IFM_100_TX;
	else if (speed == SPEED_10)
		ifmr->ifm_active |= IFM_10_T;
	else
		KASSERT(0, ("%s: link up but speed unknown (%u)", __func__,
			    speed));
}

static uint64_t
cxgb_get_counter(struct ifnet *ifp, ift_counter c)
{
	struct port_info *pi = ifp->if_softc;
	struct adapter *sc = pi->adapter;
	struct cmac *mac = &pi->mac;
	struct mac_stats *mstats = &mac->stats;

	cxgb_refresh_stats(pi);

	switch (c) {
	case IFCOUNTER_IPACKETS:
		return (mstats->rx_frames);

	case IFCOUNTER_IERRORS:
		return (mstats->rx_jabber + mstats->rx_data_errs +
		    mstats->rx_sequence_errs + mstats->rx_runt +
		    mstats->rx_too_long + mstats->rx_mac_internal_errs +
		    mstats->rx_short + mstats->rx_fcs_errs);

	case IFCOUNTER_OPACKETS:
		return (mstats->tx_frames);

	case IFCOUNTER_OERRORS:
		return (mstats->tx_excess_collisions + mstats->tx_underrun +
		    mstats->tx_len_errs + mstats->tx_mac_internal_errs +
		    mstats->tx_excess_deferral + mstats->tx_fcs_errs);

	case IFCOUNTER_COLLISIONS:
		return (mstats->tx_total_collisions);

	case IFCOUNTER_IBYTES:
		return (mstats->rx_octets);

	case IFCOUNTER_OBYTES:
		return (mstats->tx_octets);

	case IFCOUNTER_IMCASTS:
		return (mstats->rx_mcast_frames);

	case IFCOUNTER_OMCASTS:
		return (mstats->tx_mcast_frames);

	case IFCOUNTER_IQDROPS:
		return (mstats->rx_cong_drops);

	case IFCOUNTER_OQDROPS: {
		int i;
		uint64_t drops;

		drops = 0;
		if (sc->flags & FULL_INIT_DONE) {
			for (i = pi->first_qset; i < pi->first_qset + pi->nqsets; i++)
				drops += sc->sge.qs[i].txq[TXQ_ETH].txq_mr->br_drops;
		}

		return (drops);

	}

	default:
		return (if_get_counter_default(ifp, c));
	}
}

static void
cxgb_async_intr(void *data)
{
	adapter_t *sc = data;

	t3_write_reg(sc, A_PL_INT_ENABLE0, 0);
	(void) t3_read_reg(sc, A_PL_INT_ENABLE0);
	taskqueue_enqueue(sc->tq, &sc->slow_intr_task);
}

static void
link_check_callout(void *arg)
{
	struct port_info *pi = arg;
	struct adapter *sc = pi->adapter;

	if (!isset(&sc->open_device_map, pi->port_id))
		return;

	taskqueue_enqueue(sc->tq, &pi->link_check_task);
}

static void
check_link_status(void *arg, int pending)
{
	struct port_info *pi = arg;
	struct adapter *sc = pi->adapter;

	if (!isset(&sc->open_device_map, pi->port_id))
		return;

	t3_link_changed(sc, pi->port_id);

	if (pi->link_fault || !(pi->phy.caps & SUPPORTED_LINK_IRQ) ||
	    pi->link_config.link_ok == 0)
		callout_reset(&pi->link_check_ch, hz, link_check_callout, pi);
}

void
t3_os_link_intr(struct port_info *pi)
{
	/*
	 * Schedule a link check in the near future.  If the link is flapping
	 * rapidly we'll keep resetting the callout and delaying the check until
	 * things stabilize a bit.
	 */
	callout_reset(&pi->link_check_ch, hz / 4, link_check_callout, pi);
}

static void
check_t3b2_mac(struct adapter *sc)
{
	int i;

	if (sc->flags & CXGB_SHUTDOWN)
		return;

	for_each_port(sc, i) {
		struct port_info *p = &sc->port[i];
		int status;
#ifdef INVARIANTS
		struct ifnet *ifp = p->ifp;
#endif		

		if (!isset(&sc->open_device_map, p->port_id) || p->link_fault ||
		    !p->link_config.link_ok)
			continue;

		KASSERT(ifp->if_drv_flags & IFF_DRV_RUNNING,
			("%s: state mismatch (drv_flags %x, device_map %x)",
			 __func__, ifp->if_drv_flags, sc->open_device_map));

		PORT_LOCK(p);
		status = t3b2_mac_watchdog_task(&p->mac);
		if (status == 1)
			p->mac.stats.num_toggled++;
		else if (status == 2) {
			struct cmac *mac = &p->mac;

			cxgb_update_mac_settings(p);
			t3_link_start(&p->phy, mac, &p->link_config);
			t3_mac_enable(mac, MAC_DIRECTION_RX | MAC_DIRECTION_TX);
			t3_port_intr_enable(sc, p->port_id);
			p->mac.stats.num_resets++;
		}
		PORT_UNLOCK(p);
	}
}

static void
cxgb_tick(void *arg)
{
	adapter_t *sc = (adapter_t *)arg;

	if (sc->flags & CXGB_SHUTDOWN)
		return;

	taskqueue_enqueue(sc->tq, &sc->tick_task);	
	callout_reset(&sc->cxgb_tick_ch, hz, cxgb_tick, sc);
}

void
cxgb_refresh_stats(struct port_info *pi)
{
	struct timeval tv;
	const struct timeval interval = {0, 250000};    /* 250ms */

	getmicrotime(&tv);
	timevalsub(&tv, &interval);
	if (timevalcmp(&tv, &pi->last_refreshed, <))
		return;

	PORT_LOCK(pi);
	t3_mac_update_stats(&pi->mac);
	PORT_UNLOCK(pi);
	getmicrotime(&pi->last_refreshed);
}

static void
cxgb_tick_handler(void *arg, int count)
{
	adapter_t *sc = (adapter_t *)arg;
	const struct adapter_params *p = &sc->params;
	int i;
	uint32_t cause, reset;

	if (sc->flags & CXGB_SHUTDOWN || !(sc->flags & FULL_INIT_DONE))
		return;

	if (p->rev == T3_REV_B2 && p->nports < 4 && sc->open_device_map) 
		check_t3b2_mac(sc);

	cause = t3_read_reg(sc, A_SG_INT_CAUSE) & (F_RSPQSTARVE | F_FLEMPTY);
	if (cause) {
		struct sge_qset *qs = &sc->sge.qs[0];
		uint32_t mask, v;

		v = t3_read_reg(sc, A_SG_RSPQ_FL_STATUS) & ~0xff00;

		mask = 1;
		for (i = 0; i < SGE_QSETS; i++) {
			if (v & mask)
				qs[i].rspq.starved++;
			mask <<= 1;
		}

		mask <<= SGE_QSETS; /* skip RSPQXDISABLED */

		for (i = 0; i < SGE_QSETS * 2; i++) {
			if (v & mask) {
				qs[i / 2].fl[i % 2].empty++;
			}
			mask <<= 1;
		}

		/* clear */
		t3_write_reg(sc, A_SG_RSPQ_FL_STATUS, v);
		t3_write_reg(sc, A_SG_INT_CAUSE, cause);
	}

	for (i = 0; i < sc->params.nports; i++) {
		struct port_info *pi = &sc->port[i];
		struct cmac *mac = &pi->mac;

		if (!isset(&sc->open_device_map, pi->port_id))
			continue;

		cxgb_refresh_stats(pi);

		if (mac->multiport)
			continue;

		/* Count rx fifo overflows, once per second */
		cause = t3_read_reg(sc, A_XGM_INT_CAUSE + mac->offset);
		reset = 0;
		if (cause & F_RXFIFO_OVERFLOW) {
			mac->stats.rx_fifo_ovfl++;
			reset |= F_RXFIFO_OVERFLOW;
		}
		t3_write_reg(sc, A_XGM_INT_CAUSE + mac->offset, reset);
	}
}

static void
touch_bars(device_t dev)
{
	/*
	 * Don't enable yet
	 */
#if !defined(__LP64__) && 0
	u32 v;

	pci_read_config_dword(pdev, PCI_BASE_ADDRESS_1, &v);
	pci_write_config_dword(pdev, PCI_BASE_ADDRESS_1, v);
	pci_read_config_dword(pdev, PCI_BASE_ADDRESS_3, &v);
	pci_write_config_dword(pdev, PCI_BASE_ADDRESS_3, v);
	pci_read_config_dword(pdev, PCI_BASE_ADDRESS_5, &v);
	pci_write_config_dword(pdev, PCI_BASE_ADDRESS_5, v);
#endif
}

static int
set_eeprom(struct port_info *pi, const uint8_t *data, int len, int offset)
{
	uint8_t *buf;
	int err = 0;
	u32 aligned_offset, aligned_len, *p;
	struct adapter *adapter = pi->adapter;


	aligned_offset = offset & ~3;
	aligned_len = (len + (offset & 3) + 3) & ~3;

	if (aligned_offset != offset || aligned_len != len) {
		buf = malloc(aligned_len, M_DEVBUF, M_WAITOK|M_ZERO);		   
		if (!buf)
			return (ENOMEM);
		err = t3_seeprom_read(adapter, aligned_offset, (u32 *)buf);
		if (!err && aligned_len > 4)
			err = t3_seeprom_read(adapter,
					      aligned_offset + aligned_len - 4,
					      (u32 *)&buf[aligned_len - 4]);
		if (err)
			goto out;
		memcpy(buf + (offset & 3), data, len);
	} else
		buf = (uint8_t *)(uintptr_t)data;

	err = t3_seeprom_wp(adapter, 0);
	if (err)
		goto out;

	for (p = (u32 *)buf; !err && aligned_len; aligned_len -= 4, p++) {
		err = t3_seeprom_write(adapter, aligned_offset, *p);
		aligned_offset += 4;
	}

	if (!err)
		err = t3_seeprom_wp(adapter, 1);
out:
	if (buf != data)
		free(buf, M_DEVBUF);
	return err;
}


static int
in_range(int val, int lo, int hi)
{
	return val < 0 || (val <= hi && val >= lo);
}

static int
cxgb_extension_open(struct cdev *dev, int flags, int fmp, struct thread *td)
{
       return (0);
}

static int
cxgb_extension_close(struct cdev *dev, int flags, int fmt, struct thread *td)
{
       return (0);
}

static int
cxgb_extension_ioctl(struct cdev *dev, unsigned long cmd, caddr_t data,
    int fflag, struct thread *td)
{
	int mmd, error = 0;
	struct port_info *pi = dev->si_drv1;
	adapter_t *sc = pi->adapter;

#ifdef PRIV_SUPPORTED	
	if (priv_check(td, PRIV_DRIVER)) {
		if (cxgb_debug) 
			printf("user does not have access to privileged ioctls\n");
		return (EPERM);
	}
#else
	if (suser(td)) {
		if (cxgb_debug)
			printf("user does not have access to privileged ioctls\n");
		return (EPERM);
	}
#endif
	
	switch (cmd) {
	case CHELSIO_GET_MIIREG: {
		uint32_t val;
		struct cphy *phy = &pi->phy;
		struct ch_mii_data *mid = (struct ch_mii_data *)data;
		
		if (!phy->mdio_read)
			return (EOPNOTSUPP);
		if (is_10G(sc)) {
			mmd = mid->phy_id >> 8;
			if (!mmd)
				mmd = MDIO_DEV_PCS;
			else if (mmd > MDIO_DEV_VEND2)
				return (EINVAL);

			error = phy->mdio_read(sc, mid->phy_id & 0x1f, mmd,
					     mid->reg_num, &val);
		} else
		        error = phy->mdio_read(sc, mid->phy_id & 0x1f, 0,
					     mid->reg_num & 0x1f, &val);
		if (error == 0)
			mid->val_out = val;
		break;
	}
	case CHELSIO_SET_MIIREG: {
		struct cphy *phy = &pi->phy;
		struct ch_mii_data *mid = (struct ch_mii_data *)data;

		if (!phy->mdio_write)
			return (EOPNOTSUPP);
		if (is_10G(sc)) {
			mmd = mid->phy_id >> 8;
			if (!mmd)
				mmd = MDIO_DEV_PCS;
			else if (mmd > MDIO_DEV_VEND2)
				return (EINVAL);
			
			error = phy->mdio_write(sc, mid->phy_id & 0x1f,
					      mmd, mid->reg_num, mid->val_in);
		} else
			error = phy->mdio_write(sc, mid->phy_id & 0x1f, 0,
					      mid->reg_num & 0x1f,
					      mid->val_in);
		break;
	}
	case CHELSIO_SETREG: {
		struct ch_reg *edata = (struct ch_reg *)data;
		if ((edata->addr & 0x3) != 0 || edata->addr >= sc->mmio_len)
			return (EFAULT);
		t3_write_reg(sc, edata->addr, edata->val);
		break;
	}
	case CHELSIO_GETREG: {
		struct ch_reg *edata = (struct ch_reg *)data;
		if ((edata->addr & 0x3) != 0 || edata->addr >= sc->mmio_len)
			return (EFAULT);
		edata->val = t3_read_reg(sc, edata->addr);
		break;
	}
	case CHELSIO_GET_SGE_CONTEXT: {
		struct ch_cntxt *ecntxt = (struct ch_cntxt *)data;
		mtx_lock_spin(&sc->sge.reg_lock);
		switch (ecntxt->cntxt_type) {
		case CNTXT_TYPE_EGRESS:
			error = -t3_sge_read_ecntxt(sc, ecntxt->cntxt_id,
			    ecntxt->data);
			break;
		case CNTXT_TYPE_FL:
			error = -t3_sge_read_fl(sc, ecntxt->cntxt_id,
			    ecntxt->data);
			break;
		case CNTXT_TYPE_RSP:
			error = -t3_sge_read_rspq(sc, ecntxt->cntxt_id,
			    ecntxt->data);
			break;
		case CNTXT_TYPE_CQ:
			error = -t3_sge_read_cq(sc, ecntxt->cntxt_id,
			    ecntxt->data);
			break;
		default:
			error = EINVAL;
			break;
		}
		mtx_unlock_spin(&sc->sge.reg_lock);
		break;
	}
	case CHELSIO_GET_SGE_DESC: {
		struct ch_desc *edesc = (struct ch_desc *)data;
		int ret;
		if (edesc->queue_num >= SGE_QSETS * 6)
			return (EINVAL);
		ret = t3_get_desc(&sc->sge.qs[edesc->queue_num / 6],
		    edesc->queue_num % 6, edesc->idx, edesc->data);
		if (ret < 0)
			return (EINVAL);
		edesc->size = ret;
		break;
	}
	case CHELSIO_GET_QSET_PARAMS: {
		struct qset_params *q;
		struct ch_qset_params *t = (struct ch_qset_params *)data;
		int q1 = pi->first_qset;
		int nqsets = pi->nqsets;
		int i;

		if (t->qset_idx >= nqsets)
			return EINVAL;

		i = q1 + t->qset_idx;
		q = &sc->params.sge.qset[i];
		t->rspq_size   = q->rspq_size;
		t->txq_size[0] = q->txq_size[0];
		t->txq_size[1] = q->txq_size[1];
		t->txq_size[2] = q->txq_size[2];
		t->fl_size[0]  = q->fl_size;
		t->fl_size[1]  = q->jumbo_size;
		t->polling     = q->polling;
		t->lro         = q->lro;
		t->intr_lat    = q->coalesce_usecs;
		t->cong_thres  = q->cong_thres;
		t->qnum        = i;

		if ((sc->flags & FULL_INIT_DONE) == 0)
			t->vector = 0;
		else if (sc->flags & USING_MSIX)
			t->vector = rman_get_start(sc->msix_irq_res[i]);
		else
			t->vector = rman_get_start(sc->irq_res);

		break;
	}
	case CHELSIO_GET_QSET_NUM: {
		struct ch_reg *edata = (struct ch_reg *)data;
		edata->val = pi->nqsets;
		break;
	}
	case CHELSIO_LOAD_FW: {
		uint8_t *fw_data;
		uint32_t vers;
		struct ch_mem_range *t = (struct ch_mem_range *)data;

		/*
		 * You're allowed to load a firmware only before FULL_INIT_DONE
		 *
		 * FW_UPTODATE is also set so the rest of the initialization
		 * will not overwrite what was loaded here.  This gives you the
		 * flexibility to load any firmware (and maybe shoot yourself in
		 * the foot).
		 */

		ADAPTER_LOCK(sc);
		if (sc->open_device_map || sc->flags & FULL_INIT_DONE) {
			ADAPTER_UNLOCK(sc);
			return (EBUSY);
		}

		fw_data = malloc(t->len, M_DEVBUF, M_NOWAIT);
		if (!fw_data)
			error = ENOMEM;
		else
			error = copyin(t->buf, fw_data, t->len);

		if (!error)
			error = -t3_load_fw(sc, fw_data, t->len);

		if (t3_get_fw_version(sc, &vers) == 0) {
			snprintf(&sc->fw_version[0], sizeof(sc->fw_version),
			    "%d.%d.%d", G_FW_VERSION_MAJOR(vers),
			    G_FW_VERSION_MINOR(vers), G_FW_VERSION_MICRO(vers));
		}

		if (!error)
			sc->flags |= FW_UPTODATE;

		free(fw_data, M_DEVBUF);
		ADAPTER_UNLOCK(sc);
		break;
	}
	case CHELSIO_LOAD_BOOT: {
		uint8_t *boot_data;
		struct ch_mem_range *t = (struct ch_mem_range *)data;

		boot_data = malloc(t->len, M_DEVBUF, M_NOWAIT);
		if (!boot_data)
			return ENOMEM;

		error = copyin(t->buf, boot_data, t->len);
		if (!error)
			error = -t3_load_boot(sc, boot_data, t->len);

		free(boot_data, M_DEVBUF);
		break;
	}
	case CHELSIO_GET_PM: {
		struct ch_pm *m = (struct ch_pm *)data;
		struct tp_params *p = &sc->params.tp;

		if (!is_offload(sc))
			return (EOPNOTSUPP);

		m->tx_pg_sz = p->tx_pg_size;
		m->tx_num_pg = p->tx_num_pgs;
		m->rx_pg_sz  = p->rx_pg_size;
		m->rx_num_pg = p->rx_num_pgs;
		m->pm_total  = p->pmtx_size + p->chan_rx_size * p->nchan;

		break;
	}
	case CHELSIO_SET_PM: {
		struct ch_pm *m = (struct ch_pm *)data;
		struct tp_params *p = &sc->params.tp;

		if (!is_offload(sc))
			return (EOPNOTSUPP);
		if (sc->flags & FULL_INIT_DONE)
			return (EBUSY);

		if (!m->rx_pg_sz || (m->rx_pg_sz & (m->rx_pg_sz - 1)) ||
		    !m->tx_pg_sz || (m->tx_pg_sz & (m->tx_pg_sz - 1)))
			return (EINVAL);	/* not power of 2 */
		if (!(m->rx_pg_sz & 0x14000))
			return (EINVAL);	/* not 16KB or 64KB */
		if (!(m->tx_pg_sz & 0x1554000))
			return (EINVAL);
		if (m->tx_num_pg == -1)
			m->tx_num_pg = p->tx_num_pgs;
		if (m->rx_num_pg == -1)
			m->rx_num_pg = p->rx_num_pgs;
		if (m->tx_num_pg % 24 || m->rx_num_pg % 24)
			return (EINVAL);
		if (m->rx_num_pg * m->rx_pg_sz > p->chan_rx_size ||
		    m->tx_num_pg * m->tx_pg_sz > p->chan_tx_size)
			return (EINVAL);

		p->rx_pg_size = m->rx_pg_sz;
		p->tx_pg_size = m->tx_pg_sz;
		p->rx_num_pgs = m->rx_num_pg;
		p->tx_num_pgs = m->tx_num_pg;
		break;
	}
	case CHELSIO_SETMTUTAB: {
		struct ch_mtus *m = (struct ch_mtus *)data;
		int i;
		
		if (!is_offload(sc))
			return (EOPNOTSUPP);
		if (offload_running(sc))
			return (EBUSY);
		if (m->nmtus != NMTUS)
			return (EINVAL);
		if (m->mtus[0] < 81)         /* accommodate SACK */
			return (EINVAL);
		
		/*
		 * MTUs must be in ascending order
		 */
		for (i = 1; i < NMTUS; ++i)
			if (m->mtus[i] < m->mtus[i - 1])
				return (EINVAL);

		memcpy(sc->params.mtus, m->mtus, sizeof(sc->params.mtus));
		break;
	}
	case CHELSIO_GETMTUTAB: {
		struct ch_mtus *m = (struct ch_mtus *)data;

		if (!is_offload(sc))
			return (EOPNOTSUPP);

		memcpy(m->mtus, sc->params.mtus, sizeof(m->mtus));
		m->nmtus = NMTUS;
		break;
	}
	case CHELSIO_GET_MEM: {
		struct ch_mem_range *t = (struct ch_mem_range *)data;
		struct mc7 *mem;
		uint8_t *useraddr;
		u64 buf[32];

		/*
		 * Use these to avoid modifying len/addr in the return
		 * struct
		 */
		uint32_t len = t->len, addr = t->addr;

		if (!is_offload(sc))
			return (EOPNOTSUPP);
		if (!(sc->flags & FULL_INIT_DONE))
			return (EIO);         /* need the memory controllers */
		if ((addr & 0x7) || (len & 0x7))
			return (EINVAL);
		if (t->mem_id == MEM_CM)
			mem = &sc->cm;
		else if (t->mem_id == MEM_PMRX)
			mem = &sc->pmrx;
		else if (t->mem_id == MEM_PMTX)
			mem = &sc->pmtx;
		else
			return (EINVAL);

		/*
		 * Version scheme:
		 * bits 0..9: chip version
		 * bits 10..15: chip revision
		 */
		t->version = 3 | (sc->params.rev << 10);
		
		/*
		 * Read 256 bytes at a time as len can be large and we don't
		 * want to use huge intermediate buffers.
		 */
		useraddr = (uint8_t *)t->buf; 
		while (len) {
			unsigned int chunk = min(len, sizeof(buf));

			error = t3_mc7_bd_read(mem, addr / 8, chunk / 8, buf);
			if (error)
				return (-error);
			if (copyout(buf, useraddr, chunk))
				return (EFAULT);
			useraddr += chunk;
			addr += chunk;
			len -= chunk;
		}
		break;
	}
	case CHELSIO_READ_TCAM_WORD: {
		struct ch_tcam_word *t = (struct ch_tcam_word *)data;

		if (!is_offload(sc))
			return (EOPNOTSUPP);
		if (!(sc->flags & FULL_INIT_DONE))
			return (EIO);         /* need MC5 */		
		return -t3_read_mc5_range(&sc->mc5, t->addr, 1, t->buf);
		break;
	}
	case CHELSIO_SET_TRACE_FILTER: {
		struct ch_trace *t = (struct ch_trace *)data;
		const struct trace_params *tp;

		tp = (const struct trace_params *)&t->sip;
		if (t->config_tx)
			t3_config_trace_filter(sc, tp, 0, t->invert_match,
					       t->trace_tx);
		if (t->config_rx)
			t3_config_trace_filter(sc, tp, 1, t->invert_match,
					       t->trace_rx);
		break;
	}
	case CHELSIO_SET_PKTSCHED: {
		struct ch_pktsched_params *p = (struct ch_pktsched_params *)data;
		if (sc->open_device_map == 0)
			return (EAGAIN);
		send_pktsched_cmd(sc, p->sched, p->idx, p->min, p->max,
		    p->binding);
		break;
	}
	case CHELSIO_IFCONF_GETREGS: {
		struct ch_ifconf_regs *regs = (struct ch_ifconf_regs *)data;
		int reglen = cxgb_get_regs_len();
		uint8_t *buf = malloc(reglen, M_DEVBUF, M_NOWAIT);
		if (buf == NULL) {
			return (ENOMEM);
		}
		if (regs->len > reglen)
			regs->len = reglen;
		else if (regs->len < reglen)
			error = ENOBUFS;

		if (!error) {
			cxgb_get_regs(sc, regs, buf);
			error = copyout(buf, regs->data, reglen);
		}
		free(buf, M_DEVBUF);

		break;
	}
	case CHELSIO_SET_HW_SCHED: {
		struct ch_hw_sched *t = (struct ch_hw_sched *)data;
		unsigned int ticks_per_usec = core_ticks_per_usec(sc);

		if ((sc->flags & FULL_INIT_DONE) == 0)
			return (EAGAIN);       /* need TP to be initialized */
		if (t->sched >= NTX_SCHED || !in_range(t->mode, 0, 1) ||
		    !in_range(t->channel, 0, 1) ||
		    !in_range(t->kbps, 0, 10000000) ||
		    !in_range(t->class_ipg, 0, 10000 * 65535 / ticks_per_usec) ||
		    !in_range(t->flow_ipg, 0,
			      dack_ticks_to_usec(sc, 0x7ff)))
			return (EINVAL);

		if (t->kbps >= 0) {
			error = t3_config_sched(sc, t->kbps, t->sched);
			if (error < 0)
				return (-error);
		}
		if (t->class_ipg >= 0)
			t3_set_sched_ipg(sc, t->sched, t->class_ipg);
		if (t->flow_ipg >= 0) {
			t->flow_ipg *= 1000;     /* us -> ns */
			t3_set_pace_tbl(sc, &t->flow_ipg, t->sched, 1);
		}
		if (t->mode >= 0) {
			int bit = 1 << (S_TX_MOD_TIMER_MODE + t->sched);

			t3_set_reg_field(sc, A_TP_TX_MOD_QUEUE_REQ_MAP,
					 bit, t->mode ? bit : 0);
		}
		if (t->channel >= 0)
			t3_set_reg_field(sc, A_TP_TX_MOD_QUEUE_REQ_MAP,
					 1 << t->sched, t->channel << t->sched);
		break;
	}
	case CHELSIO_GET_EEPROM: {
		int i;
		struct ch_eeprom *e = (struct ch_eeprom *)data;
		uint8_t *buf;

		if (e->offset & 3 || e->offset >= EEPROMSIZE ||
		    e->len > EEPROMSIZE || e->offset + e->len > EEPROMSIZE) {
			return (EINVAL);
		}

		buf = malloc(EEPROMSIZE, M_DEVBUF, M_NOWAIT);
		if (buf == NULL) {
			return (ENOMEM);
		}
		e->magic = EEPROM_MAGIC;
		for (i = e->offset & ~3; !error && i < e->offset + e->len; i += 4)
			error = -t3_seeprom_read(sc, i, (uint32_t *)&buf[i]);

		if (!error)
			error = copyout(buf + e->offset, e->data, e->len);

		free(buf, M_DEVBUF);
		break;
	}
	case CHELSIO_CLEAR_STATS: {
		if (!(sc->flags & FULL_INIT_DONE))
			return EAGAIN;

		PORT_LOCK(pi);
		t3_mac_update_stats(&pi->mac);
		memset(&pi->mac.stats, 0, sizeof(pi->mac.stats));
		PORT_UNLOCK(pi);
		break;
	}
	case CHELSIO_GET_UP_LA: {
		struct ch_up_la *la = (struct ch_up_la *)data;
		uint8_t *buf = malloc(LA_BUFSIZE, M_DEVBUF, M_NOWAIT);
		if (buf == NULL) {
			return (ENOMEM);
		}
		if (la->bufsize < LA_BUFSIZE)
			error = ENOBUFS;

		if (!error)
			error = -t3_get_up_la(sc, &la->stopped, &la->idx,
					      &la->bufsize, buf);
		if (!error)
			error = copyout(buf, la->data, la->bufsize);

		free(buf, M_DEVBUF);
		break;
	}
	case CHELSIO_GET_UP_IOQS: {
		struct ch_up_ioqs *ioqs = (struct ch_up_ioqs *)data;
		uint8_t *buf = malloc(IOQS_BUFSIZE, M_DEVBUF, M_NOWAIT);
		uint32_t *v;

		if (buf == NULL) {
			return (ENOMEM);
		}
		if (ioqs->bufsize < IOQS_BUFSIZE)
			error = ENOBUFS;

		if (!error)
			error = -t3_get_up_ioqs(sc, &ioqs->bufsize, buf);

		if (!error) {
			v = (uint32_t *)buf;

			ioqs->ioq_rx_enable = *v++;
			ioqs->ioq_tx_enable = *v++;
			ioqs->ioq_rx_status = *v++;
			ioqs->ioq_tx_status = *v++;

			error = copyout(v, ioqs->data, ioqs->bufsize);
		}

		free(buf, M_DEVBUF);
		break;
	}
	case CHELSIO_SET_FILTER: {
		struct ch_filter *f = (struct ch_filter *)data;
		struct filter_info *p;
		unsigned int nfilters = sc->params.mc5.nfilters;

		if (!is_offload(sc))
			return (EOPNOTSUPP);	/* No TCAM */
		if (!(sc->flags & FULL_INIT_DONE))
			return (EAGAIN);	/* mc5 not setup yet */
		if (nfilters == 0)
			return (EBUSY);		/* TOE will use TCAM */

		/* sanity checks */
		if (f->filter_id >= nfilters ||
		    (f->val.dip && f->mask.dip != 0xffffffff) ||
		    (f->val.sport && f->mask.sport != 0xffff) ||
		    (f->val.dport && f->mask.dport != 0xffff) ||
		    (f->val.vlan && f->mask.vlan != 0xfff) ||
		    (f->val.vlan_prio &&
			f->mask.vlan_prio != FILTER_NO_VLAN_PRI) ||
		    (f->mac_addr_idx != 0xffff && f->mac_addr_idx > 15) ||
		    f->qset >= SGE_QSETS ||
		    sc->rrss_map[f->qset] >= RSS_TABLE_SIZE)
			return (EINVAL);

		/* Was allocated with M_WAITOK */
		KASSERT(sc->filters, ("filter table NULL\n"));

		p = &sc->filters[f->filter_id];
		if (p->locked)
			return (EPERM);

		bzero(p, sizeof(*p));
		p->sip = f->val.sip;
		p->sip_mask = f->mask.sip;
		p->dip = f->val.dip;
		p->sport = f->val.sport;
		p->dport = f->val.dport;
		p->vlan = f->mask.vlan ? f->val.vlan : 0xfff;
		p->vlan_prio = f->mask.vlan_prio ? (f->val.vlan_prio & 6) :
		    FILTER_NO_VLAN_PRI;
		p->mac_hit = f->mac_hit;
		p->mac_vld = f->mac_addr_idx != 0xffff;
		p->mac_idx = f->mac_addr_idx;
		p->pkt_type = f->proto;
		p->report_filter_id = f->want_filter_id;
		p->pass = f->pass;
		p->rss = f->rss;
		p->qset = f->qset;

		error = set_filter(sc, f->filter_id, p);
		if (error == 0)
			p->valid = 1;
		break;
	}
	case CHELSIO_DEL_FILTER: {
		struct ch_filter *f = (struct ch_filter *)data;
		struct filter_info *p;
		unsigned int nfilters = sc->params.mc5.nfilters;

		if (!is_offload(sc))
			return (EOPNOTSUPP);
		if (!(sc->flags & FULL_INIT_DONE))
			return (EAGAIN);
		if (nfilters == 0 || sc->filters == NULL)
			return (EINVAL);
		if (f->filter_id >= nfilters)
		       return (EINVAL);

		p = &sc->filters[f->filter_id];
		if (p->locked)
			return (EPERM);
		if (!p->valid)
			return (EFAULT); /* Read "Bad address" as "Bad index" */

		bzero(p, sizeof(*p));
		p->sip = p->sip_mask = 0xffffffff;
		p->vlan = 0xfff;
		p->vlan_prio = FILTER_NO_VLAN_PRI;
		p->pkt_type = 1;
		error = set_filter(sc, f->filter_id, p);
		break;
	}
	case CHELSIO_GET_FILTER: {
		struct ch_filter *f = (struct ch_filter *)data;
		struct filter_info *p;
		unsigned int i, nfilters = sc->params.mc5.nfilters;

		if (!is_offload(sc))
			return (EOPNOTSUPP);
		if (!(sc->flags & FULL_INIT_DONE))
			return (EAGAIN);
		if (nfilters == 0 || sc->filters == NULL)
			return (EINVAL);

		i = f->filter_id == 0xffffffff ? 0 : f->filter_id + 1;
		for (; i < nfilters; i++) {
			p = &sc->filters[i];
			if (!p->valid)
				continue;

			bzero(f, sizeof(*f));

			f->filter_id = i;
			f->val.sip = p->sip;
			f->mask.sip = p->sip_mask;
			f->val.dip = p->dip;
			f->mask.dip = p->dip ? 0xffffffff : 0;
			f->val.sport = p->sport;
			f->mask.sport = p->sport ? 0xffff : 0;
			f->val.dport = p->dport;
			f->mask.dport = p->dport ? 0xffff : 0;
			f->val.vlan = p->vlan == 0xfff ? 0 : p->vlan;
			f->mask.vlan = p->vlan == 0xfff ? 0 : 0xfff;
			f->val.vlan_prio = p->vlan_prio == FILTER_NO_VLAN_PRI ?
			    0 : p->vlan_prio;
			f->mask.vlan_prio = p->vlan_prio == FILTER_NO_VLAN_PRI ?
			    0 : FILTER_NO_VLAN_PRI;
			f->mac_hit = p->mac_hit;
			f->mac_addr_idx = p->mac_vld ? p->mac_idx : 0xffff;
			f->proto = p->pkt_type;
			f->want_filter_id = p->report_filter_id;
			f->pass = p->pass;
			f->rss = p->rss;
			f->qset = p->qset;

			break;
		}
		
		if (i == nfilters)
			f->filter_id = 0xffffffff;
		break;
	}
	default:
		return (EOPNOTSUPP);
		break;
	}

	return (error);
}

static __inline void
reg_block_dump(struct adapter *ap, uint8_t *buf, unsigned int start,
    unsigned int end)
{
	uint32_t *p = (uint32_t *)(buf + start);

	for ( ; start <= end; start += sizeof(uint32_t))
		*p++ = t3_read_reg(ap, start);
}

#define T3_REGMAP_SIZE (3 * 1024)
static int
cxgb_get_regs_len(void)
{
	return T3_REGMAP_SIZE;
}

static void
cxgb_get_regs(adapter_t *sc, struct ch_ifconf_regs *regs, uint8_t *buf)
{	    
	
	/*
	 * Version scheme:
	 * bits 0..9: chip version
	 * bits 10..15: chip revision
	 * bit 31: set for PCIe cards
	 */
	regs->version = 3 | (sc->params.rev << 10) | (is_pcie(sc) << 31);

	/*
	 * We skip the MAC statistics registers because they are clear-on-read.
	 * Also reading multi-register stats would need to synchronize with the
	 * periodic mac stats accumulation.  Hard to justify the complexity.
	 */
	memset(buf, 0, cxgb_get_regs_len());
	reg_block_dump(sc, buf, 0, A_SG_RSPQ_CREDIT_RETURN);
	reg_block_dump(sc, buf, A_SG_HI_DRB_HI_THRSH, A_ULPRX_PBL_ULIMIT);
	reg_block_dump(sc, buf, A_ULPTX_CONFIG, A_MPS_INT_CAUSE);
	reg_block_dump(sc, buf, A_CPL_SWITCH_CNTRL, A_CPL_MAP_TBL_DATA);
	reg_block_dump(sc, buf, A_SMB_GLOBAL_TIME_CFG, A_XGM_SERDES_STAT3);
	reg_block_dump(sc, buf, A_XGM_SERDES_STATUS0,
		       XGM_REG(A_XGM_SERDES_STAT3, 1));
	reg_block_dump(sc, buf, XGM_REG(A_XGM_SERDES_STATUS0, 1),
		       XGM_REG(A_XGM_RX_SPI4_SOP_EOP_CNT, 1));
}

static int
alloc_filters(struct adapter *sc)
{
	struct filter_info *p;
	unsigned int nfilters = sc->params.mc5.nfilters;

	if (nfilters == 0)
		return (0);

	p = malloc(sizeof(*p) * nfilters, M_DEVBUF, M_WAITOK | M_ZERO);
	sc->filters = p;

	p = &sc->filters[nfilters - 1];
	p->vlan = 0xfff;
	p->vlan_prio = FILTER_NO_VLAN_PRI;
	p->pass = p->rss = p->valid = p->locked = 1;

	return (0);
}

static int
setup_hw_filters(struct adapter *sc)
{
	int i, rc;
	unsigned int nfilters = sc->params.mc5.nfilters;

	if (!sc->filters)
		return (0);

	t3_enable_filters(sc);

	for (i = rc = 0; i < nfilters && !rc; i++) {
		if (sc->filters[i].locked)
			rc = set_filter(sc, i, &sc->filters[i]);
	}

	return (rc);
}

static int
set_filter(struct adapter *sc, int id, const struct filter_info *f)
{
	int len;
	struct mbuf *m;
	struct ulp_txpkt *txpkt;
	struct work_request_hdr *wr;
	struct cpl_pass_open_req *oreq;
	struct cpl_set_tcb_field *sreq;

	len = sizeof(*wr) + sizeof(*oreq) + 2 * sizeof(*sreq);
	KASSERT(len <= MHLEN, ("filter request too big for an mbuf"));

	id += t3_mc5_size(&sc->mc5) - sc->params.mc5.nroutes -
	      sc->params.mc5.nfilters;

	m = m_gethdr(M_WAITOK, MT_DATA);
	m->m_len = m->m_pkthdr.len = len;
	bzero(mtod(m, char *), len);

	wr = mtod(m, struct work_request_hdr *);
	wr->wrh_hi = htonl(V_WR_OP(FW_WROPCODE_BYPASS) | F_WR_ATOMIC);

	oreq = (struct cpl_pass_open_req *)(wr + 1);
	txpkt = (struct ulp_txpkt *)oreq;
	txpkt->cmd_dest = htonl(V_ULPTX_CMD(ULP_TXPKT));
	txpkt->len = htonl(V_ULPTX_NFLITS(sizeof(*oreq) / 8));
	OPCODE_TID(oreq) = htonl(MK_OPCODE_TID(CPL_PASS_OPEN_REQ, id));
	oreq->local_port = htons(f->dport);
	oreq->peer_port = htons(f->sport);
	oreq->local_ip = htonl(f->dip);
	oreq->peer_ip = htonl(f->sip);
	oreq->peer_netmask = htonl(f->sip_mask);
	oreq->opt0h = 0;
	oreq->opt0l = htonl(F_NO_OFFLOAD);
	oreq->opt1 = htonl(V_MAC_MATCH_VALID(f->mac_vld) |
			 V_CONN_POLICY(CPL_CONN_POLICY_FILTER) |
			 V_VLAN_PRI(f->vlan_prio >> 1) |
			 V_VLAN_PRI_VALID(f->vlan_prio != FILTER_NO_VLAN_PRI) |
			 V_PKT_TYPE(f->pkt_type) | V_OPT1_VLAN(f->vlan) |
			 V_MAC_MATCH(f->mac_idx | (f->mac_hit << 4)));

	sreq = (struct cpl_set_tcb_field *)(oreq + 1);
	set_tcb_field_ulp(sreq, id, 1, 0x1800808000ULL,
			  (f->report_filter_id << 15) | (1 << 23) |
			  ((u64)f->pass << 35) | ((u64)!f->rss << 36));
	set_tcb_field_ulp(sreq + 1, id, 0, 0xffffffff, (2 << 19) | 1);
	t3_mgmt_tx(sc, m);

	if (f->pass && !f->rss) {
		len = sizeof(*sreq);
		m = m_gethdr(M_WAITOK, MT_DATA);
		m->m_len = m->m_pkthdr.len = len;
		bzero(mtod(m, char *), len);
		sreq = mtod(m, struct cpl_set_tcb_field *);
		sreq->wr.wrh_hi = htonl(V_WR_OP(FW_WROPCODE_FORWARD));
		mk_set_tcb_field(sreq, id, 25, 0x3f80000,
				 (u64)sc->rrss_map[f->qset] << 19);
		t3_mgmt_tx(sc, m);
	}
	return 0;
}

static inline void
mk_set_tcb_field(struct cpl_set_tcb_field *req, unsigned int tid,
    unsigned int word, u64 mask, u64 val)
{
	OPCODE_TID(req) = htonl(MK_OPCODE_TID(CPL_SET_TCB_FIELD, tid));
	req->reply = V_NO_REPLY(1);
	req->cpu_idx = 0;
	req->word = htons(word);
	req->mask = htobe64(mask);
	req->val = htobe64(val);
}

static inline void
set_tcb_field_ulp(struct cpl_set_tcb_field *req, unsigned int tid,
    unsigned int word, u64 mask, u64 val)
{
	struct ulp_txpkt *txpkt = (struct ulp_txpkt *)req;

	txpkt->cmd_dest = htonl(V_ULPTX_CMD(ULP_TXPKT));
	txpkt->len = htonl(V_ULPTX_NFLITS(sizeof(*req) / 8));
	mk_set_tcb_field(req, tid, word, mask, val);
}

void
t3_iterate(void (*func)(struct adapter *, void *), void *arg)
{
	struct adapter *sc;

	mtx_lock(&t3_list_lock);
	SLIST_FOREACH(sc, &t3_list, link) {
		/*
		 * func should not make any assumptions about what state sc is
		 * in - the only guarantee is that sc->sc_lock is a valid lock.
		 */
		func(sc, arg);
	}
	mtx_unlock(&t3_list_lock);
}

#ifdef TCP_OFFLOAD
static int
toe_capability(struct port_info *pi, int enable)
{
	int rc;
	struct adapter *sc = pi->adapter;

	ADAPTER_LOCK_ASSERT_OWNED(sc);

	if (!is_offload(sc))
		return (ENODEV);

	if (enable) {
		if (!(sc->flags & FULL_INIT_DONE)) {
			log(LOG_WARNING,
			    "You must enable a cxgb interface first\n");
			return (EAGAIN);
		}

		if (isset(&sc->offload_map, pi->port_id))
			return (0);

		if (!(sc->flags & TOM_INIT_DONE)) {
			rc = t3_activate_uld(sc, ULD_TOM);
			if (rc == EAGAIN) {
				log(LOG_WARNING,
				    "You must kldload t3_tom.ko before trying "
				    "to enable TOE on a cxgb interface.\n");
			}
			if (rc != 0)
				return (rc);
			KASSERT(sc->tom_softc != NULL,
			    ("%s: TOM activated but softc NULL", __func__));
			KASSERT(sc->flags & TOM_INIT_DONE,
			    ("%s: TOM activated but flag not set", __func__));
		}

		setbit(&sc->offload_map, pi->port_id);

		/*
		 * XXX: Temporary code to allow iWARP to be enabled when TOE is
		 * enabled on any port.  Need to figure out how to enable,
		 * disable, load, and unload iWARP cleanly.
		 */
		if (!isset(&sc->offload_map, MAX_NPORTS) &&
		    t3_activate_uld(sc, ULD_IWARP) == 0)
			setbit(&sc->offload_map, MAX_NPORTS);
	} else {
		if (!isset(&sc->offload_map, pi->port_id))
			return (0);

		KASSERT(sc->flags & TOM_INIT_DONE,
		    ("%s: TOM never initialized?", __func__));
		clrbit(&sc->offload_map, pi->port_id);
	}

	return (0);
}

/*
 * Add an upper layer driver to the global list.
 */
int
t3_register_uld(struct uld_info *ui)
{
	int rc = 0;
	struct uld_info *u;

	mtx_lock(&t3_uld_list_lock);
	SLIST_FOREACH(u, &t3_uld_list, link) {
	    if (u->uld_id == ui->uld_id) {
		    rc = EEXIST;
		    goto done;
	    }
	}

	SLIST_INSERT_HEAD(&t3_uld_list, ui, link);
	ui->refcount = 0;
done:
	mtx_unlock(&t3_uld_list_lock);
	return (rc);
}

int
t3_unregister_uld(struct uld_info *ui)
{
	int rc = EINVAL;
	struct uld_info *u;

	mtx_lock(&t3_uld_list_lock);

	SLIST_FOREACH(u, &t3_uld_list, link) {
	    if (u == ui) {
		    if (ui->refcount > 0) {
			    rc = EBUSY;
			    goto done;
		    }

		    SLIST_REMOVE(&t3_uld_list, ui, uld_info, link);
		    rc = 0;
		    goto done;
	    }
	}
done:
	mtx_unlock(&t3_uld_list_lock);
	return (rc);
}

int
t3_activate_uld(struct adapter *sc, int id)
{
	int rc = EAGAIN;
	struct uld_info *ui;

	mtx_lock(&t3_uld_list_lock);

	SLIST_FOREACH(ui, &t3_uld_list, link) {
		if (ui->uld_id == id) {
			rc = ui->activate(sc);
			if (rc == 0)
				ui->refcount++;
			goto done;
		}
	}
done:
	mtx_unlock(&t3_uld_list_lock);

	return (rc);
}

int
t3_deactivate_uld(struct adapter *sc, int id)
{
	int rc = EINVAL;
	struct uld_info *ui;

	mtx_lock(&t3_uld_list_lock);

	SLIST_FOREACH(ui, &t3_uld_list, link) {
		if (ui->uld_id == id) {
			rc = ui->deactivate(sc);
			if (rc == 0)
				ui->refcount--;
			goto done;
		}
	}
done:
	mtx_unlock(&t3_uld_list_lock);

	return (rc);
}

static int
cpl_not_handled(struct sge_qset *qs __unused, struct rsp_desc *r __unused,
    struct mbuf *m)
{
	m_freem(m);
	return (EDOOFUS);
}

int
t3_register_cpl_handler(struct adapter *sc, int opcode, cpl_handler_t h)
{
	uintptr_t *loc, new;

	if (opcode >= NUM_CPL_HANDLERS)
		return (EINVAL);

	new = h ? (uintptr_t)h : (uintptr_t)cpl_not_handled;
	loc = (uintptr_t *) &sc->cpl_handler[opcode];
	atomic_store_rel_ptr(loc, new);

	return (0);
}
#endif

static int
cxgbc_mod_event(module_t mod, int cmd, void *arg)
{
	int rc = 0;

	switch (cmd) {
	case MOD_LOAD:
		mtx_init(&t3_list_lock, "T3 adapters", 0, MTX_DEF);
		SLIST_INIT(&t3_list);
#ifdef TCP_OFFLOAD
		mtx_init(&t3_uld_list_lock, "T3 ULDs", 0, MTX_DEF);
		SLIST_INIT(&t3_uld_list);
#endif
		break;

	case MOD_UNLOAD:
#ifdef TCP_OFFLOAD
		mtx_lock(&t3_uld_list_lock);
		if (!SLIST_EMPTY(&t3_uld_list)) {
			rc = EBUSY;
			mtx_unlock(&t3_uld_list_lock);
			break;
		}
		mtx_unlock(&t3_uld_list_lock);
		mtx_destroy(&t3_uld_list_lock);
#endif
		mtx_lock(&t3_list_lock);
		if (!SLIST_EMPTY(&t3_list)) {
			rc = EBUSY;
			mtx_unlock(&t3_list_lock);
			break;
		}
		mtx_unlock(&t3_list_lock);
		mtx_destroy(&t3_list_lock);
		break;
	}

	return (rc);
}

#ifdef DEBUGNET
static void
cxgb_debugnet_init(struct ifnet *ifp, int *nrxr, int *ncl, int *clsize)
{
	struct port_info *pi;
	adapter_t *adap;

	pi = if_getsoftc(ifp);
	adap = pi->adapter;
	ADAPTER_LOCK(adap);
	*nrxr = adap->nqsets;
	*ncl = adap->sge.qs[0].fl[1].size;
	*clsize = adap->sge.qs[0].fl[1].buf_size;
	ADAPTER_UNLOCK(adap);
}

static void
cxgb_debugnet_event(struct ifnet *ifp, enum debugnet_ev event)
{
	struct port_info *pi;
	struct sge_qset *qs;
	int i;

	pi = if_getsoftc(ifp);
	if (event == DEBUGNET_START)
		for (i = 0; i < pi->adapter->nqsets; i++) {
			qs = &pi->adapter->sge.qs[i];

			/* Need to reinit after debugnet_mbuf_start(). */
			qs->fl[0].zone = zone_pack;
			qs->fl[1].zone = zone_clust;
			qs->lro.enabled = 0;
		}
}

static int
cxgb_debugnet_transmit(struct ifnet *ifp, struct mbuf *m)
{
	struct port_info *pi;
	struct sge_qset *qs;

	pi = if_getsoftc(ifp);
	if ((if_getdrvflags(ifp) & (IFF_DRV_RUNNING | IFF_DRV_OACTIVE)) !=
	    IFF_DRV_RUNNING)
		return (ENOENT);

	qs = &pi->adapter->sge.qs[pi->first_qset];
	return (cxgb_debugnet_encap(qs, &m));
}

static int
cxgb_debugnet_poll(struct ifnet *ifp, int count)
{
	struct port_info *pi;
	adapter_t *adap;
	int i;

	pi = if_getsoftc(ifp);
	if ((if_getdrvflags(ifp) & IFF_DRV_RUNNING) == 0)
		return (ENOENT);

	adap = pi->adapter;
	for (i = 0; i < adap->nqsets; i++)
		(void)cxgb_debugnet_poll_rx(adap, &adap->sge.qs[i]);
	(void)cxgb_debugnet_poll_tx(&adap->sge.qs[pi->first_qset]);
	return (0);
}
<<<<<<< HEAD
#endif /* NETDUMP */
// CHERI CHANGES START
// {
//   "updated": 20181114,
//   "target_type": "kernel",
//   "changes": [
//     "ioctl:net"
//   ]
// }
// CHERI CHANGES END
=======
#endif /* DEBUGNET */
>>>>>>> f3a0ee41
<|MERGE_RESOLUTION|>--- conflicted
+++ resolved
@@ -3657,17 +3657,13 @@
 	(void)cxgb_debugnet_poll_tx(&adap->sge.qs[pi->first_qset]);
 	return (0);
 }
-<<<<<<< HEAD
-#endif /* NETDUMP */
+#endif /* DEBUGNET */
 // CHERI CHANGES START
 // {
-//   "updated": 20181114,
+//   "updated": 20191029,
 //   "target_type": "kernel",
 //   "changes": [
 //     "ioctl:net"
 //   ]
 // }
-// CHERI CHANGES END
-=======
-#endif /* DEBUGNET */
->>>>>>> f3a0ee41
+// CHERI CHANGES END