--- conflicted
+++ resolved
@@ -632,10 +632,7 @@
 	sizeof(struct axidma_softc),
 };
 
-<<<<<<< HEAD
-static devclass_t axidma_devclass;
-
-EARLY_DRIVER_MODULE(axidma, simplebus, axidma_driver, axidma_devclass, 0, 0,
+EARLY_DRIVER_MODULE(axidma, simplebus, axidma_driver, 0, 0,
     BUS_PASS_INTERRUPT + BUS_PASS_ORDER_LATE);
 // CHERI CHANGES START
 // {
@@ -646,8 +643,4 @@
 //   ],
 //   "change_comment": "bus_addr_t"
 // }
-// CHERI CHANGES END
-=======
-EARLY_DRIVER_MODULE(axidma, simplebus, axidma_driver, 0, 0,
-    BUS_PASS_INTERRUPT + BUS_PASS_ORDER_LATE);
->>>>>>> 90b8b224
+// CHERI CHANGES END