/*-
 * Copyright (c) 1988 University of Utah.
 * Copyright (c) 1982, 1986, 1987, 1990, 1992, 1993
 *	The Regents of the University of California.  All rights reserved.
 * Copyright (c) 1989, 1990 William Jolitz
 * Copyright (c) 1992 Terrence R. Lambert.
 * Copyright (c) 1994 John Dyson
 * Copyright (c) 2015 SRI International
 * Copyright (c) 2016-2017 Robert N. M. Watson
 * All rights reserved.
 *
 * This code is derived from software contributed to Berkeley by
 * the Systems Programming Group of the University of Utah Computer
 * Science Department and Ralph Campbell.
 *
 * This software was developed by SRI International and the University of
 * Cambridge Computer Laboratory under DARPA/AFRL contract FA8750-10-C-0237
 * ("CTSRD"), as part of the DARPA CRASH research programme.
 *
 * This code is derived from software contributed to Berkeley by
 * William Jolitz.
 *
 * Redistribution and use in source and binary forms, with or without
 * modification, are permitted provided that the following conditions
 * are met:
 * 1. Redistributions of source code must retain the above copyright
 *    notice, this list of conditions and the following disclaimer.
 * 2. Redistributions in binary form must reproduce the above copyright
 *    notice, this list of conditions and the following disclaimer in the
 *    documentation and/or other materials provided with the distribution.
 * 4. Neither the name of the University nor the names of its contributors
 *    may be used to endorse or promote products derived from this software
 *    without specific prior written permission.
 *
 * THIS SOFTWARE IS PROVIDED BY THE REGENTS AND CONTRIBUTORS ``AS IS'' AND
 * ANY EXPRESS OR IMPLIED WARRANTIES, INCLUDING, BUT NOT LIMITED TO, THE
 * IMPLIED WARRANTIES OF MERCHANTABILITY AND FITNESS FOR A PARTICULAR PURPOSE
 * ARE DISCLAIMED.  IN NO EVENT SHALL THE REGENTS OR CONTRIBUTORS BE LIABLE
 * FOR ANY DIRECT, INDIRECT, INCIDENTAL, SPECIAL, EXEMPLARY, OR CONSEQUENTIAL
 * DAMAGES (INCLUDING, BUT NOT LIMITED TO, PROCUREMENT OF SUBSTITUTE GOODS
 * OR SERVICES; LOSS OF USE, DATA, OR PROFITS; OR BUSINESS INTERRUPTION)
 * HOWEVER CAUSED AND ON ANY THEORY OF LIABILITY, WHETHER IN CONTRACT, STRICT
 * LIABILITY, OR TORT (INCLUDING NEGLIGENCE OR OTHERWISE) ARISING IN ANY WAY
 * OUT OF THE USE OF THIS SOFTWARE, EVEN IF ADVISED OF THE POSSIBILITY OF
 * SUCH DAMAGE.
 */

#include "opt_ddb.h"

#define	EXPLICIT_USER_ACCESS

#include <sys/types.h>
#include <sys/param.h>
#include <sys/kernel.h>
#include <sys/sysent.h>
#include <sys/signal.h>
#include <sys/proc.h>
#include <sys/imgact_elf.h>
#include <sys/imgact.h>
#include <sys/mman.h>
#include <sys/syscall.h>
#include <sys/syscallsubr.h>
#include <sys/sysproto.h>
#include <sys/ucontext.h>
#include <sys/user.h>

#include <cheri/cheri.h>
#include <cheri/cheric.h>

#include <machine/cpuinfo.h>
#include <machine/md_var.h>
#include <machine/pcb.h>
#include <machine/sigframe.h>
#include <machine/sysarch.h>
#include <machine/tls.h>

#include <sys/cheriabi.h>

#include <compat/cheriabi/cheriabi.h>
#include <compat/cheriabi/cheriabi_proto.h>
#include <compat/cheriabi/cheriabi_syscall.h>
#include <compat/cheriabi/cheriabi_sysargmap.h>
#include <compat/cheriabi/cheriabi_util.h>

#include <ddb/ddb.h>
#include <sys/kdb.h>

#define	DELAYBRANCH(x)	((int)(x) < 0)
#define	UCONTEXT_MAGIC	0xACEDBADE

#ifdef CHERIABI_LEGACY_SUPPORT
static void	cheriabi_capability_set_user_ddc(void * __capability *,
		    size_t);
#endif
static int	cheriabi_fetch_syscall_args(struct thread *td);
static void	cheriabi_set_syscall_retval(struct thread *td, int error);
static void	cheriabi_sendsig(sig_t, ksiginfo_t *, sigset_t *);
static void	cheriabi_exec_setregs(struct thread *, struct image_params *,
		    u_long);
static __inline boolean_t cheriabi_check_cpu_compatible(uint32_t, const char *);
static boolean_t cheriabi_elf_header_supported(struct image_params *);

extern const char *cheriabi_syscallnames[];

struct sysentvec elf_freebsd_cheriabi_sysvec = {
	.sv_size	= CHERIABI_SYS_MAXSYSCALL,
	.sv_table	= cheriabi_sysent,
	.sv_errsize	= 0,
	.sv_errtbl	= NULL,
	.sv_fixup	= cheriabi_elf_fixup,
	.sv_sendsig	= cheriabi_sendsig,
	.sv_sigcode	= cheri_sigcode,
	.sv_szsigcode	= &szcheri_sigcode,
	.sv_name	= "CheriABI ELF64",
	.sv_coredump	= __elfN(coredump),
	.sv_imgact_try	= NULL,
	.sv_minsigstksz	= MINSIGSTKSZ,	/* XXXBD: or something bigger? */
	.sv_minuser	= PAGE_SIZE,	/* Disallow mapping at NULL */
	.sv_maxuser	= VM_MAXUSER_ADDRESS,
	.sv_usrstack	= USRSTACK,
	.sv_psstrings	= CHERIABI_PS_STRINGS,
	.sv_stackprot	= VM_PROT_READ|VM_PROT_WRITE,
	.sv_copyout_strings = cheriabi_copyout_strings,
	.sv_setregs	= cheriabi_exec_setregs,
	.sv_fixlimit	= NULL,
	.sv_maxssiz	= NULL,
	.sv_flags	= SV_ABI_FREEBSD | SV_LP64 | SV_CHERI | SV_SHP,
	.sv_set_syscall_retval = cheriabi_set_syscall_retval,
	.sv_fetch_syscall_args = cheriabi_fetch_syscall_args,
	.sv_syscallnames = cheriabi_syscallnames,
	.sv_shared_page_base = SHAREDPAGE,
	.sv_shared_page_len = PAGE_SIZE,
	.sv_schedtail	= NULL,
};
INIT_SYSENTVEC(cheriabi_sysent, &elf_freebsd_cheriabi_sysvec);

static Elf64_Brandinfo freebsd_cheriabi_brand_info = {
	.brand		= ELFOSABI_FREEBSD,
	.machine	= EM_MIPS,
	.compat_3_brand	= "FreeBSD",
	.emul_path	= NULL,
	.interp_path	= "/libexec/ld-cheri-elf.so.1",
	.sysvec		= &elf_freebsd_cheriabi_sysvec,
	.interp_newpath = NULL,
	.flags		= BI_CAN_EXEC_DYN,
	.header_supported = cheriabi_elf_header_supported
};

SYSINIT(cheriabi, SI_SUB_EXEC, SI_ORDER_ANY,
    (sysinit_cfunc_t) elf64_insert_brand_entry,
    &freebsd_cheriabi_brand_info);


static __inline boolean_t
cheriabi_check_cpu_compatible(uint32_t bits, const char *execpath)
{
	static struct timeval lastfail;
	static int curfail;
	const uint32_t expected = CHERICAP_SIZE * 8;

	if (bits == expected)
		return TRUE;
	if (ppsratecheck(&lastfail, &curfail, 1))
		printf("warning: attempting to execute %d-bit CheriABI "
		    "binary '%s' on a %d-bit kernel\n", bits, execpath,
		    expected);
	return FALSE;
}

static int allow_cheriabi_version_mismatch = 0;
SYSCTL_DECL(_compat_cheriabi);
SYSCTL_INT(_compat_cheriabi, OID_AUTO, allow_abi_version_mismatch,
    CTLFLAG_RW, &allow_cheriabi_version_mismatch, 0,
    "Allow loading CheriABI binaries with the wrong ABI version");

static boolean_t
cheriabi_elf_header_supported(struct image_params *imgp)
{
	const Elf_Ehdr *hdr = (const Elf_Ehdr *)imgp->image_header;
	const uint32_t machine = hdr->e_flags & EF_MIPS_MACH;

	if ((hdr->e_flags & EF_MIPS_ABI) != EF_MIPS_ABI_CHERIABI)
		return FALSE;

	/* TODO: add a sysctl to allow loading old binaries */
	if (hdr->e_ident[EI_ABIVERSION] != ELF_CHERIABI_ABIVERSION) {
		printf("warning: attempting to execute CheriABI binary '%s'"
		    " with ABI version %d on a system expecting version %d\n",
		    imgp->execpath, hdr->e_ident[EI_ABIVERSION],
		    ELF_CHERIABI_ABIVERSION);
		return (boolean_t)allow_cheriabi_version_mismatch;
	}

	if (machine == EF_MIPS_MACH_CHERI128)
		return cheriabi_check_cpu_compatible(128, imgp->execpath);
	else if (machine == EF_MIPS_MACH_CHERI256)
		return cheriabi_check_cpu_compatible(256, imgp->execpath);
	return FALSE;
}

static int
cheriabi_fetch_syscall_args(struct thread *td)
{
	struct trapframe *locr0 = td->td_frame;	 /* aka td->td_pcb->pcv_regs */
	const struct sysentvec *se;
	struct syscall_args *sa;
	int error, i, ptrmask;

	error = 0;

	sa = &td->td_sa;
	bzero(sa->args, sizeof(sa->args));

	/* compute next PC after syscall instruction */
	td->td_pcb->pcb_tpc = sa->trapframe->pc; /* Remember if restart */
	if (DELAYBRANCH(sa->trapframe->cause))	 /* Check BD bit */
		locr0->pc = MipsEmulateBranch(locr0, sa->trapframe->pc, 0, 0);
	else
		locr0->pc += sizeof(int);

	sa->code = locr0->v0;
	sa->argoff = 0;
	if (sa->code == SYS_syscall || sa->code == SYS___syscall) {
		sa->code = locr0->a0;
		sa->argoff = 1;
	}

	se = td->td_proc->p_sysent;

	if (sa->code >= se->sv_size)
		sa->callp = &se->sv_table[0];
	else
		sa->callp = &se->sv_table[sa->code];

	sa->narg = sa->callp->sy_narg;

	if (sa->code >= nitems(cheriabi_sysargmask))
		ptrmask = 0;
	else
		ptrmask = cheriabi_sysargmask[sa->code];

	/*
	 * For syscall() and __syscall(), the arguments are stored in a
	 * var args block pointed to by c13.
	 */
	if (td->td_sa.argoff == 1) {
		uint64_t intval;
		int offset;

		offset = 0;
		for (i = 0; i < sa->narg; i++) {
			if (ptrmask & (1 << i)) {
				offset = roundup2(offset, sizeof(uintcap_t));
				error = copyincap(
				    (char * __capability)locr0->c13 + offset,
				    &sa->args[i], sizeof(sa->args[i]));
				offset += sizeof(uintcap_t);
			} else {
				error = copyin(
				    (char * __capability)locr0->c13 + offset,
				    &intval, sizeof(intval));
				sa->args[i] = intval;
				offset += sizeof(uint64_t);
			}
			if (error)
				break;
		}
	} else {
		int intreg_offset, ptrreg_offset;

		intreg_offset = 0;
		ptrreg_offset = 0;
		for (i = 0; i < sa->narg; i++) {
			if (ptrmask & (1 << i)) {
				if (ptrreg_offset > 7)
					panic(
				    "%s: pointer argument %d out of range",
					    __func__, ptrreg_offset);
				sa->args[i] = (intcap_t)(&locr0->c3)[ptrreg_offset];
				ptrreg_offset++;
			} else {
				sa->args[i] = (&locr0->a0)[intreg_offset];
				intreg_offset++;
			}
		}
	}

	td->td_retval[0] = 0;
	td->td_retval[1] = locr0->v1;
	td->td_retcap = locr0->c3;

	return (error);
}

static void
cheriabi_set_syscall_retval(struct thread *td, int error)
{
	struct trapframe *locr0 = td->td_frame;
#ifdef INVARIANTS
	unsigned int code;
	const struct sysentvec *se;

	code = locr0->v0;
	if (code == SYS_syscall || code == SYS___syscall)
		code = locr0->a0;

	se = td->td_proc->p_sysent;
	/*
	 * When programs start up, they pass through the return path
	 * (maybe via execve?).  When this happens, code is an absurd
	 * and out of range value.
	 */
	if (code > se->sv_size)
		code = 0;
#endif

	switch (error) {
	case 0:
		KASSERT(error != 0 ||
		    td->td_retcap == locr0->c3 || td->td_retcap == NULL ||
		    code == CHERIABI_SYS_cheriabi_mmap ||
		    code == CHERIABI_SYS_cheriabi_shmat,
		    ("trying to return capability from integer returning "
		    "syscall (%u)", code));

		locr0->v0 = td->td_retval[0];
		locr0->v1 = td->td_retval[1];
		locr0->c3 = td->td_retcap;
		locr0->a3 = 0;
		break;

	case ERESTART:
		locr0->pc = td->td_pcb->pcb_tpc;
		break;

	case EJUSTRETURN:
		break;  /* nothing to do */

	default:
		locr0->v0 = error;
		locr0->a3 = 1;
		break;
	}
}

int
cheriabi_get_mcontext(struct thread *td, mcontext_c_t *mcp, int flags)
{
	struct trapframe *tp;

	tp = td->td_frame;
	PROC_LOCK(curthread->td_proc);
	mcp->mc_onstack = sigonstack((__cheri_addr vaddr_t)tp->csp);
	PROC_UNLOCK(curthread->td_proc);
	bcopy((void *)&td->td_frame->zero, (void *)&mcp->mc_regs,
	    sizeof(mcp->mc_regs));

	mcp->mc_fpused = td->td_md.md_flags & MDTD_FPUSED;
	if (mcp->mc_fpused) {
		bcopy((void *)&td->td_frame->f0, (void *)&mcp->mc_fpregs,
		    sizeof(mcp->mc_fpregs));
	}
	cheri_trapframe_to_cheriframe(&td->td_pcb->pcb_regs,
	    &mcp->mc_cheriframe);
	if (flags & GET_MC_CLEAR_RET) {
		mcp->mc_regs[V0] = 0;
		mcp->mc_regs[V1] = 0;
		mcp->mc_regs[A3] = 0;
		mcp->mc_cheriframe.cf_c3 = NULL;
	}

	mcp->mc_pc = td->td_frame->pc;
	mcp->mullo = td->td_frame->mullo;
	mcp->mulhi = td->td_frame->mulhi;
	mcp->mc_tls = td->td_md.md_tls;

	return (0);
}

int
cheriabi_set_mcontext(struct thread *td, mcontext_c_t *mcp)
{
	struct trapframe *tp;
	int tag;

	tp = td->td_frame;
	cheri_trapframe_from_cheriframe(tp, &mcp->mc_cheriframe);
	bcopy((void *)&mcp->mc_regs, (void *)&td->td_frame->zero,
	    sizeof(mcp->mc_regs));
	td->td_md.md_flags = (mcp->mc_fpused & MDTD_FPUSED)
#ifdef CPU_QEMU_MALTA
	    | (td->td_md.md_flags & MDTD_QTRACE)
#endif
	    ;
	if (mcp->mc_fpused)
		bcopy((void *)&mcp->mc_fpregs, (void *)&td->td_frame->f0,
		    sizeof(mcp->mc_fpregs));
	td->td_frame->pc = mcp->mc_pc;
	td->td_frame->mullo = mcp->mullo;
	td->td_frame->mulhi = mcp->mulhi;

	td->td_md.md_tls =  mcp->mc_tls;
	tag = cheri_gettag(mcp->mc_tls);

	/* Dont let user to set any bits in status and cause registers.  */

	return (0);
}

/*
 * The CheriABI version of sendsig(9) largely borrows from the MIPS version,
 * and it is important to keep them in sync.  It differs primarily in that it
 * must also be aware of user stack-handling ABIs, so is also sensitive to our
 * (fluctuating) design choices in how $csp and $sp interact.  In the current
 * model, $csp encapsulates the bounds and stack pointer itself, and the
 * historic $sp register is simply a general-puprose register.  As such, there
 * should be no mention of $sp (in its role as a stack pointer) in CheriABI
 * code.
 *
 * This code, as with the CHERI-aware MIPS code, makes a privilege
 * determination in order to decide whether to trust the stack exposed by the
 * user code for the purposes of signal handling.  We must use the alternative
 * stack if there is any indication that using the user thread's stack state
 * might violate the userspace compartmentalisation model.
 */
static void
cheriabi_sendsig(sig_t catcher, ksiginfo_t *ksi, sigset_t *mask)
{
	struct proc *p;
	struct thread *td;
	struct trapframe *regs;
	struct sigacts *psp;
	struct sigframe_c sf, * __capability sfp;
	struct cheri_signal *csigp;
	char * __capability csp;
	int cheri_is_sandboxed;
	int sig;
	int oonstack;

	KASSERT(cheri_gettag(catcher), ("signal handler is untagged!"));

	td = curthread;
	p = td->td_proc;
	PROC_LOCK_ASSERT(p, MA_OWNED);
	sig = ksi->ksi_signo;
	psp = p->p_sigacts;
	mtx_assert(&psp->ps_mtx, MA_OWNED);
	csigp = &td->td_pcb->pcb_cherisignal;

	/*
	 * XXXRW: We make an on-stack determination using the virtual address
	 * associated with the stack pointer, rather than using the full
	 * capability.  Should we compare the entire capability...?  Just
	 * pointer and bounds...?
	 */
	regs = td->td_frame;
	oonstack = sigonstack((__cheri_addr vaddr_t)regs->csp);

	/*
	 * CHERI affects signal delivery in the following ways:
	 *
	 * (1) Additional capability-coprocessor state is exposed via
	 *     extensions to the context frame placed on the stack.
	 *
	 * (2) If the user $pcc doesn't include CHERI_PERM_SYSCALL, then we
	 *     consider user state to be 'sandboxed' and therefore to require
	 *     special delivery handling which includes a domain-switch to the
	 *     thread's context-switch domain.  (This is done by
	 *     cheri_sendsig()).
	 *
	 * (3) If an alternative signal stack is not defined, and we are in a
	 *     'sandboxed' state, then we have two choices: (a) if the signal
	 *     is of type SA_SANDBOX_UNWIND, we will automatically unwind the
	 *     trusted stack by one frame; (b) otherwise, we will terminate
	 *     the process unconditionally.
	 */
	cheri_is_sandboxed = cheri_signal_sandboxed(td);

	/*
	 * We provide the ability to drop into the debugger in two different
	 * circumstances: (1) if the code running is sandboxed; and (2) if the
	 * fault is a CHERI protection fault.  Handle both here for the
	 * non-unwind case.  Do this before we rewrite any general-purpose or
	 * capability register state for the thread.
	 */
#if DDB
	if (cheri_is_sandboxed && security_cheri_debugger_on_sandbox_signal)
		kdb_enter(KDB_WHY_CHERI, "Signal delivery to CHERI sandbox");
	else if (sig == SIGPROT && security_cheri_debugger_on_sigprot)
		kdb_enter(KDB_WHY_CHERI,
		    "SIGPROT delivered outside sandbox");
#endif

	/*
	 * If a thread is running sandboxed, we can't rely on $csp which may
	 * not point at a valid stack in the ambient context, or even be
	 * maliciously manipulated.  We must therefore always use the
	 * alternative stack.  We are also therefore unable to tell whether we
	 * are on the alternative stack, so must clear 'oonstack' here.
	 *
	 * XXXRW: This requires significant further thinking; however, the net
	 * upshot is that it is not a good idea to do an object-capability
	 * invoke() from a signal handler, as with so many other things in
	 * life.
	 */
	if (cheri_is_sandboxed != 0)
		oonstack = 0;

	/* save user context */
	bzero(&sf, sizeof(sf));
	sf.sf_uc.uc_sigmask = *mask;
#if 0
	/*
	 * XXX-BD: stack_t type differs and we can't just fake a capabilty.
	 * We don't restore the value so what purpose does it serve?
	 */
	sf.sf_uc.uc_stack = td->td_sigstk;
#endif
	sf.sf_uc.uc_mcontext.mc_onstack = (oonstack) ? 1 : 0;
	sf.sf_uc.uc_mcontext.mc_pc = regs->pc;
	sf.sf_uc.uc_mcontext.mullo = regs->mullo;
	sf.sf_uc.uc_mcontext.mulhi = regs->mulhi;
	sf.sf_uc.uc_mcontext.mc_tls = td->td_md.md_tls;
	sf.sf_uc.uc_mcontext.mc_regs[0] = UCONTEXT_MAGIC;  /* magic number */
	bcopy((void *)&regs->ast, (void *)&sf.sf_uc.uc_mcontext.mc_regs[1],
	    sizeof(sf.sf_uc.uc_mcontext.mc_regs) - sizeof(register_t));
	sf.sf_uc.uc_mcontext.mc_fpused = td->td_md.md_flags & MDTD_FPUSED;
#if defined(CPU_HAVEFPU)
	if (sf.sf_uc.uc_mcontext.mc_fpused) {
		/* if FPU has current state, save it first */
		if (td == PCPU_GET(fpcurthread))
			MipsSaveCurFPState(td);
		bcopy((void *)&td->td_frame->f0,
		    (void *)sf.sf_uc.uc_mcontext.mc_fpregs,
		    sizeof(sf.sf_uc.uc_mcontext.mc_fpregs));
	}
#endif
	/* XXXRW: sf.sf_uc.uc_mcontext.sr seems never to be set? */
	sf.sf_uc.uc_mcontext.cause = regs->cause;
	cheri_trapframe_to_cheriframe(regs,
	    &sf.sf_uc.uc_mcontext.mc_cheriframe);

	/*
	 * Allocate and validate space for the signal handler context.
	 *
	 * XXXRW: It seems like it would be nice to both the regular and
	 * alternative stack calculations in the same place.  However, we need
	 * oonstack sooner.  We should clean this up later.
	 */
	if ((td->td_pflags & TDP_ALTSTACK) != 0 && !oonstack &&
	    SIGISMEMBER(psp->ps_sigonstack, sig)) {
		csp = (char * __capability)td->td_sigstk.ss_sp + td->td_sigstk.ss_size;
	} else {
		/*
		 * Signals delivered when a CHERI sandbox is present must be
		 * delivered on the alternative stack rather than a local one.
		 * If an alternative stack isn't present, then terminate or
		 * risk leaking capabilities (and control) to the sandbox (or
		 * just crashing the sandbox).
		 */
		if (cheri_is_sandboxed) {
			mtx_unlock(&psp->ps_mtx);
			printf("pid %d, tid %d: signal in sandbox without "
			    "alternative stack defined\n", td->td_proc->p_pid,
			    td->td_tid);
			sigexit(td, SIGILL);
			/* NOTREACHED */
		}
		csp = regs->csp;
	}
	csp -= sizeof(struct sigframe_c);
	/* For CHERI, keep the stack pointer capability aligned. */
	csp = __builtin_align_down(csp, CHERICAP_SIZE);
	sfp = (struct sigframe_c * __capability)csp;

	/* Build the argument list for the signal handler. */
	regs->a0 = sig;
	if (SIGISMEMBER(psp->ps_siginfo, sig)) {
		/*
		 * Signal handler installed with SA_SIGINFO.
		 *
		 * XXXRW: We would ideally synthesise these from the
		 * user-originated stack capability, rather than $kdc, to be
		 * on the safe side.
		 */
		regs->c3 = cheri_capability_build_user_data(
		    CHERI_CAP_USER_DATA_PERMS, (__cheri_addr vaddr_t)&sfp->sf_si,
		    sizeof(sfp->sf_si), 0);
		regs->c4 = cheri_capability_build_user_data(
		    CHERI_CAP_USER_DATA_PERMS, (__cheri_addr vaddr_t)&sfp->sf_uc,
		    sizeof(sfp->sf_uc), 0);
		/* sf.sf_ahu.sf_action = (__siginfohandler_t *)catcher; */

		/* fill siginfo structure */
		sf.sf_si.si_signo = sig;
		sf.sf_si.si_code = ksi->ksi_code;
		sf.sf_si.si_value.sival_int =
		    ksi->ksi_info.si_value.sival_int;
		/*
		 * Write out badvaddr, but don't create a valid capability
		 * since that might allow privilege amplification.
		 *
		 * XXXRW: I think there's some argument that anything
		 * receiving this signal is fairly privileged.  But we could
		 * generate a $ddc-relative (or $pcc-relative) capability, if
		 * possible.  (Using versions if $ddc and $pcc for the
		 * signal-handling context rather than that which caused the
		 * signal).  I'd be tempted to deliver badvaddr as the offset
		 * of that capability.  If badvaddr is not in range, then we
		 * should just deliver an untagged NULL-derived version
		 * (perhaps)?
		 *
		 * XXXBD: We really need a regs->badcap here.  There's no
		 * sensable value to derive in the CheriABI context.
		 */
		sf.sf_si.si_addr = (void * __capability)(intcap_t)regs->badvaddr;
	}
	/*
	 * XXX: No support for undocumented arguments to old style handlers.
	 */

	mtx_unlock(&psp->ps_mtx);
	PROC_UNLOCK(p);

	/*
	 * Copy the sigframe out to the user's stack.
	 */
	if (copyoutcap(&sf, sfp, sizeof(sf)) != 0) {
		/*
		 * Something is wrong with the stack pointer.
		 * ...Kill the process.
		 */
		PROC_LOCK(p);
		printf("pid %d, tid %d: could not copy out sigframe\n",
		    td->td_proc->p_pid, td->td_tid);
		sigexit(td, SIGILL);
		/* NOTREACHED */
	}

	/*
	 * Re-acquire process locks necessary to access suitable pcb fields.
	 * However, arguably, these operations should be atomic with the
	 * initial inspection of 'psp'.
	 */
	PROC_LOCK(p);
	mtx_lock(&psp->ps_mtx);

	/*
	 * Install CHERI signal-delivery register state for handler to run
	 * in.  As we don't install this in the CHERI frame on the user stack,
	 * it will be (generally) be removed automatically on sigreturn().
	 *
	 * Note: regs->pc should currently be the same as the offset of pcc and
	 * not the virtual address.
	 * TODO: add an update_trapframe_pc(void* __kerncap) that guarantees
	 * this invariant always holds.
	 */
	regs->pc = (__cheri_offset register_t)catcher;
	regs->pcc = catcher;
	regs->csp = sfp;
	regs->c12 = catcher;
	regs->c17 = td->td_pcb->pcb_cherisignal.csig_sigcode;
	/*
	 * For now only change IDC if we were sandboxed. This makes cap-table
	 * binaries work as expected (since they need cgp to remain the same).
	 *
	 * TODO: remove csigp->csig_idc
	 */
	if (cheri_is_sandboxed) {
		regs->ddc = csigp->csig_ddc;
		regs->idc = csigp->csig_idc;
	}
}

#ifdef CHERIABI_LEGACY_SUPPORT
static void
cheriabi_capability_set_user_ddc(void * __capability *cp, size_t length)
{

	*cp = cheri_capability_build_user_data(CHERI_CAP_USER_DATA_PERMS,
	    CHERI_CAP_USER_DATA_BASE, length, CHERI_CAP_USER_DATA_OFFSET);
}
#endif

/*
 * Common per-thread CHERI state initialisation across execve(2) and
 * additional thread creation.
 */
static void
cheriabi_newthread_init(struct thread *td)
{
	struct cheri_signal *csigp;
	struct trapframe *frame;

	/*
	 * We assume that the caller has initialised the trapframe to zeroes
	 * and then set idc, and pcc appropriatly. We might want to check
	 * this with a more thorough set of assertions in the future.
	 */
	frame = &td->td_pcb->pcb_regs;
	KASSERT(frame->pcc != NULL, ("%s: NULL $epcc", __func__));

	/*
	 * Initialise signal-handling state; this can't yet be modified
	 * by userspace, but the principle is that signal handlers should run
	 * with ambient authority unless given up by the userspace runtime
	 * explicitly.  The caller will initialise the stack fields.
	 *
	 * Note that some fields are overwritten later in
	 * cheriabi_exec_setregs() for the initial thread.
	 */
	csigp = &td->td_pcb->pcb_cherisignal;
	bzero(csigp, sizeof(*csigp));
	/* Note: csig_{ddc,idc,pcc} are set to NULL in the pure-capability abi */
	cheri_capability_set_user_sigcode(&csigp->csig_sigcode,
	    td->td_proc->p_sysent);

	/*
	 * Set up root for the userspace object-type sealing capability tree.
	 * This can be queried using sysarch(2).
	 */
	cheri_capability_set_user_sealcap(&td->td_proc->p_md.md_cheri_sealcap);
}

static void
cheriabi_exec_setregs(struct thread *td, struct image_params *imgp, u_long stack)
{
	struct cheri_signal *csigp;
	struct trapframe *frame;
	u_long auxv, stackbase, stacklen;
	size_t map_base, map_length, text_end, code_start, code_end, code_length;
#ifdef CHERIABI_LEGACY_SUPPORT
	size_t data_length;
#endif
	struct rlimit rlim_stack;
	/* const bool is_dynamic_binary = imgp->interp_end != 0; */
	/* const bool is_rtld_direct_exec = imgp->reloc_base == imgp->start_addr; */

	bzero((caddr_t)td->td_frame, sizeof(struct trapframe));
	/*
	 * Ensure we don't have an old retcap value laying around.  In
	 * principle we won't ever return it wrongly, but better safe
	 * then sorry.
	 *
	 * XXXBD: This doesn't feel like the right place to do this...
	 */
	td->td_retcap = NULL;

	KASSERT(stack % sizeof(void * __capability) == 0,
	    ("CheriABI stack pointer not properly aligned"));

	/*
	 * Restrict the stack capability to the maximum region allowed for
	 * this process and adjust csp accordingly.
	 */
	CTASSERT(CHERI_CAP_USER_DATA_BASE == 0);
	PROC_LOCK(td->td_proc);
	lim_rlimit_proc(td->td_proc, RLIMIT_STACK, &rlim_stack);
	PROC_UNLOCK(td->td_proc);
	stackbase = td->td_proc->p_usrstack - rlim_stack.rlim_max;
	KASSERT(stack > stackbase,
	    ("top of stack 0x%lx is below stack base 0x%lx; p_usrstack 0x%lx",
	     stack, stackbase, td->td_proc->p_usrstack));
	stacklen = stack - stackbase;
	/*
	 * Round the stack down as required to make it representable.
	 */
	stacklen = rounddown2(stacklen, CHERI_REPRESENTABLE_ALIGNMENT(stacklen));
	td->td_frame->csp = cheri_capability_build_user_data(
	    CHERI_CAP_USER_DATA_PERMS, stackbase, stacklen, stacklen);


	/* Using addr as length means ddc base must be 0. */
	CTASSERT(CHERI_CAP_USER_DATA_BASE == 0);
	if (imgp->end_addr != 0) {
		text_end = roundup2(imgp->end_addr,
		    CHERI_SEALABLE_ALIGNMENT(imgp->end_addr - imgp->start_addr));
		/*
		 * Less confusing rounded up to a page and 256-bit
		 * requires no other rounding.
		 */
		text_end = roundup2(text_end, PAGE_SIZE);
	} else {
		text_end = rounddown2(stackbase,
		    CHERI_SEALABLE_ALIGNMENT(stackbase));
	}
	KASSERT(text_end <= stackbase,
	    ("text_end 0x%zx > stackbase 0x%lx", text_end, stackbase));

	map_base = (text_end == stackbase) ?
	    CHERI_CAP_USER_MMAP_BASE :
	    roundup2(text_end, CHERI_REPRESENTABLE_ALIGNMENT(stackbase - text_end));
	KASSERT(map_base < stackbase,
	    ("map_base 0x%zx >= stackbase 0x%lx", map_base, stackbase));
	map_length = stackbase - map_base;
	map_length = rounddown2(map_length,
	    CHERI_REPRESENTABLE_ALIGNMENT(map_length));
	/*
	 * Use cheri_capability_build_user_rwx so mmap() can return
	 * appropriate permissions derived from a single capability.
	 */
	td->td_md.md_cheri_mmap_cap = cheri_capability_build_user_rwx(
	    CHERI_CAP_USER_MMAP_PERMS, map_base, map_length,
	    CHERI_CAP_USER_MMAP_OFFSET);
	KASSERT(cheri_getperm(td->td_md.md_cheri_mmap_cap) &
	    CHERI_PERM_CHERIABI_VMMAP,
	    ("%s: mmap() cap lacks CHERI_PERM_CHERIABI_VMMAP", __func__));

	td->td_frame->pc = imgp->entry_addr;
	td->td_frame->sr = MIPS_SR_KSU_USER | MIPS_SR_EXL | MIPS_SR_INT_IE |
	    (mips_rd_status() & MIPS_SR_INT_MASK) |
	    MIPS_SR_PX | MIPS_SR_UX | MIPS_SR_KX | MIPS_SR_COP_2_BIT;

	frame = &td->td_pcb->pcb_regs;
#ifdef CHERIABI_LEGACY_SUPPORT
	/*
	 * XXXAR: data_length needs to be the full address space to allow
	 * legacy ABI to work since the TLS region will be beyond the end of
	 * the text section.
	 *
	 * TODO: Start with a NULL $ddc once we drop legacy ABI support.
	 *
	 * Having a full address space $ddc on startup does not matter for new
	 * binaries since they will all clear $ddc as one of the first user
	 * instructions anyway.
	 */
	data_length = CHERI_CAP_USER_DATA_LENGTH; /* Always representable */
	cheriabi_capability_set_user_ddc(&frame->ddc, data_length);
#endif

	/*
	 * XXXRW: Set $pcc and $c12 to the entry address -- for now, also with
	 * broad bounds, but in the future, limited as appropriate to the
	 * run-time linker or statically linked binary?
	 *
	 */
#ifdef CHERIABI_LEGACY_SUPPORT
#pragma message("Warning: Building kernel with LEGACY ABI support!")
	/*
	 * The legacy ABI needs a full address space $pcc (with base == 0)
	 * to create code capabilities using cgetpccsetoffset
	 */
	code_start = CHERI_CAP_USER_CODE_BASE;
	code_end = CHERI_CAP_USER_CODE_LENGTH;
#else
	/*
	 * If we are executing a static binary we use text_end as the end of
	 * the text segment. If $pcc is the start of rtld we use interp_end.
	 * If we are executing ld-cheri-elf.so.1 directly we can use text_end
	 * to find the end of the rtld mapping.
	 */
	code_end = imgp->interp_end ? imgp->interp_end : text_end;
	/*
	 * Statically linked binaries need a base 0 code capability since
	 * otherwise crt_init_globals_will fail.
	 *
	 * XXXAR: TODO: is this still true??
	 */
	code_start = imgp->interp_end ? imgp->reloc_base : 0;
#endif
	/* Ensure CHERI128 representability */
	code_length = code_end - code_start;
	code_start = CHERI_REPRESENTABLE_BASE(code_start, code_length);
	code_length = CHERI_REPRESENTABLE_LENGTH(code_length);
	code_end = code_start + code_length;
	frame->pcc = cheri_capability_build_user_code(CHERI_CAP_USER_CODE_PERMS,
	    code_start, code_end - code_start, imgp->entry_addr - code_start);
	/* Ensure that frame->pc is the offset of frame->pcc (needed for eret) */
	frame->pc = cheri_getoffset(frame->pcc);
	frame->c12 = frame->pcc;

	/*
	 * Set up CHERI-related state: most register state, signal delivery,
	 * sealing capabilities, trusted stack.
	 */
	cheriabi_newthread_init(td);

	/*
	 * Pass a pointer to the ELF auxiliary argument vector.
	 */
	auxv = stack + (imgp->args->argc + 1 + imgp->args->envc + 1) *
	    sizeof(void * __capability);
	td->td_frame->c3 = cheri_capability_build_user_data(
	    CHERI_CAP_USER_DATA_PERMS, auxv,
	    AT_COUNT * 2 * sizeof(void * __capability), 0);
	/*
	 * Load relocbase for RTLD into $c4 so that rtld has a capability with
	 * the correct bounds available on startup
	 *
	 * XXXAR: this should not be necessary since it should be the same as
	 * auxv[AT_BASE] but trying to load that from $c3 crashes...
	 *
	 * TODO: load the AT_BASE value instead of using duplicated code!
	 */
	if (imgp->reloc_base) {
		vaddr_t rtld_base = imgp->reloc_base;
		vaddr_t rtld_end = imgp->interp_end ? imgp->interp_end : imgp->end_addr;
		vaddr_t rtld_len = rtld_end - rtld_base;
		rtld_base = CHERI_REPRESENTABLE_BASE(rtld_base, rtld_len);
		rtld_len = CHERI_REPRESENTABLE_LENGTH(rtld_len);
		td->td_frame->c4 = cheri_capability_build_user_data(
		    CHERI_CAP_USER_DATA_PERMS, rtld_base, rtld_len, 0);
	}
<<<<<<< HEAD
	/*
	 * Restrict the stack capability to the maximum region allowed for
	 * this process and adjust sp accordingly.
	 *
	 * XXXBD: 8MB should be the process stack limit.
	 */
	CTASSERT(CHERI_CAP_USER_DATA_BASE == 0);
	stackbase = td->td_proc->p_usrstack - (1024 * 1024 * 8);
	KASSERT(stack > stackbase,
	    ("top of stack 0x%lx is below stack base 0x%lx; p_usrstack 0x%lx",
	     stack, stackbase, td->td_proc->p_usrstack));
	stacklen = stack - stackbase;
	td->td_frame->csp = cheri_capability_build_user_data(
	    CHERI_CAP_USER_DATA_PERMS, stackbase, stacklen, stacklen);
=======
>>>>>>> b6b4c2e9

	/*
	 * Update privileged signal-delivery environment for actual stack.
	 *
	 * XXXRW: Not entirely clear whether we want an offset of 'stacklen'
	 * for csig_csp here.  Maybe we don't want to use csig_csp at all?
	 * Possibly csig_csp should default to NULL...?
	 */
	csigp = &td->td_pcb->pcb_cherisignal;
	csigp->csig_csp = td->td_frame->csp;
	csigp->csig_default_stack = csigp->csig_csp;
#ifdef CHERIABI_LEGACY_SUPPORT
	csigp->csig_ddc = frame->ddc;
#endif


	td->td_md.md_flags &= ~MDTD_FPUSED;
	if (PCPU_GET(fpcurthread) == td)
		PCPU_SET(fpcurthread, (struct thread *)0);
	td->td_md.md_ss_addr = 0;

	td->td_md.md_tls_tcb_offset = TLS_TP_OFFSET_C + TLS_TCB_SIZE_C;
}

/*
 * The CheriABI equivalent of cpu_set_upcall().
 */
void
cheriabi_set_threadregs(struct thread *td, struct thr_param_c *param)
{
	struct cheri_signal *csigp;
	struct trapframe *frame;

	frame = td->td_frame;
	bzero(frame, sizeof(*frame));

	/*
	 * Keep interrupt mask
	 *
	 * XXX-BD: See XXXRW comment in cpu_set_upcall().
	 */
	td->td_frame->sr = MIPS_SR_KSU_USER | MIPS_SR_EXL | MIPS_SR_INT_IE |
	    (mips_rd_status() & MIPS_SR_INT_MASK) |
	    MIPS_SR_PX | MIPS_SR_UX | MIPS_SR_KX | MIPS_SR_COP_2_BIT;

	/*
	 * XXX-BD: cpu_copy_thread() copies the cheri_signal struct.  Do we
	 * want to point it at our stack instead?
	 */
	frame->pc = cheri_getoffset(param->start_func);
	frame->pcc = param->start_func;
	frame->c12 = param->start_func;
	frame->c3 = param->arg;


	/*
	 * Copy the $cgp for the current thread to the new one. This will work
	 * both if the target function is in the current shared object (so the
	 * $cgp value will be the same) or in a different one (in which case it
	 * will point to a PLT stub that loads $cgp).
	 *
	 * XXXAR: could this break anything if sandboxes create threads?
	 */
	frame->idc = curthread->td_frame->idc;

	/*
	 * Set up CHERI-related state: register state, signal delivery,
	 * sealing capabilities, trusted stack.
	 */
	cheriabi_newthread_init(td);

	/*
	 * We don't perform validation on the new pcc or stack capabilities
	 * and just let the caller fail on return if they are bogus.
	 */
	frame->csp = param->stack_base + param->stack_size;

	/*
	 * Update privileged signal-delivery environment for actual stack.
	 *
	 * XXXRW: Not entirely clear whether we want an offset of 'stacklen'
	 * for csig_csp here.  Maybe we don't want to use csig_csp at all?
	 * Possibly csig_csp should default to NULL...?
	 */
	csigp = &td->td_pcb->pcb_cherisignal;
	csigp->csig_csp = td->td_frame->csp;
	csigp->csig_default_stack = csigp->csig_csp;
#ifdef CHERIABI_LEGACY_SUPPORT
	/* Setup $ddc when targeting the legacy ABI */
	frame->ddc = td->td_frame->ddc;
	csigp->csig_ddc = td->td_frame->ddc;
#endif
}

int
cheriabi_set_user_tls(struct thread *td, void * __capability tls_base)
{

	td->td_md.md_tls_tcb_offset = TLS_TP_OFFSET_C + TLS_TCB_SIZE_C;
	/* XXX-AR: add a TLS alignment check here */
	td->td_md.md_tls = tls_base;
	/* XXX-JC: only use cwritehwr */
	if (curthread == td) {
		__asm __volatile ("cwritehwr %0, $chwr_userlocal"
				  :
				  : "C" ((char * __capability)td->td_md.md_tls +
				      td->td_md.md_tls_tcb_offset));
	}
#ifdef CHERIABI_LEGACY_SUPPORT
#pragma message("Warning: Building with support for LEGACY TLS")
	if (curthread == td && cpuinfo.userlocal_reg == true) {
		/*
		 * If there is an user local register implementation
		 * (ULRI) update it as well.  Add the TLS and TCB
		 * offsets so the value in this register is
		 * adjusted like in the case of the rdhwr trap()
		 * instruction handler.
		 *
		 * The user local register needs the TLS and TCB
		 * offsets because the compiler simply generates a
		 * 'rdhwr reg, $29' instruction to access thread local
		 * storage (i.e., variables with the '_thread'
		 * attribute).
		 */
		mips_wr_userlocal((__cheri_addr u_long)td->td_md.md_tls +
		    td->td_md.md_tls_tcb_offset);
	}
#endif

	return (0);
}

int
cheriabi_sysarch(struct thread *td, struct cheriabi_sysarch_args *uap)
{
	int error;
#ifdef CPU_QEMU_MALTA
	int intval;
#endif

	switch (uap->op) {
	/*
	 * Operations shared with MIPS.
	 */
	case MIPS_SET_TLS:
		return (cheriabi_set_user_tls(td, uap->parms));

	case MIPS_GET_TLS:
		error = copyoutcap(&td->td_md.md_tls, uap->parms,
		    sizeof(void * __capability));
		return (error);

	case MIPS_GET_COUNT:
		td->td_retval[0] = mips_rd_count();
		return (0);

#ifdef CPU_QEMU_MALTA
	case QEMU_GET_QTRACE:
		intval = (td->td_md.md_flags & MDTD_QTRACE) ? 1 : 0;
		error = copyout(&intval, uap->parms, sizeof(intval));
		return (error);

	case QEMU_SET_QTRACE:
		error = copyin(uap->parms, &intval, sizeof(intval));
		if (error)
			return (error);
		if (intval)
			td->td_md.md_flags |= MDTD_QTRACE;
		else
			td->td_md.md_flags &= ~MDTD_QTRACE;
		return (0);
#endif

	case CHERI_GET_SEALCAP:
		return (cheri_sysarch_getsealcap(td, uap->parms));

	/*
	 * CheriABI specific operations.
	 */
	case CHERI_MMAP_GETBASE: {
		size_t base;

		base = cheri_getbase(td->td_md.md_cheri_mmap_cap);
		if (suword(uap->parms, base) != 0)
			return (EFAULT);
		return (0);
	}

	case CHERI_MMAP_GETLEN: {
		size_t len;

		len = cheri_getlen(td->td_md.md_cheri_mmap_cap);
		if (suword(uap->parms, len) != 0)
			return (EFAULT);
		return (0);
	}

	case CHERI_MMAP_GETOFFSET: {
		ssize_t offset;

		offset = cheri_getoffset(td->td_md.md_cheri_mmap_cap);
		if (suword(uap->parms, offset) != 0)
			return (EFAULT);
		return (0);
	}

	case CHERI_MMAP_GETPERM: {
		uint64_t perms;

		perms = cheri_getperm(td->td_md.md_cheri_mmap_cap);
		if (suword64(uap->parms, perms) != 0)
			return (EFAULT);
		return (0);
	}

	case CHERI_MMAP_ANDPERM: {
		uint64_t perms;
		perms = fuword64(uap->parms);

		if (perms == -1)
			return (EINVAL);
		td->td_md.md_cheri_mmap_cap =
		    cheri_andperm(td->td_md.md_cheri_mmap_cap, perms);
		perms = cheri_getperm(td->td_md.md_cheri_mmap_cap);
		if (suword64(uap->parms, perms) != 0)
			return (EFAULT);
		return (0);
	}

	case CHERI_MMAP_SETOFFSET: {
		size_t len;
		ssize_t offset;

		offset = fuword(uap->parms);
		/* Reject errors and misaligned offsets */
		if (offset == -1 || (offset & PAGE_MASK) != 0)
			return (EINVAL);
		len = cheri_getlen(td->td_md.md_cheri_mmap_cap);
		/* Don't allow out of bounds offsets, they aren't useful */
		if (offset < 0 || offset > len) {
			return (EINVAL);
		}
		td->td_md.md_cheri_mmap_cap =
		    cheri_setoffset(td->td_md.md_cheri_mmap_cap,
		    (register_t)offset);
		return (0);
	}

	case CHERI_MMAP_SETBOUNDS: {
		size_t len, olen;
		ssize_t offset;

		len = fuword(uap->parms);
		/* Reject errors or misaligned lengths */
		if (len == (size_t)-1 || (len & PAGE_MASK) != 0)
			return (EINVAL);
		olen = cheri_getlen(td->td_md.md_cheri_mmap_cap);
		offset = cheri_getoffset(td->td_md.md_cheri_mmap_cap);
		/* Don't try to set out of bounds lengths */
		if (offset > olen || len > olen - offset) {
			return (EINVAL);
		}
		td->td_md.md_cheri_mmap_cap =
		    cheri_csetbounds(td->td_md.md_cheri_mmap_cap,
		    (register_t)len);
		return (0);
	}

	default:
		return (EINVAL);
	}
}<|MERGE_RESOLUTION|>--- conflicted
+++ resolved
@@ -901,23 +901,6 @@
 		td->td_frame->c4 = cheri_capability_build_user_data(
 		    CHERI_CAP_USER_DATA_PERMS, rtld_base, rtld_len, 0);
 	}
-<<<<<<< HEAD
-	/*
-	 * Restrict the stack capability to the maximum region allowed for
-	 * this process and adjust sp accordingly.
-	 *
-	 * XXXBD: 8MB should be the process stack limit.
-	 */
-	CTASSERT(CHERI_CAP_USER_DATA_BASE == 0);
-	stackbase = td->td_proc->p_usrstack - (1024 * 1024 * 8);
-	KASSERT(stack > stackbase,
-	    ("top of stack 0x%lx is below stack base 0x%lx; p_usrstack 0x%lx",
-	     stack, stackbase, td->td_proc->p_usrstack));
-	stacklen = stack - stackbase;
-	td->td_frame->csp = cheri_capability_build_user_data(
-	    CHERI_CAP_USER_DATA_PERMS, stackbase, stacklen, stacklen);
-=======
->>>>>>> b6b4c2e9
 
 	/*
 	 * Update privileged signal-delivery environment for actual stack.
