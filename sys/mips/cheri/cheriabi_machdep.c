--- conflicted
+++ resolved
@@ -293,26 +293,6 @@
 cheriabi_set_syscall_retval(struct thread *td, int error)
 {
 	struct trapframe *locr0 = td->td_frame;
-<<<<<<< HEAD
-#ifdef INVARIANTS
-	unsigned int code;
-	const struct sysentvec *se;
-
-	code = locr0->v0;
-	if (code == SYS_syscall || code == SYS___syscall)
-		code = locr0->a0;
-
-	se = td->td_proc->p_sysent;
-	/*
-	 * When programs start up, they pass through the return path
-	 * (maybe via execve?).  When this happens, code is an absurd
-	 * and out of range value.
-	 */
-	if (code > se->sv_size)
-		code = 0;
-#endif
-=======
->>>>>>> 7c8e6d2d
 
 	switch (error) {
 	case 0:
