/*-
 * Copyright (c) 1988 University of Utah.
 * Copyright (c) 1982, 1986, 1987, 1990, 1992, 1993
 *	The Regents of the University of California.  All rights reserved.
 * Copyright (c) 1989, 1990 William Jolitz
 * Copyright (c) 1992 Terrence R. Lambert.
 * Copyright (c) 1994 John Dyson
 * Copyright (c) 2015 SRI International
 * Copyright (c) 2016-2017 Robert N. M. Watson
 * All rights reserved.
 *
 * This code is derived from software contributed to Berkeley by
 * the Systems Programming Group of the University of Utah Computer
 * Science Department and Ralph Campbell.
 *
 * This software was developed by SRI International and the University of
 * Cambridge Computer Laboratory under DARPA/AFRL contract FA8750-10-C-0237
 * ("CTSRD"), as part of the DARPA CRASH research programme.
 *
 * This code is derived from software contributed to Berkeley by
 * William Jolitz.
 *
 * Redistribution and use in source and binary forms, with or without
 * modification, are permitted provided that the following conditions
 * are met:
 * 1. Redistributions of source code must retain the above copyright
 *    notice, this list of conditions and the following disclaimer.
 * 2. Redistributions in binary form must reproduce the above copyright
 *    notice, this list of conditions and the following disclaimer in the
 *    documentation and/or other materials provided with the distribution.
 * 4. Neither the name of the University nor the names of its contributors
 *    may be used to endorse or promote products derived from this software
 *    without specific prior written permission.
 *
 * THIS SOFTWARE IS PROVIDED BY THE REGENTS AND CONTRIBUTORS ``AS IS'' AND
 * ANY EXPRESS OR IMPLIED WARRANTIES, INCLUDING, BUT NOT LIMITED TO, THE
 * IMPLIED WARRANTIES OF MERCHANTABILITY AND FITNESS FOR A PARTICULAR PURPOSE
 * ARE DISCLAIMED.  IN NO EVENT SHALL THE REGENTS OR CONTRIBUTORS BE LIABLE
 * FOR ANY DIRECT, INDIRECT, INCIDENTAL, SPECIAL, EXEMPLARY, OR CONSEQUENTIAL
 * DAMAGES (INCLUDING, BUT NOT LIMITED TO, PROCUREMENT OF SUBSTITUTE GOODS
 * OR SERVICES; LOSS OF USE, DATA, OR PROFITS; OR BUSINESS INTERRUPTION)
 * HOWEVER CAUSED AND ON ANY THEORY OF LIABILITY, WHETHER IN CONTRACT, STRICT
 * LIABILITY, OR TORT (INCLUDING NEGLIGENCE OR OTHERWISE) ARISING IN ANY WAY
 * OUT OF THE USE OF THIS SOFTWARE, EVEN IF ADVISED OF THE POSSIBILITY OF
 * SUCH DAMAGE.
 */

#include "opt_ddb.h"

#define	EXPLICIT_USER_ACCESS

#include <sys/types.h>
#include <sys/param.h>
#include <sys/kernel.h>
#include <sys/sysent.h>
#include <sys/signal.h>
#include <sys/proc.h>
#include <sys/imgact_elf.h>
#include <sys/imgact.h>
#include <sys/mman.h>
#include <sys/syscall.h>
#include <sys/sysargmap.h>
#include <sys/syscallsubr.h>
#include <sys/sysproto.h>
#include <sys/ucontext.h>
#include <sys/user.h>

#include <cheri/cheri.h>
#include <cheri/cheric.h>

#include <machine/cpuinfo.h>
#include <machine/cheri_machdep.h>
#include <machine/md_var.h>
#include <machine/pcb.h>
#include <machine/sigframe.h>
#include <machine/sysarch.h>
#include <machine/tls.h>

#include <compat/cheriabi/cheriabi.h>
#include <compat/cheriabi/cheriabi_proto.h>
#include <compat/cheriabi/cheriabi_syscall.h>
#include <compat/cheriabi/cheriabi_util.h>

#include <vm/vm.h>
#include <vm/vm_map.h>

#include <ddb/ddb.h>
#include <sys/kdb.h>

#define	DELAYBRANCH(x)	((int)(x) < 0)
#define	UCONTEXT_MAGIC	0xACEDBADE

#ifdef CHERIABI_LEGACY_SUPPORT
static void	cheriabi_capability_set_user_ddc(void * __capability *,
		    size_t);
#endif
static void	cheriabi_set_syscall_retval(struct thread *td, int error);
static __inline boolean_t cheriabi_check_cpu_compatible(uint32_t, const char *);
static boolean_t cheriabi_elf_header_supported(struct image_params *);

extern const char *cheriabi_syscallnames[];

struct sysentvec elf_freebsd_cheriabi_sysvec = {
	.sv_size	= CHERIABI_SYS_MAXSYSCALL,
	.sv_table	= cheriabi_sysent,
	.sv_errsize	= 0,
	.sv_errtbl	= NULL,
	.sv_fixup	= __elfN(freebsd_fixup),
	.sv_sendsig	= sendsig,
	.sv_sigcode	= sigcode,
	.sv_szsigcode	= &szsigcode,
	.sv_name	= "CheriABI ELF64",
	.sv_coredump	= __elfN(coredump),
	.sv_imgact_try	= NULL,
	.sv_minsigstksz	= MINSIGSTKSZ,	/* XXXBD: or something bigger? */
	.sv_minuser	= PAGE_SIZE,	/* Disallow mapping at NULL */
	.sv_maxuser	= VM_MAXUSER_ADDRESS,
	.sv_usrstack	= USRSTACK,
	.sv_psstrings	= CHERIABI_PS_STRINGS,
	.sv_stackprot	= VM_PROT_READ|VM_PROT_WRITE,
	.sv_copyout_auxargs = __elfN(freebsd_copyout_auxargs),
	.sv_copyout_strings = exec_copyout_strings,
	.sv_setregs	= exec_setregs,
	.sv_fixlimit	= NULL,
	.sv_maxssiz	= NULL,
	.sv_flags	= SV_ABI_FREEBSD | SV_LP64 | SV_CHERI | SV_SHP,
	.sv_set_syscall_retval = cpu_set_syscall_retval,
	.sv_fetch_syscall_args = cheriabi_fetch_syscall_args,
	.sv_syscallnames = cheriabi_syscallnames,
	.sv_shared_page_base = SHAREDPAGE,
	.sv_shared_page_len = PAGE_SIZE,
	.sv_schedtail	= NULL,
};
INIT_SYSENTVEC(cheriabi_sysent, &elf_freebsd_cheriabi_sysvec);

static Elf64_Brandinfo freebsd_cheriabi_brand_info = {
	.brand		= ELFOSABI_FREEBSD,
	.machine	= EM_MIPS,
	.compat_3_brand	= "FreeBSD",
	.emul_path	= NULL,
	.interp_path	= "/libexec/ld-elf.so.1",
	.sysvec		= &elf_freebsd_cheriabi_sysvec,
	.interp_newpath	= "/libexec/ld-cheri-elf.so.1",
	.flags		= BI_CAN_EXEC_DYN,
	.header_supported = cheriabi_elf_header_supported
};

SYSINIT(cheriabi, SI_SUB_EXEC, SI_ORDER_ANY,
    (sysinit_cfunc_t) elf64c_insert_brand_entry,
    &freebsd_cheriabi_brand_info);


static __inline boolean_t
cheriabi_check_cpu_compatible(uint32_t bits, const char *execpath)
{
	static struct timeval lastfail;
	static int curfail;
	const uint32_t expected = CHERICAP_SIZE * 8;

	if (bits == expected)
		return TRUE;
	if (ppsratecheck(&lastfail, &curfail, 1))
		printf("warning: attempting to execute %d-bit CheriABI "
		    "binary '%s' on a %d-bit kernel\n", bits, execpath,
		    expected);
	return FALSE;
}

static int allow_cheriabi_version_mismatch = 0;
SYSCTL_DECL(_compat_cheriabi);
SYSCTL_INT(_compat_cheriabi, OID_AUTO, allow_abi_version_mismatch,
    CTLFLAG_RW, &allow_cheriabi_version_mismatch, 0,
    "Allow loading CheriABI binaries with the wrong ABI version");

static boolean_t
cheriabi_elf_header_supported(struct image_params *imgp)
{
	const Elf_Ehdr *hdr = (const Elf_Ehdr *)imgp->image_header;
	const uint32_t machine = hdr->e_flags & EF_MIPS_MACH;

	if (!use_cheriabi)
		return FALSE;

	/* TODO: add a sysctl to allow loading old binaries */
	if (hdr->e_ident[EI_ABIVERSION] != ELF_CHERIABI_ABIVERSION) {
		printf("warning: attempting to execute CheriABI binary '%s'"
		    " with ABI version %d on a system expecting version %d\n",
		    imgp->execpath, hdr->e_ident[EI_ABIVERSION],
		    ELF_CHERIABI_ABIVERSION);
		return (boolean_t)allow_cheriabi_version_mismatch;
	}

	if (machine == EF_MIPS_MACH_CHERI128)
		return cheriabi_check_cpu_compatible(128, imgp->execpath);
	else if (machine == EF_MIPS_MACH_CHERI256)
		return cheriabi_check_cpu_compatible(256, imgp->execpath);
	return FALSE;
}

int
cheriabi_fetch_syscall_args(struct thread *td)
{
	struct trapframe *locr0 = td->td_frame;	 /* aka td->td_pcb->pcv_regs */
	struct sysentvec *se;
	struct syscall_args *sa;
	int error, i, ptrmask;

	error = 0;

	sa = &td->td_sa;
	bzero(sa->args, sizeof(sa->args));

	/* compute next PC after syscall instruction */
	td->td_pcb->pcb_tpc = sa->trapframe->pc; /* Remember if restart */
	if (DELAYBRANCH(sa->trapframe->cause))	 /* Check BD bit */
		locr0->pc = MipsEmulateBranch(locr0, sa->trapframe->pc, 0, 0);
	else
		TRAPF_PC_INCREMENT(locr0, sizeof(int));

	sa->code = locr0->v0;
	sa->argoff = 0;
	if (sa->code == SYS_syscall || sa->code == SYS___syscall) {
		sa->code = locr0->a0;
		sa->argoff = 1;
	}

	se = td->td_proc->p_sysent;

	if (sa->code >= se->sv_size)
		sa->callp = &se->sv_table[0];
	else
		sa->callp = &se->sv_table[sa->code];

	sa->narg = sa->callp->sy_narg;

	if (sa->code >= nitems(sysargmask))
		ptrmask = 0;
	else
		ptrmask = sysargmask[sa->code];

	/*
	 * For syscall() and __syscall(), the arguments are stored in a
	 * var args block pointed to by c13.
	 */
	if (td->td_sa.argoff == 1) {
		uint64_t intval;
		int offset;

		offset = 0;
		for (i = 0; i < sa->narg; i++) {
			if (ptrmask & (1 << i)) {
				offset = roundup2(offset, sizeof(uintcap_t));
				error = copyincap(
				    (char * __capability)locr0->c13 + offset,
				    &sa->args[i], sizeof(sa->args[i]));
				offset += sizeof(uintcap_t);
			} else {
				error = copyin(
				    (char * __capability)locr0->c13 + offset,
				    &intval, sizeof(intval));
				sa->args[i] = intval;
				offset += sizeof(uint64_t);
			}
			if (error)
				break;
		}
	} else {
		int intreg_offset, ptrreg_offset;

		intreg_offset = 0;
		ptrreg_offset = 0;
		for (i = 0; i < sa->narg; i++) {
			if (ptrmask & (1 << i)) {
				if (ptrreg_offset > 7)
					panic(
				    "%s: pointer argument %d out of range",
					    __func__, ptrreg_offset);
				sa->args[i] = (intcap_t)(&locr0->c3)[ptrreg_offset];
				ptrreg_offset++;
			} else {
				sa->args[i] = (&locr0->a0)[intreg_offset];
				intreg_offset++;
			}
		}
	}

	td->td_retval[0] = 0;
	td->td_retval[1] = locr0->v1;

	return (error);
}

static void
cheriabi_set_syscall_retval(struct thread *td, int error)
{
	struct trapframe *locr0 = td->td_frame;

	switch (error) {
	case 0:
		KASSERT(cheri_gettag((void * __capability)td->td_retval[0]) == 0 ||
		    td->td_sa.code == CHERIABI_SYS_cheriabi_mmap ||
		    td->td_sa.code == CHERIABI_SYS_cheriabi_shmat,
		    ("trying to return capability from integer returning "
		    "syscall (%u)", td->td_sa.code));

		locr0->v0 = td->td_retval[0];
		locr0->v1 = td->td_retval[1];
		locr0->c3 = (void * __capability)td->td_retval[0];
		locr0->a3 = 0;
		break;

	case ERESTART:
		locr0->pc = td->td_pcb->pcb_tpc;
		break;

	case EJUSTRETURN:
		break;  /* nothing to do */

	default:
		locr0->v0 = error;
		locr0->a3 = 1;
		break;
	}
}

int
cheriabi_get_mcontext(struct thread *td, mcontext_t *mcp, int flags)
{
	struct trapframe *tp;

	tp = td->td_frame;
	PROC_LOCK(curthread->td_proc);
	mcp->mc_onstack = sigonstack((__cheri_addr vaddr_t)tp->csp);
	PROC_UNLOCK(curthread->td_proc);
	bcopy((void *)__unbounded_addressof(td->td_frame->zero),
	    (void *)&mcp->mc_regs, sizeof(mcp->mc_regs));

	mcp->mc_fpused = td->td_md.md_flags & MDTD_FPUSED;
	if (mcp->mc_fpused) {
		bcopy((void *)__unbounded_addressof(td->td_frame->f0),
		    (void *)&mcp->mc_fpregs, sizeof(mcp->mc_fpregs));
	}
	cheri_trapframe_to_cheriframe(&td->td_pcb->pcb_regs,
	    &mcp->mc_cheriframe);
	if (flags & GET_MC_CLEAR_RET) {
		mcp->mc_regs[V0] = 0;
		mcp->mc_regs[V1] = 0;
		mcp->mc_regs[A3] = 0;
		mcp->mc_cheriframe.cf_c3 = NULL;
	}

	mcp->mc_pc = TRAPF_PC_OFFSET(td->td_frame);
	mcp->mullo = td->td_frame->mullo;
	mcp->mulhi = td->td_frame->mulhi;
	mcp->mc_tls = td->td_md.md_tls;

	return (0);
}

int
cheriabi_set_mcontext(struct thread *td, mcontext_t *mcp)
{
	struct trapframe *tp;
	int tag;

	tp = td->td_frame;
	cheri_trapframe_from_cheriframe(tp, &mcp->mc_cheriframe);
	bcopy((void *)&mcp->mc_regs,
	    (void *)__unbounded_addressof(td->td_frame->zero),
	    sizeof(mcp->mc_regs));
	td->td_md.md_flags = (mcp->mc_fpused & MDTD_FPUSED)
#ifdef CPU_QEMU_MALTA
	    | (td->td_md.md_flags & MDTD_QTRACE)
#endif
	    ;
	if (mcp->mc_fpused)
		bcopy((void *)&mcp->mc_fpregs,
		    (void *)__unbounded_addressof(td->td_frame->f0),
		    sizeof(mcp->mc_fpregs));
	td->td_frame->pc = update_pcc_offset(mcp->mc_cheriframe.cf_pcc, mcp->mc_pc);
	td->td_frame->mullo = mcp->mullo;
	td->td_frame->mulhi = mcp->mulhi;

	td->td_md.md_tls =  mcp->mc_tls;
	tag = cheri_gettag(mcp->mc_tls);

	/* Dont let user to set any bits in status and cause registers.  */

	return (0);
}

<<<<<<< HEAD
/* Check that mcontext_c_t matches struct sigcontext) */
#define	CHECK_SIGCTX_MCTX_OFFSET(mfield, sfield)	\
    _Static_assert(offsetof(mcontext_t, mfield) == 	\
	offsetof(struct sigcontext, sfield) -		\
	offsetof(struct sigcontext, sc_onstack), "mcontext_c_t layout error")

CHECK_SIGCTX_MCTX_OFFSET(mc_onstack, sc_onstack);
CHECK_SIGCTX_MCTX_OFFSET(mc_pc, sc_pc);
CHECK_SIGCTX_MCTX_OFFSET(sr, sr);
CHECK_SIGCTX_MCTX_OFFSET(mullo, mullo);
CHECK_SIGCTX_MCTX_OFFSET(mulhi, mulhi);
CHECK_SIGCTX_MCTX_OFFSET(mc_fpused, sc_fpused);
CHECK_SIGCTX_MCTX_OFFSET(mc_fpregs, sc_fpregs);
/*
 * mc_fpc_eir is the last field that matches (due to the following
 * void* argument that is different for CheriABI.
 */
CHECK_SIGCTX_MCTX_OFFSET(mc_fpc_eir, sc_fpc_eir);

/*
 * The CheriABI version of sendsig(9) largely borrows from the MIPS version,
 * and it is important to keep them in sync.  It differs primarily in that it
 * must also be aware of user stack-handling ABIs, so is also sensitive to our
 * (fluctuating) design choices in how $csp and $sp interact.  In the current
 * model, $csp encapsulates the bounds and stack pointer itself, and the
 * historic $sp register is simply a general-puprose register.  As such, there
 * should be no mention of $sp (in its role as a stack pointer) in CheriABI
 * code.
 *
 * This code, as with the CHERI-aware MIPS code, makes a privilege
 * determination in order to decide whether to trust the stack exposed by the
 * user code for the purposes of signal handling.  We must use the alternative
 * stack if there is any indication that using the user thread's stack state
 * might violate the userspace compartmentalisation model.
 */
static void
cheriabi_sendsig(sig_t catcher, ksiginfo_t *ksi, sigset_t *mask)
{
	struct proc *p;
	struct thread *td;
	struct trapframe *regs;
	struct sigacts *psp;
	struct sigframe_c sf, * __capability sfp;
	struct cheri_signal *csigp;
	char * __capability csp;
	int cheri_is_sandboxed;
	int sig;
	int oonstack;

	KASSERT(cheri_gettag(catcher), ("signal handler is untagged!"));

	td = curthread;
	p = td->td_proc;
	PROC_LOCK_ASSERT(p, MA_OWNED);
	sig = ksi->ksi_signo;
	psp = p->p_sigacts;
	mtx_assert(&psp->ps_mtx, MA_OWNED);
	csigp = &td->td_pcb->pcb_cherisignal;

	/*
	 * XXXRW: We make an on-stack determination using the virtual address
	 * associated with the stack pointer, rather than using the full
	 * capability.  Should we compare the entire capability...?  Just
	 * pointer and bounds...?
	 */
	regs = td->td_frame;
	oonstack = sigonstack((__cheri_addr vaddr_t)regs->csp);

	/*
	 * CHERI affects signal delivery in the following ways:
	 *
	 * (1) Additional capability-coprocessor state is exposed via
	 *     extensions to the context frame placed on the stack.
	 *
	 * (2) If the user $pcc doesn't include CHERI_PERM_SYSCALL, then we
	 *     consider user state to be 'sandboxed' and therefore to require
	 *     special delivery handling which includes a domain-switch to the
	 *     thread's context-switch domain.  (This is done by
	 *     cheri_sendsig()).
	 *
	 * (3) If an alternative signal stack is not defined, and we are in a
	 *     'sandboxed' state, then we have two choices: (a) if the signal
	 *     is of type SA_SANDBOX_UNWIND, we will automatically unwind the
	 *     trusted stack by one frame; (b) otherwise, we will terminate
	 *     the process unconditionally.
	 */
	cheri_is_sandboxed = cheri_signal_sandboxed(td);

	/*
	 * We provide the ability to drop into the debugger in two different
	 * circumstances: (1) if the code running is sandboxed; and (2) if the
	 * fault is a CHERI protection fault.  Handle both here for the
	 * non-unwind case.  Do this before we rewrite any general-purpose or
	 * capability register state for the thread.
	 */
#if DDB
	if (cheri_is_sandboxed && security_cheri_debugger_on_sandbox_signal)
		kdb_enter(KDB_WHY_CHERI, "Signal delivery to CHERI sandbox");
	else if (sig == SIGPROT && security_cheri_debugger_on_sigprot)
		kdb_enter(KDB_WHY_CHERI,
		    "SIGPROT delivered outside sandbox");
#endif

	/*
	 * If a thread is running sandboxed, we can't rely on $csp which may
	 * not point at a valid stack in the ambient context, or even be
	 * maliciously manipulated.  We must therefore always use the
	 * alternative stack.  We are also therefore unable to tell whether we
	 * are on the alternative stack, so must clear 'oonstack' here.
	 *
	 * XXXRW: This requires significant further thinking; however, the net
	 * upshot is that it is not a good idea to do an object-capability
	 * invoke() from a signal handler, as with so many other things in
	 * life.
	 */
	if (cheri_is_sandboxed != 0)
		oonstack = 0;

	/* save user context */
	bzero(&sf, sizeof(sf));
	sf.sf_uc.uc_sigmask = *mask;
#if 0
	/*
	 * XXX-BD: stack_t type differs and we can't just fake a capabilty.
	 * We don't restore the value so what purpose does it serve?
	 */
	sf.sf_uc.uc_stack = td->td_sigstk;
#endif
	sf.sf_uc.uc_mcontext.mc_onstack = (oonstack) ? 1 : 0;
	sf.sf_uc.uc_mcontext.mc_pc = TRAPF_PC_OFFSET(regs);
	sf.sf_uc.uc_mcontext.mullo = regs->mullo;
	sf.sf_uc.uc_mcontext.mulhi = regs->mulhi;
	sf.sf_uc.uc_mcontext.mc_tls = td->td_md.md_tls;
	sf.sf_uc.uc_mcontext.mc_regs[0] = UCONTEXT_MAGIC;  /* magic number */
	bcopy((void *)__unbounded_addressof(regs->ast),
	    (void *)__unbounded_addressof(sf.sf_uc.uc_mcontext.mc_regs[1]),
	    sizeof(sf.sf_uc.uc_mcontext.mc_regs) - sizeof(register_t));
	sf.sf_uc.uc_mcontext.mc_fpused = td->td_md.md_flags & MDTD_FPUSED;
#if defined(CPU_HAVEFPU)
	if (sf.sf_uc.uc_mcontext.mc_fpused) {
		/* if FPU has current state, save it first */
		if (td == PCPU_GET(fpcurthread))
			MipsSaveCurFPState(td);
		bcopy((void *)__unbounded_addressof(td->td_frame->f0),
		    (void *)sf.sf_uc.uc_mcontext.mc_fpregs,
		    sizeof(sf.sf_uc.uc_mcontext.mc_fpregs));
	}
#endif
	/* XXXRW: sf.sf_uc.uc_mcontext.sr seems never to be set? */
	sf.sf_uc.uc_mcontext.cause = regs->cause;
	cheri_trapframe_to_cheriframe(regs,
	    &sf.sf_uc.uc_mcontext.mc_cheriframe);

	/*
	 * Allocate and validate space for the signal handler context.
	 *
	 * XXXRW: It seems like it would be nice to both the regular and
	 * alternative stack calculations in the same place.  However, we need
	 * oonstack sooner.  We should clean this up later.
	 */
	if ((td->td_pflags & TDP_ALTSTACK) != 0 && !oonstack &&
	    SIGISMEMBER(psp->ps_sigonstack, sig)) {
		csp = (char * __capability)td->td_sigstk.ss_sp + td->td_sigstk.ss_size;
	} else {
		/*
		 * Signals delivered when a CHERI sandbox is present must be
		 * delivered on the alternative stack rather than a local one.
		 * If an alternative stack isn't present, then terminate or
		 * risk leaking capabilities (and control) to the sandbox (or
		 * just crashing the sandbox).
		 */
		if (cheri_is_sandboxed) {
			mtx_unlock(&psp->ps_mtx);
			printf("pid %d, tid %d: signal in sandbox without "
			    "alternative stack defined\n", td->td_proc->p_pid,
			    td->td_tid);
			sigexit(td, SIGILL);
			/* NOTREACHED */
		}
		csp = regs->csp;
	}
	csp -= sizeof(struct sigframe_c);
	/* For CHERI, keep the stack pointer capability aligned. */
	csp = __builtin_align_down(csp, CHERICAP_SIZE);
	sfp = (struct sigframe_c * __capability)csp;

	/* Build the argument list for the signal handler. */
	regs->a0 = sig;
	if (SIGISMEMBER(psp->ps_siginfo, sig)) {
		/*
		 * Signal handler installed with SA_SIGINFO.
		 *
		 * XXXRW: We would ideally synthesise these from the
		 * user-originated stack capability, rather than $kdc, to be
		 * on the safe side.
		 */
		regs->c3 = cheri_capability_build_user_data(
		    CHERI_CAP_USER_DATA_PERMS, (__cheri_addr vaddr_t)&sfp->sf_si,
		    sizeof(sfp->sf_si), 0);
		regs->c4 = cheri_capability_build_user_data(
		    CHERI_CAP_USER_DATA_PERMS, (__cheri_addr vaddr_t)&sfp->sf_uc,
		    sizeof(sfp->sf_uc), 0);
		/* sf.sf_ahu.sf_action = (__siginfohandler_t *)catcher; */

		/* fill siginfo structure */
		sf.sf_si.si_signo = sig;
		sf.sf_si.si_code = ksi->ksi_code;
		sf.sf_si.si_value.sival_int =
		    ksi->ksi_info.si_value.sival_int;
		/*
		 * Write out badvaddr, but don't create a valid capability
		 * since that might allow privilege amplification.
		 *
		 * XXXRW: I think there's some argument that anything
		 * receiving this signal is fairly privileged.  But we could
		 * generate a $ddc-relative (or $pcc-relative) capability, if
		 * possible.  (Using versions if $ddc and $pcc for the
		 * signal-handling context rather than that which caused the
		 * signal).  I'd be tempted to deliver badvaddr as the offset
		 * of that capability.  If badvaddr is not in range, then we
		 * should just deliver an untagged NULL-derived version
		 * (perhaps)?
		 *
		 * XXXBD: We really need a regs->badcap here.  There's no
		 * sensable value to derive in the CheriABI context.
		 */
		sf.sf_si.si_addr = (void * __capability)(intcap_t)regs->badvaddr;
	}
	/*
	 * XXX: No support for undocumented arguments to old style handlers.
	 */

	mtx_unlock(&psp->ps_mtx);
	PROC_UNLOCK(p);

	/*
	 * Copy the sigframe out to the user's stack.
	 */
	if (copyoutcap(&sf, sfp, sizeof(sf)) != 0) {
		/*
		 * Something is wrong with the stack pointer.
		 * ...Kill the process.
		 */
		PROC_LOCK(p);
		printf("pid %d, tid %d: could not copy out sigframe\n",
		    td->td_proc->p_pid, td->td_tid);
		sigexit(td, SIGILL);
		/* NOTREACHED */
	}

	/*
	 * Re-acquire process locks necessary to access suitable pcb fields.
	 * However, arguably, these operations should be atomic with the
	 * initial inspection of 'psp'.
	 */
	PROC_LOCK(p);
	mtx_lock(&psp->ps_mtx);

	/*
	 * Install CHERI signal-delivery register state for handler to run
	 * in.  As we don't install this in the CHERI frame on the user stack,
	 * it will be (generally) be removed automatically on sigreturn().
	 */
	regs->pc = (trapf_pc_t)catcher;
	regs->csp = sfp;
	regs->c12 = regs->pc;
	regs->c17 = td->td_pcb->pcb_cherisignal.csig_sigcode;
	/*
	 * For now only change IDC if we were sandboxed. This makes cap-table
	 * binaries work as expected (since they need cgp to remain the same).
	 *
	 * TODO: remove csigp->csig_idc
	 */
	if (cheri_is_sandboxed) {
		regs->ddc = csigp->csig_ddc;
		regs->idc = csigp->csig_idc;
	}
}

=======
>>>>>>> 50042d5e
#ifdef CHERIABI_LEGACY_SUPPORT
static void
cheriabi_capability_set_user_ddc(void * __capability *cp, size_t length)
{

	*cp = cheri_capability_build_user_data(CHERI_CAP_USER_DATA_PERMS,
	    CHERI_CAP_USER_DATA_BASE, length, CHERI_CAP_USER_DATA_OFFSET);
}
#endif

/*
 * Common per-thread CHERI state initialisation across execve(2) and
 * additional thread creation.
 */
void
cheriabi_newthread_init(struct thread *td)
{
	struct cheri_signal *csigp;
	struct trapframe *frame;

	/*
	 * We assume that the caller has initialised the trapframe to zeroes
	 * and then set idc, and pcc appropriatly. We might want to check
	 * this with a more thorough set of assertions in the future.
	 */
	frame = &td->td_pcb->pcb_regs;
	KASSERT(frame->pcc != NULL, ("%s: NULL $epcc", __func__));

	/*
	 * Initialise signal-handling state; this can't yet be modified
	 * by userspace, but the principle is that signal handlers should run
	 * with ambient authority unless given up by the userspace runtime
	 * explicitly.  The caller will initialise the stack fields.
	 *
	 * Note that some fields are overwritten later in
	 * exec_setregs() for the initial thread.
	 */
	csigp = &td->td_pcb->pcb_cherisignal;
	bzero(csigp, sizeof(*csigp));
	/* Note: csig_{ddc,idc,pcc} are set to NULL in the pure-capability abi */
	csigp->csig_sigcode = cheri_sigcode_capability(td);

	/*
	 * Set up root for the userspace object-type sealing capability tree.
	 * This can be queried using sysarch(2).
	 */
	cheri_capability_set_user_sealcap(&td->td_proc->p_md.md_cheri_sealcap);
}

<<<<<<< HEAD
static void

cheriabi_exec_setregs(struct thread *td, struct image_params *imgp,
    uintcap_t stack)
{
	struct cheri_signal *csigp;
	struct trapframe *frame;
	Elf_Auxinfo * __capability auxv;
	u_long stackbase, stacklen, stacktop;
	size_t map_base, map_length, text_end, code_start, code_end, code_length;
#ifdef CHERIABI_LEGACY_SUPPORT
	size_t data_length;
#endif
	/* const bool is_dynamic_binary = imgp->interp_end != 0; */
	/* const bool is_rtld_direct_exec = imgp->reloc_base == imgp->start_addr; */

	bzero((caddr_t)td->td_frame, sizeof(struct trapframe));

	KASSERT(is_aligned(stack, sizeof(void * __capability)),
	    ("CheriABI stack pointer not properly aligned"));

	/*
	 * Restrict the stack capability to the maximum region allowed for
	 * this process and adjust csp accordingly.
	 */
	stackbase = (vaddr_t)td->td_proc->p_vmspace->vm_maxsaddr;
	stacktop = (__cheri_addr vaddr_t)stack;
	KASSERT(stacktop > stackbase,
	    ("top of stack 0x%lx is below stack base 0x%lx", stacktop,
	    stackbase));
	stacklen = stacktop - stackbase;
	/*
	 * Round the stack down as required to make it representable.
	 */
	stacklen = rounddown2(stacklen, CHERI_REPRESENTABLE_ALIGNMENT(stacklen));
	td->td_frame->csp = (char * __capability)cheri_csetbounds(
	    cheri_setaddress((void * __capability)stack, stackbase), stacklen) +
	    stacklen;

	/* Using addr as length means ddc base must be 0. */
	CTASSERT(CHERI_CAP_USER_DATA_BASE == 0);
	if (imgp->end_addr != 0) {
		text_end = roundup2(imgp->end_addr,
		    CHERI_SEALABLE_ALIGNMENT(imgp->end_addr - imgp->start_addr));
		/*
		 * Less confusing rounded up to a page and 256-bit
		 * requires no other rounding.
		 */
		text_end = roundup2(text_end, PAGE_SIZE);
	} else {
		text_end = rounddown2(stackbase,
		    CHERI_SEALABLE_ALIGNMENT(stackbase));
	}
	KASSERT(text_end <= stackbase,
	    ("text_end 0x%zx > stackbase 0x%lx", text_end, stackbase));

	map_base = (text_end == stackbase) ?
	    CHERI_CAP_USER_MMAP_BASE :
	    roundup2(text_end, CHERI_REPRESENTABLE_ALIGNMENT(stackbase - text_end));
	KASSERT(map_base < stackbase,
	    ("map_base 0x%zx >= stackbase 0x%lx", map_base, stackbase));
	map_length = stackbase - map_base;
	map_length = rounddown2(map_length,
	    CHERI_REPRESENTABLE_ALIGNMENT(map_length));
	/*
	 * Use cheri_capability_build_user_rwx so mmap() can return
	 * appropriate permissions derived from a single capability.
	 */
	td->td_cheri_mmap_cap = cheri_capability_build_user_rwx(
	    CHERI_CAP_USER_MMAP_PERMS, map_base, map_length,
	    CHERI_CAP_USER_MMAP_OFFSET);
	KASSERT(cheri_getperm(td->td_cheri_mmap_cap) &
	    CHERI_PERM_CHERIABI_VMMAP,
	    ("%s: mmap() cap lacks CHERI_PERM_CHERIABI_VMMAP", __func__));

	td->td_frame->sr = MIPS_SR_KSU_USER | MIPS_SR_EXL | MIPS_SR_INT_IE |
	    (mips_rd_status() & MIPS_SR_INT_MASK) |
	    MIPS_SR_PX | MIPS_SR_UX | MIPS_SR_KX | MIPS_SR_COP_2_BIT;

	frame = &td->td_pcb->pcb_regs;
#ifdef CHERIABI_LEGACY_SUPPORT
	/*
	 * XXXAR: data_length needs to be the full address space to allow
	 * legacy ABI to work since the TLS region will be beyond the end of
	 * the text section.
	 *
	 * TODO: Start with a NULL $ddc once we drop legacy ABI support.
	 *
	 * Having a full address space $ddc on startup does not matter for new
	 * binaries since they will all clear $ddc as one of the first user
	 * instructions anyway.
	 */
	data_length = CHERI_CAP_USER_DATA_LENGTH; /* Always representable */
	cheriabi_capability_set_user_ddc(&frame->ddc, data_length);
#endif

	/*
	 * XXXRW: Set $pcc and $c12 to the entry address -- for now, also with
	 * broad bounds, but in the future, limited as appropriate to the
	 * run-time linker or statically linked binary?
	 *
	 */
#ifdef CHERIABI_LEGACY_SUPPORT
#pragma message("Warning: Building kernel with LEGACY ABI support!")
	/*
	 * The legacy ABI needs a full address space $pcc (with base == 0)
	 * to create code capabilities using cgetpccsetoffset
	 */
	code_start = CHERI_CAP_USER_CODE_BASE;
	code_end = CHERI_CAP_USER_CODE_LENGTH;
#else
	/*
	 * If we are executing a static binary we use text_end as the end of
	 * the text segment. If $pcc is the start of rtld we use interp_end.
	 * If we are executing ld-cheri-elf.so.1 directly we can use text_end
	 * to find the end of the rtld mapping.
	 */
	code_end = imgp->interp_end ? imgp->interp_end : text_end;
	/*
	 * Statically linked binaries need a base 0 code capability since
	 * otherwise crt_init_globals_will fail.
	 *
	 * XXXAR: TODO: is this still true??
	 */
	code_start = imgp->interp_end ? imgp->reloc_base : 0;
#endif
	/* Ensure CHERI128 representability */
	code_length = code_end - code_start;
	code_start = CHERI_REPRESENTABLE_BASE(code_start, code_length);
	code_length = CHERI_REPRESENTABLE_LENGTH(code_length);
	code_end = code_start + code_length;
	frame->pcc = cheri_capability_build_user_code(CHERI_CAP_USER_CODE_PERMS,
	    code_start, code_end - code_start, imgp->entry_addr - code_start);
	frame->c12 = frame->pcc;

	/*
	 * Set up CHERI-related state: most register state, signal delivery,
	 * sealing capabilities, trusted stack.
	 */
	cheriabi_newthread_init(td);

	/*
	 * Pass a pointer to the ELF auxiliary argument vector.
	 */
	auxv = (Elf_Auxinfo * __capability)
	    ((void * __capability * __capability)stack + imgp->args->argc + 1 +
	    imgp->args->envc + 1);
	td->td_frame->c3 = cheri_csetbounds(auxv, AT_COUNT * sizeof(*auxv));

	/*
	 * Load relocbase for RTLD into $c4 so that rtld has a capability with
	 * the correct bounds available on startup
	 *
	 * XXXAR: this should not be necessary since it should be the same as
	 * auxv[AT_BASE] but trying to load that from $c3 crashes...
	 *
	 * TODO: load the AT_BASE value instead of using duplicated code!
	 */
	if (imgp->reloc_base) {
		vaddr_t rtld_base = imgp->reloc_base;
		vaddr_t rtld_end = imgp->interp_end ? imgp->interp_end : imgp->end_addr;
		vaddr_t rtld_len = rtld_end - rtld_base;
		rtld_base = CHERI_REPRESENTABLE_BASE(rtld_base, rtld_len);
		rtld_len = CHERI_REPRESENTABLE_LENGTH(rtld_len);
		td->td_frame->c4 = cheri_capability_build_user_data(
		    CHERI_CAP_USER_DATA_PERMS, rtld_base, rtld_len, 0);
	}

	/*
	 * Update privileged signal-delivery environment for actual stack.
	 *
	 * XXXRW: Not entirely clear whether we want an offset of 'stacklen'
	 * for csig_csp here.  Maybe we don't want to use csig_csp at all?
	 * Possibly csig_csp should default to NULL...?
	 */
	csigp = &td->td_pcb->pcb_cherisignal;
	csigp->csig_csp = td->td_frame->csp;
	csigp->csig_default_stack = csigp->csig_csp;
#ifdef CHERIABI_LEGACY_SUPPORT
	csigp->csig_ddc = frame->ddc;
#endif


	td->td_md.md_flags &= ~MDTD_FPUSED;
	if (PCPU_GET(fpcurthread) == td)
		PCPU_SET(fpcurthread, (struct thread *)0);
	td->td_md.md_ss_addr = 0;

	td->td_md.md_tls_tcb_offset = TLS_TP_OFFSET_C + TLS_TCB_SIZE_C;
}

/*
 * The CheriABI equivalent of cpu_set_upcall().
 */
void
cheriabi_set_threadregs(struct thread *td, struct thr_param_c *param)
{
	struct cheri_signal *csigp;
	struct trapframe *frame;

	frame = td->td_frame;
	bzero(frame, sizeof(*frame));

	/*
	 * Keep interrupt mask
	 *
	 * XXX-BD: See XXXRW comment in cpu_set_upcall().
	 */
	td->td_frame->sr = MIPS_SR_KSU_USER | MIPS_SR_EXL | MIPS_SR_INT_IE |
	    (mips_rd_status() & MIPS_SR_INT_MASK) |
	    MIPS_SR_PX | MIPS_SR_UX | MIPS_SR_KX | MIPS_SR_COP_2_BIT;

	/*
	 * XXX-BD: cpu_copy_thread() copies the cheri_signal struct.  Do we
	 * want to point it at our stack instead?
	 */
	frame->pcc = param->start_func;
	frame->c12 = param->start_func;
	frame->c3 = param->arg;


	/*
	 * Copy the $cgp for the current thread to the new one. This will work
	 * both if the target function is in the current shared object (so the
	 * $cgp value will be the same) or in a different one (in which case it
	 * will point to a PLT stub that loads $cgp).
	 *
	 * XXXAR: could this break anything if sandboxes create threads?
	 */
	frame->idc = curthread->td_frame->idc;

	/*
	 * Set up CHERI-related state: register state, signal delivery,
	 * sealing capabilities, trusted stack.
	 */
	cheriabi_newthread_init(td);

	/*
	 * We don't perform validation on the new pcc or stack capabilities
	 * and just let the caller fail on return if they are bogus.
	 */
	frame->csp = param->stack_base + param->stack_size;

	/*
	 * Update privileged signal-delivery environment for actual stack.
	 *
	 * XXXRW: Not entirely clear whether we want an offset of 'stacklen'
	 * for csig_csp here.  Maybe we don't want to use csig_csp at all?
	 * Possibly csig_csp should default to NULL...?
	 */
	csigp = &td->td_pcb->pcb_cherisignal;
	csigp->csig_csp = td->td_frame->csp;
	csigp->csig_default_stack = csigp->csig_csp;
#ifdef CHERIABI_LEGACY_SUPPORT
	/* Setup $ddc when targeting the legacy ABI */
	frame->ddc = td->td_frame->ddc;
	csigp->csig_ddc = td->td_frame->ddc;
#endif
}

=======
>>>>>>> 50042d5e
int
cheriabi_sysarch(struct thread *td, struct cheriabi_sysarch_args *uap)
{
	int error;
#ifdef CPU_QEMU_MALTA
	int intval;
#endif

	switch (uap->op) {
	/*
	 * Operations shared with MIPS.
	 */
	case MIPS_SET_TLS:
		return (cpu_set_user_tls(td, uap->parms));

	case MIPS_GET_TLS:
		error = copyoutcap(&td->td_md.md_tls, uap->parms,
		    sizeof(void * __capability));
		return (error);

#ifdef CPU_QEMU_MALTA
	case QEMU_GET_QTRACE:
		intval = (td->td_md.md_flags & MDTD_QTRACE) ? 1 : 0;
		error = copyout(&intval, uap->parms, sizeof(intval));
		return (error);

	case QEMU_SET_QTRACE:
		error = copyin(uap->parms, &intval, sizeof(intval));
		if (error)
			return (error);
		if (intval)
			td->td_md.md_flags |= MDTD_QTRACE;
		else
			td->td_md.md_flags &= ~MDTD_QTRACE;
		return (0);
#endif

	case CHERI_GET_SEALCAP:
		return (cheri_sysarch_getsealcap(td, uap->parms));

	/*
	 * CheriABI specific operations.
	 */
	case CHERI_MMAP_GETBASE: {
		size_t base;

		base = cheri_getbase(td->td_cheri_mmap_cap);
		if (suword(uap->parms, base) != 0)
			return (EFAULT);
		return (0);
	}

	case CHERI_MMAP_GETLEN: {
		size_t len;

		len = cheri_getlen(td->td_cheri_mmap_cap);
		if (suword(uap->parms, len) != 0)
			return (EFAULT);
		return (0);
	}

	case CHERI_MMAP_GETOFFSET: {
		ssize_t offset;

		offset = cheri_getoffset(td->td_cheri_mmap_cap);
		if (suword(uap->parms, offset) != 0)
			return (EFAULT);
		return (0);
	}

	case CHERI_MMAP_GETPERM: {
		uint64_t perms;

		perms = cheri_getperm(td->td_cheri_mmap_cap);
		if (suword64(uap->parms, perms) != 0)
			return (EFAULT);
		return (0);
	}

	case CHERI_MMAP_ANDPERM: {
		uint64_t perms;
		perms = fuword64(uap->parms);

		if (perms == -1)
			return (EINVAL);
		td->td_cheri_mmap_cap =
		    cheri_andperm(td->td_cheri_mmap_cap, perms);
		perms = cheri_getperm(td->td_cheri_mmap_cap);
		if (suword64(uap->parms, perms) != 0)
			return (EFAULT);
		return (0);
	}

	case CHERI_MMAP_SETOFFSET: {
		size_t len;
		ssize_t offset;

		offset = fuword(uap->parms);
		/* Reject errors and misaligned offsets */
		if (offset == -1 || (offset & PAGE_MASK) != 0)
			return (EINVAL);
		len = cheri_getlen(td->td_cheri_mmap_cap);
		/* Don't allow out of bounds offsets, they aren't useful */
		if (offset < 0 || offset > len) {
			return (EINVAL);
		}
		td->td_cheri_mmap_cap =
		    cheri_setoffset(td->td_cheri_mmap_cap,
		    (register_t)offset);
		return (0);
	}

	case CHERI_MMAP_SETBOUNDS: {
		size_t len, olen;
		ssize_t offset;

		len = fuword(uap->parms);
		/* Reject errors or misaligned lengths */
		if (len == (size_t)-1 || (len & PAGE_MASK) != 0)
			return (EINVAL);
		olen = cheri_getlen(td->td_cheri_mmap_cap);
		offset = cheri_getoffset(td->td_cheri_mmap_cap);
		/* Don't try to set out of bounds lengths */
		if (offset > olen || len > olen - offset) {
			return (EINVAL);
		}
		td->td_cheri_mmap_cap =
		    cheri_csetbounds(td->td_cheri_mmap_cap,
		    (register_t)len);
		return (0);
	}

	default:
		return (EINVAL);
	}
}
// CHERI CHANGES START
// {
//   "updated": 20190812,
//   "target_type": "kernel",
//   "changes_purecap": [
//     "subobject_bounds"
//   ]
// }
// CHERI CHANGES END<|MERGE_RESOLUTION|>--- conflicted
+++ resolved
@@ -389,288 +389,6 @@
 	return (0);
 }
 
-<<<<<<< HEAD
-/* Check that mcontext_c_t matches struct sigcontext) */
-#define	CHECK_SIGCTX_MCTX_OFFSET(mfield, sfield)	\
-    _Static_assert(offsetof(mcontext_t, mfield) == 	\
-	offsetof(struct sigcontext, sfield) -		\
-	offsetof(struct sigcontext, sc_onstack), "mcontext_c_t layout error")
-
-CHECK_SIGCTX_MCTX_OFFSET(mc_onstack, sc_onstack);
-CHECK_SIGCTX_MCTX_OFFSET(mc_pc, sc_pc);
-CHECK_SIGCTX_MCTX_OFFSET(sr, sr);
-CHECK_SIGCTX_MCTX_OFFSET(mullo, mullo);
-CHECK_SIGCTX_MCTX_OFFSET(mulhi, mulhi);
-CHECK_SIGCTX_MCTX_OFFSET(mc_fpused, sc_fpused);
-CHECK_SIGCTX_MCTX_OFFSET(mc_fpregs, sc_fpregs);
-/*
- * mc_fpc_eir is the last field that matches (due to the following
- * void* argument that is different for CheriABI.
- */
-CHECK_SIGCTX_MCTX_OFFSET(mc_fpc_eir, sc_fpc_eir);
-
-/*
- * The CheriABI version of sendsig(9) largely borrows from the MIPS version,
- * and it is important to keep them in sync.  It differs primarily in that it
- * must also be aware of user stack-handling ABIs, so is also sensitive to our
- * (fluctuating) design choices in how $csp and $sp interact.  In the current
- * model, $csp encapsulates the bounds and stack pointer itself, and the
- * historic $sp register is simply a general-puprose register.  As such, there
- * should be no mention of $sp (in its role as a stack pointer) in CheriABI
- * code.
- *
- * This code, as with the CHERI-aware MIPS code, makes a privilege
- * determination in order to decide whether to trust the stack exposed by the
- * user code for the purposes of signal handling.  We must use the alternative
- * stack if there is any indication that using the user thread's stack state
- * might violate the userspace compartmentalisation model.
- */
-static void
-cheriabi_sendsig(sig_t catcher, ksiginfo_t *ksi, sigset_t *mask)
-{
-	struct proc *p;
-	struct thread *td;
-	struct trapframe *regs;
-	struct sigacts *psp;
-	struct sigframe_c sf, * __capability sfp;
-	struct cheri_signal *csigp;
-	char * __capability csp;
-	int cheri_is_sandboxed;
-	int sig;
-	int oonstack;
-
-	KASSERT(cheri_gettag(catcher), ("signal handler is untagged!"));
-
-	td = curthread;
-	p = td->td_proc;
-	PROC_LOCK_ASSERT(p, MA_OWNED);
-	sig = ksi->ksi_signo;
-	psp = p->p_sigacts;
-	mtx_assert(&psp->ps_mtx, MA_OWNED);
-	csigp = &td->td_pcb->pcb_cherisignal;
-
-	/*
-	 * XXXRW: We make an on-stack determination using the virtual address
-	 * associated with the stack pointer, rather than using the full
-	 * capability.  Should we compare the entire capability...?  Just
-	 * pointer and bounds...?
-	 */
-	regs = td->td_frame;
-	oonstack = sigonstack((__cheri_addr vaddr_t)regs->csp);
-
-	/*
-	 * CHERI affects signal delivery in the following ways:
-	 *
-	 * (1) Additional capability-coprocessor state is exposed via
-	 *     extensions to the context frame placed on the stack.
-	 *
-	 * (2) If the user $pcc doesn't include CHERI_PERM_SYSCALL, then we
-	 *     consider user state to be 'sandboxed' and therefore to require
-	 *     special delivery handling which includes a domain-switch to the
-	 *     thread's context-switch domain.  (This is done by
-	 *     cheri_sendsig()).
-	 *
-	 * (3) If an alternative signal stack is not defined, and we are in a
-	 *     'sandboxed' state, then we have two choices: (a) if the signal
-	 *     is of type SA_SANDBOX_UNWIND, we will automatically unwind the
-	 *     trusted stack by one frame; (b) otherwise, we will terminate
-	 *     the process unconditionally.
-	 */
-	cheri_is_sandboxed = cheri_signal_sandboxed(td);
-
-	/*
-	 * We provide the ability to drop into the debugger in two different
-	 * circumstances: (1) if the code running is sandboxed; and (2) if the
-	 * fault is a CHERI protection fault.  Handle both here for the
-	 * non-unwind case.  Do this before we rewrite any general-purpose or
-	 * capability register state for the thread.
-	 */
-#if DDB
-	if (cheri_is_sandboxed && security_cheri_debugger_on_sandbox_signal)
-		kdb_enter(KDB_WHY_CHERI, "Signal delivery to CHERI sandbox");
-	else if (sig == SIGPROT && security_cheri_debugger_on_sigprot)
-		kdb_enter(KDB_WHY_CHERI,
-		    "SIGPROT delivered outside sandbox");
-#endif
-
-	/*
-	 * If a thread is running sandboxed, we can't rely on $csp which may
-	 * not point at a valid stack in the ambient context, or even be
-	 * maliciously manipulated.  We must therefore always use the
-	 * alternative stack.  We are also therefore unable to tell whether we
-	 * are on the alternative stack, so must clear 'oonstack' here.
-	 *
-	 * XXXRW: This requires significant further thinking; however, the net
-	 * upshot is that it is not a good idea to do an object-capability
-	 * invoke() from a signal handler, as with so many other things in
-	 * life.
-	 */
-	if (cheri_is_sandboxed != 0)
-		oonstack = 0;
-
-	/* save user context */
-	bzero(&sf, sizeof(sf));
-	sf.sf_uc.uc_sigmask = *mask;
-#if 0
-	/*
-	 * XXX-BD: stack_t type differs and we can't just fake a capabilty.
-	 * We don't restore the value so what purpose does it serve?
-	 */
-	sf.sf_uc.uc_stack = td->td_sigstk;
-#endif
-	sf.sf_uc.uc_mcontext.mc_onstack = (oonstack) ? 1 : 0;
-	sf.sf_uc.uc_mcontext.mc_pc = TRAPF_PC_OFFSET(regs);
-	sf.sf_uc.uc_mcontext.mullo = regs->mullo;
-	sf.sf_uc.uc_mcontext.mulhi = regs->mulhi;
-	sf.sf_uc.uc_mcontext.mc_tls = td->td_md.md_tls;
-	sf.sf_uc.uc_mcontext.mc_regs[0] = UCONTEXT_MAGIC;  /* magic number */
-	bcopy((void *)__unbounded_addressof(regs->ast),
-	    (void *)__unbounded_addressof(sf.sf_uc.uc_mcontext.mc_regs[1]),
-	    sizeof(sf.sf_uc.uc_mcontext.mc_regs) - sizeof(register_t));
-	sf.sf_uc.uc_mcontext.mc_fpused = td->td_md.md_flags & MDTD_FPUSED;
-#if defined(CPU_HAVEFPU)
-	if (sf.sf_uc.uc_mcontext.mc_fpused) {
-		/* if FPU has current state, save it first */
-		if (td == PCPU_GET(fpcurthread))
-			MipsSaveCurFPState(td);
-		bcopy((void *)__unbounded_addressof(td->td_frame->f0),
-		    (void *)sf.sf_uc.uc_mcontext.mc_fpregs,
-		    sizeof(sf.sf_uc.uc_mcontext.mc_fpregs));
-	}
-#endif
-	/* XXXRW: sf.sf_uc.uc_mcontext.sr seems never to be set? */
-	sf.sf_uc.uc_mcontext.cause = regs->cause;
-	cheri_trapframe_to_cheriframe(regs,
-	    &sf.sf_uc.uc_mcontext.mc_cheriframe);
-
-	/*
-	 * Allocate and validate space for the signal handler context.
-	 *
-	 * XXXRW: It seems like it would be nice to both the regular and
-	 * alternative stack calculations in the same place.  However, we need
-	 * oonstack sooner.  We should clean this up later.
-	 */
-	if ((td->td_pflags & TDP_ALTSTACK) != 0 && !oonstack &&
-	    SIGISMEMBER(psp->ps_sigonstack, sig)) {
-		csp = (char * __capability)td->td_sigstk.ss_sp + td->td_sigstk.ss_size;
-	} else {
-		/*
-		 * Signals delivered when a CHERI sandbox is present must be
-		 * delivered on the alternative stack rather than a local one.
-		 * If an alternative stack isn't present, then terminate or
-		 * risk leaking capabilities (and control) to the sandbox (or
-		 * just crashing the sandbox).
-		 */
-		if (cheri_is_sandboxed) {
-			mtx_unlock(&psp->ps_mtx);
-			printf("pid %d, tid %d: signal in sandbox without "
-			    "alternative stack defined\n", td->td_proc->p_pid,
-			    td->td_tid);
-			sigexit(td, SIGILL);
-			/* NOTREACHED */
-		}
-		csp = regs->csp;
-	}
-	csp -= sizeof(struct sigframe_c);
-	/* For CHERI, keep the stack pointer capability aligned. */
-	csp = __builtin_align_down(csp, CHERICAP_SIZE);
-	sfp = (struct sigframe_c * __capability)csp;
-
-	/* Build the argument list for the signal handler. */
-	regs->a0 = sig;
-	if (SIGISMEMBER(psp->ps_siginfo, sig)) {
-		/*
-		 * Signal handler installed with SA_SIGINFO.
-		 *
-		 * XXXRW: We would ideally synthesise these from the
-		 * user-originated stack capability, rather than $kdc, to be
-		 * on the safe side.
-		 */
-		regs->c3 = cheri_capability_build_user_data(
-		    CHERI_CAP_USER_DATA_PERMS, (__cheri_addr vaddr_t)&sfp->sf_si,
-		    sizeof(sfp->sf_si), 0);
-		regs->c4 = cheri_capability_build_user_data(
-		    CHERI_CAP_USER_DATA_PERMS, (__cheri_addr vaddr_t)&sfp->sf_uc,
-		    sizeof(sfp->sf_uc), 0);
-		/* sf.sf_ahu.sf_action = (__siginfohandler_t *)catcher; */
-
-		/* fill siginfo structure */
-		sf.sf_si.si_signo = sig;
-		sf.sf_si.si_code = ksi->ksi_code;
-		sf.sf_si.si_value.sival_int =
-		    ksi->ksi_info.si_value.sival_int;
-		/*
-		 * Write out badvaddr, but don't create a valid capability
-		 * since that might allow privilege amplification.
-		 *
-		 * XXXRW: I think there's some argument that anything
-		 * receiving this signal is fairly privileged.  But we could
-		 * generate a $ddc-relative (or $pcc-relative) capability, if
-		 * possible.  (Using versions if $ddc and $pcc for the
-		 * signal-handling context rather than that which caused the
-		 * signal).  I'd be tempted to deliver badvaddr as the offset
-		 * of that capability.  If badvaddr is not in range, then we
-		 * should just deliver an untagged NULL-derived version
-		 * (perhaps)?
-		 *
-		 * XXXBD: We really need a regs->badcap here.  There's no
-		 * sensable value to derive in the CheriABI context.
-		 */
-		sf.sf_si.si_addr = (void * __capability)(intcap_t)regs->badvaddr;
-	}
-	/*
-	 * XXX: No support for undocumented arguments to old style handlers.
-	 */
-
-	mtx_unlock(&psp->ps_mtx);
-	PROC_UNLOCK(p);
-
-	/*
-	 * Copy the sigframe out to the user's stack.
-	 */
-	if (copyoutcap(&sf, sfp, sizeof(sf)) != 0) {
-		/*
-		 * Something is wrong with the stack pointer.
-		 * ...Kill the process.
-		 */
-		PROC_LOCK(p);
-		printf("pid %d, tid %d: could not copy out sigframe\n",
-		    td->td_proc->p_pid, td->td_tid);
-		sigexit(td, SIGILL);
-		/* NOTREACHED */
-	}
-
-	/*
-	 * Re-acquire process locks necessary to access suitable pcb fields.
-	 * However, arguably, these operations should be atomic with the
-	 * initial inspection of 'psp'.
-	 */
-	PROC_LOCK(p);
-	mtx_lock(&psp->ps_mtx);
-
-	/*
-	 * Install CHERI signal-delivery register state for handler to run
-	 * in.  As we don't install this in the CHERI frame on the user stack,
-	 * it will be (generally) be removed automatically on sigreturn().
-	 */
-	regs->pc = (trapf_pc_t)catcher;
-	regs->csp = sfp;
-	regs->c12 = regs->pc;
-	regs->c17 = td->td_pcb->pcb_cherisignal.csig_sigcode;
-	/*
-	 * For now only change IDC if we were sandboxed. This makes cap-table
-	 * binaries work as expected (since they need cgp to remain the same).
-	 *
-	 * TODO: remove csigp->csig_idc
-	 */
-	if (cheri_is_sandboxed) {
-		regs->ddc = csigp->csig_ddc;
-		regs->idc = csigp->csig_idc;
-	}
-}
-
-=======
->>>>>>> 50042d5e
 #ifdef CHERIABI_LEGACY_SUPPORT
 static void
 cheriabi_capability_set_user_ddc(void * __capability *cp, size_t length)
@@ -720,269 +438,6 @@
 	cheri_capability_set_user_sealcap(&td->td_proc->p_md.md_cheri_sealcap);
 }
 
-<<<<<<< HEAD
-static void
-
-cheriabi_exec_setregs(struct thread *td, struct image_params *imgp,
-    uintcap_t stack)
-{
-	struct cheri_signal *csigp;
-	struct trapframe *frame;
-	Elf_Auxinfo * __capability auxv;
-	u_long stackbase, stacklen, stacktop;
-	size_t map_base, map_length, text_end, code_start, code_end, code_length;
-#ifdef CHERIABI_LEGACY_SUPPORT
-	size_t data_length;
-#endif
-	/* const bool is_dynamic_binary = imgp->interp_end != 0; */
-	/* const bool is_rtld_direct_exec = imgp->reloc_base == imgp->start_addr; */
-
-	bzero((caddr_t)td->td_frame, sizeof(struct trapframe));
-
-	KASSERT(is_aligned(stack, sizeof(void * __capability)),
-	    ("CheriABI stack pointer not properly aligned"));
-
-	/*
-	 * Restrict the stack capability to the maximum region allowed for
-	 * this process and adjust csp accordingly.
-	 */
-	stackbase = (vaddr_t)td->td_proc->p_vmspace->vm_maxsaddr;
-	stacktop = (__cheri_addr vaddr_t)stack;
-	KASSERT(stacktop > stackbase,
-	    ("top of stack 0x%lx is below stack base 0x%lx", stacktop,
-	    stackbase));
-	stacklen = stacktop - stackbase;
-	/*
-	 * Round the stack down as required to make it representable.
-	 */
-	stacklen = rounddown2(stacklen, CHERI_REPRESENTABLE_ALIGNMENT(stacklen));
-	td->td_frame->csp = (char * __capability)cheri_csetbounds(
-	    cheri_setaddress((void * __capability)stack, stackbase), stacklen) +
-	    stacklen;
-
-	/* Using addr as length means ddc base must be 0. */
-	CTASSERT(CHERI_CAP_USER_DATA_BASE == 0);
-	if (imgp->end_addr != 0) {
-		text_end = roundup2(imgp->end_addr,
-		    CHERI_SEALABLE_ALIGNMENT(imgp->end_addr - imgp->start_addr));
-		/*
-		 * Less confusing rounded up to a page and 256-bit
-		 * requires no other rounding.
-		 */
-		text_end = roundup2(text_end, PAGE_SIZE);
-	} else {
-		text_end = rounddown2(stackbase,
-		    CHERI_SEALABLE_ALIGNMENT(stackbase));
-	}
-	KASSERT(text_end <= stackbase,
-	    ("text_end 0x%zx > stackbase 0x%lx", text_end, stackbase));
-
-	map_base = (text_end == stackbase) ?
-	    CHERI_CAP_USER_MMAP_BASE :
-	    roundup2(text_end, CHERI_REPRESENTABLE_ALIGNMENT(stackbase - text_end));
-	KASSERT(map_base < stackbase,
-	    ("map_base 0x%zx >= stackbase 0x%lx", map_base, stackbase));
-	map_length = stackbase - map_base;
-	map_length = rounddown2(map_length,
-	    CHERI_REPRESENTABLE_ALIGNMENT(map_length));
-	/*
-	 * Use cheri_capability_build_user_rwx so mmap() can return
-	 * appropriate permissions derived from a single capability.
-	 */
-	td->td_cheri_mmap_cap = cheri_capability_build_user_rwx(
-	    CHERI_CAP_USER_MMAP_PERMS, map_base, map_length,
-	    CHERI_CAP_USER_MMAP_OFFSET);
-	KASSERT(cheri_getperm(td->td_cheri_mmap_cap) &
-	    CHERI_PERM_CHERIABI_VMMAP,
-	    ("%s: mmap() cap lacks CHERI_PERM_CHERIABI_VMMAP", __func__));
-
-	td->td_frame->sr = MIPS_SR_KSU_USER | MIPS_SR_EXL | MIPS_SR_INT_IE |
-	    (mips_rd_status() & MIPS_SR_INT_MASK) |
-	    MIPS_SR_PX | MIPS_SR_UX | MIPS_SR_KX | MIPS_SR_COP_2_BIT;
-
-	frame = &td->td_pcb->pcb_regs;
-#ifdef CHERIABI_LEGACY_SUPPORT
-	/*
-	 * XXXAR: data_length needs to be the full address space to allow
-	 * legacy ABI to work since the TLS region will be beyond the end of
-	 * the text section.
-	 *
-	 * TODO: Start with a NULL $ddc once we drop legacy ABI support.
-	 *
-	 * Having a full address space $ddc on startup does not matter for new
-	 * binaries since they will all clear $ddc as one of the first user
-	 * instructions anyway.
-	 */
-	data_length = CHERI_CAP_USER_DATA_LENGTH; /* Always representable */
-	cheriabi_capability_set_user_ddc(&frame->ddc, data_length);
-#endif
-
-	/*
-	 * XXXRW: Set $pcc and $c12 to the entry address -- for now, also with
-	 * broad bounds, but in the future, limited as appropriate to the
-	 * run-time linker or statically linked binary?
-	 *
-	 */
-#ifdef CHERIABI_LEGACY_SUPPORT
-#pragma message("Warning: Building kernel with LEGACY ABI support!")
-	/*
-	 * The legacy ABI needs a full address space $pcc (with base == 0)
-	 * to create code capabilities using cgetpccsetoffset
-	 */
-	code_start = CHERI_CAP_USER_CODE_BASE;
-	code_end = CHERI_CAP_USER_CODE_LENGTH;
-#else
-	/*
-	 * If we are executing a static binary we use text_end as the end of
-	 * the text segment. If $pcc is the start of rtld we use interp_end.
-	 * If we are executing ld-cheri-elf.so.1 directly we can use text_end
-	 * to find the end of the rtld mapping.
-	 */
-	code_end = imgp->interp_end ? imgp->interp_end : text_end;
-	/*
-	 * Statically linked binaries need a base 0 code capability since
-	 * otherwise crt_init_globals_will fail.
-	 *
-	 * XXXAR: TODO: is this still true??
-	 */
-	code_start = imgp->interp_end ? imgp->reloc_base : 0;
-#endif
-	/* Ensure CHERI128 representability */
-	code_length = code_end - code_start;
-	code_start = CHERI_REPRESENTABLE_BASE(code_start, code_length);
-	code_length = CHERI_REPRESENTABLE_LENGTH(code_length);
-	code_end = code_start + code_length;
-	frame->pcc = cheri_capability_build_user_code(CHERI_CAP_USER_CODE_PERMS,
-	    code_start, code_end - code_start, imgp->entry_addr - code_start);
-	frame->c12 = frame->pcc;
-
-	/*
-	 * Set up CHERI-related state: most register state, signal delivery,
-	 * sealing capabilities, trusted stack.
-	 */
-	cheriabi_newthread_init(td);
-
-	/*
-	 * Pass a pointer to the ELF auxiliary argument vector.
-	 */
-	auxv = (Elf_Auxinfo * __capability)
-	    ((void * __capability * __capability)stack + imgp->args->argc + 1 +
-	    imgp->args->envc + 1);
-	td->td_frame->c3 = cheri_csetbounds(auxv, AT_COUNT * sizeof(*auxv));
-
-	/*
-	 * Load relocbase for RTLD into $c4 so that rtld has a capability with
-	 * the correct bounds available on startup
-	 *
-	 * XXXAR: this should not be necessary since it should be the same as
-	 * auxv[AT_BASE] but trying to load that from $c3 crashes...
-	 *
-	 * TODO: load the AT_BASE value instead of using duplicated code!
-	 */
-	if (imgp->reloc_base) {
-		vaddr_t rtld_base = imgp->reloc_base;
-		vaddr_t rtld_end = imgp->interp_end ? imgp->interp_end : imgp->end_addr;
-		vaddr_t rtld_len = rtld_end - rtld_base;
-		rtld_base = CHERI_REPRESENTABLE_BASE(rtld_base, rtld_len);
-		rtld_len = CHERI_REPRESENTABLE_LENGTH(rtld_len);
-		td->td_frame->c4 = cheri_capability_build_user_data(
-		    CHERI_CAP_USER_DATA_PERMS, rtld_base, rtld_len, 0);
-	}
-
-	/*
-	 * Update privileged signal-delivery environment for actual stack.
-	 *
-	 * XXXRW: Not entirely clear whether we want an offset of 'stacklen'
-	 * for csig_csp here.  Maybe we don't want to use csig_csp at all?
-	 * Possibly csig_csp should default to NULL...?
-	 */
-	csigp = &td->td_pcb->pcb_cherisignal;
-	csigp->csig_csp = td->td_frame->csp;
-	csigp->csig_default_stack = csigp->csig_csp;
-#ifdef CHERIABI_LEGACY_SUPPORT
-	csigp->csig_ddc = frame->ddc;
-#endif
-
-
-	td->td_md.md_flags &= ~MDTD_FPUSED;
-	if (PCPU_GET(fpcurthread) == td)
-		PCPU_SET(fpcurthread, (struct thread *)0);
-	td->td_md.md_ss_addr = 0;
-
-	td->td_md.md_tls_tcb_offset = TLS_TP_OFFSET_C + TLS_TCB_SIZE_C;
-}
-
-/*
- * The CheriABI equivalent of cpu_set_upcall().
- */
-void
-cheriabi_set_threadregs(struct thread *td, struct thr_param_c *param)
-{
-	struct cheri_signal *csigp;
-	struct trapframe *frame;
-
-	frame = td->td_frame;
-	bzero(frame, sizeof(*frame));
-
-	/*
-	 * Keep interrupt mask
-	 *
-	 * XXX-BD: See XXXRW comment in cpu_set_upcall().
-	 */
-	td->td_frame->sr = MIPS_SR_KSU_USER | MIPS_SR_EXL | MIPS_SR_INT_IE |
-	    (mips_rd_status() & MIPS_SR_INT_MASK) |
-	    MIPS_SR_PX | MIPS_SR_UX | MIPS_SR_KX | MIPS_SR_COP_2_BIT;
-
-	/*
-	 * XXX-BD: cpu_copy_thread() copies the cheri_signal struct.  Do we
-	 * want to point it at our stack instead?
-	 */
-	frame->pcc = param->start_func;
-	frame->c12 = param->start_func;
-	frame->c3 = param->arg;
-
-
-	/*
-	 * Copy the $cgp for the current thread to the new one. This will work
-	 * both if the target function is in the current shared object (so the
-	 * $cgp value will be the same) or in a different one (in which case it
-	 * will point to a PLT stub that loads $cgp).
-	 *
-	 * XXXAR: could this break anything if sandboxes create threads?
-	 */
-	frame->idc = curthread->td_frame->idc;
-
-	/*
-	 * Set up CHERI-related state: register state, signal delivery,
-	 * sealing capabilities, trusted stack.
-	 */
-	cheriabi_newthread_init(td);
-
-	/*
-	 * We don't perform validation on the new pcc or stack capabilities
-	 * and just let the caller fail on return if they are bogus.
-	 */
-	frame->csp = param->stack_base + param->stack_size;
-
-	/*
-	 * Update privileged signal-delivery environment for actual stack.
-	 *
-	 * XXXRW: Not entirely clear whether we want an offset of 'stacklen'
-	 * for csig_csp here.  Maybe we don't want to use csig_csp at all?
-	 * Possibly csig_csp should default to NULL...?
-	 */
-	csigp = &td->td_pcb->pcb_cherisignal;
-	csigp->csig_csp = td->td_frame->csp;
-	csigp->csig_default_stack = csigp->csig_csp;
-#ifdef CHERIABI_LEGACY_SUPPORT
-	/* Setup $ddc when targeting the legacy ABI */
-	frame->ddc = td->td_frame->ddc;
-	csigp->csig_ddc = td->td_frame->ddc;
-#endif
-}
-
-=======
->>>>>>> 50042d5e
 int
 cheriabi_sysarch(struct thread *td, struct cheriabi_sysarch_args *uap)
 {
