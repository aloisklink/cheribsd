--- conflicted
+++ resolved
@@ -342,17 +342,10 @@
 	dadd		a2, a2, a3
 
 .L.return:
-<<<<<<< HEAD
-#ifdef CHERI_KERNEL
-	cjr	$c17
-#else
-	jr	ra
-=======
 #ifndef __CHERI_PURE_CAPABILITY__
 	jr	ra
 #else
 	cjr     $c17
->>>>>>> e16ccb4a
 #endif
 	cmove	$c3, $c1	/* need to return original c3 for memcpy */
 XEND(FUNC_PREFIX(bcopy_c))
