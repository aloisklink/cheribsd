/*-
 * Copyright (c) 2014-2015 Robert N. M. Watson
 * Copyright (c) 2017 SRI International
 * All rights reserved.
 *
 * This software was developed by SRI International and the University of
 * Cambridge Computer Laboratory under DARPA/AFRL contract (FA8750-10-C-0237)
 * ("CTSRD"), as part of the DARPA CRASH research programme.
 *
 * Redistribution and use in source and binary forms, with or without
 * modification, are permitted provided that the following conditions
 * are met:
 * 1. Redistributions of source code must retain the above copyright
 *    notice, this list of conditions and the following disclaimer.
 * 2. Redistributions in binary form must reproduce the above copyright
 *    notice, this list of conditions and the following disclaimer in the
 *    documentation and/or other materials provided with the distribution.
 *
 * THIS SOFTWARE IS PROVIDED BY THE AUTHOR AND CONTRIBUTORS ``AS IS'' AND
 * ANY EXPRESS OR IMPLIED WARRANTIES, INCLUDING, BUT NOT LIMITED TO, THE
 * IMPLIED WARRANTIES OF MERCHANTABILITY AND FITNESS FOR A PARTICULAR PURPOSE
 * ARE DISCLAIMED.  IN NO EVENT SHALL THE AUTHOR OR CONTRIBUTORS BE LIABLE
 * FOR ANY DIRECT, INDIRECT, INCIDENTAL, SPECIAL, EXEMPLARY, OR CONSEQUENTIAL
 * DAMAGES (INCLUDING, BUT NOT LIMITED TO, PROCUREMENT OF SUBSTITUTE GOODS
 * OR SERVICES; LOSS OF USE, DATA, OR PROFITS; OR BUSINESS INTERRUPTION)
 * HOWEVER CAUSED AND ON ANY THEORY OF LIABILITY, WHETHER IN CONTRACT, STRICT
 * LIABILITY, OR TORT (INCLUDING NEGLIGENCE OR OTHERWISE) ARISING IN ANY WAY
 * OUT OF THE USE OF THIS SOFTWARE, EVEN IF ADVISED OF THE POSSIBILITY OF
 * SUCH DAMAGE.
 */

/* XXXRW: Can I drop some of these? */
#include <machine/asm.h>
#include <machine/cpu.h>
#include <machine/regnum.h>
#include <machine/cpuregs.h>
#include <machine/pte.h>

#ifdef CPU_CHERI
#include <machine/cheriasm.h>
#include <machine/cherireg.h>
#endif

#include "assym.s"

.set noat
.set noreorder

/*
 * Implement CHERI memcpy() and bcopy() variants in assembly.
 *
 * These routines attempt to handle only fully aligned access, and will throw
 * exceptions if that is not the case.  Likewise, they do not handle
 * overlapping copies, a typical requirement of bcopy() implementations.
 *
 * XXX-BD: these should probably go away in favor of capability
 * oblivious memcpy/bcopy.
 *
 * cheri_bcopy() accepts:
 * a0 - source pointer
 * a1 - destination pointer
 * a2 - length
 *
 * cheri_memcpy() has inverted source/destination pointers.
 */
LEAF(cheri_memcpy)
XLEAF(memcpy_c)	
	move	v0, a0		/* Note cleverness: v0 will hold original... */
	move	a0, a1		/* ... value of a0 for cheri_memcpy(). */
	move	a1, v0

XLEAF(cheri_bcopy)
	beqz	a2, return	/* Return immediately if zero-length. */
	li	v1, -CHERICAP_SIZE	/* Handle under-aligned lengths by... */
	and	a2, a2, v1	/* .. truncating the length to capsize bytes. */
	daddu	a2, a1, a2	/* Branch delay: put end pointer in a2. */
loop:
	clc	CHERI_REG_CTEMP0, a0, 0(CHERI_REG_KDC)
	csc	CHERI_REG_CTEMP0, a1, 0(CHERI_REG_KDC)
	daddiu	a1, a1, CHERICAP_SIZE	/* Increment destination pointer. */
	bne	a1, a2, loop	/* Are we there yet?  If not, loop. */
	daddiu	a0, a0, CHERICAP_SIZE	/* Branch delay: increment src ptr. */
return:
	jr	ra
	nop
END(cheri_memcpy)

/*
<<<<<<< HEAD
 * Implement memcpy() and bcopy() variants that take capability
 * arguments, but DO NOT copy capabilities.  These are implemented in
 * assembly to support copyin and copyout variants.
 *
 *  XXX: These routines are inefficent and copy one byte at a time.
 *
 * memcpynocap_c() accepts:
 * c3 - destination ponter
 * c4 - source pointer
 * a0 - length
 *
 * bcopynocap_c() has inverted source/destination pointers.
 */
LEAF(bcopynocap_c)
	cmove	$c5, $c3
	cmove	$c3, $c4	/* $c3 now holds $dst for memcpynocap_c */
	cmove	$c4, $c5
XLEAF(memcpynocap_c)
	beqz	a0, bcnc_return	/* Return immediately if zero-length. */
	li	t0, 1		/* Bytes that will have been copied */
bcnc_loop:
	clbu	t1, t0, -1($c4)
	csb	t1, t0, -1($c3)
	bne	a0, t0, bcnc_loop /* Are we there yet?  If not, loop. */
	daddiu	t0, t0, 1
bcnc_return:
	jr	ra
	nop
END(bcopynocap_c)

#ifndef CHERI_KERNEL
/*
=======
>>>>>>> 8d0d4aa5
 * Copy a string from one capabilty to another up to a maximum length.
 * Return the length by reference.
 *
 * copystr_c() accepts:
 * c3 - source pointer
 * c4 - destination pointer
 * c5 - pointer length copied (size_t)
 * a0 - maximum length
 */

LEAF(copystr_c)
	li		v0, 0	/* Hopefully we succeed */
	beqz		a0, cstr_return_toolong /* Return if zero-length. */	
	li		t1, 1	/* Length we will have copied in loop */
cstr_loop:
	clbu		t0, t1, -1($c3)
	beq		t0, zero, cstr_return_nul
	csb		t0, t1, -1($c4)
	bne		t1, a0, cstr_loop
	daddiu		t1, t1, 1

cstr_return_toolong:
	li		v0, ENAMETOOLONG
	daddiu		t1, t1, -1	/* Count is 1 too high */
cstr_return_nul:	/* Store length read if c5 is non-NULL */
	cgetdefault	$c3
	ctoptr		t0, $c5, $c3
	beq	 	t0, zero, cstr_return
	nop
	csd		t1, zero, 0($c5)	/* Store bytes copied */
cstr_return:
	jr	ra
	nop
END(copystr_c)
#endif
	<|MERGE_RESOLUTION|>--- conflicted
+++ resolved
@@ -86,41 +86,6 @@
 END(cheri_memcpy)
 
 /*
-<<<<<<< HEAD
- * Implement memcpy() and bcopy() variants that take capability
- * arguments, but DO NOT copy capabilities.  These are implemented in
- * assembly to support copyin and copyout variants.
- *
- *  XXX: These routines are inefficent and copy one byte at a time.
- *
- * memcpynocap_c() accepts:
- * c3 - destination ponter
- * c4 - source pointer
- * a0 - length
- *
- * bcopynocap_c() has inverted source/destination pointers.
- */
-LEAF(bcopynocap_c)
-	cmove	$c5, $c3
-	cmove	$c3, $c4	/* $c3 now holds $dst for memcpynocap_c */
-	cmove	$c4, $c5
-XLEAF(memcpynocap_c)
-	beqz	a0, bcnc_return	/* Return immediately if zero-length. */
-	li	t0, 1		/* Bytes that will have been copied */
-bcnc_loop:
-	clbu	t1, t0, -1($c4)
-	csb	t1, t0, -1($c3)
-	bne	a0, t0, bcnc_loop /* Are we there yet?  If not, loop. */
-	daddiu	t0, t0, 1
-bcnc_return:
-	jr	ra
-	nop
-END(bcopynocap_c)
-
-#ifndef CHERI_KERNEL
-/*
-=======
->>>>>>> 8d0d4aa5
  * Copy a string from one capabilty to another up to a maximum length.
  * Return the length by reference.
  *
@@ -154,6 +119,4 @@
 cstr_return:
 	jr	ra
 	nop
-END(copystr_c)
-#endif
-	+END(copystr_c)