--- conflicted
+++ resolved
@@ -77,22 +77,12 @@
 
 /*
  * Ensure that the compiler being used to build the kernel agrees with the
-<<<<<<< HEAD
- * kernel configuration on the size of a capability, and that we are compiling
- * for the hybrid or pure ABI.
- */
-#ifndef __CHERI_PURE_CAPABILITY__
-CTASSERT(sizeof(void *) == 8);
-#else
-CTASSERT(sizeof(void *) == 16);
-=======
  * kernel configuration on the size of a capability.
  */
 #ifdef __CHERI_PURE_CAPABILITY__
 CTASSERT(sizeof(void *) == 16);
 #else
 CTASSERT(sizeof(void *) == 8);
->>>>>>> 85a82120
 #endif
 CTASSERT(sizeof(void * __capability) == 16);
 CTASSERT(sizeof(struct cheri_object) == 32);
@@ -104,15 +94,6 @@
 /*
  * Global capabilities for various address-space segments.
  */
-<<<<<<< HEAD
-caddr_t mips_xkphys_cap = (void *)(intcap_t)-1;
-caddr_t mips_xkseg_cap = (void *)(intcap_t)-1;
-caddr_t mips_kseg0_cap = (void *)(intcap_t)-1;
-caddr_t mips_kseg1_cap = (void *)(intcap_t)-1;
-caddr_t mips_kseg2_cap = (void *)(intcap_t)-1;
-caddr_t kernel_code_cap = (void *)(intcap_t)-1;
-caddr_t kernel_data_cap = (void *)(intcap_t)-1;
-=======
 char *mips_xkphys_cap = (char *)(intcap_t)-1;
 char *mips_xkseg_cap = (char *)(intcap_t)-1;
 char *mips_kseg0_cap = (char *)(intcap_t)-1;
@@ -120,7 +101,6 @@
 char *mips_kseg2_cap = (char *)(intcap_t)-1;
 char *kernel_code_cap = (char *)(intcap_t)-1;
 char *kernel_data_cap = (char *)(intcap_t)-1;
->>>>>>> 85a82120
 void *kernel_root_cap = (void *)(intcap_t)-1;
 
 #endif /* __CHERI_PURE_CAPABILITY__ */
