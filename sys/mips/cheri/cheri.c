--- conflicted
+++ resolved
@@ -78,31 +78,15 @@
 /*
  * Ensure that the compiler being used to build the kernel agrees with the
  * kernel configuration on the size of a capability, and that we are compiling
- * for the hybrid ABI.
- */
-<<<<<<< HEAD
-#ifdef CPU_CHERI128
-#ifndef CHERI_PURECAP_KERNEL /* XXX-AM: change to cheri pure capability check */
-=======
->>>>>>> ab64b333
+ * for the hybrid or pure ABI.
+ */
+#ifndef CHERI_PURECAP_KERNEL
 CTASSERT(sizeof(void *) == 8);
 #else
 CTASSERT(sizeof(void *) == 16);
 #endif
 CTASSERT(sizeof(void * __capability) == 16);
 CTASSERT(sizeof(struct cheri_object) == 32);
-<<<<<<< HEAD
-#else /* CHERI256 */
-#ifndef CHERI_PURECAP_KERNEL
-CTASSERT(sizeof(void *) == 8);
-#else
-CTASSERT(sizeof(void *) == 32);
-#endif
-CTASSERT(sizeof(void * __capability) == 32);
-CTASSERT(sizeof(struct cheri_object) == 64);
-#endif /* CHERI256 */
-=======
->>>>>>> ab64b333
 
 /* Set to -1 to prevent it from being zeroed with the rest of BSS */
 void * __capability user_sealcap = (void * __capability)(intcap_t)-1;
@@ -329,49 +313,13 @@
 {
 
 	*cp = user_sealcap;
-<<<<<<< HEAD
-}
-
-void
-cheri_serialize(struct cheri_serial *csp, void * __capability cap)
-{
-
-#if CHERICAP_SIZE == 16
-	csp->cs_storage = 3;
-	csp->cs_typebits = 16;
-	csp->cs_permbits = 23;
-#else /* CHERICAP_SIZE == 32 */
-	csp->cs_storage = 4;
-	csp->cs_typebits = 24;
-	csp->cs_permbits = 31;
-#endif
-
-	KASSERT(csp != NULL, ("Can't serialize to a NULL pointer"));
-	if (cap == NULL) {
-		memset(csp, 0, sizeof(*csp));
-		return;
-	}
-
-	csp->cs_tag = __builtin_cheri_tag_get(cap);
-	if (csp->cs_tag) {
-		csp->cs_type = __builtin_cheri_type_get(cap);
-		csp->cs_perms = __builtin_cheri_perms_get(cap);
-		csp->cs_sealed = __builtin_cheri_sealed_get(cap);
-		csp->cs_base = __builtin_cheri_base_get(cap);
-		csp->cs_length = __builtin_cheri_length_get(cap);
-		csp->cs_offset = __builtin_cheri_offset_get(cap);
-	} else
-		memcpy(&csp->cs_data, &cap, CHERICAP_SIZE);
 }
 // CHERI CHANGES START
 // {
-//   "updated": 20190702,
+//   "updated": 20200429,
 //   "target_type": "kernel",
 //   "changes_purecap": [
 //     "support"
 //   ]
 // }
-// CHERI CHANGES END
-=======
-}
->>>>>>> ab64b333
+// CHERI CHANGES END