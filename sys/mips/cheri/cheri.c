/*-
 * Copyright (c) 2011-2017 Robert N. M. Watson
 * All rights reserved.
 *
 * This software was developed by SRI International and the University of
 * Cambridge Computer Laboratory under DARPA/AFRL contract (FA8750-10-C-0237)
 * ("CTSRD"), as part of the DARPA CRASH research programme.
 *
 * Redistribution and use in source and binary forms, with or without
 * modification, are permitted provided that the following conditions
 * are met:
 * 1. Redistributions of source code must retain the above copyright
 *    notice, this list of conditions and the following disclaimer.
 * 2. Redistributions in binary form must reproduce the above copyright
 *    notice, this list of conditions and the following disclaimer in the
 *    documentation and/or other materials provided with the distribution.
 *
 * THIS SOFTWARE IS PROVIDED BY THE AUTHOR AND CONTRIBUTORS ``AS IS'' AND
 * ANY EXPRESS OR IMPLIED WARRANTIES, INCLUDING, BUT NOT LIMITED TO, THE
 * IMPLIED WARRANTIES OF MERCHANTABILITY AND FITNESS FOR A PARTICULAR PURPOSE
 * ARE DISCLAIMED.  IN NO EVENT SHALL THE AUTHOR OR CONTRIBUTORS BE LIABLE
 * FOR ANY DIRECT, INDIRECT, INCIDENTAL, SPECIAL, EXEMPLARY, OR CONSEQUENTIAL
 * DAMAGES (INCLUDING, BUT NOT LIMITED TO, PROCUREMENT OF SUBSTITUTE GOODS
 * OR SERVICES; LOSS OF USE, DATA, OR PROFITS; OR BUSINESS INTERRUPTION)
 * HOWEVER CAUSED AND ON ANY THEORY OF LIABILITY, WHETHER IN CONTRACT, STRICT
 * LIABILITY, OR TORT (INCLUDING NEGLIGENCE OR OTHERWISE) ARISING IN ANY WAY
 * OUT OF THE USE OF THIS SOFTWARE, EVEN IF ADVISED OF THE POSSIBILITY OF
 * SUCH DAMAGE.
 */

#include "opt_ddb.h"

#include <sys/param.h>
#include <sys/kernel.h>
#include <sys/cheri_serial.h>
#include <sys/proc.h>
#include <sys/sysctl.h>
#include <sys/sysent.h>

#include <ddb/ddb.h>
#include <sys/kdb.h>

#include <cheri/cheri.h>
#include <cheri/cheric.h>

#include <machine/atomic.h>
#include <machine/cherireg.h>
#include <machine/pcb.h>
#include <machine/proc.h>
#include <machine/sysarch.h>
#include <machine/vmparam.h>

CTASSERT(sizeof(void * __capability) == CHERICAP_SIZE);
/* 28 capability registers + capcause + padding. */
CTASSERT(sizeof(struct cheri_frame) == (29 * CHERICAP_SIZE));

/*
 * Beginnings of a programming interface for explicitly managing capability
 * registers.  Convert back and forth between capability registers and
 * general-purpose registers/memory so that we can program the context,
 * save/restore application contexts, etc.
 *
 * In the future, we'd like the compiler to do this sort of stuff for us
 * based on language-level properties and annotations, but in the mean
 * time...
 *
 * XXXRW: Any manipulation of $ddc should include a "memory" clobber for inline
 * assembler, so that the compiler will write back memory contents before the
 * call, and reload them afterwards.
 */

static union {
	void * __capability	ct_cap;
	uint8_t			ct_bytes[32];
} cheri_testunion __aligned(32);

/*
 * A set of compile-time assertions to ensure suitable alignment for
 * capabilities embedded within other MIPS data structures.  Otherwise changes
 * that work on other architectures might break alignment on CHERI.
 */
CTASSERT(offsetof(struct trapframe, ddc) % CHERICAP_SIZE == 0);
#ifdef COMPAT_CHERIABI
CTASSERT(offsetof(struct mdthread, md_cheri_mmap_cap) % CHERICAP_SIZE == 0);
#endif

/*
 * Ensure that the compiler being used to build the kernel agrees with the
 * kernel configuration on the size of a capability, and that we are compiling
 * for the hybrid ABI.
 */
#ifdef CPU_CHERI128
#ifndef CHERI_KERNEL
CTASSERT(sizeof(void *) == 8);
#else
CTASSERT(sizeof(void *) == 16);
#endif
CTASSERT(sizeof(void *__capability) == 16);
CTASSERT(sizeof(struct chericap) == 16);
CTASSERT(sizeof(struct cheri_object) == 32);
#else /* CHERI256 */
#ifndef CHERI_KERNEL
CTASSERT(sizeof(void *) == 8);
#else
CTASSERT(sizeof(void *) == 32);
#endif
CTASSERT(sizeof(void *__capability) == 32);
CTASSERT(sizeof(struct chericap) == 32);
CTASSERT(sizeof(struct cheri_object) == 64);
#endif /* CHERI256 */

#ifdef CHERI_KERNEL
__attribute__((weak))
extern Elf64_Capreloc __start___cap_relocs;
__attribute__((weak))
extern Elf64_Capreloc __stop___cap_relocs;

/* Defined in linker script, mark the end of .text and kernel image */
extern char etext[], end[];

/* 
 * Global capabilities for various address-space segments.
 */
caddr_t cheri_xuseg_capability;
caddr_t cheri_xkphys_capability;
caddr_t cheri_xkseg_capability;
caddr_t cheri_kseg0_capability;
caddr_t cheri_kseg1_capability;
caddr_t cheri_kseg2_capability;
caddr_t cheri_kcode_capability;
caddr_t cheri_kdata_capability;
caddr_t cheri_kall_capability;

/*
 * This is called from locore to initialise the cap table entries
 * and other capability relocations.
 */
void
process_kernel_cap_relocs(Elf64_Capreloc *start, Elf64_Capreloc *end)
{
	void *pcc = cheri_getpcc();
	void *gdc = cheri_getdefault();

	for (Elf64_Capreloc *reloc = start; reloc < end; reloc++) {
		void *cap;
		void **dst = cheri_setoffset(gdc, reloc->location);

		/* XXX-AM: at some point we should be able to switch to
		 * the cbuildcap instruction to reconstruct the capability.
		 */
		if ((reloc->permissions & ELF64_CAPRELOC_FUNCTION) ==
		    ELF64_CAPRELOC_FUNCTION) {
			cap = cheri_setoffset(pcc, reloc->object);
		}
		else {
			cap = cheri_setoffset(gdc, reloc->object);
			if (reloc->size != 0)
				cap = cheri_csetbounds(cap, reloc->size);
		}
		cap = cheri_incoffset(cap, reloc->offset);
		*dst = cap;
	}
}

/*
 * Early capability initialization.
 * Process capability relocations and initialize
 * kernel segment capabilities.
 *
 * Note this must be called before accessing any global
 * pointer. And after clearing .bss and .sbss because
 * it stores data in those sections.
 */
void
cheri_init_capabilities()
{
	void *kdc = cheri_getkdc();

	/*
	 * Split kdc and generate a capability for each memory segment.
	 * XXX-AM: we should also have a separate capability for
	 * KCC that covers only kernel .text and exception vectors
	 * KDC that covers only kernel .data/.rodata/.bss etc.
	 * Those should fall both into kseg0.
	 */
	cheri_xuseg_capability = cheri_csetbounds(
		cheri_setoffset(kdc, MIPS_XUSEG_START),
		MIPS_XUSEG_END - MIPS_XUSEG_START);
	cheri_xkphys_capability = cheri_andperm(
		cheri_csetbounds(cheri_setoffset(kdc, MIPS_XKPHYS_START),
				 MIPS_XKPHYS_END - MIPS_XKPHYS_START),
		(CHERI_PERM_LOAD | CHERI_PERM_STORE | CHERI_PERM_LOAD_CAP |
		 CHERI_PERM_STORE_CAP | CHERI_PERM_STORE_LOCAL_CAP));
	cheri_xkseg_capability = cheri_csetbounds(
		cheri_setoffset(kdc, MIPS_XKSEG_START),
		MIPS_XKSEG_END - MIPS_XKSEG_START);
	cheri_kseg0_capability = cheri_csetbounds(
		cheri_setoffset(kdc, MIPS_KSEG0_START),
		MIPS_KSEG0_END - MIPS_KSEG0_START);
	cheri_kseg1_capability = cheri_csetbounds(
		cheri_setoffset(kdc, MIPS_KSEG1_START),
		MIPS_KSEG1_END - MIPS_KSEG1_START);
	cheri_kseg2_capability = cheri_csetbounds(
		cheri_setoffset(kdc, MIPS_KSEG2_START),
		MIPS_KSEG2_END - MIPS_KSEG2_START);
	cheri_kcode_capability = cheri_andperm(
		cheri_csetbounds(cheri_setoffset(kdc, MIPS_KSEG0_START),
				 (vm_offset_t)&etext - MIPS_KSEG0_START),
		(CHERI_PERM_EXECUTE | CHERI_PERM_LOAD | CHERI_PERM_CCALL | CHERI_PERM_SYSTEM_REGS));
	cheri_kdata_capability = cheri_andperm(
		cheri_csetbounds(cheri_setoffset(kdc, (vm_offset_t)&etext),
				 (vm_offset_t)&end - (vm_offset_t)&etext),
		~(CHERI_PERM_EXECUTE | CHERI_PERM_CCALL | CHERI_PERM_SEAL |
		  CHERI_PERM_SYSTEM_REGS));
	cheri_kall_capability = kdc;
}

#endif /* CHERI_KERNEL */

/* Set to -1 to prevent it from being zeroed with the rest of BSS */
void * __capability userspace_cap = (void * __capability)(intcap_t)-1;
void * __capability user_sealcap = (void * __capability)(intcap_t)-1;

/*
 * For now, all we do is declare what we support, as most initialisation took
 * place in the MIPS machine-dependent assembly.  CHERI doesn't need a lot of
 * actual boot-time initialisation.
 */
static void
cheri_cpu_startup(void)
{

	/*
	 * The pragmatic way to test that the kernel we're booting has a
	 * capability size matching the CPU we're booting on is to store a
	 * capability in memory and then check what its footprint was.  Panic
	 * early if our assumptions are wrong.
	 */
	memset(&cheri_testunion, 0xff, sizeof(cheri_testunion));
	cheri_testunion.ct_cap = NULL;
#ifdef CPU_CHERI128
	printf("CHERI: compiled for 128-bit capabilities\n");
	if (cheri_testunion.ct_bytes[16] == 0)
		panic("CPU implements 256-bit capabilities");
#else
	printf("CHERI: compiled for 256-bit capabilities\n");
	if (cheri_testunion.ct_bytes[16] != 0)
		panic("CPU implements 128-bit capabilities");
#endif

	/*
	 * Documentary assertions for userspace_cap.  Default data and
	 * code need to be identically sized or we'll need seperate caps.
	 */
	_Static_assert(CHERI_CAP_USER_DATA_BASE == CHERI_CAP_USER_CODE_BASE,
	    "Code and data bases differ");
	_Static_assert(CHERI_CAP_USER_DATA_LENGTH == CHERI_CAP_USER_CODE_LENGTH,
	    "Code and data lengths differ");
	_Static_assert(CHERI_CAP_USER_DATA_OFFSET == 0,
	    "Data offset is non-zero");
	_Static_assert(CHERI_CAP_USER_CODE_OFFSET == 0,
	    "Code offset is non-zero");

	/*
	 * XXX-BD: KDC may now be reduced.
	 */
}
SYSINIT(cheri_cpu_startup, SI_SUB_CPU, SI_ORDER_FIRST, cheri_cpu_startup,
    NULL);

/*
 * Build a new userspace capability derived from userspace_cap.
 * The resulting capability may include both read and execute permissions,
 * but not write.
 */
void * __capability
cheri_capability_build_user_code(uint32_t perms, vaddr_t basep, size_t length,
    off_t off)
{

	KASSERT((perms & ~CHERI_CAP_USER_CODE_PERMS) == 0,
	    ("perms %x has permission not in CHERI_CAP_USER_CODE_PERMS %x",
	    perms, CHERI_CAP_USER_CODE_PERMS));

	return (cheri_capability_build_user_rwx(
	    perms & CHERI_CAP_USER_CODE_PERMS, basep, length, off));
}

/*
 * Build a new userspace capability derived from userspace_cap.
 * The resulting capability may include read and write permissions, but
 * not execute.
 */
void * __capability
cheri_capability_build_user_data(uint32_t perms, vaddr_t basep, size_t length,
    off_t off)
{

	KASSERT((perms & ~CHERI_CAP_USER_DATA_PERMS) == 0,
	    ("perms %x has permission not in CHERI_CAP_USER_DATA_PERMS %x",
	    perms, CHERI_CAP_USER_DATA_PERMS));

	return (cheri_capability_build_user_rwx(
	    perms & CHERI_CAP_USER_DATA_PERMS, basep, length, off));
}

/*
 * Build a new userspace capability derived from userspace_cap.
 * The resulting capability may include read, write, and execute permissions.
 *
 * This function violates W^X and its use is discouraged and the reason for
 * use should be documented in a comment when it is used.
 */
void * __capability
cheri_capability_build_user_rwx(uint32_t perms, vaddr_t basep, size_t length,
    off_t off)
{
	void * __capability tmpcap;

	tmpcap = cheri_setoffset(cheri_andperm(cheri_csetbounds(
	    cheri_setoffset(userspace_cap, basep), length), perms), off);

	KASSERT(cheri_getlen(tmpcap) == length,
	    ("Constructed capability has wrong length 0x%zx != 0x%zx",
	    cheri_getlen(tmpcap), length));

	return (tmpcap);
}

<<<<<<< HEAD
/*
 * Build a new capabilty derived from $kdc with the contents of the passed
 * flattened representation.  Only unsealed capabilities are supported;
 * capabilities must be separately sealed if required.
 *
 * XXXRW: It's not yet clear how important ordering is here -- try to do the
 * privilege downgrade in a way that will work when doing an "in place"
 * downgrade, with permissions last.
 *
 * XXXRW: In the new world order of CSetBounds, it's not clear that taking
 * explicit base/length/offset arguments is quite the right thing.
 */
void
cheri_capability_set(void * __capability *cp, uint32_t perms, vaddr_t basep,
    size_t length, off_t off)
{
	/* 'basep' is relative to $kdc. */
	*cp = cheri_setoffset(cheri_andperm(cheri_csetbounds(
	    cheri_incoffset(cheri_getkdc(), basep), length), perms),
	    off);

	/*
	 * NB: With imprecise bounds, we want to assert that the results will
	 * be 'as requested' -- i.e., that the kernel always request bounds
	 * that can be represented precisly.
	 */
#ifdef INVARIANTS
	KASSERT(cheri_gettag(*cp) != 0, ("%s: capability untagged", __func__));
	KASSERT(cheri_getperm(*cp) == (register_t)perms,
	    ("%s: permissions 0x%lx rather than 0x%x", __func__,
	    (unsigned long)cheri_getperm(*cp), perms));
	KASSERT(cheri_getbase(*cp) == (register_t)basep,
	    ("%s: base %p rather than %lx", __func__,
	     (void *)cheri_getbase(*cp), basep));
	KASSERT(cheri_getlen(*cp) == (register_t)length,
	    ("%s: length 0x%lx rather than %p", __func__,
	    (unsigned long)cheri_getlen(*cp), (void *)length));
	KASSERT(cheri_getoffset(*cp) == (register_t)off,
	    ("%s: offset %p rather than %p", __func__,
	    (void *)cheri_getoffset(*cp), (void *)off));
#endif
}

#ifdef __CHERI_PURE_CAPABILITY__
/**
 * This is used in the purecap kernel to temporarily generate
 * pointers when no better provenance options are available.
 */
__inline void *
cheri_kern_ptr(vaddr_t addr, size_t len)
{
	return cheri_csetbounds(cheri_incoffset(cheri_getkdc(), addr), len);
}
#endif

/*
 * Functions to store a common set of capability values to in-memory
 * capabilities used in various aspects of user contexts.
 */
#ifdef _UNUSED
static void
cheri_capability_set_kern(void * __capability *cp)
{

	cheri_capability_set(cp, CHERI_CAP_KERN_PERMS, CHERI_CAP_KERN_BASE,
	    CHERI_CAP_KERN_LENGTH, CHERI_CAP_KERN_OFFSET);
}
#endif

=======
>>>>>>> 7acfa53d
void
cheri_capability_set_user_sigcode(void * __capability *cp,
    struct sysentvec *se)
{
	uintptr_t base;
	int szsigcode = *se->sv_szsigcode;

	if (se->sv_sigcode_base != 0) {
		base = se->sv_sigcode_base;
	} else {
		/*
		 * XXX: true for mips64 and mip64-cheriabi without shared-page
		 * support...
		 */
		base = (uintptr_t)se->sv_psstrings - szsigcode;
		base = rounddown2(base, sizeof(struct chericap));
	}

	*cp = cheri_capability_build_user_code(CHERI_CAP_USER_CODE_PERMS,
	    base, szsigcode, 0);
}

void
cheri_capability_set_user_sealcap(void * __capability *cp)
{

	*cp = user_sealcap;
}

void
cheri_serialize(struct cheri_serial *csp, void * __capability cap)
{

#if CHERICAP_SIZE == 16
	csp->cs_storage = 3;
	csp->cs_typebits = 16;
	csp->cs_permbits = 23;
#else /* CHERICAP_SIZE == 32 */
	csp->cs_storage = 4;
	csp->cs_typebits = 24;
	csp->cs_permbits = 31;
#endif

	KASSERT(csp != NULL, ("Can't serialize to a NULL pointer"));
	if (cap == NULL) {
		memset(csp, 0, sizeof(*csp));
		return;
	}

	csp->cs_tag = __builtin_cheri_tag_get(cap);
	if (csp->cs_tag) {
		csp->cs_type = __builtin_cheri_type_get(cap);
		csp->cs_perms = __builtin_cheri_perms_get(cap);
		csp->cs_sealed = __builtin_cheri_sealed_get(cap);
		csp->cs_base = __builtin_cheri_base_get(cap);
		csp->cs_length = __builtin_cheri_length_get(cap);
		csp->cs_offset = __builtin_cheri_offset_get(cap);
	} else
		memcpy(&csp->cs_data, &cap, CHERICAP_SIZE);
}<|MERGE_RESOLUTION|>--- conflicted
+++ resolved
@@ -327,78 +327,6 @@
 	return (tmpcap);
 }
 
-<<<<<<< HEAD
-/*
- * Build a new capabilty derived from $kdc with the contents of the passed
- * flattened representation.  Only unsealed capabilities are supported;
- * capabilities must be separately sealed if required.
- *
- * XXXRW: It's not yet clear how important ordering is here -- try to do the
- * privilege downgrade in a way that will work when doing an "in place"
- * downgrade, with permissions last.
- *
- * XXXRW: In the new world order of CSetBounds, it's not clear that taking
- * explicit base/length/offset arguments is quite the right thing.
- */
-void
-cheri_capability_set(void * __capability *cp, uint32_t perms, vaddr_t basep,
-    size_t length, off_t off)
-{
-	/* 'basep' is relative to $kdc. */
-	*cp = cheri_setoffset(cheri_andperm(cheri_csetbounds(
-	    cheri_incoffset(cheri_getkdc(), basep), length), perms),
-	    off);
-
-	/*
-	 * NB: With imprecise bounds, we want to assert that the results will
-	 * be 'as requested' -- i.e., that the kernel always request bounds
-	 * that can be represented precisly.
-	 */
-#ifdef INVARIANTS
-	KASSERT(cheri_gettag(*cp) != 0, ("%s: capability untagged", __func__));
-	KASSERT(cheri_getperm(*cp) == (register_t)perms,
-	    ("%s: permissions 0x%lx rather than 0x%x", __func__,
-	    (unsigned long)cheri_getperm(*cp), perms));
-	KASSERT(cheri_getbase(*cp) == (register_t)basep,
-	    ("%s: base %p rather than %lx", __func__,
-	     (void *)cheri_getbase(*cp), basep));
-	KASSERT(cheri_getlen(*cp) == (register_t)length,
-	    ("%s: length 0x%lx rather than %p", __func__,
-	    (unsigned long)cheri_getlen(*cp), (void *)length));
-	KASSERT(cheri_getoffset(*cp) == (register_t)off,
-	    ("%s: offset %p rather than %p", __func__,
-	    (void *)cheri_getoffset(*cp), (void *)off));
-#endif
-}
-
-#ifdef __CHERI_PURE_CAPABILITY__
-/**
- * This is used in the purecap kernel to temporarily generate
- * pointers when no better provenance options are available.
- */
-__inline void *
-cheri_kern_ptr(vaddr_t addr, size_t len)
-{
-	return cheri_csetbounds(cheri_incoffset(cheri_getkdc(), addr), len);
-}
-#endif
-
-/*
- * Functions to store a common set of capability values to in-memory
- * capabilities used in various aspects of user contexts.
- */
-#ifdef _UNUSED
-static void
-cheri_capability_set_kern(void * __capability *cp)
-{
-
-	cheri_capability_set(cp, CHERI_CAP_KERN_PERMS, CHERI_CAP_KERN_BASE,
-	    CHERI_CAP_KERN_LENGTH, CHERI_CAP_KERN_OFFSET);
-}
-#endif
-
-=======
->>>>>>> 7acfa53d
 void
 cheri_capability_set_user_sigcode(void * __capability *cp,
     struct sysentvec *se)
