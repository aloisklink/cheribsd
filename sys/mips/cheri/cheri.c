--- conflicted
+++ resolved
@@ -88,15 +88,11 @@
 CTASSERT(sizeof(void * __capability) == 16);
 CTASSERT(sizeof(struct cheri_object) == 32);
 
-<<<<<<< HEAD
-/* Set to -1 to prevent it from being zeroed with the rest of BSS */
-void * __capability user_sealcap = (void * __capability)(intcap_t)-1;
-
 #ifdef __CHERI_PURE_CAPABILITY__
 __attribute__((weak))
 extern Elf64_Capreloc __start___cap_relocs;
 __attribute__((weak))
-extern Elf64_Capreloc __stop___cap_relocs;
+
 
 /* Defined in linker script, mark the end of .text and kernel image */
 extern char etext[], end[];
@@ -217,7 +213,7 @@
 	ctemp = cheri_setaddress(kroot, CHERI_SEALCAP_USERSPACE_BASE);
 	ctemp = cheri_setbounds(ctemp, CHERI_SEALCAP_USERSPACE_LENGTH);
 	ctemp = cheri_andperm(ctemp, CHERI_SEALCAP_USERSPACE_PERMS);
-	user_sealcap = ctemp;
+	userspace_sealcap = ctemp;
 
 	ctemp = cheri_setaddress(kroot, CHERI_CAP_USER_DATA_BASE);
 	ctemp = cheri_setbounds(ctemp, CHERI_CAP_USER_DATA_LENGTH);
@@ -273,8 +269,6 @@
 #endif
 }
 
-=======
->>>>>>> 39cdd1c2
 /*
  * For now, all we do is declare what we support, as most initialisation took
  * place in the MIPS machine-dependent assembly.  CHERI doesn't need a lot of
@@ -302,15 +296,7 @@
 	 */
 }
 SYSINIT(cheri_cpu_startup, SI_SUB_CPU, SI_ORDER_FIRST, cheri_cpu_startup,
-<<<<<<< HEAD
     NULL);
-
-void
-cheri_capability_set_user_sealcap(void * __capability *cp)
-{
-
-	*cp = user_sealcap;
-}
 // CHERI CHANGES START
 // {
 //   "updated": 20200429,
@@ -319,7 +305,4 @@
 //     "support"
 //   ]
 // }
-// CHERI CHANGES END
-=======
-    NULL);
->>>>>>> 39cdd1c2
+// CHERI CHANGES END