--- conflicted
+++ resolved
@@ -52,7 +52,6 @@
 #include <machine/pcb.h>
 #include <machine/proc.h>
 #include <machine/sysarch.h>
-<<<<<<< HEAD
 #include <machine/md_var.h>
 
 #include <vm/vm.h>
@@ -61,13 +60,10 @@
 #include <vm/vm_page.h>
 #include <vm/vm_pageout.h>
 #include <vm/vm_map.h>
-=======
-#include <machine/vmparam.h>
 
 CTASSERT(sizeof(void * __capability) == CHERICAP_SIZE);
 /* 28 capability registers + capcause + padding. */
 CTASSERT(sizeof(struct cheri_frame) == (29 * CHERICAP_SIZE));
->>>>>>> e28f6579
 
 /*
  * Beginnings of a programming interface for explicitly managing capability
