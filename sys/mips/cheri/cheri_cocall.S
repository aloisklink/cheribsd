/*-
 * Copyright (c) 2018 Edward Tomasz Napierala <trasz@FreeBSD.org>
 * All rights reserved.
 *
 * This software was developed by SRI International and the University of
 * Cambridge Computer Laboratory under DARPA/AFRL contract (FA8750-10-C-0237)
 * ("CTSRD"), as part of the DARPA CRASH research programme.
 *
 * Redistribution and use in source and binary forms, with or without
 * modification, are permitted provided that the following conditions
 * are met:
 * 1. Redistributions of source code must retain the above copyright
 *    notice, this list of conditions and the following disclaimer.
 * 2. Redistributions in binary form must reproduce the above copyright
 *    notice, this list of conditions and the following disclaimer in the
 *    documentation and/or other materials provided with the distribution.
 *
 * THIS SOFTWARE IS PROVIDED BY THE AUTHOR AND CONTRIBUTORS ``AS IS'' AND
 * ANY EXPRESS OR IMPLIED WARRANTIES, INCLUDING, BUT NOT LIMITED TO, THE
 * IMPLIED WARRANTIES OF MERCHANTABILITY AND FITNESS FOR A PARTICULAR PURPOSE
 * ARE DISCLAIMED.  IN NO EVENT SHALL THE AUTHOR OR CONTRIBUTORS BE LIABLE
 * FOR ANY DIRECT, INDIRECT, INCIDENTAL, SPECIAL, EXEMPLARY, OR CONSEQUENTIAL
 * DAMAGES (INCLUDING, BUT NOT LIMITED TO, PROCUREMENT OF SUBSTITUTE GOODS
 * OR SERVICES; LOSS OF USE, DATA, OR PROFITS; OR BUSINESS INTERRUPTION)
 * HOWEVER CAUSED AND ON ANY THEORY OF LIABILITY, WHETHER IN CONTRACT, STRICT
 * LIABILITY, OR TORT (INCLUDING NEGLIGENCE OR OTHERWISE) ARISING IN ANY WAY
 * OUT OF THE USE OF THIS SOFTWARE, EVEN IF ADVISED OF THE POSSIBILITY OF
 * SUCH DAMAGE.
 */

#include "opt_compat.h"
#include <machine/asm.h>
#include <sys/errno.h>

#include <machine/cheriasm.h>
#include <machine/cherireg.h>
#include <machine/switcher.h>

.set noreorder
.set noat

#define	CLEARLO_BITS	(1 << 1  /* $at */ | \
			 /* preserve $v0 */ \
			 1 << 3  /* $v1 */ | \
			 1 << 4  /* $a0 */ | \
			 1 << 5  /* $a1 */ | \
			 1 << 6  /* $a2 */ | \
			 1 << 7  /* $a3 */ | \
			 1 << 8  /* $a4 */ | \
			 1 << 9  /* $a5 */ | \
			 1 << 10 /* $a6 */ | \
			 1 << 11 /* $a7 */ | \
			 1 << 12 /* $t4 */ | \
			 1 << 13 /* $t5 */ | \
			 1 << 14 /* $t6 */ | \
			 1 << 15 /* $t7 */)

#define	CLEARHI_BITS	(1 << 0  /* $s0 */ | \
			 1 << 1  /* $s1 */ | \
			 1 << 2  /* $s2 */ | \
			 1 << 3  /* $s3 */ | \
			 1 << 4  /* $s4 */ | \
			 1 << 5  /* $s5 */ | \
			 1 << 6  /* $s6 */ | \
			 1 << 7  /* $s7 */ | \
			 1 << 8  /* $t8 */ | \
			 1 << 9  /* $t9 */ | \
			 /* $k0 and $k1 are reserved for the kernel */ \
			 1 << 12 /* $gp */ | \
			 1 << 13 /* $sp */ | \
			 1 << 14 /* $s8 */ | \
			 1 << 15 /* $ra */)

#define	CCLEARLO_BITS	(1 << 0  /* DDC */ | \
			 1 << 1  /* PCC */ | \
			 1 << 2  /* IDC */ | \
			 1 << 3  /* $c3 */ | \
			 1 << 4  /* $c4 */ | \
			 1 << 5  /* $c5 */ | \
			 1 << 6  /* $c6 */ | \
			 1 << 7  /* $c7 */ | \
			 1 << 8  /* $c8 */ | \
			 1 << 9  /* $c9 */ | \
			 1 << 10 /* $c10 */ | \
			 /* $c11 is loaded from the callee's context */ \
			 1 << 12 /* $c12 */ | \
			 /* $c13 is loaded from the callee's context */ \
			 1 << 14 /* $c14 */ | \
			 1 << 15 /* $c15 */)

#define	CCLEARHI_BITS	(1 << 0  /* $c16 */ | \
			 1 << 1  /* $c17 */ | \
			 1 << 2  /* $c18 */ | \
			 1 << 3  /* $c19 */ | \
			 1 << 4  /* $c20 */ | \
			 1 << 5  /* $c21 */ | \
			 1 << 6  /* $c22 */ | \
			 1 << 7  /* $c23 */ | \
			 1 << 8  /* $c24 */ | \
			 1 << 9  /* $c25 */ | \
			 1 << 10 /* $c26 */)
			 /* $c27-$c33 are reserved for the kernel */

/*
 * Register usage: we save and restore c11 (stack) and c13 (ra).
 * The rest gets zeroed; the libc wrappers are responsible for saving
 * and restoring the neccessary context.
 *
 * Note that this code executes while ignoring all the signals - a trapping
 * instruction will just get skipped over.
 *
 * Layout of struct switchercb, pointed to by $idc (caller)
 * and, later on, $c25 (callee):
 *
 * scb_peer_scb:	0($idc)
 * scb_td:		1*CHERICAP_SIZE($idc)
 * scb_borrower_td:	1*CHERICAP_SIZE+8($idc)
 * scb_unsealcap:	2*CHERICAP_SIZE($idc)
 * scb_tls:		3*CHERICAP_SIZE($idc)
 * scb_csp (c11):	4*CHERICAP_SIZE($idc)
 * scb_cra (c13):	5*CHERICAP_SIZE($idc)
 * scb_buf (c6):	6*CHERICAP_SIZE($idc)
 * scb_buflen (a0):	7*CHERICAP_SIZE($idc)
 * scb_cookiep (c5):	8*CHERICAP_SIZE($idc)
 */

.text
.globl _C_LABEL(switcher_cocall)
_C_LABEL(switcher_cocall):

	/*
	 * Save the caller's stack pointer and return address (PCC)
	 * in the caller's control block.
	 *
	 * XXX: Make sure the IDC is cleared if we get a signal while here.
	 */
	csc	$c11, zero, SCB_CSP($idc)
	csc	$c13, zero, SCB_CRA($idc)

	/*
	 * Save the data transfer args.
	 */
	csc	$c6, zero, SCB_BUF($idc)
	csd	a0, zero, SCB_BUFLEN($idc)

	/*
	 * Unseal the callee's control block.
	 */
	clc	$c13, zero, SCB_UNSEALCAP($idc)	/* Load the unsealing capability */
	cunseal	$c25, $c5, $c13			/* Unseal the calee control block */

1:
	/*
	 * Save the capability to the caller's control block in the callee
	 * context.  This also serves as the callee's spinlock.
	 */
	cllc	$c12, $c25
	cbts	$c12, 10f
	nop
	cscc	t8, $idc, $c25
	beq	t8, zero, 1b
	/* no branch delay slot needed */

	/*
	 * Save the capability to the callee's thread in the caller context.
	 * This is used by kernel to look up the real thread.  Also clear
	 * the same field on the callee side.
	 */
	cld	t8, zero, SCB_TD($c25)
	csd	t8, zero, SCB_BORROWER_TD($idc)
	csd	zero, zero, SCB_BORROWER_TD($c25)

	/*
	 * Save the capability to the callee's control block in the caller
	 * context.
	 */
	csc	$c25, zero, SCB_PEER_SCB($idc)

	/*
	 * Put the caller cookie (caller's data capability with the tag
	 * stripped off) where the callee wants it.
	 */
	clc	$c24, zero, SCB_COOKIEP($c25)
	cbez	$c24, 2f
	ccleartag	$c4, $c4
	csc	$c4, zero, SCB_PEER_SCB($c24)
2:

	/*
	 * Restore callee's TLS pointer.
	 */
	clc	$c11, zero, SCB_TLS($c25)
	cwritehwr	$c11, $chwr_userlocal

	/*
	 * Restore the callee's context.
	 */
	clc	$c11, zero, SCB_CSP($c25)
	clc	$c13, zero, SCB_CRA($c25)

	/*
	 * Do the data transfer.
	 */
	clc	$c7, zero, SCB_BUF($c25)
	cld	t0, zero, SCB_BUFLEN($c25)

	/*
	 * Compare buffer sizes, put the smaller one into t0.
	 */
	dsub	t8, a0, t0
	bgez	t8, 3f
	nop
	daddiu	t0, a0, 0

<<<<<<< HEAD
2:
	daddi 	t0, -CHERICAP_SIZE
	clc	$c16, t0, 0($c6)
	csc	$c16, t0, 0($c7)
	bgtz	t0, 2b
=======
3:
	daddi	t0, -8
	cld	t1, t0, 0($c6)
	csd	t1, t0, 0($c7)
	bgtz	t0, 3b
>>>>>>> 6c488d8c
	nop

	li	v0, 0
4:
	clearlo		CLEARLO_BITS
	clearhi		CLEARHI_BITS
	cclearlo	CCLEARLO_BITS
	cclearhi	CCLEARHI_BITS
#ifdef notyet
	fpclearlo	0xff
	fpclearhi	0xff
#endif

	/*
	 * Clear lo and hi.
	 */
	multu	zero, zero

	/*
	 * "Return" to the callee - or the caller, if returning error.
	 */
	cjr	$c13
	nop
10:
	/*
	 * The spinlock is already taken.  Or is it?
	 */
	cgetlen	t8, $c12

	/*
	 * It is, go around.
	 */
	bne	t8, zero, 1b
	nop

	/*
	 * Nope - length zero means we need to return error encoded as offset.
	 */
	clc	$c13, zero, SCB_CRA($idc)
	b	4b
	cgetoffset	v0, $c12

.globl _C_LABEL(eswitcher_cocall)
_C_LABEL(eswitcher_cocall):

.data
.globl szswitcher_cocall
szswitcher_cocall:
.long eswitcher_cocall-switcher_cocall<|MERGE_RESOLUTION|>--- conflicted
+++ resolved
@@ -212,19 +212,11 @@
 	nop
 	daddiu	t0, a0, 0
 
-<<<<<<< HEAD
-2:
+3:
 	daddi 	t0, -CHERICAP_SIZE
 	clc	$c16, t0, 0($c6)
 	csc	$c16, t0, 0($c7)
-	bgtz	t0, 2b
-=======
-3:
-	daddi	t0, -8
-	cld	t1, t0, 0($c6)
-	csd	t1, t0, 0($c7)
 	bgtz	t0, 3b
->>>>>>> 6c488d8c
 	nop
 
 	li	v0, 0
