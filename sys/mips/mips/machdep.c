    /*	$OpenBSD: machdep.c,v 1.33 1998/09/15 10:58:54 pefo Exp $	*/
/* tracked to 1.38 */
/*-
 * SPDX-License-Identifier: BSD-3-Clause
 *
 * Copyright (c) 1988 University of Utah.
 * Copyright (c) 1992, 1993
 *	The Regents of the University of California.  All rights reserved.
 *
 * This code is derived from software contributed to Berkeley by
 * the Systems Programming Group of the University of Utah Computer
 * Science Department, The Mach Operating System project at
 * Carnegie-Mellon University and Ralph Campbell.
 *
 * Redistribution and use in source and binary forms, with or without
 * modification, are permitted provided that the following conditions
 * are met:
 * 1. Redistributions of source code must retain the above copyright
 *    notice, this list of conditions and the following disclaimer.
 * 2. Redistributions in binary form must reproduce the above copyright
 *    notice, this list of conditions and the following disclaimer in the
 *    documentation and/or other materials provided with the distribution.
 * 3. Neither the name of the University nor the names of its contributors
 *    may be used to endorse or promote products derived from this software
 *    without specific prior written permission.
 *
 * THIS SOFTWARE IS PROVIDED BY THE REGENTS AND CONTRIBUTORS ``AS IS'' AND
 * ANY EXPRESS OR IMPLIED WARRANTIES, INCLUDING, BUT NOT LIMITED TO, THE
 * IMPLIED WARRANTIES OF MERCHANTABILITY AND FITNESS FOR A PARTICULAR PURPOSE
 * ARE DISCLAIMED.  IN NO EVENT SHALL THE REGENTS OR CONTRIBUTORS BE LIABLE
 * FOR ANY DIRECT, INDIRECT, INCIDENTAL, SPECIAL, EXEMPLARY, OR CONSEQUENTIAL
 * DAMAGES (INCLUDING, BUT NOT LIMITED TO, PROCUREMENT OF SUBSTITUTE GOODS
 * OR SERVICES; LOSS OF USE, DATA, OR PROFITS; OR BUSINESS INTERRUPTION)
 * HOWEVER CAUSED AND ON ANY THEORY OF LIABILITY, WHETHER IN CONTRACT, STRICT
 * LIABILITY, OR TORT (INCLUDING NEGLIGENCE OR OTHERWISE) ARISING IN ANY WAY
 * OUT OF THE USE OF THIS SOFTWARE, EVEN IF ADVISED OF THE POSSIBILITY OF
 * SUCH DAMAGE.
 *
 *	from: @(#)machdep.c	8.3 (Berkeley) 1/12/94
 *	Id: machdep.c,v 1.33 1998/09/15 10:58:54 pefo Exp
 *	JNPR: machdep.c,v 1.11.2.3 2007/08/29 12:24:49
 */

#include <sys/cdefs.h>
__FBSDID("$FreeBSD$");

#include "opt_ddb.h"
#include "opt_md.h"

#include <sys/param.h>
#include <sys/proc.h>
#include <sys/systm.h>
#include <sys/buf.h>
#include <sys/bus.h>
#include <sys/conf.h>
#include <sys/cpu.h>
#include <sys/kernel.h>
#include <sys/linker.h>
#include <sys/malloc.h>
#include <sys/mbuf.h>
#include <sys/msgbuf.h>
#include <sys/reboot.h>
#include <sys/rwlock.h>
#include <sys/sched.h>
#include <sys/sysctl.h>
#include <sys/sysproto.h>
#include <sys/vmmeter.h>

#include <vm/vm.h>
#include <vm/vm_kern.h>
#include <vm/vm_object.h>
#include <vm/vm_page.h>
#include <vm/pmap.h>
#include <vm/vm_map.h>
#include <vm/vm_pager.h>
#include <vm/vm_extern.h>
#include <sys/socket.h>

#include <sys/user.h>
#include <sys/interrupt.h>
#include <sys/cons.h>
#include <sys/syslog.h>
#include <machine/asm.h>
#include <machine/bootinfo.h>
#include <machine/cache.h>
#include <machine/clock.h>
#include <machine/cpu.h>
#include <machine/cpuregs.h>
#include <machine/elf.h>
#include <machine/hwfunc.h>
#include <machine/intr_machdep.h>
#include <machine/md_var.h>
#include <machine/tlb.h>
#ifdef DDB
#include <sys/kdb.h>
#include <ddb/ddb.h>
#endif

#ifdef CPU_CHERI
#include <cheri/cheri.h>
#endif

#include <sys/random.h>
#include <net/if.h>

#define	BOOTINFO_DEBUG	0

char machine[] = "mips";
SYSCTL_STRING(_hw, HW_MACHINE, machine, CTLFLAG_RD, machine, 0, "Machine class");

char cpu_model[80];
SYSCTL_STRING(_hw, HW_MODEL, model, CTLFLAG_RD, cpu_model, 0, "Machine model");

char cpu_board[80];
SYSCTL_STRING(_hw, OID_AUTO, board, CTLFLAG_RD, cpu_board, 0, "Machine board");

int cold = 1;
long realmem = 0;
long Maxmem = 0;
int cpu_clock = MIPS_DEFAULT_HZ;
SYSCTL_INT(_hw, OID_AUTO, clockrate, CTLFLAG_RD, 
    &cpu_clock, 0, "CPU instruction clock rate");
int clocks_running = 0;

vm_offset_t kstack0;

/*
 * Each entry in the pcpu_space[] array is laid out in the following manner:
 * struct pcpu for cpu 'n'	pcpu_space[n]
 * boot stack for cpu 'n'	pcpu_space[n] + PAGE_SIZE * 2 - CALLFRAME_SIZ
 *
 * Note that the boot stack grows downwards and we assume that we never
 * use enough stack space to trample over the 'struct pcpu' that is at
 * the beginning of the array.
 *
 * The array is aligned on a (PAGE_SIZE * 2) boundary so that the 'struct pcpu'
 * is always in the even page frame of the wired TLB entry on SMP kernels.
 *
 * The array is in the .data section so that the stack does not get zeroed out
 * when the .bss section is zeroed.
 */
char pcpu_space[MAXCPU][PAGE_SIZE * 2] \
	__aligned(PAGE_SIZE * 2) __section(".data");

struct pcpu *pcpup = (struct pcpu *)pcpu_space;

vm_paddr_t phys_avail[PHYS_AVAIL_ENTRIES + 2];
vm_paddr_t physmem_desc[PHYS_AVAIL_ENTRIES + 2];
vm_paddr_t dump_avail[PHYS_AVAIL_ENTRIES + 2];

#ifdef UNIMPLEMENTED
struct platform platform;
#endif

static void cpu_startup(void *);
SYSINIT(cpu, SI_SUB_CPU, SI_ORDER_FIRST, cpu_startup, NULL);

struct kva_md_info kmi;

int cpucfg;			/* Value of processor config register */
int num_tlbentries = 64;	/* Size of the CPU tlb */
int cputype;

extern char MipsException[], MipsExceptionEnd[];

/* TLB miss handler address and end */
extern char MipsTLBMiss[], MipsTLBMissEnd[];

/* Cache error handler */
extern char MipsCache[], MipsCacheEnd[];

/* MIPS wait skip region */
extern char MipsWaitStart[], MipsWaitEnd[];

extern char edata[], end[];

u_int32_t bootdev;
struct bootinfo bootinfo;
/*
 * First kseg0 address available for use. By default it's equal to &end.
 * But in some cases there might be additional data placed right after 
 * _end by loader or ELF trampoline.
 */
vm_offset_t kernel_kseg0_end = (vm_offset_t)&end;

static void
cpu_startup(void *dummy)
{

	if (boothowto & RB_VERBOSE)
		bootverbose++;

	printf("real memory  = %ju (%juK bytes)\n", ptoa((uintmax_t)realmem),
	    ptoa((uintmax_t)realmem) / 1024);

	/*
	 * Display any holes after the first chunk of extended memory.
	 */
	if (bootverbose) {
		int indx;

		printf("Physical memory chunk(s):\n");
		for (indx = 0; phys_avail[indx + 1] != 0; indx += 2) {
			vm_paddr_t size1 = phys_avail[indx + 1] - phys_avail[indx];

			printf("0x%08jx - 0x%08jx, %ju bytes (%ju pages)\n",
			    (uintmax_t)phys_avail[indx],
			    (uintmax_t)phys_avail[indx + 1] - 1,
			    (uintmax_t)size1,
			    (uintmax_t)size1 / PAGE_SIZE);
		}
	}

	vm_ksubmap_init(&kmi);

	printf("avail memory = %ju (%juMB)\n", 
	    ptoa((uintmax_t)vm_cnt.v_free_count),
	    ptoa((uintmax_t)vm_cnt.v_free_count) / 1048576);
	cpu_init_interrupts();

	/*
	 * Set up buffers, so they can be used to read disk labels.
	 */
	bufinit();
	vm_pager_bufferinit();
}

/*
 * Shutdown the CPU as much as possible
 */
void
cpu_reset(void)
{

	platform_reset();
}

/*
 * Flush the D-cache for non-DMA I/O so that the I-cache can
 * be made coherent later.
 */
void
cpu_flush_dcache(void *ptr, size_t len)
{
	/* TBD */
}

/* Get current clock frequency for the given cpu id. */
int
cpu_est_clockrate(int cpu_id, uint64_t *rate)
{

	return (ENXIO);
}

/*
 * Shutdown the CPU as much as possible
 */
void
cpu_halt(void)
{
	for (;;)
		;
}

SYSCTL_STRUCT(_machdep, OID_AUTO, bootinfo, CTLFLAG_RD, &bootinfo,
    bootinfo, "Bootinfo struct: kernel filename, BIOS harddisk geometry, etc");

/*
 * Initialize per cpu data structures, include curthread.
 */
void
mips_pcpu0_init()
{
	/* Initialize pcpu info of cpu-zero */
	pcpu_init(PCPU_ADDR(0), 0, sizeof(struct pcpu));
	PCPU_SET(curthread, &thread0);
}

/*
 * Initialize mips and configure to run kernel
 */
void
mips_proc0_init(void)
{
#ifdef SMP
	if (platform_processor_id() != 0)
		panic("BSP must be processor number 0");
#endif
	proc_linkup0(&proc0, &thread0);

	KASSERT((kstack0 & ((KSTACK_PAGE_SIZE * 2) - 1)) == 0,
		("kstack0 is not aligned on a page (0x%0lx) boundary: 0x%0lx",
		(long)(KSTACK_PAGE_SIZE * 2), (long)kstack0));
#ifdef KSTACK_LARGE_PAGE
	/*
	 * For 16K page size the stack uses the odd page
	 * and kstack0 was allocated on the 32K boundary.
	 * So we bump up the address to the odd page boundary.
	 */
	thread0.td_kstack = kstack0 + KSTACK_PAGE_SIZE;
#else
	thread0.td_kstack = kstack0;
#endif
	thread0.td_kstack_pages = KSTACK_PAGES;
	/* 
	 * Do not use cpu_thread_alloc to initialize these fields 
	 * thread0 is the only thread that has kstack located in KSEG0 
	 * while cpu_thread_alloc handles kstack allocated in KSEG2.
	 */
	thread0.td_pcb = (struct pcb *)(thread0.td_kstack +
	    thread0.td_kstack_pages * PAGE_SIZE) - 1;
	thread0.td_frame = &thread0.td_pcb->pcb_regs;

	/* Steal memory for the dynamic per-cpu area. */
	dpcpu_init((void *)pmap_steal_memory(DPCPU_SIZE), 0);

	PCPU_SET(curpcb, thread0.td_pcb);
	/*
	 * There is no need to initialize md_upte array for thread0 as it's
	 * located in .bss section and should be explicitly zeroed during 
	 * kernel initialization.
	 */
}

void
cpu_initclocks(void)
{

	platform_initclocks();
	cpu_initclocks_bsp();
}

/*
 * Initialize the hardware exception vectors, and the jump table used to
 * call locore cache and TLB management functions, based on the kind
 * of CPU the kernel is running on.
 */
void
mips_vector_init(void)
{
	/*
	 * Make sure that the Wait region logic is not been 
	 * changed
	 */
	if (MipsWaitEnd - MipsWaitStart != 16)
		panic("startup: MIPS wait region not correct");
	/*
	 * Copy down exception vector code.
	 */
	if (MipsTLBMissEnd - MipsTLBMiss > 0x80)
		panic("startup: UTLB code too large");

	if (MipsCacheEnd - MipsCache > 0x80)
		panic("startup: Cache error code too large");

	bcopy(MipsTLBMiss, (void *)MIPS_UTLB_MISS_EXC_VEC,
	      MipsTLBMissEnd - MipsTLBMiss);

	/*
	 * XXXRW: Why don't we install the XTLB handler for all 64-bit
	 * architectures?
	 */
#if defined(__mips_n64) || defined(CPU_RMI) || defined(CPU_NLM) || defined(CPU_BERI)
/* Fake, but sufficient, for the 32-bit with 64-bit hardware addresses  */
	bcopy(MipsTLBMiss, (void *)MIPS_XTLB_MISS_EXC_VEC,
	      MipsTLBMissEnd - MipsTLBMiss);
#endif

	bcopy(MipsException, (void *)MIPS_GEN_EXC_VEC,
	      MipsExceptionEnd - MipsException);

	bcopy(MipsCache, (void *)MIPS_CACHE_ERR_EXC_VEC,
	      MipsCacheEnd - MipsCache);

#ifdef CPU_CHERI
	/*
	 * XXXRW: Install ordinary MIPS exception vector in the CCall
	 * exception vector, as we don't currently have another.  But it could
	 * be that we do want a specialised vector here at some point.
	 */
	bcopy(MipsException, (void *)CHERI_CCALL_EXC_VEC,
	      MipsCacheEnd - MipsCache);
#endif

	/*
	 * Clear out the I and D caches.
	 */
	mips_icache_sync_all();
	mips_dcache_wbinv_all();

	/* 
	 * Mask all interrupts. Each interrupt will be enabled
	 * when handler is installed for it
	 */
	set_intr_mask(0);

	/* Clear BEV in SR so we start handling our own exceptions */
	mips_wr_status(mips_rd_status() & ~MIPS_SR_BEV);
}

/*
 * Fix kernel_kseg0_end address in case trampoline placed debug sympols 
 * data there
 */
void
mips_postboot_fixup(void)
{
<<<<<<< HEAD
=======
	/*
	 * We store u_long sized objects into the reload area, so the array
	 * must be so aligned. The standard allows any alignment for char data.
	 */
>>>>>>> 8b30a7a0
	_Alignas(_Alignof(u_long)) static char fake_preload[256];
	caddr_t preload_ptr = (caddr_t)&fake_preload[0];
	size_t size = 0;

#define PRELOAD_PUSH_VALUE(type, value) do {		\
	*(type *)(preload_ptr + size) = (value);	\
	size += sizeof(type);				\
} while (0);

	/*
	 * Provide kernel module file information
	 */
	PRELOAD_PUSH_VALUE(uint32_t, MODINFO_NAME);
	PRELOAD_PUSH_VALUE(uint32_t, strlen("kernel") + 1);
	strcpy((char*)(preload_ptr + size), "kernel");
	size += strlen("kernel") + 1;
	size = roundup(size, sizeof(u_long));

	PRELOAD_PUSH_VALUE(uint32_t, MODINFO_TYPE);
	PRELOAD_PUSH_VALUE(uint32_t, strlen("elf kernel") + 1);
	strcpy((char*)(preload_ptr + size), "elf kernel");
	size += strlen("elf kernel") + 1;
	size = roundup(size, sizeof(u_long));

	PRELOAD_PUSH_VALUE(uint32_t, MODINFO_ADDR);
	PRELOAD_PUSH_VALUE(uint32_t, sizeof(vm_offset_t));
	PRELOAD_PUSH_VALUE(vm_offset_t, KERNLOADADDR);
	size = roundup(size, sizeof(u_long));

	PRELOAD_PUSH_VALUE(uint32_t, MODINFO_SIZE);
	PRELOAD_PUSH_VALUE(uint32_t, sizeof(size_t));
	PRELOAD_PUSH_VALUE(size_t, (size_t)&end - KERNLOADADDR);
	size = roundup(size, sizeof(u_long));

	/* End marker */
	PRELOAD_PUSH_VALUE(uint32_t, 0);
	PRELOAD_PUSH_VALUE(uint32_t, 0);

#undef	PRELOAD_PUSH_VALUE

	KASSERT((size < sizeof(fake_preload)),
		("fake preload size is more thenallocated"));

	preload_metadata = (void *)fake_preload;

#ifdef DDB
	Elf_Size *trampoline_data = (Elf_Size*)kernel_kseg0_end;
	Elf_Size symtabsize = 0;
	vm_offset_t ksym_start;
	vm_offset_t ksym_end;

	if (trampoline_data[0] == SYMTAB_MAGIC) {
		symtabsize = trampoline_data[1];
		kernel_kseg0_end += 2 * sizeof(Elf_Size);
		/* start of .symtab */
		ksym_start = kernel_kseg0_end;
		kernel_kseg0_end += symtabsize;
		/* end of .strtab */
		ksym_end = kernel_kseg0_end;
		db_fetch_ksymtab(ksym_start, ksym_end);
	}
#endif
}

#ifdef SMP
void
mips_pcpu_tlb_init(struct pcpu *pcpu)
{
	vm_paddr_t pa;
	pt_entry_t pte;

	/*
	 * Map the pcpu structure at the virtual address 'pcpup'.
	 * We use a wired tlb index to do this one-time mapping.
	 */
	pa = vtophys(pcpu);
	pte = PTE_D | PTE_VALID | PTE_REF | PTE_G | PTE_C_CACHE;
	tlb_insert_wired(PCPU_TLB_ENTRY, (vm_offset_t)pcpup,
			 TLBLO_PA_TO_PFN(pa) | pte,
			 TLBLO_PA_TO_PFN(pa + PAGE_SIZE) | pte);
}
#endif

/*
 * Initialise a struct pcpu.
 */
void
cpu_pcpu_init(struct pcpu *pcpu, int cpuid, size_t size)
{

	pcpu->pc_next_asid = 1;
	pcpu->pc_asid_generation = 1;
	pcpu->pc_self = pcpu;

#if defined(MIPS_EXC_CNTRS)
	pcpu->pc_tlb_miss_cnt = 0;
	pcpu->pc_tlb_invalid_cnt = 0;
	pcpu->pc_tlb_mod_cnt = 0;
#endif /* defined(MIPS_EXC_CNTRS) */

#ifdef SMP
	if ((vm_offset_t)pcpup >= VM_MIN_KERNEL_ADDRESS &&
	    (vm_offset_t)pcpup <= VM_MAX_KERNEL_ADDRESS) {
		mips_pcpu_tlb_init(pcpu);
	}
#endif
}

int
fill_dbregs(struct thread *td, struct dbreg *dbregs)
{

	/* No debug registers on mips */
	return (ENOSYS);
}

int
set_dbregs(struct thread *td, struct dbreg *dbregs)
{

	/* No debug registers on mips */
	return (ENOSYS);
}

void
spinlock_enter(void)
{
	struct thread *td;
	register_t intr;

	td = curthread;
	if (td->td_md.md_spinlock_count == 0) {
		intr = intr_disable();
		td->td_md.md_spinlock_count = 1;
		td->td_md.md_saved_intr = intr;
	} else
		td->td_md.md_spinlock_count++;
	critical_enter();
}

void
spinlock_exit(void)
{
	struct thread *td;
	register_t intr;

	td = curthread;
	critical_exit();
	intr = td->td_md.md_saved_intr;
	td->td_md.md_spinlock_count--;
	if (td->td_md.md_spinlock_count == 0)
		intr_restore(intr);
}

/*
 * call platform specific code to halt (until next interrupt) for the idle loop
 */
void
cpu_idle(int busy)
{
	KASSERT((mips_rd_status() & MIPS_SR_INT_IE) != 0,
		("interrupts disabled in idle process."));
	KASSERT((mips_rd_status() & MIPS_INT_MASK) != 0,
		("all interrupts masked in idle process."));

	if (!busy) {
		critical_enter();
		cpu_idleclock();
	}
	mips_wait();
	if (!busy) {
		cpu_activeclock();
		critical_exit();
	}
}

int
cpu_idle_wakeup(int cpu)
{

	return (0);
}

int
is_cacheable_mem(vm_paddr_t pa)
{
	int i;

	for (i = 0; physmem_desc[i + 1] != 0; i += 2) {
		if (pa >= physmem_desc[i] && pa < physmem_desc[i + 1])
			return (1);
	}

	return (0);
}

#if defined(MIPS_EXC_CNTRS)
extern int mp_ncpus;
static struct sysctl_ctx_list ctx;

#if defined(__mips_n64)
static int
sysctl_handler_exc_cnts(SYSCTL_HANDLER_ARGS)
{
	uint64_t tmpout =  *((uint64_t *)arg1);

	/* If there is an attempt to write just reset the counter. */
	if (req->newptr)
		*((uint64_t *)arg1) = 0;

	return (SYSCTL_OUT(req, &tmpout, sizeof(uint64_t)));
}

#define	SYSCTL_ADD_CNTR(ptr, cpu, name, descr)				\
		(void)SYSCTL_ADD_PROC(&ctx, cpuN_tree, OID_AUTO, name,	\
			CTLTYPE_U64 | CTLFLAG_RW, ptr, cpu,		\
			sysctl_handler_exc_cnts, "QU", descr)

#else /* ! defined(__mips_n64) */

static int
sysctl_handler_exc_cnts(SYSCTL_HANDLER_ARGS)
{
	uint32_t tmpout =  *((uint32_t *)arg1);

	/* If there is an attempt to write just reset the counter. */
	if (req->newptr)
		*((uint32_t *)arg1) = 0;

	return (SYSCTL_OUT(req, &tmpout, sizeof(uint32_t)));
}

#define	SYSCTL_ADD_CNTR(ptr, cpu, name, descr)				\
		(void)SYSCTL_ADD_PROC(&ctx, cpuN_tree, OID_AUTO, name,	\
			CTLTYPE_UINT | CTLFLAG_RD, ptr, cpu,		\
			sysctl_handler_exc_cnts, "IU", descr)
#endif /* ! defined(__mips_n64) */

static void
mips_exc_cntrs_sysctl_register(void *arg)
{
	/* static uint64_t value = 1234; */
	struct sysctl_oid *cpu_node, *cpuN_node;
	struct sysctl_oid_list *cpu_tree, *cpuN_tree;
	char cpubuf[5];
	int cpu;
	int error = sysctl_ctx_init(&ctx);

	if (error) {
		printf("mips_sysctl_register() failed (error = %d)\n", error);
		return;
	}

	cpu_node = SYSCTL_ADD_NODE(&ctx, SYSCTL_STATIC_CHILDREN(_hw), OID_AUTO,
			"cpu", CTLFLAG_RD, NULL, "CPU or Core");
	cpu_tree = SYSCTL_CHILDREN(cpu_node);

	/* Foreach CPU... */
	for (cpu = 0; cpu < mp_ncpus; cpu++) {
		struct pcpu *pcpupg = (struct pcpu *)pcpu_space[cpu];

		snprintf(cpubuf, sizeof(cpubuf),"%d", cpu);
		cpuN_node = SYSCTL_ADD_NODE(&ctx, cpu_tree, OID_AUTO, cpubuf,
				CTLFLAG_RD, NULL, "CPU Number");
		cpuN_tree = SYSCTL_CHILDREN(cpuN_node);

		SYSCTL_ADD_CNTR(&pcpupg->pc_tlb_invalid_cnt, cpu,
			"tlb_invalid_cnt",
			"TLB invalid exception count for cpu N");
		SYSCTL_ADD_CNTR(&pcpupg->pc_tlb_miss_cnt, cpu,
			"tlb_miss_cnt",
			"TLB miss exception count for cpu N");
		SYSCTL_ADD_CNTR(&pcpupg->pc_tlb_mod_cnt, cpu,
			"tlb_mod_cnt",
			"TLB modification exception count for cpu N");
	}
}

SYSINIT(sysctl, SI_SUB_KMEM, SI_ORDER_ANY, mips_exc_cntrs_sysctl_register, 0);
#endif /* defined((MIPS_EXC_CNTRS) */<|MERGE_RESOLUTION|>--- conflicted
+++ resolved
@@ -406,13 +406,10 @@
 void
 mips_postboot_fixup(void)
 {
-<<<<<<< HEAD
-=======
 	/*
 	 * We store u_long sized objects into the reload area, so the array
 	 * must be so aligned. The standard allows any alignment for char data.
 	 */
->>>>>>> 8b30a7a0
 	_Alignas(_Alignof(u_long)) static char fake_preload[256];
 	caddr_t preload_ptr = (caddr_t)&fake_preload[0];
 	size_t size = 0;
