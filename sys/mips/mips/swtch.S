/*	$OpenBSD: locore.S,v 1.18 1998/09/15 10:58:53 pefo Exp $	*/
/*-
 * Copyright (c) 1992, 1993
 *	The Regents of the University of California.  All rights reserved.
 *
 * This code is derived from software contributed to Berkeley by
 * Digital Equipment Corporation and Ralph Campbell.
 *
 * Redistribution and use in source and binary forms, with or without
 * modification, are permitted provided that the following conditions
 * are met:
 * 1. Redistributions of source code must retain the above copyright
 *    notice, this list of conditions and the following disclaimer.
 * 2. Redistributions in binary form must reproduce the above copyright
 *    notice, this list of conditions and the following disclaimer in the
 *    documentation and/or other materials provided with the distribution.
 * 3. Neither the name of the University nor the names of its contributors
 *    may be used to endorse or promote products derived from this software
 *    without specific prior written permission.
 *
 * THIS SOFTWARE IS PROVIDED BY THE REGENTS AND CONTRIBUTORS ``AS IS'' AND
 * ANY EXPRESS OR IMPLIED WARRANTIES, INCLUDING, BUT NOT LIMITED TO, THE
 * IMPLIED WARRANTIES OF MERCHANTABILITY AND FITNESS FOR A PARTICULAR PURPOSE
 * ARE DISCLAIMED.  IN NO EVENT SHALL THE REGENTS OR CONTRIBUTORS BE LIABLE
 * FOR ANY DIRECT, INDIRECT, INCIDENTAL, SPECIAL, EXEMPLARY, OR CONSEQUENTIAL
 * DAMAGES (INCLUDING, BUT NOT LIMITED TO, PROCUREMENT OF SUBSTITUTE GOODS
 * OR SERVICES; LOSS OF USE, DATA, OR PROFITS; OR BUSINESS INTERRUPTION)
 * HOWEVER CAUSED AND ON ANY THEORY OF LIABILITY, WHETHER IN CONTRACT, STRICT
 * LIABILITY, OR TORT (INCLUDING NEGLIGENCE OR OTHERWISE) ARISING IN ANY WAY
 * OUT OF THE USE OF THIS SOFTWARE, EVEN IF ADVISED OF THE POSSIBILITY OF
 * SUCH DAMAGE.
 *
 * Copyright (C) 1989 Digital Equipment Corporation.
 * Permission to use, copy, modify, and distribute this software and
 * its documentation for any purpose and without fee is hereby granted,
 * provided that the above copyright notice appears in all copies.
 * Digital Equipment Corporation makes no representations about the
 * suitability of this software for any purpose.  It is provided "as is"
 * without express or implied warranty.
 *
 * from: Header: /sprite/src/kernel/mach/ds3100.md/RCS/loMem.s,
 *	v 1.1 89/07/11 17:55:04 nelson Exp  SPRITE (DECWRL)
 * from: Header: /sprite/src/kernel/mach/ds3100.md/RCS/machAsm.s,
 *	v 9.2 90/01/29 18:00:39 shirriff Exp  SPRITE (DECWRL)
 * from: Header: /sprite/src/kernel/vm/ds3100.md/vmPmaxAsm.s,
 *	v 1.1 89/07/10 14:27:41 nelson Exp  SPRITE (DECWRL)
 *
 *	from: @(#)locore.s	8.5 (Berkeley) 1/4/94
 *	JNPR: swtch.S,v 1.6.2.1 2007/09/10 10:36:50 girish
 * $FreeBSD$
 */

/*
 *	Contains code that is the first executed at boot time plus
 *	assembly language support routines.
 */

#include <sys/syscall.h>
#include <machine/asm.h>
#include <machine/cpu.h>
#include <machine/cpuregs.h>
#include <machine/regnum.h>
#include <machine/pte.h>
#include <machine/pcb.h>

#ifdef CPU_CHERI
#include <machine/cheriasm.h>
#include <cheri/cherireg.h>
.set cheri_sysregs_accessible
#endif

#include "assym.inc"

	.set	noreorder			# Noreorder is default style!

/*
 * Setup for and return to user.
 */
LEAF(fork_trampoline)
	move	a0,s0
	move	a1,s1
	PTR_LA	t9, _C_LABEL(fork_exit)
	jalr	t9
	move	a2,s2			  #BDSlot

	DO_AST

	mfc0	v0, MIPS_COP_0_STATUS
	and     v0, ~(MIPS_SR_INT_IE)
	mtc0	v0, MIPS_COP_0_STATUS	# disable interrupts
	COP0_SYNC
/*
 * The use of k1 for storing the PCB pointer must be done only
 * after interrupts are disabled.  Otherwise it will get overwritten
 * by the interrupt code.
 */
	.set	noat
	GET_CPU_PCPU(k1)
	PTR_L	k1, PC_CURPCB(k1)

#ifdef CPU_CHERI
	/*
	 * Note: This restores EPCC (RESTORE_REGS_FROM_PCB does not touch EPC)
	 */
	RESTORE_CREGS_FROM_PCB(k1, t0)
#endif
	RESTORE_U_PCB_REG(t0, MULLO, k1)
	RESTORE_U_PCB_REG(t1, MULHI, k1)
	mtlo	t0
	mthi	t1
	# Set return address (EPC). This is a no-op for CHERI since it is done
	# in RESTORE_CREGS_FROM_PCB.
	RESTORE_U_PCB_PC(a0, k1)
	RESTORE_U_PCB_REG(AT, AST, k1)
	RESTORE_U_PCB_REG(v0, V0, k1)

	RESTORE_U_PCB_REG(v1, V1, k1)
	RESTORE_U_PCB_REG(a0, A0, k1)
	RESTORE_U_PCB_REG(a1, A1, k1)
	RESTORE_U_PCB_REG(a2, A2, k1)
	RESTORE_U_PCB_REG(a3, A3, k1)
	RESTORE_U_PCB_REG(t0, T0, k1)
	RESTORE_U_PCB_REG(t1, T1, k1)
	RESTORE_U_PCB_REG(t2, T2, k1)
	RESTORE_U_PCB_REG(t3, T3, k1)
	RESTORE_U_PCB_REG(ta0, TA0, k1)
	RESTORE_U_PCB_REG(ta1, TA1, k1)
	RESTORE_U_PCB_REG(ta2, TA2, k1)
	RESTORE_U_PCB_REG(ta3, TA3, k1)
	RESTORE_U_PCB_REG(s0, S0, k1)
	RESTORE_U_PCB_REG(s1, S1, k1)
	RESTORE_U_PCB_REG(s2, S2, k1)
	RESTORE_U_PCB_REG(s3, S3, k1)
	RESTORE_U_PCB_REG(s4, S4, k1)
	RESTORE_U_PCB_REG(s5, S5, k1)
	RESTORE_U_PCB_REG(s6, S6, k1)
	RESTORE_U_PCB_REG(s7, S7, k1)
	RESTORE_U_PCB_REG(t8, T8, k1)
	RESTORE_U_PCB_REG(t9, T9, k1)
	RESTORE_U_PCB_REG(k0, SR, k1)
	RESTORE_U_PCB_REG(gp, GP, k1)
	RESTORE_U_PCB_REG(s8, S8, k1)
	RESTORE_U_PCB_REG(ra, RA, k1)
	RESTORE_U_PCB_REG(sp, SP, k1)
	li	k1, ~MIPS_SR_INT_MASK
	and	k0, k0, k1
	mfc0	k1, MIPS_COP_0_STATUS
	and	k1, k1, MIPS_SR_INT_MASK
	or	k0, k0, k1
	mtc0	k0, MIPS_COP_0_STATUS	# switch to user mode (when eret...)
	HAZARD_DELAY
	sync
#ifdef CPU_CHERI
	CHERI_EXCEPTION_RETURN(k0)
#endif
	eret
	.set	at
END(fork_trampoline)

/*
 * Update pcb, saving current processor state.
 * Note: this only works if pcbp != curproc's pcb since
 * cpu_switch() will copy over pcb_context.
 *
 *	savectx(struct pcb *pcbp);
 */
LEAF(savectx)
	SAVE_U_PCB_CONTEXT(s0, PCB_REG_S0, a0)
	SAVE_U_PCB_CONTEXT(s1, PCB_REG_S1, a0)
	SAVE_U_PCB_CONTEXT(s2, PCB_REG_S2, a0)
	SAVE_U_PCB_CONTEXT(s3, PCB_REG_S3, a0)
	mfc0	v0, MIPS_COP_0_STATUS
	SAVE_U_PCB_CONTEXT(s4, PCB_REG_S4, a0)
	SAVE_U_PCB_CONTEXT(s5, PCB_REG_S5, a0)
	SAVE_U_PCB_CONTEXT(s6, PCB_REG_S6, a0)
	SAVE_U_PCB_CONTEXT(s7, PCB_REG_S7, a0)
	SAVE_U_PCB_CONTEXT(sp, PCB_REG_SP, a0)
	SAVE_U_PCB_CONTEXT(s8, PCB_REG_S8, a0)
	SAVE_U_PCB_CONTEXT(ra, PCB_REG_RA, a0)
	SAVE_U_PCB_CONTEXT(v0, PCB_REG_SR, a0)
	SAVE_U_PCB_CONTEXT(gp, PCB_REG_GP, a0)

#ifdef CPU_CHERI
	SAVE_U_PCB_CHERIKFRAME(a0);
#endif

	move	v0, ra			/* save 'ra' before we trash it */
	jal	1f
	nop
1:
	SAVE_U_PCB_CONTEXT(ra, PCB_REG_PC, a0)
	move	ra, v0			/* restore 'ra' before returning */

	j	ra
	move	v0, zero
END(savectx)

NESTED(cpu_throw, CALLFRAME_SIZ, ra)
	mfc0	t0, MIPS_COP_0_STATUS		# t0 = saved status register
	nop
	nop
	and     a3, t0, ~(MIPS_SR_INT_IE)
	mtc0	a3, MIPS_COP_0_STATUS		# Disable all interrupts
	ITLBNOPFIX
	j	mips_sw1			# We're not interested in old 
						# thread's context, so jump 
						# right to action
	nop					# BDSLOT
END(cpu_throw)

/*
 * cpu_switch(struct thread *old, struct thread *new, struct mutex *mtx);
 *	a0 - old
 *	a1 - new
 *	a2 - mtx
 * Find the highest priority process and resume it.
 */
NESTED(cpu_switch, CALLFRAME_SIZ, ra)
	mfc0	t0, MIPS_COP_0_STATUS		# t0 = saved status register
	nop
	nop
	and     a3, t0, ~(MIPS_SR_INT_IE)	
	mtc0	a3, MIPS_COP_0_STATUS		# Disable all interrupts
	ITLBNOPFIX
	beqz	a0, mips_sw1
	move	a3, a0
	PTR_L	a0, TD_PCB(a0)		# load PCB addr of curproc
	SAVE_U_PCB_CONTEXT(sp, PCB_REG_SP, a0)		# save old sp
	PTR_SUBU	sp, sp, CALLFRAME_SIZ
	REG_S	ra, CALLFRAME_RA(sp)
	.mask	0x80000000, (CALLFRAME_RA - CALLFRAME_SIZ)
	SAVE_U_PCB_CONTEXT(s0, PCB_REG_S0, a0)		# do a 'savectx()'
	SAVE_U_PCB_CONTEXT(s1, PCB_REG_S1, a0)
	SAVE_U_PCB_CONTEXT(s2, PCB_REG_S2, a0)
	SAVE_U_PCB_CONTEXT(s3, PCB_REG_S3, a0)
	SAVE_U_PCB_CONTEXT(s4, PCB_REG_S4, a0)
	SAVE_U_PCB_CONTEXT(s5, PCB_REG_S5, a0)
	SAVE_U_PCB_CONTEXT(s6, PCB_REG_S6, a0)
	SAVE_U_PCB_CONTEXT(s7, PCB_REG_S7, a0)
	SAVE_U_PCB_CONTEXT(s8, PCB_REG_S8, a0)
	SAVE_U_PCB_CONTEXT(ra, PCB_REG_RA, a0)		# save return address
	SAVE_U_PCB_CONTEXT(t0, PCB_REG_SR, a0)		# save status register
	SAVE_U_PCB_CONTEXT(gp, PCB_REG_GP, a0)
	jal	getpc
	nop
getpc:
	SAVE_U_PCB_CONTEXT(ra, PCB_REG_PC, a0)		# save return address

#ifdef CPU_CHERI
	SAVE_U_PCB_CHERIKFRAME(a0);
#endif

#ifdef CPU_CNMIPS

	lw	t2, TD_MDFLAGS(a3)		# get md_flags
	and	t1, t2, MDTD_COP2USED
	beqz	t1, cop2_untouched
	nop

	/* Clear cop2used flag */
	and	t2, t2, ~MDTD_COP2USED
	sw	t2, TD_MDFLAGS(a3)

	and	t2, t0, ~MIPS_SR_COP_2_BIT	# clear COP_2 enable bit
	SAVE_U_PCB_CONTEXT(t2, PCB_REG_SR, a0)	# save status register

	RESTORE_U_PCB_REG(t0, PS, a0)		# get CPU status register
	and	t2, t0, ~MIPS_SR_COP_2_BIT	# clear COP_2 enable bit
	SAVE_U_PCB_REG(t2, PS, a0)		# save stratus register

	/* preserve a0..a3 */
	move	s0, a0
	move	s1, a1
	move	s2, a2
	move	s3, a3

	/* does kernel own COP2 context? */
	lw	t1, TD_COP2OWNER(a3)		# get md_cop2owner
	beqz	t1, userland_cop2		# 0 - it's userland context
	nop

	PTR_L	a0, TD_COP2(a3)
	beqz	a0, no_cop2_context
	nop

	j	do_cop2_save
	nop

userland_cop2:

	PTR_L	a0, TD_UCOP2(a3)
	beqz	a0, no_cop2_context
	nop

do_cop2_save:
	PTR_LA	t9, octeon_cop2_save
	jalr	t9
	nop

no_cop2_context:
	move	a3, s3
	move	a2, s2
	move	a1, s1
	move	a0, s0

cop2_untouched:
#endif

	PTR_S	a2, TD_LOCK(a3)			# Switchout td_lock 

mips_sw1:
#ifdef CPU_QEMU_MALTA
	/*
	 * If per-thread tracing is disabled, skip this block and don't muck
	 * with emulator state.
	 */
	PTR_LA	t2, _C_LABEL(qemu_trace_perthread)	# Load address of var
	lw	t2, 0(t2)				# Load var value
	beqz	t2, done_qemu_tracing			# Skip if value is 0
	nop

	/*
	 * If per-thread tracing is enabled, update QEMU-internal state to
	 * reflect the thread we are switching to.  Don't disable before
	 * checking, so we can ensure that we get a full trace if both the
	 * 'old' and 'new' threads have tracing enabled.
	 */
	lw	t2, TD_MDFLAGS(a1)			# Get new->md_flags
	andi	t2, t2, MDTD_QTRACE			# Mask QEMU trace bit
	beqz	t2, disable_qemu_tracing		# Branch if not set
	nop

enable_qemu_tracing:
	li	$0, 0xbeef
	b	done_qemu_tracing
	nop

disable_qemu_tracing:
	li	$0, 0xdead

done_qemu_tracing:
#endif

#if defined(SMP) && defined(SCHED_ULE)
	PTR_LA	t0, _C_LABEL(blocked_lock)
blocked_loop:
	PTR_L	t1, TD_LOCK(a1)
	beq	t0, t1, blocked_loop
	nop
#endif
	move	s7, a1	# Store newthread
/*
 * Switch to new context.
 */
	GET_CPU_PCPU(a3)
	PTR_S	a1, PC_CURTHREAD(a3)
	PTR_L	a2, TD_PCB(a1)
	PTR_S	a2, PC_CURPCB(a3)
	PTR_L	v0, TD_KSTACK(a1)		# va of 1st half of kstack
#if defined(__mips_n64)
	PTR_LI	s0, MIPS_XKSEG_START
#else
	PTR_LI	s0, MIPS_KSEG2_START		# If Uarea addr is below kseg2,
#endif /* __mips_n64 */
	bltu	v0, s0, sw2			# no need to insert in TLB.
	PTE_L	a1, TD_UPTE + 0(s7)		# a1 = u. pte #0
	PTE_L	a2, TD_UPTE + PTESIZE(s7)	# a2 = u. pte #1
/*
 * Wiredown the USPACE of newproc in TLB entry#0.  Check whether target
 * USPACE is already in another place of TLB before that, and if so
 * invalidate that TLB entry.
 * NOTE: This is hard coded to UPAGES == 2.
 * Also, there should be no TLB faults at this point.
 */
	MTC0		v0, MIPS_COP_0_TLB_HI	# VPN = va
	HAZARD_DELAY
	tlbp					# probe VPN
	HAZARD_DELAY
	mfc0		s0, MIPS_COP_0_TLB_INDEX
	HAZARD_DELAY

	# MIPS_KSEG0_START + (2 * index * PAGE_SIZE) -> MIPS_COP_0_TLB_HI
	PTR_LI		t1, MIPS_KSEG0_START		# invalidate tlb entry
#ifdef KSTACK_LARGE_PAGE
	bltz		s0, inval_nxt1
#else
	bltz		s0, entry0set
#endif /* KSTACK_LARGE_PAGE */
	nop
	sll		s0, PAGE_SHIFT + 1
	PTR_ADDU	t1, s0
	MTC0		t1, MIPS_COP_0_TLB_HI
	PTE_MTC0	zero, MIPS_COP_0_TLB_LO0
	PTE_MTC0	zero, MIPS_COP_0_TLB_LO1
	MTC0		zero, MIPS_COP_0_TLB_PG_MASK
	HAZARD_DELAY
	tlbwi
	HAZARD_DELAY

#ifdef KSTACK_LARGE_PAGE
/*
 * With a KSTACK_PAGE_SIZE of 16K and PAGE_SIZE of 4K it is possible that
 * a second TLB entry is currently mapping the kernel thread stack as a
 * regular 4K sized page(s). Check for this case and, if so, invalidate
 * that TLB entry as well.
 */
#if (PAGE_SIZE != 4096) && (KSTACK_PAGE_SIZE != 16384)
#error PAGE_SIZE is not 4K or KSTACK_PAGE_SIZE is not 16K.
#endif
inval_nxt1:
	move		v1, v0
	PTR_ADDU	v1, PAGE_SIZE * 2
	MTC0		v1, MIPS_COP_0_TLB_HI		# VPN = va
	HAZARD_DELAY
	tlbp						# probe VPN
	HAZARD_DELAY
	mfc0		s0, MIPS_COP_0_TLB_INDEX
	HAZARD_DELAY

	# MIPS_KSEG0_START + (2 * index * PAGE_SIZE) -> MIPS_COP_0_TLB_HI
	PTR_LI		t1, MIPS_KSEG0_START		# invalidate tlb entry
	bltz		s0, entry0set
	nop
	sll		s0, PAGE_SHIFT + 1
	PTR_ADDU	t1, s0
	MTC0		t1, MIPS_COP_0_TLB_HI
	PTE_MTC0	zero, MIPS_COP_0_TLB_LO0
	PTE_MTC0	zero, MIPS_COP_0_TLB_LO1
	MTC0		zero, MIPS_COP_0_TLB_PG_MASK
	HAZARD_DELAY
	tlbwi
	HAZARD_DELAY
#endif /* KSTACK_LARGE_PAGE */

entry0set:
	MTC0		v0, MIPS_COP_0_TLB_HI		# set VPN again
	HAZARD_DELAY
/* SMP!! - Works only for  unshared TLB case - i.e. no v-cpus */
	mtc0		zero, MIPS_COP_0_TLB_INDEX	# TLB entry #0
	HAZARD_DELAY
	PTE_MTC0	a1, MIPS_COP_0_TLB_LO0		# upte[0]
	HAZARD_DELAY
	PTE_MTC0	a2, MIPS_COP_0_TLB_LO1		# upte[1]
	HAZARD_DELAY
#ifdef KSTACK_LARGE_PAGE
	li		t1, KSTACK_TLBMASK_MASK
	MTC0		t1, MIPS_COP_0_TLB_PG_MASK
	HAZARD_DELAY
#else /* ! KSTACK_LARGE_PAGE */
	MTC0		zero, MIPS_COP_0_TLB_PG_MASK
	HAZARD_DELAY
#endif /* ! KSTACK_LARGE_PAGE */
	tlbwi					# set TLB entry #0
	HAZARD_DELAY
#ifdef KSTACK_LARGE_PAGE
	MTC0		zero, MIPS_COP_0_TLB_PG_MASK
	HAZARD_DELAY
#endif /* KSTACK_LARGE_PAGE */
/*
 * Now running on new u struct.
 */
sw2:
	PTR_L	s0, TD_PCB(s7)
	RESTORE_U_PCB_CONTEXT(sp, PCB_REG_SP, s0)
	PTR_LA	t9, _C_LABEL(pmap_activate)	# s7 = new proc pointer
	jalr	t9				# s7 = new proc pointer
	move	a0, s7				# BDSLOT
/*
 * Restore registers and return.
 */
	move	a0, s0
	move	a1, s7
	RESTORE_U_PCB_CONTEXT(gp, PCB_REG_GP, a0)
	RESTORE_U_PCB_CONTEXT(v0, PCB_REG_SR, a0)	# restore kernel context
	RESTORE_U_PCB_CONTEXT(ra, PCB_REG_RA, a0)
	RESTORE_U_PCB_CONTEXT(s0, PCB_REG_S0, a0)
	RESTORE_U_PCB_CONTEXT(s1, PCB_REG_S1, a0)
	RESTORE_U_PCB_CONTEXT(s2, PCB_REG_S2, a0)
	RESTORE_U_PCB_CONTEXT(s3, PCB_REG_S3, a0)
	RESTORE_U_PCB_CONTEXT(s4, PCB_REG_S4, a0)
	RESTORE_U_PCB_CONTEXT(s5, PCB_REG_S5, a0)
	RESTORE_U_PCB_CONTEXT(s6, PCB_REG_S6, a0)
	RESTORE_U_PCB_CONTEXT(s7, PCB_REG_S7, a0)
	RESTORE_U_PCB_CONTEXT(s8, PCB_REG_S8, a0)

#ifdef CPU_CHERI
	RESTORE_U_PCB_CHERIKFRAME(a0);
#endif

	mfc0	t0, MIPS_COP_0_STATUS
	and	t0, t0, MIPS_SR_INT_MASK
	and	v0, v0, ~MIPS_SR_INT_MASK
	or	v0, v0, t0
	mtc0	v0, MIPS_COP_0_STATUS
	ITLBNOPFIX
/*
 * Set the new thread's TLS pointer.
 *
 * Note that this code is removed if the CPU doesn't support ULRI by
 * remove_userlocal_code() in cpu.c.
 */
<<<<<<< HEAD
#ifdef CPU_CHERI
	# Get TLS address
	clc	$c3, a1, TD_MDTLS($ddc)
	PTR_L	t1, TD_MDTLS_TCB_OFFSET(a1)	# Get TLS/TCB offset
	cincoffset $c3, $c3, t1
	cwritehwr $c3, $chwr_userlocal
	cgetaddr v0, $c3
#else
=======
	.globl	cpu_switch_set_userlocal
cpu_switch_set_userlocal:
>>>>>>> 986f990f
	PTR_L	t0, TD_MDTLS(a1)		# Get TLS pointer
	PTR_L	t1, TD_MDTLS_TCB_OFFSET(a1)	# Get TLS/TCB offset
	PTR_ADDU v0, t0, t1
#endif
	MTC0	v0, MIPS_COP_0_USERLOCAL, 2	# write it to ULR for rdhwr

	j	ra
	nop
END(cpu_switch)

/*----------------------------------------------------------------------------
 *
 * MipsSwitchFPState --
 *
 *	Save the current state into 'from' and restore it from 'to'.
 *
 *	MipsSwitchFPState(from, to)
 *		struct thread *from;
 *		struct trapframe *to;
 *
 * Results:
 *	None.
 *
 * Side effects:
 *	None.
 *
 *----------------------------------------------------------------------------
 */
LEAF(MipsSwitchFPState)
	.set push
	.set hardfloat
	mfc0	t1, MIPS_COP_0_STATUS	# Save old SR
	HAZARD_DELAY
#if defined(__mips_n32) || defined(__mips_n64)
	or	t0, t1, MIPS_SR_COP_1_BIT | MIPS_SR_FR	# enable the coprocessor
#else
	or	t0, t1, MIPS_SR_COP_1_BIT 		# enable the coprocessor
#endif
	mtc0	t0, MIPS_COP_0_STATUS
	HAZARD_DELAY
	ITLBNOPFIX

	beq	a0, zero, 1f		# skip save if NULL pointer
	nop
/*
 * First read out the status register to make sure that all FP operations
 * have completed.
 */
	PTR_L	a0, TD_PCB(a0)			# get pointer to pcb for proc
	cfc1	t0, MIPS_FPU_CSR		# stall til FP done
	cfc1	t0, MIPS_FPU_CSR		# now get status
	li	t3, ~MIPS_SR_COP_1_BIT
	RESTORE_U_PCB_REG(t2, PS, a0)		# get CPU status register
	SAVE_U_PCB_FPSR(t0, FSR_NUM, a0)	# save FP status
	and	t2, t2, t3			# clear COP_1 enable bit
	SAVE_U_PCB_REG(t2, PS, a0)		# save new status register
/*
 * Save the floating point registers.
 */
	SAVE_U_PCB_FPREG($f0, F0_NUM, a0)
	SAVE_U_PCB_FPREG($f1, F1_NUM, a0)
	SAVE_U_PCB_FPREG($f2, F2_NUM, a0)
	SAVE_U_PCB_FPREG($f3, F3_NUM, a0)
	SAVE_U_PCB_FPREG($f4, F4_NUM, a0)
	SAVE_U_PCB_FPREG($f5, F5_NUM, a0)
	SAVE_U_PCB_FPREG($f6, F6_NUM, a0)
	SAVE_U_PCB_FPREG($f7, F7_NUM, a0)
	SAVE_U_PCB_FPREG($f8, F8_NUM, a0)
	SAVE_U_PCB_FPREG($f9, F9_NUM, a0)
	SAVE_U_PCB_FPREG($f10, F10_NUM, a0)
	SAVE_U_PCB_FPREG($f11, F11_NUM, a0)
	SAVE_U_PCB_FPREG($f12, F12_NUM, a0)
	SAVE_U_PCB_FPREG($f13, F13_NUM, a0)
	SAVE_U_PCB_FPREG($f14, F14_NUM, a0)
	SAVE_U_PCB_FPREG($f15, F15_NUM, a0)
	SAVE_U_PCB_FPREG($f16, F16_NUM, a0)
	SAVE_U_PCB_FPREG($f17, F17_NUM, a0)
	SAVE_U_PCB_FPREG($f18, F18_NUM, a0)
	SAVE_U_PCB_FPREG($f19, F19_NUM, a0)
	SAVE_U_PCB_FPREG($f20, F20_NUM, a0)
	SAVE_U_PCB_FPREG($f21, F21_NUM, a0)
	SAVE_U_PCB_FPREG($f22, F22_NUM, a0)
	SAVE_U_PCB_FPREG($f23, F23_NUM, a0)
	SAVE_U_PCB_FPREG($f24, F24_NUM, a0)
	SAVE_U_PCB_FPREG($f25, F25_NUM, a0)
	SAVE_U_PCB_FPREG($f26, F26_NUM, a0)
	SAVE_U_PCB_FPREG($f27, F27_NUM, a0)
	SAVE_U_PCB_FPREG($f28, F28_NUM, a0)
	SAVE_U_PCB_FPREG($f29, F29_NUM, a0)
	SAVE_U_PCB_FPREG($f30, F30_NUM, a0)
	SAVE_U_PCB_FPREG($f31, F31_NUM, a0)

1:
/*
 *  Restore the floating point registers.
 */
	RESTORE_U_PCB_FPSR(t0, FSR_NUM, a1)	# get status register
	RESTORE_U_PCB_FPREG($f0, F0_NUM, a1)
	RESTORE_U_PCB_FPREG($f1, F1_NUM, a1)
	RESTORE_U_PCB_FPREG($f2, F2_NUM, a1)
	RESTORE_U_PCB_FPREG($f3, F3_NUM, a1)
	RESTORE_U_PCB_FPREG($f4, F4_NUM, a1)
	RESTORE_U_PCB_FPREG($f5, F5_NUM, a1)
	RESTORE_U_PCB_FPREG($f6, F6_NUM, a1)
	RESTORE_U_PCB_FPREG($f7, F7_NUM, a1)
	RESTORE_U_PCB_FPREG($f8, F8_NUM, a1)
	RESTORE_U_PCB_FPREG($f9, F9_NUM, a1)
	RESTORE_U_PCB_FPREG($f10, F10_NUM, a1)
	RESTORE_U_PCB_FPREG($f11, F11_NUM, a1)
	RESTORE_U_PCB_FPREG($f12, F12_NUM, a1)
	RESTORE_U_PCB_FPREG($f13, F13_NUM, a1)
	RESTORE_U_PCB_FPREG($f14, F14_NUM, a1)
	RESTORE_U_PCB_FPREG($f15, F15_NUM, a1)
	RESTORE_U_PCB_FPREG($f16, F16_NUM, a1)
	RESTORE_U_PCB_FPREG($f17, F17_NUM, a1)
	RESTORE_U_PCB_FPREG($f18, F18_NUM, a1)
	RESTORE_U_PCB_FPREG($f19, F19_NUM, a1)
	RESTORE_U_PCB_FPREG($f20, F20_NUM, a1)
	RESTORE_U_PCB_FPREG($f21, F21_NUM, a1)
	RESTORE_U_PCB_FPREG($f22, F22_NUM, a1)
	RESTORE_U_PCB_FPREG($f23, F23_NUM, a1)
	RESTORE_U_PCB_FPREG($f24, F24_NUM, a1)
	RESTORE_U_PCB_FPREG($f25, F25_NUM, a1)
	RESTORE_U_PCB_FPREG($f26, F26_NUM, a1)
	RESTORE_U_PCB_FPREG($f27, F27_NUM, a1)
	RESTORE_U_PCB_FPREG($f28, F28_NUM, a1)
	RESTORE_U_PCB_FPREG($f29, F29_NUM, a1)
	RESTORE_U_PCB_FPREG($f30, F30_NUM, a1)
	RESTORE_U_PCB_FPREG($f31, F31_NUM, a1)

	and	t0, t0, ~MIPS_FPU_EXCEPTION_BITS
	ctc1	t0, MIPS_FPU_CSR
	nop

	mtc0	t1, MIPS_COP_0_STATUS		# Restore the status register.
	ITLBNOPFIX
	j	ra
	nop
	.set pop
END(MipsSwitchFPState)

/*----------------------------------------------------------------------------
 *
 * MipsFPID --
 *
 *	Read and return the floating point implementation register.
 *
 *	uint32_t
 *	MipsFPID(void)
 *
 * Results:
 *	Floating point implementation register.
 *
 * Side effects:
 *	None.
 *
 *----------------------------------------------------------------------------
 */
LEAF(MipsFPID)
	.set push
	.set hardfloat
	mfc0	t1, MIPS_COP_0_STATUS		# Save the status register.
	HAZARD_DELAY
#if defined(__mips_n32) || defined(__mips_n64)
	or	t0, t1, MIPS_SR_COP_1_BIT | MIPS_SR_FR
#else
	or	t0, t1, MIPS_SR_COP_1_BIT
#endif
	mtc0	t0, MIPS_COP_0_STATUS 		# Enable the coprocessor
	HAZARD_DELAY
	ITLBNOPFIX
	cfc1	v0, MIPS_FPU_ID
	mtc0	t1, MIPS_COP_0_STATUS		# Restore the status register.
	ITLBNOPFIX
	j	ra
	nop
	.set pop
END(MipsFPID)

/*----------------------------------------------------------------------------
 *
 * MipsSaveCurFPState --
 *
 *	Save the current floating point coprocessor state.
 *
 *	MipsSaveCurFPState(td)
 *		struct thread *td;
 *
 * Results:
 *	None.
 *
 * Side effects:
 *	machFPCurProcPtr is cleared.
 *
 *----------------------------------------------------------------------------
 */
#if defined(CPU_HAVEFPU)
LEAF(MipsSaveCurFPState)
	.set push
	.set hardfloat
	PTR_L	a0, TD_PCB(a0)			# get pointer to pcb for thread
	mfc0	t1, MIPS_COP_0_STATUS		# Disable interrupts and
	HAZARD_DELAY
#if defined(__mips_n32) || defined(__mips_n64)
	or	t0, t1, MIPS_SR_COP_1_BIT | MIPS_SR_FR		#  enable the coprocessor
#else
	or	t0, t1, MIPS_SR_COP_1_BIT 			#  enable the coprocessor
#endif
	mtc0	t0, MIPS_COP_0_STATUS
	HAZARD_DELAY
	ITLBNOPFIX
	GET_CPU_PCPU(a1)
	PTR_S	zero, PC_FPCURTHREAD(a1)	# indicate state has been saved
/*
 * First read out the status register to make sure that all FP operations
 * have completed.
 */
	RESTORE_U_PCB_REG(t2, PS, a0)		# get CPU status register
	li	t3, ~MIPS_SR_COP_1_BIT
	and	t2, t2, t3			# clear COP_1 enable bit
	cfc1	t0, MIPS_FPU_CSR		# stall til FP done
	cfc1	t0, MIPS_FPU_CSR		# now get status
	SAVE_U_PCB_REG(t2, PS, a0)		# save new status register
	SAVE_U_PCB_FPSR(t0, FSR_NUM, a0)	# save FP status
/*
 * Save the floating point registers.
 */
	SAVE_U_PCB_FPREG($f0, F0_NUM, a0)
	SAVE_U_PCB_FPREG($f1, F1_NUM, a0)
	SAVE_U_PCB_FPREG($f2, F2_NUM, a0)
	SAVE_U_PCB_FPREG($f3, F3_NUM, a0)
	SAVE_U_PCB_FPREG($f4, F4_NUM, a0)
	SAVE_U_PCB_FPREG($f5, F5_NUM, a0)
	SAVE_U_PCB_FPREG($f6, F6_NUM, a0)
	SAVE_U_PCB_FPREG($f7, F7_NUM, a0)
	SAVE_U_PCB_FPREG($f8, F8_NUM, a0)
	SAVE_U_PCB_FPREG($f9, F9_NUM, a0)
	SAVE_U_PCB_FPREG($f10, F10_NUM, a0)
	SAVE_U_PCB_FPREG($f11, F11_NUM, a0)
	SAVE_U_PCB_FPREG($f12, F12_NUM, a0)
	SAVE_U_PCB_FPREG($f13, F13_NUM, a0)
	SAVE_U_PCB_FPREG($f14, F14_NUM, a0)
	SAVE_U_PCB_FPREG($f15, F15_NUM, a0)
	SAVE_U_PCB_FPREG($f16, F16_NUM, a0)
	SAVE_U_PCB_FPREG($f17, F17_NUM, a0)
	SAVE_U_PCB_FPREG($f18, F18_NUM, a0)
	SAVE_U_PCB_FPREG($f19, F19_NUM, a0)
	SAVE_U_PCB_FPREG($f20, F20_NUM, a0)
	SAVE_U_PCB_FPREG($f21, F21_NUM, a0)
	SAVE_U_PCB_FPREG($f22, F22_NUM, a0)
	SAVE_U_PCB_FPREG($f23, F23_NUM, a0)
	SAVE_U_PCB_FPREG($f24, F24_NUM, a0)
	SAVE_U_PCB_FPREG($f25, F25_NUM, a0)
	SAVE_U_PCB_FPREG($f26, F26_NUM, a0)
	SAVE_U_PCB_FPREG($f27, F27_NUM, a0)
	SAVE_U_PCB_FPREG($f28, F28_NUM, a0)
	SAVE_U_PCB_FPREG($f29, F29_NUM, a0)
	SAVE_U_PCB_FPREG($f30, F30_NUM, a0)
	SAVE_U_PCB_FPREG($f31, F31_NUM, a0)

	mtc0	t1, MIPS_COP_0_STATUS		# Restore the status register.
	ITLBNOPFIX
	j	ra
	nop
	.set pop
END(MipsSaveCurFPState)
#endif /* CPU_HAVEFPU */

/*
 * This code is copied the user's stack for returning from signal handlers
 * (see sendsig() and sigreturn()). We have to compute the address
 * of the sigcontext struct for the sigreturn call.
 */
	.globl	_C_LABEL(sigcode)
_C_LABEL(sigcode):
#if __has_feature(capabilities)
	cincoffsetimm	$c3, $c11, SIGF_UC	# address of ucontext
#else
	PTR_ADDU	a0, sp, SIGF_UC		# address of ucontext
#endif
	li		v0, SYS_sigreturn
# sigreturn (ucp)
	syscall
	break	0				# just in case sigreturn fails
	.globl	_C_LABEL(esigcode)
_C_LABEL(esigcode):

	.data
	.globl	szsigcode
szsigcode:
	.long	esigcode-sigcode
	.text

#if defined(__mips_n64) && defined(COMPAT_FREEBSD64)
	.globl	_C_LABEL(freebsd64_sigcode)
_C_LABEL(freebsd64_sigcode):
	PTR_ADDU	a0, sp, SIGF64_UC		# address of ucontext
	li		v0, SYS_sigreturn
# sigreturn (ucp)
	syscall
	break	0				# just in case sigreturn fails
	.globl	_C_LABEL(freebsd64_esigcode)
_C_LABEL(freebsd64_esigcode):

	.data
	.globl	freebsd64_szsigcode
freebsd64_szsigcode:
	.long	freebsd64_esigcode-freebsd64_sigcode
	.text
#endif

#if (defined(__mips_n32) || defined(__mips_n64)) && defined(COMPAT_FREEBSD32)
	.globl	_C_LABEL(sigcode32)
_C_LABEL(sigcode32):
	addu		a0, sp, SIGF32_UC	# address of ucontext
	li		v0, SYS_sigreturn
# sigreturn (ucp)
	syscall
	break	0				# just in case sigreturn fails
	.globl	_C_LABEL(esigcode32)
_C_LABEL(esigcode32):

	.data
	.globl	szsigcode32
szsigcode32:
	.long	esigcode32-sigcode32
	.text
#endif
// CHERI CHANGES START
// {
//   "updated": 20181114,
//   "target_type": "header",
//   "changes": [
//     "support"
//   ],
//   "change_comment": ""
// }
// CHERI CHANGES END<|MERGE_RESOLUTION|>--- conflicted
+++ resolved
@@ -499,7 +499,8 @@
  * Note that this code is removed if the CPU doesn't support ULRI by
  * remove_userlocal_code() in cpu.c.
  */
-<<<<<<< HEAD
+	.globl	cpu_switch_set_userlocal
+cpu_switch_set_userlocal:
 #ifdef CPU_CHERI
 	# Get TLS address
 	clc	$c3, a1, TD_MDTLS($ddc)
@@ -508,10 +509,6 @@
 	cwritehwr $c3, $chwr_userlocal
 	cgetaddr v0, $c3
 #else
-=======
-	.globl	cpu_switch_set_userlocal
-cpu_switch_set_userlocal:
->>>>>>> 986f990f
 	PTR_L	t0, TD_MDTLS(a1)		# Get TLS pointer
 	PTR_L	t1, TD_MDTLS_TCB_OFFSET(a1)	# Get TLS/TCB offset
 	PTR_ADDU v0, t0, t1
