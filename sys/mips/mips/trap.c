/*	$OpenBSD: trap.c,v 1.19 1998/09/30 12:40:41 pefo Exp $	*/
/* tracked to 1.23 */
/*-
 * SPDX-License-Identifier: BSD-3-Clause
 *
 * Copyright (c) 1988 University of Utah.
 * Copyright (c) 1992, 1993
 *	The Regents of the University of California.  All rights reserved.
 *
 * This code is derived from software contributed to Berkeley by
 * the Systems Programming Group of the University of Utah Computer
 * Science Department and Ralph Campbell.
 *
 * Redistribution and use in source and binary forms, with or without
 * modification, are permitted provided that the following conditions
 * are met:
 * 1. Redistributions of source code must retain the above copyright
 *    notice, this list of conditions and the following disclaimer.
 * 2. Redistributions in binary form must reproduce the above copyright
 *    notice, this list of conditions and the following disclaimer in the
 *    documentation and/or other materials provided with the distribution.
 * 3. Neither the name of the University nor the names of its contributors
 *    may be used to endorse or promote products derived from this software
 *    without specific prior written permission.
 *
 * THIS SOFTWARE IS PROVIDED BY THE REGENTS AND CONTRIBUTORS ``AS IS'' AND
 * ANY EXPRESS OR IMPLIED WARRANTIES, INCLUDING, BUT NOT LIMITED TO, THE
 * IMPLIED WARRANTIES OF MERCHANTABILITY AND FITNESS FOR A PARTICULAR PURPOSE
 * ARE DISCLAIMED.  IN NO EVENT SHALL THE REGENTS OR CONTRIBUTORS BE LIABLE
 * FOR ANY DIRECT, INDIRECT, INCIDENTAL, SPECIAL, EXEMPLARY, OR CONSEQUENTIAL
 * DAMAGES (INCLUDING, BUT NOT LIMITED TO, PROCUREMENT OF SUBSTITUTE GOODS
 * OR SERVICES; LOSS OF USE, DATA, OR PROFITS; OR BUSINESS INTERRUPTION)
 * HOWEVER CAUSED AND ON ANY THEORY OF LIABILITY, WHETHER IN CONTRACT, STRICT
 * LIABILITY, OR TORT (INCLUDING NEGLIGENCE OR OTHERWISE) ARISING IN ANY WAY
 * OUT OF THE USE OF THIS SOFTWARE, EVEN IF ADVISED OF THE POSSIBILITY OF
 * SUCH DAMAGE.
 *
 * from: Utah Hdr: trap.c 1.32 91/04/06
 *
 *	from: @(#)trap.c	8.5 (Berkeley) 1/11/94
 *	JNPR: trap.c,v 1.13.2.2 2007/08/29 10:03:49 girish
 */
#include <sys/cdefs.h>
__FBSDID("$FreeBSD$");
#define TRAP_DEBUG 1

#include "opt_ddb.h"
#include "opt_ktrace.h"

#include <sys/param.h>
#include <sys/systm.h>
#include <sys/sysent.h>
#include <sys/proc.h>
#include <sys/kernel.h>
#include <sys/ktr.h>
#include <sys/signalvar.h>
#include <sys/syscall.h>
#include <sys/lock.h>
#include <vm/vm.h>
#include <vm/vm_extern.h>
#include <vm/vm_kern.h>
#include <vm/vm_page.h>
#include <vm/vm_map.h>
#include <vm/vm_param.h>
#include <sys/vmmeter.h>
#include <sys/ptrace.h>
#include <sys/user.h>
#include <sys/buf.h>
#include <sys/vnode.h>
#include <sys/sysctl.h>
#include <sys/syslog.h>
#include <sys/bus.h>
#ifdef KTRACE
#include <sys/ktrace.h>
#endif
#include <net/netisr.h>

#include <machine/trap.h>
#include <machine/cpu.h>
#include <machine/cpuinfo.h>
#include <machine/pte.h>
#include <machine/pmap.h>
#include <machine/md_var.h>
#include <machine/mips_opcode.h>
#include <machine/frame.h>
#include <machine/regnum.h>
#include <machine/tlb.h>
#include <machine/tls.h>

#ifdef CPU_CHERI
#include <cheri/cheri.h>
#include <cheri/cheric.h>
#include <machine/cheri_machdep.h>
#endif

#ifdef DDB
#include <machine/db_machdep.h>
#include <ddb/db_sym.h>
#include <ddb/ddb.h>
#include <sys/kdb.h>
#endif

_Static_assert(F0 * sizeof(register_t) == __offsetof(struct trapframe, f0),
	"Register offset mismatch between C and assembly");
_Static_assert(CAUSE * sizeof(register_t) ==
	__offsetof(struct trapframe, cause),
	"Register offset mismatch between C and assembly");

#ifdef KDTRACE_HOOKS
#include <sys/dtrace_bsd.h>
#endif

int log_bad_page_faults = 1;
SYSCTL_INT(_machdep, OID_AUTO, log_bad_page_faults, CTLFLAG_RW,
    &log_bad_page_faults, 1, "Print trap frame on bad page fault");
#ifdef TRAP_DEBUG
int trap_debug = 0;
SYSCTL_INT(_machdep, OID_AUTO, trap_debug, CTLFLAG_RW,
    &trap_debug, 0, "Debug information on all traps");
#endif
int stop_vm_trace_on_fault = 0;
SYSCTL_INT(_machdep, OID_AUTO, stop_vm_trace_on_fault, CTLFLAG_RW,
    &stop_vm_trace_on_fault, 0,
    "Disable VM instruction tracing when a fault is logged");
#ifdef CPU_CHERI
int log_user_cheri_exceptions = 1;
SYSCTL_INT(_machdep, OID_AUTO, log_user_cheri_exceptions, CTLFLAG_RW,
    &log_user_cheri_exceptions, 0,
    "Print registers and process details on user CHERI exceptions");

int log_cheri_registers = 1;
SYSCTL_INT(_machdep, OID_AUTO, log_cheri_registers, CTLFLAG_RW,
    &log_cheri_registers, 1, "Print CHERI registers for non-CHERI exceptions");
#endif

#ifdef CPU_QEMU_MALTA
extern u_int qemu_trace_buffered;
#endif

#define	lbu_macro(data, addr)						\
	__asm __volatile ("lbu %0, 0x0(%1)"				\
			: "=r" (data)	/* outputs */			\
			: "r" (addr));	/* inputs */

#define	lb_macro(data, addr)						\
	__asm __volatile ("lb %0, 0x0(%1)"				\
			: "=r" (data)	/* outputs */			\
			: "r" (addr));	/* inputs */

#define	lwl_macro(data, addr)						\
	__asm __volatile ("lwl %0, 0x0(%1)"				\
			: "+r" (data)	/* outputs */			\
			: "r" (addr));	/* inputs */

#define	lwr_macro(data, addr)						\
	__asm __volatile ("lwr %0, 0x0(%1)"				\
			: "+r" (data)	/* outputs */			\
			: "r" (addr));	/* inputs */

#define	ldl_macro(data, addr)						\
	__asm __volatile ("ldl %0, 0x0(%1)"				\
			: "+r" (data)	/* outputs */			\
			: "r" (addr));	/* inputs */

#define	ldr_macro(data, addr)						\
	__asm __volatile ("ldr %0, 0x0(%1)"				\
			: "+r" (data)	/* outputs */			\
			: "r" (addr));	/* inputs */

#define	sb_macro(data, addr)						\
	__asm __volatile ("sb %0, 0x0(%1)"				\
			:				/* outputs */	\
			: "r" (data), "r" (addr));	/* inputs */

#define	swl_macro(data, addr)						\
	__asm __volatile ("swl %0, 0x0(%1)"				\
			: 				/* outputs */	\
			: "r" (data), "r" (addr));	/* inputs */

#define	swr_macro(data, addr)						\
	__asm __volatile ("swr %0, 0x0(%1)"				\
			: 				/* outputs */	\
			: "r" (data), "r" (addr));	/* inputs */

#define	sdl_macro(data, addr)						\
	__asm __volatile ("sdl %0, 0x0(%1)"				\
			: 				/* outputs */	\
			: "r" (data), "r" (addr));	/* inputs */

#define	sdr_macro(data, addr)						\
	__asm __volatile ("sdr %0, 0x0(%1)"				\
			:				/* outputs */	\
			: "r" (data), "r" (addr));	/* inputs */

static void log_illegal_instruction(const char *, struct trapframe *);
static void log_bad_page_fault(char *, struct trapframe *, int);
#ifdef CPU_CHERI
static void log_c2e_exception(const char *, struct trapframe *, int);
#endif
static void log_frame_dump(struct trapframe *frame);
static void get_mapping_info(vm_offset_t, pd_entry_t **, pt_entry_t **);

int (*dtrace_invop_jump_addr)(struct trapframe *);

#ifdef TRAP_DEBUG
static void trap_frame_dump(struct trapframe *frame);
#endif

void (*machExceptionTable[]) (void)= {
/*
 * The kernel exception handlers.
 */
	MipsKernIntr,		/* external interrupt */
#if defined(MIPS_EXC_CNTRS)
	MipsTLBModException,	/* TLB modification */
#else
	MipsKernGenException,	/* TLB modification */
#endif
	MipsTLBInvalidException,/* TLB miss (load or instr. fetch) */
	MipsTLBInvalidException,/* TLB miss (store) */
	MipsKernGenException,	/* address error (load or I-fetch) */
	MipsKernGenException,	/* address error (store) */
	MipsKernGenException,	/* bus error (I-fetch) */
	MipsKernGenException,	/* bus error (load or store) */
	MipsKernGenException,	/* system call */
	MipsKernGenException,	/* breakpoint */
	MipsKernGenException,	/* reserved instruction */
	MipsKernGenException,	/* coprocessor unusable */
	MipsKernGenException,	/* arithmetic overflow */
	MipsKernGenException,	/* trap exception */
	MipsKernGenException,	/* virtual coherence exception inst */
	MipsKernGenException,	/* floating point exception */
	MipsKernGenException,	/* reserved */
	MipsKernGenException,	/* reserved */
	MipsKernGenException,	/* reserved */
	MipsKernGenException,	/* reserved */
	MipsKernGenException,	/* reserved */
	MipsKernGenException,	/* reserved */
	MipsKernGenException,	/* reserved */
	MipsKernGenException,	/* watch exception */
	MipsKernGenException,	/* reserved */
	MipsKernGenException,	/* reserved */
	MipsKernGenException,	/* reserved */
	MipsKernGenException,	/* reserved */
	MipsKernGenException,	/* reserved */
	MipsKernGenException,	/* reserved */
	MipsKernGenException,	/* reserved */
	MipsKernGenException,	/* virtual coherence exception data */
/*
 * The user exception handlers.
 */
	MipsUserIntr,		/* 0 */
	MipsUserGenException,	/* 1 */
	MipsTLBInvalidException,/* 2 */
	MipsTLBInvalidException,/* 3 */
	MipsUserGenException,	/* 4 */
	MipsUserGenException,	/* 5 */
	MipsUserGenException,	/* 6 */
	MipsUserGenException,	/* 7 */
	MipsUserGenException,	/* 8 */
	MipsUserGenException,	/* 9 */
	MipsUserGenException,	/* 10 */
	MipsUserGenException,	/* 11 */
	MipsUserGenException,	/* 12 */
	MipsUserGenException,	/* 13 */
	MipsUserGenException,	/* 14 */
	MipsUserGenException,	/* 15 */
	MipsUserGenException,	/* 16 */
	MipsUserGenException,	/* 17 */
	MipsUserGenException,	/* 18 */
	MipsUserGenException,	/* 19 */
	MipsUserGenException,	/* 20 */
	MipsUserGenException,	/* 21 */
	MipsUserGenException,	/* 22 */
	MipsUserGenException,	/* 23 */
	MipsUserGenException,	/* 24 */
	MipsUserGenException,	/* 25 */
	MipsUserGenException,	/* 26 */
	MipsUserGenException,	/* 27 */
	MipsUserGenException,	/* 28 */
	MipsUserGenException,	/* 29 */
	MipsUserGenException,	/* 20 */
	MipsUserGenException,	/* 31 */
};

char *trap_type[] = {
	"external interrupt",
	"TLB modification",
	"TLB miss (load or instr. fetch)",
	"TLB miss (store)",
	"address error (load or I-fetch)",
	"address error (store)",
	"bus error (I-fetch)",
	"bus error (load or store)",
	"system call",
	"breakpoint",
	"reserved instruction",
	"coprocessor unusable",
	"arithmetic overflow",
	"trap",
	"virtual coherency instruction",
	"floating point",
	"reserved 16",
	"reserved 17",
#ifdef CPU_CHERI
	"capability coprocessor exception",
#else
	"reserved 18",
#endif
	"reserved 19",
	"reserved 20",
	"reserved 21",
	"reserved 22",
	"watch",
	"machine check",
	"reserved 25",
	"reserved 26",
	"reserved 27",
	"reserved 28",
	"reserved 29",
	"reserved 30",
	"virtual coherency data",
};

#if !defined(SMP) && (defined(DDB) || defined(DEBUG))
struct trapdebug trapdebug[TRAPSIZE], *trp = trapdebug;
#endif

#define	KERNLAND(x)	((vm_offset_t)(x) >= VM_MIN_KERNEL_ADDRESS && (vm_offset_t)(x) < VM_MAX_KERNEL_ADDRESS)
#define	DELAYBRANCH(x)	((x) & MIPS_CR_BR_DELAY)

/*
 * MIPS load/store access type
 */
enum {
	MIPS_LHU_ACCESS = 1,
	MIPS_LH_ACCESS,
	MIPS_LWU_ACCESS,
	MIPS_LW_ACCESS,
	MIPS_LD_ACCESS,
	MIPS_SH_ACCESS,
	MIPS_SW_ACCESS,
	MIPS_SD_ACCESS
#ifdef CPU_CHERI
	,
	MIPS_CHERI_CLBU_ACCESS,
	MIPS_CHERI_CLHU_ACCESS,
	MIPS_CHERI_CLWU_ACCESS,
	MIPS_CHERI_CLDU_ACCESS,
	MIPS_CHERI_CLB_ACCESS,
	MIPS_CHERI_CLH_ACCESS,
	MIPS_CHERI_CLW_ACCESS,
	MIPS_CHERI_CLD_ACCESS,
	MIPS_CHERI_CSB_ACCESS,
	MIPS_CHERI_CSH_ACCESS,
	MIPS_CHERI_CSW_ACCESS,
	MIPS_CHERI_CSD_ACCESS
#endif
};

char *access_name[] = {
	"Load Halfword Unsigned",
	"Load Halfword",
	"Load Word Unsigned",
	"Load Word",
	"Load Doubleword",
	"Store Halfword",
	"Store Word",
	"Store Doubleword"
#ifdef CPU_CHERI
	,
	"Capability Load Byte Unsigned",
	"Capability Load Halfword Unsigned",
	"Capability Load Word Unsigned",
	"Capability Load Doubleword Unsigned",
	"Capability Load Byte",
	"Capability Load Halfword",
	"Capability Load Word",
	"Capability Load Doubleword",
	"Capability Store Byte",
	"Capability Store Halfword",
	"Capability Store Word",
	"Capability Store Doubleword"
#endif

};

#ifdef	CPU_CNMIPS
#include <machine/octeon_cop2.h>
#endif

/*
 * Unaligned access handling is completely broken if the trap happens in a
 * CHERI instructions. Since we are now running lots of CHERI purecap code and
 * the LLVM branch delay slot filler actually fills CHERI delay slots, having
 * this on by default makes it really hard to debug where something is going
 * wrong since we will just die with a completely unrelated exception later.
 */
static int allow_unaligned_acc = 1;

SYSCTL_INT(_vm, OID_AUTO, allow_unaligned_acc, CTLFLAG_RW,
    &allow_unaligned_acc, 0, "Allow unaligned accesses");

/*
 * FP emulation is assumed to work on O32, but the code is outdated and crufty
 * enough that it's a more sensible default to have it disabled when using
 * other ABIs.  At the very least, it needs a lot of help in using
 * type-semantic ABI-oblivious macros for everything it does.
 */
#if defined(__mips_o32)
static int emulate_fp = 1;
#else
static int emulate_fp = 0;
#endif
SYSCTL_INT(_machdep, OID_AUTO, emulate_fp, CTLFLAG_RW,
    &emulate_fp, 0, "Emulate unimplemented FPU instructions");

static int emulate_unaligned_access(struct trapframe *frame, int mode);

extern void fswintrberr(void); /* XXX */

static __inline trapf_pc_t
trapf_pc_from_kernel_code_ptr(void *ptr)
{
#if __has_feature(capabilities) && !defined(__CHERI_PURE_CAPABILITY__)
	/* In the hybrid kernel, we assume that addr is within $pcc bounds */
	 KASSERT(cheri_is_address_inbounds(cheri_getpcc(), (register_t)ptr),
	     ("Invalid ptr %p", ptr));
	return (cheri_setaddress(cheri_getpcc(), (register_t)ptr));
#else
	return ((trapf_pc_t)ptr);
#endif
}

/*
 * Fetch an instruction from near frame->pc (or frame->pcc for CHERI).
 * Returns the virtual address (relative to $pcc) that was used to fetch the
 * instruction.
 *
 * Warning: this clobbers td->td_pcb->pcb_onfault.
 */
static void * __capability
fetch_instr_near_pc(struct trapframe *frame, register_t offset_from_pc, int32_t *instr)
{
	void * __capability bad_inst_ptr;

	/* Should only be called from user mode */
	/* TODO: if KERNLAND() */
	KASSERT(curthread->td_pcb->pcb_onfault == NULL,
	    ("This function clobbers td->td_pcb->pcb_onfault"));
#ifdef CPU_CHERI
	bad_inst_ptr = (char * __capability)frame->pcc + offset_from_pc;
	if (!cheri_gettag(bad_inst_ptr)) {
		struct thread *td = curthread;
		struct proc *p = td->td_proc;
		log(LOG_ERR, "%s: pid %d tid %ld (%s), uid %d: Could not fetch "
		    "faulting instruction from untagged $pcc %p\n",  __func__,
		    p->p_pid, (long)td->td_tid, p->p_comm,
		    p->p_ucred ? p->p_ucred->cr_uid : -1,
		    (void*)(__cheri_addr vaddr_t)(bad_inst_ptr));
		*instr = -1;
		return (bad_inst_ptr);
	}
#else
	bad_inst_ptr = __USER_CODE_CAP((uint8_t*)(frame->pc) + offset_from_pc);
#endif
	if (fueword32(bad_inst_ptr, instr) != 0) {
		struct thread *td = curthread;
		struct proc *p = td->td_proc;
		log(LOG_ERR, "%s: pid %d tid %ld (%s), uid %d: Could not fetch "
		    "faulting instruction from %p\n",  __func__, p->p_pid,
		    (long)td->td_tid, p->p_comm,
		    p->p_ucred ? p->p_ucred->cr_uid : -1,
		    (void*)(__cheri_addr vaddr_t)(bad_inst_ptr));
		*instr = -1;
	}
	/* Should this be a kerncap instead instead of being indirected by $pcc? */
	return bad_inst_ptr;
}

/*
 * Fetch the branch instruction for a trap that happened in a branch delay slot.
 *
 * The instruction is stored in frame->badinstr_p.
 */
static void
fetch_bad_branch_instr(struct trapframe *frame)
{
	KASSERT(DELAYBRANCH(frame->cause),
	    ("%s called when not in delay branch", __func__));
	/*
	 * In a trap the pc will point to the branch instruction so we fetch
	 * at offset 0 from the pc.
	 */
	fetch_instr_near_pc(frame, 0, &frame->badinstr_p.inst);
}

/*
 * Fetch the instruction that caused a trap.
 *
 * The instruction is stored in frame->badinstr and the address (relative to)
 * pcc.base is returned.
 */
static void * __capability
fetch_bad_instr(struct trapframe *frame)
{
	register_t offset_from_pc;

	/*
	 * If the trap happenend in a delay slot pc will point to the branch
	 * instruction so in that case fetch from offset 0 from the pc.
	 */
	offset_from_pc = DELAYBRANCH(frame->cause) ? 4 : 0;
	return (fetch_instr_near_pc(frame, offset_from_pc, &frame->badinstr.inst));
}


int
cpu_fetch_syscall_args(struct thread *td)
{
	struct trapframe *locr0;
	struct sysentvec *se;
	struct syscall_args *sa;
	int error, nsaved;

	locr0 = td->td_frame;
	sa = &td->td_sa;

	bzero(sa->args, sizeof(sa->args));

	/* compute next PC after syscall instruction */
	td->td_pcb->pcb_tpc = sa->trapframe->pc; /* Remember if restart */
	if (DELAYBRANCH(sa->trapframe->cause)) { /* Check BD bit */
		fetch_bad_branch_instr(sa->trapframe);
		locr0->pc = MipsEmulateBranch(locr0, sa->trapframe->pc, 0,
		    &sa->trapframe->badinstr_p.inst);
	} else {
		TRAPF_PC_INCREMENT(locr0, sizeof(int));
	}
	sa->code = locr0->v0;

	switch (sa->code) {
	case SYS___syscall:
	case SYS_syscall:
		/*
		 * This is an indirect syscall, in which the code is the first argument.
		 */
#if (!defined(__mips_n32) && !defined(__mips_n64)) || defined(COMPAT_FREEBSD32)
		if (sa->code == SYS___syscall && SV_PROC_FLAG(td->td_proc, SV_ILP32)) {
			/*
			 * Like syscall, but code is a quad, so as to maintain alignment
			 * for the rest of the arguments.
			 */
			if (_QUAD_LOWWORD == 0)
				sa->code = locr0->a0;
			else
				sa->code = locr0->a1;
			sa->args[0] = locr0->a2;
			sa->args[1] = locr0->a3;
			nsaved = 2;
			break;
		} 
#endif
		/*
		 * This is either not a quad syscall, or is a quad syscall with a
		 * new ABI in which quads fit in a single register.
		 */
		sa->code = locr0->a0;
		sa->args[0] = locr0->a1;
		sa->args[1] = locr0->a2;
		sa->args[2] = locr0->a3;
		nsaved = 3;
#if defined(__mips_n32) || defined(__mips_n64)
#ifdef COMPAT_FREEBSD32
		if (!SV_PROC_FLAG(td->td_proc, SV_ILP32)) {
#endif
			/*
			 * Non-o32 ABIs support more arguments in registers.
			 */
			sa->args[3] = locr0->a4;
			sa->args[4] = locr0->a5;
			sa->args[5] = locr0->a6;
			sa->args[6] = locr0->a7;
			nsaved += 4;
#ifdef COMPAT_FREEBSD32
		}
#endif
#endif
		break;
	default:
		/*
		 * A direct syscall, arguments are just parameters to the syscall.
		 */
		sa->args[0] = locr0->a0;
		sa->args[1] = locr0->a1;
		sa->args[2] = locr0->a2;
		sa->args[3] = locr0->a3;
		nsaved = 4;
#if defined (__mips_n32) || defined(__mips_n64)
#ifdef COMPAT_FREEBSD32
		if (!SV_PROC_FLAG(td->td_proc, SV_ILP32)) {
#endif
			/*
			 * Non-o32 ABIs support more arguments in registers.
			 */
			sa->args[4] = locr0->a4;
			sa->args[5] = locr0->a5;
			sa->args[6] = locr0->a6;
			sa->args[7] = locr0->a7;
			nsaved += 4;
#ifdef COMPAT_FREEBSD32
		}
#endif
#endif
		break;
	}

#ifdef TRAP_DEBUG
	if (trap_debug)
		printf("SYSCALL #%d pid:%u\n", sa->code, td->td_proc->p_pid);
#endif

	se = td->td_proc->p_sysent;
	/*
	 * XXX
	 * Shouldn't this go before switching on the code?
	 */

	if (sa->code >= se->sv_size)
		sa->callp = &se->sv_table[0];
	else
		sa->callp = &se->sv_table[sa->code];

	sa->narg = sa->callp->sy_narg;

	if (sa->narg > nsaved) {
		char * __capability stack_args;

#if defined(__mips_n32) || defined(__mips_n64)
		/*
		 * XXX
		 * Is this right for new ABIs?  I think the 4 there
		 * should be 8, size there are 8 registers to skip,
		 * not 4, but I'm not certain.
		 */
#ifdef COMPAT_FREEBSD32
		if (!SV_PROC_FLAG(td->td_proc, SV_ILP32))
#endif
			printf("SYSCALL #%u pid:%u, narg (%u) > nsaved (%u).\n",
			    sa->code, td->td_proc->p_pid, sa->narg, nsaved);
#endif
#if (defined(__mips_n32) || defined(__mips_n64)) && defined(COMPAT_FREEBSD32)
		if (SV_PROC_FLAG(td->td_proc, SV_ILP32)) {
			unsigned i;
			int32_t arg;

			stack_args = __USER_CAP(locr0->sp + 4 * sizeof(int32_t),
			    (sa->narg - nsaved) * sizeof(int32_t));
			error = 0; /* XXX GCC is awful.  */
			for (i = nsaved; i < sa->narg; i++) {
				error = copyin(stack_args +
				    (i - nsaved) * sizeof(int32_t),
				    &arg, sizeof(arg));
				if (error != 0)
					break;
				sa->args[i] = arg;
			}
		} else
#endif
		{
			stack_args = __USER_CAP(locr0->sp +
			    4 * sizeof(register_t), (sa->narg - nsaved) *
			    sizeof(register_t));
			error = copyin(stack_args, &sa->args[nsaved],
			    (u_int)(sa->narg - nsaved) * sizeof(register_t));
		}
		if (error != 0) {
			locr0->v0 = error;
			locr0->a3 = 1;
		}
	} else
		error = 0;

	if (error == 0) {
		td->td_retval[0] = 0;
		td->td_retval[1] = locr0->v1;
	}

	return (error);
}

#undef __FBSDID
#define __FBSDID(x)
#include "../../kern/subr_syscall.c"


/*
 * Handle an exception.
 * Called from MipsKernGenException() or MipsUserGenException()
 * when a processor trap occurs.
 * In the case of a kernel trap, we return the pc where to resume if
 * p->p_addr->u_pcb.pcb_onfault is set, otherwise, return old pc.
 */
trapf_pc_t
trap(struct trapframe *trapframe)
{
	int type, usermode;
	int i = 0;
	unsigned ucode = 0;
	struct thread *td = curthread;
	struct proc *p = curproc;
	vm_prot_t ftype;
	pmap_t pmap;
	int access_type;
	ksiginfo_t ksi;
	char *msg = NULL;
	char * __capability addr;
	trapf_pc_t pc;
	int cop, error;
	register_t *frame_regs;

	trapdebug_enter(trapframe, 0);
#ifdef KDB
	if (kdb_active) {
		kdb_reenter();
		return (0);
	}
#endif
	type = (trapframe->cause & MIPS_CR_EXC_CODE) >> MIPS_CR_EXC_CODE_SHIFT;
	if (TRAPF_USERMODE(trapframe)) {
		type |= T_USER;
		usermode = 1;
	} else {
		usermode = 0;
	}
#if 0
	/* XXXAR: reading the badinstr register here is too late, it may have
	 * been clobbered already. For now just use fuword instead
	 *
	 * XXXAR: We use a union for BadInstr/BadInstrP instead of register_t to
	 * avoid problems in case some CPU wrongly sign extends the register.
	 * This was the case for QEMU until recently.
	 */
	trapframe->badinstr.inst = cpuinfo.badinstr_reg ? mips_rd_badinstr(): 0;
	trapframe->badinstr_p.inst = 0;
	if (DELAYBRANCH(trapframe->cause) && cpuinfo.badinstr_p_reg)
		trapframe->badinstr_p.inst = mips_rd_badinstr_p();
#else
	trapframe->badinstr.pad = 0;
	trapframe->badinstr_p.inst = 0;
#endif

	/*
	 * Enable hardware interrupts if they were on before the trap. If it
	 * was off disable all so we don't accidently enable it when doing a
	 * return to userland.
	 */
	if (trapframe->sr & MIPS_SR_INT_IE) {
		set_intr_mask(trapframe->sr & MIPS_SR_INT_MASK);
		intr_enable();
	} else {
		intr_disable();
	}

#ifdef TRAP_DEBUG
	if (trap_debug) {
		static vm_offset_t last_badvaddr = 0;
		static vm_offset_t this_badvaddr = 0;
		static int count = 0;
		u_int32_t pid;

		printf("trap type %x (%s - ", type,
		    trap_type[type & (~T_USER)]);

		if (type & T_USER)
			printf("user mode)\n");
		else
			printf("kernel mode)\n");

#ifdef SMP
		printf("cpuid = %d\n", PCPU_GET(cpuid));
#endif
		pid = mips_rd_entryhi() & TLBHI_ASID_MASK;
		printf("badaddr = %#jx, pc = %#jx, ra = %#jx, sp = %#jx, sr = %jx, pid = %d, ASID = %u\n",
		    (intmax_t)trapframe->badvaddr, (intmax_t)TRAPF_PC(trapframe), (intmax_t)trapframe->ra,
		    (intmax_t)trapframe->sp, (intmax_t)trapframe->sr,
		    (curproc ? curproc->p_pid : -1), pid);

		switch (type & ~T_USER) {
		case T_TLB_MOD:
		case T_TLB_LD_MISS:
		case T_TLB_ST_MISS:
		case T_ADDR_ERR_LD:
		case T_ADDR_ERR_ST:
			this_badvaddr = trapframe->badvaddr;
			break;
		case T_SYSCALL:
			this_badvaddr = trapframe->ra;
			break;
		default:
			this_badvaddr = TRAPF_PC(trapframe);
			break;
		}
		if ((last_badvaddr == this_badvaddr) &&
		    ((type & ~T_USER) != T_SYSCALL) &&
		    ((type & ~T_USER) != T_COP_UNUSABLE)) {
			if (++count == 3) {
				trap_frame_dump(trapframe);
				panic("too many faults at %p\n", (void *)last_badvaddr);
			}
		} else {
			last_badvaddr = this_badvaddr;
			count = 0;
		}
	}
#endif

#ifdef KDTRACE_HOOKS
	/*
	 * A trap can occur while DTrace executes a probe. Before
	 * executing the probe, DTrace blocks re-scheduling and sets
	 * a flag in its per-cpu flags to indicate that it doesn't
	 * want to fault. On returning from the probe, the no-fault
	 * flag is cleared and finally re-scheduling is enabled.
	 *
	 * If the DTrace kernel module has registered a trap handler,
	 * call it and if it returns non-zero, assume that it has
	 * handled the trap and modified the trap frame so that this
	 * function can return normally.
	 */
	/*
	 * XXXDTRACE: add pid probe handler here (if ever)
	 */
	if (!usermode) {
		if (dtrace_trap_func != NULL &&
		    (*dtrace_trap_func)(trapframe, type) != 0)
			return (trapframe->pc);
	}
#endif

#ifdef CPU_CHERI
	addr = (void * __capability)trapframe->pcc;
#else
	addr = (void *)(uintptr_t)trapframe->pc;
#endif
	switch (type) {
	case T_MCHECK:
#ifdef DDB
		kdb_trap(type, 0, trapframe);
#endif
		panic("MCHECK\n");
		break;
	case T_MCHECK + T_USER:
		{
			uint32_t status = mips_rd_status();

			if (status & MIPS_SR_TS) {
				/*
				 * Machine Check exception caused by TLB
				 * detecting a match for multiple entries.
				 *
				 * Attempt to recover by flushing the user TLB
				 * and resetting the status bit.
				 */
				printf("Machine Check in User - Dup TLB entry. "
				    "Recovering...\n");
				pmap = &p->p_vmspace->vm_pmap;
				tlb_invalidate_all_user(pmap);
				mips_wr_status(status & ~MIPS_SR_TS);

				return (trapframe->pc);
			} else {
#ifdef DDB
				kdb_trap(type, 0, trapframe);
#endif
				panic("MCHECK\n");
			}
		}
		break;
	case T_TLB_MOD:
		if (td->td_critnest != 0 || td->td_intr_nesting_level != 0 ||
		    WITNESS_CHECK(WARN_SLEEPOK | WARN_GIANTOK, NULL,
		    "Kernel page fault") != 0)
			goto err;

		/* check for kernel address */
		if (KERNLAND(trapframe->badvaddr)) {
			if (pmap_emulate_modified(kernel_pmap, 
			    trapframe->badvaddr) != 0) {
				ftype = VM_PROT_WRITE;
				goto kernel_fault;
			}
			return (trapframe->pc);
		}
		/* FALLTHROUGH */

	case T_TLB_MOD + T_USER:
		pmap = &p->p_vmspace->vm_pmap;
		if (pmap_emulate_modified(pmap, trapframe->badvaddr) != 0) {
			ftype = VM_PROT_WRITE;
			goto dofault;
		}
		if (!usermode)
			return (trapframe->pc);
		goto out;

	case T_TLB_LD_MISS:
	case T_TLB_ST_MISS:
		if (td->td_critnest != 0 || td->td_intr_nesting_level != 0 ||
		    WITNESS_CHECK(WARN_SLEEPOK | WARN_GIANTOK, NULL,
		    "Kernel page fault") != 0)
			goto err;

		ftype = (type == T_TLB_ST_MISS) ? VM_PROT_WRITE : VM_PROT_READ;
		/* check for kernel address */
		if (KERNLAND(trapframe->badvaddr)) {
			vm_offset_t va;
			int rv;

	kernel_fault:
			va = (vm_offset_t)trapframe->badvaddr;
			rv = vm_fault_trap(kernel_map, va, ftype,
			    VM_FAULT_NORMAL, NULL, NULL);
			if (rv == KERN_SUCCESS)
				return (trapframe->pc);
			if (td->td_pcb->pcb_onfault != NULL) {
				pc = trapf_pc_from_kernel_code_ptr(td->td_pcb->pcb_onfault);
				td->td_pcb->pcb_onfault = NULL;
				return (pc);
			}
			goto err;
		}

		/*
		 * It is an error for the kernel to access user space except
		 * through the copyin/copyout routines.
		 */
		if (td->td_pcb->pcb_onfault == NULL)
			goto err;

		goto dofault;

	case T_TLB_LD_MISS + T_USER:
		ftype = VM_PROT_READ;
		goto dofault;

	case T_TLB_ST_MISS + T_USER:
		ftype = VM_PROT_WRITE;

dofault:
		{
			vm_offset_t va;
			struct vmspace *vm;
			vm_map_t map;
			int rv = 0;

			vm = p->p_vmspace;
			map = &vm->vm_map;
			va = (vm_offset_t)trapframe->badvaddr;
			if (KERNLAND(trapframe->badvaddr)) {
				/*
				 * Don't allow user-mode faults in kernel
				 * address space.
				 */
				goto nogo;
			}

			rv = vm_fault_trap(map, va, ftype, VM_FAULT_NORMAL,
			    &i, &ucode);
			/*
			 * XXXDTRACE: add dtrace_doubletrap_func here?
			 */
#ifdef VMFAULT_TRACE
			printf("vm_fault(%p (pmap %p), %p (%p), %x, %d) -> %x at pc %p\n",
			    map, &vm->vm_pmap, (void *)va, (void *)(intptr_t)trapframe->badvaddr,
			    ftype, VM_FAULT_NORMAL, rv, (void *)(intptr_t)trapframe->pc);
#endif

			if (rv == KERN_SUCCESS) {
				if (!usermode) {
					return (trapframe->pc);
				}
				goto out;
			}
	nogo:
			if (!usermode) {
				if (td->td_pcb->pcb_onfault != NULL) {
					pc = trapf_pc_from_kernel_code_ptr(td->td_pcb->pcb_onfault);
					td->td_pcb->pcb_onfault = NULL;
					return (pc);
				}
				goto err;
			}
			addr = (void * __capability)(intcap_t)
			    trapframe->badvaddr;

			msg = "BAD_PAGE_FAULT";
			log_bad_page_fault(msg, trapframe, type);

			break;
		}

	case T_ADDR_ERR_LD + T_USER:	/* misaligned or kseg access */
	case T_ADDR_ERR_ST + T_USER:	/* misaligned or kseg access */
		if (trapframe->badvaddr < 0 ||
		    trapframe->badvaddr >= VM_MAXUSER_ADDRESS) {
			msg = "ADDRESS_SPACE_ERR";
		} else if (allow_unaligned_acc) {
			int mode;

			if (type == (T_ADDR_ERR_LD + T_USER))
				mode = VM_PROT_READ;
			else
				mode = VM_PROT_WRITE;

			access_type = emulate_unaligned_access(trapframe, mode);
			if (access_type != 0)
				goto out;
			msg = "ALIGNMENT_FIX_ERR";
		} else {
			msg = "ADDRESS_ERR";
		}

		/* FALL THROUGH */

	case T_BUS_ERR_IFETCH + T_USER:	/* BERR asserted to cpu */
	case T_BUS_ERR_LD_ST + T_USER:	/* BERR asserted to cpu */
		ucode = 0;	/* XXX should be VM_PROT_something */
		i = SIGBUS;
		if (!msg)
			msg = "BUS_ERR";
		log_bad_page_fault(msg, trapframe, type);
		break;

	case T_SYSCALL + T_USER:
		{
			td->td_sa.trapframe = trapframe;
			syscallenter(td);

#if !defined(SMP) && (defined(DDB) || defined(DEBUG))
			if (trp == trapdebug)
				trapdebug[TRAPSIZE - 1].code = td->td_sa.code;
			else
				trp[-1].code = td->td_sa.code;
#endif
			trapdebug_enter(td->td_frame, -td->td_sa.code);

			/*
			 * The sync'ing of I & D caches for SYS_ptrace() is
			 * done by procfs_domem() through procfs_rwmem()
			 * instead of being done here under a special check
			 * for SYS_ptrace().
			 */
			syscallret(td);
			return (trapframe->pc);
		}

#if defined(KDTRACE_HOOKS) || defined(DDB)
	case T_BREAK:
#ifdef KDTRACE_HOOKS
		if (!usermode && dtrace_invop_jump_addr != NULL &&
		    dtrace_invop_jump_addr(trapframe) == 0)
			return (trapframe->pc);
#endif
#ifdef DDB
		kdb_trap(type, 0, trapframe);
		return (trapframe->pc);
#endif
#endif

	case T_BREAK + T_USER:
		{
			char * __capability va;
			uint32_t instr;

			i = SIGTRAP;
			ucode = TRAP_BRKPT;

			/* compute address of break instruction */
			va = addr;
			if (DELAYBRANCH(trapframe->cause))
				va += sizeof(int);
			addr = va;

			if (td->td_md.md_ss_addr != (__cheri_addr uintptr_t)va) {
				addr = va;
				break;
			}

			/* read break instruction */
			instr = fuword32(va);

			if (instr != MIPS_BREAK_SSTEP) {
				addr = va;
				break;
			}

			CTR3(KTR_PTRACE,
			    "trap: tid %d, single step at 0x%lx: %#08x",
			    td->td_tid, (__cheri_addr long)va, instr);
			PROC_LOCK(p);
			_PHOLD(p);
			error = ptrace_clear_single_step(td);
			_PRELE(p);
			PROC_UNLOCK(p);
			if (error == 0)
				ucode = TRAP_TRACE;
			break;
		}

	case T_IWATCH + T_USER:
	case T_DWATCH + T_USER:
			/* compute address of trapped instruction */
			if (DELAYBRANCH(trapframe->cause))
				addr += sizeof(int);
			printf("watch exception @ %p\n", (__cheri_fromcap void *)addr);
			i = SIGTRAP;
			ucode = TRAP_BRKPT;
			break;

	case T_TRAP + T_USER:
		{
			struct trapframe *locr0 = td->td_frame;

			addr = fetch_bad_instr(trapframe);

			if (DELAYBRANCH(trapframe->cause)) {	/* Check BD bit */
				/* fetch branch instruction */
				fetch_bad_branch_instr(trapframe);
				locr0->pc = MipsEmulateBranch(locr0, trapframe->pc,
				    0, &trapframe->badinstr_p.inst);
			} else {
				TRAPF_PC_INCREMENT(locr0, sizeof(int));
			}
			i = SIGEMT;	/* Stuff it with something for now */
			break;
		}

	case T_RES_INST + T_USER:
		{
			InstFmt inst;

			addr = fetch_bad_instr(trapframe);
			inst.word = trapframe->badinstr.inst;
			switch (inst.RType.op) {
			case OP_SPECIAL3:
				switch (inst.RType.func) {
				case OP_RDHWR:
					/* Register 29 used for TLS */
					if (inst.RType.rd == 29) {
						frame_regs = &(trapframe->zero);
						frame_regs[inst.RType.rt] = (register_t)(intptr_t)(__cheri_fromcap void *)td->td_md.md_tls;
						frame_regs[inst.RType.rt] += td->td_proc->p_md.md_tls_tcb_offset;
						TRAPF_PC_INCREMENT(trapframe, sizeof(int));
						goto out;
					}
				break;
				}
			break;
			}

			log_illegal_instruction("RES_INST", trapframe);
			i = SIGILL;
		}
		break;
#ifdef CPU_CHERI
	case T_C2E:
		if (td->td_pcb->pcb_onfault != NULL) {
			pc = trapf_pc_from_kernel_code_ptr(td->td_pcb->pcb_onfault);
			td->td_pcb->pcb_onfault = NULL;
			return (pc);
		}
		fetch_bad_instr(trapframe);
		log_c2e_exception("KERNEL_CHERI_EXCEPTION", trapframe, type);
		printf("badvaddr = %#jx, pc = %#jx, ra = %#jx, sr = %#jx\n",
		    (intmax_t)trapframe->badvaddr, (intmax_t)TRAPF_PC(trapframe),
		    (intmax_t)trapframe->ra, (intmax_t)trapframe->sr);
		goto err;
		break;

	case T_C2E + T_USER:
		msg = "USER_CHERI_EXCEPTION";
		fetch_bad_instr(trapframe);
		if (log_user_cheri_exceptions)
			log_c2e_exception(msg, trapframe, type);
		if (CHERI_CAPCAUSE_EXCCODE(trapframe->capcause) ==
		    CHERI_EXCCODE_TLBSTORE) {
			i = SIGSEGV;
			ucode = SEGV_STORETAG;
			addr = (void * __capability)(intcap_t)
			    trapframe->badvaddr;
		} else {
			i = SIGPROT;
			ucode = cheri_capcause_to_sicode(trapframe->capcause);
		}
		break;

#else
	case T_C2E:
	case T_C2E + T_USER:
		goto err;
		break;
#endif
	case T_COP_UNUSABLE:
		cop = (trapframe->cause & MIPS_CR_COP_ERR) >> MIPS_CR_COP_ERR_SHIFT;
#if defined(CPU_CHERI)
		/* XXXRW: CP2 state management here. */
#if 0 && defined(DDB)
		if (cop == 2)
			kdb_enter(KDB_WHY_CHERI, "T_COP_UNUSABLE exception");
#endif
		/*
		 * XXXRW: For reasons not fully understood, the COP_2 enable
		 * is getting cleared.  A hardware bug?  Software bug?
		 * Unclear, but turn it back on again and restart the
		 * instruction.
		 */
		if (cop == 2) {
			printf("%s: reenabling COP_2 for kernel\n", __func__);
			mips_wr_status(mips_rd_status() | MIPS_SR_COP_2_BIT);
			td->td_frame->sr |= MIPS_SR_COP_2_BIT;
			return (trapframe->pc);
		}
#endif
#ifdef	CPU_CNMIPS
		/* Handle only COP2 exception */
		if (cop != 2)
			goto err;

		addr = trapframe->pc;
		/* save userland cop2 context if it has been touched */
		if ((td->td_md.md_flags & MDTD_COP2USED) &&
		    (td->td_md.md_cop2owner == COP2_OWNER_USERLAND)) {
			if (td->td_md.md_ucop2)
				octeon_cop2_save(td->td_md.md_ucop2);
			else
				panic("COP2 was used in user mode but md_ucop2 is NULL");
		}

		if (td->td_md.md_cop2 == NULL) {
			td->td_md.md_cop2 = octeon_cop2_alloc_ctx();
			if (td->td_md.md_cop2 == NULL)
				panic("Failed to allocate COP2 context");
			memset(td->td_md.md_cop2, 0, sizeof(*td->td_md.md_cop2));
		}

		octeon_cop2_restore(td->td_md.md_cop2);
		
		/* Make userland re-request its context */
		td->td_frame->sr &= ~MIPS_SR_COP_2_BIT;
		td->td_md.md_flags |= MDTD_COP2USED;
		td->td_md.md_cop2owner = COP2_OWNER_KERNEL;
		/* Enable COP2, it will be disabled in cpu_switch */
		mips_wr_status(mips_rd_status() | MIPS_SR_COP_2_BIT);
		return (trapframe->pc);
#else
		goto err;
		break;
#endif

	case T_COP_UNUSABLE + T_USER:
		cop = (trapframe->cause & MIPS_CR_COP_ERR) >> MIPS_CR_COP_ERR_SHIFT;
#if defined(CPU_CHERI) && defined(DDB)
		/* XXXRW: CP2 state management here. */
		if (cop == 2)
			kdb_enter(KDB_WHY_CHERI,
			    "T_COP_UNUSABLE + T_USER exception");
#endif
		if (cop == 1) {
			/* FP (COP1) instruction */
			if (cpuinfo.fpu_id == 0) {
				log_illegal_instruction("COP1_UNUSABLE",
				    trapframe);
				i = SIGILL;
				break;
			}
			MipsSwitchFPState(PCPU_GET(fpcurthread), td->td_frame);
			PCPU_SET(fpcurthread, td);
#if defined(__mips_n32) || defined(__mips_n64)
			td->td_frame->sr |= MIPS_SR_COP_1_BIT | MIPS_SR_FR;
#else
			td->td_frame->sr |= MIPS_SR_COP_1_BIT;
#endif
			td->td_md.md_flags |= MDTD_FPUSED;
			goto out;
		}
#ifdef	CPU_CNMIPS
		else  if (cop == 2) {
			if ((td->td_md.md_flags & MDTD_COP2USED) &&
			    (td->td_md.md_cop2owner == COP2_OWNER_KERNEL)) {
				if (td->td_md.md_cop2)
					octeon_cop2_save(td->td_md.md_cop2);
				else
					panic("COP2 was used in kernel mode but md_cop2 is NULL");
			}

			if (td->td_md.md_ucop2 == NULL) {
				td->td_md.md_ucop2 = octeon_cop2_alloc_ctx();
				if (td->td_md.md_ucop2 == NULL)
					panic("Failed to allocate userland COP2 context");
				memset(td->td_md.md_ucop2, 0, sizeof(*td->td_md.md_ucop2));
			}

			octeon_cop2_restore(td->td_md.md_ucop2);

			td->td_frame->sr |= MIPS_SR_COP_2_BIT;
			td->td_md.md_flags |= MDTD_COP2USED;
			td->td_md.md_cop2owner = COP2_OWNER_USERLAND;
			goto out;
		}
#endif
		else {
			log_illegal_instruction("COPn_UNUSABLE", trapframe);
			i = SIGILL;	/* only FPU instructions allowed */
			break;
		}

	case T_FPE:
#if !defined(SMP) && (defined(DDB) || defined(DEBUG))
		trapDump("fpintr");
#else
		printf("FPU Trap: PC %#jx CR %x SR %x\n",
		    (intmax_t)TRAPF_PC(trapframe), (unsigned)trapframe->cause, (unsigned)trapframe->sr);
		goto err;
#endif

	case T_FPE + T_USER:
#if !defined(CPU_HAVEFPU)
		i = SIGILL;
		break;
#else
		if (!emulate_fp) {
			i = SIGFPE;
			break;
		}
		MipsFPTrap(trapframe->sr, trapframe->cause, trapframe->pc);
		goto out;
#endif

	case T_OVFLOW + T_USER:
		i = SIGFPE;
		break;

	case T_ADDR_ERR_LD:	/* misaligned access */
	case T_ADDR_ERR_ST:	/* misaligned access */
#ifdef TRAP_DEBUG
		if (trap_debug) {
			printf("+++ ADDR_ERR: type = %d, badvaddr = %#jx\n", type,
			    (intmax_t)trapframe->badvaddr);
		}
#endif
		/* Only allow emulation on a user address */
		if (allow_unaligned_acc &&
		    ((vm_offset_t)trapframe->badvaddr < VM_MAXUSER_ADDRESS)) {
			void *saved_onfault;
			int mode;

			/* emulate_unaligned_access() clobbers pcb_onfault. */
			saved_onfault = td->td_pcb->pcb_onfault;
			td->td_pcb->pcb_onfault = NULL;

			if (type == T_ADDR_ERR_LD)
				mode = VM_PROT_READ;
			else
				mode = VM_PROT_WRITE;

			access_type = emulate_unaligned_access(trapframe, mode);
			td->td_pcb->pcb_onfault = saved_onfault;
			if (access_type != 0)
				return (trapframe->pc);
		}
		/* FALLTHROUGH */

	case T_BUS_ERR_LD_ST:	/* BERR asserted to cpu */
		if (td->td_pcb->pcb_onfault != NULL) {
			pc = trapf_pc_from_kernel_code_ptr(td->td_pcb->pcb_onfault);
			td->td_pcb->pcb_onfault = NULL;
			return (pc);
		}

		/* FALLTHROUGH */

	default:
err:

#if !defined(SMP) && defined(DEBUG)
		trapDump("trap");
#endif
#ifdef SMP
		printf("cpu:%d-", PCPU_GET(cpuid));
#endif
		printf("Trap cause = %d (%s - ", type,
		    trap_type[type & (~T_USER)]);

		if (type & T_USER)
			printf("user mode)\n");
		else
			printf("kernel mode)\n");

#ifdef TRAP_DEBUG
		if (trap_debug)
			printf("badvaddr = %#jx, pc = %#jx, ra = %#jx, sr = %#jxx\n",
			       (intmax_t)trapframe->badvaddr, (intmax_t)TRAPF_PC(trapframe), (intmax_t)trapframe->ra,
			       (intmax_t)trapframe->sr);
#endif

#ifdef KDB
		if (debugger_on_trap) {
			kdb_why = KDB_WHY_TRAP;
			kdb_trap(type, 0, trapframe);
			kdb_why = KDB_WHY_UNSET;
		}
#endif
		panic("trap");
	}
	td->td_frame->pc = trapframe->pc;
	td->td_frame->cause = trapframe->cause;
	td->td_frame->badvaddr = trapframe->badvaddr;
	ksiginfo_init_trap(&ksi);
	ksi.ksi_signo = i;
	ksi.ksi_code = ucode;
	/* XXXBD: probably not quite right for CheriABI */
	ksi.ksi_addr = addr;
	ksi.ksi_trapno = type & ~T_USER;
#if defined(CPU_CHERI)
	if (i == SIGPROT)
		ksi.ksi_capreg = trapframe->capcause &
		    CHERI_CAPCAUSE_REGNUM_MASK;
#endif
#ifdef CPU_QEMU_MALTA
	if (qemu_trace_buffered)
		QEMU_FLUSH_TRACE_BUFFER;
#endif
	trapsignal(td, &ksi);
out:
	/*
	 * Note: we should only get here if returning to user mode.
	 */
	userret(td, trapframe);
#if defined(CPU_CHERI)
	/*
	 * XXXAR: These assertions will currently not hold since in some cases
	 *  we will only update pc but not pcc. However, this is fine since the
	 *  return path will set the offset before eret. We should only need the
	 *  assertion on entry to catch QEMU/FPGA bugs in EPC/EPCC handling.
	 *
	 * KASSERT(cheri_getoffset(td->td_frame->pcc) == td->td_frame->pc,
	 *  ("td->td_frame->pcc.offset (%jx) <-> td->td_frame->pc (%jx) mismatch:",
	 *   (uintmax_t)cheri_getoffset(td->td_frame->pcc), (uintmax_t)td->td_frame->pc));
	 *
	 * KASSERT(cheri_getoffset(trapframe->pcc) == trapframe->pc,
	 *    ("%s(exit): pcc.offset (%jx) <-> pc (%jx) mismatch:", __func__,
	 *    (uintmax_t)cheri_getoffset(trapframe->pcc), (uintmax_t)trapframe->pc));
	 */
#endif
	return (trapframe->pc);
}

#if !defined(SMP) && (defined(DDB) || defined(DEBUG))
void
trapDump(char *msg)
{
	register_t s;
	int i;

	s = intr_disable();
	printf("trapDump(%s)\n", msg);
	for (i = 0; i < TRAPSIZE; i++) {
		if (trp == trapdebug) {
			trp = &trapdebug[TRAPSIZE - 1];
		} else {
			trp--;
		}

		if (trp->cause == 0)
			break;

		printf("%s: ADR %jx PC %jx CR %jx SR %jx\n",
		    trap_type[(trp->cause & MIPS_CR_EXC_CODE) >> 
			MIPS_CR_EXC_CODE_SHIFT],
		    (intmax_t)trp->vadr, (intmax_t)trp->pc,
		    (intmax_t)trp->cause, (intmax_t)trp->status);

		printf("   RA %jx SP %jx code %d\n", (intmax_t)trp->ra,
		    (intmax_t)trp->sp, (int)trp->code);
	}
	intr_restore(s);
}
#endif

/*
 * Return the resulting PC as if the branch was executed.
 *
 * XXXAR: This needs to be fixed for ccall_fast
 */
trapf_pc_t
MipsEmulateBranch(struct trapframe *framePtr, trapf_pc_t _instPC, int fpcCSR,
    uint32_t *instptr)
{
	InstFmt inst;
	register_t *regsPtr = (register_t *)framePtr;
	/* Cast to uint8_t* for pointer arithmetic */
	uint8_t * __capability instPC = (uint8_t * __capability) _instPC;
#if __has_feature(capabilities)
	void * __capability *capRegsPtr = &framePtr->ddc;
#endif
	uint8_t * __capability retAddr = NULL;
	int condition;

#define	GetBranchDest(InstPtr, inst) \
	(InstPtr + 4 + ((short)inst.IType.imm << 2))

	if (instptr) {
		inst = *(InstFmt *) instptr;
	} else {
		if (!KERNLAND((__cheri_addr vaddr_t)instPC))
			inst.word = fuword32(instPC);  /* XXXAR: error check? */
		else
			memcpy_c(&inst, instPC, sizeof(InstFmt));
	}
	/* Save the bad branch instruction so we can log it */
	framePtr->badinstr_p.inst = inst.word;

	switch ((int)inst.JType.op) {
	case OP_SPECIAL:
		switch ((int)inst.RType.func) {
		case OP_JR:
		case OP_JALR: {
			vaddr_t ret_va = regsPtr[inst.RType.rs];
#if __has_feature(capabilities)
			retAddr = cheri_setoffset(instPC, ret_va);
#else
			retAddr = (uint8_t* __capability)ret_va;
#endif
			break;
		}

		default:
			retAddr = instPC + 4;
			break;
		}
		break;

	case OP_BCOND:
		switch ((int)inst.IType.rt) {
		case OP_BLTZ:
		case OP_BLTZL:
		case OP_BLTZAL:
		case OP_BLTZALL:
			if ((int)(regsPtr[inst.RType.rs]) < 0)
				retAddr = GetBranchDest(instPC, inst);
			else
				retAddr = instPC + 8;
			break;

		case OP_BGEZ:
		case OP_BGEZL:
		case OP_BGEZAL:
		case OP_BGEZALL:
			if ((int)(regsPtr[inst.RType.rs]) >= 0)
				retAddr = GetBranchDest(instPC, inst);
			else
				retAddr = instPC + 8;
			break;

		case OP_TGEI:
		case OP_TGEIU:
		case OP_TLTI:
		case OP_TLTIU:
		case OP_TEQI:
		case OP_TNEI:
			retAddr = instPC + 4;	/* Like syscall... */
			break;

		default:
			panic("MipsEmulateBranch: Bad branch cond");
		}
		break;

	case OP_J:
	case OP_JAL: {
		vaddr_t ret_va = (inst.JType.target << 2) |
		    (((__cheri_addr vaddr_t)instPC + 4) & 0xF0000000);
#if __has_feature(capabilities)
		retAddr = cheri_setoffset(instPC, ret_va);
#else
		retAddr = (uint8_t*)ret_va;
#endif
		break;
	}

	case OP_BEQ:
	case OP_BEQL:
		if (regsPtr[inst.RType.rs] == regsPtr[inst.RType.rt])
			retAddr = GetBranchDest(instPC, inst);
		else
			retAddr = instPC + 8;
		break;

	case OP_BNE:
	case OP_BNEL:
		if (regsPtr[inst.RType.rs] != regsPtr[inst.RType.rt])
			retAddr = GetBranchDest(instPC, inst);
		else
			retAddr = instPC + 8;
		break;

	case OP_BLEZ:
	case OP_BLEZL:
		if ((int)(regsPtr[inst.RType.rs]) <= 0)
			retAddr = GetBranchDest(instPC, inst);
		else
			retAddr = instPC + 8;
		break;

	case OP_BGTZ:
	case OP_BGTZL:
		if ((int)(regsPtr[inst.RType.rs]) > 0)
			retAddr = GetBranchDest(instPC, inst);
		else
			retAddr = instPC + 8;
		break;

	case OP_COP1:
		switch (inst.RType.rs) {
		case OP_BCx:
		case OP_BCy:
			if ((inst.RType.rt & COPz_BC_TF_MASK) == COPz_BC_TRUE)
				condition = fpcCSR & MIPS_FPU_COND_BIT;
			else
				condition = !(fpcCSR & MIPS_FPU_COND_BIT);
			if (condition)
				retAddr = GetBranchDest(instPC, inst);
			else
				retAddr = instPC + 8;
			break;

		default:
			retAddr = instPC + 4;
		}
		break;
#ifdef CPU_CHERI
	case OP_COP2:
		switch (inst.CType.fmt) {
		case OP_CJ:
			switch (inst.CType.r3) {
			case OP_CJALR:
				retAddr = capRegsPtr[inst.CType.r2];
				break;
			case OP_CJR:
				retAddr = capRegsPtr[inst.CType.r1];
				break;
			}
			if (retAddr != NULL)
				return (trapf_pc_t)(retAddr);
			break;
		case OP_CBEZ:
		case OP_CBNZ:
		case OP_CBTS:
		case OP_CBTU:
			switch (inst.BC2FType.fmt) {
			case OP_CBTU:
				condition = !cheri_gettag(
				    capRegsPtr[inst.BC2FType.cd]);
				break;
			case OP_CBTS:
				condition = cheri_gettag(
				    capRegsPtr[inst.BC2FType.cd]);
				break;
			case OP_CBEZ:
				condition =
				    (capRegsPtr[inst.BC2FType.cd] == NULL);
				break;
			case OP_CBNZ:
				condition =
				    (capRegsPtr[inst.BC2FType.cd] != NULL);
				break;
			}
			if (condition)
				retAddr = GetBranchDest(instPC, inst);
			else
				retAddr = instPC + 8;
			return (trapf_pc_t)(retAddr);
		}
		/* FALLTHROUGH */
#endif

	default:
		printf("Unhandled opcode in %s: 0x%x\n", __func__, inst.word);
#ifdef DDB
		/*
		 * Print some context for cases like jenkins where we don't
		 * have an interactive console:
		 */
		int32_t context_instr;
		fetch_instr_near_pc(framePtr, -8, &context_instr);
		db_printf("Instr at %p ($pc-8): %x   ", (char*)TRAPF_PC(framePtr) - 8, context_instr);
		db_disasm((db_addr_t)&context_instr, 0);
		fetch_instr_near_pc(framePtr, -4, &context_instr);
		db_printf("Instr at %p ($pc-4): %x   ", (char*)TRAPF_PC(framePtr) - 4, context_instr);
		db_disasm((db_addr_t)&context_instr, 0);
		fetch_instr_near_pc(framePtr, 0, &context_instr);
		db_printf("Instr at %p ($pc+0): %x   ", (char*)TRAPF_PC(framePtr) + 0, context_instr);
		db_disasm((db_addr_t)&context_instr, 0);
		fetch_instr_near_pc(framePtr, 4, &context_instr);
		db_printf("Instr at %p ($pc+4): %x   ", (char*)TRAPF_PC(framePtr) + 4, context_instr);
		db_disasm((db_addr_t)&context_instr, 0);
#endif

		/* retAddr = instPC + 4;  */
		/* log registers in trap frame */
		log_frame_dump(framePtr);
#ifdef CPU_CHERI
		if (log_cheri_registers)
			cheri_log_exception_registers(framePtr);
#endif
#ifdef DDB
		kdb_enter(KDB_WHY_CHERI, "BAD OPCODE in MipsEmulateBranch");
#endif
		/* Return to NULL to force a crash in the user program */
		retAddr = 0;
	}
	return (trapf_pc_t)(retAddr);
}

static void
log_frame_dump(struct trapframe *frame)
{

	/*
	 * Stop QEMU instruction tracing when we hit an exception
	 */
	if (stop_vm_trace_on_fault)
		__asm__ __volatile__("li $0, 0xdead");

	printf("Trapframe Register Dump:\n");
	printf("$0: %#-18jx at: %#-18jx v0: %#-18jx v1: %#-18jx\n",
	    (intmax_t)0, (intmax_t)frame->ast, (intmax_t)frame->v0, (intmax_t)frame->v1);

	printf("a0: %#-18jx a1: %#-18jx a2: %#-18jx a3: %#-18jx\n",
	    (intmax_t)frame->a0, (intmax_t)frame->a1, (intmax_t)frame->a2, (intmax_t)frame->a3);

#if defined(__mips_n32) || defined(__mips_n64)
	printf("a4: %#-18jx a5: %#-18jx a6: %#-18jx a7: %#-18jx\n",
	    (intmax_t)frame->a4, (intmax_t)frame->a5, (intmax_t)frame->a6, (intmax_t)frame->a7);

	printf("t0: %#-18jx t1: %#-18jx t2: %#-18jx t3: %#-18jx\n",
	    (intmax_t)frame->t0, (intmax_t)frame->t1, (intmax_t)frame->t2, (intmax_t)frame->t3);
#else
	printf("t0: %#-18jx t1: %#-18jx t2: %#-18jx t3: %#-18jx\n",
	    (intmax_t)frame->t0, (intmax_t)frame->t1, (intmax_t)frame->t2, (intmax_t)frame->t3);

	printf("t4: %#-18jx t5: %#-18jx t6: %#-18jx t7: %#-18jx\n",
	    (intmax_t)frame->t4, (intmax_t)frame->t5, (intmax_t)frame->t6, (intmax_t)frame->t7);
#endif
	printf("s0: %#-18jx s1: %#-18jx s2: %#-18jx s3: %#-18jx\n",
	    (intmax_t)frame->s0, (intmax_t)frame->s1, (intmax_t)frame->s2, (intmax_t)frame->s3);

	printf("s4: %#-18jx s5: %#-18jx s6: %#-18jx s7: %#-18jx\n",
	    (intmax_t)frame->s4, (intmax_t)frame->s5, (intmax_t)frame->s6, (intmax_t)frame->s7);

	printf("t8: %#-18jx t9: %#-18jx k0: %#-18jx k1: %#-18jx\n",
	    (intmax_t)frame->t8, (intmax_t)frame->t9, (intmax_t)frame->k0, (intmax_t)frame->k1);

	printf("gp: %#-18jx sp: %#-18jx s8: %#-18jx ra: %#-18jx\n",
	    (intmax_t)frame->gp, (intmax_t)frame->sp, (intmax_t)frame->s8, (intmax_t)frame->ra);

	printf("status: %#jx mullo: %#jx; mulhi: %#jx; badvaddr: %#jx\n",
	    (intmax_t)frame->sr, (intmax_t)frame->mullo, (intmax_t)frame->mulhi, (intmax_t)frame->badvaddr);

	printf("cause: %#jx; pc: %#jx\n",
	    (intmax_t)(uint32_t)frame->cause, (intmax_t)TRAPF_PC(frame));

#if 0
	/* XXXAR: this can KASSERT() for bad instruction fetches. See #276 */
	if (frame->badinstr.inst == 0)
		fetch_bad_instr(frame);
#endif
	if (frame->badinstr.inst != 0) {
		printf("BadInstr: %#x ", frame->badinstr.inst);
#ifdef DDB
		db_disasm((db_addr_t)&frame->badinstr.inst, 0);
#else
		printf("\n");
#endif
	}

	if (DELAYBRANCH(frame->cause)) {
#if 0
		/* XXXAR: this can KASSERT() for bad instruction fetches. See #276 */
		if (frame->badinstr_p.inst == 0)
			fetch_bad_branch_instr(frame);
#endif
		if (frame->badinstr_p.inst != 0) {
			printf("BadInstrP: %#x ", frame->badinstr_p.inst);
#ifdef DDB
			db_disasm((db_addr_t)&frame->badinstr_p.inst, 0);
#else
			printf("\n");
#endif
		}
	}
}

#ifdef TRAP_DEBUG
static void
trap_frame_dump(struct trapframe *frame)
{
	printf("Trapframe Register Dump:\n");
	printf("\tzero: %#jx\tat: %#jx\tv0: %#jx\tv1: %#jx\n",
	    (intmax_t)0, (intmax_t)frame->ast, (intmax_t)frame->v0, (intmax_t)frame->v1);

	printf("\ta0: %#jx\ta1: %#jx\ta2: %#jx\ta3: %#jx\n",
	    (intmax_t)frame->a0, (intmax_t)frame->a1, (intmax_t)frame->a2, (intmax_t)frame->a3);
#if defined(__mips_n32) || defined(__mips_n64)
	printf("\ta4: %#jx\ta5: %#jx\ta6: %#jx\ta7: %#jx\n",
	    (intmax_t)frame->a4, (intmax_t)frame->a5, (intmax_t)frame->a6, (intmax_t)frame->a7);

	printf("\tt0: %#jx\tt1: %#jx\tt2: %#jx\tt3: %#jx\n",
	    (intmax_t)frame->t0, (intmax_t)frame->t1, (intmax_t)frame->t2, (intmax_t)frame->t3);
#else
	printf("\tt0: %#jx\tt1: %#jx\tt2: %#jx\tt3: %#jx\n",
	    (intmax_t)frame->t0, (intmax_t)frame->t1, (intmax_t)frame->t2, (intmax_t)frame->t3);

	printf("\tt4: %#jx\tt5: %#jx\tt6: %#jx\tt7: %#jx\n",
	    (intmax_t)frame->t4, (intmax_t)frame->t5, (intmax_t)frame->t6, (intmax_t)frame->t7);
#endif
	printf("\tt8: %#jx\tt9: %#jx\ts0: %#jx\ts1: %#jx\n",
	    (intmax_t)frame->t8, (intmax_t)frame->t9, (intmax_t)frame->s0, (intmax_t)frame->s1);

	printf("\ts2: %#jx\ts3: %#jx\ts4: %#jx\ts5: %#jx\n",
	    (intmax_t)frame->s2, (intmax_t)frame->s3, (intmax_t)frame->s4, (intmax_t)frame->s5);

	printf("\ts6: %#jx\ts7: %#jx\tk0: %#jx\tk1: %#jx\n",
	    (intmax_t)frame->s6, (intmax_t)frame->s7, (intmax_t)frame->k0, (intmax_t)frame->k1);

	printf("\tgp: %#jx\tsp: %#jx\ts8: %#jx\tra: %#jx\n",
	    (intmax_t)frame->gp, (intmax_t)frame->sp, (intmax_t)frame->s8, (intmax_t)frame->ra);

	printf("\tsr: %#jx\tmullo: %#jx\tmulhi: %#jx\tbadvaddr: %#jx\n",
	    (intmax_t)frame->sr, (intmax_t)frame->mullo, (intmax_t)frame->mulhi, (intmax_t)frame->badvaddr);

	printf("\tcause: %#jx\tpc: %#jx\n",
	    (intmax_t)(uint32_t)frame->cause, (intmax_t)TRAPF_PC(frame));
}

#endif

static void
get_mapping_info(vm_offset_t va, pd_entry_t **pdepp, pt_entry_t **ptepp)
{
	pt_entry_t *ptep;
	pd_entry_t *pdep;
	struct proc *p = curproc;

	pdep = (&(p->p_vmspace->vm_pmap.pm_segtab[(va >> SEGSHIFT) & (NPDEPG - 1)]));
	if (*pdep)
		ptep = pmap_pte(&p->p_vmspace->vm_pmap, va);
	else
		ptep = (pt_entry_t *)0;

	*pdepp = pdep;
	*ptepp = ptep;
}

static void
log_illegal_instruction(const char *msg, struct trapframe *frame)
{
	pt_entry_t *ptep;
	pd_entry_t *pdep;
#ifndef CPU_CHERI
	unsigned int *addr, instr[4];
#endif
	struct thread *td;
	struct proc *p;
	register_t pc;

	td = curthread;
	p = td->td_proc;

#ifdef SMP
	printf("cpuid = %d\n", PCPU_GET(cpuid));
#endif
	pc = TRAPF_PC(frame) + (DELAYBRANCH(frame->cause) ? 4 : 0);
	log(LOG_ERR, "%s: pid %d tid %ld (%s), uid %d: pc %#jx ra %#jx\n",
	    msg, p->p_pid, (long)td->td_tid, p->p_comm,
	    p->p_ucred ? p->p_ucred->cr_uid : -1,
	    (intmax_t)pc,
	    (intmax_t)frame->ra);

	/* log registers in trap frame */
	log_frame_dump(frame);
#ifdef CPU_CHERI
	if (log_cheri_registers)
		cheri_log_exception_registers(frame);
#endif

	get_mapping_info((vm_offset_t)pc, &pdep, &ptep);

#ifndef CPU_CHERI
	/*
	 * Dump a few words around faulting instruction, if the addres is
	 * valid.
	 *
	 * XXXRW: Temporarily disabled in CHERI as this doesn't properly
	 * indirect through $c0 / $pcc.
	 */
	addr = (unsigned int *)(intptr_t)pc;
	if ((pc & 3) == 0 && copyin(addr, instr, sizeof(instr)) == 0) {
		/* dump page table entry for faulting instruction */
		log(LOG_ERR, "Page table info for pc address %#jx: pde = %p, pte = %#jx\n",
		    (intmax_t)pc, (void *)(intptr_t)*pdep, (uintmax_t)(ptep ? *ptep : 0));

		log(LOG_ERR, "Dumping 4 words starting at pc address %p: \n",
		    addr);
		log(LOG_ERR, "%08x %08x %08x %08x\n",
		    instr[0], instr[1], instr[2], instr[3]);
	} else {
		log(LOG_ERR, "pc address %#jx is inaccessible, pde = %p, pte = %#jx\n",
		    (intmax_t)pc, (void *)(intptr_t)*pdep, (uintmax_t)(ptep ? *ptep : 0));
	}
#endif
}

static void
log_bad_page_fault(char *msg, struct trapframe *frame, int trap_type)
{
	pt_entry_t *ptep;
	pd_entry_t *pdep;
#ifndef CPU_CHERI
	unsigned int *addr, instr[4];
#endif
	struct thread *td;
	struct proc *p;
	char *read_or_write;
	register_t pc;

	if (!log_bad_page_faults)
		return;

	trap_type &= ~T_USER;

	td = curthread;
	p = td->td_proc;

#ifdef SMP
	printf("cpuid = %d\n", PCPU_GET(cpuid));
#endif
	switch (trap_type) {
	case T_TLB_MOD:
	case T_TLB_ST_MISS:
	case T_ADDR_ERR_ST:
		read_or_write = "write";
		break;
	case T_TLB_LD_MISS:
	case T_ADDR_ERR_LD:
	case T_BUS_ERR_IFETCH:
		read_or_write = "read";
		break;
	default:
		read_or_write = "unknown";
	}

	pc = TRAPF_PC(frame) + (DELAYBRANCH(frame->cause) ? 4 : 0);
	log(LOG_ERR, "%s: pid %d tid %ld (%s), uid %d: pc %#jx got a %s fault "
	    "(type %#x) at %#jx\n",
	    msg, p->p_pid, (long)td->td_tid, p->p_comm,
	    p->p_ucred ? p->p_ucred->cr_uid : -1,
	    (intmax_t)pc,
	    read_or_write,
	    trap_type,
	    (intmax_t)frame->badvaddr);

	/* log registers in trap frame */
	log_frame_dump(frame);
#ifdef CPU_CHERI
	if (log_cheri_registers)
		cheri_log_exception_registers(frame);
#endif


	get_mapping_info((vm_offset_t)pc, &pdep, &ptep);

#ifndef CPU_CHERI
	/*
	 * Dump a few words around faulting instruction, if the address is
	 * valid.
	 *
	 * XXXRW: Temporarily disabled in CHERI as this doesn't properly
	 * indirect through $c0 / $pcc.
	 */
	addr = (unsigned int *)(intptr_t)pc;
	if ((pc & 3) == 0 && pc != frame->badvaddr &&
	    trap_type != T_BUS_ERR_IFETCH &&
	    copyin((caddr_t)(intptr_t)pc, instr, sizeof(instr)) == 0) {
		/* dump page table entry for faulting instruction */
		log(LOG_ERR, "Page table info for pc address %#jx: pde = %p, pte = %#jx\n",
		    (intmax_t)pc, (void *)(intptr_t)*pdep, (uintmax_t)(ptep ? *ptep : 0));

		log(LOG_ERR, "Dumping 4 words starting at pc address %p: \n",
		    addr);
		log(LOG_ERR, "%08x %08x %08x %08x\n",
		    instr[0], instr[1], instr[2], instr[3]);
	} else {
		log(LOG_ERR, "pc address %#jx is inaccessible, pde = %p, pte = %#jx\n",
		    (intmax_t)pc, (void *)(intptr_t)*pdep, (uintmax_t)(ptep ? *ptep : 0));
	}
#endif

	get_mapping_info((vm_offset_t)frame->badvaddr, &pdep, &ptep);
	log(LOG_ERR, "Page table info for bad address %#jx: pde = %p, pte = %#jx\n",
	    (intmax_t)frame->badvaddr, (void *)(intptr_t)*pdep, (uintmax_t)(ptep ? *ptep : 0));
}

<<<<<<< HEAD
#ifdef CPU_CHERI
/*
 * XXXRW: Possibly this should actually be a CHERI-independent logging
 * function, in which case only the CHERI-specific parts should be ifdef'd.
 */
static void
log_c2e_exception(const char *msg, struct trapframe *frame, int trap_type)
{

#ifdef SMP
	printf("cpuid = %d\n", PCPU_GET(cpuid));
#endif
	log(LOG_ERR, "%s: pid %d tid %ld (%s), uid %d: CP2 fault "
	    "(type %#x)\n",
	    msg, curproc->p_pid, (long)curthread->td_tid, curproc->p_comm,
	    curproc->p_ucred ? curproc->p_ucred->cr_uid : -1,
	    trap_type);
	/* Also print argv to help debugging */
	if (curproc->p_args) {
		char* args = curproc->p_args->ar_args;
		unsigned len = curproc->p_args->ar_length;
		log(LOG_ERR, "Process arguments: ");
		for (unsigned i = 0; i < len; i++) {
			if (args[i] == '\0')
				log(LOG_ERR, " ");
			else
				log(LOG_ERR, "%c", args[i]);
		}
		log(LOG_ERR, "\n");
	}


	/* log registers in trap frame */
	log_frame_dump(frame);
	cheri_log_exception(frame, trap_type);
}
#endif

=======
>>>>>>> 00149c9f
/*
 * Unaligned load/store emulation
 */
static int
mips_unaligned_load_store(struct trapframe *frame, int mode, register_t addr, uint32_t inst)
{
	register_t *reg = (register_t *) frame;
	register_t value = 0;
	unsigned size;
	int src_regno;
	int op_type = 0;
	int is_store = 0;
	int sign_extend = 0;
#ifdef CPU_CHERI
	/**
	 * XXX: There is a potential race condition here for CHERI.  We rely on the
	 * fact that the ALIGNMENT_FIX_ERR exception has a lower priority than any
	 * of the CHERI exceptions to guarantee that the load or store should have
	 * succeeded, but a malicious program could generate an alignment trap and
	 * then substitute a different instruction...
	 */
#endif
	src_regno = MIPS_INST_RT(inst);

	/*
	 * ADDR_ERR faults have higher priority than TLB
	 * Miss faults.  Therefore, it is necessary to
	 * verify that the faulting address is a valid
	 * virtual address within the process' address space
	 * before trying to emulate the unaligned access.
	 */
	switch (MIPS_INST_OPCODE(inst)) {
#ifdef CPU_CHERI
	/*
	 * If there's an alignment error on a capability, then just fail.  It might
	 * be nice to emulate these and assume that the tag bit is unset, but for
	 * now we'll just let them fail as they probably indicate bugs.
	 */
	case OP_JALX:
	case OP_COP2: /* TODO: assert that it is a cjr/cjalr instruction */
	case OP_SDC2: case OP_LDC2:
		cheri_log_exception(frame, 0);
		return (0);
	/*
	 * If it's a capability load or store, then the last three bits indicate
	 * the size and extension, except that CLLD and CSCD (capability-relative
	 * load-linked and store-conditional on doublewords set all three low
	 * bits).  In all other cases, the low two bits are the base-2 log of the
	 * size of the operation.
	 */
	case OP_SWC2:
		is_store = 1;
	case OP_LWC2: {
		src_regno = MIPS_INST_RS(inst);
		u_int32_t fmt = inst & 7;
		u_int32_t size_field = inst & 3;
		KASSERT((size_field != 0),
			("Unaligned byte loads or stores should be impossible"));
		/*
		 * If this is a load-linked / store-conditional then we can't
		 * safely emulate it.
		 */
		if (fmt == 7)
			return (0);
		size = 1 << size_field;
		/* Bit 2 distinguishes signed / unsigned operations */
		sign_extend = fmt >> 2;
		if (MIPS_INST_OPCODE(inst) == OP_SWC2)
			op_type = MIPS_CHERI_CSB_ACCESS + fmt;
		else
			op_type = MIPS_CHERI_CLBU_ACCESS + fmt;
		break;
	}
#endif
	case OP_LH:
		sign_extend = 1;
	case OP_LHU:
		op_type = MIPS_LHU_ACCESS;
		size = 2;
		break;
	case OP_LW:
		sign_extend = 1;
	case OP_LWU:
		op_type = MIPS_LWU_ACCESS;
		size = 4;
		break;
	case OP_LD:
		op_type = MIPS_LD_ACCESS;
		size = 8;
		break;
	case OP_SH:
		op_type = MIPS_SH_ACCESS;
		is_store = 1;
		size = 2;
		break;
	case OP_SW:
		op_type = MIPS_SW_ACCESS;
		is_store = 1;
		size = 4;
		break;
	case OP_SD:
		op_type = MIPS_SD_ACCESS;
		is_store = 1;
		size = 8;
		break;
	/*
	 * We can't safely fix up LL/SC, so just give up and deliver the signal.
	 */
	case OP_SCD: case OP_SC: case OP_LLD: case OP_LL:
		return (0);
	default:
		printf("%s: unhandled opcode in address error: %#x\n", __func__, inst);
		return (0);
	}
	/* Fix up the op_type for unsigned versions */
	if ((op_type < MIPS_LD_ACCESS) && sign_extend)
		op_type++;

	if (is_store) {
		value = reg[src_regno];
		/*
		 * Stores don't have signed / unsigned variants, so just copy
		 * the data from the register to memory.  Less-than-doubleword
		 * stores store the low bits, so adjust the kernel pointer to
		 * the correct offset within the word first.
		 */
		char *kaddr = (char*)&value;
#if _BYTE_ORDER == _BIG_ENDIAN
		kaddr += sizeof(register_t) - size;
#endif
		int err;
		if ((err = copyout_implicit_cap(kaddr, (void*)addr, size))) {
			return (0);
		}
		return (op_type);
	} else {
		/* Get the value as a zero-extended version */
		value = 0;
		char *kaddr = (char*)&value;
#if _BYTE_ORDER == _BIG_ENDIAN
		kaddr += sizeof(register_t) - size;
#endif
		int err;
		if ((err = copyin_implicit_cap((void*)addr, kaddr, size))) {
			return (0);
		}
		/* If we need to sign extend it, then shift it so that the sign
		 * bit is in the correct place and then shift it back. */
		if (sign_extend) {
			int shift = (sizeof(register_t) - size) * 8;
			value = (value << shift) >> shift;
		}
		reg[src_regno] = value;
		return (op_type);
	}
	panic("%s: should not be reached.", __func__);
}

/*
 * XXX TODO: SMP?
 */
static struct timeval unaligned_lasterr;
static int unaligned_curerr;

static int unaligned_pps_log_limit = 0;

SYSCTL_INT(_machdep, OID_AUTO, unaligned_log_pps_limit, CTLFLAG_RWTUN,
    &unaligned_pps_log_limit, 0,
    "limit number of userland unaligned log messages per second");

static int
emulate_unaligned_access(struct trapframe *frame, int mode)
{
	register_t pc;
	int access_type = 0;
	struct thread *td = curthread;
	struct proc *p = curproc;

	pc = TRAPF_PC(frame) + (DELAYBRANCH(frame->cause) ? 4 : 0);

	/*
	 * Fall through if it's instruction fetch exception
	 */
	if (!((pc & 3) || (pc == frame->badvaddr))) {
		/*
		 * Handle unaligned load and store
		 */

		/*
		 * Return access type if the instruction was emulated.
		 * Otherwise restore pc and fall through.
		 */
		fetch_bad_instr(frame);
		access_type = mips_unaligned_load_store(frame,
		    mode, frame->badvaddr, frame->badinstr.inst);

		if (access_type) {
			if (DELAYBRANCH(frame->cause)) {
				fetch_bad_branch_instr(frame);
				frame->pc = MipsEmulateBranch(frame, frame->pc,
				    0, &frame->badinstr_p.inst);
			} else {
				TRAPF_PC_INCREMENT(frame, sizeof(int));
			}

			if (ppsratecheck(&unaligned_lasterr,
			    &unaligned_curerr, unaligned_pps_log_limit)) {
				/* XXX TODO: keep global/tid/pid counters? */
				log(LOG_INFO,
				    "Unaligned %s: pid=%ld (%s), tid=%ld, "
				    "pc=%#jx, badvaddr=%#jx\n",
				    access_name[access_type - 1],
				    (long) p->p_pid,
				    p->p_comm,
				    (long) td->td_tid,
				    (intmax_t)pc,
				    (intmax_t)frame->badvaddr);
			}
		}
	}
	return access_type;
}
// CHERI CHANGES START
// {
//   "updated": 20181114,
//   "target_type": "kernel",
//   "changes": [
//     "support"
//   ],
//   "change_comment": ""
// }
// CHERI CHANGES END<|MERGE_RESOLUTION|>--- conflicted
+++ resolved
@@ -2012,7 +2012,6 @@
 	    (intmax_t)frame->badvaddr, (void *)(intptr_t)*pdep, (uintmax_t)(ptep ? *ptep : 0));
 }
 
-<<<<<<< HEAD
 #ifdef CPU_CHERI
 /*
  * XXXRW: Possibly this should actually be a CHERI-independent logging
@@ -2051,8 +2050,6 @@
 }
 #endif
 
-=======
->>>>>>> 00149c9f
 /*
  * Unaligned load/store emulation
  */
