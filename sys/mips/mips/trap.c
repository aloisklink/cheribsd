/*	$OpenBSD: trap.c,v 1.19 1998/09/30 12:40:41 pefo Exp $	*/
/* tracked to 1.23 */
/*-
 * SPDX-License-Identifier: BSD-3-Clause
 *
 * Copyright (c) 1988 University of Utah.
 * Copyright (c) 1992, 1993
 *	The Regents of the University of California.  All rights reserved.
 *
 * This code is derived from software contributed to Berkeley by
 * the Systems Programming Group of the University of Utah Computer
 * Science Department and Ralph Campbell.
 *
 * Redistribution and use in source and binary forms, with or without
 * modification, are permitted provided that the following conditions
 * are met:
 * 1. Redistributions of source code must retain the above copyright
 *    notice, this list of conditions and the following disclaimer.
 * 2. Redistributions in binary form must reproduce the above copyright
 *    notice, this list of conditions and the following disclaimer in the
 *    documentation and/or other materials provided with the distribution.
 * 3. Neither the name of the University nor the names of its contributors
 *    may be used to endorse or promote products derived from this software
 *    without specific prior written permission.
 *
 * THIS SOFTWARE IS PROVIDED BY THE REGENTS AND CONTRIBUTORS ``AS IS'' AND
 * ANY EXPRESS OR IMPLIED WARRANTIES, INCLUDING, BUT NOT LIMITED TO, THE
 * IMPLIED WARRANTIES OF MERCHANTABILITY AND FITNESS FOR A PARTICULAR PURPOSE
 * ARE DISCLAIMED.  IN NO EVENT SHALL THE REGENTS OR CONTRIBUTORS BE LIABLE
 * FOR ANY DIRECT, INDIRECT, INCIDENTAL, SPECIAL, EXEMPLARY, OR CONSEQUENTIAL
 * DAMAGES (INCLUDING, BUT NOT LIMITED TO, PROCUREMENT OF SUBSTITUTE GOODS
 * OR SERVICES; LOSS OF USE, DATA, OR PROFITS; OR BUSINESS INTERRUPTION)
 * HOWEVER CAUSED AND ON ANY THEORY OF LIABILITY, WHETHER IN CONTRACT, STRICT
 * LIABILITY, OR TORT (INCLUDING NEGLIGENCE OR OTHERWISE) ARISING IN ANY WAY
 * OUT OF THE USE OF THIS SOFTWARE, EVEN IF ADVISED OF THE POSSIBILITY OF
 * SUCH DAMAGE.
 *
 * from: Utah Hdr: trap.c 1.32 91/04/06
 *
 *	from: @(#)trap.c	8.5 (Berkeley) 1/11/94
 *	JNPR: trap.c,v 1.13.2.2 2007/08/29 10:03:49 girish
 */
#include <sys/cdefs.h>
__FBSDID("$FreeBSD$");
#define TRAP_DEBUG 1

#include "opt_ddb.h"
#include "opt_ktrace.h"

#include <sys/param.h>
#include <sys/systm.h>
#include <sys/sysent.h>
#include <sys/proc.h>
#include <sys/kernel.h>
#include <sys/ktr.h>
#include <sys/signalvar.h>
#include <sys/syscall.h>
#include <sys/lock.h>
#include <vm/vm.h>
#include <vm/vm_extern.h>
#include <vm/vm_kern.h>
#include <vm/vm_page.h>
#include <vm/vm_map.h>
#include <vm/vm_param.h>
#include <sys/vmmeter.h>
#include <sys/ptrace.h>
#include <sys/user.h>
#include <sys/buf.h>
#include <sys/vnode.h>
#include <sys/sysctl.h>
#include <sys/syslog.h>
#include <sys/bus.h>
#ifdef KTRACE
#include <sys/ktrace.h>
#endif
#include <net/netisr.h>

#include <machine/trap.h>
#include <machine/cpu.h>
#include <machine/cpuinfo.h>
#include <machine/pte.h>
#include <machine/pmap.h>
#include <machine/md_var.h>
#include <machine/mips_opcode.h>
#include <machine/frame.h>
#include <machine/regnum.h>
#include <machine/tlb.h>
#include <machine/tls.h>

#ifdef CPU_CHERI
#include <cheri/cheri.h>
#include <cheri/cheric.h>
#include <machine/cheri_machdep.h>
#endif

#ifdef DDB
#include <machine/db_machdep.h>
#include <ddb/db_sym.h>
#include <ddb/ddb.h>
#include <sys/kdb.h>
#endif

_Static_assert(F0 * sizeof(register_t) == __offsetof(struct trapframe, f0),
	"Register offset mismatch between C and assembly");
_Static_assert(CAUSE * sizeof(register_t) ==
	__offsetof(struct trapframe, cause),
	"Register offset mismatch between C and assembly");

#ifdef KDTRACE_HOOKS
#include <sys/dtrace_bsd.h>
#endif

int log_bad_page_faults = 1;
SYSCTL_INT(_machdep, OID_AUTO, log_bad_page_faults, CTLFLAG_RW,
    &log_bad_page_faults, 1, "Print trap frame on bad page fault");
#ifdef TRAP_DEBUG
int trap_debug = 0;
SYSCTL_INT(_machdep, OID_AUTO, trap_debug, CTLFLAG_RW,
    &trap_debug, 0, "Debug information on all traps");
#endif
int stop_vm_trace_on_fault = 0;
SYSCTL_INT(_machdep, OID_AUTO, stop_vm_trace_on_fault, CTLFLAG_RW,
    &stop_vm_trace_on_fault, 0,
    "Disable VM instruction tracing when a fault is logged");
#ifdef CPU_CHERI
int log_user_cheri_exceptions = 1;
SYSCTL_INT(_machdep, OID_AUTO, log_user_cheri_exceptions, CTLFLAG_RW,
    &log_user_cheri_exceptions, 0,
    "Print registers and process details on user CHERI exceptions");

int log_cheri_registers = 1;
SYSCTL_INT(_machdep, OID_AUTO, log_cheri_registers, CTLFLAG_RW,
    &log_cheri_registers, 1, "Print CHERI registers for non-CHERI exceptions");
#endif

#ifdef CPU_QEMU_MALTA
extern u_int qemu_trace_buffered;
#endif

#define	lbu_macro(data, addr)						\
	__asm __volatile ("lbu %0, 0x0(%1)"				\
			: "=r" (data)	/* outputs */			\
			: "r" (addr));	/* inputs */

#define	lb_macro(data, addr)						\
	__asm __volatile ("lb %0, 0x0(%1)"				\
			: "=r" (data)	/* outputs */			\
			: "r" (addr));	/* inputs */

#define	lwl_macro(data, addr)						\
	__asm __volatile ("lwl %0, 0x0(%1)"				\
			: "+r" (data)	/* outputs */			\
			: "r" (addr));	/* inputs */

#define	lwr_macro(data, addr)						\
	__asm __volatile ("lwr %0, 0x0(%1)"				\
			: "+r" (data)	/* outputs */			\
			: "r" (addr));	/* inputs */

#define	ldl_macro(data, addr)						\
	__asm __volatile ("ldl %0, 0x0(%1)"				\
			: "+r" (data)	/* outputs */			\
			: "r" (addr));	/* inputs */

#define	ldr_macro(data, addr)						\
	__asm __volatile ("ldr %0, 0x0(%1)"				\
			: "+r" (data)	/* outputs */			\
			: "r" (addr));	/* inputs */

#define	sb_macro(data, addr)						\
	__asm __volatile ("sb %0, 0x0(%1)"				\
			:				/* outputs */	\
			: "r" (data), "r" (addr));	/* inputs */

#define	swl_macro(data, addr)						\
	__asm __volatile ("swl %0, 0x0(%1)"				\
			: 				/* outputs */	\
			: "r" (data), "r" (addr));	/* inputs */

#define	swr_macro(data, addr)						\
	__asm __volatile ("swr %0, 0x0(%1)"				\
			: 				/* outputs */	\
			: "r" (data), "r" (addr));	/* inputs */

#define	sdl_macro(data, addr)						\
	__asm __volatile ("sdl %0, 0x0(%1)"				\
			: 				/* outputs */	\
			: "r" (data), "r" (addr));	/* inputs */

#define	sdr_macro(data, addr)						\
	__asm __volatile ("sdr %0, 0x0(%1)"				\
			:				/* outputs */	\
			: "r" (data), "r" (addr));	/* inputs */

static void log_illegal_instruction(const char *, struct trapframe *);
static void log_bad_page_fault(char *, struct trapframe *, int);
#ifdef CPU_CHERI
static void log_c2e_exception(const char *, struct trapframe *, int);
#endif
static void log_frame_dump(struct trapframe *frame);
static void get_mapping_info(vm_offset_t, pd_entry_t **, pt_entry_t **);

int (*dtrace_invop_jump_addr)(struct trapframe *);

#ifdef TRAP_DEBUG
static void trap_frame_dump(struct trapframe *frame);
#endif

void (*machExceptionTable[]) (void)= {
/*
 * The kernel exception handlers.
 */
	MipsKernIntr,		/* external interrupt */
#if defined(MIPS_EXC_CNTRS)
	MipsTLBModException,	/* TLB modification */
#else
	MipsKernGenException,	/* TLB modification */
#endif
	MipsTLBInvalidException,/* TLB miss (load or instr. fetch) */
	MipsTLBInvalidException,/* TLB miss (store) */
	MipsKernGenException,	/* address error (load or I-fetch) */
	MipsKernGenException,	/* address error (store) */
	MipsKernGenException,	/* bus error (I-fetch) */
	MipsKernGenException,	/* bus error (load or store) */
	MipsKernGenException,	/* system call */
	MipsKernGenException,	/* breakpoint */
	MipsKernGenException,	/* reserved instruction */
	MipsKernGenException,	/* coprocessor unusable */
	MipsKernGenException,	/* arithmetic overflow */
	MipsKernGenException,	/* trap exception */
	MipsKernGenException,	/* virtual coherence exception inst */
	MipsKernGenException,	/* floating point exception */
	MipsKernGenException,	/* reserved */
	MipsKernGenException,	/* reserved */
	MipsKernGenException,	/* reserved */
	MipsKernGenException,	/* reserved */
	MipsKernGenException,	/* reserved */
	MipsKernGenException,	/* reserved */
	MipsKernGenException,	/* reserved */
	MipsKernGenException,	/* watch exception */
	MipsKernGenException,	/* reserved */
	MipsKernGenException,	/* reserved */
	MipsKernGenException,	/* reserved */
	MipsKernGenException,	/* reserved */
	MipsKernGenException,	/* reserved */
	MipsKernGenException,	/* reserved */
	MipsKernGenException,	/* reserved */
	MipsKernGenException,	/* virtual coherence exception data */
/*
 * The user exception handlers.
 */
	MipsUserIntr,		/* 0 */
	MipsUserGenException,	/* 1 */
	MipsTLBInvalidException,/* 2 */
	MipsTLBInvalidException,/* 3 */
	MipsUserGenException,	/* 4 */
	MipsUserGenException,	/* 5 */
	MipsUserGenException,	/* 6 */
	MipsUserGenException,	/* 7 */
	MipsUserGenException,	/* 8 */
	MipsUserGenException,	/* 9 */
	MipsUserGenException,	/* 10 */
	MipsUserGenException,	/* 11 */
	MipsUserGenException,	/* 12 */
	MipsUserGenException,	/* 13 */
	MipsUserGenException,	/* 14 */
	MipsUserGenException,	/* 15 */
	MipsUserGenException,	/* 16 */
	MipsUserGenException,	/* 17 */
	MipsUserGenException,	/* 18 */
	MipsUserGenException,	/* 19 */
	MipsUserGenException,	/* 20 */
	MipsUserGenException,	/* 21 */
	MipsUserGenException,	/* 22 */
	MipsUserGenException,	/* 23 */
	MipsUserGenException,	/* 24 */
	MipsUserGenException,	/* 25 */
	MipsUserGenException,	/* 26 */
	MipsUserGenException,	/* 27 */
	MipsUserGenException,	/* 28 */
	MipsUserGenException,	/* 29 */
	MipsUserGenException,	/* 20 */
	MipsUserGenException,	/* 31 */
};

char *trap_type[] = {
	"external interrupt",
	"TLB modification",
	"TLB miss (load or instr. fetch)",
	"TLB miss (store)",
	"address error (load or I-fetch)",
	"address error (store)",
	"bus error (I-fetch)",
	"bus error (load or store)",
	"system call",
	"breakpoint",
	"reserved instruction",
	"coprocessor unusable",
	"arithmetic overflow",
	"trap",
	"virtual coherency instruction",
	"floating point",
	"reserved 16",
	"reserved 17",
#ifdef CPU_CHERI
	"capability coprocessor exception",
#else
	"reserved 18",
#endif
	"reserved 19",
	"reserved 20",
	"reserved 21",
	"reserved 22",
	"watch",
	"machine check",
	"reserved 25",
	"reserved 26",
	"reserved 27",
	"reserved 28",
	"reserved 29",
	"reserved 30",
	"virtual coherency data",
};

#if !defined(SMP) && (defined(DDB) || defined(DEBUG))
struct trapdebug trapdebug[TRAPSIZE], *trp = trapdebug;
#endif

#define	KERNLAND(x)	((vm_offset_t)(x) >= VM_MIN_KERNEL_ADDRESS && (vm_offset_t)(x) < VM_MAX_KERNEL_ADDRESS)
#define	DELAYBRANCH(x)	((x) & MIPS_CR_BR_DELAY)

/*
 * MIPS load/store access type
 */
enum {
	MIPS_LHU_ACCESS = 1,
	MIPS_LH_ACCESS,
	MIPS_LWU_ACCESS,
	MIPS_LW_ACCESS,
	MIPS_LD_ACCESS,
	MIPS_SH_ACCESS,
	MIPS_SW_ACCESS,
	MIPS_SD_ACCESS
#ifdef CPU_CHERI
	,
	MIPS_CHERI_CLBU_ACCESS,
	MIPS_CHERI_CLHU_ACCESS,
	MIPS_CHERI_CLWU_ACCESS,
	MIPS_CHERI_CLDU_ACCESS,
	MIPS_CHERI_CLB_ACCESS,
	MIPS_CHERI_CLH_ACCESS,
	MIPS_CHERI_CLW_ACCESS,
	MIPS_CHERI_CLD_ACCESS,
	MIPS_CHERI_CSB_ACCESS,
	MIPS_CHERI_CSH_ACCESS,
	MIPS_CHERI_CSW_ACCESS,
	MIPS_CHERI_CSD_ACCESS
#endif
};

char *access_name[] = {
	"Load Halfword Unsigned",
	"Load Halfword",
	"Load Word Unsigned",
	"Load Word",
	"Load Doubleword",
	"Store Halfword",
	"Store Word",
	"Store Doubleword"
#ifdef CPU_CHERI
	,
	"Capability Load Byte Unsigned",
	"Capability Load Halfword Unsigned",
	"Capability Load Word Unsigned",
	"Capability Load Doubleword Unsigned",
	"Capability Load Byte",
	"Capability Load Halfword",
	"Capability Load Word",
	"Capability Load Doubleword",
	"Capability Store Byte",
	"Capability Store Halfword",
	"Capability Store Word",
	"Capability Store Doubleword"
#endif

};

#ifdef	CPU_CNMIPS
#include <machine/octeon_cop2.h>
#endif

/*
 * Unaligned access handling is completely broken if the trap happens in a
 * CHERI instructions. Since we are now running lots of CHERI purecap code and
 * the LLVM branch delay slot filler actually fills CHERI delay slots, having
 * this on by default makes it really hard to debug where something is going
 * wrong since we will just die with a completely unrelated exception later.
 */
static int allow_unaligned_acc = 1;

SYSCTL_INT(_vm, OID_AUTO, allow_unaligned_acc, CTLFLAG_RW,
    &allow_unaligned_acc, 0, "Allow unaligned accesses");

/*
 * FP emulation is assumed to work on O32, but the code is outdated and crufty
 * enough that it's a more sensible default to have it disabled when using
 * other ABIs.  At the very least, it needs a lot of help in using
 * type-semantic ABI-oblivious macros for everything it does.
 */
#if defined(__mips_o32)
static int emulate_fp = 1;
#else
static int emulate_fp = 0;
#endif
SYSCTL_INT(_machdep, OID_AUTO, emulate_fp, CTLFLAG_RW,
    &emulate_fp, 0, "Emulate unimplemented FPU instructions");

static int emulate_unaligned_access(struct trapframe *frame, int mode);

extern void fswintrberr(void); /* XXX */

static __inline trapf_pc_t
trapf_pc_from_kernel_code_ptr(void *ptr)
{
#if __has_feature(capabilities) && !defined(__CHERI_PURE_CAPABILITY__)
	/* In the hybrid kernel, we assume that addr is within $pcc bounds */
	 KASSERT(cheri_is_address_inbounds(cheri_getpcc(), (register_t)ptr),
	     ("Invalid ptr %p", ptr));
	return (cheri_setaddress(cheri_getpcc(), (register_t)ptr));
#else
	return ((trapf_pc_t)ptr);
#endif
}

/*
 * Fetch an instruction from near frame->pc (or frame->pcc for CHERI).
 * Returns the virtual address (relative to $pcc) that was used to fetch the
 * instruction.
 *
 * Warning: this clobbers td->td_pcb->pcb_onfault.
 */
static void * __capability
fetch_instr_near_pc(struct trapframe *frame, register_t offset_from_pc, int32_t *instr)
{
	void * __capability bad_inst_ptr;

	/* Should only be called from user mode */
	/* TODO: if KERNLAND() */
	KASSERT(curthread->td_pcb->pcb_onfault == NULL,
	    ("This function clobbers td->td_pcb->pcb_onfault"));
#ifdef CPU_CHERI
	bad_inst_ptr = (char * __capability)frame->pcc + offset_from_pc;
	if (!cheri_gettag(bad_inst_ptr)) {
		struct thread *td = curthread;
		struct proc *p = td->td_proc;
		log(LOG_ERR, "%s: pid %d tid %ld (%s), uid %d: Could not fetch "
		    "faulting instruction from untagged $pcc %p\n",  __func__,
		    p->p_pid, (long)td->td_tid, p->p_comm,
		    p->p_ucred ? p->p_ucred->cr_uid : -1,
		    (void*)(__cheri_addr vaddr_t)(bad_inst_ptr));
		*instr = -1;
		return (bad_inst_ptr);
	}
#else
	bad_inst_ptr = __USER_CODE_CAP((uint8_t*)(frame->pc) + offset_from_pc);
#endif
	if (fueword32(bad_inst_ptr, instr) != 0) {
		struct thread *td = curthread;
		struct proc *p = td->td_proc;
		log(LOG_ERR, "%s: pid %d tid %ld (%s), uid %d: Could not fetch "
		    "faulting instruction from %p\n",  __func__, p->p_pid,
		    (long)td->td_tid, p->p_comm,
		    p->p_ucred ? p->p_ucred->cr_uid : -1,
		    (void*)(__cheri_addr vaddr_t)(bad_inst_ptr));
		*instr = -1;
	}
	/* Should this be a kerncap instead instead of being indirected by $pcc? */
	return bad_inst_ptr;
}

/*
 * Fetch the branch instruction for a trap that happened in a branch delay slot.
 *
 * The instruction is stored in frame->badinstr_p.
 */
static void
fetch_bad_branch_instr(struct trapframe *frame)
{
	KASSERT(DELAYBRANCH(frame->cause),
	    ("%s called when not in delay branch", __func__));
	/*
	 * In a trap the pc will point to the branch instruction so we fetch
	 * at offset 0 from the pc.
	 */
	fetch_instr_near_pc(frame, 0, &frame->badinstr_p.inst);
}

/*
 * Fetch the instruction that caused a trap.
 *
 * The instruction is stored in frame->badinstr and the address (relative to)
 * pcc.base is returned.
 */
static void * __capability
fetch_bad_instr(struct trapframe *frame)
{
	register_t offset_from_pc;

	/*
	 * If the trap happenend in a delay slot pc will point to the branch
	 * instruction so in that case fetch from offset 0 from the pc.
	 */
	offset_from_pc = DELAYBRANCH(frame->cause) ? 4 : 0;
	return (fetch_instr_near_pc(frame, offset_from_pc, &frame->badinstr.inst));
}


int
cpu_fetch_syscall_args(struct thread *td)
{
	struct trapframe *locr0;
	struct sysentvec *se;
	struct syscall_args *sa;
	int error, nsaved;

	locr0 = td->td_frame;
	sa = &td->td_sa;

	bzero(sa->args, sizeof(sa->args));

	/* compute next PC after syscall instruction */
	td->td_pcb->pcb_tpc = sa->trapframe->pc; /* Remember if restart */
	if (DELAYBRANCH(sa->trapframe->cause)) { /* Check BD bit */
		fetch_bad_branch_instr(sa->trapframe);
		locr0->pc = MipsEmulateBranch(locr0, sa->trapframe->pc, 0,
		    &sa->trapframe->badinstr_p.inst);
	} else {
		TRAPF_PC_INCREMENT(locr0, sizeof(int));
	}
	sa->code = locr0->v0;

	switch (sa->code) {
	case SYS___syscall:
	case SYS_syscall:
		/*
		 * This is an indirect syscall, in which the code is the first argument.
		 */
#if (!defined(__mips_n32) && !defined(__mips_n64)) || defined(COMPAT_FREEBSD32)
		if (sa->code == SYS___syscall && SV_PROC_FLAG(td->td_proc, SV_ILP32)) {
			/*
			 * Like syscall, but code is a quad, so as to maintain alignment
			 * for the rest of the arguments.
			 */
			if (_QUAD_LOWWORD == 0)
				sa->code = locr0->a0;
			else
				sa->code = locr0->a1;
			sa->args[0] = locr0->a2;
			sa->args[1] = locr0->a3;
			nsaved = 2;
			break;
		} 
#endif
		/*
		 * This is either not a quad syscall, or is a quad syscall with a
		 * new ABI in which quads fit in a single register.
		 */
		sa->code = locr0->a0;
		sa->args[0] = locr0->a1;
		sa->args[1] = locr0->a2;
		sa->args[2] = locr0->a3;
		nsaved = 3;
#if defined(__mips_n32) || defined(__mips_n64)
#ifdef COMPAT_FREEBSD32
		if (!SV_PROC_FLAG(td->td_proc, SV_ILP32)) {
#endif
			/*
			 * Non-o32 ABIs support more arguments in registers.
			 */
			sa->args[3] = locr0->a4;
			sa->args[4] = locr0->a5;
			sa->args[5] = locr0->a6;
			sa->args[6] = locr0->a7;
			nsaved += 4;
#ifdef COMPAT_FREEBSD32
		}
#endif
#endif
		break;
	default:
		/*
		 * A direct syscall, arguments are just parameters to the syscall.
		 */
		sa->args[0] = locr0->a0;
		sa->args[1] = locr0->a1;
		sa->args[2] = locr0->a2;
		sa->args[3] = locr0->a3;
		nsaved = 4;
#if defined (__mips_n32) || defined(__mips_n64)
#ifdef COMPAT_FREEBSD32
		if (!SV_PROC_FLAG(td->td_proc, SV_ILP32)) {
#endif
			/*
			 * Non-o32 ABIs support more arguments in registers.
			 */
			sa->args[4] = locr0->a4;
			sa->args[5] = locr0->a5;
			sa->args[6] = locr0->a6;
			sa->args[7] = locr0->a7;
			nsaved += 4;
#ifdef COMPAT_FREEBSD32
		}
#endif
#endif
		break;
	}

#ifdef TRAP_DEBUG
	if (trap_debug)
		printf("SYSCALL #%d pid:%u\n", sa->code, td->td_proc->p_pid);
#endif

	se = td->td_proc->p_sysent;
	/*
	 * XXX
	 * Shouldn't this go before switching on the code?
	 */

	if (sa->code >= se->sv_size)
		sa->callp = &se->sv_table[0];
	else
		sa->callp = &se->sv_table[sa->code];

<<<<<<< HEAD
	sa->narg = sa->callp->sy_narg;

	if (sa->narg > nsaved) {
		char * __capability stack_args;

=======
	if (sa->callp->sy_narg > nsaved) {
>>>>>>> 5fcaff94
#if defined(__mips_n32) || defined(__mips_n64)
		/*
		 * XXX
		 * Is this right for new ABIs?  I think the 4 there
		 * should be 8, size there are 8 registers to skip,
		 * not 4, but I'm not certain.
		 */
#ifdef COMPAT_FREEBSD32
		if (!SV_PROC_FLAG(td->td_proc, SV_ILP32))
#endif
			printf("SYSCALL #%u pid:%u, narg (%u) > nsaved (%u).\n",
			    sa->code, td->td_proc->p_pid, sa->callp->sy_narg, nsaved);
#endif
#if (defined(__mips_n32) || defined(__mips_n64)) && defined(COMPAT_FREEBSD32)
		if (SV_PROC_FLAG(td->td_proc, SV_ILP32)) {
			unsigned i;
			int32_t arg;

			stack_args = __USER_CAP(locr0->sp + 4 * sizeof(int32_t),
			    (sa->narg - nsaved) * sizeof(int32_t));
			error = 0; /* XXX GCC is awful.  */
<<<<<<< HEAD
			for (i = nsaved; i < sa->narg; i++) {
				error = copyin(stack_args +
				    (i - nsaved) * sizeof(int32_t),
				    &arg, sizeof(arg));
=======
			for (i = nsaved; i < sa->callp->sy_narg; i++) {
				error = copyin((caddr_t)(intptr_t)(locr0->sp +
				    (4 + (i - nsaved)) * sizeof(int32_t)),
				    (caddr_t)&arg, sizeof arg);
>>>>>>> 5fcaff94
				if (error != 0)
					break;
				sa->args[i] = arg;
			}
		} else
#endif
<<<<<<< HEAD
		{
			stack_args = __USER_CAP(locr0->sp +
			    4 * sizeof(register_t), (sa->narg - nsaved) *
			    sizeof(register_t));
			error = copyin(stack_args, &sa->args[nsaved],
			    (u_int)(sa->narg - nsaved) * sizeof(register_t));
		}
=======
		error = copyin((caddr_t)(intptr_t)(locr0->sp +
		    4 * sizeof(register_t)), (caddr_t)&sa->args[nsaved],
		   (u_int)(sa->callp->sy_narg - nsaved) * sizeof(register_t));
>>>>>>> 5fcaff94
		if (error != 0) {
			locr0->v0 = error;
			locr0->a3 = 1;
		}
	} else
		error = 0;

	if (error == 0) {
		td->td_retval[0] = 0;
		td->td_retval[1] = locr0->v1;
	}

	return (error);
}

#undef __FBSDID
#define __FBSDID(x)
#include "../../kern/subr_syscall.c"


/*
 * Handle an exception.
 * Called from MipsKernGenException() or MipsUserGenException()
 * when a processor trap occurs.
 * In the case of a kernel trap, we return the pc where to resume if
 * p->p_addr->u_pcb.pcb_onfault is set, otherwise, return old pc.
 */
trapf_pc_t
trap(struct trapframe *trapframe)
{
	int type, usermode;
	int i = 0;
	unsigned ucode = 0;
	struct thread *td = curthread;
	struct proc *p = curproc;
	vm_prot_t ftype;
	pmap_t pmap;
	int access_type;
	ksiginfo_t ksi;
	char *msg = NULL;
	char * __capability addr;
	trapf_pc_t pc;
	int cop, error;
	register_t *frame_regs;

	trapdebug_enter(trapframe, 0);
#ifdef KDB
	if (kdb_active) {
		kdb_reenter();
		return (0);
	}
#endif
	type = (trapframe->cause & MIPS_CR_EXC_CODE) >> MIPS_CR_EXC_CODE_SHIFT;
	if (TRAPF_USERMODE(trapframe)) {
		type |= T_USER;
		usermode = 1;
	} else {
		usermode = 0;
	}
#if 0
	/* XXXAR: reading the badinstr register here is too late, it may have
	 * been clobbered already. For now just use fuword instead
	 *
	 * XXXAR: We use a union for BadInstr/BadInstrP instead of register_t to
	 * avoid problems in case some CPU wrongly sign extends the register.
	 * This was the case for QEMU until recently.
	 */
	trapframe->badinstr.inst = cpuinfo.badinstr_reg ? mips_rd_badinstr(): 0;
	trapframe->badinstr_p.inst = 0;
	if (DELAYBRANCH(trapframe->cause) && cpuinfo.badinstr_p_reg)
		trapframe->badinstr_p.inst = mips_rd_badinstr_p();
#else
	trapframe->badinstr.pad = 0;
	trapframe->badinstr_p.inst = 0;
#endif

	/*
	 * Enable hardware interrupts if they were on before the trap. If it
	 * was off disable all so we don't accidently enable it when doing a
	 * return to userland.
	 */
	if (trapframe->sr & MIPS_SR_INT_IE) {
		set_intr_mask(trapframe->sr & MIPS_SR_INT_MASK);
		intr_enable();
	} else {
		intr_disable();
	}

#ifdef TRAP_DEBUG
	if (trap_debug) {
		static vm_offset_t last_badvaddr = 0;
		static vm_offset_t this_badvaddr = 0;
		static int count = 0;
		u_int32_t pid;

		printf("trap type %x (%s - ", type,
		    trap_type[type & (~T_USER)]);

		if (type & T_USER)
			printf("user mode)\n");
		else
			printf("kernel mode)\n");

#ifdef SMP
		printf("cpuid = %d\n", PCPU_GET(cpuid));
#endif
		pid = mips_rd_entryhi() & TLBHI_ASID_MASK;
		printf("badaddr = %#jx, pc = %#jx, ra = %#jx, sp = %#jx, sr = %jx, pid = %d, ASID = %u\n",
		    (intmax_t)trapframe->badvaddr, (intmax_t)TRAPF_PC(trapframe), (intmax_t)trapframe->ra,
		    (intmax_t)trapframe->sp, (intmax_t)trapframe->sr,
		    (curproc ? curproc->p_pid : -1), pid);

		switch (type & ~T_USER) {
		case T_TLB_MOD:
		case T_TLB_LD_MISS:
		case T_TLB_ST_MISS:
		case T_ADDR_ERR_LD:
		case T_ADDR_ERR_ST:
			this_badvaddr = trapframe->badvaddr;
			break;
		case T_SYSCALL:
			this_badvaddr = trapframe->ra;
			break;
		default:
			this_badvaddr = TRAPF_PC(trapframe);
			break;
		}
		if ((last_badvaddr == this_badvaddr) &&
		    ((type & ~T_USER) != T_SYSCALL) &&
		    ((type & ~T_USER) != T_COP_UNUSABLE)) {
			if (++count == 3) {
				trap_frame_dump(trapframe);
				panic("too many faults at %p\n", (void *)last_badvaddr);
			}
		} else {
			last_badvaddr = this_badvaddr;
			count = 0;
		}
	}
#endif

#ifdef KDTRACE_HOOKS
	/*
	 * A trap can occur while DTrace executes a probe. Before
	 * executing the probe, DTrace blocks re-scheduling and sets
	 * a flag in its per-cpu flags to indicate that it doesn't
	 * want to fault. On returning from the probe, the no-fault
	 * flag is cleared and finally re-scheduling is enabled.
	 *
	 * If the DTrace kernel module has registered a trap handler,
	 * call it and if it returns non-zero, assume that it has
	 * handled the trap and modified the trap frame so that this
	 * function can return normally.
	 */
	/*
	 * XXXDTRACE: add pid probe handler here (if ever)
	 */
	if (!usermode) {
		if (dtrace_trap_func != NULL &&
		    (*dtrace_trap_func)(trapframe, type) != 0)
			return (trapframe->pc);
	}
#endif

#ifdef CPU_CHERI
	addr = (void * __capability)trapframe->pcc;
#else
	addr = (void *)(uintptr_t)trapframe->pc;
#endif
	switch (type) {
	case T_MCHECK:
#ifdef DDB
		kdb_trap(type, 0, trapframe);
#endif
		panic("MCHECK\n");
		break;
	case T_MCHECK + T_USER:
		{
			uint32_t status = mips_rd_status();

			if (status & MIPS_SR_TS) {
				/*
				 * Machine Check exception caused by TLB
				 * detecting a match for multiple entries.
				 *
				 * Attempt to recover by flushing the user TLB
				 * and resetting the status bit.
				 */
				printf("Machine Check in User - Dup TLB entry. "
				    "Recovering...\n");
				pmap = &p->p_vmspace->vm_pmap;
				tlb_invalidate_all_user(pmap);
				mips_wr_status(status & ~MIPS_SR_TS);

				return (trapframe->pc);
			} else {
#ifdef DDB
				kdb_trap(type, 0, trapframe);
#endif
				panic("MCHECK\n");
			}
		}
		break;
	case T_TLB_MOD:
		if (td->td_critnest != 0 || td->td_intr_nesting_level != 0 ||
		    WITNESS_CHECK(WARN_SLEEPOK | WARN_GIANTOK, NULL,
		    "Kernel page fault") != 0)
			goto err;

		/* check for kernel address */
		if (KERNLAND(trapframe->badvaddr)) {
			if (pmap_emulate_modified(kernel_pmap, 
			    trapframe->badvaddr) != 0) {
				ftype = VM_PROT_WRITE;
				goto kernel_fault;
			}
			return (trapframe->pc);
		}
		/* FALLTHROUGH */

	case T_TLB_MOD + T_USER:
		pmap = &p->p_vmspace->vm_pmap;
		if (pmap_emulate_modified(pmap, trapframe->badvaddr) != 0) {
			ftype = VM_PROT_WRITE;
			goto dofault;
		}
		if (!usermode)
			return (trapframe->pc);
		goto out;

	case T_TLB_LD_MISS:
	case T_TLB_ST_MISS:
		if (td->td_critnest != 0 || td->td_intr_nesting_level != 0 ||
		    WITNESS_CHECK(WARN_SLEEPOK | WARN_GIANTOK, NULL,
		    "Kernel page fault") != 0)
			goto err;

		ftype = (type == T_TLB_ST_MISS) ? VM_PROT_WRITE : VM_PROT_READ;
		/* check for kernel address */
		if (KERNLAND(trapframe->badvaddr)) {
			vm_offset_t va;
			int rv;

	kernel_fault:
			va = (vm_offset_t)trapframe->badvaddr;
			rv = vm_fault_trap(kernel_map, va, ftype,
			    VM_FAULT_NORMAL, NULL, NULL);
			if (rv == KERN_SUCCESS)
				return (trapframe->pc);
			if (td->td_pcb->pcb_onfault != NULL) {
				pc = trapf_pc_from_kernel_code_ptr(td->td_pcb->pcb_onfault);
				td->td_pcb->pcb_onfault = NULL;
				return (pc);
			}
			goto err;
		}

		/*
		 * It is an error for the kernel to access user space except
		 * through the copyin/copyout routines.
		 */
		if (td->td_pcb->pcb_onfault == NULL)
			goto err;

		goto dofault;

	case T_TLB_LD_MISS + T_USER:
		ftype = VM_PROT_READ;
		goto dofault;

	case T_TLB_ST_MISS + T_USER:
		ftype = VM_PROT_WRITE;

dofault:
		{
			vm_offset_t va;
			struct vmspace *vm;
			vm_map_t map;
			int rv = 0;

			vm = p->p_vmspace;
			map = &vm->vm_map;
			va = (vm_offset_t)trapframe->badvaddr;
			if (KERNLAND(trapframe->badvaddr)) {
				/*
				 * Don't allow user-mode faults in kernel
				 * address space.
				 */
				goto nogo;
			}

			rv = vm_fault_trap(map, va, ftype, VM_FAULT_NORMAL,
			    &i, &ucode);
			/*
			 * XXXDTRACE: add dtrace_doubletrap_func here?
			 */
#ifdef VMFAULT_TRACE
			printf("vm_fault(%p (pmap %p), %p (%p), %x, %d) -> %x at pc %p\n",
			    map, &vm->vm_pmap, (void *)va, (void *)(intptr_t)trapframe->badvaddr,
			    ftype, VM_FAULT_NORMAL, rv, (void *)(intptr_t)trapframe->pc);
#endif

			if (rv == KERN_SUCCESS) {
				if (!usermode) {
					return (trapframe->pc);
				}
				goto out;
			}
	nogo:
			if (!usermode) {
				if (td->td_pcb->pcb_onfault != NULL) {
					pc = trapf_pc_from_kernel_code_ptr(td->td_pcb->pcb_onfault);
					td->td_pcb->pcb_onfault = NULL;
					return (pc);
				}
				goto err;
			}
			addr = (void * __capability)(intcap_t)
			    trapframe->badvaddr;

			msg = "BAD_PAGE_FAULT";
			log_bad_page_fault(msg, trapframe, type);

			break;
		}

	case T_ADDR_ERR_LD + T_USER:	/* misaligned or kseg access */
	case T_ADDR_ERR_ST + T_USER:	/* misaligned or kseg access */
		if (trapframe->badvaddr < 0 ||
		    trapframe->badvaddr >= VM_MAXUSER_ADDRESS) {
			msg = "ADDRESS_SPACE_ERR";
		} else if (allow_unaligned_acc) {
			int mode;

			if (type == (T_ADDR_ERR_LD + T_USER))
				mode = VM_PROT_READ;
			else
				mode = VM_PROT_WRITE;

			access_type = emulate_unaligned_access(trapframe, mode);
			if (access_type != 0)
				goto out;
			msg = "ALIGNMENT_FIX_ERR";
		} else {
			msg = "ADDRESS_ERR";
		}

		/* FALL THROUGH */

	case T_BUS_ERR_IFETCH + T_USER:	/* BERR asserted to cpu */
	case T_BUS_ERR_LD_ST + T_USER:	/* BERR asserted to cpu */
		ucode = 0;	/* XXX should be VM_PROT_something */
		i = SIGBUS;
		if (!msg)
			msg = "BUS_ERR";
		log_bad_page_fault(msg, trapframe, type);
		break;

	case T_SYSCALL + T_USER:
		{
			td->td_sa.trapframe = trapframe;
			syscallenter(td);

#if !defined(SMP) && (defined(DDB) || defined(DEBUG))
			if (trp == trapdebug)
				trapdebug[TRAPSIZE - 1].code = td->td_sa.code;
			else
				trp[-1].code = td->td_sa.code;
#endif
			trapdebug_enter(td->td_frame, -td->td_sa.code);

			/*
			 * The sync'ing of I & D caches for SYS_ptrace() is
			 * done by procfs_domem() through procfs_rwmem()
			 * instead of being done here under a special check
			 * for SYS_ptrace().
			 */
			syscallret(td);
			return (trapframe->pc);
		}

#if defined(KDTRACE_HOOKS) || defined(DDB)
	case T_BREAK:
#ifdef KDTRACE_HOOKS
		if (!usermode && dtrace_invop_jump_addr != NULL &&
		    dtrace_invop_jump_addr(trapframe) == 0)
			return (trapframe->pc);
#endif
#ifdef DDB
		kdb_trap(type, 0, trapframe);
		return (trapframe->pc);
#endif
#endif

	case T_BREAK + T_USER:
		{
			char * __capability va;
			uint32_t instr;

			i = SIGTRAP;
			ucode = TRAP_BRKPT;

			/* compute address of break instruction */
			va = addr;
			if (DELAYBRANCH(trapframe->cause))
				va += sizeof(int);
			addr = va;

			if (td->td_md.md_ss_addr != (__cheri_addr uintptr_t)va) {
				addr = va;
				break;
			}

			/* read break instruction */
			instr = fuword32(va);

			if (instr != MIPS_BREAK_SSTEP) {
				addr = va;
				break;
			}

			CTR3(KTR_PTRACE,
			    "trap: tid %d, single step at 0x%lx: %#08x",
			    td->td_tid, (__cheri_addr long)va, instr);
			PROC_LOCK(p);
			_PHOLD(p);
			error = ptrace_clear_single_step(td);
			_PRELE(p);
			PROC_UNLOCK(p);
			if (error == 0)
				ucode = TRAP_TRACE;
			break;
		}

	case T_IWATCH + T_USER:
	case T_DWATCH + T_USER:
			/* compute address of trapped instruction */
			if (DELAYBRANCH(trapframe->cause))
				addr += sizeof(int);
			printf("watch exception @ %p\n", (__cheri_fromcap void *)addr);
			i = SIGTRAP;
			ucode = TRAP_BRKPT;
			break;

	case T_TRAP + T_USER:
		{
			struct trapframe *locr0 = td->td_frame;

			addr = fetch_bad_instr(trapframe);

			if (DELAYBRANCH(trapframe->cause)) {	/* Check BD bit */
				/* fetch branch instruction */
				fetch_bad_branch_instr(trapframe);
				locr0->pc = MipsEmulateBranch(locr0, trapframe->pc,
				    0, &trapframe->badinstr_p.inst);
			} else {
				TRAPF_PC_INCREMENT(locr0, sizeof(int));
			}
			i = SIGEMT;	/* Stuff it with something for now */
			break;
		}

	case T_RES_INST + T_USER:
		{
			InstFmt inst;

			addr = fetch_bad_instr(trapframe);
			inst.word = trapframe->badinstr.inst;
			switch (inst.RType.op) {
			case OP_SPECIAL3:
				switch (inst.RType.func) {
				case OP_RDHWR:
					/* Register 29 used for TLS */
					if (inst.RType.rd == 29) {
						frame_regs = &(trapframe->zero);
						frame_regs[inst.RType.rt] = (register_t)(intptr_t)(__cheri_fromcap void *)td->td_md.md_tls;
						frame_regs[inst.RType.rt] += td->td_proc->p_md.md_tls_tcb_offset;
						TRAPF_PC_INCREMENT(trapframe, sizeof(int));
						goto out;
					}
				break;
				}
			break;
			}

			log_illegal_instruction("RES_INST", trapframe);
			i = SIGILL;
		}
		break;
#ifdef CPU_CHERI
	case T_C2E:
		if (td->td_pcb->pcb_onfault != NULL) {
			pc = trapf_pc_from_kernel_code_ptr(td->td_pcb->pcb_onfault);
			td->td_pcb->pcb_onfault = NULL;
			return (pc);
		}
		fetch_bad_instr(trapframe);
		log_c2e_exception("KERNEL_CHERI_EXCEPTION", trapframe, type);
		printf("badvaddr = %#jx, pc = %#jx, ra = %#jx, sr = %#jx\n",
		    (intmax_t)trapframe->badvaddr, (intmax_t)TRAPF_PC(trapframe),
		    (intmax_t)trapframe->ra, (intmax_t)trapframe->sr);
		goto err;
		break;

	case T_C2E + T_USER:
		msg = "USER_CHERI_EXCEPTION";
		fetch_bad_instr(trapframe);
		if (log_user_cheri_exceptions)
			log_c2e_exception(msg, trapframe, type);
		if (CHERI_CAPCAUSE_EXCCODE(trapframe->capcause) ==
		    CHERI_EXCCODE_TLBSTORE) {
			i = SIGSEGV;
			ucode = SEGV_STORETAG;
			addr = (void * __capability)(intcap_t)
			    trapframe->badvaddr;
		} else {
			i = SIGPROT;
			ucode = cheri_capcause_to_sicode(trapframe->capcause);
		}
		break;

#else
	case T_C2E:
	case T_C2E + T_USER:
		goto err;
		break;
#endif
	case T_COP_UNUSABLE:
		cop = (trapframe->cause & MIPS_CR_COP_ERR) >> MIPS_CR_COP_ERR_SHIFT;
#if defined(CPU_CHERI)
		/* XXXRW: CP2 state management here. */
#if 0 && defined(DDB)
		if (cop == 2)
			kdb_enter(KDB_WHY_CHERI, "T_COP_UNUSABLE exception");
#endif
		/*
		 * XXXRW: For reasons not fully understood, the COP_2 enable
		 * is getting cleared.  A hardware bug?  Software bug?
		 * Unclear, but turn it back on again and restart the
		 * instruction.
		 */
		if (cop == 2) {
			printf("%s: reenabling COP_2 for kernel\n", __func__);
			mips_wr_status(mips_rd_status() | MIPS_SR_COP_2_BIT);
			td->td_frame->sr |= MIPS_SR_COP_2_BIT;
			return (trapframe->pc);
		}
#endif
#ifdef	CPU_CNMIPS
		/* Handle only COP2 exception */
		if (cop != 2)
			goto err;

		addr = trapframe->pc;
		/* save userland cop2 context if it has been touched */
		if ((td->td_md.md_flags & MDTD_COP2USED) &&
		    (td->td_md.md_cop2owner == COP2_OWNER_USERLAND)) {
			if (td->td_md.md_ucop2)
				octeon_cop2_save(td->td_md.md_ucop2);
			else
				panic("COP2 was used in user mode but md_ucop2 is NULL");
		}

		if (td->td_md.md_cop2 == NULL) {
			td->td_md.md_cop2 = octeon_cop2_alloc_ctx();
			if (td->td_md.md_cop2 == NULL)
				panic("Failed to allocate COP2 context");
			memset(td->td_md.md_cop2, 0, sizeof(*td->td_md.md_cop2));
		}

		octeon_cop2_restore(td->td_md.md_cop2);
		
		/* Make userland re-request its context */
		td->td_frame->sr &= ~MIPS_SR_COP_2_BIT;
		td->td_md.md_flags |= MDTD_COP2USED;
		td->td_md.md_cop2owner = COP2_OWNER_KERNEL;
		/* Enable COP2, it will be disabled in cpu_switch */
		mips_wr_status(mips_rd_status() | MIPS_SR_COP_2_BIT);
		return (trapframe->pc);
#else
		goto err;
		break;
#endif

	case T_COP_UNUSABLE + T_USER:
		cop = (trapframe->cause & MIPS_CR_COP_ERR) >> MIPS_CR_COP_ERR_SHIFT;
#if defined(CPU_CHERI) && defined(DDB)
		/* XXXRW: CP2 state management here. */
		if (cop == 2)
			kdb_enter(KDB_WHY_CHERI,
			    "T_COP_UNUSABLE + T_USER exception");
#endif
		if (cop == 1) {
			/* FP (COP1) instruction */
			if (cpuinfo.fpu_id == 0) {
				log_illegal_instruction("COP1_UNUSABLE",
				    trapframe);
				i = SIGILL;
				break;
			}
			MipsSwitchFPState(PCPU_GET(fpcurthread), td->td_frame);
			PCPU_SET(fpcurthread, td);
#if defined(__mips_n32) || defined(__mips_n64)
			td->td_frame->sr |= MIPS_SR_COP_1_BIT | MIPS_SR_FR;
#else
			td->td_frame->sr |= MIPS_SR_COP_1_BIT;
#endif
			td->td_md.md_flags |= MDTD_FPUSED;
			goto out;
		}
#ifdef	CPU_CNMIPS
		else  if (cop == 2) {
			if ((td->td_md.md_flags & MDTD_COP2USED) &&
			    (td->td_md.md_cop2owner == COP2_OWNER_KERNEL)) {
				if (td->td_md.md_cop2)
					octeon_cop2_save(td->td_md.md_cop2);
				else
					panic("COP2 was used in kernel mode but md_cop2 is NULL");
			}

			if (td->td_md.md_ucop2 == NULL) {
				td->td_md.md_ucop2 = octeon_cop2_alloc_ctx();
				if (td->td_md.md_ucop2 == NULL)
					panic("Failed to allocate userland COP2 context");
				memset(td->td_md.md_ucop2, 0, sizeof(*td->td_md.md_ucop2));
			}

			octeon_cop2_restore(td->td_md.md_ucop2);

			td->td_frame->sr |= MIPS_SR_COP_2_BIT;
			td->td_md.md_flags |= MDTD_COP2USED;
			td->td_md.md_cop2owner = COP2_OWNER_USERLAND;
			goto out;
		}
#endif
		else {
			log_illegal_instruction("COPn_UNUSABLE", trapframe);
			i = SIGILL;	/* only FPU instructions allowed */
			break;
		}

	case T_FPE:
#if !defined(SMP) && (defined(DDB) || defined(DEBUG))
		trapDump("fpintr");
#else
		printf("FPU Trap: PC %#jx CR %x SR %x\n",
		    (intmax_t)TRAPF_PC(trapframe), (unsigned)trapframe->cause, (unsigned)trapframe->sr);
		goto err;
#endif

	case T_FPE + T_USER:
#if !defined(CPU_HAVEFPU)
		i = SIGILL;
		break;
#else
		if (!emulate_fp) {
			i = SIGFPE;
			break;
		}
		MipsFPTrap(trapframe->sr, trapframe->cause, trapframe->pc);
		goto out;
#endif

	case T_OVFLOW + T_USER:
		i = SIGFPE;
		break;

	case T_ADDR_ERR_LD:	/* misaligned access */
	case T_ADDR_ERR_ST:	/* misaligned access */
#ifdef TRAP_DEBUG
		if (trap_debug) {
			printf("+++ ADDR_ERR: type = %d, badvaddr = %#jx\n", type,
			    (intmax_t)trapframe->badvaddr);
		}
#endif
		/* Only allow emulation on a user address */
		if (allow_unaligned_acc &&
		    ((vm_offset_t)trapframe->badvaddr < VM_MAXUSER_ADDRESS)) {
			void *saved_onfault;
			int mode;

			/* emulate_unaligned_access() clobbers pcb_onfault. */
			saved_onfault = td->td_pcb->pcb_onfault;
			td->td_pcb->pcb_onfault = NULL;

			if (type == T_ADDR_ERR_LD)
				mode = VM_PROT_READ;
			else
				mode = VM_PROT_WRITE;

			access_type = emulate_unaligned_access(trapframe, mode);
			td->td_pcb->pcb_onfault = saved_onfault;
			if (access_type != 0)
				return (trapframe->pc);
		}
		/* FALLTHROUGH */

	case T_BUS_ERR_LD_ST:	/* BERR asserted to cpu */
		if (td->td_pcb->pcb_onfault != NULL) {
			pc = trapf_pc_from_kernel_code_ptr(td->td_pcb->pcb_onfault);
			td->td_pcb->pcb_onfault = NULL;
			return (pc);
		}

		/* FALLTHROUGH */

	default:
err:

#if !defined(SMP) && defined(DEBUG)
		trapDump("trap");
#endif
#ifdef SMP
		printf("cpu:%d-", PCPU_GET(cpuid));
#endif
		printf("Trap cause = %d (%s - ", type,
		    trap_type[type & (~T_USER)]);

		if (type & T_USER)
			printf("user mode)\n");
		else
			printf("kernel mode)\n");

#ifdef TRAP_DEBUG
		if (trap_debug)
			printf("badvaddr = %#jx, pc = %#jx, ra = %#jx, sr = %#jxx\n",
			       (intmax_t)trapframe->badvaddr, (intmax_t)TRAPF_PC(trapframe), (intmax_t)trapframe->ra,
			       (intmax_t)trapframe->sr);
#endif

#ifdef KDB
		if (debugger_on_trap) {
			kdb_why = KDB_WHY_TRAP;
			kdb_trap(type, 0, trapframe);
			kdb_why = KDB_WHY_UNSET;
		}
#endif
		panic("trap");
	}
	td->td_frame->pc = trapframe->pc;
	td->td_frame->cause = trapframe->cause;
	td->td_frame->badvaddr = trapframe->badvaddr;
	ksiginfo_init_trap(&ksi);
	ksi.ksi_signo = i;
	ksi.ksi_code = ucode;
	/* XXXBD: probably not quite right for CheriABI */
	ksi.ksi_addr = addr;
	ksi.ksi_trapno = type & ~T_USER;
#if defined(CPU_CHERI)
	if (i == SIGPROT)
		ksi.ksi_capreg = trapframe->capcause &
		    CHERI_CAPCAUSE_REGNUM_MASK;
#endif
#ifdef CPU_QEMU_MALTA
	if (qemu_trace_buffered)
		QEMU_FLUSH_TRACE_BUFFER;
#endif
	trapsignal(td, &ksi);
out:
	/*
	 * Note: we should only get here if returning to user mode.
	 */
	userret(td, trapframe);
#if defined(CPU_CHERI)
	/*
	 * XXXAR: These assertions will currently not hold since in some cases
	 *  we will only update pc but not pcc. However, this is fine since the
	 *  return path will set the offset before eret. We should only need the
	 *  assertion on entry to catch QEMU/FPGA bugs in EPC/EPCC handling.
	 *
	 * KASSERT(cheri_getoffset(td->td_frame->pcc) == td->td_frame->pc,
	 *  ("td->td_frame->pcc.offset (%jx) <-> td->td_frame->pc (%jx) mismatch:",
	 *   (uintmax_t)cheri_getoffset(td->td_frame->pcc), (uintmax_t)td->td_frame->pc));
	 *
	 * KASSERT(cheri_getoffset(trapframe->pcc) == trapframe->pc,
	 *    ("%s(exit): pcc.offset (%jx) <-> pc (%jx) mismatch:", __func__,
	 *    (uintmax_t)cheri_getoffset(trapframe->pcc), (uintmax_t)trapframe->pc));
	 */
#endif
	return (trapframe->pc);
}

#if !defined(SMP) && (defined(DDB) || defined(DEBUG))
void
trapDump(char *msg)
{
	register_t s;
	int i;

	s = intr_disable();
	printf("trapDump(%s)\n", msg);
	for (i = 0; i < TRAPSIZE; i++) {
		if (trp == trapdebug) {
			trp = &trapdebug[TRAPSIZE - 1];
		} else {
			trp--;
		}

		if (trp->cause == 0)
			break;

		printf("%s: ADR %jx PC %jx CR %jx SR %jx\n",
		    trap_type[(trp->cause & MIPS_CR_EXC_CODE) >> 
			MIPS_CR_EXC_CODE_SHIFT],
		    (intmax_t)trp->vadr, (intmax_t)trp->pc,
		    (intmax_t)trp->cause, (intmax_t)trp->status);

		printf("   RA %jx SP %jx code %d\n", (intmax_t)trp->ra,
		    (intmax_t)trp->sp, (int)trp->code);
	}
	intr_restore(s);
}
#endif

/*
 * Return the resulting PC as if the branch was executed.
 *
 * XXXAR: This needs to be fixed for ccall_fast
 */
trapf_pc_t
MipsEmulateBranch(struct trapframe *framePtr, trapf_pc_t _instPC, int fpcCSR,
    uint32_t *instptr)
{
	InstFmt inst;
	register_t *regsPtr = (register_t *)framePtr;
	/* Cast to uint8_t* for pointer arithmetic */
	uint8_t * __capability instPC = (uint8_t * __capability) _instPC;
#if __has_feature(capabilities)
	void * __capability *capRegsPtr = &framePtr->ddc;
#endif
	uint8_t * __capability retAddr = NULL;
	int condition;

#define	GetBranchDest(InstPtr, inst) \
	(InstPtr + 4 + ((short)inst.IType.imm << 2))

	if (instptr) {
		inst = *(InstFmt *) instptr;
	} else {
		if (!KERNLAND((__cheri_addr vaddr_t)instPC))
			inst.word = fuword32(instPC);  /* XXXAR: error check? */
		else
			memcpy_c(&inst, instPC, sizeof(InstFmt));
	}
	/* Save the bad branch instruction so we can log it */
	framePtr->badinstr_p.inst = inst.word;

	switch ((int)inst.JType.op) {
	case OP_SPECIAL:
		switch ((int)inst.RType.func) {
		case OP_JR:
		case OP_JALR: {
			vaddr_t ret_va = regsPtr[inst.RType.rs];
#if __has_feature(capabilities)
			retAddr = cheri_setoffset(instPC, ret_va);
#else
			retAddr = (uint8_t* __capability)ret_va;
#endif
			break;
		}

		default:
			retAddr = instPC + 4;
			break;
		}
		break;

	case OP_BCOND:
		switch ((int)inst.IType.rt) {
		case OP_BLTZ:
		case OP_BLTZL:
		case OP_BLTZAL:
		case OP_BLTZALL:
			if ((int)(regsPtr[inst.RType.rs]) < 0)
				retAddr = GetBranchDest(instPC, inst);
			else
				retAddr = instPC + 8;
			break;

		case OP_BGEZ:
		case OP_BGEZL:
		case OP_BGEZAL:
		case OP_BGEZALL:
			if ((int)(regsPtr[inst.RType.rs]) >= 0)
				retAddr = GetBranchDest(instPC, inst);
			else
				retAddr = instPC + 8;
			break;

		case OP_TGEI:
		case OP_TGEIU:
		case OP_TLTI:
		case OP_TLTIU:
		case OP_TEQI:
		case OP_TNEI:
			retAddr = instPC + 4;	/* Like syscall... */
			break;

		default:
			panic("MipsEmulateBranch: Bad branch cond");
		}
		break;

	case OP_J:
	case OP_JAL: {
		vaddr_t ret_va = (inst.JType.target << 2) |
		    (((__cheri_addr vaddr_t)instPC + 4) & 0xF0000000);
#if __has_feature(capabilities)
		retAddr = cheri_setoffset(instPC, ret_va);
#else
		retAddr = (uint8_t*)ret_va;
#endif
		break;
	}

	case OP_BEQ:
	case OP_BEQL:
		if (regsPtr[inst.RType.rs] == regsPtr[inst.RType.rt])
			retAddr = GetBranchDest(instPC, inst);
		else
			retAddr = instPC + 8;
		break;

	case OP_BNE:
	case OP_BNEL:
		if (regsPtr[inst.RType.rs] != regsPtr[inst.RType.rt])
			retAddr = GetBranchDest(instPC, inst);
		else
			retAddr = instPC + 8;
		break;

	case OP_BLEZ:
	case OP_BLEZL:
		if ((int)(regsPtr[inst.RType.rs]) <= 0)
			retAddr = GetBranchDest(instPC, inst);
		else
			retAddr = instPC + 8;
		break;

	case OP_BGTZ:
	case OP_BGTZL:
		if ((int)(regsPtr[inst.RType.rs]) > 0)
			retAddr = GetBranchDest(instPC, inst);
		else
			retAddr = instPC + 8;
		break;

	case OP_COP1:
		switch (inst.RType.rs) {
		case OP_BCx:
		case OP_BCy:
			if ((inst.RType.rt & COPz_BC_TF_MASK) == COPz_BC_TRUE)
				condition = fpcCSR & MIPS_FPU_COND_BIT;
			else
				condition = !(fpcCSR & MIPS_FPU_COND_BIT);
			if (condition)
				retAddr = GetBranchDest(instPC, inst);
			else
				retAddr = instPC + 8;
			break;

		default:
			retAddr = instPC + 4;
		}
		break;
#ifdef CPU_CHERI
	case OP_COP2:
		switch (inst.CType.fmt) {
		case OP_CJ:
			switch (inst.CType.r3) {
			case OP_CJALR:
				retAddr = capRegsPtr[inst.CType.r2];
				break;
			case OP_CJR:
				retAddr = capRegsPtr[inst.CType.r1];
				break;
			}
			if (retAddr != NULL)
				return (trapf_pc_t)(retAddr);
			break;
		case OP_CBEZ:
		case OP_CBNZ:
		case OP_CBTS:
		case OP_CBTU:
			switch (inst.BC2FType.fmt) {
			case OP_CBTU:
				condition = !cheri_gettag(
				    capRegsPtr[inst.BC2FType.cd]);
				break;
			case OP_CBTS:
				condition = cheri_gettag(
				    capRegsPtr[inst.BC2FType.cd]);
				break;
			case OP_CBEZ:
				condition =
				    (capRegsPtr[inst.BC2FType.cd] == NULL);
				break;
			case OP_CBNZ:
				condition =
				    (capRegsPtr[inst.BC2FType.cd] != NULL);
				break;
			}
			if (condition)
				retAddr = GetBranchDest(instPC, inst);
			else
				retAddr = instPC + 8;
			return (trapf_pc_t)(retAddr);
		}
		/* FALLTHROUGH */
#endif

	default:
		printf("Unhandled opcode in %s: 0x%x\n", __func__, inst.word);
#ifdef DDB
		/*
		 * Print some context for cases like jenkins where we don't
		 * have an interactive console:
		 */
		int32_t context_instr;
		fetch_instr_near_pc(framePtr, -8, &context_instr);
		db_printf("Instr at %p ($pc-8): %x   ", (char*)TRAPF_PC(framePtr) - 8, context_instr);
		db_disasm((db_addr_t)&context_instr, 0);
		fetch_instr_near_pc(framePtr, -4, &context_instr);
		db_printf("Instr at %p ($pc-4): %x   ", (char*)TRAPF_PC(framePtr) - 4, context_instr);
		db_disasm((db_addr_t)&context_instr, 0);
		fetch_instr_near_pc(framePtr, 0, &context_instr);
		db_printf("Instr at %p ($pc+0): %x   ", (char*)TRAPF_PC(framePtr) + 0, context_instr);
		db_disasm((db_addr_t)&context_instr, 0);
		fetch_instr_near_pc(framePtr, 4, &context_instr);
		db_printf("Instr at %p ($pc+4): %x   ", (char*)TRAPF_PC(framePtr) + 4, context_instr);
		db_disasm((db_addr_t)&context_instr, 0);
#endif

		/* retAddr = instPC + 4;  */
		/* log registers in trap frame */
		log_frame_dump(framePtr);
#ifdef CPU_CHERI
		if (log_cheri_registers)
			cheri_log_exception_registers(framePtr);
#endif
#ifdef DDB
		kdb_enter(KDB_WHY_CHERI, "BAD OPCODE in MipsEmulateBranch");
#endif
		/* Return to NULL to force a crash in the user program */
		retAddr = 0;
	}
	return (trapf_pc_t)(retAddr);
}

static void
log_frame_dump(struct trapframe *frame)
{

	/*
	 * Stop QEMU instruction tracing when we hit an exception
	 */
	if (stop_vm_trace_on_fault)
		__asm__ __volatile__("li $0, 0xdead");

	printf("Trapframe Register Dump:\n");
	printf("$0: %#-18jx at: %#-18jx v0: %#-18jx v1: %#-18jx\n",
	    (intmax_t)0, (intmax_t)frame->ast, (intmax_t)frame->v0, (intmax_t)frame->v1);

	printf("a0: %#-18jx a1: %#-18jx a2: %#-18jx a3: %#-18jx\n",
	    (intmax_t)frame->a0, (intmax_t)frame->a1, (intmax_t)frame->a2, (intmax_t)frame->a3);

#if defined(__mips_n32) || defined(__mips_n64)
	printf("a4: %#-18jx a5: %#-18jx a6: %#-18jx a7: %#-18jx\n",
	    (intmax_t)frame->a4, (intmax_t)frame->a5, (intmax_t)frame->a6, (intmax_t)frame->a7);

	printf("t0: %#-18jx t1: %#-18jx t2: %#-18jx t3: %#-18jx\n",
	    (intmax_t)frame->t0, (intmax_t)frame->t1, (intmax_t)frame->t2, (intmax_t)frame->t3);
#else
	printf("t0: %#-18jx t1: %#-18jx t2: %#-18jx t3: %#-18jx\n",
	    (intmax_t)frame->t0, (intmax_t)frame->t1, (intmax_t)frame->t2, (intmax_t)frame->t3);

	printf("t4: %#-18jx t5: %#-18jx t6: %#-18jx t7: %#-18jx\n",
	    (intmax_t)frame->t4, (intmax_t)frame->t5, (intmax_t)frame->t6, (intmax_t)frame->t7);
#endif
	printf("s0: %#-18jx s1: %#-18jx s2: %#-18jx s3: %#-18jx\n",
	    (intmax_t)frame->s0, (intmax_t)frame->s1, (intmax_t)frame->s2, (intmax_t)frame->s3);

	printf("s4: %#-18jx s5: %#-18jx s6: %#-18jx s7: %#-18jx\n",
	    (intmax_t)frame->s4, (intmax_t)frame->s5, (intmax_t)frame->s6, (intmax_t)frame->s7);

	printf("t8: %#-18jx t9: %#-18jx k0: %#-18jx k1: %#-18jx\n",
	    (intmax_t)frame->t8, (intmax_t)frame->t9, (intmax_t)frame->k0, (intmax_t)frame->k1);

	printf("gp: %#-18jx sp: %#-18jx s8: %#-18jx ra: %#-18jx\n",
	    (intmax_t)frame->gp, (intmax_t)frame->sp, (intmax_t)frame->s8, (intmax_t)frame->ra);

	printf("status: %#jx mullo: %#jx; mulhi: %#jx; badvaddr: %#jx\n",
	    (intmax_t)frame->sr, (intmax_t)frame->mullo, (intmax_t)frame->mulhi, (intmax_t)frame->badvaddr);

	printf("cause: %#jx; pc: %#jx\n",
	    (intmax_t)(uint32_t)frame->cause, (intmax_t)TRAPF_PC(frame));

#if 0
	/* XXXAR: this can KASSERT() for bad instruction fetches. See #276 */
	if (frame->badinstr.inst == 0)
		fetch_bad_instr(frame);
#endif
	if (frame->badinstr.inst != 0) {
		printf("BadInstr: %#x ", frame->badinstr.inst);
#ifdef DDB
		db_disasm((db_addr_t)&frame->badinstr.inst, 0);
#else
		printf("\n");
#endif
	}

	if (DELAYBRANCH(frame->cause)) {
#if 0
		/* XXXAR: this can KASSERT() for bad instruction fetches. See #276 */
		if (frame->badinstr_p.inst == 0)
			fetch_bad_branch_instr(frame);
#endif
		if (frame->badinstr_p.inst != 0) {
			printf("BadInstrP: %#x ", frame->badinstr_p.inst);
#ifdef DDB
			db_disasm((db_addr_t)&frame->badinstr_p.inst, 0);
#else
			printf("\n");
#endif
		}
	}
}

#ifdef TRAP_DEBUG
static void
trap_frame_dump(struct trapframe *frame)
{
	printf("Trapframe Register Dump:\n");
	printf("\tzero: %#jx\tat: %#jx\tv0: %#jx\tv1: %#jx\n",
	    (intmax_t)0, (intmax_t)frame->ast, (intmax_t)frame->v0, (intmax_t)frame->v1);

	printf("\ta0: %#jx\ta1: %#jx\ta2: %#jx\ta3: %#jx\n",
	    (intmax_t)frame->a0, (intmax_t)frame->a1, (intmax_t)frame->a2, (intmax_t)frame->a3);
#if defined(__mips_n32) || defined(__mips_n64)
	printf("\ta4: %#jx\ta5: %#jx\ta6: %#jx\ta7: %#jx\n",
	    (intmax_t)frame->a4, (intmax_t)frame->a5, (intmax_t)frame->a6, (intmax_t)frame->a7);

	printf("\tt0: %#jx\tt1: %#jx\tt2: %#jx\tt3: %#jx\n",
	    (intmax_t)frame->t0, (intmax_t)frame->t1, (intmax_t)frame->t2, (intmax_t)frame->t3);
#else
	printf("\tt0: %#jx\tt1: %#jx\tt2: %#jx\tt3: %#jx\n",
	    (intmax_t)frame->t0, (intmax_t)frame->t1, (intmax_t)frame->t2, (intmax_t)frame->t3);

	printf("\tt4: %#jx\tt5: %#jx\tt6: %#jx\tt7: %#jx\n",
	    (intmax_t)frame->t4, (intmax_t)frame->t5, (intmax_t)frame->t6, (intmax_t)frame->t7);
#endif
	printf("\tt8: %#jx\tt9: %#jx\ts0: %#jx\ts1: %#jx\n",
	    (intmax_t)frame->t8, (intmax_t)frame->t9, (intmax_t)frame->s0, (intmax_t)frame->s1);

	printf("\ts2: %#jx\ts3: %#jx\ts4: %#jx\ts5: %#jx\n",
	    (intmax_t)frame->s2, (intmax_t)frame->s3, (intmax_t)frame->s4, (intmax_t)frame->s5);

	printf("\ts6: %#jx\ts7: %#jx\tk0: %#jx\tk1: %#jx\n",
	    (intmax_t)frame->s6, (intmax_t)frame->s7, (intmax_t)frame->k0, (intmax_t)frame->k1);

	printf("\tgp: %#jx\tsp: %#jx\ts8: %#jx\tra: %#jx\n",
	    (intmax_t)frame->gp, (intmax_t)frame->sp, (intmax_t)frame->s8, (intmax_t)frame->ra);

	printf("\tsr: %#jx\tmullo: %#jx\tmulhi: %#jx\tbadvaddr: %#jx\n",
	    (intmax_t)frame->sr, (intmax_t)frame->mullo, (intmax_t)frame->mulhi, (intmax_t)frame->badvaddr);

	printf("\tcause: %#jx\tpc: %#jx\n",
	    (intmax_t)(uint32_t)frame->cause, (intmax_t)TRAPF_PC(frame));
}

#endif

static void
get_mapping_info(vm_offset_t va, pd_entry_t **pdepp, pt_entry_t **ptepp)
{
	pt_entry_t *ptep;
	pd_entry_t *pdep;
	struct proc *p = curproc;

	pdep = (&(p->p_vmspace->vm_pmap.pm_segtab[(va >> SEGSHIFT) & (NPDEPG - 1)]));
	if (*pdep)
		ptep = pmap_pte(&p->p_vmspace->vm_pmap, va);
	else
		ptep = (pt_entry_t *)0;

	*pdepp = pdep;
	*ptepp = ptep;
}

static void
log_illegal_instruction(const char *msg, struct trapframe *frame)
{
	pt_entry_t *ptep;
	pd_entry_t *pdep;
#ifndef CPU_CHERI
	unsigned int *addr, instr[4];
#endif
	struct thread *td;
	struct proc *p;
	register_t pc;

	td = curthread;
	p = td->td_proc;

#ifdef SMP
	printf("cpuid = %d\n", PCPU_GET(cpuid));
#endif
	pc = TRAPF_PC(frame) + (DELAYBRANCH(frame->cause) ? 4 : 0);
	log(LOG_ERR, "%s: pid %d tid %ld (%s), uid %d: pc %#jx ra %#jx\n",
	    msg, p->p_pid, (long)td->td_tid, p->p_comm,
	    p->p_ucred ? p->p_ucred->cr_uid : -1,
	    (intmax_t)pc,
	    (intmax_t)frame->ra);

	/* log registers in trap frame */
	log_frame_dump(frame);
#ifdef CPU_CHERI
	if (log_cheri_registers)
		cheri_log_exception_registers(frame);
#endif

	get_mapping_info((vm_offset_t)pc, &pdep, &ptep);

#ifndef CPU_CHERI
	/*
	 * Dump a few words around faulting instruction, if the addres is
	 * valid.
	 *
	 * XXXRW: Temporarily disabled in CHERI as this doesn't properly
	 * indirect through $c0 / $pcc.
	 */
	addr = (unsigned int *)(intptr_t)pc;
	if ((pc & 3) == 0 && copyin(addr, instr, sizeof(instr)) == 0) {
		/* dump page table entry for faulting instruction */
		log(LOG_ERR, "Page table info for pc address %#jx: pde = %p, pte = %#jx\n",
		    (intmax_t)pc, (void *)(intptr_t)*pdep, (uintmax_t)(ptep ? *ptep : 0));

		log(LOG_ERR, "Dumping 4 words starting at pc address %p: \n",
		    addr);
		log(LOG_ERR, "%08x %08x %08x %08x\n",
		    instr[0], instr[1], instr[2], instr[3]);
	} else {
		log(LOG_ERR, "pc address %#jx is inaccessible, pde = %p, pte = %#jx\n",
		    (intmax_t)pc, (void *)(intptr_t)*pdep, (uintmax_t)(ptep ? *ptep : 0));
	}
#endif
}

static void
log_bad_page_fault(char *msg, struct trapframe *frame, int trap_type)
{
	pt_entry_t *ptep;
	pd_entry_t *pdep;
#ifndef CPU_CHERI
	unsigned int *addr, instr[4];
#endif
	struct thread *td;
	struct proc *p;
	char *read_or_write;
	register_t pc;

	if (!log_bad_page_faults)
		return;

	trap_type &= ~T_USER;

	td = curthread;
	p = td->td_proc;

#ifdef SMP
	printf("cpuid = %d\n", PCPU_GET(cpuid));
#endif
	switch (trap_type) {
	case T_TLB_MOD:
	case T_TLB_ST_MISS:
	case T_ADDR_ERR_ST:
		read_or_write = "write";
		break;
	case T_TLB_LD_MISS:
	case T_ADDR_ERR_LD:
	case T_BUS_ERR_IFETCH:
		read_or_write = "read";
		break;
	default:
		read_or_write = "unknown";
	}

	pc = TRAPF_PC(frame) + (DELAYBRANCH(frame->cause) ? 4 : 0);
	log(LOG_ERR, "%s: pid %d tid %ld (%s), uid %d: pc %#jx got a %s fault "
	    "(type %#x) at %#jx\n",
	    msg, p->p_pid, (long)td->td_tid, p->p_comm,
	    p->p_ucred ? p->p_ucred->cr_uid : -1,
	    (intmax_t)pc,
	    read_or_write,
	    trap_type,
	    (intmax_t)frame->badvaddr);

	/* log registers in trap frame */
	log_frame_dump(frame);
#ifdef CPU_CHERI
	if (log_cheri_registers)
		cheri_log_exception_registers(frame);
#endif


	get_mapping_info((vm_offset_t)pc, &pdep, &ptep);

#ifndef CPU_CHERI
	/*
	 * Dump a few words around faulting instruction, if the address is
	 * valid.
	 *
	 * XXXRW: Temporarily disabled in CHERI as this doesn't properly
	 * indirect through $c0 / $pcc.
	 */
	addr = (unsigned int *)(intptr_t)pc;
	if ((pc & 3) == 0 && pc != frame->badvaddr &&
	    trap_type != T_BUS_ERR_IFETCH &&
	    copyin((caddr_t)(intptr_t)pc, instr, sizeof(instr)) == 0) {
		/* dump page table entry for faulting instruction */
		log(LOG_ERR, "Page table info for pc address %#jx: pde = %p, pte = %#jx\n",
		    (intmax_t)pc, (void *)(intptr_t)*pdep, (uintmax_t)(ptep ? *ptep : 0));

		log(LOG_ERR, "Dumping 4 words starting at pc address %p: \n",
		    addr);
		log(LOG_ERR, "%08x %08x %08x %08x\n",
		    instr[0], instr[1], instr[2], instr[3]);
	} else {
		log(LOG_ERR, "pc address %#jx is inaccessible, pde = %p, pte = %#jx\n",
		    (intmax_t)pc, (void *)(intptr_t)*pdep, (uintmax_t)(ptep ? *ptep : 0));
	}
#endif

	get_mapping_info((vm_offset_t)frame->badvaddr, &pdep, &ptep);
	log(LOG_ERR, "Page table info for bad address %#jx: pde = %p, pte = %#jx\n",
	    (intmax_t)frame->badvaddr, (void *)(intptr_t)*pdep, (uintmax_t)(ptep ? *ptep : 0));
}

#ifdef CPU_CHERI
/*
 * XXXRW: Possibly this should actually be a CHERI-independent logging
 * function, in which case only the CHERI-specific parts should be ifdef'd.
 */
static void
log_c2e_exception(const char *msg, struct trapframe *frame, int trap_type)
{

#ifdef SMP
	printf("cpuid = %d\n", PCPU_GET(cpuid));
#endif
	log(LOG_ERR, "%s: pid %d tid %ld (%s), uid %d: CP2 fault "
	    "(type %#x)\n",
	    msg, curproc->p_pid, (long)curthread->td_tid, curproc->p_comm,
	    curproc->p_ucred ? curproc->p_ucred->cr_uid : -1,
	    trap_type);
	/* Also print argv to help debugging */
	if (curproc->p_args) {
		char* args = curproc->p_args->ar_args;
		unsigned len = curproc->p_args->ar_length;
		log(LOG_ERR, "Process arguments: ");
		for (unsigned i = 0; i < len; i++) {
			if (args[i] == '\0')
				log(LOG_ERR, " ");
			else
				log(LOG_ERR, "%c", args[i]);
		}
		log(LOG_ERR, "\n");
	}


	/* log registers in trap frame */
	log_frame_dump(frame);
	cheri_log_exception(frame, trap_type);
}
#endif

/*
 * Unaligned load/store emulation
 */
static int
mips_unaligned_load_store(struct trapframe *frame, int mode, register_t addr, uint32_t inst)
{
	register_t *reg = (register_t *) frame;
	register_t value = 0;
	unsigned size;
	int src_regno;
	int op_type = 0;
	int is_store = 0;
	int sign_extend = 0;
#ifdef CPU_CHERI
	/**
	 * XXX: There is a potential race condition here for CHERI.  We rely on the
	 * fact that the ALIGNMENT_FIX_ERR exception has a lower priority than any
	 * of the CHERI exceptions to guarantee that the load or store should have
	 * succeeded, but a malicious program could generate an alignment trap and
	 * then substitute a different instruction...
	 */
#endif
	src_regno = MIPS_INST_RT(inst);

	/*
	 * ADDR_ERR faults have higher priority than TLB
	 * Miss faults.  Therefore, it is necessary to
	 * verify that the faulting address is a valid
	 * virtual address within the process' address space
	 * before trying to emulate the unaligned access.
	 */
	switch (MIPS_INST_OPCODE(inst)) {
#ifdef CPU_CHERI
	/*
	 * If there's an alignment error on a capability, then just fail.  It might
	 * be nice to emulate these and assume that the tag bit is unset, but for
	 * now we'll just let them fail as they probably indicate bugs.
	 */
	case OP_JALX:
	case OP_COP2: /* TODO: assert that it is a cjr/cjalr instruction */
	case OP_SDC2: case OP_LDC2:
		cheri_log_exception(frame, 0);
		return (0);
	/*
	 * If it's a capability load or store, then the last three bits indicate
	 * the size and extension, except that CLLD and CSCD (capability-relative
	 * load-linked and store-conditional on doublewords set all three low
	 * bits).  In all other cases, the low two bits are the base-2 log of the
	 * size of the operation.
	 */
	case OP_SWC2:
		is_store = 1;
	case OP_LWC2: {
		src_regno = MIPS_INST_RS(inst);
		u_int32_t fmt = inst & 7;
		u_int32_t size_field = inst & 3;
		KASSERT((size_field != 0),
			("Unaligned byte loads or stores should be impossible"));
		/*
		 * If this is a load-linked / store-conditional then we can't
		 * safely emulate it.
		 */
		if (fmt == 7)
			return (0);
		size = 1 << size_field;
		/* Bit 2 distinguishes signed / unsigned operations */
		sign_extend = fmt >> 2;
		if (MIPS_INST_OPCODE(inst) == OP_SWC2)
			op_type = MIPS_CHERI_CSB_ACCESS + fmt;
		else
			op_type = MIPS_CHERI_CLBU_ACCESS + fmt;
		break;
	}
#endif
	case OP_LH:
		sign_extend = 1;
	case OP_LHU:
		op_type = MIPS_LHU_ACCESS;
		size = 2;
		break;
	case OP_LW:
		sign_extend = 1;
	case OP_LWU:
		op_type = MIPS_LWU_ACCESS;
		size = 4;
		break;
	case OP_LD:
		op_type = MIPS_LD_ACCESS;
		size = 8;
		break;
	case OP_SH:
		op_type = MIPS_SH_ACCESS;
		is_store = 1;
		size = 2;
		break;
	case OP_SW:
		op_type = MIPS_SW_ACCESS;
		is_store = 1;
		size = 4;
		break;
	case OP_SD:
		op_type = MIPS_SD_ACCESS;
		is_store = 1;
		size = 8;
		break;
	/*
	 * We can't safely fix up LL/SC, so just give up and deliver the signal.
	 */
	case OP_SCD: case OP_SC: case OP_LLD: case OP_LL:
		return (0);
	default:
		printf("%s: unhandled opcode in address error: %#x\n", __func__, inst);
		return (0);
	}
	/* Fix up the op_type for unsigned versions */
	if ((op_type < MIPS_LD_ACCESS) && sign_extend)
		op_type++;

	if (is_store) {
		value = reg[src_regno];
		/*
		 * Stores don't have signed / unsigned variants, so just copy
		 * the data from the register to memory.  Less-than-doubleword
		 * stores store the low bits, so adjust the kernel pointer to
		 * the correct offset within the word first.
		 */
		char *kaddr = (char*)&value;
#if _BYTE_ORDER == _BIG_ENDIAN
		kaddr += sizeof(register_t) - size;
#endif
		int err;
		if ((err = copyout_implicit_cap(kaddr, (void*)addr, size))) {
			return (0);
		}
		return (op_type);
	} else {
		/* Get the value as a zero-extended version */
		value = 0;
		char *kaddr = (char*)&value;
#if _BYTE_ORDER == _BIG_ENDIAN
		kaddr += sizeof(register_t) - size;
#endif
		int err;
		if ((err = copyin_implicit_cap((void*)addr, kaddr, size))) {
			return (0);
		}
		/* If we need to sign extend it, then shift it so that the sign
		 * bit is in the correct place and then shift it back. */
		if (sign_extend) {
			int shift = (sizeof(register_t) - size) * 8;
			value = (value << shift) >> shift;
		}
		reg[src_regno] = value;
		return (op_type);
	}
	panic("%s: should not be reached.", __func__);
}

/*
 * XXX TODO: SMP?
 */
static struct timeval unaligned_lasterr;
static int unaligned_curerr;

static int unaligned_pps_log_limit = 0;

SYSCTL_INT(_machdep, OID_AUTO, unaligned_log_pps_limit, CTLFLAG_RWTUN,
    &unaligned_pps_log_limit, 0,
    "limit number of userland unaligned log messages per second");

static int
emulate_unaligned_access(struct trapframe *frame, int mode)
{
	register_t pc;
	int access_type = 0;
	struct thread *td = curthread;
	struct proc *p = curproc;

	pc = TRAPF_PC(frame) + (DELAYBRANCH(frame->cause) ? 4 : 0);

	/*
	 * Fall through if it's instruction fetch exception
	 */
	if (!((pc & 3) || (pc == frame->badvaddr))) {
		/*
		 * Handle unaligned load and store
		 */

		/*
		 * Return access type if the instruction was emulated.
		 * Otherwise restore pc and fall through.
		 */
		fetch_bad_instr(frame);
		access_type = mips_unaligned_load_store(frame,
		    mode, frame->badvaddr, frame->badinstr.inst);

		if (access_type) {
			if (DELAYBRANCH(frame->cause)) {
				fetch_bad_branch_instr(frame);
				frame->pc = MipsEmulateBranch(frame, frame->pc,
				    0, &frame->badinstr_p.inst);
			} else {
				TRAPF_PC_INCREMENT(frame, sizeof(int));
			}

			if (ppsratecheck(&unaligned_lasterr,
			    &unaligned_curerr, unaligned_pps_log_limit)) {
				/* XXX TODO: keep global/tid/pid counters? */
				log(LOG_INFO,
				    "Unaligned %s: pid=%ld (%s), tid=%ld, "
				    "pc=%#jx, badvaddr=%#jx\n",
				    access_name[access_type - 1],
				    (long) p->p_pid,
				    p->p_comm,
				    (long) td->td_tid,
				    (intmax_t)pc,
				    (intmax_t)frame->badvaddr);
			}
		}
	}
	return access_type;
}
// CHERI CHANGES START
// {
//   "updated": 20181114,
//   "target_type": "kernel",
//   "changes": [
//     "support"
//   ],
//   "change_comment": ""
// }
// CHERI CHANGES END<|MERGE_RESOLUTION|>--- conflicted
+++ resolved
@@ -631,15 +631,9 @@
 	else
 		sa->callp = &se->sv_table[sa->code];
 
-<<<<<<< HEAD
-	sa->narg = sa->callp->sy_narg;
-
-	if (sa->narg > nsaved) {
+	if (sa->callp->sy_narg > nsaved) {
 		char * __capability stack_args;
 
-=======
-	if (sa->callp->sy_narg > nsaved) {
->>>>>>> 5fcaff94
 #if defined(__mips_n32) || defined(__mips_n64)
 		/*
 		 * XXX
@@ -659,38 +653,25 @@
 			int32_t arg;
 
 			stack_args = __USER_CAP(locr0->sp + 4 * sizeof(int32_t),
-			    (sa->narg - nsaved) * sizeof(int32_t));
+			    (sa->callp->sy_narg - nsaved) * sizeof(int32_t));
 			error = 0; /* XXX GCC is awful.  */
-<<<<<<< HEAD
-			for (i = nsaved; i < sa->narg; i++) {
+			for (i = nsaved; i < sa->callp->sy_narg; i++) {
 				error = copyin(stack_args +
 				    (i - nsaved) * sizeof(int32_t),
 				    &arg, sizeof(arg));
-=======
-			for (i = nsaved; i < sa->callp->sy_narg; i++) {
-				error = copyin((caddr_t)(intptr_t)(locr0->sp +
-				    (4 + (i - nsaved)) * sizeof(int32_t)),
-				    (caddr_t)&arg, sizeof arg);
->>>>>>> 5fcaff94
 				if (error != 0)
 					break;
 				sa->args[i] = arg;
 			}
 		} else
 #endif
-<<<<<<< HEAD
 		{
 			stack_args = __USER_CAP(locr0->sp +
-			    4 * sizeof(register_t), (sa->narg - nsaved) *
-			    sizeof(register_t));
+			    4 * sizeof(register_t),
+			    (sa->callp->sy_narg - nsaved) * sizeof(register_t));
 			error = copyin(stack_args, &sa->args[nsaved],
-			    (u_int)(sa->narg - nsaved) * sizeof(register_t));
-		}
-=======
-		error = copyin((caddr_t)(intptr_t)(locr0->sp +
-		    4 * sizeof(register_t)), (caddr_t)&sa->args[nsaved],
-		   (u_int)(sa->callp->sy_narg - nsaved) * sizeof(register_t));
->>>>>>> 5fcaff94
+			    (u_int)(sa->callp->sy_narg - nsaved) * sizeof(register_t));
+		}
 		if (error != 0) {
 			locr0->v0 = error;
 			locr0->a3 = 1;
