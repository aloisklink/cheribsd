/*	$OpenBSD: trap.c,v 1.19 1998/09/30 12:40:41 pefo Exp $	*/
/* tracked to 1.23 */
/*-
 * SPDX-License-Identifier: BSD-3-Clause
 *
 * Copyright (c) 1988 University of Utah.
 * Copyright (c) 1992, 1993
 *	The Regents of the University of California.  All rights reserved.
 *
 * This code is derived from software contributed to Berkeley by
 * the Systems Programming Group of the University of Utah Computer
 * Science Department and Ralph Campbell.
 *
 * Redistribution and use in source and binary forms, with or without
 * modification, are permitted provided that the following conditions
 * are met:
 * 1. Redistributions of source code must retain the above copyright
 *    notice, this list of conditions and the following disclaimer.
 * 2. Redistributions in binary form must reproduce the above copyright
 *    notice, this list of conditions and the following disclaimer in the
 *    documentation and/or other materials provided with the distribution.
 * 3. Neither the name of the University nor the names of its contributors
 *    may be used to endorse or promote products derived from this software
 *    without specific prior written permission.
 *
 * THIS SOFTWARE IS PROVIDED BY THE REGENTS AND CONTRIBUTORS ``AS IS'' AND
 * ANY EXPRESS OR IMPLIED WARRANTIES, INCLUDING, BUT NOT LIMITED TO, THE
 * IMPLIED WARRANTIES OF MERCHANTABILITY AND FITNESS FOR A PARTICULAR PURPOSE
 * ARE DISCLAIMED.  IN NO EVENT SHALL THE REGENTS OR CONTRIBUTORS BE LIABLE
 * FOR ANY DIRECT, INDIRECT, INCIDENTAL, SPECIAL, EXEMPLARY, OR CONSEQUENTIAL
 * DAMAGES (INCLUDING, BUT NOT LIMITED TO, PROCUREMENT OF SUBSTITUTE GOODS
 * OR SERVICES; LOSS OF USE, DATA, OR PROFITS; OR BUSINESS INTERRUPTION)
 * HOWEVER CAUSED AND ON ANY THEORY OF LIABILITY, WHETHER IN CONTRACT, STRICT
 * LIABILITY, OR TORT (INCLUDING NEGLIGENCE OR OTHERWISE) ARISING IN ANY WAY
 * OUT OF THE USE OF THIS SOFTWARE, EVEN IF ADVISED OF THE POSSIBILITY OF
 * SUCH DAMAGE.
 *
 * from: Utah Hdr: trap.c 1.32 91/04/06
 *
 *	from: @(#)trap.c	8.5 (Berkeley) 1/11/94
 *	JNPR: trap.c,v 1.13.2.2 2007/08/29 10:03:49 girish
 */
#include <sys/cdefs.h>
__FBSDID("$FreeBSD$");
#define TRAP_DEBUG 1

#include "opt_ddb.h"
#include "opt_ktrace.h"

#include <sys/param.h>
#include <sys/systm.h>
#include <sys/sysent.h>
#include <sys/proc.h>
#include <sys/kernel.h>
#include <sys/ktr.h>
#include <sys/signalvar.h>
#include <sys/syscall.h>
#include <sys/lock.h>
#include <vm/vm.h>
#include <vm/vm_extern.h>
#include <vm/vm_kern.h>
#include <vm/vm_page.h>
#include <vm/vm_map.h>
#include <vm/vm_param.h>
#include <sys/vmmeter.h>
#include <sys/ptrace.h>
#include <sys/user.h>
#include <sys/buf.h>
#include <sys/vnode.h>
#include <sys/sysctl.h>
#include <sys/syslog.h>
#include <sys/bus.h>
#ifdef KTRACE
#include <sys/ktrace.h>
#endif
#include <net/netisr.h>

#include <machine/trap.h>
#include <machine/cpu.h>
#include <machine/cpuinfo.h>
#include <machine/pte.h>
#include <machine/pmap.h>
#include <machine/md_var.h>
#include <machine/mips_opcode.h>
#include <machine/frame.h>
#include <machine/regnum.h>
#include <machine/tlb.h>
#include <machine/tls.h>

#ifdef CPU_CHERI
#include <cheri/cheri.h>
#include <cheri/cheric.h>
#include <machine/cheri_machdep.h>
#endif

#ifdef DDB
#include <machine/db_machdep.h>
#include <ddb/db_sym.h>
#include <ddb/ddb.h>
#include <sys/kdb.h>
#endif

_Static_assert(F0 * sizeof(register_t) == __offsetof(struct trapframe, f0),
	"Register offset mismatch between C and assembly");
_Static_assert(CAUSE * sizeof(register_t) ==
	__offsetof(struct trapframe, cause),
	"Register offset mismatch between C and assembly");

#ifdef KDTRACE_HOOKS
#include <sys/dtrace_bsd.h>
#endif

int log_bad_page_faults = 1;
SYSCTL_INT(_machdep, OID_AUTO, log_bad_page_faults, CTLFLAG_RW,
    &log_bad_page_faults, 1, "Print trap frame on bad page fault");
#ifdef TRAP_DEBUG
int trap_debug = 0;
SYSCTL_INT(_machdep, OID_AUTO, trap_debug, CTLFLAG_RW,
    &trap_debug, 0, "Debug information on all traps");
#endif
int stop_vm_trace_on_fault = 0;
SYSCTL_INT(_machdep, OID_AUTO, stop_vm_trace_on_fault, CTLFLAG_RW,
    &stop_vm_trace_on_fault, 0,
    "Disable VM instruction tracing when a fault is logged");
#ifdef CPU_CHERI
int log_cheri_exceptions = 1;
SYSCTL_INT(_machdep, OID_AUTO, log_cheri_exceptions, CTLFLAG_RW,
    &log_cheri_exceptions, 1, "Print trap frame on CHERI exceptions");

int log_cheri_registers = 1;
SYSCTL_INT(_machdep, OID_AUTO, log_cheri_registers, CTLFLAG_RW,
    &log_cheri_registers, 1, "Print CHERI registers for non-CHERI exceptions");
#endif

#define	lbu_macro(data, addr)						\
	__asm __volatile ("lbu %0, 0x0(%1)"				\
			: "=r" (data)	/* outputs */			\
			: "r" (addr));	/* inputs */

#define	lb_macro(data, addr)						\
	__asm __volatile ("lb %0, 0x0(%1)"				\
			: "=r" (data)	/* outputs */			\
			: "r" (addr));	/* inputs */

#define	lwl_macro(data, addr)						\
	__asm __volatile ("lwl %0, 0x0(%1)"				\
			: "=r" (data)	/* outputs */			\
			: "r" (addr));	/* inputs */

#define	lwr_macro(data, addr)						\
	__asm __volatile ("lwr %0, 0x0(%1)"				\
			: "=r" (data)	/* outputs */			\
			: "r" (addr));	/* inputs */

#define	ldl_macro(data, addr)						\
	__asm __volatile ("ldl %0, 0x0(%1)"				\
			: "=r" (data)	/* outputs */			\
			: "r" (addr));	/* inputs */

#define	ldr_macro(data, addr)						\
	__asm __volatile ("ldr %0, 0x0(%1)"				\
			: "=r" (data)	/* outputs */			\
			: "r" (addr));	/* inputs */

#define	sb_macro(data, addr)						\
	__asm __volatile ("sb %0, 0x0(%1)"				\
			:				/* outputs */	\
			: "r" (data), "r" (addr));	/* inputs */

#define	swl_macro(data, addr)						\
	__asm __volatile ("swl %0, 0x0(%1)"				\
			: 				/* outputs */	\
			: "r" (data), "r" (addr));	/* inputs */

#define	swr_macro(data, addr)						\
	__asm __volatile ("swr %0, 0x0(%1)"				\
			: 				/* outputs */	\
			: "r" (data), "r" (addr));	/* inputs */

#define	sdl_macro(data, addr)						\
	__asm __volatile ("sdl %0, 0x0(%1)"				\
			: 				/* outputs */	\
			: "r" (data), "r" (addr));	/* inputs */

#define	sdr_macro(data, addr)						\
	__asm __volatile ("sdr %0, 0x0(%1)"				\
			:				/* outputs */	\
			: "r" (data), "r" (addr));	/* inputs */

static void log_illegal_instruction(const char *, struct trapframe *);
static void log_bad_page_fault(char *, struct trapframe *, int);
#ifdef CPU_CHERI
static void log_c2e_exception(const char *, struct trapframe *, int);
#endif
static void log_frame_dump(struct trapframe *frame);
static void get_mapping_info(vm_offset_t, pd_entry_t **, pt_entry_t **);

int (*dtrace_invop_jump_addr)(struct trapframe *);

#ifdef TRAP_DEBUG
static void trap_frame_dump(struct trapframe *frame);
#endif

void (*machExceptionTable[]) (void)= {
/*
 * The kernel exception handlers.
 */
	MipsKernIntr,		/* external interrupt */
#if defined(MIPS_EXC_CNTRS)
	MipsTLBModException,	/* TLB modification */
#else
	MipsKernGenException,	/* TLB modification */
#endif
	MipsTLBInvalidException,/* TLB miss (load or instr. fetch) */
	MipsTLBInvalidException,/* TLB miss (store) */
	MipsKernGenException,	/* address error (load or I-fetch) */
	MipsKernGenException,	/* address error (store) */
	MipsKernGenException,	/* bus error (I-fetch) */
	MipsKernGenException,	/* bus error (load or store) */
	MipsKernGenException,	/* system call */
	MipsKernGenException,	/* breakpoint */
	MipsKernGenException,	/* reserved instruction */
	MipsKernGenException,	/* coprocessor unusable */
	MipsKernGenException,	/* arithmetic overflow */
	MipsKernGenException,	/* trap exception */
	MipsKernGenException,	/* virtual coherence exception inst */
	MipsKernGenException,	/* floating point exception */
	MipsKernGenException,	/* reserved */
	MipsKernGenException,	/* reserved */
	MipsKernGenException,	/* reserved */
	MipsKernGenException,	/* reserved */
	MipsKernGenException,	/* reserved */
	MipsKernGenException,	/* reserved */
	MipsKernGenException,	/* reserved */
	MipsKernGenException,	/* watch exception */
	MipsKernGenException,	/* reserved */
	MipsKernGenException,	/* reserved */
	MipsKernGenException,	/* reserved */
	MipsKernGenException,	/* reserved */
	MipsKernGenException,	/* reserved */
	MipsKernGenException,	/* reserved */
	MipsKernGenException,	/* reserved */
	MipsKernGenException,	/* virtual coherence exception data */
/*
 * The user exception handlers.
 */
	MipsUserIntr,		/* 0 */
	MipsUserGenException,	/* 1 */
	MipsTLBInvalidException,/* 2 */
	MipsTLBInvalidException,/* 3 */
	MipsUserGenException,	/* 4 */
	MipsUserGenException,	/* 5 */
	MipsUserGenException,	/* 6 */
	MipsUserGenException,	/* 7 */
	MipsUserGenException,	/* 8 */
	MipsUserGenException,	/* 9 */
	MipsUserGenException,	/* 10 */
	MipsUserGenException,	/* 11 */
	MipsUserGenException,	/* 12 */
	MipsUserGenException,	/* 13 */
	MipsUserGenException,	/* 14 */
	MipsUserGenException,	/* 15 */
	MipsUserGenException,	/* 16 */
	MipsUserGenException,	/* 17 */
	MipsUserGenException,	/* 18 */
	MipsUserGenException,	/* 19 */
	MipsUserGenException,	/* 20 */
	MipsUserGenException,	/* 21 */
	MipsUserGenException,	/* 22 */
	MipsUserGenException,	/* 23 */
	MipsUserGenException,	/* 24 */
	MipsUserGenException,	/* 25 */
	MipsUserGenException,	/* 26 */
	MipsUserGenException,	/* 27 */
	MipsUserGenException,	/* 28 */
	MipsUserGenException,	/* 29 */
	MipsUserGenException,	/* 20 */
	MipsUserGenException,	/* 31 */
};

char *trap_type[] = {
	"external interrupt",
	"TLB modification",
	"TLB miss (load or instr. fetch)",
	"TLB miss (store)",
	"address error (load or I-fetch)",
	"address error (store)",
	"bus error (I-fetch)",
	"bus error (load or store)",
	"system call",
	"breakpoint",
	"reserved instruction",
	"coprocessor unusable",
	"arithmetic overflow",
	"trap",
	"virtual coherency instruction",
	"floating point",
	"reserved 16",
	"reserved 17",
#ifdef CPU_CHERI
	"capability coprocessor exception",
#else
	"reserved 18",
#endif
	"reserved 19",
	"reserved 20",
	"reserved 21",
	"reserved 22",
	"watch",
	"machine check",
	"reserved 25",
	"reserved 26",
	"reserved 27",
	"reserved 28",
	"reserved 29",
	"reserved 30",
	"virtual coherency data",
};

#if !defined(SMP) && (defined(DDB) || defined(DEBUG))
struct trapdebug trapdebug[TRAPSIZE], *trp = trapdebug;
#endif

#define	KERNLAND(x)	((vm_offset_t)(x) >= VM_MIN_KERNEL_ADDRESS && (vm_offset_t)(x) < VM_MAX_KERNEL_ADDRESS)
#define	DELAYBRANCH(x)	((x) & MIPS_CR_BR_DELAY)

/*
 * MIPS load/store access type
 */
enum {
	MIPS_LHU_ACCESS = 1,
	MIPS_LH_ACCESS,
	MIPS_LWU_ACCESS,
	MIPS_LW_ACCESS,
	MIPS_LD_ACCESS,
	MIPS_SH_ACCESS,
	MIPS_SW_ACCESS,
	MIPS_SD_ACCESS
#ifdef CPU_CHERI
	,
	MIPS_CHERI_CLBU_ACCESS,
	MIPS_CHERI_CLHU_ACCESS,
	MIPS_CHERI_CLWU_ACCESS,
	MIPS_CHERI_CLDU_ACCESS,
	MIPS_CHERI_CLB_ACCESS,
	MIPS_CHERI_CLH_ACCESS,
	MIPS_CHERI_CLW_ACCESS,
	MIPS_CHERI_CLD_ACCESS,
	MIPS_CHERI_CSB_ACCESS,
	MIPS_CHERI_CSH_ACCESS,
	MIPS_CHERI_CSW_ACCESS,
	MIPS_CHERI_CSD_ACCESS
#endif
};

char *access_name[] = {
	"Load Halfword Unsigned",
	"Load Halfword",
	"Load Word Unsigned",
	"Load Word",
	"Load Doubleword",
	"Store Halfword",
	"Store Word",
	"Store Doubleword"
#ifdef CPU_CHERI
	,
	"Capability Load Byte Unsigned",
	"Capability Load Halfword Unsigned",
	"Capability Load Word Unsigned",
	"Capability Load Doubleword Unsigned",
	"Capability Load Byte",
	"Capability Load Halfword",
	"Capability Load Word",
	"Capability Load Doubleword",
	"Capability Store Byte",
	"Capability Store Halfword",
	"Capability Store Word",
	"Capability Store Doubleword"
#endif

};

#ifdef	CPU_CNMIPS
#include <machine/octeon_cop2.h>
#endif

/*
 * Unaligned access handling is completely broken if the trap happens in a
 * CHERI instructions. Since we are now running lots of CHERI purecap code and
 * the LLVM branch delay slot filler actually fills CHERI delay slots, having
 * this on by default makes it really hard to debug where something is going
 * wrong since we will just die with a completely unrelated exception later.
 */
static int allow_unaligned_acc = 1;

SYSCTL_INT(_vm, OID_AUTO, allow_unaligned_acc, CTLFLAG_RW,
    &allow_unaligned_acc, 0, "Allow unaligned accesses");

/*
 * FP emulation is assumed to work on O32, but the code is outdated and crufty
 * enough that it's a more sensible default to have it disabled when using
 * other ABIs.  At the very least, it needs a lot of help in using
 * type-semantic ABI-oblivious macros for everything it does.
 */
#if defined(__mips_o32)
static int emulate_fp = 1;
#else
static int emulate_fp = 0;
#endif
SYSCTL_INT(_machdep, OID_AUTO, emulate_fp, CTLFLAG_RW,
    &emulate_fp, 0, "Emulate unimplemented FPU instructions");

static int emulate_unaligned_access(struct trapframe *frame, int mode);

extern void fswintrberr(void); /* XXX */

static __inline trapf_pc_t
trapf_pc_from_kernel_code_ptr(void *ptr)
{
#if __has_feature(capabilities) && !defined(__CHERI_PURE_CAPABILITY__)
	/* In the hybrid kernel, we assume that addr is within $pcc bounds */
	 KASSERT(cheri_is_address_inbounds(cheri_getpcc(), (register_t)ptr),
	     ("Invalid ptr %p", ptr));
	return (cheri_setaddress(cheri_getpcc(), (register_t)ptr));
#else
	return ((trapf_pc_t)ptr);
#endif
}

/*
 * Fetch an instruction from near frame->pc (or frame->pcc for CHERI).
 * Returns the virtual address (relative to $pcc) that was used to fetch the
 * instruction.
 */
static void * __capability
fetch_instr_near_pc(struct trapframe *frame, register_t offset_from_pc, int32_t *instr)
{
	void * __capability bad_inst_ptr;

	/* Should only be called from user mode */
	/* TODO: if KERNLAND() */
#ifdef CPU_CHERI
	bad_inst_ptr = (char * __capability)frame->pcc + offset_from_pc;
	if (!cheri_gettag(bad_inst_ptr)) {
		struct thread *td = curthread;
		struct proc *p = td->td_proc;
		log(LOG_ERR, "%s: pid %d tid %ld (%s), uid %d: Could not fetch "
		    "faulting instruction from untagged $pcc %p\n",  __func__,
		    p->p_pid, (long)td->td_tid, p->p_comm,
		    p->p_ucred ? p->p_ucred->cr_uid : -1,
		    (void*)(__cheri_addr vaddr_t)(bad_inst_ptr));
		*instr = -1;
		return (bad_inst_ptr);
	}
#else
	bad_inst_ptr = __USER_CODE_CAP((uint8_t*)(frame->pc) + offset_from_pc);
#endif
	if (fueword32_c(bad_inst_ptr, instr) != 0) {
		struct thread *td = curthread;
		struct proc *p = td->td_proc;
		log(LOG_ERR, "%s: pid %d tid %ld (%s), uid %d: Could not fetch "
		    "faulting instruction from %p\n",  __func__, p->p_pid,
		    (long)td->td_tid, p->p_comm,
		    p->p_ucred ? p->p_ucred->cr_uid : -1,
		    (void*)(__cheri_addr vaddr_t)(bad_inst_ptr));
		*instr = -1;
	}
	/* Should this be a kerncap instead instead of being indirected by $pcc? */
	return bad_inst_ptr;
}

/*
 * Fetch the branch instruction for a trap that happened in a branch delay slot.
 *
 * The instruction is stored in frame->badinstr_p.
 */
static void
fetch_bad_branch_instr(struct trapframe *frame)
{
	KASSERT(DELAYBRANCH(frame->cause),
	    ("%s called when not in delay branch", __func__));
	/*
	 * In a trap the pc will point to the branch instruction so we fetch
	 * at offset 0 from the pc.
	 */
	fetch_instr_near_pc(frame, 0, &frame->badinstr_p.inst);
}

/*
 * Fetch the instruction that caused a trap.
 *
 * The instruction is stored in frame->badinstr and the address (relative to)
 * pcc.base is returned.
 */
static void * __capability
fetch_bad_instr(struct trapframe *frame)
{
	register_t offset_from_pc;

	/*
	 * If the trap happenend in a delay slot pc will point to the branch
	 * instruction so in that case fetch from offset 0 from the pc.
	 */
	offset_from_pc = DELAYBRANCH(frame->cause) ? 4 : 0;
	return (fetch_instr_near_pc(frame, offset_from_pc, &frame->badinstr.inst));
}


int
cpu_fetch_syscall_args(struct thread *td)
{
	struct trapframe *locr0;
	struct sysentvec *se;
	struct syscall_args *sa;
	int error, nsaved;

	locr0 = td->td_frame;
	sa = &td->td_sa;
	
	bzero(sa->args, sizeof(sa->args));

	/* compute next PC after syscall instruction */
	td->td_pcb->pcb_tpc = sa->trapframe->pc; /* Remember if restart */
	if (DELAYBRANCH(sa->trapframe->cause)) { /* Check BD bit */
		fetch_bad_branch_instr(sa->trapframe);
		locr0->pc = MipsEmulateBranch(locr0, sa->trapframe->pc, 0,
		    &sa->trapframe->badinstr_p.inst);
	} else {
		TRAPF_PC_INCREMENT(locr0, sizeof(int));
	}
	sa->code = locr0->v0;

	switch (sa->code) {
	case SYS___syscall:
	case SYS_syscall:
		/*
		 * This is an indirect syscall, in which the code is the first argument.
		 */
#if (!defined(__mips_n32) && !defined(__mips_n64)) || defined(COMPAT_FREEBSD32)
		if (sa->code == SYS___syscall && SV_PROC_FLAG(td->td_proc, SV_ILP32)) {
			/*
			 * Like syscall, but code is a quad, so as to maintain alignment
			 * for the rest of the arguments.
			 */
			if (_QUAD_LOWWORD == 0)
				sa->code = locr0->a0;
			else
				sa->code = locr0->a1;
			sa->args[0] = locr0->a2;
			sa->args[1] = locr0->a3;
			nsaved = 2;
			break;
		} 
#endif
		/*
		 * This is either not a quad syscall, or is a quad syscall with a
		 * new ABI in which quads fit in a single register.
		 */
		sa->code = locr0->a0;
		sa->args[0] = locr0->a1;
		sa->args[1] = locr0->a2;
		sa->args[2] = locr0->a3;
		nsaved = 3;
#if defined(__mips_n32) || defined(__mips_n64)
#ifdef COMPAT_FREEBSD32
		if (!SV_PROC_FLAG(td->td_proc, SV_ILP32)) {
#endif
			/*
			 * Non-o32 ABIs support more arguments in registers.
			 */
			sa->args[3] = locr0->a4;
			sa->args[4] = locr0->a5;
			sa->args[5] = locr0->a6;
			sa->args[6] = locr0->a7;
			nsaved += 4;
#ifdef COMPAT_FREEBSD32
		}
#endif
#endif
		break;
	default:
		/*
		 * A direct syscall, arguments are just parameters to the syscall.
		 */
		sa->args[0] = locr0->a0;
		sa->args[1] = locr0->a1;
		sa->args[2] = locr0->a2;
		sa->args[3] = locr0->a3;
		nsaved = 4;
#if defined (__mips_n32) || defined(__mips_n64)
#ifdef COMPAT_FREEBSD32
		if (!SV_PROC_FLAG(td->td_proc, SV_ILP32)) {
#endif
			/*
			 * Non-o32 ABIs support more arguments in registers.
			 */
			sa->args[4] = locr0->a4;
			sa->args[5] = locr0->a5;
			sa->args[6] = locr0->a6;
			sa->args[7] = locr0->a7;
			nsaved += 4;
#ifdef COMPAT_FREEBSD32
		}
#endif
#endif
		break;
	}

#ifdef TRAP_DEBUG
	if (trap_debug)
		printf("SYSCALL #%d pid:%u\n", sa->code, td->td_proc->p_pid);
#endif

	se = td->td_proc->p_sysent;
	/*
	 * XXX
	 * Shouldn't this go before switching on the code?
	 */

	if (sa->code >= se->sv_size)
		sa->callp = &se->sv_table[0];
	else
		sa->callp = &se->sv_table[sa->code];

	sa->narg = sa->callp->sy_narg;

	if (sa->narg > nsaved) {
#if defined(__mips_n32) || defined(__mips_n64)
		/*
		 * XXX
		 * Is this right for new ABIs?  I think the 4 there
		 * should be 8, size there are 8 registers to skip,
		 * not 4, but I'm not certain.
		 */
#ifdef COMPAT_FREEBSD32
		if (!SV_PROC_FLAG(td->td_proc, SV_ILP32))
#endif
			printf("SYSCALL #%u pid:%u, narg (%u) > nsaved (%u).\n",
			    sa->code, td->td_proc->p_pid, sa->narg, nsaved);
#endif
#if (defined(__mips_n32) || defined(__mips_n64)) && defined(COMPAT_FREEBSD32)
		if (SV_PROC_FLAG(td->td_proc, SV_ILP32)) {
			unsigned i;
			int32_t arg;

			error = 0; /* XXX GCC is awful.  */
			for (i = nsaved; i < sa->narg; i++) {
				error = copyin((caddr_t)(intptr_t)(locr0->sp +
				    (4 + (i - nsaved)) * sizeof(int32_t)),
				    (caddr_t)&arg, sizeof arg);
				if (error != 0)
					break;
				sa->args[i] = arg;
			}
		} else
#endif
		error = copyin((caddr_t)(intptr_t)(locr0->sp +
		    4 * sizeof(register_t)), (caddr_t)&sa->args[nsaved],
		   (u_int)(sa->narg - nsaved) * sizeof(register_t));
		if (error != 0) {
			locr0->v0 = error;
			locr0->a3 = 1;
		}
	} else
		error = 0;

	if (error == 0) {
		td->td_retval[0] = 0;
		td->td_retval[1] = locr0->v1;
	}

	return (error);
}

#undef __FBSDID
#define __FBSDID(x)
#include "../../kern/subr_syscall.c"


/*
 * Handle an exception.
 * Called from MipsKernGenException() or MipsUserGenException()
 * when a processor trap occurs.
 * In the case of a kernel trap, we return the pc where to resume if
 * p->p_addr->u_pcb.pcb_onfault is set, otherwise, return old pc.
 */
trapf_pc_t
trap(struct trapframe *trapframe)
{
	int type, usermode;
	int i = 0;
	unsigned ucode = 0;
	struct thread *td = curthread;
	struct proc *p = curproc;
	vm_prot_t ftype;
	pmap_t pmap;
	int access_type;
	ksiginfo_t ksi;
	char *msg = NULL;
	char * __capability addr;
	trapf_pc_t pc;
	int cop, error;
	register_t *frame_regs;

	trapdebug_enter(trapframe, 0);
#ifdef KDB
	if (kdb_active) {
		kdb_reenter();
		return (0);
	}
#endif
	type = (trapframe->cause & MIPS_CR_EXC_CODE) >> MIPS_CR_EXC_CODE_SHIFT;
	if (TRAPF_USERMODE(trapframe)) {
		type |= T_USER;
		usermode = 1;
	} else {
		usermode = 0;
	}
#if 0
	/* XXXAR: reading the badinstr register here is too late, it may have
	 * been clobbered already. For now just use fuword instead
	 *
	 * XXXAR: We use a union for BadInstr/BadInstrP instead of register_t to
	 * avoid problems in case some CPU wrongly sign extends the register.
	 * This was the case for QEMU until recently.
	 */
	trapframe->badinstr.inst = cpuinfo.badinstr_reg ? mips_rd_badinstr(): 0;
	trapframe->badinstr_p.inst = 0;
	if (DELAYBRANCH(trapframe->cause) && cpuinfo.badinstr_p_reg)
		trapframe->badinstr_p.inst = mips_rd_badinstr_p();
#else
	trapframe->badinstr.pad = 0;
	trapframe->badinstr_p.inst = 0;
#endif

	/*
	 * Enable hardware interrupts if they were on before the trap. If it
	 * was off disable all so we don't accidently enable it when doing a
	 * return to userland.
	 */
	if (trapframe->sr & MIPS_SR_INT_IE) {
		set_intr_mask(trapframe->sr & MIPS_SR_INT_MASK);
		intr_enable();
	} else {
		intr_disable();
	}

#ifdef TRAP_DEBUG
	if (trap_debug) {
		static vm_offset_t last_badvaddr = 0;
		static vm_offset_t this_badvaddr = 0;
		static int count = 0;
		u_int32_t pid;

		printf("trap type %x (%s - ", type,
		    trap_type[type & (~T_USER)]);

		if (type & T_USER)
			printf("user mode)\n");
		else
			printf("kernel mode)\n");

#ifdef SMP
		printf("cpuid = %d\n", PCPU_GET(cpuid));
#endif
		pid = mips_rd_entryhi() & TLBHI_ASID_MASK;
		printf("badaddr = %#jx, pc = %#jx, ra = %#jx, sp = %#jx, sr = %jx, pid = %d, ASID = %u\n",
		    (intmax_t)trapframe->badvaddr, (intmax_t)TRAPF_PC(trapframe), (intmax_t)trapframe->ra,
		    (intmax_t)trapframe->sp, (intmax_t)trapframe->sr,
		    (curproc ? curproc->p_pid : -1), pid);

		switch (type & ~T_USER) {
		case T_TLB_MOD:
		case T_TLB_LD_MISS:
		case T_TLB_ST_MISS:
		case T_ADDR_ERR_LD:
		case T_ADDR_ERR_ST:
			this_badvaddr = trapframe->badvaddr;
			break;
		case T_SYSCALL:
			this_badvaddr = trapframe->ra;
			break;
		default:
			this_badvaddr = TRAPF_PC(trapframe);
			break;
		}
		if ((last_badvaddr == this_badvaddr) &&
		    ((type & ~T_USER) != T_SYSCALL) &&
		    ((type & ~T_USER) != T_COP_UNUSABLE)) {
			if (++count == 3) {
				trap_frame_dump(trapframe);
				panic("too many faults at %p\n", (void *)last_badvaddr);
			}
		} else {
			last_badvaddr = this_badvaddr;
			count = 0;
		}
	}
#endif

#ifdef KDTRACE_HOOKS
	/*
	 * A trap can occur while DTrace executes a probe. Before
	 * executing the probe, DTrace blocks re-scheduling and sets
	 * a flag in its per-cpu flags to indicate that it doesn't
	 * want to fault. On returning from the probe, the no-fault
	 * flag is cleared and finally re-scheduling is enabled.
	 *
	 * If the DTrace kernel module has registered a trap handler,
	 * call it and if it returns non-zero, assume that it has
	 * handled the trap and modified the trap frame so that this
	 * function can return normally.
	 */
	/*
	 * XXXDTRACE: add pid probe handler here (if ever)
	 */
	if (!usermode) {
		if (dtrace_trap_func != NULL &&
		    (*dtrace_trap_func)(trapframe, type) != 0)
			return (trapframe->pc);
	}
#endif

#ifdef CPU_CHERI
	addr = (void * __capability)trapframe->pcc;
#else
	addr = (void *)(uintptr_t)trapframe->pc;
#endif
	switch (type) {
	case T_MCHECK:
#ifdef DDB
		kdb_trap(type, 0, trapframe);
#endif
		panic("MCHECK\n");
		break;
	case T_MCHECK + T_USER:
		{
			uint32_t status = mips_rd_status();

			if (status & MIPS_SR_TS) {
				/*
				 * Machine Check exception caused by TLB
				 * detecting a match for multiple entries.
				 *
				 * Attempt to recover by flushing the user TLB
				 * and resetting the status bit.
				 */
				printf("Machine Check in User - Dup TLB entry. "
				    "Recovering...\n");
				pmap = &p->p_vmspace->vm_pmap;
				tlb_invalidate_all_user(pmap);
				mips_wr_status(status & ~MIPS_SR_TS);

				return (trapframe->pc);
			} else {
#ifdef DDB
				kdb_trap(type, 0, trapframe);
#endif
				panic("MCHECK\n");
			}
		}
		break;
	case T_TLB_MOD:
		/* check for kernel address */
		if (KERNLAND(trapframe->badvaddr)) {
			if (pmap_emulate_modified(kernel_pmap, 
			    trapframe->badvaddr) != 0) {
				ftype = VM_PROT_WRITE;
				goto kernel_fault;
			}
			return (trapframe->pc);
		}
		/* FALLTHROUGH */

	case T_TLB_MOD + T_USER:
		pmap = &p->p_vmspace->vm_pmap;
		if (pmap_emulate_modified(pmap, trapframe->badvaddr) != 0) {
			ftype = VM_PROT_WRITE;
			goto dofault;
		}
		if (!usermode)
			return (trapframe->pc);
		goto out;

	case T_TLB_LD_MISS:
	case T_TLB_ST_MISS:
		ftype = (type == T_TLB_ST_MISS) ? VM_PROT_WRITE : VM_PROT_READ;
		/* check for kernel address */
		if (KERNLAND(trapframe->badvaddr)) {
			vm_offset_t va;
			int rv;

	kernel_fault:
			va = (vm_offset_t)trapframe->badvaddr;
			rv = vm_fault_trap(kernel_map, va, ftype,
			    VM_FAULT_NORMAL, NULL, NULL);
			if (rv == KERN_SUCCESS)
				return (trapframe->pc);
			if (td->td_pcb->pcb_onfault != NULL) {
				pc = trapf_pc_from_kernel_code_ptr(td->td_pcb->pcb_onfault);
				td->td_pcb->pcb_onfault = NULL;
				return (pc);
			}
			goto err;
		}

		/*
		 * It is an error for the kernel to access user space except
		 * through the copyin/copyout routines.
		 */
		if (td->td_pcb->pcb_onfault == NULL)
			goto err;

		goto dofault;

	case T_TLB_LD_MISS + T_USER:
		ftype = VM_PROT_READ;
		goto dofault;

	case T_TLB_ST_MISS + T_USER:
		ftype = VM_PROT_WRITE;

dofault:
		{
			vm_offset_t va;
			struct vmspace *vm;
			vm_map_t map;
			int rv = 0;

			vm = p->p_vmspace;
			map = &vm->vm_map;
			va = (vm_offset_t)trapframe->badvaddr;
			if (KERNLAND(trapframe->badvaddr)) {
				/*
				 * Don't allow user-mode faults in kernel
				 * address space.
				 */
				goto nogo;
			}

			rv = vm_fault_trap(map, va, ftype, VM_FAULT_NORMAL,
			    &i, &ucode);
			/*
			 * XXXDTRACE: add dtrace_doubletrap_func here?
			 */
#ifdef VMFAULT_TRACE
			printf("vm_fault(%p (pmap %p), %p (%p), %x, %d) -> %x at pc %p\n",
			    map, &vm->vm_pmap, (void *)va, (void *)(intptr_t)trapframe->badvaddr,
			    ftype, VM_FAULT_NORMAL, rv, (void *)(intptr_t)trapframe->pc);
#endif

			if (rv == KERN_SUCCESS) {
				if (!usermode) {
					return (trapframe->pc);
				}
				goto out;
			}
	nogo:
			if (!usermode) {
				if (td->td_pcb->pcb_onfault != NULL) {
					pc = trapf_pc_from_kernel_code_ptr(td->td_pcb->pcb_onfault);
					td->td_pcb->pcb_onfault = NULL;
					return (pc);
				}
				goto err;
			}

			msg = "BAD_PAGE_FAULT";
			log_bad_page_fault(msg, trapframe, type);

			break;
		}

	case T_ADDR_ERR_LD + T_USER:	/* misaligned or kseg access */
	case T_ADDR_ERR_ST + T_USER:	/* misaligned or kseg access */
		if (trapframe->badvaddr < 0 ||
		    trapframe->badvaddr >= VM_MAXUSER_ADDRESS) {
			msg = "ADDRESS_SPACE_ERR";
		} else if (allow_unaligned_acc) {
			int mode;

			if (type == (T_ADDR_ERR_LD + T_USER))
				mode = VM_PROT_READ;
			else
				mode = VM_PROT_WRITE;

			access_type = emulate_unaligned_access(trapframe, mode);
			if (access_type != 0)
				goto out;
			msg = "ALIGNMENT_FIX_ERR";
		} else {
			msg = "ADDRESS_ERR";
		}

		/* FALL THROUGH */

	case T_BUS_ERR_IFETCH + T_USER:	/* BERR asserted to cpu */
	case T_BUS_ERR_LD_ST + T_USER:	/* BERR asserted to cpu */
		ucode = 0;	/* XXX should be VM_PROT_something */
		i = SIGBUS;
		if (!msg)
			msg = "BUS_ERR";
		log_bad_page_fault(msg, trapframe, type);
		break;

	case T_SYSCALL + T_USER:
		{
			td->td_sa.trapframe = trapframe;
			syscallenter(td);

#if !defined(SMP) && (defined(DDB) || defined(DEBUG))
			if (trp == trapdebug)
				trapdebug[TRAPSIZE - 1].code = td->td_sa.code;
			else
				trp[-1].code = td->td_sa.code;
#endif
			trapdebug_enter(td->td_frame, -td->td_sa.code);

			/*
			 * The sync'ing of I & D caches for SYS_ptrace() is
			 * done by procfs_domem() through procfs_rwmem()
			 * instead of being done here under a special check
			 * for SYS_ptrace().
			 */
			syscallret(td);
			return (trapframe->pc);
		}

#if defined(KDTRACE_HOOKS) || defined(DDB)
	case T_BREAK:
#ifdef KDTRACE_HOOKS
		if (!usermode && dtrace_invop_jump_addr != NULL &&
		    dtrace_invop_jump_addr(trapframe) == 0)
			return (trapframe->pc);
#endif
#ifdef DDB
		kdb_trap(type, 0, trapframe);
		return (trapframe->pc);
#endif
#endif

	case T_BREAK + T_USER:
		{
			char * __capability va;
			uint32_t instr;

			i = SIGTRAP;
			ucode = TRAP_BRKPT;

			/* compute address of break instruction */
			va = addr;
			if (DELAYBRANCH(trapframe->cause))
				va += sizeof(int);

			if (td->td_md.md_ss_addr != (__cheri_addr intptr_t)va) {
				addr = va;
				break;
			}

			/* read break instruction */
			instr = fuword32_c(__USER_CODE_CAP((__cheri_fromcap void *)va));

			if (instr != MIPS_BREAK_SSTEP) {
				addr = va;
				break;
			}

			CTR3(KTR_PTRACE,
			    "trap: tid %d, single step at %p: %#08x",
			    td->td_tid, (__cheri_fromcap void *)va, instr);
			PROC_LOCK(p);
			_PHOLD(p);
			error = ptrace_clear_single_step(td);
			_PRELE(p);
			PROC_UNLOCK(p);
			if (error == 0)
				ucode = TRAP_TRACE;
			break;
		}

	case T_IWATCH + T_USER:
	case T_DWATCH + T_USER:
			/* compute address of trapped instruction */
			if (DELAYBRANCH(trapframe->cause))
				addr += sizeof(int);
			printf("watch exception @ %p\n", (__cheri_fromcap void *)addr);
			i = SIGTRAP;
			ucode = TRAP_BRKPT;
			break;

	case T_TRAP + T_USER:
		{
			struct trapframe *locr0 = td->td_frame;

			addr = fetch_bad_instr(trapframe);

			if (DELAYBRANCH(trapframe->cause)) {	/* Check BD bit */
				/* fetch branch instruction */
				fetch_bad_branch_instr(trapframe);
				locr0->pc = MipsEmulateBranch(locr0, trapframe->pc,
				    0, &trapframe->badinstr_p.inst);
			} else {
				TRAPF_PC_INCREMENT(locr0, sizeof(int));
			}
			i = SIGEMT;	/* Stuff it with something for now */
			break;
		}

	case T_RES_INST + T_USER:
		{
			InstFmt inst;

			addr = fetch_bad_instr(trapframe);
			inst.word = trapframe->badinstr.inst;
			switch (inst.RType.op) {
			case OP_SPECIAL3:
				switch (inst.RType.func) {
				case OP_RDHWR:
					/* Register 29 used for TLS */
					if (inst.RType.rd == 29) {
						frame_regs = &(trapframe->zero);
						frame_regs[inst.RType.rt] = (register_t)(intptr_t)(__cheri_fromcap void *)td->td_md.md_tls;
						frame_regs[inst.RType.rt] += td->td_md.md_tls_tcb_offset;
						TRAPF_PC_INCREMENT(trapframe, sizeof(int));
						goto out;
					}
				break;
				}
			break;
			}

			log_illegal_instruction("RES_INST", trapframe);
			i = SIGILL;
		}
		break;
#ifdef CPU_CHERI
	case T_C2E:
		if (td->td_pcb->pcb_onfault != NULL) {
			pc = trapf_pc_from_kernel_code_ptr(td->td_pcb->pcb_onfault);
			td->td_pcb->pcb_onfault = NULL;
			return (pc);
		}
		fetch_bad_instr(trapframe);
		log_c2e_exception("KERNEL_CHERI_EXCEPTION", trapframe, type);
		printf("badvaddr = %#jx, pc = %#jx, ra = %#jx, sr = %#jx\n",
		    (intmax_t)trapframe->badvaddr, (intmax_t)TRAPF_PC(trapframe),
		    (intmax_t)trapframe->ra, (intmax_t)trapframe->sr);
		goto err;
		break;

	case T_C2E + T_USER:
		msg = "USER_CHERI_EXCEPTION";
		fetch_bad_instr(trapframe);
		log_c2e_exception(msg, trapframe, type);
		i = SIGPROT;
		ucode = cheri_capcause_to_sicode(trapframe->capcause);
		break;

#else
	case T_C2E:
	case T_C2E + T_USER:
		goto err;
		break;
#endif
	case T_COP_UNUSABLE:
		cop = (trapframe->cause & MIPS_CR_COP_ERR) >> MIPS_CR_COP_ERR_SHIFT;
#if defined(CPU_CHERI)
		/* XXXRW: CP2 state management here. */
#if 0 && defined(DDB)
		if (cop == 2)
			kdb_enter(KDB_WHY_CHERI, "T_COP_UNUSABLE exception");
#endif
		/*
		 * XXXRW: For reasons not fully understood, the COP_2 enable
		 * is getting cleared.  A hardware bug?  Software bug?
		 * Unclear, but turn it back on again and restart the
		 * instruction.
		 */
		if (cop == 2) {
			printf("%s: reenabling COP_2 for kernel\n", __func__);
			mips_wr_status(mips_rd_status() | MIPS_SR_COP_2_BIT);
			td->td_frame->sr |= MIPS_SR_COP_2_BIT;
			return (trapframe->pc);
		}
#endif
#ifdef	CPU_CNMIPS
		/* Handle only COP2 exception */
		if (cop != 2)
			goto err;

		addr = trapframe->pc;
		/* save userland cop2 context if it has been touched */
		if ((td->td_md.md_flags & MDTD_COP2USED) &&
		    (td->td_md.md_cop2owner == COP2_OWNER_USERLAND)) {
			if (td->td_md.md_ucop2)
				octeon_cop2_save(td->td_md.md_ucop2);
			else
				panic("COP2 was used in user mode but md_ucop2 is NULL");
		}

		if (td->td_md.md_cop2 == NULL) {
			td->td_md.md_cop2 = octeon_cop2_alloc_ctx();
			if (td->td_md.md_cop2 == NULL)
				panic("Failed to allocate COP2 context");
			memset(td->td_md.md_cop2, 0, sizeof(*td->td_md.md_cop2));
		}

		octeon_cop2_restore(td->td_md.md_cop2);
		
		/* Make userland re-request its context */
		td->td_frame->sr &= ~MIPS_SR_COP_2_BIT;
		td->td_md.md_flags |= MDTD_COP2USED;
		td->td_md.md_cop2owner = COP2_OWNER_KERNEL;
		/* Enable COP2, it will be disabled in cpu_switch */
		mips_wr_status(mips_rd_status() | MIPS_SR_COP_2_BIT);
		return (trapframe->pc);
#else
		goto err;
		break;
#endif

	case T_COP_UNUSABLE + T_USER:
		cop = (trapframe->cause & MIPS_CR_COP_ERR) >> MIPS_CR_COP_ERR_SHIFT;
#if defined(CPU_CHERI) && defined(DDB)
		/* XXXRW: CP2 state management here. */
		if (cop == 2)
			kdb_enter(KDB_WHY_CHERI,
			    "T_COP_UNUSABLE + T_USER exception");
#endif
		if (cop == 1) {
			/* FP (COP1) instruction */
			if (cpuinfo.fpu_id == 0) {
				log_illegal_instruction("COP1_UNUSABLE",
				    trapframe);
				i = SIGILL;
				break;
			}
			MipsSwitchFPState(PCPU_GET(fpcurthread), td->td_frame);
			PCPU_SET(fpcurthread, td);
#if defined(__mips_n32) || defined(__mips_n64)
			td->td_frame->sr |= MIPS_SR_COP_1_BIT | MIPS_SR_FR;
#else
			td->td_frame->sr |= MIPS_SR_COP_1_BIT;
#endif
			td->td_md.md_flags |= MDTD_FPUSED;
			goto out;
		}
#ifdef	CPU_CNMIPS
		else  if (cop == 2) {
			if ((td->td_md.md_flags & MDTD_COP2USED) &&
			    (td->td_md.md_cop2owner == COP2_OWNER_KERNEL)) {
				if (td->td_md.md_cop2)
					octeon_cop2_save(td->td_md.md_cop2);
				else
					panic("COP2 was used in kernel mode but md_cop2 is NULL");
			}

			if (td->td_md.md_ucop2 == NULL) {
				td->td_md.md_ucop2 = octeon_cop2_alloc_ctx();
				if (td->td_md.md_ucop2 == NULL)
					panic("Failed to allocate userland COP2 context");
				memset(td->td_md.md_ucop2, 0, sizeof(*td->td_md.md_ucop2));
			}

			octeon_cop2_restore(td->td_md.md_ucop2);

			td->td_frame->sr |= MIPS_SR_COP_2_BIT;
			td->td_md.md_flags |= MDTD_COP2USED;
			td->td_md.md_cop2owner = COP2_OWNER_USERLAND;
			goto out;
		}
#endif
		else {
			log_illegal_instruction("COPn_UNUSABLE", trapframe);
			i = SIGILL;	/* only FPU instructions allowed */
			break;
		}

	case T_FPE:
#if !defined(SMP) && (defined(DDB) || defined(DEBUG))
		trapDump("fpintr");
#else
		printf("FPU Trap: PC %#jx CR %x SR %x\n",
		    (intmax_t)TRAPF_PC(trapframe), (unsigned)trapframe->cause, (unsigned)trapframe->sr);
		goto err;
#endif

	case T_FPE + T_USER:
#if !defined(CPU_HAVEFPU)
		i = SIGILL;
		break;
#else
		if (!emulate_fp) {
			i = SIGFPE;
			break;
		}
		MipsFPTrap(trapframe->sr, trapframe->cause, trapframe->pc);
		goto out;
#endif

	case T_OVFLOW + T_USER:
		i = SIGFPE;
		break;

	case T_ADDR_ERR_LD:	/* misaligned access */
	case T_ADDR_ERR_ST:	/* misaligned access */
#ifdef TRAP_DEBUG
		if (trap_debug) {
			printf("+++ ADDR_ERR: type = %d, badvaddr = %#jx\n", type,
			    (intmax_t)trapframe->badvaddr);
		}
#endif
		/* Only allow emulation on a user address */
		if (allow_unaligned_acc &&
		    ((vm_offset_t)trapframe->badvaddr < VM_MAXUSER_ADDRESS)) {
			int mode;

			if (type == T_ADDR_ERR_LD)
				mode = VM_PROT_READ;
			else
				mode = VM_PROT_WRITE;

			access_type = emulate_unaligned_access(trapframe, mode);
			if (access_type != 0)
				return (trapframe->pc);
		}
		/* FALLTHROUGH */

	case T_BUS_ERR_LD_ST:	/* BERR asserted to cpu */
		if (td->td_pcb->pcb_onfault != NULL) {
			pc = trapf_pc_from_kernel_code_ptr(td->td_pcb->pcb_onfault);
			td->td_pcb->pcb_onfault = NULL;
			return (pc);
		}

		/* FALLTHROUGH */

	default:
err:

#if !defined(SMP) && defined(DEBUG)
		trapDump("trap");
#endif
#ifdef SMP
		printf("cpu:%d-", PCPU_GET(cpuid));
#endif
		printf("Trap cause = %d (%s - ", type,
		    trap_type[type & (~T_USER)]);

		if (type & T_USER)
			printf("user mode)\n");
		else
			printf("kernel mode)\n");

#ifdef TRAP_DEBUG
		if (trap_debug)
			printf("badvaddr = %#jx, pc = %#jx, ra = %#jx, sr = %#jxx\n",
			       (intmax_t)trapframe->badvaddr, (intmax_t)TRAPF_PC(trapframe), (intmax_t)trapframe->ra,
			       (intmax_t)trapframe->sr);
#endif

#ifdef KDB
		if (debugger_on_trap) {
			kdb_why = KDB_WHY_TRAP;
			kdb_trap(type, 0, trapframe);
			kdb_why = KDB_WHY_UNSET;
		}
#endif
		panic("trap");
	}
	td->td_frame->pc = trapframe->pc;
	td->td_frame->cause = trapframe->cause;
	td->td_frame->badvaddr = trapframe->badvaddr;
	ksiginfo_init_trap(&ksi);
	ksi.ksi_signo = i;
	ksi.ksi_code = ucode;
	/* XXXBD: probably not quite right for CheriABI */
	ksi.ksi_addr = (void * __capability)(intcap_t)addr;
	ksi.ksi_trapno = type;
#if defined(CPU_CHERI)
	if (i == SIGPROT)
		ksi.ksi_capreg = trapframe->capcause &
		    CHERI_CAPCAUSE_REGNUM_MASK;
#endif
	trapsignal(td, &ksi);
out:
	/*
	 * Note: we should only get here if returning to user mode.
	 */
	userret(td, trapframe);
#if defined(CPU_CHERI)
	/*
	 * XXXAR: These assertions will currently not hold since in some cases
	 *  we will only update pc but not pcc. However, this is fine since the
	 *  return path will set the offset before eret. We should only need the
	 *  assertion on entry to catch QEMU/FPGA bugs in EPC/EPCC handling.
	 *
	 * KASSERT(cheri_getoffset(td->td_frame->pcc) == td->td_frame->pc,
	 *  ("td->td_frame->pcc.offset (%jx) <-> td->td_frame->pc (%jx) mismatch:",
	 *   (uintmax_t)cheri_getoffset(td->td_frame->pcc), (uintmax_t)td->td_frame->pc));
	 *
	 * KASSERT(cheri_getoffset(trapframe->pcc) == trapframe->pc,
	 *    ("%s(exit): pcc.offset (%jx) <-> pc (%jx) mismatch:", __func__,
	 *    (uintmax_t)cheri_getoffset(trapframe->pcc), (uintmax_t)trapframe->pc));
	 */
#endif
	return (trapframe->pc);
}

#if !defined(SMP) && (defined(DDB) || defined(DEBUG))
void
trapDump(char *msg)
{
	register_t s;
	int i;

	s = intr_disable();
	printf("trapDump(%s)\n", msg);
	for (i = 0; i < TRAPSIZE; i++) {
		if (trp == trapdebug) {
			trp = &trapdebug[TRAPSIZE - 1];
		} else {
			trp--;
		}

		if (trp->cause == 0)
			break;

		printf("%s: ADR %jx PC %jx CR %jx SR %jx\n",
		    trap_type[(trp->cause & MIPS_CR_EXC_CODE) >> 
			MIPS_CR_EXC_CODE_SHIFT],
		    (intmax_t)trp->vadr, (intmax_t)trp->pc,
		    (intmax_t)trp->cause, (intmax_t)trp->status);

		printf("   RA %jx SP %jx code %d\n", (intmax_t)trp->ra,
		    (intmax_t)trp->sp, (int)trp->code);
	}
	intr_restore(s);
}
#endif


/*
 * Return the resulting PC as if the branch was executed.
 *
 * XXXRW: What about CHERI branch instructions?
 * XXXAR: This needs to be fixed for cjalr/cjr/ccall_fast
 */
trapf_pc_t
MipsEmulateBranch(struct trapframe *framePtr, trapf_pc_t _instPC, int fpcCSR,
    uint32_t *instptr)
{
	InstFmt inst;
	register_t *regsPtr = (register_t *)framePtr;
	/* Cast to uint8_t* for pointer arithmetic */
	uint8_t * __capability instPC = (uint8_t * __capability) _instPC;
#if __has_feature(capabilities)
	void * __capability *capRegsPtr = &framePtr->ddc;
#endif
	uint8_t * __capability retAddr = NULL;
	int condition;

#define	GetBranchDest(InstPtr, inst) \
	(InstPtr + 4 + ((short)inst.IType.imm << 2))

	if (instptr) {
		if (!KERNLAND(instptr))
			inst.word = fuword32((void *)instptr); /* XXXAR: error check? */
		else
			inst = *(InstFmt *) instptr;
	} else {
		if (!KERNLAND((__cheri_addr vaddr_t)instPC))
			inst.word = fuword32_c(instPC);  /* XXXAR: error check? */
		else
			memcpy_c(&inst, instPC, sizeof(InstFmt));
	}
	/* Save the bad branch instruction so we can log it */
	framePtr->badinstr_p.inst = inst.word;

	/*
	 * XXXRW: CHERI branch instructions are not handled here.
	 */
	switch ((int)inst.JType.op) {
	case OP_SPECIAL:
		switch ((int)inst.RType.func) {
		case OP_JR:
		case OP_JALR: {
			vaddr_t ret_va = regsPtr[inst.RType.rs];
#if __has_feature(capabilities)
			retAddr = cheri_setoffset(instPC, ret_va);
#else
			retAddr = (uint8_t* __capability)ret_va;
#endif
			break;
		}

		default:
			retAddr = instPC + 4;
			break;
		}
		break;

	case OP_BCOND:
		switch ((int)inst.IType.rt) {
		case OP_BLTZ:
		case OP_BLTZL:
		case OP_BLTZAL:
		case OP_BLTZALL:
			if ((int)(regsPtr[inst.RType.rs]) < 0)
				retAddr = GetBranchDest(instPC, inst);
			else
				retAddr = instPC + 8;
			break;

		case OP_BGEZ:
		case OP_BGEZL:
		case OP_BGEZAL:
		case OP_BGEZALL:
			if ((int)(regsPtr[inst.RType.rs]) >= 0)
				retAddr = GetBranchDest(instPC, inst);
			else
				retAddr = instPC + 8;
			break;

		case OP_TGEI:
		case OP_TGEIU:
		case OP_TLTI:
		case OP_TLTIU:
		case OP_TEQI:
		case OP_TNEI:
			retAddr = instPC + 4;	/* Like syscall... */
			break;

		default:
			panic("MipsEmulateBranch: Bad branch cond");
		}
		break;

	case OP_J:
	case OP_JAL: {
		vaddr_t ret_va = (inst.JType.target << 2) |
		    (((__cheri_addr vaddr_t)instPC + 4) & 0xF0000000);
#if __has_feature(capabilities)
		retAddr = cheri_setoffset(instPC, ret_va);
#else
		retAddr = (uint8_t*)ret_va;
#endif
		break;
	}

	case OP_BEQ:
	case OP_BEQL:
		if (regsPtr[inst.RType.rs] == regsPtr[inst.RType.rt])
			retAddr = GetBranchDest(instPC, inst);
		else
			retAddr = instPC + 8;
		break;

	case OP_BNE:
	case OP_BNEL:
		if (regsPtr[inst.RType.rs] != regsPtr[inst.RType.rt])
			retAddr = GetBranchDest(instPC, inst);
		else
			retAddr = instPC + 8;
		break;

	case OP_BLEZ:
	case OP_BLEZL:
		if ((int)(regsPtr[inst.RType.rs]) <= 0)
			retAddr = GetBranchDest(instPC, inst);
		else
			retAddr = instPC + 8;
		break;

	case OP_BGTZ:
	case OP_BGTZL:
		if ((int)(regsPtr[inst.RType.rs]) > 0)
			retAddr = GetBranchDest(instPC, inst);
		else
			retAddr = instPC + 8;
		break;

	case OP_COP1:
		switch (inst.RType.rs) {
		case OP_BCx:
		case OP_BCy:
			if ((inst.RType.rt & COPz_BC_TF_MASK) == COPz_BC_TRUE)
				condition = fpcCSR & MIPS_FPU_COND_BIT;
			else
				condition = !(fpcCSR & MIPS_FPU_COND_BIT);
			if (condition)
				retAddr = GetBranchDest(instPC, inst);
			else
				retAddr = instPC + 8;
			break;

		default:
			retAddr = instPC + 4;
		}
		break;
#ifdef CPU_CHERI
	case OP_COP2:
		switch (inst.CType.fmt) {
		case 0x9:
		case 0xa:
		case 0x11:
		case 0x12:
			switch (inst.BC2FType.fmt) {
			case 0x9:
				/* CBTU */
				condition = !cheri_gettag(
				    capRegsPtr[inst.BC2FType.cd]);
				break;
			case 0xa:
				/* CBTS */
				condition = cheri_gettag(
				    capRegsPtr[inst.BC2FType.cd]);
				break;
			case 0x11:
				/* CBEZ */
				condition =
				    (capRegsPtr[inst.BC2FType.cd] == NULL);
				break;
			case 0x12:
				/* CBNZ */
				condition =
				    (capRegsPtr[inst.BC2FType.cd] != NULL);
				break;
			}
			if (condition)
				retAddr = GetBranchDest(instPC, inst);
			else
				retAddr = instPC + 8;
			return (trapf_pc_t)(retAddr);
		}
		/* FALLTHROUGH */
#endif

	default:
		printf("Unhandled opcode in %s: 0x%x\n", __func__, inst.word);
#ifdef DDB
		/*
		 * Print some context for cases like jenkins where we don't
		 * have an interactive console:
		 */
		int32_t context_instr;
		fetch_instr_near_pc(framePtr, -8, &context_instr);
		db_printf("Instr at %p ($pc-8): %x   ", (char*)TRAPF_PC(framePtr) - 8, context_instr);
		db_disasm((db_addr_t)&context_instr, 0);
		fetch_instr_near_pc(framePtr, -4, &context_instr);
		db_printf("Instr at %p ($pc-4): %x   ", (char*)TRAPF_PC(framePtr) - 4, context_instr);
		db_disasm((db_addr_t)&context_instr, 0);
		fetch_instr_near_pc(framePtr, 0, &context_instr);
		db_printf("Instr at %p ($pc+0): %x   ", (char*)TRAPF_PC(framePtr) + 0, context_instr);
		db_disasm((db_addr_t)&context_instr, 0);
		fetch_instr_near_pc(framePtr, 4, &context_instr);
		db_printf("Instr at %p ($pc+4): %x   ", (char*)TRAPF_PC(framePtr) + 4, context_instr);
		db_disasm((db_addr_t)&context_instr, 0);
#endif

		/* retAddr = instPC + 4;  */
		/* log registers in trap frame */
		log_frame_dump(framePtr);
#ifdef CPU_CHERI
		if (log_cheri_registers)
			cheri_log_exception_registers(framePtr);
#endif
#ifdef DDB
		kdb_enter(KDB_WHY_CHERI, "BAD OPCODE in MipsEmulateBranch");
#endif
		/* Return to NULL to force a crash in the user program */
		retAddr = 0;
	}
	return (trapf_pc_t)(retAddr);
}

static void
log_frame_dump(struct trapframe *frame)
{

	/*
	 * Stop QEMU instruction tracing when we hit an exception
	 */
	if (stop_vm_trace_on_fault)
		__asm__ __volatile__("li $0, 0xdead");

	printf("Trapframe Register Dump:\n");
	printf("$0: %#-18jx at: %#-18jx v0: %#-18jx v1: %#-18jx\n",
	    (intmax_t)0, (intmax_t)frame->ast, (intmax_t)frame->v0, (intmax_t)frame->v1);

	printf("a0: %#-18jx a1: %#-18jx a2: %#-18jx a3: %#-18jx\n",
	    (intmax_t)frame->a0, (intmax_t)frame->a1, (intmax_t)frame->a2, (intmax_t)frame->a3);

#if defined(__mips_n32) || defined(__mips_n64)
	printf("a4: %#-18jx a5: %#-18jx a6: %#-18jx a7: %#-18jx\n",
	    (intmax_t)frame->a4, (intmax_t)frame->a5, (intmax_t)frame->a6, (intmax_t)frame->a7);

	printf("t0: %#-18jx t1: %#-18jx t2: %#-18jx t3: %#-18jx\n",
	    (intmax_t)frame->t0, (intmax_t)frame->t1, (intmax_t)frame->t2, (intmax_t)frame->t3);
#else
	printf("t0: %#-18jx t1: %#-18jx t2: %#-18jx t3: %#-18jx\n",
	    (intmax_t)frame->t0, (intmax_t)frame->t1, (intmax_t)frame->t2, (intmax_t)frame->t3);

	printf("t4: %#-18jx t5: %#-18jx t6: %#-18jx t7: %#-18jx\n",
	    (intmax_t)frame->t4, (intmax_t)frame->t5, (intmax_t)frame->t6, (intmax_t)frame->t7);
#endif
	printf("s0: %#-18jx s1: %#-18jx s2: %#-18jx s3: %#-18jx\n",
	    (intmax_t)frame->s0, (intmax_t)frame->s1, (intmax_t)frame->s2, (intmax_t)frame->s3);

	printf("s4: %#-18jx s5: %#-18jx s6: %#-18jx s7: %#-18jx\n",
	    (intmax_t)frame->s4, (intmax_t)frame->s5, (intmax_t)frame->s6, (intmax_t)frame->s7);

	printf("t8: %#-18jx t9: %#-18jx k0: %#-18jx k1: %#-18jx\n",
	    (intmax_t)frame->t8, (intmax_t)frame->t9, (intmax_t)frame->k0, (intmax_t)frame->k1);

	printf("gp: %#-18jx sp: %#-18jx s8: %#-18jx ra: %#-18jx\n",
	    (intmax_t)frame->gp, (intmax_t)frame->sp, (intmax_t)frame->s8, (intmax_t)frame->ra);

	printf("status: %#jx mullo: %#jx; mulhi: %#jx; badvaddr: %#jx\n",
	    (intmax_t)frame->sr, (intmax_t)frame->mullo, (intmax_t)frame->mulhi, (intmax_t)frame->badvaddr);

	printf("cause: %#jx; pc: %#jx\n",
	    (intmax_t)(uint32_t)frame->cause, (intmax_t)TRAPF_PC(frame));

#if 0
	/* XXXAR: this can KASSERT() for bad instruction fetches. See #276 */
	if (frame->badinstr.inst == 0)
		fetch_bad_instr(frame);
#endif
	if (frame->badinstr.inst != 0) {
		printf("BadInstr: %#x ", frame->badinstr.inst);
#ifdef DDB
		db_disasm((db_addr_t)&frame->badinstr.inst, 0);
#else
		printf("\n");
#endif
	}

	if (DELAYBRANCH(frame->cause)) {
#if 0
		/* XXXAR: this can KASSERT() for bad instruction fetches. See #276 */
		if (frame->badinstr_p.inst == 0)
			fetch_bad_branch_instr(frame);
#endif
		if (frame->badinstr_p.inst != 0) {
			printf("BadInstrP: %#x ", frame->badinstr_p.inst);
#ifdef DDB
			db_disasm((db_addr_t)&frame->badinstr_p.inst, 0);
#else
			printf("\n");
#endif
		}
	}
}

#ifdef TRAP_DEBUG
static void
trap_frame_dump(struct trapframe *frame)
{
	printf("Trapframe Register Dump:\n");
	printf("\tzero: %#jx\tat: %#jx\tv0: %#jx\tv1: %#jx\n",
	    (intmax_t)0, (intmax_t)frame->ast, (intmax_t)frame->v0, (intmax_t)frame->v1);

	printf("\ta0: %#jx\ta1: %#jx\ta2: %#jx\ta3: %#jx\n",
	    (intmax_t)frame->a0, (intmax_t)frame->a1, (intmax_t)frame->a2, (intmax_t)frame->a3);
#if defined(__mips_n32) || defined(__mips_n64)
	printf("\ta4: %#jx\ta5: %#jx\ta6: %#jx\ta7: %#jx\n",
	    (intmax_t)frame->a4, (intmax_t)frame->a5, (intmax_t)frame->a6, (intmax_t)frame->a7);

	printf("\tt0: %#jx\tt1: %#jx\tt2: %#jx\tt3: %#jx\n",
	    (intmax_t)frame->t0, (intmax_t)frame->t1, (intmax_t)frame->t2, (intmax_t)frame->t3);
#else
	printf("\tt0: %#jx\tt1: %#jx\tt2: %#jx\tt3: %#jx\n",
	    (intmax_t)frame->t0, (intmax_t)frame->t1, (intmax_t)frame->t2, (intmax_t)frame->t3);

	printf("\tt4: %#jx\tt5: %#jx\tt6: %#jx\tt7: %#jx\n",
	    (intmax_t)frame->t4, (intmax_t)frame->t5, (intmax_t)frame->t6, (intmax_t)frame->t7);
#endif
	printf("\tt8: %#jx\tt9: %#jx\ts0: %#jx\ts1: %#jx\n",
	    (intmax_t)frame->t8, (intmax_t)frame->t9, (intmax_t)frame->s0, (intmax_t)frame->s1);

	printf("\ts2: %#jx\ts3: %#jx\ts4: %#jx\ts5: %#jx\n",
	    (intmax_t)frame->s2, (intmax_t)frame->s3, (intmax_t)frame->s4, (intmax_t)frame->s5);

	printf("\ts6: %#jx\ts7: %#jx\tk0: %#jx\tk1: %#jx\n",
	    (intmax_t)frame->s6, (intmax_t)frame->s7, (intmax_t)frame->k0, (intmax_t)frame->k1);

	printf("\tgp: %#jx\tsp: %#jx\ts8: %#jx\tra: %#jx\n",
	    (intmax_t)frame->gp, (intmax_t)frame->sp, (intmax_t)frame->s8, (intmax_t)frame->ra);

	printf("\tsr: %#jx\tmullo: %#jx\tmulhi: %#jx\tbadvaddr: %#jx\n",
	    (intmax_t)frame->sr, (intmax_t)frame->mullo, (intmax_t)frame->mulhi, (intmax_t)frame->badvaddr);

	printf("\tcause: %#jx\tpc: %#jx\n",
	    (intmax_t)(uint32_t)frame->cause, (intmax_t)TRAPF_PC(frame));
}

#endif


static void
get_mapping_info(vm_offset_t va, pd_entry_t **pdepp, pt_entry_t **ptepp)
{
	pt_entry_t *ptep;
	pd_entry_t *pdep;
	struct proc *p = curproc;

	pdep = (&(p->p_vmspace->vm_pmap.pm_segtab[(va >> SEGSHIFT) & (NPDEPG - 1)]));
	if (*pdep)
		ptep = pmap_pte(&p->p_vmspace->vm_pmap, va);
	else
		ptep = (pt_entry_t *)0;

	*pdepp = pdep;
	*ptepp = ptep;
}

static void
log_illegal_instruction(const char *msg, struct trapframe *frame)
{
	pt_entry_t *ptep;
	pd_entry_t *pdep;
<<<<<<< HEAD
#ifndef CPU_CHERI
	unsigned int *addr;
#endif
=======
	unsigned int *addr, instr[4];
>>>>>>> 016a30fb
	struct thread *td;
	struct proc *p;
	register_t pc;

	td = curthread;
	p = td->td_proc;

#ifdef SMP
	printf("cpuid = %d\n", PCPU_GET(cpuid));
#endif
	pc = TRAPF_PC(frame) + (DELAYBRANCH(frame->cause) ? 4 : 0);
	log(LOG_ERR, "%s: pid %d tid %ld (%s), uid %d: pc %#jx ra %#jx\n",
	    msg, p->p_pid, (long)td->td_tid, p->p_comm,
	    p->p_ucred ? p->p_ucred->cr_uid : -1,
	    (intmax_t)pc,
	    (intmax_t)frame->ra);

	/* log registers in trap frame */
	log_frame_dump(frame);
#ifdef CPU_CHERI
	if (log_cheri_registers)
		cheri_log_exception_registers(frame);
#endif

	get_mapping_info((vm_offset_t)pc, &pdep, &ptep);

#ifndef CPU_CHERI
	/*
	 * Dump a few words around faulting instruction, if the addres is
	 * valid.
	 *
	 * XXXRW: Temporarily disabled in CHERI as this doesn't properly
	 * indirect through $c0 / $pcc.
	 *
	 * XXXRW: Arguably, this is also incorrect for non-CHERI: it should be
	 * using copyin() to access user addresses!
	 */
	addr = (unsigned int *)(intptr_t)pc;
	if ((pc & 3) == 0 && copyin(addr, instr, sizeof(instr)) == 0) {
		/* dump page table entry for faulting instruction */
		log(LOG_ERR, "Page table info for pc address %#jx: pde = %p, pte = %#jx\n",
		    (intmax_t)pc, (void *)(intptr_t)*pdep, (uintmax_t)(ptep ? *ptep : 0));

		log(LOG_ERR, "Dumping 4 words starting at pc address %p: \n",
		    addr);
		log(LOG_ERR, "%08x %08x %08x %08x\n",
		    instr[0], instr[1], instr[2], instr[3]);
	} else {
		log(LOG_ERR, "pc address %#jx is inaccessible, pde = %p, pte = %#jx\n",
		    (intmax_t)pc, (void *)(intptr_t)*pdep, (uintmax_t)(ptep ? *ptep : 0));
	}
#endif
}

static void
log_bad_page_fault(char *msg, struct trapframe *frame, int trap_type)
{
	pt_entry_t *ptep;
	pd_entry_t *pdep;
<<<<<<< HEAD
#ifndef CPU_CHERI
	unsigned int *addr;
#endif
=======
	unsigned int *addr, instr[4];
>>>>>>> 016a30fb
	struct thread *td;
	struct proc *p;
	char *read_or_write;
	register_t pc;

	if (!log_bad_page_faults)
		return;

	trap_type &= ~T_USER;

	td = curthread;
	p = td->td_proc;

#ifdef SMP
	printf("cpuid = %d\n", PCPU_GET(cpuid));
#endif
	switch (trap_type) {
	case T_TLB_MOD:
	case T_TLB_ST_MISS:
	case T_ADDR_ERR_ST:
		read_or_write = "write";
		break;
	case T_TLB_LD_MISS:
	case T_ADDR_ERR_LD:
	case T_BUS_ERR_IFETCH:
		read_or_write = "read";
		break;
	default:
		read_or_write = "unknown";
	}

	pc = TRAPF_PC(frame) + (DELAYBRANCH(frame->cause) ? 4 : 0);
	log(LOG_ERR, "%s: pid %d tid %ld (%s), uid %d: pc %#jx got a %s fault "
	    "(type %#x) at %#jx\n",
	    msg, p->p_pid, (long)td->td_tid, p->p_comm,
	    p->p_ucred ? p->p_ucred->cr_uid : -1,
	    (intmax_t)pc,
	    read_or_write,
	    trap_type,
	    (intmax_t)frame->badvaddr);

	/* log registers in trap frame */
	log_frame_dump(frame);
#ifdef CPU_CHERI
	if (log_cheri_registers)
		cheri_log_exception_registers(frame);
#endif


	get_mapping_info((vm_offset_t)pc, &pdep, &ptep);

#ifndef CPU_CHERI
	/*
	 * Dump a few words around faulting instruction, if the address is
	 * valid.
	 *
	 * XXXRW: Temporarily disabled in CHERI as this doesn't properly
	 * indirect through $c0 / $pcc.
	 *
	 * XXXRW: Arguably, this is also incorrect for non-CHERI: it should be
	 * using copyin() to access user addresses!
	 */
	addr = (unsigned int *)(intptr_t)pc;
	if ((pc & 3) == 0 && pc != frame->badvaddr &&
	    trap_type != T_BUS_ERR_IFETCH &&
	    copyin((caddr_t)(intptr_t)pc, instr, sizeof(instr)) == 0) {
		/* dump page table entry for faulting instruction */
		log(LOG_ERR, "Page table info for pc address %#jx: pde = %p, pte = %#jx\n",
		    (intmax_t)pc, (void *)(intptr_t)*pdep, (uintmax_t)(ptep ? *ptep : 0));

		log(LOG_ERR, "Dumping 4 words starting at pc address %p: \n",
		    addr);
		log(LOG_ERR, "%08x %08x %08x %08x\n",
		    instr[0], instr[1], instr[2], instr[3]);
	} else {
		log(LOG_ERR, "pc address %#jx is inaccessible, pde = %p, pte = %#jx\n",
		    (intmax_t)pc, (void *)(intptr_t)*pdep, (uintmax_t)(ptep ? *ptep : 0));
	}
#endif

	get_mapping_info((vm_offset_t)frame->badvaddr, &pdep, &ptep);
	log(LOG_ERR, "Page table info for bad address %#jx: pde = %p, pte = %#jx\n",
	    (intmax_t)frame->badvaddr, (void *)(intptr_t)*pdep, (uintmax_t)(ptep ? *ptep : 0));
}

#ifdef CPU_CHERI
/*
 * XXXRW: Possibly this should actually be a CHERI-independent logging
 * function, in which case only the CHERI-specific parts should be ifdef'd.
 */
static void
log_c2e_exception(const char *msg, struct trapframe *frame, int trap_type)
{

	if (!log_cheri_exceptions)
		return;

#ifdef SMP
	printf("cpuid = %d\n", PCPU_GET(cpuid));
#endif
	log(LOG_ERR, "%s: pid %d tid %ld (%s), uid %d: CP2 fault "
	    "(type %#x)\n",
	    msg, curproc->p_pid, (long)curthread->td_tid, curproc->p_comm,
	    curproc->p_ucred ? curproc->p_ucred->cr_uid : -1,
	    trap_type);
	/* Also print argv to help debugging */
	if (curproc->p_args) {
		char* args = curproc->p_args->ar_args;
		unsigned len = curproc->p_args->ar_length;
		log(LOG_ERR, "Process arguments: ");
		for (unsigned i = 0; i < len; i++) {
			if (args[i] == '\0')
				log(LOG_ERR, " ");
			else
				log(LOG_ERR, "%c", args[i]);
		}
		log(LOG_ERR, "\n");
	}


	/* log registers in trap frame */
	log_frame_dump(frame);
	cheri_log_exception(frame, trap_type);
}
#endif

/*
 * Unaligned load/store emulation
 */
static int
mips_unaligned_load_store(struct trapframe *frame, int mode, register_t addr, uint32_t inst)
{
	register_t *reg = (register_t *) frame;
	register_t value;
	unsigned size;
	int src_regno;
	int op_type = 0;
	int is_store = 0;
	int sign_extend = 0;
#ifdef CPU_CHERI
	/**
	 * XXX: There is a potential race condition here for CHERI.  We rely on the
	 * fact that the ALIGNMENT_FIX_ERR exception has a lower priority than any
	 * of the CHERI exceptions to guarantee that the load or store should have
	 * succeeded, but a malicious program could generate an alignment trap and
	 * then substitute a different instruction...
	 */
#endif
	src_regno = MIPS_INST_RT(inst);

	/*
	 * ADDR_ERR faults have higher priority than TLB
	 * Miss faults.  Therefore, it is necessary to
	 * verify that the faulting address is a valid
	 * virtual address within the process' address space
	 * before trying to emulate the unaligned access.
	 */
	switch (MIPS_INST_OPCODE(inst)) {
#ifdef CPU_CHERI
	/*
	 * If there's an alignment error on a capability, then just fail.  It might
	 * be nice to emulate these and assume that the tag bit is unset, but for
	 * now we'll just let them fail as they probably indicate bugs.
	 */
	case OP_JALX:
	case OP_COP2: /* TODO: assert that it is a cjr/cjalr instruction */
	case OP_SDC2: case OP_LDC2:
		cheri_log_exception(frame, 0);
		return (0);
	/*
	 * If it's a capability load or store, then the last three bits indicate
	 * the size and extension, except that CLLD and CSCD (capability-relative
	 * load-linked and store-conditional on doublewords set all three low
	 * bits).  In all other cases, the low two bits are the base-2 log of the
	 * size of the operation.
	 */
	case OP_SWC2:
		is_store = 1;
	case OP_LWC2: {
		src_regno = MIPS_INST_RS(inst);
		u_int32_t fmt = inst & 7;
		u_int32_t size_field = inst & 3;
		KASSERT((size_field != 0),
			("Unaligned byte loads or stores should be impossible"));
		/*
		 * If this is a load-linked / store-conditional then we can't
		 * safely emulate it.
		 */
		if (fmt == 7)
			return (0);
		size = 1 << size_field;
		/* Bit 2 distinguishes signed / unsigned operations */
		sign_extend = fmt >> 2;
		if (MIPS_INST_OPCODE(inst) == OP_SWC2)
			op_type = MIPS_CHERI_CSB_ACCESS + fmt;
		else
			op_type = MIPS_CHERI_CLBU_ACCESS + fmt;
		break;
	}
#endif
	case OP_LH:
		sign_extend = 1;
	case OP_LHU:
		op_type = MIPS_LHU_ACCESS;
		size = 2;
		break;
	case OP_LW:
		sign_extend = 1;
	case OP_LWU:
		op_type = MIPS_LWU_ACCESS;
		size = 4;
		break;
	case OP_LD:
		op_type = MIPS_LD_ACCESS;
		size = 8;
		break;
	case OP_SH:
		op_type = MIPS_SH_ACCESS;
		is_store = 1;
		size = 2;
		break;
	case OP_SW:
		op_type = MIPS_SW_ACCESS;
		is_store = 1;
		size = 4;
		break;
	case OP_SD:
		op_type = MIPS_SD_ACCESS;
		is_store = 1;
		size = 8;
		break;
	/*
	 * We can't safely fix up LL/SC, so just give up and deliver the signal.
	 */
	case OP_SCD: case OP_SC: case OP_LLD: case OP_LL:
		return (0);
	default:
		printf("%s: unhandled opcode in address error: %#x\n", __func__, inst);
		return (0);
	}
	/* Fix up the op_type for unsigned versions */
	if ((op_type < MIPS_LD_ACCESS) && sign_extend)
		op_type++;

	if (is_store) {
		value = reg[src_regno];
		/*
		 * Stores don't have signed / unsigned variants, so just copy
		 * the data from the register to memory.  Less-than-doubleword
		 * stores store the low bits, so adjust the kernel pointer to
		 * the correct offset within the word first.
		 */
		char *kaddr = (char*)&value;
#if _BYTE_ORDER == _BIG_ENDIAN
		kaddr += sizeof(register_t) - size;
#endif
		int err;
		if ((err = copyout_implicit_cap(kaddr, (void*)addr, size))) {
			return (0);
		}
		return (op_type);
	} else {
		/* Get the value as a zero-extended version */
		value = 0;
		char *kaddr = (char*)&value;
#if _BYTE_ORDER == _BIG_ENDIAN
		kaddr += sizeof(register_t) - size;
#endif
		int err;
		if ((err = copyin_implicit_cap((void*)addr, kaddr, size))) {
			return (0);
		}
		/* If we need to sign extend it, then shift it so that the sign
		 * bit is in the correct place and then shift it back. */
		if (sign_extend) {
			int shift = (sizeof(register_t) - size) * 8;
			value = (value << shift) >> shift;
		}
		reg[src_regno] = value;
		return (op_type);
	}
	panic("%s: should not be reached.", __func__);
}


/*
 * XXX TODO: SMP?
 */
static struct timeval unaligned_lasterr;
static int unaligned_curerr;

static int unaligned_pps_log_limit = 0;

SYSCTL_INT(_machdep, OID_AUTO, unaligned_log_pps_limit, CTLFLAG_RWTUN,
    &unaligned_pps_log_limit, 0,
    "limit number of userland unaligned log messages per second");

static int
emulate_unaligned_access(struct trapframe *frame, int mode)
{
	register_t pc;
	int access_type = 0;
	struct thread *td = curthread;
	struct proc *p = curproc;

	pc = TRAPF_PC(frame) + (DELAYBRANCH(frame->cause) ? 4 : 0);

	/*
	 * Fall through if it's instruction fetch exception
	 */
	if (!((pc & 3) || (pc == frame->badvaddr))) {

		/*
		 * Handle unaligned load and store
		 */

		/*
		 * Return access type if the instruction was emulated.
		 * Otherwise restore pc and fall through.
		 */
		fetch_bad_instr(frame);
		access_type = mips_unaligned_load_store(frame,
		    mode, frame->badvaddr, frame->badinstr.inst);

		if (access_type) {
			if (DELAYBRANCH(frame->cause)) {
				fetch_bad_branch_instr(frame);
				frame->pc = MipsEmulateBranch(frame, frame->pc,
				    0, &frame->badinstr_p.inst);
			} else {
				TRAPF_PC_INCREMENT(frame, sizeof(int));
			}

			if (ppsratecheck(&unaligned_lasterr,
			    &unaligned_curerr, unaligned_pps_log_limit)) {
				/* XXX TODO: keep global/tid/pid counters? */
				log(LOG_INFO,
				    "Unaligned %s: pid=%ld (%s), tid=%ld, "
				    "pc=%#jx, badvaddr=%#jx\n",
				    access_name[access_type - 1],
				    (long) p->p_pid,
				    p->p_comm,
				    (long) td->td_tid,
				    (intmax_t)pc,
				    (intmax_t)frame->badvaddr);
			}
		}
	}
	return access_type;
}
// CHERI CHANGES START
// {
//   "updated": 20181114,
//   "target_type": "kernel",
//   "changes": [
//     "support"
//   ],
//   "change_comment": ""
// }
// CHERI CHANGES END<|MERGE_RESOLUTION|>--- conflicted
+++ resolved
@@ -1820,13 +1820,9 @@
 {
 	pt_entry_t *ptep;
 	pd_entry_t *pdep;
-<<<<<<< HEAD
 #ifndef CPU_CHERI
-	unsigned int *addr;
-#endif
-=======
 	unsigned int *addr, instr[4];
->>>>>>> 016a30fb
+#endif
 	struct thread *td;
 	struct proc *p;
 	register_t pc;
@@ -1860,9 +1856,6 @@
 	 *
 	 * XXXRW: Temporarily disabled in CHERI as this doesn't properly
 	 * indirect through $c0 / $pcc.
-	 *
-	 * XXXRW: Arguably, this is also incorrect for non-CHERI: it should be
-	 * using copyin() to access user addresses!
 	 */
 	addr = (unsigned int *)(intptr_t)pc;
 	if ((pc & 3) == 0 && copyin(addr, instr, sizeof(instr)) == 0) {
@@ -1886,13 +1879,9 @@
 {
 	pt_entry_t *ptep;
 	pd_entry_t *pdep;
-<<<<<<< HEAD
 #ifndef CPU_CHERI
-	unsigned int *addr;
-#endif
-=======
 	unsigned int *addr, instr[4];
->>>>>>> 016a30fb
+#endif
 	struct thread *td;
 	struct proc *p;
 	char *read_or_write;
@@ -1951,9 +1940,6 @@
 	 *
 	 * XXXRW: Temporarily disabled in CHERI as this doesn't properly
 	 * indirect through $c0 / $pcc.
-	 *
-	 * XXXRW: Arguably, this is also incorrect for non-CHERI: it should be
-	 * using copyin() to access user addresses!
 	 */
 	addr = (unsigned int *)(intptr_t)pc;
 	if ((pc & 3) == 0 && pc != frame->badvaddr &&
