/*	$OpenBSD: trap.c,v 1.19 1998/09/30 12:40:41 pefo Exp $	*/
/* tracked to 1.23 */
/*-
 * SPDX-License-Identifier: BSD-3-Clause
 *
 * Copyright (c) 1988 University of Utah.
 * Copyright (c) 1992, 1993
 *	The Regents of the University of California.  All rights reserved.
 *
 * This code is derived from software contributed to Berkeley by
 * the Systems Programming Group of the University of Utah Computer
 * Science Department and Ralph Campbell.
 *
 * Redistribution and use in source and binary forms, with or without
 * modification, are permitted provided that the following conditions
 * are met:
 * 1. Redistributions of source code must retain the above copyright
 *    notice, this list of conditions and the following disclaimer.
 * 2. Redistributions in binary form must reproduce the above copyright
 *    notice, this list of conditions and the following disclaimer in the
 *    documentation and/or other materials provided with the distribution.
 * 3. Neither the name of the University nor the names of its contributors
 *    may be used to endorse or promote products derived from this software
 *    without specific prior written permission.
 *
 * THIS SOFTWARE IS PROVIDED BY THE REGENTS AND CONTRIBUTORS ``AS IS'' AND
 * ANY EXPRESS OR IMPLIED WARRANTIES, INCLUDING, BUT NOT LIMITED TO, THE
 * IMPLIED WARRANTIES OF MERCHANTABILITY AND FITNESS FOR A PARTICULAR PURPOSE
 * ARE DISCLAIMED.  IN NO EVENT SHALL THE REGENTS OR CONTRIBUTORS BE LIABLE
 * FOR ANY DIRECT, INDIRECT, INCIDENTAL, SPECIAL, EXEMPLARY, OR CONSEQUENTIAL
 * DAMAGES (INCLUDING, BUT NOT LIMITED TO, PROCUREMENT OF SUBSTITUTE GOODS
 * OR SERVICES; LOSS OF USE, DATA, OR PROFITS; OR BUSINESS INTERRUPTION)
 * HOWEVER CAUSED AND ON ANY THEORY OF LIABILITY, WHETHER IN CONTRACT, STRICT
 * LIABILITY, OR TORT (INCLUDING NEGLIGENCE OR OTHERWISE) ARISING IN ANY WAY
 * OUT OF THE USE OF THIS SOFTWARE, EVEN IF ADVISED OF THE POSSIBILITY OF
 * SUCH DAMAGE.
 *
 * from: Utah Hdr: trap.c 1.32 91/04/06
 *
 *	from: @(#)trap.c	8.5 (Berkeley) 1/11/94
 *	JNPR: trap.c,v 1.13.2.2 2007/08/29 10:03:49 girish
 */
#include <sys/cdefs.h>
__FBSDID("$FreeBSD$");

#include "opt_ddb.h"
#include "opt_ktrace.h"

#include <sys/param.h>
#include <sys/systm.h>
#include <sys/sysent.h>
#include <sys/proc.h>
#include <sys/kernel.h>
#include <sys/ktr.h>
#include <sys/signalvar.h>
#include <sys/syscall.h>
#include <sys/lock.h>
#include <vm/vm.h>
#include <vm/vm_extern.h>
#include <vm/vm_kern.h>
#include <vm/vm_page.h>
#include <vm/vm_map.h>
#include <vm/vm_param.h>
#include <sys/vmmeter.h>
#include <sys/ptrace.h>
#include <sys/user.h>
#include <sys/buf.h>
#include <sys/vnode.h>
#include <sys/sysctl.h>
#include <sys/syslog.h>
#include <sys/bus.h>
#ifdef KTRACE
#include <sys/ktrace.h>
#endif
#include <net/netisr.h>

#include <machine/trap.h>
#include <machine/cpu.h>
#include <machine/cpuinfo.h>
#include <machine/pte.h>
#include <machine/pmap.h>
#include <machine/md_var.h>
#include <machine/mips_opcode.h>
#include <machine/frame.h>
#include <machine/regnum.h>
#include <machine/tlb.h>
#include <machine/tls.h>

#ifdef CPU_CHERI
#include <cheri/cheri.h>
#include <cheri/cheric.h>
#include <machine/cheri_machdep.h>
#endif

#ifdef KDB
#include <machine/db_machdep.h>
#include <sys/kdb.h>
#ifdef DDB
#include <ddb/db_sym.h>
#include <ddb/ddb.h>
#endif
#endif

_Static_assert(F0 * sizeof(register_t) == __offsetof(struct trapframe, f0),
	"Register offset mismatch between C and assembly");
_Static_assert(CAUSE * sizeof(register_t) ==
	__offsetof(struct trapframe, cause),
	"Register offset mismatch between C and assembly");

#ifdef KDTRACE_HOOKS
#include <sys/dtrace_bsd.h>
#endif

int log_bad_page_faults = 1;
SYSCTL_INT(_machdep, OID_AUTO, log_bad_page_faults, CTLFLAG_RW,
    &log_bad_page_faults, 1, "Print trap frame on bad page fault");
#ifdef TRAP_DEBUG
int trap_debug = 1;
SYSCTL_INT(_machdep, OID_AUTO, trap_debug, CTLFLAG_RW,
    &trap_debug, 0, "Debug information on all traps");
#endif
int stop_vm_trace_on_fault = 0;
SYSCTL_INT(_machdep, OID_AUTO, stop_vm_trace_on_fault, CTLFLAG_RW,
    &stop_vm_trace_on_fault, 0,
    "Disable VM instruction tracing when a fault is logged");
#ifdef CPU_CHERI
int log_cheri_exceptions = 1;
SYSCTL_INT(_machdep, OID_AUTO, log_cheri_exceptions, CTLFLAG_RW,
    &log_cheri_exceptions, 1, "Print trap frame on CHERI exceptions");

int log_cheri_registers = 1;
SYSCTL_INT(_machdep, OID_AUTO, log_cheri_registers, CTLFLAG_RW,
    &log_cheri_registers, 1, "Print CHERI registers for non-CHERI exceptions");
#endif

#define	lbu_macro(data, addr)						\
	__asm __volatile ("lbu %0, 0x0(%1)"				\
			: "=r" (data)	/* outputs */			\
			: "r" (addr));	/* inputs */

#define	lb_macro(data, addr)						\
	__asm __volatile ("lb %0, 0x0(%1)"				\
			: "=r" (data)	/* outputs */			\
			: "r" (addr));	/* inputs */

#define	lwl_macro(data, addr)						\
	__asm __volatile ("lwl %0, 0x0(%1)"				\
			: "=r" (data)	/* outputs */			\
			: "r" (addr));	/* inputs */

#define	lwr_macro(data, addr)						\
	__asm __volatile ("lwr %0, 0x0(%1)"				\
			: "=r" (data)	/* outputs */			\
			: "r" (addr));	/* inputs */

#define	ldl_macro(data, addr)						\
	__asm __volatile ("ldl %0, 0x0(%1)"				\
			: "=r" (data)	/* outputs */			\
			: "r" (addr));	/* inputs */

#define	ldr_macro(data, addr)						\
	__asm __volatile ("ldr %0, 0x0(%1)"				\
			: "=r" (data)	/* outputs */			\
			: "r" (addr));	/* inputs */

#define	sb_macro(data, addr)						\
	__asm __volatile ("sb %0, 0x0(%1)"				\
			:				/* outputs */	\
			: "r" (data), "r" (addr));	/* inputs */

#define	swl_macro(data, addr)						\
	__asm __volatile ("swl %0, 0x0(%1)"				\
			: 				/* outputs */	\
			: "r" (data), "r" (addr));	/* inputs */

#define	swr_macro(data, addr)						\
	__asm __volatile ("swr %0, 0x0(%1)"				\
			: 				/* outputs */	\
			: "r" (data), "r" (addr));	/* inputs */

#define	sdl_macro(data, addr)						\
	__asm __volatile ("sdl %0, 0x0(%1)"				\
			: 				/* outputs */	\
			: "r" (data), "r" (addr));	/* inputs */

#define	sdr_macro(data, addr)						\
	__asm __volatile ("sdr %0, 0x0(%1)"				\
			:				/* outputs */	\
			: "r" (data), "r" (addr));	/* inputs */

static void log_illegal_instruction(const char *, struct trapframe *);
static void log_bad_page_fault(char *, struct trapframe *, int);
#ifdef CPU_CHERI
static void log_c2e_exception(const char *, struct trapframe *, int);
#endif
static void log_frame_dump(struct trapframe *frame);
static void get_mapping_info(vm_offset_t, pd_entry_t **, pt_entry_t **);

int (*dtrace_invop_jump_addr)(struct trapframe *);

#ifdef TRAP_DEBUG
static void trap_frame_dump(struct trapframe *frame);
#endif

void (*machExceptionTable[]) (void)= {
/*
 * The kernel exception handlers.
 */
	MipsKernIntr,		/* external interrupt */
#if defined(MIPS_EXC_CNTRS)
	MipsTLBModException,	/* TLB modification */
#else
	MipsKernGenException,	/* TLB modification */
#endif
	MipsTLBInvalidException,/* TLB miss (load or instr. fetch) */
	MipsTLBInvalidException,/* TLB miss (store) */
	MipsKernGenException,	/* address error (load or I-fetch) */
	MipsKernGenException,	/* address error (store) */
	MipsKernGenException,	/* bus error (I-fetch) */
	MipsKernGenException,	/* bus error (load or store) */
	MipsKernGenException,	/* system call */
	MipsKernGenException,	/* breakpoint */
	MipsKernGenException,	/* reserved instruction */
	MipsKernGenException,	/* coprocessor unusable */
	MipsKernGenException,	/* arithmetic overflow */
	MipsKernGenException,	/* trap exception */
	MipsKernGenException,	/* virtual coherence exception inst */
	MipsKernGenException,	/* floating point exception */
	MipsKernGenException,	/* reserved */
	MipsKernGenException,	/* reserved */
	MipsKernGenException,	/* reserved */
	MipsKernGenException,	/* reserved */
	MipsKernGenException,	/* reserved */
	MipsKernGenException,	/* reserved */
	MipsKernGenException,	/* reserved */
	MipsKernGenException,	/* watch exception */
	MipsKernGenException,	/* reserved */
	MipsKernGenException,	/* reserved */
	MipsKernGenException,	/* reserved */
	MipsKernGenException,	/* reserved */
	MipsKernGenException,	/* reserved */
	MipsKernGenException,	/* reserved */
	MipsKernGenException,	/* reserved */
	MipsKernGenException,	/* virtual coherence exception data */
/*
 * The user exception handlers.
 */
	MipsUserIntr,		/* 0 */
	MipsUserGenException,	/* 1 */
	MipsTLBInvalidException,/* 2 */
	MipsTLBInvalidException,/* 3 */
	MipsUserGenException,	/* 4 */
	MipsUserGenException,	/* 5 */
	MipsUserGenException,	/* 6 */
	MipsUserGenException,	/* 7 */
	MipsUserGenException,	/* 8 */
	MipsUserGenException,	/* 9 */
	MipsUserGenException,	/* 10 */
	MipsUserGenException,	/* 11 */
	MipsUserGenException,	/* 12 */
	MipsUserGenException,	/* 13 */
	MipsUserGenException,	/* 14 */
	MipsUserGenException,	/* 15 */
	MipsUserGenException,	/* 16 */
	MipsUserGenException,	/* 17 */
	MipsUserGenException,	/* 18 */
	MipsUserGenException,	/* 19 */
	MipsUserGenException,	/* 20 */
	MipsUserGenException,	/* 21 */
	MipsUserGenException,	/* 22 */
	MipsUserGenException,	/* 23 */
	MipsUserGenException,	/* 24 */
	MipsUserGenException,	/* 25 */
	MipsUserGenException,	/* 26 */
	MipsUserGenException,	/* 27 */
	MipsUserGenException,	/* 28 */
	MipsUserGenException,	/* 29 */
	MipsUserGenException,	/* 20 */
	MipsUserGenException,	/* 31 */
};

char *trap_type[] = {
	"external interrupt",
	"TLB modification",
	"TLB miss (load or instr. fetch)",
	"TLB miss (store)",
	"address error (load or I-fetch)",
	"address error (store)",
	"bus error (I-fetch)",
	"bus error (load or store)",
	"system call",
	"breakpoint",
	"reserved instruction",
	"coprocessor unusable",
	"arithmetic overflow",
	"trap",
	"virtual coherency instruction",
	"floating point",
	"reserved 16",
	"reserved 17",
#ifdef CPU_CHERI
	"capability coprocessor exception",
#else
	"reserved 18",
#endif
	"reserved 19",
	"reserved 20",
	"reserved 21",
	"reserved 22",
	"watch",
	"machine check",
	"reserved 25",
	"reserved 26",
	"reserved 27",
	"reserved 28",
	"reserved 29",
	"reserved 30",
	"virtual coherency data",
};

#if !defined(SMP) && (defined(DDB) || defined(DEBUG))
struct trapdebug trapdebug[TRAPSIZE], *trp = trapdebug;
#endif

#define	KERNLAND(x)	((vm_offset_t)(x) >= VM_MIN_KERNEL_ADDRESS && (vm_offset_t)(x) < VM_MAX_KERNEL_ADDRESS)
#define	USERLAND(x)	((vm_offset_t)(x) < VM_MAXUSER_ADDRESS)
#define	DELAYBRANCH(x)	((x) & MIPS_CR_BR_DELAY)

/*
 * MIPS load/store access type
 */
enum {
	MIPS_LHU_ACCESS = 1,
	MIPS_LH_ACCESS,
	MIPS_LWU_ACCESS,
	MIPS_LW_ACCESS,
	MIPS_LD_ACCESS,
	MIPS_SH_ACCESS,
	MIPS_SW_ACCESS,
	MIPS_SD_ACCESS
#ifdef CPU_CHERI
	,
	MIPS_CHERI_CLBU_ACCESS,
	MIPS_CHERI_CLHU_ACCESS,
	MIPS_CHERI_CLWU_ACCESS,
	MIPS_CHERI_CLDU_ACCESS,
	MIPS_CHERI_CLB_ACCESS,
	MIPS_CHERI_CLH_ACCESS,
	MIPS_CHERI_CLW_ACCESS,
	MIPS_CHERI_CLD_ACCESS,
	MIPS_CHERI_CSB_ACCESS,
	MIPS_CHERI_CSH_ACCESS,
	MIPS_CHERI_CSW_ACCESS,
	MIPS_CHERI_CSD_ACCESS
#endif
};

char *access_name[] = {
	"Load Halfword Unsigned",
	"Load Halfword",
	"Load Word Unsigned",
	"Load Word",
	"Load Doubleword",
	"Store Halfword",
	"Store Word",
	"Store Doubleword"
#ifdef CPU_CHERI
	,
	"Capability Load Byte Unsigned",
	"Capability Load Halfword Unsigned",
	"Capability Load Word Unsigned",
	"Capability Load Doubleword Unsigned",
	"Capability Load Byte",
	"Capability Load Halfword",
	"Capability Load Word",
	"Capability Load Doubleword",
	"Capability Store Byte",
	"Capability Store Halfword",
	"Capability Store Word",
	"Capability Store Doubleword"
#endif

};

#ifdef	CPU_CNMIPS
#include <machine/octeon_cop2.h>
#endif

/*
 * Unaligned access handling is completely broken if the trap happens in a
 * CHERI instructions. Since we are now running lots of CHERI purecap code and
 * the LLVM branch delay slot filler actually fills CHERI delay slots, having
 * this on by default makes it really hard to debug where something is going
 * wrong since we will just die with a completely unrelated exception later.
 */
static int allow_unaligned_acc = 1;

SYSCTL_INT(_vm, OID_AUTO, allow_unaligned_acc, CTLFLAG_RW,
    &allow_unaligned_acc, 0, "Allow unaligned accesses");

/*
 * FP emulation is assumed to work on O32, but the code is outdated and crufty
 * enough that it's a more sensible default to have it disabled when using
 * other ABIs.  At the very least, it needs a lot of help in using
 * type-semantic ABI-oblivious macros for everything it does.
 */
#if defined(__mips_o32)
static int emulate_fp = 1;
#else
static int emulate_fp = 0;
#endif
SYSCTL_INT(_machdep, OID_AUTO, emulate_fp, CTLFLAG_RW,
    &emulate_fp, 0, "Emulate unimplemented FPU instructions");

static int emulate_unaligned_access(struct trapframe *frame, int mode);

extern void fswintrberr(void); /* XXX */

static __inline trapf_pc_t
trapf_pc_from_kernel_code_ptr(void *ptr)
{
#if __has_feature(capabilities) && !defined(__CHERI_PURE_CAPABILITY__)
	/* In the hybrid kernel, we assume that addr is within $pcc bounds */
	 KASSERT(cheri_is_address_inbounds(cheri_getpcc(), (register_t)ptr),
	     ("Invalid ptr %p", ptr));
	return (cheri_setaddress(cheri_getpcc(), (register_t)ptr));
#else
	return ((trapf_pc_t)ptr);
#endif
}

/*
 * Fetch an instruction from near frame->pc (or frame->pcc for CHERI).
 * Returns the virtual address (relative to $pcc) that was used to fetch the
 * instruction.
 */
static void * __capability
fetch_instr_near_pc(struct trapframe *frame, register_t offset_from_pc, int32_t *instr)
{
	void * __capability bad_inst_ptr;

	bad_inst_ptr = (char * __capability)frame->pc + offset_from_pc;
#if __has_feature(capabilities)
	if (!cheri_gettag(bad_inst_ptr)) {
		struct thread *td = curthread;
		struct proc *p = td->td_proc;
		log(LOG_ERR, "%s: pid %d tid %ld (%s), uid %d: Could not fetch "
		    "faulting instruction from untagged $pcc %p\n",  __func__,
		    p->p_pid, (long)td->td_tid, p->p_comm,
		    p->p_ucred ? p->p_ucred->cr_uid : -1,
		    (void*)(uintptr_t)(__cheri_addr vaddr_t)(bad_inst_ptr));
		*instr = -1;
		return (bad_inst_ptr);
	}
#endif
<<<<<<< HEAD
	if (USERLAND(frame->badvaddr)) {
		if (fueword32_c(bad_inst_ptr, instr) != 0) {
			struct thread *td = curthread;
			struct proc *p = td->td_proc;
			log(LOG_ERR, "%s: pid %d tid %ld (%s), uid %d: Could not fetch "
			    "faulting instruction from %p\n",  __func__, p->p_pid,
			    (long)td->td_tid, p->p_comm,
			    p->p_ucred ? p->p_ucred->cr_uid : -1,
			    (void*)(uintptr_t)(__cheri_addr vaddr_t)(bad_inst_ptr));
			*instr = -1;
		}
	}
	else {
		*instr = *(int32_t *)bad_inst_ptr;
=======
	if (fueword32(bad_inst_ptr, instr) != 0) {
		struct thread *td = curthread;
		struct proc *p = td->td_proc;
		log(LOG_ERR, "%s: pid %d tid %ld (%s), uid %d: Could not fetch "
		    "faulting instruction from %p\n",  __func__, p->p_pid,
		    (long)td->td_tid, p->p_comm,
		    p->p_ucred ? p->p_ucred->cr_uid : -1,
		    (void*)(__cheri_addr vaddr_t)(bad_inst_ptr));
		*instr = -1;
>>>>>>> 22e7e049
	}
	/* Should this be a kerncap instead instead of being indirected by $pcc? */
	return bad_inst_ptr;
}

/*
 * Fetch the branch instruction for a trap that happened in a branch delay slot.
 *
 * The instruction is stored in frame->badinstr_p.
 */
static void
fetch_bad_branch_instr(struct trapframe *frame)
{
	KASSERT(DELAYBRANCH(frame->cause),
	    ("%s called when not in delay branch", __func__));

	/*
	 * In a trap the pc will point to the branch instruction so we fetch
	 * at offset 0 from the pc.
	 */
	fetch_instr_near_pc(frame, 0, &frame->badinstr_p.inst);
}

/*
 * Fetch the instruction that caused a trap.
 *
 * The instruction is stored in frame->badinstr and the address (relative to)
 * pcc.base is returned.
 */
static void * __capability
fetch_bad_instr(struct trapframe *frame)
{
	register_t offset_from_pc;

	/*
	 * If the trap happenend in a delay slot pc will point to the branch
	 * instruction so in that case fetch from offset 0 from the pc.
	 */
	offset_from_pc = DELAYBRANCH(frame->cause) ? 4 : 0;
	return (fetch_instr_near_pc(frame, offset_from_pc, &frame->badinstr.inst));
}


int
cpu_fetch_syscall_args(struct thread *td)
{
	struct trapframe *locr0;
	struct sysentvec *se;
	struct syscall_args *sa;
	int error, nsaved;

	locr0 = td->td_frame;
	sa = &td->td_sa;
	
	bzero(sa->args, sizeof(sa->args));

	/* compute next PC after syscall instruction */
	td->td_pcb->pcb_tpc = sa->trapframe->pc; /* Remember if restart */
	if (DELAYBRANCH(sa->trapframe->cause)) { /* Check BD bit */
		fetch_bad_branch_instr(sa->trapframe);
		locr0->pc = MipsEmulateBranch(locr0, sa->trapframe->pc, 0,
		    &sa->trapframe->badinstr_p.inst);
	} else {
		TRAPF_PC_INCREMENT(locr0, sizeof(int));
	}
	sa->code = locr0->v0;

	switch (sa->code) {
	case SYS___syscall:
	case SYS_syscall:
		/*
		 * This is an indirect syscall, in which the code is the first argument.
		 */
#if (!defined(__mips_n32) && !defined(__mips_n64)) || defined(COMPAT_FREEBSD32)
		if (sa->code == SYS___syscall && SV_PROC_FLAG(td->td_proc, SV_ILP32)) {
			/*
			 * Like syscall, but code is a quad, so as to maintain alignment
			 * for the rest of the arguments.
			 */
			if (_QUAD_LOWWORD == 0)
				sa->code = locr0->a0;
			else
				sa->code = locr0->a1;
			sa->args[0] = locr0->a2;
			sa->args[1] = locr0->a3;
			nsaved = 2;
			break;
		} 
#endif
		/*
		 * This is either not a quad syscall, or is a quad syscall with a
		 * new ABI in which quads fit in a single register.
		 */
		sa->code = locr0->a0;
		sa->args[0] = locr0->a1;
		sa->args[1] = locr0->a2;
		sa->args[2] = locr0->a3;
		nsaved = 3;
#if defined(__mips_n32) || defined(__mips_n64)
#ifdef COMPAT_FREEBSD32
		if (!SV_PROC_FLAG(td->td_proc, SV_ILP32)) {
#endif
			/*
			 * Non-o32 ABIs support more arguments in registers.
			 */
			sa->args[3] = locr0->a4;
			sa->args[4] = locr0->a5;
			sa->args[5] = locr0->a6;
			sa->args[6] = locr0->a7;
			nsaved += 4;
#ifdef COMPAT_FREEBSD32
		}
#endif
#endif
		break;
	default:
		/*
		 * A direct syscall, arguments are just parameters to the syscall.
		 */
		sa->args[0] = locr0->a0;
		sa->args[1] = locr0->a1;
		sa->args[2] = locr0->a2;
		sa->args[3] = locr0->a3;
		nsaved = 4;
#if defined (__mips_n32) || defined(__mips_n64)
#ifdef COMPAT_FREEBSD32
		if (!SV_PROC_FLAG(td->td_proc, SV_ILP32)) {
#endif
			/*
			 * Non-o32 ABIs support more arguments in registers.
			 */
			sa->args[4] = locr0->a4;
			sa->args[5] = locr0->a5;
			sa->args[6] = locr0->a6;
			sa->args[7] = locr0->a7;
			nsaved += 4;
#ifdef COMPAT_FREEBSD32
		}
#endif
#endif
		break;
	}

#ifdef TRAP_DEBUG
	if (trap_debug)
		printf("SYSCALL #%d pid:%u\n", sa->code, td->td_proc->p_pid);
#endif

	se = td->td_proc->p_sysent;
	/*
	 * XXX
	 * Shouldn't this go before switching on the code?
	 */

	if (sa->code >= se->sv_size)
		sa->callp = &se->sv_table[0];
	else
		sa->callp = &se->sv_table[sa->code];

	sa->narg = sa->callp->sy_narg;

	if (sa->narg > nsaved) {
		char * __capability stack_args;

#if defined(__mips_n32) || defined(__mips_n64)
		/*
		 * XXX
		 * Is this right for new ABIs?  I think the 4 there
		 * should be 8, size there are 8 registers to skip,
		 * not 4, but I'm not certain.
		 */
#ifdef COMPAT_FREEBSD32
		if (!SV_PROC_FLAG(td->td_proc, SV_ILP32))
#endif
			printf("SYSCALL #%u pid:%u, narg (%u) > nsaved (%u).\n",
			    sa->code, td->td_proc->p_pid, sa->narg, nsaved);
#endif
#if (defined(__mips_n32) || defined(__mips_n64)) && defined(COMPAT_FREEBSD32)
		if (SV_PROC_FLAG(td->td_proc, SV_ILP32)) {
			unsigned i;
			int32_t arg;

			stack_args = __USER_CAP(locr0->sp + 4 * sizeof(int32_t),
			    (sa->narg - nsaved) * sizeof(int32_t));
			error = 0; /* XXX GCC is awful.  */
			for (i = nsaved; i < sa->narg; i++) {
				error = copyin(stack_args +
				    (i - nsaved) * sizeof(int32_t),
				    &arg, sizeof(arg));
				if (error != 0)
					break;
				sa->args[i] = arg;
			}
		} else
#endif
		{
			stack_args = __USER_CAP(locr0->sp +
			    4 * sizeof(register_t), (sa->narg - nsaved) *
			    sizeof(register_t));
			error = copyin(stack_args, &sa->args[nsaved],
			    (u_int)(sa->narg - nsaved) * sizeof(register_t));
		}
		if (error != 0) {
			locr0->v0 = error;
			locr0->a3 = 1;
		}
	} else
		error = 0;

	if (error == 0) {
		td->td_retval[0] = 0;
		td->td_retval[1] = locr0->v1;
	}

	return (error);
}

#undef __FBSDID
#define __FBSDID(x)
#include "../../kern/subr_syscall.c"


/*
 * Handle an exception.
 * Called from MipsKernGenException() or MipsUserGenException()
 * when a processor trap occurs.
 * In the case of a kernel trap, we return the pc where to resume if
 * p->p_addr->u_pcb.pcb_onfault is set, otherwise, return old pc.
 * In the pure capability kernel, trap returns the full pcc to return to.
 */
trapf_pc_t
trap(struct trapframe *trapframe)
{
	int type, usermode;
	int i = 0;
	unsigned ucode = 0;
	struct thread *td = curthread;
	struct proc *p = curproc;
	vm_prot_t ftype;
	pmap_t pmap;
	int access_type;
	ksiginfo_t ksi;
	char *msg = NULL;
	char * __capability addr;
	trapf_pc_t pc;
	int cop, error;
	register_t *frame_regs;

	trapdebug_enter(trapframe, 0);
#ifdef KDB
	if (kdb_active) {
		kdb_reenter();
		return (0);
	}
#endif
	type = (trapframe->cause & MIPS_CR_EXC_CODE) >> MIPS_CR_EXC_CODE_SHIFT;
	if (TRAPF_USERMODE(trapframe)) {
		type |= T_USER;
		usermode = 1;
	} else {
		usermode = 0;
	}
#if 0
	/* XXXAR: reading the badinstr register here is too late, it may have
	 * been clobbered already. For now just use fuword instead
	 *
	 * XXXAR: We use a union for BadInstr/BadInstrP instead of register_t to
	 * avoid problems in case some CPU wrongly sign extends the register.
	 * This was the case for QEMU until recently.
	 */
	trapframe->badinstr.inst = cpuinfo.badinstr_reg ? mips_rd_badinstr(): 0;
	trapframe->badinstr_p.inst = 0;
	if (DELAYBRANCH(trapframe->cause) && cpuinfo.badinstr_p_reg)
		trapframe->badinstr_p.inst = mips_rd_badinstr_p();
#else
	trapframe->badinstr.pad = 0;
	trapframe->badinstr_p.inst = 0;
#endif

	/*
	 * Enable hardware interrupts if they were on before the trap. If it
	 * was off disable all so we don't accidently enable it when doing a
	 * return to userland.
	 */
	if (trapframe->sr & MIPS_SR_INT_IE) {
		set_intr_mask(trapframe->sr & MIPS_SR_INT_MASK);
		intr_enable();
	} else {
		intr_disable();
	}

#ifdef TRAP_DEBUG
	if (trap_debug) {
		static vm_offset_t last_badvaddr = 0;
		static vm_offset_t this_badvaddr = 0;
		static int count = 0;
		u_int32_t pid;

		printf("trap type %x (%s - ", type,
		    trap_type[type & (~T_USER)]);

		if (type & T_USER)
			printf("user mode)\n");
		else
			printf("kernel mode)\n");

#ifdef SMP
		printf("cpuid = %d\n", PCPU_GET(cpuid));
#endif
		pid = mips_rd_entryhi() & TLBHI_ASID_MASK;
#ifdef CHERI_PURECAP_KERNEL
		printf("capcause = 0x%x, badaddr = %#jx, pc = %#jx, ra = %p, "
		    "sp = %p, sr = %jx, pid = %d, ASID = %u\n", trapframe->capcause,
		    (intmax_t)trapframe->badvaddr, (intmax_t)trapframe->pc,
		    trapframe->c17, trapframe->csp, (intmax_t)trapframe->sr,
		    (curproc ? curproc->p_pid : -1), pid);
#else
		printf("badaddr = %#jx, pc = %#jx, ra = %#jx, sp = %#jx, sr = %jx, pid = %d, ASID = %u\n",
		    (intmax_t)trapframe->badvaddr, (intmax_t)TRAPF_PC(trapframe), (intmax_t)trapframe->ra,
		    (intmax_t)trapframe->sp, (intmax_t)trapframe->sr,
		    (curproc ? curproc->p_pid : -1), pid);
#endif

		switch (type & ~T_USER) {
		case T_TLB_MOD:
		case T_TLB_LD_MISS:
		case T_TLB_ST_MISS:
		case T_ADDR_ERR_LD:
		case T_ADDR_ERR_ST:
			this_badvaddr = trapframe->badvaddr;
			break;
		case T_SYSCALL:
			this_badvaddr = trapframe->ra;
			break;
		default:
			this_badvaddr = TRAPF_PC(trapframe);
			break;
		}
		if ((last_badvaddr == this_badvaddr) &&
		    ((type & ~T_USER) != T_SYSCALL) &&
		    ((type & ~T_USER) != T_COP_UNUSABLE)) {
			if (++count == 3) {
				trap_frame_dump(trapframe);
				panic("too many faults at %p\n", (void *)last_badvaddr);
			}
		} else {
			last_badvaddr = this_badvaddr;
			count = 0;
		}
	}
#endif

#ifdef KDTRACE_HOOKS
	/*
	 * A trap can occur while DTrace executes a probe. Before
	 * executing the probe, DTrace blocks re-scheduling and sets
	 * a flag in its per-cpu flags to indicate that it doesn't
	 * want to fault. On returning from the probe, the no-fault
	 * flag is cleared and finally re-scheduling is enabled.
	 *
	 * If the DTrace kernel module has registered a trap handler,
	 * call it and if it returns non-zero, assume that it has
	 * handled the trap and modified the trap frame so that this
	 * function can return normally.
	 */
	/*
	 * XXXDTRACE: add pid probe handler here (if ever)
	 */
	if (!usermode) {
		if (dtrace_trap_func != NULL &&
		    (*dtrace_trap_func)(trapframe, type) != 0)
			return (trapframe->pc);
	}
#endif

#ifdef CPU_CHERI
	addr = (void * __capability)trapframe->pcc;
#else
	addr = (void *)(uintptr_t)trapframe->pc;
#endif
	switch (type) {
	case T_MCHECK:
#ifdef DDB
		kdb_trap(type, 0, trapframe);
#endif
		panic("MCHECK\n");
		break;
	case T_MCHECK + T_USER:
		{
			uint32_t status = mips_rd_status();

			if (status & MIPS_SR_TS) {
				/*
				 * Machine Check exception caused by TLB
				 * detecting a match for multiple entries.
				 *
				 * Attempt to recover by flushing the user TLB
				 * and resetting the status bit.
				 */
				printf("Machine Check in User - Dup TLB entry. "
				    "Recovering...\n");
				pmap = &p->p_vmspace->vm_pmap;
				tlb_invalidate_all_user(pmap);
				mips_wr_status(status & ~MIPS_SR_TS);

				return (trapframe->pc);
			} else {
#ifdef DDB
				kdb_trap(type, 0, trapframe);
#endif
				panic("MCHECK\n");
			}
		}
		break;
	case T_TLB_MOD:
		/* check for kernel address */
		if (KERNLAND(trapframe->badvaddr)) {
			if (pmap_emulate_modified(kernel_pmap, 
			    trapframe->badvaddr) != 0) {
				ftype = VM_PROT_WRITE;
				goto kernel_fault;
			}
			return (trapframe->pc);
		}
		/* FALLTHROUGH */

	case T_TLB_MOD + T_USER:
		pmap = &p->p_vmspace->vm_pmap;
		if (pmap_emulate_modified(pmap, trapframe->badvaddr) != 0) {
			ftype = VM_PROT_WRITE;
			goto dofault;
		}
		if (!usermode)
			return (trapframe->pc);
		goto out;

	case T_TLB_LD_MISS:
	case T_TLB_ST_MISS:
		ftype = (type == T_TLB_ST_MISS) ? VM_PROT_WRITE : VM_PROT_READ;
		/* check for kernel address */
		if (KERNLAND(trapframe->badvaddr)) {
			vm_offset_t va;
			int rv;

	kernel_fault:
			va = (vm_offset_t)trapframe->badvaddr;
			rv = vm_fault_trap(kernel_map, va, ftype,
			    VM_FAULT_NORMAL, NULL, NULL);
			if (rv == KERN_SUCCESS)
				return (trapframe->pc);
			if (td->td_pcb->pcb_onfault != NULL) {
				pc = trapf_pc_from_kernel_code_ptr(td->td_pcb->pcb_onfault);
				td->td_pcb->pcb_onfault = NULL;
				return (pc);
			}
			goto err;
		}

		/*
		 * It is an error for the kernel to access user space except
		 * through the copyin/copyout routines.
		 */
		if (td->td_pcb->pcb_onfault == NULL)
			goto err;

		goto dofault;

	case T_TLB_LD_MISS + T_USER:
		ftype = VM_PROT_READ;
		goto dofault;

	case T_TLB_ST_MISS + T_USER:
		ftype = VM_PROT_WRITE;
dofault:
		{
			vm_offset_t va;
			struct vmspace *vm;
			vm_map_t map;
			int rv = 0;

			vm = p->p_vmspace;
			map = &vm->vm_map;
			va = (vm_offset_t)trapframe->badvaddr;
			if (KERNLAND(trapframe->badvaddr)) {
				/*
				 * Don't allow user-mode faults in kernel
				 * address space.
				 */
				goto nogo;
			}

			rv = vm_fault_trap(map, va, ftype, VM_FAULT_NORMAL,
			    &i, &ucode);
			/*
			 * XXXDTRACE: add dtrace_doubletrap_func here?
			 */
#ifdef VMFAULT_TRACE
			printf("vm_fault(%p (pmap %p), %p (%p), %x, %d) -> %x at pc %p\n",
			    map, &vm->vm_pmap, (void *)va, (void *)(intptr_t)trapframe->badvaddr,
			    ftype, VM_FAULT_NORMAL, rv, (void *)(intptr_t)trapframe->pc);
#endif
			if (rv == KERN_SUCCESS) {
				if (!usermode) {
					return (trapframe->pc);
				}
				goto out;
			}
	nogo:
			if (!usermode) {
				if (td->td_pcb->pcb_onfault != NULL) {
					pc = trapf_pc_from_kernel_code_ptr(td->td_pcb->pcb_onfault);
					td->td_pcb->pcb_onfault = NULL;
					return (pc);
				}
				goto err;
			}

			msg = "BAD_PAGE_FAULT";
			log_bad_page_fault(msg, trapframe, type);

			break;
		}

	case T_ADDR_ERR_LD + T_USER:	/* misaligned or kseg access */
	case T_ADDR_ERR_ST + T_USER:	/* misaligned or kseg access */
		if (trapframe->badvaddr < 0 ||
		    trapframe->badvaddr >= VM_MAXUSER_ADDRESS) {
			msg = "ADDRESS_SPACE_ERR";
		} else if (allow_unaligned_acc) {
			int mode;

			if (type == (T_ADDR_ERR_LD + T_USER))
				mode = VM_PROT_READ;
			else
				mode = VM_PROT_WRITE;

			access_type = emulate_unaligned_access(trapframe, mode);
			if (access_type != 0)
				goto out;
			msg = "ALIGNMENT_FIX_ERR";
		} else {
			msg = "ADDRESS_ERR";
		}

		/* FALL THROUGH */

	case T_BUS_ERR_IFETCH + T_USER:	/* BERR asserted to cpu */
	case T_BUS_ERR_LD_ST + T_USER:	/* BERR asserted to cpu */
		ucode = 0;	/* XXX should be VM_PROT_something */
		i = SIGBUS;
		if (!msg)
			msg = "BUS_ERR";
		log_bad_page_fault(msg, trapframe, type);
		break;

	case T_SYSCALL + T_USER:
		{
			td->td_sa.trapframe = trapframe;
			syscallenter(td);

#if !defined(SMP) && (defined(DDB) || defined(DEBUG))
			if (trp == trapdebug)
				trapdebug[TRAPSIZE - 1].code = td->td_sa.code;
			else
				trp[-1].code = td->td_sa.code;
#endif
			trapdebug_enter(td->td_frame, -td->td_sa.code);

			/*
			 * The sync'ing of I & D caches for SYS_ptrace() is
			 * done by procfs_domem() through procfs_rwmem()
			 * instead of being done here under a special check
			 * for SYS_ptrace().
			 */
			syscallret(td);
			return (trapframe->pc);
		}

#if defined(KDTRACE_HOOKS) || defined(DDB)
	case T_BREAK:
#ifdef KDTRACE_HOOKS
		if (!usermode && dtrace_invop_jump_addr != NULL &&
		    dtrace_invop_jump_addr(trapframe) == 0)
			return (trapframe->pc);
#endif
#ifdef DDB
		kdb_trap(type, 0, trapframe);
		return (trapframe->pc);
#endif
#endif

	case T_BREAK + T_USER:
		{
			char * __capability va;
			uint32_t instr;

			i = SIGTRAP;
			ucode = TRAP_BRKPT;

			/* compute address of break instruction */
			va = addr;
			if (DELAYBRANCH(trapframe->cause))
				va += sizeof(int);

<<<<<<< HEAD
			if (td->td_md.md_ss_addr != (__cheri_addr vaddr_t)va) {
=======
			if (td->td_md.md_ss_addr != (__cheri_addr uintptr_t)va) {
>>>>>>> 22e7e049
				addr = va;
				break;
			}

			/* read break instruction */
			instr = fuword32(va);

			if (instr != MIPS_BREAK_SSTEP) {
				addr = va;
				break;
			}

			CTR3(KTR_PTRACE,
			    "trap: tid %d, single step at 0x%lx: %#08x",
			    td->td_tid, (__cheri_addr long)va, instr);
			PROC_LOCK(p);
			_PHOLD(p);
			error = ptrace_clear_single_step(td);
			_PRELE(p);
			PROC_UNLOCK(p);
			if (error == 0)
				ucode = TRAP_TRACE;
			break;
		}

	case T_IWATCH + T_USER:
	case T_DWATCH + T_USER:
			/* compute address of trapped instruction */
			if (DELAYBRANCH(trapframe->cause))
				addr += sizeof(int);
			printf("watch exception @ %p\n", (__cheri_fromcap void *)addr);
			i = SIGTRAP;
			ucode = TRAP_BRKPT;
			break;

	case T_TRAP + T_USER:
		{
			struct trapframe *locr0 = td->td_frame;

			addr = fetch_bad_instr(trapframe);

			if (DELAYBRANCH(trapframe->cause)) {	/* Check BD bit */
				/* fetch branch instruction */
				fetch_bad_branch_instr(trapframe);
				locr0->pc = MipsEmulateBranch(locr0, trapframe->pc,
				    0, &trapframe->badinstr_p.inst);
			} else {
				TRAPF_PC_INCREMENT(locr0, sizeof(int));
			}
			i = SIGEMT;	/* Stuff it with something for now */
			break;
		}

	case T_RES_INST + T_USER:
		{
			InstFmt inst;

			addr = fetch_bad_instr(trapframe);
			inst.word = trapframe->badinstr.inst;
			switch (inst.RType.op) {
			case OP_SPECIAL3:
				switch (inst.RType.func) {
				case OP_RDHWR:
					/* Register 29 used for TLS */
					if (inst.RType.rd == 29) {
						frame_regs = &(trapframe->zero);
						frame_regs[inst.RType.rt] = (register_t)(intptr_t)(__cheri_fromcap void *)td->td_md.md_tls;
						frame_regs[inst.RType.rt] += td->td_md.md_tls_tcb_offset;
						TRAPF_PC_INCREMENT(trapframe, sizeof(int));
						goto out;
					}
				break;
				}
			break;
			}

			log_illegal_instruction("RES_INST", trapframe);
			i = SIGILL;
		}
		break;
#ifdef CPU_CHERI
	case T_C2E:
		if (td->td_pcb->pcb_onfault != NULL) {
			pc = trapf_pc_from_kernel_code_ptr(td->td_pcb->pcb_onfault);
			td->td_pcb->pcb_onfault = NULL;
			return (pc);
		}
		fetch_bad_instr(trapframe);
		log_c2e_exception("KERNEL_CHERI_EXCEPTION", trapframe, type);
		printf("badvaddr = %#jx, pc = %#jx, ra = %#jx, sr = %#jx\n",
		    (intmax_t)trapframe->badvaddr, (intmax_t)TRAPF_PC(trapframe),
		    (intmax_t)trapframe->ra, (intmax_t)trapframe->sr);
		goto err;
		break;

	case T_C2E + T_USER:
		msg = "USER_CHERI_EXCEPTION";
		fetch_bad_instr(trapframe);
		log_c2e_exception(msg, trapframe, type);
		i = SIGPROT;
		ucode = cheri_capcause_to_sicode(trapframe->capcause);
		break;

#else
	case T_C2E:
	case T_C2E + T_USER:
		goto err;
		break;
#endif
	case T_COP_UNUSABLE:
		cop = (trapframe->cause & MIPS_CR_COP_ERR) >> MIPS_CR_COP_ERR_SHIFT;
#if defined(CPU_CHERI)
		/* XXXRW: CP2 state management here. */
#if 0 && defined(DDB)
		if (cop == 2)
			kdb_enter(KDB_WHY_CHERI, "T_COP_UNUSABLE exception");
#endif
		/*
		 * XXXRW: For reasons not fully understood, the COP_2 enable
		 * is getting cleared.  A hardware bug?  Software bug?
		 * Unclear, but turn it back on again and restart the
		 * instruction.
		 */
		if (cop == 2) {
			printf("%s: reenabling COP_2 for kernel\n", __func__);
			mips_wr_status(mips_rd_status() | MIPS_SR_COP_2_BIT);
			td->td_frame->sr |= MIPS_SR_COP_2_BIT;
			return (trapframe->pc);
		}
#endif
#ifdef	CPU_CNMIPS
		/* Handle only COP2 exception */
		if (cop != 2)
			goto err;

		addr = trapframe->pc;
		/* save userland cop2 context if it has been touched */
		if ((td->td_md.md_flags & MDTD_COP2USED) &&
		    (td->td_md.md_cop2owner == COP2_OWNER_USERLAND)) {
			if (td->td_md.md_ucop2)
				octeon_cop2_save(td->td_md.md_ucop2);
			else
				panic("COP2 was used in user mode but md_ucop2 is NULL");
		}

		if (td->td_md.md_cop2 == NULL) {
			td->td_md.md_cop2 = octeon_cop2_alloc_ctx();
			if (td->td_md.md_cop2 == NULL)
				panic("Failed to allocate COP2 context");
			memset(td->td_md.md_cop2, 0, sizeof(*td->td_md.md_cop2));
		}

		octeon_cop2_restore(td->td_md.md_cop2);
		
		/* Make userland re-request its context */
		td->td_frame->sr &= ~MIPS_SR_COP_2_BIT;
		td->td_md.md_flags |= MDTD_COP2USED;
		td->td_md.md_cop2owner = COP2_OWNER_KERNEL;
		/* Enable COP2, it will be disabled in cpu_switch */
		mips_wr_status(mips_rd_status() | MIPS_SR_COP_2_BIT);
		return (trapframe->pc);
#else
		goto err;
		break;
#endif

	case T_COP_UNUSABLE + T_USER:
		cop = (trapframe->cause & MIPS_CR_COP_ERR) >> MIPS_CR_COP_ERR_SHIFT;
#if defined(CPU_CHERI) && defined(DDB)
		/* XXXRW: CP2 state management here. */
		if (cop == 2)
			kdb_enter(KDB_WHY_CHERI,
			    "T_COP_UNUSABLE + T_USER exception");
#endif
		if (cop == 1) {
			/* FP (COP1) instruction */
			if (cpuinfo.fpu_id == 0) {
				log_illegal_instruction("COP1_UNUSABLE",
				    trapframe);
				i = SIGILL;
				break;
			}
			MipsSwitchFPState(PCPU_GET(fpcurthread), td->td_frame);
			PCPU_SET(fpcurthread, td);
#if defined(__mips_n32) || defined(__mips_n64)
			td->td_frame->sr |= MIPS_SR_COP_1_BIT | MIPS_SR_FR;
#else
			td->td_frame->sr |= MIPS_SR_COP_1_BIT;
#endif
			td->td_md.md_flags |= MDTD_FPUSED;
			goto out;
		}
#ifdef	CPU_CNMIPS
		else  if (cop == 2) {
			if ((td->td_md.md_flags & MDTD_COP2USED) &&
			    (td->td_md.md_cop2owner == COP2_OWNER_KERNEL)) {
				if (td->td_md.md_cop2)
					octeon_cop2_save(td->td_md.md_cop2);
				else
					panic("COP2 was used in kernel mode but md_cop2 is NULL");
			}

			if (td->td_md.md_ucop2 == NULL) {
				td->td_md.md_ucop2 = octeon_cop2_alloc_ctx();
				if (td->td_md.md_ucop2 == NULL)
					panic("Failed to allocate userland COP2 context");
				memset(td->td_md.md_ucop2, 0, sizeof(*td->td_md.md_ucop2));
			}

			octeon_cop2_restore(td->td_md.md_ucop2);

			td->td_frame->sr |= MIPS_SR_COP_2_BIT;
			td->td_md.md_flags |= MDTD_COP2USED;
			td->td_md.md_cop2owner = COP2_OWNER_USERLAND;
			goto out;
		}
#endif
		else {
			log_illegal_instruction("COPn_UNUSABLE", trapframe);
			i = SIGILL;	/* only FPU instructions allowed */
			break;
		}

	case T_FPE:
#if !defined(SMP) && (defined(DDB) || defined(DEBUG))
		trapDump("fpintr");
#else
		printf("FPU Trap: PC %#jx CR %x SR %x\n",
		    (intmax_t)TRAPF_PC(trapframe), (unsigned)trapframe->cause, (unsigned)trapframe->sr);
		goto err;
#endif

	case T_FPE + T_USER:
#if !defined(CPU_HAVEFPU)
		i = SIGILL;
		break;
#else
		if (!emulate_fp) {
			i = SIGFPE;
			break;
		}
		MipsFPTrap(trapframe->sr, trapframe->cause, trapframe->pc);
		goto out;
#endif

	case T_OVFLOW + T_USER:
		i = SIGFPE;
		break;

	case T_ADDR_ERR_LD:	/* misaligned access */
	case T_ADDR_ERR_ST:	/* misaligned access */
#ifdef TRAP_DEBUG
		if (trap_debug) {
			printf("+++ ADDR_ERR: type = %d, badvaddr = %#jx\n", type,
			    (intmax_t)trapframe->badvaddr);
		}
#endif
		/* Only allow emulation on a user address */
		if (allow_unaligned_acc) {
			int mode;

			if (type == T_ADDR_ERR_LD)
				mode = VM_PROT_READ;
			else
				mode = VM_PROT_WRITE;

			if (!USERLAND(trapframe->badvaddr)) {
				/*
				 * Kernel unaligned access.
				 * Note that we want to prevent recursing here
				 * if another unaligned access happens while
				 * handling this one.
				 */
				if (PCPU_GET(kern_unaligned_emul))
					panic("Recursive kernel unaligned access");
				PCPU_SET(kern_unaligned_emul, 1);
			}
			access_type = emulate_unaligned_access(
			    trapframe, mode);
			PCPU_SET(kern_unaligned_emul, 0);
			if (access_type != 0)
				return (trapframe->pc);
		}
		printf("capcause = 0x%x, badaddr = %#jx, pc = %#jx, ra = %p, "
		    "sp = %p, sr = %jx\n", trapframe->capcause,
		    (intmax_t)trapframe->badvaddr, (intmax_t)trapframe->pc,
		    trapframe->c17, trapframe->csp, (intmax_t)trapframe->sr);
		/* FALLTHROUGH */

	case T_BUS_ERR_LD_ST:	/* BERR asserted to cpu */
		if (td->td_pcb->pcb_onfault != NULL) {
			pc = trapf_pc_from_kernel_code_ptr(td->td_pcb->pcb_onfault);
			td->td_pcb->pcb_onfault = NULL;
			return (pc);
		}

		/* FALLTHROUGH */

	default:
err:

#if !defined(SMP) && defined(DEBUG)
		trapDump("trap");
#endif
#ifdef SMP
		printf("cpu:%d-", PCPU_GET(cpuid));
#endif
		printf("Trap cause = %d (%s - ", type,
		    trap_type[type & (~T_USER)]);

		if (type & T_USER)
			printf("user mode)\n");
		else
			printf("kernel mode)\n");

#ifdef TRAP_DEBUG
		if (trap_debug) {
#ifdef CHERI_PURECAP_KERNEL
			printf("capcause = 0x%lx, badaddr = %#jx, pc = %p, ra = %p, "
			    "sp = %p, sr = %jx\n", trapframe->capcause,
			    (intmax_t)trapframe->badvaddr, trapframe->pcc,
			    trapframe->c17, trapframe->csp, (intmax_t)trapframe->sr);
#else
			printf("badvaddr = %#jx, pc = %#jx, ra = %#jx, sr = %#jxx\n",
			       (intmax_t)trapframe->badvaddr, (intmax_t)TRAPF_PC(trapframe), (intmax_t)trapframe->ra,
			       (intmax_t)trapframe->sr);
#endif
		}
#endif /* TRAP_DEBUG */

#ifdef KDB
		if (debugger_on_trap) {
			kdb_why = KDB_WHY_TRAP;
			kdb_trap(type, 0, trapframe);
			kdb_why = KDB_WHY_UNSET;
		}
#endif
		panic("trap");
	}
	td->td_frame->pc = trapframe->pc;
	td->td_frame->cause = trapframe->cause;
	td->td_frame->badvaddr = trapframe->badvaddr;
	ksiginfo_init_trap(&ksi);
	ksi.ksi_signo = i;
	ksi.ksi_code = ucode;
	/* XXXBD: probably not quite right for CheriABI */
	ksi.ksi_addr = (void * __capability)(intcap_t)addr;
	ksi.ksi_trapno = type;
#if defined(CPU_CHERI)
	if (i == SIGPROT)
		ksi.ksi_capreg = trapframe->capcause &
		    CHERI_CAPCAUSE_REGNUM_MASK;
#endif
	trapsignal(td, &ksi);
out:
	/*
	 * Note: we should only get here if returning to user mode.
	 */
	userret(td, trapframe);
#if defined(CPU_CHERI)
	/*
	 * XXXAR: These assertions will currently not hold since in some cases
	 *  we will only update pc but not pcc. However, this is fine since the
	 *  return path will set the offset before eret. We should only need the
	 *  assertion on entry to catch QEMU/FPGA bugs in EPC/EPCC handling.
	 *
	 * KASSERT(cheri_getoffset(td->td_frame->pcc) == td->td_frame->pc,
	 *  ("td->td_frame->pcc.offset (%jx) <-> td->td_frame->pc (%jx) mismatch:",
	 *   (uintmax_t)cheri_getoffset(td->td_frame->pcc), (uintmax_t)td->td_frame->pc));
	 *
	 * KASSERT(cheri_getoffset(trapframe->pcc) == trapframe->pc,
	 *    ("%s(exit): pcc.offset (%jx) <-> pc (%jx) mismatch:", __func__,
	 *    (uintmax_t)cheri_getoffset(trapframe->pcc), (uintmax_t)trapframe->pc));
	 */
#endif
	return (trapframe->pc);
}

#if !defined(SMP) && (defined(DDB) || defined(DEBUG))
void
trapDump(char *msg)
{
	register_t s;
	int i;

	s = intr_disable();
	printf("trapDump(%s)\n", msg);
	for (i = 0; i < TRAPSIZE; i++) {
		if (trp == trapdebug) {
			trp = &trapdebug[TRAPSIZE - 1];
		} else {
			trp--;
		}

		if (trp->cause == 0)
			break;

		printf("%s: ADR %jx PC %jx CR %jx SR %jx\n",
		    trap_type[(trp->cause & MIPS_CR_EXC_CODE) >> 
			MIPS_CR_EXC_CODE_SHIFT],
		    (intmax_t)trp->vadr, (intmax_t)trp->pc,
		    (intmax_t)trp->cause, (intmax_t)trp->status);

		printf("   RA %jx SP %jx code %d\n", (intmax_t)trp->ra,
		    (intmax_t)trp->sp, (int)trp->code);
	}
	intr_restore(s);
}
#endif


/*
 * Return the resulting PC as if the branch was executed.
 *
 * XXXAR: This needs to be fixed for ccall_fast
 */
trapf_pc_t
MipsEmulateBranch(struct trapframe *framePtr, trapf_pc_t _instPC, int fpcCSR,
    uint32_t *instptr)
{
	InstFmt inst;
	register_t *regsPtr = (register_t *)framePtr;
	/* Cast to uint8_t* for pointer arithmetic */
	uint8_t * __capability instPC = (uint8_t * __capability) _instPC;
#if __has_feature(capabilities)
	void * __capability *capRegsPtr = __bounded_addressof(framePtr->ddc,
	    sizeof(void * __capability) * 32);
#endif
	uint8_t * __capability retAddr = NULL;
	int condition;

#define	GetBranchDest(InstPtr, inst) \
	(InstPtr + 4 + ((short)inst.IType.imm << 2))

	if (instptr) {
		inst = *(InstFmt *) instptr;
	} else {
		if (!KERNLAND((__cheri_addr vaddr_t)instPC))
			inst.word = fuword32(instPC);  /* XXXAR: error check? */
		else
			memcpy_c(&inst, instPC, sizeof(InstFmt));
	}
	/* Save the bad branch instruction so we can log it */
	framePtr->badinstr_p.inst = inst.word;

	switch ((int)inst.JType.op) {
	case OP_SPECIAL:
		switch ((int)inst.RType.func) {
		case OP_JR:
		case OP_JALR: {
			vaddr_t ret_va = regsPtr[inst.RType.rs];
#if __has_feature(capabilities)
			retAddr = cheri_setoffset(instPC, ret_va);
#else
			retAddr = (uint8_t* __capability)ret_va;
#endif
			break;
		}

		default:
			retAddr = instPC + 4;
			break;
		}
		break;

	case OP_BCOND:
		switch ((int)inst.IType.rt) {
		case OP_BLTZ:
		case OP_BLTZL:
		case OP_BLTZAL:
		case OP_BLTZALL:
			if ((int)(regsPtr[inst.RType.rs]) < 0)
				retAddr = GetBranchDest(instPC, inst);
			else
				retAddr = instPC + 8;
			break;

		case OP_BGEZ:
		case OP_BGEZL:
		case OP_BGEZAL:
		case OP_BGEZALL:
			if ((int)(regsPtr[inst.RType.rs]) >= 0)
				retAddr = GetBranchDest(instPC, inst);
			else
				retAddr = instPC + 8;
			break;

		case OP_TGEI:
		case OP_TGEIU:
		case OP_TLTI:
		case OP_TLTIU:
		case OP_TEQI:
		case OP_TNEI:
			retAddr = instPC + 4;	/* Like syscall... */
			break;

		default:
			panic("MipsEmulateBranch: Bad branch cond");
		}
		break;

	case OP_J:
	case OP_JAL: {
		vaddr_t ret_va = (inst.JType.target << 2) |
		    (((__cheri_addr vaddr_t)instPC + 4) & 0xF0000000);
#if __has_feature(capabilities)
		retAddr = cheri_setoffset(instPC, ret_va);
#else
		retAddr = (uint8_t*)ret_va;
#endif
		break;
	}

	case OP_BEQ:
	case OP_BEQL:
		if (regsPtr[inst.RType.rs] == regsPtr[inst.RType.rt])
			retAddr = GetBranchDest(instPC, inst);
		else
			retAddr = instPC + 8;
		break;

	case OP_BNE:
	case OP_BNEL:
		if (regsPtr[inst.RType.rs] != regsPtr[inst.RType.rt])
			retAddr = GetBranchDest(instPC, inst);
		else
			retAddr = instPC + 8;
		break;

	case OP_BLEZ:
	case OP_BLEZL:
		if ((int)(regsPtr[inst.RType.rs]) <= 0)
			retAddr = GetBranchDest(instPC, inst);
		else
			retAddr = instPC + 8;
		break;

	case OP_BGTZ:
	case OP_BGTZL:
		if ((int)(regsPtr[inst.RType.rs]) > 0)
			retAddr = GetBranchDest(instPC, inst);
		else
			retAddr = instPC + 8;
		break;

	case OP_COP1:
		switch (inst.RType.rs) {
		case OP_BCx:
		case OP_BCy:
			if ((inst.RType.rt & COPz_BC_TF_MASK) == COPz_BC_TRUE)
				condition = fpcCSR & MIPS_FPU_COND_BIT;
			else
				condition = !(fpcCSR & MIPS_FPU_COND_BIT);
			if (condition)
				retAddr = GetBranchDest(instPC, inst);
			else
				retAddr = instPC + 8;
			break;

		default:
			retAddr = instPC + 4;
		}
		break;
#ifdef CPU_CHERI
	case OP_COP2:
		switch (inst.CType.fmt) {
		case OP_CJ:
			switch (inst.CType.r3) {
			case OP_CJALR:
				retAddr = capRegsPtr[inst.CType.r2];
				break;
			case OP_CJR:
				retAddr = capRegsPtr[inst.CType.r1];
				break;
			}
			if (retAddr != NULL)
				return (trapf_pc_t)(retAddr);
			break;
		case OP_CBEZ:
		case OP_CBNZ:
		case OP_CBTS:
		case OP_CBTU:
			switch (inst.BC2FType.fmt) {
			case OP_CBTU:
				condition = !cheri_gettag(
				    capRegsPtr[inst.BC2FType.cd]);
				break;
			case OP_CBTS:
				condition = cheri_gettag(
				    capRegsPtr[inst.BC2FType.cd]);
				break;
			case OP_CBEZ:
				condition =
				    (capRegsPtr[inst.BC2FType.cd] == NULL);
				break;
			case OP_CBNZ:
				condition =
				    (capRegsPtr[inst.BC2FType.cd] != NULL);
				break;
			}
			if (condition)
				retAddr = GetBranchDest(instPC, inst);
			else
				retAddr = instPC + 8;
			return (trapf_pc_t)(retAddr);
		}
		/* FALLTHROUGH */
#endif

	default:
		printf("Unhandled opcode in %s: 0x%x\n", __func__, inst.word);
#ifdef DDB
		/*
		 * Print some context for cases like jenkins where we don't
		 * have an interactive console:
		 */
		int32_t context_instr;
		fetch_instr_near_pc(framePtr, -8, &context_instr);
		db_printf("Instr at %p ($pc-8): %x   ", (char*)TRAPF_PC(framePtr) - 8, context_instr);
		db_disasm((db_addr_t)&context_instr, 0);
		fetch_instr_near_pc(framePtr, -4, &context_instr);
		db_printf("Instr at %p ($pc-4): %x   ", (char*)TRAPF_PC(framePtr) - 4, context_instr);
		db_disasm((db_addr_t)&context_instr, 0);
		fetch_instr_near_pc(framePtr, 0, &context_instr);
		db_printf("Instr at %p ($pc+0): %x   ", (char*)TRAPF_PC(framePtr) + 0, context_instr);
		db_disasm((db_addr_t)&context_instr, 0);
		fetch_instr_near_pc(framePtr, 4, &context_instr);
		db_printf("Instr at %p ($pc+4): %x   ", (char*)TRAPF_PC(framePtr) + 4, context_instr);
		db_disasm((db_addr_t)&context_instr, 0);
#endif

		/* retAddr = instPC + 4;  */
		/* log registers in trap frame */
		log_frame_dump(framePtr);
#ifdef CPU_CHERI
		if (log_cheri_registers)
			cheri_log_exception_registers(framePtr);
#endif
#ifdef DDB
		kdb_enter(KDB_WHY_CHERI, "BAD OPCODE in MipsEmulateBranch");
#endif
		/* Return to NULL to force a crash in the user program */
		retAddr = 0;
	}
	return (trapf_pc_t)(retAddr);
}

static void
log_frame_dump(struct trapframe *frame)
{

	/*
	 * Stop QEMU instruction tracing when we hit an exception
	 */
	if (stop_vm_trace_on_fault)
		__asm__ __volatile__("li $0, 0xdead");

	printf("Trapframe Register Dump:\n");
	printf("$0: %#-18jx at: %#-18jx v0: %#-18jx v1: %#-18jx\n",
	    (intmax_t)0, (intmax_t)frame->ast, (intmax_t)frame->v0, (intmax_t)frame->v1);

	printf("a0: %#-18jx a1: %#-18jx a2: %#-18jx a3: %#-18jx\n",
	    (intmax_t)frame->a0, (intmax_t)frame->a1, (intmax_t)frame->a2, (intmax_t)frame->a3);

#if defined(__mips_n32) || defined(__mips_n64)
	printf("a4: %#-18jx a5: %#-18jx a6: %#-18jx a7: %#-18jx\n",
	    (intmax_t)frame->a4, (intmax_t)frame->a5, (intmax_t)frame->a6, (intmax_t)frame->a7);

	printf("t0: %#-18jx t1: %#-18jx t2: %#-18jx t3: %#-18jx\n",
	    (intmax_t)frame->t0, (intmax_t)frame->t1, (intmax_t)frame->t2, (intmax_t)frame->t3);
#else
	printf("t0: %#-18jx t1: %#-18jx t2: %#-18jx t3: %#-18jx\n",
	    (intmax_t)frame->t0, (intmax_t)frame->t1, (intmax_t)frame->t2, (intmax_t)frame->t3);

	printf("t4: %#-18jx t5: %#-18jx t6: %#-18jx t7: %#-18jx\n",
	    (intmax_t)frame->t4, (intmax_t)frame->t5, (intmax_t)frame->t6, (intmax_t)frame->t7);
#endif
	printf("s0: %#-18jx s1: %#-18jx s2: %#-18jx s3: %#-18jx\n",
	    (intmax_t)frame->s0, (intmax_t)frame->s1, (intmax_t)frame->s2, (intmax_t)frame->s3);

	printf("s4: %#-18jx s5: %#-18jx s6: %#-18jx s7: %#-18jx\n",
	    (intmax_t)frame->s4, (intmax_t)frame->s5, (intmax_t)frame->s6, (intmax_t)frame->s7);

	printf("t8: %#-18jx t9: %#-18jx k0: %#-18jx k1: %#-18jx\n",
	    (intmax_t)frame->t8, (intmax_t)frame->t9, (intmax_t)frame->k0, (intmax_t)frame->k1);

	printf("gp: %#-18jx sp: %#-18jx s8: %#-18jx ra: %#-18jx\n",
	    (intmax_t)frame->gp, (intmax_t)frame->sp, (intmax_t)frame->s8, (intmax_t)frame->ra);

	printf("status: %#jx mullo: %#jx; mulhi: %#jx; badvaddr: %#jx\n",
	    (intmax_t)frame->sr, (intmax_t)frame->mullo, (intmax_t)frame->mulhi, (intmax_t)frame->badvaddr);

	printf("cause: %#jx; pc: %#jx\n",
	    (intmax_t)(uint32_t)frame->cause, (intmax_t)TRAPF_PC(frame));

#if 0
	/* XXXAR: this can KASSERT() for bad instruction fetches. See #276 */
	if (frame->badinstr.inst == 0)
		fetch_bad_instr(frame);
#endif
	if (frame->badinstr.inst != 0) {
		printf("BadInstr: %#x ", frame->badinstr.inst);
#ifdef DDB
		db_disasm((db_addr_t)&frame->badinstr.inst, 0);
#else
		printf("\n");
#endif
	}

	if (DELAYBRANCH(frame->cause)) {
#if 0
		/* XXXAR: this can KASSERT() for bad instruction fetches. See #276 */
		if (frame->badinstr_p.inst == 0)
			fetch_bad_branch_instr(frame);
#endif
		if (frame->badinstr_p.inst != 0) {
			printf("BadInstrP: %#x ", frame->badinstr_p.inst);
#ifdef DDB
			db_disasm((db_addr_t)&frame->badinstr_p.inst, 0);
#else
			printf("\n");
#endif
		}
	}
}

#ifdef TRAP_DEBUG
static void
trap_frame_dump(struct trapframe *frame)
{
	printf("Trapframe Register Dump:\n");
	printf("\tzero: %#jx\tat: %#jx\tv0: %#jx\tv1: %#jx\n",
	    (intmax_t)0, (intmax_t)frame->ast, (intmax_t)frame->v0, (intmax_t)frame->v1);

	printf("\ta0: %#jx\ta1: %#jx\ta2: %#jx\ta3: %#jx\n",
	    (intmax_t)frame->a0, (intmax_t)frame->a1, (intmax_t)frame->a2, (intmax_t)frame->a3);
#if defined(__mips_n32) || defined(__mips_n64)
	printf("\ta4: %#jx\ta5: %#jx\ta6: %#jx\ta7: %#jx\n",
	    (intmax_t)frame->a4, (intmax_t)frame->a5, (intmax_t)frame->a6, (intmax_t)frame->a7);

	printf("\tt0: %#jx\tt1: %#jx\tt2: %#jx\tt3: %#jx\n",
	    (intmax_t)frame->t0, (intmax_t)frame->t1, (intmax_t)frame->t2, (intmax_t)frame->t3);
#else
	printf("\tt0: %#jx\tt1: %#jx\tt2: %#jx\tt3: %#jx\n",
	    (intmax_t)frame->t0, (intmax_t)frame->t1, (intmax_t)frame->t2, (intmax_t)frame->t3);

	printf("\tt4: %#jx\tt5: %#jx\tt6: %#jx\tt7: %#jx\n",
	    (intmax_t)frame->t4, (intmax_t)frame->t5, (intmax_t)frame->t6, (intmax_t)frame->t7);
#endif
	printf("\tt8: %#jx\tt9: %#jx\ts0: %#jx\ts1: %#jx\n",
	    (intmax_t)frame->t8, (intmax_t)frame->t9, (intmax_t)frame->s0, (intmax_t)frame->s1);

	printf("\ts2: %#jx\ts3: %#jx\ts4: %#jx\ts5: %#jx\n",
	    (intmax_t)frame->s2, (intmax_t)frame->s3, (intmax_t)frame->s4, (intmax_t)frame->s5);

	printf("\ts6: %#jx\ts7: %#jx\tk0: %#jx\tk1: %#jx\n",
	    (intmax_t)frame->s6, (intmax_t)frame->s7, (intmax_t)frame->k0, (intmax_t)frame->k1);

	printf("\tgp: %#jx\tsp: %#jx\ts8: %#jx\tra: %#jx\n",
	    (intmax_t)frame->gp, (intmax_t)frame->sp, (intmax_t)frame->s8, (intmax_t)frame->ra);

	printf("\tsr: %#jx\tmullo: %#jx\tmulhi: %#jx\tbadvaddr: %#jx\n",
	    (intmax_t)frame->sr, (intmax_t)frame->mullo, (intmax_t)frame->mulhi, (intmax_t)frame->badvaddr);

	printf("\tcause: %#jx\tpc: %#jx\n",
	    (intmax_t)(uint32_t)frame->cause, (intmax_t)TRAPF_PC(frame));
}

#endif


static void
get_mapping_info(vm_offset_t va, pd_entry_t **pdepp, pt_entry_t **ptepp)
{
	pt_entry_t *ptep;
	pd_entry_t *pdep;
	struct proc *p = curproc;

	pdep = (&(p->p_vmspace->vm_pmap.pm_segtab[(va >> SEGSHIFT) & (NPDEPG - 1)]));
	if (*pdep)
		ptep = pmap_pte(&p->p_vmspace->vm_pmap, va);
	else
		ptep = (pt_entry_t *)0;

	*pdepp = pdep;
	*ptepp = ptep;
}

static void
log_illegal_instruction(const char *msg, struct trapframe *frame)
{
	pt_entry_t *ptep;
	pd_entry_t *pdep;
#ifndef CPU_CHERI
	unsigned int *addr, instr[4];
#endif
	struct thread *td;
	struct proc *p;
	register_t pc;

	td = curthread;
	p = td->td_proc;

#ifdef SMP
	printf("cpuid = %d\n", PCPU_GET(cpuid));
#endif
	pc = TRAPF_PC(frame) + (DELAYBRANCH(frame->cause) ? 4 : 0);
	log(LOG_ERR, "%s: pid %d tid %ld (%s), uid %d: pc %#jx ra %#jx\n",
	    msg, p->p_pid, (long)td->td_tid, p->p_comm,
	    p->p_ucred ? p->p_ucred->cr_uid : -1,
	    (intmax_t)pc,
	    (intmax_t)frame->ra);

	/* log registers in trap frame */
	log_frame_dump(frame);
#ifdef CPU_CHERI
	if (log_cheri_registers)
		cheri_log_exception_registers(frame);
#endif

	get_mapping_info((vm_offset_t)pc, &pdep, &ptep);

#ifndef CPU_CHERI
	/*
	 * Dump a few words around faulting instruction, if the addres is
	 * valid.
	 *
	 * XXXRW: Temporarily disabled in CHERI as this doesn't properly
	 * indirect through $c0 / $pcc.
	 */
	addr = (unsigned int *)(intptr_t)pc;
	if ((pc & 3) == 0 && copyin(addr, instr, sizeof(instr)) == 0) {
		/* dump page table entry for faulting instruction */
		log(LOG_ERR, "Page table info for pc address %#jx: pde = %p, pte = %#jx\n",
		    (intmax_t)pc, (void *)(intptr_t)*pdep, (uintmax_t)(ptep ? *ptep : 0));

		log(LOG_ERR, "Dumping 4 words starting at pc address %p: \n",
		    addr);
		log(LOG_ERR, "%08x %08x %08x %08x\n",
		    instr[0], instr[1], instr[2], instr[3]);
	} else {
		log(LOG_ERR, "pc address %#jx is inaccessible, pde = %p, pte = %#jx\n",
		    (intmax_t)pc, (void *)(intptr_t)*pdep, (uintmax_t)(ptep ? *ptep : 0));
	}
#endif
}

static void
log_bad_page_fault(char *msg, struct trapframe *frame, int trap_type)
{
	pt_entry_t *ptep;
	pd_entry_t *pdep;
#ifndef CPU_CHERI
	unsigned int *addr, instr[4];
#endif
	struct thread *td;
	struct proc *p;
	char *read_or_write;
	register_t pc;

	if (!log_bad_page_faults)
		return;

	trap_type &= ~T_USER;

	td = curthread;
	p = td->td_proc;

#ifdef SMP
	printf("cpuid = %d\n", PCPU_GET(cpuid));
#endif
	switch (trap_type) {
	case T_TLB_MOD:
	case T_TLB_ST_MISS:
	case T_ADDR_ERR_ST:
		read_or_write = "write";
		break;
	case T_TLB_LD_MISS:
	case T_ADDR_ERR_LD:
	case T_BUS_ERR_IFETCH:
		read_or_write = "read";
		break;
	default:
		read_or_write = "unknown";
	}

	pc = TRAPF_PC(frame) + (DELAYBRANCH(frame->cause) ? 4 : 0);
	log(LOG_ERR, "%s: pid %d tid %ld (%s), uid %d: pc %#jx got a %s fault "
	    "(type %#x) at %#jx\n",
	    msg, p->p_pid, (long)td->td_tid, p->p_comm,
	    p->p_ucred ? p->p_ucred->cr_uid : -1,
	    (intmax_t)pc,
	    read_or_write,
	    trap_type,
	    (intmax_t)frame->badvaddr);

	/* log registers in trap frame */
	log_frame_dump(frame);
#ifdef CPU_CHERI
	if (log_cheri_registers)
		cheri_log_exception_registers(frame);
#endif


	get_mapping_info((vm_offset_t)pc, &pdep, &ptep);

#ifndef CPU_CHERI
	/*
	 * Dump a few words around faulting instruction, if the address is
	 * valid.
	 *
	 * XXXRW: Temporarily disabled in CHERI as this doesn't properly
	 * indirect through $c0 / $pcc.
	 */
	addr = (unsigned int *)(intptr_t)pc;
	if ((pc & 3) == 0 && pc != frame->badvaddr &&
	    trap_type != T_BUS_ERR_IFETCH &&
	    copyin((caddr_t)(intptr_t)pc, instr, sizeof(instr)) == 0) {
		/* dump page table entry for faulting instruction */
		log(LOG_ERR, "Page table info for pc address %#jx: pde = %p, pte = %#jx\n",
		    (intmax_t)pc, (void *)(intptr_t)*pdep, (uintmax_t)(ptep ? *ptep : 0));

		log(LOG_ERR, "Dumping 4 words starting at pc address %p: \n",
		    addr);
		log(LOG_ERR, "%08x %08x %08x %08x\n",
		    instr[0], instr[1], instr[2], instr[3]);
	} else {
		log(LOG_ERR, "pc address %#jx is inaccessible, pde = %p, pte = %#jx\n",
		    (intmax_t)pc, (void *)(intptr_t)*pdep, (uintmax_t)(ptep ? *ptep : 0));
	}
#endif

	get_mapping_info((vm_offset_t)frame->badvaddr, &pdep, &ptep);
	log(LOG_ERR, "Page table info for bad address %#jx: pde = %p, pte = %#jx\n",
	    (intmax_t)frame->badvaddr, (void *)(intptr_t)*pdep, (uintmax_t)(ptep ? *ptep : 0));
}

#ifdef CPU_CHERI
/*
 * XXXRW: Possibly this should actually be a CHERI-independent logging
 * function, in which case only the CHERI-specific parts should be ifdef'd.
 */
static void
log_c2e_exception(const char *msg, struct trapframe *frame, int trap_type)
{

	if (!log_cheri_exceptions)
		return;

#ifdef SMP
	printf("cpuid = %d\n", PCPU_GET(cpuid));
#endif
	log(LOG_ERR, "%s: pid %d tid %ld (%s), uid %d: CP2 fault "
	    "(type %#x)\n",
	    msg, curproc->p_pid, (long)curthread->td_tid, curproc->p_comm,
	    curproc->p_ucred ? curproc->p_ucred->cr_uid : -1,
	    trap_type);
	/* Also print argv to help debugging */
	if (curproc->p_args) {
		char* args = curproc->p_args->ar_args;
		unsigned len = curproc->p_args->ar_length;
		log(LOG_ERR, "Process arguments: ");
		for (unsigned i = 0; i < len; i++) {
			if (args[i] == '\0')
				log(LOG_ERR, " ");
			else
				log(LOG_ERR, "%c", args[i]);
		}
		log(LOG_ERR, "\n");
	}


	/* log registers in trap frame */
	log_frame_dump(frame);
	cheri_log_exception(frame, trap_type);
}
#endif

/*
 * Unaligned load/store emulation
 * XXX-AM: possibly use __has_feature(capabilities) instead of CPU_CHERI
 */
static int
mips_unaligned_load_store(struct trapframe *frame, int mode, register_t addr, uint32_t inst)
{
	register_t *reg = (register_t *) frame;
	register_t value;
	unsigned size;
	int src_regno;
	int op_type = 0;
	int is_store = 0;
	int sign_extend = 0;
	uintptr_t dst_addr;
	int err;
	char * __capability kaddr;
#ifdef CPU_CHERI
	void * __capability *cap_regs = __bounded_addressof(frame->ddc,
	    sizeof(void * __capability) * 32);
	int dst_regno;
	void * __capability dest;
#endif

#ifdef CPU_CHERI
	/**
	 * XXX: There is a potential race condition here for CHERI.  We rely on the
	 * fact that the ALIGNMENT_FIX_ERR exception has a lower priority than any
	 * of the CHERI exceptions to guarantee that the load or store should have
	 * succeeded, but a malicious program could generate an alignment trap and
	 * then substitute a different instruction...
	 */

	/*
	 * Default to use DDC as base to emulate accesses.
	 * For user accesses this will be used for all implicity capability
	 * load/stores. In the hybrid kernel this will be the kernel DDC.
	 * In the purecap kernel this will be a NULL capability as it should
	 * never end up being used.
	 */
	dest = frame->ddc;
#endif

	src_regno = MIPS_INST_RT(inst);

	/*
	 * ADDR_ERR faults have higher priority than TLB
	 * Miss faults.  Therefore, it is necessary to
	 * verify that the faulting address is a valid
	 * virtual address within the process' address space
	 * before trying to emulate the unaligned access.
	 */
	switch (MIPS_INST_OPCODE(inst)) {
#ifdef CPU_CHERI
	/*
	 * If there's an alignment error on a capability, then just fail.  It might
	 * be nice to emulate these and assume that the tag bit is unset, but for
	 * now we'll just let them fail as they probably indicate bugs.
	 */
	case OP_JALX:
	case OP_COP2: /* TODO: assert that it is a cjr/cjalr instruction */
	case OP_SDC2: case OP_LDC2:
		cheri_log_exception(frame, 0);
		return (0);
	/*
	 * If it's a capability load or store, then the last three bits indicate
	 * the size and extension, except that CLLD and CSCD (capability-relative
	 * load-linked and store-conditional on doublewords set all three low
	 * bits).  In all other cases, the low two bits are the base-2 log of the
	 * size of the operation.
	 */
	case OP_SWC2:
		is_store = 1;
	case OP_LWC2: {
		src_regno = MIPS_INST_RS(inst);
		u_int32_t fmt = inst & 7;
		u_int32_t size_field = inst & 3;
		KASSERT((size_field != 0),
			("Unaligned byte loads or stores should be impossible"));
		/* Fetch the intended destination capability register */
		dst_regno = MIPS_INST_RT(inst);
		dest = cap_regs[dst_regno];

		/*
		 * If this is a load-linked / store-conditional then we can't
		 * safely emulate it.
		 */
		if (fmt == 7)
			return (0);
		size = 1 << size_field;
		/* Bit 2 distinguishes signed / unsigned operations */
		sign_extend = fmt >> 2;
		if (MIPS_INST_OPCODE(inst) == OP_SWC2)
			op_type = MIPS_CHERI_CSB_ACCESS + fmt;
		else
			op_type = MIPS_CHERI_CLBU_ACCESS + fmt;
		break;
	}
#endif
	case OP_LH:
		sign_extend = 1;
	case OP_LHU:
		op_type = MIPS_LHU_ACCESS;
		size = 2;
		break;
	case OP_LW:
		sign_extend = 1;
	case OP_LWU:
		op_type = MIPS_LWU_ACCESS;
		size = 4;
		break;
	case OP_LD:
		op_type = MIPS_LD_ACCESS;
		size = 8;
		break;
	case OP_SH:
		op_type = MIPS_SH_ACCESS;
		is_store = 1;
		size = 2;
		break;
	case OP_SW:
		op_type = MIPS_SW_ACCESS;
		is_store = 1;
		size = 4;
		break;
	case OP_SD:
		op_type = MIPS_SD_ACCESS;
		is_store = 1;
		size = 8;
		break;
	/*
	 * We can't safely fix up LL/SC, so just give up and deliver the signal.
	 */
	case OP_SCD: case OP_SC: case OP_LLD: case OP_LL:
		return (0);
	default:
		printf("%s: unhandled opcode in address error: %#x\n", __func__, inst);
		return (0);
	}
	/* Fix up the op_type for unsigned versions */
	if ((op_type < MIPS_LD_ACCESS) && sign_extend)
		op_type++;

	kaddr = (char * __capability)&value;
	/*
	 * Stores don't have signed / unsigned variants, so just copy
	 * the data from the register to memory.  Less-than-doubleword
	 * stores store the low bits, so adjust the kernel pointer to
	 * the correct offset within the word first.
	 */
#if _BYTE_ORDER == _BIG_ENDIAN
	kaddr += sizeof(register_t) - size;
#endif

#ifdef CPU_CHERI
	dst_addr = (uintptr_t)cheri_setaddress(dest, addr);
#else
	dst_addr = addr;
#endif
	
	if (is_store) {
		value = reg[src_regno];
		if (USERLAND(frame->badvaddr)) {
			if ((err = copyout_implicit_cap(kaddr,
			    (void *)dst_addr, size)))
				return (0);
		}
		else {
			memcpy_c((void * __capability)dst_addr, kaddr, size);
		}

		return (op_type);
	} else {
		/* Get the value as a zero-extended version */
		value = 0;
		if (USERLAND(frame->badvaddr)) {
			if ((err = copyin_implicit_cap((void*)dst_addr,
			    kaddr, size)))
				return (0);
		}
		else {
			memcpy_c(kaddr, (void * __capability)dst_addr, size);
		}
		/* If we need to sign extend it, then shift it so that the sign
		 * bit is in the correct place and then shift it back. */
		if (sign_extend) {
			int shift = (sizeof(register_t) - size) * 8;
			value = (value << shift) >> shift;
		}
		reg[src_regno] = value;
		return (op_type);
	}
	panic("%s: should not be reached.", __func__);
}


/*
 * XXX TODO: SMP?
 */
static struct timeval unaligned_lasterr;
static int unaligned_curerr;

static int unaligned_pps_log_limit = 0;

SYSCTL_INT(_machdep, OID_AUTO, unaligned_log_pps_limit, CTLFLAG_RWTUN,
    &unaligned_pps_log_limit, 0,
    "limit number of userland unaligned log messages per second");

static int
emulate_unaligned_access(struct trapframe *frame, int mode)
{
	register_t pc;
	int access_type = 0;
	struct thread *td = curthread;
	struct proc *p = curproc;

	pc = TRAPF_PC(frame) + (DELAYBRANCH(frame->cause) ? 4 : 0);

	/*
	 * Fall through if it's instruction fetch exception
	 */
	if (!((pc & 3) || (pc == frame->badvaddr))) {

		/*
		 * Handle unaligned load and store
		 */

		/*
		 * Return access type if the instruction was emulated.
		 * Otherwise restore pc and fall through.
		 */
		fetch_bad_instr(frame);
		access_type = mips_unaligned_load_store(frame,
		    mode, frame->badvaddr, frame->badinstr.inst);

		if (access_type) {
			if (DELAYBRANCH(frame->cause)) {
				fetch_bad_branch_instr(frame);
				frame->pc = MipsEmulateBranch(frame, frame->pc,
				    0, &frame->badinstr_p.inst);
			} else {
				TRAPF_PC_INCREMENT(frame, sizeof(int));
			}

			if (ppsratecheck(&unaligned_lasterr,
			    &unaligned_curerr, unaligned_pps_log_limit)) {
				/* XXX TODO: keep global/tid/pid counters? */
				log(LOG_INFO,
				    "Unaligned %s: pid=%ld (%s), tid=%ld, "
				    "pc=%#jx, badvaddr=%#jx\n",
				    access_name[access_type - 1],
				    (long) p->p_pid,
				    p->p_comm,
				    (long) td->td_tid,
				    (intmax_t)pc,
				    (intmax_t)frame->badvaddr);
			}
		}
	}
	return access_type;
}
// CHERI CHANGES START
// {
//   "updated": 20190604,
//   "target_type": "kernel",
//   "changes": [
//     "support"
//   ],
//   "changes_purecap": [
//     "support",
//     "kdb",
//     "uintptr_interp_offset",
//     "subobject_bounds"
//   ],
//   "change_comment": ""
// }
// CHERI CHANGES END<|MERGE_RESOLUTION|>--- conflicted
+++ resolved
@@ -453,9 +453,8 @@
 		return (bad_inst_ptr);
 	}
 #endif
-<<<<<<< HEAD
 	if (USERLAND(frame->badvaddr)) {
-		if (fueword32_c(bad_inst_ptr, instr) != 0) {
+		if (fueword32(bad_inst_ptr, instr) != 0) {
 			struct thread *td = curthread;
 			struct proc *p = td->td_proc;
 			log(LOG_ERR, "%s: pid %d tid %ld (%s), uid %d: Could not fetch "
@@ -468,17 +467,6 @@
 	}
 	else {
 		*instr = *(int32_t *)bad_inst_ptr;
-=======
-	if (fueword32(bad_inst_ptr, instr) != 0) {
-		struct thread *td = curthread;
-		struct proc *p = td->td_proc;
-		log(LOG_ERR, "%s: pid %d tid %ld (%s), uid %d: Could not fetch "
-		    "faulting instruction from %p\n",  __func__, p->p_pid,
-		    (long)td->td_tid, p->p_comm,
-		    p->p_ucred ? p->p_ucred->cr_uid : -1,
-		    (void*)(__cheri_addr vaddr_t)(bad_inst_ptr));
-		*instr = -1;
->>>>>>> 22e7e049
 	}
 	/* Should this be a kerncap instead instead of being indirected by $pcc? */
 	return bad_inst_ptr;
@@ -532,7 +520,7 @@
 
 	locr0 = td->td_frame;
 	sa = &td->td_sa;
-	
+
 	bzero(sa->args, sizeof(sa->args));
 
 	/* compute next PC after syscall instruction */
@@ -566,7 +554,7 @@
 			sa->args[1] = locr0->a3;
 			nsaved = 2;
 			break;
-		} 
+		}
 #endif
 		/*
 		 * This is either not a quad syscall, or is a quad syscall with a
@@ -896,7 +884,7 @@
 	case T_TLB_MOD:
 		/* check for kernel address */
 		if (KERNLAND(trapframe->badvaddr)) {
-			if (pmap_emulate_modified(kernel_pmap, 
+			if (pmap_emulate_modified(kernel_pmap,
 			    trapframe->badvaddr) != 0) {
 				ftype = VM_PROT_WRITE;
 				goto kernel_fault;
@@ -1083,11 +1071,7 @@
 			if (DELAYBRANCH(trapframe->cause))
 				va += sizeof(int);
 
-<<<<<<< HEAD
 			if (td->td_md.md_ss_addr != (__cheri_addr vaddr_t)va) {
-=======
-			if (td->td_md.md_ss_addr != (__cheri_addr uintptr_t)va) {
->>>>>>> 22e7e049
 				addr = va;
 				break;
 			}
@@ -1241,7 +1225,7 @@
 		}
 
 		octeon_cop2_restore(td->td_md.md_cop2);
-		
+
 		/* Make userland re-request its context */
 		td->td_frame->sr &= ~MIPS_SR_COP_2_BIT;
 		td->td_md.md_flags |= MDTD_COP2USED;
@@ -1486,7 +1470,7 @@
 			break;
 
 		printf("%s: ADR %jx PC %jx CR %jx SR %jx\n",
-		    trap_type[(trp->cause & MIPS_CR_EXC_CODE) >> 
+		    trap_type[(trp->cause & MIPS_CR_EXC_CODE) >>
 			MIPS_CR_EXC_CODE_SHIFT],
 		    (intmax_t)trp->vadr, (intmax_t)trp->pc,
 		    (intmax_t)trp->cause, (intmax_t)trp->status);
@@ -2225,7 +2209,7 @@
 #else
 	dst_addr = addr;
 #endif
-	
+
 	if (is_store) {
 		value = reg[src_regno];
 		if (USERLAND(frame->badvaddr)) {
