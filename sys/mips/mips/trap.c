--- conflicted
+++ resolved
@@ -1085,20 +1085,9 @@
 
 	case T_TRAP + T_USER:
 		{
-<<<<<<< HEAD
 			struct trapframe *locr0 = td->td_frame;
 
-			/* get address of trap instruction and fetch it */
 			addr = fetch_bad_instr(trapframe);
-=======
-			intptr_t va;
-			struct trapframe *locr0 = td->td_frame;
-
-			/* compute address of trap instruction */
-			va = trapframe->pc;
-			if (DELAYBRANCH(trapframe->cause))
-				va += sizeof(int);
->>>>>>> 4bc04c45
 
 			if (DELAYBRANCH(trapframe->cause)) {	/* Check BD bit */
 				/* fetch branch instruction */
