/*	$OpenBSD: trap.c,v 1.19 1998/09/30 12:40:41 pefo Exp $	*/
/* tracked to 1.23 */
/*-
 * SPDX-License-Identifier: BSD-3-Clause
 *
 * Copyright (c) 1988 University of Utah.
 * Copyright (c) 1992, 1993
 *	The Regents of the University of California.  All rights reserved.
 *
 * This code is derived from software contributed to Berkeley by
 * the Systems Programming Group of the University of Utah Computer
 * Science Department and Ralph Campbell.
 *
 * Redistribution and use in source and binary forms, with or without
 * modification, are permitted provided that the following conditions
 * are met:
 * 1. Redistributions of source code must retain the above copyright
 *    notice, this list of conditions and the following disclaimer.
 * 2. Redistributions in binary form must reproduce the above copyright
 *    notice, this list of conditions and the following disclaimer in the
 *    documentation and/or other materials provided with the distribution.
 * 3. Neither the name of the University nor the names of its contributors
 *    may be used to endorse or promote products derived from this software
 *    without specific prior written permission.
 *
 * THIS SOFTWARE IS PROVIDED BY THE REGENTS AND CONTRIBUTORS ``AS IS'' AND
 * ANY EXPRESS OR IMPLIED WARRANTIES, INCLUDING, BUT NOT LIMITED TO, THE
 * IMPLIED WARRANTIES OF MERCHANTABILITY AND FITNESS FOR A PARTICULAR PURPOSE
 * ARE DISCLAIMED.  IN NO EVENT SHALL THE REGENTS OR CONTRIBUTORS BE LIABLE
 * FOR ANY DIRECT, INDIRECT, INCIDENTAL, SPECIAL, EXEMPLARY, OR CONSEQUENTIAL
 * DAMAGES (INCLUDING, BUT NOT LIMITED TO, PROCUREMENT OF SUBSTITUTE GOODS
 * OR SERVICES; LOSS OF USE, DATA, OR PROFITS; OR BUSINESS INTERRUPTION)
 * HOWEVER CAUSED AND ON ANY THEORY OF LIABILITY, WHETHER IN CONTRACT, STRICT
 * LIABILITY, OR TORT (INCLUDING NEGLIGENCE OR OTHERWISE) ARISING IN ANY WAY
 * OUT OF THE USE OF THIS SOFTWARE, EVEN IF ADVISED OF THE POSSIBILITY OF
 * SUCH DAMAGE.
 *
 * from: Utah Hdr: trap.c 1.32 91/04/06
 *
 *	from: @(#)trap.c	8.5 (Berkeley) 1/11/94
 *	JNPR: trap.c,v 1.13.2.2 2007/08/29 10:03:49 girish
 */
#include <sys/cdefs.h>
__FBSDID("$FreeBSD$");
#define TRAP_DEBUG 1

#include "opt_ddb.h"
#include "opt_ktrace.h"

#include <sys/param.h>
#include <sys/systm.h>
#include <sys/sysent.h>
#include <sys/proc.h>
#include <sys/kernel.h>
#include <sys/signalvar.h>
#include <sys/syscall.h>
#include <sys/lock.h>
#include <vm/vm.h>
#include <vm/vm_extern.h>
#include <vm/vm_kern.h>
#include <vm/vm_page.h>
#include <vm/vm_map.h>
#include <vm/vm_param.h>
#include <sys/vmmeter.h>
#include <sys/ptrace.h>
#include <sys/user.h>
#include <sys/buf.h>
#include <sys/vnode.h>
#include <sys/pioctl.h>
#include <sys/sysctl.h>
#include <sys/syslog.h>
#include <sys/bus.h>
#ifdef KTRACE
#include <sys/ktrace.h>
#endif
#include <net/netisr.h>

#include <machine/trap.h>
#include <machine/cpu.h>
#include <machine/cpuinfo.h>
#include <machine/pte.h>
#include <machine/pmap.h>
#include <machine/md_var.h>
#include <machine/mips_opcode.h>
#include <machine/frame.h>
#include <machine/regnum.h>
#include <machine/tlb.h>
#include <machine/tls.h>

#ifdef CPU_CHERI
#include <cheri/cheri.h>
#include <cheri/cheric.h>
#endif

#ifdef DDB
#include <machine/db_machdep.h>
#include <ddb/db_sym.h>
#include <ddb/ddb.h>
#include <sys/kdb.h>
#endif

_Static_assert(F0 * sizeof(register_t) == __offsetof(struct trapframe, f0),
	"Register offset mismatch between C and assembly");
_Static_assert(CAUSE * sizeof(register_t) ==
	__offsetof(struct trapframe, cause),
	"Register offset mismatch between C and assembly");

#ifdef KDTRACE_HOOKS
#include <sys/dtrace_bsd.h>
#endif

int log_bad_page_faults = 1;
SYSCTL_INT(_machdep, OID_AUTO, log_bad_page_faults, CTLFLAG_RW,
    &log_bad_page_faults, 1, "Print trap frame on bad page fault");
#ifdef TRAP_DEBUG
int trap_debug = 0;
SYSCTL_INT(_machdep, OID_AUTO, trap_debug, CTLFLAG_RW,
    &trap_debug, 0, "Debug information on all traps");
#endif
int stop_vm_trace_on_fault = 0;
SYSCTL_INT(_machdep, OID_AUTO, stop_vm_trace_on_fault, CTLFLAG_RW,
    &stop_vm_trace_on_fault, 0,
    "Disable VM instruction tracing when a fault is logged");
#ifdef CPU_CHERI
int log_cheri_exceptions = 1;
SYSCTL_INT(_machdep, OID_AUTO, log_cheri_exceptions, CTLFLAG_RW,
    &log_cheri_exceptions, 1, "Print trap frame on CHERI exceptions");

int log_cheri_registers = 1;
SYSCTL_INT(_machdep, OID_AUTO, log_cheri_registers, CTLFLAG_RW,
    &log_cheri_registers, 1, "Print CHERI registers for non-CHERI exceptions");
#endif

#define	lbu_macro(data, addr)						\
	__asm __volatile ("lbu %0, 0x0(%1)"				\
			: "=r" (data)	/* outputs */			\
			: "r" (addr));	/* inputs */

#define	lb_macro(data, addr)						\
	__asm __volatile ("lb %0, 0x0(%1)"				\
			: "=r" (data)	/* outputs */			\
			: "r" (addr));	/* inputs */

#define	lwl_macro(data, addr)						\
	__asm __volatile ("lwl %0, 0x0(%1)"				\
			: "=r" (data)	/* outputs */			\
			: "r" (addr));	/* inputs */

#define	lwr_macro(data, addr)						\
	__asm __volatile ("lwr %0, 0x0(%1)"				\
			: "=r" (data)	/* outputs */			\
			: "r" (addr));	/* inputs */

#define	ldl_macro(data, addr)						\
	__asm __volatile ("ldl %0, 0x0(%1)"				\
			: "=r" (data)	/* outputs */			\
			: "r" (addr));	/* inputs */

#define	ldr_macro(data, addr)						\
	__asm __volatile ("ldr %0, 0x0(%1)"				\
			: "=r" (data)	/* outputs */			\
			: "r" (addr));	/* inputs */

#define	sb_macro(data, addr)						\
	__asm __volatile ("sb %0, 0x0(%1)"				\
			:				/* outputs */	\
			: "r" (data), "r" (addr));	/* inputs */

#define	swl_macro(data, addr)						\
	__asm __volatile ("swl %0, 0x0(%1)"				\
			: 				/* outputs */	\
			: "r" (data), "r" (addr));	/* inputs */

#define	swr_macro(data, addr)						\
	__asm __volatile ("swr %0, 0x0(%1)"				\
			: 				/* outputs */	\
			: "r" (data), "r" (addr));	/* inputs */

#define	sdl_macro(data, addr)						\
	__asm __volatile ("sdl %0, 0x0(%1)"				\
			: 				/* outputs */	\
			: "r" (data), "r" (addr));	/* inputs */

#define	sdr_macro(data, addr)						\
	__asm __volatile ("sdr %0, 0x0(%1)"				\
			:				/* outputs */	\
			: "r" (data), "r" (addr));	/* inputs */

static void log_illegal_instruction(const char *, struct trapframe *);
static void log_bad_page_fault(char *, struct trapframe *, int);
#ifdef CPU_CHERI
static void log_c2e_exception(const char *, struct trapframe *, int);
#endif
static void log_frame_dump(struct trapframe *frame);
static void get_mapping_info(vm_offset_t, pd_entry_t **, pt_entry_t **);

int (*dtrace_invop_jump_addr)(struct trapframe *);

#ifdef TRAP_DEBUG
static void trap_frame_dump(struct trapframe *frame);
#endif

void (*machExceptionTable[]) (void)= {
/*
 * The kernel exception handlers.
 */
	MipsKernIntr,		/* external interrupt */
#if defined(MIPS_EXC_CNTRS)
	MipsTLBModException,	/* TLB modification */
#else
	MipsKernGenException,	/* TLB modification */
#endif
	MipsTLBInvalidException,/* TLB miss (load or instr. fetch) */
	MipsTLBInvalidException,/* TLB miss (store) */
	MipsKernGenException,	/* address error (load or I-fetch) */
	MipsKernGenException,	/* address error (store) */
	MipsKernGenException,	/* bus error (I-fetch) */
	MipsKernGenException,	/* bus error (load or store) */
	MipsKernGenException,	/* system call */
	MipsKernGenException,	/* breakpoint */
	MipsKernGenException,	/* reserved instruction */
	MipsKernGenException,	/* coprocessor unusable */
	MipsKernGenException,	/* arithmetic overflow */
	MipsKernGenException,	/* trap exception */
	MipsKernGenException,	/* virtual coherence exception inst */
	MipsKernGenException,	/* floating point exception */
	MipsKernGenException,	/* reserved */
	MipsKernGenException,	/* reserved */
	MipsKernGenException,	/* reserved */
	MipsKernGenException,	/* reserved */
	MipsKernGenException,	/* reserved */
	MipsKernGenException,	/* reserved */
	MipsKernGenException,	/* reserved */
	MipsKernGenException,	/* watch exception */
	MipsKernGenException,	/* reserved */
	MipsKernGenException,	/* reserved */
	MipsKernGenException,	/* reserved */
	MipsKernGenException,	/* reserved */
	MipsKernGenException,	/* reserved */
	MipsKernGenException,	/* reserved */
	MipsKernGenException,	/* reserved */
	MipsKernGenException,	/* virtual coherence exception data */
/*
 * The user exception handlers.
 */
	MipsUserIntr,		/* 0 */
	MipsUserGenException,	/* 1 */
	MipsTLBInvalidException,/* 2 */
	MipsTLBInvalidException,/* 3 */
	MipsUserGenException,	/* 4 */
	MipsUserGenException,	/* 5 */
	MipsUserGenException,	/* 6 */
	MipsUserGenException,	/* 7 */
	MipsUserGenException,	/* 8 */
	MipsUserGenException,	/* 9 */
	MipsUserGenException,	/* 10 */
	MipsUserGenException,	/* 11 */
	MipsUserGenException,	/* 12 */
	MipsUserGenException,	/* 13 */
	MipsUserGenException,	/* 14 */
	MipsUserGenException,	/* 15 */
	MipsUserGenException,	/* 16 */
	MipsUserGenException,	/* 17 */
	MipsUserGenException,	/* 18 */
	MipsUserGenException,	/* 19 */
	MipsUserGenException,	/* 20 */
	MipsUserGenException,	/* 21 */
	MipsUserGenException,	/* 22 */
	MipsUserGenException,	/* 23 */
	MipsUserGenException,	/* 24 */
	MipsUserGenException,	/* 25 */
	MipsUserGenException,	/* 26 */
	MipsUserGenException,	/* 27 */
	MipsUserGenException,	/* 28 */
	MipsUserGenException,	/* 29 */
	MipsUserGenException,	/* 20 */
	MipsUserGenException,	/* 31 */
};

char *trap_type[] = {
	"external interrupt",
	"TLB modification",
	"TLB miss (load or instr. fetch)",
	"TLB miss (store)",
	"address error (load or I-fetch)",
	"address error (store)",
	"bus error (I-fetch)",
	"bus error (load or store)",
	"system call",
	"breakpoint",
	"reserved instruction",
	"coprocessor unusable",
	"arithmetic overflow",
	"trap",
	"virtual coherency instruction",
	"floating point",
	"reserved 16",
	"reserved 17",
#ifdef CPU_CHERI
	"capability coprocessor exception",
#else
	"reserved 18",
#endif
	"reserved 19",
	"reserved 20",
	"reserved 21",
	"reserved 22",
	"watch",
	"machine check",
	"reserved 25",
	"reserved 26",
	"reserved 27",
	"reserved 28",
	"reserved 29",
	"reserved 30",
	"virtual coherency data",
};

#if !defined(SMP) && (defined(DDB) || defined(DEBUG))
struct trapdebug trapdebug[TRAPSIZE], *trp = trapdebug;
#endif

#define	KERNLAND(x)	((vm_offset_t)(x) >= VM_MIN_KERNEL_ADDRESS && (vm_offset_t)(x) < VM_MAX_KERNEL_ADDRESS)
#define	DELAYBRANCH(x)	((x) & MIPS_CR_BR_DELAY)

/*
 * MIPS load/store access type
 */
enum {
	MIPS_LHU_ACCESS = 1,
	MIPS_LH_ACCESS,
	MIPS_LWU_ACCESS,
	MIPS_LW_ACCESS,
	MIPS_LD_ACCESS,
	MIPS_SH_ACCESS,
	MIPS_SW_ACCESS,
	MIPS_SD_ACCESS
#ifdef CPU_CHERI
	,
	MIPS_CHERI_CLBU_ACCESS,
	MIPS_CHERI_CLHU_ACCESS,
	MIPS_CHERI_CLWU_ACCESS,
	MIPS_CHERI_CLDU_ACCESS,
	MIPS_CHERI_CLB_ACCESS,
	MIPS_CHERI_CLH_ACCESS,
	MIPS_CHERI_CLW_ACCESS,
	MIPS_CHERI_CLD_ACCESS,
	MIPS_CHERI_CSB_ACCESS,
	MIPS_CHERI_CSH_ACCESS,
	MIPS_CHERI_CSW_ACCESS,
	MIPS_CHERI_CSD_ACCESS
#endif
};

char *access_name[] = {
	"Load Halfword Unsigned",
	"Load Halfword",
	"Load Word Unsigned",
	"Load Word",
	"Load Doubleword",
	"Store Halfword",
	"Store Word",
	"Store Doubleword"
#ifdef CPU_CHERI
	,
	"Capability Load Byte Unsigned",
	"Capability Load Halfword Unsigned",
	"Capability Load Word Unsigned",
	"Capability Load Doubleword Unsigned",
	"Capability Load Byte",
	"Capability Load Halfword",
	"Capability Load Word",
	"Capability Load Doubleword",
	"Capability Store Byte",
	"Capability Store Halfword",
	"Capability Store Word",
	"Capability Store Doubleword"
#endif

};

#ifdef	CPU_CNMIPS
#include <machine/octeon_cop2.h>
#endif

/*
 * Unaligned access handling is completely broken if the trap happens in a
 * CHERI instructions. Since we are now running lots of CHERI purecap code and
 * the LLVM branch delay slot filler actually fills CHERI delay slots, having
 * this on by default makes it really hard to debug where something is going
 * wrong since we will just die with a completely unrelated exception later.
 */
static int allow_unaligned_acc = 1;

SYSCTL_INT(_vm, OID_AUTO, allow_unaligned_acc, CTLFLAG_RW,
    &allow_unaligned_acc, 0, "Allow unaligned accesses");

/*
 * FP emulation is assumed to work on O32, but the code is outdated and crufty
 * enough that it's a more sensible default to have it disabled when using
 * other ABIs.  At the very least, it needs a lot of help in using
 * type-semantic ABI-oblivious macros for everything it does.
 */
#if defined(__mips_o32)
static int emulate_fp = 1;
#else
static int emulate_fp = 0;
#endif
SYSCTL_INT(_machdep, OID_AUTO, emulate_fp, CTLFLAG_RW,
    &emulate_fp, 0, "Emulate unimplemented FPU instructions");

static int emulate_unaligned_access(struct trapframe *frame, int mode);

extern void fswintrberr(void); /* XXX */


/*
 * Fetch an instruction from near frame->pc (or frame->pcc for CHERI).
 * Returns the virtual address (relative to $pcc) that was used to fetch the
 * instruction.
 */
static intptr_t
fetch_instr_near_pc(struct trapframe *frame, register_t offset_from_pc, int32_t *instr)
{
	intptr_t vaddr;
	void *__kerncap bad_inst_ptr;

	/* Should only be called from user mode */
	/* TODO: if KERNLAND() */
#ifdef CPU_CHERI
	bad_inst_ptr = (char * __kerncap)frame->pcc + offset_from_pc;
	/*
	 * Work around bug in the FPGA implementation: EPCC points to the
	 * delay slot if a trap happenend in the delay slot.
	 */
	if (cheri_getoffset(frame->pcc) != frame->pc) {
		KASSERT(cheri_getoffset(frame->pcc) == frame->pc + 4,
		    ("NEW BUG FOUND? pcc (%jx) <-> pc (%jx) mismatch:",
		    (uintmax_t)cheri_getoffset(frame->pcc), (uintmax_t)frame->pc));
		frame->pcc = cheri_setoffset(frame->pcc, frame->pc);
	}
	KASSERT(cheri_getoffset(frame->pcc) == frame->pc,
	    ("pcc (%jx) <-> pc (%jx) mismatch:",
	    (uintmax_t)cheri_getoffset(frame->pcc), (uintmax_t)frame->pc));
#else
	bad_inst_ptr = __USER_CODE_CAP((void*)(frame->pc + offset_from_pc));
#endif
	if (fueword32_c(bad_inst_ptr, instr) != 0) {
		struct thread *td = curthread;
		struct proc *p = td->td_proc;
		log(LOG_ERR, "%s: pid %d tid %ld (%s), uid %d: Could not fetch "
		    "faulting instruction from %p\n",  __func__, p->p_pid,
		    (long)td->td_tid, p->p_comm,
		    p->p_ucred ? p->p_ucred->cr_uid : -1,
		    (void*)(vaddr_t)(bad_inst_ptr));
	}
	/* Should this be a kerncap instead instead of being indirected by $pcc? */
	vaddr = frame->pc + offset_from_pc;
	return vaddr;
}

/*
 * Fetch the branch instruction for a trap that happened in a branch delay slot.
 *
 * The instruction is stored in frame->badinstr_p and the address (relative to)
 * pcc.base is returned.
 */
static intptr_t
fetch_bad_branch_instr(struct trapframe *frame)
{
	KASSERT(DELAYBRANCH(frame->cause),
	    ("%s called when not in delay branch", __func__));
	/*
	 * In a trap the pc will point to the branch instruction so we fetch
	 * at offset 0 from the pc.
	 */
	return fetch_instr_near_pc(frame, 0, &frame->badinstr_p.inst);
}

/*
 * Fetch the instruction that caused a trap.
 *
 * The instruction is stored in frame->badinstr and the address (relative to)
 * pcc.base is returned.
 */
static intptr_t
fetch_bad_instr(struct trapframe *frame)
{
	register_t offset_from_pc;

	/*
	 * If the trap happenend in a delay slot pc will point to the branch
	 * instruction so in that case fetch from offset 0 from the pc.
	 */
	offset_from_pc = DELAYBRANCH(frame->cause) ? 4 : 0;
	return (fetch_instr_near_pc(frame, offset_from_pc, &frame->badinstr.inst));
}


int
cpu_fetch_syscall_args(struct thread *td)
{
	struct trapframe *locr0;
	struct sysentvec *se;
	struct syscall_args *sa;
	int error, nsaved;

	locr0 = td->td_frame;
	sa = &td->td_sa;
	
	bzero(sa->args, sizeof(sa->args));

	/* compute next PC after syscall instruction */
	td->td_pcb->pcb_tpc = sa->trapframe->pc; /* Remember if restart */
	if (DELAYBRANCH(sa->trapframe->cause)) { /* Check BD bit */
		fetch_bad_branch_instr(sa->trapframe);
		locr0->pc = MipsEmulateBranch(locr0, sa->trapframe->pc, 0,
		    &sa->trapframe->badinstr_p.inst);
	} else
		locr0->pc += sizeof(int);
	sa->code = locr0->v0;

	switch (sa->code) {
	case SYS___syscall:
	case SYS_syscall:
		/*
		 * This is an indirect syscall, in which the code is the first argument.
		 */
#if (!defined(__mips_n32) && !defined(__mips_n64)) || defined(COMPAT_FREEBSD32)
		if (sa->code == SYS___syscall && SV_PROC_FLAG(td->td_proc, SV_ILP32)) {
			/*
			 * Like syscall, but code is a quad, so as to maintain alignment
			 * for the rest of the arguments.
			 */
			if (_QUAD_LOWWORD == 0)
				sa->code = locr0->a0;
			else
				sa->code = locr0->a1;
			sa->args[0] = locr0->a2;
			sa->args[1] = locr0->a3;
			nsaved = 2;
			break;
		} 
#endif
		/*
		 * This is either not a quad syscall, or is a quad syscall with a
		 * new ABI in which quads fit in a single register.
		 */
		sa->code = locr0->a0;
		sa->args[0] = locr0->a1;
		sa->args[1] = locr0->a2;
		sa->args[2] = locr0->a3;
		nsaved = 3;
#if defined(__mips_n32) || defined(__mips_n64)
#ifdef COMPAT_FREEBSD32
		if (!SV_PROC_FLAG(td->td_proc, SV_ILP32)) {
#endif
			/*
			 * Non-o32 ABIs support more arguments in registers.
			 */
			sa->args[3] = locr0->a4;
			sa->args[4] = locr0->a5;
			sa->args[5] = locr0->a6;
			sa->args[6] = locr0->a7;
			nsaved += 4;
#ifdef COMPAT_FREEBSD32
		}
#endif
#endif
		break;
	default:
		/*
		 * A direct syscall, arguments are just parameters to the syscall.
		 */
		sa->args[0] = locr0->a0;
		sa->args[1] = locr0->a1;
		sa->args[2] = locr0->a2;
		sa->args[3] = locr0->a3;
		nsaved = 4;
#if defined (__mips_n32) || defined(__mips_n64)
#ifdef COMPAT_FREEBSD32
		if (!SV_PROC_FLAG(td->td_proc, SV_ILP32)) {
#endif
			/*
			 * Non-o32 ABIs support more arguments in registers.
			 */
			sa->args[4] = locr0->a4;
			sa->args[5] = locr0->a5;
			sa->args[6] = locr0->a6;
			sa->args[7] = locr0->a7;
			nsaved += 4;
#ifdef COMPAT_FREEBSD32
		}
#endif
#endif
		break;
	}

#ifdef TRAP_DEBUG
	if (trap_debug)
		printf("SYSCALL #%d pid:%u\n", sa->code, td->td_proc->p_pid);
#endif

	se = td->td_proc->p_sysent;
	/*
	 * XXX
	 * Shouldn't this go before switching on the code?
	 */
	if (se->sv_mask)
		sa->code &= se->sv_mask;

	if (sa->code >= se->sv_size)
		sa->callp = &se->sv_table[0];
	else
		sa->callp = &se->sv_table[sa->code];

	sa->narg = sa->callp->sy_narg;

	if (sa->narg > nsaved) {
#if defined(__mips_n32) || defined(__mips_n64)
		/*
		 * XXX
		 * Is this right for new ABIs?  I think the 4 there
		 * should be 8, size there are 8 registers to skip,
		 * not 4, but I'm not certain.
		 */
#ifdef COMPAT_FREEBSD32
		if (!SV_PROC_FLAG(td->td_proc, SV_ILP32))
#endif
			printf("SYSCALL #%u pid:%u, narg (%u) > nsaved (%u).\n",
			    sa->code, td->td_proc->p_pid, sa->narg, nsaved);
#endif
#if (defined(__mips_n32) || defined(__mips_n64)) && defined(COMPAT_FREEBSD32)
		if (SV_PROC_FLAG(td->td_proc, SV_ILP32)) {
			unsigned i;
			int32_t arg;

			error = 0; /* XXX GCC is awful.  */
			for (i = nsaved; i < sa->narg; i++) {
				error = copyin((caddr_t)(intptr_t)(locr0->sp +
				    (4 + (i - nsaved)) * sizeof(int32_t)),
				    (caddr_t)&arg, sizeof arg);
				if (error != 0)
					break;
				sa->args[i] = arg;
			}
		} else
#endif
		error = copyin((caddr_t)(intptr_t)(locr0->sp +
		    4 * sizeof(register_t)), (caddr_t)&sa->args[nsaved],
		   (u_int)(sa->narg - nsaved) * sizeof(register_t));
		if (error != 0) {
			locr0->v0 = error;
			locr0->a3 = 1;
		}
	} else
		error = 0;

	if (error == 0) {
		td->td_retval[0] = 0;
		td->td_retval[1] = locr0->v1;
	}

	return (error);
}

#undef __FBSDID
#define __FBSDID(x)
#include "../../kern/subr_syscall.c"


/*
 * Handle an exception.
 * Called from MipsKernGenException() or MipsUserGenException()
 * when a processor trap occurs.
 * In the case of a kernel trap, we return the pc where to resume if
 * p->p_addr->u_pcb.pcb_onfault is set, otherwise, return old pc.
 */
register_t
trap(struct trapframe *trapframe)
{
	int type, usermode;
	int i = 0;
	unsigned ucode = 0;
	struct thread *td = curthread;
	struct proc *p = curproc;
	vm_prot_t ftype;
	pmap_t pmap;
	int access_type;
	ksiginfo_t ksi;
	char *msg = NULL;
	intptr_t addr = 0;
	register_t pc;
	int cop, error;
	register_t *frame_regs;

	trapdebug_enter(trapframe, 0);
	
	type = (trapframe->cause & MIPS_CR_EXC_CODE) >> MIPS_CR_EXC_CODE_SHIFT;
	if (TRAPF_USERMODE(trapframe)) {
		type |= T_USER;
		usermode = 1;
	} else {
		usermode = 0;
	}
#if 0
	/* XXXAR: reading the badinstr register here is too late, it may have
	 * been clobbered already. For now just use fuword instead
	 *
	 * XXXAR: We use a union for BadInstr/BadInstrP instead of register_t to
	 * avoid problems in case some CPU wrongly sign extends the register.
	 * This was the case for QEMU until recently.
	 */
	trapframe->badinstr.inst = cpuinfo.badinstr_reg ? mips_rd_badinstr(): 0;
	trapframe->badinstr_p.inst = 0;
	if (DELAYBRANCH(trapframe->cause) && cpuinfo.badinstr_p_reg)
		trapframe->badinstr_p.inst = mips_rd_badinstr_p();
#else
	trapframe->badinstr.pad = 0;
	trapframe->badinstr_p.inst = 0;
#endif

	/*
	 * Enable hardware interrupts if they were on before the trap. If it
	 * was off disable all so we don't accidently enable it when doing a
	 * return to userland.
	 */
	if (trapframe->sr & MIPS_SR_INT_IE) {
		set_intr_mask(trapframe->sr & MIPS_SR_INT_MASK);
		intr_enable();
	} else {
		intr_disable();
	}

#ifdef TRAP_DEBUG
	if (trap_debug) {
		static vm_offset_t last_badvaddr = 0;
		static vm_offset_t this_badvaddr = 0;
		static int count = 0;
		u_int32_t pid;

		printf("trap type %x (%s - ", type,
		    trap_type[type & (~T_USER)]);

		if (type & T_USER)
			printf("user mode)\n");
		else
			printf("kernel mode)\n");

#ifdef SMP
		printf("cpuid = %d\n", PCPU_GET(cpuid));
#endif
		pid = mips_rd_entryhi() & TLBHI_ASID_MASK;
		printf("badaddr = %#jx, pc = %#jx, ra = %#jx, sp = %#jx, sr = %jx, pid = %d, ASID = %u\n",
		    (intmax_t)trapframe->badvaddr, (intmax_t)trapframe->pc, (intmax_t)trapframe->ra,
		    (intmax_t)trapframe->sp, (intmax_t)trapframe->sr,
		    (curproc ? curproc->p_pid : -1), pid);

		switch (type & ~T_USER) {
		case T_TLB_MOD:
		case T_TLB_LD_MISS:
		case T_TLB_ST_MISS:
		case T_ADDR_ERR_LD:
		case T_ADDR_ERR_ST:
			this_badvaddr = trapframe->badvaddr;
			break;
		case T_SYSCALL:
			this_badvaddr = trapframe->ra;
			break;
		default:
			this_badvaddr = trapframe->pc;
			break;
		}
		if ((last_badvaddr == this_badvaddr) &&
		    ((type & ~T_USER) != T_SYSCALL) &&
		    ((type & ~T_USER) != T_COP_UNUSABLE)) {
			if (++count == 3) {
				trap_frame_dump(trapframe);
				panic("too many faults at %p\n", (void *)last_badvaddr);
			}
		} else {
			last_badvaddr = this_badvaddr;
			count = 0;
		}
	}
#endif

#ifdef KDTRACE_HOOKS
	/*
	 * A trap can occur while DTrace executes a probe. Before
	 * executing the probe, DTrace blocks re-scheduling and sets
	 * a flag in its per-cpu flags to indicate that it doesn't
	 * want to fault. On returning from the probe, the no-fault
	 * flag is cleared and finally re-scheduling is enabled.
	 *
	 * If the DTrace kernel module has registered a trap handler,
	 * call it and if it returns non-zero, assume that it has
	 * handled the trap and modified the trap frame so that this
	 * function can return normally.
	 */
	/*
	 * XXXDTRACE: add pid probe handler here (if ever)
	 */
	if (!usermode) {
		if (dtrace_trap_func != NULL &&
		    (*dtrace_trap_func)(trapframe, type) != 0)
			return (trapframe->pc);
	}
#endif

	switch (type) {
	case T_MCHECK:
#ifdef DDB
		kdb_trap(type, 0, trapframe);
#endif
		panic("MCHECK\n");
		break;
	case T_MCHECK + T_USER:
		{
			uint32_t status = mips_rd_status();

			if (status & MIPS_SR_TS) {
				/*
				 * Machine Check exception caused by TLB
				 * detecting a match for multiple entries.
				 *
				 * Attempt to recover by flushing the user TLB
				 * and resetting the status bit.
				 */
				printf("Machine Check in User - Dup TLB entry. "
				    "Recovering...\n");
				pmap = &p->p_vmspace->vm_pmap;
				tlb_invalidate_all_user(pmap);
				mips_wr_status(status & ~MIPS_SR_TS);

				return (trapframe->pc);
			} else {
#ifdef DDB
				kdb_trap(type, 0, trapframe);
#endif
				panic("MCHECK\n");
			}
		}
		break;
	case T_TLB_MOD:
		/* check for kernel address */
		if (KERNLAND(trapframe->badvaddr)) {
			if (pmap_emulate_modified(kernel_pmap, 
			    trapframe->badvaddr) != 0) {
				ftype = VM_PROT_WRITE;
				goto kernel_fault;
			}
			return (trapframe->pc);
		}
		/* FALLTHROUGH */

	case T_TLB_MOD + T_USER:
		pmap = &p->p_vmspace->vm_pmap;
		if (pmap_emulate_modified(pmap, trapframe->badvaddr) != 0) {
			ftype = VM_PROT_WRITE;
			goto dofault;
		}
		if (!usermode)
			return (trapframe->pc);
		goto out;

	case T_TLB_LD_MISS:
	case T_TLB_ST_MISS:
		ftype = (type == T_TLB_ST_MISS) ? VM_PROT_WRITE : VM_PROT_READ;
		/* check for kernel address */
		if (KERNLAND(trapframe->badvaddr)) {
			vm_offset_t va;
			int rv;

	kernel_fault:
			va = trunc_page((vm_offset_t)trapframe->badvaddr);
			rv = vm_fault(kernel_map, va, ftype, VM_FAULT_NORMAL);
			if (rv == KERN_SUCCESS)
				return (trapframe->pc);
			if (td->td_pcb->pcb_onfault != NULL) {
				pc = (register_t)(intptr_t)td->td_pcb->pcb_onfault;
				td->td_pcb->pcb_onfault = NULL;
				return (pc);
			}
			goto err;
		}

		/*
		 * It is an error for the kernel to access user space except
		 * through the copyin/copyout routines.
		 */
		if (td->td_pcb->pcb_onfault == NULL)
			goto err;

		goto dofault;

	case T_TLB_LD_MISS + T_USER:
		ftype = VM_PROT_READ;
		goto checkrefbit;

	case T_TLB_ST_MISS + T_USER:
		ftype = VM_PROT_WRITE;

checkrefbit:
		/*
		 * Was this trap caused by the PTE_VR bit not being set?
		 */
		if (pmap_emulate_referenced(&p->p_vmspace->vm_pmap,
		    trapframe->badvaddr) == 0) {
			if (!usermode) {
				return (trapframe->pc);
			}
			goto out;
		}

dofault:
		{
			vm_offset_t va;
			struct vmspace *vm;
			vm_map_t map;
			int rv = 0;

			vm = p->p_vmspace;
			map = &vm->vm_map;
			va = trunc_page((vm_offset_t)trapframe->badvaddr);
			if (KERNLAND(trapframe->badvaddr)) {
				/*
				 * Don't allow user-mode faults in kernel
				 * address space.
				 */
				goto nogo;
			}

			rv = vm_fault(map, va, ftype, VM_FAULT_NORMAL);
			/*
			 * XXXDTRACE: add dtrace_doubletrap_func here?
			 */
#ifdef VMFAULT_TRACE
			printf("vm_fault(%p (pmap %p), %p (%p), %x, %d) -> %x at pc %p\n",
			    map, &vm->vm_pmap, (void *)va, (void *)(intptr_t)trapframe->badvaddr,
			    ftype, VM_FAULT_NORMAL, rv, (void *)(intptr_t)trapframe->pc);
#endif

			if (rv == KERN_SUCCESS) {
				if (!usermode) {
					return (trapframe->pc);
				}
				goto out;
			}
	nogo:
			if (!usermode) {
				if (td->td_pcb->pcb_onfault != NULL) {
					pc = (register_t)(intptr_t)td->td_pcb->pcb_onfault;
					td->td_pcb->pcb_onfault = NULL;
					return (pc);
				}
				goto err;
			}
			i = SIGSEGV;
			if (rv == KERN_PROTECTION_FAILURE)
				ucode = SEGV_ACCERR;
			else
				ucode = SEGV_MAPERR;
			addr = trapframe->pc;

			msg = "BAD_PAGE_FAULT";
			log_bad_page_fault(msg, trapframe, type);

			break;
		}

	case T_ADDR_ERR_LD + T_USER:	/* misaligned or kseg access */
	case T_ADDR_ERR_ST + T_USER:	/* misaligned or kseg access */
		if (trapframe->badvaddr < 0 ||
		    trapframe->badvaddr >= VM_MAXUSER_ADDRESS) {
			msg = "ADDRESS_SPACE_ERR";
		} else if (allow_unaligned_acc) {
			int mode;

			if (type == (T_ADDR_ERR_LD + T_USER))
				mode = VM_PROT_READ;
			else
				mode = VM_PROT_WRITE;

			access_type = emulate_unaligned_access(trapframe, mode);
			if (access_type != 0)
				goto out;
			msg = "ALIGNMENT_FIX_ERR";
		} else {
			msg = "ADDRESS_ERR";
		}

		/* FALL THROUGH */

	case T_BUS_ERR_IFETCH + T_USER:	/* BERR asserted to cpu */
	case T_BUS_ERR_LD_ST + T_USER:	/* BERR asserted to cpu */
		ucode = 0;	/* XXX should be VM_PROT_something */
		i = SIGBUS;
		addr = trapframe->pc;
		if (!msg)
			msg = "BUS_ERR";
		log_bad_page_fault(msg, trapframe, type);
		break;

	case T_SYSCALL + T_USER:
		{
			int error;

			td->td_sa.trapframe = trapframe;
			error = syscallenter(td);

#if !defined(SMP) && (defined(DDB) || defined(DEBUG))
			if (trp == trapdebug)
				trapdebug[TRAPSIZE - 1].code = td->td_sa.code;
			else
				trp[-1].code = td->td_sa.code;
#endif
			trapdebug_enter(td->td_frame, -td->td_sa.code);

			/*
			 * The sync'ing of I & D caches for SYS_ptrace() is
			 * done by procfs_domem() through procfs_rwmem()
			 * instead of being done here under a special check
			 * for SYS_ptrace().
			 */
			syscallret(td, error);
			return (trapframe->pc);
		}

#if defined(KDTRACE_HOOKS) || defined(DDB)
	case T_BREAK:
#ifdef KDTRACE_HOOKS
		if (!usermode && dtrace_invop_jump_addr != 0) {
			dtrace_invop_jump_addr(trapframe);
			return (trapframe->pc);
		}
#endif
#ifdef DDB
		kdb_trap(type, 0, trapframe);
		return (trapframe->pc);
#endif
#endif

	case T_BREAK + T_USER:
		{
<<<<<<< HEAD
			/* get address of break instruction and fetch it */
			addr = fetch_bad_instr(trapframe);
#if 0
			printf("trap: %s (%d) breakpoint %x at %x: (adr %x ins %x)\n",
			    p->p_comm, p->p_pid, instr, trapframe->pc,
			    p->p_md.md_ss_addr, p->p_md.md_ss_instr);	/* XXX */
#endif
			if (td->td_md.md_ss_addr != addr ||
			    trapframe->badinstr.inst != MIPS_BREAK_SSTEP) {
				i = SIGTRAP;
				ucode = TRAP_BRKPT;
				break;
			}
			/*
			 * The restoration of the original instruction and
			 * the clearing of the breakpoint will be done later
			 * by the call to ptrace_clear_single_step() in
			 * issignal() when SIGTRAP is processed.
			 */
			i = SIGTRAP;
			ucode = TRAP_TRACE;
=======
			intptr_t va;
			uint32_t instr;

			i = SIGTRAP;
			ucode = TRAP_BRKPT;
			addr = trapframe->pc;

			/* compute address of break instruction */
			va = trapframe->pc;
			if (DELAYBRANCH(trapframe->cause))
				va += sizeof(int);

			if (td->td_md.md_ss_addr != va)
				break;

			/* read break instruction */
			instr = fuword32((caddr_t)va);

			if (instr != MIPS_BREAK_SSTEP)
				break;

			CTR3(KTR_PTRACE,
			    "trap: tid %d, single step at %#lx: %#08x",
			    td->td_tid, va, instr);
			PROC_LOCK(p);
			_PHOLD(p);
			error = ptrace_clear_single_step(td);
			_PRELE(p);
			PROC_UNLOCK(p);
			if (error == 0)
				ucode = TRAP_TRACE;
>>>>>>> 2d4405ae
			break;
		}

	case T_IWATCH + T_USER:
	case T_DWATCH + T_USER:
		{
			intptr_t va;

			/* compute address of trapped instruction */
			va = trapframe->pc;
			if (DELAYBRANCH(trapframe->cause))
				va += sizeof(int);
			printf("watch exception @ %p\n", (void *)va);
			i = SIGTRAP;
			ucode = TRAP_BRKPT;
			addr = va;
			break;
		}

	case T_TRAP + T_USER:
		{
			struct trapframe *locr0 = td->td_frame;

			addr = fetch_bad_instr(trapframe);

			if (DELAYBRANCH(trapframe->cause)) {	/* Check BD bit */
				/* fetch branch instruction */
				fetch_bad_branch_instr(trapframe);
				locr0->pc = MipsEmulateBranch(locr0, trapframe->pc,
				    0, &trapframe->badinstr_p.inst);
			} else {
				locr0->pc += sizeof(int);
			}
			i = SIGEMT;	/* Stuff it with something for now */
			break;
		}

	case T_RES_INST + T_USER:
		{
			InstFmt inst;

			addr = fetch_bad_instr(trapframe);
			inst.word = trapframe->badinstr.inst;
			switch (inst.RType.op) {
			case OP_SPECIAL3:
				switch (inst.RType.func) {
				case OP_RDHWR:
					/* Register 29 used for TLS */
					if (inst.RType.rd == 29) {
						frame_regs = &(trapframe->zero);
						frame_regs[inst.RType.rt] = (register_t)(intptr_t)(__cheri_fromcap void *)td->td_md.md_tls;
						frame_regs[inst.RType.rt] += td->td_md.md_tls_tcb_offset;
						trapframe->pc += sizeof(int);
						goto out;
					}
				break;
				}
			break;
			}

			log_illegal_instruction("RES_INST", trapframe);
			i = SIGILL;
			addr = trapframe->pc;
		}
		break;
#ifdef CPU_CHERI
	case T_C2E:
		if (td->td_pcb->pcb_onfault != NULL) {
			pc = (register_t)(intptr_t)td->td_pcb->pcb_onfault;
			td->td_pcb->pcb_onfault = NULL;
			return (pc);
		}

		goto err;
		break;

	case T_C2E + T_USER:
		msg = "USER_CHERI_EXCEPTION";
#ifdef KTRACE
		if (KTRPOINT(td, KTR_CEXCEPTION))
			ktrcexception(trapframe);
#endif
		fetch_bad_instr(trapframe);
		log_c2e_exception(msg, trapframe, type);
		i = SIGPROT;
		ucode = cheri_capcause_to_sicode(trapframe->capcause);
		addr = trapframe->pc;
		break;

#else
	case T_C2E:
	case T_C2E + T_USER:
		goto err;
		break;
#endif
	case T_COP_UNUSABLE:
		cop = (trapframe->cause & MIPS_CR_COP_ERR) >> MIPS_CR_COP_ERR_SHIFT;
#if defined(CPU_CHERI)
		/* XXXRW: CP2 state management here. */
#if 0 && defined(DDB)
		if (cop == 2)
			kdb_enter(KDB_WHY_CHERI, "T_COP_UNUSABLE exception");
#endif
		/*
		 * XXXRW: For reasons not fully understood, the COP_2 enable
		 * is getting cleared.  A hardware bug?  Software bug?
		 * Unclear, but turn it back on again and restart the
		 * instruction.
		 */
		if (cop == 2) {
			printf("%s: reenabling COP_2 for kernel\n", __func__);
			mips_wr_status(mips_rd_status() | MIPS_SR_COP_2_BIT);
			td->td_frame->sr |= MIPS_SR_COP_2_BIT;
			return (trapframe->pc);
		}
#endif
#ifdef	CPU_CNMIPS
		/* Handle only COP2 exception */
		if (cop != 2)
			goto err;

		addr = trapframe->pc;
		/* save userland cop2 context if it has been touched */
		if ((td->td_md.md_flags & MDTD_COP2USED) &&
		    (td->td_md.md_cop2owner == COP2_OWNER_USERLAND)) {
			if (td->td_md.md_ucop2)
				octeon_cop2_save(td->td_md.md_ucop2);
			else
				panic("COP2 was used in user mode but md_ucop2 is NULL");
		}

		if (td->td_md.md_cop2 == NULL) {
			td->td_md.md_cop2 = octeon_cop2_alloc_ctx();
			if (td->td_md.md_cop2 == NULL)
				panic("Failed to allocate COP2 context");
			memset(td->td_md.md_cop2, 0, sizeof(*td->td_md.md_cop2));
		}

		octeon_cop2_restore(td->td_md.md_cop2);
		
		/* Make userland re-request its context */
		td->td_frame->sr &= ~MIPS_SR_COP_2_BIT;
		td->td_md.md_flags |= MDTD_COP2USED;
		td->td_md.md_cop2owner = COP2_OWNER_KERNEL;
		/* Enable COP2, it will be disabled in cpu_switch */
		mips_wr_status(mips_rd_status() | MIPS_SR_COP_2_BIT);
		return (trapframe->pc);
#else
		goto err;
		break;
#endif

	case T_COP_UNUSABLE + T_USER:
		cop = (trapframe->cause & MIPS_CR_COP_ERR) >> MIPS_CR_COP_ERR_SHIFT;
#if defined(CPU_CHERI) && defined(DDB)
		/* XXXRW: CP2 state management here. */
		if (cop == 2)
			kdb_enter(KDB_WHY_CHERI,
			    "T_COP_UNUSABLE + T_USER exception");
#endif
		if (cop == 1) {
			/* FP (COP1) instruction */
			if (cpuinfo.fpu_id == 0) {
				log_illegal_instruction("COP1_UNUSABLE",
				    trapframe);
				i = SIGILL;
				break;
			}
			addr = trapframe->pc;
			MipsSwitchFPState(PCPU_GET(fpcurthread), td->td_frame);
			PCPU_SET(fpcurthread, td);
#if defined(__mips_n32) || defined(__mips_n64)
			td->td_frame->sr |= MIPS_SR_COP_1_BIT | MIPS_SR_FR;
#else
			td->td_frame->sr |= MIPS_SR_COP_1_BIT;
#endif
			td->td_md.md_flags |= MDTD_FPUSED;
			goto out;
		}
#ifdef	CPU_CNMIPS
		else  if (cop == 2) {
			addr = trapframe->pc;
			if ((td->td_md.md_flags & MDTD_COP2USED) &&
			    (td->td_md.md_cop2owner == COP2_OWNER_KERNEL)) {
				if (td->td_md.md_cop2)
					octeon_cop2_save(td->td_md.md_cop2);
				else
					panic("COP2 was used in kernel mode but md_cop2 is NULL");
			}

			if (td->td_md.md_ucop2 == NULL) {
				td->td_md.md_ucop2 = octeon_cop2_alloc_ctx();
				if (td->td_md.md_ucop2 == NULL)
					panic("Failed to allocate userland COP2 context");
				memset(td->td_md.md_ucop2, 0, sizeof(*td->td_md.md_ucop2));
			}

			octeon_cop2_restore(td->td_md.md_ucop2);

			td->td_frame->sr |= MIPS_SR_COP_2_BIT;
			td->td_md.md_flags |= MDTD_COP2USED;
			td->td_md.md_cop2owner = COP2_OWNER_USERLAND;
			goto out;
		}
#endif
		else {
			log_illegal_instruction("COPn_UNUSABLE", trapframe);
			i = SIGILL;	/* only FPU instructions allowed */
			break;
		}

	case T_FPE:
#if !defined(SMP) && (defined(DDB) || defined(DEBUG))
		trapDump("fpintr");
#else
		printf("FPU Trap: PC %#jx CR %x SR %x\n",
		    (intmax_t)trapframe->pc, (unsigned)trapframe->cause, (unsigned)trapframe->sr);
		goto err;
#endif

	case T_FPE + T_USER:
#if !defined(CPU_HAVEFPU)
		i = SIGILL;
		addr = trapframe->pc;
		break;
#else
		if (!emulate_fp) {
			i = SIGFPE;
			addr = trapframe->pc;
			break;
		}
		MipsFPTrap(trapframe->sr, trapframe->cause, trapframe->pc);
		goto out;
#endif

	case T_OVFLOW + T_USER:
		i = SIGFPE;
		addr = trapframe->pc;
		break;

	case T_ADDR_ERR_LD:	/* misaligned access */
	case T_ADDR_ERR_ST:	/* misaligned access */
#ifdef TRAP_DEBUG
		if (trap_debug) {
			printf("+++ ADDR_ERR: type = %d, badvaddr = %#jx\n", type,
			    (intmax_t)trapframe->badvaddr);
		}
#endif
		/* Only allow emulation on a user address */
		if (allow_unaligned_acc &&
		    ((vm_offset_t)trapframe->badvaddr < VM_MAXUSER_ADDRESS)) {
			int mode;

			if (type == T_ADDR_ERR_LD)
				mode = VM_PROT_READ;
			else
				mode = VM_PROT_WRITE;

			access_type = emulate_unaligned_access(trapframe, mode);
			if (access_type != 0)
				return (trapframe->pc);
		}
		/* FALLTHROUGH */

	case T_BUS_ERR_LD_ST:	/* BERR asserted to cpu */
		if (td->td_pcb->pcb_onfault != NULL) {
			pc = (register_t)(intptr_t)td->td_pcb->pcb_onfault;
			td->td_pcb->pcb_onfault = NULL;
			return (pc);
		}

		/* FALLTHROUGH */

	default:
err:

#if !defined(SMP) && defined(DEBUG)
		trapDump("trap");
#endif
#ifdef SMP
		printf("cpu:%d-", PCPU_GET(cpuid));
#endif
		printf("Trap cause = %d (%s - ", type,
		    trap_type[type & (~T_USER)]);

		if (type & T_USER)
			printf("user mode)\n");
		else
			printf("kernel mode)\n");

#ifdef TRAP_DEBUG
		if (trap_debug)
			printf("badvaddr = %#jx, pc = %#jx, ra = %#jx, sr = %#jxx\n",
			       (intmax_t)trapframe->badvaddr, (intmax_t)trapframe->pc, (intmax_t)trapframe->ra,
			       (intmax_t)trapframe->sr);
#endif

#ifdef KDB
		if (debugger_on_panic || kdb_active) {
			kdb_trap(type, 0, trapframe);
		}
#endif
		panic("trap");
	}
	td->td_frame->pc = trapframe->pc;
	td->td_frame->cause = trapframe->cause;
	td->td_frame->badvaddr = trapframe->badvaddr;
	ksiginfo_init_trap(&ksi);
	ksi.ksi_signo = i;
	ksi.ksi_code = ucode;
	/* XXXBD: probably not quite right for CheriABI */
	ksi.ksi_addr = (void * __capability)(intcap_t)addr;
	ksi.ksi_trapno = type;
	trapsignal(td, &ksi);
out:

	/*
	 * Note: we should only get here if returning to user mode.
	 */
	userret(td, trapframe);
	return (trapframe->pc);
}

#if !defined(SMP) && (defined(DDB) || defined(DEBUG))
void
trapDump(char *msg)
{
	register_t s;
	int i;

	s = intr_disable();
	printf("trapDump(%s)\n", msg);
	for (i = 0; i < TRAPSIZE; i++) {
		if (trp == trapdebug) {
			trp = &trapdebug[TRAPSIZE - 1];
		} else {
			trp--;
		}

		if (trp->cause == 0)
			break;

		printf("%s: ADR %jx PC %jx CR %jx SR %jx\n",
		    trap_type[(trp->cause & MIPS_CR_EXC_CODE) >> 
			MIPS_CR_EXC_CODE_SHIFT],
		    (intmax_t)trp->vadr, (intmax_t)trp->pc,
		    (intmax_t)trp->cause, (intmax_t)trp->status);

		printf("   RA %jx SP %jx code %d\n", (intmax_t)trp->ra,
		    (intmax_t)trp->sp, (int)trp->code);
	}
	intr_restore(s);
}
#endif


/*
 * Return the resulting PC as if the branch was executed.
 *
 * XXXRW: What about CHERI branch instructions?
 * XXXAR: This needs to be fixed for cbez/cbnz/cbtu/cbts/cjalr/cjr/ccall_fast
 */
uintptr_t
MipsEmulateBranch(struct trapframe *framePtr, uintptr_t instPC, int fpcCSR,
    uint32_t *instptr)
{
	InstFmt inst;
	register_t *regsPtr = (register_t *) framePtr;
	uintptr_t retAddr = 0;
	int condition;

#define	GetBranchDest(InstPtr, inst) \
	(InstPtr + 4 + ((short)inst.IType.imm << 2))

	if (instptr) {
		if (!KERNLAND(instptr))
			inst.word = fuword32((void *)instptr); /* XXXAR: error check? */
		else
			inst = *(InstFmt *) instptr;
	} else {
		if (!KERNLAND(instPC))
			inst.word = fuword32((void *)instPC);  /* XXXAR: error check? */
		else
			inst = *(InstFmt *) instPC;
	}
	/* Save the bad branch instruction so we can log it */
	framePtr->badinstr_p.inst = inst.word;

	/*
	 * XXXRW: CHERI branch instructions are not handled here.
	 */
	switch ((int)inst.JType.op) {
	case OP_SPECIAL:
		switch ((int)inst.RType.func) {
		case OP_JR:
		case OP_JALR:
			retAddr = regsPtr[inst.RType.rs];
			break;

		default:
			retAddr = instPC + 4;
			break;
		}
		break;

	case OP_BCOND:
		switch ((int)inst.IType.rt) {
		case OP_BLTZ:
		case OP_BLTZL:
		case OP_BLTZAL:
		case OP_BLTZALL:
			if ((int)(regsPtr[inst.RType.rs]) < 0)
				retAddr = GetBranchDest(instPC, inst);
			else
				retAddr = instPC + 8;
			break;

		case OP_BGEZ:
		case OP_BGEZL:
		case OP_BGEZAL:
		case OP_BGEZALL:
			if ((int)(regsPtr[inst.RType.rs]) >= 0)
				retAddr = GetBranchDest(instPC, inst);
			else
				retAddr = instPC + 8;
			break;

		case OP_TGEI:
		case OP_TGEIU:
		case OP_TLTI:
		case OP_TLTIU:
		case OP_TEQI:
		case OP_TNEI:
			retAddr = instPC + 4;	/* Like syscall... */
			break;

		default:
			panic("MipsEmulateBranch: Bad branch cond");
		}
		break;

	case OP_J:
	case OP_JAL:
		retAddr = (inst.JType.target << 2) |
		    ((unsigned)(instPC + 4) & 0xF0000000);
		break;

	case OP_BEQ:
	case OP_BEQL:
		if (regsPtr[inst.RType.rs] == regsPtr[inst.RType.rt])
			retAddr = GetBranchDest(instPC, inst);
		else
			retAddr = instPC + 8;
		break;

	case OP_BNE:
	case OP_BNEL:
		if (regsPtr[inst.RType.rs] != regsPtr[inst.RType.rt])
			retAddr = GetBranchDest(instPC, inst);
		else
			retAddr = instPC + 8;
		break;

	case OP_BLEZ:
	case OP_BLEZL:
		if ((int)(regsPtr[inst.RType.rs]) <= 0)
			retAddr = GetBranchDest(instPC, inst);
		else
			retAddr = instPC + 8;
		break;

	case OP_BGTZ:
	case OP_BGTZL:
		if ((int)(regsPtr[inst.RType.rs]) > 0)
			retAddr = GetBranchDest(instPC, inst);
		else
			retAddr = instPC + 8;
		break;

	case OP_COP1:
		switch (inst.RType.rs) {
		case OP_BCx:
		case OP_BCy:
			if ((inst.RType.rt & COPz_BC_TF_MASK) == COPz_BC_TRUE)
				condition = fpcCSR & MIPS_FPU_COND_BIT;
			else
				condition = !(fpcCSR & MIPS_FPU_COND_BIT);
			if (condition)
				retAddr = GetBranchDest(instPC, inst);
			else
				retAddr = instPC + 8;
			break;

		default:
			retAddr = instPC + 4;
		}
		break;

	default:
		printf("Unhandled opcode in %s: 0x%x\n", __func__, inst.word);
#ifdef DDB
		/*
		 * Print some context for cases like jenkins where we don't
		 * have an interactive console:
		 */
		int32_t context_instr;
		fetch_instr_near_pc(framePtr, -8, &context_instr);
		db_printf("Instr at %p ($pc-8): %x   ", (char*)framePtr->pc - 8, context_instr);
		db_disasm((db_addr_t)&context_instr, 0);
		fetch_instr_near_pc(framePtr, -4, &context_instr);
		db_printf("Instr at %p ($pc-4): %x   ", (char*)framePtr->pc - 4, context_instr);
		db_disasm((db_addr_t)&context_instr, 0);
		fetch_instr_near_pc(framePtr, 0, &context_instr);
		db_printf("Instr at %p ($pc+0): %x   ", (char*)framePtr->pc + 0, context_instr);
		db_disasm((db_addr_t)&context_instr, 0);
		fetch_instr_near_pc(framePtr, 4, &context_instr);
		db_printf("Instr at %p ($pc+4): %x   ", (char*)framePtr->pc + 4, context_instr);
		db_disasm((db_addr_t)&context_instr, 0);
#endif


		/* retAddr = instPC + 4;  */
		/* log registers in trap frame */
		log_frame_dump(framePtr);
#ifdef CPU_CHERI
		if (log_cheri_registers)
			cheri_log_exception_registers(framePtr);
#endif
#ifdef DDB
		kdb_enter(KDB_WHY_CHERI, "BAD OPCODE in MipsEmulateBranch");
#endif
		/* Return to NULL to force a crash in the user program */
		retAddr = 0;
	}
	return (retAddr);
}

static void
log_frame_dump(struct trapframe *frame)
{

	/*
	 * Stop QEMU instruction tracing when we hit an exception
	 */
	if (stop_vm_trace_on_fault)
		__asm__ __volatile__("li $0, 0xdead");

	printf("Trapframe Register Dump:\n");
	printf("$0: %#-18jx at: %#-18jx v0: %#-18jx v1: %#-18jx\n",
	    (intmax_t)0, (intmax_t)frame->ast, (intmax_t)frame->v0, (intmax_t)frame->v1);

	printf("a0: %#-18jx a1: %#-18jx a2: %#-18jx a3: %#-18jx\n",
	    (intmax_t)frame->a0, (intmax_t)frame->a1, (intmax_t)frame->a2, (intmax_t)frame->a3);

#if defined(__mips_n32) || defined(__mips_n64)
	printf("a4: %#-18jx a5: %#-18jx a6: %#-18jx a7: %#-18jx\n",
	    (intmax_t)frame->a4, (intmax_t)frame->a5, (intmax_t)frame->a6, (intmax_t)frame->a7);

	printf("t0: %#-18jx t1: %#-18jx t2: %#-18jx t3: %#-18jx\n",
	    (intmax_t)frame->t0, (intmax_t)frame->t1, (intmax_t)frame->t2, (intmax_t)frame->t3);
#else
	printf("t0: %#-18jx t1: %#-18jx t2: %#-18jx t3: %#-18jx\n",
	    (intmax_t)frame->t0, (intmax_t)frame->t1, (intmax_t)frame->t2, (intmax_t)frame->t3);

	printf("t4: %#-18jx t5: %#-18jx t6: %#-18jx t7: %#-18jx\n",
	    (intmax_t)frame->t4, (intmax_t)frame->t5, (intmax_t)frame->t6, (intmax_t)frame->t7);
#endif
	printf("s0: %#-18jx s1: %#-18jx s2: %#-18jx s3: %#-18jx\n",
	    (intmax_t)frame->s0, (intmax_t)frame->s1, (intmax_t)frame->s2, (intmax_t)frame->s3);

	printf("s4: %#-18jx s5: %#-18jx s6: %#-18jx s7: %#-18jx\n",
	    (intmax_t)frame->s4, (intmax_t)frame->s5, (intmax_t)frame->s6, (intmax_t)frame->s7);

	printf("t8: %#-18jx t9: %#-18jx k0: %#-18jx k1: %#-18jx\n",
	    (intmax_t)frame->t8, (intmax_t)frame->t9, (intmax_t)frame->k0, (intmax_t)frame->k1);

	printf("gp: %#-18jx sp: %#-18jx s8: %#-18jx ra: %#-18jx\n",
	    (intmax_t)frame->gp, (intmax_t)frame->sp, (intmax_t)frame->s8, (intmax_t)frame->ra);

	printf("status: %#jx mullo: %#jx; mulhi: %#jx; badvaddr: %#jx\n",
	    (intmax_t)frame->sr, (intmax_t)frame->mullo, (intmax_t)frame->mulhi, (intmax_t)frame->badvaddr);

	printf("cause: %#jx; pc: %#jx\n",
	    (intmax_t)(uint32_t)frame->cause, (intmax_t)frame->pc);

#if 0
	/* XXXAR: this can KASSERT() for bad instruction fetches. See #276 */
	if (frame->badinstr.inst == 0)
		fetch_bad_instr(frame);
#endif
	if (frame->badinstr.inst != 0) {
		printf("BadInstr: %#x ", frame->badinstr.inst);
#ifdef DDB
		db_disasm((db_addr_t)&frame->badinstr.inst, 0);
#else
		printf("\n");
#endif
	}

	if (DELAYBRANCH(frame->cause)) {
#if 0
		/* XXXAR: this can KASSERT() for bad instruction fetches. See #276 */
		if (frame->badinstr_p.inst == 0)
			fetch_bad_branch_instr(frame);
#endif
		if (frame->badinstr_p.inst != 0) {
			printf("BadInstrP: %#x ", frame->badinstr_p.inst);
#ifdef DDB
			db_disasm((db_addr_t)&frame->badinstr_p.inst, 0);
#else
			printf("\n");
#endif
		}
	}
}

#ifdef TRAP_DEBUG
static void
trap_frame_dump(struct trapframe *frame)
{
	printf("Trapframe Register Dump:\n");
	printf("\tzero: %#jx\tat: %#jx\tv0: %#jx\tv1: %#jx\n",
	    (intmax_t)0, (intmax_t)frame->ast, (intmax_t)frame->v0, (intmax_t)frame->v1);

	printf("\ta0: %#jx\ta1: %#jx\ta2: %#jx\ta3: %#jx\n",
	    (intmax_t)frame->a0, (intmax_t)frame->a1, (intmax_t)frame->a2, (intmax_t)frame->a3);
#if defined(__mips_n32) || defined(__mips_n64)
	printf("\ta4: %#jx\ta5: %#jx\ta6: %#jx\ta7: %#jx\n",
	    (intmax_t)frame->a4, (intmax_t)frame->a5, (intmax_t)frame->a6, (intmax_t)frame->a7);

	printf("\tt0: %#jx\tt1: %#jx\tt2: %#jx\tt3: %#jx\n",
	    (intmax_t)frame->t0, (intmax_t)frame->t1, (intmax_t)frame->t2, (intmax_t)frame->t3);
#else
	printf("\tt0: %#jx\tt1: %#jx\tt2: %#jx\tt3: %#jx\n",
	    (intmax_t)frame->t0, (intmax_t)frame->t1, (intmax_t)frame->t2, (intmax_t)frame->t3);

	printf("\tt4: %#jx\tt5: %#jx\tt6: %#jx\tt7: %#jx\n",
	    (intmax_t)frame->t4, (intmax_t)frame->t5, (intmax_t)frame->t6, (intmax_t)frame->t7);
#endif
	printf("\tt8: %#jx\tt9: %#jx\ts0: %#jx\ts1: %#jx\n",
	    (intmax_t)frame->t8, (intmax_t)frame->t9, (intmax_t)frame->s0, (intmax_t)frame->s1);

	printf("\ts2: %#jx\ts3: %#jx\ts4: %#jx\ts5: %#jx\n",
	    (intmax_t)frame->s2, (intmax_t)frame->s3, (intmax_t)frame->s4, (intmax_t)frame->s5);

	printf("\ts6: %#jx\ts7: %#jx\tk0: %#jx\tk1: %#jx\n",
	    (intmax_t)frame->s6, (intmax_t)frame->s7, (intmax_t)frame->k0, (intmax_t)frame->k1);

	printf("\tgp: %#jx\tsp: %#jx\ts8: %#jx\tra: %#jx\n",
	    (intmax_t)frame->gp, (intmax_t)frame->sp, (intmax_t)frame->s8, (intmax_t)frame->ra);

	printf("\tsr: %#jx\tmullo: %#jx\tmulhi: %#jx\tbadvaddr: %#jx\n",
	    (intmax_t)frame->sr, (intmax_t)frame->mullo, (intmax_t)frame->mulhi, (intmax_t)frame->badvaddr);

	printf("\tcause: %#jx\tpc: %#jx\n",
	    (intmax_t)(uint32_t)frame->cause, (intmax_t)frame->pc);
}

#endif


static void
get_mapping_info(vm_offset_t va, pd_entry_t **pdepp, pt_entry_t **ptepp)
{
	pt_entry_t *ptep;
	pd_entry_t *pdep;
	struct proc *p = curproc;

	pdep = (&(p->p_vmspace->vm_pmap.pm_segtab[(va >> SEGSHIFT) & (NPDEPG - 1)]));
	if (*pdep) {
#if VM_NRESERVLEVEL > 0
		pd_entry_t *pde = &pdep[(va >> PDRSHIFT) & (NPDEPG - 1)];

		if (pde_is_superpage(pde))
			ptep = (pt_entry_t *)pde;
		else
#endif /* VM_NRESERVLEVEL > 0 */
			ptep = pmap_pte(&p->p_vmspace->vm_pmap, va);
	} else
		ptep = (pt_entry_t *)0;

	*pdepp = pdep;
	*ptepp = ptep;
}

static void
log_illegal_instruction(const char *msg, struct trapframe *frame)
{
	pt_entry_t *ptep;
	pd_entry_t *pdep;
#ifndef CPU_CHERI
	unsigned int *addr;
#endif
	struct thread *td;
	struct proc *p;
	register_t pc;

	td = curthread;
	p = td->td_proc;

#ifdef SMP
	printf("cpuid = %d\n", PCPU_GET(cpuid));
#endif
	pc = frame->pc + (DELAYBRANCH(frame->cause) ? 4 : 0);
	log(LOG_ERR, "%s: pid %d tid %ld (%s), uid %d: pc %#jx ra %#jx\n",
	    msg, p->p_pid, (long)td->td_tid, p->p_comm,
	    p->p_ucred ? p->p_ucred->cr_uid : -1,
	    (intmax_t)pc,
	    (intmax_t)frame->ra);

	/* log registers in trap frame */
	log_frame_dump(frame);
#ifdef CPU_CHERI
	if (log_cheri_registers)
		cheri_log_exception_registers(frame);
#endif

	get_mapping_info((vm_offset_t)pc, &pdep, &ptep);

#ifndef CPU_CHERI
	/*
	 * Dump a few words around faulting instruction, if the addres is
	 * valid.
	 *
	 * XXXRW: Temporarily disabled in CHERI as this doesn't properly
	 * indirect through $c0 / $pcc.
	 *
	 * XXXRW: Arguably, this is also incorrect for non-CHERI: it should be
	 * using copyin() to access user addresses!
	 */
	if (!(pc & 3) &&
	    useracc((caddr_t)(intptr_t)pc, sizeof(int) * 4, VM_PROT_READ)) {
		/* dump page table entry for faulting instruction */
		log(LOG_ERR, "Page table info for pc address %#jx: pde = %p, pte = %#jx\n",
		    (intmax_t)pc, (void *)(intptr_t)*pdep, (uintmax_t)(ptep ? *ptep : 0));

		addr = (unsigned int *)(intptr_t)pc;
		log(LOG_ERR, "Dumping 4 words starting at pc address %p: \n",
		    addr);
		log(LOG_ERR, "%08x %08x %08x %08x\n",
		    addr[0], addr[1], addr[2], addr[3]);
	} else {
		log(LOG_ERR, "pc address %#jx is inaccessible, pde = %p, pte = %#jx\n",
		    (intmax_t)pc, (void *)(intptr_t)*pdep, (uintmax_t)(ptep ? *ptep : 0));
	}
#endif
}

static void
log_bad_page_fault(char *msg, struct trapframe *frame, int trap_type)
{
	pt_entry_t *ptep;
	pd_entry_t *pdep;
#ifndef CPU_CHERI
	unsigned int *addr;
#endif
	struct thread *td;
	struct proc *p;
	char *read_or_write;
	register_t pc;

	if (!log_bad_page_faults)
		return;

	trap_type &= ~T_USER;

	td = curthread;
	p = td->td_proc;

#ifdef SMP
	printf("cpuid = %d\n", PCPU_GET(cpuid));
#endif
	switch (trap_type) {
	case T_TLB_MOD:
	case T_TLB_ST_MISS:
	case T_ADDR_ERR_ST:
		read_or_write = "write";
		break;
	case T_TLB_LD_MISS:
	case T_ADDR_ERR_LD:
	case T_BUS_ERR_IFETCH:
		read_or_write = "read";
		break;
	default:
		read_or_write = "unknown";
	}

	pc = frame->pc + (DELAYBRANCH(frame->cause) ? 4 : 0);
	log(LOG_ERR, "%s: pid %d tid %ld (%s), uid %d: pc %#jx got a %s fault "
	    "(type %#x) at %#jx\n",
	    msg, p->p_pid, (long)td->td_tid, p->p_comm,
	    p->p_ucred ? p->p_ucred->cr_uid : -1,
	    (intmax_t)pc,
	    read_or_write,
	    trap_type,
	    (intmax_t)frame->badvaddr);

	/* log registers in trap frame */
	log_frame_dump(frame);
#ifdef CPU_CHERI
	if (log_cheri_registers)
		cheri_log_exception_registers(frame);
#endif


	get_mapping_info((vm_offset_t)pc, &pdep, &ptep);

#ifndef CPU_CHERI
	/*
	 * Dump a few words around faulting instruction, if the address is
	 * valid.
	 *
	 * XXXRW: Temporarily disabled in CHERI as this doesn't properly
	 * indirect through $c0 / $pcc.
	 *
	 * XXXRW: Arguably, this is also incorrect for non-CHERI: it should be
	 * using copyin() to access user addresses!
	 */
	if (!(pc & 3) && (pc != frame->badvaddr) &&
	    (trap_type != T_BUS_ERR_IFETCH) &&
	    useracc((caddr_t)(intptr_t)pc, sizeof(int) * 4, VM_PROT_READ)) {
		/* dump page table entry for faulting instruction */
		log(LOG_ERR, "Page table info for pc address %#jx: pde = %p, pte = %#jx\n",
		    (intmax_t)pc, (void *)(intptr_t)*pdep, (uintmax_t)(ptep ? *ptep : 0));

		addr = (unsigned int *)(intptr_t)pc;
		log(LOG_ERR, "Dumping 4 words starting at pc address %p: \n",
		    addr);
		log(LOG_ERR, "%08x %08x %08x %08x\n",
		    addr[0], addr[1], addr[2], addr[3]);
	} else {
		log(LOG_ERR, "pc address %#jx is inaccessible, pde = %p, pte = %#jx\n",
		    (intmax_t)pc, (void *)(intptr_t)*pdep, (uintmax_t)(ptep ? *ptep : 0));
	}
#endif

	get_mapping_info((vm_offset_t)frame->badvaddr, &pdep, &ptep);
	log(LOG_ERR, "Page table info for bad address %#jx: pde = %p, pte = %#jx\n",
	    (intmax_t)frame->badvaddr, (void *)(intptr_t)*pdep, (uintmax_t)(ptep ? *ptep : 0));
}

#ifdef CPU_CHERI
/*
 * XXXRW: Possibly this should actually be a CHERI-independent logging
 * function, in which case only the CHERI-specific parts should be ifdef'd.
 */
static void
log_c2e_exception(const char *msg, struct trapframe *frame, int trap_type)
{

	if (!log_cheri_exceptions)
		return;

#ifdef SMP
	printf("cpuid = %d\n", PCPU_GET(cpuid));
#endif
	log(LOG_ERR, "%s: pid %d tid %ld (%s), uid %d: CP2 fault "
	    "(type %#x)\n",
	    msg, curproc->p_pid, (long)curthread->td_tid, curproc->p_comm,
	    curproc->p_ucred ? curproc->p_ucred->cr_uid : -1,
	    trap_type);

	/* log registers in trap frame */
	log_frame_dump(frame);
	cheri_log_exception(frame, trap_type);
}
#endif

/*
 * Unaligned load/store emulation
 */
static int
mips_unaligned_load_store(struct trapframe *frame, int mode, register_t addr, uint32_t inst)
{
	register_t *reg = (register_t *) frame;
	register_t value;
	unsigned size;
	int src_regno;
	int op_type = 0;
	int is_store = 0;
	int sign_extend = 0;
#ifdef CPU_CHERI
	/**
	 * XXX: There is a potential race condition here for CHERI.  We rely on the
	 * fact that the ALIGNMENT_FIX_ERR exception has a lower priority than any
	 * of the CHERI exceptions to guarantee that the load or store should have
	 * succeeded, but a malicious program could generate an alignment trap and
	 * then substitute a different instruction...
	 */
#endif
	src_regno = MIPS_INST_RT(inst);

	/*
	 * ADDR_ERR faults have higher priority than TLB
	 * Miss faults.  Therefore, it is necessary to
	 * verify that the faulting address is a valid
	 * virtual address within the process' address space
	 * before trying to emulate the unaligned access.
	 */
	switch (MIPS_INST_OPCODE(inst)) {
#ifdef CPU_CHERI
	/*
	 * If there's an alignment error on a capability, then just fail.  It might
	 * be nice to emulate these and assume that the tag bit is unset, but for
	 * now we'll just let them fail as they probably indicate bugs.
	 */
	case OP_JALX:
	case OP_COP2: /* TODO: assert that it is a cjr/cjalr instruction */
	case OP_SDC2: case OP_LDC2:
		cheri_log_exception(frame, 0);
		return (0);
	/*
	 * If it's a capability load or store, then the last three bits indicate
	 * the size and extension, except that CLLD and CSCD (capability-relative
	 * load-linked and store-conditional on doublewords set all three low
	 * bits).  In all other cases, the low two bits are the base-2 log of the
	 * size of the operation.
	 */
	case OP_SWC2:
		is_store = 1;
	case OP_LWC2: {
		src_regno = MIPS_INST_RS(inst);
		u_int32_t fmt = inst & 7;
		u_int32_t size_field = inst & 3;
		KASSERT((size_field != 0),
			("Unaligned byte loads or stores should be impossible"));
		/*
		 * If this is a load-linked / store-conditional then we can't
		 * safely emulate it.
		 */
		if (fmt == 7)
			return (0);
		size = 1 << size_field;
		/* Bit 2 distinguishes signed / unsigned operations */
		sign_extend = fmt >> 2;
		if (MIPS_INST_OPCODE(inst) == OP_SWC2)
			op_type = MIPS_CHERI_CSB_ACCESS + fmt;
		else
			op_type = MIPS_CHERI_CLBU_ACCESS + fmt;
		break;
	}
#endif
	case OP_LH:
		sign_extend = 1;
	case OP_LHU:
		op_type = MIPS_LHU_ACCESS;
		size = 2;
		break;
	case OP_LW:
		sign_extend = 1;
	case OP_LWU:
		op_type = MIPS_LWU_ACCESS;
		size = 4;
		break;
	case OP_LD:
		op_type = MIPS_LD_ACCESS;
		size = 8;
		break;
	case OP_SH:
		op_type = MIPS_SH_ACCESS;
		is_store = 1;
		size = 2;
		break;
	case OP_SW:
		op_type = MIPS_SW_ACCESS;
		is_store = 1;
		size = 4;
		break;
	case OP_SD:
		op_type = MIPS_SD_ACCESS;
		is_store = 1;
		size = 8;
		break;
	/*
	 * We can't safely fix up LL/SC, so just give up and deliver the signal.
	 */
	case OP_SCD: case OP_SC: case OP_LLD: case OP_LL:
		return (0);
	default:
		printf("%s: unhandled opcode in address error: %#x\n", __func__, inst);
		return (0);
	}
	/* Fix up the op_type for unsigned versions */
	if ((op_type < MIPS_LD_ACCESS) && sign_extend)
		op_type++;

	if (is_store) {
		value = reg[src_regno];
		/*
		 * Stores don't have signed / unsigned variants, so just copy
		 * the data from the register to memory.  Less-than-doubleword
		 * stores store the low bits, so adjust the kernel pointer to
		 * the correct offset within the word first.
		 */
		char *kaddr = (char*)&value;
#if _BYTE_ORDER == _BIG_ENDIAN
		kaddr += sizeof(register_t) - size;
#endif
		int err;
		if ((err = copyout_implicit_cap(kaddr, (void*)addr, size))) {
			return (0);
		}
		return (op_type);
	} else {
		/* Get the value as a zero-extended version */
		value = 0;
		char *kaddr = (char*)&value;
#if _BYTE_ORDER == _BIG_ENDIAN
		kaddr += sizeof(register_t) - size;
#endif
		int err;
		if ((err = copyin_implicit_cap((void*)addr, kaddr, size))) {
			return (0);
		}
		/* If we need to sign extend it, then shift it so that the sign
		 * bit is in the correct place and then shift it back. */
		if (sign_extend) {
			int shift = (sizeof(register_t) - size) * 8;
			value = (value << shift) >> shift;
		}
		reg[src_regno] = value;
		return (op_type);
	}
	panic("%s: should not be reached.", __func__);
}


/*
 * XXX TODO: SMP?
 */
static struct timeval unaligned_lasterr;
static int unaligned_curerr;

static int unaligned_pps_log_limit = 0;

SYSCTL_INT(_machdep, OID_AUTO, unaligned_log_pps_limit, CTLFLAG_RWTUN,
    &unaligned_pps_log_limit, 0,
    "limit number of userland unaligned log messages per second");

static int
emulate_unaligned_access(struct trapframe *frame, int mode)
{
	register_t pc;
	int access_type = 0;
	struct thread *td = curthread;
	struct proc *p = curproc;

	pc = frame->pc + (DELAYBRANCH(frame->cause) ? 4 : 0);

	/*
	 * Fall through if it's instruction fetch exception
	 */
	if (!((pc & 3) || (pc == frame->badvaddr))) {

		/*
		 * Handle unaligned load and store
		 */

		/*
		 * Return access type if the instruction was emulated.
		 * Otherwise restore pc and fall through.
		 */
		fetch_bad_instr(frame);
		access_type = mips_unaligned_load_store(frame,
		    mode, frame->badvaddr, frame->badinstr.inst);

		if (access_type) {
			if (DELAYBRANCH(frame->cause)) {
				fetch_bad_branch_instr(frame);
				frame->pc = MipsEmulateBranch(frame, frame->pc,
				    0, &frame->badinstr_p.inst);
			} else
				frame->pc += 4;

			if (ppsratecheck(&unaligned_lasterr,
			    &unaligned_curerr, unaligned_pps_log_limit)) {
				/* XXX TODO: keep global/tid/pid counters? */
				log(LOG_INFO,
				    "Unaligned %s: pid=%ld (%s), tid=%ld, "
				    "pc=%#jx, badvaddr=%#jx\n",
				    access_name[access_type - 1],
				    (long) p->p_pid,
				    p->p_comm,
				    (long) td->td_tid,
				    (intmax_t)pc,
				    (intmax_t)frame->badvaddr);
			}
		}
	}
	return access_type;
}
// CHERI CHANGES START
// {
//   "updated": 20180629,
//   "target_type": "kernel",
//   "changes": [
//     "support"
//   ],
//   "change_comment": ""
// }
// CHERI CHANGES END<|MERGE_RESOLUTION|>--- conflicted
+++ resolved
@@ -1043,29 +1043,6 @@
 
 	case T_BREAK + T_USER:
 		{
-<<<<<<< HEAD
-			/* get address of break instruction and fetch it */
-			addr = fetch_bad_instr(trapframe);
-#if 0
-			printf("trap: %s (%d) breakpoint %x at %x: (adr %x ins %x)\n",
-			    p->p_comm, p->p_pid, instr, trapframe->pc,
-			    p->p_md.md_ss_addr, p->p_md.md_ss_instr);	/* XXX */
-#endif
-			if (td->td_md.md_ss_addr != addr ||
-			    trapframe->badinstr.inst != MIPS_BREAK_SSTEP) {
-				i = SIGTRAP;
-				ucode = TRAP_BRKPT;
-				break;
-			}
-			/*
-			 * The restoration of the original instruction and
-			 * the clearing of the breakpoint will be done later
-			 * by the call to ptrace_clear_single_step() in
-			 * issignal() when SIGTRAP is processed.
-			 */
-			i = SIGTRAP;
-			ucode = TRAP_TRACE;
-=======
 			intptr_t va;
 			uint32_t instr;
 
@@ -1082,7 +1059,7 @@
 				break;
 
 			/* read break instruction */
-			instr = fuword32((caddr_t)va);
+			instr = fuword32_c(__USER_CODE_CAP((void *)va));
 
 			if (instr != MIPS_BREAK_SSTEP)
 				break;
@@ -1097,7 +1074,6 @@
 			PROC_UNLOCK(p);
 			if (error == 0)
 				ucode = TRAP_TRACE;
->>>>>>> 2d4405ae
 			break;
 		}
 
