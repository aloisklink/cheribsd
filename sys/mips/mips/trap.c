/*	$OpenBSD: trap.c,v 1.19 1998/09/30 12:40:41 pefo Exp $	*/
/* tracked to 1.23 */
/*-
 * SPDX-License-Identifier: BSD-3-Clause
 *
 * Copyright (c) 1988 University of Utah.
 * Copyright (c) 1992, 1993
 *	The Regents of the University of California.  All rights reserved.
 *
 * This code is derived from software contributed to Berkeley by
 * the Systems Programming Group of the University of Utah Computer
 * Science Department and Ralph Campbell.
 *
 * Redistribution and use in source and binary forms, with or without
 * modification, are permitted provided that the following conditions
 * are met:
 * 1. Redistributions of source code must retain the above copyright
 *    notice, this list of conditions and the following disclaimer.
 * 2. Redistributions in binary form must reproduce the above copyright
 *    notice, this list of conditions and the following disclaimer in the
 *    documentation and/or other materials provided with the distribution.
 * 3. Neither the name of the University nor the names of its contributors
 *    may be used to endorse or promote products derived from this software
 *    without specific prior written permission.
 *
 * THIS SOFTWARE IS PROVIDED BY THE REGENTS AND CONTRIBUTORS ``AS IS'' AND
 * ANY EXPRESS OR IMPLIED WARRANTIES, INCLUDING, BUT NOT LIMITED TO, THE
 * IMPLIED WARRANTIES OF MERCHANTABILITY AND FITNESS FOR A PARTICULAR PURPOSE
 * ARE DISCLAIMED.  IN NO EVENT SHALL THE REGENTS OR CONTRIBUTORS BE LIABLE
 * FOR ANY DIRECT, INDIRECT, INCIDENTAL, SPECIAL, EXEMPLARY, OR CONSEQUENTIAL
 * DAMAGES (INCLUDING, BUT NOT LIMITED TO, PROCUREMENT OF SUBSTITUTE GOODS
 * OR SERVICES; LOSS OF USE, DATA, OR PROFITS; OR BUSINESS INTERRUPTION)
 * HOWEVER CAUSED AND ON ANY THEORY OF LIABILITY, WHETHER IN CONTRACT, STRICT
 * LIABILITY, OR TORT (INCLUDING NEGLIGENCE OR OTHERWISE) ARISING IN ANY WAY
 * OUT OF THE USE OF THIS SOFTWARE, EVEN IF ADVISED OF THE POSSIBILITY OF
 * SUCH DAMAGE.
 *
 * from: Utah Hdr: trap.c 1.32 91/04/06
 *
 *	from: @(#)trap.c	8.5 (Berkeley) 1/11/94
 *	JNPR: trap.c,v 1.13.2.2 2007/08/29 10:03:49 girish
 */
#include <sys/cdefs.h>
__FBSDID("$FreeBSD$");

#include "opt_ddb.h"
#include "opt_ktrace.h"

#include <sys/param.h>
#include <sys/systm.h>
#include <sys/sysent.h>
#include <sys/proc.h>
#include <sys/kernel.h>
#include <sys/ktr.h>
#include <sys/signalvar.h>
#include <sys/syscall.h>
#include <sys/lock.h>
#include <vm/vm.h>
#include <vm/vm_extern.h>
#include <vm/vm_kern.h>
#include <vm/vm_page.h>
#include <vm/vm_map.h>
#include <vm/vm_param.h>
#include <sys/vmmeter.h>
#include <sys/ptrace.h>
#include <sys/user.h>
#include <sys/buf.h>
#include <sys/vnode.h>
#include <sys/pioctl.h>
#include <sys/sysctl.h>
#include <sys/syslog.h>
#include <sys/bus.h>
#ifdef KTRACE
#include <sys/ktrace.h>
#endif
#include <net/netisr.h>

#include <machine/trap.h>
#include <machine/cpu.h>
#include <machine/cpuinfo.h>
#include <machine/pte.h>
#include <machine/pmap.h>
#include <machine/md_var.h>
#include <machine/mips_opcode.h>
#include <machine/frame.h>
#include <machine/regnum.h>
#include <machine/tlb.h>
#include <machine/tls.h>

#ifdef CPU_CHERI
#include <cheri/cheri.h>
#include <cheri/cheric.h>
#endif

#ifdef KDB
#include <machine/db_machdep.h>
#include <sys/kdb.h>
#ifdef DDB
#include <ddb/db_sym.h>
#include <ddb/ddb.h>
#endif
#endif

_Static_assert(F0 * sizeof(register_t) == __offsetof(struct trapframe, f0),
	"Register offset mismatch between C and assembly");
_Static_assert(CAUSE * sizeof(register_t) ==
	__offsetof(struct trapframe, cause),
	"Register offset mismatch between C and assembly");

#ifdef KDTRACE_HOOKS
#include <sys/dtrace_bsd.h>
#endif

int log_bad_page_faults = 1;
SYSCTL_INT(_machdep, OID_AUTO, log_bad_page_faults, CTLFLAG_RW,
    &log_bad_page_faults, 1, "Print trap frame on bad page fault");
#ifdef TRAP_DEBUG
int trap_debug = 1;
SYSCTL_INT(_machdep, OID_AUTO, trap_debug, CTLFLAG_RW,
    &trap_debug, 0, "Debug information on all traps");
#endif
int stop_vm_trace_on_fault = 0;
SYSCTL_INT(_machdep, OID_AUTO, stop_vm_trace_on_fault, CTLFLAG_RW,
    &stop_vm_trace_on_fault, 0,
    "Disable VM instruction tracing when a fault is logged");
#ifdef CPU_CHERI
int log_cheri_exceptions = 1;
SYSCTL_INT(_machdep, OID_AUTO, log_cheri_exceptions, CTLFLAG_RW,
    &log_cheri_exceptions, 1, "Print trap frame on CHERI exceptions");

int log_cheri_registers = 1;
SYSCTL_INT(_machdep, OID_AUTO, log_cheri_registers, CTLFLAG_RW,
    &log_cheri_registers, 1, "Print CHERI registers for non-CHERI exceptions");
#endif

#define	lbu_macro(data, addr)						\
	__asm __volatile ("lbu %0, 0x0(%1)"				\
			: "=r" (data)	/* outputs */			\
			: "r" (addr));	/* inputs */

#define	lb_macro(data, addr)						\
	__asm __volatile ("lb %0, 0x0(%1)"				\
			: "=r" (data)	/* outputs */			\
			: "r" (addr));	/* inputs */

#define	lwl_macro(data, addr)						\
	__asm __volatile ("lwl %0, 0x0(%1)"				\
			: "=r" (data)	/* outputs */			\
			: "r" (addr));	/* inputs */

#define	lwr_macro(data, addr)						\
	__asm __volatile ("lwr %0, 0x0(%1)"				\
			: "=r" (data)	/* outputs */			\
			: "r" (addr));	/* inputs */

#define	ldl_macro(data, addr)						\
	__asm __volatile ("ldl %0, 0x0(%1)"				\
			: "=r" (data)	/* outputs */			\
			: "r" (addr));	/* inputs */

#define	ldr_macro(data, addr)						\
	__asm __volatile ("ldr %0, 0x0(%1)"				\
			: "=r" (data)	/* outputs */			\
			: "r" (addr));	/* inputs */

#define	sb_macro(data, addr)						\
	__asm __volatile ("sb %0, 0x0(%1)"				\
			:				/* outputs */	\
			: "r" (data), "r" (addr));	/* inputs */

#define	swl_macro(data, addr)						\
	__asm __volatile ("swl %0, 0x0(%1)"				\
			: 				/* outputs */	\
			: "r" (data), "r" (addr));	/* inputs */

#define	swr_macro(data, addr)						\
	__asm __volatile ("swr %0, 0x0(%1)"				\
			: 				/* outputs */	\
			: "r" (data), "r" (addr));	/* inputs */

#define	sdl_macro(data, addr)						\
	__asm __volatile ("sdl %0, 0x0(%1)"				\
			: 				/* outputs */	\
			: "r" (data), "r" (addr));	/* inputs */

#define	sdr_macro(data, addr)						\
	__asm __volatile ("sdr %0, 0x0(%1)"				\
			:				/* outputs */	\
			: "r" (data), "r" (addr));	/* inputs */

static void log_illegal_instruction(const char *, struct trapframe *);
static void log_bad_page_fault(char *, struct trapframe *, int);
#ifdef CPU_CHERI
static void log_c2e_exception(const char *, struct trapframe *, int);
#endif
static void log_frame_dump(struct trapframe *frame);
static void get_mapping_info(vm_offset_t, pd_entry_t **, pt_entry_t **);

int (*dtrace_invop_jump_addr)(struct trapframe *);

#ifdef TRAP_DEBUG
static void trap_frame_dump(struct trapframe *frame);
#endif

void (*machExceptionTable[]) (void)= {
/*
 * The kernel exception handlers.
 */
	MipsKernIntr,		/* external interrupt */
#if defined(MIPS_EXC_CNTRS)
	MipsTLBModException,	/* TLB modification */
#else
	MipsKernGenException,	/* TLB modification */
#endif
	MipsTLBInvalidException,/* TLB miss (load or instr. fetch) */
	MipsTLBInvalidException,/* TLB miss (store) */
	MipsKernGenException,	/* address error (load or I-fetch) */
	MipsKernGenException,	/* address error (store) */
	MipsKernGenException,	/* bus error (I-fetch) */
	MipsKernGenException,	/* bus error (load or store) */
	MipsKernGenException,	/* system call */
	MipsKernGenException,	/* breakpoint */
	MipsKernGenException,	/* reserved instruction */
	MipsKernGenException,	/* coprocessor unusable */
	MipsKernGenException,	/* arithmetic overflow */
	MipsKernGenException,	/* trap exception */
	MipsKernGenException,	/* virtual coherence exception inst */
	MipsKernGenException,	/* floating point exception */
	MipsKernGenException,	/* reserved */
	MipsKernGenException,	/* reserved */
	MipsKernGenException,	/* reserved */
	MipsKernGenException,	/* reserved */
	MipsKernGenException,	/* reserved */
	MipsKernGenException,	/* reserved */
	MipsKernGenException,	/* reserved */
	MipsKernGenException,	/* watch exception */
	MipsKernGenException,	/* reserved */
	MipsKernGenException,	/* reserved */
	MipsKernGenException,	/* reserved */
	MipsKernGenException,	/* reserved */
	MipsKernGenException,	/* reserved */
	MipsKernGenException,	/* reserved */
	MipsKernGenException,	/* reserved */
	MipsKernGenException,	/* virtual coherence exception data */
/*
 * The user exception handlers.
 */
	MipsUserIntr,		/* 0 */
	MipsUserGenException,	/* 1 */
	MipsTLBInvalidException,/* 2 */
	MipsTLBInvalidException,/* 3 */
	MipsUserGenException,	/* 4 */
	MipsUserGenException,	/* 5 */
	MipsUserGenException,	/* 6 */
	MipsUserGenException,	/* 7 */
	MipsUserGenException,	/* 8 */
	MipsUserGenException,	/* 9 */
	MipsUserGenException,	/* 10 */
	MipsUserGenException,	/* 11 */
	MipsUserGenException,	/* 12 */
	MipsUserGenException,	/* 13 */
	MipsUserGenException,	/* 14 */
	MipsUserGenException,	/* 15 */
	MipsUserGenException,	/* 16 */
	MipsUserGenException,	/* 17 */
	MipsUserGenException,	/* 18 */
	MipsUserGenException,	/* 19 */
	MipsUserGenException,	/* 20 */
	MipsUserGenException,	/* 21 */
	MipsUserGenException,	/* 22 */
	MipsUserGenException,	/* 23 */
	MipsUserGenException,	/* 24 */
	MipsUserGenException,	/* 25 */
	MipsUserGenException,	/* 26 */
	MipsUserGenException,	/* 27 */
	MipsUserGenException,	/* 28 */
	MipsUserGenException,	/* 29 */
	MipsUserGenException,	/* 20 */
	MipsUserGenException,	/* 31 */
};

char *trap_type[] = {
	"external interrupt",
	"TLB modification",
	"TLB miss (load or instr. fetch)",
	"TLB miss (store)",
	"address error (load or I-fetch)",
	"address error (store)",
	"bus error (I-fetch)",
	"bus error (load or store)",
	"system call",
	"breakpoint",
	"reserved instruction",
	"coprocessor unusable",
	"arithmetic overflow",
	"trap",
	"virtual coherency instruction",
	"floating point",
	"reserved 16",
	"reserved 17",
#ifdef CPU_CHERI
	"capability coprocessor exception",
#else
	"reserved 18",
#endif
	"reserved 19",
	"reserved 20",
	"reserved 21",
	"reserved 22",
	"watch",
	"machine check",
	"reserved 25",
	"reserved 26",
	"reserved 27",
	"reserved 28",
	"reserved 29",
	"reserved 30",
	"virtual coherency data",
};

#if !defined(SMP) && (defined(DDB) || defined(DEBUG))
struct trapdebug trapdebug[TRAPSIZE], *trp = trapdebug;
#endif

#define	KERNLAND(x)	((vm_offset_t)(x) >= VM_MIN_KERNEL_ADDRESS && (vm_offset_t)(x) < VM_MAX_KERNEL_ADDRESS)
#define	DELAYBRANCH(x)	((x) & MIPS_CR_BR_DELAY)

/*
 * MIPS load/store access type
 */
enum {
	MIPS_LHU_ACCESS = 1,
	MIPS_LH_ACCESS,
	MIPS_LWU_ACCESS,
	MIPS_LW_ACCESS,
	MIPS_LD_ACCESS,
	MIPS_SH_ACCESS,
	MIPS_SW_ACCESS,
	MIPS_SD_ACCESS
#ifdef CPU_CHERI
	,
	MIPS_CHERI_CLBU_ACCESS,
	MIPS_CHERI_CLHU_ACCESS,
	MIPS_CHERI_CLWU_ACCESS,
	MIPS_CHERI_CLDU_ACCESS,
	MIPS_CHERI_CLB_ACCESS,
	MIPS_CHERI_CLH_ACCESS,
	MIPS_CHERI_CLW_ACCESS,
	MIPS_CHERI_CLD_ACCESS,
	MIPS_CHERI_CSB_ACCESS,
	MIPS_CHERI_CSH_ACCESS,
	MIPS_CHERI_CSW_ACCESS,
	MIPS_CHERI_CSD_ACCESS
#endif
};

char *access_name[] = {
	"Load Halfword Unsigned",
	"Load Halfword",
	"Load Word Unsigned",
	"Load Word",
	"Load Doubleword",
	"Store Halfword",
	"Store Word",
	"Store Doubleword"
#ifdef CPU_CHERI
	,
	"Capability Load Byte Unsigned",
	"Capability Load Halfword Unsigned",
	"Capability Load Word Unsigned",
	"Capability Load Doubleword Unsigned",
	"Capability Load Byte",
	"Capability Load Halfword",
	"Capability Load Word",
	"Capability Load Doubleword",
	"Capability Store Byte",
	"Capability Store Halfword",
	"Capability Store Word",
	"Capability Store Doubleword"
#endif

};

#ifdef	CPU_CNMIPS
#include <machine/octeon_cop2.h>
#endif

/*
 * Unaligned access handling is completely broken if the trap happens in a
 * CHERI instructions. Since we are now running lots of CHERI purecap code and
 * the LLVM branch delay slot filler actually fills CHERI delay slots, having
 * this on by default makes it really hard to debug where something is going
 * wrong since we will just die with a completely unrelated exception later.
 */
static int allow_unaligned_acc = 1;

SYSCTL_INT(_vm, OID_AUTO, allow_unaligned_acc, CTLFLAG_RW,
    &allow_unaligned_acc, 0, "Allow unaligned accesses");

/*
 * FP emulation is assumed to work on O32, but the code is outdated and crufty
 * enough that it's a more sensible default to have it disabled when using
 * other ABIs.  At the very least, it needs a lot of help in using
 * type-semantic ABI-oblivious macros for everything it does.
 */
#if defined(__mips_o32)
static int emulate_fp = 1;
#else
static int emulate_fp = 0;
#endif
SYSCTL_INT(_machdep, OID_AUTO, emulate_fp, CTLFLAG_RW,
    &emulate_fp, 0, "Emulate unimplemented FPU instructions");

static int emulate_unaligned_access(struct trapframe *frame, int mode);

extern void fswintrberr(void); /* XXX */


/*
 * Fetch an instruction from near frame->pc (or frame->pcc for CHERI).
 * Returns the virtual address (relative to $pcc) that was used to fetch the
 * instruction.
 */
static void * __capability
fetch_instr_near_pc(struct trapframe *frame, register_t offset_from_pc, int32_t *instr)
{
	void * __capability bad_inst_ptr;

	/* Should only be called from user mode */
	/* TODO: if KERNLAND() */
#ifdef CPU_CHERI
	bad_inst_ptr = (char * __capability)frame->pcc + offset_from_pc;
	if (!cheri_gettag(bad_inst_ptr)) {
		struct thread *td = curthread;
		struct proc *p = td->td_proc;
		log(LOG_ERR, "%s: pid %d tid %ld (%s), uid %d: Could not fetch "
		    "faulting instruction from untagged $pcc %p\n",  __func__,
		    p->p_pid, (long)td->td_tid, p->p_comm,
		    p->p_ucred ? p->p_ucred->cr_uid : -1,
		    (void*)(uintptr_t)(__cheri_addr vaddr_t)(bad_inst_ptr));
		*instr = -1;
		return (bad_inst_ptr);
	}
	KASSERT(cheri_getoffset(frame->pcc) == frame->pc,
	    ("pcc.offset (%jx) <-> pc (%jx) mismatch:",
	    (uintmax_t)cheri_getoffset(frame->pcc), (uintmax_t)frame->pc));
#else
	bad_inst_ptr = __USER_CODE_CAP((void*)(frame->pc + offset_from_pc));
#endif
	if (fueword32_c(bad_inst_ptr, instr) != 0) {
		struct thread *td = curthread;
		struct proc *p = td->td_proc;
		log(LOG_ERR, "%s: pid %d tid %ld (%s), uid %d: Could not fetch "
		    "faulting instruction from %p\n",  __func__, p->p_pid,
		    (long)td->td_tid, p->p_comm,
		    p->p_ucred ? p->p_ucred->cr_uid : -1,
		    (void*)(uintptr_t)(__cheri_addr vaddr_t)(bad_inst_ptr));
		*instr = -1;
	}
	/* Should this be a kerncap instead instead of being indirected by $pcc? */
	return bad_inst_ptr;
}

/*
 * Fetch the branch instruction for a trap that happened in a branch delay slot.
 *
 * The instruction is stored in frame->badinstr_p.
 */
static void
fetch_bad_branch_instr(struct trapframe *frame)
{
	KASSERT(DELAYBRANCH(frame->cause),
	    ("%s called when not in delay branch", __func__));
	/*
	 * In a trap the pc will point to the branch instruction so we fetch
	 * at offset 0 from the pc.
	 */
	fetch_instr_near_pc(frame, 0, &frame->badinstr_p.inst);
}

/*
 * Fetch the instruction that caused a trap.
 *
 * The instruction is stored in frame->badinstr and the address (relative to)
 * pcc.base is returned.
 */
static void * __capability
fetch_bad_instr(struct trapframe *frame)
{
	register_t offset_from_pc;

	/*
	 * If the trap happenend in a delay slot pc will point to the branch
	 * instruction so in that case fetch from offset 0 from the pc.
	 */
	offset_from_pc = DELAYBRANCH(frame->cause) ? 4 : 0;
	return (fetch_instr_near_pc(frame, offset_from_pc, &frame->badinstr.inst));
}


int
cpu_fetch_syscall_args(struct thread *td)
{
	struct trapframe *locr0;
	struct sysentvec *se;
	struct syscall_args *sa;
	int error, nsaved;

	locr0 = td->td_frame;
	sa = &td->td_sa;
	
	bzero(sa->args, sizeof(sa->args));

	/* compute next PC after syscall instruction */
	td->td_pcb->pcb_tpc = sa->trapframe->pc; /* Remember if restart */
	if (DELAYBRANCH(sa->trapframe->cause)) { /* Check BD bit */
		fetch_bad_branch_instr(sa->trapframe);
		locr0->pc = MipsEmulateBranch(locr0, sa->trapframe->pc, 0,
		    &sa->trapframe->badinstr_p.inst);
	} else
		locr0->pc += sizeof(int);
	sa->code = locr0->v0;

	switch (sa->code) {
	case SYS___syscall:
	case SYS_syscall:
		/*
		 * This is an indirect syscall, in which the code is the first argument.
		 */
#if (!defined(__mips_n32) && !defined(__mips_n64)) || defined(COMPAT_FREEBSD32)
		if (sa->code == SYS___syscall && SV_PROC_FLAG(td->td_proc, SV_ILP32)) {
			/*
			 * Like syscall, but code is a quad, so as to maintain alignment
			 * for the rest of the arguments.
			 */
			if (_QUAD_LOWWORD == 0)
				sa->code = locr0->a0;
			else
				sa->code = locr0->a1;
			sa->args[0] = locr0->a2;
			sa->args[1] = locr0->a3;
			nsaved = 2;
			break;
		} 
#endif
		/*
		 * This is either not a quad syscall, or is a quad syscall with a
		 * new ABI in which quads fit in a single register.
		 */
		sa->code = locr0->a0;
		sa->args[0] = locr0->a1;
		sa->args[1] = locr0->a2;
		sa->args[2] = locr0->a3;
		nsaved = 3;
#if defined(__mips_n32) || defined(__mips_n64)
#ifdef COMPAT_FREEBSD32
		if (!SV_PROC_FLAG(td->td_proc, SV_ILP32)) {
#endif
			/*
			 * Non-o32 ABIs support more arguments in registers.
			 */
			sa->args[3] = locr0->a4;
			sa->args[4] = locr0->a5;
			sa->args[5] = locr0->a6;
			sa->args[6] = locr0->a7;
			nsaved += 4;
#ifdef COMPAT_FREEBSD32
		}
#endif
#endif
		break;
	default:
		/*
		 * A direct syscall, arguments are just parameters to the syscall.
		 */
		sa->args[0] = locr0->a0;
		sa->args[1] = locr0->a1;
		sa->args[2] = locr0->a2;
		sa->args[3] = locr0->a3;
		nsaved = 4;
#if defined (__mips_n32) || defined(__mips_n64)
#ifdef COMPAT_FREEBSD32
		if (!SV_PROC_FLAG(td->td_proc, SV_ILP32)) {
#endif
			/*
			 * Non-o32 ABIs support more arguments in registers.
			 */
			sa->args[4] = locr0->a4;
			sa->args[5] = locr0->a5;
			sa->args[6] = locr0->a6;
			sa->args[7] = locr0->a7;
			nsaved += 4;
#ifdef COMPAT_FREEBSD32
		}
#endif
#endif
		break;
	}

#ifdef TRAP_DEBUG
	if (trap_debug)
		printf("SYSCALL #%d pid:%u\n", sa->code, td->td_proc->p_pid);
#endif

	se = td->td_proc->p_sysent;
	/*
	 * XXX
	 * Shouldn't this go before switching on the code?
	 */

	if (sa->code >= se->sv_size)
		sa->callp = &se->sv_table[0];
	else
		sa->callp = &se->sv_table[sa->code];

	sa->narg = sa->callp->sy_narg;

	if (sa->narg > nsaved) {
#if defined(__mips_n32) || defined(__mips_n64)
		/*
		 * XXX
		 * Is this right for new ABIs?  I think the 4 there
		 * should be 8, size there are 8 registers to skip,
		 * not 4, but I'm not certain.
		 */
#ifdef COMPAT_FREEBSD32
		if (!SV_PROC_FLAG(td->td_proc, SV_ILP32))
#endif
			printf("SYSCALL #%u pid:%u, narg (%u) > nsaved (%u).\n",
			    sa->code, td->td_proc->p_pid, sa->narg, nsaved);
#endif
#if (defined(__mips_n32) || defined(__mips_n64)) && defined(COMPAT_FREEBSD32)
		if (SV_PROC_FLAG(td->td_proc, SV_ILP32)) {
			unsigned i;
			int32_t arg;

			error = 0; /* XXX GCC is awful.  */
			for (i = nsaved; i < sa->narg; i++) {
				error = copyin((caddr_t)(intptr_t)(locr0->sp +
				    (4 + (i - nsaved)) * sizeof(int32_t)),
				    (caddr_t)&arg, sizeof arg);
				if (error != 0)
					break;
				sa->args[i] = arg;
			}
		} else
#endif
		error = copyin((caddr_t)(intptr_t)(locr0->sp +
		    4 * sizeof(register_t)), (caddr_t)&sa->args[nsaved],
		   (u_int)(sa->narg - nsaved) * sizeof(register_t));
		if (error != 0) {
			locr0->v0 = error;
			locr0->a3 = 1;
		}
	} else
		error = 0;

	if (error == 0) {
		td->td_retval[0] = 0;
		td->td_retval[1] = locr0->v1;
	}

	return (error);
}

#undef __FBSDID
#define __FBSDID(x)
#include "../../kern/subr_syscall.c"


/*
 * Handle an exception.
 * Called from MipsKernGenException() or MipsUserGenException()
 * when a processor trap occurs.
 * In the case of a kernel trap, we return the pc where to resume if
 * p->p_addr->u_pcb.pcb_onfault is set, otherwise, return old pc.
 * In the pure capability kernel, trap returns the full pcc to return to.
 */
trap_return_t
trap(struct trapframe *trapframe)
{
	int type, usermode;
	int i = 0;
	unsigned ucode = 0;
	struct thread *td = curthread;
	struct proc *p = curproc;
	vm_prot_t ftype;
	pmap_t pmap;
	int access_type;
	ksiginfo_t ksi;
	char *msg = NULL;
	char * __capability addr;
	trap_return_t pc;
	int cop, error;
	register_t *frame_regs;

	trapdebug_enter(trapframe, 0);
#ifdef KDB
	if (kdb_active) {
		kdb_reenter();
		return (0);
	}
#endif
	type = (trapframe->cause & MIPS_CR_EXC_CODE) >> MIPS_CR_EXC_CODE_SHIFT;
	if (TRAPF_USERMODE(trapframe)) {
		type |= T_USER;
		usermode = 1;
	} else {
		usermode = 0;
	}
#if 0
	/* XXXAR: reading the badinstr register here is too late, it may have
	 * been clobbered already. For now just use fuword instead
	 *
	 * XXXAR: We use a union for BadInstr/BadInstrP instead of register_t to
	 * avoid problems in case some CPU wrongly sign extends the register.
	 * This was the case for QEMU until recently.
	 */
	trapframe->badinstr.inst = cpuinfo.badinstr_reg ? mips_rd_badinstr(): 0;
	trapframe->badinstr_p.inst = 0;
	if (DELAYBRANCH(trapframe->cause) && cpuinfo.badinstr_p_reg)
		trapframe->badinstr_p.inst = mips_rd_badinstr_p();
#else
	trapframe->badinstr.pad = 0;
	trapframe->badinstr_p.inst = 0;
#endif

#ifdef CPU_CHERI
#ifndef CPU_QEMU_MALTA
	/*
	 * Work around bug in the FPGA implementation: EPCC points to the
	 * delay slot if a trap happenend in the delay slot.
	 */
	if (cheri_getoffset(trapframe->pcc) != trapframe->pc) {
		KASSERT(cheri_getoffset(trapframe->pcc) == trapframe->pc + 4,
		    ("NEW BUG FOUND? pcc (%jx) <-> pc (%jx) mismatch:",
		    (uintmax_t)cheri_getoffset(trapframe->pcc), (uintmax_t)trapframe->pc));
		trapframe->pcc = cheri_setoffset(trapframe->pcc, trapframe->pc);
	}
#endif
	KASSERT(cheri_getoffset(trapframe->pcc) == trapframe->pc,
	    ("%s(entry): pcc.offset (%jx) <-> pc (%jx) mismatch:", __func__,
	    (uintmax_t)cheri_getoffset(trapframe->pcc), (uintmax_t)trapframe->pc));
#endif /* defined(CPU_CHERI) */

	/*
	 * Enable hardware interrupts if they were on before the trap. If it
	 * was off disable all so we don't accidently enable it when doing a
	 * return to userland.
	 */
	if (trapframe->sr & MIPS_SR_INT_IE) {
		set_intr_mask(trapframe->sr & MIPS_SR_INT_MASK);
		intr_enable();
	} else {
		intr_disable();
	}

#ifdef TRAP_DEBUG
	if (trap_debug) {
		static vm_offset_t last_badvaddr = 0;
		static vm_offset_t this_badvaddr = 0;
		static int count = 0;
		u_int32_t pid;

		printf("trap type %x (%s - ", type,
		    trap_type[type & (~T_USER)]);

		if (type & T_USER)
			printf("user mode)\n");
		else
			printf("kernel mode)\n");

#ifdef SMP
		printf("cpuid = %d\n", PCPU_GET(cpuid));
#endif
		pid = mips_rd_entryhi() & TLBHI_ASID_MASK;
#ifdef CHERI_PURECAP_KERNEL
		printf("capcause = 0x%x, badaddr = %#jx, pc = %#jx, ra = %p, "
		    "sp = %p, sr = %jx, pid = %d, ASID = %u\n", trapframe->capcause,
		    (intmax_t)trapframe->badvaddr, (intmax_t)trapframe->pc,
		    trapframe->c17, trapframe->csp, (intmax_t)trapframe->sr,
		    (curproc ? curproc->p_pid : -1), pid);
#else
		printf("badaddr = %#jx, pc = %#jx, ra = %#jx, sp = %#jx, sr = %jx, pid = %d, ASID = %u\n",
		    (intmax_t)trapframe->badvaddr, (intmax_t)trapframe->pc, (intmax_t)trapframe->ra,
		    (intmax_t)trapframe->sp, (intmax_t)trapframe->sr,
		    (curproc ? curproc->p_pid : -1), pid);
#endif

		switch (type & ~T_USER) {
		case T_TLB_MOD:
		case T_TLB_LD_MISS:
		case T_TLB_ST_MISS:
		case T_ADDR_ERR_LD:
		case T_ADDR_ERR_ST:
			this_badvaddr = trapframe->badvaddr;
			break;
		case T_SYSCALL:
			this_badvaddr = trapframe->ra;
			break;
		default:
			this_badvaddr = trapframe->pc;
			break;
		}
		if ((last_badvaddr == this_badvaddr) &&
		    ((type & ~T_USER) != T_SYSCALL) &&
		    ((type & ~T_USER) != T_COP_UNUSABLE)) {
			if (++count == 3) {
				trap_frame_dump(trapframe);
				panic("too many faults at %p\n", (void *)last_badvaddr);
			}
		} else {
			last_badvaddr = this_badvaddr;
			count = 0;
		}
	}
#endif

#ifdef KDTRACE_HOOKS
	/*
	 * A trap can occur while DTrace executes a probe. Before
	 * executing the probe, DTrace blocks re-scheduling and sets
	 * a flag in its per-cpu flags to indicate that it doesn't
	 * want to fault. On returning from the probe, the no-fault
	 * flag is cleared and finally re-scheduling is enabled.
	 *
	 * If the DTrace kernel module has registered a trap handler,
	 * call it and if it returns non-zero, assume that it has
	 * handled the trap and modified the trap frame so that this
	 * function can return normally.
	 */
	/*
	 * XXXDTRACE: add pid probe handler here (if ever)
	 */
	if (!usermode) {
		if (dtrace_trap_func != NULL &&
		    (*dtrace_trap_func)(trapframe, type) != 0)
			return (trap_return(trapframe));
	}
#endif

#ifdef CPU_CHERI
	addr = trapframe->pcc;
#else
	addr = (void *)(uintptr_t)trapframe->pc;
#endif
	switch (type) {
	case T_MCHECK:
#ifdef DDB
		kdb_trap(type, 0, trapframe);
#endif
		panic("MCHECK\n");
		break;
	case T_MCHECK + T_USER:
		{
			uint32_t status = mips_rd_status();

			if (status & MIPS_SR_TS) {
				/*
				 * Machine Check exception caused by TLB
				 * detecting a match for multiple entries.
				 *
				 * Attempt to recover by flushing the user TLB
				 * and resetting the status bit.
				 */
				printf("Machine Check in User - Dup TLB entry. "
				    "Recovering...\n");
				pmap = &p->p_vmspace->vm_pmap;
				tlb_invalidate_all_user(pmap);
				mips_wr_status(status & ~MIPS_SR_TS);

				return (trap_return(trapframe));
			} else {
#ifdef DDB
				kdb_trap(type, 0, trapframe);
#endif
				panic("MCHECK\n");
			}
		}
		break;
	case T_TLB_MOD:
		/* check for kernel address */
		if (KERNLAND(trapframe->badvaddr)) {
			if (pmap_emulate_modified(kernel_pmap, 
			    trapframe->badvaddr) != 0) {
				ftype = VM_PROT_WRITE;
				goto kernel_fault;
			}
			return (trap_return(trapframe));
		}
		/* FALLTHROUGH */

	case T_TLB_MOD + T_USER:
		pmap = &p->p_vmspace->vm_pmap;
		if (pmap_emulate_modified(pmap, trapframe->badvaddr) != 0) {
			ftype = VM_PROT_WRITE;
			goto dofault;
		}
		if (!usermode)
			return (trap_return(trapframe));
		goto out;

	case T_TLB_LD_MISS:
	case T_TLB_ST_MISS:
		ftype = (type == T_TLB_ST_MISS) ? VM_PROT_WRITE : VM_PROT_READ;
		/* check for kernel address */
		if (KERNLAND(trapframe->badvaddr)) {
			vm_offset_t va;
			int rv;

	kernel_fault:
<<<<<<< HEAD

			va = trunc_page((vm_offset_t)trapframe->badvaddr);
			rv = vm_fault(kernel_map, va, ftype, VM_FAULT_NORMAL);
=======
			va = (vm_offset_t)trapframe->badvaddr;
			rv = vm_fault_trap(kernel_map, va, ftype,
			    VM_FAULT_NORMAL, NULL, NULL);
>>>>>>> fe33cd02
			if (rv == KERN_SUCCESS)
				return (trap_return(trapframe));
			if (td->td_pcb->pcb_onfault != NULL) {
				pc = (trap_return_t)(intptr_t)td->td_pcb->pcb_onfault;
				td->td_pcb->pcb_onfault = NULL;
				return (pc);
			}
			goto err;
		}

		/*
		 * It is an error for the kernel to access user space except
		 * through the copyin/copyout routines.
		 */
		if (td->td_pcb->pcb_onfault == NULL)
			goto err;

		goto dofault;

	case T_TLB_LD_MISS + T_USER:
		ftype = VM_PROT_READ;
		goto dofault;

	case T_TLB_ST_MISS + T_USER:
		ftype = VM_PROT_WRITE;

<<<<<<< HEAD
checkrefbit:
		/*
		 * Was this trap caused by the PTE_VR bit not being set?
		 */
		if (pmap_emulate_referenced(&p->p_vmspace->vm_pmap,
		    trapframe->badvaddr) == 0) {
			if (!usermode)
				return (trap_return(trapframe));
			goto out;
		}

=======
>>>>>>> fe33cd02
dofault:
		{
			vm_offset_t va;
			struct vmspace *vm;
			vm_map_t map;
			int rv = 0;

			vm = p->p_vmspace;
			map = &vm->vm_map;
			va = (vm_offset_t)trapframe->badvaddr;
			if (KERNLAND(trapframe->badvaddr)) {
				/*
				 * Don't allow user-mode faults in kernel
				 * address space.
				 */
				goto nogo;
			}

			rv = vm_fault_trap(map, va, ftype, VM_FAULT_NORMAL,
			    &i, &ucode);
			/*
			 * XXXDTRACE: add dtrace_doubletrap_func here?
			 */
#ifdef VMFAULT_TRACE
			printf("vm_fault(%p (pmap %p), %p (%p), %x, %d) -> %x at pc %p\n",
			    map, &vm->vm_pmap, (void *)va, (void *)(intptr_t)trapframe->badvaddr,
			    ftype, VM_FAULT_NORMAL, rv, (void *)(intptr_t)trapframe->pc);
#endif
			if (rv == KERN_SUCCESS) {
				if (!usermode) {
					return (trap_return(trapframe));
				}
				goto out;
			}
	nogo:
			if (!usermode) {
				if (td->td_pcb->pcb_onfault != NULL) {
					pc = (trap_return_t)(intptr_t)td->td_pcb->pcb_onfault;
					td->td_pcb->pcb_onfault = NULL;
					return (pc);
				}
				goto err;
			}

			msg = "BAD_PAGE_FAULT";
			log_bad_page_fault(msg, trapframe, type);

			break;
		}

	case T_ADDR_ERR_LD + T_USER:	/* misaligned or kseg access */
	case T_ADDR_ERR_ST + T_USER:	/* misaligned or kseg access */
		if (trapframe->badvaddr < 0 ||
		    trapframe->badvaddr >= VM_MAXUSER_ADDRESS) {
			msg = "ADDRESS_SPACE_ERR";
		} else if (allow_unaligned_acc) {
			int mode;

			if (type == (T_ADDR_ERR_LD + T_USER))
				mode = VM_PROT_READ;
			else
				mode = VM_PROT_WRITE;

			access_type = emulate_unaligned_access(trapframe, mode);
			if (access_type != 0)
				goto out;
			msg = "ALIGNMENT_FIX_ERR";
		} else {
			msg = "ADDRESS_ERR";
		}

		/* FALL THROUGH */

	case T_BUS_ERR_IFETCH + T_USER:	/* BERR asserted to cpu */
	case T_BUS_ERR_LD_ST + T_USER:	/* BERR asserted to cpu */
		ucode = 0;	/* XXX should be VM_PROT_something */
		i = SIGBUS;
		if (!msg)
			msg = "BUS_ERR";
		log_bad_page_fault(msg, trapframe, type);
		break;

	case T_SYSCALL + T_USER:
		{
			td->td_sa.trapframe = trapframe;
			syscallenter(td);

#if !defined(SMP) && (defined(DDB) || defined(DEBUG))
			if (trp == trapdebug)
				trapdebug[TRAPSIZE - 1].code = td->td_sa.code;
			else
				trp[-1].code = td->td_sa.code;
#endif
			trapdebug_enter(td->td_frame, -td->td_sa.code);

			/*
			 * The sync'ing of I & D caches for SYS_ptrace() is
			 * done by procfs_domem() through procfs_rwmem()
			 * instead of being done here under a special check
			 * for SYS_ptrace().
			 */
			syscallret(td);
			return (trap_return(trapframe));
		}

#if defined(KDTRACE_HOOKS) || defined(DDB)
	case T_BREAK:
#ifdef KDTRACE_HOOKS
		if (!usermode && dtrace_invop_jump_addr != 0) {
			dtrace_invop_jump_addr(trapframe);
			return (trap_return(trapframe));
		}
#endif
#ifdef DDB
		kdb_trap(type, 0, trapframe);
		return (trap_return(trapframe));
#endif
#endif

	case T_BREAK + T_USER:
		{
			char * __capability va;
			uint32_t instr;

			i = SIGTRAP;
			ucode = TRAP_BRKPT;

			/* compute address of break instruction */
			va = addr;
			if (DELAYBRANCH(trapframe->cause))
				va += sizeof(int);

			if (td->td_md.md_ss_addr != (__cheri_addr vaddr_t)va) {
				addr = va;
				break;
			}

			/* read break instruction */
			instr = fuword32_c(__USER_CODE_CAP((__cheri_fromcap void *)va));

			if (instr != MIPS_BREAK_SSTEP) {
				addr = va;
				break;
			}

			CTR3(KTR_PTRACE,
			    "trap: tid %d, single step at %p: %#08x",
			    td->td_tid, (__cheri_fromcap void *)va, instr);
			PROC_LOCK(p);
			_PHOLD(p);
			error = ptrace_clear_single_step(td);
			_PRELE(p);
			PROC_UNLOCK(p);
			if (error == 0)
				ucode = TRAP_TRACE;
			break;
		}

	case T_IWATCH + T_USER:
	case T_DWATCH + T_USER:
			/* compute address of trapped instruction */
			if (DELAYBRANCH(trapframe->cause))
				addr += sizeof(int);
			printf("watch exception @ %p\n", (__cheri_fromcap void *)addr);
			i = SIGTRAP;
			ucode = TRAP_BRKPT;
			break;

	case T_TRAP + T_USER:
		{
			struct trapframe *locr0 = td->td_frame;

			addr = fetch_bad_instr(trapframe);

			if (DELAYBRANCH(trapframe->cause)) {	/* Check BD bit */
				/* fetch branch instruction */
				fetch_bad_branch_instr(trapframe);
				locr0->pc = MipsEmulateBranch(locr0, trapframe->pc,
				    0, &trapframe->badinstr_p.inst);
			} else {
				locr0->pc += sizeof(int);
			}
			i = SIGEMT;	/* Stuff it with something for now */
			break;
		}

	case T_RES_INST + T_USER:
		{
			InstFmt inst;

			addr = fetch_bad_instr(trapframe);
			inst.word = trapframe->badinstr.inst;
			switch (inst.RType.op) {
			case OP_SPECIAL3:
				switch (inst.RType.func) {
				case OP_RDHWR:
					/* Register 29 used for TLS */
					if (inst.RType.rd == 29) {
						frame_regs = &(trapframe->zero);
						frame_regs[inst.RType.rt] = (register_t)(intptr_t)(__cheri_fromcap void *)td->td_md.md_tls;
						frame_regs[inst.RType.rt] += td->td_md.md_tls_tcb_offset;
						trapframe->pc += sizeof(int);
						goto out;
					}
				break;
				}
			break;
			}

			log_illegal_instruction("RES_INST", trapframe);
			i = SIGILL;
		}
		break;
#ifdef CPU_CHERI
	case T_C2E:
		if (td->td_pcb->pcb_onfault != NULL) {
			pc = (trap_return_t)(intptr_t)td->td_pcb->pcb_onfault;
			td->td_pcb->pcb_onfault = NULL;
			return (pc);
		}

		goto err;
		break;

	case T_C2E + T_USER:
		msg = "USER_CHERI_EXCEPTION";
#ifdef KTRACE
		if (KTRPOINT(td, KTR_CEXCEPTION))
			ktrcexception(trapframe);
#endif
		fetch_bad_instr(trapframe);
		log_c2e_exception(msg, trapframe, type);
		i = SIGPROT;
		ucode = cheri_capcause_to_sicode(trapframe->capcause);
		break;

#else
	case T_C2E:
	case T_C2E + T_USER:
		goto err;
		break;
#endif
	case T_COP_UNUSABLE:
		cop = (trapframe->cause & MIPS_CR_COP_ERR) >> MIPS_CR_COP_ERR_SHIFT;
#if defined(CPU_CHERI)
		/* XXXRW: CP2 state management here. */
#if 0 && defined(DDB)
		if (cop == 2)
			kdb_enter(KDB_WHY_CHERI, "T_COP_UNUSABLE exception");
#endif
		/*
		 * XXXRW: For reasons not fully understood, the COP_2 enable
		 * is getting cleared.  A hardware bug?  Software bug?
		 * Unclear, but turn it back on again and restart the
		 * instruction.
		 */
		if (cop == 2) {
			printf("%s: reenabling COP_2 for kernel\n", __func__);
			mips_wr_status(mips_rd_status() | MIPS_SR_COP_2_BIT);
			td->td_frame->sr |= MIPS_SR_COP_2_BIT;
			return (trap_return(trapframe));
		}
#endif
#ifdef	CPU_CNMIPS
		/* Handle only COP2 exception */
		if (cop != 2)
			goto err;

		addr = trapframe->pc;
		/* save userland cop2 context if it has been touched */
		if ((td->td_md.md_flags & MDTD_COP2USED) &&
		    (td->td_md.md_cop2owner == COP2_OWNER_USERLAND)) {
			if (td->td_md.md_ucop2)
				octeon_cop2_save(td->td_md.md_ucop2);
			else
				panic("COP2 was used in user mode but md_ucop2 is NULL");
		}

		if (td->td_md.md_cop2 == NULL) {
			td->td_md.md_cop2 = octeon_cop2_alloc_ctx();
			if (td->td_md.md_cop2 == NULL)
				panic("Failed to allocate COP2 context");
			memset(td->td_md.md_cop2, 0, sizeof(*td->td_md.md_cop2));
		}

		octeon_cop2_restore(td->td_md.md_cop2);
		
		/* Make userland re-request its context */
		td->td_frame->sr &= ~MIPS_SR_COP_2_BIT;
		td->td_md.md_flags |= MDTD_COP2USED;
		td->td_md.md_cop2owner = COP2_OWNER_KERNEL;
		/* Enable COP2, it will be disabled in cpu_switch */
		mips_wr_status(mips_rd_status() | MIPS_SR_COP_2_BIT);
		return (trap_return(trapframe));
#else
		goto err;
		break;
#endif

	case T_COP_UNUSABLE + T_USER:
		cop = (trapframe->cause & MIPS_CR_COP_ERR) >> MIPS_CR_COP_ERR_SHIFT;
#if defined(CPU_CHERI) && defined(DDB)
		/* XXXRW: CP2 state management here. */
		if (cop == 2)
			kdb_enter(KDB_WHY_CHERI,
			    "T_COP_UNUSABLE + T_USER exception");
#endif
		if (cop == 1) {
			/* FP (COP1) instruction */
			if (cpuinfo.fpu_id == 0) {
				log_illegal_instruction("COP1_UNUSABLE",
				    trapframe);
				i = SIGILL;
				break;
			}
			MipsSwitchFPState(PCPU_GET(fpcurthread), td->td_frame);
			PCPU_SET(fpcurthread, td);
#if defined(__mips_n32) || defined(__mips_n64)
			td->td_frame->sr |= MIPS_SR_COP_1_BIT | MIPS_SR_FR;
#else
			td->td_frame->sr |= MIPS_SR_COP_1_BIT;
#endif
			td->td_md.md_flags |= MDTD_FPUSED;
			goto out;
		}
#ifdef	CPU_CNMIPS
		else  if (cop == 2) {
			if ((td->td_md.md_flags & MDTD_COP2USED) &&
			    (td->td_md.md_cop2owner == COP2_OWNER_KERNEL)) {
				if (td->td_md.md_cop2)
					octeon_cop2_save(td->td_md.md_cop2);
				else
					panic("COP2 was used in kernel mode but md_cop2 is NULL");
			}

			if (td->td_md.md_ucop2 == NULL) {
				td->td_md.md_ucop2 = octeon_cop2_alloc_ctx();
				if (td->td_md.md_ucop2 == NULL)
					panic("Failed to allocate userland COP2 context");
				memset(td->td_md.md_ucop2, 0, sizeof(*td->td_md.md_ucop2));
			}

			octeon_cop2_restore(td->td_md.md_ucop2);

			td->td_frame->sr |= MIPS_SR_COP_2_BIT;
			td->td_md.md_flags |= MDTD_COP2USED;
			td->td_md.md_cop2owner = COP2_OWNER_USERLAND;
			goto out;
		}
#endif
		else {
			log_illegal_instruction("COPn_UNUSABLE", trapframe);
			i = SIGILL;	/* only FPU instructions allowed */
			break;
		}

	case T_FPE:
#if !defined(SMP) && (defined(DDB) || defined(DEBUG))
		trapDump("fpintr");
#else
		printf("FPU Trap: PC %#jx CR %x SR %x\n",
		    (intmax_t)trapframe->pc, (unsigned)trapframe->cause, (unsigned)trapframe->sr);
		goto err;
#endif

	case T_FPE + T_USER:
#if !defined(CPU_HAVEFPU)
		i = SIGILL;
		break;
#else
		if (!emulate_fp) {
			i = SIGFPE;
			break;
		}
		MipsFPTrap(trapframe->sr, trapframe->cause, trapframe->pc);
		goto out;
#endif

	case T_OVFLOW + T_USER:
		i = SIGFPE;
		break;

	case T_ADDR_ERR_LD:	/* misaligned access */
	case T_ADDR_ERR_ST:	/* misaligned access */
#ifdef TRAP_DEBUG
		if (trap_debug) {
			printf("+++ ADDR_ERR: type = %d, badvaddr = %#jx\n", type,
			    (intmax_t)trapframe->badvaddr);
		}
#endif
		/* Only allow emulation on a user address */
		if (allow_unaligned_acc &&
		    ((vm_offset_t)trapframe->badvaddr < VM_MAXUSER_ADDRESS)) {
			int mode;

			if (type == T_ADDR_ERR_LD)
				mode = VM_PROT_READ;
			else
				mode = VM_PROT_WRITE;

			access_type = emulate_unaligned_access(trapframe, mode);
			if (access_type != 0)
				return (trap_return(trapframe));
		}
		/* FALLTHROUGH */

	case T_BUS_ERR_LD_ST:	/* BERR asserted to cpu */
		if (td->td_pcb->pcb_onfault != NULL) {
			pc = (trap_return_t)(intptr_t)td->td_pcb->pcb_onfault;
			td->td_pcb->pcb_onfault = NULL;
			return (pc);
		}

		/* FALLTHROUGH */

	default:
err:

#if !defined(SMP) && defined(DEBUG)
		trapDump("trap");
#endif
#ifdef SMP
		printf("cpu:%d-", PCPU_GET(cpuid));
#endif
		printf("Trap cause = %d (%s - ", type,
		    trap_type[type & (~T_USER)]);

		if (type & T_USER)
			printf("user mode)\n");
		else
			printf("kernel mode)\n");

		printf("capcause = 0x%x, badaddr = %#jx, pc = %p, ra = %p, "
		       "sp = %p, sr = %jx\n", trapframe->capcause,
		       (intmax_t)trapframe->badvaddr, trapframe->pcc,
		       trapframe->c17, trapframe->csp, (intmax_t)trapframe->sr);

#ifdef TRAP_DEBUG
		if (trap_debug) {
#ifdef CHERI_PURECAP_KERNEL
			printf("capcause = 0x%x, badaddr = %#jx, pc = %p, ra = %p, "
			    "sp = %p, sr = %jx\n", trapframe->capcause,
			    (intmax_t)trapframe->badvaddr, trapframe->pcc,
			    trapframe->c17, trapframe->csp, (intmax_t)trapframe->sr);
#else
			printf("badvaddr = %#jx, pc = %#jx, ra = %#jx, sr = %#jxx\n",
			    (intmax_t)trapframe->badvaddr, (intmax_t)trapframe->pc, (intmax_t)trapframe->ra,
			    (intmax_t)trapframe->sr);
#endif
		}
#endif /* TRAP_DEBUG */

#ifdef KDB
		if (debugger_on_trap) {
			kdb_why = KDB_WHY_TRAP;
			kdb_trap(type, 0, trapframe);
			kdb_why = KDB_WHY_UNSET;
		}
#endif
		panic("trap");
	}
	td->td_frame->pc = trapframe->pc;
	td->td_frame->cause = trapframe->cause;
	td->td_frame->badvaddr = trapframe->badvaddr;
	ksiginfo_init_trap(&ksi);
	ksi.ksi_signo = i;
	ksi.ksi_code = ucode;
	/* XXXBD: probably not quite right for CheriABI */
	ksi.ksi_addr = (void * __capability)(intcap_t)addr;
	ksi.ksi_trapno = type;
#if defined(CPU_CHERI)
	td->td_frame->pcc = trapframe->pcc;
	if (i == SIGPROT)
		ksi.ksi_capreg = trapframe->capcause &
		    CHERI_CAPCAUSE_REGNUM_MASK;
#endif
	trapsignal(td, &ksi);
out:
	/*
	 * Note: we should only get here if returning to user mode.
	 */
	userret(td, trapframe);
#if defined(CPU_CHERI)
	/*
	 * XXXAR: These assertions will currently not hold since in some cases
	 *  we will only update pc but not pcc. However, this is fine since the
	 *  return path will set the offset before eret. We should only need the
	 *  assertion on entry to catch QEMU/FPGA bugs in EPC/EPCC handling.
	 *
	 * KASSERT(cheri_getoffset(td->td_frame->pcc) == td->td_frame->pc,
	 *  ("td->td_frame->pcc.offset (%jx) <-> td->td_frame->pc (%jx) mismatch:",
	 *   (uintmax_t)cheri_getoffset(td->td_frame->pcc), (uintmax_t)td->td_frame->pc));
	 *
	 * KASSERT(cheri_getoffset(trapframe->pcc) == trapframe->pc,
	 *    ("%s(exit): pcc.offset (%jx) <-> pc (%jx) mismatch:", __func__,
	 *    (uintmax_t)cheri_getoffset(trapframe->pcc), (uintmax_t)trapframe->pc));
	 */
#endif
	return (trap_return(trapframe));
}

#if !defined(SMP) && (defined(DDB) || defined(DEBUG))
void
trapDump(char *msg)
{
	register_t s;
	int i;

	s = intr_disable();
	printf("trapDump(%s)\n", msg);
	for (i = 0; i < TRAPSIZE; i++) {
		if (trp == trapdebug) {
			trp = &trapdebug[TRAPSIZE - 1];
		} else {
			trp--;
		}

		if (trp->cause == 0)
			break;

		printf("%s: ADR %jx PC %jx CR %jx SR %jx\n",
		    trap_type[(trp->cause & MIPS_CR_EXC_CODE) >> 
			MIPS_CR_EXC_CODE_SHIFT],
		    (intmax_t)trp->vadr, (intmax_t)trp->pc,
		    (intmax_t)trp->cause, (intmax_t)trp->status);

		printf("   RA %jx SP %jx code %d\n", (intmax_t)trp->ra,
		    (intmax_t)trp->sp, (int)trp->code);
	}
	intr_restore(s);
}
#endif


/*
 * Return the resulting PC as if the branch was executed.
 *
 * XXXRW: What about CHERI branch instructions?
 * XXXAR: This needs to be fixed for cjalr/cjr/ccall_fast
 */
uintptr_t
MipsEmulateBranch(struct trapframe *framePtr, uintptr_t instPC, int fpcCSR,
    uint32_t *instptr)
{
	InstFmt inst;
	register_t *regsPtr = (register_t *) framePtr;
#ifdef CPU_CHERI
	void * __capability *capRegsPtr = &framePtr->ddc;
#endif
	uintptr_t retAddr = 0;
	int condition;

#define	GetBranchDest(InstPtr, inst) \
	(InstPtr + 4 + ((short)inst.IType.imm << 2))

	if (instptr) {
		if (!KERNLAND(instptr))
			inst.word = fuword32((void *)instptr); /* XXXAR: error check? */
		else
			inst = *(InstFmt *) instptr;
	} else {
		if (!KERNLAND(instPC))
			inst.word = fuword32((void *)instPC);  /* XXXAR: error check? */
		else
			inst = *(InstFmt *) instPC;
	}
	/* Save the bad branch instruction so we can log it */
	framePtr->badinstr_p.inst = inst.word;

	/*
	 * XXXRW: CHERI branch instructions are not handled here.
	 */
	switch ((int)inst.JType.op) {
	case OP_SPECIAL:
		switch ((int)inst.RType.func) {
		case OP_JR:
		case OP_JALR:
			retAddr = regsPtr[inst.RType.rs];
			break;

		default:
			retAddr = instPC + 4;
			break;
		}
		break;

	case OP_BCOND:
		switch ((int)inst.IType.rt) {
		case OP_BLTZ:
		case OP_BLTZL:
		case OP_BLTZAL:
		case OP_BLTZALL:
			if ((int)(regsPtr[inst.RType.rs]) < 0)
				retAddr = GetBranchDest(instPC, inst);
			else
				retAddr = instPC + 8;
			break;

		case OP_BGEZ:
		case OP_BGEZL:
		case OP_BGEZAL:
		case OP_BGEZALL:
			if ((int)(regsPtr[inst.RType.rs]) >= 0)
				retAddr = GetBranchDest(instPC, inst);
			else
				retAddr = instPC + 8;
			break;

		case OP_TGEI:
		case OP_TGEIU:
		case OP_TLTI:
		case OP_TLTIU:
		case OP_TEQI:
		case OP_TNEI:
			retAddr = instPC + 4;	/* Like syscall... */
			break;

		default:
			panic("MipsEmulateBranch: Bad branch cond");
		}
		break;

	case OP_J:
	case OP_JAL:
		retAddr = (inst.JType.target << 2) |
		    ((unsigned)(instPC + 4) & 0xF0000000);
		break;

	case OP_BEQ:
	case OP_BEQL:
		if (regsPtr[inst.RType.rs] == regsPtr[inst.RType.rt])
			retAddr = GetBranchDest(instPC, inst);
		else
			retAddr = instPC + 8;
		break;

	case OP_BNE:
	case OP_BNEL:
		if (regsPtr[inst.RType.rs] != regsPtr[inst.RType.rt])
			retAddr = GetBranchDest(instPC, inst);
		else
			retAddr = instPC + 8;
		break;

	case OP_BLEZ:
	case OP_BLEZL:
		if ((int)(regsPtr[inst.RType.rs]) <= 0)
			retAddr = GetBranchDest(instPC, inst);
		else
			retAddr = instPC + 8;
		break;

	case OP_BGTZ:
	case OP_BGTZL:
		if ((int)(regsPtr[inst.RType.rs]) > 0)
			retAddr = GetBranchDest(instPC, inst);
		else
			retAddr = instPC + 8;
		break;

	case OP_COP1:
		switch (inst.RType.rs) {
		case OP_BCx:
		case OP_BCy:
			if ((inst.RType.rt & COPz_BC_TF_MASK) == COPz_BC_TRUE)
				condition = fpcCSR & MIPS_FPU_COND_BIT;
			else
				condition = !(fpcCSR & MIPS_FPU_COND_BIT);
			if (condition)
				retAddr = GetBranchDest(instPC, inst);
			else
				retAddr = instPC + 8;
			break;

		default:
			retAddr = instPC + 4;
		}
		break;
#ifdef CPU_CHERI
	case OP_COP2:
		switch (inst.CType.fmt) {
		case 0x9:
		case 0xa:
		case 0x11:
		case 0x12:
			switch (inst.BC2FType.fmt) {
			case 0x9:
				/* CBTU */
				condition = !cheri_gettag(
				    capRegsPtr[inst.BC2FType.cd]);
				break;
			case 0xa:
				/* CBTS */
				condition = cheri_gettag(
				    capRegsPtr[inst.BC2FType.cd]);
				break;
			case 0x11:
				/* CBEZ */
				condition =
				    (capRegsPtr[inst.BC2FType.cd] == NULL);
				break;
			case 0x12:
				/* CBNZ */
				condition =
				    (capRegsPtr[inst.BC2FType.cd] != NULL);
				break;
			}
			if (condition)
				retAddr = GetBranchDest(instPC, inst);
			else
				retAddr = instPC + 8;
			return (retAddr);
		}
		/* FALLTHROUGH */
#endif

	default:
		printf("Unhandled opcode in %s: 0x%x\n", __func__, inst.word);
#ifdef DDB
		/*
		 * Print some context for cases like jenkins where we don't
		 * have an interactive console:
		 */
		int32_t context_instr;
		fetch_instr_near_pc(framePtr, -8, &context_instr);
		db_printf("Instr at %p ($pc-8): %x   ", (char*)framePtr->pc - 8, context_instr);
		db_disasm((db_addr_t)&context_instr, 0);
		fetch_instr_near_pc(framePtr, -4, &context_instr);
		db_printf("Instr at %p ($pc-4): %x   ", (char*)framePtr->pc - 4, context_instr);
		db_disasm((db_addr_t)&context_instr, 0);
		fetch_instr_near_pc(framePtr, 0, &context_instr);
		db_printf("Instr at %p ($pc+0): %x   ", (char*)framePtr->pc + 0, context_instr);
		db_disasm((db_addr_t)&context_instr, 0);
		fetch_instr_near_pc(framePtr, 4, &context_instr);
		db_printf("Instr at %p ($pc+4): %x   ", (char*)framePtr->pc + 4, context_instr);
		db_disasm((db_addr_t)&context_instr, 0);
#endif


		/* retAddr = instPC + 4;  */
		/* log registers in trap frame */
		log_frame_dump(framePtr);
#ifdef CPU_CHERI
		if (log_cheri_registers)
			cheri_log_exception_registers(framePtr);
#endif
#ifdef DDB
		kdb_enter(KDB_WHY_CHERI, "BAD OPCODE in MipsEmulateBranch");
#endif
		/* Return to NULL to force a crash in the user program */
		retAddr = 0;
	}
	return (retAddr);
}

static void
log_frame_dump(struct trapframe *frame)
{

	/*
	 * Stop QEMU instruction tracing when we hit an exception
	 */
	if (stop_vm_trace_on_fault)
		__asm__ __volatile__("li $0, 0xdead");

	printf("Trapframe Register Dump:\n");
	printf("$0: %#-18jx at: %#-18jx v0: %#-18jx v1: %#-18jx\n",
	    (intmax_t)0, (intmax_t)frame->ast, (intmax_t)frame->v0, (intmax_t)frame->v1);

	printf("a0: %#-18jx a1: %#-18jx a2: %#-18jx a3: %#-18jx\n",
	    (intmax_t)frame->a0, (intmax_t)frame->a1, (intmax_t)frame->a2, (intmax_t)frame->a3);

#if defined(__mips_n32) || defined(__mips_n64)
	printf("a4: %#-18jx a5: %#-18jx a6: %#-18jx a7: %#-18jx\n",
	    (intmax_t)frame->a4, (intmax_t)frame->a5, (intmax_t)frame->a6, (intmax_t)frame->a7);

	printf("t0: %#-18jx t1: %#-18jx t2: %#-18jx t3: %#-18jx\n",
	    (intmax_t)frame->t0, (intmax_t)frame->t1, (intmax_t)frame->t2, (intmax_t)frame->t3);
#else
	printf("t0: %#-18jx t1: %#-18jx t2: %#-18jx t3: %#-18jx\n",
	    (intmax_t)frame->t0, (intmax_t)frame->t1, (intmax_t)frame->t2, (intmax_t)frame->t3);

	printf("t4: %#-18jx t5: %#-18jx t6: %#-18jx t7: %#-18jx\n",
	    (intmax_t)frame->t4, (intmax_t)frame->t5, (intmax_t)frame->t6, (intmax_t)frame->t7);
#endif
	printf("s0: %#-18jx s1: %#-18jx s2: %#-18jx s3: %#-18jx\n",
	    (intmax_t)frame->s0, (intmax_t)frame->s1, (intmax_t)frame->s2, (intmax_t)frame->s3);

	printf("s4: %#-18jx s5: %#-18jx s6: %#-18jx s7: %#-18jx\n",
	    (intmax_t)frame->s4, (intmax_t)frame->s5, (intmax_t)frame->s6, (intmax_t)frame->s7);

	printf("t8: %#-18jx t9: %#-18jx k0: %#-18jx k1: %#-18jx\n",
	    (intmax_t)frame->t8, (intmax_t)frame->t9, (intmax_t)frame->k0, (intmax_t)frame->k1);

	printf("gp: %#-18jx sp: %#-18jx s8: %#-18jx ra: %#-18jx\n",
	    (intmax_t)frame->gp, (intmax_t)frame->sp, (intmax_t)frame->s8, (intmax_t)frame->ra);

	printf("status: %#jx mullo: %#jx; mulhi: %#jx; badvaddr: %#jx\n",
	    (intmax_t)frame->sr, (intmax_t)frame->mullo, (intmax_t)frame->mulhi, (intmax_t)frame->badvaddr);

	printf("cause: %#jx; pc: %#jx\n",
	    (intmax_t)(uint32_t)frame->cause, (intmax_t)frame->pc);

#if 0
	/* XXXAR: this can KASSERT() for bad instruction fetches. See #276 */
	if (frame->badinstr.inst == 0)
		fetch_bad_instr(frame);
#endif
	if (frame->badinstr.inst != 0) {
		printf("BadInstr: %#x ", frame->badinstr.inst);
#ifdef DDB
		db_disasm((db_addr_t)&frame->badinstr.inst, 0);
#else
		printf("\n");
#endif
	}

	if (DELAYBRANCH(frame->cause)) {
#if 0
		/* XXXAR: this can KASSERT() for bad instruction fetches. See #276 */
		if (frame->badinstr_p.inst == 0)
			fetch_bad_branch_instr(frame);
#endif
		if (frame->badinstr_p.inst != 0) {
			printf("BadInstrP: %#x ", frame->badinstr_p.inst);
#ifdef DDB
			db_disasm((db_addr_t)&frame->badinstr_p.inst, 0);
#else
			printf("\n");
#endif
		}
	}
}

#ifdef TRAP_DEBUG
static void
trap_frame_dump(struct trapframe *frame)
{
	printf("Trapframe Register Dump:\n");
	printf("\tzero: %#jx\tat: %#jx\tv0: %#jx\tv1: %#jx\n",
	    (intmax_t)0, (intmax_t)frame->ast, (intmax_t)frame->v0, (intmax_t)frame->v1);

	printf("\ta0: %#jx\ta1: %#jx\ta2: %#jx\ta3: %#jx\n",
	    (intmax_t)frame->a0, (intmax_t)frame->a1, (intmax_t)frame->a2, (intmax_t)frame->a3);
#if defined(__mips_n32) || defined(__mips_n64)
	printf("\ta4: %#jx\ta5: %#jx\ta6: %#jx\ta7: %#jx\n",
	    (intmax_t)frame->a4, (intmax_t)frame->a5, (intmax_t)frame->a6, (intmax_t)frame->a7);

	printf("\tt0: %#jx\tt1: %#jx\tt2: %#jx\tt3: %#jx\n",
	    (intmax_t)frame->t0, (intmax_t)frame->t1, (intmax_t)frame->t2, (intmax_t)frame->t3);
#else
	printf("\tt0: %#jx\tt1: %#jx\tt2: %#jx\tt3: %#jx\n",
	    (intmax_t)frame->t0, (intmax_t)frame->t1, (intmax_t)frame->t2, (intmax_t)frame->t3);

	printf("\tt4: %#jx\tt5: %#jx\tt6: %#jx\tt7: %#jx\n",
	    (intmax_t)frame->t4, (intmax_t)frame->t5, (intmax_t)frame->t6, (intmax_t)frame->t7);
#endif
	printf("\tt8: %#jx\tt9: %#jx\ts0: %#jx\ts1: %#jx\n",
	    (intmax_t)frame->t8, (intmax_t)frame->t9, (intmax_t)frame->s0, (intmax_t)frame->s1);

	printf("\ts2: %#jx\ts3: %#jx\ts4: %#jx\ts5: %#jx\n",
	    (intmax_t)frame->s2, (intmax_t)frame->s3, (intmax_t)frame->s4, (intmax_t)frame->s5);

	printf("\ts6: %#jx\ts7: %#jx\tk0: %#jx\tk1: %#jx\n",
	    (intmax_t)frame->s6, (intmax_t)frame->s7, (intmax_t)frame->k0, (intmax_t)frame->k1);

	printf("\tgp: %#jx\tsp: %#jx\ts8: %#jx\tra: %#jx\n",
	    (intmax_t)frame->gp, (intmax_t)frame->sp, (intmax_t)frame->s8, (intmax_t)frame->ra);

	printf("\tsr: %#jx\tmullo: %#jx\tmulhi: %#jx\tbadvaddr: %#jx\n",
	    (intmax_t)frame->sr, (intmax_t)frame->mullo, (intmax_t)frame->mulhi, (intmax_t)frame->badvaddr);

	printf("\tcause: %#jx\tpc: %#jx\n",
	    (intmax_t)(uint32_t)frame->cause, (intmax_t)frame->pc);
}

#endif


static void
get_mapping_info(vm_offset_t va, pd_entry_t **pdepp, pt_entry_t **ptepp)
{
	pt_entry_t *ptep;
	pd_entry_t *pdep;
	struct proc *p = curproc;

	pdep = (&(p->p_vmspace->vm_pmap.pm_segtab[(va >> SEGSHIFT) & (NPDEPG - 1)]));
	if (*pdep)
		ptep = pmap_pte(&p->p_vmspace->vm_pmap, va);
	else
		ptep = (pt_entry_t *)0;

	*pdepp = pdep;
	*ptepp = ptep;
}

static void
log_illegal_instruction(const char *msg, struct trapframe *frame)
{
	pt_entry_t *ptep;
	pd_entry_t *pdep;
#ifndef CPU_CHERI
	unsigned int *addr;
#endif
	struct thread *td;
	struct proc *p;
	register_t pc;

	td = curthread;
	p = td->td_proc;

#ifdef SMP
	printf("cpuid = %d\n", PCPU_GET(cpuid));
#endif
	pc = frame->pc + (DELAYBRANCH(frame->cause) ? 4 : 0);
	log(LOG_ERR, "%s: pid %d tid %ld (%s), uid %d: pc %#jx ra %#jx\n",
	    msg, p->p_pid, (long)td->td_tid, p->p_comm,
	    p->p_ucred ? p->p_ucred->cr_uid : -1,
	    (intmax_t)pc,
	    (intmax_t)frame->ra);

	/* log registers in trap frame */
	log_frame_dump(frame);
#ifdef CPU_CHERI
	if (log_cheri_registers)
		cheri_log_exception_registers(frame);
#endif

	get_mapping_info((vm_offset_t)pc, &pdep, &ptep);

#ifndef CPU_CHERI
	/*
	 * Dump a few words around faulting instruction, if the addres is
	 * valid.
	 *
	 * XXXRW: Temporarily disabled in CHERI as this doesn't properly
	 * indirect through $c0 / $pcc.
	 *
	 * XXXRW: Arguably, this is also incorrect for non-CHERI: it should be
	 * using copyin() to access user addresses!
	 */
	if (!(pc & 3) &&
	    useracc((caddr_t)(intptr_t)pc, sizeof(int) * 4, VM_PROT_READ)) {
		/* dump page table entry for faulting instruction */
		log(LOG_ERR, "Page table info for pc address %#jx: pde = %p, pte = %#jx\n",
		    (intmax_t)pc, (void *)(intptr_t)*pdep, (uintmax_t)(ptep ? *ptep : 0));

		addr = (unsigned int *)(intptr_t)pc;
		log(LOG_ERR, "Dumping 4 words starting at pc address %p: \n",
		    addr);
		log(LOG_ERR, "%08x %08x %08x %08x\n",
		    addr[0], addr[1], addr[2], addr[3]);
	} else {
		log(LOG_ERR, "pc address %#jx is inaccessible, pde = %p, pte = %#jx\n",
		    (intmax_t)pc, (void *)(intptr_t)*pdep, (uintmax_t)(ptep ? *ptep : 0));
	}
#endif
}

static void
log_bad_page_fault(char *msg, struct trapframe *frame, int trap_type)
{
	pt_entry_t *ptep;
	pd_entry_t *pdep;
#ifndef CPU_CHERI
	unsigned int *addr;
#endif
	struct thread *td;
	struct proc *p;
	char *read_or_write;
	register_t pc;

	if (!log_bad_page_faults)
		return;

	trap_type &= ~T_USER;

	td = curthread;
	p = td->td_proc;

#ifdef SMP
	printf("cpuid = %d\n", PCPU_GET(cpuid));
#endif
	switch (trap_type) {
	case T_TLB_MOD:
	case T_TLB_ST_MISS:
	case T_ADDR_ERR_ST:
		read_or_write = "write";
		break;
	case T_TLB_LD_MISS:
	case T_ADDR_ERR_LD:
	case T_BUS_ERR_IFETCH:
		read_or_write = "read";
		break;
	default:
		read_or_write = "unknown";
	}

	pc = frame->pc + (DELAYBRANCH(frame->cause) ? 4 : 0);
	log(LOG_ERR, "%s: pid %d tid %ld (%s), uid %d: pc %#jx got a %s fault "
	    "(type %#x) at %#jx\n",
	    msg, p->p_pid, (long)td->td_tid, p->p_comm,
	    p->p_ucred ? p->p_ucred->cr_uid : -1,
	    (intmax_t)pc,
	    read_or_write,
	    trap_type,
	    (intmax_t)frame->badvaddr);

	/* log registers in trap frame */
	log_frame_dump(frame);
#ifdef CPU_CHERI
	if (log_cheri_registers)
		cheri_log_exception_registers(frame);
#endif


	get_mapping_info((vm_offset_t)pc, &pdep, &ptep);

#ifndef CPU_CHERI
	/*
	 * Dump a few words around faulting instruction, if the address is
	 * valid.
	 *
	 * XXXRW: Temporarily disabled in CHERI as this doesn't properly
	 * indirect through $c0 / $pcc.
	 *
	 * XXXRW: Arguably, this is also incorrect for non-CHERI: it should be
	 * using copyin() to access user addresses!
	 */
	if (!(pc & 3) && (pc != frame->badvaddr) &&
	    (trap_type != T_BUS_ERR_IFETCH) &&
	    useracc((caddr_t)(intptr_t)pc, sizeof(int) * 4, VM_PROT_READ)) {
		/* dump page table entry for faulting instruction */
		log(LOG_ERR, "Page table info for pc address %#jx: pde = %p, pte = %#jx\n",
		    (intmax_t)pc, (void *)(intptr_t)*pdep, (uintmax_t)(ptep ? *ptep : 0));

		addr = (unsigned int *)(intptr_t)pc;
		log(LOG_ERR, "Dumping 4 words starting at pc address %p: \n",
		    addr);
		log(LOG_ERR, "%08x %08x %08x %08x\n",
		    addr[0], addr[1], addr[2], addr[3]);
	} else {
		log(LOG_ERR, "pc address %#jx is inaccessible, pde = %p, pte = %#jx\n",
		    (intmax_t)pc, (void *)(intptr_t)*pdep, (uintmax_t)(ptep ? *ptep : 0));
	}
#endif

	get_mapping_info((vm_offset_t)frame->badvaddr, &pdep, &ptep);
	log(LOG_ERR, "Page table info for bad address %#jx: pde = %p, pte = %#jx\n",
	    (intmax_t)frame->badvaddr, (void *)(intptr_t)*pdep, (uintmax_t)(ptep ? *ptep : 0));
}

#ifdef CPU_CHERI
/*
 * XXXRW: Possibly this should actually be a CHERI-independent logging
 * function, in which case only the CHERI-specific parts should be ifdef'd.
 */
static void
log_c2e_exception(const char *msg, struct trapframe *frame, int trap_type)
{

	if (!log_cheri_exceptions)
		return;

#ifdef SMP
	printf("cpuid = %d\n", PCPU_GET(cpuid));
#endif
	log(LOG_ERR, "%s: pid %d tid %ld (%s), uid %d: CP2 fault "
	    "(type %#x)\n",
	    msg, curproc->p_pid, (long)curthread->td_tid, curproc->p_comm,
	    curproc->p_ucred ? curproc->p_ucred->cr_uid : -1,
	    trap_type);
	/* Also print argv to help debugging */
	if (curproc->p_args) {
		char* args = curproc->p_args->ar_args;
		unsigned len = curproc->p_args->ar_length;
		log(LOG_ERR, "Process arguments: ");
		for (unsigned i = 0; i < len; i++) {
			if (args[i] == '\0')
				log(LOG_ERR, " ");
			else
				log(LOG_ERR, "%c", args[i]);
		}
		log(LOG_ERR, "\n");
	}


	/* log registers in trap frame */
	log_frame_dump(frame);
	cheri_log_exception(frame, trap_type);
}
#endif

/*
 * Unaligned load/store emulation
 */
static int
mips_unaligned_load_store(struct trapframe *frame, int mode, register_t addr, uint32_t inst)
{
	register_t *reg = (register_t *) frame;
	register_t value;
	unsigned size;
	int src_regno;
	int op_type = 0;
	int is_store = 0;
	int sign_extend = 0;
	uintptr_t uaddr;
#ifdef CPU_CHERI
	/**
	 * XXX: There is a potential race condition here for CHERI.  We rely on the
	 * fact that the ALIGNMENT_FIX_ERR exception has a lower priority than any
	 * of the CHERI exceptions to guarantee that the load or store should have
	 * succeeded, but a malicious program could generate an alignment trap and
	 * then substitute a different instruction...
	 */
#endif
	src_regno = MIPS_INST_RT(inst);

#ifdef CHERI_PURECAP_KERNEL
	uaddr = (uintptr_t)cheri_setoffset(frame->ddc, addr);
#else
	uaddr = addr;
#endif

	/*
	 * ADDR_ERR faults have higher priority than TLB
	 * Miss faults.  Therefore, it is necessary to
	 * verify that the faulting address is a valid
	 * virtual address within the process' address space
	 * before trying to emulate the unaligned access.
	 */
	switch (MIPS_INST_OPCODE(inst)) {
#ifdef CPU_CHERI
	/*
	 * If there's an alignment error on a capability, then just fail.  It might
	 * be nice to emulate these and assume that the tag bit is unset, but for
	 * now we'll just let them fail as they probably indicate bugs.
	 */
	case OP_JALX:
	case OP_COP2: /* TODO: assert that it is a cjr/cjalr instruction */
	case OP_SDC2: case OP_LDC2:
		cheri_log_exception(frame, 0);
		return (0);
	/*
	 * If it's a capability load or store, then the last three bits indicate
	 * the size and extension, except that CLLD and CSCD (capability-relative
	 * load-linked and store-conditional on doublewords set all three low
	 * bits).  In all other cases, the low two bits are the base-2 log of the
	 * size of the operation.
	 */
	case OP_SWC2:
		is_store = 1;
	case OP_LWC2: {
		src_regno = MIPS_INST_RS(inst);
		u_int32_t fmt = inst & 7;
		u_int32_t size_field = inst & 3;
		KASSERT((size_field != 0),
			("Unaligned byte loads or stores should be impossible"));
		/*
		 * If this is a load-linked / store-conditional then we can't
		 * safely emulate it.
		 */
		if (fmt == 7)
			return (0);
		size = 1 << size_field;
		/* Bit 2 distinguishes signed / unsigned operations */
		sign_extend = fmt >> 2;
		if (MIPS_INST_OPCODE(inst) == OP_SWC2)
			op_type = MIPS_CHERI_CSB_ACCESS + fmt;
		else
			op_type = MIPS_CHERI_CLBU_ACCESS + fmt;
		break;
	}
#endif
	case OP_LH:
		sign_extend = 1;
	case OP_LHU:
		op_type = MIPS_LHU_ACCESS;
		size = 2;
		break;
	case OP_LW:
		sign_extend = 1;
	case OP_LWU:
		op_type = MIPS_LWU_ACCESS;
		size = 4;
		break;
	case OP_LD:
		op_type = MIPS_LD_ACCESS;
		size = 8;
		break;
	case OP_SH:
		op_type = MIPS_SH_ACCESS;
		is_store = 1;
		size = 2;
		break;
	case OP_SW:
		op_type = MIPS_SW_ACCESS;
		is_store = 1;
		size = 4;
		break;
	case OP_SD:
		op_type = MIPS_SD_ACCESS;
		is_store = 1;
		size = 8;
		break;
	/*
	 * We can't safely fix up LL/SC, so just give up and deliver the signal.
	 */
	case OP_SCD: case OP_SC: case OP_LLD: case OP_LL:
		return (0);
	default:
		printf("%s: unhandled opcode in address error: %#x\n", __func__, inst);
		return (0);
	}
	/* Fix up the op_type for unsigned versions */
	if ((op_type < MIPS_LD_ACCESS) && sign_extend)
		op_type++;

	if (is_store) {
		value = reg[src_regno];
		/*
		 * Stores don't have signed / unsigned variants, so just copy
		 * the data from the register to memory.  Less-than-doubleword
		 * stores store the low bits, so adjust the kernel pointer to
		 * the correct offset within the word first.
		 */
		char *kaddr = (char*)&value;
#if _BYTE_ORDER == _BIG_ENDIAN
		kaddr += sizeof(register_t) - size;
#endif
		int err;
		if ((err = copyout_implicit_cap(kaddr, (void*)uaddr, size))) {
			return (0);
		}
		return (op_type);
	} else {
		/* Get the value as a zero-extended version */
		value = 0;
		char *kaddr = (char*)&value;
#if _BYTE_ORDER == _BIG_ENDIAN
		kaddr += sizeof(register_t) - size;
#endif
		int err;
		if ((err = copyin_implicit_cap((void*)uaddr, kaddr, size))) {
			return (0);
		}
		/* If we need to sign extend it, then shift it so that the sign
		 * bit is in the correct place and then shift it back. */
		if (sign_extend) {
			int shift = (sizeof(register_t) - size) * 8;
			value = (value << shift) >> shift;
		}
		reg[src_regno] = value;
		return (op_type);
	}
	panic("%s: should not be reached.", __func__);
}


/*
 * XXX TODO: SMP?
 */
static struct timeval unaligned_lasterr;
static int unaligned_curerr;

static int unaligned_pps_log_limit = 0;

SYSCTL_INT(_machdep, OID_AUTO, unaligned_log_pps_limit, CTLFLAG_RWTUN,
    &unaligned_pps_log_limit, 0,
    "limit number of userland unaligned log messages per second");

static int
emulate_unaligned_access(struct trapframe *frame, int mode)
{
	register_t pc;
	int access_type = 0;
	struct thread *td = curthread;
	struct proc *p = curproc;

	pc = frame->pc + (DELAYBRANCH(frame->cause) ? 4 : 0);

	/*
	 * Fall through if it's instruction fetch exception
	 */
	if (!((pc & 3) || (pc == frame->badvaddr))) {

		/*
		 * Handle unaligned load and store
		 */

		/*
		 * Return access type if the instruction was emulated.
		 * Otherwise restore pc and fall through.
		 */
		fetch_bad_instr(frame);
		access_type = mips_unaligned_load_store(frame,
		    mode, frame->badvaddr, frame->badinstr.inst);

		if (access_type) {
			if (DELAYBRANCH(frame->cause)) {
				fetch_bad_branch_instr(frame);
				frame->pc = MipsEmulateBranch(frame, frame->pc,
				    0, &frame->badinstr_p.inst);
			} else
				frame->pc += 4;

			if (ppsratecheck(&unaligned_lasterr,
			    &unaligned_curerr, unaligned_pps_log_limit)) {
				/* XXX TODO: keep global/tid/pid counters? */
				log(LOG_INFO,
				    "Unaligned %s: pid=%ld (%s), tid=%ld, "
				    "pc=%#jx, badvaddr=%#jx\n",
				    access_name[access_type - 1],
				    (long) p->p_pid,
				    p->p_comm,
				    (long) td->td_tid,
				    (intmax_t)pc,
				    (intmax_t)frame->badvaddr);
			}
		}
	}
	return access_type;
}
// CHERI CHANGES START
// {
//   "updated": 20190604,
//   "target_type": "kernel",
//   "changes": [
//     "support"
//   ],
//   "changes_purecap": [
//     "support",
//     "kdb",
//     "uintptr_interp_offset"
//   ],
//   "change_comment": ""
// }
// CHERI CHANGES END<|MERGE_RESOLUTION|>--- conflicted
+++ resolved
@@ -909,15 +909,9 @@
 			int rv;
 
 	kernel_fault:
-<<<<<<< HEAD
-
-			va = trunc_page((vm_offset_t)trapframe->badvaddr);
-			rv = vm_fault(kernel_map, va, ftype, VM_FAULT_NORMAL);
-=======
 			va = (vm_offset_t)trapframe->badvaddr;
 			rv = vm_fault_trap(kernel_map, va, ftype,
 			    VM_FAULT_NORMAL, NULL, NULL);
->>>>>>> fe33cd02
 			if (rv == KERN_SUCCESS)
 				return (trap_return(trapframe));
 			if (td->td_pcb->pcb_onfault != NULL) {
@@ -943,21 +937,6 @@
 
 	case T_TLB_ST_MISS + T_USER:
 		ftype = VM_PROT_WRITE;
-
-<<<<<<< HEAD
-checkrefbit:
-		/*
-		 * Was this trap caused by the PTE_VR bit not being set?
-		 */
-		if (pmap_emulate_referenced(&p->p_vmspace->vm_pmap,
-		    trapframe->badvaddr) == 0) {
-			if (!usermode)
-				return (trap_return(trapframe));
-			goto out;
-		}
-
-=======
->>>>>>> fe33cd02
 dofault:
 		{
 			vm_offset_t va;
