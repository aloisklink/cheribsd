/*	$OpenBSD: trap.c,v 1.19 1998/09/30 12:40:41 pefo Exp $	*/
/* tracked to 1.23 */
/*-
 * SPDX-License-Identifier: BSD-3-Clause
 *
 * Copyright (c) 1988 University of Utah.
 * Copyright (c) 1992, 1993
 *	The Regents of the University of California.  All rights reserved.
 *
 * This code is derived from software contributed to Berkeley by
 * the Systems Programming Group of the University of Utah Computer
 * Science Department and Ralph Campbell.
 *
 * Redistribution and use in source and binary forms, with or without
 * modification, are permitted provided that the following conditions
 * are met:
 * 1. Redistributions of source code must retain the above copyright
 *    notice, this list of conditions and the following disclaimer.
 * 2. Redistributions in binary form must reproduce the above copyright
 *    notice, this list of conditions and the following disclaimer in the
 *    documentation and/or other materials provided with the distribution.
 * 3. Neither the name of the University nor the names of its contributors
 *    may be used to endorse or promote products derived from this software
 *    without specific prior written permission.
 *
 * THIS SOFTWARE IS PROVIDED BY THE REGENTS AND CONTRIBUTORS ``AS IS'' AND
 * ANY EXPRESS OR IMPLIED WARRANTIES, INCLUDING, BUT NOT LIMITED TO, THE
 * IMPLIED WARRANTIES OF MERCHANTABILITY AND FITNESS FOR A PARTICULAR PURPOSE
 * ARE DISCLAIMED.  IN NO EVENT SHALL THE REGENTS OR CONTRIBUTORS BE LIABLE
 * FOR ANY DIRECT, INDIRECT, INCIDENTAL, SPECIAL, EXEMPLARY, OR CONSEQUENTIAL
 * DAMAGES (INCLUDING, BUT NOT LIMITED TO, PROCUREMENT OF SUBSTITUTE GOODS
 * OR SERVICES; LOSS OF USE, DATA, OR PROFITS; OR BUSINESS INTERRUPTION)
 * HOWEVER CAUSED AND ON ANY THEORY OF LIABILITY, WHETHER IN CONTRACT, STRICT
 * LIABILITY, OR TORT (INCLUDING NEGLIGENCE OR OTHERWISE) ARISING IN ANY WAY
 * OUT OF THE USE OF THIS SOFTWARE, EVEN IF ADVISED OF THE POSSIBILITY OF
 * SUCH DAMAGE.
 *
 * from: Utah Hdr: trap.c 1.32 91/04/06
 *
 *	from: @(#)trap.c	8.5 (Berkeley) 1/11/94
 *	JNPR: trap.c,v 1.13.2.2 2007/08/29 10:03:49 girish
 */
#include <sys/cdefs.h>
__FBSDID("$FreeBSD$");

#include "opt_ddb.h"
#include "opt_ktrace.h"

#include <sys/param.h>
#include <sys/systm.h>
#include <sys/sysent.h>
#include <sys/proc.h>
#include <sys/kernel.h>
#include <sys/ktr.h>
#include <sys/signalvar.h>
#include <sys/syscall.h>
#include <sys/lock.h>
#include <vm/vm.h>
#include <vm/vm_extern.h>
#include <vm/vm_kern.h>
#include <vm/vm_page.h>
#include <vm/vm_map.h>
#include <vm/vm_param.h>
#include <sys/vmmeter.h>
#include <sys/ptrace.h>
#include <sys/user.h>
#include <sys/buf.h>
#include <sys/vnode.h>
#include <sys/pioctl.h>
#include <sys/sysctl.h>
#include <sys/syslog.h>
#include <sys/bus.h>
#ifdef KTRACE
#include <sys/ktrace.h>
#endif
#include <net/netisr.h>

#include <machine/trap.h>
#include <machine/cpu.h>
#include <machine/cpuinfo.h>
#include <machine/pte.h>
#include <machine/pmap.h>
#include <machine/md_var.h>
#include <machine/mips_opcode.h>
#include <machine/frame.h>
#include <machine/regnum.h>
#include <machine/tlb.h>
#include <machine/tls.h>

#ifdef CPU_CHERI
#include <cheri/cheri.h>
#include <cheri/cheric.h>
#include <machine/cheri_machdep.h>
#endif

#ifdef KDB
#include <machine/db_machdep.h>
#include <sys/kdb.h>
#ifdef DDB
#include <ddb/db_sym.h>
#include <ddb/ddb.h>
#endif
#endif

_Static_assert(F0 * sizeof(register_t) == __offsetof(struct trapframe, f0),
	"Register offset mismatch between C and assembly");
_Static_assert(CAUSE * sizeof(register_t) ==
	__offsetof(struct trapframe, cause),
	"Register offset mismatch between C and assembly");

#ifdef KDTRACE_HOOKS
#include <sys/dtrace_bsd.h>
#endif

int log_bad_page_faults = 1;
SYSCTL_INT(_machdep, OID_AUTO, log_bad_page_faults, CTLFLAG_RW,
    &log_bad_page_faults, 1, "Print trap frame on bad page fault");
#ifdef TRAP_DEBUG
int trap_debug = 1;
SYSCTL_INT(_machdep, OID_AUTO, trap_debug, CTLFLAG_RW,
    &trap_debug, 0, "Debug information on all traps");
#endif
int stop_vm_trace_on_fault = 0;
SYSCTL_INT(_machdep, OID_AUTO, stop_vm_trace_on_fault, CTLFLAG_RW,
    &stop_vm_trace_on_fault, 0,
    "Disable VM instruction tracing when a fault is logged");
#ifdef CPU_CHERI
int log_cheri_exceptions = 1;
SYSCTL_INT(_machdep, OID_AUTO, log_cheri_exceptions, CTLFLAG_RW,
    &log_cheri_exceptions, 1, "Print trap frame on CHERI exceptions");

int log_cheri_registers = 1;
SYSCTL_INT(_machdep, OID_AUTO, log_cheri_registers, CTLFLAG_RW,
    &log_cheri_registers, 1, "Print CHERI registers for non-CHERI exceptions");
#endif

#define	lbu_macro(data, addr)						\
	__asm __volatile ("lbu %0, 0x0(%1)"				\
			: "=r" (data)	/* outputs */			\
			: "r" (addr));	/* inputs */

#define	lb_macro(data, addr)						\
	__asm __volatile ("lb %0, 0x0(%1)"				\
			: "=r" (data)	/* outputs */			\
			: "r" (addr));	/* inputs */

#define	lwl_macro(data, addr)						\
	__asm __volatile ("lwl %0, 0x0(%1)"				\
			: "=r" (data)	/* outputs */			\
			: "r" (addr));	/* inputs */

#define	lwr_macro(data, addr)						\
	__asm __volatile ("lwr %0, 0x0(%1)"				\
			: "=r" (data)	/* outputs */			\
			: "r" (addr));	/* inputs */

#define	ldl_macro(data, addr)						\
	__asm __volatile ("ldl %0, 0x0(%1)"				\
			: "=r" (data)	/* outputs */			\
			: "r" (addr));	/* inputs */

#define	ldr_macro(data, addr)						\
	__asm __volatile ("ldr %0, 0x0(%1)"				\
			: "=r" (data)	/* outputs */			\
			: "r" (addr));	/* inputs */

#define	sb_macro(data, addr)						\
	__asm __volatile ("sb %0, 0x0(%1)"				\
			:				/* outputs */	\
			: "r" (data), "r" (addr));	/* inputs */

#define	swl_macro(data, addr)						\
	__asm __volatile ("swl %0, 0x0(%1)"				\
			: 				/* outputs */	\
			: "r" (data), "r" (addr));	/* inputs */

#define	swr_macro(data, addr)						\
	__asm __volatile ("swr %0, 0x0(%1)"				\
			: 				/* outputs */	\
			: "r" (data), "r" (addr));	/* inputs */

#define	sdl_macro(data, addr)						\
	__asm __volatile ("sdl %0, 0x0(%1)"				\
			: 				/* outputs */	\
			: "r" (data), "r" (addr));	/* inputs */

#define	sdr_macro(data, addr)						\
	__asm __volatile ("sdr %0, 0x0(%1)"				\
			:				/* outputs */	\
			: "r" (data), "r" (addr));	/* inputs */

static void log_illegal_instruction(const char *, struct trapframe *);
static void log_bad_page_fault(char *, struct trapframe *, int);
#ifdef CPU_CHERI
static void log_c2e_exception(const char *, struct trapframe *, int);
#endif
static void log_frame_dump(struct trapframe *frame);
static void get_mapping_info(vm_offset_t, pd_entry_t **, pt_entry_t **);

int (*dtrace_invop_jump_addr)(struct trapframe *);

#ifdef TRAP_DEBUG
static void trap_frame_dump(struct trapframe *frame);
#endif

void (*machExceptionTable[]) (void)= {
/*
 * The kernel exception handlers.
 */
	MipsKernIntr,		/* external interrupt */
#if defined(MIPS_EXC_CNTRS)
	MipsTLBModException,	/* TLB modification */
#else
	MipsKernGenException,	/* TLB modification */
#endif
	MipsTLBInvalidException,/* TLB miss (load or instr. fetch) */
	MipsTLBInvalidException,/* TLB miss (store) */
	MipsKernGenException,	/* address error (load or I-fetch) */
	MipsKernGenException,	/* address error (store) */
	MipsKernGenException,	/* bus error (I-fetch) */
	MipsKernGenException,	/* bus error (load or store) */
	MipsKernGenException,	/* system call */
	MipsKernGenException,	/* breakpoint */
	MipsKernGenException,	/* reserved instruction */
	MipsKernGenException,	/* coprocessor unusable */
	MipsKernGenException,	/* arithmetic overflow */
	MipsKernGenException,	/* trap exception */
	MipsKernGenException,	/* virtual coherence exception inst */
	MipsKernGenException,	/* floating point exception */
	MipsKernGenException,	/* reserved */
	MipsKernGenException,	/* reserved */
	MipsKernGenException,	/* reserved */
	MipsKernGenException,	/* reserved */
	MipsKernGenException,	/* reserved */
	MipsKernGenException,	/* reserved */
	MipsKernGenException,	/* reserved */
	MipsKernGenException,	/* watch exception */
	MipsKernGenException,	/* reserved */
	MipsKernGenException,	/* reserved */
	MipsKernGenException,	/* reserved */
	MipsKernGenException,	/* reserved */
	MipsKernGenException,	/* reserved */
	MipsKernGenException,	/* reserved */
	MipsKernGenException,	/* reserved */
	MipsKernGenException,	/* virtual coherence exception data */
/*
 * The user exception handlers.
 */
	MipsUserIntr,		/* 0 */
	MipsUserGenException,	/* 1 */
	MipsTLBInvalidException,/* 2 */
	MipsTLBInvalidException,/* 3 */
	MipsUserGenException,	/* 4 */
	MipsUserGenException,	/* 5 */
	MipsUserGenException,	/* 6 */
	MipsUserGenException,	/* 7 */
	MipsUserGenException,	/* 8 */
	MipsUserGenException,	/* 9 */
	MipsUserGenException,	/* 10 */
	MipsUserGenException,	/* 11 */
	MipsUserGenException,	/* 12 */
	MipsUserGenException,	/* 13 */
	MipsUserGenException,	/* 14 */
	MipsUserGenException,	/* 15 */
	MipsUserGenException,	/* 16 */
	MipsUserGenException,	/* 17 */
	MipsUserGenException,	/* 18 */
	MipsUserGenException,	/* 19 */
	MipsUserGenException,	/* 20 */
	MipsUserGenException,	/* 21 */
	MipsUserGenException,	/* 22 */
	MipsUserGenException,	/* 23 */
	MipsUserGenException,	/* 24 */
	MipsUserGenException,	/* 25 */
	MipsUserGenException,	/* 26 */
	MipsUserGenException,	/* 27 */
	MipsUserGenException,	/* 28 */
	MipsUserGenException,	/* 29 */
	MipsUserGenException,	/* 20 */
	MipsUserGenException,	/* 31 */
};

char *trap_type[] = {
	"external interrupt",
	"TLB modification",
	"TLB miss (load or instr. fetch)",
	"TLB miss (store)",
	"address error (load or I-fetch)",
	"address error (store)",
	"bus error (I-fetch)",
	"bus error (load or store)",
	"system call",
	"breakpoint",
	"reserved instruction",
	"coprocessor unusable",
	"arithmetic overflow",
	"trap",
	"virtual coherency instruction",
	"floating point",
	"reserved 16",
	"reserved 17",
#ifdef CPU_CHERI
	"capability coprocessor exception",
#else
	"reserved 18",
#endif
	"reserved 19",
	"reserved 20",
	"reserved 21",
	"reserved 22",
	"watch",
	"machine check",
	"reserved 25",
	"reserved 26",
	"reserved 27",
	"reserved 28",
	"reserved 29",
	"reserved 30",
	"virtual coherency data",
};

#if !defined(SMP) && (defined(DDB) || defined(DEBUG))
struct trapdebug trapdebug[TRAPSIZE], *trp = trapdebug;
#endif

#define	KERNLAND(x)	((vm_offset_t)(x) >= VM_MIN_KERNEL_ADDRESS && (vm_offset_t)(x) < VM_MAX_KERNEL_ADDRESS)
#define	DELAYBRANCH(x)	((x) & MIPS_CR_BR_DELAY)

/*
 * MIPS load/store access type
 */
enum {
	MIPS_LHU_ACCESS = 1,
	MIPS_LH_ACCESS,
	MIPS_LWU_ACCESS,
	MIPS_LW_ACCESS,
	MIPS_LD_ACCESS,
	MIPS_SH_ACCESS,
	MIPS_SW_ACCESS,
	MIPS_SD_ACCESS
#ifdef CPU_CHERI
	,
	MIPS_CHERI_CLBU_ACCESS,
	MIPS_CHERI_CLHU_ACCESS,
	MIPS_CHERI_CLWU_ACCESS,
	MIPS_CHERI_CLDU_ACCESS,
	MIPS_CHERI_CLB_ACCESS,
	MIPS_CHERI_CLH_ACCESS,
	MIPS_CHERI_CLW_ACCESS,
	MIPS_CHERI_CLD_ACCESS,
	MIPS_CHERI_CSB_ACCESS,
	MIPS_CHERI_CSH_ACCESS,
	MIPS_CHERI_CSW_ACCESS,
	MIPS_CHERI_CSD_ACCESS
#endif
};

char *access_name[] = {
	"Load Halfword Unsigned",
	"Load Halfword",
	"Load Word Unsigned",
	"Load Word",
	"Load Doubleword",
	"Store Halfword",
	"Store Word",
	"Store Doubleword"
#ifdef CPU_CHERI
	,
	"Capability Load Byte Unsigned",
	"Capability Load Halfword Unsigned",
	"Capability Load Word Unsigned",
	"Capability Load Doubleword Unsigned",
	"Capability Load Byte",
	"Capability Load Halfword",
	"Capability Load Word",
	"Capability Load Doubleword",
	"Capability Store Byte",
	"Capability Store Halfword",
	"Capability Store Word",
	"Capability Store Doubleword"
#endif

};

#ifdef	CPU_CNMIPS
#include <machine/octeon_cop2.h>
#endif

/*
 * Unaligned access handling is completely broken if the trap happens in a
 * CHERI instructions. Since we are now running lots of CHERI purecap code and
 * the LLVM branch delay slot filler actually fills CHERI delay slots, having
 * this on by default makes it really hard to debug where something is going
 * wrong since we will just die with a completely unrelated exception later.
 */
static int allow_unaligned_acc = 1;

SYSCTL_INT(_vm, OID_AUTO, allow_unaligned_acc, CTLFLAG_RW,
    &allow_unaligned_acc, 0, "Allow unaligned accesses");

/*
 * FP emulation is assumed to work on O32, but the code is outdated and crufty
 * enough that it's a more sensible default to have it disabled when using
 * other ABIs.  At the very least, it needs a lot of help in using
 * type-semantic ABI-oblivious macros for everything it does.
 */
#if defined(__mips_o32)
static int emulate_fp = 1;
#else
static int emulate_fp = 0;
#endif
SYSCTL_INT(_machdep, OID_AUTO, emulate_fp, CTLFLAG_RW,
    &emulate_fp, 0, "Emulate unimplemented FPU instructions");

static int emulate_unaligned_access(struct trapframe *frame, int mode);

extern void fswintrberr(void); /* XXX */

static __inline trapf_pc_t
trapf_pc_from_kernel_code_ptr(void *ptr)
{
#if __has_feature(capabilities) && !defined(__CHERI_PURE_CAPABILITY__)
	/* In the hybrid kernel, we assume that addr is within $pcc bounds */
	 KASSERT(cheri_is_address_inbounds(cheri_getpcc(), (register_t)ptr),
	     ("Invalid ptr %p", ptr));
	return (cheri_setaddress(cheri_getpcc(), (register_t)ptr));
#else
	return ((trapf_pc_t)ptr);
#endif
}

/*
 * Fetch an instruction from near frame->pc (or frame->pcc for CHERI).
 * Returns the virtual address (relative to $pcc) that was used to fetch the
 * instruction.
 */
static void * __capability
fetch_instr_near_pc(struct trapframe *frame, register_t offset_from_pc, int32_t *instr)
{
	void * __capability bad_inst_ptr;

	/* Should only be called from user mode */
	/* TODO: if KERNLAND() */
#ifdef CPU_CHERI
	bad_inst_ptr = (char * __capability)frame->pcc + offset_from_pc;
	if (!cheri_gettag(bad_inst_ptr)) {
		struct thread *td = curthread;
		struct proc *p = td->td_proc;
		log(LOG_ERR, "%s: pid %d tid %ld (%s), uid %d: Could not fetch "
		    "faulting instruction from untagged $pcc %p\n",  __func__,
		    p->p_pid, (long)td->td_tid, p->p_comm,
		    p->p_ucred ? p->p_ucred->cr_uid : -1,
		    (void*)(uintptr_t)(__cheri_addr vaddr_t)(bad_inst_ptr));
		*instr = -1;
		return (bad_inst_ptr);
	}
#else
	bad_inst_ptr = __USER_CODE_CAP((uint8_t*)(frame->pc) + offset_from_pc);
#endif
	if (fueword32_c(bad_inst_ptr, instr) != 0) {
		struct thread *td = curthread;
		struct proc *p = td->td_proc;
		log(LOG_ERR, "%s: pid %d tid %ld (%s), uid %d: Could not fetch "
		    "faulting instruction from %p\n",  __func__, p->p_pid,
		    (long)td->td_tid, p->p_comm,
		    p->p_ucred ? p->p_ucred->cr_uid : -1,
		    (void*)(uintptr_t)(__cheri_addr vaddr_t)(bad_inst_ptr));
		*instr = -1;
	}
	/* Should this be a kerncap instead instead of being indirected by $pcc? */
	return bad_inst_ptr;
}

/*
 * Fetch the branch instruction for a trap that happened in a branch delay slot.
 *
 * The instruction is stored in frame->badinstr_p.
 */
static void
fetch_bad_branch_instr(struct trapframe *frame)
{
	KASSERT(DELAYBRANCH(frame->cause),
	    ("%s called when not in delay branch", __func__));
	/*
	 * In a trap the pc will point to the branch instruction so we fetch
	 * at offset 0 from the pc.
	 */
	fetch_instr_near_pc(frame, 0, &frame->badinstr_p.inst);
}

/*
 * Fetch the instruction that caused a trap.
 *
 * The instruction is stored in frame->badinstr and the address (relative to)
 * pcc.base is returned.
 */
static void * __capability
fetch_bad_instr(struct trapframe *frame)
{
	register_t offset_from_pc;

	/*
	 * If the trap happenend in a delay slot pc will point to the branch
	 * instruction so in that case fetch from offset 0 from the pc.
	 */
	offset_from_pc = DELAYBRANCH(frame->cause) ? 4 : 0;
	return (fetch_instr_near_pc(frame, offset_from_pc, &frame->badinstr.inst));
}


int
cpu_fetch_syscall_args(struct thread *td)
{
	struct trapframe *locr0;
	struct sysentvec *se;
	struct syscall_args *sa;
	int error, nsaved;

	locr0 = td->td_frame;
	sa = &td->td_sa;
	
	bzero(sa->args, sizeof(sa->args));

	/* compute next PC after syscall instruction */
	td->td_pcb->pcb_tpc = sa->trapframe->pc; /* Remember if restart */
	if (DELAYBRANCH(sa->trapframe->cause)) { /* Check BD bit */
		fetch_bad_branch_instr(sa->trapframe);
		locr0->pc = MipsEmulateBranch(locr0, sa->trapframe->pc, 0,
		    &sa->trapframe->badinstr_p.inst);
	} else {
		TRAPF_PC_INCREMENT(locr0, sizeof(int));
	}
	sa->code = locr0->v0;

	switch (sa->code) {
	case SYS___syscall:
	case SYS_syscall:
		/*
		 * This is an indirect syscall, in which the code is the first argument.
		 */
#if (!defined(__mips_n32) && !defined(__mips_n64)) || defined(COMPAT_FREEBSD32)
		if (sa->code == SYS___syscall && SV_PROC_FLAG(td->td_proc, SV_ILP32)) {
			/*
			 * Like syscall, but code is a quad, so as to maintain alignment
			 * for the rest of the arguments.
			 */
			if (_QUAD_LOWWORD == 0)
				sa->code = locr0->a0;
			else
				sa->code = locr0->a1;
			sa->args[0] = locr0->a2;
			sa->args[1] = locr0->a3;
			nsaved = 2;
			break;
		} 
#endif
		/*
		 * This is either not a quad syscall, or is a quad syscall with a
		 * new ABI in which quads fit in a single register.
		 */
		sa->code = locr0->a0;
		sa->args[0] = locr0->a1;
		sa->args[1] = locr0->a2;
		sa->args[2] = locr0->a3;
		nsaved = 3;
#if defined(__mips_n32) || defined(__mips_n64)
#ifdef COMPAT_FREEBSD32
		if (!SV_PROC_FLAG(td->td_proc, SV_ILP32)) {
#endif
			/*
			 * Non-o32 ABIs support more arguments in registers.
			 */
			sa->args[3] = locr0->a4;
			sa->args[4] = locr0->a5;
			sa->args[5] = locr0->a6;
			sa->args[6] = locr0->a7;
			nsaved += 4;
#ifdef COMPAT_FREEBSD32
		}
#endif
#endif
		break;
	default:
		/*
		 * A direct syscall, arguments are just parameters to the syscall.
		 */
		sa->args[0] = locr0->a0;
		sa->args[1] = locr0->a1;
		sa->args[2] = locr0->a2;
		sa->args[3] = locr0->a3;
		nsaved = 4;
#if defined (__mips_n32) || defined(__mips_n64)
#ifdef COMPAT_FREEBSD32
		if (!SV_PROC_FLAG(td->td_proc, SV_ILP32)) {
#endif
			/*
			 * Non-o32 ABIs support more arguments in registers.
			 */
			sa->args[4] = locr0->a4;
			sa->args[5] = locr0->a5;
			sa->args[6] = locr0->a6;
			sa->args[7] = locr0->a7;
			nsaved += 4;
#ifdef COMPAT_FREEBSD32
		}
#endif
#endif
		break;
	}

#ifdef TRAP_DEBUG
	if (trap_debug)
		printf("SYSCALL #%d pid:%u\n", sa->code, td->td_proc->p_pid);
#endif

	se = td->td_proc->p_sysent;
	/*
	 * XXX
	 * Shouldn't this go before switching on the code?
	 */

	if (sa->code >= se->sv_size)
		sa->callp = &se->sv_table[0];
	else
		sa->callp = &se->sv_table[sa->code];

	sa->narg = sa->callp->sy_narg;

	if (sa->narg > nsaved) {
#if defined(__mips_n32) || defined(__mips_n64)
		/*
		 * XXX
		 * Is this right for new ABIs?  I think the 4 there
		 * should be 8, size there are 8 registers to skip,
		 * not 4, but I'm not certain.
		 */
#ifdef COMPAT_FREEBSD32
		if (!SV_PROC_FLAG(td->td_proc, SV_ILP32))
#endif
			printf("SYSCALL #%u pid:%u, narg (%u) > nsaved (%u).\n",
			    sa->code, td->td_proc->p_pid, sa->narg, nsaved);
#endif
#if (defined(__mips_n32) || defined(__mips_n64)) && defined(COMPAT_FREEBSD32)
		if (SV_PROC_FLAG(td->td_proc, SV_ILP32)) {
			unsigned i;
			int32_t arg;

			error = 0; /* XXX GCC is awful.  */
			for (i = nsaved; i < sa->narg; i++) {
				error = copyin((caddr_t)(intptr_t)(locr0->sp +
				    (4 + (i - nsaved)) * sizeof(int32_t)),
				    (caddr_t)&arg, sizeof arg);
				if (error != 0)
					break;
				sa->args[i] = arg;
			}
		} else
#endif
		error = copyin((caddr_t)(intptr_t)(locr0->sp +
		    4 * sizeof(register_t)), (caddr_t)&sa->args[nsaved],
		   (u_int)(sa->narg - nsaved) * sizeof(register_t));
		if (error != 0) {
			locr0->v0 = error;
			locr0->a3 = 1;
		}
	} else
		error = 0;

	if (error == 0) {
		td->td_retval[0] = 0;
		td->td_retval[1] = locr0->v1;
	}

	return (error);
}

#undef __FBSDID
#define __FBSDID(x)
#include "../../kern/subr_syscall.c"


/*
 * Handle an exception.
 * Called from MipsKernGenException() or MipsUserGenException()
 * when a processor trap occurs.
 * In the case of a kernel trap, we return the pc where to resume if
 * p->p_addr->u_pcb.pcb_onfault is set, otherwise, return old pc.
 * In the pure capability kernel, trap returns the full pcc to return to.
 */
<<<<<<< HEAD
trap_return_t
=======
trapf_pc_t
>>>>>>> 97c7520e
trap(struct trapframe *trapframe)
{
	int type, usermode;
	int i = 0;
	unsigned ucode = 0;
	struct thread *td = curthread;
	struct proc *p = curproc;
	vm_prot_t ftype;
	pmap_t pmap;
	int access_type;
	ksiginfo_t ksi;
	char *msg = NULL;
	char * __capability addr;
<<<<<<< HEAD
	trap_return_t pc;
=======
	trapf_pc_t pc;
>>>>>>> 97c7520e
	int cop, error;
	register_t *frame_regs;

	trapdebug_enter(trapframe, 0);
#ifdef KDB
	if (kdb_active) {
		kdb_reenter();
		return (0);
	}
#endif
	type = (trapframe->cause & MIPS_CR_EXC_CODE) >> MIPS_CR_EXC_CODE_SHIFT;
	if (TRAPF_USERMODE(trapframe)) {
		type |= T_USER;
		usermode = 1;
	} else {
		usermode = 0;
	}
#if 0
	/* XXXAR: reading the badinstr register here is too late, it may have
	 * been clobbered already. For now just use fuword instead
	 *
	 * XXXAR: We use a union for BadInstr/BadInstrP instead of register_t to
	 * avoid problems in case some CPU wrongly sign extends the register.
	 * This was the case for QEMU until recently.
	 */
	trapframe->badinstr.inst = cpuinfo.badinstr_reg ? mips_rd_badinstr(): 0;
	trapframe->badinstr_p.inst = 0;
	if (DELAYBRANCH(trapframe->cause) && cpuinfo.badinstr_p_reg)
		trapframe->badinstr_p.inst = mips_rd_badinstr_p();
#else
	trapframe->badinstr.pad = 0;
	trapframe->badinstr_p.inst = 0;
#endif

	/*
	 * Enable hardware interrupts if they were on before the trap. If it
	 * was off disable all so we don't accidently enable it when doing a
	 * return to userland.
	 */
	if (trapframe->sr & MIPS_SR_INT_IE) {
		set_intr_mask(trapframe->sr & MIPS_SR_INT_MASK);
		intr_enable();
	} else {
		intr_disable();
	}

#ifdef TRAP_DEBUG
	if (trap_debug) {
		static vm_offset_t last_badvaddr = 0;
		static vm_offset_t this_badvaddr = 0;
		static int count = 0;
		u_int32_t pid;

		printf("trap type %x (%s - ", type,
		    trap_type[type & (~T_USER)]);

		if (type & T_USER)
			printf("user mode)\n");
		else
			printf("kernel mode)\n");

#ifdef SMP
		printf("cpuid = %d\n", PCPU_GET(cpuid));
#endif
		pid = mips_rd_entryhi() & TLBHI_ASID_MASK;
#ifdef CHERI_PURECAP_KERNEL
		printf("capcause = 0x%x, badaddr = %#jx, pc = %#jx, ra = %p, "
		    "sp = %p, sr = %jx, pid = %d, ASID = %u\n", trapframe->capcause,
		    (intmax_t)trapframe->badvaddr, (intmax_t)trapframe->pc,
		    trapframe->c17, trapframe->csp, (intmax_t)trapframe->sr,
		    (curproc ? curproc->p_pid : -1), pid);
#else
		printf("badaddr = %#jx, pc = %#jx, ra = %#jx, sp = %#jx, sr = %jx, pid = %d, ASID = %u\n",
		    (intmax_t)trapframe->badvaddr, (intmax_t)TRAPF_PC(trapframe), (intmax_t)trapframe->ra,
		    (intmax_t)trapframe->sp, (intmax_t)trapframe->sr,
		    (curproc ? curproc->p_pid : -1), pid);
#endif

		switch (type & ~T_USER) {
		case T_TLB_MOD:
		case T_TLB_LD_MISS:
		case T_TLB_ST_MISS:
		case T_ADDR_ERR_LD:
		case T_ADDR_ERR_ST:
			this_badvaddr = trapframe->badvaddr;
			break;
		case T_SYSCALL:
			this_badvaddr = trapframe->ra;
			break;
		default:
			this_badvaddr = TRAPF_PC(trapframe);
			break;
		}
		if ((last_badvaddr == this_badvaddr) &&
		    ((type & ~T_USER) != T_SYSCALL) &&
		    ((type & ~T_USER) != T_COP_UNUSABLE)) {
			if (++count == 3) {
				trap_frame_dump(trapframe);
				panic("too many faults at %p\n", (void *)last_badvaddr);
			}
		} else {
			last_badvaddr = this_badvaddr;
			count = 0;
		}
	}
#endif

#ifdef KDTRACE_HOOKS
	/*
	 * A trap can occur while DTrace executes a probe. Before
	 * executing the probe, DTrace blocks re-scheduling and sets
	 * a flag in its per-cpu flags to indicate that it doesn't
	 * want to fault. On returning from the probe, the no-fault
	 * flag is cleared and finally re-scheduling is enabled.
	 *
	 * If the DTrace kernel module has registered a trap handler,
	 * call it and if it returns non-zero, assume that it has
	 * handled the trap and modified the trap frame so that this
	 * function can return normally.
	 */
	/*
	 * XXXDTRACE: add pid probe handler here (if ever)
	 */
	if (!usermode) {
		if (dtrace_trap_func != NULL &&
		    (*dtrace_trap_func)(trapframe, type) != 0)
			return (trap_return(trapframe));
	}
#endif

#ifdef CPU_CHERI
	addr = (void * __capability)trapframe->pcc;
#else
	addr = (void *)(uintptr_t)trapframe->pc;
#endif
	switch (type) {
	case T_MCHECK:
#ifdef DDB
		kdb_trap(type, 0, trapframe);
#endif
		panic("MCHECK\n");
		break;
	case T_MCHECK + T_USER:
		{
			uint32_t status = mips_rd_status();

			if (status & MIPS_SR_TS) {
				/*
				 * Machine Check exception caused by TLB
				 * detecting a match for multiple entries.
				 *
				 * Attempt to recover by flushing the user TLB
				 * and resetting the status bit.
				 */
				printf("Machine Check in User - Dup TLB entry. "
				    "Recovering...\n");
				pmap = &p->p_vmspace->vm_pmap;
				tlb_invalidate_all_user(pmap);
				mips_wr_status(status & ~MIPS_SR_TS);

				return (trap_return(trapframe));
			} else {
#ifdef DDB
				kdb_trap(type, 0, trapframe);
#endif
				panic("MCHECK\n");
			}
		}
		break;
	case T_TLB_MOD:
		/* check for kernel address */
		if (KERNLAND(trapframe->badvaddr)) {
			if (pmap_emulate_modified(kernel_pmap, 
			    trapframe->badvaddr) != 0) {
				ftype = VM_PROT_WRITE;
				goto kernel_fault;
			}
			return (trap_return(trapframe));
		}
		/* FALLTHROUGH */

	case T_TLB_MOD + T_USER:
		pmap = &p->p_vmspace->vm_pmap;
		if (pmap_emulate_modified(pmap, trapframe->badvaddr) != 0) {
			ftype = VM_PROT_WRITE;
			goto dofault;
		}
		if (!usermode)
			return (trap_return(trapframe));
		goto out;

	case T_TLB_LD_MISS:
	case T_TLB_ST_MISS:
		ftype = (type == T_TLB_ST_MISS) ? VM_PROT_WRITE : VM_PROT_READ;
		/* check for kernel address */
		if (KERNLAND(trapframe->badvaddr)) {
			vm_offset_t va;
			int rv;

	kernel_fault:
			va = (vm_offset_t)trapframe->badvaddr;
			rv = vm_fault_trap(kernel_map, va, ftype,
			    VM_FAULT_NORMAL, NULL, NULL);
			if (rv == KERN_SUCCESS)
				return (trap_return(trapframe));
			if (td->td_pcb->pcb_onfault != NULL) {
<<<<<<< HEAD
				pc = (trap_return_t)(intptr_t)td->td_pcb->pcb_onfault;
=======
				pc = trapf_pc_from_kernel_code_ptr(td->td_pcb->pcb_onfault);
>>>>>>> 97c7520e
				td->td_pcb->pcb_onfault = NULL;
				return (pc);
			}
			goto err;
		}

		/*
		 * It is an error for the kernel to access user space except
		 * through the copyin/copyout routines.
		 */
		if (td->td_pcb->pcb_onfault == NULL)
			goto err;

		goto dofault;

	case T_TLB_LD_MISS + T_USER:
		ftype = VM_PROT_READ;
		goto dofault;

	case T_TLB_ST_MISS + T_USER:
		ftype = VM_PROT_WRITE;
dofault:
		{
			vm_offset_t va;
			struct vmspace *vm;
			vm_map_t map;
			int rv = 0;

			vm = p->p_vmspace;
			map = &vm->vm_map;
			va = (vm_offset_t)trapframe->badvaddr;
			if (KERNLAND(trapframe->badvaddr)) {
				/*
				 * Don't allow user-mode faults in kernel
				 * address space.
				 */
				goto nogo;
			}

			rv = vm_fault_trap(map, va, ftype, VM_FAULT_NORMAL,
			    &i, &ucode);
			/*
			 * XXXDTRACE: add dtrace_doubletrap_func here?
			 */
#ifdef VMFAULT_TRACE
			printf("vm_fault(%p (pmap %p), %p (%p), %x, %d) -> %x at pc %p\n",
			    map, &vm->vm_pmap, (void *)va, (void *)(intptr_t)trapframe->badvaddr,
			    ftype, VM_FAULT_NORMAL, rv, (void *)(intptr_t)trapframe->pc);
#endif
			if (rv == KERN_SUCCESS) {
				if (!usermode) {
					return (trap_return(trapframe));
				}
				goto out;
			}
	nogo:
			if (!usermode) {
				if (td->td_pcb->pcb_onfault != NULL) {
<<<<<<< HEAD
					pc = (trap_return_t)(intptr_t)td->td_pcb->pcb_onfault;
=======
					pc = trapf_pc_from_kernel_code_ptr(td->td_pcb->pcb_onfault);
>>>>>>> 97c7520e
					td->td_pcb->pcb_onfault = NULL;
					return (pc);
				}
				goto err;
			}

			msg = "BAD_PAGE_FAULT";
			log_bad_page_fault(msg, trapframe, type);

			break;
		}

	case T_ADDR_ERR_LD + T_USER:	/* misaligned or kseg access */
	case T_ADDR_ERR_ST + T_USER:	/* misaligned or kseg access */
		if (trapframe->badvaddr < 0 ||
		    trapframe->badvaddr >= VM_MAXUSER_ADDRESS) {
			msg = "ADDRESS_SPACE_ERR";
		} else if (allow_unaligned_acc) {
			int mode;

			if (type == (T_ADDR_ERR_LD + T_USER))
				mode = VM_PROT_READ;
			else
				mode = VM_PROT_WRITE;

			access_type = emulate_unaligned_access(trapframe, mode);
			if (access_type != 0)
				goto out;
			msg = "ALIGNMENT_FIX_ERR";
		} else {
			msg = "ADDRESS_ERR";
		}

		/* FALL THROUGH */

	case T_BUS_ERR_IFETCH + T_USER:	/* BERR asserted to cpu */
	case T_BUS_ERR_LD_ST + T_USER:	/* BERR asserted to cpu */
		ucode = 0;	/* XXX should be VM_PROT_something */
		i = SIGBUS;
		if (!msg)
			msg = "BUS_ERR";
		log_bad_page_fault(msg, trapframe, type);
		break;

	case T_SYSCALL + T_USER:
		{
			td->td_sa.trapframe = trapframe;
			syscallenter(td);

#if !defined(SMP) && (defined(DDB) || defined(DEBUG))
			if (trp == trapdebug)
				trapdebug[TRAPSIZE - 1].code = td->td_sa.code;
			else
				trp[-1].code = td->td_sa.code;
#endif
			trapdebug_enter(td->td_frame, -td->td_sa.code);

			/*
			 * The sync'ing of I & D caches for SYS_ptrace() is
			 * done by procfs_domem() through procfs_rwmem()
			 * instead of being done here under a special check
			 * for SYS_ptrace().
			 */
			syscallret(td);
			return (trap_return(trapframe));
		}

#if defined(KDTRACE_HOOKS) || defined(DDB)
	case T_BREAK:
#ifdef KDTRACE_HOOKS
		if (!usermode && dtrace_invop_jump_addr != 0) {
			dtrace_invop_jump_addr(trapframe);
			return (trap_return(trapframe));
		}
#endif
#ifdef DDB
		kdb_trap(type, 0, trapframe);
		return (trap_return(trapframe));
#endif
#endif

	case T_BREAK + T_USER:
		{
			char * __capability va;
			uint32_t instr;

			i = SIGTRAP;
			ucode = TRAP_BRKPT;

			/* compute address of break instruction */
			va = addr;
			if (DELAYBRANCH(trapframe->cause))
				va += sizeof(int);

			if (td->td_md.md_ss_addr != (__cheri_addr vaddr_t)va) {
				addr = va;
				break;
			}

			/* read break instruction */
			instr = fuword32_c(__USER_CODE_CAP((__cheri_fromcap void *)va));

			if (instr != MIPS_BREAK_SSTEP) {
				addr = va;
				break;
			}

			CTR3(KTR_PTRACE,
			    "trap: tid %d, single step at %p: %#08x",
			    td->td_tid, (__cheri_fromcap void *)va, instr);
			PROC_LOCK(p);
			_PHOLD(p);
			error = ptrace_clear_single_step(td);
			_PRELE(p);
			PROC_UNLOCK(p);
			if (error == 0)
				ucode = TRAP_TRACE;
			break;
		}

	case T_IWATCH + T_USER:
	case T_DWATCH + T_USER:
			/* compute address of trapped instruction */
			if (DELAYBRANCH(trapframe->cause))
				addr += sizeof(int);
			printf("watch exception @ %p\n", (__cheri_fromcap void *)addr);
			i = SIGTRAP;
			ucode = TRAP_BRKPT;
			break;

	case T_TRAP + T_USER:
		{
			struct trapframe *locr0 = td->td_frame;

			addr = fetch_bad_instr(trapframe);

			if (DELAYBRANCH(trapframe->cause)) {	/* Check BD bit */
				/* fetch branch instruction */
				fetch_bad_branch_instr(trapframe);
				locr0->pc = MipsEmulateBranch(locr0, trapframe->pc,
				    0, &trapframe->badinstr_p.inst);
			} else {
				TRAPF_PC_INCREMENT(locr0, sizeof(int));
			}
			i = SIGEMT;	/* Stuff it with something for now */
			break;
		}

	case T_RES_INST + T_USER:
		{
			InstFmt inst;

			addr = fetch_bad_instr(trapframe);
			inst.word = trapframe->badinstr.inst;
			switch (inst.RType.op) {
			case OP_SPECIAL3:
				switch (inst.RType.func) {
				case OP_RDHWR:
					/* Register 29 used for TLS */
					if (inst.RType.rd == 29) {
						frame_regs = &(trapframe->zero);
						frame_regs[inst.RType.rt] = (register_t)(intptr_t)(__cheri_fromcap void *)td->td_md.md_tls;
						frame_regs[inst.RType.rt] += td->td_md.md_tls_tcb_offset;
						TRAPF_PC_INCREMENT(trapframe, sizeof(int));
						goto out;
					}
				break;
				}
			break;
			}

			log_illegal_instruction("RES_INST", trapframe);
			i = SIGILL;
		}
		break;
#ifdef CPU_CHERI
	case T_C2E:
		if (td->td_pcb->pcb_onfault != NULL) {
<<<<<<< HEAD
			pc = (trap_return_t)(intptr_t)td->td_pcb->pcb_onfault;
=======
			pc = trapf_pc_from_kernel_code_ptr(td->td_pcb->pcb_onfault);
>>>>>>> 97c7520e
			td->td_pcb->pcb_onfault = NULL;
			return (pc);
		}
		fetch_bad_instr(trapframe);
		log_c2e_exception("KERNEL_CHERI_EXCEPTION", trapframe, type);
		printf("badvaddr = %#jx, pc = %#jx, ra = %#jx, sr = %#jx\n",
		    (intmax_t)trapframe->badvaddr, (intmax_t)TRAPF_PC(trapframe),
		    (intmax_t)trapframe->ra, (intmax_t)trapframe->sr);
		goto err;
		break;

	case T_C2E + T_USER:
		msg = "USER_CHERI_EXCEPTION";
#ifdef KTRACE
		if (KTRPOINT(td, KTR_CEXCEPTION))
			ktrcexception(trapframe);
#endif
		fetch_bad_instr(trapframe);
		log_c2e_exception(msg, trapframe, type);
		i = SIGPROT;
		ucode = cheri_capcause_to_sicode(trapframe->capcause);
		break;

#else
	case T_C2E:
	case T_C2E + T_USER:
		goto err;
		break;
#endif
	case T_COP_UNUSABLE:
		cop = (trapframe->cause & MIPS_CR_COP_ERR) >> MIPS_CR_COP_ERR_SHIFT;
#if defined(CPU_CHERI)
		/* XXXRW: CP2 state management here. */
#if 0 && defined(DDB)
		if (cop == 2)
			kdb_enter(KDB_WHY_CHERI, "T_COP_UNUSABLE exception");
#endif
		/*
		 * XXXRW: For reasons not fully understood, the COP_2 enable
		 * is getting cleared.  A hardware bug?  Software bug?
		 * Unclear, but turn it back on again and restart the
		 * instruction.
		 */
		if (cop == 2) {
			printf("%s: reenabling COP_2 for kernel\n", __func__);
			mips_wr_status(mips_rd_status() | MIPS_SR_COP_2_BIT);
			td->td_frame->sr |= MIPS_SR_COP_2_BIT;
			return (trap_return(trapframe));
		}
#endif
#ifdef	CPU_CNMIPS
		/* Handle only COP2 exception */
		if (cop != 2)
			goto err;

		addr = trapframe->pc;
		/* save userland cop2 context if it has been touched */
		if ((td->td_md.md_flags & MDTD_COP2USED) &&
		    (td->td_md.md_cop2owner == COP2_OWNER_USERLAND)) {
			if (td->td_md.md_ucop2)
				octeon_cop2_save(td->td_md.md_ucop2);
			else
				panic("COP2 was used in user mode but md_ucop2 is NULL");
		}

		if (td->td_md.md_cop2 == NULL) {
			td->td_md.md_cop2 = octeon_cop2_alloc_ctx();
			if (td->td_md.md_cop2 == NULL)
				panic("Failed to allocate COP2 context");
			memset(td->td_md.md_cop2, 0, sizeof(*td->td_md.md_cop2));
		}

		octeon_cop2_restore(td->td_md.md_cop2);
		
		/* Make userland re-request its context */
		td->td_frame->sr &= ~MIPS_SR_COP_2_BIT;
		td->td_md.md_flags |= MDTD_COP2USED;
		td->td_md.md_cop2owner = COP2_OWNER_KERNEL;
		/* Enable COP2, it will be disabled in cpu_switch */
		mips_wr_status(mips_rd_status() | MIPS_SR_COP_2_BIT);
		return (trap_return(trapframe));
#else
		goto err;
		break;
#endif

	case T_COP_UNUSABLE + T_USER:
		cop = (trapframe->cause & MIPS_CR_COP_ERR) >> MIPS_CR_COP_ERR_SHIFT;
#if defined(CPU_CHERI) && defined(DDB)
		/* XXXRW: CP2 state management here. */
		if (cop == 2)
			kdb_enter(KDB_WHY_CHERI,
			    "T_COP_UNUSABLE + T_USER exception");
#endif
		if (cop == 1) {
			/* FP (COP1) instruction */
			if (cpuinfo.fpu_id == 0) {
				log_illegal_instruction("COP1_UNUSABLE",
				    trapframe);
				i = SIGILL;
				break;
			}
			MipsSwitchFPState(PCPU_GET(fpcurthread), td->td_frame);
			PCPU_SET(fpcurthread, td);
#if defined(__mips_n32) || defined(__mips_n64)
			td->td_frame->sr |= MIPS_SR_COP_1_BIT | MIPS_SR_FR;
#else
			td->td_frame->sr |= MIPS_SR_COP_1_BIT;
#endif
			td->td_md.md_flags |= MDTD_FPUSED;
			goto out;
		}
#ifdef	CPU_CNMIPS
		else  if (cop == 2) {
			if ((td->td_md.md_flags & MDTD_COP2USED) &&
			    (td->td_md.md_cop2owner == COP2_OWNER_KERNEL)) {
				if (td->td_md.md_cop2)
					octeon_cop2_save(td->td_md.md_cop2);
				else
					panic("COP2 was used in kernel mode but md_cop2 is NULL");
			}

			if (td->td_md.md_ucop2 == NULL) {
				td->td_md.md_ucop2 = octeon_cop2_alloc_ctx();
				if (td->td_md.md_ucop2 == NULL)
					panic("Failed to allocate userland COP2 context");
				memset(td->td_md.md_ucop2, 0, sizeof(*td->td_md.md_ucop2));
			}

			octeon_cop2_restore(td->td_md.md_ucop2);

			td->td_frame->sr |= MIPS_SR_COP_2_BIT;
			td->td_md.md_flags |= MDTD_COP2USED;
			td->td_md.md_cop2owner = COP2_OWNER_USERLAND;
			goto out;
		}
#endif
		else {
			log_illegal_instruction("COPn_UNUSABLE", trapframe);
			i = SIGILL;	/* only FPU instructions allowed */
			break;
		}

	case T_FPE:
#if !defined(SMP) && (defined(DDB) || defined(DEBUG))
		trapDump("fpintr");
#else
		printf("FPU Trap: PC %#jx CR %x SR %x\n",
		    (intmax_t)TRAPF_PC(trapframe), (unsigned)trapframe->cause, (unsigned)trapframe->sr);
		goto err;
#endif

	case T_FPE + T_USER:
#if !defined(CPU_HAVEFPU)
		i = SIGILL;
		break;
#else
		if (!emulate_fp) {
			i = SIGFPE;
			break;
		}
		MipsFPTrap(trapframe->sr, trapframe->cause, trapframe->pc);
		goto out;
#endif

	case T_OVFLOW + T_USER:
		i = SIGFPE;
		break;

	case T_ADDR_ERR_LD:	/* misaligned access */
	case T_ADDR_ERR_ST:	/* misaligned access */
#ifdef TRAP_DEBUG
		if (trap_debug) {
			printf("+++ ADDR_ERR: type = %d, badvaddr = %#jx\n", type,
			    (intmax_t)trapframe->badvaddr);
		}
#endif
		/* Only allow emulation on a user address */
		if (allow_unaligned_acc &&
		    ((vm_offset_t)trapframe->badvaddr < VM_MAXUSER_ADDRESS)) {
			int mode;

			if (type == T_ADDR_ERR_LD)
				mode = VM_PROT_READ;
			else
				mode = VM_PROT_WRITE;

			access_type = emulate_unaligned_access(trapframe, mode);
			if (access_type != 0)
				return (trap_return(trapframe));
		}
		/* FALLTHROUGH */

	case T_BUS_ERR_LD_ST:	/* BERR asserted to cpu */
		if (td->td_pcb->pcb_onfault != NULL) {
<<<<<<< HEAD
			pc = (trap_return_t)(intptr_t)td->td_pcb->pcb_onfault;
=======
			pc = trapf_pc_from_kernel_code_ptr(td->td_pcb->pcb_onfault);
>>>>>>> 97c7520e
			td->td_pcb->pcb_onfault = NULL;
			return (pc);
		}

		/* FALLTHROUGH */

	default:
err:

#if !defined(SMP) && defined(DEBUG)
		trapDump("trap");
#endif
#ifdef SMP
		printf("cpu:%d-", PCPU_GET(cpuid));
#endif
		printf("Trap cause = %d (%s - ", type,
		    trap_type[type & (~T_USER)]);

		if (type & T_USER)
			printf("user mode)\n");
		else
			printf("kernel mode)\n");

		printf("capcause = 0x%lx, badaddr = %#jx, pc = %p, ra = %p, "
		       "sp = %p, sr = %jx\n", trapframe->capcause,
		       (intmax_t)trapframe->badvaddr, trapframe->pcc,
		       trapframe->c17, trapframe->csp, (intmax_t)trapframe->sr);

#ifdef TRAP_DEBUG
		if (trap_debug) {
#ifdef CHERI_PURECAP_KERNEL
			printf("capcause = 0x%lx, badaddr = %#jx, pc = %p, ra = %p, "
			    "sp = %p, sr = %jx\n", trapframe->capcause,
			    (intmax_t)trapframe->badvaddr, trapframe->pcc,
			    trapframe->c17, trapframe->csp, (intmax_t)trapframe->sr);
#else
			printf("badvaddr = %#jx, pc = %#jx, ra = %#jx, sr = %#jxx\n",
<<<<<<< HEAD
			    (intmax_t)trapframe->badvaddr, (intmax_t)trapframe->pc, (intmax_t)trapframe->ra,
			    (intmax_t)trapframe->sr);
=======
			       (intmax_t)trapframe->badvaddr, (intmax_t)TRAPF_PC(trapframe), (intmax_t)trapframe->ra,
			       (intmax_t)trapframe->sr);
>>>>>>> 97c7520e
#endif
		}
#endif /* TRAP_DEBUG */

#ifdef KDB
		if (debugger_on_trap) {
			kdb_why = KDB_WHY_TRAP;
			kdb_trap(type, 0, trapframe);
			kdb_why = KDB_WHY_UNSET;
		}
#endif
		panic("trap");
	}
	td->td_frame->pc = trapframe->pc;
	td->td_frame->cause = trapframe->cause;
	td->td_frame->badvaddr = trapframe->badvaddr;
	ksiginfo_init_trap(&ksi);
	ksi.ksi_signo = i;
	ksi.ksi_code = ucode;
	/* XXXBD: probably not quite right for CheriABI */
	ksi.ksi_addr = (void * __capability)(intcap_t)addr;
	ksi.ksi_trapno = type;
#if defined(CPU_CHERI)
	if (i == SIGPROT)
		ksi.ksi_capreg = trapframe->capcause &
		    CHERI_CAPCAUSE_REGNUM_MASK;
#endif
	trapsignal(td, &ksi);
out:
	/*
	 * Note: we should only get here if returning to user mode.
	 */
	userret(td, trapframe);
#if defined(CPU_CHERI)
	/*
	 * XXXAR: These assertions will currently not hold since in some cases
	 *  we will only update pc but not pcc. However, this is fine since the
	 *  return path will set the offset before eret. We should only need the
	 *  assertion on entry to catch QEMU/FPGA bugs in EPC/EPCC handling.
	 *
	 * KASSERT(cheri_getoffset(td->td_frame->pcc) == td->td_frame->pc,
	 *  ("td->td_frame->pcc.offset (%jx) <-> td->td_frame->pc (%jx) mismatch:",
	 *   (uintmax_t)cheri_getoffset(td->td_frame->pcc), (uintmax_t)td->td_frame->pc));
	 *
	 * KASSERT(cheri_getoffset(trapframe->pcc) == trapframe->pc,
	 *    ("%s(exit): pcc.offset (%jx) <-> pc (%jx) mismatch:", __func__,
	 *    (uintmax_t)cheri_getoffset(trapframe->pcc), (uintmax_t)trapframe->pc));
	 */
#endif
	return (trap_return(trapframe));
}

#if !defined(SMP) && (defined(DDB) || defined(DEBUG))
void
trapDump(char *msg)
{
	register_t s;
	int i;

	s = intr_disable();
	printf("trapDump(%s)\n", msg);
	for (i = 0; i < TRAPSIZE; i++) {
		if (trp == trapdebug) {
			trp = &trapdebug[TRAPSIZE - 1];
		} else {
			trp--;
		}

		if (trp->cause == 0)
			break;

		printf("%s: ADR %jx PC %jx CR %jx SR %jx\n",
		    trap_type[(trp->cause & MIPS_CR_EXC_CODE) >> 
			MIPS_CR_EXC_CODE_SHIFT],
		    (intmax_t)trp->vadr, (intmax_t)trp->pc,
		    (intmax_t)trp->cause, (intmax_t)trp->status);

		printf("   RA %jx SP %jx code %d\n", (intmax_t)trp->ra,
		    (intmax_t)trp->sp, (int)trp->code);
	}
	intr_restore(s);
}
#endif


/*
 * Return the resulting PC as if the branch was executed.
 *
 * XXXRW: What about CHERI branch instructions?
 * XXXAR: This needs to be fixed for cjalr/cjr/ccall_fast
 */
trapf_pc_t
MipsEmulateBranch(struct trapframe *framePtr, trapf_pc_t _instPC, int fpcCSR,
    uint32_t *instptr)
{
	InstFmt inst;
	register_t *regsPtr = (register_t *)framePtr;
	/* Cast to uint8_t* for pointer arithmetic */
	uint8_t * __capability instPC = (uint8_t * __capability) _instPC;
#if __has_feature(capabilities)
	void * __capability *capRegsPtr = &framePtr->ddc;
#endif
	uint8_t * __capability retAddr = NULL;
	int condition;

#define	GetBranchDest(InstPtr, inst) \
	(InstPtr + 4 + ((short)inst.IType.imm << 2))

	if (instptr) {
		if (!KERNLAND(instptr))
			inst.word = fuword32((void *)instptr); /* XXXAR: error check? */
		else
			inst = *(InstFmt *) instptr;
	} else {
		if (!KERNLAND((__cheri_addr vaddr_t)instPC))
			inst.word = fuword32_c(instPC);  /* XXXAR: error check? */
		else
			memcpy_c(&inst, instPC, sizeof(InstFmt));
	}
	/* Save the bad branch instruction so we can log it */
	framePtr->badinstr_p.inst = inst.word;

	/*
	 * XXXRW: CHERI branch instructions are not handled here.
	 */
	switch ((int)inst.JType.op) {
	case OP_SPECIAL:
		switch ((int)inst.RType.func) {
		case OP_JR:
		case OP_JALR: {
			vaddr_t ret_va = regsPtr[inst.RType.rs];
#if __has_feature(capabilities)
			retAddr = cheri_setoffset(instPC, ret_va);
#else
			retAddr = (uint8_t* __capability)ret_va;
#endif
			break;
		}

		default:
			retAddr = instPC + 4;
			break;
		}
		break;

	case OP_BCOND:
		switch ((int)inst.IType.rt) {
		case OP_BLTZ:
		case OP_BLTZL:
		case OP_BLTZAL:
		case OP_BLTZALL:
			if ((int)(regsPtr[inst.RType.rs]) < 0)
				retAddr = GetBranchDest(instPC, inst);
			else
				retAddr = instPC + 8;
			break;

		case OP_BGEZ:
		case OP_BGEZL:
		case OP_BGEZAL:
		case OP_BGEZALL:
			if ((int)(regsPtr[inst.RType.rs]) >= 0)
				retAddr = GetBranchDest(instPC, inst);
			else
				retAddr = instPC + 8;
			break;

		case OP_TGEI:
		case OP_TGEIU:
		case OP_TLTI:
		case OP_TLTIU:
		case OP_TEQI:
		case OP_TNEI:
			retAddr = instPC + 4;	/* Like syscall... */
			break;

		default:
			panic("MipsEmulateBranch: Bad branch cond");
		}
		break;

	case OP_J:
	case OP_JAL: {
		vaddr_t ret_va = (inst.JType.target << 2) |
		    (((__cheri_addr vaddr_t)instPC + 4) & 0xF0000000);
#if __has_feature(capabilities)
		retAddr = cheri_setoffset(instPC, ret_va);
#else
		retAddr = (uint8_t*)ret_va;
#endif
		break;
	}

	case OP_BEQ:
	case OP_BEQL:
		if (regsPtr[inst.RType.rs] == regsPtr[inst.RType.rt])
			retAddr = GetBranchDest(instPC, inst);
		else
			retAddr = instPC + 8;
		break;

	case OP_BNE:
	case OP_BNEL:
		if (regsPtr[inst.RType.rs] != regsPtr[inst.RType.rt])
			retAddr = GetBranchDest(instPC, inst);
		else
			retAddr = instPC + 8;
		break;

	case OP_BLEZ:
	case OP_BLEZL:
		if ((int)(regsPtr[inst.RType.rs]) <= 0)
			retAddr = GetBranchDest(instPC, inst);
		else
			retAddr = instPC + 8;
		break;

	case OP_BGTZ:
	case OP_BGTZL:
		if ((int)(regsPtr[inst.RType.rs]) > 0)
			retAddr = GetBranchDest(instPC, inst);
		else
			retAddr = instPC + 8;
		break;

	case OP_COP1:
		switch (inst.RType.rs) {
		case OP_BCx:
		case OP_BCy:
			if ((inst.RType.rt & COPz_BC_TF_MASK) == COPz_BC_TRUE)
				condition = fpcCSR & MIPS_FPU_COND_BIT;
			else
				condition = !(fpcCSR & MIPS_FPU_COND_BIT);
			if (condition)
				retAddr = GetBranchDest(instPC, inst);
			else
				retAddr = instPC + 8;
			break;

		default:
			retAddr = instPC + 4;
		}
		break;
#ifdef CPU_CHERI
	case OP_COP2:
		switch (inst.CType.fmt) {
		case 0x9:
		case 0xa:
		case 0x11:
		case 0x12:
			switch (inst.BC2FType.fmt) {
			case 0x9:
				/* CBTU */
				condition = !cheri_gettag(
				    capRegsPtr[inst.BC2FType.cd]);
				break;
			case 0xa:
				/* CBTS */
				condition = cheri_gettag(
				    capRegsPtr[inst.BC2FType.cd]);
				break;
			case 0x11:
				/* CBEZ */
				condition =
				    (capRegsPtr[inst.BC2FType.cd] == NULL);
				break;
			case 0x12:
				/* CBNZ */
				condition =
				    (capRegsPtr[inst.BC2FType.cd] != NULL);
				break;
			}
			if (condition)
				retAddr = GetBranchDest(instPC, inst);
			else
				retAddr = instPC + 8;
			return (trapf_pc_t)(retAddr);
		}
		/* FALLTHROUGH */
#endif

	default:
		printf("Unhandled opcode in %s: 0x%x\n", __func__, inst.word);
#ifdef DDB
		/*
		 * Print some context for cases like jenkins where we don't
		 * have an interactive console:
		 */
		int32_t context_instr;
		fetch_instr_near_pc(framePtr, -8, &context_instr);
		db_printf("Instr at %p ($pc-8): %x   ", (char*)TRAPF_PC(framePtr) - 8, context_instr);
		db_disasm((db_addr_t)&context_instr, 0);
		fetch_instr_near_pc(framePtr, -4, &context_instr);
		db_printf("Instr at %p ($pc-4): %x   ", (char*)TRAPF_PC(framePtr) - 4, context_instr);
		db_disasm((db_addr_t)&context_instr, 0);
		fetch_instr_near_pc(framePtr, 0, &context_instr);
		db_printf("Instr at %p ($pc+0): %x   ", (char*)TRAPF_PC(framePtr) + 0, context_instr);
		db_disasm((db_addr_t)&context_instr, 0);
		fetch_instr_near_pc(framePtr, 4, &context_instr);
		db_printf("Instr at %p ($pc+4): %x   ", (char*)TRAPF_PC(framePtr) + 4, context_instr);
		db_disasm((db_addr_t)&context_instr, 0);
#endif

		/* retAddr = instPC + 4;  */
		/* log registers in trap frame */
		log_frame_dump(framePtr);
#ifdef CPU_CHERI
		if (log_cheri_registers)
			cheri_log_exception_registers(framePtr);
#endif
#ifdef DDB
		kdb_enter(KDB_WHY_CHERI, "BAD OPCODE in MipsEmulateBranch");
#endif
		/* Return to NULL to force a crash in the user program */
		retAddr = 0;
	}
	return (trapf_pc_t)(retAddr);
}

static void
log_frame_dump(struct trapframe *frame)
{

	/*
	 * Stop QEMU instruction tracing when we hit an exception
	 */
	if (stop_vm_trace_on_fault)
		__asm__ __volatile__("li $0, 0xdead");

	printf("Trapframe Register Dump:\n");
	printf("$0: %#-18jx at: %#-18jx v0: %#-18jx v1: %#-18jx\n",
	    (intmax_t)0, (intmax_t)frame->ast, (intmax_t)frame->v0, (intmax_t)frame->v1);

	printf("a0: %#-18jx a1: %#-18jx a2: %#-18jx a3: %#-18jx\n",
	    (intmax_t)frame->a0, (intmax_t)frame->a1, (intmax_t)frame->a2, (intmax_t)frame->a3);

#if defined(__mips_n32) || defined(__mips_n64)
	printf("a4: %#-18jx a5: %#-18jx a6: %#-18jx a7: %#-18jx\n",
	    (intmax_t)frame->a4, (intmax_t)frame->a5, (intmax_t)frame->a6, (intmax_t)frame->a7);

	printf("t0: %#-18jx t1: %#-18jx t2: %#-18jx t3: %#-18jx\n",
	    (intmax_t)frame->t0, (intmax_t)frame->t1, (intmax_t)frame->t2, (intmax_t)frame->t3);
#else
	printf("t0: %#-18jx t1: %#-18jx t2: %#-18jx t3: %#-18jx\n",
	    (intmax_t)frame->t0, (intmax_t)frame->t1, (intmax_t)frame->t2, (intmax_t)frame->t3);

	printf("t4: %#-18jx t5: %#-18jx t6: %#-18jx t7: %#-18jx\n",
	    (intmax_t)frame->t4, (intmax_t)frame->t5, (intmax_t)frame->t6, (intmax_t)frame->t7);
#endif
	printf("s0: %#-18jx s1: %#-18jx s2: %#-18jx s3: %#-18jx\n",
	    (intmax_t)frame->s0, (intmax_t)frame->s1, (intmax_t)frame->s2, (intmax_t)frame->s3);

	printf("s4: %#-18jx s5: %#-18jx s6: %#-18jx s7: %#-18jx\n",
	    (intmax_t)frame->s4, (intmax_t)frame->s5, (intmax_t)frame->s6, (intmax_t)frame->s7);

	printf("t8: %#-18jx t9: %#-18jx k0: %#-18jx k1: %#-18jx\n",
	    (intmax_t)frame->t8, (intmax_t)frame->t9, (intmax_t)frame->k0, (intmax_t)frame->k1);

	printf("gp: %#-18jx sp: %#-18jx s8: %#-18jx ra: %#-18jx\n",
	    (intmax_t)frame->gp, (intmax_t)frame->sp, (intmax_t)frame->s8, (intmax_t)frame->ra);

	printf("status: %#jx mullo: %#jx; mulhi: %#jx; badvaddr: %#jx\n",
	    (intmax_t)frame->sr, (intmax_t)frame->mullo, (intmax_t)frame->mulhi, (intmax_t)frame->badvaddr);

	printf("cause: %#jx; pc: %#jx\n",
	    (intmax_t)(uint32_t)frame->cause, (intmax_t)TRAPF_PC(frame));

#if 0
	/* XXXAR: this can KASSERT() for bad instruction fetches. See #276 */
	if (frame->badinstr.inst == 0)
		fetch_bad_instr(frame);
#endif
	if (frame->badinstr.inst != 0) {
		printf("BadInstr: %#x ", frame->badinstr.inst);
#ifdef DDB
		db_disasm((db_addr_t)&frame->badinstr.inst, 0);
#else
		printf("\n");
#endif
	}

	if (DELAYBRANCH(frame->cause)) {
#if 0
		/* XXXAR: this can KASSERT() for bad instruction fetches. See #276 */
		if (frame->badinstr_p.inst == 0)
			fetch_bad_branch_instr(frame);
#endif
		if (frame->badinstr_p.inst != 0) {
			printf("BadInstrP: %#x ", frame->badinstr_p.inst);
#ifdef DDB
			db_disasm((db_addr_t)&frame->badinstr_p.inst, 0);
#else
			printf("\n");
#endif
		}
	}
}

#ifdef TRAP_DEBUG
static void
trap_frame_dump(struct trapframe *frame)
{
	printf("Trapframe Register Dump:\n");
	printf("\tzero: %#jx\tat: %#jx\tv0: %#jx\tv1: %#jx\n",
	    (intmax_t)0, (intmax_t)frame->ast, (intmax_t)frame->v0, (intmax_t)frame->v1);

	printf("\ta0: %#jx\ta1: %#jx\ta2: %#jx\ta3: %#jx\n",
	    (intmax_t)frame->a0, (intmax_t)frame->a1, (intmax_t)frame->a2, (intmax_t)frame->a3);
#if defined(__mips_n32) || defined(__mips_n64)
	printf("\ta4: %#jx\ta5: %#jx\ta6: %#jx\ta7: %#jx\n",
	    (intmax_t)frame->a4, (intmax_t)frame->a5, (intmax_t)frame->a6, (intmax_t)frame->a7);

	printf("\tt0: %#jx\tt1: %#jx\tt2: %#jx\tt3: %#jx\n",
	    (intmax_t)frame->t0, (intmax_t)frame->t1, (intmax_t)frame->t2, (intmax_t)frame->t3);
#else
	printf("\tt0: %#jx\tt1: %#jx\tt2: %#jx\tt3: %#jx\n",
	    (intmax_t)frame->t0, (intmax_t)frame->t1, (intmax_t)frame->t2, (intmax_t)frame->t3);

	printf("\tt4: %#jx\tt5: %#jx\tt6: %#jx\tt7: %#jx\n",
	    (intmax_t)frame->t4, (intmax_t)frame->t5, (intmax_t)frame->t6, (intmax_t)frame->t7);
#endif
	printf("\tt8: %#jx\tt9: %#jx\ts0: %#jx\ts1: %#jx\n",
	    (intmax_t)frame->t8, (intmax_t)frame->t9, (intmax_t)frame->s0, (intmax_t)frame->s1);

	printf("\ts2: %#jx\ts3: %#jx\ts4: %#jx\ts5: %#jx\n",
	    (intmax_t)frame->s2, (intmax_t)frame->s3, (intmax_t)frame->s4, (intmax_t)frame->s5);

	printf("\ts6: %#jx\ts7: %#jx\tk0: %#jx\tk1: %#jx\n",
	    (intmax_t)frame->s6, (intmax_t)frame->s7, (intmax_t)frame->k0, (intmax_t)frame->k1);

	printf("\tgp: %#jx\tsp: %#jx\ts8: %#jx\tra: %#jx\n",
	    (intmax_t)frame->gp, (intmax_t)frame->sp, (intmax_t)frame->s8, (intmax_t)frame->ra);

	printf("\tsr: %#jx\tmullo: %#jx\tmulhi: %#jx\tbadvaddr: %#jx\n",
	    (intmax_t)frame->sr, (intmax_t)frame->mullo, (intmax_t)frame->mulhi, (intmax_t)frame->badvaddr);

	printf("\tcause: %#jx\tpc: %#jx\n",
	    (intmax_t)(uint32_t)frame->cause, (intmax_t)TRAPF_PC(frame));
}

#endif


static void
get_mapping_info(vm_offset_t va, pd_entry_t **pdepp, pt_entry_t **ptepp)
{
	pt_entry_t *ptep;
	pd_entry_t *pdep;
	struct proc *p = curproc;

	pdep = (&(p->p_vmspace->vm_pmap.pm_segtab[(va >> SEGSHIFT) & (NPDEPG - 1)]));
	if (*pdep)
		ptep = pmap_pte(&p->p_vmspace->vm_pmap, va);
	else
		ptep = (pt_entry_t *)0;

	*pdepp = pdep;
	*ptepp = ptep;
}

static void
log_illegal_instruction(const char *msg, struct trapframe *frame)
{
	pt_entry_t *ptep;
	pd_entry_t *pdep;
#ifndef CPU_CHERI
	unsigned int *addr;
#endif
	struct thread *td;
	struct proc *p;
	register_t pc;

	td = curthread;
	p = td->td_proc;

#ifdef SMP
	printf("cpuid = %d\n", PCPU_GET(cpuid));
#endif
	pc = TRAPF_PC(frame) + (DELAYBRANCH(frame->cause) ? 4 : 0);
	log(LOG_ERR, "%s: pid %d tid %ld (%s), uid %d: pc %#jx ra %#jx\n",
	    msg, p->p_pid, (long)td->td_tid, p->p_comm,
	    p->p_ucred ? p->p_ucred->cr_uid : -1,
	    (intmax_t)pc,
	    (intmax_t)frame->ra);

	/* log registers in trap frame */
	log_frame_dump(frame);
#ifdef CPU_CHERI
	if (log_cheri_registers)
		cheri_log_exception_registers(frame);
#endif

	get_mapping_info((vm_offset_t)pc, &pdep, &ptep);

#ifndef CPU_CHERI
	/*
	 * Dump a few words around faulting instruction, if the addres is
	 * valid.
	 *
	 * XXXRW: Temporarily disabled in CHERI as this doesn't properly
	 * indirect through $c0 / $pcc.
	 *
	 * XXXRW: Arguably, this is also incorrect for non-CHERI: it should be
	 * using copyin() to access user addresses!
	 */
	if (!(pc & 3) &&
	    useracc((caddr_t)(intptr_t)pc, sizeof(int) * 4, VM_PROT_READ)) {
		/* dump page table entry for faulting instruction */
		log(LOG_ERR, "Page table info for pc address %#jx: pde = %p, pte = %#jx\n",
		    (intmax_t)pc, (void *)(intptr_t)*pdep, (uintmax_t)(ptep ? *ptep : 0));

		addr = (unsigned int *)(intptr_t)pc;
		log(LOG_ERR, "Dumping 4 words starting at pc address %p: \n",
		    addr);
		log(LOG_ERR, "%08x %08x %08x %08x\n",
		    addr[0], addr[1], addr[2], addr[3]);
	} else {
		log(LOG_ERR, "pc address %#jx is inaccessible, pde = %p, pte = %#jx\n",
		    (intmax_t)pc, (void *)(intptr_t)*pdep, (uintmax_t)(ptep ? *ptep : 0));
	}
#endif
}

static void
log_bad_page_fault(char *msg, struct trapframe *frame, int trap_type)
{
	pt_entry_t *ptep;
	pd_entry_t *pdep;
#ifndef CPU_CHERI
	unsigned int *addr;
#endif
	struct thread *td;
	struct proc *p;
	char *read_or_write;
	register_t pc;

	if (!log_bad_page_faults)
		return;

	trap_type &= ~T_USER;

	td = curthread;
	p = td->td_proc;

#ifdef SMP
	printf("cpuid = %d\n", PCPU_GET(cpuid));
#endif
	switch (trap_type) {
	case T_TLB_MOD:
	case T_TLB_ST_MISS:
	case T_ADDR_ERR_ST:
		read_or_write = "write";
		break;
	case T_TLB_LD_MISS:
	case T_ADDR_ERR_LD:
	case T_BUS_ERR_IFETCH:
		read_or_write = "read";
		break;
	default:
		read_or_write = "unknown";
	}

	pc = TRAPF_PC(frame) + (DELAYBRANCH(frame->cause) ? 4 : 0);
	log(LOG_ERR, "%s: pid %d tid %ld (%s), uid %d: pc %#jx got a %s fault "
	    "(type %#x) at %#jx\n",
	    msg, p->p_pid, (long)td->td_tid, p->p_comm,
	    p->p_ucred ? p->p_ucred->cr_uid : -1,
	    (intmax_t)pc,
	    read_or_write,
	    trap_type,
	    (intmax_t)frame->badvaddr);

	/* log registers in trap frame */
	log_frame_dump(frame);
#ifdef CPU_CHERI
	if (log_cheri_registers)
		cheri_log_exception_registers(frame);
#endif


	get_mapping_info((vm_offset_t)pc, &pdep, &ptep);

#ifndef CPU_CHERI
	/*
	 * Dump a few words around faulting instruction, if the address is
	 * valid.
	 *
	 * XXXRW: Temporarily disabled in CHERI as this doesn't properly
	 * indirect through $c0 / $pcc.
	 *
	 * XXXRW: Arguably, this is also incorrect for non-CHERI: it should be
	 * using copyin() to access user addresses!
	 */
	if (!(pc & 3) && (pc != frame->badvaddr) &&
	    (trap_type != T_BUS_ERR_IFETCH) &&
	    useracc((caddr_t)(intptr_t)pc, sizeof(int) * 4, VM_PROT_READ)) {
		/* dump page table entry for faulting instruction */
		log(LOG_ERR, "Page table info for pc address %#jx: pde = %p, pte = %#jx\n",
		    (intmax_t)pc, (void *)(intptr_t)*pdep, (uintmax_t)(ptep ? *ptep : 0));

		addr = (unsigned int *)(intptr_t)pc;
		log(LOG_ERR, "Dumping 4 words starting at pc address %p: \n",
		    addr);
		log(LOG_ERR, "%08x %08x %08x %08x\n",
		    addr[0], addr[1], addr[2], addr[3]);
	} else {
		log(LOG_ERR, "pc address %#jx is inaccessible, pde = %p, pte = %#jx\n",
		    (intmax_t)pc, (void *)(intptr_t)*pdep, (uintmax_t)(ptep ? *ptep : 0));
	}
#endif

	get_mapping_info((vm_offset_t)frame->badvaddr, &pdep, &ptep);
	log(LOG_ERR, "Page table info for bad address %#jx: pde = %p, pte = %#jx\n",
	    (intmax_t)frame->badvaddr, (void *)(intptr_t)*pdep, (uintmax_t)(ptep ? *ptep : 0));
}

#ifdef CPU_CHERI
/*
 * XXXRW: Possibly this should actually be a CHERI-independent logging
 * function, in which case only the CHERI-specific parts should be ifdef'd.
 */
static void
log_c2e_exception(const char *msg, struct trapframe *frame, int trap_type)
{

	if (!log_cheri_exceptions)
		return;

#ifdef SMP
	printf("cpuid = %d\n", PCPU_GET(cpuid));
#endif
	log(LOG_ERR, "%s: pid %d tid %ld (%s), uid %d: CP2 fault "
	    "(type %#x)\n",
	    msg, curproc->p_pid, (long)curthread->td_tid, curproc->p_comm,
	    curproc->p_ucred ? curproc->p_ucred->cr_uid : -1,
	    trap_type);
	/* Also print argv to help debugging */
	if (curproc->p_args) {
		char* args = curproc->p_args->ar_args;
		unsigned len = curproc->p_args->ar_length;
		log(LOG_ERR, "Process arguments: ");
		for (unsigned i = 0; i < len; i++) {
			if (args[i] == '\0')
				log(LOG_ERR, " ");
			else
				log(LOG_ERR, "%c", args[i]);
		}
		log(LOG_ERR, "\n");
	}


	/* log registers in trap frame */
	log_frame_dump(frame);
	cheri_log_exception(frame, trap_type);
}
#endif

/*
 * Unaligned load/store emulation
 */
static int
mips_unaligned_load_store(struct trapframe *frame, int mode, register_t addr, uint32_t inst)
{
	register_t *reg = (register_t *) frame;
	register_t value;
	unsigned size;
	int src_regno;
	int op_type = 0;
	int is_store = 0;
	int sign_extend = 0;
	uintptr_t uaddr;
#ifdef CPU_CHERI
	/**
	 * XXX: There is a potential race condition here for CHERI.  We rely on the
	 * fact that the ALIGNMENT_FIX_ERR exception has a lower priority than any
	 * of the CHERI exceptions to guarantee that the load or store should have
	 * succeeded, but a malicious program could generate an alignment trap and
	 * then substitute a different instruction...
	 */
#endif
	src_regno = MIPS_INST_RT(inst);

#ifdef CHERI_PURECAP_KERNEL
	uaddr = (uintptr_t)cheri_setoffset(frame->ddc, addr);
#else
	uaddr = addr;
#endif

	/*
	 * ADDR_ERR faults have higher priority than TLB
	 * Miss faults.  Therefore, it is necessary to
	 * verify that the faulting address is a valid
	 * virtual address within the process' address space
	 * before trying to emulate the unaligned access.
	 */
	switch (MIPS_INST_OPCODE(inst)) {
#ifdef CPU_CHERI
	/*
	 * If there's an alignment error on a capability, then just fail.  It might
	 * be nice to emulate these and assume that the tag bit is unset, but for
	 * now we'll just let them fail as they probably indicate bugs.
	 */
	case OP_JALX:
	case OP_COP2: /* TODO: assert that it is a cjr/cjalr instruction */
	case OP_SDC2: case OP_LDC2:
		cheri_log_exception(frame, 0);
		return (0);
	/*
	 * If it's a capability load or store, then the last three bits indicate
	 * the size and extension, except that CLLD and CSCD (capability-relative
	 * load-linked and store-conditional on doublewords set all three low
	 * bits).  In all other cases, the low two bits are the base-2 log of the
	 * size of the operation.
	 */
	case OP_SWC2:
		is_store = 1;
	case OP_LWC2: {
		src_regno = MIPS_INST_RS(inst);
		u_int32_t fmt = inst & 7;
		u_int32_t size_field = inst & 3;
		KASSERT((size_field != 0),
			("Unaligned byte loads or stores should be impossible"));
		/*
		 * If this is a load-linked / store-conditional then we can't
		 * safely emulate it.
		 */
		if (fmt == 7)
			return (0);
		size = 1 << size_field;
		/* Bit 2 distinguishes signed / unsigned operations */
		sign_extend = fmt >> 2;
		if (MIPS_INST_OPCODE(inst) == OP_SWC2)
			op_type = MIPS_CHERI_CSB_ACCESS + fmt;
		else
			op_type = MIPS_CHERI_CLBU_ACCESS + fmt;
		break;
	}
#endif
	case OP_LH:
		sign_extend = 1;
	case OP_LHU:
		op_type = MIPS_LHU_ACCESS;
		size = 2;
		break;
	case OP_LW:
		sign_extend = 1;
	case OP_LWU:
		op_type = MIPS_LWU_ACCESS;
		size = 4;
		break;
	case OP_LD:
		op_type = MIPS_LD_ACCESS;
		size = 8;
		break;
	case OP_SH:
		op_type = MIPS_SH_ACCESS;
		is_store = 1;
		size = 2;
		break;
	case OP_SW:
		op_type = MIPS_SW_ACCESS;
		is_store = 1;
		size = 4;
		break;
	case OP_SD:
		op_type = MIPS_SD_ACCESS;
		is_store = 1;
		size = 8;
		break;
	/*
	 * We can't safely fix up LL/SC, so just give up and deliver the signal.
	 */
	case OP_SCD: case OP_SC: case OP_LLD: case OP_LL:
		return (0);
	default:
		printf("%s: unhandled opcode in address error: %#x\n", __func__, inst);
		return (0);
	}
	/* Fix up the op_type for unsigned versions */
	if ((op_type < MIPS_LD_ACCESS) && sign_extend)
		op_type++;

	if (is_store) {
		value = reg[src_regno];
		/*
		 * Stores don't have signed / unsigned variants, so just copy
		 * the data from the register to memory.  Less-than-doubleword
		 * stores store the low bits, so adjust the kernel pointer to
		 * the correct offset within the word first.
		 */
		char *kaddr = (char*)&value;
#if _BYTE_ORDER == _BIG_ENDIAN
		kaddr += sizeof(register_t) - size;
#endif
		int err;
		if ((err = copyout_implicit_cap(kaddr, (void*)uaddr, size))) {
			return (0);
		}
		return (op_type);
	} else {
		/* Get the value as a zero-extended version */
		value = 0;
		char *kaddr = (char*)&value;
#if _BYTE_ORDER == _BIG_ENDIAN
		kaddr += sizeof(register_t) - size;
#endif
		int err;
		if ((err = copyin_implicit_cap((void*)uaddr, kaddr, size))) {
			return (0);
		}
		/* If we need to sign extend it, then shift it so that the sign
		 * bit is in the correct place and then shift it back. */
		if (sign_extend) {
			int shift = (sizeof(register_t) - size) * 8;
			value = (value << shift) >> shift;
		}
		reg[src_regno] = value;
		return (op_type);
	}
	panic("%s: should not be reached.", __func__);
}


/*
 * XXX TODO: SMP?
 */
static struct timeval unaligned_lasterr;
static int unaligned_curerr;

static int unaligned_pps_log_limit = 0;

SYSCTL_INT(_machdep, OID_AUTO, unaligned_log_pps_limit, CTLFLAG_RWTUN,
    &unaligned_pps_log_limit, 0,
    "limit number of userland unaligned log messages per second");

static int
emulate_unaligned_access(struct trapframe *frame, int mode)
{
	register_t pc;
	int access_type = 0;
	struct thread *td = curthread;
	struct proc *p = curproc;

	pc = TRAPF_PC(frame) + (DELAYBRANCH(frame->cause) ? 4 : 0);

	/*
	 * Fall through if it's instruction fetch exception
	 */
	if (!((pc & 3) || (pc == frame->badvaddr))) {

		/*
		 * Handle unaligned load and store
		 */

		/*
		 * Return access type if the instruction was emulated.
		 * Otherwise restore pc and fall through.
		 */
		fetch_bad_instr(frame);
		access_type = mips_unaligned_load_store(frame,
		    mode, frame->badvaddr, frame->badinstr.inst);

		if (access_type) {
			if (DELAYBRANCH(frame->cause)) {
				fetch_bad_branch_instr(frame);
				frame->pc = MipsEmulateBranch(frame, frame->pc,
				    0, &frame->badinstr_p.inst);
			} else {
				TRAPF_PC_INCREMENT(frame, sizeof(int));
			}

			if (ppsratecheck(&unaligned_lasterr,
			    &unaligned_curerr, unaligned_pps_log_limit)) {
				/* XXX TODO: keep global/tid/pid counters? */
				log(LOG_INFO,
				    "Unaligned %s: pid=%ld (%s), tid=%ld, "
				    "pc=%#jx, badvaddr=%#jx\n",
				    access_name[access_type - 1],
				    (long) p->p_pid,
				    p->p_comm,
				    (long) td->td_tid,
				    (intmax_t)pc,
				    (intmax_t)frame->badvaddr);
			}
		}
	}
	return access_type;
}
// CHERI CHANGES START
// {
//   "updated": 20190604,
//   "target_type": "kernel",
//   "changes": [
//     "support"
//   ],
//   "changes_purecap": [
//     "support",
//     "kdb",
//     "uintptr_interp_offset"
//   ],
//   "change_comment": ""
// }
// CHERI CHANGES END<|MERGE_RESOLUTION|>--- conflicted
+++ resolved
@@ -687,11 +687,7 @@
  * p->p_addr->u_pcb.pcb_onfault is set, otherwise, return old pc.
  * In the pure capability kernel, trap returns the full pcc to return to.
  */
-<<<<<<< HEAD
-trap_return_t
-=======
 trapf_pc_t
->>>>>>> 97c7520e
 trap(struct trapframe *trapframe)
 {
 	int type, usermode;
@@ -705,11 +701,7 @@
 	ksiginfo_t ksi;
 	char *msg = NULL;
 	char * __capability addr;
-<<<<<<< HEAD
-	trap_return_t pc;
-=======
 	trapf_pc_t pc;
->>>>>>> 97c7520e
 	int cop, error;
 	register_t *frame_regs;
 
@@ -836,7 +828,7 @@
 	if (!usermode) {
 		if (dtrace_trap_func != NULL &&
 		    (*dtrace_trap_func)(trapframe, type) != 0)
-			return (trap_return(trapframe));
+			return (trapframe->pc);
 	}
 #endif
 
@@ -870,7 +862,7 @@
 				tlb_invalidate_all_user(pmap);
 				mips_wr_status(status & ~MIPS_SR_TS);
 
-				return (trap_return(trapframe));
+				return (trapframe->pc);
 			} else {
 #ifdef DDB
 				kdb_trap(type, 0, trapframe);
@@ -887,7 +879,7 @@
 				ftype = VM_PROT_WRITE;
 				goto kernel_fault;
 			}
-			return (trap_return(trapframe));
+			return (trapframe->pc);
 		}
 		/* FALLTHROUGH */
 
@@ -898,7 +890,7 @@
 			goto dofault;
 		}
 		if (!usermode)
-			return (trap_return(trapframe));
+			return (trapframe->pc);
 		goto out;
 
 	case T_TLB_LD_MISS:
@@ -914,13 +906,9 @@
 			rv = vm_fault_trap(kernel_map, va, ftype,
 			    VM_FAULT_NORMAL, NULL, NULL);
 			if (rv == KERN_SUCCESS)
-				return (trap_return(trapframe));
+				return (trapframe->pc);
 			if (td->td_pcb->pcb_onfault != NULL) {
-<<<<<<< HEAD
-				pc = (trap_return_t)(intptr_t)td->td_pcb->pcb_onfault;
-=======
 				pc = trapf_pc_from_kernel_code_ptr(td->td_pcb->pcb_onfault);
->>>>>>> 97c7520e
 				td->td_pcb->pcb_onfault = NULL;
 				return (pc);
 			}
@@ -972,18 +960,14 @@
 #endif
 			if (rv == KERN_SUCCESS) {
 				if (!usermode) {
-					return (trap_return(trapframe));
+					return (trapframe->pc);
 				}
 				goto out;
 			}
 	nogo:
 			if (!usermode) {
 				if (td->td_pcb->pcb_onfault != NULL) {
-<<<<<<< HEAD
-					pc = (trap_return_t)(intptr_t)td->td_pcb->pcb_onfault;
-=======
 					pc = trapf_pc_from_kernel_code_ptr(td->td_pcb->pcb_onfault);
->>>>>>> 97c7520e
 					td->td_pcb->pcb_onfault = NULL;
 					return (pc);
 				}
@@ -1048,7 +1032,7 @@
 			 * for SYS_ptrace().
 			 */
 			syscallret(td);
-			return (trap_return(trapframe));
+			return (trapframe->pc);
 		}
 
 #if defined(KDTRACE_HOOKS) || defined(DDB)
@@ -1056,12 +1040,12 @@
 #ifdef KDTRACE_HOOKS
 		if (!usermode && dtrace_invop_jump_addr != 0) {
 			dtrace_invop_jump_addr(trapframe);
-			return (trap_return(trapframe));
+			return (trapframe->pc);
 		}
 #endif
 #ifdef DDB
 		kdb_trap(type, 0, trapframe);
-		return (trap_return(trapframe));
+		return (trapframe->pc);
 #endif
 #endif
 
@@ -1162,11 +1146,7 @@
 #ifdef CPU_CHERI
 	case T_C2E:
 		if (td->td_pcb->pcb_onfault != NULL) {
-<<<<<<< HEAD
-			pc = (trap_return_t)(intptr_t)td->td_pcb->pcb_onfault;
-=======
 			pc = trapf_pc_from_kernel_code_ptr(td->td_pcb->pcb_onfault);
->>>>>>> 97c7520e
 			td->td_pcb->pcb_onfault = NULL;
 			return (pc);
 		}
@@ -1214,7 +1194,7 @@
 			printf("%s: reenabling COP_2 for kernel\n", __func__);
 			mips_wr_status(mips_rd_status() | MIPS_SR_COP_2_BIT);
 			td->td_frame->sr |= MIPS_SR_COP_2_BIT;
-			return (trap_return(trapframe));
+			return (trapframe->pc);
 		}
 #endif
 #ifdef	CPU_CNMIPS
@@ -1247,7 +1227,7 @@
 		td->td_md.md_cop2owner = COP2_OWNER_KERNEL;
 		/* Enable COP2, it will be disabled in cpu_switch */
 		mips_wr_status(mips_rd_status() | MIPS_SR_COP_2_BIT);
-		return (trap_return(trapframe));
+		return (trapframe->pc);
 #else
 		goto err;
 		break;
@@ -1356,17 +1336,13 @@
 
 			access_type = emulate_unaligned_access(trapframe, mode);
 			if (access_type != 0)
-				return (trap_return(trapframe));
+				return (trapframe->pc);
 		}
 		/* FALLTHROUGH */
 
 	case T_BUS_ERR_LD_ST:	/* BERR asserted to cpu */
 		if (td->td_pcb->pcb_onfault != NULL) {
-<<<<<<< HEAD
-			pc = (trap_return_t)(intptr_t)td->td_pcb->pcb_onfault;
-=======
 			pc = trapf_pc_from_kernel_code_ptr(td->td_pcb->pcb_onfault);
->>>>>>> 97c7520e
 			td->td_pcb->pcb_onfault = NULL;
 			return (pc);
 		}
@@ -1404,13 +1380,8 @@
 			    trapframe->c17, trapframe->csp, (intmax_t)trapframe->sr);
 #else
 			printf("badvaddr = %#jx, pc = %#jx, ra = %#jx, sr = %#jxx\n",
-<<<<<<< HEAD
-			    (intmax_t)trapframe->badvaddr, (intmax_t)trapframe->pc, (intmax_t)trapframe->ra,
-			    (intmax_t)trapframe->sr);
-=======
 			       (intmax_t)trapframe->badvaddr, (intmax_t)TRAPF_PC(trapframe), (intmax_t)trapframe->ra,
 			       (intmax_t)trapframe->sr);
->>>>>>> 97c7520e
 #endif
 		}
 #endif /* TRAP_DEBUG */
@@ -1460,7 +1431,7 @@
 	 *    (uintmax_t)cheri_getoffset(trapframe->pcc), (uintmax_t)trapframe->pc));
 	 */
 #endif
-	return (trap_return(trapframe));
+	return (trapframe->pc);
 }
 
 #if !defined(SMP) && (defined(DDB) || defined(DEBUG))
