--- conflicted
+++ resolved
@@ -731,21 +731,12 @@
 #ifdef CHERI_CAPREVOKE
 		switch(vm_caprevoke_fault_visit(uvms, va)) {
 		case VM_CAPREVOKE_FAULT_RESOLVED:
-<<<<<<< HEAD
-			return true;
-		case VM_CAPREVOKE_FAULT_UNRESOLVED:
-			return false;
-		case VM_CAPREVOKE_FAULT_CAPSTORE:
-			*ftype = VM_PROT_WRITE | VM_PROT_WRITE_CAP;
-			return false;
-=======
 			return (true);
 		case VM_CAPREVOKE_FAULT_UNRESOLVED:
 			return (false);
 		case VM_CAPREVOKE_FAULT_CAPSTORE:
 			*ftype = VM_PROT_WRITE | VM_PROT_WRITE_CAP;
 			return (false);
->>>>>>> dcd68b08
 		}
 #else
 		panic("user VA caploadgen fault on non-revoke kernel %lx", va);
@@ -764,11 +755,7 @@
 		}
 	}
 
-<<<<<<< HEAD
-	return false;
-=======
 	return (false);
->>>>>>> dcd68b08
 }
 #endif
 
@@ -1245,17 +1232,6 @@
 	case T_C2E:
 		ftype = 0;
 
-<<<<<<< HEAD
-		if (!c2e_fixup_fault(trapframe, true, p->p_vmspace, &ftype)) {
-			if (ftype != 0) {
-				if (KERNLAND(trapframe->badvaddr))
-					goto kernel_fault;
-				else
-					goto dofault;
-			}
-		} else {
-			return (trapframe->pc);
-=======
 		if (c2e_fixup_fault(trapframe, true, p->p_vmspace, &ftype))
 			return (trapframe->pc);
 
@@ -1264,7 +1240,6 @@
 				goto kernel_fault;
 			else
 				goto dofault;
->>>>>>> dcd68b08
 		}
 
 		if (td->td_pcb->pcb_onfault != NULL) {
@@ -1284,20 +1259,11 @@
 		msg = "USER_CHERI_EXCEPTION";
 		ftype = 0;
 
-<<<<<<< HEAD
-		if (!c2e_fixup_fault(trapframe, false, p->p_vmspace, &ftype)) {
-			if (ftype != 0)
-				goto dofault;
-		} else {
-			goto out;
-		}
-=======
 		if (c2e_fixup_fault(trapframe, false, p->p_vmspace, &ftype))
 			goto out;
 
 		if (ftype != 0)
 			goto dofault;
->>>>>>> dcd68b08
 
 		fetch_bad_instr(trapframe);
 		if (log_user_cheri_exceptions)
