/*	$OpenBSD: trap.c,v 1.19 1998/09/30 12:40:41 pefo Exp $	*/
/* tracked to 1.23 */
/*-
 * SPDX-License-Identifier: BSD-3-Clause
 *
 * Copyright (c) 1988 University of Utah.
 * Copyright (c) 1992, 1993
 *	The Regents of the University of California.  All rights reserved.
 *
 * This code is derived from software contributed to Berkeley by
 * the Systems Programming Group of the University of Utah Computer
 * Science Department and Ralph Campbell.
 *
 * Redistribution and use in source and binary forms, with or without
 * modification, are permitted provided that the following conditions
 * are met:
 * 1. Redistributions of source code must retain the above copyright
 *    notice, this list of conditions and the following disclaimer.
 * 2. Redistributions in binary form must reproduce the above copyright
 *    notice, this list of conditions and the following disclaimer in the
 *    documentation and/or other materials provided with the distribution.
 * 3. Neither the name of the University nor the names of its contributors
 *    may be used to endorse or promote products derived from this software
 *    without specific prior written permission.
 *
 * THIS SOFTWARE IS PROVIDED BY THE REGENTS AND CONTRIBUTORS ``AS IS'' AND
 * ANY EXPRESS OR IMPLIED WARRANTIES, INCLUDING, BUT NOT LIMITED TO, THE
 * IMPLIED WARRANTIES OF MERCHANTABILITY AND FITNESS FOR A PARTICULAR PURPOSE
 * ARE DISCLAIMED.  IN NO EVENT SHALL THE REGENTS OR CONTRIBUTORS BE LIABLE
 * FOR ANY DIRECT, INDIRECT, INCIDENTAL, SPECIAL, EXEMPLARY, OR CONSEQUENTIAL
 * DAMAGES (INCLUDING, BUT NOT LIMITED TO, PROCUREMENT OF SUBSTITUTE GOODS
 * OR SERVICES; LOSS OF USE, DATA, OR PROFITS; OR BUSINESS INTERRUPTION)
 * HOWEVER CAUSED AND ON ANY THEORY OF LIABILITY, WHETHER IN CONTRACT, STRICT
 * LIABILITY, OR TORT (INCLUDING NEGLIGENCE OR OTHERWISE) ARISING IN ANY WAY
 * OUT OF THE USE OF THIS SOFTWARE, EVEN IF ADVISED OF THE POSSIBILITY OF
 * SUCH DAMAGE.
 *
 * from: Utah Hdr: trap.c 1.32 91/04/06
 *
 *	from: @(#)trap.c	8.5 (Berkeley) 1/11/94
 *	JNPR: trap.c,v 1.13.2.2 2007/08/29 10:03:49 girish
 */
#include <sys/cdefs.h>
__FBSDID("$FreeBSD$");
#define TRAP_DEBUG 1

#include "opt_ddb.h"
#include "opt_ktrace.h"

#include <sys/param.h>
#include <sys/systm.h>
#include <sys/sysent.h>
#include <sys/proc.h>
#include <sys/kernel.h>
#include <sys/ktr.h>
#include <sys/signalvar.h>
#include <sys/syscall.h>
#include <sys/lock.h>
#include <vm/vm.h>
#include <vm/vm_extern.h>
#include <vm/vm_kern.h>
#include <vm/vm_page.h>
#include <vm/vm_map.h>
#include <vm/vm_param.h>
#include <sys/vmmeter.h>
#include <sys/ptrace.h>
#include <sys/user.h>
#include <sys/buf.h>
#include <sys/vnode.h>
#include <sys/pioctl.h>
#include <sys/sysctl.h>
#include <sys/syslog.h>
#include <sys/bus.h>
#ifdef KTRACE
#include <sys/ktrace.h>
#endif
#include <net/netisr.h>

#include <machine/trap.h>
#include <machine/cpu.h>
#include <machine/cpuinfo.h>
#include <machine/pte.h>
#include <machine/pmap.h>
#include <machine/md_var.h>
#include <machine/mips_opcode.h>
#include <machine/frame.h>
#include <machine/regnum.h>
#include <machine/tlb.h>
#include <machine/tls.h>

#ifdef CPU_CHERI
#include <cheri/cheri.h>
#include <cheri/cheric.h>
#endif

#ifdef DDB
#include <machine/db_machdep.h>
#include <ddb/db_sym.h>
#include <ddb/ddb.h>
#include <sys/kdb.h>
#endif

_Static_assert(F0 * sizeof(register_t) == __offsetof(struct trapframe, f0),
	"Register offset mismatch between C and assembly");
_Static_assert(CAUSE * sizeof(register_t) ==
	__offsetof(struct trapframe, cause),
	"Register offset mismatch between C and assembly");

#ifdef KDTRACE_HOOKS
#include <sys/dtrace_bsd.h>
#endif

int log_bad_page_faults = 1;
SYSCTL_INT(_machdep, OID_AUTO, log_bad_page_faults, CTLFLAG_RW,
    &log_bad_page_faults, 1, "Print trap frame on bad page fault");
#ifdef TRAP_DEBUG
int trap_debug = 0;
SYSCTL_INT(_machdep, OID_AUTO, trap_debug, CTLFLAG_RW,
    &trap_debug, 0, "Debug information on all traps");
#endif
int stop_vm_trace_on_fault = 0;
SYSCTL_INT(_machdep, OID_AUTO, stop_vm_trace_on_fault, CTLFLAG_RW,
    &stop_vm_trace_on_fault, 0,
    "Disable VM instruction tracing when a fault is logged");
#ifdef CPU_CHERI
int log_cheri_exceptions = 1;
SYSCTL_INT(_machdep, OID_AUTO, log_cheri_exceptions, CTLFLAG_RW,
    &log_cheri_exceptions, 1, "Print trap frame on CHERI exceptions");

int log_cheri_registers = 1;
SYSCTL_INT(_machdep, OID_AUTO, log_cheri_registers, CTLFLAG_RW,
    &log_cheri_registers, 1, "Print CHERI registers for non-CHERI exceptions");
#endif

#define	lbu_macro(data, addr)						\
	__asm __volatile ("lbu %0, 0x0(%1)"				\
			: "=r" (data)	/* outputs */			\
			: "r" (addr));	/* inputs */

#define	lb_macro(data, addr)						\
	__asm __volatile ("lb %0, 0x0(%1)"				\
			: "=r" (data)	/* outputs */			\
			: "r" (addr));	/* inputs */

#define	lwl_macro(data, addr)						\
	__asm __volatile ("lwl %0, 0x0(%1)"				\
			: "=r" (data)	/* outputs */			\
			: "r" (addr));	/* inputs */

#define	lwr_macro(data, addr)						\
	__asm __volatile ("lwr %0, 0x0(%1)"				\
			: "=r" (data)	/* outputs */			\
			: "r" (addr));	/* inputs */

#define	ldl_macro(data, addr)						\
	__asm __volatile ("ldl %0, 0x0(%1)"				\
			: "=r" (data)	/* outputs */			\
			: "r" (addr));	/* inputs */

#define	ldr_macro(data, addr)						\
	__asm __volatile ("ldr %0, 0x0(%1)"				\
			: "=r" (data)	/* outputs */			\
			: "r" (addr));	/* inputs */

#define	sb_macro(data, addr)						\
	__asm __volatile ("sb %0, 0x0(%1)"				\
			:				/* outputs */	\
			: "r" (data), "r" (addr));	/* inputs */

#define	swl_macro(data, addr)						\
	__asm __volatile ("swl %0, 0x0(%1)"				\
			: 				/* outputs */	\
			: "r" (data), "r" (addr));	/* inputs */

#define	swr_macro(data, addr)						\
	__asm __volatile ("swr %0, 0x0(%1)"				\
			: 				/* outputs */	\
			: "r" (data), "r" (addr));	/* inputs */

#define	sdl_macro(data, addr)						\
	__asm __volatile ("sdl %0, 0x0(%1)"				\
			: 				/* outputs */	\
			: "r" (data), "r" (addr));	/* inputs */

#define	sdr_macro(data, addr)						\
	__asm __volatile ("sdr %0, 0x0(%1)"				\
			:				/* outputs */	\
			: "r" (data), "r" (addr));	/* inputs */

static void log_illegal_instruction(const char *, struct trapframe *);
static void log_bad_page_fault(char *, struct trapframe *, int);
#ifdef CPU_CHERI
static void log_c2e_exception(const char *, struct trapframe *, int);
#endif
static void log_frame_dump(struct trapframe *frame);
static void get_mapping_info(vm_offset_t, pd_entry_t **, pt_entry_t **);

int (*dtrace_invop_jump_addr)(struct trapframe *);

#ifdef TRAP_DEBUG
static void trap_frame_dump(struct trapframe *frame);
#endif

void (*machExceptionTable[]) (void)= {
/*
 * The kernel exception handlers.
 */
	MipsKernIntr,		/* external interrupt */
#if defined(MIPS_EXC_CNTRS)
	MipsTLBModException,	/* TLB modification */
#else
	MipsKernGenException,	/* TLB modification */
#endif
	MipsTLBInvalidException,/* TLB miss (load or instr. fetch) */
	MipsTLBInvalidException,/* TLB miss (store) */
	MipsKernGenException,	/* address error (load or I-fetch) */
	MipsKernGenException,	/* address error (store) */
	MipsKernGenException,	/* bus error (I-fetch) */
	MipsKernGenException,	/* bus error (load or store) */
	MipsKernGenException,	/* system call */
	MipsKernGenException,	/* breakpoint */
	MipsKernGenException,	/* reserved instruction */
	MipsKernGenException,	/* coprocessor unusable */
	MipsKernGenException,	/* arithmetic overflow */
	MipsKernGenException,	/* trap exception */
	MipsKernGenException,	/* virtual coherence exception inst */
	MipsKernGenException,	/* floating point exception */
	MipsKernGenException,	/* reserved */
	MipsKernGenException,	/* reserved */
	MipsKernGenException,	/* reserved */
	MipsKernGenException,	/* reserved */
	MipsKernGenException,	/* reserved */
	MipsKernGenException,	/* reserved */
	MipsKernGenException,	/* reserved */
	MipsKernGenException,	/* watch exception */
	MipsKernGenException,	/* reserved */
	MipsKernGenException,	/* reserved */
	MipsKernGenException,	/* reserved */
	MipsKernGenException,	/* reserved */
	MipsKernGenException,	/* reserved */
	MipsKernGenException,	/* reserved */
	MipsKernGenException,	/* reserved */
	MipsKernGenException,	/* virtual coherence exception data */
/*
 * The user exception handlers.
 */
	MipsUserIntr,		/* 0 */
	MipsUserGenException,	/* 1 */
	MipsTLBInvalidException,/* 2 */
	MipsTLBInvalidException,/* 3 */
	MipsUserGenException,	/* 4 */
	MipsUserGenException,	/* 5 */
	MipsUserGenException,	/* 6 */
	MipsUserGenException,	/* 7 */
	MipsUserGenException,	/* 8 */
	MipsUserGenException,	/* 9 */
	MipsUserGenException,	/* 10 */
	MipsUserGenException,	/* 11 */
	MipsUserGenException,	/* 12 */
	MipsUserGenException,	/* 13 */
	MipsUserGenException,	/* 14 */
	MipsUserGenException,	/* 15 */
	MipsUserGenException,	/* 16 */
	MipsUserGenException,	/* 17 */
	MipsUserGenException,	/* 18 */
	MipsUserGenException,	/* 19 */
	MipsUserGenException,	/* 20 */
	MipsUserGenException,	/* 21 */
	MipsUserGenException,	/* 22 */
	MipsUserGenException,	/* 23 */
	MipsUserGenException,	/* 24 */
	MipsUserGenException,	/* 25 */
	MipsUserGenException,	/* 26 */
	MipsUserGenException,	/* 27 */
	MipsUserGenException,	/* 28 */
	MipsUserGenException,	/* 29 */
	MipsUserGenException,	/* 20 */
	MipsUserGenException,	/* 31 */
};

char *trap_type[] = {
	"external interrupt",
	"TLB modification",
	"TLB miss (load or instr. fetch)",
	"TLB miss (store)",
	"address error (load or I-fetch)",
	"address error (store)",
	"bus error (I-fetch)",
	"bus error (load or store)",
	"system call",
	"breakpoint",
	"reserved instruction",
	"coprocessor unusable",
	"arithmetic overflow",
	"trap",
	"virtual coherency instruction",
	"floating point",
	"reserved 16",
	"reserved 17",
#ifdef CPU_CHERI
	"capability coprocessor exception",
#else
	"reserved 18",
#endif
	"reserved 19",
	"reserved 20",
	"reserved 21",
	"reserved 22",
	"watch",
	"machine check",
	"reserved 25",
	"reserved 26",
	"reserved 27",
	"reserved 28",
	"reserved 29",
	"reserved 30",
	"virtual coherency data",
};

#if !defined(SMP) && (defined(DDB) || defined(DEBUG))
struct trapdebug trapdebug[TRAPSIZE], *trp = trapdebug;
#endif

#define	KERNLAND(x)	((vm_offset_t)(x) >= VM_MIN_KERNEL_ADDRESS && (vm_offset_t)(x) < VM_MAX_KERNEL_ADDRESS)
#define	DELAYBRANCH(x)	((x) & MIPS_CR_BR_DELAY)

/*
 * MIPS load/store access type
 */
enum {
	MIPS_LHU_ACCESS = 1,
	MIPS_LH_ACCESS,
	MIPS_LWU_ACCESS,
	MIPS_LW_ACCESS,
	MIPS_LD_ACCESS,
	MIPS_SH_ACCESS,
	MIPS_SW_ACCESS,
	MIPS_SD_ACCESS
#ifdef CPU_CHERI
	,
	MIPS_CHERI_CLBU_ACCESS,
	MIPS_CHERI_CLHU_ACCESS,
	MIPS_CHERI_CLWU_ACCESS,
	MIPS_CHERI_CLDU_ACCESS,
	MIPS_CHERI_CLB_ACCESS,
	MIPS_CHERI_CLH_ACCESS,
	MIPS_CHERI_CLW_ACCESS,
	MIPS_CHERI_CLD_ACCESS,
	MIPS_CHERI_CSB_ACCESS,
	MIPS_CHERI_CSH_ACCESS,
	MIPS_CHERI_CSW_ACCESS,
	MIPS_CHERI_CSD_ACCESS
#endif
};

char *access_name[] = {
	"Load Halfword Unsigned",
	"Load Halfword",
	"Load Word Unsigned",
	"Load Word",
	"Load Doubleword",
	"Store Halfword",
	"Store Word",
	"Store Doubleword"
#ifdef CPU_CHERI
	,
	"Capability Load Byte Unsigned",
	"Capability Load Halfword Unsigned",
	"Capability Load Word Unsigned",
	"Capability Load Doubleword Unsigned",
	"Capability Load Byte",
	"Capability Load Halfword",
	"Capability Load Word",
	"Capability Load Doubleword",
	"Capability Store Byte",
	"Capability Store Halfword",
	"Capability Store Word",
	"Capability Store Doubleword"
#endif

};

#ifdef	CPU_CNMIPS
#include <machine/octeon_cop2.h>
#endif

/*
 * Unaligned access handling is completely broken if the trap happens in a
 * CHERI instructions. Since we are now running lots of CHERI purecap code and
 * the LLVM branch delay slot filler actually fills CHERI delay slots, having
 * this on by default makes it really hard to debug where something is going
 * wrong since we will just die with a completely unrelated exception later.
 */
static int allow_unaligned_acc = 1;

SYSCTL_INT(_vm, OID_AUTO, allow_unaligned_acc, CTLFLAG_RW,
    &allow_unaligned_acc, 0, "Allow unaligned accesses");

/*
 * FP emulation is assumed to work on O32, but the code is outdated and crufty
 * enough that it's a more sensible default to have it disabled when using
 * other ABIs.  At the very least, it needs a lot of help in using
 * type-semantic ABI-oblivious macros for everything it does.
 */
#if defined(__mips_o32)
static int emulate_fp = 1;
#else
static int emulate_fp = 0;
#endif
SYSCTL_INT(_machdep, OID_AUTO, emulate_fp, CTLFLAG_RW,
    &emulate_fp, 0, "Emulate unimplemented FPU instructions");

static int emulate_unaligned_access(struct trapframe *frame, int mode);

extern void fswintrberr(void); /* XXX */


/*
 * Fetch an instruction from near frame->pc (or frame->pcc for CHERI).
 * Returns the virtual address (relative to $pcc) that was used to fetch the
 * instruction.
 */
static void * __capability
fetch_instr_near_pc(struct trapframe *frame, register_t offset_from_pc, int32_t *instr)
{
	void * __capability bad_inst_ptr;

	/* Should only be called from user mode */
	/* TODO: if KERNLAND() */
#ifdef CPU_CHERI
	bad_inst_ptr = (char * __capability)frame->pcc + offset_from_pc;
	if (!cheri_gettag(bad_inst_ptr)) {
		struct thread *td = curthread;
		struct proc *p = td->td_proc;
		log(LOG_ERR, "%s: pid %d tid %ld (%s), uid %d: Could not fetch "
		    "faulting instruction from untagged $pcc %p\n",  __func__,
		    p->p_pid, (long)td->td_tid, p->p_comm,
		    p->p_ucred ? p->p_ucred->cr_uid : -1,
		    (void*)(__cheri_addr vaddr_t)(bad_inst_ptr));
		*instr = -1;
		return (bad_inst_ptr);
	}
	KASSERT(cheri_getoffset(frame->pcc) == frame->pc,
	    ("pcc.offset (%jx) <-> pc (%jx) mismatch:",
	    (uintmax_t)cheri_getoffset(frame->pcc), (uintmax_t)frame->pc));
#else
	bad_inst_ptr = __USER_CODE_CAP((void*)(frame->pc + offset_from_pc));
#endif
	if (fueword32_c(bad_inst_ptr, instr) != 0) {
		struct thread *td = curthread;
		struct proc *p = td->td_proc;
		log(LOG_ERR, "%s: pid %d tid %ld (%s), uid %d: Could not fetch "
		    "faulting instruction from %p\n",  __func__, p->p_pid,
		    (long)td->td_tid, p->p_comm,
		    p->p_ucred ? p->p_ucred->cr_uid : -1,
		    (void*)(__cheri_addr vaddr_t)(bad_inst_ptr));
		*instr = -1;
	}
	/* Should this be a kerncap instead instead of being indirected by $pcc? */
	return bad_inst_ptr;
}

/*
 * Fetch the branch instruction for a trap that happened in a branch delay slot.
 *
 * The instruction is stored in frame->badinstr_p.
 */
static void
fetch_bad_branch_instr(struct trapframe *frame)
{
	KASSERT(DELAYBRANCH(frame->cause),
	    ("%s called when not in delay branch", __func__));
	/*
	 * In a trap the pc will point to the branch instruction so we fetch
	 * at offset 0 from the pc.
	 */
	fetch_instr_near_pc(frame, 0, &frame->badinstr_p.inst);
}

/*
 * Fetch the instruction that caused a trap.
 *
 * The instruction is stored in frame->badinstr and the address (relative to)
 * pcc.base is returned.
 */
static void * __capability
fetch_bad_instr(struct trapframe *frame)
{
	register_t offset_from_pc;

	/*
	 * If the trap happenend in a delay slot pc will point to the branch
	 * instruction so in that case fetch from offset 0 from the pc.
	 */
	offset_from_pc = DELAYBRANCH(frame->cause) ? 4 : 0;
	return (fetch_instr_near_pc(frame, offset_from_pc, &frame->badinstr.inst));
}


int
cpu_fetch_syscall_args(struct thread *td)
{
	struct trapframe *locr0;
	struct sysentvec *se;
	struct syscall_args *sa;
	int error, nsaved;

	locr0 = td->td_frame;
	sa = &td->td_sa;
	
	bzero(sa->args, sizeof(sa->args));

	/* compute next PC after syscall instruction */
	td->td_pcb->pcb_tpc = sa->trapframe->pc; /* Remember if restart */
	if (DELAYBRANCH(sa->trapframe->cause)) { /* Check BD bit */
		fetch_bad_branch_instr(sa->trapframe);
		locr0->pc = MipsEmulateBranch(locr0, sa->trapframe->pc, 0,
		    &sa->trapframe->badinstr_p.inst);
	} else
		locr0->pc += sizeof(int);
	sa->code = locr0->v0;

	switch (sa->code) {
	case SYS___syscall:
	case SYS_syscall:
		/*
		 * This is an indirect syscall, in which the code is the first argument.
		 */
#if (!defined(__mips_n32) && !defined(__mips_n64)) || defined(COMPAT_FREEBSD32)
		if (sa->code == SYS___syscall && SV_PROC_FLAG(td->td_proc, SV_ILP32)) {
			/*
			 * Like syscall, but code is a quad, so as to maintain alignment
			 * for the rest of the arguments.
			 */
			if (_QUAD_LOWWORD == 0)
				sa->code = locr0->a0;
			else
				sa->code = locr0->a1;
			sa->args[0] = locr0->a2;
			sa->args[1] = locr0->a3;
			nsaved = 2;
			break;
		} 
#endif
		/*
		 * This is either not a quad syscall, or is a quad syscall with a
		 * new ABI in which quads fit in a single register.
		 */
		sa->code = locr0->a0;
		sa->args[0] = locr0->a1;
		sa->args[1] = locr0->a2;
		sa->args[2] = locr0->a3;
		nsaved = 3;
#if defined(__mips_n32) || defined(__mips_n64)
#ifdef COMPAT_FREEBSD32
		if (!SV_PROC_FLAG(td->td_proc, SV_ILP32)) {
#endif
			/*
			 * Non-o32 ABIs support more arguments in registers.
			 */
			sa->args[3] = locr0->a4;
			sa->args[4] = locr0->a5;
			sa->args[5] = locr0->a6;
			sa->args[6] = locr0->a7;
			nsaved += 4;
#ifdef COMPAT_FREEBSD32
		}
#endif
#endif
		break;
	default:
		/*
		 * A direct syscall, arguments are just parameters to the syscall.
		 */
		sa->args[0] = locr0->a0;
		sa->args[1] = locr0->a1;
		sa->args[2] = locr0->a2;
		sa->args[3] = locr0->a3;
		nsaved = 4;
#if defined (__mips_n32) || defined(__mips_n64)
#ifdef COMPAT_FREEBSD32
		if (!SV_PROC_FLAG(td->td_proc, SV_ILP32)) {
#endif
			/*
			 * Non-o32 ABIs support more arguments in registers.
			 */
			sa->args[4] = locr0->a4;
			sa->args[5] = locr0->a5;
			sa->args[6] = locr0->a6;
			sa->args[7] = locr0->a7;
			nsaved += 4;
#ifdef COMPAT_FREEBSD32
		}
#endif
#endif
		break;
	}

#ifdef TRAP_DEBUG
	if (trap_debug)
		printf("SYSCALL #%d pid:%u\n", sa->code, td->td_proc->p_pid);
#endif

	se = td->td_proc->p_sysent;
	/*
	 * XXX
	 * Shouldn't this go before switching on the code?
	 */

	if (sa->code >= se->sv_size)
		sa->callp = &se->sv_table[0];
	else
		sa->callp = &se->sv_table[sa->code];

	sa->narg = sa->callp->sy_narg;

	if (sa->narg > nsaved) {
#if defined(__mips_n32) || defined(__mips_n64)
		/*
		 * XXX
		 * Is this right for new ABIs?  I think the 4 there
		 * should be 8, size there are 8 registers to skip,
		 * not 4, but I'm not certain.
		 */
#ifdef COMPAT_FREEBSD32
		if (!SV_PROC_FLAG(td->td_proc, SV_ILP32))
#endif
			printf("SYSCALL #%u pid:%u, narg (%u) > nsaved (%u).\n",
			    sa->code, td->td_proc->p_pid, sa->narg, nsaved);
#endif
#if (defined(__mips_n32) || defined(__mips_n64)) && defined(COMPAT_FREEBSD32)
		if (SV_PROC_FLAG(td->td_proc, SV_ILP32)) {
			unsigned i;
			int32_t arg;

			error = 0; /* XXX GCC is awful.  */
			for (i = nsaved; i < sa->narg; i++) {
				error = copyin((caddr_t)(intptr_t)(locr0->sp +
				    (4 + (i - nsaved)) * sizeof(int32_t)),
				    (caddr_t)&arg, sizeof arg);
				if (error != 0)
					break;
				sa->args[i] = arg;
			}
		} else
#endif
		error = copyin((caddr_t)(intptr_t)(locr0->sp +
		    4 * sizeof(register_t)), (caddr_t)&sa->args[nsaved],
		   (u_int)(sa->narg - nsaved) * sizeof(register_t));
		if (error != 0) {
			locr0->v0 = error;
			locr0->a3 = 1;
		}
	} else
		error = 0;

	if (error == 0) {
		td->td_retval[0] = 0;
		td->td_retval[1] = locr0->v1;
	}

	return (error);
}

#undef __FBSDID
#define __FBSDID(x)
#include "../../kern/subr_syscall.c"


/*
 * Handle an exception.
 * Called from MipsKernGenException() or MipsUserGenException()
 * when a processor trap occurs.
 * In the case of a kernel trap, we return the pc where to resume if
 * p->p_addr->u_pcb.pcb_onfault is set, otherwise, return old pc.
 */
register_t
trap(struct trapframe *trapframe)
{
	int type, usermode;
	int i = 0;
	unsigned ucode = 0;
	struct thread *td = curthread;
	struct proc *p = curproc;
	vm_prot_t ftype;
	pmap_t pmap;
	int access_type;
	ksiginfo_t ksi;
	char *msg = NULL;
	char * __capability addr;
	register_t pc;
	int cop, error;
	register_t *frame_regs;

	trapdebug_enter(trapframe, 0);
#ifdef KDB
	if (kdb_active) {
		kdb_reenter();
		return (0);
	}
#endif
	type = (trapframe->cause & MIPS_CR_EXC_CODE) >> MIPS_CR_EXC_CODE_SHIFT;
	if (TRAPF_USERMODE(trapframe)) {
		type |= T_USER;
		usermode = 1;
	} else {
		usermode = 0;
	}
#if 0
	/* XXXAR: reading the badinstr register here is too late, it may have
	 * been clobbered already. For now just use fuword instead
	 *
	 * XXXAR: We use a union for BadInstr/BadInstrP instead of register_t to
	 * avoid problems in case some CPU wrongly sign extends the register.
	 * This was the case for QEMU until recently.
	 */
	trapframe->badinstr.inst = cpuinfo.badinstr_reg ? mips_rd_badinstr(): 0;
	trapframe->badinstr_p.inst = 0;
	if (DELAYBRANCH(trapframe->cause) && cpuinfo.badinstr_p_reg)
		trapframe->badinstr_p.inst = mips_rd_badinstr_p();
#else
	trapframe->badinstr.pad = 0;
	trapframe->badinstr_p.inst = 0;
#endif

#ifdef CPU_CHERI
#ifndef CPU_QEMU_MALTA
	/*
	 * Work around bug in the FPGA implementation: EPCC points to the
	 * delay slot if a trap happenend in the delay slot.
	 */
	if (cheri_getoffset(trapframe->pcc) != trapframe->pc) {
		KASSERT(cheri_getoffset(trapframe->pcc) == trapframe->pc + 4,
		    ("NEW BUG FOUND? pcc (%jx) <-> pc (%jx) mismatch:",
		    (uintmax_t)cheri_getoffset(trapframe->pcc), (uintmax_t)trapframe->pc));
		trapframe->pcc = cheri_setoffset(trapframe->pcc, trapframe->pc);
	}
#endif
	KASSERT(cheri_getoffset(trapframe->pcc) == trapframe->pc,
	    ("%s(entry): pcc.offset (%jx) <-> pc (%jx) mismatch:", __func__,
	    (uintmax_t)cheri_getoffset(trapframe->pcc), (uintmax_t)trapframe->pc));
#endif /* defined(CPU_CHERI) */

	/*
	 * Enable hardware interrupts if they were on before the trap. If it
	 * was off disable all so we don't accidently enable it when doing a
	 * return to userland.
	 */
	if (trapframe->sr & MIPS_SR_INT_IE) {
		set_intr_mask(trapframe->sr & MIPS_SR_INT_MASK);
		intr_enable();
	} else {
		intr_disable();
	}

#ifdef TRAP_DEBUG
	if (trap_debug) {
		static vm_offset_t last_badvaddr = 0;
		static vm_offset_t this_badvaddr = 0;
		static int count = 0;
		u_int32_t pid;

		printf("trap type %x (%s - ", type,
		    trap_type[type & (~T_USER)]);

		if (type & T_USER)
			printf("user mode)\n");
		else
			printf("kernel mode)\n");

#ifdef SMP
		printf("cpuid = %d\n", PCPU_GET(cpuid));
#endif
		pid = mips_rd_entryhi() & TLBHI_ASID_MASK;
		printf("badaddr = %#jx, pc = %#jx, ra = %#jx, sp = %#jx, sr = %jx, pid = %d, ASID = %u\n",
		    (intmax_t)trapframe->badvaddr, (intmax_t)trapframe->pc, (intmax_t)trapframe->ra,
		    (intmax_t)trapframe->sp, (intmax_t)trapframe->sr,
		    (curproc ? curproc->p_pid : -1), pid);

		switch (type & ~T_USER) {
		case T_TLB_MOD:
		case T_TLB_LD_MISS:
		case T_TLB_ST_MISS:
		case T_ADDR_ERR_LD:
		case T_ADDR_ERR_ST:
			this_badvaddr = trapframe->badvaddr;
			break;
		case T_SYSCALL:
			this_badvaddr = trapframe->ra;
			break;
		default:
			this_badvaddr = trapframe->pc;
			break;
		}
		if ((last_badvaddr == this_badvaddr) &&
		    ((type & ~T_USER) != T_SYSCALL) &&
		    ((type & ~T_USER) != T_COP_UNUSABLE)) {
			if (++count == 3) {
				trap_frame_dump(trapframe);
				panic("too many faults at %p\n", (void *)last_badvaddr);
			}
		} else {
			last_badvaddr = this_badvaddr;
			count = 0;
		}
	}
#endif

#ifdef KDTRACE_HOOKS
	/*
	 * A trap can occur while DTrace executes a probe. Before
	 * executing the probe, DTrace blocks re-scheduling and sets
	 * a flag in its per-cpu flags to indicate that it doesn't
	 * want to fault. On returning from the probe, the no-fault
	 * flag is cleared and finally re-scheduling is enabled.
	 *
	 * If the DTrace kernel module has registered a trap handler,
	 * call it and if it returns non-zero, assume that it has
	 * handled the trap and modified the trap frame so that this
	 * function can return normally.
	 */
	/*
	 * XXXDTRACE: add pid probe handler here (if ever)
	 */
	if (!usermode) {
		if (dtrace_trap_func != NULL &&
		    (*dtrace_trap_func)(trapframe, type) != 0)
			return (trapframe->pc);
	}
#endif

#ifdef CPU_CHERI
	addr = trapframe->pcc;
#else
	addr = (void *)(uintptr_t)trapframe->pc;
#endif
	switch (type) {
	case T_MCHECK:
#ifdef DDB
		kdb_trap(type, 0, trapframe);
#endif
		panic("MCHECK\n");
		break;
	case T_MCHECK + T_USER:
		{
			uint32_t status = mips_rd_status();

			if (status & MIPS_SR_TS) {
				/*
				 * Machine Check exception caused by TLB
				 * detecting a match for multiple entries.
				 *
				 * Attempt to recover by flushing the user TLB
				 * and resetting the status bit.
				 */
				printf("Machine Check in User - Dup TLB entry. "
				    "Recovering...\n");
				pmap = &p->p_vmspace->vm_pmap;
				tlb_invalidate_all_user(pmap);
				mips_wr_status(status & ~MIPS_SR_TS);

				return (trapframe->pc);
			} else {
#ifdef DDB
				kdb_trap(type, 0, trapframe);
#endif
				panic("MCHECK\n");
			}
		}
		break;
	case T_TLB_MOD:
		/* check for kernel address */
		if (KERNLAND(trapframe->badvaddr)) {
			if (pmap_emulate_modified(kernel_pmap, 
			    trapframe->badvaddr) != 0) {
				ftype = VM_PROT_WRITE;
				goto kernel_fault;
			}
			return (trapframe->pc);
		}
		/* FALLTHROUGH */

	case T_TLB_MOD + T_USER:
		pmap = &p->p_vmspace->vm_pmap;
		if (pmap_emulate_modified(pmap, trapframe->badvaddr) != 0) {
			ftype = VM_PROT_WRITE;
			goto dofault;
		}
		if (!usermode)
			return (trapframe->pc);
		goto out;

	case T_TLB_LD_MISS:
	case T_TLB_ST_MISS:
		ftype = (type == T_TLB_ST_MISS) ? VM_PROT_WRITE : VM_PROT_READ;
		/* check for kernel address */
		if (KERNLAND(trapframe->badvaddr)) {
			vm_offset_t va;
			int rv;

	kernel_fault:
			va = (vm_offset_t)trapframe->badvaddr;
			rv = vm_fault_trap(kernel_map, va, ftype,
			    VM_FAULT_NORMAL, NULL, NULL);
			if (rv == KERN_SUCCESS)
				return (trapframe->pc);
			if (td->td_pcb->pcb_onfault != NULL) {
				pc = (register_t)(intptr_t)td->td_pcb->pcb_onfault;
				td->td_pcb->pcb_onfault = NULL;
				return (pc);
			}
			goto err;
		}

		/*
		 * It is an error for the kernel to access user space except
		 * through the copyin/copyout routines.
		 */
		if (td->td_pcb->pcb_onfault == NULL)
			goto err;

		goto dofault;

	case T_TLB_LD_MISS + T_USER:
		ftype = VM_PROT_READ;
		goto checkrefbit;

	case T_TLB_ST_MISS + T_USER:
		ftype = VM_PROT_WRITE;

checkrefbit:
		/*
		 * Was this trap caused by the PTE_VR bit not being set?
		 */
		if (pmap_emulate_referenced(&p->p_vmspace->vm_pmap,
		    trapframe->badvaddr) == 0) {
			if (!usermode) {
				return (trapframe->pc);
			}
			goto out;
		}

dofault:
		{
			vm_offset_t va;
			struct vmspace *vm;
			vm_map_t map;
			int rv = 0;

			vm = p->p_vmspace;
			map = &vm->vm_map;
			va = (vm_offset_t)trapframe->badvaddr;
			if (KERNLAND(trapframe->badvaddr)) {
				/*
				 * Don't allow user-mode faults in kernel
				 * address space.
				 */
				goto nogo;
			}

			rv = vm_fault_trap(map, va, ftype, VM_FAULT_NORMAL,
			    &i, &ucode);
			/*
			 * XXXDTRACE: add dtrace_doubletrap_func here?
			 */
#ifdef VMFAULT_TRACE
			printf("vm_fault(%p (pmap %p), %p (%p), %x, %d) -> %x at pc %p\n",
			    map, &vm->vm_pmap, (void *)va, (void *)(intptr_t)trapframe->badvaddr,
			    ftype, VM_FAULT_NORMAL, rv, (void *)(intptr_t)trapframe->pc);
#endif

			if (rv == KERN_SUCCESS) {
				if (!usermode) {
					return (trapframe->pc);
				}
				goto out;
			}
	nogo:
			if (!usermode) {
				if (td->td_pcb->pcb_onfault != NULL) {
					pc = (register_t)(intptr_t)td->td_pcb->pcb_onfault;
					td->td_pcb->pcb_onfault = NULL;
					return (pc);
				}
				goto err;
			}
<<<<<<< HEAD
			i = SIGSEGV;
			if (rv == KERN_PROTECTION_FAILURE)
				ucode = SEGV_ACCERR;
			else
				ucode = SEGV_MAPERR;
=======
			addr = trapframe->pc;
>>>>>>> 95727078

			msg = "BAD_PAGE_FAULT";
			log_bad_page_fault(msg, trapframe, type);

			break;
		}

	case T_ADDR_ERR_LD + T_USER:	/* misaligned or kseg access */
	case T_ADDR_ERR_ST + T_USER:	/* misaligned or kseg access */
		if (trapframe->badvaddr < 0 ||
		    trapframe->badvaddr >= VM_MAXUSER_ADDRESS) {
			msg = "ADDRESS_SPACE_ERR";
		} else if (allow_unaligned_acc) {
			int mode;

			if (type == (T_ADDR_ERR_LD + T_USER))
				mode = VM_PROT_READ;
			else
				mode = VM_PROT_WRITE;

			access_type = emulate_unaligned_access(trapframe, mode);
			if (access_type != 0)
				goto out;
			msg = "ALIGNMENT_FIX_ERR";
		} else {
			msg = "ADDRESS_ERR";
		}

		/* FALL THROUGH */

	case T_BUS_ERR_IFETCH + T_USER:	/* BERR asserted to cpu */
	case T_BUS_ERR_LD_ST + T_USER:	/* BERR asserted to cpu */
		ucode = 0;	/* XXX should be VM_PROT_something */
		i = SIGBUS;
		if (!msg)
			msg = "BUS_ERR";
		log_bad_page_fault(msg, trapframe, type);
		break;

	case T_SYSCALL + T_USER:
		{
			td->td_sa.trapframe = trapframe;
			syscallenter(td);

#if !defined(SMP) && (defined(DDB) || defined(DEBUG))
			if (trp == trapdebug)
				trapdebug[TRAPSIZE - 1].code = td->td_sa.code;
			else
				trp[-1].code = td->td_sa.code;
#endif
			trapdebug_enter(td->td_frame, -td->td_sa.code);

			/*
			 * The sync'ing of I & D caches for SYS_ptrace() is
			 * done by procfs_domem() through procfs_rwmem()
			 * instead of being done here under a special check
			 * for SYS_ptrace().
			 */
			syscallret(td);
			return (trapframe->pc);
		}

#if defined(KDTRACE_HOOKS) || defined(DDB)
	case T_BREAK:
#ifdef KDTRACE_HOOKS
		if (!usermode && dtrace_invop_jump_addr != 0) {
			dtrace_invop_jump_addr(trapframe);
			return (trapframe->pc);
		}
#endif
#ifdef DDB
		kdb_trap(type, 0, trapframe);
		return (trapframe->pc);
#endif
#endif

	case T_BREAK + T_USER:
		{
			char * __capability va;
			uint32_t instr;

			i = SIGTRAP;
			ucode = TRAP_BRKPT;

			/* compute address of break instruction */
			va = addr;
			if (DELAYBRANCH(trapframe->cause))
				va += sizeof(int);

			if (td->td_md.md_ss_addr != (__cheri_addr intptr_t)va) {
				addr = va;
				break;
			}

			/* read break instruction */
			instr = fuword32_c(__USER_CODE_CAP((__cheri_fromcap void *)va));

			if (instr != MIPS_BREAK_SSTEP) {
				addr = va;
				break;
			}

			CTR3(KTR_PTRACE,
			    "trap: tid %d, single step at %p: %#08x",
			    td->td_tid, (__cheri_fromcap void *)va, instr);
			PROC_LOCK(p);
			_PHOLD(p);
			error = ptrace_clear_single_step(td);
			_PRELE(p);
			PROC_UNLOCK(p);
			if (error == 0)
				ucode = TRAP_TRACE;
			break;
		}

	case T_IWATCH + T_USER:
	case T_DWATCH + T_USER:
			/* compute address of trapped instruction */
			if (DELAYBRANCH(trapframe->cause))
				addr += sizeof(int);
			printf("watch exception @ %p\n", (__cheri_fromcap void *)addr);
			i = SIGTRAP;
			ucode = TRAP_BRKPT;
			break;

	case T_TRAP + T_USER:
		{
			struct trapframe *locr0 = td->td_frame;

			addr = fetch_bad_instr(trapframe);

			if (DELAYBRANCH(trapframe->cause)) {	/* Check BD bit */
				/* fetch branch instruction */
				fetch_bad_branch_instr(trapframe);
				locr0->pc = MipsEmulateBranch(locr0, trapframe->pc,
				    0, &trapframe->badinstr_p.inst);
			} else {
				locr0->pc += sizeof(int);
			}
			i = SIGEMT;	/* Stuff it with something for now */
			break;
		}

	case T_RES_INST + T_USER:
		{
			InstFmt inst;

			addr = fetch_bad_instr(trapframe);
			inst.word = trapframe->badinstr.inst;
			switch (inst.RType.op) {
			case OP_SPECIAL3:
				switch (inst.RType.func) {
				case OP_RDHWR:
					/* Register 29 used for TLS */
					if (inst.RType.rd == 29) {
						frame_regs = &(trapframe->zero);
						frame_regs[inst.RType.rt] = (register_t)(intptr_t)(__cheri_fromcap void *)td->td_md.md_tls;
						frame_regs[inst.RType.rt] += td->td_md.md_tls_tcb_offset;
						trapframe->pc += sizeof(int);
						goto out;
					}
				break;
				}
			break;
			}

			log_illegal_instruction("RES_INST", trapframe);
			i = SIGILL;
		}
		break;
#ifdef CPU_CHERI
	case T_C2E:
		if (td->td_pcb->pcb_onfault != NULL) {
			pc = (register_t)(intptr_t)td->td_pcb->pcb_onfault;
			td->td_pcb->pcb_onfault = NULL;
			return (pc);
		}

		goto err;
		break;

	case T_C2E + T_USER:
		msg = "USER_CHERI_EXCEPTION";
#ifdef KTRACE
		if (KTRPOINT(td, KTR_CEXCEPTION))
			ktrcexception(trapframe);
#endif
		fetch_bad_instr(trapframe);
		log_c2e_exception(msg, trapframe, type);
		i = SIGPROT;
		ucode = cheri_capcause_to_sicode(trapframe->capcause);
		break;

#else
	case T_C2E:
	case T_C2E + T_USER:
		goto err;
		break;
#endif
	case T_COP_UNUSABLE:
		cop = (trapframe->cause & MIPS_CR_COP_ERR) >> MIPS_CR_COP_ERR_SHIFT;
#if defined(CPU_CHERI)
		/* XXXRW: CP2 state management here. */
#if 0 && defined(DDB)
		if (cop == 2)
			kdb_enter(KDB_WHY_CHERI, "T_COP_UNUSABLE exception");
#endif
		/*
		 * XXXRW: For reasons not fully understood, the COP_2 enable
		 * is getting cleared.  A hardware bug?  Software bug?
		 * Unclear, but turn it back on again and restart the
		 * instruction.
		 */
		if (cop == 2) {
			printf("%s: reenabling COP_2 for kernel\n", __func__);
			mips_wr_status(mips_rd_status() | MIPS_SR_COP_2_BIT);
			td->td_frame->sr |= MIPS_SR_COP_2_BIT;
			return (trapframe->pc);
		}
#endif
#ifdef	CPU_CNMIPS
		/* Handle only COP2 exception */
		if (cop != 2)
			goto err;

		addr = trapframe->pc;
		/* save userland cop2 context if it has been touched */
		if ((td->td_md.md_flags & MDTD_COP2USED) &&
		    (td->td_md.md_cop2owner == COP2_OWNER_USERLAND)) {
			if (td->td_md.md_ucop2)
				octeon_cop2_save(td->td_md.md_ucop2);
			else
				panic("COP2 was used in user mode but md_ucop2 is NULL");
		}

		if (td->td_md.md_cop2 == NULL) {
			td->td_md.md_cop2 = octeon_cop2_alloc_ctx();
			if (td->td_md.md_cop2 == NULL)
				panic("Failed to allocate COP2 context");
			memset(td->td_md.md_cop2, 0, sizeof(*td->td_md.md_cop2));
		}

		octeon_cop2_restore(td->td_md.md_cop2);
		
		/* Make userland re-request its context */
		td->td_frame->sr &= ~MIPS_SR_COP_2_BIT;
		td->td_md.md_flags |= MDTD_COP2USED;
		td->td_md.md_cop2owner = COP2_OWNER_KERNEL;
		/* Enable COP2, it will be disabled in cpu_switch */
		mips_wr_status(mips_rd_status() | MIPS_SR_COP_2_BIT);
		return (trapframe->pc);
#else
		goto err;
		break;
#endif

	case T_COP_UNUSABLE + T_USER:
		cop = (trapframe->cause & MIPS_CR_COP_ERR) >> MIPS_CR_COP_ERR_SHIFT;
#if defined(CPU_CHERI) && defined(DDB)
		/* XXXRW: CP2 state management here. */
		if (cop == 2)
			kdb_enter(KDB_WHY_CHERI,
			    "T_COP_UNUSABLE + T_USER exception");
#endif
		if (cop == 1) {
			/* FP (COP1) instruction */
			if (cpuinfo.fpu_id == 0) {
				log_illegal_instruction("COP1_UNUSABLE",
				    trapframe);
				i = SIGILL;
				break;
			}
			MipsSwitchFPState(PCPU_GET(fpcurthread), td->td_frame);
			PCPU_SET(fpcurthread, td);
#if defined(__mips_n32) || defined(__mips_n64)
			td->td_frame->sr |= MIPS_SR_COP_1_BIT | MIPS_SR_FR;
#else
			td->td_frame->sr |= MIPS_SR_COP_1_BIT;
#endif
			td->td_md.md_flags |= MDTD_FPUSED;
			goto out;
		}
#ifdef	CPU_CNMIPS
		else  if (cop == 2) {
			if ((td->td_md.md_flags & MDTD_COP2USED) &&
			    (td->td_md.md_cop2owner == COP2_OWNER_KERNEL)) {
				if (td->td_md.md_cop2)
					octeon_cop2_save(td->td_md.md_cop2);
				else
					panic("COP2 was used in kernel mode but md_cop2 is NULL");
			}

			if (td->td_md.md_ucop2 == NULL) {
				td->td_md.md_ucop2 = octeon_cop2_alloc_ctx();
				if (td->td_md.md_ucop2 == NULL)
					panic("Failed to allocate userland COP2 context");
				memset(td->td_md.md_ucop2, 0, sizeof(*td->td_md.md_ucop2));
			}

			octeon_cop2_restore(td->td_md.md_ucop2);

			td->td_frame->sr |= MIPS_SR_COP_2_BIT;
			td->td_md.md_flags |= MDTD_COP2USED;
			td->td_md.md_cop2owner = COP2_OWNER_USERLAND;
			goto out;
		}
#endif
		else {
			log_illegal_instruction("COPn_UNUSABLE", trapframe);
			i = SIGILL;	/* only FPU instructions allowed */
			break;
		}

	case T_FPE:
#if !defined(SMP) && (defined(DDB) || defined(DEBUG))
		trapDump("fpintr");
#else
		printf("FPU Trap: PC %#jx CR %x SR %x\n",
		    (intmax_t)trapframe->pc, (unsigned)trapframe->cause, (unsigned)trapframe->sr);
		goto err;
#endif

	case T_FPE + T_USER:
#if !defined(CPU_HAVEFPU)
		i = SIGILL;
		break;
#else
		if (!emulate_fp) {
			i = SIGFPE;
			break;
		}
		MipsFPTrap(trapframe->sr, trapframe->cause, trapframe->pc);
		goto out;
#endif

	case T_OVFLOW + T_USER:
		i = SIGFPE;
		break;

	case T_ADDR_ERR_LD:	/* misaligned access */
	case T_ADDR_ERR_ST:	/* misaligned access */
#ifdef TRAP_DEBUG
		if (trap_debug) {
			printf("+++ ADDR_ERR: type = %d, badvaddr = %#jx\n", type,
			    (intmax_t)trapframe->badvaddr);
		}
#endif
		/* Only allow emulation on a user address */
		if (allow_unaligned_acc &&
		    ((vm_offset_t)trapframe->badvaddr < VM_MAXUSER_ADDRESS)) {
			int mode;

			if (type == T_ADDR_ERR_LD)
				mode = VM_PROT_READ;
			else
				mode = VM_PROT_WRITE;

			access_type = emulate_unaligned_access(trapframe, mode);
			if (access_type != 0)
				return (trapframe->pc);
		}
		/* FALLTHROUGH */

	case T_BUS_ERR_LD_ST:	/* BERR asserted to cpu */
		if (td->td_pcb->pcb_onfault != NULL) {
			pc = (register_t)(intptr_t)td->td_pcb->pcb_onfault;
			td->td_pcb->pcb_onfault = NULL;
			return (pc);
		}

		/* FALLTHROUGH */

	default:
err:

#if !defined(SMP) && defined(DEBUG)
		trapDump("trap");
#endif
#ifdef SMP
		printf("cpu:%d-", PCPU_GET(cpuid));
#endif
		printf("Trap cause = %d (%s - ", type,
		    trap_type[type & (~T_USER)]);

		if (type & T_USER)
			printf("user mode)\n");
		else
			printf("kernel mode)\n");

#ifdef TRAP_DEBUG
		if (trap_debug)
			printf("badvaddr = %#jx, pc = %#jx, ra = %#jx, sr = %#jxx\n",
			       (intmax_t)trapframe->badvaddr, (intmax_t)trapframe->pc, (intmax_t)trapframe->ra,
			       (intmax_t)trapframe->sr);
#endif

#ifdef KDB
		if (debugger_on_trap) {
			kdb_why = KDB_WHY_TRAP;
			kdb_trap(type, 0, trapframe);
			kdb_why = KDB_WHY_UNSET;
		}
#endif
		panic("trap");
	}
	td->td_frame->pc = trapframe->pc;
	td->td_frame->cause = trapframe->cause;
	td->td_frame->badvaddr = trapframe->badvaddr;
	ksiginfo_init_trap(&ksi);
	ksi.ksi_signo = i;
	ksi.ksi_code = ucode;
	/* XXXBD: probably not quite right for CheriABI */
	ksi.ksi_addr = (void * __capability)(intcap_t)addr;
	ksi.ksi_trapno = type;
#if defined(CPU_CHERI)
	td->td_frame->pcc = trapframe->pcc;
	if (i == SIGPROT)
		ksi.ksi_capreg = trapframe->capcause &
		    CHERI_CAPCAUSE_REGNUM_MASK;
#endif
	trapsignal(td, &ksi);
out:
	/*
	 * Note: we should only get here if returning to user mode.
	 */
	userret(td, trapframe);
#if defined(CPU_CHERI)
	/*
	 * XXXAR: These assertions will currently not hold since in some cases
	 *  we will only update pc but not pcc. However, this is fine since the
	 *  return path will set the offset before eret. We should only need the
	 *  assertion on entry to catch QEMU/FPGA bugs in EPC/EPCC handling.
	 *
	 * KASSERT(cheri_getoffset(td->td_frame->pcc) == td->td_frame->pc,
	 *  ("td->td_frame->pcc.offset (%jx) <-> td->td_frame->pc (%jx) mismatch:",
	 *   (uintmax_t)cheri_getoffset(td->td_frame->pcc), (uintmax_t)td->td_frame->pc));
	 *
	 * KASSERT(cheri_getoffset(trapframe->pcc) == trapframe->pc,
	 *    ("%s(exit): pcc.offset (%jx) <-> pc (%jx) mismatch:", __func__,
	 *    (uintmax_t)cheri_getoffset(trapframe->pcc), (uintmax_t)trapframe->pc));
	 */
#endif
	return (trapframe->pc);
}

#if !defined(SMP) && (defined(DDB) || defined(DEBUG))
void
trapDump(char *msg)
{
	register_t s;
	int i;

	s = intr_disable();
	printf("trapDump(%s)\n", msg);
	for (i = 0; i < TRAPSIZE; i++) {
		if (trp == trapdebug) {
			trp = &trapdebug[TRAPSIZE - 1];
		} else {
			trp--;
		}

		if (trp->cause == 0)
			break;

		printf("%s: ADR %jx PC %jx CR %jx SR %jx\n",
		    trap_type[(trp->cause & MIPS_CR_EXC_CODE) >> 
			MIPS_CR_EXC_CODE_SHIFT],
		    (intmax_t)trp->vadr, (intmax_t)trp->pc,
		    (intmax_t)trp->cause, (intmax_t)trp->status);

		printf("   RA %jx SP %jx code %d\n", (intmax_t)trp->ra,
		    (intmax_t)trp->sp, (int)trp->code);
	}
	intr_restore(s);
}
#endif


/*
 * Return the resulting PC as if the branch was executed.
 *
 * XXXRW: What about CHERI branch instructions?
 * XXXAR: This needs to be fixed for cjalr/cjr/ccall_fast
 */
uintptr_t
MipsEmulateBranch(struct trapframe *framePtr, uintptr_t instPC, int fpcCSR,
    uint32_t *instptr)
{
	InstFmt inst;
	register_t *regsPtr = (register_t *) framePtr;
#ifdef CPU_CHERI
	void * __capability *capRegsPtr = &framePtr->ddc;
#endif
	uintptr_t retAddr = 0;
	int condition;

#define	GetBranchDest(InstPtr, inst) \
	(InstPtr + 4 + ((short)inst.IType.imm << 2))

	if (instptr) {
		if (!KERNLAND(instptr))
			inst.word = fuword32((void *)instptr); /* XXXAR: error check? */
		else
			inst = *(InstFmt *) instptr;
	} else {
		if (!KERNLAND(instPC))
			inst.word = fuword32((void *)instPC);  /* XXXAR: error check? */
		else
			inst = *(InstFmt *) instPC;
	}
	/* Save the bad branch instruction so we can log it */
	framePtr->badinstr_p.inst = inst.word;

	/*
	 * XXXRW: CHERI branch instructions are not handled here.
	 */
	switch ((int)inst.JType.op) {
	case OP_SPECIAL:
		switch ((int)inst.RType.func) {
		case OP_JR:
		case OP_JALR:
			retAddr = regsPtr[inst.RType.rs];
			break;

		default:
			retAddr = instPC + 4;
			break;
		}
		break;

	case OP_BCOND:
		switch ((int)inst.IType.rt) {
		case OP_BLTZ:
		case OP_BLTZL:
		case OP_BLTZAL:
		case OP_BLTZALL:
			if ((int)(regsPtr[inst.RType.rs]) < 0)
				retAddr = GetBranchDest(instPC, inst);
			else
				retAddr = instPC + 8;
			break;

		case OP_BGEZ:
		case OP_BGEZL:
		case OP_BGEZAL:
		case OP_BGEZALL:
			if ((int)(regsPtr[inst.RType.rs]) >= 0)
				retAddr = GetBranchDest(instPC, inst);
			else
				retAddr = instPC + 8;
			break;

		case OP_TGEI:
		case OP_TGEIU:
		case OP_TLTI:
		case OP_TLTIU:
		case OP_TEQI:
		case OP_TNEI:
			retAddr = instPC + 4;	/* Like syscall... */
			break;

		default:
			panic("MipsEmulateBranch: Bad branch cond");
		}
		break;

	case OP_J:
	case OP_JAL:
		retAddr = (inst.JType.target << 2) |
		    ((unsigned)(instPC + 4) & 0xF0000000);
		break;

	case OP_BEQ:
	case OP_BEQL:
		if (regsPtr[inst.RType.rs] == regsPtr[inst.RType.rt])
			retAddr = GetBranchDest(instPC, inst);
		else
			retAddr = instPC + 8;
		break;

	case OP_BNE:
	case OP_BNEL:
		if (regsPtr[inst.RType.rs] != regsPtr[inst.RType.rt])
			retAddr = GetBranchDest(instPC, inst);
		else
			retAddr = instPC + 8;
		break;

	case OP_BLEZ:
	case OP_BLEZL:
		if ((int)(regsPtr[inst.RType.rs]) <= 0)
			retAddr = GetBranchDest(instPC, inst);
		else
			retAddr = instPC + 8;
		break;

	case OP_BGTZ:
	case OP_BGTZL:
		if ((int)(regsPtr[inst.RType.rs]) > 0)
			retAddr = GetBranchDest(instPC, inst);
		else
			retAddr = instPC + 8;
		break;

	case OP_COP1:
		switch (inst.RType.rs) {
		case OP_BCx:
		case OP_BCy:
			if ((inst.RType.rt & COPz_BC_TF_MASK) == COPz_BC_TRUE)
				condition = fpcCSR & MIPS_FPU_COND_BIT;
			else
				condition = !(fpcCSR & MIPS_FPU_COND_BIT);
			if (condition)
				retAddr = GetBranchDest(instPC, inst);
			else
				retAddr = instPC + 8;
			break;

		default:
			retAddr = instPC + 4;
		}
		break;
#ifdef CPU_CHERI
	case OP_COP2:
		switch (inst.CType.fmt) {
		case 0x9:
		case 0xa:
		case 0x11:
		case 0x12:
			switch (inst.BC2FType.fmt) {
			case 0x9:
				/* CBTU */
				condition = !cheri_gettag(
				    capRegsPtr[inst.BC2FType.cd]);
				break;
			case 0xa:
				/* CBTS */
				condition = cheri_gettag(
				    capRegsPtr[inst.BC2FType.cd]);
				break;
			case 0x11:
				/* CBEZ */
				condition =
				    (capRegsPtr[inst.BC2FType.cd] == NULL);
				break;
			case 0x12:
				/* CBNZ */
				condition =
				    (capRegsPtr[inst.BC2FType.cd] != NULL);
				break;
			}
			if (condition)
				retAddr = GetBranchDest(instPC, inst);
			else
				retAddr = instPC + 8;
			return (retAddr);
		}
		/* FALLTHROUGH */
#endif

	default:
		printf("Unhandled opcode in %s: 0x%x\n", __func__, inst.word);
#ifdef DDB
		/*
		 * Print some context for cases like jenkins where we don't
		 * have an interactive console:
		 */
		int32_t context_instr;
		fetch_instr_near_pc(framePtr, -8, &context_instr);
		db_printf("Instr at %p ($pc-8): %x   ", (char*)framePtr->pc - 8, context_instr);
		db_disasm((db_addr_t)&context_instr, 0);
		fetch_instr_near_pc(framePtr, -4, &context_instr);
		db_printf("Instr at %p ($pc-4): %x   ", (char*)framePtr->pc - 4, context_instr);
		db_disasm((db_addr_t)&context_instr, 0);
		fetch_instr_near_pc(framePtr, 0, &context_instr);
		db_printf("Instr at %p ($pc+0): %x   ", (char*)framePtr->pc + 0, context_instr);
		db_disasm((db_addr_t)&context_instr, 0);
		fetch_instr_near_pc(framePtr, 4, &context_instr);
		db_printf("Instr at %p ($pc+4): %x   ", (char*)framePtr->pc + 4, context_instr);
		db_disasm((db_addr_t)&context_instr, 0);
#endif


		/* retAddr = instPC + 4;  */
		/* log registers in trap frame */
		log_frame_dump(framePtr);
#ifdef CPU_CHERI
		if (log_cheri_registers)
			cheri_log_exception_registers(framePtr);
#endif
#ifdef DDB
		kdb_enter(KDB_WHY_CHERI, "BAD OPCODE in MipsEmulateBranch");
#endif
		/* Return to NULL to force a crash in the user program */
		retAddr = 0;
	}
	return (retAddr);
}

static void
log_frame_dump(struct trapframe *frame)
{

	/*
	 * Stop QEMU instruction tracing when we hit an exception
	 */
	if (stop_vm_trace_on_fault)
		__asm__ __volatile__("li $0, 0xdead");

	printf("Trapframe Register Dump:\n");
	printf("$0: %#-18jx at: %#-18jx v0: %#-18jx v1: %#-18jx\n",
	    (intmax_t)0, (intmax_t)frame->ast, (intmax_t)frame->v0, (intmax_t)frame->v1);

	printf("a0: %#-18jx a1: %#-18jx a2: %#-18jx a3: %#-18jx\n",
	    (intmax_t)frame->a0, (intmax_t)frame->a1, (intmax_t)frame->a2, (intmax_t)frame->a3);

#if defined(__mips_n32) || defined(__mips_n64)
	printf("a4: %#-18jx a5: %#-18jx a6: %#-18jx a7: %#-18jx\n",
	    (intmax_t)frame->a4, (intmax_t)frame->a5, (intmax_t)frame->a6, (intmax_t)frame->a7);

	printf("t0: %#-18jx t1: %#-18jx t2: %#-18jx t3: %#-18jx\n",
	    (intmax_t)frame->t0, (intmax_t)frame->t1, (intmax_t)frame->t2, (intmax_t)frame->t3);
#else
	printf("t0: %#-18jx t1: %#-18jx t2: %#-18jx t3: %#-18jx\n",
	    (intmax_t)frame->t0, (intmax_t)frame->t1, (intmax_t)frame->t2, (intmax_t)frame->t3);

	printf("t4: %#-18jx t5: %#-18jx t6: %#-18jx t7: %#-18jx\n",
	    (intmax_t)frame->t4, (intmax_t)frame->t5, (intmax_t)frame->t6, (intmax_t)frame->t7);
#endif
	printf("s0: %#-18jx s1: %#-18jx s2: %#-18jx s3: %#-18jx\n",
	    (intmax_t)frame->s0, (intmax_t)frame->s1, (intmax_t)frame->s2, (intmax_t)frame->s3);

	printf("s4: %#-18jx s5: %#-18jx s6: %#-18jx s7: %#-18jx\n",
	    (intmax_t)frame->s4, (intmax_t)frame->s5, (intmax_t)frame->s6, (intmax_t)frame->s7);

	printf("t8: %#-18jx t9: %#-18jx k0: %#-18jx k1: %#-18jx\n",
	    (intmax_t)frame->t8, (intmax_t)frame->t9, (intmax_t)frame->k0, (intmax_t)frame->k1);

	printf("gp: %#-18jx sp: %#-18jx s8: %#-18jx ra: %#-18jx\n",
	    (intmax_t)frame->gp, (intmax_t)frame->sp, (intmax_t)frame->s8, (intmax_t)frame->ra);

	printf("status: %#jx mullo: %#jx; mulhi: %#jx; badvaddr: %#jx\n",
	    (intmax_t)frame->sr, (intmax_t)frame->mullo, (intmax_t)frame->mulhi, (intmax_t)frame->badvaddr);

	printf("cause: %#jx; pc: %#jx\n",
	    (intmax_t)(uint32_t)frame->cause, (intmax_t)frame->pc);

#if 0
	/* XXXAR: this can KASSERT() for bad instruction fetches. See #276 */
	if (frame->badinstr.inst == 0)
		fetch_bad_instr(frame);
#endif
	if (frame->badinstr.inst != 0) {
		printf("BadInstr: %#x ", frame->badinstr.inst);
#ifdef DDB
		db_disasm((db_addr_t)&frame->badinstr.inst, 0);
#else
		printf("\n");
#endif
	}

	if (DELAYBRANCH(frame->cause)) {
#if 0
		/* XXXAR: this can KASSERT() for bad instruction fetches. See #276 */
		if (frame->badinstr_p.inst == 0)
			fetch_bad_branch_instr(frame);
#endif
		if (frame->badinstr_p.inst != 0) {
			printf("BadInstrP: %#x ", frame->badinstr_p.inst);
#ifdef DDB
			db_disasm((db_addr_t)&frame->badinstr_p.inst, 0);
#else
			printf("\n");
#endif
		}
	}
}

#ifdef TRAP_DEBUG
static void
trap_frame_dump(struct trapframe *frame)
{
	printf("Trapframe Register Dump:\n");
	printf("\tzero: %#jx\tat: %#jx\tv0: %#jx\tv1: %#jx\n",
	    (intmax_t)0, (intmax_t)frame->ast, (intmax_t)frame->v0, (intmax_t)frame->v1);

	printf("\ta0: %#jx\ta1: %#jx\ta2: %#jx\ta3: %#jx\n",
	    (intmax_t)frame->a0, (intmax_t)frame->a1, (intmax_t)frame->a2, (intmax_t)frame->a3);
#if defined(__mips_n32) || defined(__mips_n64)
	printf("\ta4: %#jx\ta5: %#jx\ta6: %#jx\ta7: %#jx\n",
	    (intmax_t)frame->a4, (intmax_t)frame->a5, (intmax_t)frame->a6, (intmax_t)frame->a7);

	printf("\tt0: %#jx\tt1: %#jx\tt2: %#jx\tt3: %#jx\n",
	    (intmax_t)frame->t0, (intmax_t)frame->t1, (intmax_t)frame->t2, (intmax_t)frame->t3);
#else
	printf("\tt0: %#jx\tt1: %#jx\tt2: %#jx\tt3: %#jx\n",
	    (intmax_t)frame->t0, (intmax_t)frame->t1, (intmax_t)frame->t2, (intmax_t)frame->t3);

	printf("\tt4: %#jx\tt5: %#jx\tt6: %#jx\tt7: %#jx\n",
	    (intmax_t)frame->t4, (intmax_t)frame->t5, (intmax_t)frame->t6, (intmax_t)frame->t7);
#endif
	printf("\tt8: %#jx\tt9: %#jx\ts0: %#jx\ts1: %#jx\n",
	    (intmax_t)frame->t8, (intmax_t)frame->t9, (intmax_t)frame->s0, (intmax_t)frame->s1);

	printf("\ts2: %#jx\ts3: %#jx\ts4: %#jx\ts5: %#jx\n",
	    (intmax_t)frame->s2, (intmax_t)frame->s3, (intmax_t)frame->s4, (intmax_t)frame->s5);

	printf("\ts6: %#jx\ts7: %#jx\tk0: %#jx\tk1: %#jx\n",
	    (intmax_t)frame->s6, (intmax_t)frame->s7, (intmax_t)frame->k0, (intmax_t)frame->k1);

	printf("\tgp: %#jx\tsp: %#jx\ts8: %#jx\tra: %#jx\n",
	    (intmax_t)frame->gp, (intmax_t)frame->sp, (intmax_t)frame->s8, (intmax_t)frame->ra);

	printf("\tsr: %#jx\tmullo: %#jx\tmulhi: %#jx\tbadvaddr: %#jx\n",
	    (intmax_t)frame->sr, (intmax_t)frame->mullo, (intmax_t)frame->mulhi, (intmax_t)frame->badvaddr);

	printf("\tcause: %#jx\tpc: %#jx\n",
	    (intmax_t)(uint32_t)frame->cause, (intmax_t)frame->pc);
}

#endif


static void
get_mapping_info(vm_offset_t va, pd_entry_t **pdepp, pt_entry_t **ptepp)
{
	pt_entry_t *ptep;
	pd_entry_t *pdep;
	struct proc *p = curproc;

	pdep = (&(p->p_vmspace->vm_pmap.pm_segtab[(va >> SEGSHIFT) & (NPDEPG - 1)]));
	if (*pdep) {
#if VM_NRESERVLEVEL > 0
		pd_entry_t *pde = &pdep[(va >> PDRSHIFT) & (NPDEPG - 1)];

		if (pde_is_superpage(pde))
			ptep = (pt_entry_t *)pde;
		else
#endif /* VM_NRESERVLEVEL > 0 */
			ptep = pmap_pte(&p->p_vmspace->vm_pmap, va);
	} else
		ptep = (pt_entry_t *)0;

	*pdepp = pdep;
	*ptepp = ptep;
}

static void
log_illegal_instruction(const char *msg, struct trapframe *frame)
{
	pt_entry_t *ptep;
	pd_entry_t *pdep;
#ifndef CPU_CHERI
	unsigned int *addr;
#endif
	struct thread *td;
	struct proc *p;
	register_t pc;

	td = curthread;
	p = td->td_proc;

#ifdef SMP
	printf("cpuid = %d\n", PCPU_GET(cpuid));
#endif
	pc = frame->pc + (DELAYBRANCH(frame->cause) ? 4 : 0);
	log(LOG_ERR, "%s: pid %d tid %ld (%s), uid %d: pc %#jx ra %#jx\n",
	    msg, p->p_pid, (long)td->td_tid, p->p_comm,
	    p->p_ucred ? p->p_ucred->cr_uid : -1,
	    (intmax_t)pc,
	    (intmax_t)frame->ra);

	/* log registers in trap frame */
	log_frame_dump(frame);
#ifdef CPU_CHERI
	if (log_cheri_registers)
		cheri_log_exception_registers(frame);
#endif

	get_mapping_info((vm_offset_t)pc, &pdep, &ptep);

#ifndef CPU_CHERI
	/*
	 * Dump a few words around faulting instruction, if the addres is
	 * valid.
	 *
	 * XXXRW: Temporarily disabled in CHERI as this doesn't properly
	 * indirect through $c0 / $pcc.
	 *
	 * XXXRW: Arguably, this is also incorrect for non-CHERI: it should be
	 * using copyin() to access user addresses!
	 */
	if (!(pc & 3) &&
	    useracc((caddr_t)(intptr_t)pc, sizeof(int) * 4, VM_PROT_READ)) {
		/* dump page table entry for faulting instruction */
		log(LOG_ERR, "Page table info for pc address %#jx: pde = %p, pte = %#jx\n",
		    (intmax_t)pc, (void *)(intptr_t)*pdep, (uintmax_t)(ptep ? *ptep : 0));

		addr = (unsigned int *)(intptr_t)pc;
		log(LOG_ERR, "Dumping 4 words starting at pc address %p: \n",
		    addr);
		log(LOG_ERR, "%08x %08x %08x %08x\n",
		    addr[0], addr[1], addr[2], addr[3]);
	} else {
		log(LOG_ERR, "pc address %#jx is inaccessible, pde = %p, pte = %#jx\n",
		    (intmax_t)pc, (void *)(intptr_t)*pdep, (uintmax_t)(ptep ? *ptep : 0));
	}
#endif
}

static void
log_bad_page_fault(char *msg, struct trapframe *frame, int trap_type)
{
	pt_entry_t *ptep;
	pd_entry_t *pdep;
#ifndef CPU_CHERI
	unsigned int *addr;
#endif
	struct thread *td;
	struct proc *p;
	char *read_or_write;
	register_t pc;

	if (!log_bad_page_faults)
		return;

	trap_type &= ~T_USER;

	td = curthread;
	p = td->td_proc;

#ifdef SMP
	printf("cpuid = %d\n", PCPU_GET(cpuid));
#endif
	switch (trap_type) {
	case T_TLB_MOD:
	case T_TLB_ST_MISS:
	case T_ADDR_ERR_ST:
		read_or_write = "write";
		break;
	case T_TLB_LD_MISS:
	case T_ADDR_ERR_LD:
	case T_BUS_ERR_IFETCH:
		read_or_write = "read";
		break;
	default:
		read_or_write = "unknown";
	}

	pc = frame->pc + (DELAYBRANCH(frame->cause) ? 4 : 0);
	log(LOG_ERR, "%s: pid %d tid %ld (%s), uid %d: pc %#jx got a %s fault "
	    "(type %#x) at %#jx\n",
	    msg, p->p_pid, (long)td->td_tid, p->p_comm,
	    p->p_ucred ? p->p_ucred->cr_uid : -1,
	    (intmax_t)pc,
	    read_or_write,
	    trap_type,
	    (intmax_t)frame->badvaddr);

	/* log registers in trap frame */
	log_frame_dump(frame);
#ifdef CPU_CHERI
	if (log_cheri_registers)
		cheri_log_exception_registers(frame);
#endif


	get_mapping_info((vm_offset_t)pc, &pdep, &ptep);

#ifndef CPU_CHERI
	/*
	 * Dump a few words around faulting instruction, if the address is
	 * valid.
	 *
	 * XXXRW: Temporarily disabled in CHERI as this doesn't properly
	 * indirect through $c0 / $pcc.
	 *
	 * XXXRW: Arguably, this is also incorrect for non-CHERI: it should be
	 * using copyin() to access user addresses!
	 */
	if (!(pc & 3) && (pc != frame->badvaddr) &&
	    (trap_type != T_BUS_ERR_IFETCH) &&
	    useracc((caddr_t)(intptr_t)pc, sizeof(int) * 4, VM_PROT_READ)) {
		/* dump page table entry for faulting instruction */
		log(LOG_ERR, "Page table info for pc address %#jx: pde = %p, pte = %#jx\n",
		    (intmax_t)pc, (void *)(intptr_t)*pdep, (uintmax_t)(ptep ? *ptep : 0));

		addr = (unsigned int *)(intptr_t)pc;
		log(LOG_ERR, "Dumping 4 words starting at pc address %p: \n",
		    addr);
		log(LOG_ERR, "%08x %08x %08x %08x\n",
		    addr[0], addr[1], addr[2], addr[3]);
	} else {
		log(LOG_ERR, "pc address %#jx is inaccessible, pde = %p, pte = %#jx\n",
		    (intmax_t)pc, (void *)(intptr_t)*pdep, (uintmax_t)(ptep ? *ptep : 0));
	}
#endif

	get_mapping_info((vm_offset_t)frame->badvaddr, &pdep, &ptep);
	log(LOG_ERR, "Page table info for bad address %#jx: pde = %p, pte = %#jx\n",
	    (intmax_t)frame->badvaddr, (void *)(intptr_t)*pdep, (uintmax_t)(ptep ? *ptep : 0));
}

#ifdef CPU_CHERI
/*
 * XXXRW: Possibly this should actually be a CHERI-independent logging
 * function, in which case only the CHERI-specific parts should be ifdef'd.
 */
static void
log_c2e_exception(const char *msg, struct trapframe *frame, int trap_type)
{

	if (!log_cheri_exceptions)
		return;

#ifdef SMP
	printf("cpuid = %d\n", PCPU_GET(cpuid));
#endif
	log(LOG_ERR, "%s: pid %d tid %ld (%s), uid %d: CP2 fault "
	    "(type %#x)\n",
	    msg, curproc->p_pid, (long)curthread->td_tid, curproc->p_comm,
	    curproc->p_ucred ? curproc->p_ucred->cr_uid : -1,
	    trap_type);
	/* Also print argv to help debugging */
	if (curproc->p_args) {
		char* args = curproc->p_args->ar_args;
		unsigned len = curproc->p_args->ar_length;
		log(LOG_ERR, "Process arguments: ");
		for (unsigned i = 0; i < len; i++) {
			if (args[i] == '\0')
				log(LOG_ERR, " ");
			else
				log(LOG_ERR, "%c", args[i]);
		}
		log(LOG_ERR, "\n");
	}


	/* log registers in trap frame */
	log_frame_dump(frame);
	cheri_log_exception(frame, trap_type);
}
#endif

/*
 * Unaligned load/store emulation
 */
static int
mips_unaligned_load_store(struct trapframe *frame, int mode, register_t addr, uint32_t inst)
{
	register_t *reg = (register_t *) frame;
	register_t value;
	unsigned size;
	int src_regno;
	int op_type = 0;
	int is_store = 0;
	int sign_extend = 0;
#ifdef CPU_CHERI
	/**
	 * XXX: There is a potential race condition here for CHERI.  We rely on the
	 * fact that the ALIGNMENT_FIX_ERR exception has a lower priority than any
	 * of the CHERI exceptions to guarantee that the load or store should have
	 * succeeded, but a malicious program could generate an alignment trap and
	 * then substitute a different instruction...
	 */
#endif
	src_regno = MIPS_INST_RT(inst);

	/*
	 * ADDR_ERR faults have higher priority than TLB
	 * Miss faults.  Therefore, it is necessary to
	 * verify that the faulting address is a valid
	 * virtual address within the process' address space
	 * before trying to emulate the unaligned access.
	 */
	switch (MIPS_INST_OPCODE(inst)) {
#ifdef CPU_CHERI
	/*
	 * If there's an alignment error on a capability, then just fail.  It might
	 * be nice to emulate these and assume that the tag bit is unset, but for
	 * now we'll just let them fail as they probably indicate bugs.
	 */
	case OP_JALX:
	case OP_COP2: /* TODO: assert that it is a cjr/cjalr instruction */
	case OP_SDC2: case OP_LDC2:
		cheri_log_exception(frame, 0);
		return (0);
	/*
	 * If it's a capability load or store, then the last three bits indicate
	 * the size and extension, except that CLLD and CSCD (capability-relative
	 * load-linked and store-conditional on doublewords set all three low
	 * bits).  In all other cases, the low two bits are the base-2 log of the
	 * size of the operation.
	 */
	case OP_SWC2:
		is_store = 1;
	case OP_LWC2: {
		src_regno = MIPS_INST_RS(inst);
		u_int32_t fmt = inst & 7;
		u_int32_t size_field = inst & 3;
		KASSERT((size_field != 0),
			("Unaligned byte loads or stores should be impossible"));
		/*
		 * If this is a load-linked / store-conditional then we can't
		 * safely emulate it.
		 */
		if (fmt == 7)
			return (0);
		size = 1 << size_field;
		/* Bit 2 distinguishes signed / unsigned operations */
		sign_extend = fmt >> 2;
		if (MIPS_INST_OPCODE(inst) == OP_SWC2)
			op_type = MIPS_CHERI_CSB_ACCESS + fmt;
		else
			op_type = MIPS_CHERI_CLBU_ACCESS + fmt;
		break;
	}
#endif
	case OP_LH:
		sign_extend = 1;
	case OP_LHU:
		op_type = MIPS_LHU_ACCESS;
		size = 2;
		break;
	case OP_LW:
		sign_extend = 1;
	case OP_LWU:
		op_type = MIPS_LWU_ACCESS;
		size = 4;
		break;
	case OP_LD:
		op_type = MIPS_LD_ACCESS;
		size = 8;
		break;
	case OP_SH:
		op_type = MIPS_SH_ACCESS;
		is_store = 1;
		size = 2;
		break;
	case OP_SW:
		op_type = MIPS_SW_ACCESS;
		is_store = 1;
		size = 4;
		break;
	case OP_SD:
		op_type = MIPS_SD_ACCESS;
		is_store = 1;
		size = 8;
		break;
	/*
	 * We can't safely fix up LL/SC, so just give up and deliver the signal.
	 */
	case OP_SCD: case OP_SC: case OP_LLD: case OP_LL:
		return (0);
	default:
		printf("%s: unhandled opcode in address error: %#x\n", __func__, inst);
		return (0);
	}
	/* Fix up the op_type for unsigned versions */
	if ((op_type < MIPS_LD_ACCESS) && sign_extend)
		op_type++;

	if (is_store) {
		value = reg[src_regno];
		/*
		 * Stores don't have signed / unsigned variants, so just copy
		 * the data from the register to memory.  Less-than-doubleword
		 * stores store the low bits, so adjust the kernel pointer to
		 * the correct offset within the word first.
		 */
		char *kaddr = (char*)&value;
#if _BYTE_ORDER == _BIG_ENDIAN
		kaddr += sizeof(register_t) - size;
#endif
		int err;
		if ((err = copyout_implicit_cap(kaddr, (void*)addr, size))) {
			return (0);
		}
		return (op_type);
	} else {
		/* Get the value as a zero-extended version */
		value = 0;
		char *kaddr = (char*)&value;
#if _BYTE_ORDER == _BIG_ENDIAN
		kaddr += sizeof(register_t) - size;
#endif
		int err;
		if ((err = copyin_implicit_cap((void*)addr, kaddr, size))) {
			return (0);
		}
		/* If we need to sign extend it, then shift it so that the sign
		 * bit is in the correct place and then shift it back. */
		if (sign_extend) {
			int shift = (sizeof(register_t) - size) * 8;
			value = (value << shift) >> shift;
		}
		reg[src_regno] = value;
		return (op_type);
	}
	panic("%s: should not be reached.", __func__);
}


/*
 * XXX TODO: SMP?
 */
static struct timeval unaligned_lasterr;
static int unaligned_curerr;

static int unaligned_pps_log_limit = 0;

SYSCTL_INT(_machdep, OID_AUTO, unaligned_log_pps_limit, CTLFLAG_RWTUN,
    &unaligned_pps_log_limit, 0,
    "limit number of userland unaligned log messages per second");

static int
emulate_unaligned_access(struct trapframe *frame, int mode)
{
	register_t pc;
	int access_type = 0;
	struct thread *td = curthread;
	struct proc *p = curproc;

	pc = frame->pc + (DELAYBRANCH(frame->cause) ? 4 : 0);

	/*
	 * Fall through if it's instruction fetch exception
	 */
	if (!((pc & 3) || (pc == frame->badvaddr))) {

		/*
		 * Handle unaligned load and store
		 */

		/*
		 * Return access type if the instruction was emulated.
		 * Otherwise restore pc and fall through.
		 */
		fetch_bad_instr(frame);
		access_type = mips_unaligned_load_store(frame,
		    mode, frame->badvaddr, frame->badinstr.inst);

		if (access_type) {
			if (DELAYBRANCH(frame->cause)) {
				fetch_bad_branch_instr(frame);
				frame->pc = MipsEmulateBranch(frame, frame->pc,
				    0, &frame->badinstr_p.inst);
			} else
				frame->pc += 4;

			if (ppsratecheck(&unaligned_lasterr,
			    &unaligned_curerr, unaligned_pps_log_limit)) {
				/* XXX TODO: keep global/tid/pid counters? */
				log(LOG_INFO,
				    "Unaligned %s: pid=%ld (%s), tid=%ld, "
				    "pc=%#jx, badvaddr=%#jx\n",
				    access_name[access_type - 1],
				    (long) p->p_pid,
				    p->p_comm,
				    (long) td->td_tid,
				    (intmax_t)pc,
				    (intmax_t)frame->badvaddr);
			}
		}
	}
	return access_type;
}
// CHERI CHANGES START
// {
//   "updated": 20181114,
//   "target_type": "kernel",
//   "changes": [
//     "support"
//   ],
//   "change_comment": ""
// }
// CHERI CHANGES END<|MERGE_RESOLUTION|>--- conflicted
+++ resolved
@@ -984,15 +984,6 @@
 				}
 				goto err;
 			}
-<<<<<<< HEAD
-			i = SIGSEGV;
-			if (rv == KERN_PROTECTION_FAILURE)
-				ucode = SEGV_ACCERR;
-			else
-				ucode = SEGV_MAPERR;
-=======
-			addr = trapframe->pc;
->>>>>>> 95727078
 
 			msg = "BAD_PAGE_FAULT";
 			log_bad_page_fault(msg, trapframe, type);
