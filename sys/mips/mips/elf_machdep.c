--- conflicted
+++ resolved
@@ -78,12 +78,8 @@
 	.sv_maxuser	= VM_MAXUSER_ADDRESS,
 	.sv_usrstack	= USRSTACK,
 	.sv_psstrings	= PS_STRINGS,
-<<<<<<< HEAD
 	.sv_stackprot	= VM_PROT_READ | VM_PROT_WRITE,
-=======
-	.sv_stackprot	= VM_PROT_ALL,
 	.sv_copyout_auxargs = __elfN(freebsd_copyout_auxargs),
->>>>>>> 3f50cb74
 	.sv_copyout_strings = exec_copyout_strings,
 /* XXX: TODO */
 #if 1
