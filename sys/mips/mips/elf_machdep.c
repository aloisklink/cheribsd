--- conflicted
+++ resolved
@@ -76,16 +76,12 @@
 	.sv_setregs	= exec_setregs,
 	.sv_fixlimit	= NULL,
 	.sv_maxssiz	= NULL,
-<<<<<<< HEAD
-	.sv_flags	= SV_ABI_FREEBSD | SV_LP64 |
+	.sv_flags	= SV_ABI_FREEBSD | SV_LP64 | SV_ASLR |
 #ifdef MIPS_SHAREDPAGE
 			    SV_SHP,
 #else
 			    0,
 #endif
-=======
-	.sv_flags	= SV_ABI_FREEBSD | SV_LP64 | SV_ASLR,
->>>>>>> 0af6ee1d
 	.sv_set_syscall_retval = cpu_set_syscall_retval,
 	.sv_fetch_syscall_args = cpu_fetch_syscall_args,
 	.sv_syscallnames = syscallnames,
@@ -178,16 +174,12 @@
 	.sv_setregs	= exec_setregs,
 	.sv_fixlimit	= NULL,
 	.sv_maxssiz	= NULL,
-<<<<<<< HEAD
-	.sv_flags	= SV_ABI_FREEBSD | SV_ILP32 |
+	.sv_flags	= SV_ABI_FREEBSD | SV_ILP32 | SV_ASLR |
 #ifdef MIPS_SHAREDPAGE
 			    SV_SHP,
 #else
 			    0,
 #endif
-=======
-	.sv_flags	= SV_ABI_FREEBSD | SV_ILP32 | SV_ASLR,
->>>>>>> 0af6ee1d
 	.sv_set_syscall_retval = cpu_set_syscall_retval,
 	.sv_fetch_syscall_args = cpu_fetch_syscall_args,
 	.sv_syscallnames = syscallnames,
