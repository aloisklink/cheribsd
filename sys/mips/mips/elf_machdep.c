--- conflicted
+++ resolved
@@ -52,11 +52,7 @@
 #include <machine/cache.h>
 
 #ifdef __mips_n64
-<<<<<<< HEAD
-#ifndef CHERI_PURECAP_KERNEL
-=======
 #ifndef COMPAT_CHERIABI
->>>>>>> 3e2819ee
 struct sysentvec elf64_freebsd_sysvec = {
 	.sv_size	= SYS_MAXSYSCALL,
 	.sv_table	= sysent,
@@ -100,26 +96,6 @@
 INIT_SYSENTVEC(elf64_sysvec, &elf64_freebsd_sysvec);
 #endif /* !COMPAT_CHERIABI */
 
-static Elf64_Brandinfo freebsd_brand_info = {
-	.brand		= ELFOSABI_FREEBSD,
-	.machine	= EM_MIPS,
-	.compat_3_brand	= "FreeBSD",
-	.emul_path	= NULL,
-	.interp_path	= "/libexec/ld-elf.so.1",
-	.sysvec		= &elf64_freebsd_sysvec,
-	.interp_newpath	= NULL,
-	.brand_note	= &elf64_freebsd_brandnote,
-#ifdef CPU_CHERI
-	.header_supported = mips_elf_header_supported,
-#endif
-	.flags		= BI_CAN_EXEC_DYN | BI_BRAND_NOTE
-};
-
-SYSINIT(elf64, SI_SUB_EXEC, SI_ORDER_ANY,
-    (sysinit_cfunc_t) elf64_insert_brand_entry,
-    &freebsd_brand_info);
-#endif /* ! CHERI_PURECAP_KERNEL */
-
 #ifdef CPU_CHERI
 static __inline boolean_t
 mips_hybrid_check_cap_size(uint32_t bits, const char *execpath)
@@ -150,8 +126,6 @@
 }
 #endif
 
-<<<<<<< HEAD
-=======
 #ifndef COMPAT_CHERIABI
 static Elf64_Brandinfo freebsd_brand_info = {
 	.brand		= ELFOSABI_FREEBSD,
@@ -173,7 +147,6 @@
     &freebsd_brand_info);
 #endif /* !COMPAT_CHERIABI */
 
->>>>>>> 3e2819ee
 void
 elf64_dump_thread(struct thread *td __unused, void *dst __unused,
     size_t *off __unused)
