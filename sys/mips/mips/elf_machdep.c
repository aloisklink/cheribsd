--- conflicted
+++ resolved
@@ -602,7 +602,13 @@
 
 	return (0);
 }
-<<<<<<< HEAD
+
+int
+elf_cpu_parse_dynamic(linker_file_t lf __unused, Elf_Dyn *dynamic __unused)
+{
+
+	return (0);
+}
 // CHERI CHANGES START
 // {
 //   "updated": 20181114,
@@ -612,13 +618,4 @@
 //   ],
 //   "change_comment": "shared page"
 // }
-// CHERI CHANGES END
-=======
-
-int
-elf_cpu_parse_dynamic(linker_file_t lf __unused, Elf_Dyn *dynamic __unused)
-{
-
-	return (0);
-}
->>>>>>> cde01c97
+// CHERI CHANGES END