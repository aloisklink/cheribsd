/*-
 * SPDX-License-Identifier: BSD-2-Clause-FreeBSD
 *
 * Copyright 1996-1998 John D. Polstra.
 * All rights reserved.
 *
 * Redistribution and use in source and binary forms, with or without
 * modification, are permitted provided that the following conditions
 * are met:
 * 1. Redistributions of source code must retain the above copyright
 *    notice, this list of conditions and the following disclaimer.
 * 2. Redistributions in binary form must reproduce the above copyright
 *    notice, this list of conditions and the following disclaimer in the
 *    documentation and/or other materials provided with the distribution.
 *
 * THIS SOFTWARE IS PROVIDED BY THE AUTHOR ``AS IS'' AND ANY EXPRESS OR
 * IMPLIED WARRANTIES, INCLUDING, BUT NOT LIMITED TO, THE IMPLIED WARRANTIES
 * OF MERCHANTABILITY AND FITNESS FOR A PARTICULAR PURPOSE ARE DISCLAIMED.
 * IN NO EVENT SHALL THE AUTHOR BE LIABLE FOR ANY DIRECT, INDIRECT,
 * INCIDENTAL, SPECIAL, EXEMPLARY, OR CONSEQUENTIAL DAMAGES (INCLUDING, BUT
 * NOT LIMITED TO, PROCUREMENT OF SUBSTITUTE GOODS OR SERVICES; LOSS OF USE,
 * DATA, OR PROFITS; OR BUSINESS INTERRUPTION) HOWEVER CAUSED AND ON ANY
 * THEORY OF LIABILITY, WHETHER IN CONTRACT, STRICT LIABILITY, OR TORT
 * (INCLUDING NEGLIGENCE OR OTHERWISE) ARISING IN ANY WAY OUT OF THE USE OF
 * THIS SOFTWARE, EVEN IF ADVISED OF THE POSSIBILITY OF SUCH DAMAGE.
 *
 *	from: src/sys/i386/i386/elf_machdep.c,v 1.20 2004/08/11 02:35:05 marcel
 */

#include <sys/cdefs.h>
__FBSDID("$FreeBSD$");

#include <sys/param.h>
#include <sys/kernel.h>
#include <sys/systm.h>
#include <sys/exec.h>
#include <sys/imgact.h>
#include <sys/linker.h>
#include <sys/sysent.h>
#include <sys/imgact_elf.h>
#include <sys/proc.h>
#include <sys/syscall.h>
#include <sys/signalvar.h>
#include <sys/vnode.h>

#include <vm/vm.h>
#include <vm/pmap.h>
#include <vm/vm_param.h>

#include <machine/elf.h>
#include <machine/md_var.h>
#include <machine/cache.h>

<<<<<<< HEAD
void	freebsd64_sendsig(sig_t, ksiginfo_t *, sigset_t *);

#if __has_feature(capabilities)
=======
>>>>>>> 97c7520e
static struct sysentvec elf_freebsd_sysvec = {
	.sv_size	= SYS_MAXSYSCALL,
	.sv_table	= sysent,
	.sv_errsize	= 0,
	.sv_errtbl	= NULL,
	.sv_transtrap	= NULL,
	.sv_fixup	= __elfN(freebsd_fixup),
	.sv_sendsig	= freebsd64_sendsig,
	.sv_sigcode	= sigcode,
	.sv_szsigcode	= &szsigcode,
#if __has_feature(capabilities)
	.sv_name	= "FreeBSD ELF64C",	/* CheriABI */
#elif defined(__mips_n64)
	.sv_name	= "FreeBSD ELF64",
#else
	.sv_name	= "FreeBSD ELF32",
#endif
	.sv_coredump	= __elfN(coredump),
	.sv_imgact_try	= NULL,
	.sv_minsigstksz	= MINSIGSTKSZ,
#if __has_feature(capabilities)
	.sv_minuser	= PAGE_SIZE,	/* Disallow mapping at NULL */
#else
	.sv_minuser	= VM_MIN_ADDRESS,
#endif
	.sv_maxuser	= VM_MAXUSER_ADDRESS,
	.sv_usrstack	= USRSTACK,
	.sv_psstrings	= PS_STRINGS,
#if __has_feature(capabilities)
	.sv_stackprot	= VM_PROT_READ | VM_PROT_WRITE,
#else
	.sv_stackprot	= VM_PROT_ALL,
#endif
	.sv_copyout_auxargs = __elfN(freebsd_copyout_auxargs),
	.sv_copyout_strings = exec_copyout_strings,
	.sv_setregs	= exec_setregs,
	.sv_fixlimit	= NULL,
	.sv_maxssiz	= NULL,
#if __has_feature(capabilities)
	.sv_flags	= SV_ABI_FREEBSD | SV_LP64 | SV_CHERI |
#elif defined(__mips_n64)
	.sv_flags	= SV_ABI_FREEBSD | SV_LP64 | SV_ASLR |
#else
	.sv_flags	= SV_ABI_FREEBSD | SV_ILP32 | SV_ASLR |
#endif
#ifdef MIPS_SHAREDPAGE
			    SV_SHP,
#else
			    0,
#endif
	.sv_set_syscall_retval = cpu_set_syscall_retval,
#if __has_feature(capabilities)
	.sv_fetch_syscall_args = cheriabi_fetch_syscall_args,
#else
	.sv_fetch_syscall_args = cpu_fetch_syscall_args,
#endif
	.sv_syscallnames = syscallnames,
#ifdef MIPS_SHAREDPAGE
	.sv_shared_page_base = SHAREDPAGE,
	.sv_shared_page_len = PAGE_SIZE,
#endif
	.sv_schedtail	= NULL,
	.sv_thread_detach = NULL,
	.sv_trap	= NULL,
};
INIT_SYSENTVEC(elf_sysvec, &elf_freebsd_sysvec);

#if __has_feature(capabilities)
static __inline boolean_t
cheriabi_check_cpu_compatible(uint32_t bits, const char *execpath)
{
	static struct timeval lastfail;
	static int curfail;
	const uint32_t expected = CHERICAP_SIZE * 8;

	if (bits == expected)
		return TRUE;
	if (ppsratecheck(&lastfail, &curfail, 1))
		printf("warning: attempting to execute %d-bit CheriABI "
		    "binary '%s' on a %d-bit kernel\n", bits, execpath,
		    expected);
	return FALSE;
}

static boolean_t
mips_elf_header_supported(struct image_params * imgp)
{
	const Elf_Ehdr *hdr = (const Elf_Ehdr *)imgp->image_header;
	const uint32_t machine = hdr->e_flags & EF_MIPS_MACH;

	if (use_cheriabi)
		return FALSE;

	if (machine == EF_MIPS_MACH_CHERI128)
		return cheriabi_check_cpu_compatible(128, imgp->execpath);
	else if (machine == EF_MIPS_MACH_CHERI256)
		return cheriabi_check_cpu_compatible(256, imgp->execpath);
	return FALSE;
}
#endif

static __ElfN(Brandinfo) freebsd_brand_info = {
	.brand		= ELFOSABI_FREEBSD,
	.machine	= EM_MIPS,
	.compat_3_brand	= "FreeBSD",
	.emul_path	= NULL,
	.interp_path	= "/libexec/ld-elf.so.1",
	.sysvec		= &elf_freebsd_sysvec,
	.interp_newpath	= NULL,
#if __has_feature(capabilities)
	.header_supported = mips_elf_header_supported,
	.flags		= BI_CAN_EXEC_DYN
#else
	.brand_note	= &__elfN(freebsd_brandnote),
	.flags		= BI_CAN_EXEC_DYN | BI_BRAND_NOTE
#endif
};


SYSINIT(elf, SI_SUB_EXEC, SI_ORDER_ANY,
    (sysinit_cfunc_t) __elfN(insert_brand_entry),
    &freebsd_brand_info);

void
__elfN(dump_thread)(struct thread *td __unused, void *dst __unused,
    size_t *off __unused)
{
}

/*
 * The following MIPS relocation code for tracking multiple
 * consecutive HI32/LO32 entries is because of the following:
 *
 * https://dmz-portal.mips.com/wiki/MIPS_relocation_types
 *
 * ===
 *
 * + R_MIPS_HI16
 *
 * An R_MIPS_HI16 must be followed eventually by an associated R_MIPS_LO16
 * relocation record in the same SHT_REL section. The contents of the two
 * fields to be relocated are combined to form a full 32-bit addend AHL.
 * An R_MIPS_LO16 entry which does not immediately follow a R_MIPS_HI16 is
 * combined with the most recent one encountered, i.e. multiple R_MIPS_LO16
 * entries may be associated with a single R_MIPS_HI16. Use of these
 * relocation types in a SHT_REL section is discouraged and may be
 * forbidden to avoid this complication.
 *
 * A GNU extension allows multiple R_MIPS_HI16 records to share the same
 * R_MIPS_LO16 relocation record(s). The association works like this within
 * a single relocation section:
 *
 * + From the beginning of the section moving to the end of the section,
 *   until R_MIPS_LO16 is not found each found R_MIPS_HI16 relocation will
 *   be associated with the first R_MIPS_LO16.
 *
 * + Until another R_MIPS_HI16 record is found all found R_MIPS_LO16
 *   relocations found are associated with the last R_MIPS_HI16.
 *
 * ===
 *
 * This is so gcc can do dead code detection/removal without having to
 * generate HI/LO pairs even if one of them would be deleted.
 *
 * So, the summary is:
 *
 * + A HI16 entry must occur before any LO16 entries;
 * + Multiple consecutive HI16 RELA entries need to be buffered until the
 *   first LO16 RELA entry occurs - and then all HI16 RELA relocations use
 *   the offset in the LOW16 RELA for calculating their offsets;
 * + The last HI16 RELA entry before a LO16 RELA entry is used (the AHL)
 *   for the first subsequent LO16 calculation;
 * + If multiple consecutive LO16 RELA entries occur, only the first
 *   LO16 RELA entry triggers an update of buffered HI16 RELA entries;
 *   any subsequent LO16 RELA entry before another HI16 RELA entry will
 *   not cause any further updates to the HI16 RELA entries.
 *
 * Additionally, flush out any outstanding HI16 entries that don't have
 * a LO16 entry in case some garbage entries are left in the file.
 */

struct mips_tmp_reloc;
struct mips_tmp_reloc {
	struct mips_tmp_reloc *next;

	Elf_Addr ahl;
	Elf32_Addr *where_hi16;
};

static struct mips_tmp_reloc *ml = NULL;

/*
 * Add a temporary relocation (ie, a HI16 reloc type.)
 */
static int
mips_tmp_reloc_add(Elf_Addr ahl, Elf32_Addr *where_hi16)
{
	struct mips_tmp_reloc *r;

	r = malloc(sizeof(struct mips_tmp_reloc), M_TEMP, M_NOWAIT);
	if (r == NULL) {
		printf("%s: failed to malloc\n", __func__);
		return (0);
	}

	r->ahl = ahl;
	r->where_hi16 = where_hi16;
	r->next = ml;
	ml = r;

	return (1);
}

/*
 * Flush the temporary relocation list.
 *
 * This should be done after a file is completely loaded
 * so no stale relocations exist to confuse the next
 * load.
 */
static void
mips_tmp_reloc_flush(void)
{
	struct mips_tmp_reloc *r, *rn;

	r = ml;
	ml = NULL;
	while (r != NULL) {
		rn = r->next;
		free(r, M_TEMP);
		r = rn;
	}
}

/*
 * Get an entry from the reloc list; or NULL if we've run out.
 */
static struct mips_tmp_reloc *
mips_tmp_reloc_get(void)
{
	struct mips_tmp_reloc *r;

	r = ml;
	if (r == NULL)
		return (NULL);
	ml = ml->next;
	return (r);
}

/*
 * Free a relocation entry.
 */
static void
mips_tmp_reloc_free(struct mips_tmp_reloc *r)
{

	free(r, M_TEMP);
}

bool
elf_is_ifunc_reloc(Elf_Size r_info __unused)
{

	return (false);
}

/* Process one elf relocation with addend. */
static int
elf_reloc_internal(linker_file_t lf, Elf_Addr relocbase, const void *data,
    int type, int local, elf_lookup_fn lookup)
{
	Elf32_Addr *where = (Elf32_Addr *)NULL;
	Elf_Addr addr;
	Elf_Addr addend = (Elf_Addr)0;
	Elf_Word rtype = (Elf_Word)0, symidx;
	struct mips_tmp_reloc *r;
	const Elf_Rel *rel = NULL;
	const Elf_Rela *rela = NULL;
	int error;

	/* Store the last seen ahl from a HI16 for LO16 processing */
	static Elf_Addr last_ahl;

	switch (type) {
	case ELF_RELOC_REL:
		rel = (const Elf_Rel *)data;
		where = (Elf32_Addr *) (relocbase + rel->r_offset);
		rtype = ELF_R_TYPE(rel->r_info);
		symidx = ELF_R_SYM(rel->r_info);
		switch (rtype) {
		case R_MIPS_64:
			addend = *(Elf64_Addr *)where;
			break;
		default:
			addend = *where;
			break;
		}

		break;
	case ELF_RELOC_RELA:
		rela = (const Elf_Rela *)data;
		where = (Elf32_Addr *) (relocbase + rela->r_offset);
		addend = rela->r_addend;
		rtype = ELF_R_TYPE(rela->r_info);
		symidx = ELF_R_SYM(rela->r_info);
		break;
	default:
		panic("unknown reloc type %d\n", type);
	}

	switch (rtype) {
	case R_MIPS_NONE:	/* none */
		break;

	case R_MIPS_32:		/* S + A */
		error = lookup(lf, symidx, 1, &addr);
		if (error != 0)
			return (-1);
		addr += addend;
		if (*where != addr)
			*where = (Elf32_Addr)addr;
		break;

	case R_MIPS_26:		/* ((A << 2) | (P & 0xf0000000) + S) >> 2 */
		error = lookup(lf, symidx, 1, &addr);
		if (error != 0)
			return (-1);

		addend &= 0x03ffffff;
		/*
		 * Addendum for .rela R_MIPS_26 is not shifted right
		 */
		if (rela == NULL)
			addend <<= 2;

		addr += ((Elf_Addr)where & 0xf0000000) | addend;
		addr >>= 2;

		*where &= ~0x03ffffff;
		*where |= addr & 0x03ffffff;
		break;

	case R_MIPS_64:		/* S + A */
		error = lookup(lf, symidx, 1, &addr);
		if (error != 0)
			return (-1);
		addr += addend;
		if (*(Elf64_Addr*)where != addr)
			*(Elf64_Addr*)where = addr;
		break;

	/*
	 * Handle the two GNU extension cases:
	 *
	 * + Multiple HI16s followed by a LO16, and
	 * + A HI16 followed by multiple LO16s.
	 *
	 * The former is tricky - the HI16 relocations need
	 * to be buffered until a LO16 occurs, at which point
	 * each HI16 is replayed against the LO16 relocation entry
	 * (with the relevant overflow information.)
	 *
	 * The latter should be easy to handle - when the
	 * first LO16 is seen, write out and flush the
	 * HI16 buffer.  Any subsequent LO16 entries will
	 * find a blank relocation buffer.
	 *
	 */

	case R_MIPS_HI16:	/* ((AHL + S) - ((short)(AHL + S)) >> 16 */
		if (rela != NULL) {
			error = lookup(lf, symidx, 1, &addr);
			if (error != 0)
				return (-1);
			addr += addend;
			*where &= 0xffff0000;
			*where |= ((((long long) addr + 0x8000LL) >> 16) & 0xffff);
		} else {
			/*
			 * Add a temporary relocation to the list;
			 * will pop it off / free the list when
			 * we've found a suitable HI16.
			 */
			if (mips_tmp_reloc_add(addend << 16, where) == 0)
				return (-1);
			/*
			 * Track the last seen HI16 AHL for use by
			 * the first LO16 AHL calculation.
			 *
			 * The assumption is any intermediary deleted
			 * LO16's were optimised out, so the last
			 * HI16 before the LO16 is the "true" relocation
			 * entry to use for that LO16 write.
			 */
			last_ahl = addend << 16;
		}
		break;

	case R_MIPS_LO16:	/* AHL + S */
		if (rela != NULL) {
			error = lookup(lf, symidx, 1, &addr);
			if (error != 0)
				return (-1);
			addr += addend;
			*where &= 0xffff0000;
			*where |= addr & 0xffff;
		} else {
			Elf_Addr tmp_ahl;
			Elf_Addr tmp_addend;

			tmp_ahl = last_ahl + (int16_t) addend;
			error = lookup(lf, symidx, 1, &addr);
			if (error != 0)
				return (-1);

			tmp_addend = addend & 0xffff0000;

			/* Use the last seen ahl for calculating addend */
			tmp_addend |= (uint16_t)(tmp_ahl + addr);
			*where = tmp_addend;

			/*
			 * This logic implements the "we saw multiple HI16
			 * before a LO16" assignment /and/ "we saw multiple
			 * LO16s".
			 *
			 * Multiple LO16s will be handled as a blank
			 * relocation list.
			 *
			 * Multple HI16's are iterated over here.
			 */
			while ((r = mips_tmp_reloc_get()) != NULL) {
				Elf_Addr rahl;

				/*
				 * We have the ahl from the HI16 entry, so
				 * offset it by the 16 bits of the low ahl.
				 */
				rahl = r->ahl;
				rahl += (int16_t) addend;

				tmp_addend = *(r->where_hi16);
				tmp_addend &= 0xffff0000;
				tmp_addend |= ((rahl + addr) -
				    (int16_t)(rahl + addr)) >> 16;
				*(r->where_hi16) = tmp_addend;
				mips_tmp_reloc_free(r);
			}
		}

		break;

	case R_MIPS_HIGHER:	/* %higher(A+S) */
		error = lookup(lf, symidx, 1, &addr);
		if (error != 0)
			return (-1);
		addr += addend;
		*where &= 0xffff0000;
		*where |= (((long long)addr + 0x80008000LL) >> 32) & 0xffff;
		break;

	case R_MIPS_HIGHEST:	/* %highest(A+S) */
		error = lookup(lf, symidx, 1, &addr);
		if (error != 0)
			return (-1);
		addr += addend;
		*where &= 0xffff0000;
		*where |= (((long long)addr + 0x800080008000LL) >> 48) & 0xffff;
		break;

	default:
		printf("kldload: unexpected relocation type %d\n",
			rtype);
		return (-1);
	}

	return(0);
}

int
elf_reloc(linker_file_t lf, Elf_Addr relocbase, const void *data, int type,
    elf_lookup_fn lookup)
{

	return (elf_reloc_internal(lf, relocbase, data, type, 0, lookup));
}

int
elf_reloc_local(linker_file_t lf, Elf_Addr relocbase, const void *data,
    int type, elf_lookup_fn lookup)
{

	return (elf_reloc_internal(lf, relocbase, data, type, 1, lookup));
}

int
elf_cpu_load_file(linker_file_t lf __unused)
{

	/*
	 * Sync the I and D caches to make sure our relocations are visible.
	 */
	mips_icache_sync_all();

	/* Flush outstanding relocations */
	mips_tmp_reloc_flush();

	return (0);
}

int
elf_cpu_unload_file(linker_file_t lf __unused)
{

	return (0);
}

int
elf_cpu_parse_dynamic(linker_file_t lf __unused, Elf_Dyn *dynamic __unused)
{

	return (0);
}
// CHERI CHANGES START
// {
//   "updated": 20190604,
//   "target_type": "kernel",
//   "changes": [
//     "support"
//   ],
//   "changes_purecap": [
//     "support"
//   ],
//   "change_comment": "shared page, purecap freebsd64 brandinfo."
// }
// CHERI CHANGES END<|MERGE_RESOLUTION|>--- conflicted
+++ resolved
@@ -51,12 +51,6 @@
 #include <machine/md_var.h>
 #include <machine/cache.h>
 
-<<<<<<< HEAD
-void	freebsd64_sendsig(sig_t, ksiginfo_t *, sigset_t *);
-
-#if __has_feature(capabilities)
-=======
->>>>>>> 97c7520e
 static struct sysentvec elf_freebsd_sysvec = {
 	.sv_size	= SYS_MAXSYSCALL,
 	.sv_table	= sysent,
