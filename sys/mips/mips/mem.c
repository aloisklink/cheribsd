/*-
 * SPDX-License-Identifier: BSD-3-Clause
 *
 * Copyright (c) 1988 University of Utah.
 * Copyright (c) 1982, 1986, 1990 The Regents of the University of California.
 * All rights reserved.
 *
 * This code is derived from software contributed to Berkeley by
 * the Systems Programming Group of the University of Utah Computer
 * Science Department, and code derived from software contributed to
 * Berkeley by William Jolitz.
 *
 * Redistribution and use in source and binary forms, with or without
 * modification, are permitted provided that the following conditions
 * are met:
 * 1. Redistributions of source code must retain the above copyright
 *    notice, this list of conditions and the following disclaimer.
 * 2. Redistributions in binary form must reproduce the above copyright
 *    notice, this list of conditions and the following disclaimer in the
 *    documentation and/or other materials provided with the distribution.
 * 3. Neither the name of the University nor the names of its contributors
 *    may be used to endorse or promote products derived from this software
 *    without specific prior written permission.
 *
 * THIS SOFTWARE IS PROVIDED BY THE REGENTS AND CONTRIBUTORS ``AS IS'' AND
 * ANY EXPRESS OR IMPLIED WARRANTIES, INCLUDING, BUT NOT LIMITED TO, THE
 * IMPLIED WARRANTIES OF MERCHANTABILITY AND FITNESS FOR A PARTICULAR PURPOSE
 * ARE DISCLAIMED.  IN NO EVENT SHALL THE REGENTS OR CONTRIBUTORS BE LIABLE
 * FOR ANY DIRECT, INDIRECT, INCIDENTAL, SPECIAL, EXEMPLARY, OR CONSEQUENTIAL
 * DAMAGES (INCLUDING, BUT NOT LIMITED TO, PROCUREMENT OF SUBSTITUTE GOODS
 * OR SERVICES; LOSS OF USE, DATA, OR PROFITS; OR BUSINESS INTERRUPTION)
 * HOWEVER CAUSED AND ON ANY THEORY OF LIABILITY, WHETHER IN CONTRACT, STRICT
 * LIABILITY, OR TORT (INCLUDING NEGLIGENCE OR OTHERWISE) ARISING IN ANY WAY
 * OUT OF THE USE OF THIS SOFTWARE, EVEN IF ADVISED OF THE POSSIBILITY OF
 * SUCH DAMAGE.
 *
 *	from: Utah $Hdr: mem.c 1.13 89/10/08$
 *	from: @(#)mem.c	7.2 (Berkeley) 5/9/91
 */

#include <sys/cdefs.h>
__FBSDID("$FreeBSD$");

/*
 * Memory special file
 */

#include <sys/param.h>
#include <sys/conf.h>
#include <sys/fcntl.h>
#include <sys/kernel.h>
#include <sys/lock.h>
#include <sys/malloc.h>
#include <sys/memrange.h>
#include <sys/module.h>
#include <sys/mutex.h>
#include <sys/proc.h>
#include <sys/msgbuf.h>
#include <sys/systm.h>
#include <sys/signalvar.h>
#include <sys/uio.h>

#include <machine/md_var.h>
#include <machine/vmparam.h>

#include <vm/vm.h>
#include <vm/pmap.h>
#include <vm/vm_extern.h>
#include <vm/vm_page.h>
#ifdef CHERI_PURECAP_KERNEL
#include <vm/vm_map.h>
#include <vm/vm_kern.h>
#endif

#include <machine/memdev.h>

struct mem_range_softc mem_range_softc;

/* ARGSUSED */
int
memrw(struct cdev *dev, struct uio *uio, int flags)
{
	struct iovec *iov;
	int error = 0;
	vm_offset_t va, eva, off, v;
	vm_ptr_t kva;
	vm_prot_t prot;
	struct vm_page m;
	vm_page_t marr;
	vm_size_t cnt;

	cnt = 0;
	error = 0;

	pmap_page_init(&m);
	while (uio->uio_resid > 0 && !error) {
		iov = uio->uio_iov;
		if (iov->iov_len == 0) {
			uio->uio_iov++;
			uio->uio_iovcnt--;
			if (uio->uio_iovcnt < 0)
				panic("memrw");
			continue;
		}
		if (dev2unit(dev) == CDEV_MINOR_MEM) {
			v = uio->uio_offset;

			off = uio->uio_offset & PAGE_MASK;
			cnt = PAGE_SIZE - ((__cheri_addr vm_offset_t)iov->iov_base &
			    PAGE_MASK);
			cnt = min(cnt, PAGE_SIZE - off);
			cnt = min(cnt, iov->iov_len);

			m.phys_addr = trunc_page(v);
			marr = &m;
			error = uiomove_fromphys(&marr, off, cnt, uio);
		}
		else if (dev2unit(dev) == CDEV_MINOR_KMEM) {
			va = uio->uio_offset;

			va = trunc_page(uio->uio_offset);
			eva = round_page(uio->uio_offset
			    + iov->iov_len);
			prot = (uio->uio_rw == UIO_READ)
			    ? VM_PROT_READ : VM_PROT_WRITE;

#ifdef CHERI_PURECAP_KERNEL
			kva = vm_map_make_ptr(kernel_map, uio->uio_offset,
			    iov->iov_len, prot);
#else
			kva = uio->uio_offset;
#endif

			/* 
			 * Make sure that all the pages are currently resident
			 * so that we don't create any zero-fill pages.
			 */
			if (va >= VM_MIN_KERNEL_ADDRESS &&
			    eva <= VM_MAX_KERNEL_ADDRESS) {
				for (; va < eva; va += PAGE_SIZE)
					if (pmap_extract(kernel_pmap, va) == 0)
						return (EFAULT);

				if (kernacc((void *)kva, iov->iov_len, prot)
				    == FALSE)
					return (EFAULT);
			}

			error = uiomove((void *)kva, iov->iov_len, uio);
			continue;
		}
	}

	return (error);
}

/*
 * allow user processes to MMAP some memory sections
 * instead of going through read/write
 */
int
memmmap(struct cdev *dev, vm_ooffset_t offset, vm_paddr_t *paddr,
    int prot, vm_memattr_t *memattr)
{
	if (dev2unit(dev) != CDEV_MINOR_MEM)
		return (-1);

	*paddr = offset;

	return (0);
<<<<<<< HEAD
}
// CHERI CHANGES START
// {
//   "updated": 20190604,
//   "target_type": "kernel",
//   "changes": [
//     "struct iovec"
//   ],
//   "changes": [
//     "pointer_as_integer",
//     "support"
//   ]
// }
// CHERI CHANGES END
=======
}
>>>>>>> fe33cd02
<|MERGE_RESOLUTION|>--- conflicted
+++ resolved
@@ -168,21 +168,4 @@
 	*paddr = offset;
 
 	return (0);
-<<<<<<< HEAD
-}
-// CHERI CHANGES START
-// {
-//   "updated": 20190604,
-//   "target_type": "kernel",
-//   "changes": [
-//     "struct iovec"
-//   ],
-//   "changes": [
-//     "pointer_as_integer",
-//     "support"
-//   ]
-// }
-// CHERI CHANGES END
-=======
-}
->>>>>>> fe33cd02
+}