--- conflicted
+++ resolved
@@ -205,7 +205,6 @@
 	/* Allocate and validate space for the signal handler context. */
 	if ((td->td_pflags & TDP_ALTSTACK) != 0 && !oonstack &&
 	    SIGISMEMBER(psp->ps_sigonstack, sig)) {
-<<<<<<< HEAD
 		sp = (vm_offset_t)((uintptr_t)td->td_sigstk.ss_sp +
 		    td->td_sigstk.ss_size);
 	} else {
@@ -236,21 +235,8 @@
 	sf.sf_uc.uc_mcontext.mc_cp2state_len = cp2_len;
 #endif
 	sp -= sizeof(struct sigframe);
-#ifdef CPU_CHERI
-	/* For CHERI, keep the stack pointer capability aligned. */
-	sp &= ~(CHERICAP_SIZE - 1);
-#else
-	sp &= ~(sizeof(__int64_t) - 1);
-#endif
+	sp &= ~(STACK_ALIGN - 1);
 	sfp = (struct sigframe *)sp;
-=======
-		sfp = (struct sigframe *)(((uintptr_t)td->td_sigstk.ss_sp +
-		    td->td_sigstk.ss_size - sizeof(struct sigframe))
-		    & ~(STACK_ALIGN - 1));
-	} else
-		sfp = (struct sigframe *)((vm_offset_t)(regs->sp - 
-		    sizeof(struct sigframe)) & ~(STACK_ALIGN - 1));
->>>>>>> d4fdf34d
 
 	/* Build the argument list for the signal handler. */
 	regs->a0 = sig;
