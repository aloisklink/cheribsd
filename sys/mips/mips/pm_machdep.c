--- conflicted
+++ resolved
@@ -625,133 +625,7 @@
 {
 	return (ENOSYS);
 }
-<<<<<<< HEAD
-
-static void * __capability
-cheri_stack_pointer(struct thread *td, struct image_params *imgp, uintcap_t stack)
-{
-	vm_offset_t stackbase, stacktop;
-	size_t stacklen;
-	char * __capability csp;
-
-	KASSERT((__cheri_addr vaddr_t)stack % sizeof(void * __capability) == 0,
-	    ("CheriABI stack pointer not properly aligned"));
-
-	/*
-	 * Restrict the stack capability to the maximum region allowed
-	 * for this process and adjust csp accordingly.
-	 */
-	stackbase = (vaddr_t)td->td_proc->p_vmspace->vm_maxsaddr;
-	stacktop = (__cheri_addr vaddr_t)stack;
-	KASSERT(stacktop > stackbase,
-	    ("top of stack 0x%lx is below stack base 0x%lx", stacktop,
-	    stackbase));
-	stacklen = stacktop - stackbase;
-
-	/*
-	 * Round the stack down as required to make it representable.
-	 */
-	stacklen = rounddown2(stacklen, CHERI_REPRESENTABLE_ALIGNMENT(stacklen));
-	KASSERT(stackbase == CHERI_REPRESENTABLE_BASE(stackbase, stacklen),
-	    ("%s: rounded base != base", __func__));
-	csp = cheri_setaddress((void * __capability)stack, stackbase);
-	csp = cheri_csetbounds(csp, stacklen);
-
-	return (csp + stacklen);
-}
-
-/*
- * Build a capability to describe the MMAP'able space from the end of
- * the program's heap to the bottom of the stack.
- *
- * XXX: We could probably use looser bounds and rely on the VM system
- * to manage the address space via vm_map instead of the more complex
- * calculations here.
- */
-static void
-cheri_mmap_capability(struct thread *td, struct image_params *imgp)
-{
-	vm_offset_t map_base, stack_base, text_end;
-	size_t map_length;
-
-	stack_base = cheri_getbase(td->td_frame->csp);
-	text_end = roundup2(imgp->end_addr,
-	    CHERI_SEALABLE_ALIGNMENT(imgp->end_addr - imgp->start_addr));
-
-	/*
-	 * Less confusing rounded up to a page and 256-bit
-	 * requires no other rounding.
-	 */
-	text_end = roundup2(text_end, PAGE_SIZE);
-	KASSERT(text_end <= stack_base,
-	    ("text_end 0x%zx > stack_base 0x%lx", text_end, stack_base));
-
-	map_base = (text_end == stack_base) ?
-	    CHERI_CAP_USER_MMAP_BASE :
-	    roundup2(text_end,
-		CHERI_REPRESENTABLE_ALIGNMENT(stack_base - text_end));
-	KASSERT(map_base < stack_base,
-	    ("map_base 0x%zx >= stack_base 0x%lx", map_base, stack_base));
-	map_length = stack_base - map_base;
-	map_length = rounddown2(map_length,
-	    CHERI_REPRESENTABLE_ALIGNMENT(map_length));
-
-	/*
-	 * Use cheri_capability_build_user_rwx so mmap() can return
-	 * appropriate permissions derived from a single capability.
-	 */
-	td->td_cheri_mmap_cap = cheri_capability_build_user_rwx(
-	    CHERI_CAP_USER_MMAP_PERMS, map_base, map_length,
-	    CHERI_CAP_USER_MMAP_OFFSET);
-	KASSERT(cheri_getperm(td->td_cheri_mmap_cap) &
-	    CHERI_PERM_CHERIABI_VMMAP,
-	    ("%s: mmap() cap lacks CHERI_PERM_CHERIABI_VMMAP", __func__));
-}
-
-static void * __capability
-cheri_pcc(struct thread *td, struct image_params *imgp)
-{
-	vm_offset_t code_start, code_end;
-	size_t code_length;
-
-#ifdef CHERIABI_LEGACY_SUPPORT
-#pragma message("Warning: Building kernel with LEGACY ABI support!")
-	/*
-	 * The legacy ABI needs a full address space $pcc (with base
-	 * == 0) to create code capabilities using cgetpccsetoffset
-	 */
-	code_start = CHERI_CAP_USER_CODE_BASE;
-	code_end = CHERI_CAP_USER_CODE_LENGTH;
-#else
-	/*
-	 * If we are executing a static binary we use end_addr as the
-	 * end of the text segment. If $pcc is the start of rtld we
-	 * use interp_end.  If we are executing ld-cheri-elf.so.1
-	 * directly we can use end_addr to find the end of the rtld
-	 * mapping.
-	 */
-	code_end = imgp->interp_end ? imgp->interp_end : imgp->end_addr;
-
-	/*
-	 * Statically linked binaries need a base 0 code capability
-	 * since otherwise crt_init_globals_will fail.
-	 *
-	 * XXXAR: TODO: is this still true??
-	 */
-	code_start = imgp->interp_end ? imgp->reloc_base : 0;
-#endif
-
-	/* Ensure CHERI128 representability */
-	code_length = code_end - code_start;
-	code_start = CHERI_REPRESENTABLE_BASE(code_start, code_length);
-	code_length = CHERI_REPRESENTABLE_LENGTH(code_length);
-	KASSERT(code_start + code_length >= code_end, ("%s: truncated PCC", __func__));
-	return (cheri_capability_build_user_code(CHERI_CAP_USER_CODE_PERMS,
-	    code_start, code_length, imgp->entry_addr - code_start));
-}
-=======
->>>>>>> 50042d5e
-#endif
+#endif /* __has_feature(capabilities) */
 
 /*
  * Clear registers on exec
