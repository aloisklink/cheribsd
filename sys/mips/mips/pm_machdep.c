/*-
 * SPDX-License-Identifier: BSD-3-Clause
 *
 * Copyright (c) 1992 Terrence R. Lambert.
 * Copyright (c) 1982, 1987, 1990 The Regents of the University of California.
 * All rights reserved.
 *
 * This code is derived from software contributed to Berkeley by
 * William Jolitz.
 *
 * Redistribution and use in source and binary forms, with or without
 * modification, are permitted provided that the following conditions
 * are met:
 * 1. Redistributions of source code must retain the above copyright
 *    notice, this list of conditions and the following disclaimer.
 * 2. Redistributions in binary form must reproduce the above copyright
 *    notice, this list of conditions and the following disclaimer in the
 *    documentation and/or other materials provided with the distribution.
 * 3. Neither the name of the University nor the names of its contributors
 *    may be used to endorse or promote products derived from this software
 *    without specific prior written permission.
 *
 * THIS SOFTWARE IS PROVIDED BY THE REGENTS AND CONTRIBUTORS ``AS IS'' AND
 * ANY EXPRESS OR IMPLIED WARRANTIES, INCLUDING, BUT NOT LIMITED TO, THE
 * IMPLIED WARRANTIES OF MERCHANTABILITY AND FITNESS FOR A PARTICULAR PURPOSE
 * ARE DISCLAIMED.  IN NO EVENT SHALL THE REGENTS OR CONTRIBUTORS BE LIABLE
 * FOR ANY DIRECT, INDIRECT, INCIDENTAL, SPECIAL, EXEMPLARY, OR CONSEQUENTIAL
 * DAMAGES (INCLUDING, BUT NOT LIMITED TO, PROCUREMENT OF SUBSTITUTE GOODS
 * OR SERVICES; LOSS OF USE, DATA, OR PROFITS; OR BUSINESS INTERRUPTION)
 * HOWEVER CAUSED AND ON ANY THEORY OF LIABILITY, WHETHER IN CONTRACT, STRICT
 * LIABILITY, OR TORT (INCLUDING NEGLIGENCE OR OTHERWISE) ARISING IN ANY WAY
 * OUT OF THE USE OF THIS SOFTWARE, EVEN IF ADVISED OF THE POSSIBILITY OF
 * SUCH DAMAGE.
 *
 *	from: @(#)machdep.c	7.4 (Berkeley) 6/3/91
 *	from: src/sys/i386/i386/machdep.c,v 1.385.2.3 2000/05/10 02:04:46 obrien
 *	JNPR: pm_machdep.c,v 1.9.2.1 2007/08/16 15:59:10 girish
 */

#include <sys/cdefs.h>
__FBSDID("$FreeBSD$");

#include "opt_ddb.h"

#include <sys/types.h>
#include <sys/param.h>
#include <sys/systm.h>
#include <sys/sysent.h>
#include <sys/proc.h>
#include <sys/signalvar.h>
#include <sys/exec.h>
#include <sys/imgact.h>
#include <sys/ucontext.h>
#include <sys/lock.h>
#include <sys/syscallsubr.h>
#include <sys/sysproto.h>
#include <sys/ptrace.h>
#include <sys/syslog.h>
#include <vm/vm.h>
#include <vm/pmap.h>
#include <vm/vm_map.h>
#include <vm/vm_extern.h>
#include <sys/user.h>
#include <sys/uio.h>
#include <machine/abi.h>
#include <machine/cpuinfo.h>
#include <machine/reg.h>
#include <machine/md_var.h>
#include <machine/sigframe.h>
#include <machine/tls.h>
#include <machine/vmparam.h>
#include <machine/tls.h>
#include <sys/vnode.h>
#include <fs/pseudofs/pseudofs.h>
#include <fs/procfs/procfs.h>

#ifdef CPU_CHERI
#include <cheri/cheri.h>
#endif

#include <ddb/ddb.h>
#include <sys/kdb.h>

#define	UCONTEXT_MAGIC	0xACEDBADE

/*
 * Send an interrupt to process.
 *
 * Stack is set up to allow sigcode stored
 * at top to call routine, followed by kcall
 * to sigreturn routine below.	After sigreturn
 * resets the signal mask, the stack, and the
 * frame pointer, it returns to the user
 * specified pc, psl.
 */
void
sendsig(sig_t catcher, ksiginfo_t *ksi, sigset_t *mask)
{
	struct proc *p;
	struct thread *td;
	struct trapframe *regs;
#ifdef CPU_CHERI
	struct cheri_frame *cfp;
#endif
	struct sigacts *psp;
	struct sigframe sf, *sfp;
	vm_offset_t sp;
#ifdef CPU_CHERI
	size_t cp2_len;
	int cheri_is_sandboxed;
#endif
	int sig;
	int oonstack;

	td = curthread;
	p = td->td_proc;
	PROC_LOCK_ASSERT(p, MA_OWNED);
	sig = ksi->ksi_signo;
	psp = p->p_sigacts;
	mtx_assert(&psp->ps_mtx, MA_OWNED);

	regs = td->td_frame;
	oonstack = sigonstack(regs->sp);

#ifdef CPU_CHERI
	/*
	 * CHERI affects signal delivery in the following ways:
	 *
	 * (1) Additional capability-coprocessor state is exposed via
	 *     extensions to the context frame placed on the stack.
	 *
	 * (2) If the user $pcc doesn't include CHERI_PERM_SYSCALL, then we
	 *     consider user state to be 'sandboxed' and therefore to require
	 *     special delivery handling which includes a domain-switch to the
	 *     thread's context-switch domain.  (This is done by
	 *     hybridabi_sendsig()).
	 *
	 * (3) If an alternative signal stack is not defined, and we are in a
	 *     'sandboxed' state, then we have two choices: (a) if the signal
	 *     is of type SA_SANDBOX_UNWIND, we will automatically unwind the
	 *     trusted stack by one frame; (b) otherwise, we will terminate
	 *     the process unconditionally.
	 */
	cheri_is_sandboxed = cheri_signal_sandboxed(td);

	/*
	 * We provide the ability to drop into the debugger in two different
	 * circumstances: (1) if the code running is sandboxed; and (2) if the
	 * fault is a CHERI protection fault.  Handle both here for the
	 * non-unwind case.  Do this before we rewrite any general-purpose or
	 * capability register state for the thread.
	 */
#if DDB
	if (cheri_is_sandboxed && security_cheri_debugger_on_sandbox_signal)
		kdb_enter(KDB_WHY_CHERI, "Signal delivery to CHERI sandbox");
	else if (sig == SIGPROT && security_cheri_debugger_on_sigprot)
		kdb_enter(KDB_WHY_CHERI,
		    "SIGPROT delivered outside sandbox");
#endif

	/*
	 * If a thread is running sandboxed, we can't rely on $sp which may
	 * not point at a valid stack in the ambient context, or even be
	 * maliciously manipulated.  We must therefore always use the
	 * alternative stack.  We are also therefore unable to tell whether we
	 * are on the alternative stack, so must clear 'oonstack' here.
	 *
	 * XXXRW: This requires significant further thinking; however, the net
	 * upshot is that it is not a good idea to do an object-capability
	 * invoke() from a signal handler, as with so many other things in
	 * life.
	 */
	if (cheri_is_sandboxed != 0)
		oonstack = 0;
#endif

	/* save user context */
	bzero(&sf, sizeof(sf));
	sf.sf_uc.uc_sigmask = *mask;
	sf.sf_uc.uc_stack = td->td_sigstk;
	sf.sf_uc.uc_mcontext.mc_onstack = (oonstack) ? 1 : 0;
	sf.sf_uc.uc_mcontext.mc_pc = regs->pc;
	sf.sf_uc.uc_mcontext.mullo = regs->mullo;
	sf.sf_uc.uc_mcontext.mulhi = regs->mulhi;
	sf.sf_uc.uc_mcontext.mc_tls =
	    (__cheri_fromcap void *)td->td_md.md_tls;
	sf.sf_uc.uc_mcontext.mc_regs[0] = UCONTEXT_MAGIC;  /* magic number */
	bcopy((void *)&regs->ast, (void *)&sf.sf_uc.uc_mcontext.mc_regs[1],
	    sizeof(sf.sf_uc.uc_mcontext.mc_regs) - sizeof(register_t));
	sf.sf_uc.uc_mcontext.mc_fpused = td->td_md.md_flags & MDTD_FPUSED;
#if defined(CPU_HAVEFPU)
	if (sf.sf_uc.uc_mcontext.mc_fpused) {
		/* if FPU has current state, save it first */
		if (td == PCPU_GET(fpcurthread))
			MipsSaveCurFPState(td);
		bcopy((void *)&td->td_frame->f0,
		    (void *)sf.sf_uc.uc_mcontext.mc_fpregs,
		    sizeof(sf.sf_uc.uc_mcontext.mc_fpregs));
	}
#endif
	/* XXXRW: sf.sf_uc.uc_mcontext.sr seems never to be set? */
	sf.sf_uc.uc_mcontext.cause = regs->cause;

	/* Allocate and validate space for the signal handler context. */
	if ((td->td_pflags & TDP_ALTSTACK) != 0 && !oonstack &&
	    SIGISMEMBER(psp->ps_sigonstack, sig)) {
		sp = (vm_offset_t)((uintptr_t)td->td_sigstk.ss_sp +
		    td->td_sigstk.ss_size);
	} else {
#ifdef CPU_CHERI
		/*
		 * Signals delivered when a CHERI sandbox is present must be
		 * delivered on the alternative stack rather than a local one.
		 * If an alternative stack isn't present, then terminate or
		 * risk leaking capabilities (and control) to the sandbox (or
		 * just crashing the sandbox).
		 */
		if (cheri_is_sandboxed) {
			mtx_unlock(&psp->ps_mtx);
			printf("pid %d, tid %d: signal in sandbox without "
			    "alternative stack defined\n", td->td_proc->p_pid,
			    td->td_tid);
			sigexit(td, SIGILL);
			/* NOTREACHED */
		}
#endif
		sp = (vm_offset_t)regs->sp;
	}
#ifdef CPU_CHERI
	cp2_len = sizeof(*cfp);
	sp -= cp2_len;
	sp &= ~(CHERICAP_SIZE - 1);
	sf.sf_uc.uc_mcontext.mc_cp2state = sp;
	sf.sf_uc.uc_mcontext.mc_cp2state_len = cp2_len;
#endif
	sp -= sizeof(struct sigframe);
	sp &= ~(STACK_ALIGN - 1);
	sfp = (struct sigframe *)sp;

	/* Build the argument list for the signal handler. */
	regs->a0 = sig;
	regs->a2 = (register_t)(intptr_t)&sfp->sf_uc;
	if (SIGISMEMBER(psp->ps_siginfo, sig)) {
		/* Signal handler installed with SA_SIGINFO. */
		regs->a1 = (register_t)(intptr_t)&sfp->sf_si;
		/* sf.sf_ahu.sf_action = (__siginfohandler_t *)catcher; */

		/* fill siginfo structure */
		siginfo_to_siginfo_native(&ksi->ksi_info, &sf.sf_si);
		sf.sf_si.si_signo = sig;
		sf.sf_si.si_code = ksi->ksi_code;
		sf.sf_si.si_addr = (void *)(uintptr_t)regs->badvaddr;
	} else {
		/* Old FreeBSD-style arguments. */
		regs->a1 = ksi->ksi_code;
		regs->a3 = regs->badvaddr;
		/* sf.sf_ahu.sf_handler = catcher; */
	}

	mtx_unlock(&psp->ps_mtx);
	PROC_UNLOCK(p);

	/*
	 * Copy the sigframe out to the user's stack.
	 */
#ifdef CPU_CHERI
	cfp = malloc(sizeof(*cfp), M_TEMP, M_WAITOK);
	cheri_trapframe_to_cheriframe(&td->td_pcb->pcb_regs, cfp);
	if (copyoutcap_c(cfp,
	    __USER_CAP((void *)(uintptr_t)sf.sf_uc.uc_mcontext.mc_cp2state,
	    cp2_len), cp2_len) != 0) {
		free(cfp, M_TEMP);
		PROC_LOCK(p);
		printf("pid %d, tid %d: could not copy out cheriframe\n",
		    td->td_proc->p_pid, td->td_tid);
		sigexit(td, SIGILL);
		/* NOTREACHED */
	}
	free(cfp, M_TEMP);
#endif
	if (copyout(&sf, sfp, sizeof(struct sigframe)) != 0) {
		/*
		 * Something is wrong with the stack pointer.
		 * ...Kill the process.
		 */
		PROC_LOCK(p);
		printf("pid %d, tid %d: could not copy out sigframe\n",
		    td->td_proc->p_pid, td->td_tid);
		sigexit(td, SIGILL);
		/* NOTREACHED */
	}

#ifdef CPU_CHERI
	/*
	 * Install CHERI signal-delivery register state for handler to run
	 * in.  As we don't install this in the CHERI frame on the user stack,
	 * it will be (genrally) be removed automatically on sigreturn().
	 */
	hybridabi_sendsig(td);
#endif

	regs->pc = (register_t)(__cheri_addr intptr_t)catcher;
	regs->t9 = (register_t)(__cheri_addr intptr_t)catcher;
	regs->sp = (register_t)(intptr_t)sfp;
	if (p->p_sysent->sv_sigcode_base != 0) {
		/* Signal trampoline code is in the shared page */
		regs->ra = p->p_sysent->sv_sigcode_base;
	} else {
		/* Signal trampoline code is at base of user stack. */
		/* XXX: GC this code path once shared page is stable */
		regs->ra = (register_t)(intptr_t)PS_STRINGS -
		    *(p->p_sysent->sv_szsigcode);
	}
	PROC_LOCK(p);
	mtx_lock(&psp->ps_mtx);
}

/*
 * System call to cleanup state after a signal
 * has been taken.  Reset signal mask and
 * stack state from context left by sendsig (above).
 * Return to previous pc as specified by
 * context left by sendsig.
 */
int
sys_sigreturn(struct thread *td, struct sigreturn_args *uap)
{
	ucontext_t uc;
	int error;

	error = copyin(uap->sigcntxp, &uc, sizeof(uc));
	if (error != 0)
	    return (error);

	error = set_mcontext(td, &uc.uc_mcontext);
	if (error != 0)
		return (error);

	kern_sigprocmask(td, SIG_SETMASK, &uc.uc_sigmask, NULL, 0);

	return (EJUSTRETURN);
}

int
ptrace_set_pc(struct thread *td, unsigned long addr)
{

#ifdef CPU_CHERI
	/* XXX: Use CFromPtr to see if 'addr' fits in PCC. */
	if (td->td_proc && SV_PROC_FLAG(td->td_proc, SV_CHERI))
		return (EINVAL);
#endif
	td->td_frame->pc = (register_t) addr;
	return 0;
}

static int
ptrace_read_int(struct thread *td, uintptr_t addr, int *v)
{

	if (proc_readmem(td, td->td_proc, addr, v, sizeof(*v)) != sizeof(*v))
		return (EFAULT);
	return (0);
}

static int
ptrace_write_int(struct thread *td, uintptr_t addr, int v)
{

	if (proc_writemem(td, td->td_proc, addr, &v, sizeof(v)) != sizeof(v))
		return (EFAULT);
	return (0);
}

int
ptrace_single_step(struct thread *td)
{
	uintptr_t va;
	struct trapframe *locr0 = td->td_frame;
	int error;
	int bpinstr = MIPS_BREAK_SSTEP;
	int curinstr;
	struct proc *p;

	p = td->td_proc;
	PROC_UNLOCK(p);
	/*
	 * Fetch what's at the current location.
	 */
	error = ptrace_read_int(td, locr0->pc, &curinstr);
	if (error)
		goto out;

	CTR3(KTR_PTRACE,
	    "ptrace_single_step: tid %d, current instr at %#lx: %#08x",
	    td->td_tid, locr0->pc, curinstr);

	/* compute next address after current location */
<<<<<<< HEAD
	if(curinstr != 0) {
		va = MipsEmulateBranch(locr0, locr0->pc, locr0->fsr, &curinstr);
=======
	if (locr0->cause & MIPS_CR_BR_DELAY) {
		va = MipsEmulateBranch(locr0, locr0->pc, locr0->fsr,
		    (uintptr_t)&curinstr);
>>>>>>> 2d4405ae
	} else {
		va = locr0->pc + 4;
	}
	if (td->td_md.md_ss_addr) {
		printf("SS %s (%d): breakpoint already set at %lx (va %lx)\n",
		    p->p_comm, p->p_pid, td->td_md.md_ss_addr, va); /* XXX */
		error = EFAULT;
		goto out;
	}
	td->td_md.md_ss_addr = va;
	/*
	 * Fetch what's at the current location.
	 */
	error = ptrace_read_int(td, (off_t)va, &td->td_md.md_ss_instr);
	if (error)
		goto out;

	/*
	 * Store breakpoint instruction at the "next" location now.
	 */
	error = ptrace_write_int(td, va, bpinstr);

	/*
	 * The sync'ing of I & D caches is done by proc_rwmem()
	 * through proc_writemem().
	 */

out:
	PROC_LOCK(p);
	if (error == 0)
		CTR3(KTR_PTRACE,
		    "ptrace_single_step: tid %d, break set at %#lx: (%#08x)",
		    td->td_tid, va, td->td_md.md_ss_instr); 
	return (error);
}


void
makectx(struct trapframe *tf, struct pcb *pcb)
{

	pcb->pcb_context[PCB_REG_RA] = tf->ra;
	pcb->pcb_context[PCB_REG_PC] = tf->pc;
	pcb->pcb_context[PCB_REG_SP] = tf->sp;
}

int
fill_regs(struct thread *td, struct reg *regs)
{
	memcpy(regs, td->td_frame, sizeof(struct reg));
	return (0);
}

int
set_regs(struct thread *td, struct reg *regs)
{
	struct trapframe *f;
	register_t sr;

	f = (struct trapframe *) td->td_frame;
	/*
	 * Don't allow the user to change SR
	 */
	sr = f->sr;
	memcpy(td->td_frame, regs, sizeof(struct reg));
	f->sr = sr;
	return (0);
}

int
get_mcontext(struct thread *td, mcontext_t *mcp, int flags)
{
	struct trapframe *tp;

	tp = td->td_frame;
	PROC_LOCK(curthread->td_proc);
	mcp->mc_onstack = sigonstack(tp->sp);
	PROC_UNLOCK(curthread->td_proc);
	bcopy((void *)&td->td_frame->zero, (void *)&mcp->mc_regs,
	    sizeof(mcp->mc_regs));

	mcp->mc_fpused = td->td_md.md_flags & MDTD_FPUSED;
	if (mcp->mc_fpused) {
		bcopy((void *)&td->td_frame->f0, (void *)&mcp->mc_fpregs,
		    sizeof(mcp->mc_fpregs));
	}
	if (flags & GET_MC_CLEAR_RET) {
		mcp->mc_regs[V0] = 0;
		mcp->mc_regs[V1] = 0;
		mcp->mc_regs[A3] = 0;
	}

	mcp->mc_pc = td->td_frame->pc;
	mcp->mullo = td->td_frame->mullo;
	mcp->mulhi = td->td_frame->mulhi;
	mcp->mc_tls = (__cheri_fromcap void *)td->td_md.md_tls;

#ifdef CPU_CHERI
	/*
	 * XXXBD: Can't do easily do anything useful with capability state
	 * here because we get mcp as an uninitialized stack allocation from
	 * sys_getcontext().
	 */
	mcp->mc_cp2state = 0;
	mcp->mc_cp2state_len = 0;
#endif

	return (0);
}

int
set_mcontext(struct thread *td, mcontext_t *mcp)
{
#ifdef CPU_CHERI
	struct cheri_frame *cfp;
	int error;
#endif
	struct trapframe *tp;

#ifdef CPU_CHERI
	if ((void *)mcp->mc_cp2state != NULL) {
		if (mcp->mc_cp2state_len != sizeof(*cfp)) {
			printf("%s: invalid cp2 state length "
			    "(expected %zd, got %zd)\n", __func__,
			    sizeof(*cfp), mcp->mc_cp2state_len);
			return (EINVAL);
		}
		cfp = malloc(sizeof(*cfp), M_TEMP, M_WAITOK);
		error = copyincap_c(__USER_CAP((void *)mcp->mc_cp2state,
		    mcp->mc_cp2state_len), cfp, sizeof(*cfp));
		if (error) {
			free(cfp, M_TEMP);
			printf("%s: invalid pointer\n", __func__);
			return (EINVAL);
		}
		cheri_trapframe_from_cheriframe(&td->td_pcb->pcb_regs, cfp);
		free(cfp, M_TEMP);
		td->td_pcb->pcb_regs.capcause = 0;
	}
#endif

	tp = td->td_frame;
	bcopy((void *)&mcp->mc_regs, (void *)&td->td_frame->zero,
	    sizeof(mcp->mc_regs));

	td->td_md.md_flags = (mcp->mc_fpused & MDTD_FPUSED)
#ifdef CPU_QEMU_MALTA
	    | (td->td_md.md_flags & MDTD_QTRACE)
#endif
	    ;
	if (mcp->mc_fpused) {
		bcopy((void *)&mcp->mc_fpregs, (void *)&td->td_frame->f0,
		    sizeof(mcp->mc_fpregs));
	}
	td->td_frame->pc = mcp->mc_pc;
	td->td_frame->mullo = mcp->mullo;
	td->td_frame->mulhi = mcp->mulhi;
	td->td_md.md_tls = __USER_CAP_UNBOUND(mcp->mc_tls);
	/* Dont let user to set any bits in status and cause registers. */

	return (0);
}

int
fill_fpregs(struct thread *td, struct fpreg *fpregs)
{
#if defined(CPU_HAVEFPU)
	if (td == PCPU_GET(fpcurthread))
		MipsSaveCurFPState(td);
	memcpy(fpregs, &td->td_frame->f0, sizeof(struct fpreg));
	fpregs->r_regs[FIR_NUM] = cpuinfo.fpu_id;
#endif
	return 0;
}

int
set_fpregs(struct thread *td, struct fpreg *fpregs)
{
	if (PCPU_GET(fpcurthread) == td)
		PCPU_SET(fpcurthread, (struct thread *)0);
	memcpy(&td->td_frame->f0, fpregs, sizeof(struct fpreg));
	return 0;
}

#ifdef CPU_CHERI
int
fill_capregs(struct thread *td, struct capreg *capregs)
{

	cheri_trapframe_to_cheriframe_strip(&td->td_pcb->pcb_regs,
	    (struct cheri_frame *)capregs);
	return (0);
}

int
set_capregs(struct thread *td, struct capreg *capregs)
{
	return (ENOSYS);
}
#endif


/*
 * Clear registers on exec
 * $sp is set to the stack pointer passed in.  $pc is set to the entry
 * point given by the exec_package passed in, as is $t9 (used for PIC
 * code by the MIPS elf abi).
 */
void
exec_setregs(struct thread *td, struct image_params *imgp, u_long stack)
{

	bzero((caddr_t)td->td_frame, sizeof(struct trapframe));

	td->td_frame->sp = ((register_t)stack) & ~(STACK_ALIGN - 1);

	/*
	 * If we're running o32 or n32 programs but have 64-bit registers,
	 * GCC may use stack-relative addressing near the top of user
	 * address space that, due to sign extension, will yield an
	 * invalid address.  For instance, if sp is 0x7fffff00 then GCC
	 * might do something like this to load a word from 0x7ffffff0:
	 *
	 * 	addu	sp, sp, 32768
	 * 	lw	t0, -32528(sp)
	 *
	 * On systems with 64-bit registers, sp is sign-extended to
	 * 0xffffffff80007f00 and the load is instead done from
	 * 0xffffffff7ffffff0.
	 *
	 * To prevent this, we subtract 64K from the stack pointer here
	 * for processes with 32-bit pointers.
	 */
#if defined(__mips_n32) || defined(__mips_n64)
	if (!SV_PROC_FLAG(td->td_proc, SV_LP64))
		td->td_frame->sp -= 65536;
#endif

	td->td_frame->pc = imgp->entry_addr & ~3;
	td->td_frame->t9 = imgp->entry_addr & ~3; /* abicall req */
	td->td_frame->sr = MIPS_SR_KSU_USER | MIPS_SR_EXL | MIPS_SR_INT_IE |
	    (mips_rd_status() & MIPS_SR_INT_MASK);
#if defined(__mips_n32) 
	td->td_frame->sr |= MIPS_SR_PX;
#elif  defined(__mips_n64)
	td->td_frame->sr |= MIPS_SR_PX | MIPS_SR_UX | MIPS_SR_KX;
#endif
#if defined(CPU_CHERI)
	td->td_frame->sr |= MIPS_SR_COP_2_BIT;
	hybridabi_exec_setregs(td, imgp->entry_addr & ~3);
#endif
	/*
	 * FREEBSD_DEVELOPERS_FIXME:
	 * Setup any other CPU-Specific registers (Not MIPS Standard)
	 * and/or bits in other standard MIPS registers (if CPU-Specific)
	 *  that are needed.
	 */

	/*
	 * Set up arguments for the rtld-capable crt0:
	 *	a0	stack pointer
	 *	a1	rtld cleanup (filled in by dynamic loader)
	 *	a2	rtld object (filled in by dynamic loader)
	 *	a3	ps_strings
	 */
	td->td_frame->a0 = (register_t) stack;
	td->td_frame->a1 = 0;
	td->td_frame->a2 = 0;
	td->td_frame->a3 = (register_t)imgp->ps_strings;

	td->td_md.md_flags &= ~MDTD_FPUSED;
	if (PCPU_GET(fpcurthread) == td)
	    PCPU_SET(fpcurthread, (struct thread *)0);
	td->td_md.md_ss_addr = 0;

	td->td_md.md_tls_tcb_offset = TLS_TP_OFFSET + TLS_TCB_SIZE;
}

int
ptrace_clear_single_step(struct thread *td)
{
	struct proc *p;
	int error;

	p = td->td_proc;
	PROC_LOCK_ASSERT(p, MA_OWNED);
	if (!td->td_md.md_ss_addr)
		return EINVAL;

	/*
	 * Restore original instruction and clear BP
	 */
	PROC_UNLOCK(p);
	CTR3(KTR_PTRACE,
	    "ptrace_clear_single_step: tid %d, restore instr at %#lx: %#08x",
	    td->td_tid, td->td_md.md_ss_addr, td->td_md.md_ss_instr);
	error = ptrace_write_int(td, td->td_md.md_ss_addr,
	    td->td_md.md_ss_instr);
	PROC_LOCK(p);

	/* The sync'ing of I & D caches is done by proc_rwmem(). */

	if (error != 0) {
		log(LOG_ERR,
		    "SS %s %d: can't restore instruction at %lx: %x\n",
		    p->p_comm, p->p_pid, td->td_md.md_ss_addr,
		    td->td_md.md_ss_instr);
	}
	td->td_md.md_ss_addr = 0;
	return 0;
}
// CHERI CHANGES START
// {
//   "updated": 20180629,
//   "target_type": "kernel",
//   "changes": [
//     "kernel_sig_types",
//     "support",
//     "user_capabilities"
//   ],
//   "change_comment": ""
// }
// CHERI CHANGES END<|MERGE_RESOLUTION|>--- conflicted
+++ resolved
@@ -396,14 +396,8 @@
 	    td->td_tid, locr0->pc, curinstr);
 
 	/* compute next address after current location */
-<<<<<<< HEAD
-	if(curinstr != 0) {
+	if (locr0->cause & MIPS_CR_BR_DELAY) {
 		va = MipsEmulateBranch(locr0, locr0->pc, locr0->fsr, &curinstr);
-=======
-	if (locr0->cause & MIPS_CR_BR_DELAY) {
-		va = MipsEmulateBranch(locr0, locr0->pc, locr0->fsr,
-		    (uintptr_t)&curinstr);
->>>>>>> 2d4405ae
 	} else {
 		va = locr0->pc + 4;
 	}
