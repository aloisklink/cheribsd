--- conflicted
+++ resolved
@@ -556,13 +556,9 @@
 #if defined(CPU_HAVEFPU)
 	if (td == PCPU_GET(fpcurthread))
 		MipsSaveCurFPState(td);
-<<<<<<< HEAD
-	memcpy(fpregs, &td->td_frame->f0, sizeof(struct fpreg)); 
-#endif
-=======
 	memcpy(fpregs, &td->td_frame->f0, sizeof(struct fpreg));
 	fpregs->r_regs[FIR_NUM] = cpuinfo.fpu_id;
->>>>>>> d84de108
+#endif
 	return 0;
 }
 
