--- conflicted
+++ resolved
@@ -83,12 +83,6 @@
 
 #define	UCONTEXT_MAGIC	0xACEDBADE
 
-#if !__has_feature(capabilities)
-/* XXX-AM: fix for freebsd64
- * Note that this is really not used when we do not define
- * the elf64 sysentvec.
- */
-
 /*
  * Send an interrupt to process.
  *
@@ -100,7 +94,7 @@
  * specified pc, psl.
  */
 void
-freebsd64_sendsig(sig_t catcher, ksiginfo_t *ksi, sigset_t *mask)
+sendsig(sig_t catcher, ksiginfo_t *ksi, sigset_t *mask)
 {
 	struct proc *p;
 	struct thread *td;
@@ -305,14 +299,9 @@
 	hybridabi_sendsig(td);
 #endif
 
-<<<<<<< HEAD
-	regs->pc = (__cheri_addr register_t)catcher;
-	regs->t9 = (__cheri_addr register_t)catcher;
-=======
 	regs->pc = (register_t)(__cheri_offset intptr_t)catcher;
 	// FIXME: should this be an offset relative to PCC or an address?
 	regs->t9 = (register_t)(__cheri_offset intptr_t)catcher;
->>>>>>> e16ccb4a
 	regs->sp = (register_t)(intptr_t)sfp;
 	if (p->p_sysent->sv_sigcode_base != 0) {
 		/* Signal trampoline code is in the shared page */
@@ -326,7 +315,6 @@
 	PROC_LOCK(p);
 	mtx_lock(&psp->ps_mtx);
 }
-#endif /* ! feature(capabilities) */
 
 /*
  * System call to cleanup state after a signal
@@ -481,8 +469,6 @@
 	return (0);
 }
 
-#if !__has_feature(capabilities)
-/* XXX-AM: fix for freebsd64 */
 int
 get_mcontext(struct thread *td, mcontext_t *mcp, int flags)
 {
@@ -576,7 +562,6 @@
 
 	return (0);
 }
-#endif /* __has_feature(capabilities) */
 
 int
 fill_fpregs(struct thread *td, struct fpreg *fpregs)
@@ -616,7 +601,6 @@
 }
 #endif
 
-#if !__has_feature(capabilities)
 /*
  * Clear registers on exec
  * $sp is set to the stack pointer passed in.  $pc is set to the entry
@@ -692,7 +676,6 @@
 
 	td->td_md.md_tls_tcb_offset = TLS_TP_OFFSET + TLS_TCB_SIZE;
 }
-#endif /* !feature(capabilities) */
 
 int
 ptrace_clear_single_step(struct thread *td)
