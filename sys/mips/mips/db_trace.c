/*-
 * Copyright (c) 2004-2005, Juniper Networks, Inc.
 * All rights reserved.
 *
 * Redistribution and use in source and binary forms, with or without
 * modification, are permitted provided that the following conditions
 * are met:
 * 1. Redistributions of source code must retain the above copyright
 *    notice, this list of conditions and the following disclaimer.
 * 2. Redistributions in binary form must reproduce the above copyright
 *    notice, this list of conditions and the following disclaimer in the
 *    documentation and/or other materials provided with the distribution.
 *
 * THIS SOFTWARE IS PROVIDED BY THE AUTHOR AND CONTRIBUTORS ``AS IS'' AND
 * ANY EXPRESS OR IMPLIED WARRANTIES, INCLUDING, BUT NOT LIMITED TO, THE
 * IMPLIED WARRANTIES OF MERCHANTABILITY AND FITNESS FOR A PARTICULAR PURPOSE
 * ARE DISCLAIMED. IN NO EVENT SHALL THE AUTHOR OR CONTRIBUTORS BE LIABLE
 * FOR ANY DIRECT, INDIRECT, INCIDENTAL, SPECIAL, EXEMPLARY, OR CONSEQUENTIAL
 * DAMAGES (INCLUDING, BUT NOT LIMITED TO, PROCUREMENT OF SUBSTITUTE GOODS
 * OR SERVICES; LOSS OF USE, DATA, OR PROFITS; OR BUSINESS INTERRUPTION)
 * HOWEVER CAUSED AND ON ANY THEORY OF LIABILITY, WHETHER IN CONTRACT, STRICT
 * LIABILITY, OR TORT (INCLUDING NEGLIGENCE OR OTHERWISE) ARISING IN ANY WAY
 * OUT OF THE USE OF THIS SOFTWARE, EVEN IF ADVISED OF THE POSSIBILITY OF
 * SUCH DAMAGE.
 *
 *	JNPR: db_trace.c,v 1.8 2007/08/09 11:23:32 katta
 */

#include <sys/cdefs.h>
__FBSDID("$FreeBSD$");

#include <sys/param.h>
#include <sys/systm.h>
#include <sys/kdb.h>
#include <sys/proc.h>
#include <sys/stack.h>
#include <sys/sysent.h>

#include <machine/asm.h>
#include <machine/db_machdep.h>
#include <machine/md_var.h>
#include <machine/mips_opcode.h>
#include <machine/pcb.h>
#include <machine/trap.h>

#include <ddb/ddb.h>
#include <ddb/db_sym.h>

extern char _locore[];
extern char _locoreEnd[];
extern char edata[];

/*
 * A function using a stack frame has the following instruction as the first
 * one: [d]addiu sp,sp,-<frame_size>
 *
 * We make use of this to detect starting address of a function. This works
 * better than using 'j ra' instruction to signify end of the previous
 * function (for e.g. functions like boot() or panic() do not actually
 * emit a 'j ra' instruction).
 *
 * XXX the abi does not require that the addiu instruction be the first one.
 */
#define	MIPS_START_OF_FUNCTION(ins)	((((ins) & 0xffff8000) == 0x27bd8000) \
	|| (((ins) & 0xffff8000) == 0x67bd8000))

/*
 * MIPS ABI 3.0 requires that all functions return using the 'j ra' instruction
 *
 * XXX gcc doesn't do this for functions with __noreturn__ attribute.
 */
#define	MIPS_END_OF_FUNCTION(ins)	((ins) == 0x03e00008)

#if defined(__mips_n64)
#	define	MIPS_IS_VALID_KERNELADDR(reg)	((((reg) & 3) == 0) && \
					((vm_offset_t)(reg) >= MIPS_XKPHYS_START))
#else
#	define	MIPS_IS_VALID_KERNELADDR(reg)	((((reg) & 3) == 0) && \
					((vm_offset_t)(reg) >= MIPS_KSEG0_START))
#endif

/*
 * Functions ``special'' enough to print by name
 */
#ifdef __STDC__
#define	Name(_fn)  { (void*)_fn, # _fn }
#else
#define	Name(_fn) { _fn, "_fn"}
#endif
static struct {
	void *addr;
	char *name;
}      names[] = {

	Name(trap),
	Name(MipsKernGenException),
	Name(MipsUserGenException),
	Name(MipsKernIntr),
	Name(MipsUserIntr),
	Name(cpu_switch),
	{
		0, 0
	}
};

/*
 * Map a function address to a string name, if known; or a hex string.
 */
static const char *
fn_name(uintptr_t addr)
{
	static char buf[17];
	int i = 0;

	db_expr_t diff;
	c_db_sym_t sym;
	const char *symname;

	diff = 0;
	symname = NULL;
	sym = db_search_symbol((db_addr_t)addr, DB_STGY_ANY, &diff);
	db_symbol_values(sym, &symname, NULL);
	if (symname && diff == 0)
		return (symname);

	for (i = 0; names[i].name; i++)
		if (names[i].addr == (void *)addr)
			return (names[i].name);
	sprintf(buf, "%jx", (uintmax_t)addr);
	return (buf);
}

void
stacktrace_subr(register_t pc, register_t sp, register_t ra,
	int (*printfn) (const char *,...))
{
	struct trapframe *trapframe;
	InstFmt i;
	/*
	 * Arrays for a0..a3 registers and flags if content
	 * of these registers is valid, e.g. obtained from the stack
	 */
	int valid_args[4];
	register_t args[4];
	register_t va, subr;
	unsigned instr, mask;
	unsigned int frames = 0;
	int more, stksize, j;
	register_t	next_ra;

/* Jump here when done with a frame, to start a new one */
loop:

	/*
	 * Invalidate arguments values
	 */
	valid_args[0] = 0;
	valid_args[1] = 0;
	valid_args[2] = 0;
	valid_args[3] = 0;
	next_ra = 0;
	stksize = 0;
	subr = 0;
	trapframe = NULL;

	if (frames++ > 100) {
		(*printfn) ("\nstackframe count exceeded\n");
		/* return breaks stackframe-size heuristics with gcc -O2 */
		goto finish;	/* XXX */
	}
	/* check for bad SP: could foul up next frame */
	/*XXX MIPS64 bad: this hard-coded SP is lame */
	if (!MIPS_IS_VALID_KERNELADDR(sp)) {
		(*printfn) ("SP 0x%jx: not in kernel\n", sp);
		ra = 0;
		subr = 0;
		goto done;
	}
#define Between(x, y, z) \
		( ((x) <= (y)) && ((y) < (z)) )
#define pcBetween(a,b) \
		Between((uintptr_t)a, pc, (uintptr_t)b)

	/*
	 * Check for current PC in  exception handler code that don't have a
	 * preceding "j ra" at the tail of the preceding function. Depends
	 * on relative ordering of functions in exception.S, swtch.S.
	 */
	if (pcBetween(MipsKernGenException, MipsUserGenException)) {
		subr = (uintptr_t)MipsKernGenException;
		trapframe = (struct trapframe *)(sp + 32);
	} else if (pcBetween(MipsUserGenException, MipsKernIntr))
		subr = (uintptr_t)MipsUserGenException;
	else if (pcBetween(MipsKernIntr, MipsUserIntr)) {
		subr = (uintptr_t)MipsKernIntr;
		trapframe = (struct trapframe *)(sp + 32);
	} else if (pcBetween(MipsUserIntr, MipsTLBInvalidException))
		subr = (uintptr_t)MipsUserIntr;
	else if (pcBetween(MipsTLBInvalidException, MipsTLBMissException))
		subr = (uintptr_t)MipsTLBInvalidException;
	else if (pcBetween(fork_trampoline, savectx))
		subr = (uintptr_t)fork_trampoline;
	else if (pcBetween(savectx, cpu_throw))
		subr = (uintptr_t)savectx;
	else if (pcBetween(cpu_throw, cpu_switch))
		subr = (uintptr_t)cpu_throw;
#if defined(CPU_HAVEFPU)
	else if (pcBetween(cpu_switch, MipsSwitchFPState))
		subr = (uintptr_t)cpu_switch;
#endif
	else if (pcBetween(_locore, _locoreEnd)) {
		subr = (uintptr_t)_locore;
		ra = 0;
		goto done;
	}

	/* check for bad PC */
	/*XXX MIPS64 bad: These hard coded constants are lame */
	if (!MIPS_IS_VALID_KERNELADDR(pc)) {
		(*printfn) ("PC 0x%jx: not in kernel\n", pc);
		ra = 0;
		goto done;
	}

	/*
	 * For a kernel stack overflow, skip to the output and
	 * afterwards pull the previous registers out of the trapframe
	 * instead of decoding the function prologue.
	 */
	if (pc == (uintptr_t)MipsKStackOverflow)
		goto done;

	/*
	 * Find the beginning of the current subroutine by scanning
	 * backwards from the current PC for the end of the previous
	 * subroutine.
	 */
	if (!subr) {
		va = pc - sizeof(int);
		while (1) {
			instr = kdbpeek((int *)va);

			if (MIPS_START_OF_FUNCTION(instr))
				break;

			if (MIPS_END_OF_FUNCTION(instr)) {
				/* skip over branch-delay slot instruction */
				va += 2 * sizeof(int);
				break;
			}

 			va -= sizeof(int);
		}

		/* skip over nulls which might separate .o files */
		while ((instr = kdbpeek((int *)va)) == 0)
			va += sizeof(int);
		subr = va;
	}

	/* scan forwards to find stack size and any saved registers */
	stksize = 0;
	more = 3;
	mask = 0;
	for (va = subr; more; va += sizeof(int),
	    more = (more == 3) ? 3 : more - 1) {
		/* stop if hit our current position */
		if (va >= pc)
			break;
		instr = kdbpeek((int *)va);
		i.word = instr;
		switch (i.JType.op) {
		case OP_SPECIAL:
			switch (i.RType.func) {
			case OP_JR:
			case OP_JALR:
				more = 2;	/* stop after next instruction */
				break;

			case OP_SYSCALL:
			case OP_BREAK:
				more = 1;	/* stop now */
			}
			break;

		case OP_BCOND:
		case OP_J:
		case OP_JAL:
		case OP_BEQ:
		case OP_BNE:
		case OP_BLEZ:
		case OP_BGTZ:
			more = 2;	/* stop after next instruction */
			break;

		case OP_COP0:
		case OP_COP1:
		case OP_COP2:
		case OP_COP3:
			switch (i.RType.rs) {
			case OP_BCx:
			case OP_BCy:
				more = 2;	/* stop after next instruction */
			}
			break;

		case OP_SW:
			/* look for saved registers on the stack */
			if (i.IType.rs != 29)
				break;
			/*
			 * only restore the first one except RA for
			 * MipsKernGenException case
			 */
			if (mask & (1 << i.IType.rt)) {
				if (subr == (uintptr_t)MipsKernGenException &&
				    i.IType.rt == 31)
					next_ra = kdbpeek((int *)(sp +
					    (short)i.IType.imm));
				break;
			}
			mask |= (1 << i.IType.rt);
			switch (i.IType.rt) {
			case 4:/* a0 */
				args[0] = kdbpeek((int *)(sp + (short)i.IType.imm));
				valid_args[0] = 1;
				break;

			case 5:/* a1 */
				args[1] = kdbpeek((int *)(sp + (short)i.IType.imm));
				valid_args[1] = 1;
				break;

			case 6:/* a2 */
				args[2] = kdbpeek((int *)(sp + (short)i.IType.imm));
				valid_args[2] = 1;
				break;

			case 7:/* a3 */
				args[3] = kdbpeek((int *)(sp + (short)i.IType.imm));
				valid_args[3] = 1;
				break;

			case 31:	/* ra */
				ra = kdbpeek((int *)(sp + (short)i.IType.imm));
			}
			break;

		case OP_SD:
			/* look for saved registers on the stack */
			if (i.IType.rs != 29)
				break;
			/* only restore the first one */
			if (mask & (1 << i.IType.rt))
				break;
			mask |= (1 << i.IType.rt);
			switch (i.IType.rt) {
			case 4:/* a0 */
				args[0] = kdbpeekd((int *)(sp + (short)i.IType.imm));
				valid_args[0] = 1;
				break;

			case 5:/* a1 */
				args[1] = kdbpeekd((int *)(sp + (short)i.IType.imm));
				valid_args[1] = 1;
				break;

			case 6:/* a2 */
				args[2] = kdbpeekd((int *)(sp + (short)i.IType.imm));
				valid_args[2] = 1;
				break;

			case 7:/* a3 */
				args[3] = kdbpeekd((int *)(sp + (short)i.IType.imm));
				valid_args[3] = 1;
				break;

			case 31:	/* ra */
				ra = kdbpeekd((int *)(sp + (short)i.IType.imm));
			}
			break;

		case OP_ADDI:
		case OP_ADDIU:
		case OP_DADDI:
		case OP_DADDIU:
			/* look for stack pointer adjustment */
			if (i.IType.rs != 29 || i.IType.rt != 29)
				break;
			stksize = -((short)i.IType.imm);
		}
	}

done:
	/*
	 * If we are walking over a kernel exception, interpret the trap frame
	 * to find the next $ra, as we may have preempted a kernel function
	 * that doesn't have a stack frame (e.g., it is a leaf node such as
	 * memcpy()).  Otherwise we'll end up without a known next_ra for that
	 * function.
	 */
	if (trapframe != NULL) {
		(*printfn)("INFO: trapframe at %p: pc %p ra %p sp %p\n",
		    trapframe, (void *)trapframe->pc, (void *)trapframe->ra,
		    (void *)trapframe->sp);
		(*printfn)("INFO: decode discovered ra %p sp %p next_ra %p\n",
		    (void *)ra, (void *)sp, (void *)next_ra);
		(*printfn)("IMFO: presumed pc subr %s\n", fn_name(subr));
		if (ra == trapframe->pc) {
			/* trapframe interpretation of the stack valid. */
			next_ra = trapframe->ra;
		} else {
			(*printfn)
			    ("WARNING: inconsistent trapframe; aborting\n");
			next_ra = 0;
		}
	}

	(*printfn) ("%s+%x (", fn_name(subr), pc - subr);
	for (j = 0; j < 4; j ++) {
		if (j > 0)
			(*printfn)(",");
		if (valid_args[j])
			(*printfn)("%jx", (uintmax_t)(u_register_t)args[j]);
		else
			(*printfn)("?");
	}

	(*printfn) (") ra %jx sp %jx sz %d\n", (uintmax_t)(u_register_t) ra,
	    (uintmax_t)(u_register_t) sp, stksize);

<<<<<<< HEAD
	if (trapframe != NULL) {
		(*printfn) ("-- exception --\n");
	}
	if (ra) {
=======
	if (pc == (uintptr_t)MipsKStackOverflow) {
#define	TF_REG(base, reg)	((base) + CALLFRAME_SIZ + ((reg) * SZREG))
#if defined(__mips_n64) || defined(__mips_n32)
		pc = kdbpeekd((int *)TF_REG(sp, PC));
		ra = kdbpeekd((int *)TF_REG(sp, RA));
		sp = kdbpeekd((int *)TF_REG(sp, SP));
#else
		pc = kdbpeek((int *)TF_REG(sp, PC));
		ra = kdbpeek((int *)TF_REG(sp, RA));
		sp = kdbpeek((int *)TF_REG(sp, SP));
#endif
#undef TF_REG
		(*printfn) ("--- Kernel Stack Overflow ---\n");
		goto loop;
	} else if (ra) {
>>>>>>> ca113df5
		if (pc == ra && stksize == 0)
			(*printfn) ("stacktrace: loop!\n");
		else {
			pc = ra;
			sp += stksize;
			ra = next_ra;
			goto loop;
		}
	} else {
finish:
		if (curproc)
			(*printfn) ("pid %d\n", curproc->p_pid);
		else
			(*printfn) ("curproc NULL\n");
	}
}


int
db_md_set_watchpoint(db_expr_t addr, db_expr_t size)
{

	return(0);
}


int
db_md_clr_watchpoint(db_expr_t addr, db_expr_t size)
{

	return(0);
}


void
db_md_list_watchpoints()
{
}

void
db_trace_self(void)
{
	register_t pc, ra, sp;

	sp = (register_t)(intptr_t)__builtin_frame_address(0);
	ra = (register_t)(intptr_t)__builtin_return_address(0);

	__asm __volatile(
		"jal 99f\n"
		"nop\n"
		"99:\n"
		 "move %0, $31\n" /* get ra */
		 "move $31, %1\n" /* restore ra */
		 : "=r" (pc)
		 : "r" (ra));
	stacktrace_subr(pc, sp, ra, db_printf);
	return;
}

int
db_trace_thread(struct thread *thr, int count)
{
	register_t pc, ra, sp;
	struct pcb *ctx;

	ctx = kdb_thr_ctx(thr);
	sp = (register_t)ctx->pcb_context[PCB_REG_SP];
	pc = (register_t)ctx->pcb_context[PCB_REG_PC];
	ra = (register_t)ctx->pcb_context[PCB_REG_RA];
	stacktrace_subr(pc, sp, ra, db_printf);

	return (0);
}

void
db_show_mdpcpu(struct pcpu *pc)
{

	db_printf("ipis         = 0x%x\n", pc->pc_pending_ipis);
	db_printf("next ASID    = %d\n", pc->pc_next_asid);
	db_printf("GENID        = %d\n", pc->pc_asid_generation);
	return;
}<|MERGE_RESOLUTION|>--- conflicted
+++ resolved
@@ -429,12 +429,9 @@
 	(*printfn) (") ra %jx sp %jx sz %d\n", (uintmax_t)(u_register_t) ra,
 	    (uintmax_t)(u_register_t) sp, stksize);
 
-<<<<<<< HEAD
 	if (trapframe != NULL) {
 		(*printfn) ("-- exception --\n");
 	}
-	if (ra) {
-=======
 	if (pc == (uintptr_t)MipsKStackOverflow) {
 #define	TF_REG(base, reg)	((base) + CALLFRAME_SIZ + ((reg) * SZREG))
 #if defined(__mips_n64) || defined(__mips_n32)
@@ -450,7 +447,6 @@
 		(*printfn) ("--- Kernel Stack Overflow ---\n");
 		goto loop;
 	} else if (ra) {
->>>>>>> ca113df5
 		if (pc == ra && stksize == 0)
 			(*printfn) ("stacktrace: loop!\n");
 		else {
