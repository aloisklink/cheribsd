/*	$OpenBSD: locore.S,v 1.18 1998/09/15 10:58:53 pefo Exp $	*/
/*-
 * Copyright (c) 1992, 1993
 *	The Regents of the University of California.  All rights reserved.
 *
 * This code is derived from software contributed to Berkeley by
 * Digital Equipment Corporation and Ralph Campbell.
 *
 * Redistribution and use in source and binary forms, with or without
 * modification, are permitted provided that the following conditions
 * are met:
 * 1. Redistributions of source code must retain the above copyright
 *    notice, this list of conditions and the following disclaimer.
 * 2. Redistributions in binary form must reproduce the above copyright
 *    notice, this list of conditions and the following disclaimer in the
 *    documentation and/or other materials provided with the distribution.
 * 4. Neither the name of the University nor the names of its contributors
 *    may be used to endorse or promote products derived from this software
 *    without specific prior written permission.
 *
 * THIS SOFTWARE IS PROVIDED BY THE REGENTS AND CONTRIBUTORS ``AS IS'' AND
 * ANY EXPRESS OR IMPLIED WARRANTIES, INCLUDING, BUT NOT LIMITED TO, THE
 * IMPLIED WARRANTIES OF MERCHANTABILITY AND FITNESS FOR A PARTICULAR PURPOSE
 * ARE DISCLAIMED.  IN NO EVENT SHALL THE REGENTS OR CONTRIBUTORS BE LIABLE
 * FOR ANY DIRECT, INDIRECT, INCIDENTAL, SPECIAL, EXEMPLARY, OR CONSEQUENTIAL
 * DAMAGES (INCLUDING, BUT NOT LIMITED TO, PROCUREMENT OF SUBSTITUTE GOODS
 * OR SERVICES; LOSS OF USE, DATA, OR PROFITS; OR BUSINESS INTERRUPTION)
 * HOWEVER CAUSED AND ON ANY THEORY OF LIABILITY, WHETHER IN CONTRACT, STRICT
 * LIABILITY, OR TORT (INCLUDING NEGLIGENCE OR OTHERWISE) ARISING IN ANY WAY
 * OUT OF THE USE OF THIS SOFTWARE, EVEN IF ADVISED OF THE POSSIBILITY OF
 * SUCH DAMAGE.
 *
 * Copyright (C) 1989 Digital Equipment Corporation.
 * Permission to use, copy, modify, and distribute this software and
 * its documentation for any purpose and without fee is hereby granted,
 * provided that the above copyright notice appears in all copies.
 * Digital Equipment Corporation makes no representations about the
 * suitability of this software for any purpose.  It is provided "as is"
 * without express or implied warranty.
 *
 * from: Header: /sprite/src/kernel/mach/ds3100.md/RCS/loMem.s,
 *	v 1.1 89/07/11 17:55:04 nelson Exp  SPRITE (DECWRL)
 * from: Header: /sprite/src/kernel/mach/ds3100.md/RCS/machAsm.s,
 *	v 9.2 90/01/29 18:00:39 shirriff Exp  SPRITE (DECWRL)
 * from: Header: /sprite/src/kernel/vm/ds3100.md/vmPmaxAsm.s,
 *	v 1.1 89/07/10 14:27:41 nelson Exp  SPRITE (DECWRL)
 *
 *	from: @(#)locore.s	8.5 (Berkeley) 1/4/94
 *	JNPR: support.S,v 1.5.2.2 2007/08/29 10:03:49 girish
 * $FreeBSD$
 */

/*
 * Copyright (c) 1997 Jonathan Stone (hereinafter referred to as the author)
 * All rights reserved.
 *
 * Redistribution and use in source and binary forms, with or without
 * modification, are permitted provided that the following conditions
 * are met:
 * 1. Redistributions of source code must retain the above copyright
 *    notice, this list of conditions and the following disclaimer.
 * 2. Redistributions in binary form must reproduce the above copyright
 *    notice, this list of conditions and the following disclaimer in the
 *    documentation and/or other materials provided with the distribution.
 * 3. All advertising materials mentioning features or use of this software
 *    must display the following acknowledgement:
 *      This product includes software developed by Jonathan R. Stone for
 *      the NetBSD Project.
 * 4. The name of the author may not be used to endorse or promote products
 *    derived from this software without specific prior written permission.
 *
 * THIS SOFTWARE IS PROVIDED BY THE AUTHOR ``AS IS'' AND
 * ANY EXPRESS OR IMPLIED WARRANTIES, INCLUDING, BUT NOT LIMITED TO, THE
 * IMPLIED WARRANTIES OF MERCHANTABILITY AND FITNESS FOR A PARTICULAR PURPOSE
 * ARE DISCLAIMED.  IN NO EVENT SHALL THE AUTHOR BE LIABLE
 * FOR ANY DIRECT, INDIRECT, INCIDENTAL, SPECIAL, EXEMPLARY, OR CONSEQUENTIAL
 * DAMAGES (INCLUDING, BUT NOT LIMITED TO, PROCUREMENT OF SUBSTITUTE GOODS
 * OR SERVICES; LOSS OF USE, DATA, OR PROFITS; OR BUSINESS INTERRUPTION)
 * HOWEVER CAUSED AND ON ANY THEORY OF LIABILITY, WHETHER IN CONTRACT, STRICT
 * LIABILITY, OR TORT (INCLUDING NEGLIGENCE OR OTHERWISE) ARISING IN ANY WAY
 * OUT OF THE USE OF THIS SOFTWARE, EVEN IF ADVISED OF THE POSSIBILITY OF
 * SUCH DAMAGE.
 */

/*
 *	Contains assembly language support routines.
 */

#include "opt_ddb.h"
#include <sys/errno.h>
#include <machine/asm.h>
#include <machine/cpu.h>
#include <machine/regnum.h>
#include <machine/cpuregs.h>
#include <machine/pcb.h>
#ifdef CPU_CHERI
#include <machine/cherireg.h>
#endif

/* Always build normal userspace access functions for non-CHERI */
#ifndef CPU_CHERI
#ifndef CHERI_IMPLICIT_USER_DDC
#define	CHERI_IMPLICIT_USER_DDC
#endif
#endif

#include "assym.s"

	.set	noreorder		# Noreorder is default style!

/*
 * Primitives
 */

	.text

/*
 * int copystr(void *kfaddr, void *kdaddr, size_t maxlen, size_t *lencopied)
 * Copy a NIL-terminated string, at most maxlen characters long.  Return the
 * number of characters copied (including the NIL) in *lencopied.  If the
 * string is too long, return ENAMETOOLONG; else return 0.
 */
LEAF(copystr)
	move		t0, a2
	beq		a2, zero, 4f
1:
	lbu		v0, 0(a0)
	PTR_SUBU	a2, a2, 1
	beq		v0, zero, 2f
	sb		v0, 0(a1)		# each byte until NIL
	PTR_ADDU	a0, a0, 1
	bne		a2, zero, 1b		# less than maxlen
	PTR_ADDU	a1, a1, 1
4:
	li		v0, ENAMETOOLONG	# run out of space
2:
	beq		a3, zero, 3f		# return num. of copied bytes
	PTR_SUBU	a2, t0, a2		# if the 4th arg was non-NULL
	PTR_S		a2, 0(a3)
3:
	j		ra			# v0 is 0 or ENAMETOOLONG
	nop
END(copystr)


#ifdef CHERI_IMPLICIT_USER_DDC
/*
 * Copy a null terminated string from the user address space into
 * the kernel address space.
 *
 *	copyinstr(fromaddr, toaddr, maxlength, &lencopied)
 *		caddr_t fromaddr;
 *		caddr_t toaddr;
 *		u_int maxlength;
 *		u_int *lencopied;
 */
NESTED(copyinstr, CALLFRAME_SIZ, ra)
	PTR_SUBU	sp, sp, CALLFRAME_SIZ
	.mask	0x80000000, (CALLFRAME_RA - CALLFRAME_SIZ)
	PTR_LA	v0, copyerr
	blt	a0, zero, _C_LABEL(copyerr)  # make sure address is in user space
	REG_S	ra, CALLFRAME_RA(sp)
	GET_CPU_PCPU(v1)
	PTR_L	v1, PC_CURPCB(v1)
	PTR_LA	t9, _C_LABEL(copystr)
	jalr	t9
	PTR_S	v0, U_PCB_ONFAULT(v1)
	REG_L	ra, CALLFRAME_RA(sp)
	GET_CPU_PCPU(v1)
	PTR_L	v1, PC_CURPCB(v1)
	PTR_S	zero, U_PCB_ONFAULT(v1)
	j	ra
	PTR_ADDU	sp, sp, CALLFRAME_SIZ
END(copyinstr)
#endif /* CHERI_IMPLICIT_USER_DDC */

/*
 * Copy a null terminated string from the kernel address space into
 * the user address space.
 *
 *	copyinstr_c(from, to, maxlength, &lencopied)
 *		char * __capability fromaddr;
 *		char * __capability toaddr;
 *		u_int maxlength;
 *		u_int * __capability lencopied;
 */
#ifdef CPU_CHERI
NESTED(copyinstr_c, CALLFRAME_SIZ, ra)
	PTR_SUBU	sp, sp, CALLFRAME_SIZ
	.mask		0x80000000, (CALLFRAME_RA - CALLFRAME_SIZ)
	PTR_LA		v0, copyerr
	cgetbase	t0, $c3
	blt	t0, zero, _C_LABEL(copyerr) # make sure `from` is in user space
	REG_S		ra, CALLFRAME_RA(sp)
	GET_CPU_PCPU(v1)
	PTR_L		v1, PC_CURPCB(v1)
	PTR_LA		t9, _C_LABEL(copystr_c)
	jalr		t9
	PTR_S		v0, U_PCB_ONFAULT(v1)
	REG_L		ra, CALLFRAME_RA(sp)
	GET_CPU_PCPU(v1)
	PTR_L		v1, PC_CURPCB(v1)
	PTR_S		zero, U_PCB_ONFAULT(v1)
	j		ra
	PTR_ADDU	sp, sp, CALLFRAME_SIZ
END(copyinstr_c)
#endif

#ifdef CHERI_IMPLICIT_USER_DDC
/*
 * Copy specified amount of data from user space into the kernel
 *	copyin(from, to, len)
 *		caddr_t *from;	(user source address)
 *		caddr_t *to;	(kernel destination address)
 *		unsigned len;
 */
NESTED(copyin, CALLFRAME_SIZ, ra)
	PTR_SUBU	sp, sp, CALLFRAME_SIZ
	.mask	0x80000000, (CALLFRAME_RA - CALLFRAME_SIZ)
	PTR_LA	v0, copyerr
	blt	a0, zero, _C_LABEL(copyerr)  # make sure address is in user space
	REG_S	ra, CALLFRAME_RA(sp)
	GET_CPU_PCPU(v1)
	PTR_L	v1, PC_CURPCB(v1)
	PTR_LA	t9, _C_LABEL(bcopy)
	jalr	t9
	PTR_S	v0, U_PCB_ONFAULT(v1)
	REG_L	ra, CALLFRAME_RA(sp)
	GET_CPU_PCPU(v1)
	PTR_L	v1, PC_CURPCB(v1)	 	# bcopy modified v1, so reload
	PTR_S	zero, U_PCB_ONFAULT(v1)
	PTR_ADDU	sp, sp, CALLFRAME_SIZ
	j	ra
	move	v0, zero
END(copyin)
#endif /* CHERI_IMPLICIT_USER_DDC */

#ifdef CPU_CHERI
/*
 * Copy specified amount of data from user space into the kernel via
 * capabilities
 * NOTE: Does not copy capabilities
 *	copyin_c(from, to, len)
 *		void * __capability from;	(user source address)
 *		void * __capability to;		(kernel destination address)
 *		unsigned len;
 */
NESTED(copyin_c, CALLFRAME_SIZ, ra)
	PTR_SUBU	sp, sp, CALLFRAME_SIZ
	.mask	0x80000000, (CALLFRAME_RA - CALLFRAME_SIZ)
	PTR_LA	v0, copyerr
	cgetbase	t0, $c3
	blt	t0, zero, _C_LABEL(copyerr) # make sure `from` is in user space
	REG_S	ra, CALLFRAME_RA(sp)
	GET_CPU_PCPU(v1)
	PTR_L	v1, PC_CURPCB(v1)
	PTR_LA	t9, _C_LABEL(bcopynocap_c)
	jalr	t9
	PTR_S	v0, U_PCB_ONFAULT(v1)
	REG_L	ra, CALLFRAME_RA(sp)
	GET_CPU_PCPU(v1)
	PTR_L	v1, PC_CURPCB(v1)	 	# bcopy modified v1, so reload
	PTR_S	zero, U_PCB_ONFAULT(v1)
	PTR_ADDU	sp, sp, CALLFRAME_SIZ
	j	ra
	move	v0, zero
END(copyin_c)

/*
 * Copy specified amount of data from user space into the kernel via
 * capabilities
 *	copyincap_c(from, to, len)
 *		void * __capability from;	(user source address)
 *		void * __capability to;		(kernel destination address)
 *		unsigned len;
 */
NESTED(copyincap_c, CALLFRAME_SIZ, ra)
	PTR_SUBU	sp, sp, CALLFRAME_SIZ
	.mask	0x80000000, (CALLFRAME_RA - CALLFRAME_SIZ)
	PTR_LA	v0, copyerr
	cgetbase	t0, $c3
	blt	t0, zero, _C_LABEL(copyerr) # make sure `from` is in user space
	REG_S	ra, CALLFRAME_RA(sp)
	GET_CPU_PCPU(v1)
	PTR_L	v1, PC_CURPCB(v1)
	PTR_LA	t9, _C_LABEL(bcopy_c)
	jalr	t9
	PTR_S	v0, U_PCB_ONFAULT(v1)
	REG_L	ra, CALLFRAME_RA(sp)
	GET_CPU_PCPU(v1)
	PTR_L	v1, PC_CURPCB(v1)	 	# bcopy modified v1, so reload
	PTR_S	zero, U_PCB_ONFAULT(v1)
	PTR_ADDU	sp, sp, CALLFRAME_SIZ
	j	ra
	move	v0, zero
END(copyincap_c)
#endif

#ifdef CHERI_IMPLICIT_USER_DDC
/*
 * Copy specified amount of data from kernel to the user space
 *	copyout(from, to, len)
 *		caddr_t *from;	(kernel source address)
 *		caddr_t *to;	(user destination address)
 *		unsigned len;
 */
NESTED(copyout, CALLFRAME_SIZ, ra)
	PTR_SUBU	sp, sp, CALLFRAME_SIZ
	.mask	0x80000000, (CALLFRAME_RA - CALLFRAME_SIZ)
	PTR_LA	v0, copyerr
	blt	a1, zero, _C_LABEL(copyerr) # make sure address is in user space
	REG_S	ra, CALLFRAME_RA(sp)
	GET_CPU_PCPU(v1)
	PTR_L	v1, PC_CURPCB(v1)
	PTR_LA	t9, _C_LABEL(bcopy)
	jalr	t9
	PTR_S	v0, U_PCB_ONFAULT(v1)
	REG_L	ra, CALLFRAME_RA(sp)
	GET_CPU_PCPU(v1)
	PTR_L	v1, PC_CURPCB(v1)	 	# bcopy modified v1, so reload
	PTR_S	zero, U_PCB_ONFAULT(v1)
	PTR_ADDU	sp, sp, CALLFRAME_SIZ
	j	ra
	move	v0, zero
END(copyout)
#endif /* CHERI_IMPLICIT_USER_DDC */

#ifdef CPU_CHERI
/*
 * Copy specified amount of data from kernel to the user space via capabilities
 * NOTE: does not copy capabilities
 *	copyout_c(from, to, len)
 *		void * __capability from;	(kernel source capability)
 *		void * __capability to;		(user destination capability)
 *		unsigned len;
 */
NESTED(copyout_c, CALLFRAME_SIZ, ra)
	PTR_SUBU	sp, sp, CALLFRAME_SIZ
	.mask	0x80000000, (CALLFRAME_RA - CALLFRAME_SIZ)
	PTR_LA	v0, copyerr
	cgetbase	t0, $c4
	blt	t0, zero, _C_LABEL(copyerr) # make sure `to` is in user space
	REG_S	ra, CALLFRAME_RA(sp)
	GET_CPU_PCPU(v1)
	PTR_L	v1, PC_CURPCB(v1)
	PTR_LA	t9, _C_LABEL(bcopynocap_c)
	jalr	t9
	PTR_S	v0, U_PCB_ONFAULT(v1)
	REG_L	ra, CALLFRAME_RA(sp)
	GET_CPU_PCPU(v1)
	PTR_L	v1, PC_CURPCB(v1)	 	# bcopy modified v1, so reload
	PTR_S	zero, U_PCB_ONFAULT(v1)
	PTR_ADDU	sp, sp, CALLFRAME_SIZ
	j	ra
	move	v0, zero
END(copyout_c)

/*
 * Copy specified amount of data from the kernel to user space via
 * capabilities, preserving capabilities.
 *	copyoutcap_c(from, to, len)
 *		void * __capability from;	(user source address)
 *		void * __capability to;		(kernel destination address)
 *		unsigned len;
 */
NESTED(copyoutcap_c, CALLFRAME_SIZ, ra)
	PTR_SUBU	sp, sp, CALLFRAME_SIZ
	.mask	0x80000000, (CALLFRAME_RA - CALLFRAME_SIZ)
	PTR_LA	v0, copyerr
	cgetbase	t0, $c4
	blt	t0, zero, _C_LABEL(copyerr) # make sure `to` is in user space
	REG_S	ra, CALLFRAME_RA(sp)
	GET_CPU_PCPU(v1)
	PTR_L	v1, PC_CURPCB(v1)
	PTR_LA	t9, _C_LABEL(bcopy_c)
	jalr	t9
	PTR_S	v0, U_PCB_ONFAULT(v1)
	REG_L	ra, CALLFRAME_RA(sp)
	GET_CPU_PCPU(v1)
	PTR_L	v1, PC_CURPCB(v1)	 	# bcopy modified v1, so reload
	PTR_S	zero, U_PCB_ONFAULT(v1)
	PTR_ADDU	sp, sp, CALLFRAME_SIZ
	j	ra
	move	v0, zero
END(copyoutcap_c)
#endif

LEAF(copyerr)
	REG_L	ra, CALLFRAME_RA(sp)
	PTR_ADDU	sp, sp, CALLFRAME_SIZ
	j	ra
	li	v0, EFAULT			# return error
END(copyerr)

#ifdef CHERI_IMPLICIT_USER_DDC
/*
 * {fu,su},{ibyte,isword,iword}, fetch or store a byte, short or word to
 * user text space.
 * {fu,su},{byte,sword,word}, fetch or store a byte, short or word to
 * user data space.
 */
#ifdef __mips_n64
LEAF(fueword64)
XLEAF(fueword)
	PTR_LA	v0, fswberr
	blt	a0, zero, fswberr	# make sure address is in user space
	nop
	GET_CPU_PCPU(v1)
	PTR_L	v1, PC_CURPCB(v1)
	PTR_S	v0, U_PCB_ONFAULT(v1)
	ld	v0, 0(a0)		# fetch word
	PTR_S	zero, U_PCB_ONFAULT(v1)
	sd	v0, 0(a1)		# store word
	j	ra
	li	v0, 0
END(fueword64)
#endif

LEAF(fueword32)
#ifndef __mips_n64
XLEAF(fueword)
#endif
	PTR_LA	v0, fswberr
	blt	a0, zero, fswberr	# make sure address is in user space
	nop
	GET_CPU_PCPU(v1)
	PTR_L	v1, PC_CURPCB(v1)
	PTR_S	v0, U_PCB_ONFAULT(v1)
	lw	v0, 0(a0)		# fetch word
	PTR_S	zero, U_PCB_ONFAULT(v1)
	sw	v0, 0(a1)		# store word
	j	ra
	li	v0, 0
END(fueword32)

LEAF(fuesword)
	PTR_LA	v0, fswberr
	blt	a0, zero, fswberr	# make sure address is in user space
	nop
	GET_CPU_PCPU(v1)
	PTR_L	v1, PC_CURPCB(v1)
	PTR_S	v0, U_PCB_ONFAULT(v1)
	lhu	v0, 0(a0)		# fetch short
	PTR_S	zero, U_PCB_ONFAULT(v1)
	sh	v0, 0(a1)		# store short
	j	ra
	li	v0, 0
END(fuesword)

LEAF(fubyte)
	PTR_LA	v0, fswberr
	blt	a0, zero, fswberr	# make sure address is in user space
	nop
	GET_CPU_PCPU(v1)
	PTR_L	v1, PC_CURPCB(v1)
	PTR_S	v0, U_PCB_ONFAULT(v1)
	lbu	v0, 0(a0)		# fetch byte
	j	ra
	PTR_S	zero, U_PCB_ONFAULT(v1)
END(fubyte)

LEAF(suword32)
#ifndef __mips_n64
XLEAF(suword)
#endif
	PTR_LA	v0, fswberr
	blt	a0, zero, fswberr	# make sure address is in user space
	nop
	GET_CPU_PCPU(v1)
	PTR_L	v1, PC_CURPCB(v1)
	PTR_S	v0, U_PCB_ONFAULT(v1)
	sw	a1, 0(a0)		# store word
	PTR_S	zero, U_PCB_ONFAULT(v1)
	j	ra
	move	v0, zero
END(suword32)

#ifdef __mips_n64
LEAF(suword64)
XLEAF(suword)
	PTR_LA	v0, fswberr
	blt	a0, zero, fswberr	# make sure address is in user space
	nop
	GET_CPU_PCPU(v1)
	PTR_L	v1, PC_CURPCB(v1)
	PTR_S	v0, U_PCB_ONFAULT(v1)
	sd	a1, 0(a0)		# store word
	PTR_S	zero, U_PCB_ONFAULT(v1)
	j	ra
	move	v0, zero
END(suword64)
#endif

/*
 * casueword(9)
 * <v0>u_long casuword(<a0>u_long *p, <a1>u_long oldval, <a2>u_long *oldval_p,
 *		       <a3>u_long newval)
 */
/*
 * casueword32(9)
 * <v0>uint32_t casuword(<a0>uint32_t *p, <a1>uint32_t oldval, 
 *			 <a2>uint32_t newval)
 */
LEAF(casueword32)
#ifndef __mips_n64
XLEAF(casueword)
#endif
	PTR_LA	v0, fswberr
	blt	a0, zero, fswberr	# make sure address is in user space
	nop
	GET_CPU_PCPU(v1)
	PTR_L	v1, PC_CURPCB(v1)
	PTR_S	v0, U_PCB_ONFAULT(v1)
1:
	move	t0, a3
	ll	t1, 0(a0)
	bne	a1, t1, 2f
	nop
	sc	t0, 0(a0)		# store word
	beqz	t0, 1b
	nop
	j	3f
	li	v0, 0
2:
	li	v0, -1
3:
	PTR_S	zero, U_PCB_ONFAULT(v1)
	jr	ra
	sw	t1, 0(a2)		# unconditionally store old word
END(casueword32)

#ifdef __mips_n64
LEAF(casueword64)
XLEAF(casueword)
	PTR_LA	v0, fswberr
	blt	a0, zero, fswberr	# make sure address is in user space
	nop
	GET_CPU_PCPU(v1)
	PTR_L	v1, PC_CURPCB(v1)
	PTR_S	v0, U_PCB_ONFAULT(v1)
1:
	move	t0, a3
	lld	t1, 0(a0)
	bne	a1, t1, 2f
	nop
	scd	t0, 0(a0)		# store double word
	beqz	t0, 1b
	nop
	j	3f
	li	v0, 0
2:
	li	v0, -1
3:
	PTR_S	zero, U_PCB_ONFAULT(v1)
	jr	ra
	sd	t1, 0(a2)		# unconditionally store old word
END(casueword64)
#endif

/*
 * Will have to flush the instruction cache if byte merging is done in hardware.
 */
LEAF(susword)
	PTR_LA	v0, fswberr
	blt	a0, zero, fswberr	# make sure address is in user space
	nop
	GET_CPU_PCPU(v1)
	PTR_L	v1, PC_CURPCB(v1)
	PTR_S	v0, U_PCB_ONFAULT(v1)
	sh	a1, 0(a0)		# store short
	PTR_S	zero, U_PCB_ONFAULT(v1)
	j	ra
	move	v0, zero
END(susword)

LEAF(subyte)
	PTR_LA	v0, fswberr
	blt	a0, zero, fswberr	# make sure address is in user space
	nop
	GET_CPU_PCPU(v1)
	PTR_L	v1, PC_CURPCB(v1)
	PTR_S	v0, U_PCB_ONFAULT(v1)
	sb	a1, 0(a0)		# store byte
	PTR_S	zero, U_PCB_ONFAULT(v1)
	j	ra
	move	v0, zero
END(subyte)
#endif /* CHERI_IMPLICIT_USER_DDC */

LEAF(fswberr)
	j	ra
	li	v0, -1
END(fswberr)

#ifdef CPU_CHERI
/*
 * {fue,su},{byte,cap,sword,word}, fetch or store a byte, short or word to
 * user data space.
 */
LEAF(fueword64_c)
XLEAF(fueword_c)
	PTR_LA	v0, fswberr
	cgetbase	t0, $c3
	blt	t0, zero, fswberr	# make sure address is in user space
	nop
	GET_CPU_PCPU(v1)
	PTR_L	v1, PC_CURPCB(v1)
	PTR_S	v0, U_PCB_ONFAULT(v1)
	cld	v0, zero, 0($c3)	# fetch word
	PTR_S	zero, U_PCB_ONFAULT(v1)
	sd	v0, 0(a0)		# store word
	j	ra
	li	v0, 0
END(fueword64_c)

LEAF(fueword32_c)
	PTR_LA	v0, fswberr
	cgetbase	t0, $c3
	blt	t0, zero, fswberr	# make sure address is in user space
	nop
	GET_CPU_PCPU(v1)
	PTR_L	v1, PC_CURPCB(v1)
	PTR_S	v0, U_PCB_ONFAULT(v1)
	clw	v0, zero, 0($c3)	# fetch word
	PTR_S	zero, U_PCB_ONFAULT(v1)
	sw	v0, 0(a0)		# store word
	j	ra
	li	v0, 0
END(fueword32_c)

LEAF(fuesword_c)
	PTR_LA	v0, fswberr
	cgetbase	t0, $c3
	blt	t0, zero, fswberr	# make sure address is in user space
	nop
	GET_CPU_PCPU(v1)
	PTR_L	v1, PC_CURPCB(v1)
	PTR_S	v0, U_PCB_ONFAULT(v1)
	clhu	v0, zero, 0($c3)	# fetch short
	PTR_S	zero, U_PCB_ONFAULT(v1)
	sh	v0, 0(a0)		# store short
	j	ra
	li	v0, 0
END(fuesword_c)

LEAF(fubyte_c)
	PTR_LA	v0, fswberr
	cgetbase	t0, $c3
	blt	t0, zero, fswberr	# make sure address is in user space
	nop
	GET_CPU_PCPU(v1)
	PTR_L	v1, PC_CURPCB(v1)
	PTR_S	v0, U_PCB_ONFAULT(v1)
	clbu	v0, zero, 0($c3)	# fetch byte
	j	ra
	PTR_S	zero, U_PCB_ONFAULT(v1)
END(fubyte_c)

LEAF(fuecap_c)
	PTR_LA	v0, fswberr
	cgetbase	t0, $c3
	blt	t0, zero, fswberr	# make sure address is in user space
	cgetdefault	$c4
	csetoffset	$c4, $c4, a0
	GET_CPU_PCPU(v1)
	PTR_L	v1, PC_CURPCB(v1)
	PTR_S	v0, U_PCB_ONFAULT(v1)
	clc	$c3, zero, 0($c3)	# fetch capability
	PTR_S	zero, U_PCB_ONFAULT(v1)
	csc	$c3, zero, 0($c4)	# store capability
	j	ra
	li	v0, 0
END(fuecap_c)

LEAF(suword32_c)
	PTR_LA	v0, fswberr
	cgetbase	t0, $c3
	blt	t0, zero, fswberr	# make sure address is in user space
	nop
	GET_CPU_PCPU(v1)
	PTR_L	v1, PC_CURPCB(v1)
	PTR_S	v0, U_PCB_ONFAULT(v1)
	csw	a0, zero, 0($c3)	# store word
	PTR_S	zero, U_PCB_ONFAULT(v1)
	j	ra
	move	v0, zero
END(suword32_c)

LEAF(suword64_c)
XLEAF(suword_c)
	PTR_LA	v0, fswberr
	cgetbase	t0, $c3
	blt	t0, zero, fswberr	# make sure address is in user space
	nop
	GET_CPU_PCPU(v1)
	PTR_L	v1, PC_CURPCB(v1)
	PTR_S	v0, U_PCB_ONFAULT(v1)
	csd	a0, zero, 0($c3)	# store word
	PTR_S	zero, U_PCB_ONFAULT(v1)
	j	ra
	move	v0, zero
END(suword64_c)

/*
 * casueword_c(9)
 * <v0>u_long casueword_c(<c3>u_long * __capability p, <a0>u_long oldval,
 *     <a1>u_long *oldval_p, <a2>u_long newval);
 */
/*
 * casueword32_c(9)
 * <v0>uint32_t casueword32_c(<c3>uint32_t *p, <a0>uint32_t oldval,
 *     <a1>int32_t *oldval_p, <a2>uint32_t newval);
 */
LEAF(casueword32_c)
	PTR_LA	v0, fswberr
	cgetbase	t0, $c3
	blt	t0, zero, fswberr	# make sure address is in user space
	nop
	GET_CPU_PCPU(v1)
	PTR_L	v1, PC_CURPCB(v1)
	PTR_S	v0, U_PCB_ONFAULT(v1)
1:
	cllw	t1, $c3			# load word
	bne	a0, t1, 2f
	nop
	cscw	t0, a2, $c3		# store word
	beqz	t0, 1b
	nop
	j	3f
	li	v0, 0
2:
	li	v0, -1
3:
	PTR_S	zero, U_PCB_ONFAULT(v1)
	jr	ra
	sw	t1, 0(a1)	# unconditionally store old word
END(casueword32_c)

LEAF(casueword64_c)
XLEAF(casueword_c)
	PTR_LA	v0, fswberr
	cgetbase	t0, $c3
	blt	t0, zero, fswberr	# make sure address is in user space
	nop
	GET_CPU_PCPU(v1)
	PTR_L	v1, PC_CURPCB(v1)
	PTR_S	v0, U_PCB_ONFAULT(v1)
1:
	clld	t1, $c3			# load double word
	bne	a0, t1, 2f
	nop
	cscd	t0, a2, $c3		# store double word
	beqz	t0, 1b
	nop
	j	3f
	li	v0, 0
2:
	li	v0, -1
3:
	PTR_S	zero, U_PCB_ONFAULT(v1)
	jr	ra
	sd	t1, 0(a1)	# unconditionally store old word
END(casueword64_c)

/*
 * Will have to flush the instruction cache if byte merging is done in hardware.
 */
LEAF(susword_c)
	PTR_LA	v0, fswberr
	cgetbase	t0, $c3
	blt	t0, zero, fswberr	# make sure address is in user space
	nop
	GET_CPU_PCPU(v1)
	PTR_L	v1, PC_CURPCB(v1)
	PTR_S	v0, U_PCB_ONFAULT(v1)
	csh	a0, zero, 0($c3)	# store short
	PTR_S	zero, U_PCB_ONFAULT(v1)
	j	ra
	move	v0, zero
END(susword_c)

LEAF(subyte_c)
	PTR_LA	v0, fswberr
	cgetbase	t0, $c3
	blt	t0, zero, fswberr	# make sure address is in user space
	nop
	GET_CPU_PCPU(v1)
	PTR_L	v1, PC_CURPCB(v1)
	PTR_S	v0, U_PCB_ONFAULT(v1)
	csb	a0, zero, 0($c3)	# store shore
	PTR_S	zero, U_PCB_ONFAULT(v1)
	j	ra
	move	v0, zero
END(subyte_c)

#endif /* CPU_CHERI */

/*
 * memset(void *s1, int c, int len)
 * NetBSD: memset.S,v 1.3 2001/10/16 15:40:53 uch Exp
 */
LEAF(memset)
	.set noreorder
	blt	a2, 12, memsetsmallclr	# small amount to clear?
	move	v0, a0			# save s1 for result

	sll	t1, a1, 8		# compute  c << 8 in t1
	or	t1, t1, a1		# compute c << 8 | c in 11
	sll	t2, t1, 16		# shift that left 16
	or	t1, t2, t1		# or together

	PTR_SUBU	t0, zero, a0		# compute # bytes to word align address
	and	t0, t0, 3
	beq	t0, zero, 1f		# skip if word aligned
	PTR_SUBU	a2, a2, t0		# subtract from remaining count
	SWHI	t1, 0(a0)		# store 1, 2, or 3 bytes to align
	PTR_ADDU	a0, a0, t0
1:
	and	v1, a2, 3		# compute number of whole words left
	PTR_SUBU	t0, a2, v1
	PTR_SUBU	a2, a2, t0
	PTR_ADDU	t0, t0, a0		# compute ending address
2:
	PTR_ADDU	a0, a0, 4		# clear words
	bne	a0, t0, 2b		#  unrolling loop does not help
	sw	t1, -4(a0)		#  since we are limited by memory speed

memsetsmallclr:
	ble	a2, zero, 2f
	PTR_ADDU	t0, a2, a0		# compute ending address
1:
	PTR_ADDU	a0, a0, 1		# clear bytes
	bne	a0, t0, 1b
	sb	a1, -1(a0)
2:
	j	ra
	nop
	.set reorder
END(memset)

/*
 * bzero(s1, n)
 */
LEAF(bzero)
XLEAF(blkclr)
	.set	noreorder
	blt	a1, 12, smallclr	# small amount to clear?
	PTR_SUBU	a3, zero, a0	# compute # bytes to word align address
	and	a3, a3, (SZREG - 1)
	beq	a3, zero, 1f		# skip if word aligned
	PTR_SUBU	a1, a1, a3	# subtract from remaining count
	REG_SHI	zero, 0(a0)		# clear 1 - 7 bytes to align
	PTR_ADDU	a0, a0, a3
1:
	and	v0, a1, (SZREG - 1)	# compute number of words left
	PTR_SUBU	a3, a1, v0
	move	a1, v0
	PTR_ADDU	a3, a3, a0	# compute ending address
2:
	PTR_ADDU	a0, a0, SZREG	# clear words
	bne	a0, a3, 2b		#  unrolling loop does not help
	REG_S	zero, -SZREG(a0)	#  since we are limited by memory speed
smallclr:
	ble	a1, zero, 2f
	PTR_ADDU	a3, a1, a0	# compute ending address
1:
	PTR_ADDU	a0, a0, 1	# clear bytes
	bne	a0, a3, 1b
	sb	zero, -1(a0)
2:
	j	ra
	nop
END(bzero)


/*
 * bcmp(s1, s2, n)
 */
LEAF(bcmp)
	.set	noreorder
	blt	a2, 16, smallcmp	# is it worth any trouble?
	xor	v0, a0, a1		# compare low two bits of addresses
	and	v0, v0, 3
	PTR_SUBU	a3, zero, a1		# compute # bytes to word align address
	bne	v0, zero, unalignedcmp	# not possible to align addresses
	and	a3, a3, 3

	beq	a3, zero, 1f
	PTR_SUBU	a2, a2, a3		# subtract from remaining count
	move	v0, v1			# init v0,v1 so unmodified bytes match
	LWHI	v0, 0(a0)		# read 1, 2, or 3 bytes
	LWHI	v1, 0(a1)
	PTR_ADDU	a1, a1, a3
	bne	v0, v1, nomatch
	PTR_ADDU	a0, a0, a3
1:
	and	a3, a2, ~3		# compute number of whole words left
	PTR_SUBU	a2, a2, a3		#   which has to be >= (16-3) & ~3
	PTR_ADDU	a3, a3, a0		# compute ending address
2:
	lw	v0, 0(a0)		# compare words
	lw	v1, 0(a1)
	PTR_ADDU	a0, a0, 4
	bne	v0, v1, nomatch
	PTR_ADDU	a1, a1, 4
	bne	a0, a3, 2b
	nop
	b	smallcmp		# finish remainder
	nop
unalignedcmp:
	beq	a3, zero, 2f
	PTR_SUBU	a2, a2, a3		# subtract from remaining count
	PTR_ADDU	a3, a3, a0		# compute ending address
1:
	lbu	v0, 0(a0)		# compare bytes until a1 word aligned
	lbu	v1, 0(a1)
	PTR_ADDU	a0, a0, 1
	bne	v0, v1, nomatch
	PTR_ADDU	a1, a1, 1
	bne	a0, a3, 1b
	nop
2:
	and	a3, a2, ~3		# compute number of whole words left
	PTR_SUBU	a2, a2, a3		#   which has to be >= (16-3) & ~3
	PTR_ADDU	a3, a3, a0		# compute ending address
3:
	LWHI	v0, 0(a0)		# compare words a0 unaligned, a1 aligned
	LWLO	v0, 3(a0)
	lw	v1, 0(a1)
	PTR_ADDU	a0, a0, 4
	bne	v0, v1, nomatch
	PTR_ADDU	a1, a1, 4
	bne	a0, a3, 3b
	nop
smallcmp:
	ble	a2, zero, match
	PTR_ADDU	a3, a2, a0		# compute ending address
1:
	lbu	v0, 0(a0)
	lbu	v1, 0(a1)
	PTR_ADDU	a0, a0, 1
	bne	v0, v1, nomatch
	PTR_ADDU	a1, a1, 1
	bne	a0, a3, 1b
	nop
match:
	j	ra
	 move	v0, zero
nomatch:
	j	ra
	li	v0, 1
END(bcmp)


/*
 * bit = ffs(value)
 */
LEAF(ffs)
	.set	noreorder
	beq	a0, zero, 2f
	move	v0, zero
1:
	and	v1, a0, 1		# bit set?
	addu	v0, v0, 1
	beq	v1, zero, 1b		# no, continue
	srl	a0, a0, 1
2:
	j	ra
	nop
END(ffs)

/**
 * void
 * atomic_set_16(u_int16_t *a, u_int16_t b)
 * {
 *	*a |= b;
 * }
 */
LEAF(atomic_set_16)
	.set	noreorder
	srl	a0, a0, 2	# round down address to be 32-bit aligned
	sll	a0, a0, 2
	andi	a1, a1, 0xffff
1:
	ll	t0, 0(a0)
	or	t0, t0, a1
	sc	t0, 0(a0)
	beq	t0, zero, 1b
	nop
	j	ra
	nop
END(atomic_set_16)

/**
 * void
 * atomic_clear_16(u_int16_t *a, u_int16_t b)
 * {
 *	*a &= ~b;
 * }
 */
LEAF(atomic_clear_16)
	.set	noreorder
	srl	a0, a0, 2	# round down address to be 32-bit aligned
	sll	a0, a0, 2
	nor	a1, zero, a1
1:
	ll	t0, 0(a0)
	move	t1, t0
	andi	t1, t1, 0xffff	# t1 has the original lower 16 bits
	and	t1, t1, a1	# t1 has the new lower 16 bits
	srl	t0, t0, 16	# preserve original top 16 bits
	sll	t0, t0, 16
	or	t0, t0, t1
	sc	t0, 0(a0)
	beq	t0, zero, 1b
	nop
	j	ra
	nop
END(atomic_clear_16)


/**
 * void
 * atomic_subtract_16(uint16_t *a, uint16_t b)
 * {
 *	*a -= b;
 * }
 */
LEAF(atomic_subtract_16)
	.set	noreorder
	srl	a0, a0, 2	# round down address to be 32-bit aligned
	sll	a0, a0, 2
1:
	ll	t0, 0(a0)
	move	t1, t0
	andi	t1, t1, 0xffff	# t1 has the original lower 16 bits
	subu	t1, t1, a1
	andi	t1, t1, 0xffff	# t1 has the new lower 16 bits
	srl	t0, t0, 16	# preserve original top 16 bits
	sll	t0, t0, 16
	or	t0, t0, t1
	sc	t0, 0(a0)
	beq	t0, zero, 1b
	nop
	j	ra
	nop
END(atomic_subtract_16)

/**
 * void
 * atomic_add_16(uint16_t *a, uint16_t b)
 * {
 *	*a += b;
 * }
 */
LEAF(atomic_add_16)
	.set	noreorder
	srl	a0, a0, 2	# round down address to be 32-bit aligned
	sll	a0, a0, 2
1:
	ll	t0, 0(a0)
	move	t1, t0
	andi	t1, t1, 0xffff	# t1 has the original lower 16 bits
	addu	t1, t1, a1
	andi	t1, t1, 0xffff	# t1 has the new lower 16 bits
	srl	t0, t0, 16	# preserve original top 16 bits
	sll	t0, t0, 16
	or	t0, t0, t1
	sc	t0, 0(a0)
	beq	t0, zero, 1b
	nop
	j	ra
	nop
END(atomic_add_16)

/**
 * void
 * atomic_add_8(uint8_t *a, uint8_t b)
 * {
 *	*a += b;
 * }
 */
LEAF(atomic_add_8)
	.set	noreorder
	srl	a0, a0, 2	# round down address to be 32-bit aligned
	sll	a0, a0, 2
1:
	ll	t0, 0(a0)
	move	t1, t0
	andi	t1, t1, 0xff	# t1 has the original lower 8 bits
	addu	t1, t1, a1
	andi	t1, t1, 0xff	# t1 has the new lower 8 bits
	srl	t0, t0, 8	# preserve original top 24 bits
	sll	t0, t0, 8
	or	t0, t0, t1
	sc	t0, 0(a0)
	beq	t0, zero, 1b
	nop
	j	ra
	nop
END(atomic_add_8)


/**
 * void
 * atomic_subtract_8(uint8_t *a, uint8_t b)
 * {
 *	*a += b;
 * }
 */
LEAF(atomic_subtract_8)
	.set	noreorder
	srl	a0, a0, 2	# round down address to be 32-bit aligned
	sll	a0, a0, 2
1:
	ll	t0, 0(a0)
	move	t1, t0
	andi	t1, t1, 0xff	# t1 has the original lower 8 bits
	subu	t1, t1, a1
	andi	t1, t1, 0xff	# t1 has the new lower 8 bits
	srl	t0, t0, 8	# preserve original top 24 bits
	sll	t0, t0, 8
	or	t0, t0, t1
	sc	t0, 0(a0)
	beq	t0, zero, 1b
	nop
	j	ra
	nop
END(atomic_subtract_8)

	.set	noreorder		# Noreorder is default style!

<<<<<<< HEAD
#if !defined(__mips_n64) && !defined(__mips_n32)
	/*
	 * I don't know if these routines have the right number of
	 * NOPs in it for all processors.  XXX
	 *
	 * Maybe it would be better to just leave this undefined in that case.
	 *
	 * XXX These routines are not safe in the case of a TLB miss on a1 or
	 *     a0 unless the trapframe is 64-bit, which it just isn't with O32.
	 *     If we take any exception, not just an interrupt, the upper
	 *     32-bits will be clobbered.  Use only N32 and N64 kernels if you
	 *     want to use 64-bit registers while interrupts are enabled or
	 *     with memory operations.  Since this isn't even using load-linked
	 *     and store-conditional, perhaps it should just use two registers
	 *     instead, as is right and good with the O32 ABI.
	 */
LEAF(atomic_store_64)
	mfc0	t1, MIPS_COP_0_STATUS
	and	t2, t1, ~MIPS_SR_INT_IE
	mtc0	t2, MIPS_COP_0_STATUS
	nop
	nop
	nop
	nop
	ld	t0, (a1)
	nop
	nop
	sd	t0, (a0)
	nop
	nop
	mtc0	t1,MIPS_COP_0_STATUS
	nop
	nop
	nop
	nop
	j	ra
	nop
END(atomic_store_64)

LEAF(atomic_load_64)
	mfc0	t1, MIPS_COP_0_STATUS
	and	t2, t1, ~MIPS_SR_INT_IE
	mtc0	t2, MIPS_COP_0_STATUS
	nop
	nop
	nop
	nop
	ld	t0, (a0)
	nop
	nop
	sd	t0, (a1)
	nop
	nop
	mtc0	t1,MIPS_COP_0_STATUS
	nop
	nop
	nop
	nop
	j	ra
	nop
END(atomic_load_64)
#endif

=======
>>>>>>> b3e0b47c
#if defined(DDB) || defined(DEBUG)

LEAF(kdbpeek)
	PTR_LA	v1, ddberr
	and	v0, a0, 3			# unaligned ?
	GET_CPU_PCPU(t1)
	PTR_L	t1, PC_CURPCB(t1)
	bne	v0, zero, 1f
	PTR_S	v1, U_PCB_ONFAULT(t1)

	lw	v0, (a0)
	jr	ra
	PTR_S	zero, U_PCB_ONFAULT(t1)

1:
	LWHI	v0, 0(a0)
	LWLO	v0, 3(a0)
	jr	ra
	PTR_S	zero, U_PCB_ONFAULT(t1)
END(kdbpeek)

LEAF(kdbpeekd)
	PTR_LA	v1, ddberr
	and	v0, a0, 3			# unaligned ?
	GET_CPU_PCPU(t1)
	PTR_L	t1, PC_CURPCB(t1)
	bne	v0, zero, 1f
	PTR_S	v1, U_PCB_ONFAULT(t1)

	ld	v0, (a0)
	jr	ra
	PTR_S	zero, U_PCB_ONFAULT(t1)

1:
	REG_LHI	v0, 0(a0)
	REG_LLO	v0, 7(a0)
	jr	ra
	PTR_S	zero, U_PCB_ONFAULT(t1)
END(kdbpeekd)

ddberr:
	jr	ra
	nop

#if defined(DDB)
LEAF(kdbpoke)
	PTR_LA	v1, ddberr
	and	v0, a0, 3			# unaligned ?
	GET_CPU_PCPU(t1)
	PTR_L	t1, PC_CURPCB(t1)
	bne	v0, zero, 1f
	PTR_S	v1, U_PCB_ONFAULT(t1)

	sw	a1, (a0)
	jr	ra
	PTR_S	zero, U_PCB_ONFAULT(t1)

1:
	SWHI	a1, 0(a0)
	SWLO	a1, 3(a0)
	jr	ra
	PTR_S	zero, U_PCB_ONFAULT(t1)
END(kdbpoke)

	.data
	.globl	esym
esym:	.word	0

#endif /* DDB */
#endif /* DDB || DEBUG */

	.text
LEAF(breakpoint)
	break	MIPS_BREAK_SOVER_VAL
	jr	ra
	nop
END(breakpoint)

LEAF(setjmp)
	mfc0	v0, MIPS_COP_0_STATUS	# Later the "real" spl value!
	REG_S	s0, (SZREG * PCB_REG_S0)(a0)
	REG_S	s1, (SZREG * PCB_REG_S1)(a0)
	REG_S	s2, (SZREG * PCB_REG_S2)(a0)
	REG_S	s3, (SZREG * PCB_REG_S3)(a0)
	REG_S	s4, (SZREG * PCB_REG_S4)(a0)
	REG_S	s5, (SZREG * PCB_REG_S5)(a0)
	REG_S	s6, (SZREG * PCB_REG_S6)(a0)
	REG_S	s7, (SZREG * PCB_REG_S7)(a0)
	REG_S	s8, (SZREG * PCB_REG_S8)(a0)
	REG_S	sp, (SZREG * PCB_REG_SP)(a0)
	REG_S	ra, (SZREG * PCB_REG_RA)(a0)
	REG_S	v0, (SZREG * PCB_REG_SR)(a0)
#ifdef CPU_CHERI
	/* XXXRW: CHERI kernel setjmp here? */
#endif
	jr	ra
	li	v0, 0			# setjmp return
END(setjmp)

LEAF(longjmp)
	REG_L	v0, (SZREG * PCB_REG_SR)(a0)
	REG_L	ra, (SZREG * PCB_REG_RA)(a0)
	REG_L	s0, (SZREG * PCB_REG_S0)(a0)
	REG_L	s1, (SZREG * PCB_REG_S1)(a0)
	REG_L	s2, (SZREG * PCB_REG_S2)(a0)
	REG_L	s3, (SZREG * PCB_REG_S3)(a0)
	REG_L	s4, (SZREG * PCB_REG_S4)(a0)
	REG_L	s5, (SZREG * PCB_REG_S5)(a0)
	REG_L	s6, (SZREG * PCB_REG_S6)(a0)
	REG_L	s7, (SZREG * PCB_REG_S7)(a0)
	REG_L	s8, (SZREG * PCB_REG_S8)(a0)
	REG_L	sp, (SZREG * PCB_REG_SP)(a0)
#ifdef CPU_CHERI
	/* XXXRW: CHERI kernel longjmp here? */
#endif
	mtc0	v0, MIPS_COP_0_STATUS	# Later the "real" spl value!
	ITLBNOPFIX
	jr	ra
	li	v0, 1			# longjmp return
END(longjmp)

LEAF(mips3_ld)
	.set push
	.set noreorder
	.set mips64
#if defined(__mips_o32)
	mfc0	t0, MIPS_COP_0_STATUS		# turn off interrupts
	and	t1, t0, ~(MIPS_SR_INT_IE)
	mtc0	t1, MIPS_COP_0_STATUS
	COP0_SYNC
	nop
	nop
	nop

	ld	v0, 0(a0)
#if _BYTE_ORDER == _BIG_ENDIAN
	dsll	v1, v0, 32
	dsra	v1, v1, 32			# low word in v1
	dsra	v0, v0, 32			# high word in v0
#else
	dsra	v1, v0, 32			# high word in v1
	dsll	v0, v0, 32
	dsra	v0, v0, 32			# low word in v0
#endif

	mtc0	t0, MIPS_COP_0_STATUS		# restore intr status.
	COP0_SYNC
	nop
#else /* !__mips_o32 */
	ld	v0, 0(a0)
#endif /* !__mips_o32 */

	jr	ra
	nop
	.set pop
END(mips3_ld)

LEAF(mips3_sd)
	.set push
	.set mips64
	.set noreorder
#if defined(__mips_o32)
	mfc0	t0, MIPS_COP_0_STATUS		# turn off interrupts
	and	t1, t0, ~(MIPS_SR_INT_IE)
	mtc0	t1, MIPS_COP_0_STATUS
	COP0_SYNC
	nop
	nop
	nop

	# NOTE: a1 is padding!

#if _BYTE_ORDER == _BIG_ENDIAN
	dsll	a2, a2, 32			# high word in a2
	dsll	a3, a3, 32			# low word in a3
	dsrl	a3, a3, 32
#else
	dsll	a2, a2, 32			# low word in a2
	dsrl	a2, a2, 32
	dsll	a3, a3, 32			# high word in a3
#endif
	or	a1, a2, a3
	sd	a1, 0(a0)

	mtc0	t0, MIPS_COP_0_STATUS		# restore intr status.
	COP0_SYNC
	nop
#else /* !__mips_o32 */
	sd	a1, 0(a0)
#endif /* !__mips_o32 */

	jr	ra
	nop
	.set pop
END(mips3_sd)

#ifdef CPU_QEMU_MALTA
LEAF(cheri_trace_log)
	.set push
	.set noreorder
	li	$0, 0xface
	jr	ra
	nop
	.set pop
END(cheri_trace_log)
#endif
// CHERI CHANGES START
// {
//   "updated": 20180629,
//   "target_type": "header",
//   "changes": [
//     "user_capabilities",
//     "support"
//   ]
// }
// CHERI CHANGES END<|MERGE_RESOLUTION|>--- conflicted
+++ resolved
@@ -1130,72 +1130,6 @@
 
 	.set	noreorder		# Noreorder is default style!
 
-<<<<<<< HEAD
-#if !defined(__mips_n64) && !defined(__mips_n32)
-	/*
-	 * I don't know if these routines have the right number of
-	 * NOPs in it for all processors.  XXX
-	 *
-	 * Maybe it would be better to just leave this undefined in that case.
-	 *
-	 * XXX These routines are not safe in the case of a TLB miss on a1 or
-	 *     a0 unless the trapframe is 64-bit, which it just isn't with O32.
-	 *     If we take any exception, not just an interrupt, the upper
-	 *     32-bits will be clobbered.  Use only N32 and N64 kernels if you
-	 *     want to use 64-bit registers while interrupts are enabled or
-	 *     with memory operations.  Since this isn't even using load-linked
-	 *     and store-conditional, perhaps it should just use two registers
-	 *     instead, as is right and good with the O32 ABI.
-	 */
-LEAF(atomic_store_64)
-	mfc0	t1, MIPS_COP_0_STATUS
-	and	t2, t1, ~MIPS_SR_INT_IE
-	mtc0	t2, MIPS_COP_0_STATUS
-	nop
-	nop
-	nop
-	nop
-	ld	t0, (a1)
-	nop
-	nop
-	sd	t0, (a0)
-	nop
-	nop
-	mtc0	t1,MIPS_COP_0_STATUS
-	nop
-	nop
-	nop
-	nop
-	j	ra
-	nop
-END(atomic_store_64)
-
-LEAF(atomic_load_64)
-	mfc0	t1, MIPS_COP_0_STATUS
-	and	t2, t1, ~MIPS_SR_INT_IE
-	mtc0	t2, MIPS_COP_0_STATUS
-	nop
-	nop
-	nop
-	nop
-	ld	t0, (a0)
-	nop
-	nop
-	sd	t0, (a1)
-	nop
-	nop
-	mtc0	t1,MIPS_COP_0_STATUS
-	nop
-	nop
-	nop
-	nop
-	j	ra
-	nop
-END(atomic_load_64)
-#endif
-
-=======
->>>>>>> b3e0b47c
 #if defined(DDB) || defined(DEBUG)
 
 LEAF(kdbpeek)
