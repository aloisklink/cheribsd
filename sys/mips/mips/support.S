/*	$OpenBSD: locore.S,v 1.18 1998/09/15 10:58:53 pefo Exp $	*/
/*-
 * Copyright (c) 1992, 1993
 *	The Regents of the University of California.  All rights reserved.
 *
 * This code is derived from software contributed to Berkeley by
 * Digital Equipment Corporation and Ralph Campbell.
 *
 * Redistribution and use in source and binary forms, with or without
 * modification, are permitted provided that the following conditions
 * are met:
 * 1. Redistributions of source code must retain the above copyright
 *    notice, this list of conditions and the following disclaimer.
 * 2. Redistributions in binary form must reproduce the above copyright
 *    notice, this list of conditions and the following disclaimer in the
 *    documentation and/or other materials provided with the distribution.
 * 4. Neither the name of the University nor the names of its contributors
 *    may be used to endorse or promote products derived from this software
 *    without specific prior written permission.
 *
 * THIS SOFTWARE IS PROVIDED BY THE REGENTS AND CONTRIBUTORS ``AS IS'' AND
 * ANY EXPRESS OR IMPLIED WARRANTIES, INCLUDING, BUT NOT LIMITED TO, THE
 * IMPLIED WARRANTIES OF MERCHANTABILITY AND FITNESS FOR A PARTICULAR PURPOSE
 * ARE DISCLAIMED.  IN NO EVENT SHALL THE REGENTS OR CONTRIBUTORS BE LIABLE
 * FOR ANY DIRECT, INDIRECT, INCIDENTAL, SPECIAL, EXEMPLARY, OR CONSEQUENTIAL
 * DAMAGES (INCLUDING, BUT NOT LIMITED TO, PROCUREMENT OF SUBSTITUTE GOODS
 * OR SERVICES; LOSS OF USE, DATA, OR PROFITS; OR BUSINESS INTERRUPTION)
 * HOWEVER CAUSED AND ON ANY THEORY OF LIABILITY, WHETHER IN CONTRACT, STRICT
 * LIABILITY, OR TORT (INCLUDING NEGLIGENCE OR OTHERWISE) ARISING IN ANY WAY
 * OUT OF THE USE OF THIS SOFTWARE, EVEN IF ADVISED OF THE POSSIBILITY OF
 * SUCH DAMAGE.
 *
 * Copyright (C) 1989 Digital Equipment Corporation.
 * Permission to use, copy, modify, and distribute this software and
 * its documentation for any purpose and without fee is hereby granted,
 * provided that the above copyright notice appears in all copies.
 * Digital Equipment Corporation makes no representations about the
 * suitability of this software for any purpose.  It is provided "as is"
 * without express or implied warranty.
 *
 * from: Header: /sprite/src/kernel/mach/ds3100.md/RCS/loMem.s,
 *	v 1.1 89/07/11 17:55:04 nelson Exp  SPRITE (DECWRL)
 * from: Header: /sprite/src/kernel/mach/ds3100.md/RCS/machAsm.s,
 *	v 9.2 90/01/29 18:00:39 shirriff Exp  SPRITE (DECWRL)
 * from: Header: /sprite/src/kernel/vm/ds3100.md/vmPmaxAsm.s,
 *	v 1.1 89/07/10 14:27:41 nelson Exp  SPRITE (DECWRL)
 *
 *	from: @(#)locore.s	8.5 (Berkeley) 1/4/94
 *	JNPR: support.S,v 1.5.2.2 2007/08/29 10:03:49 girish
 * $FreeBSD$
 */

/*
 * Copyright (c) 1997 Jonathan Stone (hereinafter referred to as the author)
 * All rights reserved.
 *
 * Redistribution and use in source and binary forms, with or without
 * modification, are permitted provided that the following conditions
 * are met:
 * 1. Redistributions of source code must retain the above copyright
 *    notice, this list of conditions and the following disclaimer.
 * 2. Redistributions in binary form must reproduce the above copyright
 *    notice, this list of conditions and the following disclaimer in the
 *    documentation and/or other materials provided with the distribution.
 * 3. All advertising materials mentioning features or use of this software
 *    must display the following acknowledgement:
 *      This product includes software developed by Jonathan R. Stone for
 *      the NetBSD Project.
 * 4. The name of the author may not be used to endorse or promote products
 *    derived from this software without specific prior written permission.
 *
 * THIS SOFTWARE IS PROVIDED BY THE AUTHOR ``AS IS'' AND
 * ANY EXPRESS OR IMPLIED WARRANTIES, INCLUDING, BUT NOT LIMITED TO, THE
 * IMPLIED WARRANTIES OF MERCHANTABILITY AND FITNESS FOR A PARTICULAR PURPOSE
 * ARE DISCLAIMED.  IN NO EVENT SHALL THE AUTHOR BE LIABLE
 * FOR ANY DIRECT, INDIRECT, INCIDENTAL, SPECIAL, EXEMPLARY, OR CONSEQUENTIAL
 * DAMAGES (INCLUDING, BUT NOT LIMITED TO, PROCUREMENT OF SUBSTITUTE GOODS
 * OR SERVICES; LOSS OF USE, DATA, OR PROFITS; OR BUSINESS INTERRUPTION)
 * HOWEVER CAUSED AND ON ANY THEORY OF LIABILITY, WHETHER IN CONTRACT, STRICT
 * LIABILITY, OR TORT (INCLUDING NEGLIGENCE OR OTHERWISE) ARISING IN ANY WAY
 * OUT OF THE USE OF THIS SOFTWARE, EVEN IF ADVISED OF THE POSSIBILITY OF
 * SUCH DAMAGE.
 */

/*
 *	Contains assembly language support routines.
 */

#include "opt_ddb.h"
#include <sys/errno.h>
#include <machine/asm.h>
#include <machine/cpu.h>
#include <machine/regnum.h>
#include <machine/cpuregs.h>
#include <machine/pcb.h>
#ifdef CPU_CHERI
#include <cheri/cherireg.h>
#endif

/* Always build normal userspace access functions for non-CHERI */
#ifndef CPU_CHERI
#ifndef CHERI_IMPLICIT_USER_DDC
#define	CHERI_IMPLICIT_USER_DDC
#endif
#endif

#include "assym.inc"

	.set	noreorder		# Noreorder is default style!

/*
 * Primitives
 */

	.text

/*
 * Copy a null terminated string from the user address space into
 * the kernel address space.
 *
 *	copyinstr(fromaddr, toaddr, maxlength, &lencopied)
 *		caddr_t fromaddr;
 *		caddr_t toaddr;
 *		u_int maxlength;
 *		u_int *lencopied;
 */
LEAF(copyinstr)
	PTR_LA		v0, __copyinstr_err
	blt		a0, zero, __copyinstr_err  # make sure address is in user space
	GET_CPU_PCPU(v1)
	PTR_L		v1, PC_CURPCB(v1)
	PTR_S		v0, U_PCB_ONFAULT(v1)

	move		t0, a2
	beq		a2, zero, 4f
1:
	lbu		v0, 0(a0)
	PTR_SUBU	a2, a2, 1
	beq		v0, zero, 2f
	sb		v0, 0(a1)		# each byte until NIL
	PTR_ADDU	a0, a0, 1
	bne		a2, zero, 1b		# less than maxlen
	PTR_ADDU	a1, a1, 1
4:
	li		v0, ENAMETOOLONG	# run out of space
2:
	beq		a3, zero, 3f		# return num. of copied bytes
	PTR_SUBU	a2, t0, a2		# if the 4th arg was non-NULL
	PTR_S		a2, 0(a3)
3:

	PTR_S		zero, U_PCB_ONFAULT(v1)
	j		ra
	nop

<<<<<<< HEAD
#ifdef CHERI_IMPLICIT_USER_DDC
/*
 * Copy a null terminated string from the user address space into
 * the kernel address space.
 *
 *	copyinstr(fromaddr, toaddr, maxlength, &lencopied)
 *		caddr_t fromaddr;
 *		caddr_t toaddr;
 *		size_t maxlength;
 *		size_t *lencopied;
 */
NESTED(copyinstr, CALLFRAME_SIZ, ra)
	PTR_SUBU	sp, sp, CALLFRAME_SIZ
	.mask	0x80000000, (CALLFRAME_RA - CALLFRAME_SIZ)
	PTR_LA	v0, copyerr
	blt	a0, zero, _C_LABEL(copyerr)  # make sure address is in user space
	REG_S	ra, CALLFRAME_RA(sp)
	GET_CPU_PCPU(v1)
	PTR_L	v1, PC_CURPCB(v1)
	PTR_LA	t9, _C_LABEL(copystr)
	jalr	t9
	PTR_S	v0, U_PCB_ONFAULT(v1)
	REG_L	ra, CALLFRAME_RA(sp)
	GET_CPU_PCPU(v1)
	PTR_L	v1, PC_CURPCB(v1)
	PTR_S	zero, U_PCB_ONFAULT(v1)
	j	ra
	PTR_ADDU	sp, sp, CALLFRAME_SIZ
=======
__copyinstr_err:
	j		ra
	li		v0, EFAULT
>>>>>>> 63b0acef
END(copyinstr)
#endif /* CHERI_IMPLICIT_USER_DDC */

/*
 * Copy a null terminated string from the kernel address space into
 * the user address space.
 *
 *	copyinstr_c(from, to, maxlength, &lencopied)
 *		char * __capability fromaddr;		c3
 *		char *toaddr;				a0
 *		size_t maxlength;			a1
 *		size_t *lencopied;			a2
 */
#ifdef CPU_CHERI
NESTED(copyinstr_c, CALLFRAME_SIZ, ra)
	PTR_SUBU	sp, sp, CALLFRAME_SIZ
	.mask		0x80000000, (CALLFRAME_RA - CALLFRAME_SIZ)
	PTR_LA		v0, copyerr

	cfromptr	$c4, $ddc, a0
	cbez	$c4, 1f
	move	a0, a1
	csetbounds	$c4, $c4, a1
1:
	cfromptr	$c5, $ddc, a2
	cbez	$c5, 2f
	li	a1, 8
	csetbounds	$c5, $c5, a1
2:
	cgetbase	t0, $c3
	blt	t0, zero, _C_LABEL(copyerr) # make sure `from` is in user space
	REG_S		ra, CALLFRAME_RA(sp)
	GET_CPU_PCPU(v1)
	PTR_L		v1, PC_CURPCB(v1)
	PTR_LA		t9, _C_LABEL(copystr_c)
	jalr		t9
	PTR_S		v0, U_PCB_ONFAULT(v1)
	REG_L		ra, CALLFRAME_RA(sp)
	GET_CPU_PCPU(v1)
	PTR_L		v1, PC_CURPCB(v1)
	PTR_S		zero, U_PCB_ONFAULT(v1)
	j		ra
	PTR_ADDU	sp, sp, CALLFRAME_SIZ
END(copyinstr_c)
#endif

#ifdef CHERI_IMPLICIT_USER_DDC
/*
 * Copy specified amount of data from user space into the kernel
 *	copyin(from, to, len)
 *		caddr_t *from;	(user source address)
 *		caddr_t *to;	(kernel destination address)
 *		unsigned len;
 */
NESTED(copyin, CALLFRAME_SIZ, ra)
	PTR_SUBU	sp, sp, CALLFRAME_SIZ
	.mask	0x80000000, (CALLFRAME_RA - CALLFRAME_SIZ)
	PTR_LA	v0, copyerr
	blt	a0, zero, _C_LABEL(copyerr)  # make sure address is in user space
	REG_S	ra, CALLFRAME_RA(sp)
	GET_CPU_PCPU(v1)
	PTR_L	v1, PC_CURPCB(v1)
	PTR_LA	t9, _C_LABEL(bcopy)
	jalr	t9
	PTR_S	v0, U_PCB_ONFAULT(v1)
	REG_L	ra, CALLFRAME_RA(sp)
	GET_CPU_PCPU(v1)
	PTR_L	v1, PC_CURPCB(v1)	 	# bcopy modified v1, so reload
	PTR_S	zero, U_PCB_ONFAULT(v1)
	PTR_ADDU	sp, sp, CALLFRAME_SIZ
	j	ra
	move	v0, zero
END(copyin)
#endif /* CHERI_IMPLICIT_USER_DDC */

#ifdef CPU_CHERI
/*
 * Copy specified amount of data from user space into the kernel via
 * capabilities
 * NOTE: Does not copy capabilities
 *	copyin_c(from, to, len)
 *		void * __capability from;	c3 (user source capability)
 *		void * to;			a0 (kernel destination address)
 *		unsigned len;			a1
 */
NESTED(copyin_c, CALLFRAME_SIZ, ra)
	PTR_SUBU	sp, sp, CALLFRAME_SIZ
	.mask	0x80000000, (CALLFRAME_RA - CALLFRAME_SIZ)
	PTR_LA	v0, copyerr
	cgetbase	t0, $c3
	blt	t0, zero, _C_LABEL(copyerr) # make sure `from` is in user space
	cgetdefault	$c4
	csetoffset	$c4, $c4, a0
	csetbounds	$c4, $c4, a1
	move	a0, a1
	REG_S	ra, CALLFRAME_RA(sp)
	GET_CPU_PCPU(v1)
	PTR_L	v1, PC_CURPCB(v1)
	PTR_LA	t9, _C_LABEL(bcopynocap_c)
	jalr	t9
	PTR_S	v0, U_PCB_ONFAULT(v1)
	REG_L	ra, CALLFRAME_RA(sp)
	GET_CPU_PCPU(v1)
	PTR_L	v1, PC_CURPCB(v1)	 	# bcopy modified v1, so reload
	PTR_S	zero, U_PCB_ONFAULT(v1)
	PTR_ADDU	sp, sp, CALLFRAME_SIZ
	j	ra
	move	v0, zero
END(copyin_c)

/*
 * Copy specified amount of data from user space into the kernel via
 * capabilities
 *	copyincap(from, to, len)
 *		void * __capability from;	c3 (user source capability)
 *		void * to;			a0 (kernel destination address)
 *		unsigned len;			a1
 */
NESTED(copyincap, CALLFRAME_SIZ, ra)
	PTR_SUBU	sp, sp, CALLFRAME_SIZ
	.mask	0x80000000, (CALLFRAME_RA - CALLFRAME_SIZ)
	PTR_LA	v0, copyerr
	cgetbase	t0, $c3
	blt	t0, zero, _C_LABEL(copyerr) # make sure `from` is in user space
	cgetdefault	$c4
	csetoffset	$c4, $c4, a0
	csetbounds	$c4, $c4, a1
	move	a0, a1
	REG_S	ra, CALLFRAME_RA(sp)
	GET_CPU_PCPU(v1)
	PTR_L	v1, PC_CURPCB(v1)
	PTR_LA	t9, _C_LABEL(bcopy_c)
	jalr	t9
	PTR_S	v0, U_PCB_ONFAULT(v1)
	REG_L	ra, CALLFRAME_RA(sp)
	GET_CPU_PCPU(v1)
	PTR_L	v1, PC_CURPCB(v1)	 	# bcopy modified v1, so reload
	PTR_S	zero, U_PCB_ONFAULT(v1)
	PTR_ADDU	sp, sp, CALLFRAME_SIZ
	j	ra
	move	v0, zero
END(copyincap)
#endif

#ifdef CHERI_IMPLICIT_USER_DDC
/*
 * Copy specified amount of data from kernel to the user space
 *	copyout(from, to, len)
 *		caddr_t *from;	(kernel source address)
 *		caddr_t *to;	(user destination address)
 *		unsigned len;
 */
NESTED(copyout, CALLFRAME_SIZ, ra)
	PTR_SUBU	sp, sp, CALLFRAME_SIZ
	.mask	0x80000000, (CALLFRAME_RA - CALLFRAME_SIZ)
	PTR_LA	v0, copyerr
	blt	a1, zero, _C_LABEL(copyerr) # make sure address is in user space
	REG_S	ra, CALLFRAME_RA(sp)
	GET_CPU_PCPU(v1)
	PTR_L	v1, PC_CURPCB(v1)
	PTR_LA	t9, _C_LABEL(bcopy)
	jalr	t9
	PTR_S	v0, U_PCB_ONFAULT(v1)
	REG_L	ra, CALLFRAME_RA(sp)
	GET_CPU_PCPU(v1)
	PTR_L	v1, PC_CURPCB(v1)	 	# bcopy modified v1, so reload
	PTR_S	zero, U_PCB_ONFAULT(v1)
	PTR_ADDU	sp, sp, CALLFRAME_SIZ
	j	ra
	move	v0, zero
END(copyout)
#endif /* CHERI_IMPLICIT_USER_DDC */

#ifdef CPU_CHERI
/*
 * Copy specified amount of data from kernel to the user space via capabilities
 * NOTE: does not copy capabilities
 *	copyout_c(from, to, len)
 *		void *from;			a0 (kernel source address)
 *		void * __capability to;		c3 (user destination capability)
 *		unsigned len;			a1
 */
NESTED(copyout_c, CALLFRAME_SIZ, ra)
	PTR_SUBU	sp, sp, CALLFRAME_SIZ
	.mask	0x80000000, (CALLFRAME_RA - CALLFRAME_SIZ)
	PTR_LA	v0, copyerr
	cmove	$c4, $c3
	cgetdefault	$c3
	csetoffset	$c3, $c3, a0
	csetbounds	$c3, $c3, a1
	move	a0, a1
	cgetbase	t0, $c4
	blt	t0, zero, _C_LABEL(copyerr) # make sure `to` is in user space
	REG_S	ra, CALLFRAME_RA(sp)
	GET_CPU_PCPU(v1)
	PTR_L	v1, PC_CURPCB(v1)
	PTR_LA	t9, _C_LABEL(bcopynocap_c)
	jalr	t9
	PTR_S	v0, U_PCB_ONFAULT(v1)
	REG_L	ra, CALLFRAME_RA(sp)
	GET_CPU_PCPU(v1)
	PTR_L	v1, PC_CURPCB(v1)	 	# bcopy modified v1, so reload
	PTR_S	zero, U_PCB_ONFAULT(v1)
	PTR_ADDU	sp, sp, CALLFRAME_SIZ
	j	ra
	move	v0, zero
END(copyout_c)

/*
 * Copy specified amount of data from the kernel to user space via
 * capabilities, preserving capabilities.
 *	copyoutcap(from, to, len)
 *		void *from;			(kernel source address)
 *		void * __capability to;		(user destination capability)
 *		unsigned len;
 */
NESTED(copyoutcap, CALLFRAME_SIZ, ra)
	PTR_SUBU	sp, sp, CALLFRAME_SIZ
	.mask	0x80000000, (CALLFRAME_RA - CALLFRAME_SIZ)
	PTR_LA	v0, copyerr
	cmove	$c4, $c3
	cgetdefault	$c3
	csetoffset	$c3, $c3, a0
	csetbounds	$c3, $c3, a1
	move	a0, a1
	cgetbase	t0, $c4
	blt	t0, zero, _C_LABEL(copyerr) # make sure `to` is in user space
	REG_S	ra, CALLFRAME_RA(sp)
	GET_CPU_PCPU(v1)
	PTR_L	v1, PC_CURPCB(v1)
	PTR_LA	t9, _C_LABEL(bcopy_c)
	jalr	t9
	PTR_S	v0, U_PCB_ONFAULT(v1)
	REG_L	ra, CALLFRAME_RA(sp)
	GET_CPU_PCPU(v1)
	PTR_L	v1, PC_CURPCB(v1)	 	# bcopy modified v1, so reload
	PTR_S	zero, U_PCB_ONFAULT(v1)
	PTR_ADDU	sp, sp, CALLFRAME_SIZ
	j	ra
	move	v0, zero
END(copyoutcap)
#endif

LEAF(copyerr)
	REG_L	ra, CALLFRAME_RA(sp)
	PTR_ADDU	sp, sp, CALLFRAME_SIZ
	j	ra
	li	v0, EFAULT			# return error
END(copyerr)

#ifdef CHERI_IMPLICIT_USER_DDC
/*
 * {fu,su},{byte,sword,word}, fetch or store a byte, short or word to
 * user-space.
 */
#ifdef __mips_n64
LEAF(fueword64)
XLEAF(fueword)
	PTR_LA	v0, fswberr
	blt	a0, zero, fswberr	# make sure address is in user space
	nop
	GET_CPU_PCPU(v1)
	PTR_L	v1, PC_CURPCB(v1)
	PTR_S	v0, U_PCB_ONFAULT(v1)
	ld	v0, 0(a0)		# fetch word
	PTR_S	zero, U_PCB_ONFAULT(v1)
	sd	v0, 0(a1)		# store word
	j	ra
	li	v0, 0
END(fueword64)
#endif

LEAF(fueword32)
#ifndef __mips_n64
XLEAF(fueword)
#endif
	PTR_LA	v0, fswberr
	blt	a0, zero, fswberr	# make sure address is in user space
	nop
	GET_CPU_PCPU(v1)
	PTR_L	v1, PC_CURPCB(v1)
	PTR_S	v0, U_PCB_ONFAULT(v1)
	lw	v0, 0(a0)		# fetch word
	PTR_S	zero, U_PCB_ONFAULT(v1)
	sw	v0, 0(a1)		# store word
	j	ra
	li	v0, 0
END(fueword32)

LEAF(fuesword)
	PTR_LA	v0, fswberr
	blt	a0, zero, fswberr	# make sure address is in user space
	nop
	GET_CPU_PCPU(v1)
	PTR_L	v1, PC_CURPCB(v1)
	PTR_S	v0, U_PCB_ONFAULT(v1)
	lhu	v0, 0(a0)		# fetch short
	PTR_S	zero, U_PCB_ONFAULT(v1)
	sh	v0, 0(a1)		# store short
	j	ra
	li	v0, 0
END(fuesword)

LEAF(fubyte)
	PTR_LA	v0, fswberr
	blt	a0, zero, fswberr	# make sure address is in user space
	nop
	GET_CPU_PCPU(v1)
	PTR_L	v1, PC_CURPCB(v1)
	PTR_S	v0, U_PCB_ONFAULT(v1)
	lbu	v0, 0(a0)		# fetch byte
	j	ra
	PTR_S	zero, U_PCB_ONFAULT(v1)
END(fubyte)

LEAF(suword32)
#ifndef __mips_n64
XLEAF(suword)
#endif
	PTR_LA	v0, fswberr
	blt	a0, zero, fswberr	# make sure address is in user space
	nop
	GET_CPU_PCPU(v1)
	PTR_L	v1, PC_CURPCB(v1)
	PTR_S	v0, U_PCB_ONFAULT(v1)
	sw	a1, 0(a0)		# store word
	PTR_S	zero, U_PCB_ONFAULT(v1)
	j	ra
	move	v0, zero
END(suword32)

#ifdef __mips_n64
LEAF(suword64)
XLEAF(suword)
	PTR_LA	v0, fswberr
	blt	a0, zero, fswberr	# make sure address is in user space
	nop
	GET_CPU_PCPU(v1)
	PTR_L	v1, PC_CURPCB(v1)
	PTR_S	v0, U_PCB_ONFAULT(v1)
	sd	a1, 0(a0)		# store word
	PTR_S	zero, U_PCB_ONFAULT(v1)
	j	ra
	move	v0, zero
END(suword64)
#endif

/*
 * casueword(9)
 * <v0>u_long casueword(<a0>u_long *p, <a1>u_long oldval, <a2>u_long *oldval_p,
 *		       <a3>u_long newval)
 */
/*
 * casueword32(9)
 * <v0>uint32_t casueword(<a0>uint32_t *p, <a1>uint32_t oldval,
 *			 <a2>uint32_t newval)
 */
LEAF(casueword32)
#ifndef __mips_n64
XLEAF(casueword)
#endif
	PTR_LA	v0, fswberr
	blt	a0, zero, fswberr	# make sure address is in user space
	nop
	GET_CPU_PCPU(v1)
	PTR_L	v1, PC_CURPCB(v1)
	PTR_S	v0, U_PCB_ONFAULT(v1)

	li	v0, 1
	move	t0, a3
	ll	t1, 0(a0)
	bne	a1, t1, 1f
	nop
	sc	t0, 0(a0)		# store word
	xori	v0, t0, 1
1:
	PTR_S	zero, U_PCB_ONFAULT(v1)
	jr	ra
	sw	t1, 0(a2)		# unconditionally store old word
END(casueword32)

#ifdef __mips_n64
LEAF(casueword64)
XLEAF(casueword)
	PTR_LA	v0, fswberr
	blt	a0, zero, fswberr	# make sure address is in user space
	nop
	GET_CPU_PCPU(v1)
	PTR_L	v1, PC_CURPCB(v1)
	PTR_S	v0, U_PCB_ONFAULT(v1)

	li	v0, 1
	move	t0, a3
	lld	t1, 0(a0)
	bne	a1, t1, 1f
	nop
	scd	t0, 0(a0)		# store double word
	xori	v0, t0, 1
1:
	PTR_S	zero, U_PCB_ONFAULT(v1)
	jr	ra
	sd	t1, 0(a2)		# unconditionally store old word
END(casueword64)
#endif

/*
 * Will have to flush the instruction cache if byte merging is done in hardware.
 */
LEAF(susword)
	PTR_LA	v0, fswberr
	blt	a0, zero, fswberr	# make sure address is in user space
	nop
	GET_CPU_PCPU(v1)
	PTR_L	v1, PC_CURPCB(v1)
	PTR_S	v0, U_PCB_ONFAULT(v1)
	sh	a1, 0(a0)		# store short
	PTR_S	zero, U_PCB_ONFAULT(v1)
	j	ra
	move	v0, zero
END(susword)

LEAF(subyte)
	PTR_LA	v0, fswberr
	blt	a0, zero, fswberr	# make sure address is in user space
	nop
	GET_CPU_PCPU(v1)
	PTR_L	v1, PC_CURPCB(v1)
	PTR_S	v0, U_PCB_ONFAULT(v1)
	sb	a1, 0(a0)		# store byte
	PTR_S	zero, U_PCB_ONFAULT(v1)
	j	ra
	move	v0, zero
END(subyte)
#endif /* CHERI_IMPLICIT_USER_DDC */

LEAF(fswberr)
	j	ra
	li	v0, -1
END(fswberr)

#ifdef CPU_CHERI
/*
 * {fue,su},{byte,cap,sword,word}, fetch or store a byte, short or word to
 * user data space.
 */
LEAF(fueword64_c)
XLEAF(fueword_c)
	PTR_LA	v0, fswberr
	cgetbase	t0, $c3
	blt	t0, zero, fswberr	# make sure address is in user space
	nop
	GET_CPU_PCPU(v1)
	PTR_L	v1, PC_CURPCB(v1)
	PTR_S	v0, U_PCB_ONFAULT(v1)
	cld	v0, zero, 0($c3)	# fetch word
	PTR_S	zero, U_PCB_ONFAULT(v1)
	sd	v0, 0(a0)		# store word
	j	ra
	li	v0, 0
END(fueword64_c)

LEAF(fueword32_c)
	PTR_LA	v0, fswberr
	cgetbase	t0, $c3
	blt	t0, zero, fswberr	# make sure address is in user space
	nop
	GET_CPU_PCPU(v1)
	PTR_L	v1, PC_CURPCB(v1)
	PTR_S	v0, U_PCB_ONFAULT(v1)
	clw	v0, zero, 0($c3)	# fetch word
	PTR_S	zero, U_PCB_ONFAULT(v1)
	sw	v0, 0(a0)		# store word
	j	ra
	li	v0, 0
END(fueword32_c)

LEAF(fuesword_c)
	PTR_LA	v0, fswberr
	cgetbase	t0, $c3
	blt	t0, zero, fswberr	# make sure address is in user space
	nop
	GET_CPU_PCPU(v1)
	PTR_L	v1, PC_CURPCB(v1)
	PTR_S	v0, U_PCB_ONFAULT(v1)
	clhu	v0, zero, 0($c3)	# fetch short
	PTR_S	zero, U_PCB_ONFAULT(v1)
	sh	v0, 0(a0)		# store short
	j	ra
	li	v0, 0
END(fuesword_c)

LEAF(fubyte_c)
	PTR_LA	v0, fswberr
	cgetbase	t0, $c3
	blt	t0, zero, fswberr	# make sure address is in user space
	nop
	GET_CPU_PCPU(v1)
	PTR_L	v1, PC_CURPCB(v1)
	PTR_S	v0, U_PCB_ONFAULT(v1)
	clbu	v0, zero, 0($c3)	# fetch byte
	j	ra
	PTR_S	zero, U_PCB_ONFAULT(v1)
END(fubyte_c)

LEAF(fuecap)
	PTR_LA	v0, fswberr
	cgetbase	t0, $c3
	blt	t0, zero, fswberr	# make sure address is in user space
	GET_CPU_PCPU(v1)
	PTR_L	v1, PC_CURPCB(v1)
	PTR_S	v0, U_PCB_ONFAULT(v1)
	clc	$c3, zero, 0($c3)	# fetch capability
	PTR_S	zero, U_PCB_ONFAULT(v1)
	csc	$c3, a0, 0($ddc)	# store capability
	j	ra
	li	v0, 0
END(fuecap)

LEAF(suword32_c)
	PTR_LA	v0, fswberr
	cgetbase	t0, $c3
	blt	t0, zero, fswberr	# make sure address is in user space
	nop
	GET_CPU_PCPU(v1)
	PTR_L	v1, PC_CURPCB(v1)
	PTR_S	v0, U_PCB_ONFAULT(v1)
	csw	a0, zero, 0($c3)	# store word
	PTR_S	zero, U_PCB_ONFAULT(v1)
	j	ra
	move	v0, zero
END(suword32_c)

LEAF(suword64_c)
XLEAF(suword_c)
	PTR_LA	v0, fswberr
	cgetbase	t0, $c3
	blt	t0, zero, fswberr	# make sure address is in user space
	nop
	GET_CPU_PCPU(v1)
	PTR_L	v1, PC_CURPCB(v1)
	PTR_S	v0, U_PCB_ONFAULT(v1)
	csd	a0, zero, 0($c3)	# store word
	PTR_S	zero, U_PCB_ONFAULT(v1)
	j	ra
	move	v0, zero
END(suword64_c)

LEAF(sucap)
	PTR_LA	v0, fswberr
	cgetbase	t0, $c3
	blt	t0, zero, fswberr	# make sure address is in user space
	nop
	GET_CPU_PCPU(v1)
	PTR_L	v1, PC_CURPCB(v1)
	PTR_S	v0, U_PCB_ONFAULT(v1)
	csc	$c4, zero, 0($c3)	# store cap
	PTR_S	zero, U_PCB_ONFAULT(v1)
	j	ra
	move	v0, zero
END(sucap)

/*
 * casueword_c(9)
 * <v0>u_long casueword_c(<c3>u_long * __capability p, <a0>u_long oldval,
 *     <a1>u_long *oldval_p, <a2>u_long newval);
 */
/*
 * casueword32_c(9)
 * <v0>uint32_t casueword32_c(<c3>uint32_t *p, <a0>uint32_t oldval,
 *     <a1>int32_t *oldval_p, <a2>uint32_t newval);
 */
LEAF(casueword32_c)
	PTR_LA	v0, fswberr
	cgetbase	t0, $c3
	blt	t0, zero, fswberr	# make sure address is in user space
	nop
	GET_CPU_PCPU(v1)
	PTR_L	v1, PC_CURPCB(v1)
	PTR_S	v0, U_PCB_ONFAULT(v1)
1:
	cllw	t1, $c3			# load word
	bne	a0, t1, 2f
	nop
	cscw	t0, a2, $c3		# store word
	beqz	t0, 1b
	nop
	j	3f
	li	v0, 0
2:
	li	v0, -1
3:
	PTR_S	zero, U_PCB_ONFAULT(v1)
	jr	ra
	sw	t1, 0(a1)	# unconditionally store old word
END(casueword32_c)

LEAF(casueword64_c)
XLEAF(casueword_c)
	PTR_LA	v0, fswberr
	cgetbase	t0, $c3
	blt	t0, zero, fswberr	# make sure address is in user space
	nop
	GET_CPU_PCPU(v1)
	PTR_L	v1, PC_CURPCB(v1)
	PTR_S	v0, U_PCB_ONFAULT(v1)
1:
	clld	t1, $c3			# load double word
	bne	a0, t1, 2f
	nop
	cscd	t0, a2, $c3		# store double word
	beqz	t0, 1b
	nop
	j	3f
	li	v0, 0
2:
	li	v0, -1
3:
	PTR_S	zero, U_PCB_ONFAULT(v1)
	jr	ra
	sd	t1, 0(a1)	# unconditionally store old word
END(casueword64_c)

/*
 * Will have to flush the instruction cache if byte merging is done in hardware.
 */
LEAF(susword_c)
	PTR_LA	v0, fswberr
	cgetbase	t0, $c3
	blt	t0, zero, fswberr	# make sure address is in user space
	nop
	GET_CPU_PCPU(v1)
	PTR_L	v1, PC_CURPCB(v1)
	PTR_S	v0, U_PCB_ONFAULT(v1)
	csh	a0, zero, 0($c3)	# store short
	PTR_S	zero, U_PCB_ONFAULT(v1)
	j	ra
	move	v0, zero
END(susword_c)

LEAF(subyte_c)
	PTR_LA	v0, fswberr
	cgetbase	t0, $c3
	blt	t0, zero, fswberr	# make sure address is in user space
	nop
	GET_CPU_PCPU(v1)
	PTR_L	v1, PC_CURPCB(v1)
	PTR_S	v0, U_PCB_ONFAULT(v1)
	csb	a0, zero, 0($c3)	# store shore
	PTR_S	zero, U_PCB_ONFAULT(v1)
	j	ra
	move	v0, zero
END(subyte_c)

#endif /* CPU_CHERI */

/*
 * memset(void *s1, int c, int len)
 * NetBSD: memset.S,v 1.3 2001/10/16 15:40:53 uch Exp
 */
LEAF(memset)
	.set noreorder
#if 1 /* TODO: CPU_QEMU_CHERI. but keep it here to verify that it works even with the nop */
	/* Use the QEMU magic memset nop to speed up emulation: */
	PTR_LI	v0, 0
	PTR_LI	v1, 1	# selector for QEMU magic memset nop
	ori	$0, $0, 0xC0DE	# call QEMU magic memset
	/* If the magic nop changed $v1 to 0xdec0ded then we can return */
	beq	v1, 0xdec0ded, .Lmemset_return
	nop
.Lmemset_magic_fail:
	beq	v1, 1, .Lmemset_mips_impl # if $v1 is unchanged then the magic memset is not supported
	nop
	/* Not 0xdecoded and not 0x1 -> we failed and the tlb miss handler did not continue at the magic nop! */
	PANIC("QEMU magic memset failed (tlb miss handler error?)")
.Lmemset_mips_impl:
#endif

	blt	a2, 12, memsetsmallclr	# small amount to clear?
	move	v0, a0			# save s1 for result

	sll	t1, a1, 8		# compute  c << 8 in t1
	or	t1, t1, a1		# compute c << 8 | c in 11
	sll	t2, t1, 16		# shift that left 16
	or	t1, t2, t1		# or together

	PTR_SUBU	t0, zero, a0		# compute # bytes to word align address
	and	t0, t0, 3
	beq	t0, zero, 1f		# skip if word aligned
	PTR_SUBU	a2, a2, t0		# subtract from remaining count
	SWHI	t1, 0(a0)		# store 1, 2, or 3 bytes to align
	PTR_ADDU	a0, a0, t0
1:
	and	v1, a2, 3		# compute number of whole words left
	PTR_SUBU	t0, a2, v1
	PTR_SUBU	a2, a2, t0
	PTR_ADDU	t0, t0, a0		# compute ending address
2:
	PTR_ADDU	a0, a0, 4		# clear words
	bne	a0, t0, 2b		#  unrolling loop does not help
	sw	t1, -4(a0)		#  since we are limited by memory speed

memsetsmallclr:
	ble	a2, zero, 2f
	PTR_ADDU	t0, a2, a0		# compute ending address
1:
	PTR_ADDU	a0, a0, 1		# clear bytes
	bne	a0, t0, 1b
	sb	a1, -1(a0)
2:
.Lmemset_return:
	jr	ra
	nop
	.set reorder
END(memset)


#if 0
/*
 * bzero(s1, n)
 */
LEAF(bzero)
XLEAF(blkclr)
	.set	noreorder
	blt		a1, 3*SZREG, smallclr # small amount to clear?
	PTR_SUBU	a3, zero, a0	# compute # bytes to word align address
	and		a3, a3, SZREG-1
	beq		a3, zero, 1f	# skip if word aligned
	PTR_SUBU	a1, a1, a3	# subtract from remaining count
	REG_SHI		zero, 0(a0)	# clear 1-7 bytes to align
	PTR_ADDU	a0, a0, a3
1:
	and		v0, a1, SZREG-1	# compute number of words left
	PTR_SUBU	a3, a1, v0
	move		a1, v0
	PTR_ADDU	a3, a3, a0	# compute ending address
2:
	PTR_ADDU	a0, a0, SZREG	# clear words
	bne		a0, a3, 2b	#  unrolling loop doesn't help
	REG_S		zero, -SZREG(a0) # since we are limited by memory speed
smallclr:
	ble		a1, zero, 2f
	PTR_ADDU	a3, a1, a0	# compute ending address
1:
	PTR_ADDU	a0, a0, 1	# clear bytes
	bne		a0, a3, 1b
	sb		zero, -1(a0)
2:
	j		ra
	nop
END(bzero)

#endif

/*
 * bcmp(s1, s2, n)
 */
LEAF(bcmp)
	.set	noreorder
	blt	a2, 16, smallcmp	# is it worth any trouble?
	xor	v0, a0, a1		# compare low two bits of addresses
	and	v0, v0, 3
	PTR_SUBU	a3, zero, a1		# compute # bytes to word align address
	bne	v0, zero, unalignedcmp	# not possible to align addresses
	and	a3, a3, 3

	beq	a3, zero, 1f
	PTR_SUBU	a2, a2, a3		# subtract from remaining count
	move	v0, v1			# init v0,v1 so unmodified bytes match
	LWHI	v0, 0(a0)		# read 1, 2, or 3 bytes
	LWHI	v1, 0(a1)
	PTR_ADDU	a1, a1, a3
	bne	v0, v1, nomatch
	PTR_ADDU	a0, a0, a3
1:
	and	a3, a2, ~3		# compute number of whole words left
	PTR_SUBU	a2, a2, a3		#   which has to be >= (16-3) & ~3
	PTR_ADDU	a3, a3, a0		# compute ending address
2:
	lw	v0, 0(a0)		# compare words
	lw	v1, 0(a1)
	PTR_ADDU	a0, a0, 4
	bne	v0, v1, nomatch
	PTR_ADDU	a1, a1, 4
	bne	a0, a3, 2b
	nop
	b	smallcmp		# finish remainder
	nop
unalignedcmp:
	beq	a3, zero, 2f
	PTR_SUBU	a2, a2, a3		# subtract from remaining count
	PTR_ADDU	a3, a3, a0		# compute ending address
1:
	lbu	v0, 0(a0)		# compare bytes until a1 word aligned
	lbu	v1, 0(a1)
	PTR_ADDU	a0, a0, 1
	bne	v0, v1, nomatch
	PTR_ADDU	a1, a1, 1
	bne	a0, a3, 1b
	nop
2:
	and	a3, a2, ~3		# compute number of whole words left
	PTR_SUBU	a2, a2, a3		#   which has to be >= (16-3) & ~3
	PTR_ADDU	a3, a3, a0		# compute ending address
3:
	LWHI	v0, 0(a0)		# compare words a0 unaligned, a1 aligned
	LWLO	v0, 3(a0)
	lw	v1, 0(a1)
	PTR_ADDU	a0, a0, 4
	bne	v0, v1, nomatch
	PTR_ADDU	a1, a1, 4
	bne	a0, a3, 3b
	nop
smallcmp:
	ble	a2, zero, match
	PTR_ADDU	a3, a2, a0		# compute ending address
1:
	lbu	v0, 0(a0)
	lbu	v1, 0(a1)
	PTR_ADDU	a0, a0, 1
	bne	v0, v1, nomatch
	PTR_ADDU	a1, a1, 1
	bne	a0, a3, 1b
	nop
match:
	j	ra
	 move	v0, zero
nomatch:
	j	ra
	li	v0, 1
END(bcmp)


/*
 * bit = ffs(value)
 */
LEAF(ffs)
	.set	noreorder
	beq	a0, zero, 2f
	move	v0, zero
1:
	and	v1, a0, 1		# bit set?
	addu	v0, v0, 1
	beq	v1, zero, 1b		# no, continue
	srl	a0, a0, 1
2:
	j	ra
	nop
END(ffs)

/**
 * void
 * atomic_set_16(u_int16_t *a, u_int16_t b)
 * {
 *	*a |= b;
 * }
 */
LEAF(atomic_set_16)
	.set	noreorder
	srl	a0, a0, 2	# round down address to be 32-bit aligned
	sll	a0, a0, 2
	andi	a1, a1, 0xffff
1:
	ll	t0, 0(a0)
	or	t0, t0, a1
	sc	t0, 0(a0)
	beq	t0, zero, 1b
	nop
	j	ra
	nop
END(atomic_set_16)

/**
 * void
 * atomic_clear_16(u_int16_t *a, u_int16_t b)
 * {
 *	*a &= ~b;
 * }
 */
LEAF(atomic_clear_16)
	.set	noreorder
	srl	a0, a0, 2	# round down address to be 32-bit aligned
	sll	a0, a0, 2
	nor	a1, zero, a1
1:
	ll	t0, 0(a0)
	move	t1, t0
	andi	t1, t1, 0xffff	# t1 has the original lower 16 bits
	and	t1, t1, a1	# t1 has the new lower 16 bits
	srl	t0, t0, 16	# preserve original top 16 bits
	sll	t0, t0, 16
	or	t0, t0, t1
	sc	t0, 0(a0)
	beq	t0, zero, 1b
	nop
	j	ra
	nop
END(atomic_clear_16)


/**
 * void
 * atomic_subtract_16(uint16_t *a, uint16_t b)
 * {
 *	*a -= b;
 * }
 */
LEAF(atomic_subtract_16)
	.set	noreorder
	srl	a0, a0, 2	# round down address to be 32-bit aligned
	sll	a0, a0, 2
1:
	ll	t0, 0(a0)
	move	t1, t0
	andi	t1, t1, 0xffff	# t1 has the original lower 16 bits
	subu	t1, t1, a1
	andi	t1, t1, 0xffff	# t1 has the new lower 16 bits
	srl	t0, t0, 16	# preserve original top 16 bits
	sll	t0, t0, 16
	or	t0, t0, t1
	sc	t0, 0(a0)
	beq	t0, zero, 1b
	nop
	j	ra
	nop
END(atomic_subtract_16)

/**
 * void
 * atomic_add_16(uint16_t *a, uint16_t b)
 * {
 *	*a += b;
 * }
 */
LEAF(atomic_add_16)
	.set	noreorder
	srl	a0, a0, 2	# round down address to be 32-bit aligned
	sll	a0, a0, 2
1:
	ll	t0, 0(a0)
	move	t1, t0
	andi	t1, t1, 0xffff	# t1 has the original lower 16 bits
	addu	t1, t1, a1
	andi	t1, t1, 0xffff	# t1 has the new lower 16 bits
	srl	t0, t0, 16	# preserve original top 16 bits
	sll	t0, t0, 16
	or	t0, t0, t1
	sc	t0, 0(a0)
	beq	t0, zero, 1b
	nop
	j	ra
	nop
END(atomic_add_16)

/**
 * void
 * atomic_add_8(uint8_t *a, uint8_t b)
 * {
 *	*a += b;
 * }
 */
LEAF(atomic_add_8)
	.set	noreorder
	srl	a0, a0, 2	# round down address to be 32-bit aligned
	sll	a0, a0, 2
1:
	ll	t0, 0(a0)
	move	t1, t0
	andi	t1, t1, 0xff	# t1 has the original lower 8 bits
	addu	t1, t1, a1
	andi	t1, t1, 0xff	# t1 has the new lower 8 bits
	srl	t0, t0, 8	# preserve original top 24 bits
	sll	t0, t0, 8
	or	t0, t0, t1
	sc	t0, 0(a0)
	beq	t0, zero, 1b
	nop
	j	ra
	nop
END(atomic_add_8)


/**
 * void
 * atomic_subtract_8(uint8_t *a, uint8_t b)
 * {
 *	*a += b;
 * }
 */
LEAF(atomic_subtract_8)
	.set	noreorder
	srl	a0, a0, 2	# round down address to be 32-bit aligned
	sll	a0, a0, 2
1:
	ll	t0, 0(a0)
	move	t1, t0
	andi	t1, t1, 0xff	# t1 has the original lower 8 bits
	subu	t1, t1, a1
	andi	t1, t1, 0xff	# t1 has the new lower 8 bits
	srl	t0, t0, 8	# preserve original top 24 bits
	sll	t0, t0, 8
	or	t0, t0, t1
	sc	t0, 0(a0)
	beq	t0, zero, 1b
	nop
	j	ra
	nop
END(atomic_subtract_8)

	.set	noreorder		# Noreorder is default style!

#if defined(DDB) || defined(DEBUG)

LEAF(kdbpeek)
	PTR_LA	v1, ddberr
	and	v0, a0, 3			# unaligned ?
	GET_CPU_PCPU(t1)
	PTR_L	t1, PC_CURPCB(t1)
	bne	v0, zero, 1f
	PTR_S	v1, U_PCB_ONFAULT(t1)

	lw	v0, (a0)
	jr	ra
	PTR_S	zero, U_PCB_ONFAULT(t1)

1:
	LWHI	v0, 0(a0)
	LWLO	v0, 3(a0)
	jr	ra
	PTR_S	zero, U_PCB_ONFAULT(t1)
END(kdbpeek)

LEAF(kdbpeekd)
	PTR_LA	v1, ddberr
	and	v0, a0, 3			# unaligned ?
	GET_CPU_PCPU(t1)
	PTR_L	t1, PC_CURPCB(t1)
	bne	v0, zero, 1f
	PTR_S	v1, U_PCB_ONFAULT(t1)

	ld	v0, (a0)
	jr	ra
	PTR_S	zero, U_PCB_ONFAULT(t1)

1:
	REG_LHI	v0, 0(a0)
	REG_LLO	v0, 7(a0)
	jr	ra
	PTR_S	zero, U_PCB_ONFAULT(t1)
END(kdbpeekd)

ddberr:
	jr	ra
	nop

#if defined(DDB)
LEAF(kdbpoke)
	PTR_LA	v1, ddberr
	and	v0, a0, 3			# unaligned ?
	GET_CPU_PCPU(t1)
	PTR_L	t1, PC_CURPCB(t1)
	bne	v0, zero, 1f
	PTR_S	v1, U_PCB_ONFAULT(t1)

	sw	a1, (a0)
	jr	ra
	PTR_S	zero, U_PCB_ONFAULT(t1)

1:
	SWHI	a1, 0(a0)
	SWLO	a1, 3(a0)
	jr	ra
	PTR_S	zero, U_PCB_ONFAULT(t1)
END(kdbpoke)

	.data
	.globl	esym
esym:	.word	0

#endif /* DDB */
#endif /* DDB || DEBUG */

	.text
LEAF(breakpoint)
	break	MIPS_BREAK_SOVER_VAL
	jr	ra
	nop
END(breakpoint)

LEAF(setjmp)
	mfc0	v0, MIPS_COP_0_STATUS	# Later the "real" spl value!
	REG_S	s0, (SZREG * PCB_REG_S0)(a0)
	REG_S	s1, (SZREG * PCB_REG_S1)(a0)
	REG_S	s2, (SZREG * PCB_REG_S2)(a0)
	REG_S	s3, (SZREG * PCB_REG_S3)(a0)
	REG_S	s4, (SZREG * PCB_REG_S4)(a0)
	REG_S	s5, (SZREG * PCB_REG_S5)(a0)
	REG_S	s6, (SZREG * PCB_REG_S6)(a0)
	REG_S	s7, (SZREG * PCB_REG_S7)(a0)
	REG_S	s8, (SZREG * PCB_REG_S8)(a0)
	REG_S	sp, (SZREG * PCB_REG_SP)(a0)
	REG_S	ra, (SZREG * PCB_REG_RA)(a0)
	REG_S	v0, (SZREG * PCB_REG_SR)(a0)
#ifdef CPU_CHERI
	/* XXXRW: CHERI kernel setjmp here? */
#endif
	jr	ra
	li	v0, 0			# setjmp return
END(setjmp)

LEAF(longjmp)
	REG_L	v0, (SZREG * PCB_REG_SR)(a0)
	REG_L	ra, (SZREG * PCB_REG_RA)(a0)
	REG_L	s0, (SZREG * PCB_REG_S0)(a0)
	REG_L	s1, (SZREG * PCB_REG_S1)(a0)
	REG_L	s2, (SZREG * PCB_REG_S2)(a0)
	REG_L	s3, (SZREG * PCB_REG_S3)(a0)
	REG_L	s4, (SZREG * PCB_REG_S4)(a0)
	REG_L	s5, (SZREG * PCB_REG_S5)(a0)
	REG_L	s6, (SZREG * PCB_REG_S6)(a0)
	REG_L	s7, (SZREG * PCB_REG_S7)(a0)
	REG_L	s8, (SZREG * PCB_REG_S8)(a0)
	REG_L	sp, (SZREG * PCB_REG_SP)(a0)
#ifdef CPU_CHERI
	/* XXXRW: CHERI kernel longjmp here? */
#endif
	mtc0	v0, MIPS_COP_0_STATUS	# Later the "real" spl value!
	ITLBNOPFIX
	jr	ra
	li	v0, 1			# longjmp return
END(longjmp)

#ifdef CPU_QEMU_MALTA
LEAF(cheri_trace_log)
	.set push
	.set noreorder
	li	$0, 0xface
	jr	ra
	nop
	.set pop
END(cheri_trace_log)
#endif
// CHERI CHANGES START
// {
//   "updated": 20181114,
//   "target_type": "header",
//   "changes": [
//     "user_capabilities",
//     "support"
//   ]
// }
// CHERI CHANGES END<|MERGE_RESOLUTION|>--- conflicted
+++ resolved
@@ -114,6 +114,7 @@
 
 	.text
 
+#ifdef CHERI_IMPLICIT_USER_DDC
 /*
  * Copy a null terminated string from the user address space into
  * the kernel address space.
@@ -153,40 +154,9 @@
 	j		ra
 	nop
 
-<<<<<<< HEAD
-#ifdef CHERI_IMPLICIT_USER_DDC
-/*
- * Copy a null terminated string from the user address space into
- * the kernel address space.
- *
- *	copyinstr(fromaddr, toaddr, maxlength, &lencopied)
- *		caddr_t fromaddr;
- *		caddr_t toaddr;
- *		size_t maxlength;
- *		size_t *lencopied;
- */
-NESTED(copyinstr, CALLFRAME_SIZ, ra)
-	PTR_SUBU	sp, sp, CALLFRAME_SIZ
-	.mask	0x80000000, (CALLFRAME_RA - CALLFRAME_SIZ)
-	PTR_LA	v0, copyerr
-	blt	a0, zero, _C_LABEL(copyerr)  # make sure address is in user space
-	REG_S	ra, CALLFRAME_RA(sp)
-	GET_CPU_PCPU(v1)
-	PTR_L	v1, PC_CURPCB(v1)
-	PTR_LA	t9, _C_LABEL(copystr)
-	jalr	t9
-	PTR_S	v0, U_PCB_ONFAULT(v1)
-	REG_L	ra, CALLFRAME_RA(sp)
-	GET_CPU_PCPU(v1)
-	PTR_L	v1, PC_CURPCB(v1)
-	PTR_S	zero, U_PCB_ONFAULT(v1)
-	j	ra
-	PTR_ADDU	sp, sp, CALLFRAME_SIZ
-=======
 __copyinstr_err:
 	j		ra
 	li		v0, EFAULT
->>>>>>> 63b0acef
 END(copyinstr)
 #endif /* CHERI_IMPLICIT_USER_DDC */
 
