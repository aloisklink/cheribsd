--- conflicted
+++ resolved
@@ -1294,83 +1294,7 @@
 	ITLBNOPFIX
 	jr	ra
 	li	v0, 1			# longjmp return
-<<<<<<< HEAD
 END(longjmp)
-
-LEAF(mips3_ld)
-	.set push
-	.set noreorder
-	.set mips64
-#if defined(__mips_o32)
-	mfc0	t0, MIPS_COP_0_STATUS		# turn off interrupts
-	and	t1, t0, ~(MIPS_SR_INT_IE)
-	mtc0	t1, MIPS_COP_0_STATUS
-	COP0_SYNC
-	nop
-	nop
-	nop
-
-	ld	v0, 0(a0)
-#if _BYTE_ORDER == _BIG_ENDIAN
-	dsll	v1, v0, 32
-	dsra	v1, v1, 32			# low word in v1
-	dsra	v0, v0, 32			# high word in v0
-#else
-	dsra	v1, v0, 32			# high word in v1
-	dsll	v0, v0, 32
-	dsra	v0, v0, 32			# low word in v0
-#endif
-
-	mtc0	t0, MIPS_COP_0_STATUS		# restore intr status.
-	COP0_SYNC
-	nop
-#else /* !__mips_o32 */
-	ld	v0, 0(a0)
-#endif /* !__mips_o32 */
-
-	jr	ra
-	nop
-	.set pop
-END(mips3_ld)
-
-LEAF(mips3_sd)
-	.set push
-	.set mips64
-	.set noreorder
-#if defined(__mips_o32)
-	mfc0	t0, MIPS_COP_0_STATUS		# turn off interrupts
-	and	t1, t0, ~(MIPS_SR_INT_IE)
-	mtc0	t1, MIPS_COP_0_STATUS
-	COP0_SYNC
-	nop
-	nop
-	nop
-
-	# NOTE: a1 is padding!
-
-#if _BYTE_ORDER == _BIG_ENDIAN
-	dsll	a2, a2, 32			# high word in a2
-	dsll	a3, a3, 32			# low word in a3
-	dsrl	a3, a3, 32
-#else
-	dsll	a2, a2, 32			# low word in a2
-	dsrl	a2, a2, 32
-	dsll	a3, a3, 32			# high word in a3
-#endif
-	or	a1, a2, a3
-	sd	a1, 0(a0)
-
-	mtc0	t0, MIPS_COP_0_STATUS		# restore intr status.
-	COP0_SYNC
-	nop
-#else /* !__mips_o32 */
-	sd	a1, 0(a0)
-#endif /* !__mips_o32 */
-
-	jr	ra
-	nop
-	.set pop
-END(mips3_sd)
 
 #ifdef CPU_QEMU_MALTA
 LEAF(cheri_trace_log)
@@ -1391,7 +1315,4 @@
 //     "support"
 //   ]
 // }
-// CHERI CHANGES END
-=======
-END(longjmp)
->>>>>>> cd45d9e9
+// CHERI CHANGES END