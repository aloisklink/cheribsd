/*	$OpenBSD: locore.S,v 1.18 1998/09/15 10:58:53 pefo Exp $	*/
/*-
 * Copyright (c) 1992, 1993
 *	The Regents of the University of California.  All rights reserved.
 *
 * This code is derived from software contributed to Berkeley by
 * Digital Equipment Corporation and Ralph Campbell.
 *
 * Redistribution and use in source and binary forms, with or without
 * modification, are permitted provided that the following conditions
 * are met:
 * 1. Redistributions of source code must retain the above copyright
 *    notice, this list of conditions and the following disclaimer.
 * 2. Redistributions in binary form must reproduce the above copyright
 *    notice, this list of conditions and the following disclaimer in the
 *    documentation and/or other materials provided with the distribution.
 * 4. Neither the name of the University nor the names of its contributors
 *    may be used to endorse or promote products derived from this software
 *    without specific prior written permission.
 *
 * THIS SOFTWARE IS PROVIDED BY THE REGENTS AND CONTRIBUTORS ``AS IS'' AND
 * ANY EXPRESS OR IMPLIED WARRANTIES, INCLUDING, BUT NOT LIMITED TO, THE
 * IMPLIED WARRANTIES OF MERCHANTABILITY AND FITNESS FOR A PARTICULAR PURPOSE
 * ARE DISCLAIMED.  IN NO EVENT SHALL THE REGENTS OR CONTRIBUTORS BE LIABLE
 * FOR ANY DIRECT, INDIRECT, INCIDENTAL, SPECIAL, EXEMPLARY, OR CONSEQUENTIAL
 * DAMAGES (INCLUDING, BUT NOT LIMITED TO, PROCUREMENT OF SUBSTITUTE GOODS
 * OR SERVICES; LOSS OF USE, DATA, OR PROFITS; OR BUSINESS INTERRUPTION)
 * HOWEVER CAUSED AND ON ANY THEORY OF LIABILITY, WHETHER IN CONTRACT, STRICT
 * LIABILITY, OR TORT (INCLUDING NEGLIGENCE OR OTHERWISE) ARISING IN ANY WAY
 * OUT OF THE USE OF THIS SOFTWARE, EVEN IF ADVISED OF THE POSSIBILITY OF
 * SUCH DAMAGE.
 *
 * Copyright (C) 1989 Digital Equipment Corporation.
 * Permission to use, copy, modify, and distribute this software and
 * its documentation for any purpose and without fee is hereby granted,
 * provided that the above copyright notice appears in all copies.
 * Digital Equipment Corporation makes no representations about the
 * suitability of this software for any purpose.  It is provided "as is"
 * without express or implied warranty.
 *
 * from: Header: /sprite/src/kernel/mach/ds3100.md/RCS/loMem.s,
 *	v 1.1 89/07/11 17:55:04 nelson Exp  SPRITE (DECWRL)
 * from: Header: /sprite/src/kernel/mach/ds3100.md/RCS/machAsm.s,
 *	v 9.2 90/01/29 18:00:39 shirriff Exp  SPRITE (DECWRL)
 * from: Header: /sprite/src/kernel/vm/ds3100.md/vmPmaxAsm.s,
 *	v 1.1 89/07/10 14:27:41 nelson Exp  SPRITE (DECWRL)
 *
 *	from: @(#)locore.s	8.5 (Berkeley) 1/4/94
 *	JNPR: support.S,v 1.5.2.2 2007/08/29 10:03:49 girish
 * $FreeBSD$
 */

/*
 * Copyright (c) 1997 Jonathan Stone (hereinafter referred to as the author)
 * All rights reserved.
 *
 * Redistribution and use in source and binary forms, with or without
 * modification, are permitted provided that the following conditions
 * are met:
 * 1. Redistributions of source code must retain the above copyright
 *    notice, this list of conditions and the following disclaimer.
 * 2. Redistributions in binary form must reproduce the above copyright
 *    notice, this list of conditions and the following disclaimer in the
 *    documentation and/or other materials provided with the distribution.
 * 3. All advertising materials mentioning features or use of this software
 *    must display the following acknowledgement:
 *      This product includes software developed by Jonathan R. Stone for
 *      the NetBSD Project.
 * 4. The name of the author may not be used to endorse or promote products
 *    derived from this software without specific prior written permission.
 *
 * THIS SOFTWARE IS PROVIDED BY THE AUTHOR ``AS IS'' AND
 * ANY EXPRESS OR IMPLIED WARRANTIES, INCLUDING, BUT NOT LIMITED TO, THE
 * IMPLIED WARRANTIES OF MERCHANTABILITY AND FITNESS FOR A PARTICULAR PURPOSE
 * ARE DISCLAIMED.  IN NO EVENT SHALL THE AUTHOR BE LIABLE
 * FOR ANY DIRECT, INDIRECT, INCIDENTAL, SPECIAL, EXEMPLARY, OR CONSEQUENTIAL
 * DAMAGES (INCLUDING, BUT NOT LIMITED TO, PROCUREMENT OF SUBSTITUTE GOODS
 * OR SERVICES; LOSS OF USE, DATA, OR PROFITS; OR BUSINESS INTERRUPTION)
 * HOWEVER CAUSED AND ON ANY THEORY OF LIABILITY, WHETHER IN CONTRACT, STRICT
 * LIABILITY, OR TORT (INCLUDING NEGLIGENCE OR OTHERWISE) ARISING IN ANY WAY
 * OUT OF THE USE OF THIS SOFTWARE, EVEN IF ADVISED OF THE POSSIBILITY OF
 * SUCH DAMAGE.
 */

/*
 *	Contains assembly language support routines.
 */

#include "opt_ddb.h"
#include <sys/errno.h>
#include <machine/asm.h>
#include <machine/cpu.h>
#include <machine/endian.h>
#include <machine/regnum.h>
#include <machine/cpuregs.h>
#include <machine/pcb.h>
#ifdef CPU_CHERI
#include <cheri/cherireg.h>
#endif

#include "assym.inc"

	.set	noreorder		# Noreorder is default style!

/*
 * Primitives
 */

	.text

#ifndef CPU_CHERI
/*
 * Copy a null terminated string from the user address space into
 * the kernel address space.
 *
 *	copyinstr(fromaddr, toaddr, maxlength, &lencopied)
 *		caddr_t fromaddr;
 *		caddr_t toaddr;
 *		u_int maxlength;
 *		u_int *lencopied;
 */
LEAF(copyinstr)
	PTR_LA		v0, __copyinstr_err
	blt		a0, zero, __copyinstr_err  # make sure address is in user space
	GET_CPU_PCPU(v1)
	PTR_L		v1, PC_CURPCB(v1)
	PTR_S		v0, U_PCB_ONFAULT(v1)

	move		t0, a2
	beq		a2, zero, 4f
1:
	lbu		v0, 0(a0)
	PTR_SUBU	a2, a2, 1
	beq		v0, zero, 2f
	sb		v0, 0(a1)		# each byte until NIL
	PTR_ADDU	a0, a0, 1
	bne		a2, zero, 1b		# less than maxlen
	PTR_ADDU	a1, a1, 1
4:
	li		v0, ENAMETOOLONG	# run out of space
2:
	beq		a3, zero, 3f		# return num. of copied bytes
	PTR_SUBU	a2, t0, a2		# if the 4th arg was non-NULL
	PTR_S		a2, 0(a3)
3:

	PTR_S		zero, U_PCB_ONFAULT(v1)
	j		ra
	nop

__copyinstr_err:
	j		ra
	li		v0, EFAULT
END(copyinstr)
#else
/*
 * Copy a null terminated string from the kernel address space into
 * the user address space.
 *
 *	copyinstr(from, to, maxlength, &lencopied)
 *		char * __capability fromaddr;		c3
 *		char *toaddr;				a0
 *		size_t maxlength;			a1
 *		size_t *lencopied;			a2
 */
NESTED(copyinstr, CALLFRAME_SIZ, ra)
	PTR_SUBU	sp, sp, CALLFRAME_SIZ
	.mask		0x80000000, (CALLFRAME_RA - CALLFRAME_SIZ)
	PTR_LA		v0, copyerr

	cfromptr	$c4, $ddc, a0
	cbez	$c4, 1f
	move	a0, a1
	csetbounds	$c4, $c4, a1
1:
	cfromptr	$c5, $ddc, a2
	cbez	$c5, 2f
	li	a1, 8
	csetbounds	$c5, $c5, a1
2:
	cgetbase	t0, $c3
	blt	t0, zero, _C_LABEL(copyerr) # make sure `from` is in user space
	REG_S		ra, CALLFRAME_RA(sp)
	GET_CPU_PCPU(v1)
	PTR_L		v1, PC_CURPCB(v1)
	PTR_LA		t9, _C_LABEL(copystr_c)
	jalr		t9
	PTR_S		v0, U_PCB_ONFAULT(v1)
	REG_L		ra, CALLFRAME_RA(sp)
	GET_CPU_PCPU(v1)
	PTR_L		v1, PC_CURPCB(v1)
	PTR_S		zero, U_PCB_ONFAULT(v1)
	j		ra
	PTR_ADDU	sp, sp, CALLFRAME_SIZ
END(copyinstr)
#endif

#ifndef CPU_CHERI
/*
 * Copy specified amount of data from user space into the kernel
 *	copyin(from, to, len)
 *		caddr_t *from;	(user source address)
 *		caddr_t *to;	(kernel destination address)
 *		unsigned len;
 */
NESTED(copyin, CALLFRAME_SIZ, ra)
	PTR_SUBU	sp, sp, CALLFRAME_SIZ
	.mask	0x80000000, (CALLFRAME_RA - CALLFRAME_SIZ)
	PTR_LA	v0, copyerr
	blt	a0, zero, _C_LABEL(copyerr)  # make sure address is in user space
	REG_S	ra, CALLFRAME_RA(sp)
	GET_CPU_PCPU(v1)
	PTR_L	v1, PC_CURPCB(v1)
	PTR_LA	t9, _C_LABEL(bcopy_asm_for_copyinout)
	jalr	t9
	PTR_S	v0, U_PCB_ONFAULT(v1)
	REG_L	ra, CALLFRAME_RA(sp)
	GET_CPU_PCPU(v1)
	PTR_L	v1, PC_CURPCB(v1)	 	# bcopy modified v1, so reload
	PTR_S	zero, U_PCB_ONFAULT(v1)
	PTR_ADDU	sp, sp, CALLFRAME_SIZ
	j	ra
	move	v0, zero
END(copyin)
#else
/*
 * Copy specified amount of data from user space into the kernel via
 * capabilities
 * NOTE: Does not copy capabilities
 *	copyin(from, to, len)
 *		void * __capability from;	c3 (user source capability)
 *		void * to;			a0 (kernel destination address)
 *		unsigned len;			a1
 */
NESTED(copyin, CALLFRAME_SIZ, ra)
	PTR_SUBU	sp, sp, CALLFRAME_SIZ
	.mask	0x80000000, (CALLFRAME_RA - CALLFRAME_SIZ)
	PTR_LA	v0, copyerr
	cgetbase	t0, $c3
	blt	t0, zero, _C_LABEL(copyerr) # make sure `from` is in user space
	cgetdefault	$c4
	csetoffset	$c4, $c4, a0
	csetbounds	$c4, $c4, a1
	move	a0, a1
	REG_S	ra, CALLFRAME_RA(sp)
	GET_CPU_PCPU(v1)
	PTR_L	v1, PC_CURPCB(v1)
	PTR_LA	t9, _C_LABEL(bcopynocap_c)
	jalr	t9
	PTR_S	v0, U_PCB_ONFAULT(v1)
	REG_L	ra, CALLFRAME_RA(sp)
	GET_CPU_PCPU(v1)
	PTR_L	v1, PC_CURPCB(v1)	 	# bcopy modified v1, so reload
	PTR_S	zero, U_PCB_ONFAULT(v1)
	PTR_ADDU	sp, sp, CALLFRAME_SIZ
	j	ra
	move	v0, zero
END(copyin)

/*
 * Copy specified amount of data from user space into the kernel via
 * capabilities
 *	copyincap(from, to, len)
 *		void * __capability from;	c3 (user source capability)
 *		void * to;			a0 (kernel destination address)
 *		unsigned len;			a1
 */
NESTED(copyincap, CALLFRAME_SIZ, ra)
	PTR_SUBU	sp, sp, CALLFRAME_SIZ
	.mask	0x80000000, (CALLFRAME_RA - CALLFRAME_SIZ)
	PTR_LA	v0, copyerr
	cgetbase	t0, $c3
	blt	t0, zero, _C_LABEL(copyerr) # make sure `from` is in user space
	cgetdefault	$c4
	csetoffset	$c4, $c4, a0
	csetbounds	$c4, $c4, a1
	move	a0, a1
	REG_S	ra, CALLFRAME_RA(sp)
	GET_CPU_PCPU(v1)
	PTR_L	v1, PC_CURPCB(v1)
	PTR_LA	t9, _C_LABEL(bcopy_c)
	jalr	t9
	PTR_S	v0, U_PCB_ONFAULT(v1)
	REG_L	ra, CALLFRAME_RA(sp)
	GET_CPU_PCPU(v1)
	PTR_L	v1, PC_CURPCB(v1)	 	# bcopy modified v1, so reload
	PTR_S	zero, U_PCB_ONFAULT(v1)
	PTR_ADDU	sp, sp, CALLFRAME_SIZ
	j	ra
	move	v0, zero
END(copyincap)
#endif

#ifndef CPU_CHERI
/*
 * Copy specified amount of data from kernel to the user space
 *	copyout(from, to, len)
 *		caddr_t *from;	(kernel source address)
 *		caddr_t *to;	(user destination address)
 *		unsigned len;
 */
NESTED(copyout, CALLFRAME_SIZ, ra)
	PTR_SUBU	sp, sp, CALLFRAME_SIZ
	.mask	0x80000000, (CALLFRAME_RA - CALLFRAME_SIZ)
	PTR_LA	v0, copyerr
	blt	a1, zero, _C_LABEL(copyerr) # make sure address is in user space
	REG_S	ra, CALLFRAME_RA(sp)
	GET_CPU_PCPU(v1)
	PTR_L	v1, PC_CURPCB(v1)
	PTR_LA	t9, _C_LABEL(bcopy_asm_for_copyinout)
	jalr	t9
	PTR_S	v0, U_PCB_ONFAULT(v1)
	REG_L	ra, CALLFRAME_RA(sp)
	GET_CPU_PCPU(v1)
	PTR_L	v1, PC_CURPCB(v1)	 	# bcopy modified v1, so reload
	PTR_S	zero, U_PCB_ONFAULT(v1)
	PTR_ADDU	sp, sp, CALLFRAME_SIZ
	j	ra
	move	v0, zero
END(copyout)
#else
/*
 * Copy specified amount of data from kernel to the user space via capabilities
 * NOTE: does not copy capabilities
 *	copyout(from, to, len)
 *		void *from;			a0 (kernel source address)
 *		void * __capability to;		c3 (user destination capability)
 *		unsigned len;			a1
 */
NESTED(copyout, CALLFRAME_SIZ, ra)
	PTR_SUBU	sp, sp, CALLFRAME_SIZ
	.mask	0x80000000, (CALLFRAME_RA - CALLFRAME_SIZ)
	PTR_LA	v0, copyerr
	cmove	$c4, $c3
	cgetdefault	$c3
	csetoffset	$c3, $c3, a0
	csetbounds	$c3, $c3, a1
	move	a0, a1
	cgetbase	t0, $c4
	blt	t0, zero, _C_LABEL(copyerr) # make sure `to` is in user space
	REG_S	ra, CALLFRAME_RA(sp)
	GET_CPU_PCPU(v1)
	PTR_L	v1, PC_CURPCB(v1)
	PTR_LA	t9, _C_LABEL(bcopynocap_c)
	jalr	t9
	PTR_S	v0, U_PCB_ONFAULT(v1)
	REG_L	ra, CALLFRAME_RA(sp)
	GET_CPU_PCPU(v1)
	PTR_L	v1, PC_CURPCB(v1)	 	# bcopy modified v1, so reload
	PTR_S	zero, U_PCB_ONFAULT(v1)
	PTR_ADDU	sp, sp, CALLFRAME_SIZ
	j	ra
	move	v0, zero
END(copyout)

/*
 * Copy specified amount of data from the kernel to user space via
 * capabilities, preserving capabilities.
 *	copyoutcap(from, to, len)
 *		void *from;			(kernel source address)
 *		void * __capability to;		(user destination capability)
 *		unsigned len;
 */
NESTED(copyoutcap, CALLFRAME_SIZ, ra)
	PTR_SUBU	sp, sp, CALLFRAME_SIZ
	.mask	0x80000000, (CALLFRAME_RA - CALLFRAME_SIZ)
	PTR_LA	v0, copyerr
	cmove	$c4, $c3
	cgetdefault	$c3
	csetoffset	$c3, $c3, a0
	csetbounds	$c3, $c3, a1
	move	a0, a1
	cgetbase	t0, $c4
	blt	t0, zero, _C_LABEL(copyerr) # make sure `to` is in user space
	REG_S	ra, CALLFRAME_RA(sp)
	GET_CPU_PCPU(v1)
	PTR_L	v1, PC_CURPCB(v1)
	PTR_LA	t9, _C_LABEL(bcopy_c)
	jalr	t9
	PTR_S	v0, U_PCB_ONFAULT(v1)
	REG_L	ra, CALLFRAME_RA(sp)
	GET_CPU_PCPU(v1)
	PTR_L	v1, PC_CURPCB(v1)	 	# bcopy modified v1, so reload
	PTR_S	zero, U_PCB_ONFAULT(v1)
	PTR_ADDU	sp, sp, CALLFRAME_SIZ
	j	ra
	move	v0, zero
END(copyoutcap)
#endif

LEAF(copyerr)
	REG_L	ra, CALLFRAME_RA(sp)
	PTR_ADDU	sp, sp, CALLFRAME_SIZ
	j	ra
	li	v0, EFAULT			# return error
END(copyerr)

#ifndef CPU_CHERI
/*
 * {fu,su},{byte,sword,word}, fetch or store a byte, short or word to
 * user-space.
 */
#ifdef __mips_n64
LEAF(fueword64)
XLEAF(fueword)
	PTR_LA	v0, fswberr
	blt	a0, zero, fswberr	# make sure address is in user space
	nop
	GET_CPU_PCPU(v1)
	PTR_L	v1, PC_CURPCB(v1)
	PTR_S	v0, U_PCB_ONFAULT(v1)
	ld	v0, 0(a0)		# fetch word
	PTR_S	zero, U_PCB_ONFAULT(v1)
	sd	v0, 0(a1)		# store word
	j	ra
	li	v0, 0
END(fueword64)
#endif

LEAF(fueword32)
#ifndef __mips_n64
XLEAF(fueword)
#endif
	PTR_LA	v0, fswberr
	blt	a0, zero, fswberr	# make sure address is in user space
	nop
	GET_CPU_PCPU(v1)
	PTR_L	v1, PC_CURPCB(v1)
	PTR_S	v0, U_PCB_ONFAULT(v1)
	lw	v0, 0(a0)		# fetch word
	PTR_S	zero, U_PCB_ONFAULT(v1)
	sw	v0, 0(a1)		# store word
	j	ra
	li	v0, 0
END(fueword32)

LEAF(fuesword)
	PTR_LA	v0, fswberr
	blt	a0, zero, fswberr	# make sure address is in user space
	nop
	GET_CPU_PCPU(v1)
	PTR_L	v1, PC_CURPCB(v1)
	PTR_S	v0, U_PCB_ONFAULT(v1)
	lhu	v0, 0(a0)		# fetch short
	PTR_S	zero, U_PCB_ONFAULT(v1)
	sh	v0, 0(a1)		# store short
	j	ra
	li	v0, 0
END(fuesword)

LEAF(fubyte)
	PTR_LA	v0, fswberr
	blt	a0, zero, fswberr	# make sure address is in user space
	nop
	GET_CPU_PCPU(v1)
	PTR_L	v1, PC_CURPCB(v1)
	PTR_S	v0, U_PCB_ONFAULT(v1)
	lbu	v0, 0(a0)		# fetch byte
	j	ra
	PTR_S	zero, U_PCB_ONFAULT(v1)
END(fubyte)

LEAF(suword32)
#ifndef __mips_n64
XLEAF(suword)
#endif
	PTR_LA	v0, fswberr
	blt	a0, zero, fswberr	# make sure address is in user space
	nop
	GET_CPU_PCPU(v1)
	PTR_L	v1, PC_CURPCB(v1)
	PTR_S	v0, U_PCB_ONFAULT(v1)
	sw	a1, 0(a0)		# store word
	PTR_S	zero, U_PCB_ONFAULT(v1)
	j	ra
	move	v0, zero
END(suword32)

#ifdef __mips_n64
LEAF(suword64)
XLEAF(suword)
	PTR_LA	v0, fswberr
	blt	a0, zero, fswberr	# make sure address is in user space
	nop
	GET_CPU_PCPU(v1)
	PTR_L	v1, PC_CURPCB(v1)
	PTR_S	v0, U_PCB_ONFAULT(v1)
	sd	a1, 0(a0)		# store word
	PTR_S	zero, U_PCB_ONFAULT(v1)
	j	ra
	move	v0, zero
END(suword64)
#endif

/*
 * casueword(9)
 * <v0>u_long casueword(<a0>u_long *p, <a1>u_long oldval, <a2>u_long *oldval_p,
 *		       <a3>u_long newval)
 */
/*
 * casueword32(9)
 * <v0>uint32_t casueword(<a0>uint32_t *p, <a1>uint32_t oldval,
 *			 <a2>uint32_t newval)
 */
LEAF(casueword32)
#ifndef __mips_n64
XLEAF(casueword)
#endif
	PTR_LA	v0, fswberr
	blt	a0, zero, fswberr	# make sure address is in user space
	nop
	GET_CPU_PCPU(v1)
	PTR_L	v1, PC_CURPCB(v1)
	PTR_S	v0, U_PCB_ONFAULT(v1)

	li	v0, 1
	move	t0, a3
	ll	t1, 0(a0)
	bne	a1, t1, 1f
	nop
	sc	t0, 0(a0)		# store word
	xori	v0, t0, 1
1:
	PTR_S	zero, U_PCB_ONFAULT(v1)
	jr	ra
	sw	t1, 0(a2)		# unconditionally store old word
END(casueword32)

#ifdef __mips_n64
LEAF(casueword64)
XLEAF(casueword)
	PTR_LA	v0, fswberr
	blt	a0, zero, fswberr	# make sure address is in user space
	nop
	GET_CPU_PCPU(v1)
	PTR_L	v1, PC_CURPCB(v1)
	PTR_S	v0, U_PCB_ONFAULT(v1)

	li	v0, 1
	move	t0, a3
	lld	t1, 0(a0)
	bne	a1, t1, 1f
	nop
	scd	t0, 0(a0)		# store double word
	xori	v0, t0, 1
1:
	PTR_S	zero, U_PCB_ONFAULT(v1)
	jr	ra
	sd	t1, 0(a2)		# unconditionally store old word
END(casueword64)
#endif

/*
 * Will have to flush the instruction cache if byte merging is done in hardware.
 */
LEAF(susword)
	PTR_LA	v0, fswberr
	blt	a0, zero, fswberr	# make sure address is in user space
	nop
	GET_CPU_PCPU(v1)
	PTR_L	v1, PC_CURPCB(v1)
	PTR_S	v0, U_PCB_ONFAULT(v1)
	sh	a1, 0(a0)		# store short
	PTR_S	zero, U_PCB_ONFAULT(v1)
	j	ra
	move	v0, zero
END(susword)

LEAF(subyte)
	PTR_LA	v0, fswberr
	blt	a0, zero, fswberr	# make sure address is in user space
	nop
	GET_CPU_PCPU(v1)
	PTR_L	v1, PC_CURPCB(v1)
	PTR_S	v0, U_PCB_ONFAULT(v1)
	sb	a1, 0(a0)		# store byte
	PTR_S	zero, U_PCB_ONFAULT(v1)
	j	ra
	move	v0, zero
END(subyte)
#else
/*
 * {fue,su},{byte,cap,sword,word}, fetch or store a byte, short or word to
 * user data space.
 */
LEAF(fueword64)
XLEAF(fueword)
	PTR_LA	v0, fswberr
	cgetbase	t0, $c3
	blt	t0, zero, fswberr	# make sure address is in user space
	nop
	GET_CPU_PCPU(v1)
	PTR_L	v1, PC_CURPCB(v1)
	PTR_S	v0, U_PCB_ONFAULT(v1)
	cld	v0, zero, 0($c3)	# fetch word
	PTR_S	zero, U_PCB_ONFAULT(v1)
	sd	v0, 0(a0)		# store word
	j	ra
	li	v0, 0
END(fueword64)

LEAF(fueword32)
	PTR_LA	v0, fswberr
	cgetbase	t0, $c3
	blt	t0, zero, fswberr	# make sure address is in user space
	nop
	GET_CPU_PCPU(v1)
	PTR_L	v1, PC_CURPCB(v1)
	PTR_S	v0, U_PCB_ONFAULT(v1)
	clw	v0, zero, 0($c3)	# fetch word
	PTR_S	zero, U_PCB_ONFAULT(v1)
	sw	v0, 0(a0)		# store word
	j	ra
	li	v0, 0
END(fueword32)

LEAF(fuesword)
	PTR_LA	v0, fswberr
	cgetbase	t0, $c3
	blt	t0, zero, fswberr	# make sure address is in user space
	nop
	GET_CPU_PCPU(v1)
	PTR_L	v1, PC_CURPCB(v1)
	PTR_S	v0, U_PCB_ONFAULT(v1)
	clhu	v0, zero, 0($c3)	# fetch short
	PTR_S	zero, U_PCB_ONFAULT(v1)
	sh	v0, 0(a0)		# store short
	j	ra
	li	v0, 0
END(fuesword)

LEAF(fubyte)
	PTR_LA	v0, fswberr
	cgetbase	t0, $c3
	blt	t0, zero, fswberr	# make sure address is in user space
	nop
	GET_CPU_PCPU(v1)
	PTR_L	v1, PC_CURPCB(v1)
	PTR_S	v0, U_PCB_ONFAULT(v1)
	clbu	v0, zero, 0($c3)	# fetch byte
	j	ra
	PTR_S	zero, U_PCB_ONFAULT(v1)
END(fubyte)

LEAF(fuecap)
	PTR_LA	v0, fswberr
	cgetbase	t0, $c3
	blt	t0, zero, fswberr	# make sure address is in user space
	GET_CPU_PCPU(v1)
	PTR_L	v1, PC_CURPCB(v1)
	PTR_S	v0, U_PCB_ONFAULT(v1)
	clc	$c3, zero, 0($c3)	# fetch capability
	PTR_S	zero, U_PCB_ONFAULT(v1)
	csc	$c3, a0, 0($ddc)	# store capability
	j	ra
	li	v0, 0
END(fuecap)

LEAF(suword32)
	PTR_LA	v0, fswberr
	cgetbase	t0, $c3
	blt	t0, zero, fswberr	# make sure address is in user space
	nop
	GET_CPU_PCPU(v1)
	PTR_L	v1, PC_CURPCB(v1)
	PTR_S	v0, U_PCB_ONFAULT(v1)
	csw	a0, zero, 0($c3)	# store word
	PTR_S	zero, U_PCB_ONFAULT(v1)
	j	ra
	move	v0, zero
END(suword32)

LEAF(suword64)
XLEAF(suword)
	PTR_LA	v0, fswberr
	cgetbase	t0, $c3
	blt	t0, zero, fswberr	# make sure address is in user space
	nop
	GET_CPU_PCPU(v1)
	PTR_L	v1, PC_CURPCB(v1)
	PTR_S	v0, U_PCB_ONFAULT(v1)
	csd	a0, zero, 0($c3)	# store word
	PTR_S	zero, U_PCB_ONFAULT(v1)
	j	ra
	move	v0, zero
END(suword64)

LEAF(sucap)
	PTR_LA	v0, fswberr
	cgetbase	t0, $c3
	blt	t0, zero, fswberr	# make sure address is in user space
	nop
	GET_CPU_PCPU(v1)
	PTR_L	v1, PC_CURPCB(v1)
	PTR_S	v0, U_PCB_ONFAULT(v1)
	csc	$c4, zero, 0($c3)	# store cap
	PTR_S	zero, U_PCB_ONFAULT(v1)
	j	ra
	move	v0, zero
END(sucap)

/*
 * casueword(9)
 * <v0>u_long casueword(<c3>u_long * __capability p, <a0>u_long oldval,
 *     <a1>u_long *oldval_p, <a2>u_long newval);
 */
/*
 * casueword32(9)
 * <v0>uint32_t casueword32(<c3>uint32_t *p, <a0>uint32_t oldval,
 *     <a1>int32_t *oldval_p, <a2>uint32_t newval);
 */
LEAF(casueword32)
	PTR_LA	v0, fswberr
	cgetbase	t0, $c3
	blt	t0, zero, fswberr	# make sure address is in user space
	nop
	GET_CPU_PCPU(v1)
	PTR_L	v1, PC_CURPCB(v1)
	PTR_S	v0, U_PCB_ONFAULT(v1)
1:
	cllw	t1, $c3			# load word
	bne	a0, t1, 2f
	nop
	cscw	t0, a2, $c3		# store word
	beqz	t0, 1b
	nop
	j	3f
	li	v0, 0
2:
	li	v0, -1
3:
	PTR_S	zero, U_PCB_ONFAULT(v1)
	jr	ra
	sw	t1, 0(a1)	# unconditionally store old word
END(casueword32)

LEAF(casueword64)
XLEAF(casueword)
	PTR_LA	v0, fswberr
	cgetbase	t0, $c3
	blt	t0, zero, fswberr	# make sure address is in user space
	nop
	GET_CPU_PCPU(v1)
	PTR_L	v1, PC_CURPCB(v1)
	PTR_S	v0, U_PCB_ONFAULT(v1)
1:
	clld	t1, $c3			# load double word
	bne	a0, t1, 2f
	nop
	cscd	t0, a2, $c3		# store double word
	beqz	t0, 1b
	nop
	j	3f
	li	v0, 0
2:
	li	v0, -1
3:
	PTR_S	zero, U_PCB_ONFAULT(v1)
	jr	ra
	sd	t1, 0(a1)	# unconditionally store old word
END(casueword64)

/*
 * Will have to flush the instruction cache if byte merging is done in hardware.
 */
LEAF(susword)
	PTR_LA	v0, fswberr
	cgetbase	t0, $c3
	blt	t0, zero, fswberr	# make sure address is in user space
	nop
	GET_CPU_PCPU(v1)
	PTR_L	v1, PC_CURPCB(v1)
	PTR_S	v0, U_PCB_ONFAULT(v1)
	csh	a0, zero, 0($c3)	# store short
	PTR_S	zero, U_PCB_ONFAULT(v1)
	j	ra
	move	v0, zero
END(susword)

LEAF(subyte)
	PTR_LA	v0, fswberr
	cgetbase	t0, $c3
	blt	t0, zero, fswberr	# make sure address is in user space
	nop
	GET_CPU_PCPU(v1)
	PTR_L	v1, PC_CURPCB(v1)
	PTR_S	v0, U_PCB_ONFAULT(v1)
	csb	a0, zero, 0($c3)	# store shore
	PTR_S	zero, U_PCB_ONFAULT(v1)
	j	ra
	move	v0, zero
END(subyte)
#endif /* !CPU_CHERI */

LEAF(fswberr)
	j	ra
	li	v0, -1
END(fswberr)

/*
 * memset(void *s1, int c, int len)
 * NetBSD: memset.S,v 1.3 2001/10/16 15:40:53 uch Exp
 */
LEAF(memset)
	.set noreorder
#if 1 /* TODO: CPU_QEMU_CHERI. but keep it here to verify that it works even with the nop */
	/* Use the QEMU magic memset nop to speed up emulation: */
	PTR_LI	v0, 0
	PTR_LI	v1, 1	# selector for QEMU magic memset nop
	ori	$0, $0, 0xC0DE	# call QEMU magic memset
	/* If the magic nop changed $v1 to 0xdec0ded then we can return */
	beq	v1, 0xdec0ded, .Lmemset_return
	nop
.Lmemset_magic_fail:
	beq	v1, 1, .Lmemset_mips_impl # if $v1 is unchanged then the magic memset is not supported
	nop
	/* Not 0xdecoded and not 0x1 -> we failed and the tlb miss handler did not continue at the magic nop! */
	PANIC("QEMU magic memset failed (tlb miss handler error?)")
.Lmemset_mips_impl:
#endif

	blt	a2, 12, memsetsmallclr	# small amount to clear?
	move	v0, a0			# save s1 for result

	sll	t1, a1, 8		# compute  c << 8 in t1
	or	t1, t1, a1		# compute c << 8 | c in 11
	sll	t2, t1, 16		# shift that left 16
	or	t1, t2, t1		# or together

	PTR_SUBU	t0, zero, a0		# compute # bytes to word align address
	and	t0, t0, 3
	beq	t0, zero, 1f		# skip if word aligned
	PTR_SUBU	a2, a2, t0		# subtract from remaining count
	SWHI	t1, 0(a0)		# store 1, 2, or 3 bytes to align
	PTR_ADDU	a0, a0, t0
1:
	and	v1, a2, 3		# compute number of whole words left
	PTR_SUBU	t0, a2, v1
	PTR_SUBU	a2, a2, t0
	PTR_ADDU	t0, t0, a0		# compute ending address
2:
	PTR_ADDU	a0, a0, 4		# clear words
	bne	a0, t0, 2b		#  unrolling loop does not help
	sw	t1, -4(a0)		#  since we are limited by memory speed

memsetsmallclr:
	ble	a2, zero, 2f
	PTR_ADDU	t0, a2, a0		# compute ending address
1:
	PTR_ADDU	a0, a0, 1		# clear bytes
	bne	a0, t0, 1b
	sb	a1, -1(a0)
2:
.Lmemset_return:
	jr	ra
	nop
	.set reorder
END(memset)


#if 0
/*
 * bzero(s1, n)
 */
LEAF(bzero)
XLEAF(blkclr)
	.set	noreorder
	blt		a1, 3*SZREG, smallclr # small amount to clear?
	PTR_SUBU	a3, zero, a0	# compute # bytes to word align address
	and		a3, a3, SZREG-1
	beq		a3, zero, 1f	# skip if word aligned
	PTR_SUBU	a1, a1, a3	# subtract from remaining count
	REG_SHI		zero, 0(a0)	# clear 1-7 bytes to align
	PTR_ADDU	a0, a0, a3
1:
	and		v0, a1, SZREG-1	# compute number of words left
	PTR_SUBU	a3, a1, v0
	move		a1, v0
	PTR_ADDU	a3, a3, a0	# compute ending address
2:
	PTR_ADDU	a0, a0, SZREG	# clear words
	bne		a0, a3, 2b	#  unrolling loop doesn't help
	REG_S		zero, -SZREG(a0) # since we are limited by memory speed
smallclr:
	ble		a1, zero, 2f
	PTR_ADDU	a3, a1, a0	# compute ending address
1:
	PTR_ADDU	a0, a0, 1	# clear bytes
	bne		a0, a3, 1b
	sb		zero, -1(a0)
2:
	j		ra
	nop
END(bzero)

<<<<<<< HEAD
#endif

/*
 * bcmp(s1, s2, n)
 */
LEAF(bcmp)
	.set	noreorder
	blt	a2, 16, smallcmp	# is it worth any trouble?
	xor	v0, a0, a1		# compare low two bits of addresses
	and	v0, v0, 3
	PTR_SUBU	a3, zero, a1		# compute # bytes to word align address
	bne	v0, zero, unalignedcmp	# not possible to align addresses
	and	a3, a3, 3

	beq	a3, zero, 1f
	PTR_SUBU	a2, a2, a3		# subtract from remaining count
	move	v0, v1			# init v0,v1 so unmodified bytes match
	LWHI	v0, 0(a0)		# read 1, 2, or 3 bytes
	LWHI	v1, 0(a1)
	PTR_ADDU	a1, a1, a3
	bne	v0, v1, nomatch
	PTR_ADDU	a0, a0, a3
1:
	and	a3, a2, ~3		# compute number of whole words left
	PTR_SUBU	a2, a2, a3		#   which has to be >= (16-3) & ~3
	PTR_ADDU	a3, a3, a0		# compute ending address
2:
	lw	v0, 0(a0)		# compare words
	lw	v1, 0(a1)
	PTR_ADDU	a0, a0, 4
	bne	v0, v1, nomatch
	PTR_ADDU	a1, a1, 4
	bne	a0, a3, 2b
	nop
	b	smallcmp		# finish remainder
	nop
unalignedcmp:
	beq	a3, zero, 2f
	PTR_SUBU	a2, a2, a3		# subtract from remaining count
	PTR_ADDU	a3, a3, a0		# compute ending address
1:
	lbu	v0, 0(a0)		# compare bytes until a1 word aligned
	lbu	v1, 0(a1)
	PTR_ADDU	a0, a0, 1
	bne	v0, v1, nomatch
	PTR_ADDU	a1, a1, 1
	bne	a0, a3, 1b
	nop
2:
	and	a3, a2, ~3		# compute number of whole words left
	PTR_SUBU	a2, a2, a3		#   which has to be >= (16-3) & ~3
	PTR_ADDU	a3, a3, a0		# compute ending address
3:
	LWHI	v0, 0(a0)		# compare words a0 unaligned, a1 aligned
	LWLO	v0, 3(a0)
	lw	v1, 0(a1)
	PTR_ADDU	a0, a0, 4
	bne	v0, v1, nomatch
	PTR_ADDU	a1, a1, 4
	bne	a0, a3, 3b
	nop
smallcmp:
	ble	a2, zero, match
	PTR_ADDU	a3, a2, a0		# compute ending address
1:
	lbu	v0, 0(a0)
	lbu	v1, 0(a1)
	PTR_ADDU	a0, a0, 1
	bne	v0, v1, nomatch
	PTR_ADDU	a1, a1, 1
	bne	a0, a3, 1b
	nop
match:
	j	ra
	 move	v0, zero
nomatch:
	j	ra
	li	v0, 1
END(bcmp)


=======
>>>>>>> ebc52eab
/*
 * bit = ffs(value)
 */
LEAF(ffs)
	.set	noreorder
	beq	a0, zero, 2f
	move	v0, zero
1:
	and	v1, a0, 1		# bit set?
	addu	v0, v0, 1
	beq	v1, zero, 1b		# no, continue
	srl	a0, a0, 1
2:
	j	ra
	nop
END(ffs)

/**
 * void
 * atomic_set_16(u_int16_t *a, u_int16_t b)
 * {
 *	*a |= b;
 * }
 */
LEAF(atomic_set_16)
	.set	noreorder
	/* NB: Only bit 1 is masked so the ll catches unaligned inputs */
	andi	t0, a0, 2	# get unaligned offset
	xor	a0, a0, t0	# align pointer
#if _BYTE_ORDER == BIG_ENDIAN
	xori	t0, t0, 2
#endif
	sll	t0, t0, 3	# convert byte offset to bit offset
	sll	a1, a1, t0	# put bits in the right half
1:
	ll	t0, 0(a0)
	or	t0, t0, a1
	sc	t0, 0(a0)
	beq	t0, zero, 1b
	nop
	j	ra
	nop
END(atomic_set_16)

/**
 * void
 * atomic_clear_16(u_int16_t *a, u_int16_t b)
 * {
 *	*a &= ~b;
 * }
 */
LEAF(atomic_clear_16)
	.set	noreorder
	/* NB: Only bit 1 is masked so the ll catches unaligned inputs */
	andi	t0, a0, 2	# get unaligned offset
	xor	a0, a0, t0	# align pointer
#if _BYTE_ORDER == BIG_ENDIAN
	xori	t0, t0, 2
#endif
	sll	t0, t0, 3	# convert byte offset to bit offset
	sll	a1, a1, t0	# put bits in the right half
	not	a1, a1
1:
	ll	t0, 0(a0)
	and	t0, t0, a1
	sc	t0, 0(a0)
	beq	t0, zero, 1b
	nop
	j	ra
	nop
END(atomic_clear_16)


/**
 * void
 * atomic_subtract_16(uint16_t *a, uint16_t b)
 * {
 *	*a -= b;
 * }
 */
LEAF(atomic_subtract_16)
	.set	noreorder
	/* NB: Only bit 1 is masked so the ll catches unaligned inputs */
	andi	t0, a0, 2	# get unaligned offset
	xor	a0, a0, t0	# align pointer
#if _BYTE_ORDER == BIG_ENDIAN
	xori	t0, t0, 2	# flip order for big-endian
#endif
	sll	t0, t0, 3	# convert byte offset to bit offset
	sll	a1, a1, t0	# put bits in the right half
	li	t2, 0xffff
	sll	t2, t2, t0	# compute mask
1:
	ll	t0, 0(a0)
	subu	t1, t0, a1
	/* Exploit ((t0 & ~t2) | (t1 & t2)) = t0 ^ ((t0 ^ t1) & t2) */
	xor	t1, t0, t1
	and	t1, t1, t2
	xor	t0, t0, t1
	sc	t0, 0(a0)
	beq	t0, zero, 1b
	nop
	j	ra
	nop
END(atomic_subtract_16)

/**
 * void
 * atomic_add_16(uint16_t *a, uint16_t b)
 * {
 *	*a += b;
 * }
 */
LEAF(atomic_add_16)
	.set	noreorder
	/* NB: Only bit 1 is masked so the ll catches unaligned inputs */
	andi	t0, a0, 2	# get unaligned offset
	xor	a0, a0, t0	# align pointer
#if _BYTE_ORDER == BIG_ENDIAN
	xori	t0, t0, 2	# flip order for big-endian
#endif
	sll	t0, t0, 3	# convert byte offset to bit offset
	sll	a1, a1, t0	# put bits in the right half
	li	t2, 0xffff
	sll	t2, t2, t0	# compute mask
1:
	ll	t0, 0(a0)
	addu	t1, t0, a1
	/* Exploit ((t0 & ~t2) | (t1 & t2)) = t0 ^ ((t0 ^ t1) & t2) */
	xor	t1, t0, t1
	and	t1, t1, t2
	xor	t0, t0, t1
	sc	t0, 0(a0)
	beq	t0, zero, 1b
	nop
	j	ra
	nop
END(atomic_add_16)

/**
 * void
 * atomic_add_8(uint8_t *a, uint8_t b)
 * {
 *	*a += b;
 * }
 */
LEAF(atomic_add_8)
	.set	noreorder
	andi	t0, a0, 3	# get unaligned offset
	xor	a0, a0, t0	# align pointer
#if _BYTE_ORDER == BIG_ENDIAN
	xori	t0, t0, 3	# flip order for big-endian
#endif
	sll	t0, t0, 3	# convert byte offset to bit offset
	sll	a1, a1, t0	# put bits in the right quarter
	li	t2, 0xff
	sll	t2, t2, t0	# compute mask
1:
	ll	t0, 0(a0)
	addu	t1, t0, a1
	/* Exploit ((t0 & ~t2) | (t1 & t2)) = t0 ^ ((t0 ^ t1) & t2) */
	xor	t1, t0, t1
	and	t1, t1, t2
	xor	t0, t0, t1
	sc	t0, 0(a0)
	beq	t0, zero, 1b
	nop
	j	ra
	nop
END(atomic_add_8)


/**
 * void
 * atomic_subtract_8(uint8_t *a, uint8_t b)
 * {
 *	*a += b;
 * }
 */
LEAF(atomic_subtract_8)
	.set	noreorder
	andi	t0, a0, 3	# get unaligned offset
	xor	a0, a0, t0	# align pointer
#if _BYTE_ORDER == BIG_ENDIAN
	xori	t0, t0, 3	# flip order for big-endian
#endif
	sll	t0, t0, 3	# convert byte offset to bit offset
	sll	a1, a1, t0	# put bits in the right quarter
	li	t2, 0xff
	sll	t2, t2, t0	# compute mask
1:
	ll	t0, 0(a0)
	subu	t1, t0, a1
	/* Exploit ((t0 & ~t2) | (t1 & t2)) = t0 ^ ((t0 ^ t1) & t2) */
	xor	t1, t0, t1
	and	t1, t1, t2
	xor	t0, t0, t1
	sc	t0, 0(a0)
	beq	t0, zero, 1b
	nop
	j	ra
	nop
END(atomic_subtract_8)

	.set	noreorder		# Noreorder is default style!

#if defined(DDB) || defined(DEBUG)

LEAF(kdbpeek)
	PTR_LA	v1, ddberr
	and	v0, a0, 3			# unaligned ?
	GET_CPU_PCPU(t1)
	PTR_L	t1, PC_CURPCB(t1)
	bne	v0, zero, 1f
	PTR_S	v1, U_PCB_ONFAULT(t1)

	lw	v0, (a0)
	jr	ra
	PTR_S	zero, U_PCB_ONFAULT(t1)

1:
	LWHI	v0, 0(a0)
	LWLO	v0, 3(a0)
	jr	ra
	PTR_S	zero, U_PCB_ONFAULT(t1)
END(kdbpeek)

LEAF(kdbpeekd)
	PTR_LA	v1, ddberr
	and	v0, a0, 3			# unaligned ?
	GET_CPU_PCPU(t1)
	PTR_L	t1, PC_CURPCB(t1)
	bne	v0, zero, 1f
	PTR_S	v1, U_PCB_ONFAULT(t1)

	ld	v0, (a0)
	jr	ra
	PTR_S	zero, U_PCB_ONFAULT(t1)

1:
	REG_LHI	v0, 0(a0)
	REG_LLO	v0, 7(a0)
	jr	ra
	PTR_S	zero, U_PCB_ONFAULT(t1)
END(kdbpeekd)

ddberr:
	jr	ra
	nop

#if defined(DDB)
LEAF(kdbpoke)
	PTR_LA	v1, ddberr
	and	v0, a0, 3			# unaligned ?
	GET_CPU_PCPU(t1)
	PTR_L	t1, PC_CURPCB(t1)
	bne	v0, zero, 1f
	PTR_S	v1, U_PCB_ONFAULT(t1)

	sw	a1, (a0)
	jr	ra
	PTR_S	zero, U_PCB_ONFAULT(t1)

1:
	SWHI	a1, 0(a0)
	SWLO	a1, 3(a0)
	jr	ra
	PTR_S	zero, U_PCB_ONFAULT(t1)
END(kdbpoke)

	.data
	.globl	esym
esym:	.word	0

#endif /* DDB */
#endif /* DDB || DEBUG */

	.text
LEAF(breakpoint)
	break	MIPS_BREAK_SOVER_VAL
	jr	ra
	nop
END(breakpoint)

LEAF(setjmp)
	mfc0	v0, MIPS_COP_0_STATUS	# Later the "real" spl value!
	REG_S	s0, (SZREG * PCB_REG_S0)(a0)
	REG_S	s1, (SZREG * PCB_REG_S1)(a0)
	REG_S	s2, (SZREG * PCB_REG_S2)(a0)
	REG_S	s3, (SZREG * PCB_REG_S3)(a0)
	REG_S	s4, (SZREG * PCB_REG_S4)(a0)
	REG_S	s5, (SZREG * PCB_REG_S5)(a0)
	REG_S	s6, (SZREG * PCB_REG_S6)(a0)
	REG_S	s7, (SZREG * PCB_REG_S7)(a0)
	REG_S	s8, (SZREG * PCB_REG_S8)(a0)
	REG_S	sp, (SZREG * PCB_REG_SP)(a0)
	REG_S	ra, (SZREG * PCB_REG_RA)(a0)
	REG_S	v0, (SZREG * PCB_REG_SR)(a0)
#ifdef CPU_CHERI
	/* XXXRW: CHERI kernel setjmp here? */
#endif
	jr	ra
	li	v0, 0			# setjmp return
END(setjmp)

LEAF(longjmp)
	REG_L	v0, (SZREG * PCB_REG_SR)(a0)
	REG_L	ra, (SZREG * PCB_REG_RA)(a0)
	REG_L	s0, (SZREG * PCB_REG_S0)(a0)
	REG_L	s1, (SZREG * PCB_REG_S1)(a0)
	REG_L	s2, (SZREG * PCB_REG_S2)(a0)
	REG_L	s3, (SZREG * PCB_REG_S3)(a0)
	REG_L	s4, (SZREG * PCB_REG_S4)(a0)
	REG_L	s5, (SZREG * PCB_REG_S5)(a0)
	REG_L	s6, (SZREG * PCB_REG_S6)(a0)
	REG_L	s7, (SZREG * PCB_REG_S7)(a0)
	REG_L	s8, (SZREG * PCB_REG_S8)(a0)
	REG_L	sp, (SZREG * PCB_REG_SP)(a0)
#ifdef CPU_CHERI
	/* XXXRW: CHERI kernel longjmp here? */
#endif
	mtc0	v0, MIPS_COP_0_STATUS	# Later the "real" spl value!
	ITLBNOPFIX
	jr	ra
	li	v0, 1			# longjmp return
END(longjmp)

#ifdef CPU_QEMU_MALTA
LEAF(cheri_trace_log)
	.set push
	.set noreorder
	li	$0, 0xface
	jr	ra
	nop
	.set pop
END(cheri_trace_log)
#endif
// CHERI CHANGES START
// {
//   "updated": 20181114,
//   "target_type": "header",
//   "changes": [
//     "user_capabilities",
//     "support"
//   ]
// }
// CHERI CHANGES END<|MERGE_RESOLUTION|>--- conflicted
+++ resolved
@@ -892,91 +892,8 @@
 	j		ra
 	nop
 END(bzero)
-
-<<<<<<< HEAD
-#endif
-
-/*
- * bcmp(s1, s2, n)
- */
-LEAF(bcmp)
-	.set	noreorder
-	blt	a2, 16, smallcmp	# is it worth any trouble?
-	xor	v0, a0, a1		# compare low two bits of addresses
-	and	v0, v0, 3
-	PTR_SUBU	a3, zero, a1		# compute # bytes to word align address
-	bne	v0, zero, unalignedcmp	# not possible to align addresses
-	and	a3, a3, 3
-
-	beq	a3, zero, 1f
-	PTR_SUBU	a2, a2, a3		# subtract from remaining count
-	move	v0, v1			# init v0,v1 so unmodified bytes match
-	LWHI	v0, 0(a0)		# read 1, 2, or 3 bytes
-	LWHI	v1, 0(a1)
-	PTR_ADDU	a1, a1, a3
-	bne	v0, v1, nomatch
-	PTR_ADDU	a0, a0, a3
-1:
-	and	a3, a2, ~3		# compute number of whole words left
-	PTR_SUBU	a2, a2, a3		#   which has to be >= (16-3) & ~3
-	PTR_ADDU	a3, a3, a0		# compute ending address
-2:
-	lw	v0, 0(a0)		# compare words
-	lw	v1, 0(a1)
-	PTR_ADDU	a0, a0, 4
-	bne	v0, v1, nomatch
-	PTR_ADDU	a1, a1, 4
-	bne	a0, a3, 2b
-	nop
-	b	smallcmp		# finish remainder
-	nop
-unalignedcmp:
-	beq	a3, zero, 2f
-	PTR_SUBU	a2, a2, a3		# subtract from remaining count
-	PTR_ADDU	a3, a3, a0		# compute ending address
-1:
-	lbu	v0, 0(a0)		# compare bytes until a1 word aligned
-	lbu	v1, 0(a1)
-	PTR_ADDU	a0, a0, 1
-	bne	v0, v1, nomatch
-	PTR_ADDU	a1, a1, 1
-	bne	a0, a3, 1b
-	nop
-2:
-	and	a3, a2, ~3		# compute number of whole words left
-	PTR_SUBU	a2, a2, a3		#   which has to be >= (16-3) & ~3
-	PTR_ADDU	a3, a3, a0		# compute ending address
-3:
-	LWHI	v0, 0(a0)		# compare words a0 unaligned, a1 aligned
-	LWLO	v0, 3(a0)
-	lw	v1, 0(a1)
-	PTR_ADDU	a0, a0, 4
-	bne	v0, v1, nomatch
-	PTR_ADDU	a1, a1, 4
-	bne	a0, a3, 3b
-	nop
-smallcmp:
-	ble	a2, zero, match
-	PTR_ADDU	a3, a2, a0		# compute ending address
-1:
-	lbu	v0, 0(a0)
-	lbu	v1, 0(a1)
-	PTR_ADDU	a0, a0, 1
-	bne	v0, v1, nomatch
-	PTR_ADDU	a1, a1, 1
-	bne	a0, a3, 1b
-	nop
-match:
-	j	ra
-	 move	v0, zero
-nomatch:
-	j	ra
-	li	v0, 1
-END(bcmp)
-
-
-=======
->>>>>>> ebc52eab
+#endif
+
 /*
  * bit = ffs(value)
  */
