--- conflicted
+++ resolved
@@ -41,35 +41,11 @@
 #include <machine/pcb.h>
 #include <machine/regnum.h>
 
-<<<<<<< HEAD
-#ifndef __CHERI_PURE_CAPABILITY__
-
-static bool
-stack_addr_ok(struct thread *td, u_register_t sp, u_register_t stack_pos)
-{
-	u_register_t va = sp + stack_pos;
-
-	return (va >= td->td_kstack && va + sizeof(u_register_t) <
-	    td->td_kstack + td->td_kstack_pages * PAGE_SIZE);
-}
-
-static u_register_t
-stack_register_fetch(u_register_t sp, u_register_t stack_pos)
-{
-	u_register_t * stack = 
-	    ((u_register_t *)(intptr_t)sp + (size_t)stack_pos/sizeof(u_register_t));
-
-	return *stack;
-}
-
-static void
-stack_capture(struct stack *st, struct thread *td, vaddr_t pc, vaddr_t sp)
-=======
+#ifndef __CHERI_PURECAP_KERNEL__
 #define	VALID_PC(addr)		((addr) >= (uintptr_t)btext && (addr) % 4 == 0)
 
 static void
 stack_capture(struct stack *st, struct thread *td, uintptr_t pc, uintptr_t sp)
->>>>>>> ce21c371
 {
 	u_register_t ra;
 	uintptr_t i, ra_addr;
@@ -149,19 +125,11 @@
 				if (insn.RType.func == OP_JR) {
 					if (insn.RType.rs != RA)
 						break;
-<<<<<<< HEAD
-					if (!stack_addr_ok(td, sp, ra_stack_pos))
-						goto done;
-					ra = stack_register_fetch(sp, 
-					    ra_stack_pos);
-					if (!ra)
-=======
 					if (!kstack_contains(td, ra_addr,
 					    sizeof(ra)))
 						goto done;
 					ra = *(u_register_t *)ra_addr;
 					if (ra == 0)
->>>>>>> ce21c371
 						goto done;
 					ra -= 8;
 				}
@@ -211,18 +179,10 @@
 {
 	uintptr_t pc, sp;
 
-<<<<<<< HEAD
-	pc = (uintptr_t)stack_save;
-	__asm __volatile("move %0, $sp" : "=&r" (sp));
-
-	stack_capture(st, curthread, pc, sp);
-}
-
-#endif /* !__CHERI_PURE_CAPABILITY__ */
-=======
 	pc = (uintptr_t)&&here;
 	sp = (uintptr_t)__builtin_frame_address(0);
 here:
 	stack_capture(st, curthread, pc, sp);
 }
->>>>>>> ce21c371
+
+#endif /* !__CHERI_PURE_CAPABILITY__ */