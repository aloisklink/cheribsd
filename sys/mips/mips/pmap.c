--- conflicted
+++ resolved
@@ -265,36 +265,12 @@
 static __inline vm_ptr_t
 pmap_lmem_map2(vm_paddr_t phys1, vm_paddr_t phys2)
 {
-<<<<<<< HEAD
-	struct local_sysmaps *sysm;
-	pt_entry_t *pte, npte;
-	vm_ptr_t va1, va2;
-	uint32_t intr;
-	int cpu;
-
-	intr = intr_disable();
-	cpu = PCPU_GET(cpuid);
-	sysm = &sysmap_lmem[cpu];
-	sysm->saved_intr = intr;
-	va1 = sysm->base;
-	va2 = sysm->base + PAGE_SIZE;
-	npte = TLBLO_PA_TO_PFN(phys1) | PTE_C_CACHE | PTE_D | PTE_VALID | PTE_G;
-	pte = pmap_pte(kernel_pmap, va1);
-	*pte = npte;
-	npte = TLBLO_PA_TO_PFN(phys2) | PTE_C_CACHE | PTE_D | PTE_VALID | PTE_G;
-	pte = pmap_pte(kernel_pmap, va2);
-	*pte = npte;
-	sysm->valid1 = 1;
-	sysm->valid2 = 1;
-	return (va1);
-=======
 	critical_enter();
 	*PCPU_GET(cmap1_ptep) =
 	    TLBLO_PA_TO_PFN(phys1) | PTE_C_CACHE | PTE_D | PTE_V | PTE_G;
 	*PCPU_GET(cmap2_ptep) =
 	    TLBLO_PA_TO_PFN(phys2) | PTE_C_CACHE | PTE_D | PTE_V | PTE_G;
 	return (PCPU_GET(cmap1_addr));
->>>>>>> fe33cd02
 }
 
 static __inline void
@@ -2205,15 +2181,9 @@
 	}
 
 	origpte = *pte;
-<<<<<<< HEAD
-	KASSERT(!pte_test(&origpte, PTE_D | PTE_RO | PTE_VALID),
-	    ("pmap_enter: modified page not writable: va: %#jx, pte: %#jx",
-	    va, (uintmax_t)origpte));
-=======
 	KASSERT(!pte_test(&origpte, PTE_D | PTE_RO | PTE_V),
 	    ("pmap_enter: modified page not writable: va: %p, pte: %#jx",
 	    (void *)va, (uintmax_t)origpte));
->>>>>>> fe33cd02
 	opa = TLBLO_PTE_TO_PA(origpte);
 
 	/*
