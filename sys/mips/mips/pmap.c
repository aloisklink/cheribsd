/*-
 * SPDX-License-Identifier: BSD-3-Clause
 *
 * Copyright (c) 1991 Regents of the University of California.
 * All rights reserved.
 * Copyright (c) 1994 John S. Dyson
 * All rights reserved.
 * Copyright (c) 1994 David Greenman
 * All rights reserved.
 *
 * This code is derived from software contributed to Berkeley by
 * the Systems Programming Group of the University of Utah Computer
 * Science Department and William Jolitz of UUNET Technologies Inc.
 *
 * Redistribution and use in source and binary forms, with or without
 * modification, are permitted provided that the following conditions
 * are met:
 * 1. Redistributions of source code must retain the above copyright
 *    notice, this list of conditions and the following disclaimer.
 * 2. Redistributions in binary form must reproduce the above copyright
 *    notice, this list of conditions and the following disclaimer in the
 *    documentation and/or other materials provided with the distribution.
 * 3. Neither the name of the University nor the names of its contributors
 *    may be used to endorse or promote products derived from this software
 *    without specific prior written permission.
 *
 * THIS SOFTWARE IS PROVIDED BY THE REGENTS AND CONTRIBUTORS ``AS IS'' AND
 * ANY EXPRESS OR IMPLIED WARRANTIES, INCLUDING, BUT NOT LIMITED TO, THE
 * IMPLIED WARRANTIES OF MERCHANTABILITY AND FITNESS FOR A PARTICULAR PURPOSE
 * ARE DISCLAIMED.  IN NO EVENT SHALL THE REGENTS OR CONTRIBUTORS BE LIABLE
 * FOR ANY DIRECT, INDIRECT, INCIDENTAL, SPECIAL, EXEMPLARY, OR CONSEQUENTIAL
 * DAMAGES (INCLUDING, BUT NOT LIMITED TO, PROCUREMENT OF SUBSTITUTE GOODS
 * OR SERVICES; LOSS OF USE, DATA, OR PROFITS; OR BUSINESS INTERRUPTION)
 * HOWEVER CAUSED AND ON ANY THEORY OF LIABILITY, WHETHER IN CONTRACT, STRICT
 * LIABILITY, OR TORT (INCLUDING NEGLIGENCE OR OTHERWISE) ARISING IN ANY WAY
 * OUT OF THE USE OF THIS SOFTWARE, EVEN IF ADVISED OF THE POSSIBILITY OF
 * SUCH DAMAGE.
 *
 *	from:	@(#)pmap.c	7.7 (Berkeley)	5/12/91
 *	from: src/sys/i386/i386/pmap.c,v 1.250.2.8 2000/11/21 00:09:14 ps
 *	JNPR: pmap.c,v 1.11.2.1 2007/08/16 11:51:06 girish
 */

/*
 *	Manages physical address maps.
 *
 *	Since the information managed by this module is
 *	also stored by the logical address mapping module,
 *	this module may throw away valid virtual-to-physical
 *	mappings at almost any time.  However, invalidations
 *	of virtual-to-physical mappings must be done as
 *	requested.
 *
 *	In order to cope with hardware architectures which
 *	make virtual-to-physical map invalidates expensive,
 *	this module may delay invalidate or reduced protection
 *	operations until such time as they are actually
 *	necessary.  This module is given full information as
 *	to which processors are currently using which maps,
 *	and to when physical maps must be made correct.
 */

#include <sys/cdefs.h>
__FBSDID("$FreeBSD$");

#include "opt_ddb.h"
#include "opt_pmap.h"

#include <sys/param.h>
#include <sys/systm.h>
#include <sys/lock.h>
#include <sys/mman.h>
#include <sys/msgbuf.h>
#include <sys/mutex.h>
#include <sys/pcpu.h>
#include <sys/proc.h>
#include <sys/rwlock.h>
#include <sys/sched.h>
#include <sys/smp.h>
#include <sys/sysctl.h>
#include <sys/vmmeter.h>

#ifdef DDB
#include <ddb/ddb.h>
#endif

#include <vm/vm.h>
#include <vm/vm_param.h>
#include <vm/vm_kern.h>
#include <vm/vm_page.h>
#include <vm/vm_phys.h>
#include <vm/vm_map.h>
#include <vm/vm_object.h>
#include <vm/vm_extern.h>
#include <vm/vm_pageout.h>
#include <vm/vm_pager.h>
#include <vm/uma.h>

#include <machine/cache.h>
#include <machine/md_var.h>
#include <machine/tlb.h>

#undef PMAP_DEBUG

#if !defined(DIAGNOSTIC)
#define	PMAP_INLINE __inline
#else
#define	PMAP_INLINE
#endif

#ifdef PV_STATS
#define PV_STAT(x)	do { x ; } while (0)
#else
#define PV_STAT(x)	do { } while (0)
#endif

/*
 * Get PDEs and PTEs for user/kernel address space
 */
#define	pmap_seg_index(v)	(((v) >> SEGSHIFT) & (NPDEPG - 1))
#define	pmap_pde_index(v)	(((v) >> PDRSHIFT) & (NPDEPG - 1))
#define	pmap_pte_index(v)	(((v) >> PAGE_SHIFT) & (NPTEPG - 1))
#define	pmap_pde_pindex(v)	((v) >> PDRSHIFT)

#ifdef __mips_n64
#define	NUPDE			(NPDEPG * NPDEPG)
#define	NUSERPGTBLS		(NUPDE + NPDEPG)
#else
#define	NUPDE			(NPDEPG)
#define	NUSERPGTBLS		(NUPDE)
#endif

#define	is_kernel_pmap(x)	((x) == kernel_pmap)

struct pmap kernel_pmap_store;
pd_entry_t *kernel_segmap;

vm_offset_t virtual_avail;	/* VA of first avail page (after kernel bss) */
vm_offset_t virtual_end;	/* VA of last avail page (end of kernel AS) */

static int need_local_mappings;

static int nkpt;
unsigned pmap_max_asid;		/* max ASID supported by the system */

#define	PMAP_ASID_RESERVED	0

vm_offset_t kernel_vm_end = VM_MIN_KERNEL_ADDRESS;

static void pmap_asid_alloc(pmap_t pmap);

static struct rwlock_padalign pvh_global_lock;

/*
 * Data for the pv entry allocation mechanism
 */
static TAILQ_HEAD(pch, pv_chunk) pv_chunks = TAILQ_HEAD_INITIALIZER(pv_chunks);
static int pv_entry_count;

static void free_pv_chunk(struct pv_chunk *pc);
static void free_pv_entry(pmap_t pmap, pv_entry_t pv);
static pv_entry_t get_pv_entry(pmap_t pmap, boolean_t try);
static vm_page_t pmap_pv_reclaim(pmap_t locked_pmap);
static void pmap_pvh_free(struct md_page *pvh, pmap_t pmap, vm_offset_t va);
static pv_entry_t pmap_pvh_remove(struct md_page *pvh, pmap_t pmap,
    vm_offset_t va);
static vm_page_t pmap_alloc_direct_page(unsigned int index, int req);
static vm_page_t pmap_enter_quick_locked(pmap_t pmap, vm_offset_t va,
    vm_page_t m, vm_prot_t prot, vm_page_t mpte);
static void pmap_grow_direct_page(int req);
static int pmap_remove_pte(struct pmap *pmap, pt_entry_t *ptq, vm_offset_t va,
    pd_entry_t pde);
static void pmap_remove_page(struct pmap *pmap, vm_offset_t va);
static void pmap_remove_entry(struct pmap *pmap, vm_page_t m, vm_offset_t va);
static boolean_t pmap_try_insert_pv_entry(pmap_t pmap, vm_page_t mpte,
    vm_offset_t va, vm_page_t m);
static void pmap_update_page(pmap_t pmap, vm_offset_t va, pt_entry_t pte);
static void pmap_invalidate_all(pmap_t pmap);
static void pmap_invalidate_page(pmap_t pmap, vm_offset_t va);
static void _pmap_unwire_ptp(pmap_t pmap, vm_offset_t va, vm_page_t m);

static vm_page_t pmap_allocpte(pmap_t pmap, vm_offset_t va, u_int flags);
static vm_page_t _pmap_allocpte(pmap_t pmap, unsigned ptepindex, u_int flags);
static int pmap_unuse_pt(pmap_t, vm_offset_t, pd_entry_t);
static pt_entry_t init_pte_prot(vm_page_t m, vm_prot_t access, vm_prot_t prot);

static void pmap_invalidate_page_action(void *arg);
static void pmap_invalidate_range_action(void *arg);
static void pmap_update_page_action(void *arg);

#ifndef __mips_n64

static vm_offset_t crashdumpva;

/*
 * These functions are for high memory (memory above 512Meg in 32 bit) support.
 * The highmem area does not have a KSEG0 mapping, and we need a mechanism to
 * do temporary per-CPU mappings for pmap_zero_page, pmap_copy_page etc.
 *
 * At bootup, we reserve 2 virtual pages per CPU for mapping highmem pages. To
 * access a highmem physical address on a CPU, we map the physical address to
 * the reserved virtual address for the CPU in the kernel pagetable.
 */

static void
pmap_init_reserved_pages(void)
{
	struct pcpu *pc;
	vm_offset_t pages;
 	int i;
 
	if (need_local_mappings == 0)
		return;

	CPU_FOREACH(i) {
		pc = pcpu_find(i);
		/*
		 * Skip if the mapping has already been initialized,
		 * i.e. this is the BSP.
		 */
		if (pc->pc_cmap1_addr != 0)
			continue;
		pages =  kva_alloc(PAGE_SIZE * 3);
		if (pages == 0)
			panic("%s: unable to allocate KVA", __func__);
		pc->pc_cmap1_ptep = pmap_pte(kernel_pmap, pages);
		pc->pc_cmap2_ptep = pmap_pte(kernel_pmap, pages + PAGE_SIZE);
		pc->pc_qmap_ptep =
		    pmap_pte(kernel_pmap, pages + (PAGE_SIZE * 2));
		pc->pc_cmap1_addr = pages;
		pc->pc_cmap2_addr = pages + PAGE_SIZE;
		pc->pc_qmap_addr = pages + (PAGE_SIZE * 2);
 	}
}
SYSINIT(rpages_init, SI_SUB_CPU, SI_ORDER_ANY, pmap_init_reserved_pages, NULL);

static __inline void
pmap_alloc_lmem_map(void)
{
	PCPU_SET(cmap1_addr, virtual_avail);
	PCPU_SET(cmap2_addr, virtual_avail + PAGE_SIZE);
	PCPU_SET(cmap1_ptep, pmap_pte(kernel_pmap, virtual_avail));
	PCPU_SET(cmap2_ptep, pmap_pte(kernel_pmap, virtual_avail + PAGE_SIZE));
	PCPU_SET(qmap_addr, virtual_avail + (2 * PAGE_SIZE));
	PCPU_SET(qmap_ptep, pmap_pte(kernel_pmap, virtual_avail + (2 * PAGE_SIZE)));
	crashdumpva = virtual_avail + (3 * PAGE_SIZE);
	virtual_avail += PAGE_SIZE * 4;
}

static __inline vm_offset_t
pmap_lmem_map1(vm_paddr_t phys)
{
<<<<<<< HEAD
	struct local_sysmaps *sysm;
	pt_entry_t *pte, npte;
	vm_offset_t va;
	uint32_t intr;
	int cpu;

	intr = intr_disable();
	cpu = PCPU_GET(cpuid);
	sysm = &sysmap_lmem[cpu];
	sysm->saved_intr = intr;
	va = sysm->base;
	npte = TLBLO_PA_TO_PFN(phys) | PTE_C_CACHE | PTE_D | PTE_VALID | PTE_G;
	pte = pmap_pte(kernel_pmap, va);
	*pte = npte;
	sysm->valid1 = 1;
	return (va);
=======
	critical_enter();
	*PCPU_GET(cmap1_ptep) =
	    TLBLO_PA_TO_PFN(phys) | PTE_C_CACHE | PTE_D | PTE_V | PTE_G;
	return (PCPU_GET(cmap1_addr));
>>>>>>> c187267b
}

static __inline vm_offset_t
pmap_lmem_map2(vm_paddr_t phys1, vm_paddr_t phys2)
{
<<<<<<< HEAD
	struct local_sysmaps *sysm;
	pt_entry_t *pte, npte;
	vm_offset_t va1, va2;
	uint32_t intr;
	int cpu;

	intr = intr_disable();
	cpu = PCPU_GET(cpuid);
	sysm = &sysmap_lmem[cpu];
	sysm->saved_intr = intr;
	va1 = sysm->base;
	va2 = sysm->base + PAGE_SIZE;
	npte = TLBLO_PA_TO_PFN(phys1) | PTE_C_CACHE | PTE_D | PTE_VALID | PTE_G;
	pte = pmap_pte(kernel_pmap, va1);
	*pte = npte;
	npte = TLBLO_PA_TO_PFN(phys2) | PTE_C_CACHE | PTE_D | PTE_VALID | PTE_G;
	pte = pmap_pte(kernel_pmap, va2);
	*pte = npte;
	sysm->valid1 = 1;
	sysm->valid2 = 1;
	return (va1);
=======
	critical_enter();
	*PCPU_GET(cmap1_ptep) =
	    TLBLO_PA_TO_PFN(phys1) | PTE_C_CACHE | PTE_D | PTE_V | PTE_G;
	*PCPU_GET(cmap2_ptep) =
	    TLBLO_PA_TO_PFN(phys2) | PTE_C_CACHE | PTE_D | PTE_V | PTE_G;
	return (PCPU_GET(cmap1_addr));
>>>>>>> c187267b
}

static __inline void
pmap_lmem_unmap(void)
{
	 *PCPU_GET(cmap1_ptep) = PTE_G;
	tlb_invalidate_address(kernel_pmap, PCPU_GET(cmap1_addr));
	if (*PCPU_GET(cmap2_ptep) != PTE_G) {
		*PCPU_GET(cmap2_ptep) = PTE_G;
		tlb_invalidate_address(kernel_pmap, PCPU_GET(cmap2_addr));
 	}
	critical_exit();
}

#else  /* __mips_n64 */

static __inline void
pmap_alloc_lmem_map(void)
{
}

static __inline vm_offset_t
pmap_lmem_map1(vm_paddr_t phys)
{

	return (0);
}

static __inline vm_offset_t
pmap_lmem_map2(vm_paddr_t phys1, vm_paddr_t phys2)
{

	return (0);
}

static __inline vm_offset_t
pmap_lmem_unmap(void)
{

	return (0);
}
#endif /* !__mips_n64 */

static __inline int
pmap_pte_cache_bits(vm_paddr_t pa, vm_page_t m)
{
	vm_memattr_t ma;

	ma = pmap_page_get_memattr(m);
	if (ma == VM_MEMATTR_WRITE_BACK && !is_cacheable_mem(pa))
		ma = VM_MEMATTR_UNCACHEABLE;
	return PTE_C(ma);
}
#define PMAP_PTE_SET_CACHE_BITS(pte, pa, m) {	\
	pte &= ~PTE_C_MASK;			\
	pte |= pmap_pte_cache_bits(pa, m);	\
}

/*
 * Page table entry lookup routines.
 */
static __inline pd_entry_t *
pmap_segmap(pmap_t pmap, vm_offset_t va)
{

	return (&pmap->pm_segtab[pmap_seg_index(va)]);
}

#ifdef __mips_n64
static __inline pd_entry_t *
pmap_pdpe_to_pde(pd_entry_t *pdpe, vm_offset_t va)
{
	pd_entry_t *pde;

	pde = (pd_entry_t *)*pdpe;
	return (&pde[pmap_pde_index(va)]);
}

static __inline pd_entry_t *
pmap_pde(pmap_t pmap, vm_offset_t va)
{
	pd_entry_t *pdpe;

	pdpe = pmap_segmap(pmap, va);
	if (*pdpe == NULL)
		return (NULL);

	return (pmap_pdpe_to_pde(pdpe, va));
}
#else
static __inline pd_entry_t *
pmap_pdpe_to_pde(pd_entry_t *pdpe, vm_offset_t va)
{

	return (pdpe);
}

static __inline
pd_entry_t *pmap_pde(pmap_t pmap, vm_offset_t va)
{

	return (pmap_segmap(pmap, va));
}
#endif

static __inline pt_entry_t *
pmap_pde_to_pte(pd_entry_t *pde, vm_offset_t va)
{
	pt_entry_t *pte;

	pte = (pt_entry_t *)*pde;
	return (&pte[pmap_pte_index(va)]);
}

pt_entry_t *
pmap_pte(pmap_t pmap, vm_offset_t va)
{
	pd_entry_t *pde;

	pde = pmap_pde(pmap, va);
	if (pde == NULL || *pde == NULL)
		return (NULL);

	return (pmap_pde_to_pte(pde, va));
}

vm_offset_t
pmap_steal_memory(vm_size_t size)
{
	vm_paddr_t bank_size, pa;
	vm_offset_t va;

	size = round_page(size);
	bank_size = phys_avail[1] - phys_avail[0];
	while (size > bank_size) {
		int i;

		for (i = 0; phys_avail[i + 2]; i += 2) {
			phys_avail[i] = phys_avail[i + 2];
			phys_avail[i + 1] = phys_avail[i + 3];
		}
		phys_avail[i] = 0;
		phys_avail[i + 1] = 0;
		if (!phys_avail[0])
			panic("pmap_steal_memory: out of memory");
		bank_size = phys_avail[1] - phys_avail[0];
	}

	pa = phys_avail[0];
	phys_avail[0] += size;
	if (MIPS_DIRECT_MAPPABLE(pa) == 0)
		panic("Out of memory below 512Meg?");
	va = MIPS_PHYS_TO_DIRECT(pa);
	bzero((caddr_t)va, size);
	return (va);
}

/*
 * Bootstrap the system enough to run with virtual memory.  This
 * assumes that the phys_avail array has been initialized.
 */
static void
pmap_create_kernel_pagetable(void)
{
	int i, j;
	vm_offset_t ptaddr;
	pt_entry_t *pte;
#ifdef __mips_n64
	pd_entry_t *pde;
	vm_offset_t pdaddr;
	int npt, npde;
#endif

	/*
	 * Allocate segment table for the kernel
	 */
	kernel_segmap = (pd_entry_t *)pmap_steal_memory(PAGE_SIZE);

	/*
	 * Allocate second level page tables for the kernel
	 */
#ifdef __mips_n64
	npde = howmany(NKPT, NPDEPG);
	pdaddr = pmap_steal_memory(PAGE_SIZE * npde);
#endif
	nkpt = NKPT;
	ptaddr = pmap_steal_memory(PAGE_SIZE * nkpt);

	/*
	 * The R[4-7]?00 stores only one copy of the Global bit in the
	 * translation lookaside buffer for each 2 page entry. Thus invalid
	 * entrys must have the Global bit set so when Entry LO and Entry HI
	 * G bits are anded together they will produce a global bit to store
	 * in the tlb.
	 */
	for (i = 0, pte = (pt_entry_t *)ptaddr; i < (nkpt * NPTEPG); i++, pte++)
		*pte = PTE_G;

#ifdef __mips_n64
	for (i = 0,  npt = nkpt; npt > 0; i++) {
		kernel_segmap[i] = (pd_entry_t)(pdaddr + i * PAGE_SIZE);
		pde = (pd_entry_t *)kernel_segmap[i];

		for (j = 0; j < NPDEPG && npt > 0; j++, npt--)
			pde[j] = (pd_entry_t)(ptaddr + (i * NPDEPG + j) * PAGE_SIZE);
	}
#else
	for (i = 0, j = pmap_seg_index(VM_MIN_KERNEL_ADDRESS); i < nkpt; i++, j++)
		kernel_segmap[j] = (pd_entry_t)(ptaddr + (i * PAGE_SIZE));
#endif

	PMAP_LOCK_INIT(kernel_pmap);
	kernel_pmap->pm_segtab = kernel_segmap;
	CPU_FILL(&kernel_pmap->pm_active);
	TAILQ_INIT(&kernel_pmap->pm_pvchunk);
	kernel_pmap->pm_asid[0].asid = PMAP_ASID_RESERVED;
	kernel_pmap->pm_asid[0].gen = 0;
	kernel_vm_end += nkpt * NPTEPG * PAGE_SIZE;
}

void
pmap_bootstrap(void)
{
	int i;

	/* Sort. */
again:
	for (i = 0; phys_avail[i + 1] != 0; i += 2) {
		/*
		 * Keep the memory aligned on page boundary.
		 */
		phys_avail[i] = round_page(phys_avail[i]);
		phys_avail[i + 1] = trunc_page(phys_avail[i + 1]);

		if (i < 2)
			continue;
		if (phys_avail[i - 2] > phys_avail[i]) {
			vm_paddr_t ptemp[2];

			ptemp[0] = phys_avail[i + 0];
			ptemp[1] = phys_avail[i + 1];

			phys_avail[i + 0] = phys_avail[i - 2];
			phys_avail[i + 1] = phys_avail[i - 1];

			phys_avail[i - 2] = ptemp[0];
			phys_avail[i - 1] = ptemp[1];
			goto again;
		}
	}

       	/*
	 * In 32 bit, we may have memory which cannot be mapped directly.
	 * This memory will need temporary mapping before it can be
	 * accessed.
	 */
	if (!MIPS_DIRECT_MAPPABLE(phys_avail[i - 1] - 1))
		need_local_mappings = 1;

	/*
	 * Copy the phys_avail[] array before we start stealing memory from it.
	 */
	for (i = 0; phys_avail[i + 1] != 0; i += 2) {
		physmem_desc[i] = phys_avail[i];
		physmem_desc[i + 1] = phys_avail[i + 1];
	}

	Maxmem = atop(phys_avail[i - 1]);

	if (bootverbose) {
		printf("Physical memory chunk(s):\n");
		for (i = 0; phys_avail[i + 1] != 0; i += 2) {
			vm_paddr_t size;

			size = phys_avail[i + 1] - phys_avail[i];
			printf("%#08jx - %#08jx, %ju bytes (%ju pages)\n",
			    (uintmax_t) phys_avail[i],
			    (uintmax_t) phys_avail[i + 1] - 1,
			    (uintmax_t) size, (uintmax_t) size / PAGE_SIZE);
		}
		printf("Maxmem is 0x%0jx\n", ptoa((uintmax_t)Maxmem));
	}
	/*
	 * Steal the message buffer from the beginning of memory.
	 */
	msgbufp = (struct msgbuf *)pmap_steal_memory(msgbufsize);
	msgbufinit(msgbufp, msgbufsize);

	/*
	 * Steal thread0 kstack.  This must be aligned to
	 * (KSTACK_PAGE_SIZE * 2) so it can mapped to a single TLB entry.
	 *
	 * XXX There should be a better way of getting aligned memory
	 * with pmap_steal_memory().
	 */
#ifdef KSTACK_LARGE_PAGE
	kstack0 = pmap_steal_memory(((KSTACK_PAGES + KSTACK_GUARD_PAGES) * 2) \
					<< PAGE_SHIFT);
#else
	kstack0 = pmap_steal_memory((KSTACK_PAGES + KSTACK_GUARD_PAGES) \
					<< PAGE_SHIFT);
#endif
	kstack0 = roundup2(kstack0, (KSTACK_PAGE_SIZE * 2));



	virtual_avail = VM_MIN_KERNEL_ADDRESS;
	virtual_end = VM_MAX_KERNEL_ADDRESS;

#ifdef SMP
	/*
	 * Steal some virtual address space to map the pcpu area.
	 */
	virtual_avail = roundup2(virtual_avail, PAGE_SIZE * 2);
	pcpup = (struct pcpu *)virtual_avail;
	virtual_avail += PAGE_SIZE * 2;

	/*
	 * Initialize the wired TLB entry mapping the pcpu region for
	 * the BSP at 'pcpup'. Up until this point we were operating
	 * with the 'pcpup' for the BSP pointing to a virtual address
	 * in KSEG0 so there was no need for a TLB mapping.
	 */
	mips_pcpu_tlb_init(PCPU_ADDR(0));

	if (bootverbose)
		printf("pcpu is available at virtual address %p.\n", pcpup);
#endif

	pmap_create_kernel_pagetable();
	if (need_local_mappings)
		pmap_alloc_lmem_map();
	pmap_max_asid = VMNUM_PIDS;
	mips_wr_entryhi(0);
	mips_wr_pagemask(0);

 	/*
	 * Initialize the global pv list lock.
	 */
	rw_init(&pvh_global_lock, "pmap pv global");
}

/*
 * Initialize a vm_page's machine-dependent fields.
 */
void
pmap_page_init(vm_page_t m)
{

	TAILQ_INIT(&m->md.pv_list);
	m->md.pv_flags = VM_MEMATTR_DEFAULT << PV_MEMATTR_SHIFT;
}

/*
 *	Initialize the pmap module.
 *	Called by vm_init, to initialize any structures that the pmap
 *	system needs to map virtual memory.
 */
void
pmap_init(void)
{
}

/***************************************************
 * Low level helper routines.....
 ***************************************************/

#ifdef	SMP
static __inline void
pmap_call_on_active_cpus(pmap_t pmap, void (*fn)(void *), void *arg)
{
	int	cpuid, cpu, self;
	cpuset_t active_cpus;

	sched_pin();
	if (is_kernel_pmap(pmap)) {
		smp_rendezvous(NULL, fn, NULL, arg);
		goto out;
	}
	/* Force ASID update on inactive CPUs */
	CPU_FOREACH(cpu) {
		if (!CPU_ISSET(cpu, &pmap->pm_active))
			pmap->pm_asid[cpu].gen = 0;
	}
	cpuid = PCPU_GET(cpuid);
	/*
	 * XXX: barrier/locking for active?
	 *
	 * Take a snapshot of active here, any further changes are ignored.
	 * tlb update/invalidate should be harmless on inactive CPUs
	 */
	active_cpus = pmap->pm_active;
	self = CPU_ISSET(cpuid, &active_cpus);
	CPU_CLR(cpuid, &active_cpus);
	/* Optimize for the case where this cpu is the only active one */
	if (CPU_EMPTY(&active_cpus)) {
		if (self)
			fn(arg);
	} else {
		if (self)
			CPU_SET(cpuid, &active_cpus);
		smp_rendezvous_cpus(active_cpus, NULL, fn, NULL, arg);
	}
out:
	sched_unpin();
}
#else /* !SMP */
static __inline void
pmap_call_on_active_cpus(pmap_t pmap, void (*fn)(void *), void *arg)
{
	int	cpuid;

	if (is_kernel_pmap(pmap)) {
		fn(arg);
		return;
	}
	cpuid = PCPU_GET(cpuid);
	if (!CPU_ISSET(cpuid, &pmap->pm_active))
		pmap->pm_asid[cpuid].gen = 0;
	else
		fn(arg);
}
#endif /* SMP */

static void
pmap_invalidate_all(pmap_t pmap)
{

	pmap_call_on_active_cpus(pmap,
	    (void (*)(void *))tlb_invalidate_all_user, pmap);
}

struct pmap_invalidate_page_arg {
	pmap_t pmap;
	vm_offset_t va;
};

static void
pmap_invalidate_page_action(void *arg)
{
	struct pmap_invalidate_page_arg *p = arg;

	tlb_invalidate_address(p->pmap, p->va);
}

static void
pmap_invalidate_page(pmap_t pmap, vm_offset_t va)
{
	struct pmap_invalidate_page_arg arg;

	arg.pmap = pmap;
	arg.va = va;
	pmap_call_on_active_cpus(pmap, pmap_invalidate_page_action, &arg);
}

struct pmap_invalidate_range_arg {
	pmap_t pmap;
	vm_offset_t sva;
	vm_offset_t eva;
};

static void
pmap_invalidate_range_action(void *arg)
{
	struct pmap_invalidate_range_arg *p = arg;

	tlb_invalidate_range(p->pmap, p->sva, p->eva);
}

static void
pmap_invalidate_range(pmap_t pmap, vm_offset_t sva, vm_offset_t eva)
{
	struct pmap_invalidate_range_arg arg;

	arg.pmap = pmap;
	arg.sva = sva;
	arg.eva = eva;
	pmap_call_on_active_cpus(pmap, pmap_invalidate_range_action, &arg);
}

struct pmap_update_page_arg {
	pmap_t pmap;
	vm_offset_t va;
	pt_entry_t pte;
};

static void
pmap_update_page_action(void *arg)
{
	struct pmap_update_page_arg *p = arg;

	tlb_update(p->pmap, p->va, p->pte);
}

static void
pmap_update_page(pmap_t pmap, vm_offset_t va, pt_entry_t pte)
{
	struct pmap_update_page_arg arg;

	arg.pmap = pmap;
	arg.va = va;
	arg.pte = pte;
	pmap_call_on_active_cpus(pmap, pmap_update_page_action, &arg);
}

/*
 *	Routine:	pmap_extract
 *	Function:
 *		Extract the physical page address associated
 *		with the given map/virtual_address pair.
 */
vm_paddr_t
pmap_extract(pmap_t pmap, vm_offset_t va)
{
	pt_entry_t *pte;
	vm_offset_t retval = 0;

	PMAP_LOCK(pmap);
	pte = pmap_pte(pmap, va);
	if (pte) {
		retval = TLBLO_PTE_TO_PA(*pte) | (va & PAGE_MASK);
	}
	PMAP_UNLOCK(pmap);
	return (retval);
}

/*
 *	Routine:	pmap_extract_and_hold
 *	Function:
 *		Atomically extract and hold the physical page
 *		with the given pmap and virtual address pair
 *		if that mapping permits the given protection.
 */
vm_page_t
pmap_extract_and_hold(pmap_t pmap, vm_offset_t va, vm_prot_t prot)
{
	pt_entry_t pte, *ptep;
	vm_paddr_t pa;
	vm_page_t m;

	m = NULL;
	PMAP_LOCK(pmap);
	ptep = pmap_pte(pmap, va);
	if (ptep != NULL) {
		pte = *ptep;
		if (pte_test(&pte, PTE_VALID) && (!pte_test(&pte, PTE_RO) ||
		    (prot & VM_PROT_WRITE) == 0)) {
			pa = TLBLO_PTE_TO_PA(pte);
			m = PHYS_TO_VM_PAGE(pa);
			if (!vm_page_wire_mapped(m))
				m = NULL;
		}
	}
	PMAP_UNLOCK(pmap);
	return (m);
}

/***************************************************
 * Low level mapping routines.....
 ***************************************************/

/*
 * add a wired page to the kva
 */
void
pmap_kenter_attr(vm_offset_t va, vm_paddr_t pa, vm_memattr_t ma)
{
	pt_entry_t *pte;
	pt_entry_t opte, npte;

#ifdef PMAP_DEBUG
	printf("pmap_kenter:  va: %p -> pa: %p\n", (void *)va, (void *)pa);
#endif

	pte = pmap_pte(kernel_pmap, va);
	opte = *pte;
	npte = TLBLO_PA_TO_PFN(pa) | PTE_C(ma) | PTE_D | PTE_VALID | PTE_G;
	*pte = npte;
	if (pte_test(&opte, PTE_VALID) && opte != npte)
		pmap_update_page(kernel_pmap, va, npte);
}

void
pmap_kenter(vm_offset_t va, vm_paddr_t pa)
{

	KASSERT(is_cacheable_mem(pa),
		("pmap_kenter: memory at 0x%lx is not cacheable", (u_long)pa));

	pmap_kenter_attr(va, pa, VM_MEMATTR_DEFAULT);
}

void
pmap_kenter_device(vm_offset_t va, vm_size_t size, vm_paddr_t pa)
{

	KASSERT((size & PAGE_MASK) == 0,
	    ("%s: device mapping not page-sized", __func__));

	for (; size > 0; size -= PAGE_SIZE) {
		/*
		 * XXXCEM: this is somewhat inefficient on SMP systems in that
		 * every single page is individually TLB-invalidated via
		 * rendezvous (pmap_update_page()), instead of invalidating the
		 * entire range via a single rendezvous.
		 */
		pmap_kenter_attr(va, pa, VM_MEMATTR_UNCACHEABLE);
		va += PAGE_SIZE;
		pa += PAGE_SIZE;
	}
}

void
pmap_kremove_device(vm_offset_t va, vm_size_t size)
{

	KASSERT((size & PAGE_MASK) == 0,
	    ("%s: device mapping not page-sized", __func__));

	/*
	 * XXXCEM: Similar to pmap_kenter_device, this is inefficient on SMP,
	 * in that pages are invalidated individually instead of a single range
	 * rendezvous.
	 */
	for (; size > 0; size -= PAGE_SIZE) {
		pmap_kremove(va);
		va += PAGE_SIZE;
	}
}

/*
 * remove a page from the kernel pagetables
 */
 /* PMAP_INLINE */ void
pmap_kremove(vm_offset_t va)
{
	pt_entry_t *pte;

	/*
	 * Write back all caches from the page being destroyed
	 */
	mips_dcache_wbinv_range_index(va, PAGE_SIZE);

	pte = pmap_pte(kernel_pmap, va);
	*pte = PTE_G;
	pmap_invalidate_page(kernel_pmap, va);
}

/*
 *	Used to map a range of physical addresses into kernel
 *	virtual address space.
 *
 *	The value passed in '*virt' is a suggested virtual address for
 *	the mapping. Architectures which can support a direct-mapped
 *	physical to virtual region can return the appropriate address
 *	within that region, leaving '*virt' unchanged. Other
 *	architectures should map the pages starting at '*virt' and
 *	update '*virt' with the first usable address after the mapped
 *	region.
 *
 *	Use XKPHYS for 64 bit, and KSEG0 where possible for 32 bit.
 */
vm_offset_t
pmap_map(vm_offset_t *virt, vm_paddr_t start, vm_paddr_t end, int prot)
{
	vm_offset_t va, sva;

	if (MIPS_DIRECT_MAPPABLE(end - 1))
		return (MIPS_PHYS_TO_DIRECT(start));

	va = sva = *virt;
	while (start < end) {
		pmap_kenter(va, start);
		va += PAGE_SIZE;
		start += PAGE_SIZE;
	}
	*virt = va;
	return (sva);
}

/*
 * Add a list of wired pages to the kva
 * this routine is only used for temporary
 * kernel mappings that do not need to have
 * page modification or references recorded.
 * Note that old mappings are simply written
 * over.  The page *must* be wired.
 */
void
pmap_qenter(vm_offset_t va, vm_page_t *m, int count)
{
	int i;
	vm_offset_t origva = va;

	for (i = 0; i < count; i++) {
		pmap_flush_pvcache(m[i]);
		pmap_kenter(va, VM_PAGE_TO_PHYS(m[i]));
		va += PAGE_SIZE;
	}

	mips_dcache_wbinv_range_index(origva, PAGE_SIZE*count);
}

/*
 * this routine jerks page mappings from the
 * kernel -- it is meant only for temporary mappings.
 */
void
pmap_qremove(vm_offset_t va, int count)
{
	pt_entry_t *pte;
	vm_offset_t origva;

	if (count < 1)
		return;
	mips_dcache_wbinv_range_index(va, PAGE_SIZE * count);
	origva = va;
	do {
		pte = pmap_pte(kernel_pmap, va);
		*pte = PTE_G;
		va += PAGE_SIZE;
	} while (--count > 0);
	pmap_invalidate_range(kernel_pmap, origva, va);
}

/***************************************************
 * Page table page management routines.....
 ***************************************************/

/*
 * Decrements a page table page's wire count, which is used to record the
 * number of valid page table entries within the page.  If the wire count
 * drops to zero, then the page table page is unmapped.  Returns TRUE if the
 * page table page was unmapped and FALSE otherwise.
 */
static PMAP_INLINE boolean_t
pmap_unwire_ptp(pmap_t pmap, vm_offset_t va, vm_page_t m)
{

	--m->wire_count;
	if (m->wire_count == 0) {
		_pmap_unwire_ptp(pmap, va, m);
		return (TRUE);
	} else
		return (FALSE);
}

static void
_pmap_unwire_ptp(pmap_t pmap, vm_offset_t va, vm_page_t m)
{
	pd_entry_t *pde;

	PMAP_LOCK_ASSERT(pmap, MA_OWNED);
	/*
	 * unmap the page table page
	 */
#ifdef __mips_n64
	if (m->pindex < NUPDE)
		pde = pmap_pde(pmap, va);
	else
		pde = pmap_segmap(pmap, va);
#else
	pde = pmap_pde(pmap, va);
#endif
	*pde = 0;
	pmap->pm_stats.resident_count--;

#ifdef __mips_n64
	if (m->pindex < NUPDE) {
		pd_entry_t *pdp;
		vm_page_t pdpg;

		/*
		 * Recursively decrement next level pagetable refcount
		 */
		pdp = (pd_entry_t *)*pmap_segmap(pmap, va);
		pdpg = PHYS_TO_VM_PAGE(MIPS_DIRECT_TO_PHYS(pdp));
		pmap_unwire_ptp(pmap, va, pdpg);
	}
#endif

	/*
	 * If the page is finally unwired, simply free it.
	 */
	vm_page_free_zero(m);
	vm_wire_sub(1);
}

/*
 * After removing a page table entry, this routine is used to
 * conditionally free the page, and manage the hold/wire counts.
 */
static int
pmap_unuse_pt(pmap_t pmap, vm_offset_t va, pd_entry_t pde)
{
	vm_page_t mpte;

	if (va >= VM_MAXUSER_ADDRESS)
		return (0);
	KASSERT(pde != 0, ("pmap_unuse_pt: pde != 0"));
	mpte = PHYS_TO_VM_PAGE(MIPS_DIRECT_TO_PHYS(pde));
	return (pmap_unwire_ptp(pmap, va, mpte));
}

void
pmap_pinit0(pmap_t pmap)
{
	int i;

	PMAP_LOCK_INIT(pmap);
	pmap->pm_segtab = kernel_segmap;
	CPU_ZERO(&pmap->pm_active);
	for (i = 0; i < MAXCPU; i++) {
		pmap->pm_asid[i].asid = PMAP_ASID_RESERVED;
		pmap->pm_asid[i].gen = 0;
	}
	PCPU_SET(curpmap, pmap);
	TAILQ_INIT(&pmap->pm_pvchunk);
	bzero(&pmap->pm_stats, sizeof pmap->pm_stats);
}

static void
pmap_grow_direct_page(int req)
{

#ifdef __mips_n64
	vm_wait(NULL);
#else
	if (!vm_page_reclaim_contig(req, 1, 0, MIPS_KSEG0_LARGEST_PHYS,
	    PAGE_SIZE, 0))
		vm_wait(NULL);
#endif
}

static vm_page_t
pmap_alloc_direct_page(unsigned int index, int req)
{
	vm_page_t m;

	m = vm_page_alloc_freelist(VM_FREELIST_DIRECT, req | VM_ALLOC_WIRED |
	    VM_ALLOC_ZERO);
	if (m == NULL)
		return (NULL);

	if ((m->flags & PG_ZERO) == 0)
		pmap_zero_page(m);

	m->pindex = index;
	return (m);
}

/*
 * Initialize a preallocated and zeroed pmap structure,
 * such as one in a vmspace structure.
 */
int
pmap_pinit(pmap_t pmap)
{
	vm_offset_t ptdva;
	vm_page_t ptdpg;
	int i, req_class;

	/*
	 * allocate the page directory page
	 */
	req_class = VM_ALLOC_NORMAL;
	while ((ptdpg = pmap_alloc_direct_page(NUSERPGTBLS, req_class)) ==
	    NULL)
		pmap_grow_direct_page(req_class);

	ptdva = MIPS_PHYS_TO_DIRECT(VM_PAGE_TO_PHYS(ptdpg));
	pmap->pm_segtab = (pd_entry_t *)ptdva;
	CPU_ZERO(&pmap->pm_active);
	for (i = 0; i < MAXCPU; i++) {
		pmap->pm_asid[i].asid = PMAP_ASID_RESERVED;
		pmap->pm_asid[i].gen = 0;
	}
	TAILQ_INIT(&pmap->pm_pvchunk);
	bzero(&pmap->pm_stats, sizeof pmap->pm_stats);

	return (1);
}

/*
 * this routine is called if the page table page is not
 * mapped correctly.
 */
static vm_page_t
_pmap_allocpte(pmap_t pmap, unsigned ptepindex, u_int flags)
{
	vm_offset_t pageva;
	vm_page_t m;
	int req_class;

	/*
	 * Find or fabricate a new pagetable page
	 */
	req_class = VM_ALLOC_NORMAL;
	if ((m = pmap_alloc_direct_page(ptepindex, req_class)) == NULL) {
		if ((flags & PMAP_ENTER_NOSLEEP) == 0) {
			PMAP_UNLOCK(pmap);
			rw_wunlock(&pvh_global_lock);
			pmap_grow_direct_page(req_class);
			rw_wlock(&pvh_global_lock);
			PMAP_LOCK(pmap);
		}

		/*
		 * Indicate the need to retry.	While waiting, the page
		 * table page may have been allocated.
		 */
		return (NULL);
	}

	/*
	 * Map the pagetable page into the process address space, if it
	 * isn't already there.
	 */
	pageva = MIPS_PHYS_TO_DIRECT(VM_PAGE_TO_PHYS(m));

#ifdef __mips_n64
	if (ptepindex >= NUPDE) {
		pmap->pm_segtab[ptepindex - NUPDE] = (pd_entry_t)pageva;
	} else {
		pd_entry_t *pdep, *pde;
		int segindex = ptepindex >> (SEGSHIFT - PDRSHIFT);
		int pdeindex = ptepindex & (NPDEPG - 1);
		vm_page_t pg;

		pdep = &pmap->pm_segtab[segindex];
		if (*pdep == NULL) {
			/* recurse for allocating page dir */
			if (_pmap_allocpte(pmap, NUPDE + segindex,
			    flags) == NULL) {
				/* alloc failed, release current */
				vm_page_unwire_noq(m);
				vm_page_free_zero(m);
				return (NULL);
			}
		} else {
			pg = PHYS_TO_VM_PAGE(MIPS_DIRECT_TO_PHYS(*pdep));
			pg->wire_count++;
		}
		/* Next level entry */
		pde = (pd_entry_t *)*pdep;
		pde[pdeindex] = (pd_entry_t)pageva;
	}
#else
	pmap->pm_segtab[ptepindex] = (pd_entry_t)pageva;
#endif
	pmap->pm_stats.resident_count++;
	return (m);
}

static vm_page_t
pmap_allocpte(pmap_t pmap, vm_offset_t va, u_int flags)
{
	unsigned ptepindex;
	pd_entry_t *pde;
	vm_page_t m;

	/*
	 * Calculate pagetable page index
	 */
	ptepindex = pmap_pde_pindex(va);
retry:
	/*
	 * Get the page directory entry
	 */
	pde = pmap_pde(pmap, va);

	/*
	 * If the page table page is mapped, we just increment the hold
	 * count, and activate it.
	 */
	if (pde != NULL && *pde != NULL) {
		m = PHYS_TO_VM_PAGE(MIPS_DIRECT_TO_PHYS(*pde));
		m->wire_count++;
	} else {
		/*
		 * Here if the pte page isn't mapped, or if it has been
		 * deallocated.
		 */
		m = _pmap_allocpte(pmap, ptepindex, flags);
		if (m == NULL && (flags & PMAP_ENTER_NOSLEEP) == 0)
			goto retry;
	}
	return (m);
}


/***************************************************
 * Pmap allocation/deallocation routines.
 ***************************************************/

/*
 * Release any resources held by the given physical map.
 * Called when a pmap initialized by pmap_pinit is being released.
 * Should only be called if the map contains no valid mappings.
 */
void
pmap_release(pmap_t pmap)
{
	vm_offset_t ptdva;
	vm_page_t ptdpg;

	KASSERT(pmap->pm_stats.resident_count == 0,
	    ("pmap_release: pmap resident count %ld != 0",
	    pmap->pm_stats.resident_count));

	ptdva = (vm_offset_t)pmap->pm_segtab;
	ptdpg = PHYS_TO_VM_PAGE(MIPS_DIRECT_TO_PHYS(ptdva));

	vm_page_unwire_noq(ptdpg);
	vm_page_free_zero(ptdpg);
}

/*
 * grow the number of kernel page table entries, if needed
 */
void
pmap_growkernel(vm_offset_t addr)
{
	vm_page_t nkpg;
	pd_entry_t *pde, *pdpe;
	pt_entry_t *pte;
	int i, req_class;

	mtx_assert(&kernel_map->system_mtx, MA_OWNED);
	req_class = VM_ALLOC_INTERRUPT;
	addr = roundup2(addr, NBSEG);
	if (addr - 1 >= vm_map_max(kernel_map))
		addr = vm_map_max(kernel_map);
	while (kernel_vm_end < addr) {
		pdpe = pmap_segmap(kernel_pmap, kernel_vm_end);
#ifdef __mips_n64
		if (*pdpe == 0) {
			/* new intermediate page table entry */
			nkpg = pmap_alloc_direct_page(nkpt, req_class);
			if (nkpg == NULL)
				panic("pmap_growkernel: no memory to grow kernel");
			*pdpe = (pd_entry_t)MIPS_PHYS_TO_DIRECT(VM_PAGE_TO_PHYS(nkpg));
			continue; /* try again */
		}
#endif
		pde = pmap_pdpe_to_pde(pdpe, kernel_vm_end);
		if (*pde != 0) {
			kernel_vm_end = (kernel_vm_end + NBPDR) & ~PDRMASK;
			if (kernel_vm_end - 1 >= vm_map_max(kernel_map)) {
				kernel_vm_end = vm_map_max(kernel_map);
				break;
			}
			continue;
		}

		/*
		 * This index is bogus, but out of the way
		 */
		nkpg = pmap_alloc_direct_page(nkpt, req_class);
#ifndef __mips_n64
		if (nkpg == NULL && vm_page_reclaim_contig(req_class, 1,
		    0, MIPS_KSEG0_LARGEST_PHYS, PAGE_SIZE, 0))
			nkpg = pmap_alloc_direct_page(nkpt, req_class);
#endif
		if (nkpg == NULL)
			panic("pmap_growkernel: no memory to grow kernel");
		nkpt++;
		*pde = (pd_entry_t)MIPS_PHYS_TO_DIRECT(VM_PAGE_TO_PHYS(nkpg));

		/*
		 * The R[4-7]?00 stores only one copy of the Global bit in
		 * the translation lookaside buffer for each 2 page entry.
		 * Thus invalid entrys must have the Global bit set so when
		 * Entry LO and Entry HI G bits are anded together they will
		 * produce a global bit to store in the tlb.
		 */
		pte = (pt_entry_t *)*pde;
		for (i = 0; i < NPTEPG; i++)
			pte[i] = PTE_G;

		kernel_vm_end = (kernel_vm_end + NBPDR) & ~PDRMASK;
		if (kernel_vm_end - 1 >= vm_map_max(kernel_map)) {
			kernel_vm_end = vm_map_max(kernel_map);
			break;
		}
	}
}

/***************************************************
 * page management routines.
 ***************************************************/

CTASSERT(sizeof(struct pv_chunk) == PAGE_SIZE);
#ifdef __mips_n64
CTASSERT(_NPCM == 3);
CTASSERT(_NPCPV == 168);
#else
CTASSERT(_NPCM == 11);
CTASSERT(_NPCPV == 336);
#endif

static __inline struct pv_chunk *
pv_to_chunk(pv_entry_t pv)
{

	return ((struct pv_chunk *)((uintptr_t)pv & ~(uintptr_t)PAGE_MASK));
}

#define PV_PMAP(pv) (pv_to_chunk(pv)->pc_pmap)

#ifdef __mips_n64
#define	PC_FREE0_1	0xfffffffffffffffful
#define	PC_FREE2	0x000000fffffffffful
#else
#define	PC_FREE0_9	0xfffffffful	/* Free values for index 0 through 9 */
#define	PC_FREE10	0x0000fffful	/* Free values for index 10 */
#endif

static const u_long pc_freemask[_NPCM] = {
#ifdef __mips_n64
	PC_FREE0_1, PC_FREE0_1, PC_FREE2
#else
	PC_FREE0_9, PC_FREE0_9, PC_FREE0_9,
	PC_FREE0_9, PC_FREE0_9, PC_FREE0_9,
	PC_FREE0_9, PC_FREE0_9, PC_FREE0_9,
	PC_FREE0_9, PC_FREE10
#endif
};

static SYSCTL_NODE(_vm, OID_AUTO, pmap, CTLFLAG_RD, 0, "VM/pmap parameters");

SYSCTL_INT(_vm_pmap, OID_AUTO, pv_entry_count, CTLFLAG_RD, &pv_entry_count, 0,
    "Current number of pv entries");

#ifdef PV_STATS
static int pc_chunk_count, pc_chunk_allocs, pc_chunk_frees, pc_chunk_tryfail;

SYSCTL_INT(_vm_pmap, OID_AUTO, pc_chunk_count, CTLFLAG_RD, &pc_chunk_count, 0,
    "Current number of pv entry chunks");
SYSCTL_INT(_vm_pmap, OID_AUTO, pc_chunk_allocs, CTLFLAG_RD, &pc_chunk_allocs, 0,
    "Current number of pv entry chunks allocated");
SYSCTL_INT(_vm_pmap, OID_AUTO, pc_chunk_frees, CTLFLAG_RD, &pc_chunk_frees, 0,
    "Current number of pv entry chunks frees");
SYSCTL_INT(_vm_pmap, OID_AUTO, pc_chunk_tryfail, CTLFLAG_RD, &pc_chunk_tryfail, 0,
    "Number of times tried to get a chunk page but failed.");

static long pv_entry_frees, pv_entry_allocs;
static int pv_entry_spare;

SYSCTL_LONG(_vm_pmap, OID_AUTO, pv_entry_frees, CTLFLAG_RD, &pv_entry_frees, 0,
    "Current number of pv entry frees");
SYSCTL_LONG(_vm_pmap, OID_AUTO, pv_entry_allocs, CTLFLAG_RD, &pv_entry_allocs, 0,
    "Current number of pv entry allocs");
SYSCTL_INT(_vm_pmap, OID_AUTO, pv_entry_spare, CTLFLAG_RD, &pv_entry_spare, 0,
    "Current number of spare pv entries");
#endif

/*
 * We are in a serious low memory condition.  Resort to
 * drastic measures to free some pages so we can allocate
 * another pv entry chunk.
 */
static vm_page_t
pmap_pv_reclaim(pmap_t locked_pmap)
{
	struct pch newtail;
	struct pv_chunk *pc;
	pd_entry_t *pde;
	pmap_t pmap;
	pt_entry_t *pte, oldpte;
	pv_entry_t pv;
	vm_offset_t va;
	vm_page_t m, m_pc;
	u_long inuse;
	int bit, field, freed, idx;

	PMAP_LOCK_ASSERT(locked_pmap, MA_OWNED);
	pmap = NULL;
	m_pc = NULL;
	TAILQ_INIT(&newtail);
	while ((pc = TAILQ_FIRST(&pv_chunks)) != NULL) {
		TAILQ_REMOVE(&pv_chunks, pc, pc_lru);
		if (pmap != pc->pc_pmap) {
			if (pmap != NULL) {
				pmap_invalidate_all(pmap);
				if (pmap != locked_pmap)
					PMAP_UNLOCK(pmap);
			}
			pmap = pc->pc_pmap;
			/* Avoid deadlock and lock recursion. */
			if (pmap > locked_pmap)
				PMAP_LOCK(pmap);
			else if (pmap != locked_pmap && !PMAP_TRYLOCK(pmap)) {
				pmap = NULL;
				TAILQ_INSERT_TAIL(&newtail, pc, pc_lru);
				continue;
			}
		}

		/*
		 * Destroy every non-wired, 4 KB page mapping in the chunk.
		 */
		freed = 0;
		for (field = 0; field < _NPCM; field++) {
			for (inuse = ~pc->pc_map[field] & pc_freemask[field];
			    inuse != 0; inuse &= ~(1UL << bit)) {
				bit = ffsl(inuse) - 1;
				idx = field * sizeof(inuse) * NBBY + bit;
				pv = &pc->pc_pventry[idx];
				va = pv->pv_va;
				pde = pmap_pde(pmap, va);
				KASSERT(pde != NULL && *pde != 0,
				    ("pmap_pv_reclaim: pde"));
				pte = pmap_pde_to_pte(pde, va);
				oldpte = *pte;
				if (pte_test(&oldpte, PTE_W))
					continue;
				if (is_kernel_pmap(pmap))
					*pte = PTE_G;
				else
					*pte = 0;
				m = PHYS_TO_VM_PAGE(TLBLO_PTE_TO_PA(oldpte));
				if (pte_test(&oldpte, PTE_D))
					vm_page_dirty(m);
				if (m->md.pv_flags & PV_TABLE_REF)
					vm_page_aflag_set(m, PGA_REFERENCED);
				m->md.pv_flags &= ~PV_TABLE_REF;
				TAILQ_REMOVE(&m->md.pv_list, pv, pv_next);
				if (TAILQ_EMPTY(&m->md.pv_list))
					vm_page_aflag_clear(m, PGA_WRITEABLE);
				pc->pc_map[field] |= 1UL << bit;
				pmap_unuse_pt(pmap, va, *pde);
				freed++;
			}
		}
		if (freed == 0) {
			TAILQ_INSERT_TAIL(&newtail, pc, pc_lru);
			continue;
		}
		/* Every freed mapping is for a 4 KB page. */
		pmap->pm_stats.resident_count -= freed;
		PV_STAT(pv_entry_frees += freed);
		PV_STAT(pv_entry_spare += freed);
		pv_entry_count -= freed;
		TAILQ_REMOVE(&pmap->pm_pvchunk, pc, pc_list);
		for (field = 0; field < _NPCM; field++)
			if (pc->pc_map[field] != pc_freemask[field]) {
				TAILQ_INSERT_HEAD(&pmap->pm_pvchunk, pc,
				    pc_list);
				TAILQ_INSERT_TAIL(&newtail, pc, pc_lru);

				/*
				 * One freed pv entry in locked_pmap is
				 * sufficient.
				 */
				if (pmap == locked_pmap)
					goto out;
				break;
			}
		if (field == _NPCM) {
			PV_STAT(pv_entry_spare -= _NPCPV);
			PV_STAT(pc_chunk_count--);
			PV_STAT(pc_chunk_frees++);
			/* Entire chunk is free; return it. */
			m_pc = PHYS_TO_VM_PAGE(MIPS_DIRECT_TO_PHYS(
			    (vm_offset_t)pc));
			dump_drop_page(m_pc->phys_addr);
			break;
		}
	}
out:
	TAILQ_CONCAT(&pv_chunks, &newtail, pc_lru);
	if (pmap != NULL) {
		pmap_invalidate_all(pmap);
		if (pmap != locked_pmap)
			PMAP_UNLOCK(pmap);
	}
	return (m_pc);
}

/*
 * free the pv_entry back to the free list
 */
static void
free_pv_entry(pmap_t pmap, pv_entry_t pv)
{
	struct pv_chunk *pc;
	int bit, field, idx;

	rw_assert(&pvh_global_lock, RA_WLOCKED);
	PMAP_LOCK_ASSERT(pmap, MA_OWNED);
	PV_STAT(pv_entry_frees++);
	PV_STAT(pv_entry_spare++);
	pv_entry_count--;
	pc = pv_to_chunk(pv);
	idx = pv - &pc->pc_pventry[0];
	field = idx / (sizeof(u_long) * NBBY);
	bit = idx % (sizeof(u_long) * NBBY);
	pc->pc_map[field] |= 1ul << bit;
	for (idx = 0; idx < _NPCM; idx++)
		if (pc->pc_map[idx] != pc_freemask[idx]) {
			/*
			 * 98% of the time, pc is already at the head of the
			 * list.  If it isn't already, move it to the head.
			 */
			if (__predict_false(TAILQ_FIRST(&pmap->pm_pvchunk) !=
			    pc)) {
				TAILQ_REMOVE(&pmap->pm_pvchunk, pc, pc_list);
				TAILQ_INSERT_HEAD(&pmap->pm_pvchunk, pc,
				    pc_list);
			}
			return;
		}
	TAILQ_REMOVE(&pmap->pm_pvchunk, pc, pc_list);
	free_pv_chunk(pc);
}

static void
free_pv_chunk(struct pv_chunk *pc)
{
	vm_page_t m;

 	TAILQ_REMOVE(&pv_chunks, pc, pc_lru);
	PV_STAT(pv_entry_spare -= _NPCPV);
	PV_STAT(pc_chunk_count--);
	PV_STAT(pc_chunk_frees++);
	/* entire chunk is free, return it */
	m = PHYS_TO_VM_PAGE(MIPS_DIRECT_TO_PHYS((vm_offset_t)pc));
	dump_drop_page(m->phys_addr);
	vm_page_unwire_noq(m);
	vm_page_free(m);
}

/*
 * get a new pv_entry, allocating a block from the system
 * when needed.
 */
static pv_entry_t
get_pv_entry(pmap_t pmap, boolean_t try)
{
	struct pv_chunk *pc;
	pv_entry_t pv;
	vm_page_t m;
	int bit, field, idx;

	rw_assert(&pvh_global_lock, RA_WLOCKED);
	PMAP_LOCK_ASSERT(pmap, MA_OWNED);
	PV_STAT(pv_entry_allocs++);
	pv_entry_count++;
retry:
	pc = TAILQ_FIRST(&pmap->pm_pvchunk);
	if (pc != NULL) {
		for (field = 0; field < _NPCM; field++) {
			if (pc->pc_map[field]) {
				bit = ffsl(pc->pc_map[field]) - 1;
				break;
			}
		}
		if (field < _NPCM) {
			idx = field * sizeof(pc->pc_map[field]) * NBBY + bit;
			pv = &pc->pc_pventry[idx];
			pc->pc_map[field] &= ~(1ul << bit);
			/* If this was the last item, move it to tail */
			for (field = 0; field < _NPCM; field++)
				if (pc->pc_map[field] != 0) {
					PV_STAT(pv_entry_spare--);
					return (pv);	/* not full, return */
				}
			TAILQ_REMOVE(&pmap->pm_pvchunk, pc, pc_list);
			TAILQ_INSERT_TAIL(&pmap->pm_pvchunk, pc, pc_list);
			PV_STAT(pv_entry_spare--);
			return (pv);
		}
	}
	/* No free items, allocate another chunk */
	m = vm_page_alloc_freelist(VM_FREELIST_DIRECT, VM_ALLOC_NORMAL |
	    VM_ALLOC_WIRED);
	if (m == NULL) {
		if (try) {
			pv_entry_count--;
			PV_STAT(pc_chunk_tryfail++);
			return (NULL);
		}
		m = pmap_pv_reclaim(pmap);
		if (m == NULL)
			goto retry;
	}
	PV_STAT(pc_chunk_count++);
	PV_STAT(pc_chunk_allocs++);
	dump_add_page(m->phys_addr);
	pc = (struct pv_chunk *)MIPS_PHYS_TO_DIRECT(VM_PAGE_TO_PHYS(m));
	pc->pc_pmap = pmap;
	pc->pc_map[0] = pc_freemask[0] & ~1ul;	/* preallocated bit 0 */
	for (field = 1; field < _NPCM; field++)
		pc->pc_map[field] = pc_freemask[field];
	TAILQ_INSERT_TAIL(&pv_chunks, pc, pc_lru);
	pv = &pc->pc_pventry[0];
	TAILQ_INSERT_HEAD(&pmap->pm_pvchunk, pc, pc_list);
	PV_STAT(pv_entry_spare += _NPCPV - 1);
	return (pv);
}

static pv_entry_t
pmap_pvh_remove(struct md_page *pvh, pmap_t pmap, vm_offset_t va)
{
	pv_entry_t pv;

	rw_assert(&pvh_global_lock, RA_WLOCKED);
	TAILQ_FOREACH(pv, &pvh->pv_list, pv_next) {
		if (pmap == PV_PMAP(pv) && va == pv->pv_va) {
			TAILQ_REMOVE(&pvh->pv_list, pv, pv_next);
			break;
		}
	}
	return (pv);
}

static void
pmap_pvh_free(struct md_page *pvh, pmap_t pmap, vm_offset_t va)
{
	pv_entry_t pv;

	pv = pmap_pvh_remove(pvh, pmap, va);
	KASSERT(pv != NULL, ("pmap_pvh_free: pv not found, pa %lx va %lx",
	     (u_long)VM_PAGE_TO_PHYS(__containerof(pvh, struct vm_page, md)),
	     (u_long)va));
	free_pv_entry(pmap, pv);
}

static void
pmap_remove_entry(pmap_t pmap, vm_page_t m, vm_offset_t va)
{

	rw_assert(&pvh_global_lock, RA_WLOCKED);
	pmap_pvh_free(&m->md, pmap, va);
	if (TAILQ_EMPTY(&m->md.pv_list))
		vm_page_aflag_clear(m, PGA_WRITEABLE);
}

/*
 * Conditionally create a pv entry.
 */
static boolean_t
pmap_try_insert_pv_entry(pmap_t pmap, vm_page_t mpte, vm_offset_t va,
    vm_page_t m)
{
	pv_entry_t pv;

	rw_assert(&pvh_global_lock, RA_WLOCKED);
	PMAP_LOCK_ASSERT(pmap, MA_OWNED);
	if ((pv = get_pv_entry(pmap, TRUE)) != NULL) {
		pv->pv_va = va;
		TAILQ_INSERT_TAIL(&m->md.pv_list, pv, pv_next);
		return (TRUE);
	} else
		return (FALSE);
}

/*
 * pmap_remove_pte: do the things to unmap a page in a process
 */
static int
pmap_remove_pte(struct pmap *pmap, pt_entry_t *ptq, vm_offset_t va,
    pd_entry_t pde)
{
	pt_entry_t oldpte;
	vm_page_t m;
	vm_paddr_t pa;

	rw_assert(&pvh_global_lock, RA_WLOCKED);
	PMAP_LOCK_ASSERT(pmap, MA_OWNED);

	/*
	 * Write back all cache lines from the page being unmapped.
	 */
	mips_dcache_wbinv_range_index(va, PAGE_SIZE);

	oldpte = *ptq;
	if (is_kernel_pmap(pmap))
		*ptq = PTE_G;
	else
		*ptq = 0;

	if (pte_test(&oldpte, PTE_W))
		pmap->pm_stats.wired_count -= 1;

	pmap->pm_stats.resident_count -= 1;

	if (pte_test(&oldpte, PTE_MANAGED)) {
		pa = TLBLO_PTE_TO_PA(oldpte);
		m = PHYS_TO_VM_PAGE(pa);
		if (pte_test(&oldpte, PTE_D)) {
			KASSERT(!pte_test(&oldpte, PTE_RO),
			    ("%s: modified page not writable: va: %p, pte: %#jx",
			    __func__, (void *)va, (uintmax_t)oldpte));
			vm_page_dirty(m);
		}
		if (m->md.pv_flags & PV_TABLE_REF)
			vm_page_aflag_set(m, PGA_REFERENCED);
		m->md.pv_flags &= ~PV_TABLE_REF;

		pmap_remove_entry(pmap, m, va);
	}
	return (pmap_unuse_pt(pmap, va, pde));
}

/*
 * Remove a single page from a process address space
 */
static void
pmap_remove_page(struct pmap *pmap, vm_offset_t va)
{
	pd_entry_t *pde;
	pt_entry_t *ptq;

	rw_assert(&pvh_global_lock, RA_WLOCKED);
	PMAP_LOCK_ASSERT(pmap, MA_OWNED);
	pde = pmap_pde(pmap, va);
	if (pde == NULL || *pde == 0)
		return;
	ptq = pmap_pde_to_pte(pde, va);

	/*
	 * If there is no pte for this address, just skip it!
	 */
	if (!pte_test(ptq, PTE_VALID))
		return;

	(void)pmap_remove_pte(pmap, ptq, va, *pde);
	pmap_invalidate_page(pmap, va);
}

/*
 *	Remove the given range of addresses from the specified map.
 *
 *	It is assumed that the start and end are properly
 *	rounded to the page size.
 */
void
pmap_remove(pmap_t pmap, vm_offset_t sva, vm_offset_t eva)
{
	pd_entry_t *pde, *pdpe;
	pt_entry_t *pte;
	vm_offset_t va, va_next;

	/*
	 * Perform an unsynchronized read.  This is, however, safe.
	 */
	if (pmap->pm_stats.resident_count == 0)
		return;

	rw_wlock(&pvh_global_lock);
	PMAP_LOCK(pmap);

	/*
	 * special handling of removing one page.  a very common operation
	 * and easy to short circuit some code.
	 */
	if ((sva + PAGE_SIZE) == eva) {
		pmap_remove_page(pmap, sva);
		goto out;
	}
	for (; sva < eva; sva = va_next) {
		pdpe = pmap_segmap(pmap, sva);
#ifdef __mips_n64
		if (*pdpe == 0) {
			va_next = (sva + NBSEG) & ~SEGMASK;
			if (va_next < sva)
				va_next = eva;
			continue;
		}
#endif
		va_next = (sva + NBPDR) & ~PDRMASK;
		if (va_next < sva)
			va_next = eva;

		pde = pmap_pdpe_to_pde(pdpe, sva);
		if (*pde == NULL)
			continue;

		/*
		 * Limit our scan to either the end of the va represented
		 * by the current page table page, or to the end of the
		 * range being removed.
		 */
		if (va_next > eva)
			va_next = eva;

		va = va_next;
		for (pte = pmap_pde_to_pte(pde, sva); sva != va_next; pte++,
		    sva += PAGE_SIZE) {
			if (!pte_test(pte, PTE_VALID)) {
				if (va != va_next) {
					pmap_invalidate_range(pmap, va, sva);
					va = va_next;
				}
				continue;
			}
			if (va == va_next)
				va = sva;
			if (pmap_remove_pte(pmap, pte, sva, *pde)) {
				sva += PAGE_SIZE;
				break;
			}
		}
		if (va != va_next)
			pmap_invalidate_range(pmap, va, sva);
	}
out:
	rw_wunlock(&pvh_global_lock);
	PMAP_UNLOCK(pmap);
}

/*
 *	Routine:	pmap_remove_all
 *	Function:
 *		Removes this physical page from
 *		all physical maps in which it resides.
 *		Reflects back modify bits to the pager.
 *
 *	Notes:
 *		Original versions of this routine were very
 *		inefficient because they iteratively called
 *		pmap_remove (slow...)
 */

void
pmap_remove_all(vm_page_t m)
{
	pv_entry_t pv;
	pmap_t pmap;
	pd_entry_t *pde;
	pt_entry_t *pte, tpte;

	KASSERT((m->oflags & VPO_UNMANAGED) == 0,
	    ("pmap_remove_all: page %p is not managed", m));
	rw_wlock(&pvh_global_lock);

	if (m->md.pv_flags & PV_TABLE_REF)
		vm_page_aflag_set(m, PGA_REFERENCED);

	while ((pv = TAILQ_FIRST(&m->md.pv_list)) != NULL) {
		pmap = PV_PMAP(pv);
		PMAP_LOCK(pmap);

		/*
		 * If it's last mapping writeback all caches from
		 * the page being destroyed
	 	 */
		if (TAILQ_NEXT(pv, pv_next) == NULL)
			mips_dcache_wbinv_range_index(pv->pv_va, PAGE_SIZE);

		pmap->pm_stats.resident_count--;

		pde = pmap_pde(pmap, pv->pv_va);
		KASSERT(pde != NULL && *pde != 0, ("pmap_remove_all: pde"));
		pte = pmap_pde_to_pte(pde, pv->pv_va);

		tpte = *pte;
		if (is_kernel_pmap(pmap))
			*pte = PTE_G;
		else
			*pte = 0;

		if (pte_test(&tpte, PTE_W))
			pmap->pm_stats.wired_count--;

		/*
		 * Update the vm_page_t clean and reference bits.
		 */
		if (pte_test(&tpte, PTE_D)) {
			KASSERT(!pte_test(&tpte, PTE_RO),
			    ("%s: modified page not writable: va: %p, pte: %#jx",
			    __func__, (void *)pv->pv_va, (uintmax_t)tpte));
			vm_page_dirty(m);
		}
		pmap_invalidate_page(pmap, pv->pv_va);

		TAILQ_REMOVE(&m->md.pv_list, pv, pv_next);
		pmap_unuse_pt(pmap, pv->pv_va, *pde);
		free_pv_entry(pmap, pv);
		PMAP_UNLOCK(pmap);
	}

	vm_page_aflag_clear(m, PGA_WRITEABLE);
	m->md.pv_flags &= ~PV_TABLE_REF;
	rw_wunlock(&pvh_global_lock);
}

/*
 *	Set the physical protection on the
 *	specified range of this map as requested.
 */
void
pmap_protect(pmap_t pmap, vm_offset_t sva, vm_offset_t eva, vm_prot_t prot)
{
	pt_entry_t pbits, *pte;
	pd_entry_t *pde, *pdpe;
	vm_offset_t va, va_next;
	vm_paddr_t pa;
	vm_page_t m;

	if ((prot & VM_PROT_READ) == VM_PROT_NONE) {
		pmap_remove(pmap, sva, eva);
		return;
	}
	if (prot & VM_PROT_WRITE)
		return;

	PMAP_LOCK(pmap);
	for (; sva < eva; sva = va_next) {
		pdpe = pmap_segmap(pmap, sva);
#ifdef __mips_n64
		if (*pdpe == 0) {
			va_next = (sva + NBSEG) & ~SEGMASK;
			if (va_next < sva)
				va_next = eva;
			continue;
		}
#endif
		va_next = (sva + NBPDR) & ~PDRMASK;
		if (va_next < sva)
			va_next = eva;

		pde = pmap_pdpe_to_pde(pdpe, sva);
		if (*pde == NULL)
			continue;

		/*
		 * Limit our scan to either the end of the va represented
		 * by the current page table page, or to the end of the
		 * range being write protected.
		 */
		if (va_next > eva)
			va_next = eva;

		va = va_next;
		for (pte = pmap_pde_to_pte(pde, sva); sva != va_next; pte++,
		    sva += PAGE_SIZE) {
			pbits = *pte;
			if (!pte_test(&pbits, PTE_VALID) || pte_test(&pbits,
			    PTE_RO)) {
				if (va != va_next) {
					pmap_invalidate_range(pmap, va, sva);
					va = va_next;
				}
				continue;
			}
			pte_set(&pbits, PTE_RO);
			if (pte_test(&pbits, PTE_D)) {
				pte_clear(&pbits, PTE_D);
				if (pte_test(&pbits, PTE_MANAGED)) {
					pa = TLBLO_PTE_TO_PA(pbits);
					m = PHYS_TO_VM_PAGE(pa);
					vm_page_dirty(m);
				}
				if (va == va_next)
					va = sva;
			} else {
				/*
				 * Unless PTE_D is set, any TLB entries
				 * mapping "sva" don't allow write access, so
				 * they needn't be invalidated.
				 */
				if (va != va_next) {
					pmap_invalidate_range(pmap, va, sva);
					va = va_next;
				}
			}
			*pte = pbits;
		}
		if (va != va_next)
			pmap_invalidate_range(pmap, va, sva);
	}
	PMAP_UNLOCK(pmap);
}

/*
 *	Insert the given physical page (p) at
 *	the specified virtual address (v) in the
 *	target physical map with the protection requested.
 *
 *	If specified, the page will be wired down, meaning
 *	that the related pte can not be reclaimed.
 *
 *	NB:  This is the only routine which MAY NOT lazy-evaluate
 *	or lose information.  That is, this routine must actually
 *	insert this page into the given map NOW.
 */
int
pmap_enter(pmap_t pmap, vm_offset_t va, vm_page_t m, vm_prot_t prot,
    u_int flags, int8_t psind __unused)
{
	vm_paddr_t pa, opa;
	pt_entry_t *pte;
	pt_entry_t origpte, newpte;
	pv_entry_t pv;
	vm_page_t mpte, om;

	va &= ~PAGE_MASK;
 	KASSERT(va <= VM_MAX_KERNEL_ADDRESS, ("pmap_enter: toobig"));
	KASSERT((m->oflags & VPO_UNMANAGED) != 0 || va < kmi.clean_sva ||
	    va >= kmi.clean_eva,
	    ("pmap_enter: managed mapping within the clean submap"));
	if ((m->oflags & VPO_UNMANAGED) == 0 && !vm_page_xbusied(m))
		VM_OBJECT_ASSERT_LOCKED(m->object);
	pa = VM_PAGE_TO_PHYS(m);
	newpte = TLBLO_PA_TO_PFN(pa) | init_pte_prot(m, flags, prot);
	if ((flags & PMAP_ENTER_WIRED) != 0)
		newpte |= PTE_W;
	if (is_kernel_pmap(pmap))
		newpte |= PTE_G;
	PMAP_PTE_SET_CACHE_BITS(newpte, pa, m);
#ifdef CPU_CHERI
	if ((flags & PMAP_ENTER_NOLOADTAGS) != 0)
		newpte |= PTE_LC;
	if ((flags & PMAP_ENTER_NOSTORETAGS) != 0)
		newpte |= PTE_SC;
#endif
	if ((m->oflags & VPO_UNMANAGED) == 0)
		newpte |= PTE_MANAGED;

	mpte = NULL;

	rw_wlock(&pvh_global_lock);
	PMAP_LOCK(pmap);

	/*
	 * In the case that a page table page is not resident, we are
	 * creating it here.
	 */
	if (va < VM_MAXUSER_ADDRESS) {
		mpte = pmap_allocpte(pmap, va, flags);
		if (mpte == NULL) {
			KASSERT((flags & PMAP_ENTER_NOSLEEP) != 0,
			    ("pmap_allocpte failed with sleep allowed"));
			rw_wunlock(&pvh_global_lock);
			PMAP_UNLOCK(pmap);
			return (KERN_RESOURCE_SHORTAGE);
		}
	}
	pte = pmap_pte(pmap, va);

	/*
	 * Page Directory table entry not valid, we need a new PT page
	 */
	if (pte == NULL) {
		panic("pmap_enter: invalid page directory, pdir=%p, va=%p",
		    (void *)pmap->pm_segtab, (void *)va);
	}

	origpte = *pte;
	KASSERT(!pte_test(&origpte, PTE_D | PTE_RO | PTE_VALID),
	    ("pmap_enter: modified page not writable: va: %p, pte: %#jx",
	    (void *)va, (uintmax_t)origpte));
	opa = TLBLO_PTE_TO_PA(origpte);

	/*
	 * Mapping has not changed, must be protection or wiring change.
	 */
	if (pte_test(&origpte, PTE_VALID) && opa == pa) {
		/*
		 * Wiring change, just update stats. We don't worry about
		 * wiring PT pages as they remain resident as long as there
		 * are valid mappings in them. Hence, if a user page is
		 * wired, the PT page will be also.
		 */
		if (pte_test(&newpte, PTE_W) && !pte_test(&origpte, PTE_W))
			pmap->pm_stats.wired_count++;
		else if (!pte_test(&newpte, PTE_W) && pte_test(&origpte,
		    PTE_W))
			pmap->pm_stats.wired_count--;

		/*
		 * Remove extra pte reference
		 */
		if (mpte)
			mpte->wire_count--;

		if (pte_test(&origpte, PTE_MANAGED)) {
			m->md.pv_flags |= PV_TABLE_REF;
			if (!pte_test(&newpte, PTE_RO))
				vm_page_aflag_set(m, PGA_WRITEABLE);
		}
		goto validate;
	}

	pv = NULL;

	/*
	 * Mapping has changed, invalidate old range and fall through to
	 * handle validating new mapping.
	 */
	if (opa) {
		if (is_kernel_pmap(pmap))
			*pte = PTE_G;
		else
			*pte = 0;
		if (pte_test(&origpte, PTE_W))
			pmap->pm_stats.wired_count--;
		if (pte_test(&origpte, PTE_MANAGED)) {
			om = PHYS_TO_VM_PAGE(opa);
			if (pte_test(&origpte, PTE_D))
				vm_page_dirty(om);
			if ((om->md.pv_flags & PV_TABLE_REF) != 0) {
				om->md.pv_flags &= ~PV_TABLE_REF;
				vm_page_aflag_set(om, PGA_REFERENCED);
			}
			pv = pmap_pvh_remove(&om->md, pmap, va);
			if (!pte_test(&newpte, PTE_MANAGED))
				free_pv_entry(pmap, pv);
			if ((om->aflags & PGA_WRITEABLE) != 0 &&
			    TAILQ_EMPTY(&om->md.pv_list))
				vm_page_aflag_clear(om, PGA_WRITEABLE);
		}
		pmap_invalidate_page(pmap, va);
		origpte = 0;
		if (mpte != NULL) {
			mpte->wire_count--;
			KASSERT(mpte->wire_count > 0,
			    ("pmap_enter: missing reference to page table page,"
			    " va: %p", (void *)va));
		}
	} else
		pmap->pm_stats.resident_count++;

	/*
	 * Enter on the PV list if part of our managed memory.
	 */
	if (pte_test(&newpte, PTE_MANAGED)) {
		m->md.pv_flags |= PV_TABLE_REF;
		if (pv == NULL) {
			pv = get_pv_entry(pmap, FALSE);
			pv->pv_va = va;
		}
		TAILQ_INSERT_TAIL(&m->md.pv_list, pv, pv_next);
		if (!pte_test(&newpte, PTE_RO))
			vm_page_aflag_set(m, PGA_WRITEABLE);
	}

	/*
	 * Increment counters
	 */
	if (pte_test(&newpte, PTE_W))
		pmap->pm_stats.wired_count++;

validate:

#ifdef PMAP_DEBUG
	printf("pmap_enter:  va: %p -> pa: %p\n", (void *)va, (void *)pa);
#endif

	/*
	 * if the mapping or permission bits are different, we need to
	 * update the pte.
	 */
	if (origpte != newpte) {
		*pte = newpte;
		if (pte_test(&origpte, PTE_VALID)) {
			KASSERT(opa == pa, ("pmap_enter: invalid update"));
			if (pte_test(&origpte, PTE_MANAGED) && opa != pa) {
				if (om->md.pv_flags & PV_TABLE_REF)
					vm_page_aflag_set(om, PGA_REFERENCED);
				om->md.pv_flags &= ~PV_TABLE_REF;
			}
			if (pte_test(&origpte, PTE_D)) {
				if (pte_test(&origpte, PTE_MANAGED))
					vm_page_dirty(m);
			}
			pmap_update_page(pmap, va, newpte);
		}
	}

	/*
	 * Sync I & D caches for executable pages.  Do this only if the
	 * target pmap belongs to the current process.  Otherwise, an
	 * unresolvable TLB miss may occur.
	 */
	if (!is_kernel_pmap(pmap) && (pmap == &curproc->p_vmspace->vm_pmap) &&
	    (prot & VM_PROT_EXECUTE)) {
		mips_icache_sync_range(va, PAGE_SIZE);
		mips_dcache_wbinv_range(va, PAGE_SIZE);
	}
	rw_wunlock(&pvh_global_lock);
	PMAP_UNLOCK(pmap);
	return (KERN_SUCCESS);
}

/*
 * this code makes some *MAJOR* assumptions:
 * 1. Current pmap & pmap exists.
 * 2. Not wired.
 * 3. Read access.
 * 4. No page table pages.
 * but is *MUCH* faster than pmap_enter...
 */

void
pmap_enter_quick(pmap_t pmap, vm_offset_t va, vm_page_t m, vm_prot_t prot)
{

	rw_wlock(&pvh_global_lock);
	PMAP_LOCK(pmap);
	(void)pmap_enter_quick_locked(pmap, va, m, prot, NULL);
	rw_wunlock(&pvh_global_lock);
	PMAP_UNLOCK(pmap);
}

static vm_page_t
pmap_enter_quick_locked(pmap_t pmap, vm_offset_t va, vm_page_t m,
    vm_prot_t prot, vm_page_t mpte)
{
	pt_entry_t *pte, npte;
	vm_paddr_t pa;

	KASSERT(va < kmi.clean_sva || va >= kmi.clean_eva ||
	    (m->oflags & VPO_UNMANAGED) != 0,
	    ("pmap_enter_quick_locked: managed mapping within the clean submap"));
	rw_assert(&pvh_global_lock, RA_WLOCKED);
	PMAP_LOCK_ASSERT(pmap, MA_OWNED);

	/*
	 * In the case that a page table page is not resident, we are
	 * creating it here.
	 */
	if (va < VM_MAXUSER_ADDRESS) {
		pd_entry_t *pde;
		unsigned ptepindex;

		/*
		 * Calculate pagetable page index
		 */
		ptepindex = pmap_pde_pindex(va);
		if (mpte && (mpte->pindex == ptepindex)) {
			mpte->wire_count++;
		} else {
			/*
			 * Get the page directory entry
			 */
			pde = pmap_pde(pmap, va);

			/*
			 * If the page table page is mapped, we just
			 * increment the hold count, and activate it.
			 */
			if (pde && *pde != 0) {
				mpte = PHYS_TO_VM_PAGE(
				    MIPS_DIRECT_TO_PHYS(*pde));
				mpte->wire_count++;
			} else {
				mpte = _pmap_allocpte(pmap, ptepindex,
				    PMAP_ENTER_NOSLEEP);
				if (mpte == NULL)
					return (mpte);
			}
		}
	} else {
		mpte = NULL;
	}

	pte = pmap_pte(pmap, va);
	if (pte_test(pte, PTE_VALID)) {
		if (mpte != NULL) {
			mpte->wire_count--;
			mpte = NULL;
		}
		return (mpte);
	}

	/*
	 * Enter on the PV list if part of our managed memory.
	 */
	if ((m->oflags & VPO_UNMANAGED) == 0 &&
	    !pmap_try_insert_pv_entry(pmap, mpte, va, m)) {
		if (mpte != NULL) {
			pmap_unwire_ptp(pmap, va, mpte);
			mpte = NULL;
		}
		return (mpte);
	}

	/*
	 * Increment counters
	 */
	pmap->pm_stats.resident_count++;

	pa = VM_PAGE_TO_PHYS(m);

	/*
	 * Now validate mapping with RO protection
	 */
	npte = PTE_RO | TLBLO_PA_TO_PFN(pa) | PTE_VALID;
	if ((m->oflags & VPO_UNMANAGED) == 0)
		npte |= PTE_MANAGED;

	PMAP_PTE_SET_CACHE_BITS(npte, pa, m);

	if (is_kernel_pmap(pmap))
		*pte = npte | PTE_G;
	else {
		*pte = npte;
		/*
		 * Sync I & D caches.  Do this only if the target pmap
		 * belongs to the current process.  Otherwise, an
		 * unresolvable TLB miss may occur. */
		if (pmap == &curproc->p_vmspace->vm_pmap) {
			va &= ~PAGE_MASK;
			mips_icache_sync_range(va, PAGE_SIZE);
			mips_dcache_wbinv_range(va, PAGE_SIZE);
		}
	}
	return (mpte);
}

/*
 * Make a temporary mapping for a physical address.  This is only intended
 * to be used for panic dumps.
 *
 * Use XKPHYS for 64 bit, and KSEG0 where possible for 32 bit.
 */
void *
pmap_kenter_temporary(vm_paddr_t pa, int i)
{
	vm_offset_t va;

	if (i != 0)
		printf("%s: ERROR!!! More than one page of virtual address mapping not supported\n",
		    __func__);

	if (MIPS_DIRECT_MAPPABLE(pa)) {
		va = MIPS_PHYS_TO_DIRECT(pa);
	} else {
#ifndef __mips_n64    /* XXX : to be converted to new style */
		pt_entry_t *pte, npte;

		pte = pmap_pte(kernel_pmap, crashdumpva); 

		/* Since this is for the debugger, no locks or any other fun */
		npte = TLBLO_PA_TO_PFN(pa) | PTE_C_CACHE | PTE_D | PTE_VALID |
		    PTE_G;
		*pte = npte;
		pmap_update_page(kernel_pmap, crashdumpva, npte);
		va = crashdumpva;
#endif
	}
	return ((void *)va);
}

void
pmap_kenter_temporary_free(vm_paddr_t pa)
{
 #ifndef __mips_n64    /* XXX : to be converted to new style */
	pt_entry_t *pte;
 #endif
	if (MIPS_DIRECT_MAPPABLE(pa)) {
		/* nothing to do for this case */
		return;
	}
#ifndef __mips_n64    /* XXX : to be converted to new style */
	pte = pmap_pte(kernel_pmap, crashdumpva);
	*pte = PTE_G;
	pmap_invalidate_page(kernel_pmap, crashdumpva);
#endif
}

/*
 * Maps a sequence of resident pages belonging to the same object.
 * The sequence begins with the given page m_start.  This page is
 * mapped at the given virtual address start.  Each subsequent page is
 * mapped at a virtual address that is offset from start by the same
 * amount as the page is offset from m_start within the object.  The
 * last page in the sequence is the page with the largest offset from
 * m_start that can be mapped at a virtual address less than the given
 * virtual address end.  Not every virtual page between start and end
 * is mapped; only those for which a resident page exists with the
 * corresponding offset from m_start are mapped.
 */
void
pmap_enter_object(pmap_t pmap, vm_offset_t start, vm_offset_t end,
    vm_page_t m_start, vm_prot_t prot)
{
	vm_page_t m, mpte;
	vm_pindex_t diff, psize;

	VM_OBJECT_ASSERT_LOCKED(m_start->object);

	psize = atop(end - start);
	mpte = NULL;
	m = m_start;
	rw_wlock(&pvh_global_lock);
	PMAP_LOCK(pmap);
	while (m != NULL && (diff = m->pindex - m_start->pindex) < psize) {
		mpte = pmap_enter_quick_locked(pmap, start + ptoa(diff), m,
		    prot, mpte);
		m = TAILQ_NEXT(m, listq);
	}
	rw_wunlock(&pvh_global_lock);
 	PMAP_UNLOCK(pmap);
}

/*
 * pmap_object_init_pt preloads the ptes for a given object
 * into the specified pmap.  This eliminates the blast of soft
 * faults on process startup and immediately after an mmap.
 */
void
pmap_object_init_pt(pmap_t pmap, vm_offset_t addr,
    vm_object_t object, vm_pindex_t pindex, vm_size_t size)
{
	VM_OBJECT_ASSERT_WLOCKED(object);
	KASSERT(object->type == OBJT_DEVICE || object->type == OBJT_SG,
	    ("pmap_object_init_pt: non-device object"));
}

/*
 *	Clear the wired attribute from the mappings for the specified range of
 *	addresses in the given pmap.  Every valid mapping within that range
 *	must have the wired attribute set.  In contrast, invalid mappings
 *	cannot have the wired attribute set, so they are ignored.
 *
 *	The wired attribute of the page table entry is not a hardware feature,
 *	so there is no need to invalidate any TLB entries.
 */
void
pmap_unwire(pmap_t pmap, vm_offset_t sva, vm_offset_t eva)
{
	pd_entry_t *pde, *pdpe;
	pt_entry_t *pte;
	vm_offset_t va_next;

	PMAP_LOCK(pmap);
	for (; sva < eva; sva = va_next) {
		pdpe = pmap_segmap(pmap, sva);
#ifdef __mips_n64
		if (*pdpe == NULL) {
			va_next = (sva + NBSEG) & ~SEGMASK;
			if (va_next < sva)
				va_next = eva;
			continue;
		}
#endif
		va_next = (sva + NBPDR) & ~PDRMASK;
		if (va_next < sva)
			va_next = eva;
		pde = pmap_pdpe_to_pde(pdpe, sva);
		if (*pde == NULL)
			continue;
		if (va_next > eva)
			va_next = eva;
		for (pte = pmap_pde_to_pte(pde, sva); sva != va_next; pte++,
		    sva += PAGE_SIZE) {
			if (!pte_test(pte, PTE_VALID))
				continue;
			if (!pte_test(pte, PTE_W))
				panic("pmap_unwire: pte %#jx is missing PG_W",
				    (uintmax_t)*pte);
			pte_clear(pte, PTE_W);
			pmap->pm_stats.wired_count--;
		}
	}
	PMAP_UNLOCK(pmap);
}

/*
 *	Copy the range specified by src_addr/len
 *	from the source map to the range dst_addr/len
 *	in the destination map.
 *
 *	This routine is only advisory and need not do anything.
 */

void
pmap_copy(pmap_t dst_pmap, pmap_t src_pmap, vm_offset_t dst_addr,
    vm_size_t len, vm_offset_t src_addr)
{
}

/*
 *	pmap_zero_page zeros the specified hardware page by mapping
 *	the page into KVM and using bzero to clear its contents.
 *
 * 	Use XKPHYS for 64 bit, and KSEG0 where possible for 32 bit.
 */
void
pmap_zero_page(vm_page_t m)
{
	vm_offset_t va;
	vm_paddr_t phys = VM_PAGE_TO_PHYS(m);

	if (MIPS_DIRECT_MAPPABLE(phys)) {
		va = MIPS_PHYS_TO_DIRECT(phys);
		bzero((caddr_t)va, PAGE_SIZE);
		mips_dcache_wbinv_range(va, PAGE_SIZE);
	} else {
		va = pmap_lmem_map1(phys);
		bzero((caddr_t)va, PAGE_SIZE);
		mips_dcache_wbinv_range(va, PAGE_SIZE);
		pmap_lmem_unmap();
	}
}

/*
 *	pmap_zero_page_area zeros the specified hardware page by mapping
 *	the page into KVM and using bzero to clear its contents.
 *
 *	off and size may not cover an area beyond a single hardware page.
 */
void
pmap_zero_page_area(vm_page_t m, int off, int size)
{
	vm_offset_t va;
	vm_paddr_t phys = VM_PAGE_TO_PHYS(m);

	if (MIPS_DIRECT_MAPPABLE(phys)) {
		va = MIPS_PHYS_TO_DIRECT(phys);
		bzero((char *)(caddr_t)va + off, size);
		mips_dcache_wbinv_range(va + off, size);
	} else {
		va = pmap_lmem_map1(phys);
		bzero((char *)va + off, size);
		mips_dcache_wbinv_range(va + off, size);
		pmap_lmem_unmap();
	}
}

/*
 *	pmap_copy_page copies the specified (machine independent)
 *	page by mapping the page into virtual memory and using
 *	bcopy to copy the page, one machine dependent page at a
 *	time.
 *
 * 	Use XKPHYS for 64 bit, and KSEG0 where possible for 32 bit.
 */
#define	PMAP_COPY_TAGS	0x00000001
static void
pmap_copy_page_internal(vm_page_t src, vm_page_t dst, int flags)
{
	vm_offset_t va_src, va_dst;
	vm_paddr_t phys_src = VM_PAGE_TO_PHYS(src);
	vm_paddr_t phys_dst = VM_PAGE_TO_PHYS(dst);

	if (MIPS_DIRECT_MAPPABLE(phys_src) && MIPS_DIRECT_MAPPABLE(phys_dst)) {
		/* easy case, all can be accessed via KSEG0 */
		/*
		 * Flush all caches for VA that are mapped to this page
		 * to make sure that data in SDRAM is up to date
		 */
		pmap_flush_pvcache(src);
		mips_dcache_wbinv_range_index(
		    MIPS_PHYS_TO_DIRECT(phys_dst), PAGE_SIZE);
		va_src = MIPS_PHYS_TO_DIRECT(phys_src);
		va_dst = MIPS_PHYS_TO_DIRECT(phys_dst);
#ifdef CPU_CHERI
		if (flags & PMAP_COPY_TAGS)
			cheri_bcopy((caddr_t)va_src, (caddr_t)va_dst,
			    PAGE_SIZE);
		else
#endif
			bcopy((caddr_t)va_src, (caddr_t)va_dst, PAGE_SIZE);
		mips_dcache_wbinv_range(va_dst, PAGE_SIZE);
	} else {
		va_src = pmap_lmem_map2(phys_src, phys_dst);
		va_dst = va_src + PAGE_SIZE;
		bcopy((void *)va_src, (void *)va_dst, PAGE_SIZE);
		mips_dcache_wbinv_range(va_dst, PAGE_SIZE);
		pmap_lmem_unmap();
	}
}

/*
 * With CHERI, it is sometimes desirable to explicitly propagate tags between
 * pages (e.g., during copy-on-write), but not other times (e.g., copying data
 * from VM to buffer cache).  There is more playing out here yet to do (e.g.,
 * if any filesystems learn to preserve tags) but these KPIs allow us to
 * capture that difference in the mean time.
 */
void
pmap_copy_page(vm_page_t src, vm_page_t dst)
{

	pmap_copy_page_internal(src, dst, 0);
}

#ifdef CPU_CHERI
void
pmap_copy_page_tags(vm_page_t src, vm_page_t dst)
{

	pmap_copy_page_internal(src, dst, PMAP_COPY_TAGS);
}
#endif

int unmapped_buf_allowed;

static void
pmap_copy_pages_internal(vm_page_t ma[], vm_offset_t a_offset, vm_page_t mb[],
    vm_offset_t b_offset, int xfersize, int flags)
{
	char *a_cp, *b_cp;
	vm_page_t a_m, b_m;
	vm_offset_t a_pg_offset, b_pg_offset;
	vm_paddr_t a_phys, b_phys;
	int cnt;

	while (xfersize > 0) {
		a_pg_offset = a_offset & PAGE_MASK;
		cnt = min(xfersize, PAGE_SIZE - a_pg_offset);
		a_m = ma[a_offset >> PAGE_SHIFT];
		a_phys = VM_PAGE_TO_PHYS(a_m);
		b_pg_offset = b_offset & PAGE_MASK;
		cnt = min(cnt, PAGE_SIZE - b_pg_offset);
		b_m = mb[b_offset >> PAGE_SHIFT];
		b_phys = VM_PAGE_TO_PHYS(b_m);
		if (MIPS_DIRECT_MAPPABLE(a_phys) &&
		    MIPS_DIRECT_MAPPABLE(b_phys)) {
			pmap_flush_pvcache(a_m);
			mips_dcache_wbinv_range_index(
			    MIPS_PHYS_TO_DIRECT(b_phys), PAGE_SIZE);
			a_cp = (char *)MIPS_PHYS_TO_DIRECT(a_phys) +
			    a_pg_offset;
			b_cp = (char *)MIPS_PHYS_TO_DIRECT(b_phys) +
			    b_pg_offset;
#ifdef CPU_CHERI
			if (flags & PMAP_COPY_TAGS)
				cheri_bcopy(a_cp, b_cp, cnt);
			else
#endif
				bcopy(a_cp, b_cp, cnt);
			mips_dcache_wbinv_range((vm_offset_t)b_cp, cnt);
		} else {
			a_cp = (char *)pmap_lmem_map2(a_phys, b_phys);
			b_cp = (char *)a_cp + PAGE_SIZE;
			a_cp += a_pg_offset;
			b_cp += b_pg_offset;
#ifdef CPU_CHERI
			if (flags & PMAP_COPY_TAGS)
				cheri_bcopy(a_cp, b_cp, cnt);
			else
#endif
				bcopy(a_cp, b_cp, cnt);
			mips_dcache_wbinv_range((vm_offset_t)b_cp, cnt);
			pmap_lmem_unmap();
		}
		a_offset += cnt;
		b_offset += cnt;
		xfersize -= cnt;
	}
}

/*
 * As with pmap_copy_page(), CHERI requires tagged and non-tagged versions
 * depending on the circumstances.
 */
void
pmap_copy_pages(vm_page_t ma[], vm_offset_t a_offset, vm_page_t mb[],
    vm_offset_t b_offset, int xfersize)
{

	pmap_copy_pages_internal(ma, a_offset, mb, b_offset, xfersize, 0);
}

#ifdef CPU_CHERI
void
pmap_copy_pages_tags(vm_page_t ma[], vm_offset_t a_offset, vm_page_t mb[],
    vm_offset_t b_offset, int xfersize)
{

	pmap_copy_pages_internal(ma, a_offset, mb, b_offset, xfersize,
	    PMAP_COPY_TAGS);
}
#endif

vm_offset_t
pmap_quick_enter_page(vm_page_t m)
{
#if defined(__mips_n64)
	return MIPS_PHYS_TO_DIRECT(VM_PAGE_TO_PHYS(m));
#else
	vm_offset_t qaddr;
	vm_paddr_t pa;
	pt_entry_t *pte, npte;

	pa = VM_PAGE_TO_PHYS(m);

	if (MIPS_DIRECT_MAPPABLE(pa)) {
		if (pmap_page_get_memattr(m) != VM_MEMATTR_WRITE_BACK)
			return (MIPS_PHYS_TO_DIRECT_UNCACHED(pa));
		else
			return (MIPS_PHYS_TO_DIRECT(pa));
	}
	critical_enter();
	qaddr = PCPU_GET(qmap_addr);
	pte = PCPU_GET(qmap_ptep);

	KASSERT(*pte == PTE_G, ("pmap_quick_enter_page: PTE busy"));

<<<<<<< HEAD
	pte = pmap_pte(kernel_pmap, sysm->base);
	npte = TLBLO_PA_TO_PFN(pa) | PTE_D | PTE_VALID | PTE_G;
=======
	npte = TLBLO_PA_TO_PFN(pa) | PTE_D | PTE_V | PTE_G;
>>>>>>> c187267b
	PMAP_PTE_SET_CACHE_BITS(npte, pa, m);
	*pte = npte;

	return (qaddr);
#endif
}

void
pmap_quick_remove_page(vm_offset_t addr)
{
	mips_dcache_wbinv_range(addr, PAGE_SIZE);

#if !defined(__mips_n64)
	pt_entry_t *pte;

	if (addr >= MIPS_KSEG0_START && addr < MIPS_KSEG0_END)
		return;

	pte = PCPU_GET(qmap_ptep);

	KASSERT(*pte != PTE_G,
	    ("pmap_quick_remove_page: PTE not in use"));
	KASSERT(PCPU_GET(qmap_addr) == addr,
	    ("pmap_quick_remove_page: invalid address"));

	*pte = PTE_G;
	tlb_invalidate_address(kernel_pmap, addr);
	critical_exit();
#endif
}

/*
 * Returns true if the pmap's pv is one of the first
 * 16 pvs linked to from this page.  This count may
 * be changed upwards or downwards in the future; it
 * is only necessary that true be returned for a small
 * subset of pmaps for proper page aging.
 */
boolean_t
pmap_page_exists_quick(pmap_t pmap, vm_page_t m)
{
	pv_entry_t pv;
	int loops = 0;
	boolean_t rv;

	KASSERT((m->oflags & VPO_UNMANAGED) == 0,
	    ("pmap_page_exists_quick: page %p is not managed", m));
	rv = FALSE;
	rw_wlock(&pvh_global_lock);
	TAILQ_FOREACH(pv, &m->md.pv_list, pv_next) {
		if (PV_PMAP(pv) == pmap) {
			rv = TRUE;
			break;
		}
		loops++;
		if (loops >= 16)
			break;
	}
	rw_wunlock(&pvh_global_lock);
	return (rv);
}

/*
 * Returns TRUE if the given page is mapped.
 */
boolean_t
pmap_page_is_mapped(vm_page_t m)
{

	return (!TAILQ_EMPTY(&(m)->md.pv_list));
}

/*
 * Remove all pages from specified address space
 * this aids process exit speeds.  Also, this code
 * is special cased for current process only, but
 * can have the more generic (and slightly slower)
 * mode enabled.  This is much faster than pmap_remove
 * in the case of running down an entire address space.
 */
void
pmap_remove_pages(pmap_t pmap)
{
	pd_entry_t *pde;
	pt_entry_t *pte, tpte;
	pv_entry_t pv;
	vm_page_t m;
	struct pv_chunk *pc, *npc;
	u_long inuse, bitmask;
	int allfree, bit, field, idx;

	if (pmap != vmspace_pmap(curthread->td_proc->p_vmspace)) {
		printf("warning: pmap_remove_pages called with non-current pmap\n");
		return;
	}
	rw_wlock(&pvh_global_lock);
	PMAP_LOCK(pmap);
	TAILQ_FOREACH_SAFE(pc, &pmap->pm_pvchunk, pc_list, npc) {
		allfree = 1;
		for (field = 0; field < _NPCM; field++) {
			inuse = ~pc->pc_map[field] & pc_freemask[field];
			while (inuse != 0) {
				bit = ffsl(inuse) - 1;
				bitmask = 1UL << bit;
				idx = field * sizeof(inuse) * NBBY + bit;
				pv = &pc->pc_pventry[idx];
				inuse &= ~bitmask;

				pde = pmap_pde(pmap, pv->pv_va);
				KASSERT(pde != NULL && *pde != 0,
				    ("pmap_remove_pages: pde"));
				pte = pmap_pde_to_pte(pde, pv->pv_va);
				if (!pte_test(pte, PTE_VALID))
					panic("pmap_remove_pages: bad pte");
				tpte = *pte;

/*
 * We cannot remove wired pages from a process' mapping at this time
 */
				if (pte_test(&tpte, PTE_W)) {
					allfree = 0;
					continue;
				}
				*pte = is_kernel_pmap(pmap) ? PTE_G : 0;

				m = PHYS_TO_VM_PAGE(TLBLO_PTE_TO_PA(tpte));
				KASSERT(m != NULL,
				    ("pmap_remove_pages: bad tpte %#jx",
				    (uintmax_t)tpte));

				/*
				 * Update the vm_page_t clean and reference bits.
				 */
				if (pte_test(&tpte, PTE_D))
					vm_page_dirty(m);

				/* Mark free */
				PV_STAT(pv_entry_frees++);
				PV_STAT(pv_entry_spare++);
				pv_entry_count--;
				pc->pc_map[field] |= bitmask;
				pmap->pm_stats.resident_count--;
				TAILQ_REMOVE(&m->md.pv_list, pv, pv_next);
				if (TAILQ_EMPTY(&m->md.pv_list))
					vm_page_aflag_clear(m, PGA_WRITEABLE);
				pmap_unuse_pt(pmap, pv->pv_va, *pde);
			}
		}
		if (allfree) {
			TAILQ_REMOVE(&pmap->pm_pvchunk, pc, pc_list);
			free_pv_chunk(pc);
		}
	}
	pmap_invalidate_all(pmap);
	PMAP_UNLOCK(pmap);
	rw_wunlock(&pvh_global_lock);
}

/*
 * pmap_testbit tests bits in pte's
 */
static boolean_t
pmap_testbit(vm_page_t m, int bit)
{
	pv_entry_t pv;
	pmap_t pmap;
	pt_entry_t *pte;
	boolean_t rv = FALSE;

	if (m->oflags & VPO_UNMANAGED)
		return (rv);

	rw_assert(&pvh_global_lock, RA_WLOCKED);
	TAILQ_FOREACH(pv, &m->md.pv_list, pv_next) {
		pmap = PV_PMAP(pv);
		PMAP_LOCK(pmap);
		pte = pmap_pte(pmap, pv->pv_va);
		rv = pte_test(pte, bit);
		PMAP_UNLOCK(pmap);
		if (rv)
			break;
	}
	return (rv);
}

/*
 *	pmap_page_wired_mappings:
 *
 *	Return the number of managed mappings to the given physical page
 *	that are wired.
 */
int
pmap_page_wired_mappings(vm_page_t m)
{
	pv_entry_t pv;
	pmap_t pmap;
	pt_entry_t *pte;
	int count;

	count = 0;
	if ((m->oflags & VPO_UNMANAGED) != 0)
		return (count);
	rw_wlock(&pvh_global_lock);
	TAILQ_FOREACH(pv, &m->md.pv_list, pv_next) {
		pmap = PV_PMAP(pv);
		PMAP_LOCK(pmap);
		pte = pmap_pte(pmap, pv->pv_va);
		if (pte_test(pte, PTE_W))
			count++;
		PMAP_UNLOCK(pmap);
	}
	rw_wunlock(&pvh_global_lock);
	return (count);
}

/*
 * Clear the write and modified bits in each of the given page's mappings.
 */
void
pmap_remove_write(vm_page_t m)
{
	pmap_t pmap;
	pt_entry_t pbits, *pte;
	pv_entry_t pv;

	KASSERT((m->oflags & VPO_UNMANAGED) == 0,
	    ("pmap_remove_write: page %p is not managed", m));

	/*
	 * If the page is not exclusive busied, then PGA_WRITEABLE cannot be
	 * set by another thread while the object is locked.  Thus,
	 * if PGA_WRITEABLE is clear, no page table entries need updating.
	 */
	VM_OBJECT_ASSERT_WLOCKED(m->object);
	if (!vm_page_xbusied(m) && (m->aflags & PGA_WRITEABLE) == 0)
		return;
	rw_wlock(&pvh_global_lock);
	TAILQ_FOREACH(pv, &m->md.pv_list, pv_next) {
		pmap = PV_PMAP(pv);
		PMAP_LOCK(pmap);
		pte = pmap_pte(pmap, pv->pv_va);
		KASSERT(pte != NULL && pte_test(pte, PTE_VALID),
		    ("page on pv_list has no pte"));
		pbits = *pte;
		if (pte_test(&pbits, PTE_D)) {
			pte_clear(&pbits, PTE_D);
			vm_page_dirty(m);
		}
		pte_set(&pbits, PTE_RO);
		if (pbits != *pte) {
			*pte = pbits;
			pmap_update_page(pmap, pv->pv_va, pbits);
		}
		PMAP_UNLOCK(pmap);
	}
	vm_page_aflag_clear(m, PGA_WRITEABLE);
	rw_wunlock(&pvh_global_lock);
}

/*
 *	pmap_ts_referenced:
 *
 *	Return the count of reference bits for a page, clearing all of them.
 */
int
pmap_ts_referenced(vm_page_t m)
{

	KASSERT((m->oflags & VPO_UNMANAGED) == 0,
	    ("pmap_ts_referenced: page %p is not managed", m));
	if (m->md.pv_flags & PV_TABLE_REF) {
		rw_wlock(&pvh_global_lock);
		m->md.pv_flags &= ~PV_TABLE_REF;
		rw_wunlock(&pvh_global_lock);
		return (1);
	}
	return (0);
}

/*
 *	pmap_is_modified:
 *
 *	Return whether or not the specified physical page was modified
 *	in any physical maps.
 */
boolean_t
pmap_is_modified(vm_page_t m)
{
	boolean_t rv;

	KASSERT((m->oflags & VPO_UNMANAGED) == 0,
	    ("pmap_is_modified: page %p is not managed", m));

	/*
	 * If the page is not exclusive busied, then PGA_WRITEABLE cannot be
	 * concurrently set while the object is locked.  Thus, if PGA_WRITEABLE
	 * is clear, no PTEs can have PTE_D set.
	 */
	VM_OBJECT_ASSERT_WLOCKED(m->object);
	if (!vm_page_xbusied(m) && (m->aflags & PGA_WRITEABLE) == 0)
		return (FALSE);
	rw_wlock(&pvh_global_lock);
	rv = pmap_testbit(m, PTE_D);
	rw_wunlock(&pvh_global_lock);
	return (rv);
}

/* N/C */

/*
 *	pmap_is_prefaultable:
 *
 *	Return whether or not the specified virtual address is elgible
 *	for prefault.
 */
boolean_t
pmap_is_prefaultable(pmap_t pmap, vm_offset_t addr)
{
	pd_entry_t *pde;
	pt_entry_t *pte;
	boolean_t rv;

	rv = FALSE;
	PMAP_LOCK(pmap);
	pde = pmap_pde(pmap, addr);
	if (pde != NULL && *pde != 0) {
		pte = pmap_pde_to_pte(pde, addr);
		rv = (*pte == 0);
	}
	PMAP_UNLOCK(pmap);
	return (rv);
}

/*
 *	Apply the given advice to the specified range of addresses within the
 *	given pmap.  Depending on the advice, clear the referenced and/or
 *	modified flags in each mapping and set the mapped page's dirty field.
 */
void
pmap_advise(pmap_t pmap, vm_offset_t sva, vm_offset_t eva, int advice)
{
	pd_entry_t *pde, *pdpe;
	pt_entry_t *pte;
	vm_offset_t va, va_next;
	vm_paddr_t pa;
	vm_page_t m;

	if (advice != MADV_DONTNEED && advice != MADV_FREE)
		return;
	rw_wlock(&pvh_global_lock);
	PMAP_LOCK(pmap);
	for (; sva < eva; sva = va_next) {
		pdpe = pmap_segmap(pmap, sva);
#ifdef __mips_n64
		if (*pdpe == 0) {
			va_next = (sva + NBSEG) & ~SEGMASK;
			if (va_next < sva)
				va_next = eva;
			continue;
		}
#endif
		va_next = (sva + NBPDR) & ~PDRMASK;
		if (va_next < sva)
			va_next = eva;

		pde = pmap_pdpe_to_pde(pdpe, sva);
		if (*pde == NULL)
			continue;

		/*
		 * Limit our scan to either the end of the va represented
		 * by the current page table page, or to the end of the
		 * range being write protected.
		 */
		if (va_next > eva)
			va_next = eva;

		va = va_next;
		for (pte = pmap_pde_to_pte(pde, sva); sva != va_next; pte++,
		    sva += PAGE_SIZE) {
			if (!pte_test(pte, PTE_MANAGED | PTE_VALID)) {
				if (va != va_next) {
					pmap_invalidate_range(pmap, va, sva);
					va = va_next;
				}
				continue;
			}
			pa = TLBLO_PTE_TO_PA(*pte);
			m = PHYS_TO_VM_PAGE(pa);
			m->md.pv_flags &= ~PV_TABLE_REF;
			if (pte_test(pte, PTE_D)) {
				if (advice == MADV_DONTNEED) {
					/*
					 * Future calls to pmap_is_modified()
					 * can be avoided by making the page
					 * dirty now.
					 */
					vm_page_dirty(m);
				} else {
					pte_clear(pte, PTE_D);
					if (va == va_next)
						va = sva;
				}
			} else {
				/*
				 * Unless PTE_D is set, any TLB entries
				 * mapping "sva" don't allow write access, so
				 * they needn't be invalidated.
				 */
				if (va != va_next) {
					pmap_invalidate_range(pmap, va, sva);
					va = va_next;
				}
			}
		}
		if (va != va_next)
			pmap_invalidate_range(pmap, va, sva);
	}
	rw_wunlock(&pvh_global_lock);
	PMAP_UNLOCK(pmap);
}

/*
 *	Clear the modify bits on the specified physical page.
 */
void
pmap_clear_modify(vm_page_t m)
{
	pmap_t pmap;
	pt_entry_t *pte;
	pv_entry_t pv;

	KASSERT((m->oflags & VPO_UNMANAGED) == 0,
	    ("pmap_clear_modify: page %p is not managed", m));
	VM_OBJECT_ASSERT_WLOCKED(m->object);
	KASSERT(!vm_page_xbusied(m),
	    ("pmap_clear_modify: page %p is exclusive busied", m));

	/*
	 * If the page is not PGA_WRITEABLE, then no PTEs can have PTE_D set.
	 * If the object containing the page is locked and the page is not
	 * write busied, then PGA_WRITEABLE cannot be concurrently set.
	 */
	if ((m->aflags & PGA_WRITEABLE) == 0)
		return;
	rw_wlock(&pvh_global_lock);
	TAILQ_FOREACH(pv, &m->md.pv_list, pv_next) {
		pmap = PV_PMAP(pv);
		PMAP_LOCK(pmap);
		pte = pmap_pte(pmap, pv->pv_va);
		if (pte_test(pte, PTE_D)) {
			pte_clear(pte, PTE_D);
			pmap_update_page(pmap, pv->pv_va, *pte);
		}
		PMAP_UNLOCK(pmap);
	}
	rw_wunlock(&pvh_global_lock);
}

/*
 *	pmap_is_referenced:
 *
 *	Return whether or not the specified physical page was referenced
 *	in any physical maps.
 */
boolean_t
pmap_is_referenced(vm_page_t m)
{

	KASSERT((m->oflags & VPO_UNMANAGED) == 0,
	    ("pmap_is_referenced: page %p is not managed", m));
	return ((m->md.pv_flags & PV_TABLE_REF) != 0);
}

/*
 * Miscellaneous support routines follow
 */

/*
 * Map a set of physical memory pages into the kernel virtual
 * address space. Return a pointer to where it is mapped. This
 * routine is intended to be used for mapping device memory,
 * NOT real memory.
 *
 * Use XKPHYS uncached for 64 bit, and KSEG1 where possible for 32 bit.
 */
void *
pmap_mapdev_attr(vm_paddr_t pa, vm_size_t size, vm_memattr_t ma)
{
        vm_offset_t va, tmpva, offset;

	/*
	 * KSEG1 maps only first 512M of phys address space. For
	 * pa > 0x20000000 we should make proper mapping * using pmap_kenter.
	 */
	if (MIPS_DIRECT_MAPPABLE(pa + size - 1) && ma == VM_MEMATTR_UNCACHEABLE)
		return ((void *)MIPS_PHYS_TO_DIRECT_UNCACHED(pa));
	else {
		offset = pa & PAGE_MASK;
		size = roundup(size + offset, PAGE_SIZE);

		va = kva_alloc(size);
		if (!va)
			panic("pmap_mapdev: Couldn't alloc kernel virtual memory");
		pa = trunc_page(pa);
		for (tmpva = va; size > 0;) {
			pmap_kenter_attr(tmpva, pa, ma);
			size -= PAGE_SIZE;
			tmpva += PAGE_SIZE;
			pa += PAGE_SIZE;
		}
	}

	return ((void *)(va + offset));
}

void *
pmap_mapdev(vm_paddr_t pa, vm_size_t size)
{
	return pmap_mapdev_attr(pa, size, VM_MEMATTR_UNCACHEABLE);
}

void
pmap_unmapdev(vm_offset_t va, vm_size_t size)
{
#ifndef __mips_n64
	vm_offset_t base, offset;

	/* If the address is within KSEG1 then there is nothing to do */
	if (va >= MIPS_KSEG1_START && va <= MIPS_KSEG1_END)
		return;

	base = trunc_page(va);
	offset = va & PAGE_MASK;
	size = roundup(size + offset, PAGE_SIZE);
	kva_free(base, size);
#endif
}

/*
 * perform the pmap work for mincore
 */
int
pmap_mincore(pmap_t pmap, vm_offset_t addr, vm_paddr_t *locked_pa)
{
	pt_entry_t *ptep, pte;
	vm_paddr_t pa;
	vm_page_t m;
	int val;

	PMAP_LOCK(pmap);
retry:
	ptep = pmap_pte(pmap, addr);
	pte = (ptep != NULL) ? *ptep : 0;
	if (!pte_test(&pte, PTE_VALID)) {
		val = 0;
		goto out;
	}
	val = MINCORE_INCORE;
	if (pte_test(&pte, PTE_D))
		val |= MINCORE_MODIFIED | MINCORE_MODIFIED_OTHER;
	pa = TLBLO_PTE_TO_PA(pte);
	if (pte_test(&pte, PTE_MANAGED)) {
		/*
		 * This may falsely report the given address as
		 * MINCORE_REFERENCED.  Unfortunately, due to the lack of
		 * per-PTE reference information, it is impossible to
		 * determine if the address is MINCORE_REFERENCED.
		 */
		m = PHYS_TO_VM_PAGE(pa);
		if ((m->aflags & PGA_REFERENCED) != 0)
			val |= MINCORE_REFERENCED | MINCORE_REFERENCED_OTHER;
	}
	if ((val & (MINCORE_MODIFIED_OTHER | MINCORE_REFERENCED_OTHER)) !=
	    (MINCORE_MODIFIED_OTHER | MINCORE_REFERENCED_OTHER) &&
	    pte_test(&pte, PTE_MANAGED)) {
		/* Ensure that "PHYS_TO_VM_PAGE(pa)->object" doesn't change. */
		if (vm_page_pa_tryrelock(pmap, pa, locked_pa))
			goto retry;
	} else
out:
		PA_UNLOCK_COND(*locked_pa);
	PMAP_UNLOCK(pmap);
	return (val);
}

void
pmap_activate(struct thread *td)
{
	pmap_t pmap, oldpmap;
	struct proc *p = td->td_proc;
	u_int cpuid;

	critical_enter();

	pmap = vmspace_pmap(p->p_vmspace);
	oldpmap = PCPU_GET(curpmap);
	cpuid = PCPU_GET(cpuid);

	if (oldpmap)
		CPU_CLR_ATOMIC(cpuid, &oldpmap->pm_active);
	CPU_SET_ATOMIC(cpuid, &pmap->pm_active);
	pmap_asid_alloc(pmap);
	if (td == curthread) {
		PCPU_SET(segbase, pmap->pm_segtab);
		mips_wr_entryhi(pmap->pm_asid[cpuid].asid);
	}

	PCPU_SET(curpmap, pmap);
	critical_exit();
}

static void
pmap_sync_icache_one(void *arg __unused)
{

	mips_icache_sync_all();
	mips_dcache_wbinv_all();
}

void
pmap_sync_icache(pmap_t pm, vm_offset_t va, vm_size_t sz)
{

	smp_rendezvous(NULL, pmap_sync_icache_one, NULL, NULL);
}

/*
 *	Increase the starting virtual address of the given mapping if a
 *	different alignment might result in more superpage mappings.
 */
void
pmap_align_superpage(vm_object_t object, vm_ooffset_t offset,
    vm_offset_t *addr, vm_size_t size)
{
	vm_offset_t superpage_offset;

	if (size < PDRSIZE)
		return;
	if (object != NULL && (object->flags & OBJ_COLORED) != 0)
		offset += ptoa(object->pg_color);
	superpage_offset = offset & PDRMASK;
	if (size - ((PDRSIZE - superpage_offset) & PDRMASK) < PDRSIZE ||
	    (*addr & PDRMASK) == superpage_offset)
		return;
	if ((*addr & PDRMASK) < superpage_offset)
		*addr = (*addr & ~PDRMASK) + superpage_offset;
	else
		*addr = ((*addr + PDRMASK) & ~PDRMASK) + superpage_offset;
}

#ifdef DDB
DB_SHOW_COMMAND(ptable, ddb_pid_dump)
{
	pmap_t pmap;
	struct thread *td = NULL;
	struct proc *p;
	int i, j, k;
	vm_paddr_t pa;
	vm_offset_t va;

	if (have_addr) {
		td = db_lookup_thread(addr, true);
		if (td == NULL) {
			db_printf("Invalid pid or tid");
			return;
		}
		p = td->td_proc;
		if (p->p_vmspace == NULL) {
			db_printf("No vmspace for process");
			return;
		}
			pmap = vmspace_pmap(p->p_vmspace);
	} else
		pmap = kernel_pmap;

	db_printf("pmap:%p segtab:%p asid:%x generation:%x\n",
	    pmap, pmap->pm_segtab, pmap->pm_asid[0].asid,
	    pmap->pm_asid[0].gen);
	for (i = 0; i < NPDEPG; i++) {
		pd_entry_t *pdpe;
		pt_entry_t *pde;
		pt_entry_t pte;

		pdpe = (pd_entry_t *)pmap->pm_segtab[i];
		if (pdpe == NULL)
			continue;
		db_printf("[%4d] %p\n", i, pdpe);
#ifdef __mips_n64
		for (j = 0; j < NPDEPG; j++) {
			pde = (pt_entry_t *)pdpe[j];
			if (pde == NULL)
				continue;
			db_printf("\t[%4d] %p\n", j, pde);
#else
		{
			j = 0;
			pde =  (pt_entry_t *)pdpe;
#endif
			for (k = 0; k < NPTEPG; k++) {
				pte = pde[k];
				if (pte == 0 || !pte_test(&pte, PTE_VALID))
					continue;
				pa = TLBLO_PTE_TO_PA(pte);
				va = ((u_long)i << SEGSHIFT) | (j << PDRSHIFT) | (k << PAGE_SHIFT);
				db_printf("\t\t[%04d] va: %p pte: %8jx pa:%jx\n",
				       k, (void *)va, (uintmax_t)pte, (uintmax_t)pa);
			}
		}
	}
}
#endif

/*
 * Allocate TLB address space tag (called ASID or TLBPID) and return it.
 * It takes almost as much or more time to search the TLB for a
 * specific ASID and flush those entries as it does to flush the entire TLB.
 * Therefore, when we allocate a new ASID, we just take the next number. When
 * we run out of numbers, we flush the TLB, increment the generation count
 * and start over. ASID zero is reserved for kernel use.
 */
static void
pmap_asid_alloc(pmap)
	pmap_t pmap;
{
	if (pmap->pm_asid[PCPU_GET(cpuid)].asid != PMAP_ASID_RESERVED &&
	    pmap->pm_asid[PCPU_GET(cpuid)].gen == PCPU_GET(asid_generation));
	else {
		if (PCPU_GET(next_asid) == pmap_max_asid) {
			tlb_invalidate_all_user(NULL);
			PCPU_SET(asid_generation,
			    (PCPU_GET(asid_generation) + 1) & ASIDGEN_MASK);
			if (PCPU_GET(asid_generation) == 0) {
				PCPU_SET(asid_generation, 1);
			}
			PCPU_SET(next_asid, 1);	/* 0 means invalid */
		}
		pmap->pm_asid[PCPU_GET(cpuid)].asid = PCPU_GET(next_asid);
		pmap->pm_asid[PCPU_GET(cpuid)].gen = PCPU_GET(asid_generation);
		PCPU_SET(next_asid, PCPU_GET(next_asid) + 1);
	}
}

static pt_entry_t
init_pte_prot(vm_page_t m, vm_prot_t access, vm_prot_t prot)
{
	pt_entry_t rw;

	if (!(prot & VM_PROT_WRITE))
		rw = PTE_VALID | PTE_RO;
	else if ((m->oflags & VPO_UNMANAGED) == 0) {
		if ((access & VM_PROT_WRITE) != 0)
			rw = PTE_VALID | PTE_D;
		else
			rw = PTE_VALID;
	} else
		/* Needn't emulate a modified bit for unmanaged pages. */
		rw = PTE_VALID | PTE_D;
	return (rw);
}

/*
 * pmap_emulate_modified : do dirty bit emulation
 *
 * On SMP, update just the local TLB, other CPUs will update their
 * TLBs from PTE lazily, if they get the exception.
 * Returns 0 in case of sucess, 1 if the page is read only and we
 * need to fault.
 */
int
pmap_emulate_modified(pmap_t pmap, vm_offset_t va)
{
	pt_entry_t *pte;

	PMAP_LOCK(pmap);
	pte = pmap_pte(pmap, va);
	if (pte == NULL)
		panic("pmap_emulate_modified: can't find PTE");
#ifdef SMP
	/* It is possible that some other CPU changed m-bit */
	if (!pte_test(pte, PTE_VALID) || pte_test(pte, PTE_D)) {
		tlb_update(pmap, va, *pte);
		PMAP_UNLOCK(pmap);
		return (0);
	}
#else
	if (!pte_test(pte, PTE_VALID) || pte_test(pte, PTE_D))
		panic("pmap_emulate_modified: invalid pte");
#endif
	if (pte_test(pte, PTE_RO)) {
		PMAP_UNLOCK(pmap);
		return (1);
	}
	pte_set(pte, PTE_D);
	tlb_update(pmap, va, *pte);
	if (!pte_test(pte, PTE_MANAGED))
		panic("pmap_emulate_modified: unmanaged page");
	PMAP_UNLOCK(pmap);
	return (0);
}

/*
 * pmap_emulate_referenced
 *
 * Reference bit emulation is not suppored in this pmap implementation.
 */
int
pmap_emulate_referenced(pmap_t pmap, vm_offset_t va)
{

	return (1);
}

/*
 *	Routine:	pmap_kextract
 *	Function:
 *		Extract the physical page address associated
 *		virtual address.
 */
vm_paddr_t
pmap_kextract(vm_offset_t va)
{
	int mapped;

	/*
	 * First, the direct-mapped regions.
	 */
#if defined(__mips_n64)
	if (va >= MIPS_XKPHYS_START && va < MIPS_XKPHYS_END)
		return (MIPS_XKPHYS_TO_PHYS(va));
#endif
	if (va >= MIPS_KSEG0_START && va < MIPS_KSEG0_END)
		return (MIPS_KSEG0_TO_PHYS(va));

	if (va >= MIPS_KSEG1_START && va < MIPS_KSEG1_END)
		return (MIPS_KSEG1_TO_PHYS(va));

	/*
	 * User virtual addresses.
	 */
	if (va < VM_MAXUSER_ADDRESS) {
		pt_entry_t *ptep;

		if (curproc && curproc->p_vmspace) {
			ptep = pmap_pte(&curproc->p_vmspace->vm_pmap, va);
			if (ptep) {
				return (TLBLO_PTE_TO_PA(*ptep) |
				    (va & PAGE_MASK));
			}
			return (0);
		}
	}

	/*
	 * Should be kernel virtual here, otherwise fail
	 */
	mapped = (va >= MIPS_KSEG2_START || va < MIPS_KSEG2_END);
#if defined(__mips_n64)
	mapped = mapped || (va >= MIPS_XKSEG_START || va < MIPS_XKSEG_END);
#endif
	/*
	 * Kernel virtual.
	 */

	if (mapped) {
		pt_entry_t *ptep;

		/* Is the kernel pmap initialized? */
		if (!CPU_EMPTY(&kernel_pmap->pm_active)) {
			/* It's inside the virtual address range */
			ptep = pmap_pte(kernel_pmap, va);
			if (ptep) {
				return (TLBLO_PTE_TO_PA(*ptep) |
				    (va & PAGE_MASK));
			}
		}
		return (0);
	}

	panic("%s for unknown address space %p.", __func__, (void *)va);
}


void
pmap_flush_pvcache(vm_page_t m)
{
	pv_entry_t pv;

	if (m != NULL) {
		for (pv = TAILQ_FIRST(&m->md.pv_list); pv;
		    pv = TAILQ_NEXT(pv, pv_next)) {
			mips_dcache_wbinv_range_index(pv->pv_va, PAGE_SIZE);
		}
	}
}

void
pmap_page_set_memattr(vm_page_t m, vm_memattr_t ma)
{

	/*
	 * It appears that this function can only be called before any mappings
	 * for the page are established.  If this ever changes, this code will
	 * need to walk the pv_list and make each of the existing mappings
	 * uncacheable, being careful to sync caches and PTEs (and maybe
	 * invalidate TLB?) for any current mapping it modifies.
	 */
	if (TAILQ_FIRST(&m->md.pv_list) != NULL)
		panic("Can't change memattr on page with existing mappings");

	/* Clean memattr portion of pv_flags */
	m->md.pv_flags &= ~PV_MEMATTR_MASK;
	m->md.pv_flags |= (ma << PV_MEMATTR_SHIFT) & PV_MEMATTR_MASK;
}

static __inline void
pmap_pte_attr(pt_entry_t *pte, vm_memattr_t ma)
{
	u_int npte;

	npte = *(u_int *)pte;
	npte &= ~PTE_C_MASK;
	npte |= PTE_C(ma);
	*pte = npte;
}

int
pmap_change_attr(vm_offset_t sva, vm_size_t size, vm_memattr_t ma)
{
	pd_entry_t *pde, *pdpe;
	pt_entry_t *pte;
	vm_offset_t ova, eva, va, va_next;
	pmap_t pmap;

	ova = sva;
	eva = sva + size;
	if (eva < sva)
		return (EINVAL);

	pmap = kernel_pmap;
	PMAP_LOCK(pmap);

	for (; sva < eva; sva = va_next) {
		pdpe = pmap_segmap(pmap, sva);
#ifdef __mips_n64
		if (*pdpe == 0) {
			va_next = (sva + NBSEG) & ~SEGMASK;
			if (va_next < sva)
				va_next = eva;
			continue;
		}
#endif
		va_next = (sva + NBPDR) & ~PDRMASK;
		if (va_next < sva)
			va_next = eva;

		pde = pmap_pdpe_to_pde(pdpe, sva);
		if (*pde == NULL)
			continue;

		/*
		 * Limit our scan to either the end of the va represented
		 * by the current page table page, or to the end of the
		 * range being removed.
		 */
		if (va_next > eva)
			va_next = eva;

		va = va_next;
		for (pte = pmap_pde_to_pte(pde, sva); sva != va_next; pte++,
		    sva += PAGE_SIZE) {
			if (!pte_test(pte, PTE_VALID) || pte_cache_bits(pte) == ma) {
				if (va != va_next) {
					pmap_invalidate_range(pmap, va, sva);
					va = va_next;
				}
				continue;
			}
			if (va == va_next)
				va = sva;

			pmap_pte_attr(pte, ma);
		}
		if (va != va_next)
			pmap_invalidate_range(pmap, va, sva);
	}
	PMAP_UNLOCK(pmap);

	/* Flush caches to be in the safe side */
	mips_dcache_wbinv_range(ova, size);
	return 0;
}

boolean_t
pmap_is_valid_memattr(pmap_t pmap __unused, vm_memattr_t mode)
{

	switch (mode) {
	case VM_MEMATTR_UNCACHEABLE:
	case VM_MEMATTR_WRITE_BACK:
#ifdef MIPS_CCA_WC
	case VM_MEMATTR_WRITE_COMBINING:
#endif
		return (TRUE);
	default:
		return (FALSE);
	}
}
// CHERI CHANGES START
// {
//   "updated": 20181114,
//   "target_type": "kernel",
//   "changes": [
//     "support"
//   ]
// }
// CHERI CHANGES END<|MERGE_RESOLUTION|>--- conflicted
+++ resolved
@@ -250,64 +250,21 @@
 static __inline vm_offset_t
 pmap_lmem_map1(vm_paddr_t phys)
 {
-<<<<<<< HEAD
-	struct local_sysmaps *sysm;
-	pt_entry_t *pte, npte;
-	vm_offset_t va;
-	uint32_t intr;
-	int cpu;
-
-	intr = intr_disable();
-	cpu = PCPU_GET(cpuid);
-	sysm = &sysmap_lmem[cpu];
-	sysm->saved_intr = intr;
-	va = sysm->base;
-	npte = TLBLO_PA_TO_PFN(phys) | PTE_C_CACHE | PTE_D | PTE_VALID | PTE_G;
-	pte = pmap_pte(kernel_pmap, va);
-	*pte = npte;
-	sysm->valid1 = 1;
-	return (va);
-=======
 	critical_enter();
 	*PCPU_GET(cmap1_ptep) =
-	    TLBLO_PA_TO_PFN(phys) | PTE_C_CACHE | PTE_D | PTE_V | PTE_G;
+	    TLBLO_PA_TO_PFN(phys) | PTE_C_CACHE | PTE_D | PTE_VALID | PTE_G;
 	return (PCPU_GET(cmap1_addr));
->>>>>>> c187267b
 }
 
 static __inline vm_offset_t
 pmap_lmem_map2(vm_paddr_t phys1, vm_paddr_t phys2)
 {
-<<<<<<< HEAD
-	struct local_sysmaps *sysm;
-	pt_entry_t *pte, npte;
-	vm_offset_t va1, va2;
-	uint32_t intr;
-	int cpu;
-
-	intr = intr_disable();
-	cpu = PCPU_GET(cpuid);
-	sysm = &sysmap_lmem[cpu];
-	sysm->saved_intr = intr;
-	va1 = sysm->base;
-	va2 = sysm->base + PAGE_SIZE;
-	npte = TLBLO_PA_TO_PFN(phys1) | PTE_C_CACHE | PTE_D | PTE_VALID | PTE_G;
-	pte = pmap_pte(kernel_pmap, va1);
-	*pte = npte;
-	npte = TLBLO_PA_TO_PFN(phys2) | PTE_C_CACHE | PTE_D | PTE_VALID | PTE_G;
-	pte = pmap_pte(kernel_pmap, va2);
-	*pte = npte;
-	sysm->valid1 = 1;
-	sysm->valid2 = 1;
-	return (va1);
-=======
 	critical_enter();
 	*PCPU_GET(cmap1_ptep) =
-	    TLBLO_PA_TO_PFN(phys1) | PTE_C_CACHE | PTE_D | PTE_V | PTE_G;
+	    TLBLO_PA_TO_PFN(phys1) | PTE_C_CACHE | PTE_D | PTE_VALID | PTE_G;
 	*PCPU_GET(cmap2_ptep) =
-	    TLBLO_PA_TO_PFN(phys2) | PTE_C_CACHE | PTE_D | PTE_V | PTE_G;
+	    TLBLO_PA_TO_PFN(phys2) | PTE_C_CACHE | PTE_D | PTE_VALID | PTE_G;
 	return (PCPU_GET(cmap1_addr));
->>>>>>> c187267b
 }
 
 static __inline void
@@ -2804,12 +2761,7 @@
 
 	KASSERT(*pte == PTE_G, ("pmap_quick_enter_page: PTE busy"));
 
-<<<<<<< HEAD
-	pte = pmap_pte(kernel_pmap, sysm->base);
 	npte = TLBLO_PA_TO_PFN(pa) | PTE_D | PTE_VALID | PTE_G;
-=======
-	npte = TLBLO_PA_TO_PFN(pa) | PTE_D | PTE_V | PTE_G;
->>>>>>> c187267b
 	PMAP_PTE_SET_CACHE_BITS(npte, pa, m);
 	*pte = npte;
 
