/*-
 * SPDX-License-Identifier: BSD-3-Clause
 *
 * Copyright (c) 1991 Regents of the University of California.
 * All rights reserved.
 * Copyright (c) 1994 John S. Dyson
 * All rights reserved.
 * Copyright (c) 1994 David Greenman
 * All rights reserved.
 *
 * This code is derived from software contributed to Berkeley by
 * the Systems Programming Group of the University of Utah Computer
 * Science Department and William Jolitz of UUNET Technologies Inc.
 *
 * Redistribution and use in source and binary forms, with or without
 * modification, are permitted provided that the following conditions
 * are met:
 * 1. Redistributions of source code must retain the above copyright
 *    notice, this list of conditions and the following disclaimer.
 * 2. Redistributions in binary form must reproduce the above copyright
 *    notice, this list of conditions and the following disclaimer in the
 *    documentation and/or other materials provided with the distribution.
 * 3. Neither the name of the University nor the names of its contributors
 *    may be used to endorse or promote products derived from this software
 *    without specific prior written permission.
 *
 * THIS SOFTWARE IS PROVIDED BY THE REGENTS AND CONTRIBUTORS ``AS IS'' AND
 * ANY EXPRESS OR IMPLIED WARRANTIES, INCLUDING, BUT NOT LIMITED TO, THE
 * IMPLIED WARRANTIES OF MERCHANTABILITY AND FITNESS FOR A PARTICULAR PURPOSE
 * ARE DISCLAIMED.  IN NO EVENT SHALL THE REGENTS OR CONTRIBUTORS BE LIABLE
 * FOR ANY DIRECT, INDIRECT, INCIDENTAL, SPECIAL, EXEMPLARY, OR CONSEQUENTIAL
 * DAMAGES (INCLUDING, BUT NOT LIMITED TO, PROCUREMENT OF SUBSTITUTE GOODS
 * OR SERVICES; LOSS OF USE, DATA, OR PROFITS; OR BUSINESS INTERRUPTION)
 * HOWEVER CAUSED AND ON ANY THEORY OF LIABILITY, WHETHER IN CONTRACT, STRICT
 * LIABILITY, OR TORT (INCLUDING NEGLIGENCE OR OTHERWISE) ARISING IN ANY WAY
 * OUT OF THE USE OF THIS SOFTWARE, EVEN IF ADVISED OF THE POSSIBILITY OF
 * SUCH DAMAGE.
 *
 *	from:	@(#)pmap.c	7.7 (Berkeley)	5/12/91
 *	from: src/sys/i386/i386/pmap.c,v 1.250.2.8 2000/11/21 00:09:14 ps
 *	JNPR: pmap.c,v 1.11.2.1 2007/08/16 11:51:06 girish
 */

/*
 *	Manages physical address maps.
 *
 *	Since the information managed by this module is
 *	also stored by the logical address mapping module,
 *	this module may throw away valid virtual-to-physical
 *	mappings at almost any time.  However, invalidations
 *	of virtual-to-physical mappings must be done as
 *	requested.
 *
 *	In order to cope with hardware architectures which
 *	make virtual-to-physical map invalidates expensive,
 *	this module may delay invalidate or reduced protection
 *	operations until such time as they are actually
 *	necessary.  This module is given full information as
 *	to which processors are currently using which maps,
 *	and to when physical maps must be made correct.
 */

#include <sys/cdefs.h>
__FBSDID("$FreeBSD$");

#include "opt_ddb.h"
#include "opt_pmap.h"

#include <sys/param.h>
#include <sys/systm.h>
#include <sys/kernel.h>
#include <sys/lock.h>
#include <sys/mman.h>
#include <sys/msgbuf.h>
#include <sys/mutex.h>
#include <sys/pcpu.h>
#include <sys/proc.h>
#include <sys/rwlock.h>
#include <sys/sched.h>
#include <sys/smp.h>
#include <sys/sysctl.h>
#include <sys/vmmeter.h>

#ifdef DDB
#include <ddb/ddb.h>
#endif

#include <vm/vm.h>
#include <vm/vm_param.h>
#include <vm/vm_kern.h>
#include <vm/vm_page.h>
#include <vm/vm_phys.h>
#include <vm/vm_map.h>
#include <vm/vm_object.h>
#include <vm/vm_extern.h>
#include <vm/vm_pageout.h>
#include <vm/vm_pager.h>
#include <vm/uma.h>

#include <machine/cache.h>
#include <machine/md_var.h>
#include <machine/tlb.h>

#undef PMAP_DEBUG

#if !defined(DIAGNOSTIC)
#define	PMAP_INLINE __inline
#else
#define	PMAP_INLINE
#endif

#ifdef PV_STATS
#define PV_STAT(x)	do { x ; } while (0)
#else
#define PV_STAT(x)	do { } while (0)
#endif

/*
 * Get PDEs and PTEs for user/kernel address space
 */
#define	pmap_seg_index(v)	(((v) >> SEGSHIFT) & (NPDEPG - 1))
#define	pmap_pde_index(v)	(((v) >> PDRSHIFT) & (NPDEPG - 1))
#define	pmap_pte_index(v)	(((v) >> PAGE_SHIFT) & (NPTEPG - 1))
#define	pmap_pde_pindex(v)	((v) >> PDRSHIFT)

#ifdef __mips_n64
#define	NUPDE			(NPDEPG * NPDEPG)
#define	NUSERPGTBLS		(NUPDE + NPDEPG)
#else
#define	NUPDE			(NPDEPG)
#define	NUSERPGTBLS		(NUPDE)
#endif

#define	is_kernel_pmap(x)	((x) == kernel_pmap)

struct pmap kernel_pmap_store;
pd_entry_t *kernel_segmap;

vm_offset_t virtual_avail;	/* VA of first avail page (after kernel bss) */
vm_offset_t virtual_end;	/* VA of last avail page (end of kernel AS) */

static int need_local_mappings;

static int nkpt;
unsigned pmap_max_asid;		/* max ASID supported by the system */

#define	PMAP_ASID_RESERVED	0

vm_offset_t kernel_vm_end = VM_MIN_KERNEL_ADDRESS;

static void pmap_asid_alloc(pmap_t pmap);

static struct rwlock_padalign pvh_global_lock;

/*
 * Data for the pv entry allocation mechanism
 */
static TAILQ_HEAD(pch, pv_chunk) pv_chunks = TAILQ_HEAD_INITIALIZER(pv_chunks);
static int pv_entry_count;

static void free_pv_chunk(struct pv_chunk *pc);
static void free_pv_entry(pmap_t pmap, pv_entry_t pv);
static pv_entry_t get_pv_entry(pmap_t pmap, boolean_t try);
static vm_page_t pmap_pv_reclaim(pmap_t locked_pmap);
static void pmap_pvh_free(struct md_page *pvh, pmap_t pmap, vm_offset_t va);
static pv_entry_t pmap_pvh_remove(struct md_page *pvh, pmap_t pmap,
    vm_offset_t va);
static vm_page_t pmap_alloc_direct_page(unsigned int index, int req);
static vm_page_t pmap_enter_quick_locked(pmap_t pmap, vm_offset_t va,
    vm_page_t m, vm_prot_t prot, vm_page_t mpte);
static void pmap_grow_direct_page(int req);
static int pmap_remove_pte(struct pmap *pmap, pt_entry_t *ptq, vm_offset_t va,
    pd_entry_t pde);
static void pmap_remove_page(struct pmap *pmap, vm_offset_t va);
static void pmap_remove_entry(struct pmap *pmap, vm_page_t m, vm_offset_t va);
static boolean_t pmap_try_insert_pv_entry(pmap_t pmap, vm_page_t mpte,
    vm_offset_t va, vm_page_t m);
static void pmap_update_page(pmap_t pmap, vm_offset_t va, pt_entry_t pte);
static void pmap_invalidate_all(pmap_t pmap);
static void pmap_invalidate_page(pmap_t pmap, vm_offset_t va);
static void _pmap_unwire_ptp(pmap_t pmap, vm_offset_t va, vm_page_t m);

static vm_page_t pmap_allocpte(pmap_t pmap, vm_offset_t va, u_int flags);
static vm_page_t _pmap_allocpte(pmap_t pmap, unsigned ptepindex, u_int flags);
static int pmap_unuse_pt(pmap_t, vm_offset_t, pd_entry_t);
static pt_entry_t init_pte_prot(vm_page_t m, vm_prot_t access, vm_prot_t prot);

static void pmap_invalidate_page_action(void *arg);
static void pmap_invalidate_range_action(void *arg);
static void pmap_update_page_action(void *arg);

#ifndef __mips_n64

static vm_offset_t crashdumpva;

/*
 * These functions are for high memory (memory above 512Meg in 32 bit) support.
 * The highmem area does not have a KSEG0 mapping, and we need a mechanism to
 * do temporary per-CPU mappings for pmap_zero_page, pmap_copy_page etc.
 *
 * At bootup, we reserve 2 virtual pages per CPU for mapping highmem pages. To
 * access a highmem physical address on a CPU, we map the physical address to
 * the reserved virtual address for the CPU in the kernel pagetable.
 */

static void
pmap_init_reserved_pages(void)
{
	struct pcpu *pc;
	vm_offset_t pages;
 	int i;
 
	if (need_local_mappings == 0)
		return;

	CPU_FOREACH(i) {
		pc = pcpu_find(i);
		/*
		 * Skip if the mapping has already been initialized,
		 * i.e. this is the BSP.
		 */
		if (pc->pc_cmap1_addr != 0)
			continue;
		pages =  kva_alloc(PAGE_SIZE * 3);
		if (pages == 0)
			panic("%s: unable to allocate KVA", __func__);
		pc->pc_cmap1_ptep = pmap_pte(kernel_pmap, pages);
		pc->pc_cmap2_ptep = pmap_pte(kernel_pmap, pages + PAGE_SIZE);
		pc->pc_qmap_ptep =
		    pmap_pte(kernel_pmap, pages + (PAGE_SIZE * 2));
		pc->pc_cmap1_addr = pages;
		pc->pc_cmap2_addr = pages + PAGE_SIZE;
		pc->pc_qmap_addr = pages + (PAGE_SIZE * 2);
 	}
}
SYSINIT(rpages_init, SI_SUB_CPU, SI_ORDER_ANY, pmap_init_reserved_pages, NULL);

static __inline void
pmap_alloc_lmem_map(void)
{
	PCPU_SET(cmap1_addr, virtual_avail);
	PCPU_SET(cmap2_addr, virtual_avail + PAGE_SIZE);
	PCPU_SET(cmap1_ptep, pmap_pte(kernel_pmap, virtual_avail));
	PCPU_SET(cmap2_ptep, pmap_pte(kernel_pmap, virtual_avail + PAGE_SIZE));
	PCPU_SET(qmap_addr, virtual_avail + (2 * PAGE_SIZE));
	PCPU_SET(qmap_ptep, pmap_pte(kernel_pmap, virtual_avail + (2 * PAGE_SIZE)));
	crashdumpva = virtual_avail + (3 * PAGE_SIZE);
	virtual_avail += PAGE_SIZE * 4;
}

static __inline vm_offset_t
pmap_lmem_map1(vm_paddr_t phys)
{
	critical_enter();
	*PCPU_GET(cmap1_ptep) =
	    TLBLO_PA_TO_PFN(phys) | PTE_C_CACHE | PTE_D | PTE_VALID | PTE_G;
	return (PCPU_GET(cmap1_addr));
}

static __inline vm_offset_t
pmap_lmem_map2(vm_paddr_t phys1, vm_paddr_t phys2)
{
	critical_enter();
	*PCPU_GET(cmap1_ptep) =
	    TLBLO_PA_TO_PFN(phys1) | PTE_C_CACHE | PTE_D | PTE_VALID | PTE_G;
	*PCPU_GET(cmap2_ptep) =
	    TLBLO_PA_TO_PFN(phys2) | PTE_C_CACHE | PTE_D | PTE_VALID | PTE_G;
	return (PCPU_GET(cmap1_addr));
}

static __inline void
pmap_lmem_unmap(void)
{
	 *PCPU_GET(cmap1_ptep) = PTE_G;
	tlb_invalidate_address(kernel_pmap, PCPU_GET(cmap1_addr));
	if (*PCPU_GET(cmap2_ptep) != PTE_G) {
		*PCPU_GET(cmap2_ptep) = PTE_G;
		tlb_invalidate_address(kernel_pmap, PCPU_GET(cmap2_addr));
 	}
	critical_exit();
}

#else  /* __mips_n64 */

static __inline void
pmap_alloc_lmem_map(void)
{
}

static __inline vm_offset_t
pmap_lmem_map1(vm_paddr_t phys)
{

	return (0);
}

static __inline vm_offset_t
pmap_lmem_map2(vm_paddr_t phys1, vm_paddr_t phys2)
{

	return (0);
}

static __inline vm_offset_t
pmap_lmem_unmap(void)
{

	return (0);
}
#endif /* !__mips_n64 */

static __inline int
pmap_pte_cache_bits(vm_paddr_t pa, vm_page_t m)
{
	vm_memattr_t ma;

	ma = pmap_page_get_memattr(m);
	if (ma == VM_MEMATTR_WRITE_BACK && !is_cacheable_mem(pa))
		ma = VM_MEMATTR_UNCACHEABLE;
	return PTE_C(ma);
}
#define PMAP_PTE_SET_CACHE_BITS(pte, pa, m) {	\
	pte &= ~PTE_C_MASK;			\
	pte |= pmap_pte_cache_bits(pa, m);	\
}

/*
 * Page table entry lookup routines.
 */
static __inline pd_entry_t *
pmap_segmap(pmap_t pmap, vm_offset_t va)
{

	return (&pmap->pm_segtab[pmap_seg_index(va)]);
}

#ifdef __mips_n64
static __inline pd_entry_t *
pmap_pdpe_to_pde(pd_entry_t *pdpe, vm_offset_t va)
{
	pd_entry_t *pde;

	pde = (pd_entry_t *)*pdpe;
	return (&pde[pmap_pde_index(va)]);
}

static __inline pd_entry_t *
pmap_pde(pmap_t pmap, vm_offset_t va)
{
	pd_entry_t *pdpe;

	pdpe = pmap_segmap(pmap, va);
	if (*pdpe == NULL)
		return (NULL);

	return (pmap_pdpe_to_pde(pdpe, va));
}
#else
static __inline pd_entry_t *
pmap_pdpe_to_pde(pd_entry_t *pdpe, vm_offset_t va)
{

	return (pdpe);
}

static __inline
pd_entry_t *pmap_pde(pmap_t pmap, vm_offset_t va)
{

	return (pmap_segmap(pmap, va));
}
#endif

static __inline pt_entry_t *
pmap_pde_to_pte(pd_entry_t *pde, vm_offset_t va)
{
	pt_entry_t *pte;

	pte = (pt_entry_t *)*pde;
	return (&pte[pmap_pte_index(va)]);
}

pt_entry_t *
pmap_pte(pmap_t pmap, vm_offset_t va)
{
	pd_entry_t *pde;

	pde = pmap_pde(pmap, va);
	if (pde == NULL || *pde == NULL)
		return (NULL);

	return (pmap_pde_to_pte(pde, va));
}

vm_offset_t
pmap_steal_memory(vm_size_t size)
{
	vm_paddr_t bank_size, pa;
	vm_offset_t va;

	size = round_page(size);
	bank_size = phys_avail[1] - phys_avail[0];
	while (size > bank_size) {
		int i;

		for (i = 0; phys_avail[i + 2]; i += 2) {
			phys_avail[i] = phys_avail[i + 2];
			phys_avail[i + 1] = phys_avail[i + 3];
		}
		phys_avail[i] = 0;
		phys_avail[i + 1] = 0;
		if (!phys_avail[0])
			panic("pmap_steal_memory: out of memory");
		bank_size = phys_avail[1] - phys_avail[0];
	}

	pa = phys_avail[0];
	phys_avail[0] += size;
	if (MIPS_DIRECT_MAPPABLE(pa) == 0)
		panic("Out of memory below 512Meg?");
	va = MIPS_PHYS_TO_DIRECT(pa);
	bzero((caddr_t)va, size);
	return (va);
}

/*
 * Bootstrap the system enough to run with virtual memory.  This
 * assumes that the phys_avail array has been initialized.
 */
static void
pmap_create_kernel_pagetable(void)
{
	int i, j;
	vm_offset_t ptaddr;
	pt_entry_t *pte;
#ifdef __mips_n64
	pd_entry_t *pde;
	vm_offset_t pdaddr;
	int npt, npde;
#endif

	/*
	 * Allocate segment table for the kernel
	 */
	kernel_segmap = (pd_entry_t *)pmap_steal_memory(PAGE_SIZE);

	/*
	 * Allocate second level page tables for the kernel
	 */
#ifdef __mips_n64
	npde = howmany(NKPT, NPDEPG);
	pdaddr = pmap_steal_memory(PAGE_SIZE * npde);
#endif
	nkpt = NKPT;
	ptaddr = pmap_steal_memory(PAGE_SIZE * nkpt);

	/*
	 * The R[4-7]?00 stores only one copy of the Global bit in the
	 * translation lookaside buffer for each 2 page entry. Thus invalid
	 * entrys must have the Global bit set so when Entry LO and Entry HI
	 * G bits are anded together they will produce a global bit to store
	 * in the tlb.
	 */
	for (i = 0, pte = (pt_entry_t *)ptaddr; i < (nkpt * NPTEPG); i++, pte++)
		*pte = PTE_G;

#ifdef __mips_n64
	for (i = 0,  npt = nkpt; npt > 0; i++) {
		kernel_segmap[i] = (pd_entry_t)(pdaddr + i * PAGE_SIZE);
		pde = (pd_entry_t *)kernel_segmap[i];

		for (j = 0; j < NPDEPG && npt > 0; j++, npt--)
			pde[j] = (pd_entry_t)(ptaddr + (i * NPDEPG + j) * PAGE_SIZE);
	}
#else
	for (i = 0, j = pmap_seg_index(VM_MIN_KERNEL_ADDRESS); i < nkpt; i++, j++)
		kernel_segmap[j] = (pd_entry_t)(ptaddr + (i * PAGE_SIZE));
#endif

	PMAP_LOCK_INIT(kernel_pmap);
	kernel_pmap->pm_segtab = kernel_segmap;
	CPU_FILL(&kernel_pmap->pm_active);
	TAILQ_INIT(&kernel_pmap->pm_pvchunk);
	kernel_pmap->pm_asid[0].asid = PMAP_ASID_RESERVED;
	kernel_pmap->pm_asid[0].gen = 0;
	kernel_vm_end += nkpt * NPTEPG * PAGE_SIZE;
}

void
pmap_bootstrap(void)
{
	int i;

	/* Sort. */
again:
	for (i = 0; phys_avail[i + 1] != 0; i += 2) {
		/*
		 * Keep the memory aligned on page boundary.
		 */
		phys_avail[i] = round_page(phys_avail[i]);
		phys_avail[i + 1] = trunc_page(phys_avail[i + 1]);

		if (i < 2)
			continue;
		if (phys_avail[i - 2] > phys_avail[i]) {
			vm_paddr_t ptemp[2];

			ptemp[0] = phys_avail[i + 0];
			ptemp[1] = phys_avail[i + 1];

			phys_avail[i + 0] = phys_avail[i - 2];
			phys_avail[i + 1] = phys_avail[i - 1];

			phys_avail[i - 2] = ptemp[0];
			phys_avail[i - 1] = ptemp[1];
			goto again;
		}
	}

       	/*
	 * In 32 bit, we may have memory which cannot be mapped directly.
	 * This memory will need temporary mapping before it can be
	 * accessed.
	 */
	if (!MIPS_DIRECT_MAPPABLE(phys_avail[i - 1] - 1))
		need_local_mappings = 1;

	/*
	 * Copy the phys_avail[] array before we start stealing memory from it.
	 */
	for (i = 0; phys_avail[i + 1] != 0; i += 2) {
		physmem_desc[i] = phys_avail[i];
		physmem_desc[i + 1] = phys_avail[i + 1];
	}

	Maxmem = atop(phys_avail[i - 1]);

	if (bootverbose) {
		printf("Physical memory chunk(s):\n");
		for (i = 0; phys_avail[i + 1] != 0; i += 2) {
			vm_paddr_t size;

			size = phys_avail[i + 1] - phys_avail[i];
			printf("%#08jx - %#08jx, %ju bytes (%ju pages)\n",
			    (uintmax_t) phys_avail[i],
			    (uintmax_t) phys_avail[i + 1] - 1,
			    (uintmax_t) size, (uintmax_t) size / PAGE_SIZE);
		}
		printf("Maxmem is 0x%0jx\n", ptoa((uintmax_t)Maxmem));
	}
	/*
	 * Steal the message buffer from the beginning of memory.
	 */
	msgbufp = (struct msgbuf *)pmap_steal_memory(msgbufsize);
	msgbufinit(msgbufp, msgbufsize);

	/*
	 * Steal thread0 kstack.  This must be aligned to
	 * (KSTACK_PAGE_SIZE * 2) so it can mapped to a single TLB entry.
	 *
	 * XXX There should be a better way of getting aligned memory
	 * with pmap_steal_memory().
	 */
#ifdef KSTACK_LARGE_PAGE
	kstack0 = pmap_steal_memory(((KSTACK_PAGES + KSTACK_GUARD_PAGES) * 2) \
					<< PAGE_SHIFT);
#else
	kstack0 = pmap_steal_memory((KSTACK_PAGES + KSTACK_GUARD_PAGES) \
					<< PAGE_SHIFT);
#endif
	kstack0 = roundup2(kstack0, (KSTACK_PAGE_SIZE * 2));



	virtual_avail = VM_MIN_KERNEL_ADDRESS;
	virtual_end = VM_MAX_KERNEL_ADDRESS;

#ifdef SMP
	/*
	 * Steal some virtual address space to map the pcpu area.
	 */
	virtual_avail = roundup2(virtual_avail, PAGE_SIZE * 2);
	pcpup = (struct pcpu *)virtual_avail;
	virtual_avail += PAGE_SIZE * 2;

	/*
	 * Initialize the wired TLB entry mapping the pcpu region for
	 * the BSP at 'pcpup'. Up until this point we were operating
	 * with the 'pcpup' for the BSP pointing to a virtual address
	 * in KSEG0 so there was no need for a TLB mapping.
	 */
	mips_pcpu_tlb_init(PCPU_ADDR(0));

	if (bootverbose)
		printf("pcpu is available at virtual address %p.\n", pcpup);
#endif

	pmap_create_kernel_pagetable();
	if (need_local_mappings)
		pmap_alloc_lmem_map();
	pmap_max_asid = VMNUM_PIDS;
	mips_wr_entryhi(0);
	mips_wr_pagemask(0);

 	/*
	 * Initialize the global pv list lock.
	 */
	rw_init(&pvh_global_lock, "pmap pv global");
}

/*
 * Initialize a vm_page's machine-dependent fields.
 */
void
pmap_page_init(vm_page_t m)
{

	TAILQ_INIT(&m->md.pv_list);
	m->md.pv_flags = VM_MEMATTR_DEFAULT << PV_MEMATTR_SHIFT;
}

/*
 *	Initialize the pmap module.
 *	Called by vm_init, to initialize any structures that the pmap
 *	system needs to map virtual memory.
 */
void
pmap_init(void)
{
}

/***************************************************
 * Low level helper routines.....
 ***************************************************/

#ifdef	SMP
static __inline void
pmap_call_on_active_cpus(pmap_t pmap, void (*fn)(void *), void *arg)
{
	int	cpuid, cpu, self;
	cpuset_t active_cpus;

	sched_pin();
	if (is_kernel_pmap(pmap)) {
		smp_rendezvous(NULL, fn, NULL, arg);
		goto out;
	}
	/* Force ASID update on inactive CPUs */
	CPU_FOREACH(cpu) {
		if (!CPU_ISSET(cpu, &pmap->pm_active))
			pmap->pm_asid[cpu].gen = 0;
	}
	cpuid = PCPU_GET(cpuid);
	/*
	 * XXX: barrier/locking for active?
	 *
	 * Take a snapshot of active here, any further changes are ignored.
	 * tlb update/invalidate should be harmless on inactive CPUs
	 */
	active_cpus = pmap->pm_active;
	self = CPU_ISSET(cpuid, &active_cpus);
	CPU_CLR(cpuid, &active_cpus);
	/* Optimize for the case where this cpu is the only active one */
	if (CPU_EMPTY(&active_cpus)) {
		if (self)
			fn(arg);
	} else {
		if (self)
			CPU_SET(cpuid, &active_cpus);
		smp_rendezvous_cpus(active_cpus, NULL, fn, NULL, arg);
	}
out:
	sched_unpin();
}
#else /* !SMP */
static __inline void
pmap_call_on_active_cpus(pmap_t pmap, void (*fn)(void *), void *arg)
{
	int	cpuid;

	if (is_kernel_pmap(pmap)) {
		fn(arg);
		return;
	}
	cpuid = PCPU_GET(cpuid);
	if (!CPU_ISSET(cpuid, &pmap->pm_active))
		pmap->pm_asid[cpuid].gen = 0;
	else
		fn(arg);
}
#endif /* SMP */

static void
pmap_invalidate_all(pmap_t pmap)
{

	pmap_call_on_active_cpus(pmap,
	    (void (*)(void *))tlb_invalidate_all_user, pmap);
}

struct pmap_invalidate_page_arg {
	pmap_t pmap;
	vm_offset_t va;
};

static void
pmap_invalidate_page_action(void *arg)
{
	struct pmap_invalidate_page_arg *p = arg;

	tlb_invalidate_address(p->pmap, p->va);
}

static void
pmap_invalidate_page(pmap_t pmap, vm_offset_t va)
{
	struct pmap_invalidate_page_arg arg;

	arg.pmap = pmap;
	arg.va = va;
	pmap_call_on_active_cpus(pmap, pmap_invalidate_page_action, &arg);
}

struct pmap_invalidate_range_arg {
	pmap_t pmap;
	vm_offset_t sva;
	vm_offset_t eva;
};

static void
pmap_invalidate_range_action(void *arg)
{
	struct pmap_invalidate_range_arg *p = arg;

	tlb_invalidate_range(p->pmap, p->sva, p->eva);
}

static void
pmap_invalidate_range(pmap_t pmap, vm_offset_t sva, vm_offset_t eva)
{
	struct pmap_invalidate_range_arg arg;

	arg.pmap = pmap;
	arg.sva = sva;
	arg.eva = eva;
	pmap_call_on_active_cpus(pmap, pmap_invalidate_range_action, &arg);
}

struct pmap_update_page_arg {
	pmap_t pmap;
	vm_offset_t va;
	pt_entry_t pte;
};

static void
pmap_update_page_action(void *arg)
{
	struct pmap_update_page_arg *p = arg;

	tlb_update(p->pmap, p->va, p->pte);
}

static void
pmap_update_page(pmap_t pmap, vm_offset_t va, pt_entry_t pte)
{
	struct pmap_update_page_arg arg;

	arg.pmap = pmap;
	arg.va = va;
	arg.pte = pte;
	pmap_call_on_active_cpus(pmap, pmap_update_page_action, &arg);
}

/*
 *	Routine:	pmap_extract
 *	Function:
 *		Extract the physical page address associated
 *		with the given map/virtual_address pair.
 */
vm_paddr_t
pmap_extract(pmap_t pmap, vm_offset_t va)
{
	pt_entry_t *pte;
	vm_offset_t retval = 0;

	PMAP_LOCK(pmap);
	pte = pmap_pte(pmap, va);
	if (pte) {
		retval = TLBLO_PTE_TO_PA(*pte) | (va & PAGE_MASK);
	}
	PMAP_UNLOCK(pmap);
	return (retval);
}

/*
 *	Routine:	pmap_extract_and_hold
 *	Function:
 *		Atomically extract and hold the physical page
 *		with the given pmap and virtual address pair
 *		if that mapping permits the given protection.
 */
vm_page_t
pmap_extract_and_hold(pmap_t pmap, vm_offset_t va, vm_prot_t prot)
{
	pt_entry_t pte, *ptep;
	vm_paddr_t pa;
	vm_page_t m;

	m = NULL;
	PMAP_LOCK(pmap);
	ptep = pmap_pte(pmap, va);
	if (ptep != NULL) {
		pte = *ptep;
		if (pte_test(&pte, PTE_VALID) && (!pte_test(&pte, PTE_RO) ||
		    (prot & VM_PROT_WRITE) == 0)) {
			pa = TLBLO_PTE_TO_PA(pte);
			m = PHYS_TO_VM_PAGE(pa);
			if (!vm_page_wire_mapped(m))
				m = NULL;
		}
	}
	PMAP_UNLOCK(pmap);
	return (m);
}

/***************************************************
 * Low level mapping routines.....
 ***************************************************/

/*
 * add a wired page to the kva
 */
void
pmap_kenter_attr(vm_offset_t va, vm_paddr_t pa, vm_memattr_t ma)
{
	pt_entry_t *pte;
	pt_entry_t opte, npte;

#ifdef PMAP_DEBUG
	printf("pmap_kenter:  va: %p -> pa: %p\n", (void *)va, (void *)pa);
#endif

	pte = pmap_pte(kernel_pmap, va);
	opte = *pte;
	npte = TLBLO_PA_TO_PFN(pa) | PTE_C(ma) | PTE_D | PTE_VALID | PTE_G;
	*pte = npte;
	if (pte_test(&opte, PTE_VALID) && opte != npte)
		pmap_update_page(kernel_pmap, va, npte);
}

void
pmap_kenter(vm_offset_t va, vm_paddr_t pa)
{

	KASSERT(is_cacheable_mem(pa),
		("pmap_kenter: memory at 0x%lx is not cacheable", (u_long)pa));

	pmap_kenter_attr(va, pa, VM_MEMATTR_DEFAULT);
}

void
pmap_kenter_device(vm_offset_t va, vm_size_t size, vm_paddr_t pa)
{

	KASSERT((size & PAGE_MASK) == 0,
	    ("%s: device mapping not page-sized", __func__));

	for (; size > 0; size -= PAGE_SIZE) {
		/*
		 * XXXCEM: this is somewhat inefficient on SMP systems in that
		 * every single page is individually TLB-invalidated via
		 * rendezvous (pmap_update_page()), instead of invalidating the
		 * entire range via a single rendezvous.
		 */
		pmap_kenter_attr(va, pa, VM_MEMATTR_UNCACHEABLE);
		va += PAGE_SIZE;
		pa += PAGE_SIZE;
	}
}

void
pmap_kremove_device(vm_offset_t va, vm_size_t size)
{

	KASSERT((size & PAGE_MASK) == 0,
	    ("%s: device mapping not page-sized", __func__));

	/*
	 * XXXCEM: Similar to pmap_kenter_device, this is inefficient on SMP,
	 * in that pages are invalidated individually instead of a single range
	 * rendezvous.
	 */
	for (; size > 0; size -= PAGE_SIZE) {
		pmap_kremove(va);
		va += PAGE_SIZE;
	}
}

/*
 * remove a page from the kernel pagetables
 */
 /* PMAP_INLINE */ void
pmap_kremove(vm_offset_t va)
{
	pt_entry_t *pte;

	/*
	 * Write back all caches from the page being destroyed
	 */
	mips_dcache_wbinv_range_index(va, PAGE_SIZE);

	pte = pmap_pte(kernel_pmap, va);
	*pte = PTE_G;
	pmap_invalidate_page(kernel_pmap, va);
}

/*
 *	Used to map a range of physical addresses into kernel
 *	virtual address space.
 *
 *	The value passed in '*virt' is a suggested virtual address for
 *	the mapping. Architectures which can support a direct-mapped
 *	physical to virtual region can return the appropriate address
 *	within that region, leaving '*virt' unchanged. Other
 *	architectures should map the pages starting at '*virt' and
 *	update '*virt' with the first usable address after the mapped
 *	region.
 *
 *	Use XKPHYS for 64 bit, and KSEG0 where possible for 32 bit.
 */
vm_offset_t
pmap_map(vm_offset_t *virt, vm_paddr_t start, vm_paddr_t end, int prot)
{
	vm_offset_t va, sva;

	if (MIPS_DIRECT_MAPPABLE(end - 1))
		return (MIPS_PHYS_TO_DIRECT(start));

	va = sva = *virt;
	while (start < end) {
		pmap_kenter(va, start);
		va += PAGE_SIZE;
		start += PAGE_SIZE;
	}
	*virt = va;
	return (sva);
}

/*
 * Add a list of wired pages to the kva
 * this routine is only used for temporary
 * kernel mappings that do not need to have
 * page modification or references recorded.
 * Note that old mappings are simply written
 * over.  The page *must* be wired.
 */
void
pmap_qenter(vm_offset_t va, vm_page_t *m, int count)
{
	int i;
	vm_offset_t origva = va;

	for (i = 0; i < count; i++) {
		pmap_flush_pvcache(m[i]);
		pmap_kenter(va, VM_PAGE_TO_PHYS(m[i]));
		va += PAGE_SIZE;
	}

	mips_dcache_wbinv_range_index(origva, PAGE_SIZE*count);
}

/*
 * this routine jerks page mappings from the
 * kernel -- it is meant only for temporary mappings.
 */
void
pmap_qremove(vm_offset_t va, int count)
{
	pt_entry_t *pte;
	vm_offset_t origva;

	if (count < 1)
		return;
	mips_dcache_wbinv_range_index(va, PAGE_SIZE * count);
	origva = va;
	do {
		pte = pmap_pte(kernel_pmap, va);
		*pte = PTE_G;
		va += PAGE_SIZE;
	} while (--count > 0);
	pmap_invalidate_range(kernel_pmap, origva, va);
}

/***************************************************
 * Page table page management routines.....
 ***************************************************/

/*
 * Decrements a page table page's reference count, which is used to record the
 * number of valid page table entries within the page.  If the reference count
 * drops to zero, then the page table page is unmapped.  Returns TRUE if the
 * page table page was unmapped and FALSE otherwise.
 */
static PMAP_INLINE boolean_t
pmap_unwire_ptp(pmap_t pmap, vm_offset_t va, vm_page_t m)
{

	--m->ref_count;
	if (m->ref_count == 0) {
		_pmap_unwire_ptp(pmap, va, m);
		return (TRUE);
	} else
		return (FALSE);
}

static void
_pmap_unwire_ptp(pmap_t pmap, vm_offset_t va, vm_page_t m)
{
	pd_entry_t *pde;

	PMAP_LOCK_ASSERT(pmap, MA_OWNED);
	/*
	 * unmap the page table page
	 */
#ifdef __mips_n64
	if (m->pindex < NUPDE)
		pde = pmap_pde(pmap, va);
	else
		pde = pmap_segmap(pmap, va);
#else
	pde = pmap_pde(pmap, va);
#endif
	*pde = 0;
	pmap->pm_stats.resident_count--;

#ifdef __mips_n64
	if (m->pindex < NUPDE) {
		pd_entry_t *pdp;
		vm_page_t pdpg;

		/*
		 * Recursively decrement next level pagetable refcount
		 */
		pdp = (pd_entry_t *)*pmap_segmap(pmap, va);
		pdpg = PHYS_TO_VM_PAGE(MIPS_DIRECT_TO_PHYS(pdp));
		pmap_unwire_ptp(pmap, va, pdpg);
	}
#endif

	/*
	 * If the page is finally unwired, simply free it.
	 */
	vm_page_free_zero(m);
	vm_wire_sub(1);
}

/*
 * After removing a page table entry, this routine is used to
 * conditionally free the page, and manage the reference count.
 */
static int
pmap_unuse_pt(pmap_t pmap, vm_offset_t va, pd_entry_t pde)
{
	vm_page_t mpte;

	if (va >= VM_MAXUSER_ADDRESS)
		return (0);
	KASSERT(pde != 0, ("pmap_unuse_pt: pde != 0"));
	mpte = PHYS_TO_VM_PAGE(MIPS_DIRECT_TO_PHYS(pde));
	return (pmap_unwire_ptp(pmap, va, mpte));
}

void
pmap_pinit0(pmap_t pmap)
{
	int i;

	PMAP_LOCK_INIT(pmap);
	pmap->pm_segtab = kernel_segmap;
	CPU_ZERO(&pmap->pm_active);
	for (i = 0; i < MAXCPU; i++) {
		pmap->pm_asid[i].asid = PMAP_ASID_RESERVED;
		pmap->pm_asid[i].gen = 0;
	}
	PCPU_SET(curpmap, pmap);
	TAILQ_INIT(&pmap->pm_pvchunk);
	bzero(&pmap->pm_stats, sizeof pmap->pm_stats);
}

static void
pmap_grow_direct_page(int req)
{

#ifdef __mips_n64
	vm_wait(NULL);
#else
	if (!vm_page_reclaim_contig(req, 1, 0, MIPS_KSEG0_LARGEST_PHYS,
	    PAGE_SIZE, 0))
		vm_wait(NULL);
#endif
}

static vm_page_t
pmap_alloc_direct_page(unsigned int index, int req)
{
	vm_page_t m;

	m = vm_page_alloc_freelist(VM_FREELIST_DIRECT, req | VM_ALLOC_WIRED |
	    VM_ALLOC_ZERO);
	if (m == NULL)
		return (NULL);

	if ((m->flags & PG_ZERO) == 0)
		pmap_zero_page(m);

	m->pindex = index;
	return (m);
}

/*
 * Initialize a preallocated and zeroed pmap structure,
 * such as one in a vmspace structure.
 */
int
pmap_pinit(pmap_t pmap)
{
	vm_offset_t ptdva;
	vm_page_t ptdpg;
	int i, req_class;

	/*
	 * allocate the page directory page
	 */
	req_class = VM_ALLOC_NORMAL;
	while ((ptdpg = pmap_alloc_direct_page(NUSERPGTBLS, req_class)) ==
	    NULL)
		pmap_grow_direct_page(req_class);

	ptdva = MIPS_PHYS_TO_DIRECT(VM_PAGE_TO_PHYS(ptdpg));
	pmap->pm_segtab = (pd_entry_t *)ptdva;
	CPU_ZERO(&pmap->pm_active);
	for (i = 0; i < MAXCPU; i++) {
		pmap->pm_asid[i].asid = PMAP_ASID_RESERVED;
		pmap->pm_asid[i].gen = 0;
	}
	TAILQ_INIT(&pmap->pm_pvchunk);
	bzero(&pmap->pm_stats, sizeof pmap->pm_stats);

	return (1);
}

/*
 * this routine is called if the page table page is not
 * mapped correctly.
 */
static vm_page_t
_pmap_allocpte(pmap_t pmap, unsigned ptepindex, u_int flags)
{
	vm_offset_t pageva;
	vm_page_t m;
	int req_class;

	/*
	 * Find or fabricate a new pagetable page
	 */
	req_class = VM_ALLOC_NORMAL;
	if ((m = pmap_alloc_direct_page(ptepindex, req_class)) == NULL) {
		if ((flags & PMAP_ENTER_NOSLEEP) == 0) {
			PMAP_UNLOCK(pmap);
			rw_wunlock(&pvh_global_lock);
			pmap_grow_direct_page(req_class);
			rw_wlock(&pvh_global_lock);
			PMAP_LOCK(pmap);
		}

		/*
		 * Indicate the need to retry.	While waiting, the page
		 * table page may have been allocated.
		 */
		return (NULL);
	}

	/*
	 * Map the pagetable page into the process address space, if it
	 * isn't already there.
	 */
	pageva = MIPS_PHYS_TO_DIRECT(VM_PAGE_TO_PHYS(m));

#ifdef __mips_n64
	if (ptepindex >= NUPDE) {
		pmap->pm_segtab[ptepindex - NUPDE] = (pd_entry_t)pageva;
	} else {
		pd_entry_t *pdep, *pde;
		int segindex = ptepindex >> (SEGSHIFT - PDRSHIFT);
		int pdeindex = ptepindex & (NPDEPG - 1);
		vm_page_t pg;

		pdep = &pmap->pm_segtab[segindex];
		if (*pdep == NULL) {
			/* recurse for allocating page dir */
			if (_pmap_allocpte(pmap, NUPDE + segindex,
			    flags) == NULL) {
				/* alloc failed, release current */
				vm_page_unwire_noq(m);
				vm_page_free_zero(m);
				return (NULL);
			}
		} else {
			pg = PHYS_TO_VM_PAGE(MIPS_DIRECT_TO_PHYS(*pdep));
			pg->ref_count++;
		}
		/* Next level entry */
		pde = (pd_entry_t *)*pdep;
		pde[pdeindex] = (pd_entry_t)pageva;
	}
#else
	pmap->pm_segtab[ptepindex] = (pd_entry_t)pageva;
#endif
	pmap->pm_stats.resident_count++;
	return (m);
}

static vm_page_t
pmap_allocpte(pmap_t pmap, vm_offset_t va, u_int flags)
{
	unsigned ptepindex;
	pd_entry_t *pde;
	vm_page_t m;

	/*
	 * Calculate pagetable page index
	 */
	ptepindex = pmap_pde_pindex(va);
retry:
	/*
	 * Get the page directory entry
	 */
	pde = pmap_pde(pmap, va);

	/*
	 * If the page table page is mapped, we just increment the hold
	 * count, and activate it.
	 */
	if (pde != NULL && *pde != NULL) {
		m = PHYS_TO_VM_PAGE(MIPS_DIRECT_TO_PHYS(*pde));
		m->ref_count++;
	} else {
		/*
		 * Here if the pte page isn't mapped, or if it has been
		 * deallocated.
		 */
		m = _pmap_allocpte(pmap, ptepindex, flags);
		if (m == NULL && (flags & PMAP_ENTER_NOSLEEP) == 0)
			goto retry;
	}
	return (m);
}


/***************************************************
 * Pmap allocation/deallocation routines.
 ***************************************************/

/*
 * Release any resources held by the given physical map.
 * Called when a pmap initialized by pmap_pinit is being released.
 * Should only be called if the map contains no valid mappings.
 */
void
pmap_release(pmap_t pmap)
{
	vm_offset_t ptdva;
	vm_page_t ptdpg;

	KASSERT(pmap->pm_stats.resident_count == 0,
	    ("pmap_release: pmap resident count %ld != 0",
	    pmap->pm_stats.resident_count));

	ptdva = (vm_offset_t)pmap->pm_segtab;
	ptdpg = PHYS_TO_VM_PAGE(MIPS_DIRECT_TO_PHYS(ptdva));

	vm_page_unwire_noq(ptdpg);
	vm_page_free_zero(ptdpg);
}

/*
 * grow the number of kernel page table entries, if needed
 */
void
pmap_growkernel(vm_offset_t addr)
{
	vm_page_t nkpg;
	pd_entry_t *pde, *pdpe;
	pt_entry_t *pte;
	int i, req_class;

	mtx_assert(&kernel_map->system_mtx, MA_OWNED);
	req_class = VM_ALLOC_INTERRUPT;
	addr = roundup2(addr, NBSEG);
	if (addr - 1 >= vm_map_max(kernel_map))
		addr = vm_map_max(kernel_map);
	while (kernel_vm_end < addr) {
		pdpe = pmap_segmap(kernel_pmap, kernel_vm_end);
#ifdef __mips_n64
		if (*pdpe == 0) {
			/* new intermediate page table entry */
			nkpg = pmap_alloc_direct_page(nkpt, req_class);
			if (nkpg == NULL)
				panic("pmap_growkernel: no memory to grow kernel");
			*pdpe = (pd_entry_t)MIPS_PHYS_TO_DIRECT(VM_PAGE_TO_PHYS(nkpg));
			continue; /* try again */
		}
#endif
		pde = pmap_pdpe_to_pde(pdpe, kernel_vm_end);
		if (*pde != 0) {
			kernel_vm_end = (kernel_vm_end + NBPDR) & ~PDRMASK;
			if (kernel_vm_end - 1 >= vm_map_max(kernel_map)) {
				kernel_vm_end = vm_map_max(kernel_map);
				break;
			}
			continue;
		}

		/*
		 * This index is bogus, but out of the way
		 */
		nkpg = pmap_alloc_direct_page(nkpt, req_class);
#ifndef __mips_n64
		if (nkpg == NULL && vm_page_reclaim_contig(req_class, 1,
		    0, MIPS_KSEG0_LARGEST_PHYS, PAGE_SIZE, 0))
			nkpg = pmap_alloc_direct_page(nkpt, req_class);
#endif
		if (nkpg == NULL)
			panic("pmap_growkernel: no memory to grow kernel");
		nkpt++;
		*pde = (pd_entry_t)MIPS_PHYS_TO_DIRECT(VM_PAGE_TO_PHYS(nkpg));

		/*
		 * The R[4-7]?00 stores only one copy of the Global bit in
		 * the translation lookaside buffer for each 2 page entry.
		 * Thus invalid entrys must have the Global bit set so when
		 * Entry LO and Entry HI G bits are anded together they will
		 * produce a global bit to store in the tlb.
		 */
		pte = (pt_entry_t *)*pde;
		for (i = 0; i < NPTEPG; i++)
			pte[i] = PTE_G;

		kernel_vm_end = (kernel_vm_end + NBPDR) & ~PDRMASK;
		if (kernel_vm_end - 1 >= vm_map_max(kernel_map)) {
			kernel_vm_end = vm_map_max(kernel_map);
			break;
		}
	}
}

/***************************************************
 * page management routines.
 ***************************************************/

CTASSERT(sizeof(struct pv_chunk) == PAGE_SIZE);
#ifdef __mips_n64
CTASSERT(_NPCM == 3);
CTASSERT(_NPCPV == 168);
#else
CTASSERT(_NPCM == 11);
CTASSERT(_NPCPV == 336);
#endif

static __inline struct pv_chunk *
pv_to_chunk(pv_entry_t pv)
{

	return ((struct pv_chunk *)((uintptr_t)pv & ~(uintptr_t)PAGE_MASK));
}

#define PV_PMAP(pv) (pv_to_chunk(pv)->pc_pmap)

#ifdef __mips_n64
#define	PC_FREE0_1	0xfffffffffffffffful
#define	PC_FREE2	0x000000fffffffffful
#else
#define	PC_FREE0_9	0xfffffffful	/* Free values for index 0 through 9 */
#define	PC_FREE10	0x0000fffful	/* Free values for index 10 */
#endif

static const u_long pc_freemask[_NPCM] = {
#ifdef __mips_n64
	PC_FREE0_1, PC_FREE0_1, PC_FREE2
#else
	PC_FREE0_9, PC_FREE0_9, PC_FREE0_9,
	PC_FREE0_9, PC_FREE0_9, PC_FREE0_9,
	PC_FREE0_9, PC_FREE0_9, PC_FREE0_9,
	PC_FREE0_9, PC_FREE10
#endif
};

static SYSCTL_NODE(_vm, OID_AUTO, pmap, CTLFLAG_RD, 0, "VM/pmap parameters");

SYSCTL_INT(_vm_pmap, OID_AUTO, pv_entry_count, CTLFLAG_RD, &pv_entry_count, 0,
    "Current number of pv entries");

#ifdef PV_STATS
static int pc_chunk_count, pc_chunk_allocs, pc_chunk_frees, pc_chunk_tryfail;

SYSCTL_INT(_vm_pmap, OID_AUTO, pc_chunk_count, CTLFLAG_RD, &pc_chunk_count, 0,
    "Current number of pv entry chunks");
SYSCTL_INT(_vm_pmap, OID_AUTO, pc_chunk_allocs, CTLFLAG_RD, &pc_chunk_allocs, 0,
    "Current number of pv entry chunks allocated");
SYSCTL_INT(_vm_pmap, OID_AUTO, pc_chunk_frees, CTLFLAG_RD, &pc_chunk_frees, 0,
    "Current number of pv entry chunks frees");
SYSCTL_INT(_vm_pmap, OID_AUTO, pc_chunk_tryfail, CTLFLAG_RD, &pc_chunk_tryfail, 0,
    "Number of times tried to get a chunk page but failed.");

static long pv_entry_frees, pv_entry_allocs;
static int pv_entry_spare;

SYSCTL_LONG(_vm_pmap, OID_AUTO, pv_entry_frees, CTLFLAG_RD, &pv_entry_frees, 0,
    "Current number of pv entry frees");
SYSCTL_LONG(_vm_pmap, OID_AUTO, pv_entry_allocs, CTLFLAG_RD, &pv_entry_allocs, 0,
    "Current number of pv entry allocs");
SYSCTL_INT(_vm_pmap, OID_AUTO, pv_entry_spare, CTLFLAG_RD, &pv_entry_spare, 0,
    "Current number of spare pv entries");
#endif

/*
 * We are in a serious low memory condition.  Resort to
 * drastic measures to free some pages so we can allocate
 * another pv entry chunk.
 */
static vm_page_t
pmap_pv_reclaim(pmap_t locked_pmap)
{
	struct pch newtail;
	struct pv_chunk *pc;
	pd_entry_t *pde;
	pmap_t pmap;
	pt_entry_t *pte, oldpte;
	pv_entry_t pv;
	vm_offset_t va;
	vm_page_t m, m_pc;
	u_long inuse;
	int bit, field, freed, idx;

	PMAP_LOCK_ASSERT(locked_pmap, MA_OWNED);
	pmap = NULL;
	m_pc = NULL;
	TAILQ_INIT(&newtail);
	while ((pc = TAILQ_FIRST(&pv_chunks)) != NULL) {
		TAILQ_REMOVE(&pv_chunks, pc, pc_lru);
		if (pmap != pc->pc_pmap) {
			if (pmap != NULL) {
				pmap_invalidate_all(pmap);
				if (pmap != locked_pmap)
					PMAP_UNLOCK(pmap);
			}
			pmap = pc->pc_pmap;
			/* Avoid deadlock and lock recursion. */
			if (pmap > locked_pmap)
				PMAP_LOCK(pmap);
			else if (pmap != locked_pmap && !PMAP_TRYLOCK(pmap)) {
				pmap = NULL;
				TAILQ_INSERT_TAIL(&newtail, pc, pc_lru);
				continue;
			}
		}

		/*
		 * Destroy every non-wired, 4 KB page mapping in the chunk.
		 */
		freed = 0;
		for (field = 0; field < _NPCM; field++) {
			for (inuse = ~pc->pc_map[field] & pc_freemask[field];
			    inuse != 0; inuse &= ~(1UL << bit)) {
				bit = ffsl(inuse) - 1;
				idx = field * sizeof(inuse) * NBBY + bit;
				pv = &pc->pc_pventry[idx];
				va = pv->pv_va;
				pde = pmap_pde(pmap, va);
				KASSERT(pde != NULL && *pde != 0,
				    ("pmap_pv_reclaim: pde"));
				pte = pmap_pde_to_pte(pde, va);
				oldpte = *pte;
				if (pte_test(&oldpte, PTE_W))
					continue;
				if (is_kernel_pmap(pmap))
					*pte = PTE_G;
				else
					*pte = 0;
				m = PHYS_TO_VM_PAGE(TLBLO_PTE_TO_PA(oldpte));
				if (pte_test(&oldpte, PTE_D))
					vm_page_dirty(m);
				if (m->md.pv_flags & PV_TABLE_REF)
					vm_page_aflag_set(m, PGA_REFERENCED);
				m->md.pv_flags &= ~PV_TABLE_REF;
				TAILQ_REMOVE(&m->md.pv_list, pv, pv_next);
				if (TAILQ_EMPTY(&m->md.pv_list))
					vm_page_aflag_clear(m, PGA_WRITEABLE);
				pc->pc_map[field] |= 1UL << bit;
				pmap_unuse_pt(pmap, va, *pde);
				freed++;
			}
		}
		if (freed == 0) {
			TAILQ_INSERT_TAIL(&newtail, pc, pc_lru);
			continue;
		}
		/* Every freed mapping is for a 4 KB page. */
		pmap->pm_stats.resident_count -= freed;
		PV_STAT(pv_entry_frees += freed);
		PV_STAT(pv_entry_spare += freed);
		pv_entry_count -= freed;
		TAILQ_REMOVE(&pmap->pm_pvchunk, pc, pc_list);
		for (field = 0; field < _NPCM; field++)
			if (pc->pc_map[field] != pc_freemask[field]) {
				TAILQ_INSERT_HEAD(&pmap->pm_pvchunk, pc,
				    pc_list);
				TAILQ_INSERT_TAIL(&newtail, pc, pc_lru);

				/*
				 * One freed pv entry in locked_pmap is
				 * sufficient.
				 */
				if (pmap == locked_pmap)
					goto out;
				break;
			}
		if (field == _NPCM) {
			PV_STAT(pv_entry_spare -= _NPCPV);
			PV_STAT(pc_chunk_count--);
			PV_STAT(pc_chunk_frees++);
			/* Entire chunk is free; return it. */
			m_pc = PHYS_TO_VM_PAGE(MIPS_DIRECT_TO_PHYS(
			    (vm_offset_t)pc));
			dump_drop_page(m_pc->phys_addr);
			break;
		}
	}
out:
	TAILQ_CONCAT(&pv_chunks, &newtail, pc_lru);
	if (pmap != NULL) {
		pmap_invalidate_all(pmap);
		if (pmap != locked_pmap)
			PMAP_UNLOCK(pmap);
	}
	return (m_pc);
}

/*
 * free the pv_entry back to the free list
 */
static void
free_pv_entry(pmap_t pmap, pv_entry_t pv)
{
	struct pv_chunk *pc;
	int bit, field, idx;

	rw_assert(&pvh_global_lock, RA_WLOCKED);
	PMAP_LOCK_ASSERT(pmap, MA_OWNED);
	PV_STAT(pv_entry_frees++);
	PV_STAT(pv_entry_spare++);
	pv_entry_count--;
	pc = pv_to_chunk(pv);
	idx = pv - &pc->pc_pventry[0];
	field = idx / (sizeof(u_long) * NBBY);
	bit = idx % (sizeof(u_long) * NBBY);
	pc->pc_map[field] |= 1ul << bit;
	for (idx = 0; idx < _NPCM; idx++)
		if (pc->pc_map[idx] != pc_freemask[idx]) {
			/*
			 * 98% of the time, pc is already at the head of the
			 * list.  If it isn't already, move it to the head.
			 */
			if (__predict_false(TAILQ_FIRST(&pmap->pm_pvchunk) !=
			    pc)) {
				TAILQ_REMOVE(&pmap->pm_pvchunk, pc, pc_list);
				TAILQ_INSERT_HEAD(&pmap->pm_pvchunk, pc,
				    pc_list);
			}
			return;
		}
	TAILQ_REMOVE(&pmap->pm_pvchunk, pc, pc_list);
	free_pv_chunk(pc);
}

static void
free_pv_chunk(struct pv_chunk *pc)
{
	vm_page_t m;

 	TAILQ_REMOVE(&pv_chunks, pc, pc_lru);
	PV_STAT(pv_entry_spare -= _NPCPV);
	PV_STAT(pc_chunk_count--);
	PV_STAT(pc_chunk_frees++);
	/* entire chunk is free, return it */
	m = PHYS_TO_VM_PAGE(MIPS_DIRECT_TO_PHYS((vm_offset_t)pc));
	dump_drop_page(m->phys_addr);
	vm_page_unwire_noq(m);
	vm_page_free(m);
}

/*
 * get a new pv_entry, allocating a block from the system
 * when needed.
 */
static pv_entry_t
get_pv_entry(pmap_t pmap, boolean_t try)
{
	struct pv_chunk *pc;
	pv_entry_t pv;
	vm_page_t m;
	int bit, field, idx;

	rw_assert(&pvh_global_lock, RA_WLOCKED);
	PMAP_LOCK_ASSERT(pmap, MA_OWNED);
	PV_STAT(pv_entry_allocs++);
	pv_entry_count++;
retry:
	pc = TAILQ_FIRST(&pmap->pm_pvchunk);
	if (pc != NULL) {
		for (field = 0; field < _NPCM; field++) {
			if (pc->pc_map[field]) {
				bit = ffsl(pc->pc_map[field]) - 1;
				break;
			}
		}
		if (field < _NPCM) {
			idx = field * sizeof(pc->pc_map[field]) * NBBY + bit;
			pv = &pc->pc_pventry[idx];
			pc->pc_map[field] &= ~(1ul << bit);
			/* If this was the last item, move it to tail */
			for (field = 0; field < _NPCM; field++)
				if (pc->pc_map[field] != 0) {
					PV_STAT(pv_entry_spare--);
					return (pv);	/* not full, return */
				}
			TAILQ_REMOVE(&pmap->pm_pvchunk, pc, pc_list);
			TAILQ_INSERT_TAIL(&pmap->pm_pvchunk, pc, pc_list);
			PV_STAT(pv_entry_spare--);
			return (pv);
		}
	}
	/* No free items, allocate another chunk */
	m = vm_page_alloc_freelist(VM_FREELIST_DIRECT, VM_ALLOC_NORMAL |
	    VM_ALLOC_WIRED);
	if (m == NULL) {
		if (try) {
			pv_entry_count--;
			PV_STAT(pc_chunk_tryfail++);
			return (NULL);
		}
		m = pmap_pv_reclaim(pmap);
		if (m == NULL)
			goto retry;
	}
	PV_STAT(pc_chunk_count++);
	PV_STAT(pc_chunk_allocs++);
	dump_add_page(m->phys_addr);
	pc = (struct pv_chunk *)MIPS_PHYS_TO_DIRECT(VM_PAGE_TO_PHYS(m));
	pc->pc_pmap = pmap;
	pc->pc_map[0] = pc_freemask[0] & ~1ul;	/* preallocated bit 0 */
	for (field = 1; field < _NPCM; field++)
		pc->pc_map[field] = pc_freemask[field];
	TAILQ_INSERT_TAIL(&pv_chunks, pc, pc_lru);
	pv = &pc->pc_pventry[0];
	TAILQ_INSERT_HEAD(&pmap->pm_pvchunk, pc, pc_list);
	PV_STAT(pv_entry_spare += _NPCPV - 1);
	return (pv);
}

static pv_entry_t
pmap_pvh_remove(struct md_page *pvh, pmap_t pmap, vm_offset_t va)
{
	pv_entry_t pv;

	rw_assert(&pvh_global_lock, RA_WLOCKED);
	TAILQ_FOREACH(pv, &pvh->pv_list, pv_next) {
		if (pmap == PV_PMAP(pv) && va == pv->pv_va) {
			TAILQ_REMOVE(&pvh->pv_list, pv, pv_next);
			break;
		}
	}
	return (pv);
}

static void
pmap_pvh_free(struct md_page *pvh, pmap_t pmap, vm_offset_t va)
{
	pv_entry_t pv;

	pv = pmap_pvh_remove(pvh, pmap, va);
	KASSERT(pv != NULL, ("pmap_pvh_free: pv not found, pa %lx va %lx",
	     (u_long)VM_PAGE_TO_PHYS(__containerof(pvh, struct vm_page, md)),
	     (u_long)va));
	free_pv_entry(pmap, pv);
}

static void
pmap_remove_entry(pmap_t pmap, vm_page_t m, vm_offset_t va)
{

	rw_assert(&pvh_global_lock, RA_WLOCKED);
	pmap_pvh_free(&m->md, pmap, va);
	if (TAILQ_EMPTY(&m->md.pv_list))
		vm_page_aflag_clear(m, PGA_WRITEABLE);
}

/*
 * Conditionally create a pv entry.
 */
static boolean_t
pmap_try_insert_pv_entry(pmap_t pmap, vm_page_t mpte, vm_offset_t va,
    vm_page_t m)
{
	pv_entry_t pv;

	rw_assert(&pvh_global_lock, RA_WLOCKED);
	PMAP_LOCK_ASSERT(pmap, MA_OWNED);
	if ((pv = get_pv_entry(pmap, TRUE)) != NULL) {
		pv->pv_va = va;
		TAILQ_INSERT_TAIL(&m->md.pv_list, pv, pv_next);
		return (TRUE);
	} else
		return (FALSE);
}

/*
 * pmap_remove_pte: do the things to unmap a page in a process
 */
static int
pmap_remove_pte(struct pmap *pmap, pt_entry_t *ptq, vm_offset_t va,
    pd_entry_t pde)
{
	pt_entry_t oldpte;
	vm_page_t m;
	vm_paddr_t pa;

	rw_assert(&pvh_global_lock, RA_WLOCKED);
	PMAP_LOCK_ASSERT(pmap, MA_OWNED);

	/*
	 * Write back all cache lines from the page being unmapped.
	 */
	mips_dcache_wbinv_range_index(va, PAGE_SIZE);

	oldpte = *ptq;
	if (is_kernel_pmap(pmap))
		*ptq = PTE_G;
	else
		*ptq = 0;

	if (pte_test(&oldpte, PTE_W))
		pmap->pm_stats.wired_count -= 1;

	pmap->pm_stats.resident_count -= 1;

	if (pte_test(&oldpte, PTE_MANAGED)) {
		pa = TLBLO_PTE_TO_PA(oldpte);
		m = PHYS_TO_VM_PAGE(pa);
		if (pte_test(&oldpte, PTE_D)) {
			KASSERT(!pte_test(&oldpte, PTE_RO),
			    ("%s: modified page not writable: va: %p, pte: %#jx",
			    __func__, (void *)va, (uintmax_t)oldpte));
			vm_page_dirty(m);
		}
		if (m->md.pv_flags & PV_TABLE_REF)
			vm_page_aflag_set(m, PGA_REFERENCED);
		m->md.pv_flags &= ~PV_TABLE_REF;

		pmap_remove_entry(pmap, m, va);
	}
	return (pmap_unuse_pt(pmap, va, pde));
}

/*
 * Remove a single page from a process address space
 */
static void
pmap_remove_page(struct pmap *pmap, vm_offset_t va)
{
	pd_entry_t *pde;
	pt_entry_t *ptq;

	rw_assert(&pvh_global_lock, RA_WLOCKED);
	PMAP_LOCK_ASSERT(pmap, MA_OWNED);
	pde = pmap_pde(pmap, va);
	if (pde == NULL || *pde == 0)
		return;
	ptq = pmap_pde_to_pte(pde, va);

	/*
	 * If there is no pte for this address, just skip it!
	 */
	if (!pte_test(ptq, PTE_VALID))
		return;

	(void)pmap_remove_pte(pmap, ptq, va, *pde);
	pmap_invalidate_page(pmap, va);
}

/*
 *	Remove the given range of addresses from the specified map.
 *
 *	It is assumed that the start and end are properly
 *	rounded to the page size.
 */
void
pmap_remove(pmap_t pmap, vm_offset_t sva, vm_offset_t eva)
{
	pd_entry_t *pde, *pdpe;
	pt_entry_t *pte;
	vm_offset_t va, va_next;

	/*
	 * Perform an unsynchronized read.  This is, however, safe.
	 */
	if (pmap->pm_stats.resident_count == 0)
		return;

	rw_wlock(&pvh_global_lock);
	PMAP_LOCK(pmap);

	/*
	 * special handling of removing one page.  a very common operation
	 * and easy to short circuit some code.
	 */
	if ((sva + PAGE_SIZE) == eva) {
		pmap_remove_page(pmap, sva);
		goto out;
	}
	for (; sva < eva; sva = va_next) {
		pdpe = pmap_segmap(pmap, sva);
#ifdef __mips_n64
		if (*pdpe == 0) {
			va_next = (sva + NBSEG) & ~SEGMASK;
			if (va_next < sva)
				va_next = eva;
			continue;
		}
#endif
		va_next = (sva + NBPDR) & ~PDRMASK;
		if (va_next < sva)
			va_next = eva;

		pde = pmap_pdpe_to_pde(pdpe, sva);
		if (*pde == NULL)
			continue;

		/*
		 * Limit our scan to either the end of the va represented
		 * by the current page table page, or to the end of the
		 * range being removed.
		 */
		if (va_next > eva)
			va_next = eva;

		va = va_next;
		for (pte = pmap_pde_to_pte(pde, sva); sva != va_next; pte++,
		    sva += PAGE_SIZE) {
			if (!pte_test(pte, PTE_VALID)) {
				if (va != va_next) {
					pmap_invalidate_range(pmap, va, sva);
					va = va_next;
				}
				continue;
			}
			if (va == va_next)
				va = sva;
			if (pmap_remove_pte(pmap, pte, sva, *pde)) {
				sva += PAGE_SIZE;
				break;
			}
		}
		if (va != va_next)
			pmap_invalidate_range(pmap, va, sva);
	}
out:
	rw_wunlock(&pvh_global_lock);
	PMAP_UNLOCK(pmap);
}

/*
 *	Routine:	pmap_remove_all
 *	Function:
 *		Removes this physical page from
 *		all physical maps in which it resides.
 *		Reflects back modify bits to the pager.
 *
 *	Notes:
 *		Original versions of this routine were very
 *		inefficient because they iteratively called
 *		pmap_remove (slow...)
 */

void
pmap_remove_all(vm_page_t m)
{
	pv_entry_t pv;
	pmap_t pmap;
	pd_entry_t *pde;
	pt_entry_t *pte, tpte;

	KASSERT((m->oflags & VPO_UNMANAGED) == 0,
	    ("pmap_remove_all: page %p is not managed", m));
	rw_wlock(&pvh_global_lock);

	if (m->md.pv_flags & PV_TABLE_REF)
		vm_page_aflag_set(m, PGA_REFERENCED);

	while ((pv = TAILQ_FIRST(&m->md.pv_list)) != NULL) {
		pmap = PV_PMAP(pv);
		PMAP_LOCK(pmap);

		/*
		 * If it's last mapping writeback all caches from
		 * the page being destroyed
	 	 */
		if (TAILQ_NEXT(pv, pv_next) == NULL)
			mips_dcache_wbinv_range_index(pv->pv_va, PAGE_SIZE);

		pmap->pm_stats.resident_count--;

		pde = pmap_pde(pmap, pv->pv_va);
		KASSERT(pde != NULL && *pde != 0, ("pmap_remove_all: pde"));
		pte = pmap_pde_to_pte(pde, pv->pv_va);

		tpte = *pte;
		if (is_kernel_pmap(pmap))
			*pte = PTE_G;
		else
			*pte = 0;

		if (pte_test(&tpte, PTE_W))
			pmap->pm_stats.wired_count--;

		/*
		 * Update the vm_page_t clean and reference bits.
		 */
		if (pte_test(&tpte, PTE_D)) {
			KASSERT(!pte_test(&tpte, PTE_RO),
			    ("%s: modified page not writable: va: %p, pte: %#jx",
			    __func__, (void *)pv->pv_va, (uintmax_t)tpte));
			vm_page_dirty(m);
		}
		pmap_invalidate_page(pmap, pv->pv_va);

		TAILQ_REMOVE(&m->md.pv_list, pv, pv_next);
		pmap_unuse_pt(pmap, pv->pv_va, *pde);
		free_pv_entry(pmap, pv);
		PMAP_UNLOCK(pmap);
	}

	vm_page_aflag_clear(m, PGA_WRITEABLE);
	m->md.pv_flags &= ~PV_TABLE_REF;
	rw_wunlock(&pvh_global_lock);
}

/*
 *	Set the physical protection on the
 *	specified range of this map as requested.
 */
void
pmap_protect(pmap_t pmap, vm_offset_t sva, vm_offset_t eva, vm_prot_t prot)
{
	pt_entry_t pbits, *pte;
	pd_entry_t *pde, *pdpe;
	vm_offset_t va, va_next;
	vm_paddr_t pa;
	vm_page_t m;

	if ((prot & VM_PROT_READ) == VM_PROT_NONE) {
		pmap_remove(pmap, sva, eva);
		return;
	}
	if (prot & VM_PROT_WRITE)
		return;

	PMAP_LOCK(pmap);
	for (; sva < eva; sva = va_next) {
		pdpe = pmap_segmap(pmap, sva);
#ifdef __mips_n64
		if (*pdpe == 0) {
			va_next = (sva + NBSEG) & ~SEGMASK;
			if (va_next < sva)
				va_next = eva;
			continue;
		}
#endif
		va_next = (sva + NBPDR) & ~PDRMASK;
		if (va_next < sva)
			va_next = eva;

		pde = pmap_pdpe_to_pde(pdpe, sva);
		if (*pde == NULL)
			continue;

		/*
		 * Limit our scan to either the end of the va represented
		 * by the current page table page, or to the end of the
		 * range being write protected.
		 */
		if (va_next > eva)
			va_next = eva;

		va = va_next;
		for (pte = pmap_pde_to_pte(pde, sva); sva != va_next; pte++,
		    sva += PAGE_SIZE) {
			pbits = *pte;
			if (!pte_test(&pbits, PTE_VALID) || pte_test(&pbits,
			    PTE_RO)) {
				if (va != va_next) {
					pmap_invalidate_range(pmap, va, sva);
					va = va_next;
				}
				continue;
			}
			pte_set(&pbits, PTE_RO);
			if (pte_test(&pbits, PTE_D)) {
				pte_clear(&pbits, PTE_D);
				if (pte_test(&pbits, PTE_MANAGED)) {
					pa = TLBLO_PTE_TO_PA(pbits);
					m = PHYS_TO_VM_PAGE(pa);
					vm_page_dirty(m);
				}
				if (va == va_next)
					va = sva;
			} else {
				/*
				 * Unless PTE_D is set, any TLB entries
				 * mapping "sva" don't allow write access, so
				 * they needn't be invalidated.
				 */
				if (va != va_next) {
					pmap_invalidate_range(pmap, va, sva);
					va = va_next;
				}
			}
			*pte = pbits;
		}
		if (va != va_next)
			pmap_invalidate_range(pmap, va, sva);
	}
	PMAP_UNLOCK(pmap);
}

/*
 *	Insert the given physical page (p) at
 *	the specified virtual address (v) in the
 *	target physical map with the protection requested.
 *
 *	If specified, the page will be wired down, meaning
 *	that the related pte can not be reclaimed.
 *
 *	NB:  This is the only routine which MAY NOT lazy-evaluate
 *	or lose information.  That is, this routine must actually
 *	insert this page into the given map NOW.
 */
int
pmap_enter(pmap_t pmap, vm_offset_t va, vm_page_t m, vm_prot_t prot,
    u_int flags, int8_t psind __unused)
{
	vm_paddr_t pa, opa;
	pt_entry_t *pte;
	pt_entry_t origpte, newpte;
	pv_entry_t pv;
	vm_page_t mpte, om;

	va &= ~PAGE_MASK;
 	KASSERT(va <= VM_MAX_KERNEL_ADDRESS, ("pmap_enter: toobig"));
	KASSERT((m->oflags & VPO_UNMANAGED) != 0 || va < kmi.clean_sva ||
	    va >= kmi.clean_eva,
	    ("pmap_enter: managed mapping within the clean submap"));
	if ((m->oflags & VPO_UNMANAGED) == 0)
		VM_PAGE_OBJECT_BUSY_ASSERT(m);
	pa = VM_PAGE_TO_PHYS(m);
	newpte = TLBLO_PA_TO_PFN(pa) | init_pte_prot(m, flags, prot);
	if ((flags & PMAP_ENTER_WIRED) != 0)
		newpte |= PTE_W;
	if (is_kernel_pmap(pmap))
		newpte |= PTE_G;
	PMAP_PTE_SET_CACHE_BITS(newpte, pa, m);
#ifdef CPU_CHERI
	if ((flags & PMAP_ENTER_NOLOADTAGS) != 0)
		newpte |= PTE_LC;
	if ((flags & PMAP_ENTER_NOSTORETAGS) != 0)
		newpte |= PTE_SC;
#endif
	if ((m->oflags & VPO_UNMANAGED) == 0)
		newpte |= PTE_MANAGED;

	mpte = NULL;

	rw_wlock(&pvh_global_lock);
	PMAP_LOCK(pmap);

	/*
	 * In the case that a page table page is not resident, we are
	 * creating it here.
	 */
	if (va < VM_MAXUSER_ADDRESS) {
		mpte = pmap_allocpte(pmap, va, flags);
		if (mpte == NULL) {
			KASSERT((flags & PMAP_ENTER_NOSLEEP) != 0,
			    ("pmap_allocpte failed with sleep allowed"));
			rw_wunlock(&pvh_global_lock);
			PMAP_UNLOCK(pmap);
			return (KERN_RESOURCE_SHORTAGE);
		}
	}
	pte = pmap_pte(pmap, va);

	/*
	 * Page Directory table entry not valid, we need a new PT page
	 */
	if (pte == NULL) {
		panic("pmap_enter: invalid page directory, pdir=%p, va=%p",
		    (void *)pmap->pm_segtab, (void *)va);
	}

	origpte = *pte;
	KASSERT(!pte_test(&origpte, PTE_D | PTE_RO | PTE_VALID),
	    ("pmap_enter: modified page not writable: va: %p, pte: %#jx",
	    (void *)va, (uintmax_t)origpte));
	opa = TLBLO_PTE_TO_PA(origpte);

	/*
	 * Mapping has not changed, must be protection or wiring change.
	 */
	if (pte_test(&origpte, PTE_VALID) && opa == pa) {
		/*
		 * Wiring change, just update stats. We don't worry about
		 * wiring PT pages as they remain resident as long as there
		 * are valid mappings in them. Hence, if a user page is
		 * wired, the PT page will be also.
		 */
		if (pte_test(&newpte, PTE_W) && !pte_test(&origpte, PTE_W))
			pmap->pm_stats.wired_count++;
		else if (!pte_test(&newpte, PTE_W) && pte_test(&origpte,
		    PTE_W))
			pmap->pm_stats.wired_count--;

		/*
		 * Remove extra pte reference
		 */
		if (mpte)
			mpte->ref_count--;

		if (pte_test(&origpte, PTE_MANAGED)) {
			m->md.pv_flags |= PV_TABLE_REF;
			if (!pte_test(&newpte, PTE_RO))
				vm_page_aflag_set(m, PGA_WRITEABLE);
		}
		goto validate;
	}

	pv = NULL;

	/*
	 * Mapping has changed, invalidate old range and fall through to
	 * handle validating new mapping.
	 */
	if (opa) {
		if (is_kernel_pmap(pmap))
			*pte = PTE_G;
		else
			*pte = 0;
		if (pte_test(&origpte, PTE_W))
			pmap->pm_stats.wired_count--;
		if (pte_test(&origpte, PTE_MANAGED)) {
			om = PHYS_TO_VM_PAGE(opa);
			if (pte_test(&origpte, PTE_D))
				vm_page_dirty(om);
			if ((om->md.pv_flags & PV_TABLE_REF) != 0) {
				om->md.pv_flags &= ~PV_TABLE_REF;
				vm_page_aflag_set(om, PGA_REFERENCED);
			}
			pv = pmap_pvh_remove(&om->md, pmap, va);
			if (!pte_test(&newpte, PTE_MANAGED))
				free_pv_entry(pmap, pv);
			if ((om->aflags & PGA_WRITEABLE) != 0 &&
			    TAILQ_EMPTY(&om->md.pv_list))
				vm_page_aflag_clear(om, PGA_WRITEABLE);
		}
		pmap_invalidate_page(pmap, va);
		origpte = 0;
		if (mpte != NULL) {
			mpte->ref_count--;
			KASSERT(mpte->ref_count > 0,
			    ("pmap_enter: missing reference to page table page,"
			    " va: %p", (void *)va));
		}
	} else
		pmap->pm_stats.resident_count++;

	/*
	 * Enter on the PV list if part of our managed memory.
	 */
	if (pte_test(&newpte, PTE_MANAGED)) {
		m->md.pv_flags |= PV_TABLE_REF;
		if (pv == NULL) {
			pv = get_pv_entry(pmap, FALSE);
			pv->pv_va = va;
		}
		TAILQ_INSERT_TAIL(&m->md.pv_list, pv, pv_next);
		if (!pte_test(&newpte, PTE_RO))
			vm_page_aflag_set(m, PGA_WRITEABLE);
	}

	/*
	 * Increment counters
	 */
	if (pte_test(&newpte, PTE_W))
		pmap->pm_stats.wired_count++;

validate:

#ifdef PMAP_DEBUG
	printf("pmap_enter:  va: %p -> pa: %p\n", (void *)va, (void *)pa);
#endif

	/*
	 * if the mapping or permission bits are different, we need to
	 * update the pte.
	 */
	if (origpte != newpte) {
		*pte = newpte;
		if (pte_test(&origpte, PTE_VALID)) {
			KASSERT(opa == pa, ("pmap_enter: invalid update"));
			if (pte_test(&origpte, PTE_MANAGED) && opa != pa) {
				if (om->md.pv_flags & PV_TABLE_REF)
					vm_page_aflag_set(om, PGA_REFERENCED);
				om->md.pv_flags &= ~PV_TABLE_REF;
			}
			if (pte_test(&origpte, PTE_D)) {
				if (pte_test(&origpte, PTE_MANAGED))
					vm_page_dirty(m);
			}
			pmap_update_page(pmap, va, newpte);
		}
	}

	/*
	 * Sync I & D caches for executable pages.  Do this only if the
	 * target pmap belongs to the current process.  Otherwise, an
	 * unresolvable TLB miss may occur.
	 */
	if (!is_kernel_pmap(pmap) && (pmap == &curproc->p_vmspace->vm_pmap) &&
	    (prot & VM_PROT_EXECUTE)) {
		mips_icache_sync_range(va, PAGE_SIZE);
		mips_dcache_wbinv_range(va, PAGE_SIZE);
	}
	rw_wunlock(&pvh_global_lock);
	PMAP_UNLOCK(pmap);
	return (KERN_SUCCESS);
}

/*
 * this code makes some *MAJOR* assumptions:
 * 1. Current pmap & pmap exists.
 * 2. Not wired.
 * 3. Read access.
 * 4. No page table pages.
 * but is *MUCH* faster than pmap_enter...
 */

void
pmap_enter_quick(pmap_t pmap, vm_offset_t va, vm_page_t m, vm_prot_t prot)
{

	rw_wlock(&pvh_global_lock);
	PMAP_LOCK(pmap);
	(void)pmap_enter_quick_locked(pmap, va, m, prot, NULL);
	rw_wunlock(&pvh_global_lock);
	PMAP_UNLOCK(pmap);
}

static vm_page_t
pmap_enter_quick_locked(pmap_t pmap, vm_offset_t va, vm_page_t m,
    vm_prot_t prot, vm_page_t mpte)
{
	pt_entry_t *pte, npte;
	vm_paddr_t pa;

	KASSERT(va < kmi.clean_sva || va >= kmi.clean_eva ||
	    (m->oflags & VPO_UNMANAGED) != 0,
	    ("pmap_enter_quick_locked: managed mapping within the clean submap"));
	rw_assert(&pvh_global_lock, RA_WLOCKED);
	PMAP_LOCK_ASSERT(pmap, MA_OWNED);

	/*
	 * In the case that a page table page is not resident, we are
	 * creating it here.
	 */
	if (va < VM_MAXUSER_ADDRESS) {
		pd_entry_t *pde;
		unsigned ptepindex;

		/*
		 * Calculate pagetable page index
		 */
		ptepindex = pmap_pde_pindex(va);
		if (mpte && (mpte->pindex == ptepindex)) {
			mpte->ref_count++;
		} else {
			/*
			 * Get the page directory entry
			 */
			pde = pmap_pde(pmap, va);

			/*
			 * If the page table page is mapped, we just
			 * increment the hold count, and activate it.
			 */
			if (pde && *pde != 0) {
				mpte = PHYS_TO_VM_PAGE(
				    MIPS_DIRECT_TO_PHYS(*pde));
				mpte->ref_count++;
			} else {
				mpte = _pmap_allocpte(pmap, ptepindex,
				    PMAP_ENTER_NOSLEEP);
				if (mpte == NULL)
					return (mpte);
			}
		}
	} else {
		mpte = NULL;
	}

	pte = pmap_pte(pmap, va);
	if (pte_test(pte, PTE_VALID)) {
		if (mpte != NULL) {
			mpte->ref_count--;
			mpte = NULL;
		}
		return (mpte);
	}

	/*
	 * Enter on the PV list if part of our managed memory.
	 */
	if ((m->oflags & VPO_UNMANAGED) == 0 &&
	    !pmap_try_insert_pv_entry(pmap, mpte, va, m)) {
		if (mpte != NULL) {
			pmap_unwire_ptp(pmap, va, mpte);
			mpte = NULL;
		}
		return (mpte);
	}

	/*
	 * Increment counters
	 */
	pmap->pm_stats.resident_count++;

	pa = VM_PAGE_TO_PHYS(m);

	/*
	 * Now validate mapping with RO protection
	 */
	npte = PTE_RO | TLBLO_PA_TO_PFN(pa) | PTE_VALID;
	if ((m->oflags & VPO_UNMANAGED) == 0)
		npte |= PTE_MANAGED;

	PMAP_PTE_SET_CACHE_BITS(npte, pa, m);

	if (is_kernel_pmap(pmap))
		*pte = npte | PTE_G;
	else {
		*pte = npte;
		/*
		 * Sync I & D caches.  Do this only if the target pmap
		 * belongs to the current process.  Otherwise, an
		 * unresolvable TLB miss may occur. */
		if (pmap == &curproc->p_vmspace->vm_pmap) {
			va &= ~PAGE_MASK;
			mips_icache_sync_range(va, PAGE_SIZE);
			mips_dcache_wbinv_range(va, PAGE_SIZE);
		}
	}
	return (mpte);
}

/*
 * Make a temporary mapping for a physical address.  This is only intended
 * to be used for panic dumps.
 *
 * Use XKPHYS for 64 bit, and KSEG0 where possible for 32 bit.
 */
void *
pmap_kenter_temporary(vm_paddr_t pa, int i)
{
	vm_offset_t va;

	if (i != 0)
		printf("%s: ERROR!!! More than one page of virtual address mapping not supported\n",
		    __func__);

	if (MIPS_DIRECT_MAPPABLE(pa)) {
		va = MIPS_PHYS_TO_DIRECT(pa);
	} else {
#ifndef __mips_n64    /* XXX : to be converted to new style */
		pt_entry_t *pte, npte;

		pte = pmap_pte(kernel_pmap, crashdumpva); 

		/* Since this is for the debugger, no locks or any other fun */
		npte = TLBLO_PA_TO_PFN(pa) | PTE_C_CACHE | PTE_D | PTE_VALID |
		    PTE_G;
		*pte = npte;
		pmap_update_page(kernel_pmap, crashdumpva, npte);
		va = crashdumpva;
#endif
	}
	return ((void *)va);
}

void
pmap_kenter_temporary_free(vm_paddr_t pa)
{
 #ifndef __mips_n64    /* XXX : to be converted to new style */
	pt_entry_t *pte;
 #endif
	if (MIPS_DIRECT_MAPPABLE(pa)) {
		/* nothing to do for this case */
		return;
	}
#ifndef __mips_n64    /* XXX : to be converted to new style */
	pte = pmap_pte(kernel_pmap, crashdumpva);
	*pte = PTE_G;
	pmap_invalidate_page(kernel_pmap, crashdumpva);
#endif
}

/*
 * Maps a sequence of resident pages belonging to the same object.
 * The sequence begins with the given page m_start.  This page is
 * mapped at the given virtual address start.  Each subsequent page is
 * mapped at a virtual address that is offset from start by the same
 * amount as the page is offset from m_start within the object.  The
 * last page in the sequence is the page with the largest offset from
 * m_start that can be mapped at a virtual address less than the given
 * virtual address end.  Not every virtual page between start and end
 * is mapped; only those for which a resident page exists with the
 * corresponding offset from m_start are mapped.
 */
void
pmap_enter_object(pmap_t pmap, vm_offset_t start, vm_offset_t end,
    vm_page_t m_start, vm_prot_t prot)
{
	vm_page_t m, mpte;
	vm_pindex_t diff, psize;

	VM_OBJECT_ASSERT_LOCKED(m_start->object);

	psize = atop(end - start);
	mpte = NULL;
	m = m_start;
	rw_wlock(&pvh_global_lock);
	PMAP_LOCK(pmap);
	while (m != NULL && (diff = m->pindex - m_start->pindex) < psize) {
		mpte = pmap_enter_quick_locked(pmap, start + ptoa(diff), m,
		    prot, mpte);
		m = TAILQ_NEXT(m, listq);
	}
	rw_wunlock(&pvh_global_lock);
 	PMAP_UNLOCK(pmap);
}

/*
 * pmap_object_init_pt preloads the ptes for a given object
 * into the specified pmap.  This eliminates the blast of soft
 * faults on process startup and immediately after an mmap.
 */
void
pmap_object_init_pt(pmap_t pmap, vm_offset_t addr,
    vm_object_t object, vm_pindex_t pindex, vm_size_t size)
{
	VM_OBJECT_ASSERT_WLOCKED(object);
	KASSERT(object->type == OBJT_DEVICE || object->type == OBJT_SG,
	    ("pmap_object_init_pt: non-device object"));
}

/*
 *	Clear the wired attribute from the mappings for the specified range of
 *	addresses in the given pmap.  Every valid mapping within that range
 *	must have the wired attribute set.  In contrast, invalid mappings
 *	cannot have the wired attribute set, so they are ignored.
 *
 *	The wired attribute of the page table entry is not a hardware feature,
 *	so there is no need to invalidate any TLB entries.
 */
void
pmap_unwire(pmap_t pmap, vm_offset_t sva, vm_offset_t eva)
{
	pd_entry_t *pde, *pdpe;
	pt_entry_t *pte;
	vm_offset_t va_next;

	PMAP_LOCK(pmap);
	for (; sva < eva; sva = va_next) {
		pdpe = pmap_segmap(pmap, sva);
#ifdef __mips_n64
		if (*pdpe == NULL) {
			va_next = (sva + NBSEG) & ~SEGMASK;
			if (va_next < sva)
				va_next = eva;
			continue;
		}
#endif
		va_next = (sva + NBPDR) & ~PDRMASK;
		if (va_next < sva)
			va_next = eva;
		pde = pmap_pdpe_to_pde(pdpe, sva);
		if (*pde == NULL)
			continue;
		if (va_next > eva)
			va_next = eva;
		for (pte = pmap_pde_to_pte(pde, sva); sva != va_next; pte++,
		    sva += PAGE_SIZE) {
			if (!pte_test(pte, PTE_VALID))
				continue;
			if (!pte_test(pte, PTE_W))
				panic("pmap_unwire: pte %#jx is missing PG_W",
				    (uintmax_t)*pte);
			pte_clear(pte, PTE_W);
			pmap->pm_stats.wired_count--;
		}
	}
	PMAP_UNLOCK(pmap);
}

/*
 *	Copy the range specified by src_addr/len
 *	from the source map to the range dst_addr/len
 *	in the destination map.
 *
 *	This routine is only advisory and need not do anything.
 */

void
pmap_copy(pmap_t dst_pmap, pmap_t src_pmap, vm_offset_t dst_addr,
    vm_size_t len, vm_offset_t src_addr)
{
}

/*
 *	pmap_zero_page zeros the specified hardware page by mapping
 *	the page into KVM and using bzero to clear its contents.
 *
 * 	Use XKPHYS for 64 bit, and KSEG0 where possible for 32 bit.
 */
void
pmap_zero_page(vm_page_t m)
{
	vm_offset_t va;
	vm_paddr_t phys = VM_PAGE_TO_PHYS(m);

	if (MIPS_DIRECT_MAPPABLE(phys)) {
		va = MIPS_PHYS_TO_DIRECT(phys);
		bzero((caddr_t)va, PAGE_SIZE);
		mips_dcache_wbinv_range(va, PAGE_SIZE);
	} else {
		va = pmap_lmem_map1(phys);
		bzero((caddr_t)va, PAGE_SIZE);
		mips_dcache_wbinv_range(va, PAGE_SIZE);
		pmap_lmem_unmap();
	}
}

/*
 *	pmap_zero_page_area zeros the specified hardware page by mapping
 *	the page into KVM and using bzero to clear its contents.
 *
 *	off and size may not cover an area beyond a single hardware page.
 */
void
pmap_zero_page_area(vm_page_t m, int off, int size)
{
	vm_offset_t va;
	vm_paddr_t phys = VM_PAGE_TO_PHYS(m);

	if (MIPS_DIRECT_MAPPABLE(phys)) {
		va = MIPS_PHYS_TO_DIRECT(phys);
		bzero((char *)(caddr_t)va + off, size);
		mips_dcache_wbinv_range(va + off, size);
	} else {
		va = pmap_lmem_map1(phys);
		bzero((char *)va + off, size);
		mips_dcache_wbinv_range(va + off, size);
		pmap_lmem_unmap();
	}
}

/*
 *	pmap_copy_page copies the specified (machine independent)
 *	page by mapping the page into virtual memory and using
 *	bcopy to copy the page, one machine dependent page at a
 *	time.
 *
 * 	Use XKPHYS for 64 bit, and KSEG0 where possible for 32 bit.
 */
#define	PMAP_COPY_TAGS	0x00000001
static void
pmap_copy_page_internal(vm_page_t src, vm_page_t dst, int flags)
{
	vm_offset_t va_src, va_dst;
	vm_paddr_t phys_src = VM_PAGE_TO_PHYS(src);
	vm_paddr_t phys_dst = VM_PAGE_TO_PHYS(dst);

	if (MIPS_DIRECT_MAPPABLE(phys_src) && MIPS_DIRECT_MAPPABLE(phys_dst)) {
		/* easy case, all can be accessed via KSEG0 */
		/*
		 * Flush all caches for VA that are mapped to this page
		 * to make sure that data in SDRAM is up to date
		 */
		pmap_flush_pvcache(src);
		mips_dcache_wbinv_range_index(
		    MIPS_PHYS_TO_DIRECT(phys_dst), PAGE_SIZE);
		va_src = MIPS_PHYS_TO_DIRECT(phys_src);
		va_dst = MIPS_PHYS_TO_DIRECT(phys_dst);
#ifdef CPU_CHERI
		if (flags & PMAP_COPY_TAGS)
			cheri_bcopy((caddr_t)va_src, (caddr_t)va_dst,
			    PAGE_SIZE);
		else
#endif
			bcopy((caddr_t)va_src, (caddr_t)va_dst, PAGE_SIZE);
		mips_dcache_wbinv_range(va_dst, PAGE_SIZE);
	} else {
		va_src = pmap_lmem_map2(phys_src, phys_dst);
		va_dst = va_src + PAGE_SIZE;
		bcopy((void *)va_src, (void *)va_dst, PAGE_SIZE);
		mips_dcache_wbinv_range(va_dst, PAGE_SIZE);
		pmap_lmem_unmap();
	}
}

/*
 * With CHERI, it is sometimes desirable to explicitly propagate tags between
 * pages (e.g., during copy-on-write), but not other times (e.g., copying data
 * from VM to buffer cache).  There is more playing out here yet to do (e.g.,
 * if any filesystems learn to preserve tags) but these KPIs allow us to
 * capture that difference in the mean time.
 */
void
pmap_copy_page(vm_page_t src, vm_page_t dst)
{

	pmap_copy_page_internal(src, dst, 0);
}

#ifdef CPU_CHERI
void
pmap_copy_page_tags(vm_page_t src, vm_page_t dst)
{

	pmap_copy_page_internal(src, dst, PMAP_COPY_TAGS);
}
#endif

int unmapped_buf_allowed;

static void
pmap_copy_pages_internal(vm_page_t ma[], vm_offset_t a_offset, vm_page_t mb[],
    vm_offset_t b_offset, int xfersize, int flags)
{
	char *a_cp, *b_cp;
	vm_page_t a_m, b_m;
	vm_offset_t a_pg_offset, b_pg_offset;
	vm_paddr_t a_phys, b_phys;
	int cnt;

	while (xfersize > 0) {
		a_pg_offset = a_offset & PAGE_MASK;
		cnt = min(xfersize, PAGE_SIZE - a_pg_offset);
		a_m = ma[a_offset >> PAGE_SHIFT];
		a_phys = VM_PAGE_TO_PHYS(a_m);
		b_pg_offset = b_offset & PAGE_MASK;
		cnt = min(cnt, PAGE_SIZE - b_pg_offset);
		b_m = mb[b_offset >> PAGE_SHIFT];
		b_phys = VM_PAGE_TO_PHYS(b_m);
		if (MIPS_DIRECT_MAPPABLE(a_phys) &&
		    MIPS_DIRECT_MAPPABLE(b_phys)) {
			pmap_flush_pvcache(a_m);
			mips_dcache_wbinv_range_index(
			    MIPS_PHYS_TO_DIRECT(b_phys), PAGE_SIZE);
			a_cp = (char *)MIPS_PHYS_TO_DIRECT(a_phys) +
			    a_pg_offset;
			b_cp = (char *)MIPS_PHYS_TO_DIRECT(b_phys) +
			    b_pg_offset;
#ifdef CPU_CHERI
			if (flags & PMAP_COPY_TAGS)
				cheri_bcopy(a_cp, b_cp, cnt);
			else
#endif
				bcopy(a_cp, b_cp, cnt);
			mips_dcache_wbinv_range((vm_offset_t)b_cp, cnt);
		} else {
			a_cp = (char *)pmap_lmem_map2(a_phys, b_phys);
			b_cp = (char *)a_cp + PAGE_SIZE;
			a_cp += a_pg_offset;
			b_cp += b_pg_offset;
#ifdef CPU_CHERI
			if (flags & PMAP_COPY_TAGS)
				cheri_bcopy(a_cp, b_cp, cnt);
			else
#endif
				bcopy(a_cp, b_cp, cnt);
			mips_dcache_wbinv_range((vm_offset_t)b_cp, cnt);
			pmap_lmem_unmap();
		}
		a_offset += cnt;
		b_offset += cnt;
		xfersize -= cnt;
	}
}

/*
 * As with pmap_copy_page(), CHERI requires tagged and non-tagged versions
 * depending on the circumstances.
 */
void
pmap_copy_pages(vm_page_t ma[], vm_offset_t a_offset, vm_page_t mb[],
    vm_offset_t b_offset, int xfersize)
{

	pmap_copy_pages_internal(ma, a_offset, mb, b_offset, xfersize, 0);
}

#ifdef CPU_CHERI
void
pmap_copy_pages_tags(vm_page_t ma[], vm_offset_t a_offset, vm_page_t mb[],
    vm_offset_t b_offset, int xfersize)
{

	pmap_copy_pages_internal(ma, a_offset, mb, b_offset, xfersize,
	    PMAP_COPY_TAGS);
}
#endif

vm_offset_t
pmap_quick_enter_page(vm_page_t m)
{
#if defined(__mips_n64)
	return MIPS_PHYS_TO_DIRECT(VM_PAGE_TO_PHYS(m));
#else
	vm_offset_t qaddr;
	vm_paddr_t pa;
	pt_entry_t *pte, npte;

	pa = VM_PAGE_TO_PHYS(m);

	if (MIPS_DIRECT_MAPPABLE(pa)) {
		if (pmap_page_get_memattr(m) != VM_MEMATTR_WRITE_BACK)
			return (MIPS_PHYS_TO_DIRECT_UNCACHED(pa));
		else
			return (MIPS_PHYS_TO_DIRECT(pa));
	}
	critical_enter();
	qaddr = PCPU_GET(qmap_addr);
	pte = PCPU_GET(qmap_ptep);

	KASSERT(*pte == PTE_G, ("pmap_quick_enter_page: PTE busy"));

	npte = TLBLO_PA_TO_PFN(pa) | PTE_D | PTE_VALID | PTE_G;
	PMAP_PTE_SET_CACHE_BITS(npte, pa, m);
	*pte = npte;

	return (qaddr);
#endif
}

void
pmap_quick_remove_page(vm_offset_t addr)
{
	mips_dcache_wbinv_range(addr, PAGE_SIZE);

#if !defined(__mips_n64)
	pt_entry_t *pte;

	if (addr >= MIPS_KSEG0_START && addr < MIPS_KSEG0_END)
		return;

	pte = PCPU_GET(qmap_ptep);

	KASSERT(*pte != PTE_G,
	    ("pmap_quick_remove_page: PTE not in use"));
	KASSERT(PCPU_GET(qmap_addr) == addr,
	    ("pmap_quick_remove_page: invalid address"));

	*pte = PTE_G;
	tlb_invalidate_address(kernel_pmap, addr);
	critical_exit();
#endif
}

/*
 * Returns true if the pmap's pv is one of the first
 * 16 pvs linked to from this page.  This count may
 * be changed upwards or downwards in the future; it
 * is only necessary that true be returned for a small
 * subset of pmaps for proper page aging.
 */
boolean_t
pmap_page_exists_quick(pmap_t pmap, vm_page_t m)
{
	pv_entry_t pv;
	int loops = 0;
	boolean_t rv;

	KASSERT((m->oflags & VPO_UNMANAGED) == 0,
	    ("pmap_page_exists_quick: page %p is not managed", m));
	rv = FALSE;
	rw_wlock(&pvh_global_lock);
	TAILQ_FOREACH(pv, &m->md.pv_list, pv_next) {
		if (PV_PMAP(pv) == pmap) {
			rv = TRUE;
			break;
		}
		loops++;
		if (loops >= 16)
			break;
	}
	rw_wunlock(&pvh_global_lock);
	return (rv);
}

/*
 * Returns TRUE if the given page is mapped.
 */
boolean_t
pmap_page_is_mapped(vm_page_t m)
{

	return (!TAILQ_EMPTY(&(m)->md.pv_list));
}

/*
 * Remove all pages from specified address space
 * this aids process exit speeds.  Also, this code
 * is special cased for current process only, but
 * can have the more generic (and slightly slower)
 * mode enabled.  This is much faster than pmap_remove
 * in the case of running down an entire address space.
 */
void
pmap_remove_pages(pmap_t pmap)
{
	pd_entry_t *pde;
	pt_entry_t *pte, tpte;
	pv_entry_t pv;
	vm_page_t m;
	struct pv_chunk *pc, *npc;
	u_long inuse, bitmask;
	int allfree, bit, field, idx;

	if (pmap != vmspace_pmap(curthread->td_proc->p_vmspace)) {
		printf("warning: pmap_remove_pages called with non-current pmap\n");
		return;
	}
	rw_wlock(&pvh_global_lock);
	PMAP_LOCK(pmap);
	TAILQ_FOREACH_SAFE(pc, &pmap->pm_pvchunk, pc_list, npc) {
		allfree = 1;
		for (field = 0; field < _NPCM; field++) {
			inuse = ~pc->pc_map[field] & pc_freemask[field];
			while (inuse != 0) {
				bit = ffsl(inuse) - 1;
				bitmask = 1UL << bit;
				idx = field * sizeof(inuse) * NBBY + bit;
				pv = &pc->pc_pventry[idx];
				inuse &= ~bitmask;

				pde = pmap_pde(pmap, pv->pv_va);
				KASSERT(pde != NULL && *pde != 0,
				    ("pmap_remove_pages: pde"));
				pte = pmap_pde_to_pte(pde, pv->pv_va);
				if (!pte_test(pte, PTE_VALID))
					panic("pmap_remove_pages: bad pte");
				tpte = *pte;

/*
 * We cannot remove wired pages from a process' mapping at this time
 */
				if (pte_test(&tpte, PTE_W)) {
					allfree = 0;
					continue;
				}
				*pte = is_kernel_pmap(pmap) ? PTE_G : 0;

				m = PHYS_TO_VM_PAGE(TLBLO_PTE_TO_PA(tpte));
				KASSERT(m != NULL,
				    ("pmap_remove_pages: bad tpte %#jx",
				    (uintmax_t)tpte));

				/*
				 * Update the vm_page_t clean and reference bits.
				 */
				if (pte_test(&tpte, PTE_D))
					vm_page_dirty(m);

				/* Mark free */
				PV_STAT(pv_entry_frees++);
				PV_STAT(pv_entry_spare++);
				pv_entry_count--;
				pc->pc_map[field] |= bitmask;
				pmap->pm_stats.resident_count--;
				TAILQ_REMOVE(&m->md.pv_list, pv, pv_next);
				if (TAILQ_EMPTY(&m->md.pv_list))
					vm_page_aflag_clear(m, PGA_WRITEABLE);
				pmap_unuse_pt(pmap, pv->pv_va, *pde);
			}
		}
		if (allfree) {
			TAILQ_REMOVE(&pmap->pm_pvchunk, pc, pc_list);
			free_pv_chunk(pc);
		}
	}
	pmap_invalidate_all(pmap);
	PMAP_UNLOCK(pmap);
	rw_wunlock(&pvh_global_lock);
}

/*
 * pmap_testbit tests bits in pte's
 */
static boolean_t
pmap_testbit(vm_page_t m, int bit)
{
	pv_entry_t pv;
	pmap_t pmap;
	pt_entry_t *pte;
	boolean_t rv = FALSE;

	if (m->oflags & VPO_UNMANAGED)
		return (rv);

	rw_assert(&pvh_global_lock, RA_WLOCKED);
	TAILQ_FOREACH(pv, &m->md.pv_list, pv_next) {
		pmap = PV_PMAP(pv);
		PMAP_LOCK(pmap);
		pte = pmap_pte(pmap, pv->pv_va);
		rv = pte_test(pte, bit);
		PMAP_UNLOCK(pmap);
		if (rv)
			break;
	}
	return (rv);
}

/*
 *	pmap_page_wired_mappings:
 *
 *	Return the number of managed mappings to the given physical page
 *	that are wired.
 */
int
pmap_page_wired_mappings(vm_page_t m)
{
	pv_entry_t pv;
	pmap_t pmap;
	pt_entry_t *pte;
	int count;

	count = 0;
	if ((m->oflags & VPO_UNMANAGED) != 0)
		return (count);
	rw_wlock(&pvh_global_lock);
	TAILQ_FOREACH(pv, &m->md.pv_list, pv_next) {
		pmap = PV_PMAP(pv);
		PMAP_LOCK(pmap);
		pte = pmap_pte(pmap, pv->pv_va);
		if (pte_test(pte, PTE_W))
			count++;
		PMAP_UNLOCK(pmap);
	}
	rw_wunlock(&pvh_global_lock);
	return (count);
}

/*
 * Clear the write and modified bits in each of the given page's mappings.
 */
void
pmap_remove_write(vm_page_t m)
{
	pmap_t pmap;
	pt_entry_t pbits, *pte;
	pv_entry_t pv;

	KASSERT((m->oflags & VPO_UNMANAGED) == 0,
	    ("pmap_remove_write: page %p is not managed", m));
	vm_page_assert_busied(m);

	if (!pmap_page_is_write_mapped(m))
		return;
	rw_wlock(&pvh_global_lock);
	TAILQ_FOREACH(pv, &m->md.pv_list, pv_next) {
		pmap = PV_PMAP(pv);
		PMAP_LOCK(pmap);
		pte = pmap_pte(pmap, pv->pv_va);
		KASSERT(pte != NULL && pte_test(pte, PTE_VALID),
		    ("page on pv_list has no pte"));
		pbits = *pte;
		if (pte_test(&pbits, PTE_D)) {
			pte_clear(&pbits, PTE_D);
			vm_page_dirty(m);
		}
		pte_set(&pbits, PTE_RO);
		if (pbits != *pte) {
			*pte = pbits;
			pmap_update_page(pmap, pv->pv_va, pbits);
		}
		PMAP_UNLOCK(pmap);
	}
	vm_page_aflag_clear(m, PGA_WRITEABLE);
	rw_wunlock(&pvh_global_lock);
}

/*
 *	pmap_ts_referenced:
 *
 *	Return the count of reference bits for a page, clearing all of them.
 */
int
pmap_ts_referenced(vm_page_t m)
{

	KASSERT((m->oflags & VPO_UNMANAGED) == 0,
	    ("pmap_ts_referenced: page %p is not managed", m));
	if (m->md.pv_flags & PV_TABLE_REF) {
		rw_wlock(&pvh_global_lock);
		m->md.pv_flags &= ~PV_TABLE_REF;
		rw_wunlock(&pvh_global_lock);
		return (1);
	}
	return (0);
}

/*
 *	pmap_is_modified:
 *
 *	Return whether or not the specified physical page was modified
 *	in any physical maps.
 */
boolean_t
pmap_is_modified(vm_page_t m)
{
	boolean_t rv;

	KASSERT((m->oflags & VPO_UNMANAGED) == 0,
	    ("pmap_is_modified: page %p is not managed", m));

	/*
	 * If the page is not busied then this check is racy.
	 */
	if (!pmap_page_is_write_mapped(m))
		return (FALSE);

	rw_wlock(&pvh_global_lock);
	rv = pmap_testbit(m, PTE_D);
	rw_wunlock(&pvh_global_lock);
	return (rv);
}

/* N/C */

/*
 *	pmap_is_prefaultable:
 *
 *	Return whether or not the specified virtual address is elgible
 *	for prefault.
 */
boolean_t
pmap_is_prefaultable(pmap_t pmap, vm_offset_t addr)
{
	pd_entry_t *pde;
	pt_entry_t *pte;
	boolean_t rv;

	rv = FALSE;
	PMAP_LOCK(pmap);
	pde = pmap_pde(pmap, addr);
	if (pde != NULL && *pde != 0) {
		pte = pmap_pde_to_pte(pde, addr);
		rv = (*pte == 0);
	}
	PMAP_UNLOCK(pmap);
	return (rv);
}

/*
 *	Apply the given advice to the specified range of addresses within the
 *	given pmap.  Depending on the advice, clear the referenced and/or
 *	modified flags in each mapping and set the mapped page's dirty field.
 */
void
pmap_advise(pmap_t pmap, vm_offset_t sva, vm_offset_t eva, int advice)
{
	pd_entry_t *pde, *pdpe;
	pt_entry_t *pte;
	vm_offset_t va, va_next;
	vm_paddr_t pa;
	vm_page_t m;

	if (advice != MADV_DONTNEED && advice != MADV_FREE)
		return;
	rw_wlock(&pvh_global_lock);
	PMAP_LOCK(pmap);
	for (; sva < eva; sva = va_next) {
		pdpe = pmap_segmap(pmap, sva);
#ifdef __mips_n64
		if (*pdpe == 0) {
			va_next = (sva + NBSEG) & ~SEGMASK;
			if (va_next < sva)
				va_next = eva;
			continue;
		}
#endif
		va_next = (sva + NBPDR) & ~PDRMASK;
		if (va_next < sva)
			va_next = eva;

		pde = pmap_pdpe_to_pde(pdpe, sva);
		if (*pde == NULL)
			continue;

		/*
		 * Limit our scan to either the end of the va represented
		 * by the current page table page, or to the end of the
		 * range being write protected.
		 */
		if (va_next > eva)
			va_next = eva;

		va = va_next;
		for (pte = pmap_pde_to_pte(pde, sva); sva != va_next; pte++,
		    sva += PAGE_SIZE) {
			if (!pte_test(pte, PTE_MANAGED | PTE_VALID)) {
				if (va != va_next) {
					pmap_invalidate_range(pmap, va, sva);
					va = va_next;
				}
				continue;
			}
			pa = TLBLO_PTE_TO_PA(*pte);
			m = PHYS_TO_VM_PAGE(pa);
			m->md.pv_flags &= ~PV_TABLE_REF;
			if (pte_test(pte, PTE_D)) {
				if (advice == MADV_DONTNEED) {
					/*
					 * Future calls to pmap_is_modified()
					 * can be avoided by making the page
					 * dirty now.
					 */
					vm_page_dirty(m);
				} else {
					pte_clear(pte, PTE_D);
					if (va == va_next)
						va = sva;
				}
			} else {
				/*
				 * Unless PTE_D is set, any TLB entries
				 * mapping "sva" don't allow write access, so
				 * they needn't be invalidated.
				 */
				if (va != va_next) {
					pmap_invalidate_range(pmap, va, sva);
					va = va_next;
				}
			}
		}
		if (va != va_next)
			pmap_invalidate_range(pmap, va, sva);
	}
	rw_wunlock(&pvh_global_lock);
	PMAP_UNLOCK(pmap);
}

/*
 *	Clear the modify bits on the specified physical page.
 */
void
pmap_clear_modify(vm_page_t m)
{
	pmap_t pmap;
	pt_entry_t *pte;
	pv_entry_t pv;

	KASSERT((m->oflags & VPO_UNMANAGED) == 0,
	    ("pmap_clear_modify: page %p is not managed", m));
	VM_OBJECT_ASSERT_WLOCKED(m->object);
	vm_page_assert_busied(m);

	if (!pmap_page_is_write_mapped(m))
		return;
	rw_wlock(&pvh_global_lock);
	TAILQ_FOREACH(pv, &m->md.pv_list, pv_next) {
		pmap = PV_PMAP(pv);
		PMAP_LOCK(pmap);
		pte = pmap_pte(pmap, pv->pv_va);
		if (pte_test(pte, PTE_D)) {
			pte_clear(pte, PTE_D);
			pmap_update_page(pmap, pv->pv_va, *pte);
		}
		PMAP_UNLOCK(pmap);
	}
	rw_wunlock(&pvh_global_lock);
}

/*
 *	pmap_is_referenced:
 *
 *	Return whether or not the specified physical page was referenced
 *	in any physical maps.
 */
boolean_t
pmap_is_referenced(vm_page_t m)
{

	KASSERT((m->oflags & VPO_UNMANAGED) == 0,
	    ("pmap_is_referenced: page %p is not managed", m));
	return ((m->md.pv_flags & PV_TABLE_REF) != 0);
}

/*
 * Miscellaneous support routines follow
 */

/*
 * Map a set of physical memory pages into the kernel virtual
 * address space. Return a pointer to where it is mapped. This
 * routine is intended to be used for mapping device memory,
 * NOT real memory.
 *
 * Use XKPHYS uncached for 64 bit, and KSEG1 where possible for 32 bit.
 */
void *
pmap_mapdev_attr(vm_paddr_t pa, vm_size_t size, vm_memattr_t ma)
{
        vm_offset_t va, tmpva, offset;

	/*
	 * KSEG1 maps only first 512M of phys address space. For
	 * pa > 0x20000000 we should make proper mapping * using pmap_kenter.
	 */
	if (MIPS_DIRECT_MAPPABLE(pa + size - 1) && ma == VM_MEMATTR_UNCACHEABLE)
		return ((void *)MIPS_PHYS_TO_DIRECT_UNCACHED(pa));
	else {
		offset = pa & PAGE_MASK;
		size = roundup(size + offset, PAGE_SIZE);

		va = kva_alloc(size);
		if (!va)
			panic("pmap_mapdev: Couldn't alloc kernel virtual memory");
		pa = trunc_page(pa);
		for (tmpva = va; size > 0;) {
			pmap_kenter_attr(tmpva, pa, ma);
			size -= PAGE_SIZE;
			tmpva += PAGE_SIZE;
			pa += PAGE_SIZE;
		}
	}

	return ((void *)(va + offset));
}

void *
pmap_mapdev(vm_paddr_t pa, vm_size_t size)
{
	return pmap_mapdev_attr(pa, size, VM_MEMATTR_UNCACHEABLE);
}

void
pmap_unmapdev(vm_offset_t va, vm_size_t size)
{
#ifndef __mips_n64
	vm_offset_t base, offset;

	/* If the address is within KSEG1 then there is nothing to do */
	if (va >= MIPS_KSEG1_START && va <= MIPS_KSEG1_END)
		return;

	base = trunc_page(va);
	offset = va & PAGE_MASK;
	size = roundup(size + offset, PAGE_SIZE);
	kva_free(base, size);
#endif
}

/*
 * Perform the pmap work for mincore(2).  If the page is not both referenced and
 * modified by this pmap, returns its physical address so that the caller can
 * find other mappings.
 */
int
pmap_mincore(pmap_t pmap, vm_offset_t addr, vm_paddr_t *pap)
{
	pt_entry_t *ptep, pte;
	vm_paddr_t pa;
	vm_page_t m;
	int val;

	PMAP_LOCK(pmap);
	ptep = pmap_pte(pmap, addr);
	pte = (ptep != NULL) ? *ptep : 0;
<<<<<<< HEAD
	if (!pte_test(&pte, PTE_VALID)) {
		val = 0;
		goto out;
=======
	if (!pte_test(&pte, PTE_V)) {
		PMAP_UNLOCK(pmap);
		return (0);
>>>>>>> 84cd531f
	}
	val = MINCORE_INCORE;
	if (pte_test(&pte, PTE_D))
		val |= MINCORE_MODIFIED | MINCORE_MODIFIED_OTHER;
	pa = TLBLO_PTE_TO_PA(pte);
	if (pte_test(&pte, PTE_MANAGED)) {
		/*
		 * This may falsely report the given address as
		 * MINCORE_REFERENCED.  Unfortunately, due to the lack of
		 * per-PTE reference information, it is impossible to
		 * determine if the address is MINCORE_REFERENCED.
		 */
		m = PHYS_TO_VM_PAGE(pa);
		if ((m->aflags & PGA_REFERENCED) != 0)
			val |= MINCORE_REFERENCED | MINCORE_REFERENCED_OTHER;
	}
	if ((val & (MINCORE_MODIFIED_OTHER | MINCORE_REFERENCED_OTHER)) !=
	    (MINCORE_MODIFIED_OTHER | MINCORE_REFERENCED_OTHER) &&
	    pte_test(&pte, PTE_MANAGED)) {
		*pap = pa;
	}
	PMAP_UNLOCK(pmap);
	return (val);
}

void
pmap_activate(struct thread *td)
{
	pmap_t pmap, oldpmap;
	struct proc *p = td->td_proc;
	u_int cpuid;

	critical_enter();

	pmap = vmspace_pmap(p->p_vmspace);
	oldpmap = PCPU_GET(curpmap);
	cpuid = PCPU_GET(cpuid);

	if (oldpmap)
		CPU_CLR_ATOMIC(cpuid, &oldpmap->pm_active);
	CPU_SET_ATOMIC(cpuid, &pmap->pm_active);
	pmap_asid_alloc(pmap);
	if (td == curthread) {
		PCPU_SET(segbase, pmap->pm_segtab);
		mips_wr_entryhi(pmap->pm_asid[cpuid].asid);
	}

	PCPU_SET(curpmap, pmap);
	critical_exit();
}

static void
pmap_sync_icache_one(void *arg __unused)
{

	mips_icache_sync_all();
	mips_dcache_wbinv_all();
}

void
pmap_sync_icache(pmap_t pm, vm_offset_t va, vm_size_t sz)
{

	smp_rendezvous(NULL, pmap_sync_icache_one, NULL, NULL);
}

/*
 *	Increase the starting virtual address of the given mapping if a
 *	different alignment might result in more superpage mappings.
 */
void
pmap_align_superpage(vm_object_t object, vm_ooffset_t offset,
    vm_offset_t *addr, vm_size_t size)
{
	vm_offset_t superpage_offset;

	if (size < PDRSIZE)
		return;
	if (object != NULL && (object->flags & OBJ_COLORED) != 0)
		offset += ptoa(object->pg_color);
	superpage_offset = offset & PDRMASK;
	if (size - ((PDRSIZE - superpage_offset) & PDRMASK) < PDRSIZE ||
	    (*addr & PDRMASK) == superpage_offset)
		return;
	if ((*addr & PDRMASK) < superpage_offset)
		*addr = (*addr & ~PDRMASK) + superpage_offset;
	else
		*addr = ((*addr + PDRMASK) & ~PDRMASK) + superpage_offset;
}

#ifdef DDB
DB_SHOW_COMMAND(ptable, ddb_pid_dump)
{
	pmap_t pmap;
	struct thread *td = NULL;
	struct proc *p;
	int i, j, k;
	vm_paddr_t pa;
	vm_offset_t va;

	if (have_addr) {
		td = db_lookup_thread(addr, true);
		if (td == NULL) {
			db_printf("Invalid pid or tid");
			return;
		}
		p = td->td_proc;
		if (p->p_vmspace == NULL) {
			db_printf("No vmspace for process");
			return;
		}
			pmap = vmspace_pmap(p->p_vmspace);
	} else
		pmap = kernel_pmap;

	db_printf("pmap:%p segtab:%p asid:%x generation:%x\n",
	    pmap, pmap->pm_segtab, pmap->pm_asid[0].asid,
	    pmap->pm_asid[0].gen);
	for (i = 0; i < NPDEPG; i++) {
		pd_entry_t *pdpe;
		pt_entry_t *pde;
		pt_entry_t pte;

		pdpe = (pd_entry_t *)pmap->pm_segtab[i];
		if (pdpe == NULL)
			continue;
		db_printf("[%4d] %p\n", i, pdpe);
#ifdef __mips_n64
		for (j = 0; j < NPDEPG; j++) {
			pde = (pt_entry_t *)pdpe[j];
			if (pde == NULL)
				continue;
			db_printf("\t[%4d] %p\n", j, pde);
#else
		{
			j = 0;
			pde =  (pt_entry_t *)pdpe;
#endif
			for (k = 0; k < NPTEPG; k++) {
				pte = pde[k];
				if (pte == 0 || !pte_test(&pte, PTE_VALID))
					continue;
				pa = TLBLO_PTE_TO_PA(pte);
				va = ((u_long)i << SEGSHIFT) | (j << PDRSHIFT) | (k << PAGE_SHIFT);
				db_printf("\t\t[%04d] va: %p pte: %8jx pa:%jx\n",
				       k, (void *)va, (uintmax_t)pte, (uintmax_t)pa);
			}
		}
	}
}
#endif

/*
 * Allocate TLB address space tag (called ASID or TLBPID) and return it.
 * It takes almost as much or more time to search the TLB for a
 * specific ASID and flush those entries as it does to flush the entire TLB.
 * Therefore, when we allocate a new ASID, we just take the next number. When
 * we run out of numbers, we flush the TLB, increment the generation count
 * and start over. ASID zero is reserved for kernel use.
 */
static void
pmap_asid_alloc(pmap)
	pmap_t pmap;
{
	if (pmap->pm_asid[PCPU_GET(cpuid)].asid != PMAP_ASID_RESERVED &&
	    pmap->pm_asid[PCPU_GET(cpuid)].gen == PCPU_GET(asid_generation));
	else {
		if (PCPU_GET(next_asid) == pmap_max_asid) {
			tlb_invalidate_all_user(NULL);
			PCPU_SET(asid_generation,
			    (PCPU_GET(asid_generation) + 1) & ASIDGEN_MASK);
			if (PCPU_GET(asid_generation) == 0) {
				PCPU_SET(asid_generation, 1);
			}
			PCPU_SET(next_asid, 1);	/* 0 means invalid */
		}
		pmap->pm_asid[PCPU_GET(cpuid)].asid = PCPU_GET(next_asid);
		pmap->pm_asid[PCPU_GET(cpuid)].gen = PCPU_GET(asid_generation);
		PCPU_SET(next_asid, PCPU_GET(next_asid) + 1);
	}
}

static pt_entry_t
init_pte_prot(vm_page_t m, vm_prot_t access, vm_prot_t prot)
{
	pt_entry_t rw;

	if (!(prot & VM_PROT_WRITE))
		rw = PTE_VALID | PTE_RO;
	else if ((m->oflags & VPO_UNMANAGED) == 0) {
		if ((access & VM_PROT_WRITE) != 0)
			rw = PTE_VALID | PTE_D;
		else
			rw = PTE_VALID;
	} else
		/* Needn't emulate a modified bit for unmanaged pages. */
		rw = PTE_VALID | PTE_D;
	return (rw);
}

/*
 * pmap_emulate_modified : do dirty bit emulation
 *
 * On SMP, update just the local TLB, other CPUs will update their
 * TLBs from PTE lazily, if they get the exception.
 * Returns 0 in case of sucess, 1 if the page is read only and we
 * need to fault.
 */
int
pmap_emulate_modified(pmap_t pmap, vm_offset_t va)
{
	pt_entry_t *pte;

	PMAP_LOCK(pmap);
	pte = pmap_pte(pmap, va);
	if (pte == NULL)
		panic("pmap_emulate_modified: can't find PTE");
#ifdef SMP
	/* It is possible that some other CPU changed m-bit */
	if (!pte_test(pte, PTE_VALID) || pte_test(pte, PTE_D)) {
		tlb_update(pmap, va, *pte);
		PMAP_UNLOCK(pmap);
		return (0);
	}
#else
	if (!pte_test(pte, PTE_VALID) || pte_test(pte, PTE_D))
		panic("pmap_emulate_modified: invalid pte");
#endif
	if (pte_test(pte, PTE_RO)) {
		PMAP_UNLOCK(pmap);
		return (1);
	}
	pte_set(pte, PTE_D);
	tlb_update(pmap, va, *pte);
	if (!pte_test(pte, PTE_MANAGED))
		panic("pmap_emulate_modified: unmanaged page");
	PMAP_UNLOCK(pmap);
	return (0);
}

/*
 * pmap_emulate_referenced
 *
 * Reference bit emulation is not suppored in this pmap implementation.
 */
int
pmap_emulate_referenced(pmap_t pmap, vm_offset_t va)
{

	return (1);
}

/*
 *	Routine:	pmap_kextract
 *	Function:
 *		Extract the physical page address associated
 *		virtual address.
 */
vm_paddr_t
pmap_kextract(vm_offset_t va)
{
	int mapped;

	/*
	 * First, the direct-mapped regions.
	 */
#if defined(__mips_n64)
	if (va >= MIPS_XKPHYS_START && va < MIPS_XKPHYS_END)
		return (MIPS_XKPHYS_TO_PHYS(va));
#endif
	if (va >= MIPS_KSEG0_START && va < MIPS_KSEG0_END)
		return (MIPS_KSEG0_TO_PHYS(va));

	if (va >= MIPS_KSEG1_START && va < MIPS_KSEG1_END)
		return (MIPS_KSEG1_TO_PHYS(va));

	/*
	 * User virtual addresses.
	 */
	if (va < VM_MAXUSER_ADDRESS) {
		pt_entry_t *ptep;

		if (curproc && curproc->p_vmspace) {
			ptep = pmap_pte(&curproc->p_vmspace->vm_pmap, va);
			if (ptep) {
				return (TLBLO_PTE_TO_PA(*ptep) |
				    (va & PAGE_MASK));
			}
			return (0);
		}
	}

	/*
	 * Should be kernel virtual here, otherwise fail
	 */
	mapped = (va >= MIPS_KSEG2_START || va < MIPS_KSEG2_END);
#if defined(__mips_n64)
	mapped = mapped || (va >= MIPS_XKSEG_START || va < MIPS_XKSEG_END);
#endif
	/*
	 * Kernel virtual.
	 */

	if (mapped) {
		pt_entry_t *ptep;

		/* Is the kernel pmap initialized? */
		if (!CPU_EMPTY(&kernel_pmap->pm_active)) {
			/* It's inside the virtual address range */
			ptep = pmap_pte(kernel_pmap, va);
			if (ptep) {
				return (TLBLO_PTE_TO_PA(*ptep) |
				    (va & PAGE_MASK));
			}
		}
		return (0);
	}

	panic("%s for unknown address space %p.", __func__, (void *)va);
}


void
pmap_flush_pvcache(vm_page_t m)
{
	pv_entry_t pv;

	if (m != NULL) {
		for (pv = TAILQ_FIRST(&m->md.pv_list); pv;
		    pv = TAILQ_NEXT(pv, pv_next)) {
			mips_dcache_wbinv_range_index(pv->pv_va, PAGE_SIZE);
		}
	}
}

void
pmap_page_set_memattr(vm_page_t m, vm_memattr_t ma)
{

	/*
	 * It appears that this function can only be called before any mappings
	 * for the page are established.  If this ever changes, this code will
	 * need to walk the pv_list and make each of the existing mappings
	 * uncacheable, being careful to sync caches and PTEs (and maybe
	 * invalidate TLB?) for any current mapping it modifies.
	 */
	if (TAILQ_FIRST(&m->md.pv_list) != NULL)
		panic("Can't change memattr on page with existing mappings");

	/* Clean memattr portion of pv_flags */
	m->md.pv_flags &= ~PV_MEMATTR_MASK;
	m->md.pv_flags |= (ma << PV_MEMATTR_SHIFT) & PV_MEMATTR_MASK;
}

static __inline void
pmap_pte_attr(pt_entry_t *pte, vm_memattr_t ma)
{
	u_int npte;

	npte = *(u_int *)pte;
	npte &= ~PTE_C_MASK;
	npte |= PTE_C(ma);
	*pte = npte;
}

int
pmap_change_attr(vm_offset_t sva, vm_size_t size, vm_memattr_t ma)
{
	pd_entry_t *pde, *pdpe;
	pt_entry_t *pte;
	vm_offset_t ova, eva, va, va_next;
	pmap_t pmap;

	ova = sva;
	eva = sva + size;
	if (eva < sva)
		return (EINVAL);

	pmap = kernel_pmap;
	PMAP_LOCK(pmap);

	for (; sva < eva; sva = va_next) {
		pdpe = pmap_segmap(pmap, sva);
#ifdef __mips_n64
		if (*pdpe == 0) {
			va_next = (sva + NBSEG) & ~SEGMASK;
			if (va_next < sva)
				va_next = eva;
			continue;
		}
#endif
		va_next = (sva + NBPDR) & ~PDRMASK;
		if (va_next < sva)
			va_next = eva;

		pde = pmap_pdpe_to_pde(pdpe, sva);
		if (*pde == NULL)
			continue;

		/*
		 * Limit our scan to either the end of the va represented
		 * by the current page table page, or to the end of the
		 * range being removed.
		 */
		if (va_next > eva)
			va_next = eva;

		va = va_next;
		for (pte = pmap_pde_to_pte(pde, sva); sva != va_next; pte++,
		    sva += PAGE_SIZE) {
			if (!pte_test(pte, PTE_VALID) || pte_cache_bits(pte) == ma) {
				if (va != va_next) {
					pmap_invalidate_range(pmap, va, sva);
					va = va_next;
				}
				continue;
			}
			if (va == va_next)
				va = sva;

			pmap_pte_attr(pte, ma);
		}
		if (va != va_next)
			pmap_invalidate_range(pmap, va, sva);
	}
	PMAP_UNLOCK(pmap);

	/* Flush caches to be in the safe side */
	mips_dcache_wbinv_range(ova, size);
	return 0;
}

boolean_t
pmap_is_valid_memattr(pmap_t pmap __unused, vm_memattr_t mode)
{

	switch (mode) {
	case VM_MEMATTR_UNCACHEABLE:
	case VM_MEMATTR_WRITE_BACK:
#ifdef MIPS_CCA_WC
	case VM_MEMATTR_WRITE_COMBINING:
#endif
		return (TRUE);
	default:
		return (FALSE);
	}
}
// CHERI CHANGES START
// {
//   "updated": 20181114,
//   "target_type": "kernel",
//   "changes": [
//     "support"
//   ]
// }
// CHERI CHANGES END<|MERGE_RESOLUTION|>--- conflicted
+++ resolved
@@ -3305,15 +3305,9 @@
 	PMAP_LOCK(pmap);
 	ptep = pmap_pte(pmap, addr);
 	pte = (ptep != NULL) ? *ptep : 0;
-<<<<<<< HEAD
 	if (!pte_test(&pte, PTE_VALID)) {
-		val = 0;
-		goto out;
-=======
-	if (!pte_test(&pte, PTE_V)) {
 		PMAP_UNLOCK(pmap);
 		return (0);
->>>>>>> 84cd531f
 	}
 	val = MINCORE_INCORE;
 	if (pte_test(&pte, PTE_D))
