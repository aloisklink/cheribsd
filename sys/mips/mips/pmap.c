/*-
 * SPDX-License-Identifier: BSD-3-Clause
 *
 * Copyright (c) 1991 Regents of the University of California.
 * All rights reserved.
 * Copyright (c) 1994 John S. Dyson
 * All rights reserved.
 * Copyright (c) 1994 David Greenman
 * All rights reserved.
 *
 * This code is derived from software contributed to Berkeley by
 * the Systems Programming Group of the University of Utah Computer
 * Science Department and William Jolitz of UUNET Technologies Inc.
 *
 * Redistribution and use in source and binary forms, with or without
 * modification, are permitted provided that the following conditions
 * are met:
 * 1. Redistributions of source code must retain the above copyright
 *    notice, this list of conditions and the following disclaimer.
 * 2. Redistributions in binary form must reproduce the above copyright
 *    notice, this list of conditions and the following disclaimer in the
 *    documentation and/or other materials provided with the distribution.
 * 3. Neither the name of the University nor the names of its contributors
 *    may be used to endorse or promote products derived from this software
 *    without specific prior written permission.
 *
 * THIS SOFTWARE IS PROVIDED BY THE REGENTS AND CONTRIBUTORS ``AS IS'' AND
 * ANY EXPRESS OR IMPLIED WARRANTIES, INCLUDING, BUT NOT LIMITED TO, THE
 * IMPLIED WARRANTIES OF MERCHANTABILITY AND FITNESS FOR A PARTICULAR PURPOSE
 * ARE DISCLAIMED.  IN NO EVENT SHALL THE REGENTS OR CONTRIBUTORS BE LIABLE
 * FOR ANY DIRECT, INDIRECT, INCIDENTAL, SPECIAL, EXEMPLARY, OR CONSEQUENTIAL
 * DAMAGES (INCLUDING, BUT NOT LIMITED TO, PROCUREMENT OF SUBSTITUTE GOODS
 * OR SERVICES; LOSS OF USE, DATA, OR PROFITS; OR BUSINESS INTERRUPTION)
 * HOWEVER CAUSED AND ON ANY THEORY OF LIABILITY, WHETHER IN CONTRACT, STRICT
 * LIABILITY, OR TORT (INCLUDING NEGLIGENCE OR OTHERWISE) ARISING IN ANY WAY
 * OUT OF THE USE OF THIS SOFTWARE, EVEN IF ADVISED OF THE POSSIBILITY OF
 * SUCH DAMAGE.
 *
 *	from:	@(#)pmap.c	7.7 (Berkeley)	5/12/91
 *	from: src/sys/i386/i386/pmap.c,v 1.250.2.8 2000/11/21 00:09:14 ps
 *	JNPR: pmap.c,v 1.11.2.1 2007/08/16 11:51:06 girish
 */

/*
 *	Manages physical address maps.
 *
 *	Since the information managed by this module is
 *	also stored by the logical address mapping module,
 *	this module may throw away valid virtual-to-physical
 *	mappings at almost any time.  However, invalidations
 *	of virtual-to-physical mappings must be done as
 *	requested.
 *
 *	In order to cope with hardware architectures which
 *	make virtual-to-physical map invalidates expensive,
 *	this module may delay invalidate or reduced protection
 *	operations until such time as they are actually
 *	necessary.  This module is given full information as
 *	to which processors are currently using which maps,
 *	and to when physical maps must be made correct.
 */

#include <sys/cdefs.h>
__FBSDID("$FreeBSD$");

#include "opt_ddb.h"
#include "opt_pmap.h"

#include <sys/param.h>
#include <sys/systm.h>
#include <sys/kernel.h>
#include <sys/lock.h>
#include <sys/mman.h>
#include <sys/msgbuf.h>
#include <sys/mutex.h>
#include <sys/pcpu.h>
#include <sys/proc.h>
#include <sys/rwlock.h>
#include <sys/sched.h>
#include <sys/smp.h>
#include <sys/sysctl.h>
#include <sys/vmmeter.h>

#ifdef DDB
#include <ddb/ddb.h>
#endif

#include <vm/vm.h>
#include <vm/vm_param.h>
#include <vm/vm_kern.h>
#include <vm/vm_page.h>
#include <vm/vm_phys.h>
#include <vm/vm_map.h>
#include <vm/vm_object.h>
#include <vm/vm_extern.h>
#include <vm/vm_pageout.h>
#include <vm/vm_pager.h>
#include <vm/vm_dumpset.h>
#include <vm/uma.h>

#include <machine/cache.h>
#include <machine/md_var.h>
#include <machine/tlb.h>

#ifdef __CHERI_PURE_CAPABILITY__
#include <machine/cherireg.h>
#include <cheri/cheric.h>
#endif

#undef PMAP_DEBUG

#if !defined(DIAGNOSTIC)
#define	PMAP_INLINE __inline
#else
#define	PMAP_INLINE
#endif

#ifdef PV_STATS
#define PV_STAT(x)	do { x ; } while (0)
#else
#define PV_STAT(x)	do { } while (0)
#endif

/*
 * Get PDEs and PTEs for user/kernel address space
 */
#define	pmap_seg_index(v)	(((v) >> SEGSHIFT) & (NPDEPG - 1))
#define	pmap_pde_index(v)	(((v) >> PDRSHIFT) & (NPDEPG - 1))
#define	pmap_pte_index(v)	(((v) >> PAGE_SHIFT) & (NPTEPG - 1))
#define	pmap_pde_pindex(v)	((v) >> PDRSHIFT)

#ifdef __mips_n64
#define	NUPDE			(NPDEPG * NPDEPG)
#define	NUSERPGTBLS		(NUPDE + NPDEPG)
#else
#define	NUPDE			(NPDEPG)
#define	NUSERPGTBLS		(NUPDE)
#endif

#define	is_kernel_pmap(x)	((x) == kernel_pmap)

struct pmap kernel_pmap_store;
pd_entry_t *kernel_segmap;

vm_pointer_t virtual_avail;	/* VA of first avail page (after kernel bss) */
vm_pointer_t virtual_end;	/* VA of last avail page (end of kernel AS) */

static int need_local_mappings;

static int nkpt;
unsigned pmap_max_asid;		/* max ASID supported by the system */

#define	PMAP_ASID_RESERVED	0

vm_offset_t kernel_vm_end = VM_MIN_KERNEL_ADDRESS;

static void pmap_asid_alloc(pmap_t pmap);

static struct rwlock_padalign pvh_global_lock;

/*
 * Data for the pv entry allocation mechanism
 */
static TAILQ_HEAD(pch, pv_chunk) pv_chunks = TAILQ_HEAD_INITIALIZER(pv_chunks);
static int pv_entry_count;

static void free_pv_chunk(struct pv_chunk *pc);
static void free_pv_entry(pmap_t pmap, pv_entry_t pv);
static pv_entry_t get_pv_entry(pmap_t pmap, boolean_t try);
static vm_page_t pmap_pv_reclaim(pmap_t locked_pmap);
static void pmap_pvh_free(struct md_page *pvh, pmap_t pmap, vm_offset_t va);
static pv_entry_t pmap_pvh_remove(struct md_page *pvh, pmap_t pmap,
    vm_offset_t va);
static vm_page_t pmap_alloc_direct_page(unsigned int index, int req);
static vm_page_t pmap_enter_quick_locked(pmap_t pmap, vm_offset_t va,
    vm_page_t m, vm_prot_t prot, vm_page_t mpte);
static void pmap_grow_direct_page(int req);
static int pmap_remove_pte(struct pmap *pmap, pt_entry_t *ptq, vm_offset_t va,
    pd_entry_t pde);
static void pmap_remove_page(struct pmap *pmap, vm_offset_t va);
static void pmap_remove_entry(struct pmap *pmap, vm_page_t m, vm_offset_t va);
static boolean_t pmap_try_insert_pv_entry(pmap_t pmap, vm_page_t mpte,
    vm_offset_t va, vm_page_t m);
static void pmap_update_page(pmap_t pmap, vm_offset_t va, pt_entry_t pte);
static void pmap_invalidate_all(pmap_t pmap);
static void pmap_invalidate_page(pmap_t pmap, vm_offset_t va);
static void _pmap_unwire_ptp(pmap_t pmap, vm_offset_t va, vm_page_t m);

static vm_page_t pmap_allocpte(pmap_t pmap, vm_offset_t va, u_int flags);
static vm_page_t _pmap_allocpte(pmap_t pmap, unsigned ptepindex, u_int flags);
static int pmap_unuse_pt(pmap_t, vm_offset_t, pd_entry_t);
static pt_entry_t init_pte_prot(vm_page_t m, vm_prot_t access, vm_prot_t prot);

static void pmap_invalidate_page_action(void *arg);
static void pmap_invalidate_range_action(void *arg);
static void pmap_update_page_action(void *arg);

#ifndef __mips_n64

static vm_offset_t crashdumpva;

/*
 * These functions are for high memory (memory above 512Meg in 32 bit) support.
 * The highmem area does not have a KSEG0 mapping, and we need a mechanism to
 * do temporary per-CPU mappings for pmap_zero_page, pmap_copy_page etc.
 *
 * At bootup, we reserve 2 virtual pages per CPU for mapping highmem pages. To
 * access a highmem physical address on a CPU, we map the physical address to
 * the reserved virtual address for the CPU in the kernel pagetable.
 */

static void
pmap_init_reserved_pages(void)
{
	struct pcpu *pc;
	vm_offset_t pages;
 	int i;

	if (need_local_mappings == 0)
		return;

	CPU_FOREACH(i) {
		pc = pcpu_find(i);
		/*
		 * Skip if the mapping has already been initialized,
		 * i.e. this is the BSP.
		 */
		if (pc->pc_cmap1_addr != 0)
			continue;
		pages =  kva_alloc(PAGE_SIZE * 3);
		if (pages == 0)
			panic("%s: unable to allocate KVA", __func__);
		pc->pc_cmap1_ptep = pmap_pte(kernel_pmap, pages);
		pc->pc_cmap2_ptep = pmap_pte(kernel_pmap, pages + PAGE_SIZE);
		pc->pc_qmap_ptep =
		    pmap_pte(kernel_pmap, pages + (PAGE_SIZE * 2));
		pc->pc_cmap1_addr = pages;
		pc->pc_cmap2_addr = pages + PAGE_SIZE;
		pc->pc_qmap_addr = pages + (PAGE_SIZE * 2);
 	}
}
SYSINIT(rpages_init, SI_SUB_CPU, SI_ORDER_ANY, pmap_init_reserved_pages, NULL);

static __inline void
pmap_alloc_lmem_map(void)
{
	PCPU_SET(cmap1_addr, virtual_avail);
	PCPU_SET(cmap2_addr, virtual_avail + PAGE_SIZE);
	PCPU_SET(cmap1_ptep, pmap_pte(kernel_pmap, virtual_avail));
	PCPU_SET(cmap2_ptep, pmap_pte(kernel_pmap, virtual_avail + PAGE_SIZE));
	PCPU_SET(qmap_addr, virtual_avail + (2 * PAGE_SIZE));
	PCPU_SET(qmap_ptep, pmap_pte(kernel_pmap, virtual_avail + (2 * PAGE_SIZE)));
	crashdumpva = virtual_avail + (3 * PAGE_SIZE);
	virtual_avail += PAGE_SIZE * 4;
}

static __inline vm_offset_t
pmap_lmem_map1(vm_paddr_t phys)
{
	critical_enter();
	*PCPU_GET(cmap1_ptep) =
	    TLBLO_PA_TO_PFN(phys) | PTE_C_CACHE | PTE_D | PTE_V | PTE_G;
	return (PCPU_GET(cmap1_addr));
}

static __inline vm_pointer_t
pmap_lmem_map2(vm_paddr_t phys1, vm_paddr_t phys2)
{
	critical_enter();
	*PCPU_GET(cmap1_ptep) =
	    TLBLO_PA_TO_PFN(phys1) | PTE_C_CACHE | PTE_D | PTE_V | PTE_G;
	*PCPU_GET(cmap2_ptep) =
	    TLBLO_PA_TO_PFN(phys2) | PTE_C_CACHE | PTE_D | PTE_V | PTE_G;
	return (PCPU_GET(cmap1_addr));
}

static __inline void
pmap_lmem_unmap(void)
{
	 *PCPU_GET(cmap1_ptep) = PTE_G;
	tlb_invalidate_address(kernel_pmap, PCPU_GET(cmap1_addr));
	if (*PCPU_GET(cmap2_ptep) != PTE_G) {
		*PCPU_GET(cmap2_ptep) = PTE_G;
		tlb_invalidate_address(kernel_pmap, PCPU_GET(cmap2_addr));
 	}
	critical_exit();
}

#else  /* __mips_n64 */

static __inline void
pmap_alloc_lmem_map(void)
{
}

static __inline vm_pointer_t
pmap_lmem_map1(vm_paddr_t phys)
{

	return (0);
}

static __inline vm_pointer_t
pmap_lmem_map2(vm_paddr_t phys1, vm_paddr_t phys2)
{

	return (0);
}

static __inline vm_pointer_t
pmap_lmem_unmap(void)
{

	return (0);
}
#endif /* !__mips_n64 */

static __inline int
pmap_pte_cache_bits(vm_paddr_t pa, vm_page_t m)
{
	vm_memattr_t ma;

	ma = pmap_page_get_memattr(m);
	if (ma == VM_MEMATTR_WRITE_BACK && !is_cacheable_mem(pa))
		ma = VM_MEMATTR_UNCACHEABLE;
	return PTE_C(ma);
}
#define PMAP_PTE_SET_CACHE_BITS(pte, pa, m) {	\
	pte &= ~PTE_C_MASK;			\
	pte |= pmap_pte_cache_bits(pa, m);	\
}

/*
 * Page table entry lookup routines.
 */
static __inline pd_entry_t *
pmap_segmap(pmap_t pmap, vm_offset_t va)
{

	return (&pmap->pm_segtab[pmap_seg_index(va)]);
}

#ifdef __mips_n64
static __inline pd_entry_t *
pmap_pdpe_to_pde(pd_entry_t *pdpe, vm_offset_t va)
{
	pd_entry_t *pde;

	pde = (pd_entry_t *)*pdpe;
	return (&pde[pmap_pde_index(va)]);
}

static __inline pd_entry_t *
pmap_pde(pmap_t pmap, vm_offset_t va)
{
	pd_entry_t *pdpe;

	pdpe = pmap_segmap(pmap, va);
	if (*pdpe == NULL)
		return (NULL);

	return (pmap_pdpe_to_pde(pdpe, va));
}
#else
static __inline pd_entry_t *
pmap_pdpe_to_pde(pd_entry_t *pdpe, vm_offset_t va)
{

	return (pdpe);
}

static __inline
pd_entry_t *pmap_pde(pmap_t pmap, vm_offset_t va)
{

	return (pmap_segmap(pmap, va));
}
#endif

static __inline pt_entry_t *
pmap_pde_to_pte(pd_entry_t *pde, vm_offset_t va)
{
	pt_entry_t *pte;

	pte = (pt_entry_t *)*pde;
	return (&pte[pmap_pte_index(va)]);
}

pt_entry_t *
pmap_pte(pmap_t pmap, vm_offset_t va)
{
	pd_entry_t *pde;

	pde = pmap_pde(pmap, va);
	if (pde == NULL || *pde == NULL)
		return (NULL);

	return (pmap_pde_to_pte(pde, va));
}

vm_pointer_t
pmap_steal_memory(vm_size_t size)
{
	vm_paddr_t bank_size, pa;
	caddr_t va;

	size = round_page(size);
	bank_size = phys_avail[1] - phys_avail[0];
	while (size > bank_size) {
		int i;

		for (i = 0; phys_avail[i + 2]; i += 2) {
			phys_avail[i] = phys_avail[i + 2];
			phys_avail[i + 1] = phys_avail[i + 3];
		}
		phys_avail[i] = 0;
		phys_avail[i + 1] = 0;
		if (!phys_avail[0])
			panic("pmap_steal_memory: out of memory");
		bank_size = phys_avail[1] - phys_avail[0];
	}

	pa = phys_avail[0];
	phys_avail[0] += size;
	if (MIPS_DIRECT_MAPPABLE(pa) == 0)
		panic("Out of memory below 512Meg?");
	va = (caddr_t)MIPS_PHYS_TO_DIRECT(pa);
#ifdef __CHERI_PURE_CAPABILITY__
	va = cheri_setbounds(va, size);
#endif
	bzero(va, size);
	return ((vm_pointer_t)va);
}

/*
 * Bootstrap the system enough to run with virtual memory.  This
 * assumes that the phys_avail array has been initialized.
 */
static void
pmap_create_kernel_pagetable(void)
{
	int i, j;
	vm_pointer_t ptaddr;
	pt_entry_t *pte;
#ifdef __mips_n64
	pd_entry_t *pde;
	vm_pointer_t pdaddr;
	int npt, npde;
#endif

	/*
	 * Allocate segment table for the kernel
	 */
	kernel_segmap = (pd_entry_t *)pmap_steal_memory(PAGE_SIZE);

	/*
	 * Allocate second level page tables for the kernel
	 */
#ifdef __mips_n64
	npde = howmany(NKPT, NPDEPG);
	pdaddr = pmap_steal_memory(PAGE_SIZE * npde);
#endif
	nkpt = NKPT;
	ptaddr = pmap_steal_memory(PAGE_SIZE * nkpt);

	/*
	 * The R[4-7]?00 stores only one copy of the Global bit in the
	 * translation lookaside buffer for each 2 page entry. Thus invalid
	 * entrys must have the Global bit set so when Entry LO and Entry HI
	 * G bits are anded together they will produce a global bit to store
	 * in the tlb.
	 */
	for (i = 0, pte = (pt_entry_t *)ptaddr; i < (nkpt * NPTEPG); i++, pte++)
		*pte = PTE_G;

#ifdef __mips_n64
	for (i = 0,  npt = nkpt; npt > 0; i++) {
		kernel_segmap[i] = pde_page_bound(pdaddr + i * PAGE_SIZE);
		pde = (pd_entry_t *)kernel_segmap[i];

		for (j = 0; j < NPDEPG && npt > 0; j++, npt--)
			pde[j] = pde_page_bound(ptaddr + (i * NPDEPG + j) * PAGE_SIZE);
	}
#else
	for (i = 0, j = pmap_seg_index(VM_MIN_KERNEL_ADDRESS); i < nkpt; i++, j++)
		kernel_segmap[j] = (pd_entry_t)(ptaddr + (i * PAGE_SIZE));
#endif

	PMAP_LOCK_INIT(kernel_pmap);
	kernel_pmap->pm_segtab = kernel_segmap;
	CPU_FILL(&kernel_pmap->pm_active);
	TAILQ_INIT(&kernel_pmap->pm_pvchunk);
	kernel_pmap->pm_asid[0].asid = PMAP_ASID_RESERVED;
	kernel_pmap->pm_asid[0].gen = 0;
	kernel_vm_end += nkpt * NPTEPG * PAGE_SIZE;
}

void
pmap_bootstrap(void)
{
	int i;

	/* Sort. */
again:
	for (i = 0; phys_avail[i + 1] != 0; i += 2) {
		/*
		 * Keep the memory aligned on page boundary.
		 */
		phys_avail[i] = round_page(phys_avail[i]);
		phys_avail[i + 1] = trunc_page(phys_avail[i + 1]);

		if (i < 2)
			continue;
		if (phys_avail[i - 2] > phys_avail[i]) {
			vm_paddr_t ptemp[2];

			ptemp[0] = phys_avail[i + 0];
			ptemp[1] = phys_avail[i + 1];

			phys_avail[i + 0] = phys_avail[i - 2];
			phys_avail[i + 1] = phys_avail[i - 1];

			phys_avail[i - 2] = ptemp[0];
			phys_avail[i - 1] = ptemp[1];
			goto again;
		}
	}

       	/*
	 * In 32 bit, we may have memory which cannot be mapped directly.
	 * This memory will need temporary mapping before it can be
	 * accessed.
	 */
	if (!MIPS_DIRECT_MAPPABLE(phys_avail[i - 1] - 1))
		need_local_mappings = 1;

	/*
	 * Copy the phys_avail[] array before we start stealing memory from it.
	 */
	for (i = 0; phys_avail[i + 1] != 0; i += 2) {
		physmem_desc[i] = phys_avail[i];
		physmem_desc[i + 1] = phys_avail[i + 1];
	}

	Maxmem = atop(phys_avail[i - 1]);

	if (bootverbose) {
		printf("Physical memory chunk(s):\n");
		for (i = 0; phys_avail[i + 1] != 0; i += 2) {
			vm_paddr_t size;

			size = phys_avail[i + 1] - phys_avail[i];
			printf("%#08jx - %#08jx, %ju bytes (%ju pages)\n",
			    (uintmax_t) phys_avail[i],
			    (uintmax_t) phys_avail[i + 1] - 1,
			    (uintmax_t) size, (uintmax_t) size / PAGE_SIZE);
		}
		printf("Maxmem is 0x%0jx\n", ptoa((uintmax_t)Maxmem));
	}
	/*
	 * Steal the message buffer from the beginning of memory.
	 */
	msgbufp = (struct msgbuf *)pmap_steal_memory(msgbufsize);
	msgbufinit(msgbufp, msgbufsize);

	/*
	 * Steal thread0 kstack.  This must be aligned to
	 * (KSTACK_PAGE_SIZE * 2) so it can mapped to a single TLB entry.
	 *
	 * XXX There should be a better way of getting aligned memory
	 * with pmap_steal_memory().
	 */
#ifdef KSTACK_LARGE_PAGE
	kstack0 = pmap_steal_memory(((KSTACK_PAGES + KSTACK_GUARD_PAGES) * 2) \
					<< PAGE_SHIFT);
#else
	kstack0 = pmap_steal_memory((KSTACK_PAGES + KSTACK_GUARD_PAGES) \
					<< PAGE_SHIFT);
#endif
	kstack0 = roundup2(kstack0, (KSTACK_PAGE_SIZE * 2));

	/*
	 * The kernel virtual address space lies within the XKSEG segment,
	 * the base capability for XKSEG is used to generate a valid
	 * kernel-space capability for the kernel VM initialization.
	 * The max kernel address bound is not set because the kernel page
	 * table is allowed to grow.
	 * XXX-AM: Assume CHERI is always on top of mips64
	 */
	virtual_avail = (vm_pointer_t)MIPS_XKSEG(VM_MIN_KERNEL_ADDRESS);
	virtual_end = (vm_pointer_t)MIPS_XKSEG(VM_MAX_KERNEL_ADDRESS);

#ifdef SMP
	/*
	 * Steal some virtual address space to map the pcpu area.
	 */
	virtual_avail = roundup2(virtual_avail, PAGE_SIZE * 2);
	pcpup = (struct pcpu *)virtual_avail;
	virtual_avail += PAGE_SIZE * 2;

	/*
	 * Initialize the wired TLB entry mapping the pcpu region for
	 * the BSP at 'pcpup'. Up until this point we were operating
	 * with the 'pcpup' for the BSP pointing to a virtual address
	 * in KSEG0 so there was no need for a TLB mapping.
	 */
	mips_pcpu_tlb_init(PCPU_ADDR(0));

	if (bootverbose)
		printf("pcpu is available at virtual address %p.\n", pcpup);
#endif

	pmap_create_kernel_pagetable();
	if (need_local_mappings)
		pmap_alloc_lmem_map();
	pmap_max_asid = VMNUM_PIDS;
	mips_wr_entryhi(0);
	mips_wr_pagemask(0);

 	/*
	 * Initialize the global pv list lock.
	 */
	rw_init(&pvh_global_lock, "pmap pv global");
}

/*
 * Initialize a vm_page's machine-dependent fields.
 */
void
pmap_page_init(vm_page_t m)
{

	TAILQ_INIT(&m->md.pv_list);
	m->md.pv_flags = VM_MEMATTR_DEFAULT << PV_MEMATTR_SHIFT;
}

/*
 *	Initialize the pmap module.
 *	Called by vm_init, to initialize any structures that the pmap
 *	system needs to map virtual memory.
 */
void
pmap_init(void)
{
}

/***************************************************
 * Low level helper routines.....
 ***************************************************/

#ifdef	SMP
static __inline void
pmap_call_on_active_cpus(pmap_t pmap, void (*fn)(void *), void *arg)
{
	int	cpuid, cpu, self;
	cpuset_t active_cpus;

	sched_pin();
	if (is_kernel_pmap(pmap)) {
		smp_rendezvous(NULL, fn, NULL, arg);
		goto out;
	}
	/* Force ASID update on inactive CPUs */
	CPU_FOREACH(cpu) {
		if (!CPU_ISSET(cpu, &pmap->pm_active))
			pmap->pm_asid[cpu].gen = 0;
	}
	cpuid = PCPU_GET(cpuid);
	/*
	 * XXX: barrier/locking for active?
	 *
	 * Take a snapshot of active here, any further changes are ignored.
	 * tlb update/invalidate should be harmless on inactive CPUs
	 */
	active_cpus = pmap->pm_active;
	self = CPU_ISSET(cpuid, &active_cpus);
	CPU_CLR(cpuid, &active_cpus);
	/* Optimize for the case where this cpu is the only active one */
	if (CPU_EMPTY(&active_cpus)) {
		if (self)
			fn(arg);
	} else {
		if (self)
			CPU_SET(cpuid, &active_cpus);
		smp_rendezvous_cpus(active_cpus, NULL, fn, NULL, arg);
	}
out:
	sched_unpin();
}
#else /* !SMP */
static __inline void
pmap_call_on_active_cpus(pmap_t pmap, void (*fn)(void *), void *arg)
{
	int	cpuid;

	if (is_kernel_pmap(pmap)) {
		fn(arg);
		return;
	}
	cpuid = PCPU_GET(cpuid);
	if (!CPU_ISSET(cpuid, &pmap->pm_active))
		pmap->pm_asid[cpuid].gen = 0;
	else
		fn(arg);
}
#endif /* SMP */

static void
pmap_invalidate_all(pmap_t pmap)
{

	pmap_call_on_active_cpus(pmap,
	    (void (*)(void *))tlb_invalidate_all_user, pmap);
}

struct pmap_invalidate_page_arg {
	pmap_t pmap;
	vm_offset_t va;
};

static void
pmap_invalidate_page_action(void *arg)
{
	struct pmap_invalidate_page_arg *p = arg;

	tlb_invalidate_address(p->pmap, p->va);
}

static void
pmap_invalidate_page(pmap_t pmap, vm_offset_t va)
{
	struct pmap_invalidate_page_arg arg;

	arg.pmap = pmap;
	arg.va = va;
	pmap_call_on_active_cpus(pmap, pmap_invalidate_page_action, &arg);
}

struct pmap_invalidate_range_arg {
	pmap_t pmap;
	vm_offset_t sva;
	vm_offset_t eva;
};

static void
pmap_invalidate_range_action(void *arg)
{
	struct pmap_invalidate_range_arg *p = arg;

	tlb_invalidate_range(p->pmap, p->sva, p->eva);
}

static void
pmap_invalidate_range(pmap_t pmap, vm_offset_t sva, vm_offset_t eva)
{
	struct pmap_invalidate_range_arg arg;

	arg.pmap = pmap;
	arg.sva = sva;
	arg.eva = eva;
	pmap_call_on_active_cpus(pmap, pmap_invalidate_range_action, &arg);
}

struct pmap_update_page_arg {
	pmap_t pmap;
	vm_offset_t va;
	pt_entry_t pte;
};

static void
pmap_update_page_action(void *arg)
{
	struct pmap_update_page_arg *p = arg;

	tlb_update(p->pmap, p->va, p->pte);
}

static void
pmap_update_page(pmap_t pmap, vm_offset_t va, pt_entry_t pte)
{
	struct pmap_update_page_arg arg;

	arg.pmap = pmap;
	arg.va = va;
	arg.pte = pte;
	pmap_call_on_active_cpus(pmap, pmap_update_page_action, &arg);
}

/*
 *	Routine:	pmap_extract
 *	Function:
 *		Extract the physical page address associated
 *		with the given map/virtual_address pair.
 */
vm_paddr_t
pmap_extract(pmap_t pmap, vm_offset_t va)
{
	pt_entry_t *pte;
	vm_offset_t retval = 0;

	PMAP_LOCK(pmap);
	pte = pmap_pte(pmap, va);
	if (pte) {
		retval = TLBLO_PTE_TO_PA(*pte) | (va & PAGE_MASK);
	}
	PMAP_UNLOCK(pmap);
	return (retval);
}

/*
 *	Routine:	pmap_extract_and_hold
 *	Function:
 *		Atomically extract and hold the physical page
 *		with the given pmap and virtual address pair
 *		if that mapping permits the given protection.
 */
vm_page_t
pmap_extract_and_hold(pmap_t pmap, vm_offset_t va, vm_prot_t prot)
{
	pt_entry_t pte, *ptep;
	vm_paddr_t pa;
	vm_page_t m;

	m = NULL;
	PMAP_LOCK(pmap);
	ptep = pmap_pte(pmap, va);
	if (ptep != NULL) {
		pte = *ptep;
		if (pte_test(&pte, PTE_V) && (!pte_test(&pte, PTE_RO) ||
		    (prot & VM_PROT_WRITE) == 0)) {
			pa = TLBLO_PTE_TO_PA(pte);
			m = PHYS_TO_VM_PAGE(pa);
			if (!vm_page_wire_mapped(m))
				m = NULL;
		}
	}
	PMAP_UNLOCK(pmap);
	return (m);
}

/***************************************************
 * Low level mapping routines.....
 ***************************************************/

/*
 * add a wired page to the kva
 */
void
pmap_kenter_attr(vm_offset_t va, vm_paddr_t pa, vm_memattr_t ma)
{
	pt_entry_t *pte;
	pt_entry_t opte, npte;

#ifdef PMAP_DEBUG
	printf("pmap_kenter:  va: %p -> pa: %p\n", (void *)va, (void *)pa);
#endif

	pte = pmap_pte(kernel_pmap, va);
	opte = *pte;
	npte = TLBLO_PA_TO_PFN(pa) | PTE_C(ma) | PTE_D | PTE_V | PTE_G;
	*pte = npte;
	if (pte_test(&opte, PTE_V) && opte != npte)
		pmap_update_page(kernel_pmap, va, npte);
}

void
pmap_kenter(vm_offset_t va, vm_paddr_t pa)
{

	KASSERT(is_cacheable_mem(pa),
		("pmap_kenter: memory at 0x%lx is not cacheable", (u_long)pa));

	pmap_kenter_attr(va, pa, VM_MEMATTR_DEFAULT);
}

void
pmap_kenter_device(vm_offset_t va, vm_size_t size, vm_paddr_t pa)
{

	KASSERT((size & PAGE_MASK) == 0,
	    ("%s: device mapping not page-sized", __func__));

	for (; size > 0; size -= PAGE_SIZE) {
		/*
		 * XXXCEM: this is somewhat inefficient on SMP systems in that
		 * every single page is individually TLB-invalidated via
		 * rendezvous (pmap_update_page()), instead of invalidating the
		 * entire range via a single rendezvous.
		 */
		pmap_kenter_attr(va, pa, VM_MEMATTR_UNCACHEABLE);
		va += PAGE_SIZE;
		pa += PAGE_SIZE;
	}
}

void
pmap_kremove_device(vm_offset_t va, vm_size_t size)
{

	KASSERT((size & PAGE_MASK) == 0,
	    ("%s: device mapping not page-sized", __func__));

	/*
	 * XXXCEM: Similar to pmap_kenter_device, this is inefficient on SMP,
	 * in that pages are invalidated individually instead of a single range
	 * rendezvous.
	 */
	for (; size > 0; size -= PAGE_SIZE) {
		pmap_kremove(va);
		va += PAGE_SIZE;
	}
}

/*
 * remove a page from the kernel pagetables
 */
 /* PMAP_INLINE */ void
pmap_kremove(vm_offset_t va)
{
	pt_entry_t *pte;

	/*
	 * Write back all caches from the page being destroyed
	 */
	mips_dcache_wbinv_range_index(va, PAGE_SIZE);

	pte = pmap_pte(kernel_pmap, va);
	*pte = PTE_G;
	pmap_invalidate_page(kernel_pmap, va);
}

/*
 *	Used to map a range of physical addresses into kernel
 *	virtual address space.
 *
 *	The value passed in '*virt' is a suggested virtual address for
 *	the mapping. Architectures which can support a direct-mapped
 *	physical to virtual region can return the appropriate address
 *	within that region, leaving '*virt' unchanged. Other
 *	architectures should map the pages starting at '*virt' and
 *	update '*virt' with the first usable address after the mapped
 *	region.
 *
 *	Use XKPHYS for 64 bit, and KSEG0 where possible for 32 bit.
 *
 * XXX-AM: It is a good idea to expand prot to be more precise in the type of
 * permissions the memory mapping should have to make full use of the granularity
 * of permissions in CHERI.
 * If kernel pointers are marked as LOCAL, a VM_PROT_KERN for kernel-only mappings may be useful.
 * VM_PROT_READ/WRITE_PTR for capability access restrictions may also be useful.
 * Being able to have a different CCALL and EXECUTE permissions may also be useful.
 */
vm_pointer_t
pmap_map(vm_pointer_t *virt, vm_paddr_t start, vm_paddr_t end, int prot)
{
	vm_pointer_t sva, va;

	if (MIPS_DIRECT_MAPPABLE(end - 1)) {
#ifndef __CHERI_PURE_CAPABILITY__
		return ((vm_pointer_t)MIPS_PHYS_TO_DIRECT(start));
#else /* __CHERI_PURE_CAPABILITY__ */
		caddr_t map_addr;

		map_addr = MIPS_PHYS_TO_DIRECT(start);
		map_addr = cheri_setbounds(map_addr, end - start);
		if (!(prot & VM_PROT_READ))
		  map_addr = cheri_andperm(map_addr,
			 ~(CHERI_PERM_LOAD | CHERI_PERM_LOAD_CAP));
		if (!(prot & VM_PROT_WRITE))
		  map_addr = cheri_andperm(map_addr,
			~(CHERI_PERM_STORE | CHERI_PERM_STORE_CAP |
			  CHERI_PERM_STORE_LOCAL_CAP));
		if (!(prot & VM_PROT_EXECUTE))
		  map_addr = cheri_andperm(map_addr,
			~(CHERI_PERM_EXECUTE | CHERI_PERM_CCALL));
		return (vm_pointer_t)map_addr;
#endif
	}

	va = sva = *virt;
	while (start < end) {
		pmap_kenter(va, start);
		va += PAGE_SIZE;
		start += PAGE_SIZE;
	}
	*virt = va;
	return (sva);
}

/*
 * Add a list of wired pages to the kva
 * this routine is only used for temporary
 * kernel mappings that do not need to have
 * page modification or references recorded.
 * Note that old mappings are simply written
 * over.  The page *must* be wired.
 */
void
pmap_qenter(vm_offset_t va, vm_page_t *m, int count)
{
	int i;
	vm_offset_t origva = va;

	for (i = 0; i < count; i++) {
		pmap_flush_pvcache(m[i]);
		pmap_kenter(va, VM_PAGE_TO_PHYS(m[i]));
		va += PAGE_SIZE;
	}

	mips_dcache_wbinv_range_index(origva, PAGE_SIZE*count);
}

/*
 * this routine jerks page mappings from the
 * kernel -- it is meant only for temporary mappings.
 */
void
pmap_qremove(vm_offset_t va, int count)
{
	pt_entry_t *pte;
	vm_offset_t origva;

	if (count < 1)
		return;
	mips_dcache_wbinv_range_index(va, PAGE_SIZE * count);
	origva = va;
	do {
		pte = pmap_pte(kernel_pmap, va);
		*pte = PTE_G;
		va += PAGE_SIZE;
	} while (--count > 0);
	pmap_invalidate_range(kernel_pmap, origva, va);
}

/***************************************************
 * Page table page management routines.....
 ***************************************************/

/*
 * Decrements a page table page's reference count, which is used to record the
 * number of valid page table entries within the page.  If the reference count
 * drops to zero, then the page table page is unmapped.  Returns TRUE if the
 * page table page was unmapped and FALSE otherwise.
 */
static PMAP_INLINE boolean_t
pmap_unwire_ptp(pmap_t pmap, vm_offset_t va, vm_page_t m)
{

	--m->ref_count;
	if (m->ref_count == 0) {
		_pmap_unwire_ptp(pmap, va, m);
		return (TRUE);
	} else
		return (FALSE);
}

static void
_pmap_unwire_ptp(pmap_t pmap, vm_offset_t va, vm_page_t m)
{
	pd_entry_t *pde;
	vm_offset_t sva, eva;

	PMAP_LOCK_ASSERT(pmap, MA_OWNED);
	/*
	 * unmap the page table page
	 */
#ifdef __mips_n64
	if (m->pindex < NUPDE) {
		pde = pmap_pde(pmap, va);
		sva = va & ~PDRMASK;
		eva = sva + NBPDR;
	} else {
		pde = pmap_segmap(pmap, va);
		sva = va & ~SEGMASK;
		eva = sva + NBSEG;
	}
#else
	pde = pmap_pde(pmap, va);
	sva = va & ~SEGMASK;
	eva = sva + NBSEG;
#endif
	*pde = 0;
	pmap->pm_stats.resident_count--;

#ifdef __mips_n64
	if (m->pindex < NUPDE) {
		pd_entry_t *pdp;
		vm_page_t pdpg;

		/*
		 * Recursively decrement next level pagetable refcount.
		 * Either that shoots down a larger range from TLBs (below)
		 * or we're to shoot down just the page in question.
		 */
		pdp = (pd_entry_t *)*pmap_segmap(pmap, va);
		pdpg = PHYS_TO_VM_PAGE(MIPS_DIRECT_TO_PHYS(pdp));
		if (!pmap_unwire_ptp(pmap, va, pdpg)) {
			pmap_invalidate_range(pmap, sva, eva);
		}
	} else {
		/* Segmap entry shootdown */
		pmap_invalidate_range(pmap, sva, eva);
	}
#else
	/* Segmap entry shootdown */
	pmap_invalidate_range(pmap, sva, eva);
#endif

	/*
	 * If the page is finally unwired, simply free it.
	 */
	vm_page_free_zero(m);
	vm_wire_sub(1);
}

/*
 * After removing a page table entry, this routine is used to
 * conditionally free the page, and manage the reference count.
 */
static int
pmap_unuse_pt(pmap_t pmap, vm_offset_t va, pd_entry_t pde)
{
	vm_page_t mpte;

	if (va >= VM_MAXUSER_ADDRESS)
		return (0);
	KASSERT(pde != 0, ("pmap_unuse_pt: pde != 0"));
	mpte = PHYS_TO_VM_PAGE(MIPS_DIRECT_TO_PHYS(pde));
	return (pmap_unwire_ptp(pmap, va, mpte));
}

void
pmap_pinit0(pmap_t pmap)
{
	int i;

	PMAP_LOCK_INIT(pmap);
	pmap->pm_segtab = kernel_segmap;
	CPU_ZERO(&pmap->pm_active);
	for (i = 0; i < MAXCPU; i++) {
		pmap->pm_asid[i].asid = PMAP_ASID_RESERVED;
		pmap->pm_asid[i].gen = 0;
	}
	PCPU_SET(curpmap, pmap);
	TAILQ_INIT(&pmap->pm_pvchunk);
	bzero(&pmap->pm_stats, sizeof pmap->pm_stats);
}

static void
pmap_grow_direct_page(int req)
{

#ifdef __mips_n64
	vm_wait(NULL);
#else
	if (!vm_page_reclaim_contig(req, 1, 0, MIPS_KSEG0_LARGEST_PHYS,
	    PAGE_SIZE, 0))
		vm_wait(NULL);
#endif
}

static vm_page_t
pmap_alloc_direct_page(unsigned int index, int req)
{
	vm_page_t m;

	m = vm_page_alloc_freelist(VM_FREELIST_DIRECT, req | VM_ALLOC_WIRED |
	    VM_ALLOC_ZERO);
	if (m == NULL)
		return (NULL);

	if ((m->flags & PG_ZERO) == 0)
		pmap_zero_page(m);

	m->pindex = index;
	return (m);
}

/*
 * Initialize a preallocated and zeroed pmap structure,
 * such as one in a vmspace structure.
 */
int
pmap_pinit(pmap_t pmap)
{
	vm_page_t ptdpg;
	int i, req_class;

	/*
	 * allocate the page directory page
	 */
	req_class = VM_ALLOC_NORMAL;
	while ((ptdpg = pmap_alloc_direct_page(NUSERPGTBLS, req_class)) ==
	    NULL)
		pmap_grow_direct_page(req_class);

	pmap->pm_segtab = (pd_entry_t *)
	    MIPS_PHYS_TO_DIRECT(VM_PAGE_TO_PHYS(ptdpg));
	CPU_ZERO(&pmap->pm_active);
	for (i = 0; i < MAXCPU; i++) {
		pmap->pm_asid[i].asid = PMAP_ASID_RESERVED;
		pmap->pm_asid[i].gen = 0;
	}
	TAILQ_INIT(&pmap->pm_pvchunk);
	bzero(&pmap->pm_stats, sizeof pmap->pm_stats);

	return (1);
}

/*
 * this routine is called if the page table page is not
 * mapped correctly.
 */
static vm_page_t
_pmap_allocpte(pmap_t pmap, unsigned ptepindex, u_int flags)
{
	vm_pointer_t pageva;
	vm_page_t m;
	int req_class;

	/*
	 * Find or fabricate a new pagetable page
	 */
	req_class = VM_ALLOC_NORMAL;
	if ((m = pmap_alloc_direct_page(ptepindex, req_class)) == NULL) {
		if ((flags & PMAP_ENTER_NOSLEEP) == 0) {
			PMAP_UNLOCK(pmap);
			rw_wunlock(&pvh_global_lock);
			pmap_grow_direct_page(req_class);
			rw_wlock(&pvh_global_lock);
			PMAP_LOCK(pmap);
		}

		/*
		 * Indicate the need to retry.	While waiting, the page
		 * table page may have been allocated.
		 */
		return (NULL);
	}

	/*
	 * Map the pagetable page into the process address space, if it
	 * isn't already there.
	 */
	pageva = (vm_pointer_t)MIPS_PHYS_TO_DIRECT(VM_PAGE_TO_PHYS(m));

#ifdef __mips_n64
	if (ptepindex >= NUPDE) {
		pmap->pm_segtab[ptepindex - NUPDE] = pde_page_bound(pageva);
	} else {
		pd_entry_t *pdep, *pde;
		int segindex = ptepindex >> (SEGSHIFT - PDRSHIFT);
		int pdeindex = ptepindex & (NPDEPG - 1);
		vm_page_t pg;

		pdep = &pmap->pm_segtab[segindex];
		if (*pdep == NULL) {
			/* recurse for allocating page dir */
			if (_pmap_allocpte(pmap, NUPDE + segindex,
			    flags) == NULL) {
				/* alloc failed, release current */
				vm_page_unwire_noq(m);
				vm_page_free_zero(m);
				return (NULL);
			}
		} else {
			pg = PHYS_TO_VM_PAGE(MIPS_DIRECT_TO_PHYS(*pdep));
			pg->ref_count++;
		}
		/* Next level entry */
		pde = (pd_entry_t *)*pdep;
<<<<<<< HEAD
		pde[pdeindex] = pde_page_bound(pageva);
=======
		KASSERT(pde[pdeindex] == 0,
		    ("%s: PTE %p is valid", __func__, pde[pdeindex]));
		pde[pdeindex] = (pd_entry_t)pageva;
>>>>>>> b092c58c
	}
#else
	KASSERT(pmap->pm_segtab[ptepindex] == 0,
	    ("%s: PTE %p is valid", __func__, pmap->pm_segtab[ptepindex]));
	pmap->pm_segtab[ptepindex] = (pd_entry_t)pageva;
#endif
	pmap->pm_stats.resident_count++;
	return (m);
}

static vm_page_t
pmap_allocpte(pmap_t pmap, vm_offset_t va, u_int flags)
{
	unsigned ptepindex;
	pd_entry_t *pde;
	vm_page_t m;

	/*
	 * Calculate pagetable page index
	 */
	ptepindex = pmap_pde_pindex(va);
retry:
	/*
	 * Get the page directory entry
	 */
	pde = pmap_pde(pmap, va);

	/*
	 * If the page table page is mapped, we just increment the hold
	 * count, and activate it.
	 */
	if (pde != NULL && *pde != NULL) {
		m = PHYS_TO_VM_PAGE(MIPS_DIRECT_TO_PHYS(*pde));
		m->ref_count++;
	} else {
		/*
		 * Here if the pte page isn't mapped, or if it has been
		 * deallocated.
		 */
		m = _pmap_allocpte(pmap, ptepindex, flags);
		if (m == NULL && (flags & PMAP_ENTER_NOSLEEP) == 0)
			goto retry;
	}
	return (m);
}

/***************************************************
 * Pmap allocation/deallocation routines.
 ***************************************************/

/*
 * Release any resources held by the given physical map.
 * Called when a pmap initialized by pmap_pinit is being released.
 * Should only be called if the map contains no valid mappings.
 */
void
pmap_release(pmap_t pmap)
{
	vm_offset_t ptdva;
	vm_page_t ptdpg;

	KASSERT(pmap->pm_stats.resident_count == 0,
	    ("pmap_release: pmap resident count %ld != 0",
	    pmap->pm_stats.resident_count));

	ptdva = (vm_offset_t)pmap->pm_segtab;
	ptdpg = PHYS_TO_VM_PAGE(MIPS_DIRECT_TO_PHYS(ptdva));

	vm_page_unwire_noq(ptdpg);
	vm_page_free_zero(ptdpg);
}

/*
 * grow the number of kernel page table entries, if needed
 */
void
pmap_growkernel(vm_offset_t addr)
{
	vm_page_t nkpg;
	pd_entry_t *pde, *pdpe;
	pt_entry_t *pte;
	int i, req_class;

	mtx_assert(&kernel_map->system_mtx, MA_OWNED);
	req_class = VM_ALLOC_INTERRUPT;
	addr = roundup2(addr, NBSEG);
	if (addr - 1 >= vm_map_max(kernel_map))
		addr = vm_map_max(kernel_map);
	while (kernel_vm_end < addr) {
		pdpe = pmap_segmap(kernel_pmap, kernel_vm_end);
#ifdef __mips_n64
		if (*pdpe == 0) {
			/* new intermediate page table entry */
			nkpg = pmap_alloc_direct_page(nkpt, req_class);
			if (nkpg == NULL)
				panic("pmap_growkernel: no memory to grow kernel");
			/*
			 * XXX-AM: this rederives the pointer, not good! pmap_alloc
			 * should return a valid capability already.
			 */
			*pdpe = (pd_entry_t)MIPS_PHYS_TO_DIRECT(VM_PAGE_TO_PHYS(nkpg));
			continue; /* try again */
		}
#endif
		pde = pmap_pdpe_to_pde(pdpe, kernel_vm_end);
		if (*pde != 0) {
			kernel_vm_end = (kernel_vm_end + NBPDR) & ~PDRMASK;
			if (kernel_vm_end - 1 >= vm_map_max(kernel_map)) {
				kernel_vm_end = vm_map_max(kernel_map);
				break;
			}
			continue;
		}

		/*
		 * This index is bogus, but out of the way
		 */
		nkpg = pmap_alloc_direct_page(nkpt, req_class);
#ifndef __mips_n64
		if (nkpg == NULL && vm_page_reclaim_contig(req_class, 1,
		    0, MIPS_KSEG0_LARGEST_PHYS, PAGE_SIZE, 0))
			nkpg = pmap_alloc_direct_page(nkpt, req_class);
#endif
		if (nkpg == NULL)
			panic("pmap_growkernel: no memory to grow kernel");
		nkpt++;
		*pde = (pd_entry_t)MIPS_PHYS_TO_DIRECT(VM_PAGE_TO_PHYS(nkpg));

		/*
		 * The R[4-7]?00 stores only one copy of the Global bit in
		 * the translation lookaside buffer for each 2 page entry.
		 * Thus invalid entrys must have the Global bit set so when
		 * Entry LO and Entry HI G bits are anded together they will
		 * produce a global bit to store in the tlb.
		 */
		pte = (pt_entry_t *)*pde;
		for (i = 0; i < NPTEPG; i++)
			pte[i] = PTE_G;

		kernel_vm_end = (kernel_vm_end + NBPDR) & ~PDRMASK;
		if (kernel_vm_end - 1 >= vm_map_max(kernel_map)) {
			kernel_vm_end = vm_map_max(kernel_map);
			break;
		}
	}
}

/***************************************************
 * page management routines.
 ***************************************************/

CTASSERT(sizeof(struct pv_chunk) == PAGE_SIZE);
#ifdef __CHERI_PURE_CAPABILITY__
CTASSERT(_NPCM == 2);
CTASSERT(_NPCPV == 83);
#elif defined(__mips_n64)
CTASSERT(_NPCM == 3);
CTASSERT(_NPCPV == 168);
#else /* n32 */
CTASSERT(_NPCM == 11);
CTASSERT(_NPCPV == 336);
#endif /* n32 */

static __inline struct pv_chunk *
pv_to_chunk(pv_entry_t pv)
{

	return ((struct pv_chunk *)trunc_page(pv));
}

#define PV_PMAP(pv) (pv_to_chunk(pv)->pc_pmap)

#ifdef __mips_n64
#define	PC_FREE0_1	0xfffffffffffffffful
#ifdef __CHERI_PURE_CAPABILITY__
#define	PC_FREE2	0x000000000007fffful
#else
#define	PC_FREE2	0x000000fffffffffful
#endif
#else
#define	PC_FREE0_9	0xfffffffful	/* Free values for index 0 through 9 */
#define	PC_FREE10	0x0000fffful	/* Free values for index 10 */
#endif

static const u_long pc_freemask[_NPCM] = {
#ifdef __mips_n64
#ifdef __CHERI_PURE_CAPABILITY__
	PC_FREE0_1, PC_FREE2
#else  /* ! __CHERI_PURE_CAPABILITY__ */
	PC_FREE0_1, PC_FREE0_1, PC_FREE2
#endif /* ! __CHERI_PURE_CAPABILITY__ */
#else
	PC_FREE0_9, PC_FREE0_9, PC_FREE0_9,
	PC_FREE0_9, PC_FREE0_9, PC_FREE0_9,
	PC_FREE0_9, PC_FREE0_9, PC_FREE0_9,
	PC_FREE0_9, PC_FREE10
#endif
};

static SYSCTL_NODE(_vm, OID_AUTO, pmap, CTLFLAG_RD | CTLFLAG_MPSAFE, 0,
    "VM/pmap parameters");

SYSCTL_INT(_vm_pmap, OID_AUTO, pv_entry_count, CTLFLAG_RD, &pv_entry_count, 0,
    "Current number of pv entries");

#ifdef PV_STATS
static int pc_chunk_count, pc_chunk_allocs, pc_chunk_frees, pc_chunk_tryfail;

SYSCTL_INT(_vm_pmap, OID_AUTO, pc_chunk_count, CTLFLAG_RD, &pc_chunk_count, 0,
    "Current number of pv entry chunks");
SYSCTL_INT(_vm_pmap, OID_AUTO, pc_chunk_allocs, CTLFLAG_RD, &pc_chunk_allocs, 0,
    "Current number of pv entry chunks allocated");
SYSCTL_INT(_vm_pmap, OID_AUTO, pc_chunk_frees, CTLFLAG_RD, &pc_chunk_frees, 0,
    "Current number of pv entry chunks frees");
SYSCTL_INT(_vm_pmap, OID_AUTO, pc_chunk_tryfail, CTLFLAG_RD, &pc_chunk_tryfail, 0,
    "Number of times tried to get a chunk page but failed.");

static long pv_entry_frees, pv_entry_allocs;
static int pv_entry_spare;

SYSCTL_LONG(_vm_pmap, OID_AUTO, pv_entry_frees, CTLFLAG_RD, &pv_entry_frees, 0,
    "Current number of pv entry frees");
SYSCTL_LONG(_vm_pmap, OID_AUTO, pv_entry_allocs, CTLFLAG_RD, &pv_entry_allocs, 0,
    "Current number of pv entry allocs");
SYSCTL_INT(_vm_pmap, OID_AUTO, pv_entry_spare, CTLFLAG_RD, &pv_entry_spare, 0,
    "Current number of spare pv entries");
#endif

/*
 * We are in a serious low memory condition.  Resort to
 * drastic measures to free some pages so we can allocate
 * another pv entry chunk.
 */
static vm_page_t
pmap_pv_reclaim(pmap_t locked_pmap)
{
	struct pch newtail;
	struct pv_chunk *pc;
	pd_entry_t *pde;
	pmap_t pmap;
	pt_entry_t *pte, oldpte;
	pv_entry_t pv;
	vm_offset_t va;
	vm_page_t m, m_pc;
	u_long inuse;
	int bit, field, freed, idx;

	PMAP_LOCK_ASSERT(locked_pmap, MA_OWNED);
	pmap = NULL;
	m_pc = NULL;
	TAILQ_INIT(&newtail);
	while ((pc = TAILQ_FIRST(&pv_chunks)) != NULL) {
		TAILQ_REMOVE(&pv_chunks, pc, pc_lru);
		if (pmap != pc->pc_pmap) {
			if (pmap != NULL) {
				pmap_invalidate_all(pmap);
				if (pmap != locked_pmap)
					PMAP_UNLOCK(pmap);
			}
			pmap = pc->pc_pmap;
			/* Avoid deadlock and lock recursion. */
			if (pmap > locked_pmap)
				PMAP_LOCK(pmap);
			else if (pmap != locked_pmap && !PMAP_TRYLOCK(pmap)) {
				pmap = NULL;
				TAILQ_INSERT_TAIL(&newtail, pc, pc_lru);
				continue;
			}
		}

		/*
		 * Destroy every non-wired, 4 KB page mapping in the chunk.
		 */
		freed = 0;
		for (field = 0; field < _NPCM; field++) {
			for (inuse = ~pc->pc_map[field] & pc_freemask[field];
			    inuse != 0; inuse &= ~(1UL << bit)) {
				bit = ffsl(inuse) - 1;
				idx = field * sizeof(inuse) * NBBY + bit;
				pv = &pc->pc_pventry[idx];
				va = pv->pv_va;
				pde = pmap_pde(pmap, va);
				KASSERT(pde != NULL && *pde != 0,
				    ("pmap_pv_reclaim: pde"));
				pte = pmap_pde_to_pte(pde, va);
				oldpte = *pte;
				if (pte_test(&oldpte, PTE_W))
					continue;
				if (is_kernel_pmap(pmap))
					*pte = PTE_G;
				else
					*pte = 0;
				m = PHYS_TO_VM_PAGE(TLBLO_PTE_TO_PA(oldpte));
				if (pte_test(&oldpte, PTE_D))
					vm_page_dirty(m);
				if (m->md.pv_flags & PV_TABLE_REF)
					vm_page_aflag_set(m, PGA_REFERENCED);
				m->md.pv_flags &= ~PV_TABLE_REF;
				TAILQ_REMOVE(&m->md.pv_list, pv, pv_list);
				if (TAILQ_EMPTY(&m->md.pv_list))
					vm_page_aflag_clear(m, PGA_WRITEABLE);
				pc->pc_map[field] |= 1UL << bit;

				/*
				 * For simplicity, we will unconditionally shoot
				 * down TLBs either at the end of this function
				 * or at the top of the loop above if we switch
				 * to a different pmap.
				 */
				(void)pmap_unuse_pt(pmap, va, *pde);

				freed++;
			}
		}
		if (freed == 0) {
			TAILQ_INSERT_TAIL(&newtail, pc, pc_lru);
			continue;
		}
		/* Every freed mapping is for a 4 KB page. */
		pmap->pm_stats.resident_count -= freed;
		PV_STAT(pv_entry_frees += freed);
		PV_STAT(pv_entry_spare += freed);
		pv_entry_count -= freed;
		TAILQ_REMOVE(&pmap->pm_pvchunk, pc, pc_list);
		for (field = 0; field < _NPCM; field++)
			if (pc->pc_map[field] != pc_freemask[field]) {
				TAILQ_INSERT_HEAD(&pmap->pm_pvchunk, pc,
				    pc_list);
				TAILQ_INSERT_TAIL(&newtail, pc, pc_lru);

				/*
				 * One freed pv entry in locked_pmap is
				 * sufficient.
				 */
				if (pmap == locked_pmap)
					goto out;
				break;
			}
		if (field == _NPCM) {
			PV_STAT(pv_entry_spare -= _NPCPV);
			PV_STAT(pc_chunk_count--);
			PV_STAT(pc_chunk_frees++);
			/* Entire chunk is free; return it. */
			m_pc = PHYS_TO_VM_PAGE(MIPS_DIRECT_TO_PHYS(
			    (vm_offset_t)pc));
			dump_drop_page(m_pc->phys_addr);
			break;
		}
	}
out:
	TAILQ_CONCAT(&pv_chunks, &newtail, pc_lru);
	if (pmap != NULL) {
		pmap_invalidate_all(pmap);
		if (pmap != locked_pmap)
			PMAP_UNLOCK(pmap);
	}
	return (m_pc);
}

/*
 * free the pv_entry back to the free list
 */
static void
free_pv_entry(pmap_t pmap, pv_entry_t pv)
{
	struct pv_chunk *pc;
	int bit, field, idx;

	rw_assert(&pvh_global_lock, RA_WLOCKED);
	PMAP_LOCK_ASSERT(pmap, MA_OWNED);
	PV_STAT(pv_entry_frees++);
	PV_STAT(pv_entry_spare++);
	pv_entry_count--;
	pc = pv_to_chunk(pv);
	idx = pv - &pc->pc_pventry[0];
	field = idx / (sizeof(u_long) * NBBY);
	bit = idx % (sizeof(u_long) * NBBY);
	pc->pc_map[field] |= 1ul << bit;
	for (idx = 0; idx < _NPCM; idx++)
		if (pc->pc_map[idx] != pc_freemask[idx]) {
			/*
			 * 98% of the time, pc is already at the head of the
			 * list.  If it isn't already, move it to the head.
			 */
			if (__predict_false(TAILQ_FIRST(&pmap->pm_pvchunk) !=
			    pc)) {
				TAILQ_REMOVE(&pmap->pm_pvchunk, pc, pc_list);
				TAILQ_INSERT_HEAD(&pmap->pm_pvchunk, pc,
				    pc_list);
			}
			return;
		}
	TAILQ_REMOVE(&pmap->pm_pvchunk, pc, pc_list);
	free_pv_chunk(pc);
}

static void
free_pv_chunk(struct pv_chunk *pc)
{
	vm_page_t m;

 	TAILQ_REMOVE(&pv_chunks, pc, pc_lru);
	PV_STAT(pv_entry_spare -= _NPCPV);
	PV_STAT(pc_chunk_count--);
	PV_STAT(pc_chunk_frees++);
	/* entire chunk is free, return it */
	m = PHYS_TO_VM_PAGE(MIPS_DIRECT_TO_PHYS((vm_offset_t)pc));
	dump_drop_page(m->phys_addr);
	vm_page_unwire_noq(m);
	vm_page_free(m);
}

/*
 * get a new pv_entry, allocating a block from the system
 * when needed.
 */
static pv_entry_t
get_pv_entry(pmap_t pmap, boolean_t try)
{
	struct pv_chunk *pc;
	pv_entry_t pv;
	vm_page_t m;
	int bit, field, idx;

	rw_assert(&pvh_global_lock, RA_WLOCKED);
	PMAP_LOCK_ASSERT(pmap, MA_OWNED);
	PV_STAT(pv_entry_allocs++);
	pv_entry_count++;
retry:
	pc = TAILQ_FIRST(&pmap->pm_pvchunk);
	if (pc != NULL) {
		for (field = 0; field < _NPCM; field++) {
			if (pc->pc_map[field]) {
				bit = ffsl(pc->pc_map[field]) - 1;
				break;
			}
		}
		if (field < _NPCM) {
			idx = field * sizeof(pc->pc_map[field]) * NBBY + bit;
			pv = &pc->pc_pventry[idx];
			pc->pc_map[field] &= ~(1ul << bit);
			/* If this was the last item, move it to tail */
			for (field = 0; field < _NPCM; field++)
				if (pc->pc_map[field] != 0) {
					PV_STAT(pv_entry_spare--);
					return (pv);	/* not full, return */
				}
			TAILQ_REMOVE(&pmap->pm_pvchunk, pc, pc_list);
			TAILQ_INSERT_TAIL(&pmap->pm_pvchunk, pc, pc_list);
			PV_STAT(pv_entry_spare--);
			return (pv);
		}
	}
	/* No free items, allocate another chunk */
	m = vm_page_alloc_freelist(VM_FREELIST_DIRECT, VM_ALLOC_NORMAL |
	    VM_ALLOC_WIRED);
	if (m == NULL) {
		if (try) {
			pv_entry_count--;
			PV_STAT(pc_chunk_tryfail++);
			return (NULL);
		}
		m = pmap_pv_reclaim(pmap);
		if (m == NULL)
			goto retry;
	}
	PV_STAT(pc_chunk_count++);
	PV_STAT(pc_chunk_allocs++);
	dump_add_page(m->phys_addr);
	pc = (struct pv_chunk *)MIPS_PHYS_TO_DIRECT(VM_PAGE_TO_PHYS(m));
	pc->pc_pmap = pmap;
	pc->pc_map[0] = pc_freemask[0] & ~1ul;	/* preallocated bit 0 */
	for (field = 1; field < _NPCM; field++)
		pc->pc_map[field] = pc_freemask[field];
	TAILQ_INSERT_TAIL(&pv_chunks, pc, pc_lru);
	pv = &pc->pc_pventry[0];
	TAILQ_INSERT_HEAD(&pmap->pm_pvchunk, pc, pc_list);
	PV_STAT(pv_entry_spare += _NPCPV - 1);
	return (pv);
}

static pv_entry_t
pmap_pvh_remove(struct md_page *pvh, pmap_t pmap, vm_offset_t va)
{
	pv_entry_t pv;

	rw_assert(&pvh_global_lock, RA_WLOCKED);
	TAILQ_FOREACH(pv, &pvh->pv_list, pv_list) {
		if (pmap == PV_PMAP(pv) && va == pv->pv_va) {
			TAILQ_REMOVE(&pvh->pv_list, pv, pv_list);
			break;
		}
	}
	return (pv);
}

static void
pmap_pvh_free(struct md_page *pvh, pmap_t pmap, vm_offset_t va)
{
	pv_entry_t pv;

	pv = pmap_pvh_remove(pvh, pmap, va);
	KASSERT(pv != NULL, ("pmap_pvh_free: pv not found, pa %lx va %lx",
	     (u_long)VM_PAGE_TO_PHYS(__containerof(pvh, struct vm_page, md)),
	     (u_long)va));
	free_pv_entry(pmap, pv);
}

static void
pmap_remove_entry(pmap_t pmap, vm_page_t m, vm_offset_t va)
{

	rw_assert(&pvh_global_lock, RA_WLOCKED);
	pmap_pvh_free(&m->md, pmap, va);
	if (TAILQ_EMPTY(&m->md.pv_list))
		vm_page_aflag_clear(m, PGA_WRITEABLE);
}

/*
 * Conditionally create a pv entry.
 */
static boolean_t
pmap_try_insert_pv_entry(pmap_t pmap, vm_page_t mpte, vm_offset_t va,
    vm_page_t m)
{
	pv_entry_t pv;

	rw_assert(&pvh_global_lock, RA_WLOCKED);
	PMAP_LOCK_ASSERT(pmap, MA_OWNED);
	if ((pv = get_pv_entry(pmap, TRUE)) != NULL) {
		pv->pv_va = va;
		TAILQ_INSERT_TAIL(&m->md.pv_list, pv, pv_list);
		return (TRUE);
	} else
		return (FALSE);
}

/*
 * pmap_remove_pte: do the things to unmap a page in a process
 *
 * Returns true if this was the last PTE in the PT (and possibly the last PT in
 * the PD, and possibly the last PD in the segmap), in which case...
 *
 *   1) the TLB has been invalidated for the whole PT's span (at least),
 *   already, to ensure that MipsDoTLBMiss does not attempt to follow a
 *   dangling pointer into a freed page.  No additional TLB shootdown is
 *   required.
 *
 *   2) if this removal was part of a sweep to remove PTEs, it is safe to jump
 *   to the PT span boundary and continue.
 *
 *   3) The given pde may now point onto a freed page and must not be
 *   dereferenced
 *
 * If the return value is false, the TLB has not been shot down (and the segmap
 * entry, PD, and PT all remain in place).
 */
static int
pmap_remove_pte(struct pmap *pmap, pt_entry_t *ptq, vm_offset_t va,
    pd_entry_t pde)
{
	pt_entry_t oldpte;
	vm_page_t m;
	vm_paddr_t pa;

	rw_assert(&pvh_global_lock, RA_WLOCKED);
	PMAP_LOCK_ASSERT(pmap, MA_OWNED);

	/*
	 * Write back all cache lines from the page being unmapped.
	 */
	mips_dcache_wbinv_range_index(va, PAGE_SIZE);

	oldpte = *ptq;
	if (is_kernel_pmap(pmap))
		*ptq = PTE_G;
	else
		*ptq = 0;

	if (pte_test(&oldpte, PTE_W))
		pmap->pm_stats.wired_count -= 1;

	pmap->pm_stats.resident_count -= 1;

	if (pte_test(&oldpte, PTE_MANAGED)) {
		pa = TLBLO_PTE_TO_PA(oldpte);
		m = PHYS_TO_VM_PAGE(pa);
		if (pte_test(&oldpte, PTE_D)) {
			KASSERT(!pte_test(&oldpte, PTE_RO),
			    ("%s: modified page not writable: va: %#jx, pte: %#jx",
			    __func__, va, (uintmax_t)oldpte));
			vm_page_dirty(m);
		}
		if (m->md.pv_flags & PV_TABLE_REF)
			vm_page_aflag_set(m, PGA_REFERENCED);
		m->md.pv_flags &= ~PV_TABLE_REF;

		pmap_remove_entry(pmap, m, va);
	}
	return (pmap_unuse_pt(pmap, va, pde));
}

/*
 * Remove a single page from a process address space
 */
static void
pmap_remove_page(struct pmap *pmap, vm_offset_t va)
{
	pd_entry_t *pde;
	pt_entry_t *ptq;

	rw_assert(&pvh_global_lock, RA_WLOCKED);
	PMAP_LOCK_ASSERT(pmap, MA_OWNED);
	pde = pmap_pde(pmap, va);
	if (pde == NULL || *pde == 0)
		return;
	ptq = pmap_pde_to_pte(pde, va);

	/*
	 * If there is no pte for this address, just skip it!
	 */
	if (!pte_test(ptq, PTE_V))
		return;

	/*
	 * Remove this PTE from the PT.  If this is the last one, then
	 * the TLB has already been shot down, so don't bother again
	 */
	if (!pmap_remove_pte(pmap, ptq, va, *pde))
		pmap_invalidate_page(pmap, va);
}

/*
 *	Remove the given range of addresses from the specified map.
 *
 *	It is assumed that the start and end are properly
 *	rounded to the page size.
 */
void
pmap_remove(pmap_t pmap, vm_offset_t sva, vm_offset_t eva)
{
	pd_entry_t *pde, *pdpe;
	pt_entry_t *pte;
	vm_offset_t va_next;
	vm_offset_t va_init, va_fini;
	bool need_tlb_shootdown;

	/*
	 * Perform an unsynchronized read.  This is, however, safe.
	 */
	if (pmap->pm_stats.resident_count == 0)
		return;

	rw_wlock(&pvh_global_lock);
	PMAP_LOCK(pmap);

	/*
	 * special handling of removing one page.  a very common operation
	 * and easy to short circuit some code.
	 */
	if ((sva + PAGE_SIZE) == eva) {
		pmap_remove_page(pmap, sva);
		goto out;
	}
	for (; sva < eva; sva = va_next) {
		pdpe = pmap_segmap(pmap, sva);
#ifdef __mips_n64
		if (*pdpe == 0) {
			va_next = (sva + NBSEG) & ~SEGMASK;
			if (va_next < sva)
				va_next = eva;
			continue;
		}
#endif

		/* Scan up to the end of the page table pointed to by pde */
		va_next = (sva + NBPDR) & ~PDRMASK;
		if (va_next < sva)
			va_next = eva;

		pde = pmap_pdpe_to_pde(pdpe, sva);
		if (*pde == NULL)
			continue;

		/*
		 * Limit our scan to either the end of the va represented
		 * by the current page table page, or to the end of the
		 * range being removed.
		 */
		if (va_next > eva)
			va_next = eva;

		need_tlb_shootdown = false;
		va_init = sva;
		va_fini = va_next;
		for (pte = pmap_pde_to_pte(pde, sva); sva != va_next; pte++,
		    sva += PAGE_SIZE) {
			/* Skip over invalid entries; no need to shootdown */
			if (!pte_test(pte, PTE_V)) {
				/*
				 * If we have not yet found a valid entry, then
				 * we can move the lower edge of the region to
				 * invalidate to the next PTE.
				 */
				if (!need_tlb_shootdown)
					va_init = sva + PAGE_SIZE;
				continue;
			}

			/*
			 * A valid entry; the range we are shooting down must
			 * include this page.  va_fini is used instead of sva
			 * so that if the range ends with a run of !PTE_V PTEs,
			 * but doesn't clear out so much that pmap_remove_pte
			 * removes the entire PT, we won't include these !PTE_V
			 * entries in the region to be shot down.
			 */
			va_fini = sva + PAGE_SIZE;

			if (pmap_remove_pte(pmap, pte, sva, *pde)) {
				/* Entire PT removed and TLBs shot down. */
				need_tlb_shootdown = false;
				break;
			} else {
				need_tlb_shootdown = true;
			}
		}
		if (need_tlb_shootdown)
			pmap_invalidate_range(pmap, va_init, va_fini);
	}
out:
	rw_wunlock(&pvh_global_lock);
	PMAP_UNLOCK(pmap);
}

/*
 *	Routine:	pmap_remove_all
 *	Function:
 *		Removes this physical page from
 *		all physical maps in which it resides.
 *		Reflects back modify bits to the pager.
 *
 *	Notes:
 *		Original versions of this routine were very
 *		inefficient because they iteratively called
 *		pmap_remove (slow...)
 */

void
pmap_remove_all(vm_page_t m)
{
	pv_entry_t pv;
	pmap_t pmap;
	pd_entry_t *pde;
	pt_entry_t *pte, tpte;

	KASSERT((m->oflags & VPO_UNMANAGED) == 0,
	    ("pmap_remove_all: page %p is not managed", m));
	rw_wlock(&pvh_global_lock);

	if (m->md.pv_flags & PV_TABLE_REF)
		vm_page_aflag_set(m, PGA_REFERENCED);

	while ((pv = TAILQ_FIRST(&m->md.pv_list)) != NULL) {
		pmap = PV_PMAP(pv);
		PMAP_LOCK(pmap);

		/*
		 * If it's last mapping writeback all caches from
		 * the page being destroyed
	 	 */
		if (TAILQ_NEXT(pv, pv_list) == NULL)
			mips_dcache_wbinv_range_index(pv->pv_va, PAGE_SIZE);

		pmap->pm_stats.resident_count--;

		pde = pmap_pde(pmap, pv->pv_va);
		KASSERT(pde != NULL && *pde != 0, ("pmap_remove_all: pde"));
		pte = pmap_pde_to_pte(pde, pv->pv_va);

		tpte = *pte;
		if (is_kernel_pmap(pmap))
			*pte = PTE_G;
		else
			*pte = 0;

		if (pte_test(&tpte, PTE_W))
			pmap->pm_stats.wired_count--;

		/*
		 * Update the vm_page_t clean and reference bits.
		 */
		if (pte_test(&tpte, PTE_D)) {
			KASSERT(!pte_test(&tpte, PTE_RO),
			    ("%s: modified page not writable: va: %#jx, pte: %#jx",
			    __func__, pv->pv_va, (uintmax_t)tpte));
			vm_page_dirty(m);
		}

		if (!pmap_unuse_pt(pmap, pv->pv_va, *pde))
			pmap_invalidate_page(pmap, pv->pv_va);

		TAILQ_REMOVE(&m->md.pv_list, pv, pv_list);
		free_pv_entry(pmap, pv);
		PMAP_UNLOCK(pmap);
	}

	vm_page_aflag_clear(m, PGA_WRITEABLE);
	m->md.pv_flags &= ~PV_TABLE_REF;
	rw_wunlock(&pvh_global_lock);
}

/*
 *	Set the physical protection on the
 *	specified range of this map as requested.
 */
void
pmap_protect(pmap_t pmap, vm_offset_t sva, vm_offset_t eva, vm_prot_t prot)
{
	pt_entry_t pbits, *pte;
	pd_entry_t *pde, *pdpe;
	vm_offset_t va, va_next;
	vm_paddr_t pa;
	vm_page_t m;

	if ((prot & VM_PROT_READ) == VM_PROT_NONE) {
		pmap_remove(pmap, sva, eva);
		return;
	}
	if (prot & VM_PROT_WRITE)
		return;

	PMAP_LOCK(pmap);
	for (; sva < eva; sva = va_next) {
		pdpe = pmap_segmap(pmap, sva);
#ifdef __mips_n64
		if (*pdpe == 0) {
			va_next = (sva + NBSEG) & ~SEGMASK;
			if (va_next < sva)
				va_next = eva;
			continue;
		}
#endif
		va_next = (sva + NBPDR) & ~PDRMASK;
		if (va_next < sva)
			va_next = eva;

		pde = pmap_pdpe_to_pde(pdpe, sva);
		if (*pde == NULL)
			continue;

		/*
		 * Limit our scan to either the end of the va represented
		 * by the current page table page, or to the end of the
		 * range being write protected.
		 */
		if (va_next > eva)
			va_next = eva;

		va = va_next;
		for (pte = pmap_pde_to_pte(pde, sva); sva != va_next; pte++,
		    sva += PAGE_SIZE) {
			pbits = *pte;
			if (!pte_test(&pbits, PTE_V) || pte_test(&pbits,
			    PTE_RO)) {
				if (va != va_next) {
					pmap_invalidate_range(pmap, va, sva);
					va = va_next;
				}
				continue;
			}
			pte_set(&pbits, PTE_RO);
			if (pte_test(&pbits, PTE_D)) {
				pte_clear(&pbits, PTE_D);
				if (pte_test(&pbits, PTE_MANAGED)) {
					pa = TLBLO_PTE_TO_PA(pbits);
					m = PHYS_TO_VM_PAGE(pa);
					vm_page_dirty(m);
				}
				if (va == va_next)
					va = sva;
			} else {
				/*
				 * Unless PTE_D is set, any TLB entries
				 * mapping "sva" don't allow write access, so
				 * they needn't be invalidated.
				 */
				if (va != va_next) {
					pmap_invalidate_range(pmap, va, sva);
					va = va_next;
				}
			}
			*pte = pbits;
		}
		if (va != va_next)
			pmap_invalidate_range(pmap, va, sva);
	}
	PMAP_UNLOCK(pmap);
}

/*
 *	Insert the given physical page (p) at
 *	the specified virtual address (v) in the
 *	target physical map with the protection requested.
 *
 *	If specified, the page will be wired down, meaning
 *	that the related pte can not be reclaimed.
 *
 *	NB:  This is the only routine which MAY NOT lazy-evaluate
 *	or lose information.  That is, this routine must actually
 *	insert this page into the given map NOW.
 */
int
pmap_enter(pmap_t pmap, vm_offset_t va, vm_page_t m, vm_prot_t prot,
    u_int flags, int8_t psind __unused)
{
	vm_paddr_t pa, opa;
	pt_entry_t *pte;
	pt_entry_t origpte, newpte;
	pv_entry_t pv;
	vm_page_t mpte, om;

	va &= ~PAGE_MASK;
 	KASSERT(va <= VM_MAX_KERNEL_ADDRESS, ("pmap_enter: toobig"));
	KASSERT((m->oflags & VPO_UNMANAGED) != 0 || !VA_IS_CLEANMAP(va),
	    ("pmap_enter: managed mapping within the clean submap"));
	if ((m->oflags & VPO_UNMANAGED) == 0)
		VM_PAGE_OBJECT_BUSY_ASSERT(m);
	pa = VM_PAGE_TO_PHYS(m);
	newpte = TLBLO_PA_TO_PFN(pa) | init_pte_prot(m, flags, prot);
	if ((flags & PMAP_ENTER_WIRED) != 0)
		newpte |= PTE_W;
	if (is_kernel_pmap(pmap))
		newpte |= PTE_G;
	PMAP_PTE_SET_CACHE_BITS(newpte, pa, m);
	if ((m->oflags & VPO_UNMANAGED) == 0)
		newpte |= PTE_MANAGED;

	mpte = NULL;

	rw_wlock(&pvh_global_lock);
	PMAP_LOCK(pmap);

	/*
	 * In the case that a page table page is not resident, we are
	 * creating it here.
	 */
	if (va < VM_MAXUSER_ADDRESS) {
		mpte = pmap_allocpte(pmap, va, flags);
		if (mpte == NULL) {
			KASSERT((flags & PMAP_ENTER_NOSLEEP) != 0,
			    ("pmap_allocpte failed with sleep allowed"));
			rw_wunlock(&pvh_global_lock);
			PMAP_UNLOCK(pmap);
			return (KERN_RESOURCE_SHORTAGE);
		}
	}
	pte = pmap_pte(pmap, va);

	/*
	 * Page Directory table entry not valid, we need a new PT page
	 */
	if (pte == NULL) {
		panic("pmap_enter: invalid page directory, pdir=%p, va=%#jx",
		    (void *)pmap->pm_segtab, va);
	}

	origpte = *pte;
	KASSERT(!pte_test(&origpte, PTE_D | PTE_RO | PTE_V),
	    ("pmap_enter: modified page not writable: va: %p, pte: %#jx",
	    (void *)(uintptr_t)va, (uintmax_t)origpte));
	opa = TLBLO_PTE_TO_PA(origpte);

	/*
	 * Mapping has not changed, must be protection or wiring change.
	 */
	if (pte_test(&origpte, PTE_V) && opa == pa) {
		/*
		 * Wiring change, just update stats. We don't worry about
		 * wiring PT pages as they remain resident as long as there
		 * are valid mappings in them. Hence, if a user page is
		 * wired, the PT page will be also.
		 */
		if (pte_test(&newpte, PTE_W) && !pte_test(&origpte, PTE_W))
			pmap->pm_stats.wired_count++;
		else if (!pte_test(&newpte, PTE_W) && pte_test(&origpte,
		    PTE_W))
			pmap->pm_stats.wired_count--;

		/*
		 * Remove extra pte reference
		 */
		if (mpte)
			mpte->ref_count--;

		if (pte_test(&origpte, PTE_MANAGED)) {
			m->md.pv_flags |= PV_TABLE_REF;
			if (!pte_test(&newpte, PTE_RO))
				vm_page_aflag_set(m, PGA_WRITEABLE);
		}
		goto validate;
	}

	pv = NULL;

	/*
	 * Mapping has changed, invalidate old range and fall through to
	 * handle validating new mapping.
	 */
	if (opa) {
		if (is_kernel_pmap(pmap))
			*pte = PTE_G;
		else
			*pte = 0;
		if (pte_test(&origpte, PTE_W))
			pmap->pm_stats.wired_count--;
		if (pte_test(&origpte, PTE_MANAGED)) {
			om = PHYS_TO_VM_PAGE(opa);
			if (pte_test(&origpte, PTE_D))
				vm_page_dirty(om);
			if ((om->md.pv_flags & PV_TABLE_REF) != 0) {
				om->md.pv_flags &= ~PV_TABLE_REF;
				vm_page_aflag_set(om, PGA_REFERENCED);
			}
			pv = pmap_pvh_remove(&om->md, pmap, va);
			if (!pte_test(&newpte, PTE_MANAGED))
				free_pv_entry(pmap, pv);
			if ((om->a.flags & PGA_WRITEABLE) != 0 &&
			    TAILQ_EMPTY(&om->md.pv_list))
				vm_page_aflag_clear(om, PGA_WRITEABLE);
		}
		pmap_invalidate_page(pmap, va);
		origpte = 0;
		if (mpte != NULL) {
			mpte->ref_count--;
			KASSERT(mpte->ref_count > 0,
			    ("pmap_enter: missing reference to page table page,"
			    " va: %#jx", va));
		}
	} else
		pmap->pm_stats.resident_count++;

	/*
	 * Enter on the PV list if part of our managed memory.
	 */
	if (pte_test(&newpte, PTE_MANAGED)) {
		m->md.pv_flags |= PV_TABLE_REF;
		if (pv == NULL) {
			pv = get_pv_entry(pmap, FALSE);
			pv->pv_va = va;
		}
		TAILQ_INSERT_TAIL(&m->md.pv_list, pv, pv_list);
		if (!pte_test(&newpte, PTE_RO))
			vm_page_aflag_set(m, PGA_WRITEABLE);
	}

	/*
	 * Increment counters
	 */
	if (pte_test(&newpte, PTE_W))
		pmap->pm_stats.wired_count++;

validate:

#ifdef PMAP_DEBUG
	printf("pmap_enter:  va: %p -> pa: %p\n", (void *)va, (void *)pa);
#endif

	/*
	 * if the mapping or permission bits are different, we need to
	 * update the pte.
	 */
	if (origpte != newpte) {
		*pte = newpte;
		if (pte_test(&origpte, PTE_V)) {
			KASSERT(opa == pa, ("pmap_enter: invalid update"));
			if (pte_test(&origpte, PTE_MANAGED) && opa != pa) {
				if (om->md.pv_flags & PV_TABLE_REF)
					vm_page_aflag_set(om, PGA_REFERENCED);
				om->md.pv_flags &= ~PV_TABLE_REF;
			}
			if (pte_test(&origpte, PTE_D)) {
				if (pte_test(&origpte, PTE_MANAGED))
					vm_page_dirty(m);
			}
			pmap_update_page(pmap, va, newpte);
		}
	}

	/*
	 * Sync I & D caches for executable pages.  Do this only if the
	 * target pmap belongs to the current process.  Otherwise, an
	 * unresolvable TLB miss may occur.
	 */
	if (!is_kernel_pmap(pmap) && (pmap == &curproc->p_vmspace->vm_pmap) &&
	    (prot & VM_PROT_EXECUTE)) {
		mips_icache_sync_range(va, PAGE_SIZE);
		mips_dcache_wbinv_range(va, PAGE_SIZE);
	}
	rw_wunlock(&pvh_global_lock);
	PMAP_UNLOCK(pmap);
	return (KERN_SUCCESS);
}

/*
 * this code makes some *MAJOR* assumptions:
 * 1. Current pmap & pmap exists.
 * 2. Not wired.
 * 3. Read access.
 * 4. No page table pages.
 * but is *MUCH* faster than pmap_enter...
 */

void
pmap_enter_quick(pmap_t pmap, vm_offset_t va, vm_page_t m, vm_prot_t prot)
{

	rw_wlock(&pvh_global_lock);
	PMAP_LOCK(pmap);
	(void)pmap_enter_quick_locked(pmap, va, m, prot, NULL);
	rw_wunlock(&pvh_global_lock);
	PMAP_UNLOCK(pmap);
}

static vm_page_t
pmap_enter_quick_locked(pmap_t pmap, vm_offset_t va, vm_page_t m,
    vm_prot_t prot, vm_page_t mpte)
{
	pt_entry_t *pte, npte;
	vm_paddr_t pa;

	KASSERT(!VA_IS_CLEANMAP(va) ||
	    (m->oflags & VPO_UNMANAGED) != 0,
	    ("pmap_enter_quick_locked: managed mapping within the clean submap"));
	rw_assert(&pvh_global_lock, RA_WLOCKED);
	PMAP_LOCK_ASSERT(pmap, MA_OWNED);

	/*
	 * In the case that a page table page is not resident, we are
	 * creating it here.
	 */
	if (va < VM_MAXUSER_ADDRESS) {
		pd_entry_t *pde;
		unsigned ptepindex;

		/*
		 * Calculate pagetable page index
		 */
		ptepindex = pmap_pde_pindex(va);
		if (mpte && (mpte->pindex == ptepindex)) {
			mpte->ref_count++;
		} else {
			/*
			 * Get the page directory entry
			 */
			pde = pmap_pde(pmap, va);

			/*
			 * If the page table page is mapped, we just
			 * increment the hold count, and activate it.
			 */
			if (pde && *pde != 0) {
				mpte = PHYS_TO_VM_PAGE(
				    MIPS_DIRECT_TO_PHYS(*pde));
				mpte->ref_count++;
			} else {
				mpte = _pmap_allocpte(pmap, ptepindex,
				    PMAP_ENTER_NOSLEEP);
				if (mpte == NULL)
					return (mpte);
			}
		}
	} else {
		mpte = NULL;
	}

	pte = pmap_pte(pmap, va);
	if (pte_test(pte, PTE_V)) {
		if (mpte != NULL) {
			mpte->ref_count--;
			mpte = NULL;
		}
		return (mpte);
	}

	/*
	 * Enter on the PV list if part of our managed memory.
	 */
	if ((m->oflags & VPO_UNMANAGED) == 0 &&
	    !pmap_try_insert_pv_entry(pmap, mpte, va, m)) {
		if (mpte != NULL) {
			pmap_unwire_ptp(pmap, va, mpte);
			mpte = NULL;
		}
		return (mpte);
	}

	/*
	 * Increment counters
	 */
	pmap->pm_stats.resident_count++;

	pa = VM_PAGE_TO_PHYS(m);

	/*
	 * Now validate mapping with RO protection
	 */
	npte = PTE_RO | TLBLO_PA_TO_PFN(pa) | PTE_V;
#ifdef CPU_CHERI
	if ((prot & VM_PROT_READ_CAP) == 0)
		npte |= PTE_LCI;
	npte |= PTE_SCI;
#endif
	if ((m->oflags & VPO_UNMANAGED) == 0)
		npte |= PTE_MANAGED;

	PMAP_PTE_SET_CACHE_BITS(npte, pa, m);

	if (is_kernel_pmap(pmap))
		*pte = npte | PTE_G;
	else {
		*pte = npte;
		/*
		 * Sync I & D caches.  Do this only if the target pmap
		 * belongs to the current process.  Otherwise, an
		 * unresolvable TLB miss may occur. */
		if (pmap == &curproc->p_vmspace->vm_pmap) {
			va &= ~PAGE_MASK;
			mips_icache_sync_range(va, PAGE_SIZE);
			mips_dcache_wbinv_range(va, PAGE_SIZE);
		}
	}
	return (mpte);
}

/*
 * Make a temporary mapping for a physical address.  This is only intended
 * to be used for panic dumps.
 *
 * Use XKPHYS for 64 bit, and KSEG0 where possible for 32 bit.
 */
void *
pmap_kenter_temporary(vm_paddr_t pa, int i)
{
	vm_pointer_t va;

	if (i != 0)
		printf("%s: ERROR!!! More than one page of virtual address mapping not supported\n",
		    __func__);

	if (MIPS_DIRECT_MAPPABLE(pa)) {
		va = (vm_pointer_t)MIPS_PHYS_TO_DIRECT(pa);
	} else {
#ifndef __mips_n64    /* XXX : to be converted to new style */
		pt_entry_t *pte, npte;

		pte = pmap_pte(kernel_pmap, crashdumpva);

		/* Since this is for the debugger, no locks or any other fun */
		npte = TLBLO_PA_TO_PFN(pa) | PTE_C_CACHE | PTE_D | PTE_V |
		    PTE_G;
		*pte = npte;
		pmap_update_page(kernel_pmap, crashdumpva, npte);
		va = crashdumpva;
#endif
	}
	return ((void *)va);
}

void
pmap_kenter_temporary_free(vm_paddr_t pa)
{
 #ifndef __mips_n64    /* XXX : to be converted to new style */
	pt_entry_t *pte;
 #endif
	if (MIPS_DIRECT_MAPPABLE(pa)) {
		/* nothing to do for this case */
		return;
	}
#ifndef __mips_n64    /* XXX : to be converted to new style */
	pte = pmap_pte(kernel_pmap, crashdumpva);
	*pte = PTE_G;
	pmap_invalidate_page(kernel_pmap, crashdumpva);
#endif
}

/*
 * Maps a sequence of resident pages belonging to the same object.
 * The sequence begins with the given page m_start.  This page is
 * mapped at the given virtual address start.  Each subsequent page is
 * mapped at a virtual address that is offset from start by the same
 * amount as the page is offset from m_start within the object.  The
 * last page in the sequence is the page with the largest offset from
 * m_start that can be mapped at a virtual address less than the given
 * virtual address end.  Not every virtual page between start and end
 * is mapped; only those for which a resident page exists with the
 * corresponding offset from m_start are mapped.
 */
void
pmap_enter_object(pmap_t pmap, vm_offset_t start, vm_offset_t end,
    vm_page_t m_start, vm_prot_t prot)
{
	vm_page_t m, mpte;
	vm_pindex_t diff, psize;

	VM_OBJECT_ASSERT_LOCKED(m_start->object);

	psize = atop(end - start);
	mpte = NULL;
	m = m_start;
	rw_wlock(&pvh_global_lock);
	PMAP_LOCK(pmap);
	while (m != NULL && (diff = m->pindex - m_start->pindex) < psize) {
		mpte = pmap_enter_quick_locked(pmap, start + ptoa(diff), m,
		    prot, mpte);
		m = TAILQ_NEXT(m, listq);
	}
	rw_wunlock(&pvh_global_lock);
 	PMAP_UNLOCK(pmap);
}

/*
 * pmap_object_init_pt preloads the ptes for a given object
 * into the specified pmap.  This eliminates the blast of soft
 * faults on process startup and immediately after an mmap.
 */
void
pmap_object_init_pt(pmap_t pmap, vm_offset_t addr,
    vm_object_t object, vm_pindex_t pindex, vm_size_t size)
{
	VM_OBJECT_ASSERT_WLOCKED(object);
	KASSERT(object->type == OBJT_DEVICE || object->type == OBJT_SG,
	    ("pmap_object_init_pt: non-device object"));
}

/*
 *	Clear the wired attribute from the mappings for the specified range of
 *	addresses in the given pmap.  Every valid mapping within that range
 *	must have the wired attribute set.  In contrast, invalid mappings
 *	cannot have the wired attribute set, so they are ignored.
 *
 *	The wired attribute of the page table entry is not a hardware feature,
 *	so there is no need to invalidate any TLB entries.
 */
void
pmap_unwire(pmap_t pmap, vm_offset_t sva, vm_offset_t eva)
{
	pd_entry_t *pde, *pdpe;
	pt_entry_t *pte;
	vm_offset_t va_next;

	PMAP_LOCK(pmap);
	for (; sva < eva; sva = va_next) {
		pdpe = pmap_segmap(pmap, sva);
#ifdef __mips_n64
		if (*pdpe == NULL) {
			va_next = (sva + NBSEG) & ~SEGMASK;
			if (va_next < sva)
				va_next = eva;
			continue;
		}
#endif
		va_next = (sva + NBPDR) & ~PDRMASK;
		if (va_next < sva)
			va_next = eva;
		pde = pmap_pdpe_to_pde(pdpe, sva);
		if (*pde == NULL)
			continue;
		if (va_next > eva)
			va_next = eva;
		for (pte = pmap_pde_to_pte(pde, sva); sva != va_next; pte++,
		    sva += PAGE_SIZE) {
			if (!pte_test(pte, PTE_V))
				continue;
			if (!pte_test(pte, PTE_W))
				panic("pmap_unwire: pte %#jx is missing PG_W",
				    (uintmax_t)*pte);
			pte_clear(pte, PTE_W);
			pmap->pm_stats.wired_count--;
		}
	}
	PMAP_UNLOCK(pmap);
}

/*
 *	Copy the range specified by src_addr/len
 *	from the source map to the range dst_addr/len
 *	in the destination map.
 *
 *	This routine is only advisory and need not do anything.
 */

void
pmap_copy(pmap_t dst_pmap, pmap_t src_pmap, vm_offset_t dst_addr,
    vm_size_t len, vm_offset_t src_addr)
{
}

/*
 *	pmap_zero_page zeros the specified hardware page by mapping
 *	the page into KVM and using bzero to clear its contents.
 *
 * 	Use XKPHYS for 64 bit, and KSEG0 where possible for 32 bit.
 */
void
pmap_zero_page(vm_page_t m)
{
	vm_pointer_t va;
	vm_paddr_t phys = VM_PAGE_TO_PHYS(m);

	if (MIPS_DIRECT_MAPPABLE(phys)) {
		va = (vm_pointer_t)MIPS_PHYS_TO_DIRECT(phys);
		bzero((caddr_t)va, PAGE_SIZE);
		mips_dcache_wbinv_range(va, PAGE_SIZE);
	} else {
		va = pmap_lmem_map1(phys);
		bzero((caddr_t)va, PAGE_SIZE);
		mips_dcache_wbinv_range(va, PAGE_SIZE);
		pmap_lmem_unmap();
	}
}

/*
 *	pmap_zero_page_area zeros the specified hardware page by mapping
 *	the page into KVM and using bzero to clear its contents.
 *
 *	off and size may not cover an area beyond a single hardware page.
 */
void
pmap_zero_page_area(vm_page_t m, int off, int size)
{
	vm_pointer_t va;
	vm_paddr_t phys = VM_PAGE_TO_PHYS(m);

	if (MIPS_DIRECT_MAPPABLE(phys)) {
		va = (vm_pointer_t)MIPS_PHYS_TO_DIRECT(phys);
		bzero((char *)va + off, size);
		mips_dcache_wbinv_range(va + off, size);
	} else {
		va = pmap_lmem_map1(phys);
		bzero((char *)va + off, size);
		mips_dcache_wbinv_range(va + off, size);
		pmap_lmem_unmap();
	}
}

/*
 *	pmap_copy_page copies the specified (machine independent)
 *	page by mapping the page into virtual memory and using
 *	bcopy to copy the page, one machine dependent page at a
 *	time.
 *
 * 	Use XKPHYS for 64 bit, and KSEG0 where possible for 32 bit.
 */
#define	PMAP_COPY_TAGS	0x00000001
static void
pmap_copy_page_internal(vm_page_t src, vm_page_t dst, int flags)
{
	vm_pointer_t va_src, va_dst;
	vm_paddr_t phys_src = VM_PAGE_TO_PHYS(src);
	vm_paddr_t phys_dst = VM_PAGE_TO_PHYS(dst);

	if (MIPS_DIRECT_MAPPABLE(phys_src) && MIPS_DIRECT_MAPPABLE(phys_dst)) {
		/* easy case, all can be accessed via KSEG0 */
		/*
		 * Flush all caches for VA that are mapped to this page
		 * to make sure that data in SDRAM is up to date
		 */
		pmap_flush_pvcache(src);
		mips_dcache_wbinv_range_index(
		    (vm_offset_t)MIPS_PHYS_TO_DIRECT(phys_dst), PAGE_SIZE);
		va_src = (vm_pointer_t)MIPS_PHYS_TO_DIRECT(phys_src);
		va_dst = (vm_pointer_t)MIPS_PHYS_TO_DIRECT(phys_dst);
#if __has_feature(capabilities)
		if ((flags & PMAP_COPY_TAGS) == 0)
			bcopynocap((caddr_t)va_src, (caddr_t)va_dst, PAGE_SIZE);
		else
#endif
			bcopy((caddr_t)va_src, (caddr_t)va_dst, PAGE_SIZE);
		mips_dcache_wbinv_range(va_dst, PAGE_SIZE);
	} else {
		va_src = pmap_lmem_map2(phys_src, phys_dst);
		va_dst = va_src + PAGE_SIZE;
#if __has_feature(capabilities)
		if ((flags & PMAP_COPY_TAGS) == 0)
		    bcopynocap((void *)va_src, (void *)va_dst, PAGE_SIZE);
		else
#endif
		    bcopy((void *)va_src, (void *)va_dst, PAGE_SIZE);
		mips_dcache_wbinv_range(va_dst, PAGE_SIZE);
		pmap_lmem_unmap();
	}
}

/*
 * With CHERI, it is sometimes desirable to explicitly propagate tags between
 * pages (e.g., during copy-on-write), but not other times (e.g., copying data
 * from VM to buffer cache).  There is more playing out here yet to do (e.g.,
 * if any filesystems learn to preserve tags) but these KPIs allow us to
 * capture that difference in the mean time.
 */
void
pmap_copy_page(vm_page_t src, vm_page_t dst)
{

	pmap_copy_page_internal(src, dst, 0);
}

#if __has_feature(capabilities)
void
pmap_copy_page_tags(vm_page_t src, vm_page_t dst)
{

	pmap_copy_page_internal(src, dst, PMAP_COPY_TAGS);
}
#endif

int unmapped_buf_allowed;

/*
 * As with pmap_copy_page(), CHERI strips tags in this case.
 */
void
pmap_copy_pages(vm_page_t ma[], vm_offset_t a_offset, vm_page_t mb[],
    vm_offset_t b_offset, int xfersize)
{
	char *a_cp, *b_cp;
	vm_page_t a_m, b_m;
	vm_offset_t a_pg_offset, b_pg_offset;
	vm_paddr_t a_phys, b_phys;
	int cnt;

	while (xfersize > 0) {
		a_pg_offset = a_offset & PAGE_MASK;
		cnt = min(xfersize, PAGE_SIZE - a_pg_offset);
		a_m = ma[a_offset >> PAGE_SHIFT];
		a_phys = VM_PAGE_TO_PHYS(a_m);
		b_pg_offset = b_offset & PAGE_MASK;
		cnt = min(cnt, PAGE_SIZE - b_pg_offset);
		b_m = mb[b_offset >> PAGE_SHIFT];
		b_phys = VM_PAGE_TO_PHYS(b_m);
		if (MIPS_DIRECT_MAPPABLE(a_phys) &&
		    MIPS_DIRECT_MAPPABLE(b_phys)) {
			pmap_flush_pvcache(a_m);
			mips_dcache_wbinv_range_index(
			    (vm_offset_t)MIPS_PHYS_TO_DIRECT(b_phys),
			    PAGE_SIZE);
			a_cp = (char *)MIPS_PHYS_TO_DIRECT(a_phys) +
			    a_pg_offset;
			b_cp = (char *)MIPS_PHYS_TO_DIRECT(b_phys) +
			    b_pg_offset;
                        bcopynocap(a_cp, b_cp, cnt);
			mips_dcache_wbinv_range((vm_offset_t)b_cp, cnt);
		} else {
			a_cp = (char *)pmap_lmem_map2(a_phys, b_phys);
			b_cp = (char *)a_cp + PAGE_SIZE;
			a_cp += a_pg_offset;
			b_cp += b_pg_offset;
                        bcopynocap(a_cp, b_cp, cnt);
			mips_dcache_wbinv_range((vm_offset_t)b_cp, cnt);
			pmap_lmem_unmap();
		}
		a_offset += cnt;
		b_offset += cnt;
		xfersize -= cnt;
	}
}



vm_pointer_t
pmap_quick_enter_page(vm_page_t m)
{
#if defined(__mips_n64)
	return (vm_pointer_t)MIPS_PHYS_TO_DIRECT(VM_PAGE_TO_PHYS(m));
#else
	vm_offset_t qaddr;
	vm_paddr_t pa;
	pt_entry_t *pte, npte;

	pa = VM_PAGE_TO_PHYS(m);

	if (MIPS_DIRECT_MAPPABLE(pa)) {
		if (pmap_page_get_memattr(m) != VM_MEMATTR_WRITE_BACK)
			return (MIPS_PHYS_TO_DIRECT_UNCACHED(pa));
		else
			return (MIPS_PHYS_TO_DIRECT(pa));
	}
	critical_enter();
	qaddr = PCPU_GET(qmap_addr);
	pte = PCPU_GET(qmap_ptep);

	KASSERT(*pte == PTE_G, ("pmap_quick_enter_page: PTE busy"));

	npte = TLBLO_PA_TO_PFN(pa) | PTE_D | PTE_V | PTE_G;
	PMAP_PTE_SET_CACHE_BITS(npte, pa, m);
	*pte = npte;

	return (qaddr);
#endif
}

void
pmap_quick_remove_page(vm_offset_t addr)
{
	mips_dcache_wbinv_range(addr, PAGE_SIZE);

#if !defined(__mips_n64)
	pt_entry_t *pte;

	if (addr >= MIPS_KSEG0_START && addr < MIPS_KSEG0_END)
		return;

	pte = PCPU_GET(qmap_ptep);

	KASSERT(*pte != PTE_G,
	    ("pmap_quick_remove_page: PTE not in use"));
	KASSERT(PCPU_GET(qmap_addr) == addr,
	    ("pmap_quick_remove_page: invalid address"));

	*pte = PTE_G;
	tlb_invalidate_address(kernel_pmap, addr);
	critical_exit();
#endif
}

/*
 * Returns true if the pmap's pv is one of the first
 * 16 pvs linked to from this page.  This count may
 * be changed upwards or downwards in the future; it
 * is only necessary that true be returned for a small
 * subset of pmaps for proper page aging.
 */
boolean_t
pmap_page_exists_quick(pmap_t pmap, vm_page_t m)
{
	pv_entry_t pv;
	int loops = 0;
	boolean_t rv;

	KASSERT((m->oflags & VPO_UNMANAGED) == 0,
	    ("pmap_page_exists_quick: page %p is not managed", m));
	rv = FALSE;
	rw_wlock(&pvh_global_lock);
	TAILQ_FOREACH(pv, &m->md.pv_list, pv_list) {
		if (PV_PMAP(pv) == pmap) {
			rv = TRUE;
			break;
		}
		loops++;
		if (loops >= 16)
			break;
	}
	rw_wunlock(&pvh_global_lock);
	return (rv);
}

/*
 * Returns TRUE if the given page is mapped.
 */
boolean_t
pmap_page_is_mapped(vm_page_t m)
{

	return (!TAILQ_EMPTY(&(m)->md.pv_list));
}

/*
 * Remove all pages from specified address space
 * this aids process exit speeds.  Also, this code
 * is special cased for current process only, but
 * can have the more generic (and slightly slower)
 * mode enabled.  This is much faster than pmap_remove
 * in the case of running down an entire address space.
 */
void
pmap_remove_pages(pmap_t pmap)
{
	pd_entry_t *pde;
	pt_entry_t *pte, tpte;
	pv_entry_t pv;
	vm_page_t m;
	struct pv_chunk *pc, *npc;
	u_long inuse, bitmask;
	int allfree, bit, field, idx;

	if (pmap != vmspace_pmap(curthread->td_proc->p_vmspace)) {
		printf("warning: pmap_remove_pages called with non-current pmap\n");
		return;
	}
	rw_wlock(&pvh_global_lock);
	PMAP_LOCK(pmap);
	TAILQ_FOREACH_SAFE(pc, &pmap->pm_pvchunk, pc_list, npc) {
		allfree = 1;
		for (field = 0; field < _NPCM; field++) {
			inuse = ~pc->pc_map[field] & pc_freemask[field];
			while (inuse != 0) {
				bit = ffsl(inuse) - 1;
				bitmask = 1UL << bit;
				idx = field * sizeof(inuse) * NBBY + bit;
				pv = &pc->pc_pventry[idx];
				inuse &= ~bitmask;

				pde = pmap_pde(pmap, pv->pv_va);
				KASSERT(pde != NULL && *pde != 0,
				    ("pmap_remove_pages: pde"));
				pte = pmap_pde_to_pte(pde, pv->pv_va);
				if (!pte_test(pte, PTE_V))
					panic("pmap_remove_pages: bad pte");
				tpte = *pte;

/*
 * We cannot remove wired pages from a process' mapping at this time
 */
				if (pte_test(&tpte, PTE_W)) {
					allfree = 0;
					continue;
				}
				*pte = is_kernel_pmap(pmap) ? PTE_G : 0;

				m = PHYS_TO_VM_PAGE(TLBLO_PTE_TO_PA(tpte));
				KASSERT(m != NULL,
				    ("pmap_remove_pages: bad tpte %#jx",
				    (uintmax_t)tpte));

				/*
				 * Update the vm_page_t clean and reference bits.
				 */
				if (pte_test(&tpte, PTE_D))
					vm_page_dirty(m);

				/* Mark free */
				PV_STAT(pv_entry_frees++);
				PV_STAT(pv_entry_spare++);
				pv_entry_count--;
				pc->pc_map[field] |= bitmask;
				pmap->pm_stats.resident_count--;
				TAILQ_REMOVE(&m->md.pv_list, pv, pv_list);
				if (TAILQ_EMPTY(&m->md.pv_list))
					vm_page_aflag_clear(m, PGA_WRITEABLE);

				/*
				 * For simplicity, unconditionally call
				 * pmap_invalidate_all(), below.
				 */
				(void)pmap_unuse_pt(pmap, pv->pv_va, *pde);
			}
		}
		if (allfree) {
			TAILQ_REMOVE(&pmap->pm_pvchunk, pc, pc_list);
			free_pv_chunk(pc);
		}
	}
	pmap_invalidate_all(pmap);
	PMAP_UNLOCK(pmap);
	rw_wunlock(&pvh_global_lock);
}

/*
 * pmap_testbit tests bits in pte's
 */
static boolean_t
pmap_testbit(vm_page_t m, int bit)
{
	pv_entry_t pv;
	pmap_t pmap;
	pt_entry_t *pte;
	boolean_t rv = FALSE;

	if (m->oflags & VPO_UNMANAGED)
		return (rv);

	rw_assert(&pvh_global_lock, RA_WLOCKED);
	TAILQ_FOREACH(pv, &m->md.pv_list, pv_list) {
		pmap = PV_PMAP(pv);
		PMAP_LOCK(pmap);
		pte = pmap_pte(pmap, pv->pv_va);
		rv = pte_test(pte, bit);
		PMAP_UNLOCK(pmap);
		if (rv)
			break;
	}
	return (rv);
}

/*
 *	pmap_page_wired_mappings:
 *
 *	Return the number of managed mappings to the given physical page
 *	that are wired.
 */
int
pmap_page_wired_mappings(vm_page_t m)
{
	pv_entry_t pv;
	pmap_t pmap;
	pt_entry_t *pte;
	int count;

	count = 0;
	if ((m->oflags & VPO_UNMANAGED) != 0)
		return (count);
	rw_wlock(&pvh_global_lock);
	TAILQ_FOREACH(pv, &m->md.pv_list, pv_list) {
		pmap = PV_PMAP(pv);
		PMAP_LOCK(pmap);
		pte = pmap_pte(pmap, pv->pv_va);
		if (pte_test(pte, PTE_W))
			count++;
		PMAP_UNLOCK(pmap);
	}
	rw_wunlock(&pvh_global_lock);
	return (count);
}

/*
 * Clear the write and modified bits in each of the given page's mappings.
 */
void
pmap_remove_write(vm_page_t m)
{
	pmap_t pmap;
	pt_entry_t pbits, *pte;
	pv_entry_t pv;

	KASSERT((m->oflags & VPO_UNMANAGED) == 0,
	    ("pmap_remove_write: page %p is not managed", m));
	vm_page_assert_busied(m);

	if (!pmap_page_is_write_mapped(m))
		return;
	rw_wlock(&pvh_global_lock);
	TAILQ_FOREACH(pv, &m->md.pv_list, pv_list) {
		pmap = PV_PMAP(pv);
		PMAP_LOCK(pmap);
		pte = pmap_pte(pmap, pv->pv_va);
		KASSERT(pte != NULL && pte_test(pte, PTE_V),
		    ("page on pv_list has no pte"));
		pbits = *pte;
		if (pte_test(&pbits, PTE_D)) {
			pte_clear(&pbits, PTE_D);
			vm_page_dirty(m);
		}
		pte_set(&pbits, PTE_RO);
		if (pbits != *pte) {
			*pte = pbits;
			pmap_update_page(pmap, pv->pv_va, pbits);
		}
		PMAP_UNLOCK(pmap);
	}
	vm_page_aflag_clear(m, PGA_WRITEABLE);
	rw_wunlock(&pvh_global_lock);
}

/*
 *	pmap_ts_referenced:
 *
 *	Return the count of reference bits for a page, clearing all of them.
 */
int
pmap_ts_referenced(vm_page_t m)
{

	KASSERT((m->oflags & VPO_UNMANAGED) == 0,
	    ("pmap_ts_referenced: page %p is not managed", m));
	if (m->md.pv_flags & PV_TABLE_REF) {
		rw_wlock(&pvh_global_lock);
		m->md.pv_flags &= ~PV_TABLE_REF;
		rw_wunlock(&pvh_global_lock);
		return (1);
	}
	return (0);
}

/*
 *	pmap_is_modified:
 *
 *	Return whether or not the specified physical page was modified
 *	in any physical maps.
 */
boolean_t
pmap_is_modified(vm_page_t m)
{
	boolean_t rv;

	KASSERT((m->oflags & VPO_UNMANAGED) == 0,
	    ("pmap_is_modified: page %p is not managed", m));

	/*
	 * If the page is not busied then this check is racy.
	 */
	if (!pmap_page_is_write_mapped(m))
		return (FALSE);

	rw_wlock(&pvh_global_lock);
	rv = pmap_testbit(m, PTE_D);
	rw_wunlock(&pvh_global_lock);
	return (rv);
}

/* N/C */

/*
 *	pmap_is_prefaultable:
 *
 *	Return whether or not the specified virtual address is elgible
 *	for prefault.
 */
boolean_t
pmap_is_prefaultable(pmap_t pmap, vm_offset_t addr)
{
	pd_entry_t *pde;
	pt_entry_t *pte;
	boolean_t rv;

	rv = FALSE;
	PMAP_LOCK(pmap);
	pde = pmap_pde(pmap, addr);
	if (pde != NULL && *pde != 0) {
		pte = pmap_pde_to_pte(pde, addr);
		rv = (*pte == 0);
	}
	PMAP_UNLOCK(pmap);
	return (rv);
}

/*
 *	Apply the given advice to the specified range of addresses within the
 *	given pmap.  Depending on the advice, clear the referenced and/or
 *	modified flags in each mapping and set the mapped page's dirty field.
 */
void
pmap_advise(pmap_t pmap, vm_offset_t sva, vm_offset_t eva, int advice)
{
	pd_entry_t *pde, *pdpe;
	pt_entry_t *pte;
	vm_offset_t va, va_next;
	vm_paddr_t pa;
	vm_page_t m;

	if (advice != MADV_DONTNEED && advice != MADV_FREE)
		return;
	rw_wlock(&pvh_global_lock);
	PMAP_LOCK(pmap);
	for (; sva < eva; sva = va_next) {
		pdpe = pmap_segmap(pmap, sva);
#ifdef __mips_n64
		if (*pdpe == 0) {
			va_next = (sva + NBSEG) & ~SEGMASK;
			if (va_next < sva)
				va_next = eva;
			continue;
		}
#endif
		va_next = (sva + NBPDR) & ~PDRMASK;
		if (va_next < sva)
			va_next = eva;

		pde = pmap_pdpe_to_pde(pdpe, sva);
		if (*pde == NULL)
			continue;

		/*
		 * Limit our scan to either the end of the va represented
		 * by the current page table page, or to the end of the
		 * range being write protected.
		 */
		if (va_next > eva)
			va_next = eva;

		va = va_next;
		for (pte = pmap_pde_to_pte(pde, sva); sva != va_next; pte++,
		    sva += PAGE_SIZE) {
			if (!pte_test(pte, PTE_MANAGED | PTE_V)) {
				if (va != va_next) {
					pmap_invalidate_range(pmap, va, sva);
					va = va_next;
				}
				continue;
			}
			pa = TLBLO_PTE_TO_PA(*pte);
			m = PHYS_TO_VM_PAGE(pa);
			m->md.pv_flags &= ~PV_TABLE_REF;
			if (pte_test(pte, PTE_D)) {
				if (advice == MADV_DONTNEED) {
					/*
					 * Future calls to pmap_is_modified()
					 * can be avoided by making the page
					 * dirty now.
					 */
					vm_page_dirty(m);
				} else {
					pte_clear(pte, PTE_D);
					if (va == va_next)
						va = sva;
				}
			} else {
				/*
				 * Unless PTE_D is set, any TLB entries
				 * mapping "sva" don't allow write access, so
				 * they needn't be invalidated.
				 */
				if (va != va_next) {
					pmap_invalidate_range(pmap, va, sva);
					va = va_next;
				}
			}
		}
		if (va != va_next)
			pmap_invalidate_range(pmap, va, sva);
	}
	rw_wunlock(&pvh_global_lock);
	PMAP_UNLOCK(pmap);
}

/*
 *	Clear the modify bits on the specified physical page.
 */
void
pmap_clear_modify(vm_page_t m)
{
	pmap_t pmap;
	pt_entry_t *pte;
	pv_entry_t pv;

	KASSERT((m->oflags & VPO_UNMANAGED) == 0,
	    ("pmap_clear_modify: page %p is not managed", m));
	vm_page_assert_busied(m);

	if (!pmap_page_is_write_mapped(m))
		return;
	rw_wlock(&pvh_global_lock);
	TAILQ_FOREACH(pv, &m->md.pv_list, pv_list) {
		pmap = PV_PMAP(pv);
		PMAP_LOCK(pmap);
		pte = pmap_pte(pmap, pv->pv_va);
		if (pte_test(pte, PTE_D)) {
			pte_clear(pte, PTE_D);
			pmap_update_page(pmap, pv->pv_va, *pte);
		}
		PMAP_UNLOCK(pmap);
	}
	rw_wunlock(&pvh_global_lock);
}

/*
 *	pmap_is_referenced:
 *
 *	Return whether or not the specified physical page was referenced
 *	in any physical maps.
 */
boolean_t
pmap_is_referenced(vm_page_t m)
{

	KASSERT((m->oflags & VPO_UNMANAGED) == 0,
	    ("pmap_is_referenced: page %p is not managed", m));
	return ((m->md.pv_flags & PV_TABLE_REF) != 0);
}

/*
 * Miscellaneous support routines follow
 */

/*
 * Map a set of physical memory pages into the kernel virtual
 * address space. Return a pointer to where it is mapped. This
 * routine is intended to be used for mapping device memory,
 * NOT real memory.
 *
 * Use XKPHYS uncached for 64 bit, and KSEG1 where possible for 32 bit.
 */
void *
pmap_mapdev_attr(vm_paddr_t pa, vm_size_t size, vm_memattr_t ma)
{
	vm_offset_t offset;
	caddr_t tmpva, va;

	/*
	 * KSEG1 maps only first 512M of phys address space. For
	 * pa > 0x20000000 we should make proper mapping * using pmap_kenter.
	 */
	if (MIPS_DIRECT_MAPPABLE(pa + size - 1) && ma == VM_MEMATTR_UNCACHEABLE) {
		va = (caddr_t)MIPS_PHYS_TO_DIRECT_UNCACHED(pa);
#ifdef __CHERI_PURE_CAPABILITY__
		/* Device memory should never contain capabilities (for now) */
		va = cheri_setbounds(va, size);
		va = cheri_andperm(va, ~(CHERI_PERM_LOAD_CAP |
		    CHERI_PERM_STORE_CAP | CHERI_PERM_STORE_LOCAL_CAP));
#endif
		return va;
	}
	else {
		offset = pa & PAGE_MASK;
		size = roundup(size + offset, PAGE_SIZE);

		va = (void *)kva_alloc(size);
		if (!va)
			panic("pmap_mapdev: Couldn't alloc kernel virtual memory");
		pa = trunc_page(pa);
		for (tmpva = va; size > 0;) {
			pmap_kenter_attr((vm_offset_t)tmpva, pa, ma);
			size -= PAGE_SIZE;
			tmpva += PAGE_SIZE;
			pa += PAGE_SIZE;
		}
	}

	return ((void *)(va + offset));
}

void *
pmap_mapdev(vm_paddr_t pa, vm_size_t size)
{
	return pmap_mapdev_attr(pa, size, VM_MEMATTR_UNCACHEABLE);
}

void
pmap_unmapdev(vm_offset_t va, vm_size_t size)
{
#ifndef __mips_n64
	vm_offset_t base, offset;

	/* If the address is within KSEG1 then there is nothing to do */
	if (va >= MIPS_KSEG1_START && va <= MIPS_KSEG1_END)
		return;

	base = trunc_page(va);
	offset = va & PAGE_MASK;
	size = roundup(size + offset, PAGE_SIZE);
	pmap_qremove(base, atop(size));
	kva_free(base, size);
#endif
}

/*
 * Perform the pmap work for mincore(2).  If the page is not both referenced and
 * modified by this pmap, returns its physical address so that the caller can
 * find other mappings.
 */
int
pmap_mincore(pmap_t pmap, vm_offset_t addr, vm_paddr_t *pap)
{
	pt_entry_t *ptep, pte;
	vm_paddr_t pa;
	vm_page_t m;
	int val;

	PMAP_LOCK(pmap);
	ptep = pmap_pte(pmap, addr);
	pte = (ptep != NULL) ? *ptep : 0;
	if (!pte_test(&pte, PTE_V)) {
		PMAP_UNLOCK(pmap);
		return (0);
	}
	val = MINCORE_INCORE;
	if (pte_test(&pte, PTE_D))
		val |= MINCORE_MODIFIED | MINCORE_MODIFIED_OTHER;
	pa = TLBLO_PTE_TO_PA(pte);
	if (pte_test(&pte, PTE_MANAGED)) {
		/*
		 * This may falsely report the given address as
		 * MINCORE_REFERENCED.  Unfortunately, due to the lack of
		 * per-PTE reference information, it is impossible to
		 * determine if the address is MINCORE_REFERENCED.
		 */
		m = PHYS_TO_VM_PAGE(pa);
		if ((m->a.flags & PGA_REFERENCED) != 0)
			val |= MINCORE_REFERENCED | MINCORE_REFERENCED_OTHER;
	}
	if ((val & (MINCORE_MODIFIED_OTHER | MINCORE_REFERENCED_OTHER)) !=
	    (MINCORE_MODIFIED_OTHER | MINCORE_REFERENCED_OTHER) &&
	    pte_test(&pte, PTE_MANAGED)) {
		*pap = pa;
	}
	PMAP_UNLOCK(pmap);
	return (val);
}

void
pmap_activate(struct thread *td)
{
	pmap_t pmap, oldpmap;
	struct proc *p = td->td_proc;
	u_int cpuid;

	critical_enter();

	pmap = vmspace_pmap(p->p_vmspace);
	oldpmap = PCPU_GET(curpmap);
	cpuid = PCPU_GET(cpuid);

	if (oldpmap)
		CPU_CLR_ATOMIC(cpuid, &oldpmap->pm_active);
	CPU_SET_ATOMIC(cpuid, &pmap->pm_active);
	pmap_asid_alloc(pmap);
	if (td == curthread) {
		PCPU_SET(segbase, pmap->pm_segtab);
		mips_wr_entryhi(pmap->pm_asid[cpuid].asid);
	}

	PCPU_SET(curpmap, pmap);
	critical_exit();
}

static void
pmap_sync_icache_one(void *arg __unused)
{

	mips_icache_sync_all();
	mips_dcache_wbinv_all();
}

void
pmap_sync_icache(pmap_t pm, vm_offset_t va, vm_size_t sz)
{

	smp_rendezvous(NULL, pmap_sync_icache_one, NULL, NULL);
}

/*
 *	Increase the starting virtual address of the given mapping if a
 *	different alignment might result in more superpage mappings.
 */
void
pmap_align_superpage(vm_object_t object, vm_ooffset_t offset,
    vm_offset_t *addr, vm_size_t size)
{
	vm_offset_t superpage_offset;

	if (size < PDRSIZE)
		return;
	if (object != NULL && (object->flags & OBJ_COLORED) != 0)
		offset += ptoa(object->pg_color);
	superpage_offset = offset & PDRMASK;
	if (size - ((PDRSIZE - superpage_offset) & PDRMASK) < PDRSIZE ||
	    (*addr & PDRMASK) == superpage_offset)
		return;
	if ((*addr & PDRMASK) < superpage_offset)
		*addr = (*addr & ~PDRMASK) + superpage_offset;
	else
		*addr = ((*addr + PDRMASK) & ~PDRMASK) + superpage_offset;
}

#ifdef DDB
DB_SHOW_COMMAND(ptable, ddb_pid_dump)
{
	pmap_t pmap;
	struct thread *td = NULL;
	struct proc *p;
	int i, j, k;
	vm_paddr_t pa;
	vm_offset_t va;

	if (have_addr) {
		td = db_lookup_thread(addr, true);
		if (td == NULL) {
			db_printf("Invalid pid or tid");
			return;
		}
		p = td->td_proc;
		if (p->p_vmspace == NULL) {
			db_printf("No vmspace for process");
			return;
		}
			pmap = vmspace_pmap(p->p_vmspace);
	} else
		pmap = kernel_pmap;

	db_printf("pmap:%p segtab:%p asid:%x generation:%x\n",
	    pmap, pmap->pm_segtab, pmap->pm_asid[0].asid,
	    pmap->pm_asid[0].gen);
	for (i = 0; i < NPDEPG; i++) {
		pd_entry_t *pdpe;
		pt_entry_t *pde;
		pt_entry_t pte;

		pdpe = (pd_entry_t *)pmap->pm_segtab[i];
		if (pdpe == NULL)
			continue;
		db_printf("[%4d] %p\n", i, pdpe);
#ifdef __mips_n64
		for (j = 0; j < NPDEPG; j++) {
			pde = (pt_entry_t *)pdpe[j];
			if (pde == NULL)
				continue;
			db_printf("\t[%4d] %p\n", j, pde);
#else
		{
			j = 0;
			pde =  (pt_entry_t *)pdpe;
#endif
			for (k = 0; k < NPTEPG; k++) {
				pte = pde[k];
				if (pte == 0 || !pte_test(&pte, PTE_V))
					continue;
				pa = TLBLO_PTE_TO_PA(pte);
				va = ((u_long)i << SEGSHIFT) | (j << PDRSHIFT) | (k << PAGE_SHIFT);
				db_printf("\t\t[%04d] va: %p pte: %8jx pa:%jx\n",
				       k, (void *)va, (uintmax_t)pte, (uintmax_t)pa);
			}
		}
	}
}
#endif

/*
 * Allocate TLB address space tag (called ASID or TLBPID) and return it.
 * It takes almost as much or more time to search the TLB for a
 * specific ASID and flush those entries as it does to flush the entire TLB.
 * Therefore, when we allocate a new ASID, we just take the next number. When
 * we run out of numbers, we flush the TLB, increment the generation count
 * and start over. ASID zero is reserved for kernel use.
 */
static void
pmap_asid_alloc(pmap)
	pmap_t pmap;
{
	if (pmap->pm_asid[PCPU_GET(cpuid)].asid != PMAP_ASID_RESERVED &&
	    pmap->pm_asid[PCPU_GET(cpuid)].gen == PCPU_GET(asid_generation));
	else {
		if (PCPU_GET(next_asid) == pmap_max_asid) {
			tlb_invalidate_all_user(NULL);
			PCPU_SET(asid_generation,
			    (PCPU_GET(asid_generation) + 1) & ASIDGEN_MASK);
			if (PCPU_GET(asid_generation) == 0) {
				PCPU_SET(asid_generation, 1);
			}
			PCPU_SET(next_asid, 1);	/* 0 means invalid */
		}
		pmap->pm_asid[PCPU_GET(cpuid)].asid = PCPU_GET(next_asid);
		pmap->pm_asid[PCPU_GET(cpuid)].gen = PCPU_GET(asid_generation);
		PCPU_SET(next_asid, PCPU_GET(next_asid) + 1);
	}
}

static pt_entry_t
init_pte_prot(vm_page_t m, vm_prot_t access, vm_prot_t prot)
{
	pt_entry_t rw;

	if (!(prot & VM_PROT_WRITE))
		rw = PTE_V | PTE_RO;
	else if ((m->oflags & VPO_UNMANAGED) == 0) {
		if ((access & VM_PROT_WRITE) != 0)
			rw = PTE_V | PTE_D;
		else
			rw = PTE_V;
	} else
		/* Needn't emulate a modified bit for unmanaged pages. */
		rw = PTE_V | PTE_D;
#ifdef CPU_CHERI
	if ((prot & VM_PROT_READ_CAP) == 0)
		rw |= PTE_LCI;
	if ((prot & VM_PROT_WRITE_CAP) == 0)
		rw |= PTE_SCI;
#endif
	return (rw);
}

/*
 * pmap_emulate_modified : do dirty bit emulation
 *
 * On SMP, update just the local TLB, other CPUs will update their
 * TLBs from PTE lazily, if they get the exception.
 * Returns 0 in case of sucess, 1 if the page is read only and we
 * need to fault.
 */
int
pmap_emulate_modified(pmap_t pmap, vm_offset_t va)
{
	pt_entry_t *pte;

	PMAP_LOCK(pmap);
	pte = pmap_pte(pmap, va);

	/*
	 * It is possible that some other CPU or thread changed the pmap while
	 * we weren't looking; in the SMP case, this is readily apparent, but
	 * it can even happen in the UP case, because we may have been blocked
	 * on PMAP_LOCK(pmap) above while someone changed this out from
	 * underneath us.
	 */

	if (pte == NULL) {
		/*
		 * This PTE's PTP (or one of its ancestors) has been reclaimed;
		 * trigger a full fault to reconstruct it via pmap_enter.
		 */
		PMAP_UNLOCK(pmap);
		return (1);
	}

	if (!pte_test(pte, PTE_V)) {
		/*
		 * This PTE is no longer valid; the other thread or other
		 * processor must have arranged for our TLB to no longer
		 * have this entry, possibly by IPI, so no tlb_update is
		 * required.  Fall out of the fast path and go take a
		 * general fault before retrying the instruction (or taking
		 * a signal).
		 */
		PMAP_UNLOCK(pmap);
		return (1);
	}

	if (pte_test(pte, PTE_D)) {
		/*
		 * This PTE is valid and has the PTE_D bit asserted; since
		 * this is an increase in permission, we may have been expected
		 * to update the TLB lazily.  Do so here and return, on the
		 * fast path, to retry the instruction.
		 */
		tlb_update(pmap, va, *pte);
		PMAP_UNLOCK(pmap);
		return (0);
	}

	if (pte_test(pte, PTE_RO)) {
		/*
		 * This PTE is valid, not dirty, and read-only.  Go take a
		 * full fault (most likely to upgrade this part of the address
		 * space to writeable).
		 */
		PMAP_UNLOCK(pmap);
		return (1);
	}

	if (!pte_test(pte, PTE_MANAGED))
		panic("pmap_emulate_modified: unmanaged page");

	/*
	 * PTE is valid, managed, not dirty, and not read-only.  Set PTE_D
	 * and eagerly update the local TLB, returning on the fast path.
	 */

	pte_set(pte, PTE_D);
	tlb_update(pmap, va, *pte);
	PMAP_UNLOCK(pmap);

	return (0);
}

/*
 *	Routine:	pmap_kextract
 *	Function:
 *		Extract the physical page address associated
 *		virtual address.
 */
vm_paddr_t
pmap_kextract(vm_offset_t va)
{
	int mapped;

	/*
	 * First, the direct-mapped regions.
	 */
#if defined(__mips_n64)
	if (va >= MIPS_XKPHYS_START && va < MIPS_XKPHYS_END)
		return (MIPS_XKPHYS_TO_PHYS(va));
#endif
	if (va >= MIPS_KSEG0_START && va < MIPS_KSEG0_END)
		return (MIPS_KSEG0_TO_PHYS(va));

	if (va >= MIPS_KSEG1_START && va < MIPS_KSEG1_END)
		return (MIPS_KSEG1_TO_PHYS(va));

	/*
	 * User virtual addresses.
	 */
	if (va < VM_MAXUSER_ADDRESS) {
		pt_entry_t *ptep;

		if (curproc && curproc->p_vmspace) {
			ptep = pmap_pte(&curproc->p_vmspace->vm_pmap, va);
			if (ptep) {
				return (TLBLO_PTE_TO_PA(*ptep) |
				    (va & PAGE_MASK));
			}
			return (0);
		}
	}

	/*
	 * Should be kernel virtual here, otherwise fail
	 */
	mapped = (va >= MIPS_KSEG2_START || va < MIPS_KSEG2_END);
#if defined(__mips_n64)
	mapped = mapped || (va >= MIPS_XKSEG_START || va < MIPS_XKSEG_END);
#endif
	/*
	 * Kernel virtual.
	 */

	if (mapped) {
		pt_entry_t *ptep;

		/* Is the kernel pmap initialized? */
		if (!CPU_EMPTY(&kernel_pmap->pm_active)) {
			/* It's inside the virtual address range */
			ptep = pmap_pte(kernel_pmap, va);
			if (ptep) {
				return (TLBLO_PTE_TO_PA(*ptep) |
				    (va & PAGE_MASK));
			}
		}
		return (0);
	}

	panic("%s for unknown address space %#jx.", __func__, va);
}

void
pmap_flush_pvcache(vm_page_t m)
{
	pv_entry_t pv;

	if (m != NULL) {
		for (pv = TAILQ_FIRST(&m->md.pv_list); pv;
		    pv = TAILQ_NEXT(pv, pv_list)) {
			mips_dcache_wbinv_range_index(pv->pv_va, PAGE_SIZE);
		}
	}
}

void
pmap_page_set_memattr(vm_page_t m, vm_memattr_t ma)
{

	/*
	 * It appears that this function can only be called before any mappings
	 * for the page are established.  If this ever changes, this code will
	 * need to walk the pv_list and make each of the existing mappings
	 * uncacheable, being careful to sync caches and PTEs (and maybe
	 * invalidate TLB?) for any current mapping it modifies.
	 */
	if (TAILQ_FIRST(&m->md.pv_list) != NULL)
		panic("Can't change memattr on page with existing mappings");

	/* Clean memattr portion of pv_flags */
	m->md.pv_flags &= ~PV_MEMATTR_MASK;
	m->md.pv_flags |= (ma << PV_MEMATTR_SHIFT) & PV_MEMATTR_MASK;
}

static __inline void
pmap_pte_attr(pt_entry_t *pte, vm_memattr_t ma)
{
	u_int npte;

	npte = *(u_int *)pte;
	npte &= ~PTE_C_MASK;
	npte |= PTE_C(ma);
	*pte = npte;
}

int
pmap_change_attr(vm_offset_t sva, vm_size_t size, vm_memattr_t ma)
{
	pd_entry_t *pde, *pdpe;
	pt_entry_t *pte;
	vm_offset_t ova, eva, va, va_next;
	pmap_t pmap;

	ova = sva;
	eva = sva + size;
	if (eva < sva)
		return (EINVAL);

	pmap = kernel_pmap;
	PMAP_LOCK(pmap);

	for (; sva < eva; sva = va_next) {
		pdpe = pmap_segmap(pmap, sva);
#ifdef __mips_n64
		if (*pdpe == 0) {
			va_next = (sva + NBSEG) & ~SEGMASK;
			if (va_next < sva)
				va_next = eva;
			continue;
		}
#endif
		va_next = (sva + NBPDR) & ~PDRMASK;
		if (va_next < sva)
			va_next = eva;

		pde = pmap_pdpe_to_pde(pdpe, sva);
		if (*pde == NULL)
			continue;

		/*
		 * Limit our scan to either the end of the va represented
		 * by the current page table page, or to the end of the
		 * range being removed.
		 */
		if (va_next > eva)
			va_next = eva;

		va = va_next;
		for (pte = pmap_pde_to_pte(pde, sva); sva != va_next; pte++,
		    sva += PAGE_SIZE) {
			if (!pte_test(pte, PTE_V) || pte_cache_bits(pte) == ma) {
				if (va != va_next) {
					pmap_invalidate_range(pmap, va, sva);
					va = va_next;
				}
				continue;
			}
			if (va == va_next)
				va = sva;

			pmap_pte_attr(pte, ma);
		}
		if (va != va_next)
			pmap_invalidate_range(pmap, va, sva);
	}
	PMAP_UNLOCK(pmap);

	/* Flush caches to be in the safe side */
	mips_dcache_wbinv_range(ova, size);
	return 0;
}

boolean_t
pmap_is_valid_memattr(pmap_t pmap __unused, vm_memattr_t mode)
{

	switch (mode) {
	case VM_MEMATTR_UNCACHEABLE:
	case VM_MEMATTR_WRITE_BACK:
#ifdef MIPS_CCA_WC
	case VM_MEMATTR_WRITE_COMBINING:
#endif
		return (TRUE);
	default:
		return (FALSE);
	}
}
// CHERI CHANGES START
// {
//   "updated": 20200708,
//   "target_type": "kernel",
//   "changes": [
//     "support"
//   ],
//   "changes_purecap": [
//     "support",
//     "pointer_as_integer",
//     "pointer_alignment"
//   ]
// }
// CHERI CHANGES END<|MERGE_RESOLUTION|>--- conflicted
+++ resolved
@@ -1269,13 +1269,9 @@
 		}
 		/* Next level entry */
 		pde = (pd_entry_t *)*pdep;
-<<<<<<< HEAD
-		pde[pdeindex] = pde_page_bound(pageva);
-=======
 		KASSERT(pde[pdeindex] == 0,
 		    ("%s: PTE %p is valid", __func__, pde[pdeindex]));
-		pde[pdeindex] = (pd_entry_t)pageva;
->>>>>>> b092c58c
+		pde[pdeindex] = pde_page_bound(pageva);
 	}
 #else
 	KASSERT(pmap->pm_segtab[ptepindex] == 0,
