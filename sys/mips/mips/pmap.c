/*-
 * SPDX-License-Identifier: BSD-3-Clause
 *
 * Copyright (c) 1991 Regents of the University of California.
 * All rights reserved.
 * Copyright (c) 1994 John S. Dyson
 * All rights reserved.
 * Copyright (c) 1994 David Greenman
 * All rights reserved.
 *
 * This code is derived from software contributed to Berkeley by
 * the Systems Programming Group of the University of Utah Computer
 * Science Department and William Jolitz of UUNET Technologies Inc.
 *
 * Redistribution and use in source and binary forms, with or without
 * modification, are permitted provided that the following conditions
 * are met:
 * 1. Redistributions of source code must retain the above copyright
 *    notice, this list of conditions and the following disclaimer.
 * 2. Redistributions in binary form must reproduce the above copyright
 *    notice, this list of conditions and the following disclaimer in the
 *    documentation and/or other materials provided with the distribution.
 * 3. Neither the name of the University nor the names of its contributors
 *    may be used to endorse or promote products derived from this software
 *    without specific prior written permission.
 *
 * THIS SOFTWARE IS PROVIDED BY THE REGENTS AND CONTRIBUTORS ``AS IS'' AND
 * ANY EXPRESS OR IMPLIED WARRANTIES, INCLUDING, BUT NOT LIMITED TO, THE
 * IMPLIED WARRANTIES OF MERCHANTABILITY AND FITNESS FOR A PARTICULAR PURPOSE
 * ARE DISCLAIMED.  IN NO EVENT SHALL THE REGENTS OR CONTRIBUTORS BE LIABLE
 * FOR ANY DIRECT, INDIRECT, INCIDENTAL, SPECIAL, EXEMPLARY, OR CONSEQUENTIAL
 * DAMAGES (INCLUDING, BUT NOT LIMITED TO, PROCUREMENT OF SUBSTITUTE GOODS
 * OR SERVICES; LOSS OF USE, DATA, OR PROFITS; OR BUSINESS INTERRUPTION)
 * HOWEVER CAUSED AND ON ANY THEORY OF LIABILITY, WHETHER IN CONTRACT, STRICT
 * LIABILITY, OR TORT (INCLUDING NEGLIGENCE OR OTHERWISE) ARISING IN ANY WAY
 * OUT OF THE USE OF THIS SOFTWARE, EVEN IF ADVISED OF THE POSSIBILITY OF
 * SUCH DAMAGE.
 *
 *	from:	@(#)pmap.c	7.7 (Berkeley)	5/12/91
 *	from: src/sys/i386/i386/pmap.c,v 1.250.2.8 2000/11/21 00:09:14 ps
 *	JNPR: pmap.c,v 1.11.2.1 2007/08/16 11:51:06 girish
 */

/*
 *	Manages physical address maps.
 *
 *	Since the information managed by this module is
 *	also stored by the logical address mapping module,
 *	this module may throw away valid virtual-to-physical
 *	mappings at almost any time.  However, invalidations
 *	of virtual-to-physical mappings must be done as
 *	requested.
 *
 *	In order to cope with hardware architectures which
 *	make virtual-to-physical map invalidates expensive,
 *	this module may delay invalidate or reduced protection
 *	operations until such time as they are actually
 *	necessary.  This module is given full information as
 *	to which processors are currently using which maps,
 *	and to when physical maps must be made correct.
 */

#include <sys/cdefs.h>
__FBSDID("$FreeBSD$");

#include "opt_ddb.h"
#include "opt_pmap.h"

#include <sys/param.h>
#include <sys/systm.h>
#include <sys/kernel.h>
#include <sys/lock.h>
#include <sys/mman.h>
#include <sys/msgbuf.h>
#include <sys/mutex.h>
#include <sys/pcpu.h>
#include <sys/proc.h>
#include <sys/rwlock.h>
#include <sys/sched.h>
#include <sys/smp.h>
#include <sys/sysctl.h>
#include <sys/vmmeter.h>

#ifdef DDB
#include <ddb/ddb.h>
#endif

#include <vm/vm.h>
#include <vm/vm_param.h>
#include <vm/vm_kern.h>
#include <vm/vm_page.h>
#include <vm/vm_phys.h>
#include <vm/vm_map.h>
#include <vm/vm_object.h>
#include <vm/vm_extern.h>
#include <vm/vm_pageout.h>
#include <vm/vm_pager.h>
#include <vm/vm_dumpset.h>
#include <vm/uma.h>

#include <machine/cache.h>
#include <machine/md_var.h>
#include <machine/tlb.h>

#ifdef __CHERI_PURE_CAPABILITY__
#include <machine/cherireg.h>
#include <cheri/cheric.h>
#endif

#undef PMAP_DEBUG

#if !defined(DIAGNOSTIC)
#define	PMAP_INLINE __inline
#else
#define	PMAP_INLINE
#endif

#ifdef PV_STATS
#define PV_STAT(x)	do { x ; } while (0)
#else
#define PV_STAT(x)	do { } while (0)
#endif

/*
 * Get PDEs and PTEs for user/kernel address space
 */
#define	pmap_seg_index(v)	(((v) >> SEGSHIFT) & (NPDEPG - 1))
#define	pmap_pde_index(v)	(((v) >> PDRSHIFT) & (NPDEPG - 1))
#define	pmap_pte_index(v)	(((v) >> PAGE_SHIFT) & (NPTEPG - 1))
#define	pmap_pde_pindex(v)	((v) >> PDRSHIFT)

#ifdef __mips_n64
#define	NUPDE			(NPDEPG * NPDEPG)
#define	NUSERPGTBLS		(NUPDE + NPDEPG)
#else
#define	NUPDE			(NPDEPG)
#define	NUSERPGTBLS		(NUPDE)
#endif

#define	is_kernel_pmap(x)	((x) == kernel_pmap)

struct pmap kernel_pmap_store;
pd_entry_t *kernel_segmap;

vm_pointer_t virtual_avail;	/* VA of first avail page (after kernel bss) */
vm_pointer_t virtual_end;	/* VA of last avail page (end of kernel AS) */

static int need_local_mappings;

static int nkpt;
unsigned pmap_max_asid;		/* max ASID supported by the system */

#define	PMAP_ASID_RESERVED	0

vm_offset_t kernel_vm_end = VM_MIN_KERNEL_ADDRESS;

static void pmap_asid_alloc(pmap_t pmap);

static struct rwlock_padalign pvh_global_lock;

/*
 * Data for the pv entry allocation mechanism
 */
static TAILQ_HEAD(pch, pv_chunk) pv_chunks = TAILQ_HEAD_INITIALIZER(pv_chunks);
static int pv_entry_count;

static void free_pv_chunk(struct pv_chunk *pc);
static void free_pv_entry(pmap_t pmap, pv_entry_t pv);
static pv_entry_t get_pv_entry(pmap_t pmap, boolean_t try);
static vm_page_t pmap_pv_reclaim(pmap_t locked_pmap);
static void pmap_pvh_free(struct md_page *pvh, pmap_t pmap, vm_offset_t va);
static pv_entry_t pmap_pvh_remove(struct md_page *pvh, pmap_t pmap,
    vm_offset_t va);
static vm_page_t pmap_alloc_direct_page(unsigned int index, int req);
static vm_page_t pmap_enter_quick_locked(pmap_t pmap, vm_offset_t va,
    vm_page_t m, vm_prot_t prot, vm_page_t mpte);
static void pmap_grow_direct_page(int req);
static int pmap_remove_pte(struct pmap *pmap, pt_entry_t *ptq, vm_offset_t va,
    pd_entry_t pde);
static void pmap_remove_page(struct pmap *pmap, vm_offset_t va);
static void pmap_remove_entry(struct pmap *pmap, vm_page_t m, vm_offset_t va);
static boolean_t pmap_try_insert_pv_entry(pmap_t pmap, vm_page_t mpte,
    vm_offset_t va, vm_page_t m);
static void pmap_update_page(pmap_t pmap, vm_offset_t va, pt_entry_t pte);
static void pmap_invalidate_all(pmap_t pmap);
static void pmap_invalidate_page(pmap_t pmap, vm_offset_t va);
static void _pmap_unwire_ptp(pmap_t pmap, vm_offset_t va, vm_page_t m);

static vm_page_t pmap_allocpte(pmap_t pmap, vm_offset_t va, u_int flags);
static vm_page_t _pmap_allocpte(pmap_t pmap, unsigned ptepindex, u_int flags);
static int pmap_unuse_pt(pmap_t, vm_offset_t, pd_entry_t);
static pt_entry_t init_pte_prot(pmap_t pmap, vm_page_t m, vm_prot_t access,
    vm_prot_t prot);

static void pmap_invalidate_page_action(void *arg);
static void pmap_invalidate_range_action(void *arg);
static void pmap_update_page_action(void *arg);

#ifndef __mips_n64

static vm_offset_t crashdumpva;

/*
 * These functions are for high memory (memory above 512Meg in 32 bit) support.
 * The highmem area does not have a KSEG0 mapping, and we need a mechanism to
 * do temporary per-CPU mappings for pmap_zero_page, pmap_copy_page etc.
 *
 * At bootup, we reserve 2 virtual pages per CPU for mapping highmem pages. To
 * access a highmem physical address on a CPU, we map the physical address to
 * the reserved virtual address for the CPU in the kernel pagetable.
 */

static void
pmap_init_reserved_pages(void)
{
	struct pcpu *pc;
	vm_offset_t pages;
 	int i;

	if (need_local_mappings == 0)
		return;

	CPU_FOREACH(i) {
		pc = pcpu_find(i);
		/*
		 * Skip if the mapping has already been initialized,
		 * i.e. this is the BSP.
		 */
		if (pc->pc_cmap1_addr != 0)
			continue;
		pages =  kva_alloc(PAGE_SIZE * 3);
		if (pages == 0)
			panic("%s: unable to allocate KVA", __func__);
		pc->pc_cmap1_ptep = pmap_pte(kernel_pmap, pages);
		pc->pc_cmap2_ptep = pmap_pte(kernel_pmap, pages + PAGE_SIZE);
		pc->pc_qmap_ptep =
		    pmap_pte(kernel_pmap, pages + (PAGE_SIZE * 2));
		pc->pc_cmap1_addr = pages;
		pc->pc_cmap2_addr = pages + PAGE_SIZE;
		pc->pc_qmap_addr = pages + (PAGE_SIZE * 2);
 	}
}
SYSINIT(rpages_init, SI_SUB_CPU, SI_ORDER_ANY, pmap_init_reserved_pages, NULL);

static __inline void
pmap_alloc_lmem_map(void)
{
	PCPU_SET(cmap1_addr, virtual_avail);
	PCPU_SET(cmap2_addr, virtual_avail + PAGE_SIZE);
	PCPU_SET(cmap1_ptep, pmap_pte(kernel_pmap, virtual_avail));
	PCPU_SET(cmap2_ptep, pmap_pte(kernel_pmap, virtual_avail + PAGE_SIZE));
	PCPU_SET(qmap_addr, virtual_avail + (2 * PAGE_SIZE));
	PCPU_SET(qmap_ptep, pmap_pte(kernel_pmap, virtual_avail + (2 * PAGE_SIZE)));
	crashdumpva = virtual_avail + (3 * PAGE_SIZE);
	virtual_avail += PAGE_SIZE * 4;
}

static __inline vm_offset_t
pmap_lmem_map1(vm_paddr_t phys)
{
	critical_enter();
	*PCPU_GET(cmap1_ptep) =
	    TLBLO_PA_TO_PFN(phys) | PTE_C_CACHE | PTE_D | PTE_V | PTE_G;
	return (PCPU_GET(cmap1_addr));
}

static __inline vm_pointer_t
pmap_lmem_map2(vm_paddr_t phys1, vm_paddr_t phys2)
{
	critical_enter();
	*PCPU_GET(cmap1_ptep) =
	    TLBLO_PA_TO_PFN(phys1) | PTE_C_CACHE | PTE_D | PTE_V | PTE_G;
	*PCPU_GET(cmap2_ptep) =
	    TLBLO_PA_TO_PFN(phys2) | PTE_C_CACHE | PTE_D | PTE_V | PTE_G;
	return (PCPU_GET(cmap1_addr));
}

static __inline void
pmap_lmem_unmap(void)
{
	 *PCPU_GET(cmap1_ptep) = PTE_G;
	tlb_invalidate_address(kernel_pmap, PCPU_GET(cmap1_addr));
	if (*PCPU_GET(cmap2_ptep) != PTE_G) {
		*PCPU_GET(cmap2_ptep) = PTE_G;
		tlb_invalidate_address(kernel_pmap, PCPU_GET(cmap2_addr));
 	}
	critical_exit();
}

static __inline register_t
pmap_clg(pmap_t pmap)
{

	return (0);
}

#else  /* __mips_n64 */

static __inline void
pmap_alloc_lmem_map(void)
{
}

static __inline vm_pointer_t
pmap_lmem_map1(vm_paddr_t phys)
{

	return (0);
}

static __inline vm_pointer_t
pmap_lmem_map2(vm_paddr_t phys1, vm_paddr_t phys2)
{

	return (0);
}

static __inline vm_pointer_t
pmap_lmem_unmap(void)
{

	return (0);
}

#ifdef CHERI_CAPREVOKE
static __inline register_t
pmap_clg(pmap_t pmap)
{

        KASSERT(pmap != kernel_pmap, ("clg of kernel_pmap"));

        return (pmap->flags.clg ? TLBHI_CLG_USER : 0) |
                (kernel_pmap->flags.clg ? TLBHI_CLG_KERN : 0);
}
#else
static __inline register_t
pmap_clg(pmap_t pmap)
{

	return (0);
}
#endif
#endif /* !__mips_n64 */

static __inline int
pmap_pte_cache_bits(vm_paddr_t pa, vm_page_t m)
{
	vm_memattr_t ma;

	ma = pmap_page_get_memattr(m);
	if (ma == VM_MEMATTR_WRITE_BACK && !is_cacheable_mem(pa))
		ma = VM_MEMATTR_UNCACHEABLE;
	return PTE_C(ma);
}
#define PMAP_PTE_SET_CACHE_BITS(pte, pa, m) {	\
	pte &= ~PTE_C_MASK;			\
	pte |= pmap_pte_cache_bits(pa, m);	\
}

/*
 * Page table entry lookup routines.
 */
static __inline pd_entry_t *
pmap_segmap(pmap_t pmap, vm_offset_t va)
{

	return (&pmap->pm_segtab[pmap_seg_index(va)]);
}

#ifdef __mips_n64
static __inline pd_entry_t *
pmap_pdpe_to_pde(pd_entry_t *pdpe, vm_offset_t va)
{
	pd_entry_t *pde;

	pde = (pd_entry_t *)*pdpe;
	return (&pde[pmap_pde_index(va)]);
}

static __inline pd_entry_t *
pmap_pde(pmap_t pmap, vm_offset_t va)
{
	pd_entry_t *pdpe;

	pdpe = pmap_segmap(pmap, va);
	if (*pdpe == NULL)
		return (NULL);

	return (pmap_pdpe_to_pde(pdpe, va));
}
#else
static __inline pd_entry_t *
pmap_pdpe_to_pde(pd_entry_t *pdpe, vm_offset_t va)
{

	return (pdpe);
}

static __inline
pd_entry_t *pmap_pde(pmap_t pmap, vm_offset_t va)
{

	return (pmap_segmap(pmap, va));
}
#endif

static __inline pt_entry_t *
pmap_pde_to_pte(pd_entry_t *pde, vm_offset_t va)
{
	pt_entry_t *pte;

	pte = (pt_entry_t *)*pde;
	return (&pte[pmap_pte_index(va)]);
}

pt_entry_t *
pmap_pte(pmap_t pmap, vm_offset_t va)
{
	pd_entry_t *pde;

	pde = pmap_pde(pmap, va);
	if (pde == NULL || *pde == NULL)
		return (NULL);

	return (pmap_pde_to_pte(pde, va));
}

vm_pointer_t
pmap_steal_memory(vm_size_t size)
{
	vm_paddr_t bank_size, pa;
	caddr_t va;

	size = round_page(size);
	bank_size = phys_avail[1] - phys_avail[0];
	while (size > bank_size) {
		int i;

		for (i = 0; phys_avail[i + 2]; i += 2) {
			phys_avail[i] = phys_avail[i + 2];
			phys_avail[i + 1] = phys_avail[i + 3];
		}
		phys_avail[i] = 0;
		phys_avail[i + 1] = 0;
		if (!phys_avail[0])
			panic("pmap_steal_memory: out of memory");
		bank_size = phys_avail[1] - phys_avail[0];
	}

	pa = phys_avail[0];
	phys_avail[0] += size;
	if (MIPS_DIRECT_MAPPABLE(pa) == 0)
		panic("Out of memory below 512Meg?");
	va = (caddr_t)MIPS_PHYS_TO_DIRECT(pa);
#ifdef __CHERI_PURE_CAPABILITY__
	va = cheri_setbounds(va, size);
#endif
	bzero(va, size);
	return ((vm_pointer_t)va);
}

/*
 * Bootstrap the system enough to run with virtual memory.  This
 * assumes that the phys_avail array has been initialized.
 */
static void
pmap_create_kernel_pagetable(void)
{
	int i, j;
	vm_pointer_t ptaddr;
	pt_entry_t *pte;
#ifdef __mips_n64
	pd_entry_t *pde;
	vm_pointer_t pdaddr;
	int npt, npde;
#endif

	/*
	 * Allocate segment table for the kernel
	 */
	kernel_segmap = (pd_entry_t *)pmap_steal_memory(PAGE_SIZE);

	/*
	 * Allocate second level page tables for the kernel
	 */
#ifdef __mips_n64
	npde = howmany(NKPT, NPDEPG);
	pdaddr = pmap_steal_memory(PAGE_SIZE * npde);
#endif
	nkpt = NKPT;
	ptaddr = pmap_steal_memory(PAGE_SIZE * nkpt);

	/*
	 * The R[4-7]?00 stores only one copy of the Global bit in the
	 * translation lookaside buffer for each 2 page entry. Thus invalid
	 * entrys must have the Global bit set so when Entry LO and Entry HI
	 * G bits are anded together they will produce a global bit to store
	 * in the tlb.
	 */
	for (i = 0, pte = (pt_entry_t *)ptaddr; i < (nkpt * NPTEPG); i++, pte++)
		*pte = PTE_G;

#ifdef __mips_n64
	for (i = 0,  npt = nkpt; npt > 0; i++) {
		kernel_segmap[i] = pde_page_bound(pdaddr + i * PAGE_SIZE);
		pde = (pd_entry_t *)kernel_segmap[i];

		for (j = 0; j < NPDEPG && npt > 0; j++, npt--)
			pde[j] = pde_page_bound(ptaddr + (i * NPDEPG + j) * PAGE_SIZE);
	}
#else
	for (i = 0, j = pmap_seg_index(VM_MIN_KERNEL_ADDRESS); i < nkpt; i++, j++)
		kernel_segmap[j] = (pd_entry_t)(ptaddr + (i * PAGE_SIZE));
#endif

	PMAP_LOCK_INIT(kernel_pmap);
	kernel_pmap->pm_segtab = kernel_segmap;
	CPU_FILL(&kernel_pmap->pm_active);
	TAILQ_INIT(&kernel_pmap->pm_pvchunk);
	kernel_pmap->pm_asid[0].asid = PMAP_ASID_RESERVED;
	kernel_pmap->pm_asid[0].gen = 0;
	kernel_vm_end += nkpt * NPTEPG * PAGE_SIZE;
}

void
pmap_bootstrap(void)
{
	int i;

	/* Sort. */
again:
	for (i = 0; phys_avail[i + 1] != 0; i += 2) {
		/*
		 * Keep the memory aligned on page boundary.
		 */
		phys_avail[i] = round_page(phys_avail[i]);
		phys_avail[i + 1] = trunc_page(phys_avail[i + 1]);

		if (i < 2)
			continue;
		if (phys_avail[i - 2] > phys_avail[i]) {
			vm_paddr_t ptemp[2];

			ptemp[0] = phys_avail[i + 0];
			ptemp[1] = phys_avail[i + 1];

			phys_avail[i + 0] = phys_avail[i - 2];
			phys_avail[i + 1] = phys_avail[i - 1];

			phys_avail[i - 2] = ptemp[0];
			phys_avail[i - 1] = ptemp[1];
			goto again;
		}
	}

       	/*
	 * In 32 bit, we may have memory which cannot be mapped directly.
	 * This memory will need temporary mapping before it can be
	 * accessed.
	 */
	if (!MIPS_DIRECT_MAPPABLE(phys_avail[i - 1] - 1))
		need_local_mappings = 1;

	/*
	 * Copy the phys_avail[] array before we start stealing memory from it.
	 */
	for (i = 0; phys_avail[i + 1] != 0; i += 2) {
		physmem_desc[i] = phys_avail[i];
		physmem_desc[i + 1] = phys_avail[i + 1];
	}

	Maxmem = atop(phys_avail[i - 1]);

	if (bootverbose) {
		printf("Physical memory chunk(s):\n");
		for (i = 0; phys_avail[i + 1] != 0; i += 2) {
			vm_paddr_t size;

			size = phys_avail[i + 1] - phys_avail[i];
			printf("%#08jx - %#08jx, %ju bytes (%ju pages)\n",
			    (uintmax_t) phys_avail[i],
			    (uintmax_t) phys_avail[i + 1] - 1,
			    (uintmax_t) size, (uintmax_t) size / PAGE_SIZE);
		}
		printf("Maxmem is 0x%0jx\n", ptoa((uintmax_t)Maxmem));
	}
	/*
	 * Steal the message buffer from the beginning of memory.
	 */
	msgbufp = (struct msgbuf *)pmap_steal_memory(msgbufsize);
	msgbufinit(msgbufp, msgbufsize);

	/*
	 * Steal thread0 kstack.  This must be aligned to
	 * (KSTACK_PAGE_SIZE * 2) so it can mapped to a single TLB entry.
	 *
	 * XXX There should be a better way of getting aligned memory
	 * with pmap_steal_memory().
	 */
#ifdef KSTACK_LARGE_PAGE
	kstack0 = pmap_steal_memory(((KSTACK_PAGES + KSTACK_GUARD_PAGES) * 2) \
					<< PAGE_SHIFT);
#else
	kstack0 = pmap_steal_memory((KSTACK_PAGES + KSTACK_GUARD_PAGES) \
					<< PAGE_SHIFT);
#endif
	kstack0 = roundup2(kstack0, (KSTACK_PAGE_SIZE * 2));

	/*
	 * The kernel virtual address space lies within the XKSEG segment,
	 * the base capability for XKSEG is used to generate a valid
	 * kernel-space capability for the kernel VM initialization.
	 * The max kernel address bound is not set because the kernel page
	 * table is allowed to grow.
	 * XXX-AM: Assume CHERI is always on top of mips64
	 */
	virtual_avail = (vm_pointer_t)MIPS_XKSEG(VM_MIN_KERNEL_ADDRESS);
	virtual_end = (vm_pointer_t)MIPS_XKSEG(VM_MAX_KERNEL_ADDRESS);

#ifdef SMP
	/*
	 * Steal some virtual address space to map the pcpu area.
	 */
	virtual_avail = roundup2(virtual_avail, PAGE_SIZE * 2);
	pcpup = (struct pcpu *)virtual_avail;
	virtual_avail += PAGE_SIZE * 2;

	/*
	 * Initialize the wired TLB entry mapping the pcpu region for
	 * the BSP at 'pcpup'. Up until this point we were operating
	 * with the 'pcpup' for the BSP pointing to a virtual address
	 * in KSEG0 so there was no need for a TLB mapping.
	 */
	mips_pcpu_tlb_init(PCPU_ADDR(0));

	if (bootverbose)
		printf("pcpu is available at virtual address %p.\n", pcpup);
#endif

	pmap_create_kernel_pagetable();
	if (need_local_mappings)
		pmap_alloc_lmem_map();
	pmap_max_asid = VMNUM_PIDS;
	mips_wr_entryhi(0);
	mips_wr_pagemask(0);

 	/*
	 * Initialize the global pv list lock.
	 */
	rw_init(&pvh_global_lock, "pmap pv global");
}

/*
 * Initialize a vm_page's machine-dependent fields.
 */
void
pmap_page_init(vm_page_t m)
{

	TAILQ_INIT(&m->md.pv_list);
	m->md.pv_flags = VM_MEMATTR_DEFAULT << PV_MEMATTR_SHIFT;
}

/*
 *	Initialize the pmap module.
 *	Called by vm_init, to initialize any structures that the pmap
 *	system needs to map virtual memory.
 */
void
pmap_init(void)
{
}

/***************************************************
 * Low level helper routines.....
 ***************************************************/

#ifdef	SMP
static __inline void
pmap_call_on_active_cpus(pmap_t pmap, void (*fn)(void *), void *arg)
{
	int	cpuid, cpu, self;
	cpuset_t active_cpus;

	sched_pin();
	if (is_kernel_pmap(pmap)) {
		smp_rendezvous(NULL, fn, NULL, arg);
		goto out;
	}
	/* Force ASID update on inactive CPUs */
	CPU_FOREACH(cpu) {
		if (!CPU_ISSET(cpu, &pmap->pm_active))
			pmap->pm_asid[cpu].gen = 0;
	}
	cpuid = PCPU_GET(cpuid);
	/*
	 * XXX: barrier/locking for active?
	 *
	 * Take a snapshot of active here, any further changes are ignored.
	 * tlb update/invalidate should be harmless on inactive CPUs
	 */
	active_cpus = pmap->pm_active;
	self = CPU_ISSET(cpuid, &active_cpus);
	CPU_CLR(cpuid, &active_cpus);
	/* Optimize for the case where this cpu is the only active one */
	if (CPU_EMPTY(&active_cpus)) {
		if (self)
			fn(arg);
	} else {
		if (self)
			CPU_SET(cpuid, &active_cpus);
		smp_rendezvous_cpus(active_cpus, NULL, fn, NULL, arg);
	}
out:
	sched_unpin();
}
#else /* !SMP */
static __inline void
pmap_call_on_active_cpus(pmap_t pmap, void (*fn)(void *), void *arg)
{
	int	cpuid;

	if (is_kernel_pmap(pmap)) {
		fn(arg);
		return;
	}
	cpuid = PCPU_GET(cpuid);
	if (!CPU_ISSET(cpuid, &pmap->pm_active))
		pmap->pm_asid[cpuid].gen = 0;
	else
		fn(arg);
}
#endif /* SMP */

static void
pmap_invalidate_all(pmap_t pmap)
{

	pmap_call_on_active_cpus(pmap,
	    (void (*)(void *))tlb_invalidate_all_user, pmap);
}

struct pmap_invalidate_page_arg {
	pmap_t pmap;
	vm_offset_t va;
};

static void
pmap_invalidate_page_action(void *arg)
{
	struct pmap_invalidate_page_arg *p = arg;

	tlb_invalidate_address(p->pmap, p->va);
}

static void
pmap_invalidate_page(pmap_t pmap, vm_offset_t va)
{
	struct pmap_invalidate_page_arg arg;

	arg.pmap = pmap;
	arg.va = va;
	pmap_call_on_active_cpus(pmap, pmap_invalidate_page_action, &arg);
}

struct pmap_invalidate_range_arg {
	pmap_t pmap;
	vm_offset_t sva;
	vm_offset_t eva;
};

static void
pmap_invalidate_range_action(void *arg)
{
	struct pmap_invalidate_range_arg *p = arg;

	tlb_invalidate_range(p->pmap, p->sva, p->eva);
}

static void
pmap_invalidate_range(pmap_t pmap, vm_offset_t sva, vm_offset_t eva)
{
	struct pmap_invalidate_range_arg arg;

	arg.pmap = pmap;
	arg.sva = sva;
	arg.eva = eva;
	pmap_call_on_active_cpus(pmap, pmap_invalidate_range_action, &arg);
}

struct pmap_update_page_arg {
	pmap_t pmap;
	vm_offset_t va;
	pt_entry_t pte;
};

static void
pmap_update_page_action(void *arg)
{
	struct pmap_update_page_arg *p = arg;

	tlb_update(p->pmap, p->va, p->pte);
}

static void
pmap_update_page(pmap_t pmap, vm_offset_t va, pt_entry_t pte)
{
	struct pmap_update_page_arg arg;

	arg.pmap = pmap;
	arg.va = va;
	arg.pte = pte;
	pmap_call_on_active_cpus(pmap, pmap_update_page_action, &arg);
}

/*
 *	Routine:	pmap_extract
 *	Function:
 *		Extract the physical page address associated
 *		with the given map/virtual_address pair.
 */
vm_paddr_t
pmap_extract(pmap_t pmap, vm_offset_t va)
{
	pt_entry_t *pte;
	vm_offset_t retval = 0;

	PMAP_LOCK(pmap);
	pte = pmap_pte(pmap, va);
	if (pte) {
		retval = TLBLO_PTE_TO_PA(*pte) | (va & PAGE_MASK);
	}
	PMAP_UNLOCK(pmap);
	return (retval);
}

/*
 *	Routine:	pmap_extract_and_hold
 *	Function:
 *		Atomically extract and hold the physical page
 *		with the given pmap and virtual address pair
 *		if that mapping permits the given protection.
 */
vm_page_t
pmap_extract_and_hold(pmap_t pmap, vm_offset_t va, vm_prot_t prot)
{
	pt_entry_t pte, *ptep;
	vm_paddr_t pa;
	vm_page_t m;

	m = NULL;
	PMAP_LOCK(pmap);
	ptep = pmap_pte(pmap, va);
	if (ptep != NULL) {
		pte = *ptep;
		if (pte_test(&pte, PTE_V) && (!pte_test(&pte, PTE_RO) ||
		    (prot & VM_PROT_WRITE) == 0)) {
			pa = TLBLO_PTE_TO_PA(pte);
			m = PHYS_TO_VM_PAGE(pa);
			if (!vm_page_wire_mapped(m))
				m = NULL;
		}
	}
	PMAP_UNLOCK(pmap);
	return (m);
}

/***************************************************
 * Low level mapping routines.....
 ***************************************************/

/*
 * add a wired page to the kva
 */
void
pmap_kenter_attr(vm_offset_t va, vm_paddr_t pa, vm_memattr_t ma)
{
	pt_entry_t *pte;
	pt_entry_t opte, npte;

#ifdef PMAP_DEBUG
	printf("pmap_kenter:  va: %p -> pa: %p\n", (void *)va, (void *)pa);
#endif

	pte = pmap_pte(kernel_pmap, va);
	opte = *pte;
	npte = TLBLO_PA_TO_PFN(pa) | PTE_C(ma) | PTE_D | PTE_V | PTE_G;
	*pte = npte;
	if (pte_test(&opte, PTE_V) && opte != npte)
		pmap_update_page(kernel_pmap, va, npte);
}

void
pmap_kenter(vm_offset_t va, vm_paddr_t pa)
{

	KASSERT(is_cacheable_mem(pa),
		("pmap_kenter: memory at 0x%lx is not cacheable", (u_long)pa));

	pmap_kenter_attr(va, pa, VM_MEMATTR_DEFAULT);
}

void
pmap_kenter_device(vm_offset_t va, vm_size_t size, vm_paddr_t pa)
{

	KASSERT((size & PAGE_MASK) == 0,
	    ("%s: device mapping not page-sized", __func__));

	for (; size > 0; size -= PAGE_SIZE) {
		/*
		 * XXXCEM: this is somewhat inefficient on SMP systems in that
		 * every single page is individually TLB-invalidated via
		 * rendezvous (pmap_update_page()), instead of invalidating the
		 * entire range via a single rendezvous.
		 */
		pmap_kenter_attr(va, pa, VM_MEMATTR_UNCACHEABLE);
		va += PAGE_SIZE;
		pa += PAGE_SIZE;
	}
}

void
pmap_kremove_device(vm_offset_t va, vm_size_t size)
{

	KASSERT((size & PAGE_MASK) == 0,
	    ("%s: device mapping not page-sized", __func__));

	/*
	 * XXXCEM: Similar to pmap_kenter_device, this is inefficient on SMP,
	 * in that pages are invalidated individually instead of a single range
	 * rendezvous.
	 */
	for (; size > 0; size -= PAGE_SIZE) {
		pmap_kremove(va);
		va += PAGE_SIZE;
	}
}

/*
 * remove a page from the kernel pagetables
 */
 /* PMAP_INLINE */ void
pmap_kremove(vm_offset_t va)
{
	pt_entry_t *pte;

	/*
	 * Write back all caches from the page being destroyed
	 */
	mips_dcache_wbinv_range_index(va, PAGE_SIZE);

	pte = pmap_pte(kernel_pmap, va);
	*pte = PTE_G;
	pmap_invalidate_page(kernel_pmap, va);
}

/*
 *	Used to map a range of physical addresses into kernel
 *	virtual address space.
 *
 *	The value passed in '*virt' is a suggested virtual address for
 *	the mapping. Architectures which can support a direct-mapped
 *	physical to virtual region can return the appropriate address
 *	within that region, leaving '*virt' unchanged. Other
 *	architectures should map the pages starting at '*virt' and
 *	update '*virt' with the first usable address after the mapped
 *	region.
 *
 *	Use XKPHYS for 64 bit, and KSEG0 where possible for 32 bit.
 *
 * XXX-AM: It is a good idea to expand prot to be more precise in the type of
 * permissions the memory mapping should have to make full use of the granularity
 * of permissions in CHERI.
 * If kernel pointers are marked as LOCAL, a VM_PROT_KERN for kernel-only mappings may be useful.
 * VM_PROT_READ/WRITE_PTR for capability access restrictions may also be useful.
 * Being able to have a different CCALL and EXECUTE permissions may also be useful.
 */
vm_pointer_t
pmap_map(vm_pointer_t *virt, vm_paddr_t start, vm_paddr_t end, int prot)
{
	vm_pointer_t sva, va;

	if (MIPS_DIRECT_MAPPABLE(end - 1)) {
#ifndef __CHERI_PURE_CAPABILITY__
		return ((vm_pointer_t)MIPS_PHYS_TO_DIRECT(start));
#else /* __CHERI_PURE_CAPABILITY__ */
		caddr_t map_addr;

		map_addr = MIPS_PHYS_TO_DIRECT(start);
		map_addr = cheri_setbounds(map_addr, end - start);
		if (!(prot & VM_PROT_READ))
		  map_addr = cheri_andperm(map_addr,
			 ~(CHERI_PERM_LOAD | CHERI_PERM_LOAD_CAP));
		if (!(prot & VM_PROT_WRITE))
		  map_addr = cheri_andperm(map_addr,
			~(CHERI_PERM_STORE | CHERI_PERM_STORE_CAP |
			  CHERI_PERM_STORE_LOCAL_CAP));
		if (!(prot & VM_PROT_EXECUTE))
		  map_addr = cheri_andperm(map_addr,
			~(CHERI_PERM_EXECUTE | CHERI_PERM_CCALL));
		return (vm_pointer_t)map_addr;
#endif
	}

	va = sva = *virt;
	while (start < end) {
		pmap_kenter(va, start);
		va += PAGE_SIZE;
		start += PAGE_SIZE;
	}
	*virt = va;
	return (sva);
}

/*
 * Add a list of wired pages to the kva
 * this routine is only used for temporary
 * kernel mappings that do not need to have
 * page modification or references recorded.
 * Note that old mappings are simply written
 * over.  The page *must* be wired.
 */
void
pmap_qenter(vm_offset_t va, vm_page_t *m, int count)
{
	int i;
	vm_offset_t origva = va;

	for (i = 0; i < count; i++) {
		pmap_flush_pvcache(m[i]);
		pmap_kenter(va, VM_PAGE_TO_PHYS(m[i]));
		va += PAGE_SIZE;
	}

	mips_dcache_wbinv_range_index(origva, PAGE_SIZE*count);
}

/*
 * this routine jerks page mappings from the
 * kernel -- it is meant only for temporary mappings.
 */
void
pmap_qremove(vm_offset_t va, int count)
{
	pt_entry_t *pte;
	vm_offset_t origva;

	if (count < 1)
		return;
	mips_dcache_wbinv_range_index(va, PAGE_SIZE * count);
	origva = va;
	do {
		pte = pmap_pte(kernel_pmap, va);
		*pte = PTE_G;
		va += PAGE_SIZE;
	} while (--count > 0);
	pmap_invalidate_range(kernel_pmap, origva, va);
}

/***************************************************
 * Page table page management routines.....
 ***************************************************/

/*
 * Decrements a page table page's reference count, which is used to record the
 * number of valid page table entries within the page.  If the reference count
 * drops to zero, then the page table page is unmapped.  Returns TRUE if the
 * page table page was unmapped and FALSE otherwise.
 */
static PMAP_INLINE boolean_t
pmap_unwire_ptp(pmap_t pmap, vm_offset_t va, vm_page_t m)
{

	--m->ref_count;
	if (m->ref_count == 0) {
		_pmap_unwire_ptp(pmap, va, m);
		return (TRUE);
	} else
		return (FALSE);
}

static void
_pmap_unwire_ptp(pmap_t pmap, vm_offset_t va, vm_page_t m)
{
	pd_entry_t *pde;
	vm_offset_t sva, eva;

	PMAP_LOCK_ASSERT(pmap, MA_OWNED);
	/*
	 * unmap the page table page
	 */
#ifdef __mips_n64
	if (m->pindex < NUPDE) {
		pde = pmap_pde(pmap, va);
		sva = va & ~PDRMASK;
		eva = sva + NBPDR;
	} else {
		pde = pmap_segmap(pmap, va);
		sva = va & ~SEGMASK;
		eva = sva + NBSEG;
	}
#else
	pde = pmap_pde(pmap, va);
	sva = va & ~SEGMASK;
	eva = sva + NBSEG;
#endif
	*pde = 0;
	pmap->pm_stats.resident_count--;

#ifdef __mips_n64
	if (m->pindex < NUPDE) {
		pd_entry_t *pdp;
		vm_page_t pdpg;

		/*
		 * Recursively decrement next level pagetable refcount.
		 * Either that shoots down a larger range from TLBs (below)
		 * or we're to shoot down just the page in question.
		 */
		pdp = (pd_entry_t *)*pmap_segmap(pmap, va);
		pdpg = PHYS_TO_VM_PAGE(MIPS_DIRECT_TO_PHYS(pdp));
		if (!pmap_unwire_ptp(pmap, va, pdpg)) {
			pmap_invalidate_range(pmap, sva, eva);
		}
	} else {
		/* Segmap entry shootdown */
		pmap_invalidate_range(pmap, sva, eva);
	}
#else
	/* Segmap entry shootdown */
	pmap_invalidate_range(pmap, sva, eva);
#endif

	/*
	 * If the page is finally unwired, simply free it.
	 */
	vm_page_free_zero(m);
	vm_wire_sub(1);
}

/*
 * After removing a page table entry, this routine is used to
 * conditionally free the page, and manage the reference count.
 */
static int
pmap_unuse_pt(pmap_t pmap, vm_offset_t va, pd_entry_t pde)
{
	vm_page_t mpte;

	if (va >= VM_MAXUSER_ADDRESS)
		return (0);
	KASSERT(pde != 0, ("pmap_unuse_pt: pde != 0"));
	mpte = PHYS_TO_VM_PAGE(MIPS_DIRECT_TO_PHYS(pde));
	return (pmap_unwire_ptp(pmap, va, mpte));
}

void
pmap_pinit0(pmap_t pmap)
{
	int i;

	PMAP_LOCK_INIT(pmap);
	pmap->pm_segtab = kernel_segmap;
	CPU_ZERO(&pmap->pm_active);
	for (i = 0; i < MAXCPU; i++) {
		pmap->pm_asid[i].asid = PMAP_ASID_RESERVED;
		pmap->pm_asid[i].gen = 0;
	}
	PCPU_SET(curpmap, pmap);
	TAILQ_INIT(&pmap->pm_pvchunk);
	bzero(&pmap->pm_stats, sizeof pmap->pm_stats);

#ifdef CHERI_CAPREVOKE
	pmap->flags.clg = 0;
#endif
}

static void
pmap_grow_direct_page(int req)
{

#ifdef __mips_n64
	vm_wait(NULL);
#else
	if (!vm_page_reclaim_contig(req, 1, 0, MIPS_KSEG0_LARGEST_PHYS,
	    PAGE_SIZE, 0))
		vm_wait(NULL);
#endif
}

static vm_page_t
pmap_alloc_direct_page(unsigned int index, int req)
{
	vm_page_t m;

	m = vm_page_alloc_freelist(VM_FREELIST_DIRECT, req | VM_ALLOC_WIRED |
	    VM_ALLOC_ZERO);
	if (m == NULL)
		return (NULL);

	if ((m->flags & PG_ZERO) == 0)
		pmap_zero_page(m);

	m->pindex = index;
	return (m);
}

/*
 * Initialize a preallocated and zeroed pmap structure,
 * such as one in a vmspace structure.
 */
int
pmap_pinit(pmap_t pmap)
{
	vm_page_t ptdpg;
	int i, req_class;

	/*
	 * allocate the page directory page
	 */
	req_class = VM_ALLOC_NORMAL;
	while ((ptdpg = pmap_alloc_direct_page(NUSERPGTBLS, req_class)) ==
	    NULL)
		pmap_grow_direct_page(req_class);

	pmap->pm_segtab = (pd_entry_t *)
	    MIPS_PHYS_TO_DIRECT(VM_PAGE_TO_PHYS(ptdpg));
	CPU_ZERO(&pmap->pm_active);
	for (i = 0; i < MAXCPU; i++) {
		pmap->pm_asid[i].asid = PMAP_ASID_RESERVED;
		pmap->pm_asid[i].gen = 0;
	}
	TAILQ_INIT(&pmap->pm_pvchunk);
	bzero(&pmap->pm_stats, sizeof pmap->pm_stats);

#ifdef CHERI_CAPREVOKE
	pmap->flags.clg = 0;
#endif

	return (1);
}

/*
 * this routine is called if the page table page is not
 * mapped correctly.
 */
static vm_page_t
_pmap_allocpte(pmap_t pmap, unsigned ptepindex, u_int flags)
{
	vm_pointer_t pageva;
	vm_page_t m;
	int req_class;

	/*
	 * Find or fabricate a new pagetable page
	 */
	req_class = VM_ALLOC_NORMAL;
	if ((m = pmap_alloc_direct_page(ptepindex, req_class)) == NULL) {
		if ((flags & PMAP_ENTER_NOSLEEP) == 0) {
			PMAP_UNLOCK(pmap);
			rw_wunlock(&pvh_global_lock);
			pmap_grow_direct_page(req_class);
			rw_wlock(&pvh_global_lock);
			PMAP_LOCK(pmap);
		}

		/*
		 * Indicate the need to retry.	While waiting, the page
		 * table page may have been allocated.
		 */
		return (NULL);
	}

	/*
	 * Map the pagetable page into the process address space, if it
	 * isn't already there.
	 */
	pageva = (vm_pointer_t)MIPS_PHYS_TO_DIRECT(VM_PAGE_TO_PHYS(m));

#ifdef __mips_n64
	if (ptepindex >= NUPDE) {
		pmap->pm_segtab[ptepindex - NUPDE] = pde_page_bound(pageva);
	} else {
		pd_entry_t *pdep, *pde;
		int segindex = ptepindex >> (SEGSHIFT - PDRSHIFT);
		int pdeindex = ptepindex & (NPDEPG - 1);
		vm_page_t pg;

		pdep = &pmap->pm_segtab[segindex];
		if (*pdep == NULL) {
			/* recurse for allocating page dir */
			if (_pmap_allocpte(pmap, NUPDE + segindex,
			    flags) == NULL) {
				/* alloc failed, release current */
				vm_page_unwire_noq(m);
				vm_page_free_zero(m);
				return (NULL);
			}
		} else {
			pg = PHYS_TO_VM_PAGE(MIPS_DIRECT_TO_PHYS(*pdep));
			pg->ref_count++;
		}
		/* Next level entry */
		pde = (pd_entry_t *)*pdep;
		pde[pdeindex] = pde_page_bound(pageva);
	}
#else
	pmap->pm_segtab[ptepindex] = (pd_entry_t)pageva;
#endif
	pmap->pm_stats.resident_count++;
	return (m);
}

static vm_page_t
pmap_allocpte(pmap_t pmap, vm_offset_t va, u_int flags)
{
	unsigned ptepindex;
	pd_entry_t *pde;
	vm_page_t m;

	/*
	 * Calculate pagetable page index
	 */
	ptepindex = pmap_pde_pindex(va);
retry:
	/*
	 * Get the page directory entry
	 */
	pde = pmap_pde(pmap, va);

	/*
	 * If the page table page is mapped, we just increment the hold
	 * count, and activate it.
	 */
	if (pde != NULL && *pde != NULL) {
		m = PHYS_TO_VM_PAGE(MIPS_DIRECT_TO_PHYS(*pde));
		m->ref_count++;
	} else {
		/*
		 * Here if the pte page isn't mapped, or if it has been
		 * deallocated.
		 */
		m = _pmap_allocpte(pmap, ptepindex, flags);
		if (m == NULL && (flags & PMAP_ENTER_NOSLEEP) == 0)
			goto retry;
	}
	return (m);
}

/***************************************************
 * Pmap allocation/deallocation routines.
 ***************************************************/

/*
 * Release any resources held by the given physical map.
 * Called when a pmap initialized by pmap_pinit is being released.
 * Should only be called if the map contains no valid mappings.
 */
void
pmap_release(pmap_t pmap)
{
	vm_offset_t ptdva;
	vm_page_t ptdpg;

	KASSERT(pmap->pm_stats.resident_count == 0,
	    ("pmap_release: pmap resident count %ld != 0",
	    pmap->pm_stats.resident_count));

	ptdva = (vm_offset_t)pmap->pm_segtab;
	ptdpg = PHYS_TO_VM_PAGE(MIPS_DIRECT_TO_PHYS(ptdva));

	vm_page_unwire_noq(ptdpg);
	vm_page_free_zero(ptdpg);
}

/*
 * grow the number of kernel page table entries, if needed
 */
void
pmap_growkernel(vm_offset_t addr)
{
	vm_page_t nkpg;
	pd_entry_t *pde, *pdpe;
	pt_entry_t *pte;
	int i, req_class;

	mtx_assert(&kernel_map->system_mtx, MA_OWNED);
	req_class = VM_ALLOC_INTERRUPT;
	addr = roundup2(addr, NBSEG);
	if (addr - 1 >= vm_map_max(kernel_map))
		addr = vm_map_max(kernel_map);
	while (kernel_vm_end < addr) {
		pdpe = pmap_segmap(kernel_pmap, kernel_vm_end);
#ifdef __mips_n64
		if (*pdpe == 0) {
			/* new intermediate page table entry */
			nkpg = pmap_alloc_direct_page(nkpt, req_class);
			if (nkpg == NULL)
				panic("pmap_growkernel: no memory to grow kernel");
			/*
			 * XXX-AM: this rederives the pointer, not good! pmap_alloc
			 * should return a valid capability already.
			 */
			*pdpe = (pd_entry_t)MIPS_PHYS_TO_DIRECT(VM_PAGE_TO_PHYS(nkpg));
			continue; /* try again */
		}
#endif
		pde = pmap_pdpe_to_pde(pdpe, kernel_vm_end);
		if (*pde != 0) {
			kernel_vm_end = (kernel_vm_end + NBPDR) & ~PDRMASK;
			if (kernel_vm_end - 1 >= vm_map_max(kernel_map)) {
				kernel_vm_end = vm_map_max(kernel_map);
				break;
			}
			continue;
		}

		/*
		 * This index is bogus, but out of the way
		 */
		nkpg = pmap_alloc_direct_page(nkpt, req_class);
#ifndef __mips_n64
		if (nkpg == NULL && vm_page_reclaim_contig(req_class, 1,
		    0, MIPS_KSEG0_LARGEST_PHYS, PAGE_SIZE, 0))
			nkpg = pmap_alloc_direct_page(nkpt, req_class);
#endif
		if (nkpg == NULL)
			panic("pmap_growkernel: no memory to grow kernel");
		nkpt++;
		*pde = (pd_entry_t)MIPS_PHYS_TO_DIRECT(VM_PAGE_TO_PHYS(nkpg));

		/*
		 * The R[4-7]?00 stores only one copy of the Global bit in
		 * the translation lookaside buffer for each 2 page entry.
		 * Thus invalid entrys must have the Global bit set so when
		 * Entry LO and Entry HI G bits are anded together they will
		 * produce a global bit to store in the tlb.
		 */
		pte = (pt_entry_t *)*pde;
		for (i = 0; i < NPTEPG; i++)
			pte[i] = PTE_G;

		kernel_vm_end = (kernel_vm_end + NBPDR) & ~PDRMASK;
		if (kernel_vm_end - 1 >= vm_map_max(kernel_map)) {
			kernel_vm_end = vm_map_max(kernel_map);
			break;
		}
	}
}

/***************************************************
 * page management routines.
 ***************************************************/

CTASSERT(sizeof(struct pv_chunk) == PAGE_SIZE);
#ifdef __CHERI_PURE_CAPABILITY__
CTASSERT(_NPCM == 2);
CTASSERT(_NPCPV == 83);
#elif defined(__mips_n64)
CTASSERT(_NPCM == 3);
CTASSERT(_NPCPV == 168);
#else /* n32 */
CTASSERT(_NPCM == 11);
CTASSERT(_NPCPV == 336);
#endif /* n32 */

static __inline struct pv_chunk *
pv_to_chunk(pv_entry_t pv)
{

	return ((struct pv_chunk *)trunc_page(pv));
}

#define PV_PMAP(pv) (pv_to_chunk(pv)->pc_pmap)

#ifdef __mips_n64
#define	PC_FREE0_1	0xfffffffffffffffful
#ifdef __CHERI_PURE_CAPABILITY__
#define	PC_FREE2	0x000000000007fffful
#else
#define	PC_FREE2	0x000000fffffffffful
#endif
#else
#define	PC_FREE0_9	0xfffffffful	/* Free values for index 0 through 9 */
#define	PC_FREE10	0x0000fffful	/* Free values for index 10 */
#endif

static const u_long pc_freemask[_NPCM] = {
#ifdef __mips_n64
#ifdef __CHERI_PURE_CAPABILITY__
	PC_FREE0_1, PC_FREE2
#else  /* ! __CHERI_PURE_CAPABILITY__ */
	PC_FREE0_1, PC_FREE0_1, PC_FREE2
#endif /* ! __CHERI_PURE_CAPABILITY__ */
#else
	PC_FREE0_9, PC_FREE0_9, PC_FREE0_9,
	PC_FREE0_9, PC_FREE0_9, PC_FREE0_9,
	PC_FREE0_9, PC_FREE0_9, PC_FREE0_9,
	PC_FREE0_9, PC_FREE10
#endif
};

static SYSCTL_NODE(_vm, OID_AUTO, pmap, CTLFLAG_RD | CTLFLAG_MPSAFE, 0,
    "VM/pmap parameters");

SYSCTL_INT(_vm_pmap, OID_AUTO, pv_entry_count, CTLFLAG_RD, &pv_entry_count, 0,
    "Current number of pv entries");

#ifdef PV_STATS
static int pc_chunk_count, pc_chunk_allocs, pc_chunk_frees, pc_chunk_tryfail;

SYSCTL_INT(_vm_pmap, OID_AUTO, pc_chunk_count, CTLFLAG_RD, &pc_chunk_count, 0,
    "Current number of pv entry chunks");
SYSCTL_INT(_vm_pmap, OID_AUTO, pc_chunk_allocs, CTLFLAG_RD, &pc_chunk_allocs, 0,
    "Current number of pv entry chunks allocated");
SYSCTL_INT(_vm_pmap, OID_AUTO, pc_chunk_frees, CTLFLAG_RD, &pc_chunk_frees, 0,
    "Current number of pv entry chunks frees");
SYSCTL_INT(_vm_pmap, OID_AUTO, pc_chunk_tryfail, CTLFLAG_RD, &pc_chunk_tryfail, 0,
    "Number of times tried to get a chunk page but failed.");

static long pv_entry_frees, pv_entry_allocs;
static int pv_entry_spare;

SYSCTL_LONG(_vm_pmap, OID_AUTO, pv_entry_frees, CTLFLAG_RD, &pv_entry_frees, 0,
    "Current number of pv entry frees");
SYSCTL_LONG(_vm_pmap, OID_AUTO, pv_entry_allocs, CTLFLAG_RD, &pv_entry_allocs, 0,
    "Current number of pv entry allocs");
SYSCTL_INT(_vm_pmap, OID_AUTO, pv_entry_spare, CTLFLAG_RD, &pv_entry_spare, 0,
    "Current number of spare pv entries");
#endif

/*
 * We are in a serious low memory condition.  Resort to
 * drastic measures to free some pages so we can allocate
 * another pv entry chunk.
 */
static vm_page_t
pmap_pv_reclaim(pmap_t locked_pmap)
{
	struct pch newtail;
	struct pv_chunk *pc;
	pd_entry_t *pde;
	pmap_t pmap;
	pt_entry_t *pte, oldpte;
	pv_entry_t pv;
	vm_offset_t va;
	vm_page_t m, m_pc;
	u_long inuse;
	int bit, field, freed, idx;

	PMAP_LOCK_ASSERT(locked_pmap, MA_OWNED);
	pmap = NULL;
	m_pc = NULL;
	TAILQ_INIT(&newtail);
	while ((pc = TAILQ_FIRST(&pv_chunks)) != NULL) {
		TAILQ_REMOVE(&pv_chunks, pc, pc_lru);
		if (pmap != pc->pc_pmap) {
			if (pmap != NULL) {
				pmap_invalidate_all(pmap);
				if (pmap != locked_pmap)
					PMAP_UNLOCK(pmap);
			}
			pmap = pc->pc_pmap;
			/* Avoid deadlock and lock recursion. */
			if (pmap > locked_pmap)
				PMAP_LOCK(pmap);
			else if (pmap != locked_pmap && !PMAP_TRYLOCK(pmap)) {
				pmap = NULL;
				TAILQ_INSERT_TAIL(&newtail, pc, pc_lru);
				continue;
			}
		}

		/*
		 * Destroy every non-wired, 4 KB page mapping in the chunk.
		 */
		freed = 0;
		for (field = 0; field < _NPCM; field++) {
			for (inuse = ~pc->pc_map[field] & pc_freemask[field];
			    inuse != 0; inuse &= ~(1UL << bit)) {
				bit = ffsl(inuse) - 1;
				idx = field * sizeof(inuse) * NBBY + bit;
				pv = &pc->pc_pventry[idx];
				va = pv->pv_va;
				pde = pmap_pde(pmap, va);
				KASSERT(pde != NULL && *pde != 0,
				    ("pmap_pv_reclaim: pde"));
				pte = pmap_pde_to_pte(pde, va);
				oldpte = *pte;
				if (pte_test(&oldpte, PTE_W))
					continue;
				if (is_kernel_pmap(pmap))
					*pte = PTE_G;
				else
					*pte = 0;
				m = PHYS_TO_VM_PAGE(TLBLO_PTE_TO_PA(oldpte));
				if (pte_test(&oldpte, PTE_D)) {
					vm_page_dirty(m);
#ifdef CPU_CHERI
					if (!pte_test(&oldpte, PTE_SCI))
						vm_page_capdirty(m);
#endif
				}
				if (m->md.pv_flags & PV_TABLE_REF)
					vm_page_aflag_set(m, PGA_REFERENCED);
				m->md.pv_flags &= ~PV_TABLE_REF;
				TAILQ_REMOVE(&m->md.pv_list, pv, pv_list);
				if (TAILQ_EMPTY(&m->md.pv_list))
					vm_page_aflag_clear(m, PGA_WRITEABLE);
				pc->pc_map[field] |= 1UL << bit;

				/*
				 * For simplicity, we will unconditionally shoot
				 * down TLBs either at the end of this function
				 * or at the top of the loop above if we switch
				 * to a different pmap.
				 */
				(void)pmap_unuse_pt(pmap, va, *pde);

				freed++;
			}
		}
		if (freed == 0) {
			TAILQ_INSERT_TAIL(&newtail, pc, pc_lru);
			continue;
		}
		/* Every freed mapping is for a 4 KB page. */
		pmap->pm_stats.resident_count -= freed;
		PV_STAT(pv_entry_frees += freed);
		PV_STAT(pv_entry_spare += freed);
		pv_entry_count -= freed;
		TAILQ_REMOVE(&pmap->pm_pvchunk, pc, pc_list);
		for (field = 0; field < _NPCM; field++)
			if (pc->pc_map[field] != pc_freemask[field]) {
				TAILQ_INSERT_HEAD(&pmap->pm_pvchunk, pc,
				    pc_list);
				TAILQ_INSERT_TAIL(&newtail, pc, pc_lru);

				/*
				 * One freed pv entry in locked_pmap is
				 * sufficient.
				 */
				if (pmap == locked_pmap)
					goto out;
				break;
			}
		if (field == _NPCM) {
			PV_STAT(pv_entry_spare -= _NPCPV);
			PV_STAT(pc_chunk_count--);
			PV_STAT(pc_chunk_frees++);
			/* Entire chunk is free; return it. */
			m_pc = PHYS_TO_VM_PAGE(MIPS_DIRECT_TO_PHYS(
			    (vm_offset_t)pc));
			dump_drop_page(m_pc->phys_addr);
			break;
		}
	}
out:
	TAILQ_CONCAT(&pv_chunks, &newtail, pc_lru);
	if (pmap != NULL) {
		pmap_invalidate_all(pmap);
		if (pmap != locked_pmap)
			PMAP_UNLOCK(pmap);
	}
	return (m_pc);
}

/*
 * free the pv_entry back to the free list
 */
static void
free_pv_entry(pmap_t pmap, pv_entry_t pv)
{
	struct pv_chunk *pc;
	int bit, field, idx;

	rw_assert(&pvh_global_lock, RA_WLOCKED);
	PMAP_LOCK_ASSERT(pmap, MA_OWNED);
	PV_STAT(pv_entry_frees++);
	PV_STAT(pv_entry_spare++);
	pv_entry_count--;
	pc = pv_to_chunk(pv);
	idx = pv - &pc->pc_pventry[0];
	field = idx / (sizeof(u_long) * NBBY);
	bit = idx % (sizeof(u_long) * NBBY);
	pc->pc_map[field] |= 1ul << bit;
	for (idx = 0; idx < _NPCM; idx++)
		if (pc->pc_map[idx] != pc_freemask[idx]) {
			/*
			 * 98% of the time, pc is already at the head of the
			 * list.  If it isn't already, move it to the head.
			 */
			if (__predict_false(TAILQ_FIRST(&pmap->pm_pvchunk) !=
			    pc)) {
				TAILQ_REMOVE(&pmap->pm_pvchunk, pc, pc_list);
				TAILQ_INSERT_HEAD(&pmap->pm_pvchunk, pc,
				    pc_list);
			}
			return;
		}
	TAILQ_REMOVE(&pmap->pm_pvchunk, pc, pc_list);
	free_pv_chunk(pc);
}

static void
free_pv_chunk(struct pv_chunk *pc)
{
	vm_page_t m;

 	TAILQ_REMOVE(&pv_chunks, pc, pc_lru);
	PV_STAT(pv_entry_spare -= _NPCPV);
	PV_STAT(pc_chunk_count--);
	PV_STAT(pc_chunk_frees++);
	/* entire chunk is free, return it */
	m = PHYS_TO_VM_PAGE(MIPS_DIRECT_TO_PHYS((vm_offset_t)pc));
	dump_drop_page(m->phys_addr);
	vm_page_unwire_noq(m);
	vm_page_free(m);
}

/*
 * get a new pv_entry, allocating a block from the system
 * when needed.
 */
static pv_entry_t
get_pv_entry(pmap_t pmap, boolean_t try)
{
	struct pv_chunk *pc;
	pv_entry_t pv;
	vm_page_t m;
	int bit, field, idx;

	rw_assert(&pvh_global_lock, RA_WLOCKED);
	PMAP_LOCK_ASSERT(pmap, MA_OWNED);
	PV_STAT(pv_entry_allocs++);
	pv_entry_count++;
retry:
	pc = TAILQ_FIRST(&pmap->pm_pvchunk);
	if (pc != NULL) {
		for (field = 0; field < _NPCM; field++) {
			if (pc->pc_map[field]) {
				bit = ffsl(pc->pc_map[field]) - 1;
				break;
			}
		}
		if (field < _NPCM) {
			idx = field * sizeof(pc->pc_map[field]) * NBBY + bit;
			pv = &pc->pc_pventry[idx];
			pc->pc_map[field] &= ~(1ul << bit);
			/* If this was the last item, move it to tail */
			for (field = 0; field < _NPCM; field++)
				if (pc->pc_map[field] != 0) {
					PV_STAT(pv_entry_spare--);
					return (pv);	/* not full, return */
				}
			TAILQ_REMOVE(&pmap->pm_pvchunk, pc, pc_list);
			TAILQ_INSERT_TAIL(&pmap->pm_pvchunk, pc, pc_list);
			PV_STAT(pv_entry_spare--);
			return (pv);
		}
	}
	/* No free items, allocate another chunk */
	m = vm_page_alloc_freelist(VM_FREELIST_DIRECT, VM_ALLOC_NORMAL |
	    VM_ALLOC_WIRED);
	if (m == NULL) {
		if (try) {
			pv_entry_count--;
			PV_STAT(pc_chunk_tryfail++);
			return (NULL);
		}
		m = pmap_pv_reclaim(pmap);
		if (m == NULL)
			goto retry;
	}
	PV_STAT(pc_chunk_count++);
	PV_STAT(pc_chunk_allocs++);
	dump_add_page(m->phys_addr);
	pc = (struct pv_chunk *)MIPS_PHYS_TO_DIRECT(VM_PAGE_TO_PHYS(m));
	pc->pc_pmap = pmap;
	pc->pc_map[0] = pc_freemask[0] & ~1ul;	/* preallocated bit 0 */
	for (field = 1; field < _NPCM; field++)
		pc->pc_map[field] = pc_freemask[field];
	TAILQ_INSERT_TAIL(&pv_chunks, pc, pc_lru);
	pv = &pc->pc_pventry[0];
	TAILQ_INSERT_HEAD(&pmap->pm_pvchunk, pc, pc_list);
	PV_STAT(pv_entry_spare += _NPCPV - 1);
	return (pv);
}

static pv_entry_t
pmap_pvh_remove(struct md_page *pvh, pmap_t pmap, vm_offset_t va)
{
	pv_entry_t pv;

	rw_assert(&pvh_global_lock, RA_WLOCKED);
	TAILQ_FOREACH(pv, &pvh->pv_list, pv_list) {
		if (pmap == PV_PMAP(pv) && va == pv->pv_va) {
			TAILQ_REMOVE(&pvh->pv_list, pv, pv_list);
			break;
		}
	}
	return (pv);
}

static void
pmap_pvh_free(struct md_page *pvh, pmap_t pmap, vm_offset_t va)
{
	pv_entry_t pv;

	pv = pmap_pvh_remove(pvh, pmap, va);
	KASSERT(pv != NULL, ("pmap_pvh_free: pv not found, pa %lx va %lx",
	     (u_long)VM_PAGE_TO_PHYS(__containerof(pvh, struct vm_page, md)),
	     (u_long)va));
	free_pv_entry(pmap, pv);
}

static void
pmap_remove_entry(pmap_t pmap, vm_page_t m, vm_offset_t va)
{

	rw_assert(&pvh_global_lock, RA_WLOCKED);
	pmap_pvh_free(&m->md, pmap, va);
	if (TAILQ_EMPTY(&m->md.pv_list))
		vm_page_aflag_clear(m, PGA_WRITEABLE);
}

/*
 * Conditionally create a pv entry.
 */
static boolean_t
pmap_try_insert_pv_entry(pmap_t pmap, vm_page_t mpte, vm_offset_t va,
    vm_page_t m)
{
	pv_entry_t pv;

	rw_assert(&pvh_global_lock, RA_WLOCKED);
	PMAP_LOCK_ASSERT(pmap, MA_OWNED);
	if ((pv = get_pv_entry(pmap, TRUE)) != NULL) {
		pv->pv_va = va;
		TAILQ_INSERT_TAIL(&m->md.pv_list, pv, pv_list);
		return (TRUE);
	} else
		return (FALSE);
}

/*
 * pmap_remove_pte: do the things to unmap a page in a process
 *
 * Returns true if this was the last PTE in the PT (and possibly the last PT in
 * the PD, and possibly the last PD in the segmap), in which case...
 *
 *   1) the TLB has been invalidated for the whole PT's span (at least),
 *   already, to ensure that MipsDoTLBMiss does not attempt to follow a
 *   dangling pointer into a freed page.  No additional TLB shootdown is
 *   required.
 *
 *   2) if this removal was part of a sweep to remove PTEs, it is safe to jump
 *   to the PT span boundary and continue.
 *
 *   3) The given pde may now point onto a freed page and must not be
 *   dereferenced
 *
 * If the return value is false, the TLB has not been shot down (and the segmap
 * entry, PD, and PT all remain in place).
 */
static int
pmap_remove_pte(struct pmap *pmap, pt_entry_t *ptq, vm_offset_t va,
    pd_entry_t pde)
{
	pt_entry_t oldpte;
	vm_page_t m;
	vm_paddr_t pa;

	rw_assert(&pvh_global_lock, RA_WLOCKED);
	PMAP_LOCK_ASSERT(pmap, MA_OWNED);

	/*
	 * Write back all cache lines from the page being unmapped.
	 */
	mips_dcache_wbinv_range_index(va, PAGE_SIZE);

	oldpte = *ptq;
	if (is_kernel_pmap(pmap))
		*ptq = PTE_G;
	else
		*ptq = 0;

	if (pte_test(&oldpte, PTE_W))
		pmap->pm_stats.wired_count -= 1;

	pmap->pm_stats.resident_count -= 1;

	if (pte_test(&oldpte, PTE_MANAGED)) {
		pa = TLBLO_PTE_TO_PA(oldpte);
		m = PHYS_TO_VM_PAGE(pa);
		if (pte_test(&oldpte, PTE_D)) {
			KASSERT(!pte_test(&oldpte, PTE_RO),
			    ("%s: modified page not writable: va: %#jx, pte: %#jx",
			    __func__, va, (uintmax_t)oldpte));
			vm_page_dirty(m);
#ifdef CPU_CHERI
			if (!pte_test(&oldpte, PTE_SCI))
				vm_page_capdirty(m);
#endif
		}
		if (m->md.pv_flags & PV_TABLE_REF)
			vm_page_aflag_set(m, PGA_REFERENCED);
		m->md.pv_flags &= ~PV_TABLE_REF;

		pmap_remove_entry(pmap, m, va);
	}
	return (pmap_unuse_pt(pmap, va, pde));
}

/*
 * Remove a single page from a process address space
 */
static void
pmap_remove_page(struct pmap *pmap, vm_offset_t va)
{
	pd_entry_t *pde;
	pt_entry_t *ptq;

	rw_assert(&pvh_global_lock, RA_WLOCKED);
	PMAP_LOCK_ASSERT(pmap, MA_OWNED);
	pde = pmap_pde(pmap, va);
	if (pde == NULL || *pde == 0)
		return;
	ptq = pmap_pde_to_pte(pde, va);

	/*
	 * If there is no pte for this address, just skip it!
	 */
	if (!pte_test(ptq, PTE_V))
		return;

	/*
	 * Remove this PTE from the PT.  If this is the last one, then
	 * the TLB has already been shot down, so don't bother again
	 */
	if (!pmap_remove_pte(pmap, ptq, va, *pde))
		pmap_invalidate_page(pmap, va);
}

/*
 *	Remove the given range of addresses from the specified map.
 *
 *	It is assumed that the start and end are properly
 *	rounded to the page size.
 */
void
pmap_remove(pmap_t pmap, vm_offset_t sva, vm_offset_t eva)
{
	pd_entry_t *pde, *pdpe;
	pt_entry_t *pte;
	vm_offset_t va_next;
	vm_offset_t va_init, va_fini;
	bool need_tlb_shootdown;

	/*
	 * Perform an unsynchronized read.  This is, however, safe.
	 */
	if (pmap->pm_stats.resident_count == 0)
		return;

	rw_wlock(&pvh_global_lock);
	PMAP_LOCK(pmap);

	/*
	 * special handling of removing one page.  a very common operation
	 * and easy to short circuit some code.
	 */
	if ((sva + PAGE_SIZE) == eva) {
		pmap_remove_page(pmap, sva);
		goto out;
	}
	for (; sva < eva; sva = va_next) {
		pdpe = pmap_segmap(pmap, sva);
#ifdef __mips_n64
		if (*pdpe == 0) {
			va_next = (sva + NBSEG) & ~SEGMASK;
			if (va_next < sva)
				va_next = eva;
			continue;
		}
#endif

		/* Scan up to the end of the page table pointed to by pde */
		va_next = (sva + NBPDR) & ~PDRMASK;
		if (va_next < sva)
			va_next = eva;

		pde = pmap_pdpe_to_pde(pdpe, sva);
		if (*pde == NULL)
			continue;

		/*
		 * Limit our scan to either the end of the va represented
		 * by the current page table page, or to the end of the
		 * range being removed.
		 */
		if (va_next > eva)
			va_next = eva;

		need_tlb_shootdown = false;
		va_init = sva;
		va_fini = va_next;
		for (pte = pmap_pde_to_pte(pde, sva); sva != va_next; pte++,
		    sva += PAGE_SIZE) {
			/* Skip over invalid entries; no need to shootdown */
			if (!pte_test(pte, PTE_V)) {
				/*
				 * If we have not yet found a valid entry, then
				 * we can move the lower edge of the region to
				 * invalidate to the next PTE.
				 */
				if (!need_tlb_shootdown)
					va_init = sva + PAGE_SIZE;
				continue;
			}

			/*
			 * A valid entry; the range we are shooting down must
			 * include this page.  va_fini is used instead of sva
			 * so that if the range ends with a run of !PTE_V PTEs,
			 * but doesn't clear out so much that pmap_remove_pte
			 * removes the entire PT, we won't include these !PTE_V
			 * entries in the region to be shot down.
			 */
			va_fini = sva + PAGE_SIZE;

			if (pmap_remove_pte(pmap, pte, sva, *pde)) {
				/* Entire PT removed and TLBs shot down. */
				need_tlb_shootdown = false;
				break;
			} else {
				need_tlb_shootdown = true;
			}
		}
		if (need_tlb_shootdown)
			pmap_invalidate_range(pmap, va_init, va_fini);
	}
out:
	rw_wunlock(&pvh_global_lock);
	PMAP_UNLOCK(pmap);
}

/*
 *	Routine:	pmap_remove_all
 *	Function:
 *		Removes this physical page from
 *		all physical maps in which it resides.
 *		Reflects back modify bits to the pager.
 *
 *	Notes:
 *		Original versions of this routine were very
 *		inefficient because they iteratively called
 *		pmap_remove (slow...)
 */

void
pmap_remove_all(vm_page_t m)
{
	pv_entry_t pv;
	pmap_t pmap;
	pd_entry_t *pde;
	pt_entry_t *pte, tpte;

	KASSERT((m->oflags & VPO_UNMANAGED) == 0,
	    ("pmap_remove_all: page %p is not managed", m));
	rw_wlock(&pvh_global_lock);

	if (m->md.pv_flags & PV_TABLE_REF)
		vm_page_aflag_set(m, PGA_REFERENCED);

	while ((pv = TAILQ_FIRST(&m->md.pv_list)) != NULL) {
		pmap = PV_PMAP(pv);
		PMAP_LOCK(pmap);

		/*
		 * If it's last mapping writeback all caches from
		 * the page being destroyed
	 	 */
		if (TAILQ_NEXT(pv, pv_list) == NULL)
			mips_dcache_wbinv_range_index(pv->pv_va, PAGE_SIZE);

		pmap->pm_stats.resident_count--;

		pde = pmap_pde(pmap, pv->pv_va);
		KASSERT(pde != NULL && *pde != 0, ("pmap_remove_all: pde"));
		pte = pmap_pde_to_pte(pde, pv->pv_va);

		tpte = *pte;
		if (is_kernel_pmap(pmap))
			*pte = PTE_G;
		else
			*pte = 0;

		if (pte_test(&tpte, PTE_W))
			pmap->pm_stats.wired_count--;

		/*
		 * Update the vm_page_t clean and reference bits.
		 */
		if (pte_test(&tpte, PTE_D)) {
			KASSERT(!pte_test(&tpte, PTE_RO),
			    ("%s: modified page not writable: va: %#jx, pte: %#jx",
			    __func__, pv->pv_va, (uintmax_t)tpte));
			vm_page_dirty(m);
#ifdef CPU_CHERI
			if (!pte_test(&tpte, PTE_SCI))
				vm_page_capdirty(m);
#endif
		}

		if (!pmap_unuse_pt(pmap, pv->pv_va, *pde))
			pmap_invalidate_page(pmap, pv->pv_va);

		TAILQ_REMOVE(&m->md.pv_list, pv, pv_list);
		free_pv_entry(pmap, pv);
		PMAP_UNLOCK(pmap);
	}

	vm_page_aflag_clear(m, PGA_WRITEABLE);
	m->md.pv_flags &= ~PV_TABLE_REF;
	rw_wunlock(&pvh_global_lock);
}

/*
 *	Set the physical protection on the
 *	specified range of this map as requested.
 */
void
pmap_protect(pmap_t pmap, vm_offset_t sva, vm_offset_t eva, vm_prot_t prot)
{
	pt_entry_t pbits, *pte;
	pd_entry_t *pde, *pdpe;
	vm_offset_t va, va_next;
	vm_paddr_t pa;
	vm_page_t m;

	if ((prot & VM_PROT_READ) == VM_PROT_NONE) {
		pmap_remove(pmap, sva, eva);
		return;
	}
	if (prot & VM_PROT_WRITE)
		return;

	PMAP_LOCK(pmap);
	for (; sva < eva; sva = va_next) {
		pdpe = pmap_segmap(pmap, sva);
#ifdef __mips_n64
		if (*pdpe == 0) {
			va_next = (sva + NBSEG) & ~SEGMASK;
			if (va_next < sva)
				va_next = eva;
			continue;
		}
#endif
		va_next = (sva + NBPDR) & ~PDRMASK;
		if (va_next < sva)
			va_next = eva;

		pde = pmap_pdpe_to_pde(pdpe, sva);
		if (*pde == NULL)
			continue;

		/*
		 * Limit our scan to either the end of the va represented
		 * by the current page table page, or to the end of the
		 * range being write protected.
		 */
		if (va_next > eva)
			va_next = eva;

		va = va_next;
		for (pte = pmap_pde_to_pte(pde, sva); sva != va_next; pte++,
		    sva += PAGE_SIZE) {
			pbits = *pte;
			if (!pte_test(&pbits, PTE_V) || pte_test(&pbits,
			    PTE_RO)) {
				if (va != va_next) {
					pmap_invalidate_range(pmap, va, sva);
					va = va_next;
				}
				continue;
			}
			pte_set(&pbits, PTE_RO);
			if (pte_test(&pbits, PTE_D)) {
				pte_clear(&pbits, PTE_D);
				if (pte_test(&pbits, PTE_MANAGED)) {
					pa = TLBLO_PTE_TO_PA(pbits);
					m = PHYS_TO_VM_PAGE(pa);
					vm_page_dirty(m);

#ifdef CPU_CHERI
					/* Leave PTE_SCI clear, but update MI */
					if (!pte_test(&pbits, PTE_SCI)) {
						pa = TLBLO_PTE_TO_PA(pbits);
						m = PHYS_TO_VM_PAGE(pa);
						vm_page_capdirty(m);
					}
#endif
				}
				if (va == va_next)
					va = sva;
			} else {
				/*
				 * Unless PTE_D is set, any TLB entries
				 * mapping "sva" don't allow write access, so
				 * they needn't be invalidated.
				 */
				if (va != va_next) {
					pmap_invalidate_range(pmap, va, sva);
					va = va_next;
				}
			}
			*pte = pbits;
		}
		if (va != va_next)
			pmap_invalidate_range(pmap, va, sva);
	}
	PMAP_UNLOCK(pmap);
}

/*
 *	Insert the given physical page (p) at
 *	the specified virtual address (v) in the
 *	target physical map with the protection requested.
 *
 *	If specified, the page will be wired down, meaning
 *	that the related pte can not be reclaimed.
 *
 *	NB:  This is the only routine which MAY NOT lazy-evaluate
 *	or lose information.  That is, this routine must actually
 *	insert this page into the given map NOW.
 */
int
pmap_enter(pmap_t pmap, vm_offset_t va, vm_page_t m, vm_prot_t prot,
    u_int flags, int8_t psind __unused)
{
	vm_paddr_t pa, opa;
	pt_entry_t *pte;
	pt_entry_t origpte, newpte;
	pv_entry_t pv;
	vm_page_t mpte, om;

	va &= ~PAGE_MASK;
 	KASSERT(va <= VM_MAX_KERNEL_ADDRESS, ("pmap_enter: toobig"));
	KASSERT((m->oflags & VPO_UNMANAGED) != 0 || !VA_IS_CLEANMAP(va),
	    ("pmap_enter: managed mapping within the clean submap"));
	if ((m->oflags & VPO_UNMANAGED) == 0)
		VM_PAGE_OBJECT_BUSY_ASSERT(m);
	pa = VM_PAGE_TO_PHYS(m);
	newpte = TLBLO_PA_TO_PFN(pa) | init_pte_prot(pmap, m, flags, prot);
	if ((flags & PMAP_ENTER_WIRED) != 0)
		newpte |= PTE_W;
	if (is_kernel_pmap(pmap))
		newpte |= PTE_G;
	PMAP_PTE_SET_CACHE_BITS(newpte, pa, m);
	if ((m->oflags & VPO_UNMANAGED) == 0)
		newpte |= PTE_MANAGED;

	mpte = NULL;

	rw_wlock(&pvh_global_lock);
	PMAP_LOCK(pmap);

	/*
	 * In the case that a page table page is not resident, we are
	 * creating it here.
	 */
	if (va < VM_MAXUSER_ADDRESS) {
		mpte = pmap_allocpte(pmap, va, flags);
		if (mpte == NULL) {
			KASSERT((flags & PMAP_ENTER_NOSLEEP) != 0,
			    ("pmap_allocpte failed with sleep allowed"));
			rw_wunlock(&pvh_global_lock);
			PMAP_UNLOCK(pmap);
			return (KERN_RESOURCE_SHORTAGE);
		}
	}
	pte = pmap_pte(pmap, va);

	/*
	 * Page Directory table entry not valid, we need a new PT page
	 */
	if (pte == NULL) {
		panic("pmap_enter: invalid page directory, pdir=%p, va=%#jx",
		    (void *)pmap->pm_segtab, va);
	}

	origpte = *pte;
	KASSERT(!pte_test(&origpte, PTE_D | PTE_RO | PTE_V),
	    ("pmap_enter: modified page not writable: va: %p, pte: %#jx",
	    (void *)va, (uintmax_t)origpte));
#ifdef CPU_CHERI
	KASSERT(
	    !pte_test(&origpte, PTE_CRO | PTE_V) || pte_test(&origpte, PTE_SCI),
	    ("pmap_enter: capdirty with CRO set: va: %p, pte: %#jx", (void *)va,
		(uintmax_t)origpte));
#endif
	opa = TLBLO_PTE_TO_PA(origpte);

	/*
	 * Mapping has not changed, must be protection or wiring change.
	 */
	if (pte_test(&origpte, PTE_V) && opa == pa) {
		/*
		 * Wiring change, just update stats. We don't worry about
		 * wiring PT pages as they remain resident as long as there
		 * are valid mappings in them. Hence, if a user page is
		 * wired, the PT page will be also.
		 */
		if (pte_test(&newpte, PTE_W) && !pte_test(&origpte, PTE_W))
			pmap->pm_stats.wired_count++;
		else if (!pte_test(&newpte, PTE_W) && pte_test(&origpte,
		    PTE_W))
			pmap->pm_stats.wired_count--;

		/*
		 * Remove extra pte reference
		 */
		if (mpte)
			mpte->ref_count--;

		if (pte_test(&origpte, PTE_MANAGED)) {
			m->md.pv_flags |= PV_TABLE_REF;
			if (!pte_test(&newpte, PTE_RO))
				vm_page_aflag_set(m, PGA_WRITEABLE);
		}
		goto validate;
	}

	pv = NULL;

	/*
	 * Mapping has changed, invalidate old range and fall through to
	 * handle validating new mapping.
	 */
	if (opa) {
		if (is_kernel_pmap(pmap))
			*pte = PTE_G;
		else
			*pte = 0;
		if (pte_test(&origpte, PTE_W))
			pmap->pm_stats.wired_count--;
		if (pte_test(&origpte, PTE_MANAGED)) {
			om = PHYS_TO_VM_PAGE(opa);
			if (pte_test(&origpte, PTE_D))
				vm_page_dirty(om);
#ifdef CPU_CHERI
			if (!pte_test(&origpte, PTE_SCI))
				vm_page_capdirty(m);
#endif
			if ((om->md.pv_flags & PV_TABLE_REF) != 0) {
				om->md.pv_flags &= ~PV_TABLE_REF;
				vm_page_aflag_set(om, PGA_REFERENCED);
			}
			pv = pmap_pvh_remove(&om->md, pmap, va);
			if (!pte_test(&newpte, PTE_MANAGED))
				free_pv_entry(pmap, pv);
			if ((om->a.flags & PGA_WRITEABLE) != 0 &&
			    TAILQ_EMPTY(&om->md.pv_list))
				vm_page_aflag_clear(om, PGA_WRITEABLE);
		}
		pmap_invalidate_page(pmap, va);
		origpte = 0;
		if (mpte != NULL) {
			mpte->ref_count--;
			KASSERT(mpte->ref_count > 0,
			    ("pmap_enter: missing reference to page table page,"
			    " va: %#jx", va));
		}
	} else
		pmap->pm_stats.resident_count++;

	/*
	 * Enter on the PV list if part of our managed memory.
	 */
	if (pte_test(&newpte, PTE_MANAGED)) {
		m->md.pv_flags |= PV_TABLE_REF;
		if (pv == NULL) {
			pv = get_pv_entry(pmap, FALSE);
			pv->pv_va = va;
		}
		TAILQ_INSERT_TAIL(&m->md.pv_list, pv, pv_list);
		if (!pte_test(&newpte, PTE_RO))
			vm_page_aflag_set(m, PGA_WRITEABLE);
	}

	/*
	 * Increment counters
	 */
	if (pte_test(&newpte, PTE_W))
		pmap->pm_stats.wired_count++;

validate:

#ifdef PMAP_DEBUG
	printf("pmap_enter:  va: %p -> pa: %p\n", (void *)va, (void *)pa);
#endif

	/*
	 * if the mapping or permission bits are different, we need to
	 * update the pte.
	 */
	if (origpte != newpte) {
		*pte = newpte;
		if (pte_test(&origpte, PTE_V)) {
			KASSERT(opa == pa, ("pmap_enter: invalid update"));
			if (pte_test(&origpte, PTE_MANAGED) && opa != pa) {
				if (om->md.pv_flags & PV_TABLE_REF)
					vm_page_aflag_set(om, PGA_REFERENCED);
				om->md.pv_flags &= ~PV_TABLE_REF;
			}
			if (pte_test(&origpte, PTE_D)) {
				if (pte_test(&origpte, PTE_MANAGED))
					vm_page_dirty(m);
			}
#ifdef CPU_CHERI
			if (!pte_test(&origpte, PTE_SCI)) {
				if (pte_test(&origpte, PTE_MANAGED))
					vm_page_capdirty(m);
			}
#endif
			pmap_update_page(pmap, va, newpte);
		}
	}

	/*
	 * Sync I & D caches for executable pages.  Do this only if the
	 * target pmap belongs to the current process.  Otherwise, an
	 * unresolvable TLB miss may occur.
	 */
	if (!is_kernel_pmap(pmap) && (pmap == &curproc->p_vmspace->vm_pmap) &&
	    (prot & VM_PROT_EXECUTE)) {
		mips_icache_sync_range(va, PAGE_SIZE);
		mips_dcache_wbinv_range(va, PAGE_SIZE);
	}
	rw_wunlock(&pvh_global_lock);
	PMAP_UNLOCK(pmap);
	return (KERN_SUCCESS);
}

/*
 * this code makes some *MAJOR* assumptions:
 * 1. Current pmap & pmap exists.
 * 2. Not wired.
 * 3. Read access.
 * 4. No page table pages.
 * but is *MUCH* faster than pmap_enter...
 */

void
pmap_enter_quick(pmap_t pmap, vm_offset_t va, vm_page_t m, vm_prot_t prot)
{

	rw_wlock(&pvh_global_lock);
	PMAP_LOCK(pmap);
	(void)pmap_enter_quick_locked(pmap, va, m, prot, NULL);
	rw_wunlock(&pvh_global_lock);
	PMAP_UNLOCK(pmap);
}

static vm_page_t
pmap_enter_quick_locked(pmap_t pmap, vm_offset_t va, vm_page_t m,
    vm_prot_t prot, vm_page_t mpte)
{
	pt_entry_t *pte, npte;
	vm_paddr_t pa;

	KASSERT(!VA_IS_CLEANMAP(va) ||
	    (m->oflags & VPO_UNMANAGED) != 0,
	    ("pmap_enter_quick_locked: managed mapping within the clean submap"));
	rw_assert(&pvh_global_lock, RA_WLOCKED);
	PMAP_LOCK_ASSERT(pmap, MA_OWNED);

	/*
	 * In the case that a page table page is not resident, we are
	 * creating it here.
	 */
	if (va < VM_MAXUSER_ADDRESS) {
		pd_entry_t *pde;
		unsigned ptepindex;

		/*
		 * Calculate pagetable page index
		 */
		ptepindex = pmap_pde_pindex(va);
		if (mpte && (mpte->pindex == ptepindex)) {
			mpte->ref_count++;
		} else {
			/*
			 * Get the page directory entry
			 */
			pde = pmap_pde(pmap, va);

			/*
			 * If the page table page is mapped, we just
			 * increment the hold count, and activate it.
			 */
			if (pde && *pde != 0) {
				mpte = PHYS_TO_VM_PAGE(
				    MIPS_DIRECT_TO_PHYS(*pde));
				mpte->ref_count++;
			} else {
				mpte = _pmap_allocpte(pmap, ptepindex,
				    PMAP_ENTER_NOSLEEP);
				if (mpte == NULL)
					return (mpte);
			}
		}
	} else {
		mpte = NULL;
	}

	pte = pmap_pte(pmap, va);
	if (pte_test(pte, PTE_V)) {
		if (mpte != NULL) {
			mpte->ref_count--;
			mpte = NULL;
		}
		return (mpte);
	}

	/*
	 * Enter on the PV list if part of our managed memory.
	 */
	if ((m->oflags & VPO_UNMANAGED) == 0 &&
	    !pmap_try_insert_pv_entry(pmap, mpte, va, m)) {
		if (mpte != NULL) {
			pmap_unwire_ptp(pmap, va, mpte);
			mpte = NULL;
		}
		return (mpte);
	}

	/*
	 * Increment counters
	 */
	pmap->pm_stats.resident_count++;

	pa = VM_PAGE_TO_PHYS(m);

	/*
	 * Now validate mapping with RO protection
	 */
	npte = PTE_RO | TLBLO_PA_TO_PFN(pa) | PTE_V;
#ifdef CPU_CHERI
	if ((prot & VM_PROT_READ_CAP) == 0)
		npte |= PTE_LCI;
	npte |= PTE_SCI;
#endif
	if ((m->oflags & VPO_UNMANAGED) == 0)
		npte |= PTE_MANAGED;

	PMAP_PTE_SET_CACHE_BITS(npte, pa, m);

	if (is_kernel_pmap(pmap))
		*pte = npte | PTE_G;
	else {
		*pte = npte;
		/*
		 * Sync I & D caches.  Do this only if the target pmap
		 * belongs to the current process.  Otherwise, an
		 * unresolvable TLB miss may occur. */
		if (pmap == &curproc->p_vmspace->vm_pmap) {
			va &= ~PAGE_MASK;
			mips_icache_sync_range(va, PAGE_SIZE);
			mips_dcache_wbinv_range(va, PAGE_SIZE);
		}
	}
	return (mpte);
}

/*
 * Make a temporary mapping for a physical address.  This is only intended
 * to be used for panic dumps.
 *
 * Use XKPHYS for 64 bit, and KSEG0 where possible for 32 bit.
 */
void *
pmap_kenter_temporary(vm_paddr_t pa, int i)
{
	vm_pointer_t va;

	if (i != 0)
		printf("%s: ERROR!!! More than one page of virtual address mapping not supported\n",
		    __func__);

	if (MIPS_DIRECT_MAPPABLE(pa)) {
		va = (vm_pointer_t)MIPS_PHYS_TO_DIRECT(pa);
	} else {
#ifndef __mips_n64    /* XXX : to be converted to new style */
		pt_entry_t *pte, npte;

		pte = pmap_pte(kernel_pmap, crashdumpva);

		/* Since this is for the debugger, no locks or any other fun */
		npte = TLBLO_PA_TO_PFN(pa) | PTE_C_CACHE | PTE_D | PTE_V |
		    PTE_G;
		*pte = npte;
		pmap_update_page(kernel_pmap, crashdumpva, npte);
		va = crashdumpva;
#endif
	}
	return ((void *)va);
}

void
pmap_kenter_temporary_free(vm_paddr_t pa)
{
 #ifndef __mips_n64    /* XXX : to be converted to new style */
	pt_entry_t *pte;
 #endif
	if (MIPS_DIRECT_MAPPABLE(pa)) {
		/* nothing to do for this case */
		return;
	}
#ifndef __mips_n64    /* XXX : to be converted to new style */
	pte = pmap_pte(kernel_pmap, crashdumpva);
	*pte = PTE_G;
	pmap_invalidate_page(kernel_pmap, crashdumpva);
#endif
}

/*
 * Maps a sequence of resident pages belonging to the same object.
 * The sequence begins with the given page m_start.  This page is
 * mapped at the given virtual address start.  Each subsequent page is
 * mapped at a virtual address that is offset from start by the same
 * amount as the page is offset from m_start within the object.  The
 * last page in the sequence is the page with the largest offset from
 * m_start that can be mapped at a virtual address less than the given
 * virtual address end.  Not every virtual page between start and end
 * is mapped; only those for which a resident page exists with the
 * corresponding offset from m_start are mapped.
 *
 * This function has the same assumptions as pmap_enter_quick, above.
 */
void
pmap_enter_object(pmap_t pmap, vm_offset_t start, vm_offset_t end,
    vm_page_t m_start, vm_prot_t prot)
{
	vm_page_t m, mpte;
	vm_pindex_t diff, psize;

	VM_OBJECT_ASSERT_LOCKED(m_start->object);

	psize = atop(end - start);
	mpte = NULL;
	m = m_start;
	rw_wlock(&pvh_global_lock);
	PMAP_LOCK(pmap);
	while (m != NULL && (diff = m->pindex - m_start->pindex) < psize) {
		mpte = pmap_enter_quick_locked(pmap, start + ptoa(diff), m,
		    prot, mpte);
		m = TAILQ_NEXT(m, listq);
	}
	rw_wunlock(&pvh_global_lock);
 	PMAP_UNLOCK(pmap);
}

/*
 * pmap_object_init_pt preloads the ptes for a given object
 * into the specified pmap.  This eliminates the blast of soft
 * faults on process startup and immediately after an mmap.
 */
void
pmap_object_init_pt(pmap_t pmap, vm_offset_t addr,
    vm_object_t object, vm_pindex_t pindex, vm_size_t size)
{
	VM_OBJECT_ASSERT_WLOCKED(object);
	KASSERT(object->type == OBJT_DEVICE || object->type == OBJT_SG,
	    ("pmap_object_init_pt: non-device object"));
}

/*
 *	Clear the wired attribute from the mappings for the specified range of
 *	addresses in the given pmap.  Every valid mapping within that range
 *	must have the wired attribute set.  In contrast, invalid mappings
 *	cannot have the wired attribute set, so they are ignored.
 *
 *	The wired attribute of the page table entry is not a hardware feature,
 *	so there is no need to invalidate any TLB entries.
 */
void
pmap_unwire(pmap_t pmap, vm_offset_t sva, vm_offset_t eva)
{
	pd_entry_t *pde, *pdpe;
	pt_entry_t *pte;
	vm_offset_t va_next;

	PMAP_LOCK(pmap);
	for (; sva < eva; sva = va_next) {
		pdpe = pmap_segmap(pmap, sva);
#ifdef __mips_n64
		if (*pdpe == NULL) {
			va_next = (sva + NBSEG) & ~SEGMASK;
			if (va_next < sva)
				va_next = eva;
			continue;
		}
#endif
		va_next = (sva + NBPDR) & ~PDRMASK;
		if (va_next < sva)
			va_next = eva;
		pde = pmap_pdpe_to_pde(pdpe, sva);
		if (*pde == NULL)
			continue;
		if (va_next > eva)
			va_next = eva;
		for (pte = pmap_pde_to_pte(pde, sva); sva != va_next; pte++,
		    sva += PAGE_SIZE) {
			if (!pte_test(pte, PTE_V))
				continue;
			if (!pte_test(pte, PTE_W))
				panic("pmap_unwire: pte %#jx is missing PG_W",
				    (uintmax_t)*pte);
			pte_clear(pte, PTE_W);
			pmap->pm_stats.wired_count--;
		}
	}
	PMAP_UNLOCK(pmap);
}

/*
 *	Copy the range specified by src_addr/len
 *	from the source map to the range dst_addr/len
 *	in the destination map.
 *
 *	This routine is only advisory and need not do anything.
 */

void
pmap_copy(pmap_t dst_pmap, pmap_t src_pmap, vm_offset_t dst_addr,
    vm_size_t len, vm_offset_t src_addr)
{
}

/*
 *	pmap_zero_page zeros the specified hardware page by mapping
 *	the page into KVM and using bzero to clear its contents.
 *
 * 	Use XKPHYS for 64 bit, and KSEG0 where possible for 32 bit.
 */
void
pmap_zero_page(vm_page_t m)
{
	vm_pointer_t va;
	vm_paddr_t phys = VM_PAGE_TO_PHYS(m);

	if (MIPS_DIRECT_MAPPABLE(phys)) {
		va = (vm_pointer_t)MIPS_PHYS_TO_DIRECT(phys);
		bzero((caddr_t)va, PAGE_SIZE);
		mips_dcache_wbinv_range(va, PAGE_SIZE);
	} else {
		va = pmap_lmem_map1(phys);
		bzero((caddr_t)va, PAGE_SIZE);
		mips_dcache_wbinv_range(va, PAGE_SIZE);
		pmap_lmem_unmap();
	}
}

/*
 *	pmap_zero_page_area zeros the specified hardware page by mapping
 *	the page into KVM and using bzero to clear its contents.
 *
 *	off and size may not cover an area beyond a single hardware page.
 */
void
pmap_zero_page_area(vm_page_t m, int off, int size)
{
	vm_pointer_t va;
	vm_paddr_t phys = VM_PAGE_TO_PHYS(m);

	if (MIPS_DIRECT_MAPPABLE(phys)) {
		va = (vm_pointer_t)MIPS_PHYS_TO_DIRECT(phys);
		bzero((char *)va + off, size);
		mips_dcache_wbinv_range(va + off, size);
	} else {
		va = pmap_lmem_map1(phys);
		bzero((char *)va + off, size);
		mips_dcache_wbinv_range(va + off, size);
		pmap_lmem_unmap();
	}
}

/*
 *	pmap_copy_page copies the specified (machine independent)
 *	page by mapping the page into virtual memory and using
 *	bcopy to copy the page, one machine dependent page at a
 *	time.
 *
 * 	Use XKPHYS for 64 bit, and KSEG0 where possible for 32 bit.
 */
#define	PMAP_COPY_TAGS	0x00000001
static void
pmap_copy_page_internal(vm_page_t src, vm_page_t dst, int flags)
{
	vm_pointer_t va_src, va_dst;
	vm_paddr_t phys_src = VM_PAGE_TO_PHYS(src);
	vm_paddr_t phys_dst = VM_PAGE_TO_PHYS(dst);

#if __has_feature(capabilities)
	if (flags & PMAP_COPY_TAGS) {
		VM_PAGE_ASSERT_PGA_CAPMETA_COPY(src, dst);
	}
#endif

	if (MIPS_DIRECT_MAPPABLE(phys_src) && MIPS_DIRECT_MAPPABLE(phys_dst)) {
		/* easy case, all can be accessed via KSEG0 */
		/*
		 * Flush all caches for VA that are mapped to this page
		 * to make sure that data in SDRAM is up to date
		 */
		pmap_flush_pvcache(src);
		mips_dcache_wbinv_range_index(
		    (vm_offset_t)MIPS_PHYS_TO_DIRECT(phys_dst), PAGE_SIZE);
		va_src = (vm_pointer_t)MIPS_PHYS_TO_DIRECT(phys_src);
		va_dst = (vm_pointer_t)MIPS_PHYS_TO_DIRECT(phys_dst);
#if __has_feature(capabilities)
		if ((flags & PMAP_COPY_TAGS) == 0)
			bcopynocap((caddr_t)va_src, (caddr_t)va_dst, PAGE_SIZE);
		else
#endif
			bcopy((caddr_t)va_src, (caddr_t)va_dst, PAGE_SIZE);
		mips_dcache_wbinv_range(va_dst, PAGE_SIZE);
	} else {
		va_src = pmap_lmem_map2(phys_src, phys_dst);
		va_dst = va_src + PAGE_SIZE;
#if __has_feature(capabilities)
		if ((flags & PMAP_COPY_TAGS) == 0)
		    bcopynocap((void *)va_src, (void *)va_dst, PAGE_SIZE);
		else
#endif
		    bcopy((void *)va_src, (void *)va_dst, PAGE_SIZE);
		mips_dcache_wbinv_range(va_dst, PAGE_SIZE);
		pmap_lmem_unmap();
	}
}

/*
 * With CHERI, it is sometimes desirable to explicitly propagate tags between
 * pages (e.g., during copy-on-write), but not other times (e.g., copying data
 * from VM to buffer cache).  There is more playing out here yet to do (e.g.,
 * if any filesystems learn to preserve tags) but these KPIs allow us to
 * capture that difference in the mean time.
 */
void
pmap_copy_page(vm_page_t src, vm_page_t dst)
{

	pmap_copy_page_internal(src, dst, 0);
}

#if __has_feature(capabilities)
void
pmap_copy_page_tags(vm_page_t src, vm_page_t dst)
{

	pmap_copy_page_internal(src, dst, PMAP_COPY_TAGS);
}
#endif

int unmapped_buf_allowed;

/*
 * As with pmap_copy_page(), CHERI strips tags in this case.
 */
void
pmap_copy_pages(vm_page_t ma[], vm_offset_t a_offset, vm_page_t mb[],
    vm_offset_t b_offset, int xfersize)
{
	char *a_cp, *b_cp;
	vm_page_t a_m, b_m;
	vm_offset_t a_pg_offset, b_pg_offset;
	vm_paddr_t a_phys, b_phys;
	int cnt;

	while (xfersize > 0) {
		a_pg_offset = a_offset & PAGE_MASK;
		cnt = min(xfersize, PAGE_SIZE - a_pg_offset);
		a_m = ma[a_offset >> PAGE_SHIFT];
		a_phys = VM_PAGE_TO_PHYS(a_m);
		b_pg_offset = b_offset & PAGE_MASK;
		cnt = min(cnt, PAGE_SIZE - b_pg_offset);
		b_m = mb[b_offset >> PAGE_SHIFT];
		b_phys = VM_PAGE_TO_PHYS(b_m);
		if (MIPS_DIRECT_MAPPABLE(a_phys) &&
		    MIPS_DIRECT_MAPPABLE(b_phys)) {
			pmap_flush_pvcache(a_m);
			mips_dcache_wbinv_range_index(
			    (vm_offset_t)MIPS_PHYS_TO_DIRECT(b_phys),
			    PAGE_SIZE);
			a_cp = (char *)MIPS_PHYS_TO_DIRECT(a_phys) +
			    a_pg_offset;
			b_cp = (char *)MIPS_PHYS_TO_DIRECT(b_phys) +
			    b_pg_offset;
                        bcopynocap(a_cp, b_cp, cnt);
			mips_dcache_wbinv_range((vm_offset_t)b_cp, cnt);
		} else {
			a_cp = (char *)pmap_lmem_map2(a_phys, b_phys);
			b_cp = (char *)a_cp + PAGE_SIZE;
			a_cp += a_pg_offset;
			b_cp += b_pg_offset;
                        bcopynocap(a_cp, b_cp, cnt);
			mips_dcache_wbinv_range((vm_offset_t)b_cp, cnt);
			pmap_lmem_unmap();
		}
		a_offset += cnt;
		b_offset += cnt;
		xfersize -= cnt;
	}
}



vm_pointer_t
pmap_quick_enter_page(vm_page_t m)
{
#if defined(__mips_n64)
	return (vm_pointer_t)MIPS_PHYS_TO_DIRECT(VM_PAGE_TO_PHYS(m));
#else
	vm_offset_t qaddr;
	vm_paddr_t pa;
	pt_entry_t *pte, npte;

	pa = VM_PAGE_TO_PHYS(m);

	if (MIPS_DIRECT_MAPPABLE(pa)) {
		if (pmap_page_get_memattr(m) != VM_MEMATTR_WRITE_BACK)
			return (MIPS_PHYS_TO_DIRECT_UNCACHED(pa));
		else
			return (MIPS_PHYS_TO_DIRECT(pa));
	}
	critical_enter();
	qaddr = PCPU_GET(qmap_addr);
	pte = PCPU_GET(qmap_ptep);

	KASSERT(*pte == PTE_G, ("pmap_quick_enter_page: PTE busy"));

	npte = TLBLO_PA_TO_PFN(pa) | PTE_D | PTE_V | PTE_G;
	PMAP_PTE_SET_CACHE_BITS(npte, pa, m);
	*pte = npte;

	return (qaddr);
#endif
}

void
pmap_quick_remove_page(vm_offset_t addr)
{
	mips_dcache_wbinv_range(addr, PAGE_SIZE);

#if !defined(__mips_n64)
	pt_entry_t *pte;

	if (addr >= MIPS_KSEG0_START && addr < MIPS_KSEG0_END)
		return;

	pte = PCPU_GET(qmap_ptep);

	KASSERT(*pte != PTE_G,
	    ("pmap_quick_remove_page: PTE not in use"));
	KASSERT(PCPU_GET(qmap_addr) == addr,
	    ("pmap_quick_remove_page: invalid address"));

	*pte = PTE_G;
	tlb_invalidate_address(kernel_pmap, addr);
	critical_exit();
#endif
}

/*
 * Returns true if the pmap's pv is one of the first
 * 16 pvs linked to from this page.  This count may
 * be changed upwards or downwards in the future; it
 * is only necessary that true be returned for a small
 * subset of pmaps for proper page aging.
 */
boolean_t
pmap_page_exists_quick(pmap_t pmap, vm_page_t m)
{
	pv_entry_t pv;
	int loops = 0;
	boolean_t rv;

	KASSERT((m->oflags & VPO_UNMANAGED) == 0,
	    ("pmap_page_exists_quick: page %p is not managed", m));
	rv = FALSE;
	rw_wlock(&pvh_global_lock);
	TAILQ_FOREACH(pv, &m->md.pv_list, pv_list) {
		if (PV_PMAP(pv) == pmap) {
			rv = TRUE;
			break;
		}
		loops++;
		if (loops >= 16)
			break;
	}
	rw_wunlock(&pvh_global_lock);
	return (rv);
}

/*
 * Returns TRUE if the given page is mapped.
 */
boolean_t
pmap_page_is_mapped(vm_page_t m)
{

	return (!TAILQ_EMPTY(&(m)->md.pv_list));
}

/*
 * Remove all pages from specified address space
 * this aids process exit speeds.  Also, this code
 * is special cased for current process only, but
 * can have the more generic (and slightly slower)
 * mode enabled.  This is much faster than pmap_remove
 * in the case of running down an entire address space.
 */
void
pmap_remove_pages(pmap_t pmap)
{
	pd_entry_t *pde;
	pt_entry_t *pte, tpte;
	pv_entry_t pv;
	vm_page_t m;
	struct pv_chunk *pc, *npc;
	u_long inuse, bitmask;
	int allfree, bit, field, idx;

	if (pmap != vmspace_pmap(curthread->td_proc->p_vmspace)) {
		printf("warning: pmap_remove_pages called with non-current pmap\n");
		return;
	}
	rw_wlock(&pvh_global_lock);
	PMAP_LOCK(pmap);
	TAILQ_FOREACH_SAFE(pc, &pmap->pm_pvchunk, pc_list, npc) {
		allfree = 1;
		for (field = 0; field < _NPCM; field++) {
			inuse = ~pc->pc_map[field] & pc_freemask[field];
			while (inuse != 0) {
				bit = ffsl(inuse) - 1;
				bitmask = 1UL << bit;
				idx = field * sizeof(inuse) * NBBY + bit;
				pv = &pc->pc_pventry[idx];
				inuse &= ~bitmask;

				pde = pmap_pde(pmap, pv->pv_va);
				KASSERT(pde != NULL && *pde != 0,
				    ("pmap_remove_pages: pde"));
				pte = pmap_pde_to_pte(pde, pv->pv_va);
				if (!pte_test(pte, PTE_V))
					panic("pmap_remove_pages: bad pte");
				tpte = *pte;

/*
 * We cannot remove wired pages from a process' mapping at this time
 */
				if (pte_test(&tpte, PTE_W)) {
					allfree = 0;
					continue;
				}
				*pte = is_kernel_pmap(pmap) ? PTE_G : 0;

				m = PHYS_TO_VM_PAGE(TLBLO_PTE_TO_PA(tpte));
				KASSERT(m != NULL,
				    ("pmap_remove_pages: bad tpte %#jx",
				    (uintmax_t)tpte));

				/*
				 * Update the vm_page_t clean and reference bits.
				 */
				if (pte_test(&tpte, PTE_D))
					vm_page_dirty(m);
#ifdef CPU_CHERI
				if (!pte_test(&tpte, PTE_SCI))
					vm_page_capdirty(m);
#endif

				/* Mark free */
				PV_STAT(pv_entry_frees++);
				PV_STAT(pv_entry_spare++);
				pv_entry_count--;
				pc->pc_map[field] |= bitmask;
				pmap->pm_stats.resident_count--;
				TAILQ_REMOVE(&m->md.pv_list, pv, pv_list);
				if (TAILQ_EMPTY(&m->md.pv_list))
					vm_page_aflag_clear(m, PGA_WRITEABLE);

				/*
				 * For simplicity, unconditionally call
				 * pmap_invalidate_all(), below.
				 */
				(void)pmap_unuse_pt(pmap, pv->pv_va, *pde);
			}
		}
		if (allfree) {
			TAILQ_REMOVE(&pmap->pm_pvchunk, pc, pc_list);
			free_pv_chunk(pc);
		}
	}
	pmap_invalidate_all(pmap);
	PMAP_UNLOCK(pmap);
	rw_wunlock(&pvh_global_lock);
}

/*
 * pmap_testbit tests bits in pte's
 */
static boolean_t
pmap_testbit(vm_page_t m, pt_entry_t bit)
{
	pv_entry_t pv;
	pmap_t pmap;
	pt_entry_t *pte;
	boolean_t rv = FALSE;

	if (m->oflags & VPO_UNMANAGED)
		return (rv);

	rw_assert(&pvh_global_lock, RA_WLOCKED);
	TAILQ_FOREACH(pv, &m->md.pv_list, pv_list) {
		pmap = PV_PMAP(pv);
		PMAP_LOCK(pmap);
		pte = pmap_pte(pmap, pv->pv_va);
		rv = pte_test(pte, bit);
		PMAP_UNLOCK(pmap);
		if (rv)
			break;
	}
	return (rv);
}

/*
 *	pmap_page_wired_mappings:
 *
 *	Return the number of managed mappings to the given physical page
 *	that are wired.
 */
int
pmap_page_wired_mappings(vm_page_t m)
{
	pv_entry_t pv;
	pmap_t pmap;
	pt_entry_t *pte;
	int count;

	count = 0;
	if ((m->oflags & VPO_UNMANAGED) != 0)
		return (count);
	rw_wlock(&pvh_global_lock);
	TAILQ_FOREACH(pv, &m->md.pv_list, pv_list) {
		pmap = PV_PMAP(pv);
		PMAP_LOCK(pmap);
		pte = pmap_pte(pmap, pv->pv_va);
		if (pte_test(pte, PTE_W))
			count++;
		PMAP_UNLOCK(pmap);
	}
	rw_wunlock(&pvh_global_lock);
	return (count);
}

/*
 * Clear the write and modified bits in each of the given page's mappings.
 */
void
pmap_remove_write(vm_page_t m)
{
	pmap_t pmap;
	pt_entry_t pbits, *pte;
	pv_entry_t pv;

	KASSERT((m->oflags & VPO_UNMANAGED) == 0,
	    ("pmap_remove_write: page %p is not managed", m));
	vm_page_assert_busied(m);

	if (!pmap_page_is_write_mapped(m))
		return;
	rw_wlock(&pvh_global_lock);
	TAILQ_FOREACH(pv, &m->md.pv_list, pv_list) {
		pmap = PV_PMAP(pv);
		PMAP_LOCK(pmap);
		pte = pmap_pte(pmap, pv->pv_va);
		KASSERT(pte != NULL && pte_test(pte, PTE_V),
		    ("page on pv_list has no pte"));
		pbits = *pte;
		if (pte_test(&pbits, PTE_D)) {
			pte_clear(&pbits, PTE_D);
			vm_page_dirty(m);
		}
#ifdef CPU_CHERI
		/* Leave PTE_SCI clear, but update MI */
		if (!pte_test(&pbits, PTE_SCI))
			vm_page_capdirty(m);
#endif
		pte_set(&pbits, PTE_RO);
		if (pbits != *pte) {
			*pte = pbits;
			pmap_update_page(pmap, pv->pv_va, pbits);
		}
		PMAP_UNLOCK(pmap);
	}
	vm_page_aflag_clear(m, PGA_WRITEABLE);
	rw_wunlock(&pvh_global_lock);
}

/*
 *	pmap_ts_referenced:
 *
 *	Return the count of reference bits for a page, clearing all of them.
 */
int
pmap_ts_referenced(vm_page_t m)
{

	KASSERT((m->oflags & VPO_UNMANAGED) == 0,
	    ("pmap_ts_referenced: page %p is not managed", m));
	if (m->md.pv_flags & PV_TABLE_REF) {
		rw_wlock(&pvh_global_lock);
		m->md.pv_flags &= ~PV_TABLE_REF;
		rw_wunlock(&pvh_global_lock);
		return (1);
	}
	return (0);
}

/*
 *	pmap_is_modified:
 *
 *	Return whether or not the specified physical page was modified
 *	in any physical maps.
 */
boolean_t
pmap_is_modified(vm_page_t m)
{
	boolean_t rv;

	KASSERT((m->oflags & VPO_UNMANAGED) == 0,
	    ("pmap_is_modified: page %p is not managed", m));

	/*
	 * If the page is not busied then this check is racy.
	 */
	if (!pmap_page_is_write_mapped(m))
		return (FALSE);

	rw_wlock(&pvh_global_lock);
	rv = pmap_testbit(m, PTE_D);
	rw_wunlock(&pvh_global_lock);
	return (rv);
}

/* N/C */

/*
 *	pmap_is_prefaultable:
 *
 *	Return whether or not the specified virtual address is elgible
 *	for prefault.
 */
boolean_t
pmap_is_prefaultable(pmap_t pmap, vm_offset_t addr)
{
	pd_entry_t *pde;
	pt_entry_t *pte;
	boolean_t rv;

	rv = FALSE;
	PMAP_LOCK(pmap);
	pde = pmap_pde(pmap, addr);
	if (pde != NULL && *pde != 0) {
		pte = pmap_pde_to_pte(pde, addr);
		rv = (*pte == 0);
	}
	PMAP_UNLOCK(pmap);
	return (rv);
}

/*
 *	Apply the given advice to the specified range of addresses within the
 *	given pmap.  Depending on the advice, clear the referenced and/or
 *	modified flags in each mapping and set the mapped page's dirty field.
 */
void
pmap_advise(pmap_t pmap, vm_offset_t sva, vm_offset_t eva, int advice)
{
	pd_entry_t *pde, *pdpe;
	pt_entry_t *pte;
	vm_offset_t va, va_next;
	vm_paddr_t pa;
	vm_page_t m;

	if (advice != MADV_DONTNEED && advice != MADV_FREE)
		return;
	rw_wlock(&pvh_global_lock);
	PMAP_LOCK(pmap);
	for (; sva < eva; sva = va_next) {
		pdpe = pmap_segmap(pmap, sva);
#ifdef __mips_n64
		if (*pdpe == 0) {
			va_next = (sva + NBSEG) & ~SEGMASK;
			if (va_next < sva)
				va_next = eva;
			continue;
		}
#endif
		va_next = (sva + NBPDR) & ~PDRMASK;
		if (va_next < sva)
			va_next = eva;

		pde = pmap_pdpe_to_pde(pdpe, sva);
		if (*pde == NULL)
			continue;

		/*
		 * Limit our scan to either the end of the va represented
		 * by the current page table page, or to the end of the
		 * range being write protected.
		 */
		if (va_next > eva)
			va_next = eva;

		va = va_next;
		for (pte = pmap_pde_to_pte(pde, sva); sva != va_next; pte++,
		    sva += PAGE_SIZE) {
			if (!pte_test(pte, PTE_MANAGED | PTE_V)) {
				if (va != va_next) {
					pmap_invalidate_range(pmap, va, sva);
					va = va_next;
				}
				continue;
			}
			pa = TLBLO_PTE_TO_PA(*pte);
			m = PHYS_TO_VM_PAGE(pa);
			m->md.pv_flags &= ~PV_TABLE_REF;
			if (pte_test(pte, PTE_D)) {
				if (advice == MADV_DONTNEED) {
					/*
					 * Future calls to pmap_is_modified()
					 * can be avoided by making the page
					 * dirty now.
					 */
					vm_page_dirty(m);
				} else {
					pte_clear(pte, PTE_D);
					if (va == va_next)
						va = sva;
				}

				/*
				 * Despite possibly changing PTE_D, preserve
				 * capstore permission (PTE_CRO) and capdirty
				 * status (PTE_SCI).  Either the page will be
				 * laundered or will come back into service in
				 * situ and with preserved contents.
				 */
			} else {
				/*
				 * Unless PTE_D is set, any TLB entries
				 * mapping "sva" don't allow write access, so
				 * they needn't be invalidated.
				 */
				if (va != va_next) {
					pmap_invalidate_range(pmap, va, sva);
					va = va_next;
				}
			}
		}
		if (va != va_next)
			pmap_invalidate_range(pmap, va, sva);
	}
	rw_wunlock(&pvh_global_lock);
	PMAP_UNLOCK(pmap);
}

/*
 *	Clear the modify bits on the specified physical page.
 */
void
pmap_clear_modify(vm_page_t m)
{
	pmap_t pmap;
	pt_entry_t *pte;
	pv_entry_t pv;

	KASSERT((m->oflags & VPO_UNMANAGED) == 0,
	    ("pmap_clear_modify: page %p is not managed", m));
	vm_page_assert_busied(m);

	if (!pmap_page_is_write_mapped(m))
		return;
	rw_wlock(&pvh_global_lock);
	TAILQ_FOREACH(pv, &m->md.pv_list, pv_list) {
		pmap = PV_PMAP(pv);
		PMAP_LOCK(pmap);
		pte = pmap_pte(pmap, pv->pv_va);
		if (pte_test(pte, PTE_D)) {
			pte_clear(pte, PTE_D);
			pmap_update_page(pmap, pv->pv_va, *pte);
		}
		PMAP_UNLOCK(pmap);
	}
	rw_wunlock(&pvh_global_lock);
}

/*
 *	pmap_is_referenced:
 *
 *	Return whether or not the specified physical page was referenced
 *	in any physical maps.
 */
boolean_t
pmap_is_referenced(vm_page_t m)
{

	KASSERT((m->oflags & VPO_UNMANAGED) == 0,
	    ("pmap_is_referenced: page %p is not managed", m));
	return ((m->md.pv_flags & PV_TABLE_REF) != 0);
}

/*
 * Miscellaneous support routines follow
 */

/*
 * Map a set of physical memory pages into the kernel virtual
 * address space. Return a pointer to where it is mapped. This
 * routine is intended to be used for mapping device memory,
 * NOT real memory.
 *
 * Use XKPHYS uncached for 64 bit, and KSEG1 where possible for 32 bit.
 */
void *
pmap_mapdev_attr(vm_paddr_t pa, vm_size_t size, vm_memattr_t ma)
{
	vm_offset_t offset;
	caddr_t tmpva, va;

	/*
	 * KSEG1 maps only first 512M of phys address space. For
	 * pa > 0x20000000 we should make proper mapping * using pmap_kenter.
	 */
	if (MIPS_DIRECT_MAPPABLE(pa + size - 1) && ma == VM_MEMATTR_UNCACHEABLE) {
		va = (caddr_t)MIPS_PHYS_TO_DIRECT_UNCACHED(pa);
#ifdef __CHERI_PURE_CAPABILITY__
		/* Device memory should never contain capabilities (for now) */
		va = cheri_setbounds(va, size);
		va = cheri_andperm(va, ~(CHERI_PERM_LOAD_CAP |
		    CHERI_PERM_STORE_CAP | CHERI_PERM_STORE_LOCAL_CAP));
#endif
		return va;
	}
	else {
		offset = pa & PAGE_MASK;
		size = roundup(size + offset, PAGE_SIZE);

		va = (void *)kva_alloc(size);
		if (!va)
			panic("pmap_mapdev: Couldn't alloc kernel virtual memory");
		pa = trunc_page(pa);
		for (tmpva = va; size > 0;) {
			pmap_kenter_attr((vm_offset_t)tmpva, pa, ma);
			size -= PAGE_SIZE;
			tmpva += PAGE_SIZE;
			pa += PAGE_SIZE;
		}
	}

	return ((void *)(va + offset));
}

void *
pmap_mapdev(vm_paddr_t pa, vm_size_t size)
{
	return pmap_mapdev_attr(pa, size, VM_MEMATTR_UNCACHEABLE);
}

void
pmap_unmapdev(vm_offset_t va, vm_size_t size)
{
#ifndef __mips_n64
	vm_offset_t base, offset;

	/* If the address is within KSEG1 then there is nothing to do */
	if (va >= MIPS_KSEG1_START && va <= MIPS_KSEG1_END)
		return;

	base = trunc_page(va);
	offset = va & PAGE_MASK;
	size = roundup(size + offset, PAGE_SIZE);
	pmap_qremove(base, atop(size));
	kva_free(base, size);
#endif
}

/*
 * Perform the pmap work for mincore(2).  If the page is not both referenced and
 * modified by this pmap, returns its physical address so that the caller can
 * find other mappings.
 */
int
pmap_mincore(pmap_t pmap, vm_offset_t addr, vm_paddr_t *pap)
{
	pt_entry_t *ptep, pte;
	vm_paddr_t pa;
	vm_page_t m;
	int val;

	PMAP_LOCK(pmap);
	ptep = pmap_pte(pmap, addr);
	pte = (ptep != NULL) ? *ptep : 0;
	if (!pte_test(&pte, PTE_V)) {
		PMAP_UNLOCK(pmap);
		return (0);
	}
	val = MINCORE_INCORE;
	if (pte_test(&pte, PTE_D))
		val |= MINCORE_MODIFIED | MINCORE_MODIFIED_OTHER;
#ifdef CPU_CHERI
	if (!pte_test(&pte, PTE_CRO))
		val |= MINCORE_CAPSTORE;
#endif
	pa = TLBLO_PTE_TO_PA(pte);
	if (pte_test(&pte, PTE_MANAGED)) {
		/*
		 * This may falsely report the given address as
		 * MINCORE_REFERENCED.  Unfortunately, due to the lack of
		 * per-PTE reference information, it is impossible to
		 * determine if the address is MINCORE_REFERENCED.
		 */
		m = PHYS_TO_VM_PAGE(pa);
		if ((m->a.flags & PGA_REFERENCED) != 0)
			val |= MINCORE_REFERENCED | MINCORE_REFERENCED_OTHER;
	}
	if ((val & (MINCORE_MODIFIED_OTHER | MINCORE_REFERENCED_OTHER)) !=
	    (MINCORE_MODIFIED_OTHER | MINCORE_REFERENCED_OTHER) &&
	    pte_test(&pte, PTE_MANAGED)) {
		*pap = pa;
	}
	PMAP_UNLOCK(pmap);
	return (val);
}

void
pmap_activate(struct thread *td)
{
	pmap_t pmap, oldpmap;
	struct proc *p = td->td_proc;
	u_int cpuid;

	critical_enter();

	pmap = vmspace_pmap(p->p_vmspace);
	oldpmap = PCPU_GET(curpmap);
	cpuid = PCPU_GET(cpuid);

	/*
	 * XXX: does anything go wrong if we elide this down to the
	 * mips_wr_entryhi if pmap == oldpmap && td == curthread?
	 */

	if (oldpmap)
		CPU_CLR_ATOMIC(cpuid, &oldpmap->pm_active);
	CPU_SET_ATOMIC(cpuid, &pmap->pm_active);
	pmap_asid_alloc(pmap);
	if (td == curthread) {
		PCPU_SET(segbase, pmap->pm_segtab);
		mips_wr_entryhi(TLBHI_ENTRY(0, pmap_clg(pmap),
					pmap->pm_asid[cpuid].asid));
	}

	PCPU_SET(curpmap, pmap);
	critical_exit();
}

static void
pmap_sync_icache_one(void *arg __unused)
{

	mips_icache_sync_all();
	mips_dcache_wbinv_all();
}

void
pmap_sync_icache(pmap_t pm, vm_offset_t va, vm_size_t sz)
{

	smp_rendezvous(NULL, pmap_sync_icache_one, NULL, NULL);
}

/*
 *	Increase the starting virtual address of the given mapping if a
 *	different alignment might result in more superpage mappings.
 */
void
pmap_align_superpage(vm_object_t object, vm_ooffset_t offset,
    vm_offset_t *addr, vm_size_t size)
{
	vm_offset_t superpage_offset;

	if (size < PDRSIZE)
		return;
	if (object != NULL && (object->flags & OBJ_COLORED) != 0)
		offset += ptoa(object->pg_color);
	superpage_offset = offset & PDRMASK;
	if (size - ((PDRSIZE - superpage_offset) & PDRMASK) < PDRSIZE ||
	    (*addr & PDRMASK) == superpage_offset)
		return;
	if ((*addr & PDRMASK) < superpage_offset)
		*addr = (*addr & ~PDRMASK) + superpage_offset;
	else
		*addr = ((*addr + PDRMASK) & ~PDRMASK) + superpage_offset;
}

#ifdef DDB
DB_SHOW_COMMAND(ptable, ddb_pid_dump)
{
	pmap_t pmap;
	struct thread *td = NULL;
	struct proc *p;
	int i, j, k;
	vm_paddr_t pa;
	vm_offset_t va;

	if (have_addr) {
		td = db_lookup_thread(addr, true);
		if (td == NULL) {
			db_printf("Invalid pid or tid");
			return;
		}
		p = td->td_proc;
		if (p->p_vmspace == NULL) {
			db_printf("No vmspace for process");
			return;
		}
			pmap = vmspace_pmap(p->p_vmspace);
	} else
		pmap = kernel_pmap;

	db_printf("pmap:%p segtab:%p asid:%x generation:%x\n",
	    pmap, pmap->pm_segtab, pmap->pm_asid[0].asid,
	    pmap->pm_asid[0].gen);
	for (i = 0; i < NPDEPG; i++) {
		pd_entry_t *pdpe;
		pt_entry_t *pde;
		pt_entry_t pte;

		pdpe = (pd_entry_t *)pmap->pm_segtab[i];
		if (pdpe == NULL)
			continue;
		db_printf("[%4d] %p\n", i, pdpe);
#ifdef __mips_n64
		for (j = 0; j < NPDEPG; j++) {
			pde = (pt_entry_t *)pdpe[j];
			if (pde == NULL)
				continue;
			db_printf("\t[%4d] %p\n", j, pde);
#else
		{
			j = 0;
			pde =  (pt_entry_t *)pdpe;
#endif
			for (k = 0; k < NPTEPG; k++) {
				pte = pde[k];
				if (pte == 0 || !pte_test(&pte, PTE_V))
					continue;
				pa = TLBLO_PTE_TO_PA(pte);
				va = ((u_long)i << SEGSHIFT) | (j << PDRSHIFT) | (k << PAGE_SHIFT);
				db_printf("\t\t[%04d] va: %p pte: %8jx pa:%jx\n",
				       k, (void *)va, (uintmax_t)pte, (uintmax_t)pa);
			}
		}
	}
}
#endif

/*
 * Allocate TLB address space tag (called ASID or TLBPID) and return it.
 * It takes almost as much or more time to search the TLB for a
 * specific ASID and flush those entries as it does to flush the entire TLB.
 * Therefore, when we allocate a new ASID, we just take the next number. When
 * we run out of numbers, we flush the TLB, increment the generation count
 * and start over. ASID zero is reserved for kernel use.
 */
static void
pmap_asid_alloc(pmap)
	pmap_t pmap;
{
	if (pmap->pm_asid[PCPU_GET(cpuid)].asid != PMAP_ASID_RESERVED &&
	    pmap->pm_asid[PCPU_GET(cpuid)].gen == PCPU_GET(asid_generation));
	else {
		if (PCPU_GET(next_asid) == pmap_max_asid) {
			tlb_invalidate_all_user(NULL);
			PCPU_SET(asid_generation,
			    (PCPU_GET(asid_generation) + 1) & ASIDGEN_MASK);
			if (PCPU_GET(asid_generation) == 0) {
				PCPU_SET(asid_generation, 1);
			}
			PCPU_SET(next_asid, 1);	/* 0 means invalid */
		}
		pmap->pm_asid[PCPU_GET(cpuid)].asid = PCPU_GET(next_asid);
		pmap->pm_asid[PCPU_GET(cpuid)].gen = PCPU_GET(asid_generation);
		PCPU_SET(next_asid, PCPU_GET(next_asid) + 1);
	}
}

static pt_entry_t
init_pte_prot(pmap_t pmap, vm_page_t m, vm_prot_t access, vm_prot_t prot)
{
	pt_entry_t rw;

	if (!(prot & VM_PROT_WRITE)) {
		rw = PTE_V | PTE_RO;
#ifdef CPU_CHERI
		rw |= PTE_CRO | PTE_SCI;
#endif
	} else if ((m->oflags & VPO_UNMANAGED) == 0) {
		if ((access & VM_PROT_WRITE) != 0)
			rw = PTE_V | PTE_D;
		else
			rw = PTE_V;

#ifdef CPU_CHERI
		if ((prot & VM_PROT_WRITE_CAP) == 0) {
			rw |= PTE_SCI | PTE_CRO;
		} else {
			/* XXX PTE_SCI from PGA_CAPDIRTY?  Not required... */

			KASSERT(vm_page_astate_load(m).flags & PGA_CAPSTORE,
			    ("pmap_enter managed WRITE_CAP w/o CAPSTORE"));

			rw |= PTE_SCI;
		}
#endif
	} else {
		/* Needn't emulate a modified bit for unmanaged pages. */
		rw = PTE_V | PTE_D;

#ifdef CPU_CHERI
		if ((prot & VM_PROT_WRITE_CAP) == 0)
			rw |= PTE_SCI | PTE_CRO;
		else
			KASSERT(vm_page_astate_load(m).flags & PGA_CAPSTORE,
			    ("pmap_enter UNMANAGED WRITE_CAP w/o CAPSTORE"));
#endif
	}

#ifdef CPU_CHERI
	if ((prot & VM_PROT_READ_CAP) == 0)
		rw |= PTE_LCI;
#ifdef CHERI_CAPREVOKE
	else {
		rw |= (pmap->flags.clg) ? PTE_CLG : 0;
	}
#endif
#endif
	return (rw);
}

/*
 * pmap_emulate_modified : do dirty bit emulation
 *
 * On SMP, update just the local TLB, other CPUs will update their
 * TLBs from PTE lazily, if they get the exception.
 * Returns 0 in case of sucess, 1 if the page is read only and we
 * need to fault.
 */
int
pmap_emulate_modified(pmap_t pmap, vm_offset_t va)
{
	pt_entry_t *pte;

	PMAP_LOCK(pmap);
	pte = pmap_pte(pmap, va);

	/*
	 * It is possible that some other CPU or thread changed the pmap while
	 * we weren't looking; in the SMP case, this is readily apparent, but
	 * it can even happen in the UP case, because we may have been blocked
	 * on PMAP_LOCK(pmap) above while someone changed this out from
	 * underneath us.
	 */

	if (pte == NULL) {
		/*
		 * This PTE's PTP (or one of its ancestors) has been reclaimed;
		 * trigger a full fault to reconstruct it via pmap_enter.
		 */
		PMAP_UNLOCK(pmap);
		return (1);
	}

	if (!pte_test(pte, PTE_V)) {
		/*
		 * This PTE is no longer valid; the other thread or other
		 * processor must have arranged for our TLB to no longer
		 * have this entry, possibly by IPI, so no tlb_update is
		 * required.  Fall out of the fast path and go take a
		 * general fault before retrying the instruction (or taking
		 * a signal).
		 */
		PMAP_UNLOCK(pmap);
		return (1);
	}

	if (pte_test(pte, PTE_D)) {
		/*
		 * This PTE is valid and has the PTE_D bit asserted; since
		 * this is an increase in permission, we may have been expected
		 * to update the TLB lazily.  Do so here and return, on the
		 * fast path, to retry the instruction.
		 */
		tlb_update(pmap, va, *pte);
		PMAP_UNLOCK(pmap);
		return (0);
	}

	if (pte_test(pte, PTE_RO)) {
		/*
		 * This PTE is valid, not dirty, and read-only.  Go take a
		 * full fault (most likely to upgrade this part of the address
		 * space to writeable).
		 */
		PMAP_UNLOCK(pmap);
		return (1);
	}

	if (!pte_test(pte, PTE_MANAGED))
		panic("pmap_emulate_modified: unmanaged page");

	/*
	 * PTE is valid, managed, not dirty, and not read-only.  Set PTE_D
	 * and eagerly update the local TLB, returning on the fast path.
	 */

	pte_set(pte, PTE_D);
	tlb_update(pmap, va, *pte);
	PMAP_UNLOCK(pmap);

	return (0);
}

#ifdef CPU_CHERI
/*
 * Atomically push all the in-PTE, MD capdirty bits up to the MI layer.
 *
 * While this is a fairly long-running operation under the current pmap
 * lock, it's going to be called only from single-threaded context, so there
 * should be minimal contention (perhaps from the page daemon or updates to
 * shared mappings) as no other cores are going to have this pmap active.
 *
 * XREF pmap_remove_pages
 */

void
pmap_sync_capdirty(pmap_t pmap)
{
	struct pv_chunk *pc, *npc;

	PMAP_LOCK(pmap);

	/*
	 * While we expect that no other cores have us active right now,
	 * because we're thread_single'd, other TLBs may still have cached
	 * entries with PTE_SCI clear!  We'd best get those out of the way.
	 *
	 * Doing this before clearing the bits means that even if we're
	 * wrong about being single-threaded, those other cores will park
	 * behind us when they go to update their TLBs.
	 *
	 * XXX Is it worth only invalidating the capdirty ones?
	 */
	pmap_invalidate_all(pmap);

	TAILQ_FOREACH_SAFE (pc, &pmap->pm_pvchunk, pc_list, npc) {
		int field;

		for (field = 0; field < _NPCM; field++) {
			u_long inuse;

			inuse = ~pc->pc_map[field] & pc_freemask[field];
			while (inuse != 0) {
				pd_entry_t *pde;
				pt_entry_t *pte, tpte;
				pv_entry_t pv;
				u_long bitmask;
				int bit, idx;

				bit = ffsl(inuse) - 1;
				bitmask = 1UL << bit;
				idx = field * sizeof(inuse) * NBBY + bit;
				pv = &pc->pc_pventry[idx];
				inuse &= ~bitmask;

				pde = pmap_pde(pmap, pv->pv_va);
				KASSERT(pde != NULL && *pde != 0,
				    ("pmap_sync_capdirty: pde"));
				pte = pmap_pde_to_pte(pde, pv->pv_va);
				if (!pte_test(pte, PTE_V))
					panic("pmap_sync_capdirty: bad pte");
				tpte = *pte;

				if (pte_test(&tpte, PTE_MANAGED) == 0)
					continue;

				if (pte_test(&tpte, PTE_SCI) == 0) {
					vm_page_t m;

					m = PHYS_TO_VM_PAGE(
					    TLBLO_PTE_TO_PA(tpte));
					KASSERT(m != NULL,
					    ("pmap_sync_capdirty: bad tpte %#jx",
						(uintmax_t)(tpte)));

					KASSERT(pte_test(&tpte, PTE_CRO) == 0,
					    ("cap-read-only without inhibit?"));

					vm_page_capdirty(m);
					pte_set(pte, PTE_SCI);
				}
			}
		}
	}

	PMAP_UNLOCK(pmap);
}

/* XREF pmap_emulate_modified */
int
pmap_emulate_capdirty(pmap_t pmap, vm_offset_t va)
{
	pt_entry_t *pte;

	PMAP_LOCK(pmap);
	pte = pmap_pte(pmap, va);
	if (pte == NULL) {
		PMAP_UNLOCK(pmap);
		return (1);
	}

	if (!pte_test(pte, PTE_V) || !pte_test(pte, PTE_D)) {
		PMAP_UNLOCK(pmap);
		return (1);
	}

	if (!pte_test(pte, PTE_SCI)) {
		tlb_update(pmap, va, *pte);
		PMAP_UNLOCK(pmap);
		return (0);
	}

	if (pte_test(pte, PTE_RO) || pte_test(pte, PTE_CRO)) {
		PMAP_UNLOCK(pmap);
		return (1);
	}

	if (!pte_test(pte, PTE_MANAGED))
		panic("pmap_emulate_capdirty: unmanaged page");

	pte_clear(pte, PTE_SCI);
	tlb_update(pmap, va, *pte);
	PMAP_UNLOCK(pmap);
	return (0);
}

#ifdef CHERI_CAPREVOKE
void
pmap_caploadgen_next(pmap_t pmap)
{

	PMAP_LOCK(pmap);
	/*
	 * OK to do it this way around here because we won't install new
	 * entries until the lock is dropped.  This simplifies the job of
	 * tlb_pmap_asserts.
	 */
	pmap_invalidate_all(pmap);
	pmap->flags.clg++;
	PMAP_UNLOCK(pmap);
}

static void
pmap_caploadgen_test_all_clean(vm_page_t m)
{
	pv_entry_t pv;
	pt_entry_t *pte;
	bool all_clean = true;
	pmap_t pmap = NULL;

	rw_rlock(&pvh_global_lock);
	TAILQ_FOREACH(pv, &m->md.pv_list, pv_list) {
		if (PV_PMAP(pv) != pmap) {
			if (pmap)
				PMAP_UNLOCK(pmap);
			pmap = PV_PMAP(pv);
			PMAP_LOCK(pmap);
		}

		pte = pmap_pte(pmap, pv->pv_va);
		KASSERT((pte != NULL) && (pte_test(pte, PTE_V)),
		    ("pmap_caploadgen_test_all_clean: bad PTE"));

		if (!pte_test(pte, PTE_CRO)) {
			all_clean = false;
			break;
		}
	}

	rw_runlock(&pvh_global_lock);

	/*
	 * It is possible, amusingly enough, that we raced a removal of the
	 * last PTE for this page.  If that's true, we won't have acquired
	 * a pmap lock.
	 */
	if (pmap)
		PMAP_UNLOCK(pmap);

	/*
	 * It's important that we test the PGA_CAPDIRTY flag again *after*
	 * we've looked at all the PTEs: we might have raced a removal of a PTE
	 * that had PTE_SCI clear.
	 *
	 * Despite not holding pmap LOCKed right now, something is preventing
	 * new mappings (PMAP_CAPLOADGEN_EXCLUSIVE) and so we don't need to
	 * worry that we're missing something here.
	 */
	if (all_clean && !(vm_page_astate_load(m).flags & PGA_CAPDIRTY)) {
		vm_page_aflag_clear(m, PGA_CAPSTORE);
	}
}

int
pmap_caploadgen_update(pmap_t pmap, vm_offset_t *pva, vm_page_t *mp, int flags)
{
	enum pmap_caploadgen_res res;
	pt_entry_t *pte, npte = 0; // opte = 0
	vm_page_t m;
	vm_offset_t va = *pva;

	PMAP_LOCK(pmap);
	pte = pmap_pte(pmap, va);
	if (pte == NULL) {
		m = NULL;
		res = PMAP_CAPLOADGEN_UNABLE;
		goto out;
	}

	npte = *pte;

	/*
	 * Being UNABLE to update a page that isn't here isn't surprising.
	 * Returning UNABLE for LCI might be: there's a page here, so we could
	 * scan it and even could update it.  But either we're CLG faulting on
	 * a LCI page, which is unusual, or we're sweeping through a VM object
	 * that looks like it shouldn't have LCI set (because we would have
	 * skipped out sooner, otherwise), which is also unusual.  Play it safe
	 * and make the VM figure it out.
	 */
	if (!pte_test(&npte, PTE_V) || pte_test(&npte, PTE_LCI)) {
		m = NULL;
		res = PMAP_CAPLOADGEN_UNABLE;
		goto out;
	}

	if (!!pte_test(&npte, PTE_CLG) == pmap->flags.clg) {
		/* Page already scanned, just update TLB (maybe redundantly) */
		if (flags & PMAP_CAPLOADGEN_UPDATETLB)
			tlb_update(pmap, va, npte);

		/* This pmap supports but the one page size */
		*pva = va + PAGE_SIZE;

		m = NULL;
		res = PMAP_CAPLOADGEN_ALREADY;
		goto out;
	}

	KASSERT(!pte_test(&npte, PTE_G), ("PTE_G w/ CLG mismatch va=%lx", va));

	m = PHYS_TO_VM_PAGE(TLBLO_PTE_TO_PA(npte));
	if (*mp == m) {
		/*
		 * We expected this page here (i.e., this is the page we just
		 * scanned), so go ahead and update.  We know that the CLG bits
		 * must still be wrong in light of the earlier test.
		 */
		*pva = va + PAGE_SIZE;
		res = PMAP_CAPLOADGEN_OK;
		if (pmap->flags.clg) {
			pte_set(&npte, PTE_CLG);
		} else {
			pte_clear(&npte, PTE_CLG);
		}
		if (!(flags & PMAP_CAPLOADGEN_HASCAPS)) {
			/*
			 * We didn't see a capability on this page; step this
			 * PTE closer to being cap-clean or take the per-page
			 * PGA_CAPDIRTY flag down.
<<<<<<< HEAD
=======
			 *
			 * This code is simpler than the RISC-V equivalent
			 * as we don't have PTWs that might do async updates of
			 * the PTEs and our TLB miss handler paths are read-only
			 * until grabbing the pmap lock, which we hold.
>>>>>>> c58bf796
			 */
			if (!pte_test(&npte, PTE_SCI)) {
				/* Raise PTE inhibit; CAP-DIRTY -> DIRTYABLE */
				pte_set(&npte, PTE_SCI);
			} else if (!pte_test(&npte, PTE_CRO)) {
				/* PTE CAP-DIRTYABLE -> CAP-CLEAN */
				pte_set(&npte, PTE_CRO);
			} else if (flags & PMAP_CAPLOADGEN_EXCLUSIVE) {
				/* No new mappings possible */
				vm_page_astate_t mas = vm_page_astate_load(m);

				if (mas.flags & PGA_CAPDIRTY) {
					/* Page-level cleaning: -?> VACANT */
					vm_page_aflag_clear(m, PGA_CAPDIRTY);
				} else if (mas.flags & PGA_CAPSTORE) {
					/* PTE CAP-CLEAN; page -?> IDLE */
<<<<<<< HEAD
=======
					*pte = npte;
					if (flags & PMAP_CAPLOADGEN_UPDATETLB) {
						tlb_update(pmap, va, npte);
					}
>>>>>>> c58bf796
					PMAP_UNLOCK(pmap);
					pmap_caploadgen_test_all_clean(m);
					goto out_unlocked;
				}
			}
		} else {
			/*
			 * Page has caps; may as well mark it dirty if we're
			 * allowed to store here.
<<<<<<< HEAD
=======
			 *
			 * We could clear PGA_CAPDIRTY here, too, but it
			 * probably doesn't get set often ough to merit.
>>>>>>> c58bf796
			 */
			if (!pte_test(&npte, PTE_CRO)) {
				pte_clear(&npte, PTE_SCI);
			}
		}
		*pte = npte;
		if (flags & PMAP_CAPLOADGEN_UPDATETLB) {
			tlb_update(pmap, va, npte);
		}
	} else if (!(vm_page_astate_load(m).flags & PGA_CAPSTORE)) {
		KASSERT(pte_test(&npte, PTE_CRO), ("!PGA_CAPSTORE but !CRO?"));
		KASSERT(pte_test(&npte, PTE_SCI), ("!PGA_CAPSTORE but !SCI?"));

		if (flags & PMAP_CAPLOADGEN_UPDATETLB) {
			/*
			 * For tag-independent faults, we might still raise a
			 * fault for !PGA_CAPSTORE pages if the TLB is holding
			 * a stale LCLG.  Since the page really ought to be
			 * capability clean at this point, we should be OK to
			 * arbitarily manipulate the LCLG, so appease the TLB.
			 */
			if (pmap->flags.clg) {
				pte_set(&npte, PTE_CLG);
			} else {
				pte_clear(&npte, PTE_CLG);
			}
			*pte = npte;
			tlb_update(pmap, va, npte);
		}

		*pva = va + PAGE_SIZE;
		m = NULL;
		res = PMAP_CAPLOADGEN_CLEAN;
	} else if ((flags & PMAP_CAPLOADGEN_WIRE) && !vm_page_wire_mapped(m)) {
		/* Can't wire this one; give up */
		m = NULL;
		res = PMAP_CAPLOADGEN_TEARDOWN;
	} else if (pte_test(&npte, PTE_CRO)) {
		KASSERT(pte_test(&npte, PTE_SCI), ("CRO but !SCI?"));
		res = pte_test(&npte, PTE_D) ?
		    PMAP_CAPLOADGEN_SCAN_CLEAN_RW :
		    PMAP_CAPLOADGEN_SCAN_CLEAN_RO;
	} else if (pte_test(&npte, PTE_D)) {
		res = PMAP_CAPLOADGEN_SCAN_RW;
	} else {
		res = PMAP_CAPLOADGEN_SCAN_RO;
	}


out:
	PMAP_UNLOCK(pmap);
out_unlocked:

	// printf("pcu exit res=%d pte=%016lx->%016lx va=%016lx (%016lx) *mp=%p m=%p\n",
	// 	res, opte, npte, va, *pva, *mp, m);

	if ((flags & PMAP_CAPLOADGEN_WIRE) && (*mp != NULL)) {
		/*
		 * Unwire any existing page we were given if we are asked to
		 * wire the returned page.
		 */
		vm_page_unwire(*mp, PQ_INACTIVE);
	}
	*mp = m;

	return res;
}
#endif
#endif

/*
 *	Routine:	pmap_kextract
 *	Function:
 *		Extract the physical page address associated
 *		virtual address.
 */
vm_paddr_t
pmap_kextract(vm_offset_t va)
{
	int mapped;

	/*
	 * First, the direct-mapped regions.
	 */
#if defined(__mips_n64)
	if (va >= MIPS_XKPHYS_START && va < MIPS_XKPHYS_END)
		return (MIPS_XKPHYS_TO_PHYS(va));
#endif
	if (va >= MIPS_KSEG0_START && va < MIPS_KSEG0_END)
		return (MIPS_KSEG0_TO_PHYS(va));

	if (va >= MIPS_KSEG1_START && va < MIPS_KSEG1_END)
		return (MIPS_KSEG1_TO_PHYS(va));

	/*
	 * User virtual addresses.
	 */
	if (va < VM_MAXUSER_ADDRESS) {
		pt_entry_t *ptep;

		if (curproc && curproc->p_vmspace) {
			ptep = pmap_pte(&curproc->p_vmspace->vm_pmap, va);
			if (ptep) {
				return (TLBLO_PTE_TO_PA(*ptep) |
				    (va & PAGE_MASK));
			}
			return (0);
		}
	}

	/*
	 * Should be kernel virtual here, otherwise fail
	 */
	mapped = (va >= MIPS_KSEG2_START || va < MIPS_KSEG2_END);
#if defined(__mips_n64)
	mapped = mapped || (va >= MIPS_XKSEG_START || va < MIPS_XKSEG_END);
#endif
	/*
	 * Kernel virtual.
	 */

	if (mapped) {
		pt_entry_t *ptep;

		/* Is the kernel pmap initialized? */
		if (!CPU_EMPTY(&kernel_pmap->pm_active)) {
			/* It's inside the virtual address range */
			ptep = pmap_pte(kernel_pmap, va);
			if (ptep) {
				return (TLBLO_PTE_TO_PA(*ptep) |
				    (va & PAGE_MASK));
			}
		}
		return (0);
	}

	panic("%s for unknown address space %#jx.", __func__, va);
}

void
pmap_flush_pvcache(vm_page_t m)
{
	pv_entry_t pv;

	if (m != NULL) {
		for (pv = TAILQ_FIRST(&m->md.pv_list); pv;
		    pv = TAILQ_NEXT(pv, pv_list)) {
			mips_dcache_wbinv_range_index(pv->pv_va, PAGE_SIZE);
		}
	}
}

void
pmap_page_set_memattr(vm_page_t m, vm_memattr_t ma)
{

	/*
	 * It appears that this function can only be called before any mappings
	 * for the page are established.  If this ever changes, this code will
	 * need to walk the pv_list and make each of the existing mappings
	 * uncacheable, being careful to sync caches and PTEs (and maybe
	 * invalidate TLB?) for any current mapping it modifies.
	 */
	if (TAILQ_FIRST(&m->md.pv_list) != NULL)
		panic("Can't change memattr on page with existing mappings");

	/* Clean memattr portion of pv_flags */
	m->md.pv_flags &= ~PV_MEMATTR_MASK;
	m->md.pv_flags |= (ma << PV_MEMATTR_SHIFT) & PV_MEMATTR_MASK;
}

static __inline void
pmap_pte_attr(pt_entry_t *pte, vm_memattr_t ma)
{
	u_int npte;

	npte = *(u_int *)pte;
	npte &= ~PTE_C_MASK;
	npte |= PTE_C(ma);
	*pte = npte;
}

int
pmap_change_attr(vm_offset_t sva, vm_size_t size, vm_memattr_t ma)
{
	pd_entry_t *pde, *pdpe;
	pt_entry_t *pte;
	vm_offset_t ova, eva, va, va_next;
	pmap_t pmap;

	ova = sva;
	eva = sva + size;
	if (eva < sva)
		return (EINVAL);

	pmap = kernel_pmap;
	PMAP_LOCK(pmap);

	for (; sva < eva; sva = va_next) {
		pdpe = pmap_segmap(pmap, sva);
#ifdef __mips_n64
		if (*pdpe == 0) {
			va_next = (sva + NBSEG) & ~SEGMASK;
			if (va_next < sva)
				va_next = eva;
			continue;
		}
#endif
		va_next = (sva + NBPDR) & ~PDRMASK;
		if (va_next < sva)
			va_next = eva;

		pde = pmap_pdpe_to_pde(pdpe, sva);
		if (*pde == NULL)
			continue;

		/*
		 * Limit our scan to either the end of the va represented
		 * by the current page table page, or to the end of the
		 * range being removed.
		 */
		if (va_next > eva)
			va_next = eva;

		va = va_next;
		for (pte = pmap_pde_to_pte(pde, sva); sva != va_next; pte++,
		    sva += PAGE_SIZE) {
			if (!pte_test(pte, PTE_V) || pte_cache_bits(pte) == ma) {
				if (va != va_next) {
					pmap_invalidate_range(pmap, va, sva);
					va = va_next;
				}
				continue;
			}
			if (va == va_next)
				va = sva;

			pmap_pte_attr(pte, ma);
		}
		if (va != va_next)
			pmap_invalidate_range(pmap, va, sva);
	}
	PMAP_UNLOCK(pmap);

	/* Flush caches to be in the safe side */
	mips_dcache_wbinv_range(ova, size);
	return 0;
}

boolean_t
pmap_is_valid_memattr(pmap_t pmap __unused, vm_memattr_t mode)
{

	switch (mode) {
	case VM_MEMATTR_UNCACHEABLE:
	case VM_MEMATTR_WRITE_BACK:
#ifdef MIPS_CCA_WC
	case VM_MEMATTR_WRITE_COMBINING:
#endif
		return (TRUE);
	default:
		return (FALSE);
	}
}
// CHERI CHANGES START
// {
//   "updated": 20200708,
//   "target_type": "kernel",
//   "changes": [
//     "support"
//   ],
//   "changes_purecap": [
//     "support",
//     "pointer_as_integer",
//     "pointer_alignment"
//   ]
// }
// CHERI CHANGES END<|MERGE_RESOLUTION|>--- conflicted
+++ resolved
@@ -4105,14 +4105,11 @@
 			 * We didn't see a capability on this page; step this
 			 * PTE closer to being cap-clean or take the per-page
 			 * PGA_CAPDIRTY flag down.
-<<<<<<< HEAD
-=======
 			 *
 			 * This code is simpler than the RISC-V equivalent
 			 * as we don't have PTWs that might do async updates of
 			 * the PTEs and our TLB miss handler paths are read-only
 			 * until grabbing the pmap lock, which we hold.
->>>>>>> c58bf796
 			 */
 			if (!pte_test(&npte, PTE_SCI)) {
 				/* Raise PTE inhibit; CAP-DIRTY -> DIRTYABLE */
@@ -4129,13 +4126,10 @@
 					vm_page_aflag_clear(m, PGA_CAPDIRTY);
 				} else if (mas.flags & PGA_CAPSTORE) {
 					/* PTE CAP-CLEAN; page -?> IDLE */
-<<<<<<< HEAD
-=======
 					*pte = npte;
 					if (flags & PMAP_CAPLOADGEN_UPDATETLB) {
 						tlb_update(pmap, va, npte);
 					}
->>>>>>> c58bf796
 					PMAP_UNLOCK(pmap);
 					pmap_caploadgen_test_all_clean(m);
 					goto out_unlocked;
@@ -4145,12 +4139,9 @@
 			/*
 			 * Page has caps; may as well mark it dirty if we're
 			 * allowed to store here.
-<<<<<<< HEAD
-=======
 			 *
 			 * We could clear PGA_CAPDIRTY here, too, but it
 			 * probably doesn't get set often ough to merit.
->>>>>>> c58bf796
 			 */
 			if (!pte_test(&npte, PTE_CRO)) {
 				pte_clear(&npte, PTE_SCI);
