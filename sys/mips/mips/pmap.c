/*-
 * SPDX-License-Identifier: BSD-3-Clause
 *
 * Copyright (c) 1991 Regents of the University of California.
 * All rights reserved.
 * Copyright (c) 1994 John S. Dyson
 * All rights reserved.
 * Copyright (c) 1994 David Greenman
 * All rights reserved.
 *
 * This code is derived from software contributed to Berkeley by
 * the Systems Programming Group of the University of Utah Computer
 * Science Department and William Jolitz of UUNET Technologies Inc.
 *
 * Redistribution and use in source and binary forms, with or without
 * modification, are permitted provided that the following conditions
 * are met:
 * 1. Redistributions of source code must retain the above copyright
 *    notice, this list of conditions and the following disclaimer.
 * 2. Redistributions in binary form must reproduce the above copyright
 *    notice, this list of conditions and the following disclaimer in the
 *    documentation and/or other materials provided with the distribution.
 * 3. Neither the name of the University nor the names of its contributors
 *    may be used to endorse or promote products derived from this software
 *    without specific prior written permission.
 *
 * THIS SOFTWARE IS PROVIDED BY THE REGENTS AND CONTRIBUTORS ``AS IS'' AND
 * ANY EXPRESS OR IMPLIED WARRANTIES, INCLUDING, BUT NOT LIMITED TO, THE
 * IMPLIED WARRANTIES OF MERCHANTABILITY AND FITNESS FOR A PARTICULAR PURPOSE
 * ARE DISCLAIMED.  IN NO EVENT SHALL THE REGENTS OR CONTRIBUTORS BE LIABLE
 * FOR ANY DIRECT, INDIRECT, INCIDENTAL, SPECIAL, EXEMPLARY, OR CONSEQUENTIAL
 * DAMAGES (INCLUDING, BUT NOT LIMITED TO, PROCUREMENT OF SUBSTITUTE GOODS
 * OR SERVICES; LOSS OF USE, DATA, OR PROFITS; OR BUSINESS INTERRUPTION)
 * HOWEVER CAUSED AND ON ANY THEORY OF LIABILITY, WHETHER IN CONTRACT, STRICT
 * LIABILITY, OR TORT (INCLUDING NEGLIGENCE OR OTHERWISE) ARISING IN ANY WAY
 * OUT OF THE USE OF THIS SOFTWARE, EVEN IF ADVISED OF THE POSSIBILITY OF
 * SUCH DAMAGE.
 *
 *	from:	@(#)pmap.c	7.7 (Berkeley)	5/12/91
 *	from: src/sys/i386/i386/pmap.c,v 1.250.2.8 2000/11/21 00:09:14 ps
 *	JNPR: pmap.c,v 1.11.2.1 2007/08/16 11:51:06 girish
 */

/*
 *	Manages physical address maps.
 *
 *	Since the information managed by this module is
 *	also stored by the logical address mapping module,
 *	this module may throw away valid virtual-to-physical
 *	mappings at almost any time.  However, invalidations
 *	of virtual-to-physical mappings must be done as
 *	requested.
 *
 *	In order to cope with hardware architectures which
 *	make virtual-to-physical map invalidates expensive,
 *	this module may delay invalidate or reduced protection
 *	operations until such time as they are actually
 *	necessary.  This module is given full information as
 *	to which processors are currently using which maps,
 *	and to when physical maps must be made correct.
 */

#include <sys/cdefs.h>
__FBSDID("$FreeBSD$");

#include "opt_ddb.h"
#include "opt_pmap.h"

#include <sys/param.h>
#include <sys/systm.h>
#include <sys/lock.h>
#include <sys/mman.h>
#include <sys/msgbuf.h>
#include <sys/mutex.h>
#include <sys/pcpu.h>
#include <sys/proc.h>
#include <sys/rwlock.h>
#include <sys/sched.h>
#include <sys/smp.h>
#include <sys/sysctl.h>
#include <sys/vmmeter.h>

#ifdef DDB
#include <ddb/ddb.h>
#endif

#include <vm/vm.h>
#include <vm/vm_param.h>
#include <vm/vm_kern.h>
#include <vm/vm_page.h>
#include <vm/vm_map.h>
#include <vm/vm_object.h>
#include <vm/vm_extern.h>
#include <vm/vm_pageout.h>
#include <vm/vm_pager.h>
#include <vm/uma.h>

#include <machine/cache.h>
#include <machine/md_var.h>
#include <machine/tlb.h>

#undef PMAP_DEBUG

#if !defined(DIAGNOSTIC)
#define	PMAP_INLINE __inline
#else
#define	PMAP_INLINE
#endif

#ifdef PV_STATS
#define PV_STAT(x)	do { x ; } while (0)
#else
#define PV_STAT(x)	do { } while (0)
#endif

/*
 * Get PDEs and PTEs for user/kernel address space
 */
#define	pmap_seg_index(v)	(((v) >> SEGSHIFT) & (NPDEPG - 1))
#define	pmap_pde_index(v)	(((v) >> PDRSHIFT) & (NPDEPG - 1))
#define	pmap_pte_index(v)	(((v) >> PAGE_SHIFT) & (NPTEPG - 1))
#define	pmap_pde_pindex(v)	((v) >> PDRSHIFT)

#ifdef __mips_n64
#define	NUPDE			(NPDEPG * NPDEPG)
#define	NUSERPGTBLS		(NUPDE + NPDEPG)
#else
#define	NUPDE			(NPDEPG)
#define	NUSERPGTBLS		(NUPDE)
#endif

#define	is_kernel_pmap(x)	((x) == kernel_pmap)

struct pmap kernel_pmap_store;
pd_entry_t *kernel_segmap;

vm_offset_t virtual_avail;	/* VA of first avail page (after kernel bss) */
vm_offset_t virtual_end;	/* VA of last avail page (end of kernel AS) */

static int nkpt;
unsigned pmap_max_asid;		/* max ASID supported by the system */

#define	PMAP_ASID_RESERVED	0

vm_offset_t kernel_vm_end = VM_MIN_KERNEL_ADDRESS;

static void pmap_asid_alloc(pmap_t pmap);

static struct rwlock_padalign pvh_global_lock;

/*
 * Data for the pv entry allocation mechanism
 */
static TAILQ_HEAD(pch, pv_chunk) pv_chunks = TAILQ_HEAD_INITIALIZER(pv_chunks);
static int pv_entry_count;

static void free_pv_chunk(struct pv_chunk *pc);
static void free_pv_entry(pmap_t pmap, pv_entry_t pv);
static pv_entry_t get_pv_entry(pmap_t pmap, boolean_t try);
static vm_page_t pmap_pv_reclaim(pmap_t locked_pmap);
static void pmap_pvh_free(struct md_page *pvh, pmap_t pmap, vm_offset_t va);
static pv_entry_t pmap_pvh_remove(struct md_page *pvh, pmap_t pmap,
    vm_offset_t va);
static vm_page_t pmap_alloc_direct_page(unsigned int index, int req);
static vm_page_t pmap_enter_quick_locked(pmap_t pmap, vm_offset_t va,
    vm_page_t m, vm_prot_t prot, vm_page_t mpte);
static void pmap_grow_direct_page(int req);
static int pmap_remove_pte(struct pmap *pmap, pt_entry_t *ptq, vm_offset_t va,
    pd_entry_t pde);
static void pmap_remove_page(struct pmap *pmap, vm_offset_t va);
static void pmap_remove_entry(struct pmap *pmap, vm_page_t m, vm_offset_t va);
static boolean_t pmap_try_insert_pv_entry(pmap_t pmap, vm_page_t mpte,
    vm_offset_t va, vm_page_t m);
static void pmap_update_page(pmap_t pmap, vm_offset_t va, pt_entry_t pte);
static void pmap_invalidate_all(pmap_t pmap);
static void pmap_invalidate_page(pmap_t pmap, vm_offset_t va);
static void _pmap_unwire_ptp(pmap_t pmap, vm_offset_t va, vm_page_t m);

static vm_page_t pmap_allocpte(pmap_t pmap, vm_offset_t va, u_int flags);
static vm_page_t _pmap_allocpte(pmap_t pmap, unsigned ptepindex, u_int flags);
static int pmap_unuse_pt(pmap_t, vm_offset_t, pd_entry_t);
static pt_entry_t init_pte_prot(vm_page_t m, vm_prot_t access, vm_prot_t prot);

static void pmap_invalidate_page_action(void *arg);
static void pmap_invalidate_range_action(void *arg);
static void pmap_update_page_action(void *arg);

#ifndef __mips_n64
/*
 * This structure is for high memory (memory above 512Meg in 32 bit) support.
 * The highmem area does not have a KSEG0 mapping, and we need a mechanism to
 * do temporary per-CPU mappings for pmap_zero_page, pmap_copy_page etc.
 *
 * At bootup, we reserve 2 virtual pages per CPU for mapping highmem pages. To
 * access a highmem physical address on a CPU, we map the physical address to
 * the reserved virtual address for the CPU in the kernel pagetable.  This is
 * done with interrupts disabled(although a spinlock and sched_pin would be
 * sufficient).
 */
struct local_sysmaps {
	vm_offset_t	base;
	uint32_t	saved_intr;
	uint16_t	valid1, valid2;
};
static struct local_sysmaps sysmap_lmem[MAXCPU];

static __inline void
pmap_alloc_lmem_map(void)
{
	int i;

	for (i = 0; i < MAXCPU; i++) {
		sysmap_lmem[i].base = virtual_avail;
		virtual_avail += PAGE_SIZE * 2;
		sysmap_lmem[i].valid1 = sysmap_lmem[i].valid2 = 0;
	}
}

static __inline vm_offset_t
pmap_lmem_map1(vm_paddr_t phys)
{
	struct local_sysmaps *sysm;
	pt_entry_t *pte, npte;
	vm_offset_t va;
	uint32_t intr;
	int cpu;

	intr = intr_disable();
	cpu = PCPU_GET(cpuid);
	sysm = &sysmap_lmem[cpu];
	sysm->saved_intr = intr;
	va = sysm->base;
	npte = TLBLO_PA_TO_PFN(phys) | PTE_C_CACHE | PTE_D | PTE_VALID | PTE_G;
	pte = pmap_pte(kernel_pmap, va);
	*pte = npte;
	sysm->valid1 = 1;
	return (va);
}

static __inline vm_offset_t
pmap_lmem_map2(vm_paddr_t phys1, vm_paddr_t phys2)
{
	struct local_sysmaps *sysm;
	pt_entry_t *pte, npte;
	vm_offset_t va1, va2;
	uint32_t intr;
	int cpu;

	intr = intr_disable();
	cpu = PCPU_GET(cpuid);
	sysm = &sysmap_lmem[cpu];
	sysm->saved_intr = intr;
	va1 = sysm->base;
	va2 = sysm->base + PAGE_SIZE;
	npte = TLBLO_PA_TO_PFN(phys1) | PTE_C_CACHE | PTE_D | PTE_VALID | PTE_G;
	pte = pmap_pte(kernel_pmap, va1);
	*pte = npte;
	npte = TLBLO_PA_TO_PFN(phys2) | PTE_C_CACHE | PTE_D | PTE_VALID | PTE_G;
	pte = pmap_pte(kernel_pmap, va2);
	*pte = npte;
	sysm->valid1 = 1;
	sysm->valid2 = 1;
	return (va1);
}

static __inline void
pmap_lmem_unmap(void)
{
	struct local_sysmaps *sysm;
	pt_entry_t *pte;
	int cpu;

	cpu = PCPU_GET(cpuid);
	sysm = &sysmap_lmem[cpu];
	pte = pmap_pte(kernel_pmap, sysm->base);
	*pte = PTE_G;
	tlb_invalidate_address(kernel_pmap, sysm->base);
	sysm->valid1 = 0;
	if (sysm->valid2) {
		pte = pmap_pte(kernel_pmap, sysm->base + PAGE_SIZE);
		*pte = PTE_G;
		tlb_invalidate_address(kernel_pmap, sysm->base + PAGE_SIZE);
		sysm->valid2 = 0;
	}
	intr_restore(sysm->saved_intr);
}
#else  /* __mips_n64 */

static __inline void
pmap_alloc_lmem_map(void)
{
}

static __inline vm_offset_t
pmap_lmem_map1(vm_paddr_t phys)
{

	return (0);
}

static __inline vm_offset_t
pmap_lmem_map2(vm_paddr_t phys1, vm_paddr_t phys2)
{

	return (0);
}

static __inline vm_offset_t
pmap_lmem_unmap(void)
{

	return (0);
}
#endif /* !__mips_n64 */

static __inline int
pmap_pte_cache_bits(vm_paddr_t pa, vm_page_t m)
{
	vm_memattr_t ma;

	ma = pmap_page_get_memattr(m);
	if (ma == VM_MEMATTR_WRITE_BACK && !is_cacheable_mem(pa))
		ma = VM_MEMATTR_UNCACHEABLE;
	return PTE_C(ma);
}
#define PMAP_PTE_SET_CACHE_BITS(pte, pa, m) {	\
	pte &= ~PTE_C_MASK;			\
	pte |= pmap_pte_cache_bits(pa, m);	\
}

/*
 * Page table entry lookup routines.
 */
static __inline pd_entry_t *
pmap_segmap(pmap_t pmap, vm_offset_t va)
{

	return (&pmap->pm_segtab[pmap_seg_index(va)]);
}

#ifdef __mips_n64
static __inline pd_entry_t *
pmap_pdpe_to_pde(pd_entry_t *pdpe, vm_offset_t va)
{
	pd_entry_t *pde;

	pde = (pd_entry_t *)*pdpe;
	return (&pde[pmap_pde_index(va)]);
}

static __inline pd_entry_t *
pmap_pde(pmap_t pmap, vm_offset_t va)
{
	pd_entry_t *pdpe;

	pdpe = pmap_segmap(pmap, va);
	if (*pdpe == NULL)
		return (NULL);

	return (pmap_pdpe_to_pde(pdpe, va));
}
#else
static __inline pd_entry_t *
pmap_pdpe_to_pde(pd_entry_t *pdpe, vm_offset_t va)
{

	return (pdpe);
}

static __inline
pd_entry_t *pmap_pde(pmap_t pmap, vm_offset_t va)
{

	return (pmap_segmap(pmap, va));
}
#endif

static __inline pt_entry_t *
pmap_pde_to_pte(pd_entry_t *pde, vm_offset_t va)
{
	pt_entry_t *pte;

	pte = (pt_entry_t *)*pde;
	return (&pte[pmap_pte_index(va)]);
}

pt_entry_t *
pmap_pte(pmap_t pmap, vm_offset_t va)
{
	pd_entry_t *pde;

	pde = pmap_pde(pmap, va);
	if (pde == NULL || *pde == NULL)
		return (NULL);

	return (pmap_pde_to_pte(pde, va));
}

vm_offset_t
pmap_steal_memory(vm_size_t size)
{
	vm_paddr_t bank_size, pa;
	vm_offset_t va;

	size = round_page(size);
	bank_size = phys_avail[1] - phys_avail[0];
	while (size > bank_size) {
		int i;

		for (i = 0; phys_avail[i + 2]; i += 2) {
			phys_avail[i] = phys_avail[i + 2];
			phys_avail[i + 1] = phys_avail[i + 3];
		}
		phys_avail[i] = 0;
		phys_avail[i + 1] = 0;
		if (!phys_avail[0])
			panic("pmap_steal_memory: out of memory");
		bank_size = phys_avail[1] - phys_avail[0];
	}

	pa = phys_avail[0];
	phys_avail[0] += size;
	if (MIPS_DIRECT_MAPPABLE(pa) == 0)
		panic("Out of memory below 512Meg?");
	va = MIPS_PHYS_TO_DIRECT(pa);
	bzero((caddr_t)va, size);
	return (va);
}

/*
 * Bootstrap the system enough to run with virtual memory.  This
 * assumes that the phys_avail array has been initialized.
 */
static void
pmap_create_kernel_pagetable(void)
{
	int i, j;
	vm_offset_t ptaddr;
	pt_entry_t *pte;
#ifdef __mips_n64
	pd_entry_t *pde;
	vm_offset_t pdaddr;
	int npt, npde;
#endif

	/*
	 * Allocate segment table for the kernel
	 */
	kernel_segmap = (pd_entry_t *)pmap_steal_memory(PAGE_SIZE);

	/*
	 * Allocate second level page tables for the kernel
	 */
#ifdef __mips_n64
	npde = howmany(NKPT, NPDEPG);
	pdaddr = pmap_steal_memory(PAGE_SIZE * npde);
#endif
	nkpt = NKPT;
	ptaddr = pmap_steal_memory(PAGE_SIZE * nkpt);

	/*
	 * The R[4-7]?00 stores only one copy of the Global bit in the
	 * translation lookaside buffer for each 2 page entry. Thus invalid
	 * entrys must have the Global bit set so when Entry LO and Entry HI
	 * G bits are anded together they will produce a global bit to store
	 * in the tlb.
	 */
	for (i = 0, pte = (pt_entry_t *)ptaddr; i < (nkpt * NPTEPG); i++, pte++)
		*pte = PTE_G;

#ifdef __mips_n64
	for (i = 0,  npt = nkpt; npt > 0; i++) {
		kernel_segmap[i] = (pd_entry_t)(pdaddr + i * PAGE_SIZE);
		pde = (pd_entry_t *)kernel_segmap[i];

		for (j = 0; j < NPDEPG && npt > 0; j++, npt--)
			pde[j] = (pd_entry_t)(ptaddr + (i * NPDEPG + j) * PAGE_SIZE);
	}
#else
	for (i = 0, j = pmap_seg_index(VM_MIN_KERNEL_ADDRESS); i < nkpt; i++, j++)
		kernel_segmap[j] = (pd_entry_t)(ptaddr + (i * PAGE_SIZE));
#endif

	PMAP_LOCK_INIT(kernel_pmap);
	kernel_pmap->pm_segtab = kernel_segmap;
	CPU_FILL(&kernel_pmap->pm_active);
	TAILQ_INIT(&kernel_pmap->pm_pvchunk);
	kernel_pmap->pm_asid[0].asid = PMAP_ASID_RESERVED;
	kernel_pmap->pm_asid[0].gen = 0;
	kernel_vm_end += nkpt * NPTEPG * PAGE_SIZE;
}

void
pmap_bootstrap(void)
{
	int i;
	int need_local_mappings = 0;

	/* Sort. */
again:
	for (i = 0; phys_avail[i + 1] != 0; i += 2) {
		/*
		 * Keep the memory aligned on page boundary.
		 */
		phys_avail[i] = round_page(phys_avail[i]);
		phys_avail[i + 1] = trunc_page(phys_avail[i + 1]);

		if (i < 2)
			continue;
		if (phys_avail[i - 2] > phys_avail[i]) {
			vm_paddr_t ptemp[2];

			ptemp[0] = phys_avail[i + 0];
			ptemp[1] = phys_avail[i + 1];

			phys_avail[i + 0] = phys_avail[i - 2];
			phys_avail[i + 1] = phys_avail[i - 1];

			phys_avail[i - 2] = ptemp[0];
			phys_avail[i - 1] = ptemp[1];
			goto again;
		}
	}

       	/*
	 * In 32 bit, we may have memory which cannot be mapped directly.
	 * This memory will need temporary mapping before it can be
	 * accessed.
	 */
	if (!MIPS_DIRECT_MAPPABLE(phys_avail[i - 1] - 1))
		need_local_mappings = 1;

	/*
	 * Copy the phys_avail[] array before we start stealing memory from it.
	 */
	for (i = 0; phys_avail[i + 1] != 0; i += 2) {
		physmem_desc[i] = phys_avail[i];
		physmem_desc[i + 1] = phys_avail[i + 1];
	}

	Maxmem = atop(phys_avail[i - 1]);

	if (bootverbose) {
		printf("Physical memory chunk(s):\n");
		for (i = 0; phys_avail[i + 1] != 0; i += 2) {
			vm_paddr_t size;

			size = phys_avail[i + 1] - phys_avail[i];
			printf("%#08jx - %#08jx, %ju bytes (%ju pages)\n",
			    (uintmax_t) phys_avail[i],
			    (uintmax_t) phys_avail[i + 1] - 1,
			    (uintmax_t) size, (uintmax_t) size / PAGE_SIZE);
		}
		printf("Maxmem is 0x%0jx\n", ptoa((uintmax_t)Maxmem));
	}
	/*
	 * Steal the message buffer from the beginning of memory.
	 */
	msgbufp = (struct msgbuf *)pmap_steal_memory(msgbufsize);
	msgbufinit(msgbufp, msgbufsize);

	/*
	 * Steal thread0 kstack.  This must be aligned to
	 * (KSTACK_PAGE_SIZE * 2) so it can mapped to a single TLB entry.
	 *
	 * XXX There should be a better way of getting aligned memory
	 * with pmap_steal_memory().
	 */
#ifdef KSTACK_LARGE_PAGE
	kstack0 = pmap_steal_memory(((KSTACK_PAGES + KSTACK_GUARD_PAGES) * 2) \
					<< PAGE_SHIFT);
#else
	kstack0 = pmap_steal_memory((KSTACK_PAGES + KSTACK_GUARD_PAGES) \
					<< PAGE_SHIFT);
#endif
	kstack0 = roundup2(kstack0, (KSTACK_PAGE_SIZE * 2));



	virtual_avail = VM_MIN_KERNEL_ADDRESS;
	virtual_end = VM_MAX_KERNEL_ADDRESS;

#ifdef SMP
	/*
	 * Steal some virtual address space to map the pcpu area.
	 */
	virtual_avail = roundup2(virtual_avail, PAGE_SIZE * 2);
	pcpup = (struct pcpu *)virtual_avail;
	virtual_avail += PAGE_SIZE * 2;

	/*
	 * Initialize the wired TLB entry mapping the pcpu region for
	 * the BSP at 'pcpup'. Up until this point we were operating
	 * with the 'pcpup' for the BSP pointing to a virtual address
	 * in KSEG0 so there was no need for a TLB mapping.
	 */
	mips_pcpu_tlb_init(PCPU_ADDR(0));

	if (bootverbose)
		printf("pcpu is available at virtual address %p.\n", pcpup);
#endif

	if (need_local_mappings)
		pmap_alloc_lmem_map();
	pmap_create_kernel_pagetable();
	pmap_max_asid = VMNUM_PIDS;
	mips_wr_entryhi(0);
	mips_wr_pagemask(0);

 	/*
	 * Initialize the global pv list lock.
	 */
	rw_init(&pvh_global_lock, "pmap pv global");
}

/*
 * Initialize a vm_page's machine-dependent fields.
 */
void
pmap_page_init(vm_page_t m)
{

	TAILQ_INIT(&m->md.pv_list);
	m->md.pv_flags = VM_MEMATTR_DEFAULT << PV_MEMATTR_SHIFT;
}

/*
 *	Initialize the pmap module.
 *	Called by vm_init, to initialize any structures that the pmap
 *	system needs to map virtual memory.
 */
void
pmap_init(void)
{
}

/***************************************************
 * Low level helper routines.....
 ***************************************************/

#ifdef	SMP
static __inline void
pmap_call_on_active_cpus(pmap_t pmap, void (*fn)(void *), void *arg)
{
	int	cpuid, cpu, self;
	cpuset_t active_cpus;

	sched_pin();
	if (is_kernel_pmap(pmap)) {
		smp_rendezvous(NULL, fn, NULL, arg);
		goto out;
	}
	/* Force ASID update on inactive CPUs */
	CPU_FOREACH(cpu) {
		if (!CPU_ISSET(cpu, &pmap->pm_active))
			pmap->pm_asid[cpu].gen = 0;
	}
	cpuid = PCPU_GET(cpuid);
	/*
	 * XXX: barrier/locking for active?
	 *
	 * Take a snapshot of active here, any further changes are ignored.
	 * tlb update/invalidate should be harmless on inactive CPUs
	 */
	active_cpus = pmap->pm_active;
	self = CPU_ISSET(cpuid, &active_cpus);
	CPU_CLR(cpuid, &active_cpus);
	/* Optimize for the case where this cpu is the only active one */
	if (CPU_EMPTY(&active_cpus)) {
		if (self)
			fn(arg);
	} else {
		if (self)
			CPU_SET(cpuid, &active_cpus);
		smp_rendezvous_cpus(active_cpus, NULL, fn, NULL, arg);
	}
out:
	sched_unpin();
}
#else /* !SMP */
static __inline void
pmap_call_on_active_cpus(pmap_t pmap, void (*fn)(void *), void *arg)
{
	int	cpuid;

	if (is_kernel_pmap(pmap)) {
		fn(arg);
		return;
	}
	cpuid = PCPU_GET(cpuid);
	if (!CPU_ISSET(cpuid, &pmap->pm_active))
		pmap->pm_asid[cpuid].gen = 0;
	else
		fn(arg);
}
#endif /* SMP */

static void
pmap_invalidate_all(pmap_t pmap)
{

	pmap_call_on_active_cpus(pmap,
	    (void (*)(void *))tlb_invalidate_all_user, pmap);
}

struct pmap_invalidate_page_arg {
	pmap_t pmap;
	vm_offset_t va;
};

static void
pmap_invalidate_page_action(void *arg)
{
	struct pmap_invalidate_page_arg *p = arg;

	tlb_invalidate_address(p->pmap, p->va);
}

static void
pmap_invalidate_page(pmap_t pmap, vm_offset_t va)
{
	struct pmap_invalidate_page_arg arg;

	arg.pmap = pmap;
	arg.va = va;
	pmap_call_on_active_cpus(pmap, pmap_invalidate_page_action, &arg);
}

struct pmap_invalidate_range_arg {
	pmap_t pmap;
	vm_offset_t sva;
	vm_offset_t eva;
};

static void
pmap_invalidate_range_action(void *arg)
{
	struct pmap_invalidate_range_arg *p = arg;

	tlb_invalidate_range(p->pmap, p->sva, p->eva);
}

static void
pmap_invalidate_range(pmap_t pmap, vm_offset_t sva, vm_offset_t eva)
{
	struct pmap_invalidate_range_arg arg;

	arg.pmap = pmap;
	arg.sva = sva;
	arg.eva = eva;
	pmap_call_on_active_cpus(pmap, pmap_invalidate_range_action, &arg);
}

struct pmap_update_page_arg {
	pmap_t pmap;
	vm_offset_t va;
	pt_entry_t pte;
};

static void
pmap_update_page_action(void *arg)
{
	struct pmap_update_page_arg *p = arg;

	tlb_update(p->pmap, p->va, p->pte);
}

static void
pmap_update_page(pmap_t pmap, vm_offset_t va, pt_entry_t pte)
{
	struct pmap_update_page_arg arg;

	arg.pmap = pmap;
	arg.va = va;
	arg.pte = pte;
	pmap_call_on_active_cpus(pmap, pmap_update_page_action, &arg);
}

/*
 *	Routine:	pmap_extract
 *	Function:
 *		Extract the physical page address associated
 *		with the given map/virtual_address pair.
 */
vm_paddr_t
pmap_extract(pmap_t pmap, vm_offset_t va)
{
	pt_entry_t *pte;
	vm_offset_t retval = 0;

	PMAP_LOCK(pmap);
	pte = pmap_pte(pmap, va);
	if (pte) {
		retval = TLBLO_PTE_TO_PA(*pte) | (va & PAGE_MASK);
	}
	PMAP_UNLOCK(pmap);
	return (retval);
}

/*
 *	Routine:	pmap_extract_and_hold
 *	Function:
 *		Atomically extract and hold the physical page
 *		with the given pmap and virtual address pair
 *		if that mapping permits the given protection.
 */
vm_page_t
pmap_extract_and_hold(pmap_t pmap, vm_offset_t va, vm_prot_t prot)
{
	pt_entry_t pte, *ptep;
	vm_paddr_t pa, pte_pa;
	vm_page_t m;

	m = NULL;
	pa = 0;
	PMAP_LOCK(pmap);
retry:
	ptep = pmap_pte(pmap, va);
	if (ptep != NULL) {
		pte = *ptep;
		if (pte_test(&pte, PTE_VALID) && (!pte_test(&pte, PTE_RO) ||
		    (prot & VM_PROT_WRITE) == 0)) {
			pte_pa = TLBLO_PTE_TO_PA(pte);
			if (vm_page_pa_tryrelock(pmap, pte_pa, &pa))
				goto retry;
			m = PHYS_TO_VM_PAGE(pte_pa);
			vm_page_hold(m);
		}
	}
	PA_UNLOCK_COND(pa);
	PMAP_UNLOCK(pmap);
	return (m);
}

/***************************************************
 * Low level mapping routines.....
 ***************************************************/

/*
 * add a wired page to the kva
 */
void
pmap_kenter_attr(vm_offset_t va, vm_paddr_t pa, vm_memattr_t ma)
{
	pt_entry_t *pte;
	pt_entry_t opte, npte;

#ifdef PMAP_DEBUG
	printf("pmap_kenter:  va: %p -> pa: %p\n", (void *)va, (void *)pa);
#endif

	pte = pmap_pte(kernel_pmap, va);
	opte = *pte;
	npte = TLBLO_PA_TO_PFN(pa) | PTE_C(ma) | PTE_D | PTE_VALID | PTE_G;
	*pte = npte;
	if (pte_test(&opte, PTE_VALID) && opte != npte)
		pmap_update_page(kernel_pmap, va, npte);
}

void
pmap_kenter(vm_offset_t va, vm_paddr_t pa)
{

	KASSERT(is_cacheable_mem(pa),
		("pmap_kenter: memory at 0x%lx is not cacheable", (u_long)pa));

	pmap_kenter_attr(va, pa, VM_MEMATTR_DEFAULT);
}

/*
 * remove a page from the kernel pagetables
 */
 /* PMAP_INLINE */ void
pmap_kremove(vm_offset_t va)
{
	pt_entry_t *pte;

	/*
	 * Write back all caches from the page being destroyed
	 */
	mips_dcache_wbinv_range_index(va, PAGE_SIZE);

	pte = pmap_pte(kernel_pmap, va);
	*pte = PTE_G;
	pmap_invalidate_page(kernel_pmap, va);
}

/*
 *	Used to map a range of physical addresses into kernel
 *	virtual address space.
 *
 *	The value passed in '*virt' is a suggested virtual address for
 *	the mapping. Architectures which can support a direct-mapped
 *	physical to virtual region can return the appropriate address
 *	within that region, leaving '*virt' unchanged. Other
 *	architectures should map the pages starting at '*virt' and
 *	update '*virt' with the first usable address after the mapped
 *	region.
 *
 *	Use XKPHYS for 64 bit, and KSEG0 where possible for 32 bit.
 */
vm_offset_t
pmap_map(vm_offset_t *virt, vm_paddr_t start, vm_paddr_t end, int prot)
{
	vm_offset_t va, sva;

	if (MIPS_DIRECT_MAPPABLE(end - 1))
		return (MIPS_PHYS_TO_DIRECT(start));

	va = sva = *virt;
	while (start < end) {
		pmap_kenter(va, start);
		va += PAGE_SIZE;
		start += PAGE_SIZE;
	}
	*virt = va;
	return (sva);
}

/*
 * Add a list of wired pages to the kva
 * this routine is only used for temporary
 * kernel mappings that do not need to have
 * page modification or references recorded.
 * Note that old mappings are simply written
 * over.  The page *must* be wired.
 */
void
pmap_qenter(vm_offset_t va, vm_page_t *m, int count)
{
	int i;
	vm_offset_t origva = va;

	for (i = 0; i < count; i++) {
		pmap_flush_pvcache(m[i]);
		pmap_kenter(va, VM_PAGE_TO_PHYS(m[i]));
		va += PAGE_SIZE;
	}

	mips_dcache_wbinv_range_index(origva, PAGE_SIZE*count);
}

/*
 * this routine jerks page mappings from the
 * kernel -- it is meant only for temporary mappings.
 */
void
pmap_qremove(vm_offset_t va, int count)
{
	pt_entry_t *pte;
	vm_offset_t origva;

	if (count < 1)
		return;
	mips_dcache_wbinv_range_index(va, PAGE_SIZE * count);
	origva = va;
	do {
		pte = pmap_pte(kernel_pmap, va);
		*pte = PTE_G;
		va += PAGE_SIZE;
	} while (--count > 0);
	pmap_invalidate_range(kernel_pmap, origva, va);
}

/***************************************************
 * Page table page management routines.....
 ***************************************************/

/*
 * Decrements a page table page's wire count, which is used to record the
 * number of valid page table entries within the page.  If the wire count
 * drops to zero, then the page table page is unmapped.  Returns TRUE if the
 * page table page was unmapped and FALSE otherwise.
 */
static PMAP_INLINE boolean_t
pmap_unwire_ptp(pmap_t pmap, vm_offset_t va, vm_page_t m)
{

	--m->wire_count;
	if (m->wire_count == 0) {
		_pmap_unwire_ptp(pmap, va, m);
		return (TRUE);
	} else
		return (FALSE);
}

static void
_pmap_unwire_ptp(pmap_t pmap, vm_offset_t va, vm_page_t m)
{
	pd_entry_t *pde;

	PMAP_LOCK_ASSERT(pmap, MA_OWNED);
	/*
	 * unmap the page table page
	 */
#ifdef __mips_n64
	if (m->pindex < NUPDE)
		pde = pmap_pde(pmap, va);
	else
		pde = pmap_segmap(pmap, va);
#else
	pde = pmap_pde(pmap, va);
#endif
	*pde = 0;
	pmap->pm_stats.resident_count--;

#ifdef __mips_n64
	if (m->pindex < NUPDE) {
		pd_entry_t *pdp;
		vm_page_t pdpg;

		/*
		 * Recursively decrement next level pagetable refcount
		 */
		pdp = (pd_entry_t *)*pmap_segmap(pmap, va);
		pdpg = PHYS_TO_VM_PAGE(MIPS_DIRECT_TO_PHYS(pdp));
		pmap_unwire_ptp(pmap, va, pdpg);
	}
#endif

	/*
	 * If the page is finally unwired, simply free it.
	 */
	vm_page_free_zero(m);
	vm_wire_sub(1);
}

/*
 * After removing a page table entry, this routine is used to
 * conditionally free the page, and manage the hold/wire counts.
 */
static int
pmap_unuse_pt(pmap_t pmap, vm_offset_t va, pd_entry_t pde)
{
	vm_page_t mpte;

	if (va >= VM_MAXUSER_ADDRESS)
		return (0);
	KASSERT(pde != 0, ("pmap_unuse_pt: pde != 0"));
	mpte = PHYS_TO_VM_PAGE(MIPS_DIRECT_TO_PHYS(pde));
	return (pmap_unwire_ptp(pmap, va, mpte));
}

void
pmap_pinit0(pmap_t pmap)
{
	int i;

	PMAP_LOCK_INIT(pmap);
	pmap->pm_segtab = kernel_segmap;
	CPU_ZERO(&pmap->pm_active);
	for (i = 0; i < MAXCPU; i++) {
		pmap->pm_asid[i].asid = PMAP_ASID_RESERVED;
		pmap->pm_asid[i].gen = 0;
	}
	PCPU_SET(curpmap, pmap);
	TAILQ_INIT(&pmap->pm_pvchunk);
	bzero(&pmap->pm_stats, sizeof pmap->pm_stats);
}

static void
pmap_grow_direct_page(int req)
{

#ifdef __mips_n64
	vm_wait(NULL);
#else
	if (!vm_page_reclaim_contig(req, 1, 0, MIPS_KSEG0_LARGEST_PHYS,
	    PAGE_SIZE, 0))
		vm_wait(NULL);
#endif
}

static vm_page_t
pmap_alloc_direct_page(unsigned int index, int req)
{
	vm_page_t m;

	m = vm_page_alloc_freelist(VM_FREELIST_DIRECT, req | VM_ALLOC_WIRED |
	    VM_ALLOC_ZERO);
	if (m == NULL)
		return (NULL);

	if ((m->flags & PG_ZERO) == 0)
		pmap_zero_page(m);

	m->pindex = index;
	return (m);
}

/*
 * Initialize a preallocated and zeroed pmap structure,
 * such as one in a vmspace structure.
 */
int
pmap_pinit(pmap_t pmap)
{
	vm_offset_t ptdva;
	vm_page_t ptdpg;
	int i, req_class;

	/*
	 * allocate the page directory page
	 */
	req_class = VM_ALLOC_NORMAL;
	while ((ptdpg = pmap_alloc_direct_page(NUSERPGTBLS, req_class)) ==
	    NULL)
		pmap_grow_direct_page(req_class);

	ptdva = MIPS_PHYS_TO_DIRECT(VM_PAGE_TO_PHYS(ptdpg));
	pmap->pm_segtab = (pd_entry_t *)ptdva;
	CPU_ZERO(&pmap->pm_active);
	for (i = 0; i < MAXCPU; i++) {
		pmap->pm_asid[i].asid = PMAP_ASID_RESERVED;
		pmap->pm_asid[i].gen = 0;
	}
	TAILQ_INIT(&pmap->pm_pvchunk);
	bzero(&pmap->pm_stats, sizeof pmap->pm_stats);

	return (1);
}

/*
 * this routine is called if the page table page is not
 * mapped correctly.
 */
static vm_page_t
_pmap_allocpte(pmap_t pmap, unsigned ptepindex, u_int flags)
{
	vm_offset_t pageva;
	vm_page_t m;
	int req_class;

	/*
	 * Find or fabricate a new pagetable page
	 */
	req_class = VM_ALLOC_NORMAL;
	if ((m = pmap_alloc_direct_page(ptepindex, req_class)) == NULL) {
		if ((flags & PMAP_ENTER_NOSLEEP) == 0) {
			PMAP_UNLOCK(pmap);
			rw_wunlock(&pvh_global_lock);
			pmap_grow_direct_page(req_class);
			rw_wlock(&pvh_global_lock);
			PMAP_LOCK(pmap);
		}

		/*
		 * Indicate the need to retry.	While waiting, the page
		 * table page may have been allocated.
		 */
		return (NULL);
	}

	/*
	 * Map the pagetable page into the process address space, if it
	 * isn't already there.
	 */
	pageva = MIPS_PHYS_TO_DIRECT(VM_PAGE_TO_PHYS(m));

#ifdef __mips_n64
	if (ptepindex >= NUPDE) {
		pmap->pm_segtab[ptepindex - NUPDE] = (pd_entry_t)pageva;
	} else {
		pd_entry_t *pdep, *pde;
		int segindex = ptepindex >> (SEGSHIFT - PDRSHIFT);
		int pdeindex = ptepindex & (NPDEPG - 1);
		vm_page_t pg;

		pdep = &pmap->pm_segtab[segindex];
		if (*pdep == NULL) {
			/* recurse for allocating page dir */
			if (_pmap_allocpte(pmap, NUPDE + segindex,
			    flags) == NULL) {
				/* alloc failed, release current */
				vm_page_unwire_noq(m);
				vm_page_free_zero(m);
				return (NULL);
			}
		} else {
			pg = PHYS_TO_VM_PAGE(MIPS_DIRECT_TO_PHYS(*pdep));
			pg->wire_count++;
		}
		/* Next level entry */
		pde = (pd_entry_t *)*pdep;
		pde[pdeindex] = (pd_entry_t)pageva;
	}
#else
	pmap->pm_segtab[ptepindex] = (pd_entry_t)pageva;
#endif
	pmap->pm_stats.resident_count++;
	return (m);
}

static vm_page_t
pmap_allocpte(pmap_t pmap, vm_offset_t va, u_int flags)
{
	unsigned ptepindex;
	pd_entry_t *pde;
	vm_page_t m;

	/*
	 * Calculate pagetable page index
	 */
	ptepindex = pmap_pde_pindex(va);
retry:
	/*
	 * Get the page directory entry
	 */
	pde = pmap_pde(pmap, va);

	/*
	 * If the page table page is mapped, we just increment the hold
	 * count, and activate it.
	 */
	if (pde != NULL && *pde != NULL) {
		m = PHYS_TO_VM_PAGE(MIPS_DIRECT_TO_PHYS(*pde));
		m->wire_count++;
	} else {
		/*
		 * Here if the pte page isn't mapped, or if it has been
		 * deallocated.
		 */
		m = _pmap_allocpte(pmap, ptepindex, flags);
		if (m == NULL && (flags & PMAP_ENTER_NOSLEEP) == 0)
			goto retry;
	}
	return (m);
}


/***************************************************
 * Pmap allocation/deallocation routines.
 ***************************************************/

/*
 * Release any resources held by the given physical map.
 * Called when a pmap initialized by pmap_pinit is being released.
 * Should only be called if the map contains no valid mappings.
 */
void
pmap_release(pmap_t pmap)
{
	vm_offset_t ptdva;
	vm_page_t ptdpg;

	KASSERT(pmap->pm_stats.resident_count == 0,
	    ("pmap_release: pmap resident count %ld != 0",
	    pmap->pm_stats.resident_count));

	ptdva = (vm_offset_t)pmap->pm_segtab;
	ptdpg = PHYS_TO_VM_PAGE(MIPS_DIRECT_TO_PHYS(ptdva));

	vm_page_unwire_noq(ptdpg);
	vm_page_free_zero(ptdpg);
}

/*
 * grow the number of kernel page table entries, if needed
 */
void
pmap_growkernel(vm_offset_t addr)
{
	vm_page_t nkpg;
	pd_entry_t *pde, *pdpe;
	pt_entry_t *pte;
	int i, req_class;

	mtx_assert(&kernel_map->system_mtx, MA_OWNED);
	req_class = VM_ALLOC_INTERRUPT;
	addr = roundup2(addr, NBSEG);
	if (addr - 1 >= kernel_map->max_offset)
		addr = kernel_map->max_offset;
	while (kernel_vm_end < addr) {
		pdpe = pmap_segmap(kernel_pmap, kernel_vm_end);
#ifdef __mips_n64
		if (*pdpe == 0) {
			/* new intermediate page table entry */
			nkpg = pmap_alloc_direct_page(nkpt, req_class);
			if (nkpg == NULL)
				panic("pmap_growkernel: no memory to grow kernel");
			*pdpe = (pd_entry_t)MIPS_PHYS_TO_DIRECT(VM_PAGE_TO_PHYS(nkpg));
			continue; /* try again */
		}
#endif
		pde = pmap_pdpe_to_pde(pdpe, kernel_vm_end);
		if (*pde != 0) {
			kernel_vm_end = (kernel_vm_end + NBPDR) & ~PDRMASK;
			if (kernel_vm_end - 1 >= kernel_map->max_offset) {
				kernel_vm_end = kernel_map->max_offset;
				break;
			}
			continue;
		}

		/*
		 * This index is bogus, but out of the way
		 */
		nkpg = pmap_alloc_direct_page(nkpt, req_class);
#ifndef __mips_n64
		if (nkpg == NULL && vm_page_reclaim_contig(req_class, 1,
		    0, MIPS_KSEG0_LARGEST_PHYS, PAGE_SIZE, 0))
			nkpg = pmap_alloc_direct_page(nkpt, req_class);
#endif
		if (nkpg == NULL)
			panic("pmap_growkernel: no memory to grow kernel");
		nkpt++;
		*pde = (pd_entry_t)MIPS_PHYS_TO_DIRECT(VM_PAGE_TO_PHYS(nkpg));

		/*
		 * The R[4-7]?00 stores only one copy of the Global bit in
		 * the translation lookaside buffer for each 2 page entry.
		 * Thus invalid entrys must have the Global bit set so when
		 * Entry LO and Entry HI G bits are anded together they will
		 * produce a global bit to store in the tlb.
		 */
		pte = (pt_entry_t *)*pde;
		for (i = 0; i < NPTEPG; i++)
			pte[i] = PTE_G;

		kernel_vm_end = (kernel_vm_end + NBPDR) & ~PDRMASK;
		if (kernel_vm_end - 1 >= kernel_map->max_offset) {
			kernel_vm_end = kernel_map->max_offset;
			break;
		}
	}
}

/***************************************************
 * page management routines.
 ***************************************************/

CTASSERT(sizeof(struct pv_chunk) == PAGE_SIZE);
#ifdef __mips_n64
CTASSERT(_NPCM == 3);
CTASSERT(_NPCPV == 168);
#else
CTASSERT(_NPCM == 11);
CTASSERT(_NPCPV == 336);
#endif

static __inline struct pv_chunk *
pv_to_chunk(pv_entry_t pv)
{

	return ((struct pv_chunk *)((uintptr_t)pv & ~(uintptr_t)PAGE_MASK));
}

#define PV_PMAP(pv) (pv_to_chunk(pv)->pc_pmap)

#ifdef __mips_n64
#define	PC_FREE0_1	0xfffffffffffffffful
#define	PC_FREE2	0x000000fffffffffful
#else
#define	PC_FREE0_9	0xfffffffful	/* Free values for index 0 through 9 */
#define	PC_FREE10	0x0000fffful	/* Free values for index 10 */
#endif

static const u_long pc_freemask[_NPCM] = {
#ifdef __mips_n64
	PC_FREE0_1, PC_FREE0_1, PC_FREE2
#else
	PC_FREE0_9, PC_FREE0_9, PC_FREE0_9,
	PC_FREE0_9, PC_FREE0_9, PC_FREE0_9,
	PC_FREE0_9, PC_FREE0_9, PC_FREE0_9,
	PC_FREE0_9, PC_FREE10
#endif
};

static SYSCTL_NODE(_vm, OID_AUTO, pmap, CTLFLAG_RD, 0, "VM/pmap parameters");

SYSCTL_INT(_vm_pmap, OID_AUTO, pv_entry_count, CTLFLAG_RD, &pv_entry_count, 0,
    "Current number of pv entries");

#ifdef PV_STATS
static int pc_chunk_count, pc_chunk_allocs, pc_chunk_frees, pc_chunk_tryfail;

SYSCTL_INT(_vm_pmap, OID_AUTO, pc_chunk_count, CTLFLAG_RD, &pc_chunk_count, 0,
    "Current number of pv entry chunks");
SYSCTL_INT(_vm_pmap, OID_AUTO, pc_chunk_allocs, CTLFLAG_RD, &pc_chunk_allocs, 0,
    "Current number of pv entry chunks allocated");
SYSCTL_INT(_vm_pmap, OID_AUTO, pc_chunk_frees, CTLFLAG_RD, &pc_chunk_frees, 0,
    "Current number of pv entry chunks frees");
SYSCTL_INT(_vm_pmap, OID_AUTO, pc_chunk_tryfail, CTLFLAG_RD, &pc_chunk_tryfail, 0,
    "Number of times tried to get a chunk page but failed.");

static long pv_entry_frees, pv_entry_allocs;
static int pv_entry_spare;

SYSCTL_LONG(_vm_pmap, OID_AUTO, pv_entry_frees, CTLFLAG_RD, &pv_entry_frees, 0,
    "Current number of pv entry frees");
SYSCTL_LONG(_vm_pmap, OID_AUTO, pv_entry_allocs, CTLFLAG_RD, &pv_entry_allocs, 0,
    "Current number of pv entry allocs");
SYSCTL_INT(_vm_pmap, OID_AUTO, pv_entry_spare, CTLFLAG_RD, &pv_entry_spare, 0,
    "Current number of spare pv entries");
#endif

/*
 * We are in a serious low memory condition.  Resort to
 * drastic measures to free some pages so we can allocate
 * another pv entry chunk.
 */
static vm_page_t
pmap_pv_reclaim(pmap_t locked_pmap)
{
	struct pch newtail;
	struct pv_chunk *pc;
	pd_entry_t *pde;
	pmap_t pmap;
	pt_entry_t *pte, oldpte;
	pv_entry_t pv;
	vm_offset_t va;
	vm_page_t m, m_pc;
	u_long inuse;
	int bit, field, freed, idx;

	PMAP_LOCK_ASSERT(locked_pmap, MA_OWNED);
	pmap = NULL;
	m_pc = NULL;
	TAILQ_INIT(&newtail);
	while ((pc = TAILQ_FIRST(&pv_chunks)) != NULL) {
		TAILQ_REMOVE(&pv_chunks, pc, pc_lru);
		if (pmap != pc->pc_pmap) {
			if (pmap != NULL) {
				pmap_invalidate_all(pmap);
				if (pmap != locked_pmap)
					PMAP_UNLOCK(pmap);
			}
			pmap = pc->pc_pmap;
			/* Avoid deadlock and lock recursion. */
			if (pmap > locked_pmap)
				PMAP_LOCK(pmap);
			else if (pmap != locked_pmap && !PMAP_TRYLOCK(pmap)) {
				pmap = NULL;
				TAILQ_INSERT_TAIL(&newtail, pc, pc_lru);
				continue;
			}
		}

		/*
		 * Destroy every non-wired, 4 KB page mapping in the chunk.
		 */
		freed = 0;
		for (field = 0; field < _NPCM; field++) {
			for (inuse = ~pc->pc_map[field] & pc_freemask[field];
			    inuse != 0; inuse &= ~(1UL << bit)) {
				bit = ffsl(inuse) - 1;
				idx = field * sizeof(inuse) * NBBY + bit;
				pv = &pc->pc_pventry[idx];
				va = pv->pv_va;
				pde = pmap_pde(pmap, va);
				KASSERT(pde != NULL && *pde != 0,
				    ("pmap_pv_reclaim: pde"));
				pte = pmap_pde_to_pte(pde, va);
				oldpte = *pte;
				if (pte_test(&oldpte, PTE_W))
					continue;
				if (is_kernel_pmap(pmap))
					*pte = PTE_G;
				else
					*pte = 0;
				m = PHYS_TO_VM_PAGE(TLBLO_PTE_TO_PA(oldpte));
				if (pte_test(&oldpte, PTE_D))
					vm_page_dirty(m);
				if (m->md.pv_flags & PV_TABLE_REF)
					vm_page_aflag_set(m, PGA_REFERENCED);
				m->md.pv_flags &= ~PV_TABLE_REF;
				TAILQ_REMOVE(&m->md.pv_list, pv, pv_next);
				if (TAILQ_EMPTY(&m->md.pv_list))
					vm_page_aflag_clear(m, PGA_WRITEABLE);
				pc->pc_map[field] |= 1UL << bit;
				pmap_unuse_pt(pmap, va, *pde);
				freed++;
			}
		}
		if (freed == 0) {
			TAILQ_INSERT_TAIL(&newtail, pc, pc_lru);
			continue;
		}
		/* Every freed mapping is for a 4 KB page. */
		pmap->pm_stats.resident_count -= freed;
		PV_STAT(pv_entry_frees += freed);
		PV_STAT(pv_entry_spare += freed);
		pv_entry_count -= freed;
		TAILQ_REMOVE(&pmap->pm_pvchunk, pc, pc_list);
		for (field = 0; field < _NPCM; field++)
			if (pc->pc_map[field] != pc_freemask[field]) {
				TAILQ_INSERT_HEAD(&pmap->pm_pvchunk, pc,
				    pc_list);
				TAILQ_INSERT_TAIL(&newtail, pc, pc_lru);

				/*
				 * One freed pv entry in locked_pmap is
				 * sufficient.
				 */
				if (pmap == locked_pmap)
					goto out;
				break;
			}
		if (field == _NPCM) {
			PV_STAT(pv_entry_spare -= _NPCPV);
			PV_STAT(pc_chunk_count--);
			PV_STAT(pc_chunk_frees++);
			/* Entire chunk is free; return it. */
			m_pc = PHYS_TO_VM_PAGE(MIPS_DIRECT_TO_PHYS(
			    (vm_offset_t)pc));
			dump_drop_page(m_pc->phys_addr);
			break;
		}
	}
out:
	TAILQ_CONCAT(&pv_chunks, &newtail, pc_lru);
	if (pmap != NULL) {
		pmap_invalidate_all(pmap);
		if (pmap != locked_pmap)
			PMAP_UNLOCK(pmap);
	}
	return (m_pc);
}

/*
 * free the pv_entry back to the free list
 */
static void
free_pv_entry(pmap_t pmap, pv_entry_t pv)
{
	struct pv_chunk *pc;
	int bit, field, idx;

	rw_assert(&pvh_global_lock, RA_WLOCKED);
	PMAP_LOCK_ASSERT(pmap, MA_OWNED);
	PV_STAT(pv_entry_frees++);
	PV_STAT(pv_entry_spare++);
	pv_entry_count--;
	pc = pv_to_chunk(pv);
	idx = pv - &pc->pc_pventry[0];
	field = idx / (sizeof(u_long) * NBBY);
	bit = idx % (sizeof(u_long) * NBBY);
	pc->pc_map[field] |= 1ul << bit;
	for (idx = 0; idx < _NPCM; idx++)
		if (pc->pc_map[idx] != pc_freemask[idx]) {
			/*
			 * 98% of the time, pc is already at the head of the
			 * list.  If it isn't already, move it to the head.
			 */
			if (__predict_false(TAILQ_FIRST(&pmap->pm_pvchunk) !=
			    pc)) {
				TAILQ_REMOVE(&pmap->pm_pvchunk, pc, pc_list);
				TAILQ_INSERT_HEAD(&pmap->pm_pvchunk, pc,
				    pc_list);
			}
			return;
		}
	TAILQ_REMOVE(&pmap->pm_pvchunk, pc, pc_list);
	free_pv_chunk(pc);
}

static void
free_pv_chunk(struct pv_chunk *pc)
{
	vm_page_t m;

 	TAILQ_REMOVE(&pv_chunks, pc, pc_lru);
	PV_STAT(pv_entry_spare -= _NPCPV);
	PV_STAT(pc_chunk_count--);
	PV_STAT(pc_chunk_frees++);
	/* entire chunk is free, return it */
	m = PHYS_TO_VM_PAGE(MIPS_DIRECT_TO_PHYS((vm_offset_t)pc));
	dump_drop_page(m->phys_addr);
	vm_page_unwire(m, PQ_NONE);
	vm_page_free(m);
}

/*
 * get a new pv_entry, allocating a block from the system
 * when needed.
 */
static pv_entry_t
get_pv_entry(pmap_t pmap, boolean_t try)
{
	struct pv_chunk *pc;
	pv_entry_t pv;
	vm_page_t m;
	int bit, field, idx;

	rw_assert(&pvh_global_lock, RA_WLOCKED);
	PMAP_LOCK_ASSERT(pmap, MA_OWNED);
	PV_STAT(pv_entry_allocs++);
	pv_entry_count++;
retry:
	pc = TAILQ_FIRST(&pmap->pm_pvchunk);
	if (pc != NULL) {
		for (field = 0; field < _NPCM; field++) {
			if (pc->pc_map[field]) {
				bit = ffsl(pc->pc_map[field]) - 1;
				break;
			}
		}
		if (field < _NPCM) {
			idx = field * sizeof(pc->pc_map[field]) * NBBY + bit;
			pv = &pc->pc_pventry[idx];
			pc->pc_map[field] &= ~(1ul << bit);
			/* If this was the last item, move it to tail */
			for (field = 0; field < _NPCM; field++)
				if (pc->pc_map[field] != 0) {
					PV_STAT(pv_entry_spare--);
					return (pv);	/* not full, return */
				}
			TAILQ_REMOVE(&pmap->pm_pvchunk, pc, pc_list);
			TAILQ_INSERT_TAIL(&pmap->pm_pvchunk, pc, pc_list);
			PV_STAT(pv_entry_spare--);
			return (pv);
		}
	}
	/* No free items, allocate another chunk */
	m = vm_page_alloc_freelist(VM_FREELIST_DIRECT, VM_ALLOC_NORMAL |
	    VM_ALLOC_WIRED);
	if (m == NULL) {
		if (try) {
			pv_entry_count--;
			PV_STAT(pc_chunk_tryfail++);
			return (NULL);
		}
		m = pmap_pv_reclaim(pmap);
		if (m == NULL)
			goto retry;
	}
	PV_STAT(pc_chunk_count++);
	PV_STAT(pc_chunk_allocs++);
	dump_add_page(m->phys_addr);
	pc = (struct pv_chunk *)MIPS_PHYS_TO_DIRECT(VM_PAGE_TO_PHYS(m));
	pc->pc_pmap = pmap;
	pc->pc_map[0] = pc_freemask[0] & ~1ul;	/* preallocated bit 0 */
	for (field = 1; field < _NPCM; field++)
		pc->pc_map[field] = pc_freemask[field];
	TAILQ_INSERT_TAIL(&pv_chunks, pc, pc_lru);
	pv = &pc->pc_pventry[0];
	TAILQ_INSERT_HEAD(&pmap->pm_pvchunk, pc, pc_list);
	PV_STAT(pv_entry_spare += _NPCPV - 1);
	return (pv);
}

static pv_entry_t
pmap_pvh_remove(struct md_page *pvh, pmap_t pmap, vm_offset_t va)
{
	pv_entry_t pv;

	rw_assert(&pvh_global_lock, RA_WLOCKED);
	TAILQ_FOREACH(pv, &pvh->pv_list, pv_next) {
		if (pmap == PV_PMAP(pv) && va == pv->pv_va) {
			TAILQ_REMOVE(&pvh->pv_list, pv, pv_next);
			break;
		}
	}
	return (pv);
}

static void
pmap_pvh_free(struct md_page *pvh, pmap_t pmap, vm_offset_t va)
{
	pv_entry_t pv;

	pv = pmap_pvh_remove(pvh, pmap, va);
	KASSERT(pv != NULL, ("pmap_pvh_free: pv not found, pa %lx va %lx",
	     (u_long)VM_PAGE_TO_PHYS(__containerof(pvh, struct vm_page, md)),
	     (u_long)va));
	free_pv_entry(pmap, pv);
}

static void
pmap_remove_entry(pmap_t pmap, vm_page_t m, vm_offset_t va)
{

	rw_assert(&pvh_global_lock, RA_WLOCKED);
	pmap_pvh_free(&m->md, pmap, va);
	if (TAILQ_EMPTY(&m->md.pv_list))
		vm_page_aflag_clear(m, PGA_WRITEABLE);
}

/*
 * Conditionally create a pv entry.
 */
static boolean_t
pmap_try_insert_pv_entry(pmap_t pmap, vm_page_t mpte, vm_offset_t va,
    vm_page_t m)
{
	pv_entry_t pv;

	rw_assert(&pvh_global_lock, RA_WLOCKED);
	PMAP_LOCK_ASSERT(pmap, MA_OWNED);
	if ((pv = get_pv_entry(pmap, TRUE)) != NULL) {
		pv->pv_va = va;
		TAILQ_INSERT_TAIL(&m->md.pv_list, pv, pv_next);
		return (TRUE);
	} else
		return (FALSE);
}

/*
 * pmap_remove_pte: do the things to unmap a page in a process
 */
static int
pmap_remove_pte(struct pmap *pmap, pt_entry_t *ptq, vm_offset_t va,
    pd_entry_t pde)
{
	pt_entry_t oldpte;
	vm_page_t m;
	vm_paddr_t pa;

	rw_assert(&pvh_global_lock, RA_WLOCKED);
	PMAP_LOCK_ASSERT(pmap, MA_OWNED);

	/*
	 * Write back all cache lines from the page being unmapped.
	 */
	mips_dcache_wbinv_range_index(va, PAGE_SIZE);

	oldpte = *ptq;
	if (is_kernel_pmap(pmap))
		*ptq = PTE_G;
	else
		*ptq = 0;

	if (pte_test(&oldpte, PTE_W))
		pmap->pm_stats.wired_count -= 1;

	pmap->pm_stats.resident_count -= 1;

	if (pte_test(&oldpte, PTE_MANAGED)) {
		pa = TLBLO_PTE_TO_PA(oldpte);
		m = PHYS_TO_VM_PAGE(pa);
		if (pte_test(&oldpte, PTE_D)) {
			KASSERT(!pte_test(&oldpte, PTE_RO),
			    ("%s: modified page not writable: va: %p, pte: %#jx",
			    __func__, (void *)va, (uintmax_t)oldpte));
			vm_page_dirty(m);
		}
		if (m->md.pv_flags & PV_TABLE_REF)
			vm_page_aflag_set(m, PGA_REFERENCED);
		m->md.pv_flags &= ~PV_TABLE_REF;

		pmap_remove_entry(pmap, m, va);
	}
	return (pmap_unuse_pt(pmap, va, pde));
}

/*
 * Remove a single page from a process address space
 */
static void
pmap_remove_page(struct pmap *pmap, vm_offset_t va)
{
	pd_entry_t *pde;
	pt_entry_t *ptq;

	rw_assert(&pvh_global_lock, RA_WLOCKED);
	PMAP_LOCK_ASSERT(pmap, MA_OWNED);
	pde = pmap_pde(pmap, va);
	if (pde == NULL || *pde == 0)
		return;
	ptq = pmap_pde_to_pte(pde, va);

	/*
	 * If there is no pte for this address, just skip it!
	 */
	if (!pte_test(ptq, PTE_VALID))
		return;

	(void)pmap_remove_pte(pmap, ptq, va, *pde);
	pmap_invalidate_page(pmap, va);
}

/*
 *	Remove the given range of addresses from the specified map.
 *
 *	It is assumed that the start and end are properly
 *	rounded to the page size.
 */
void
pmap_remove(pmap_t pmap, vm_offset_t sva, vm_offset_t eva)
{
	pd_entry_t *pde, *pdpe;
	pt_entry_t *pte;
	vm_offset_t va, va_next;

	/*
	 * Perform an unsynchronized read.  This is, however, safe.
	 */
	if (pmap->pm_stats.resident_count == 0)
		return;

	rw_wlock(&pvh_global_lock);
	PMAP_LOCK(pmap);

	/*
	 * special handling of removing one page.  a very common operation
	 * and easy to short circuit some code.
	 */
	if ((sva + PAGE_SIZE) == eva) {
		pmap_remove_page(pmap, sva);
		goto out;
	}
	for (; sva < eva; sva = va_next) {
		pdpe = pmap_segmap(pmap, sva);
#ifdef __mips_n64
		if (*pdpe == 0) {
			va_next = (sva + NBSEG) & ~SEGMASK;
			if (va_next < sva)
				va_next = eva;
			continue;
		}
#endif
		va_next = (sva + NBPDR) & ~PDRMASK;
		if (va_next < sva)
			va_next = eva;

		pde = pmap_pdpe_to_pde(pdpe, sva);
		if (*pde == NULL)
			continue;

		/*
		 * Limit our scan to either the end of the va represented
		 * by the current page table page, or to the end of the
		 * range being removed.
		 */
		if (va_next > eva)
			va_next = eva;

		va = va_next;
		for (pte = pmap_pde_to_pte(pde, sva); sva != va_next; pte++,
		    sva += PAGE_SIZE) {
			if (!pte_test(pte, PTE_VALID)) {
				if (va != va_next) {
					pmap_invalidate_range(pmap, va, sva);
					va = va_next;
				}
				continue;
			}
			if (va == va_next)
				va = sva;
			if (pmap_remove_pte(pmap, pte, sva, *pde)) {
				sva += PAGE_SIZE;
				break;
			}
		}
		if (va != va_next)
			pmap_invalidate_range(pmap, va, sva);
	}
out:
	rw_wunlock(&pvh_global_lock);
	PMAP_UNLOCK(pmap);
}

/*
 *	Routine:	pmap_remove_all
 *	Function:
 *		Removes this physical page from
 *		all physical maps in which it resides.
 *		Reflects back modify bits to the pager.
 *
 *	Notes:
 *		Original versions of this routine were very
 *		inefficient because they iteratively called
 *		pmap_remove (slow...)
 */

void
pmap_remove_all(vm_page_t m)
{
	pv_entry_t pv;
	pmap_t pmap;
	pd_entry_t *pde;
	pt_entry_t *pte, tpte;

	KASSERT((m->oflags & VPO_UNMANAGED) == 0,
	    ("pmap_remove_all: page %p is not managed", m));
	rw_wlock(&pvh_global_lock);

	if (m->md.pv_flags & PV_TABLE_REF)
		vm_page_aflag_set(m, PGA_REFERENCED);

	while ((pv = TAILQ_FIRST(&m->md.pv_list)) != NULL) {
		pmap = PV_PMAP(pv);
		PMAP_LOCK(pmap);

		/*
		 * If it's last mapping writeback all caches from
		 * the page being destroyed
	 	 */
		if (TAILQ_NEXT(pv, pv_next) == NULL)
			mips_dcache_wbinv_range_index(pv->pv_va, PAGE_SIZE);

		pmap->pm_stats.resident_count--;

		pde = pmap_pde(pmap, pv->pv_va);
		KASSERT(pde != NULL && *pde != 0, ("pmap_remove_all: pde"));
		pte = pmap_pde_to_pte(pde, pv->pv_va);

		tpte = *pte;
		if (is_kernel_pmap(pmap))
			*pte = PTE_G;
		else
			*pte = 0;

		if (pte_test(&tpte, PTE_W))
			pmap->pm_stats.wired_count--;

		/*
		 * Update the vm_page_t clean and reference bits.
		 */
		if (pte_test(&tpte, PTE_D)) {
			KASSERT(!pte_test(&tpte, PTE_RO),
			    ("%s: modified page not writable: va: %p, pte: %#jx",
			    __func__, (void *)pv->pv_va, (uintmax_t)tpte));
			vm_page_dirty(m);
		}
		pmap_invalidate_page(pmap, pv->pv_va);

		TAILQ_REMOVE(&m->md.pv_list, pv, pv_next);
		pmap_unuse_pt(pmap, pv->pv_va, *pde);
		free_pv_entry(pmap, pv);
		PMAP_UNLOCK(pmap);
	}

	vm_page_aflag_clear(m, PGA_WRITEABLE);
	m->md.pv_flags &= ~PV_TABLE_REF;
	rw_wunlock(&pvh_global_lock);
}

/*
 *	Set the physical protection on the
 *	specified range of this map as requested.
 */
void
pmap_protect(pmap_t pmap, vm_offset_t sva, vm_offset_t eva, vm_prot_t prot)
{
	pt_entry_t pbits, *pte;
	pd_entry_t *pde, *pdpe;
	vm_offset_t va, va_next;
	vm_paddr_t pa;
	vm_page_t m;

	if ((prot & VM_PROT_READ) == VM_PROT_NONE) {
		pmap_remove(pmap, sva, eva);
		return;
	}
	if (prot & VM_PROT_WRITE)
		return;

	PMAP_LOCK(pmap);
	for (; sva < eva; sva = va_next) {
		pdpe = pmap_segmap(pmap, sva);
#ifdef __mips_n64
		if (*pdpe == 0) {
			va_next = (sva + NBSEG) & ~SEGMASK;
			if (va_next < sva)
				va_next = eva;
			continue;
		}
#endif
		va_next = (sva + NBPDR) & ~PDRMASK;
		if (va_next < sva)
			va_next = eva;

		pde = pmap_pdpe_to_pde(pdpe, sva);
		if (*pde == NULL)
			continue;

		/*
		 * Limit our scan to either the end of the va represented
		 * by the current page table page, or to the end of the
		 * range being write protected.
		 */
		if (va_next > eva)
			va_next = eva;

		va = va_next;
		for (pte = pmap_pde_to_pte(pde, sva); sva != va_next; pte++,
		    sva += PAGE_SIZE) {
			pbits = *pte;
			if (!pte_test(&pbits, PTE_VALID) || pte_test(&pbits,
			    PTE_RO)) {
				if (va != va_next) {
					pmap_invalidate_range(pmap, va, sva);
					va = va_next;
				}
				continue;
			}
			pte_set(&pbits, PTE_RO);
			if (pte_test(&pbits, PTE_D)) {
				pte_clear(&pbits, PTE_D);
				if (pte_test(&pbits, PTE_MANAGED)) {
					pa = TLBLO_PTE_TO_PA(pbits);
					m = PHYS_TO_VM_PAGE(pa);
					vm_page_dirty(m);
				}
				if (va == va_next)
					va = sva;
			} else {
				/*
				 * Unless PTE_D is set, any TLB entries
				 * mapping "sva" don't allow write access, so
				 * they needn't be invalidated.
				 */
				if (va != va_next) {
					pmap_invalidate_range(pmap, va, sva);
					va = va_next;
				}
			}
			*pte = pbits;
		}
		if (va != va_next)
			pmap_invalidate_range(pmap, va, sva);
	}
	PMAP_UNLOCK(pmap);
}

/*
 *	Insert the given physical page (p) at
 *	the specified virtual address (v) in the
 *	target physical map with the protection requested.
 *
 *	If specified, the page will be wired down, meaning
 *	that the related pte can not be reclaimed.
 *
 *	NB:  This is the only routine which MAY NOT lazy-evaluate
 *	or lose information.  That is, this routine must actually
 *	insert this page into the given map NOW.
 */
int
pmap_enter(pmap_t pmap, vm_offset_t va, vm_page_t m, vm_prot_t prot,
    u_int flags, int8_t psind __unused)
{
	vm_paddr_t pa, opa;
	pt_entry_t *pte;
	pt_entry_t origpte, newpte;
	pv_entry_t pv;
	vm_page_t mpte, om;

	va &= ~PAGE_MASK;
 	KASSERT(va <= VM_MAX_KERNEL_ADDRESS, ("pmap_enter: toobig"));
	KASSERT((m->oflags & VPO_UNMANAGED) != 0 || va < kmi.clean_sva ||
	    va >= kmi.clean_eva,
	    ("pmap_enter: managed mapping within the clean submap"));
	if ((m->oflags & VPO_UNMANAGED) == 0 && !vm_page_xbusied(m))
		VM_OBJECT_ASSERT_LOCKED(m->object);
	pa = VM_PAGE_TO_PHYS(m);
	newpte = TLBLO_PA_TO_PFN(pa) | init_pte_prot(m, flags, prot);
	if ((flags & PMAP_ENTER_WIRED) != 0)
		newpte |= PTE_W;
	if (is_kernel_pmap(pmap))
		newpte |= PTE_G;
	PMAP_PTE_SET_CACHE_BITS(newpte, pa, m);
#ifdef CPU_CHERI
	if ((flags & PMAP_ENTER_NOLOADTAGS) != 0)
		newpte |= PTE_LC;
	if ((flags & PMAP_ENTER_NOSTORETAGS) != 0)
		newpte |= PTE_SC;
#endif
	if ((m->oflags & VPO_UNMANAGED) == 0)
		newpte |= PTE_MANAGED;

	mpte = NULL;

	rw_wlock(&pvh_global_lock);
	PMAP_LOCK(pmap);

	/*
	 * In the case that a page table page is not resident, we are
	 * creating it here.
	 */
	if (va < VM_MAXUSER_ADDRESS) {
		mpte = pmap_allocpte(pmap, va, flags);
		if (mpte == NULL) {
			KASSERT((flags & PMAP_ENTER_NOSLEEP) != 0,
			    ("pmap_allocpte failed with sleep allowed"));
			rw_wunlock(&pvh_global_lock);
			PMAP_UNLOCK(pmap);
			return (KERN_RESOURCE_SHORTAGE);
		}
	}
	pte = pmap_pte(pmap, va);

	/*
	 * Page Directory table entry not valid, we need a new PT page
	 */
	if (pte == NULL) {
		panic("pmap_enter: invalid page directory, pdir=%p, va=%p",
		    (void *)pmap->pm_segtab, (void *)va);
	}

	origpte = *pte;
	KASSERT(!pte_test(&origpte, PTE_D | PTE_RO | PTE_VALID),
	    ("pmap_enter: modified page not writable: va: %p, pte: %#jx",
	    (void *)va, (uintmax_t)origpte));
	opa = TLBLO_PTE_TO_PA(origpte);

	/*
	 * Mapping has not changed, must be protection or wiring change.
	 */
	if (pte_test(&origpte, PTE_VALID) && opa == pa) {
		/*
		 * Wiring change, just update stats. We don't worry about
		 * wiring PT pages as they remain resident as long as there
		 * are valid mappings in them. Hence, if a user page is
		 * wired, the PT page will be also.
		 */
		if (pte_test(&newpte, PTE_W) && !pte_test(&origpte, PTE_W))
			pmap->pm_stats.wired_count++;
		else if (!pte_test(&newpte, PTE_W) && pte_test(&origpte,
		    PTE_W))
			pmap->pm_stats.wired_count--;

		/*
		 * Remove extra pte reference
		 */
		if (mpte)
			mpte->wire_count--;

		if (pte_test(&origpte, PTE_MANAGED)) {
			m->md.pv_flags |= PV_TABLE_REF;
			if (!pte_test(&newpte, PTE_RO))
				vm_page_aflag_set(m, PGA_WRITEABLE);
		}
		goto validate;
	}

	pv = NULL;

	/*
	 * Mapping has changed, invalidate old range and fall through to
	 * handle validating new mapping.
	 */
	if (opa) {
		if (is_kernel_pmap(pmap))
			*pte = PTE_G;
		else
			*pte = 0;
		if (pte_test(&origpte, PTE_W))
			pmap->pm_stats.wired_count--;
		if (pte_test(&origpte, PTE_MANAGED)) {
			om = PHYS_TO_VM_PAGE(opa);
			if (pte_test(&origpte, PTE_D))
				vm_page_dirty(om);
			if ((om->md.pv_flags & PV_TABLE_REF) != 0) {
				om->md.pv_flags &= ~PV_TABLE_REF;
				vm_page_aflag_set(om, PGA_REFERENCED);
			}
			pv = pmap_pvh_remove(&om->md, pmap, va);
			if (!pte_test(&newpte, PTE_MANAGED))
				free_pv_entry(pmap, pv);
			if ((om->aflags & PGA_WRITEABLE) != 0 &&
			    TAILQ_EMPTY(&om->md.pv_list))
				vm_page_aflag_clear(om, PGA_WRITEABLE);
		}
		pmap_invalidate_page(pmap, va);
		origpte = 0;
		if (mpte != NULL) {
			mpte->wire_count--;
			KASSERT(mpte->wire_count > 0,
			    ("pmap_enter: missing reference to page table page,"
			    " va: %p", (void *)va));
		}
	} else
		pmap->pm_stats.resident_count++;

	/*
	 * Enter on the PV list if part of our managed memory.
	 */
	if (pte_test(&newpte, PTE_MANAGED)) {
		m->md.pv_flags |= PV_TABLE_REF;
		if (pv == NULL) {
			pv = get_pv_entry(pmap, FALSE);
			pv->pv_va = va;
		}
		TAILQ_INSERT_TAIL(&m->md.pv_list, pv, pv_next);
		if (!pte_test(&newpte, PTE_RO))
			vm_page_aflag_set(m, PGA_WRITEABLE);
	}

	/*
	 * Increment counters
	 */
	if (pte_test(&newpte, PTE_W))
		pmap->pm_stats.wired_count++;

validate:

#ifdef PMAP_DEBUG
	printf("pmap_enter:  va: %p -> pa: %p\n", (void *)va, (void *)pa);
#endif

	/*
	 * if the mapping or permission bits are different, we need to
	 * update the pte.
	 */
	if (origpte != newpte) {
		*pte = newpte;
		if (pte_test(&origpte, PTE_VALID)) {
			KASSERT(opa == pa, ("pmap_enter: invalid update"));
			if (pte_test(&origpte, PTE_MANAGED) && opa != pa) {
				if (om->md.pv_flags & PV_TABLE_REF)
					vm_page_aflag_set(om, PGA_REFERENCED);
				om->md.pv_flags &= ~PV_TABLE_REF;
			}
			if (pte_test(&origpte, PTE_D)) {
				if (pte_test(&origpte, PTE_MANAGED))
					vm_page_dirty(m);
			}
			pmap_update_page(pmap, va, newpte);
		}
	}

	/*
	 * Sync I & D caches for executable pages.  Do this only if the
	 * target pmap belongs to the current process.  Otherwise, an
	 * unresolvable TLB miss may occur.
	 */
	if (!is_kernel_pmap(pmap) && (pmap == &curproc->p_vmspace->vm_pmap) &&
	    (prot & VM_PROT_EXECUTE)) {
		mips_icache_sync_range(va, PAGE_SIZE);
		mips_dcache_wbinv_range(va, PAGE_SIZE);
	}
	rw_wunlock(&pvh_global_lock);
	PMAP_UNLOCK(pmap);
	return (KERN_SUCCESS);
}

/*
 * this code makes some *MAJOR* assumptions:
 * 1. Current pmap & pmap exists.
 * 2. Not wired.
 * 3. Read access.
 * 4. No page table pages.
 * but is *MUCH* faster than pmap_enter...
 */

void
pmap_enter_quick(pmap_t pmap, vm_offset_t va, vm_page_t m, vm_prot_t prot)
{

	rw_wlock(&pvh_global_lock);
	PMAP_LOCK(pmap);
	(void)pmap_enter_quick_locked(pmap, va, m, prot, NULL);
	rw_wunlock(&pvh_global_lock);
	PMAP_UNLOCK(pmap);
}

static vm_page_t
pmap_enter_quick_locked(pmap_t pmap, vm_offset_t va, vm_page_t m,
    vm_prot_t prot, vm_page_t mpte)
{
	pt_entry_t *pte, npte;
	vm_paddr_t pa;

	KASSERT(va < kmi.clean_sva || va >= kmi.clean_eva ||
	    (m->oflags & VPO_UNMANAGED) != 0,
	    ("pmap_enter_quick_locked: managed mapping within the clean submap"));
	rw_assert(&pvh_global_lock, RA_WLOCKED);
	PMAP_LOCK_ASSERT(pmap, MA_OWNED);

	/*
	 * In the case that a page table page is not resident, we are
	 * creating it here.
	 */
	if (va < VM_MAXUSER_ADDRESS) {
		pd_entry_t *pde;
		unsigned ptepindex;

		/*
		 * Calculate pagetable page index
		 */
		ptepindex = pmap_pde_pindex(va);
		if (mpte && (mpte->pindex == ptepindex)) {
			mpte->wire_count++;
		} else {
			/*
			 * Get the page directory entry
			 */
			pde = pmap_pde(pmap, va);

			/*
			 * If the page table page is mapped, we just
			 * increment the hold count, and activate it.
			 */
			if (pde && *pde != 0) {
				mpte = PHYS_TO_VM_PAGE(
				    MIPS_DIRECT_TO_PHYS(*pde));
				mpte->wire_count++;
			} else {
				mpte = _pmap_allocpte(pmap, ptepindex,
				    PMAP_ENTER_NOSLEEP);
				if (mpte == NULL)
					return (mpte);
			}
		}
	} else {
		mpte = NULL;
	}

	pte = pmap_pte(pmap, va);
	if (pte_test(pte, PTE_VALID)) {
		if (mpte != NULL) {
			mpte->wire_count--;
			mpte = NULL;
		}
		return (mpte);
	}

	/*
	 * Enter on the PV list if part of our managed memory.
	 */
	if ((m->oflags & VPO_UNMANAGED) == 0 &&
	    !pmap_try_insert_pv_entry(pmap, mpte, va, m)) {
		if (mpte != NULL) {
			pmap_unwire_ptp(pmap, va, mpte);
			mpte = NULL;
		}
		return (mpte);
	}

	/*
	 * Increment counters
	 */
	pmap->pm_stats.resident_count++;

	pa = VM_PAGE_TO_PHYS(m);

	/*
	 * Now validate mapping with RO protection
	 */
	npte = PTE_RO | TLBLO_PA_TO_PFN(pa) | PTE_VALID;
	if ((m->oflags & VPO_UNMANAGED) == 0)
		npte |= PTE_MANAGED;

	PMAP_PTE_SET_CACHE_BITS(npte, pa, m);

	if (is_kernel_pmap(pmap))
		*pte = npte | PTE_G;
	else {
		*pte = npte;
		/*
		 * Sync I & D caches.  Do this only if the target pmap
		 * belongs to the current process.  Otherwise, an
		 * unresolvable TLB miss may occur. */
		if (pmap == &curproc->p_vmspace->vm_pmap) {
			va &= ~PAGE_MASK;
			mips_icache_sync_range(va, PAGE_SIZE);
			mips_dcache_wbinv_range(va, PAGE_SIZE);
		}
	}
	return (mpte);
}

/*
 * Make a temporary mapping for a physical address.  This is only intended
 * to be used for panic dumps.
 *
 * Use XKPHYS for 64 bit, and KSEG0 where possible for 32 bit.
 */
void *
pmap_kenter_temporary(vm_paddr_t pa, int i)
{
	vm_offset_t va;

	if (i != 0)
		printf("%s: ERROR!!! More than one page of virtual address mapping not supported\n",
		    __func__);

	if (MIPS_DIRECT_MAPPABLE(pa)) {
		va = MIPS_PHYS_TO_DIRECT(pa);
	} else {
#ifndef __mips_n64    /* XXX : to be converted to new style */
		int cpu;
		register_t intr;
		struct local_sysmaps *sysm;
		pt_entry_t *pte, npte;

		/* If this is used other than for dumps, we may need to leave
		 * interrupts disasbled on return. If crash dumps don't work when
		 * we get to this point, we might want to consider this (leaving things
		 * disabled as a starting point ;-)
	 	 */
		intr = intr_disable();
		cpu = PCPU_GET(cpuid);
		sysm = &sysmap_lmem[cpu];
		/* Since this is for the debugger, no locks or any other fun */
		npte = TLBLO_PA_TO_PFN(pa) | PTE_C_CACHE | PTE_D | PTE_VALID |
		    PTE_G;
		pte = pmap_pte(kernel_pmap, sysm->base);
		*pte = npte;
		sysm->valid1 = 1;
		pmap_update_page(kernel_pmap, sysm->base, npte);
		va = sysm->base;
		intr_restore(intr);
#endif
	}
	return ((void *)va);
}

void
pmap_kenter_temporary_free(vm_paddr_t pa)
{
#ifndef __mips_n64    /* XXX : to be converted to new style */
	int cpu;
	register_t intr;
	struct local_sysmaps *sysm;
#endif

	if (MIPS_DIRECT_MAPPABLE(pa)) {
		/* nothing to do for this case */
		return;
	}
#ifndef __mips_n64    /* XXX : to be converted to new style */
	cpu = PCPU_GET(cpuid);
	sysm = &sysmap_lmem[cpu];
	if (sysm->valid1) {
		pt_entry_t *pte;

		intr = intr_disable();
		pte = pmap_pte(kernel_pmap, sysm->base);
		*pte = PTE_G;
		pmap_invalidate_page(kernel_pmap, sysm->base);
		intr_restore(intr);
		sysm->valid1 = 0;
	}
#endif
}

/*
 * Maps a sequence of resident pages belonging to the same object.
 * The sequence begins with the given page m_start.  This page is
 * mapped at the given virtual address start.  Each subsequent page is
 * mapped at a virtual address that is offset from start by the same
 * amount as the page is offset from m_start within the object.  The
 * last page in the sequence is the page with the largest offset from
 * m_start that can be mapped at a virtual address less than the given
 * virtual address end.  Not every virtual page between start and end
 * is mapped; only those for which a resident page exists with the
 * corresponding offset from m_start are mapped.
 */
void
pmap_enter_object(pmap_t pmap, vm_offset_t start, vm_offset_t end,
    vm_page_t m_start, vm_prot_t prot)
{
	vm_page_t m, mpte;
	vm_pindex_t diff, psize;

	VM_OBJECT_ASSERT_LOCKED(m_start->object);

	psize = atop(end - start);
	mpte = NULL;
	m = m_start;
	rw_wlock(&pvh_global_lock);
	PMAP_LOCK(pmap);
	while (m != NULL && (diff = m->pindex - m_start->pindex) < psize) {
		mpte = pmap_enter_quick_locked(pmap, start + ptoa(diff), m,
		    prot, mpte);
		m = TAILQ_NEXT(m, listq);
	}
	rw_wunlock(&pvh_global_lock);
 	PMAP_UNLOCK(pmap);
}

/*
 * pmap_object_init_pt preloads the ptes for a given object
 * into the specified pmap.  This eliminates the blast of soft
 * faults on process startup and immediately after an mmap.
 */
void
pmap_object_init_pt(pmap_t pmap, vm_offset_t addr,
    vm_object_t object, vm_pindex_t pindex, vm_size_t size)
{
	VM_OBJECT_ASSERT_WLOCKED(object);
	KASSERT(object->type == OBJT_DEVICE || object->type == OBJT_SG,
	    ("pmap_object_init_pt: non-device object"));
}

/*
 *	Clear the wired attribute from the mappings for the specified range of
 *	addresses in the given pmap.  Every valid mapping within that range
 *	must have the wired attribute set.  In contrast, invalid mappings
 *	cannot have the wired attribute set, so they are ignored.
 *
 *	The wired attribute of the page table entry is not a hardware feature,
 *	so there is no need to invalidate any TLB entries.
 */
void
pmap_unwire(pmap_t pmap, vm_offset_t sva, vm_offset_t eva)
{
	pd_entry_t *pde, *pdpe;
	pt_entry_t *pte;
	vm_offset_t va_next;

	PMAP_LOCK(pmap);
	for (; sva < eva; sva = va_next) {
		pdpe = pmap_segmap(pmap, sva);
#ifdef __mips_n64
		if (*pdpe == NULL) {
			va_next = (sva + NBSEG) & ~SEGMASK;
			if (va_next < sva)
				va_next = eva;
			continue;
		}
#endif
		va_next = (sva + NBPDR) & ~PDRMASK;
		if (va_next < sva)
			va_next = eva;
		pde = pmap_pdpe_to_pde(pdpe, sva);
		if (*pde == NULL)
			continue;
		if (va_next > eva)
			va_next = eva;
		for (pte = pmap_pde_to_pte(pde, sva); sva != va_next; pte++,
		    sva += PAGE_SIZE) {
			if (!pte_test(pte, PTE_VALID))
				continue;
			if (!pte_test(pte, PTE_W))
				panic("pmap_unwire: pte %#jx is missing PG_W",
				    (uintmax_t)*pte);
			pte_clear(pte, PTE_W);
			pmap->pm_stats.wired_count--;
		}
	}
	PMAP_UNLOCK(pmap);
}

/*
 *	Copy the range specified by src_addr/len
 *	from the source map to the range dst_addr/len
 *	in the destination map.
 *
 *	This routine is only advisory and need not do anything.
 */

void
pmap_copy(pmap_t dst_pmap, pmap_t src_pmap, vm_offset_t dst_addr,
    vm_size_t len, vm_offset_t src_addr)
{
}

/*
 *	pmap_zero_page zeros the specified hardware page by mapping
 *	the page into KVM and using bzero to clear its contents.
 *
 * 	Use XKPHYS for 64 bit, and KSEG0 where possible for 32 bit.
 */
void
pmap_zero_page(vm_page_t m)
{
	vm_offset_t va;
	vm_paddr_t phys = VM_PAGE_TO_PHYS(m);

	if (MIPS_DIRECT_MAPPABLE(phys)) {
		va = MIPS_PHYS_TO_DIRECT(phys);
		bzero((caddr_t)va, PAGE_SIZE);
		mips_dcache_wbinv_range(va, PAGE_SIZE);
	} else {
		va = pmap_lmem_map1(phys);
		bzero((caddr_t)va, PAGE_SIZE);
		mips_dcache_wbinv_range(va, PAGE_SIZE);
		pmap_lmem_unmap();
	}
}

/*
 *	pmap_zero_page_area zeros the specified hardware page by mapping
 *	the page into KVM and using bzero to clear its contents.
 *
 *	off and size may not cover an area beyond a single hardware page.
 */
void
pmap_zero_page_area(vm_page_t m, int off, int size)
{
	vm_offset_t va;
	vm_paddr_t phys = VM_PAGE_TO_PHYS(m);

	if (MIPS_DIRECT_MAPPABLE(phys)) {
		va = MIPS_PHYS_TO_DIRECT(phys);
		bzero((char *)(caddr_t)va + off, size);
		mips_dcache_wbinv_range(va + off, size);
	} else {
		va = pmap_lmem_map1(phys);
		bzero((char *)va + off, size);
		mips_dcache_wbinv_range(va + off, size);
		pmap_lmem_unmap();
	}
}

/*
 *	pmap_copy_page copies the specified (machine independent)
 *	page by mapping the page into virtual memory and using
 *	bcopy to copy the page, one machine dependent page at a
 *	time.
 *
 * 	Use XKPHYS for 64 bit, and KSEG0 where possible for 32 bit.
 */
#define	PMAP_COPY_TAGS	0x00000001
static void
pmap_copy_page_internal(vm_page_t src, vm_page_t dst, int flags)
{
	vm_offset_t va_src, va_dst;
	vm_paddr_t phys_src = VM_PAGE_TO_PHYS(src);
	vm_paddr_t phys_dst = VM_PAGE_TO_PHYS(dst);

	if (MIPS_DIRECT_MAPPABLE(phys_src) && MIPS_DIRECT_MAPPABLE(phys_dst)) {
		/* easy case, all can be accessed via KSEG0 */
		/*
		 * Flush all caches for VA that are mapped to this page
		 * to make sure that data in SDRAM is up to date
		 */
		pmap_flush_pvcache(src);
		mips_dcache_wbinv_range_index(
		    MIPS_PHYS_TO_DIRECT(phys_dst), PAGE_SIZE);
		va_src = MIPS_PHYS_TO_DIRECT(phys_src);
		va_dst = MIPS_PHYS_TO_DIRECT(phys_dst);
#ifdef CPU_CHERI
		if (flags & PMAP_COPY_TAGS)
			cheri_bcopy((caddr_t)va_src, (caddr_t)va_dst,
			    PAGE_SIZE);
		else
#endif
			bcopy((caddr_t)va_src, (caddr_t)va_dst, PAGE_SIZE);
		mips_dcache_wbinv_range(va_dst, PAGE_SIZE);
	} else {
		va_src = pmap_lmem_map2(phys_src, phys_dst);
		va_dst = va_src + PAGE_SIZE;
		bcopy((void *)va_src, (void *)va_dst, PAGE_SIZE);
		mips_dcache_wbinv_range(va_dst, PAGE_SIZE);
		pmap_lmem_unmap();
	}
}

/*
 * With CHERI, it is sometimes desirable to explicitly propagate tags between
 * pages (e.g., during copy-on-write), but not other times (e.g., copying data
 * from VM to buffer cache).  There is more playing out here yet to do (e.g.,
 * if any filesystems learn to preserve tags) but these KPIs allow us to
 * capture that difference in the mean time.
 */
void
pmap_copy_page(vm_page_t src, vm_page_t dst)
{

	pmap_copy_page_internal(src, dst, 0);
}

#ifdef CPU_CHERI
void
pmap_copy_page_tags(vm_page_t src, vm_page_t dst)
{

	pmap_copy_page_internal(src, dst, PMAP_COPY_TAGS);
}
#endif

int unmapped_buf_allowed;

static void
pmap_copy_pages_internal(vm_page_t ma[], vm_offset_t a_offset, vm_page_t mb[],
    vm_offset_t b_offset, int xfersize, int flags)
{
	char *a_cp, *b_cp;
	vm_page_t a_m, b_m;
	vm_offset_t a_pg_offset, b_pg_offset;
	vm_paddr_t a_phys, b_phys;
	int cnt;

	while (xfersize > 0) {
		a_pg_offset = a_offset & PAGE_MASK;
		cnt = min(xfersize, PAGE_SIZE - a_pg_offset);
		a_m = ma[a_offset >> PAGE_SHIFT];
		a_phys = VM_PAGE_TO_PHYS(a_m);
		b_pg_offset = b_offset & PAGE_MASK;
		cnt = min(cnt, PAGE_SIZE - b_pg_offset);
		b_m = mb[b_offset >> PAGE_SHIFT];
		b_phys = VM_PAGE_TO_PHYS(b_m);
		if (MIPS_DIRECT_MAPPABLE(a_phys) &&
		    MIPS_DIRECT_MAPPABLE(b_phys)) {
			pmap_flush_pvcache(a_m);
			mips_dcache_wbinv_range_index(
			    MIPS_PHYS_TO_DIRECT(b_phys), PAGE_SIZE);
			a_cp = (char *)MIPS_PHYS_TO_DIRECT(a_phys) +
			    a_pg_offset;
			b_cp = (char *)MIPS_PHYS_TO_DIRECT(b_phys) +
			    b_pg_offset;
#ifdef CPU_CHERI
			if (flags & PMAP_COPY_TAGS)
				cheri_bcopy(a_cp, b_cp, cnt);
			else
#endif
				bcopy(a_cp, b_cp, cnt);
			mips_dcache_wbinv_range((vm_offset_t)b_cp, cnt);
		} else {
			a_cp = (char *)pmap_lmem_map2(a_phys, b_phys);
			b_cp = (char *)a_cp + PAGE_SIZE;
			a_cp += a_pg_offset;
			b_cp += b_pg_offset;
#ifdef CPU_CHERI
			if (flags & PMAP_COPY_TAGS)
				cheri_bcopy(a_cp, b_cp, cnt);
			else
#endif
				bcopy(a_cp, b_cp, cnt);
			mips_dcache_wbinv_range((vm_offset_t)b_cp, cnt);
			pmap_lmem_unmap();
		}
		a_offset += cnt;
		b_offset += cnt;
		xfersize -= cnt;
	}
}

/*
 * As with pmap_copy_page(), CHERI requires tagged and non-tagged versions
 * depending on the circumstances.
 */
void
pmap_copy_pages(vm_page_t ma[], vm_offset_t a_offset, vm_page_t mb[],
    vm_offset_t b_offset, int xfersize)
{

	pmap_copy_pages_internal(ma, a_offset, mb, b_offset, xfersize, 0);
}

#ifdef CPU_CHERI
void
pmap_copy_pages_tags(vm_page_t ma[], vm_offset_t a_offset, vm_page_t mb[],
    vm_offset_t b_offset, int xfersize)
{

	pmap_copy_pages_internal(ma, a_offset, mb, b_offset, xfersize,
	    PMAP_COPY_TAGS);
}
#endif

vm_offset_t
pmap_quick_enter_page(vm_page_t m)
{
#if defined(__mips_n64)
	return MIPS_PHYS_TO_DIRECT(VM_PAGE_TO_PHYS(m));
#else
	vm_paddr_t pa;
	struct local_sysmaps *sysm;
	pt_entry_t *pte, npte;

	pa = VM_PAGE_TO_PHYS(m);

	if (MIPS_DIRECT_MAPPABLE(pa)) {
		if (pmap_page_get_memattr(m) != VM_MEMATTR_WRITE_BACK)
			return (MIPS_PHYS_TO_DIRECT_UNCACHED(pa));
		else
			return (MIPS_PHYS_TO_DIRECT(pa));
	}
	critical_enter();
	sysm = &sysmap_lmem[PCPU_GET(cpuid)];

	KASSERT(sysm->valid1 == 0, ("pmap_quick_enter_page: PTE busy"));

	pte = pmap_pte(kernel_pmap, sysm->base);
	npte = TLBLO_PA_TO_PFN(pa) | PTE_D | PTE_VALID | PTE_G;
	PMAP_PTE_SET_CACHE_BITS(npte, pa, m);
	*pte = npte;
	sysm->valid1 = 1;

	return (sysm->base);
#endif
}

void
pmap_quick_remove_page(vm_offset_t addr)
{
	mips_dcache_wbinv_range(addr, PAGE_SIZE);

#if !defined(__mips_n64)
	struct local_sysmaps *sysm;
	pt_entry_t *pte;

	if (addr >= MIPS_KSEG0_START && addr < MIPS_KSEG0_END)
		return;

	sysm = &sysmap_lmem[PCPU_GET(cpuid)];

	KASSERT(sysm->valid1 != 0,
	    ("pmap_quick_remove_page: PTE not in use"));
	KASSERT(sysm->base == addr,
	    ("pmap_quick_remove_page: invalid address"));

	pte = pmap_pte(kernel_pmap, addr);
	*pte = PTE_G;
	tlb_invalidate_address(kernel_pmap, addr);
	sysm->valid1 = 0;
	critical_exit();
#endif
}

/*
 * Returns true if the pmap's pv is one of the first
 * 16 pvs linked to from this page.  This count may
 * be changed upwards or downwards in the future; it
 * is only necessary that true be returned for a small
 * subset of pmaps for proper page aging.
 */
boolean_t
pmap_page_exists_quick(pmap_t pmap, vm_page_t m)
{
	pv_entry_t pv;
	int loops = 0;
	boolean_t rv;

	KASSERT((m->oflags & VPO_UNMANAGED) == 0,
	    ("pmap_page_exists_quick: page %p is not managed", m));
	rv = FALSE;
	rw_wlock(&pvh_global_lock);
	TAILQ_FOREACH(pv, &m->md.pv_list, pv_next) {
		if (PV_PMAP(pv) == pmap) {
			rv = TRUE;
			break;
		}
		loops++;
		if (loops >= 16)
			break;
	}
	rw_wunlock(&pvh_global_lock);
	return (rv);
}

/*
 * Returns TRUE if the given page is mapped.
 */
boolean_t
pmap_page_is_mapped(vm_page_t m)
{

	return (!TAILQ_EMPTY(&(m)->md.pv_list));
}

/*
 * Remove all pages from specified address space
 * this aids process exit speeds.  Also, this code
 * is special cased for current process only, but
 * can have the more generic (and slightly slower)
 * mode enabled.  This is much faster than pmap_remove
 * in the case of running down an entire address space.
 */
void
pmap_remove_pages(pmap_t pmap)
{
	pd_entry_t *pde;
	pt_entry_t *pte, tpte;
	pv_entry_t pv;
	vm_page_t m;
	struct pv_chunk *pc, *npc;
	u_long inuse, bitmask;
	int allfree, bit, field, idx;

	if (pmap != vmspace_pmap(curthread->td_proc->p_vmspace)) {
		printf("warning: pmap_remove_pages called with non-current pmap\n");
		return;
	}
	rw_wlock(&pvh_global_lock);
	PMAP_LOCK(pmap);
	TAILQ_FOREACH_SAFE(pc, &pmap->pm_pvchunk, pc_list, npc) {
		allfree = 1;
		for (field = 0; field < _NPCM; field++) {
			inuse = ~pc->pc_map[field] & pc_freemask[field];
			while (inuse != 0) {
				bit = ffsl(inuse) - 1;
				bitmask = 1UL << bit;
				idx = field * sizeof(inuse) * NBBY + bit;
				pv = &pc->pc_pventry[idx];
				inuse &= ~bitmask;

				pde = pmap_pde(pmap, pv->pv_va);
				KASSERT(pde != NULL && *pde != 0,
				    ("pmap_remove_pages: pde"));
				pte = pmap_pde_to_pte(pde, pv->pv_va);
				if (!pte_test(pte, PTE_VALID))
					panic("pmap_remove_pages: bad pte");
				tpte = *pte;

/*
 * We cannot remove wired pages from a process' mapping at this time
 */
				if (pte_test(&tpte, PTE_W)) {
					allfree = 0;
					continue;
				}
				*pte = is_kernel_pmap(pmap) ? PTE_G : 0;

				m = PHYS_TO_VM_PAGE(TLBLO_PTE_TO_PA(tpte));
				KASSERT(m != NULL,
				    ("pmap_remove_pages: bad tpte %#jx",
				    (uintmax_t)tpte));

				/*
				 * Update the vm_page_t clean and reference bits.
				 */
				if (pte_test(&tpte, PTE_D))
					vm_page_dirty(m);

				/* Mark free */
				PV_STAT(pv_entry_frees++);
				PV_STAT(pv_entry_spare++);
				pv_entry_count--;
				pc->pc_map[field] |= bitmask;
				pmap->pm_stats.resident_count--;
				TAILQ_REMOVE(&m->md.pv_list, pv, pv_next);
				if (TAILQ_EMPTY(&m->md.pv_list))
					vm_page_aflag_clear(m, PGA_WRITEABLE);
				pmap_unuse_pt(pmap, pv->pv_va, *pde);
			}
		}
		if (allfree) {
			TAILQ_REMOVE(&pmap->pm_pvchunk, pc, pc_list);
			free_pv_chunk(pc);
		}
	}
	pmap_invalidate_all(pmap);
	PMAP_UNLOCK(pmap);
	rw_wunlock(&pvh_global_lock);
}

/*
 * pmap_testbit tests bits in pte's
 */
static boolean_t
pmap_testbit(vm_page_t m, int bit)
{
	pv_entry_t pv;
	pmap_t pmap;
	pt_entry_t *pte;
	boolean_t rv = FALSE;

	if (m->oflags & VPO_UNMANAGED)
		return (rv);

	rw_assert(&pvh_global_lock, RA_WLOCKED);
	TAILQ_FOREACH(pv, &m->md.pv_list, pv_next) {
		pmap = PV_PMAP(pv);
		PMAP_LOCK(pmap);
		pte = pmap_pte(pmap, pv->pv_va);
		rv = pte_test(pte, bit);
		PMAP_UNLOCK(pmap);
		if (rv)
			break;
	}
	return (rv);
}

/*
 *	pmap_page_wired_mappings:
 *
 *	Return the number of managed mappings to the given physical page
 *	that are wired.
 */
int
pmap_page_wired_mappings(vm_page_t m)
{
	pv_entry_t pv;
	pmap_t pmap;
	pt_entry_t *pte;
	int count;

	count = 0;
	if ((m->oflags & VPO_UNMANAGED) != 0)
		return (count);
	rw_wlock(&pvh_global_lock);
	TAILQ_FOREACH(pv, &m->md.pv_list, pv_next) {
		pmap = PV_PMAP(pv);
		PMAP_LOCK(pmap);
		pte = pmap_pte(pmap, pv->pv_va);
		if (pte_test(pte, PTE_W))
			count++;
		PMAP_UNLOCK(pmap);
	}
	rw_wunlock(&pvh_global_lock);
	return (count);
}

/*
 * Clear the write and modified bits in each of the given page's mappings.
 */
void
pmap_remove_write(vm_page_t m)
{
	pmap_t pmap;
	pt_entry_t pbits, *pte;
	pv_entry_t pv;

	KASSERT((m->oflags & VPO_UNMANAGED) == 0,
	    ("pmap_remove_write: page %p is not managed", m));

	/*
	 * If the page is not exclusive busied, then PGA_WRITEABLE cannot be
	 * set by another thread while the object is locked.  Thus,
	 * if PGA_WRITEABLE is clear, no page table entries need updating.
	 */
	VM_OBJECT_ASSERT_WLOCKED(m->object);
	if (!vm_page_xbusied(m) && (m->aflags & PGA_WRITEABLE) == 0)
		return;
	rw_wlock(&pvh_global_lock);
	TAILQ_FOREACH(pv, &m->md.pv_list, pv_next) {
		pmap = PV_PMAP(pv);
		PMAP_LOCK(pmap);
		pte = pmap_pte(pmap, pv->pv_va);
		KASSERT(pte != NULL && pte_test(pte, PTE_VALID),
		    ("page on pv_list has no pte"));
		pbits = *pte;
		if (pte_test(&pbits, PTE_D)) {
			pte_clear(&pbits, PTE_D);
			vm_page_dirty(m);
		}
		pte_set(&pbits, PTE_RO);
		if (pbits != *pte) {
			*pte = pbits;
			pmap_update_page(pmap, pv->pv_va, pbits);
		}
		PMAP_UNLOCK(pmap);
	}
	vm_page_aflag_clear(m, PGA_WRITEABLE);
	rw_wunlock(&pvh_global_lock);
}

/*
 *	pmap_ts_referenced:
 *
 *	Return the count of reference bits for a page, clearing all of them.
 */
int
pmap_ts_referenced(vm_page_t m)
{

	KASSERT((m->oflags & VPO_UNMANAGED) == 0,
	    ("pmap_ts_referenced: page %p is not managed", m));
	if (m->md.pv_flags & PV_TABLE_REF) {
		rw_wlock(&pvh_global_lock);
		m->md.pv_flags &= ~PV_TABLE_REF;
		rw_wunlock(&pvh_global_lock);
		return (1);
	}
	return (0);
}

/*
 *	pmap_is_modified:
 *
 *	Return whether or not the specified physical page was modified
 *	in any physical maps.
 */
boolean_t
pmap_is_modified(vm_page_t m)
{
	boolean_t rv;

	KASSERT((m->oflags & VPO_UNMANAGED) == 0,
	    ("pmap_is_modified: page %p is not managed", m));

	/*
	 * If the page is not exclusive busied, then PGA_WRITEABLE cannot be
	 * concurrently set while the object is locked.  Thus, if PGA_WRITEABLE
	 * is clear, no PTEs can have PTE_D set.
	 */
	VM_OBJECT_ASSERT_WLOCKED(m->object);
	if (!vm_page_xbusied(m) && (m->aflags & PGA_WRITEABLE) == 0)
		return (FALSE);
	rw_wlock(&pvh_global_lock);
	rv = pmap_testbit(m, PTE_D);
	rw_wunlock(&pvh_global_lock);
	return (rv);
}

/* N/C */

/*
 *	pmap_is_prefaultable:
 *
 *	Return whether or not the specified virtual address is elgible
 *	for prefault.
 */
boolean_t
pmap_is_prefaultable(pmap_t pmap, vm_offset_t addr)
{
	pd_entry_t *pde;
	pt_entry_t *pte;
	boolean_t rv;

	rv = FALSE;
	PMAP_LOCK(pmap);
	pde = pmap_pde(pmap, addr);
	if (pde != NULL && *pde != 0) {
		pte = pmap_pde_to_pte(pde, addr);
		rv = (*pte == 0);
	}
	PMAP_UNLOCK(pmap);
	return (rv);
}

/*
 *	Apply the given advice to the specified range of addresses within the
 *	given pmap.  Depending on the advice, clear the referenced and/or
 *	modified flags in each mapping and set the mapped page's dirty field.
 */
void
pmap_advise(pmap_t pmap, vm_offset_t sva, vm_offset_t eva, int advice)
{
	pd_entry_t *pde, *pdpe;
	pt_entry_t *pte;
	vm_offset_t va, va_next;
	vm_paddr_t pa;
	vm_page_t m;

	if (advice != MADV_DONTNEED && advice != MADV_FREE)
		return;
	rw_wlock(&pvh_global_lock);
	PMAP_LOCK(pmap);
	for (; sva < eva; sva = va_next) {
		pdpe = pmap_segmap(pmap, sva);
#ifdef __mips_n64
		if (*pdpe == 0) {
			va_next = (sva + NBSEG) & ~SEGMASK;
			if (va_next < sva)
				va_next = eva;
			continue;
		}
#endif
		va_next = (sva + NBPDR) & ~PDRMASK;
		if (va_next < sva)
			va_next = eva;

		pde = pmap_pdpe_to_pde(pdpe, sva);
		if (*pde == NULL)
			continue;

		/*
		 * Limit our scan to either the end of the va represented
		 * by the current page table page, or to the end of the
		 * range being write protected.
		 */
		if (va_next > eva)
			va_next = eva;

		va = va_next;
		for (pte = pmap_pde_to_pte(pde, sva); sva != va_next; pte++,
		    sva += PAGE_SIZE) {
			if (!pte_test(pte, PTE_MANAGED | PTE_VALID)) {
				if (va != va_next) {
					pmap_invalidate_range(pmap, va, sva);
					va = va_next;
				}
				continue;
			}
			pa = TLBLO_PTE_TO_PA(*pte);
			m = PHYS_TO_VM_PAGE(pa);
			m->md.pv_flags &= ~PV_TABLE_REF;
			if (pte_test(pte, PTE_D)) {
				if (advice == MADV_DONTNEED) {
					/*
					 * Future calls to pmap_is_modified()
					 * can be avoided by making the page
					 * dirty now.
					 */
					vm_page_dirty(m);
				} else {
					pte_clear(pte, PTE_D);
					if (va == va_next)
						va = sva;
				}
			} else {
				/*
				 * Unless PTE_D is set, any TLB entries
				 * mapping "sva" don't allow write access, so
				 * they needn't be invalidated.
				 */
				if (va != va_next) {
					pmap_invalidate_range(pmap, va, sva);
					va = va_next;
				}
			}
		}
		if (va != va_next)
			pmap_invalidate_range(pmap, va, sva);
	}
	rw_wunlock(&pvh_global_lock);
	PMAP_UNLOCK(pmap);
}

/*
 *	Clear the modify bits on the specified physical page.
 */
void
pmap_clear_modify(vm_page_t m)
{
	pmap_t pmap;
	pt_entry_t *pte;
	pv_entry_t pv;

	KASSERT((m->oflags & VPO_UNMANAGED) == 0,
	    ("pmap_clear_modify: page %p is not managed", m));
	VM_OBJECT_ASSERT_WLOCKED(m->object);
	KASSERT(!vm_page_xbusied(m),
	    ("pmap_clear_modify: page %p is exclusive busied", m));

	/*
	 * If the page is not PGA_WRITEABLE, then no PTEs can have PTE_D set.
	 * If the object containing the page is locked and the page is not
	 * write busied, then PGA_WRITEABLE cannot be concurrently set.
	 */
	if ((m->aflags & PGA_WRITEABLE) == 0)
		return;
	rw_wlock(&pvh_global_lock);
	TAILQ_FOREACH(pv, &m->md.pv_list, pv_next) {
		pmap = PV_PMAP(pv);
		PMAP_LOCK(pmap);
		pte = pmap_pte(pmap, pv->pv_va);
		if (pte_test(pte, PTE_D)) {
			pte_clear(pte, PTE_D);
			pmap_update_page(pmap, pv->pv_va, *pte);
		}
		PMAP_UNLOCK(pmap);
	}
	rw_wunlock(&pvh_global_lock);
}

/*
 *	pmap_is_referenced:
 *
 *	Return whether or not the specified physical page was referenced
 *	in any physical maps.
 */
boolean_t
pmap_is_referenced(vm_page_t m)
{

	KASSERT((m->oflags & VPO_UNMANAGED) == 0,
	    ("pmap_is_referenced: page %p is not managed", m));
	return ((m->md.pv_flags & PV_TABLE_REF) != 0);
}

/*
 * Miscellaneous support routines follow
 */

/*
 * Map a set of physical memory pages into the kernel virtual
 * address space. Return a pointer to where it is mapped. This
 * routine is intended to be used for mapping device memory,
 * NOT real memory.
 *
 * Use XKPHYS uncached for 64 bit, and KSEG1 where possible for 32 bit.
 */
void *
pmap_mapdev_attr(vm_paddr_t pa, vm_size_t size, vm_memattr_t ma)
{
        vm_offset_t va, tmpva, offset;

	/*
	 * KSEG1 maps only first 512M of phys address space. For
	 * pa > 0x20000000 we should make proper mapping * using pmap_kenter.
	 */
	if (MIPS_DIRECT_MAPPABLE(pa + size - 1) && ma == VM_MEMATTR_UNCACHEABLE)
		return ((void *)MIPS_PHYS_TO_DIRECT_UNCACHED(pa));
	else {
		offset = pa & PAGE_MASK;
		size = roundup(size + offset, PAGE_SIZE);

		va = kva_alloc(size);
		if (!va)
			panic("pmap_mapdev: Couldn't alloc kernel virtual memory");
		pa = trunc_page(pa);
		for (tmpva = va; size > 0;) {
			pmap_kenter_attr(tmpva, pa, ma);
			size -= PAGE_SIZE;
			tmpva += PAGE_SIZE;
			pa += PAGE_SIZE;
		}
	}

	return ((void *)(va + offset));
}

void *
pmap_mapdev(vm_paddr_t pa, vm_size_t size)
{
	return pmap_mapdev_attr(pa, size, VM_MEMATTR_UNCACHEABLE);
}

void
pmap_unmapdev(vm_offset_t va, vm_size_t size)
{
#ifndef __mips_n64
	vm_offset_t base, offset;

	/* If the address is within KSEG1 then there is nothing to do */
	if (va >= MIPS_KSEG1_START && va <= MIPS_KSEG1_END)
		return;

	base = trunc_page(va);
	offset = va & PAGE_MASK;
	size = roundup(size + offset, PAGE_SIZE);
	kva_free(base, size);
#endif
}

/*
 * perform the pmap work for mincore
 */
int
pmap_mincore(pmap_t pmap, vm_offset_t addr, vm_paddr_t *locked_pa)
{
	pt_entry_t *ptep, pte;
	vm_paddr_t pa;
	vm_page_t m;
	int val;

	PMAP_LOCK(pmap);
retry:
	ptep = pmap_pte(pmap, addr);
	pte = (ptep != NULL) ? *ptep : 0;
	if (!pte_test(&pte, PTE_VALID)) {
		val = 0;
		goto out;
	}
	val = MINCORE_INCORE;
	if (pte_test(&pte, PTE_D))
		val |= MINCORE_MODIFIED | MINCORE_MODIFIED_OTHER;
	pa = TLBLO_PTE_TO_PA(pte);
	if (pte_test(&pte, PTE_MANAGED)) {
		/*
		 * This may falsely report the given address as
		 * MINCORE_REFERENCED.  Unfortunately, due to the lack of
		 * per-PTE reference information, it is impossible to
		 * determine if the address is MINCORE_REFERENCED.
		 */
		m = PHYS_TO_VM_PAGE(pa);
		if ((m->aflags & PGA_REFERENCED) != 0)
			val |= MINCORE_REFERENCED | MINCORE_REFERENCED_OTHER;
	}
	if ((val & (MINCORE_MODIFIED_OTHER | MINCORE_REFERENCED_OTHER)) !=
	    (MINCORE_MODIFIED_OTHER | MINCORE_REFERENCED_OTHER) &&
	    pte_test(&pte, PTE_MANAGED)) {
		/* Ensure that "PHYS_TO_VM_PAGE(pa)->object" doesn't change. */
		if (vm_page_pa_tryrelock(pmap, pa, locked_pa))
			goto retry;
	} else
out:
		PA_UNLOCK_COND(*locked_pa);
	PMAP_UNLOCK(pmap);
	return (val);
}

void
pmap_activate(struct thread *td)
{
	pmap_t pmap, oldpmap;
	struct proc *p = td->td_proc;
	u_int cpuid;

	critical_enter();

	pmap = vmspace_pmap(p->p_vmspace);
	oldpmap = PCPU_GET(curpmap);
	cpuid = PCPU_GET(cpuid);

	if (oldpmap)
		CPU_CLR_ATOMIC(cpuid, &oldpmap->pm_active);
	CPU_SET_ATOMIC(cpuid, &pmap->pm_active);
	pmap_asid_alloc(pmap);
	if (td == curthread) {
		PCPU_SET(segbase, pmap->pm_segtab);
		mips_wr_entryhi(pmap->pm_asid[cpuid].asid);
	}

	PCPU_SET(curpmap, pmap);
	critical_exit();
}

static void
pmap_sync_icache_one(void *arg __unused)
{

	mips_icache_sync_all();
	mips_dcache_wbinv_all();
}

void
pmap_sync_icache(pmap_t pm, vm_offset_t va, vm_size_t sz)
{

	smp_rendezvous(NULL, pmap_sync_icache_one, NULL, NULL);
}

/*
 *	Increase the starting virtual address of the given mapping if a
 *	different alignment might result in more superpage mappings.
 */
void
pmap_align_superpage(vm_object_t object, vm_ooffset_t offset,
    vm_offset_t *addr, vm_size_t size)
{
	vm_offset_t superpage_offset;

	if (size < PDRSIZE)
		return;
	if (object != NULL && (object->flags & OBJ_COLORED) != 0)
		offset += ptoa(object->pg_color);
	superpage_offset = offset & PDRMASK;
	if (size - ((PDRSIZE - superpage_offset) & PDRMASK) < PDRSIZE ||
	    (*addr & PDRMASK) == superpage_offset)
		return;
	if ((*addr & PDRMASK) < superpage_offset)
		*addr = (*addr & ~PDRMASK) + superpage_offset;
	else
		*addr = ((*addr + PDRMASK) & ~PDRMASK) + superpage_offset;
}

#ifdef DDB
DB_SHOW_COMMAND(ptable, ddb_pid_dump)
{
	pmap_t pmap;
	struct thread *td = NULL;
	struct proc *p;
	int i, j, k;
	vm_paddr_t pa;
	vm_offset_t va;

	if (have_addr) {
		td = db_lookup_thread(addr, true);
		if (td == NULL) {
			db_printf("Invalid pid or tid");
			return;
		}
		p = td->td_proc;
		if (p->p_vmspace == NULL) {
			db_printf("No vmspace for process");
			return;
		}
			pmap = vmspace_pmap(p->p_vmspace);
	} else
		pmap = kernel_pmap;

	db_printf("pmap:%p segtab:%p asid:%x generation:%x\n",
	    pmap, pmap->pm_segtab, pmap->pm_asid[0].asid,
	    pmap->pm_asid[0].gen);
	for (i = 0; i < NPDEPG; i++) {
		pd_entry_t *pdpe;
		pt_entry_t *pde;
		pt_entry_t pte;

		pdpe = (pd_entry_t *)pmap->pm_segtab[i];
		if (pdpe == NULL)
			continue;
		db_printf("[%4d] %p\n", i, pdpe);
#ifdef __mips_n64
		for (j = 0; j < NPDEPG; j++) {
			pde = (pt_entry_t *)pdpe[j];
			if (pde == NULL)
				continue;
			db_printf("\t[%4d] %p\n", j, pde);
#else
		{
			j = 0;
			pde =  (pt_entry_t *)pdpe;
#endif
			for (k = 0; k < NPTEPG; k++) {
				pte = pde[k];
				if (pte == 0 || !pte_test(&pte, PTE_VALID))
					continue;
				pa = TLBLO_PTE_TO_PA(pte);
				va = ((u_long)i << SEGSHIFT) | (j << PDRSHIFT) | (k << PAGE_SHIFT);
				db_printf("\t\t[%04d] va: %p pte: %8jx pa:%jx\n",
				       k, (void *)va, (uintmax_t)pte, (uintmax_t)pa);
			}
		}
	}
}
#endif

/*
 * Allocate TLB address space tag (called ASID or TLBPID) and return it.
 * It takes almost as much or more time to search the TLB for a
 * specific ASID and flush those entries as it does to flush the entire TLB.
 * Therefore, when we allocate a new ASID, we just take the next number. When
 * we run out of numbers, we flush the TLB, increment the generation count
 * and start over. ASID zero is reserved for kernel use.
 */
static void
pmap_asid_alloc(pmap)
	pmap_t pmap;
{
	if (pmap->pm_asid[PCPU_GET(cpuid)].asid != PMAP_ASID_RESERVED &&
	    pmap->pm_asid[PCPU_GET(cpuid)].gen == PCPU_GET(asid_generation));
	else {
		if (PCPU_GET(next_asid) == pmap_max_asid) {
			tlb_invalidate_all_user(NULL);
			PCPU_SET(asid_generation,
			    (PCPU_GET(asid_generation) + 1) & ASIDGEN_MASK);
			if (PCPU_GET(asid_generation) == 0) {
				PCPU_SET(asid_generation, 1);
			}
			PCPU_SET(next_asid, 1);	/* 0 means invalid */
		}
		pmap->pm_asid[PCPU_GET(cpuid)].asid = PCPU_GET(next_asid);
		pmap->pm_asid[PCPU_GET(cpuid)].gen = PCPU_GET(asid_generation);
		PCPU_SET(next_asid, PCPU_GET(next_asid) + 1);
	}
}

static pt_entry_t
init_pte_prot(vm_page_t m, vm_prot_t access, vm_prot_t prot)
{
	pt_entry_t rw;

	if (!(prot & VM_PROT_WRITE))
		rw = PTE_VALID | PTE_RO;
	else if ((m->oflags & VPO_UNMANAGED) == 0) {
		if ((access & VM_PROT_WRITE) != 0)
			rw = PTE_VALID | PTE_D;
		else
			rw = PTE_VALID;
	} else
		/* Needn't emulate a modified bit for unmanaged pages. */
		rw = PTE_VALID | PTE_D;
	return (rw);
}

/*
 * pmap_emulate_modified : do dirty bit emulation
 *
 * On SMP, update just the local TLB, other CPUs will update their
 * TLBs from PTE lazily, if they get the exception.
 * Returns 0 in case of sucess, 1 if the page is read only and we
 * need to fault.
 */
int
pmap_emulate_modified(pmap_t pmap, vm_offset_t va)
{
	pt_entry_t *pte;

	PMAP_LOCK(pmap);
	pte = pmap_pte(pmap, va);
	if (pte == NULL)
		panic("pmap_emulate_modified: can't find PTE");
#ifdef SMP
	/* It is possible that some other CPU changed m-bit */
	if (!pte_test(pte, PTE_VALID) || pte_test(pte, PTE_D)) {
		tlb_update(pmap, va, *pte);
		PMAP_UNLOCK(pmap);
		return (0);
	}
#else
	if (!pte_test(pte, PTE_VALID) || pte_test(pte, PTE_D))
		panic("pmap_emulate_modified: invalid pte");
#endif
	if (pte_test(pte, PTE_RO)) {
		PMAP_UNLOCK(pmap);
		return (1);
	}
	pte_set(pte, PTE_D);
	tlb_update(pmap, va, *pte);
	if (!pte_test(pte, PTE_MANAGED))
		panic("pmap_emulate_modified: unmanaged page");
	PMAP_UNLOCK(pmap);
	return (0);
}

/*
 * pmap_emulate_referenced
 *
 * Reference bit emulation is not suppored in this pmap implementation.
 */
int
pmap_emulate_referenced(pmap_t pmap, vm_offset_t va)
{

	return (1);
}

/*
 *	Routine:	pmap_kextract
 *	Function:
 *		Extract the physical page address associated
 *		virtual address.
 */
vm_paddr_t
pmap_kextract(vm_offset_t va)
{
	int mapped;

	/*
	 * First, the direct-mapped regions.
	 */
#if defined(__mips_n64)
	if (va >= MIPS_XKPHYS_START && va < MIPS_XKPHYS_END)
		return (MIPS_XKPHYS_TO_PHYS(va));
#endif
	if (va >= MIPS_KSEG0_START && va < MIPS_KSEG0_END)
		return (MIPS_KSEG0_TO_PHYS(va));

	if (va >= MIPS_KSEG1_START && va < MIPS_KSEG1_END)
		return (MIPS_KSEG1_TO_PHYS(va));

	/*
	 * User virtual addresses.
	 */
	if (va < VM_MAXUSER_ADDRESS) {
		pt_entry_t *ptep;

		if (curproc && curproc->p_vmspace) {
			ptep = pmap_pte(&curproc->p_vmspace->vm_pmap, va);
			if (ptep) {
				return (TLBLO_PTE_TO_PA(*ptep) |
				    (va & PAGE_MASK));
			}
			return (0);
		}
	}

	/*
	 * Should be kernel virtual here, otherwise fail
	 */
	mapped = (va >= MIPS_KSEG2_START || va < MIPS_KSEG2_END);
#if defined(__mips_n64)
	mapped = mapped || (va >= MIPS_XKSEG_START || va < MIPS_XKSEG_END);
#endif
	/*
	 * Kernel virtual.
	 */

	if (mapped) {
		pt_entry_t *ptep;

		/* Is the kernel pmap initialized? */
		if (!CPU_EMPTY(&kernel_pmap->pm_active)) {
			/* It's inside the virtual address range */
			ptep = pmap_pte(kernel_pmap, va);
			if (ptep) {
				return (TLBLO_PTE_TO_PA(*ptep) |
				    (va & PAGE_MASK));
			}
		}
		return (0);
	}

	panic("%s for unknown address space %p.", __func__, (void *)va);
}


void
pmap_flush_pvcache(vm_page_t m)
{
	pv_entry_t pv;

	if (m != NULL) {
		for (pv = TAILQ_FIRST(&m->md.pv_list); pv;
		    pv = TAILQ_NEXT(pv, pv_next)) {
			mips_dcache_wbinv_range_index(pv->pv_va, PAGE_SIZE);
		}
	}
}

void
pmap_page_set_memattr(vm_page_t m, vm_memattr_t ma)
{

	/*
	 * It appears that this function can only be called before any mappings
	 * for the page are established.  If this ever changes, this code will
	 * need to walk the pv_list and make each of the existing mappings
	 * uncacheable, being careful to sync caches and PTEs (and maybe
	 * invalidate TLB?) for any current mapping it modifies.
	 */
	if (TAILQ_FIRST(&m->md.pv_list) != NULL)
		panic("Can't change memattr on page with existing mappings");

	/* Clean memattr portion of pv_flags */
	m->md.pv_flags &= ~PV_MEMATTR_MASK;
	m->md.pv_flags |= (ma << PV_MEMATTR_SHIFT) & PV_MEMATTR_MASK;
}

static __inline void
pmap_pte_attr(pt_entry_t *pte, vm_memattr_t ma)
{
	u_int npte;

	npte = *(u_int *)pte;
	npte &= ~PTE_C_MASK;
	npte |= PTE_C(ma);
	*pte = npte;
}

int
pmap_change_attr(vm_offset_t sva, vm_size_t size, vm_memattr_t ma)
{
	pd_entry_t *pde, *pdpe;
	pt_entry_t *pte;
	vm_offset_t ova, eva, va, va_next;
	pmap_t pmap;

	ova = sva;
	eva = sva + size;
	if (eva < sva)
		return (EINVAL);

	pmap = kernel_pmap;
	PMAP_LOCK(pmap);

	for (; sva < eva; sva = va_next) {
		pdpe = pmap_segmap(pmap, sva);
#ifdef __mips_n64
		if (*pdpe == 0) {
			va_next = (sva + NBSEG) & ~SEGMASK;
			if (va_next < sva)
				va_next = eva;
			continue;
		}
#endif
		va_next = (sva + NBPDR) & ~PDRMASK;
		if (va_next < sva)
			va_next = eva;

		pde = pmap_pdpe_to_pde(pdpe, sva);
		if (*pde == NULL)
			continue;

		/*
		 * Limit our scan to either the end of the va represented
		 * by the current page table page, or to the end of the
		 * range being removed.
		 */
		if (va_next > eva)
			va_next = eva;

		va = va_next;
		for (pte = pmap_pde_to_pte(pde, sva); sva != va_next; pte++,
		    sva += PAGE_SIZE) {
			if (!pte_test(pte, PTE_VALID) || pte_cache_bits(pte) == ma) {
				if (va != va_next) {
					pmap_invalidate_range(pmap, va, sva);
					va = va_next;
				}
				continue;
			}
			if (va == va_next)
				va = sva;

			pmap_pte_attr(pte, ma);
		}
		if (va != va_next)
			pmap_invalidate_range(pmap, va, sva);
	}
	PMAP_UNLOCK(pmap);

	/* Flush caches to be in the safe side */
	mips_dcache_wbinv_range(ova, size);
	return 0;
}
<<<<<<< HEAD
// CHERI CHANGES START
// {
//   "updated": 20180629,
//   "target_type": "kernel",
//   "changes": [
//     "support"
//   ]
// }
// CHERI CHANGES END
=======

boolean_t
pmap_is_valid_memattr(pmap_t pmap __unused, vm_memattr_t mode)
{

	switch (mode) {
	case VM_MEMATTR_UNCACHEABLE:
	case VM_MEMATTR_WRITE_BACK:
#ifdef MIPS_CCA_WC
	case VM_MEMATTR_WRITE_COMBINING:
#endif
		return (TRUE);
	default:
		return (FALSE);
	}
}
>>>>>>> 3792b2b1
<|MERGE_RESOLUTION|>--- conflicted
+++ resolved
@@ -3754,7 +3754,22 @@
 	mips_dcache_wbinv_range(ova, size);
 	return 0;
 }
-<<<<<<< HEAD
+
+boolean_t
+pmap_is_valid_memattr(pmap_t pmap __unused, vm_memattr_t mode)
+{
+
+	switch (mode) {
+	case VM_MEMATTR_UNCACHEABLE:
+	case VM_MEMATTR_WRITE_BACK:
+#ifdef MIPS_CCA_WC
+	case VM_MEMATTR_WRITE_COMBINING:
+#endif
+		return (TRUE);
+	default:
+		return (FALSE);
+	}
+}
 // CHERI CHANGES START
 // {
 //   "updated": 20180629,
@@ -3763,22 +3778,4 @@
 //     "support"
 //   ]
 // }
-// CHERI CHANGES END
-=======
-
-boolean_t
-pmap_is_valid_memattr(pmap_t pmap __unused, vm_memattr_t mode)
-{
-
-	switch (mode) {
-	case VM_MEMATTR_UNCACHEABLE:
-	case VM_MEMATTR_WRITE_BACK:
-#ifdef MIPS_CCA_WC
-	case VM_MEMATTR_WRITE_COMBINING:
-#endif
-		return (TRUE);
-	default:
-		return (FALSE);
-	}
-}
->>>>>>> 3792b2b1
+// CHERI CHANGES END