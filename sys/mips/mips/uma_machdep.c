/*-
 * SPDX-License-Identifier: BSD-2-Clause-FreeBSD
 *
 * Copyright (c) 2003 Alan L. Cox <alc@cs.rice.edu>
 * All rights reserved.
 *
 * Redistribution and use in source and binary forms, with or without
 * modification, are permitted provided that the following conditions
 * are met:
 * 1. Redistributions of source code must retain the above copyright
 *    notice, this list of conditions and the following disclaimer.
 * 2. Redistributions in binary form must reproduce the above copyright
 *    notice, this list of conditions and the following disclaimer in the
 *    documentation and/or other materials provided with the distribution.
 *
 * THIS SOFTWARE IS PROVIDED BY THE AUTHOR AND CONTRIBUTORS ``AS IS'' AND
 * ANY EXPRESS OR IMPLIED WARRANTIES, INCLUDING, BUT NOT LIMITED TO, THE
 * IMPLIED WARRANTIES OF MERCHANTABILITY AND FITNESS FOR A PARTICULAR PURPOSE
 * ARE DISCLAIMED.  IN NO EVENT SHALL THE AUTHOR OR CONTRIBUTORS BE LIABLE
 * FOR ANY DIRECT, INDIRECT, INCIDENTAL, SPECIAL, EXEMPLARY, OR CONSEQUENTIAL
 * DAMAGES (INCLUDING, BUT NOT LIMITED TO, PROCUREMENT OF SUBSTITUTE GOODS
 * OR SERVICES; LOSS OF USE, DATA, OR PROFITS; OR BUSINESS INTERRUPTION)
 * HOWEVER CAUSED AND ON ANY THEORY OF LIABILITY, WHETHER IN CONTRACT, STRICT
 * LIABILITY, OR TORT (INCLUDING NEGLIGENCE OR OTHERWISE) ARISING IN ANY WAY
 * OUT OF THE USE OF THIS SOFTWARE, EVEN IF ADVISED OF THE POSSIBILITY OF
 * SUCH DAMAGE.
 */

#include <sys/cdefs.h>
__FBSDID("$FreeBSD$");

#include <sys/param.h>
#include <sys/lock.h>
#include <sys/malloc.h>
#include <sys/mutex.h>
#include <sys/systm.h>
#include <sys/vmmeter.h>
#include <vm/vm.h>
#include <vm/vm_page.h>
#include <vm/vm_pageout.h>
#include <vm/uma.h>
#include <vm/uma_int.h>
#include <machine/md_var.h>
#include <machine/vmparam.h>

void *
uma_small_alloc(uma_zone_t zone, vm_size_t bytes, int domain, u_int8_t *flags,
    int wait)
{
	vm_paddr_t pa;
	vm_page_t m;
	int pflags;
	void *va;

	*flags = UMA_SLAB_PRIV;
	pflags = malloc2vm_flags(wait) | VM_ALLOC_WIRED;
#ifndef __mips_n64
	pflags &= ~(VM_ALLOC_WAITOK | VM_ALLOC_WAITFAIL);
	pflags |= VM_ALLOC_NOWAIT;
#endif

	for (;;) {
#ifdef MIPS64_NEW_PMAP
		m = vm_page_alloc(NULL, 0, pflags | VM_ALLOC_NOOBJ);
#else /* ! MIPS64_NEW_PMAP */
		m = vm_page_alloc_freelist_domain(domain, VM_FREELIST_DIRECT,
		    pflags);
#endif /* ! MIPS64_NEW_PMAP */
#ifndef __mips_n64
		if (m == NULL && vm_page_reclaim_contig(pflags, 1,
		    0, MIPS_KSEG0_LARGEST_PHYS, PAGE_SIZE, 0))
			continue;
#endif
		if (m == NULL) {
			if (wait & M_NOWAIT)
				return (NULL);
			else
				VM_WAIT;
		} else
			break;
	}

	pa = VM_PAGE_TO_PHYS(m);
	if ((wait & M_NODUMP) == 0)
		dump_add_page(pa);
	va = (void *)MIPS_PHYS_TO_DIRECT(pa);
	if ((wait & M_ZERO) && (m->flags & PG_ZERO) == 0)
		bzero(va, PAGE_SIZE);
	return (va);
}

void
uma_small_free(void *mem, vm_size_t size, u_int8_t flags)
{
	vm_page_t m;
	vm_paddr_t pa;

	pa = MIPS_DIRECT_TO_PHYS((vm_offset_t)mem);
	dump_drop_page(pa);
	m = PHYS_TO_VM_PAGE(pa);
	vm_page_unwire_noq(m);
	vm_page_free(m);
<<<<<<< HEAD
	atomic_subtract_int(&vm_cnt.v_wire_count, 1);
}
// CHERI CHANGES START
// {
//   "updated": 20180629,
//   "target_type": "kernel",
//   "changes": [
//     "platform"
//   ]
// }
// CHERI CHANGES END
=======
}
>>>>>>> 7bc81b6d
<|MERGE_RESOLUTION|>--- conflicted
+++ resolved
@@ -100,8 +100,6 @@
 	m = PHYS_TO_VM_PAGE(pa);
 	vm_page_unwire_noq(m);
 	vm_page_free(m);
-<<<<<<< HEAD
-	atomic_subtract_int(&vm_cnt.v_wire_count, 1);
 }
 // CHERI CHANGES START
 // {
@@ -111,7 +109,4 @@
 //     "platform"
 //   ]
 // }
-// CHERI CHANGES END
-=======
-}
->>>>>>> 7bc81b6d
+// CHERI CHANGES END