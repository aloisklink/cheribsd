/*-
 * SPDX-License-Identifier: BSD-3-Clause
 *
 * Copyright (c) 1982, 1986 The Regents of the University of California.
 * Copyright (c) 1989, 1990 William Jolitz
 * Copyright (c) 1994 John Dyson
 * All rights reserved.
 *
 * This code is derived from software contributed to Berkeley by
 * the Systems Programming Group of the University of Utah Computer
 * Science Department, and William Jolitz.
 *
 * Redistribution and use in source and binary forms, with or without
 * modification, are permitted provided that the following conditions
 * are met:
 * 1. Redistributions of source code must retain the above copyright
 *    notice, this list of conditions and the following disclaimer.
 * 2. Redistributions in binary form must reproduce the above copyright
 *    notice, this list of conditions and the following disclaimer in the
 *    documentation and/or other materials provided with the distribution.
 * 3. Neither the name of the University nor the names of its contributors
 *    may be used to endorse or promote products derived from this software
 *    without specific prior written permission.
 *
 * THIS SOFTWARE IS PROVIDED BY THE REGENTS AND CONTRIBUTORS ``AS IS'' AND
 * ANY EXPRESS OR IMPLIED WARRANTIES, INCLUDING, BUT NOT LIMITED TO, THE
 * IMPLIED WARRANTIES OF MERCHANTABILITY AND FITNESS FOR A PARTICULAR PURPOSE
 * ARE DISCLAIMED.  IN NO EVENT SHALL THE REGENTS OR CONTRIBUTORS BE LIABLE
 * FOR ANY DIRECT, INDIRECT, INCIDENTAL, SPECIAL, EXEMPLARY, OR CONSEQUENTIAL
 * DAMAGES (INCLUDING, BUT NOT LIMITED TO, PROCUREMENT OF SUBSTITUTE GOODS
 * OR SERVICES; LOSS OF USE, DATA, OR PROFITS; OR BUSINESS INTERRUPTION)
 * HOWEVER CAUSED AND ON ANY THEORY OF LIABILITY, WHETHER IN CONTRACT, STRICT
 * LIABILITY, OR TORT (INCLUDING NEGLIGENCE OR OTHERWISE) ARISING IN ANY WAY
 * OUT OF THE USE OF THIS SOFTWARE, EVEN IF ADVISED OF THE POSSIBILITY OF
 * SUCH DAMAGE.
 *
 *	from: @(#)vm_machdep.c	7.3 (Berkeley) 5/13/91
 *	Utah $Hdr: vm_machdep.c 1.16.1.1 89/06/23$
 *	from: src/sys/i386/i386/vm_machdep.c,v 1.132.2.2 2000/08/26 04:19:26 yokota
 *	JNPR: vm_machdep.c,v 1.8.2.2 2007/08/16 15:59:17 girish
 */

#include <sys/cdefs.h>
__FBSDID("$FreeBSD$");

#include "opt_ddb.h"

#include <sys/param.h>
#include <sys/systm.h>
#include <sys/malloc.h>
#include <sys/proc.h>
#include <sys/syscall.h>
#include <sys/sysent.h>
#include <sys/buf.h>
#include <sys/vnode.h>
#include <sys/vmmeter.h>
#include <sys/kernel.h>
#include <sys/rwlock.h>
#include <sys/sysctl.h>
#include <sys/unistd.h>
#include <sys/vmem.h>

#include <machine/abi.h>
#include <machine/cache.h>
#include <machine/clock.h>
#include <machine/cpu.h>
#include <machine/cpufunc.h>
#include <machine/cpuinfo.h>
#include <machine/md_var.h>
#include <machine/pcb.h>
#include <machine/tls.h>

#if __has_feature(capabilities)
#include <cheri/cheri.h>
#include <cheri/cheric.h>
#endif

#include <vm/vm.h>
#include <vm/vm_extern.h>
#include <vm/pmap.h>
#include <vm/vm_kern.h>
#include <vm/vm_map.h>
#include <vm/vm_object.h>
#include <vm/vm_page.h>
#include <vm/vm_pageout.h>
#include <vm/vm_param.h>
#include <vm/uma.h>
#include <vm/uma_int.h>

#include <sys/user.h>
#include <sys/mbuf.h>

/*
 * Finish a fork operation, with process p2 nearly set up.
 * Copy and update the pcb, set up the stack so that the child
 * ready to run and return to user mode.
 */
void
cpu_fork(struct thread *td1, struct proc *p2, struct thread *td2, int flags)
{
	struct pcb *pcb2;

	if ((flags & RFPROC) == 0)
		return;
	/* It is assumed that the vm_thread_alloc called
	 * cpu_thread_alloc() before cpu_fork is called.
	 */

	/* Point the pcb to the top of the stack */
	pcb2 = td2->td_pcb;

	/* Copy td1's pcb, note that in this case
	 * our pcb also includes the td_frame being copied
	 * too. The older mips2 code did an additional copy
	 * of the td_frame, for us that's not needed any
	 * longer (this copy does them both) 
	 */
#ifndef CPU_CHERI
	bcopy(td1->td_pcb, pcb2, sizeof(*pcb2));
#else
	cheri_bcopy(td1->td_pcb, pcb2, sizeof(*pcb2));
	cheri_signal_copy(pcb2, td1->td_pcb);
	cheri_sealcap_copy(p2, td1->td_proc);
#endif

	/* Point mdproc and then copy over td1's contents */
	td2->td_md.md_flags = td1->td_md.md_flags & MDTD_FPUSED;

	/* Inherit Qemu ISA-level tracing from parent. */
#ifdef CPU_CPU_QEMU_MALTA
	td2->td_md.md_flags |= td1->td_md.md_flags & MDTD_QTRACE;
#endif

	/*
	 * Set up return-value registers as fork() libc stub expects.
	 */
	td2->td_frame->v0 = 0;
	td2->td_frame->v1 = 1;
	td2->td_frame->a3 = 0;

#if defined(CPU_HAVEFPU)
	if (td1 == PCPU_GET(fpcurthread))
		MipsSaveCurFPState(td1);
#endif

	pcb2->pcb_context[PCB_REG_RA] = (register_t)(intptr_t)fork_trampoline;
	/* Make sp 64-bit aligned */
	pcb2->pcb_context[PCB_REG_SP] = (register_t)(((vm_offset_t)td2->td_pcb &
#ifdef CPU_CHERI
	    ~(CHERICAP_SIZE - 1))
#else
	    ~(sizeof(__int64_t) - 1))
#endif
	    - CALLFRAME_SIZ);
	pcb2->pcb_context[PCB_REG_S0] = (register_t)(intptr_t)fork_return;
	pcb2->pcb_context[PCB_REG_S1] = (register_t)(intptr_t)td2;
	pcb2->pcb_context[PCB_REG_S2] = (register_t)(intptr_t)td2->td_frame;
	pcb2->pcb_context[PCB_REG_SR] = mips_rd_status() &
	    (MIPS_SR_KX | MIPS_SR_UX | MIPS_SR_INT_MASK);
	/*
	 * FREEBSD_DEVELOPERS_FIXME:
	 * Setup any other CPU-Specific registers (Not MIPS Standard)
	 * and/or bits in other standard MIPS registers (if CPU-Specific)
	 *  that are needed.
	 */

	td2->td_md.md_tls = td1->td_md.md_tls;
	td2->td_md.md_tls_tcb_offset = td1->td_md.md_tls_tcb_offset;
	td2->td_md.md_saved_intr = MIPS_SR_INT_IE;
	td2->td_md.md_spinlock_count = 1;
<<<<<<< HEAD
#ifdef CPU_CHERI
	td2->td_md.md_scb = 0;
#ifdef COMPAT_CHERIABI
	td2->td_md.md_cheri_mmap_cap = td1->td_md.md_cheri_mmap_cap;
#endif
=======

#if __has_feature(capabilities)
>>>>>>> 37c7bc9d
	/*
	 * XXXRW: Ensure capability coprocessor is enabled for the
	 * kernel.  in child.  It should already be enabled for
	 * userspace in the inherited trapframe for user processes.
	 * Kernel processes don't use the trapframe.
	 */
	pcb2->pcb_context[PCB_REG_SR] |= MIPS_SR_COP_2_BIT;
	if (td1 != &thread0)
		KASSERT((td2->td_frame->sr & MIPS_SR_COP_2_BIT) != 0,
		    ("%s: COP2 not enabled in trapframe", __func__));
#endif
#ifdef CPU_CNMIPS
	if (td1->td_md.md_flags & MDTD_COP2USED) {
		if (td1->td_md.md_cop2owner == COP2_OWNER_USERLAND) {
			if (td1->td_md.md_ucop2)
				octeon_cop2_save(td1->td_md.md_ucop2);
			else
				panic("cpu_fork: ucop2 is NULL but COP2 is enabled");
		}
		else {
			if (td1->td_md.md_cop2)
				octeon_cop2_save(td1->td_md.md_cop2);
			else
				panic("cpu_fork: cop2 is NULL but COP2 is enabled");
		}
	}

	if (td1->td_md.md_cop2) {
		td2->td_md.md_cop2 = octeon_cop2_alloc_ctx();
		memcpy(td2->td_md.md_cop2, td1->td_md.md_cop2, 
			sizeof(*td1->td_md.md_cop2));
	}
	if (td1->td_md.md_ucop2) {
		td2->td_md.md_ucop2 = octeon_cop2_alloc_ctx();
		memcpy(td2->td_md.md_ucop2, td1->td_md.md_ucop2, 
			sizeof(*td1->td_md.md_ucop2));
	}
	td2->td_md.md_cop2owner = td1->td_md.md_cop2owner;
	pcb2->pcb_context[PCB_REG_SR] |= MIPS_SR_PX | MIPS_SR_UX | MIPS_SR_KX | MIPS_SR_SX;
	/* Clear COP2 bits for userland & kernel */
	td2->td_frame->sr &= ~MIPS_SR_COP_2_BIT;
	pcb2->pcb_context[PCB_REG_SR] &= ~MIPS_SR_COP_2_BIT;
#endif
}

/*
 * Intercept the return address from a freshly forked process that has NOT
 * been scheduled yet.
 *
 * This is needed to make kernel threads stay in kernel mode.
 */
void
cpu_fork_kthread_handler(struct thread *td, void (*func)(void *), void *arg)
{
	/*
	 * Note that the trap frame follows the args, so the function
	 * is really called like this:	func(arg, frame);
	 */
	td->td_pcb->pcb_context[PCB_REG_S0] = (register_t)(intptr_t)func;
	td->td_pcb->pcb_context[PCB_REG_S1] = (register_t)(intptr_t)arg;
}

void
cpu_exit(struct thread *td)
{
}

void
cpu_thread_exit(struct thread *td)
{

	if (PCPU_GET(fpcurthread) == td)
		PCPU_GET(fpcurthread) = (struct thread *)0;
#ifdef  CPU_CNMIPS
	if (td->td_md.md_cop2)
		memset(td->td_md.md_cop2, 0,
			sizeof(*td->td_md.md_cop2));
	if (td->td_md.md_ucop2)
		memset(td->td_md.md_ucop2, 0,
			sizeof(*td->td_md.md_ucop2));
#endif
}

void
cpu_thread_free(struct thread *td)
{
#ifdef  CPU_CNMIPS
	if (td->td_md.md_cop2)
		octeon_cop2_free_ctx(td->td_md.md_cop2);
	if (td->td_md.md_ucop2)
		octeon_cop2_free_ctx(td->td_md.md_ucop2);
	td->td_md.md_cop2 = NULL;
	td->td_md.md_ucop2 = NULL;
#endif
}

void
cpu_thread_clean(struct thread *td)
{
}

void
cpu_thread_swapin(struct thread *td)
{
	pt_entry_t *pte;

	/*
	 * The kstack may be at a different physical address now.
	 * Cache the PTEs for the Kernel stack in the machine dependent
	 * part of the thread struct so cpu_switch() can quickly map in
	 * the pcb struct and kernel stack.
	 */
#ifdef KSTACK_LARGE_PAGE
	/* Just one entry for one large kernel page. */
	pte = pmap_pte(kernel_pmap, td->td_kstack);
	td->td_md.md_upte[0] = PTE_G;   /* Guard Page */
	td->td_md.md_upte[1] = *pte & ~TLBLO_SWBITS_MASK;

#else

	int i;

	for (i = 0; i < KSTACK_PAGES; i++) {
		pte = pmap_pte(kernel_pmap, td->td_kstack + i * PAGE_SIZE);
		td->td_md.md_upte[i] = *pte & ~TLBLO_SWBITS_MASK;
	}
#endif /* ! KSTACK_LARGE_PAGE */
}

void
cpu_thread_swapout(struct thread *td)
{
}

void
cpu_thread_alloc(struct thread *td)
{
	pt_entry_t *pte;

#ifdef KSTACK_LARGE_PAGE
	KASSERT((td->td_kstack & (KSTACK_PAGE_SIZE - 1) ) == 0,
	    ("kernel stack must be aligned to 16K boundary."));
#else
	KASSERT((td->td_kstack & ((KSTACK_PAGE_SIZE * 2) - 1) ) == 0,
	    ("kernel stack must be aligned."));
#endif
	td->td_pcb = (struct pcb *)(td->td_kstack +
	    td->td_kstack_pages * PAGE_SIZE) - 1;
	td->td_frame = &td->td_pcb->pcb_regs;
#ifdef KSTACK_LARGE_PAGE
	/* Just one entry for one large kernel page. */
	pte = pmap_pte(kernel_pmap, td->td_kstack);
	td->td_md.md_upte[0] = PTE_G;   /* Guard Page */
	td->td_md.md_upte[1] = *pte & ~TLBLO_SWBITS_MASK;

#else

	{
		int i;

		for (i = 0; i < KSTACK_PAGES; i++) {
			pte = pmap_pte(kernel_pmap, td->td_kstack + i *
			    PAGE_SIZE);
			td->td_md.md_upte[i] = *pte & ~TLBLO_SWBITS_MASK;
		}
	}
#endif /* ! KSTACK_LARGE_PAGE */
}

void
cpu_set_syscall_retval(struct thread *td, int error)
{
	struct trapframe *locr0 = td->td_frame;
	unsigned int code;
	int quad_syscall;

	code = locr0->v0;
	quad_syscall = 0;
#if defined(__mips_n32) || defined(__mips_n64)
#ifdef COMPAT_FREEBSD32
	if (code == SYS___syscall && SV_PROC_FLAG(td->td_proc, SV_ILP32))
		quad_syscall = 1;
#endif
#else
	if (code == SYS___syscall)
		quad_syscall = 1;
#endif

	switch (error) {
	case 0:
#if __has_feature(capabilities)
		KASSERT(cheri_gettag((void * __capability)td->td_retval[0]) == 0 ||
		    td->td_sa.code == SYS_mmap ||
		    td->td_sa.code == SYS_shmat,
		    ("trying to return capability from integer returning "
		    "syscall (%u)", td->td_sa.code));
#endif

		if (quad_syscall && td->td_sa.code != SYS_lseek) {
			/*
			 * System call invoked through the
			 * SYS___syscall interface but the
			 * return value is really just 32
			 * bits.
			 */
			locr0->v0 = td->td_retval[0];
			if (_QUAD_LOWWORD)
				locr0->v1 = td->td_retval[0];
			locr0->a3 = 0;
		} else {
			locr0->v0 = td->td_retval[0];
			locr0->v1 = td->td_retval[1];
			locr0->a3 = 0;
#if __has_feature(capabilities)
			if (SV_PROC_FLAG(td->td_proc, SV_CHERI))
				locr0->c3 =
				    (void * __capability)td->td_retval[0];
#endif
		}
		break;

	case ERESTART:
		locr0->pc = td->td_pcb->pcb_tpc;
		break;

	case EJUSTRETURN:
		break;	/* nothing to do */

	default:
		if (quad_syscall && td->td_sa.code != SYS_lseek) {
			locr0->v0 = error;
			if (_QUAD_LOWWORD)
				locr0->v1 = error;
			locr0->a3 = 1;
		} else {
			locr0->v0 = error;
			locr0->a3 = 1;
		}
	}
}

/*
 * Initialize machine state, mostly pcb and trap frame for a new
 * thread, about to return to userspace.  Put enough state in the new
 * thread's PCB to get it to go back to the fork_return(), which
 * finalizes the thread state and handles peculiarities of the first
 * return to userspace for the new thread.
 */
void
cpu_copy_thread(struct thread *td, struct thread *td0)
{
	struct pcb *pcb2;

	/* Point the pcb to the top of the stack. */
	pcb2 = td->td_pcb;

	/*
	 * Copy the upcall pcb.  This loads kernel regs.
	 * Those not loaded individually below get their default
	 * values here.
	 *
	 * XXXKSE It might be a good idea to simply skip this as
	 * the values of the other registers may be unimportant.
	 * This would remove any requirement for knowing the KSE
	 * at this time (see the matching comment below for
	 * more analysis) (need a good safe default).
	 * In MIPS, the trapframe is the first element of the PCB
	 * and gets copied when we copy the PCB. No separate copy
	 * is needed.
	 */
#ifndef CPU_CHERI
	bcopy(td0->td_pcb, pcb2, sizeof(*pcb2));
#else
	cheri_bcopy(td0->td_pcb, pcb2, sizeof(*pcb2));
	cheri_signal_copy(pcb2, td0->td_pcb);
#endif

	/*
	 * Set registers for trampoline to user mode.
	 */

	pcb2->pcb_context[PCB_REG_RA] = (register_t)(intptr_t)fork_trampoline;
	/* Make sp 64-bit aligned */
	pcb2->pcb_context[PCB_REG_SP] = (register_t)(((vm_offset_t)td->td_pcb &
#ifdef CPU_CHERI
	    ~(CHERICAP_SIZE - 1))
#else
	    ~(sizeof(__int64_t) - 1))
#endif
	    - CALLFRAME_SIZ);
	pcb2->pcb_context[PCB_REG_S0] = (register_t)(intptr_t)fork_return;
	pcb2->pcb_context[PCB_REG_S1] = (register_t)(intptr_t)td;
	pcb2->pcb_context[PCB_REG_S2] = (register_t)(intptr_t)td->td_frame;
	/* Dont set IE bit in SR. sched lock release will take care of it */
	pcb2->pcb_context[PCB_REG_SR] = mips_rd_status() &
	    (MIPS_SR_PX | MIPS_SR_KX | MIPS_SR_UX | MIPS_SR_INT_MASK);

#ifdef CPU_CHERI
	/*
	 * XXXRW: Only set the kernel context here.  The trapframe for
	 * user threads is managed in cpu_set_upcall.
	 */
	pcb2->pcb_context[PCB_REG_SR] |= MIPS_SR_COP_2_BIT;
#endif

	/*
	 * FREEBSD_DEVELOPERS_FIXME:
	 * Setup any other CPU-Specific registers (Not MIPS Standard)
	 * that are needed.
	 */

	/* Setup to release spin count in in fork_exit(). */
	td->td_md.md_spinlock_count = 1;
	td->td_md.md_saved_intr = MIPS_SR_INT_IE;
<<<<<<< HEAD
#if defined(CPU_CHERI) && defined(COMPAT_CHERIABI)
	td->td_md.md_cheri_mmap_cap = td0->td_md.md_cheri_mmap_cap;
	td->td_md.md_scb = 0;
#endif
=======
>>>>>>> 37c7bc9d
#if 0
	    /* Maybe we need to fix this? */
	td->td_md.md_saved_sr = ( (MIPS_SR_COP_2_BIT | MIPS_SR_COP_0_BIT) |
	                          (MIPS_SR_PX | MIPS_SR_UX | MIPS_SR_KX | MIPS_SR_SX) |
	                          (MIPS_SR_INT_IE | MIPS_HARD_INT_MASK));
#endif
}

/*
 * Set that machine state for performing an upcall that starts
 * the entry function with the given argument.
 */
void
cpu_set_upcall(struct thread *td, void (*entry)(void *), void *arg,
    stack_t *stack)
{
	struct trapframe *tf;
	register_t sp, sr;

	sp = (((__cheri_addr vaddr_t)stack->ss_sp + stack->ss_size) & ~(STACK_ALIGN - 1)) -
	    CALLFRAME_SIZ;

	/*
	 * Set the trap frame to point at the beginning of the uts
	 * function.
	 */
	tf = td->td_frame;
	sr = tf->sr;
	bzero(tf, sizeof(struct trapframe));
	tf->sp = sp;
	tf->sr = sr;

#if __has_feature(capabilities)
	/*
	 * For the MIPS ABI, we can derive any required CHERI state from
	 * the completed MIPS trapframe and existing process state.
	 */
	hybridabi_newthread_setregs(td, (uintptr_t)entry);
#else
	/* For CHERI $pcc is set by hybridabi_newthread_setregs() */
	TRAPF_PC_SET_ADDR(tf, (vaddr_t)(intptr_t)entry);
#endif
	/* 
	 * MIPS ABI requires T9 to be the same as PC 
	 * in subroutine entry point
	 */
	tf->t9 = TRAPF_PC_OFFSET(tf);
	tf->a0 = (register_t)(intptr_t)arg;

	/*
	 * FREEBSD_DEVELOPERS_FIXME:
	 * Setup any other CPU-Specific registers (Not MIPS Standard)
	 * that are needed.
	 */

#if __has_feature(capabilities)
	KASSERT((tf->sr & MIPS_SR_COP_2_BIT) != 0,
	    ("%s: COP2 not enabled in trapframe", __func__));
#endif
}

bool
cpu_exec_vmspace_reuse(struct proc *p __unused, vm_map_t map __unused)
{

	return (true);
}

int
cpu_procctl(struct thread *td __unused, int idtype __unused, id_t id __unused,
    int com __unused, void * __capability data __unused)
{

	return (EINVAL);
}

/*
 * Software interrupt handler for queued VM system processing.
 */
void
swi_vm(void *dummy)
{

	if (busdma_swi_pending)
		busdma_swi();
}

int
cpu_set_user_tls(struct thread *td, void * __capability tls_base)
{

#ifdef COMPAT_FREEBSD32
	if (SV_PROC_FLAG(td->td_proc, SV_ILP32))
		td->td_md.md_tls_tcb_offset = TLS_TP_OFFSET32 + TLS_TCB_SIZE32;
	else
#endif
#ifdef COMPAT_FREEBSD64
	if (!SV_PROC_FLAG(td->td_proc, SV_CHERI))
		td->td_md.md_tls_tcb_offset = TLS_TP_OFFSET64 + TLS_TCB_SIZE64;
	else
#endif
		td->td_md.md_tls_tcb_offset = TLS_TP_OFFSET + TLS_TCB_SIZE;
	td->td_md.md_tls = tls_base;
	if (td == curthread) {
		/*
		 * If there is an user local register implementation (ULRI)
		 * update it as well.  Add the TLS and TCB offsets so the
		 * value in this register is adjusted like in the case of the
		 * rdhwr trap() instruction handler.
		 *
		 * The user local register needs the TLS and TCB offsets
		 * because the compiler simply generates a 'rdhwr reg, $29'
		 * instruction to access thread local storage (i.e., variables
		 * with the '_thread' attribute).
		 */
#if __has_feature(capabilities)
		if (SV_PROC_FLAG(td->td_proc, SV_CHERI))
			__asm __volatile ("cwritehwr %0, $chwr_userlocal"
			    :
			    : "C" ((char * __capability)td->td_md.md_tls +
				td->td_md.md_tls_tcb_offset));
#ifdef CHERIABI_LEGACY_SUPPORT
#pragma message("Warning: Building with support for LEGACY TLS")
#else
		else
#endif
#endif
		if (cpuinfo.userlocal_reg == true) {
			mips_wr_userlocal((__cheri_addr u_long)tls_base +
			    td->td_md.md_tls_tcb_offset);
		}
	}

	return (0);
}

#ifdef DDB
#include <ddb/ddb.h>

#define DB_PRINT_REG(ptr, regname)			\
	db_printf("  %-12s %p\n", #regname, (void *)(intptr_t)((ptr)->regname))

#define DB_PRINT_REG_ARRAY(ptr, arrname, regname)	\
	db_printf("  %-12s %p\n", #regname, (void *)(intptr_t)((ptr)->arrname[regname]))

static void
dump_trapframe(struct trapframe *trapframe)
{

	db_printf("Trapframe at %p\n", trapframe);

	DB_PRINT_REG(trapframe, zero);
	DB_PRINT_REG(trapframe, ast);
	DB_PRINT_REG(trapframe, v0);
	DB_PRINT_REG(trapframe, v1);
	DB_PRINT_REG(trapframe, a0);
	DB_PRINT_REG(trapframe, a1);
	DB_PRINT_REG(trapframe, a2);
	DB_PRINT_REG(trapframe, a3);
#if defined(__mips_n32) || defined(__mips_n64)
	DB_PRINT_REG(trapframe, a4);
	DB_PRINT_REG(trapframe, a5);
	DB_PRINT_REG(trapframe, a6);
	DB_PRINT_REG(trapframe, a7);
	DB_PRINT_REG(trapframe, t0);
	DB_PRINT_REG(trapframe, t1);
	DB_PRINT_REG(trapframe, t2);
	DB_PRINT_REG(trapframe, t3);
#else
	DB_PRINT_REG(trapframe, t0);
	DB_PRINT_REG(trapframe, t1);
	DB_PRINT_REG(trapframe, t2);
	DB_PRINT_REG(trapframe, t3);
	DB_PRINT_REG(trapframe, t4);
	DB_PRINT_REG(trapframe, t5);
	DB_PRINT_REG(trapframe, t6);
	DB_PRINT_REG(trapframe, t7);
#endif
	DB_PRINT_REG(trapframe, s0);
	DB_PRINT_REG(trapframe, s1);
	DB_PRINT_REG(trapframe, s2);
	DB_PRINT_REG(trapframe, s3);
	DB_PRINT_REG(trapframe, s4);
	DB_PRINT_REG(trapframe, s5);
	DB_PRINT_REG(trapframe, s6);
	DB_PRINT_REG(trapframe, s7);
	DB_PRINT_REG(trapframe, t8);
	DB_PRINT_REG(trapframe, t9);
	DB_PRINT_REG(trapframe, k0);
	DB_PRINT_REG(trapframe, k1);
	DB_PRINT_REG(trapframe, gp);
	DB_PRINT_REG(trapframe, sp);
	DB_PRINT_REG(trapframe, s8);
	DB_PRINT_REG(trapframe, ra);
	DB_PRINT_REG(trapframe, sr);
	DB_PRINT_REG(trapframe, mullo);
	DB_PRINT_REG(trapframe, mulhi);
	DB_PRINT_REG(trapframe, badvaddr);
	DB_PRINT_REG(trapframe, cause);
#if !__has_feature(capabilities)
	DB_PRINT_REG(trapframe, pc);
#endif
}

DB_SHOW_COMMAND(pcb, ddb_dump_pcb)
{
	struct thread *td;
	struct pcb *pcb;
	struct trapframe *trapframe;

	/* Determine which thread to examine. */
	if (have_addr)
		td = db_lookup_thread(addr, true);
	else
		td = curthread;
	
	pcb = td->td_pcb;

	db_printf("Thread %d at %p\n", td->td_tid, td);

	db_printf("PCB at %p\n", pcb);

	trapframe = &pcb->pcb_regs;
	dump_trapframe(trapframe);

	db_printf("PCB Context:\n");
	DB_PRINT_REG_ARRAY(pcb, pcb_context, PCB_REG_S0);
	DB_PRINT_REG_ARRAY(pcb, pcb_context, PCB_REG_S1);
	DB_PRINT_REG_ARRAY(pcb, pcb_context, PCB_REG_S2);
	DB_PRINT_REG_ARRAY(pcb, pcb_context, PCB_REG_S3);
	DB_PRINT_REG_ARRAY(pcb, pcb_context, PCB_REG_S4);
	DB_PRINT_REG_ARRAY(pcb, pcb_context, PCB_REG_S5);
	DB_PRINT_REG_ARRAY(pcb, pcb_context, PCB_REG_S6);
	DB_PRINT_REG_ARRAY(pcb, pcb_context, PCB_REG_S7);
	DB_PRINT_REG_ARRAY(pcb, pcb_context, PCB_REG_SP);
	DB_PRINT_REG_ARRAY(pcb, pcb_context, PCB_REG_S8);
	DB_PRINT_REG_ARRAY(pcb, pcb_context, PCB_REG_RA);
	DB_PRINT_REG_ARRAY(pcb, pcb_context, PCB_REG_SR);
	DB_PRINT_REG_ARRAY(pcb, pcb_context, PCB_REG_GP);
	DB_PRINT_REG_ARRAY(pcb, pcb_context, PCB_REG_PC);

	db_printf("PCB onfault = %p\n", pcb->pcb_onfault);
	db_printf("md_saved_intr = 0x%0lx\n", (long)td->td_md.md_saved_intr);
	db_printf("md_spinlock_count = %d\n", td->td_md.md_spinlock_count);

	if (td->td_frame != trapframe) {
		db_printf("td->td_frame %p is not the same as pcb_regs %p\n",
			  td->td_frame, trapframe);
	}
}

/*
 * Dump the trapframe beginning at address specified by first argument.
 */
DB_SHOW_COMMAND(trapframe, ddb_dump_trapframe)
{
	
	if (!have_addr)
		return;

	dump_trapframe((struct trapframe *)addr);
}

#endif	/* DDB */
// CHERI CHANGES START
// {
//   "updated": 20181114,
//   "target_type": "kernel",
//   "changes": [
//     "support"
//   ],
//   "change_comment": ""
// }
// CHERI CHANGES END<|MERGE_RESOLUTION|>--- conflicted
+++ resolved
@@ -168,16 +168,8 @@
 	td2->td_md.md_tls_tcb_offset = td1->td_md.md_tls_tcb_offset;
 	td2->td_md.md_saved_intr = MIPS_SR_INT_IE;
 	td2->td_md.md_spinlock_count = 1;
-<<<<<<< HEAD
-#ifdef CPU_CHERI
-	td2->td_md.md_scb = 0;
-#ifdef COMPAT_CHERIABI
-	td2->td_md.md_cheri_mmap_cap = td1->td_md.md_cheri_mmap_cap;
-#endif
-=======
 
 #if __has_feature(capabilities)
->>>>>>> 37c7bc9d
 	/*
 	 * XXXRW: Ensure capability coprocessor is enabled for the
 	 * kernel.  in child.  It should already be enabled for
@@ -492,13 +484,6 @@
 	/* Setup to release spin count in in fork_exit(). */
 	td->td_md.md_spinlock_count = 1;
 	td->td_md.md_saved_intr = MIPS_SR_INT_IE;
-<<<<<<< HEAD
-#if defined(CPU_CHERI) && defined(COMPAT_CHERIABI)
-	td->td_md.md_cheri_mmap_cap = td0->td_md.md_cheri_mmap_cap;
-	td->td_md.md_scb = 0;
-#endif
-=======
->>>>>>> 37c7bc9d
 #if 0
 	    /* Maybe we need to fix this? */
 	td->td_md.md_saved_sr = ( (MIPS_SR_COP_2_BIT | MIPS_SR_COP_0_BIT) |
