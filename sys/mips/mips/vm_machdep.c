--- conflicted
+++ resolved
@@ -323,11 +323,7 @@
 	/*
 	 * We need to recover the full capability to the stack, including the
 	 * pcb region.
-<<<<<<< HEAD
-	 * XXX-AM: The ideal solution would be to avoid rederivation altogheter
-=======
 	 * XXX-AM: The ideal solution would be to avoid rederivation altogether
->>>>>>> 46d1b3df
 	 * and make sure that the kstack cache zone can rebuild the full capability.
 	 */
 	td->td_kstack = (vm_pointer_t)cheri_ptrperm(
