/*-
 * SPDX-License-Identifier: BSD-3-Clause
 *
 * Copyright (c) 1982, 1986 The Regents of the University of California.
 * Copyright (c) 1989, 1990 William Jolitz
 * Copyright (c) 1994 John Dyson
 * All rights reserved.
 *
 * This code is derived from software contributed to Berkeley by
 * the Systems Programming Group of the University of Utah Computer
 * Science Department, and William Jolitz.
 *
 * Redistribution and use in source and binary forms, with or without
 * modification, are permitted provided that the following conditions
 * are met:
 * 1. Redistributions of source code must retain the above copyright
 *    notice, this list of conditions and the following disclaimer.
 * 2. Redistributions in binary form must reproduce the above copyright
 *    notice, this list of conditions and the following disclaimer in the
 *    documentation and/or other materials provided with the distribution.
 * 3. Neither the name of the University nor the names of its contributors
 *    may be used to endorse or promote products derived from this software
 *    without specific prior written permission.
 *
 * THIS SOFTWARE IS PROVIDED BY THE REGENTS AND CONTRIBUTORS ``AS IS'' AND
 * ANY EXPRESS OR IMPLIED WARRANTIES, INCLUDING, BUT NOT LIMITED TO, THE
 * IMPLIED WARRANTIES OF MERCHANTABILITY AND FITNESS FOR A PARTICULAR PURPOSE
 * ARE DISCLAIMED.  IN NO EVENT SHALL THE REGENTS OR CONTRIBUTORS BE LIABLE
 * FOR ANY DIRECT, INDIRECT, INCIDENTAL, SPECIAL, EXEMPLARY, OR CONSEQUENTIAL
 * DAMAGES (INCLUDING, BUT NOT LIMITED TO, PROCUREMENT OF SUBSTITUTE GOODS
 * OR SERVICES; LOSS OF USE, DATA, OR PROFITS; OR BUSINESS INTERRUPTION)
 * HOWEVER CAUSED AND ON ANY THEORY OF LIABILITY, WHETHER IN CONTRACT, STRICT
 * LIABILITY, OR TORT (INCLUDING NEGLIGENCE OR OTHERWISE) ARISING IN ANY WAY
 * OUT OF THE USE OF THIS SOFTWARE, EVEN IF ADVISED OF THE POSSIBILITY OF
 * SUCH DAMAGE.
 *
 *	from: @(#)vm_machdep.c	7.3 (Berkeley) 5/13/91
 *	Utah $Hdr: vm_machdep.c 1.16.1.1 89/06/23$
 *	from: src/sys/i386/i386/vm_machdep.c,v 1.132.2.2 2000/08/26 04:19:26 yokota
 *	JNPR: vm_machdep.c,v 1.8.2.2 2007/08/16 15:59:17 girish
 */

#include <sys/cdefs.h>
__FBSDID("$FreeBSD$");

#include "opt_ddb.h"

#include <sys/param.h>
#include <sys/systm.h>
#include <sys/malloc.h>
#include <sys/proc.h>
#include <sys/syscall.h>
#include <sys/sysent.h>
#include <sys/buf.h>
#include <sys/vnode.h>
#include <sys/vmmeter.h>
#include <sys/kernel.h>
#include <sys/rwlock.h>
#include <sys/sysctl.h>
#include <sys/unistd.h>
#include <sys/vmem.h>

#include <machine/abi.h>
#include <machine/cache.h>
#include <machine/clock.h>
#include <machine/cpu.h>
#include <machine/cpufunc.h>
#include <machine/cpuinfo.h>
#include <machine/md_var.h>
#include <machine/pcb.h>
#include <machine/tls.h>

#if __has_feature(capabilities)
#include <cheri/cheri.h>
#include <cheri/cheric.h>
#endif

#include <vm/vm.h>
#include <vm/vm_extern.h>
#include <vm/pmap.h>
#include <vm/vm_kern.h>
#include <vm/vm_map.h>
#include <vm/vm_object.h>
#include <vm/vm_page.h>
#include <vm/vm_pageout.h>
#include <vm/vm_param.h>
#include <vm/uma.h>
#include <vm/uma_int.h>

#include <sys/user.h>
#include <sys/mbuf.h>

/*
 * Finish a fork operation, with process p2 nearly set up.
 * Copy and update the pcb, set up the stack so that the child
 * ready to run and return to user mode.
 */
void
cpu_fork(struct thread *td1, struct proc *p2, struct thread *td2, int flags)
{
	struct pcb *pcb2;

	if ((flags & RFPROC) == 0)
		return;
	/* It is assumed that the vm_thread_alloc called
	 * cpu_thread_alloc() before cpu_fork is called.
	 */

	/* Point the pcb to the top of the stack */
	pcb2 = td2->td_pcb;

	/* Copy td1's pcb, note that in this case
	 * our pcb also includes the td_frame being copied
	 * too. The older mips2 code did an additional copy
	 * of the td_frame, for us that's not needed any
	 * longer (this copy does them both) 
	 */
	bcopy(td1->td_pcb, pcb2, sizeof(*pcb2));

	/* Point mdproc and then copy over td1's contents */
	td2->td_md.md_flags = td1->td_md.md_flags & MDTD_FPUSED;

	/* Inherit Qemu ISA-level tracing from parent. */
#ifdef CPU_CPU_QEMU_MALTA
	td2->td_md.md_flags |= td1->td_md.md_flags & MDTD_QTRACE;
#endif

	/*
	 * Set up return-value registers as fork() libc stub expects.
	 */
	td2->td_frame->v0 = 0;
	td2->td_frame->v1 = 1;
	td2->td_frame->a3 = 0;

#if defined(CPU_HAVEFPU)
	if (td1 == PCPU_GET(fpcurthread))
		MipsSaveCurFPState(td1);
#endif

	pcb2->pcb_context[PCB_REG_RA] = (register_t)(intptr_t)fork_trampoline;
	/* Make sp 64-bit aligned */
	pcb2->pcb_context[PCB_REG_SP] = (register_t)(((vm_offset_t)td2->td_pcb &
#ifdef CPU_CHERI
	    ~(CHERICAP_SIZE - 1))
#else
	    ~(sizeof(__int64_t) - 1))
#endif
	    - CALLFRAME_SIZ);
	pcb2->pcb_context[PCB_REG_S0] = (register_t)(intptr_t)fork_return;
	pcb2->pcb_context[PCB_REG_S1] = (register_t)(intptr_t)td2;
	pcb2->pcb_context[PCB_REG_S2] = (register_t)(intptr_t)td2->td_frame;
	pcb2->pcb_context[PCB_REG_SR] = mips_rd_status() &
	    (MIPS_SR_KX | MIPS_SR_UX | MIPS_SR_INT_MASK);
	/*
	 * FREEBSD_DEVELOPERS_FIXME:
	 * Setup any other CPU-Specific registers (Not MIPS Standard)
	 * and/or bits in other standard MIPS registers (if CPU-Specific)
	 *  that are needed.
	 */

	td2->td_md.md_tls = td1->td_md.md_tls;
	p2->p_md.md_tls_tcb_offset = td1->td_proc->p_md.md_tls_tcb_offset;
	td2->td_md.md_saved_intr = MIPS_SR_INT_IE;
	td2->td_md.md_spinlock_count = 1;

#if __has_feature(capabilities)
	/*
	 * XXXRW: Ensure capability coprocessor is enabled for the
	 * kernel.  in child.  It should already be enabled for
	 * userspace in the inherited trapframe for user processes.
	 * Kernel processes don't use the trapframe.
	 */
	pcb2->pcb_context[PCB_REG_SR] |= MIPS_SR_COP_2_BIT;
	if (td1 != &thread0)
		KASSERT((td2->td_frame->sr & MIPS_SR_COP_2_BIT) != 0,
		    ("%s: COP2 not enabled in trapframe", __func__));
#endif
#ifdef CPU_CHERI
	colocation_cleanup(td2);
#endif
#ifdef CPU_CNMIPS
	if (td1->td_md.md_flags & MDTD_COP2USED) {
		if (td1->td_md.md_cop2owner == COP2_OWNER_USERLAND) {
			if (td1->td_md.md_ucop2)
				octeon_cop2_save(td1->td_md.md_ucop2);
			else
				panic("cpu_fork: ucop2 is NULL but COP2 is enabled");
		}
		else {
			if (td1->td_md.md_cop2)
				octeon_cop2_save(td1->td_md.md_cop2);
			else
				panic("cpu_fork: cop2 is NULL but COP2 is enabled");
		}
	}

	if (td1->td_md.md_cop2) {
		td2->td_md.md_cop2 = octeon_cop2_alloc_ctx();
		memcpy(td2->td_md.md_cop2, td1->td_md.md_cop2, 
			sizeof(*td1->td_md.md_cop2));
	}
	if (td1->td_md.md_ucop2) {
		td2->td_md.md_ucop2 = octeon_cop2_alloc_ctx();
		memcpy(td2->td_md.md_ucop2, td1->td_md.md_ucop2, 
			sizeof(*td1->td_md.md_ucop2));
	}
	td2->td_md.md_cop2owner = td1->td_md.md_cop2owner;
	pcb2->pcb_context[PCB_REG_SR] |= MIPS_SR_PX | MIPS_SR_UX | MIPS_SR_KX | MIPS_SR_SX;
	/* Clear COP2 bits for userland & kernel */
	td2->td_frame->sr &= ~MIPS_SR_COP_2_BIT;
	pcb2->pcb_context[PCB_REG_SR] &= ~MIPS_SR_COP_2_BIT;
#endif
}

/*
 * Intercept the return address from a freshly forked process that has NOT
 * been scheduled yet.
 *
 * This is needed to make kernel threads stay in kernel mode.
 */
void
cpu_fork_kthread_handler(struct thread *td, void (*func)(void *), void *arg)
{
	/*
	 * Note that the trap frame follows the args, so the function
	 * is really called like this:	func(arg, frame);
	 */
	td->td_pcb->pcb_context[PCB_REG_S0] = (register_t)(intptr_t)func;
	td->td_pcb->pcb_context[PCB_REG_S1] = (register_t)(intptr_t)arg;
}

void
cpu_exit(struct thread *td)
{
}

void
cpu_thread_exit(struct thread *td)
{

	if (PCPU_GET(fpcurthread) == td)
		PCPU_GET(fpcurthread) = (struct thread *)0;
#ifdef  CPU_CNMIPS
	if (td->td_md.md_cop2)
		memset(td->td_md.md_cop2, 0,
			sizeof(*td->td_md.md_cop2));
	if (td->td_md.md_ucop2)
		memset(td->td_md.md_ucop2, 0,
			sizeof(*td->td_md.md_ucop2));
#endif
}

void
cpu_thread_free(struct thread *td)
{
#ifdef  CPU_CNMIPS
	if (td->td_md.md_cop2)
		octeon_cop2_free_ctx(td->td_md.md_cop2);
	if (td->td_md.md_ucop2)
		octeon_cop2_free_ctx(td->td_md.md_ucop2);
	td->td_md.md_cop2 = NULL;
	td->td_md.md_ucop2 = NULL;
#endif
}

void
cpu_thread_clean(struct thread *td)
{
}

void
cpu_thread_swapin(struct thread *td)
{
	pt_entry_t *pte;

	/*
	 * The kstack may be at a different physical address now.
	 * Cache the PTEs for the Kernel stack in the machine dependent
	 * part of the thread struct so cpu_switch() can quickly map in
	 * the pcb struct and kernel stack.
	 */
#ifdef KSTACK_LARGE_PAGE
	/* Just one entry for one large kernel page. */
	pte = pmap_pte(kernel_pmap, td->td_kstack);
	td->td_md.md_upte[0] = PTE_G;   /* Guard Page */
	td->td_md.md_upte[1] = *pte & ~TLBLO_SWBITS_MASK;

#else

	int i;

	for (i = 0; i < KSTACK_PAGES; i++) {
		pte = pmap_pte(kernel_pmap, td->td_kstack + i * PAGE_SIZE);
		td->td_md.md_upte[i] = *pte & ~TLBLO_SWBITS_MASK;
	}
#endif /* ! KSTACK_LARGE_PAGE */
}

void
cpu_thread_swapout(struct thread *td)
{
}

void
cpu_thread_alloc(struct thread *td)
{
	pt_entry_t *pte;

#ifdef KSTACK_LARGE_PAGE
	KASSERT((td->td_kstack & (KSTACK_PAGE_SIZE - 1) ) == 0,
	    ("kernel stack must be aligned to 16K boundary."));
#else
	KASSERT((td->td_kstack & ((KSTACK_PAGE_SIZE * 2) - 1) ) == 0,
	    ("kernel stack must be aligned."));
#endif
	td->td_pcb = (struct pcb *)(td->td_kstack +
	    td->td_kstack_pages * PAGE_SIZE) - 1;
	td->td_frame = &td->td_pcb->pcb_regs;

#ifdef CPU_CHERI
	colocation_cleanup(td);
#endif

#ifdef KSTACK_LARGE_PAGE
	/* Just one entry for one large kernel page. */
	pte = pmap_pte(kernel_pmap, td->td_kstack);
	td->td_md.md_upte[0] = PTE_G;   /* Guard Page */
	td->td_md.md_upte[1] = *pte & ~TLBLO_SWBITS_MASK;

#else

	{
		int i;

		for (i = 0; i < KSTACK_PAGES; i++) {
			pte = pmap_pte(kernel_pmap, td->td_kstack + i *
			    PAGE_SIZE);
			td->td_md.md_upte[i] = *pte & ~TLBLO_SWBITS_MASK;
		}
	}
#endif /* ! KSTACK_LARGE_PAGE */
}

void
cpu_set_syscall_retval(struct thread *td, int error)
{
	struct trapframe *locr0 = td->td_frame;
	unsigned int code;
	int quad_syscall;

	code = locr0->v0;
	quad_syscall = 0;
#if defined(__mips_n32) || defined(__mips_n64)
#ifdef COMPAT_FREEBSD32
	if (code == SYS___syscall && SV_PROC_FLAG(td->td_proc, SV_ILP32))
		quad_syscall = 1;
#endif
#else
	if (code == SYS___syscall)
		quad_syscall = 1;
#endif

	switch (error) {
	case 0:
#if __has_feature(capabilities)
		KASSERT(cheri_gettag((void * __capability)td->td_retval[0]) == 0 ||
		    td->td_sa.code == SYS_mmap ||
		    td->td_sa.code == SYS_shmat,
		    ("trying to return capability from integer returning "
		    "syscall (%u)", td->td_sa.code));
#endif

		if (quad_syscall && td->td_sa.code != SYS_lseek) {
			/*
			 * System call invoked through the
			 * SYS___syscall interface but the
			 * return value is really just 32
			 * bits.
			 */
			locr0->v0 = td->td_retval[0];
			if (_QUAD_LOWWORD)
				locr0->v1 = td->td_retval[0];
			locr0->a3 = 0;
		} else {
			locr0->v0 = td->td_retval[0];
			locr0->v1 = td->td_retval[1];
			locr0->a3 = 0;
#if __has_feature(capabilities)
			if (SV_PROC_FLAG(td->td_proc, SV_CHERI))
				locr0->c3 =
				    (void * __capability)td->td_retval[0];
#endif
		}
		break;

	case ERESTART:
		locr0->pc = td->td_pcb->pcb_tpc;
		break;

	case EJUSTRETURN:
		break;	/* nothing to do */

	default:
		if (quad_syscall && td->td_sa.code != SYS_lseek) {
			locr0->v0 = error;
			if (_QUAD_LOWWORD)
				locr0->v1 = error;
			locr0->a3 = 1;
		} else {
			locr0->v0 = error;
			locr0->a3 = 1;
		}
	}
}

/*
 * Initialize machine state, mostly pcb and trap frame for a new
 * thread, about to return to userspace.  Put enough state in the new
 * thread's PCB to get it to go back to the fork_return(), which
 * finalizes the thread state and handles peculiarities of the first
 * return to userspace for the new thread.
 */
void
cpu_copy_thread(struct thread *td, struct thread *td0)
{
	struct pcb *pcb2;

	/* Point the pcb to the top of the stack. */
	pcb2 = td->td_pcb;

	/*
	 * Copy the upcall pcb.  This loads kernel regs.
	 * Those not loaded individually below get their default
	 * values here.
	 *
	 * XXXKSE It might be a good idea to simply skip this as
	 * the values of the other registers may be unimportant.
	 * This would remove any requirement for knowing the KSE
	 * at this time (see the matching comment below for
	 * more analysis) (need a good safe default).
	 * In MIPS, the trapframe is the first element of the PCB
	 * and gets copied when we copy the PCB. No separate copy
	 * is needed.
	 */
	bcopy(td0->td_pcb, pcb2, sizeof(*pcb2));

	/*
	 * Set registers for trampoline to user mode.
	 */

	pcb2->pcb_context[PCB_REG_RA] = (register_t)(intptr_t)fork_trampoline;
	/* Make sp 64-bit aligned */
	pcb2->pcb_context[PCB_REG_SP] = (register_t)(((vm_offset_t)td->td_pcb &
#ifdef CPU_CHERI
	    ~(CHERICAP_SIZE - 1))
#else
	    ~(sizeof(__int64_t) - 1))
#endif
	    - CALLFRAME_SIZ);
	pcb2->pcb_context[PCB_REG_S0] = (register_t)(intptr_t)fork_return;
	pcb2->pcb_context[PCB_REG_S1] = (register_t)(intptr_t)td;
	pcb2->pcb_context[PCB_REG_S2] = (register_t)(intptr_t)td->td_frame;
	/* Dont set IE bit in SR. sched lock release will take care of it */
	pcb2->pcb_context[PCB_REG_SR] = mips_rd_status() &
	    (MIPS_SR_PX | MIPS_SR_KX | MIPS_SR_UX | MIPS_SR_INT_MASK);

#ifdef CPU_CHERI
	/*
	 * XXXRW: Only set the kernel context here.  The trapframe for
	 * user threads is managed in cpu_set_upcall.
	 */
	pcb2->pcb_context[PCB_REG_SR] |= MIPS_SR_COP_2_BIT;
#endif

	/*
	 * FREEBSD_DEVELOPERS_FIXME:
	 * Setup any other CPU-Specific registers (Not MIPS Standard)
	 * that are needed.
	 */

	/* Setup to release spin count in in fork_exit(). */
	td->td_md.md_spinlock_count = 1;
	td->td_md.md_saved_intr = MIPS_SR_INT_IE;
#if 0
	    /* Maybe we need to fix this? */
	td->td_md.md_saved_sr = ( (MIPS_SR_COP_2_BIT | MIPS_SR_COP_0_BIT) |
	                          (MIPS_SR_PX | MIPS_SR_UX | MIPS_SR_KX | MIPS_SR_SX) |
	                          (MIPS_SR_INT_IE | MIPS_HARD_INT_MASK));
#endif
	td->td_md.md_tls = NULL;
}

/*
 * Set that machine state for performing an upcall that starts
 * the entry function with the given argument.
 */
void
cpu_set_upcall(struct thread *td, void (* __capability entry)(void *),
    void * __capability arg, stack_t *stack)
{
	struct trapframe *tf;
	register_t sp, sr;

	sp = (((__cheri_addr vaddr_t)stack->ss_sp + stack->ss_size) & ~(STACK_ALIGN - 1)) -
	    CALLFRAME_SIZ;

	/*
	 * Set the trap frame to point at the beginning of the uts
	 * function.
	 */
	tf = td->td_frame;
	sr = tf->sr;
	bzero(tf, sizeof(struct trapframe));
	tf->sp = sp;
	tf->sr = sr;

#if __has_feature(capabilities)
	if (SV_PROC_FLAG(td->td_proc, SV_CHERI)) {
		struct cheri_signal *csigp;

		tf->pcc = (void * __capability)entry;
		tf->c12 = entry;
		tf->c3 = arg;

		/*
		 * Copy the $cgp for the current thread to the new
		 * one. This will work both if the target function is
		 * in the current shared object (so the $cgp value
		 * will be the same) or in a different one (in which
		 * case it will point to a PLT stub that loads $cgp).
		 *
		 * XXXAR: could this break anything if sandboxes
		 * create threads?
		 */
		tf->idc = curthread->td_frame->idc;

		/*
		 * Set up CHERI-related state: register state, signal
		 * delivery, sealing capabilities, trusted stack.
		 */
		cheriabi_newthread_init(td);

		/*
		 * We don't perform validation on the new pcc or stack
		 * capabilities and just let the caller fail on return
		 * if they are bogus.
		 */
		tf->csp = (char * __capability)stack->ss_sp + stack->ss_size;

		/*
		 * Update privileged signal-delivery environment for
		 * actual stack.
		 *
		 * XXXRW: Not entirely clear whether we want an offset
		 * of 'stacklen' for csig_csp here.  Maybe we don't
		 * want to use csig_csp at all?  Possibly csig_csp
		 * should default to NULL...?
		 */
		csigp = &td->td_pcb->pcb_cherisignal;
		csigp->csig_csp = td->td_frame->csp;
		csigp->csig_default_stack = csigp->csig_csp;
	} else
#endif
	{
#if __has_feature(capabilities)
		/*
		 * For the MIPS ABI, we can derive any required CHERI state from
		 * the completed MIPS trapframe and existing process state.
		 */
		hybridabi_newthread_setregs(td, (__cheri_addr vaddr_t)entry);
#else
		/* For CHERI $pcc is set by hybridabi_newthread_setregs() */
		TRAPF_PC_SET_ADDR(tf, (vaddr_t)(intptr_t)entry);
#endif

		/*
		 * MIPS ABI requires T9 to be the same as PC
		 * in subroutine entry point
		 */
		tf->t9 = TRAPF_PC_OFFSET(tf);
		tf->a0 = (register_t)(__cheri_addr vaddr_t)arg;
	}

	/*
	 * FREEBSD_DEVELOPERS_FIXME:
	 * Setup any other CPU-Specific registers (Not MIPS Standard)
	 * that are needed.
	 */

#if __has_feature(capabilities)
	KASSERT((tf->sr & MIPS_SR_COP_2_BIT) != 0,
	    ("%s: COP2 not enabled in trapframe", __func__));
#endif
}

bool
cpu_exec_vmspace_reuse(struct proc *p __unused, vm_map_t map __unused)
{

	return (true);
}

int
cpu_procctl(struct thread *td __unused, int idtype __unused, id_t id __unused,
    int com __unused, void * __capability data __unused)
{

	return (EINVAL);
}

/*
 * Software interrupt handler for queued VM system processing.
 */
void
swi_vm(void *dummy)
{

	if (busdma_swi_pending)
		busdma_swi();
}

int
cpu_set_user_tls(struct thread *td, void * __capability tls_base)
{

#ifdef COMPAT_FREEBSD32
	if (SV_PROC_FLAG(td->td_proc, SV_ILP32))
		td->td_proc->p_md.md_tls_tcb_offset = TLS_TP_OFFSET32 + TLS_TCB_SIZE32;
	else
#endif
#ifdef COMPAT_FREEBSD64
	if (!SV_PROC_FLAG(td->td_proc, SV_CHERI))
		td->td_proc->p_md.md_tls_tcb_offset = TLS_TP_OFFSET64 + TLS_TCB_SIZE64;
	else
#endif
		td->td_proc->p_md.md_tls_tcb_offset = TLS_TP_OFFSET + TLS_TCB_SIZE;
	td->td_md.md_tls = tls_base;
	if (td == curthread) {
		/*
		 * If there is an user local register implementation (ULRI)
		 * update it as well.  Add the TLS and TCB offsets so the
		 * value in this register is adjusted like in the case of the
		 * rdhwr trap() instruction handler.
		 *
		 * The user local register needs the TLS and TCB offsets
		 * because the compiler simply generates a 'rdhwr reg, $29'
		 * instruction to access thread local storage (i.e., variables
		 * with the '_thread' attribute).
		 */
#if __has_feature(capabilities)
		if (SV_PROC_FLAG(td->td_proc, SV_CHERI)) {
			__asm __volatile ("cwritehwr %0, $chwr_userlocal"
			    :
			    : "C" ((char * __capability)td->td_md.md_tls +
<<<<<<< HEAD
				td->td_md.md_tls_tcb_offset));
			colocation_update_tls(td);
		}
=======
				td->td_proc->p_md.md_tls_tcb_offset));
>>>>>>> 26b6024d
		else
#endif
		if (cpuinfo.userlocal_reg == true) {
			mips_wr_userlocal((__cheri_addr u_long)tls_base +
			    td->td_proc->p_md.md_tls_tcb_offset);
		}
	}

	return (0);
}

#ifdef DDB
#include <ddb/ddb.h>

#define DB_PRINT_REG(ptr, regname)			\
	db_printf("  %-12s %p\n", #regname, (void *)(intptr_t)((ptr)->regname))

#define DB_PRINT_REG_ARRAY(ptr, arrname, regname)	\
	db_printf("  %-12s %p\n", #regname, (void *)(intptr_t)((ptr)->arrname[regname]))

static void
dump_trapframe(struct trapframe *trapframe)
{

	db_printf("Trapframe at %p\n", trapframe);

	DB_PRINT_REG(trapframe, zero);
	DB_PRINT_REG(trapframe, ast);
	DB_PRINT_REG(trapframe, v0);
	DB_PRINT_REG(trapframe, v1);
	DB_PRINT_REG(trapframe, a0);
	DB_PRINT_REG(trapframe, a1);
	DB_PRINT_REG(trapframe, a2);
	DB_PRINT_REG(trapframe, a3);
#if defined(__mips_n32) || defined(__mips_n64)
	DB_PRINT_REG(trapframe, a4);
	DB_PRINT_REG(trapframe, a5);
	DB_PRINT_REG(trapframe, a6);
	DB_PRINT_REG(trapframe, a7);
	DB_PRINT_REG(trapframe, t0);
	DB_PRINT_REG(trapframe, t1);
	DB_PRINT_REG(trapframe, t2);
	DB_PRINT_REG(trapframe, t3);
#else
	DB_PRINT_REG(trapframe, t0);
	DB_PRINT_REG(trapframe, t1);
	DB_PRINT_REG(trapframe, t2);
	DB_PRINT_REG(trapframe, t3);
	DB_PRINT_REG(trapframe, t4);
	DB_PRINT_REG(trapframe, t5);
	DB_PRINT_REG(trapframe, t6);
	DB_PRINT_REG(trapframe, t7);
#endif
	DB_PRINT_REG(trapframe, s0);
	DB_PRINT_REG(trapframe, s1);
	DB_PRINT_REG(trapframe, s2);
	DB_PRINT_REG(trapframe, s3);
	DB_PRINT_REG(trapframe, s4);
	DB_PRINT_REG(trapframe, s5);
	DB_PRINT_REG(trapframe, s6);
	DB_PRINT_REG(trapframe, s7);
	DB_PRINT_REG(trapframe, t8);
	DB_PRINT_REG(trapframe, t9);
	DB_PRINT_REG(trapframe, k0);
	DB_PRINT_REG(trapframe, k1);
	DB_PRINT_REG(trapframe, gp);
	DB_PRINT_REG(trapframe, sp);
	DB_PRINT_REG(trapframe, s8);
	DB_PRINT_REG(trapframe, ra);
	DB_PRINT_REG(trapframe, sr);
	DB_PRINT_REG(trapframe, mullo);
	DB_PRINT_REG(trapframe, mulhi);
	DB_PRINT_REG(trapframe, badvaddr);
	DB_PRINT_REG(trapframe, cause);
#if !__has_feature(capabilities)
	DB_PRINT_REG(trapframe, pc);
#endif
}

DB_SHOW_COMMAND(pcb, ddb_dump_pcb)
{
	struct thread *td;
	struct pcb *pcb;
	struct trapframe *trapframe;

	/* Determine which thread to examine. */
	if (have_addr)
		td = db_lookup_thread(addr, true);
	else
		td = curthread;

	pcb = td->td_pcb;

	db_printf("Thread %d at %p\n", td->td_tid, td);

	db_printf("PCB at %p\n", pcb);

	trapframe = &pcb->pcb_regs;
	dump_trapframe(trapframe);

	db_printf("PCB Context:\n");
	DB_PRINT_REG_ARRAY(pcb, pcb_context, PCB_REG_S0);
	DB_PRINT_REG_ARRAY(pcb, pcb_context, PCB_REG_S1);
	DB_PRINT_REG_ARRAY(pcb, pcb_context, PCB_REG_S2);
	DB_PRINT_REG_ARRAY(pcb, pcb_context, PCB_REG_S3);
	DB_PRINT_REG_ARRAY(pcb, pcb_context, PCB_REG_S4);
	DB_PRINT_REG_ARRAY(pcb, pcb_context, PCB_REG_S5);
	DB_PRINT_REG_ARRAY(pcb, pcb_context, PCB_REG_S6);
	DB_PRINT_REG_ARRAY(pcb, pcb_context, PCB_REG_S7);
	DB_PRINT_REG_ARRAY(pcb, pcb_context, PCB_REG_SP);
	DB_PRINT_REG_ARRAY(pcb, pcb_context, PCB_REG_S8);
	DB_PRINT_REG_ARRAY(pcb, pcb_context, PCB_REG_RA);
	DB_PRINT_REG_ARRAY(pcb, pcb_context, PCB_REG_SR);
	DB_PRINT_REG_ARRAY(pcb, pcb_context, PCB_REG_GP);
	DB_PRINT_REG_ARRAY(pcb, pcb_context, PCB_REG_PC);

	db_printf("PCB onfault = %p\n", pcb->pcb_onfault);
	db_printf("md_saved_intr = 0x%0lx\n", (long)td->td_md.md_saved_intr);
	db_printf("md_spinlock_count = %d\n", td->td_md.md_spinlock_count);

	if (td->td_frame != trapframe) {
		db_printf("td->td_frame %p is not the same as pcb_regs %p\n",
			  td->td_frame, trapframe);
	}
}

/*
 * Dump the trapframe beginning at address specified by first argument.
 */
DB_SHOW_COMMAND(trapframe, ddb_dump_trapframe)
{

	if (!have_addr)
		return;

	dump_trapframe((struct trapframe *)addr);
}

#endif	/* DDB */
// CHERI CHANGES START
// {
//   "updated": 20181114,
//   "target_type": "kernel",
//   "changes": [
//     "support"
//   ],
//   "change_comment": ""
// }
// CHERI CHANGES END<|MERGE_RESOLUTION|>--- conflicted
+++ resolved
@@ -652,13 +652,9 @@
 			__asm __volatile ("cwritehwr %0, $chwr_userlocal"
 			    :
 			    : "C" ((char * __capability)td->td_md.md_tls +
-<<<<<<< HEAD
-				td->td_md.md_tls_tcb_offset));
+				td->td_proc->p_md.md_tls_tcb_offset));
 			colocation_update_tls(td);
 		}
-=======
-				td->td_proc->p_md.md_tls_tcb_offset));
->>>>>>> 26b6024d
 		else
 #endif
 		if (cpuinfo.userlocal_reg == true) {
