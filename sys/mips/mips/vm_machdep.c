--- conflicted
+++ resolved
@@ -615,18 +615,17 @@
 cpu_set_user_tls(struct thread *td, void * __capability tls_base)
 {
 
-<<<<<<< HEAD
 #ifdef COMPAT_FREEBSD32
 	if (SV_PROC_FLAG(td->td_proc, SV_ILP32))
-		td->td_md.md_tls_tcb_offset = TLS_TP_OFFSET32 + TLS_TCB_SIZE32;
+		td->td_proc->p_md.md_tls_tcb_offset = TLS_TP_OFFSET32 + TLS_TCB_SIZE32;
 	else
 #endif
 #ifdef COMPAT_FREEBSD64
 	if (!SV_PROC_FLAG(td->td_proc, SV_CHERI))
-		td->td_md.md_tls_tcb_offset = TLS_TP_OFFSET64 + TLS_TCB_SIZE64;
+		td->td_proc->p_md.md_tls_tcb_offset = TLS_TP_OFFSET64 + TLS_TCB_SIZE64;
 	else
 #endif
-		td->td_md.md_tls_tcb_offset = TLS_TP_OFFSET + TLS_TCB_SIZE;
+		td->td_proc->p_md.md_tls_tcb_offset = TLS_TP_OFFSET + TLS_TCB_SIZE;
 	td->td_md.md_tls = tls_base;
 	if (td == curthread) {
 		/*
@@ -645,19 +644,13 @@
 			__asm __volatile ("cwritehwr %0, $chwr_userlocal"
 			    :
 			    : "C" ((char * __capability)td->td_md.md_tls +
-				td->td_md.md_tls_tcb_offset));
+				td->td_proc->p_md.md_tls_tcb_offset));
 		else
 #endif
 		if (cpuinfo.userlocal_reg == true) {
 			mips_wr_userlocal((__cheri_addr u_long)tls_base +
-			    td->td_md.md_tls_tcb_offset);
+			    td->td_proc->p_md.md_tls_tcb_offset);
 		}
-=======
-	td->td_md.md_tls = (char*)tls_base;
-	if (td == curthread && cpuinfo.userlocal_reg == true) {
-		mips_wr_userlocal((unsigned long)tls_base +
-		    td->td_proc->p_md.md_tls_tcb_offset);
->>>>>>> bb2575e2
 	}
 
 	return (0);
