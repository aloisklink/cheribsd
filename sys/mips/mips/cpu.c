--- conflicted
+++ resolved
@@ -283,7 +283,6 @@
 	cpuinfo->tlb_pgmask = mips_rd_pagemask();
 	mips_wr_pagemask(MIPS3_PGMASK_4K);
 
-<<<<<<< HEAD
 #ifdef KSTACK_LARGE_PAGE
 	if ((cpuinfo->tlb_pgmask & MIPS3_PGMASK_16K) == 0)
 		panic("%s: 16K sized pages are not supported by this CPU.",
@@ -295,8 +294,6 @@
 		    __func__);
 #endif /* MIPS64_NEW_PMAP */
 
-=======
->>>>>>> 8efe8f9a
 #ifndef CPU_CNMIPS
 	/* L2 cache */
 	if (!(cfg1 & MIPS_CONFIG_CM)) {
@@ -397,33 +394,6 @@
 			printf("Fixed mapping");
 		}
 		printf(", %d entries ", cpuinfo.tlb_nentries);
-<<<<<<< HEAD
-
-		if (cpuinfo.tlb_pgmask) {
-			printf("(");
-			if (cpuinfo.tlb_pgmask & MIPS3_PGMASK_MASKX)
-				printf("1K ");
-			printf("4K ");
-			if (cpuinfo.tlb_pgmask & MIPS3_PGMASK_16K)
-				printf("16K ");
-			if (cpuinfo.tlb_pgmask & MIPS3_PGMASK_64K)
-				printf("64K ");
-			if (cpuinfo.tlb_pgmask & MIPS3_PGMASK_256K)
-				printf("256K ");
-			if (cpuinfo.tlb_pgmask & MIPS3_PGMASK_1M)
-				printf("1M ");
-			if (cpuinfo.tlb_pgmask & MIPS3_PGMASK_4M)
-				printf("4M ");
-			if (cpuinfo.tlb_pgmask & MIPS3_PGMASK_16M)
-				printf("16M ");
-			if (cpuinfo.tlb_pgmask & MIPS3_PGMASK_64M)
-				printf("64M ");
-			if (cpuinfo.tlb_pgmask & MIPS3_PGMASK_256M)
-				printf("256M ");
-			printf("pg sizes)");
-		}
-		printf("\n");
-=======
 	}
 
 	if (cpuinfo.tlb_pgmask) {
@@ -446,7 +416,6 @@
 		if (cpuinfo.tlb_pgmask & MIPS3_PGMASK_256M)
 			printf("256M ");
 		printf("pg sizes)");
->>>>>>> 8efe8f9a
 	}
 	printf("\n");
 
