--- conflicted
+++ resolved
@@ -155,11 +155,8 @@
 		cpuinfo->userlocal_reg = false;
 		remove_userlocal_code((uint32_t *)cpu_switch_set_userlocal);
 	}
-<<<<<<< HEAD
 	cpuinfo->badinstr_reg = (cfg3 & MIPS_CONFIG3_BI) != 0;
 	cpuinfo->badinstr_p_reg = (cfg3 & MIPS_CONFIG3_BP) != 0;
-=======
->>>>>>> 00149c9f
 
 #if defined(CPU_NLM)
 	/* Account for Extended TLB entries in XLP */
