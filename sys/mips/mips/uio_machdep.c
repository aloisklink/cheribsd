/*-
 * SPDX-License-Identifier: BSD-3-Clause
 *
 * Copyright (c) 2004 Alan L. Cox <alc@cs.rice.edu>
 * Copyright (c) 1982, 1986, 1991, 1993
 *	The Regents of the University of California.  All rights reserved.
 * (c) UNIX System Laboratories, Inc.
 * All or some portions of this file are derived from material licensed
 * to the University of California by American Telephone and Telegraph
 * Co. or Unix System Laboratories, Inc. and are reproduced herein with
 * the permission of UNIX System Laboratories, Inc.
 *
 * Redistribution and use in source and binary forms, with or without
 * modification, are permitted provided that the following conditions
 * are met:
 * 1. Redistributions of source code must retain the above copyright
 *    notice, this list of conditions and the following disclaimer.
 * 2. Redistributions in binary form must reproduce the above copyright
 *    notice, this list of conditions and the following disclaimer in the
 *    documentation and/or other materials provided with the distribution.
 * 3. Neither the name of the University nor the names of its contributors
 *    may be used to endorse or promote products derived from this software
 *    without specific prior written permission.
 *
 * THIS SOFTWARE IS PROVIDED BY THE REGENTS AND CONTRIBUTORS ``AS IS'' AND
 * ANY EXPRESS OR IMPLIED WARRANTIES, INCLUDING, BUT NOT LIMITED TO, THE
 * IMPLIED WARRANTIES OF MERCHANTABILITY AND FITNESS FOR A PARTICULAR PURPOSE
 * ARE DISCLAIMED.  IN NO EVENT SHALL THE REGENTS OR CONTRIBUTORS BE LIABLE
 * FOR ANY DIRECT, INDIRECT, INCIDENTAL, SPECIAL, EXEMPLARY, OR CONSEQUENTIAL
 * DAMAGES (INCLUDING, BUT NOT LIMITED TO, PROCUREMENT OF SUBSTITUTE GOODS
 * OR SERVICES; LOSS OF USE, DATA, OR PROFITS; OR BUSINESS INTERRUPTION)
 * HOWEVER CAUSED AND ON ANY THEORY OF LIABILITY, WHETHER IN CONTRACT, STRICT
 * LIABILITY, OR TORT (INCLUDING NEGLIGENCE OR OTHERWISE) ARISING IN ANY WAY
 * OUT OF THE USE OF THIS SOFTWARE, EVEN IF ADVISED OF THE POSSIBILITY OF
 * SUCH DAMAGE.
 *
 *	@(#)kern_subr.c	8.3 (Berkeley) 1/21/94
 */

#include <sys/cdefs.h>
__FBSDID("$FreeBSD$");

#define	EXPLICIT_USER_ACCESS

#include <sys/param.h>
#include <sys/systm.h>
#include <sys/kernel.h>
#include <sys/lock.h>
#include <sys/mutex.h>
#include <sys/proc.h>
#include <sys/sf_buf.h>
#include <sys/uio.h>

#include <vm/vm.h>
#include <vm/vm_page.h>
#include <vm/vm_param.h>

#include <machine/cache.h>

#ifdef CPU_CHERI
#define	CAP_ALIGNED(x)	((x) % CHERICAP_SIZE == 0)
#endif

/*
 * Implement uiomove(9) from physical memory using a combination
 * of the direct mapping and sf_bufs to reduce the creation and
 * destruction of ephemeral mappings.  
 */
int
uiomove_fromphys(vm_page_t ma[], vm_offset_t offset, int n, struct uio *uio)
{
	struct sf_buf *sf;
	struct thread *td = curthread;
	struct iovec *iov;
	void *cp;
	vm_offset_t page_offset;
	vm_paddr_t pa;
	vm_page_t m;
	size_t cnt;
	int error = 0;
	int save = 0;

	KASSERT(uio->uio_rw == UIO_READ || uio->uio_rw == UIO_WRITE,
	    ("uiomove_fromphys: mode"));
	KASSERT(uio->uio_segflg != UIO_USERSPACE || uio->uio_td == curthread,
	    ("uiomove_fromphys proc"));
	save = td->td_pflags & TDP_DEADLKTREAT;
	td->td_pflags |= TDP_DEADLKTREAT;
	while (n > 0 && uio->uio_resid) {
		iov = uio->uio_iov;
		cnt = iov->iov_len;
		if (cnt == 0) {
			uio->uio_iov++;
			uio->uio_iovcnt--;
			continue;
		}
		if (cnt > n)
			cnt = n;
		page_offset = offset & PAGE_MASK;
		cnt = ulmin(cnt, PAGE_SIZE - page_offset);
		m = ma[offset >> PAGE_SHIFT];
		pa = VM_PAGE_TO_PHYS(m);
		if (MIPS_DIRECT_MAPPABLE(pa)) {
			sf = NULL;
			cp = (char *)MIPS_PHYS_TO_DIRECT(pa) + page_offset;
			/*
			 * flush all mappings to this page, KSEG0 address first
			 * in order to get it overwritten by correct data
			 */
			mips_dcache_wbinv_range((vm_offset_t)cp, cnt);
			pmap_flush_pvcache(m);
		} else {
			sf = sf_buf_alloc(m, 0);
			cp = (char *)sf_buf_kva(sf) + page_offset;
		}
		switch (uio->uio_segflg) {
		case UIO_USERSPACE:
			maybe_yield();
			if (uio->uio_rw == UIO_READ)
				error = copyout(cp, iov->iov_base, cnt);
			else
				error = copyin(iov->iov_base, cp, cnt);
			if (error) {
				if (sf != NULL)
					sf_buf_free(sf);
				goto out;
			}
			break;
		case UIO_SYSSPACE:
#ifdef CPU_CHERI
			if (CAP_ALIGNED((vaddr_t)cp) &&
			    CAP_ALIGNED((__cheri_addr vaddr_t)iov->iov_base) &&
			    CAP_ALIGNED(cnt)) {
				if (uio->uio_rw == UIO_READ)
					cheri_bcopy(cp,
					    (__cheri_fromcap void *)
					    iov->iov_base, cnt);
				else
					cheri_bcopy(
					    (__cheri_fromcap void *)
					    iov->iov_base, cp, cnt);
			} else
#endif
			if (uio->uio_rw == UIO_READ)
				bcopy(cp,
				    (__cheri_fromcap void *)iov->iov_base,
				    cnt);
			else
				bcopy((__cheri_fromcap void *)iov->iov_base,
				    cp, cnt);
			break;
		case UIO_NOCOPY:
			break;
		}
		if (sf != NULL)
			sf_buf_free(sf);
		else
			mips_dcache_wbinv_range((vm_offset_t)cp, cnt);
		IOVEC_ADVANCE(iov, cnt);
		uio->uio_resid -= cnt;
		uio->uio_offset += cnt;
		offset += cnt;
		n -= cnt;
	}
out:
	if (save == 0)
		td->td_pflags &= ~TDP_DEADLKTREAT;
	return (error);
}
// CHERI CHANGES START
// {
//   "updated": 20191025,
//   "target_type": "kernel",
//   "changes": [
//     "iovec-macros",
<<<<<<< HEAD
//     "struct iovec",
=======
>>>>>>> fe33cd02
//     "integer_provenance"
//   ]
// }
// CHERI CHANGES END<|MERGE_RESOLUTION|>--- conflicted
+++ resolved
@@ -173,10 +173,6 @@
 //   "target_type": "kernel",
 //   "changes": [
 //     "iovec-macros",
-<<<<<<< HEAD
-//     "struct iovec",
-=======
->>>>>>> fe33cd02
 //     "integer_provenance"
 //   ]
 // }
