/*-
 * Copyright (c) 1988 University of Utah.
 * Copyright (c) 1982, 1986, 1987, 1990, 1992, 1993
 *	The Regents of the University of California.  All rights reserved.
 * Copyright (c) 1989, 1990 William Jolitz
 * Copyright (c) 1992 Terrence R. Lambert.
 * Copyright (c) 1994 John Dyson
 * Copyright (c) 2015 SRI International
 * Copyright (c) 2016-2017 Robert N. M. Watson
 * All rights reserved.
 *
 * This code is derived from software contributed to Berkeley by
 * the Systems Programming Group of the University of Utah Computer
 * Science Department and Ralph Campbell.
 *
 * This software was developed by SRI International and the University of
 * Cambridge Computer Laboratory under DARPA/AFRL contract FA8750-10-C-0237
 * ("CTSRD"), as part of the DARPA CRASH research programme.
 *
 * This code is derived from software contributed to Berkeley by
 * William Jolitz.
 *
 * Redistribution and use in source and binary forms, with or without
 * modification, are permitted provided that the following conditions
 * are met:
 * 1. Redistributions of source code must retain the above copyright
 *    notice, this list of conditions and the following disclaimer.
 * 2. Redistributions in binary form must reproduce the above copyright
 *    notice, this list of conditions and the following disclaimer in the
 *    documentation and/or other materials provided with the distribution.
 * 4. Neither the name of the University nor the names of its contributors
 *    may be used to endorse or promote products derived from this software
 *    without specific prior written permission.
 *
 * THIS SOFTWARE IS PROVIDED BY THE REGENTS AND CONTRIBUTORS ``AS IS'' AND
 * ANY EXPRESS OR IMPLIED WARRANTIES, INCLUDING, BUT NOT LIMITED TO, THE
 * IMPLIED WARRANTIES OF MERCHANTABILITY AND FITNESS FOR A PARTICULAR PURPOSE
 * ARE DISCLAIMED.  IN NO EVENT SHALL THE REGENTS OR CONTRIBUTORS BE LIABLE
 * FOR ANY DIRECT, INDIRECT, INCIDENTAL, SPECIAL, EXEMPLARY, OR CONSEQUENTIAL
 * DAMAGES (INCLUDING, BUT NOT LIMITED TO, PROCUREMENT OF SUBSTITUTE GOODS
 * OR SERVICES; LOSS OF USE, DATA, OR PROFITS; OR BUSINESS INTERRUPTION)
 * HOWEVER CAUSED AND ON ANY THEORY OF LIABILITY, WHETHER IN CONTRACT, STRICT
 * LIABILITY, OR TORT (INCLUDING NEGLIGENCE OR OTHERWISE) ARISING IN ANY WAY
 * OUT OF THE USE OF THIS SOFTWARE, EVEN IF ADVISED OF THE POSSIBILITY OF
 * SUCH DAMAGE.
 */

#define __ELF_WORD_SIZE 64
#define	EXPLICIT_USER_ACCESS

#include "opt_ddb.h"

#include <sys/types.h>
#include <sys/param.h>
#include <sys/kernel.h>
#include <sys/sysent.h>
#include <sys/signal.h>
#include <sys/proc.h>
#include <sys/imgact_elf.h>
#include <sys/imgact.h>
#include <sys/mman.h>
#include <sys/syscall.h>
#include <sys/syscallsubr.h>
#include <sys/sysproto.h>
#include <sys/ucontext.h>
#include <sys/user.h>

#include <cheri/cheri.h>
#include <cheri/cheric.h>

#include <machine/abi.h>
#include <machine/cpuinfo.h>
#include <machine/md_var.h>
#include <machine/pcb.h>
#include <machine/sigframe.h>
#include <machine/sysarch.h>
#include <machine/tls.h>

#include <compat/freebsd64/freebsd64.h>
#include <compat/freebsd64/freebsd64_proto.h>
#include <compat/freebsd64/freebsd64_syscall.h>
#include <compat/freebsd64/freebsd64_util.h>

#include <ddb/ddb.h>
#include <sys/kdb.h>

#define	DELAYBRANCH(x)	((int)(x) < 0)
#define	UCONTEXT_MAGIC	0xACEDBADE

<<<<<<< HEAD
void	freebsd64_sendsig(sig_t, ksiginfo_t *, sigset_t *);
static void	freebsd64_exec_setregs(struct thread *, struct image_params *,
		    uintptr_t);
#ifdef CHERI_PURECAP_KERNEL
static void	freebsd64_do_sendsig(sig_t, ksiginfo_t *, sigset_t *);
#endif
=======
static void	freebsd64_sendsig(sig_t, ksiginfo_t *, sigset_t *);
>>>>>>> 97c7520e

extern const char *freebsd64_syscallnames[];

struct sysentvec elf_freebsd_freebsd64_sysvec = {
	.sv_size	= FREEBSD64_SYS_MAXSYSCALL,
	.sv_table	= freebsd64_sysent,
	.sv_errsize	= 0,
	.sv_errtbl	= NULL,
	.sv_fixup	= __elfN(freebsd_fixup),
	.sv_sendsig	= freebsd64_sendsig,
	.sv_sigcode	= freebsd64_sigcode,
	.sv_szsigcode	= &freebsd64_szsigcode,
	.sv_name	= "FreeBSD ELF64",
	.sv_coredump	= __elfN(coredump),
	.sv_imgact_try	= NULL,
	.sv_minsigstksz	= MINSIGSTKSZ,
	.sv_minuser	= VM_MIN_ADDRESS,
	.sv_maxuser	= VM_MAXUSER_ADDRESS,
	.sv_usrstack	= USRSTACK,
	.sv_psstrings	= FREEBSD64_PS_STRINGS,
	.sv_stackprot	= VM_PROT_ALL,
	.sv_copyout_auxargs = __elfN(freebsd_copyout_auxargs),
	.sv_copyout_strings = freebsd64_copyout_strings,
	.sv_setregs	= exec_setregs,
	.sv_fixlimit	= NULL,
	.sv_maxssiz	= NULL,
	.sv_flags	= SV_ABI_FREEBSD | SV_LP64 | SV_ASLR |
#ifdef MIPS_SHAREDPAGE
	SV_SHP,
#else
	0,
#endif
	.sv_set_syscall_retval = cpu_set_syscall_retval,
	.sv_fetch_syscall_args = cpu_fetch_syscall_args,
	.sv_syscallnames = freebsd64_syscallnames,
#ifdef MIPS_SHAREDPAGE
	.sv_shared_page_base = SHAREDPAGE,
	.sv_shared_page_len = PAGE_SIZE,
#endif
	.sv_schedtail	= NULL,
	.sv_thread_detach = NULL,
	.sv_trap	= NULL,
};
INIT_SYSENTVEC(freebsd64_sysent, &elf_freebsd_freebsd64_sysvec);

#ifdef CPU_CHERI
static __inline boolean_t
mips_hybrid_check_cap_size(uint32_t bits, const char *execpath)
{
	static struct timeval lastfail;
	static int curfail;
	const uint32_t expected = CHERICAP_SIZE * 8;

	if (bits == expected)
		return TRUE;
	if (ppsratecheck(&lastfail, &curfail, 1))
		printf("warning: attempting to execute %d-bit hybrid binary "
		    "'%s' on a %d-bit kernel\n", bits, execpath, expected);
	return FALSE;
}

static boolean_t
mips_elf_header_supported(struct image_params * imgp)
{
	const Elf_Ehdr *hdr = (const Elf_Ehdr *)imgp->image_header;
	if ((hdr->e_flags & EF_MIPS_MACH) == EF_MIPS_MACH_CHERI128)
		return mips_hybrid_check_cap_size(128, imgp->execpath);
	if ((hdr->e_flags & EF_MIPS_MACH) == EF_MIPS_MACH_CHERI256)
		return mips_hybrid_check_cap_size(256, imgp->execpath);
	return TRUE;
}
#endif

static Elf64_Brandinfo freebsd_freebsd64_brand_info = {
	.brand		= ELFOSABI_FREEBSD,
	.machine	= EM_MIPS,
	.compat_3_brand	= "FreeBSD",
	.emul_path	= NULL,
	.interp_path	= "/libexec/ld-elf.so.1",
	.sysvec		= &elf_freebsd_freebsd64_sysvec,
	.interp_newpath = "/libexec/ld-elf64.so.1",
	.brand_note	= &elf64_freebsd_brandnote,
#ifdef CPU_CHERI
	.header_supported = mips_elf_header_supported,
#endif
	.flags		= BI_CAN_EXEC_DYN | BI_BRAND_NOTE,
};

SYSINIT(freebsd64, SI_SUB_EXEC, SI_ORDER_ANY,
    (sysinit_cfunc_t) elf64_insert_brand_entry,
    &freebsd_freebsd64_brand_info);

int
freebsd64_get_mcontext(struct thread *td, mcontext64_t *mcp, int flags)
{
<<<<<<< HEAD
  	struct trapframe *tp;

	tp = td->td_frame;
	PROC_LOCK(curthread->td_proc);
	mcp->mc_onstack = sigonstack(tp->sp);
	PROC_UNLOCK(curthread->td_proc);
	bcopy((void *)__unbounded_addressof(td->td_frame->zero),
	    (void *)&mcp->mc_regs, sizeof(mcp->mc_regs));

	mcp->mc_fpused = td->td_md.md_flags & MDTD_FPUSED;
	if (mcp->mc_fpused) {
		bcopy((void *)__unbounded_addressof(td->td_frame->f0),
		    (void *)&mcp->mc_fpregs, sizeof(mcp->mc_fpregs));
	}
	if (flags & GET_MC_CLEAR_RET) {
		mcp->mc_regs[V0] = 0;
		mcp->mc_regs[V1] = 0;
		mcp->mc_regs[A3] = 0;
	}

	mcp->mc_pc = td->td_frame->pc;
	mcp->mullo = td->td_frame->mullo;
	mcp->mulhi = td->td_frame->mulhi;
	mcp->mc_tls = (__cheri_addr vaddr_t)td->td_md.md_tls;
	mcp->mc_cp2state = 0;
	mcp->mc_cp2state_len = 0;

=======
	mcontext_t mc;
	unsigned i;
	int error;

	error = get_mcontext(td, &mc, flags);
	if (error != 0)
		return (error);

	mcp->mc_onstack = mc.mc_onstack;
	mcp->mc_pc = mc.mc_pc;
	for (i = 0; i < 32; i++)
		mcp->mc_regs[i] = mc.mc_regs[i];
	mcp->sr = mc.sr;
	mcp->mullo = mc.mullo;
	mcp->mulhi = mc.mulhi;
	mcp->mc_fpused = mc.mc_fpused;
	for (i = 0; i < 33; i++)
		mcp->mc_fpregs[i] = mc.mc_fpregs[i];
	mcp->mc_fpc_eir = mc.mc_fpc_eir;
	mcp->mc_tls = (__cheri_fromcap void *)mc.mc_tls;
	mcp->cause = mc.cause;

	/*
	 * We can't store cap registers here directly.  If the caller
	 * is using getcontextx(), that function will fetch the
	 * capability registers and initialize these fields in
	 * userland after getcontext() returns.
	 */
	mcp->mc_cp2state = 0;
	mcp->mc_cp2state_len = 0;

>>>>>>> 97c7520e
	return (0);
}

int
freebsd64_set_mcontext(struct thread *td, mcontext64_t *mcp)
{
<<<<<<< HEAD
	struct cheri_frame *cfp;
	int error;
	struct trapframe *tp;

	if ((void *)(uintptr_t)mcp->mc_cp2state != NULL) {
		if (mcp->mc_cp2state_len != sizeof(*cfp)) {
			printf("%s: invalid cp2 state length "
			    "(expected %zd, got %zd)\n", __func__,
			    sizeof(*cfp), mcp->mc_cp2state_len);
			return (EINVAL);
		}
		cfp = malloc(sizeof(*cfp), M_TEMP, M_WAITOK);
		error = copyincap(__USER_CAP(mcp->mc_cp2state, mcp->mc_cp2state_len),
		    cfp, sizeof(*cfp));
		if (error) {
			free(cfp, M_TEMP);
			printf("%s: invalid pointer\n", __func__);
			return (EINVAL);
		}
		cheri_trapframe_from_cheriframe(&td->td_pcb->pcb_regs, cfp);
		free(cfp, M_TEMP);
		td->td_pcb->pcb_regs.capcause = 0;
	}

	tp = td->td_frame;
	bcopy((void *)&mcp->mc_regs,
	    (void *)__unbounded_addressof(td->td_frame->zero),
	    sizeof(mcp->mc_regs));

	td->td_md.md_flags = (mcp->mc_fpused & MDTD_FPUSED)
#ifdef CPU_QEMU_MALTA
	    | (td->td_md.md_flags & MDTD_QTRACE)
#endif
	    ;
	if (mcp->mc_fpused) {
		bcopy((void *)&mcp->mc_fpregs,
		    (void *)__unbounded_addressof(td->td_frame->f0),
		    sizeof(mcp->mc_fpregs));
	}
	td->td_frame->pc = mcp->mc_pc;
	td->td_frame->mullo = mcp->mullo;
	td->td_frame->mulhi = mcp->mulhi;
	td->td_md.md_tls = __USER_CAP_UNBOUND(mcp->mc_tls);
	/* Dont let user to set any bits in status and cause registers. */

	return (0);
=======
	mcontext_t mc;
	unsigned i;
	int error;

	if (mcp->mc_cp2state != 0) {
		if (mcp->mc_cp2state_len != sizeof(mc.mc_cheriframe)) {
			printf("%s: invalid cp2 state length "
			    "(expected %zd, got %zd)\n", __func__,
			    sizeof(mc.mc_cheriframe), mcp->mc_cp2state_len);
			return (EINVAL);
		}
		error = copyincap(__USER_CAP((void *)mcp->mc_cp2state,
		    mcp->mc_cp2state_len), &mc.mc_cheriframe,
		    sizeof(mc.mc_cheriframe));
		if (error) {
			printf("%s: invalid pointer\n", __func__);
			return (error);
		}
	} else {
		/*
		 * Fetch current capability registers so that
		 * set_mcontext() has something to write.
		 */
		cheri_trapframe_to_cheriframe(&td->td_pcb->pcb_regs,
		    &mc.mc_cheriframe);
	}

	mc.mc_onstack = mcp->mc_onstack;
	mc.mc_pc = mcp->mc_pc;
	for (i = 0; i < 32; i++)
		mc.mc_regs[i] = mcp->mc_regs[i];
	mc.sr = mcp->sr;
	mc.mullo = mcp->mullo;
	mc.mulhi = mcp->mulhi;
	mc.mc_fpused = mcp->mc_fpused;
	for (i = 0; i < 33; i++)
		mc.mc_fpregs[i] = mcp->mc_fpregs[i];
	mc.mc_fpc_eir = mcp->mc_fpc_eir;

	/*
	 * XXX: Should this be relative to DDC saved in
	 * mc_cheriframe?
	 */
	mc.mc_tls = __USER_CAP_UNBOUND(mcp->mc_tls);

	return (set_mcontext(td, &mc));
>>>>>>> 97c7520e
}

void
freebsd64_sendsig(sig_t catcher, ksiginfo_t *ksi, sigset_t *mask)
{
<<<<<<< HEAD
#ifdef CHERI_PURECAP_KERNEL
	freebsd64_do_sendsig(catcher, ksi, mask);
#else
	sendsig(catcher, ksi, mask);
#endif
}

static void
freebsd64_exec_setregs(struct thread *td, struct image_params *imgp,
    uintptr_t stack)
=======
	struct proc *p;
	struct thread *td;
	struct trapframe *regs;
#ifdef CPU_CHERI
	struct cheri_frame *cfp;
#endif
	struct sigacts *psp;
	struct sigframe64 sf, *sfp;
	vm_offset_t sp;
#ifdef CPU_CHERI
	size_t cp2_len;
	int cheri_is_sandboxed;
#endif
	int sig;
	int oonstack;

	td = curthread;
	p = td->td_proc;
	PROC_LOCK_ASSERT(p, MA_OWNED);
	sig = ksi->ksi_signo;
	psp = p->p_sigacts;
	mtx_assert(&psp->ps_mtx, MA_OWNED);

	regs = td->td_frame;
	oonstack = sigonstack(regs->sp);

#ifdef CPU_CHERI
	/*
	 * CHERI affects signal delivery in the following ways:
	 *
	 * (1) Additional capability-coprocessor state is exposed via
	 *     extensions to the context frame placed on the stack.
	 *
	 * (2) If the user $pcc doesn't include CHERI_PERM_SYSCALL, then we
	 *     consider user state to be 'sandboxed' and therefore to require
	 *     special delivery handling which includes a domain-switch to the
	 *     thread's context-switch domain.  (This is done by
	 *     hybridabi_sendsig()).
	 *
	 * (3) If an alternative signal stack is not defined, and we are in a
	 *     'sandboxed' state, then we have two choices: (a) if the signal
	 *     is of type SA_SANDBOX_UNWIND, we will automatically unwind the
	 *     trusted stack by one frame; (b) otherwise, we will terminate
	 *     the process unconditionally.
	 */
	cheri_is_sandboxed = cheri_signal_sandboxed(td);

	/*
	 * We provide the ability to drop into the debugger in two different
	 * circumstances: (1) if the code running is sandboxed; and (2) if the
	 * fault is a CHERI protection fault.  Handle both here for the
	 * non-unwind case.  Do this before we rewrite any general-purpose or
	 * capability register state for the thread.
	 */
#if DDB
	if (cheri_is_sandboxed && security_cheri_debugger_on_sandbox_signal)
		kdb_enter(KDB_WHY_CHERI, "Signal delivery to CHERI sandbox");
	else if (sig == SIGPROT && security_cheri_debugger_on_sigprot)
		kdb_enter(KDB_WHY_CHERI,
		    "SIGPROT delivered outside sandbox");
#endif

	/*
	 * If a thread is running sandboxed, we can't rely on $sp which may
	 * not point at a valid stack in the ambient context, or even be
	 * maliciously manipulated.  We must therefore always use the
	 * alternative stack.  We are also therefore unable to tell whether we
	 * are on the alternative stack, so must clear 'oonstack' here.
	 *
	 * XXXRW: This requires significant further thinking; however, the net
	 * upshot is that it is not a good idea to do an object-capability
	 * invoke() from a signal handler, as with so many other things in
	 * life.
	 */
	if (cheri_is_sandboxed != 0)
		oonstack = 0;
#endif

	/* save user context */
	bzero(&sf, sizeof(sf));
	sf.sf_uc.uc_sigmask = *mask;
	sf.sf_uc.uc_stack.ss_sp = (__cheri_fromcap void *)td->td_sigstk.ss_sp;
	sf.sf_uc.uc_stack.ss_size = td->td_sigstk.ss_size;
	sf.sf_uc.uc_stack.ss_flags = td->td_sigstk.ss_flags;
	sf.sf_uc.uc_mcontext.mc_onstack = (oonstack) ? 1 : 0;
	sf.sf_uc.uc_mcontext.mc_pc = TRAPF_PC_OFFSET(regs);
	sf.sf_uc.uc_mcontext.mullo = regs->mullo;
	sf.sf_uc.uc_mcontext.mulhi = regs->mulhi;
	sf.sf_uc.uc_mcontext.mc_tls =
	    (__cheri_fromcap void *)td->td_md.md_tls;
	sf.sf_uc.uc_mcontext.mc_regs[0] = UCONTEXT_MAGIC;  /* magic number */
	bcopy((void *)&regs->ast, (void *)&sf.sf_uc.uc_mcontext.mc_regs[1],
	    sizeof(sf.sf_uc.uc_mcontext.mc_regs) - sizeof(register_t));
	sf.sf_uc.uc_mcontext.mc_fpused = td->td_md.md_flags & MDTD_FPUSED;
#if defined(CPU_HAVEFPU)
	if (sf.sf_uc.uc_mcontext.mc_fpused) {
		/* if FPU has current state, save it first */
		if (td == PCPU_GET(fpcurthread))
			MipsSaveCurFPState(td);
		bcopy((void *)&td->td_frame->f0,
		    (void *)sf.sf_uc.uc_mcontext.mc_fpregs,
		    sizeof(sf.sf_uc.uc_mcontext.mc_fpregs));
	}
#endif
	/* XXXRW: sf.sf_uc.uc_mcontext.sr seems never to be set? */
	sf.sf_uc.uc_mcontext.cause = regs->cause;

	/* Allocate and validate space for the signal handler context. */
	if ((td->td_pflags & TDP_ALTSTACK) != 0 && !oonstack &&
	    SIGISMEMBER(psp->ps_sigonstack, sig)) {
		sp = (vm_offset_t)((__cheri_addr vaddr_t)td->td_sigstk.ss_sp +
		    td->td_sigstk.ss_size);
	} else {
#ifdef CPU_CHERI
		/*
		 * Signals delivered when a CHERI sandbox is present must be
		 * delivered on the alternative stack rather than a local one.
		 * If an alternative stack isn't present, then terminate or
		 * risk leaking capabilities (and control) to the sandbox (or
		 * just crashing the sandbox).
		 */
		if (cheri_is_sandboxed) {
			mtx_unlock(&psp->ps_mtx);
			printf("pid %d, tid %d: signal in sandbox without "
			    "alternative stack defined\n", td->td_proc->p_pid,
			    td->td_tid);
			sigexit(td, SIGILL);
			/* NOTREACHED */
		}
#endif
		sp = (vm_offset_t)regs->sp;
	}
#ifdef CPU_CHERI
	cp2_len = sizeof(*cfp);
	sp -= cp2_len;
	sp = rounddown2(sp, CHERICAP_SIZE);
	sf.sf_uc.uc_mcontext.mc_cp2state = sp;
	sf.sf_uc.uc_mcontext.mc_cp2state_len = cp2_len;
#endif
	sp -= sizeof(sf);
	sp = rounddown2(sp, STACK_ALIGN);
	sfp = (struct sigframe64 *)sp;

	/* Build the argument list for the signal handler. */
	regs->a0 = sig;
	regs->a2 = (register_t)(intptr_t)&sfp->sf_uc;
	if (SIGISMEMBER(psp->ps_siginfo, sig)) {
		/* Signal handler installed with SA_SIGINFO. */
		regs->a1 = (register_t)(intptr_t)&sfp->sf_si;
		/* sf.sf_ahu.sf_action = (__siginfohandler_t *)catcher; */

		/* fill siginfo structure */
		siginfo_to_siginfo64(&ksi->ksi_info, &sf.sf_si);
		sf.sf_si.si_signo = sig;
	} else {
		/* Old FreeBSD-style arguments. */
		regs->a1 = ksi->ksi_code;
		regs->a3 = (__cheri_addr uintptr_t)ksi->ksi_addr;
		/* sf.sf_ahu.sf_handler = catcher; */
	}

	mtx_unlock(&psp->ps_mtx);
	PROC_UNLOCK(p);

	/*
	 * Copy the sigframe out to the user's stack.
	 */
#ifdef CPU_CHERI
	cfp = malloc(sizeof(*cfp), M_TEMP, M_WAITOK);
	cheri_trapframe_to_cheriframe(&td->td_pcb->pcb_regs, cfp);
	if (copyoutcap(cfp,
	    __USER_CAP((void *)(uintptr_t)sf.sf_uc.uc_mcontext.mc_cp2state,
	    cp2_len), cp2_len) != 0) {
		free(cfp, M_TEMP);
		PROC_LOCK(p);
		printf("pid %d, tid %d: could not copy out cheriframe\n",
		    td->td_proc->p_pid, td->td_tid);
		sigexit(td, SIGILL);
		/* NOTREACHED */
	}
	free(cfp, M_TEMP);
#endif
	if (copyout(&sf, __USER_CAP_OBJ(sfp), sizeof(sf)) != 0) {
		/*
		 * Something is wrong with the stack pointer.
		 * ...Kill the process.
		 */
		PROC_LOCK(p);
		printf("pid %d, tid %d: could not copy out sigframe\n",
		    td->td_proc->p_pid, td->td_tid);
		sigexit(td, SIGILL);
		/* NOTREACHED */
	}

#ifdef CPU_CHERI
	/*
	 * Install CHERI signal-delivery register state for handler to run
	 * in.  As we don't install this in the CHERI frame on the user stack,
	 * it will be (genrally) be removed automatically on sigreturn().
	 */
	hybridabi_sendsig(td);
#endif

	regs->pc = (trapf_pc_t)catcher;
	regs->t9 = TRAPF_PC_OFFSET(regs);
	regs->sp = (register_t)(intptr_t)sfp;
	if (p->p_sysent->sv_sigcode_base != 0) {
		/* Signal trampoline code is in the shared page */
		regs->ra = p->p_sysent->sv_sigcode_base;
	} else {
		/* Signal trampoline code is at base of user stack. */
		/* XXX: GC this code path once shared page is stable */
		regs->ra = (register_t)(intptr_t)FREEBSD64_PS_STRINGS -
		    *(p->p_sysent->sv_szsigcode);
	}
	PROC_LOCK(p);
	mtx_lock(&psp->ps_mtx);
}

int
freebsd64_sigreturn(struct thread *td, struct freebsd64_sigreturn_args *uap)
>>>>>>> 97c7520e
{
	ucontext64_t uc;
	int error;

	error = copyin(__USER_CAP_OBJ(uap->sigcntxp), &uc, sizeof(uc));
	if (error != 0)
		return (error);

	error = freebsd64_set_mcontext(td, &uc.uc_mcontext);
	if (error != 0)
		return (error);

	kern_sigprocmask(td, SIG_SETMASK, &uc.uc_sigmask, NULL, 0);

<<<<<<< HEAD
	exec_setregs(td, imgp, stack);

#ifdef CHERI_PURECAP_KERNEL
	td->td_md.md_tls_tcb_offset = TLS_TP_OFFSET64 + TLS_TCB_SIZE64;
#endif
}

int
freebsd64_set_user_tls(struct thread *td, void *tls_base)
{

	td->td_md.md_tls_tcb_offset = TLS_TP_OFFSET64 + TLS_TCB_SIZE64;
	td->td_md.md_tls = __USER_CAP_UNBOUND(tls_base);
	if (td == curthread && cpuinfo.userlocal_reg == true) {
		mips_wr_userlocal((unsigned long)tls_base +
		    td->td_md.md_tls_tcb_offset);
	}

	return (0);
=======
	return (EJUSTRETURN);
>>>>>>> 97c7520e
}

int
freebsd64_sysarch(struct thread *td, struct freebsd64_sysarch_args *uap)
{
	int error;
#ifdef CPU_QEMU_MALTA
	int intval;
#endif
	int64_t tlsbase;

	switch (uap->op) {
	/*
	 * Operations shared with MIPS.
	 */
	case MIPS_SET_TLS:
		return (cpu_set_user_tls(td,
		    __USER_CAP_UNBOUND((void *)(intptr_t)uap->parms)));

	case MIPS_GET_TLS:
		tlsbase = (__cheri_addr int64_t)td->td_md.md_tls;
<<<<<<< HEAD
		error = copyout(&tlsbase, uap->parms, sizeof(tlsbase));
=======
		error = copyout(&tlsbase, __USER_CAP(uap->parms,
		    sizeof(tlsbase)), sizeof(tlsbase));
>>>>>>> 97c7520e
		return (error);

#ifdef CPU_QEMU_MALTA
	case QEMU_GET_QTRACE:
		intval = (td->td_md.md_flags & MDTD_QTRACE) ? 1 : 0;
		error = copyout(&intval, __USER_CAP(uap->parms, sizeof(intval)),
		    sizeof(intval));
		return (error);

	case QEMU_SET_QTRACE:
		error = copyin(__USER_CAP(uap->parms, sizeof(intval)),
		    &intval, sizeof(intval));
		if (error)
			return (error);
		if (intval)
			td->td_md.md_flags |= MDTD_QTRACE;
		else
			td->td_md.md_flags &= ~MDTD_QTRACE;
		return (0);
#endif

	case CHERI_GET_SEALCAP:
		return (cheri_sysarch_getsealcap(td,
		    __USER_CAP(uap->parms, sizeof(void * __capability))));

	default:
		return (EINVAL);
	}
}

void
elf64_dump_thread(struct thread *td __unused, void *dst __unused,
    size_t *off __unused)
{
}

#ifdef CHERI_PURECAP_KERNEL
static void
freebsd64_do_sendsig(sig_t catcher, ksiginfo_t *ksi, sigset_t *mask)
{
	struct proc *p;
	struct thread *td;
	struct trapframe *regs;
	struct cheri_frame *cfp;
	struct sigacts *psp;
	struct sigframe64 sf, *sfp;
	vm_ptr_t sp;
	size_t cp2_len;
	int cheri_is_sandboxed;
	int sig;
	int oonstack;

	td = curthread;
	p = td->td_proc;
	PROC_LOCK_ASSERT(p, MA_OWNED);
	sig = ksi->ksi_signo;
	psp = p->p_sigacts;
	mtx_assert(&psp->ps_mtx, MA_OWNED);

	regs = td->td_frame;
	oonstack = sigonstack(regs->sp);

	/*
	 * CHERI affects signal delivery in the following ways:
	 *
	 * (1) Additional capability-coprocessor state is exposed via
	 *     extensions to the context frame placed on the stack.
	 *
	 * (2) If the user $pcc doesn't include CHERI_PERM_SYSCALL, then we
	 *     consider user state to be 'sandboxed' and therefore to require
	 *     special delivery handling which includes a domain-switch to the
	 *     thread's context-switch domain.  (This is done by
	 *     hybridabi_sendsig()).
	 *
	 * (3) If an alternative signal stack is not defined, and we are in a
	 *     'sandboxed' state, then we have two choices: (a) if the signal
	 *     is of type SA_SANDBOX_UNWIND, we will automatically unwind the
	 *     trusted stack by one frame; (b) otherwise, we will terminate
	 *     the process unconditionally.
	 */
	cheri_is_sandboxed = cheri_signal_sandboxed(td);

	/*
	 * We provide the ability to drop into the debugger in two different
	 * circumstances: (1) if the code running is sandboxed; and (2) if the
	 * fault is a CHERI protection fault.  Handle both here for the
	 * non-unwind case.  Do this before we rewrite any general-purpose or
	 * capability register state for the thread.
	 */
#if DDB
	if (cheri_is_sandboxed && security_cheri_debugger_on_sandbox_signal)
		kdb_enter(KDB_WHY_CHERI, "Signal delivery to CHERI sandbox");
	else if (sig == SIGPROT && security_cheri_debugger_on_sigprot)
		kdb_enter(KDB_WHY_CHERI,
		    "SIGPROT delivered outside sandbox");
#endif

	/*
	 * If a thread is running sandboxed, we can't rely on $sp which may
	 * not point at a valid stack in the ambient context, or even be
	 * maliciously manipulated.  We must therefore always use the
	 * alternative stack.  We are also therefore unable to tell whether we
	 * are on the alternative stack, so must clear 'oonstack' here.
	 *
	 * XXXRW: This requires significant further thinking; however, the net
	 * upshot is that it is not a good idea to do an object-capability
	 * invoke() from a signal handler, as with so many other things in
	 * life.
	 */
	if (cheri_is_sandboxed != 0)
		oonstack = 0;

	/* save user context */
	bzero(&sf, sizeof(sf));
	sf.sf_uc.uc_sigmask = *mask;
#if 0
	/*
	 * XXX-AM: what to do in this case? stack_t type differs. Do we
	 * restore the value of this?
	 */
	sf.sf_uc.uc_stack = td->td_sigstk;
#endif
	sf.sf_uc.uc_mcontext.mc_onstack = (oonstack) ? 1 : 0;
	sf.sf_uc.uc_mcontext.mc_pc = regs->pc;
	sf.sf_uc.uc_mcontext.mullo = regs->mullo;
	sf.sf_uc.uc_mcontext.mulhi = regs->mulhi;
	sf.sf_uc.uc_mcontext.mc_tls = (__cheri_addr uint64_t)td->td_md.md_tls;
	sf.sf_uc.uc_mcontext.mc_regs[0] = UCONTEXT_MAGIC;  /* magic number */
	bcopy((void *)__unbounded_addressof(regs->ast),
	    (void *)__unbounded_addressof(sf.sf_uc.uc_mcontext.mc_regs[1]),
	    sizeof(sf.sf_uc.uc_mcontext.mc_regs) - sizeof(register_t));
	sf.sf_uc.uc_mcontext.mc_fpused = td->td_md.md_flags & MDTD_FPUSED;
#if defined(CPU_HAVEFPU)
	if (sf.sf_uc.uc_mcontext.mc_fpused) {
		/* if FPU has current state, save it first */
		if (td == PCPU_GET(fpcurthread))
			MipsSaveCurFPState(td);
		bcopy((void *)__unbounded_addressof(td->td_frame->f0),
		    (void *)sf.sf_uc.uc_mcontext.mc_fpregs,
		    sizeof(sf.sf_uc.uc_mcontext.mc_fpregs));
	}
#endif
	/* XXXRW: sf.sf_uc.uc_mcontext.sr seems never to be set? */
	sf.sf_uc.uc_mcontext.cause = regs->cause;

	/* Allocate and validate space for the signal handler context. */
	if ((td->td_pflags & TDP_ALTSTACK) != 0 && !oonstack &&
	    SIGISMEMBER(psp->ps_sigonstack, sig)) {
		sp = (vm_ptr_t)td->td_sigstk.ss_sp + td->td_sigstk.ss_size;
	} else {
		/*
		 * Signals delivered when a CHERI sandbox is present must be
		 * delivered on the alternative stack rather than a local one.
		 * If an alternative stack isn't present, then terminate or
		 * risk leaking capabilities (and control) to the sandbox (or
		 * just crashing the sandbox).
		 */
		if (cheri_is_sandboxed) {
			mtx_unlock(&psp->ps_mtx);
			printf("pid %d, tid %d: signal in sandbox without "
			    "alternative stack defined\n", td->td_proc->p_pid,
			    td->td_tid);
			sigexit(td, SIGILL);
			/* NOTREACHED */
		}
		sp = (vm_ptr_t)__USER_CAP_UNBOUND((void *)(uintptr_t)regs->sp);
	}

	cp2_len = sizeof(*cfp);
	sp -= cp2_len;
	sp = rounddown2(sp, CHERICAP_SIZE);
	sf.sf_uc.uc_mcontext.mc_cp2state = (__cheri_addr register_t)sp;
	sf.sf_uc.uc_mcontext.mc_cp2state_len = cp2_len;

	sp -= sizeof(struct sigframe64);
	sp = rounddown2(sp, STACK_ALIGN);
	sfp = (struct sigframe64 *)cheri_csetbounds((void *)sp,
	    sizeof(struct sigframe64));

	/* Build the argument list for the signal handler. */
	regs->a0 = sig;
	regs->a2 = (__cheri_addr register_t)&sfp->sf_uc;
	if (SIGISMEMBER(psp->ps_siginfo, sig)) {
		/* Signal handler installed with SA_SIGINFO. */
		regs->a1 = (__cheri_addr register_t)&sfp->sf_si;
		/* sf.sf_ahu.sf_action = (__siginfohandler_t *)catcher; */

		/* fill siginfo structure */
		siginfo_to_siginfo64(&ksi->ksi_info, &sf.sf_si);
		sf.sf_si.si_signo = sig;
		sf.sf_si.si_code = ksi->ksi_code;
		sf.sf_si.si_addr = regs->badvaddr;
	} else {
		/* Old FreeBSD-style arguments. */
		regs->a1 = ksi->ksi_code;
		regs->a3 = regs->badvaddr;
		/* sf.sf_ahu.sf_handler = catcher; */
	}

	mtx_unlock(&psp->ps_mtx);
	PROC_UNLOCK(p);

	/*
	 * Copy the sigframe out to the user's stack.
	 */
	cfp = malloc(sizeof(*cfp), M_TEMP, M_WAITOK);
	cheri_trapframe_to_cheriframe(&td->td_pcb->pcb_regs, cfp);
	if (copyoutcap(cfp,
	    __USER_CAP((void *)(uintptr_t)sf.sf_uc.uc_mcontext.mc_cp2state,
	    cp2_len), cp2_len) != 0) {
		free(cfp, M_TEMP);
		PROC_LOCK(p);
		printf("pid %d, tid %d: could not copy out cheriframe\n",
		    td->td_proc->p_pid, td->td_tid);
		sigexit(td, SIGILL);
		/* NOTREACHED */
	}
	free(cfp, M_TEMP);

	if (copyout(&sf, sfp, sizeof(struct sigframe64)) != 0) {
		/*
		 * Something is wrong with the stack pointer.
		 * ...Kill the process.
		 */
		PROC_LOCK(p);
		printf("pid %d, tid %d: could not copy out sigframe\n",
		    td->td_proc->p_pid, td->td_tid);
		sigexit(td, SIGILL);
		/* NOTREACHED */
	}

	/*
	 * Install CHERI signal-delivery register state for handler to run
	 * in.  As we don't install this in the CHERI frame on the user stack,
	 * it will be (genrally) be removed automatically on sigreturn().
	 */
	hybridabi_sendsig(td);

	regs->pc = (register_t)(__cheri_offset vaddr_t)catcher;
	// FIXME: should this be an offset relative to PCC or an address?
	regs->t9 = (register_t)(__cheri_offset vaddr_t)catcher;
	regs->sp = (__cheri_addr register_t)sfp;
	if (p->p_sysent->sv_sigcode_base != 0) {
		/* Signal trampoline code is in the shared page */
		regs->ra = p->p_sysent->sv_sigcode_base;
	} else {
		/* Signal trampoline code is at base of user stack. */
		/* XXX: GC this code path once shared page is stable */
		regs->ra = (register_t)(intptr_t)PS_STRINGS -
		    *(p->p_sysent->sv_szsigcode);
	}
	PROC_LOCK(p);
	mtx_lock(&psp->ps_mtx);

}
#endif /* CHERI_PURECAP_KERNEL */
// CHERI CHANGES START
// {
//   "updated": 20190812,
//   "target_type": "kernel",
//   "changes_purecap": [
//     "support",
//     "subobject_bounds"
//   ],
//   "change_comment": "freebsd64 purecap sendsig"
// }
// CHERI CHANGES END<|MERGE_RESOLUTION|>--- conflicted
+++ resolved
@@ -87,16 +87,7 @@
 #define	DELAYBRANCH(x)	((int)(x) < 0)
 #define	UCONTEXT_MAGIC	0xACEDBADE
 
-<<<<<<< HEAD
-void	freebsd64_sendsig(sig_t, ksiginfo_t *, sigset_t *);
-static void	freebsd64_exec_setregs(struct thread *, struct image_params *,
-		    uintptr_t);
-#ifdef CHERI_PURECAP_KERNEL
-static void	freebsd64_do_sendsig(sig_t, ksiginfo_t *, sigset_t *);
-#endif
-=======
 static void	freebsd64_sendsig(sig_t, ksiginfo_t *, sigset_t *);
->>>>>>> 97c7520e
 
 extern const char *freebsd64_syscallnames[];
 
@@ -192,35 +183,6 @@
 int
 freebsd64_get_mcontext(struct thread *td, mcontext64_t *mcp, int flags)
 {
-<<<<<<< HEAD
-  	struct trapframe *tp;
-
-	tp = td->td_frame;
-	PROC_LOCK(curthread->td_proc);
-	mcp->mc_onstack = sigonstack(tp->sp);
-	PROC_UNLOCK(curthread->td_proc);
-	bcopy((void *)__unbounded_addressof(td->td_frame->zero),
-	    (void *)&mcp->mc_regs, sizeof(mcp->mc_regs));
-
-	mcp->mc_fpused = td->td_md.md_flags & MDTD_FPUSED;
-	if (mcp->mc_fpused) {
-		bcopy((void *)__unbounded_addressof(td->td_frame->f0),
-		    (void *)&mcp->mc_fpregs, sizeof(mcp->mc_fpregs));
-	}
-	if (flags & GET_MC_CLEAR_RET) {
-		mcp->mc_regs[V0] = 0;
-		mcp->mc_regs[V1] = 0;
-		mcp->mc_regs[A3] = 0;
-	}
-
-	mcp->mc_pc = td->td_frame->pc;
-	mcp->mullo = td->td_frame->mullo;
-	mcp->mulhi = td->td_frame->mulhi;
-	mcp->mc_tls = (__cheri_addr vaddr_t)td->td_md.md_tls;
-	mcp->mc_cp2state = 0;
-	mcp->mc_cp2state_len = 0;
-
-=======
 	mcontext_t mc;
 	unsigned i;
 	int error;
@@ -252,61 +214,12 @@
 	mcp->mc_cp2state = 0;
 	mcp->mc_cp2state_len = 0;
 
->>>>>>> 97c7520e
 	return (0);
 }
 
 int
 freebsd64_set_mcontext(struct thread *td, mcontext64_t *mcp)
 {
-<<<<<<< HEAD
-	struct cheri_frame *cfp;
-	int error;
-	struct trapframe *tp;
-
-	if ((void *)(uintptr_t)mcp->mc_cp2state != NULL) {
-		if (mcp->mc_cp2state_len != sizeof(*cfp)) {
-			printf("%s: invalid cp2 state length "
-			    "(expected %zd, got %zd)\n", __func__,
-			    sizeof(*cfp), mcp->mc_cp2state_len);
-			return (EINVAL);
-		}
-		cfp = malloc(sizeof(*cfp), M_TEMP, M_WAITOK);
-		error = copyincap(__USER_CAP(mcp->mc_cp2state, mcp->mc_cp2state_len),
-		    cfp, sizeof(*cfp));
-		if (error) {
-			free(cfp, M_TEMP);
-			printf("%s: invalid pointer\n", __func__);
-			return (EINVAL);
-		}
-		cheri_trapframe_from_cheriframe(&td->td_pcb->pcb_regs, cfp);
-		free(cfp, M_TEMP);
-		td->td_pcb->pcb_regs.capcause = 0;
-	}
-
-	tp = td->td_frame;
-	bcopy((void *)&mcp->mc_regs,
-	    (void *)__unbounded_addressof(td->td_frame->zero),
-	    sizeof(mcp->mc_regs));
-
-	td->td_md.md_flags = (mcp->mc_fpused & MDTD_FPUSED)
-#ifdef CPU_QEMU_MALTA
-	    | (td->td_md.md_flags & MDTD_QTRACE)
-#endif
-	    ;
-	if (mcp->mc_fpused) {
-		bcopy((void *)&mcp->mc_fpregs,
-		    (void *)__unbounded_addressof(td->td_frame->f0),
-		    sizeof(mcp->mc_fpregs));
-	}
-	td->td_frame->pc = mcp->mc_pc;
-	td->td_frame->mullo = mcp->mullo;
-	td->td_frame->mulhi = mcp->mulhi;
-	td->td_md.md_tls = __USER_CAP_UNBOUND(mcp->mc_tls);
-	/* Dont let user to set any bits in status and cause registers. */
-
-	return (0);
-=======
 	mcontext_t mc;
 	unsigned i;
 	int error;
@@ -353,24 +266,11 @@
 	mc.mc_tls = __USER_CAP_UNBOUND(mcp->mc_tls);
 
 	return (set_mcontext(td, &mc));
->>>>>>> 97c7520e
 }
 
 void
 freebsd64_sendsig(sig_t catcher, ksiginfo_t *ksi, sigset_t *mask)
 {
-<<<<<<< HEAD
-#ifdef CHERI_PURECAP_KERNEL
-	freebsd64_do_sendsig(catcher, ksi, mask);
-#else
-	sendsig(catcher, ksi, mask);
-#endif
-}
-
-static void
-freebsd64_exec_setregs(struct thread *td, struct image_params *imgp,
-    uintptr_t stack)
-=======
 	struct proc *p;
 	struct thread *td;
 	struct trapframe *regs;
@@ -592,7 +492,6 @@
 
 int
 freebsd64_sigreturn(struct thread *td, struct freebsd64_sigreturn_args *uap)
->>>>>>> 97c7520e
 {
 	ucontext64_t uc;
 	int error;
@@ -607,29 +506,7 @@
 
 	kern_sigprocmask(td, SIG_SETMASK, &uc.uc_sigmask, NULL, 0);
 
-<<<<<<< HEAD
-	exec_setregs(td, imgp, stack);
-
-#ifdef CHERI_PURECAP_KERNEL
-	td->td_md.md_tls_tcb_offset = TLS_TP_OFFSET64 + TLS_TCB_SIZE64;
-#endif
-}
-
-int
-freebsd64_set_user_tls(struct thread *td, void *tls_base)
-{
-
-	td->td_md.md_tls_tcb_offset = TLS_TP_OFFSET64 + TLS_TCB_SIZE64;
-	td->td_md.md_tls = __USER_CAP_UNBOUND(tls_base);
-	if (td == curthread && cpuinfo.userlocal_reg == true) {
-		mips_wr_userlocal((unsigned long)tls_base +
-		    td->td_md.md_tls_tcb_offset);
-	}
-
-	return (0);
-=======
 	return (EJUSTRETURN);
->>>>>>> 97c7520e
 }
 
 int
@@ -651,12 +528,8 @@
 
 	case MIPS_GET_TLS:
 		tlsbase = (__cheri_addr int64_t)td->td_md.md_tls;
-<<<<<<< HEAD
-		error = copyout(&tlsbase, uap->parms, sizeof(tlsbase));
-=======
 		error = copyout(&tlsbase, __USER_CAP(uap->parms,
 		    sizeof(tlsbase)), sizeof(tlsbase));
->>>>>>> 97c7520e
 		return (error);
 
 #ifdef CPU_QEMU_MALTA
@@ -691,236 +564,4 @@
 elf64_dump_thread(struct thread *td __unused, void *dst __unused,
     size_t *off __unused)
 {
-}
-
-#ifdef CHERI_PURECAP_KERNEL
-static void
-freebsd64_do_sendsig(sig_t catcher, ksiginfo_t *ksi, sigset_t *mask)
-{
-	struct proc *p;
-	struct thread *td;
-	struct trapframe *regs;
-	struct cheri_frame *cfp;
-	struct sigacts *psp;
-	struct sigframe64 sf, *sfp;
-	vm_ptr_t sp;
-	size_t cp2_len;
-	int cheri_is_sandboxed;
-	int sig;
-	int oonstack;
-
-	td = curthread;
-	p = td->td_proc;
-	PROC_LOCK_ASSERT(p, MA_OWNED);
-	sig = ksi->ksi_signo;
-	psp = p->p_sigacts;
-	mtx_assert(&psp->ps_mtx, MA_OWNED);
-
-	regs = td->td_frame;
-	oonstack = sigonstack(regs->sp);
-
-	/*
-	 * CHERI affects signal delivery in the following ways:
-	 *
-	 * (1) Additional capability-coprocessor state is exposed via
-	 *     extensions to the context frame placed on the stack.
-	 *
-	 * (2) If the user $pcc doesn't include CHERI_PERM_SYSCALL, then we
-	 *     consider user state to be 'sandboxed' and therefore to require
-	 *     special delivery handling which includes a domain-switch to the
-	 *     thread's context-switch domain.  (This is done by
-	 *     hybridabi_sendsig()).
-	 *
-	 * (3) If an alternative signal stack is not defined, and we are in a
-	 *     'sandboxed' state, then we have two choices: (a) if the signal
-	 *     is of type SA_SANDBOX_UNWIND, we will automatically unwind the
-	 *     trusted stack by one frame; (b) otherwise, we will terminate
-	 *     the process unconditionally.
-	 */
-	cheri_is_sandboxed = cheri_signal_sandboxed(td);
-
-	/*
-	 * We provide the ability to drop into the debugger in two different
-	 * circumstances: (1) if the code running is sandboxed; and (2) if the
-	 * fault is a CHERI protection fault.  Handle both here for the
-	 * non-unwind case.  Do this before we rewrite any general-purpose or
-	 * capability register state for the thread.
-	 */
-#if DDB
-	if (cheri_is_sandboxed && security_cheri_debugger_on_sandbox_signal)
-		kdb_enter(KDB_WHY_CHERI, "Signal delivery to CHERI sandbox");
-	else if (sig == SIGPROT && security_cheri_debugger_on_sigprot)
-		kdb_enter(KDB_WHY_CHERI,
-		    "SIGPROT delivered outside sandbox");
-#endif
-
-	/*
-	 * If a thread is running sandboxed, we can't rely on $sp which may
-	 * not point at a valid stack in the ambient context, or even be
-	 * maliciously manipulated.  We must therefore always use the
-	 * alternative stack.  We are also therefore unable to tell whether we
-	 * are on the alternative stack, so must clear 'oonstack' here.
-	 *
-	 * XXXRW: This requires significant further thinking; however, the net
-	 * upshot is that it is not a good idea to do an object-capability
-	 * invoke() from a signal handler, as with so many other things in
-	 * life.
-	 */
-	if (cheri_is_sandboxed != 0)
-		oonstack = 0;
-
-	/* save user context */
-	bzero(&sf, sizeof(sf));
-	sf.sf_uc.uc_sigmask = *mask;
-#if 0
-	/*
-	 * XXX-AM: what to do in this case? stack_t type differs. Do we
-	 * restore the value of this?
-	 */
-	sf.sf_uc.uc_stack = td->td_sigstk;
-#endif
-	sf.sf_uc.uc_mcontext.mc_onstack = (oonstack) ? 1 : 0;
-	sf.sf_uc.uc_mcontext.mc_pc = regs->pc;
-	sf.sf_uc.uc_mcontext.mullo = regs->mullo;
-	sf.sf_uc.uc_mcontext.mulhi = regs->mulhi;
-	sf.sf_uc.uc_mcontext.mc_tls = (__cheri_addr uint64_t)td->td_md.md_tls;
-	sf.sf_uc.uc_mcontext.mc_regs[0] = UCONTEXT_MAGIC;  /* magic number */
-	bcopy((void *)__unbounded_addressof(regs->ast),
-	    (void *)__unbounded_addressof(sf.sf_uc.uc_mcontext.mc_regs[1]),
-	    sizeof(sf.sf_uc.uc_mcontext.mc_regs) - sizeof(register_t));
-	sf.sf_uc.uc_mcontext.mc_fpused = td->td_md.md_flags & MDTD_FPUSED;
-#if defined(CPU_HAVEFPU)
-	if (sf.sf_uc.uc_mcontext.mc_fpused) {
-		/* if FPU has current state, save it first */
-		if (td == PCPU_GET(fpcurthread))
-			MipsSaveCurFPState(td);
-		bcopy((void *)__unbounded_addressof(td->td_frame->f0),
-		    (void *)sf.sf_uc.uc_mcontext.mc_fpregs,
-		    sizeof(sf.sf_uc.uc_mcontext.mc_fpregs));
-	}
-#endif
-	/* XXXRW: sf.sf_uc.uc_mcontext.sr seems never to be set? */
-	sf.sf_uc.uc_mcontext.cause = regs->cause;
-
-	/* Allocate and validate space for the signal handler context. */
-	if ((td->td_pflags & TDP_ALTSTACK) != 0 && !oonstack &&
-	    SIGISMEMBER(psp->ps_sigonstack, sig)) {
-		sp = (vm_ptr_t)td->td_sigstk.ss_sp + td->td_sigstk.ss_size;
-	} else {
-		/*
-		 * Signals delivered when a CHERI sandbox is present must be
-		 * delivered on the alternative stack rather than a local one.
-		 * If an alternative stack isn't present, then terminate or
-		 * risk leaking capabilities (and control) to the sandbox (or
-		 * just crashing the sandbox).
-		 */
-		if (cheri_is_sandboxed) {
-			mtx_unlock(&psp->ps_mtx);
-			printf("pid %d, tid %d: signal in sandbox without "
-			    "alternative stack defined\n", td->td_proc->p_pid,
-			    td->td_tid);
-			sigexit(td, SIGILL);
-			/* NOTREACHED */
-		}
-		sp = (vm_ptr_t)__USER_CAP_UNBOUND((void *)(uintptr_t)regs->sp);
-	}
-
-	cp2_len = sizeof(*cfp);
-	sp -= cp2_len;
-	sp = rounddown2(sp, CHERICAP_SIZE);
-	sf.sf_uc.uc_mcontext.mc_cp2state = (__cheri_addr register_t)sp;
-	sf.sf_uc.uc_mcontext.mc_cp2state_len = cp2_len;
-
-	sp -= sizeof(struct sigframe64);
-	sp = rounddown2(sp, STACK_ALIGN);
-	sfp = (struct sigframe64 *)cheri_csetbounds((void *)sp,
-	    sizeof(struct sigframe64));
-
-	/* Build the argument list for the signal handler. */
-	regs->a0 = sig;
-	regs->a2 = (__cheri_addr register_t)&sfp->sf_uc;
-	if (SIGISMEMBER(psp->ps_siginfo, sig)) {
-		/* Signal handler installed with SA_SIGINFO. */
-		regs->a1 = (__cheri_addr register_t)&sfp->sf_si;
-		/* sf.sf_ahu.sf_action = (__siginfohandler_t *)catcher; */
-
-		/* fill siginfo structure */
-		siginfo_to_siginfo64(&ksi->ksi_info, &sf.sf_si);
-		sf.sf_si.si_signo = sig;
-		sf.sf_si.si_code = ksi->ksi_code;
-		sf.sf_si.si_addr = regs->badvaddr;
-	} else {
-		/* Old FreeBSD-style arguments. */
-		regs->a1 = ksi->ksi_code;
-		regs->a3 = regs->badvaddr;
-		/* sf.sf_ahu.sf_handler = catcher; */
-	}
-
-	mtx_unlock(&psp->ps_mtx);
-	PROC_UNLOCK(p);
-
-	/*
-	 * Copy the sigframe out to the user's stack.
-	 */
-	cfp = malloc(sizeof(*cfp), M_TEMP, M_WAITOK);
-	cheri_trapframe_to_cheriframe(&td->td_pcb->pcb_regs, cfp);
-	if (copyoutcap(cfp,
-	    __USER_CAP((void *)(uintptr_t)sf.sf_uc.uc_mcontext.mc_cp2state,
-	    cp2_len), cp2_len) != 0) {
-		free(cfp, M_TEMP);
-		PROC_LOCK(p);
-		printf("pid %d, tid %d: could not copy out cheriframe\n",
-		    td->td_proc->p_pid, td->td_tid);
-		sigexit(td, SIGILL);
-		/* NOTREACHED */
-	}
-	free(cfp, M_TEMP);
-
-	if (copyout(&sf, sfp, sizeof(struct sigframe64)) != 0) {
-		/*
-		 * Something is wrong with the stack pointer.
-		 * ...Kill the process.
-		 */
-		PROC_LOCK(p);
-		printf("pid %d, tid %d: could not copy out sigframe\n",
-		    td->td_proc->p_pid, td->td_tid);
-		sigexit(td, SIGILL);
-		/* NOTREACHED */
-	}
-
-	/*
-	 * Install CHERI signal-delivery register state for handler to run
-	 * in.  As we don't install this in the CHERI frame on the user stack,
-	 * it will be (genrally) be removed automatically on sigreturn().
-	 */
-	hybridabi_sendsig(td);
-
-	regs->pc = (register_t)(__cheri_offset vaddr_t)catcher;
-	// FIXME: should this be an offset relative to PCC or an address?
-	regs->t9 = (register_t)(__cheri_offset vaddr_t)catcher;
-	regs->sp = (__cheri_addr register_t)sfp;
-	if (p->p_sysent->sv_sigcode_base != 0) {
-		/* Signal trampoline code is in the shared page */
-		regs->ra = p->p_sysent->sv_sigcode_base;
-	} else {
-		/* Signal trampoline code is at base of user stack. */
-		/* XXX: GC this code path once shared page is stable */
-		regs->ra = (register_t)(intptr_t)PS_STRINGS -
-		    *(p->p_sysent->sv_szsigcode);
-	}
-	PROC_LOCK(p);
-	mtx_lock(&psp->ps_mtx);
-
-}
-#endif /* CHERI_PURECAP_KERNEL */
-// CHERI CHANGES START
-// {
-//   "updated": 20190812,
-//   "target_type": "kernel",
-//   "changes_purecap": [
-//     "support",
-//     "subobject_bounds"
-//   ],
-//   "change_comment": "freebsd64 purecap sendsig"
-// }
-// CHERI CHANGES END+}