--- conflicted
+++ resolved
@@ -313,11 +313,7 @@
 generic_bs_rm_2(void *t, bus_space_handle_t bsh,
     bus_size_t offset, uint16_t *addr, bus_size_t count)
 {
-<<<<<<< HEAD
-	uintptr_t baddr = bsh + offset;
-=======
-	bus_space_handle_t baddr = bsh + offset;
->>>>>>> 8fd319df
+	bus_space_handle_t baddr = bsh + offset;
 
 	while (count--)
 		*addr++ = rd16(baddr);
@@ -327,11 +323,7 @@
 generic_bs_rm_4(void *t, bus_space_handle_t bsh,
     bus_size_t offset, uint32_t *addr, bus_size_t count)
 {
-<<<<<<< HEAD
-	uintptr_t baddr = bsh + offset;
-=======
-	bus_space_handle_t baddr = bsh + offset;
->>>>>>> 8fd319df
+	bus_space_handle_t baddr = bsh + offset;
 
 	while (count--)
 		*addr++ = rd32(baddr);
@@ -342,11 +334,7 @@
     uint64_t *addr, bus_size_t count)
 {
 #ifdef rd64
-<<<<<<< HEAD
-	uintptr_t baddr = bsh + offset;
-=======
-	bus_space_handle_t baddr = bsh + offset;
->>>>>>> 8fd319df
+	bus_space_handle_t baddr = bsh + offset;
 
 	while (count--)
 		*addr++ = rd64(baddr);
@@ -364,11 +352,7 @@
 generic_bs_rr_1(void *t, bus_space_handle_t bsh,
     bus_size_t offset, uint8_t *addr, bus_size_t count)
 {
-<<<<<<< HEAD
-	uintptr_t baddr = bsh + offset;
-=======
-	bus_space_handle_t baddr = bsh + offset;
->>>>>>> 8fd319df
+	bus_space_handle_t baddr = bsh + offset;
 
 	while (count--) {
 		*addr++ = rd8(baddr);
@@ -380,11 +364,7 @@
 generic_bs_rr_2(void *t, bus_space_handle_t bsh,
     bus_size_t offset, uint16_t *addr, bus_size_t count)
 {
-<<<<<<< HEAD
-	uintptr_t baddr = bsh + offset;
-=======
-	bus_space_handle_t baddr = bsh + offset;
->>>>>>> 8fd319df
+	bus_space_handle_t baddr = bsh + offset;
 
 	while (count--) {
 		*addr++ = rd16(baddr);
@@ -396,11 +376,7 @@
 generic_bs_rr_4(void *t, bus_space_handle_t bsh,
     bus_size_t offset, uint32_t *addr, bus_size_t count)
 {
-<<<<<<< HEAD
-	uintptr_t baddr = bsh + offset;
-=======
-	bus_space_handle_t baddr = bsh + offset;
->>>>>>> 8fd319df
+	bus_space_handle_t baddr = bsh + offset;
 
 	while (count--) {
 		*addr++ = rd32(baddr);
@@ -413,11 +389,7 @@
     uint64_t *addr, bus_size_t count)
 {
 #ifdef rd64
-<<<<<<< HEAD
-	uintptr_t baddr = bsh + offset;
-=======
-	bus_space_handle_t baddr = bsh + offset;
->>>>>>> 8fd319df
+	bus_space_handle_t baddr = bsh + offset;
 
 	while (count--) {
 		*addr++ = rd64(baddr);
@@ -476,11 +448,7 @@
 generic_bs_wm_1(void *t, bus_space_handle_t bsh,
     bus_size_t offset, const uint8_t *addr, bus_size_t count)
 {
-<<<<<<< HEAD
-	uintptr_t baddr = bsh + offset;
-=======
-	bus_space_handle_t baddr = bsh + offset;
->>>>>>> 8fd319df
+	bus_space_handle_t baddr = bsh + offset;
 
 	while (count--)
 		wr8(baddr, *addr++);
@@ -490,11 +458,7 @@
 generic_bs_wm_2(void *t, bus_space_handle_t bsh,
     bus_size_t offset, const uint16_t *addr, bus_size_t count)
 {
-<<<<<<< HEAD
-	uintptr_t baddr = bsh + offset;
-=======
-	bus_space_handle_t baddr = bsh + offset;
->>>>>>> 8fd319df
+	bus_space_handle_t baddr = bsh + offset;
 
 	while (count--)
 		wr16(baddr, *addr++);
@@ -504,11 +468,7 @@
 generic_bs_wm_4(void *t, bus_space_handle_t bsh,
     bus_size_t offset, const uint32_t *addr, bus_size_t count)
 {
-<<<<<<< HEAD
-	uintptr_t baddr = bsh + offset;
-=======
-	bus_space_handle_t baddr = bsh + offset;
->>>>>>> 8fd319df
+	bus_space_handle_t baddr = bsh + offset;
 
 	while (count--)
 		wr32(baddr, *addr++);
@@ -519,11 +479,7 @@
     const uint64_t *addr, bus_size_t count)
 {
 #ifdef wr64
-<<<<<<< HEAD
-	uintptr_t baddr = bsh + offset;
-=======
-	bus_space_handle_t baddr = bsh + offset;
->>>>>>> 8fd319df
+	bus_space_handle_t baddr = bsh + offset;
 
 	while (count--)
 		wr64(baddr, *addr++);
@@ -540,11 +496,7 @@
 generic_bs_wr_1(void *t, bus_space_handle_t bsh,
     bus_size_t offset, const uint8_t *addr, bus_size_t count)
 {
-<<<<<<< HEAD
-	uintptr_t baddr = bsh + offset;
-=======
-	bus_space_handle_t baddr = bsh + offset;
->>>>>>> 8fd319df
+	bus_space_handle_t baddr = bsh + offset;
 
 	while (count--) {
 		wr8(baddr, *addr++);
@@ -556,11 +508,7 @@
 generic_bs_wr_2(void *t, bus_space_handle_t bsh,
     bus_size_t offset, const uint16_t *addr, bus_size_t count)
 {
-<<<<<<< HEAD
-	uintptr_t baddr = bsh + offset;
-=======
-	bus_space_handle_t baddr = bsh + offset;
->>>>>>> 8fd319df
+	bus_space_handle_t baddr = bsh + offset;
 
 	while (count--) {
 		wr16(baddr, *addr++);
@@ -572,11 +520,7 @@
 generic_bs_wr_4(void *t, bus_space_handle_t bsh,
     bus_size_t offset, const uint32_t *addr, bus_size_t count)
 {
-<<<<<<< HEAD
-	uintptr_t baddr = bsh + offset;
-=======
-	bus_space_handle_t baddr = bsh + offset;
->>>>>>> 8fd319df
+	bus_space_handle_t baddr = bsh + offset;
 
 	while (count--) {
 		wr32(baddr, *addr++);
@@ -589,11 +533,7 @@
     const uint64_t *addr, bus_size_t count)
 {
 #ifdef wr64
-<<<<<<< HEAD
-	uintptr_t baddr = bsh + offset;
-=======
-	bus_space_handle_t baddr = bsh + offset;
->>>>>>> 8fd319df
+	bus_space_handle_t baddr = bsh + offset;
 
 	while (count--) {
 		wr64(baddr, *addr++);
@@ -612,11 +552,7 @@
 generic_bs_sm_1(void *t, bus_space_handle_t bsh,
     bus_size_t offset, uint8_t value, bus_size_t count)
 {
-<<<<<<< HEAD
-	uintptr_t addr = bsh + offset;
-=======
 	bus_space_handle_t addr = bsh + offset;
->>>>>>> 8fd319df
 
 	while (count--)
 		wr8(addr, value);
@@ -626,11 +562,7 @@
 generic_bs_sm_2(void *t, bus_space_handle_t bsh,
     bus_size_t offset, uint16_t value, bus_size_t count)
 {
-<<<<<<< HEAD
-	uintptr_t addr = bsh + offset;
-=======
 	bus_space_handle_t addr = bsh + offset;
->>>>>>> 8fd319df
 
 	while (count--)
 		wr16(addr, value);
@@ -640,11 +572,7 @@
 generic_bs_sm_4(void *t, bus_space_handle_t bsh,
     bus_size_t offset, uint32_t value, bus_size_t count)
 {
-<<<<<<< HEAD
-	uintptr_t addr = bsh + offset;
-=======
 	bus_space_handle_t addr = bsh + offset;
->>>>>>> 8fd319df
 
 	while (count--)
 		wr32(addr, value);
@@ -655,11 +583,7 @@
     uint64_t value, bus_size_t count)
 {
 #ifdef wr64
-<<<<<<< HEAD
-	uintptr_t addr = bsh + offset;
-=======
 	bus_space_handle_t addr = bsh + offset;
->>>>>>> 8fd319df
 
 	while (count--)
 		wr64(addr, value);
@@ -676,11 +600,7 @@
 generic_bs_sr_1(void *t, bus_space_handle_t bsh,
     bus_size_t offset, uint8_t value, bus_size_t count)
 {
-<<<<<<< HEAD
-	uintptr_t addr = bsh + offset;
-=======
 	bus_space_handle_t addr = bsh + offset;
->>>>>>> 8fd319df
 
 	for (; count != 0; count--, addr++)
 		wr8(addr, value);
@@ -690,11 +610,7 @@
 generic_bs_sr_2(void *t, bus_space_handle_t bsh,
 		       bus_size_t offset, uint16_t value, bus_size_t count)
 {
-<<<<<<< HEAD
-	uintptr_t addr = bsh + offset;
-=======
 	bus_space_handle_t addr = bsh + offset;
->>>>>>> 8fd319df
 
 	for (; count != 0; count--, addr += 2)
 		wr16(addr, value);
@@ -704,11 +620,7 @@
 generic_bs_sr_4(void *t, bus_space_handle_t bsh,
     bus_size_t offset, uint32_t value, bus_size_t count)
 {
-<<<<<<< HEAD
-	uintptr_t addr = bsh + offset;
-=======
 	bus_space_handle_t addr = bsh + offset;
->>>>>>> 8fd319df
 
 	for (; count != 0; count--, addr += 4)
 		wr32(addr, value);
@@ -719,11 +631,7 @@
     uint64_t value, bus_size_t count)
 {
 #ifdef wr64
-<<<<<<< HEAD
-	uintptr_t addr = bsh + offset;
-=======
 	bus_space_handle_t addr = bsh + offset;
->>>>>>> 8fd319df
 
 	for (; count != 0; count--, addr += 8)
 		wr64(addr, value);
@@ -741,13 +649,8 @@
     bus_size_t off1, bus_space_handle_t bsh2,
     bus_size_t off2, bus_size_t count)
 {
-<<<<<<< HEAD
-	uintptr_t addr1 = bsh1 + off1;
-	uintptr_t addr2 = bsh2 + off2;
-=======
 	bus_space_handle_t addr1 = bsh1 + off1;
 	bus_space_handle_t addr2 = bsh2 + off2;
->>>>>>> 8fd319df
 
 	if (addr1 >= addr2) {
 		/* src after dest: copy forward */
@@ -766,13 +669,8 @@
     bus_size_t off1, bus_space_handle_t bsh2,
     bus_size_t off2, bus_size_t count)
 {
-<<<<<<< HEAD
-	uintptr_t addr1 = bsh1 + off1;
-	uintptr_t addr2 = bsh2 + off2;
-=======
 	bus_space_handle_t addr1 = bsh1 + off1;
 	bus_space_handle_t addr2 = bsh2 + off2;
->>>>>>> 8fd319df
 
 	if (addr1 >= addr2) {
 		/* src after dest: copy forward */
@@ -791,13 +689,8 @@
     bus_size_t off1, bus_space_handle_t bsh2,
     bus_size_t off2, bus_size_t count)
 {
-<<<<<<< HEAD
-	uintptr_t addr1 = bsh1 + off1;
-	uintptr_t addr2 = bsh2 + off2;
-=======
 	bus_space_handle_t addr1 = bsh1 + off1;
 	bus_space_handle_t addr2 = bsh2 + off2;
->>>>>>> 8fd319df
 
 	if (addr1 >= addr2) {
 		/* src after dest: copy forward */
@@ -816,13 +709,8 @@
     bus_space_handle_t bsh2, bus_size_t off2, bus_size_t count)
 {
 #if defined(rd64) && defined(wr64)
-<<<<<<< HEAD
-	uintptr_t addr1 = bsh1 + off1;
-	uintptr_t addr2 = bsh2 + off2;
-=======
 	bus_space_handle_t addr1 = bsh1 + off1;
 	bus_space_handle_t addr2 = bsh2 + off2;
->>>>>>> 8fd319df
 
 	if (addr1 >= addr2) {
 		/* src after dest: copy forward */
