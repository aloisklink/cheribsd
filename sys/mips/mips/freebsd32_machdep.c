/*-
 * SPDX-License-Identifier: BSD-2-Clause-FreeBSD
 *
 * Copyright (c) 2012 Juli Mallett <jmallett@FreeBSD.org>
 * All rights reserved.
 *
 * Redistribution and use in source and binary forms, with or without
 * modification, are permitted provided that the following conditions
 * are met:
 * 1. Redistributions of source code must retain the above copyright
 *    notice, this list of conditions and the following disclaimer.
 * 2. Redistributions in binary form must reproduce the above copyright
 *    notice, this list of conditions and the following disclaimer in the
 *    documentation and/or other materials provided with the distribution.
 *
 * THIS SOFTWARE IS PROVIDED BY THE AUTHOR AND CONTRIBUTORS ``AS IS'' AND
 * ANY EXPRESS OR IMPLIED WARRANTIES, INCLUDING, BUT NOT LIMITED TO, THE
 * IMPLIED WARRANTIES OF MERCHANTABILITY AND FITNESS FOR A PARTICULAR PURPOSE
 * ARE DISCLAIMED.  IN NO EVENT SHALL THE AUTHOR OR CONTRIBUTORS BE LIABLE
 * FOR ANY DIRECT, INDIRECT, INCIDENTAL, SPECIAL, EXEMPLARY, OR CONSEQUENTIAL
 * DAMAGES (INCLUDING, BUT NOT LIMITED TO, PROCUREMENT OF SUBSTITUTE GOODS
 * OR SERVICES; LOSS OF USE, DATA, OR PROFITS; OR BUSINESS INTERRUPTION)
 * HOWEVER CAUSED AND ON ANY THEORY OF LIABILITY, WHETHER IN CONTRACT, STRICT
 * LIABILITY, OR TORT (INCLUDING NEGLIGENCE OR OTHERWISE) ARISING IN ANY WAY
 * OUT OF THE USE OF THIS SOFTWARE, EVEN IF ADVISED OF THE POSSIBILITY OF
 * SUCH DAMAGE.
 *
 * $FreeBSD$
 */

/*
 * Based on nwhitehorn's COMPAT_FREEBSD32 support code for PowerPC64.
 */

#define __ELF_WORD_SIZE 32

#include <sys/types.h>
#include <sys/param.h>
#include <sys/kernel.h>
#include <sys/systm.h>
#include <sys/sysent.h>
#include <sys/exec.h>
#include <sys/imgact.h>
#include <sys/ktr.h>
#include <sys/malloc.h>
#include <sys/proc.h>
#include <sys/namei.h>
#include <sys/fcntl.h>
#include <sys/sysent.h>
#include <sys/imgact_elf.h>
#include <sys/syscall.h>
#include <sys/syscallsubr.h>
#include <sys/sysproto.h>
#include <sys/signalvar.h>
#include <sys/vnode.h>
#include <sys/linker.h>

#include <vm/vm.h>
#include <vm/vm_param.h>

#include <machine/cpuinfo.h>
#include <machine/md_var.h>
#include <machine/reg.h>
#include <machine/sigframe.h>
#include <machine/sysarch.h>
#include <machine/tls.h>

#include <compat/freebsd32/freebsd32_signal.h>
#include <compat/freebsd32/freebsd32_util.h>
#include <compat/freebsd32/freebsd32_proto.h>

static int get_mcontext32(struct thread *, mcontext32_t *, int);
static int set_mcontext32(struct thread *, mcontext32_t *);
static void freebsd32_sendsig(sig_t, ksiginfo_t *, sigset_t *);

extern const char *freebsd32_syscallnames[];

struct sysentvec elf32_freebsd_sysvec = {
	.sv_size	= SYS_MAXSYSCALL,
	.sv_table	= freebsd32_sysent,
	.sv_transtrap	= NULL,
	.sv_fixup	= __elfN(freebsd_fixup),
	.sv_sendsig	= freebsd32_sendsig,
	.sv_sigcode	= sigcode32,
	.sv_szsigcode	= &szsigcode32,
	.sv_name	= "FreeBSD ELF32",
	.sv_coredump	= __elfN(coredump),
	.sv_imgact_try	= NULL,
	.sv_minsigstksz	= MINSIGSTKSZ,
	.sv_minuser	= VM_MIN_ADDRESS,
	.sv_maxuser	= ((vm_offset_t)0x80000000),
	.sv_usrstack	= FREEBSD32_USRSTACK,
	.sv_psstrings	= FREEBSD32_PS_STRINGS,
	.sv_stackprot	= VM_PROT_ALL,
	.sv_copyout_auxargs = __elfN(freebsd_copyout_auxargs),
	.sv_copyout_strings = freebsd32_copyout_strings,
	.sv_setregs	= exec_setregs,
	.sv_fixlimit	= NULL,
	.sv_maxssiz	= NULL,
<<<<<<< HEAD
	.sv_flags	= SV_ABI_FREEBSD | SV_ILP32 |
#ifdef MIPS_SHAREDPAGE
			  SV_SHP,
#else
			  0,
#endif
=======
	.sv_flags	= SV_ABI_FREEBSD | SV_ILP32 | SV_RNG_SEED_VER,
>>>>>>> f18df350
	.sv_set_syscall_retval = cpu_set_syscall_retval,
	.sv_fetch_syscall_args = cpu_fetch_syscall_args,
	.sv_syscallnames = freebsd32_syscallnames,
#ifdef MIPS_SHAREDPAGE
	.sv_shared_page_base = FREEBSD32_SHAREDPAGE,
	.sv_shared_page_len = PAGE_SIZE,
#endif
	.sv_schedtail	= NULL,
	.sv_thread_detach = NULL,
	.sv_trap	= NULL,
};
INIT_SYSENTVEC(elf32_sysvec, &elf32_freebsd_sysvec);

static Elf32_Brandinfo freebsd_brand_info = {
	.brand		= ELFOSABI_FREEBSD,
	.machine	= EM_MIPS,
	.compat_3_brand	= "FreeBSD",
	.emul_path	= NULL,
	.interp_path	= "/libexec/ld-elf.so.1",
	.sysvec		= &elf32_freebsd_sysvec,
	.interp_newpath	= "/libexec/ld-elf32.so.1",
	.brand_note	= &elf32_freebsd_brandnote,
	.flags		= BI_CAN_EXEC_DYN | BI_BRAND_NOTE
};

SYSINIT(elf32, SI_SUB_EXEC, SI_ORDER_FIRST,
    (sysinit_cfunc_t) elf32_insert_brand_entry,
    &freebsd_brand_info);

int
set_regs32(struct thread *td, struct reg32 *regs)
{
	struct reg r;
	unsigned i;

	for (i = 0; i < NUMSAVEREGS; i++)
		r.r_regs[i] = regs->r_regs[i];

	return (set_regs(td, &r));
}

int
fill_regs32(struct thread *td, struct reg32 *regs)
{
	struct reg r;
	unsigned i;
	int error;

	error = fill_regs(td, &r);
	if (error != 0)
		return (error);

	for (i = 0; i < NUMSAVEREGS; i++)
		regs->r_regs[i] = r.r_regs[i];

	return (0);
}

int
set_fpregs32(struct thread *td, struct fpreg32 *fpregs)
{
	struct fpreg fp;
	unsigned i;

	for (i = 0; i < NUMFPREGS; i++)
		fp.r_regs[i] = fpregs->r_regs[i];

	return (set_fpregs(td, &fp));
}

int
fill_fpregs32(struct thread *td, struct fpreg32 *fpregs)
{
	struct fpreg fp;
	unsigned i;
	int error;

	error = fill_fpregs(td, &fp);
	if (error != 0)
		return (error);

	for (i = 0; i < NUMFPREGS; i++)
		fpregs->r_regs[i] = fp.r_regs[i];

	return (0);
}

static int
get_mcontext32(struct thread *td, mcontext32_t *mcp, int flags)
{
	mcontext_t mcp64;
	unsigned i;
	int error;

	error = get_mcontext(td, &mcp64, flags);
	if (error != 0)
		return (error);

	mcp->mc_onstack = mcp64.mc_onstack;
	mcp->mc_pc = mcp64.mc_pc;
	for (i = 0; i < 32; i++)
		mcp->mc_regs[i] = mcp64.mc_regs[i];
	mcp->sr = mcp64.sr;
	mcp->mullo = mcp64.mullo;
	mcp->mulhi = mcp64.mulhi;
	mcp->mc_fpused = mcp64.mc_fpused;
	for (i = 0; i < 33; i++)
		mcp->mc_fpregs[i] = mcp64.mc_fpregs[i];
	mcp->mc_fpc_eir = mcp64.mc_fpc_eir;
	mcp->mc_tls = (int32_t)(intptr_t)mcp64.mc_tls;

	return (0);
}

static int
set_mcontext32(struct thread *td, mcontext32_t *mcp)
{
	mcontext_t mcp64;
	unsigned i;

	mcp64.mc_onstack = mcp->mc_onstack;
	mcp64.mc_pc = mcp->mc_pc;
	for (i = 0; i < 32; i++)
		mcp64.mc_regs[i] = mcp->mc_regs[i];
	mcp64.sr = mcp->sr;
	mcp64.mullo = mcp->mullo;
	mcp64.mulhi = mcp->mulhi;
	mcp64.mc_fpused = mcp->mc_fpused;
	for (i = 0; i < 33; i++)
		mcp64.mc_fpregs[i] = mcp->mc_fpregs[i];
	mcp64.mc_fpc_eir = mcp->mc_fpc_eir;
	mcp64.mc_tls = (void *)(intptr_t)mcp->mc_tls;

	return (set_mcontext(td, &mcp64));
}

int
freebsd32_sigreturn(struct thread *td, struct freebsd32_sigreturn_args *uap)
{
	ucontext32_t uc;
	int error;

	CTR2(KTR_SIG, "sigreturn: td=%p ucp=%p", td, uap->sigcntxp);

	if (copyin(uap->sigcntxp, &uc, sizeof(uc)) != 0) {
		CTR1(KTR_SIG, "sigreturn: efault td=%p", td);
		return (EFAULT);
	}

	error = set_mcontext32(td, &uc.uc_mcontext);
	if (error != 0)
		return (error);

	kern_sigprocmask(td, SIG_SETMASK, &uc.uc_sigmask, NULL, 0);

#if 0
	CTR3(KTR_SIG, "sigreturn: return td=%p pc=%#x sp=%#x",
	     td, uc.uc_mcontext.mc_srr0, uc.uc_mcontext.mc_gpr[1]);
#endif

	return (EJUSTRETURN);
}

/*
 * The first two fields of a ucontext_t are the signal mask and the machine
 * context.  The next field is uc_link; we want to avoid destroying the link
 * when copying out contexts.
 */
#define	UC32_COPY_SIZE	offsetof(ucontext32_t, uc_link)

int
freebsd32_getcontext(struct thread *td, struct freebsd32_getcontext_args *uap)
{
	ucontext32_t uc;
	int ret;

	if (uap->ucp == NULL)
		ret = EINVAL;
	else {
		bzero(&uc, sizeof(uc));
		get_mcontext32(td, &uc.uc_mcontext, GET_MC_CLEAR_RET);
		PROC_LOCK(td->td_proc);
		uc.uc_sigmask = td->td_sigmask;
		PROC_UNLOCK(td->td_proc);
		ret = copyout(&uc, uap->ucp, UC32_COPY_SIZE);
	}
	return (ret);
}

int
freebsd32_setcontext(struct thread *td, struct freebsd32_setcontext_args *uap)
{
	ucontext32_t uc;
	int ret;	

	if (uap->ucp == NULL)
		ret = EINVAL;
	else {
		ret = copyin(uap->ucp, &uc, UC32_COPY_SIZE);
		if (ret == 0) {
			ret = set_mcontext32(td, &uc.uc_mcontext);
			if (ret == 0) {
				kern_sigprocmask(td, SIG_SETMASK,
				    &uc.uc_sigmask, NULL, 0);
			}
		}
	}
	return (ret == 0 ? EJUSTRETURN : ret);
}

int
freebsd32_swapcontext(struct thread *td, struct freebsd32_swapcontext_args *uap)
{
	ucontext32_t uc;
	int ret;

	if (uap->oucp == NULL || uap->ucp == NULL)
		ret = EINVAL;
	else {
		bzero(&uc, sizeof(uc));
		get_mcontext32(td, &uc.uc_mcontext, GET_MC_CLEAR_RET);
		PROC_LOCK(td->td_proc);
		uc.uc_sigmask = td->td_sigmask;
		PROC_UNLOCK(td->td_proc);
		ret = copyout(&uc, uap->oucp, UC32_COPY_SIZE);
		if (ret == 0) {
			ret = copyin(uap->ucp, &uc, UC32_COPY_SIZE);
			if (ret == 0) {
				ret = set_mcontext32(td, &uc.uc_mcontext);
				if (ret == 0) {
					kern_sigprocmask(td, SIG_SETMASK,
					    &uc.uc_sigmask, NULL, 0);
				}
			}
		}
	}
	return (ret == 0 ? EJUSTRETURN : ret);
}

#define	UCONTEXT_MAGIC	0xACEDBADE

/*
 * Send an interrupt to process.
 *
 * Stack is set up to allow sigcode stored
 * at top to call routine, followed by kcall
 * to sigreturn routine below.	After sigreturn
 * resets the signal mask, the stack, and the
 * frame pointer, it returns to the user
 * specified pc, psl.
 */
static void
freebsd32_sendsig(sig_t catcher, ksiginfo_t *ksi, sigset_t *mask)
{
	struct proc *p;
	struct thread *td;
#if defined(CPU_HAVEFPU)
	struct fpreg32 fpregs;
#endif
	struct reg32 regs;
	struct sigacts *psp;
	struct sigframe32 sf, *sfp;
	int sig;
	int oonstack;
	unsigned i;

	td = curthread;
	p = td->td_proc;
	PROC_LOCK_ASSERT(p, MA_OWNED);
	sig = ksi->ksi_signo;
	psp = p->p_sigacts;
	mtx_assert(&psp->ps_mtx, MA_OWNED);

	fill_regs32(td, &regs);
	oonstack = sigonstack(td->td_frame->sp);

	/* save user context */
	bzero(&sf, sizeof sf);
	sf.sf_uc.uc_sigmask = *mask;
	sf.sf_uc.uc_stack.ss_sp = (int32_t)(intptr_t)td->td_sigstk.ss_sp;
	sf.sf_uc.uc_stack.ss_size = td->td_sigstk.ss_size;
	sf.sf_uc.uc_stack.ss_flags = td->td_sigstk.ss_flags;
	sf.sf_uc.uc_mcontext.mc_onstack = (oonstack) ? 1 : 0;
	sf.sf_uc.uc_mcontext.mc_pc = regs.r_regs[PC];
	sf.sf_uc.uc_mcontext.mullo = regs.r_regs[MULLO];
	sf.sf_uc.uc_mcontext.mulhi = regs.r_regs[MULHI];
	sf.sf_uc.uc_mcontext.mc_tls =
	    (int32_t)(intptr_t)(__cheri_fromcap void *)td->td_md.md_tls;
	sf.sf_uc.uc_mcontext.mc_regs[0] = UCONTEXT_MAGIC;  /* magic number */
	for (i = 1; i < 32; i++)
		sf.sf_uc.uc_mcontext.mc_regs[i] = regs.r_regs[i];
	sf.sf_uc.uc_mcontext.mc_fpused = td->td_md.md_flags & MDTD_FPUSED;
#if defined(CPU_HAVEFPU)
	if (sf.sf_uc.uc_mcontext.mc_fpused) {
		/* if FPU has current state, save it first */
		if (td == PCPU_GET(fpcurthread))
			MipsSaveCurFPState(td);
		fill_fpregs32(td, &fpregs);
		for (i = 0; i < 33; i++)
			sf.sf_uc.uc_mcontext.mc_fpregs[i] = fpregs.r_regs[i];
	}
#endif

	/* Allocate and validate space for the signal handler context. */
	if ((td->td_pflags & TDP_ALTSTACK) != 0 && !oonstack &&
	    SIGISMEMBER(psp->ps_sigonstack, sig)) {
		sfp = (struct sigframe32 *)(((uintptr_t)td->td_sigstk.ss_sp +
		    td->td_sigstk.ss_size - sizeof(struct sigframe32))
		    & ~(sizeof(__int64_t) - 1));
	} else
		sfp = (struct sigframe32 *)((vm_offset_t)(td->td_frame->sp - 
		    sizeof(struct sigframe32)) & ~(sizeof(__int64_t) - 1));

	/* Build the argument list for the signal handler. */
	td->td_frame->a0 = sig;
	td->td_frame->a2 = (register_t)(intptr_t)&sfp->sf_uc;
	if (SIGISMEMBER(psp->ps_siginfo, sig)) {
		/* Signal handler installed with SA_SIGINFO. */
		td->td_frame->a1 = (register_t)(intptr_t)&sfp->sf_si;
		/* sf.sf_ahu.sf_action = (__siginfohandler_t *)catcher; */

		/* fill siginfo structure */
		sf.sf_si.si_signo = sig;
		sf.sf_si.si_code = ksi->ksi_code;
		sf.sf_si.si_addr = td->td_frame->badvaddr;
	} else {
		/* Old FreeBSD-style arguments. */
		td->td_frame->a1 = ksi->ksi_code;
		td->td_frame->a3 = td->td_frame->badvaddr;
		/* sf.sf_ahu.sf_handler = catcher; */
	}

	mtx_unlock(&psp->ps_mtx);
	PROC_UNLOCK(p);

	/*
	 * Copy the sigframe out to the user's stack.
	 */
	if (copyout(&sf, sfp, sizeof(struct sigframe32)) != 0) {
		/*
		 * Something is wrong with the stack pointer.
		 * ...Kill the process.
		 */
		PROC_LOCK(p);
		sigexit(td, SIGILL);
	}

	td->td_frame->pc = (trapf_pc_t)catcher;
	td->td_frame->t9 = TRAPF_PC_OFFSET(td->td_frame);
	td->td_frame->sp = (register_t)(intptr_t)sfp;
	/*
	 * Signal trampoline code is at base of user stack.
	 */
	td->td_frame->ra = (register_t)(intptr_t)FREEBSD32_PS_STRINGS - *(p->p_sysent->sv_szsigcode);
	PROC_LOCK(p);
	mtx_lock(&psp->ps_mtx);
}

int
freebsd32_sysarch(struct thread *td, struct freebsd32_sysarch_args *uap)
{
	int error;
	int32_t tlsbase;

	switch (uap->op) {
	case MIPS_SET_TLS:
		td->td_md.md_tls = __USER_CAP_UNBOUND((void *)(intptr_t)uap->parms);

		/*
		 * If there is an user local register implementation (ULRI)
		 * update it as well.  Add the TLS and TCB offsets so the
		 * value in this register is adjusted like in the case of the
		 * rdhwr trap() instruction handler.
		 */
		if (cpuinfo.userlocal_reg == true) {
			mips_wr_userlocal((unsigned long)(uap->parms +
			    td->td_proc->p_md.md_tls_tcb_offset));
		}
		return (0);
	case MIPS_GET_TLS: 
		tlsbase =
		    (int32_t)(intptr_t)(__cheri_fromcap void *)td->td_md.md_tls;
		error = copyout(&tlsbase, uap->parms, sizeof(tlsbase));
		return (error);
	default:
		break;
	}
	return (EINVAL);
}

void
elf32_dump_thread(struct thread *td __unused, void *dst __unused,
    size_t *off __unused)
{
}
// CHERI CHANGES START
// {
//   "updated": 20181114,
//   "target_type": "kernel",
//   "changes": [
//     "support",
//     "user_capabilities"
//   ],
//   "change_comment": "shared page"
// }
// CHERI CHANGES END<|MERGE_RESOLUTION|>--- conflicted
+++ resolved
@@ -97,16 +97,12 @@
 	.sv_setregs	= exec_setregs,
 	.sv_fixlimit	= NULL,
 	.sv_maxssiz	= NULL,
-<<<<<<< HEAD
-	.sv_flags	= SV_ABI_FREEBSD | SV_ILP32 |
+	.sv_flags	= SV_ABI_FREEBSD | SV_ILP32 | SV_RNG_SEED_VER |
 #ifdef MIPS_SHAREDPAGE
 			  SV_SHP,
 #else
 			  0,
 #endif
-=======
-	.sv_flags	= SV_ABI_FREEBSD | SV_ILP32 | SV_RNG_SEED_VER,
->>>>>>> f18df350
 	.sv_set_syscall_retval = cpu_set_syscall_retval,
 	.sv_fetch_syscall_args = cpu_fetch_syscall_args,
 	.sv_syscallnames = freebsd32_syscallnames,
