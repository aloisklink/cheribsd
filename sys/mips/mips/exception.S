/*	$OpenBSD: locore.S,v 1.18 1998/09/15 10:58:53 pefo Exp $	*/
/*-
 * Copyright (c) 2016 Robert N. M. Watson
 * All rights reserved.
 *
 * This software was developed by SRI International and the University of
 * Cambridge Computer Laboratory under DARPA/AFRL contract (FA8750-10-C-0237)
 * ("CTSRD"), as part of the DARPA CRASH research programme.
 *
 * Redistribution and use in source and binary forms, with or without
 * modification, are permitted provided that the following conditions
 * are met:
 * 1. Redistributions of source code must retain the above copyright
 *    notice, this list of conditions and the following disclaimer.
 * 2. Redistributions in binary form must reproduce the above copyright
 *    notice, this list of conditions and the following disclaimer in the
 *    documentation and/or other materials provided with the distribution.
 *
 * THIS SOFTWARE IS PROVIDED BY THE AUTHOR AND CONTRIBUTORS ``AS IS'' AND
 * ANY EXPRESS OR IMPLIED WARRANTIES, INCLUDING, BUT NOT LIMITED TO, THE
 * IMPLIED WARRANTIES OF MERCHANTABILITY AND FITNESS FOR A PARTICULAR PURPOSE
 * ARE DISCLAIMED.  IN NO EVENT SHALL THE AUTHOR OR CONTRIBUTORS BE LIABLE
 * FOR ANY DIRECT, INDIRECT, INCIDENTAL, SPECIAL, EXEMPLARY, OR CONSEQUENTIAL
 * DAMAGES (INCLUDING, BUT NOT LIMITED TO, PROCUREMENT OF SUBSTITUTE GOODS
 * OR SERVICES; LOSS OF USE, DATA, OR PROFITS; OR BUSINESS INTERRUPTION)
 * HOWEVER CAUSED AND ON ANY THEORY OF LIABILITY, WHETHER IN CONTRACT, STRICT
 * LIABILITY, OR TORT (INCLUDING NEGLIGENCE OR OTHERWISE) ARISING IN ANY WAY
 * OUT OF THE USE OF THIS SOFTWARE, EVEN IF ADVISED OF THE POSSIBILITY OF
 * SUCH DAMAGE.
 *
 * Copyright (c) 1992, 1993
 *	The Regents of the University of California.  All rights reserved.
 *
 * This code is derived from software contributed to Berkeley by
 * Digital Equipment Corporation and Ralph Campbell.
 *
 * Redistribution and use in source and binary forms, with or without
 * modification, are permitted provided that the following conditions
 * are met:
 * 1. Redistributions of source code must retain the above copyright
 *    notice, this list of conditions and the following disclaimer.
 * 2. Redistributions in binary form must reproduce the above copyright
 *    notice, this list of conditions and the following disclaimer in the
 *    documentation and/or other materials provided with the distribution.
 * 4. Neither the name of the University nor the names of its contributors
 *    may be used to endorse or promote products derived from this software
 *    without specific prior written permission.
 *
 * THIS SOFTWARE IS PROVIDED BY THE REGENTS AND CONTRIBUTORS ``AS IS'' AND
 * ANY EXPRESS OR IMPLIED WARRANTIES, INCLUDING, BUT NOT LIMITED TO, THE
 * IMPLIED WARRANTIES OF MERCHANTABILITY AND FITNESS FOR A PARTICULAR PURPOSE
 * ARE DISCLAIMED.  IN NO EVENT SHALL THE REGENTS OR CONTRIBUTORS BE LIABLE
 * FOR ANY DIRECT, INDIRECT, INCIDENTAL, SPECIAL, EXEMPLARY, OR CONSEQUENTIAL
 * DAMAGES (INCLUDING, BUT NOT LIMITED TO, PROCUREMENT OF SUBSTITUTE GOODS
 * OR SERVICES; LOSS OF USE, DATA, OR PROFITS; OR BUSINESS INTERRUPTION)
 * HOWEVER CAUSED AND ON ANY THEORY OF LIABILITY, WHETHER IN CONTRACT, STRICT
 * LIABILITY, OR TORT (INCLUDING NEGLIGENCE OR OTHERWISE) ARISING IN ANY WAY
 * OUT OF THE USE OF THIS SOFTWARE, EVEN IF ADVISED OF THE POSSIBILITY OF
 * SUCH DAMAGE.
 *
 * Copyright (C) 1989 Digital Equipment Corporation.
 * Permission to use, copy, modify, and distribute this software and
 * its documentation for any purpose and without fee is hereby granted,
 * provided that the above copyright notice appears in all copies.
 * Digital Equipment Corporation makes no representations about the
 * suitability of this software for any purpose.  It is provided "as is"
 * without express or implied warranty.
 *
 * from: Header: /sprite/src/kernel/mach/ds3100.md/RCS/loMem.s,
 *	v 1.1 89/07/11 17:55:04 nelson Exp  SPRITE (DECWRL)
 * from: Header: /sprite/src/kernel/mach/ds3100.md/RCS/machAsm.s,
 *	v 9.2 90/01/29 18:00:39 shirriff Exp  SPRITE (DECWRL)
 * from: Header: /sprite/src/kernel/vm/ds3100.md/vmPmaxAsm.s,
 *	v 1.1 89/07/10 14:27:41 nelson Exp  SPRITE (DECWRL)
 *	from: @(#)locore.s	8.5 (Berkeley) 1/4/94
 *	JNPR: exception.S,v 1.5 2007/01/08 04:58:37 katta
 * $FreeBSD$
 */

/*
 *	Contains code that is the first executed at boot time plus
 *	assembly language support routines.
 */

#include "opt_ddb.h"

#include <machine/asm.h>
#include <machine/cpu.h>
#include <machine/exceptionasm.h>
#include <machine/regnum.h>
#include <machine/cpuregs.h>
#include <machine/pte.h>
#include <machine/pcb.h>

#ifdef CPU_CHERI
#include <machine/cheriasm.h>
#include <machine/cherireg.h>
#endif

#include "assym.s"

	.set	noreorder		# Noreorder is default style!

#ifdef KDTRACE_HOOKS
	.data
	.globl	dtrace_invop_jump_addr
	.align	4
	.type	dtrace_invop_jump_addr, @object
        .size	dtrace_invop_jump_addr, 8
dtrace_invop_jump_addr:
	.word	0
	.word	0
	.globl	dtrace_invop_calltrap_addr
	.align	4
	.type	dtrace_invop_calltrap_addr, @object
        .size	dtrace_invop_calltrap_addr, 8
dtrace_invop_calltrap_addr:
	.word	0
	.word	0

	.text
#endif

/*
 * Reasonable limit
 */
#define	INTRCNT_COUNT	256

/*
 * General MIPS CPU state for exceptions:
 *
 * EPC Register will point to the instruction that caused fault, unless the
 * faulting instruction was in a branch delay slot.  In that case, it will
 * point to the branch before the branch delay slot instruction.
 *
 * The cause register will contain what caused the exception and some state
 * about the interrupt.
 *
 * The status register contains information about the status of the CPU such
 * as: Kernel/User mode bit, interrupt enable bit.
 *
 * The BadVaddr register contains the virtual address that cause the last
 * exception.
 *
 * The Context register contains the lower 22 bits of the VPN (starting at
 * bit 4) that cause the last exception except bit0 and bit1 are zero. The
 * upper bits (bits 23 to 31 for MIPS32 and bits 23 to 63) are set under
 * kernel control (i.e. point to the page table). The Context/XContext
 * registers are not currently used by FreeBSD.
 */

/*
 *----------------------------------------------------------------------------
 *
 * MipsTLBMiss --
 *
 *	Vector code for the TLB-miss exception vector 0x80000000.
 *
 * This code is copied to the TLB exception vector address to
 * which the CPU jumps in response to an exception or a TLB miss.
 * NOTE: This code must be position independent!!!
 *
 *
 */
VECTOR(MipsTLBMiss, unknown)
	.set push
	.set noat

#ifdef CPU_CHERI
	CHERI_EXCEPTION_ENTER(k0)
#endif
	# Increment exception counter, if enabled.
	INC_EXCEPTION_CNTR(TLB_MISS_CNT)
	j	MipsDoTLBMiss
	MFC0	k0, MIPS_COP_0_BAD_VADDR	# get the fault address
	.set pop
VECTOR_END(MipsTLBMiss)

/*
 *----------------------------------------------------------------------------
 *
 * MipsDoTLBMiss --  (UTLB miss)
 *
 * This is the real TLB Miss Handler code.  A miss was generated when the
 * access is to kuseg and there was not matching mapping loaded into the TLB.
 * 'segbase' points to the base of the segment table for user processes.
 *
 * The CPU does the following for an UTLB miss:
 * - Sets the EPC register.
 * - Sets the Cause register.
 * - Sets the Status register. Shifts K/U and IE bits over one and clears
 *   the current Kernel/User and Interrupt Enable bits. So the processor
 *   is in kernel mode with the interupts turned off.
 * - Sets BadVaddr register.
 * - Sets the Context/XContext register(s).
 * - Sets the TLB EntryHi register to contain VPN of the faulting address.
 *
 * Don't check for invalid pte's here. We load them as well and
 * let the processor trap to load the correct value after service.
 *
 * XXX This really needs to be changed to a linear page table and use the
 * Context and XContext registers.  That is really what it was designed for.
 *----------------------------------------------------------------------------
 */
 	.set push
	.set noat
MipsDoTLBMiss:
	bltz		k0, 1f				#02: k0<0 -> 1f (kernel fault)
	PTR_SRL		k0, k0, SEGSHIFT - PTRSHIFT	#03: k0=seg offset (almost)

	GET_CPU_PCPU(k1)
	PTR_L		k1, PC_SEGBASE(k1)
	beqz		k1, 2f				#05: make sure segbase is not null
	andi		k0, k0, PDEPTRMASK		#06: k0=seg offset
	PTR_ADDU	k1, k0, k1			#07: k1=seg entry address

	PTR_L		k1, 0(k1)			#08: k1=seg entry
	MFC0		k0, MIPS_COP_0_BAD_VADDR	#09: k0=bad address (again)
	beq		k1, zero, 2f			#0a: ==0 -- no page table
#ifdef __mips_n64
	PTR_SRL		k0, PDRSHIFT - PTRSHIFT		# k0=VPN
	andi		k0, k0, PDEPTRMASK		# k0=pde offset
	PTR_ADDU	k0, k0, k1			# k0=pde entry address
	PTR_L		k1, 0(k0)			# k1=pde entry
	beq		k1, zero, 2f			# ==0 -- no page table
	nop

#ifdef MIPS64_NEW_PMAP
	# Check for superpage
	GET_SUPERPAGE_IDX(k1)				# k1=superpage index from PTE
	beq		k1, zero, not_superpage		# ==0 -- not superpage
	PTR_L		k1, 0(k0)			# k1=pde entry (delay slot)

	# Set the referenced bit in the PDE if valid.
	#
	# XXX Setting the referenced bit here saves a fault later but it
	# may not be safe to do so. Therefore, just take the fault to set
	# the reference bit.
#	IF_VALID_SET_REFBIT(k1, k0, 0, 1)

	# The PDE is actually a superpage PTE.  Store it in the TLB lo0 reg.
	CLEAR_PTE_SWBITS(k1)
	PTE_MTC0	k1, MIPS_COP_0_TLB_LO0		# lo0 is loaded
	COP0_SYNC

	# Compute the PFN for the TLB lo1 register from k1(=PTE for TLB lo0).
	GET_ODD_1M_PFN_FROM_EVEN(k1)			# k1=Odd PFN in PTE postion

	# Get hard TLB flag bits.
	PTR_L		k0, 0(k0)			# k0=pde entry (again)
	GET_HW_TLB_FLAGS(k0)				# k0=hw TLB flag bits
	or		k1, k1, k0			# k1=PTE=PFN | hwflg bits
	# Load it into the TLB Lo1 register.
	#CLEAR_PTE_SWBITS(k1)				# No SW bits to clear
	PTE_MTC0	k1, MIPS_COP_0_TLB_LO1		# lo1 is loaded
	COP0_SYNC

	# Load the TLB PageMask for 1M pages.
	dli		k0, TLBMASK_1M_PAGE		# PageMask for 1M Page
	PTE_MTC0	k0, MIPS_COP_0_TLB_PG_MASK	# PageMask is loaded
	COP0_SYNC

	tlbwr						# write to tlb
	HAZARD_DELAY
	PTE_MTC0	zero, MIPS_COP_0_TLB_PG_MASK	# zero out PageMask reg
	COP0_SYNC
	eret						# return from exception

not_superpage:
#endif /* MIPS64_NEW_PMAP */
#endif /* __mips_n64 */
	MFC0		k0, MIPS_COP_0_BAD_VADDR	# k0=bad address (again)
	PTR_SRL		k0, PAGE_SHIFT - PTESHIFT	#0b: k0=VPN (aka va>>10)
	andi		k0, k0, PTE2MASK		#0c: k0=page tab offset
	PTR_ADDU	k1, k1, k0			#0d: k1=pte address

	PTE_L		k0, 0(k1)			#0e: k0=lo0 pte

	# Set the referenced bit in the PDE if valid.
	#
	# XXX Setting the referenced bit here saves a fault later but it
	# may not be safe to do so. Therefore, just take the fault to set
	# the reference bit.
#	IF_VALID_SET_REFBIT(k0, k1, 0, 2)

	CLEAR_PTE_SWBITS(k0)
	PTE_MTC0	k0, MIPS_COP_0_TLB_LO0		#12: lo0 is loaded
	COP0_SYNC

	PTE_L		k0, PTESIZE(k1)			# k0=lo1 pte

	# Set the referenced bit in the PDE if valid.
	#
	# XXX Setting the referenced bit here saves a fault later but it
	# may not be safe to do so. Therefore, just take the fault to set
	# the reference bit.
#	IF_VALID_SET_REFBIT(k0, k1, 0, 3)

	CLEAR_PTE_SWBITS(k0)
	PTE_MTC0	k0, MIPS_COP_0_TLB_LO1		#15: lo1 is loaded
	COP0_SYNC
	tlbwr						#1a: write to tlb
	HAZARD_DELAY
#ifdef CPU_CHERI
	CHERI_EXCEPTION_RETURN(k0)
#endif
	eret						#1f: retUrn from exception

1:	j		MipsTLBMissException		#20: kernel exception
	nop						#21: branch delay slot
2:	j		SlowFault			#22: no page table present
	nop						#23: branch delay slot
	.set pop

/*
 * This code is copied to the general exception vector address to
 * handle all execptions except RESET and TLBMiss.
 * NOTE: This code must be position independent!!!
 */
VECTOR(MipsException, unknown)
/*
 * Find out what mode we came from and jump to the proper handler.
 *
 * Note: at turned off here because we cannot trash the at register
 * in this exception code. Only k0 and k1 may be modified before
 * we save registers. This is true of all functions called through
 * the pointer magic: Mips{User,Kern}Intr, Mips{User,Kern}GenException
 * and MipsTLBInvalidException
 */
	.set	noat
#ifdef CPU_CHERI
	CHERI_EXCEPTION_ENTER(k0)
#endif
	mfc0	k0, MIPS_COP_0_STATUS		# Get the status register
	mfc0	k1, MIPS_COP_0_CAUSE		# Get the cause register value.
	and	k0, k0, MIPS_SR_KSU_USER	# test for user mode
						# sneaky but the bits are
						# with us........
	sll	k0, k0, 3			# shift user bit for cause index
	and	k1, k1, MIPS_CR_EXC_CODE	# Mask out the cause bits.
	or	k1, k1, k0			# change index to user table
#if defined(__mips_n64)
	PTR_SLL	k1, k1, 1			# shift to get 8-byte offset
#endif
1:
	PTR_LA	k0, _C_LABEL(machExceptionTable)  # get base of the jump table
	PTR_ADDU k0, k0, k1			# Get the address of the
						#  function entry.  Note that
						#  the cause is already
						#  shifted left by 2 bits so
						#  we dont have to shift.
	PTR_L	k0, 0(k0)			# Get the function address
	nop
	j	k0				# Jump to the function.
	nop
	.set	at
VECTOR_END(MipsException)

/*
 * We couldn't find a TLB entry.
 * Find out what mode we came from and call the appropriate handler.
 */
SlowFault:
	.set	noat
	mfc0	k0, MIPS_COP_0_STATUS
	nop
	and	k0, k0, MIPS_SR_KSU_USER
	bne	k0, zero, _C_LABEL(MipsUserGenException)
	nop
	.set	at
/*
 * Fall though ...
 */

/*----------------------------------------------------------------------------
 *
 * MipsKernGenException --
 *
 *	Handle an exception from kernel mode.
 *
 * Results:
 *	None.
 *
 * Side effects:
 *	None.
 *
 *----------------------------------------------------------------------------
 */

/*
 * The kernel exception stack contains 40 general-purpose registers, hi/lo
 * registers, and status register.  If CHERI is present, a further 28 CHERI
 * registers are stored there.  We also set up linkage conventions.  The
 * on-stack frame must match the binary layout of 'struct trapframe'.
 *
 * If we store capability registers on the stack, we need to adjust the stack
 * pointer to provide suitable alignment.  We therefore allocate an additional
 * CHERICAP_SIZE/2 to allow for that adjustment.  a0 will be set suitably to
 * include that alignment.
 */
#define	KERN_REG_SIZE		(NUMSAVEREGS * SZREG)
#ifdef CPU_CHERI
#define	KERN_CREG_SIZE		(NUMCHERISAVEREGS * CHERICAP_SIZE)
#define	KERN_EXC_FRAME_SIZE	(CALLFRAME_SIZ + KERN_REG_SIZE +	\
				KERN_CREG_SIZE)
#else
#define	KERN_EXC_FRAME_SIZE	(CALLFRAME_SIZ + KERN_REG_SIZE)
#endif

#ifdef CPU_CHERI
/*
 * CHERI requires 16- or 32-byte alignment of the trap frame, so adjust sp
 * (or, whatever register is passed in via 'reg') down if required.  The
 * previous value of sp should be saved prior to calling this macro --
 * typically, in k1.  There are no free registers, so we do this using shift
 * instructions.
 */
#define	CHERI_ADJUST_SP(reg)						\
	dsrl	reg, reg, CHERICAP_SHIFT;				\
	dsll	reg, reg, CHERICAP_SHIFT
#else
#define	CHERI_ADJUST_SP(reg)
#endif

#ifdef CPU_CHERI
/*
 * Save CHERI registers on the stack to construct the kernel trap frame.
 * Suitable alignment should already have been arranged by the caller.
 */
#define	SAVE_CREG(creg, regoffs, offs, cregbase)	\
	csc	creg, regoffs, (CALLFRAME_SIZ + (SZREG * offs))(cregbase)

#define	SAVE_CAPCAUSE(reg, treg, regoffs, offs, cregbase)		\
	daddiu	treg, regoffs, (CALLFRAME_SIZ + (SZREG * offs));	\
	csd	reg, treg, 0(cregbase)

#define	SAVE_CHERI(treg0, treg1)				\
	SAVE_CREG(CHERI_REG_DDC, sp, DDC, CHERI_REG_KDC);	\
	SAVE_CREG(CHERI_REG_C1, sp, C1, CHERI_REG_KDC);		\
	SAVE_CREG(CHERI_REG_C2, sp, C2, CHERI_REG_KDC);		\
	SAVE_CREG(CHERI_REG_C3, sp, C3, CHERI_REG_KDC);		\
	SAVE_CREG(CHERI_REG_C4, sp, C4, CHERI_REG_KDC);		\
	SAVE_CREG(CHERI_REG_C5, sp, C5, CHERI_REG_KDC);		\
	SAVE_CREG(CHERI_REG_C6, sp, C6, CHERI_REG_KDC);		\
	SAVE_CREG(CHERI_REG_C7, sp, C7, CHERI_REG_KDC);		\
	SAVE_CREG(CHERI_REG_C8, sp, C8, CHERI_REG_KDC);		\
	SAVE_CREG(CHERI_REG_C9, sp, C9, CHERI_REG_KDC);		\
	SAVE_CREG(CHERI_REG_C10, sp, C10, CHERI_REG_KDC);	\
	SAVE_CREG(CHERI_REG_STC, sp, STC, CHERI_REG_KDC);	\
	SAVE_CREG(CHERI_REG_C12, sp, C12, CHERI_REG_KDC);	\
	SAVE_CREG(CHERI_REG_C13, sp, C13, CHERI_REG_KDC);	\
	SAVE_CREG(CHERI_REG_C14, sp, C14, CHERI_REG_KDC);	\
	SAVE_CREG(CHERI_REG_C15, sp, C15, CHERI_REG_KDC);	\
	SAVE_CREG(CHERI_REG_C16, sp, C16, CHERI_REG_KDC);	\
	SAVE_CREG(CHERI_REG_C17, sp, C17, CHERI_REG_KDC);	\
	SAVE_CREG(CHERI_REG_C18, sp, C18, CHERI_REG_KDC);	\
	SAVE_CREG(CHERI_REG_C19, sp, C19, CHERI_REG_KDC);	\
	SAVE_CREG(CHERI_REG_C20, sp, C20, CHERI_REG_KDC);	\
	SAVE_CREG(CHERI_REG_C21, sp, C21, CHERI_REG_KDC);	\
	SAVE_CREG(CHERI_REG_C22, sp, C22, CHERI_REG_KDC);	\
	SAVE_CREG(CHERI_REG_C23, sp, C23, CHERI_REG_KDC);	\
	SAVE_CREG(CHERI_REG_C24, sp, C24, CHERI_REG_KDC);	\
	SAVE_CREG(CHERI_REG_C25, sp, C25, CHERI_REG_KDC);	\
	SAVE_CREG(CHERI_REG_C26, sp, IDC, CHERI_REG_KDC);	\
	SAVE_CREG(CHERI_REG_EPCC, sp, PCC, CHERI_REG_KDC);	\
	cgetcause	treg0;					\
	SAVE_CAPCAUSE(treg0, treg1, sp, CAPCAUSE, CHERI_REG_KDC)
#else
#define	SAVE_CHERI(treg0, treg1)
#endif

/*
 * Save CPU and CP0 register state when taking an exception in kernel mode.
 * The caller will already have set up a stack pointer with suitable space and
 * alignment.
 *
 * This is straightforward except for saving the exception program
 * counter. The ddb backtrace code looks for the first instruction
 * matching the form "sw ra, (off)sp" to figure out the address of the
 * calling function. So we must make sure that we save the exception
 * PC by staging it through 'ra' as opposed to any other register.
 *
 * sp passes in the pointer to where we should place the call frame and trap
 * frame on the stack.
 * k1 passes in the preempted stack pointer (to be saved at SP).
 * a0 returns a pointer to the trap frame.
 * k0 is used as a temporary to hold the CP0 status register.
 *
 * sp and k1 may differ if we've had to re-align the stack for CHERI.
 */
#define	SAVE_REG(reg, offs, base) \
	REG_S	reg, (CALLFRAME_SIZ + (SZREG * offs)) (base)

#define	SAVE_CPU \
	SAVE_REG(AT, AST, sp)		;\
	.set	at		        ;\
	SAVE_REG(v0, V0, sp)		;\
	SAVE_REG(v1, V1, sp)		;\
	SAVE_REG(a0, A0, sp)		;\
	SAVE_REG(a1, A1, sp)		;\
	SAVE_REG(a2, A2, sp)		;\
	SAVE_REG(a3, A3, sp)		;\
	SAVE_REG(t0, T0, sp)		;\
	SAVE_REG(t1, T1, sp)		;\
	SAVE_REG(t2, T2, sp)		;\
	SAVE_REG(t3, T3, sp)		;\
	SAVE_REG(ta0, TA0, sp)		;\
	SAVE_REG(ta1, TA1, sp)		;\
	SAVE_REG(ta2, TA2, sp)		;\
	SAVE_REG(ta3, TA3, sp)		;\
	SAVE_REG(t8, T8, sp)		;\
	SAVE_REG(t9, T9, sp)		;\
	SAVE_REG(gp, GP, sp)		;\
	SAVE_REG(s0, S0, sp)		;\
	SAVE_REG(s1, S1, sp)		;\
	SAVE_REG(s2, S2, sp)		;\
	SAVE_REG(s3, S3, sp)		;\
	SAVE_REG(s4, S4, sp)		;\
	SAVE_REG(s5, S5, sp)		;\
	SAVE_REG(s6, S6, sp)		;\
	SAVE_REG(s7, S7, sp)		;\
	SAVE_REG(s8, S8, sp)	        ;\
	mflo	v0			;\
	mfhi	v1			;\
	mfc0	a0, MIPS_COP_0_STATUS	;\
	mfc0	a1, MIPS_COP_0_CAUSE	;\
	MFC0	a2, MIPS_COP_0_BAD_VADDR;\
	MFC0	a3, MIPS_COP_0_EXC_PC	;\
	SAVE_REG(v0, MULLO, sp)		;\
	SAVE_REG(v1, MULHI, sp)		;\
	SAVE_REG(a0, SR, sp)		;\
	SAVE_REG(a1, CAUSE, sp)		;\
	SAVE_REG(a2, BADVADDR, sp)	;\
	SAVE_CHERI(t0, t1)		;\
	move	t0, ra			;\
	move	ra, a3			;\
	SAVE_REG(ra, PC, sp)		;\
	move	ra, t0			;\
	SAVE_REG(ra, RA, sp)		;\
	SAVE_REG(k1, SP, sp)		/* Notice: k1 stored for sp. */	;\
	CLEAR_STATUS			;\
	PTR_ADDU a0, sp, CALLFRAME_SIZ	/* Make trap frame pointer. */	;\
	ITLBNOPFIX

#ifdef CPU_CHERI
#define	RESTORE_CREG(creg, regoffs, offs, cregbase)	\
	clc	creg, regoffs, (CALLFRAME_SIZ + (SZREG * offs))(cregbase)

/*
 * Restore CHERI registers from the on-stack kernel trap frame.
 *
 * Notice: the capability cause register is saved, but not restored.
 */
#define	RESTORE_CHERI						\
	RESTORE_CREG(CHERI_REG_DDC, sp, DDC, CHERI_REG_KDC);	\
	RESTORE_CREG(CHERI_REG_C1, sp, C1, CHERI_REG_KDC);	\
	RESTORE_CREG(CHERI_REG_C2, sp, C2, CHERI_REG_KDC);	\
	RESTORE_CREG(CHERI_REG_C3, sp, C3, CHERI_REG_KDC);	\
	RESTORE_CREG(CHERI_REG_C4, sp, C4, CHERI_REG_KDC);	\
	RESTORE_CREG(CHERI_REG_C5, sp, C5, CHERI_REG_KDC);	\
	RESTORE_CREG(CHERI_REG_C6, sp, C6, CHERI_REG_KDC);	\
	RESTORE_CREG(CHERI_REG_C7, sp, C7, CHERI_REG_KDC);	\
	RESTORE_CREG(CHERI_REG_C8, sp, C8, CHERI_REG_KDC);	\
	RESTORE_CREG(CHERI_REG_C9, sp, C9, CHERI_REG_KDC);	\
	RESTORE_CREG(CHERI_REG_C10, sp, C10, CHERI_REG_KDC);	\
	RESTORE_CREG(CHERI_REG_STC, sp, STC, CHERI_REG_KDC);	\
	RESTORE_CREG(CHERI_REG_C12, sp, C12, CHERI_REG_KDC);	\
	RESTORE_CREG(CHERI_REG_C13, sp, C13, CHERI_REG_KDC);	\
	RESTORE_CREG(CHERI_REG_C14, sp, C14, CHERI_REG_KDC);	\
	RESTORE_CREG(CHERI_REG_C15, sp, C15, CHERI_REG_KDC);	\
	RESTORE_CREG(CHERI_REG_C16, sp, C16, CHERI_REG_KDC);	\
	RESTORE_CREG(CHERI_REG_C17, sp, C17, CHERI_REG_KDC);	\
	RESTORE_CREG(CHERI_REG_C18, sp, C18, CHERI_REG_KDC);	\
	RESTORE_CREG(CHERI_REG_C19, sp, C19, CHERI_REG_KDC);	\
	RESTORE_CREG(CHERI_REG_C20, sp, C20, CHERI_REG_KDC);	\
	RESTORE_CREG(CHERI_REG_C21, sp, C21, CHERI_REG_KDC);	\
	RESTORE_CREG(CHERI_REG_C22, sp, C22, CHERI_REG_KDC);	\
	RESTORE_CREG(CHERI_REG_C23, sp, C23, CHERI_REG_KDC);	\
	RESTORE_CREG(CHERI_REG_C24, sp, C24, CHERI_REG_KDC);	\
	RESTORE_CREG(CHERI_REG_C25, sp, C25, CHERI_REG_KDC);	\
	RESTORE_CREG(CHERI_REG_C26, sp, IDC, CHERI_REG_KDC);	\
	RESTORE_CREG(CHERI_REG_EPCC, sp, PCC, CHERI_REG_KDC)
#else
#define	RESTORE_CHERI
#endif

/*
 * Restore preempted kernel state following a kernel exception.  The caller
 * will restore the original sp from k1 after RESTORE_CPU has ended.
 */
#define	RESTORE_REG(reg, offs, base) \
	REG_L	reg, (CALLFRAME_SIZ + (SZREG * offs)) (base)

#define	RESTORE_CPU \
	CLEAR_STATUS			;\
	RESTORE_CHERI			;\
	RESTORE_REG(k0, SR, sp)		;\
	RESTORE_REG(t0, MULLO, sp)	;\
	RESTORE_REG(t1, MULHI, sp)	;\
	mtlo	t0			;\
	mthi	t1			;\
	MTC0	v0, MIPS_COP_0_EXC_PC	;\
	.set noat		        ;\
	RESTORE_REG(AT, AST, sp)	;\
	RESTORE_REG(v0, V0, sp)		;\
	RESTORE_REG(v1, V1, sp)		;\
	RESTORE_REG(a0, A0, sp)		;\
	RESTORE_REG(a1, A1, sp)		;\
	RESTORE_REG(a2, A2, sp)		;\
	RESTORE_REG(a3, A3, sp)		;\
	RESTORE_REG(t0, T0, sp)		;\
	RESTORE_REG(t1, T1, sp)		;\
	RESTORE_REG(t2, T2, sp)		;\
	RESTORE_REG(t3, T3, sp)		;\
	RESTORE_REG(ta0, TA0, sp)	;\
	RESTORE_REG(ta1, TA1, sp)	;\
	RESTORE_REG(ta2, TA2, sp)	;\
	RESTORE_REG(ta3, TA3, sp)	;\
	RESTORE_REG(t8, T8, sp)		;\
	RESTORE_REG(t9, T9, sp)		;\
	RESTORE_REG(s0, S0, sp)		;\
	RESTORE_REG(s1, S1, sp)		;\
	RESTORE_REG(s2, S2, sp)		;\
	RESTORE_REG(s3, S3, sp)		;\
	RESTORE_REG(s4, S4, sp)		;\
	RESTORE_REG(s5, S5, sp)		;\
	RESTORE_REG(s6, S6, sp)		;\
	RESTORE_REG(s7, S7, sp)		;\
	RESTORE_REG(s8, S8, sp)	        ;\
	RESTORE_REG(gp, GP, sp)		;\
	RESTORE_REG(ra, RA, sp)		;\
	RESTORE_REG(k1, SP, sp)		/* Notice: restored sp in k1. */ ;\
	mtc0	k0, MIPS_COP_0_STATUS

NESTED_NOPROFILE(MipsKernGenException, KERN_EXC_FRAME_SIZE, ra)
	.set	noat

	/* Save exception sp in k1 to put on the stack later. */
	move	k1, sp
	PTR_SUBU	sp, sp, KERN_EXC_FRAME_SIZE
	CHERI_ADJUST_SP(sp)
	.mask	0x80000000, (CALLFRAME_RA - KERN_EXC_FRAME_SIZE)
/*
 * Save CPU state, building 'frame'.  sp holds the location to save the trap
 * frame, whereas k1 holds the value of sp to save in the trap frame.
 */
	SAVE_CPU
/*
 * Call the exception handler.  SAVE_CPU has left a0 pointing at the saved
 * frame.
 */
	PTR_LA	gp, _C_LABEL(_gp)
	PTR_LA	t9, _C_LABEL(trap)
	jalr	t9
	REG_S	a3, (CALLFRAME_RA + KERN_REG_SIZE)(sp)		# for debugging

	/*
	 * Update interrupt and CPU mask in saved status register
	 * Some of interrupts could be disabled by
	 * intr filters if interrupts are enabled later
	 * in trap handler
	 */
	mfc0	a0, MIPS_COP_0_STATUS
	and	a0, a0, (MIPS_SR_INT_MASK|MIPS_SR_COP_USABILITY)
	RESTORE_REG(a1, SR, sp)
	and	a1, a1, ~(MIPS_SR_INT_MASK|MIPS_SR_COP_USABILITY)
	or	a1, a1, a0
	SAVE_REG(a1, SR, sp)
	RESTORE_CPU			# v0 contains the return address.

	/* Restore preempted sp from k1 now we are done with the stack. */
	move	sp, k1
	sync

#ifdef CPU_CHERI
	CHERI_EXCEPTION_RETURN(k0)
#endif
	eret
	.set	at
END(MipsKernGenException)


/*----------------------------------------------------------------------------
 *
 * MipsUserGenException --
 *
 *	Handle an exception from user mode.
 *
 * Results:
 *	None.
 *
 * Side effects:
 *	None.
 *
 *----------------------------------------------------------------------------
 */
NESTED_NOPROFILE(MipsUserGenException, CALLFRAME_SIZ, ra)
	.set	noat
	.mask	0x80000000, (CALLFRAME_RA - CALLFRAME_SIZ)
	GET_CPU_PCPU(k1)
	PTR_L	k1, PC_CURPCB(k1)
	SAVE_REGS_TO_PCB(k1)
#ifdef CPU_CHERI
	/*
	 * Note: This saves EPCC, matching the explicit EPC save above.
	 */
	SAVE_CREGS_TO_PCB(k1, t0)
#endif
	REG_S	a3, CALLFRAME_RA(sp)	# for debugging
	PTR_LA	gp, _C_LABEL(_gp)	# switch to kernel GP
# Turn off fpu and enter kernel mode
	and	t0, a0, ~(MIPS_SR_COP_1_BIT | MIPS_SR_EXL | MIPS_SR_KSU_MASK | MIPS_SR_INT_IE)
#if defined(CPU_CNMIPS)
	and	t0, t0, ~(MIPS_SR_COP_2_BIT)
	or      t0, t0, (MIPS_SR_KX | MIPS_SR_SX | MIPS_SR_UX | MIPS_SR_PX)
#elif defined(CPU_RMI)	|| defined(CPU_NLM)
	or      t0, t0, (MIPS_SR_KX | MIPS_SR_UX | MIPS_SR_COP_2_BIT)
#endif	
	mtc0	t0, MIPS_COP_0_STATUS

	PTR_ADDU a0, k1, U_PCB_REGS
	ITLBNOPFIX

/*
 * Call the exception handler.
 */
	PTR_LA	t9, _C_LABEL(trap)
	jalr	t9
	nop

/*
 * Restore user registers and return.
 * First disable interrupts and set exeption level.
 */
	DO_AST

	CLEAR_STATUS

/*
 * The use of k1 for storing the PCB pointer must be done only
 * after interrupts are disabled.  Otherwise it will get overwritten
 * by the interrupt code.
 */
	GET_CPU_PCPU(k1)
	PTR_L	k1, PC_CURPCB(k1)

	/*
	 * Update interrupt mask in saved status register
	 * Some of interrupts could be enabled by ithread
	 * scheduled by ast()
	 */
	mfc0	a0, MIPS_COP_0_STATUS
	and	a0, a0, MIPS_SR_INT_MASK
	RESTORE_U_PCB_REG(a1, SR, k1)
	and	a1, a1, ~MIPS_SR_INT_MASK
	or	a1, a1, a0
	SAVE_U_PCB_REG(a1, SR, k1)

#ifdef CPU_CHERI
	/*
	 * Note: This restores EPCC, matching the explicit EPC restore below.
	 */
	RESTORE_CREGS_FROM_PCB(k1, t0)
#endif
	RESTORE_REGS_FROM_PCB(k1)

	mtc0	k0, MIPS_COP_0_STATUS	# still exception level
	ITLBNOPFIX
	sync
#ifdef CPU_CHERI
	CHERI_EXCEPTION_RETURN(k0)
#endif
	eret
	.set	at
END(MipsUserGenException)

	.set	push
	.set	noat
NESTED(mips_wait, CALLFRAME_SIZ, ra)
	PTR_SUBU        sp, sp, CALLFRAME_SIZ
	.mask   0x80000000, (CALLFRAME_RA - CALLFRAME_SIZ)
	REG_S   ra, CALLFRAME_RA(sp)		# save RA
	mfc0	t0, MIPS_COP_0_STATUS
	xori	t1, t0, MIPS_SR_INT_IE
	mtc0	t1, MIPS_COP_0_STATUS
	COP0_SYNC
	PTR_LA	t9, sched_runnable
	jalr	t9
	nop
	REG_L   ra, CALLFRAME_RA(sp)
	mfc0	t0, MIPS_COP_0_STATUS
	ori	t1, t0, MIPS_SR_INT_IE
	.align 4
GLOBAL(MipsWaitStart)			# this is 16 byte aligned
	mtc0	t1, MIPS_COP_0_STATUS
	bnez	v0, MipsWaitEnd
	nop
	wait
GLOBAL(MipsWaitEnd)			# MipsWaitStart + 16
	jr	ra
	PTR_ADDU        sp, sp, CALLFRAME_SIZ
END(mips_wait)
	.set	pop

/*----------------------------------------------------------------------------
 *
 * MipsKernIntr --
 *
 *	Handle an interrupt from kernel mode.
 *	Interrupts use the standard kernel stack.
 *	switch_exit sets up a kernel stack after exit so interrupts won't fail.
 *
 * Results:
 *	None.
 *
 * Side effects:
 *	None.
 *
 *----------------------------------------------------------------------------
 */

NESTED_NOPROFILE(MipsKernIntr, KERN_EXC_FRAME_SIZE, ra)
	.set	noat

/*
 * Check for getting interrupts just before wait
 *
 * XXXCHERI: Once we use variable CHERI PCC in the kernel, this check will
 * also need to take that into account.  In the mean time, the fact that we're
 * in the kernel ring is sufficient to imply that PCC matches the kernel
 * address space.
 */
	MFC0	k0, MIPS_COP_0_EXC_PC
	ori	k0, 0xf
	xori	k0, 0xf			# 16 byte align
	PTR_LA	k1, MipsWaitStart
	bne	k0, k1, 1f
	nop
	PTR_ADDU k1, 16			# skip over wait
	MTC0	k1, MIPS_COP_0_EXC_PC
1:

	/* Save exception sp in k1 to put on the stack later. */
	move	k1, sp
	PTR_SUBU	sp, sp, KERN_EXC_FRAME_SIZE
	CHERI_ADJUST_SP(sp)
	.mask	0x80000000, (CALLFRAME_RA - KERN_EXC_FRAME_SIZE)

/*
 * Save CPU state, building 'frame'.  sp holds the location to save the trap
 * frame, whereas k1 holds the value of sp to save in the trap frame.
 */
	SAVE_CPU
/*
 * Call the interrupt handler.   SAVE_CPU has left a0 pointing at the saved
 * frame.
 */
	PTR_LA	gp, _C_LABEL(_gp)
<<<<<<< HEAD
#ifdef MIPS_INTRNG
	PTR_LA	t9, _C_LABEL(intr_irq_handler)
=======
#ifdef INTRNG
	PTR_LA	k0, _C_LABEL(intr_irq_handler)
>>>>>>> b72ace02
#else
	PTR_LA	t9, _C_LABEL(cpu_intr)
#endif
	jalr	t9
	REG_S	a3, CALLFRAME_RA + KERN_REG_SIZE(sp)		# for debugging

	/*
	 * Update interrupt and CPU mask in saved status register
	 * Some of interrupts could be disabled by
	 * intr filters if interrupts are enabled later
	 * in trap handler
	 */
	mfc0	a0, MIPS_COP_0_STATUS
	and	a0, a0, (MIPS_SR_INT_MASK|MIPS_SR_COP_USABILITY)
	RESTORE_REG(a1, SR, sp)
	and	a1, a1, ~(MIPS_SR_INT_MASK|MIPS_SR_COP_USABILITY)
	or	a1, a1, a0
	SAVE_REG(a1, SR, sp)
	REG_L	v0, (CALLFRAME_RA + KERN_REG_SIZE)(sp)
	RESTORE_CPU			# v0 contains the return address.

	/* Restore preempted sp from k1 now we are done with the stack. */
	move	sp, k1
	sync
#ifdef CPU_CHERI
	CHERI_EXCEPTION_RETURN(k0)
#endif
	eret
	.set	at
END(MipsKernIntr)

/*----------------------------------------------------------------------------
 *
 * MipsUserIntr --
 *
 *	Handle an interrupt from user mode.
 *	Note: we save minimal state in the u.u_pcb struct and use the standard
 *	kernel stack since there has to be a u page if we came from user mode.
 *	If there is a pending software interrupt, then save the remaining state
 *	and call softintr(). This is all because if we call switch() inside
 *	interrupt(), not all the user registers have been saved in u.u_pcb.
 *
 * Results:
 *	None.
 *
 * Side effects:
 *	None.
 *
 *----------------------------------------------------------------------------
 */
NESTED_NOPROFILE(MipsUserIntr, CALLFRAME_SIZ, ra)
	.set	noat
	.mask	0x80000000, (CALLFRAME_RA - CALLFRAME_SIZ)
/*
 * Save the relevant user registers into the u.u_pcb struct.
 * We don't need to save s0 - s8 because the compiler does it for us.
 */
	GET_CPU_PCPU(k1)
	PTR_L	k1, PC_CURPCB(k1)
	SAVE_U_PCB_REG(AT, AST, k1)
	.set	at
	SAVE_U_PCB_REG(v0, V0, k1)
	SAVE_U_PCB_REG(v1, V1, k1)
	SAVE_U_PCB_REG(a0, A0, k1)
	SAVE_U_PCB_REG(a1, A1, k1)
	SAVE_U_PCB_REG(a2, A2, k1)
	SAVE_U_PCB_REG(a3, A3, k1)
	SAVE_U_PCB_REG(t0, T0, k1)
	SAVE_U_PCB_REG(t1, T1, k1)
	SAVE_U_PCB_REG(t2, T2, k1)
	SAVE_U_PCB_REG(t3, T3, k1)
	SAVE_U_PCB_REG(ta0, TA0, k1)
	SAVE_U_PCB_REG(ta1, TA1, k1)
	SAVE_U_PCB_REG(ta2, TA2, k1)
	SAVE_U_PCB_REG(ta3, TA3, k1)
	SAVE_U_PCB_REG(t8, T8, k1)
	SAVE_U_PCB_REG(t9, T9, k1)
	SAVE_U_PCB_REG(gp, GP, k1)
	SAVE_U_PCB_REG(sp, SP, k1)
	SAVE_U_PCB_REG(ra, RA, k1)
/*
 *  save remaining user state in u.u_pcb.
 */
	SAVE_U_PCB_REG(s0, S0, k1)
	SAVE_U_PCB_REG(s1, S1, k1)
	SAVE_U_PCB_REG(s2, S2, k1)
	SAVE_U_PCB_REG(s3, S3, k1)
	SAVE_U_PCB_REG(s4, S4, k1)
	SAVE_U_PCB_REG(s5, S5, k1)
	SAVE_U_PCB_REG(s6, S6, k1)
	SAVE_U_PCB_REG(s7, S7, k1)
	SAVE_U_PCB_REG(s8, S8, k1)

	mflo	v0			# get lo/hi late to avoid stall
	mfhi	v1
	mfc0	a0, MIPS_COP_0_STATUS
	mfc0	a1, MIPS_COP_0_CAUSE
	MFC0	a3, MIPS_COP_0_EXC_PC
	SAVE_U_PCB_REG(v0, MULLO, k1)
	SAVE_U_PCB_REG(v1, MULHI, k1)
	SAVE_U_PCB_REG(a0, SR, k1)
	SAVE_U_PCB_REG(a1, CAUSE, k1)
	SAVE_U_PCB_REG(a3, PC, k1)	# PC in a3, note used later!
#ifdef CPU_CHERI
	/*
	 * Note: This saves EPCC, matching the explicit EPC save above.
	 */
	SAVE_CREGS_TO_PCB(k1, t0)
#endif
	PTR_SUBU	sp, k1, CALLFRAME_SIZ  # switch to kernel SP
	PTR_LA	gp, _C_LABEL(_gp)	# switch to kernel GP

# Turn off fpu, disable interrupts, set kernel mode kernel mode, clear exception level.
	and	t0, a0, ~(MIPS_SR_COP_1_BIT | MIPS_SR_EXL | MIPS_SR_INT_IE | MIPS_SR_KSU_MASK)
#ifdef CPU_CNMIPS
	and	t0, t0, ~(MIPS_SR_COP_2_BIT)
	or      t0, t0, (MIPS_SR_KX | MIPS_SR_SX | MIPS_SR_UX | MIPS_SR_PX)
#elif defined(CPU_RMI)	|| defined(CPU_NLM)
	or      t0, t0, (MIPS_SR_KX | MIPS_SR_UX | MIPS_SR_COP_2_BIT)
#endif	
	mtc0	t0, MIPS_COP_0_STATUS
	ITLBNOPFIX
	PTR_ADDU a0, k1, U_PCB_REGS
/*
 * Call the interrupt handler.
 */
<<<<<<< HEAD
#ifdef MIPS_INTRNG
	PTR_LA	t9, _C_LABEL(intr_irq_handler)
=======
#ifdef INTRNG
	PTR_LA	k0, _C_LABEL(intr_irq_handler)
>>>>>>> b72ace02
#else
	PTR_LA	t9, _C_LABEL(cpu_intr)
#endif
	jalr	t9
	REG_S	a3, CALLFRAME_RA(sp)	# for debugging

/*
 * Enable interrupts before doing ast().
 *
 * On SMP kernels the AST processing might trigger IPI to other processors.
 * If that processor is also doing AST processing with interrupts disabled
 * then we may deadlock.
 */
	mfc0	a0, MIPS_COP_0_STATUS
	or	a0, a0, MIPS_SR_INT_IE
	mtc0	a0, MIPS_COP_0_STATUS
	ITLBNOPFIX

/*
 * DO_AST enabled interrupts
 */
	DO_AST
	
/*
 * Restore user registers and return. 
 */
 	CLEAR_STATUS

	GET_CPU_PCPU(k1)
	PTR_L	k1, PC_CURPCB(k1)

	/*
	 * Update interrupt mask in saved status register
	 * Some of interrupts could be disabled by
	 * intr filters
	 */
	mfc0	a0, MIPS_COP_0_STATUS
	and	a0, a0, MIPS_SR_INT_MASK
	RESTORE_U_PCB_REG(a1, SR, k1)
	and	a1, a1, ~MIPS_SR_INT_MASK
	or	a1, a1, a0
	SAVE_U_PCB_REG(a1, SR, k1)

#ifdef CPU_CHERI
	/*
	 * Note: This restores EPCC, matching the explicit EPC restore below.
	 */
	RESTORE_CREGS_FROM_PCB(k1, t0)
#endif
	RESTORE_U_PCB_REG(s0, S0, k1)
	RESTORE_U_PCB_REG(s1, S1, k1)
	RESTORE_U_PCB_REG(s2, S2, k1)
	RESTORE_U_PCB_REG(s3, S3, k1)
	RESTORE_U_PCB_REG(s4, S4, k1)
	RESTORE_U_PCB_REG(s5, S5, k1)
	RESTORE_U_PCB_REG(s6, S6, k1)
	RESTORE_U_PCB_REG(s7, S7, k1)
	RESTORE_U_PCB_REG(s8, S8, k1)
	RESTORE_U_PCB_REG(t0, MULLO, k1)
	RESTORE_U_PCB_REG(t1, MULHI, k1)
	RESTORE_U_PCB_REG(t2, PC, k1)
	mtlo	t0
	mthi	t1
	MTC0	t2, MIPS_COP_0_EXC_PC	# set return address
	RESTORE_U_PCB_REG(v0, V0, k1)
	RESTORE_U_PCB_REG(v1, V1, k1)
	RESTORE_U_PCB_REG(a0, A0, k1)
	RESTORE_U_PCB_REG(a1, A1, k1)
	RESTORE_U_PCB_REG(a2, A2, k1)
	RESTORE_U_PCB_REG(a3, A3, k1)
	RESTORE_U_PCB_REG(t0, T0, k1)
	RESTORE_U_PCB_REG(t1, T1, k1)
	RESTORE_U_PCB_REG(t2, T2, k1)
	RESTORE_U_PCB_REG(t3, T3, k1)
	RESTORE_U_PCB_REG(ta0, TA0, k1)
	RESTORE_U_PCB_REG(ta1, TA1, k1)
	RESTORE_U_PCB_REG(ta2, TA2, k1)
	RESTORE_U_PCB_REG(ta3, TA3, k1)
	RESTORE_U_PCB_REG(t8, T8, k1)
	RESTORE_U_PCB_REG(t9, T9, k1)
	RESTORE_U_PCB_REG(gp, GP, k1)
	RESTORE_U_PCB_REG(k0, SR, k1)
	RESTORE_U_PCB_REG(sp, SP, k1)
	RESTORE_U_PCB_REG(ra, RA, k1)
	.set	noat
	RESTORE_U_PCB_REG(AT, AST, k1)

	mtc0	k0, MIPS_COP_0_STATUS	# SR with EXL set. 
	ITLBNOPFIX
	sync
#ifdef CPU_CHERI
	CHERI_EXCEPTION_RETURN(k0)
#endif
	eret
	.set	at
END(MipsUserIntr)

#if defined(MIPS_EXC_CNTRS)
/* A stub for counting TLB modification exceptions. */
LEAF_NOPROFILE(MipsTLBModException)
	.set push
	.set noat

	# Increment exception counter, if enabled.
	INC_EXCEPTION_CNTR(TLB_MOD_CNT)
	j	MipsKernGenException
	nop
	.set pop
END(MipsTLBModException)
#endif /* defined(MIPS_EXC_CNTRS) */

LEAF_NOPROFILE(MipsTLBInvalidException)
	.set push
	.set noat
	.set noreorder

	# Increment exception counter, if enabled.
	INC_EXCEPTION_CNTR(TLB_INVALID_CNT)
	MFC0		k0, MIPS_COP_0_BAD_VADDR
	PTR_LI		k1, VM_MAXUSER_ADDRESS
	sltu		k1, k0, k1
	bnez		k1, 1f
	nop

	/* Kernel address.  */
	lui		k1, %hi(kernel_segmap)		# k1=hi of segbase
	b		2f
	PTR_L		k1, %lo(kernel_segmap)(k1)	# k1=segment tab base

1:	/* User address.  */
	GET_CPU_PCPU(k1)
	PTR_L		k1, PC_SEGBASE(k1)

2:	/* Validate page directory pointer.  */
	beqz		k1, 3f
	nop

	PTR_SRL		k0, SEGSHIFT - PTRSHIFT		# k0=seg offset (almost)
	beq		k1, zero, MipsKernGenException	# ==0 -- no seg tab
	andi		k0, k0, PDEPTRMASK		#06: k0=seg offset
	PTR_ADDU	k1, k0, k1			# k1=seg entry address
	PTR_L		k1, 0(k1)			# k1=seg entry

	/* Validate page table pointer.  */
	beqz		k1, 3f
	nop

#ifdef __mips_n64
	MFC0		k0, MIPS_COP_0_BAD_VADDR
	PTR_SRL		k0, PDRSHIFT - PTRSHIFT		# k0=pde offset (almost)
	beq		k1, zero, MipsKernGenException	# ==0 -- no pde tab
	andi		k0, k0, PDEPTRMASK		# k0=pde offset
	PTR_ADDU	k0, k0, k1			# k0=pde entry address
	PTR_L		k1, 0(k0)			# k1=pde entry

	/* Validate pde table pointer.  */
	beqz		k1, 3f
	nop

#ifdef MIPS64_NEW_PMAP
	# Check for superpage
	GET_SUPERPAGE_IDX(k1)				# k1=superpage index from PTE
	beq		k1, zero, not_spg		# ==0 -- not superpage
	PTR_L		k1, 0(k0)			# k1=pde entry (delay slot)

	/* Validate page table entry.  */
	andi		k1, PTE_VR
	beqz		k1, 3f
	nop

	# The PDE is actually a superpage PTE.  Store it in the TLB lo0 reg.
	CLEAR_PTE_SWBITS(k1)
	PTE_MTC0	k1, MIPS_COP_0_TLB_LO0		# lo0 is loaded
	COP0_SYNC

	# Compute the PFN for the TLB lo1 register from k1(=PTE for TLB lo0).
	GET_ODD_1M_PFN_FROM_EVEN(k1)			# k1=Odd PFN in PTE postion

	# Get hard TLB flag bits.
	PTR_L		k0, 0(k0)			# k0=pde entry (again)
	GET_HW_TLB_FLAGS(k0)				# k0=hw TLB flag bits
	or		k1, k1, k0			# k1=PTE=PFN | hwflg bits
	# Load it into the TLB Lo1 register.
	# CLEAR_PTE_SWBITS(k1)				# No SW bits to clear
	PTE_MTC0	k1, MIPS_COP_0_TLB_LO1		# lo1 is loaded
	COP0_SYNC

	# Load the TLB PageMask for 1M pages.
	dli		k0, TLBMASK_1M_PAGE		# PageMask for 1M Page
	PTE_MTC0	k0, MIPS_COP_0_TLB_PG_MASK	# PageMask is loaded
	COP0_SYNC

	b		tlb_insert_entry
	nop

not_spg:
#endif /* MIPS64_NEW_PMAP */
#endif /* __mips_n64 */
	MFC0		k0, MIPS_COP_0_BAD_VADDR	# k0=bad address (again)
	PTR_SRL		k0, PAGE_SHIFT - PTESHIFT	# k0=VPN
	andi		k0, k0, PTEMASK			# k0=page tab offset
	PTR_ADDU	k1, k1, k0			# k1=pte address
	PTE_L		k0, 0(k1)			# k0=this PTE

	/* Validate page table entry.  */
	andi		k0, PTE_VR
	beqz		k0, 3f
	nop

	/* Check whether this is an even or odd entry.  */
	andi		k0, k1, PTESIZE
	bnez		k0, odd_page
	nop

	PTE_L		k0, 0(k1)

	CLEAR_PTE_SWBITS(k0)
	PTE_MTC0	k0, MIPS_COP_0_TLB_LO0
	COP0_SYNC

	PTE_L		k0, PTESIZE(k1)

	CLEAR_PTE_SWBITS(k0)
	PTE_MTC0	k0, MIPS_COP_0_TLB_LO1
	COP0_SYNC

	b		tlb_insert_entry
	nop

odd_page:
	PTE_L		k0, -PTESIZE(k1)

	CLEAR_PTE_SWBITS(k0)
	PTE_MTC0	k0, MIPS_COP_0_TLB_LO0
	COP0_SYNC

	PTE_L		k0, 0(k1)

	CLEAR_PTE_SWBITS(k0)
	PTE_MTC0	k0, MIPS_COP_0_TLB_LO1
	COP0_SYNC

tlb_insert_entry:
	tlbp
	HAZARD_DELAY
	mfc0		k0, MIPS_COP_0_TLB_INDEX
	bltz		k0, tlb_insert_random
	nop
	tlbwi
	PTE_MTC0	zero, MIPS_COP_0_TLB_PG_MASK
	COP0_SYNC
#ifdef CPU_CHERI
	CHERI_EXCEPTION_RETURN(k0)
#endif
	eret
	ssnop

tlb_insert_random:
	tlbwr
	PTE_MTC0	zero, MIPS_COP_0_TLB_PG_MASK
	COP0_SYNC
#ifdef CPU_CHERI
	CHERI_EXCEPTION_RETURN(k0)
#endif
	eret
	ssnop

3:
	/*
	 * Branch to the comprehensive exception processing.
	 */
	mfc0	k1, MIPS_COP_0_STATUS
	andi	k1, k1, MIPS_SR_KSU_USER
	bnez	k1, _C_LABEL(MipsUserGenException)
	nop

	/*
	 * Check for kernel stack overflow.
	 */
	GET_CPU_PCPU(k1)
	PTR_L	k0, PC_CURTHREAD(k1)
	PTR_L	k0, TD_KSTACK(k0)
	sltu	k0, k0, sp
	bnez	k0, _C_LABEL(MipsKernGenException)
	nop

	/*
	 * Kernel stack overflow.
	 *
	 * Move to a valid stack before we call panic. We use the boot stack
	 * for this purpose.
	 */
	GET_CPU_PCPU(k1)
	lw	k1, PC_CPUID(k1)
	sll	k1, k1, PAGE_SHIFT + 1

	PTR_LA	k0, _C_LABEL(pcpu_space)
	PTR_ADDU	k0, PAGE_SIZE * 2
	PTR_ADDU	k0, k0, k1

	/*
	 * Convergence of interests: save the original 'sp' in 'k1' so that
	 * SAVE_CPU can preserve that rather than our modified 'sp' used to
	 * access the stack during the exception handler.  But also save it so
	 * that we can restore it later.
	 */
	move	k1, sp

	move	sp, k0
	PTR_SUBU	sp, sp, KERN_EXC_FRAME_SIZE
	CHERI_ADJUST_SP(sp)

	move	k0, ra
	move	ra, zero
	REG_S	ra, CALLFRAME_RA(sp)	/* stop the ddb backtrace right here */
	REG_S	zero, CALLFRAME_SP(sp)
	move	ra, k0

	/*
	 * Save CPU state, building 'frame'.  sp holds the location to save
	 * the trap frame, whereas k1 holds the value of sp to save in the
	 * trap frame.
	 */
	SAVE_CPU

	/*
	 * Now restore the value of 'sp' at the time of the tlb exception in
	 * the trapframe.
	 */
	SAVE_REG(k1, SP, sp)

	/*
	 * Squelch any more overflow checks by setting the stack base to 0.
	 */
	GET_CPU_PCPU(k1)
	PTR_L	k0, PC_CURTHREAD(k1)
	PTR_S	zero, TD_KSTACK(k0)

	move	a1, a0
	PANIC("kernel stack overflow - trapframe at %p")

	/*
	 * This nop is necessary so that the 'ra' remains within the bounds
	 * of this handler. Otherwise the ddb backtrace code will think that
	 * the panic() was called from MipsTLBMissException.
	 */
	nop

	.set pop
END(MipsTLBInvalidException)

/*----------------------------------------------------------------------------
 *
 * MipsTLBMissException --
 *
 *	Handle a TLB miss exception from kernel mode in kernel space.
 *	The BaddVAddr, Context, and EntryHi registers contain the failed
 *	virtual address.
 *
 * Results:
 *	None.
 *
 * Side effects:
 *	None.
 *
 *----------------------------------------------------------------------------
 */
LEAF_NOPROFILE(MipsTLBMissException)
	.set	noat
	MFC0		k0, MIPS_COP_0_BAD_VADDR	# k0=bad address
	PTR_LI		k1, VM_MAX_KERNEL_ADDRESS	# check fault address against
	sltu		k1, k1, k0			# upper bound of kernel_segmap
	bnez		k1, MipsKernGenException	# out of bound
	lui		k1, %hi(kernel_segmap)		# k1=hi of segbase
	PTR_SRL		k0, SEGSHIFT - PTRSHIFT		# k0=seg offset (almost)
	PTR_L		k1, %lo(kernel_segmap)(k1)	# k1=segment tab base
	beq		k1, zero, MipsKernGenException	# ==0 -- no seg tab
	andi		k0, k0, PDEPTRMASK		#06: k0=seg offset
	PTR_ADDU	k1, k0, k1			# k1=seg entry address
	PTR_L		k1, 0(k1)			# k1=seg entry
	MFC0		k0, MIPS_COP_0_BAD_VADDR	# k0=bad address (again)
	beq		k1, zero, MipsKernGenException	# ==0 -- no page table
#ifdef __mips_n64
	PTR_SRL		k0, PDRSHIFT - PTRSHIFT		# k0=VPN
	andi		k0, k0, PDEPTRMASK		# k0=pde offset
	PTR_ADDU	k0, k0, k1			# k1=pde entry address
	PTR_L		k1, 0(k0)			# k1=pde entry

#ifdef MIPS64_NEW_PMAP
	# Check for superpage
	GET_SUPERPAGE_IDX(k1)				# k1=superpage index from PTE
	beq		k1, zero, not_kspg		# ==0 -- not superpage
	PTR_L		k1, 0(k0)			# k1=pde entry (delay slot)

	# XXX Reference bit emulation

	# The PDE is actually a superpage PTE.  Store it in the TLB lo0 reg.
	CLEAR_PTE_SWBITS(k1)
	PTE_MTC0	k1, MIPS_COP_0_TLB_LO0		# lo0 is loaded
	COP0_SYNC

	# Compute the PFN for the TLB lo1 register from k1(=PTE for TLB lo0).
	GET_ODD_1M_PFN_FROM_EVEN(k1)			# k1=Odd PFN in PTE postion

	# Get hard TLB flag bits.
	PTR_L		k0, 0(k0)			# k0=pde entry (again)
	GET_HW_TLB_FLAGS(k0)				# k0=hw TLB flag bits
	or		k1, k1, k0			# k1=PTE=PFN | hwflg bits
	# Load it into the TLB Lo1 register.
	#CLEAR_PTE_SWBITS(k1)				# No SW Bits to clear
	PTE_MTC0	k1, MIPS_COP_0_TLB_LO1		# lo1 is loaded
	COP0_SYNC

	# Load the TLB PageMask for 1M pages.
	dli		k0, TLBMASK_1M_PAGE		# PageMask for 1M Page
	PTE_MTC0	k0, MIPS_COP_0_TLB_PG_MASK	# PageMask is loaded
	COP0_SYNC

	tlbwr						# write to tlb
	HAZARD_DELAY
	PTE_MTC0	zero, MIPS_COP_0_TLB_PG_MASK	# zero out PageMask reg
	COP0_SYNC
	eret						# return from exception

not_kspg:
#endif /* MIPS64_NEW_PMAP */

	MFC0		k0, MIPS_COP_0_BAD_VADDR	# k0=bad address (again)
  	beq		k1, zero, MipsKernGenException	# ==0 -- no page table
#endif
	PTR_SRL		k0, PAGE_SHIFT - PTESHIFT	# k0=VPN
	andi		k0, k0, PTE2MASK		# k0=page tab offset
	PTR_ADDU	k1, k1, k0			# k1=pte address

	PTE_L		k0, 0(k1)			# k0=lo0 pte

	# XXX Reference bit emulation

	CLEAR_PTE_SWBITS(k0)
	PTE_MTC0	k0, MIPS_COP_0_TLB_LO0		# lo0 is loaded
	COP0_SYNC

	PTE_L		k0, PTESIZE(k1)			# k0=lo1 pte

	CLEAR_PTE_SWBITS(k0)
	PTE_MTC0	k0, MIPS_COP_0_TLB_LO1		# lo1 is loaded
	COP0_SYNC
	tlbwr					# write to tlb
	HAZARD_DELAY
#ifdef CPU_CHERI
	CHERI_EXCEPTION_RETURN(k0)
#endif
	eret					# return from exception
	.set	at
END(MipsTLBMissException)

/*----------------------------------------------------------------------------
 *
 * MipsFPTrap --
 *
 *	Handle a floating point Trap.
 *
 *	MipsFPTrap(statusReg, causeReg, pc)
 *		unsigned statusReg;
 *		unsigned causeReg;
 *		unsigned pc;
 *
 * Results:
 *	None.
 *
 * Side effects:
 *	None.
 *
 *----------------------------------------------------------------------------
 */
#if defined(CPU_HAVEFPU)
NESTED(MipsFPTrap, CALLFRAME_SIZ, ra)
	PTR_SUBU	sp, sp, CALLFRAME_SIZ
	mfc0	t0, MIPS_COP_0_STATUS
	REG_S	ra, CALLFRAME_RA(sp)
	.mask	0x80000000, (CALLFRAME_RA - CALLFRAME_SIZ)

	or	t1, t0, MIPS_SR_COP_1_BIT
	mtc0	t1, MIPS_COP_0_STATUS
	ITLBNOPFIX
	cfc1	t1, MIPS_FPU_CSR		# stall til FP done
	cfc1	t1, MIPS_FPU_CSR		# now get status
	nop
	sll	t2, t1, (31 - 17)		# unimplemented operation?
	bgez	t2, 3f				# no, normal trap
	nop
/*
 * We got an unimplemented operation trap so
 * fetch the instruction, compute the next PC and emulate the instruction.
 */
	bgez	a1, 1f				# Check the branch delay bit.
	nop
/*
 * The instruction is in the branch delay slot so the branch will have to
 * be emulated to get the resulting PC.
 */
	PTR_S	a2, (CALLFRAME_SIZ + 8)(sp)
	GET_CPU_PCPU(a0)
#mips64 unsafe?
	PTR_L	a0, PC_CURPCB(a0)
	PTR_ADDU a0, a0, U_PCB_REGS		# first arg is ptr to CPU registers
	move	a1, a2				# second arg is instruction PC
	move	a2, t1				# third arg is floating point CSR
	PTR_LA	t9, _C_LABEL(MipsEmulateBranch)	# compute PC after branch
	jalr	t9				# compute PC after branch
	move	a3, zero			# fourth arg is FALSE
/*
 * Now load the floating-point instruction in the branch delay slot
 * to be emulated.
 */
	PTR_L	a2, (CALLFRAME_SIZ + 8)(sp)	# restore EXC pc
	b	2f
	lw	a0, 4(a2)			# a0 = coproc instruction
/*
 * This is not in the branch delay slot so calculate the resulting
 * PC (epc + 4) into v0 and continue to MipsEmulateFP().
 */
1:
	lw	a0, 0(a2)			# a0 = coproc instruction
#xxx mips64 unsafe?
	PTR_ADDU	v0, a2, 4			# v0 = next pc
2:
	GET_CPU_PCPU(t2)
	PTR_L	t2, PC_CURPCB(t2)
	SAVE_U_PCB_REG(v0, PC, t2)		# save new pc
/*
 * Check to see if the instruction to be emulated is a floating-point
 * instruction.
 */
	srl	a3, a0, MIPS_OPCODE_SHIFT
	beq	a3, MIPS_OPCODE_C1, 4f		# this should never fail
	nop
/*
 * Send a floating point exception signal to the current process.
 */
3:
	GET_CPU_PCPU(a0)
	PTR_L	a0, PC_CURTHREAD(a0)		# get current thread
	cfc1	a2, MIPS_FPU_CSR		# code = FP execptions
	ctc1	zero, MIPS_FPU_CSR		# Clear exceptions
	PTR_LA	t9, _C_LABEL(trapsignal)
	jalr	t9
	li	a1, SIGFPE
	b	FPReturn
	nop

/*
 * Finally, we can call MipsEmulateFP() where a0 is the instruction to emulate.
 */
4:
	PTR_LA	t9, _C_LABEL(MipsEmulateFP)
	jalr	t9
	nop

/*
 * Turn off the floating point coprocessor and return.
 */
FPReturn:
	mfc0	t0, MIPS_COP_0_STATUS
	PTR_L	ra, CALLFRAME_RA(sp)
	and	t0, t0, ~MIPS_SR_COP_1_BIT
	mtc0	t0, MIPS_COP_0_STATUS
	ITLBNOPFIX
	j	ra
	PTR_ADDU sp, sp, CALLFRAME_SIZ
END(MipsFPTrap)
#endif /* CPU_HAVEFPU */

#ifndef INTRNG
/*
 * Interrupt counters for vmstat.
 */
	.data
	.globl intrcnt
	.globl sintrcnt
	.globl intrnames
	.globl sintrnames
intrnames:
	.space  INTRCNT_COUNT * (MAXCOMLEN + 1) * 2
sintrnames:
#ifdef __mips_n64
	.quad  INTRCNT_COUNT * (MAXCOMLEN + 1) * 2
#else
	.int  INTRCNT_COUNT * (MAXCOMLEN + 1) * 2
#endif

	.align	(_MIPS_SZLONG / 8)
intrcnt:
	.space  INTRCNT_COUNT * (_MIPS_SZLONG / 8) * 2
sintrcnt:
#ifdef __mips_n64
	.quad  INTRCNT_COUNT * (_MIPS_SZLONG / 8) * 2
#else
	.int  INTRCNT_COUNT * (_MIPS_SZLONG / 8) * 2
#endif
#endif /* INTRNG */


/*
 * Vector to real handler in KSEG1.
 */
	.text
VECTOR(MipsCache, unknown)
#ifdef CPU_CHERI
	CHERI_EXCEPTION_ENTER(k0)
#endif
	PTR_LA	k0, _C_LABEL(MipsCacheException)
	li	k1, MIPS_KSEG0_PHYS_MASK
	and	k0, k1
	PTR_LI	k1, MIPS_KSEG1_START
	or	k0, k1
	j	k0
	nop
VECTOR_END(MipsCache)

	.set	at


/*
 * Panic on cache errors.  A lot more could be done to recover
 * from some types of errors but it is tricky.
 */
NESTED_NOPROFILE(MipsCacheException, KERN_EXC_FRAME_SIZE, ra)
	.set	noat
	.mask	0x80000000, -4
	PTR_LA	k0, _C_LABEL(panic)		# return to panic
	PTR_LA	a0, 9f				# panicstr
	MFC0	a1, MIPS_COP_0_ERROR_PC
	mfc0	a2, MIPS_COP_0_CACHE_ERR	# 3rd arg cache error

	MTC0	k0, MIPS_COP_0_ERROR_PC		# set return address

	mfc0	k0, MIPS_COP_0_STATUS		# restore status
	li	k1, MIPS_SR_DIAG_PE		# ignore further errors
	or	k0, k1
	mtc0	k0, MIPS_COP_0_STATUS		# restore status
	COP0_SYNC

#ifdef CPU_CHERI
	CHERI_EXCEPTION_RETURN(k0)
#endif
	eret

	MSG("cache error @ EPC 0x%x CachErr 0x%x");
	.set	at
END(MipsCacheException)<|MERGE_RESOLUTION|>--- conflicted
+++ resolved
@@ -856,13 +856,8 @@
  * frame.
  */
 	PTR_LA	gp, _C_LABEL(_gp)
-<<<<<<< HEAD
-#ifdef MIPS_INTRNG
+#ifdef INTRNG
 	PTR_LA	t9, _C_LABEL(intr_irq_handler)
-=======
-#ifdef INTRNG
-	PTR_LA	k0, _C_LABEL(intr_irq_handler)
->>>>>>> b72ace02
 #else
 	PTR_LA	t9, _C_LABEL(cpu_intr)
 #endif
@@ -989,13 +984,8 @@
 /*
  * Call the interrupt handler.
  */
-<<<<<<< HEAD
-#ifdef MIPS_INTRNG
+#ifdef INTRNG
 	PTR_LA	t9, _C_LABEL(intr_irq_handler)
-=======
-#ifdef INTRNG
-	PTR_LA	k0, _C_LABEL(intr_irq_handler)
->>>>>>> b72ace02
 #else
 	PTR_LA	t9, _C_LABEL(cpu_intr)
 #endif
