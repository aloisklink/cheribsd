/*	$OpenBSD: locore.S,v 1.18 1998/09/15 10:58:53 pefo Exp $	*/
/*-
 * Copyright (c) 2016 Robert N. M. Watson
 * All rights reserved.
 *
 * This software was developed by SRI International and the University of
 * Cambridge Computer Laboratory under DARPA/AFRL contract (FA8750-10-C-0237)
 * ("CTSRD"), as part of the DARPA CRASH research programme.
 *
 * Redistribution and use in source and binary forms, with or without
 * modification, are permitted provided that the following conditions
 * are met:
 * 1. Redistributions of source code must retain the above copyright
 *    notice, this list of conditions and the following disclaimer.
 * 2. Redistributions in binary form must reproduce the above copyright
 *    notice, this list of conditions and the following disclaimer in the
 *    documentation and/or other materials provided with the distribution.
 *
 * THIS SOFTWARE IS PROVIDED BY THE AUTHOR AND CONTRIBUTORS ``AS IS'' AND
 * ANY EXPRESS OR IMPLIED WARRANTIES, INCLUDING, BUT NOT LIMITED TO, THE
 * IMPLIED WARRANTIES OF MERCHANTABILITY AND FITNESS FOR A PARTICULAR PURPOSE
 * ARE DISCLAIMED.  IN NO EVENT SHALL THE AUTHOR OR CONTRIBUTORS BE LIABLE
 * FOR ANY DIRECT, INDIRECT, INCIDENTAL, SPECIAL, EXEMPLARY, OR CONSEQUENTIAL
 * DAMAGES (INCLUDING, BUT NOT LIMITED TO, PROCUREMENT OF SUBSTITUTE GOODS
 * OR SERVICES; LOSS OF USE, DATA, OR PROFITS; OR BUSINESS INTERRUPTION)
 * HOWEVER CAUSED AND ON ANY THEORY OF LIABILITY, WHETHER IN CONTRACT, STRICT
 * LIABILITY, OR TORT (INCLUDING NEGLIGENCE OR OTHERWISE) ARISING IN ANY WAY
 * OUT OF THE USE OF THIS SOFTWARE, EVEN IF ADVISED OF THE POSSIBILITY OF
 * SUCH DAMAGE.
 *
 * Copyright (c) 1992, 1993
 *	The Regents of the University of California.  All rights reserved.
 *
 * This code is derived from software contributed to Berkeley by
 * Digital Equipment Corporation and Ralph Campbell.
 *
 * Redistribution and use in source and binary forms, with or without
 * modification, are permitted provided that the following conditions
 * are met:
 * 1. Redistributions of source code must retain the above copyright
 *    notice, this list of conditions and the following disclaimer.
 * 2. Redistributions in binary form must reproduce the above copyright
 *    notice, this list of conditions and the following disclaimer in the
 *    documentation and/or other materials provided with the distribution.
 * 3. Neither the name of the University nor the names of its contributors
 *    may be used to endorse or promote products derived from this software
 *    without specific prior written permission.
 *
 * THIS SOFTWARE IS PROVIDED BY THE REGENTS AND CONTRIBUTORS ``AS IS'' AND
 * ANY EXPRESS OR IMPLIED WARRANTIES, INCLUDING, BUT NOT LIMITED TO, THE
 * IMPLIED WARRANTIES OF MERCHANTABILITY AND FITNESS FOR A PARTICULAR PURPOSE
 * ARE DISCLAIMED.  IN NO EVENT SHALL THE REGENTS OR CONTRIBUTORS BE LIABLE
 * FOR ANY DIRECT, INDIRECT, INCIDENTAL, SPECIAL, EXEMPLARY, OR CONSEQUENTIAL
 * DAMAGES (INCLUDING, BUT NOT LIMITED TO, PROCUREMENT OF SUBSTITUTE GOODS
 * OR SERVICES; LOSS OF USE, DATA, OR PROFITS; OR BUSINESS INTERRUPTION)
 * HOWEVER CAUSED AND ON ANY THEORY OF LIABILITY, WHETHER IN CONTRACT, STRICT
 * LIABILITY, OR TORT (INCLUDING NEGLIGENCE OR OTHERWISE) ARISING IN ANY WAY
 * OUT OF THE USE OF THIS SOFTWARE, EVEN IF ADVISED OF THE POSSIBILITY OF
 * SUCH DAMAGE.
 *
 * Copyright (C) 1989 Digital Equipment Corporation.
 * Permission to use, copy, modify, and distribute this software and
 * its documentation for any purpose and without fee is hereby granted,
 * provided that the above copyright notice appears in all copies.
 * Digital Equipment Corporation makes no representations about the
 * suitability of this software for any purpose.  It is provided "as is"
 * without express or implied warranty.
 *
 * from: Header: /sprite/src/kernel/mach/ds3100.md/RCS/loMem.s,
 *	v 1.1 89/07/11 17:55:04 nelson Exp  SPRITE (DECWRL)
 * from: Header: /sprite/src/kernel/mach/ds3100.md/RCS/machAsm.s,
 *	v 9.2 90/01/29 18:00:39 shirriff Exp  SPRITE (DECWRL)
 * from: Header: /sprite/src/kernel/vm/ds3100.md/vmPmaxAsm.s,
 *	v 1.1 89/07/10 14:27:41 nelson Exp  SPRITE (DECWRL)
 *	from: @(#)locore.s	8.5 (Berkeley) 1/4/94
 *	JNPR: exception.S,v 1.5 2007/01/08 04:58:37 katta
 * $FreeBSD$
 */

/*
 *	Contains code that is the first executed at boot time plus
 *	assembly language support routines.
 */

#include "opt_ddb.h"

#include <machine/asm.h>
#include <machine/cpu.h>
#include <machine/exceptionasm.h>
#include <machine/regnum.h>
#include <machine/cpuregs.h>
#include <machine/pte.h>
#include <machine/pcb.h>

<<<<<<< HEAD
#ifdef CPU_CHERI
#include <machine/cheriasm.h>
#include <machine/cherireg.h>
.set cheri_sysregs_accessible	# Don't warn on access to c27-c30
#endif

#include "assym.s"
=======
#include "assym.inc"
>>>>>>> 6fe54a53

	.set	noreorder		# Noreorder is default style!

#ifdef KDTRACE_HOOKS
	.data
	.globl	dtrace_invop_calltrap_addr
	.align	4
	.type	dtrace_invop_calltrap_addr, @object
        .size	dtrace_invop_calltrap_addr, 8
dtrace_invop_calltrap_addr:
	.word	0
	.word	0

	.text
#endif

/*
 * Reasonable limit
 */
#define	INTRCNT_COUNT	256

/*
 * General MIPS CPU state for exceptions:
 *
 * EPC Register will point to the instruction that caused fault, unless the
 * faulting instruction was in a branch delay slot.  In that case, it will
 * point to the branch before the branch delay slot instruction.
 *
 * The cause register will contain what caused the exception and some state
 * about the interrupt.
 *
 * The status register contains information about the status of the CPU such
 * as: Kernel/User mode bit, interrupt enable bit.
 *
 * The BadVaddr register contains the virtual address that cause the last
 * exception.
 *
 * The Context register contains the lower 22 bits of the VPN (starting at
 * bit 4) that cause the last exception except bit0 and bit1 are zero. The
 * upper bits (bits 23 to 31 for MIPS32 and bits 23 to 63) are set under
 * kernel control (i.e. point to the page table). The Context/XContext
 * registers are not currently used by FreeBSD.
 */

/*
 *----------------------------------------------------------------------------
 *
 * MipsTLBMiss --
 *
 *	Vector code for the TLB-miss exception vector 0x80000000.
 *
 * This code is copied to the TLB exception vector address to
 * which the CPU jumps in response to an exception or a TLB miss.
 * NOTE: This code must be position independent!!!
 *
 *
 */
VECTOR(MipsTLBMiss, unknown)
	.set push
	.set noat

#ifdef CPU_CHERI
	CHERI_EXCEPTION_ENTER(k0)
#endif
	# Increment exception counter, if enabled.
	INC_EXCEPTION_CNTR(TLB_MISS_CNT)
	j	MipsDoTLBMiss
	MFC0	k0, MIPS_COP_0_BAD_VADDR	# get the fault address
	.set pop
VECTOR_END(MipsTLBMiss)

/*
 *----------------------------------------------------------------------------
 *
 * MipsDoTLBMiss --  (UTLB miss)
 *
 * This is the real TLB Miss Handler code.  A miss was generated when the
 * access is to kuseg and there was not matching mapping loaded into the TLB.
 * 'segbase' points to the base of the segment table for user processes.
 *
 * The CPU does the following for an UTLB miss:
 * - Sets the EPC register.
 * - Sets the Cause register.
 * - Sets the Status register. Shifts K/U and IE bits over one and clears
 *   the current Kernel/User and Interrupt Enable bits. So the processor
 *   is in kernel mode with the interupts turned off.
 * - Sets BadVaddr register.
 * - Sets the Context/XContext register(s).
 * - Sets the TLB EntryHi register to contain VPN of the faulting address.
 *
 * Don't check for invalid pte's here. We load them as well and
 * let the processor trap to load the correct value after service.
 *
 * XXX This really needs to be changed to a linear page table and use the
 * Context and XContext registers.  That is really what it was designed for.
 *----------------------------------------------------------------------------
 */
 	.set push
	.set noat
MipsDoTLBMiss:
	bltz		k0, 1f				#02: k0<0 -> 1f (kernel fault)
	PTR_SRL		k0, k0, SEGSHIFT - PTRSHIFT	#03: k0=seg offset (almost)

	GET_CPU_PCPU(k1)
	PTR_L		k1, PC_SEGBASE(k1)
	beqz		k1, 2f				#05: make sure segbase is not null
	andi		k0, k0, PDEPTRMASK		#06: k0=seg offset
	PTR_ADDU	k1, k0, k1			#07: k1=seg entry address

	PTR_L		k1, 0(k1)			#08: k1=seg entry
	MFC0		k0, MIPS_COP_0_BAD_VADDR	#09: k0=bad address (again)
	beq		k1, zero, 2f			#0a: ==0 -- no page table
#ifdef __mips_n64
	PTR_SRL		k0, PDRSHIFT - PTRSHIFT		# k0=VPN
	andi		k0, k0, PDEPTRMASK		# k0=pde offset
	PTR_ADDU	k0, k0, k1			# k0=pde entry address
	PTR_L		k1, 0(k0)			# k1=pde entry
	beq		k1, zero, 2f			# ==0 -- no page table
	nop

#ifdef MIPS64_NEW_PMAP
	# Check for superpage
	GET_SUPERPAGE_IDX(k1)				# k1=superpage index from PTE
	beq		k1, zero, not_superpage		# ==0 -- not superpage
	PTR_L		k1, 0(k0)			# k1=pde entry (delay slot)

	# Set the referenced bit in the PDE if valid.
	#
	# XXX Setting the referenced bit here saves a fault later but it
	# may not be safe to do so. Therefore, just take the fault to set
	# the reference bit.
#	IF_VALID_SET_REFBIT(k1, k0, 0, 1)

	# The PDE is actually a superpage PTE.  Store it in the TLB lo0 reg.
	CLEAR_PTE_SWBITS(k1)
	PTE_MTC0	k1, MIPS_COP_0_TLB_LO0		# lo0 is loaded
	COP0_SYNC

	# Compute the PFN for the TLB lo1 register from k1(=PTE for TLB lo0).
	GET_ODD_1M_PFN_FROM_EVEN(k1)			# k1=Odd PFN in PTE postion

	# Get hard TLB flag bits.
	PTR_L		k0, 0(k0)			# k0=pde entry (again)
	GET_HW_TLB_FLAGS(k0)				# k0=hw TLB flag bits
	or		k1, k1, k0			# k1=PTE=PFN | hwflg bits
	# Load it into the TLB Lo1 register.
	#CLEAR_PTE_SWBITS(k1)				# No SW bits to clear
	PTE_MTC0	k1, MIPS_COP_0_TLB_LO1		# lo1 is loaded
	COP0_SYNC

	# Load the TLB PageMask for 1M pages.
	dli		k0, TLBMASK_1M_PAGE		# PageMask for 1M Page
	PTE_MTC0	k0, MIPS_COP_0_TLB_PG_MASK	# PageMask is loaded
	COP0_SYNC

	tlbwr						# write to tlb
	HAZARD_DELAY
	PTE_MTC0	zero, MIPS_COP_0_TLB_PG_MASK	# zero out PageMask reg
	COP0_SYNC
	eret						# return from exception

not_superpage:
#endif /* MIPS64_NEW_PMAP */
#endif /* __mips_n64 */
	MFC0		k0, MIPS_COP_0_BAD_VADDR	# k0=bad address (again)
	PTR_SRL		k0, PAGE_SHIFT - PTESHIFT	#0b: k0=VPN (aka va>>10)
	andi		k0, k0, PTE2MASK		#0c: k0=page tab offset
	PTR_ADDU	k1, k1, k0			#0d: k1=pte address

	PTE_L		k0, 0(k1)			#0e: k0=lo0 pte

	# Set the referenced bit in the PDE if valid.
	#
	# XXX Setting the referenced bit here saves a fault later but it
	# may not be safe to do so. Therefore, just take the fault to set
	# the reference bit.
#	IF_VALID_SET_REFBIT(k0, k1, 0, 2)

	CLEAR_PTE_SWBITS(k0)
	PTE_MTC0	k0, MIPS_COP_0_TLB_LO0		#12: lo0 is loaded
	COP0_SYNC

	PTE_L		k0, PTESIZE(k1)			# k0=lo1 pte

	# Set the referenced bit in the PDE if valid.
	#
	# XXX Setting the referenced bit here saves a fault later but it
	# may not be safe to do so. Therefore, just take the fault to set
	# the reference bit.
#	IF_VALID_SET_REFBIT(k0, k1, 0, 3)

	CLEAR_PTE_SWBITS(k0)
	PTE_MTC0	k0, MIPS_COP_0_TLB_LO1		#15: lo1 is loaded
	COP0_SYNC
	tlbwr						#1a: write to tlb
	HAZARD_DELAY
#ifdef CPU_CHERI
	CHERI_EXCEPTION_RETURN(k0)
#endif
	eret						#1f: retUrn from exception

1:	j		MipsTLBMissException		#20: kernel exception
	nop						#21: branch delay slot
2:	j		SlowFault			#22: no page table present
	nop						#23: branch delay slot
	.set pop

/*
 * This code is copied to the general exception vector address to
 * handle all execptions except RESET and TLBMiss.
 * NOTE: This code must be position independent!!!
 */
VECTOR(MipsException, unknown)
/*
 * Find out what mode we came from and jump to the proper handler.
 *
 * Note: at turned off here because we cannot trash the at register
 * in this exception code. Only k0 and k1 may be modified before
 * we save registers. This is true of all functions called through
 * the pointer magic: Mips{User,Kern}Intr, Mips{User,Kern}GenException
 * and MipsTLBInvalidException
 */
	.set	noat
#ifdef CPU_CHERI
	CHERI_EXCEPTION_ENTER(k0)
#endif
	mfc0	k0, MIPS_COP_0_STATUS		# Get the status register
	mfc0	k1, MIPS_COP_0_CAUSE		# Get the cause register value.
	and	k0, k0, MIPS_SR_KSU_USER	# test for user mode
						# sneaky but the bits are
						# with us........
	sll	k0, k0, 3			# shift user bit for cause index
	and	k1, k1, MIPS_CR_EXC_CODE	# Mask out the cause bits.
	or	k1, k1, k0			# change index to user table
#if defined(__mips_n64)
	PTR_SLL	k1, k1, 1			# shift to get 8-byte offset
#endif
1:
	PTR_LA	k0, _C_LABEL(machExceptionTable)  # get base of the jump table
	PTR_ADDU k0, k0, k1			# Get the address of the
						#  function entry.  Note that
						#  the cause is already
						#  shifted left by 2 bits so
						#  we dont have to shift.
	PTR_L	k0, 0(k0)			# Get the function address
	nop
	j	k0				# Jump to the function.
	nop
	.set	at
VECTOR_END(MipsException)

/*
 * We couldn't find a TLB entry.
 * Find out what mode we came from and call the appropriate handler.
 */
SlowFault:
	.set	noat
	mfc0	k0, MIPS_COP_0_STATUS
	nop
	and	k0, k0, MIPS_SR_KSU_USER
	bne	k0, zero, _C_LABEL(MipsUserGenException)
	nop
	.set	at
/*
 * Fall though ...
 */

/*----------------------------------------------------------------------------
 *
 * MipsKernGenException --
 *
 *	Handle an exception from kernel mode.
 *
 * Results:
 *	None.
 *
 * Side effects:
 *	None.
 *
 *----------------------------------------------------------------------------
 */

/*
 * The kernel exception stack contains 40 general-purpose registers, hi/lo
 * registers, and status register.  If CHERI is present, a further 28 CHERI
 * registers are stored there.  We also set up linkage conventions.  The
 * on-stack frame must match the binary layout of 'struct trapframe'.
 *
 * If we store capability registers on the stack, we need to adjust the stack
 * pointer to provide suitable alignment.  We therefore allocate an additional
 * CHERICAP_SIZE/2 to allow for that adjustment.  a0 will be set suitably to
 * include that alignment.
 */
#define	KERN_REG_SIZE		(NUMSAVEREGS * SZREG)
#ifdef CPU_CHERI
#define	KERN_CREG_SIZE		(NUMCHERISAVEREGS * CHERICAP_SIZE)
#define	KERN_EXC_FRAME_SIZE	(CALLFRAME_SIZ + KERN_REG_SIZE +	\
				KERN_CREG_SIZE)
#else
#define	KERN_EXC_FRAME_SIZE	(CALLFRAME_SIZ + KERN_REG_SIZE)
#endif

#ifdef CPU_CHERI
/*
 * CHERI requires 16- or 32-byte alignment of the trap frame, so adjust sp
 * (or, whatever register is passed in via 'reg') down if required.  The
 * previous value of sp should be saved prior to calling this macro --
 * typically, in k1.  There are no free registers, so we do this using shift
 * instructions.
 */
#define	CHERI_ADJUST_SP(reg)						\
	dsrl	reg, reg, CHERICAP_SHIFT;				\
	dsll	reg, reg, CHERICAP_SHIFT
#else
#define	CHERI_ADJUST_SP(reg)
#endif

#ifdef CPU_CHERI
/*
 * Save CHERI registers on the stack to construct the kernel trap frame.
 * Suitable alignment should already have been arranged by the caller.
 */
#define	SAVE_CREG(creg, regoffs, offs, cregbase)	\
	csc	creg, regoffs, (CALLFRAME_SIZ + (SZREG * offs))(cregbase)

#define	SAVE_CAPCAUSE(reg, treg, regoffs, offs, cregbase)		\
	daddiu	treg, regoffs, (CALLFRAME_SIZ + (SZREG * offs));	\
	csd	reg, treg, 0(cregbase)

#define	SAVE_CHERI(treg0, treg1)				\
	/* $ddc should no longer be accessed using $c0 */	\
	CGetDefault CHERI_REG_KR1C;				\
	SAVE_CREG(CHERI_REG_KR1C, sp, DDC, $ddc);	\
	SAVE_CREG(CHERI_REG_C1, sp, C1, $ddc);		\
	SAVE_CREG(CHERI_REG_C2, sp, C2, $ddc);		\
	SAVE_CREG(CHERI_REG_C3, sp, C3, $ddc);		\
	SAVE_CREG(CHERI_REG_C4, sp, C4, $ddc);		\
	SAVE_CREG(CHERI_REG_C5, sp, C5, $ddc);		\
	SAVE_CREG(CHERI_REG_C6, sp, C6, $ddc);		\
	SAVE_CREG(CHERI_REG_C7, sp, C7, $ddc);		\
	SAVE_CREG(CHERI_REG_C8, sp, C8, $ddc);		\
	SAVE_CREG(CHERI_REG_C9, sp, C9, $ddc);		\
	SAVE_CREG(CHERI_REG_C10, sp, C10, $ddc);	\
	SAVE_CREG(CHERI_REG_STC, sp, STC, $ddc);	\
	SAVE_CREG(CHERI_REG_C12, sp, C12, $ddc);	\
	SAVE_CREG(CHERI_REG_C13, sp, C13, $ddc);	\
	SAVE_CREG(CHERI_REG_C14, sp, C14, $ddc);	\
	SAVE_CREG(CHERI_REG_C15, sp, C15, $ddc);	\
	SAVE_CREG(CHERI_REG_C16, sp, C16, $ddc);	\
	SAVE_CREG(CHERI_REG_C17, sp, C17, $ddc);	\
	SAVE_CREG(CHERI_REG_C18, sp, C18, $ddc);	\
	SAVE_CREG(CHERI_REG_C19, sp, C19, $ddc);	\
	SAVE_CREG(CHERI_REG_C20, sp, C20, $ddc);	\
	SAVE_CREG(CHERI_REG_C21, sp, C21, $ddc);	\
	SAVE_CREG(CHERI_REG_C22, sp, C22, $ddc);	\
	SAVE_CREG(CHERI_REG_C23, sp, C23, $ddc);	\
	SAVE_CREG(CHERI_REG_C24, sp, C24, $ddc);	\
	SAVE_CREG(CHERI_REG_C25, sp, C25, $ddc);	\
	SAVE_CREG(CHERI_REG_C26, sp, IDC, $ddc);	\
	/* EPCC is no longer a GPR so load it into KR1C first */\
	CGetEPCC CHERI_REG_KR1C;				\
	SAVE_CREG(CHERI_REG_KR1C, sp, PCC, $ddc);	\
	cgetcause	treg0;					\
	SAVE_CAPCAUSE(treg0, treg1, sp, CAPCAUSE, $ddc)
#else
#define	SAVE_CHERI(treg0, treg1)
#endif

/*
 * Save CPU and CP0 register state when taking an exception in kernel mode.
 * The caller will already have set up a stack pointer with suitable space and
 * alignment.
 *
 * This is straightforward except for saving the exception program
 * counter. The ddb backtrace code looks for the first instruction
 * matching the form "sw ra, (off)sp" to figure out the address of the
 * calling function. So we must make sure that we save the exception
 * PC by staging it through 'ra' as opposed to any other register.
 *
 * sp passes in the pointer to where we should place the call frame and trap
 * frame on the stack.
 * k1 passes in the preempted stack pointer (to be saved at SP).
 * a0 returns a pointer to the trap frame.
 * k0 is used as a temporary to hold the CP0 status register.
 *
 * sp and k1 may differ if we've had to re-align the stack for CHERI.
 */
#define	SAVE_REG(reg, offs, base) \
	REG_S	reg, (CALLFRAME_SIZ + (SZREG * offs)) (base)

#define	SAVE_CPU \
	SAVE_REG(AT, AST, sp)		;\
	.set	at		        ;\
	SAVE_REG(v0, V0, sp)		;\
	SAVE_REG(v1, V1, sp)		;\
	SAVE_REG(a0, A0, sp)		;\
	SAVE_REG(a1, A1, sp)		;\
	SAVE_REG(a2, A2, sp)		;\
	SAVE_REG(a3, A3, sp)		;\
	SAVE_REG(t0, T0, sp)		;\
	SAVE_REG(t1, T1, sp)		;\
	SAVE_REG(t2, T2, sp)		;\
	SAVE_REG(t3, T3, sp)		;\
	SAVE_REG(ta0, TA0, sp)		;\
	SAVE_REG(ta1, TA1, sp)		;\
	SAVE_REG(ta2, TA2, sp)		;\
	SAVE_REG(ta3, TA3, sp)		;\
	SAVE_REG(t8, T8, sp)		;\
	SAVE_REG(t9, T9, sp)		;\
	SAVE_REG(gp, GP, sp)		;\
	SAVE_REG(s0, S0, sp)		;\
	SAVE_REG(s1, S1, sp)		;\
	SAVE_REG(s2, S2, sp)		;\
	SAVE_REG(s3, S3, sp)		;\
	SAVE_REG(s4, S4, sp)		;\
	SAVE_REG(s5, S5, sp)		;\
	SAVE_REG(s6, S6, sp)		;\
	SAVE_REG(s7, S7, sp)		;\
	SAVE_REG(s8, S8, sp)	        ;\
	mflo	v0			;\
	mfhi	v1			;\
	mfc0	a0, MIPS_COP_0_STATUS	;\
	mfc0	a1, MIPS_COP_0_CAUSE	;\
	MFC0	a2, MIPS_COP_0_BAD_VADDR;\
	MFC0	a3, MIPS_COP_0_EXC_PC	;\
	SAVE_REG(v0, MULLO, sp)		;\
	SAVE_REG(v1, MULHI, sp)		;\
	SAVE_REG(a0, SR, sp)		;\
	SAVE_REG(a1, CAUSE, sp)		;\
	SAVE_REG(a2, BADVADDR, sp)	;\
	/* TODO: should we clear badinstr + badinstrp here? */ \
	SAVE_CHERI(t0, t1)		;\
	move	t0, ra			;\
	move	ra, a3			;\
	SAVE_REG(ra, PC, sp)		;\
	move	ra, t0			;\
	SAVE_REG(ra, RA, sp)		;\
	SAVE_REG(k1, SP, sp)		/* Notice: k1 stored for sp. */	;\
	CLEAR_STATUS			;\
	PTR_ADDU a0, sp, CALLFRAME_SIZ	/* Make trap frame pointer. */	;\
	ITLBNOPFIX

#ifdef CPU_CHERI
#define	RESTORE_CREG(creg, regoffs, offs, cregbase)	\
	clc	creg, regoffs, (CALLFRAME_SIZ + (SZREG * offs))(cregbase)

/*
 * Restore CHERI registers from the on-stack kernel trap frame.
 *
 * Notice: the capability cause register is saved, but not restored.
 */
#define	RESTORE_CHERI						\
	/* $ddc should no longer be accessed using $c0 */	\
	RESTORE_CREG(CHERI_REG_KR1C, sp, DDC, $ddc);	\
	CSetDefault CHERI_REG_KR1C;				\
	RESTORE_CREG(CHERI_REG_C1, sp, C1, $ddc);	\
	RESTORE_CREG(CHERI_REG_C2, sp, C2, $ddc);	\
	RESTORE_CREG(CHERI_REG_C3, sp, C3, $ddc);	\
	RESTORE_CREG(CHERI_REG_C4, sp, C4, $ddc);	\
	RESTORE_CREG(CHERI_REG_C5, sp, C5, $ddc);	\
	RESTORE_CREG(CHERI_REG_C6, sp, C6, $ddc);	\
	RESTORE_CREG(CHERI_REG_C7, sp, C7, $ddc);	\
	RESTORE_CREG(CHERI_REG_C8, sp, C8, $ddc);	\
	RESTORE_CREG(CHERI_REG_C9, sp, C9, $ddc);	\
	RESTORE_CREG(CHERI_REG_C10, sp, C10, $ddc);	\
	RESTORE_CREG(CHERI_REG_STC, sp, STC, $ddc);	\
	RESTORE_CREG(CHERI_REG_C12, sp, C12, $ddc);	\
	RESTORE_CREG(CHERI_REG_C13, sp, C13, $ddc);	\
	RESTORE_CREG(CHERI_REG_C14, sp, C14, $ddc);	\
	RESTORE_CREG(CHERI_REG_C15, sp, C15, $ddc);	\
	RESTORE_CREG(CHERI_REG_C16, sp, C16, $ddc);	\
	RESTORE_CREG(CHERI_REG_C17, sp, C17, $ddc);	\
	RESTORE_CREG(CHERI_REG_C18, sp, C18, $ddc);	\
	RESTORE_CREG(CHERI_REG_C19, sp, C19, $ddc);	\
	RESTORE_CREG(CHERI_REG_C20, sp, C20, $ddc);	\
	RESTORE_CREG(CHERI_REG_C21, sp, C21, $ddc);	\
	RESTORE_CREG(CHERI_REG_C22, sp, C22, $ddc);	\
	RESTORE_CREG(CHERI_REG_C23, sp, C23, $ddc);	\
	RESTORE_CREG(CHERI_REG_C24, sp, C24, $ddc);	\
	RESTORE_CREG(CHERI_REG_C25, sp, C25, $ddc);	\
	RESTORE_CREG(CHERI_REG_C26, sp, IDC, $ddc);	\
	/* EPCC is no longer a GPR so load it into KR1C first */\
	RESTORE_CREG(CHERI_REG_KR1C, sp, PCC, $ddc);	\
	CSetEPCC CHERI_REG_KR1C;
#else
#define	RESTORE_CHERI
#endif

/*
 * Restore preempted kernel state following a kernel exception.  The caller
 * will restore the original sp from k1 after RESTORE_CPU has ended.
 */
#define	RESTORE_REG(reg, offs, base) \
	REG_L	reg, (CALLFRAME_SIZ + (SZREG * offs)) (base)

#define	RESTORE_CPU \
	CLEAR_STATUS			;\
	RESTORE_CHERI			;\
	RESTORE_REG(k0, SR, sp)		;\
	RESTORE_REG(t0, MULLO, sp)	;\
	RESTORE_REG(t1, MULHI, sp)	;\
	mtlo	t0			;\
	mthi	t1			;\
	MTC0	v0, MIPS_COP_0_EXC_PC	;\
	.set noat		        ;\
	RESTORE_REG(AT, AST, sp)	;\
	RESTORE_REG(v0, V0, sp)		;\
	RESTORE_REG(v1, V1, sp)		;\
	RESTORE_REG(a0, A0, sp)		;\
	RESTORE_REG(a1, A1, sp)		;\
	RESTORE_REG(a2, A2, sp)		;\
	RESTORE_REG(a3, A3, sp)		;\
	RESTORE_REG(t0, T0, sp)		;\
	RESTORE_REG(t1, T1, sp)		;\
	RESTORE_REG(t2, T2, sp)		;\
	RESTORE_REG(t3, T3, sp)		;\
	RESTORE_REG(ta0, TA0, sp)	;\
	RESTORE_REG(ta1, TA1, sp)	;\
	RESTORE_REG(ta2, TA2, sp)	;\
	RESTORE_REG(ta3, TA3, sp)	;\
	RESTORE_REG(t8, T8, sp)		;\
	RESTORE_REG(t9, T9, sp)		;\
	RESTORE_REG(s0, S0, sp)		;\
	RESTORE_REG(s1, S1, sp)		;\
	RESTORE_REG(s2, S2, sp)		;\
	RESTORE_REG(s3, S3, sp)		;\
	RESTORE_REG(s4, S4, sp)		;\
	RESTORE_REG(s5, S5, sp)		;\
	RESTORE_REG(s6, S6, sp)		;\
	RESTORE_REG(s7, S7, sp)		;\
	RESTORE_REG(s8, S8, sp)	        ;\
	RESTORE_REG(gp, GP, sp)		;\
	RESTORE_REG(ra, RA, sp)		;\
	RESTORE_REG(k1, SP, sp)		/* Notice: restored sp in k1. */ ;\
	mtc0	k0, MIPS_COP_0_STATUS

NESTED_NOPROFILE(MipsKernGenException, KERN_EXC_FRAME_SIZE, ra)
	.set	noat

	/* Save exception sp in k1 to put on the stack later. */
	move	k1, sp
	PTR_SUBU	sp, sp, KERN_EXC_FRAME_SIZE
	CHERI_ADJUST_SP(sp)
	.mask	0x80000000, (CALLFRAME_RA - KERN_EXC_FRAME_SIZE)
/*
 * Save CPU state, building 'frame'.  sp holds the location to save the trap
 * frame, whereas k1 holds the value of sp to save in the trap frame.
 */
	SAVE_CPU
/*
 * Call the exception handler.  SAVE_CPU has left a0 pointing at the saved
 * frame.
 */
	PTR_LA	gp, _C_LABEL(_gp)
	PTR_LA	t9, _C_LABEL(trap)
	jalr	t9
	REG_S	a3, (CALLFRAME_RA + KERN_REG_SIZE)(sp)		# for debugging

	/*
	 * Update interrupt and CPU mask in saved status register
	 * Some of interrupts could be disabled by
	 * intr filters if interrupts are enabled later
	 * in trap handler
	 */
	mfc0	a0, MIPS_COP_0_STATUS
	and	a0, a0, (MIPS_SR_INT_MASK|MIPS_SR_COP_USABILITY)
	RESTORE_REG(a1, SR, sp)
	and	a1, a1, ~(MIPS_SR_INT_MASK|MIPS_SR_COP_USABILITY)
	or	a1, a1, a0
	SAVE_REG(a1, SR, sp)
	RESTORE_CPU			# v0 contains the return address.

	/* Restore preempted sp from k1 now we are done with the stack. */
	move	sp, k1
	sync

#ifdef CPU_CHERI
	CHERI_EXCEPTION_RETURN(k0)
#endif
	eret
	.set	at
END(MipsKernGenException)


/*----------------------------------------------------------------------------
 *
 * MipsUserGenException --
 *
 *	Handle an exception from user mode.
 *
 * Results:
 *	None.
 *
 * Side effects:
 *	None.
 *
 *----------------------------------------------------------------------------
 */
NESTED_NOPROFILE(MipsUserGenException, CALLFRAME_SIZ, ra)
	.set	noat
	.mask	0x80000000, (CALLFRAME_RA - CALLFRAME_SIZ)
	GET_CPU_PCPU(k1)
	PTR_L	k1, PC_CURPCB(k1)
	SAVE_REGS_TO_PCB(k1)
#ifdef CPU_CHERI
	/*
	 * Note: This saves EPCC, matching the explicit EPC save above.
	 */
	SAVE_CREGS_TO_PCB(k1, t0)
#endif
	REG_S	a3, CALLFRAME_RA(sp)	# for debugging
	PTR_LA	gp, _C_LABEL(_gp)	# switch to kernel GP
# Turn off fpu and enter kernel mode
	and	t0, a0, ~(MIPS_SR_COP_1_BIT | MIPS_SR_EXL | MIPS_SR_KSU_MASK | MIPS_SR_INT_IE)
#if defined(CPU_CNMIPS)
	and	t0, t0, ~(MIPS_SR_COP_2_BIT)
	or      t0, t0, (MIPS_SR_KX | MIPS_SR_SX | MIPS_SR_UX | MIPS_SR_PX)
#elif defined(CPU_RMI)	|| defined(CPU_NLM)
	or      t0, t0, (MIPS_SR_KX | MIPS_SR_UX | MIPS_SR_COP_2_BIT)
#endif	
	mtc0	t0, MIPS_COP_0_STATUS

	PTR_ADDU a0, k1, U_PCB_REGS
	ITLBNOPFIX

/*
 * Call the exception handler.
 */
	PTR_LA	t9, _C_LABEL(trap)
	jalr	t9
	nop

/*
 * Restore user registers and return.
 * First disable interrupts and set exeption level.
 */
	DO_AST

	CLEAR_STATUS

/*
 * The use of k1 for storing the PCB pointer must be done only
 * after interrupts are disabled.  Otherwise it will get overwritten
 * by the interrupt code.
 */
	GET_CPU_PCPU(k1)
	PTR_L	k1, PC_CURPCB(k1)

	/*
	 * Update interrupt mask in saved status register
	 * Some of interrupts could be enabled by ithread
	 * scheduled by ast()
	 */
	mfc0	a0, MIPS_COP_0_STATUS
	and	a0, a0, MIPS_SR_INT_MASK
	RESTORE_U_PCB_REG(a1, SR, k1)
	and	a1, a1, ~MIPS_SR_INT_MASK
	or	a1, a1, a0
	SAVE_U_PCB_REG(a1, SR, k1)

#ifdef CPU_CHERI
	/*
	 * Note: This restores EPCC, matching the explicit EPC restore below.
	 */
	RESTORE_CREGS_FROM_PCB(k1, t0)
#endif
	RESTORE_REGS_FROM_PCB(k1)

	mtc0	k0, MIPS_COP_0_STATUS	# still exception level
	ITLBNOPFIX
	sync
#ifdef CPU_CHERI
	CHERI_EXCEPTION_RETURN(k0)
#endif
	eret
	.set	at
END(MipsUserGenException)

	.set	push
	.set	noat
NESTED(mips_wait, CALLFRAME_SIZ, ra)
	PTR_SUBU        sp, sp, CALLFRAME_SIZ
	.mask   0x80000000, (CALLFRAME_RA - CALLFRAME_SIZ)
	REG_S   ra, CALLFRAME_RA(sp)		# save RA
	mfc0	t0, MIPS_COP_0_STATUS
	xori	t1, t0, MIPS_SR_INT_IE
	mtc0	t1, MIPS_COP_0_STATUS
	COP0_SYNC
	PTR_LA	t9, sched_runnable
	jalr	t9
	nop
	REG_L   ra, CALLFRAME_RA(sp)
	mfc0	t0, MIPS_COP_0_STATUS
	ori	t1, t0, MIPS_SR_INT_IE
	.align 4
GLOBAL(MipsWaitStart)			# this is 16 byte aligned
	mtc0	t1, MIPS_COP_0_STATUS
	bnez	v0, MipsWaitEnd
	nop
#if defined(CPU_XBURST) && defined(SMP)
	nop
#else
	wait
#endif
GLOBAL(MipsWaitEnd)			# MipsWaitStart + 16
	jr	ra
	PTR_ADDU        sp, sp, CALLFRAME_SIZ
END(mips_wait)
	.set	pop

/*----------------------------------------------------------------------------
 *
 * MipsKernIntr --
 *
 *	Handle an interrupt from kernel mode.
 *	Interrupts use the standard kernel stack.
 *	switch_exit sets up a kernel stack after exit so interrupts won't fail.
 *
 * Results:
 *	None.
 *
 * Side effects:
 *	None.
 *
 *----------------------------------------------------------------------------
 */

NESTED_NOPROFILE(MipsKernIntr, KERN_EXC_FRAME_SIZE, ra)
	.set	noat

/*
 * Check for getting interrupts just before wait
 *
 * XXXCHERI: Once we use variable CHERI PCC in the kernel, this check will
 * also need to take that into account.  In the mean time, the fact that we're
 * in the kernel ring is sufficient to imply that PCC matches the kernel
 * address space.
 */
	MFC0	k0, MIPS_COP_0_EXC_PC
	ori	k0, 0xf
	xori	k0, 0xf			# 16 byte align
	PTR_LA	k1, MipsWaitStart
	bne	k0, k1, 1f
	nop
	PTR_ADDU k1, 16			# skip over wait
	MTC0	k1, MIPS_COP_0_EXC_PC
1:

	/* Save exception sp in k1 to put on the stack later. */
	move	k1, sp
	PTR_SUBU	sp, sp, KERN_EXC_FRAME_SIZE
	CHERI_ADJUST_SP(sp)
	.mask	0x80000000, (CALLFRAME_RA - KERN_EXC_FRAME_SIZE)

/*
 * Save CPU state, building 'frame'.  sp holds the location to save the trap
 * frame, whereas k1 holds the value of sp to save in the trap frame.
 */
	SAVE_CPU
/*
 * Call the interrupt handler.   SAVE_CPU has left a0 pointing at the saved
 * frame.
 */
	PTR_LA	gp, _C_LABEL(_gp)
#ifdef INTRNG
	PTR_LA	t9, _C_LABEL(intr_irq_handler)
#else
	PTR_LA	t9, _C_LABEL(cpu_intr)
#endif
	jalr	t9
	REG_S	a3, CALLFRAME_RA + KERN_REG_SIZE(sp)		# for debugging

	/*
	 * Update interrupt and CPU mask in saved status register
	 * Some of interrupts could be disabled by
	 * intr filters if interrupts are enabled later
	 * in trap handler
	 */
	mfc0	a0, MIPS_COP_0_STATUS
	and	a0, a0, (MIPS_SR_INT_MASK|MIPS_SR_COP_USABILITY)
	RESTORE_REG(a1, SR, sp)
	and	a1, a1, ~(MIPS_SR_INT_MASK|MIPS_SR_COP_USABILITY)
	or	a1, a1, a0
	SAVE_REG(a1, SR, sp)
	REG_L	v0, (CALLFRAME_RA + KERN_REG_SIZE)(sp)
	RESTORE_CPU			# v0 contains the return address.

	/* Restore preempted sp from k1 now we are done with the stack. */
	move	sp, k1
	sync
#ifdef CPU_CHERI
	CHERI_EXCEPTION_RETURN(k0)
#endif
	eret
	.set	at
END(MipsKernIntr)

/*----------------------------------------------------------------------------
 *
 * MipsUserIntr --
 *
 *	Handle an interrupt from user mode.
 *	Note: we save minimal state in the u.u_pcb struct and use the standard
 *	kernel stack since there has to be a u page if we came from user mode.
 *	If there is a pending software interrupt, then save the remaining state
 *	and call softintr(). This is all because if we call switch() inside
 *	interrupt(), not all the user registers have been saved in u.u_pcb.
 *
 * Results:
 *	None.
 *
 * Side effects:
 *	None.
 *
 *----------------------------------------------------------------------------
 */
NESTED_NOPROFILE(MipsUserIntr, CALLFRAME_SIZ, ra)
	.set	noat
	.mask	0x80000000, (CALLFRAME_RA - CALLFRAME_SIZ)
/*
 * Save the relevant user registers into the u.u_pcb struct.
 * We don't need to save s0 - s8 because the compiler does it for us.
 */
	GET_CPU_PCPU(k1)
	PTR_L	k1, PC_CURPCB(k1)
	SAVE_U_PCB_REG(AT, AST, k1)
	.set	at
	SAVE_U_PCB_REG(v0, V0, k1)
	SAVE_U_PCB_REG(v1, V1, k1)
	SAVE_U_PCB_REG(a0, A0, k1)
	SAVE_U_PCB_REG(a1, A1, k1)
	SAVE_U_PCB_REG(a2, A2, k1)
	SAVE_U_PCB_REG(a3, A3, k1)
	SAVE_U_PCB_REG(t0, T0, k1)
	SAVE_U_PCB_REG(t1, T1, k1)
	SAVE_U_PCB_REG(t2, T2, k1)
	SAVE_U_PCB_REG(t3, T3, k1)
	SAVE_U_PCB_REG(ta0, TA0, k1)
	SAVE_U_PCB_REG(ta1, TA1, k1)
	SAVE_U_PCB_REG(ta2, TA2, k1)
	SAVE_U_PCB_REG(ta3, TA3, k1)
	SAVE_U_PCB_REG(t8, T8, k1)
	SAVE_U_PCB_REG(t9, T9, k1)
	SAVE_U_PCB_REG(gp, GP, k1)
	SAVE_U_PCB_REG(sp, SP, k1)
	SAVE_U_PCB_REG(ra, RA, k1)
/*
 *  save remaining user state in u.u_pcb.
 */
	SAVE_U_PCB_REG(s0, S0, k1)
	SAVE_U_PCB_REG(s1, S1, k1)
	SAVE_U_PCB_REG(s2, S2, k1)
	SAVE_U_PCB_REG(s3, S3, k1)
	SAVE_U_PCB_REG(s4, S4, k1)
	SAVE_U_PCB_REG(s5, S5, k1)
	SAVE_U_PCB_REG(s6, S6, k1)
	SAVE_U_PCB_REG(s7, S7, k1)
	SAVE_U_PCB_REG(s8, S8, k1)

	mflo	v0			# get lo/hi late to avoid stall
	mfhi	v1
	mfc0	a0, MIPS_COP_0_STATUS
	mfc0	a1, MIPS_COP_0_CAUSE
	MFC0	a3, MIPS_COP_0_EXC_PC
	SAVE_U_PCB_REG(v0, MULLO, k1)
	SAVE_U_PCB_REG(v1, MULHI, k1)
	SAVE_U_PCB_REG(a0, SR, k1)
	SAVE_U_PCB_REG(a1, CAUSE, k1)
	SAVE_U_PCB_REG(a3, PC, k1)	# PC in a3, note used later!
#ifdef CPU_CHERI
	/*
	 * Note: This saves EPCC, matching the explicit EPC save above.
	 */
	SAVE_CREGS_TO_PCB(k1, t0)
#endif
	PTR_SUBU	sp, k1, CALLFRAME_SIZ  # switch to kernel SP
	PTR_LA	gp, _C_LABEL(_gp)	# switch to kernel GP

# Turn off fpu, disable interrupts, set kernel mode kernel mode, clear exception level.
	and	t0, a0, ~(MIPS_SR_COP_1_BIT | MIPS_SR_EXL | MIPS_SR_INT_IE | MIPS_SR_KSU_MASK)
#ifdef CPU_CNMIPS
	and	t0, t0, ~(MIPS_SR_COP_2_BIT)
	or      t0, t0, (MIPS_SR_KX | MIPS_SR_SX | MIPS_SR_UX | MIPS_SR_PX)
#elif defined(CPU_RMI)	|| defined(CPU_NLM)
	or      t0, t0, (MIPS_SR_KX | MIPS_SR_UX | MIPS_SR_COP_2_BIT)
#endif	
	mtc0	t0, MIPS_COP_0_STATUS
	ITLBNOPFIX
	PTR_ADDU a0, k1, U_PCB_REGS
/*
 * Call the interrupt handler.
 */
#ifdef INTRNG
	PTR_LA	t9, _C_LABEL(intr_irq_handler)
#else
	PTR_LA	t9, _C_LABEL(cpu_intr)
#endif
	jalr	t9
	REG_S	a3, CALLFRAME_RA(sp)	# for debugging

/*
 * Enable interrupts before doing ast().
 *
 * On SMP kernels the AST processing might trigger IPI to other processors.
 * If that processor is also doing AST processing with interrupts disabled
 * then we may deadlock.
 */
	mfc0	a0, MIPS_COP_0_STATUS
	or	a0, a0, MIPS_SR_INT_IE
	mtc0	a0, MIPS_COP_0_STATUS
	ITLBNOPFIX

/*
 * DO_AST enabled interrupts
 */
	DO_AST
	
/*
 * Restore user registers and return. 
 */
 	CLEAR_STATUS

	GET_CPU_PCPU(k1)
	PTR_L	k1, PC_CURPCB(k1)

	/*
	 * Update interrupt mask in saved status register
	 * Some of interrupts could be disabled by
	 * intr filters
	 */
	mfc0	a0, MIPS_COP_0_STATUS
	and	a0, a0, MIPS_SR_INT_MASK
	RESTORE_U_PCB_REG(a1, SR, k1)
	and	a1, a1, ~MIPS_SR_INT_MASK
	or	a1, a1, a0
	SAVE_U_PCB_REG(a1, SR, k1)

#ifdef CPU_CHERI
	/*
	 * Note: This restores EPCC, matching the explicit EPC restore below.
	 */
	RESTORE_CREGS_FROM_PCB(k1, t0)
#endif
	RESTORE_U_PCB_REG(s0, S0, k1)
	RESTORE_U_PCB_REG(s1, S1, k1)
	RESTORE_U_PCB_REG(s2, S2, k1)
	RESTORE_U_PCB_REG(s3, S3, k1)
	RESTORE_U_PCB_REG(s4, S4, k1)
	RESTORE_U_PCB_REG(s5, S5, k1)
	RESTORE_U_PCB_REG(s6, S6, k1)
	RESTORE_U_PCB_REG(s7, S7, k1)
	RESTORE_U_PCB_REG(s8, S8, k1)
	RESTORE_U_PCB_REG(t0, MULLO, k1)
	RESTORE_U_PCB_REG(t1, MULHI, k1)
	RESTORE_U_PCB_REG(t2, PC, k1)
	mtlo	t0
	mthi	t1
	MTC0	t2, MIPS_COP_0_EXC_PC	# set return address
	RESTORE_U_PCB_REG(v0, V0, k1)
	RESTORE_U_PCB_REG(v1, V1, k1)
	RESTORE_U_PCB_REG(a0, A0, k1)
	RESTORE_U_PCB_REG(a1, A1, k1)
	RESTORE_U_PCB_REG(a2, A2, k1)
	RESTORE_U_PCB_REG(a3, A3, k1)
	RESTORE_U_PCB_REG(t0, T0, k1)
	RESTORE_U_PCB_REG(t1, T1, k1)
	RESTORE_U_PCB_REG(t2, T2, k1)
	RESTORE_U_PCB_REG(t3, T3, k1)
	RESTORE_U_PCB_REG(ta0, TA0, k1)
	RESTORE_U_PCB_REG(ta1, TA1, k1)
	RESTORE_U_PCB_REG(ta2, TA2, k1)
	RESTORE_U_PCB_REG(ta3, TA3, k1)
	RESTORE_U_PCB_REG(t8, T8, k1)
	RESTORE_U_PCB_REG(t9, T9, k1)
	RESTORE_U_PCB_REG(gp, GP, k1)
	RESTORE_U_PCB_REG(k0, SR, k1)
	RESTORE_U_PCB_REG(sp, SP, k1)
	RESTORE_U_PCB_REG(ra, RA, k1)
	.set	noat
	RESTORE_U_PCB_REG(AT, AST, k1)

	mtc0	k0, MIPS_COP_0_STATUS	# SR with EXL set. 
	ITLBNOPFIX
	sync
#ifdef CPU_CHERI
	CHERI_EXCEPTION_RETURN(k0)
#endif
	eret
	.set	at
END(MipsUserIntr)

#if defined(MIPS_EXC_CNTRS)
/* A stub for counting TLB modification exceptions. */
LEAF_NOPROFILE(MipsTLBModException)
	.set push
	.set noat

	# Increment exception counter, if enabled.
	INC_EXCEPTION_CNTR(TLB_MOD_CNT)
	j	MipsKernGenException
	nop
	.set pop
END(MipsTLBModException)
#endif /* defined(MIPS_EXC_CNTRS) */

LEAF_NOPROFILE(MipsTLBInvalidException)
	.set push
	.set noat
	.set noreorder

	# Increment exception counter, if enabled.
	INC_EXCEPTION_CNTR(TLB_INVALID_CNT)
	MFC0		k0, MIPS_COP_0_BAD_VADDR
	PTR_LI		k1, VM_MAXUSER_ADDRESS
	sltu		k1, k0, k1
	bnez		k1, 1f
	nop

	/* Kernel address.  */
	lui		k1, %hi(kernel_segmap)		# k1=hi of segbase
	b		2f
	PTR_L		k1, %lo(kernel_segmap)(k1)	# k1=segment tab base

1:	/* User address.  */
	GET_CPU_PCPU(k1)
	PTR_L		k1, PC_SEGBASE(k1)

2:	/* Validate page directory pointer.  */
	beqz		k1, 3f
	nop

	PTR_SRL		k0, SEGSHIFT - PTRSHIFT		# k0=seg offset (almost)
	beq		k1, zero, MipsKernGenException	# ==0 -- no seg tab
	andi		k0, k0, PDEPTRMASK		#06: k0=seg offset
	PTR_ADDU	k1, k0, k1			# k1=seg entry address
	PTR_L		k1, 0(k1)			# k1=seg entry

	/* Validate page table pointer.  */
	beqz		k1, 3f
	nop

#ifdef __mips_n64
	MFC0		k0, MIPS_COP_0_BAD_VADDR
	PTR_SRL		k0, PDRSHIFT - PTRSHIFT		# k0=pde offset (almost)
	beq		k1, zero, MipsKernGenException	# ==0 -- no pde tab
	andi		k0, k0, PDEPTRMASK		# k0=pde offset
	PTR_ADDU	k0, k0, k1			# k0=pde entry address
	PTR_L		k1, 0(k0)			# k1=pde entry

	/* Validate pde table pointer.  */
	beqz		k1, 3f
	nop

#ifdef MIPS64_NEW_PMAP
	# Check for superpage
	GET_SUPERPAGE_IDX(k1)				# k1=superpage index from PTE
	beq		k1, zero, not_spg		# ==0 -- not superpage
	PTR_L		k1, 0(k0)			# k1=pde entry (delay slot)

	/* Validate page table entry.  */
	andi		k1, PTE_VR
	beqz		k1, 3f
	nop

	# The PDE is actually a superpage PTE.  Store it in the TLB lo0 reg.
	CLEAR_PTE_SWBITS(k1)
	PTE_MTC0	k1, MIPS_COP_0_TLB_LO0		# lo0 is loaded
	COP0_SYNC

	# Compute the PFN for the TLB lo1 register from k1(=PTE for TLB lo0).
	GET_ODD_1M_PFN_FROM_EVEN(k1)			# k1=Odd PFN in PTE postion

	# Get hard TLB flag bits.
	PTR_L		k0, 0(k0)			# k0=pde entry (again)
	GET_HW_TLB_FLAGS(k0)				# k0=hw TLB flag bits
	or		k1, k1, k0			# k1=PTE=PFN | hwflg bits
	# Load it into the TLB Lo1 register.
	# CLEAR_PTE_SWBITS(k1)				# No SW bits to clear
	PTE_MTC0	k1, MIPS_COP_0_TLB_LO1		# lo1 is loaded
	COP0_SYNC

	# Load the TLB PageMask for 1M pages.
	dli		k0, TLBMASK_1M_PAGE		# PageMask for 1M Page
	PTE_MTC0	k0, MIPS_COP_0_TLB_PG_MASK	# PageMask is loaded
	COP0_SYNC

	b		tlb_insert_entry
	nop

not_spg:
#endif /* MIPS64_NEW_PMAP */
#endif /* __mips_n64 */
	MFC0		k0, MIPS_COP_0_BAD_VADDR	# k0=bad address (again)
	PTR_SRL		k0, PAGE_SHIFT - PTESHIFT	# k0=VPN
	andi		k0, k0, PTEMASK			# k0=page tab offset
	PTR_ADDU	k1, k1, k0			# k1=pte address
	PTE_L		k0, 0(k1)			# k0=this PTE

	/* Validate page table entry.  */
	andi		k0, PTE_VR
	beqz		k0, 3f
	nop

	/* Check whether this is an even or odd entry.  */
	andi		k0, k1, PTESIZE
	bnez		k0, odd_page
	nop

	PTE_L		k0, 0(k1)

	CLEAR_PTE_SWBITS(k0)
	PTE_MTC0	k0, MIPS_COP_0_TLB_LO0
	COP0_SYNC

	PTE_L		k0, PTESIZE(k1)

	CLEAR_PTE_SWBITS(k0)
	PTE_MTC0	k0, MIPS_COP_0_TLB_LO1
	COP0_SYNC

	b		tlb_insert_entry
	nop

odd_page:
	PTE_L		k0, -PTESIZE(k1)

	CLEAR_PTE_SWBITS(k0)
	PTE_MTC0	k0, MIPS_COP_0_TLB_LO0
	COP0_SYNC

	PTE_L		k0, 0(k1)

	CLEAR_PTE_SWBITS(k0)
	PTE_MTC0	k0, MIPS_COP_0_TLB_LO1
	COP0_SYNC

tlb_insert_entry:
	tlbp
	HAZARD_DELAY
	mfc0		k0, MIPS_COP_0_TLB_INDEX
	bltz		k0, tlb_insert_random
	nop
	tlbwi
	PTE_MTC0	zero, MIPS_COP_0_TLB_PG_MASK
	COP0_SYNC
#ifdef CPU_CHERI
	CHERI_EXCEPTION_RETURN(k0)
#endif
	eret
	ssnop

tlb_insert_random:
	tlbwr
	PTE_MTC0	zero, MIPS_COP_0_TLB_PG_MASK
	COP0_SYNC
#ifdef CPU_CHERI
	CHERI_EXCEPTION_RETURN(k0)
#endif
	eret
	ssnop

3:
	/*
	 * Branch to the comprehensive exception processing.
	 */
	mfc0	k1, MIPS_COP_0_STATUS
	andi	k1, k1, MIPS_SR_KSU_USER
	bnez	k1, _C_LABEL(MipsUserGenException)
	nop

	/*
	 * Check for kernel stack overflow.
	 */
	GET_CPU_PCPU(k1)
	PTR_L	k0, PC_CURTHREAD(k1)
	PTR_L	k0, TD_KSTACK(k0)
	sltu	k0, k0, sp
	bnez	k0, _C_LABEL(MipsKernGenException)
	nop

	/*
	 * Kernel stack overflow.
	 *
	 * Move to a valid stack before we call panic. We use the boot stack
	 * for this purpose.
	 */
	GET_CPU_PCPU(k1)
	lw	k1, PC_CPUID(k1)
	sll	k1, k1, PAGE_SHIFT + 1

	PTR_LA	k0, _C_LABEL(pcpu_space)
	PTR_ADDU	k0, PAGE_SIZE * 2
	PTR_ADDU	k0, k0, k1

	/*
	 * Convergence of interests: save the original 'sp' in 'k1' so that
	 * SAVE_CPU can preserve that rather than our modified 'sp' used to
	 * access the stack during the exception handler.  But also save it so
	 * that we can restore it later.
	 */
	move	k1, sp

	move	sp, k0
	PTR_SUBU	sp, sp, KERN_EXC_FRAME_SIZE
	CHERI_ADJUST_SP(sp)

	move	k0, ra
	move	ra, zero
	REG_S	ra, CALLFRAME_RA(sp)	/* stop the ddb backtrace right here */
	REG_S	zero, CALLFRAME_SP(sp)
	move	ra, k0

	/*
	 * Save CPU state, building 'frame'.  sp holds the location to save
	 * the trap frame, whereas k1 holds the value of sp to save in the
	 * trap frame.
	 */
	SAVE_CPU

	/*
	 * Now restore the value of 'sp' at the time of the tlb exception in
	 * the trapframe.
	 */
	SAVE_REG(k1, SP, sp)

	/*
	 * Squelch any more overflow checks by setting the stack base to 0.
	 */
	GET_CPU_PCPU(k1)
	PTR_L	k0, PC_CURTHREAD(k1)
	PTR_S	zero, TD_KSTACK(k0)

	move	a1, a0
	PANIC("kernel stack overflow - trapframe at %p")

	/*
	 * This nop is necessary so that the 'ra' remains within the bounds
	 * of this handler. Otherwise the ddb backtrace code will think that
	 * the panic() was called from MipsTLBMissException.
	 */
	.globl	MipsKStackOverflow
MipsKStackOverflow:
	nop

	.set pop
END(MipsTLBInvalidException)

/*----------------------------------------------------------------------------
 *
 * MipsTLBMissException --
 *
 *	Handle a TLB miss exception from kernel mode in kernel space.
 *	The BaddVAddr, Context, and EntryHi registers contain the failed
 *	virtual address.
 *
 * Results:
 *	None.
 *
 * Side effects:
 *	None.
 *
 *----------------------------------------------------------------------------
 */
LEAF_NOPROFILE(MipsTLBMissException)
	.set	noat
	MFC0		k0, MIPS_COP_0_BAD_VADDR	# k0=bad address
	PTR_LI		k1, VM_MAX_KERNEL_ADDRESS	# check fault address against
	sltu		k1, k1, k0			# upper bound of kernel_segmap
	bnez		k1, MipsKernGenException	# out of bound
	lui		k1, %hi(kernel_segmap)		# k1=hi of segbase
	PTR_SRL		k0, SEGSHIFT - PTRSHIFT		# k0=seg offset (almost)
	PTR_L		k1, %lo(kernel_segmap)(k1)	# k1=segment tab base
	beq		k1, zero, MipsKernGenException	# ==0 -- no seg tab
	andi		k0, k0, PDEPTRMASK		#06: k0=seg offset
	PTR_ADDU	k1, k0, k1			# k1=seg entry address
	PTR_L		k1, 0(k1)			# k1=seg entry
	MFC0		k0, MIPS_COP_0_BAD_VADDR	# k0=bad address (again)
	beq		k1, zero, MipsKernGenException	# ==0 -- no page table
#ifdef __mips_n64
	PTR_SRL		k0, PDRSHIFT - PTRSHIFT		# k0=VPN
	andi		k0, k0, PDEPTRMASK		# k0=pde offset
	PTR_ADDU	k0, k0, k1			# k1=pde entry address
	PTR_L		k1, 0(k0)			# k1=pde entry

#ifdef MIPS64_NEW_PMAP
	# Check for superpage
	GET_SUPERPAGE_IDX(k1)				# k1=superpage index from PTE
	beq		k1, zero, not_kspg		# ==0 -- not superpage
	PTR_L		k1, 0(k0)			# k1=pde entry (delay slot)

	# XXX Reference bit emulation

	# The PDE is actually a superpage PTE.  Store it in the TLB lo0 reg.
	CLEAR_PTE_SWBITS(k1)
	PTE_MTC0	k1, MIPS_COP_0_TLB_LO0		# lo0 is loaded
	COP0_SYNC

	# Compute the PFN for the TLB lo1 register from k1(=PTE for TLB lo0).
	GET_ODD_1M_PFN_FROM_EVEN(k1)			# k1=Odd PFN in PTE postion

	# Get hard TLB flag bits.
	PTR_L		k0, 0(k0)			# k0=pde entry (again)
	GET_HW_TLB_FLAGS(k0)				# k0=hw TLB flag bits
	or		k1, k1, k0			# k1=PTE=PFN | hwflg bits
	# Load it into the TLB Lo1 register.
	#CLEAR_PTE_SWBITS(k1)				# No SW Bits to clear
	PTE_MTC0	k1, MIPS_COP_0_TLB_LO1		# lo1 is loaded
	COP0_SYNC

	# Load the TLB PageMask for 1M pages.
	dli		k0, TLBMASK_1M_PAGE		# PageMask for 1M Page
	PTE_MTC0	k0, MIPS_COP_0_TLB_PG_MASK	# PageMask is loaded
	COP0_SYNC

	tlbwr						# write to tlb
	HAZARD_DELAY
	PTE_MTC0	zero, MIPS_COP_0_TLB_PG_MASK	# zero out PageMask reg
	COP0_SYNC
	eret						# return from exception

not_kspg:
#endif /* MIPS64_NEW_PMAP */

	MFC0		k0, MIPS_COP_0_BAD_VADDR	# k0=bad address (again)
  	beq		k1, zero, MipsKernGenException	# ==0 -- no page table
#endif
	PTR_SRL		k0, PAGE_SHIFT - PTESHIFT	# k0=VPN
	andi		k0, k0, PTE2MASK		# k0=page tab offset
	PTR_ADDU	k1, k1, k0			# k1=pte address

	PTE_L		k0, 0(k1)			# k0=lo0 pte

	# XXX Reference bit emulation

	CLEAR_PTE_SWBITS(k0)
	PTE_MTC0	k0, MIPS_COP_0_TLB_LO0		# lo0 is loaded
	COP0_SYNC

	PTE_L		k0, PTESIZE(k1)			# k0=lo1 pte

	CLEAR_PTE_SWBITS(k0)
	PTE_MTC0	k0, MIPS_COP_0_TLB_LO1		# lo1 is loaded
	COP0_SYNC
	tlbwr					# write to tlb
	HAZARD_DELAY
#ifdef CPU_CHERI
	CHERI_EXCEPTION_RETURN(k0)
#endif
	eret					# return from exception
	.set	at
END(MipsTLBMissException)

/*----------------------------------------------------------------------------
 *
 * MipsFPTrap --
 *
 *	Handle a floating point Trap.
 *
 *	MipsFPTrap(statusReg, causeReg, pc)
 *		unsigned statusReg;
 *		unsigned causeReg;
 *		unsigned pc;
 *
 * Results:
 *	None.
 *
 * Side effects:
 *	None.
 *
 *----------------------------------------------------------------------------
 */
#if defined(CPU_HAVEFPU)
NESTED(MipsFPTrap, CALLFRAME_SIZ, ra)
	.set push
	.set hardfloat
	PTR_SUBU	sp, sp, CALLFRAME_SIZ
	mfc0	t0, MIPS_COP_0_STATUS
	HAZARD_DELAY
	REG_S	ra, CALLFRAME_RA(sp)
	.mask	0x80000000, (CALLFRAME_RA - CALLFRAME_SIZ)

#if defined(__mips_n32) || defined(__mips_n64)
	or	t1, t0, MIPS_SR_COP_1_BIT | MIPS_SR_FR
#else
	or	t1, t0, MIPS_SR_COP_1_BIT
#endif
	mtc0	t1, MIPS_COP_0_STATUS
	HAZARD_DELAY
	ITLBNOPFIX
	cfc1	t1, MIPS_FPU_CSR		# stall til FP done
	cfc1	t1, MIPS_FPU_CSR		# now get status
	nop
	sll	t2, t1, (31 - 17)		# unimplemented operation?
	bgez	t2, 3f				# no, normal trap
	nop
/*
 * We got an unimplemented operation trap so
 * fetch the instruction, compute the next PC and emulate the instruction.
 */
	bgez	a1, 1f				# Check the branch delay bit.
	nop
/*
 * The instruction is in the branch delay slot so the branch will have to
 * be emulated to get the resulting PC.
 */
	PTR_S	a2, (CALLFRAME_SIZ + 8)(sp)
	GET_CPU_PCPU(a0)
#mips64 unsafe?
	PTR_L	a0, PC_CURPCB(a0)
	PTR_ADDU a0, a0, U_PCB_REGS		# first arg is ptr to CPU registers
	move	a1, a2				# second arg is instruction PC
	move	a2, t1				# third arg is floating point CSR
	PTR_LA	t9, _C_LABEL(MipsEmulateBranch)	# compute PC after branch
	jalr	t9				# compute PC after branch
	move	a3, zero			# fourth arg is FALSE
/*
 * Now load the floating-point instruction in the branch delay slot
 * to be emulated.
 */
	PTR_L	a2, (CALLFRAME_SIZ + 8)(sp)	# restore EXC pc
	b	2f
	lw	a0, 4(a2)			# a0 = coproc instruction
/*
 * This is not in the branch delay slot so calculate the resulting
 * PC (epc + 4) into v0 and continue to MipsEmulateFP().
 */
1:
	lw	a0, 0(a2)			# a0 = coproc instruction
#xxx mips64 unsafe?
	PTR_ADDU	v0, a2, 4			# v0 = next pc
2:
	GET_CPU_PCPU(t2)
	PTR_L	t2, PC_CURPCB(t2)
	SAVE_U_PCB_REG(v0, PC, t2)		# save new pc
/*
 * Check to see if the instruction to be emulated is a floating-point
 * instruction.
 */
	srl	a3, a0, MIPS_OPCODE_SHIFT
	beq	a3, MIPS_OPCODE_C1, 4f		# this should never fail
	nop
/*
 * Send a floating point exception signal to the current process.
 */
3:
	GET_CPU_PCPU(a0)
	PTR_L	a0, PC_CURTHREAD(a0)		# get current thread
	cfc1	a2, MIPS_FPU_CSR		# code = FP execptions
	ctc1	zero, MIPS_FPU_CSR		# Clear exceptions
	PTR_LA	t9, _C_LABEL(trapsignal)
	jalr	t9
	li	a1, SIGFPE
	b	FPReturn
	nop

/*
 * Finally, we can call MipsEmulateFP() where a0 is the instruction to emulate.
 */
4:
	PTR_LA	t9, _C_LABEL(MipsEmulateFP)
	jalr	t9
	nop

/*
 * Turn off the floating point coprocessor and return.
 */
FPReturn:
	mfc0	t0, MIPS_COP_0_STATUS
	PTR_L	ra, CALLFRAME_RA(sp)
	and	t0, t0, ~MIPS_SR_COP_1_BIT
	mtc0	t0, MIPS_COP_0_STATUS
	ITLBNOPFIX
	j	ra
	PTR_ADDU sp, sp, CALLFRAME_SIZ
	.set pop
END(MipsFPTrap)
#endif /* CPU_HAVEFPU */

#ifndef INTRNG
/*
 * Interrupt counters for vmstat.
 */
	.data
	.globl intrcnt
	.globl sintrcnt
	.globl intrnames
	.globl sintrnames
intrnames:
	.space  INTRCNT_COUNT * (MAXCOMLEN + 1) * 2
sintrnames:
#ifdef __mips_n64
	.quad  INTRCNT_COUNT * (MAXCOMLEN + 1) * 2
#else
	.int  INTRCNT_COUNT * (MAXCOMLEN + 1) * 2
#endif

	.align	(_MIPS_SZLONG / 8)
intrcnt:
	.space  INTRCNT_COUNT * (_MIPS_SZLONG / 8) * 2
sintrcnt:
#ifdef __mips_n64
	.quad  INTRCNT_COUNT * (_MIPS_SZLONG / 8) * 2
#else
	.int  INTRCNT_COUNT * (_MIPS_SZLONG / 8) * 2
#endif
#endif /* INTRNG */


/*
 * Vector to real handler in KSEG1.
 */
	.text
VECTOR(MipsCache, unknown)
#ifdef CPU_CHERI
	CHERI_EXCEPTION_ENTER(k0)
#endif
	PTR_LA	k0, _C_LABEL(MipsCacheException)
	li	k1, MIPS_KSEG0_PHYS_MASK
	and	k0, k1
	PTR_LI	k1, MIPS_KSEG1_START
	or	k0, k1
	j	k0
	nop
VECTOR_END(MipsCache)

	.set	at


/*
 * Panic on cache errors.  A lot more could be done to recover
 * from some types of errors but it is tricky.
 */
NESTED_NOPROFILE(MipsCacheException, KERN_EXC_FRAME_SIZE, ra)
	.set	noat
	.mask	0x80000000, -4
	PTR_LA	k0, _C_LABEL(panic)		# return to panic
	PTR_LA	a0, 9f				# panicstr
	MFC0	a1, MIPS_COP_0_ERROR_PC
	mfc0	a2, MIPS_COP_0_CACHE_ERR	# 3rd arg cache error

	MTC0	k0, MIPS_COP_0_ERROR_PC		# set return address

	mfc0	k0, MIPS_COP_0_STATUS		# restore status
	li	k1, MIPS_SR_DIAG_PE		# ignore further errors
	or	k0, k1
	mtc0	k0, MIPS_COP_0_STATUS		# restore status
	COP0_SYNC

#ifdef CPU_CHERI
	CHERI_EXCEPTION_RETURN(k0)
#endif
	eret

	MSG("cache error @ EPC 0x%x CachErr 0x%x");
	.set	at
END(MipsCacheException)
// CHERI CHANGES START
// {
//   "updated": 20180629,
//   "target_type": "header",
//   "changes": [
//     "support"
//   ],
//   "change_comment": ""
// }
// CHERI CHANGES END<|MERGE_RESOLUTION|>--- conflicted
+++ resolved
@@ -92,17 +92,13 @@
 #include <machine/pte.h>
 #include <machine/pcb.h>
 
-<<<<<<< HEAD
 #ifdef CPU_CHERI
 #include <machine/cheriasm.h>
 #include <machine/cherireg.h>
 .set cheri_sysregs_accessible	# Don't warn on access to c27-c30
 #endif
 
-#include "assym.s"
-=======
 #include "assym.inc"
->>>>>>> 6fe54a53
 
 	.set	noreorder		# Noreorder is default style!
 
