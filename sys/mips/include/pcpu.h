/*-
 * SPDX-License-Identifier: BSD-2-Clause-FreeBSD
 *
 * Copyright (c) 1999 Luoqi Chen <luoqi@freebsd.org>
 * Copyright (c) Peter Wemm <peter@netplex.com.au>
 * All rights reserved.
 *
 * Redistribution and use in source and binary forms, with or without
 * modification, are permitted provided that the following conditions
 * are met:
 * 1. Redistributions of source code must retain the above copyright
 *    notice, this list of conditions and the following disclaimer.
 * 2. Redistributions in binary form must reproduce the above copyright
 *    notice, this list of conditions and the following disclaimer in the
 *    documentation and/or other materials provided with the distribution.
 *
 * THIS SOFTWARE IS PROVIDED BY THE AUTHOR AND CONTRIBUTORS ``AS IS'' AND
 * ANY EXPRESS OR IMPLIED WARRANTIES, INCLUDING, BUT NOT LIMITED TO, THE
 * IMPLIED WARRANTIES OF MERCHANTABILITY AND FITNESS FOR A PARTICULAR PURPOSE
 * ARE DISCLAIMED.  IN NO EVENT SHALL THE AUTHOR OR CONTRIBUTORS BE LIABLE
 * FOR ANY DIRECT, INDIRECT, INCIDENTAL, SPECIAL, EXEMPLARY, OR CONSEQUENTIAL
 * DAMAGES (INCLUDING, BUT NOT LIMITED TO, PROCUREMENT OF SUBSTITUTE GOODS
 * OR SERVICES; LOSS OF USE, DATA, OR PROFITS; OR BUSINESS INTERRUPTION)
 * HOWEVER CAUSED AND ON ANY THEORY OF LIABILITY, WHETHER IN CONTRACT, STRICT
 * LIABILITY, OR TORT (INCLUDING NEGLIGENCE OR OTHERWISE) ARISING IN ANY WAY
 * OUT OF THE USE OF THIS SOFTWARE, EVEN IF ADVISED OF THE POSSIBILITY OF
 * SUCH DAMAGE.
 *
 *	from: src/sys/alpha/include/pcpu.h,v 1.15 2004/11/05 19:16:44 jhb
 * $FreeBSD$
 */

#ifndef _MACHINE_PCPU_H_
#define	_MACHINE_PCPU_H_

#include <machine/cpufunc.h>
#include <machine/pte.h>

#if defined(MIPS_EXC_CNTRS)
#define	PCPU_MIPS_COUNTERS						\
	register_t	pc_tlb_miss_cnt;	/* TLB miss count */    \
	register_t	pc_tlb_invalid_cnt;	/* TLB invalid count */ \
	register_t	pc_tlb_mod_cnt;		/* TLB modification count */ \
#define	PCPU_NUM_EXC_CNTRS	3
#else
#define PCPU_MIPS_COUNTERS
#define	PCPU_NUM_EXC_CNTRS	0
#endif

#define	PCPU_MD_COMMON_FIELDS						\
	pd_entry_t	*pc_segbase;		/* curthread segbase */	\
	struct	pmap	*pc_curpmap;		/* pmap of curthread */	\
	PCPU_MIPS_COUNTERS						\
	u_int32_t	pc_next_asid;		/* next ASID to alloc */ \
	u_int32_t	pc_asid_generation;	/* current ASID generation */ \
	u_int		pc_pending_ipis;	/* IPIs pending to this CPU */ \
	struct	pcpu	*pc_self;		/* globally-uniqe self pointer */

#ifdef	__mips_n64
#define	PCPU_MD_MIPS64_FIELDS						\
	PCPU_MD_COMMON_FIELDS						\
	char		__pad[(245 - (PCPU_NUM_EXC_CNTRS * 8))]
#else
#define	PCPU_MD_MIPS32_FIELDS						\
	PCPU_MD_COMMON_FIELDS						\
	pt_entry_t	*pc_cmap1_ptep;		/* PTE for copy window 1 KVA */ \
	pt_entry_t	*pc_cmap2_ptep;		/* PTE for copy window 2 KVA */ \
	vm_offset_t	pc_cmap1_addr;		/* KVA page for copy window 1 */ \
	vm_offset_t	pc_cmap2_addr;		/* KVA page for copy window 2 */ \
	vm_offset_t	pc_qmap_addr;		/* KVA page for temporary mappings */ \
	pt_entry_t	*pc_qmap_ptep;		/* PTE for temporary mapping KVA */ \
<<<<<<< HEAD
	char		__pad[(101 - (PCPU_NUM_EXC_CNTRS * 4))]
=======
	char		__pad[97]
>>>>>>> 30c62cc8
#endif

#ifdef	__mips_n64
#define	PCPU_MD_FIELDS	PCPU_MD_MIPS64_FIELDS
#else
#define	PCPU_MD_FIELDS	PCPU_MD_MIPS32_FIELDS
#endif

#ifdef _KERNEL

extern char pcpu_space[MAXCPU][PAGE_SIZE * 2];
#define	PCPU_ADDR(cpu)		(struct pcpu *)(pcpu_space[(cpu)])

extern struct pcpu *pcpup;
#define	PCPUP	pcpup

/*
 * Since we use a wired TLB entry to map the same VA to a different
 * physical page for each CPU, get_pcpu() must use the pc_self
 * field to obtain a globally-unique pointer.
 */
#define	get_pcpu()		(PCPUP->pc_self)

#define	PCPU_ADD(member, value)	(PCPUP->pc_ ## member += (value))
#define	PCPU_GET(member)	(PCPUP->pc_ ## member)
#define	PCPU_INC(member)	PCPU_ADD(member, 1)
#define	PCPU_PTR(member)	(&PCPUP->pc_ ## member)
#define	PCPU_SET(member,value)	(PCPUP->pc_ ## member = (value))
#define PCPU_LAZY_INC(member)   (++PCPUP->pc_ ## member)

#ifdef SMP
/*
 * Instantiate the wired TLB entry at PCPU_TLB_ENTRY to map 'pcpu' at 'pcpup'.
 */
void	mips_pcpu_tlb_init(struct pcpu *pcpu);
#endif

#endif	/* _KERNEL */

#endif	/* !_MACHINE_PCPU_H_ */<|MERGE_RESOLUTION|>--- conflicted
+++ resolved
@@ -69,11 +69,7 @@
 	vm_offset_t	pc_cmap2_addr;		/* KVA page for copy window 2 */ \
 	vm_offset_t	pc_qmap_addr;		/* KVA page for temporary mappings */ \
 	pt_entry_t	*pc_qmap_ptep;		/* PTE for temporary mapping KVA */ \
-<<<<<<< HEAD
-	char		__pad[(101 - (PCPU_NUM_EXC_CNTRS * 4))]
-=======
-	char		__pad[97]
->>>>>>> 30c62cc8
+	char		__pad[(97 - (PCPU_NUM_EXC_CNTRS * 4))]
 #endif
 
 #ifdef	__mips_n64
