/*-
 * SPDX-License-Identifier: BSD-2-Clause-FreeBSD
 *
 * Copyright (c) 1999 Luoqi Chen <luoqi@freebsd.org>
 * Copyright (c) Peter Wemm <peter@netplex.com.au>
 * All rights reserved.
 *
 * Redistribution and use in source and binary forms, with or without
 * modification, are permitted provided that the following conditions
 * are met:
 * 1. Redistributions of source code must retain the above copyright
 *    notice, this list of conditions and the following disclaimer.
 * 2. Redistributions in binary form must reproduce the above copyright
 *    notice, this list of conditions and the following disclaimer in the
 *    documentation and/or other materials provided with the distribution.
 *
 * THIS SOFTWARE IS PROVIDED BY THE AUTHOR AND CONTRIBUTORS ``AS IS'' AND
 * ANY EXPRESS OR IMPLIED WARRANTIES, INCLUDING, BUT NOT LIMITED TO, THE
 * IMPLIED WARRANTIES OF MERCHANTABILITY AND FITNESS FOR A PARTICULAR PURPOSE
 * ARE DISCLAIMED.  IN NO EVENT SHALL THE AUTHOR OR CONTRIBUTORS BE LIABLE
 * FOR ANY DIRECT, INDIRECT, INCIDENTAL, SPECIAL, EXEMPLARY, OR CONSEQUENTIAL
 * DAMAGES (INCLUDING, BUT NOT LIMITED TO, PROCUREMENT OF SUBSTITUTE GOODS
 * OR SERVICES; LOSS OF USE, DATA, OR PROFITS; OR BUSINESS INTERRUPTION)
 * HOWEVER CAUSED AND ON ANY THEORY OF LIABILITY, WHETHER IN CONTRACT, STRICT
 * LIABILITY, OR TORT (INCLUDING NEGLIGENCE OR OTHERWISE) ARISING IN ANY WAY
 * OUT OF THE USE OF THIS SOFTWARE, EVEN IF ADVISED OF THE POSSIBILITY OF
 * SUCH DAMAGE.
 *
 *	from: src/sys/alpha/include/pcpu.h,v 1.15 2004/11/05 19:16:44 jhb
 * $FreeBSD$
 */

#ifndef _MACHINE_PCPU_H_
#define	_MACHINE_PCPU_H_

#include <machine/cpufunc.h>
#include <machine/pte.h>

<<<<<<< HEAD
#ifdef __CHERI_PURE_CAPABILITY__
#include <cheri/cheric.h>
#endif
=======
#include <cheri/cheric.h>
>>>>>>> d1f1103d

#if defined(MIPS_EXC_CNTRS)
#define	PCPU_MIPS_COUNTERS						\
	register_t	pc_tlb_miss_cnt;	/* TLB miss count */    \
	register_t	pc_tlb_invalid_cnt;	/* TLB invalid count */ \
	register_t	pc_tlb_mod_cnt;		/* TLB modification count */ \
#define	PCPU_NUM_EXC_CNTRS	3
#else
#define	PCPU_MIPS_COUNTERS
#define	PCPU_NUM_EXC_CNTRS	0
#endif

#if defined(__CHERI_PURE_CAPABILITY__)
/*
 * Add an extra MD PCPU field for a cached copy of the current thread
 * kernel stack capability.
 * This must be kept in sync when context switching.
 */
<<<<<<< HEAD
#define PCPU_MD_CAPABILITY_FIELDS					\
	void	*pc_kstack_cap;		/* cached curthread kstack capability */
#else
#define PCPU_MD_CAPABILITY_FIELDS
=======
#define	PCPU_MD_CAPABILITY_FIELDS					\
	void	*pc_kstack_cap;		/* cached curthread kstack capability */
#else
#define	PCPU_MD_CAPABILITY_FIELDS
>>>>>>> d1f1103d
#endif

#define	PCPU_MD_COMMON_FIELDS						\
	pd_entry_t	*pc_segbase;		/* curthread segbase */	\
	struct	pmap	*pc_curpmap;		/* pmap of curthread */	\
	PCPU_MIPS_COUNTERS						\
	u_int32_t	pc_next_asid;		/* next ASID to alloc */ \
	u_int32_t	pc_asid_generation;	/* current ASID generation */ \
	u_int		pc_pending_ipis;	/* IPIs pending to this CPU */ \
  u_int		pc_kern_unaligned_emul; /* currently emulating an unaligned load/store in the kernel? */ \
	struct	pcpu	*pc_self;		/* globally-uniqe self pointer */\
	PCPU_MD_CAPABILITY_FIELDS

#ifdef	__mips_n64

#ifdef __CHERI_PURE_CAPABILITY__
// struct pcpu aligns to 512 bytes boundary
<<<<<<< HEAD
#define PCPU_MD_MIPS64_PAD (112 - (PCPU_NUM_EXC_CNTRS * 8))
#else /* ! defined(__CHERI_PURE_CAPABILITY__) */
// struct pcpu aligns to 512 bytes boundary
#define PCPU_MD_MIPS64_PAD (245 - (PCPU_NUM_EXC_CNTRS * 8))
=======
#define	PCPU_MD_MIPS64_PAD (112 - (PCPU_NUM_EXC_CNTRS * 8))
#else /* ! defined(__CHERI_PURE_CAPABILITY__) */
// struct pcpu aligns to 512 bytes boundary
#define	PCPU_MD_MIPS64_PAD (245 - (PCPU_NUM_EXC_CNTRS * 8))
>>>>>>> d1f1103d
#endif /* ! defined(__CHERI_PURE_CAPABILITY__) */
#define	PCPU_MD_MIPS64_FIELDS						\
	PCPU_MD_COMMON_FIELDS						\
	char		__pad[PCPU_MD_MIPS64_PAD]

#else /* ! defined(__mips_n64) */

#define	PCPU_MD_MIPS32_FIELDS						\
	PCPU_MD_COMMON_FIELDS						\
	pt_entry_t	*pc_cmap1_ptep;		/* PTE for copy window 1 KVA */ \
	pt_entry_t	*pc_cmap2_ptep;		/* PTE for copy window 2 KVA */ \
	vm_offset_t	pc_cmap1_addr;		/* KVA page for copy window 1 */ \
	vm_offset_t	pc_cmap2_addr;		/* KVA page for copy window 2 */ \
	vm_offset_t	pc_qmap_addr;		/* KVA page for temporary mappings */ \
	pt_entry_t	*pc_qmap_ptep;		/* PTE for temporary mapping KVA */ \
	char		__pad[(101 - (PCPU_NUM_EXC_CNTRS * 4))]
#endif /* ! defined(__mips_n64) */

#ifdef	__mips_n64
#define	PCPU_MD_FIELDS	PCPU_MD_MIPS64_FIELDS
#else
#define	PCPU_MD_FIELDS	PCPU_MD_MIPS32_FIELDS
#endif

#ifdef _KERNEL

extern char pcpu_space[MAXCPU][PAGE_SIZE * 2];
#ifndef __CHERI_PURE_CAPABILITY__
#define	PCPU_ADDR(cpu)		(struct pcpu *)(pcpu_space[(cpu)])
#else /* __CHERI_PURE_CAPABILITY__ */
<<<<<<< HEAD
#define PCPU_ADDR(cpu)		cheri_setbounds((struct pcpu *)(pcpu_space[(cpu)]), sizeof(struct pcpu))
=======
#define	PCPU_ADDR(cpu)                                                  \
    (struct pcpu *)cheri_setboundsexact(pcpu_space[(cpu)], sizeof(struct pcpu))
>>>>>>> d1f1103d
#endif /* __CHERI_PURE_CAPABILITY__*/

extern struct pcpu *pcpup;
#define	PCPUP	pcpup

/*
 * Since we use a wired TLB entry to map the same VA to a different
 * physical page for each CPU, get_pcpu() must use the pc_self
 * field to obtain a globally-unique pointer.
 */
#define	get_pcpu()		(PCPUP->pc_self)

#define	PCPU_ADD(member, value)	(PCPUP->pc_ ## member += (value))
#define	PCPU_GET(member)	(PCPUP->pc_ ## member)
#define	PCPU_INC(member)	PCPU_ADD(member, 1)
#define	PCPU_PTR(member)	(&PCPUP->pc_ ## member)
#define	PCPU_SET(member,value)	(PCPUP->pc_ ## member = (value))
#define	PCPU_LAZY_INC(member)   (++PCPUP->pc_ ## member)

#ifdef SMP
/*
 * Instantiate the wired TLB entry at PCPU_TLB_ENTRY to map 'pcpu' at 'pcpup'.
 */
void	mips_pcpu_tlb_init(struct pcpu *pcpu);
#endif

#endif	/* _KERNEL */

#endif	/* !_MACHINE_PCPU_H_ */
// CHERI CHANGES START
// {
//   "updated": 20200706,
//   "target_type": "header",
//   "changes_purecap": [
//     "pointer_shape",
//     "support"
//   ],
//   "changes_comment": "pcpu_addr, kstack"
// }
// CHERI CHANGES END<|MERGE_RESOLUTION|>--- conflicted
+++ resolved
@@ -36,13 +36,7 @@
 #include <machine/cpufunc.h>
 #include <machine/pte.h>
 
-<<<<<<< HEAD
-#ifdef __CHERI_PURE_CAPABILITY__
 #include <cheri/cheric.h>
-#endif
-=======
-#include <cheri/cheric.h>
->>>>>>> d1f1103d
 
 #if defined(MIPS_EXC_CNTRS)
 #define	PCPU_MIPS_COUNTERS						\
@@ -61,17 +55,10 @@
  * kernel stack capability.
  * This must be kept in sync when context switching.
  */
-<<<<<<< HEAD
-#define PCPU_MD_CAPABILITY_FIELDS					\
-	void	*pc_kstack_cap;		/* cached curthread kstack capability */
-#else
-#define PCPU_MD_CAPABILITY_FIELDS
-=======
 #define	PCPU_MD_CAPABILITY_FIELDS					\
 	void	*pc_kstack_cap;		/* cached curthread kstack capability */
 #else
 #define	PCPU_MD_CAPABILITY_FIELDS
->>>>>>> d1f1103d
 #endif
 
 #define	PCPU_MD_COMMON_FIELDS						\
@@ -89,17 +76,10 @@
 
 #ifdef __CHERI_PURE_CAPABILITY__
 // struct pcpu aligns to 512 bytes boundary
-<<<<<<< HEAD
-#define PCPU_MD_MIPS64_PAD (112 - (PCPU_NUM_EXC_CNTRS * 8))
-#else /* ! defined(__CHERI_PURE_CAPABILITY__) */
-// struct pcpu aligns to 512 bytes boundary
-#define PCPU_MD_MIPS64_PAD (245 - (PCPU_NUM_EXC_CNTRS * 8))
-=======
 #define	PCPU_MD_MIPS64_PAD (112 - (PCPU_NUM_EXC_CNTRS * 8))
 #else /* ! defined(__CHERI_PURE_CAPABILITY__) */
 // struct pcpu aligns to 512 bytes boundary
 #define	PCPU_MD_MIPS64_PAD (245 - (PCPU_NUM_EXC_CNTRS * 8))
->>>>>>> d1f1103d
 #endif /* ! defined(__CHERI_PURE_CAPABILITY__) */
 #define	PCPU_MD_MIPS64_FIELDS						\
 	PCPU_MD_COMMON_FIELDS						\
@@ -130,12 +110,8 @@
 #ifndef __CHERI_PURE_CAPABILITY__
 #define	PCPU_ADDR(cpu)		(struct pcpu *)(pcpu_space[(cpu)])
 #else /* __CHERI_PURE_CAPABILITY__ */
-<<<<<<< HEAD
-#define PCPU_ADDR(cpu)		cheri_setbounds((struct pcpu *)(pcpu_space[(cpu)]), sizeof(struct pcpu))
-=======
 #define	PCPU_ADDR(cpu)                                                  \
     (struct pcpu *)cheri_setboundsexact(pcpu_space[(cpu)], sizeof(struct pcpu))
->>>>>>> d1f1103d
 #endif /* __CHERI_PURE_CAPABILITY__*/
 
 extern struct pcpu *pcpup;
