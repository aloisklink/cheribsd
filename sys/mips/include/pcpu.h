--- conflicted
+++ resolved
@@ -59,7 +59,8 @@
 	register_t	pc_tlb_mod_cnt;		/* TLB modification count */ \
 	u_int32_t	pc_next_asid;		/* next ASID to alloc */ \
 	u_int32_t	pc_asid_generation;	/* current ASID generation */ \
-	u_int		pc_pending_ipis;	/* IPIs pending to this CPU */
+	u_int		pc_pending_ipis;	/* IPIs pending to this CPU */ \
+	struct	pcpu	*pc_self;		/* globally-uniqe self pointer */
 
 #define	PCPU_NUM_EXC_CNTRS	3
 
@@ -70,7 +71,8 @@
 	struct	pmap	*pc_curpmap;		/* pmap of curthread */	\
 	u_int32_t	pc_next_asid;		/* next ASID to alloc */ \
 	u_int32_t	pc_asid_generation;	/* current ASID generation */ \
-	u_int		pc_pending_ipis;	/* IPIs pending to this CPU */
+	u_int		pc_pending_ipis;	/* IPIs pending to this CPU */ \
+	struct	pcpu	*pc_self;		/* globally-uniqe self pointer */
 
 #define	PCPU_NUM_EXC_CNTRS	0
 
@@ -79,19 +81,11 @@
 #ifdef	__mips_n64
 #define	PCPU_MD_MIPS64_FIELDS						\
 	PCPU_MD_COMMON_FIELDS						\
-<<<<<<< HEAD
-	char		__pad[(61 - (PCPU_NUM_EXC_CNTRS * 8))]
+	char		__pad[(53 - (PCPU_NUM_EXC_CNTRS * 8))]
 #else
 #define	PCPU_MD_MIPS32_FIELDS						\
 	PCPU_MD_COMMON_FIELDS						\
-	char		__pad[(193 - (PCPU_NUM_EXC_CNTRS * 4))]
-=======
-	char		__pad[53]
-#else
-#define	PCPU_MD_MIPS32_FIELDS						\
-	PCPU_MD_COMMON_FIELDS						\
-	char		__pad[189]
->>>>>>> 85257d4d
+	char		__pad[(189 - (PCPU_NUM_EXC_CNTRS * 4))]
 #endif
 
 #ifdef	__mips_n64
