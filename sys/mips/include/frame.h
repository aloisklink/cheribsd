--- conflicted
+++ resolved
@@ -1,7 +1,8 @@
 /*	$OpenBSD: frame.h,v 1.3 1998/09/15 10:50:12 pefo Exp $ */
 
 /*-
-<<<<<<< HEAD
+ * SPDX-License-Identifier: BSD-2-Clause AND BSD-4-Clause
+ *
  * Copyright (c) 2011-2016 Robert N. M. Watson
  * Copyright (c) 2015 SRI International
  * All rights reserved.
@@ -30,9 +31,6 @@
  * LIABILITY, OR TORT (INCLUDING NEGLIGENCE OR OTHERWISE) ARISING IN ANY WAY
  * OUT OF THE USE OF THIS SOFTWARE, EVEN IF ADVISED OF THE POSSIBILITY OF
  * SUCH DAMAGE.
-=======
- * SPDX-License-Identifier: BSD-4-Clause
->>>>>>> e75d1be6
  *
  * Copyright (c) 1998 Per Fogelstrom, Opsycon AB
  *
