
/*	$OpenBSD: pcb.h,v 1.3 1998/09/15 10:50:12 pefo Exp $	*/

/*-
 * SPDX-License-Identifier: BSD-3-Clause AND BSD-2-Clause
 *
 * Copyright (c) 2017 Robert N. M. Watson
 * All rights reserved.
 *
 * This software was developed by SRI International and the University of
 * Cambridge Computer Laboratory under DARPA/AFRL contract (FA8750-10-C-0237)
 * ("CTSRD"), as part of the DARPA CRASH research programme.
 *
 * Redistribution and use in source and binary forms, with or without
 * modification, are permitted provided that the following conditions
 * are met:
 * 1. Redistributions of source code must retain the above copyright
 *    notice, this list of conditions and the following disclaimer.
 * 2. Redistributions in binary form must reproduce the above copyright
 *    notice, this list of conditions and the following disclaimer in the
 *    documentation and/or other materials provided with the distribution.
 *
 * THIS SOFTWARE IS PROVIDED BY THE AUTHOR AND CONTRIBUTORS ``AS IS'' AND
 * ANY EXPRESS OR IMPLIED WARRANTIES, INCLUDING, BUT NOT LIMITED TO, THE
 * IMPLIED WARRANTIES OF MERCHANTABILITY AND FITNESS FOR A PARTICULAR PURPOSE
 * ARE DISCLAIMED.  IN NO EVENT SHALL THE AUTHOR OR CONTRIBUTORS BE LIABLE
 * FOR ANY DIRECT, INDIRECT, INCIDENTAL, SPECIAL, EXEMPLARY, OR CONSEQUENTIAL
 * DAMAGES (INCLUDING, BUT NOT LIMITED TO, PROCUREMENT OF SUBSTITUTE GOODS
 * OR SERVICES; LOSS OF USE, DATA, OR PROFITS; OR BUSINESS INTERRUPTION)
 * HOWEVER CAUSED AND ON ANY THEORY OF LIABILITY, WHETHER IN CONTRACT, STRICT
 * LIABILITY, OR TORT (INCLUDING NEGLIGENCE OR OTHERWISE) ARISING IN ANY WAY
 * OUT OF THE USE OF THIS SOFTWARE, EVEN IF ADVISED OF THE POSSIBILITY OF
 * SUCH DAMAGE.
 *
 * Copyright (c) 1988 University of Utah.
 * Copyright (c) 1992, 1993
 *	The Regents of the University of California.  All rights reserved.
 *
 * This code is derived from software contributed to Berkeley by
 * the Systems Programming Group of the University of Utah Computer
 * Science Department and Ralph Campbell.
 *
 * Redistribution and use in source and binary forms, with or without
 * modification, are permitted provided that the following conditions
 * are met:
 * 1. Redistributions of source code must retain the above copyright
 *    notice, this list of conditions and the following disclaimer.
 * 2. Redistributions in binary form must reproduce the above copyright
 *    notice, this list of conditions and the following disclaimer in the
 *    documentation and/or other materials provided with the distribution.
 * 3. Neither the name of the University nor the names of its contributors
 *    may be used to endorse or promote products derived from this software
 *    without specific prior written permission.
 *
 * THIS SOFTWARE IS PROVIDED BY THE REGENTS AND CONTRIBUTORS ``AS IS'' AND
 * ANY EXPRESS OR IMPLIED WARRANTIES, INCLUDING, BUT NOT LIMITED TO, THE
 * IMPLIED WARRANTIES OF MERCHANTABILITY AND FITNESS FOR A PARTICULAR PURPOSE
 * ARE DISCLAIMED.  IN NO EVENT SHALL THE REGENTS OR CONTRIBUTORS BE LIABLE
 * FOR ANY DIRECT, INDIRECT, INCIDENTAL, SPECIAL, EXEMPLARY, OR CONSEQUENTIAL
 * DAMAGES (INCLUDING, BUT NOT LIMITED TO, PROCUREMENT OF SUBSTITUTE GOODS
 * OR SERVICES; LOSS OF USE, DATA, OR PROFITS; OR BUSINESS INTERRUPTION)
 * HOWEVER CAUSED AND ON ANY THEORY OF LIABILITY, WHETHER IN CONTRACT, STRICT
 * LIABILITY, OR TORT (INCLUDING NEGLIGENCE OR OTHERWISE) ARISING IN ANY WAY
 * OUT OF THE USE OF THIS SOFTWARE, EVEN IF ADVISED OF THE POSSIBILITY OF
 * SUCH DAMAGE.
 *
 *	from: Utah Hdr: pcb.h 1.13 89/04/23
 *	from: @(#)pcb.h 8.1 (Berkeley) 6/10/93
 *	JNPR: pcb.h,v 1.2 2006/08/07 11:51:17 katta
 * $FreeBSD$
 */

#ifndef _MACHINE_PCB_H_
#define	_MACHINE_PCB_H_

/*
 * used by switch.S
 */
#define	PCB_REG_S0	0
#define	PCB_REG_S1	1
#define	PCB_REG_S2	2
#define	PCB_REG_S3	3
#define	PCB_REG_S4	4
#define	PCB_REG_S5	5
#define	PCB_REG_S6	6
#define	PCB_REG_S7	7
#define	PCB_REG_SP	8
#define	PCB_REG_S8	9
#define	PCB_REG_RA	10
#define	PCB_REG_SR	11
#define	PCB_REG_GP	12
#define	PCB_REG_PC	13

/*
 * Call ast if required
 *
 * XXX Do we really need to disable interrupts?
 */
#ifndef CHERI_KERNEL
#define DO_AST				             \
44:				                     \
	mfc0	t0, MIPS_COP_0_STATUS               ;\
	and	a0, t0, MIPS_SR_INT_IE              ;\
	xor	t0, a0, t0                          ;\
	mtc0	t0, MIPS_COP_0_STATUS               ;\
	COP0_SYNC                                   ;\
	GET_CPU_PCPU(s1)                            ;\
	PTR_L	s3, PC_CURPCB(s1)                   ;\
	PTR_L	s1, PC_CURTHREAD(s1)                ;\
	lw	s2, TD_FLAGS(s1)                    ;\
	li	s0, TDF_ASTPENDING | TDF_NEEDRESCHED;\
	and	s2, s0                              ;\
	mfc0	t0, MIPS_COP_0_STATUS               ;\
	or	t0, a0, t0                          ;\
	mtc0	t0, MIPS_COP_0_STATUS               ;\
	COP0_SYNC                                   ;\
	beq	s2, zero, 4f                        ;\
	nop                                         ;\
	PTR_LA	t9, _C_LABEL(ast)                   ;\
	jalr	t9                                  ;\
	PTR_ADDU a0, s3, U_PCB_REGS                 ;\
	j	44b                                 ;\
	nop                                         ;\
4:
#else /* CHERI_KERNEL */
/*
 * Note: we are forced to load some constants in
 * temporary registers because they do not fit in
 * the offset fields.
 */
#define DO_AST				             \
44:				                     \
	mfc0	t0, MIPS_COP_0_STATUS               ;\
	and	a0, t0, MIPS_SR_INT_IE              ;\
	xor	t0, a0, t0                          ;\
	mtc0	t0, MIPS_COP_0_STATUS               ;\
	COP0_SYNC                                   ;\
	GET_CPU_PCPU($c4, s1)                       ;\
	clc	$c3, zero, PC_CURPCB($c4)           ;\
	REG_LI	s2, TD_FLAGS                        ;\
	clc	$c4, zero, PC_CURTHREAD($c4)        ;\
	clw	s2, s2, 0($c4)                      ;\
	li	s0, TDF_ASTPENDING | TDF_NEEDRESCHED;\
	and	s2, s0                              ;\
	mfc0	t0, MIPS_COP_0_STATUS               ;\
	or	t0, a0, t0                          ;\
	mtc0	t0, MIPS_COP_0_STATUS               ;\
	COP0_SYNC                                   ;\
	beq	s2, zero, 4f                        ;\
	nop                                         ;\
	PTR_LA	t9, _C_LABEL(ast)                   ;\
	cgetpccsetoffset	$c12, t9            ;\
	cincoffset	$c3, $c3, U_PCB_REGS        ;\
	REG_LI	t0, TRAPFRAME_SIZE                  ;\
	cjalr	$c12, $c17                          ;\
	csetbounds	$c3, $c3, t0                ;\
	j	44b                                 ;\
	nop                                         ;\
4:
#endif /* CHERI_KERNEL */

#ifndef CHERI_KERNEL
#define	SAVE_U_PCB_REG(reg, offs, base) \
	REG_S	reg, (U_PCB_REGS + (SZREG * offs)) (base)

#define	RESTORE_U_PCB_REG(reg, offs, base) \
	REG_L	reg, (U_PCB_REGS + (SZREG * offs)) (base)

<<<<<<< HEAD
#define	SAVE_U_PCB_CONTEXT(reg, offs, base) \
	REG_S	reg, (U_PCB_CONTEXT + (SZREG * offs)) (base)

#define	RESTORE_U_PCB_CONTEXT(reg, offs, base) \
	REG_L	reg, (U_PCB_CONTEXT + (SZREG * offs)) (base)
=======
#ifdef CPU_CHERI
#define	SAVE_U_PCB_CREG(creg, offs, base) \
	csc	creg, base, (U_PCB_REGS + (SZREG * offs)) ($ddc)

#define	RESTORE_U_PCB_CREG(creg, offs, base) \
	clc	creg, base, (U_PCB_REGS + (SZREG * offs)) ($ddc)
#endif
>>>>>>> 7acfa53d

#define	SAVE_U_PCB_FPREG(reg, offs, base) \
	FP_S	reg, (U_PCB_FPREGS + (SZFPREG * offs)) (base)

#define	RESTORE_U_PCB_FPREG(reg, offs, base) \
	FP_L	reg, (U_PCB_FPREGS + (SZFPREG * offs)) (base)

#define	SAVE_U_PCB_FPSR(reg, offs, base) \
	REG_S	reg, (U_PCB_FPREGS + (SZFPREG * offs)) (base)

#define	RESTORE_U_PCB_FPSR(reg, offs, base) \
	REG_L	reg, (U_PCB_FPREGS + (SZFPREG * offs)) (base)

#ifdef CPU_CHERI
#define	SAVE_U_PCB_CREG(creg, offs, base) \
	csc	creg, base, (U_PCB_REGS + (SZREG * offs)) (CHERI_REG_KDC)

#define	RESTORE_U_PCB_CREG(creg, offs, base) \
	clc	creg, base, (U_PCB_REGS + (SZREG * offs)) (CHERI_REG_KDC)
#endif

#else /* CHERI_KERNEL */
#define	SAVE_U_PCB_REG(reg, offs, base)				\
	csd	reg, zero, (U_PCB_REGS + (SZREG * offs)) (base)

/* Save pcb reg to an offset that does not fit the immediate in csd */
#define	SAVE_U_PCB_REG_FAR(reg, treg, offs, base)		\
	REG_LI	treg, (U_PCB_REGS + (SZREG * offs));		\
	csd	reg, treg, 0(base)

#define	RESTORE_U_PCB_REG(reg, offs, base)			\
	cld	reg, zero, (U_PCB_REGS + (SZREG * offs)) (base)

#define	RESTORE_U_PCB_REG_FAR(reg, treg, offs, base)		\
	REG_LI	treg, (U_PCB_REGS + (SZREG * offs));		\
	cld	reg, treg, 0(base)

#define	SAVE_U_PCB_CREG(creg, offs, base) \
	cscbi	creg, (U_PCB_REGS + (SZREG * offs)) (base)

#define	RESTORE_U_PCB_CREG(creg, offs, base)			\
	clcbi	creg, (U_PCB_REGS + (SZREG * offs)) (base)

#define	SAVE_U_PCB_CONTEXT(reg, offs, base)			\
	REG_LI	t0, (U_PCB_CONTEXT + (SZREG * offs));		\
	csd	reg, t0, 0(base)

#define	RESTORE_U_PCB_CONTEXT(reg, offs, base)			\
	REG_LI	t0, (U_PCB_CONTEXT + (SZREG * offs));		\
	cld	reg, t0, 0(base)

/*
 * XXX-AM: CHERI-MIPS does not support hardfloats, so I undefine
 * these just in case someone tries to use them.
 *
 * #define	SAVE_U_PCB_FPREG(reg, offs, base, treg)
 * #define	RESTORE_U_PCB_FPREG(reg, offs, base, treg)
 * #define	SAVE_U_PCB_FPSR(reg, offs, base, treg)
 * #define	RESTORE_U_PCB_FPSR(reg, offs, base, treg)
 */

#endif /* CHERI_KERNEL */

#ifndef LOCORE
#include <machine/frame.h>
#ifdef CPU_CHERI
#include <cheri/cheri.h>
#endif

/*
 * MIPS process control block
 */
struct pcb
{
	struct trapframe pcb_regs;	/* saved CPU and registers */
	__register_t pcb_context[14];	/* kernel context for resume */
	void *pcb_onfault;		/* for copyin/copyout faults */
	register_t pcb_tpc;
#ifdef CPU_CHERI
	struct cheri_signal pcb_cherisignal;	/* CHERI signal-related state. */
	struct cheri_kframe pcb_cherikframe;	/* kernel caller-save state. */
#endif
};

#ifdef _KERNEL
extern struct pcb *curpcb;		/* the current running pcb */

void makectx(struct trapframe *, struct pcb *);
int savectx(struct pcb *) __returns_twice;

#endif
#endif

#endif	/* !_MACHINE_PCB_H_ */
// CHERI CHANGES START
// {
//   "updated": 20180629,
//   "target_type": "header",
//   "changes": [
//     "support"
//   ]
// }
// CHERI CHANGES END<|MERGE_RESOLUTION|>--- conflicted
+++ resolved
@@ -166,13 +166,6 @@
 #define	RESTORE_U_PCB_REG(reg, offs, base) \
 	REG_L	reg, (U_PCB_REGS + (SZREG * offs)) (base)
 
-<<<<<<< HEAD
-#define	SAVE_U_PCB_CONTEXT(reg, offs, base) \
-	REG_S	reg, (U_PCB_CONTEXT + (SZREG * offs)) (base)
-
-#define	RESTORE_U_PCB_CONTEXT(reg, offs, base) \
-	REG_L	reg, (U_PCB_CONTEXT + (SZREG * offs)) (base)
-=======
 #ifdef CPU_CHERI
 #define	SAVE_U_PCB_CREG(creg, offs, base) \
 	csc	creg, base, (U_PCB_REGS + (SZREG * offs)) ($ddc)
@@ -180,7 +173,6 @@
 #define	RESTORE_U_PCB_CREG(creg, offs, base) \
 	clc	creg, base, (U_PCB_REGS + (SZREG * offs)) ($ddc)
 #endif
->>>>>>> 7acfa53d
 
 #define	SAVE_U_PCB_FPREG(reg, offs, base) \
 	FP_S	reg, (U_PCB_FPREGS + (SZFPREG * offs)) (base)
