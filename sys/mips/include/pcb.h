--- conflicted
+++ resolved
@@ -2,7 +2,8 @@
 /*	$OpenBSD: pcb.h,v 1.3 1998/09/15 10:50:12 pefo Exp $	*/
 
 /*-
-<<<<<<< HEAD
+ * SPDX-License-Identifier: BSD-3-Clause AND BSD-2-Clause
+ *
  * Copyright (c) 2017 Robert N. M. Watson
  * All rights reserved.
  *
@@ -30,9 +31,6 @@
  * LIABILITY, OR TORT (INCLUDING NEGLIGENCE OR OTHERWISE) ARISING IN ANY WAY
  * OUT OF THE USE OF THIS SOFTWARE, EVEN IF ADVISED OF THE POSSIBILITY OF
  * SUCH DAMAGE.
-=======
- * SPDX-License-Identifier: BSD-3-Clause
->>>>>>> 4736ccfd
  *
  * Copyright (c) 1988 University of Utah.
  * Copyright (c) 1992, 1993
