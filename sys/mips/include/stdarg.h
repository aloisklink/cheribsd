--- conflicted
+++ resolved
@@ -32,87 +32,8 @@
 
 #include <sys/_stdarg.h>
 
-<<<<<<< HEAD
-#if __GNUC__ >= 3
-
-#ifndef _VA_LIST_DECLARED
-#define	_VA_LIST_DECLARED
-typedef __va_list	va_list;
-#endif
-#ifndef va_start
-#define	va_start(v,l)	__builtin_va_start((v),l)
-#endif
-#ifndef va_end
-#define	va_end		__builtin_va_end
-#endif
-#ifndef va_arg
-#define	va_arg		__builtin_va_arg
-#endif
-#ifndef va_copy
-#define	va_copy		__builtin_va_copy
-#endif
-
-#else  /* __GNUC__ */
-
-
-/* ---------------------------------------- */
-/*	     VARARGS  for MIPS/GNU CC	    */
-/* ---------------------------------------- */
-
-#include <machine/endian.h>
-
-/* These macros implement varargs for GNU C--either traditional or ANSI.  */
-
-/* Define __gnuc_va_list.  */
-
-#ifndef __GNUC_VA_LIST
-#define	__GNUC_VA_LIST
-
-typedef char * __gnuc_va_list;
-typedef __gnuc_va_list va_list;
-
-#endif /* ! __GNUC_VA_LIST */
-
-/* If this is for internal libc use, don't define anything but
-   __gnuc_va_list.  */
-
-#ifndef _VA_MIPS_H_ENUM
-#define	_VA_MIPS_H_ENUM
-enum {
-	__no_type_class = -1,
-	__void_type_class,
-	__integer_type_class,
-	__char_type_class,
-	__enumeral_type_class,
-	__boolean_type_class,
-	__pointer_type_class,
-	__reference_type_class,
-	__offset_type_class,
-	__real_type_class,
-	__complex_type_class,
-	__function_type_class,
-	__method_type_class,
-	__record_type_class,
-	__union_type_class,
-	__array_type_class,
-	__string_type_class,
-	__set_type_class,
-	__file_type_class,
-	__lang_type_class
-};
-#endif
-
-/* In GCC version 2, we want an ellipsis at the end of the declaration
-   of the argument list.  GCC version 1 can't parse it.	 */
-
-#if __GNUC__ > 1
-#define	__va_ellipsis ...
-#else
-#define	__va_ellipsis
-=======
 #ifndef va_start
   #error this file needs to be ported to your compiler
->>>>>>> f91c747c
 #endif
 
 #endif /* !_MACHINE_STDARG_H_ */