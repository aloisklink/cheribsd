--- conflicted
+++ resolved
@@ -52,17 +52,10 @@
 extern	char	freebsd64_sigcode[];
 extern	int	freebsd64_szsigcode;
 #endif
-<<<<<<< HEAD
-#ifdef COMPAT_CHERIABI
-extern	char	cheri_sigcode[];
-extern	int	szcheri_sigcode;
-#endif
 extern	char	switcher_cocall[];
 extern	int	szswitcher_cocall;
 extern	char	switcher_coaccept[];
 extern	int	szswitcher_coaccept;
-=======
->>>>>>> 37c7bc9d
 extern	uint32_t *vm_page_dump;
 extern	int vm_page_dump_size;
 
