--- conflicted
+++ resolved
@@ -129,13 +129,8 @@
  */
 typedef struct pv_entry {
 	vm_offset_t pv_va;	/* virtual address for mapping */
-<<<<<<< HEAD
-	TAILQ_ENTRY(pv_entry) pv_next;
-} *pv_entry_t;
-=======
 	TAILQ_ENTRY(pv_entry) pv_list;
 }       *pv_entry_t;
->>>>>>> fe33cd02
 
 /*
  * pv_entries are allocated in chunks per-process.  This avoids the
