/*	$NetBSD: cpuregs.h,v 1.70 2006/05/15 02:26:54 simonb Exp $	*/

/*
 * SPDX-License-Identifier: BSD-3-Clause
 *
 * Copyright (c) 1992, 1993
 *	The Regents of the University of California.  All rights reserved.
 *
 * This code is derived from software contributed to Berkeley by
 * Ralph Campbell and Rick Macklem.
 *
 * Redistribution and use in source and binary forms, with or without
 * modification, are permitted provided that the following conditions
 * are met:
 * 1. Redistributions of source code must retain the above copyright
 *    notice, this list of conditions and the following disclaimer.
 * 2. Redistributions in binary form must reproduce the above copyright
 *    notice, this list of conditions and the following disclaimer in the
 *    documentation and/or other materials provided with the distribution.
 * 3. Neither the name of the University nor the names of its contributors
 *    may be used to endorse or promote products derived from this software
 *    without specific prior written permission.
 *
 * THIS SOFTWARE IS PROVIDED BY THE REGENTS AND CONTRIBUTORS ``AS IS'' AND
 * ANY EXPRESS OR IMPLIED WARRANTIES, INCLUDING, BUT NOT LIMITED TO, THE
 * IMPLIED WARRANTIES OF MERCHANTABILITY AND FITNESS FOR A PARTICULAR PURPOSE
 * ARE DISCLAIMED.  IN NO EVENT SHALL THE REGENTS OR CONTRIBUTORS BE LIABLE
 * FOR ANY DIRECT, INDIRECT, INCIDENTAL, SPECIAL, EXEMPLARY, OR CONSEQUENTIAL
 * DAMAGES (INCLUDING, BUT NOT LIMITED TO, PROCUREMENT OF SUBSTITUTE GOODS
 * OR SERVICES; LOSS OF USE, DATA, OR PROFITS; OR BUSINESS INTERRUPTION)
 * HOWEVER CAUSED AND ON ANY THEORY OF LIABILITY, WHETHER IN CONTRACT, STRICT
 * LIABILITY, OR TORT (INCLUDING NEGLIGENCE OR OTHERWISE) ARISING IN ANY WAY
 * OUT OF THE USE OF THIS SOFTWARE, EVEN IF ADVISED OF THE POSSIBILITY OF
 * SUCH DAMAGE.
 *
 *	@(#)machConst.h 8.1 (Berkeley) 6/10/93
 *
 * machConst.h --
 *
 *	Machine dependent constants.
 *
 *	Copyright (C) 1989 Digital Equipment Corporation.
 *	Permission to use, copy, modify, and distribute this software and
 *	its documentation for any purpose and without fee is hereby granted,
 *	provided that the above copyright notice appears in all copies.
 *	Digital Equipment Corporation makes no representations about the
 *	suitability of this software for any purpose.  It is provided "as is"
 *	without express or implied warranty.
 *
 * from: Header: /sprite/src/kernel/mach/ds3100.md/RCS/machConst.h,
 *	v 9.2 89/10/21 15:55:22 jhh Exp	 SPRITE (DECWRL)
 * from: Header: /sprite/src/kernel/mach/ds3100.md/RCS/machAddrs.h,
 *	v 1.2 89/08/15 18:28:21 rab Exp	 SPRITE (DECWRL)
 * from: Header: /sprite/src/kernel/vm/ds3100.md/RCS/vmPmaxConst.h,
 *	v 9.1 89/09/18 17:33:00 shirriff Exp  SPRITE (DECWRL)
 *
 * $FreeBSD$
 */

#ifndef _MIPS_CPUREGS_H_
#define	_MIPS_CPUREGS_H_

#ifndef _KVM_MINIDUMP
#include <machine/cca.h>
#endif

/*
 * Address space.
 * 32-bit mips CPUS partition their 32-bit address space into four segments:
 *
 * kuseg   0x00000000 - 0x7fffffff  User virtual mem,  mapped
 * kseg0   0x80000000 - 0x9fffffff  Physical memory, cached, unmapped
 * kseg1   0xa0000000 - 0xbfffffff  Physical memory, uncached, unmapped
 * kseg2   0xc0000000 - 0xffffffff  kernel-virtual,  mapped
 *
 * Caching of mapped addresses is controlled by bits in the TLB entry.
 */

#define	MIPS_KSEG0_LARGEST_PHYS		(0x20000000)
#define	MIPS_KSEG0_PHYS_MASK		(0x1fffffff)
#define	MIPS_XKPHYS_LARGEST_PHYS	(0x10000000000)  /* 40 bit PA */
#define	MIPS_XKPHYS_PHYS_MASK		(0x0ffffffffff)

#define	MIPS_XKPHYS_START		0x8000000000000000
#define	MIPS_XKPHYS_END			0xbfffffffffffffff
#define	MIPS_XUSEG_START		0x0000000000000000
#define	MIPS_XUSEG_END			0x0000010000000000
#define	MIPS_XKSEG_START		0xc000000000000000
#define	MIPS_XKSEG_END			0xc00000ff80000000

#define	MIPS_XKSEG_COMPAT32_START	0xffffffff80000000
#define	MIPS_XKSEG_COMPAT32_END		0xffffffffffffffff

#ifndef LOCORE
#define	MIPS_KUSEG_START		0x00000000
#define	MIPS_KSEG0_START		((intptr_t)(int32_t)0x80000000)
#define	MIPS_KSEG0_END			((intptr_t)(int32_t)0x9fffffff)
#define	MIPS_KSEG1_START		((intptr_t)(int32_t)0xa0000000)
#define	MIPS_KSEG1_END			((intptr_t)(int32_t)0xbfffffff)
#define	MIPS_KSSEG_START		((intptr_t)(int32_t)0xc0000000)
#define	MIPS_KSSEG_END			((intptr_t)(int32_t)0xdfffffff)
#define	MIPS_KSEG3_START		((intptr_t)(int32_t)0xe0000000)
#define	MIPS_KSEG3_END			((intptr_t)(int32_t)0xffffffff)
<<<<<<< HEAD
#define MIPS_KSEG2_START		MIPS_KSSEG_START
#define MIPS_KSEG2_END			MIPS_KSSEG_END
=======
#define	MIPS_KSEG2_START		MIPS_KSSEG_START
#define	MIPS_KSEG2_END			MIPS_KSSEG_END
>>>>>>> 6c563d7f

#ifdef __CHERI_PURE_CAPABILITY__
/*
 * Global capabilities for various address-space segments.
 */
extern caddr_t mips_xkphys_cap;
extern caddr_t mips_xkseg_cap;
extern caddr_t mips_kseg0_cap;
extern caddr_t mips_kseg1_cap;
extern caddr_t mips_kseg2_cap;
/*
 * Global capabilities for specific kernel address space regions
 */
/*
 * Kernel global code capability
 * has PERM_LOAD PERM_EXECUTE PERM_CCALL PERM_SYSTEM_REGS
 * This spans the kernel .text section and exception vectors.
 */
extern caddr_t kernel_code_cap;
/*
 * Kernel global data capability
 * has PERM_LOAD PERM_STORE PERM_LOAD_CAP PERM_STORE_CAP PERM_STORE_LOCAL_CAP
 * This spans the kernel data sections, excluding debug sections
 */
extern caddr_t kernel_data_cap;

/*
 * Macros used to create a pointer for each address space segment
 */
<<<<<<< HEAD
#define MIPS_XKPHYS(x)						\
	(mips_xkphys_cap + ((x) - MIPS_XKPHYS_START))
#define MIPS_XKSEG(x)						\
	(mips_xkseg_cap + ((x) - MIPS_XKSEG_START))
#define MIPS_KSEG0(x)							\
	(mips_kseg0_cap + ((x) - (vm_offset_t)MIPS_KSEG0_START))
#define MIPS_KSEG1(x)							\
	(mips_kseg1_cap + ((x) - (vm_offset_t)MIPS_KSEG1_START))
#define MIPS_KSEG2(x)							\
	(mips_kseg2_cap + ((x) - (vm_offset_t)MIPS_KSEG2_START))
/* Macros used to create pointers in specific kernel address space regions */
#define MIPS_KCODE(x)							\
	(kernel_code_cap + ((x) - (vm_offset_t)MIPS_KSEG0_START))
#define MIPS_KDATA(x)							\
	(kernel_data_cap +					\
	((x) - __builtin_mips_cheri_get_cap_base(kernel_data_cap)))
#define MIPS_KALL(x) ((char *)kernel_root_cap + (x))
#else /* ! __CHERI_PURE_CAPABILITY__ */
#define MIPS_XKPHYS(x) ((char *)(x))
#define MIPS_XKSEG(x) ((char *)(x))
#define MIPS_KSEG0(x) ((char *)(x))
#define MIPS_KSEG1(x) ((char *)(x))
#define MIPS_KSEG2(x) ((char *)(x))
#define MIPS_KCODE(x) ((char *)(x))
#define MIPS_KDATA(x) ((char *)(x))
#define MIPS_KALL(x) ((char *)(x))
=======
#define	MIPS_XKPHYS(x)						\
	(mips_xkphys_cap + ((x) - MIPS_XKPHYS_START))
#define	MIPS_XKSEG(x)						\
	(mips_xkseg_cap + ((x) - MIPS_XKSEG_START))
#define	MIPS_KSEG0(x)						\
	(mips_kseg0_cap + ((x) - (vm_offset_t)MIPS_KSEG0_START))
#define	MIPS_KSEG1(x)						\
	(mips_kseg1_cap + ((x) - (vm_offset_t)MIPS_KSEG1_START))
#define	MIPS_KSEG2(x)						\
	(mips_kseg2_cap + ((x) - (vm_offset_t)MIPS_KSEG2_START))
/* Macros used to create pointers in specific kernel address space regions */
#define	MIPS_KCODE(x)						\
	(kernel_code_cap + ((x) - (vm_offset_t)MIPS_KSEG0_START))
#define	MIPS_KDATA(x)						\
	(kernel_data_cap +						\
	((x) - __builtin_mips_cheri_get_cap_base(kernel_data_cap)))
#define	MIPS_KALL(x) ((char *)kernel_root_cap + (x))
#else /* ! __CHERI_PURE_CAPABILITY__ */
#define	MIPS_XKPHYS(x) ((char *)(x))
#define	MIPS_XKSEG(x) ((char *)(x))
#define	MIPS_KSEG0(x) ((char *)(x))
#define	MIPS_KSEG1(x) ((char *)(x))
#define	MIPS_KSEG2(x) ((char *)(x))
#define	MIPS_KCODE(x) ((char *)(x))
#define	MIPS_KDATA(x) ((char *)(x))
#define	MIPS_KALL(x) ((char *)(x))
>>>>>>> 6c563d7f
#endif /* ! __CHERI_PURE_CAPABILITY__ */

#define	MIPS_PHYS_TO_KSEG0(x)					\
	MIPS_KSEG0((uintptr_t)(x) | (vm_offset_t)MIPS_KSEG0_START)
#define	MIPS_PHYS_TO_KSEG1(x)					\
	MIPS_KSEG1((uintptr_t)(x) | (vm_offset_t)MIPS_KSEG1_START)

#define	MIPS_KSEG0_TO_PHYS(x)				\
	((vm_offset_t)(x) & MIPS_KSEG0_PHYS_MASK)
#define	MIPS_KSEG1_TO_PHYS(x)				\
	((vm_offset_t)(x) & MIPS_KSEG0_PHYS_MASK)

#define	MIPS_IS_KSEG0_ADDR(x)					\
	(((vm_offset_t)(x) >= MIPS_KSEG0_START) &&		\
	    ((vm_offset_t)(x) <= MIPS_KSEG0_END))
#define	MIPS_IS_KSEG1_ADDR(x)					\
	(((vm_offset_t)(x) >= MIPS_KSEG1_START) &&		\
	    ((vm_offset_t)(x) <= MIPS_KSEG1_END))
#define	MIPS_IS_VALID_PTR(x)					\
	(MIPS_IS_KSEG0_ADDR(x) || MIPS_IS_KSEG1_ADDR(x))

#define	MIPS_PHYS_TO_XKPHYS(cca,x) \
	MIPS_XKPHYS((0x2ULL << 62) | ((unsigned long long)(cca) << 59) | (x))
#define	MIPS_PHYS_TO_XKPHYS_CACHED(x) \
	MIPS_PHYS_TO_XKPHYS(MIPS_CCA_CACHED, (x))
#define	MIPS_PHYS_TO_XKPHYS_UNCACHED(x) \
	MIPS_PHYS_TO_XKPHYS(MIPS_CCA_UNCACHED, (x))

#define	MIPS_XKPHYS_TO_PHYS(x)		((vm_offset_t)(x) & MIPS_XKPHYS_PHYS_MASK)

#define	MIPS_XKSEG_TO_COMPAT32(va)	((va) & 0xffffffff)

#ifdef __mips_n64
#define	MIPS_DIRECT_MAPPABLE(pa)	1
#define	MIPS_PHYS_TO_DIRECT(pa)		MIPS_PHYS_TO_XKPHYS_CACHED(pa)
#define	MIPS_PHYS_TO_DIRECT_UNCACHED(pa)	MIPS_PHYS_TO_XKPHYS_UNCACHED(pa)
#define	MIPS_DIRECT_TO_PHYS(va)		MIPS_XKPHYS_TO_PHYS(va)
#else
#define	MIPS_DIRECT_MAPPABLE(pa)	((pa) < MIPS_KSEG0_LARGEST_PHYS)
#define	MIPS_PHYS_TO_DIRECT(pa)		MIPS_PHYS_TO_KSEG0(pa)
#define	MIPS_PHYS_TO_DIRECT_UNCACHED(pa)	MIPS_PHYS_TO_KSEG1(pa)
#define	MIPS_DIRECT_TO_PHYS(va)		MIPS_KSEG0_TO_PHYS(va)
#endif

#endif /* !LOCORE */

/* CPU dependent mtc0 hazard hook */
#if defined(CPU_CNMIPS) || defined(CPU_RMI) || defined(CPU_BERI)
#define	COP0_SYNC
#elif defined(CPU_NLM)
#define	COP0_SYNC	.word 0xc0	/* ehb */
#elif defined(CPU_SB1)
#define COP0_SYNC  ssnop; ssnop; ssnop; ssnop; ssnop; ssnop; ssnop; ssnop; ssnop
#elif defined(CPU_MIPS24K) || defined(CPU_MIPS34K) ||		\
      defined(CPU_MIPS74K) || defined(CPU_MIPS1004K)  ||	\
      defined(CPU_MIPS1074K) || defined(CPU_INTERAPTIV) ||	\
      defined(CPU_PROAPTIV)
/*
 * According to MIPS32tm Architecture for Programmers, Vol.II, rev. 2.00:
 * "As EHB becomes standard in MIPS implementations, the previous SSNOPs can be
 *  removed, leaving only the EHB".
 * Also, all MIPS32 Release 2 implementations have the EHB instruction, which
 * resolves all execution hazards. The same goes for MIPS32 Release 3.
 */
#define	COP0_SYNC	.word 0xc0	/* ehb */
#else
/*
 * Pick a reasonable default based on the "typical" spacing described in the
 * "CP0 Hazards" chapter of MIPS Architecture Book Vol III.
 */
#define	COP0_SYNC  ssnop; ssnop; ssnop; ssnop; .word 0xc0;
#endif
#define	COP0_HAZARD_FPUENABLE	nop; nop; nop; nop;

/*
 * The bits in the cause register.
 *
 * Bits common to r3000 and r4000:
 *
 *	MIPS_CR_BR_DELAY	Exception happened in branch delay slot.
 *	MIPS_CR_COP_ERR		Coprocessor error.
 *	MIPS_CR_IP		Interrupt pending bits defined below.
 *				(same meaning as in CAUSE register).
 *	MIPS_CR_EXC_CODE	The exception type (see exception codes below).
 *
 * Differences:
 *  r3k has 4 bits of execption type, r4k has 5 bits.
 */
#define	MIPS_CR_BR_DELAY	0x80000000
#define	MIPS_CR_COP_ERR		0x30000000
#define	MIPS_CR_EXC_CODE	0x0000007C	/* five bits */
#define	MIPS_CR_IP		0x0000FF00
#define	MIPS_CR_DC		(1 << 27)	/* Count register disable */
#define	MIPS_CR_EXC_CODE_SHIFT	2
#define	MIPS_CR_COP_ERR_SHIFT	28

/*
 * The bits in the status register.  All bits are active when set to 1.
 *
 *	R3000 status register fields:
 *	MIPS_SR_COP_USABILITY	Control the usability of the four coprocessors.
 *	MIPS_SR_TS		TLB shutdown.
 *
 *	MIPS_SR_INT_IE		Master (current) interrupt enable bit.
 *
 * Differences:
 *	r3k has cache control is via frobbing SR register bits, whereas the
 *	r4k cache control is via explicit instructions.
 *	r3k has a 3-entry stack of kernel/user bits, whereas the
 *	r4k has kernel/supervisor/user.
 */
#define	MIPS_SR_COP_USABILITY	0xf0000000
#define	MIPS_SR_COP_0_BIT	0x10000000
#define	MIPS_SR_COP_1_BIT	0x20000000
#define	MIPS_SR_COP_2_BIT	0x40000000

	/* r4k and r3k differences, see below */

#define	MIPS_SR_MX		0x01000000	/* MIPS64 */
#define	MIPS_SR_PX		0x00800000	/* MIPS64 */
#define	MIPS_SR_BEV		0x00400000	/* Use boot exception vector */
#define	MIPS_SR_TS		0x00200000
#define MIPS_SR_DE		0x00010000

#define	MIPS_SR_INT_IE		0x00000001
/*#define MIPS_SR_MBZ		0x0f8000c0*/	/* Never used, true for r3k */
#define MIPS_SR_INT_MASK	0x0000ff00

/*
 * R4000 status register bit definitons,
 * where different from r2000/r3000.
 */
#define	MIPS_SR_XX		0x80000000
#define	MIPS_SR_RP		0x08000000
#define	MIPS_SR_FR		0x04000000
#define	MIPS_SR_RE		0x02000000

#define	MIPS_SR_DIAG_DL	0x01000000		/* QED 52xx */
#define	MIPS_SR_DIAG_IL	0x00800000		/* QED 52xx */
#define	MIPS_SR_SR		0x00100000
#define	MIPS_SR_NMI		0x00080000		/* MIPS32/64 */
#define	MIPS_SR_DIAG_CH	0x00040000
#define	MIPS_SR_DIAG_CE	0x00020000
#define	MIPS_SR_DIAG_PE	0x00010000
#define	MIPS_SR_EIE		0x00010000		/* TX79/R5900 */
#define	MIPS_SR_KX		0x00000080
#define	MIPS_SR_SX		0x00000040
#define	MIPS_SR_UX		0x00000020
#define	MIPS_SR_KSU_MASK	0x00000018
#define	MIPS_SR_KSU_USER	0x00000010
#define	MIPS_SR_KSU_SUPER	0x00000008
#define	MIPS_SR_KSU_KERNEL	0x00000000
#define	MIPS_SR_ERL		0x00000004
#define	MIPS_SR_EXL		0x00000002

/*
 * The interrupt masks.
 * If a bit in the mask is 1 then the interrupt is enabled (or pending).
 */
#define	MIPS_INT_MASK		0xff00
#define	MIPS_INT_MASK_5		0x8000
#define	MIPS_INT_MASK_4		0x4000
#define	MIPS_INT_MASK_3		0x2000
#define	MIPS_INT_MASK_2		0x1000
#define	MIPS_INT_MASK_1		0x0800
#define	MIPS_INT_MASK_0		0x0400
#define	MIPS_HARD_INT_MASK	0xfc00
#define	MIPS_SOFT_INT_MASK_1	0x0200
#define	MIPS_SOFT_INT_MASK_0	0x0100

/*
 * The bits in the MIPS3 config register.
 *
 *	bit 0..5: R/W, Bit 6..31: R/O
 */

/* kseg0 coherency algorithm - see MIPS3_TLB_ATTR values */
#define	MIPS_CONFIG_K0_MASK	0x00000007

/*
 * R/W Update on Store Conditional
 *	0: Store Conditional uses coherency algorithm specified by TLB
 *	1: Store Conditional uses cacheable coherent update on write
 */
#define	MIPS_CONFIG_CU		0x00000008

#define	MIPS_CONFIG_DB		0x00000010	/* Primary D-cache line size */
#define	MIPS_CONFIG_IB		0x00000020	/* Primary I-cache line size */
#define	MIPS_CONFIG_CACHE_L1_LSIZE(config, bit) \
	(((config) & (bit)) ? 32 : 16)

#define	MIPS_CONFIG_DC_MASK	0x000001c0	/* Primary D-cache size */
#define	MIPS_CONFIG_DC_SHIFT	6
#define	MIPS_CONFIG_IC_MASK	0x00000e00	/* Primary I-cache size */
#define	MIPS_CONFIG_IC_SHIFT	9
#define	MIPS_CONFIG_C_DEFBASE	0x1000		/* default base 2^12 */

/* Cache size mode indication: available only on Vr41xx CPUs */
#define	MIPS_CONFIG_CS		0x00001000
#define	MIPS_CONFIG_C_4100BASE	0x0400		/* base is 2^10 if CS=1 */
#define	MIPS_CONFIG_CACHE_SIZE(config, mask, base, shift) \
	((base) << (((config) & (mask)) >> (shift)))

/* External cache enable: Controls L2 for R5000/Rm527x and L3 for Rm7000 */
#define	MIPS_CONFIG_SE		0x00001000

/* Block ordering: 0: sequential, 1: sub-block */
#define	MIPS_CONFIG_EB		0x00002000

/* ECC mode - 0: ECC mode, 1: parity mode */
#define	MIPS_CONFIG_EM		0x00004000

/* BigEndianMem - 0: kernel and memory are little endian, 1: big endian */
#define	MIPS_CONFIG_BE		0x00008000

/* Dirty Shared coherency state - 0: enabled, 1: disabled */
#define	MIPS_CONFIG_SM		0x00010000

/* Secondary Cache - 0: present, 1: not present */
#define	MIPS_CONFIG_SC		0x00020000

/* System Port width - 0: 64-bit, 1: 32-bit (QED RM523x), 2,3: reserved */
#define	MIPS_CONFIG_EW_MASK	0x000c0000
#define	MIPS_CONFIG_EW_SHIFT	18

/* Secondary Cache port width - 0: 128-bit data path to S-cache, 1: reserved */
#define	MIPS_CONFIG_SW		0x00100000

/* Split Secondary Cache Mode - 0: I/D mixed, 1: I/D separated by SCAddr(17) */
#define	MIPS_CONFIG_SS		0x00200000

/* Secondary Cache line size */
#define	MIPS_CONFIG_SB_MASK	0x00c00000
#define	MIPS_CONFIG_SB_SHIFT	22
#define	MIPS_CONFIG_CACHE_L2_LSIZE(config) \
	(0x10 << (((config) & MIPS_CONFIG_SB_MASK) >> MIPS_CONFIG_SB_SHIFT))

/* Write back data rate */
#define	MIPS_CONFIG_EP_MASK	0x0f000000
#define	MIPS_CONFIG_EP_SHIFT	24

/* System clock ratio - this value is CPU dependent */
#define	MIPS_CONFIG_EC_MASK	0x70000000
#define	MIPS_CONFIG_EC_SHIFT	28

/* Master-Checker Mode - 1: enabled */
#define	MIPS_CONFIG_CM		0x80000000

/*
 * The bits in the MIPS4 config register.
 */

/*
 * Location of exception vectors.
 *
 * Common vectors:  reset and UTLB miss.
 */
#define	MIPS_RESET_EXC_VEC	((intptr_t)(int32_t)0xBFC00000)
#define	MIPS_UTLB_MISS_EXC_VEC	MIPS_KSEG0((intptr_t)(int32_t)0x80000000)

/*
 * MIPS-III exception vectors
 */
#define	MIPS_XTLB_MISS_EXC_VEC MIPS_KSEG0((intptr_t)(int32_t)0x80000080)
#define	MIPS_CACHE_ERR_EXC_VEC MIPS_KSEG0((intptr_t)(int32_t)0x80000100)
#define	MIPS_GEN_EXC_VEC       MIPS_KSEG0((intptr_t)(int32_t)0x80000180)

/*
 * MIPS32/MIPS64 (and some MIPS3) dedicated interrupt vector.
 */
#define	MIPS_INTR_EXC_VEC	0x80000200

/*
 * Coprocessor 0 registers:
 *
 *				v--- width for mips I,III,32,64
 *				     (3=32bit, 6=64bit, i=impl dep)
 *  0	MIPS_COP_0_TLB_INDEX	3333 TLB Index.
 *  1	MIPS_COP_0_TLB_RANDOM	3333 TLB Random.
 *  2	MIPS_COP_0_TLB_LO0	.636 r4k TLB entry low.
 *  3	MIPS_COP_0_TLB_LO1	.636 r4k TLB entry low, extended.
 *  4	MIPS_COP_0_TLB_CONTEXT	3636 TLB Context.
 *  4/2	MIPS_COP_0_USERLOCAL	..36 UserLocal.
 *  5	MIPS_COP_0_TLB_PG_MASK	.333 TLB Page Mask register.
 *  6	MIPS_COP_0_TLB_WIRED	.333 Wired TLB number.
 *  7	MIPS_COP_0_HWRENA	..33 rdHWR Enable.
 *  8	MIPS_COP_0_BAD_VADDR	3636 Bad virtual address.
 *  9	MIPS_COP_0_COUNT	.333 Count register.
 * 10	MIPS_COP_0_TLB_HI	3636 TLB entry high.
 * 11	MIPS_COP_0_COMPARE	.333 Compare (against Count).
 * 12	MIPS_COP_0_STATUS	3333 Status register.
 * 12/1	MIPS_COP_0_INTCTL	..33 Interrupt setup (MIPS32/64 r2).
 * 13	MIPS_COP_0_CAUSE	3333 Exception cause register.
 * 14	MIPS_COP_0_EXC_PC	3636 Exception PC.
 * 15	MIPS_COP_0_PRID		3333 Processor revision identifier.
 * 15/1	MIPS_COP_0_EBASE	..3? Exception Base.
 * 15/2	MIPS_COP_0_CDMM		..3? Common Device Memory Map.
 * 15/6	MIPS_COP_0_CINFO	...3 Core count/id (BERI).
 * 15/7	MIPS_COP_0_TINFO	...3 Thread count/id (BERI).
 * 16	MIPS_COP_0_CONFIG	3333 Configuration register.
 * 16/1	MIPS_COP_0_CONFIG1	..33 Configuration register 1.
 * 16/2	MIPS_COP_0_CONFIG2	..33 Configuration register 2.
 * 16/3	MIPS_COP_0_CONFIG3	..33 Configuration register 3.
 * 16/4 MIPS_COP_0_CONFIG4	..33 Configuration register 4.
 * 17	MIPS_COP_0_LLADDR	.336 Load Linked Address.
 * 18	MIPS_COP_0_WATCH_LO	.336 WatchLo register.
 * 19	MIPS_COP_0_WATCH_HI	.333 WatchHi register.
 * 20	MIPS_COP_0_TLB_XCONTEXT .6.6 TLB XContext register.
 * 23	MIPS_COP_0_DEBUG	.... Debug JTAG register.
 * 24	MIPS_COP_0_DEPC		.... DEPC JTAG register.
 * 25	MIPS_COP_0_PERFCNT	..36 Performance Counter register.
 * 26	MIPS_COP_0_ECC		.3ii ECC / Error Control register.
 * 27	MIPS_COP_0_CACHE_ERR	.3ii Cache Error register.
 * 28/0	MIPS_COP_0_TAG_LO	.3ii Cache TagLo register (instr).
 * 28/1	MIPS_COP_0_DATA_LO	..ii Cache DataLo register (instr).
 * 28/2	MIPS_COP_0_TAG_LO	..ii Cache TagLo register (data).
 * 28/3	MIPS_COP_0_DATA_LO	..ii Cache DataLo register (data).
 * 29/0	MIPS_COP_0_TAG_HI	.3ii Cache TagHi register (instr).
 * 29/1	MIPS_COP_0_DATA_HI	..ii Cache DataHi register (instr).
 * 29/2	MIPS_COP_0_TAG_HI	..ii Cache TagHi register (data).
 * 29/3	MIPS_COP_0_DATA_HI	..ii Cache DataHi register (data).
 * 30	MIPS_COP_0_ERROR_PC	.636 Error EPC register.
 * 31	MIPS_COP_0_DESAVE	.... DESAVE JTAG register.
 */

/* Deal with inclusion from an assembly file. */
#if defined(_LOCORE) || defined(LOCORE)
#define	_(n)	$n
#else
#define	_(n)	n
#endif

#define	MIPS_COP_0_TLB_INDEX	_(0)
#define	MIPS_COP_0_TLB_RANDOM	_(1)
	/* Name and meaning of	TLB bits for $2 differ on r3k and r4k. */

#define	MIPS_COP_0_TLB_CONTEXT	_(4)
					/* $5 and $6 new with MIPS-III */
#define	MIPS_COP_0_BAD_VADDR	_(8)
#define	MIPS_COP_0_TLB_HI	_(10)
#define	MIPS_COP_0_STATUS	_(12)
#define	MIPS_COP_0_CAUSE	_(13)
#if __has_feature(capabilities)
#pragma GCC poison MIPS_COP_0_EXC_PC
#else
#define	MIPS_COP_0_EXC_PC	_(14)
#endif
#define	MIPS_COP_0_PRID		_(15)

/* MIPS-III */
#define	MIPS_COP_0_TLB_LO0	_(2)
#define	MIPS_COP_0_TLB_LO1	_(3)

#define	MIPS_COP_0_TLB_PG_MASK	_(5)
#define	MIPS_COP_0_TLB_WIRED	_(6)

#define	MIPS_COP_0_COUNT	_(9)
#define	MIPS_COP_0_COMPARE	_(11)
#ifdef CPU_XBURST
#define	MIPS_COP_0_XBURST_C12	_(12)
#endif
#define	MIPS_COP_0_CONFIG	_(16)
#define	MIPS_COP_0_LLADDR	_(17)
#define	MIPS_COP_0_WATCH_LO	_(18)
#define	MIPS_COP_0_WATCH_HI	_(19)
#define	MIPS_COP_0_TLB_XCONTEXT _(20)
#ifdef CPU_XBURST
#define	MIPS_COP_0_XBURST_MBOX	_(20)
#endif

#define	MIPS_COP_0_ECC		_(26)
#define	MIPS_COP_0_CACHE_ERR	_(27)
#define	MIPS_COP_0_TAG_LO	_(28)
#define	MIPS_COP_0_TAG_HI	_(29)
#define	MIPS_COP_0_ERROR_PC	_(30)

/* MIPS32/64 */
#define	MIPS_COP_0_USERLOCAL	_(4)	/* sel 2 is userlevel register */
#define	MIPS_COP_0_HWRENA	_(7)
#define	MIPS_COP_0_INTCTL	_(12)
#define	MIPS_COP_0_DEBUG	_(23)
#define	MIPS_COP_0_DEPC		_(24)
#define	MIPS_COP_0_PERFCNT	_(25)
#define	MIPS_COP_0_DATA_LO	_(28)
#define	MIPS_COP_0_DATA_HI	_(29)
#define	MIPS_COP_0_DESAVE	_(31)

/* BERI (and CHERI_MALTA) */
#if defined(CPU_BERI) || defined(CPU_CHERI)
#define	MIPS_COP_0_EXC_INS	_(8)	/* sel 1 encoding of instruction causing exception */
#endif

/* MIPS32 Config register definitions */
#define MIPS_MMU_NONE			0x00		/* No MMU present */
#define MIPS_MMU_TLB			0x01		/* Standard TLB */
#define MIPS_MMU_BAT			0x02		/* Standard BAT */
#define MIPS_MMU_FIXED			0x03		/* Standard fixed mapping */

/*
 * IntCtl Register Fields
 */
#define	MIPS_INTCTL_IPTI_MASK	0xE0000000	/* bits 31..29 timer intr # */
#define	MIPS_INTCTL_IPTI_SHIFT	29
#define	MIPS_INTCTL_IPPCI_MASK	0x1C000000	/* bits 26..29 perf counter intr # */
#define	MIPS_INTCTL_IPPCI_SHIFT	26
#define	MIPS_INTCTL_VS_MASK	0x000001F0	/* bits 5..9 vector spacing */
#define	MIPS_INTCTL_VS_SHIFT	4

/*
 * Config Register Fields
 * (See "MIPS Architecture for Programmers Volume III", MD00091, Table 9.39)
 */
#define	MIPS_CONFIG0_M		0x80000000 	/* Flag: Config1 is present. */
#define	MIPS_CONFIG0_MT_MASK	0x00000380	/* bits 9..7 MMU Type */
#define	MIPS_CONFIG0_MT_SHIFT	7
#define	MIPS_CONFIG0_BE		0x00008000	/* data is big-endian */
#define	MIPS_CONFIG0_VI		0x00000008	/* inst cache is virtual */

/*
 * Config1 Register Fields
 * (See "MIPS Architecture for Programmers Volume III", MD00091, Table 9-1)
 */
#define	MIPS_CONFIG1_M		0x80000000	/* Flag: Config2 is present. */
#define MIPS_CONFIG1_TLBSZ_MASK		0x7E000000	/* bits 30..25 # tlb entries minus one */
#define MIPS_CONFIG1_TLBSZ_SHIFT	25

#define MIPS_CONFIG1_IS_MASK		0x01C00000	/* bits 24..22 icache sets per way */
#define MIPS_CONFIG1_IS_SHIFT		22
#define MIPS_CONFIG1_IL_MASK		0x00380000	/* bits 21..19 icache line size */
#define MIPS_CONFIG1_IL_SHIFT		19
#define MIPS_CONFIG1_IA_MASK		0x00070000	/* bits 18..16 icache associativity */
#define MIPS_CONFIG1_IA_SHIFT		16
#define MIPS_CONFIG1_DS_MASK		0x0000E000	/* bits 15..13 dcache sets per way */
#define MIPS_CONFIG1_DS_SHIFT		13
#define MIPS_CONFIG1_DL_MASK		0x00001C00	/* bits 12..10 dcache line size */
#define MIPS_CONFIG1_DL_SHIFT		10
#define MIPS_CONFIG1_DA_MASK		0x00000380	/* bits  9.. 7 dcache associativity */
#define MIPS_CONFIG1_DA_SHIFT		7
#define MIPS_CONFIG1_LOWBITS		0x0000007F
#define MIPS_CONFIG1_C2			0x00000040	/* Coprocessor 2 implemented */
#define MIPS_CONFIG1_MD			0x00000020	/* MDMX ASE implemented (MIPS64) */
#define MIPS_CONFIG1_PC			0x00000010	/* Performance counters implemented */
#define MIPS_CONFIG1_WR			0x00000008	/* Watch registers implemented */
#define MIPS_CONFIG1_CA			0x00000004	/* MIPS16e ISA implemented */
#define MIPS_CONFIG1_EP			0x00000002	/* EJTAG implemented */
#define MIPS_CONFIG1_FP			0x00000001	/* FPU implemented */

/*
 * Config2 Register Fields
 * (See "MIPS Architecture for Programmers Volume III", MD00091, Table 9.40)
 */
#define	MIPS_CONFIG2_M		0x80000000	/* Flag: Config3 is present. */
#define MIPS_CONFIG2_SA_SHIFT		0		/* Secondary cache associativity */
#define MIPS_CONFIG2_SA_MASK		0xf
#define MIPS_CONFIG2_SL_SHIFT		4		/* Secondary cache line size */
#define MIPS_CONFIG2_SL_MASK		0xf
#define MIPS_CONFIG2_SS_SHIFT		8		/* Secondary cache sets per way */
#define MIPS_CONFIG2_SS_MASK		0xf

/*
 * Config3 Register Fields
 * (See "MIPS Architecture for Programmers Volume III", MD00091, Table 9.41)
 */
#define	MIPS_CONFIG3_M		0x80000000	/* Flag: Config4 is present */
#define MIPS_CONFIG3_CMGCR_MASK	0x20000000	/* Coherence manager present */
#define	MIPS_CONFIG3_ULR	0x00002000	/* UserLocal reg implemented */

/*
 * Config2 Register Fields
 * (See "MIPS Architecture for Programmers Volume III", MD00091, Table 9.40)
 */
#define	MIPS_CONFIG2_M		0x80000000	/* Flag: Config3 is present. */

/*
 * Config3 Register Fields
 * (See "MIPS Architecture for Programmers Volume III", MD00091, Table 9.41)
 */
#define	MIPS_CONFIG3_M		0x80000000	/* Flag: Config4 is present */
#define	MIPS_CONFIG3_BI		0x04000000	/* Flag: BadInstr is present */
#define	MIPS_CONFIG3_BP		0x08000000	/* Flag: BadInstrP is present */
#define	MIPS_CONFIG3_ULR	0x00002000	/* UserLocal reg implemented */

#define MIPS_CONFIG4_MMUSIZEEXT		0x000000FF	/* bits 7.. 0 MMU Size Extension */
#define MIPS_CONFIG4_MMUEXTDEF		0x0000C000	/* bits 15.14 MMU Extension Definition */
#define MIPS_CONFIG4_MMUEXTDEF_MMUSIZEEXT	0x00004000 /* This values denotes CONFIG4 bits  */

/*
 * Values for the code field in a break instruction.
 */
#define	MIPS_BREAK_INSTR	0x0000000d
#define	MIPS_BREAK_VAL_MASK	0x03ff0000
#define	MIPS_BREAK_VAL_SHIFT	16
#define	MIPS_BREAK_KDB_VAL	512
#define	MIPS_BREAK_SSTEP_VAL	513
#define	MIPS_BREAK_BRKPT_VAL	514
#define	MIPS_BREAK_SOVER_VAL	515
#define	MIPS_BREAK_DDB_VAL	516
#define	MIPS_BREAK_KDB		(MIPS_BREAK_INSTR | \
				(MIPS_BREAK_KDB_VAL << MIPS_BREAK_VAL_SHIFT))
#define	MIPS_BREAK_SSTEP	(MIPS_BREAK_INSTR | \
				(MIPS_BREAK_SSTEP_VAL << MIPS_BREAK_VAL_SHIFT))
#define	MIPS_BREAK_BRKPT	(MIPS_BREAK_INSTR | \
				(MIPS_BREAK_BRKPT_VAL << MIPS_BREAK_VAL_SHIFT))
#define	MIPS_BREAK_SOVER	(MIPS_BREAK_INSTR | \
				(MIPS_BREAK_SOVER_VAL << MIPS_BREAK_VAL_SHIFT))
#define	MIPS_BREAK_DDB		(MIPS_BREAK_INSTR | \
				(MIPS_BREAK_DDB_VAL << MIPS_BREAK_VAL_SHIFT))

/*
 * Mininum and maximum cache sizes.
 */
#define	MIPS_MIN_CACHE_SIZE	(16 * 1024)
#define	MIPS_MAX_CACHE_SIZE	(256 * 1024)
#define	MIPS_MAX_PCACHE_SIZE	(32 * 1024)	/* max. primary cache size */

/*
 * The floating point version and status registers.
 */
#define	MIPS_FPU_ID	$0
#define	MIPS_FPU_CSR	$31

/*
 * The floating point coprocessor status register bits.
 */
#define	MIPS_FPU_ROUNDING_BITS		0x00000003
#define	MIPS_FPU_ROUND_RN		0x00000000
#define	MIPS_FPU_ROUND_RZ		0x00000001
#define	MIPS_FPU_ROUND_RP		0x00000002
#define	MIPS_FPU_ROUND_RM		0x00000003
#define	MIPS_FPU_STICKY_BITS		0x0000007c
#define	MIPS_FPU_STICKY_INEXACT		0x00000004
#define	MIPS_FPU_STICKY_UNDERFLOW	0x00000008
#define	MIPS_FPU_STICKY_OVERFLOW	0x00000010
#define	MIPS_FPU_STICKY_DIV0		0x00000020
#define	MIPS_FPU_STICKY_INVALID		0x00000040
#define	MIPS_FPU_ENABLE_BITS		0x00000f80
#define	MIPS_FPU_ENABLE_INEXACT		0x00000080
#define	MIPS_FPU_ENABLE_UNDERFLOW	0x00000100
#define	MIPS_FPU_ENABLE_OVERFLOW	0x00000200
#define	MIPS_FPU_ENABLE_DIV0		0x00000400
#define	MIPS_FPU_ENABLE_INVALID		0x00000800
#define	MIPS_FPU_EXCEPTION_BITS		0x0003f000
#define	MIPS_FPU_EXCEPTION_INEXACT	0x00001000
#define	MIPS_FPU_EXCEPTION_UNDERFLOW	0x00002000
#define	MIPS_FPU_EXCEPTION_OVERFLOW	0x00004000
#define	MIPS_FPU_EXCEPTION_DIV0		0x00008000
#define	MIPS_FPU_EXCEPTION_INVALID	0x00010000
#define	MIPS_FPU_EXCEPTION_UNIMPL	0x00020000
#define	MIPS_FPU_COND_BIT		0x00800000
#define	MIPS_FPU_FLUSH_BIT		0x01000000	/* r4k,	 MBZ on r3k */
#define	MIPS_FPC_MBZ_BITS		0xfe7c0000

/*
 * Constants to determine if have a floating point instruction.
 */
#define	MIPS_OPCODE_SHIFT	26
#define	MIPS_OPCODE_C1		0x11

/*
 * Bits defined for the HWREna (CP0 register 7, select 0).
 */
#define	MIPS_HWRENA_CPUNUM	(1<<0)	/* CPU number program is running on */
#define	MIPS_HWRENA_SYNCI_STEP 	(1<<1)	/* Address step sized used with SYNCI */
#define	MIPS_HWRENA_CC		(1<<2)	/* Hi Res cycle counter */
#define	MIPS_HWRENA_CCRES	(1<<3)	/* Cycle counter resolution */
/* BERI specific statcounters */
#if defined(CPU_BERI) || defined(CPU_QEMU_MALTA)
/*
 * XXXAR: the first three don't use the selector field so waste opcode space.
 * We should probably move them further back and use the selector. This would
 * also simplify the QEMU implementation since MIPSR6 uses rdhwr 4 and 5
 */
#define	MIPS_HWRENA_BERI_ICOUNT_STATCOUNTERS	(1<<4)	/* instruction count */
#define	MIPS_HWRENA_BERI_ITLB_MISS_STATCOUNTERS	(1<<5)	/* itlb misses */
#define	MIPS_HWRENA_BERI_DTLB_MISS_STATCOUNTERS	(1<<6)	/* dtlb misses */
#define	MIPS_HWRENA_BERI_RESET_STATCOUNTERS	(1<<7)	/* counters reseting */
#define	MIPS_HWRENA_BERI_ICACHE_STATCOUNTERS	(1<<8)	/* ICACHE counters */
#define	MIPS_HWRENA_BERI_DCACHE_STATCOUNTERS	(1<<9)	/* DCACHE counters */
#define	MIPS_HWRENA_BERI_L2CACHE_STATCOUNTERS	(1<<10)	/* L2CACHE counters */
#define	MIPS_HWRENA_BERI_MEM_STATCOUNTERS	(1<<11)	/* memory counters */
#define	MIPS_HWRENA_BERI_TAGCACHE_STATCOUNTERS	(1<<12)	/* tag cache counters */
#define	MIPS_HWRENA_BERI_L2MASTER_STATCOUNTERS	(1<<13)	/* L2 cache counters */
#define	MIPS_HWRENA_BERI_TAGMASTER_STATCOUNTERS	(1<<14)	/* tag cache counters */
/* mask of all statcounters */
#define	MIPS_HWRENA_BERI_STATCOUNTERS_MASK		\
	(MIPS_HWRENA_BERI_ICOUNT_STATCOUNTERS |		\
	 MIPS_HWRENA_BERI_ITLB_MISS_STATCOUNTERS |	\
	 MIPS_HWRENA_BERI_DTLB_MISS_STATCOUNTERS |	\
	 MIPS_HWRENA_BERI_RESET_STATCOUNTERS |		\
	 MIPS_HWRENA_BERI_ICACHE_STATCOUNTERS |		\
	 MIPS_HWRENA_BERI_DCACHE_STATCOUNTERS |		\
	 MIPS_HWRENA_BERI_L2CACHE_STATCOUNTERS |	\
	 MIPS_HWRENA_BERI_MEM_STATCOUNTERS |		\
	 MIPS_HWRENA_BERI_TAGCACHE_STATCOUNTERS |	\
	 MIPS_HWRENA_BERI_L2MASTER_STATCOUNTERS |	\
	 MIPS_HWRENA_BERI_TAGMASTER_STATCOUNTERS)
#endif
#define	MIPS_HWRENA_UL		(1<<29)	/* UserLocal Register */
#define	MIPS_HWRENA_IMPL30	(1<<30)	/* Implementation-dependent 30 */
#define	MIPS_HWRENA_IMPL31	(1<<31)	/* Implementation-dependent 31 */

/* Coherence manager constants */
#define	MIPS_CMGCRB_BASE	11
#define	MIPS_CMGCRF_BASE	(~((1 << MIPS_CMGCRB_BASE) - 1))

/*
 * Bits defined for for the HWREna (CP0 register 7, select 0).
 */
#define	MIPS_HWRENA_CPUNUM	(1<<0)	/* CPU number program is running on */
#define	MIPS_HWRENA_SYNCI_STEP 	(1<<1)	/* Address step sized used with SYNCI */
#define	MIPS_HWRENA_CC		(1<<2)	/* Hi Res cycle counter */
#define	MIPS_HWRENA_CCRES	(1<<3)	/* Cycle counter resolution */
#define	MIPS_HWRENA_UL		(1<<29)	/* UserLocal Register */
#define	MIPS_HWRENA_IMPL30	(1<<30)	/* Implementation-dependent 30 */
#define	MIPS_HWRENA_IMPL31	(1<<31)	/* Implementation-dependent 31 */

#endif /* _MIPS_CPUREGS_H_ */
// CHERI CHANGES START
// {
//   "updated": 20200706,
//   "target_type": "header",
//   "changes_purecap": [
//     "pointer_as_integer",
//     "support"
//   ]
// }
// CHERI CHANGES END<|MERGE_RESOLUTION|>--- conflicted
+++ resolved
@@ -101,13 +101,8 @@
 #define	MIPS_KSSEG_END			((intptr_t)(int32_t)0xdfffffff)
 #define	MIPS_KSEG3_START		((intptr_t)(int32_t)0xe0000000)
 #define	MIPS_KSEG3_END			((intptr_t)(int32_t)0xffffffff)
-<<<<<<< HEAD
-#define MIPS_KSEG2_START		MIPS_KSSEG_START
-#define MIPS_KSEG2_END			MIPS_KSSEG_END
-=======
 #define	MIPS_KSEG2_START		MIPS_KSSEG_START
 #define	MIPS_KSEG2_END			MIPS_KSSEG_END
->>>>>>> 6c563d7f
 
 #ifdef __CHERI_PURE_CAPABILITY__
 /*
@@ -137,34 +132,6 @@
 /*
  * Macros used to create a pointer for each address space segment
  */
-<<<<<<< HEAD
-#define MIPS_XKPHYS(x)						\
-	(mips_xkphys_cap + ((x) - MIPS_XKPHYS_START))
-#define MIPS_XKSEG(x)						\
-	(mips_xkseg_cap + ((x) - MIPS_XKSEG_START))
-#define MIPS_KSEG0(x)							\
-	(mips_kseg0_cap + ((x) - (vm_offset_t)MIPS_KSEG0_START))
-#define MIPS_KSEG1(x)							\
-	(mips_kseg1_cap + ((x) - (vm_offset_t)MIPS_KSEG1_START))
-#define MIPS_KSEG2(x)							\
-	(mips_kseg2_cap + ((x) - (vm_offset_t)MIPS_KSEG2_START))
-/* Macros used to create pointers in specific kernel address space regions */
-#define MIPS_KCODE(x)							\
-	(kernel_code_cap + ((x) - (vm_offset_t)MIPS_KSEG0_START))
-#define MIPS_KDATA(x)							\
-	(kernel_data_cap +					\
-	((x) - __builtin_mips_cheri_get_cap_base(kernel_data_cap)))
-#define MIPS_KALL(x) ((char *)kernel_root_cap + (x))
-#else /* ! __CHERI_PURE_CAPABILITY__ */
-#define MIPS_XKPHYS(x) ((char *)(x))
-#define MIPS_XKSEG(x) ((char *)(x))
-#define MIPS_KSEG0(x) ((char *)(x))
-#define MIPS_KSEG1(x) ((char *)(x))
-#define MIPS_KSEG2(x) ((char *)(x))
-#define MIPS_KCODE(x) ((char *)(x))
-#define MIPS_KDATA(x) ((char *)(x))
-#define MIPS_KALL(x) ((char *)(x))
-=======
 #define	MIPS_XKPHYS(x)						\
 	(mips_xkphys_cap + ((x) - MIPS_XKPHYS_START))
 #define	MIPS_XKSEG(x)						\
@@ -191,7 +158,6 @@
 #define	MIPS_KCODE(x) ((char *)(x))
 #define	MIPS_KDATA(x) ((char *)(x))
 #define	MIPS_KALL(x) ((char *)(x))
->>>>>>> 6c563d7f
 #endif /* ! __CHERI_PURE_CAPABILITY__ */
 
 #define	MIPS_PHYS_TO_KSEG0(x)					\
