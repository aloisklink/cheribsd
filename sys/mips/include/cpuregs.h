/*	$NetBSD: cpuregs.h,v 1.70 2006/05/15 02:26:54 simonb Exp $	*/

/*
 * Copyright (c) 1992, 1993
 *	The Regents of the University of California.  All rights reserved.
 *
 * This code is derived from software contributed to Berkeley by
 * Ralph Campbell and Rick Macklem.
 *
 * Redistribution and use in source and binary forms, with or without
 * modification, are permitted provided that the following conditions
 * are met:
 * 1. Redistributions of source code must retain the above copyright
 *    notice, this list of conditions and the following disclaimer.
 * 2. Redistributions in binary form must reproduce the above copyright
 *    notice, this list of conditions and the following disclaimer in the
 *    documentation and/or other materials provided with the distribution.
 * 3. Neither the name of the University nor the names of its contributors
 *    may be used to endorse or promote products derived from this software
 *    without specific prior written permission.
 *
 * THIS SOFTWARE IS PROVIDED BY THE REGENTS AND CONTRIBUTORS ``AS IS'' AND
 * ANY EXPRESS OR IMPLIED WARRANTIES, INCLUDING, BUT NOT LIMITED TO, THE
 * IMPLIED WARRANTIES OF MERCHANTABILITY AND FITNESS FOR A PARTICULAR PURPOSE
 * ARE DISCLAIMED.  IN NO EVENT SHALL THE REGENTS OR CONTRIBUTORS BE LIABLE
 * FOR ANY DIRECT, INDIRECT, INCIDENTAL, SPECIAL, EXEMPLARY, OR CONSEQUENTIAL
 * DAMAGES (INCLUDING, BUT NOT LIMITED TO, PROCUREMENT OF SUBSTITUTE GOODS
 * OR SERVICES; LOSS OF USE, DATA, OR PROFITS; OR BUSINESS INTERRUPTION)
 * HOWEVER CAUSED AND ON ANY THEORY OF LIABILITY, WHETHER IN CONTRACT, STRICT
 * LIABILITY, OR TORT (INCLUDING NEGLIGENCE OR OTHERWISE) ARISING IN ANY WAY
 * OUT OF THE USE OF THIS SOFTWARE, EVEN IF ADVISED OF THE POSSIBILITY OF
 * SUCH DAMAGE.
 *
 *	@(#)machConst.h 8.1 (Berkeley) 6/10/93
 *
 * machConst.h --
 *
 *	Machine dependent constants.
 *
 *	Copyright (C) 1989 Digital Equipment Corporation.
 *	Permission to use, copy, modify, and distribute this software and
 *	its documentation for any purpose and without fee is hereby granted,
 *	provided that the above copyright notice appears in all copies.
 *	Digital Equipment Corporation makes no representations about the
 *	suitability of this software for any purpose.  It is provided "as is"
 *	without express or implied warranty.
 *
 * from: Header: /sprite/src/kernel/mach/ds3100.md/RCS/machConst.h,
 *	v 9.2 89/10/21 15:55:22 jhh Exp	 SPRITE (DECWRL)
 * from: Header: /sprite/src/kernel/mach/ds3100.md/RCS/machAddrs.h,
 *	v 1.2 89/08/15 18:28:21 rab Exp	 SPRITE (DECWRL)
 * from: Header: /sprite/src/kernel/vm/ds3100.md/RCS/vmPmaxConst.h,
 *	v 9.1 89/09/18 17:33:00 shirriff Exp  SPRITE (DECWRL)
 *
 * $FreeBSD$
 */

#ifndef _MIPS_CPUREGS_H_
#define	_MIPS_CPUREGS_H_

/*
 * Address space.
 * 32-bit mips CPUS partition their 32-bit address space into four segments:
 *
 * kuseg   0x00000000 - 0x7fffffff  User virtual mem,  mapped
 * kseg0   0x80000000 - 0x9fffffff  Physical memory, cached, unmapped
 * kseg1   0xa0000000 - 0xbfffffff  Physical memory, uncached, unmapped
 * kseg2   0xc0000000 - 0xffffffff  kernel-virtual,  mapped
 *
 * Caching of mapped addresses is controlled by bits in the TLB entry.
 */

#define	MIPS_KSEG0_LARGEST_PHYS		(0x20000000)
#define	MIPS_KSEG0_PHYS_MASK		(0x1fffffff)
#define	MIPS_XKPHYS_LARGEST_PHYS	(0x10000000000)  /* 40 bit PA */
#define	MIPS_XKPHYS_PHYS_MASK		(0x0ffffffffff)

#ifndef LOCORE
#define	MIPS_KUSEG_START		0x00000000
#define	MIPS_KSEG0_START		((intptr_t)(int32_t)0x80000000)
#define	MIPS_KSEG0_END			((intptr_t)(int32_t)0x9fffffff)
#define	MIPS_KSEG1_START		((intptr_t)(int32_t)0xa0000000)
#define	MIPS_KSEG1_END			((intptr_t)(int32_t)0xbfffffff)
#define	MIPS_KSSEG_START		((intptr_t)(int32_t)0xc0000000)
#define	MIPS_KSSEG_END			((intptr_t)(int32_t)0xdfffffff)
#define	MIPS_KSEG3_START		((intptr_t)(int32_t)0xe0000000)
#define	MIPS_KSEG3_END			((intptr_t)(int32_t)0xffffffff)
#define MIPS_KSEG2_START		MIPS_KSSEG_START
#define MIPS_KSEG2_END			MIPS_KSSEG_END
#endif

#define	MIPS_PHYS_TO_KSEG0(x)		((uintptr_t)(x) | MIPS_KSEG0_START)
#define	MIPS_PHYS_TO_KSEG1(x)		((uintptr_t)(x) | MIPS_KSEG1_START)
#define	MIPS_KSEG0_TO_PHYS(x)		((uintptr_t)(x) & MIPS_KSEG0_PHYS_MASK)
#define	MIPS_KSEG1_TO_PHYS(x)		((uintptr_t)(x) & MIPS_KSEG0_PHYS_MASK)

#define	MIPS_IS_KSEG0_ADDR(x)					\
	(((vm_offset_t)(x) >= MIPS_KSEG0_START) &&		\
	    ((vm_offset_t)(x) <= MIPS_KSEG0_END))
#define	MIPS_IS_KSEG1_ADDR(x)					\
	(((vm_offset_t)(x) >= MIPS_KSEG1_START) &&		\
	    ((vm_offset_t)(x) <= MIPS_KSEG1_END))
#define	MIPS_IS_VALID_PTR(x)		(MIPS_IS_KSEG0_ADDR(x) || \
					    MIPS_IS_KSEG1_ADDR(x))

/*
 * Cache Coherency Attributes:
 *	UC:	Uncached.
 *	UA:	Uncached accelerated.
 *	C:	Cacheable, coherency unspecified.
 *	CNC:	Cacheable non-coherent.
 *	CC:	Cacheable coherent.
 *	CCE:	Cacheable coherent, exclusive read.
 *	CCEW:	Cacheable coherent, exclusive write.
 *	CCUOW:	Cacheable coherent, update on write.
 *
 * Note that some bits vary in meaning across implementations (and that the
 * listing here is no doubt incomplete) and that the optimal cached mode varies
 * between implementations.  0x02 is required to be UC and 0x03 is required to
 * be a least C.
 *
 * We define the following logical bits:
 * 	UNCACHED:
 * 		The optimal uncached mode for the target CPU type.  This must
 * 		be suitable for use in accessing memory-mapped devices.
 * 	CACHED:	The optional cached mode for the target CPU type.
 */

#define	MIPS_CCA_UC		0x02	/* Uncached. */
#define	MIPS_CCA_C		0x03	/* Cacheable, coherency unspecified. */

#if defined(CPU_R4000) || defined(CPU_R10000)
#define	MIPS_CCA_CNC	0x03
#define	MIPS_CCA_CCE	0x04
#define	MIPS_CCA_CCEW	0x05

#ifdef CPU_R4000
#define	MIPS_CCA_CCUOW	0x06
#endif

#ifdef CPU_R10000
#define	MIPS_CCA_UA	0x07
#endif

#define	MIPS_CCA_CACHED	MIPS_CCA_CCEW
#endif /* defined(CPU_R4000) || defined(CPU_R10000) */

#if defined(CPU_SB1)
#define	MIPS_CCA_CC	0x05	/* Cacheable Coherent. */
#endif

#if defined(CPU_MIPS74KC)
#define	MIPS_CCA_UNCACHED	0x02
#define	MIPS_CCA_CACHED		0x03
#endif

#ifndef	MIPS_CCA_UNCACHED
#define	MIPS_CCA_UNCACHED	MIPS_CCA_UC
#endif

/*
 * If we don't know which cached mode to use and there is a cache coherent
 * mode, use it.  If there is not a cache coherent mode, use the required
 * cacheable mode.
 */
#ifndef MIPS_CCA_CACHED
#ifdef MIPS_CCA_CC
#define	MIPS_CCA_CACHED	MIPS_CCA_CC
#else
#define	MIPS_CCA_CACHED	MIPS_CCA_C
#endif
#endif

#define	MIPS_PHYS_TO_XKPHYS(cca,x) \
	((0x2ULL << 62) | ((unsigned long long)(cca) << 59) | (x))
#define	MIPS_PHYS_TO_XKPHYS_CACHED(x) \
	((0x2ULL << 62) | ((unsigned long long)(MIPS_CCA_CACHED) << 59) | (x))
#define	MIPS_PHYS_TO_XKPHYS_UNCACHED(x) \
	((0x2ULL << 62) | ((unsigned long long)(MIPS_CCA_UNCACHED) << 59) | (x))

#define	MIPS_XKPHYS_TO_PHYS(x)		((uintptr_t)(x) & MIPS_XKPHYS_PHYS_MASK)

#define	MIPS_XKPHYS_START		0x8000000000000000
#define	MIPS_XKPHYS_END			0xbfffffffffffffff
#define	MIPS_XUSEG_START		0x0000000000000000
#define	MIPS_XUSEG_END			0x0000010000000000
#define	MIPS_XKSEG_START		0xc000000000000000
#define	MIPS_XKSEG_END			0xc00000ff80000000
#define	MIPS_XKSEG_COMPAT32_START	0xffffffff80000000
#define	MIPS_XKSEG_COMPAT32_END		0xffffffffffffffff
#define	MIPS_XKSEG_TO_COMPAT32(va)	((va) & 0xffffffff)

#ifdef __mips_n64
#define	MIPS_DIRECT_MAPPABLE(pa)	1
#define	MIPS_PHYS_TO_DIRECT(pa)		MIPS_PHYS_TO_XKPHYS_CACHED(pa)
#define	MIPS_PHYS_TO_DIRECT_UNCACHED(pa)	MIPS_PHYS_TO_XKPHYS_UNCACHED(pa)
#define	MIPS_DIRECT_TO_PHYS(va)		MIPS_XKPHYS_TO_PHYS(va)
#else
#define	MIPS_DIRECT_MAPPABLE(pa)	((pa) < MIPS_KSEG0_LARGEST_PHYS)
#define	MIPS_PHYS_TO_DIRECT(pa)		MIPS_PHYS_TO_KSEG0(pa)
#define	MIPS_PHYS_TO_DIRECT_UNCACHED(pa)	MIPS_PHYS_TO_KSEG1(pa)
#define	MIPS_DIRECT_TO_PHYS(va)		MIPS_KSEG0_TO_PHYS(va)
#endif

/* CPU dependent mtc0 hazard hook */
#if defined(CPU_CNMIPS) || defined(CPU_RMI)
#define	COP0_SYNC
#elif defined(CPU_NLM)
#define	COP0_SYNC	.word 0xc0	/* ehb */
#elif defined(CPU_SB1)
#define COP0_SYNC  ssnop; ssnop; ssnop; ssnop; ssnop; ssnop; ssnop; ssnop; ssnop
#elif defined(CPU_MIPS74KC)
#define	COP0_SYNC	 .word 0xc0	/* ehb */
#else
/*
 * Pick a reasonable default based on the "typical" spacing described in the
 * "CP0 Hazards" chapter of MIPS Architecture Book Vol III.
 */
#define	COP0_SYNC  ssnop; ssnop; ssnop; ssnop; .word 0xc0;
#endif
#define	COP0_HAZARD_FPUENABLE	nop; nop; nop; nop;

/*
 * The bits in the cause register.
 *
 * Bits common to r3000 and r4000:
 *
 *	MIPS_CR_BR_DELAY	Exception happened in branch delay slot.
 *	MIPS_CR_COP_ERR		Coprocessor error.
 *	MIPS_CR_IP		Interrupt pending bits defined below.
 *				(same meaning as in CAUSE register).
 *	MIPS_CR_EXC_CODE	The exception type (see exception codes below).
 *
 * Differences:
 *  r3k has 4 bits of execption type, r4k has 5 bits.
 */
#define	MIPS_CR_BR_DELAY	0x80000000
#define	MIPS_CR_COP_ERR		0x30000000
#define	MIPS_CR_EXC_CODE	0x0000007C	/* five bits */
#define	MIPS_CR_IP		0x0000FF00
#define	MIPS_CR_EXC_CODE_SHIFT	2
#define	MIPS_CR_COP_ERR_SHIFT	28

/*
 * The bits in the status register.  All bits are active when set to 1.
 *
 *	R3000 status register fields:
 *	MIPS_SR_COP_USABILITY	Control the usability of the four coprocessors.
 *	MIPS_SR_TS		TLB shutdown.
 *
 *	MIPS_SR_INT_IE		Master (current) interrupt enable bit.
 *
 * Differences:
 *	r3k has cache control is via frobbing SR register bits, whereas the
 *	r4k cache control is via explicit instructions.
 *	r3k has a 3-entry stack of kernel/user bits, whereas the
 *	r4k has kernel/supervisor/user.
 */
#define	MIPS_SR_COP_USABILITY	0xf0000000
#define	MIPS_SR_COP_0_BIT	0x10000000
#define	MIPS_SR_COP_1_BIT	0x20000000
#define MIPS_SR_COP_2_BIT       0x40000000

	/* r4k and r3k differences, see below */

#define	MIPS_SR_MX		0x01000000	/* MIPS64 */
#define	MIPS_SR_PX		0x00800000	/* MIPS64 */
#define	MIPS_SR_BEV		0x00400000	/* Use boot exception vector */
#define	MIPS_SR_TS		0x00200000
#define MIPS_SR_DE		0x00010000

#define	MIPS_SR_INT_IE		0x00000001
/*#define MIPS_SR_MBZ		0x0f8000c0*/	/* Never used, true for r3k */
#define MIPS_SR_INT_MASK	0x0000ff00

/*
 * R4000 status register bit definitons,
 * where different from r2000/r3000.
 */
#define	MIPS_SR_XX		0x80000000
#define	MIPS_SR_RP		0x08000000
#define	MIPS_SR_FR		0x04000000
#define	MIPS_SR_RE		0x02000000

#define	MIPS_SR_DIAG_DL	0x01000000		/* QED 52xx */
#define	MIPS_SR_DIAG_IL	0x00800000		/* QED 52xx */
#define	MIPS_SR_SR		0x00100000
#define	MIPS_SR_NMI		0x00080000		/* MIPS32/64 */
#define	MIPS_SR_DIAG_CH	0x00040000
#define	MIPS_SR_DIAG_CE	0x00020000
#define	MIPS_SR_DIAG_PE	0x00010000
#define	MIPS_SR_EIE		0x00010000		/* TX79/R5900 */
#define	MIPS_SR_KX		0x00000080
#define	MIPS_SR_SX		0x00000040
#define	MIPS_SR_UX		0x00000020
#define	MIPS_SR_KSU_MASK	0x00000018
#define	MIPS_SR_KSU_USER	0x00000010
#define	MIPS_SR_KSU_SUPER	0x00000008
#define	MIPS_SR_KSU_KERNEL	0x00000000
#define	MIPS_SR_ERL		0x00000004
#define	MIPS_SR_EXL		0x00000002

/*
 * The interrupt masks.
 * If a bit in the mask is 1 then the interrupt is enabled (or pending).
 */
#define	MIPS_INT_MASK		0xff00
#define	MIPS_INT_MASK_5		0x8000
#define	MIPS_INT_MASK_4		0x4000
#define	MIPS_INT_MASK_3		0x2000
#define	MIPS_INT_MASK_2		0x1000
#define	MIPS_INT_MASK_1		0x0800
#define	MIPS_INT_MASK_0		0x0400
#define	MIPS_HARD_INT_MASK	0xfc00
#define	MIPS_SOFT_INT_MASK_1	0x0200
#define	MIPS_SOFT_INT_MASK_0	0x0100

/*
 * The bits in the MIPS3 config register.
 *
 *	bit 0..5: R/W, Bit 6..31: R/O
 */

/* kseg0 coherency algorithm - see MIPS3_TLB_ATTR values */
#define	MIPS_CONFIG_K0_MASK	0x00000007

/*
 * R/W Update on Store Conditional
 *	0: Store Conditional uses coherency algorithm specified by TLB
 *	1: Store Conditional uses cacheable coherent update on write
 */
#define	MIPS_CONFIG_CU		0x00000008

#define	MIPS_CONFIG_DB		0x00000010	/* Primary D-cache line size */
#define	MIPS_CONFIG_IB		0x00000020	/* Primary I-cache line size */
#define	MIPS_CONFIG_CACHE_L1_LSIZE(config, bit) \
	(((config) & (bit)) ? 32 : 16)

#define	MIPS_CONFIG_DC_MASK	0x000001c0	/* Primary D-cache size */
#define	MIPS_CONFIG_DC_SHIFT	6
#define	MIPS_CONFIG_IC_MASK	0x00000e00	/* Primary I-cache size */
#define	MIPS_CONFIG_IC_SHIFT	9
#define	MIPS_CONFIG_C_DEFBASE	0x1000		/* default base 2^12 */

/* Cache size mode indication: available only on Vr41xx CPUs */
#define	MIPS_CONFIG_CS		0x00001000
#define	MIPS_CONFIG_C_4100BASE	0x0400		/* base is 2^10 if CS=1 */
#define	MIPS_CONFIG_CACHE_SIZE(config, mask, base, shift) \
	((base) << (((config) & (mask)) >> (shift)))

/* External cache enable: Controls L2 for R5000/Rm527x and L3 for Rm7000 */
#define	MIPS_CONFIG_SE		0x00001000

/* Block ordering: 0: sequential, 1: sub-block */
#define	MIPS_CONFIG_EB		0x00002000

/* ECC mode - 0: ECC mode, 1: parity mode */
#define	MIPS_CONFIG_EM		0x00004000

/* BigEndianMem - 0: kernel and memory are little endian, 1: big endian */
#define	MIPS_CONFIG_BE		0x00008000

/* Dirty Shared coherency state - 0: enabled, 1: disabled */
#define	MIPS_CONFIG_SM		0x00010000

/* Secondary Cache - 0: present, 1: not present */
#define	MIPS_CONFIG_SC		0x00020000

/* System Port width - 0: 64-bit, 1: 32-bit (QED RM523x), 2,3: reserved */
#define	MIPS_CONFIG_EW_MASK	0x000c0000
#define	MIPS_CONFIG_EW_SHIFT	18

/* Secondary Cache port width - 0: 128-bit data path to S-cache, 1: reserved */
#define	MIPS_CONFIG_SW		0x00100000

/* Split Secondary Cache Mode - 0: I/D mixed, 1: I/D separated by SCAddr(17) */
#define	MIPS_CONFIG_SS		0x00200000

/* Secondary Cache line size */
#define	MIPS_CONFIG_SB_MASK	0x00c00000
#define	MIPS_CONFIG_SB_SHIFT	22
#define	MIPS_CONFIG_CACHE_L2_LSIZE(config) \
	(0x10 << (((config) & MIPS_CONFIG_SB_MASK) >> MIPS_CONFIG_SB_SHIFT))

/* Write back data rate */
#define	MIPS_CONFIG_EP_MASK	0x0f000000
#define	MIPS_CONFIG_EP_SHIFT	24

/* System clock ratio - this value is CPU dependent */
#define	MIPS_CONFIG_EC_MASK	0x70000000
#define	MIPS_CONFIG_EC_SHIFT	28

/* Master-Checker Mode - 1: enabled */
#define	MIPS_CONFIG_CM		0x80000000

/*
 * The bits in the MIPS4 config register.
 */

/*
 * Location of exception vectors.
 *
 * Common vectors:  reset and UTLB miss.
 */
#define	MIPS_RESET_EXC_VEC	((intptr_t)(int32_t)0xBFC00000)
#define	MIPS_UTLB_MISS_EXC_VEC	((intptr_t)(int32_t)0x80000000)

/*
 * MIPS-III exception vectors
 */
#define	MIPS_XTLB_MISS_EXC_VEC ((intptr_t)(int32_t)0x80000080)
#define	MIPS_CACHE_ERR_EXC_VEC ((intptr_t)(int32_t)0x80000100)
#define	MIPS_GEN_EXC_VEC	((intptr_t)(int32_t)0x80000180)

/*
 * MIPS32/MIPS64 (and some MIPS3) dedicated interrupt vector.
 */
#define	MIPS_INTR_EXC_VEC	0x80000200

/*
 * Coprocessor 0 registers:
 *
 *				v--- width for mips I,III,32,64
 *				     (3=32bit, 6=64bit, i=impl dep)
 *  0	MIPS_COP_0_TLB_INDEX	3333 TLB Index.
 *  1	MIPS_COP_0_TLB_RANDOM	3333 TLB Random.
 *  2	MIPS_COP_0_TLB_LO0	.636 r4k TLB entry low.
 *  3	MIPS_COP_0_TLB_LO1	.636 r4k TLB entry low, extended.
 *  4	MIPS_COP_0_TLB_CONTEXT	3636 TLB Context.
 *  4/2	MIPS_COP_0_USERLOCAL	..36 UserLocal.
 *  5	MIPS_COP_0_TLB_PG_MASK	.333 TLB Page Mask register.
 *  6	MIPS_COP_0_TLB_WIRED	.333 Wired TLB number.
 *  7	MIPS_COP_0_HWRENA	..33 rdHWR Enable.
 *  8	MIPS_COP_0_BAD_VADDR	3636 Bad virtual address.
 *  9	MIPS_COP_0_COUNT	.333 Count register.
 * 10	MIPS_COP_0_TLB_HI	3636 TLB entry high.
 * 11	MIPS_COP_0_COMPARE	.333 Compare (against Count).
 * 12	MIPS_COP_0_STATUS	3333 Status register.
 * 13	MIPS_COP_0_CAUSE	3333 Exception cause register.
 * 14	MIPS_COP_0_EXC_PC	3636 Exception PC.
 * 15	MIPS_COP_0_PRID		3333 Processor revision identifier.
 * 15/1	MIPS_COP_0_EBASE	..3? Exception Base.
 * 15/2	MIPS_COP_0_CDMM		..3? Common Device Memory Map.
 * 15/6	MIPS_COP_0_CINFO	...3 Core count/id (BERI).
 * 15/7	MIPS_COP_0_TINFO	...3 Thread count/id (BERI).
 * 16	MIPS_COP_0_CONFIG	3333 Configuration register.
 * 16/1	MIPS_COP_0_CONFIG1	..33 Configuration register 1.
 * 16/2	MIPS_COP_0_CONFIG2	..33 Configuration register 2.
 * 16/3	MIPS_COP_0_CONFIG3	..33 Configuration register 3.
 * 16/4 MIPS_COP_0_CONFIG4	..33 Configuration register 4.
 * 17	MIPS_COP_0_LLADDR	.336 Load Linked Address.
 * 18	MIPS_COP_0_WATCH_LO	.336 WatchLo register.
 * 19	MIPS_COP_0_WATCH_HI	.333 WatchHi register.
 * 20	MIPS_COP_0_TLB_XCONTEXT .6.6 TLB XContext register.
 * 23	MIPS_COP_0_DEBUG	.... Debug JTAG register.
 * 24	MIPS_COP_0_DEPC		.... DEPC JTAG register.
 * 25	MIPS_COP_0_PERFCNT	..36 Performance Counter register.
 * 26	MIPS_COP_0_ECC		.3ii ECC / Error Control register.
 * 27	MIPS_COP_0_CACHE_ERR	.3ii Cache Error register.
 * 28/0	MIPS_COP_0_TAG_LO	.3ii Cache TagLo register (instr).
 * 28/1	MIPS_COP_0_DATA_LO	..ii Cache DataLo register (instr).
 * 28/2	MIPS_COP_0_TAG_LO	..ii Cache TagLo register (data).
 * 28/3	MIPS_COP_0_DATA_LO	..ii Cache DataLo register (data).
 * 29/0	MIPS_COP_0_TAG_HI	.3ii Cache TagHi register (instr).
 * 29/1	MIPS_COP_0_DATA_HI	..ii Cache DataHi register (instr).
 * 29/2	MIPS_COP_0_TAG_HI	..ii Cache TagHi register (data).
 * 29/3	MIPS_COP_0_DATA_HI	..ii Cache DataHi register (data).
 * 30	MIPS_COP_0_ERROR_PC	.636 Error EPC register.
 * 31	MIPS_COP_0_DESAVE	.... DESAVE JTAG register.
 */

/* Deal with inclusion from an assembly file. */
#if defined(_LOCORE) || defined(LOCORE)
#define	_(n)	$n
#else
#define	_(n)	n
#endif


#define	MIPS_COP_0_TLB_INDEX	_(0)
#define	MIPS_COP_0_TLB_RANDOM	_(1)
	/* Name and meaning of	TLB bits for $2 differ on r3k and r4k. */

#define	MIPS_COP_0_TLB_CONTEXT	_(4)
					/* $5 and $6 new with MIPS-III */
#define	MIPS_COP_0_BAD_VADDR	_(8)
#define	MIPS_COP_0_TLB_HI	_(10)
#define	MIPS_COP_0_STATUS	_(12)
#define	MIPS_COP_0_CAUSE	_(13)
#define	MIPS_COP_0_EXC_PC	_(14)
#define	MIPS_COP_0_PRID		_(15)

/* MIPS-III */
#define	MIPS_COP_0_TLB_LO0	_(2)
#define	MIPS_COP_0_TLB_LO1	_(3)

#define	MIPS_COP_0_TLB_PG_MASK	_(5)
#define	MIPS_COP_0_TLB_WIRED	_(6)

#define	MIPS_COP_0_COUNT	_(9)
#define	MIPS_COP_0_COMPARE	_(11)

#define	MIPS_COP_0_CONFIG	_(16)
#define	MIPS_COP_0_LLADDR	_(17)
#define	MIPS_COP_0_WATCH_LO	_(18)
#define	MIPS_COP_0_WATCH_HI	_(19)
#define	MIPS_COP_0_TLB_XCONTEXT _(20)
#define	MIPS_COP_0_ECC		_(26)
#define	MIPS_COP_0_CACHE_ERR	_(27)
#define	MIPS_COP_0_TAG_LO	_(28)
#define	MIPS_COP_0_TAG_HI	_(29)
#define	MIPS_COP_0_ERROR_PC	_(30)

/* MIPS32/64 */
#define	MIPS_COP_0_USERLOCAL	_(4)	/* sel 2 is userlevel register */
#define	MIPS_COP_0_HWRENA	_(7)
#define	MIPS_COP_0_DEBUG	_(23)
#define	MIPS_COP_0_DEPC		_(24)
#define	MIPS_COP_0_PERFCNT	_(25)
#define	MIPS_COP_0_DATA_LO	_(28)
#define	MIPS_COP_0_DATA_HI	_(29)
#define	MIPS_COP_0_DESAVE	_(31)

/* BERI */
#if defined(CPU_BERI)
#define	MIPS_COP_0_EXC_INS	_(8)	/* sel 1 encoding of instruction causing exception */
#endif

/* MIPS32 Config register definitions */
#define MIPS_MMU_NONE			0x00		/* No MMU present */
#define MIPS_MMU_TLB			0x01		/* Standard TLB */
#define MIPS_MMU_BAT			0x02		/* Standard BAT */
#define MIPS_MMU_FIXED			0x03		/* Standard fixed mapping */

<<<<<<< HEAD
/*
 * Config Register Fields
 * (See "MIPS Architecture for Programmers Volume III", MD00091, Table 9.39)
 */
#define	MIPS_CONFIG0_M		0x80000000 	/* Flag: Config1 is present. */
#define MIPS_CONFIG0_MT_MASK	0x00000380	/* bits 9..7 MMU Type */
#define MIPS_CONFIG0_MT_SHIFT	7
#define MIPS_CONFIG0_BE		0x00008000	/* data is big-endian */
#define MIPS_CONFIG0_VI		0x00000004	/* instruction cache is virtual */
=======
#define MIPS_CONFIG0_MT_MASK		0x00000380	/* bits 9..7 MMU Type */
#define MIPS_CONFIG0_MT_SHIFT		7
#define MIPS_CONFIG0_BE			0x00008000	/* data is big-endian */
#define MIPS_CONFIG0_VI			0x00000008	/* instruction cache is virtual */
>>>>>>> 69e096c1

/*
 * Config1 Register Fields
 * (See "MIPS Architecture for Programmers Volume III", MD00091, Table 9-1)
 */
#define	MIPS_CONFIG1_M		0x80000000	/* Flag: Config2 is present. */
#define MIPS_CONFIG1_TLBSZ_MASK		0x7E000000	/* bits 30..25 # tlb entries minus one */
#define MIPS_CONFIG1_TLBSZ_SHIFT	25

#define MIPS_CONFIG1_IS_MASK		0x01C00000	/* bits 24..22 icache sets per way */
#define MIPS_CONFIG1_IS_SHIFT		22
#define MIPS_CONFIG1_IL_MASK		0x00380000	/* bits 21..19 icache line size */
#define MIPS_CONFIG1_IL_SHIFT		19
#define MIPS_CONFIG1_IA_MASK		0x00070000	/* bits 18..16 icache associativity */
#define MIPS_CONFIG1_IA_SHIFT		16
#define MIPS_CONFIG1_DS_MASK		0x0000E000	/* bits 15..13 dcache sets per way */
#define MIPS_CONFIG1_DS_SHIFT		13
#define MIPS_CONFIG1_DL_MASK		0x00001C00	/* bits 12..10 dcache line size */
#define MIPS_CONFIG1_DL_SHIFT		10
#define MIPS_CONFIG1_DA_MASK		0x00000380	/* bits  9.. 7 dcache associativity */
#define MIPS_CONFIG1_DA_SHIFT		7
#define MIPS_CONFIG1_LOWBITS		0x0000007F
#define MIPS_CONFIG1_C2			0x00000040	/* Coprocessor 2 implemented */
#define MIPS_CONFIG1_MD			0x00000020	/* MDMX ASE implemented (MIPS64) */
#define MIPS_CONFIG1_PC			0x00000010	/* Performance counters implemented */
#define MIPS_CONFIG1_WR			0x00000008	/* Watch registers implemented */
#define MIPS_CONFIG1_CA			0x00000004	/* MIPS16e ISA implemented */
#define MIPS_CONFIG1_EP			0x00000002	/* EJTAG implemented */
#define MIPS_CONFIG1_FP			0x00000001	/* FPU implemented */

/*
 * Config2 Register Fields
 * (See "MIPS Architecture for Programmers Volume III", MD00091, Table 9.40)
 */
#define	MIPS_CONFIG2_M		0x80000000	/* Flag: Config3 is present. */
#define MIPS_CONFIG2_SA_SHIFT		0		/* Secondary cache associativity */
#define MIPS_CONFIG2_SA_MASK		0xf
#define MIPS_CONFIG2_SL_SHIFT		4		/* Secondary cache line size */
#define MIPS_CONFIG2_SL_MASK		0xf
#define MIPS_CONFIG2_SS_SHIFT		8		/* Secondary cache sets per way */
#define MIPS_CONFIG2_SS_MASK		0xf

/*
 * Config3 Register Fields
 * (See "MIPS Architecture for Programmers Volume III", MD00091, Table 9.41)
 */
#define	MIPS_CONFIG3_M		0x80000000	/* Flag: Config4 is present */
#define	MIPS_CONFIG3_ULR	0x00002000	/* UserLocal reg implemented */

#define MIPS_CONFIG4_MMUSIZEEXT		0x000000FF	/* bits 7.. 0 MMU Size Extension */
#define MIPS_CONFIG4_MMUEXTDEF		0x0000C000	/* bits 15.14 MMU Extension Definition */
#define MIPS_CONFIG4_MMUEXTDEF_MMUSIZEEXT	0x00004000 /* This values denotes CONFIG4 bits  */

/*
 * Values for the code field in a break instruction.
 */
#define	MIPS_BREAK_INSTR	0x0000000d
#define	MIPS_BREAK_VAL_MASK	0x03ff0000
#define	MIPS_BREAK_VAL_SHIFT	16
#define	MIPS_BREAK_KDB_VAL	512
#define	MIPS_BREAK_SSTEP_VAL	513
#define	MIPS_BREAK_BRKPT_VAL	514
#define	MIPS_BREAK_SOVER_VAL	515
#define	MIPS_BREAK_DDB_VAL	516
#define	MIPS_BREAK_KDB		(MIPS_BREAK_INSTR | \
				(MIPS_BREAK_KDB_VAL << MIPS_BREAK_VAL_SHIFT))
#define	MIPS_BREAK_SSTEP	(MIPS_BREAK_INSTR | \
				(MIPS_BREAK_SSTEP_VAL << MIPS_BREAK_VAL_SHIFT))
#define	MIPS_BREAK_BRKPT	(MIPS_BREAK_INSTR | \
				(MIPS_BREAK_BRKPT_VAL << MIPS_BREAK_VAL_SHIFT))
#define	MIPS_BREAK_SOVER	(MIPS_BREAK_INSTR | \
				(MIPS_BREAK_SOVER_VAL << MIPS_BREAK_VAL_SHIFT))
#define	MIPS_BREAK_DDB		(MIPS_BREAK_INSTR | \
				(MIPS_BREAK_DDB_VAL << MIPS_BREAK_VAL_SHIFT))

/*
 * Mininum and maximum cache sizes.
 */
#define	MIPS_MIN_CACHE_SIZE	(16 * 1024)
#define	MIPS_MAX_CACHE_SIZE	(256 * 1024)
#define	MIPS_MAX_PCACHE_SIZE	(32 * 1024)	/* max. primary cache size */

/*
 * The floating point version and status registers.
 */
#define	MIPS_FPU_ID	$0
#define	MIPS_FPU_CSR	$31

/*
 * The floating point coprocessor status register bits.
 */
#define	MIPS_FPU_ROUNDING_BITS		0x00000003
#define	MIPS_FPU_ROUND_RN		0x00000000
#define	MIPS_FPU_ROUND_RZ		0x00000001
#define	MIPS_FPU_ROUND_RP		0x00000002
#define	MIPS_FPU_ROUND_RM		0x00000003
#define	MIPS_FPU_STICKY_BITS		0x0000007c
#define	MIPS_FPU_STICKY_INEXACT		0x00000004
#define	MIPS_FPU_STICKY_UNDERFLOW	0x00000008
#define	MIPS_FPU_STICKY_OVERFLOW	0x00000010
#define	MIPS_FPU_STICKY_DIV0		0x00000020
#define	MIPS_FPU_STICKY_INVALID		0x00000040
#define	MIPS_FPU_ENABLE_BITS		0x00000f80
#define	MIPS_FPU_ENABLE_INEXACT		0x00000080
#define	MIPS_FPU_ENABLE_UNDERFLOW	0x00000100
#define	MIPS_FPU_ENABLE_OVERFLOW	0x00000200
#define	MIPS_FPU_ENABLE_DIV0		0x00000400
#define	MIPS_FPU_ENABLE_INVALID		0x00000800
#define	MIPS_FPU_EXCEPTION_BITS		0x0003f000
#define	MIPS_FPU_EXCEPTION_INEXACT	0x00001000
#define	MIPS_FPU_EXCEPTION_UNDERFLOW	0x00002000
#define	MIPS_FPU_EXCEPTION_OVERFLOW	0x00004000
#define	MIPS_FPU_EXCEPTION_DIV0		0x00008000
#define	MIPS_FPU_EXCEPTION_INVALID	0x00010000
#define	MIPS_FPU_EXCEPTION_UNIMPL	0x00020000
#define	MIPS_FPU_COND_BIT		0x00800000
#define	MIPS_FPU_FLUSH_BIT		0x01000000	/* r4k,	 MBZ on r3k */
#define	MIPS_FPC_MBZ_BITS		0xfe7c0000


/*
 * Constants to determine if have a floating point instruction.
 */
#define	MIPS_OPCODE_SHIFT	26
#define	MIPS_OPCODE_C1		0x11

/*
 * Bits defined for for the HWREna (CP0 register 7, select 0).
 */
#define	MIPS_HWRENA_CPUNUM	(1<<0)	/* CPU number program is running on */
#define	MIPS_HWRENA_SYNCI_STEP 	(1<<1)	/* Address step sized used with SYNCI */
#define	MIPS_HWRENA_CC		(1<<2)	/* Hi Res cycle counter */
#define	MIPS_HWRENA_CCRES	(1<<3)	/* Cycle counter resolution */
#define	MIPS_HWRENA_UL		(1<<29)	/* UserLocal Register */
#define	MIPS_HWRENA_IMPL30	(1<<30)	/* Implementation-dependent 30 */
#define	MIPS_HWRENA_IMPL31	(1<<31)	/* Implementation-dependent 31 */

#endif /* _MIPS_CPUREGS_H_ */<|MERGE_RESOLUTION|>--- conflicted
+++ resolved
@@ -532,22 +532,15 @@
 #define MIPS_MMU_BAT			0x02		/* Standard BAT */
 #define MIPS_MMU_FIXED			0x03		/* Standard fixed mapping */
 
-<<<<<<< HEAD
 /*
  * Config Register Fields
  * (See "MIPS Architecture for Programmers Volume III", MD00091, Table 9.39)
  */
-#define	MIPS_CONFIG0_M		0x80000000 	/* Flag: Config1 is present. */
-#define MIPS_CONFIG0_MT_MASK	0x00000380	/* bits 9..7 MMU Type */
-#define MIPS_CONFIG0_MT_SHIFT	7
-#define MIPS_CONFIG0_BE		0x00008000	/* data is big-endian */
-#define MIPS_CONFIG0_VI		0x00000004	/* instruction cache is virtual */
-=======
+#define	MIPS_CONFIG0_M			0x80000000 	/* Flag: Config1 is present. */
 #define MIPS_CONFIG0_MT_MASK		0x00000380	/* bits 9..7 MMU Type */
 #define MIPS_CONFIG0_MT_SHIFT		7
 #define MIPS_CONFIG0_BE			0x00008000	/* data is big-endian */
 #define MIPS_CONFIG0_VI			0x00000008	/* instruction cache is virtual */
->>>>>>> 69e096c1
 
 /*
  * Config1 Register Fields
