--- conflicted
+++ resolved
@@ -65,99 +65,6 @@
 #endif
 
 /*
-<<<<<<< HEAD
- * Cache Coherency Attributes:
- *	UC:	Uncached.
- *	UA:	Uncached accelerated.
- *	C:	Cacheable, coherency unspecified.
- *	CNC:	Cacheable non-coherent.
- *	CC:	Cacheable coherent.
- *	CCS:	Cacheable coherent, shared read.
- *	CCE:	Cacheable coherent, exclusive read.
- *	CCEW:	Cacheable coherent, exclusive write.
- *	CCUOW:	Cacheable coherent, update on write.
- *
- * Note that some bits vary in meaning across implementations (and that the
- * listing here is no doubt incomplete) and that the optimal cached mode varies
- * between implementations.  0x02 is required to be UC and 0x03 is required to
- * be a least C.
- *
- * We define the following logical bits:
- * 	UNCACHED:
- * 		The optimal uncached mode for the target CPU type.  This must
- * 		be suitable for use in accessing memory-mapped devices.
- * 	CACHED:	The optional cached mode for the target CPU type.
- */
-
-#define	MIPS_CCA_UC		0x02	/* Uncached. */
-#define	MIPS_CCA_C		0x03	/* Cacheable, coherency unspecified. */
-
-#if defined(CPU_R4000) || defined(CPU_R10000)
-#define	MIPS_CCA_CNC	0x03
-#define	MIPS_CCA_CCE	0x04
-#define	MIPS_CCA_CCEW	0x05
-
-#ifdef CPU_R4000
-#define	MIPS_CCA_CCUOW	0x06
-#endif
-
-#ifdef CPU_R10000
-#define	MIPS_CCA_UA	0x07
-#endif
-
-#define	MIPS_CCA_CACHED	MIPS_CCA_CCEW
-#endif /* defined(CPU_R4000) || defined(CPU_R10000) */
-
-#if defined(CPU_SB1)
-#define	MIPS_CCA_CC	0x05	/* Cacheable Coherent. */
-#endif
-
-#if defined(CPU_MIPS74K)
-#define	MIPS_CCA_UNCACHED	0x02
-#define	MIPS_CCA_CACHED		0x03
-#endif
-
-/*
- * 1004K and 1074K cores, as well as interAptiv and proAptiv cores, support
- * Cacheable Coherent CCAs 0x04 and 0x05, as well as Cacheable non-Coherent
- * CCA 0x03 and Uncached Accelerated CCA 0x07
- */
-#if defined(CPU_MIPS1004K) || defined(CPU_MIPS1074K) ||	\
-    defined(CPU_INTERAPTIV) || defined(CPU_PROAPTIV)
-#define	MIPS_CCA_CNC		0x03
-#define	MIPS_CCA_CCE		0x04
-#define	MIPS_CCA_CCS		0x05
-#define	MIPS_CCA_UA		0x07
-
-/* We use shared read CCA for CACHED CCA */
-#define	MIPS_CCA_CACHED		MIPS_CCA_CCS
-#endif
-
-#if defined(CPU_XBURST)
-#define	MIPS_CCA_UA		0x01
-#define	MIPS_CCA_WC		MIPS_CCA_UA
-#endif
-
-#ifndef	MIPS_CCA_UNCACHED
-#define	MIPS_CCA_UNCACHED	MIPS_CCA_UC
-#endif
-
-/*
- * If we don't know which cached mode to use and there is a cache coherent
- * mode, use it.  If there is not a cache coherent mode, use the required
- * cacheable mode.
- */
-#ifndef MIPS_CCA_CACHED
-#ifdef MIPS_CCA_CC
-#define	MIPS_CCA_CACHED	MIPS_CCA_CC
-#else
-#define	MIPS_CCA_CACHED	MIPS_CCA_C
-#endif
-#endif
-
-/*
-=======
->>>>>>> d90a838e
  * Address space.
  * 32-bit mips CPUS partition their 32-bit address space into four segments:
  *
@@ -168,49 +75,6 @@
  *
  * Caching of mapped addresses is controlled by bits in the TLB entry.
  */
-<<<<<<< HEAD
-=======
-
-#define	MIPS_KSEG0_LARGEST_PHYS		(0x20000000)
-#define	MIPS_KSEG0_PHYS_MASK		(0x1fffffff)
-#define	MIPS_XKPHYS_LARGEST_PHYS	(0x10000000000)  /* 40 bit PA */
-#define	MIPS_XKPHYS_PHYS_MASK		(0x0ffffffffff)
-
-#ifndef LOCORE
-#define	MIPS_KUSEG_START		0x00000000
-#define	MIPS_KSEG0_START		((intptr_t)(int32_t)0x80000000)
-#define	MIPS_KSEG0_END			((intptr_t)(int32_t)0x9fffffff)
-#define	MIPS_KSEG1_START		((intptr_t)(int32_t)0xa0000000)
-#define	MIPS_KSEG1_END			((intptr_t)(int32_t)0xbfffffff)
-#define	MIPS_KSSEG_START		((intptr_t)(int32_t)0xc0000000)
-#define	MIPS_KSSEG_END			((intptr_t)(int32_t)0xdfffffff)
-#define	MIPS_KSEG3_START		((intptr_t)(int32_t)0xe0000000)
-#define	MIPS_KSEG3_END			((intptr_t)(int32_t)0xffffffff)
-#define MIPS_KSEG2_START		MIPS_KSSEG_START
-#define MIPS_KSEG2_END			MIPS_KSSEG_END
-#endif
-
-#define	MIPS_PHYS_TO_KSEG0(x)		((uintptr_t)(x) | MIPS_KSEG0_START)
-#define	MIPS_PHYS_TO_KSEG1(x)		((uintptr_t)(x) | MIPS_KSEG1_START)
-#define	MIPS_KSEG0_TO_PHYS(x)		((uintptr_t)(x) & MIPS_KSEG0_PHYS_MASK)
-#define	MIPS_KSEG1_TO_PHYS(x)		((uintptr_t)(x) & MIPS_KSEG0_PHYS_MASK)
-
-#define	MIPS_IS_KSEG0_ADDR(x)					\
-	(((vm_offset_t)(x) >= MIPS_KSEG0_START) &&		\
-	    ((vm_offset_t)(x) <= MIPS_KSEG0_END))
-#define	MIPS_IS_KSEG1_ADDR(x)					\
-	(((vm_offset_t)(x) >= MIPS_KSEG1_START) &&		\
-	    ((vm_offset_t)(x) <= MIPS_KSEG1_END))
-#define	MIPS_IS_VALID_PTR(x)		(MIPS_IS_KSEG0_ADDR(x) || \
-					    MIPS_IS_KSEG1_ADDR(x))
-
-#define	MIPS_PHYS_TO_XKPHYS(cca,x) \
-	((0x2ULL << 62) | ((unsigned long long)(cca) << 59) | (x))
-#define	MIPS_PHYS_TO_XKPHYS_CACHED(x) \
-	((0x2ULL << 62) | ((unsigned long long)(MIPS_CCA_CACHED) << 59) | (x))
-#define	MIPS_PHYS_TO_XKPHYS_UNCACHED(x) \
-	((0x2ULL << 62) | ((unsigned long long)(MIPS_CCA_UNCACHED) << 59) | (x))
->>>>>>> d90a838e
 
 #define	MIPS_KSEG0_LARGEST_PHYS		(0x20000000)
 #define	MIPS_KSEG0_PHYS_MASK		(0x1fffffff)
