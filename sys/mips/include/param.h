/*	$OpenBSD: param.h,v 1.11 1998/08/30 22:05:35 millert Exp $ */

/*-
 * SPDX-License-Identifier: BSD-3-Clause
 *
 * Copyright (c) 1988 University of Utah.
 * Copyright (c) 1992, 1993
 *	The Regents of the University of California.  All rights reserved.
 *
 * This code is derived from software contributed to Berkeley by
 * the Systems Programming Group of the University of Utah Computer
 * Science Department and Ralph Campbell.
 *
 * Redistribution and use in source and binary forms, with or without
 * modification, are permitted provided that the following conditions
 * are met:
 * 1. Redistributions of source code must retain the above copyright
 *    notice, this list of conditions and the following disclaimer.
 * 2. Redistributions in binary form must reproduce the above copyright
 *    notice, this list of conditions and the following disclaimer in the
 *    documentation and/or other materials provided with the distribution.
 * 3. Neither the name of the University nor the names of its contributors
 *    may be used to endorse or promote products derived from this software
 *    without specific prior written permission.
 *
 * THIS SOFTWARE IS PROVIDED BY THE REGENTS AND CONTRIBUTORS ``AS IS'' AND
 * ANY EXPRESS OR IMPLIED WARRANTIES, INCLUDING, BUT NOT LIMITED TO, THE
 * IMPLIED WARRANTIES OF MERCHANTABILITY AND FITNESS FOR A PARTICULAR PURPOSE
 * ARE DISCLAIMED.  IN NO EVENT SHALL THE REGENTS OR CONTRIBUTORS BE LIABLE
 * FOR ANY DIRECT, INDIRECT, INCIDENTAL, SPECIAL, EXEMPLARY, OR CONSEQUENTIAL
 * DAMAGES (INCLUDING, BUT NOT LIMITED TO, PROCUREMENT OF SUBSTITUTE GOODS
 * OR SERVICES; LOSS OF USE, DATA, OR PROFITS; OR BUSINESS INTERRUPTION)
 * HOWEVER CAUSED AND ON ANY THEORY OF LIABILITY, WHETHER IN CONTRACT, STRICT
 * LIABILITY, OR TORT (INCLUDING NEGLIGENCE OR OTHERWISE) ARISING IN ANY WAY
 * OUT OF THE USE OF THIS SOFTWARE, EVEN IF ADVISED OF THE POSSIBILITY OF
 * SUCH DAMAGE.
 *
 *	from: Utah Hdr: machparam.h 1.11 89/08/14
 *	from: @(#)param.h	8.1 (Berkeley) 6/10/93
 *	JNPR: param.h,v 1.6.2.1 2007/09/10 07:49:36 girish
 * $FreeBSD$
 */

#ifndef _MIPS_INCLUDE_PARAM_H_
#define	_MIPS_INCLUDE_PARAM_H_

#include <machine/_align.h>

#include <sys/cdefs.h>
#ifdef _KERNEL
#ifndef _LOCORE
#include <machine/cpu.h>
#endif
#endif

#define __PCI_REROUTE_INTERRUPT

#if _BYTE_ORDER == _BIG_ENDIAN
# define _EL_SUFFIX ""
#else
# define _EL_SUFFIX "el"
#endif

#ifdef __mips_n64
# define _N64_SUFFIX "64"
#elif defined(__mips_n32)
# define _N64_SUFFIX "n32"
#else
# define _N64_SUFFIX ""
#endif

#ifdef __mips_hard_float
# define _HF_SUFFIX "hf"
#else
# define _HF_SUFFIX ""
#endif

#if defined(__CHERI_PURE_CAPABILITY__) || (defined(_KERNEL) && __has_feature(capabilities))
# define _PURECAP_SUFFIX "c128"
#else
# define _PURECAP_SUFFIX ""
#endif

#ifndef MACHINE
# define MACHINE	"mips"
#endif
#ifndef MACHINE_ARCH
# define MACHINE_ARCH 	"mips" _N64_SUFFIX _EL_SUFFIX _HF_SUFFIX _PURECAP_SUFFIX
#endif
#ifdef __mips_n64
# ifndef MACHINE_ARCH32
#  define MACHINE_ARCH32 "mips" _EL_SUFFIX _HF_SUFFIX
# endif
#endif
#if __has_feature(capabilities)
# ifndef MACHINE_ARCH64
#  define MACHINE_ARCH64 "mips64" _EL_SUFFIX _HF_SUFFIX
# endif
#endif

/*
 * OBJFORMAT_NAMES is a comma-separated list of the object formats
 * that are supported on the architecture.
 */
#define	OBJFORMAT_NAMES		"elf"
#define	OBJFORMAT_DEFAULT	"elf"

#define	MID_MACHINE	0	/* None but has to be defined */

#ifdef SMP
#define	MAXSMPCPU	32
#ifndef MAXCPU
#define	MAXCPU		MAXSMPCPU
#endif
#else
#define	MAXSMPCPU	1
#define	MAXCPU		1
#endif

#ifndef MAXMEMDOM
#define	MAXMEMDOM	1
#endif

/*
 * Round p (pointer or byte index) up to a correctly-aligned value for all
 * data types (int, long, ...).	  The result is u_int and must be cast to
 * any desired pointer type.
 */

#define	ALIGNBYTES	_ALIGNBYTES
#define	ALIGN(p)	_ALIGN(p)
/*
 * ALIGNED_POINTER is a boolean macro that checks whether an address
 * is valid to fetch data elements of type t from on this architecture.
 * This does not reflect the optimal alignment, just the possibility
 * (within reasonable limits). 
 */
#define	ALIGNED_POINTER(p, t)	((((unsigned long)(p)) & (sizeof (t) - 1)) == 0)

/*
 * CACHE_LINE_SIZE is the compile-time maximum cache line size for an
 * architecture.  It should be used with appropriate caution.
 */
#define	CACHE_LINE_SHIFT	6
#define	CACHE_LINE_SIZE		(1 << CACHE_LINE_SHIFT)

#define	PAGE_SHIFT		12		/* LOG2(PAGE_SIZE) */
#define	PAGE_SIZE		(1<<PAGE_SHIFT) /* bytes/page */
#define	PAGE_MASK		(PAGE_SIZE-1)

#define	NPTEPG			(PAGE_SIZE/(sizeof (pt_entry_t)))
#define	NPDEPG			(PAGE_SIZE/(sizeof (pd_entry_t)))

#if defined(__mips_n32) || defined(__mips_n64) /*  PHYSADDR_64_BIT */
#define	NPTEPGSHIFT		9               /* LOG2(NPTEPG) */
#else
#define	NPTEPGSHIFT		10               /* LOG2(NPTEPG) */
#endif

#ifdef __mips_n64
#ifdef __CHERI_PURE_CAPABILITY__
#define	NPDEPGSHIFT		8		/* LOG2(NPDEPG) */
#else /* __CHERI_PURE_CAPABILITY__ */
#define	NPDEPGSHIFT		9               /* LOG2(NPTEPG) */
#endif /* __CHERI_PURE_CAPABILITY__ */
#define	SEGSHIFT		(PAGE_SHIFT + NPTEPGSHIFT + NPDEPGSHIFT)
#define	NBSEG			(1ul << SEGSHIFT)
#define	PDRSHIFT		(PAGE_SHIFT + NPTEPGSHIFT)
#define	PDRSIZE			(1ul << PDRSHIFT)
#define	PDRMASK			((1 << PDRSHIFT) - 1)
#else
#define	NPDEPGSHIFT		10               /* LOG2(NPTEPG) */
#define	SEGSHIFT		(PAGE_SHIFT + NPTEPGSHIFT)
#define	NBSEG			(1 << SEGSHIFT)	/* bytes/segment */
#define	PDRSHIFT		SEGSHIFT	/* alias for SEG in 32 bit */
#define	PDRSIZE			(1ul << PDRSHIFT)
#define	PDRMASK			((1 << PDRSHIFT) - 1)
#endif
#define	NBPDR			(1 << PDRSHIFT)	/* bytes/pagedir */
#define	SEGMASK			(NBSEG - 1)	/* byte offset into segment */

#define	MAXPAGESIZES		1		/* max supported pagesizes */

#define	MAXDUMPPGS		1		/* xxx: why is this only one? */

#ifdef KSTACK_LARGE_PAGE
/*
 * For a large kernel stack page the KSTACK_SIZE needs to be a page size
 * supported by the hardware (e.g. 16K).
 */
#ifdef __CHERI_PURE_CAPABILITY__
/*
 * Cheri-128 uses two 16K pages for the kernel stack, without any guard pages.
 * The stack capability is bounded propery so the stack should never overflow.
 */
#define	KSTACK_PAGE_SIZE	(1 << 14)	/* Single 16K page */
#define	KSTACK_SIZE		(KSTACK_PAGE_SIZE * 2)
#define	KSTACK_GUARD_PAGES	0

#else /* ! __CHERI_PURE_CAPABILITY__ */

#define	KSTACK_SIZE		(1 << 14)	/* Single 16K page */
#define	KSTACK_PAGE_SIZE	KSTACK_SIZE
#define	KSTACK_GUARD_PAGES	(KSTACK_PAGE_SIZE / PAGE_SIZE)

#endif /* ! __CHERI_PURE_CAPABILITY__ */

#define	KSTACK_PAGE_MASK	(KSTACK_PAGE_SIZE - 1)
#define	KSTACK_PAGES		(KSTACK_SIZE / PAGE_SIZE)
#define	KSTACK_TLBMASK_MASK	((KSTACK_PAGE_MASK >> (TLBMASK_SHIFT - 1)) \
					<< TLBMASK_SHIFT)

#else /* ! KSTACK_LARGE_PAGE */

/*
 * The kernel stack needs to be aligned on a (PAGE_SIZE * 2) boundary.
 */
#define	KSTACK_PAGES		2	/* kernel stack */
#define	KSTACK_SIZE		(KSTACK_PAGES * PAGE_SIZE)
#define	KSTACK_PAGE_SIZE	PAGE_SIZE
#define	KSTACK_PAGE_MASK	(PAGE_SIZE - 1)
#define	KSTACK_GUARD_PAGES	2	/* pages of kstack guard; 0 disables */
#endif /* ! KSTACK_LARGE_PAGE */

/*
 * Mach derived conversion macros
 */
<<<<<<< HEAD
#define	round_2mpage(x)		__builtin_align_down(((x) + PDRMASK), PDRSIZE)
=======
#define	round_2mpage(x)		__builtin_align_up((x), PDRSIZE)
>>>>>>> 1aac32da
#define	trunc_2mpage(x)		__builtin_align_down((x), PDRSIZE)

#endif /* !_MIPS_INCLUDE_PARAM_H_ */
// CHERI CHANGES START
// {
//   "updated": 20200921,
//   "target_type": "header",
//   "changes": [
//     "support"
//   ],
//   "changes_purecap": [
//     "support",
//     "pointer_alignment"
//   ],
//   "change_comment": "MACHINE_ARCH for CheriABI and freebsd64.  purecap: kstack"
// }
// CHERI CHANGES END<|MERGE_RESOLUTION|>--- conflicted
+++ resolved
@@ -225,11 +225,7 @@
 /*
  * Mach derived conversion macros
  */
-<<<<<<< HEAD
-#define	round_2mpage(x)		__builtin_align_down(((x) + PDRMASK), PDRSIZE)
-=======
 #define	round_2mpage(x)		__builtin_align_up((x), PDRSIZE)
->>>>>>> 1aac32da
 #define	trunc_2mpage(x)		__builtin_align_down((x), PDRSIZE)
 
 #endif /* !_MIPS_INCLUDE_PARAM_H_ */
