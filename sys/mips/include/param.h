/*	$OpenBSD: param.h,v 1.11 1998/08/30 22:05:35 millert Exp $ */

/*-
 * SPDX-License-Identifier: BSD-3-Clause
 *
 * Copyright (c) 1988 University of Utah.
 * Copyright (c) 1992, 1993
 *	The Regents of the University of California.  All rights reserved.
 *
 * This code is derived from software contributed to Berkeley by
 * the Systems Programming Group of the University of Utah Computer
 * Science Department and Ralph Campbell.
 *
 * Redistribution and use in source and binary forms, with or without
 * modification, are permitted provided that the following conditions
 * are met:
 * 1. Redistributions of source code must retain the above copyright
 *    notice, this list of conditions and the following disclaimer.
 * 2. Redistributions in binary form must reproduce the above copyright
 *    notice, this list of conditions and the following disclaimer in the
 *    documentation and/or other materials provided with the distribution.
 * 3. Neither the name of the University nor the names of its contributors
 *    may be used to endorse or promote products derived from this software
 *    without specific prior written permission.
 *
 * THIS SOFTWARE IS PROVIDED BY THE REGENTS AND CONTRIBUTORS ``AS IS'' AND
 * ANY EXPRESS OR IMPLIED WARRANTIES, INCLUDING, BUT NOT LIMITED TO, THE
 * IMPLIED WARRANTIES OF MERCHANTABILITY AND FITNESS FOR A PARTICULAR PURPOSE
 * ARE DISCLAIMED.  IN NO EVENT SHALL THE REGENTS OR CONTRIBUTORS BE LIABLE
 * FOR ANY DIRECT, INDIRECT, INCIDENTAL, SPECIAL, EXEMPLARY, OR CONSEQUENTIAL
 * DAMAGES (INCLUDING, BUT NOT LIMITED TO, PROCUREMENT OF SUBSTITUTE GOODS
 * OR SERVICES; LOSS OF USE, DATA, OR PROFITS; OR BUSINESS INTERRUPTION)
 * HOWEVER CAUSED AND ON ANY THEORY OF LIABILITY, WHETHER IN CONTRACT, STRICT
 * LIABILITY, OR TORT (INCLUDING NEGLIGENCE OR OTHERWISE) ARISING IN ANY WAY
 * OUT OF THE USE OF THIS SOFTWARE, EVEN IF ADVISED OF THE POSSIBILITY OF
 * SUCH DAMAGE.
 *
 *	from: Utah Hdr: machparam.h 1.11 89/08/14
 *	from: @(#)param.h	8.1 (Berkeley) 6/10/93
 *	JNPR: param.h,v 1.6.2.1 2007/09/10 07:49:36 girish
 * $FreeBSD$
 */

#ifndef _MIPS_INCLUDE_PARAM_H_
#define	_MIPS_INCLUDE_PARAM_H_

#include <machine/_align.h>

#include <sys/cdefs.h>
#ifdef _KERNEL
#ifndef _LOCORE
#include <machine/cpu.h>
#endif
#endif

#define __PCI_REROUTE_INTERRUPT

#if _BYTE_ORDER == _BIG_ENDIAN
# define _EL_SUFFIX ""
#else
# define _EL_SUFFIX "el"
#endif

#ifdef __mips_n64
# define _N64_SUFFIX "64"
#elif defined(__mips_n32)
# define _N64_SUFFIX "n32"
#else
# define _N64_SUFFIX ""
#endif

#ifdef __mips_hard_float
# define _HF_SUFFIX "hf"
#else
# define _HF_SUFFIX ""
#endif

#if defined(__CHERI_PURE_CAPABILITY__) || (defined(_KERNEL) && __has_feature(capabilities))
# define _PURECAP_SUFFIX "c128"
#else
# define _PURECAP_SUFFIX ""
#endif

#ifndef MACHINE
# define MACHINE	"mips"
#endif
#ifndef MACHINE_ARCH
# define MACHINE_ARCH 	"mips" _N64_SUFFIX _EL_SUFFIX _HF_SUFFIX _PURECAP_SUFFIX
#endif
#ifdef __mips_n64
# ifndef MACHINE_ARCH32
#  define MACHINE_ARCH32 "mips" _EL_SUFFIX _HF_SUFFIX
# endif
#endif
#if __has_feature(capabilities)
# ifndef MACHINE_ARCH64
#  define MACHINE_ARCH64 "mips64" _EL_SUFFIX _HF_SUFFIX
# endif
#endif

/*
 * OBJFORMAT_NAMES is a comma-separated list of the object formats
 * that are supported on the architecture.
 */
#define	OBJFORMAT_NAMES		"elf"
#define	OBJFORMAT_DEFAULT	"elf"

#define	MID_MACHINE	0	/* None but has to be defined */

#ifdef SMP
#define	MAXSMPCPU	32
#ifndef MAXCPU
#define	MAXCPU		MAXSMPCPU
#endif
#else
#define	MAXSMPCPU	1
#define	MAXCPU		1
#endif

#ifndef MAXMEMDOM
#define	MAXMEMDOM	1
#endif

/*
 * Round p (pointer or byte index) up to a correctly-aligned value for all
 * data types (int, long, ...).	  The result is u_int and must be cast to
 * any desired pointer type.
 */

#define	ALIGNBYTES	_ALIGNBYTES
#define	ALIGN(p)	_ALIGN(p)
/*
 * ALIGNED_POINTER is a boolean macro that checks whether an address
 * is valid to fetch data elements of type t from on this architecture.
 * This does not reflect the optimal alignment, just the possibility
 * (within reasonable limits). 
 */
#define	ALIGNED_POINTER(p, t)	((((unsigned long)(p)) & (sizeof (t) - 1)) == 0)

/*
 * CACHE_LINE_SIZE is the compile-time maximum cache line size for an
 * architecture.  It should be used with appropriate caution.
 */
#define	CACHE_LINE_SHIFT	6
#define	CACHE_LINE_SIZE		(1 << CACHE_LINE_SHIFT)

#define	PAGE_SHIFT		12		/* LOG2(PAGE_SIZE) */
#define	PAGE_SIZE		(1<<PAGE_SHIFT) /* bytes/page */
#define	PAGE_MASK		(PAGE_SIZE-1)

#define	NPTEPG			(PAGE_SIZE/(sizeof (pt_entry_t)))
#define	NPDEPG			(PAGE_SIZE/(sizeof (pd_entry_t)))

#if defined(__mips_n32) || defined(__mips_n64) /*  PHYSADDR_64_BIT */
#define	NPTEPGSHIFT		9               /* LOG2(NPTEPG) */
#else
#define	NPTEPGSHIFT		10               /* LOG2(NPTEPG) */
#endif

#ifdef __mips_n64
<<<<<<< HEAD
#ifndef __CHERI_PURE_CAPABILITY__
#define	NPDEPGSHIFT		9               /* LOG2(NPTEPG) */
#else /* __CHERI_PURE_CAPABILITY__ */
#define NPDEPGSHIFT		8		/* LOG2(NPDEPG) */
=======
#ifdef __CHERI_PURE_CAPABILITY__
#define	NPDEPGSHIFT		8		/* LOG2(NPDEPG) */
#else /* __CHERI_PURE_CAPABILITY__ */
#define	NPDEPGSHIFT		9               /* LOG2(NPTEPG) */
>>>>>>> 46d1b3df
#endif /* __CHERI_PURE_CAPABILITY__ */
#define	SEGSHIFT		(PAGE_SHIFT + NPTEPGSHIFT + NPDEPGSHIFT)
#define	NBSEG			(1ul << SEGSHIFT)
#define	PDRSHIFT		(PAGE_SHIFT + NPTEPGSHIFT)
#define	PDRSIZE			(1ul << PDRSHIFT)
#define	PDRMASK			((1 << PDRSHIFT) - 1)
#else
#define	NPDEPGSHIFT		10               /* LOG2(NPTEPG) */
#define	SEGSHIFT		(PAGE_SHIFT + NPTEPGSHIFT)
#define	NBSEG			(1 << SEGSHIFT)	/* bytes/segment */
#define	PDRSHIFT		SEGSHIFT	/* alias for SEG in 32 bit */
#define	PDRSIZE			(1ul << PDRSHIFT)
#define	PDRMASK			((1 << PDRSHIFT) - 1)
#endif
#define	NBPDR			(1 << PDRSHIFT)	/* bytes/pagedir */
#define	SEGMASK			(NBSEG - 1)	/* byte offset into segment */

#define	MAXPAGESIZES		1		/* max supported pagesizes */

#define	MAXDUMPPGS		1		/* xxx: why is this only one? */

#ifdef KSTACK_LARGE_PAGE
/*
 * For a large kernel stack page the KSTACK_SIZE needs to be a page size
 * supported by the hardware (e.g. 16K).
 */
#ifdef __CHERI_PURE_CAPABILITY__
/*
 * Cheri-128 uses two 16K pages for the kernel stack, without any guard pages.
 * The stack capability is bounded propery so the stack should never overflow.
 */
<<<<<<< HEAD
#define KSTACK_PAGE_SIZE	(1 << 14)	/* Single 16K page */
#define	KSTACK_SIZE		(KSTACK_PAGE_SIZE * 2)
#define KSTACK_GUARD_PAGES	0
=======
#define	KSTACK_PAGE_SIZE	(1 << 14)	/* Single 16K page */
#define	KSTACK_SIZE		(KSTACK_PAGE_SIZE * 2)
#define	KSTACK_GUARD_PAGES	0
>>>>>>> 46d1b3df

#else /* ! __CHERI_PURE_CAPABILITY__ */

#define	KSTACK_SIZE		(1 << 14)	/* Single 16K page */
#define	KSTACK_PAGE_SIZE	KSTACK_SIZE
#define	KSTACK_GUARD_PAGES	(KSTACK_PAGE_SIZE / PAGE_SIZE)

#endif /* ! __CHERI_PURE_CAPABILITY__ */

#define	KSTACK_PAGE_MASK	(KSTACK_PAGE_SIZE - 1)
#define	KSTACK_PAGES		(KSTACK_SIZE / PAGE_SIZE)
#define	KSTACK_TLBMASK_MASK	((KSTACK_PAGE_MASK >> (TLBMASK_SHIFT - 1)) \
					<< TLBMASK_SHIFT)

#else /* ! KSTACK_LARGE_PAGE */

/*
 * The kernel stack needs to be aligned on a (PAGE_SIZE * 2) boundary.
 */
#define	KSTACK_PAGES		2	/* kernel stack */
#define	KSTACK_SIZE		(KSTACK_PAGES * PAGE_SIZE)
#define	KSTACK_PAGE_SIZE	PAGE_SIZE
#define	KSTACK_PAGE_MASK	(PAGE_SIZE - 1)
#define	KSTACK_GUARD_PAGES	2	/* pages of kstack guard; 0 disables */
#endif /* ! KSTACK_LARGE_PAGE */

/*
 * Mach derived conversion macros
 */
#define	round_2mpage(x)		__builtin_align_down(((x) + PDRMASK), PDRSIZE)
#define	trunc_2mpage(x)		__builtin_align_down((x), PDRSIZE)

#endif /* !_MIPS_INCLUDE_PARAM_H_ */
// CHERI CHANGES START
// {
//   "updated": 20200921,
//   "target_type": "header",
//   "changes": [
//     "support"
//   ],
//   "changes_purecap": [
<<<<<<< HEAD
//     "support",
//     "pointer_alignment"
=======
//     "support"
>>>>>>> 46d1b3df
//   ],
//   "change_comment": "MACHINE_ARCH for CheriABI and freebsd64.  purecap: kstack"
// }
// CHERI CHANGES END<|MERGE_RESOLUTION|>--- conflicted
+++ resolved
@@ -158,17 +158,10 @@
 #endif
 
 #ifdef __mips_n64
-<<<<<<< HEAD
-#ifndef __CHERI_PURE_CAPABILITY__
-#define	NPDEPGSHIFT		9               /* LOG2(NPTEPG) */
-#else /* __CHERI_PURE_CAPABILITY__ */
-#define NPDEPGSHIFT		8		/* LOG2(NPDEPG) */
-=======
 #ifdef __CHERI_PURE_CAPABILITY__
 #define	NPDEPGSHIFT		8		/* LOG2(NPDEPG) */
 #else /* __CHERI_PURE_CAPABILITY__ */
 #define	NPDEPGSHIFT		9               /* LOG2(NPTEPG) */
->>>>>>> 46d1b3df
 #endif /* __CHERI_PURE_CAPABILITY__ */
 #define	SEGSHIFT		(PAGE_SHIFT + NPTEPGSHIFT + NPDEPGSHIFT)
 #define	NBSEG			(1ul << SEGSHIFT)
@@ -200,15 +193,9 @@
  * Cheri-128 uses two 16K pages for the kernel stack, without any guard pages.
  * The stack capability is bounded propery so the stack should never overflow.
  */
-<<<<<<< HEAD
-#define KSTACK_PAGE_SIZE	(1 << 14)	/* Single 16K page */
-#define	KSTACK_SIZE		(KSTACK_PAGE_SIZE * 2)
-#define KSTACK_GUARD_PAGES	0
-=======
 #define	KSTACK_PAGE_SIZE	(1 << 14)	/* Single 16K page */
 #define	KSTACK_SIZE		(KSTACK_PAGE_SIZE * 2)
 #define	KSTACK_GUARD_PAGES	0
->>>>>>> 46d1b3df
 
 #else /* ! __CHERI_PURE_CAPABILITY__ */
 
@@ -250,12 +237,8 @@
 //     "support"
 //   ],
 //   "changes_purecap": [
-<<<<<<< HEAD
 //     "support",
 //     "pointer_alignment"
-=======
-//     "support"
->>>>>>> 46d1b3df
 //   ],
 //   "change_comment": "MACHINE_ARCH for CheriABI and freebsd64.  purecap: kstack"
 // }
