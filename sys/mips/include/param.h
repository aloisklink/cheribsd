/*	$OpenBSD: param.h,v 1.11 1998/08/30 22:05:35 millert Exp $ */

/*-
 * SPDX-License-Identifier: BSD-3-Clause
 *
 * Copyright (c) 1988 University of Utah.
 * Copyright (c) 1992, 1993
 *	The Regents of the University of California.  All rights reserved.
 *
 * This code is derived from software contributed to Berkeley by
 * the Systems Programming Group of the University of Utah Computer
 * Science Department and Ralph Campbell.
 *
 * Redistribution and use in source and binary forms, with or without
 * modification, are permitted provided that the following conditions
 * are met:
 * 1. Redistributions of source code must retain the above copyright
 *    notice, this list of conditions and the following disclaimer.
 * 2. Redistributions in binary form must reproduce the above copyright
 *    notice, this list of conditions and the following disclaimer in the
 *    documentation and/or other materials provided with the distribution.
 * 3. Neither the name of the University nor the names of its contributors
 *    may be used to endorse or promote products derived from this software
 *    without specific prior written permission.
 *
 * THIS SOFTWARE IS PROVIDED BY THE REGENTS AND CONTRIBUTORS ``AS IS'' AND
 * ANY EXPRESS OR IMPLIED WARRANTIES, INCLUDING, BUT NOT LIMITED TO, THE
 * IMPLIED WARRANTIES OF MERCHANTABILITY AND FITNESS FOR A PARTICULAR PURPOSE
 * ARE DISCLAIMED.  IN NO EVENT SHALL THE REGENTS OR CONTRIBUTORS BE LIABLE
 * FOR ANY DIRECT, INDIRECT, INCIDENTAL, SPECIAL, EXEMPLARY, OR CONSEQUENTIAL
 * DAMAGES (INCLUDING, BUT NOT LIMITED TO, PROCUREMENT OF SUBSTITUTE GOODS
 * OR SERVICES; LOSS OF USE, DATA, OR PROFITS; OR BUSINESS INTERRUPTION)
 * HOWEVER CAUSED AND ON ANY THEORY OF LIABILITY, WHETHER IN CONTRACT, STRICT
 * LIABILITY, OR TORT (INCLUDING NEGLIGENCE OR OTHERWISE) ARISING IN ANY WAY
 * OUT OF THE USE OF THIS SOFTWARE, EVEN IF ADVISED OF THE POSSIBILITY OF
 * SUCH DAMAGE.
 *
 *	from: Utah Hdr: machparam.h 1.11 89/08/14
 *	from: @(#)param.h	8.1 (Berkeley) 6/10/93
 *	JNPR: param.h,v 1.6.2.1 2007/09/10 07:49:36 girish
 * $FreeBSD$
 */

#ifndef _MIPS_INCLUDE_PARAM_H_
#define	_MIPS_INCLUDE_PARAM_H_

#include <machine/_align.h>

#include <sys/cdefs.h>
#ifdef _KERNEL
#ifndef _LOCORE
#include <machine/cpu.h>
#endif
#endif

#define __PCI_REROUTE_INTERRUPT

#if _BYTE_ORDER == _BIG_ENDIAN
# define _EL_SUFFIX ""
#else
# define _EL_SUFFIX "el"
#endif

#ifdef __mips_n64
# define _N64_SUFFIX "64"
#elif defined(__mips_n32)
# define _N64_SUFFIX "n32"
#else
# define _N64_SUFFIX ""
#endif

#ifdef __mips_hard_float
# define _HF_SUFFIX "hf"
#else
# define _HF_SUFFIX ""
#endif

#if defined(__CHERI_PURE_CAPABILITY__) || (defined(_KERNEL) && __has_feature(capabilities))
# define _PURECAP_SUFFIX "c128"
#else
# define _PURECAP_SUFFIX ""
#endif

#ifndef MACHINE
# define MACHINE	"mips"
#endif
#ifndef MACHINE_ARCH
# define MACHINE_ARCH 	"mips" _N64_SUFFIX _EL_SUFFIX _HF_SUFFIX _PURECAP_SUFFIX
#endif
#ifdef __mips_n64
# ifndef MACHINE_ARCH32
#  define MACHINE_ARCH32 "mips" _EL_SUFFIX _HF_SUFFIX
# endif
#endif
#if __has_feature(capabilities)
# ifndef MACHINE_ARCH64
#  define MACHINE_ARCH64 "mips64" _EL_SUFFIX _HF_SUFFIX
# endif
#endif

/*
 * OBJFORMAT_NAMES is a comma-separated list of the object formats
 * that are supported on the architecture.
 */
#define	OBJFORMAT_NAMES		"elf"
#define	OBJFORMAT_DEFAULT	"elf"

#define	MID_MACHINE	0	/* None but has to be defined */

#ifdef SMP
#define	MAXSMPCPU	32
#ifndef MAXCPU
#define	MAXCPU		MAXSMPCPU
#endif
#else
#define	MAXSMPCPU	1
#define	MAXCPU		1
#endif

#ifndef MAXMEMDOM
#define	MAXMEMDOM	1
#endif

/*
 * Round p (pointer or byte index) up to a correctly-aligned value for all
 * data types (int, long, ...).	  The result is u_int and must be cast to
 * any desired pointer type.
 */

#define	ALIGNBYTES	_ALIGNBYTES
#define	ALIGN(p)	_ALIGN(p)
/*
 * ALIGNED_POINTER is a boolean macro that checks whether an address
 * is valid to fetch data elements of type t from on this architecture.
 * This does not reflect the optimal alignment, just the possibility
 * (within reasonable limits). 
 */
#define	ALIGNED_POINTER(p, t)	((((unsigned long)(p)) & (sizeof (t) - 1)) == 0)

/*
 * CACHE_LINE_SIZE is the compile-time maximum cache line size for an
 * architecture.  It should be used with appropriate caution.
 */
#define	CACHE_LINE_SHIFT	6
#define	CACHE_LINE_SIZE		(1 << CACHE_LINE_SHIFT)

#define	PAGE_SHIFT		12		/* LOG2(PAGE_SIZE) */
#define	PAGE_SIZE		(1<<PAGE_SHIFT) /* bytes/page */
#define	PAGE_MASK		(PAGE_SIZE-1)

#define	NPTEPG			(PAGE_SIZE/(sizeof (pt_entry_t)))
#define	NPDEPG			(PAGE_SIZE/(sizeof (pd_entry_t)))

#if defined(__mips_n32) || defined(__mips_n64) /*  PHYSADDR_64_BIT */
#define	NPTEPGSHIFT		9               /* LOG2(NPTEPG) */
#else
#define	NPTEPGSHIFT		10               /* LOG2(NPTEPG) */
#endif

#ifdef __mips_n64
#ifndef CHERI_PURECAP_KERNEL
#define	NPDEPGSHIFT		9               /* LOG2(NPTEPG) */
#else /* CHERI_PURECAP_KERNEL */
#define NPDEPGSHIFT		8		/* LOG2(NPDEPG) */
#endif /* CHERI_PURECAP_KERNEL */
#define	SEGSHIFT		(PAGE_SHIFT + NPTEPGSHIFT + NPDEPGSHIFT)
#define	NBSEG			(1ul << SEGSHIFT)
#define	PDRSHIFT		(PAGE_SHIFT + NPTEPGSHIFT)
#define	PDRSIZE			(1ul << PDRSHIFT)
#define	PDRMASK			((1 << PDRSHIFT) - 1)
#else
#define	NPDEPGSHIFT		10               /* LOG2(NPTEPG) */
#define	SEGSHIFT		(PAGE_SHIFT + NPTEPGSHIFT)
#define	NBSEG			(1 << SEGSHIFT)	/* bytes/segment */
#define	PDRSHIFT		SEGSHIFT	/* alias for SEG in 32 bit */
#define	PDRSIZE			(1ul << PDRSHIFT)
#define	PDRMASK			((1 << PDRSHIFT) - 1)
#endif
#define	NBPDR			(1 << PDRSHIFT)	/* bytes/pagedir */
#define	SEGMASK			(NBSEG - 1)	/* byte offset into segment */

#define	MAXPAGESIZES		1		/* max supported pagesizes */

#define	MAXDUMPPGS		1		/* xxx: why is this only one? */

#ifdef KSTACK_LARGE_PAGE
/*
 * For a large kernel stack page the KSTACK_SIZE needs to be a page size
 * supported by the hardware (e.g. 16K).
 */
#ifdef CHERI_PURECAP_KERNEL
/*
 * Cheri-128 uses two 16K pages for the kernel stack, without any guard pages.
 * The stack capability is bounded propery so the stack should never overflow.
 */
#define KSTACK_PAGE_SIZE	(1 << 14)	/* Single 16K page */
#define	KSTACK_SIZE		(KSTACK_PAGE_SIZE * 2)
#define KSTACK_GUARD_PAGES	0

#else /* ! CHERI_PURECAP_KERNEL */

#define	KSTACK_SIZE		(1 << 14)	/* Single 16K page */
#define	KSTACK_PAGE_SIZE	KSTACK_SIZE
#define	KSTACK_GUARD_PAGES	(KSTACK_PAGE_SIZE / PAGE_SIZE)

#endif /* ! CHERI_PURECAP_KERNEL */

#define	KSTACK_PAGE_MASK	(KSTACK_PAGE_SIZE - 1)
#define	KSTACK_PAGES		(KSTACK_SIZE / PAGE_SIZE)
#define	KSTACK_TLBMASK_MASK	((KSTACK_PAGE_MASK >> (TLBMASK_SHIFT - 1)) \
					<< TLBMASK_SHIFT)

#else /* ! KSTACK_LARGE_PAGE */

/*
 * The kernel stack needs to be aligned on a (PAGE_SIZE * 2) boundary.
 */
#define	KSTACK_PAGES		2	/* kernel stack */
#define	KSTACK_SIZE		(KSTACK_PAGES * PAGE_SIZE)
#define	KSTACK_PAGE_SIZE	PAGE_SIZE
#define	KSTACK_PAGE_MASK	(PAGE_SIZE - 1)
#define	KSTACK_GUARD_PAGES	2	/* pages of kstack guard; 0 disables */
#endif /* ! KSTACK_LARGE_PAGE */

/*
 * Mach derived conversion macros
 */
#define	round_page(x)		__builtin_align_down(((x) + PAGE_MASK), PAGE_SIZE)
#define	trunc_page(x)		__builtin_align_down((x), PAGE_SIZE)
#define	round_2mpage(x)		__builtin_align_down(((x) + PDRMASK), PDRSIZE)
#define	trunc_2mpage(x)		__builtin_align_down((x), PDRSIZE)

#define	atop(x)			((x) >> PAGE_SHIFT)
#define	ptoa(x)			((x) << PAGE_SHIFT)

#define	pgtok(x)		((x) * (PAGE_SIZE / 1024))

#endif /* !_MIPS_INCLUDE_PARAM_H_ */
// CHERI CHANGES START
// {
<<<<<<< HEAD
//   "updated": 20200706,
=======
//   "updated": 20200921,
>>>>>>> c72430cd
//   "target_type": "header",
//   "changes": [
//     "support"
//   ],
<<<<<<< HEAD
//   "changes_purecap": [
//     "support",
//     "pointer_alignment"
//   ],
//   "change_comment": "sysv shm. purecap: kstack"
=======
//   "change_comment": "MACHINE_ARCH for CheriABI and freebsd64"
>>>>>>> c72430cd
// }
// CHERI CHANGES END<|MERGE_RESOLUTION|>--- conflicted
+++ resolved
@@ -238,23 +238,15 @@
 #endif /* !_MIPS_INCLUDE_PARAM_H_ */
 // CHERI CHANGES START
 // {
-<<<<<<< HEAD
-//   "updated": 20200706,
-=======
 //   "updated": 20200921,
->>>>>>> c72430cd
 //   "target_type": "header",
 //   "changes": [
 //     "support"
 //   ],
-<<<<<<< HEAD
 //   "changes_purecap": [
 //     "support",
 //     "pointer_alignment"
 //   ],
-//   "change_comment": "sysv shm. purecap: kstack"
-=======
-//   "change_comment": "MACHINE_ARCH for CheriABI and freebsd64"
->>>>>>> c72430cd
+//   "change_comment": "MACHINE_ARCH for CheriABI and freebsd64.  purecap: kstack"
 // }
 // CHERI CHANGES END