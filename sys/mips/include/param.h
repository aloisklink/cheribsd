--- conflicted
+++ resolved
@@ -225,15 +225,8 @@
 /*
  * Mach derived conversion macros
  */
-<<<<<<< HEAD
-#define	round_page(x)		__builtin_align_down(((x) + PAGE_MASK), PAGE_SIZE)
-#define	trunc_page(x)		__builtin_align_down((x), PAGE_SIZE)
 #define	round_2mpage(x)		__builtin_align_down(((x) + PDRMASK), PDRSIZE)
 #define	trunc_2mpage(x)		__builtin_align_down((x), PDRSIZE)
-=======
-#define	round_2mpage(x)		(((x) + PDRMASK) & ~PDRMASK)
-#define	trunc_2mpage(x)		((x) & ~PDRMASK)
->>>>>>> 39cdd1c2
 
 #endif /* !_MIPS_INCLUDE_PARAM_H_ */
 // CHERI CHANGES START
