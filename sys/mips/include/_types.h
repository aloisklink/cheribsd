--- conflicted
+++ resolved
@@ -161,21 +161,6 @@
 #define	__WCHAR_MIN	__INT_MIN	/* min value for a wchar_t */
 #define	__WCHAR_MAX	__INT_MAX	/* max value for a wchar_t */
 
-<<<<<<< HEAD
-/*
- * Unusual type definitions.
- */
-#ifdef __GNUCLIKE_BUILTIN_VARARGS
-typedef __builtin_va_list	__va_list;	/* internally known to gcc */
-#else
-typedef	char *			__va_list;
-#endif /* __GNUCLIKE_BUILTIN_VARARGS */
-#if defined(__GNUC_VA_LIST_COMPATIBILITY) && !defined(__GNUC_VA_LIST) \
-    && !defined(__NO_GNUC_VA_LIST)
-#define	__GNUC_VA_LIST
-typedef __va_list		__gnuc_va_list;	/* compatibility w/GNU headers*/
-#endif
-
 #endif /* !_MACHINE__TYPES_H_ */
 // CHERI CHANGES START
 // {
@@ -185,7 +170,4 @@
 //     "support"
 //   ]
 // }
-// CHERI CHANGES END
-=======
-#endif /* !_MACHINE__TYPES_H_ */
->>>>>>> 8256f7ec
+// CHERI CHANGES END