/*-
 * SPDX-License-Identifier: BSD-3-Clause
 *
 * Copyright (c) 1999 Marcel Moolenaar
 * All rights reserved.
 *
 * Redistribution and use in source and binary forms, with or without
 * modification, are permitted provided that the following conditions
 * are met:
 * 1. Redistributions of source code must retain the above copyright
 *    notice, this list of conditions and the following disclaimer 
 *    in this position and unchanged.
 * 2. Redistributions in binary form must reproduce the above copyright
 *    notice, this list of conditions and the following disclaimer in the
 *    documentation and/or other materials provided with the distribution.
 * 3. The name of the author may not be used to endorse or promote products
 *    derived from this software without specific prior written permission.
 *
 * THIS SOFTWARE IS PROVIDED BY THE AUTHOR ``AS IS'' AND ANY EXPRESS OR
 * IMPLIED WARRANTIES, INCLUDING, BUT NOT LIMITED TO, THE IMPLIED WARRANTIES
 * OF MERCHANTABILITY AND FITNESS FOR A PARTICULAR PURPOSE ARE DISCLAIMED.
 * IN NO EVENT SHALL THE AUTHOR BE LIABLE FOR ANY DIRECT, INDIRECT,
 * INCIDENTAL, SPECIAL, EXEMPLARY, OR CONSEQUENTIAL DAMAGES (INCLUDING, BUT
 * NOT LIMITED TO, PROCUREMENT OF SUBSTITUTE GOODS OR SERVICES; LOSS OF USE,
 * DATA, OR PROFITS; OR BUSINESS INTERRUPTION) HOWEVER CAUSED AND ON ANY
 * THEORY OF LIABILITY, WHETHER IN CONTRACT, STRICT LIABILITY, OR TORT
 * (INCLUDING NEGLIGENCE OR OTHERWISE) ARISING IN ANY WAY OUT OF THE USE OF
 * THIS SOFTWARE, EVEN IF ADVISED OF THE POSSIBILITY OF SUCH DAMAGE.
 *
 *	from: src/sys/alpha/include/sigframe.h,v 1.1 1999/09/29 15:06:26 marcel
 *	from: sigframe.h,v 1.1 2006/08/07 05:38:57 katta
 * $FreeBSD$
 */
#ifndef _MACHINE_SIGFRAME_H_
#define	_MACHINE_SIGFRAME_H_

/*
 * WARNING: code in locore.s assumes the layout shown for sf_signum
 * thru sf_addr so... don't alter them!
 */
struct sigframe {
	register_t	sf_signum;
	register_t	sf_siginfo;	/* code or pointer to sf_si */
	register_t	sf_ucontext;	/* points to sf_uc */
	register_t	sf_addr;	/* undocumented 4th arg */
	ucontext_t	sf_uc;		/* = *sf_ucontext */
	siginfo_t	sf_si;		/* = *sf_siginfo (SA_SIGINFO case) */
	unsigned long	__spare__[2];
};

#if (defined(__mips_n32) || defined(__mips_n64)) && defined(COMPAT_FREEBSD32)
#include <compat/freebsd32/freebsd32_signal.h>

struct sigframe32 {
	int32_t		sf_signum;
	int32_t		sf_siginfo;	/* code or pointer to sf_si */
	int32_t		sf_ucontext;	/* points to sf_uc */
	int32_t		sf_addr;	/* undocumented 4th arg */
	ucontext32_t	sf_uc;		/* = *sf_ucontext */
	struct siginfo32	sf_si;	/* = *sf_siginfo (SA_SIGINFO case) */
	uint32_t	__spare__[2];
};
#endif

#ifdef COMPAT_FREEBSD64
#include <compat/freebsd64/freebsd64_signal.h>

struct sigframe64 {
	int64_t		sf_signum;
	int64_t		sf_siginfo;	/* code or pointer to sf_si */
	int64_t		sf_ucontext;	/* points to sf_uc */
	int64_t		sf_addr;	/* undocumented 4th arg */
	ucontext64_t	sf_uc;		/* = *sf_ucontext */
	struct siginfo64 sf_si;	/* = *sf_siginfo (SA_SIGINFO case) */
	uint64_t	__spare__[2];
};
#endif

<<<<<<< HEAD
#ifdef COMPAT_CHERIABI
#include <compat/cheriabi/cheriabi_signal.h>

struct sigframe_c {
	register_t	sf_signum;
	register_t	sf_siginfo;	/* code or pointer to sf_si */
	register_t	sf_ucontext;	/* points to sf_uc */
	register_t	sf_addr;	/* undocumented 4th arg */
	ucontext_t	sf_uc;		/* = *sf_ucontext */
	struct siginfo_c	sf_si;	/* = *sf_siginfo (SA_SIGINFO case) */
	unsigned long	__spare__[2];
};
#endif

#endif /* !_MACHINE_SIGFRAME_H_ */
// CHERI CHANGES START
// {
//   "updated": 20190604,
//   "target_type": "header",
//   "changes": [
//     "user_capabilities"
//   ],
//   "changes_purecap": [
//     "user_capabilities"
//   ],
//   "change_comment": "struct sigframe64"
// }
// CHERI CHANGES END
=======
#endif /* !_MACHINE_SIGFRAME_H_ */
>>>>>>> 46b172b1
<|MERGE_RESOLUTION|>--- conflicted
+++ resolved
@@ -8,7 +8,7 @@
  * modification, are permitted provided that the following conditions
  * are met:
  * 1. Redistributions of source code must retain the above copyright
- *    notice, this list of conditions and the following disclaimer 
+ *    notice, this list of conditions and the following disclaimer
  *    in this position and unchanged.
  * 2. Redistributions in binary form must reproduce the above copyright
  *    notice, this list of conditions and the following disclaimer in the
@@ -76,35 +76,4 @@
 };
 #endif
 
-<<<<<<< HEAD
-#ifdef COMPAT_CHERIABI
-#include <compat/cheriabi/cheriabi_signal.h>
-
-struct sigframe_c {
-	register_t	sf_signum;
-	register_t	sf_siginfo;	/* code or pointer to sf_si */
-	register_t	sf_ucontext;	/* points to sf_uc */
-	register_t	sf_addr;	/* undocumented 4th arg */
-	ucontext_t	sf_uc;		/* = *sf_ucontext */
-	struct siginfo_c	sf_si;	/* = *sf_siginfo (SA_SIGINFO case) */
-	unsigned long	__spare__[2];
-};
-#endif
-
-#endif /* !_MACHINE_SIGFRAME_H_ */
-// CHERI CHANGES START
-// {
-//   "updated": 20190604,
-//   "target_type": "header",
-//   "changes": [
-//     "user_capabilities"
-//   ],
-//   "changes_purecap": [
-//     "user_capabilities"
-//   ],
-//   "change_comment": "struct sigframe64"
-// }
-// CHERI CHANGES END
-=======
-#endif /* !_MACHINE_SIGFRAME_H_ */
->>>>>>> 46b172b1
+#endif /* !_MACHINE_SIGFRAME_H_ */