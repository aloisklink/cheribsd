/*-
 * Copyright (c) 2012-2016 Robert N. M. Watson
 * All rights reserved.
 *
 * This software was developed by SRI International and the University of
 * Cambridge Computer Laboratory under DARPA/AFRL contract (FA8750-10-C-0237)
 * ("CTSRD"), as part of the DARPA CRASH research programme.
 *
 * Redistribution and use in source and binary forms, with or without
 * modification, are permitted provided that the following conditions
 * are met:
 * 1. Redistributions of source code must retain the above copyright
 *    notice, this list of conditions and the following disclaimer.
 * 2. Redistributions in binary form must reproduce the above copyright
 *    notice, this list of conditions and the following disclaimer in the
 *    documentation and/or other materials provided with the distribution.
 *
 * THIS SOFTWARE IS PROVIDED BY THE AUTHOR AND CONTRIBUTORS ``AS IS'' AND
 * ANY EXPRESS OR IMPLIED WARRANTIES, INCLUDING, BUT NOT LIMITED TO, THE
 * IMPLIED WARRANTIES OF MERCHANTABILITY AND FITNESS FOR A PARTICULAR PURPOSE
 * ARE DISCLAIMED.  IN NO EVENT SHALL THE AUTHOR OR CONTRIBUTORS BE LIABLE
 * FOR ANY DIRECT, INDIRECT, INCIDENTAL, SPECIAL, EXEMPLARY, OR CONSEQUENTIAL
 * DAMAGES (INCLUDING, BUT NOT LIMITED TO, PROCUREMENT OF SUBSTITUTE GOODS
 * OR SERVICES; LOSS OF USE, DATA, OR PROFITS; OR BUSINESS INTERRUPTION)
 * HOWEVER CAUSED AND ON ANY THEORY OF LIABILITY, WHETHER IN CONTRACT, STRICT
 * LIABILITY, OR TORT (INCLUDING NEGLIGENCE OR OTHERWISE) ARISING IN ANY WAY
 * OUT OF THE USE OF THIS SOFTWARE, EVEN IF ADVISED OF THE POSSIBILITY OF
 * SUCH DAMAGE.
 */

#ifndef _MIPS_INCLUDE_CHERIASM_H_
#define	_MIPS_INCLUDE_CHERIASM_H_

#if !defined(_KERNEL) && !defined(_CHERI_INTERNAL)
#error "no user-serviceable parts inside"
#endif

/*
 * 27 user-context registers -- with names where appropriate.
 */
#define	CHERI_REG_C0	$c0	/* MIPS legacy load/store capability. */
#define	CHERI_REG_DDC	CHERI_REG_C0
#define	CHERI_REG_C1	$c1
#define	CHERI_REG_C2	$c2
#define	CHERI_REG_C3	$c3
#define	CHERI_REG_C4	$c4
#define	CHERI_REG_C5	$c5
#define	CHERI_REG_C6	$c6
#define	CHERI_REG_C7	$c7
#define	CHERI_REG_C8	$c8
#define	CHERI_REG_C9	$c9
#define	CHERI_REG_C10	$c10
#define	CHERI_REG_C11	$c11	/* Stack capability. */
#define	CHERI_REG_STC	CHERI_REG_C11
#define	CHERI_REG_C12	$c12
#define	CHERI_REG_C13	$c13
#define	CHERI_REG_C14	$c14
#define	CHERI_REG_C15	$c15
#define	CHERI_REG_C16	$c16
#define	CHERI_REG_C17	$c17
#define	CHERI_REG_C18	$c18
#define	CHERI_REG_C19	$c19
#define	CHERI_REG_C20	$c20
#define	CHERI_REG_C21	$c21
#define	CHERI_REG_C22	$c22
#define	CHERI_REG_C23	$c23
#define	CHERI_REG_C24	$c24
#define	CHERI_REG_C25	$c25
#define	CHERI_REG_C26	$c26	/* Invoked data capability. */
#define	CHERI_REG_IDC	CHERI_REG_C26
#define CHERI_REG_GPC	CHERI_REG_C26 /* Global pointer capability */
#define	CHERI_REG_C27	$c27
#define	CHERI_REG_KSCRATCH CHERI_REG_C27 /* Kernel scratch capability. */
#define	CHERI_REG_C28	$c28
#define CHERI_REG_KSCRATCH2 CHERI_REG_GPC /* Second kernel scratch capability */
#define	CHERI_REG_C29	$c29	/* Former Kernel code capability. */
#define	CHERI_REG_C30	$c30	/* Former Kernel data capability. */
#define	CHERI_REG_C31	$c31	/* Former Exception program counter cap. */

/*
 * In kernel inline assembly, employee these two caller-save registers.  This
 * means that we don't need to worry about preserving prior values -- as long
 * as there is no direct use of a capability register in a function.
 */
#define	CHERI_REG_CTEMP0	CHERI_REG_C13	/* C capability manipulation. */
#define	CHERI_REG_CTEMP1	CHERI_REG_C14	/* C capability manipulation. */

/*
 * (Possibly) temporary ABI in which $c1 is the code argument to CCall, and
 * $c2 is the data argument.
 */
#define	CHERI_REG_CCALLCODE	$c1
#define	CHERI_REG_CCALLDATA	$c2

/*
 * Macro to abstract the creation of a NULL capability
 */
#define CHERI_NULL(reg) cmove reg, $cnull

/*
 * Macro to abstract use of cmove in kernel assembly, used as a temporary
 * workaround for cmove generating CIncBase instructions on 128-bit CHERI.
 * This will be removed once all live bitfiles and toolchain have been
 * updated.
 */
#if (defined(CPU_CHERI) && !defined(CPU_CHERI128))
#define	CHERI_ASM_CMOVE(cd, cb)		cmove cd, cb
#else
#define	CHERI_ASM_CMOVE(cd, cb)		cincoffset cd, cb, zero
#endif

#ifdef CHERI_PURECAP_KERNEL

/*
 * KR2C is used to preserve a second scratch register KSCRATCH2 when
 * the exception occurs in user mode.
 * Note that KSCRATCH2 is aliased to GPC so we install the kernel GP
 * here as well.
 */
#define CHERI_EXCEPTION_KR2C_ENTER					\
	csetkr2c	CHERI_REG_KSCRATCH2;				\
	cgetkdc		CHERI_REG_KSCRATCH2

#define CHERI_EXCEPTION_KR2C_RETURN		\
	cgetkr2c	CHERI_REG_KSCRATCH2

#define CHERI_EXCEPTION_KCC_RETURN

#else

/*
 * KR2C is used to preserve the user DDC when
 * the exception occurs in user mode.
 */
#define CHERI_EXCEPTION_KR2C_ENTER					\
	/* Save user $ddc in $kr2c. */					\
	cgetdefault	CHERI_REG_KSCRATCH;				\
	csetkr2c	CHERI_REG_KSCRATCH;				\
	/* Install kernel $ddc. */					\
	cgetkdc		CHERI_REG_KSCRATCH;				\
	csetdefault	CHERI_REG_KSCRATCH

#define CHERI_EXCEPTION_KR2C_RETURN					\
	/* If returning to userspace, restore saved user $ddc. */	\
	cgetkr2c	CHERI_REG_KSCRATCH;				\
	csetdefault	CHERI_REG_KSCRATCH

#define CHERI_EXCEPTION_KCC_RETURN					\
	/* If returning to kernelspace, reinstall kernel code $pcc. */	\
	/*								\
	 * XXXRW: If requested PC has been adjusted by stack, similarly	\
	 * adjust $epcc.offset, which will overwrite an earlier $epc	\
	 * assignment.							\
	 * FIXME: this does not work with non-zero $pcc base		\
	 */								\
	MFC0	reg, MIPS_COP_0_EXC_PC;					\
	CGetKCC		CHERI_REG_KSCRATCH;				\
	CSetOffset	CHERI_REG_KSCRATCH, CHERI_REG_KSCRATCH, reg;	\
	CSetEPCC	CHERI_REG_KSCRATCH
#endif

/*
 * Assembly code to be used in CHERI exception handling and context switching.
 *
 * When entering an exception handler from userspace, conditionally save the
 * default user data capability.  Then install the kernel's default data
 * capability.  The caller provides a temporary register to use for the
 * purposes of querying CP0 SR to determine whether the target is userspace or
 * the kernel.
 *
 * kr1c is clobbered.
 * kr2c is used to save the user ddc.
 *
 * In the pure capability kernel instead
 * kr1c is clobbered.
 * kr2c is used to save the user gpc and the kernel gpc is installed.
 */
#define	CHERI_EXCEPTION_ENTER(reg)					\
	mfc0	reg, MIPS_COP_0_STATUS;					\
	andi	reg, reg, MIPS_SR_KSU_USER;				\
	beq	reg, $0, 64f;						\
	nop;								\
	/* Save user $c27. */						\
	csetkr1c	CHERI_REG_KSCRATCH;				\
	CHERI_EXCEPTION_KR2C_ENTER;					\
	/* Restore user $c27. */					\
	cgetkr1c	CHERI_REG_KSCRATCH;				\
64:

/*
 * When returning from an exception, conditionally restore the default user
 * data capability.  The caller provides a temporary register to use for the
 * purposes of querying CP0 SR to determine whether the target is userspace
 * or the kernel.
 *
 * XXXCHERI: We assume that the caller will install an appropriate $pcc for a
 * return to userspace, but that in the kernel case, we need to install a
 * kernel $epcc, potentially overwriting a previously present user $epcc from
 * exception entry.  Once the kernel does multiple security domains, the
 * caller should manage $epcc in that case as well, and we can remove $epcc
 * assignment here.
 *
 * kr1c is clobbered.
 * kr2c is assumed to hold the user ddc.
 *
 * In the pure capability kernel instead
 * kr1c is clobbered.
 * kr2c is assumed to hold the user gpc.
 */
#define	CHERI_EXCEPTION_RETURN(reg)					\
	/* Save $c27 in $kr1c. */					\
	csetkr1c	CHERI_REG_KSCRATCH;				\
	mfc0	reg, MIPS_COP_0_STATUS;					\
	andi	reg, reg, MIPS_SR_KSU_USER;				\
	beq	reg, $0, 65f;						\
	nop;								\
	CHERI_EXCEPTION_KR2C_RETURN;					\
	b	66f;							\
	nop; /* delay slot */						\
65:									\
	CHERI_EXCEPTION_KCC_RETURN;					\
66:									\
	/* Restore $c27. */						\
	cgetkr1c	CHERI_REG_KSCRATCH;

#ifndef CHERI_PURECAP_KERNEL

/*
 * Capcause access to PCB
 */
#define SAVE_CAPCAUSE_TO_PCB(treg, treg2, pcb)	\
	SAVE_U_PCB_REG(treg, CAPCAUSE, pcb)
#define RESTORE_CAPCAUSE_FROM_PCB(treg, pcb)	\
	RESTORE_U_PCB_REG(treg, CAPCAUSE, pcb)

#else /* CHERI_PURECAP_KERNEL */

/*
 * Capcause offset is too large for CHERI256 in this case and does not
 * fit in the csd immediate offset.
 */
#define SAVE_CAPCAUSE_TO_PCB(treg, treg2, pcb)	\
	SAVE_U_PCB_REG_FAR(treg, treg2, CAPCAUSE, pcb)
#define RESTORE_CAPCAUSE_FROM_PCB(treg, pcb)	\
	RESTORE_U_PCB_REG_FAR(treg, treg, CAPCAUSE, pcb)

#endif /* CHERI_PURECAP_KERNEL */

#ifdef CHERI_PURECAP_KERNEL

/*
 * Save and restore user CHERI state on an exception.
 * In the purecap kernel the pcb pointer is in KSCRATCH, so we can not use
 * it as another scratch register.
 * KR1C holds the saved KSCRATCH value so we can not use it either.
 * KR2C holds the saved GPC and KSCRATCH2 holds the kernel GP.
 * We use C1 as an extra scratch register.
 * Unlike kernel context switches, we both save and restore
 * the capability cause register.
 */
#define	SAVE_CREGS_TO_PCB(pcb, treg, treg2)				\
	SAVE_U_PCB_CREG(CHERI_REG_C1, C1, pcb);				\
	SAVE_U_PCB_CREG(CHERI_REG_C2, C2, pcb);				\
	SAVE_U_PCB_CREG(CHERI_REG_C3, C3, pcb);				\
	SAVE_U_PCB_CREG(CHERI_REG_C4, C4, pcb);				\
	SAVE_U_PCB_CREG(CHERI_REG_C5, C5, pcb);				\
	SAVE_U_PCB_CREG(CHERI_REG_C6, C6, pcb);				\
	SAVE_U_PCB_CREG(CHERI_REG_C7, C7, pcb);				\
	SAVE_U_PCB_CREG(CHERI_REG_C8, C8, pcb);				\
	SAVE_U_PCB_CREG(CHERI_REG_C9, C9, pcb);				\
	SAVE_U_PCB_CREG(CHERI_REG_C10, C10, pcb);			\
	SAVE_U_PCB_CREG(CHERI_REG_STC, STC, pcb);			\
	SAVE_U_PCB_CREG(CHERI_REG_C12, C12, pcb);			\
	SAVE_U_PCB_CREG(CHERI_REG_C13, C13, pcb);			\
	SAVE_U_PCB_CREG(CHERI_REG_C14, C14, pcb);			\
	SAVE_U_PCB_CREG(CHERI_REG_C15, C15, pcb);			\
	SAVE_U_PCB_CREG(CHERI_REG_C16, C16, pcb);			\
	SAVE_U_PCB_CREG(CHERI_REG_C17, C17, pcb);			\
	SAVE_U_PCB_CREG(CHERI_REG_C18, C18, pcb);			\
	SAVE_U_PCB_CREG(CHERI_REG_C19, C19, pcb);			\
	SAVE_U_PCB_CREG(CHERI_REG_C20, C20, pcb);			\
	SAVE_U_PCB_CREG(CHERI_REG_C21, C21, pcb);			\
	SAVE_U_PCB_CREG(CHERI_REG_C22, C22, pcb);			\
	SAVE_U_PCB_CREG(CHERI_REG_C23, C23, pcb);			\
	SAVE_U_PCB_CREG(CHERI_REG_C24, C24, pcb);			\
	SAVE_U_PCB_CREG(CHERI_REG_C25, C25, pcb);			\
	/* c26 was saved in kr2c */					\
	cgetkr2c	CHERI_REG_C1;					\
	SAVE_U_PCB_CREG(CHERI_REG_C1, IDC, pcb);			\
	/* c27 was saved in kr1c */					\
	cgetkr1c	CHERI_REG_C1;					\
	SAVE_U_PCB_CREG(CHERI_REG_C1, C27, pcb);			\
	SAVE_U_PCB_CREG(CHERI_REG_C1, C28, pcb);			\
	SAVE_U_PCB_CREG(CHERI_REG_C28, C28, pcb);			\
	SAVE_U_PCB_CREG(CHERI_REG_C29, C29, pcb);			\
	SAVE_U_PCB_CREG(CHERI_REG_C30, C30, pcb);			\
	SAVE_U_PCB_CREG(CHERI_REG_C31, C31, pcb);			\
	/* Save special registers after KSCRATCH regs */		\
	CGetEPCC	CHERI_REG_C1;					\
	SAVE_U_PCB_CREG(CHERI_REG_C1, PCC, pcb);			\
	/* User DDC is still installed. */				\
	cgetdefault	CHERI_REG_C1;					\
	SAVE_U_PCB_CREG(CHERI_REG_C1, DDC, pcb);			\
	csetdefault	$cnull;						\
	cgetcause	treg;						\
	SAVE_CAPCAUSE_TO_PCB(treg, treg2, pcb)

/*
 * Restore state from PCB. Assume that pcb is pointed to by KSCRATCH
 * and KSCRATCH2 is the kernel GP. We use C1 as an extra scratch register.
 * pcb: capability register pointing to the pcb
 * treg: scratch register (non capability)
 */
#define	RESTORE_CREGS_FROM_PCB(pcb, treg)				\
	/* Restore special registers before KSCRATCH (C27) */		\
	RESTORE_U_PCB_CREG(CHERI_REG_C1, DDC, pcb);			\
	csetdefault	CHERI_REG_C1;					\
	RESTORE_U_PCB_CREG(CHERI_REG_C2, C2, pcb);			\
	RESTORE_U_PCB_CREG(CHERI_REG_C3, C3, pcb);			\
	RESTORE_U_PCB_CREG(CHERI_REG_C4, C4, pcb);			\
	RESTORE_U_PCB_CREG(CHERI_REG_C5, C5, pcb);			\
	RESTORE_U_PCB_CREG(CHERI_REG_C6, C6, pcb);			\
	RESTORE_U_PCB_CREG(CHERI_REG_C7, C7, pcb);			\
	RESTORE_U_PCB_CREG(CHERI_REG_C8, C8, pcb);			\
	RESTORE_U_PCB_CREG(CHERI_REG_C9, C9, pcb);			\
	RESTORE_U_PCB_CREG(CHERI_REG_C10, C10, pcb);			\
	RESTORE_U_PCB_CREG(CHERI_REG_STC, STC, pcb);			\
	RESTORE_U_PCB_CREG(CHERI_REG_C12, C12, pcb);			\
	RESTORE_U_PCB_CREG(CHERI_REG_C13, C13, pcb);			\
	RESTORE_U_PCB_CREG(CHERI_REG_C14, C14, pcb);			\
	RESTORE_U_PCB_CREG(CHERI_REG_C15, C15, pcb);			\
	RESTORE_U_PCB_CREG(CHERI_REG_C16, C16, pcb);			\
	RESTORE_U_PCB_CREG(CHERI_REG_C17, C17, pcb);			\
	RESTORE_U_PCB_CREG(CHERI_REG_C18, C18, pcb);			\
	RESTORE_U_PCB_CREG(CHERI_REG_C19, C19, pcb);			\
	RESTORE_U_PCB_CREG(CHERI_REG_C20, C20, pcb);			\
	RESTORE_U_PCB_CREG(CHERI_REG_C21, C21, pcb);			\
	RESTORE_U_PCB_CREG(CHERI_REG_C22, C22, pcb);			\
	RESTORE_U_PCB_CREG(CHERI_REG_C23, C23, pcb);			\
	RESTORE_U_PCB_CREG(CHERI_REG_C24, C24, pcb);			\
	RESTORE_U_PCB_CREG(CHERI_REG_C25, C25, pcb);			\
	/* Restore KSCRATCH2 value in kr2c for EXCEPTION_RETURN */	\
	RESTORE_U_PCB_CREG(CHERI_REG_C1, IDC, pcb);			\
	csetkr2c	CHERI_REG_C1;					\
	/* Restore KSCRATCH in kr1c for EXCEPTION_RETURN */		\
	RESTORE_U_PCB_CREG(CHERI_REG_C1, C27, pcb);			\
	csetkr1c	CHERI_REG_C1;					\
	RESTORE_U_PCB_CREG(CHERI_REG_C28, C28, pcb);			\
	RESTORE_U_PCB_CREG(CHERI_REG_C29, C29, pcb);			\
	RESTORE_U_PCB_CREG(CHERI_REG_C30, C30, pcb);			\
	RESTORE_U_PCB_CREG(CHERI_REG_C31, C31, pcb);			\
	RESTORE_CAPCAUSE_FROM_PCB(treg, pcb);				\
	csetcause	treg;						\
	RESTORE_U_PCB_CREG(CHERI_REG_C1, C1, pcb)

#else /* ! CHERI_PURECAP_KERNEL */

/*
 * Save and restore user CHERI state on an exception.  Assumes that $ddc has
 * already been moved to $krc2, and that if we write $krc2, it will get moved
 * to $ddc later.  Unlike kernel context switches, we both save and restore
 * the capability cause register.
 *
 * Note: EPCC is saved last so CHERI_REG_KSCRATCH will contain $epcc
 *
 * XXXRW: We should in fact also do this for the kernel version?
 */
#define	SAVE_CREGS_TO_PCB(pcb, treg)					\
	SAVE_U_PCB_CREG(CHERI_REG_C1, C1, pcb);				\
	SAVE_U_PCB_CREG(CHERI_REG_C2, C2, pcb);				\
	SAVE_U_PCB_CREG(CHERI_REG_C3, C3, pcb);				\
	SAVE_U_PCB_CREG(CHERI_REG_C4, C4, pcb);				\
	SAVE_U_PCB_CREG(CHERI_REG_C5, C5, pcb);				\
	SAVE_U_PCB_CREG(CHERI_REG_C6, C6, pcb);				\
	SAVE_U_PCB_CREG(CHERI_REG_C7, C7, pcb);				\
	SAVE_U_PCB_CREG(CHERI_REG_C8, C8, pcb);				\
	SAVE_U_PCB_CREG(CHERI_REG_C9, C9, pcb);				\
	SAVE_U_PCB_CREG(CHERI_REG_C10, C10, pcb);			\
	SAVE_U_PCB_CREG(CHERI_REG_STC, STC, pcb);			\
	SAVE_U_PCB_CREG(CHERI_REG_C12, C12, pcb);			\
	SAVE_U_PCB_CREG(CHERI_REG_C13, C13, pcb);			\
	SAVE_U_PCB_CREG(CHERI_REG_C14, C14, pcb);			\
	SAVE_U_PCB_CREG(CHERI_REG_C15, C15, pcb);			\
	SAVE_U_PCB_CREG(CHERI_REG_C16, C16, pcb);			\
	SAVE_U_PCB_CREG(CHERI_REG_C17, C17, pcb);			\
	SAVE_U_PCB_CREG(CHERI_REG_C18, C18, pcb);			\
	SAVE_U_PCB_CREG(CHERI_REG_C19, C19, pcb);			\
	SAVE_U_PCB_CREG(CHERI_REG_C20, C20, pcb);			\
	SAVE_U_PCB_CREG(CHERI_REG_C21, C21, pcb);			\
	SAVE_U_PCB_CREG(CHERI_REG_C22, C22, pcb);			\
	SAVE_U_PCB_CREG(CHERI_REG_C23, C23, pcb);			\
	SAVE_U_PCB_CREG(CHERI_REG_C24, C24, pcb);			\
	SAVE_U_PCB_CREG(CHERI_REG_C25, C25, pcb);			\
	SAVE_U_PCB_CREG(CHERI_REG_C26, IDC, pcb);			\
	SAVE_U_PCB_CREG(CHERI_REG_C27, C27, pcb);			\
	SAVE_U_PCB_CREG(CHERI_REG_C28, C28, pcb);			\
	SAVE_U_PCB_CREG(CHERI_REG_C29, C29, pcb);			\
	SAVE_U_PCB_CREG(CHERI_REG_C30, C30, pcb);			\
	SAVE_U_PCB_CREG(CHERI_REG_C31, C31, pcb);			\
	/* Note we save KR2C here, so later we can use it */		\
	SAVE_U_PCB_CREG(CHERI_REG_SEC0, DDC, pcb);			\
	/* Save special registers after KSCRATCH (C27) */		\
	/* User DDC is saved in $kr2c. */				\
	CGetKR2C	CHERI_REG_KSCRATCH;				\
	SAVE_U_PCB_CREG(CHERI_REG_KSCRATCH, DDC, pcb);			\
	cgetcause	treg;						\
<<<<<<< HEAD
	SAVE_CAPCAUSE_TO_PCB(treg, treg2, pcb)
=======
	SAVE_U_PCB_REG(treg, CAPCAUSE, pcb);				\
	/* EPCC is saved last so that it can be read from KSCRATCH */	\
	CGetEPCC	CHERI_REG_KSCRATCH;				\
	SAVE_U_PCB_CREG(CHERI_REG_KSCRATCH, PCC, pcb)

>>>>>>> 97c7520e

#define	RESTORE_CREGS_FROM_PCB(pcb, treg)				\
	/* Restore special registers before KSCRATCH (C27) */		\
	/* User DDC is saved in $kr2c. */				\
	RESTORE_U_PCB_CREG(CHERI_REG_KSCRATCH, DDC, pcb);		\
	CSetKR2C	CHERI_REG_KSCRATCH;				\
	RESTORE_U_PCB_CREG(CHERI_REG_C1, C1, pcb);			\
	RESTORE_U_PCB_CREG(CHERI_REG_C2, C2, pcb);			\
	RESTORE_U_PCB_CREG(CHERI_REG_C3, C3, pcb);			\
	RESTORE_U_PCB_CREG(CHERI_REG_C4, C4, pcb);			\
	RESTORE_U_PCB_CREG(CHERI_REG_C5, C5, pcb);			\
	RESTORE_U_PCB_CREG(CHERI_REG_C6, C6, pcb);			\
	RESTORE_U_PCB_CREG(CHERI_REG_C7, C7, pcb);			\
	RESTORE_U_PCB_CREG(CHERI_REG_C8, C8, pcb);			\
	RESTORE_U_PCB_CREG(CHERI_REG_C9, C9, pcb);			\
	RESTORE_U_PCB_CREG(CHERI_REG_C10, C10, pcb);			\
	RESTORE_U_PCB_CREG(CHERI_REG_STC, STC, pcb);			\
	RESTORE_U_PCB_CREG(CHERI_REG_C12, C12, pcb);			\
	RESTORE_U_PCB_CREG(CHERI_REG_C13, C13, pcb);			\
	RESTORE_U_PCB_CREG(CHERI_REG_C14, C14, pcb);			\
	RESTORE_U_PCB_CREG(CHERI_REG_C15, C15, pcb);			\
	RESTORE_U_PCB_CREG(CHERI_REG_C16, C16, pcb);			\
	RESTORE_U_PCB_CREG(CHERI_REG_C17, C17, pcb);			\
	RESTORE_U_PCB_CREG(CHERI_REG_C18, C18, pcb);			\
	RESTORE_U_PCB_CREG(CHERI_REG_C19, C19, pcb);			\
	RESTORE_U_PCB_CREG(CHERI_REG_C20, C20, pcb);			\
	RESTORE_U_PCB_CREG(CHERI_REG_C21, C21, pcb);			\
	RESTORE_U_PCB_CREG(CHERI_REG_C22, C22, pcb);			\
	RESTORE_U_PCB_CREG(CHERI_REG_C23, C23, pcb);			\
	RESTORE_U_PCB_CREG(CHERI_REG_C24, C24, pcb);			\
	RESTORE_U_PCB_CREG(CHERI_REG_C25, C25, pcb);			\
	RESTORE_U_PCB_CREG(CHERI_REG_C26, IDC, pcb);			\
	RESTORE_U_PCB_CREG(CHERI_REG_C27, C27, pcb);			\
	RESTORE_U_PCB_CREG(CHERI_REG_C28, C28, pcb);			\
	RESTORE_U_PCB_CREG(CHERI_REG_C29, C29, pcb);			\
	RESTORE_U_PCB_CREG(CHERI_REG_C30, C30, pcb);			\
	RESTORE_U_PCB_CREG(CHERI_REG_C31, C31, pcb);			\
	RESTORE_U_PCB_REG(treg, CAPCAUSE, pcb);				\
	csetcause	treg

#endif /* ! CHERI_PURECAP_KERNEL */

#define RESTORE_EPCC(capreg, pc_vaddr, tmpreg)					\
	/* Do not attempt to modify EPCC if it is already correct. */		\
	/* This is needed in case it is a sentry (e.g. for signal handlers) */	\
	cgetoffset tmpreg, capreg;						\
	/* update the offset of EPCC to the return pc if different */		\
	beq tmpreg, pc_vaddr, 12345f; nop;					\
	csetoffset capreg, capreg, pc_vaddr;					\
	12345:									\
	csetepcc capreg;

/*
 * Macros saving capability state to, and restoring it from, voluntary kernel
 * context-switch storage in pcb.pcb_cherikframe.
 */
#ifndef CHERI_PURECAP_KERNEL
#define	SAVE_U_PCB_CHERIKFRAME_CREG(creg, offs, base)			\
	csc		creg, base, (U_PCB_CHERIKFRAME +		\
			    CHERICAP_SIZE * offs)($ddc)

#define	RESTORE_U_PCB_CHERIKFRAME_CREG(creg, offs, base)		\
	clc		creg, base, (U_PCB_CHERIKFRAME +		\
			    CHERICAP_SIZE * offs)($ddc)

#define SAVE_CHERIKFRAME_GPC
#define RESTORE_CHERIKFRAME_GPC
#else /* CHERI_PURECAP_KERNEL */
#define	SAVE_U_PCB_CHERIKFRAME_CREG(creg, offs, base)			\
	cscbi		creg, (U_PCB_CHERIKFRAME +			\
			    CHERICAP_SIZE * offs)(base)

#define	RESTORE_U_PCB_CHERIKFRAME_CREG(creg, offs, base)		\
	clcbi		creg, (U_PCB_CHERIKFRAME +			\
			    CHERICAP_SIZE * offs)(base)

/* Save and restore globals pointer as well */
#define SAVE_CHERIKFRAME_GPC(base)					\
	SAVE_U_PCB_CHERIKFRAME_CREG(CHERI_REG_GPC, CHERIKFRAME_OFF_GPC, \
				    base)
#define RESTORE_CHERIKFRAME_GPC(base)					\
	RESTORE_U_PCB_CHERIKFRAME_CREG(CHERI_REG_GPC,			\
				       CHERIKFRAME_OFF_GPC, base)
#endif /* CHERI_PURECAP_KERNEL */

/*
 * Macros to save (and restore) callee-save capability registers when
 * performing a voluntary kernel context switch (the compiler will have saved,
 * or will restore, caller-save registers).
 */
#define	SAVE_U_PCB_CHERIKFRAME(base)					\
	SAVE_U_PCB_CHERIKFRAME_CREG(CHERI_REG_C17, CHERIKFRAME_OFF_C17,	\
	    base);							\
	SAVE_U_PCB_CHERIKFRAME_CREG(CHERI_REG_C18, CHERIKFRAME_OFF_C18,	\
	    base);							\
	SAVE_U_PCB_CHERIKFRAME_CREG(CHERI_REG_C19, CHERIKFRAME_OFF_C19,	\
	    base);							\
	SAVE_U_PCB_CHERIKFRAME_CREG(CHERI_REG_C20, CHERIKFRAME_OFF_C20,	\
	    base);							\
	SAVE_U_PCB_CHERIKFRAME_CREG(CHERI_REG_C21, CHERIKFRAME_OFF_C21,	\
	    base);							\
	SAVE_U_PCB_CHERIKFRAME_CREG(CHERI_REG_C22, CHERIKFRAME_OFF_C22,	\
	    base);							\
	SAVE_U_PCB_CHERIKFRAME_CREG(CHERI_REG_C23, CHERIKFRAME_OFF_C23,	\
	    base);							\
	SAVE_U_PCB_CHERIKFRAME_CREG(CHERI_REG_C24, CHERIKFRAME_OFF_C24,	\
	    base);					    	        \
	SAVE_CHERIKFRAME_GPC(base)


#define	RESTORE_U_PCB_CHERIKFRAME(base)					\
	RESTORE_U_PCB_CHERIKFRAME_CREG(CHERI_REG_C17,			\
	    CHERIKFRAME_OFF_C17, base);					\
	RESTORE_U_PCB_CHERIKFRAME_CREG(CHERI_REG_C18,			\
	    CHERIKFRAME_OFF_C18, base);					\
	RESTORE_U_PCB_CHERIKFRAME_CREG(CHERI_REG_C19,			\
	    CHERIKFRAME_OFF_C19, base);					\
	RESTORE_U_PCB_CHERIKFRAME_CREG(CHERI_REG_C20,			\
	    CHERIKFRAME_OFF_C20, base);					\
	RESTORE_U_PCB_CHERIKFRAME_CREG(CHERI_REG_C21,			\
	    CHERIKFRAME_OFF_C21, base);					\
	RESTORE_U_PCB_CHERIKFRAME_CREG(CHERI_REG_C22,			\
	    CHERIKFRAME_OFF_C22, base);					\
	RESTORE_U_PCB_CHERIKFRAME_CREG(CHERI_REG_C23,			\
	    CHERIKFRAME_OFF_C23, base);					\
	RESTORE_U_PCB_CHERIKFRAME_CREG(CHERI_REG_C24,			\
	    CHERIKFRAME_OFF_C24, base);	    	    	    	    	\
	RESTORE_CHERIKFRAME_GPC(base)

#define CHERI_CLEAR_GPLO_ZR    (1 << 0)
#define CHERI_CLEAR_GPLO_AT    (1 << 1)
#define CHERI_CLEAR_GPLO_V0    (1 << 2)
#define CHERI_CLEAR_GPLO_V1    (1 << 3)
#define CHERI_CLEAR_GPLO_A0    (1 << 4)
#define CHERI_CLEAR_GPLO_A1    (1 << 5)
#define CHERI_CLEAR_GPLO_A2    (1 << 6)
#define CHERI_CLEAR_GPLO_A3    (1 << 7)
#define CHERI_CLEAR_GPLO_A4    (1 << 8)
#define CHERI_CLEAR_GPLO_A5    (1 << 9)
#define CHERI_CLEAR_GPLO_A6    (1 << 10)
#define CHERI_CLEAR_GPLO_A7    (1 << 11)
#define CHERI_CLEAR_GPLO_T0    (1 << 12)
#define CHERI_CLEAR_GPLO_T1    (1 << 13)
#define CHERI_CLEAR_GPLO_T2    (1 << 14)
#define CHERI_CLEAR_GPLO_T3    (1 << 15)
#define CHERI_CLEAR_GPHI_S0    (1 << (16 - 16))
#define CHERI_CLEAR_GPHI_S1    (1 << (17 - 16))
#define CHERI_CLEAR_GPHI_S2    (1 << (18 - 16))
#define CHERI_CLEAR_GPHI_S3    (1 << (19 - 16))
#define CHERI_CLEAR_GPHI_S4    (1 << (20 - 16))
#define CHERI_CLEAR_GPHI_S5    (1 << (21 - 16))
#define CHERI_CLEAR_GPHI_S6    (1 << (22 - 16))
#define CHERI_CLEAR_GPHI_S7    (1 << (23 - 16))
#define CHERI_CLEAR_GPHI_T8    (1 << (24 - 16))
#define CHERI_CLEAR_GPHI_T9    (1 << (25 - 16))
#define CHERI_CLEAR_GPHI_K0    (1 << (26 - 16))
#define CHERI_CLEAR_GPHI_K1    (1 << (27 - 16))
#define CHERI_CLEAR_GPHI_GP    (1 << (28 - 16))
#define CHERI_CLEAR_GPHI_SP    (1 << (29 - 16))
#define CHERI_CLEAR_GPHI_S8    (1 << (30 - 16))
#define CHERI_CLEAR_GPHI_RA    (1 << (31 - 16))

#define CHERI_CLEAR_CAPLO_C0   (1 << 0 )
#define CHERI_CLEAR_CAPLO_C1   (1 << 1 )
#define CHERI_CLEAR_CAPLO_C2   (1 << 2 )
#define CHERI_CLEAR_CAPLO_C3   (1 << 3 )
#define CHERI_CLEAR_CAPLO_C4   (1 << 4 )
#define CHERI_CLEAR_CAPLO_C5   (1 << 5 )
#define CHERI_CLEAR_CAPLO_C6   (1 << 6 )
#define CHERI_CLEAR_CAPLO_C7   (1 << 7 )
#define CHERI_CLEAR_CAPLO_C8   (1 << 8 )
#define CHERI_CLEAR_CAPLO_C9   (1 << 9 )
#define CHERI_CLEAR_CAPLO_C10  (1 << 10)
#define CHERI_CLEAR_CAPLO_C11  (1 << 11)
#define CHERI_CLEAR_CAPLO_C12  (1 << 12)
#define CHERI_CLEAR_CAPLO_C13  (1 << 13)
#define CHERI_CLEAR_CAPLO_C14  (1 << 14)
#define CHERI_CLEAR_CAPLO_C15  (1 << 15)
#define CHERI_CLEAR_CAPHI_C16  (1 << (16 - 16))
#define CHERI_CLEAR_CAPHI_C17  (1 << (17 - 16))
#define CHERI_CLEAR_CAPHI_C18  (1 << (18 - 16))
#define CHERI_CLEAR_CAPHI_C19  (1 << (19 - 16))
#define CHERI_CLEAR_CAPHI_C20  (1 << (20 - 16))
#define CHERI_CLEAR_CAPHI_C21  (1 << (21 - 16))
#define CHERI_CLEAR_CAPHI_C22  (1 << (22 - 16))
#define CHERI_CLEAR_CAPHI_C23  (1 << (23 - 16))
#define CHERI_CLEAR_CAPHI_C24  (1 << (24 - 16))
#define CHERI_CLEAR_CAPHI_C25  (1 << (25 - 16))
#define CHERI_CLEAR_CAPHI_IDC  (1 << (26 - 16))
#define CHERI_CLEAR_CAPHI_C27  (1 << (27 - 16))
#define CHERI_CLEAR_CAPHI_C28  (1 << (28 - 16))
#define CHERI_CLEAR_CAPHI_C29  (1 << (29 - 16))
#define CHERI_CLEAR_CAPHI_C30  (1 << (30 - 16))
#define CHERI_CLEAR_CAPHI_C31  (1 << (31 - 16))

/*
 * Load symbol from capability table
 */
#define CAPTABLE_LOAD(dst, sym)				\
	clcbi dst, %captab20(sym)(CHERI_REG_GPC)
#define CAPCALL_LOAD(dst, sym)				\
	clcbi dst, %capcall20(sym)(CHERI_REG_GPC)

/*
 * The CCall (selector 1) branch delay slot has been removed but in order to
 * run on older hardware we use this macro ensure it is followed by a nop
 *
 * TODO: remove this once we drop support for older bitfiles
 */
#define CCALL(cb, cd)						\
	.set push;						\
	.set noreorder;						\
	ccall cb, cd, 1;					\
	nop; /* Fill branch delay slot for old harware*/	\
	.set pop;

/* Derive the initial DDC/KDC and PCC/KCC from an omnipotent boot
 * capability, presumed to be in DDC.  Clobbers C27 and C28, which surely
 * want to be cleared before handing off control.  (We don't do so here
 * because in locore.S we have more privileged caps to derive, and we'll
 * clean up later.)
 *
 * TODO: The capabilities derived for DDC/KDC and for PCC/KCC cover the
 * entirety of the kernel.  Acutally changing base/length requires changes
 * in linkage.
 */
#define CHERI_LOCORE_ROOT_CAPS \
	/* Grab the initial omnipotent capability */                 \
	cgetdefault	CHERI_REG_C28;                               \
	                                                             \
	/* Create a reduced DDC.  */                                 \
	cmove		CHERI_REG_C27, CHERI_REG_C28;                \
	REG_LI		t0, CHERI_CAP_KERN_BASE;                     \
	csetoffset	CHERI_REG_C27, CHERI_REG_C27, t0;            \
	REG_LI		t0, CHERI_CAP_KERN_LENGTH;                   \
	csetbounds	CHERI_REG_C27, CHERI_REG_C27, t0;            \
	REG_LI		t0, CHERI_PERMS_KERNEL_DATA;                 \
	candperm	CHERI_REG_C27, CHERI_REG_C27, t0;            \
	                                                             \
	/* Preserve a copy in KDC for exception handlers. */         \
	csetkdc		CHERI_REG_C27;                               \
	                                                             \
	/* Install the new DDC. */                                   \
	csetdefault	CHERI_REG_C27;                               \
	                                                             \
	/* Create a reduced PCC.  */                                 \
	cgetpcc		CHERI_REG_C27;                               \
	REG_LI		t0, CHERI_CAP_KERN_BASE;                     \
	csetoffset	CHERI_REG_C27, CHERI_REG_C27, t0;            \
	REG_LI		t0, CHERI_CAP_KERN_LENGTH;                   \
	csetbounds	CHERI_REG_C27, CHERI_REG_C27, t0;            \
	REG_LI		t0, CHERI_PERMS_KERNEL_CODE;                 \
	candperm	CHERI_REG_C27, CHERI_REG_C27, t0;            \
	                                                             \
	/* Preserve a copy in KCC for exception handlers.  */        \
	                                                             \
	csetkcc		CHERI_REG_C27;                               \
	                                                             \
	/* Install the new PCC. */                                   \
	REG_LI		t0, CHERI_CAP_KERN_BASE;                     \
	cgetpcc		CHERI_REG_C28;                               \
	cgetoffset	t1, CHERI_REG_C28;                   /* 1 */ \
	PTR_SUBU	t1, t1, t0;                          /* 2 */ \
	PTR_ADDIU	t1, t1, (4 * 7);                     /* 3 */ \
	csetoffset	CHERI_REG_C27, CHERI_REG_C27, t1;    /* 4 */ \
	cjr		CHERI_REG_C27;                       /* 5 */ \
	nop;                                                 /* 6 */ \
	/* 7 (land here) */

#endif /* _MIPS_INCLUDE_CHERIASM_H_ */
// CHERI CHANGES START
// {
//   "updated": 20190702,
//   "target_type": "header",
//   "changes_purecap": [
//     "support"
//   ]
// }
// CHERI CHANGES END<|MERGE_RESOLUTION|>--- conflicted
+++ resolved
@@ -404,15 +404,10 @@
 	CGetKR2C	CHERI_REG_KSCRATCH;				\
 	SAVE_U_PCB_CREG(CHERI_REG_KSCRATCH, DDC, pcb);			\
 	cgetcause	treg;						\
-<<<<<<< HEAD
 	SAVE_CAPCAUSE_TO_PCB(treg, treg2, pcb)
-=======
-	SAVE_U_PCB_REG(treg, CAPCAUSE, pcb);				\
 	/* EPCC is saved last so that it can be read from KSCRATCH */	\
 	CGetEPCC	CHERI_REG_KSCRATCH;				\
 	SAVE_U_PCB_CREG(CHERI_REG_KSCRATCH, PCC, pcb)
-
->>>>>>> 97c7520e
 
 #define	RESTORE_CREGS_FROM_PCB(pcb, treg)				\
 	/* Restore special registers before KSCRATCH (C27) */		\
@@ -454,16 +449,6 @@
 	csetcause	treg
 
 #endif /* ! CHERI_PURECAP_KERNEL */
-
-#define RESTORE_EPCC(capreg, pc_vaddr, tmpreg)					\
-	/* Do not attempt to modify EPCC if it is already correct. */		\
-	/* This is needed in case it is a sentry (e.g. for signal handlers) */	\
-	cgetoffset tmpreg, capreg;						\
-	/* update the offset of EPCC to the return pc if different */		\
-	beq tmpreg, pc_vaddr, 12345f; nop;					\
-	csetoffset capreg, capreg, pc_vaddr;					\
-	12345:									\
-	csetepcc capreg;
 
 /*
  * Macros saving capability state to, and restoring it from, voluntary kernel
