/*-
 * Copyright (c) 2012-2016 Robert N. M. Watson
 * All rights reserved.
 *
 * This software was developed by SRI International and the University of
 * Cambridge Computer Laboratory under DARPA/AFRL contract (FA8750-10-C-0237)
 * ("CTSRD"), as part of the DARPA CRASH research programme.
 *
 * Redistribution and use in source and binary forms, with or without
 * modification, are permitted provided that the following conditions
 * are met:
 * 1. Redistributions of source code must retain the above copyright
 *    notice, this list of conditions and the following disclaimer.
 * 2. Redistributions in binary form must reproduce the above copyright
 *    notice, this list of conditions and the following disclaimer in the
 *    documentation and/or other materials provided with the distribution.
 *
 * THIS SOFTWARE IS PROVIDED BY THE AUTHOR AND CONTRIBUTORS ``AS IS'' AND
 * ANY EXPRESS OR IMPLIED WARRANTIES, INCLUDING, BUT NOT LIMITED TO, THE
 * IMPLIED WARRANTIES OF MERCHANTABILITY AND FITNESS FOR A PARTICULAR PURPOSE
 * ARE DISCLAIMED.  IN NO EVENT SHALL THE AUTHOR OR CONTRIBUTORS BE LIABLE
 * FOR ANY DIRECT, INDIRECT, INCIDENTAL, SPECIAL, EXEMPLARY, OR CONSEQUENTIAL
 * DAMAGES (INCLUDING, BUT NOT LIMITED TO, PROCUREMENT OF SUBSTITUTE GOODS
 * OR SERVICES; LOSS OF USE, DATA, OR PROFITS; OR BUSINESS INTERRUPTION)
 * HOWEVER CAUSED AND ON ANY THEORY OF LIABILITY, WHETHER IN CONTRACT, STRICT
 * LIABILITY, OR TORT (INCLUDING NEGLIGENCE OR OTHERWISE) ARISING IN ANY WAY
 * OUT OF THE USE OF THIS SOFTWARE, EVEN IF ADVISED OF THE POSSIBILITY OF
 * SUCH DAMAGE.
 */

#ifndef _MIPS_INCLUDE_CHERIASM_H_
#define	_MIPS_INCLUDE_CHERIASM_H_

#if !defined(_KERNEL) && !defined(_CHERI_INTERNAL)
#error "no user-serviceable parts inside"
#endif

/*
 * 27 user-context registers -- with names where appropriate.
 */
#define	CHERI_REG_C0	$c0	/* MIPS legacy load/store capability. */
#define	CHERI_REG_DDC	CHERI_REG_C0
#define	CHERI_REG_C1	$c1
#define	CHERI_REG_C2	$c2
#define	CHERI_REG_C3	$c3
#define	CHERI_REG_C4	$c4
#define	CHERI_REG_C5	$c5
#define	CHERI_REG_C6	$c6
#define	CHERI_REG_C7	$c7
#define	CHERI_REG_C8	$c8
#define	CHERI_REG_C9	$c9
#define	CHERI_REG_C10	$c10
#define	CHERI_REG_C11	$c11	/* Stack capability. */
#define	CHERI_REG_STC	CHERI_REG_C11
#define	CHERI_REG_C12	$c12
#define	CHERI_REG_C13	$c13
#define	CHERI_REG_C14	$c14
#define	CHERI_REG_C15	$c15
#define	CHERI_REG_C16	$c16
#define	CHERI_REG_C17	$c17
#define	CHERI_REG_C18	$c18
#define	CHERI_REG_C19	$c19
#define	CHERI_REG_C20	$c20
#define	CHERI_REG_C21	$c21
#define	CHERI_REG_C22	$c22
#define	CHERI_REG_C23	$c23
#define	CHERI_REG_C24	$c24
#define	CHERI_REG_C25	$c25
#define	CHERI_REG_C26	$c26	/* Invoked data capability. */
#define	CHERI_REG_IDC	CHERI_REG_C26
/* Global pointer capability (capability table ABI) */
#define CHERI_REG_GPC	CHERI_REG_C26

/* 5 exception-context registers -- with names where appropriate. */
#define	CHERI_REG_KR1C	$c27	/* Kernel exception handling capability (1). */
#define	CHERI_REG_KR2C	$c28	/* Kernel exception handling capability (2). */
#define	CHERI_REG_C29	$c29	/* Former Kernel code capability. */
#define	CHERI_REG_C30	$c30	/* Former Kernel data capability. */
#define	CHERI_REG_C31	$c31	/* Former Exception program counter cap. */

/*
 * In kernel inline assembly, employee these two caller-save registers.  This
 * means that we don't need to worry about preserving prior values -- as long
 * as there is no direct use of a capability register in a function.
 */
#define	CHERI_REG_CTEMP0	CHERI_REG_C13	/* C capability manipulation. */
#define	CHERI_REG_CTEMP1	CHERI_REG_C14	/* C capability manipulation. */

/*
 * Where to save the user $ddc during low-level exception handling.  Possibly
 * this should be an argument to macros rather than hard-coded in the macros.
 *
 * Ensure this is kept in sync with CHERI_CLEAR_CAPHI_SEC0.
 */
#define	CHERI_REG_SEC0	CHERI_REG_KR2C	/* Saved $ddc in exception handling. */

/*
 * (Possibly) temporary ABI in which $c1 is the code argument to CCall, and
 * $c2 is the data argument.
 */
#define	CHERI_REG_CCALLCODE	$c1
#define	CHERI_REG_CCALLDATA	$c2

/*
 * Macro to abstract the creation of a NULL capability
 */
#define CHERI_NULL(reg) cmove reg, $cnull

/*
 * Macro to abstract use of cmove in kernel assembly, used as a temporary
 * workaround for cmove generating CIncBase instructions on 128-bit CHERI.
 * This will be removed once all live bitfiles and toolchain have been
 * updated.
 */
#if (defined(CPU_CHERI) && !defined(CPU_CHERI128))
#define	CHERI_ASM_CMOVE(cd, cb)		cmove cd, cb
#else
#define	CHERI_ASM_CMOVE(cd, cb)		cincoffset cd, cb, zero
#endif

/*
 * Assembly code to be used in CHERI exception handling and context switching.
 *
 * When entering an exception handler from userspace, conditionally save the
 * default user data capability.  Then install the kernel's default data
 * capability.  The caller provides a temporary register to use for the
 * purposes of querying CP0 SR to determine whether the target is userspace or
 * the kernel.
 */
#define	CHERI_EXCEPTION_ENTER(reg)					\
	mfc0	reg, MIPS_COP_0_STATUS;					\
	andi	reg, reg, MIPS_SR_KSU_USER;				\
	beq	reg, $0, 64f;						\
	nop;								\
	/* Save user $ddc; install kernel $ddc. */			\
	cgetdefault	CHERI_REG_SEC0;					\
	cgetkdc		CHERI_REG_KR1C;					\
	csetdefault	CHERI_REG_KR1C;					\
64:

/*
 * When returning from an exception, conditionally restore the default user
 * data capability.  The caller provides a temporary register to use for the
 * purposes of querying CP0 SR to determine whether the target is userspace
 * or the kernel.
 *
 * XXXCHERI: We assume that the caller will install an appropriate $pcc for a
 * return to userspace, but that in the kernel case, we need to install a
 * kernel $epcc, potentially overwriting a previously present user $epcc from
 * exception entry.  Once the kernel does multiple security domains, the
 * caller should manage $epcc in that case as well, and we can remove $epcc
 * assignment here.
 */
#define	CHERI_EXCEPTION_RETURN(reg)					\
	mfc0	reg, MIPS_COP_0_STATUS;					\
	andi	reg, reg, MIPS_SR_KSU_USER;				\
	beq	reg, $0, 65f;						\
	nop;								\
	/* If returning to userspace, restore saved user $ddc. */	\
	csetdefault	CHERI_REG_SEC0; 				\
	b	66f;							\
	/* Clear c29-c31 when returning to userspace (needs recent bitfile-> nop for now) */ 		\
	/* CClearHi (CHERI_CLEAR_CAPHI_C29 | CHERI_CLEAR_CAPHI_C30 |	\
	    CHERI_CLEAR_CAPHI_C31);*/ nop; /* delay slot */			\
65:									\
	/* If returning to kernelspace, reinstall kernel code $pcc. */	\
	/*								\
	 * XXXRW: If requested PC has been adjusted by stack, similarly	\
	 * adjust $epcc.offset, which will overwrite an earlier $epc	\
	 * assignment.							\
	 * FIXME: this does not work with non-zero $pcc base		\
	 */								\
	MFC0	reg, MIPS_COP_0_EXC_PC;					\
	CGetKCC		CHERI_REG_KR1C;					\
	CSetOffset	CHERI_REG_KR1C, CHERI_REG_KR1C, reg;		\
	CSetEPCC	CHERI_REG_KR1C;					\
66:									\
	/* Clear C27 and C28 before returning */			\
	CClearHi (CHERI_CLEAR_CAPHI_KR1C | CHERI_CLEAR_CAPHI_KR2C);

#ifndef CHERI_KERNEL

/*
 * Capcause access to PCB
 */
#define SAVE_CAPCAUSE_TO_PCB(treg, treg2, pcb)	\
	SAVE_U_PCB_REG(treg, CAPCAUSE, pcb)
#define RESTORE_CAPCAUSE_FROM_PCB(treg, pcb)	\
	RESTORE_U_PCB_REG(treg, CAPCAUSE, pcb)

#else /* CHERI_KERNEL */

/*
 * Capcause offset is too large for CHERI256 in this case and does not
 * fit in the csd immediate offset.
 */
#define SAVE_CAPCAUSE_TO_PCB(treg, treg2, pcb)	\
	SAVE_U_PCB_REG_FAR(treg, treg2, CAPCAUSE, pcb)
#define RESTORE_CAPCAUSE_FROM_PCB(treg, pcb)	\
	RESTORE_U_PCB_REG_FAR(treg, treg, CAPCAUSE, pcb)
#endif /* CHERI_KERNEL */

/*
 * Save and restore user CHERI state on an exception.  Assumes that $ddc has
 * already been moved to $sec0, and that if we write $sec0, it will get moved
 * to $ddc later.  Unlike kernel context switches, we both save and restore
 * the capability cause register.
 *
 * XXXRW: Note hard-coding of SEC0 here.
 *
 * XXXRW: We should in fact also do this for the kernel version?
 */
#define	SAVE_CREGS_TO_PCB(pcb, treg, treg2)				\
	/* Note we save KR2C here, so later we can use it */		\
	SAVE_U_PCB_CREG(CHERI_REG_SEC0, DDC, pcb);			\
	SAVE_U_PCB_CREG(CHERI_REG_C1, C1, pcb);				\
	SAVE_U_PCB_CREG(CHERI_REG_C2, C2, pcb);				\
	SAVE_U_PCB_CREG(CHERI_REG_C3, C3, pcb);				\
	SAVE_U_PCB_CREG(CHERI_REG_C4, C4, pcb);				\
	SAVE_U_PCB_CREG(CHERI_REG_C5, C5, pcb);				\
	SAVE_U_PCB_CREG(CHERI_REG_C6, C6, pcb);				\
	SAVE_U_PCB_CREG(CHERI_REG_C7, C7, pcb);				\
	SAVE_U_PCB_CREG(CHERI_REG_C8, C8, pcb);				\
	SAVE_U_PCB_CREG(CHERI_REG_C9, C9, pcb);				\
	SAVE_U_PCB_CREG(CHERI_REG_C10, C10, pcb);			\
	SAVE_U_PCB_CREG(CHERI_REG_STC, STC, pcb);			\
	SAVE_U_PCB_CREG(CHERI_REG_C12, C12, pcb);			\
	SAVE_U_PCB_CREG(CHERI_REG_C13, C13, pcb);			\
	SAVE_U_PCB_CREG(CHERI_REG_C14, C14, pcb);			\
	SAVE_U_PCB_CREG(CHERI_REG_C15, C15, pcb);			\
	SAVE_U_PCB_CREG(CHERI_REG_C16, C16, pcb);			\
	SAVE_U_PCB_CREG(CHERI_REG_C17, C17, pcb);			\
	SAVE_U_PCB_CREG(CHERI_REG_C18, C18, pcb);			\
	SAVE_U_PCB_CREG(CHERI_REG_C19, C19, pcb);			\
	SAVE_U_PCB_CREG(CHERI_REG_C20, C20, pcb);			\
	SAVE_U_PCB_CREG(CHERI_REG_C21, C21, pcb);			\
	SAVE_U_PCB_CREG(CHERI_REG_C22, C22, pcb);			\
	SAVE_U_PCB_CREG(CHERI_REG_C23, C23, pcb);			\
	SAVE_U_PCB_CREG(CHERI_REG_C24, C24, pcb);			\
	SAVE_U_PCB_CREG(CHERI_REG_C25, C25, pcb);			\
	SAVE_U_PCB_CREG(CHERI_REG_C26, IDC, pcb);			\
	/* EPCC is no longer a GPR so load it into KR2C first */	\
	CGetEPCC	CHERI_REG_KR2C;					\
	SAVE_U_PCB_CREG(CHERI_REG_KR2C, PCC, pcb);			\
	cgetcause	treg;						\
	SAVE_CAPCAUSE_TO_PCB(treg, treg2, pcb)


#define RESTORE_EPCC(capreg, pc_vaddr, tmpreg)			\
	/* update the address of EPCC to the return pc */ 	\
	CSetOffset capreg, capreg, pc_vaddr;			\
	CSetEPCC capreg;

#define	RESTORE_CREGS_FROM_PCB(pcb, treg)				\
	RESTORE_U_PCB_CREG(CHERI_REG_C1, C1, pcb);			\
	RESTORE_U_PCB_CREG(CHERI_REG_C2, C2, pcb);			\
	RESTORE_U_PCB_CREG(CHERI_REG_C3, C3, pcb);			\
	RESTORE_U_PCB_CREG(CHERI_REG_C4, C4, pcb);			\
	RESTORE_U_PCB_CREG(CHERI_REG_C5, C5, pcb);			\
	RESTORE_U_PCB_CREG(CHERI_REG_C6, C6, pcb);			\
	RESTORE_U_PCB_CREG(CHERI_REG_C7, C7, pcb);			\
	RESTORE_U_PCB_CREG(CHERI_REG_C8, C8, pcb);			\
	RESTORE_U_PCB_CREG(CHERI_REG_C9, C9, pcb);			\
	RESTORE_U_PCB_CREG(CHERI_REG_C10, C10, pcb);			\
	RESTORE_U_PCB_CREG(CHERI_REG_STC, STC, pcb);			\
	RESTORE_U_PCB_CREG(CHERI_REG_C12, C12, pcb);			\
	RESTORE_U_PCB_CREG(CHERI_REG_C13, C13, pcb);			\
	RESTORE_U_PCB_CREG(CHERI_REG_C14, C14, pcb);			\
	RESTORE_U_PCB_CREG(CHERI_REG_C15, C15, pcb);			\
	RESTORE_U_PCB_CREG(CHERI_REG_C16, C16, pcb);			\
	RESTORE_U_PCB_CREG(CHERI_REG_C17, C17, pcb);			\
	RESTORE_U_PCB_CREG(CHERI_REG_C18, C18, pcb);			\
	RESTORE_U_PCB_CREG(CHERI_REG_C19, C19, pcb);			\
	RESTORE_U_PCB_CREG(CHERI_REG_C20, C20, pcb);			\
	RESTORE_U_PCB_CREG(CHERI_REG_C21, C21, pcb);			\
	RESTORE_U_PCB_CREG(CHERI_REG_C22, C22, pcb);			\
	RESTORE_U_PCB_CREG(CHERI_REG_C23, C23, pcb);			\
	RESTORE_U_PCB_CREG(CHERI_REG_C24, C24, pcb);			\
	RESTORE_U_PCB_CREG(CHERI_REG_C25, C25, pcb);			\
	RESTORE_U_PCB_CREG(CHERI_REG_C26, IDC, pcb);			\
<<<<<<< HEAD
	/* EPCC is no longer a GPR so load it into KR2C first */	\
	RESTORE_U_PCB_CREG(CHERI_REG_KR2C, PCC, pcb);			\
	CSetEPCC	CHERI_REG_KR2C;					\
	/* Restore DDC in KR2C after trashing the temporary KR2C */	\
	RESTORE_U_PCB_CREG(CHERI_REG_SEC0, DDC, pcb);			\
	RESTORE_CAPCAUSE_FROM_PCB(treg, pcb);				\
=======
	RESTORE_U_PCB_REG(treg, CAPCAUSE, pcb);				\
>>>>>>> e16ccb4a
	csetcause	treg

/*
 * Macros saving capability state to, and restoring it from, voluntary kernel
 * context-switch storage in pcb.pcb_cherikframe.
 */
#ifndef CHERI_KERNEL
#define	SAVE_U_PCB_CHERIKFRAME_CREG(creg, offs, base)			\
	csc		creg, base, (U_PCB_CHERIKFRAME +		\
			    CHERICAP_SIZE * offs)($ddc)

#define	RESTORE_U_PCB_CHERIKFRAME_CREG(creg, offs, base)		\
	clc		creg, base, (U_PCB_CHERIKFRAME +		\
			    CHERICAP_SIZE * offs)($ddc)

#define SAVE_CHERIKFRAME_GPC
#define RESTORE_CHERIKFRAME_GPC
#else /* CHERI_KERNEL */
#define	SAVE_U_PCB_CHERIKFRAME_CREG(creg, offs, base)			\
	cscbi		creg, (U_PCB_CHERIKFRAME +			\
			    CHERICAP_SIZE * offs)(base)

#define	RESTORE_U_PCB_CHERIKFRAME_CREG(creg, offs, base)		\
	clcbi		creg, (U_PCB_CHERIKFRAME +			\
			    CHERICAP_SIZE * offs)(base)

/* Save and restore globals pointer as well */
#define SAVE_CHERIKFRAME_GPC(base)					\
	SAVE_U_PCB_CHERIKFRAME_CREG(CHERI_REG_GPC, CHERIKFRAME_OFF_GPC, \
				    base)
#define RESTORE_CHERIKFRAME_GPC(base)					\
	RESTORE_U_PCB_CHERIKFRAME_CREG(CHERI_REG_GPC,			\
				       CHERIKFRAME_OFF_GPC, base)
#endif /* CHERI_KERNEL */

/*
 * Macros to save (and restore) callee-save capability registers when
 * performing a voluntary kernel context switch (the compiler will have saved,
 * or will restore, caller-save registers).
 */
#define	SAVE_U_PCB_CHERIKFRAME(base)					\
	SAVE_U_PCB_CHERIKFRAME_CREG(CHERI_REG_C17, CHERIKFRAME_OFF_C17,	\
	    base);							\
	SAVE_U_PCB_CHERIKFRAME_CREG(CHERI_REG_C18, CHERIKFRAME_OFF_C18,	\
	    base);							\
	SAVE_U_PCB_CHERIKFRAME_CREG(CHERI_REG_C19, CHERIKFRAME_OFF_C19,	\
	    base);							\
	SAVE_U_PCB_CHERIKFRAME_CREG(CHERI_REG_C20, CHERIKFRAME_OFF_C20,	\
	    base);							\
	SAVE_U_PCB_CHERIKFRAME_CREG(CHERI_REG_C21, CHERIKFRAME_OFF_C21,	\
	    base);							\
	SAVE_U_PCB_CHERIKFRAME_CREG(CHERI_REG_C22, CHERIKFRAME_OFF_C22,	\
	    base);							\
	SAVE_U_PCB_CHERIKFRAME_CREG(CHERI_REG_C23, CHERIKFRAME_OFF_C23,	\
	    base);							\
	SAVE_U_PCB_CHERIKFRAME_CREG(CHERI_REG_C24, CHERIKFRAME_OFF_C24,	\
	    base);					    	        \
	SAVE_CHERIKFRAME_GPC(base)


#define	RESTORE_U_PCB_CHERIKFRAME(base)					\
	RESTORE_U_PCB_CHERIKFRAME_CREG(CHERI_REG_C17,			\
	    CHERIKFRAME_OFF_C17, base);					\
	RESTORE_U_PCB_CHERIKFRAME_CREG(CHERI_REG_C18,			\
	    CHERIKFRAME_OFF_C18, base);					\
	RESTORE_U_PCB_CHERIKFRAME_CREG(CHERI_REG_C19,			\
	    CHERIKFRAME_OFF_C19, base);					\
	RESTORE_U_PCB_CHERIKFRAME_CREG(CHERI_REG_C20,			\
	    CHERIKFRAME_OFF_C20, base);					\
	RESTORE_U_PCB_CHERIKFRAME_CREG(CHERI_REG_C21,			\
	    CHERIKFRAME_OFF_C21, base);					\
	RESTORE_U_PCB_CHERIKFRAME_CREG(CHERI_REG_C22,			\
	    CHERIKFRAME_OFF_C22, base);					\
	RESTORE_U_PCB_CHERIKFRAME_CREG(CHERI_REG_C23,			\
	    CHERIKFRAME_OFF_C23, base);					\
	RESTORE_U_PCB_CHERIKFRAME_CREG(CHERI_REG_C24,			\
	    CHERIKFRAME_OFF_C24, base);	    	    	    	    	\
	RESTORE_CHERIKFRAME_GPC(base)

#define CHERI_CLEAR_GPLO_ZR    (1 << 0)
#define CHERI_CLEAR_GPLO_AT    (1 << 1)
#define CHERI_CLEAR_GPLO_V0    (1 << 2)
#define CHERI_CLEAR_GPLO_V1    (1 << 3)
#define CHERI_CLEAR_GPLO_A0    (1 << 4)
#define CHERI_CLEAR_GPLO_A1    (1 << 5)
#define CHERI_CLEAR_GPLO_A2    (1 << 6)
#define CHERI_CLEAR_GPLO_A3    (1 << 7)
#define CHERI_CLEAR_GPLO_A4    (1 << 8)
#define CHERI_CLEAR_GPLO_A5    (1 << 9)
#define CHERI_CLEAR_GPLO_A6    (1 << 10)
#define CHERI_CLEAR_GPLO_A7    (1 << 11)
#define CHERI_CLEAR_GPLO_T0    (1 << 12)
#define CHERI_CLEAR_GPLO_T1    (1 << 13)
#define CHERI_CLEAR_GPLO_T2    (1 << 14)
#define CHERI_CLEAR_GPLO_T3    (1 << 15)
#define CHERI_CLEAR_GPHI_S0    (1 << (16 - 16))
#define CHERI_CLEAR_GPHI_S1    (1 << (17 - 16))
#define CHERI_CLEAR_GPHI_S2    (1 << (18 - 16))
#define CHERI_CLEAR_GPHI_S3    (1 << (19 - 16))
#define CHERI_CLEAR_GPHI_S4    (1 << (20 - 16))
#define CHERI_CLEAR_GPHI_S5    (1 << (21 - 16))
#define CHERI_CLEAR_GPHI_S6    (1 << (22 - 16))
#define CHERI_CLEAR_GPHI_S7    (1 << (23 - 16))
#define CHERI_CLEAR_GPHI_T8    (1 << (24 - 16))
#define CHERI_CLEAR_GPHI_T9    (1 << (25 - 16))
#define CHERI_CLEAR_GPHI_K0    (1 << (26 - 16))
#define CHERI_CLEAR_GPHI_K1    (1 << (27 - 16))
#define CHERI_CLEAR_GPHI_GP    (1 << (28 - 16))
#define CHERI_CLEAR_GPHI_SP    (1 << (29 - 16))
#define CHERI_CLEAR_GPHI_S8    (1 << (30 - 16))
#define CHERI_CLEAR_GPHI_RA    (1 << (31 - 16))

#define CHERI_CLEAR_CAPLO_C0   (1 << 0 )
#define CHERI_CLEAR_CAPLO_C1   (1 << 1 )
#define CHERI_CLEAR_CAPLO_C2   (1 << 2 )
#define CHERI_CLEAR_CAPLO_C3   (1 << 3 )
#define CHERI_CLEAR_CAPLO_C4   (1 << 4 )
#define CHERI_CLEAR_CAPLO_C5   (1 << 5 )
#define CHERI_CLEAR_CAPLO_C6   (1 << 6 )
#define CHERI_CLEAR_CAPLO_C7   (1 << 7 )
#define CHERI_CLEAR_CAPLO_C8   (1 << 8 )
#define CHERI_CLEAR_CAPLO_C9   (1 << 9 )
#define CHERI_CLEAR_CAPLO_C10  (1 << 10)
#define CHERI_CLEAR_CAPLO_C11  (1 << 11)
#define CHERI_CLEAR_CAPLO_C12  (1 << 12)
#define CHERI_CLEAR_CAPLO_C13  (1 << 13)
#define CHERI_CLEAR_CAPLO_C14  (1 << 14)
#define CHERI_CLEAR_CAPLO_C15  (1 << 15)
#define CHERI_CLEAR_CAPHI_C16  (1 << (16 - 16))
#define CHERI_CLEAR_CAPHI_C17  (1 << (17 - 16))
#define CHERI_CLEAR_CAPHI_C18  (1 << (18 - 16))
#define CHERI_CLEAR_CAPHI_C19  (1 << (19 - 16))
#define CHERI_CLEAR_CAPHI_C20  (1 << (20 - 16))
#define CHERI_CLEAR_CAPHI_C21  (1 << (21 - 16))
#define CHERI_CLEAR_CAPHI_C22  (1 << (22 - 16))
#define CHERI_CLEAR_CAPHI_C23  (1 << (23 - 16))
#define CHERI_CLEAR_CAPHI_C24  (1 << (24 - 16))
#define CHERI_CLEAR_CAPHI_C25  (1 << (25 - 16))
#define CHERI_CLEAR_CAPHI_IDC  (1 << (26 - 16))
#define CHERI_CLEAR_CAPHI_KR1C (1 << (27 - 16))
#define CHERI_CLEAR_CAPHI_KR2C (1 << (28 - 16))
#define CHERI_CLEAR_CAPHI_C29  (1 << (29 - 16))
#define CHERI_CLEAR_CAPHI_C30  (1 << (30 - 16))
#define CHERI_CLEAR_CAPHI_C31  (1 << (31 - 16))

/* Ensure that this is kept in sync with CHERI_REG_SEC0. */
#define	CHERI_CLEAR_CAPHI_SEC0	CHERI_CLEAR_CAPHI_KR2C

/*
 * Load symbol from capability table
 */
#define CAPTABLE_LOAD(dst, sym)				\
	clcbi dst, %captab20(sym)(CHERI_REG_GPC)
#define CAPCALL_LOAD(dst, sym)				\
	clcbi dst, %capcall20(sym)(CHERI_REG_GPC)

/*
 * The CCall (selector 1) branch delay slot has been removed but in order to
 * run on older hardware we use this macro ensure it is followed by a nop
 *
 * TODO: remove this once we drop support for older bitfiles
 */
#define CCALL(cb, cd)						\
	.set push;						\
	.set noreorder;						\
	ccall cb, cd, 1;					\
	nop; /* Fill branch delay slot for old harware*/	\
	.set pop;

#endif /* _MIPS_INCLUDE_CHERIASM_H_ */<|MERGE_RESOLUTION|>--- conflicted
+++ resolved
@@ -278,16 +278,9 @@
 	RESTORE_U_PCB_CREG(CHERI_REG_C24, C24, pcb);			\
 	RESTORE_U_PCB_CREG(CHERI_REG_C25, C25, pcb);			\
 	RESTORE_U_PCB_CREG(CHERI_REG_C26, IDC, pcb);			\
-<<<<<<< HEAD
-	/* EPCC is no longer a GPR so load it into KR2C first */	\
-	RESTORE_U_PCB_CREG(CHERI_REG_KR2C, PCC, pcb);			\
-	CSetEPCC	CHERI_REG_KR2C;					\
 	/* Restore DDC in KR2C after trashing the temporary KR2C */	\
 	RESTORE_U_PCB_CREG(CHERI_REG_SEC0, DDC, pcb);			\
 	RESTORE_CAPCAUSE_FROM_PCB(treg, pcb);				\
-=======
-	RESTORE_U_PCB_REG(treg, CAPCAUSE, pcb);				\
->>>>>>> e16ccb4a
 	csetcause	treg
 
 /*
