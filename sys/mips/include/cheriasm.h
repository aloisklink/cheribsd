/*-
 * Copyright (c) 2012-2016 Robert N. M. Watson
 * All rights reserved.
 *
 * This software was developed by SRI International and the University of
 * Cambridge Computer Laboratory under DARPA/AFRL contract (FA8750-10-C-0237)
 * ("CTSRD"), as part of the DARPA CRASH research programme.
 *
 * Redistribution and use in source and binary forms, with or without
 * modification, are permitted provided that the following conditions
 * are met:
 * 1. Redistributions of source code must retain the above copyright
 *    notice, this list of conditions and the following disclaimer.
 * 2. Redistributions in binary form must reproduce the above copyright
 *    notice, this list of conditions and the following disclaimer in the
 *    documentation and/or other materials provided with the distribution.
 *
 * THIS SOFTWARE IS PROVIDED BY THE AUTHOR AND CONTRIBUTORS ``AS IS'' AND
 * ANY EXPRESS OR IMPLIED WARRANTIES, INCLUDING, BUT NOT LIMITED TO, THE
 * IMPLIED WARRANTIES OF MERCHANTABILITY AND FITNESS FOR A PARTICULAR PURPOSE
 * ARE DISCLAIMED.  IN NO EVENT SHALL THE AUTHOR OR CONTRIBUTORS BE LIABLE
 * FOR ANY DIRECT, INDIRECT, INCIDENTAL, SPECIAL, EXEMPLARY, OR CONSEQUENTIAL
 * DAMAGES (INCLUDING, BUT NOT LIMITED TO, PROCUREMENT OF SUBSTITUTE GOODS
 * OR SERVICES; LOSS OF USE, DATA, OR PROFITS; OR BUSINESS INTERRUPTION)
 * HOWEVER CAUSED AND ON ANY THEORY OF LIABILITY, WHETHER IN CONTRACT, STRICT
 * LIABILITY, OR TORT (INCLUDING NEGLIGENCE OR OTHERWISE) ARISING IN ANY WAY
 * OUT OF THE USE OF THIS SOFTWARE, EVEN IF ADVISED OF THE POSSIBILITY OF
 * SUCH DAMAGE.
 */

#ifndef _MIPS_INCLUDE_CHERIASM_H_
#define	_MIPS_INCLUDE_CHERIASM_H_

#if !defined(_KERNEL) && !defined(_CHERI_INTERNAL)
#error "no user-serviceable parts inside"
#endif

/*
 * 27 user-context registers -- with names where appropriate.
 */
#define	CHERI_REG_C0	$c0	/* MIPS legacy load/store capability. */
#define	CHERI_REG_DDC	CHERI_REG_C0
#define	CHERI_REG_C1	$c1
#define	CHERI_REG_C2	$c2
#define	CHERI_REG_C3	$c3
#define	CHERI_REG_C4	$c4
#define	CHERI_REG_C5	$c5
#define	CHERI_REG_C6	$c6
#define	CHERI_REG_C7	$c7
#define	CHERI_REG_C8	$c8
#define	CHERI_REG_C9	$c9
#define	CHERI_REG_C10	$c10
#define	CHERI_REG_C11	$c11	/* Stack capability. */
#define	CHERI_REG_STC	CHERI_REG_C11
#define	CHERI_REG_C12	$c12
#define	CHERI_REG_C13	$c13
#define	CHERI_REG_C14	$c14
#define	CHERI_REG_C15	$c15
#define	CHERI_REG_C16	$c16
#define	CHERI_REG_C17	$c17
#define	CHERI_REG_C18	$c18
#define	CHERI_REG_C19	$c19
#define	CHERI_REG_C20	$c20
#define	CHERI_REG_C21	$c21
#define	CHERI_REG_C22	$c22
#define	CHERI_REG_C23	$c23
#define	CHERI_REG_C24	$c24
#define	CHERI_REG_C25	$c25
#define	CHERI_REG_C26	$c26	/* Invoked data capability. */
#define	CHERI_REG_IDC	CHERI_REG_C26
/* Global pointer capability (capability table ABI) */
#define CHERI_REG_GPC	CHERI_REG_C26

/* 5 exception-context registers -- with names where appropriate. */
#define	CHERI_REG_KR1C	$c27	/* Kernel exception handling capability (1). */
#define	CHERI_REG_KR2C	$c28	/* Kernel exception handling capability (2). */
#define	CHERI_REG_C29	$c29	/* Former Kernel code capability. */
#define	CHERI_REG_C30	$c30	/* Former Kernel data capability. */
#define	CHERI_REG_C31	$c31	/* Former Exception program counter cap. */

/*
 * In kernel inline assembly, employee these two caller-save registers.  This
 * means that we don't need to worry about preserving prior values -- as long
 * as there is no direct use of a capability register in a function.
 */
#define	CHERI_REG_CTEMP0	CHERI_REG_C13	/* C capability manipulation. */
#define	CHERI_REG_CTEMP1	CHERI_REG_C14	/* C capability manipulation. */

/*
 * Where to save the user $ddc during low-level exception handling.  Possibly
 * this should be an argument to macros rather than hard-coded in the macros.
 *
 * Ensure this is kept in sync with CHERI_CLEAR_CAPHI_SEC0.
 */
#define	CHERI_REG_SEC0	CHERI_REG_KR2C	/* Saved $ddc in exception handling. */

/*
 * (Possibly) temporary ABI in which $c1 is the code argument to CCall, and
 * $c2 is the data argument.
 */
#define	CHERI_REG_CCALLCODE	$c1
#define	CHERI_REG_CCALLDATA	$c2

/*
 * Macro to abstract the creation of a NULL capability
 */
#define CHERI_NULL(reg) cfromptr reg, CHERI_REG_KDC, zero

/*
 * Macro to abstract use of cmove in kernel assembly, used as a temporary
 * workaround for cmove generating CIncBase instructions on 128-bit CHERI.
 * This will be removed once all live bitfiles and toolchain have been
 * updated.
 */
#if (defined(CPU_CHERI) && !defined(CPU_CHERI128))
#define	CHERI_ASM_CMOVE(cd, cb)		cmove cd, cb
#else
#define	CHERI_ASM_CMOVE(cd, cb)		cincoffset cd, cb, zero
#endif

/*
 * Assembly code to be used in CHERI exception handling and context switching.
 *
 * When entering an exception handler from userspace, conditionally save the
 * default user data capability.  Then install the kernel's default data
 * capability.  The caller provides a temporary register to use for the
 * purposes of querying CP0 SR to determine whether the target is userspace or
 * the kernel.
 */
#define	CHERI_EXCEPTION_ENTER(reg)					\
	mfc0	reg, MIPS_COP_0_STATUS;					\
	andi	reg, reg, MIPS_SR_KSU_USER;				\
	beq	reg, $0, 64f;						\
	nop;								\
	/* Save user $ddc; install kernel $ddc. */			\
	cgetdefault	CHERI_REG_SEC0;					\
	cgetkdc		CHERI_REG_KR1C;					\
	csetdefault	CHERI_REG_KR1C;					\
64:

/*
 * When returning from an exception, conditionally restore the default user
 * data capability.  The caller provides a temporary register to use for the
 * purposes of querying CP0 SR to determine whether the target is userspace
 * or the kernel.
 *
 * XXXCHERI: We assume that the caller will install an appropriate $pcc for a
 * return to userspace, but that in the kernel case, we need to install a
 * kernel $epcc, potentially overwriting a previously present user $epcc from
 * exception entry.  Once the kernel does multiple security domains, the
 * caller should manage $epcc in that case as well, and we can remove $epcc
 * assignment here.
 */
#define	CHERI_EXCEPTION_RETURN(reg)					\
	mfc0	reg, MIPS_COP_0_STATUS;					\
	andi	reg, reg, MIPS_SR_KSU_USER;				\
	beq	reg, $0, 65f;						\
	nop;								\
	/* If returning to userspace, restore saved user $ddc. */	\
	csetdefault	CHERI_REG_SEC0; 				\
	b	66f;							\
	/* Clear c29-c31 when returning to userspace (needs recent bitfile-> nop for now) */ 		\
	/* CClearHi (CHERI_CLEAR_CAPHI_C29 | CHERI_CLEAR_CAPHI_C30 |	\
	    CHERI_CLEAR_CAPHI_C31);*/ nop; /* delay slot */			\
65:									\
	/* If returning to kernelspace, reinstall kernel code $pcc. */	\
	/*								\
	 * XXXRW: If requested PC has been adjusted by stack, similarly	\
	 * adjust $epcc.offset, which will overwrite an earlier $epc	\
	 * assignment.							\
	 */								\
	MFC0	reg, MIPS_COP_0_EXC_PC;					\
	CGetKCC		CHERI_REG_KR1C;					\
	CSetOffset	CHERI_REG_KR1C, CHERI_REG_KR1C, reg;		\
	CSetEPCC	CHERI_REG_KR1C;					\
66:									\
	/* Clear C27 and C28 before returning */			\
	CClearHi (CHERI_CLEAR_CAPHI_KR1C | CHERI_CLEAR_CAPHI_KR2C);

#ifndef CHERI_KERNEL

/*
 * Capcause access to PCB
 */
#define SAVE_CAPCAUSE_TO_PCB(treg, treg2, pcb)	\
	SAVE_U_PCB_REG(treg, CAPCAUSE, pcb)
#define RESTORE_CAPCAUSE_FROM_PCB(treg, pcb)	\
	RESTORE_U_PCB_REG(treg, CAPCAUSE, pcb)

#else /* CHERI_KERNEL */

/*
 * Capcause offset is too large for CHERI256 in this case and does not
 * fit in the csd immediate offset.
 */
#define SAVE_CAPCAUSE_TO_PCB(treg, treg2, pcb)	\
	SAVE_U_PCB_REG_FAR(treg, treg2, CAPCAUSE, pcb)
#define RESTORE_CAPCAUSE_FROM_PCB(treg, pcb)	\
	RESTORE_U_PCB_REG_FAR(treg, treg, CAPCAUSE, pcb)
#endif /* CHERI_KERNEL */

/*
 * Save and restore user CHERI state on an exception.  Assumes that $ddc has
 * already been moved to $sec0, and that if we write $sec0, it will get moved
 * to $ddc later.  Unlike kernel context switches, we both save and restore
 * the capability cause register.
 *
 * XXXRW: Note hard-coding of SEC0 here.
 *
 * XXXRW: We should in fact also do this for the kernel version?
 */
#define	SAVE_CREGS_TO_PCB(pcb, treg, treg2)				\
	/* Note we save KR2C here, so later we can use it */		\
	SAVE_U_PCB_CREG(CHERI_REG_SEC0, DDC, pcb);			\
	SAVE_U_PCB_CREG(CHERI_REG_C1, C1, pcb);				\
	SAVE_U_PCB_CREG(CHERI_REG_C2, C2, pcb);				\
	SAVE_U_PCB_CREG(CHERI_REG_C3, C3, pcb);				\
	SAVE_U_PCB_CREG(CHERI_REG_C4, C4, pcb);				\
	SAVE_U_PCB_CREG(CHERI_REG_C5, C5, pcb);				\
	SAVE_U_PCB_CREG(CHERI_REG_C6, C6, pcb);				\
	SAVE_U_PCB_CREG(CHERI_REG_C7, C7, pcb);				\
	SAVE_U_PCB_CREG(CHERI_REG_C8, C8, pcb);				\
	SAVE_U_PCB_CREG(CHERI_REG_C9, C9, pcb);				\
	SAVE_U_PCB_CREG(CHERI_REG_C10, C10, pcb);			\
	SAVE_U_PCB_CREG(CHERI_REG_STC, STC, pcb);			\
	SAVE_U_PCB_CREG(CHERI_REG_C12, C12, pcb);			\
	SAVE_U_PCB_CREG(CHERI_REG_C13, C13, pcb);			\
	SAVE_U_PCB_CREG(CHERI_REG_C14, C14, pcb);			\
	SAVE_U_PCB_CREG(CHERI_REG_C15, C15, pcb);			\
	SAVE_U_PCB_CREG(CHERI_REG_C16, C16, pcb);			\
	SAVE_U_PCB_CREG(CHERI_REG_C17, C17, pcb);			\
	SAVE_U_PCB_CREG(CHERI_REG_C18, C18, pcb);			\
	SAVE_U_PCB_CREG(CHERI_REG_C19, C19, pcb);			\
	SAVE_U_PCB_CREG(CHERI_REG_C20, C20, pcb);			\
	SAVE_U_PCB_CREG(CHERI_REG_C21, C21, pcb);			\
	SAVE_U_PCB_CREG(CHERI_REG_C22, C22, pcb);			\
	SAVE_U_PCB_CREG(CHERI_REG_C23, C23, pcb);			\
	SAVE_U_PCB_CREG(CHERI_REG_C24, C24, pcb);			\
	SAVE_U_PCB_CREG(CHERI_REG_C25, C25, pcb);			\
	SAVE_U_PCB_CREG(CHERI_REG_C26, IDC, pcb);			\
	/* EPCC is no longer a GPR so load it into KR2C first */	\
	CGetEPCC	CHERI_REG_KR2C;					\
	SAVE_U_PCB_CREG(CHERI_REG_KR2C, PCC, pcb);			\
	cgetcause	treg;						\
	SAVE_CAPCAUSE_TO_PCB(treg, treg2, pcb)

#define	RESTORE_CREGS_FROM_PCB(pcb, treg)				\
	RESTORE_U_PCB_CREG(CHERI_REG_C1, C1, pcb);			\
	RESTORE_U_PCB_CREG(CHERI_REG_C2, C2, pcb);			\
	RESTORE_U_PCB_CREG(CHERI_REG_C3, C3, pcb);			\
	RESTORE_U_PCB_CREG(CHERI_REG_C4, C4, pcb);			\
	RESTORE_U_PCB_CREG(CHERI_REG_C5, C5, pcb);			\
	RESTORE_U_PCB_CREG(CHERI_REG_C6, C6, pcb);			\
	RESTORE_U_PCB_CREG(CHERI_REG_C7, C7, pcb);			\
	RESTORE_U_PCB_CREG(CHERI_REG_C8, C8, pcb);			\
	RESTORE_U_PCB_CREG(CHERI_REG_C9, C9, pcb);			\
	RESTORE_U_PCB_CREG(CHERI_REG_C10, C10, pcb);			\
	RESTORE_U_PCB_CREG(CHERI_REG_STC, STC, pcb);			\
	RESTORE_U_PCB_CREG(CHERI_REG_C12, C12, pcb);			\
	RESTORE_U_PCB_CREG(CHERI_REG_C13, C13, pcb);			\
	RESTORE_U_PCB_CREG(CHERI_REG_C14, C14, pcb);			\
	RESTORE_U_PCB_CREG(CHERI_REG_C15, C15, pcb);			\
	RESTORE_U_PCB_CREG(CHERI_REG_C16, C16, pcb);			\
	RESTORE_U_PCB_CREG(CHERI_REG_C17, C17, pcb);			\
	RESTORE_U_PCB_CREG(CHERI_REG_C18, C18, pcb);			\
	RESTORE_U_PCB_CREG(CHERI_REG_C19, C19, pcb);			\
	RESTORE_U_PCB_CREG(CHERI_REG_C20, C20, pcb);			\
	RESTORE_U_PCB_CREG(CHERI_REG_C21, C21, pcb);			\
	RESTORE_U_PCB_CREG(CHERI_REG_C22, C22, pcb);			\
	RESTORE_U_PCB_CREG(CHERI_REG_C23, C23, pcb);			\
	RESTORE_U_PCB_CREG(CHERI_REG_C24, C24, pcb);			\
	RESTORE_U_PCB_CREG(CHERI_REG_C25, C25, pcb);			\
	RESTORE_U_PCB_CREG(CHERI_REG_C26, IDC, pcb);			\
	/* EPCC is no longer a GPR so load it into KR2C first */	\
	RESTORE_U_PCB_CREG(CHERI_REG_KR2C, PCC, pcb);			\
	CSetEPCC	CHERI_REG_KR2C;					\
	/* Restore DDC in KR2C after trashing the temporary KR2C */	\
	RESTORE_U_PCB_CREG(CHERI_REG_SEC0, DDC, pcb);			\
	RESTORE_CAPCAUSE_FROM_PCB(treg, pcb);				\
	csetcause	treg

/*
 * Macros saving capability state to, and restoring it from, voluntary kernel
 * context-switch storage in pcb.pcb_cherikframe.
 */
#ifndef CHERI_KERNEL
#define	SAVE_U_PCB_CHERIKFRAME_CREG(creg, offs, base)			\
	csc		creg, base, (U_PCB_CHERIKFRAME +		\
			    CHERICAP_SIZE * offs)($ddc)

#define	RESTORE_U_PCB_CHERIKFRAME_CREG(creg, offs, base)		\
	clc		creg, base, (U_PCB_CHERIKFRAME +		\
			    CHERICAP_SIZE * offs)($ddc)

#define SAVE_CHERIKFRAME_GPC
#define RESTORE_CHERIKFRAME_GPC
#else /* CHERI_KERNEL */
#define	SAVE_U_PCB_CHERIKFRAME_CREG(creg, offs, base)			\
	cscbi		creg, (U_PCB_CHERIKFRAME +			\
			    CHERICAP_SIZE * offs)(base)

#define	RESTORE_U_PCB_CHERIKFRAME_CREG(creg, offs, base)		\
	clcbi		creg, (U_PCB_CHERIKFRAME +			\
			    CHERICAP_SIZE * offs)(base)

/* Save and restore globals pointer as well */
#define SAVE_CHERIKFRAME_GPC(base)					\
	SAVE_U_PCB_CHERIKFRAME_CREG(CHERI_REG_GPC, CHERIKFRAME_OFF_GPC, \
				    base)
#define RESTORE_CHERIKFRAME_GPC(base)					\
	RESTORE_U_PCB_CHERIKFRAME_CREG(CHERI_REG_GPC,			\
				       CHERIKFRAME_OFF_GPC, base)
#endif /* CHERI_KERNEL */

/*
 * Macros to save (and restore) callee-save capability registers when
 * performing a voluntary kernel context switch (the compiler will have saved,
 * or will restore, caller-save registers).
 */
#define	SAVE_U_PCB_CHERIKFRAME(base)					\
	SAVE_U_PCB_CHERIKFRAME_CREG(CHERI_REG_C17, CHERIKFRAME_OFF_C17,	\
	    base);							\
	SAVE_U_PCB_CHERIKFRAME_CREG(CHERI_REG_C18, CHERIKFRAME_OFF_C18,	\
	    base);							\
	SAVE_U_PCB_CHERIKFRAME_CREG(CHERI_REG_C19, CHERIKFRAME_OFF_C19,	\
	    base);							\
	SAVE_U_PCB_CHERIKFRAME_CREG(CHERI_REG_C20, CHERIKFRAME_OFF_C20,	\
	    base);							\
	SAVE_U_PCB_CHERIKFRAME_CREG(CHERI_REG_C21, CHERIKFRAME_OFF_C21,	\
	    base);							\
	SAVE_U_PCB_CHERIKFRAME_CREG(CHERI_REG_C22, CHERIKFRAME_OFF_C22,	\
	    base);							\
	SAVE_U_PCB_CHERIKFRAME_CREG(CHERI_REG_C23, CHERIKFRAME_OFF_C23,	\
	    base);							\
	SAVE_U_PCB_CHERIKFRAME_CREG(CHERI_REG_C24, CHERIKFRAME_OFF_C24,	\
	    base);					    	        \
	SAVE_CHERIKFRAME_GPC(base)


#define	RESTORE_U_PCB_CHERIKFRAME(base)					\
	RESTORE_U_PCB_CHERIKFRAME_CREG(CHERI_REG_C17,			\
	    CHERIKFRAME_OFF_C17, base);					\
	RESTORE_U_PCB_CHERIKFRAME_CREG(CHERI_REG_C18,			\
	    CHERIKFRAME_OFF_C18, base);					\
	RESTORE_U_PCB_CHERIKFRAME_CREG(CHERI_REG_C19,			\
	    CHERIKFRAME_OFF_C19, base);					\
	RESTORE_U_PCB_CHERIKFRAME_CREG(CHERI_REG_C20,			\
	    CHERIKFRAME_OFF_C20, base);					\
	RESTORE_U_PCB_CHERIKFRAME_CREG(CHERI_REG_C21,			\
	    CHERIKFRAME_OFF_C21, base);					\
	RESTORE_U_PCB_CHERIKFRAME_CREG(CHERI_REG_C22,			\
	    CHERIKFRAME_OFF_C22, base);					\
	RESTORE_U_PCB_CHERIKFRAME_CREG(CHERI_REG_C23,			\
	    CHERIKFRAME_OFF_C23, base);					\
	RESTORE_U_PCB_CHERIKFRAME_CREG(CHERI_REG_C24,			\
	    CHERIKFRAME_OFF_C24, base);	    	    	    	    	\
	RESTORE_CHERIKFRAME_GPC(base)

#define CHERI_CLEAR_GPLO_ZR    (1 << 0)
#define CHERI_CLEAR_GPLO_AT    (1 << 1)
#define CHERI_CLEAR_GPLO_V0    (1 << 2)
#define CHERI_CLEAR_GPLO_V1    (1 << 3)
#define CHERI_CLEAR_GPLO_A0    (1 << 4)
#define CHERI_CLEAR_GPLO_A1    (1 << 5)
#define CHERI_CLEAR_GPLO_A2    (1 << 6)
#define CHERI_CLEAR_GPLO_A3    (1 << 7)
#define CHERI_CLEAR_GPLO_A4    (1 << 8)
#define CHERI_CLEAR_GPLO_A5    (1 << 9)
#define CHERI_CLEAR_GPLO_A6    (1 << 10)
#define CHERI_CLEAR_GPLO_A7    (1 << 11)
#define CHERI_CLEAR_GPLO_T0    (1 << 12)
#define CHERI_CLEAR_GPLO_T1    (1 << 13)
#define CHERI_CLEAR_GPLO_T2    (1 << 14)
#define CHERI_CLEAR_GPLO_T3    (1 << 15)
#define CHERI_CLEAR_GPHI_S0    (1 << (16 - 16))
#define CHERI_CLEAR_GPHI_S1    (1 << (17 - 16))
#define CHERI_CLEAR_GPHI_S2    (1 << (18 - 16))
#define CHERI_CLEAR_GPHI_S3    (1 << (19 - 16))
#define CHERI_CLEAR_GPHI_S4    (1 << (20 - 16))
#define CHERI_CLEAR_GPHI_S5    (1 << (21 - 16))
#define CHERI_CLEAR_GPHI_S6    (1 << (22 - 16))
#define CHERI_CLEAR_GPHI_S7    (1 << (23 - 16))
#define CHERI_CLEAR_GPHI_T8    (1 << (24 - 16))
#define CHERI_CLEAR_GPHI_T9    (1 << (25 - 16))
#define CHERI_CLEAR_GPHI_K0    (1 << (26 - 16))
#define CHERI_CLEAR_GPHI_K1    (1 << (27 - 16))
#define CHERI_CLEAR_GPHI_GP    (1 << (28 - 16))
#define CHERI_CLEAR_GPHI_SP    (1 << (29 - 16))
#define CHERI_CLEAR_GPHI_S8    (1 << (30 - 16))
#define CHERI_CLEAR_GPHI_RA    (1 << (31 - 16))

#define CHERI_CLEAR_CAPLO_C0   (1 << 0 )
#define CHERI_CLEAR_CAPLO_C1   (1 << 1 )
#define CHERI_CLEAR_CAPLO_C2   (1 << 2 )
#define CHERI_CLEAR_CAPLO_C3   (1 << 3 )
#define CHERI_CLEAR_CAPLO_C4   (1 << 4 )
#define CHERI_CLEAR_CAPLO_C5   (1 << 5 )
#define CHERI_CLEAR_CAPLO_C6   (1 << 6 )
#define CHERI_CLEAR_CAPLO_C7   (1 << 7 )
#define CHERI_CLEAR_CAPLO_C8   (1 << 8 )
#define CHERI_CLEAR_CAPLO_C9   (1 << 9 )
#define CHERI_CLEAR_CAPLO_C10  (1 << 10)
#define CHERI_CLEAR_CAPLO_C11  (1 << 11)
#define CHERI_CLEAR_CAPLO_C12  (1 << 12)
#define CHERI_CLEAR_CAPLO_C13  (1 << 13)
#define CHERI_CLEAR_CAPLO_C14  (1 << 14)
#define CHERI_CLEAR_CAPLO_C15  (1 << 15)
#define CHERI_CLEAR_CAPHI_C16  (1 << (16 - 16))
#define CHERI_CLEAR_CAPHI_C17  (1 << (17 - 16))
#define CHERI_CLEAR_CAPHI_C18  (1 << (18 - 16))
#define CHERI_CLEAR_CAPHI_C19  (1 << (19 - 16))
#define CHERI_CLEAR_CAPHI_C20  (1 << (20 - 16))
#define CHERI_CLEAR_CAPHI_C21  (1 << (21 - 16))
#define CHERI_CLEAR_CAPHI_C22  (1 << (22 - 16))
#define CHERI_CLEAR_CAPHI_C23  (1 << (23 - 16))
#define CHERI_CLEAR_CAPHI_C24  (1 << (24 - 16))
#define CHERI_CLEAR_CAPHI_C25  (1 << (25 - 16))
#define CHERI_CLEAR_CAPHI_IDC  (1 << (26 - 16))
#define CHERI_CLEAR_CAPHI_KR1C (1 << (27 - 16))
#define CHERI_CLEAR_CAPHI_KR2C (1 << (28 - 16))
#define CHERI_CLEAR_CAPHI_C29  (1 << (29 - 16))
#define CHERI_CLEAR_CAPHI_C30  (1 << (30 - 16))
#define CHERI_CLEAR_CAPHI_C31  (1 << (31 - 16))

/* Ensure that this is kept in sync with CHERI_REG_SEC0. */
#define	CHERI_CLEAR_CAPHI_SEC0	CHERI_CLEAR_CAPHI_KR2C

/*
<<<<<<< HEAD
 * Load symbol from capability table
 */
#define CAPTABLE_LOAD(dst, sym)				\
	clcbi dst, %captab20(sym)(CHERI_REG_GPC)
#define CAPCALL_LOAD(dst, sym)				\
	clcbi dst, %capcall20(sym)(CHERI_REG_GPC)
=======
 * The CCall (selector 1) branch delay slot has been removed but in order to
 * run on older hardware we use this macro ensure it is followed by a nop
 *
 * TODO: remove this once we drop support for older bitfiles
 */
#define CCALL(cb, cd)						\
	.set push;						\
	.set noreorder;						\
	ccall cb, cd, 1;					\
	nop; /* Fill branch delay slot for old harware*/	\
	.set pop;
>>>>>>> 7acfa53d

#endif /* _MIPS_INCLUDE_CHERIASM_H_ */<|MERGE_RESOLUTION|>--- conflicted
+++ resolved
@@ -426,14 +426,14 @@
 #define	CHERI_CLEAR_CAPHI_SEC0	CHERI_CLEAR_CAPHI_KR2C
 
 /*
-<<<<<<< HEAD
  * Load symbol from capability table
  */
 #define CAPTABLE_LOAD(dst, sym)				\
 	clcbi dst, %captab20(sym)(CHERI_REG_GPC)
 #define CAPCALL_LOAD(dst, sym)				\
 	clcbi dst, %capcall20(sym)(CHERI_REG_GPC)
-=======
+
+/*
  * The CCall (selector 1) branch delay slot has been removed but in order to
  * run on older hardware we use this macro ensure it is followed by a nop
  *
@@ -445,6 +445,5 @@
 	ccall cb, cd, 1;					\
 	nop; /* Fill branch delay slot for old harware*/	\
 	.set pop;
->>>>>>> 7acfa53d
 
 #endif /* _MIPS_INCLUDE_CHERIASM_H_ */