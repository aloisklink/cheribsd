/*-
 * Copyright (c) 2012-2016 Robert N. M. Watson
 * All rights reserved.
 *
 * This software was developed by SRI International and the University of
 * Cambridge Computer Laboratory under DARPA/AFRL contract (FA8750-10-C-0237)
 * ("CTSRD"), as part of the DARPA CRASH research programme.
 *
 * Redistribution and use in source and binary forms, with or without
 * modification, are permitted provided that the following conditions
 * are met:
 * 1. Redistributions of source code must retain the above copyright
 *    notice, this list of conditions and the following disclaimer.
 * 2. Redistributions in binary form must reproduce the above copyright
 *    notice, this list of conditions and the following disclaimer in the
 *    documentation and/or other materials provided with the distribution.
 *
 * THIS SOFTWARE IS PROVIDED BY THE AUTHOR AND CONTRIBUTORS ``AS IS'' AND
 * ANY EXPRESS OR IMPLIED WARRANTIES, INCLUDING, BUT NOT LIMITED TO, THE
 * IMPLIED WARRANTIES OF MERCHANTABILITY AND FITNESS FOR A PARTICULAR PURPOSE
 * ARE DISCLAIMED.  IN NO EVENT SHALL THE AUTHOR OR CONTRIBUTORS BE LIABLE
 * FOR ANY DIRECT, INDIRECT, INCIDENTAL, SPECIAL, EXEMPLARY, OR CONSEQUENTIAL
 * DAMAGES (INCLUDING, BUT NOT LIMITED TO, PROCUREMENT OF SUBSTITUTE GOODS
 * OR SERVICES; LOSS OF USE, DATA, OR PROFITS; OR BUSINESS INTERRUPTION)
 * HOWEVER CAUSED AND ON ANY THEORY OF LIABILITY, WHETHER IN CONTRACT, STRICT
 * LIABILITY, OR TORT (INCLUDING NEGLIGENCE OR OTHERWISE) ARISING IN ANY WAY
 * OUT OF THE USE OF THIS SOFTWARE, EVEN IF ADVISED OF THE POSSIBILITY OF
 * SUCH DAMAGE.
 */

#ifndef _MIPS_INCLUDE_CHERIASM_H_
#define	_MIPS_INCLUDE_CHERIASM_H_

#if !defined(_KERNEL) && !defined(_CHERI_INTERNAL)
#error "no user-serviceable parts inside"
#endif

/*
 * 27 user-context registers -- with names where appropriate.
 */
#define	CHERI_REG_C0	$c0	/* MIPS legacy load/store capability. */
#define	CHERI_REG_DDC	CHERI_REG_C0
#define	CHERI_REG_C1	$c1
#define	CHERI_REG_C2	$c2
#define	CHERI_REG_C3	$c3
#define	CHERI_REG_C4	$c4
#define	CHERI_REG_C5	$c5
#define	CHERI_REG_C6	$c6
#define	CHERI_REG_C7	$c7
#define	CHERI_REG_C8	$c8
#define	CHERI_REG_C9	$c9
#define	CHERI_REG_C10	$c10
#define	CHERI_REG_C11	$c11	/* Stack capability. */
#define	CHERI_REG_STC	CHERI_REG_C11
#define	CHERI_REG_C12	$c12
#define	CHERI_REG_C13	$c13
#define	CHERI_REG_C14	$c14
#define	CHERI_REG_C15	$c15
#define	CHERI_REG_C16	$c16
#define	CHERI_REG_C17	$c17
#define	CHERI_REG_C18	$c18
#define	CHERI_REG_C19	$c19
#define	CHERI_REG_C20	$c20
#define	CHERI_REG_C21	$c21
#define	CHERI_REG_C22	$c22
#define	CHERI_REG_C23	$c23
#define	CHERI_REG_C24	$c24
#define	CHERI_REG_C25	$c25
#define	CHERI_REG_C26	$c26	/* Invoked data capability. */
#define	CHERI_REG_IDC	CHERI_REG_C26
#define CHERI_REG_GPC	CHERI_REG_C26 /* Global pointer capability */
#define	CHERI_REG_C27	$c27
#define	CHERI_REG_KSCRATCH CHERI_REG_C27 /* Kernel scratch capability. */
#define	CHERI_REG_C28	$c28
#define CHERI_REG_KSCRATCH2 CHERI_REG_GPC /* Second kernel scratch capability */
#define	CHERI_REG_C29	$c29	/* Former Kernel code capability. */
#define	CHERI_REG_C30	$c30	/* Former Kernel data capability. */
#define	CHERI_REG_C31	$c31	/* Former Exception program counter cap. */

/*
 * In kernel inline assembly, employee these two caller-save registers.  This
 * means that we don't need to worry about preserving prior values -- as long
 * as there is no direct use of a capability register in a function.
 */
#define	CHERI_REG_CTEMP0	CHERI_REG_C13	/* C capability manipulation. */
#define	CHERI_REG_CTEMP1	CHERI_REG_C14	/* C capability manipulation. */

/*
 * (Possibly) temporary ABI in which $c1 is the code argument to CCall, and
 * $c2 is the data argument.
 */
#define	CHERI_REG_CCALLCODE	$c1
#define	CHERI_REG_CCALLDATA	$c2

/*
 * Macro to abstract the creation of a NULL capability
 */
#define CHERI_NULL(reg) cmove reg, $cnull

/*
 * Macro to abstract use of cmove in kernel assembly, used as a temporary
 * workaround for cmove generating CIncBase instructions on 128-bit CHERI.
 * This will be removed once all live bitfiles and toolchain have been
 * updated.
 */
#if (defined(CPU_CHERI) && !defined(CPU_CHERI128))
#define	CHERI_ASM_CMOVE(cd, cb)		cmove cd, cb
#else
#define	CHERI_ASM_CMOVE(cd, cb)		cincoffset cd, cb, zero
#endif

#ifdef CHERI_PURECAP_KERNEL

/*
 * KR2C is used to preserve a second scratch register KSCRATCH2 when
 * the exception occurs in user mode.
 * Note that KSCRATCH2 is aliased to GPC so we install the kernel GP
 * here as well.
 */
#define CHERI_EXCEPTION_KR2C_ENTER					\
	csetkr2c	CHERI_REG_KSCRATCH2;				\
	cgetkdc		CHERI_REG_KSCRATCH2

#define CHERI_EXCEPTION_KR2C_RETURN		\
	cgetkr2c	CHERI_REG_KSCRATCH2

#else

/*
 * KR2C is used to preserve the user DDC when
 * the exception occurs in user mode.
 */
#define CHERI_EXCEPTION_KR2C_ENTER					\
	/* Save user $ddc in $kr2c. */					\
	cgetdefault	CHERI_REG_KSCRATCH;				\
	csetkr2c	CHERI_REG_KSCRATCH;				\
	/* Install kernel $ddc. */					\
	cgetkdc		CHERI_REG_KSCRATCH;				\
	csetdefault	CHERI_REG_KSCRATCH

#define CHERI_EXCEPTION_KR2C_RETURN					\
	/* If returning to userspace, restore saved user $ddc. */	\
	cgetkr2c	CHERI_REG_KSCRATCH;				\
	csetdefault	CHERI_REG_KSCRATCH

#endif

/*
 * Assembly code to be used in CHERI exception handling and context switching.
 *
 * When entering an exception handler from userspace, conditionally save the
 * default user data capability.  Then install the kernel's default data
 * capability.  The caller provides a temporary register to use for the
 * purposes of querying CP0 SR to determine whether the target is userspace or
 * the kernel.
 *
 * kr1c is clobbered.
 * kr2c is used to save the user ddc.
 *
 * In the pure capability kernel instead
 * kr1c is clobbered.
 * kr2c is used to save the user gpc and the kernel gpc is installed.
 */
#define	CHERI_EXCEPTION_ENTER(reg)					\
	mfc0	reg, MIPS_COP_0_STATUS;					\
	andi	reg, reg, MIPS_SR_KSU_USER;				\
	beq	reg, $0, 64f;						\
	nop;								\
	/* Save user $c27. */						\
	csetkr1c	CHERI_REG_KSCRATCH;				\
	CHERI_EXCEPTION_KR2C_ENTER;					\
	/* Restore user $c27. */					\
	cgetkr1c	CHERI_REG_KSCRATCH;				\
64:

/*
 * When returning from an exception, conditionally restore the default user
 * data capability.  The caller provides a temporary register to use for the
 * purposes of querying CP0 SR to determine whether the target is userspace
 * or the kernel.
 *
 * XXXCHERI: We assume that the caller will install an appropriate $pcc for a
 * return to userspace, but that in the kernel case, we need to install a
 * kernel $epcc, potentially overwriting a previously present user $epcc from
 * exception entry.  Once the kernel does multiple security domains, the
 * caller should manage $epcc in that case as well, and we can remove $epcc
 * assignment here.
 *
 * kr1c is clobbered.
 * kr2c is assumed to hold the user ddc.
 *
 * In the pure capability kernel instead
 * kr1c is clobbered.
 * kr2c is assumed to hold the user gpc.
 */
#define	CHERI_EXCEPTION_RETURN(reg)					\
	/* Save $c27 in $kr1c. */					\
	csetkr1c	CHERI_REG_KSCRATCH;				\
	mfc0	reg, MIPS_COP_0_STATUS;					\
	andi	reg, reg, MIPS_SR_KSU_USER;				\
	beq	reg, $0, 65f;						\
	nop;								\
	CHERI_EXCEPTION_KR2C_RETURN;					\
	b	66f;							\
	nop; /* delay slot */						\
65:									\
	/* If returning to kernelspace, reinstall kernel code $pcc. */	\
	/*								\
	 * XXXRW: If requested PC has been adjusted by stack, similarly	\
	 * adjust $epcc.offset, which will overwrite an earlier $epc	\
	 * assignment.							\
	 * FIXME: this does not work with non-zero $pcc base		\
	 */								\
	MFC0	reg, MIPS_COP_0_EXC_PC;					\
	CGetKCC		CHERI_REG_KSCRATCH;				\
	CSetOffset	CHERI_REG_KSCRATCH, CHERI_REG_KSCRATCH, reg;	\
	CSetEPCC	CHERI_REG_KSCRATCH;				\
66:									\
	/* Restore $c27. */						\
	cgetkr1c	CHERI_REG_KSCRATCH;

#ifndef CHERI_PURECAP_KERNEL

/*
 * Capcause access to PCB
 */
#define SAVE_CAPCAUSE_TO_PCB(treg, treg2, pcb)	\
	SAVE_U_PCB_REG(treg, CAPCAUSE, pcb)
#define RESTORE_CAPCAUSE_FROM_PCB(treg, pcb)	\
	RESTORE_U_PCB_REG(treg, CAPCAUSE, pcb)

#else /* CHERI_PURECAP_KERNEL */

/*
 * Capcause offset is too large for CHERI256 in this case and does not
 * fit in the csd immediate offset.
 */
#define SAVE_CAPCAUSE_TO_PCB(treg, treg2, pcb)	\
	SAVE_U_PCB_REG_FAR(treg, treg2, CAPCAUSE, pcb)
#define RESTORE_CAPCAUSE_FROM_PCB(treg, pcb)	\
	RESTORE_U_PCB_REG_FAR(treg, treg, CAPCAUSE, pcb)

#endif /* CHERI_PURECAP_KERNEL */

#ifdef CHERI_PURECAP_KERNEL

/*
 * Save and restore user CHERI state on an exception.
 * In the purecap kernel the pcb pointer is in KSCRATCH, so we can not use
 * it as another scratch register.
 * KR1C holds the saved KSCRATCH value so we can not use it either.
 * KR2C holds the saved GPC and KSCRATCH2 holds the kernel GP.
 * We use C1 as an extra scratch register.
 * Unlike kernel context switches, we both save and restore
 * the capability cause register.
 */
#define	SAVE_CREGS_TO_PCB(pcb, treg, treg2)				\
	SAVE_U_PCB_CREG(CHERI_REG_C1, C1, pcb);				\
	SAVE_U_PCB_CREG(CHERI_REG_C2, C2, pcb);				\
	SAVE_U_PCB_CREG(CHERI_REG_C3, C3, pcb);				\
	SAVE_U_PCB_CREG(CHERI_REG_C4, C4, pcb);				\
	SAVE_U_PCB_CREG(CHERI_REG_C5, C5, pcb);				\
	SAVE_U_PCB_CREG(CHERI_REG_C6, C6, pcb);				\
	SAVE_U_PCB_CREG(CHERI_REG_C7, C7, pcb);				\
	SAVE_U_PCB_CREG(CHERI_REG_C8, C8, pcb);				\
	SAVE_U_PCB_CREG(CHERI_REG_C9, C9, pcb);				\
	SAVE_U_PCB_CREG(CHERI_REG_C10, C10, pcb);			\
	SAVE_U_PCB_CREG(CHERI_REG_STC, STC, pcb);			\
	SAVE_U_PCB_CREG(CHERI_REG_C12, C12, pcb);			\
	SAVE_U_PCB_CREG(CHERI_REG_C13, C13, pcb);			\
	SAVE_U_PCB_CREG(CHERI_REG_C14, C14, pcb);			\
	SAVE_U_PCB_CREG(CHERI_REG_C15, C15, pcb);			\
	SAVE_U_PCB_CREG(CHERI_REG_C16, C16, pcb);			\
	SAVE_U_PCB_CREG(CHERI_REG_C17, C17, pcb);			\
	SAVE_U_PCB_CREG(CHERI_REG_C18, C18, pcb);			\
	SAVE_U_PCB_CREG(CHERI_REG_C19, C19, pcb);			\
	SAVE_U_PCB_CREG(CHERI_REG_C20, C20, pcb);			\
	SAVE_U_PCB_CREG(CHERI_REG_C21, C21, pcb);			\
	SAVE_U_PCB_CREG(CHERI_REG_C22, C22, pcb);			\
	SAVE_U_PCB_CREG(CHERI_REG_C23, C23, pcb);			\
	SAVE_U_PCB_CREG(CHERI_REG_C24, C24, pcb);			\
	SAVE_U_PCB_CREG(CHERI_REG_C25, C25, pcb);			\
	/* c26 was saved in kr2c */					\
	cgetkr2c	CHERI_REG_C1;					\
	SAVE_U_PCB_CREG(CHERI_REG_C1, IDC, pcb);			\
	/* c27 was saved in kr1c */					\
	cgetkr1c	CHERI_REG_C1;					\
	SAVE_U_PCB_CREG(CHERI_REG_C1, C27, pcb);			\
	SAVE_U_PCB_CREG(CHERI_REG_C1, C28, pcb);			\
	SAVE_U_PCB_CREG(CHERI_REG_C28, C28, pcb);			\
	SAVE_U_PCB_CREG(CHERI_REG_C29, C29, pcb);			\
	SAVE_U_PCB_CREG(CHERI_REG_C30, C30, pcb);			\
	SAVE_U_PCB_CREG(CHERI_REG_C31, C31, pcb);			\
	/* Save special registers after KSCRATCH regs */		\
	CGetEPCC	CHERI_REG_C1;					\
	SAVE_U_PCB_CREG(CHERI_REG_C1, PCC, pcb);			\
	/* User DDC is still installed. */				\
	cgetdefault	CHERI_REG_C1;					\
	SAVE_U_PCB_CREG(CHERI_REG_C1, DDC, pcb);			\
	csetdefault	$cnull;						\
	cgetcause	treg;						\
	SAVE_CAPCAUSE_TO_PCB(treg, treg2, pcb)

#define RESTORE_EPCC(capreg, pc_vaddr)				\
	/* update the address of EPCC to the return pc */ 	\
	CSetOffset capreg, capreg, pc_vaddr;			\
	CSetEPCC capreg;

/*
 * Restore state from PCB. Assume that pcb is pointed to by KSCRATCH
 * and KSCRATCH2 is the kernel GP. We use C1 as an extra scratch register.
 * pcb: capability register pointing to the pcb
 * treg: scratch register (non capability)
 */
#define	RESTORE_CREGS_FROM_PCB(pcb, treg)				\
	/* Restore special registers before KSCRATCH (C27) */		\
	RESTORE_U_PCB_CREG(CHERI_REG_C1, DDC, pcb);			\
	csetdefault	CHERI_REG_C1;					\
	RESTORE_U_PCB_CREG(CHERI_REG_C2, C2, pcb);			\
	RESTORE_U_PCB_CREG(CHERI_REG_C3, C3, pcb);			\
	RESTORE_U_PCB_CREG(CHERI_REG_C4, C4, pcb);			\
	RESTORE_U_PCB_CREG(CHERI_REG_C5, C5, pcb);			\
	RESTORE_U_PCB_CREG(CHERI_REG_C6, C6, pcb);			\
	RESTORE_U_PCB_CREG(CHERI_REG_C7, C7, pcb);			\
	RESTORE_U_PCB_CREG(CHERI_REG_C8, C8, pcb);			\
	RESTORE_U_PCB_CREG(CHERI_REG_C9, C9, pcb);			\
	RESTORE_U_PCB_CREG(CHERI_REG_C10, C10, pcb);			\
	RESTORE_U_PCB_CREG(CHERI_REG_STC, STC, pcb);			\
	RESTORE_U_PCB_CREG(CHERI_REG_C12, C12, pcb);			\
	RESTORE_U_PCB_CREG(CHERI_REG_C13, C13, pcb);			\
	RESTORE_U_PCB_CREG(CHERI_REG_C14, C14, pcb);			\
	RESTORE_U_PCB_CREG(CHERI_REG_C15, C15, pcb);			\
	RESTORE_U_PCB_CREG(CHERI_REG_C16, C16, pcb);			\
	RESTORE_U_PCB_CREG(CHERI_REG_C17, C17, pcb);			\
	RESTORE_U_PCB_CREG(CHERI_REG_C18, C18, pcb);			\
	RESTORE_U_PCB_CREG(CHERI_REG_C19, C19, pcb);			\
	RESTORE_U_PCB_CREG(CHERI_REG_C20, C20, pcb);			\
	RESTORE_U_PCB_CREG(CHERI_REG_C21, C21, pcb);			\
	RESTORE_U_PCB_CREG(CHERI_REG_C22, C22, pcb);			\
	RESTORE_U_PCB_CREG(CHERI_REG_C23, C23, pcb);			\
	RESTORE_U_PCB_CREG(CHERI_REG_C24, C24, pcb);			\
	RESTORE_U_PCB_CREG(CHERI_REG_C25, C25, pcb);			\
	/* Restore KSCRATCH2 value in kr2c for EXCEPTION_RETURN */	\
	RESTORE_U_PCB_CREG(CHERI_REG_C1, IDC, pcb);			\
	csetkr2c	CHERI_REG_C1;					\
	/* Restore KSCRATCH in kr1c for EXCEPTION_RETURN */		\
	RESTORE_U_PCB_CREG(CHERI_REG_C1, C27, pcb);			\
	csetkr1c	CHERI_REG_C1;					\
	RESTORE_U_PCB_CREG(CHERI_REG_C28, C28, pcb);			\
	RESTORE_U_PCB_CREG(CHERI_REG_C29, C29, pcb);			\
	RESTORE_U_PCB_CREG(CHERI_REG_C30, C30, pcb);			\
	RESTORE_U_PCB_CREG(CHERI_REG_C31, C31, pcb);			\
	RESTORE_CAPCAUSE_FROM_PCB(treg, pcb);				\
	csetcause	treg;						\
	RESTORE_U_PCB_CREG(CHERI_REG_C1, C1, pcb)

#else /* ! CHERI_PURECAP_KERNEL */

/*
 * Save and restore user CHERI state on an exception.  Assumes that $ddc has
 * already been moved to $krc2, and that if we write $krc2, it will get moved
 * to $ddc later.  Unlike kernel context switches, we both save and restore
 * the capability cause register.
 *
 * XXXRW: We should in fact also do this for the kernel version?
 */
#define	SAVE_CREGS_TO_PCB(pcb, treg)					\
	SAVE_U_PCB_CREG(CHERI_REG_C1, C1, pcb);				\
	SAVE_U_PCB_CREG(CHERI_REG_C2, C2, pcb);				\
	SAVE_U_PCB_CREG(CHERI_REG_C3, C3, pcb);				\
	SAVE_U_PCB_CREG(CHERI_REG_C4, C4, pcb);				\
	SAVE_U_PCB_CREG(CHERI_REG_C5, C5, pcb);				\
	SAVE_U_PCB_CREG(CHERI_REG_C6, C6, pcb);				\
	SAVE_U_PCB_CREG(CHERI_REG_C7, C7, pcb);				\
	SAVE_U_PCB_CREG(CHERI_REG_C8, C8, pcb);				\
	SAVE_U_PCB_CREG(CHERI_REG_C9, C9, pcb);				\
	SAVE_U_PCB_CREG(CHERI_REG_C10, C10, pcb);			\
	SAVE_U_PCB_CREG(CHERI_REG_STC, STC, pcb);			\
	SAVE_U_PCB_CREG(CHERI_REG_C12, C12, pcb);			\
	SAVE_U_PCB_CREG(CHERI_REG_C13, C13, pcb);			\
	SAVE_U_PCB_CREG(CHERI_REG_C14, C14, pcb);			\
	SAVE_U_PCB_CREG(CHERI_REG_C15, C15, pcb);			\
	SAVE_U_PCB_CREG(CHERI_REG_C16, C16, pcb);			\
	SAVE_U_PCB_CREG(CHERI_REG_C17, C17, pcb);			\
	SAVE_U_PCB_CREG(CHERI_REG_C18, C18, pcb);			\
	SAVE_U_PCB_CREG(CHERI_REG_C19, C19, pcb);			\
	SAVE_U_PCB_CREG(CHERI_REG_C20, C20, pcb);			\
	SAVE_U_PCB_CREG(CHERI_REG_C21, C21, pcb);			\
	SAVE_U_PCB_CREG(CHERI_REG_C22, C22, pcb);			\
	SAVE_U_PCB_CREG(CHERI_REG_C23, C23, pcb);			\
	SAVE_U_PCB_CREG(CHERI_REG_C24, C24, pcb);			\
	SAVE_U_PCB_CREG(CHERI_REG_C25, C25, pcb);			\
	SAVE_U_PCB_CREG(CHERI_REG_C26, IDC, pcb);			\
	SAVE_U_PCB_CREG(CHERI_REG_C27, C27, pcb);			\
	SAVE_U_PCB_CREG(CHERI_REG_C28, C28, pcb);			\
	SAVE_U_PCB_CREG(CHERI_REG_C29, C29, pcb);			\
	SAVE_U_PCB_CREG(CHERI_REG_C30, C30, pcb);			\
	SAVE_U_PCB_CREG(CHERI_REG_C31, C31, pcb);			\
	/* Note we save KR2C here, so later we can use it */		\
	SAVE_U_PCB_CREG(CHERI_REG_SEC0, DDC, pcb);			\
	/* Save special registers after KSCRATCH (C27) */		\
	CGetEPCC	CHERI_REG_KSCRATCH;				\
	SAVE_U_PCB_CREG(CHERI_REG_KSCRATCH, PCC, pcb);			\
	/* User DDC is saved in $kr2c. */				\
	CGetKR2C	CHERI_REG_KSCRATCH;				\
	SAVE_U_PCB_CREG(CHERI_REG_KSCRATCH, DDC, pcb);			\
	cgetcause	treg;						\
	SAVE_CAPCAUSE_TO_PCB(treg, treg2, pcb)

#define RESTORE_EPCC(capreg, tmpreg, pc_vaddr)			\
	/* update the address of EPCC to the return pc */ 	\
	CSetOffset capreg, capreg, pc_vaddr;			\
	CSetEPCC capreg;

#define	RESTORE_CREGS_FROM_PCB(pcb, treg)				\
	/* Restore special registers before KSCRATCH (C27) */		\
	/* User DDC is saved in $kr2c. */				\
	RESTORE_U_PCB_CREG(CHERI_REG_KSCRATCH, DDC, pcb);		\
	CSetKR2C	CHERI_REG_KSCRATCH;				\
	RESTORE_U_PCB_CREG(CHERI_REG_C1, C1, pcb);			\
	RESTORE_U_PCB_CREG(CHERI_REG_C2, C2, pcb);			\
	RESTORE_U_PCB_CREG(CHERI_REG_C3, C3, pcb);			\
	RESTORE_U_PCB_CREG(CHERI_REG_C4, C4, pcb);			\
	RESTORE_U_PCB_CREG(CHERI_REG_C5, C5, pcb);			\
	RESTORE_U_PCB_CREG(CHERI_REG_C6, C6, pcb);			\
	RESTORE_U_PCB_CREG(CHERI_REG_C7, C7, pcb);			\
	RESTORE_U_PCB_CREG(CHERI_REG_C8, C8, pcb);			\
	RESTORE_U_PCB_CREG(CHERI_REG_C9, C9, pcb);			\
	RESTORE_U_PCB_CREG(CHERI_REG_C10, C10, pcb);			\
	RESTORE_U_PCB_CREG(CHERI_REG_STC, STC, pcb);			\
	RESTORE_U_PCB_CREG(CHERI_REG_C12, C12, pcb);			\
	RESTORE_U_PCB_CREG(CHERI_REG_C13, C13, pcb);			\
	RESTORE_U_PCB_CREG(CHERI_REG_C14, C14, pcb);			\
	RESTORE_U_PCB_CREG(CHERI_REG_C15, C15, pcb);			\
	RESTORE_U_PCB_CREG(CHERI_REG_C16, C16, pcb);			\
	RESTORE_U_PCB_CREG(CHERI_REG_C17, C17, pcb);			\
	RESTORE_U_PCB_CREG(CHERI_REG_C18, C18, pcb);			\
	RESTORE_U_PCB_CREG(CHERI_REG_C19, C19, pcb);			\
	RESTORE_U_PCB_CREG(CHERI_REG_C20, C20, pcb);			\
	RESTORE_U_PCB_CREG(CHERI_REG_C21, C21, pcb);			\
	RESTORE_U_PCB_CREG(CHERI_REG_C22, C22, pcb);			\
	RESTORE_U_PCB_CREG(CHERI_REG_C23, C23, pcb);			\
	RESTORE_U_PCB_CREG(CHERI_REG_C24, C24, pcb);			\
	RESTORE_U_PCB_CREG(CHERI_REG_C25, C25, pcb);			\
	RESTORE_U_PCB_CREG(CHERI_REG_C26, IDC, pcb);			\
	/* Wait to restore KSCRATCH (C27) until after EPCC */	\
	RESTORE_U_PCB_CREG(CHERI_REG_C28, C28, pcb);			\
	RESTORE_U_PCB_CREG(CHERI_REG_C29, C29, pcb);			\
	RESTORE_U_PCB_CREG(CHERI_REG_C30, C30, pcb);			\
	RESTORE_U_PCB_CREG(CHERI_REG_C31, C31, pcb);			\
	RESTORE_U_PCB_REG(treg, CAPCAUSE, pcb);				\
	csetcause	treg

#endif /* ! CHERI_PURECAP_KERNEL */

/*
 * Macros saving capability state to, and restoring it from, voluntary kernel
 * context-switch storage in pcb.pcb_cherikframe.
 */
#ifndef CHERI_PURECAP_KERNEL
#define	SAVE_U_PCB_CHERIKFRAME_CREG(creg, offs, base)			\
	csc		creg, base, (U_PCB_CHERIKFRAME +		\
			    CHERICAP_SIZE * offs)($ddc)

#define	RESTORE_U_PCB_CHERIKFRAME_CREG(creg, offs, base)		\
	clc		creg, base, (U_PCB_CHERIKFRAME +		\
			    CHERICAP_SIZE * offs)($ddc)

#define SAVE_CHERIKFRAME_GPC
#define RESTORE_CHERIKFRAME_GPC
#else /* CHERI_PURECAP_KERNEL */
#define	SAVE_U_PCB_CHERIKFRAME_CREG(creg, offs, base)			\
	cscbi		creg, (U_PCB_CHERIKFRAME +			\
			    CHERICAP_SIZE * offs)(base)

#define	RESTORE_U_PCB_CHERIKFRAME_CREG(creg, offs, base)		\
	clcbi		creg, (U_PCB_CHERIKFRAME +			\
			    CHERICAP_SIZE * offs)(base)

/* Save and restore globals pointer as well */
#define SAVE_CHERIKFRAME_GPC(base)					\
	SAVE_U_PCB_CHERIKFRAME_CREG(CHERI_REG_GPC, CHERIKFRAME_OFF_GPC, \
				    base)
#define RESTORE_CHERIKFRAME_GPC(base)					\
	RESTORE_U_PCB_CHERIKFRAME_CREG(CHERI_REG_GPC,			\
				       CHERIKFRAME_OFF_GPC, base)
#endif /* CHERI_PURECAP_KERNEL */

/*
 * Macros to save (and restore) callee-save capability registers when
 * performing a voluntary kernel context switch (the compiler will have saved,
 * or will restore, caller-save registers).
 */
#define	SAVE_U_PCB_CHERIKFRAME(base)					\
	SAVE_U_PCB_CHERIKFRAME_CREG(CHERI_REG_C17, CHERIKFRAME_OFF_C17,	\
	    base);							\
	SAVE_U_PCB_CHERIKFRAME_CREG(CHERI_REG_C18, CHERIKFRAME_OFF_C18,	\
	    base);							\
	SAVE_U_PCB_CHERIKFRAME_CREG(CHERI_REG_C19, CHERIKFRAME_OFF_C19,	\
	    base);							\
	SAVE_U_PCB_CHERIKFRAME_CREG(CHERI_REG_C20, CHERIKFRAME_OFF_C20,	\
	    base);							\
	SAVE_U_PCB_CHERIKFRAME_CREG(CHERI_REG_C21, CHERIKFRAME_OFF_C21,	\
	    base);							\
	SAVE_U_PCB_CHERIKFRAME_CREG(CHERI_REG_C22, CHERIKFRAME_OFF_C22,	\
	    base);							\
	SAVE_U_PCB_CHERIKFRAME_CREG(CHERI_REG_C23, CHERIKFRAME_OFF_C23,	\
	    base);							\
	SAVE_U_PCB_CHERIKFRAME_CREG(CHERI_REG_C24, CHERIKFRAME_OFF_C24,	\
	    base);					    	        \
	SAVE_CHERIKFRAME_GPC(base)


#define	RESTORE_U_PCB_CHERIKFRAME(base)					\
	RESTORE_U_PCB_CHERIKFRAME_CREG(CHERI_REG_C17,			\
	    CHERIKFRAME_OFF_C17, base);					\
	RESTORE_U_PCB_CHERIKFRAME_CREG(CHERI_REG_C18,			\
	    CHERIKFRAME_OFF_C18, base);					\
	RESTORE_U_PCB_CHERIKFRAME_CREG(CHERI_REG_C19,			\
	    CHERIKFRAME_OFF_C19, base);					\
	RESTORE_U_PCB_CHERIKFRAME_CREG(CHERI_REG_C20,			\
	    CHERIKFRAME_OFF_C20, base);					\
	RESTORE_U_PCB_CHERIKFRAME_CREG(CHERI_REG_C21,			\
	    CHERIKFRAME_OFF_C21, base);					\
	RESTORE_U_PCB_CHERIKFRAME_CREG(CHERI_REG_C22,			\
	    CHERIKFRAME_OFF_C22, base);					\
	RESTORE_U_PCB_CHERIKFRAME_CREG(CHERI_REG_C23,			\
	    CHERIKFRAME_OFF_C23, base);					\
	RESTORE_U_PCB_CHERIKFRAME_CREG(CHERI_REG_C24,			\
	    CHERIKFRAME_OFF_C24, base);	    	    	    	    	\
	RESTORE_CHERIKFRAME_GPC(base)

#define CHERI_CLEAR_GPLO_ZR    (1 << 0)
#define CHERI_CLEAR_GPLO_AT    (1 << 1)
#define CHERI_CLEAR_GPLO_V0    (1 << 2)
#define CHERI_CLEAR_GPLO_V1    (1 << 3)
#define CHERI_CLEAR_GPLO_A0    (1 << 4)
#define CHERI_CLEAR_GPLO_A1    (1 << 5)
#define CHERI_CLEAR_GPLO_A2    (1 << 6)
#define CHERI_CLEAR_GPLO_A3    (1 << 7)
#define CHERI_CLEAR_GPLO_A4    (1 << 8)
#define CHERI_CLEAR_GPLO_A5    (1 << 9)
#define CHERI_CLEAR_GPLO_A6    (1 << 10)
#define CHERI_CLEAR_GPLO_A7    (1 << 11)
#define CHERI_CLEAR_GPLO_T0    (1 << 12)
#define CHERI_CLEAR_GPLO_T1    (1 << 13)
#define CHERI_CLEAR_GPLO_T2    (1 << 14)
#define CHERI_CLEAR_GPLO_T3    (1 << 15)
#define CHERI_CLEAR_GPHI_S0    (1 << (16 - 16))
#define CHERI_CLEAR_GPHI_S1    (1 << (17 - 16))
#define CHERI_CLEAR_GPHI_S2    (1 << (18 - 16))
#define CHERI_CLEAR_GPHI_S3    (1 << (19 - 16))
#define CHERI_CLEAR_GPHI_S4    (1 << (20 - 16))
#define CHERI_CLEAR_GPHI_S5    (1 << (21 - 16))
#define CHERI_CLEAR_GPHI_S6    (1 << (22 - 16))
#define CHERI_CLEAR_GPHI_S7    (1 << (23 - 16))
#define CHERI_CLEAR_GPHI_T8    (1 << (24 - 16))
#define CHERI_CLEAR_GPHI_T9    (1 << (25 - 16))
#define CHERI_CLEAR_GPHI_K0    (1 << (26 - 16))
#define CHERI_CLEAR_GPHI_K1    (1 << (27 - 16))
#define CHERI_CLEAR_GPHI_GP    (1 << (28 - 16))
#define CHERI_CLEAR_GPHI_SP    (1 << (29 - 16))
#define CHERI_CLEAR_GPHI_S8    (1 << (30 - 16))
#define CHERI_CLEAR_GPHI_RA    (1 << (31 - 16))

#define CHERI_CLEAR_CAPLO_C0   (1 << 0 )
#define CHERI_CLEAR_CAPLO_C1   (1 << 1 )
#define CHERI_CLEAR_CAPLO_C2   (1 << 2 )
#define CHERI_CLEAR_CAPLO_C3   (1 << 3 )
#define CHERI_CLEAR_CAPLO_C4   (1 << 4 )
#define CHERI_CLEAR_CAPLO_C5   (1 << 5 )
#define CHERI_CLEAR_CAPLO_C6   (1 << 6 )
#define CHERI_CLEAR_CAPLO_C7   (1 << 7 )
#define CHERI_CLEAR_CAPLO_C8   (1 << 8 )
#define CHERI_CLEAR_CAPLO_C9   (1 << 9 )
#define CHERI_CLEAR_CAPLO_C10  (1 << 10)
#define CHERI_CLEAR_CAPLO_C11  (1 << 11)
#define CHERI_CLEAR_CAPLO_C12  (1 << 12)
#define CHERI_CLEAR_CAPLO_C13  (1 << 13)
#define CHERI_CLEAR_CAPLO_C14  (1 << 14)
#define CHERI_CLEAR_CAPLO_C15  (1 << 15)
#define CHERI_CLEAR_CAPHI_C16  (1 << (16 - 16))
#define CHERI_CLEAR_CAPHI_C17  (1 << (17 - 16))
#define CHERI_CLEAR_CAPHI_C18  (1 << (18 - 16))
#define CHERI_CLEAR_CAPHI_C19  (1 << (19 - 16))
#define CHERI_CLEAR_CAPHI_C20  (1 << (20 - 16))
#define CHERI_CLEAR_CAPHI_C21  (1 << (21 - 16))
#define CHERI_CLEAR_CAPHI_C22  (1 << (22 - 16))
#define CHERI_CLEAR_CAPHI_C23  (1 << (23 - 16))
#define CHERI_CLEAR_CAPHI_C24  (1 << (24 - 16))
#define CHERI_CLEAR_CAPHI_C25  (1 << (25 - 16))
#define CHERI_CLEAR_CAPHI_IDC  (1 << (26 - 16))
#define CHERI_CLEAR_CAPHI_C27  (1 << (27 - 16))
#define CHERI_CLEAR_CAPHI_C28  (1 << (28 - 16))
#define CHERI_CLEAR_CAPHI_C29  (1 << (29 - 16))
#define CHERI_CLEAR_CAPHI_C30  (1 << (30 - 16))
#define CHERI_CLEAR_CAPHI_C31  (1 << (31 - 16))

/*
 * Load symbol from capability table
 */
#define CAPTABLE_LOAD(dst, sym)				\
	clcbi dst, %captab20(sym)(CHERI_REG_GPC)
#define CAPCALL_LOAD(dst, sym)				\
	clcbi dst, %capcall20(sym)(CHERI_REG_GPC)

/*
 * The CCall (selector 1) branch delay slot has been removed but in order to
 * run on older hardware we use this macro ensure it is followed by a nop
 *
 * TODO: remove this once we drop support for older bitfiles
 */
#define CCALL(cb, cd)						\
	.set push;						\
	.set noreorder;						\
	ccall cb, cd, 1;					\
	nop; /* Fill branch delay slot for old harware*/	\
	.set pop;

<<<<<<< HEAD
#endif /* _MIPS_INCLUDE_CHERIASM_H_ */
// CHERI CHANGES START
// {
//   "updated": 20190702,
//   "target_type": "header",
//   "changes_purecap": [
//     "support"
//   ]
// }
// CHERI CHANGES END
=======
/* Derive the initial DDC/KDC and PCC/KCC from an omnipotent boot
 * capability, presumed to be in DDC.  Clobbers C27 and C28, which surely
 * want to be cleared before handing off control.  (We don't do so here
 * because in locore.S we have more privileged caps to derive, and we'll
 * clean up later.)
 *
 * TODO: The capabilities derived for DDC/KDC and for PCC/KCC cover the
 * entirety of the kernel.  Acutally changing base/length requires changes
 * in linkage.
 */
#define CHERI_LOCORE_ROOT_CAPS \
	/* Grab the initial omnipotent capability */                 \
	cgetdefault	CHERI_REG_C28;                               \
	                                                             \
	/* Create a reduced DDC.  */                                 \
	cmove		CHERI_REG_C27, CHERI_REG_C28;                \
	REG_LI		t0, CHERI_CAP_KERN_BASE;                     \
	csetoffset	CHERI_REG_C27, CHERI_REG_C27, t0;            \
	REG_LI		t0, CHERI_CAP_KERN_LENGTH;                   \
	csetbounds	CHERI_REG_C27, CHERI_REG_C27, t0;            \
	REG_LI		t0, CHERI_PERMS_KERNEL_DATA;                 \
	candperm	CHERI_REG_C27, CHERI_REG_C27, t0;            \
	                                                             \
	/* Preserve a copy in KDC for exception handlers. */         \
	csetkdc		CHERI_REG_C27;                               \
	                                                             \
	/* Install the new DDC. */                                   \
	csetdefault	CHERI_REG_C27;                               \
	                                                             \
	/* Create a reduced PCC.  */                                 \
	cgetpcc		CHERI_REG_C27;                               \
	REG_LI		t0, CHERI_CAP_KERN_BASE;                     \
	csetoffset	CHERI_REG_C27, CHERI_REG_C27, t0;            \
	REG_LI		t0, CHERI_CAP_KERN_LENGTH;                   \
	csetbounds	CHERI_REG_C27, CHERI_REG_C27, t0;            \
	REG_LI		t0, CHERI_PERMS_KERNEL_CODE;                 \
	candperm	CHERI_REG_C27, CHERI_REG_C27, t0;            \
	                                                             \
	/* Preserve a copy in KCC for exception handlers.  */        \
	                                                             \
	csetkcc		CHERI_REG_C27;                               \
	                                                             \
	/* Install the new PCC. */                                   \
	REG_LI		t0, CHERI_CAP_KERN_BASE;                     \
	cgetpcc		CHERI_REG_C28;                               \
	cgetoffset	t1, CHERI_REG_C28;                   /* 1 */ \
	PTR_SUBU	t1, t1, t0;                          /* 2 */ \
	PTR_ADDIU	t1, t1, (4 * 7);                     /* 3 */ \
	csetoffset	CHERI_REG_C27, CHERI_REG_C27, t1;    /* 4 */ \
	cjr		CHERI_REG_C27;                       /* 5 */ \
	nop;                                                 /* 6 */ \
	/* 7 (land here) */

#endif /* _MIPS_INCLUDE_CHERIASM_H_ */
>>>>>>> 1f85f094
<|MERGE_RESOLUTION|>--- conflicted
+++ resolved
@@ -617,18 +617,6 @@
 	nop; /* Fill branch delay slot for old harware*/	\
 	.set pop;
 
-<<<<<<< HEAD
-#endif /* _MIPS_INCLUDE_CHERIASM_H_ */
-// CHERI CHANGES START
-// {
-//   "updated": 20190702,
-//   "target_type": "header",
-//   "changes_purecap": [
-//     "support"
-//   ]
-// }
-// CHERI CHANGES END
-=======
 /* Derive the initial DDC/KDC and PCC/KCC from an omnipotent boot
  * capability, presumed to be in DDC.  Clobbers C27 and C28, which surely
  * want to be cleared before handing off control.  (We don't do so here
@@ -683,4 +671,12 @@
 	/* 7 (land here) */
 
 #endif /* _MIPS_INCLUDE_CHERIASM_H_ */
->>>>>>> 1f85f094
+// CHERI CHANGES START
+// {
+//   "updated": 20190702,
+//   "target_type": "header",
+//   "changes_purecap": [
+//     "support"
+//   ]
+// }
+// CHERI CHANGES END