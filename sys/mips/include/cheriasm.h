/*-
 * Copyright (c) 2012-2016 Robert N. M. Watson
 * All rights reserved.
 *
 * This software was developed by SRI International and the University of
 * Cambridge Computer Laboratory under DARPA/AFRL contract (FA8750-10-C-0237)
 * ("CTSRD"), as part of the DARPA CRASH research programme.
 *
 * Redistribution and use in source and binary forms, with or without
 * modification, are permitted provided that the following conditions
 * are met:
 * 1. Redistributions of source code must retain the above copyright
 *    notice, this list of conditions and the following disclaimer.
 * 2. Redistributions in binary form must reproduce the above copyright
 *    notice, this list of conditions and the following disclaimer in the
 *    documentation and/or other materials provided with the distribution.
 *
 * THIS SOFTWARE IS PROVIDED BY THE AUTHOR AND CONTRIBUTORS ``AS IS'' AND
 * ANY EXPRESS OR IMPLIED WARRANTIES, INCLUDING, BUT NOT LIMITED TO, THE
 * IMPLIED WARRANTIES OF MERCHANTABILITY AND FITNESS FOR A PARTICULAR PURPOSE
 * ARE DISCLAIMED.  IN NO EVENT SHALL THE AUTHOR OR CONTRIBUTORS BE LIABLE
 * FOR ANY DIRECT, INDIRECT, INCIDENTAL, SPECIAL, EXEMPLARY, OR CONSEQUENTIAL
 * DAMAGES (INCLUDING, BUT NOT LIMITED TO, PROCUREMENT OF SUBSTITUTE GOODS
 * OR SERVICES; LOSS OF USE, DATA, OR PROFITS; OR BUSINESS INTERRUPTION)
 * HOWEVER CAUSED AND ON ANY THEORY OF LIABILITY, WHETHER IN CONTRACT, STRICT
 * LIABILITY, OR TORT (INCLUDING NEGLIGENCE OR OTHERWISE) ARISING IN ANY WAY
 * OUT OF THE USE OF THIS SOFTWARE, EVEN IF ADVISED OF THE POSSIBILITY OF
 * SUCH DAMAGE.
 */

#ifndef _MIPS_INCLUDE_CHERIASM_H_
#define	_MIPS_INCLUDE_CHERIASM_H_

#if !defined(_KERNEL) && !defined(_CHERI_INTERNAL)
#error "no user-serviceable parts inside"
#endif

/*
 * 27 user-context registers -- with names where appropriate.
 */
#define	CHERI_REG_C0	$c0	/* MIPS legacy load/store capability. */
#define	CHERI_REG_DDC	CHERI_REG_C0
#define	CHERI_REG_C1	$c1
#define	CHERI_REG_C2	$c2
#define	CHERI_REG_C3	$c3
#define	CHERI_REG_C4	$c4
#define	CHERI_REG_C5	$c5
#define	CHERI_REG_C6	$c6
#define	CHERI_REG_C7	$c7
#define	CHERI_REG_C8	$c8
#define	CHERI_REG_C9	$c9
#define	CHERI_REG_C10	$c10
#define	CHERI_REG_C11	$c11	/* Stack capability. */
#define	CHERI_REG_STC	CHERI_REG_C11
#define	CHERI_REG_C12	$c12
#define	CHERI_REG_C13	$c13
#define	CHERI_REG_C14	$c14
#define	CHERI_REG_C15	$c15
#define	CHERI_REG_C16	$c16
#define	CHERI_REG_C17	$c17
#define	CHERI_REG_C18	$c18
#define	CHERI_REG_C19	$c19
#define	CHERI_REG_C20	$c20
#define	CHERI_REG_C21	$c21
#define	CHERI_REG_C22	$c22
#define	CHERI_REG_C23	$c23
#define	CHERI_REG_C24	$c24
#define	CHERI_REG_C25	$c25
#define	CHERI_REG_C26	$c26	/* Invoked data capability. */
#define	CHERI_REG_IDC	CHERI_REG_C26
/* Global pointer capability (capability table ABI) */
#define CHERI_REG_GPC	CHERI_REG_C26

/* 5 exception-context registers -- with names where appropriate. */
#define	CHERI_REG_KR1C	$c27	/* Kernel exception handling capability (1). */
#define	CHERI_REG_KR2C	$c28	/* Kernel exception handling capability (2). */
#define	CHERI_REG_KCC	$c29	/* Kernel code capability. */
#define	CHERI_REG_KDC	$c30	/* Kernel data capability. */
#define	CHERI_REG_EPCC	$c31	/* Exception program counter capability. */

/*
 * In kernel inline assembly, employee these two caller-save registers.  This
 * means that we don't need to worry about preserving prior values -- as long
 * as there is no direct use of a capability register in a function.
 */
#define	CHERI_REG_CTEMP0	CHERI_REG_C13	/* C capability manipulation. */
#define	CHERI_REG_CTEMP1	CHERI_REG_C14	/* C capability manipulation. */

/*
 * Where to save the user $ddc during low-level exception handling.  Possibly
 * this should be an argument to macros rather than hard-coded in the macros.
 *
 * Ensure this is kept in sync with CHERI_CLEAR_CAPHI_SEC0.
 */
#define	CHERI_REG_SEC0	CHERI_REG_KR2C	/* Saved $ddc in exception handling. */

/*
 * (Possibly) temporary ABI in which $c1 is the code argument to CCall, and
 * $c2 is the data argument.
 */
#define	CHERI_REG_CCALLCODE	$c1
#define	CHERI_REG_CCALLDATA	$c2

/*
 * Macro to abstract the creation of a NULL capability
 */
#define CHERI_NULL(reg) cfromptr reg, CHERI_REG_KDC, zero

/*
 * Macro to abstract use of cmove in kernel assembly, used as a temporary
 * workaround for cmove generating CIncBase instructions on 128-bit CHERI.
 * This will be removed once all live bitfiles and toolchain have been
 * updated.
 */
#if (defined(CPU_CHERI) && !defined(CPU_CHERI128))
#define	CHERI_ASM_CMOVE(cd, cb)		cmove cd, cb
#else
#define	CHERI_ASM_CMOVE(cd, cb)		cincoffset cd, cb, zero
#endif

/*
 * Assembly code to be used in CHERI exception handling and context switching.
 *
 * When entering an exception handler from userspace, conditionally save the
 * default user data capability.  Then install the kernel's default data
 * capability.  The caller provides a temporary register to use for the
 * purposes of querying CP0 SR to determine whether the target is userspace or
 * the kernel.
 */
#define	CHERI_EXCEPTION_ENTER(reg)					\
	mfc0	reg, MIPS_COP_0_STATUS;					\
	andi	reg, reg, MIPS_SR_KSU_USER;				\
	beq	reg, $0, 64f;						\
	nop;								\
	/* Save user $ddc; install kernel $ddc. */			\
	cgetdefault	CHERI_REG_SEC0;					\
	csetdefault	CHERI_REG_KDC;					\
64:

/*
 * When returning from an exception, conditionally restore the default user
 * data capability.  The caller provides a temporary register to use for the
 * purposes of querying CP0 SR to determine whether the target is userspace
 * or the kernel.
 *
 * XXXCHERI: We assume that the caller will install an appropriate $pcc for a
 * return to userspace, but that in the kernel case, we need to install a
 * kernel $epcc, potentially overwriting a previously present user $epcc from
 * exception entry.  Once the kernel does multiple security domains, the
 * caller should manage $epcc in that case as well, and we can remove $epcc
 * assignment here.
 */
#define	CHERI_EXCEPTION_RETURN(reg)					\
	mfc0	reg, MIPS_COP_0_STATUS;					\
	andi	reg, reg, MIPS_SR_KSU_USER;				\
	beq	reg, $0, 65f;						\
	nop;								\
	b	66f;							\
	/* If returning to userspace, restore saved user $ddc. */	\
<<<<<<< HEAD
	csetdefault	CHERI_REG_SEC0;	/* Branch-delay. */		\
=======
	csetdefault	CHERI_REG_SEC0; 	/* Branch-delay. */	\
>>>>>>> 8d0d4aa5
65:									\
	/* If returning to kernelspace, reinstall kernel code $pcc. */	\
	/*								\
	 * XXXRW: If requested PC has been adjusted by stack, similarly	\
	 * adjust $epcc.offset, which will overwrite an earlier $epc	\
	 * assignment.							\
	 */								\
	MFC0	reg, MIPS_COP_0_EXC_PC;					\
	CGetKCC		CHERI_REG_KR1C;					\
	CSetOffset	CHERI_REG_KR1C, CHERI_REG_KR1C, reg;		\
	CSetEPCC	CHERI_REG_KR1C;					\
	CGetNull	CHERI_REG_KR1C; /* Clear KR1C before return */	\
66:

#ifndef CHERI_KERNEL

/*
 * Capcause access to PCB
 */
#define SAVE_CAPCAUSE_TO_PCB(treg, treg2, pcb)	\
	SAVE_U_PCB_REG(treg, CAPCAUSE, pcb)
#define RESTORE_CAPCAUSE_FROM_PCB(treg, pcb)	\
	RESTORE_U_PCB_REG(treg, CAPCAUSE, pcb)

#else /* CHERI_KERNEL */

/*
 * Capcause offset is too large for CHERI256 in this case and does not
 * fit in the csd immediate offset.
 */
#define SAVE_CAPCAUSE_TO_PCB(treg, treg2, pcb)	\
	SAVE_U_PCB_REG_FAR(treg, treg2, CAPCAUSE, pcb)
#define RESTORE_CAPCAUSE_FROM_PCB(treg, pcb)	\
	RESTORE_U_PCB_REG_FAR(treg, treg, CAPCAUSE, pcb)
#endif /* CHERI_KERNEL */

/*
 * Save and restore user CHERI state on an exception.  Assumes that $ddc has
 * already been moved to $sec0, and that if we write $sec0, it will get moved
 * to $ddc later.  Unlike kernel context switches, we both save and restore
 * the capability cause register.
 *
 * XXXRW: Note hard-coding of SEC0 here.
 *
 * XXXRW: We should in fact also do this for the kernel version?
 */
#define	SAVE_CREGS_TO_PCB(pcb, treg, treg2)				\
	SAVE_U_PCB_CREG(CHERI_REG_SEC0, DDC, pcb);			\
	SAVE_U_PCB_CREG(CHERI_REG_C1, C1, pcb);				\
	SAVE_U_PCB_CREG(CHERI_REG_C2, C2, pcb);				\
	SAVE_U_PCB_CREG(CHERI_REG_C3, C3, pcb);				\
	SAVE_U_PCB_CREG(CHERI_REG_C4, C4, pcb);				\
	SAVE_U_PCB_CREG(CHERI_REG_C5, C5, pcb);				\
	SAVE_U_PCB_CREG(CHERI_REG_C6, C6, pcb);				\
	SAVE_U_PCB_CREG(CHERI_REG_C7, C7, pcb);				\
	SAVE_U_PCB_CREG(CHERI_REG_C8, C8, pcb);				\
	SAVE_U_PCB_CREG(CHERI_REG_C9, C9, pcb);				\
	SAVE_U_PCB_CREG(CHERI_REG_C10, C10, pcb);			\
	SAVE_U_PCB_CREG(CHERI_REG_STC, STC, pcb);			\
	SAVE_U_PCB_CREG(CHERI_REG_C12, C12, pcb);			\
	SAVE_U_PCB_CREG(CHERI_REG_C13, C13, pcb);			\
	SAVE_U_PCB_CREG(CHERI_REG_C14, C14, pcb);			\
	SAVE_U_PCB_CREG(CHERI_REG_C15, C15, pcb);			\
	SAVE_U_PCB_CREG(CHERI_REG_C16, C16, pcb);			\
	SAVE_U_PCB_CREG(CHERI_REG_C17, C17, pcb);			\
	SAVE_U_PCB_CREG(CHERI_REG_C18, C18, pcb);			\
	SAVE_U_PCB_CREG(CHERI_REG_C19, C19, pcb);			\
	SAVE_U_PCB_CREG(CHERI_REG_C20, C20, pcb);			\
	SAVE_U_PCB_CREG(CHERI_REG_C21, C21, pcb);			\
	SAVE_U_PCB_CREG(CHERI_REG_C22, C22, pcb);			\
	SAVE_U_PCB_CREG(CHERI_REG_C23, C23, pcb);			\
	SAVE_U_PCB_CREG(CHERI_REG_C24, C24, pcb);			\
	SAVE_U_PCB_CREG(CHERI_REG_C25, C25, pcb);			\
	SAVE_U_PCB_CREG(CHERI_REG_C26, IDC, pcb);			\
	/* EPCC is no longer a GPR so load it into KR1C first */	\
	CGetEPCC	CHERI_REG_KR1C;					\
	SAVE_U_PCB_CREG(CHERI_REG_KR1C, PCC, pcb);			\
	cgetcause	treg;						\
	SAVE_CAPCAUSE_TO_PCB(treg, treg2, pcb)

#define	RESTORE_CREGS_FROM_PCB(pcb, treg)				\
	RESTORE_U_PCB_CREG(CHERI_REG_SEC0, DDC, pcb);			\
	RESTORE_U_PCB_CREG(CHERI_REG_C1, C1, pcb);			\
	RESTORE_U_PCB_CREG(CHERI_REG_C2, C2, pcb);			\
	RESTORE_U_PCB_CREG(CHERI_REG_C3, C3, pcb);			\
	RESTORE_U_PCB_CREG(CHERI_REG_C4, C4, pcb);			\
	RESTORE_U_PCB_CREG(CHERI_REG_C5, C5, pcb);			\
	RESTORE_U_PCB_CREG(CHERI_REG_C6, C6, pcb);			\
	RESTORE_U_PCB_CREG(CHERI_REG_C7, C7, pcb);			\
	RESTORE_U_PCB_CREG(CHERI_REG_C8, C8, pcb);			\
	RESTORE_U_PCB_CREG(CHERI_REG_C9, C9, pcb);			\
	RESTORE_U_PCB_CREG(CHERI_REG_C10, C10, pcb);			\
	RESTORE_U_PCB_CREG(CHERI_REG_STC, STC, pcb);			\
	RESTORE_U_PCB_CREG(CHERI_REG_C12, C12, pcb);			\
	RESTORE_U_PCB_CREG(CHERI_REG_C13, C13, pcb);			\
	RESTORE_U_PCB_CREG(CHERI_REG_C14, C14, pcb);			\
	RESTORE_U_PCB_CREG(CHERI_REG_C15, C15, pcb);			\
	RESTORE_U_PCB_CREG(CHERI_REG_C16, C16, pcb);			\
	RESTORE_U_PCB_CREG(CHERI_REG_C17, C17, pcb);			\
	RESTORE_U_PCB_CREG(CHERI_REG_C18, C18, pcb);			\
	RESTORE_U_PCB_CREG(CHERI_REG_C19, C19, pcb);			\
	RESTORE_U_PCB_CREG(CHERI_REG_C20, C20, pcb);			\
	RESTORE_U_PCB_CREG(CHERI_REG_C21, C21, pcb);			\
	RESTORE_U_PCB_CREG(CHERI_REG_C22, C22, pcb);			\
	RESTORE_U_PCB_CREG(CHERI_REG_C23, C23, pcb);			\
	RESTORE_U_PCB_CREG(CHERI_REG_C24, C24, pcb);			\
	RESTORE_U_PCB_CREG(CHERI_REG_C25, C25, pcb);			\
	RESTORE_U_PCB_CREG(CHERI_REG_C26, IDC, pcb);			\
<<<<<<< HEAD
	RESTORE_U_PCB_CREG(CHERI_REG_EPCC, PCC, pcb);			\
	RESTORE_CAPCAUSE_FROM_PCB(treg, pcb);				\
=======
	/* EPCC is no longer a GPR so load it into KR1C first */	\
	RESTORE_U_PCB_CREG(CHERI_REG_KR1C, PCC, pcb);			\
	CSetEPCC	CHERI_REG_KR1C;					\
	RESTORE_U_PCB_REG(treg, CAPCAUSE, pcb);				\
>>>>>>> 8d0d4aa5
	csetcause	treg

/*
 * Macros saving capability state to, and restoring it from, voluntary kernel
 * context-switch storage in pcb.pcb_cherikframe.
 */
#ifndef CHERI_KERNEL
#define	SAVE_U_PCB_CHERIKFRAME_CREG(creg, offs, base)			\
	csc		creg, base, (U_PCB_CHERIKFRAME +		\
			    CHERICAP_SIZE * offs)(CHERI_REG_KDC)

#define	RESTORE_U_PCB_CHERIKFRAME_CREG(creg, offs, base)		\
	clc		creg, base, (U_PCB_CHERIKFRAME +		\
			    CHERICAP_SIZE * offs)(CHERI_REG_KDC)

#define SAVE_CHERIKFRAME_GPC
#define RESTORE_CHERIKFRAME_GPC
#else /* CHERI_KERNEL */
#define	SAVE_U_PCB_CHERIKFRAME_CREG(creg, offs, base)			\
	cscbi		creg, (U_PCB_CHERIKFRAME +			\
			    CHERICAP_SIZE * offs)(base)

#define	RESTORE_U_PCB_CHERIKFRAME_CREG(creg, offs, base)		\
	clcbi		creg, (U_PCB_CHERIKFRAME +			\
			    CHERICAP_SIZE * offs)(base)

/* Save and restore globals pointer as well */
#define SAVE_CHERIKFRAME_GPC(base)					\
	SAVE_U_PCB_CHERIKFRAME_CREG(CHERI_REG_GPC, CHERIKFRAME_OFF_GPC, \
				    base)
#define RESTORE_CHERIKFRAME_GPC(base)					\
	RESTORE_U_PCB_CHERIKFRAME_CREG(CHERI_REG_GPC,			\
				       CHERIKFRAME_OFF_GPC, base)
#endif /* CHERI_KERNEL */

/*
 * Macros to save (and restore) callee-save capability registers when
 * performing a voluntary kernel context switch (the compiler will have saved,
 * or will restore, caller-save registers).
 */
#define	SAVE_U_PCB_CHERIKFRAME(base)					\
	SAVE_U_PCB_CHERIKFRAME_CREG(CHERI_REG_C17, CHERIKFRAME_OFF_C17,	\
	    base);							\
	SAVE_U_PCB_CHERIKFRAME_CREG(CHERI_REG_C18, CHERIKFRAME_OFF_C18,	\
	    base);							\
	SAVE_U_PCB_CHERIKFRAME_CREG(CHERI_REG_C19, CHERIKFRAME_OFF_C19,	\
	    base);							\
	SAVE_U_PCB_CHERIKFRAME_CREG(CHERI_REG_C20, CHERIKFRAME_OFF_C20,	\
	    base);							\
	SAVE_U_PCB_CHERIKFRAME_CREG(CHERI_REG_C21, CHERIKFRAME_OFF_C21,	\
	    base);							\
	SAVE_U_PCB_CHERIKFRAME_CREG(CHERI_REG_C22, CHERIKFRAME_OFF_C22,	\
	    base);							\
	SAVE_U_PCB_CHERIKFRAME_CREG(CHERI_REG_C23, CHERIKFRAME_OFF_C23,	\
	    base);							\
	SAVE_U_PCB_CHERIKFRAME_CREG(CHERI_REG_C24, CHERIKFRAME_OFF_C24,	\
	    base);					    	        \
	SAVE_CHERIKFRAME_GPC(base)


#define	RESTORE_U_PCB_CHERIKFRAME(base)					\
	RESTORE_U_PCB_CHERIKFRAME_CREG(CHERI_REG_C17,			\
	    CHERIKFRAME_OFF_C17, base);					\
	RESTORE_U_PCB_CHERIKFRAME_CREG(CHERI_REG_C18,			\
	    CHERIKFRAME_OFF_C18, base);					\
	RESTORE_U_PCB_CHERIKFRAME_CREG(CHERI_REG_C19,			\
	    CHERIKFRAME_OFF_C19, base);					\
	RESTORE_U_PCB_CHERIKFRAME_CREG(CHERI_REG_C20,			\
	    CHERIKFRAME_OFF_C20, base);					\
	RESTORE_U_PCB_CHERIKFRAME_CREG(CHERI_REG_C21,			\
	    CHERIKFRAME_OFF_C21, base);					\
	RESTORE_U_PCB_CHERIKFRAME_CREG(CHERI_REG_C22,			\
	    CHERIKFRAME_OFF_C22, base);					\
	RESTORE_U_PCB_CHERIKFRAME_CREG(CHERI_REG_C23,			\
	    CHERIKFRAME_OFF_C23, base);					\
	RESTORE_U_PCB_CHERIKFRAME_CREG(CHERI_REG_C24,			\
	    CHERIKFRAME_OFF_C24, base);	    	    	    	    	\
	RESTORE_CHERIKFRAME_GPC(base)

/* This macro is just until assembler supports clearregs */
#define CHERI_CLEARREGS(regset, mask) \
  .word (0x12 << 26) | (0xf << 21) | (regset << 16) | (mask)
#define CHERI_CLEAR_GPLO16(mask)  CHERI_CLEARREGS(0, mask);
#define CHERI_CLEAR_GPHI16(mask)  CHERI_CLEARREGS(1, mask);
#define CHERI_CLEAR_CAPLO16(mask) CHERI_CLEARREGS(2, mask);
#define CHERI_CLEAR_CAPHI16(mask) CHERI_CLEARREGS(3, mask);

#define CHERI_CLEAR_GPLO_ZR    (1 << 0)
#define CHERI_CLEAR_GPLO_AT    (1 << 1)
#define CHERI_CLEAR_GPLO_V0    (1 << 2)
#define CHERI_CLEAR_GPLO_V1    (1 << 3)
#define CHERI_CLEAR_GPLO_A0    (1 << 4)
#define CHERI_CLEAR_GPLO_A1    (1 << 5)
#define CHERI_CLEAR_GPLO_A2    (1 << 6)
#define CHERI_CLEAR_GPLO_A3    (1 << 7)
#define CHERI_CLEAR_GPLO_A4    (1 << 8)
#define CHERI_CLEAR_GPLO_A5    (1 << 9)
#define CHERI_CLEAR_GPLO_A6    (1 << 10)
#define CHERI_CLEAR_GPLO_A7    (1 << 11)
#define CHERI_CLEAR_GPLO_T0    (1 << 12)
#define CHERI_CLEAR_GPLO_T1    (1 << 13)
#define CHERI_CLEAR_GPLO_T2    (1 << 14)
#define CHERI_CLEAR_GPLO_T3    (1 << 15)
#define CHERI_CLEAR_GPHI_S0    (1 << (16 - 16))
#define CHERI_CLEAR_GPHI_S1    (1 << (17 - 16))
#define CHERI_CLEAR_GPHI_S2    (1 << (18 - 16))
#define CHERI_CLEAR_GPHI_S3    (1 << (19 - 16))
#define CHERI_CLEAR_GPHI_S4    (1 << (20 - 16))
#define CHERI_CLEAR_GPHI_S5    (1 << (21 - 16))
#define CHERI_CLEAR_GPHI_S6    (1 << (22 - 16))
#define CHERI_CLEAR_GPHI_S7    (1 << (23 - 16))
#define CHERI_CLEAR_GPHI_T8    (1 << (24 - 16))
#define CHERI_CLEAR_GPHI_T9    (1 << (25 - 16))
#define CHERI_CLEAR_GPHI_K0    (1 << (26 - 16))
#define CHERI_CLEAR_GPHI_K1    (1 << (27 - 16))
#define CHERI_CLEAR_GPHI_GP    (1 << (28 - 16))
#define CHERI_CLEAR_GPHI_SP    (1 << (29 - 16))
#define CHERI_CLEAR_GPHI_S8    (1 << (30 - 16))
#define CHERI_CLEAR_GPHI_RA    (1 << (31 - 16))

#define CHERI_CLEAR_CAPLO_C0   (1 << 0 )
#define CHERI_CLEAR_CAPLO_C1   (1 << 1 )
#define CHERI_CLEAR_CAPLO_C2   (1 << 2 )
#define CHERI_CLEAR_CAPLO_C3   (1 << 3 )
#define CHERI_CLEAR_CAPLO_C4   (1 << 4 )
#define CHERI_CLEAR_CAPLO_C5   (1 << 5 )
#define CHERI_CLEAR_CAPLO_C6   (1 << 6 )
#define CHERI_CLEAR_CAPLO_C7   (1 << 7 )
#define CHERI_CLEAR_CAPLO_C8   (1 << 8 )
#define CHERI_CLEAR_CAPLO_C9   (1 << 9 )
#define CHERI_CLEAR_CAPLO_C10  (1 << 10)
#define CHERI_CLEAR_CAPLO_C11  (1 << 11)
#define CHERI_CLEAR_CAPLO_C12  (1 << 12)
#define CHERI_CLEAR_CAPLO_C13  (1 << 13)
#define CHERI_CLEAR_CAPLO_C14  (1 << 14)
#define CHERI_CLEAR_CAPLO_C15  (1 << 15)
#define CHERI_CLEAR_CAPHI_C16  (1 << (16 - 16))
#define CHERI_CLEAR_CAPHI_C17  (1 << (17 - 16))
#define CHERI_CLEAR_CAPHI_C18  (1 << (18 - 16))
#define CHERI_CLEAR_CAPHI_C19  (1 << (19 - 16))
#define CHERI_CLEAR_CAPHI_C20  (1 << (20 - 16))
#define CHERI_CLEAR_CAPHI_C21  (1 << (21 - 16))
#define CHERI_CLEAR_CAPHI_C22  (1 << (22 - 16))
#define CHERI_CLEAR_CAPHI_C23  (1 << (23 - 16))
#define CHERI_CLEAR_CAPHI_C24  (1 << (24 - 16))
#define CHERI_CLEAR_CAPHI_C25  (1 << (25 - 16))
#define CHERI_CLEAR_CAPHI_IDC  (1 << (26 - 16))
#define CHERI_CLEAR_CAPHI_KR1C (1 << (27 - 16))
#define CHERI_CLEAR_CAPHI_KR2C (1 << (28 - 16))
#define CHERI_CLEAR_CAPHI_KCC  (1 << (29 - 16))
#define CHERI_CLEAR_CAPHI_KDC  (1 << (30 - 16))
#define CHERI_CLEAR_CAPHI_EPCC (1 << (31 - 16))

/* Ensure that this is kept in sync with CHERI_REG_SEC0. */
#define	CHERI_CLEAR_CAPHI_SEC0	CHERI_CLEAR_CAPHI_KR2C

/*
 * Load symbol from capability table
 */
#define CAPTABLE_LOAD(dst, sym)				\
	clcbi dst, %captab20(sym)(CHERI_REG_GPC)
#define CAPCALL_LOAD(dst, sym)				\
	clcbi dst, %capcall20(sym)(CHERI_REG_GPC)

#endif /* _MIPS_INCLUDE_CHERIASM_H_ */<|MERGE_RESOLUTION|>--- conflicted
+++ resolved
@@ -157,11 +157,7 @@
 	nop;								\
 	b	66f;							\
 	/* If returning to userspace, restore saved user $ddc. */	\
-<<<<<<< HEAD
-	csetdefault	CHERI_REG_SEC0;	/* Branch-delay. */		\
-=======
 	csetdefault	CHERI_REG_SEC0; 	/* Branch-delay. */	\
->>>>>>> 8d0d4aa5
 65:									\
 	/* If returning to kernelspace, reinstall kernel code $pcc. */	\
 	/*								\
@@ -236,9 +232,9 @@
 	SAVE_U_PCB_CREG(CHERI_REG_C24, C24, pcb);			\
 	SAVE_U_PCB_CREG(CHERI_REG_C25, C25, pcb);			\
 	SAVE_U_PCB_CREG(CHERI_REG_C26, IDC, pcb);			\
-	/* EPCC is no longer a GPR so load it into KR1C first */	\
-	CGetEPCC	CHERI_REG_KR1C;					\
-	SAVE_U_PCB_CREG(CHERI_REG_KR1C, PCC, pcb);			\
+	/* EPCC is no longer a GPR so load it into KR2C first */	\
+	CGetEPCC	CHERI_REG_KR2C;					\
+	SAVE_U_PCB_CREG(CHERI_REG_KR2C, PCC, pcb);			\
 	cgetcause	treg;						\
 	SAVE_CAPCAUSE_TO_PCB(treg, treg2, pcb)
 
@@ -270,15 +266,10 @@
 	RESTORE_U_PCB_CREG(CHERI_REG_C24, C24, pcb);			\
 	RESTORE_U_PCB_CREG(CHERI_REG_C25, C25, pcb);			\
 	RESTORE_U_PCB_CREG(CHERI_REG_C26, IDC, pcb);			\
-<<<<<<< HEAD
-	RESTORE_U_PCB_CREG(CHERI_REG_EPCC, PCC, pcb);			\
+	/* EPCC is no longer a GPR so load it into KR2C first */	\
+	RESTORE_U_PCB_CREG(CHERI_REG_KR2C, PCC, pcb);			\
+	CSetEPCC	CHERI_REG_KR2C;					\
 	RESTORE_CAPCAUSE_FROM_PCB(treg, pcb);				\
-=======
-	/* EPCC is no longer a GPR so load it into KR1C first */	\
-	RESTORE_U_PCB_CREG(CHERI_REG_KR1C, PCC, pcb);			\
-	CSetEPCC	CHERI_REG_KR1C;					\
-	RESTORE_U_PCB_REG(treg, CAPCAUSE, pcb);				\
->>>>>>> 8d0d4aa5
 	csetcause	treg
 
 /*
