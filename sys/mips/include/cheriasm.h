/*-
 * Copyright (c) 2012-2016 Robert N. M. Watson
 * All rights reserved.
 *
 * This software was developed by SRI International and the University of
 * Cambridge Computer Laboratory under DARPA/AFRL contract (FA8750-10-C-0237)
 * ("CTSRD"), as part of the DARPA CRASH research programme.
 *
 * Redistribution and use in source and binary forms, with or without
 * modification, are permitted provided that the following conditions
 * are met:
 * 1. Redistributions of source code must retain the above copyright
 *    notice, this list of conditions and the following disclaimer.
 * 2. Redistributions in binary form must reproduce the above copyright
 *    notice, this list of conditions and the following disclaimer in the
 *    documentation and/or other materials provided with the distribution.
 *
 * THIS SOFTWARE IS PROVIDED BY THE AUTHOR AND CONTRIBUTORS ``AS IS'' AND
 * ANY EXPRESS OR IMPLIED WARRANTIES, INCLUDING, BUT NOT LIMITED TO, THE
 * IMPLIED WARRANTIES OF MERCHANTABILITY AND FITNESS FOR A PARTICULAR PURPOSE
 * ARE DISCLAIMED.  IN NO EVENT SHALL THE AUTHOR OR CONTRIBUTORS BE LIABLE
 * FOR ANY DIRECT, INDIRECT, INCIDENTAL, SPECIAL, EXEMPLARY, OR CONSEQUENTIAL
 * DAMAGES (INCLUDING, BUT NOT LIMITED TO, PROCUREMENT OF SUBSTITUTE GOODS
 * OR SERVICES; LOSS OF USE, DATA, OR PROFITS; OR BUSINESS INTERRUPTION)
 * HOWEVER CAUSED AND ON ANY THEORY OF LIABILITY, WHETHER IN CONTRACT, STRICT
 * LIABILITY, OR TORT (INCLUDING NEGLIGENCE OR OTHERWISE) ARISING IN ANY WAY
 * OUT OF THE USE OF THIS SOFTWARE, EVEN IF ADVISED OF THE POSSIBILITY OF
 * SUCH DAMAGE.
 */

#ifndef _MIPS_INCLUDE_CHERIASM_H_
#define	_MIPS_INCLUDE_CHERIASM_H_

#if !defined(_KERNEL) && !defined(_CHERI_INTERNAL)
#error "no user-serviceable parts inside"
#endif

/*
 * 27 user-context registers -- with names where appropriate.
 */
#define	CHERI_REG_C0	$c0	/* MIPS legacy load/store capability. */
#define	CHERI_REG_DDC	CHERI_REG_C0
#define	CHERI_REG_C1	$c1
#define	CHERI_REG_C2	$c2
#define	CHERI_REG_C3	$c3
#define	CHERI_REG_C4	$c4
#define	CHERI_REG_C5	$c5
#define	CHERI_REG_C6	$c6
#define	CHERI_REG_C7	$c7
#define	CHERI_REG_C8	$c8
#define	CHERI_REG_C9	$c9
#define	CHERI_REG_C10	$c10
#define	CHERI_REG_C11	$c11	/* Stack capability. */
#define	CHERI_REG_STC	CHERI_REG_C11
#define	CHERI_REG_C12	$c12
#define	CHERI_REG_C13	$c13
#define	CHERI_REG_C14	$c14
#define	CHERI_REG_C15	$c15
#define	CHERI_REG_C16	$c16
#define	CHERI_REG_C17	$c17
#define	CHERI_REG_C18	$c18
#define	CHERI_REG_C19	$c19
#define	CHERI_REG_C20	$c20
#define	CHERI_REG_C21	$c21
#define	CHERI_REG_C22	$c22
#define	CHERI_REG_C23	$c23
#define	CHERI_REG_C24	$c24
#define	CHERI_REG_C25	$c25
#define	CHERI_REG_C26	$c26	/* Invoked data capability. */
#define	CHERI_REG_IDC	CHERI_REG_C26
#define	CHERI_REG_C27	$c27
#define	CHERI_REG_KSCRATCH CHERI_REG_C27 /* Kernel scratch capability. */
#define	CHERI_REG_C28	$c28
#define	CHERI_REG_C29	$c29	/* Former Kernel code capability. */
#define	CHERI_REG_C30	$c30	/* Former Kernel data capability. */
#define	CHERI_REG_C31	$c31	/* Former Exception program counter cap. */

/*
 * In kernel inline assembly, employee these two caller-save registers.  This
 * means that we don't need to worry about preserving prior values -- as long
 * as there is no direct use of a capability register in a function.
 */
#define	CHERI_REG_CTEMP0	CHERI_REG_C13	/* C capability manipulation. */
#define	CHERI_REG_CTEMP1	CHERI_REG_C14	/* C capability manipulation. */

/*
 * (Possibly) temporary ABI in which $c1 is the code argument to CCall, and
 * $c2 is the data argument.
 */
#define	CHERI_REG_CCALLCODE	$c1
#define	CHERI_REG_CCALLDATA	$c2

/*
 * Assembly code to be used in CHERI exception handling and context switching.
 *
 * When entering an exception handler from userspace, conditionally save the
 * default user data capability.  Then install the kernel's default data
 * capability.  The caller provides a temporary register to use for the
 * purposes of querying CP0 SR to determine whether the target is userspace or
 * the kernel.
 *
 * kr1c is clobbered and used to save the preempted KSCRATCH register.
 * kr2c is used to save the user ddc.
 */
#define	CHERI_EXCEPTION_ENTER(reg)					\
	mfc0	reg, MIPS_COP_0_STATUS;					\
	andi	reg, reg, MIPS_SR_KSU_USER;				\
	beq	reg, $0, 64f;						\
	nop;								\
	/* Save user $c27. */						\
	csetkr1c	CHERI_REG_KSCRATCH;				\
	/* Save user $ddc in $kr2c. */					\
	cgetdefault	CHERI_REG_KSCRATCH;				\
	csetkr2c	CHERI_REG_KSCRATCH;				\
	/* Install kernel $ddc. */					\
	cgetkdc		CHERI_REG_KSCRATCH;				\
	csetdefault	CHERI_REG_KSCRATCH;				\
	/* Restore user $c27. */					\
	cgetkr1c	CHERI_REG_KSCRATCH;				\
64:

/*
 * When returning from an exception, conditionally restore the default user
 * data capability.  The caller provides a temporary register to use for the
 * purposes of querying CP0 SR to determine whether the target is userspace
 * or the kernel.
 *
 * XXXCHERI: We assume that the caller will install an appropriate $pcc for a
 * return to userspace, but that in the kernel case, we need to install a
 * kernel $epcc, potentially overwriting a previously present user $epcc from
 * exception entry.  Once the kernel does multiple security domains, the
 * caller should manage $epcc in that case as well, and we can remove $epcc
 * assignment here.
 *
 * kr1c is clobbered.
 * kr2c is assumed to hold the user ddc.
 */
#define	CHERI_EXCEPTION_RETURN(reg)					\
	/* Save $c27 in $kr1c. */					\
	csetkr1c	CHERI_REG_KSCRATCH;				\
	mfc0	reg, MIPS_COP_0_STATUS;					\
	andi	reg, reg, MIPS_SR_KSU_USER;				\
	beq	reg, $0, 65f;						\
	nop;								\
	/* If returning to userspace, restore saved user $ddc. */	\
	cgetkr2c	CHERI_REG_KSCRATCH;				\
	csetdefault	CHERI_REG_KSCRATCH;				\
65:									\
	/* Restore $c27. */						\
	cgetkr1c	CHERI_REG_KSCRATCH;

/*
 * Save and restore user CHERI state on an exception.  Assumes that $ddc has
 * already been moved to $krc2, and that if we write $krc2, it will get moved
 * to $ddc later. Unlike kernel context switches, we both save and restore
 * the capability cause register.
 *
 * Note: EPCC is saved last so CHERI_REG_KSCRATCH will contain $epcc
 *
 * XXXRW: We should in fact also do this for the kernel version?
 */
#define	SAVE_CREGS_TO_PCB(pcb, treg)					\
	SAVE_U_PCB_CREG(CHERI_REG_C1, C1, pcb);				\
	SAVE_U_PCB_CREG(CHERI_REG_C2, C2, pcb);				\
	SAVE_U_PCB_CREG(CHERI_REG_C3, C3, pcb);				\
	SAVE_U_PCB_CREG(CHERI_REG_C4, C4, pcb);				\
	SAVE_U_PCB_CREG(CHERI_REG_C5, C5, pcb);				\
	SAVE_U_PCB_CREG(CHERI_REG_C6, C6, pcb);				\
	SAVE_U_PCB_CREG(CHERI_REG_C7, C7, pcb);				\
	SAVE_U_PCB_CREG(CHERI_REG_C8, C8, pcb);				\
	SAVE_U_PCB_CREG(CHERI_REG_C9, C9, pcb);				\
	SAVE_U_PCB_CREG(CHERI_REG_C10, C10, pcb);			\
	SAVE_U_PCB_CREG(CHERI_REG_STC, STC, pcb);			\
	SAVE_U_PCB_CREG(CHERI_REG_C12, C12, pcb);			\
	SAVE_U_PCB_CREG(CHERI_REG_C13, C13, pcb);			\
	SAVE_U_PCB_CREG(CHERI_REG_C14, C14, pcb);			\
	SAVE_U_PCB_CREG(CHERI_REG_C15, C15, pcb);			\
	SAVE_U_PCB_CREG(CHERI_REG_C16, C16, pcb);			\
	SAVE_U_PCB_CREG(CHERI_REG_C17, C17, pcb);			\
	SAVE_U_PCB_CREG(CHERI_REG_C18, C18, pcb);			\
	SAVE_U_PCB_CREG(CHERI_REG_C19, C19, pcb);			\
	SAVE_U_PCB_CREG(CHERI_REG_C20, C20, pcb);			\
	SAVE_U_PCB_CREG(CHERI_REG_C21, C21, pcb);			\
	SAVE_U_PCB_CREG(CHERI_REG_C22, C22, pcb);			\
	SAVE_U_PCB_CREG(CHERI_REG_C23, C23, pcb);			\
	SAVE_U_PCB_CREG(CHERI_REG_C24, C24, pcb);			\
	SAVE_U_PCB_CREG(CHERI_REG_C25, C25, pcb);			\
	SAVE_U_PCB_CREG(CHERI_REG_C26, IDC, pcb);			\
	/* c27 was saved in kr1c */					\
	cgetkr1c	CHERI_REG_C1;					\
	SAVE_U_PCB_CREG(CHERI_REG_C1, C27, pcb);			\
	SAVE_U_PCB_CREG(CHERI_REG_C28, C28, pcb);			\
	SAVE_U_PCB_CREG(CHERI_REG_C29, C29, pcb);			\
	SAVE_U_PCB_CREG(CHERI_REG_C30, C30, pcb);			\
	SAVE_U_PCB_CREG(CHERI_REG_C31, C31, pcb);			\
	/* Save special registers after KSCRATCH regs */		\
	/* User DDC was saved in kr2c. */				\
	cgetkr2c	CHERI_REG_C1;					\
	SAVE_U_PCB_CREG(CHERI_REG_C1, DDC, pcb);			\
	cgetcause	treg;						\
	SAVE_U_PCB_REG(treg, CAPCAUSE, pcb);				\
	/* EPCC is saved last so that it can be read from KSCRATCH */	\
	cgetepcc	CHERI_REG_C1;					\
	SAVE_U_PCB_CREG(CHERI_REG_C1, PCC, pcb);			\
	cmove		CHERI_REG_KSCRATCH, CHERI_REG_C1

/*
 * Restore state from PCB. Assume that pcb is pointed to by KSCRATCH.
 * We use C1 as an extra scratch register.
 * pcb: capability register pointing to the pcb
 * treg: scratch register (non capability)
 */
#define	RESTORE_CREGS_FROM_PCB(pcb, treg)				\
	/* Restore special registers before KSCRATCH (C27) */		\
	RESTORE_U_PCB_CREG(CHERI_REG_C1, DDC, pcb);			\
	csetkr2c	CHERI_REG_C1;					\
	RESTORE_U_PCB_CREG(CHERI_REG_C2, C2, pcb);			\
	RESTORE_U_PCB_CREG(CHERI_REG_C3, C3, pcb);			\
	RESTORE_U_PCB_CREG(CHERI_REG_C4, C4, pcb);			\
	RESTORE_U_PCB_CREG(CHERI_REG_C5, C5, pcb);			\
	RESTORE_U_PCB_CREG(CHERI_REG_C6, C6, pcb);			\
	RESTORE_U_PCB_CREG(CHERI_REG_C7, C7, pcb);			\
	RESTORE_U_PCB_CREG(CHERI_REG_C8, C8, pcb);			\
	RESTORE_U_PCB_CREG(CHERI_REG_C9, C9, pcb);			\
	RESTORE_U_PCB_CREG(CHERI_REG_C10, C10, pcb);			\
	RESTORE_U_PCB_CREG(CHERI_REG_STC, STC, pcb);			\
	RESTORE_U_PCB_CREG(CHERI_REG_C12, C12, pcb);			\
	RESTORE_U_PCB_CREG(CHERI_REG_C13, C13, pcb);			\
	RESTORE_U_PCB_CREG(CHERI_REG_C14, C14, pcb);			\
	RESTORE_U_PCB_CREG(CHERI_REG_C15, C15, pcb);			\
	RESTORE_U_PCB_CREG(CHERI_REG_C16, C16, pcb);			\
	RESTORE_U_PCB_CREG(CHERI_REG_C17, C17, pcb);			\
	RESTORE_U_PCB_CREG(CHERI_REG_C18, C18, pcb);			\
	RESTORE_U_PCB_CREG(CHERI_REG_C19, C19, pcb);			\
	RESTORE_U_PCB_CREG(CHERI_REG_C20, C20, pcb);			\
	RESTORE_U_PCB_CREG(CHERI_REG_C21, C21, pcb);			\
	RESTORE_U_PCB_CREG(CHERI_REG_C22, C22, pcb);			\
	RESTORE_U_PCB_CREG(CHERI_REG_C23, C23, pcb);			\
	RESTORE_U_PCB_CREG(CHERI_REG_C24, C24, pcb);			\
	RESTORE_U_PCB_CREG(CHERI_REG_C25, C25, pcb);			\
	RESTORE_U_PCB_CREG(CHERI_REG_C26, IDC, pcb);			\
	/* Restore KSCRATCH in kr1c for EXCEPTION_RETURN */		\
	RESTORE_U_PCB_CREG(CHERI_REG_C1, C27, pcb);			\
	csetkr1c	CHERI_REG_C1;					\
	RESTORE_U_PCB_CREG(CHERI_REG_C28, C28, pcb);			\
	RESTORE_U_PCB_CREG(CHERI_REG_C29, C29, pcb);			\
	RESTORE_U_PCB_CREG(CHERI_REG_C30, C30, pcb);			\
	RESTORE_U_PCB_CREG(CHERI_REG_C31, C31, pcb);			\
	RESTORE_U_PCB_REG(treg, CAPCAUSE, pcb);				\
	csetcause	treg;						\
	RESTORE_U_PCB_CREG(CHERI_REG_C1, C1, pcb)

/*
 * Macros saving capability state to, and restoring it from, voluntary kernel
 * context-switch storage in pcb.pcb_cherikframe.
 */
#ifdef __CHERI_PURE_CAPABILITY__
#define	SAVE_U_PCB_CHERIKFRAME_CREG(creg, offs, base)			\
	cscbi		creg, (U_PCB_CHERIKFRAME +			\
			    CHERICAP_SIZE * offs)(base)

#define	RESTORE_U_PCB_CHERIKFRAME_CREG(creg, offs, base)		\
	clcbi		creg, (U_PCB_CHERIKFRAME +			\
			    CHERICAP_SIZE * offs)(base)
#else /* ! __CHERI_PURE_CAPABILITY__ */
#define	SAVE_U_PCB_CHERIKFRAME_CREG(creg, offs, base)			\
	csc		creg, base, (U_PCB_CHERIKFRAME +		\
			    CHERICAP_SIZE * offs)($ddc)

#define	RESTORE_U_PCB_CHERIKFRAME_CREG(creg, offs, base)		\
	clc		creg, base, (U_PCB_CHERIKFRAME +		\
			    CHERICAP_SIZE * offs)($ddc)
#endif /* ! __CHERI_PURE_CAPABILITY__ */

/*
 * Macros to save (and restore) callee-save capability registers when
 * performing a voluntary kernel context switch (the compiler will have saved,
 * or will restore, caller-save registers).
 */
#define	SAVE_U_PCB_CHERIKFRAME(base)					\
	SAVE_U_PCB_CHERIKFRAME_CREG(CHERI_REG_C17, CHERIKFRAME_OFF_C17,	\
	    base);							\
	SAVE_U_PCB_CHERIKFRAME_CREG(CHERI_REG_C18, CHERIKFRAME_OFF_C18,	\
	    base);							\
	SAVE_U_PCB_CHERIKFRAME_CREG(CHERI_REG_C19, CHERIKFRAME_OFF_C19,	\
	    base);							\
	SAVE_U_PCB_CHERIKFRAME_CREG(CHERI_REG_C20, CHERIKFRAME_OFF_C20,	\
	    base);							\
	SAVE_U_PCB_CHERIKFRAME_CREG(CHERI_REG_C21, CHERIKFRAME_OFF_C21,	\
	    base);							\
	SAVE_U_PCB_CHERIKFRAME_CREG(CHERI_REG_C22, CHERIKFRAME_OFF_C22,	\
	    base);							\
	SAVE_U_PCB_CHERIKFRAME_CREG(CHERI_REG_C23, CHERIKFRAME_OFF_C23,	\
	    base);							\
	SAVE_U_PCB_CHERIKFRAME_CREG(CHERI_REG_C24, CHERIKFRAME_OFF_C24,	\
	    base);					    	        \
	SAVE_U_PCB_CHERIKFRAME_CREG(CHERI_REG_C26, CHERIKFRAME_OFF_C26,	\
	    base)

#define	RESTORE_U_PCB_CHERIKFRAME(base)					\
	RESTORE_U_PCB_CHERIKFRAME_CREG(CHERI_REG_C17,			\
	    CHERIKFRAME_OFF_C17, base);					\
	RESTORE_U_PCB_CHERIKFRAME_CREG(CHERI_REG_C18,			\
	    CHERIKFRAME_OFF_C18, base);					\
	RESTORE_U_PCB_CHERIKFRAME_CREG(CHERI_REG_C19,			\
	    CHERIKFRAME_OFF_C19, base);					\
	RESTORE_U_PCB_CHERIKFRAME_CREG(CHERI_REG_C20,			\
	    CHERIKFRAME_OFF_C20, base);					\
	RESTORE_U_PCB_CHERIKFRAME_CREG(CHERI_REG_C21,			\
	    CHERIKFRAME_OFF_C21, base);					\
	RESTORE_U_PCB_CHERIKFRAME_CREG(CHERI_REG_C22,			\
	    CHERIKFRAME_OFF_C22, base);					\
	RESTORE_U_PCB_CHERIKFRAME_CREG(CHERI_REG_C23,			\
	    CHERIKFRAME_OFF_C23, base);					\
	RESTORE_U_PCB_CHERIKFRAME_CREG(CHERI_REG_C24,			\
	    CHERIKFRAME_OFF_C24, base);	    	    	    	    	\
	RESTORE_U_PCB_CHERIKFRAME_CREG(CHERI_REG_C26,			\
	    CHERIKFRAME_OFF_C26, base)

#define CHERI_CLEAR_GPLO_ZR    (1 << 0)
#define CHERI_CLEAR_GPLO_AT    (1 << 1)
#define CHERI_CLEAR_GPLO_V0    (1 << 2)
#define CHERI_CLEAR_GPLO_V1    (1 << 3)
#define CHERI_CLEAR_GPLO_A0    (1 << 4)
#define CHERI_CLEAR_GPLO_A1    (1 << 5)
#define CHERI_CLEAR_GPLO_A2    (1 << 6)
#define CHERI_CLEAR_GPLO_A3    (1 << 7)
#define CHERI_CLEAR_GPLO_A4    (1 << 8)
#define CHERI_CLEAR_GPLO_A5    (1 << 9)
#define CHERI_CLEAR_GPLO_A6    (1 << 10)
#define CHERI_CLEAR_GPLO_A7    (1 << 11)
#define CHERI_CLEAR_GPLO_T0    (1 << 12)
#define CHERI_CLEAR_GPLO_T1    (1 << 13)
#define CHERI_CLEAR_GPLO_T2    (1 << 14)
#define CHERI_CLEAR_GPLO_T3    (1 << 15)
#define CHERI_CLEAR_GPHI_S0    (1 << (16 - 16))
#define CHERI_CLEAR_GPHI_S1    (1 << (17 - 16))
#define CHERI_CLEAR_GPHI_S2    (1 << (18 - 16))
#define CHERI_CLEAR_GPHI_S3    (1 << (19 - 16))
#define CHERI_CLEAR_GPHI_S4    (1 << (20 - 16))
#define CHERI_CLEAR_GPHI_S5    (1 << (21 - 16))
#define CHERI_CLEAR_GPHI_S6    (1 << (22 - 16))
#define CHERI_CLEAR_GPHI_S7    (1 << (23 - 16))
#define CHERI_CLEAR_GPHI_T8    (1 << (24 - 16))
#define CHERI_CLEAR_GPHI_T9    (1 << (25 - 16))
#define CHERI_CLEAR_GPHI_K0    (1 << (26 - 16))
#define CHERI_CLEAR_GPHI_K1    (1 << (27 - 16))
#define CHERI_CLEAR_GPHI_GP    (1 << (28 - 16))
#define CHERI_CLEAR_GPHI_SP    (1 << (29 - 16))
#define CHERI_CLEAR_GPHI_S8    (1 << (30 - 16))
#define CHERI_CLEAR_GPHI_RA    (1 << (31 - 16))

#define CHERI_CLEAR_CAPLO_C0   (1 << 0 )
#define CHERI_CLEAR_CAPLO_C1   (1 << 1 )
#define CHERI_CLEAR_CAPLO_C2   (1 << 2 )
#define CHERI_CLEAR_CAPLO_C3   (1 << 3 )
#define CHERI_CLEAR_CAPLO_C4   (1 << 4 )
#define CHERI_CLEAR_CAPLO_C5   (1 << 5 )
#define CHERI_CLEAR_CAPLO_C6   (1 << 6 )
#define CHERI_CLEAR_CAPLO_C7   (1 << 7 )
#define CHERI_CLEAR_CAPLO_C8   (1 << 8 )
#define CHERI_CLEAR_CAPLO_C9   (1 << 9 )
#define CHERI_CLEAR_CAPLO_C10  (1 << 10)
#define CHERI_CLEAR_CAPLO_C11  (1 << 11)
#define CHERI_CLEAR_CAPLO_C12  (1 << 12)
#define CHERI_CLEAR_CAPLO_C13  (1 << 13)
#define CHERI_CLEAR_CAPLO_C14  (1 << 14)
#define CHERI_CLEAR_CAPLO_C15  (1 << 15)
#define CHERI_CLEAR_CAPHI_C16  (1 << (16 - 16))
#define CHERI_CLEAR_CAPHI_C17  (1 << (17 - 16))
#define CHERI_CLEAR_CAPHI_C18  (1 << (18 - 16))
#define CHERI_CLEAR_CAPHI_C19  (1 << (19 - 16))
#define CHERI_CLEAR_CAPHI_C20  (1 << (20 - 16))
#define CHERI_CLEAR_CAPHI_C21  (1 << (21 - 16))
#define CHERI_CLEAR_CAPHI_C22  (1 << (22 - 16))
#define CHERI_CLEAR_CAPHI_C23  (1 << (23 - 16))
#define CHERI_CLEAR_CAPHI_C24  (1 << (24 - 16))
#define CHERI_CLEAR_CAPHI_C25  (1 << (25 - 16))
#define CHERI_CLEAR_CAPHI_IDC  (1 << (26 - 16))
#define CHERI_CLEAR_CAPHI_C27  (1 << (27 - 16))
#define CHERI_CLEAR_CAPHI_C28  (1 << (28 - 16))
#define CHERI_CLEAR_CAPHI_C29  (1 << (29 - 16))
#define CHERI_CLEAR_CAPHI_C30  (1 << (30 - 16))
#define CHERI_CLEAR_CAPHI_C31  (1 << (31 - 16))

/*
 * Helpers to load symbols from capability table
 */
#define	GET_PCREL_CAPTABLE_PTR(dst, tmp)				\
	.set push;							\
	.set noat;							\
	lui	tmp, %pcrel_hi(_CHERI_CAPABILITY_TABLE_-8);		\
	daddiu	tmp, tmp, %pcrel_lo(_CHERI_CAPABILITY_TABLE_-4);	\
	cgetpccincoffset dst, tmp;					\
	.set pop

#define	GET_ABS_CAPTABLE_PTR(dst, tmp)					\
	ABSRELOC_LA(tmp, _CHERI_CAPABILITY_TABLE_);			\
<<<<<<< HEAD
	cgetpccsetaddr dst, tmp
=======
	cgetpccincoffset dst, tmp
>>>>>>> 63af2ebc

#define	CAPTABLE_LOAD(dst, tableptr, sym)		\
	clcbi dst, %captab20(sym)(tableptr)

#define	CAPCALL_LOAD(dst, tableptr, sym)		\
	clcbi dst, %capcall20(sym)(tableptr)

#define	CAPTABLE_PCREL_LOAD(dst, tmp, sym)	\
	GET_PCREL_CAPTABLE_PTR(dst, tmp);	\
	CAPTABLE_LOAD(dst, dst, sym)

#define	CAPCALL_PCREL_LOAD(dst, tmp, sym)	\
	GET_PCREL_CAPTABLE_PTR(dst, tmp);	\
	CAPCALL_LOAD(dst, dst, sym)

/*
 * The CCall (selector 1) branch delay slot has been removed but in order to
 * run on older hardware we use this macro ensure it is followed by a nop
 *
 * TODO: remove this once we drop support for older bitfiles
 */
#define CCALL(cb, cd)						\
	.set push;						\
	.set noreorder;						\
	ccall cb, cd, 1;					\
	nop; /* Fill branch delay slot for old harware*/	\
	.set pop;

/* Derive the initial DDC/KDC and PCC/KCC from an omnipotent boot
 * capability, presumed to be in DDC.  Clobbers C27 and C28, which surely
 * want to be cleared before handing off control.  (We don't do so here
 * because in locore.S we have more privileged caps to derive, and we'll
 * clean up later.)
 *
 * TODO: The capabilities derived for DDC/KDC and for PCC/KCC cover the
 * entirety of the kernel.  Acutally changing base/length requires changes
 * in linkage.
 */
#define CHERI_LOCORE_ROOT_CAPS \
	/* Grab the initial omnipotent capability */                 \
	cgetdefault	CHERI_REG_C28;                               \
	                                                             \
	/* Create a reduced DDC.  */                                 \
	cmove		CHERI_REG_C27, CHERI_REG_C28;                \
	REG_LI		t0, CHERI_CAP_KERN_BASE;                     \
	csetoffset	CHERI_REG_C27, CHERI_REG_C27, t0;            \
	REG_LI		t0, CHERI_CAP_KERN_LENGTH;                   \
	csetbounds	CHERI_REG_C27, CHERI_REG_C27, t0;            \
	REG_LI		t0, CHERI_PERMS_KERNEL_DATA;                 \
	candperm	CHERI_REG_C27, CHERI_REG_C27, t0;            \
	                                                             \
	/* Preserve a copy in KDC for exception handlers. */         \
	csetkdc		CHERI_REG_C27;                               \
	                                                             \
	/* Install the new DDC. */                                   \
	csetdefault	CHERI_REG_C27;                               \
	                                                             \
	/* Create a reduced PCC.  */                                 \
	cgetpcc		CHERI_REG_C27;                               \
	REG_LI		t0, CHERI_CAP_KERN_BASE;                     \
	csetoffset	CHERI_REG_C27, CHERI_REG_C27, t0;            \
	REG_LI		t0, CHERI_CAP_KERN_LENGTH;                   \
	csetbounds	CHERI_REG_C27, CHERI_REG_C27, t0;            \
	REG_LI		t0, CHERI_PERMS_KERNEL_CODE;                 \
	candperm	CHERI_REG_C27, CHERI_REG_C27, t0;            \
	                                                             \
	/* Preserve a copy in KCC for exception handlers.  */        \
	                                                             \
	csetkcc		CHERI_REG_C27;                               \
	                                                             \
	/* Install the new PCC. */                                   \
	REG_LI		t0, CHERI_CAP_KERN_BASE;                     \
	cgetpcc		CHERI_REG_C28;                               \
	cgetoffset	t1, CHERI_REG_C28;                   /* 1 */ \
	PTR_SUBU	t1, t1, t0;                          /* 2 */ \
	PTR_ADDIU	t1, t1, (4 * 7);                     /* 3 */ \
	csetoffset	CHERI_REG_C27, CHERI_REG_C27, t1;    /* 4 */ \
	cjr		CHERI_REG_C27;                       /* 5 */ \
	nop;                                                 /* 6 */ \
	/* 7 (land here) */

#endif /* _MIPS_INCLUDE_CHERIASM_H_ */
// CHERI CHANGES START
// {
//   "updated": 20190702,
//   "target_type": "header",
//   "changes_purecap": [
//     "support"
//   ]
// }
// CHERI CHANGES END<|MERGE_RESOLUTION|>--- conflicted
+++ resolved
@@ -396,11 +396,7 @@
 
 #define	GET_ABS_CAPTABLE_PTR(dst, tmp)					\
 	ABSRELOC_LA(tmp, _CHERI_CAPABILITY_TABLE_);			\
-<<<<<<< HEAD
-	cgetpccsetaddr dst, tmp
-=======
 	cgetpccincoffset dst, tmp
->>>>>>> 63af2ebc
 
 #define	CAPTABLE_LOAD(dst, tableptr, sym)		\
 	clcbi dst, %captab20(sym)(tableptr)
