/*-
 * Copyright (c) 2012-2016 Robert N. M. Watson
 * All rights reserved.
 *
 * This software was developed by SRI International and the University of
 * Cambridge Computer Laboratory under DARPA/AFRL contract (FA8750-10-C-0237)
 * ("CTSRD"), as part of the DARPA CRASH research programme.
 *
 * Redistribution and use in source and binary forms, with or without
 * modification, are permitted provided that the following conditions
 * are met:
 * 1. Redistributions of source code must retain the above copyright
 *    notice, this list of conditions and the following disclaimer.
 * 2. Redistributions in binary form must reproduce the above copyright
 *    notice, this list of conditions and the following disclaimer in the
 *    documentation and/or other materials provided with the distribution.
 *
 * THIS SOFTWARE IS PROVIDED BY THE AUTHOR AND CONTRIBUTORS ``AS IS'' AND
 * ANY EXPRESS OR IMPLIED WARRANTIES, INCLUDING, BUT NOT LIMITED TO, THE
 * IMPLIED WARRANTIES OF MERCHANTABILITY AND FITNESS FOR A PARTICULAR PURPOSE
 * ARE DISCLAIMED.  IN NO EVENT SHALL THE AUTHOR OR CONTRIBUTORS BE LIABLE
 * FOR ANY DIRECT, INDIRECT, INCIDENTAL, SPECIAL, EXEMPLARY, OR CONSEQUENTIAL
 * DAMAGES (INCLUDING, BUT NOT LIMITED TO, PROCUREMENT OF SUBSTITUTE GOODS
 * OR SERVICES; LOSS OF USE, DATA, OR PROFITS; OR BUSINESS INTERRUPTION)
 * HOWEVER CAUSED AND ON ANY THEORY OF LIABILITY, WHETHER IN CONTRACT, STRICT
 * LIABILITY, OR TORT (INCLUDING NEGLIGENCE OR OTHERWISE) ARISING IN ANY WAY
 * OUT OF THE USE OF THIS SOFTWARE, EVEN IF ADVISED OF THE POSSIBILITY OF
 * SUCH DAMAGE.
 */

#ifndef _MIPS_INCLUDE_CHERIASM_H_
#define	_MIPS_INCLUDE_CHERIASM_H_

#if !defined(_KERNEL) && !defined(_CHERI_INTERNAL)
#error "no user-serviceable parts inside"
#endif

/*
 * 27 user-context registers -- with names where appropriate.
 */
#define	CHERI_REG_C0	$c0	/* MIPS legacy load/store capability. */
#define	CHERI_REG_DDC	CHERI_REG_C0
#define	CHERI_REG_C1	$c1
#define	CHERI_REG_C2	$c2
#define	CHERI_REG_C3	$c3
#define	CHERI_REG_C4	$c4
#define	CHERI_REG_C5	$c5
#define	CHERI_REG_C6	$c6
#define	CHERI_REG_C7	$c7
#define	CHERI_REG_C8	$c8
#define	CHERI_REG_C9	$c9
#define	CHERI_REG_C10	$c10
#define	CHERI_REG_C11	$c11	/* Stack capability. */
#define	CHERI_REG_STC	CHERI_REG_C11
#define	CHERI_REG_C12	$c12
#define	CHERI_REG_C13	$c13
#define	CHERI_REG_C14	$c14
#define	CHERI_REG_C15	$c15
#define	CHERI_REG_C16	$c16
#define	CHERI_REG_C17	$c17
#define	CHERI_REG_C18	$c18
#define	CHERI_REG_C19	$c19
#define	CHERI_REG_C20	$c20
#define	CHERI_REG_C21	$c21
#define	CHERI_REG_C22	$c22
#define	CHERI_REG_C23	$c23
#define	CHERI_REG_C24	$c24
#define	CHERI_REG_C25	$c25
#define	CHERI_REG_C26	$c26	/* Invoked data capability. */
#define	CHERI_REG_IDC	CHERI_REG_C26
<<<<<<< HEAD
/* Global pointer capability (capability table ABI) */
#define CHERI_REG_GPC	CHERI_REG_C26

/* 5 exception-context registers -- with names where appropriate. */
#define	CHERI_REG_KR1C	$c27	/* Kernel exception handling capability (1). */
#define	CHERI_REG_KR2C	$c28	/* Kernel exception handling capability (2). */
=======
#define	CHERI_REG_C27	$c27
#define	CHERI_REG_KSCRATCH CHERI_REG_C27 /* Kernel scratch capability. */
#define	CHERI_REG_C28	$c28
>>>>>>> def7a422
#define	CHERI_REG_C29	$c29	/* Former Kernel code capability. */
#define	CHERI_REG_C30	$c30	/* Former Kernel data capability. */
#define	CHERI_REG_C31	$c31	/* Former Exception program counter cap. */

/*
 * In kernel inline assembly, employee these two caller-save registers.  This
 * means that we don't need to worry about preserving prior values -- as long
 * as there is no direct use of a capability register in a function.
 */
#define	CHERI_REG_CTEMP0	CHERI_REG_C13	/* C capability manipulation. */
#define	CHERI_REG_CTEMP1	CHERI_REG_C14	/* C capability manipulation. */

/*
 * (Possibly) temporary ABI in which $c1 is the code argument to CCall, and
 * $c2 is the data argument.
 */
#define	CHERI_REG_CCALLCODE	$c1
#define	CHERI_REG_CCALLDATA	$c2

/*
 * Macro to abstract the creation of a NULL capability
 */
#define CHERI_NULL(reg) cmove reg, $cnull

/*
 * Macro to abstract use of cmove in kernel assembly, used as a temporary
 * workaround for cmove generating CIncBase instructions on 128-bit CHERI.
 * This will be removed once all live bitfiles and toolchain have been
 * updated.
 */
#if (defined(CPU_CHERI) && !defined(CPU_CHERI128))
#define	CHERI_ASM_CMOVE(cd, cb)		cmove cd, cb
#else
#define	CHERI_ASM_CMOVE(cd, cb)		cincoffset cd, cb, zero
#endif

/*
 * Assembly code to be used in CHERI exception handling and context switching.
 *
 * When entering an exception handler from userspace, conditionally save the
 * default user data capability.  Then install the kernel's default data
 * capability.  The caller provides a temporary register to use for the
 * purposes of querying CP0 SR to determine whether the target is userspace or
 * the kernel.
 */
#define	CHERI_EXCEPTION_ENTER(reg)					\
	mfc0	reg, MIPS_COP_0_STATUS;					\
	andi	reg, reg, MIPS_SR_KSU_USER;				\
	beq	reg, $0, 64f;						\
	nop;								\
	/* Save user $c27. */						\
	csetkr1c	CHERI_REG_KSCRATCH;				\
	/* Save user $ddc in $kr2c. */					\
	cgetdefault	CHERI_REG_KSCRATCH;				\
	csetkr2c	CHERI_REG_KSCRATCH;				\
	/* Install kernel $ddc. */					\
	cgetkdc		CHERI_REG_KSCRATCH;				\
	csetdefault	CHERI_REG_KSCRATCH;				\
	/* Restore user $c27. */					\
	cgetkr1c	CHERI_REG_KSCRATCH;				\
64:

/*
 * When returning from an exception, conditionally restore the default user
 * data capability.  The caller provides a temporary register to use for the
 * purposes of querying CP0 SR to determine whether the target is userspace
 * or the kernel.
 *
 * XXXCHERI: We assume that the caller will install an appropriate $pcc for a
 * return to userspace, but that in the kernel case, we need to install a
 * kernel $epcc, potentially overwriting a previously present user $epcc from
 * exception entry.  Once the kernel does multiple security domains, the
 * caller should manage $epcc in that case as well, and we can remove $epcc
 * assignment here.
 */
#define	CHERI_EXCEPTION_RETURN(reg)					\
	/* Save $c27 in $kr1c. */					\
	csetkr1c	CHERI_REG_KSCRATCH;				\
	mfc0	reg, MIPS_COP_0_STATUS;					\
	andi	reg, reg, MIPS_SR_KSU_USER;				\
	beq	reg, $0, 65f;						\
	nop;								\
	/* If returning to userspace, restore saved user $ddc. */	\
	cgetkr2c	CHERI_REG_KSCRATCH;				\
	csetdefault	CHERI_REG_KSCRATCH; 				\
	b	66f;							\
	nop; /* delay slot */						\
65:									\
	/* If returning to kernelspace, reinstall kernel code $pcc. */	\
	/*								\
	 * XXXRW: If requested PC has been adjusted by stack, similarly	\
	 * adjust $epcc.offset, which will overwrite an earlier $epc	\
	 * assignment.							\
	 * FIXME: this does not work with non-zero $pcc base		\
	 */								\
	MFC0	reg, MIPS_COP_0_EXC_PC;					\
	CGetKCC		CHERI_REG_KSCRATCH;				\
	CSetOffset	CHERI_REG_KSCRATCH, CHERI_REG_KSCRATCH, reg;	\
	CSetEPCC	CHERI_REG_KSCRATCH;				\
66:									\
	/* Restore $c27. */						\
	cgetkr1c	CHERI_REG_KSCRATCH;

#ifndef CHERI_KERNEL

/*
 * Capcause access to PCB
 */
#define SAVE_CAPCAUSE_TO_PCB(treg, treg2, pcb)	\
	SAVE_U_PCB_REG(treg, CAPCAUSE, pcb)
#define RESTORE_CAPCAUSE_FROM_PCB(treg, pcb)	\
	RESTORE_U_PCB_REG(treg, CAPCAUSE, pcb)

#else /* CHERI_KERNEL */

/*
 * Capcause offset is too large for CHERI256 in this case and does not
 * fit in the csd immediate offset.
 */
#define SAVE_CAPCAUSE_TO_PCB(treg, treg2, pcb)	\
	SAVE_U_PCB_REG_FAR(treg, treg2, CAPCAUSE, pcb)
#define RESTORE_CAPCAUSE_FROM_PCB(treg, pcb)	\
	RESTORE_U_PCB_REG_FAR(treg, treg, CAPCAUSE, pcb)
#endif /* CHERI_KERNEL */

/*
 * Save and restore user CHERI state on an exception.  Assumes that $ddc has
 * already been moved to $krc2, and that if we write $krc2, it will get moved
 * to $ddc later.  Unlike kernel context switches, we both save and restore
 * the capability cause register.
 *
 * XXXRW: We should in fact also do this for the kernel version?
 */
<<<<<<< HEAD
#define	SAVE_CREGS_TO_PCB(pcb, treg, treg2)				\
	/* Note we save KR2C here, so later we can use it */		\
	SAVE_U_PCB_CREG(CHERI_REG_SEC0, DDC, pcb);			\
=======
#define	SAVE_CREGS_TO_PCB(pcb, treg)					\
>>>>>>> def7a422
	SAVE_U_PCB_CREG(CHERI_REG_C1, C1, pcb);				\
	SAVE_U_PCB_CREG(CHERI_REG_C2, C2, pcb);				\
	SAVE_U_PCB_CREG(CHERI_REG_C3, C3, pcb);				\
	SAVE_U_PCB_CREG(CHERI_REG_C4, C4, pcb);				\
	SAVE_U_PCB_CREG(CHERI_REG_C5, C5, pcb);				\
	SAVE_U_PCB_CREG(CHERI_REG_C6, C6, pcb);				\
	SAVE_U_PCB_CREG(CHERI_REG_C7, C7, pcb);				\
	SAVE_U_PCB_CREG(CHERI_REG_C8, C8, pcb);				\
	SAVE_U_PCB_CREG(CHERI_REG_C9, C9, pcb);				\
	SAVE_U_PCB_CREG(CHERI_REG_C10, C10, pcb);			\
	SAVE_U_PCB_CREG(CHERI_REG_STC, STC, pcb);			\
	SAVE_U_PCB_CREG(CHERI_REG_C12, C12, pcb);			\
	SAVE_U_PCB_CREG(CHERI_REG_C13, C13, pcb);			\
	SAVE_U_PCB_CREG(CHERI_REG_C14, C14, pcb);			\
	SAVE_U_PCB_CREG(CHERI_REG_C15, C15, pcb);			\
	SAVE_U_PCB_CREG(CHERI_REG_C16, C16, pcb);			\
	SAVE_U_PCB_CREG(CHERI_REG_C17, C17, pcb);			\
	SAVE_U_PCB_CREG(CHERI_REG_C18, C18, pcb);			\
	SAVE_U_PCB_CREG(CHERI_REG_C19, C19, pcb);			\
	SAVE_U_PCB_CREG(CHERI_REG_C20, C20, pcb);			\
	SAVE_U_PCB_CREG(CHERI_REG_C21, C21, pcb);			\
	SAVE_U_PCB_CREG(CHERI_REG_C22, C22, pcb);			\
	SAVE_U_PCB_CREG(CHERI_REG_C23, C23, pcb);			\
	SAVE_U_PCB_CREG(CHERI_REG_C24, C24, pcb);			\
	SAVE_U_PCB_CREG(CHERI_REG_C25, C25, pcb);			\
	SAVE_U_PCB_CREG(CHERI_REG_C26, IDC, pcb);			\
<<<<<<< HEAD
	/* EPCC is no longer a GPR so load it into KR2C first */	\
	CGetEPCC	CHERI_REG_KR2C;					\
	SAVE_U_PCB_CREG(CHERI_REG_KR2C, PCC, pcb);			\
=======
	SAVE_U_PCB_CREG(CHERI_REG_C27, C27, pcb);			\
	SAVE_U_PCB_CREG(CHERI_REG_C28, C28, pcb);			\
	SAVE_U_PCB_CREG(CHERI_REG_C29, C29, pcb);			\
	SAVE_U_PCB_CREG(CHERI_REG_C30, C30, pcb);			\
	SAVE_U_PCB_CREG(CHERI_REG_C31, C31, pcb);			\
	/* Save special registers after KSCRATCH (C27) */		\
	CGetEPCC	CHERI_REG_KSCRATCH;				\
	SAVE_U_PCB_CREG(CHERI_REG_KSCRATCH, PCC, pcb);			\
	/* User DDC is saved in $kr2c. */				\
	CGetKR2C	CHERI_REG_KSCRATCH;				\
	SAVE_U_PCB_CREG(CHERI_REG_KSCRATCH, DDC, pcb);			\
>>>>>>> def7a422
	cgetcause	treg;						\
	SAVE_CAPCAUSE_TO_PCB(treg, treg2, pcb)


#define RESTORE_EPCC(capreg, pc_vaddr)				\
	/* update the address of EPCC to the return pc */ 	\
	CSetOffset capreg, capreg, pc_vaddr;			\
	CSetEPCC capreg;

#define	RESTORE_CREGS_FROM_PCB(pcb, treg)				\
<<<<<<< HEAD
=======
	/* Restore special registers before KSCRATCH (C27) */		\
	/* User DDC is saved in $kr2c. */				\
	RESTORE_U_PCB_CREG(CHERI_REG_KSCRATCH, DDC, pcb);		\
	CSetKR2C	CHERI_REG_KSCRATCH;				\
>>>>>>> def7a422
	RESTORE_U_PCB_CREG(CHERI_REG_C1, C1, pcb);			\
	RESTORE_U_PCB_CREG(CHERI_REG_C2, C2, pcb);			\
	RESTORE_U_PCB_CREG(CHERI_REG_C3, C3, pcb);			\
	RESTORE_U_PCB_CREG(CHERI_REG_C4, C4, pcb);			\
	RESTORE_U_PCB_CREG(CHERI_REG_C5, C5, pcb);			\
	RESTORE_U_PCB_CREG(CHERI_REG_C6, C6, pcb);			\
	RESTORE_U_PCB_CREG(CHERI_REG_C7, C7, pcb);			\
	RESTORE_U_PCB_CREG(CHERI_REG_C8, C8, pcb);			\
	RESTORE_U_PCB_CREG(CHERI_REG_C9, C9, pcb);			\
	RESTORE_U_PCB_CREG(CHERI_REG_C10, C10, pcb);			\
	RESTORE_U_PCB_CREG(CHERI_REG_STC, STC, pcb);			\
	RESTORE_U_PCB_CREG(CHERI_REG_C12, C12, pcb);			\
	RESTORE_U_PCB_CREG(CHERI_REG_C13, C13, pcb);			\
	RESTORE_U_PCB_CREG(CHERI_REG_C14, C14, pcb);			\
	RESTORE_U_PCB_CREG(CHERI_REG_C15, C15, pcb);			\
	RESTORE_U_PCB_CREG(CHERI_REG_C16, C16, pcb);			\
	RESTORE_U_PCB_CREG(CHERI_REG_C17, C17, pcb);			\
	RESTORE_U_PCB_CREG(CHERI_REG_C18, C18, pcb);			\
	RESTORE_U_PCB_CREG(CHERI_REG_C19, C19, pcb);			\
	RESTORE_U_PCB_CREG(CHERI_REG_C20, C20, pcb);			\
	RESTORE_U_PCB_CREG(CHERI_REG_C21, C21, pcb);			\
	RESTORE_U_PCB_CREG(CHERI_REG_C22, C22, pcb);			\
	RESTORE_U_PCB_CREG(CHERI_REG_C23, C23, pcb);			\
	RESTORE_U_PCB_CREG(CHERI_REG_C24, C24, pcb);			\
	RESTORE_U_PCB_CREG(CHERI_REG_C25, C25, pcb);			\
	RESTORE_U_PCB_CREG(CHERI_REG_C26, IDC, pcb);			\
<<<<<<< HEAD
	/* Restore DDC in KR2C after trashing the temporary KR2C */	\
	RESTORE_U_PCB_CREG(CHERI_REG_SEC0, DDC, pcb);			\
	RESTORE_CAPCAUSE_FROM_PCB(treg, pcb);				\
=======
	/* Wait to restore KSCRATCH (C27) until after EPCC */	\
	RESTORE_U_PCB_CREG(CHERI_REG_C28, C28, pcb);			\
	RESTORE_U_PCB_CREG(CHERI_REG_C29, C29, pcb);			\
	RESTORE_U_PCB_CREG(CHERI_REG_C30, C30, pcb);			\
	RESTORE_U_PCB_CREG(CHERI_REG_C31, C31, pcb);			\
	RESTORE_U_PCB_REG(treg, CAPCAUSE, pcb);				\
>>>>>>> def7a422
	csetcause	treg

/*
 * Macros saving capability state to, and restoring it from, voluntary kernel
 * context-switch storage in pcb.pcb_cherikframe.
 */
#ifndef CHERI_KERNEL
#define	SAVE_U_PCB_CHERIKFRAME_CREG(creg, offs, base)			\
	csc		creg, base, (U_PCB_CHERIKFRAME +		\
			    CHERICAP_SIZE * offs)($ddc)

#define	RESTORE_U_PCB_CHERIKFRAME_CREG(creg, offs, base)		\
	clc		creg, base, (U_PCB_CHERIKFRAME +		\
			    CHERICAP_SIZE * offs)($ddc)

#define SAVE_CHERIKFRAME_GPC
#define RESTORE_CHERIKFRAME_GPC
#else /* CHERI_KERNEL */
#define	SAVE_U_PCB_CHERIKFRAME_CREG(creg, offs, base)			\
	cscbi		creg, (U_PCB_CHERIKFRAME +			\
			    CHERICAP_SIZE * offs)(base)

#define	RESTORE_U_PCB_CHERIKFRAME_CREG(creg, offs, base)		\
	clcbi		creg, (U_PCB_CHERIKFRAME +			\
			    CHERICAP_SIZE * offs)(base)

/* Save and restore globals pointer as well */
#define SAVE_CHERIKFRAME_GPC(base)					\
	SAVE_U_PCB_CHERIKFRAME_CREG(CHERI_REG_GPC, CHERIKFRAME_OFF_GPC, \
				    base)
#define RESTORE_CHERIKFRAME_GPC(base)					\
	RESTORE_U_PCB_CHERIKFRAME_CREG(CHERI_REG_GPC,			\
				       CHERIKFRAME_OFF_GPC, base)
#endif /* CHERI_KERNEL */

/*
 * Macros to save (and restore) callee-save capability registers when
 * performing a voluntary kernel context switch (the compiler will have saved,
 * or will restore, caller-save registers).
 */
#define	SAVE_U_PCB_CHERIKFRAME(base)					\
	SAVE_U_PCB_CHERIKFRAME_CREG(CHERI_REG_C17, CHERIKFRAME_OFF_C17,	\
	    base);							\
	SAVE_U_PCB_CHERIKFRAME_CREG(CHERI_REG_C18, CHERIKFRAME_OFF_C18,	\
	    base);							\
	SAVE_U_PCB_CHERIKFRAME_CREG(CHERI_REG_C19, CHERIKFRAME_OFF_C19,	\
	    base);							\
	SAVE_U_PCB_CHERIKFRAME_CREG(CHERI_REG_C20, CHERIKFRAME_OFF_C20,	\
	    base);							\
	SAVE_U_PCB_CHERIKFRAME_CREG(CHERI_REG_C21, CHERIKFRAME_OFF_C21,	\
	    base);							\
	SAVE_U_PCB_CHERIKFRAME_CREG(CHERI_REG_C22, CHERIKFRAME_OFF_C22,	\
	    base);							\
	SAVE_U_PCB_CHERIKFRAME_CREG(CHERI_REG_C23, CHERIKFRAME_OFF_C23,	\
	    base);							\
	SAVE_U_PCB_CHERIKFRAME_CREG(CHERI_REG_C24, CHERIKFRAME_OFF_C24,	\
	    base);					    	        \
	SAVE_CHERIKFRAME_GPC(base)


#define	RESTORE_U_PCB_CHERIKFRAME(base)					\
	RESTORE_U_PCB_CHERIKFRAME_CREG(CHERI_REG_C17,			\
	    CHERIKFRAME_OFF_C17, base);					\
	RESTORE_U_PCB_CHERIKFRAME_CREG(CHERI_REG_C18,			\
	    CHERIKFRAME_OFF_C18, base);					\
	RESTORE_U_PCB_CHERIKFRAME_CREG(CHERI_REG_C19,			\
	    CHERIKFRAME_OFF_C19, base);					\
	RESTORE_U_PCB_CHERIKFRAME_CREG(CHERI_REG_C20,			\
	    CHERIKFRAME_OFF_C20, base);					\
	RESTORE_U_PCB_CHERIKFRAME_CREG(CHERI_REG_C21,			\
	    CHERIKFRAME_OFF_C21, base);					\
	RESTORE_U_PCB_CHERIKFRAME_CREG(CHERI_REG_C22,			\
	    CHERIKFRAME_OFF_C22, base);					\
	RESTORE_U_PCB_CHERIKFRAME_CREG(CHERI_REG_C23,			\
	    CHERIKFRAME_OFF_C23, base);					\
	RESTORE_U_PCB_CHERIKFRAME_CREG(CHERI_REG_C24,			\
	    CHERIKFRAME_OFF_C24, base);	    	    	    	    	\
	RESTORE_CHERIKFRAME_GPC(base)

#define CHERI_CLEAR_GPLO_ZR    (1 << 0)
#define CHERI_CLEAR_GPLO_AT    (1 << 1)
#define CHERI_CLEAR_GPLO_V0    (1 << 2)
#define CHERI_CLEAR_GPLO_V1    (1 << 3)
#define CHERI_CLEAR_GPLO_A0    (1 << 4)
#define CHERI_CLEAR_GPLO_A1    (1 << 5)
#define CHERI_CLEAR_GPLO_A2    (1 << 6)
#define CHERI_CLEAR_GPLO_A3    (1 << 7)
#define CHERI_CLEAR_GPLO_A4    (1 << 8)
#define CHERI_CLEAR_GPLO_A5    (1 << 9)
#define CHERI_CLEAR_GPLO_A6    (1 << 10)
#define CHERI_CLEAR_GPLO_A7    (1 << 11)
#define CHERI_CLEAR_GPLO_T0    (1 << 12)
#define CHERI_CLEAR_GPLO_T1    (1 << 13)
#define CHERI_CLEAR_GPLO_T2    (1 << 14)
#define CHERI_CLEAR_GPLO_T3    (1 << 15)
#define CHERI_CLEAR_GPHI_S0    (1 << (16 - 16))
#define CHERI_CLEAR_GPHI_S1    (1 << (17 - 16))
#define CHERI_CLEAR_GPHI_S2    (1 << (18 - 16))
#define CHERI_CLEAR_GPHI_S3    (1 << (19 - 16))
#define CHERI_CLEAR_GPHI_S4    (1 << (20 - 16))
#define CHERI_CLEAR_GPHI_S5    (1 << (21 - 16))
#define CHERI_CLEAR_GPHI_S6    (1 << (22 - 16))
#define CHERI_CLEAR_GPHI_S7    (1 << (23 - 16))
#define CHERI_CLEAR_GPHI_T8    (1 << (24 - 16))
#define CHERI_CLEAR_GPHI_T9    (1 << (25 - 16))
#define CHERI_CLEAR_GPHI_K0    (1 << (26 - 16))
#define CHERI_CLEAR_GPHI_K1    (1 << (27 - 16))
#define CHERI_CLEAR_GPHI_GP    (1 << (28 - 16))
#define CHERI_CLEAR_GPHI_SP    (1 << (29 - 16))
#define CHERI_CLEAR_GPHI_S8    (1 << (30 - 16))
#define CHERI_CLEAR_GPHI_RA    (1 << (31 - 16))

#define CHERI_CLEAR_CAPLO_C0   (1 << 0 )
#define CHERI_CLEAR_CAPLO_C1   (1 << 1 )
#define CHERI_CLEAR_CAPLO_C2   (1 << 2 )
#define CHERI_CLEAR_CAPLO_C3   (1 << 3 )
#define CHERI_CLEAR_CAPLO_C4   (1 << 4 )
#define CHERI_CLEAR_CAPLO_C5   (1 << 5 )
#define CHERI_CLEAR_CAPLO_C6   (1 << 6 )
#define CHERI_CLEAR_CAPLO_C7   (1 << 7 )
#define CHERI_CLEAR_CAPLO_C8   (1 << 8 )
#define CHERI_CLEAR_CAPLO_C9   (1 << 9 )
#define CHERI_CLEAR_CAPLO_C10  (1 << 10)
#define CHERI_CLEAR_CAPLO_C11  (1 << 11)
#define CHERI_CLEAR_CAPLO_C12  (1 << 12)
#define CHERI_CLEAR_CAPLO_C13  (1 << 13)
#define CHERI_CLEAR_CAPLO_C14  (1 << 14)
#define CHERI_CLEAR_CAPLO_C15  (1 << 15)
#define CHERI_CLEAR_CAPHI_C16  (1 << (16 - 16))
#define CHERI_CLEAR_CAPHI_C17  (1 << (17 - 16))
#define CHERI_CLEAR_CAPHI_C18  (1 << (18 - 16))
#define CHERI_CLEAR_CAPHI_C19  (1 << (19 - 16))
#define CHERI_CLEAR_CAPHI_C20  (1 << (20 - 16))
#define CHERI_CLEAR_CAPHI_C21  (1 << (21 - 16))
#define CHERI_CLEAR_CAPHI_C22  (1 << (22 - 16))
#define CHERI_CLEAR_CAPHI_C23  (1 << (23 - 16))
#define CHERI_CLEAR_CAPHI_C24  (1 << (24 - 16))
#define CHERI_CLEAR_CAPHI_C25  (1 << (25 - 16))
#define CHERI_CLEAR_CAPHI_IDC  (1 << (26 - 16))
#define CHERI_CLEAR_CAPHI_C27  (1 << (27 - 16))
#define CHERI_CLEAR_CAPHI_C28  (1 << (28 - 16))
#define CHERI_CLEAR_CAPHI_C29  (1 << (29 - 16))
#define CHERI_CLEAR_CAPHI_C30  (1 << (30 - 16))
#define CHERI_CLEAR_CAPHI_C31  (1 << (31 - 16))

/*
 * Load symbol from capability table
 */
#define CAPTABLE_LOAD(dst, sym)				\
	clcbi dst, %captab20(sym)(CHERI_REG_GPC)
#define CAPCALL_LOAD(dst, sym)				\
	clcbi dst, %capcall20(sym)(CHERI_REG_GPC)

/*
 * The CCall (selector 1) branch delay slot has been removed but in order to
 * run on older hardware we use this macro ensure it is followed by a nop
 *
 * TODO: remove this once we drop support for older bitfiles
 */
#define CCALL(cb, cd)						\
	.set push;						\
	.set noreorder;						\
	ccall cb, cd, 1;					\
	nop; /* Fill branch delay slot for old harware*/	\
	.set pop;

#endif /* _MIPS_INCLUDE_CHERIASM_H_ */<|MERGE_RESOLUTION|>--- conflicted
+++ resolved
@@ -68,18 +68,11 @@
 #define	CHERI_REG_C25	$c25
 #define	CHERI_REG_C26	$c26	/* Invoked data capability. */
 #define	CHERI_REG_IDC	CHERI_REG_C26
-<<<<<<< HEAD
-/* Global pointer capability (capability table ABI) */
-#define CHERI_REG_GPC	CHERI_REG_C26
-
-/* 5 exception-context registers -- with names where appropriate. */
-#define	CHERI_REG_KR1C	$c27	/* Kernel exception handling capability (1). */
-#define	CHERI_REG_KR2C	$c28	/* Kernel exception handling capability (2). */
-=======
+#define CHERI_REG_GPC	CHERI_REG_C26 /* Global pointer capability */
 #define	CHERI_REG_C27	$c27
 #define	CHERI_REG_KSCRATCH CHERI_REG_C27 /* Kernel scratch capability. */
 #define	CHERI_REG_C28	$c28
->>>>>>> def7a422
+#define CHERI_REG_KSCRATCH2 CHERI_REG_C28 /* Second kernel scratch capability */
 #define	CHERI_REG_C29	$c29	/* Former Kernel code capability. */
 #define	CHERI_REG_C30	$c30	/* Former Kernel data capability. */
 #define	CHERI_REG_C31	$c31	/* Former Exception program counter cap. */
@@ -116,6 +109,39 @@
 #define	CHERI_ASM_CMOVE(cd, cb)		cincoffset cd, cb, zero
 #endif
 
+#ifdef CHERI_KERNEL
+
+/*
+ * KR2C is used to preserve a second scratch register KSCRATCH2 when
+ * the exception occurs in user mode.
+ */
+#define CHERI_EXCEPTION_KR2C_ENTER		\
+	csetkr2c	CHERI_REG_KSCRATCH2
+
+#define CHERI_EXCEPTION_KR2C_RETURN		\
+	cgetkr2c	CHERI_REG_KSCRATCH2
+
+#else
+
+/*
+ * KR2C is used to preserve the user DDC when
+ * the exception occurs in user mode.
+ */
+#define CHERI_EXCEPTION_KR2C_ENTER					\
+	/* Save user $ddc in $kr2c. */					\
+	cgetdefault	CHERI_REG_KSCRATCH;				\
+	csetkr2c	CHERI_REG_KSCRATCH;				\
+	/* Install kernel $ddc. */					\
+	cgetkdc		CHERI_REG_KSCRATCH;				\
+	csetdefault	CHERI_REG_KSCRATCH
+
+#define CHERI_EXCEPTION_KR2C_RETURN					\
+	/* If returning to userspace, restore saved user $ddc. */	\
+	cgetkr2c	CHERI_REG_KSCRATCH;				\
+	csetdefault	CHERI_REG_KSCRATCH
+
+#endif
+
 /*
  * Assembly code to be used in CHERI exception handling and context switching.
  *
@@ -124,6 +150,9 @@
  * capability.  The caller provides a temporary register to use for the
  * purposes of querying CP0 SR to determine whether the target is userspace or
  * the kernel.
+ *
+ * kr1c is clobbered.
+ * kr2c is used to save the user ddc.
  */
 #define	CHERI_EXCEPTION_ENTER(reg)					\
 	mfc0	reg, MIPS_COP_0_STATUS;					\
@@ -132,12 +161,7 @@
 	nop;								\
 	/* Save user $c27. */						\
 	csetkr1c	CHERI_REG_KSCRATCH;				\
-	/* Save user $ddc in $kr2c. */					\
-	cgetdefault	CHERI_REG_KSCRATCH;				\
-	csetkr2c	CHERI_REG_KSCRATCH;				\
-	/* Install kernel $ddc. */					\
-	cgetkdc		CHERI_REG_KSCRATCH;				\
-	csetdefault	CHERI_REG_KSCRATCH;				\
+	CHERI_EXCEPTION_KR2C_ENTER;					\
 	/* Restore user $c27. */					\
 	cgetkr1c	CHERI_REG_KSCRATCH;				\
 64:
@@ -154,6 +178,9 @@
  * exception entry.  Once the kernel does multiple security domains, the
  * caller should manage $epcc in that case as well, and we can remove $epcc
  * assignment here.
+ *
+ * kr1c is clobbered.
+ * kr2c is assumed to hold the user ddc.
  */
 #define	CHERI_EXCEPTION_RETURN(reg)					\
 	/* Save $c27 in $kr1c. */					\
@@ -162,9 +189,7 @@
 	andi	reg, reg, MIPS_SR_KSU_USER;				\
 	beq	reg, $0, 65f;						\
 	nop;								\
-	/* If returning to userspace, restore saved user $ddc. */	\
-	cgetkr2c	CHERI_REG_KSCRATCH;				\
-	csetdefault	CHERI_REG_KSCRATCH; 				\
+	CHERI_EXCEPTION_KR2C_RETURN;					\
 	b	66f;							\
 	nop; /* delay slot */						\
 65:									\
@@ -203,23 +228,23 @@
 	SAVE_U_PCB_REG_FAR(treg, treg2, CAPCAUSE, pcb)
 #define RESTORE_CAPCAUSE_FROM_PCB(treg, pcb)	\
 	RESTORE_U_PCB_REG_FAR(treg, treg, CAPCAUSE, pcb)
+
 #endif /* CHERI_KERNEL */
 
-/*
- * Save and restore user CHERI state on an exception.  Assumes that $ddc has
- * already been moved to $krc2, and that if we write $krc2, it will get moved
- * to $ddc later.  Unlike kernel context switches, we both save and restore
+#ifdef CHERI_KERNEL
+
+/*
+ * Save and restore user CHERI state on an exception.
+ * In the purecap kernel the pcb pointer is in KSCRATCH, so we can not use
+ * it as another scratch register.
+ * KR1C holds the saved KSCRATCH value so we can not use it either.
+ * We use KR2C to save KSCRATCH2 and free a second scratch register, the kernel
+ * DDC is not installed yet here but it should not be used anyway in the purecap
+ * kernel.
+ * Unlike kernel context switches, we both save and restore
  * the capability cause register.
- *
- * XXXRW: We should in fact also do this for the kernel version?
- */
-<<<<<<< HEAD
+ */
 #define	SAVE_CREGS_TO_PCB(pcb, treg, treg2)				\
-	/* Note we save KR2C here, so later we can use it */		\
-	SAVE_U_PCB_CREG(CHERI_REG_SEC0, DDC, pcb);			\
-=======
-#define	SAVE_CREGS_TO_PCB(pcb, treg)					\
->>>>>>> def7a422
 	SAVE_U_PCB_CREG(CHERI_REG_C1, C1, pcb);				\
 	SAVE_U_PCB_CREG(CHERI_REG_C2, C2, pcb);				\
 	SAVE_U_PCB_CREG(CHERI_REG_C3, C3, pcb);				\
@@ -246,40 +271,38 @@
 	SAVE_U_PCB_CREG(CHERI_REG_C24, C24, pcb);			\
 	SAVE_U_PCB_CREG(CHERI_REG_C25, C25, pcb);			\
 	SAVE_U_PCB_CREG(CHERI_REG_C26, IDC, pcb);			\
-<<<<<<< HEAD
-	/* EPCC is no longer a GPR so load it into KR2C first */	\
-	CGetEPCC	CHERI_REG_KR2C;					\
-	SAVE_U_PCB_CREG(CHERI_REG_KR2C, PCC, pcb);			\
-=======
-	SAVE_U_PCB_CREG(CHERI_REG_C27, C27, pcb);			\
-	SAVE_U_PCB_CREG(CHERI_REG_C28, C28, pcb);			\
+	/* c27 was saved in kr1c */					\
+	cgetkr1c	CHERI_REG_KSCRATCH2;				\
+	SAVE_U_PCB_CREG(CHERI_REG_KSCRATCH2, C27, pcb);			\
+	/* c28 was saved in kr2c */					\
+	cgetkr2c	CHERI_REG_KSCRATCH2;				\
+	SAVE_U_PCB_CREG(CHERI_REG_KSCRATCH2, C28, pcb);			\
 	SAVE_U_PCB_CREG(CHERI_REG_C29, C29, pcb);			\
 	SAVE_U_PCB_CREG(CHERI_REG_C30, C30, pcb);			\
 	SAVE_U_PCB_CREG(CHERI_REG_C31, C31, pcb);			\
-	/* Save special registers after KSCRATCH (C27) */		\
-	CGetEPCC	CHERI_REG_KSCRATCH;				\
-	SAVE_U_PCB_CREG(CHERI_REG_KSCRATCH, PCC, pcb);			\
-	/* User DDC is saved in $kr2c. */				\
-	CGetKR2C	CHERI_REG_KSCRATCH;				\
-	SAVE_U_PCB_CREG(CHERI_REG_KSCRATCH, DDC, pcb);			\
->>>>>>> def7a422
+	/* Save special registers after KSCRATCH regs */		\
+	CGetEPCC	CHERI_REG_KSCRATCH2;				\
+	SAVE_U_PCB_CREG(CHERI_REG_KSCRATCH2, PCC, pcb);			\
+	/* User DDC is still installed. */				\
+	cgetdefault	CHERI_REG_KSCRATCH2;				\
+	SAVE_U_PCB_CREG(CHERI_REG_KSCRATCH2, DDC, pcb);			\
 	cgetcause	treg;						\
 	SAVE_CAPCAUSE_TO_PCB(treg, treg2, pcb)
-
 
 #define RESTORE_EPCC(capreg, pc_vaddr)				\
 	/* update the address of EPCC to the return pc */ 	\
 	CSetOffset capreg, capreg, pc_vaddr;			\
 	CSetEPCC capreg;
 
+/*
+ * pcb: capability register pointing to the pcb
+ * treg: scratch register (non capability)
+ */
 #define	RESTORE_CREGS_FROM_PCB(pcb, treg)				\
-<<<<<<< HEAD
-=======
 	/* Restore special registers before KSCRATCH (C27) */		\
-	/* User DDC is saved in $kr2c. */				\
-	RESTORE_U_PCB_CREG(CHERI_REG_KSCRATCH, DDC, pcb);		\
-	CSetKR2C	CHERI_REG_KSCRATCH;				\
->>>>>>> def7a422
+	/* User DDC is installed here immediately */			\
+	RESTORE_U_PCB_CREG(CHERI_REG_KSCRATCH2, DDC, pcb);		\
+	csetdefault	CHERI_REG_KSCRATCH2;				\
 	RESTORE_U_PCB_CREG(CHERI_REG_C1, C1, pcb);			\
 	RESTORE_U_PCB_CREG(CHERI_REG_C2, C2, pcb);			\
 	RESTORE_U_PCB_CREG(CHERI_REG_C3, C3, pcb);			\
@@ -306,19 +329,116 @@
 	RESTORE_U_PCB_CREG(CHERI_REG_C24, C24, pcb);			\
 	RESTORE_U_PCB_CREG(CHERI_REG_C25, C25, pcb);			\
 	RESTORE_U_PCB_CREG(CHERI_REG_C26, IDC, pcb);			\
-<<<<<<< HEAD
-	/* Restore DDC in KR2C after trashing the temporary KR2C */	\
-	RESTORE_U_PCB_CREG(CHERI_REG_SEC0, DDC, pcb);			\
+	/* Restore KSCRATCH in kr1c for EXCEPTION_RETURN */		\
+	RESTORE_U_PCB_CREG(CHERI_REG_KSCRATCH2, C27, pcb);		\
+	csetkr1c	CHERI_REG_KSCRATCH2;				\
+	/* Restore KSCRATCH2 value in kr2c for EXCEPTION_RETURN */	\
+	RESTORE_U_PCB_CREG(CHERI_REG_KSCRATCH2, C28, pcb);		\
+	csetkr2c	CHERI_REG_KSCRATCH2;				\
+	RESTORE_U_PCB_CREG(CHERI_REG_C29, C29, pcb);			\
+	RESTORE_U_PCB_CREG(CHERI_REG_C30, C30, pcb);			\
+	RESTORE_U_PCB_CREG(CHERI_REG_C31, C31, pcb);			\
 	RESTORE_CAPCAUSE_FROM_PCB(treg, pcb);				\
-=======
+	csetcause	treg
+
+#else /* ! CHERI_KERNEL */
+
+/*
+ * Save and restore user CHERI state on an exception.  Assumes that $ddc has
+ * already been moved to $krc2, and that if we write $krc2, it will get moved
+ * to $ddc later.  Unlike kernel context switches, we both save and restore
+ * the capability cause register.
+ *
+ * XXXRW: We should in fact also do this for the kernel version?
+ */
+#define	SAVE_CREGS_TO_PCB(pcb, treg)					\
+	SAVE_U_PCB_CREG(CHERI_REG_C1, C1, pcb);				\
+	SAVE_U_PCB_CREG(CHERI_REG_C2, C2, pcb);				\
+	SAVE_U_PCB_CREG(CHERI_REG_C3, C3, pcb);				\
+	SAVE_U_PCB_CREG(CHERI_REG_C4, C4, pcb);				\
+	SAVE_U_PCB_CREG(CHERI_REG_C5, C5, pcb);				\
+	SAVE_U_PCB_CREG(CHERI_REG_C6, C6, pcb);				\
+	SAVE_U_PCB_CREG(CHERI_REG_C7, C7, pcb);				\
+	SAVE_U_PCB_CREG(CHERI_REG_C8, C8, pcb);				\
+	SAVE_U_PCB_CREG(CHERI_REG_C9, C9, pcb);				\
+	SAVE_U_PCB_CREG(CHERI_REG_C10, C10, pcb);			\
+	SAVE_U_PCB_CREG(CHERI_REG_STC, STC, pcb);			\
+	SAVE_U_PCB_CREG(CHERI_REG_C12, C12, pcb);			\
+	SAVE_U_PCB_CREG(CHERI_REG_C13, C13, pcb);			\
+	SAVE_U_PCB_CREG(CHERI_REG_C14, C14, pcb);			\
+	SAVE_U_PCB_CREG(CHERI_REG_C15, C15, pcb);			\
+	SAVE_U_PCB_CREG(CHERI_REG_C16, C16, pcb);			\
+	SAVE_U_PCB_CREG(CHERI_REG_C17, C17, pcb);			\
+	SAVE_U_PCB_CREG(CHERI_REG_C18, C18, pcb);			\
+	SAVE_U_PCB_CREG(CHERI_REG_C19, C19, pcb);			\
+	SAVE_U_PCB_CREG(CHERI_REG_C20, C20, pcb);			\
+	SAVE_U_PCB_CREG(CHERI_REG_C21, C21, pcb);			\
+	SAVE_U_PCB_CREG(CHERI_REG_C22, C22, pcb);			\
+	SAVE_U_PCB_CREG(CHERI_REG_C23, C23, pcb);			\
+	SAVE_U_PCB_CREG(CHERI_REG_C24, C24, pcb);			\
+	SAVE_U_PCB_CREG(CHERI_REG_C25, C25, pcb);			\
+	SAVE_U_PCB_CREG(CHERI_REG_C26, IDC, pcb);			\
+	SAVE_U_PCB_CREG(CHERI_REG_C27, C27, pcb);			\
+	SAVE_U_PCB_CREG(CHERI_REG_C28, C28, pcb);			\
+	SAVE_U_PCB_CREG(CHERI_REG_C29, C29, pcb);			\
+	SAVE_U_PCB_CREG(CHERI_REG_C30, C30, pcb);			\
+	SAVE_U_PCB_CREG(CHERI_REG_C31, C31, pcb);			\
+	/* Note we save KR2C here, so later we can use it */		\
+	SAVE_U_PCB_CREG(CHERI_REG_SEC0, DDC, pcb);			\
+	/* Save special registers after KSCRATCH (C27) */		\
+	CGetEPCC	CHERI_REG_KSCRATCH;				\
+	SAVE_U_PCB_CREG(CHERI_REG_KSCRATCH, PCC, pcb);			\
+	/* User DDC is saved in $kr2c. */				\
+	CGetKR2C	CHERI_REG_KSCRATCH;				\
+	SAVE_U_PCB_CREG(CHERI_REG_KSCRATCH, DDC, pcb);			\
+	cgetcause	treg;						\
+	SAVE_CAPCAUSE_TO_PCB(treg, treg2, pcb)
+
+#define RESTORE_EPCC(capreg, tmpreg, pc_vaddr)			\
+	/* update the address of EPCC to the return pc */ 	\
+	CSetOffset capreg, capreg, pc_vaddr;			\
+	CSetEPCC capreg;
+
+#define	RESTORE_CREGS_FROM_PCB(pcb, treg)				\
+	/* Restore special registers before KSCRATCH (C27) */		\
+	/* User DDC is saved in $kr2c. */				\
+	RESTORE_U_PCB_CREG(CHERI_REG_KSCRATCH, DDC, pcb);		\
+	CSetKR2C	CHERI_REG_KSCRATCH;				\
+	RESTORE_U_PCB_CREG(CHERI_REG_C1, C1, pcb);			\
+	RESTORE_U_PCB_CREG(CHERI_REG_C2, C2, pcb);			\
+	RESTORE_U_PCB_CREG(CHERI_REG_C3, C3, pcb);			\
+	RESTORE_U_PCB_CREG(CHERI_REG_C4, C4, pcb);			\
+	RESTORE_U_PCB_CREG(CHERI_REG_C5, C5, pcb);			\
+	RESTORE_U_PCB_CREG(CHERI_REG_C6, C6, pcb);			\
+	RESTORE_U_PCB_CREG(CHERI_REG_C7, C7, pcb);			\
+	RESTORE_U_PCB_CREG(CHERI_REG_C8, C8, pcb);			\
+	RESTORE_U_PCB_CREG(CHERI_REG_C9, C9, pcb);			\
+	RESTORE_U_PCB_CREG(CHERI_REG_C10, C10, pcb);			\
+	RESTORE_U_PCB_CREG(CHERI_REG_STC, STC, pcb);			\
+	RESTORE_U_PCB_CREG(CHERI_REG_C12, C12, pcb);			\
+	RESTORE_U_PCB_CREG(CHERI_REG_C13, C13, pcb);			\
+	RESTORE_U_PCB_CREG(CHERI_REG_C14, C14, pcb);			\
+	RESTORE_U_PCB_CREG(CHERI_REG_C15, C15, pcb);			\
+	RESTORE_U_PCB_CREG(CHERI_REG_C16, C16, pcb);			\
+	RESTORE_U_PCB_CREG(CHERI_REG_C17, C17, pcb);			\
+	RESTORE_U_PCB_CREG(CHERI_REG_C18, C18, pcb);			\
+	RESTORE_U_PCB_CREG(CHERI_REG_C19, C19, pcb);			\
+	RESTORE_U_PCB_CREG(CHERI_REG_C20, C20, pcb);			\
+	RESTORE_U_PCB_CREG(CHERI_REG_C21, C21, pcb);			\
+	RESTORE_U_PCB_CREG(CHERI_REG_C22, C22, pcb);			\
+	RESTORE_U_PCB_CREG(CHERI_REG_C23, C23, pcb);			\
+	RESTORE_U_PCB_CREG(CHERI_REG_C24, C24, pcb);			\
+	RESTORE_U_PCB_CREG(CHERI_REG_C25, C25, pcb);			\
+	RESTORE_U_PCB_CREG(CHERI_REG_C26, IDC, pcb);			\
 	/* Wait to restore KSCRATCH (C27) until after EPCC */	\
 	RESTORE_U_PCB_CREG(CHERI_REG_C28, C28, pcb);			\
 	RESTORE_U_PCB_CREG(CHERI_REG_C29, C29, pcb);			\
 	RESTORE_U_PCB_CREG(CHERI_REG_C30, C30, pcb);			\
 	RESTORE_U_PCB_CREG(CHERI_REG_C31, C31, pcb);			\
 	RESTORE_U_PCB_REG(treg, CAPCAUSE, pcb);				\
->>>>>>> def7a422
 	csetcause	treg
+
+#endif /* ! CHERI_KERNEL */
 
 /*
  * Macros saving capability state to, and restoring it from, voluntary kernel
