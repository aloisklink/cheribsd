/*-
 * Copyright (c) 2012-2016 Robert N. M. Watson
 * All rights reserved.
 *
 * This software was developed by SRI International and the University of
 * Cambridge Computer Laboratory under DARPA/AFRL contract (FA8750-10-C-0237)
 * ("CTSRD"), as part of the DARPA CRASH research programme.
 *
 * Redistribution and use in source and binary forms, with or without
 * modification, are permitted provided that the following conditions
 * are met:
 * 1. Redistributions of source code must retain the above copyright
 *    notice, this list of conditions and the following disclaimer.
 * 2. Redistributions in binary form must reproduce the above copyright
 *    notice, this list of conditions and the following disclaimer in the
 *    documentation and/or other materials provided with the distribution.
 *
 * THIS SOFTWARE IS PROVIDED BY THE AUTHOR AND CONTRIBUTORS ``AS IS'' AND
 * ANY EXPRESS OR IMPLIED WARRANTIES, INCLUDING, BUT NOT LIMITED TO, THE
 * IMPLIED WARRANTIES OF MERCHANTABILITY AND FITNESS FOR A PARTICULAR PURPOSE
 * ARE DISCLAIMED.  IN NO EVENT SHALL THE AUTHOR OR CONTRIBUTORS BE LIABLE
 * FOR ANY DIRECT, INDIRECT, INCIDENTAL, SPECIAL, EXEMPLARY, OR CONSEQUENTIAL
 * DAMAGES (INCLUDING, BUT NOT LIMITED TO, PROCUREMENT OF SUBSTITUTE GOODS
 * OR SERVICES; LOSS OF USE, DATA, OR PROFITS; OR BUSINESS INTERRUPTION)
 * HOWEVER CAUSED AND ON ANY THEORY OF LIABILITY, WHETHER IN CONTRACT, STRICT
 * LIABILITY, OR TORT (INCLUDING NEGLIGENCE OR OTHERWISE) ARISING IN ANY WAY
 * OUT OF THE USE OF THIS SOFTWARE, EVEN IF ADVISED OF THE POSSIBILITY OF
 * SUCH DAMAGE.
 */

#ifndef _MIPS_INCLUDE_CHERIASM_H_
#define	_MIPS_INCLUDE_CHERIASM_H_

#if !defined(_KERNEL) && !defined(_CHERI_INTERNAL)
#error "no user-serviceable parts inside"
#endif

/*
 * 27 user-context registers -- with names where appropriate.
 */
#define	CHERI_REG_C0	$c0	/* MIPS legacy load/store capability. */
#define	CHERI_REG_DDC	CHERI_REG_C0
#define	CHERI_REG_C1	$c1
#define	CHERI_REG_C2	$c2
#define	CHERI_REG_C3	$c3
#define	CHERI_REG_C4	$c4
#define	CHERI_REG_C5	$c5
#define	CHERI_REG_C6	$c6
#define	CHERI_REG_C7	$c7
#define	CHERI_REG_C8	$c8
#define	CHERI_REG_C9	$c9
#define	CHERI_REG_C10	$c10
#define	CHERI_REG_C11	$c11	/* Stack capability. */
#define	CHERI_REG_STC	CHERI_REG_C11
#define	CHERI_REG_C12	$c12
#define	CHERI_REG_C13	$c13
#define	CHERI_REG_C14	$c14
#define	CHERI_REG_C15	$c15
#define	CHERI_REG_C16	$c16
#define	CHERI_REG_C17	$c17
#define	CHERI_REG_C18	$c18
#define	CHERI_REG_C19	$c19
#define	CHERI_REG_C20	$c20
#define	CHERI_REG_C21	$c21
#define	CHERI_REG_C22	$c22
#define	CHERI_REG_C23	$c23
#define	CHERI_REG_C24	$c24
#define	CHERI_REG_C25	$c25
#define	CHERI_REG_C26	$c26	/* Invoked data capability. */
#define	CHERI_REG_IDC	CHERI_REG_C26
#define CHERI_REG_GPC	CHERI_REG_C26 /* Global pointer capability */
#define	CHERI_REG_C27	$c27
#define	CHERI_REG_KSCRATCH CHERI_REG_C27 /* Kernel scratch capability. */
#define	CHERI_REG_C28	$c28
#define CHERI_REG_KSCRATCH2 CHERI_REG_GPC /* Second kernel scratch capability */
#define	CHERI_REG_C29	$c29	/* Former Kernel code capability. */
#define	CHERI_REG_C30	$c30	/* Former Kernel data capability. */
#define	CHERI_REG_C31	$c31	/* Former Exception program counter cap. */

/*
 * In kernel inline assembly, employee these two caller-save registers.  This
 * means that we don't need to worry about preserving prior values -- as long
 * as there is no direct use of a capability register in a function.
 */
#define	CHERI_REG_CTEMP0	CHERI_REG_C13	/* C capability manipulation. */
#define	CHERI_REG_CTEMP1	CHERI_REG_C14	/* C capability manipulation. */

/*
 * (Possibly) temporary ABI in which $c1 is the code argument to CCall, and
 * $c2 is the data argument.
 */
#define	CHERI_REG_CCALLCODE	$c1
#define	CHERI_REG_CCALLDATA	$c2

/*
 * Macro to abstract the creation of a NULL capability
 */
#define CHERI_NULL(reg) cmove reg, $cnull

/*
 * Macro to abstract use of cmove in kernel assembly, used as a temporary
 * workaround for cmove generating CIncBase instructions on 128-bit CHERI.
 * This will be removed once all live bitfiles and toolchain have been
 * updated.
 */
#if (defined(CPU_CHERI) && !defined(CPU_CHERI128))
#define	CHERI_ASM_CMOVE(cd, cb)		cmove cd, cb
#else
#define	CHERI_ASM_CMOVE(cd, cb)		cincoffset cd, cb, zero
#endif

#ifdef CHERI_PURECAP_KERNEL

/*
 * KR2C is used to preserve a second scratch register KSCRATCH2 when
 * the exception occurs in user mode.
 * Note that KSCRATCH2 is aliased to GPC so we install the kernel GP
 * here as well.
 */
#define CHERI_EXCEPTION_KR2C_ENTER					\
	csetkr2c	CHERI_REG_KSCRATCH2;				\
	cgetkdc		CHERI_REG_KSCRATCH2

#define CHERI_EXCEPTION_KR2C_RETURN		\
	cgetkr2c	CHERI_REG_KSCRATCH2

#define CHERI_EXCEPTION_KCC_RETURN

#else

/*
 * KR2C is used to preserve the user DDC when
 * the exception occurs in user mode.
 */
#define CHERI_EXCEPTION_KR2C_ENTER					\
	/* Save user $ddc in $kr2c. */					\
	cgetdefault	CHERI_REG_KSCRATCH;				\
	csetkr2c	CHERI_REG_KSCRATCH;				\
	/* Install kernel $ddc. */					\
	cgetkdc		CHERI_REG_KSCRATCH;				\
	csetdefault	CHERI_REG_KSCRATCH

#define CHERI_EXCEPTION_KR2C_RETURN					\
	/* If returning to userspace, restore saved user $ddc. */	\
	cgetkr2c	CHERI_REG_KSCRATCH;				\
	csetdefault	CHERI_REG_KSCRATCH

#define CHERI_EXCEPTION_KCC_RETURN					\
	/* If returning to kernelspace, reinstall kernel code $pcc. */	\
	/*								\
	 * XXXRW: If requested PC has been adjusted by stack, similarly	\
	 * adjust $epcc.offset, which will overwrite an earlier $epc	\
	 * assignment.							\
	 * FIXME: this does not work with non-zero $pcc base		\
	 */								\
	MFC0	reg, MIPS_COP_0_EXC_PC;					\
	CGetKCC		CHERI_REG_KSCRATCH;				\
	CSetOffset	CHERI_REG_KSCRATCH, CHERI_REG_KSCRATCH, reg;	\
	CSetEPCC	CHERI_REG_KSCRATCH
#endif

/*
 * Assembly code to be used in CHERI exception handling and context switching.
 *
 * When entering an exception handler from userspace, conditionally save the
 * default user data capability.  Then install the kernel's default data
 * capability.  The caller provides a temporary register to use for the
 * purposes of querying CP0 SR to determine whether the target is userspace or
 * the kernel.
 *
 * kr1c is clobbered.
 * kr2c is used to save the user ddc.
 *
 * In the pure capability kernel instead
 * kr1c is clobbered.
 * kr2c is used to save the user gpc and the kernel gpc is installed.
 */
#define	CHERI_EXCEPTION_ENTER(reg)					\
	mfc0	reg, MIPS_COP_0_STATUS;					\
	andi	reg, reg, MIPS_SR_KSU_USER;				\
	beq	reg, $0, 64f;						\
	nop;								\
	/* Save user $c27. */						\
	csetkr1c	CHERI_REG_KSCRATCH;				\
	CHERI_EXCEPTION_KR2C_ENTER;					\
	/* Restore user $c27. */					\
	cgetkr1c	CHERI_REG_KSCRATCH;				\
64:

/*
 * When returning from an exception, conditionally restore the default user
 * data capability.  The caller provides a temporary register to use for the
 * purposes of querying CP0 SR to determine whether the target is userspace
 * or the kernel.
 *
 * XXXCHERI: We assume that the caller will install an appropriate $pcc for a
 * return to userspace, but that in the kernel case, we need to install a
 * kernel $epcc, potentially overwriting a previously present user $epcc from
 * exception entry.  Once the kernel does multiple security domains, the
 * caller should manage $epcc in that case as well, and we can remove $epcc
 * assignment here.
 *
 * kr1c is clobbered.
 * kr2c is assumed to hold the user ddc.
 *
 * In the pure capability kernel instead
 * kr1c is clobbered.
 * kr2c is assumed to hold the user gpc.
 */
#define	CHERI_EXCEPTION_RETURN(reg)					\
	/* Save $c27 in $kr1c. */					\
	csetkr1c	CHERI_REG_KSCRATCH;				\
	mfc0	reg, MIPS_COP_0_STATUS;					\
	andi	reg, reg, MIPS_SR_KSU_USER;				\
	beq	reg, $0, 65f;						\
	nop;								\
<<<<<<< HEAD
	CHERI_EXCEPTION_KR2C_RETURN;					\
	b	66f;							\
	nop; /* delay slot */						\
65:									\
	CHERI_EXCEPTION_KCC_RETURN;					\
66:									\
=======
	/* If returning to userspace, restore saved user $ddc. */	\
	cgetkr2c	CHERI_REG_KSCRATCH;				\
	csetdefault	CHERI_REG_KSCRATCH; 				\
65:									\
>>>>>>> 6a9f55d9
	/* Restore $c27. */						\
	cgetkr1c	CHERI_REG_KSCRATCH;

#ifndef CHERI_PURECAP_KERNEL

/*
 * Capcause access to PCB
 */
#define SAVE_CAPCAUSE_TO_PCB(treg, treg2, pcb)	\
	SAVE_U_PCB_REG(treg, CAPCAUSE, pcb)
#define RESTORE_CAPCAUSE_FROM_PCB(treg, pcb)	\
	RESTORE_U_PCB_REG(treg, CAPCAUSE, pcb)

#else /* CHERI_PURECAP_KERNEL */

/*
 * Capcause offset is too large for CHERI256 in this case and does not
 * fit in the csd immediate offset.
 */
#define SAVE_CAPCAUSE_TO_PCB(treg, treg2, pcb)	\
	SAVE_U_PCB_REG_FAR(treg, treg2, CAPCAUSE, pcb)
#define RESTORE_CAPCAUSE_FROM_PCB(treg, pcb)	\
	RESTORE_U_PCB_REG_FAR(treg, treg, CAPCAUSE, pcb)

#endif /* CHERI_PURECAP_KERNEL */

#ifdef CHERI_PURECAP_KERNEL

/*
 * Save and restore user CHERI state on an exception.
 * In the purecap kernel the pcb pointer is in KSCRATCH, so we can not use
 * it as another scratch register.
 * KR1C holds the saved KSCRATCH value so we can not use it either.
 * KR2C holds the saved GPC and KSCRATCH2 holds the kernel GP.
 * We use C1 as an extra scratch register.
 * Unlike kernel context switches, we both save and restore
 * the capability cause register.
 */
#define	SAVE_CREGS_TO_PCB(pcb, treg, treg2)				\
	SAVE_U_PCB_CREG(CHERI_REG_C1, C1, pcb);				\
	SAVE_U_PCB_CREG(CHERI_REG_C2, C2, pcb);				\
	SAVE_U_PCB_CREG(CHERI_REG_C3, C3, pcb);				\
	SAVE_U_PCB_CREG(CHERI_REG_C4, C4, pcb);				\
	SAVE_U_PCB_CREG(CHERI_REG_C5, C5, pcb);				\
	SAVE_U_PCB_CREG(CHERI_REG_C6, C6, pcb);				\
	SAVE_U_PCB_CREG(CHERI_REG_C7, C7, pcb);				\
	SAVE_U_PCB_CREG(CHERI_REG_C8, C8, pcb);				\
	SAVE_U_PCB_CREG(CHERI_REG_C9, C9, pcb);				\
	SAVE_U_PCB_CREG(CHERI_REG_C10, C10, pcb);			\
	SAVE_U_PCB_CREG(CHERI_REG_STC, STC, pcb);			\
	SAVE_U_PCB_CREG(CHERI_REG_C12, C12, pcb);			\
	SAVE_U_PCB_CREG(CHERI_REG_C13, C13, pcb);			\
	SAVE_U_PCB_CREG(CHERI_REG_C14, C14, pcb);			\
	SAVE_U_PCB_CREG(CHERI_REG_C15, C15, pcb);			\
	SAVE_U_PCB_CREG(CHERI_REG_C16, C16, pcb);			\
	SAVE_U_PCB_CREG(CHERI_REG_C17, C17, pcb);			\
	SAVE_U_PCB_CREG(CHERI_REG_C18, C18, pcb);			\
	SAVE_U_PCB_CREG(CHERI_REG_C19, C19, pcb);			\
	SAVE_U_PCB_CREG(CHERI_REG_C20, C20, pcb);			\
	SAVE_U_PCB_CREG(CHERI_REG_C21, C21, pcb);			\
	SAVE_U_PCB_CREG(CHERI_REG_C22, C22, pcb);			\
	SAVE_U_PCB_CREG(CHERI_REG_C23, C23, pcb);			\
	SAVE_U_PCB_CREG(CHERI_REG_C24, C24, pcb);			\
	SAVE_U_PCB_CREG(CHERI_REG_C25, C25, pcb);			\
	/* c26 was saved in kr2c */					\
	cgetkr2c	CHERI_REG_C1;					\
	SAVE_U_PCB_CREG(CHERI_REG_C1, IDC, pcb);			\
	/* c27 was saved in kr1c */					\
	cgetkr1c	CHERI_REG_C1;					\
	SAVE_U_PCB_CREG(CHERI_REG_C1, C27, pcb);			\
	SAVE_U_PCB_CREG(CHERI_REG_C1, C28, pcb);			\
	SAVE_U_PCB_CREG(CHERI_REG_C28, C28, pcb);			\
	SAVE_U_PCB_CREG(CHERI_REG_C29, C29, pcb);			\
	SAVE_U_PCB_CREG(CHERI_REG_C30, C30, pcb);			\
	SAVE_U_PCB_CREG(CHERI_REG_C31, C31, pcb);			\
	/* Save special registers after KSCRATCH regs */		\
	CGetEPCC	CHERI_REG_C1;					\
	SAVE_U_PCB_CREG(CHERI_REG_C1, PCC, pcb);			\
	/* User DDC is still installed. */				\
	cgetdefault	CHERI_REG_C1;					\
	SAVE_U_PCB_CREG(CHERI_REG_C1, DDC, pcb);			\
	csetdefault	$cnull;						\
	cgetcause	treg;						\
	SAVE_CAPCAUSE_TO_PCB(treg, treg2, pcb)

#define RESTORE_EPCC(capreg, pc_vaddr)				\
	/* update the address of EPCC to the return pc */ 	\
	CSetOffset capreg, capreg, pc_vaddr;			\
	CSetEPCC capreg;

/*
 * Restore state from PCB. Assume that pcb is pointed to by KSCRATCH
 * and KSCRATCH2 is the kernel GP. We use C1 as an extra scratch register.
 * pcb: capability register pointing to the pcb
 * treg: scratch register (non capability)
 */
#define	RESTORE_CREGS_FROM_PCB(pcb, treg)				\
	/* Restore special registers before KSCRATCH (C27) */		\
	RESTORE_U_PCB_CREG(CHERI_REG_C1, DDC, pcb);			\
	csetdefault	CHERI_REG_C1;					\
	RESTORE_U_PCB_CREG(CHERI_REG_C2, C2, pcb);			\
	RESTORE_U_PCB_CREG(CHERI_REG_C3, C3, pcb);			\
	RESTORE_U_PCB_CREG(CHERI_REG_C4, C4, pcb);			\
	RESTORE_U_PCB_CREG(CHERI_REG_C5, C5, pcb);			\
	RESTORE_U_PCB_CREG(CHERI_REG_C6, C6, pcb);			\
	RESTORE_U_PCB_CREG(CHERI_REG_C7, C7, pcb);			\
	RESTORE_U_PCB_CREG(CHERI_REG_C8, C8, pcb);			\
	RESTORE_U_PCB_CREG(CHERI_REG_C9, C9, pcb);			\
	RESTORE_U_PCB_CREG(CHERI_REG_C10, C10, pcb);			\
	RESTORE_U_PCB_CREG(CHERI_REG_STC, STC, pcb);			\
	RESTORE_U_PCB_CREG(CHERI_REG_C12, C12, pcb);			\
	RESTORE_U_PCB_CREG(CHERI_REG_C13, C13, pcb);			\
	RESTORE_U_PCB_CREG(CHERI_REG_C14, C14, pcb);			\
	RESTORE_U_PCB_CREG(CHERI_REG_C15, C15, pcb);			\
	RESTORE_U_PCB_CREG(CHERI_REG_C16, C16, pcb);			\
	RESTORE_U_PCB_CREG(CHERI_REG_C17, C17, pcb);			\
	RESTORE_U_PCB_CREG(CHERI_REG_C18, C18, pcb);			\
	RESTORE_U_PCB_CREG(CHERI_REG_C19, C19, pcb);			\
	RESTORE_U_PCB_CREG(CHERI_REG_C20, C20, pcb);			\
	RESTORE_U_PCB_CREG(CHERI_REG_C21, C21, pcb);			\
	RESTORE_U_PCB_CREG(CHERI_REG_C22, C22, pcb);			\
	RESTORE_U_PCB_CREG(CHERI_REG_C23, C23, pcb);			\
	RESTORE_U_PCB_CREG(CHERI_REG_C24, C24, pcb);			\
	RESTORE_U_PCB_CREG(CHERI_REG_C25, C25, pcb);			\
	/* Restore KSCRATCH2 value in kr2c for EXCEPTION_RETURN */	\
	RESTORE_U_PCB_CREG(CHERI_REG_C1, IDC, pcb);			\
	csetkr2c	CHERI_REG_C1;					\
	/* Restore KSCRATCH in kr1c for EXCEPTION_RETURN */		\
	RESTORE_U_PCB_CREG(CHERI_REG_C1, C27, pcb);			\
	csetkr1c	CHERI_REG_C1;					\
	RESTORE_U_PCB_CREG(CHERI_REG_C28, C28, pcb);			\
	RESTORE_U_PCB_CREG(CHERI_REG_C29, C29, pcb);			\
	RESTORE_U_PCB_CREG(CHERI_REG_C30, C30, pcb);			\
	RESTORE_U_PCB_CREG(CHERI_REG_C31, C31, pcb);			\
	RESTORE_CAPCAUSE_FROM_PCB(treg, pcb);				\
	csetcause	treg;						\
	RESTORE_U_PCB_CREG(CHERI_REG_C1, C1, pcb)

#else /* ! CHERI_PURECAP_KERNEL */

/*
 * Save and restore user CHERI state on an exception.  Assumes that $ddc has
 * already been moved to $krc2, and that if we write $krc2, it will get moved
 * to $ddc later.  Unlike kernel context switches, we both save and restore
 * the capability cause register.
 *
 * XXXRW: We should in fact also do this for the kernel version?
 */
#define	SAVE_CREGS_TO_PCB(pcb, treg)					\
	SAVE_U_PCB_CREG(CHERI_REG_C1, C1, pcb);				\
	SAVE_U_PCB_CREG(CHERI_REG_C2, C2, pcb);				\
	SAVE_U_PCB_CREG(CHERI_REG_C3, C3, pcb);				\
	SAVE_U_PCB_CREG(CHERI_REG_C4, C4, pcb);				\
	SAVE_U_PCB_CREG(CHERI_REG_C5, C5, pcb);				\
	SAVE_U_PCB_CREG(CHERI_REG_C6, C6, pcb);				\
	SAVE_U_PCB_CREG(CHERI_REG_C7, C7, pcb);				\
	SAVE_U_PCB_CREG(CHERI_REG_C8, C8, pcb);				\
	SAVE_U_PCB_CREG(CHERI_REG_C9, C9, pcb);				\
	SAVE_U_PCB_CREG(CHERI_REG_C10, C10, pcb);			\
	SAVE_U_PCB_CREG(CHERI_REG_STC, STC, pcb);			\
	SAVE_U_PCB_CREG(CHERI_REG_C12, C12, pcb);			\
	SAVE_U_PCB_CREG(CHERI_REG_C13, C13, pcb);			\
	SAVE_U_PCB_CREG(CHERI_REG_C14, C14, pcb);			\
	SAVE_U_PCB_CREG(CHERI_REG_C15, C15, pcb);			\
	SAVE_U_PCB_CREG(CHERI_REG_C16, C16, pcb);			\
	SAVE_U_PCB_CREG(CHERI_REG_C17, C17, pcb);			\
	SAVE_U_PCB_CREG(CHERI_REG_C18, C18, pcb);			\
	SAVE_U_PCB_CREG(CHERI_REG_C19, C19, pcb);			\
	SAVE_U_PCB_CREG(CHERI_REG_C20, C20, pcb);			\
	SAVE_U_PCB_CREG(CHERI_REG_C21, C21, pcb);			\
	SAVE_U_PCB_CREG(CHERI_REG_C22, C22, pcb);			\
	SAVE_U_PCB_CREG(CHERI_REG_C23, C23, pcb);			\
	SAVE_U_PCB_CREG(CHERI_REG_C24, C24, pcb);			\
	SAVE_U_PCB_CREG(CHERI_REG_C25, C25, pcb);			\
	SAVE_U_PCB_CREG(CHERI_REG_C26, IDC, pcb);			\
	SAVE_U_PCB_CREG(CHERI_REG_C27, C27, pcb);			\
	SAVE_U_PCB_CREG(CHERI_REG_C28, C28, pcb);			\
	SAVE_U_PCB_CREG(CHERI_REG_C29, C29, pcb);			\
	SAVE_U_PCB_CREG(CHERI_REG_C30, C30, pcb);			\
	SAVE_U_PCB_CREG(CHERI_REG_C31, C31, pcb);			\
	/* Note we save KR2C here, so later we can use it */		\
	SAVE_U_PCB_CREG(CHERI_REG_SEC0, DDC, pcb);			\
	/* Save special registers after KSCRATCH (C27) */		\
	CGetEPCC	CHERI_REG_KSCRATCH;				\
	SAVE_U_PCB_CREG(CHERI_REG_KSCRATCH, PCC, pcb);			\
	/* User DDC is saved in $kr2c. */				\
	CGetKR2C	CHERI_REG_KSCRATCH;				\
	SAVE_U_PCB_CREG(CHERI_REG_KSCRATCH, DDC, pcb);			\
	cgetcause	treg;						\
	SAVE_CAPCAUSE_TO_PCB(treg, treg2, pcb)

<<<<<<< HEAD
#define RESTORE_EPCC(capreg, tmpreg, pc_vaddr)			\
	/* update the address of EPCC to the return pc */ 	\
	CSetOffset capreg, capreg, pc_vaddr;			\
=======

#define RESTORE_EPCC(capreg, pc_offset, tmpreg)					\
	/* Do not attempt to modify EPCC if it is already correct. */		\
	/* This is needed in case it is a sentry (e.g. for signal handlers) */	\
	CGetOffset tmpreg, capreg;						\
	/* update the offset of EPCC to the return pc if different */		\
	beq tmpreg, pc_offset, 12345f; nop;					\
	CSetOffset capreg, capreg, pc_offset;					\
	12345:									\
>>>>>>> 6a9f55d9
	CSetEPCC capreg;

#define	RESTORE_CREGS_FROM_PCB(pcb, treg)				\
	/* Restore special registers before KSCRATCH (C27) */		\
	/* User DDC is saved in $kr2c. */				\
	RESTORE_U_PCB_CREG(CHERI_REG_KSCRATCH, DDC, pcb);		\
	CSetKR2C	CHERI_REG_KSCRATCH;				\
	RESTORE_U_PCB_CREG(CHERI_REG_C1, C1, pcb);			\
	RESTORE_U_PCB_CREG(CHERI_REG_C2, C2, pcb);			\
	RESTORE_U_PCB_CREG(CHERI_REG_C3, C3, pcb);			\
	RESTORE_U_PCB_CREG(CHERI_REG_C4, C4, pcb);			\
	RESTORE_U_PCB_CREG(CHERI_REG_C5, C5, pcb);			\
	RESTORE_U_PCB_CREG(CHERI_REG_C6, C6, pcb);			\
	RESTORE_U_PCB_CREG(CHERI_REG_C7, C7, pcb);			\
	RESTORE_U_PCB_CREG(CHERI_REG_C8, C8, pcb);			\
	RESTORE_U_PCB_CREG(CHERI_REG_C9, C9, pcb);			\
	RESTORE_U_PCB_CREG(CHERI_REG_C10, C10, pcb);			\
	RESTORE_U_PCB_CREG(CHERI_REG_STC, STC, pcb);			\
	RESTORE_U_PCB_CREG(CHERI_REG_C12, C12, pcb);			\
	RESTORE_U_PCB_CREG(CHERI_REG_C13, C13, pcb);			\
	RESTORE_U_PCB_CREG(CHERI_REG_C14, C14, pcb);			\
	RESTORE_U_PCB_CREG(CHERI_REG_C15, C15, pcb);			\
	RESTORE_U_PCB_CREG(CHERI_REG_C16, C16, pcb);			\
	RESTORE_U_PCB_CREG(CHERI_REG_C17, C17, pcb);			\
	RESTORE_U_PCB_CREG(CHERI_REG_C18, C18, pcb);			\
	RESTORE_U_PCB_CREG(CHERI_REG_C19, C19, pcb);			\
	RESTORE_U_PCB_CREG(CHERI_REG_C20, C20, pcb);			\
	RESTORE_U_PCB_CREG(CHERI_REG_C21, C21, pcb);			\
	RESTORE_U_PCB_CREG(CHERI_REG_C22, C22, pcb);			\
	RESTORE_U_PCB_CREG(CHERI_REG_C23, C23, pcb);			\
	RESTORE_U_PCB_CREG(CHERI_REG_C24, C24, pcb);			\
	RESTORE_U_PCB_CREG(CHERI_REG_C25, C25, pcb);			\
	RESTORE_U_PCB_CREG(CHERI_REG_C26, IDC, pcb);			\
	/* Wait to restore KSCRATCH (C27) until after EPCC */	\
	RESTORE_U_PCB_CREG(CHERI_REG_C28, C28, pcb);			\
	RESTORE_U_PCB_CREG(CHERI_REG_C29, C29, pcb);			\
	RESTORE_U_PCB_CREG(CHERI_REG_C30, C30, pcb);			\
	RESTORE_U_PCB_CREG(CHERI_REG_C31, C31, pcb);			\
	RESTORE_U_PCB_REG(treg, CAPCAUSE, pcb);				\
	csetcause	treg

#endif /* ! CHERI_PURECAP_KERNEL */

/*
 * Macros saving capability state to, and restoring it from, voluntary kernel
 * context-switch storage in pcb.pcb_cherikframe.
 */
#ifndef CHERI_PURECAP_KERNEL
#define	SAVE_U_PCB_CHERIKFRAME_CREG(creg, offs, base)			\
	csc		creg, base, (U_PCB_CHERIKFRAME +		\
			    CHERICAP_SIZE * offs)($ddc)

#define	RESTORE_U_PCB_CHERIKFRAME_CREG(creg, offs, base)		\
	clc		creg, base, (U_PCB_CHERIKFRAME +		\
			    CHERICAP_SIZE * offs)($ddc)

#define SAVE_CHERIKFRAME_GPC
#define RESTORE_CHERIKFRAME_GPC
#else /* CHERI_PURECAP_KERNEL */
#define	SAVE_U_PCB_CHERIKFRAME_CREG(creg, offs, base)			\
	cscbi		creg, (U_PCB_CHERIKFRAME +			\
			    CHERICAP_SIZE * offs)(base)

#define	RESTORE_U_PCB_CHERIKFRAME_CREG(creg, offs, base)		\
	clcbi		creg, (U_PCB_CHERIKFRAME +			\
			    CHERICAP_SIZE * offs)(base)

/* Save and restore globals pointer as well */
#define SAVE_CHERIKFRAME_GPC(base)					\
	SAVE_U_PCB_CHERIKFRAME_CREG(CHERI_REG_GPC, CHERIKFRAME_OFF_GPC, \
				    base)
#define RESTORE_CHERIKFRAME_GPC(base)					\
	RESTORE_U_PCB_CHERIKFRAME_CREG(CHERI_REG_GPC,			\
				       CHERIKFRAME_OFF_GPC, base)
#endif /* CHERI_PURECAP_KERNEL */

/*
 * Macros to save (and restore) callee-save capability registers when
 * performing a voluntary kernel context switch (the compiler will have saved,
 * or will restore, caller-save registers).
 */
#define	SAVE_U_PCB_CHERIKFRAME(base)					\
	SAVE_U_PCB_CHERIKFRAME_CREG(CHERI_REG_C17, CHERIKFRAME_OFF_C17,	\
	    base);							\
	SAVE_U_PCB_CHERIKFRAME_CREG(CHERI_REG_C18, CHERIKFRAME_OFF_C18,	\
	    base);							\
	SAVE_U_PCB_CHERIKFRAME_CREG(CHERI_REG_C19, CHERIKFRAME_OFF_C19,	\
	    base);							\
	SAVE_U_PCB_CHERIKFRAME_CREG(CHERI_REG_C20, CHERIKFRAME_OFF_C20,	\
	    base);							\
	SAVE_U_PCB_CHERIKFRAME_CREG(CHERI_REG_C21, CHERIKFRAME_OFF_C21,	\
	    base);							\
	SAVE_U_PCB_CHERIKFRAME_CREG(CHERI_REG_C22, CHERIKFRAME_OFF_C22,	\
	    base);							\
	SAVE_U_PCB_CHERIKFRAME_CREG(CHERI_REG_C23, CHERIKFRAME_OFF_C23,	\
	    base);							\
	SAVE_U_PCB_CHERIKFRAME_CREG(CHERI_REG_C24, CHERIKFRAME_OFF_C24,	\
	    base);					    	        \
	SAVE_CHERIKFRAME_GPC(base)


#define	RESTORE_U_PCB_CHERIKFRAME(base)					\
	RESTORE_U_PCB_CHERIKFRAME_CREG(CHERI_REG_C17,			\
	    CHERIKFRAME_OFF_C17, base);					\
	RESTORE_U_PCB_CHERIKFRAME_CREG(CHERI_REG_C18,			\
	    CHERIKFRAME_OFF_C18, base);					\
	RESTORE_U_PCB_CHERIKFRAME_CREG(CHERI_REG_C19,			\
	    CHERIKFRAME_OFF_C19, base);					\
	RESTORE_U_PCB_CHERIKFRAME_CREG(CHERI_REG_C20,			\
	    CHERIKFRAME_OFF_C20, base);					\
	RESTORE_U_PCB_CHERIKFRAME_CREG(CHERI_REG_C21,			\
	    CHERIKFRAME_OFF_C21, base);					\
	RESTORE_U_PCB_CHERIKFRAME_CREG(CHERI_REG_C22,			\
	    CHERIKFRAME_OFF_C22, base);					\
	RESTORE_U_PCB_CHERIKFRAME_CREG(CHERI_REG_C23,			\
	    CHERIKFRAME_OFF_C23, base);					\
	RESTORE_U_PCB_CHERIKFRAME_CREG(CHERI_REG_C24,			\
	    CHERIKFRAME_OFF_C24, base);	    	    	    	    	\
	RESTORE_CHERIKFRAME_GPC(base)

#define CHERI_CLEAR_GPLO_ZR    (1 << 0)
#define CHERI_CLEAR_GPLO_AT    (1 << 1)
#define CHERI_CLEAR_GPLO_V0    (1 << 2)
#define CHERI_CLEAR_GPLO_V1    (1 << 3)
#define CHERI_CLEAR_GPLO_A0    (1 << 4)
#define CHERI_CLEAR_GPLO_A1    (1 << 5)
#define CHERI_CLEAR_GPLO_A2    (1 << 6)
#define CHERI_CLEAR_GPLO_A3    (1 << 7)
#define CHERI_CLEAR_GPLO_A4    (1 << 8)
#define CHERI_CLEAR_GPLO_A5    (1 << 9)
#define CHERI_CLEAR_GPLO_A6    (1 << 10)
#define CHERI_CLEAR_GPLO_A7    (1 << 11)
#define CHERI_CLEAR_GPLO_T0    (1 << 12)
#define CHERI_CLEAR_GPLO_T1    (1 << 13)
#define CHERI_CLEAR_GPLO_T2    (1 << 14)
#define CHERI_CLEAR_GPLO_T3    (1 << 15)
#define CHERI_CLEAR_GPHI_S0    (1 << (16 - 16))
#define CHERI_CLEAR_GPHI_S1    (1 << (17 - 16))
#define CHERI_CLEAR_GPHI_S2    (1 << (18 - 16))
#define CHERI_CLEAR_GPHI_S3    (1 << (19 - 16))
#define CHERI_CLEAR_GPHI_S4    (1 << (20 - 16))
#define CHERI_CLEAR_GPHI_S5    (1 << (21 - 16))
#define CHERI_CLEAR_GPHI_S6    (1 << (22 - 16))
#define CHERI_CLEAR_GPHI_S7    (1 << (23 - 16))
#define CHERI_CLEAR_GPHI_T8    (1 << (24 - 16))
#define CHERI_CLEAR_GPHI_T9    (1 << (25 - 16))
#define CHERI_CLEAR_GPHI_K0    (1 << (26 - 16))
#define CHERI_CLEAR_GPHI_K1    (1 << (27 - 16))
#define CHERI_CLEAR_GPHI_GP    (1 << (28 - 16))
#define CHERI_CLEAR_GPHI_SP    (1 << (29 - 16))
#define CHERI_CLEAR_GPHI_S8    (1 << (30 - 16))
#define CHERI_CLEAR_GPHI_RA    (1 << (31 - 16))

#define CHERI_CLEAR_CAPLO_C0   (1 << 0 )
#define CHERI_CLEAR_CAPLO_C1   (1 << 1 )
#define CHERI_CLEAR_CAPLO_C2   (1 << 2 )
#define CHERI_CLEAR_CAPLO_C3   (1 << 3 )
#define CHERI_CLEAR_CAPLO_C4   (1 << 4 )
#define CHERI_CLEAR_CAPLO_C5   (1 << 5 )
#define CHERI_CLEAR_CAPLO_C6   (1 << 6 )
#define CHERI_CLEAR_CAPLO_C7   (1 << 7 )
#define CHERI_CLEAR_CAPLO_C8   (1 << 8 )
#define CHERI_CLEAR_CAPLO_C9   (1 << 9 )
#define CHERI_CLEAR_CAPLO_C10  (1 << 10)
#define CHERI_CLEAR_CAPLO_C11  (1 << 11)
#define CHERI_CLEAR_CAPLO_C12  (1 << 12)
#define CHERI_CLEAR_CAPLO_C13  (1 << 13)
#define CHERI_CLEAR_CAPLO_C14  (1 << 14)
#define CHERI_CLEAR_CAPLO_C15  (1 << 15)
#define CHERI_CLEAR_CAPHI_C16  (1 << (16 - 16))
#define CHERI_CLEAR_CAPHI_C17  (1 << (17 - 16))
#define CHERI_CLEAR_CAPHI_C18  (1 << (18 - 16))
#define CHERI_CLEAR_CAPHI_C19  (1 << (19 - 16))
#define CHERI_CLEAR_CAPHI_C20  (1 << (20 - 16))
#define CHERI_CLEAR_CAPHI_C21  (1 << (21 - 16))
#define CHERI_CLEAR_CAPHI_C22  (1 << (22 - 16))
#define CHERI_CLEAR_CAPHI_C23  (1 << (23 - 16))
#define CHERI_CLEAR_CAPHI_C24  (1 << (24 - 16))
#define CHERI_CLEAR_CAPHI_C25  (1 << (25 - 16))
#define CHERI_CLEAR_CAPHI_IDC  (1 << (26 - 16))
#define CHERI_CLEAR_CAPHI_C27  (1 << (27 - 16))
#define CHERI_CLEAR_CAPHI_C28  (1 << (28 - 16))
#define CHERI_CLEAR_CAPHI_C29  (1 << (29 - 16))
#define CHERI_CLEAR_CAPHI_C30  (1 << (30 - 16))
#define CHERI_CLEAR_CAPHI_C31  (1 << (31 - 16))

/*
 * Load symbol from capability table
 */
#define CAPTABLE_LOAD(dst, sym)				\
	clcbi dst, %captab20(sym)(CHERI_REG_GPC)
#define CAPCALL_LOAD(dst, sym)				\
	clcbi dst, %capcall20(sym)(CHERI_REG_GPC)

/*
 * The CCall (selector 1) branch delay slot has been removed but in order to
 * run on older hardware we use this macro ensure it is followed by a nop
 *
 * TODO: remove this once we drop support for older bitfiles
 */
#define CCALL(cb, cd)						\
	.set push;						\
	.set noreorder;						\
	ccall cb, cd, 1;					\
	nop; /* Fill branch delay slot for old harware*/	\
	.set pop;

/* Derive the initial DDC/KDC and PCC/KCC from an omnipotent boot
 * capability, presumed to be in DDC.  Clobbers C27 and C28, which surely
 * want to be cleared before handing off control.  (We don't do so here
 * because in locore.S we have more privileged caps to derive, and we'll
 * clean up later.)
 *
 * TODO: The capabilities derived for DDC/KDC and for PCC/KCC cover the
 * entirety of the kernel.  Acutally changing base/length requires changes
 * in linkage.
 */
#define CHERI_LOCORE_ROOT_CAPS \
	/* Grab the initial omnipotent capability */                 \
	cgetdefault	CHERI_REG_C28;                               \
	                                                             \
	/* Create a reduced DDC.  */                                 \
	cmove		CHERI_REG_C27, CHERI_REG_C28;                \
	REG_LI		t0, CHERI_CAP_KERN_BASE;                     \
	csetoffset	CHERI_REG_C27, CHERI_REG_C27, t0;            \
	REG_LI		t0, CHERI_CAP_KERN_LENGTH;                   \
	csetbounds	CHERI_REG_C27, CHERI_REG_C27, t0;            \
	REG_LI		t0, CHERI_PERMS_KERNEL_DATA;                 \
	candperm	CHERI_REG_C27, CHERI_REG_C27, t0;            \
	                                                             \
	/* Preserve a copy in KDC for exception handlers. */         \
	csetkdc		CHERI_REG_C27;                               \
	                                                             \
	/* Install the new DDC. */                                   \
	csetdefault	CHERI_REG_C27;                               \
	                                                             \
	/* Create a reduced PCC.  */                                 \
	cgetpcc		CHERI_REG_C27;                               \
	REG_LI		t0, CHERI_CAP_KERN_BASE;                     \
	csetoffset	CHERI_REG_C27, CHERI_REG_C27, t0;            \
	REG_LI		t0, CHERI_CAP_KERN_LENGTH;                   \
	csetbounds	CHERI_REG_C27, CHERI_REG_C27, t0;            \
	REG_LI		t0, CHERI_PERMS_KERNEL_CODE;                 \
	candperm	CHERI_REG_C27, CHERI_REG_C27, t0;            \
	                                                             \
	/* Preserve a copy in KCC for exception handlers.  */        \
	                                                             \
	csetkcc		CHERI_REG_C27;                               \
	                                                             \
	/* Install the new PCC. */                                   \
	REG_LI		t0, CHERI_CAP_KERN_BASE;                     \
	cgetpcc		CHERI_REG_C28;                               \
	cgetoffset	t1, CHERI_REG_C28;                   /* 1 */ \
	PTR_SUBU	t1, t1, t0;                          /* 2 */ \
	PTR_ADDIU	t1, t1, (4 * 7);                     /* 3 */ \
	csetoffset	CHERI_REG_C27, CHERI_REG_C27, t1;    /* 4 */ \
	cjr		CHERI_REG_C27;                       /* 5 */ \
	nop;                                                 /* 6 */ \
	/* 7 (land here) */

#endif /* _MIPS_INCLUDE_CHERIASM_H_ */
// CHERI CHANGES START
// {
//   "updated": 20190702,
//   "target_type": "header",
//   "changes_purecap": [
//     "support"
//   ]
// }
// CHERI CHANGES END<|MERGE_RESOLUTION|>--- conflicted
+++ resolved
@@ -214,19 +214,12 @@
 	andi	reg, reg, MIPS_SR_KSU_USER;				\
 	beq	reg, $0, 65f;						\
 	nop;								\
-<<<<<<< HEAD
 	CHERI_EXCEPTION_KR2C_RETURN;					\
 	b	66f;							\
 	nop; /* delay slot */						\
 65:									\
 	CHERI_EXCEPTION_KCC_RETURN;					\
 66:									\
-=======
-	/* If returning to userspace, restore saved user $ddc. */	\
-	cgetkr2c	CHERI_REG_KSCRATCH;				\
-	csetdefault	CHERI_REG_KSCRATCH; 				\
-65:									\
->>>>>>> 6a9f55d9
 	/* Restore $c27. */						\
 	cgetkr1c	CHERI_REG_KSCRATCH;
 
@@ -312,11 +305,6 @@
 	cgetcause	treg;						\
 	SAVE_CAPCAUSE_TO_PCB(treg, treg2, pcb)
 
-#define RESTORE_EPCC(capreg, pc_vaddr)				\
-	/* update the address of EPCC to the return pc */ 	\
-	CSetOffset capreg, capreg, pc_vaddr;			\
-	CSetEPCC capreg;
-
 /*
  * Restore state from PCB. Assume that pcb is pointed to by KSCRATCH
  * and KSCRATCH2 is the kernel GP. We use C1 as an extra scratch register.
@@ -418,23 +406,6 @@
 	cgetcause	treg;						\
 	SAVE_CAPCAUSE_TO_PCB(treg, treg2, pcb)
 
-<<<<<<< HEAD
-#define RESTORE_EPCC(capreg, tmpreg, pc_vaddr)			\
-	/* update the address of EPCC to the return pc */ 	\
-	CSetOffset capreg, capreg, pc_vaddr;			\
-=======
-
-#define RESTORE_EPCC(capreg, pc_offset, tmpreg)					\
-	/* Do not attempt to modify EPCC if it is already correct. */		\
-	/* This is needed in case it is a sentry (e.g. for signal handlers) */	\
-	CGetOffset tmpreg, capreg;						\
-	/* update the offset of EPCC to the return pc if different */		\
-	beq tmpreg, pc_offset, 12345f; nop;					\
-	CSetOffset capreg, capreg, pc_offset;					\
-	12345:									\
->>>>>>> 6a9f55d9
-	CSetEPCC capreg;
-
 #define	RESTORE_CREGS_FROM_PCB(pcb, treg)				\
 	/* Restore special registers before KSCRATCH (C27) */		\
 	/* User DDC is saved in $kr2c. */				\
@@ -475,6 +446,16 @@
 	csetcause	treg
 
 #endif /* ! CHERI_PURECAP_KERNEL */
+
+#define RESTORE_EPCC(capreg, pc_vaddr, tmpreg)					\
+	/* Do not attempt to modify EPCC if it is already correct. */		\
+	/* This is needed in case it is a sentry (e.g. for signal handlers) */	\
+	cgetoffset tmpreg, capreg;						\
+	/* update the offset of EPCC to the return pc if different */		\
+	beq tmpreg, pc_vaddr, 12345f; nop;					\
+	csetoffset capreg, capreg, pc_vaddr;					\
+	12345:									\
+	csetepcc capreg;
 
 /*
  * Macros saving capability state to, and restoring it from, voluntary kernel
