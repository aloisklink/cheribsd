/*	$OpenBSD: proc.h,v 1.2 1998/09/15 10:50:12 pefo Exp $	*/

/*-
 * SPDX-License-Identifier: BSD-3-Clause
 *
 * Copyright (c) 1992, 1993
 *	The Regents of the University of California.  All rights reserved.
 *
 * This code is derived from software contributed to Berkeley by
 * Ralph Campbell.
 *
 * Redistribution and use in source and binary forms, with or without
 * modification, are permitted provided that the following conditions
 * are met:
 * 1. Redistributions of source code must retain the above copyright
 *    notice, this list of conditions and the following disclaimer.
 * 2. Redistributions in binary form must reproduce the above copyright
 *    notice, this list of conditions and the following disclaimer in the
 *    documentation and/or other materials provided with the distribution.
 * 3. Neither the name of the University nor the names of its contributors
 *    may be used to endorse or promote products derived from this software
 *    without specific prior written permission.
 *
 * THIS SOFTWARE IS PROVIDED BY THE REGENTS AND CONTRIBUTORS ``AS IS'' AND
 * ANY EXPRESS OR IMPLIED WARRANTIES, INCLUDING, BUT NOT LIMITED TO, THE
 * IMPLIED WARRANTIES OF MERCHANTABILITY AND FITNESS FOR A PARTICULAR PURPOSE
 * ARE DISCLAIMED.  IN NO EVENT SHALL THE REGENTS OR CONTRIBUTORS BE LIABLE
 * FOR ANY DIRECT, INDIRECT, INCIDENTAL, SPECIAL, EXEMPLARY, OR CONSEQUENTIAL
 * DAMAGES (INCLUDING, BUT NOT LIMITED TO, PROCUREMENT OF SUBSTITUTE GOODS
 * OR SERVICES; LOSS OF USE, DATA, OR PROFITS; OR BUSINESS INTERRUPTION)
 * HOWEVER CAUSED AND ON ANY THEORY OF LIABILITY, WHETHER IN CONTRACT, STRICT
 * LIABILITY, OR TORT (INCLUDING NEGLIGENCE OR OTHERWISE) ARISING IN ANY WAY
 * OUT OF THE USE OF THIS SOFTWARE, EVEN IF ADVISED OF THE POSSIBILITY OF
 * SUCH DAMAGE.
 *
 *	@(#)proc.h	8.1 (Berkeley) 6/10/93
 *	JNPR: proc.h,v 1.7.2.1 2007/09/10 06:25:24 girish
 * $FreeBSD$
 */

#ifndef _MACHINE_PROC_H_
#define	_MACHINE_PROC_H_

#ifdef	CPU_CHERI
#include <cheri/cheri.h>
#endif
#ifdef	CPU_CNMIPS
#include <machine/octeon_cop2.h>
#endif

/*
 * Machine-dependent part of the proc structure.
 */
struct mdthread {
	int		md_flags;	/* machine-dependent flags */
#if defined(__mips_n64) || defined(__mips_n32) /*  PHYSADDR_64_BIT */
	uint64_t	md_upte[KSTACK_PAGES];	/* ptes for mapping u pcb */
#else
	int		md_upte[KSTACK_PAGES];
#endif
	uintptr_t	md_ss_addr;	/* single step address for ptrace */
	int		md_ss_instr;	/* single step instruction for ptrace */
	register_t	md_saved_intr;
	u_int		md_spinlock_count;
/* The following is CPU dependent, but kept in for compatibility */
	int		md_pc_ctrl;	/* performance counter control */
	int		md_pc_count;	/* performance counter */
	int		md_pc_spill;	/* performance counter spill */
	void * __capability md_tls;
	size_t		md_tls_tcb_offset;	/* TCB offset */
#ifdef	CPU_CNMIPS
	struct octeon_cop2_state	*md_cop2; /* kernel context */
	struct octeon_cop2_state	*md_ucop2; /* userland context */
#define	COP2_OWNER_USERLAND	0x0000		/* Userland owns COP2 */
#define	COP2_OWNER_KERNEL	0x0001		/* Kernel owns COP2 */
	int		md_cop2owner;
#endif
<<<<<<< HEAD
#ifdef CPU_CHERI
#if __has_feature(capabilities)
	void * __capability	md_cheri_mmap_cap;
#endif
#endif
=======
>>>>>>> 7edf3bfb
};

/* md_flags */
#define	MDTD_FPUSED	0x0001		/* Process used the FPU */
#define	MDTD_COP2USED	0x0002		/* Process used the COP2 */
#ifdef CPU_QEMU_MALTA
#define	MDTD_QTRACE	0x0004		/* Qemu-CHERI ISA-level tracing */
#endif

struct mdproc {
	/*
	 * Used only on CHERI kernels, but defined everywhere as we need
	 * something in the struct as empty struct are undefined behavior.
	 *
	 * XXX-BD: In a coprocess world this might make more sense
	 * attached to the vmspace (or at least near it).
	 */
	void * __kerncap md_cheri_sealcap;	/* Root of object-type tree. */
};

struct syscall_args {
	u_int code;
	u_int argoff;
	struct sysent *callp;
	syscallarg_t args[8];
	int narg;
	struct trapframe *trapframe;
};

#ifdef __mips_n64
#ifdef CHERI_PURECAP_KERNEL
/**
 * XXX KINFO_PROC32_SIZE is not defined for purecap
 * because it is not clear how the 32bit compat layer would look like.
 */
#ifdef CPU_CHERI128
#define KINFO_PROC_SIZE 1248
#else /* CHERI256 */
#define KINFO_PROC_SIZE 1568
#endif
#else /* ! CHERI_PURECAP_KERNEL */
#define	KINFO_PROC_SIZE 1088
#endif /* ! CHERI_PURECAP_KERNEL */

#define	KINFO_PROC32_SIZE 816
#else
#define	KINFO_PROC_SIZE 816
#endif

#endif	/* !_MACHINE_PROC_H_ */
// CHERI CHANGES START
// {
//   "updated": 20181114,
//   "target_type": "header",
//   "changes": [
//     "support",
//     "user_capabilities"
//   ],
//   "changes_purecap": [
//     "support",
//     "user_capabilities"
//   ]
// }
// CHERI CHANGES END<|MERGE_RESOLUTION|>--- conflicted
+++ resolved
@@ -75,14 +75,6 @@
 #define	COP2_OWNER_KERNEL	0x0001		/* Kernel owns COP2 */
 	int		md_cop2owner;
 #endif
-<<<<<<< HEAD
-#ifdef CPU_CHERI
-#if __has_feature(capabilities)
-	void * __capability	md_cheri_mmap_cap;
-#endif
-#endif
-=======
->>>>>>> 7edf3bfb
 };
 
 /* md_flags */
