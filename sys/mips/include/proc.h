--- conflicted
+++ resolved
@@ -66,12 +66,7 @@
 	int		md_pc_ctrl;	/* performance counter control */
 	int		md_pc_count;	/* performance counter */
 	int		md_pc_spill;	/* performance counter spill */
-<<<<<<< HEAD
 	void * __capability md_tls;
-	size_t		md_tls_tcb_offset;	/* TCB offset */
-=======
-	void		*md_tls;
->>>>>>> bb2575e2
 #ifdef	CPU_CNMIPS
 	struct octeon_cop2_state	*md_cop2; /* kernel context */
 	struct octeon_cop2_state	*md_ucop2; /* userland context */
@@ -90,11 +85,7 @@
 #endif
 
 struct mdproc {
-<<<<<<< HEAD
-	long md_dummy;
-=======
 	size_t		md_tls_tcb_offset;	/* TCB offset */
->>>>>>> bb2575e2
 };
 
 struct syscall_args {
