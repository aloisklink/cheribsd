/*	$OpenBSD: proc.h,v 1.2 1998/09/15 10:50:12 pefo Exp $	*/

/*-
 * Copyright (c) 1992, 1993
 *	The Regents of the University of California.  All rights reserved.
 *
 * This code is derived from software contributed to Berkeley by
 * Ralph Campbell.
 *
 * Redistribution and use in source and binary forms, with or without
 * modification, are permitted provided that the following conditions
 * are met:
 * 1. Redistributions of source code must retain the above copyright
 *    notice, this list of conditions and the following disclaimer.
 * 2. Redistributions in binary form must reproduce the above copyright
 *    notice, this list of conditions and the following disclaimer in the
 *    documentation and/or other materials provided with the distribution.
 * 3. Neither the name of the University nor the names of its contributors
 *    may be used to endorse or promote products derived from this software
 *    without specific prior written permission.
 *
 * THIS SOFTWARE IS PROVIDED BY THE REGENTS AND CONTRIBUTORS ``AS IS'' AND
 * ANY EXPRESS OR IMPLIED WARRANTIES, INCLUDING, BUT NOT LIMITED TO, THE
 * IMPLIED WARRANTIES OF MERCHANTABILITY AND FITNESS FOR A PARTICULAR PURPOSE
 * ARE DISCLAIMED.  IN NO EVENT SHALL THE REGENTS OR CONTRIBUTORS BE LIABLE
 * FOR ANY DIRECT, INDIRECT, INCIDENTAL, SPECIAL, EXEMPLARY, OR CONSEQUENTIAL
 * DAMAGES (INCLUDING, BUT NOT LIMITED TO, PROCUREMENT OF SUBSTITUTE GOODS
 * OR SERVICES; LOSS OF USE, DATA, OR PROFITS; OR BUSINESS INTERRUPTION)
 * HOWEVER CAUSED AND ON ANY THEORY OF LIABILITY, WHETHER IN CONTRACT, STRICT
 * LIABILITY, OR TORT (INCLUDING NEGLIGENCE OR OTHERWISE) ARISING IN ANY WAY
 * OUT OF THE USE OF THIS SOFTWARE, EVEN IF ADVISED OF THE POSSIBILITY OF
 * SUCH DAMAGE.
 *
 *	@(#)proc.h	8.1 (Berkeley) 6/10/93
 *	JNPR: proc.h,v 1.7.2.1 2007/09/10 06:25:24 girish
 * $FreeBSD$
 */

#ifndef _MACHINE_PROC_H_
#define	_MACHINE_PROC_H_

#ifdef	CPU_CHERI
#include <cheri/cheri.h>
#endif
#ifdef	CPU_CNMIPS
#include <machine/octeon_cop2.h>
#endif

#ifdef CPU_CHERI
struct switcher_context {
	/*
	 * Peer context - callee in caller's context, caller in callee's.
	 * Must be first, the cllc instruction doesn't take an offset.
	 */
	struct switcher_context * __capability	sc_peer_context;

	/*
	 * Thread owning the context; the same thread that called cosetup(2).
	 */
	struct thread				*sc_td;

	/*
	 * Thread owning the context we're lending our thread to.  When
	 * calling cocall(), this will be the callee thread.  NULL when
	 * not lending.
	 */
	struct thread				*sc_borrower_td;

	/*
	 * Capability to unseal peer context.
	 */
	void * __capability			sc_unsealcap;

	/*
	 * There's more stuff here; we allocate an entire page.
	 */
};
#endif

/*
 * Machine-dependent part of the proc structure.
 */
struct mdthread {
	int		md_flags;	/* machine-dependent flags */
#if defined(__mips_n64) || defined(__mips_n32) /*  PHYSADDR_64_BIT */
	uint64_t	md_upte[KSTACK_PAGES];	/* ptes for mapping u pcb */
#else
	int		md_upte[KSTACK_PAGES];
#endif
	int		md_ss_addr;	/* single step address for ptrace */
	int		md_ss_instr;	/* single step instruction for ptrace */
	register_t	md_saved_intr;
	u_int		md_spinlock_count;
/* The following is CPU dependent, but kept in for compatibility */
	int		md_pc_ctrl;	/* performance counter control */
	int		md_pc_count;	/* performance counter */
	int		md_pc_spill;	/* performance counter spill */
	void * __capability md_tls;
	size_t		md_tls_tcb_offset;	/* TCB offset */
#ifdef	CPU_CNMIPS
	struct octeon_cop2_state	*md_cop2; /* kernel context */
	struct octeon_cop2_state	*md_ucop2; /* userland context */
#define	COP2_OWNER_USERLAND	0x0000		/* Userland owns COP2 */
#define	COP2_OWNER_KERNEL	0x0001		/* Kernel owns COP2 */
	int		md_cop2owner;
#endif
#ifdef CPU_CHERI
<<<<<<< HEAD
	void * __capability	md_tls_cap;
	vaddr_t		md_switcher_context;
=======
>>>>>>> e28f6579
#ifdef COMPAT_CHERIABI
	void * __capability	md_cheri_mmap_cap;
#endif
#endif
};

/* md_flags */
#define	MDTD_FPUSED	0x0001		/* Process used the FPU */
#define	MDTD_COP2USED	0x0002		/* Process used the COP2 */
#ifdef CPU_QEMU_MALTA
#define	MDTD_QTRACE	0x0004		/* Qemu-CHERI ISA-level tracing */
#endif

struct mdproc {
#ifdef CPU_CHERI
	void * __capability md_cheri_sealcap;	/* Root of object-type tree. */
#endif
};

struct syscall_args {
	u_int code;
	struct sysent *callp;
	syscallarg_t args[8];
	int narg;
	struct trapframe *trapframe;
};

#ifdef __mips_n64
#define	KINFO_PROC_SIZE 1088
#define	KINFO_PROC32_SIZE 816
#else
#define	KINFO_PROC_SIZE 816
#endif

#endif	/* !_MACHINE_PROC_H_ */<|MERGE_RESOLUTION|>--- conflicted
+++ resolved
@@ -105,11 +105,8 @@
 	int		md_cop2owner;
 #endif
 #ifdef CPU_CHERI
-<<<<<<< HEAD
 	void * __capability	md_tls_cap;
 	vaddr_t		md_switcher_context;
-=======
->>>>>>> e28f6579
 #ifdef COMPAT_CHERIABI
 	void * __capability	md_cheri_mmap_cap;
 #endif
