/*	$OpenBSD: proc.h,v 1.2 1998/09/15 10:50:12 pefo Exp $	*/

/*-
 * SPDX-License-Identifier: BSD-3-Clause
 *
 * Copyright (c) 1992, 1993
 *	The Regents of the University of California.  All rights reserved.
 *
 * This code is derived from software contributed to Berkeley by
 * Ralph Campbell.
 *
 * Redistribution and use in source and binary forms, with or without
 * modification, are permitted provided that the following conditions
 * are met:
 * 1. Redistributions of source code must retain the above copyright
 *    notice, this list of conditions and the following disclaimer.
 * 2. Redistributions in binary form must reproduce the above copyright
 *    notice, this list of conditions and the following disclaimer in the
 *    documentation and/or other materials provided with the distribution.
 * 3. Neither the name of the University nor the names of its contributors
 *    may be used to endorse or promote products derived from this software
 *    without specific prior written permission.
 *
 * THIS SOFTWARE IS PROVIDED BY THE REGENTS AND CONTRIBUTORS ``AS IS'' AND
 * ANY EXPRESS OR IMPLIED WARRANTIES, INCLUDING, BUT NOT LIMITED TO, THE
 * IMPLIED WARRANTIES OF MERCHANTABILITY AND FITNESS FOR A PARTICULAR PURPOSE
 * ARE DISCLAIMED.  IN NO EVENT SHALL THE REGENTS OR CONTRIBUTORS BE LIABLE
 * FOR ANY DIRECT, INDIRECT, INCIDENTAL, SPECIAL, EXEMPLARY, OR CONSEQUENTIAL
 * DAMAGES (INCLUDING, BUT NOT LIMITED TO, PROCUREMENT OF SUBSTITUTE GOODS
 * OR SERVICES; LOSS OF USE, DATA, OR PROFITS; OR BUSINESS INTERRUPTION)
 * HOWEVER CAUSED AND ON ANY THEORY OF LIABILITY, WHETHER IN CONTRACT, STRICT
 * LIABILITY, OR TORT (INCLUDING NEGLIGENCE OR OTHERWISE) ARISING IN ANY WAY
 * OUT OF THE USE OF THIS SOFTWARE, EVEN IF ADVISED OF THE POSSIBILITY OF
 * SUCH DAMAGE.
 *
 *	@(#)proc.h	8.1 (Berkeley) 6/10/93
 *	JNPR: proc.h,v 1.7.2.1 2007/09/10 06:25:24 girish
 * $FreeBSD$
 */

#ifndef _MACHINE_PROC_H_
#define	_MACHINE_PROC_H_

#ifdef	CPU_CHERI
#include <cheri/cheri.h>
#endif
#ifdef	CPU_CNMIPS
#include <machine/octeon_cop2.h>
#endif

#ifdef CPU_CHERI
struct switchercb {
	/*
	 * Peer context - callee in caller's context, caller in callee's.
	 * This also serves as the callee's spinlock.  Must be first,
	 * as the cllc instruction doesn't take an offset.
	 */
	struct switchercb * __capability	scb_peer_scb;

	/*
	 * Thread owning the context; the same thread that called cosetup(2).
	 */
	struct thread				*scb_td;

	/*
	 * Thread owning the context we're lending our thread to.  When
	 * calling cocall(), this will be the callee thread.  NULL when
	 * not lending.
	 */
	struct thread				*scb_borrower_td;

	/*
	 * Capability to unseal peer context.
	 */
	void * __capability			scb_unsealcap;

	/*
	 * There's more stuff here; we allocate an entire page.
	 */
};
#endif

/*
 * Machine-dependent part of the proc structure.
 */
struct mdthread {
	int		md_flags;	/* machine-dependent flags */
#if defined(__mips_n64) || defined(__mips_n32) /*  PHYSADDR_64_BIT */
	uint64_t	md_upte[KSTACK_PAGES];	/* ptes for mapping u pcb */
#else
	int		md_upte[KSTACK_PAGES];
#endif
	uintptr_t	md_ss_addr;	/* single step address for ptrace */
	int		md_ss_instr;	/* single step instruction for ptrace */
	register_t	md_saved_intr;
	u_int		md_spinlock_count;
/* The following is CPU dependent, but kept in for compatibility */
	int		md_pc_ctrl;	/* performance counter control */
	int		md_pc_count;	/* performance counter */
	int		md_pc_spill;	/* performance counter spill */
	void * __capability md_tls;
	size_t		md_tls_tcb_offset;	/* TCB offset */
#ifdef	CPU_CNMIPS
	struct octeon_cop2_state	*md_cop2; /* kernel context */
	struct octeon_cop2_state	*md_ucop2; /* userland context */
#define	COP2_OWNER_USERLAND	0x0000		/* Userland owns COP2 */
#define	COP2_OWNER_KERNEL	0x0001		/* Kernel owns COP2 */
	int		md_cop2owner;
#endif
<<<<<<< HEAD
#ifdef CPU_CHERI
	void * __capability	md_tls_cap;
	vaddr_t		md_scb;
#ifdef COMPAT_CHERIABI
	void * __capability	md_cheri_mmap_cap;
#endif
#endif
=======
>>>>>>> 37c7bc9d
};

/* md_flags */
#define	MDTD_FPUSED	0x0001		/* Process used the FPU */
#define	MDTD_COP2USED	0x0002		/* Process used the COP2 */
#ifdef CPU_QEMU_MALTA
#define	MDTD_QTRACE	0x0004		/* Qemu-CHERI ISA-level tracing */
#endif

struct mdproc {
	/*
	 * Used only on CHERI kernels, but defined everywhere as we need
	 * something in the struct as empty struct are undefined behavior.
	 *
	 * XXX-BD: In a coprocess world this might make more sense
	 * attached to the vmspace (or at least near it).
	 */
	void * __kerncap md_cheri_sealcap;	/* Root of object-type tree. */
};

struct syscall_args {
	u_int code;
	u_int argoff;
	struct sysent *callp;
	syscallarg_t args[8];
	int narg;
	struct trapframe *trapframe;
};

#ifdef __mips_n64
#define	KINFO_PROC_SIZE 1088
#define	KINFO_PROC32_SIZE 816
#else
#define	KINFO_PROC_SIZE 816
#endif

#endif	/* !_MACHINE_PROC_H_ */
// CHERI CHANGES START
// {
//   "updated": 20181114,
//   "target_type": "header",
//   "changes": [
//     "support",
//     "user_capabilities"
//   ]
// }
// CHERI CHANGES END<|MERGE_RESOLUTION|>--- conflicted
+++ resolved
@@ -107,16 +107,9 @@
 #define	COP2_OWNER_KERNEL	0x0001		/* Kernel owns COP2 */
 	int		md_cop2owner;
 #endif
-<<<<<<< HEAD
-#ifdef CPU_CHERI
-	void * __capability	md_tls_cap;
+#ifdef	CPU_CHERI
 	vaddr_t		md_scb;
-#ifdef COMPAT_CHERIABI
-	void * __capability	md_cheri_mmap_cap;
 #endif
-#endif
-=======
->>>>>>> 37c7bc9d
 };
 
 /* md_flags */
