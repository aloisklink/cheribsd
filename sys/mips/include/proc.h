--- conflicted
+++ resolved
@@ -92,12 +92,7 @@
 	u_int code;
 	u_int argoff;
 	struct sysent *callp;
-<<<<<<< HEAD
 	syscallarg_t args[8];
-	int narg;
-=======
-	register_t args[8];
->>>>>>> 5fcaff94
 	struct trapframe *trapframe;
 };
 
