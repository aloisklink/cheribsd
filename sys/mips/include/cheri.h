--- conflicted
+++ resolved
@@ -743,71 +743,6 @@
 	DB_CHERI_CAP_PRINT(crn);					\
 } while (0)
 #endif /* !DDB */
-
-<<<<<<< HEAD
-=======
-/*
- * CHERI capability utility functions.
- */
-void	 cheri_bcopy(void *src, void *dst, size_t len);
-void	*cheri_memcpy(void *dst, void *src, size_t len);
-
-/*
- * CHERI context management functions.
- */
-const char	*cheri_exccode_string(uint8_t exccode);
-void	cheri_exec_setregs(struct thread *td, u_long entry_addr);
-void	cheri_log_cheri_frame(struct trapframe *frame);
-void	cheri_log_exception(struct trapframe *frame, int trap_type);
-void	cheri_log_exception_registers(struct trapframe *frame);
-int	cheri_syscall_authorize(struct thread *td, u_int code,
-	    int nargs, register_t *args);
-int	cheri_signal_sandboxed(struct thread *td);
-void	cheri_sendsig(struct thread *td);
-void	cheri_trapframe_from_cheriframe(struct trapframe *frame,
-	    struct cheri_frame *cfp);
-void	cheri_trapframe_to_cheriframe(struct trapframe *frame,
-	    struct cheri_frame *cfp);
-
-/*
- * Functions to set up and manipulate CHERI contexts and stacks.
- */
-struct pcb;
-struct sysarch_args;
-void	cheri_signal_copy(struct pcb *dst, struct pcb *src);
-void	cheri_stack_copy(struct pcb *dst, struct pcb *src);
-void	cheri_stack_init(struct pcb *pcb);
-int	cheri_stack_unwind(struct thread *td, struct trapframe *tf,
-	    int signum);
-int	cheri_sysarch_getstack(struct thread *td, struct sysarch_args *uap);
-int	cheri_sysarch_gettypecap(struct thread *td, struct sysarch_args *uap);
-int	cheri_sysarch_setstack(struct thread *td, struct sysarch_args *uap);
-void	cheri_typecap_copy(struct pcb *dst, struct pcb *src);
-
-/*
- * Global sysctl definitions.
- */
-SYSCTL_DECL(_security_cheri);
-SYSCTL_DECL(_security_cheri_stats);
-extern u_int	security_cheri_debugger_on_sandbox_signal;
-extern u_int	security_cheri_debugger_on_sandbox_syscall;
-extern u_int	security_cheri_debugger_on_sandbox_unwind;
-extern u_int	security_cheri_debugger_on_sigprot;
-extern u_int	security_cheri_sandboxed_signals;
-extern u_int	security_cheri_syscall_violations;
-
-/*
- * Functions exposed to machine-independent code that must interact with
- * CHERI-specific features; e.g., ktrace.
- */
-struct ktr_ccall;
-struct ktr_creturn;
-struct ktr_cexception;
-void	ktrccall_mdfill(struct pcb *pcb, struct ktr_ccall *kc);
-void	ktrcreturn_mdfill(struct pcb *pcb, struct ktr_creturn *kr);
-void	ktrcexception_mdfill(struct trapframe *frame,
-	    struct ktr_cexception *ke);
->>>>>>> 14970d22
 #endif /* !_KERNEL */
 
 #endif /* _MIPS_INCLUDE_CHERI_H_ */