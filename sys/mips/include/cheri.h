--- conflicted
+++ resolved
@@ -198,10 +198,6 @@
 #endif /* !_KERNEL */
 
 #endif /* _MIPS_INCLUDE_CHERI_H_ */
-<<<<<<< HEAD
-
-=======
->>>>>>> 85a82120
 // CHERI CHANGES START
 // {
 //   "updated": 20210112,
@@ -209,10 +205,6 @@
 //   "changes_purecap": [
 //     "support"
 //   ],
-<<<<<<< HEAD
 //   "change_comment": "purecap caprelocs, kframe."
-=======
-//   "change_comment": "purecap caprelocs"
->>>>>>> 85a82120
 // }
 // CHERI CHANGES END