--- conflicted
+++ resolved
@@ -725,11 +725,7 @@
 /* Only valid with the _JB_MAGIC_SETJMP magic */
 
 #define _JB_SIGMASK		13
-<<<<<<< HEAD
-#define __JB_SIGMASK_REMAINDER	14	/* sigmask_t is 128-bits */
-=======
 #define	__JB_SIGMASK_REMAINDER	14	/* sigmask_t is 128-bits */
->>>>>>> e86fa364
 
 #define _JB_FPREG_F20		15
 #define _JB_FPREG_F21		16
@@ -744,7 +740,6 @@
 #define _JB_FPREG_F30		25
 #define _JB_FPREG_F31		26
 #define _JB_FPREG_FCSR		27
-<<<<<<< HEAD
 
 #if defined(_MIPS_ARCH_CHERI) || defined(_MIPS_ARCH_CHERI128)
 /*
@@ -774,8 +769,6 @@
 #define	_JB_CHERI_DDC	14
 #endif
 #endif
-=======
->>>>>>> e86fa364
 
 /*
  * Various macros for dealing with TLB hazards
