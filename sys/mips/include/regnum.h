--- conflicted
+++ resolved
@@ -75,6 +75,8 @@
 
 #define	NUMSAVEREGS	40
 #define	NUMFPREGS	34
+
+#define	NUMCHERISAVEREGS	34	/* Plenty of alignment already. */
 
 /*
  * Location of the saved registers relative to ZERO.
@@ -141,16 +143,10 @@
  */
 #define	IC	38
 #define	DUMMY	39	/* for 8 byte alignment */
-<<<<<<< HEAD
 #else
 #define	BADINSTR	38
 #define	BADINSTR_P	39
 #endif
-
-
-#define	NUMSAVEREGS 40
-=======
->>>>>>> 450bfda5
 
 /*
  * Pseudo registers so we save a complete set of registers regardless of
@@ -212,8 +208,6 @@
 #define	PCC		(CHERIBASE + 32 * CHERIREGOFFSIZE)
 #define	CAPCAUSE	(CHERIBASE + 33 * CHERIREGOFFSIZE)
 
-#define	NUMCHERISAVEREGS	34	/* Plenty of alignment already. */
-
 /*
  * Index of FP registers in 'struct frame', counting from the beginning
  * of the frame (i.e., including the general registers).
