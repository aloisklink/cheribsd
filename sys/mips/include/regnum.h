--- conflicted
+++ resolved
@@ -1,7 +1,8 @@
 /*	$OpenBSD: regnum.h,v 1.3 1999/01/27 04:46:06 imp Exp $	*/
 
 /*-
-<<<<<<< HEAD
+ * SPDX-License-Identifier: BSD-3-Clause AND BSD-2-Clause
+ *
  * Copyright (c) 2011-2016 Robert N. M. Watson
  * Copyright (c) 2015 SRI International
  * All rights reserved.
@@ -30,9 +31,6 @@
  * LIABILITY, OR TORT (INCLUDING NEGLIGENCE OR OTHERWISE) ARISING IN ANY WAY
  * OUT OF THE USE OF THIS SOFTWARE, EVEN IF ADVISED OF THE POSSIBILITY OF
  * SUCH DAMAGE.
-=======
- * SPDX-License-Identifier: BSD-3-Clause
->>>>>>> 4736ccfd
  *
  * Copyright (c) 1988 University of Utah.
  * Copyright (c) 1992, 1993
