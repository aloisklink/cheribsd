/*-
 * SPDX-License-Identifier: BSD-2-Clause-FreeBSD
 *
 * Copyright (c) 2012 Oleksandr Tymoshenko
 * All rights reserved.
 *
 * Redistribution and use in source and binary forms, with or without
 * modification, are permitted provided that the following conditions
 * are met:
 * 1. Redistributions of source code must retain the above copyright
 *    notice, this list of conditions, and the following disclaimer,
 *    without modification, immediately at the beginning of the file.
 * 2. Redistributions in binary form must reproduce the above copyright
 *    notice, this list of conditions and the following disclaimer in
 *    the documentation and/or other materials provided with the
 *    distribution.
 *
 * THIS SOFTWARE IS PROVIDED BY THE AUTHOR AND CONTRIBUTORS ``AS IS'' AND
 * ANY EXPRESS OR IMPLIED WARRANTIES, INCLUDING, BUT NOT LIMITED TO, THE
 * IMPLIED WARRANTIES OF MERCHANTABILITY AND FITNESS FOR A PARTICULAR PURPOSE
 * ARE DISCLAIMED. IN NO EVENT SHALL THE AUTHOR OR CONTRIBUTORS BE LIABLE FOR
 * ANY DIRECT, INDIRECT, INCIDENTAL, SPECIAL, EXEMPLARY, OR CONSEQUENTIAL
 * DAMAGES (INCLUDING, BUT NOT LIMITED TO, PROCUREMENT OF SUBSTITUTE GOODS
 * OR SERVICES; LOSS OF USE, DATA, OR PROFITS; OR BUSINESS INTERRUPTION)
 * HOWEVER CAUSED AND ON ANY THEORY OF LIABILITY, WHETHER IN CONTRACT, STRICT
 * LIABILITY, OR TORT (INCLUDING NEGLIGENCE OR OTHERWISE) ARISING IN ANY WAY
 * OUT OF THE USE OF THIS SOFTWARE, EVEN IF ADVISED OF THE POSSIBILITY OF
 * SUCH DAMAGE.
 *
 * $FreeBSD$
 * 
 */

#ifndef	__MIPS_TLS_H__
#define	__MIPS_TLS_H__

/*
 * TLS parameters
 */

#if defined(__CHERI_PURE_CAPABILITY__) || \
    (defined(_KERNEL) && __has_feature(capabilities))
#define TLS_TP_OFFSET	0
#define TLS_DTP_OFFSET	0
#else
#define TLS_TP_OFFSET	0x7000
<<<<<<< HEAD
#define TLS_DTP_OFFSET	0x8000
#endif
#ifdef COMPAT_FREEBSD32
#define TLS_TP_OFFSET32	0x7000
#endif
#ifdef COMPAT_FREEBSD64
#define TLS_TP_OFFSET64	0x7000
#endif
=======
#define TLS_DTV_OFFSET	0x8000
>>>>>>> 03f6b141

#define	TLS_TCB_SIZE	(2 * sizeof(void * __kerncap))
#ifdef COMPAT_FREEBSD32
#define TLS_TCB_SIZE32	8
#endif
#ifdef COMPAT_FREEBSD64
#define	TLS_TCB_SIZE64	16
#endif

#endif	/* __MIPS_TLS_H__ */
// CHERI CHANGES START
// {
//   "updated": 20181114,
//   "target_type": "header",
//   "changes": [
//     "user_capabilities"
//   ]
// }
// CHERI CHANGES END<|MERGE_RESOLUTION|>--- conflicted
+++ resolved
@@ -41,11 +41,10 @@
 #if defined(__CHERI_PURE_CAPABILITY__) || \
     (defined(_KERNEL) && __has_feature(capabilities))
 #define TLS_TP_OFFSET	0
-#define TLS_DTP_OFFSET	0
+#define TLS_DTV_OFFSET	0
 #else
 #define TLS_TP_OFFSET	0x7000
-<<<<<<< HEAD
-#define TLS_DTP_OFFSET	0x8000
+#define TLS_DTV_OFFSET	0x8000
 #endif
 #ifdef COMPAT_FREEBSD32
 #define TLS_TP_OFFSET32	0x7000
@@ -53,9 +52,6 @@
 #ifdef COMPAT_FREEBSD64
 #define TLS_TP_OFFSET64	0x7000
 #endif
-=======
-#define TLS_DTV_OFFSET	0x8000
->>>>>>> 03f6b141
 
 #define	TLS_TCB_SIZE	(2 * sizeof(void * __kerncap))
 #ifdef COMPAT_FREEBSD32
