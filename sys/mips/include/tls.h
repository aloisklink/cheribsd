/*-
 * SPDX-License-Identifier: BSD-2-Clause-FreeBSD
 *
 * Copyright (c) 2012 Oleksandr Tymoshenko
 * All rights reserved.
 *
 * Redistribution and use in source and binary forms, with or without
 * modification, are permitted provided that the following conditions
 * are met:
 * 1. Redistributions of source code must retain the above copyright
 *    notice, this list of conditions, and the following disclaimer,
 *    without modification, immediately at the beginning of the file.
 * 2. Redistributions in binary form must reproduce the above copyright
 *    notice, this list of conditions and the following disclaimer in
 *    the documentation and/or other materials provided with the
 *    distribution.
 *
 * THIS SOFTWARE IS PROVIDED BY THE AUTHOR AND CONTRIBUTORS ``AS IS'' AND
 * ANY EXPRESS OR IMPLIED WARRANTIES, INCLUDING, BUT NOT LIMITED TO, THE
 * IMPLIED WARRANTIES OF MERCHANTABILITY AND FITNESS FOR A PARTICULAR PURPOSE
 * ARE DISCLAIMED. IN NO EVENT SHALL THE AUTHOR OR CONTRIBUTORS BE LIABLE FOR
 * ANY DIRECT, INDIRECT, INCIDENTAL, SPECIAL, EXEMPLARY, OR CONSEQUENTIAL
 * DAMAGES (INCLUDING, BUT NOT LIMITED TO, PROCUREMENT OF SUBSTITUTE GOODS
 * OR SERVICES; LOSS OF USE, DATA, OR PROFITS; OR BUSINESS INTERRUPTION)
 * HOWEVER CAUSED AND ON ANY THEORY OF LIABILITY, WHETHER IN CONTRACT, STRICT
 * LIABILITY, OR TORT (INCLUDING NEGLIGENCE OR OTHERWISE) ARISING IN ANY WAY
 * OUT OF THE USE OF THIS SOFTWARE, EVEN IF ADVISED OF THE POSSIBILITY OF
 * SUCH DAMAGE.
 *
 * $FreeBSD$
 * 
 */

#ifndef	__MIPS_TLS_H__
#define	__MIPS_TLS_H__

/*
 * TLS parameters
 */

#if defined(__CHERI_PURE_CAPABILITY__) || \
    (defined(_KERNEL) && __has_feature(capabilities))
#define TLS_TP_OFFSET	0
#define TLS_DTP_OFFSET	0
#define	TLS_TP_OFFSET_C	TLS_TP_OFFSET
#ifdef COMPAT_FREEBSD64
#define TLS_TP_OFFSET64	0x7000
#endif
#else /* ! __CHERI_PURE_CAPABILITY__ */
#define TLS_TP_OFFSET	0x7000
#define TLS_DTP_OFFSET	0x8000
#endif
#ifdef COMPAT_FREEBSD32
#define TLS_TP_OFFSET32	0x7000
#endif
#ifdef COMPAT_FREEBSD64
#define TLS_TP_OFFSET64	0x7000
#endif
#ifdef COMPAT_CHERIABI
#define	TLS_TP_OFFSET_C	0
#endif
<<<<<<< HEAD
#ifdef COMPAT_FREEBSD64
#define TLS_TP_OFFSET64	TLS_TP_OFFSET
#endif
#endif /* ! __CHERI_PURE_CAPABILITY__ */


/* XXX-AR: #define TLS_TCB_SIZE	(2 * sizeof(void*)) for all ABIs? */
#ifdef __CHERI_PURE_CAPABILITY__
#define TLS_TCB_SIZE	(2 * __SIZEOF_CHERI_CAPABILITY__)
#define	TLS_TCB_SIZE_C	TLS_TCB_SIZE
#ifdef COMPAT_FREEBSD64
#define TLS_TCB_SIZE64	16
#endif
#elif defined(__mips_n64)
#define TLS_TCB_SIZE	16
=======

#define	TLS_TCB_SIZE	(2 * sizeof(void * __kerncap))
>>>>>>> 97c7520e
#ifdef COMPAT_FREEBSD32
#define TLS_TCB_SIZE32	8
#endif
#ifdef COMPAT_FREEBSD64
#define	TLS_TCB_SIZE64	16
#endif
#ifdef COMPAT_CHERIABI
#define	TLS_TCB_SIZE_C	(2 * __SIZEOF_CHERI_CAPABILITY__)
#endif
<<<<<<< HEAD
#ifdef COMPAT_FREEBSD64
#define TLS_TCB_SIZE64	TLS_TCB_SIZE
#endif
#else /* mips32 */
#define TLS_TCB_SIZE	8
#endif /* mips32 */
=======
>>>>>>> 97c7520e

#endif	/* __MIPS_TLS_H__ */
// CHERI CHANGES START
// {
//   "updated": 20191002,
//   "target_type": "header",
//   "changes": [
//     "user_capabilities"
//   ],
//   "changes_purecap": [
//     "user_capabilities"
//   ]
// }
// CHERI CHANGES END<|MERGE_RESOLUTION|>--- conflicted
+++ resolved
@@ -42,14 +42,10 @@
     (defined(_KERNEL) && __has_feature(capabilities))
 #define TLS_TP_OFFSET	0
 #define TLS_DTP_OFFSET	0
-#define	TLS_TP_OFFSET_C	TLS_TP_OFFSET
-#ifdef COMPAT_FREEBSD64
-#define TLS_TP_OFFSET64	0x7000
-#endif
 #else /* ! __CHERI_PURE_CAPABILITY__ */
 #define TLS_TP_OFFSET	0x7000
 #define TLS_DTP_OFFSET	0x8000
-#endif
+#endif /* ! __CHERI_PURE_CAPABILITY__ */
 #ifdef COMPAT_FREEBSD32
 #define TLS_TP_OFFSET32	0x7000
 #endif
@@ -59,26 +55,8 @@
 #ifdef COMPAT_CHERIABI
 #define	TLS_TP_OFFSET_C	0
 #endif
-<<<<<<< HEAD
-#ifdef COMPAT_FREEBSD64
-#define TLS_TP_OFFSET64	TLS_TP_OFFSET
-#endif
-#endif /* ! __CHERI_PURE_CAPABILITY__ */
-
-
-/* XXX-AR: #define TLS_TCB_SIZE	(2 * sizeof(void*)) for all ABIs? */
-#ifdef __CHERI_PURE_CAPABILITY__
-#define TLS_TCB_SIZE	(2 * __SIZEOF_CHERI_CAPABILITY__)
-#define	TLS_TCB_SIZE_C	TLS_TCB_SIZE
-#ifdef COMPAT_FREEBSD64
-#define TLS_TCB_SIZE64	16
-#endif
-#elif defined(__mips_n64)
-#define TLS_TCB_SIZE	16
-=======
 
 #define	TLS_TCB_SIZE	(2 * sizeof(void * __kerncap))
->>>>>>> 97c7520e
 #ifdef COMPAT_FREEBSD32
 #define TLS_TCB_SIZE32	8
 #endif
@@ -88,15 +66,6 @@
 #ifdef COMPAT_CHERIABI
 #define	TLS_TCB_SIZE_C	(2 * __SIZEOF_CHERI_CAPABILITY__)
 #endif
-<<<<<<< HEAD
-#ifdef COMPAT_FREEBSD64
-#define TLS_TCB_SIZE64	TLS_TCB_SIZE
-#endif
-#else /* mips32 */
-#define TLS_TCB_SIZE	8
-#endif /* mips32 */
-=======
->>>>>>> 97c7520e
 
 #endif	/* __MIPS_TLS_H__ */
 // CHERI CHANGES START
