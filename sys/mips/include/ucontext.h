--- conflicted
+++ resolved
@@ -59,17 +59,14 @@
 	int		mc_fpused;	/* fp has been used */
 	f_register_t	mc_fpregs[33];	/* fp regs 0 to 31 and csr */
 	__register_t	mc_fpc_eir;	/* fp exception instruction reg */
-	void * __kerncap mc_tls;	/* pointer to TLS area */
+	void		*mc_tls;	/* pointer to TLS area */
 	__register_t	cause;		/* cause register */
 
 	/*
 	 *  XXX-AM: should this be defined(_KERNEL) && __has_feature(capabilities) ||
 	 *  __CHERI_PURE_CAPABILITY__ ?
 	 */
-#if defined(_KERNEL) || defined(__CHERI_PURE_CAPABILITY__)
-	struct cheri_frame	mc_cheriframe;	/* capability registers */
-	void * __capability	__spare__[8];
-#else /* ! __CHERI_PURE_CAPABILITY__ */
+#ifndef __CHERI_PURE_CAPABILITY__
         /*
          * Optional externally referenced storage for coprocessors.  Modeled
          * on the approach taken for extended FPU state on x86, which leaves
@@ -78,7 +75,6 @@
         __register_t    mc_cp2state;    /* Pointer to external state. */
         __register_t    mc_cp2state_len;/* Length of external state. */
 
-#ifndef __CHERI_PURE_CAPABILITY__
         /*
          * XXXRW: Unfortunately, reserved space in the MIPS sigcontext was
          * made an 'int' rather than '__register_t', so embedding new pointers
@@ -90,8 +86,11 @@
 #else
         int             xxx[7];         /* XXX reserved */
 #endif
-#endif /* ! __CHERI_PURE_CAPABILITY__ */
-#endif /* ! (_KERNEL || __CHERI_PURE_CAPABILITY__) */
+
+#else /* defined(__CHERI_PURE_CAPABILITY__) */
+	struct cheri_frame	mc_cheriframe;	/* capability registers */
+	void * __capability	__spare__[8];
+#endif /* defined(__CHERI_PURE_CAPABILITY__) */
 } mcontext_t;
 
 #if (defined(__mips_n32) || defined(__mips_n64)) && defined(COMPAT_FREEBSD32)
@@ -124,11 +123,6 @@
 } ucontext32_t;
 #endif
 
-<<<<<<< HEAD
-#ifdef COMPAT_FREEBSD64
-/* XXX-AM: fix for freebsd64 */
-/* #include <compat/cheriabi/cheriabi_signal.h> */
-=======
 #if defined(COMPAT_FREEBSD64)
 #include <compat/freebsd64/freebsd64_signal.h>
 
@@ -182,9 +176,8 @@
 
 #ifdef COMPAT_CHERIABI
 #include <compat/cheriabi/cheriabi_signal.h>
->>>>>>> e16ccb4a
-
-typedef struct	__mcontext64 {
+
+typedef struct	__mcontext_c {
 	int		mc_onstack;	/* sigstack state to restore */
 	register_t	mc_pc;		/* pc at time of signal */
 	register_t	mc_regs[32];	/* processor regs 0 to 31 */
@@ -193,37 +186,20 @@
 	int		mc_fpused;	/* fp has been used */
 	f_register_t	mc_fpregs[33];	/* fp regs 0 to 31 and csr */
 	register_t	mc_fpc_eir;	/* fp exception instruction reg */
-	void		mc_tls;		/* pointer to TLS area */
+	void * _capability     	mc_tls;		/* pointer to TLS area */
 	__register_t	cause;		/* cause register */
-        /*
-         * Optional externally referenced storage for coprocessors.  Modeled
-         * on the approach taken for extended FPU state on x86, which leaves
-         * some ABI concerns but appears to work in practice.
-         */
-        __register_t    mc_cp2state;    /* Pointer to external state. */
-        __register_t    mc_cp2state_len;/* Length of external state. */
-
-        /*
-         * XXXRW: Unfortunately, reserved space in the MIPS sigcontext was
-         * made an 'int' rather than '__register_t', so embedding new pointers
-         * changes the 32-bit vs. 64-bit versions of this structure
-         * differently.
-         */
-#if (defined(__mips_n32) || defined(__mips_n64))
-        int             xxx[2];         /* XXX reserved */
-#else
-        int             xxx[5];         /* XXX reserved */
-#endif	
-} mcontext64_t;
-
-typedef struct __ucontext64 {
+	struct cheri_frame	mc_cheriframe;	/* capability registers */
+	void * __capability	__spare__[8];  
+} mcontext_c_t;
+
+typedef struct __ucontext_c {
 	sigset_t		uc_sigmask;
-	mcontext64_t		uc_mcontext;
+	mcontext_c_t		uc_mcontext;
 	void * __capability	uc_link;
 	cheriabi_stack_t	uc_stack;
 	int			uc_flags;
 	int			__spare__[4];
-} ucontext64_t;
+} ucontext_c_t;
 #endif
 #endif /* _LOCORE */
 
