--- conflicted
+++ resolved
@@ -63,15 +63,11 @@
 	void * __kerncap mc_tls;	/* pointer to TLS area */
 	__register_t	cause;		/* cause register */
 
-<<<<<<< HEAD
-#if !defined(__CHERI_PURE_CAPABILITY__) || defined(CHERI_PURECAP_KERNEL)
-=======
 #if (defined(_KERNEL) && __has_feature(capabilities)) || \
     defined(__CHERI_PURE_CAPABILITY__)
 	struct cheri_frame	mc_cheriframe;	/* capability registers */
 	void * __capability __spare__[3];
 #else
->>>>>>> 97c7520e
         /*
          * Optional externally referenced storage for coprocessors.  Modeled
          * on the approach taken for extended FPU state on x86, which leaves
@@ -174,39 +170,7 @@
 	int			__spare__[4];
 } ucontext64_t;
 #endif
-
-<<<<<<< HEAD
-#ifdef COMPAT_CHERIABI
-#include <compat/cheriabi/cheriabi_signal.h>
-
-typedef struct	__mcontext_c {
-	int		mc_onstack;	/* sigstack state to restore */
-	register_t	mc_pc;		/* pc at time of signal */
-	register_t	mc_regs[32];	/* processor regs 0 to 31 */
-	register_t	sr;		/* status register */
-	register_t	mullo, mulhi;	/* mullo and mulhi registers... */
-	int		mc_fpused;	/* fp has been used */
-	f_register_t	mc_fpregs[33];	/* fp regs 0 to 31 and csr */
-	register_t	mc_fpc_eir;	/* fp exception instruction reg */
-	void * __capability	mc_tls;		/* pointer to TLS area */
-	__register_t	cause;		/* cause register */
-	struct cheri_frame	mc_cheriframe;	/* capability registers */
-	void * __capability	__spare__[3];
-} mcontext_c_t;
-
-typedef struct __ucontext_c {
-	sigset_t		uc_sigmask;
-	mcontext_c_t		uc_mcontext;
-	void * __capability	uc_link;
-	cheriabi_stack_t	uc_stack;
-	int			uc_flags;
-	int			__spare__[4];
-} ucontext_c_t;
-#endif
-#endif /* ! defined(_LOCORE) */
-=======
-#endif
->>>>>>> 97c7520e
+#endif
 
 #ifndef SZREG
 #if defined(__mips_o32)
