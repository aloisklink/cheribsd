--- conflicted
+++ resolved
@@ -93,13 +93,9 @@
 #ifndef CHERI_PURECAP_KERNEL
 #define SWITCH_TO_KERNEL_STACK(pcb)		\
 	PTR_SUBU	sp, pcb, CALLFRAME_SIZ
-#define RESTORE_PC_FROM_PCB(tmpcreg, pcb)	\
-	RESTORE_U_PCB_PC(a0, tmpcreg, pcb)
 #else /* CHERI_PURECAP_KERNEL */
 /* Skip this in purecap kernel, we will do it after saving REG_STC */
 #define SWITCH_TO_KERNEL_STACK(pcb)
-#define RESTORE_PC_FROM_PCB(tmpcreg, pcb)	\
-	RESTORE_U_PCB_PC(a0, tmpcreg, pcb, t2)
 #endif /* CHERI_PURECAP_KERNEL */
 
 /*
@@ -158,11 +154,7 @@
 	RESTORE_U_PCB_REG(t1, MULHI, pcb)	; \
 	mtlo	t0				; \
 	mthi	t1				; \
-<<<<<<< HEAD
-	RESTORE_PC_FROM_PCB(tmpcreg, pcb)	; \
-=======
-	RESTORE_U_PCB_PC(t0, pcb)		; \
->>>>>>> 97c7520e
+	RESTORE_U_PCB_PC(tmpcreg, pcb)		; \
 	RESTORE_U_PCB_REG(v0, V0, pcb)		; \
 	RESTORE_U_PCB_REG(v1, V1, pcb)		; \
 	RESTORE_U_PCB_REG(a0, A0, pcb)		; \
