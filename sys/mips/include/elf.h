--- conflicted
+++ resolved
@@ -117,15 +117,11 @@
 typedef struct {	/* Auxiliary vector entry on initial stack */
 	int32_t	a_type;			/* Entry type. */
 	union {
-<<<<<<< HEAD
-		int32_t	a_val;		/* Integer value. */
+		int	a_val;		/* Integer value. */
 #if __ELF_WORD_SIZE == 32
 		void	*a_ptr;		/* Address. */
 		void	(*a_fcn)(void); /* Function pointer (not used). */
 #endif
-=======
-		int	a_val;		/* Integer value. */
->>>>>>> c03603af
 	} a_un;
 } Elf32_Auxinfo;
 
