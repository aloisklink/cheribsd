/*-
 * SPDX-License-Identifier: BSD-2-Clause-FreeBSD AND BSD-2-Clause-NetBSD
 *
 * Copyright (c) 2013 M. Warner Losh. All Rights Reserved.
 *
 * Redistribution and use in source and binary forms, with or without
 * modification, are permitted provided that the following conditions
 * are met:
 * 1. Redistributions of source code must retain the above copyright
 *    notice, this list of conditions and the following disclaimer.
 * 2. Redistributions in binary form must reproduce the above copyright
 *    notice, this list of conditions and the following disclaimer in the
 *    documentation and/or other materials provided with the distribution.
 *
 * THIS SOFTWARE IS PROVIDED BY THE AUTHOR AND CONTRIBUTORS ``AS IS'' AND
 * ANY EXPRESS OR IMPLIED WARRANTIES, INCLUDING, BUT NOT LIMITED TO, THE
 * IMPLIED WARRANTIES OF MERCHANTABILITY AND FITNESS FOR A PARTICULAR PURPOSE
 * ARE DISCLAIMED.  IN NO EVENT SHALL THE AUTHOR OR CONTRIBUTORS BE LIABLE
 * FOR ANY DIRECT, INDIRECT, INCIDENTAL, SPECIAL, EXEMPLARY, OR CONSEQUENTIAL
 * DAMAGES (INCLUDING, BUT NOT LIMITED TO, PROCUREMENT OF SUBSTITUTE GOODS
 * OR SERVICES; LOSS OF USE, DATA, OR PROFITS; OR BUSINESS INTERRUPTION)
 * HOWEVER CAUSED AND ON ANY THEORY OF LIABILITY, WHETHER IN CONTRACT, STRICT
 * LIABILITY, OR TORT (INCLUDING NEGLIGENCE OR OTHERWISE) ARISING IN ANY WAY
 * OUT OF THE USE OF THIS SOFTWARE, EVEN IF ADVISED OF THE POSSIBILITY OF
 * SUCH DAMAGE.
 *
 * $FreeBSD$
 */

/*-
 * Copyright (c) 2013 The NetBSD Foundation, Inc.
 * All rights reserved.
 *
 * Redistribution and use in source and binary forms, with or without
 * modification, are permitted provided that the following conditions
 * are met:
 * 1. Redistributions of source code must retain the above copyright
 *    notice, this list of conditions and the following disclaimer.
 * 2. Redistributions in binary form must reproduce the above copyright
 *    notice, this list of conditions and the following disclaimer in the
 *    documentation and/or other materials provided with the distribution.
 *
 * THIS SOFTWARE IS PROVIDED BY THE NETBSD FOUNDATION, INC. AND CONTRIBUTORS
 * ``AS IS'' AND ANY EXPRESS OR IMPLIED WARRANTIES, INCLUDING, BUT NOT LIMITED
 * TO, THE IMPLIED WARRANTIES OF MERCHANTABILITY AND FITNESS FOR A PARTICULAR
 * PURPOSE ARE DISCLAIMED.  IN NO EVENT SHALL THE FOUNDATION OR CONTRIBUTORS
 * BE LIABLE FOR ANY DIRECT, INDIRECT, INCIDENTAL, SPECIAL, EXEMPLARY, OR
 * CONSEQUENTIAL DAMAGES (INCLUDING, BUT NOT LIMITED TO, PROCUREMENT OF
 * SUBSTITUTE GOODS OR SERVICES; LOSS OF USE, DATA, OR PROFITS; OR BUSINESS
 * INTERRUPTION) HOWEVER CAUSED AND ON ANY THEORY OF LIABILITY, WHETHER IN
 * CONTRACT, STRICT LIABILITY, OR TORT (INCLUDING NEGLIGENCE OR OTHERWISE)
 * ARISING IN ANY WAY OUT OF THE USE OF THIS SOFTWARE, EVEN IF ADVISED OF THE
 * POSSIBILITY OF SUCH DAMAGE.
 *
 * See below starting with the line with $NetBSD...$ for code this applies to.
 */

#ifndef	__MIPS_ELF_H
#define	__MIPS_ELF_H

/* FreeBSD specific bits - derived from FreeBSD specific files and changes to old elf.h */

/*
 * Define __ELF_WORD_SIZE based on the ABI, if not defined yet. This sets
 * the proper defaults when we're not trying to do 32-bit on 64-bit systems.
 * We include both 32 and 64 bit versions so we can support multiple ABIs.
 */
#ifndef __ELF_WORD_SIZE
#if defined(__mips_n64)
#define __ELF_WORD_SIZE 64
#else
#define __ELF_WORD_SIZE 32
#endif
#endif
#include <sys/elf32.h>
#include <sys/elf64.h>
#include <sys/elf_generic.h>

#define ELF_ARCH	EM_MIPS
#define ELF_ARCH32	EM_MIPS

#define	ELF_MACHINE_OK(x)	((x) == ELF_ARCH)

/* Define "machine" characteristics */
#if __ELF_WORD_SIZE == 32
#define	ELF_TARG_CLASS	ELFCLASS32
#else
#define	ELF_TARG_CLASS	ELFCLASS64
#endif
#ifdef __MIPSEB__
#define	ELF_TARG_DATA	ELFDATA2MSB
#else
#define ELF_TARG_DATA	ELFDATA2LSB
#endif
#define	ELF_TARG_MACH	EM_MIPS
#define	ELF_TARG_VER	1

/*
 * Auxiliary vector entries for passing information to the interpreter.
 *
 * The i386 supplement to the SVR4 ABI specification names this "auxv_t",
 * but POSIX lays claim to all symbols ending with "_t".
 */
typedef struct {	/* Auxiliary vector entry on initial stack */
	int	a_type;			/* Entry type. */
	union {
		int	a_val;		/* Integer value. */
		void	*a_ptr;		/* Address. */
		void	(*a_fcn)(void); /* Function pointer (not used). */
	} a_un;
} Elf32_Auxinfo;

typedef struct {	/* Auxiliary vector entry on initial stack */
	long	a_type;			/* Entry type. */
	union {
		long	a_val;		/* Integer value. */
		void	*a_ptr;		/* Address. */
		void	(*a_fcn)(void); /* Function pointer (not used). */
	} a_un;
} Elf64_Auxinfo;

__ElfType(Auxinfo);

<<<<<<< HEAD
/* Values for a_type. */
#define	AT_NULL		0	/* Terminates the vector. */
#define	AT_IGNORE	1	/* Ignored entry. */
#define	AT_EXECFD	2	/* File descriptor of program to load. */
#define	AT_PHDR		3	/* Program header of program already loaded. */
#define	AT_PHENT	4	/* Size of each program header entry. */
#define	AT_PHNUM	5	/* Number of program header entries. */
#define	AT_PAGESZ	6	/* Page size in bytes. */
#define	AT_BASE		7	/* Interpreter's base address. */
#define	AT_FLAGS	8	/* Flags (unused for i386). */
#define	AT_ENTRY	9	/* Where interpreter should transfer control. */
#define	AT_NOTELF	10	/* Program is not ELF ?? */
#define	AT_UID		11	/* Real uid. */
#define	AT_EUID		12	/* Effective uid. */
#define	AT_GID		13	/* Real gid. */
#define	AT_EGID		14	/* Effective gid. */
#define	AT_EXECPATH	15	/* Path to the executable. */
#define	AT_CANARY	16	/* Canary for SSP */
#define	AT_CANARYLEN	17	/* Length of the canary. */
#define	AT_OSRELDATE	18	/* OSRELDATE. */
#define	AT_NCPUS	19	/* Number of CPUs. */
#define	AT_PAGESIZES	20	/* Pagesizes. */
#define	AT_PAGESIZESLEN	21	/* Number of pagesizes. */
#define	AT_TIMEKEEP	22	/* Pointer to timehands. */
#define	AT_STACKPROT	23	/* Initial stack protection. */
#define	AT_EHDRFLAGS	24	/* e_flags field from elf hdr */
#define	AT_HWCAP	25	/* CPU feature flags. */
#define	AT_HWCAP2	26	/* CPU feature flags 2. */
#define	AT_ARGC		27	/* Argument count */
#define	AT_ARGV		28	/* Argument vector */
#define	AT_ENVC		29	/* Environment count */
#define	AT_ENVV		30	/* Environment vector */
#define	AT_PS_STRINGS	31	/* struct ps_strings */

#define	AT_COUNT	32	/* Count of defined aux entry types. */

=======
>>>>>>> fcc5d257
#define	ET_DYN_LOAD_ADDR 0x0120000

/*
 * Constant to mark start of symtab/strtab saved by trampoline
 */
#define	SYMTAB_MAGIC	0x64656267

/* from NetBSD's sys/mips/include/elf_machdep.h $NetBSD: elf_machdep.h,v 1.18 2013/05/23 21:39:49 christos Exp $ */

/* mips relocs. */

#define	R_MIPS_NONE		0
#define	R_MIPS_16		1
#define	R_MIPS_32		2
#define	R_MIPS_REL32		3
#define	R_MIPS_REL		R_MIPS_REL32
#define	R_MIPS_26		4
#define	R_MIPS_HI16		5	/* high 16 bits of symbol value */
#define	R_MIPS_LO16		6	/* low 16 bits of symbol value */
#define	R_MIPS_GPREL16		7	/* GP-relative reference  */
#define	R_MIPS_LITERAL		8	/* Reference to literal section  */
#define	R_MIPS_GOT16		9	/* Reference to global offset table */
#define	R_MIPS_GOT		R_MIPS_GOT16
#define	R_MIPS_PC16		10	/* 16 bit PC relative reference */
#define	R_MIPS_CALL16 		11	/* 16 bit call thru glbl offset tbl */
#define	R_MIPS_CALL		R_MIPS_CALL16
#define	R_MIPS_GPREL32		12

/* 13, 14, 15 are not defined at this point. */
#define	R_MIPS_UNUSED1		13
#define	R_MIPS_UNUSED2		14
#define	R_MIPS_UNUSED3		15

/*
 * The remaining relocs are apparently part of the 64-bit Irix ELF ABI.
 */
#define	R_MIPS_SHIFT5		16
#define	R_MIPS_SHIFT6		17

#define	R_MIPS_64		18
#define	R_MIPS_GOT_DISP		19
#define	R_MIPS_GOT_PAGE		20
#define	R_MIPS_GOT_OFST		21
#define	R_MIPS_GOT_HI16		22
#define	R_MIPS_GOT_LO16		23
#define	R_MIPS_SUB		24
#define	R_MIPS_INSERT_A		25
#define	R_MIPS_INSERT_B		26
#define	R_MIPS_DELETE		27
#define	R_MIPS_HIGHER		28
#define	R_MIPS_HIGHEST		29
#define	R_MIPS_CALL_HI16	30
#define	R_MIPS_CALL_LO16	31
#define	R_MIPS_SCN_DISP		32
#define	R_MIPS_REL16		33
#define	R_MIPS_ADD_IMMEDIATE	34
#define	R_MIPS_PJUMP		35
#define	R_MIPS_RELGOT		36
#define	R_MIPS_JALR		37
/* TLS relocations */

#define	R_MIPS_TLS_DTPMOD32	38	/* Module number 32 bit */
#define	R_MIPS_TLS_DTPREL32	39	/* Module-relative offset 32 bit */
#define	R_MIPS_TLS_DTPMOD64	40	/* Module number 64 bit */
#define	R_MIPS_TLS_DTPREL64	41	/* Module-relative offset 64 bit */
#define	R_MIPS_TLS_GD		42	/* 16 bit GOT offset for GD */
#define	R_MIPS_TLS_LDM		43	/* 16 bit GOT offset for LDM */
#define	R_MIPS_TLS_DTPREL_HI16	44	/* Module-relative offset, high 16 bits */
#define	R_MIPS_TLS_DTPREL_LO16	45	/* Module-relative offset, low 16 bits */
#define	R_MIPS_TLS_GOTTPREL	46	/* 16 bit GOT offset for IE */
#define	R_MIPS_TLS_TPREL32	47	/* TP-relative offset, 32 bit */
#define	R_MIPS_TLS_TPREL64	48	/* TP-relative offset, 64 bit */
#define	R_MIPS_TLS_TPREL_HI16	49	/* TP-relative offset, high 16 bits */
#define	R_MIPS_TLS_TPREL_LO16	50	/* TP-relative offset, low 16 bits */

#define	R_MIPS_max		51

#define	R_MIPS_CHERI_ABSPTR	70
#define	R_MIPS_CHERI_SIZE	71

#define	R_MIPS_CHERI_CAPABILITY	90
#define	R_MIPS_CHERI_CAPABILITY_CALL	91	/* Same as above but can be lazy */

#define	R_TYPE(name)		__CONCAT(R_MIPS_,name)

#define	R_MIPS16_min		100
#define	R_MIPS16_26		100
#define	R_MIPS16_GPREL		101
#define	R_MIPS16_GOT16		102
#define	R_MIPS16_CALL16		103
#define	R_MIPS16_HI16		104
#define	R_MIPS16_LO16		105
#define	R_MIPS16_max		106

#define	R_MIPS_COPY		126
#define	R_MIPS_JUMP_SLOT	127

#endif /* __MIPS_ELF_H */
// CHERI CHANGES START
// {
//   "updated": 20180823,
//   "target_type": "header",
//   "changes": [
//     "support"
//   ]
// }
// CHERI CHANGES END<|MERGE_RESOLUTION|>--- conflicted
+++ resolved
@@ -121,45 +121,6 @@
 
 __ElfType(Auxinfo);
 
-<<<<<<< HEAD
-/* Values for a_type. */
-#define	AT_NULL		0	/* Terminates the vector. */
-#define	AT_IGNORE	1	/* Ignored entry. */
-#define	AT_EXECFD	2	/* File descriptor of program to load. */
-#define	AT_PHDR		3	/* Program header of program already loaded. */
-#define	AT_PHENT	4	/* Size of each program header entry. */
-#define	AT_PHNUM	5	/* Number of program header entries. */
-#define	AT_PAGESZ	6	/* Page size in bytes. */
-#define	AT_BASE		7	/* Interpreter's base address. */
-#define	AT_FLAGS	8	/* Flags (unused for i386). */
-#define	AT_ENTRY	9	/* Where interpreter should transfer control. */
-#define	AT_NOTELF	10	/* Program is not ELF ?? */
-#define	AT_UID		11	/* Real uid. */
-#define	AT_EUID		12	/* Effective uid. */
-#define	AT_GID		13	/* Real gid. */
-#define	AT_EGID		14	/* Effective gid. */
-#define	AT_EXECPATH	15	/* Path to the executable. */
-#define	AT_CANARY	16	/* Canary for SSP */
-#define	AT_CANARYLEN	17	/* Length of the canary. */
-#define	AT_OSRELDATE	18	/* OSRELDATE. */
-#define	AT_NCPUS	19	/* Number of CPUs. */
-#define	AT_PAGESIZES	20	/* Pagesizes. */
-#define	AT_PAGESIZESLEN	21	/* Number of pagesizes. */
-#define	AT_TIMEKEEP	22	/* Pointer to timehands. */
-#define	AT_STACKPROT	23	/* Initial stack protection. */
-#define	AT_EHDRFLAGS	24	/* e_flags field from elf hdr */
-#define	AT_HWCAP	25	/* CPU feature flags. */
-#define	AT_HWCAP2	26	/* CPU feature flags 2. */
-#define	AT_ARGC		27	/* Argument count */
-#define	AT_ARGV		28	/* Argument vector */
-#define	AT_ENVC		29	/* Environment count */
-#define	AT_ENVV		30	/* Environment vector */
-#define	AT_PS_STRINGS	31	/* struct ps_strings */
-
-#define	AT_COUNT	32	/* Count of defined aux entry types. */
-
-=======
->>>>>>> fcc5d257
 #define	ET_DYN_LOAD_ADDR 0x0120000
 
 /*
