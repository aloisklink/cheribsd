/*-
 * SPDX-License-Identifier: BSD-2-Clause-FreeBSD AND BSD-2-Clause-NetBSD
 *
 * Copyright (c) 2013 M. Warner Losh.
 *
 * Redistribution and use in source and binary forms, with or without
 * modification, are permitted provided that the following conditions
 * are met:
 * 1. Redistributions of source code must retain the above copyright
 *    notice, this list of conditions and the following disclaimer.
 * 2. Redistributions in binary form must reproduce the above copyright
 *    notice, this list of conditions and the following disclaimer in the
 *    documentation and/or other materials provided with the distribution.
 *
 * THIS SOFTWARE IS PROVIDED BY THE AUTHOR AND CONTRIBUTORS ``AS IS'' AND
 * ANY EXPRESS OR IMPLIED WARRANTIES, INCLUDING, BUT NOT LIMITED TO, THE
 * IMPLIED WARRANTIES OF MERCHANTABILITY AND FITNESS FOR A PARTICULAR PURPOSE
 * ARE DISCLAIMED.  IN NO EVENT SHALL THE AUTHOR OR CONTRIBUTORS BE LIABLE
 * FOR ANY DIRECT, INDIRECT, INCIDENTAL, SPECIAL, EXEMPLARY, OR CONSEQUENTIAL
 * DAMAGES (INCLUDING, BUT NOT LIMITED TO, PROCUREMENT OF SUBSTITUTE GOODS
 * OR SERVICES; LOSS OF USE, DATA, OR PROFITS; OR BUSINESS INTERRUPTION)
 * HOWEVER CAUSED AND ON ANY THEORY OF LIABILITY, WHETHER IN CONTRACT, STRICT
 * LIABILITY, OR TORT (INCLUDING NEGLIGENCE OR OTHERWISE) ARISING IN ANY WAY
 * OUT OF THE USE OF THIS SOFTWARE, EVEN IF ADVISED OF THE POSSIBILITY OF
 * SUCH DAMAGE.
 *
 * $FreeBSD$
 */

/*-
 * Copyright (c) 2013 The NetBSD Foundation, Inc.
 * All rights reserved.
 *
 * Redistribution and use in source and binary forms, with or without
 * modification, are permitted provided that the following conditions
 * are met:
 * 1. Redistributions of source code must retain the above copyright
 *    notice, this list of conditions and the following disclaimer.
 * 2. Redistributions in binary form must reproduce the above copyright
 *    notice, this list of conditions and the following disclaimer in the
 *    documentation and/or other materials provided with the distribution.
 *
 * THIS SOFTWARE IS PROVIDED BY THE NETBSD FOUNDATION, INC. AND CONTRIBUTORS
 * ``AS IS'' AND ANY EXPRESS OR IMPLIED WARRANTIES, INCLUDING, BUT NOT LIMITED
 * TO, THE IMPLIED WARRANTIES OF MERCHANTABILITY AND FITNESS FOR A PARTICULAR
 * PURPOSE ARE DISCLAIMED.  IN NO EVENT SHALL THE FOUNDATION OR CONTRIBUTORS
 * BE LIABLE FOR ANY DIRECT, INDIRECT, INCIDENTAL, SPECIAL, EXEMPLARY, OR
 * CONSEQUENTIAL DAMAGES (INCLUDING, BUT NOT LIMITED TO, PROCUREMENT OF
 * SUBSTITUTE GOODS OR SERVICES; LOSS OF USE, DATA, OR PROFITS; OR BUSINESS
 * INTERRUPTION) HOWEVER CAUSED AND ON ANY THEORY OF LIABILITY, WHETHER IN
 * CONTRACT, STRICT LIABILITY, OR TORT (INCLUDING NEGLIGENCE OR OTHERWISE)
 * ARISING IN ANY WAY OUT OF THE USE OF THIS SOFTWARE, EVEN IF ADVISED OF THE
 * POSSIBILITY OF SUCH DAMAGE.
 *
 * See below starting with the line with $NetBSD...$ for code this applies to.
 */

#ifndef	__MIPS_ELF_H
#define	__MIPS_ELF_H

/* FreeBSD specific bits - derived from FreeBSD specific files and changes to old elf.h */

/*
 * Define __ELF_WORD_SIZE based on the ABI, if not defined yet. This sets
 * the proper defaults when we're not trying to do 32-bit on 64-bit systems.
 * We include both 32 and 64 bit versions so we can support multiple ABIs.
 */
#ifndef __ELF_WORD_SIZE
#if defined(__mips_n64)
#define __ELF_WORD_SIZE 64
#else
#define __ELF_WORD_SIZE 32
#endif
#if defined(__CHERI_PURE_CAPABILITY__) || \
    (__has_feature(capabilities) && defined(_KERNEL))
#define	__ELF_CHERI
#endif
#endif
#include <sys/elf32.h>
#include <sys/elf64.h>
#include <sys/elf_generic.h>

#define ELF_ARCH	EM_MIPS
#define ELF_ARCH32	EM_MIPS

#define	ELF_MACHINE_OK(x)	((x) == ELF_ARCH)

/* Define "machine" characteristics */
#if __ELF_WORD_SIZE == 32
#define	ELF_TARG_CLASS	ELFCLASS32
#else
#define	ELF_TARG_CLASS	ELFCLASS64
#endif
#ifdef __MIPSEB__
#define	ELF_TARG_DATA	ELFDATA2MSB
#else
#define ELF_TARG_DATA	ELFDATA2LSB
#endif
#define	ELF_TARG_MACH	EM_MIPS
#define	ELF_TARG_VER	1

#define	ELF_IS_CHERI(hdr)					\
	(((hdr)->e_flags & EF_MIPS_ABI) == EF_MIPS_ABI_CHERIABI)

/*
 * The expected EI_ABIVERSION value for CheriABI binaries. Can be used to
 * reject loading of binaries compiled with a too new/old toolchain.
 */
#define ELF_CHERIABI_ABIVERSION 2

/*
 * Auxiliary vector entries for passing information to the interpreter.
 *
 * The i386 supplement to the SVR4 ABI specification names this "auxv_t",
 * but POSIX lays claim to all symbols ending with "_t".
 */
typedef struct {	/* Auxiliary vector entry on initial stack */
	int32_t	a_type;			/* Entry type. */
	union {
		int32_t	a_val;		/* Integer value. */
#if __ELF_WORD_SIZE == 32
		void	*a_ptr;		/* Address. */
		void	(*a_fcn)(void); /* Function pointer (not used). */
#endif
	} a_un;
} Elf32_Auxinfo;

typedef struct {	/* Auxiliary vector entry on initial stack */
	int64_t	a_type;			/* Entry type. */
	union {
		int64_t	a_val;		/* Integer value. */
#if __ELF_WORD_SIZE == 64 && !defined(__CHERI_PURE_CAPABILITY__)
		void	*a_ptr;		/* Address. */
		void	(*a_fcn)(void); /* Function pointer (not used). */
#endif
	} a_un;
} Elf64_Auxinfo;

<<<<<<< HEAD
#if defined(_KERNEL) && defined(COMPAT_FREEBSD64)
typedef struct {	/* Auxiliary vector entry on initial stack */
	int	a_type;			/* Entry type. */
	union {
		int		a_val;	/* Integer value. */
		uint64_t	a_ptr;	/* Address. */
		uint64_t	a_fcn;	/* Function pointer (not used). */
	} a_un;
} Elf32_Auxinfo_fbsd64;

typedef struct {	/* Auxiliary vector entry on initial stack */
	long	a_type;			/* Entry type. */
	union {
		long		a_val;	/* Integer value. */
		uint64_t	a_ptr;	/* Address. */
		uint64_t	a_fcn;	/* Function pointer (not used). */
	} a_un;
} Elf64_Auxinfo_fbsd64;
__ElfType(Auxinfo_fbsd64);
#endif

=======
#if __has_feature(capabilities)
typedef struct {	/* Auxiliary vector entry on initial stack */
	int64_t	a_type;			/* Entry type. */
	union {
		int64_t	a_val;		/* Integer value. */
		void * __capability a_ptr;		/* Address. */
		void	(* __capability a_fcn)(void); /* Function pointer (not used). */
	} a_un;
} Elf64C_Auxinfo;
#endif

#ifdef __ELF_CHERI
typedef Elf64C_Auxinfo Elf_Auxinfo;
#else
>>>>>>> fe33cd02
__ElfType(Auxinfo);
#endif

#define	ET_DYN_LOAD_ADDR 0x0120000

/*
 * Constant to mark start of symtab/strtab saved by trampoline
 */
#define	SYMTAB_MAGIC	0x64656267

/* from NetBSD's sys/mips/include/elf_machdep.h $NetBSD: elf_machdep.h,v 1.18 2013/05/23 21:39:49 christos Exp $ */

/* mips relocs. */

#define	R_MIPS_NONE		0
#define	R_MIPS_16		1
#define	R_MIPS_32		2
#define	R_MIPS_REL32		3
#define	R_MIPS_REL		R_MIPS_REL32
#define	R_MIPS_26		4
#define	R_MIPS_HI16		5	/* high 16 bits of symbol value */
#define	R_MIPS_LO16		6	/* low 16 bits of symbol value */
#define	R_MIPS_GPREL16		7	/* GP-relative reference  */
#define	R_MIPS_LITERAL		8	/* Reference to literal section  */
#define	R_MIPS_GOT16		9	/* Reference to global offset table */
#define	R_MIPS_GOT		R_MIPS_GOT16
#define	R_MIPS_PC16		10	/* 16 bit PC relative reference */
#define	R_MIPS_CALL16 		11	/* 16 bit call thru glbl offset tbl */
#define	R_MIPS_CALL		R_MIPS_CALL16
#define	R_MIPS_GPREL32		12

/* 13, 14, 15 are not defined at this point. */
#define	R_MIPS_UNUSED1		13
#define	R_MIPS_UNUSED2		14
#define	R_MIPS_UNUSED3		15

/*
 * The remaining relocs are apparently part of the 64-bit Irix ELF ABI.
 */
#define	R_MIPS_SHIFT5		16
#define	R_MIPS_SHIFT6		17

#define	R_MIPS_64		18
#define	R_MIPS_GOT_DISP		19
#define	R_MIPS_GOT_PAGE		20
#define	R_MIPS_GOT_OFST		21
#define	R_MIPS_GOT_HI16		22
#define	R_MIPS_GOT_LO16		23
#define	R_MIPS_SUB		24
#define	R_MIPS_INSERT_A		25
#define	R_MIPS_INSERT_B		26
#define	R_MIPS_DELETE		27
#define	R_MIPS_HIGHER		28
#define	R_MIPS_HIGHEST		29
#define	R_MIPS_CALL_HI16	30
#define	R_MIPS_CALL_LO16	31
#define	R_MIPS_SCN_DISP		32
#define	R_MIPS_REL16		33
#define	R_MIPS_ADD_IMMEDIATE	34
#define	R_MIPS_PJUMP		35
#define	R_MIPS_RELGOT		36
#define	R_MIPS_JALR		37
/* TLS relocations */

#define	R_MIPS_TLS_DTPMOD32	38	/* Module number 32 bit */
#define	R_MIPS_TLS_DTPREL32	39	/* Module-relative offset 32 bit */
#define	R_MIPS_TLS_DTPMOD64	40	/* Module number 64 bit */
#define	R_MIPS_TLS_DTPREL64	41	/* Module-relative offset 64 bit */
#define	R_MIPS_TLS_GD		42	/* 16 bit GOT offset for GD */
#define	R_MIPS_TLS_LDM		43	/* 16 bit GOT offset for LDM */
#define	R_MIPS_TLS_DTPREL_HI16	44	/* Module-relative offset, high 16 bits */
#define	R_MIPS_TLS_DTPREL_LO16	45	/* Module-relative offset, low 16 bits */
#define	R_MIPS_TLS_GOTTPREL	46	/* 16 bit GOT offset for IE */
#define	R_MIPS_TLS_TPREL32	47	/* TP-relative offset, 32 bit */
#define	R_MIPS_TLS_TPREL64	48	/* TP-relative offset, 64 bit */
#define	R_MIPS_TLS_TPREL_HI16	49	/* TP-relative offset, high 16 bits */
#define	R_MIPS_TLS_TPREL_LO16	50	/* TP-relative offset, low 16 bits */

#define	R_MIPS_max		51

#define	R_MIPS_CHERI_ABSPTR	70
#define	R_MIPS_CHERI_SIZE	71

#define	R_MIPS_CHERI_CAPABILITY	90
#define	R_MIPS_CHERI_CAPABILITY_CALL	91	/* Same as above but can be lazy */

#define	R_TYPE(name)		__CONCAT(R_MIPS_,name)

#define	R_MIPS16_min		100
#define	R_MIPS16_26		100
#define	R_MIPS16_GPREL		101
#define	R_MIPS16_GOT16		102
#define	R_MIPS16_CALL16		103
#define	R_MIPS16_HI16		104
#define	R_MIPS16_LO16		105
#define	R_MIPS16_max		106

#define	R_MIPS_COPY		126
#define	R_MIPS_JUMP_SLOT	127

#endif /* __MIPS_ELF_H */
// CHERI CHANGES START
// {
//   "updated": 20191002,
//   "target_type": "header",
//   "changes_purecap": [
//     "pointer_shape"
//   ]
//   "changes": [
//     "support"
//   ]
// }
// CHERI CHANGES END<|MERGE_RESOLUTION|>--- conflicted
+++ resolved
@@ -136,7 +136,6 @@
 	} a_un;
 } Elf64_Auxinfo;
 
-<<<<<<< HEAD
 #if defined(_KERNEL) && defined(COMPAT_FREEBSD64)
 typedef struct {	/* Auxiliary vector entry on initial stack */
 	int	a_type;			/* Entry type. */
@@ -158,7 +157,6 @@
 __ElfType(Auxinfo_fbsd64);
 #endif
 
-=======
 #if __has_feature(capabilities)
 typedef struct {	/* Auxiliary vector entry on initial stack */
 	int64_t	a_type;			/* Entry type. */
@@ -173,7 +171,6 @@
 #ifdef __ELF_CHERI
 typedef Elf64C_Auxinfo Elf_Auxinfo;
 #else
->>>>>>> fe33cd02
 __ElfType(Auxinfo);
 #endif
 
