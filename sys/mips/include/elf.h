/*
 * Copyright (c) 2013 M. Warner Losh. All Rights Reserved.
 *
 * Redistribution and use in source and binary forms, with or without
 * modification, are permitted provided that the following conditions
 * are met:
 * 1. Redistributions of source code must retain the above copyright
 *    notice, this list of conditions and the following disclaimer.
 * 2. Redistributions in binary form must reproduce the above copyright
 *    notice, this list of conditions and the following disclaimer in the
 *    documentation and/or other materials provided with the distribution.
 *
 * THIS SOFTWARE IS PROVIDED BY THE AUTHOR AND CONTRIBUTORS ``AS IS'' AND
 * ANY EXPRESS OR IMPLIED WARRANTIES, INCLUDING, BUT NOT LIMITED TO, THE
 * IMPLIED WARRANTIES OF MERCHANTABILITY AND FITNESS FOR A PARTICULAR PURPOSE
 * ARE DISCLAIMED.  IN NO EVENT SHALL THE AUTHOR OR CONTRIBUTORS BE LIABLE
 * FOR ANY DIRECT, INDIRECT, INCIDENTAL, SPECIAL, EXEMPLARY, OR CONSEQUENTIAL
 * DAMAGES (INCLUDING, BUT NOT LIMITED TO, PROCUREMENT OF SUBSTITUTE GOODS
 * OR SERVICES; LOSS OF USE, DATA, OR PROFITS; OR BUSINESS INTERRUPTION)
 * HOWEVER CAUSED AND ON ANY THEORY OF LIABILITY, WHETHER IN CONTRACT, STRICT
 * LIABILITY, OR TORT (INCLUDING NEGLIGENCE OR OTHERWISE) ARISING IN ANY WAY
 * OUT OF THE USE OF THIS SOFTWARE, EVEN IF ADVISED OF THE POSSIBILITY OF
 * SUCH DAMAGE.
 *
 * $FreeBSD$
 */

/*-
 * Copyright (c) 2013 The NetBSD Foundation, Inc.
 * All rights reserved.
 *
 * Redistribution and use in source and binary forms, with or without
 * modification, are permitted provided that the following conditions
 * are met:
 * 1. Redistributions of source code must retain the above copyright
 *    notice, this list of conditions and the following disclaimer.
 * 2. Redistributions in binary form must reproduce the above copyright
 *    notice, this list of conditions and the following disclaimer in the
 *    documentation and/or other materials provided with the distribution.
 *
 * THIS SOFTWARE IS PROVIDED BY THE NETBSD FOUNDATION, INC. AND CONTRIBUTORS
 * ``AS IS'' AND ANY EXPRESS OR IMPLIED WARRANTIES, INCLUDING, BUT NOT LIMITED
 * TO, THE IMPLIED WARRANTIES OF MERCHANTABILITY AND FITNESS FOR A PARTICULAR
 * PURPOSE ARE DISCLAIMED.  IN NO EVENT SHALL THE FOUNDATION OR CONTRIBUTORS
 * BE LIABLE FOR ANY DIRECT, INDIRECT, INCIDENTAL, SPECIAL, EXEMPLARY, OR
 * CONSEQUENTIAL DAMAGES (INCLUDING, BUT NOT LIMITED TO, PROCUREMENT OF
 * SUBSTITUTE GOODS OR SERVICES; LOSS OF USE, DATA, OR PROFITS; OR BUSINESS
 * INTERRUPTION) HOWEVER CAUSED AND ON ANY THEORY OF LIABILITY, WHETHER IN
 * CONTRACT, STRICT LIABILITY, OR TORT (INCLUDING NEGLIGENCE OR OTHERWISE)
 * ARISING IN ANY WAY OUT OF THE USE OF THIS SOFTWARE, EVEN IF ADVISED OF THE
 * POSSIBILITY OF SUCH DAMAGE.
 *
 * See below starting with the line with $NetBSD...$ for code this applies to.
 */

#ifndef	__MIPS_ELF_H
#define	__MIPS_ELF_H

/* FreeBSD specific bits - derived from FreeBSD specific files and changes to old elf.h */

/*
 * Define __ELF_WORD_SIZE based on the ABI, if not defined yet. This sets
 * the proper defaults when we're not trying to do 32-bit on 64-bit systems.
 * We include both 32 and 64 bit versions so we can support multiple ABIs.
 */
#ifndef __ELF_WORD_SIZE
#if defined(__mips_n64)
#define __ELF_WORD_SIZE 64
#else
#define __ELF_WORD_SIZE 32
#endif
#endif
#include <sys/elf32.h>
#include <sys/elf64.h>
#include <sys/elf_generic.h>

#define ELF_ARCH	EM_MIPS
#define ELF_ARCH32	EM_MIPS

#define	ELF_MACHINE_OK(x)	((x) == ELF_ARCH)

/* Define "machine" characteristics */
#if __ELF_WORD_SIZE == 32
#define	ELF_TARG_CLASS	ELFCLASS32
#else
#define	ELF_TARG_CLASS	ELFCLASS64
#endif
#ifdef __MIPSEB__
#define	ELF_TARG_DATA	ELFDATA2MSB
#else
#define ELF_TARG_DATA	ELFDATA2LSB
#endif
#define	ELF_TARG_MACH	EM_MIPS
#define	ELF_TARG_VER	1

/*
 * Auxiliary vector entries for passing information to the interpreter.
 *
 * The i386 supplement to the SVR4 ABI specification names this "auxv_t",
 * but POSIX lays claim to all symbols ending with "_t".
 */
typedef struct {	/* Auxiliary vector entry on initial stack */
	int	a_type;			/* Entry type. */
	union {
		int	a_val;		/* Integer value. */
		void	*a_ptr;		/* Address. */
		void	(*a_fcn)(void); /* Function pointer (not used). */
	} a_un;
} Elf32_Auxinfo;

typedef struct {	/* Auxiliary vector entry on initial stack */
	long	a_type;			/* Entry type. */
	union {
		long	a_val;		/* Integer value. */
		void	*a_ptr;		/* Address. */
		void	(*a_fcn)(void); /* Function pointer (not used). */
	} a_un;
} Elf64_Auxinfo;

__ElfType(Auxinfo);

/* Values for a_type. */
#define	AT_NULL		0	/* Terminates the vector. */
#define	AT_IGNORE	1	/* Ignored entry. */
#define	AT_EXECFD	2	/* File descriptor of program to load. */
#define	AT_PHDR		3	/* Program header of program already loaded. */
#define	AT_PHENT	4	/* Size of each program header entry. */
#define	AT_PHNUM	5	/* Number of program header entries. */
#define	AT_PAGESZ	6	/* Page size in bytes. */
#define	AT_BASE		7	/* Interpreter's base address. */
#define	AT_FLAGS	8	/* Flags (unused for i386). */
#define	AT_ENTRY	9	/* Where interpreter should transfer control. */
#define	AT_NOTELF	10	/* Program is not ELF ?? */
#define	AT_UID		11	/* Real uid. */
#define	AT_EUID		12	/* Effective uid. */
#define	AT_GID		13	/* Real gid. */
#define	AT_EGID		14	/* Effective gid. */
#define	AT_EXECPATH	15	/* Path to the executable. */
#define	AT_CANARY	16	/* Canary for SSP */
#define	AT_CANARYLEN	17	/* Length of the canary. */
#define	AT_OSRELDATE	18	/* OSRELDATE. */
#define	AT_NCPUS	19	/* Number of CPUs. */
#define	AT_PAGESIZES	20	/* Pagesizes. */
#define	AT_PAGESIZESLEN	21	/* Number of pagesizes. */
#define	AT_TIMEKEEP	22	/* Pointer to timehands. */
#define	AT_STACKPROT	23	/* Initial stack protection. */
#define	AT_EHDRFLAGS	24	/* e_flags field from elf hdr */
#define	AT_HWCAP	25	/* CPU feature flags. */
<<<<<<< HEAD
#define	AT_ARGC		26	/* Argument count */
#define	AT_ARGV		27	/* Argument vector */
#define	AT_ENVC		28	/* Environment count */
#define	AT_ENVV		29	/* Environment vector */

#define	AT_COUNT	30	/* Count of defined aux entry types. */
=======
#define	AT_HWCAP2	26	/* CPU feature flags 2. */

#define	AT_COUNT	27	/* Count of defined aux entry types. */
>>>>>>> be76b77c

#define	ET_DYN_LOAD_ADDR 0x0120000

/*
 * Constant to mark start of symtab/strtab saved by trampoline
 */
#define	SYMTAB_MAGIC	0x64656267

/* from NetBSD's sys/mips/include/elf_machdep.h $NetBSD: elf_machdep.h,v 1.18 2013/05/23 21:39:49 christos Exp $ */

/* mips relocs. */

#define	R_MIPS_NONE		0
#define	R_MIPS_16		1
#define	R_MIPS_32		2
#define	R_MIPS_REL32		3
#define	R_MIPS_REL		R_MIPS_REL32
#define	R_MIPS_26		4
#define	R_MIPS_HI16		5	/* high 16 bits of symbol value */
#define	R_MIPS_LO16		6	/* low 16 bits of symbol value */
#define	R_MIPS_GPREL16		7	/* GP-relative reference  */
#define	R_MIPS_LITERAL		8	/* Reference to literal section  */
#define	R_MIPS_GOT16		9	/* Reference to global offset table */
#define	R_MIPS_GOT		R_MIPS_GOT16
#define	R_MIPS_PC16		10	/* 16 bit PC relative reference */
#define	R_MIPS_CALL16 		11	/* 16 bit call thru glbl offset tbl */
#define	R_MIPS_CALL		R_MIPS_CALL16
#define	R_MIPS_GPREL32		12

/* 13, 14, 15 are not defined at this point. */
#define	R_MIPS_UNUSED1		13
#define	R_MIPS_UNUSED2		14
#define	R_MIPS_UNUSED3		15

/*
 * The remaining relocs are apparently part of the 64-bit Irix ELF ABI.
 */
#define	R_MIPS_SHIFT5		16
#define	R_MIPS_SHIFT6		17

#define	R_MIPS_64		18
#define	R_MIPS_GOT_DISP		19
#define	R_MIPS_GOT_PAGE		20
#define	R_MIPS_GOT_OFST		21
#define	R_MIPS_GOT_HI16		22
#define	R_MIPS_GOT_LO16		23
#define	R_MIPS_SUB		24
#define	R_MIPS_INSERT_A		25
#define	R_MIPS_INSERT_B		26
#define	R_MIPS_DELETE		27
#define	R_MIPS_HIGHER		28
#define	R_MIPS_HIGHEST		29
#define	R_MIPS_CALL_HI16	30
#define	R_MIPS_CALL_LO16	31
#define	R_MIPS_SCN_DISP		32
#define	R_MIPS_REL16		33
#define	R_MIPS_ADD_IMMEDIATE	34
#define	R_MIPS_PJUMP		35
#define	R_MIPS_RELGOT		36
#define	R_MIPS_JALR		37
/* TLS relocations */

#define	R_MIPS_TLS_DTPMOD32	38	/* Module number 32 bit */
#define	R_MIPS_TLS_DTPREL32	39	/* Module-relative offset 32 bit */
#define	R_MIPS_TLS_DTPMOD64	40	/* Module number 64 bit */
#define	R_MIPS_TLS_DTPREL64	41	/* Module-relative offset 64 bit */
#define	R_MIPS_TLS_GD		42	/* 16 bit GOT offset for GD */
#define	R_MIPS_TLS_LDM		43	/* 16 bit GOT offset for LDM */
#define	R_MIPS_TLS_DTPREL_HI16	44	/* Module-relative offset, high 16 bits */
#define	R_MIPS_TLS_DTPREL_LO16	45	/* Module-relative offset, low 16 bits */
#define	R_MIPS_TLS_GOTTPREL	46	/* 16 bit GOT offset for IE */
#define	R_MIPS_TLS_TPREL32	47	/* TP-relative offset, 32 bit */
#define	R_MIPS_TLS_TPREL64	48	/* TP-relative offset, 64 bit */
#define	R_MIPS_TLS_TPREL_HI16	49	/* TP-relative offset, high 16 bits */
#define	R_MIPS_TLS_TPREL_LO16	50	/* TP-relative offset, low 16 bits */

#define	R_MIPS_max		51

#define	R_MIPS_CHERI_ABSPTR	70
#define	R_MIPS_CHERI_SIZE	71

#define	R_MIPS_CHERI_CAPABILITY	90

#define	R_TYPE(name)		__CONCAT(R_MIPS_,name)

#define	R_MIPS16_min		100
#define	R_MIPS16_26		100
#define	R_MIPS16_GPREL		101
#define	R_MIPS16_GOT16		102
#define	R_MIPS16_CALL16		103
#define	R_MIPS16_HI16		104
#define	R_MIPS16_LO16		105
#define	R_MIPS16_max		106

#define	R_MIPS_COPY		126
#define	R_MIPS_JUMP_SLOT	127

/*
 * ELF Flags
 */

#define	EF_MIPS_ARCH_1		0x00000000	/* -mips1 code */
#define	EF_MIPS_ARCH_2		0x10000000	/* -mips2 code */
#define	EF_MIPS_ARCH_3		0x20000000	/* -mips3 code */
#define	EF_MIPS_ARCH_4		0x30000000	/* -mips4 code */
#define	EF_MIPS_ARCH_5		0x40000000	/* -mips5 code */
#define	EF_MIPS_ARCH_32		0x50000000	/* -mips32 code */
#define	EF_MIPS_ARCH_64		0x60000000	/* -mips64 code */
#define	EF_MIPS_ARCH_32R2	0x70000000	/* -mips32r2 code */
#define	EF_MIPS_ARCH_64R2	0x80000000	/* -mips64r2 code */

#define	EF_MIPS_ABI		0x0000f000
#define	EF_MIPS_ABI_O32		0x00001000
#define	EF_MIPS_ABI_O64		0x00002000
#define	EF_MIPS_ABI_EABI32	0x00003000
#define	EF_MIPS_ABI_EABI64	0x00004000
#define	EF_MIPS_ABI_CHERIABI	0x0000c000

#define	EF_MIPS_MACH_CHERI128	0x00C10000	/* 128 bit CHERI */
#define	EF_MIPS_MACH_CHERI256	0x00C20000	/* 256 bit CHERI */
#define	EF_MIPS_MACH		0x00FF0000	/* Machine */

#endif /* __MIPS_ELF_H */<|MERGE_RESOLUTION|>--- conflicted
+++ resolved
@@ -146,18 +146,13 @@
 #define	AT_STACKPROT	23	/* Initial stack protection. */
 #define	AT_EHDRFLAGS	24	/* e_flags field from elf hdr */
 #define	AT_HWCAP	25	/* CPU feature flags. */
-<<<<<<< HEAD
-#define	AT_ARGC		26	/* Argument count */
-#define	AT_ARGV		27	/* Argument vector */
-#define	AT_ENVC		28	/* Environment count */
-#define	AT_ENVV		29	/* Environment vector */
-
-#define	AT_COUNT	30	/* Count of defined aux entry types. */
-=======
 #define	AT_HWCAP2	26	/* CPU feature flags 2. */
-
-#define	AT_COUNT	27	/* Count of defined aux entry types. */
->>>>>>> be76b77c
+#define	AT_ARGC		27	/* Argument count */
+#define	AT_ARGV		28	/* Argument vector */
+#define	AT_ENVC		29	/* Environment count */
+#define	AT_ENVV		30	/* Environment vector */
+
+#define	AT_COUNT	31	/* Count of defined aux entry types. */
 
 #define	ET_DYN_LOAD_ADDR 0x0120000
 
