--- conflicted
+++ resolved
@@ -252,42 +252,13 @@
 #define	R_MIPS_COPY		126
 #define	R_MIPS_JUMP_SLOT	127
 
-<<<<<<< HEAD
-/*
- * ELF Flags
- */
-
-#define	EF_MIPS_ARCH_1		0x00000000	/* -mips1 code */
-#define	EF_MIPS_ARCH_2		0x10000000	/* -mips2 code */
-#define	EF_MIPS_ARCH_3		0x20000000	/* -mips3 code */
-#define	EF_MIPS_ARCH_4		0x30000000	/* -mips4 code */
-#define	EF_MIPS_ARCH_5		0x40000000	/* -mips5 code */
-#define	EF_MIPS_ARCH_32		0x50000000	/* -mips32 code */
-#define	EF_MIPS_ARCH_64		0x60000000	/* -mips64 code */
-#define	EF_MIPS_ARCH_32R2	0x70000000	/* -mips32r2 code */
-#define	EF_MIPS_ARCH_64R2	0x80000000	/* -mips64r2 code */
-
-#define	EF_MIPS_ABI		0x0000f000
-#define	EF_MIPS_ABI_O32		0x00001000
-#define	EF_MIPS_ABI_O64		0x00002000
-#define	EF_MIPS_ABI_EABI32	0x00003000
-#define	EF_MIPS_ABI_EABI64	0x00004000
-#define	EF_MIPS_ABI_CHERIABI	0x0000c000
-
-#define	EF_MIPS_MACH_CHERI128	0x00C10000	/* 128 bit CHERI */
-#define	EF_MIPS_MACH_CHERI256	0x00C20000	/* 256 bit CHERI */
-#define	EF_MIPS_MACH		0x00FF0000	/* Machine */
-
 #endif /* __MIPS_ELF_H */
 // CHERI CHANGES START
 // {
-//   "updated": 20180629,
+//   "updated": 20180823,
 //   "target_type": "header",
 //   "changes": [
 //     "support"
 //   ]
 // }
-// CHERI CHANGES END
-=======
-#endif /* __MIPS_ELF_H */
->>>>>>> 03d43a09
+// CHERI CHANGES END