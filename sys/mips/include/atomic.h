/*-
 * SPDX-License-Identifier: BSD-2-Clause-FreeBSD
 *
 * Copyright (c) 1998 Doug Rabson
 * All rights reserved.
 *
 * Redistribution and use in source and binary forms, with or without
 * modification, are permitted provided that the following conditions
 * are met:
 * 1. Redistributions of source code must retain the above copyright
 *    notice, this list of conditions and the following disclaimer.
 * 2. Redistributions in binary form must reproduce the above copyright
 *    notice, this list of conditions and the following disclaimer in the
 *    documentation and/or other materials provided with the distribution.
 *
 * THIS SOFTWARE IS PROVIDED BY THE AUTHOR AND CONTRIBUTORS ``AS IS'' AND
 * ANY EXPRESS OR IMPLIED WARRANTIES, INCLUDING, BUT NOT LIMITED TO, THE
 * IMPLIED WARRANTIES OF MERCHANTABILITY AND FITNESS FOR A PARTICULAR PURPOSE
 * ARE DISCLAIMED.  IN NO EVENT SHALL THE AUTHOR OR CONTRIBUTORS BE LIABLE
 * FOR ANY DIRECT, INDIRECT, INCIDENTAL, SPECIAL, EXEMPLARY, OR CONSEQUENTIAL
 * DAMAGES (INCLUDING, BUT NOT LIMITED TO, PROCUREMENT OF SUBSTITUTE GOODS
 * OR SERVICES; LOSS OF USE, DATA, OR PROFITS; OR BUSINESS INTERRUPTION)
 * HOWEVER CAUSED AND ON ANY THEORY OF LIABILITY, WHETHER IN CONTRACT, STRICT
 * LIABILITY, OR TORT (INCLUDING NEGLIGENCE OR OTHERWISE) ARISING IN ANY WAY
 * OUT OF THE USE OF THIS SOFTWARE, EVEN IF ADVISED OF THE POSSIBILITY OF
 * SUCH DAMAGE.
 *
 *	from: src/sys/alpha/include/atomic.h,v 1.21.2.3 2005/10/06 18:12:05 jhb
 * $FreeBSD$
 */

#ifndef _MACHINE_ATOMIC_H_
#define	_MACHINE_ATOMIC_H_

#ifndef _SYS_CDEFS_H_
#error this file needs sys/cdefs.h as a prerequisite
#endif

#include <sys/atomic_common.h>

#if !defined(__mips_n64) && !defined(__mips_n32)
#include <sys/_atomic64e.h>
#endif

/*
 * Note: All the 64-bit atomic operations are only atomic when running
 * in 64-bit mode.  It is assumed that code compiled for n32 and n64
 * fits into this definition and no further safeties are needed.
 *
 * It is also assumed that the add, subtract and other arithmetic is
 * done on numbers not pointers.  The special rules for n32 pointers
 * do not have atomic operations defined for them, but generally shouldn't
 * need atomic operations.
 */
#ifndef __MIPS_PLATFORM_SYNC_NOPS
#define __MIPS_PLATFORM_SYNC_NOPS ""
#endif

static __inline  void
mips_sync(void)
{
	__asm __volatile (".set noreorder\n"
			"\tsync\n"
			__MIPS_PLATFORM_SYNC_NOPS
			".set reorder\n"
			: : : "memory");
}

#define mb()	mips_sync()
#define wmb()	mips_sync()
#define rmb()	mips_sync()

//#define ATOMIC_NOTYET

#ifdef ATOMIC_NOTYET

/* XXX-AM: defines similar to what stdatomic provides */
#define atomic_thread_fence(order) __c11_atomic_thread_fence(order)
#define atomic_store(object, desired)			\
	__c11_atomic_store(object, desired, __ATOMIC_SEQ_CST)
#define atomic_store_explicit __c11_atomic_store

#define atomic_load(object) __c11_atomic_load(object, __ATOMIC_SEQ_CST)
#define atomic_load_explicit __c11_atomic_load

#define atomic_exchange(object, desired)			\
	__c11_atomic_exchange(object, desired, __ATOMIC_SEQ_CST)
#define atomic_exchange_explicit __c11_atomic_exchange

#define atomic_compare_exchange_strong(object, expected, desired)	\
	__c11_atomic_compare_exchange_strong(object, expected, desired,	\
					     __ATOMIC_SEQ_CST, __ATOMIC_SEQ_CST)
#define atomic_compare_exchange_strong_explicit \
	__c11_atomic_compare_exchange_strong

#define atomic_compare_exchange_weak(object, expected, desired)		\
	__c11_atomic_compare_exchange_weak(object, expected, desired,	\
					   __ATOMIC_SEQ_CST, __ATOMIC_SEQ_CST)
#define atomic_compare_exchange_weak_explicit	\
	__c11_atomic_compare_exchange_weak

#define atomic_fetch_add(object, operand)			\
	__c11_atomic_fetch_add(object, operand, __ATOMIC_SEQ_CST)
#define atomic_fetch_add_explicit __c11_atomic_fetch_add

#define atomic_fetch_sub(object, operand)			\
	__c11_atomic_fetch_sub(object, operand, __ATOMIC_SEQ_CST)
#define atomic_fetch_sub_explicit __c11_atomic_fetch_sub

#define atomic_fetch_or(object, operand)			\
	__c11_atomic_fetch_or(object, operand, __ATOMIC_SEQ_CST)
#define atomic_fetch_or_explicit __c11_atomic_fetch_or

#define atomic_fetch_xor(object, operand)			\
	__c11_atomic_fetch_xor(object, operand, __ATOMIC_SEQ_CST)
#define atomic_fetch_xor_explicit __c11_atomic_fetch_xor

#define atomic_fetch_and(object, operand)			\
	__c11_atomic_fetch_and(object, operand, __ATOMIC_SEQ_CST)
#define atomic_fetch_and_explicit __c11_atomic_fetch_and

/*
 * Various simple arithmetic on memory which is atomic in the presence
 * of interrupts and SMP safe.
 */

#define ATOMIC_SET(WIDTH, TYPE)						\
static __inline  void							\
atomic_set_##WIDTH(__volatile TYPE *p, TYPE v)				\
{									\
	__volatile _Atomic(TYPE) *ptr = (__volatile _Atomic(TYPE)*)p;	\
	TYPE expected = atomic_load(ptr), desired;			\
	do {								\
		desired = expected | v;					\
	} while (!(atomic_compare_exchange_weak(ptr, &expected, desired))); \
}

#define ATOMIC_CLEAR(WIDTH, TYPE)					\
static __inline void							\
atomic_clear_##WIDTH(__volatile TYPE *p, TYPE v)			\
{									\
	__volatile _Atomic(TYPE) *ptr = (__volatile _Atomic(TYPE)*)p;	\
	TYPE expected = atomic_load(ptr), desired;			\
	do {								\
		desired = expected & ~v;				\
	} while (!atomic_compare_exchange_weak(ptr, &expected, desired)); \
}

#define ATOMIC_ADD(WIDTH, TYPE)						\
static __inline void							\
atomic_add_##WIDTH(__volatile TYPE *p, TYPE v)				\
{									\
	atomic_fetch_add((__volatile _Atomic(TYPE)*)p, v);		\
}

#define ATOMIC_SUB(WIDTH, TYPE)						\
static __inline void							\
atomic_subtract_##WIDTH(__volatile TYPE *p, TYPE v)			\
{									\
		atomic_fetch_sub((__volatile _Atomic(TYPE)*)p, v);	\
}

#define ATOMIC_READANDCLEAR(WIDTH, TYPE)				\
static __inline TYPE							\
atomic_readandclear_##WIDTH(__volatile TYPE *addr)			\
{									\
	__volatile _Atomic(TYPE) *ptr = (__volatile _Atomic(TYPE)*)addr; \
	TYPE expected = atomic_load(ptr);				\
									\
	do {								\
	} while (!atomic_compare_exchange_weak(ptr, &expected, 0));	\
	return (expected);						\
}

#define ATOMIC_READANDSET(WIDTH, TYPE)					\
static __inline TYPE							\
atomic_readandset_##WIDTH(__volatile TYPE *addr, TYPE value)		\
{									\
	__volatile _Atomic(TYPE) *ptr = (__volatile _Atomic(TYPE)*)addr; \
	TYPE result = atomic_load(ptr), desired;			\
									\
	do {								\
		desired = result | value;				\
	} while (!atomic_compare_exchange_weak(ptr, &result, desired));	\
									\
	return result;							\
}

ATOMIC_SET(8, uint8_t)
ATOMIC_SET(16, uint16_t)
ATOMIC_SET(32, uint32_t)

ATOMIC_CLEAR(8, uint8_t)
ATOMIC_CLEAR(16, uint16_t)
ATOMIC_CLEAR(32, uint32_t)

ATOMIC_ADD(8, uint8_t)
ATOMIC_ADD(16, uint16_t)
ATOMIC_ADD(32, uint32_t)

ATOMIC_SUB(8, uint8_t)
ATOMIC_SUB(16, uint16_t)
ATOMIC_SUB(32, uint32_t)

ATOMIC_READANDCLEAR(32, uint32_t)
ATOMIC_READANDSET(32, uint32_t)

#if defined(__mips_n64) || defined(__mips_n32)
ATOMIC_SET(64, uint64_t)
ATOMIC_CLEAR(64, uint64_t)
ATOMIC_ADD(64, uint64_t)
ATOMIC_SUB(64, uint64_t)
ATOMIC_READANDCLEAR(64, uint64_t)
ATOMIC_READANDSET(64, uint64_t)

#ifdef __CHERI_PURE_CAPABILITY__
ATOMIC_SET(cap, uintptr_t)
ATOMIC_CLEAR(cap, uintptr_t)
ATOMIC_ADD(cap, uintptr_t)
ATOMIC_SUB(cap, uintptr_t)
ATOMIC_READANDCLEAR(cap, uintptr_t)
ATOMIC_READANDSET(cap, uintptr_t)
#endif /* __CHERI_PURE_CAPABILITY__ */
#endif /* __mips_n64 || __mips_n32 */

/*
 * Variants of simple arithmetic with memory barriers.
 * XXX-AM: TODO port in C by using __ATOMIC_ACQUIRE/__ATOMIC_RELEASE in explicits
 */
#define	ATOMIC_ACQ_REL(NAME, WIDTH, TYPE)				\
static __inline  void							\
 atomic_##NAME##_acq_##WIDTH(__volatile TYPE *p, TYPE v)		\
{									\
	atomic_##NAME##_##WIDTH(p, v);					\
	mips_sync(); 							\
}									\
									\
static __inline  void							\
 atomic_##NAME##_rel_##WIDTH(__volatile TYPE *p, TYPE v)		\
{									\
	mips_sync();							\
	atomic_##NAME##_##WIDTH(p, v);					\
}

ATOMIC_ACQ_REL(set, 8, uint8_t)
ATOMIC_ACQ_REL(clear, 8, uint8_t)
ATOMIC_ACQ_REL(add, 8, uint8_t)
ATOMIC_ACQ_REL(subtract, 8, uint8_t)
ATOMIC_ACQ_REL(set, 16, uint16_t)
ATOMIC_ACQ_REL(clear, 16, uint16_t)
ATOMIC_ACQ_REL(add, 16, uint16_t)
ATOMIC_ACQ_REL(subtract, 16, uint16_t)
ATOMIC_ACQ_REL(set, 32, uint32_t)
ATOMIC_ACQ_REL(clear, 32, uint32_t)
ATOMIC_ACQ_REL(add, 32, uint32_t)
ATOMIC_ACQ_REL(subtract, 32, uint32_t)
#if defined(__mips_n64) || defined(__mips_n32)
ATOMIC_ACQ_REL(set, 64, uint64_t)
ATOMIC_ACQ_REL(clear, 64, uint64_t)
ATOMIC_ACQ_REL(add, 64, uint64_t)
ATOMIC_ACQ_REL(subtract, 64, uint64_t)
#ifdef __CHERI_PURE_CAPABILITY__
ATOMIC_ACQ_REL(set, cap, uintptr_t)
ATOMIC_ACQ_REL(clear, cap, uintptr_t)
ATOMIC_ACQ_REL(add, cap, uintptr_t)
ATOMIC_ACQ_REL(subtract, cap, uintptr_t)
#endif /* __CHERI_PURE_CAPABILITY__ */
#endif /* __mips_n64 || __mips_n32 */

#undef ATOMIC_ACQ_REL

/*
 * Atomic load and store with memory barriers
 */
#define	ATOMIC_STORE_LOAD(WIDTH, TYPE)			\
static __inline TYPE					\
atomic_load_acq_##WIDTH(__volatile TYPE *p)		\
{							\
	return (atomic_load_explicit(			\
			(__volatile _Atomic(TYPE)*)p,	\
			__ATOMIC_ACQUIRE));		\
}							\
							\
static __inline  void					\
atomic_store_rel_##WIDTH(__volatile TYPE *p, TYPE v)	\
{							\
	atomic_store_explicit(				\
		(__volatile _Atomic(TYPE)*)p, v,	\
		__ATOMIC_RELEASE);			\
}

ATOMIC_STORE_LOAD(32, uint32_t)
ATOMIC_STORE_LOAD(64, uint64_t)
#ifdef __CHERI_PURE_CAPABILITY__
ATOMIC_STORE_LOAD(cap, uintptr_t)
#endif /* __CHERI_PURE_CAPABILITY__ */

#if !defined(__mips_n64) && !defined(__mips_n32)
void atomic_store_64(__volatile uint64_t *, uint64_t *);
void atomic_load_64(__volatile uint64_t *, uint64_t *);
#else
static __inline void
atomic_store_64(__volatile uint64_t *p, uint64_t *v)
{
	*p = *v;
}

static __inline void
atomic_load_64(__volatile uint64_t *p, uint64_t *v)
{
	*v = *p;
}
#endif

#undef ATOMIC_STORE_LOAD

/*
 * Atomic compare and fetch operations
 */

/*
 * Atomically compare the value stored at *p with cmpval and if the
 * two values are equal, update the value of *p with newval. Returns
 * zero if the compare failed, nonzero otherwise.
 */
#define ATOMIC_CMPSET(WIDTH, TYPE)					\
static __inline TYPE							\
atomic_cmpset_##WIDTH(__volatile TYPE *p, TYPE cmpval, TYPE newval)	\
{									\
	return (atomic_compare_exchange_weak((__volatile _Atomic(TYPE)*)p, \
					     &cmpval, newval));		\
}									\
									\
static __inline TYPE							\
atomic_cmpset_acq_##WIDTH(__volatile TYPE *p, TYPE cmpval, TYPE newval)	\
{									\
	return (atomic_compare_exchange_weak_explicit(			\
			(__volatile _Atomic(TYPE)*)p, &cmpval, newval,	\
			__ATOMIC_ACQUIRE, __ATOMIC_ACQUIRE));		\
}									\
									\
static __inline TYPE							\
atomic_cmpset_rel_##WIDTH(__volatile TYPE *p, TYPE cmpval, TYPE newval)	\
{									\
	return (atomic_compare_exchange_weak_explicit(			\
			(__volatile _Atomic(TYPE)*)p, &cmpval, newval,	\
			__ATOMIC_RELEASE, __ATOMIC_RELEASE));		\
}									\


/*
 * Atomically compare the value stored at *p with cmpval and if the
 * two values are equal, update the value of *p with newval,
 * otherwise update the value of cmpval with the value loaded from *p.
 * Returns zero if the compare failed, nonzero otherwise.
 */
#define ATOMIC_FCMPSET(WIDTH, TYPE)					\
static __inline int							\
atomic_fcmpset_##WIDTH(__volatile TYPE *p, TYPE *cmpval, TYPE newval)	\
{									\
	return (atomic_compare_exchange_weak((__volatile _Atomic(TYPE)*)p, \
					     cmpval, newval));		\
}									\
									\
static __inline int							\
atomic_fcmpset_acq_##WIDTH(__volatile TYPE *p, TYPE *cmpval, TYPE newval) \
{									\
	return (atomic_compare_exchange_weak_explicit(			\
			(__volatile _Atomic(TYPE)*)p, cmpval, newval,	\
			__ATOMIC_ACQUIRE, __ATOMIC_ACQUIRE));		\
}									\
									\
static __inline int							\
atomic_fcmpset_rel_##WIDTH(__volatile TYPE *p, TYPE *cmpval, TYPE newval) \
{									\
	return (atomic_compare_exchange_weak_explicit(			\
			(__volatile _Atomic(TYPE)*)p, cmpval, newval,	\
			__ATOMIC_RELEASE, __ATOMIC_RELEASE));		\
}

/*
 * Atomically add the value of v to the integer pointed to by p and return
 * the previous value of *p.
 */
#define ATOMIC_FETCHADD(WIDTH, TYPE)					\
static __inline TYPE							\
atomic_fetchadd_##WIDTH(__volatile TYPE *p, TYPE v)			\
{									\
	return (atomic_fetch_add((__volatile _Atomic(TYPE)*)p, v));	\
}

ATOMIC_CMPSET(32, uint32_t)
ATOMIC_FCMPSET(32, uint32_t)
ATOMIC_FETCHADD(32, uint32_t)
#if defined(__mips_n64) || defined(__mips_n32)
ATOMIC_CMPSET(64, uint64_t)
ATOMIC_FCMPSET(64, uint64_t)
ATOMIC_FETCHADD(64, uint64_t)
#ifdef __CHERI_PURE_CAPABILITY__
ATOMIC_CMPSET(cap, uintptr_t)
ATOMIC_FCMPSET(cap, uintptr_t)
ATOMIC_FETCHADD(cap, uintptr_t)
#endif /* __CHERI_PURE_CAPABILITY__ */
#endif /* __mips_n64 || __mips_n32 */

static __inline void
atomic_thread_fence_acq(void)
{
	atomic_thread_fence(__ATOMIC_ACQUIRE);
}

static __inline void
atomic_thread_fence_rel(void)
{
	atomic_thread_fence(__ATOMIC_RELEASE);
}

static __inline void
atomic_thread_fence_acq_rel(void)
{
	atomic_thread_fence(__ATOMIC_ACQ_REL);
}

static __inline void
atomic_thread_fence_seq_cst(void)
{
	atomic_thread_fence(__ATOMIC_SEQ_CST);
}

#else /* ATOMIC_NOTYET */

/*
 * Various simple arithmetic on memory which is atomic in the presence
 * of interrupts and SMP safe.
 */

void atomic_set_8(__volatile uint8_t *, uint8_t);
void atomic_clear_8(__volatile uint8_t *, uint8_t);
void atomic_add_8(__volatile uint8_t *, uint8_t);
void atomic_subtract_8(__volatile uint8_t *, uint8_t);

void atomic_set_16(__volatile uint16_t *, uint16_t);
void atomic_clear_16(__volatile uint16_t *, uint16_t);
void atomic_add_16(__volatile uint16_t *, uint16_t);
void atomic_subtract_16(__volatile uint16_t *, uint16_t);

static __inline int atomic_cmpset_8(__volatile uint8_t *, uint8_t, uint8_t);
static __inline int atomic_fcmpset_8(__volatile uint8_t *, uint8_t *, uint8_t);
static __inline int atomic_cmpset_16(__volatile uint16_t *, uint16_t, uint16_t);
static __inline int atomic_fcmpset_16(__volatile uint16_t *, uint16_t *, uint16_t);

/*
 * Avoid an error if the compiler decides to use $at as one of the registers.
 * This only seems to happen in the CHERI purecap case so far
 */
#define __INLINE_ASM_PUSH_NOAT	".set push\n\t.set noat\n\t"
#define __INLINE_ASM_POP_NOAT	".set pop"

static __inline void
atomic_set_32(__volatile uint32_t *p, uint32_t v)
{
	uint32_t temp;

#ifndef __CHERI_PURE_CAPABILITY__
	__asm __volatile (
		"1:\tll	%0, %1\n\t"		/* load old value */
		"or	%0, %2, %0\n\t"		/* calculate new value */
		"sc	%0, %1\n\t"		/* attempt to store */
		"beqz	%0, 1b\n\t"		/* spin if failed */
		: "=&r" (temp), "+m" (*p)
		: "r" (v)
		: "memory");
#else
	__asm __volatile (
		__INLINE_ASM_PUSH_NOAT
		"1:\n\t"
		"cllw	%0, %1\n\t"		/* load old value */
		"or	%0, %2, %0\n\t"		/* calculate new value */
		"cscw	%0, %0, %1\n\t"		/* attempt to store */
		"beqz	%0, 1b\n\t"		/* spin if failed */
		__INLINE_ASM_POP_NOAT
		: "=&r" (temp), "+C" (p)
		: "r" (v)
		: "memory");
#endif

}

static __inline void
atomic_clear_32(__volatile uint32_t *p, uint32_t v)
{
	uint32_t temp;
	v = ~v;

#ifndef __CHERI_PURE_CAPABILITY__
	__asm __volatile (
		"1:\tll	%0, %1\n\t"		/* load old value */
		"and	%0, %2, %0\n\t"		/* calculate new value */
		"sc	%0, %1\n\t"		/* attempt to store */
		"beqz	%0, 1b\n\t"		/* spin if failed */
		: "=&r" (temp), "+m" (*p)
		: "r" (v)
		: "memory");
#else
	__asm __volatile (
		__INLINE_ASM_PUSH_NOAT
		"1:\n\t"
		"cllw	%0, %1\n\t"		/* load old value */
		"and	%0, %2, %0\n\t"		/* calculate new value */
		"cscw	%0, %0, %1\n\t"		/* attempt to store */
		"beqz	%0, 1b\n\t"		/* spin if failed */
		__INLINE_ASM_POP_NOAT
		: "=&r" (temp), "+C" (p)
		: "r" (v)
		: "memory");
#endif
}

static __inline void
atomic_add_32(__volatile uint32_t *p, uint32_t v)
{
	uint32_t temp;

#ifndef __CHERI_PURE_CAPABILITY__
	__asm __volatile (
		"1:\tll	%0, %1\n\t"		/* load old value */
		"addu	%0, %2, %0\n\t"		/* calculate new value */
		"sc	%0, %1\n\t"		/* attempt to store */
		"beqz	%0, 1b\n\t"		/* spin if failed */
		: "=&r" (temp), "+m" (*p)
		: "r" (v)
		: "memory");
#else
	__asm __volatile (
		__INLINE_ASM_PUSH_NOAT
		"1:\n\t"
		"cllw	%0, %1\n\t"	/* load old value */
		"addu	%0, %2, %0\n\t"		/* calculate new value */
		"cscw	%0, %0, %1\n\t"		/* attempt to store */
		"beqz	%0, 1b\n\t"		/* spin if failed */
		__INLINE_ASM_POP_NOAT
		: "=&r" (temp), "+C" (p)
		: "r" (v)
		: "memory");
#endif
}

static __inline void
atomic_subtract_32(__volatile uint32_t *p, uint32_t v)
{
	uint32_t temp;

#ifndef __CHERI_PURE_CAPABILITY__
	__asm __volatile (
		"1:\tll	%0, %1\n\t"		/* load old value */
		"subu	%0, %2\n\t"		/* calculate new value */
		"sc	%0, %1\n\t"		/* attempt to store */
		"beqz	%0, 1b\n\t"		/* spin if failed */
		: "=&r" (temp), "+m" (*p)
		: "r" (v)
		: "memory");
#else
	__asm __volatile (
		__INLINE_ASM_PUSH_NOAT
		"1:\n\t"
		"cllw	%0, %1\n\t"		/* load old value */
		"subu	%0, %2\n\t"		/* calculate new value */
		"cscw	%0, %0, %1\n\t"		/* attempt to store */
		"beqz	%0, 1b\n\t"		/* spin if failed */
		__INLINE_ASM_POP_NOAT
		: "=&r" (temp), "+C" (p)
		: "r" (v)
		: "memory");
#endif
}

static __inline uint32_t
atomic_readandclear_32(__volatile uint32_t *addr)
{
	uint32_t result,temp;

#ifndef __CHERI_PURE_CAPABILITY__
	__asm __volatile (
		"1:\tll	 %0,%2\n\t"	/* load current value, asserting lock */
		"li	 %1,0\n\t"		/* value to store */
		"sc	 %1,%2\n\t"	/* attempt to store */
		"beqz	 %1, 1b\n\t"		/* if the store failed, spin */
		: "=&r"(result), "=&r"(temp), "+m" (*addr)
		:
		: "memory");
#else
	__asm __volatile (
		__INLINE_ASM_PUSH_NOAT
		"1:\n\t"
		"cllw	%0, %2\n\t"	/* load current value, asserting lock */
		"li	%1, 0\n\t"	/* value to store */
		"cscw	%1, %1, %2\n\t"	/* attempt to store */
		"beqz	%1, 1b\n\t"	/* if the store failed, spin */
		__INLINE_ASM_POP_NOAT
		: "=&r"(result), "=&r"(temp), "+C" (addr)
		:
		: "memory");
#endif

	return result;
}

static __inline uint32_t
atomic_readandset_32(__volatile uint32_t *addr, uint32_t value)
{
	uint32_t result,temp;

#ifndef __CHERI_PURE_CAPABILITY__
	__asm __volatile (
		"1:\tll	 %0,%2\n\t"	/* load current value, asserting lock */
		"or      %1,$0,%3\n\t"
		"sc	 %1,%2\n\t"	/* attempt to store */
		"beqz	 %1, 1b\n\t"		/* if the store failed, spin */
		: "=&r"(result), "=&r"(temp), "+m" (*addr)
		: "r" (value)
		: "memory");
#else
	__asm __volatile (
		__INLINE_ASM_PUSH_NOAT
		"1:\n\t"
		"cllw	%0, %2\n\t"	/* load current value, asserting lock */
		"or	%1, $0, %3\n\t"
		"cscw	%1, %1, %2\n\t"	/* attempt to store */
		"beqz	%1, 1b\n\t"	/* if the store failed, spin */
		__INLINE_ASM_POP_NOAT
		: "=&r"(result), "=&r"(temp), "+C" (addr)
		: "r" (value)
		: "memory");
#endif

	return result;
}

#if defined(__mips_n64) || defined(__mips_n32)
static __inline void
atomic_set_64(__volatile uint64_t *p, uint64_t v)
{
	uint64_t temp;

#ifndef __CHERI_PURE_CAPABILITY__
	__asm __volatile (
		"1:\n\t"
		"lld	%0, %1\n\t"		/* load old value */
		"or	%0, %2, %0\n\t"		/* calculate new value */
		"scd	%0, %1\n\t"		/* attempt to store */
		"beqz	%0, 1b\n\t"		/* spin if failed */
		: "=&r" (temp), "+m" (*p)
		: "r" (v)
		: "memory");
#else
	__asm __volatile (
		__INLINE_ASM_PUSH_NOAT
		"1:\n\t"
		"clld	%0, %1\n\t"		/* load old value */
		"or	%0, %2, %0\n\t"		/* calculate new value */
		"cscd	%0, %0, %1\n\t"		/* attempt to store */
		"beqz	%0, 1b\n\t"		/* spin if failed */
		__INLINE_ASM_POP_NOAT
		: "=&r" (temp), "+C" (p)
		: "r" (v)
		: "memory");
#endif

}

static __inline void
atomic_clear_64(__volatile uint64_t *p, uint64_t v)
{
	uint64_t temp;
	v = ~v;

#ifndef __CHERI_PURE_CAPABILITY__
	__asm __volatile (
		"1:\n\t"
		"lld	%0, %1\n\t"		/* load old value */
		"and	%0, %2, %0\n\t"		/* calculate new value */
		"scd	%0, %1\n\t"		/* attempt to store */
		"beqz	%0, 1b\n\t"		/* spin if failed */
		: "=&r" (temp), "+m" (*p)
		: "r" (v)
		: "memory");
#else
	__asm __volatile (
		__INLINE_ASM_PUSH_NOAT
		"1:\n\t"
		"clld	%0, %1\n\t"		/* load old value */
		"and	%0, %2, %0\n\t"		/* calculate new value */
		"cscd	%0, %0, %1\n\t"		/* attempt to store */
		"beqz	%0, 1b\n\t"		/* spin if failed */
		__INLINE_ASM_POP_NOAT
		: "=&r" (temp), "+C" (p)
		: "r" (v)
		: "memory");
#endif
}

static __inline void
atomic_add_64(__volatile uint64_t *p, uint64_t v)
{
	uint64_t temp;

#ifndef __CHERI_PURE_CAPABILITY__
	__asm __volatile (
		"1:\n\t"
		"lld	%0, %1\n\t"		/* load old value */
		"daddu	%0, %2, %0\n\t"		/* calculate new value */
		"scd	%0, %1\n\t"		/* attempt to store */
		"beqz	%0, 1b\n\t"		/* spin if failed */
		: "=&r" (temp), "+m" (*p)
		: "r" (v)
		: "memory");
#else
	__asm __volatile (
		__INLINE_ASM_PUSH_NOAT
		"1:\n\t"
		"clld	%0, %1\n\t"		/* load old value */
		"daddu	%0, %2, %0\n\t"		/* calculate new value */
		"cscd	%0, %0, %1\n\t"		/* attempt to store */
		"beqz	%0, 1b\n\t"		/* spin if failed */
		__INLINE_ASM_POP_NOAT
		: "=&r" (temp), "+C" (p)
		: "r" (v)
		: "memory");
#endif
}

static __inline void
atomic_subtract_64(__volatile uint64_t *p, uint64_t v)
{
	uint64_t temp;

#ifndef __CHERI_PURE_CAPABILITY__
	__asm __volatile (
		"1:\n\t"
		"lld	%0, %1\n\t"		/* load old value */
		"dsubu	%0, %2\n\t"		/* calculate new value */
		"scd	%0, %1\n\t"		/* attempt to store */
		"beqz	%0, 1b\n\t"		/* spin if failed */
		: "=&r" (temp), "+m" (*p)
		: "r" (v)
		: "memory");
#else
	__asm __volatile (
		__INLINE_ASM_PUSH_NOAT
		"1:\n\t"
		"clld	%0, %1\n\t"		/* load old value */
		"dsubu	%0, %2\n\t"		/* calculate new value */
		"cscd	%0, %0, %1\n\t"		/* attempt to store */
		"beqz	%0, 1b\n\t"		/* spin if failed */
		__INLINE_ASM_POP_NOAT
		: "=&r" (temp), "+C" (p)
		: "r" (v)
		: "memory");
#endif
}

static __inline uint64_t
atomic_readandclear_64(__volatile uint64_t *addr)
{
	uint64_t result,temp;

#ifndef __CHERI_PURE_CAPABILITY__
	__asm __volatile (
		"1:\n\t"
		"lld	 %0, %2\n\t"		/* load old value */
		"li	 %1, 0\n\t"		/* value to store */
		"scd	 %1, %2\n\t"		/* attempt to store */
		"beqz	 %1, 1b\n\t"		/* if the store failed, spin */
		: "=&r"(result), "=&r"(temp), "+m" (*addr)
		:
		: "memory");
#else
	__asm __volatile (
		__INLINE_ASM_PUSH_NOAT
		"1:\n\t"
		"clld	 %0, %2\n\t"		/* load old value */
		"li	 %1, 0\n\t"		/* value to store */
		"cscd	 %1, %1, %2\n\t"	/* attempt to store */
		"beqz	 %1, 1b\n\t"		/* if the store failed, spin */
		__INLINE_ASM_POP_NOAT
		: "=&r"(result), "=&r"(temp), "+C" (addr)
		:
		: "memory");
#endif

	return result;
}

static __inline uint64_t
atomic_readandset_64(__volatile uint64_t *addr, uint64_t value)
{
	uint64_t result,temp;

#ifndef __CHERI_PURE_CAPABILITY__
	__asm __volatile (
		"1:\n\t"
		"lld	 %0,%2\n\t"		/* Load old value*/
		"or      %1,$0,%3\n\t"
		"scd	 %1,%2\n\t"		/* attempt to store */
		"beqz	 %1, 1b\n\t"		/* if the store failed, spin */
		: "=&r"(result), "=&r"(temp), "+m" (*addr)
		: "r" (value)
		: "memory");
#else
	__asm __volatile (
		__INLINE_ASM_PUSH_NOAT
		"1:\n\t"
		"clld	 %0, %2\n\t"		/* load old value*/
		"or      %1, $0, %3\n\t"
		"cscd	 %1, %1, %2\n\t"	/* attempt to store */
		"beqz	 %1, 1b\n\t"		/* if the store failed, spin */
		__INLINE_ASM_POP_NOAT
		: "=&r"(result), "=&r"(temp), "+C" (addr)
		: "r" (value)
		: "memory");
#endif

	return result;
}
#endif

#define	ATOMIC_ACQ_REL(NAME, WIDTH)					\
static __inline  void							\
atomic_##NAME##_acq_##WIDTH(__volatile uint##WIDTH##_t *p, uint##WIDTH##_t v)\
{									\
	atomic_##NAME##_##WIDTH(p, v);					\
	mips_sync(); 							\
}									\
									\
static __inline  void							\
atomic_##NAME##_rel_##WIDTH(__volatile uint##WIDTH##_t *p, uint##WIDTH##_t v)\
{									\
	mips_sync();							\
	atomic_##NAME##_##WIDTH(p, v);					\
}

/* Variants of simple arithmetic with memory barriers. */
ATOMIC_ACQ_REL(set, 8)
ATOMIC_ACQ_REL(clear, 8)
ATOMIC_ACQ_REL(add, 8)
ATOMIC_ACQ_REL(subtract, 8)
ATOMIC_ACQ_REL(set, 16)
ATOMIC_ACQ_REL(clear, 16)
ATOMIC_ACQ_REL(add, 16)
ATOMIC_ACQ_REL(subtract, 16)
ATOMIC_ACQ_REL(set, 32)
ATOMIC_ACQ_REL(clear, 32)
ATOMIC_ACQ_REL(add, 32)
ATOMIC_ACQ_REL(subtract, 32)
#if defined(__mips_n64) || defined(__mips_n32)
ATOMIC_ACQ_REL(set, 64)
ATOMIC_ACQ_REL(clear, 64)
ATOMIC_ACQ_REL(add, 64)
ATOMIC_ACQ_REL(subtract, 64)
#endif

#undef ATOMIC_ACQ_REL

/*
 * We assume that a = b will do atomic loads and stores.
 */
#define	ATOMIC_STORE_LOAD(WIDTH)			\
static __inline  uint##WIDTH##_t			\
atomic_load_acq_##WIDTH(__volatile uint##WIDTH##_t *p)	\
{							\
	uint##WIDTH##_t v;				\
							\
	v = *p;						\
	mips_sync();					\
	return (v);					\
}							\
							\
static __inline  void					\
atomic_store_rel_##WIDTH(__volatile uint##WIDTH##_t *p, uint##WIDTH##_t v)\
{							\
	mips_sync();					\
	*p = v;						\
}

ATOMIC_STORE_LOAD(32)
#if defined(__mips_n64) || defined(__mips_n32)
ATOMIC_STORE_LOAD(64)
#endif
#undef ATOMIC_STORE_LOAD

/*
 * MIPS n32 is not a LP64 API, so atomic_load_64 isn't defined there. Define it
 * here since n32 is an oddball !LP64 but that can do 64-bit atomics.
 */
#if defined(__mips_n32)
#define	atomic_load_64	atomic_load_acq_64
#endif

#ifdef __CHERI_PURE_CAPABILITY__
/*
<<<<<<< HEAD
 * In a purecap kernel we can not use the generic sub-word implementation
 * as it will break with subobject bounds.
=======
 * In a purecap kernel we cannot use the generic sub-word implementation.
>>>>>>> de41da2f
 */
static __inline int
atomic_cmpset_8(__volatile uint8_t *p, uint8_t cmpval, uint8_t newval)
{
	int ret;

	__asm __volatile (
		__INLINE_ASM_PUSH_NOAT
		"1:\n\t"
<<<<<<< HEAD
		QEMU_TLB_WORKAROUND8("%1")
=======
>>>>>>> de41da2f
		"cllb	%0, %1\n\t"		/* load old value */
		"bne	%0, %2, 2f\n\t"		/* compare */
		"move	%0, %3\n\t"		/* value to store */
		"cscb	%0, %0, %1\n\t"		/* attempt to store */
		"beqz	%0, 1b\n\t"		/* if it failed, spin */
		"b 3f\n\t"
		"2:\n\t"
		"li	%0, 0\n\t"
		"3:\n"
		__INLINE_ASM_POP_NOAT
		: "=&r" (ret), "+C" (p)
		: "r" ((long)(int8_t)cmpval), "r" (newval)
		: "memory");

	return (ret);
}
#define	atomic_cmpset_8 atomic_cmpset_8

/*
 * Atomically compare the value stored at *p with cmpval and if the
 * two values are equal, update the value of *p with newval. Returns
 * zero if the compare failed, nonzero otherwise.
 */
static __inline int
atomic_fcmpset_8(__volatile uint8_t *p, uint8_t *cmpval, uint8_t newval)
{
	int ret;

	uint8_t tmp;
	uint8_t expected = *cmpval;

	__asm __volatile (
		__INLINE_ASM_PUSH_NOAT
		"cllb	%[tmp], %[ptr]\n\t"		/* load old value */
		"bne	%[tmp], %[expected], 1f\n\t"	/* compare */
		"nop\n\t"
		"cscb	%[ret], %[newval], %[ptr]\n\t"	/* attempt to store */
		"j	2f\n\t"			/* exit regardless of success */
		"nop\n\t"			/* avoid delay slot accident */
		"1:\n\t"
		"csb	%[tmp], $0, 0(%[cmpval])\n\t"	/* store loaded value */
		"li	%[ret], 0\n\t"
		"2:\n"
		__INLINE_ASM_POP_NOAT
		: [ret] "=&r" (ret), [tmp] "=&r" (tmp), [ptr]"+C" (p),
		    [cmpval]"+C" (cmpval)
		: [newval] "r" (newval), [expected] "r" ((long)(int8_t)expected)
		: "memory");

	return ret;
}
#define	atomic_fcmpset_8 atomic_fcmpset_8

/*
 * Atomically compare the value stored at *p with cmpval and if the
 * two values are equal, update the value of *p with newval. Returns
 * zero if the compare failed, nonzero otherwise.
 */
static __inline int
atomic_cmpset_16(__volatile uint16_t *p, uint16_t cmpval, uint16_t newval)
{
	int ret;

	__asm __volatile (
		__INLINE_ASM_PUSH_NOAT
		"1:\n\t"
<<<<<<< HEAD
		QEMU_TLB_WORKAROUND16("%1")
=======
>>>>>>> de41da2f
		"cllh	%0, %1\n\t"		/* load old value */
		"bne	%0, %2, 2f\n\t"		/* compare */
		"move	%0, %3\n\t"		/* value to store */
		"csch	%0, %0, %1\n\t"		/* attempt to store */
		"beqz	%0, 1b\n\t"		/* if it failed, spin */
		"b 3f\n\t"
		"2:\n\t"
		"li	%0, 0\n\t"
		"3:\n"
		__INLINE_ASM_POP_NOAT
		: "=&r" (ret), "+C" (p)
		: "r" ((long)(int16_t)cmpval), "r" (newval)
		: "memory");

	return (ret);
}
#define	atomic_cmpset_16 atomic_cmpset_16

/*
 * Atomically compare the value stored at *p with cmpval and if the
 * two values are equal, update the value of *p with newval. Returns
 * zero if the compare failed, nonzero otherwise.
 */
static __inline int
atomic_fcmpset_16(__volatile uint16_t *p, uint16_t *cmpval, uint16_t newval)
{
	int ret;

	uint16_t tmp;
	uint16_t expected = *cmpval;

	__asm __volatile (
		__INLINE_ASM_PUSH_NOAT
		"cllh	%[tmp], %[ptr]\n\t"		/* load old value */
		"bne	%[tmp], %[expected], 1f\n\t"	/* compare */
		"nop\n\t"
		"csch	%[ret], %[newval], %[ptr]\n\t"	/* attempt to store */
		"j	2f\n\t"			/* exit regardless of success */
		"nop\n\t"			/* avoid delay slot accident */
		"1:\n\t"
		"csh	%[tmp], $0, 0(%[cmpval])\n\t"	/* store loaded value */
		"li	%[ret], 0\n\t"
		"2:\n"
		__INLINE_ASM_POP_NOAT
		: [ret] "=&r" (ret), [tmp] "=&r" (tmp), [ptr]"+C" (p),
		    [cmpval]"+C" (cmpval)
		: [newval] "r" (newval), [expected] "r" ((long)(int16_t)expected)
		: "memory");

	return ret;
}
#define	atomic_fcmpset_16 atomic_fcmpset_16
#endif

/*
 * Atomically compare the value stored at *p with cmpval and if the
 * two values are equal, update the value of *p with newval. Returns
 * zero if the compare failed, nonzero otherwise.
 */
static __inline int
atomic_cmpset_32(__volatile uint32_t *p, uint32_t cmpval, uint32_t newval)
{
	int ret;

#ifndef __CHERI_PURE_CAPABILITY__
	__asm __volatile (
		"1:\tll	%0, %1\n\t"		/* load old value */
		"bne %0, %2, 2f\n\t"		/* compare */
		"move %0, %3\n\t"		/* value to store */
		"sc %0, %1\n\t"			/* attempt to store */
		"beqz %0, 1b\n\t"		/* if it failed, spin */
		"j 3f\n\t"
		"2:\n\t"
		"li	%0, 0\n\t"
		"3:\n"
		: "=&r" (ret), "+m" (*p)
		: "r" (cmpval), "r" (newval)
		: "memory");
#else
	__asm __volatile (
		__INLINE_ASM_PUSH_NOAT
		"1:\n\t"
		"cllw	%0, %1\n\t"		/* load old value */
		"bne	%0, %2, 2f\n\t"		/* compare */
		"move	%0, %3\n\t"		/* value to store */
		"cscw	%0, %0, %1\n\t"		/* attempt to store */
		"beqz	%0, 1b\n\t"		/* if it failed, spin */
		"b 3f\n\t"
		"2:\n\t"
		"li	%0, 0\n\t"
		"3:\n"
		__INLINE_ASM_POP_NOAT
		: "=&r" (ret), "+C" (p)
		: "r" ((long)(int32_t)cmpval), "r" (newval)
		: "memory");
#endif

	return ret;
}

/*
 * Atomically compare the value stored at *p with cmpval and if the
 * two values are equal, update the value of *p with newval. Returns
 * zero if the compare failed, nonzero otherwise.
 */
static __inline int
atomic_fcmpset_32(__volatile uint32_t *p, uint32_t *cmpval, uint32_t newval)
{
	int ret;

#ifndef __CHERI_PURE_CAPABILITY__
	/*
	 * The following sequence (similar to that in atomic_fcmpset_64) will
	 * attempt to update the value of *p with newval if the comparison
	 * succeeds.  Note that they'll exit regardless of whether the store
	 * actually succeeded, leaving *cmpval untouched.  This is in line with
	 * the documentation of atomic_fcmpset_<type>() in atomic(9) for ll/sc
	 * architectures.
	 */
	__asm __volatile (
		"ll	%0, %1\n\t"		/* load old value */
		"bne	%0, %4, 1f\n\t"		/* compare */
		"move	%0, %3\n\t"		/* value to store */
		"sc	%0, %1\n\t"		/* attempt to store */
		"j	2f\n\t"			/* exit regardless of success */
		"nop\n\t"			/* avoid delay slot accident */
		"1:\n\t"
		"sw	%0, %2\n\t"		/* save old value */
		"li	%0, 0\n\t"
		"2:\n"
		: "=&r" (ret), "+m" (*p), "=m" (*cmpval)
		: "r" (newval), "r" (*cmpval)
		: "memory");
#else
	uint32_t tmp;
	uint32_t expected = *cmpval;

	__asm __volatile (
		__INLINE_ASM_PUSH_NOAT
		"cllw	%[tmp], %[ptr]\n\t"		/* load old value */
		"bne	%[tmp], %[expected], 1f\n\t"	/* compare */
		"nop\n\t"
		"cscw	%[ret], %[newval], %[ptr]\n\t"	/* attempt to store */
		"j	2f\n\t"			/* exit regardless of success */
		"nop\n\t"			/* avoid delay slot accident */
		"1:\n\t"
		"csw	%[tmp], $0, 0(%[cmpval])\n\t"	/* store loaded value */
		"li	%[ret], 0\n\t"
		"2:\n"
		__INLINE_ASM_POP_NOAT
		: [ret] "=&r" (ret), [tmp] "=&r" (tmp), [ptr]"+C" (p),
		    [cmpval]"+C" (cmpval)
		: [newval] "r" (newval), [expected] "r" ((long)(int32_t)expected)
		: "memory");
#endif
	return ret;
}

#define	ATOMIC_CMPSET_ACQ_REL(WIDTH)					\
static __inline  int							\
atomic_cmpset_acq_##WIDTH(__volatile uint##WIDTH##_t *p,		\
    uint##WIDTH##_t cmpval, uint##WIDTH##_t newval)			\
{									\
	int retval;							\
									\
	retval = atomic_cmpset_##WIDTH(p, cmpval, newval);		\
	mips_sync();							\
	return (retval);						\
}									\
									\
static __inline  int							\
atomic_cmpset_rel_##WIDTH(__volatile uint##WIDTH##_t *p,		\
    uint##WIDTH##_t cmpval, uint##WIDTH##_t newval)			\
{									\
	mips_sync();							\
	return (atomic_cmpset_##WIDTH(p, cmpval, newval));		\
}

#define	ATOMIC_FCMPSET_ACQ_REL(WIDTH)					\
static __inline  int							\
atomic_fcmpset_acq_##WIDTH(__volatile uint##WIDTH##_t *p,		\
    uint##WIDTH##_t *cmpval, uint##WIDTH##_t newval)			\
{									\
	int retval;							\
									\
	retval = atomic_fcmpset_##WIDTH(p, cmpval, newval);		\
	mips_sync();							\
	return (retval);						\
}									\
									\
static __inline  int							\
atomic_fcmpset_rel_##WIDTH(__volatile uint##WIDTH##_t *p,		\
    uint##WIDTH##_t *cmpval, uint##WIDTH##_t newval)			\
{									\
	mips_sync();							\
	return (atomic_fcmpset_##WIDTH(p, cmpval, newval));		\
}

/*
 * Atomically compare the value stored at *p with cmpval and if the
 * two values are equal, update the value of *p with newval. Returns
 * zero if the compare failed, nonzero otherwise.
 */
ATOMIC_CMPSET_ACQ_REL(8);
ATOMIC_CMPSET_ACQ_REL(16);
ATOMIC_CMPSET_ACQ_REL(32);
ATOMIC_FCMPSET_ACQ_REL(8);
ATOMIC_FCMPSET_ACQ_REL(16);
ATOMIC_FCMPSET_ACQ_REL(32);

/*
 * Atomically add the value of v to the integer pointed to by p and return
 * the previous value of *p.
 */
static __inline uint32_t
atomic_fetchadd_32(__volatile uint32_t *p, uint32_t v)
{
	uint32_t value, temp;

#ifndef __CHERI_PURE_CAPABILITY__
	__asm __volatile (
		"1:\tll %0, %1\n\t"		/* load old value */
		"addu %2, %3, %0\n\t"		/* calculate new value */
		"sc %2, %1\n\t"			/* attempt to store */
		"beqz %2, 1b\n\t"		/* spin if failed */
		: "=&r" (value), "+m" (*p), "=&r" (temp)
		: "r" (v));
#else
	__asm __volatile (
		__INLINE_ASM_PUSH_NOAT
		"1:\n\t"
		"cllw	%0, %1\n\t"		/* load old value */
		"addu	%2, %3, %0\n\t"		/* calculate new value */
		"cscw	%2, %2, %1\n\t"		/* attempt to store */
		"beqz %2, 1b\n\t"		/* spin if failed */
		__INLINE_ASM_POP_NOAT
		: "=&r" (value), "+C" (p), "=&r" (temp)
		: "r" (v));
#endif
	return (value);
}

#if defined(__mips_n64) || defined(__mips_n32)
/*
 * Atomically compare the value stored at *p with cmpval and if the
 * two values are equal, update the value of *p with newval. Returns
 * zero if the compare failed, nonzero otherwise.
 */
static __inline int
atomic_cmpset_64(__volatile uint64_t *p, uint64_t cmpval, uint64_t newval)
{
	int ret;

#ifndef __CHERI_PURE_CAPABILITY__
	__asm __volatile (
		"1:\n\t"
		"lld	%0, %1\n\t"		/* load old value */
		"bne	%0, %2, 2f\n\t"		/* compare */
		"move	%0, %3\n\t"		/* value to store */
		"scd	%0, %1\n\t"		/* attempt to store */
		"beqz	%0, 1b\n\t"		/* if it failed, spin */
		"j	3f\n\t"
		"2:\n\t"
		"li	%0, 0\n\t"
		"3:\n"
		: "=&r" (ret), "+m" (*p)
		: "r" (cmpval), "r" (newval)
		: "memory");
#else
	__asm __volatile (
		__INLINE_ASM_PUSH_NOAT
		"1:\n\t"
		"clld	%0, %1\n\t"		/* load old value */
		"bne	%0, %2, 2f\n\t"		/* compare */
		"move	%0, %3\n\t"		/* value to store */
		"cscd	%0, %0, %1\n\t"		/* attempt to store */
		"beqz	%0, 1b\n\t"		/* if it failed, spin */
		"j	3f\n\t"
		"2:\n\t"
		"li	%0, 0\n\t"
		"3:\n"
		__INLINE_ASM_POP_NOAT
		: "=&r" (ret), "+C" (p)
		: "r" (cmpval), "r" (newval)
		: "memory");
#endif

	return ret;
}

static __inline int
atomic_fcmpset_64(__volatile uint64_t *p, uint64_t *cmpval, uint64_t newval)
{
        int ret;

#ifndef __CHERI_PURE_CAPABILITY__
        __asm __volatile (
		"lld	%0, %1\n\t"		/* load old value */
                "bne	%0, %4, 1f\n\t"		/* compare */
                "move	%0, %3\n\t"		/* value to store */
                "scd	%0, %1\n\t"		/* attempt to store */
		"j	2f\n\t"			/* exit regardless of success */
		"nop\n\t"			/* avoid delay slot accident */
                "1:\n\t"
                "sd	%0, %2\n\t"		/* save old value */
                "li	%0, 0\n\t"
                "2:\n"
                : "=&r" (ret), "+m" (*p), "=m" (*cmpval)
                : "r" (newval), "r" (*cmpval)
                : "memory");
#else
	uint64_t tmp;
	uint64_t expected = *cmpval;

	__asm __volatile (
		__INLINE_ASM_PUSH_NOAT
		"clld	%[tmp], %[ptr]\n\t"		/* load old value */
		"bne	%[tmp], %[expected], 1f\n\t"	/* compare */
		"nop\n\t"			/* avoid delay slot accident */
		"cscd	%[ret], %[newval], %[ptr]\n\t"	/* attempt to store */
		"j	2f\n\t"			/* exit regardless of success */
		"nop\n\t"			/* avoid delay slot accident */
		"1:\n\t"
		"csd	%[tmp], $0, 0(%[cmpval])\n\t"	/* store loaded value */
		"li	%[ret], 0\n\t"
		"2:\n"
		__INLINE_ASM_POP_NOAT
		: [ret] "=&r" (ret), [tmp] "=&r" (tmp), [ptr]"+C" (p),
		    [cmpval]"+C" (cmpval)
		: [newval] "r" (newval), [expected] "r" (expected)
		: "memory");
#endif
	return ret;
}

/*
 * Atomically compare the value stored at *p with cmpval and if the
 * two values are equal, update the value of *p with newval. Returns
 * zero if the compare failed, nonzero otherwise.
 */
ATOMIC_CMPSET_ACQ_REL(64);
ATOMIC_FCMPSET_ACQ_REL(64);

/*
 * Atomically add the value of v to the integer pointed to by p and return
 * the previous value of *p.
 */
static __inline uint64_t
atomic_fetchadd_64(__volatile uint64_t *p, uint64_t v)
{
	uint64_t value, temp;

#ifndef __CHERI_PURE_CAPABILITY__
	__asm __volatile (
		"1:\n\t"
		"lld	%0, %1\n\t"		/* load old value */
		"daddu	%2, %3, %0\n\t"		/* calculate new value */
		"scd	%2, %1\n\t"		/* attempt to store */
		"beqz	%2, 1b\n\t"		/* spin if failed */
		: "=&r" (value), "+m" (*p), "=&r" (temp)
		: "r" (v));
#else
	__asm __volatile (
		__INLINE_ASM_PUSH_NOAT
		"1:\n\t"
		"clld	%0, %1\n\t"		/* load old value */
		"daddu	%2, %3, %0\n\t"		/* calculate new value */
		"cscd	%2, %2, %1\n\t"		/* attempt to store */
		"beqz	%2, 1b\n\t"		/* spin if failed */
		__INLINE_ASM_POP_NOAT
		: "=&r" (value), "+C" (p), "=&r" (temp)
		: "r" (v));
#endif
	return (value);
}
#endif


#ifdef __CHERI_PURE_CAPABILITY__
/*
<<<<<<< HEAD
 * cheri-only variants to perform atomic operations on pointers.
 */

static __inline void
atomic_set_cap(__volatile uintptr_t *p, uintptr_t v)
=======
 * CHERI-only variants to perform atomic operations on pointers.
 */

static __inline void
atomic_set_ptr(volatile uintptr_t *p, uintptr_t v)
>>>>>>> de41da2f
{
	uintptr_t temp;

	__asm __volatile (
		"1:\n\t"
		"cllc		%0, %1\n\t"	/* load old value */
<<<<<<< HEAD
		"cgetoffset	$t0, %0\n\t"	/* calculate new value */
		"cgetoffset	$t1, %2\n\t"
		"or		$t0, $t1, $t0\n\t"
		"csetoffset	%0, %0, $t0\n\t"
=======
		"cgetaddr	$t0, %0\n\t"	/* calculate new value */
		"cgetaddr	$t1, %2\n\t"
		"or		$t0, $t1, $t0\n\t"
		"csetaddr	%0, %0, $t0\n\t"
>>>>>>> de41da2f
		"cscc		$t0, %0, %1\n\t" /* attempt to store */
		"beqz		$t0, 1b\n\t"	/* spin if failed */
		"nop\n\t"			/* delay slot */
		: "=&r" (temp), "+C" (p)
		: "r" (v)
		: "t0", "t1", "memory");
}

static __inline void
<<<<<<< HEAD
atomic_clear_cap(__volatile uintptr_t *p, uintptr_t v)
=======
atomic_clear_ptr(volatile uintptr_t *p, uintptr_t v)
>>>>>>> de41da2f
{
	uintptr_t temp;
	v = ~v;

	__asm __volatile (
		"1:\n\t"
		"cllc		%0, %1\n\t"	/* load old value */
<<<<<<< HEAD
		"cgetoffset	$t0, %0\n\t"	/* calculate new value */
		"cgetoffset	$t1, %2\n\t"
		"and		$t0, $t1, $t0\n\t"
		"csetoffset	%0, %0, $t0\n\t"
=======
		"cgetaddr	$t0, %0\n\t"	/* calculate new value */
		"cgetaddr	$t1, %2\n\t"
		"and		$t0, $t1, $t0\n\t"
		"csetaddr	%0, %0, $t0\n\t"
>>>>>>> de41da2f
		"cscc		$t0, %0, %1\n\t" /* attempt to store */
		"beqz		$t0, 1b\n\t"	/* spin if failed */
		"nop\n\t"			/* delay slot */
		: "=&r" (temp), "+C" (p)
		: "r" (v)
		: "t0", "t1", "memory");
}

static __inline void
<<<<<<< HEAD
atomic_add_cap(__volatile uintptr_t *p, uintptr_t v)
=======
atomic_add_ptr(volatile uintptr_t *p, uintptr_t v)
>>>>>>> de41da2f
{
	uintptr_t temp;

	__asm __volatile (
		"1:\n\t"
		"cllc		%0, %1\n\t"	/* load old value */
<<<<<<< HEAD
		"cgetoffset	$t0, %2\n\t"	/* calculate new value */
		"cincoffset	%0, %0, $t0\n\t"
=======
		"cgetaddr	$t0, %2\n\t"	/* calculate new value */
		"cincaddr	%0, %0, $t0\n\t"
>>>>>>> de41da2f
		"cscc		$t0, %0, %1\n\t" /* attempt to store */
		"beqz		$t0, 1b\n\t"	/* spin if failed */
		"nop\n\t"			/* delay slot */
		: "=&r" (temp), "+C" (p)
		: "r" (v)
		: "t0", "memory");
}

static __inline void
<<<<<<< HEAD
atomic_subtract_cap(__volatile uintptr_t *p, uintptr_t v)
=======
atomic_subtract_ptr(volatile uintptr_t *p, uintptr_t v)
>>>>>>> de41da2f
{
	uintptr_t temp;

	__asm __volatile (
		"1:\n\t"
		"cllc		%0, %1\n\t"	/* load old value */
<<<<<<< HEAD
		"cgetoffset	$t0, %2\n\t"	/* calculate new value */
		"dsubu		$t0, $zero, $t0\n\t"
		"cincoffset	%0, %0, $t0\n\t"
=======
		"cgetaddr	$t0, %2\n\t"	/* calculate new value */
		"cgetaddr	$t1, %0\n\t"
		"dsubu		$t0, $t1, $t0\n\t"
		"csetaddr	%0, %0, $t0\n\t"
>>>>>>> de41da2f
		"cscc		$t0, %0, %1\n\t" /* attempt to store */
		"beqz		$t0, 1b\n\t"	/* spin if failed */
		"nop\n\t"			/* delay slot */
		: "=&r" (temp), "+C" (p)
		: "r" (v)
		: "t0", "memory");
}

<<<<<<< HEAD
#define ATOMIC_ACQ_REL_CAP(NAME)					\
static __inline  void							\
atomic_##NAME##_acq_cap(__volatile uintptr_t *p, uintptr_t v)		\
{									\
	atomic_##NAME##_cap(p, v);					\
=======
#define ATOMIC_ACQ_REL_PTR(NAME)					\
static __inline  void							\
atomic_##NAME##_acq_ptr(volatile uintptr_t *p, uintptr_t v)		\
{									\
	atomic_##NAME##_ptr(p, v);					\
>>>>>>> de41da2f
	mips_sync(); 							\
}									\
									\
static __inline  void							\
<<<<<<< HEAD
atomic_##NAME##_rel_cap(__volatile uintptr_t *p, uintptr_t v)		\
{									\
	mips_sync();							\
	atomic_##NAME##_cap(p, v);					\
}

ATOMIC_ACQ_REL_CAP(set)
ATOMIC_ACQ_REL_CAP(clear)
ATOMIC_ACQ_REL_CAP(add)
ATOMIC_ACQ_REL_CAP(subtract)

#undef ATOMIC_ACQ_REL_CAP

static __inline int
atomic_cmpset_cap(__volatile uintptr_t *p, uintptr_t cmpval, uintptr_t newval)
=======
atomic_##NAME##_rel_ptr(volatile uintptr_t *p, uintptr_t v)		\
{									\
	mips_sync();							\
	atomic_##NAME##_ptr(p, v);					\
}

ATOMIC_ACQ_REL_PTR(set)
ATOMIC_ACQ_REL_PTR(clear)
ATOMIC_ACQ_REL_PTR(add)
ATOMIC_ACQ_REL_PTR(subtract)

#undef ATOMIC_ACQ_REL_PTR

static __inline int
atomic_cmpset_ptr(volatile uintptr_t *p, uintptr_t cmpval, uintptr_t newval)
>>>>>>> de41da2f
{
	int ret;
	uintptr_t temp;

	__asm __volatile (
		"1:\n\t"
		"cllc		%1, %2\n\t"	/* load old value */
		"ceq		%0, %1, %3\n\t" /* compare */
		"beqz		%0, 2f\n\t"
		"cmove		%1, %4\n\t"
		"cscc		%0, %1, %2\n\t" /* attempt to store */
		"beqz		%0, 1b\n\t"	/* spin if failed */
		"nop\n\t"
		"2:\n\t"
		: "=&r" (ret), "=&r" (temp), "+C" (p)
		: "r" (cmpval), "r" (newval)
		: "memory");
	return (ret);
}

static __inline int
<<<<<<< HEAD
atomic_cmpset_acq_cap(__volatile uintptr_t *p, uintptr_t cmpval, uintptr_t newval)
{
	int retval;

	retval = atomic_cmpset_cap(p, cmpval, newval);
=======
atomic_cmpset_acq_ptr(volatile uintptr_t *p, uintptr_t cmpval, uintptr_t newval)
{
	int retval;

	retval = atomic_cmpset_ptr(p, cmpval, newval);
>>>>>>> de41da2f
	mips_sync();
	return (retval);
}

static __inline int
<<<<<<< HEAD
atomic_cmpset_rel_cap(__volatile uintptr_t *p, uintptr_t cmpval, uintptr_t newval)
{
	mips_sync();
	return (atomic_cmpset_cap(p, cmpval, newval));
}

static __inline int
atomic_fcmpset_cap(__volatile uintptr_t *p, uintptr_t *cmpval, uintptr_t newval)
=======
atomic_cmpset_rel_ptr(volatile uintptr_t *p, uintptr_t cmpval, uintptr_t newval)
{
	mips_sync();
	return (atomic_cmpset_ptr(p, cmpval, newval));
}

static __inline int
atomic_fcmpset_ptr(volatile uintptr_t *p, uintptr_t *cmpval, uintptr_t newval)
>>>>>>> de41da2f
{
	int ret;
	uintptr_t tmp, cmp = *cmpval;

	__asm __volatile (
		"1:\n\t"
		"cllc	%[tmp], %[p]\n\t"	/* load old value */
		"ceq	%[ret], %[tmp], %[cmp]\n\t" /* compare */
		"beqz	%[ret], 2f\n\t"
		"cmove	%[tmp], %[newval]\n\t"
		"cscc	%[ret], %[tmp], %[p]\n\t" /* attempt to store */
		"beqz	%[ret], 1b\n\t"	/* spin if failed */
		"j	3f\n\t"
		"2:\n\t"
		"csc	%[tmp], $zero, 0(%[cmpval])\n\t" /* store the loaded value */
		"3:\n\t"
		: [ret] "=&r" (ret), [tmp] "=&r" (tmp), [p] "+C" (p),
			[cmpval] "+C" (cmpval)
		: [newval] "r" (newval), [cmp] "r" (cmp)
		: "memory");
	return ret;
}

static __inline int
<<<<<<< HEAD
atomic_fcmpset_acq_cap(__volatile uintptr_t *p, uintptr_t *cmpval, uintptr_t newval)
{
	int retval;

	retval = atomic_fcmpset_cap(p, cmpval, newval);
=======
atomic_fcmpset_acq_ptr(volatile uintptr_t *p, uintptr_t *cmpval, uintptr_t newval)
{
	int retval;

	retval = atomic_fcmpset_ptr(p, cmpval, newval);
>>>>>>> de41da2f
	mips_sync();
	return (retval);
}

static __inline int
<<<<<<< HEAD
atomic_fcmpset_rel_cap(__volatile uintptr_t *p, uintptr_t *cmpval, uintptr_t newval)
{
	mips_sync();
	return (atomic_fcmpset_cap(p, cmpval, newval));
}

static __inline uintptr_t
atomic_readandclear_cap(__volatile uintptr_t *p)
=======
atomic_fcmpset_rel_ptr(volatile uintptr_t *p, uintptr_t *cmpval, uintptr_t newval)
{
	mips_sync();
	return (atomic_fcmpset_ptr(p, cmpval, newval));
}

static __inline uintptr_t
atomic_readandclear_ptr(volatile uintptr_t *p)
>>>>>>> de41da2f
{
	uintptr_t result, tmp;

	__asm __volatile (
		"1:\n\t"
		"cllc		%0, %1\n\t"	/* load old value */
		"cgetnull	%2\n\t"		/* clear c1 */
		"cscc		$t0, %2, %1\n\t" /* attempt to store */
		"beqz		$t0, 1b\n\t"	/* spin if failed */
		"nop\n\t"			/* delay slot */
		: "=&r" (result), "+C" (p), "=&r" (tmp)
		:
		: "t0", "memory");
	return result;
}

static __inline uintptr_t
<<<<<<< HEAD
atomic_load_acq_cap(__volatile uintptr_t *p)
=======
atomic_load_acq_ptr(volatile uintptr_t *p)
>>>>>>> de41da2f
{
	uintptr_t value;

	value = *p;
	mips_sync();
	return (value);
}

static __inline void
<<<<<<< HEAD
atomic_store_rel_cap(__volatile uintptr_t *p, uintptr_t v)
=======
atomic_store_rel_ptr(volatile uintptr_t *p, uintptr_t v)
>>>>>>> de41da2f
{
	mips_sync();
	*p = v;
}
#endif /* __CHERI_PURE_CAPABILITY__ */

static __inline void
atomic_thread_fence_acq(void)
{

	mips_sync();
}

static __inline void
atomic_thread_fence_rel(void)
{

	mips_sync();
}

static __inline void
atomic_thread_fence_acq_rel(void)
{

	mips_sync();
}

static __inline void
atomic_thread_fence_seq_cst(void)
{

	mips_sync();
}
#endif /* ATOMIC_NOTYET */

/* Operations on chars. */
#define	atomic_set_char		atomic_set_8
#define	atomic_set_acq_char	atomic_set_acq_8
#define	atomic_set_rel_char	atomic_set_rel_8
#define	atomic_clear_char	atomic_clear_8
#define	atomic_clear_acq_char	atomic_clear_acq_8
#define	atomic_clear_rel_char	atomic_clear_rel_8
#define	atomic_add_char		atomic_add_8
#define	atomic_add_acq_char	atomic_add_acq_8
#define	atomic_add_rel_char	atomic_add_rel_8
#define	atomic_subtract_char	atomic_subtract_8
#define	atomic_subtract_acq_char	atomic_subtract_acq_8
#define	atomic_subtract_rel_char	atomic_subtract_rel_8
#define	atomic_cmpset_char	atomic_cmpset_8
#define	atomic_cmpset_acq_char	atomic_cmpset_acq_8
#define	atomic_cmpset_rel_char	atomic_cmpset_rel_8
#define	atomic_fcmpset_char	atomic_fcmpset_8
#define	atomic_fcmpset_acq_char	atomic_fcmpset_acq_8
#define	atomic_fcmpset_rel_char	atomic_fcmpset_rel_8

/* Operations on shorts. */
#define	atomic_set_short	atomic_set_16
#define	atomic_set_acq_short	atomic_set_acq_16
#define	atomic_set_rel_short	atomic_set_rel_16
#define	atomic_clear_short	atomic_clear_16
#define	atomic_clear_acq_short	atomic_clear_acq_16
#define	atomic_clear_rel_short	atomic_clear_rel_16
#define	atomic_add_short	atomic_add_16
#define	atomic_add_acq_short	atomic_add_acq_16
#define	atomic_add_rel_short	atomic_add_rel_16
#define	atomic_subtract_short	atomic_subtract_16
#define	atomic_subtract_acq_short	atomic_subtract_acq_16
#define	atomic_subtract_rel_short	atomic_subtract_rel_16
#define	atomic_cmpset_short	atomic_cmpset_16
#define	atomic_cmpset_acq_short	atomic_cmpset_acq_16
#define	atomic_cmpset_rel_short	atomic_cmpset_rel_16
#define	atomic_fcmpset_short	atomic_fcmpset_16
#define	atomic_fcmpset_acq_short	atomic_fcmpset_acq_16
#define	atomic_fcmpset_rel_short	atomic_fcmpset_rel_16

/* Operations on ints. */
#define	atomic_set_int		atomic_set_32
#define	atomic_set_acq_int	atomic_set_acq_32
#define	atomic_set_rel_int	atomic_set_rel_32
#define	atomic_clear_int	atomic_clear_32
#define	atomic_clear_acq_int	atomic_clear_acq_32
#define	atomic_clear_rel_int	atomic_clear_rel_32
#define	atomic_add_int		atomic_add_32
#define	atomic_add_acq_int	atomic_add_acq_32
#define	atomic_add_rel_int	atomic_add_rel_32
#define	atomic_subtract_int	atomic_subtract_32
#define	atomic_subtract_acq_int	atomic_subtract_acq_32
#define	atomic_subtract_rel_int	atomic_subtract_rel_32
#define	atomic_cmpset_int	atomic_cmpset_32
#define	atomic_cmpset_acq_int	atomic_cmpset_acq_32
#define	atomic_cmpset_rel_int	atomic_cmpset_rel_32
#define	atomic_fcmpset_int	atomic_fcmpset_32
#define	atomic_fcmpset_acq_int	atomic_fcmpset_acq_32
#define	atomic_fcmpset_rel_int	atomic_fcmpset_rel_32
#define	atomic_load_acq_int	atomic_load_acq_32
#define	atomic_store_rel_int	atomic_store_rel_32
#define	atomic_readandclear_int	atomic_readandclear_32
#define	atomic_readandset_int	atomic_readandset_32
#define	atomic_fetchadd_int	atomic_fetchadd_32

/*
 * I think the following is right, even for n32.  For n32 the pointers
 * are still 32-bits, so we need to operate on them as 32-bit quantities,
 * even though they are sign extended in operation.  For longs, there's
 * no question because they are always 32-bits.
 */
#ifdef __mips_n64
/* Operations on longs. */
#define	atomic_set_long		atomic_set_64
#define	atomic_set_acq_long	atomic_set_acq_64
#define	atomic_set_rel_long	atomic_set_rel_64
#define	atomic_clear_long	atomic_clear_64
#define	atomic_clear_acq_long	atomic_clear_acq_64
#define	atomic_clear_rel_long	atomic_clear_rel_64
#define	atomic_add_long		atomic_add_64
#define	atomic_add_acq_long	atomic_add_acq_64
#define	atomic_add_rel_long	atomic_add_rel_64
#define	atomic_subtract_long	atomic_subtract_64
#define	atomic_subtract_acq_long	atomic_subtract_acq_64
#define	atomic_subtract_rel_long	atomic_subtract_rel_64
#define	atomic_cmpset_long	atomic_cmpset_64
#define	atomic_cmpset_acq_long	atomic_cmpset_acq_64
#define	atomic_cmpset_rel_long	atomic_cmpset_rel_64
#define	atomic_fcmpset_long	atomic_fcmpset_64
#define	atomic_fcmpset_acq_long	atomic_fcmpset_acq_64
#define	atomic_fcmpset_rel_long	atomic_fcmpset_rel_64
#define	atomic_load_acq_long	atomic_load_acq_64
#define	atomic_store_rel_long	atomic_store_rel_64
#define	atomic_fetchadd_long	atomic_fetchadd_64
#define	atomic_readandclear_long	atomic_readandclear_64

#else /* !__mips_n64 */

/* Operations on longs. */
#define	atomic_set_long(p, v)						\
	atomic_set_32((volatile u_int *)(p), (u_int)(v))
#define	atomic_set_acq_long(p, v)					\
	atomic_set_acq_32((volatile u_int *)(p), (u_int)(v))
#define	atomic_set_rel_long(p, v)					\
	atomic_set_rel_32((volatile u_int *)(p), (u_int)(v))
#define	atomic_clear_long(p, v)						\
	atomic_clear_32((volatile u_int *)(p), (u_int)(v))
#define	atomic_clear_acq_long(p, v)					\
	atomic_clear_acq_32((volatile u_int *)(p), (u_int)(v))
#define	atomic_clear_rel_long(p, v)					\
	atomic_clear_rel_32((volatile u_int *)(p), (u_int)(v))
#define	atomic_add_long(p, v)						\
	atomic_add_32((volatile u_int *)(p), (u_int)(v))
#define	atomic_add_acq_long(p, v)					\
	atomic_add_32((volatile u_int *)(p), (u_int)(v))
#define	atomic_add_rel_long(p, v)					\
	atomic_add_32((volatile u_int *)(p), (u_int)(v))
#define	atomic_subtract_long(p, v)					\
	atomic_subtract_32((volatile u_int *)(p), (u_int)(v))
#define	atomic_subtract_acq_long(p, v)					\
	atomic_subtract_acq_32((volatile u_int *)(p), (u_int)(v))
#define	atomic_subtract_rel_long(p, v)					\
	atomic_subtract_rel_32((volatile u_int *)(p), (u_int)(v))
#define	atomic_cmpset_long(p, cmpval, newval)				\
	atomic_cmpset_32((volatile u_int *)(p), (u_int)(cmpval),	\
	    (u_int)(newval))
#define	atomic_cmpset_acq_long(p, cmpval, newval)			\
	atomic_cmpset_acq_32((volatile u_int *)(p), (u_int)(cmpval),	\
	    (u_int)(newval))
#define	atomic_cmpset_rel_long(p, cmpval, newval)			\
	atomic_cmpset_rel_32((volatile u_int *)(p), (u_int)(cmpval),	\
	    (u_int)(newval))
#define	atomic_fcmpset_long(p, cmpval, newval)				\
	atomic_fcmpset_32((volatile u_int *)(p), (u_int *)(cmpval),	\
	    (u_int)(newval))
#define	atomic_fcmpset_acq_long(p, cmpval, newval)			\
	atomic_fcmpset_acq_32((volatile u_int *)(p), (u_int *)(cmpval),	\
	    (u_int)(newval))
#define	atomic_fcmpset_rel_long(p, cmpval, newval)			\
	atomic_fcmpset_rel_32((volatile u_int *)(p), (u_int *)(cmpval),	\
	    (u_int)(newval))
#define	atomic_load_acq_long(p)						\
	(u_long)atomic_load_acq_32((volatile u_int *)(p))
#define	atomic_store_rel_long(p, v)					\
	atomic_store_rel_32((volatile u_int *)(p), (u_int)(v))
#define	atomic_fetchadd_long(p, v)					\
	atomic_fetchadd_32((volatile u_int *)(p), (u_int)(v))
#define	atomic_readandclear_long(p)					\
	atomic_readandclear_32((volatile u_int *)(p))

#endif /* __mips_n64 */

#ifndef __CHERI_PURE_CAPABILITY__
/* Operations on pointers. */
#define	atomic_set_ptr		atomic_set_long
#define	atomic_set_acq_ptr	atomic_set_acq_long
#define	atomic_set_rel_ptr	atomic_set_rel_long
#define	atomic_clear_ptr	atomic_clear_long
#define	atomic_clear_acq_ptr	atomic_clear_acq_long
#define	atomic_clear_rel_ptr	atomic_clear_rel_long
#define	atomic_add_ptr		atomic_add_long
#define	atomic_add_acq_ptr	atomic_add_acq_long
#define	atomic_add_rel_ptr	atomic_add_rel_long
#define	atomic_subtract_ptr	atomic_subtract_long
#define	atomic_subtract_acq_ptr	atomic_subtract_acq_long
#define	atomic_subtract_rel_ptr	atomic_subtract_rel_long
#define	atomic_cmpset_ptr	atomic_cmpset_long
#define	atomic_cmpset_acq_ptr	atomic_cmpset_acq_long
#define	atomic_cmpset_rel_ptr	atomic_cmpset_rel_long
#define	atomic_fcmpset_ptr	atomic_fcmpset_long
#define	atomic_fcmpset_acq_ptr	atomic_fcmpset_acq_long
#define	atomic_fcmpset_rel_ptr	atomic_fcmpset_rel_long
#define	atomic_load_acq_ptr	atomic_load_acq_long
#define	atomic_store_rel_ptr	atomic_store_rel_long
#define	atomic_readandclear_ptr	atomic_readandclear_long
#else /* __CHERI_PURE_CAPABILITY__ */
#define	atomic_set_ptr		atomic_set_cap
#define	atomic_set_acq_ptr	atomic_set_acq_cap
#define	atomic_set_rel_ptr	atomic_set_rel_cap
#define	atomic_clear_ptr	atomic_clear_cap
#define	atomic_clear_acq_ptr	atomic_clear_acq_cap
#define	atomic_clear_rel_ptr	atomic_clear_rel_cap
#define	atomic_add_ptr		atomic_add_cap
#define	atomic_add_acq_ptr	atomic_add_acq_cap
#define	atomic_add_rel_ptr	atomic_add_rel_cap
#define	atomic_subtract_ptr	atomic_subtract_cap
#define	atomic_subtract_acq_ptr	atomic_subtract_acq_cap
#define	atomic_subtract_rel_ptr	atomic_subtract_rel_cap
#define	atomic_cmpset_ptr	atomic_cmpset_cap
#define	atomic_cmpset_acq_ptr	atomic_cmpset_acq_cap
#define	atomic_cmpset_rel_ptr	atomic_cmpset_rel_cap
#define	atomic_fcmpset_ptr	atomic_fcmpset_cap
#define	atomic_fcmpset_acq_ptr	atomic_fcmpset_acq_cap
#define	atomic_fcmpset_rel_ptr	atomic_fcmpset_rel_cap
#define	atomic_load_acq_ptr	atomic_load_acq_cap
#define	atomic_store_rel_ptr	atomic_store_rel_cap
#define	atomic_readandclear_ptr	atomic_readandclear_cap
#endif /* __CHERI_PURE_CAPABILITY__ */

static __inline unsigned int
atomic_swap_int(volatile unsigned int *ptr, const unsigned int value)
{
	unsigned int retval;

	retval = *ptr;

	while (!atomic_fcmpset_int(ptr, &retval, value))
		;
	return (retval);
}

static __inline uint32_t
atomic_swap_32(volatile uint32_t *ptr, const uint32_t value)
{
	uint32_t retval;

	retval = *ptr;

	while (!atomic_fcmpset_32(ptr, &retval, value))
		;
	return (retval);
}

#if defined(__mips_n64) || defined(__mips_n32)
static __inline uint64_t
atomic_swap_64(volatile uint64_t *ptr, const uint64_t value)
{
	uint64_t retval;

	retval = *ptr;

	while (!atomic_fcmpset_64(ptr, &retval, value))
		;
	return (retval);
}
#endif

#ifdef __mips_n64
static __inline unsigned long
atomic_swap_long(volatile unsigned long *ptr, const unsigned long value)
{
	unsigned long retval;

	retval = *ptr;

	while (!atomic_fcmpset_64((volatile uint64_t *)ptr,
	    (uint64_t *)&retval, value))
		;
	return (retval);
}
#else
static __inline unsigned long
atomic_swap_long(volatile unsigned long *ptr, const unsigned long value)
{
	unsigned long retval;

	retval = *ptr;

	while (!atomic_fcmpset_32((volatile uint32_t *)ptr,
	    (uint32_t *)&retval, value))
		;
	return (retval);
}
#endif

#ifdef __CHERI_PURE_CAPABILITY__
static __inline uintptr_t
atomic_swap_ptr(volatile uintptr_t *ptr, const uintptr_t value)
{
	uintptr_t retval;

	retval = *ptr;

	while (!atomic_fcmpset_ptr(ptr, &retval, value))
		;
	return (retval);
}
#else
#define	atomic_swap_ptr(ptr, value) atomic_swap_long((unsigned long *)(ptr), value)
#endif

#include <sys/_atomic_subword.h>

#endif /* ! _MACHINE_ATOMIC_H_ */
// CHERI CHANGES START
// {
//   "updated": 20180919,
//   "target_type": "header",
//   "changes": [
//     "support"
//   ],
//   "changes_purecap": [
//     "support"
//   ]
// }
// CHERI CHANGES END<|MERGE_RESOLUTION|>--- conflicted
+++ resolved
@@ -898,12 +898,7 @@
 
 #ifdef __CHERI_PURE_CAPABILITY__
 /*
-<<<<<<< HEAD
- * In a purecap kernel we can not use the generic sub-word implementation
- * as it will break with subobject bounds.
-=======
  * In a purecap kernel we cannot use the generic sub-word implementation.
->>>>>>> de41da2f
  */
 static __inline int
 atomic_cmpset_8(__volatile uint8_t *p, uint8_t cmpval, uint8_t newval)
@@ -913,10 +908,6 @@
 	__asm __volatile (
 		__INLINE_ASM_PUSH_NOAT
 		"1:\n\t"
-<<<<<<< HEAD
-		QEMU_TLB_WORKAROUND8("%1")
-=======
->>>>>>> de41da2f
 		"cllb	%0, %1\n\t"		/* load old value */
 		"bne	%0, %2, 2f\n\t"		/* compare */
 		"move	%0, %3\n\t"		/* value to store */
@@ -983,10 +974,6 @@
 	__asm __volatile (
 		__INLINE_ASM_PUSH_NOAT
 		"1:\n\t"
-<<<<<<< HEAD
-		QEMU_TLB_WORKAROUND16("%1")
-=======
->>>>>>> de41da2f
 		"cllh	%0, %1\n\t"		/* load old value */
 		"bne	%0, %2, 2f\n\t"		/* compare */
 		"move	%0, %3\n\t"		/* value to store */
@@ -1367,36 +1354,21 @@
 
 #ifdef __CHERI_PURE_CAPABILITY__
 /*
-<<<<<<< HEAD
- * cheri-only variants to perform atomic operations on pointers.
- */
-
-static __inline void
-atomic_set_cap(__volatile uintptr_t *p, uintptr_t v)
-=======
  * CHERI-only variants to perform atomic operations on pointers.
  */
 
 static __inline void
 atomic_set_ptr(volatile uintptr_t *p, uintptr_t v)
->>>>>>> de41da2f
 {
 	uintptr_t temp;
 
 	__asm __volatile (
 		"1:\n\t"
 		"cllc		%0, %1\n\t"	/* load old value */
-<<<<<<< HEAD
-		"cgetoffset	$t0, %0\n\t"	/* calculate new value */
-		"cgetoffset	$t1, %2\n\t"
-		"or		$t0, $t1, $t0\n\t"
-		"csetoffset	%0, %0, $t0\n\t"
-=======
 		"cgetaddr	$t0, %0\n\t"	/* calculate new value */
 		"cgetaddr	$t1, %2\n\t"
 		"or		$t0, $t1, $t0\n\t"
 		"csetaddr	%0, %0, $t0\n\t"
->>>>>>> de41da2f
 		"cscc		$t0, %0, %1\n\t" /* attempt to store */
 		"beqz		$t0, 1b\n\t"	/* spin if failed */
 		"nop\n\t"			/* delay slot */
@@ -1406,11 +1378,7 @@
 }
 
 static __inline void
-<<<<<<< HEAD
-atomic_clear_cap(__volatile uintptr_t *p, uintptr_t v)
-=======
 atomic_clear_ptr(volatile uintptr_t *p, uintptr_t v)
->>>>>>> de41da2f
 {
 	uintptr_t temp;
 	v = ~v;
@@ -1418,17 +1386,10 @@
 	__asm __volatile (
 		"1:\n\t"
 		"cllc		%0, %1\n\t"	/* load old value */
-<<<<<<< HEAD
-		"cgetoffset	$t0, %0\n\t"	/* calculate new value */
-		"cgetoffset	$t1, %2\n\t"
-		"and		$t0, $t1, $t0\n\t"
-		"csetoffset	%0, %0, $t0\n\t"
-=======
 		"cgetaddr	$t0, %0\n\t"	/* calculate new value */
 		"cgetaddr	$t1, %2\n\t"
 		"and		$t0, $t1, $t0\n\t"
 		"csetaddr	%0, %0, $t0\n\t"
->>>>>>> de41da2f
 		"cscc		$t0, %0, %1\n\t" /* attempt to store */
 		"beqz		$t0, 1b\n\t"	/* spin if failed */
 		"nop\n\t"			/* delay slot */
@@ -1438,24 +1399,15 @@
 }
 
 static __inline void
-<<<<<<< HEAD
-atomic_add_cap(__volatile uintptr_t *p, uintptr_t v)
-=======
 atomic_add_ptr(volatile uintptr_t *p, uintptr_t v)
->>>>>>> de41da2f
 {
 	uintptr_t temp;
 
 	__asm __volatile (
 		"1:\n\t"
 		"cllc		%0, %1\n\t"	/* load old value */
-<<<<<<< HEAD
-		"cgetoffset	$t0, %2\n\t"	/* calculate new value */
-		"cincoffset	%0, %0, $t0\n\t"
-=======
 		"cgetaddr	$t0, %2\n\t"	/* calculate new value */
 		"cincaddr	%0, %0, $t0\n\t"
->>>>>>> de41da2f
 		"cscc		$t0, %0, %1\n\t" /* attempt to store */
 		"beqz		$t0, 1b\n\t"	/* spin if failed */
 		"nop\n\t"			/* delay slot */
@@ -1465,27 +1417,17 @@
 }
 
 static __inline void
-<<<<<<< HEAD
-atomic_subtract_cap(__volatile uintptr_t *p, uintptr_t v)
-=======
 atomic_subtract_ptr(volatile uintptr_t *p, uintptr_t v)
->>>>>>> de41da2f
 {
 	uintptr_t temp;
 
 	__asm __volatile (
 		"1:\n\t"
 		"cllc		%0, %1\n\t"	/* load old value */
-<<<<<<< HEAD
-		"cgetoffset	$t0, %2\n\t"	/* calculate new value */
-		"dsubu		$t0, $zero, $t0\n\t"
-		"cincoffset	%0, %0, $t0\n\t"
-=======
 		"cgetaddr	$t0, %2\n\t"	/* calculate new value */
 		"cgetaddr	$t1, %0\n\t"
 		"dsubu		$t0, $t1, $t0\n\t"
 		"csetaddr	%0, %0, $t0\n\t"
->>>>>>> de41da2f
 		"cscc		$t0, %0, %1\n\t" /* attempt to store */
 		"beqz		$t0, 1b\n\t"	/* spin if failed */
 		"nop\n\t"			/* delay slot */
@@ -1494,40 +1436,15 @@
 		: "t0", "memory");
 }
 
-<<<<<<< HEAD
-#define ATOMIC_ACQ_REL_CAP(NAME)					\
-static __inline  void							\
-atomic_##NAME##_acq_cap(__volatile uintptr_t *p, uintptr_t v)		\
-{									\
-	atomic_##NAME##_cap(p, v);					\
-=======
 #define ATOMIC_ACQ_REL_PTR(NAME)					\
 static __inline  void							\
 atomic_##NAME##_acq_ptr(volatile uintptr_t *p, uintptr_t v)		\
 {									\
 	atomic_##NAME##_ptr(p, v);					\
->>>>>>> de41da2f
 	mips_sync(); 							\
 }									\
 									\
 static __inline  void							\
-<<<<<<< HEAD
-atomic_##NAME##_rel_cap(__volatile uintptr_t *p, uintptr_t v)		\
-{									\
-	mips_sync();							\
-	atomic_##NAME##_cap(p, v);					\
-}
-
-ATOMIC_ACQ_REL_CAP(set)
-ATOMIC_ACQ_REL_CAP(clear)
-ATOMIC_ACQ_REL_CAP(add)
-ATOMIC_ACQ_REL_CAP(subtract)
-
-#undef ATOMIC_ACQ_REL_CAP
-
-static __inline int
-atomic_cmpset_cap(__volatile uintptr_t *p, uintptr_t cmpval, uintptr_t newval)
-=======
 atomic_##NAME##_rel_ptr(volatile uintptr_t *p, uintptr_t v)		\
 {									\
 	mips_sync();							\
@@ -1543,7 +1460,6 @@
 
 static __inline int
 atomic_cmpset_ptr(volatile uintptr_t *p, uintptr_t cmpval, uintptr_t newval)
->>>>>>> de41da2f
 {
 	int ret;
 	uintptr_t temp;
@@ -1565,34 +1481,16 @@
 }
 
 static __inline int
-<<<<<<< HEAD
-atomic_cmpset_acq_cap(__volatile uintptr_t *p, uintptr_t cmpval, uintptr_t newval)
+atomic_cmpset_acq_ptr(volatile uintptr_t *p, uintptr_t cmpval, uintptr_t newval)
 {
 	int retval;
 
-	retval = atomic_cmpset_cap(p, cmpval, newval);
-=======
-atomic_cmpset_acq_ptr(volatile uintptr_t *p, uintptr_t cmpval, uintptr_t newval)
-{
-	int retval;
-
 	retval = atomic_cmpset_ptr(p, cmpval, newval);
->>>>>>> de41da2f
 	mips_sync();
 	return (retval);
 }
 
 static __inline int
-<<<<<<< HEAD
-atomic_cmpset_rel_cap(__volatile uintptr_t *p, uintptr_t cmpval, uintptr_t newval)
-{
-	mips_sync();
-	return (atomic_cmpset_cap(p, cmpval, newval));
-}
-
-static __inline int
-atomic_fcmpset_cap(__volatile uintptr_t *p, uintptr_t *cmpval, uintptr_t newval)
-=======
 atomic_cmpset_rel_ptr(volatile uintptr_t *p, uintptr_t cmpval, uintptr_t newval)
 {
 	mips_sync();
@@ -1601,7 +1499,6 @@
 
 static __inline int
 atomic_fcmpset_ptr(volatile uintptr_t *p, uintptr_t *cmpval, uintptr_t newval)
->>>>>>> de41da2f
 {
 	int ret;
 	uintptr_t tmp, cmp = *cmpval;
@@ -1626,34 +1523,16 @@
 }
 
 static __inline int
-<<<<<<< HEAD
-atomic_fcmpset_acq_cap(__volatile uintptr_t *p, uintptr_t *cmpval, uintptr_t newval)
+atomic_fcmpset_acq_ptr(volatile uintptr_t *p, uintptr_t *cmpval, uintptr_t newval)
 {
 	int retval;
 
-	retval = atomic_fcmpset_cap(p, cmpval, newval);
-=======
-atomic_fcmpset_acq_ptr(volatile uintptr_t *p, uintptr_t *cmpval, uintptr_t newval)
-{
-	int retval;
-
 	retval = atomic_fcmpset_ptr(p, cmpval, newval);
->>>>>>> de41da2f
 	mips_sync();
 	return (retval);
 }
 
 static __inline int
-<<<<<<< HEAD
-atomic_fcmpset_rel_cap(__volatile uintptr_t *p, uintptr_t *cmpval, uintptr_t newval)
-{
-	mips_sync();
-	return (atomic_fcmpset_cap(p, cmpval, newval));
-}
-
-static __inline uintptr_t
-atomic_readandclear_cap(__volatile uintptr_t *p)
-=======
 atomic_fcmpset_rel_ptr(volatile uintptr_t *p, uintptr_t *cmpval, uintptr_t newval)
 {
 	mips_sync();
@@ -1662,7 +1541,6 @@
 
 static __inline uintptr_t
 atomic_readandclear_ptr(volatile uintptr_t *p)
->>>>>>> de41da2f
 {
 	uintptr_t result, tmp;
 
@@ -1680,11 +1558,7 @@
 }
 
 static __inline uintptr_t
-<<<<<<< HEAD
-atomic_load_acq_cap(__volatile uintptr_t *p)
-=======
 atomic_load_acq_ptr(volatile uintptr_t *p)
->>>>>>> de41da2f
 {
 	uintptr_t value;
 
@@ -1694,11 +1568,7 @@
 }
 
 static __inline void
-<<<<<<< HEAD
-atomic_store_rel_cap(__volatile uintptr_t *p, uintptr_t v)
-=======
 atomic_store_rel_ptr(volatile uintptr_t *p, uintptr_t v)
->>>>>>> de41da2f
 {
 	mips_sync();
 	*p = v;
