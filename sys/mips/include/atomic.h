--- conflicted
+++ resolved
@@ -88,175 +88,41 @@
 static __inline void
 atomic_set_32(__volatile uint32_t *p, uint32_t v)
 {
-<<<<<<< HEAD
-	uint32_t temp;
-
-#ifndef __CHERI_PURE_CAPABILITY__
-	__asm __volatile (
-		"1:\tll	%0, %1\n\t"		/* load old value */
-		"or	%0, %2, %0\n\t"		/* calculate new value */
-		"sc	%0, %1\n\t"		/* attempt to store */
-		"beqz	%0, 1b\n\t"		/* spin if failed */
-		: "=&r" (temp), "+m" (*p)
-		: "r" (v)
-		: "memory");
-#else
-	__asm __volatile (
-		"1:\n\t"
-		QEMU_TLB_WORKAROUND32("%1")
-		"cllw	%0, %1\n\t"		/* load old value */
-		"or	%0, %2, %0\n\t"		/* calculate new value */
-		"cscw	%0, %0, %1\n\t"		/* attempt to store */
-		"beqz	%0, 1b\n\t"		/* spin if failed */
-		: "=&r" (temp), "+C" (p)
-		: "r" (v)
-		: "memory");
-#endif
-
-=======
 	_Atomic(uint32_t) *ptr = (_Atomic(uint32_t)*)p;
 	uint32_t expected = atomic_load(ptr), desired;
 	do {
 		desired = expected | v;
 	} while (!(atomic_compare_exchange_weak(ptr, &expected, desired)));
->>>>>>> 280e9d72
 }
 
 static __inline void
 atomic_clear_32(__volatile uint32_t *p, uint32_t v)
 {
-<<<<<<< HEAD
-	uint32_t temp;
-	v = ~v;
-
-#ifndef __CHERI_PURE_CAPABILITY__
-	__asm __volatile (
-		"1:\tll	%0, %1\n\t"		/* load old value */
-		"and	%0, %2, %0\n\t"		/* calculate new value */
-		"sc	%0, %1\n\t"		/* attempt to store */
-		"beqz	%0, 1b\n\t"		/* spin if failed */
-		: "=&r" (temp), "+m" (*p)
-		: "r" (v)
-		: "memory");
-#else
-	__asm __volatile (
-		"1:\n\t"
-		QEMU_TLB_WORKAROUND32("%1")
-		"cllw	%0, %1\n\t"		/* load old value */
-		"and	%0, %2, %0\n\t"		/* calculate new value */
-		"cscw	%0, %0, %1\n\t"		/* attempt to store */
-		"beqz	%0, 1b\n\t"		/* spin if failed */
-		: "=&r" (temp), "+C" (p)
-		: "r" (v)
-		: "memory");
-#endif
-=======
 	_Atomic(uint32_t) *ptr = (_Atomic(uint32_t)*)p;
 	uint32_t expected = atomic_load(ptr), desired;
 
 	do {
 		desired = expected & ~v;
 	} while (!atomic_compare_exchange_weak(ptr, &expected, desired));
->>>>>>> 280e9d72
 }
 
 static __inline void
 atomic_add_32(__volatile uint32_t *p, uint32_t v)
 {
-<<<<<<< HEAD
-	uint32_t temp;
-
-#ifndef __CHERI_PURE_CAPABILITY__
-	__asm __volatile (
-		"1:\tll	%0, %1\n\t"		/* load old value */
-		"addu	%0, %2, %0\n\t"		/* calculate new value */
-		"sc	%0, %1\n\t"		/* attempt to store */
-		"beqz	%0, 1b\n\t"		/* spin if failed */
-		: "=&r" (temp), "+m" (*p)
-		: "r" (v)
-		: "memory");
-#else
-	__asm __volatile (
-		"1:\n\t"
-		QEMU_TLB_WORKAROUND32("%1")
-		"cllw	%0, %1\n\t"	/* load old value */
-		"addu	%0, %2, %0\n\t"		/* calculate new value */
-		"cscw	%0, %0, %1\n\t"		/* attempt to store */
-		"beqz	%0, 1b\n\t"		/* spin if failed */
-		: "=&r" (temp), "+C" (p)
-		: "r" (v)
-		: "memory");
-#endif
-=======
-
 	atomic_fetch_add((_Atomic(uint32_t)*)p, v);
->>>>>>> 280e9d72
 }
 
 static __inline void
 atomic_subtract_32(__volatile uint32_t *p, uint32_t v)
 {
-<<<<<<< HEAD
-	uint32_t temp;
-
-#ifndef __CHERI_PURE_CAPABILITY__
-	__asm __volatile (
-		"1:\tll	%0, %1\n\t"		/* load old value */
-		"subu	%0, %2\n\t"		/* calculate new value */
-		"sc	%0, %1\n\t"		/* attempt to store */
-		"beqz	%0, 1b\n\t"		/* spin if failed */
-		: "=&r" (temp), "+m" (*p)
-		: "r" (v)
-		: "memory");
-#else
-	__asm __volatile (
-		"1:\n\t"
-		QEMU_TLB_WORKAROUND32("%1")
-		"cllw	%0, %1\n\t"		/* load old value */
-		"subu	%0, %2\n\t"		/* calculate new value */
-		"cscw	%0, %0, %1\n\t"		/* attempt to store */
-		"beqz	%0, 1b\n\t"		/* spin if failed */
-		: "=&r" (temp), "+C" (p)
-		: "r" (v)
-		: "memory");
-#endif
-=======
-
 	atomic_fetch_sub((_Atomic(uint32_t)*)p, v);
->>>>>>> 280e9d72
 }
 
 static __inline uint32_t
 atomic_readandclear_32(__volatile uint32_t *addr)
 {
-<<<<<<< HEAD
-	uint32_t result,temp;
-
-#ifndef __CHERI_PURE_CAPABILITY__
-	__asm __volatile (
-		"1:\tll	 %0,%2\n\t"	/* load current value, asserting lock */
-		"li	 %1,0\n\t"		/* value to store */
-		"sc	 %1,%2\n\t"	/* attempt to store */
-		"beqz	 %1, 1b\n\t"		/* if the store failed, spin */
-		: "=&r"(result), "=&r"(temp), "+m" (*addr)
-		:
-		: "memory");
-#else
-	__asm __volatile (
-		"1:\n\t"
-		QEMU_TLB_WORKAROUND32("%2")
-		"cllw	%0, %2\n\t"	/* load current value, asserting lock */
-		"li	%1, 0\n\t"	/* value to store */
-		"cscw	%1, %1, %2\n\t"	/* attempt to store */
-		"beqz	%1, 1b\n\t"	/* if the store failed, spin */
-		: "=&r"(result), "=&r"(temp), "+C" (addr)
-		:
-		: "memory");
-#endif
-=======
 	_Atomic(uint32_t) *ptr = (_Atomic(uint32_t)*)addr;
 	uint32_t expected = atomic_load(ptr);
->>>>>>> 280e9d72
 
 	do {
 	} while (!atomic_compare_exchange_weak(ptr, &expected, 0));
@@ -266,38 +132,12 @@
 static __inline uint32_t
 atomic_readandset_32(__volatile uint32_t *addr, uint32_t value)
 {
-<<<<<<< HEAD
-	uint32_t result,temp;
-
-#ifndef __CHERI_PURE_CAPABILITY__
-	__asm __volatile (
-		"1:\tll	 %0,%2\n\t"	/* load current value, asserting lock */
-		"or      %1,$0,%3\n\t"
-		"sc	 %1,%2\n\t"	/* attempt to store */
-		"beqz	 %1, 1b\n\t"		/* if the store failed, spin */
-		: "=&r"(result), "=&r"(temp), "+m" (*addr)
-		: "r" (value)
-		: "memory");
-#else
-	__asm __volatile (
-		"1:\n\t"
-		QEMU_TLB_WORKAROUND32("%2")
-		"cllw	%0, %2\n\t"	/* load current value, asserting lock */
-		"or	%1, $0, %3\n\t"
-		"cscw	%1, %1, %2\n\t"	/* attempt to store */
-		"beqz	%1, 1b\n\t"	/* if the store failed, spin */
-		: "=&r"(result), "=&r"(temp), "+C" (addr)
-		: "r" (value)
-		: "memory");
-#endif
-=======
 	_Atomic(uint32_t) *ptr = (_Atomic(uint32_t)*)addr;
 	uint32_t result = atomic_load(ptr), desired;
 
 	do {
 		desired = result | value;
 	} while (!atomic_compare_exchange_weak(ptr, &result, desired));
->>>>>>> 280e9d72
 
 	return result;
 }
@@ -306,35 +146,8 @@
 static __inline void
 atomic_set_64(__volatile uint64_t *p, uint64_t v)
 {
-<<<<<<< HEAD
-	uint64_t temp;
-
-#ifndef __CHERI_PURE_CAPABILITY__
-	__asm __volatile (
-		"1:\n\t"
-		"lld	%0, %1\n\t"		/* load old value */
-		"or	%0, %2, %0\n\t"		/* calculate new value */
-		"scd	%0, %1\n\t"		/* attempt to store */
-		"beqz	%0, 1b\n\t"		/* spin if failed */
-		: "=&r" (temp), "+m" (*p)
-		: "r" (v)
-		: "memory");
-#else
-	__asm __volatile (
-		"1:\n\t"
-		QEMU_TLB_WORKAROUND64("%1")
-		"clld	%0, %1\n\t"		/* load old value */
-		"or	%0, %2, %0\n\t"		/* calculate new value */
-		"cscd	%0, %0, %1\n\t"		/* attempt to store */
-		"beqz	%0, 1b\n\t"		/* spin if failed */
-		: "=&r" (temp), "+C" (p)
-		: "r" (v)
-		: "memory");
-#endif
-=======
 	_Atomic(uint64_t) *ptr = (_Atomic(uint64_t)*)p;
 	uint64_t expected = atomic_load(ptr), desired;
->>>>>>> 280e9d72
 
 	do {
 		desired = expected | v;
@@ -344,140 +157,31 @@
 static __inline void
 atomic_clear_64(__volatile uint64_t *p, uint64_t v)
 {
-<<<<<<< HEAD
-	uint64_t temp;
-	v = ~v;
-
-#ifndef __CHERI_PURE_CAPABILITY__
-	__asm __volatile (
-		"1:\n\t"
-		"lld	%0, %1\n\t"		/* load old value */
-		"and	%0, %2, %0\n\t"		/* calculate new value */
-		"scd	%0, %1\n\t"		/* attempt to store */
-		"beqz	%0, 1b\n\t"		/* spin if failed */
-		: "=&r" (temp), "+m" (*p)
-		: "r" (v)
-		: "memory");
-#else
-	__asm __volatile (
-		"1:\n\t"
-		QEMU_TLB_WORKAROUND64("%1")
-		"clld	%0, %1\n\t"		/* load old value */
-		"and	%0, %2, %0\n\t"		/* calculate new value */
-		"cscd	%0, %0, %1\n\t"		/* attempt to store */
-		"beqz	%0, 1b\n\t"		/* spin if failed */
-		: "=&r" (temp), "+C" (p)
-		: "r" (v)
-		: "memory");
-#endif
-=======
 	_Atomic(uint64_t) *ptr = (_Atomic(uint64_t)*)p;
 	uint64_t expected = atomic_load(ptr), desired;
 
 	do {
 		desired = expected & ~v;
 	} while (!atomic_compare_exchange_weak(ptr, &expected, desired));
->>>>>>> 280e9d72
 }
 
 static __inline void
 atomic_add_64(__volatile uint64_t *p, uint64_t v)
 {
-<<<<<<< HEAD
-	uint64_t temp;
-
-#ifndef __CHERI_PURE_CAPABILITY__
-	__asm __volatile (
-		"1:\n\t"
-		"lld	%0, %1\n\t"		/* load old value */
-		"daddu	%0, %2, %0\n\t"		/* calculate new value */
-		"scd	%0, %1\n\t"		/* attempt to store */
-		"beqz	%0, 1b\n\t"		/* spin if failed */
-		: "=&r" (temp), "+m" (*p)
-		: "r" (v)
-		: "memory");
-#else
-	__asm __volatile (
-		"1:\n\t"
-		QEMU_TLB_WORKAROUND64("%1")
-		"clld	%0, %1\n\t"		/* load old value */
-		"daddu	%0, %2, %0\n\t"		/* calculate new value */
-		"cscd	%0, %0, %1\n\t"		/* attempt to store */
-		"beqz	%0, 1b\n\t"		/* spin if failed */
-		: "=&r" (temp), "+C" (p)
-		: "r" (v)
-		: "memory");
-#endif
-=======
 	atomic_fetch_add((_Atomic(uint64_t)*)p, v);
->>>>>>> 280e9d72
 }
 
 static __inline void
 atomic_subtract_64(__volatile uint64_t *p, uint64_t v)
 {
-<<<<<<< HEAD
-	uint64_t temp;
-
-#ifndef __CHERI_PURE_CAPABILITY__
-	__asm __volatile (
-		"1:\n\t"
-		"lld	%0, %1\n\t"		/* load old value */
-		"dsubu	%0, %2\n\t"		/* calculate new value */
-		"scd	%0, %1\n\t"		/* attempt to store */
-		"beqz	%0, 1b\n\t"		/* spin if failed */
-		: "=&r" (temp), "+m" (*p)
-		: "r" (v)
-		: "memory");
-#else
-	__asm __volatile (
-		"1:\n\t"
-		QEMU_TLB_WORKAROUND64("%1")
-		"clld	%0, %1\n\t"		/* load old value */
-		"dsubu	%0, %2\n\t"		/* calculate new value */
-		"cscd	%0, %0, %1\n\t"		/* attempt to store */
-		"beqz	%0, 1b\n\t"		/* spin if failed */
-		: "=&r" (temp), "+C" (p)
-		: "r" (v)
-		: "memory");
-#endif
-=======
 	atomic_fetch_sub((_Atomic(uint64_t)*)p, v);
->>>>>>> 280e9d72
 }
 
 static __inline uint64_t
 atomic_readandclear_64(__volatile uint64_t *addr)
 {
-<<<<<<< HEAD
-	uint64_t result,temp;
-
-#ifndef __CHERI_PURE_CAPABILITY__
-	__asm __volatile (
-		"1:\n\t"
-		"lld	 %0, %2\n\t"		/* load old value */
-		"li	 %1, 0\n\t"		/* value to store */
-		"scd	 %1, %2\n\t"		/* attempt to store */
-		"beqz	 %1, 1b\n\t"		/* if the store failed, spin */
-		: "=&r"(result), "=&r"(temp), "+m" (*addr)
-		:
-		: "memory");
-#else
-	__asm __volatile (
-		"1:\n\t"
-		QEMU_TLB_WORKAROUND64("%2")
-		"clld	 %0, %2\n\t"		/* load old value */
-		"li	 %1, 0\n\t"		/* value to store */
-		"cscd	 %1, %1, %2\n\t"	/* attempt to store */
-		"beqz	 %1, 1b\n\t"		/* if the store failed, spin */
-		: "=&r"(result), "=&r"(temp), "+C" (addr)
-		:
-		: "memory");
-#endif
-=======
 	_Atomic(uint64_t) *ptr = (_Atomic(uint64_t)*)addr;
 	uint64_t expected = _atomic_load(ptr);
->>>>>>> 280e9d72
 
 	do {
 	} while (!atomic_compare_exchange_weak(ptr, &expected, 0));
@@ -488,35 +192,8 @@
 static __inline uint64_t
 atomic_readandset_64(__volatile uint64_t *addr, uint64_t value)
 {
-<<<<<<< HEAD
-	uint64_t result,temp;
-
-#ifndef __CHERI_PURE_CAPABILITY__
-	__asm __volatile (
-		"1:\n\t"
-		"lld	 %0,%2\n\t"		/* Load old value*/
-		"or      %1,$0,%3\n\t"
-		"scd	 %1,%2\n\t"		/* attempt to store */
-		"beqz	 %1, 1b\n\t"		/* if the store failed, spin */
-		: "=&r"(result), "=&r"(temp), "+m" (*addr)
-		: "r" (value)
-		: "memory");
-#else
-	__asm __volatile (
-		"1:\n\t"
-		QEMU_TLB_WORKAROUND64("%2")
-		"clld	 %0, %2\n\t"		/* load old value*/
-		"or      %1, $0, %3\n\t"
-		"cscd	 %1, %1, %2\n\t"	/* attempt to store */
-		"beqz	 %1, 1b\n\t"		/* if the store failed, spin */
-		: "=&r"(result), "=&r"(temp), "+C" (addr)
-		: "r" (value)
-		: "memory");
-#endif
-=======
 	_Atomic(uint64_t) *ptr = (_Atomic(uint64_t)*)addr;
 	uint64_t expected = atomic_load(ptr), desired;
->>>>>>> 280e9d72
 
 	do {
 		desired = expected | value;
@@ -614,43 +291,6 @@
 static __inline uint32_t
 atomic_cmpset_32(__volatile uint32_t *p, uint32_t cmpval, uint32_t newval)
 {
-<<<<<<< HEAD
-	uint32_t ret;
-
-#ifndef __CHERI_PURE_CAPABILITY__
-	__asm __volatile (
-		"1:\tll	%0, %1\n\t"		/* load old value */
-		"bne %0, %2, 2f\n\t"		/* compare */
-		"move %0, %3\n\t"		/* value to store */
-		"sc %0, %1\n\t"			/* attempt to store */
-		"beqz %0, 1b\n\t"		/* if it failed, spin */
-		"j 3f\n\t"
-		"2:\n\t"
-		"li	%0, 0\n\t"
-		"3:\n"
-		: "=&r" (ret), "+m" (*p)
-		: "r" (cmpval), "r" (newval)
-		: "memory");
-#else
-	__asm __volatile (
-		"1:\n\t"
-		QEMU_TLB_WORKAROUND32("%1")
-		"cllw	%0, %1\n\t"		/* load old value */
-		"bne	%0, %2, 2f\n\t"		/* compare */
-		"move	%0, %3\n\t"		/* value to store */
-		"cscw	%0, %0, %1\n\t"		/* attempt to store */
-		"beqz	%0, 1b\n\t"		/* if it failed, spin */
-		"b 3f\n\t"
-		"2:\n\t"
-		"li	%0, 0\n\t"
-		"3:\n"
-		: "=&r" (ret), "+C" (p)
-		: "r" (cmpval), "r" (newval)
-		: "memory");
-#endif
-=======
->>>>>>> 280e9d72
-
 	return (atomic_compare_exchange_weak((_Atomic(uint32_t)*)p, &cmpval,
 		newval));
 }
@@ -744,33 +384,7 @@
 static __inline uint32_t
 atomic_fetchadd_32(__volatile uint32_t *p, uint32_t v)
 {
-<<<<<<< HEAD
-	uint32_t value, temp;
-
-#ifndef __CHERI_PURE_CAPABILITY__
-	__asm __volatile (
-		"1:\tll %0, %1\n\t"		/* load old value */
-		"addu %2, %3, %0\n\t"		/* calculate new value */
-		"sc %2, %1\n\t"			/* attempt to store */
-		"beqz %2, 1b\n\t"		/* spin if failed */
-		: "=&r" (value), "+m" (*p), "=&r" (temp)
-		: "r" (v));
-#else
-	__asm __volatile (
-		"1:\n\t"
-		QEMU_TLB_WORKAROUND32("%1")
-		"cllw	%0, %1\n\t"		/* load old value */
-		"addu	%2, %3, %0\n\t"		/* calculate new value */
-		"cscw	%2, %2, %1\n\t"		/* attempt to store */
-		"beqz %2, 1b\n\t"		/* spin if failed */
-		: "=&r" (value), "+C" (p), "=&r" (temp)
-		: "r" (v));
-#endif
-	return (value);
-=======
-
 	return (atomic_fetch_add((_Atomic(uint32_t)*)p, v));
->>>>>>> 280e9d72
 }
 
 #if defined(__mips_n64) || defined(__mips_n32)
@@ -782,44 +396,6 @@
 static __inline uint64_t
 atomic_cmpset_64(__volatile uint64_t *p, uint64_t cmpval, uint64_t newval)
 {
-<<<<<<< HEAD
-	uint64_t ret;
-
-#ifndef __CHERI_PURE_CAPABILITY__
-	__asm __volatile (
-		"1:\n\t"
-		"lld	%0, %1\n\t"		/* load old value */
-		"bne	%0, %2, 2f\n\t"		/* compare */
-		"move	%0, %3\n\t"		/* value to store */
-		"scd	%0, %1\n\t"		/* attempt to store */
-		"beqz	%0, 1b\n\t"		/* if it failed, spin */
-		"j	3f\n\t"
-		"2:\n\t"
-		"li	%0, 0\n\t"
-		"3:\n"
-		: "=&r" (ret), "+m" (*p)
-		: "r" (cmpval), "r" (newval)
-		: "memory");
-#else
-	__asm __volatile (
-		"1:\n\t"
-		QEMU_TLB_WORKAROUND64("%1")
-		"clld	%0, %1\n\t"		/* load old value */
-		"bne	%0, %2, 2f\n\t"		/* compare */
-		"move	%0, %3\n\t"		/* value to store */
-		"cscd	%0, %0, %1\n\t"		/* attempt to store */
-		"beqz	%0, 1b\n\t"		/* if it failed, spin */
-		"j	3f\n\t"
-		"2:\n\t"
-		"li	%0, 0\n\t"
-		"3:\n"
-		: "=&r" (ret), "+C" (p)
-		: "r" (cmpval), "r" (newval)
-		: "memory");
-#endif
-=======
->>>>>>> 280e9d72
-
 	return (atomic_compare_exchange_weak((_Atomic(uint64_t)*)p, &cmpval,
 		newval));
 }
@@ -913,34 +489,7 @@
 static __inline uint64_t
 atomic_fetchadd_64(__volatile uint64_t *p, uint64_t v)
 {
-<<<<<<< HEAD
-	uint64_t value, temp;
-
-#ifndef __CHERI_PURE_CAPABILITY__
-	__asm __volatile (
-		"1:\n\t"
-		"lld	%0, %1\n\t"		/* load old value */
-		"daddu	%2, %3, %0\n\t"		/* calculate new value */
-		"scd	%2, %1\n\t"		/* attempt to store */
-		"beqz	%2, 1b\n\t"		/* spin if failed */
-		: "=&r" (value), "+m" (*p), "=&r" (temp)
-		: "r" (v));
-#else
-	__asm __volatile (
-		"1:\n\t"
-		QEMU_TLB_WORKAROUND64("%1")
-		"clld	%0, %1\n\t"		/* load old value */
-		"daddu	%2, %3, %0\n\t"		/* calculate new value */
-		"cscd	%2, %2, %1\n\t"		/* attempt to store */
-		"beqz	%2, 1b\n\t"		/* spin if failed */
-		: "=&r" (value), "+C" (p), "=&r" (temp)
-		: "r" (v));
-#endif
-	return (value);
-=======
-
 	return (atomic_fetch_add((_Atomic(uint64_t)*)p, v));
->>>>>>> 280e9d72
 }
 #endif
 
