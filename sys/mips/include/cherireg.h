/*-
 * Copyright (c) 2011-2018 Robert N. M. Watson
 * All rights reserved.
 *
 * This software was developed by SRI International and the University of
 * Cambridge Computer Laboratory under DARPA/AFRL contract (FA8750-10-C-0237)
 * ("CTSRD"), as part of the DARPA CRASH research programme.
 *
 * Redistribution and use in source and binary forms, with or without
 * modification, are permitted provided that the following conditions
 * are met:
 * 1. Redistributions of source code must retain the above copyright
 *    notice, this list of conditions and the following disclaimer.
 * 2. Redistributions in binary form must reproduce the above copyright
 *    notice, this list of conditions and the following disclaimer in the
 *    documentation and/or other materials provided with the distribution.
 *
 * THIS SOFTWARE IS PROVIDED BY THE AUTHOR AND CONTRIBUTORS ``AS IS'' AND
 * ANY EXPRESS OR IMPLIED WARRANTIES, INCLUDING, BUT NOT LIMITED TO, THE
 * IMPLIED WARRANTIES OF MERCHANTABILITY AND FITNESS FOR A PARTICULAR PURPOSE
 * ARE DISCLAIMED.  IN NO EVENT SHALL THE AUTHOR OR CONTRIBUTORS BE LIABLE
 * FOR ANY DIRECT, INDIRECT, INCIDENTAL, SPECIAL, EXEMPLARY, OR CONSEQUENTIAL
 * DAMAGES (INCLUDING, BUT NOT LIMITED TO, PROCUREMENT OF SUBSTITUTE GOODS
 * OR SERVICES; LOSS OF USE, DATA, OR PROFITS; OR BUSINESS INTERRUPTION)
 * HOWEVER CAUSED AND ON ANY THEORY OF LIABILITY, WHETHER IN CONTRACT, STRICT
 * LIABILITY, OR TORT (INCLUDING NEGLIGENCE OR OTHERWISE) ARISING IN ANY WAY
 * OUT OF THE USE OF THIS SOFTWARE, EVEN IF ADVISED OF THE POSSIBILITY OF
 * SUCH DAMAGE.
 */

#ifndef _MIPS_INCLUDE_CHERIREG_H_
#define	_MIPS_INCLUDE_CHERIREG_H_

/*
 * The size of in-memory capabilities in bytes; minimum alignment is also
 * assumed to be this size.
 */
#if defined(_MIPS_SZCAP) && (_MIPS_SZCAP != 128)
#error "_MIPS_SZCAP defined but is not 128"
#endif

#define	CHERICAP_SIZE   16
#define	CHERICAP_SHIFT	4

/*
 * CHERI ISA-defined constants for capabilities -- suitable for inclusion from
 * assembly source code.
 *
 * XXXRW: CHERI_UNSEALED is not currently considered part of the perms word,
 * but perhaps it should be.
 */
#define	CHERI_PERM_GLOBAL			(1 << 0)	/* 0x00000001 */
#define	CHERI_PERM_EXECUTE			(1 << 1)	/* 0x00000002 */
#define	CHERI_PERM_LOAD				(1 << 2)	/* 0x00000004 */
#define	CHERI_PERM_STORE			(1 << 3)	/* 0x00000008 */
#define	CHERI_PERM_LOAD_CAP			(1 << 4)	/* 0x00000010 */
#define	CHERI_PERM_STORE_CAP			(1 << 5)	/* 0x00000020 */
#define	CHERI_PERM_STORE_LOCAL_CAP		(1 << 6)	/* 0x00000040 */
#define	CHERI_PERM_SEAL				(1 << 7)	/* 0x00000080 */
#define	CHERI_PERM_CCALL			(1 << 8)	/* 0x00000100 */
#define	CHERI_PERM_UNSEAL			(1 << 9)	/* 0x00000200 */
#define	CHERI_PERM_SYSTEM_REGS			(1 << 10)	/* 0x00000400 */
#define	CHERI_PERM_SET_CID			(1 << 11)	/* 0x00000800 */

/* User-defined permission bits. */
#define	CHERI_PERM_SW0			(1 << 15)	/* 0x00008000 */
#define	CHERI_PERM_SW1			(1 << 16)	/* 0x00010000 */
#define	CHERI_PERM_SW2			(1 << 17)	/* 0x00020000 */
#define	CHERI_PERM_SW3			(1 << 18)	/* 0x00040000 */

/*
 * Macros defining initial permission sets for various scenarios; details
 * depend on the permissions available on 256-bit or 128-bit CHERI:
 *
 * CHERI_PERMS_SWALL: Mask of all available software-defined permissions
 * CHERI_PERMS_HWALL: Mask of all available hardware-defined permissions
 */
#define	CHERI_PERMS_SWALL						\
	(CHERI_PERM_SW0 | CHERI_PERM_SW1 | CHERI_PERM_SW2 |		\
	CHERI_PERM_SW3)

#define	CHERI_PERMS_HWALL						\
	(CHERI_PERM_GLOBAL | CHERI_PERM_EXECUTE |			\
	CHERI_PERM_LOAD | CHERI_PERM_STORE | CHERI_PERM_LOAD_CAP |	\
	CHERI_PERM_STORE_CAP | CHERI_PERM_STORE_LOCAL_CAP |		\
	CHERI_PERM_SEAL | CHERI_PERM_CCALL | CHERI_PERM_UNSEAL |	\
	CHERI_PERM_SYSTEM_REGS | CHERI_PERM_SET_CID)

/*
<<<<<<< HEAD
 * Hardware defines a kind of tripartite taxonomy: memory, type, and CID.
 * They're all squished together in the permission bits, so define masks
 * that give us a kind of "kind" for capabilities.  A capability may belong
 * to zero, one, or more than one of these.
 */

#define CHERI_PERMS_HWALL_MEMORY                                      \
	(CHERI_PERM_EXECUTE | CHERI_PERM_LOAD | CHERI_PERM_LOAD_CAP | \
	    CHERI_PERM_STORE | CHERI_PERM_STORE_CAP |                 \
	    CHERI_PERM_STORE_LOCAL_CAP | CHERI_PERM_CCALL)

#define CHERI_PERMS_HWALL_OTYPE	(CHERI_PERM_SEAL | CHERI_PERM_UNSEAL)

// TODO #define CHERI_PERMS_HWALL_CID	(CHERI_PERM_SETCID)
=======
 * vm_prot_t to capability permission bits
 */
#define	CHERI_PERMS_PROT2PERM_READ					\
	(CHERI_PERM_LOAD | CHERI_PERM_LOAD_CAP)
#define	CHERI_PERMS_PROT2PERM_WRITE					\
	(CHERI_PERM_STORE | CHERI_PERM_STORE_CAP |			\
	 CHERI_PERM_STORE_LOCAL_CAP)
#define	CHERI_PERMS_PROT2PERM_EXEC					\
	(CHERI_PERM_EXECUTE | CHERI_PERMS_PROT2PERM_READ)
>>>>>>> 1f2a4a67

/*
 * Basic userspace permission mask; CHERI_PERM_EXECUTE will be added for
 * executable capabilities ($pcc); CHERI_PERM_STORE, CHERI_PERM_STORE_CAP,
 * and CHERI_PERM_STORE_LOCAL_CAP will be added for data permissions ($ddc).
 *
 * All user software permissions are included along with
 * CHERI_PERM_SYSCALL.  CHERI_PERM_CHERIABI_VMMAP will be added for
 * permissions returned from mmap().
 *
 * No variation required between 256-bit and 128-bit CHERI.
 */
#define	CHERI_PERMS_USERSPACE						\
	(CHERI_PERM_GLOBAL | CHERI_PERM_LOAD | CHERI_PERM_LOAD_CAP |	\
	CHERI_PERM_CCALL | (CHERI_PERMS_SWALL & ~CHERI_PERM_CHERIABI_VMMAP))

#define	CHERI_PERMS_USERSPACE_CODE					\
	(CHERI_PERMS_USERSPACE | CHERI_PERM_EXECUTE)

#define	CHERI_PERMS_USERSPACE_SEALCAP					\
	(CHERI_PERM_GLOBAL | CHERI_PERM_SEAL | CHERI_PERM_UNSEAL)

#define	CHERI_PERMS_USERSPACE_DATA					\
	(CHERI_PERMS_USERSPACE | CHERI_PERM_STORE |			\
	CHERI_PERM_STORE_CAP | CHERI_PERM_STORE_LOCAL_CAP)

/*
 * Corresponding permission masks for kernel code and data; these are
 * currently a bit broad, and should be narrowed over time as the kernel
 * becomes more capability-aware.
 */
#define	CHERI_PERMS_KERNEL						\
	(CHERI_PERM_GLOBAL | CHERI_PERM_LOAD | CHERI_PERM_LOAD_CAP)	\

#define	CHERI_PERMS_KERNEL_CODE						\
	(CHERI_PERMS_KERNEL | CHERI_PERM_EXECUTE | CHERI_PERM_SYSTEM_REGS)

#define	CHERI_PERMS_KERNEL_DATA						\
	(CHERI_PERMS_KERNEL | CHERI_PERM_STORE | CHERI_PERM_STORE_CAP |	\
	CHERI_PERM_STORE_LOCAL_CAP)

#define	CHERI_PERMS_KERNEL_SEALCAP					\
	(CHERI_PERM_GLOBAL | CHERI_PERM_SEAL | CHERI_PERM_UNSEAL)

/*
 * The CHERI object-type space is split between userspace and kernel,
 * permitting kernel object references to be delegated to userspace (if
 * desired).  Currently, we provide 17 bits of namespace to each, with the top
 * bit set for kernel object types, but it is easy to imagine other splits.
 * User and kernel software should be written so as to not place assumptions
 * about the specific values used here, as they may change.
 */
#define	CHERI_OTYPE_BITS	(18)
#define	CHERI_OTYPE_USER_MIN	(0)
#define	CHERI_OTYPE_USER_MAX	((1 << (CHERI_OTYPE_BITS - 1)) - 1)
#define	CHERI_OTYPE_KERN_MIN	(1 << (CHERI_OTYPE_BITS - 1))
#define	CHERI_OTYPE_KERN_MAX	((1 << CHERI_OTYPE_BITS) - 1)
#define	CHERI_OTYPE_KERN_FLAG	(1 << (CHERI_OTYPE_BITS - 1))
#define	CHERI_OTYPE_ISKERN(x)	(((x) & CHERI_OTYPE_KERN_FLAG) != 0)
#define	CHERI_OTYPE_ISUSER(x)	(!(CHERI_OTYPE_ISKERN(x)))

/* Reserved CHERI object types: */
#define	CHERI_OTYPE_UNSEALED	(-1l)
#define	CHERI_OTYPE_SENTRY	(-2l)

/*
 * When performing a userspace-to-userspace CCall, capability flow-control
 * checks normally prevent local capabilities from being delegated.  This can
 * be disabled on call (but not return) by using an object type with the 22nd
 * bit set -- combined with a suitable selector on the CCall instruction to
 * ensure that this behaviour is intended.
 */
#define	CHERI_OTYPE_LOCALOK_SHIFT	(CHERI_OTYPE_BITS - 2)
#define	CHERI_OTYPE_LOCALOK_FLAG	(1 << CHERI_OTYPE_LOCALOK_SHIFT
#define	CHERI_OTYPE_IS_LOCALOK(x)	(((x) & CHERI_OTYPE_LOCALOK_FLAG) != 0)

/*
 * A blend of hardware and software allocation of capability registers.
 * Ideally, this list wouldn't exist here, but be purely in the assembler.
 */
#define	CHERI_CR_C0	0	/*   MIPS fetch/load/store capability. */
#define	CHERI_CR_DDC	CHERI_CR_C0
#define	CHERI_CR_C1	1
#define	CHERI_CR_C2	2
#define	CHERI_CR_C3	3
#define	CHERI_CR_C4	4
#define	CHERI_CR_C5	5
#define	CHERI_CR_C6	6
#define	CHERI_CR_C7	7
#define	CHERI_CR_C8	8
#define	CHERI_CR_C9	9
#define	CHERI_CR_C10	10
#define	CHERI_CR_C11	11
#define	CHERI_CR_STC	CHERI_CR_C11
#define	CHERI_CR_C12	12
#define	CHERI_CR_C13	13
#define	CHERI_CR_C14	14
#define	CHERI_CR_C15	15
#define	CHERI_CR_C16	16
#define	CHERI_CR_C17	17
#define	CHERI_CR_C18	18
#define	CHERI_CR_C19	19
#define	CHERI_CR_C20	20
#define	CHERI_CR_C21	21
#define	CHERI_CR_C22	22
#define	CHERI_CR_C23	23
#define	CHERI_CR_C24	24
#define	CHERI_CR_C25	25
#define	CHERI_CR_C26	26
#define	CHERI_CR_IDC	CHERI_CR_C26
#define	CHERI_CR_C27	27
#define	CHERI_CR_C28	28
#define	CHERI_CR_C29	29
#define	CHERI_CR_C30	30
#define	CHERI_CR_C31	31

/*
 * Offsets of registers in struct cheri_kframe -- must match the definition in
 * cheri.h.
 */
#define	CHERIKFRAME_OFF_C17	0
#define	CHERIKFRAME_OFF_C18	1
#define	CHERIKFRAME_OFF_C19	2
#define	CHERIKFRAME_OFF_C20	3
#define	CHERIKFRAME_OFF_C21	4
#define	CHERIKFRAME_OFF_C22	5
#define	CHERIKFRAME_OFF_C23	6
#define	CHERIKFRAME_OFF_C24	7
#define	CHERIKFRAME_OFF_C26	8
#define	CHERIKFRAME_OFF_PCC	9
#define	CHERIKFRAME_OFF_STC	10


/*
 * List of CHERI capability cause code constants, which are used to
 * characterise various CP2 exceptions.
 */
#define	CHERI_EXCCODE_NONE		0x00
#define	CHERI_EXCCODE_LENGTH		0x01
#define	CHERI_EXCCODE_TAG		0x02
#define	CHERI_EXCCODE_SEAL		0x03
#define	CHERI_EXCCODE_TYPE		0x04
#define	CHERI_EXCCODE_CALL		0x05
#define	CHERI_EXCCODE_RETURN		0x06
#define	CHERI_EXCCODE_UNDERFLOW		0x07
#define	CHERI_EXCCODE_USER_PERM		0x08
#define	CHERI_EXCCODE_PERM_USER		CHERI_EXCCODE_USER_PERM
#define	CHERI_EXCCODE_MMUSTORE		0x09
#define	CHERI_EXCCODE_TLBSTORE		CHERI_EXCCODE_MMUSTORE
#define	CHERI_EXCCODE_IMPRECISE		0x0a
#define	_CHERI_EXCCODE_RESERVED0b	0x0b
#define	CHERI_EXCCODE_CAPLOADGEN	0x0c
#define	_CHERI_EXCCODE_RESERVED0d	0x0d
#define	_CHERI_EXCCODE_RESERVED0e	0x0e
#define	_CHERI_EXCCODE_RESERVED0f	0x0f
#define	CHERI_EXCCODE_GLOBAL		0x10
#define	CHERI_EXCCODE_PERM_EXECUTE	0x11
#define	CHERI_EXCCODE_PERM_LOAD		0x12
#define	CHERI_EXCCODE_PERM_STORE	0x13
#define	CHERI_EXCCODE_PERM_LOADCAP	0x14
#define	CHERI_EXCCODE_PERM_STORECAP	0x15
#define	CHERI_EXCCODE_STORE_LOCALCAP	0x16
#define	CHERI_EXCCODE_PERM_SEAL		0x17
#define	CHERI_EXCCODE_SYSTEM_REGS	0x18
#define	CHERI_EXCCODE_PERM_CCALL	0x19
#define	CHERI_EXCCODE_CCALL_IDC		0x1a
#define	CHERI_EXCCODE_PERM_UNSEAL	0x1b
#define	CHERI_EXCCODE_PERM_SET_CID	0x1c
#define	_CHERI_EXCCODE_RESERVED1d	0x1d
#define	_CHERI_EXCCODE_RESERVED1e	0x1e
#define	_CHERI_EXCCODE_RESERVED1f	0x1f

/*
 * User-defined CHERI exception codes are numbered 128...255.
 */
#define	CHERI_EXCCODE_SW_BASE		0x80

/*
 * How to turn the cause register into an exception code and register number.
 */
#define	CHERI_CAPCAUSE_EXCCODE_MASK	0xff00
#define	CHERI_CAPCAUSE_EXCCODE_SHIFT	8
#define	CHERI_CAPCAUSE_REGNUM_MASK	0xff
#define	CHERI_CAPCAUSE_EXCCODE(capcause)				\
	(((capcause) & CHERI_CAPCAUSE_EXCCODE_MASK) >>			\
	    CHERI_CAPCAUSE_EXCCODE_SHIFT)
#define	CHERI_CAPCAUSE_REGNUM(capcause)					\
	((capcause) & CHERI_CAPCAUSE_REGNUM_MASK)

/*
 * Location of the CHERI CCall/CReturn software-path exception vector.
 */
#define	CHERI_CCALL_EXC_VEC	MIPS_KSEG0((intptr_t)(int32_t)0x80000280)

#endif /* _MIPS_INCLUDE_CHERIREG_H_ */
// CHERI CHANGES START
// {
//   "updated": 20200706,
//   "target_type": "header",
//   "changes_purecap": [
//     "pointer_as_integer",
//     "support"
//   ]
// }
// CHERI CHANGES END<|MERGE_RESOLUTION|>--- conflicted
+++ resolved
@@ -87,22 +87,6 @@
 	CHERI_PERM_SYSTEM_REGS | CHERI_PERM_SET_CID)
 
 /*
-<<<<<<< HEAD
- * Hardware defines a kind of tripartite taxonomy: memory, type, and CID.
- * They're all squished together in the permission bits, so define masks
- * that give us a kind of "kind" for capabilities.  A capability may belong
- * to zero, one, or more than one of these.
- */
-
-#define CHERI_PERMS_HWALL_MEMORY                                      \
-	(CHERI_PERM_EXECUTE | CHERI_PERM_LOAD | CHERI_PERM_LOAD_CAP | \
-	    CHERI_PERM_STORE | CHERI_PERM_STORE_CAP |                 \
-	    CHERI_PERM_STORE_LOCAL_CAP | CHERI_PERM_CCALL)
-
-#define CHERI_PERMS_HWALL_OTYPE	(CHERI_PERM_SEAL | CHERI_PERM_UNSEAL)
-
-// TODO #define CHERI_PERMS_HWALL_CID	(CHERI_PERM_SETCID)
-=======
  * vm_prot_t to capability permission bits
  */
 #define	CHERI_PERMS_PROT2PERM_READ					\
@@ -112,7 +96,22 @@
 	 CHERI_PERM_STORE_LOCAL_CAP)
 #define	CHERI_PERMS_PROT2PERM_EXEC					\
 	(CHERI_PERM_EXECUTE | CHERI_PERMS_PROT2PERM_READ)
->>>>>>> 1f2a4a67
+
+/*
+ * Hardware defines a kind of tripartite taxonomy: memory, type, and CID.
+ * They're all squished together in the permission bits, so define masks
+ * that give us a kind of "kind" for capabilities.  A capability may belong
+ * to zero, one, or more than one of these.
+ */
+
+#define CHERI_PERMS_HWALL_MEMORY                                      \
+	(CHERI_PERM_EXECUTE | CHERI_PERM_LOAD | CHERI_PERM_LOAD_CAP | \
+	    CHERI_PERM_STORE | CHERI_PERM_STORE_CAP |                 \
+	    CHERI_PERM_STORE_LOCAL_CAP | CHERI_PERM_CCALL)
+
+#define CHERI_PERMS_HWALL_OTYPE	(CHERI_PERM_SEAL | CHERI_PERM_UNSEAL)
+
+// TODO #define CHERI_PERMS_HWALL_CID	(CHERI_PERM_SETCID)
 
 /*
  * Basic userspace permission mask; CHERI_PERM_EXECUTE will be added for
