/*-
 * Copyright (c) 2011-2018 Robert N. M. Watson
 * All rights reserved.
 *
 * This software was developed by SRI International and the University of
 * Cambridge Computer Laboratory under DARPA/AFRL contract (FA8750-10-C-0237)
 * ("CTSRD"), as part of the DARPA CRASH research programme.
 *
 * Redistribution and use in source and binary forms, with or without
 * modification, are permitted provided that the following conditions
 * are met:
 * 1. Redistributions of source code must retain the above copyright
 *    notice, this list of conditions and the following disclaimer.
 * 2. Redistributions in binary form must reproduce the above copyright
 *    notice, this list of conditions and the following disclaimer in the
 *    documentation and/or other materials provided with the distribution.
 *
 * THIS SOFTWARE IS PROVIDED BY THE AUTHOR AND CONTRIBUTORS ``AS IS'' AND
 * ANY EXPRESS OR IMPLIED WARRANTIES, INCLUDING, BUT NOT LIMITED TO, THE
 * IMPLIED WARRANTIES OF MERCHANTABILITY AND FITNESS FOR A PARTICULAR PURPOSE
 * ARE DISCLAIMED.  IN NO EVENT SHALL THE AUTHOR OR CONTRIBUTORS BE LIABLE
 * FOR ANY DIRECT, INDIRECT, INCIDENTAL, SPECIAL, EXEMPLARY, OR CONSEQUENTIAL
 * DAMAGES (INCLUDING, BUT NOT LIMITED TO, PROCUREMENT OF SUBSTITUTE GOODS
 * OR SERVICES; LOSS OF USE, DATA, OR PROFITS; OR BUSINESS INTERRUPTION)
 * HOWEVER CAUSED AND ON ANY THEORY OF LIABILITY, WHETHER IN CONTRACT, STRICT
 * LIABILITY, OR TORT (INCLUDING NEGLIGENCE OR OTHERWISE) ARISING IN ANY WAY
 * OUT OF THE USE OF THIS SOFTWARE, EVEN IF ADVISED OF THE POSSIBILITY OF
 * SUCH DAMAGE.
 */

#ifndef _MIPS_INCLUDE_CHERIREG_H_
#define	_MIPS_INCLUDE_CHERIREG_H_

/*
 * The size of in-memory capabilities in bytes; minimum alignment is also
 * assumed to be this size.
 */
#if defined(_MIPS_SZCAP) && (_MIPS_SZCAP != 128) && (_MIPS_SZCAP != 256)
#error "_MIPS_SZCAP defined but neither 128 nor 256"
#endif

#if defined(CPU_CHERI128) || (defined(_MIPS_SZCAP) && (_MIPS_SZCAP == 128))
#define	CHERICAP_SIZE   16
#define	CHERICAP_SHIFT	4
#else
#define	CHERICAP_SIZE   32
#define	CHERICAP_SHIFT	5
#endif

/*
 * CHERI ISA-defined constants for capabilities -- suitable for inclusion from
 * assembly source code.
 *
 * XXXRW: CHERI_UNSEALED is not currently considered part of the perms word,
 * but perhaps it should be.
 */
#define	CHERI_PERM_GLOBAL			(1 << 0)	/* 0x00000001 */
#define	CHERI_PERM_EXECUTE			(1 << 1)	/* 0x00000002 */
#define	CHERI_PERM_LOAD				(1 << 2)	/* 0x00000004 */
#define	CHERI_PERM_STORE			(1 << 3)	/* 0x00000008 */
#define	CHERI_PERM_LOAD_CAP			(1 << 4)	/* 0x00000010 */
#define	CHERI_PERM_STORE_CAP			(1 << 5)	/* 0x00000020 */
#define	CHERI_PERM_STORE_LOCAL_CAP		(1 << 6)	/* 0x00000040 */
#define	CHERI_PERM_SEAL				(1 << 7)	/* 0x00000080 */
#define	CHERI_PERM_CCALL			(1 << 8)	/* 0x00000100 */
#define	CHERI_PERM_UNSEAL			(1 << 9)	/* 0x00000200 */
#define	CHERI_PERM_SYSTEM_REGS			(1 << 10)	/* 0x00000400 */
#define	CHERI_PERM_SET_CID			(1 << 11)	/* 0x00000800 */

/*
 * User-defined permission bits.
 *
 * 256-bit CHERI has a substantially larger number of software-defined
 * permissions.
 */
#define	CHERI256_PERM_SW0			(1 << 15)	/* 0x00008000 */
#define	CHERI256_PERM_SW1			(1 << 16)	/* 0x00010000 */
#define	CHERI256_PERM_SW2			(1 << 17)	/* 0x00020000 */
#define	CHERI256_PERM_SW3			(1 << 18)	/* 0x00040000 */
#define	CHERI256_PERM_SW4			(1 << 19)	/* 0x00080000 */
#define	CHERI256_PERM_SW5			(1 << 20)	/* 0x00100000 */
#define	CHERI256_PERM_SW6			(1 << 21)	/* 0x00200000 */
#define	CHERI256_PERM_SW7			(1 << 22)	/* 0x00400000 */
#define	CHERI256_PERM_SW8			(1 << 23)	/* 0x00800000 */
#define	CHERI256_PERM_SW9			(1 << 24)	/* 0x01000000 */
#define	CHERI256_PERM_SW10			(1 << 25)	/* 0x02000000 */
#define	CHERI256_PERM_SW11			(1 << 26)	/* 0x04000000 */
#define	CHERI256_PERM_SW12			(1 << 27)	/* 0x08000000 */
#define	CHERI256_PERM_SW13			(1 << 28)	/* 0x10000000 */
#define	CHERI256_PERM_SW14			(1 << 29)	/* 0x20000000 */
#define	CHERI256_PERM_SW15			(1 << 30)	/* 0x40000000 */

#define	CHERI128_PERM_SW0			(1 << 15)	/* 0x00008000 */
#define	CHERI128_PERM_SW1			(1 << 16)	/* 0x00010000 */
#define	CHERI128_PERM_SW2			(1 << 17)	/* 0x00020000 */
#define	CHERI128_PERM_SW3			(1 << 18)	/* 0x00040000 */

#if (CHERICAP_SIZE == 32)
#define	CHERI_PERM_SW0		CHERI256_PERM_SW0
#define	CHERI_PERM_SW1		CHERI256_PERM_SW1
#define	CHERI_PERM_SW2		CHERI256_PERM_SW2
#define	CHERI_PERM_SW3		CHERI256_PERM_SW3
#define	CHERI_PERM_SW4		CHERI256_PERM_SW4
#define	CHERI_PERM_SW5		CHERI256_PERM_SW5
#define	CHERI_PERM_SW6		CHERI256_PERM_SW6
#define	CHERI_PERM_SW7		CHERI256_PERM_SW7
#define	CHERI_PERM_SW8		CHERI256_PERM_SW8
#define	CHERI_PERM_SW9		CHERI256_PERM_SW9
#define	CHERI_PERM_SW10		CHERI256_PERM_SW10
#define	CHERI_PERM_SW11		CHERI256_PERM_SW11
#define	CHERI_PERM_SW12		CHERI256_PERM_SW12
#define	CHERI_PERM_SW13		CHERI256_PERM_SW13
#define	CHERI_PERM_SW14		CHERI256_PERM_SW14
#define	CHERI_PERM_SW15		CHERI256_PERM_SW15
#else /* (!(CHERICAP_SIZE == 32)) */
#define	CHERI_PERM_SW0		CHERI128_PERM_SW0
#define	CHERI_PERM_SW1		CHERI128_PERM_SW1
#define	CHERI_PERM_SW2		CHERI128_PERM_SW2
#define	CHERI_PERM_SW3		CHERI128_PERM_SW3
#endif /* (!(CHERICAP_SIZE == 32)) */

/*
 * Macros defining initial permission sets for various scenarios; details
 * depend on the permissions available on 256-bit or 128-bit CHERI:
 *
 * CHERI_PERMS_SWALL: Mask of all available software-defined permissions
 * CHERI_PERMS_HWALL: Mask of all available hardware-defined permissions
 */
#if (CHERICAP_SIZE == 32)
#define	CHERI_PERMS_SWALL						\
	(CHERI_PERM_SW0 | CHERI_PERM_SW1 | CHERI_PERM_SW2 |		\
	CHERI_PERM_SW3 | CHERI_PERM_SW4 | CHERI_PERM_SW5 |		\
	CHERI_PERM_SW6 | CHERI_PERM_SW7 | CHERI_PERM_SW8 |		\
	CHERI_PERM_SW9 | CHERI_PERM_SW10 | CHERI_PERM_SW11 |		\
	CHERI_PERM_SW12 | CHERI_PERM_SW13 | CHERI_PERM_SW14 |		\
	CHERI_PERM_SW15)
#else /* (!(CHERICAP_SIZE == 32)) */
#define	CHERI_PERMS_SWALL						\
	(CHERI_PERM_SW0 | CHERI_PERM_SW1 | CHERI_PERM_SW2 |		\
	CHERI_PERM_SW3)
#endif /* (!(CHERICAP_SIZE == 32)) */

#define	CHERI_PERMS_HWALL						\
	(CHERI_PERM_GLOBAL | CHERI_PERM_EXECUTE |			\
	CHERI_PERM_LOAD | CHERI_PERM_STORE | CHERI_PERM_LOAD_CAP |	\
	CHERI_PERM_STORE_CAP | CHERI_PERM_STORE_LOCAL_CAP |		\
	CHERI_PERM_SEAL | CHERI_PERM_CCALL | CHERI_PERM_UNSEAL |	\
	CHERI_PERM_SYSTEM_REGS | CHERI_PERM_SET_CID)

/*
 * Root "object-type" capability for the kernel.  This can be used neither as
 * a data nor code capability.
 */
#define	CHERI_PERM_KERN_TYPE	(CHERI_PERM_GLOBAL | CHERI_PERM_SEAL |	\
	CHERI_PERM_UNSEAL)

/*
 * Basic userspace permission mask; CHERI_PERM_EXECUTE will be added for
 * executable capabilities ($pcc); CHERI_PERM_STORE, CHERI_PERM_STORE_CAP,
 * and CHERI_PERM_STORE_LOCAL_CAP will be added for data permissions ($c0).
 *
 * All user software permissions are included along with
 * CHERI_PERM_SYSCALL.  CHERI_PERM_CHERIABI_VMMAP will be added for
 * permissions returned from mmap().
 *
 * No variation required between 256-bit and 128-bit CHERI.
 */
#define	CHERI_PERMS_USERSPACE						\
	(CHERI_PERM_GLOBAL | CHERI_PERM_LOAD | CHERI_PERM_LOAD_CAP |	\
	CHERI_PERM_CCALL | (CHERI_PERMS_SWALL & ~CHERI_PERM_CHERIABI_VMMAP))

#define	CHERI_PERMS_USERSPACE_CODE					\
	(CHERI_PERMS_USERSPACE | CHERI_PERM_EXECUTE)

#define	CHERI_PERMS_USERSPACE_SEALCAP					\
	(CHERI_PERM_GLOBAL | CHERI_PERM_SEAL | CHERI_PERM_UNSEAL)

/*
 * _DATA includes _VMMAP so that we can derive the MMAP cap from it.
 *
 * XXX: We may not want to include VMMAP here and instead only in
 * CHERI_CAP_USER_MMAP_PERMS
 */
#define	CHERI_PERMS_USERSPACE_DATA					\
				(CHERI_PERMS_USERSPACE |		\
				CHERI_PERM_STORE |			\
				CHERI_PERM_STORE_CAP |			\
				CHERI_PERM_STORE_LOCAL_CAP |		\
				CHERI_PERM_CHERIABI_VMMAP)

/*
 * Corresponding permission masks for kernel code and data; these are
 * currently a bit broad, and should be narrowed over time as the kernel
 * becomes more capability-aware.
 */
#define	CHERI_PERMS_KERNEL						\
	(CHERI_PERM_GLOBAL | CHERI_PERM_LOAD | CHERI_PERM_LOAD_CAP)	\

#define	CHERI_PERMS_KERNEL_CODE						\
	(CHERI_PERMS_KERNEL | CHERI_PERM_EXECUTE | CHERI_PERM_SYSTEM_REGS)

#define	CHERI_PERMS_KERNEL_DATA						\
	(CHERI_PERMS_KERNEL | CHERI_PERM_STORE | CHERI_PERM_STORE_CAP |	\
	CHERI_PERM_STORE_LOCAL_CAP)

#define	CHERI_PERMS_KERNEL_SEALCAP					\
	(CHERI_PERM_GLOBAL | CHERI_PERM_SEAL | CHERI_PERM_UNSEAL)

/*
 * The CHERI object-type space is split between userspace and kernel,
 * permitting kernel object references to be delegated to userspace (if
 * desired).  Currently, we provide 17 bits of namespace to each, with the top
 * bit set for kernel object types, but it is easy to imagine other splits.
 * User and kernel software should be written so as to not place assumptions
 * about the specific values used here, as they may change.
 */
#define	CHERI_OTYPE_BITS	(18)
#define	CHERI_OTYPE_USER_MIN	(0)
#define	CHERI_OTYPE_USER_MAX	((1 << (CHERI_OTYPE_BITS - 1)) - 1)
#define	CHERI_OTYPE_KERN_MIN	(1 << (CHERI_OTYPE_BITS - 1))
#define	CHERI_OTYPE_KERN_MAX	((1 << CHERI_OTYPE_BITS) - 1)
#define	CHERI_OTYPE_KERN_FLAG	(1 << (CHERI_OTYPE_BITS - 1))
#define	CHERI_OTYPE_ISKERN(x)	(((x) & CHERI_OTYPE_KERN_FLAG) != 0)
#define	CHERI_OTYPE_ISUSER(x)	(!(CHERI_OTYPE_ISKERN(x)))

/*
 * When performing a userspace-to-userspace CCall, capability flow-control
 * checks normally prevent local capabilities from being delegated.  This can
 * be disabled on call (but not return) by using an object type with the 22nd
 * bit set -- combined with a suitable selector on the CCall instruction to
 * ensure that this behaviour is intended.
 */
#define	CHERI_OTYPE_LOCALOK_SHIFT	(CHERI_OTYPE_BITS - 2)
#define	CHERI_OTYPE_LOCALOK_FLAG	(1 << CHERI_OTYPE_LOCALOK_SHIFT
#define	CHERI_OTYPE_IS_LOCALOK(x)	(((x) & CHERI_OTYPE_LOCALOK_FLAG) != 0)

/*
<<<<<<< HEAD
 * Definition for a highly privileged kernel capability able to name the
 * entire address space, and suitable to derive all other kernel-related
 * capabilities from, including sealing capabilities.
 */
#define	CHERI_CAP_KERN_PERMS						\
	(CHERI_PERMS_SWALL | CHERI_PERMS_HWALL)
#define	CHERI_CAP_KERN_BASE		0x0
#define	CHERI_CAP_KERN_LENGTH		0xffffffffffffffff
#define	CHERI_CAP_KERN_OFFSET		0x0

/*
 * Definition for userspace "unprivileged" capability able to name the user
 * portion of the address space.
 */
#define	CHERI_CAP_USER_CODE_PERMS	CHERI_PERMS_USERSPACE_CODE
#define	CHERI_CAP_USER_CODE_BASE	VM_MINUSER_ADDRESS
#define	CHERI_CAP_USER_CODE_LENGTH	(VM_MAXUSER_ADDRESS - VM_MINUSER_ADDRESS)
#define	CHERI_CAP_USER_CODE_OFFSET	0x0

#define	CHERI_CAP_USER_DATA_PERMS	CHERI_PERMS_USERSPACE_DATA
#define	CHERI_CAP_USER_DATA_BASE	VM_MINUSER_ADDRESS
#define	CHERI_CAP_USER_DATA_LENGTH	(VM_MAXUSER_ADDRESS - VM_MINUSER_ADDRESS)
#define	CHERI_CAP_USER_DATA_OFFSET	0x0

#define	CHERI_CAP_USER_MMAP_PERMS					\
	(CHERI_PERMS_USERSPACE_DATA | CHERI_PERMS_USERSPACE_CODE |	\
	CHERI_PERM_CHERIABI_VMMAP)
/* Start at 256MB to avoid low PC values in sandboxes */
#define	CHERI_CAP_USER_MMAP_BASE	(VM_MINUSER_ADDRESS + 0x10000000)
#define	CHERI_CAP_USER_MMAP_LENGTH					\
    (VM_MAXUSER_ADDRESS - CHERI_CAP_USER_MMAP_BASE)
#define	CHERI_CAP_USER_MMAP_OFFSET	0x0

/*
 * Root sealing capability for all userspace object capabilities.  This is
 * made available to userspace via a sysarch(2).
 */
#define	CHERI_SEALCAP_USERSPACE_PERMS	CHERI_PERMS_USERSPACE_SEALCAP
#define	CHERI_SEALCAP_USERSPACE_BASE	CHERI_OTYPE_USER_MIN
#define	CHERI_SEALCAP_USERSPACE_LENGTH	\
    (CHERI_OTYPE_USER_MAX - CHERI_OTYPE_USER_MIN + 1)
#define	CHERI_SEALCAP_USERSPACE_OFFSET	0x0

/*
 * Root sealing capability for kernel managed objects.
 */
#define	CHERI_SEALCAP_KERNEL_PERMS	CHERI_PERMS_KERNEL_SEALCAP
#define CHERI_SEALCAP_KERNEL_BASE	CHERI_OTYPE_KERN_MIN
#define	CHERI_SEALCAP_KERNEL_LENGTH	\
    (CHERI_OTYPE_KERN_MAX - CHERI_OTYPE_KERN_MIN + 1)
#define	CHERI_SEALCAP_KERNEL_OFFSET	0x0

/*
 * Sealing capability for capability pairs returned by cosetup(2).
 */
#define	CHERI_SEALCAP_SWITCHER_PERMS	CHERI_PERMS_KERNEL_SEALCAP
#define	CHERI_SEALCAP_SWITCHER_BASE	(CHERI_OTYPE_USER_MIN + 1)
#define	CHERI_SEALCAP_SWITCHER_LENGTH	\
    (CHERI_OTYPE_USER_MAX - CHERI_OTYPE_USER_MIN + 1)
#define	CHERI_SEALCAP_SWITCHER_OFFSET	0x0

/*
 * Sealing capability for capabilities returned by coregister(2)/colookup(2).
 */
#define	CHERI_SEALCAP_SWITCHER2_PERMS	CHERI_PERMS_KERNEL_SEALCAP
#define	CHERI_SEALCAP_SWITCHER2_BASE	(CHERI_OTYPE_USER_MIN + 1)
#define	CHERI_SEALCAP_SWITCHER2_LENGTH	\
    (CHERI_OTYPE_USER_MAX - CHERI_OTYPE_USER_MIN + 2)
#define	CHERI_SEALCAP_SWITCHER2_OFFSET	0x0

/*
=======
>>>>>>> 37c7bc9d
 * A blend of hardware and software allocation of capability registers.
 * Ideally, this list wouldn't exist here, but be purely in the assembler.
 */
#define	CHERI_CR_C0	0	/*   MIPS fetch/load/store capability. */
#define	CHERI_CR_DDC	CHERI_CR_C0
#define	CHERI_CR_C1	1
#define	CHERI_CR_C2	2
#define	CHERI_CR_C3	3
#define	CHERI_CR_C4	4
#define	CHERI_CR_C5	5
#define	CHERI_CR_C6	6
#define	CHERI_CR_C7	7
#define	CHERI_CR_C8	8
#define	CHERI_CR_C9	9
#define	CHERI_CR_C10	10
#define	CHERI_CR_C11	11
#define	CHERI_CR_STC	CHERI_CR_C11
#define	CHERI_CR_C12	12
#define	CHERI_CR_C13	13
#define	CHERI_CR_C14	14
#define	CHERI_CR_C15	15
#define	CHERI_CR_C16	16
#define	CHERI_CR_C17	17
#define	CHERI_CR_C18	18
#define	CHERI_CR_C19	19
#define	CHERI_CR_C20	20
#define	CHERI_CR_C21	21
#define	CHERI_CR_C22	22
#define	CHERI_CR_C23	23
#define	CHERI_CR_C24	24
#define	CHERI_CR_C25	25
#define	CHERI_CR_C26	26
#define	CHERI_CR_IDC	CHERI_CR_C26
#define	CHERI_CR_C27	27
#define	CHERI_CR_C28	28
#define	CHERI_CR_C29	29
#define	CHERI_CR_C30	30
#define	CHERI_CR_C31	31

/*
 * Offsets of registers in struct cheri_kframe -- must match the definition in
 * cheri.h.
 */
#define	CHERIKFRAME_OFF_C17	0
#define	CHERIKFRAME_OFF_C18	1
#define	CHERIKFRAME_OFF_C19	2
#define	CHERIKFRAME_OFF_C20	3
#define	CHERIKFRAME_OFF_C21	4
#define	CHERIKFRAME_OFF_C22	5
#define	CHERIKFRAME_OFF_C23	6
#define	CHERIKFRAME_OFF_C24	7

/*
 * List of CHERI capability cause code constants, which are used to
 * characterise various CP2 exceptions.
 */
#define	CHERI_EXCCODE_NONE		0x00
#define	CHERI_EXCCODE_LENGTH		0x01
#define	CHERI_EXCCODE_TAG		0x02
#define	CHERI_EXCCODE_SEAL		0x03
#define	CHERI_EXCCODE_TYPE		0x04
#define	CHERI_EXCCODE_CALL		0x05
#define	CHERI_EXCCODE_RETURN		0x06
#define	CHERI_EXCCODE_UNDERFLOW		0x07
#define	CHERI_EXCCODE_USER_PERM		0x08
#define	CHERI_EXCCODE_PERM_USER		CHERI_EXCCODE_USER_PERM
#define	CHERI_EXCCODE_MMUSTORE		0x09
#define	CHERI_EXCCODE_TLBSTORE		CHERI_EXCCODE_MMUSTORE
#define	CHERI_EXCCODE_IMPRECISE		0x0a
#define	_CHERI_EXCCODE_RESERVED0b	0x0b
#define	_CHERI_EXCCODE_RESERVED0c	0x0c
#define	_CHERI_EXCCODE_RESERVED0d	0x0d
#define	_CHERI_EXCCODE_RESERVED0e	0x0e
#define	_CHERI_EXCCODE_RESERVED0f	0x0f
#define	CHERI_EXCCODE_GLOBAL		0x10
#define	CHERI_EXCCODE_PERM_EXECUTE	0x11
#define	CHERI_EXCCODE_PERM_LOAD		0x12
#define	CHERI_EXCCODE_PERM_STORE	0x13
#define	CHERI_EXCCODE_PERM_LOADCAP	0x14
#define	CHERI_EXCCODE_PERM_STORECAP	0x15
#define	CHERI_EXCCODE_STORE_LOCALCAP	0x16
#define	CHERI_EXCCODE_PERM_SEAL		0x17
#define	CHERI_EXCCODE_SYSTEM_REGS	0x18
#define	CHERI_EXCCODE_PERM_CCALL	0x19
#define	CHERI_EXCCODE_CCALL_IDC		0x1a
#define	CHERI_EXCCODE_PERM_UNSEAL	0x1b
#define	CHERI_EXCCODE_PERM_SET_CID	0x1c
#define	_CHERI_EXCCODE_RESERVED1d	0x1d
#define	_CHERI_EXCCODE_RESERVED1e	0x1e
#define	_CHERI_EXCCODE_RESERVED1f	0x1f

/*
 * User-defined CHERI exception codes are numbered 128...255.
 */
#define	CHERI_EXCCODE_SW_BASE		0x80
#define	CHERI_EXCCODE_SW_LOCALARG	0x80	/* Non-global CCall argument. */
#define	CHERI_EXCCODE_SW_LOCALRET	0x81	/* Non-global CReturn value. */
#define	CHERI_EXCCODE_SW_CCALLREGS	0x82	/* Incorrect CCall registers. */
#define	CHERI_EXCCODE_SW_OVERFLOW	0x83	/* Trusted stack overflow. */
#define	CHERI_EXCCODE_SW_UNDERFLOW	0x84	/* Trusted stack underflow. */

/*
 * How to turn the cause register into an exception code and register number.
 */
#define	CHERI_CAPCAUSE_EXCCODE_MASK	0xff00
#define	CHERI_CAPCAUSE_EXCCODE_SHIFT	8
#define	CHERI_CAPCAUSE_REGNUM_MASK	0xff

/*
 * Location of the CHERI CCall/CReturn software-path exception vector.
 */
#define	CHERI_CCALL_EXC_VEC	((intptr_t)(int32_t)0x80000280)

#if CHERICAP_SIZE == 16
/*
 * CHERI_BASELEN_BITS is used in cheritest_cheriabi.c.  The others are
 * unused.
 */
#define	CHERI_BASELEN_BITS	10
#define	CHERI_SEAL_BASELEN_BITS	5
#define	CHERI_ADDR_BITS		64
#define	CHERI_SEAL_MIN_ALIGN	12
#endif

#endif /* _MIPS_INCLUDE_CHERIREG_H_ */<|MERGE_RESOLUTION|>--- conflicted
+++ resolved
@@ -235,7 +235,6 @@
 #define	CHERI_OTYPE_IS_LOCALOK(x)	(((x) & CHERI_OTYPE_LOCALOK_FLAG) != 0)
 
 /*
-<<<<<<< HEAD
  * Definition for a highly privileged kernel capability able to name the
  * entire address space, and suitable to derive all other kernel-related
  * capabilities from, including sealing capabilities.
@@ -247,68 +246,6 @@
 #define	CHERI_CAP_KERN_OFFSET		0x0
 
 /*
- * Definition for userspace "unprivileged" capability able to name the user
- * portion of the address space.
- */
-#define	CHERI_CAP_USER_CODE_PERMS	CHERI_PERMS_USERSPACE_CODE
-#define	CHERI_CAP_USER_CODE_BASE	VM_MINUSER_ADDRESS
-#define	CHERI_CAP_USER_CODE_LENGTH	(VM_MAXUSER_ADDRESS - VM_MINUSER_ADDRESS)
-#define	CHERI_CAP_USER_CODE_OFFSET	0x0
-
-#define	CHERI_CAP_USER_DATA_PERMS	CHERI_PERMS_USERSPACE_DATA
-#define	CHERI_CAP_USER_DATA_BASE	VM_MINUSER_ADDRESS
-#define	CHERI_CAP_USER_DATA_LENGTH	(VM_MAXUSER_ADDRESS - VM_MINUSER_ADDRESS)
-#define	CHERI_CAP_USER_DATA_OFFSET	0x0
-
-#define	CHERI_CAP_USER_MMAP_PERMS					\
-	(CHERI_PERMS_USERSPACE_DATA | CHERI_PERMS_USERSPACE_CODE |	\
-	CHERI_PERM_CHERIABI_VMMAP)
-/* Start at 256MB to avoid low PC values in sandboxes */
-#define	CHERI_CAP_USER_MMAP_BASE	(VM_MINUSER_ADDRESS + 0x10000000)
-#define	CHERI_CAP_USER_MMAP_LENGTH					\
-    (VM_MAXUSER_ADDRESS - CHERI_CAP_USER_MMAP_BASE)
-#define	CHERI_CAP_USER_MMAP_OFFSET	0x0
-
-/*
- * Root sealing capability for all userspace object capabilities.  This is
- * made available to userspace via a sysarch(2).
- */
-#define	CHERI_SEALCAP_USERSPACE_PERMS	CHERI_PERMS_USERSPACE_SEALCAP
-#define	CHERI_SEALCAP_USERSPACE_BASE	CHERI_OTYPE_USER_MIN
-#define	CHERI_SEALCAP_USERSPACE_LENGTH	\
-    (CHERI_OTYPE_USER_MAX - CHERI_OTYPE_USER_MIN + 1)
-#define	CHERI_SEALCAP_USERSPACE_OFFSET	0x0
-
-/*
- * Root sealing capability for kernel managed objects.
- */
-#define	CHERI_SEALCAP_KERNEL_PERMS	CHERI_PERMS_KERNEL_SEALCAP
-#define CHERI_SEALCAP_KERNEL_BASE	CHERI_OTYPE_KERN_MIN
-#define	CHERI_SEALCAP_KERNEL_LENGTH	\
-    (CHERI_OTYPE_KERN_MAX - CHERI_OTYPE_KERN_MIN + 1)
-#define	CHERI_SEALCAP_KERNEL_OFFSET	0x0
-
-/*
- * Sealing capability for capability pairs returned by cosetup(2).
- */
-#define	CHERI_SEALCAP_SWITCHER_PERMS	CHERI_PERMS_KERNEL_SEALCAP
-#define	CHERI_SEALCAP_SWITCHER_BASE	(CHERI_OTYPE_USER_MIN + 1)
-#define	CHERI_SEALCAP_SWITCHER_LENGTH	\
-    (CHERI_OTYPE_USER_MAX - CHERI_OTYPE_USER_MIN + 1)
-#define	CHERI_SEALCAP_SWITCHER_OFFSET	0x0
-
-/*
- * Sealing capability for capabilities returned by coregister(2)/colookup(2).
- */
-#define	CHERI_SEALCAP_SWITCHER2_PERMS	CHERI_PERMS_KERNEL_SEALCAP
-#define	CHERI_SEALCAP_SWITCHER2_BASE	(CHERI_OTYPE_USER_MIN + 1)
-#define	CHERI_SEALCAP_SWITCHER2_LENGTH	\
-    (CHERI_OTYPE_USER_MAX - CHERI_OTYPE_USER_MIN + 2)
-#define	CHERI_SEALCAP_SWITCHER2_OFFSET	0x0
-
-/*
-=======
->>>>>>> 37c7bc9d
  * A blend of hardware and software allocation of capability registers.
  * Ideally, this list wouldn't exist here, but be purely in the assembler.
  */
