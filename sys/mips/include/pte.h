/*-
 * SPDX-License-Identifier: BSD-2-Clause-FreeBSD
 *
 * Copyright (c) 2004-2010 Juli Mallett <jmallett@FreeBSD.org>
 * All rights reserved.
 *
 * Redistribution and use in source and binary forms, with or without
 * modification, are permitted provided that the following conditions
 * are met:
 * 1. Redistributions of source code must retain the above copyright
 *    notice, this list of conditions and the following disclaimer.
 * 2. Redistributions in binary form must reproduce the above copyright
 *    notice, this list of conditions and the following disclaimer in the
 *    documentation and/or other materials provided with the distribution.
 *
 * THIS SOFTWARE IS PROVIDED BY THE AUTHOR AND CONTRIBUTORS ``AS IS'' AND
 * ANY EXPRESS OR IMPLIED WARRANTIES, INCLUDING, BUT NOT LIMITED TO, THE
 * IMPLIED WARRANTIES OF MERCHANTABILITY AND FITNESS FOR A PARTICULAR PURPOSE
 * ARE DISCLAIMED.  IN NO EVENT SHALL THE AUTHOR OR CONTRIBUTORS BE LIABLE
 * FOR ANY DIRECT, INDIRECT, INCIDENTAL, SPECIAL, EXEMPLARY, OR CONSEQUENTIAL
 * DAMAGES (INCLUDING, BUT NOT LIMITED TO, PROCUREMENT OF SUBSTITUTE GOODS
 * OR SERVICES; LOSS OF USE, DATA, OR PROFITS; OR BUSINESS INTERRUPTION)
 * HOWEVER CAUSED AND ON ANY THEORY OF LIABILITY, WHETHER IN CONTRACT, STRICT
 * LIABILITY, OR TORT (INCLUDING NEGLIGENCE OR OTHERWISE) ARISING IN ANY WAY
 * OUT OF THE USE OF THIS SOFTWARE, EVEN IF ADVISED OF THE POSSIBILITY OF
 * SUCH DAMAGE.
 *
 * $FreeBSD$
 */

#ifndef	_MACHINE_PTE_H_
#define	_MACHINE_PTE_H_

#ifndef _LOCORE
#include <machine/param.h>
#include <machine/cherireg.h>
#include <cheri/cheric.h>

#if defined(__mips_n64) || defined(__mips_n32) /*  PHYSADDR_64_BIT */
typedef	uint64_t pt_entry_t;
#else
typedef	uint32_t pt_entry_t;
#endif

#if defined(_KERNEL) && (defined(CHERI_PURECAP_KERNEL) || !defined(__CHERI_PURE_CAPABILITY__))
/*
 * The pointer to the second-level page table entry can is a capability
 * in the purecap kernel.
 */
typedef	pt_entry_t *pd_entry_t;

/*
 * Create a CHERI bounded pointer to a page table page.
 */
static __inline pd_entry_t
pde_page_bound(vm_ptr_t ptr)
{
	pd_entry_t pde = cheri_csetbounds((pd_entry_t)ptr, PAGE_SIZE);
	return cheri_andperm(pde, (CHERI_PERM_LOAD | CHERI_PERM_STORE |
	    CHERI_PERM_LOAD_CAP | CHERI_PERM_STORE_CAP |
	    CHERI_PERM_STORE_LOCAL_CAP));
}
#else
/*
 * XXX: used in the kernel to set VM system paramaters.  Only used for
 * the parameter macros (which use its size) in usespace.
 */
typedef uint64_t pd_entry_t;
#define pde_page_bound(ptr) (pd_entry_t)(ptr)
#endif
#endif /* ! _LOCORE */

/*
 * TLB and PTE management.  Most things operate within the context of
 * EntryLo0,1, and begin with TLBLO_.  Things which work with EntryHi
 * start with TLBHI_.  PTE bits begin with PTE_.
 *
 * Note that we use the same size VM and TLB pages.
 */
#define	TLB_PAGE_SHIFT	(PAGE_SHIFT)
#define	TLB_PAGE_SIZE	(1 << TLB_PAGE_SHIFT)
#define	TLB_PAGE_MASK	(TLB_PAGE_SIZE - 1)

/*
 * TLB PageMask register.  Has mask bits set above the default, 4K, page mask.
 */
#define	TLBMASK_SHIFT	(13)
#define	TLBMASK_MASK	((PAGE_MASK >> TLBMASK_SHIFT) << TLBMASK_SHIFT)

/*
 * FreeBSD/mips page-table entries take a near-identical format to MIPS TLB
 * entries, each consisting of two 32-bit or 64-bit values ("EntryHi" and
 * "EntryLo").  MIPS4k and MIPS64 both define certain bits in TLB entries as
 * reserved, and these must be zero-filled by software.  We overload these
 * bits in PTE entries to hold  PTE_ flags such as RO, W, and MANAGED.
 * However, we must mask these out when writing to TLB entries to ensure that
 * they do not become visible to hardware -- especially on MIPS64r2 which has
 * an extended physical memory space.
 *
 * When using n64 and n32, shift software-defined bits into the MIPS64r2
 * reserved range, which runs from bit 55 ... 63.  In other configurations
 * (32-bit MIPS4k and compatible), shift them out to bits 29 ... 31.
 *
 * NOTE: This means that for 32-bit use of CP0, we aren't able to set the top
 * bit of PFN to a non-zero value, as software is using it!  This physical
 * memory size limit may not be sufficiently enforced elsewhere.
 *
 * XXXRW: On CHERI, bits 63 and 62 are used for additional permissions that
 * prevent loading and storing of capabilities, so we have reduced the 55-bit
 * shift to 53 bits.
 *
 *   This is an incursion into the PFNX field of MIPS64, but when large
 *   physical address and 1K pages are disabled, we could reduce the value all
 *   the way to 30 (consuming the entirety of PFNX for software use).
 */
#if defined(__mips_n64) || defined(__mips_n32) /*  PHYSADDR_64_BIT */
#define	TLBLO_SWBITS_SHIFT	(53)		/* XXXRW: Was 55. */
	/*
	 * XXX The mechanism of clearing bits by SLL; SRL is a little rude;
	 * CHERI and MIPS64, for example, define bits 63 and 62 as
	 * meaningful.  They are, admittedly, inhibit bits, so zero is
	 * likely to be a correct initial value.
	 */
#define	TLBLO_SWBITS_CLEAR_SHIFT	(11)	/* XXXSS: Was 9. */
#define	TLBLO_PFN_MASK		0x3FFFFFC0ULL
#define	TLB_1M_SUPERPAGE_SHIFT	(PDRSHIFT)
#define	TLBLO_SWBITS_MASK	((pt_entry_t)0x7F << TLBLO_SWBITS_SHIFT)
#else
#define	TLBLO_SWBITS_SHIFT	(29)
#define	TLBLO_SWBITS_CLEAR_SHIFT	(3)
#define	TLBLO_PFN_MASK		(0x1FFFFFC0)
#define	TLBLO_SWBITS_MASK	((pt_entry_t)0x7 << TLBLO_SWBITS_SHIFT)
#endif
#define	TLBLO_PFN_SHIFT		(6)

/*
 * XXX This comment is not correct for anything more modern than R4K.
 *
 * VPN for EntryHi register.  Upper two bits select user, supervisor,
 * or kernel.  Bits 61 to 40 copy bit 63.  VPN2 is bits 39 and down to
 * as low as 13, down to PAGE_SHIFT, to index 2 TLB pages*.  From bit 12
 * to bit 8 there is a 5-bit 0 field.  Low byte is ASID.
 *
 * XXX This comment is not correct for FreeBSD.
 * Note that in FreeBSD, we map 2 TLB pages is equal to 1 VM page.
 */
#define	TLBHI_ASID_MASK		(0xff)
#if defined(__mips_n64)
#define	TLBHI_R_SHIFT		62
#define	TLBHI_R_USER		(0x00UL << TLBHI_R_SHIFT)
#define	TLBHI_R_SUPERVISOR	(0x01UL << TLBHI_R_SHIFT)
#define	TLBHI_R_KERNEL		(0x03UL << TLBHI_R_SHIFT)
#define	TLBHI_R_MASK		(0x03UL << TLBHI_R_SHIFT)
#define	TLBHI_VA_R(va)		((va) & TLBHI_R_MASK)
#define	TLBHI_FILL_SHIFT	40
#define	TLBHI_VPN2_SHIFT	(TLB_PAGE_SHIFT + 1)
#define	TLBHI_VPN2_MASK		(((~((1UL << TLBHI_VPN2_SHIFT) - 1)) << (63 - TLBHI_FILL_SHIFT)) >> (63 - TLBHI_FILL_SHIFT))
#define	TLBHI_VA_TO_VPN2(va)	((va) & TLBHI_VPN2_MASK)
#define	TLBHI_ENTRY(va, asid)	((TLBHI_VA_R((va))) /* Region. */ | \
				 (TLBHI_VA_TO_VPN2((va))) /* VPN2. */ | \
				 ((asid) & TLBHI_ASID_MASK))
#else /* !defined(__mips_n64) */
#define	TLBHI_PAGE_MASK		(2 * PAGE_SIZE - 1)
#define	TLBHI_ENTRY(va, asid)	(((va) & ~TLBHI_PAGE_MASK) | ((asid) & TLBHI_ASID_MASK))
#endif /* defined(__mips_n64) */

/*
 * PTE Hardware Bits (EntryLo0-1 register fields)
 *
 * Lower bits of a 32 bit PTE:
 *
 *                                  28 --------------- 6 5 - 3  2   1   0
 *                                  --------------------------------------
 *                                 |         PFN        |  C  | D | VR| G |
 *                                  --------------------------------------
 *
 * Lower bits of a 64 bit PTE:
 *
 *  52 -------------------- 34  33 ------------------- 6 5 - 3  2   1   0
 *  ----------------------------------------------------------------------
 * |       Reserved (Zero)     |          PFN           |  C  | D | VR| G |
 *  ----------------------------------------------------------------------
 *
 * TLB flags managed in hardware:
 *    PFN:	Page Frame Number.
 * 	C:	Cache attribute.
 * 	D:	Dirty bit.  This means a page is writable.  It is not
 * 		set at first, and a write is trapped, and the dirty
 * 		bit is set.  See also PTE_RO.
 * 	V:	Valid bit.  Obvious, isn't it?
 * 	G:	Global bit.  This means that this mapping is present
 * 		in EVERY address space, and to ignore the ASID when
 * 		it is matched.
 */
#define	PTE_C(attr)		((attr & 0x07) << 3)
#define	PTE_C_MASK		(PTE_C(0x07))
#define	PTE_C_UNCACHED		(PTE_C(MIPS_CCA_UNCACHED))
#define	PTE_C_CACHE		(PTE_C(MIPS_CCA_CACHED))
#define	PTE_C_WC		(PTE_C(MIPS_CCA_WC))
#define	PTE_D			0x04
#define	PTE_V			0x02
#define	PTE_G			0x01

/*
 * PTE Software Bits
 *
 * Upper bits of a 32 bit PTE:
 *
 *     31   30   29
 *    --------------
 *   | MN | W  | RO |
 *    --------------
 *
 * Upper bits of a 64 bit PTE:
 *
 *   63-62   61-60  59   58 -- 56    55   54   53
 *   ---------------------------------------------
 *  |  RG  |      | SV | PG SZ IDX | MN | W  | RO |
 *   ---------------------------------------------
 *
 * VM flags managed in software:
 *
 *  RG: Region.  (Reserved. Currently not used.)
 *      On CHERI, used for cap-store (63) and -load (62) inhibit bits and
 *      exposed to hardware.  In MIPS64, these are the Read Inhibit (63)
 *      and eXecute Inhibit (62) bits and are also exposed to hardware.
 *
 *  SV: Soft Valid bit.
 *
 *  PG SZ IDX: Page Size Index (0-7).
 *      Index   Page Mask (Binary)  HW Page Size
 *      -----   ------------------- ------------
 *      0   0000 0000 0000 0000   4K
 *      1   0000 0000 0000 0011  16K
 *      2   0000 0000 0000 1111  64K
 *      3   0000 0000 0011 1111 256K
 *      4   0000 0000 1111 1111   1M
 *      5   0000 0011 1111 1111   4M
 *      6   0000 1111 1111 1111  16M
 * (MIPS 3:)
 *      7   0011 1111 1111 1111  64M
 *      8   1111 1111 1111 1111 256M (Not currently supported)
 *
 *  MN: Managed.  This PTE maps a managed page.
 *
 *  W:  Wired.  ???
 *
 *  RO: Read only.  Never set PTE_D on this page, and don't
 *      listen to requests to write to it.
 *
 * These bits should not be written into the TLB, so must first be masked out
 * explicitly in C, or using CLEAR_PTE_SWBITS() in assembly.
 */
#define	PTE_RO			((pt_entry_t)0x01 << TLBLO_SWBITS_SHIFT)
#define	PTE_W			((pt_entry_t)0x02 << TLBLO_SWBITS_SHIFT)
#define	PTE_MANAGED		((pt_entry_t)0x04 << TLBLO_SWBITS_SHIFT)
#if defined(__mips_n64) || defined(__mips_n32) /*  PHYSADDR_64_BIT */
#define	PTE_PS_16K		((pt_entry_t)0x08 << TLBLO_SWBITS_SHIFT)
#define	PTE_PS_64K		((pt_entry_t)0x10 << TLBLO_SWBITS_SHIFT)
#define	PTE_PS_256K		((pt_entry_t)0x18 << TLBLO_SWBITS_SHIFT)
#define	PTE_PS_1M		((pt_entry_t)0x20 << TLBLO_SWBITS_SHIFT)
#define	PTE_PS_4M		((pt_entry_t)0x28 << TLBLO_SWBITS_SHIFT)
#define	PTE_PS_16M		((pt_entry_t)0x30 << TLBLO_SWBITS_SHIFT)
#define	PTE_PS_64M		((pt_entry_t)0x38 << TLBLO_SWBITS_SHIFT)
#define	PTE_PS_IDX_MASK		((pt_entry_t)0x38 << TLBLO_SWBITS_SHIFT)
#endif

#ifdef CPU_CHERI
/*
 * CHERI EntryLo extensions that limit storing loading and storing tagged
 * values.  Note that these are *inhibit* bits, not permission bits!
 */
#define	PTE_SC			(0x1ULL << 63)
#define	PTE_LC			(0x1ULL << 62)
#endif

/*
 * Promotion to a 4MB (PDE) page mapping requires that the corresponding 4KB
 * (PTE) page mappings have identical settings for the following fields:
 */
#define	PG_PROMOTE_MASK	(PTE_G | PTE_V | PTE_D | PTE_C_UNCACHED | \
			PTE_C_CACHE | PTE_RO | PTE_W | PTE_MANAGED | \
			PTE_REF)

#define	TLBLO_PTE_TO_IDX(pte) 	0
#define	TLBLO_PTE_TO_MASK(pte)	0

/*
 * PTE management functions for bits defined above.
 */
#ifndef _LOCORE
static __inline void
pte_clear(pt_entry_t *pte, pt_entry_t bit)
{

	*pte &= (~bit);
}

static __inline void
pte_set(pt_entry_t *pte, pt_entry_t bit)
{

	*pte |= bit;
}

static __inline int
pte_test(pt_entry_t *pte, pt_entry_t bit)
{

	return ((*pte & bit) == bit);
}

static __inline void
pde_clear(pd_entry_t *pde, pt_entry_t bit)
{
	*(pt_entry_t *)pde &= (~bit);
}

static __inline void
pde_set(pd_entry_t *pde, pt_entry_t bit)
{
	*(pt_entry_t *)pde |= bit;
}

static __inline int
pde_test(pd_entry_t *pde, pt_entry_t bit)
{
	return ((*(pt_entry_t *)pde & bit) == bit);
}

static __inline pt_entry_t
TLBLO_PA_TO_PFN(vm_paddr_t pa)
{

	return (((pa >> TLB_PAGE_SHIFT) << TLBLO_PFN_SHIFT) & TLBLO_PFN_MASK);
}

static __inline vm_paddr_t
TLBLO_PFN_TO_PA(pt_entry_t pfn)
{

	return ((vm_paddr_t)(pfn >> TLBLO_PFN_SHIFT) << TLB_PAGE_SHIFT);
}

static __inline pt_entry_t
TLBLO_PTE_TO_PFN(pt_entry_t pte)
{

	return (pte & TLBLO_PFN_MASK);
}


#define	PTE_REF		0

#endif /* ! _LOCORE */

#if defined(__mips_n64) || defined(__mips_n32) /*  PHYSADDR_64_BIT */

#ifndef _LOCORE
/*
 * Check to see if a PDE is actually a superpage (PageSize > 4K) PTE.
 *
 * On __mips_n64 the kernel uses the virtual memory address range from
 * VM_MIN_KERNEL_ADDRESS (0xc000000000000000) to VM_MAX_KERNEL_ADDRESS
 * (0xc000008000000000). Therefore, a valid virtual address in the PDE
 * (a pointer to a page table) will have bits 61 to 40 set to zero. A
 * superpage will have one of the superpage size bits (bits 58 to 56)
 * set.
 */

/* Is the PDE a superpage of any size? */
static __inline int
pde_is_superpage(pd_entry_t *pde)
{

	return (((pt_entry_t)*pde & PTE_PS_IDX_MASK) != 0);
}

/* Is the PTE a superpage of any size? */
static __inline int
pte_is_superpage(pt_entry_t *pte)
{

	return ((*pte & PTE_PS_IDX_MASK) != 0);
}

/* Is the PDE an 1MB superpage? */
static __inline int
pde_is_1m_superpage(pd_entry_t *pde)
{

	return (((pt_entry_t)*pde & PTE_PS_1M) == PTE_PS_1M);
}

/* Is the PTE an 1MB superpage? */
static __inline int
pte_is_1m_superpage(pt_entry_t *pte)
{

	return ((*pte & PTE_PS_1M) == PTE_PS_1M);
}

/* Physical Address to Superpage Physical Frame Number. */
static __inline pt_entry_t
TLBLO_PA_TO_SPFN(vm_paddr_t pa)
{

	return (((pa >> TLB_1M_SUPERPAGE_SHIFT) << TLBLO_PFN_SHIFT) &
	    TLBLO_PFN_MASK);
}

/* Superpage Physical Frame Number to Physical Address. */
static __inline vm_paddr_t
TLBLO_SPFN_TO_PA(pt_entry_t spfn)
{

	return ((vm_paddr_t)(spfn >> TLBLO_PFN_SHIFT) <<
	    TLB_1M_SUPERPAGE_SHIFT);
}

/* Superpage Page Table Entry to Physical Address. */
static __inline vm_paddr_t
TLBLO_SPTE_TO_PA(pt_entry_t pte)
{
	return (TLBLO_SPFN_TO_PA(TLBLO_PTE_TO_PFN(pte)));
}

static __inline vm_paddr_t
TLBLO_SPDE_TO_PA(pd_entry_t pde)
{
	return (TLBLO_SPFN_TO_PA(TLBLO_PTE_TO_PFN((pt_entry_t)pde)));
}


/* An 4KB Page Table Entry to Physical Address. */
static __inline vm_paddr_t
TLBLO_PTE_TO_PA(pt_entry_t pte)
{

	return (TLBLO_PFN_TO_PA(TLBLO_PTE_TO_PFN(pte)));
}

static __inline vm_paddr_t
TLBLO_PDE_TO_PA(pd_entry_t pde)
{

	return (TLBLO_PFN_TO_PA(TLBLO_PTE_TO_PFN((pt_entry_t)pde)));
}
#endif /* ! _LOCORE */

#else /* ! PHYSADDR_64_BIT */

#define	pte_reference_reset(pte)
#define	pte_reference_page(pte)
#define	pde_is_superpage(pde)		0
#define	pte_is_superpage(pde)		0
#define pde_is_1m_superpage(pte)	0
#define pte_is_1m_superpage(pte)	0

#ifndef _LOCORE
static __inline vm_paddr_t
TLBLO_PTE_TO_PA(pt_entry_t pte)
{

	return (TLBLO_PFN_TO_PA(TLBLO_PTE_TO_PFN(pte)));
}
#endif /* ! _LOCORE */
#endif /* ! PHYSADDR_64_BIT */

#define	pte_cache_bits(pte)	((*(pte) >> 3) & 0x07)

/* Assembly support for PTE access*/
#ifdef LOCORE
#if defined(__mips_n64) || defined(__mips_n32) /*  PHYSADDR_64_BIT */
#define	PTESHIFT		3
#define	PTE2MASK		0xff0	/* for the 2-page lo0/lo1 */
#define	PTEMASK			0xff8
#define	PTESIZE			8
#define	PTE_L			ld
#define	PTE_S			sd
#define	PTE_MTC0		dmtc0
#define	CLEAR_PTE_SWBITS(r)
#define	IF_VALID_SET_REFBIT(r0, r1, offset, unique)
<<<<<<< HEAD

#endif /* ! MIPS64_NEW_PMAP */

#else /* ! defined(__mips_n64) || defined(__mips_n32) */
=======
#else
>>>>>>> fe33cd02
#define	PTESHIFT		2
#define	PTE2MASK		0xff8	/* for the 2-page lo0/lo1 */
#define	PTEMASK			0xffc
#define	PTESIZE			4
#define	PTE_L			lw
#define	PTE_S			sw
#define	PTE_MTC0		mtc0
#define	CLEAR_PTE_SWBITS(r)	LONG_SLL r, TLBLO_SWBITS_CLEAR_SHIFT; LONG_SRL r, TLBLO_SWBITS_CLEAR_SHIFT /* remove swbits */
<<<<<<< HEAD

#define	IS_PTE_VALID(r0, r1, offset, label)
#define	SET_REF_BIT(r0, r1, offset)

#endif /* ! defined(__mips_n64) || defined(__mips_n32) */
=======
#endif /* defined(__mips_n64) || defined(__mips_n32) */
>>>>>>> fe33cd02

#if defined(CPU_CHERI) && defined(CHERI_PURECAP_KERNEL)
#define PTRSHIFT		CHERICAP_SHIFT
#define PDEPTRMASK		(0xfff & ~(CHERICAP_SIZE - 1))
#else /* ! (CPU_HERI && CHERI_PURECAP_KERNEL) */
#if defined(__mips_n64)
#define	PTRSHIFT		3
#define	PDEPTRMASK		0xff8
#else
#define	PTRSHIFT		2
#define	PDEPTRMASK		0xffc
#endif
#endif /* ! (CPU_CHERI && CHERI_PURECAP_KERNEL) */

#endif /* LOCORE */

/* PageMask Register (CP0 Register 5, Select 0) Values */
#define	MIPS3_PGMASK_MASKX	0x00001800
#define	MIPS3_PGMASK_4K		0x00000000
#define	MIPS3_PGMASK_16K	0x00006000
#define	MIPS3_PGMASK_64K	0x0001e000
#define	MIPS3_PGMASK_256K	0x0007e000
#define	MIPS3_PGMASK_1M		0x001fe000
#define	MIPS3_PGMASK_4M		0x007fe000
#define	MIPS3_PGMASK_16M	0x01ffe000
#define	MIPS3_PGMASK_64M	0x07ffe000
#define	MIPS3_PGMASK_256M	0x1fffe000

#endif /* !_MACHINE_PTE_H_ */
// CHERI CHANGES START
// {
//   "updated": 20180515,
//   "target_type": "header",
//   "changes_purecap": [
//     "support"
//   ]
// }
// CHERI CHANGES END<|MERGE_RESOLUTION|>--- conflicted
+++ resolved
@@ -481,14 +481,7 @@
 #define	PTE_MTC0		dmtc0
 #define	CLEAR_PTE_SWBITS(r)
 #define	IF_VALID_SET_REFBIT(r0, r1, offset, unique)
-<<<<<<< HEAD
-
-#endif /* ! MIPS64_NEW_PMAP */
-
 #else /* ! defined(__mips_n64) || defined(__mips_n32) */
-=======
-#else
->>>>>>> fe33cd02
 #define	PTESHIFT		2
 #define	PTE2MASK		0xff8	/* for the 2-page lo0/lo1 */
 #define	PTEMASK			0xffc
@@ -497,15 +490,7 @@
 #define	PTE_S			sw
 #define	PTE_MTC0		mtc0
 #define	CLEAR_PTE_SWBITS(r)	LONG_SLL r, TLBLO_SWBITS_CLEAR_SHIFT; LONG_SRL r, TLBLO_SWBITS_CLEAR_SHIFT /* remove swbits */
-<<<<<<< HEAD
-
-#define	IS_PTE_VALID(r0, r1, offset, label)
-#define	SET_REF_BIT(r0, r1, offset)
-
 #endif /* ! defined(__mips_n64) || defined(__mips_n32) */
-=======
-#endif /* defined(__mips_n64) || defined(__mips_n32) */
->>>>>>> fe33cd02
 
 #if defined(CPU_CHERI) && defined(CHERI_PURECAP_KERNEL)
 #define PTRSHIFT		CHERICAP_SHIFT
