# $FreeBSD$
mips/malta/gt.c				standard
mips/malta/gt_pci.c			standard
mips/malta/gt_pci_bus_space.c			standard
mips/malta/obio.c			optional uart
mips/malta/uart_cpu_maltausart.c	optional uart
mips/malta/uart_bus_maltausart.c	optional uart
dev/uart/uart_dev_ns8250.c		optional uart
mips/malta/malta_machdep.c		standard
mips/malta/yamon.c			standard
mips/mips/intr_machdep.c		standard
mips/mips/tick.c			standard

# SMP
mips/malta/asm_malta.S			optional smp
mips/malta/malta_mp.c			optional smp

# Additions for MALTA CHERI support
mips/cheri/cheri.c			optional cpu_cheri
mips/cheri/cheri_bcopy.S		optional cpu_cheri !cheri_kernel
mips/cheri/cheri_debug.c		optional cpu_cheri
mips/cheri/cheri_exception.c		optional cpu_cheri
mips/cheri/cheri_ktrace.c		optional cpu_cheri ktrace
mips/cheri/cheri_memcpy_c.S		optional cpu_cheri
mips/cheri/cheri_sealcap.c		optional cpu_cheri
mips/cheri/cheri_signal.c		optional cpu_cheri
mips/cheri/cheri_syscall.c		optional cpu_cheri
<<<<<<< HEAD
mips/cheri/cheriabi_machdep.c		optional cpu_cheri
mips/cheri/hybridabi_machdep.c		optional cpu_cheri compat_freebsd64
=======
mips/cheri/cheri_test.c			optional cpu_cheri
mips/cheri/cheriabi_machdep.c		optional cpu_cheri compat_cheriabi
mips/cheri/hybridabi_machdep.c		optional cpu_cheri
>>>>>>> 173ad090
mips/qemu/qemu_rtc.c            optional cpu_qemu_malta<|MERGE_RESOLUTION|>--- conflicted
+++ resolved
@@ -25,12 +25,7 @@
 mips/cheri/cheri_sealcap.c		optional cpu_cheri
 mips/cheri/cheri_signal.c		optional cpu_cheri
 mips/cheri/cheri_syscall.c		optional cpu_cheri
-<<<<<<< HEAD
-mips/cheri/cheriabi_machdep.c		optional cpu_cheri
-mips/cheri/hybridabi_machdep.c		optional cpu_cheri compat_freebsd64
-=======
 mips/cheri/cheri_test.c			optional cpu_cheri
 mips/cheri/cheriabi_machdep.c		optional cpu_cheri compat_cheriabi
 mips/cheri/hybridabi_machdep.c		optional cpu_cheri
->>>>>>> 173ad090
 mips/qemu/qemu_rtc.c            optional cpu_qemu_malta