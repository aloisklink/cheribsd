# $FreeBSD$
mips/malta/gt.c				standard
mips/malta/gt_pci.c			standard
mips/malta/gt_pci_bus_space.c			standard
mips/malta/obio.c			optional uart
mips/malta/uart_cpu_maltausart.c	optional uart
mips/malta/uart_bus_maltausart.c	optional uart
dev/uart/uart_dev_ns8250.c		optional uart
mips/malta/malta_machdep.c		standard
mips/malta/yamon.c			standard
mips/malta/cheri_yamon.S		optional cheri_purecap_kernel
mips/mips/intr_machdep.c		standard
mips/mips/tick.c			standard

# SMP
mips/malta/asm_malta.S			optional smp
mips/malta/malta_mp.c			optional smp

# Additions for MALTA CHERI support
<<<<<<< HEAD
mips/cheri/cheri.c			optional cpu_cheri compile-with ${NOCOV_C}
mips/cheri/cheri_bcopy.S		optional cpu_cheri !cheri_purecap_kernel
mips/cheri/cheri_debug.c		optional cpu_cheri
mips/cheri/cheri_exception.c		optional cpu_cheri
mips/cheri/cheri_ktrace.c		optional cpu_cheri ktrace
mips/cheri/cheri_memcpy_c.S		optional cpu_cheri
mips/cheri/cheri_sealcap.c		optional cpu_cheri
mips/cheri/cheri_signal.c		optional cpu_cheri
mips/cheri/cheri_syscall.c		optional cpu_cheri
mips/cheri/cheriabi_machdep.c		optional cpu_cheri compat_cheriabi
mips/cheri/hybridabi_machdep.c		optional cpu_cheri
=======
>>>>>>> 7edf3bfb
mips/qemu/qemu_rtc.c            optional cpu_qemu_malta<|MERGE_RESOLUTION|>--- conflicted
+++ resolved
@@ -17,18 +17,4 @@
 mips/malta/malta_mp.c			optional smp
 
 # Additions for MALTA CHERI support
-<<<<<<< HEAD
-mips/cheri/cheri.c			optional cpu_cheri compile-with ${NOCOV_C}
-mips/cheri/cheri_bcopy.S		optional cpu_cheri !cheri_purecap_kernel
-mips/cheri/cheri_debug.c		optional cpu_cheri
-mips/cheri/cheri_exception.c		optional cpu_cheri
-mips/cheri/cheri_ktrace.c		optional cpu_cheri ktrace
-mips/cheri/cheri_memcpy_c.S		optional cpu_cheri
-mips/cheri/cheri_sealcap.c		optional cpu_cheri
-mips/cheri/cheri_signal.c		optional cpu_cheri
-mips/cheri/cheri_syscall.c		optional cpu_cheri
-mips/cheri/cheriabi_machdep.c		optional cpu_cheri compat_cheriabi
-mips/cheri/hybridabi_machdep.c		optional cpu_cheri
-=======
->>>>>>> 7edf3bfb
 mips/qemu/qemu_rtc.c            optional cpu_qemu_malta