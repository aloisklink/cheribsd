/*-
 * SPDX-License-Identifier: BSD-2-Clause-FreeBSD
 *
 * Copyright (c) 2010-2011 Juli Mallett <jmallett@FreeBSD.org>
 * All rights reserved.
 *
 * Redistribution and use in source and binary forms, with or without
 * modification, are permitted provided that the following conditions
 * are met:
 * 1. Redistributions of source code must retain the above copyright
 *    notice, this list of conditions and the following disclaimer.
 * 2. Redistributions in binary form must reproduce the above copyright
 *    notice, this list of conditions and the following disclaimer in the
 *    documentation and/or other materials provided with the distribution.
 *
 * THIS SOFTWARE IS PROVIDED BY THE AUTHOR AND CONTRIBUTORS ``AS IS'' AND
 * ANY EXPRESS OR IMPLIED WARRANTIES, INCLUDING, BUT NOT LIMITED TO, THE
 * IMPLIED WARRANTIES OF MERCHANTABILITY AND FITNESS FOR A PARTICULAR PURPOSE
 * ARE DISCLAIMED.  IN NO EVENT SHALL THE AUTHOR OR CONTRIBUTORS BE LIABLE
 * FOR ANY DIRECT, INDIRECT, INCIDENTAL, SPECIAL, EXEMPLARY, OR CONSEQUENTIAL
 * DAMAGES (INCLUDING, BUT NOT LIMITED TO, PROCUREMENT OF SUBSTITUTE GOODS
 * OR SERVICES; LOSS OF USE, DATA, OR PROFITS; OR BUSINESS INTERRUPTION)
 * HOWEVER CAUSED AND ON ANY THEORY OF LIABILITY, WHETHER IN CONTRACT, STRICT
 * LIABILITY, OR TORT (INCLUDING NEGLIGENCE OR OTHERWISE) ARISING IN ANY WAY
 * OUT OF THE USE OF THIS SOFTWARE, EVEN IF ADVISED OF THE POSSIBILITY OF
 * SUCH DAMAGE.
 *
 * $FreeBSD$
 */

/*
 * Cavium Octeon management port Ethernet devices.
 */

#include "opt_inet.h"

#include <sys/param.h>
#include <sys/systm.h>
#include <sys/bus.h>
#include <sys/endian.h>
#include <sys/kernel.h>
#include <sys/mbuf.h>
#include <sys/lock.h>
#include <sys/module.h>
#include <sys/mutex.h>
#include <sys/rman.h>
#include <sys/socket.h>
#include <sys/sockio.h>
#include <sys/sysctl.h>

#include <net/bpf.h>
#include <net/ethernet.h>
#include <net/if.h>
#include <net/if_dl.h>
#include <net/if_media.h>
#include <net/if_types.h>
#include <net/if_var.h>
#include <net/if_vlan_var.h>

#ifdef INET
#include <netinet/in.h>
#include <netinet/if_ether.h>
#endif

#include <contrib/octeon-sdk/cvmx.h>
#include <mips/cavium/octeon_irq.h>
#include <contrib/octeon-sdk/cvmx-mgmt-port.h>

struct octm_softc {
	struct ifnet *sc_ifp;
	device_t sc_dev;
	unsigned sc_port;
	int sc_flags;
	struct ifmedia sc_ifmedia;
	struct resource *sc_intr;
	void *sc_intr_cookie;
};

static void	octm_identify(driver_t *, device_t);
static int	octm_probe(device_t);
static int	octm_attach(device_t);
static int	octm_detach(device_t);
static int	octm_shutdown(device_t);

static void	octm_init(void *);
static int	octm_transmit(struct ifnet *, struct mbuf *);

static int	octm_medchange(struct ifnet *);
static void	octm_medstat(struct ifnet *, struct ifmediareq *);

static int	octm_ioctl(struct ifnet *, u_long, caddr_t);

static void	octm_rx_intr(void *);

static device_method_t octm_methods[] = {
	/* Device interface */
	DEVMETHOD(device_identify,	octm_identify),
	DEVMETHOD(device_probe,		octm_probe),
	DEVMETHOD(device_attach,	octm_attach),
	DEVMETHOD(device_detach,	octm_detach),
	DEVMETHOD(device_shutdown,	octm_shutdown),
	{ 0, 0 }
};

static driver_t octm_driver = {
	"octm",
	octm_methods,
	sizeof (struct octm_softc),
};

static devclass_t octm_devclass;

DRIVER_MODULE(octm, ciu, octm_driver, octm_devclass, 0, 0);

static void
octm_identify(driver_t *drv, device_t parent)
{
	unsigned i;

	if (!octeon_has_feature(OCTEON_FEATURE_MGMT_PORT))
		return;

	for (i = 0; i < CVMX_MGMT_PORT_NUM_PORTS; i++)
		BUS_ADD_CHILD(parent, 0, "octm", i);
}

static int
octm_probe(device_t dev)
{
	cvmx_mgmt_port_result_t result;

	result = cvmx_mgmt_port_initialize(device_get_unit(dev));
	switch (result) {
	case CVMX_MGMT_PORT_SUCCESS:
		break;
	case CVMX_MGMT_PORT_NO_MEMORY:
		return (ENOBUFS);
	case CVMX_MGMT_PORT_INVALID_PARAM:
		return (ENXIO);
	case CVMX_MGMT_PORT_INIT_ERROR:
		return (EIO);
	}

	device_set_desc(dev, "Cavium Octeon Management Ethernet");

	return (0);
}

static int
octm_attach(device_t dev)
{
	struct ifnet *ifp;
	struct octm_softc *sc;
	cvmx_mixx_irhwm_t mixx_irhwm;
	cvmx_mixx_intena_t mixx_intena;
	uint64_t mac;
	int error;
	int irq;
	int rid;

	sc = device_get_softc(dev);
	sc->sc_dev = dev;
	sc->sc_port = device_get_unit(dev);

	switch (sc->sc_port) {
	case 0:
		irq = OCTEON_IRQ_MII;
		break;
	case 1:
		irq = OCTEON_IRQ_MII1;
		break;
	default:
		device_printf(dev, "unsupported management port %u.\n", sc->sc_port);
		return (ENXIO);
	}

	/*
	 * Set MAC address for this management port.
	 */
	mac = 0;
	memcpy((u_int8_t *)&mac + 2, cvmx_sysinfo_get()->mac_addr_base, 6);
	mac += sc->sc_port;

	cvmx_mgmt_port_set_mac(sc->sc_port, mac);

	/* No watermark for input ring.  */
	mixx_irhwm.u64 = 0;
	cvmx_write_csr(CVMX_MIXX_IRHWM(sc->sc_port), mixx_irhwm.u64);

	/* Enable input ring interrupts.  */
	mixx_intena.u64 = 0;
	mixx_intena.s.ithena = 1;
	cvmx_write_csr(CVMX_MIXX_INTENA(sc->sc_port), mixx_intena.u64);

	/* Allocate and establish interrupt.  */
	rid = 0;
	sc->sc_intr = bus_alloc_resource(sc->sc_dev, SYS_RES_IRQ, &rid,
	    irq, irq, 1, RF_ACTIVE);
	if (sc->sc_intr == NULL) {
		device_printf(dev, "unable to allocate IRQ.\n");
		return (ENXIO);
	}

	error = bus_setup_intr(sc->sc_dev, sc->sc_intr, INTR_TYPE_NET, NULL,
	    octm_rx_intr, sc, &sc->sc_intr_cookie);
	if (error != 0) {
		device_printf(dev, "unable to setup interrupt.\n");
		bus_release_resource(dev, SYS_RES_IRQ, 0, sc->sc_intr);
		return (ENXIO);
	}

	bus_describe_intr(sc->sc_dev, sc->sc_intr, sc->sc_intr_cookie, "rx");

	/* XXX Possibly should enable TX interrupts.  */

	ifp = if_alloc(IFT_ETHER);
	if (ifp == NULL) {
		device_printf(dev, "cannot allocate ifnet.\n");
		bus_release_resource(dev, SYS_RES_IRQ, 0, sc->sc_intr);
		return (ENOMEM);
	}

	if_initname(ifp, device_get_name(dev), device_get_unit(dev));
	ifp->if_mtu = ETHERMTU;
	ifp->if_init = octm_init;
	ifp->if_softc = sc;
	ifp->if_flags = IFF_BROADCAST | IFF_SIMPLEX | IFF_MULTICAST | IFF_ALLMULTI;
	ifp->if_ioctl = octm_ioctl;

	sc->sc_ifp = ifp;
	sc->sc_flags = ifp->if_flags;

	ifmedia_init(&sc->sc_ifmedia, 0, octm_medchange, octm_medstat);

	ifmedia_add(&sc->sc_ifmedia, IFM_ETHER | IFM_AUTO, 0, NULL);
	ifmedia_set(&sc->sc_ifmedia, IFM_ETHER | IFM_AUTO);

	ether_ifattach(ifp, (const u_int8_t *)&mac + 2);

	ifp->if_transmit = octm_transmit;

	ifp->if_hdrlen = sizeof(struct ether_vlan_header);
	ifp->if_capabilities = IFCAP_VLAN_MTU;
	ifp->if_capenable = ifp->if_capabilities;

	IFQ_SET_MAXLEN(&ifp->if_snd, CVMX_MGMT_PORT_NUM_TX_BUFFERS);
	ifp->if_snd.ifq_drv_maxlen = CVMX_MGMT_PORT_NUM_TX_BUFFERS;
	IFQ_SET_READY(&ifp->if_snd);

	return (bus_generic_attach(dev));
}

static int
octm_detach(device_t dev)
{
	struct octm_softc *sc;
	cvmx_mgmt_port_result_t result;

	sc = device_get_softc(dev);

	result = cvmx_mgmt_port_initialize(sc->sc_port);
	switch (result) {
	case CVMX_MGMT_PORT_SUCCESS:
		break;
	case CVMX_MGMT_PORT_NO_MEMORY:
		return (ENOBUFS);
	case CVMX_MGMT_PORT_INVALID_PARAM:
		return (ENXIO);
	case CVMX_MGMT_PORT_INIT_ERROR:
		return (EIO);
	}

	bus_release_resource(dev, SYS_RES_IRQ, 0, sc->sc_intr);
	/* XXX Incomplete.  */

	return (0);
}

static int
octm_shutdown(device_t dev)
{
	return (octm_detach(dev));
}

static void
octm_init(void *arg)
{
	struct ifnet *ifp;
	struct octm_softc *sc;
	cvmx_mgmt_port_netdevice_flags_t flags;
	uint64_t mac;

	sc = arg;
	ifp = sc->sc_ifp;

	if ((ifp->if_drv_flags & IFF_DRV_RUNNING) != 0) {
		cvmx_mgmt_port_disable(sc->sc_port);

		ifp->if_drv_flags &= ~IFF_DRV_RUNNING;
	}

	/*
	 * NB:
	 * MAC must be set before allmulti and promisc below, as
	 * cvmx_mgmt_port_set_mac will always enable the CAM, and turning on
	 * promiscuous mode only works with the CAM disabled.
	 */
	mac = 0;
	memcpy((u_int8_t *)&mac + 2, IF_LLADDR(ifp), 6);
	cvmx_mgmt_port_set_mac(sc->sc_port, mac);

	/*
	 * This is done unconditionally, rather than only if sc_flags have
	 * changed because of set_mac's effect on the CAM noted above.
	 */
	flags = 0;
	if ((ifp->if_flags & IFF_ALLMULTI) != 0)
		flags |= CVMX_IFF_ALLMULTI;
	if ((ifp->if_flags & IFF_PROMISC) != 0)
		flags |= CVMX_IFF_PROMISC;
	cvmx_mgmt_port_set_multicast_list(sc->sc_port, flags);

	/* XXX link state?  */

	if ((ifp->if_flags & IFF_UP) != 0)
		cvmx_mgmt_port_enable(sc->sc_port);

	ifp->if_drv_flags |= IFF_DRV_RUNNING;
	ifp->if_drv_flags &= ~IFF_DRV_OACTIVE;
}

static int
octm_transmit(struct ifnet *ifp, struct mbuf *m)
{
	struct octm_softc *sc;
	cvmx_mgmt_port_result_t result;

	sc = ifp->if_softc;

	if ((ifp->if_drv_flags & (IFF_DRV_RUNNING | IFF_DRV_OACTIVE)) !=
	    IFF_DRV_RUNNING) {
		m_freem(m);
		return (0);
	}

	result = cvmx_mgmt_port_sendm(sc->sc_port, m);

	if (result == CVMX_MGMT_PORT_SUCCESS) {
		ETHER_BPF_MTAP(ifp, m);

		if_inc_counter(ifp, IFCOUNTER_OPACKETS, 1);
		if_inc_counter(ifp, IFCOUNTER_OBYTES, m->m_pkthdr.len);
	} else
		if_inc_counter(ifp, IFCOUNTER_OERRORS, 1);

	m_freem(m);

	switch (result) {
	case CVMX_MGMT_PORT_SUCCESS:
		return (0);
	case CVMX_MGMT_PORT_NO_MEMORY:
		return (ENOBUFS);
	case CVMX_MGMT_PORT_INVALID_PARAM:
		return (ENXIO);
	case CVMX_MGMT_PORT_INIT_ERROR:
		return (EIO);
	default:
		return (EDOOFUS);
	}
}

static int
octm_medchange(struct ifnet *ifp)
{
	return (ENOTSUP);
}

static void
octm_medstat(struct ifnet *ifp, struct ifmediareq *ifm)
{
	struct octm_softc *sc;
	cvmx_helper_link_info_t link_info;

	sc = ifp->if_softc;

	ifm->ifm_status = IFM_AVALID;
	ifm->ifm_active = IFT_ETHER;

	link_info = cvmx_mgmt_port_link_get(sc->sc_port);
	if (!link_info.s.link_up)
		return;

	ifm->ifm_status |= IFM_ACTIVE;

	switch (link_info.s.speed) {
	case 10:
		ifm->ifm_active |= IFM_10_T;
		break;
	case 100:
		ifm->ifm_active |= IFM_100_TX;
		break;
	case 1000:
		ifm->ifm_active |= IFM_1000_T;
		break;
	case 10000:
		ifm->ifm_active |= IFM_10G_T;
		break;
	}

	if (link_info.s.full_duplex)
		ifm->ifm_active |= IFM_FDX;
	else
		ifm->ifm_active |= IFM_HDX;
}

static int
octm_ioctl(struct ifnet *ifp, u_long cmd, caddr_t data)
{
	struct octm_softc *sc;
	struct ifreq *ifr;
#ifdef INET
	struct ifaddr *ifa;
#endif
	int error;

	sc = ifp->if_softc;
	ifr = (struct ifreq *)data;
#ifdef INET
	ifa = (struct ifaddr *)data;
#endif

	switch (cmd) {
	case CASE_IOC_IFREQ(SIOCSIFADDR):
#ifdef INET
		/*
		 * Avoid reinitialization unless it's necessary.
		 */
		if (ifa->ifa_addr->sa_family == AF_INET) {
			ifp->if_flags |= IFF_UP;
			if ((ifp->if_drv_flags & IFF_DRV_RUNNING) == 0)
				octm_init(sc);
			arp_ifinit(ifp, ifa);

			return (0);
		}
#endif
		error = ether_ioctl(ifp, cmd, data);
		if (error != 0)
			return (error);
		return (0);

	case CASE_IOC_IFREQ(SIOCSIFFLAGS):
		if (ifp->if_flags == sc->sc_flags)
			return (0);
		if ((ifp->if_flags & IFF_UP) != 0) {
			octm_init(sc);
		} else {
			if ((ifp->if_drv_flags & IFF_DRV_RUNNING) != 0) {
				cvmx_mgmt_port_disable(sc->sc_port);

				ifp->if_drv_flags &= ~IFF_DRV_RUNNING;
			}
		}
		sc->sc_flags = ifp->if_flags;
		return (0);
<<<<<<< HEAD
	
	case CASE_IOC_IFREQ(SIOCSIFCAP):
=======

	case SIOCSIFCAP:
>>>>>>> 00149c9f
		/*
		 * Just change the capabilities in software, currently none
		 * require reprogramming hardware, they just toggle whether we
		 * make use of already-present facilities in software.
		 */
		ifp->if_capenable = ifr_reqcap_get(ifr);
		return (0);

	case CASE_IOC_IFREQ(SIOCSIFMTU):
		cvmx_mgmt_port_set_max_packet_size(sc->sc_port,
		    ifr_mtu_get(ifr) + ifp->if_hdrlen);
		return (0);

	case CASE_IOC_IFREQ(SIOCSIFMEDIA):
	case SIOCGIFMEDIA:
		error = ifmedia_ioctl(ifp, ifr, &sc->sc_ifmedia, cmd);
		if (error != 0)
			return (error);
		return (0);

	default:
		error = ether_ioctl(ifp, cmd, data);
		if (error != 0)
			return (error);
		return (0);
	}
}

static void
octm_rx_intr(void *arg)
{
	struct octm_softc *sc = arg;
	cvmx_mixx_isr_t mixx_isr;
	int len;

	mixx_isr.u64 = cvmx_read_csr(CVMX_MIXX_ISR(sc->sc_port));
	if (!mixx_isr.s.irthresh) {
		device_printf(sc->sc_dev, "stray interrupt.\n");
		return;
	}

	for (;;) {
		struct mbuf *m = m_getcl(M_NOWAIT, MT_DATA, M_PKTHDR);
		if (m == NULL) {
			device_printf(sc->sc_dev, "no memory for receive mbuf.\n");
			return;
		}

		len = cvmx_mgmt_port_receive(sc->sc_port, MCLBYTES, m->m_data);
		if (len > 0) {
			m->m_pkthdr.rcvif = sc->sc_ifp;
			m->m_pkthdr.len = m->m_len = len;

			if_inc_counter(sc->sc_ifp, IFCOUNTER_IPACKETS, 1);

			(*sc->sc_ifp->if_input)(sc->sc_ifp, m);

			continue;
		}

		m_freem(m);

		if (len == 0)
			break;

		if_inc_counter(sc->sc_ifp, IFCOUNTER_IERRORS, 1);
	}

	/* Acknowledge interrupts.  */
	cvmx_write_csr(CVMX_MIXX_ISR(sc->sc_port), mixx_isr.u64);
	cvmx_read_csr(CVMX_MIXX_ISR(sc->sc_port));
}
// CHERI CHANGES START
// {
//   "updated": 20181114,
//   "target_type": "kernel",
//   "changes": [
//     "ioctl:net"
//   ]
// }
// CHERI CHANGES END<|MERGE_RESOLUTION|>--- conflicted
+++ resolved
@@ -463,13 +463,8 @@
 		}
 		sc->sc_flags = ifp->if_flags;
 		return (0);
-<<<<<<< HEAD
 	
 	case CASE_IOC_IFREQ(SIOCSIFCAP):
-=======
-
-	case SIOCSIFCAP:
->>>>>>> 00149c9f
 		/*
 		 * Just change the capabilities in software, currently none
 		 * require reprogramming hardware, they just toggle whether we
