--- conflicted
+++ resolved
@@ -91,17 +91,4 @@
 octo_decrypt_t octo_aes_cbc_md5_decrypt;
 octo_decrypt_t octo_aes_cbc_sha1_decrypt;
 
-<<<<<<< HEAD
-#endif /* !_MIPS_CAVIUM_CRYPTOCTEON_CRYPTOCTEONVAR_H_ */
-// CHERI CHANGES START
-// {
-//   "updated": 20180629,
-//   "target_type": "header",
-//   "changes": [
-//     "struct iovec"
-//   ]
-// }
-// CHERI CHANGES END
-=======
-#endif /* !_MIPS_CAVIUM_CRYPTOCTEON_CRYPTOCTEONVAR_H_ */
->>>>>>> fe33cd02
+#endif /* !_MIPS_CAVIUM_CRYPTOCTEON_CRYPTOCTEONVAR_H_ */