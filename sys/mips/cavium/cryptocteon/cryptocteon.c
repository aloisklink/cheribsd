/*
 * Octeon Crypto for OCF
 *
 * Written by David McCullough <david_mccullough@securecomputing.com>
 * Copyright (C) 2009 David McCullough
 *
 * LICENSE TERMS
 *
 * The free distribution and use of this software in both source and binary
 * form is allowed (with or without changes) provided that:
 *
 *   1. distributions of this source code include the above copyright
 *      notice, this list of conditions and the following disclaimer;
 *
 *   2. distributions in binary form include the above copyright
 *      notice, this list of conditions and the following disclaimer
 *      in the documentation and/or other associated materials;
 *
 *   3. the copyright holder's name is not used to endorse products
 *      built using this software without specific written permission.
 *
 * DISCLAIMER
 *
 * This software is provided 'as is' with no explicit or implied warranties
 * in respect of its properties, including, but not limited to, correctness
 * and/or fitness for purpose.
 * ---------------------------------------------------------------------------
 */

#include <sys/cdefs.h>
__FBSDID("$FreeBSD$");

#include <sys/param.h>
#include <sys/systm.h>
#include <sys/bus.h>
#include <sys/kernel.h>
#include <sys/module.h>
#include <sys/malloc.h>
#include <sys/mbuf.h>
#include <sys/uio.h>

#include <opencrypto/cryptodev.h>

#include <contrib/octeon-sdk/cvmx.h>

#include <mips/cavium/cryptocteon/cryptocteonvar.h>

#include "cryptodev_if.h"

struct cryptocteon_softc {
	int32_t			sc_cid;		/* opencrypto id */
};

int cryptocteon_debug = 0;
TUNABLE_INT("hw.cryptocteon.debug", &cryptocteon_debug);

static void cryptocteon_identify(driver_t *, device_t);
static int cryptocteon_probe(device_t);
static int cryptocteon_attach(device_t);

static int cryptocteon_process(device_t, struct cryptop *, int);
static int cryptocteon_probesession(device_t,
    const struct crypto_session_params *);
static int cryptocteon_newsession(device_t, crypto_session_t,
    const struct crypto_session_params *);

static void
cryptocteon_identify(driver_t *drv, device_t parent)
{
	if (octeon_has_feature(OCTEON_FEATURE_CRYPTO))
		BUS_ADD_CHILD(parent, 0, "cryptocteon", 0);
}

static int
cryptocteon_probe(device_t dev)
{
	device_set_desc(dev, "Octeon Secure Coprocessor");
	return (0);
}

static int
cryptocteon_attach(device_t dev)
{
	struct cryptocteon_softc *sc;

	sc = device_get_softc(dev);

	sc->sc_cid = crypto_get_driverid(dev, sizeof(struct octo_sess),
	    CRYPTOCAP_F_HARDWARE | CRYPTOCAP_F_SYNC);
	if (sc->sc_cid < 0) {
		device_printf(dev, "crypto_get_driverid ret %d\n", sc->sc_cid);
		return (ENXIO);
	}

	return (0);
}

static bool
cryptocteon_auth_supported(const struct crypto_session_params *csp)
{
	u_int hash_len;

	switch (csp->csp_auth_alg) {
	case CRYPTO_SHA1_HMAC:
		hash_len = SHA1_HASH_LEN;
		break;
	default:
		return (false);
	}

	if (csp->csp_auth_klen > hash_len)
		return (false);
	return (true);
}

static bool
cryptocteon_cipher_supported(const struct crypto_session_params *csp)
{

	switch (csp->csp_cipher_alg) {
	case CRYPTO_AES_CBC:
		if (csp->csp_ivlen != 16)
			return (false);
		if (csp->csp_cipher_klen != 16 &&
		    csp->csp_cipher_klen != 24 &&
		    csp->csp_cipher_klen != 32)
			return (false);
		break;
	default:
		return (false);
	}

	return (true);
}

static int
cryptocteon_probesession(device_t dev, const struct crypto_session_params *csp)
{

	if (csp->csp_flags != 0)
		return (EINVAL);
	switch (csp->csp_mode) {
	case CSP_MODE_DIGEST:
		if (!cryptocteon_auth_supported(csp))
			return (EINVAL);
		break;
	case CSP_MODE_CIPHER:
		if (!cryptocteon_cipher_supported(csp))
			return (EINVAL);
		break;
	case CSP_MODE_ETA:
		if (!cryptocteon_auth_supported(csp) ||
		    !cryptocteon_cipher_supported(csp))
			return (EINVAL);
		break;
	default:
		return (EINVAL);
	}
	return (CRYPTODEV_PROBE_ACCEL_SOFTWARE);
}

static void
cryptocteon_calc_hash(const struct crypto_session_params *csp, const char *key,
    struct octo_sess *ocd)
{
	char hash_key[SHA1_HASH_LEN];

	memset(hash_key, 0, sizeof(hash_key));
	memcpy(hash_key, key, csp->csp_auth_klen);
	octo_calc_hash(csp->csp_auth_alg == CRYPTO_SHA1_HMAC, hash_key,
	    ocd->octo_hminner, ocd->octo_hmouter);
}

/* Generate a new octo session. */
static int
cryptocteon_newsession(device_t dev, crypto_session_t cses,
    const struct crypto_session_params *csp)
{
	struct cryptocteon_softc *sc;
	struct octo_sess *ocd;

	sc = device_get_softc(dev);

	ocd = crypto_get_driver_session(cses);

	ocd->octo_encklen = csp->csp_cipher_klen;
	if (csp->csp_cipher_key != NULL)
		memcpy(ocd->octo_enckey, csp->csp_cipher_key,
		    ocd->octo_encklen);

	if (csp->csp_auth_key != NULL)
		cryptocteon_calc_hash(csp, csp->csp_auth_key, ocd);

	ocd->octo_mlen = csp->csp_auth_mlen;
	if (csp->csp_auth_mlen == 0) {
		switch (csp->csp_auth_alg) {
		case CRYPTO_SHA1_HMAC:
			ocd->octo_mlen = SHA1_HASH_LEN;
			break;
		}
	}

	switch (csp->csp_mode) {
	case CSP_MODE_DIGEST:
		switch (csp->csp_auth_alg) {
		case CRYPTO_SHA1_HMAC:
			ocd->octo_encrypt = octo_null_sha1_encrypt;
			ocd->octo_decrypt = octo_null_sha1_encrypt;
			break;
		}
		break;
	case CSP_MODE_CIPHER:
		switch (csp->csp_cipher_alg) {
		case CRYPTO_AES_CBC:
			ocd->octo_encrypt = octo_aes_cbc_encrypt;
			ocd->octo_decrypt = octo_aes_cbc_decrypt;
			break;
		}
		break;
	case CSP_MODE_ETA:
		switch (csp->csp_cipher_alg) {
		case CRYPTO_AES_CBC:
			switch (csp->csp_auth_alg) {
			case CRYPTO_SHA1_HMAC:
				ocd->octo_encrypt = octo_aes_cbc_sha1_encrypt;
				ocd->octo_decrypt = octo_aes_cbc_sha1_decrypt;
				break;
			}
			break;
		}
		break;
	}

	KASSERT(ocd->octo_encrypt != NULL && ocd->octo_decrypt != NULL,
	    ("%s: missing function pointers", __func__));

	return (0);
}

/*
 * Process a request.
 */
static int
cryptocteon_process(device_t dev, struct cryptop *crp, int hint)
{
	const struct crypto_session_params *csp;
	struct octo_sess *od;
	size_t iovcnt, iovlen;
	struct mbuf *m = NULL;
	struct uio *uiop = NULL;
	unsigned char *ivp = NULL;
	unsigned char iv_data[16];
	unsigned char icv[SHA1_HASH_LEN], icv2[SHA1_HASH_LEN];
	int auth_off, auth_len, crypt_off, crypt_len;
	struct cryptocteon_softc *sc;

	sc = device_get_softc(dev);

	crp->crp_etype = 0;

	od = crypto_get_driver_session(crp->crp_session);
	csp = crypto_get_params(crp->crp_session);

	/*
	 * The crypto routines assume that the regions to auth and
	 * cipher are exactly 8 byte multiples and aligned on 8
	 * byte logical boundaries within the iovecs.
	 */
	if (crp->crp_aad_length % 8 != 0 || crp->crp_payload_length % 8 != 0) {
		crp->crp_etype = EFBIG;
		goto done;
	}

	/*
	 * As currently written, the crypto routines assume the AAD and
	 * payload are adjacent.
	 */
	if (crp->crp_aad_length != 0 && crp->crp_payload_start !=
	    crp->crp_aad_start + crp->crp_aad_length) {
		crp->crp_etype = EFBIG;
		goto done;
	}

	crypt_off = crp->crp_payload_start;
	crypt_len = crp->crp_payload_length;
	if (crp->crp_aad_length != 0) {
		auth_off = crp->crp_aad_start;
		auth_len = crp->crp_aad_length + crp->crp_payload_length;
	} else {
		auth_off = crypt_off;
		auth_len = crypt_len;
	}

	/*
	 * do some error checking outside of the loop for m and IOV processing
	 * this leaves us with valid m or uiop pointers for later
	 */
	switch (crp->crp_buf.cb_type) {
	case CRYPTO_BUF_MBUF:
	{
		unsigned frags;

		m = crp->crp_buf.cb_mbuf;
		for (frags = 0; m != NULL; frags++)
			m = m->m_next;

		if (frags >= UIO_MAXIOV) {
			printf("%s,%d: %d frags > UIO_MAXIOV", __FILE__, __LINE__, frags);
			crp->crp_etype = EFBIG;
			goto done;
		}

		m = crp->crp_buf.cb_mbuf;
		break;
	}
	case CRYPTO_BUF_UIO:
		uiop = crp->crp_buf.cb_uio;
		if (uiop->uio_iovcnt > UIO_MAXIOV) {
			printf("%s,%d: %d uio_iovcnt > UIO_MAXIOV", __FILE__, __LINE__,
			       uiop->uio_iovcnt);
			crp->crp_etype = EFBIG;
			goto done;
		}
		break;
	}

	if (csp->csp_cipher_alg != 0) {
		if (crp->crp_flags & CRYPTO_F_IV_SEPARATE)
			ivp = crp->crp_iv;
		else {
			crypto_copydata(crp, crp->crp_iv_start, csp->csp_ivlen,
			    iv_data);
			ivp = iv_data;
		}
	}

	/*
	 * setup the I/O vector to cover the buffer
	 */
	switch (crp->crp_buf.cb_type) {
	case CRYPTO_BUF_MBUF:
		iovcnt = 0;
		iovlen = 0;

		while (m != NULL) {
			IOVEC_INIT(&od->octo_iov[iovcnt], mtod(m, void *),
			    m->m_len);

			m = m->m_next;
			iovlen += od->octo_iov[iovcnt++].iov_len;
		}
		break;
	case CRYPTO_BUF_UIO:
		iovlen = 0;
		for (iovcnt = 0; iovcnt < uiop->uio_iovcnt; iovcnt++) {
			IOVEC_INIT(&od->octo_iov[iovcnt],
			    uiop->uio_iov[iovcnt].iov_base,
			    uiop->uio_iov[iovcnt].iov_len);

			iovlen += od->octo_iov[iovcnt].iov_len;
		}
		break;
	case CRYPTO_BUF_CONTIG:
<<<<<<< HEAD
		iovlen = crp->crp_ilen;
		IOVEC_INIT(&uiop->uio_iov[0], crp->crp_buf, crp->crp_ilen);
=======
		iovlen = crp->crp_buf.cb_buf_len;
		od->octo_iov[0].iov_base = crp->crp_buf.cb_buf;
		od->octo_iov[0].iov_len = crp->crp_buf.cb_buf_len;
>>>>>>> 1a33e36f
		iovcnt = 1;
		break;
	default:
		panic("can't happen");
	}


	/*
	 * setup a new explicit key
	 */
	if (crp->crp_cipher_key != NULL)
		memcpy(od->octo_enckey, crp->crp_cipher_key, od->octo_encklen);
	if (crp->crp_auth_key != NULL)
		cryptocteon_calc_hash(csp, crp->crp_auth_key, od);


	if (CRYPTO_OP_IS_ENCRYPT(crp->crp_op))
		(*od->octo_encrypt)(od, od->octo_iov, iovcnt, iovlen,
		    auth_off, auth_len, crypt_off, crypt_len, icv, ivp);
	else
		(*od->octo_decrypt)(od, od->octo_iov, iovcnt, iovlen,
		    auth_off, auth_len, crypt_off, crypt_len, icv, ivp);

	if (csp->csp_auth_alg != 0) {
		if (crp->crp_op & CRYPTO_OP_VERIFY_DIGEST) {
			crypto_copydata(crp, crp->crp_digest_start,
			    od->octo_mlen, icv2);
			if (timingsafe_bcmp(icv, icv2, od->octo_mlen) != 0)
				crp->crp_etype = EBADMSG;
		} else
			crypto_copyback(crp, crp->crp_digest_start,
			    od->octo_mlen, icv);
	}
done:
	crypto_done(crp);
	return (0);
}

static device_method_t cryptocteon_methods[] = {
	/* device methods */
	DEVMETHOD(device_identify,	cryptocteon_identify),
	DEVMETHOD(device_probe,		cryptocteon_probe),
	DEVMETHOD(device_attach,	cryptocteon_attach),

	/* crypto device methods */
	DEVMETHOD(cryptodev_probesession, cryptocteon_probesession),
	DEVMETHOD(cryptodev_newsession,	cryptocteon_newsession),
	DEVMETHOD(cryptodev_process,	cryptocteon_process),

	{ 0, 0 }
};

static driver_t cryptocteon_driver = {
	"cryptocteon",
	cryptocteon_methods,
	sizeof (struct cryptocteon_softc),
};
static devclass_t cryptocteon_devclass;
DRIVER_MODULE(cryptocteon, nexus, cryptocteon_driver, cryptocteon_devclass, 0, 0);
// CHERI CHANGES START
// {
//   "updated": 20181114,
//   "target_type": "kernel",
//   "changes": [
//     "iovec-macros"
//   ]
// }
// CHERI CHANGES END<|MERGE_RESOLUTION|>--- conflicted
+++ resolved
@@ -361,14 +361,9 @@
 		}
 		break;
 	case CRYPTO_BUF_CONTIG:
-<<<<<<< HEAD
-		iovlen = crp->crp_ilen;
-		IOVEC_INIT(&uiop->uio_iov[0], crp->crp_buf, crp->crp_ilen);
-=======
 		iovlen = crp->crp_buf.cb_buf_len;
-		od->octo_iov[0].iov_base = crp->crp_buf.cb_buf;
-		od->octo_iov[0].iov_len = crp->crp_buf.cb_buf_len;
->>>>>>> 1a33e36f
+		IOVEC_INIT(&uiop->uio_iov[0], crp->crp_buf.cb_buf,
+		    crp->crp_buf.cb_buf_len);
 		iovcnt = 1;
 		break;
 	default:
