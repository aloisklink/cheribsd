--- conflicted
+++ resolved
@@ -265,13 +265,12 @@
 	}
 
 	kmdp = preload_search_by_type("elf kernel");
-	if (kmdp != NULL) {
-		/*
-		 * Configure boot-time parameters passed in by loader.
-		 */
-		boothowto = MD_FETCH(kmdp, MODINFOMD_HOWTO, int);
-		kern_envp = MD_FETCH(kmdp, MODINFOMD_ENVP, char *);
-	}
+	/*
+	 * Configure more boot-time parameters passed in by loader.
+	 */
+	boothowto = MD_FETCH(kmdp, MODINFOMD_HOWTO, int);
+	init_static_kenv(MD_FETCH(kmdp, MODINFOMD_ENVP, char *), 0);
+
 
 #ifdef FDT
 #ifndef FDT_DTB_STATIC_ONLY
@@ -332,15 +331,6 @@
 		while (1);
 
 	/*
-<<<<<<< HEAD
-=======
-	 * Configure more boot-time parameters passed in by loader.
-	 */
-	boothowto = MD_FETCH(kmdp, MODINFOMD_HOWTO, int);
-	init_static_kenv(MD_FETCH(kmdp, MODINFOMD_ENVP, char *), 0);
-
-	/*
->>>>>>> 3d96cedc
 	 * Get bootargs from FDT if specified.
 	 */
 	chosen = OF_finddevice("/chosen");
