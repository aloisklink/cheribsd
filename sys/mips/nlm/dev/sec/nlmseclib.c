/*-
 * SPDX-License-Identifier: BSD-2-Clause-FreeBSD
 *
 * Copyright (c) 2003-2012 Broadcom Corporation
 * All Rights Reserved
 *
 * Redistribution and use in source and binary forms, with or without
 * modification, are permitted provided that the following conditions
 * are met:
 *
 * 1. Redistributions of source code must retain the above copyright
 *    notice, this list of conditions and the following disclaimer.
 * 2. Redistributions in binary form must reproduce the above copyright
 *    notice, this list of conditions and the following disclaimer in
 *    the documentation and/or other materials provided with the
 *    distribution.
 *
 * THIS SOFTWARE IS PROVIDED BY BROADCOM ``AS IS'' AND ANY EXPRESS OR
 * IMPLIED WARRANTIES, INCLUDING, BUT NOT LIMITED TO, THE IMPLIED
 * WARRANTIES OF MERCHANTABILITY AND FITNESS FOR A PARTICULAR PURPOSE
 * ARE DISCLAIMED. IN NO EVENT SHALL BROADCOM OR CONTRIBUTORS BE LIABLE
 * FOR ANY DIRECT, INDIRECT, INCIDENTAL, SPECIAL, EXEMPLARY, OR
 * CONSEQUENTIAL DAMAGES (INCLUDING, BUT NOT LIMITED TO, PROCUREMENT OF
 * SUBSTITUTE GOODS OR SERVICES; LOSS OF USE, DATA, OR PROFITS; OR
 * BUSINESS INTERRUPTION) HOWEVER CAUSED AND ON ANY THEORY OF LIABILITY,
 * WHETHER IN CONTRACT, STRICT LIABILITY, OR TORT (INCLUDING NEGLIGENCE
 * OR OTHERWISE) ARISING IN ANY WAY OUT OF THE USE OF THIS SOFTWARE, EVEN
 * IF ADVISED OF THE POSSIBILITY OF SUCH DAMAGE.
 */

#include <sys/cdefs.h>
__FBSDID("$FreeBSD$");

#include <sys/param.h>
#include <sys/types.h>
#include <sys/systm.h>
#include <sys/kernel.h>
#include <sys/module.h>
#include <sys/malloc.h>
#include <sys/mbuf.h>
#include <sys/lock.h>
#include <sys/mutex.h>
#include <sys/bus.h>
#include <sys/uio.h>
#include <machine/bus.h>
#include <machine/md_var.h>
#include <machine/cpuregs.h>

#include <vm/vm.h>
#include <vm/pmap.h>

#include <opencrypto/cryptodev.h>

#include <mips/nlm/hal/haldefs.h>
#include <mips/nlm/hal/cop2.h>
#include <mips/nlm/hal/fmn.h>
#include <mips/nlm/hal/mips-extns.h>
#include <mips/nlm/hal/nlmsaelib.h>
#include <mips/nlm/dev/sec/nlmseclib.h>

static int
nlm_crypto_complete_sec_request(struct xlp_sec_softc *sc,
    struct xlp_sec_command *cmd)
{
	unsigned int fbvc;
	struct nlm_fmn_msg m;
	int ret;

	fbvc = nlm_cpuid() / CMS_MAX_VCPU_VC;
	m.msg[0] = m.msg[1] = m.msg[2] = m.msg[3] = 0;

	m.msg[0] = nlm_crypto_form_pkt_fmn_entry0(fbvc, 0, 0,
	    cmd->ctrlp->cipherkeylen, vtophys(cmd->ctrlp));

	m.msg[1] = nlm_crypto_form_pkt_fmn_entry1(0, cmd->ctrlp->hashkeylen,
	    NLM_CRYPTO_PKT_DESC_SIZE(cmd->nsegs), vtophys(cmd->paramp));

	/* Software scratch pad */
	m.msg[2] = (uintptr_t)cmd;
	sc->sec_msgsz = 3;

	/* Send the message to sec/rsa engine vc */
	ret = nlm_fmn_msgsend(sc->sec_vc_start, sc->sec_msgsz,
	    FMN_SWCODE_CRYPTO, &m);
	if (ret != 0) {
#ifdef NLM_SEC_DEBUG
		printf("%s: msgsnd failed (%x)\n", __func__, ret);
#endif
		return (ERESTART);
	}
	return (0);
}

int
nlm_crypto_form_srcdst_segs(struct xlp_sec_command *cmd)
{
	unsigned int srcseg = 0, dstseg = 0;
	struct cryptodesc *cipdesc = NULL;
	struct cryptop *crp = NULL;

	crp = cmd->crp;
	cipdesc = cmd->enccrd;

	if (cipdesc != NULL) {
		/* IV is given as ONE segment to avoid copy */
		if (cipdesc->crd_flags & CRD_F_IV_EXPLICIT) {
			srcseg = nlm_crypto_fill_src_seg(cmd->paramp, srcseg,
			    cmd->iv, cmd->ivlen);
			dstseg = nlm_crypto_fill_dst_seg(cmd->paramp, dstseg,
			    cmd->iv, cmd->ivlen);
		}
	}

	if (crp->crp_flags & CRYPTO_F_IMBUF) {
		struct mbuf *m = NULL;

		m  = (struct mbuf *)crp->crp_buf;
		while (m != NULL) {
			srcseg = nlm_crypto_fill_src_seg(cmd->paramp, srcseg,
			    mtod(m,caddr_t), m->m_len);
			if (cipdesc != NULL) {
				dstseg = nlm_crypto_fill_dst_seg(cmd->paramp,
				    dstseg, mtod(m,caddr_t), m->m_len);
			}
			m = m->m_next;
		}
	} else if (crp->crp_flags & CRYPTO_F_IOV) {
		struct uio *uio = NULL;
		struct iovec *iov = NULL;
	        int iol = 0;

		uio = (struct uio *)crp->crp_buf;
		iov = (struct iovec *)uio->uio_iov;
		iol = uio->uio_iovcnt;

		while (iol > 0) {
			srcseg = nlm_crypto_fill_src_seg(cmd->paramp, srcseg,
			    (caddr_t)iov->iov_base, iov->iov_len);
			if (cipdesc != NULL) {
				dstseg = nlm_crypto_fill_dst_seg(cmd->paramp,
				    dstseg, (caddr_t)iov->iov_base,
				    iov->iov_len);
			}
			iov++;
			iol--;
		}
	} else {
		srcseg = nlm_crypto_fill_src_seg(cmd->paramp, srcseg,
		    ((caddr_t)crp->crp_buf), crp->crp_ilen);
		if (cipdesc != NULL) {
			dstseg = nlm_crypto_fill_dst_seg(cmd->paramp, dstseg,
			    ((caddr_t)crp->crp_buf), crp->crp_ilen);
		}
	}
	return (0);
}

int
nlm_crypto_do_cipher(struct xlp_sec_softc *sc, struct xlp_sec_command *cmd)
{
	struct cryptodesc *cipdesc = NULL;
	unsigned char *cipkey = NULL;
	int ret = 0;

	cipdesc = cmd->enccrd;
	cipkey = (unsigned char *)cipdesc->crd_key;
	if (cmd->cipheralg == NLM_CIPHER_3DES) {
		if (!(cipdesc->crd_flags & CRD_F_ENCRYPT)) {
                        uint64_t *k, *tkey;
			k = (uint64_t *)cipdesc->crd_key;
			tkey = (uint64_t *)cmd->des3key;
			tkey[2] = k[0];
			tkey[1] = k[1];
			tkey[0] = k[2];
			cipkey = (unsigned char *)tkey;
		}
	}
	nlm_crypto_fill_pkt_ctrl(cmd->ctrlp, 0, NLM_HASH_BYPASS, 0,
	    cmd->cipheralg, cmd->ciphermode, cipkey,
	    (cipdesc->crd_klen >> 3), NULL, 0);

	nlm_crypto_fill_cipher_pkt_param(cmd->ctrlp, cmd->paramp,
	    (cipdesc->crd_flags & CRD_F_ENCRYPT) ? 1 : 0, cmd->ivoff,
	    cmd->ivlen, cmd->cipheroff, cmd->cipherlen);
	nlm_crypto_form_srcdst_segs(cmd);

	ret = nlm_crypto_complete_sec_request(sc, cmd);
	return (ret);
}

int
nlm_crypto_do_digest(struct xlp_sec_softc *sc, struct xlp_sec_command *cmd)
{
	struct cryptodesc *digdesc = NULL;
	int ret=0;

	digdesc = cmd->maccrd;

	nlm_crypto_fill_pkt_ctrl(cmd->ctrlp, (digdesc->crd_klen) ? 1 : 0,
	    cmd->hashalg, cmd->hashmode, NLM_CIPHER_BYPASS, 0,
	    NULL, 0, digdesc->crd_key, digdesc->crd_klen >> 3);

	nlm_crypto_fill_auth_pkt_param(cmd->ctrlp, cmd->paramp,
	    cmd->hashoff, cmd->hashlen, cmd->hmacpad,
	    (unsigned char *)cmd->hashdest);

	nlm_crypto_form_srcdst_segs(cmd);

	ret = nlm_crypto_complete_sec_request(sc, cmd);

	return (ret);
}

int
nlm_crypto_do_cipher_digest(struct xlp_sec_softc *sc,
    struct xlp_sec_command *cmd)
{
	struct cryptodesc *cipdesc=NULL, *digdesc=NULL;
	unsigned char *cipkey = NULL;
	int ret=0;

	cipdesc = cmd->enccrd;
	digdesc = cmd->maccrd;

	cipkey = (unsigned char *)cipdesc->crd_key;
	if (cmd->cipheralg == NLM_CIPHER_3DES) {
		if (!(cipdesc->crd_flags & CRD_F_ENCRYPT)) {
			uint64_t *k, *tkey;
			k = (uint64_t *)cipdesc->crd_key;
			tkey = (uint64_t *)cmd->des3key;
			tkey[2] = k[0];
			tkey[1] = k[1];
			tkey[0] = k[2];
			cipkey = (unsigned char *)tkey;
		}
	}
	nlm_crypto_fill_pkt_ctrl(cmd->ctrlp, (digdesc->crd_klen) ? 1 : 0,
	    cmd->hashalg, cmd->hashmode, cmd->cipheralg, cmd->ciphermode,
	    cipkey, (cipdesc->crd_klen >> 3),
	    digdesc->crd_key, (digdesc->crd_klen >> 3));

	nlm_crypto_fill_cipher_auth_pkt_param(cmd->ctrlp, cmd->paramp,
	    (cipdesc->crd_flags & CRD_F_ENCRYPT) ? 1 : 0, cmd->hashsrc,
	    cmd->ivoff, cmd->ivlen, cmd->hashoff, cmd->hashlen,
	    cmd->hmacpad, cmd->cipheroff, cmd->cipherlen,
	    (unsigned char *)cmd->hashdest);

	nlm_crypto_form_srcdst_segs(cmd);

	ret = nlm_crypto_complete_sec_request(sc, cmd);
	return (ret);
}

int
nlm_get_digest_param(struct xlp_sec_command *cmd)
{
	switch(cmd->maccrd->crd_alg) {
	case CRYPTO_MD5:
		cmd->hashalg  = NLM_HASH_MD5;
		cmd->hashmode = NLM_HASH_MODE_SHA1;
		break;
	case CRYPTO_SHA1:
		cmd->hashalg  = NLM_HASH_SHA;
		cmd->hashmode = NLM_HASH_MODE_SHA1;
		break;
	case CRYPTO_MD5_HMAC:
		cmd->hashalg  = NLM_HASH_MD5;
		cmd->hashmode = NLM_HASH_MODE_SHA1;
		break;
	case CRYPTO_SHA1_HMAC:
		cmd->hashalg  = NLM_HASH_SHA;
		cmd->hashmode = NLM_HASH_MODE_SHA1;
		break;
	default:
		/* Not supported */
		return (-1);
	}
	return (0);
}
int
nlm_get_cipher_param(struct xlp_sec_command *cmd)
{
	switch(cmd->enccrd->crd_alg) {
	case CRYPTO_DES_CBC:
		cmd->cipheralg  = NLM_CIPHER_DES;
		cmd->ciphermode = NLM_CIPHER_MODE_CBC;
		cmd->ivlen	= XLP_SEC_DES_IV_LENGTH;
		break;
	case CRYPTO_3DES_CBC:
		cmd->cipheralg  = NLM_CIPHER_3DES;
		cmd->ciphermode = NLM_CIPHER_MODE_CBC;
		cmd->ivlen	= XLP_SEC_DES_IV_LENGTH;
		break;
	case CRYPTO_AES_CBC:
		cmd->cipheralg  = NLM_CIPHER_AES128;
		cmd->ciphermode = NLM_CIPHER_MODE_CBC;
		cmd->ivlen	= XLP_SEC_AES_IV_LENGTH;
		break;
	case CRYPTO_ARC4:
		cmd->cipheralg  = NLM_CIPHER_ARC4;
		cmd->ciphermode = NLM_CIPHER_MODE_ECB;
		cmd->ivlen	= XLP_SEC_ARC4_IV_LENGTH;
		break;
	default:
		/* Not supported */
		return (-1);
	}
	return (0);
<<<<<<< HEAD
}
// CHERI CHANGES START
// {
//   "updated": 20180629,
//   "target_type": "kernel",
//   "changes": [
//     "struct iovec"
//   ]
// }
// CHERI CHANGES END
=======
}
>>>>>>> fe33cd02
<|MERGE_RESOLUTION|>--- conflicted
+++ resolved
@@ -306,17 +306,4 @@
 		return (-1);
 	}
 	return (0);
-<<<<<<< HEAD
-}
-// CHERI CHANGES START
-// {
-//   "updated": 20180629,
-//   "target_type": "kernel",
-//   "changes": [
-//     "struct iovec"
-//   ]
-// }
-// CHERI CHANGES END
-=======
-}
->>>>>>> fe33cd02
+}