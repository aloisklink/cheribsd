#
# CHERI -- Kernel for the SRI/Cambridge "CHERI" (Capability Hardware Enhanced
# RISC Instructions) FPGA soft core, as configured in its Terasic DE-4
# reference configuration.
#
# $FreeBSD$
#

include		BERI_DE4_MDROOT
ident		CHERI_DE4_MDROOT

<<<<<<< HEAD
machine		mips mips64
include		"std.CHERI"

makeoptions	EMBED_CHERITEST_LIST=YES
=======
include		"std.CHERI"
>>>>>>> 39cdd1c2
<|MERGE_RESOLUTION|>--- conflicted
+++ resolved
@@ -9,11 +9,5 @@
 include		BERI_DE4_MDROOT
 ident		CHERI_DE4_MDROOT
 
-<<<<<<< HEAD
 machine		mips mips64
-include		"std.CHERI"
-
-makeoptions	EMBED_CHERITEST_LIST=YES
-=======
-include		"std.CHERI"
->>>>>>> 39cdd1c2
+include		"std.CHERI"