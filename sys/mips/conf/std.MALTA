--- conflicted
+++ resolved
@@ -51,16 +51,14 @@
 #options 	WITNESS			#Enable checks to detect deadlocks and cycles
 #options 	WITNESS_SKIPSPIN	#Don't run witness on spinlocks for speed
 
-<<<<<<< HEAD
+# Kernel dump features.
+options		ZSTDIO			# zstd-compressed kernel and user dumps
+
 # Access host files on QEMU
 options 	SMBFS
 options 	NETSMB			# Seems to be needed by SMBFS
 options 	LIBMCHAIN		# Also seems to be needed by SMBFS
 options 	LIBICONV		# Also seems to be needed by SMBFS
-=======
-# Kernel dump features.
-options		ZSTDIO			# zstd-compressed kernel and user dumps
->>>>>>> 8d923dee
 
 device		loop
 device		ether
