--- conflicted
+++ resolved
@@ -9,11 +9,5 @@
 include		BERI_DE4_MDROOT
 ident		CHERI128_DE4_MDROOT
 
-<<<<<<< HEAD
 machine		mips mips64
-include		"std.CHERI128"
-
-makeoptions	EMBED_CHERITEST_LIST=YES
-=======
-include		"std.CHERI128"
->>>>>>> 39cdd1c2
+include		"std.CHERI128"