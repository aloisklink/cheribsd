# CHERI_MALTA64 -- 64-bit kernel config for MALTA boards + CHERI
#
# $FreeBSD$
<<<<<<< HEAD

ident		CHERI_MALTA64
=======
>>>>>>> c72430cd

include		"MALTA64"
include		"std.CHERI"

<<<<<<< HEAD
machine		mips mips64	# Malta supports both, so it isn't in std.malta

makeoptions 	KERNLOADADDR=0xffffffff80100000
=======
ident		CHERI_MALTA64
>>>>>>> c72430cd

options 	KTRACE

#
# Qemu-CHERI tracing is permitted per thread, not just globally.
#
options 	CPU_QEMU_MALTA<|MERGE_RESOLUTION|>--- conflicted
+++ resolved
@@ -1,22 +1,11 @@
 # CHERI_MALTA64 -- 64-bit kernel config for MALTA boards + CHERI
 #
 # $FreeBSD$
-<<<<<<< HEAD
-
-ident		CHERI_MALTA64
-=======
->>>>>>> c72430cd
 
 include		"MALTA64"
 include		"std.CHERI"
 
-<<<<<<< HEAD
-machine		mips mips64	# Malta supports both, so it isn't in std.malta
-
-makeoptions 	KERNLOADADDR=0xffffffff80100000
-=======
 ident		CHERI_MALTA64
->>>>>>> c72430cd
 
 options 	KTRACE
 
