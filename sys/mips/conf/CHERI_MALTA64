# CHERI_MALTA64 -- 64-bit kernel config for MALTA boards + CHERI
#
# $FreeBSD$

ident		CHERI_MALTA64

include		"std.MALTA"
include		"std.CHERI"
<<<<<<< HEAD

hints		"CHERI_MALTA64.hints"  #Default places to look for devices.
=======
>>>>>>> b7d37578

machine		mips mips64	# Malta supports both, so it isn't in std.malta

makeoptions 	KERNLOADADDR=0xffffffff80100000

options 	KTRACE

#
# Features required for CHERI CPU and CheriBSD support.
#
options 	KSTACK_LARGE_PAGE
options 	NO_SWAPPING
options 	TMPFS

#
# Qemu-CHERI tracing is permitted per thread, not just globally.
#
options 	CPU_QEMU_MALTA<|MERGE_RESOLUTION|>--- conflicted
+++ resolved
@@ -6,11 +6,6 @@
 
 include		"std.MALTA"
 include		"std.CHERI"
-<<<<<<< HEAD
-
-hints		"CHERI_MALTA64.hints"  #Default places to look for devices.
-=======
->>>>>>> b7d37578
 
 machine		mips mips64	# Malta supports both, so it isn't in std.malta
 
