# MALTA64 -- 64-bit kernel config for MALTA endian-big boards
#
# $FreeBSD$
 
ident		MALTA64

include		"std.MALTA"
 
<<<<<<< HEAD
machine		mips mips64	# Malta supports both, so it isn't in std.malta
=======
machine		mips mips64
>>>>>>> d61ad2a2
 
makeoptions	ARCH_FLAGS="-march=mips64 -mabi=64"
 
makeoptions 	KERNLOADADDR=0xffffffff80100000<|MERGE_RESOLUTION|>--- conflicted
+++ resolved
@@ -6,11 +6,7 @@
 
 include		"std.MALTA"
  
-<<<<<<< HEAD
-machine		mips mips64	# Malta supports both, so it isn't in std.malta
-=======
 machine		mips mips64
->>>>>>> d61ad2a2
  
 makeoptions	ARCH_FLAGS="-march=mips64 -mabi=64"
  
