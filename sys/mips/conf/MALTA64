--- conflicted
+++ resolved
@@ -8,11 +8,6 @@
  
 machine		mips mips64
  
-<<<<<<< HEAD
-makeoptions	ARCH_FLAGS="-march=mips64 -mabi=64 -Wno-unused-command-line-argument"
- 
-=======
->>>>>>> 0c2b46c5
 makeoptions 	KERNLOADADDR=0xffffffff80100000
 
 options 	COMPAT_FREEBSD32	# Compatible with o32 binaries