--- conflicted
+++ resolved
@@ -229,17 +229,4 @@
 		break;
 	}
 	return (error);
-<<<<<<< HEAD
-}
-// CHERI CHANGES START
-// {
-//   "updated": 20181114,
-//   "target_type": "kernel",
-//   "changes": [
-//     "struct iovec"
-//   ]
-// }
-// CHERI CHANGES END
-=======
-}
->>>>>>> fe33cd02
+}