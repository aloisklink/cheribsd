--- conflicted
+++ resolved
@@ -238,11 +238,7 @@
 		    szosigcode;
 	} else {
 		/* a.out sysentvec does not use shared page */
-<<<<<<< HEAD
-		regs->tf_eip = p->p_psstrings - szosigcode;
-=======
 		regs->tf_eip = PROC_PS_STRINGS(p) - szosigcode;
->>>>>>> 706f4a81
 	}
 	regs->tf_eflags &= ~(PSL_T | PSL_D);
 	regs->tf_cs = _ucodesel;
@@ -527,11 +523,7 @@
 	regs->tf_esp = (int)sfp;
 	regs->tf_eip = p->p_sysent->sv_sigcode_base;
 	if (regs->tf_eip == 0)
-<<<<<<< HEAD
-		regs->tf_eip = p->p_psstrings - szsigcode;
-=======
 		regs->tf_eip = PROC_PS_STRINGS(p) - szsigcode;
->>>>>>> 706f4a81
 	regs->tf_eflags &= ~(PSL_T | PSL_D);
 	regs->tf_cs = _ucodesel;
 	regs->tf_ds = _udatasel;
