/*-
 * SPDX-License-Identifier: BSD-2-Clause-FreeBSD
 *
 * Copyright (c) 1994-1996 Søren Schmidt
 * All rights reserved.
 *
 * Based heavily on /sys/kern/imgact_aout.c which is:
 * Copyright (c) 1993, David Greenman
 *
 * Redistribution and use in source and binary forms, with or without
 * modification, are permitted provided that the following conditions
 * are met:
 * 1. Redistributions of source code must retain the above copyright
 *    notice, this list of conditions and the following disclaimer.
 * 2. Redistributions in binary form must reproduce the above copyright
 *    notice, this list of conditions and the following disclaimer in the
 *    documentation and/or other materials provided with the distribution.
 *
 * THIS SOFTWARE IS PROVIDED BY THE AUTHOR AND CONTRIBUTORS ``AS IS'' AND
 * ANY EXPRESS OR IMPLIED WARRANTIES, INCLUDING, BUT NOT LIMITED TO, THE
 * IMPLIED WARRANTIES OF MERCHANTABILITY AND FITNESS FOR A PARTICULAR PURPOSE
 * ARE DISCLAIMED.  IN NO EVENT SHALL THE AUTHOR OR CONTRIBUTORS BE LIABLE
 * FOR ANY DIRECT, INDIRECT, INCIDENTAL, SPECIAL, EXEMPLARY, OR CONSEQUENTIAL
 * DAMAGES (INCLUDING, BUT NOT LIMITED TO, PROCUREMENT OF SUBSTITUTE GOODS
 * OR SERVICES; LOSS OF USE, DATA, OR PROFITS; OR BUSINESS INTERRUPTION)
 * HOWEVER CAUSED AND ON ANY THEORY OF LIABILITY, WHETHER IN CONTRACT, STRICT
 * LIABILITY, OR TORT (INCLUDING NEGLIGENCE OR OTHERWISE) ARISING IN ANY WAY
 * OUT OF THE USE OF THIS SOFTWARE, EVEN IF ADVISED OF THE POSSIBILITY OF
 * SUCH DAMAGE.
 */

#include <sys/cdefs.h>
__FBSDID("$FreeBSD$");

#include <sys/param.h>
#include <sys/systm.h>
#include <sys/exec.h>
#include <sys/imgact.h>
#include <sys/imgact_aout.h>
#include <sys/kernel.h>
#include <sys/lock.h>
#include <sys/mman.h>
#include <sys/mutex.h>
#include <sys/proc.h>
#include <sys/racct.h>
#include <sys/resourcevar.h>
#include <sys/vnode.h>

#include <vm/vm.h>
#include <vm/vm_kern.h>
#include <vm/vm_param.h>
#include <vm/pmap.h>
#include <vm/vm_map.h>
#include <vm/vm_extern.h>

#include <i386/linux/linux.h>

static int	exec_linux_imgact(struct image_params *iparams);

static int
exec_linux_imgact(struct image_params *imgp)
{
	const struct exec *a_out = (const struct exec *) imgp->image_header;
	struct vmspace *vmspace;
	vm_offset_t vmaddr;
	unsigned long virtual_offset, file_offset;
	unsigned long bss_size;
	ssize_t aresid;
	int error;

	if (((a_out->a_magic >> 16) & 0xff) != 0x64)
		return (-1);

	/*
	 * Set file/virtual offset based on a.out variant.
	 */
	switch ((int)(a_out->a_magic & 0xffff)) {
	case 0413:
		virtual_offset = 0;
		file_offset = 1024;
		break;
	case 0314:
		virtual_offset = 4096;
		file_offset = 0;
		break;
	default:
		return (-1);
	}
	bss_size = round_page(a_out->a_bss);
#ifdef DEBUG
	printf("imgact: text: %08lx, data: %08lx, bss: %08lx\n",
	    (u_long)a_out->a_text, (u_long)a_out->a_data, bss_size);
#endif

	/*
	 * Check various fields in header for validity/bounds.
	 */
	if (a_out->a_entry < virtual_offset ||
	    a_out->a_entry >= virtual_offset + a_out->a_text ||
	    a_out->a_text & PAGE_MASK || a_out->a_data & PAGE_MASK)
		return (-1);

	/* text + data can't exceed file size */
	if (a_out->a_data + a_out->a_text > imgp->attr->va_size)
		return (EFAULT);
	/*
	 * text/data/bss must not exceed limits
	 */
	PROC_LOCK(imgp->proc);
	if (a_out->a_text > maxtsiz ||
	    a_out->a_data + bss_size > lim_cur_proc(imgp->proc, RLIMIT_DATA) ||
	    racct_set(imgp->proc, RACCT_DATA, a_out->a_data + bss_size) != 0) {
		PROC_UNLOCK(imgp->proc);
		return (ENOMEM);
	}
	PROC_UNLOCK(imgp->proc);

	VOP_UNLOCK(imgp->vp);

	/*
	 * Destroy old process VM and create a new one (with a new stack)
	 */
	error = exec_new_vmspace(imgp, &linux_sysvec);
	if (error)
		goto fail;
	vmspace = imgp->proc->p_vmspace;

	/*
	 * Check if file_offset page aligned,.
	 * Currently we cannot handle misaligned file offsets,
	 * and so we read in the entire image (what a waste).
	 */
	if (file_offset & PAGE_MASK) {
#ifdef DEBUG
		printf("imgact: Non page aligned binary %lu\n", file_offset);
#endif
		/*
		 * Map text+data+bss read/write/execute
		 */
		vmaddr = virtual_offset;
		error = vm_map_find(&vmspace->vm_map, NULL, 0, &vmaddr,
		    a_out->a_text + a_out->a_data + bss_size, 0, VMFS_NO_SPACE,
		    VM_PROT_ALL, VM_PROT_ALL, 0);
		if (error)
			goto fail;

		error = vn_rdwr(UIO_READ, imgp->vp, (void *)vmaddr, file_offset,
		    a_out->a_text + a_out->a_data, UIO_USERSPACE, 0,
		    curthread->td_ucred, NOCRED, &aresid, curthread);
		if (error != 0)
			goto fail;
		if (aresid != 0) {
			error = ENOEXEC;
			goto fail;
		}

		/*
		 * remove write enable on the 'text' part
		 */
		error = vm_map_protect(&vmspace->vm_map, vmaddr,
<<<<<<< HEAD
		    vmaddr + a_out->a_text, VM_PROT_EXECUTE|VM_PROT_READ, TRUE,
		    FALSE);
=======
		    vmaddr + a_out->a_text, 0, VM_PROT_EXECUTE | VM_PROT_READ,
		    VM_MAP_PROTECT_SET_MAXPROT);
>>>>>>> 0659df6f
		if (error)
			goto fail;
	} else {
#ifdef DEBUG
		printf("imgact: Page aligned binary %lu\n", file_offset);
#endif
		/*
		 * Map text+data read/execute
		 */
		vmaddr = virtual_offset;
		error = vm_mmap(&vmspace->vm_map, &vmaddr,
		    a_out->a_text + a_out->a_data,
		    VM_PROT_READ | VM_PROT_EXECUTE, VM_PROT_ALL,
		    MAP_PRIVATE | MAP_FIXED, OBJT_VNODE, imgp->vp, file_offset);
		if (error)
			goto fail;

#ifdef DEBUG
		printf("imgact: startaddr=%08lx, length=%08lx\n",
		    (u_long)vmaddr,
		    (u_long)a_out->a_text + (u_long)a_out->a_data);
#endif
		/*
		 * allow read/write of data
		 */
		error = vm_map_protect(&vmspace->vm_map, vmaddr + a_out->a_text,
		    vmaddr + a_out->a_text + a_out->a_data, VM_PROT_ALL, 0,
		    VM_MAP_PROTECT_SET_PROT);
		if (error)
			goto fail;

		/*
		 * Allocate anon demand-zeroed area for uninitialized data
		 */
		if (bss_size != 0) {
			vmaddr = virtual_offset + a_out->a_text + a_out->a_data;
		error = vm_map_find(&vmspace->vm_map, NULL, 0, &vmaddr,
		    bss_size, 0, VMFS_NO_SPACE, VM_PROT_ALL, VM_PROT_ALL, 0);
		if (error)
			goto fail;
#ifdef DEBUG
		printf("imgact: bssaddr=%08lx, length=%08lx\n", (u_long)vmaddr,
		    bss_size);
#endif
		}
	}
	/* Fill in process VM information */
	vmspace->vm_tsize = round_page(a_out->a_text) >> PAGE_SHIFT;
	vmspace->vm_dsize = round_page(a_out->a_data + bss_size) >> PAGE_SHIFT;
	vmspace->vm_taddr = (caddr_t)(void *)(uintptr_t)virtual_offset;
	vmspace->vm_daddr =
	    (caddr_t)(void *)(uintptr_t)(virtual_offset + a_out->a_text);

	/* Fill in image_params */
	imgp->interpreted = 0;
	imgp->entry_addr = a_out->a_entry;

	imgp->proc->p_sysent = &linux_sysvec;

fail:
	vn_lock(imgp->vp, LK_EXCLUSIVE | LK_RETRY);
	return (error);
}

/*
 * Tell kern_execve.c about it, with a little help from the linker.
 */
static struct execsw linux_execsw = { exec_linux_imgact, "Linux a.out" };
EXEC_SET(linuxaout, linux_execsw);<|MERGE_RESOLUTION|>--- conflicted
+++ resolved
@@ -158,13 +158,8 @@
 		 * remove write enable on the 'text' part
 		 */
 		error = vm_map_protect(&vmspace->vm_map, vmaddr,
-<<<<<<< HEAD
-		    vmaddr + a_out->a_text, VM_PROT_EXECUTE|VM_PROT_READ, TRUE,
-		    FALSE);
-=======
 		    vmaddr + a_out->a_text, 0, VM_PROT_EXECUTE | VM_PROT_READ,
 		    VM_MAP_PROTECT_SET_MAXPROT);
->>>>>>> 0659df6f
 		if (error)
 			goto fail;
 	} else {
