/*
 * System call argument to DTrace register array converstion.
 *
 * DO NOT EDIT-- this file is automatically @generated.
 * $FreeBSD$
 * This file is part of the DTrace syscall provider.
 */

static void
systrace_args(int sysnum, void *params, uint64_t *uarg, int *n_args)
{
	int64_t *iarg = (int64_t *)uarg;
	switch (sysnum) {
#define	nosys	linux_nosys
	/* linux_exit */
	case 1: {
		struct linux_exit_args *p = params;
		iarg[0] = p->rval; /* int */
		*n_args = 1;
		break;
	}
	/* linux_fork */
	case 2: {
		*n_args = 0;
		break;
	}
	/* read */
	case 3: {
		struct read_args *p = params;
		iarg[0] = p->fd; /* int */
		uarg[1] = (intptr_t)p->buf; /* char * */
		uarg[2] = p->nbyte; /* u_int */
		*n_args = 3;
		break;
	}
	/* write */
	case 4: {
		struct write_args *p = params;
		iarg[0] = p->fd; /* int */
		uarg[1] = (intptr_t)p->buf; /* char * */
		uarg[2] = p->nbyte; /* u_int */
		*n_args = 3;
		break;
	}
	/* linux_open */
	case 5: {
		struct linux_open_args *p = params;
		uarg[0] = (intptr_t)p->path; /* char * */
		iarg[1] = p->flags; /* l_int */
		iarg[2] = p->mode; /* l_int */
		*n_args = 3;
		break;
	}
	/* close */
	case 6: {
		struct close_args *p = params;
		iarg[0] = p->fd; /* int */
		*n_args = 1;
		break;
	}
	/* linux_waitpid */
	case 7: {
		struct linux_waitpid_args *p = params;
		iarg[0] = p->pid; /* l_pid_t */
		uarg[1] = (intptr_t)p->status; /* l_int * */
		iarg[2] = p->options; /* l_int */
		*n_args = 3;
		break;
	}
	/* linux_creat */
	case 8: {
		struct linux_creat_args *p = params;
		uarg[0] = (intptr_t)p->path; /* char * */
		iarg[1] = p->mode; /* l_int */
		*n_args = 2;
		break;
	}
	/* linux_link */
	case 9: {
		struct linux_link_args *p = params;
		uarg[0] = (intptr_t)p->path; /* char * */
		uarg[1] = (intptr_t)p->to; /* char * */
		*n_args = 2;
		break;
	}
	/* linux_unlink */
	case 10: {
		struct linux_unlink_args *p = params;
		uarg[0] = (intptr_t)p->path; /* char * */
		*n_args = 1;
		break;
	}
	/* linux_execve */
	case 11: {
		struct linux_execve_args *p = params;
		uarg[0] = (intptr_t)p->path; /* char * */
		uarg[1] = (intptr_t)p->argp; /* char ** */
		uarg[2] = (intptr_t)p->envp; /* char ** */
		*n_args = 3;
		break;
	}
	/* linux_chdir */
	case 12: {
		struct linux_chdir_args *p = params;
		uarg[0] = (intptr_t)p->path; /* char * */
		*n_args = 1;
		break;
	}
	/* linux_time */
	case 13: {
		struct linux_time_args *p = params;
		uarg[0] = (intptr_t)p->tm; /* l_time_t * */
		*n_args = 1;
		break;
	}
	/* linux_mknod */
	case 14: {
		struct linux_mknod_args *p = params;
		uarg[0] = (intptr_t)p->path; /* char * */
		iarg[1] = p->mode; /* l_int */
		iarg[2] = p->dev; /* l_dev_t */
		*n_args = 3;
		break;
	}
	/* linux_chmod */
	case 15: {
		struct linux_chmod_args *p = params;
		uarg[0] = (intptr_t)p->path; /* char * */
		iarg[1] = p->mode; /* l_mode_t */
		*n_args = 2;
		break;
	}
	/* linux_lchown16 */
	case 16: {
		struct linux_lchown16_args *p = params;
		uarg[0] = (intptr_t)p->path; /* char * */
		iarg[1] = p->uid; /* l_uid16_t */
		iarg[2] = p->gid; /* l_gid16_t */
		*n_args = 3;
		break;
	}
	/* linux_stat */
	case 18: {
		struct linux_stat_args *p = params;
		uarg[0] = (intptr_t)p->path; /* char * */
		uarg[1] = (intptr_t)p->up; /* struct linux_stat * */
		*n_args = 2;
		break;
	}
	/* linux_lseek */
	case 19: {
		struct linux_lseek_args *p = params;
		iarg[0] = p->fdes; /* l_uint */
		iarg[1] = p->off; /* l_off_t */
		iarg[2] = p->whence; /* l_int */
		*n_args = 3;
		break;
	}
	/* linux_getpid */
	case 20: {
		*n_args = 0;
		break;
	}
	/* linux_mount */
	case 21: {
		struct linux_mount_args *p = params;
		uarg[0] = (intptr_t)p->specialfile; /* char * */
		uarg[1] = (intptr_t)p->dir; /* char * */
		uarg[2] = (intptr_t)p->filesystemtype; /* char * */
		iarg[3] = p->rwflag; /* l_ulong */
		uarg[4] = (intptr_t)p->data; /* void * */
		*n_args = 5;
		break;
	}
	/* linux_oldumount */
	case 22: {
		struct linux_oldumount_args *p = params;
		uarg[0] = (intptr_t)p->path; /* char * */
		*n_args = 1;
		break;
	}
	/* linux_setuid16 */
	case 23: {
		struct linux_setuid16_args *p = params;
		iarg[0] = p->uid; /* l_uid16_t */
		*n_args = 1;
		break;
	}
	/* linux_getuid16 */
	case 24: {
		*n_args = 0;
		break;
	}
	/* linux_stime */
	case 25: {
		*n_args = 0;
		break;
	}
	/* linux_ptrace */
	case 26: {
		struct linux_ptrace_args *p = params;
		iarg[0] = p->req; /* l_long */
		iarg[1] = p->pid; /* l_long */
		iarg[2] = p->addr; /* l_long */
		iarg[3] = p->data; /* l_long */
		*n_args = 4;
		break;
	}
	/* linux_alarm */
	case 27: {
		struct linux_alarm_args *p = params;
		iarg[0] = p->secs; /* l_uint */
		*n_args = 1;
		break;
	}
	/* linux_fstat */
	case 28: {
		struct linux_fstat_args *p = params;
		iarg[0] = p->fd; /* l_uint */
		uarg[1] = (intptr_t)p->up; /* struct linux_stat * */
		*n_args = 2;
		break;
	}
	/* linux_pause */
	case 29: {
		*n_args = 0;
		break;
	}
	/* linux_utime */
	case 30: {
		struct linux_utime_args *p = params;
		uarg[0] = (intptr_t)p->fname; /* char * */
		uarg[1] = (intptr_t)p->times; /* struct l_utimbuf * */
		*n_args = 2;
		break;
	}
	/* linux_access */
	case 33: {
		struct linux_access_args *p = params;
		uarg[0] = (intptr_t)p->path; /* char * */
		iarg[1] = p->amode; /* l_int */
		*n_args = 2;
		break;
	}
	/* linux_nice */
	case 34: {
		struct linux_nice_args *p = params;
		iarg[0] = p->inc; /* l_int */
		*n_args = 1;
		break;
	}
	/* sync */
	case 36: {
		*n_args = 0;
		break;
	}
	/* linux_kill */
	case 37: {
		struct linux_kill_args *p = params;
		iarg[0] = p->pid; /* l_int */
		iarg[1] = p->signum; /* l_int */
		*n_args = 2;
		break;
	}
	/* linux_rename */
	case 38: {
		struct linux_rename_args *p = params;
		uarg[0] = (intptr_t)p->from; /* char * */
		uarg[1] = (intptr_t)p->to; /* char * */
		*n_args = 2;
		break;
	}
	/* linux_mkdir */
	case 39: {
		struct linux_mkdir_args *p = params;
		uarg[0] = (intptr_t)p->path; /* char * */
		iarg[1] = p->mode; /* l_int */
		*n_args = 2;
		break;
	}
	/* linux_rmdir */
	case 40: {
		struct linux_rmdir_args *p = params;
		uarg[0] = (intptr_t)p->path; /* char * */
		*n_args = 1;
		break;
	}
	/* dup */
	case 41: {
		struct dup_args *p = params;
		uarg[0] = p->fd; /* u_int */
		*n_args = 1;
		break;
	}
	/* linux_pipe */
	case 42: {
		struct linux_pipe_args *p = params;
		uarg[0] = (intptr_t)p->pipefds; /* l_int * */
		*n_args = 1;
		break;
	}
	/* linux_times */
	case 43: {
		struct linux_times_args *p = params;
		uarg[0] = (intptr_t)p->buf; /* struct l_times_argv * */
		*n_args = 1;
		break;
	}
	/* linux_brk */
	case 45: {
		struct linux_brk_args *p = params;
		iarg[0] = p->dsend; /* l_ulong */
		*n_args = 1;
		break;
	}
	/* linux_setgid16 */
	case 46: {
		struct linux_setgid16_args *p = params;
		iarg[0] = p->gid; /* l_gid16_t */
		*n_args = 1;
		break;
	}
	/* linux_getgid16 */
	case 47: {
		*n_args = 0;
		break;
	}
	/* linux_signal */
	case 48: {
		struct linux_signal_args *p = params;
		iarg[0] = p->sig; /* l_int */
		uarg[1] = (intptr_t)p->handler; /* void * */
		*n_args = 2;
		break;
	}
	/* linux_geteuid16 */
	case 49: {
		*n_args = 0;
		break;
	}
	/* linux_getegid16 */
	case 50: {
		*n_args = 0;
		break;
	}
	/* acct */
	case 51: {
		struct acct_args *p = params;
		uarg[0] = (intptr_t)p->path; /* char * */
		*n_args = 1;
		break;
	}
	/* linux_umount */
	case 52: {
		struct linux_umount_args *p = params;
		uarg[0] = (intptr_t)p->path; /* char * */
		iarg[1] = p->flags; /* l_int */
		*n_args = 2;
		break;
	}
	/* linux_ioctl */
	case 54: {
		struct linux_ioctl_args *p = params;
		iarg[0] = p->fd; /* l_uint */
		iarg[1] = p->cmd; /* l_uint */
		iarg[2] = p->arg; /* l_ulong */
		*n_args = 3;
		break;
	}
	/* linux_fcntl */
	case 55: {
		struct linux_fcntl_args *p = params;
		iarg[0] = p->fd; /* l_uint */
		iarg[1] = p->cmd; /* l_uint */
		iarg[2] = p->arg; /* l_ulong */
		*n_args = 3;
		break;
	}
	/* setpgid */
	case 57: {
		struct setpgid_args *p = params;
		iarg[0] = p->pid; /* int */
		iarg[1] = p->pgid; /* int */
		*n_args = 2;
		break;
	}
	/* linux_olduname */
	case 59: {
		*n_args = 0;
		break;
	}
	/* umask */
	case 60: {
		struct umask_args *p = params;
		iarg[0] = p->newmask; /* int */
		*n_args = 1;
		break;
	}
	/* chroot */
	case 61: {
		struct chroot_args *p = params;
		uarg[0] = (intptr_t)p->path; /* char * */
		*n_args = 1;
		break;
	}
	/* linux_ustat */
	case 62: {
		struct linux_ustat_args *p = params;
		iarg[0] = p->dev; /* l_dev_t */
		uarg[1] = (intptr_t)p->ubuf; /* struct l_ustat * */
		*n_args = 2;
		break;
	}
	/* dup2 */
	case 63: {
		struct dup2_args *p = params;
		uarg[0] = p->from; /* u_int */
		uarg[1] = p->to; /* u_int */
		*n_args = 2;
		break;
	}
	/* linux_getppid */
	case 64: {
		*n_args = 0;
		break;
	}
	/* getpgrp */
	case 65: {
		*n_args = 0;
		break;
	}
	/* setsid */
	case 66: {
		*n_args = 0;
		break;
	}
	/* linux_sigaction */
	case 67: {
		struct linux_sigaction_args *p = params;
		iarg[0] = p->sig; /* l_int */
		uarg[1] = (intptr_t)p->nsa; /* l_osigaction_t * */
		uarg[2] = (intptr_t)p->osa; /* l_osigaction_t * */
		*n_args = 3;
		break;
	}
	/* linux_sgetmask */
	case 68: {
		*n_args = 0;
		break;
	}
	/* linux_ssetmask */
	case 69: {
		struct linux_ssetmask_args *p = params;
		iarg[0] = p->mask; /* l_osigset_t */
		*n_args = 1;
		break;
	}
	/* linux_setreuid16 */
	case 70: {
		struct linux_setreuid16_args *p = params;
		iarg[0] = p->ruid; /* l_uid16_t */
		iarg[1] = p->euid; /* l_uid16_t */
		*n_args = 2;
		break;
	}
	/* linux_setregid16 */
	case 71: {
		struct linux_setregid16_args *p = params;
		iarg[0] = p->rgid; /* l_gid16_t */
		iarg[1] = p->egid; /* l_gid16_t */
		*n_args = 2;
		break;
	}
	/* linux_sigsuspend */
	case 72: {
		struct linux_sigsuspend_args *p = params;
		iarg[0] = p->hist0; /* l_int */
		iarg[1] = p->hist1; /* l_int */
		iarg[2] = p->mask; /* l_osigset_t */
		*n_args = 3;
		break;
	}
	/* linux_sigpending */
	case 73: {
		struct linux_sigpending_args *p = params;
		uarg[0] = (intptr_t)p->mask; /* l_osigset_t * */
		*n_args = 1;
		break;
	}
	/* linux_sethostname */
	case 74: {
		struct linux_sethostname_args *p = params;
		uarg[0] = (intptr_t)p->hostname; /* char * */
		uarg[1] = p->len; /* u_int */
		*n_args = 2;
		break;
	}
	/* linux_setrlimit */
	case 75: {
		struct linux_setrlimit_args *p = params;
		iarg[0] = p->resource; /* l_uint */
		uarg[1] = (intptr_t)p->rlim; /* struct l_rlimit * */
		*n_args = 2;
		break;
	}
	/* linux_old_getrlimit */
	case 76: {
		struct linux_old_getrlimit_args *p = params;
		iarg[0] = p->resource; /* l_uint */
		uarg[1] = (intptr_t)p->rlim; /* struct l_rlimit * */
		*n_args = 2;
		break;
	}
	/* getrusage */
	case 77: {
		struct getrusage_args *p = params;
		iarg[0] = p->who; /* int */
		uarg[1] = (intptr_t)p->rusage; /* struct rusage * */
		*n_args = 2;
		break;
	}
	/* gettimeofday */
	case 78: {
		struct gettimeofday_args *p = params;
		uarg[0] = (intptr_t)p->tp; /* struct timeval * */
		uarg[1] = (intptr_t)p->tzp; /* struct timezone * */
		*n_args = 2;
		break;
	}
	/* settimeofday */
	case 79: {
		struct settimeofday_args *p = params;
		uarg[0] = (intptr_t)p->tv; /* struct timeval * */
		uarg[1] = (intptr_t)p->tzp; /* struct timezone * */
		*n_args = 2;
		break;
	}
	/* linux_getgroups16 */
	case 80: {
		struct linux_getgroups16_args *p = params;
		iarg[0] = p->gidsetsize; /* l_uint */
		uarg[1] = (intptr_t)p->gidset; /* l_gid16_t * */
		*n_args = 2;
		break;
	}
	/* linux_setgroups16 */
	case 81: {
		struct linux_setgroups16_args *p = params;
		iarg[0] = p->gidsetsize; /* l_uint */
		uarg[1] = (intptr_t)p->gidset; /* l_gid16_t * */
		*n_args = 2;
		break;
	}
	/* linux_old_select */
	case 82: {
		struct linux_old_select_args *p = params;
		uarg[0] = (intptr_t)p->ptr; /* struct l_old_select_argv * */
		*n_args = 1;
		break;
	}
	/* linux_symlink */
	case 83: {
		struct linux_symlink_args *p = params;
		uarg[0] = (intptr_t)p->path; /* char * */
		uarg[1] = (intptr_t)p->to; /* char * */
		*n_args = 2;
		break;
	}
	/* linux_lstat */
	case 84: {
		struct linux_lstat_args *p = params;
		uarg[0] = (intptr_t)p->path; /* char * */
		uarg[1] = (intptr_t)p->up; /* struct l_stat * */
		*n_args = 2;
		break;
	}
	/* linux_readlink */
	case 85: {
		struct linux_readlink_args *p = params;
		uarg[0] = (intptr_t)p->name; /* char * */
		uarg[1] = (intptr_t)p->buf; /* char * */
		iarg[2] = p->count; /* l_int */
		*n_args = 3;
		break;
	}
	/* linux_uselib */
	case 86: {
		struct linux_uselib_args *p = params;
		uarg[0] = (intptr_t)p->library; /* char * */
		*n_args = 1;
		break;
	}
	/* swapon */
	case 87: {
		struct swapon_args *p = params;
		uarg[0] = (intptr_t)p->name; /* char * */
		*n_args = 1;
		break;
	}
	/* linux_reboot */
	case 88: {
		struct linux_reboot_args *p = params;
		iarg[0] = p->magic1; /* l_int */
		iarg[1] = p->magic2; /* l_int */
		iarg[2] = p->cmd; /* l_uint */
		uarg[3] = (intptr_t)p->arg; /* void * */
		*n_args = 4;
		break;
	}
	/* linux_readdir */
	case 89: {
		struct linux_readdir_args *p = params;
		iarg[0] = p->fd; /* l_uint */
		uarg[1] = (intptr_t)p->dent; /* struct l_dirent * */
		iarg[2] = p->count; /* l_uint */
		*n_args = 3;
		break;
	}
	/* linux_mmap */
	case 90: {
		struct linux_mmap_args *p = params;
		uarg[0] = (intptr_t)p->ptr; /* struct l_mmap_argv * */
		*n_args = 1;
		break;
	}
	/* munmap */
	case 91: {
		struct munmap_args *p = params;
		uarg[0] = (intptr_t)p->addr; /* caddr_t */
		iarg[1] = p->len; /* int */
		*n_args = 2;
		break;
	}
	/* linux_truncate */
	case 92: {
		struct linux_truncate_args *p = params;
		uarg[0] = (intptr_t)p->path; /* char * */
		iarg[1] = p->length; /* l_ulong */
		*n_args = 2;
		break;
	}
	/* linux_ftruncate */
	case 93: {
		struct linux_ftruncate_args *p = params;
		iarg[0] = p->fd; /* int */
		iarg[1] = p->length; /* long */
		*n_args = 2;
		break;
	}
	/* fchmod */
	case 94: {
		struct fchmod_args *p = params;
		iarg[0] = p->fd; /* int */
		iarg[1] = p->mode; /* int */
		*n_args = 2;
		break;
	}
	/* fchown */
	case 95: {
		struct fchown_args *p = params;
		iarg[0] = p->fd; /* int */
		iarg[1] = p->uid; /* int */
		iarg[2] = p->gid; /* int */
		*n_args = 3;
		break;
	}
	/* linux_getpriority */
	case 96: {
		struct linux_getpriority_args *p = params;
		iarg[0] = p->which; /* int */
		iarg[1] = p->who; /* int */
		*n_args = 2;
		break;
	}
	/* setpriority */
	case 97: {
		struct setpriority_args *p = params;
		iarg[0] = p->which; /* int */
		iarg[1] = p->who; /* int */
		iarg[2] = p->prio; /* int */
		*n_args = 3;
		break;
	}
	/* linux_statfs */
	case 99: {
		struct linux_statfs_args *p = params;
		uarg[0] = (intptr_t)p->path; /* char * */
		uarg[1] = (intptr_t)p->buf; /* struct l_statfs_buf * */
		*n_args = 2;
		break;
	}
	/* linux_fstatfs */
	case 100: {
		struct linux_fstatfs_args *p = params;
		iarg[0] = p->fd; /* l_uint */
		uarg[1] = (intptr_t)p->buf; /* struct l_statfs_buf * */
		*n_args = 2;
		break;
	}
	/* linux_ioperm */
	case 101: {
		struct linux_ioperm_args *p = params;
		iarg[0] = p->start; /* l_ulong */
		iarg[1] = p->length; /* l_ulong */
		iarg[2] = p->enable; /* l_int */
		*n_args = 3;
		break;
	}
	/* linux_socketcall */
	case 102: {
		struct linux_socketcall_args *p = params;
		iarg[0] = p->what; /* l_int */
		iarg[1] = p->args; /* l_ulong */
		*n_args = 2;
		break;
	}
	/* linux_syslog */
	case 103: {
		struct linux_syslog_args *p = params;
		iarg[0] = p->type; /* l_int */
		uarg[1] = (intptr_t)p->buf; /* char * */
		iarg[2] = p->len; /* l_int */
		*n_args = 3;
		break;
	}
	/* linux_setitimer */
	case 104: {
		struct linux_setitimer_args *p = params;
		iarg[0] = p->which; /* l_int */
		uarg[1] = (intptr_t)p->itv; /* struct l_itimerval * */
		uarg[2] = (intptr_t)p->oitv; /* struct l_itimerval * */
		*n_args = 3;
		break;
	}
	/* linux_getitimer */
	case 105: {
		struct linux_getitimer_args *p = params;
		iarg[0] = p->which; /* l_int */
		uarg[1] = (intptr_t)p->itv; /* struct l_itimerval * */
		*n_args = 2;
		break;
	}
	/* linux_newstat */
	case 106: {
		struct linux_newstat_args *p = params;
		uarg[0] = (intptr_t)p->path; /* char * */
		uarg[1] = (intptr_t)p->buf; /* struct l_newstat * */
		*n_args = 2;
		break;
	}
	/* linux_newlstat */
	case 107: {
		struct linux_newlstat_args *p = params;
		uarg[0] = (intptr_t)p->path; /* char * */
		uarg[1] = (intptr_t)p->buf; /* struct l_newstat * */
		*n_args = 2;
		break;
	}
	/* linux_newfstat */
	case 108: {
		struct linux_newfstat_args *p = params;
		iarg[0] = p->fd; /* l_uint */
		uarg[1] = (intptr_t)p->buf; /* struct l_newstat * */
		*n_args = 2;
		break;
	}
	/* linux_uname */
	case 109: {
		*n_args = 0;
		break;
	}
	/* linux_iopl */
	case 110: {
		struct linux_iopl_args *p = params;
		iarg[0] = p->level; /* l_int */
		*n_args = 1;
		break;
	}
	/* linux_vhangup */
	case 111: {
		*n_args = 0;
		break;
	}
	/* linux_vm86old */
	case 113: {
		*n_args = 0;
		break;
	}
	/* linux_wait4 */
	case 114: {
		struct linux_wait4_args *p = params;
		iarg[0] = p->pid; /* l_pid_t */
		uarg[1] = (intptr_t)p->status; /* l_int * */
		iarg[2] = p->options; /* l_int */
		uarg[3] = (intptr_t)p->rusage; /* void * */
		*n_args = 4;
		break;
	}
	/* linux_swapoff */
	case 115: {
		*n_args = 0;
		break;
	}
	/* linux_sysinfo */
	case 116: {
		struct linux_sysinfo_args *p = params;
		uarg[0] = (intptr_t)p->info; /* struct l_sysinfo * */
		*n_args = 1;
		break;
	}
	/* linux_ipc */
	case 117: {
		struct linux_ipc_args *p = params;
		iarg[0] = p->what; /* l_uint */
		iarg[1] = p->arg1; /* l_int */
		iarg[2] = p->arg2; /* l_int */
		iarg[3] = p->arg3; /* l_uint */
<<<<<<< HEAD
		uarg[4] = (intptr_t) p->ptr; /* l_uintptr_t */
=======
		uarg[4] = (intptr_t)p->ptr; /* l_uintptr_t */
>>>>>>> f0cfbffc
		iarg[5] = p->arg5; /* l_uint */
		*n_args = 6;
		break;
	}
	/* fsync */
	case 118: {
		struct fsync_args *p = params;
		iarg[0] = p->fd; /* int */
		*n_args = 1;
		break;
	}
	/* linux_sigreturn */
	case 119: {
		struct linux_sigreturn_args *p = params;
		uarg[0] = (intptr_t)p->sfp; /* struct l_sigframe * */
		*n_args = 1;
		break;
	}
	/* linux_clone */
	case 120: {
		struct linux_clone_args *p = params;
		iarg[0] = p->flags; /* l_ulong */
		iarg[1] = p->stack; /* l_ulong */
		uarg[2] = (intptr_t)p->parent_tidptr; /* l_int * */
		iarg[3] = p->tls; /* l_ulong */
		uarg[4] = (intptr_t)p->child_tidptr; /* l_int * */
		*n_args = 5;
		break;
	}
	/* linux_setdomainname */
	case 121: {
		struct linux_setdomainname_args *p = params;
		uarg[0] = (intptr_t)p->name; /* char * */
		iarg[1] = p->len; /* int */
		*n_args = 2;
		break;
	}
	/* linux_newuname */
	case 122: {
		struct linux_newuname_args *p = params;
		uarg[0] = (intptr_t)p->buf; /* struct l_new_utsname * */
		*n_args = 1;
		break;
	}
	/* linux_modify_ldt */
	case 123: {
		struct linux_modify_ldt_args *p = params;
		iarg[0] = p->func; /* l_int */
		uarg[1] = (intptr_t)p->ptr; /* void * */
		iarg[2] = p->bytecount; /* l_ulong */
		*n_args = 3;
		break;
	}
	/* linux_adjtimex */
	case 124: {
		*n_args = 0;
		break;
	}
	/* linux_mprotect */
	case 125: {
		struct linux_mprotect_args *p = params;
		uarg[0] = (intptr_t)p->addr; /* caddr_t */
		iarg[1] = p->len; /* int */
		iarg[2] = p->prot; /* int */
		*n_args = 3;
		break;
	}
	/* linux_sigprocmask */
	case 126: {
		struct linux_sigprocmask_args *p = params;
		iarg[0] = p->how; /* l_int */
		uarg[1] = (intptr_t)p->mask; /* l_osigset_t * */
		uarg[2] = (intptr_t)p->omask; /* l_osigset_t * */
		*n_args = 3;
		break;
	}
	/* linux_init_module */
	case 128: {
		*n_args = 0;
		break;
	}
	/* linux_delete_module */
	case 129: {
		*n_args = 0;
		break;
	}
	/* linux_quotactl */
	case 131: {
		*n_args = 0;
		break;
	}
	/* getpgid */
	case 132: {
		struct getpgid_args *p = params;
		iarg[0] = p->pid; /* int */
		*n_args = 1;
		break;
	}
	/* fchdir */
	case 133: {
		struct fchdir_args *p = params;
		iarg[0] = p->fd; /* int */
		*n_args = 1;
		break;
	}
	/* linux_bdflush */
	case 134: {
		*n_args = 0;
		break;
	}
	/* linux_sysfs */
	case 135: {
		struct linux_sysfs_args *p = params;
		iarg[0] = p->option; /* l_int */
		iarg[1] = p->arg1; /* l_ulong */
		iarg[2] = p->arg2; /* l_ulong */
		*n_args = 3;
		break;
	}
	/* linux_personality */
	case 136: {
		struct linux_personality_args *p = params;
		iarg[0] = p->per; /* l_uint */
		*n_args = 1;
		break;
	}
	/* linux_setfsuid16 */
	case 138: {
		struct linux_setfsuid16_args *p = params;
		iarg[0] = p->uid; /* l_uid16_t */
		*n_args = 1;
		break;
	}
	/* linux_setfsgid16 */
	case 139: {
		struct linux_setfsgid16_args *p = params;
		iarg[0] = p->gid; /* l_gid16_t */
		*n_args = 1;
		break;
	}
	/* linux_llseek */
	case 140: {
		struct linux_llseek_args *p = params;
		iarg[0] = p->fd; /* l_int */
		iarg[1] = p->ohigh; /* l_ulong */
		iarg[2] = p->olow; /* l_ulong */
		uarg[3] = (intptr_t)p->res; /* l_loff_t * */
		iarg[4] = p->whence; /* l_uint */
		*n_args = 5;
		break;
	}
	/* linux_getdents */
	case 141: {
		struct linux_getdents_args *p = params;
		iarg[0] = p->fd; /* l_uint */
		uarg[1] = (intptr_t)p->dent; /* void * */
		iarg[2] = p->count; /* l_uint */
		*n_args = 3;
		break;
	}
	/* linux_select */
	case 142: {
		struct linux_select_args *p = params;
		iarg[0] = p->nfds; /* l_int */
		uarg[1] = (intptr_t)p->readfds; /* l_fd_set * */
		uarg[2] = (intptr_t)p->writefds; /* l_fd_set * */
		uarg[3] = (intptr_t)p->exceptfds; /* l_fd_set * */
		uarg[4] = (intptr_t)p->timeout; /* struct l_timeval * */
		*n_args = 5;
		break;
	}
	/* flock */
	case 143: {
		struct flock_args *p = params;
		iarg[0] = p->fd; /* int */
		iarg[1] = p->how; /* int */
		*n_args = 2;
		break;
	}
	/* linux_msync */
	case 144: {
		struct linux_msync_args *p = params;
		iarg[0] = p->addr; /* l_ulong */
		iarg[1] = p->len; /* l_size_t */
		iarg[2] = p->fl; /* l_int */
		*n_args = 3;
		break;
	}
	/* readv */
	case 145: {
		struct readv_args *p = params;
		iarg[0] = p->fd; /* int */
		uarg[1] = (intptr_t)p->iovp; /* struct iovec * */
		uarg[2] = p->iovcnt; /* u_int */
		*n_args = 3;
		break;
	}
	/* writev */
	case 146: {
		struct writev_args *p = params;
		iarg[0] = p->fd; /* int */
		uarg[1] = (intptr_t)p->iovp; /* struct iovec * */
		uarg[2] = p->iovcnt; /* u_int */
		*n_args = 3;
		break;
	}
	/* linux_getsid */
	case 147: {
		struct linux_getsid_args *p = params;
		iarg[0] = p->pid; /* l_pid_t */
		*n_args = 1;
		break;
	}
	/* linux_fdatasync */
	case 148: {
		struct linux_fdatasync_args *p = params;
		iarg[0] = p->fd; /* l_uint */
		*n_args = 1;
		break;
	}
	/* linux_sysctl */
	case 149: {
		struct linux_sysctl_args *p = params;
		uarg[0] = (intptr_t)p->args; /* struct l___sysctl_args * */
		*n_args = 1;
		break;
	}
	/* mlock */
	case 150: {
		struct mlock_args *p = params;
		uarg[0] = (intptr_t)p->addr; /* const void * */
		uarg[1] = p->len; /* size_t */
		*n_args = 2;
		break;
	}
	/* munlock */
	case 151: {
		struct munlock_args *p = params;
		uarg[0] = (intptr_t)p->addr; /* const void * */
		uarg[1] = p->len; /* size_t */
		*n_args = 2;
		break;
	}
	/* mlockall */
	case 152: {
		struct mlockall_args *p = params;
		iarg[0] = p->how; /* int */
		*n_args = 1;
		break;
	}
	/* munlockall */
	case 153: {
		*n_args = 0;
		break;
	}
	/* linux_sched_setparam */
	case 154: {
		struct linux_sched_setparam_args *p = params;
		iarg[0] = p->pid; /* l_pid_t */
		uarg[1] = (intptr_t)p->param; /* struct sched_param * */
		*n_args = 2;
		break;
	}
	/* linux_sched_getparam */
	case 155: {
		struct linux_sched_getparam_args *p = params;
		iarg[0] = p->pid; /* l_pid_t */
		uarg[1] = (intptr_t)p->param; /* struct sched_param * */
		*n_args = 2;
		break;
	}
	/* linux_sched_setscheduler */
	case 156: {
		struct linux_sched_setscheduler_args *p = params;
		iarg[0] = p->pid; /* l_pid_t */
		iarg[1] = p->policy; /* l_int */
		uarg[2] = (intptr_t)p->param; /* struct sched_param * */
		*n_args = 3;
		break;
	}
	/* linux_sched_getscheduler */
	case 157: {
		struct linux_sched_getscheduler_args *p = params;
		iarg[0] = p->pid; /* l_pid_t */
		*n_args = 1;
		break;
	}
	/* sched_yield */
	case 158: {
		*n_args = 0;
		break;
	}
	/* linux_sched_get_priority_max */
	case 159: {
		struct linux_sched_get_priority_max_args *p = params;
		iarg[0] = p->policy; /* l_int */
		*n_args = 1;
		break;
	}
	/* linux_sched_get_priority_min */
	case 160: {
		struct linux_sched_get_priority_min_args *p = params;
		iarg[0] = p->policy; /* l_int */
		*n_args = 1;
		break;
	}
	/* linux_sched_rr_get_interval */
	case 161: {
		struct linux_sched_rr_get_interval_args *p = params;
		iarg[0] = p->pid; /* l_pid_t */
		uarg[1] = (intptr_t)p->interval; /* struct l_timespec * */
		*n_args = 2;
		break;
	}
	/* linux_nanosleep */
	case 162: {
		struct linux_nanosleep_args *p = params;
		uarg[0] = (intptr_t)p->rqtp; /* const struct l_timespec * */
		uarg[1] = (intptr_t)p->rmtp; /* struct l_timespec * */
		*n_args = 2;
		break;
	}
	/* linux_mremap */
	case 163: {
		struct linux_mremap_args *p = params;
		iarg[0] = p->addr; /* l_ulong */
		iarg[1] = p->old_len; /* l_ulong */
		iarg[2] = p->new_len; /* l_ulong */
		iarg[3] = p->flags; /* l_ulong */
		iarg[4] = p->new_addr; /* l_ulong */
		*n_args = 5;
		break;
	}
	/* linux_setresuid16 */
	case 164: {
		struct linux_setresuid16_args *p = params;
		iarg[0] = p->ruid; /* l_uid16_t */
		iarg[1] = p->euid; /* l_uid16_t */
		iarg[2] = p->suid; /* l_uid16_t */
		*n_args = 3;
		break;
	}
	/* linux_getresuid16 */
	case 165: {
		struct linux_getresuid16_args *p = params;
		uarg[0] = (intptr_t)p->ruid; /* l_uid16_t * */
		uarg[1] = (intptr_t)p->euid; /* l_uid16_t * */
		uarg[2] = (intptr_t)p->suid; /* l_uid16_t * */
		*n_args = 3;
		break;
	}
	/* linux_vm86 */
	case 166: {
		*n_args = 0;
		break;
	}
	/* linux_poll */
	case 168: {
		struct linux_poll_args *p = params;
		uarg[0] = (intptr_t)p->fds; /* struct pollfd * */
		uarg[1] = p->nfds; /* unsigned int */
		iarg[2] = p->timeout; /* long */
		*n_args = 3;
		break;
	}
	/* linux_setresgid16 */
	case 170: {
		struct linux_setresgid16_args *p = params;
		iarg[0] = p->rgid; /* l_gid16_t */
		iarg[1] = p->egid; /* l_gid16_t */
		iarg[2] = p->sgid; /* l_gid16_t */
		*n_args = 3;
		break;
	}
	/* linux_getresgid16 */
	case 171: {
		struct linux_getresgid16_args *p = params;
		uarg[0] = (intptr_t)p->rgid; /* l_gid16_t * */
		uarg[1] = (intptr_t)p->egid; /* l_gid16_t * */
		uarg[2] = (intptr_t)p->sgid; /* l_gid16_t * */
		*n_args = 3;
		break;
	}
	/* linux_prctl */
	case 172: {
		struct linux_prctl_args *p = params;
		iarg[0] = p->option; /* l_int */
		iarg[1] = p->arg2; /* l_int */
		iarg[2] = p->arg3; /* l_int */
		iarg[3] = p->arg4; /* l_int */
		iarg[4] = p->arg5; /* l_int */
		*n_args = 5;
		break;
	}
	/* linux_rt_sigreturn */
	case 173: {
		struct linux_rt_sigreturn_args *p = params;
		uarg[0] = (intptr_t)p->ucp; /* struct l_ucontext * */
		*n_args = 1;
		break;
	}
	/* linux_rt_sigaction */
	case 174: {
		struct linux_rt_sigaction_args *p = params;
		iarg[0] = p->sig; /* l_int */
		uarg[1] = (intptr_t)p->act; /* l_sigaction_t * */
		uarg[2] = (intptr_t)p->oact; /* l_sigaction_t * */
		iarg[3] = p->sigsetsize; /* l_size_t */
		*n_args = 4;
		break;
	}
	/* linux_rt_sigprocmask */
	case 175: {
		struct linux_rt_sigprocmask_args *p = params;
		iarg[0] = p->how; /* l_int */
		uarg[1] = (intptr_t)p->mask; /* l_sigset_t * */
		uarg[2] = (intptr_t)p->omask; /* l_sigset_t * */
		iarg[3] = p->sigsetsize; /* l_size_t */
		*n_args = 4;
		break;
	}
	/* linux_rt_sigpending */
	case 176: {
		struct linux_rt_sigpending_args *p = params;
		uarg[0] = (intptr_t)p->set; /* l_sigset_t * */
		iarg[1] = p->sigsetsize; /* l_size_t */
		*n_args = 2;
		break;
	}
	/* linux_rt_sigtimedwait */
	case 177: {
		struct linux_rt_sigtimedwait_args *p = params;
		uarg[0] = (intptr_t)p->mask; /* l_sigset_t * */
		uarg[1] = (intptr_t)p->ptr; /* l_siginfo_t * */
		uarg[2] = (intptr_t)p->timeout; /* struct l_timespec * */
		iarg[3] = p->sigsetsize; /* l_size_t */
		*n_args = 4;
		break;
	}
	/* linux_rt_sigqueueinfo */
	case 178: {
		struct linux_rt_sigqueueinfo_args *p = params;
		iarg[0] = p->pid; /* l_pid_t */
		iarg[1] = p->sig; /* l_int */
		uarg[2] = (intptr_t)p->info; /* l_siginfo_t * */
		*n_args = 3;
		break;
	}
	/* linux_rt_sigsuspend */
	case 179: {
		struct linux_rt_sigsuspend_args *p = params;
		uarg[0] = (intptr_t)p->newset; /* l_sigset_t * */
		iarg[1] = p->sigsetsize; /* l_size_t */
		*n_args = 2;
		break;
	}
	/* linux_pread */
	case 180: {
		struct linux_pread_args *p = params;
		iarg[0] = p->fd; /* l_uint */
		uarg[1] = (intptr_t)p->buf; /* char * */
		iarg[2] = p->nbyte; /* l_size_t */
		iarg[3] = p->offset; /* l_loff_t */
		*n_args = 4;
		break;
	}
	/* linux_pwrite */
	case 181: {
		struct linux_pwrite_args *p = params;
		iarg[0] = p->fd; /* l_uint */
		uarg[1] = (intptr_t)p->buf; /* char * */
		iarg[2] = p->nbyte; /* l_size_t */
		iarg[3] = p->offset; /* l_loff_t */
		*n_args = 4;
		break;
	}
	/* linux_chown16 */
	case 182: {
		struct linux_chown16_args *p = params;
		uarg[0] = (intptr_t)p->path; /* char * */
		iarg[1] = p->uid; /* l_uid16_t */
		iarg[2] = p->gid; /* l_gid16_t */
		*n_args = 3;
		break;
	}
	/* linux_getcwd */
	case 183: {
		struct linux_getcwd_args *p = params;
		uarg[0] = (intptr_t)p->buf; /* char * */
		iarg[1] = p->bufsize; /* l_ulong */
		*n_args = 2;
		break;
	}
	/* linux_capget */
	case 184: {
		struct linux_capget_args *p = params;
		uarg[0] = (intptr_t)p->hdrp; /* struct l_user_cap_header * */
		uarg[1] = (intptr_t)p->datap; /* struct l_user_cap_data * */
		*n_args = 2;
		break;
	}
	/* linux_capset */
	case 185: {
		struct linux_capset_args *p = params;
		uarg[0] = (intptr_t)p->hdrp; /* struct l_user_cap_header * */
		uarg[1] = (intptr_t)p->datap; /* struct l_user_cap_data * */
		*n_args = 2;
		break;
	}
	/* linux_sigaltstack */
	case 186: {
		struct linux_sigaltstack_args *p = params;
		uarg[0] = (intptr_t)p->uss; /* l_stack_t * */
		uarg[1] = (intptr_t)p->uoss; /* l_stack_t * */
		*n_args = 2;
		break;
	}
	/* linux_sendfile */
	case 187: {
		struct linux_sendfile_args *p = params;
		iarg[0] = p->out; /* l_int */
		iarg[1] = p->in; /* l_int */
		uarg[2] = (intptr_t)p->offset; /* l_long * */
		iarg[3] = p->count; /* l_size_t */
		*n_args = 4;
		break;
	}
	/* linux_vfork */
	case 190: {
		*n_args = 0;
		break;
	}
	/* linux_getrlimit */
	case 191: {
		struct linux_getrlimit_args *p = params;
		iarg[0] = p->resource; /* l_uint */
		uarg[1] = (intptr_t)p->rlim; /* struct l_rlimit * */
		*n_args = 2;
		break;
	}
	/* linux_mmap2 */
	case 192: {
		struct linux_mmap2_args *p = params;
		iarg[0] = p->addr; /* l_ulong */
		iarg[1] = p->len; /* l_ulong */
		iarg[2] = p->prot; /* l_ulong */
		iarg[3] = p->flags; /* l_ulong */
		iarg[4] = p->fd; /* l_ulong */
		iarg[5] = p->pgoff; /* l_ulong */
		*n_args = 6;
		break;
	}
	/* linux_truncate64 */
	case 193: {
		struct linux_truncate64_args *p = params;
		uarg[0] = (intptr_t)p->path; /* char * */
		iarg[1] = p->length; /* l_loff_t */
		*n_args = 2;
		break;
	}
	/* linux_ftruncate64 */
	case 194: {
		struct linux_ftruncate64_args *p = params;
		iarg[0] = p->fd; /* l_uint */
		iarg[1] = p->length; /* l_loff_t */
		*n_args = 2;
		break;
	}
	/* linux_stat64 */
	case 195: {
		struct linux_stat64_args *p = params;
		uarg[0] = (intptr_t)p->filename; /* const char * */
		uarg[1] = (intptr_t)p->statbuf; /* struct l_stat64 * */
		*n_args = 2;
		break;
	}
	/* linux_lstat64 */
	case 196: {
		struct linux_lstat64_args *p = params;
		uarg[0] = (intptr_t)p->filename; /* const char * */
		uarg[1] = (intptr_t)p->statbuf; /* struct l_stat64 * */
		*n_args = 2;
		break;
	}
	/* linux_fstat64 */
	case 197: {
		struct linux_fstat64_args *p = params;
		iarg[0] = p->fd; /* l_int */
		uarg[1] = (intptr_t)p->statbuf; /* struct l_stat64 * */
		*n_args = 2;
		break;
	}
	/* linux_lchown */
	case 198: {
		struct linux_lchown_args *p = params;
		uarg[0] = (intptr_t)p->path; /* char * */
		iarg[1] = p->uid; /* l_uid_t */
		iarg[2] = p->gid; /* l_gid_t */
		*n_args = 3;
		break;
	}
	/* linux_getuid */
	case 199: {
		*n_args = 0;
		break;
	}
	/* linux_getgid */
	case 200: {
		*n_args = 0;
		break;
	}
	/* geteuid */
	case 201: {
		*n_args = 0;
		break;
	}
	/* getegid */
	case 202: {
		*n_args = 0;
		break;
	}
	/* setreuid */
	case 203: {
		struct setreuid_args *p = params;
		uarg[0] = p->ruid; /* uid_t */
		uarg[1] = p->euid; /* uid_t */
		*n_args = 2;
		break;
	}
	/* setregid */
	case 204: {
		struct setregid_args *p = params;
		iarg[0] = p->rgid; /* gid_t */
		iarg[1] = p->egid; /* gid_t */
		*n_args = 2;
		break;
	}
	/* linux_getgroups */
	case 205: {
		struct linux_getgroups_args *p = params;
		iarg[0] = p->gidsetsize; /* l_int */
		uarg[1] = (intptr_t)p->grouplist; /* l_gid_t * */
		*n_args = 2;
		break;
	}
	/* linux_setgroups */
	case 206: {
		struct linux_setgroups_args *p = params;
		iarg[0] = p->gidsetsize; /* l_int */
		uarg[1] = (intptr_t)p->grouplist; /* l_gid_t * */
		*n_args = 2;
		break;
	}
	/* fchown */
	case 207: {
		*n_args = 0;
		break;
	}
	/* setresuid */
	case 208: {
		struct setresuid_args *p = params;
		uarg[0] = p->ruid; /* uid_t */
		uarg[1] = p->euid; /* uid_t */
		uarg[2] = p->suid; /* uid_t */
		*n_args = 3;
		break;
	}
	/* getresuid */
	case 209: {
		struct getresuid_args *p = params;
		uarg[0] = (intptr_t)p->ruid; /* uid_t * */
		uarg[1] = (intptr_t)p->euid; /* uid_t * */
		uarg[2] = (intptr_t)p->suid; /* uid_t * */
		*n_args = 3;
		break;
	}
	/* setresgid */
	case 210: {
		struct setresgid_args *p = params;
		iarg[0] = p->rgid; /* gid_t */
		iarg[1] = p->egid; /* gid_t */
		iarg[2] = p->sgid; /* gid_t */
		*n_args = 3;
		break;
	}
	/* getresgid */
	case 211: {
		struct getresgid_args *p = params;
		uarg[0] = (intptr_t)p->rgid; /* gid_t * */
		uarg[1] = (intptr_t)p->egid; /* gid_t * */
		uarg[2] = (intptr_t)p->sgid; /* gid_t * */
		*n_args = 3;
		break;
	}
	/* linux_chown */
	case 212: {
		struct linux_chown_args *p = params;
		uarg[0] = (intptr_t)p->path; /* char * */
		iarg[1] = p->uid; /* l_uid_t */
		iarg[2] = p->gid; /* l_gid_t */
		*n_args = 3;
		break;
	}
	/* setuid */
	case 213: {
		struct setuid_args *p = params;
		uarg[0] = p->uid; /* uid_t */
		*n_args = 1;
		break;
	}
	/* setgid */
	case 214: {
		struct setgid_args *p = params;
		iarg[0] = p->gid; /* gid_t */
		*n_args = 1;
		break;
	}
	/* linux_setfsuid */
	case 215: {
		struct linux_setfsuid_args *p = params;
		iarg[0] = p->uid; /* l_uid_t */
		*n_args = 1;
		break;
	}
	/* linux_setfsgid */
	case 216: {
		struct linux_setfsgid_args *p = params;
		iarg[0] = p->gid; /* l_gid_t */
		*n_args = 1;
		break;
	}
	/* linux_pivot_root */
	case 217: {
		struct linux_pivot_root_args *p = params;
		uarg[0] = (intptr_t)p->new_root; /* char * */
		uarg[1] = (intptr_t)p->put_old; /* char * */
		*n_args = 2;
		break;
	}
	/* linux_mincore */
	case 218: {
		struct linux_mincore_args *p = params;
		iarg[0] = p->start; /* l_ulong */
		iarg[1] = p->len; /* l_size_t */
		uarg[2] = (intptr_t)p->vec; /* u_char * */
		*n_args = 3;
		break;
	}
	/* linux_madvise */
	case 219: {
		struct linux_madvise_args *p = params;
		uarg[0] = (intptr_t)p->addr; /* void * */
		uarg[1] = p->len; /* size_t */
		iarg[2] = p->behav; /* int */
		*n_args = 3;
		break;
	}
	/* linux_getdents64 */
	case 220: {
		struct linux_getdents64_args *p = params;
		iarg[0] = p->fd; /* l_uint */
		uarg[1] = (intptr_t)p->dirent; /* void * */
		iarg[2] = p->count; /* l_uint */
		*n_args = 3;
		break;
	}
	/* linux_fcntl64 */
	case 221: {
		struct linux_fcntl64_args *p = params;
		iarg[0] = p->fd; /* l_uint */
		iarg[1] = p->cmd; /* l_uint */
		iarg[2] = p->arg; /* l_ulong */
		*n_args = 3;
		break;
	}
	/* linux_gettid */
	case 224: {
		*n_args = 0;
		break;
	}
	/* linux_setxattr */
	case 226: {
		struct linux_setxattr_args *p = params;
		uarg[0] = (intptr_t)p->path; /* const char * */
		uarg[1] = (intptr_t)p->name; /* const char * */
		uarg[2] = (intptr_t)p->value; /* const char * */
		iarg[3] = p->size; /* l_size_t */
		iarg[4] = p->flags; /* l_int */
		*n_args = 5;
		break;
	}
	/* linux_lsetxattr */
	case 227: {
		struct linux_lsetxattr_args *p = params;
		uarg[0] = (intptr_t)p->path; /* const char * */
		uarg[1] = (intptr_t)p->name; /* const char * */
		uarg[2] = (intptr_t)p->value; /* const char * */
		iarg[3] = p->size; /* l_size_t */
		iarg[4] = p->flags; /* l_int */
		*n_args = 5;
		break;
	}
	/* linux_fsetxattr */
	case 228: {
		struct linux_fsetxattr_args *p = params;
		iarg[0] = p->fd; /* l_int */
		uarg[1] = (intptr_t)p->name; /* const char * */
		uarg[2] = (intptr_t)p->value; /* const char * */
		iarg[3] = p->size; /* l_size_t */
		iarg[4] = p->flags; /* l_int */
		*n_args = 5;
		break;
	}
	/* linux_getxattr */
	case 229: {
		struct linux_getxattr_args *p = params;
		uarg[0] = (intptr_t)p->path; /* const char * */
		uarg[1] = (intptr_t)p->name; /* const char * */
		uarg[2] = (intptr_t)p->value; /* char * */
		iarg[3] = p->size; /* l_size_t */
		*n_args = 4;
		break;
	}
	/* linux_lgetxattr */
	case 230: {
		struct linux_lgetxattr_args *p = params;
		uarg[0] = (intptr_t)p->path; /* const char * */
		uarg[1] = (intptr_t)p->name; /* const char * */
		uarg[2] = (intptr_t)p->value; /* char * */
		iarg[3] = p->size; /* l_size_t */
		*n_args = 4;
		break;
	}
	/* linux_fgetxattr */
	case 231: {
		struct linux_fgetxattr_args *p = params;
		iarg[0] = p->fd; /* l_int */
		uarg[1] = (intptr_t)p->name; /* const char * */
		uarg[2] = (intptr_t)p->value; /* char * */
		iarg[3] = p->size; /* l_size_t */
		*n_args = 4;
		break;
	}
	/* linux_listxattr */
	case 232: {
		struct linux_listxattr_args *p = params;
		uarg[0] = (intptr_t)p->path; /* const char * */
		uarg[1] = (intptr_t)p->list; /* const char * */
		iarg[2] = p->size; /* l_size_t */
		*n_args = 3;
		break;
	}
	/* linux_llistxattr */
	case 233: {
		struct linux_llistxattr_args *p = params;
		uarg[0] = (intptr_t)p->path; /* const char * */
		uarg[1] = (intptr_t)p->list; /* const char * */
		iarg[2] = p->size; /* l_size_t */
		*n_args = 3;
		break;
	}
	/* linux_flistxattr */
	case 234: {
		struct linux_flistxattr_args *p = params;
		iarg[0] = p->fd; /* l_int */
		uarg[1] = (intptr_t)p->list; /* const char * */
		iarg[2] = p->size; /* l_size_t */
		*n_args = 3;
		break;
	}
	/* linux_removexattr */
	case 235: {
		struct linux_removexattr_args *p = params;
		uarg[0] = (intptr_t)p->path; /* const char * */
		uarg[1] = (intptr_t)p->name; /* const char * */
		*n_args = 2;
		break;
	}
	/* linux_lremovexattr */
	case 236: {
		struct linux_lremovexattr_args *p = params;
		uarg[0] = (intptr_t)p->path; /* const char * */
		uarg[1] = (intptr_t)p->name; /* const char * */
		*n_args = 2;
		break;
	}
	/* linux_fremovexattr */
	case 237: {
		struct linux_fremovexattr_args *p = params;
		iarg[0] = p->fd; /* l_int */
		uarg[1] = (intptr_t)p->name; /* const char * */
		*n_args = 2;
		break;
	}
	/* linux_tkill */
	case 238: {
		struct linux_tkill_args *p = params;
		iarg[0] = p->tid; /* int */
		iarg[1] = p->sig; /* int */
		*n_args = 2;
		break;
	}
	/* linux_sendfile64 */
	case 239: {
		struct linux_sendfile64_args *p = params;
		iarg[0] = p->out; /* l_int */
		iarg[1] = p->in; /* l_int */
		uarg[2] = (intptr_t)p->offset; /* l_loff_t * */
		iarg[3] = p->count; /* l_size_t */
		*n_args = 4;
		break;
	}
	/* linux_sys_futex */
	case 240: {
		struct linux_sys_futex_args *p = params;
		uarg[0] = (intptr_t)p->uaddr; /* uint32_t * */
		iarg[1] = p->op; /* l_int */
		uarg[2] = p->val; /* uint32_t */
		uarg[3] = (intptr_t)p->timeout; /* struct l_timespec * */
		uarg[4] = (intptr_t)p->uaddr2; /* uint32_t * */
		uarg[5] = p->val3; /* uint32_t */
		*n_args = 6;
		break;
	}
	/* linux_sched_setaffinity */
	case 241: {
		struct linux_sched_setaffinity_args *p = params;
		iarg[0] = p->pid; /* l_pid_t */
		iarg[1] = p->len; /* l_uint */
		uarg[2] = (intptr_t)p->user_mask_ptr; /* l_ulong * */
		*n_args = 3;
		break;
	}
	/* linux_sched_getaffinity */
	case 242: {
		struct linux_sched_getaffinity_args *p = params;
		iarg[0] = p->pid; /* l_pid_t */
		iarg[1] = p->len; /* l_uint */
		uarg[2] = (intptr_t)p->user_mask_ptr; /* l_ulong * */
		*n_args = 3;
		break;
	}
	/* linux_set_thread_area */
	case 243: {
		struct linux_set_thread_area_args *p = params;
		uarg[0] = (intptr_t)p->desc; /* struct l_user_desc * */
		*n_args = 1;
		break;
	}
	/* linux_get_thread_area */
	case 244: {
		struct linux_get_thread_area_args *p = params;
		uarg[0] = (intptr_t)p->desc; /* struct l_user_desc * */
		*n_args = 1;
		break;
	}
	/* linux_fadvise64 */
	case 250: {
		struct linux_fadvise64_args *p = params;
		iarg[0] = p->fd; /* int */
		iarg[1] = p->offset; /* l_loff_t */
		iarg[2] = p->len; /* l_size_t */
		iarg[3] = p->advice; /* int */
		*n_args = 4;
		break;
	}
	/* linux_exit_group */
	case 252: {
		struct linux_exit_group_args *p = params;
		iarg[0] = p->error_code; /* int */
		*n_args = 1;
		break;
	}
	/* linux_lookup_dcookie */
	case 253: {
		*n_args = 0;
		break;
	}
	/* linux_epoll_create */
	case 254: {
		struct linux_epoll_create_args *p = params;
		iarg[0] = p->size; /* l_int */
		*n_args = 1;
		break;
	}
	/* linux_epoll_ctl */
	case 255: {
		struct linux_epoll_ctl_args *p = params;
		iarg[0] = p->epfd; /* l_int */
		iarg[1] = p->op; /* l_int */
		iarg[2] = p->fd; /* l_int */
		uarg[3] = (intptr_t)p->event; /* struct epoll_event * */
		*n_args = 4;
		break;
	}
	/* linux_epoll_wait */
	case 256: {
		struct linux_epoll_wait_args *p = params;
		iarg[0] = p->epfd; /* l_int */
		uarg[1] = (intptr_t)p->events; /* struct epoll_event * */
		iarg[2] = p->maxevents; /* l_int */
		iarg[3] = p->timeout; /* l_int */
		*n_args = 4;
		break;
	}
	/* linux_remap_file_pages */
	case 257: {
		*n_args = 0;
		break;
	}
	/* linux_set_tid_address */
	case 258: {
		struct linux_set_tid_address_args *p = params;
		uarg[0] = (intptr_t)p->tidptr; /* int * */
		*n_args = 1;
		break;
	}
	/* linux_timer_create */
	case 259: {
		struct linux_timer_create_args *p = params;
		iarg[0] = p->clock_id; /* clockid_t */
		uarg[1] = (intptr_t)p->evp; /* struct sigevent * */
		uarg[2] = (intptr_t)p->timerid; /* l_timer_t * */
		*n_args = 3;
		break;
	}
	/* linux_timer_settime */
	case 260: {
		struct linux_timer_settime_args *p = params;
		iarg[0] = p->timerid; /* l_timer_t */
		iarg[1] = p->flags; /* l_int */
		uarg[2] = (intptr_t)p->new; /* const struct itimerspec * */
		uarg[3] = (intptr_t)p->old; /* struct itimerspec * */
		*n_args = 4;
		break;
	}
	/* linux_timer_gettime */
	case 261: {
		struct linux_timer_gettime_args *p = params;
		iarg[0] = p->timerid; /* l_timer_t */
		uarg[1] = (intptr_t)p->setting; /* struct itimerspec * */
		*n_args = 2;
		break;
	}
	/* linux_timer_getoverrun */
	case 262: {
		struct linux_timer_getoverrun_args *p = params;
		iarg[0] = p->timerid; /* l_timer_t */
		*n_args = 1;
		break;
	}
	/* linux_timer_delete */
	case 263: {
		struct linux_timer_delete_args *p = params;
		iarg[0] = p->timerid; /* l_timer_t */
		*n_args = 1;
		break;
	}
	/* linux_clock_settime */
	case 264: {
		struct linux_clock_settime_args *p = params;
		iarg[0] = p->which; /* clockid_t */
		uarg[1] = (intptr_t)p->tp; /* struct l_timespec * */
		*n_args = 2;
		break;
	}
	/* linux_clock_gettime */
	case 265: {
		struct linux_clock_gettime_args *p = params;
		iarg[0] = p->which; /* clockid_t */
		uarg[1] = (intptr_t)p->tp; /* struct l_timespec * */
		*n_args = 2;
		break;
	}
	/* linux_clock_getres */
	case 266: {
		struct linux_clock_getres_args *p = params;
		iarg[0] = p->which; /* clockid_t */
		uarg[1] = (intptr_t)p->tp; /* struct l_timespec * */
		*n_args = 2;
		break;
	}
	/* linux_clock_nanosleep */
	case 267: {
		struct linux_clock_nanosleep_args *p = params;
		iarg[0] = p->which; /* clockid_t */
		iarg[1] = p->flags; /* int */
		uarg[2] = (intptr_t)p->rqtp; /* struct l_timespec * */
		uarg[3] = (intptr_t)p->rmtp; /* struct l_timespec * */
		*n_args = 4;
		break;
	}
	/* linux_statfs64 */
	case 268: {
		struct linux_statfs64_args *p = params;
		uarg[0] = (intptr_t)p->path; /* char * */
		uarg[1] = p->bufsize; /* size_t */
		uarg[2] = (intptr_t)p->buf; /* struct l_statfs64_buf * */
		*n_args = 3;
		break;
	}
	/* linux_fstatfs64 */
	case 269: {
		struct linux_fstatfs64_args *p = params;
		iarg[0] = p->fd; /* l_uint */
		uarg[1] = p->bufsize; /* size_t */
		uarg[2] = (intptr_t)p->buf; /* struct l_statfs64_buf * */
		*n_args = 3;
		break;
	}
	/* linux_tgkill */
	case 270: {
		struct linux_tgkill_args *p = params;
		iarg[0] = p->tgid; /* int */
		iarg[1] = p->pid; /* int */
		iarg[2] = p->sig; /* int */
		*n_args = 3;
		break;
	}
	/* linux_utimes */
	case 271: {
		struct linux_utimes_args *p = params;
		uarg[0] = (intptr_t)p->fname; /* char * */
		uarg[1] = (intptr_t)p->tptr; /* struct l_timeval * */
		*n_args = 2;
		break;
	}
	/* linux_fadvise64_64 */
	case 272: {
		struct linux_fadvise64_64_args *p = params;
		iarg[0] = p->fd; /* int */
		iarg[1] = p->offset; /* l_loff_t */
		iarg[2] = p->len; /* l_loff_t */
		iarg[3] = p->advice; /* int */
		*n_args = 4;
		break;
	}
	/* linux_mbind */
	case 274: {
		*n_args = 0;
		break;
	}
	/* linux_get_mempolicy */
	case 275: {
		*n_args = 0;
		break;
	}
	/* linux_set_mempolicy */
	case 276: {
		*n_args = 0;
		break;
	}
	/* linux_mq_open */
	case 277: {
		struct linux_mq_open_args *p = params;
		uarg[0] = (intptr_t)p->name; /* const char * */
		iarg[1] = p->oflag; /* l_int */
		iarg[2] = p->mode; /* l_mode_t */
		uarg[3] = (intptr_t)p->attr; /* struct mq_attr * */
		*n_args = 4;
		break;
	}
	/* linux_mq_unlink */
	case 278: {
		struct linux_mq_unlink_args *p = params;
		uarg[0] = (intptr_t)p->name; /* const char * */
		*n_args = 1;
		break;
	}
	/* linux_mq_timedsend */
	case 279: {
		struct linux_mq_timedsend_args *p = params;
		iarg[0] = p->mqd; /* l_mqd_t */
		uarg[1] = (intptr_t)p->msg_ptr; /* const char * */
		iarg[2] = p->msg_len; /* l_size_t */
		iarg[3] = p->msg_prio; /* l_uint */
		uarg[4] = (intptr_t)p->abs_timeout; /* const struct l_timespec * */
		*n_args = 5;
		break;
	}
	/* linux_mq_timedreceive */
	case 280: {
		struct linux_mq_timedreceive_args *p = params;
		iarg[0] = p->mqd; /* l_mqd_t */
		uarg[1] = (intptr_t)p->msg_ptr; /* char * */
		iarg[2] = p->msg_len; /* l_size_t */
		uarg[3] = (intptr_t)p->msg_prio; /* l_uint * */
		uarg[4] = (intptr_t)p->abs_timeout; /* const struct l_timespec * */
		*n_args = 5;
		break;
	}
	/* linux_mq_notify */
	case 281: {
		struct linux_mq_notify_args *p = params;
		iarg[0] = p->mqd; /* l_mqd_t */
		uarg[1] = (intptr_t)p->abs_timeout; /* const struct l_timespec * */
		*n_args = 2;
		break;
	}
	/* linux_mq_getsetattr */
	case 282: {
		struct linux_mq_getsetattr_args *p = params;
		iarg[0] = p->mqd; /* l_mqd_t */
		uarg[1] = (intptr_t)p->attr; /* const struct mq_attr * */
		uarg[2] = (intptr_t)p->oattr; /* struct mq_attr * */
		*n_args = 3;
		break;
	}
	/* linux_kexec_load */
	case 283: {
		*n_args = 0;
		break;
	}
	/* linux_waitid */
	case 284: {
		struct linux_waitid_args *p = params;
		iarg[0] = p->idtype; /* int */
		iarg[1] = p->id; /* l_pid_t */
		uarg[2] = (intptr_t)p->info; /* l_siginfo_t * */
		iarg[3] = p->options; /* int */
		uarg[4] = (intptr_t)p->rusage; /* void * */
		*n_args = 5;
		break;
	}
	/* linux_add_key */
	case 286: {
		*n_args = 0;
		break;
	}
	/* linux_request_key */
	case 287: {
		*n_args = 0;
		break;
	}
	/* linux_keyctl */
	case 288: {
		*n_args = 0;
		break;
	}
	/* linux_ioprio_set */
	case 289: {
		*n_args = 0;
		break;
	}
	/* linux_ioprio_get */
	case 290: {
		*n_args = 0;
		break;
	}
	/* linux_inotify_init */
	case 291: {
		*n_args = 0;
		break;
	}
	/* linux_inotify_add_watch */
	case 292: {
		*n_args = 0;
		break;
	}
	/* linux_inotify_rm_watch */
	case 293: {
		*n_args = 0;
		break;
	}
	/* linux_migrate_pages */
	case 294: {
		*n_args = 0;
		break;
	}
	/* linux_openat */
	case 295: {
		struct linux_openat_args *p = params;
		iarg[0] = p->dfd; /* l_int */
		uarg[1] = (intptr_t)p->filename; /* const char * */
		iarg[2] = p->flags; /* l_int */
		iarg[3] = p->mode; /* l_int */
		*n_args = 4;
		break;
	}
	/* linux_mkdirat */
	case 296: {
		struct linux_mkdirat_args *p = params;
		iarg[0] = p->dfd; /* l_int */
		uarg[1] = (intptr_t)p->pathname; /* const char * */
		iarg[2] = p->mode; /* l_int */
		*n_args = 3;
		break;
	}
	/* linux_mknodat */
	case 297: {
		struct linux_mknodat_args *p = params;
		iarg[0] = p->dfd; /* l_int */
		uarg[1] = (intptr_t)p->filename; /* const char * */
		iarg[2] = p->mode; /* l_int */
		iarg[3] = p->dev; /* l_uint */
		*n_args = 4;
		break;
	}
	/* linux_fchownat */
	case 298: {
		struct linux_fchownat_args *p = params;
		iarg[0] = p->dfd; /* l_int */
		uarg[1] = (intptr_t)p->filename; /* const char * */
		iarg[2] = p->uid; /* l_uid16_t */
		iarg[3] = p->gid; /* l_gid16_t */
		iarg[4] = p->flag; /* l_int */
		*n_args = 5;
		break;
	}
	/* linux_futimesat */
	case 299: {
		struct linux_futimesat_args *p = params;
		iarg[0] = p->dfd; /* l_int */
		uarg[1] = (intptr_t)p->filename; /* char * */
		uarg[2] = (intptr_t)p->utimes; /* struct l_timeval * */
		*n_args = 3;
		break;
	}
	/* linux_fstatat64 */
	case 300: {
		struct linux_fstatat64_args *p = params;
		iarg[0] = p->dfd; /* l_int */
		uarg[1] = (intptr_t)p->pathname; /* char * */
		uarg[2] = (intptr_t)p->statbuf; /* struct l_stat64 * */
		iarg[3] = p->flag; /* l_int */
		*n_args = 4;
		break;
	}
	/* linux_unlinkat */
	case 301: {
		struct linux_unlinkat_args *p = params;
		iarg[0] = p->dfd; /* l_int */
		uarg[1] = (intptr_t)p->pathname; /* const char * */
		iarg[2] = p->flag; /* l_int */
		*n_args = 3;
		break;
	}
	/* linux_renameat */
	case 302: {
		struct linux_renameat_args *p = params;
		iarg[0] = p->olddfd; /* l_int */
		uarg[1] = (intptr_t)p->oldname; /* const char * */
		iarg[2] = p->newdfd; /* l_int */
		uarg[3] = (intptr_t)p->newname; /* const char * */
		*n_args = 4;
		break;
	}
	/* linux_linkat */
	case 303: {
		struct linux_linkat_args *p = params;
		iarg[0] = p->olddfd; /* l_int */
		uarg[1] = (intptr_t)p->oldname; /* const char * */
		iarg[2] = p->newdfd; /* l_int */
		uarg[3] = (intptr_t)p->newname; /* const char * */
		iarg[4] = p->flag; /* l_int */
		*n_args = 5;
		break;
	}
	/* linux_symlinkat */
	case 304: {
		struct linux_symlinkat_args *p = params;
		uarg[0] = (intptr_t)p->oldname; /* const char * */
		iarg[1] = p->newdfd; /* l_int */
		uarg[2] = (intptr_t)p->newname; /* const char * */
		*n_args = 3;
		break;
	}
	/* linux_readlinkat */
	case 305: {
		struct linux_readlinkat_args *p = params;
		iarg[0] = p->dfd; /* l_int */
		uarg[1] = (intptr_t)p->path; /* const char * */
		uarg[2] = (intptr_t)p->buf; /* char * */
		iarg[3] = p->bufsiz; /* l_int */
		*n_args = 4;
		break;
	}
	/* linux_fchmodat */
	case 306: {
		struct linux_fchmodat_args *p = params;
		iarg[0] = p->dfd; /* l_int */
		uarg[1] = (intptr_t)p->filename; /* const char * */
		iarg[2] = p->mode; /* l_mode_t */
		*n_args = 3;
		break;
	}
	/* linux_faccessat */
	case 307: {
		struct linux_faccessat_args *p = params;
		iarg[0] = p->dfd; /* l_int */
		uarg[1] = (intptr_t)p->filename; /* const char * */
		iarg[2] = p->amode; /* l_int */
		*n_args = 3;
		break;
	}
	/* linux_pselect6 */
	case 308: {
		struct linux_pselect6_args *p = params;
		iarg[0] = p->nfds; /* l_int */
		uarg[1] = (intptr_t)p->readfds; /* l_fd_set * */
		uarg[2] = (intptr_t)p->writefds; /* l_fd_set * */
		uarg[3] = (intptr_t)p->exceptfds; /* l_fd_set * */
		uarg[4] = (intptr_t)p->tsp; /* struct l_timespec * */
		uarg[5] = (intptr_t)p->sig; /* l_uintptr_t * */
		*n_args = 6;
		break;
	}
	/* linux_ppoll */
	case 309: {
		struct linux_ppoll_args *p = params;
		uarg[0] = (intptr_t)p->fds; /* struct pollfd * */
		uarg[1] = p->nfds; /* uint32_t */
		uarg[2] = (intptr_t)p->tsp; /* struct l_timespec * */
		uarg[3] = (intptr_t)p->sset; /* l_sigset_t * */
		iarg[4] = p->ssize; /* l_size_t */
		*n_args = 5;
		break;
	}
	/* linux_unshare */
	case 310: {
		*n_args = 0;
		break;
	}
	/* linux_set_robust_list */
	case 311: {
		struct linux_set_robust_list_args *p = params;
		uarg[0] = (intptr_t)p->head; /* struct linux_robust_list_head * */
		iarg[1] = p->len; /* l_size_t */
		*n_args = 2;
		break;
	}
	/* linux_get_robust_list */
	case 312: {
		struct linux_get_robust_list_args *p = params;
		iarg[0] = p->pid; /* l_int */
		uarg[1] = (intptr_t)p->head; /* struct linux_robust_list_head ** */
		uarg[2] = (intptr_t)p->len; /* l_size_t * */
		*n_args = 3;
		break;
	}
	/* linux_splice */
	case 313: {
		struct linux_splice_args *p = params;
		iarg[0] = p->fd_in; /* int */
		uarg[1] = (intptr_t)p->off_in; /* l_loff_t * */
		iarg[2] = p->fd_out; /* int */
		uarg[3] = (intptr_t)p->off_out; /* l_loff_t * */
		iarg[4] = p->len; /* l_size_t */
		iarg[5] = p->flags; /* l_uint */
		*n_args = 6;
		break;
	}
	/* linux_sync_file_range */
	case 314: {
		struct linux_sync_file_range_args *p = params;
		iarg[0] = p->fd; /* l_int */
		iarg[1] = p->offset; /* l_loff_t */
		iarg[2] = p->nbytes; /* l_loff_t */
		uarg[3] = p->flags; /* unsigned int */
		*n_args = 4;
		break;
	}
	/* linux_tee */
	case 315: {
		*n_args = 0;
		break;
	}
	/* linux_vmsplice */
	case 316: {
		*n_args = 0;
		break;
	}
	/* linux_move_pages */
	case 317: {
		*n_args = 0;
		break;
	}
	/* linux_getcpu */
	case 318: {
		struct linux_getcpu_args *p = params;
		uarg[0] = (intptr_t)p->cpu; /* l_uint * */
		uarg[1] = (intptr_t)p->node; /* l_uint * */
		uarg[2] = (intptr_t)p->cache; /* void * */
		*n_args = 3;
		break;
	}
	/* linux_epoll_pwait */
	case 319: {
		struct linux_epoll_pwait_args *p = params;
		iarg[0] = p->epfd; /* l_int */
		uarg[1] = (intptr_t)p->events; /* struct epoll_event * */
		iarg[2] = p->maxevents; /* l_int */
		iarg[3] = p->timeout; /* l_int */
		uarg[4] = (intptr_t)p->mask; /* l_sigset_t * */
		iarg[5] = p->sigsetsize; /* l_size_t */
		*n_args = 6;
		break;
	}
	/* linux_utimensat */
	case 320: {
		struct linux_utimensat_args *p = params;
		iarg[0] = p->dfd; /* l_int */
		uarg[1] = (intptr_t)p->pathname; /* const char * */
		uarg[2] = (intptr_t)p->times; /* const struct l_timespec * */
		iarg[3] = p->flags; /* l_int */
		*n_args = 4;
		break;
	}
	/* linux_signalfd */
	case 321: {
		*n_args = 0;
		break;
	}
	/* linux_timerfd_create */
	case 322: {
		struct linux_timerfd_create_args *p = params;
		iarg[0] = p->clockid; /* l_int */
		iarg[1] = p->flags; /* l_int */
		*n_args = 2;
		break;
	}
	/* linux_eventfd */
	case 323: {
		struct linux_eventfd_args *p = params;
		iarg[0] = p->initval; /* l_uint */
		*n_args = 1;
		break;
	}
	/* linux_fallocate */
	case 324: {
		struct linux_fallocate_args *p = params;
		iarg[0] = p->fd; /* l_int */
		iarg[1] = p->mode; /* l_int */
		iarg[2] = p->offset; /* l_loff_t */
		iarg[3] = p->len; /* l_loff_t */
		*n_args = 4;
		break;
	}
	/* linux_timerfd_settime */
	case 325: {
		struct linux_timerfd_settime_args *p = params;
		iarg[0] = p->fd; /* l_int */
		iarg[1] = p->flags; /* l_int */
		uarg[2] = (intptr_t)p->new_value; /* const struct l_itimerspec * */
		uarg[3] = (intptr_t)p->old_value; /* struct l_itimerspec * */
		*n_args = 4;
		break;
	}
	/* linux_timerfd_gettime */
	case 326: {
		struct linux_timerfd_gettime_args *p = params;
		iarg[0] = p->fd; /* l_int */
		uarg[1] = (intptr_t)p->old_value; /* struct l_itimerspec * */
		*n_args = 2;
		break;
	}
	/* linux_signalfd4 */
	case 327: {
		*n_args = 0;
		break;
	}
	/* linux_eventfd2 */
	case 328: {
		struct linux_eventfd2_args *p = params;
		iarg[0] = p->initval; /* l_uint */
		iarg[1] = p->flags; /* l_int */
		*n_args = 2;
		break;
	}
	/* linux_epoll_create1 */
	case 329: {
		struct linux_epoll_create1_args *p = params;
		iarg[0] = p->flags; /* l_int */
		*n_args = 1;
		break;
	}
	/* linux_dup3 */
	case 330: {
		struct linux_dup3_args *p = params;
		iarg[0] = p->oldfd; /* l_int */
		iarg[1] = p->newfd; /* l_int */
		iarg[2] = p->flags; /* l_int */
		*n_args = 3;
		break;
	}
	/* linux_pipe2 */
	case 331: {
		struct linux_pipe2_args *p = params;
		uarg[0] = (intptr_t)p->pipefds; /* l_int * */
		iarg[1] = p->flags; /* l_int */
		*n_args = 2;
		break;
	}
	/* linux_inotify_init1 */
	case 332: {
		*n_args = 0;
		break;
	}
	/* linux_preadv */
	case 333: {
		struct linux_preadv_args *p = params;
		iarg[0] = p->fd; /* l_ulong */
		uarg[1] = (intptr_t)p->vec; /* struct iovec * */
		iarg[2] = p->vlen; /* l_ulong */
		iarg[3] = p->pos_l; /* l_ulong */
		iarg[4] = p->pos_h; /* l_ulong */
		*n_args = 5;
		break;
	}
	/* linux_pwritev */
	case 334: {
		struct linux_pwritev_args *p = params;
		iarg[0] = p->fd; /* l_ulong */
		uarg[1] = (intptr_t)p->vec; /* struct iovec * */
		iarg[2] = p->vlen; /* l_ulong */
		iarg[3] = p->pos_l; /* l_ulong */
		iarg[4] = p->pos_h; /* l_ulong */
		*n_args = 5;
		break;
	}
	/* linux_rt_tgsigqueueinfo */
	case 335: {
		struct linux_rt_tgsigqueueinfo_args *p = params;
		iarg[0] = p->tgid; /* l_pid_t */
		iarg[1] = p->tid; /* l_pid_t */
		iarg[2] = p->sig; /* l_int */
		uarg[3] = (intptr_t)p->uinfo; /* l_siginfo_t * */
		*n_args = 4;
		break;
	}
	/* linux_perf_event_open */
	case 336: {
		*n_args = 0;
		break;
	}
	/* linux_recvmmsg */
	case 337: {
		struct linux_recvmmsg_args *p = params;
		iarg[0] = p->s; /* l_int */
		uarg[1] = (intptr_t)p->msg; /* struct l_mmsghdr * */
		iarg[2] = p->vlen; /* l_uint */
		iarg[3] = p->flags; /* l_uint */
		uarg[4] = (intptr_t)p->timeout; /* struct l_timespec * */
		*n_args = 5;
		break;
	}
	/* linux_fanotify_init */
	case 338: {
		*n_args = 0;
		break;
	}
	/* linux_fanotify_mark */
	case 339: {
		*n_args = 0;
		break;
	}
	/* linux_prlimit64 */
	case 340: {
		struct linux_prlimit64_args *p = params;
		iarg[0] = p->pid; /* l_pid_t */
		iarg[1] = p->resource; /* l_uint */
		uarg[2] = (intptr_t)p->new; /* struct rlimit * */
		uarg[3] = (intptr_t)p->old; /* struct rlimit * */
		*n_args = 4;
		break;
	}
	/* linux_name_to_handle_at */
	case 341: {
		struct linux_name_to_handle_at_args *p = params;
		iarg[0] = p->dirfd; /* l_int */
		uarg[1] = (intptr_t)p->name; /* const char * */
		uarg[2] = (intptr_t)p->handle; /* struct l_file_handle * */
		uarg[3] = (intptr_t)p->mnt_id; /* l_int * */
		iarg[4] = p->flags; /* l_int */
		*n_args = 5;
		break;
	}
	/* linux_open_by_handle_at */
	case 342: {
		struct linux_open_by_handle_at_args *p = params;
		iarg[0] = p->mountdirfd; /* l_int */
		uarg[1] = (intptr_t)p->handle; /* struct l_file_handle * */
		iarg[2] = p->flags; /* l_int */
		*n_args = 3;
		break;
	}
	/* linux_clock_adjtime */
	case 343: {
		*n_args = 0;
		break;
	}
	/* linux_syncfs */
	case 344: {
		struct linux_syncfs_args *p = params;
		iarg[0] = p->fd; /* l_int */
		*n_args = 1;
		break;
	}
	/* linux_sendmmsg */
	case 345: {
		struct linux_sendmmsg_args *p = params;
		iarg[0] = p->s; /* l_int */
		uarg[1] = (intptr_t)p->msg; /* struct l_mmsghdr * */
		iarg[2] = p->vlen; /* l_uint */
		iarg[3] = p->flags; /* l_uint */
		*n_args = 4;
		break;
	}
	/* linux_setns */
	case 346: {
		*n_args = 0;
		break;
	}
	/* linux_process_vm_readv */
	case 347: {
		struct linux_process_vm_readv_args *p = params;
		iarg[0] = p->pid; /* l_pid_t */
		uarg[1] = (intptr_t)p->lvec; /* const struct iovec * */
		iarg[2] = p->liovcnt; /* l_ulong */
		uarg[3] = (intptr_t)p->rvec; /* const struct iovec * */
		iarg[4] = p->riovcnt; /* l_ulong */
		iarg[5] = p->flags; /* l_ulong */
		*n_args = 6;
		break;
	}
	/* linux_process_vm_writev */
	case 348: {
		struct linux_process_vm_writev_args *p = params;
		iarg[0] = p->pid; /* l_pid_t */
		uarg[1] = (intptr_t)p->lvec; /* const struct iovec * */
		iarg[2] = p->liovcnt; /* l_ulong */
		uarg[3] = (intptr_t)p->rvec; /* const struct iovec * */
		iarg[4] = p->riovcnt; /* l_ulong */
		iarg[5] = p->flags; /* l_ulong */
		*n_args = 6;
		break;
	}
	/* linux_kcmp */
	case 349: {
		struct linux_kcmp_args *p = params;
		iarg[0] = p->pid1; /* l_pid_t */
		iarg[1] = p->pid2; /* l_pid_t */
		iarg[2] = p->type; /* l_int */
		iarg[3] = p->idx1; /* l_ulong */
		iarg[4] = p->idx; /* l_ulong */
		*n_args = 5;
		break;
	}
	/* linux_finit_module */
	case 350: {
		struct linux_finit_module_args *p = params;
		iarg[0] = p->fd; /* l_int */
		uarg[1] = (intptr_t)p->uargs; /* const char * */
		iarg[2] = p->flags; /* l_int */
		*n_args = 3;
		break;
	}
	/* linux_sched_setattr */
	case 351: {
		struct linux_sched_setattr_args *p = params;
		iarg[0] = p->pid; /* l_pid_t */
		uarg[1] = (intptr_t)p->attr; /* void * */
		iarg[2] = p->flags; /* l_uint */
		*n_args = 3;
		break;
	}
	/* linux_sched_getattr */
	case 352: {
		struct linux_sched_getattr_args *p = params;
		iarg[0] = p->pid; /* l_pid_t */
		uarg[1] = (intptr_t)p->attr; /* void * */
		iarg[2] = p->size; /* l_uint */
		iarg[3] = p->flags; /* l_uint */
		*n_args = 4;
		break;
	}
	/* linux_renameat2 */
	case 353: {
		struct linux_renameat2_args *p = params;
		iarg[0] = p->olddfd; /* l_int */
		uarg[1] = (intptr_t)p->oldname; /* const char * */
		iarg[2] = p->newdfd; /* l_int */
		uarg[3] = (intptr_t)p->newname; /* const char * */
		uarg[4] = p->flags; /* unsigned int */
		*n_args = 5;
		break;
	}
	/* linux_seccomp */
	case 354: {
		struct linux_seccomp_args *p = params;
		iarg[0] = p->op; /* l_uint */
		iarg[1] = p->flags; /* l_uint */
		uarg[2] = (intptr_t)p->uargs; /* const char * */
		*n_args = 3;
		break;
	}
	/* linux_getrandom */
	case 355: {
		struct linux_getrandom_args *p = params;
		uarg[0] = (intptr_t)p->buf; /* char * */
		iarg[1] = p->count; /* l_size_t */
		iarg[2] = p->flags; /* l_uint */
		*n_args = 3;
		break;
	}
	/* linux_memfd_create */
	case 356: {
		struct linux_memfd_create_args *p = params;
		uarg[0] = (intptr_t)p->uname_ptr; /* const char * */
		iarg[1] = p->flags; /* l_uint */
		*n_args = 2;
		break;
	}
	/* linux_bpf */
	case 357: {
		struct linux_bpf_args *p = params;
		iarg[0] = p->cmd; /* l_int */
		uarg[1] = (intptr_t)p->attr; /* void * */
		iarg[2] = p->size; /* l_uint */
		*n_args = 3;
		break;
	}
	/* linux_execveat */
	case 358: {
		struct linux_execveat_args *p = params;
		iarg[0] = p->dfd; /* l_int */
		uarg[1] = (intptr_t)p->filename; /* const char * */
		uarg[2] = (intptr_t)p->argv; /* const char ** */
		uarg[3] = (intptr_t)p->envp; /* const char ** */
		iarg[4] = p->flags; /* l_int */
		*n_args = 5;
		break;
	}
	/* linux_socket */
	case 359: {
		struct linux_socket_args *p = params;
		iarg[0] = p->domain; /* l_int */
		iarg[1] = p->type; /* l_int */
		iarg[2] = p->protocol; /* l_int */
		*n_args = 3;
		break;
	}
	/* linux_socketpair */
	case 360: {
		struct linux_socketpair_args *p = params;
		iarg[0] = p->domain; /* l_int */
		iarg[1] = p->type; /* l_int */
		iarg[2] = p->protocol; /* l_int */
<<<<<<< HEAD
		uarg[3] = (intptr_t) p->rsv; /* l_uintptr_t */
=======
		uarg[3] = (intptr_t)p->rsv; /* l_uintptr_t */
>>>>>>> f0cfbffc
		*n_args = 4;
		break;
	}
	/* linux_bind */
	case 361: {
		struct linux_bind_args *p = params;
		iarg[0] = p->s; /* l_int */
<<<<<<< HEAD
		uarg[1] = (intptr_t) p->name; /* l_uintptr_t */
=======
		uarg[1] = (intptr_t)p->name; /* l_uintptr_t */
>>>>>>> f0cfbffc
		iarg[2] = p->namelen; /* l_int */
		*n_args = 3;
		break;
	}
	/* linux_connect */
	case 362: {
		struct linux_connect_args *p = params;
		iarg[0] = p->s; /* l_int */
<<<<<<< HEAD
		uarg[1] = (intptr_t) p->name; /* l_uintptr_t */
=======
		uarg[1] = (intptr_t)p->name; /* l_uintptr_t */
>>>>>>> f0cfbffc
		iarg[2] = p->namelen; /* l_int */
		*n_args = 3;
		break;
	}
	/* linux_listen */
	case 363: {
		struct linux_listen_args *p = params;
		iarg[0] = p->s; /* l_int */
		iarg[1] = p->backlog; /* l_int */
		*n_args = 2;
		break;
	}
	/* linux_accept4 */
	case 364: {
		struct linux_accept4_args *p = params;
		iarg[0] = p->s; /* l_int */
<<<<<<< HEAD
		uarg[1] = (intptr_t) p->addr; /* l_uintptr_t */
		uarg[2] = (intptr_t) p->namelen; /* l_uintptr_t */
=======
		uarg[1] = (intptr_t)p->addr; /* l_uintptr_t */
		uarg[2] = (intptr_t)p->namelen; /* l_uintptr_t */
>>>>>>> f0cfbffc
		iarg[3] = p->flags; /* l_int */
		*n_args = 4;
		break;
	}
	/* linux_getsockopt */
	case 365: {
		struct linux_getsockopt_args *p = params;
		iarg[0] = p->s; /* l_int */
		iarg[1] = p->level; /* l_int */
		iarg[2] = p->optname; /* l_int */
<<<<<<< HEAD
		uarg[3] = (intptr_t) p->optval; /* l_uintptr_t */
		uarg[4] = (intptr_t) p->optlen; /* l_uintptr_t */
=======
		uarg[3] = (intptr_t)p->optval; /* l_uintptr_t */
		uarg[4] = (intptr_t)p->optlen; /* l_uintptr_t */
>>>>>>> f0cfbffc
		*n_args = 5;
		break;
	}
	/* linux_setsockopt */
	case 366: {
		struct linux_setsockopt_args *p = params;
		iarg[0] = p->s; /* l_int */
		iarg[1] = p->level; /* l_int */
		iarg[2] = p->optname; /* l_int */
<<<<<<< HEAD
		uarg[3] = (intptr_t) p->optval; /* l_uintptr_t */
=======
		uarg[3] = (intptr_t)p->optval; /* l_uintptr_t */
>>>>>>> f0cfbffc
		iarg[4] = p->optlen; /* l_int */
		*n_args = 5;
		break;
	}
	/* linux_getsockname */
	case 367: {
		struct linux_getsockname_args *p = params;
		iarg[0] = p->s; /* l_int */
<<<<<<< HEAD
		uarg[1] = (intptr_t) p->addr; /* l_uintptr_t */
		uarg[2] = (intptr_t) p->namelen; /* l_uintptr_t */
=======
		uarg[1] = (intptr_t)p->addr; /* l_uintptr_t */
		uarg[2] = (intptr_t)p->namelen; /* l_uintptr_t */
>>>>>>> f0cfbffc
		*n_args = 3;
		break;
	}
	/* linux_getpeername */
	case 368: {
		struct linux_getpeername_args *p = params;
		iarg[0] = p->s; /* l_int */
<<<<<<< HEAD
		uarg[1] = (intptr_t) p->addr; /* l_uintptr_t */
		uarg[2] = (intptr_t) p->namelen; /* l_uintptr_t */
=======
		uarg[1] = (intptr_t)p->addr; /* l_uintptr_t */
		uarg[2] = (intptr_t)p->namelen; /* l_uintptr_t */
>>>>>>> f0cfbffc
		*n_args = 3;
		break;
	}
	/* linux_sendto */
	case 369: {
		struct linux_sendto_args *p = params;
		iarg[0] = p->s; /* l_int */
<<<<<<< HEAD
		uarg[1] = (intptr_t) p->msg; /* l_uintptr_t */
		iarg[2] = p->len; /* l_int */
		iarg[3] = p->flags; /* l_int */
		uarg[4] = (intptr_t) p->to; /* l_uintptr_t */
=======
		uarg[1] = (intptr_t)p->msg; /* l_uintptr_t */
		iarg[2] = p->len; /* l_int */
		iarg[3] = p->flags; /* l_int */
		uarg[4] = (intptr_t)p->to; /* l_uintptr_t */
>>>>>>> f0cfbffc
		iarg[5] = p->tolen; /* l_int */
		*n_args = 6;
		break;
	}
	/* linux_sendmsg */
	case 370: {
		struct linux_sendmsg_args *p = params;
		iarg[0] = p->s; /* l_int */
<<<<<<< HEAD
		uarg[1] = (intptr_t) p->msg; /* l_uintptr_t */
=======
		uarg[1] = (intptr_t)p->msg; /* l_uintptr_t */
>>>>>>> f0cfbffc
		iarg[2] = p->flags; /* l_int */
		*n_args = 3;
		break;
	}
	/* linux_recvfrom */
	case 371: {
		struct linux_recvfrom_args *p = params;
		iarg[0] = p->s; /* l_int */
<<<<<<< HEAD
		uarg[1] = (intptr_t) p->buf; /* l_uintptr_t */
		iarg[2] = p->len; /* l_size_t */
		iarg[3] = p->flags; /* l_int */
		uarg[4] = (intptr_t) p->from; /* l_uintptr_t */
		uarg[5] = (intptr_t) p->fromlen; /* l_uintptr_t */
=======
		uarg[1] = (intptr_t)p->buf; /* l_uintptr_t */
		iarg[2] = p->len; /* l_size_t */
		iarg[3] = p->flags; /* l_int */
		uarg[4] = (intptr_t)p->from; /* l_uintptr_t */
		uarg[5] = (intptr_t)p->fromlen; /* l_uintptr_t */
>>>>>>> f0cfbffc
		*n_args = 6;
		break;
	}
	/* linux_recvmsg */
	case 372: {
		struct linux_recvmsg_args *p = params;
		iarg[0] = p->s; /* l_int */
<<<<<<< HEAD
		uarg[1] = (intptr_t) p->msg; /* l_uintptr_t */
=======
		uarg[1] = (intptr_t)p->msg; /* l_uintptr_t */
>>>>>>> f0cfbffc
		iarg[2] = p->flags; /* l_int */
		*n_args = 3;
		break;
	}
	/* linux_shutdown */
	case 373: {
		struct linux_shutdown_args *p = params;
		iarg[0] = p->s; /* l_int */
		iarg[1] = p->how; /* l_int */
		*n_args = 2;
		break;
	}
	/* linux_userfaultfd */
	case 374: {
		struct linux_userfaultfd_args *p = params;
		iarg[0] = p->flags; /* l_int */
		*n_args = 1;
		break;
	}
	/* linux_membarrier */
	case 375: {
		struct linux_membarrier_args *p = params;
		iarg[0] = p->cmd; /* l_int */
		iarg[1] = p->flags; /* l_int */
		*n_args = 2;
		break;
	}
	/* linux_mlock2 */
	case 376: {
		struct linux_mlock2_args *p = params;
		iarg[0] = p->start; /* l_ulong */
		iarg[1] = p->len; /* l_size_t */
		iarg[2] = p->flags; /* l_int */
		*n_args = 3;
		break;
	}
	/* linux_copy_file_range */
	case 377: {
		struct linux_copy_file_range_args *p = params;
		iarg[0] = p->fd_in; /* l_int */
		uarg[1] = (intptr_t)p->off_in; /* l_loff_t * */
		iarg[2] = p->fd_out; /* l_int */
		uarg[3] = (intptr_t)p->off_out; /* l_loff_t * */
		iarg[4] = p->len; /* l_size_t */
		iarg[5] = p->flags; /* l_uint */
		*n_args = 6;
		break;
	}
	/* linux_preadv2 */
	case 378: {
		struct linux_preadv2_args *p = params;
		iarg[0] = p->fd; /* l_ulong */
		uarg[1] = (intptr_t)p->vec; /* const struct iovec * */
		iarg[2] = p->vlen; /* l_ulong */
		iarg[3] = p->pos_l; /* l_ulong */
		iarg[4] = p->pos_h; /* l_ulong */
		iarg[5] = p->flags; /* l_int */
		*n_args = 6;
		break;
	}
	/* linux_pwritev2 */
	case 379: {
		struct linux_pwritev2_args *p = params;
		iarg[0] = p->fd; /* l_ulong */
		uarg[1] = (intptr_t)p->vec; /* const struct iovec * */
		iarg[2] = p->vlen; /* l_ulong */
		iarg[3] = p->pos_l; /* l_ulong */
		iarg[4] = p->pos_h; /* l_ulong */
		iarg[5] = p->flags; /* l_int */
		*n_args = 6;
		break;
	}
	/* linux_pkey_mprotect */
	case 380: {
		struct linux_pkey_mprotect_args *p = params;
		iarg[0] = p->start; /* l_ulong */
		iarg[1] = p->len; /* l_size_t */
		iarg[2] = p->prot; /* l_ulong */
		iarg[3] = p->pkey; /* l_int */
		*n_args = 4;
		break;
	}
	/* linux_pkey_alloc */
	case 381: {
		struct linux_pkey_alloc_args *p = params;
		iarg[0] = p->flags; /* l_ulong */
		iarg[1] = p->init_val; /* l_ulong */
		*n_args = 2;
		break;
	}
	/* linux_pkey_free */
	case 382: {
		struct linux_pkey_free_args *p = params;
		iarg[0] = p->pkey; /* l_int */
		*n_args = 1;
		break;
	}
	/* linux_statx */
	case 383: {
		struct linux_statx_args *p = params;
		iarg[0] = p->dirfd; /* l_int */
		uarg[1] = (intptr_t)p->pathname; /* const char * */
		iarg[2] = p->flags; /* l_uint */
		iarg[3] = p->mask; /* l_uint */
		uarg[4] = (intptr_t)p->statxbuf; /* void * */
		*n_args = 5;
		break;
	}
	/* linux_arch_prctl */
	case 384: {
		struct linux_arch_prctl_args *p = params;
		iarg[0] = p->option; /* l_int */
		iarg[1] = p->arg2; /* l_ulong */
		*n_args = 2;
		break;
	}
	/* linux_io_pgetevents */
	case 385: {
		*n_args = 0;
		break;
	}
	/* linux_rseq */
	case 386: {
		*n_args = 0;
		break;
	}
	/* linux_semget */
	case 393: {
		struct linux_semget_args *p = params;
		iarg[0] = p->key; /* l_key_t */
		iarg[1] = p->nsems; /* l_int */
		iarg[2] = p->semflg; /* l_int */
		*n_args = 3;
		break;
	}
	/* linux_semctl */
	case 394: {
		struct linux_semctl_args *p = params;
		iarg[0] = p->semid; /* l_int */
		iarg[1] = p->semnum; /* l_int */
		iarg[2] = p->cmd; /* l_int */
		uarg[3] = p->arg.buf; /* union l_semun */
		*n_args = 4;
		break;
	}
	/* linux_shmget */
	case 395: {
		struct linux_shmget_args *p = params;
		iarg[0] = p->key; /* l_key_t */
		iarg[1] = p->size; /* l_size_t */
		iarg[2] = p->shmflg; /* l_int */
		*n_args = 3;
		break;
	}
	/* linux_shmctl */
	case 396: {
		struct linux_shmctl_args *p = params;
		iarg[0] = p->shmid; /* l_int */
		iarg[1] = p->cmd; /* l_int */
		uarg[2] = (intptr_t)p->buf; /* struct l_shmid_ds * */
		*n_args = 3;
		break;
	}
	/* linux_shmat */
	case 397: {
		struct linux_shmat_args *p = params;
		iarg[0] = p->shmid; /* l_int */
		uarg[1] = (intptr_t)p->shmaddr; /* char * */
		iarg[2] = p->shmflg; /* l_int */
		*n_args = 3;
		break;
	}
	/* linux_shmdt */
	case 398: {
		struct linux_shmdt_args *p = params;
		uarg[0] = (intptr_t)p->shmaddr; /* char * */
		*n_args = 1;
		break;
	}
	/* linux_msgget */
	case 399: {
		struct linux_msgget_args *p = params;
		iarg[0] = p->key; /* l_key_t */
		iarg[1] = p->msgflg; /* l_int */
		*n_args = 2;
		break;
	}
	/* linux_msgsnd */
	case 400: {
		struct linux_msgsnd_args *p = params;
		iarg[0] = p->msqid; /* l_int */
		uarg[1] = (intptr_t)p->msgp; /* struct l_msgbuf * */
		iarg[2] = p->msgsz; /* l_size_t */
		iarg[3] = p->msgflg; /* l_int */
		*n_args = 4;
		break;
	}
	/* linux_msgrcv */
	case 401: {
		struct linux_msgrcv_args *p = params;
		iarg[0] = p->msqid; /* l_int */
		uarg[1] = (intptr_t)p->msgp; /* struct l_msgbuf * */
		iarg[2] = p->msgsz; /* l_size_t */
		iarg[3] = p->msgtyp; /* l_long */
		iarg[4] = p->msgflg; /* l_int */
		*n_args = 5;
		break;
	}
	/* linux_msgctl */
	case 402: {
		struct linux_msgctl_args *p = params;
		iarg[0] = p->msqid; /* l_int */
		iarg[1] = p->cmd; /* l_int */
		uarg[2] = (intptr_t)p->buf; /* struct l_msqid_ds * */
		*n_args = 3;
		break;
	}
	/* linux_clock_gettime64 */
	case 403: {
		struct linux_clock_gettime64_args *p = params;
		iarg[0] = p->which; /* clockid_t */
		uarg[1] = (intptr_t)p->tp; /* struct l_timespec64 * */
		*n_args = 2;
		break;
	}
	/* linux_clock_settime64 */
	case 404: {
		struct linux_clock_settime64_args *p = params;
		iarg[0] = p->which; /* clockid_t */
		uarg[1] = (intptr_t)p->tp; /* struct l_timespec64 * */
		*n_args = 2;
		break;
	}
	/* linux_clock_adjtime64 */
	case 405: {
		*n_args = 0;
		break;
	}
	/* linux_clock_getres_time64 */
	case 406: {
		struct linux_clock_getres_time64_args *p = params;
		iarg[0] = p->which; /* clockid_t */
		uarg[1] = (intptr_t)p->tp; /* struct l_timespec64 * */
		*n_args = 2;
		break;
	}
	/* linux_clock_nanosleep_time64 */
	case 407: {
		struct linux_clock_nanosleep_time64_args *p = params;
		iarg[0] = p->which; /* clockid_t */
		iarg[1] = p->flags; /* l_int */
		uarg[2] = (intptr_t)p->rqtp; /* struct l_timespec64 * */
		uarg[3] = (intptr_t)p->rmtp; /* struct l_timespec64 * */
		*n_args = 4;
		break;
	}
	/* linux_timer_gettime64 */
	case 408: {
		*n_args = 0;
		break;
	}
	/* linux_timer_settime64 */
	case 409: {
		*n_args = 0;
		break;
	}
	/* linux_timerfd_gettime64 */
	case 410: {
		*n_args = 0;
		break;
	}
	/* linux_timerfd_settime64 */
	case 411: {
		*n_args = 0;
		break;
	}
	/* linux_utimensat_time64 */
	case 412: {
		struct linux_utimensat_time64_args *p = params;
		iarg[0] = p->dfd; /* l_int */
		uarg[1] = (intptr_t)p->pathname; /* const char * */
		uarg[2] = (intptr_t)p->times64; /* const struct l_timespec64 * */
		iarg[3] = p->flags; /* l_int */
		*n_args = 4;
		break;
	}
	/* linux_pselect6_time64 */
	case 413: {
		struct linux_pselect6_time64_args *p = params;
		iarg[0] = p->nfds; /* l_int */
		uarg[1] = (intptr_t)p->readfds; /* l_fd_set * */
		uarg[2] = (intptr_t)p->writefds; /* l_fd_set * */
		uarg[3] = (intptr_t)p->exceptfds; /* l_fd_set * */
		uarg[4] = (intptr_t)p->tsp; /* struct l_timespec64 * */
		uarg[5] = (intptr_t)p->sig; /* l_uintptr_t * */
		*n_args = 6;
		break;
	}
	/* linux_ppoll_time64 */
	case 414: {
		struct linux_ppoll_time64_args *p = params;
		uarg[0] = (intptr_t)p->fds; /* struct pollfd * */
		uarg[1] = p->nfds; /* uint32_t */
		uarg[2] = (intptr_t)p->tsp; /* struct l_timespec64 * */
		uarg[3] = (intptr_t)p->sset; /* l_sigset_t * */
		iarg[4] = p->ssize; /* l_size_t */
		*n_args = 5;
		break;
	}
	/* linux_io_pgetevents_time64 */
	case 416: {
		*n_args = 0;
		break;
	}
	/* linux_recvmmsg_time64 */
	case 417: {
		*n_args = 0;
		break;
	}
	/* linux_mq_timedsend_time64 */
	case 418: {
		*n_args = 0;
		break;
	}
	/* linux_mq_timedreceive_time64 */
	case 419: {
		*n_args = 0;
		break;
	}
	/* linux_semtimedop_time64 */
	case 420: {
		*n_args = 0;
		break;
	}
	/* linux_rt_sigtimedwait_time64 */
	case 421: {
		struct linux_rt_sigtimedwait_time64_args *p = params;
		uarg[0] = (intptr_t)p->mask; /* l_sigset_t * */
		uarg[1] = (intptr_t)p->ptr; /* l_siginfo_t * */
		uarg[2] = (intptr_t)p->timeout; /* struct l_timespec64 * */
		iarg[3] = p->sigsetsize; /* l_size_t */
		*n_args = 4;
		break;
	}
	/* linux_sys_futex_time64 */
	case 422: {
		struct linux_sys_futex_time64_args *p = params;
		uarg[0] = (intptr_t)p->uaddr; /* uint32_t * */
		iarg[1] = p->op; /* l_int */
		uarg[2] = p->val; /* uint32_t */
		uarg[3] = (intptr_t)p->timeout; /* struct l_timespec64 * */
		uarg[4] = (intptr_t)p->uaddr2; /* uint32_t * */
		uarg[5] = p->val3; /* uint32_t */
		*n_args = 6;
		break;
	}
	/* linux_sched_rr_get_interval_time64 */
	case 423: {
		*n_args = 0;
		break;
	}
	/* linux_pidfd_send_signal */
	case 424: {
		struct linux_pidfd_send_signal_args *p = params;
		iarg[0] = p->pidfd; /* l_int */
		iarg[1] = p->sig; /* l_int */
		uarg[2] = (intptr_t)p->info; /* l_siginfo_t * */
		iarg[3] = p->flags; /* l_uint */
		*n_args = 4;
		break;
	}
	/* linux_io_uring_setup */
	case 425: {
		*n_args = 0;
		break;
	}
	/* linux_io_uring_enter */
	case 426: {
		*n_args = 0;
		break;
	}
	/* linux_io_uring_register */
	case 427: {
		*n_args = 0;
		break;
	}
	/* linux_open_tree */
	case 428: {
		*n_args = 0;
		break;
	}
	/* linux_move_mount */
	case 429: {
		*n_args = 0;
		break;
	}
	/* linux_fsopen */
	case 430: {
		*n_args = 0;
		break;
	}
	/* linux_fsconfig */
	case 431: {
		*n_args = 0;
		break;
	}
	/* linux_fsmount */
	case 432: {
		*n_args = 0;
		break;
	}
	/* linux_fspick */
	case 433: {
		*n_args = 0;
		break;
	}
	/* linux_pidfd_open */
	case 434: {
		*n_args = 0;
		break;
	}
	/* linux_clone3 */
	case 435: {
		struct linux_clone3_args *p = params;
		uarg[0] = (intptr_t)p->uargs; /* struct l_user_clone_args * */
		iarg[1] = p->usize; /* l_size_t */
		*n_args = 2;
		break;
	}
	/* linux_close_range */
	case 436: {
		*n_args = 0;
		break;
	}
	/* linux_openat2 */
	case 437: {
		*n_args = 0;
		break;
	}
	/* linux_pidfd_getfd */
	case 438: {
		*n_args = 0;
		break;
	}
	/* linux_faccessat2 */
	case 439: {
		struct linux_faccessat2_args *p = params;
		iarg[0] = p->dfd; /* l_int */
		uarg[1] = (intptr_t)p->filename; /* const char * */
		iarg[2] = p->amode; /* l_int */
		iarg[3] = p->flags; /* l_int */
		*n_args = 4;
		break;
	}
	/* linux_process_madvise */
	case 440: {
		*n_args = 0;
		break;
	}
	/* linux_epoll_pwait2 */
	case 441: {
		*n_args = 0;
		break;
	}
	/* linux_mount_setattr */
	case 442: {
		*n_args = 0;
		break;
	}
	default:
		*n_args = 0;
		break;
	};
}
static void
systrace_entry_setargdesc(int sysnum, int ndx, char *desc, size_t descsz)
{
	const char *p = NULL;
	switch (sysnum) {
#define	nosys	linux_nosys
	/* linux_exit */
	case 1:
		switch (ndx) {
		case 0:
			p = "int";
			break;
		default:
			break;
		};
		break;
	/* linux_fork */
	case 2:
		break;
	/* read */
	case 3:
		switch (ndx) {
		case 0:
			p = "int";
			break;
		case 1:
			p = "userland char *";
			break;
		case 2:
			p = "u_int";
			break;
		default:
			break;
		};
		break;
	/* write */
	case 4:
		switch (ndx) {
		case 0:
			p = "int";
			break;
		case 1:
			p = "userland char *";
			break;
		case 2:
			p = "u_int";
			break;
		default:
			break;
		};
		break;
	/* linux_open */
	case 5:
		switch (ndx) {
		case 0:
			p = "userland char *";
			break;
		case 1:
			p = "l_int";
			break;
		case 2:
			p = "l_int";
			break;
		default:
			break;
		};
		break;
	/* close */
	case 6:
		switch (ndx) {
		case 0:
			p = "int";
			break;
		default:
			break;
		};
		break;
	/* linux_waitpid */
	case 7:
		switch (ndx) {
		case 0:
			p = "l_pid_t";
			break;
		case 1:
			p = "userland l_int *";
			break;
		case 2:
			p = "l_int";
			break;
		default:
			break;
		};
		break;
	/* linux_creat */
	case 8:
		switch (ndx) {
		case 0:
			p = "userland char *";
			break;
		case 1:
			p = "l_int";
			break;
		default:
			break;
		};
		break;
	/* linux_link */
	case 9:
		switch (ndx) {
		case 0:
			p = "userland char *";
			break;
		case 1:
			p = "userland char *";
			break;
		default:
			break;
		};
		break;
	/* linux_unlink */
	case 10:
		switch (ndx) {
		case 0:
			p = "userland char *";
			break;
		default:
			break;
		};
		break;
	/* linux_execve */
	case 11:
		switch (ndx) {
		case 0:
			p = "userland char *";
			break;
		case 1:
			p = "userland char **";
			break;
		case 2:
			p = "userland char **";
			break;
		default:
			break;
		};
		break;
	/* linux_chdir */
	case 12:
		switch (ndx) {
		case 0:
			p = "userland char *";
			break;
		default:
			break;
		};
		break;
	/* linux_time */
	case 13:
		switch (ndx) {
		case 0:
			p = "userland l_time_t *";
			break;
		default:
			break;
		};
		break;
	/* linux_mknod */
	case 14:
		switch (ndx) {
		case 0:
			p = "userland char *";
			break;
		case 1:
			p = "l_int";
			break;
		case 2:
			p = "l_dev_t";
			break;
		default:
			break;
		};
		break;
	/* linux_chmod */
	case 15:
		switch (ndx) {
		case 0:
			p = "userland char *";
			break;
		case 1:
			p = "l_mode_t";
			break;
		default:
			break;
		};
		break;
	/* linux_lchown16 */
	case 16:
		switch (ndx) {
		case 0:
			p = "userland char *";
			break;
		case 1:
			p = "l_uid16_t";
			break;
		case 2:
			p = "l_gid16_t";
			break;
		default:
			break;
		};
		break;
	/* linux_stat */
	case 18:
		switch (ndx) {
		case 0:
			p = "userland char *";
			break;
		case 1:
			p = "userland struct linux_stat *";
			break;
		default:
			break;
		};
		break;
	/* linux_lseek */
	case 19:
		switch (ndx) {
		case 0:
			p = "l_uint";
			break;
		case 1:
			p = "l_off_t";
			break;
		case 2:
			p = "l_int";
			break;
		default:
			break;
		};
		break;
	/* linux_getpid */
	case 20:
		break;
	/* linux_mount */
	case 21:
		switch (ndx) {
		case 0:
			p = "userland char *";
			break;
		case 1:
			p = "userland char *";
			break;
		case 2:
			p = "userland char *";
			break;
		case 3:
			p = "l_ulong";
			break;
		case 4:
			p = "userland void *";
			break;
		default:
			break;
		};
		break;
	/* linux_oldumount */
	case 22:
		switch (ndx) {
		case 0:
			p = "userland char *";
			break;
		default:
			break;
		};
		break;
	/* linux_setuid16 */
	case 23:
		switch (ndx) {
		case 0:
			p = "l_uid16_t";
			break;
		default:
			break;
		};
		break;
	/* linux_getuid16 */
	case 24:
		break;
	/* linux_stime */
	case 25:
		break;
	/* linux_ptrace */
	case 26:
		switch (ndx) {
		case 0:
			p = "l_long";
			break;
		case 1:
			p = "l_long";
			break;
		case 2:
			p = "l_long";
			break;
		case 3:
			p = "l_long";
			break;
		default:
			break;
		};
		break;
	/* linux_alarm */
	case 27:
		switch (ndx) {
		case 0:
			p = "l_uint";
			break;
		default:
			break;
		};
		break;
	/* linux_fstat */
	case 28:
		switch (ndx) {
		case 0:
			p = "l_uint";
			break;
		case 1:
			p = "userland struct linux_stat *";
			break;
		default:
			break;
		};
		break;
	/* linux_pause */
	case 29:
		break;
	/* linux_utime */
	case 30:
		switch (ndx) {
		case 0:
			p = "userland char *";
			break;
		case 1:
			p = "userland struct l_utimbuf *";
			break;
		default:
			break;
		};
		break;
	/* linux_access */
	case 33:
		switch (ndx) {
		case 0:
			p = "userland char *";
			break;
		case 1:
			p = "l_int";
			break;
		default:
			break;
		};
		break;
	/* linux_nice */
	case 34:
		switch (ndx) {
		case 0:
			p = "l_int";
			break;
		default:
			break;
		};
		break;
	/* sync */
	case 36:
		break;
	/* linux_kill */
	case 37:
		switch (ndx) {
		case 0:
			p = "l_int";
			break;
		case 1:
			p = "l_int";
			break;
		default:
			break;
		};
		break;
	/* linux_rename */
	case 38:
		switch (ndx) {
		case 0:
			p = "userland char *";
			break;
		case 1:
			p = "userland char *";
			break;
		default:
			break;
		};
		break;
	/* linux_mkdir */
	case 39:
		switch (ndx) {
		case 0:
			p = "userland char *";
			break;
		case 1:
			p = "l_int";
			break;
		default:
			break;
		};
		break;
	/* linux_rmdir */
	case 40:
		switch (ndx) {
		case 0:
			p = "userland char *";
			break;
		default:
			break;
		};
		break;
	/* dup */
	case 41:
		switch (ndx) {
		case 0:
			p = "u_int";
			break;
		default:
			break;
		};
		break;
	/* linux_pipe */
	case 42:
		switch (ndx) {
		case 0:
			p = "userland l_int *";
			break;
		default:
			break;
		};
		break;
	/* linux_times */
	case 43:
		switch (ndx) {
		case 0:
			p = "userland struct l_times_argv *";
			break;
		default:
			break;
		};
		break;
	/* linux_brk */
	case 45:
		switch (ndx) {
		case 0:
			p = "l_ulong";
			break;
		default:
			break;
		};
		break;
	/* linux_setgid16 */
	case 46:
		switch (ndx) {
		case 0:
			p = "l_gid16_t";
			break;
		default:
			break;
		};
		break;
	/* linux_getgid16 */
	case 47:
		break;
	/* linux_signal */
	case 48:
		switch (ndx) {
		case 0:
			p = "l_int";
			break;
		case 1:
			p = "userland void *";
			break;
		default:
			break;
		};
		break;
	/* linux_geteuid16 */
	case 49:
		break;
	/* linux_getegid16 */
	case 50:
		break;
	/* acct */
	case 51:
		switch (ndx) {
		case 0:
			p = "userland char *";
			break;
		default:
			break;
		};
		break;
	/* linux_umount */
	case 52:
		switch (ndx) {
		case 0:
			p = "userland char *";
			break;
		case 1:
			p = "l_int";
			break;
		default:
			break;
		};
		break;
	/* linux_ioctl */
	case 54:
		switch (ndx) {
		case 0:
			p = "l_uint";
			break;
		case 1:
			p = "l_uint";
			break;
		case 2:
			p = "l_ulong";
			break;
		default:
			break;
		};
		break;
	/* linux_fcntl */
	case 55:
		switch (ndx) {
		case 0:
			p = "l_uint";
			break;
		case 1:
			p = "l_uint";
			break;
		case 2:
			p = "l_ulong";
			break;
		default:
			break;
		};
		break;
	/* setpgid */
	case 57:
		switch (ndx) {
		case 0:
			p = "int";
			break;
		case 1:
			p = "int";
			break;
		default:
			break;
		};
		break;
	/* linux_olduname */
	case 59:
		break;
	/* umask */
	case 60:
		switch (ndx) {
		case 0:
			p = "int";
			break;
		default:
			break;
		};
		break;
	/* chroot */
	case 61:
		switch (ndx) {
		case 0:
			p = "userland char *";
			break;
		default:
			break;
		};
		break;
	/* linux_ustat */
	case 62:
		switch (ndx) {
		case 0:
			p = "l_dev_t";
			break;
		case 1:
			p = "userland struct l_ustat *";
			break;
		default:
			break;
		};
		break;
	/* dup2 */
	case 63:
		switch (ndx) {
		case 0:
			p = "u_int";
			break;
		case 1:
			p = "u_int";
			break;
		default:
			break;
		};
		break;
	/* linux_getppid */
	case 64:
		break;
	/* getpgrp */
	case 65:
		break;
	/* setsid */
	case 66:
		break;
	/* linux_sigaction */
	case 67:
		switch (ndx) {
		case 0:
			p = "l_int";
			break;
		case 1:
			p = "userland l_osigaction_t *";
			break;
		case 2:
			p = "userland l_osigaction_t *";
			break;
		default:
			break;
		};
		break;
	/* linux_sgetmask */
	case 68:
		break;
	/* linux_ssetmask */
	case 69:
		switch (ndx) {
		case 0:
			p = "l_osigset_t";
			break;
		default:
			break;
		};
		break;
	/* linux_setreuid16 */
	case 70:
		switch (ndx) {
		case 0:
			p = "l_uid16_t";
			break;
		case 1:
			p = "l_uid16_t";
			break;
		default:
			break;
		};
		break;
	/* linux_setregid16 */
	case 71:
		switch (ndx) {
		case 0:
			p = "l_gid16_t";
			break;
		case 1:
			p = "l_gid16_t";
			break;
		default:
			break;
		};
		break;
	/* linux_sigsuspend */
	case 72:
		switch (ndx) {
		case 0:
			p = "l_int";
			break;
		case 1:
			p = "l_int";
			break;
		case 2:
			p = "l_osigset_t";
			break;
		default:
			break;
		};
		break;
	/* linux_sigpending */
	case 73:
		switch (ndx) {
		case 0:
			p = "userland l_osigset_t *";
			break;
		default:
			break;
		};
		break;
	/* linux_sethostname */
	case 74:
		switch (ndx) {
		case 0:
			p = "userland char *";
			break;
		case 1:
			p = "u_int";
			break;
		default:
			break;
		};
		break;
	/* linux_setrlimit */
	case 75:
		switch (ndx) {
		case 0:
			p = "l_uint";
			break;
		case 1:
			p = "userland struct l_rlimit *";
			break;
		default:
			break;
		};
		break;
	/* linux_old_getrlimit */
	case 76:
		switch (ndx) {
		case 0:
			p = "l_uint";
			break;
		case 1:
			p = "userland struct l_rlimit *";
			break;
		default:
			break;
		};
		break;
	/* getrusage */
	case 77:
		switch (ndx) {
		case 0:
			p = "int";
			break;
		case 1:
			p = "userland struct rusage *";
			break;
		default:
			break;
		};
		break;
	/* gettimeofday */
	case 78:
		switch (ndx) {
		case 0:
			p = "userland struct timeval *";
			break;
		case 1:
			p = "userland struct timezone *";
			break;
		default:
			break;
		};
		break;
	/* settimeofday */
	case 79:
		switch (ndx) {
		case 0:
			p = "userland struct timeval *";
			break;
		case 1:
			p = "userland struct timezone *";
			break;
		default:
			break;
		};
		break;
	/* linux_getgroups16 */
	case 80:
		switch (ndx) {
		case 0:
			p = "l_uint";
			break;
		case 1:
			p = "userland l_gid16_t *";
			break;
		default:
			break;
		};
		break;
	/* linux_setgroups16 */
	case 81:
		switch (ndx) {
		case 0:
			p = "l_uint";
			break;
		case 1:
			p = "userland l_gid16_t *";
			break;
		default:
			break;
		};
		break;
	/* linux_old_select */
	case 82:
		switch (ndx) {
		case 0:
			p = "userland struct l_old_select_argv *";
			break;
		default:
			break;
		};
		break;
	/* linux_symlink */
	case 83:
		switch (ndx) {
		case 0:
			p = "userland char *";
			break;
		case 1:
			p = "userland char *";
			break;
		default:
			break;
		};
		break;
	/* linux_lstat */
	case 84:
		switch (ndx) {
		case 0:
			p = "userland char *";
			break;
		case 1:
			p = "userland struct l_stat *";
			break;
		default:
			break;
		};
		break;
	/* linux_readlink */
	case 85:
		switch (ndx) {
		case 0:
			p = "userland char *";
			break;
		case 1:
			p = "userland char *";
			break;
		case 2:
			p = "l_int";
			break;
		default:
			break;
		};
		break;
	/* linux_uselib */
	case 86:
		switch (ndx) {
		case 0:
			p = "userland char *";
			break;
		default:
			break;
		};
		break;
	/* swapon */
	case 87:
		switch (ndx) {
		case 0:
			p = "userland char *";
			break;
		default:
			break;
		};
		break;
	/* linux_reboot */
	case 88:
		switch (ndx) {
		case 0:
			p = "l_int";
			break;
		case 1:
			p = "l_int";
			break;
		case 2:
			p = "l_uint";
			break;
		case 3:
			p = "userland void *";
			break;
		default:
			break;
		};
		break;
	/* linux_readdir */
	case 89:
		switch (ndx) {
		case 0:
			p = "l_uint";
			break;
		case 1:
			p = "userland struct l_dirent *";
			break;
		case 2:
			p = "l_uint";
			break;
		default:
			break;
		};
		break;
	/* linux_mmap */
	case 90:
		switch (ndx) {
		case 0:
			p = "userland struct l_mmap_argv *";
			break;
		default:
			break;
		};
		break;
	/* munmap */
	case 91:
		switch (ndx) {
		case 0:
			p = "caddr_t";
			break;
		case 1:
			p = "int";
			break;
		default:
			break;
		};
		break;
	/* linux_truncate */
	case 92:
		switch (ndx) {
		case 0:
			p = "userland char *";
			break;
		case 1:
			p = "l_ulong";
			break;
		default:
			break;
		};
		break;
	/* linux_ftruncate */
	case 93:
		switch (ndx) {
		case 0:
			p = "int";
			break;
		case 1:
			p = "long";
			break;
		default:
			break;
		};
		break;
	/* fchmod */
	case 94:
		switch (ndx) {
		case 0:
			p = "int";
			break;
		case 1:
			p = "int";
			break;
		default:
			break;
		};
		break;
	/* fchown */
	case 95:
		switch (ndx) {
		case 0:
			p = "int";
			break;
		case 1:
			p = "int";
			break;
		case 2:
			p = "int";
			break;
		default:
			break;
		};
		break;
	/* linux_getpriority */
	case 96:
		switch (ndx) {
		case 0:
			p = "int";
			break;
		case 1:
			p = "int";
			break;
		default:
			break;
		};
		break;
	/* setpriority */
	case 97:
		switch (ndx) {
		case 0:
			p = "int";
			break;
		case 1:
			p = "int";
			break;
		case 2:
			p = "int";
			break;
		default:
			break;
		};
		break;
	/* linux_statfs */
	case 99:
		switch (ndx) {
		case 0:
			p = "userland char *";
			break;
		case 1:
			p = "userland struct l_statfs_buf *";
			break;
		default:
			break;
		};
		break;
	/* linux_fstatfs */
	case 100:
		switch (ndx) {
		case 0:
			p = "l_uint";
			break;
		case 1:
			p = "userland struct l_statfs_buf *";
			break;
		default:
			break;
		};
		break;
	/* linux_ioperm */
	case 101:
		switch (ndx) {
		case 0:
			p = "l_ulong";
			break;
		case 1:
			p = "l_ulong";
			break;
		case 2:
			p = "l_int";
			break;
		default:
			break;
		};
		break;
	/* linux_socketcall */
	case 102:
		switch (ndx) {
		case 0:
			p = "l_int";
			break;
		case 1:
			p = "l_ulong";
			break;
		default:
			break;
		};
		break;
	/* linux_syslog */
	case 103:
		switch (ndx) {
		case 0:
			p = "l_int";
			break;
		case 1:
			p = "userland char *";
			break;
		case 2:
			p = "l_int";
			break;
		default:
			break;
		};
		break;
	/* linux_setitimer */
	case 104:
		switch (ndx) {
		case 0:
			p = "l_int";
			break;
		case 1:
			p = "userland struct l_itimerval *";
			break;
		case 2:
			p = "userland struct l_itimerval *";
			break;
		default:
			break;
		};
		break;
	/* linux_getitimer */
	case 105:
		switch (ndx) {
		case 0:
			p = "l_int";
			break;
		case 1:
			p = "userland struct l_itimerval *";
			break;
		default:
			break;
		};
		break;
	/* linux_newstat */
	case 106:
		switch (ndx) {
		case 0:
			p = "userland char *";
			break;
		case 1:
			p = "userland struct l_newstat *";
			break;
		default:
			break;
		};
		break;
	/* linux_newlstat */
	case 107:
		switch (ndx) {
		case 0:
			p = "userland char *";
			break;
		case 1:
			p = "userland struct l_newstat *";
			break;
		default:
			break;
		};
		break;
	/* linux_newfstat */
	case 108:
		switch (ndx) {
		case 0:
			p = "l_uint";
			break;
		case 1:
			p = "userland struct l_newstat *";
			break;
		default:
			break;
		};
		break;
	/* linux_uname */
	case 109:
		break;
	/* linux_iopl */
	case 110:
		switch (ndx) {
		case 0:
			p = "l_int";
			break;
		default:
			break;
		};
		break;
	/* linux_vhangup */
	case 111:
		break;
	/* linux_vm86old */
	case 113:
		break;
	/* linux_wait4 */
	case 114:
		switch (ndx) {
		case 0:
			p = "l_pid_t";
			break;
		case 1:
			p = "userland l_int *";
			break;
		case 2:
			p = "l_int";
			break;
		case 3:
			p = "userland void *";
			break;
		default:
			break;
		};
		break;
	/* linux_swapoff */
	case 115:
		break;
	/* linux_sysinfo */
	case 116:
		switch (ndx) {
		case 0:
			p = "userland struct l_sysinfo *";
			break;
		default:
			break;
		};
		break;
	/* linux_ipc */
	case 117:
		switch (ndx) {
		case 0:
			p = "l_uint";
			break;
		case 1:
			p = "l_int";
			break;
		case 2:
			p = "l_int";
			break;
		case 3:
			p = "l_uint";
			break;
		case 4:
			p = "l_uintptr_t";
			break;
		case 5:
			p = "l_uint";
			break;
		default:
			break;
		};
		break;
	/* fsync */
	case 118:
		switch (ndx) {
		case 0:
			p = "int";
			break;
		default:
			break;
		};
		break;
	/* linux_sigreturn */
	case 119:
		switch (ndx) {
		case 0:
			p = "userland struct l_sigframe *";
			break;
		default:
			break;
		};
		break;
	/* linux_clone */
	case 120:
		switch (ndx) {
		case 0:
			p = "l_ulong";
			break;
		case 1:
			p = "l_ulong";
			break;
		case 2:
			p = "userland l_int *";
			break;
		case 3:
			p = "l_ulong";
			break;
		case 4:
			p = "userland l_int *";
			break;
		default:
			break;
		};
		break;
	/* linux_setdomainname */
	case 121:
		switch (ndx) {
		case 0:
			p = "userland char *";
			break;
		case 1:
			p = "int";
			break;
		default:
			break;
		};
		break;
	/* linux_newuname */
	case 122:
		switch (ndx) {
		case 0:
			p = "userland struct l_new_utsname *";
			break;
		default:
			break;
		};
		break;
	/* linux_modify_ldt */
	case 123:
		switch (ndx) {
		case 0:
			p = "l_int";
			break;
		case 1:
			p = "userland void *";
			break;
		case 2:
			p = "l_ulong";
			break;
		default:
			break;
		};
		break;
	/* linux_adjtimex */
	case 124:
		break;
	/* linux_mprotect */
	case 125:
		switch (ndx) {
		case 0:
			p = "caddr_t";
			break;
		case 1:
			p = "int";
			break;
		case 2:
			p = "int";
			break;
		default:
			break;
		};
		break;
	/* linux_sigprocmask */
	case 126:
		switch (ndx) {
		case 0:
			p = "l_int";
			break;
		case 1:
			p = "userland l_osigset_t *";
			break;
		case 2:
			p = "userland l_osigset_t *";
			break;
		default:
			break;
		};
		break;
	/* linux_init_module */
	case 128:
		break;
	/* linux_delete_module */
	case 129:
		break;
	/* linux_quotactl */
	case 131:
		break;
	/* getpgid */
	case 132:
		switch (ndx) {
		case 0:
			p = "int";
			break;
		default:
			break;
		};
		break;
	/* fchdir */
	case 133:
		switch (ndx) {
		case 0:
			p = "int";
			break;
		default:
			break;
		};
		break;
	/* linux_bdflush */
	case 134:
		break;
	/* linux_sysfs */
	case 135:
		switch (ndx) {
		case 0:
			p = "l_int";
			break;
		case 1:
			p = "l_ulong";
			break;
		case 2:
			p = "l_ulong";
			break;
		default:
			break;
		};
		break;
	/* linux_personality */
	case 136:
		switch (ndx) {
		case 0:
			p = "l_uint";
			break;
		default:
			break;
		};
		break;
	/* linux_setfsuid16 */
	case 138:
		switch (ndx) {
		case 0:
			p = "l_uid16_t";
			break;
		default:
			break;
		};
		break;
	/* linux_setfsgid16 */
	case 139:
		switch (ndx) {
		case 0:
			p = "l_gid16_t";
			break;
		default:
			break;
		};
		break;
	/* linux_llseek */
	case 140:
		switch (ndx) {
		case 0:
			p = "l_int";
			break;
		case 1:
			p = "l_ulong";
			break;
		case 2:
			p = "l_ulong";
			break;
		case 3:
			p = "userland l_loff_t *";
			break;
		case 4:
			p = "l_uint";
			break;
		default:
			break;
		};
		break;
	/* linux_getdents */
	case 141:
		switch (ndx) {
		case 0:
			p = "l_uint";
			break;
		case 1:
			p = "userland void *";
			break;
		case 2:
			p = "l_uint";
			break;
		default:
			break;
		};
		break;
	/* linux_select */
	case 142:
		switch (ndx) {
		case 0:
			p = "l_int";
			break;
		case 1:
			p = "userland l_fd_set *";
			break;
		case 2:
			p = "userland l_fd_set *";
			break;
		case 3:
			p = "userland l_fd_set *";
			break;
		case 4:
			p = "userland struct l_timeval *";
			break;
		default:
			break;
		};
		break;
	/* flock */
	case 143:
		switch (ndx) {
		case 0:
			p = "int";
			break;
		case 1:
			p = "int";
			break;
		default:
			break;
		};
		break;
	/* linux_msync */
	case 144:
		switch (ndx) {
		case 0:
			p = "l_ulong";
			break;
		case 1:
			p = "l_size_t";
			break;
		case 2:
			p = "l_int";
			break;
		default:
			break;
		};
		break;
	/* readv */
	case 145:
		switch (ndx) {
		case 0:
			p = "int";
			break;
		case 1:
			p = "userland struct iovec *";
			break;
		case 2:
			p = "u_int";
			break;
		default:
			break;
		};
		break;
	/* writev */
	case 146:
		switch (ndx) {
		case 0:
			p = "int";
			break;
		case 1:
			p = "userland struct iovec *";
			break;
		case 2:
			p = "u_int";
			break;
		default:
			break;
		};
		break;
	/* linux_getsid */
	case 147:
		switch (ndx) {
		case 0:
			p = "l_pid_t";
			break;
		default:
			break;
		};
		break;
	/* linux_fdatasync */
	case 148:
		switch (ndx) {
		case 0:
			p = "l_uint";
			break;
		default:
			break;
		};
		break;
	/* linux_sysctl */
	case 149:
		switch (ndx) {
		case 0:
			p = "userland struct l___sysctl_args *";
			break;
		default:
			break;
		};
		break;
	/* mlock */
	case 150:
		switch (ndx) {
		case 0:
			p = "userland const void *";
			break;
		case 1:
			p = "size_t";
			break;
		default:
			break;
		};
		break;
	/* munlock */
	case 151:
		switch (ndx) {
		case 0:
			p = "userland const void *";
			break;
		case 1:
			p = "size_t";
			break;
		default:
			break;
		};
		break;
	/* mlockall */
	case 152:
		switch (ndx) {
		case 0:
			p = "int";
			break;
		default:
			break;
		};
		break;
	/* munlockall */
	case 153:
		break;
	/* linux_sched_setparam */
	case 154:
		switch (ndx) {
		case 0:
			p = "l_pid_t";
			break;
		case 1:
			p = "userland struct sched_param *";
			break;
		default:
			break;
		};
		break;
	/* linux_sched_getparam */
	case 155:
		switch (ndx) {
		case 0:
			p = "l_pid_t";
			break;
		case 1:
			p = "userland struct sched_param *";
			break;
		default:
			break;
		};
		break;
	/* linux_sched_setscheduler */
	case 156:
		switch (ndx) {
		case 0:
			p = "l_pid_t";
			break;
		case 1:
			p = "l_int";
			break;
		case 2:
			p = "userland struct sched_param *";
			break;
		default:
			break;
		};
		break;
	/* linux_sched_getscheduler */
	case 157:
		switch (ndx) {
		case 0:
			p = "l_pid_t";
			break;
		default:
			break;
		};
		break;
	/* sched_yield */
	case 158:
		break;
	/* linux_sched_get_priority_max */
	case 159:
		switch (ndx) {
		case 0:
			p = "l_int";
			break;
		default:
			break;
		};
		break;
	/* linux_sched_get_priority_min */
	case 160:
		switch (ndx) {
		case 0:
			p = "l_int";
			break;
		default:
			break;
		};
		break;
	/* linux_sched_rr_get_interval */
	case 161:
		switch (ndx) {
		case 0:
			p = "l_pid_t";
			break;
		case 1:
			p = "userland struct l_timespec *";
			break;
		default:
			break;
		};
		break;
	/* linux_nanosleep */
	case 162:
		switch (ndx) {
		case 0:
			p = "userland const struct l_timespec *";
			break;
		case 1:
			p = "userland struct l_timespec *";
			break;
		default:
			break;
		};
		break;
	/* linux_mremap */
	case 163:
		switch (ndx) {
		case 0:
			p = "l_ulong";
			break;
		case 1:
			p = "l_ulong";
			break;
		case 2:
			p = "l_ulong";
			break;
		case 3:
			p = "l_ulong";
			break;
		case 4:
			p = "l_ulong";
			break;
		default:
			break;
		};
		break;
	/* linux_setresuid16 */
	case 164:
		switch (ndx) {
		case 0:
			p = "l_uid16_t";
			break;
		case 1:
			p = "l_uid16_t";
			break;
		case 2:
			p = "l_uid16_t";
			break;
		default:
			break;
		};
		break;
	/* linux_getresuid16 */
	case 165:
		switch (ndx) {
		case 0:
			p = "userland l_uid16_t *";
			break;
		case 1:
			p = "userland l_uid16_t *";
			break;
		case 2:
			p = "userland l_uid16_t *";
			break;
		default:
			break;
		};
		break;
	/* linux_vm86 */
	case 166:
		break;
	/* linux_poll */
	case 168:
		switch (ndx) {
		case 0:
			p = "userland struct pollfd *";
			break;
		case 1:
			p = "unsigned int";
			break;
		case 2:
			p = "long";
			break;
		default:
			break;
		};
		break;
	/* linux_setresgid16 */
	case 170:
		switch (ndx) {
		case 0:
			p = "l_gid16_t";
			break;
		case 1:
			p = "l_gid16_t";
			break;
		case 2:
			p = "l_gid16_t";
			break;
		default:
			break;
		};
		break;
	/* linux_getresgid16 */
	case 171:
		switch (ndx) {
		case 0:
			p = "userland l_gid16_t *";
			break;
		case 1:
			p = "userland l_gid16_t *";
			break;
		case 2:
			p = "userland l_gid16_t *";
			break;
		default:
			break;
		};
		break;
	/* linux_prctl */
	case 172:
		switch (ndx) {
		case 0:
			p = "l_int";
			break;
		case 1:
			p = "l_int";
			break;
		case 2:
			p = "l_int";
			break;
		case 3:
			p = "l_int";
			break;
		case 4:
			p = "l_int";
			break;
		default:
			break;
		};
		break;
	/* linux_rt_sigreturn */
	case 173:
		switch (ndx) {
		case 0:
			p = "userland struct l_ucontext *";
			break;
		default:
			break;
		};
		break;
	/* linux_rt_sigaction */
	case 174:
		switch (ndx) {
		case 0:
			p = "l_int";
			break;
		case 1:
			p = "userland l_sigaction_t *";
			break;
		case 2:
			p = "userland l_sigaction_t *";
			break;
		case 3:
			p = "l_size_t";
			break;
		default:
			break;
		};
		break;
	/* linux_rt_sigprocmask */
	case 175:
		switch (ndx) {
		case 0:
			p = "l_int";
			break;
		case 1:
			p = "userland l_sigset_t *";
			break;
		case 2:
			p = "userland l_sigset_t *";
			break;
		case 3:
			p = "l_size_t";
			break;
		default:
			break;
		};
		break;
	/* linux_rt_sigpending */
	case 176:
		switch (ndx) {
		case 0:
			p = "userland l_sigset_t *";
			break;
		case 1:
			p = "l_size_t";
			break;
		default:
			break;
		};
		break;
	/* linux_rt_sigtimedwait */
	case 177:
		switch (ndx) {
		case 0:
			p = "userland l_sigset_t *";
			break;
		case 1:
			p = "userland l_siginfo_t *";
			break;
		case 2:
			p = "userland struct l_timespec *";
			break;
		case 3:
			p = "l_size_t";
			break;
		default:
			break;
		};
		break;
	/* linux_rt_sigqueueinfo */
	case 178:
		switch (ndx) {
		case 0:
			p = "l_pid_t";
			break;
		case 1:
			p = "l_int";
			break;
		case 2:
			p = "userland l_siginfo_t *";
			break;
		default:
			break;
		};
		break;
	/* linux_rt_sigsuspend */
	case 179:
		switch (ndx) {
		case 0:
			p = "userland l_sigset_t *";
			break;
		case 1:
			p = "l_size_t";
			break;
		default:
			break;
		};
		break;
	/* linux_pread */
	case 180:
		switch (ndx) {
		case 0:
			p = "l_uint";
			break;
		case 1:
			p = "userland char *";
			break;
		case 2:
			p = "l_size_t";
			break;
		case 3:
			p = "l_loff_t";
			break;
		default:
			break;
		};
		break;
	/* linux_pwrite */
	case 181:
		switch (ndx) {
		case 0:
			p = "l_uint";
			break;
		case 1:
			p = "userland char *";
			break;
		case 2:
			p = "l_size_t";
			break;
		case 3:
			p = "l_loff_t";
			break;
		default:
			break;
		};
		break;
	/* linux_chown16 */
	case 182:
		switch (ndx) {
		case 0:
			p = "userland char *";
			break;
		case 1:
			p = "l_uid16_t";
			break;
		case 2:
			p = "l_gid16_t";
			break;
		default:
			break;
		};
		break;
	/* linux_getcwd */
	case 183:
		switch (ndx) {
		case 0:
			p = "userland char *";
			break;
		case 1:
			p = "l_ulong";
			break;
		default:
			break;
		};
		break;
	/* linux_capget */
	case 184:
		switch (ndx) {
		case 0:
			p = "userland struct l_user_cap_header *";
			break;
		case 1:
			p = "userland struct l_user_cap_data *";
			break;
		default:
			break;
		};
		break;
	/* linux_capset */
	case 185:
		switch (ndx) {
		case 0:
			p = "userland struct l_user_cap_header *";
			break;
		case 1:
			p = "userland struct l_user_cap_data *";
			break;
		default:
			break;
		};
		break;
	/* linux_sigaltstack */
	case 186:
		switch (ndx) {
		case 0:
			p = "userland l_stack_t *";
			break;
		case 1:
			p = "userland l_stack_t *";
			break;
		default:
			break;
		};
		break;
	/* linux_sendfile */
	case 187:
		switch (ndx) {
		case 0:
			p = "l_int";
			break;
		case 1:
			p = "l_int";
			break;
		case 2:
			p = "userland l_long *";
			break;
		case 3:
			p = "l_size_t";
			break;
		default:
			break;
		};
		break;
	/* linux_vfork */
	case 190:
		break;
	/* linux_getrlimit */
	case 191:
		switch (ndx) {
		case 0:
			p = "l_uint";
			break;
		case 1:
			p = "userland struct l_rlimit *";
			break;
		default:
			break;
		};
		break;
	/* linux_mmap2 */
	case 192:
		switch (ndx) {
		case 0:
			p = "l_ulong";
			break;
		case 1:
			p = "l_ulong";
			break;
		case 2:
			p = "l_ulong";
			break;
		case 3:
			p = "l_ulong";
			break;
		case 4:
			p = "l_ulong";
			break;
		case 5:
			p = "l_ulong";
			break;
		default:
			break;
		};
		break;
	/* linux_truncate64 */
	case 193:
		switch (ndx) {
		case 0:
			p = "userland char *";
			break;
		case 1:
			p = "l_loff_t";
			break;
		default:
			break;
		};
		break;
	/* linux_ftruncate64 */
	case 194:
		switch (ndx) {
		case 0:
			p = "l_uint";
			break;
		case 1:
			p = "l_loff_t";
			break;
		default:
			break;
		};
		break;
	/* linux_stat64 */
	case 195:
		switch (ndx) {
		case 0:
			p = "userland const char *";
			break;
		case 1:
			p = "userland struct l_stat64 *";
			break;
		default:
			break;
		};
		break;
	/* linux_lstat64 */
	case 196:
		switch (ndx) {
		case 0:
			p = "userland const char *";
			break;
		case 1:
			p = "userland struct l_stat64 *";
			break;
		default:
			break;
		};
		break;
	/* linux_fstat64 */
	case 197:
		switch (ndx) {
		case 0:
			p = "l_int";
			break;
		case 1:
			p = "userland struct l_stat64 *";
			break;
		default:
			break;
		};
		break;
	/* linux_lchown */
	case 198:
		switch (ndx) {
		case 0:
			p = "userland char *";
			break;
		case 1:
			p = "l_uid_t";
			break;
		case 2:
			p = "l_gid_t";
			break;
		default:
			break;
		};
		break;
	/* linux_getuid */
	case 199:
		break;
	/* linux_getgid */
	case 200:
		break;
	/* geteuid */
	case 201:
		break;
	/* getegid */
	case 202:
		break;
	/* setreuid */
	case 203:
		switch (ndx) {
		case 0:
			p = "uid_t";
			break;
		case 1:
			p = "uid_t";
			break;
		default:
			break;
		};
		break;
	/* setregid */
	case 204:
		switch (ndx) {
		case 0:
			p = "gid_t";
			break;
		case 1:
			p = "gid_t";
			break;
		default:
			break;
		};
		break;
	/* linux_getgroups */
	case 205:
		switch (ndx) {
		case 0:
			p = "l_int";
			break;
		case 1:
			p = "userland l_gid_t *";
			break;
		default:
			break;
		};
		break;
	/* linux_setgroups */
	case 206:
		switch (ndx) {
		case 0:
			p = "l_int";
			break;
		case 1:
			p = "userland l_gid_t *";
			break;
		default:
			break;
		};
		break;
	/* fchown */
	case 207:
		break;
	/* setresuid */
	case 208:
		switch (ndx) {
		case 0:
			p = "uid_t";
			break;
		case 1:
			p = "uid_t";
			break;
		case 2:
			p = "uid_t";
			break;
		default:
			break;
		};
		break;
	/* getresuid */
	case 209:
		switch (ndx) {
		case 0:
			p = "userland uid_t *";
			break;
		case 1:
			p = "userland uid_t *";
			break;
		case 2:
			p = "userland uid_t *";
			break;
		default:
			break;
		};
		break;
	/* setresgid */
	case 210:
		switch (ndx) {
		case 0:
			p = "gid_t";
			break;
		case 1:
			p = "gid_t";
			break;
		case 2:
			p = "gid_t";
			break;
		default:
			break;
		};
		break;
	/* getresgid */
	case 211:
		switch (ndx) {
		case 0:
			p = "userland gid_t *";
			break;
		case 1:
			p = "userland gid_t *";
			break;
		case 2:
			p = "userland gid_t *";
			break;
		default:
			break;
		};
		break;
	/* linux_chown */
	case 212:
		switch (ndx) {
		case 0:
			p = "userland char *";
			break;
		case 1:
			p = "l_uid_t";
			break;
		case 2:
			p = "l_gid_t";
			break;
		default:
			break;
		};
		break;
	/* setuid */
	case 213:
		switch (ndx) {
		case 0:
			p = "uid_t";
			break;
		default:
			break;
		};
		break;
	/* setgid */
	case 214:
		switch (ndx) {
		case 0:
			p = "gid_t";
			break;
		default:
			break;
		};
		break;
	/* linux_setfsuid */
	case 215:
		switch (ndx) {
		case 0:
			p = "l_uid_t";
			break;
		default:
			break;
		};
		break;
	/* linux_setfsgid */
	case 216:
		switch (ndx) {
		case 0:
			p = "l_gid_t";
			break;
		default:
			break;
		};
		break;
	/* linux_pivot_root */
	case 217:
		switch (ndx) {
		case 0:
			p = "userland char *";
			break;
		case 1:
			p = "userland char *";
			break;
		default:
			break;
		};
		break;
	/* linux_mincore */
	case 218:
		switch (ndx) {
		case 0:
			p = "l_ulong";
			break;
		case 1:
			p = "l_size_t";
			break;
		case 2:
			p = "userland u_char *";
			break;
		default:
			break;
		};
		break;
	/* linux_madvise */
	case 219:
		switch (ndx) {
		case 0:
			p = "userland void *";
			break;
		case 1:
			p = "size_t";
			break;
		case 2:
			p = "int";
			break;
		default:
			break;
		};
		break;
	/* linux_getdents64 */
	case 220:
		switch (ndx) {
		case 0:
			p = "l_uint";
			break;
		case 1:
			p = "userland void *";
			break;
		case 2:
			p = "l_uint";
			break;
		default:
			break;
		};
		break;
	/* linux_fcntl64 */
	case 221:
		switch (ndx) {
		case 0:
			p = "l_uint";
			break;
		case 1:
			p = "l_uint";
			break;
		case 2:
			p = "l_ulong";
			break;
		default:
			break;
		};
		break;
	/* linux_gettid */
	case 224:
		break;
	/* linux_setxattr */
	case 226:
		switch (ndx) {
		case 0:
			p = "userland const char *";
			break;
		case 1:
			p = "userland const char *";
			break;
		case 2:
			p = "userland const char *";
			break;
		case 3:
			p = "l_size_t";
			break;
		case 4:
			p = "l_int";
			break;
		default:
			break;
		};
		break;
	/* linux_lsetxattr */
	case 227:
		switch (ndx) {
		case 0:
			p = "userland const char *";
			break;
		case 1:
			p = "userland const char *";
			break;
		case 2:
			p = "userland const char *";
			break;
		case 3:
			p = "l_size_t";
			break;
		case 4:
			p = "l_int";
			break;
		default:
			break;
		};
		break;
	/* linux_fsetxattr */
	case 228:
		switch (ndx) {
		case 0:
			p = "l_int";
			break;
		case 1:
			p = "userland const char *";
			break;
		case 2:
			p = "userland const char *";
			break;
		case 3:
			p = "l_size_t";
			break;
		case 4:
			p = "l_int";
			break;
		default:
			break;
		};
		break;
	/* linux_getxattr */
	case 229:
		switch (ndx) {
		case 0:
			p = "userland const char *";
			break;
		case 1:
			p = "userland const char *";
			break;
		case 2:
			p = "userland char *";
			break;
		case 3:
			p = "l_size_t";
			break;
		default:
			break;
		};
		break;
	/* linux_lgetxattr */
	case 230:
		switch (ndx) {
		case 0:
			p = "userland const char *";
			break;
		case 1:
			p = "userland const char *";
			break;
		case 2:
			p = "userland char *";
			break;
		case 3:
			p = "l_size_t";
			break;
		default:
			break;
		};
		break;
	/* linux_fgetxattr */
	case 231:
		switch (ndx) {
		case 0:
			p = "l_int";
			break;
		case 1:
			p = "userland const char *";
			break;
		case 2:
			p = "userland char *";
			break;
		case 3:
			p = "l_size_t";
			break;
		default:
			break;
		};
		break;
	/* linux_listxattr */
	case 232:
		switch (ndx) {
		case 0:
			p = "userland const char *";
			break;
		case 1:
			p = "userland const char *";
			break;
		case 2:
			p = "l_size_t";
			break;
		default:
			break;
		};
		break;
	/* linux_llistxattr */
	case 233:
		switch (ndx) {
		case 0:
			p = "userland const char *";
			break;
		case 1:
			p = "userland const char *";
			break;
		case 2:
			p = "l_size_t";
			break;
		default:
			break;
		};
		break;
	/* linux_flistxattr */
	case 234:
		switch (ndx) {
		case 0:
			p = "l_int";
			break;
		case 1:
			p = "userland const char *";
			break;
		case 2:
			p = "l_size_t";
			break;
		default:
			break;
		};
		break;
	/* linux_removexattr */
	case 235:
		switch (ndx) {
		case 0:
			p = "userland const char *";
			break;
		case 1:
			p = "userland const char *";
			break;
		default:
			break;
		};
		break;
	/* linux_lremovexattr */
	case 236:
		switch (ndx) {
		case 0:
			p = "userland const char *";
			break;
		case 1:
			p = "userland const char *";
			break;
		default:
			break;
		};
		break;
	/* linux_fremovexattr */
	case 237:
		switch (ndx) {
		case 0:
			p = "l_int";
			break;
		case 1:
			p = "userland const char *";
			break;
		default:
			break;
		};
		break;
	/* linux_tkill */
	case 238:
		switch (ndx) {
		case 0:
			p = "int";
			break;
		case 1:
			p = "int";
			break;
		default:
			break;
		};
		break;
	/* linux_sendfile64 */
	case 239:
		switch (ndx) {
		case 0:
			p = "l_int";
			break;
		case 1:
			p = "l_int";
			break;
		case 2:
			p = "userland l_loff_t *";
			break;
		case 3:
			p = "l_size_t";
			break;
		default:
			break;
		};
		break;
	/* linux_sys_futex */
	case 240:
		switch (ndx) {
		case 0:
			p = "userland uint32_t *";
			break;
		case 1:
			p = "l_int";
			break;
		case 2:
			p = "uint32_t";
			break;
		case 3:
			p = "userland struct l_timespec *";
			break;
		case 4:
			p = "userland uint32_t *";
			break;
		case 5:
			p = "uint32_t";
			break;
		default:
			break;
		};
		break;
	/* linux_sched_setaffinity */
	case 241:
		switch (ndx) {
		case 0:
			p = "l_pid_t";
			break;
		case 1:
			p = "l_uint";
			break;
		case 2:
			p = "userland l_ulong *";
			break;
		default:
			break;
		};
		break;
	/* linux_sched_getaffinity */
	case 242:
		switch (ndx) {
		case 0:
			p = "l_pid_t";
			break;
		case 1:
			p = "l_uint";
			break;
		case 2:
			p = "userland l_ulong *";
			break;
		default:
			break;
		};
		break;
	/* linux_set_thread_area */
	case 243:
		switch (ndx) {
		case 0:
			p = "userland struct l_user_desc *";
			break;
		default:
			break;
		};
		break;
	/* linux_get_thread_area */
	case 244:
		switch (ndx) {
		case 0:
			p = "userland struct l_user_desc *";
			break;
		default:
			break;
		};
		break;
	/* linux_fadvise64 */
	case 250:
		switch (ndx) {
		case 0:
			p = "int";
			break;
		case 1:
			p = "l_loff_t";
			break;
		case 2:
			p = "l_size_t";
			break;
		case 3:
			p = "int";
			break;
		default:
			break;
		};
		break;
	/* linux_exit_group */
	case 252:
		switch (ndx) {
		case 0:
			p = "int";
			break;
		default:
			break;
		};
		break;
	/* linux_lookup_dcookie */
	case 253:
		break;
	/* linux_epoll_create */
	case 254:
		switch (ndx) {
		case 0:
			p = "l_int";
			break;
		default:
			break;
		};
		break;
	/* linux_epoll_ctl */
	case 255:
		switch (ndx) {
		case 0:
			p = "l_int";
			break;
		case 1:
			p = "l_int";
			break;
		case 2:
			p = "l_int";
			break;
		case 3:
			p = "userland struct epoll_event *";
			break;
		default:
			break;
		};
		break;
	/* linux_epoll_wait */
	case 256:
		switch (ndx) {
		case 0:
			p = "l_int";
			break;
		case 1:
			p = "userland struct epoll_event *";
			break;
		case 2:
			p = "l_int";
			break;
		case 3:
			p = "l_int";
			break;
		default:
			break;
		};
		break;
	/* linux_remap_file_pages */
	case 257:
		break;
	/* linux_set_tid_address */
	case 258:
		switch (ndx) {
		case 0:
			p = "userland int *";
			break;
		default:
			break;
		};
		break;
	/* linux_timer_create */
	case 259:
		switch (ndx) {
		case 0:
			p = "clockid_t";
			break;
		case 1:
			p = "userland struct sigevent *";
			break;
		case 2:
			p = "userland l_timer_t *";
			break;
		default:
			break;
		};
		break;
	/* linux_timer_settime */
	case 260:
		switch (ndx) {
		case 0:
			p = "l_timer_t";
			break;
		case 1:
			p = "l_int";
			break;
		case 2:
			p = "userland const struct itimerspec *";
			break;
		case 3:
			p = "userland struct itimerspec *";
			break;
		default:
			break;
		};
		break;
	/* linux_timer_gettime */
	case 261:
		switch (ndx) {
		case 0:
			p = "l_timer_t";
			break;
		case 1:
			p = "userland struct itimerspec *";
			break;
		default:
			break;
		};
		break;
	/* linux_timer_getoverrun */
	case 262:
		switch (ndx) {
		case 0:
			p = "l_timer_t";
			break;
		default:
			break;
		};
		break;
	/* linux_timer_delete */
	case 263:
		switch (ndx) {
		case 0:
			p = "l_timer_t";
			break;
		default:
			break;
		};
		break;
	/* linux_clock_settime */
	case 264:
		switch (ndx) {
		case 0:
			p = "clockid_t";
			break;
		case 1:
			p = "userland struct l_timespec *";
			break;
		default:
			break;
		};
		break;
	/* linux_clock_gettime */
	case 265:
		switch (ndx) {
		case 0:
			p = "clockid_t";
			break;
		case 1:
			p = "userland struct l_timespec *";
			break;
		default:
			break;
		};
		break;
	/* linux_clock_getres */
	case 266:
		switch (ndx) {
		case 0:
			p = "clockid_t";
			break;
		case 1:
			p = "userland struct l_timespec *";
			break;
		default:
			break;
		};
		break;
	/* linux_clock_nanosleep */
	case 267:
		switch (ndx) {
		case 0:
			p = "clockid_t";
			break;
		case 1:
			p = "int";
			break;
		case 2:
			p = "userland struct l_timespec *";
			break;
		case 3:
			p = "userland struct l_timespec *";
			break;
		default:
			break;
		};
		break;
	/* linux_statfs64 */
	case 268:
		switch (ndx) {
		case 0:
			p = "userland char *";
			break;
		case 1:
			p = "size_t";
			break;
		case 2:
			p = "userland struct l_statfs64_buf *";
			break;
		default:
			break;
		};
		break;
	/* linux_fstatfs64 */
	case 269:
		switch (ndx) {
		case 0:
			p = "l_uint";
			break;
		case 1:
			p = "size_t";
			break;
		case 2:
			p = "userland struct l_statfs64_buf *";
			break;
		default:
			break;
		};
		break;
	/* linux_tgkill */
	case 270:
		switch (ndx) {
		case 0:
			p = "int";
			break;
		case 1:
			p = "int";
			break;
		case 2:
			p = "int";
			break;
		default:
			break;
		};
		break;
	/* linux_utimes */
	case 271:
		switch (ndx) {
		case 0:
			p = "userland char *";
			break;
		case 1:
			p = "userland struct l_timeval *";
			break;
		default:
			break;
		};
		break;
	/* linux_fadvise64_64 */
	case 272:
		switch (ndx) {
		case 0:
			p = "int";
			break;
		case 1:
			p = "l_loff_t";
			break;
		case 2:
			p = "l_loff_t";
			break;
		case 3:
			p = "int";
			break;
		default:
			break;
		};
		break;
	/* linux_mbind */
	case 274:
		break;
	/* linux_get_mempolicy */
	case 275:
		break;
	/* linux_set_mempolicy */
	case 276:
		break;
	/* linux_mq_open */
	case 277:
		switch (ndx) {
		case 0:
			p = "userland const char *";
			break;
		case 1:
			p = "l_int";
			break;
		case 2:
			p = "l_mode_t";
			break;
		case 3:
			p = "userland struct mq_attr *";
			break;
		default:
			break;
		};
		break;
	/* linux_mq_unlink */
	case 278:
		switch (ndx) {
		case 0:
			p = "userland const char *";
			break;
		default:
			break;
		};
		break;
	/* linux_mq_timedsend */
	case 279:
		switch (ndx) {
		case 0:
			p = "l_mqd_t";
			break;
		case 1:
			p = "userland const char *";
			break;
		case 2:
			p = "l_size_t";
			break;
		case 3:
			p = "l_uint";
			break;
		case 4:
			p = "userland const struct l_timespec *";
			break;
		default:
			break;
		};
		break;
	/* linux_mq_timedreceive */
	case 280:
		switch (ndx) {
		case 0:
			p = "l_mqd_t";
			break;
		case 1:
			p = "userland char *";
			break;
		case 2:
			p = "l_size_t";
			break;
		case 3:
			p = "userland l_uint *";
			break;
		case 4:
			p = "userland const struct l_timespec *";
			break;
		default:
			break;
		};
		break;
	/* linux_mq_notify */
	case 281:
		switch (ndx) {
		case 0:
			p = "l_mqd_t";
			break;
		case 1:
			p = "userland const struct l_timespec *";
			break;
		default:
			break;
		};
		break;
	/* linux_mq_getsetattr */
	case 282:
		switch (ndx) {
		case 0:
			p = "l_mqd_t";
			break;
		case 1:
			p = "userland const struct mq_attr *";
			break;
		case 2:
			p = "userland struct mq_attr *";
			break;
		default:
			break;
		};
		break;
	/* linux_kexec_load */
	case 283:
		break;
	/* linux_waitid */
	case 284:
		switch (ndx) {
		case 0:
			p = "int";
			break;
		case 1:
			p = "l_pid_t";
			break;
		case 2:
			p = "userland l_siginfo_t *";
			break;
		case 3:
			p = "int";
			break;
		case 4:
			p = "userland void *";
			break;
		default:
			break;
		};
		break;
	/* linux_add_key */
	case 286:
		break;
	/* linux_request_key */
	case 287:
		break;
	/* linux_keyctl */
	case 288:
		break;
	/* linux_ioprio_set */
	case 289:
		break;
	/* linux_ioprio_get */
	case 290:
		break;
	/* linux_inotify_init */
	case 291:
		break;
	/* linux_inotify_add_watch */
	case 292:
		break;
	/* linux_inotify_rm_watch */
	case 293:
		break;
	/* linux_migrate_pages */
	case 294:
		break;
	/* linux_openat */
	case 295:
		switch (ndx) {
		case 0:
			p = "l_int";
			break;
		case 1:
			p = "userland const char *";
			break;
		case 2:
			p = "l_int";
			break;
		case 3:
			p = "l_int";
			break;
		default:
			break;
		};
		break;
	/* linux_mkdirat */
	case 296:
		switch (ndx) {
		case 0:
			p = "l_int";
			break;
		case 1:
			p = "userland const char *";
			break;
		case 2:
			p = "l_int";
			break;
		default:
			break;
		};
		break;
	/* linux_mknodat */
	case 297:
		switch (ndx) {
		case 0:
			p = "l_int";
			break;
		case 1:
			p = "userland const char *";
			break;
		case 2:
			p = "l_int";
			break;
		case 3:
			p = "l_uint";
			break;
		default:
			break;
		};
		break;
	/* linux_fchownat */
	case 298:
		switch (ndx) {
		case 0:
			p = "l_int";
			break;
		case 1:
			p = "userland const char *";
			break;
		case 2:
			p = "l_uid16_t";
			break;
		case 3:
			p = "l_gid16_t";
			break;
		case 4:
			p = "l_int";
			break;
		default:
			break;
		};
		break;
	/* linux_futimesat */
	case 299:
		switch (ndx) {
		case 0:
			p = "l_int";
			break;
		case 1:
			p = "userland char *";
			break;
		case 2:
			p = "userland struct l_timeval *";
			break;
		default:
			break;
		};
		break;
	/* linux_fstatat64 */
	case 300:
		switch (ndx) {
		case 0:
			p = "l_int";
			break;
		case 1:
			p = "userland char *";
			break;
		case 2:
			p = "userland struct l_stat64 *";
			break;
		case 3:
			p = "l_int";
			break;
		default:
			break;
		};
		break;
	/* linux_unlinkat */
	case 301:
		switch (ndx) {
		case 0:
			p = "l_int";
			break;
		case 1:
			p = "userland const char *";
			break;
		case 2:
			p = "l_int";
			break;
		default:
			break;
		};
		break;
	/* linux_renameat */
	case 302:
		switch (ndx) {
		case 0:
			p = "l_int";
			break;
		case 1:
			p = "userland const char *";
			break;
		case 2:
			p = "l_int";
			break;
		case 3:
			p = "userland const char *";
			break;
		default:
			break;
		};
		break;
	/* linux_linkat */
	case 303:
		switch (ndx) {
		case 0:
			p = "l_int";
			break;
		case 1:
			p = "userland const char *";
			break;
		case 2:
			p = "l_int";
			break;
		case 3:
			p = "userland const char *";
			break;
		case 4:
			p = "l_int";
			break;
		default:
			break;
		};
		break;
	/* linux_symlinkat */
	case 304:
		switch (ndx) {
		case 0:
			p = "userland const char *";
			break;
		case 1:
			p = "l_int";
			break;
		case 2:
			p = "userland const char *";
			break;
		default:
			break;
		};
		break;
	/* linux_readlinkat */
	case 305:
		switch (ndx) {
		case 0:
			p = "l_int";
			break;
		case 1:
			p = "userland const char *";
			break;
		case 2:
			p = "userland char *";
			break;
		case 3:
			p = "l_int";
			break;
		default:
			break;
		};
		break;
	/* linux_fchmodat */
	case 306:
		switch (ndx) {
		case 0:
			p = "l_int";
			break;
		case 1:
			p = "userland const char *";
			break;
		case 2:
			p = "l_mode_t";
			break;
		default:
			break;
		};
		break;
	/* linux_faccessat */
	case 307:
		switch (ndx) {
		case 0:
			p = "l_int";
			break;
		case 1:
			p = "userland const char *";
			break;
		case 2:
			p = "l_int";
			break;
		default:
			break;
		};
		break;
	/* linux_pselect6 */
	case 308:
		switch (ndx) {
		case 0:
			p = "l_int";
			break;
		case 1:
			p = "userland l_fd_set *";
			break;
		case 2:
			p = "userland l_fd_set *";
			break;
		case 3:
			p = "userland l_fd_set *";
			break;
		case 4:
			p = "userland struct l_timespec *";
			break;
		case 5:
			p = "userland l_uintptr_t *";
			break;
		default:
			break;
		};
		break;
	/* linux_ppoll */
	case 309:
		switch (ndx) {
		case 0:
			p = "userland struct pollfd *";
			break;
		case 1:
			p = "uint32_t";
			break;
		case 2:
			p = "userland struct l_timespec *";
			break;
		case 3:
			p = "userland l_sigset_t *";
			break;
		case 4:
			p = "l_size_t";
			break;
		default:
			break;
		};
		break;
	/* linux_unshare */
	case 310:
		break;
	/* linux_set_robust_list */
	case 311:
		switch (ndx) {
		case 0:
			p = "userland struct linux_robust_list_head *";
			break;
		case 1:
			p = "l_size_t";
			break;
		default:
			break;
		};
		break;
	/* linux_get_robust_list */
	case 312:
		switch (ndx) {
		case 0:
			p = "l_int";
			break;
		case 1:
			p = "userland struct linux_robust_list_head **";
			break;
		case 2:
			p = "userland l_size_t *";
			break;
		default:
			break;
		};
		break;
	/* linux_splice */
	case 313:
		switch (ndx) {
		case 0:
			p = "int";
			break;
		case 1:
			p = "userland l_loff_t *";
			break;
		case 2:
			p = "int";
			break;
		case 3:
			p = "userland l_loff_t *";
			break;
		case 4:
			p = "l_size_t";
			break;
		case 5:
			p = "l_uint";
			break;
		default:
			break;
		};
		break;
	/* linux_sync_file_range */
	case 314:
		switch (ndx) {
		case 0:
			p = "l_int";
			break;
		case 1:
			p = "l_loff_t";
			break;
		case 2:
			p = "l_loff_t";
			break;
		case 3:
			p = "unsigned int";
			break;
		default:
			break;
		};
		break;
	/* linux_tee */
	case 315:
		break;
	/* linux_vmsplice */
	case 316:
		break;
	/* linux_move_pages */
	case 317:
		break;
	/* linux_getcpu */
	case 318:
		switch (ndx) {
		case 0:
			p = "userland l_uint *";
			break;
		case 1:
			p = "userland l_uint *";
			break;
		case 2:
			p = "userland void *";
			break;
		default:
			break;
		};
		break;
	/* linux_epoll_pwait */
	case 319:
		switch (ndx) {
		case 0:
			p = "l_int";
			break;
		case 1:
			p = "userland struct epoll_event *";
			break;
		case 2:
			p = "l_int";
			break;
		case 3:
			p = "l_int";
			break;
		case 4:
			p = "userland l_sigset_t *";
			break;
		case 5:
			p = "l_size_t";
			break;
		default:
			break;
		};
		break;
	/* linux_utimensat */
	case 320:
		switch (ndx) {
		case 0:
			p = "l_int";
			break;
		case 1:
			p = "userland const char *";
			break;
		case 2:
			p = "userland const struct l_timespec *";
			break;
		case 3:
			p = "l_int";
			break;
		default:
			break;
		};
		break;
	/* linux_signalfd */
	case 321:
		break;
	/* linux_timerfd_create */
	case 322:
		switch (ndx) {
		case 0:
			p = "l_int";
			break;
		case 1:
			p = "l_int";
			break;
		default:
			break;
		};
		break;
	/* linux_eventfd */
	case 323:
		switch (ndx) {
		case 0:
			p = "l_uint";
			break;
		default:
			break;
		};
		break;
	/* linux_fallocate */
	case 324:
		switch (ndx) {
		case 0:
			p = "l_int";
			break;
		case 1:
			p = "l_int";
			break;
		case 2:
			p = "l_loff_t";
			break;
		case 3:
			p = "l_loff_t";
			break;
		default:
			break;
		};
		break;
	/* linux_timerfd_settime */
	case 325:
		switch (ndx) {
		case 0:
			p = "l_int";
			break;
		case 1:
			p = "l_int";
			break;
		case 2:
			p = "userland const struct l_itimerspec *";
			break;
		case 3:
			p = "userland struct l_itimerspec *";
			break;
		default:
			break;
		};
		break;
	/* linux_timerfd_gettime */
	case 326:
		switch (ndx) {
		case 0:
			p = "l_int";
			break;
		case 1:
			p = "userland struct l_itimerspec *";
			break;
		default:
			break;
		};
		break;
	/* linux_signalfd4 */
	case 327:
		break;
	/* linux_eventfd2 */
	case 328:
		switch (ndx) {
		case 0:
			p = "l_uint";
			break;
		case 1:
			p = "l_int";
			break;
		default:
			break;
		};
		break;
	/* linux_epoll_create1 */
	case 329:
		switch (ndx) {
		case 0:
			p = "l_int";
			break;
		default:
			break;
		};
		break;
	/* linux_dup3 */
	case 330:
		switch (ndx) {
		case 0:
			p = "l_int";
			break;
		case 1:
			p = "l_int";
			break;
		case 2:
			p = "l_int";
			break;
		default:
			break;
		};
		break;
	/* linux_pipe2 */
	case 331:
		switch (ndx) {
		case 0:
			p = "userland l_int *";
			break;
		case 1:
			p = "l_int";
			break;
		default:
			break;
		};
		break;
	/* linux_inotify_init1 */
	case 332:
		break;
	/* linux_preadv */
	case 333:
		switch (ndx) {
		case 0:
			p = "l_ulong";
			break;
		case 1:
			p = "userland struct iovec *";
			break;
		case 2:
			p = "l_ulong";
			break;
		case 3:
			p = "l_ulong";
			break;
		case 4:
			p = "l_ulong";
			break;
		default:
			break;
		};
		break;
	/* linux_pwritev */
	case 334:
		switch (ndx) {
		case 0:
			p = "l_ulong";
			break;
		case 1:
			p = "userland struct iovec *";
			break;
		case 2:
			p = "l_ulong";
			break;
		case 3:
			p = "l_ulong";
			break;
		case 4:
			p = "l_ulong";
			break;
		default:
			break;
		};
		break;
	/* linux_rt_tgsigqueueinfo */
	case 335:
		switch (ndx) {
		case 0:
			p = "l_pid_t";
			break;
		case 1:
			p = "l_pid_t";
			break;
		case 2:
			p = "l_int";
			break;
		case 3:
			p = "userland l_siginfo_t *";
			break;
		default:
			break;
		};
		break;
	/* linux_perf_event_open */
	case 336:
		break;
	/* linux_recvmmsg */
	case 337:
		switch (ndx) {
		case 0:
			p = "l_int";
			break;
		case 1:
			p = "userland struct l_mmsghdr *";
			break;
		case 2:
			p = "l_uint";
			break;
		case 3:
			p = "l_uint";
			break;
		case 4:
			p = "userland struct l_timespec *";
			break;
		default:
			break;
		};
		break;
	/* linux_fanotify_init */
	case 338:
		break;
	/* linux_fanotify_mark */
	case 339:
		break;
	/* linux_prlimit64 */
	case 340:
		switch (ndx) {
		case 0:
			p = "l_pid_t";
			break;
		case 1:
			p = "l_uint";
			break;
		case 2:
			p = "userland struct rlimit *";
			break;
		case 3:
			p = "userland struct rlimit *";
			break;
		default:
			break;
		};
		break;
	/* linux_name_to_handle_at */
	case 341:
		switch (ndx) {
		case 0:
			p = "l_int";
			break;
		case 1:
			p = "userland const char *";
			break;
		case 2:
			p = "userland struct l_file_handle *";
			break;
		case 3:
			p = "userland l_int *";
			break;
		case 4:
			p = "l_int";
			break;
		default:
			break;
		};
		break;
	/* linux_open_by_handle_at */
	case 342:
		switch (ndx) {
		case 0:
			p = "l_int";
			break;
		case 1:
			p = "userland struct l_file_handle *";
			break;
		case 2:
			p = "l_int";
			break;
		default:
			break;
		};
		break;
	/* linux_clock_adjtime */
	case 343:
		break;
	/* linux_syncfs */
	case 344:
		switch (ndx) {
		case 0:
			p = "l_int";
			break;
		default:
			break;
		};
		break;
	/* linux_sendmmsg */
	case 345:
		switch (ndx) {
		case 0:
			p = "l_int";
			break;
		case 1:
			p = "userland struct l_mmsghdr *";
			break;
		case 2:
			p = "l_uint";
			break;
		case 3:
			p = "l_uint";
			break;
		default:
			break;
		};
		break;
	/* linux_setns */
	case 346:
		break;
	/* linux_process_vm_readv */
	case 347:
		switch (ndx) {
		case 0:
			p = "l_pid_t";
			break;
		case 1:
			p = "userland const struct iovec *";
			break;
		case 2:
			p = "l_ulong";
			break;
		case 3:
			p = "userland const struct iovec *";
			break;
		case 4:
			p = "l_ulong";
			break;
		case 5:
			p = "l_ulong";
			break;
		default:
			break;
		};
		break;
	/* linux_process_vm_writev */
	case 348:
		switch (ndx) {
		case 0:
			p = "l_pid_t";
			break;
		case 1:
			p = "userland const struct iovec *";
			break;
		case 2:
			p = "l_ulong";
			break;
		case 3:
			p = "userland const struct iovec *";
			break;
		case 4:
			p = "l_ulong";
			break;
		case 5:
			p = "l_ulong";
			break;
		default:
			break;
		};
		break;
	/* linux_kcmp */
	case 349:
		switch (ndx) {
		case 0:
			p = "l_pid_t";
			break;
		case 1:
			p = "l_pid_t";
			break;
		case 2:
			p = "l_int";
			break;
		case 3:
			p = "l_ulong";
			break;
		case 4:
			p = "l_ulong";
			break;
		default:
			break;
		};
		break;
	/* linux_finit_module */
	case 350:
		switch (ndx) {
		case 0:
			p = "l_int";
			break;
		case 1:
			p = "userland const char *";
			break;
		case 2:
			p = "l_int";
			break;
		default:
			break;
		};
		break;
	/* linux_sched_setattr */
	case 351:
		switch (ndx) {
		case 0:
			p = "l_pid_t";
			break;
		case 1:
			p = "userland void *";
			break;
		case 2:
			p = "l_uint";
			break;
		default:
			break;
		};
		break;
	/* linux_sched_getattr */
	case 352:
		switch (ndx) {
		case 0:
			p = "l_pid_t";
			break;
		case 1:
			p = "userland void *";
			break;
		case 2:
			p = "l_uint";
			break;
		case 3:
			p = "l_uint";
			break;
		default:
			break;
		};
		break;
	/* linux_renameat2 */
	case 353:
		switch (ndx) {
		case 0:
			p = "l_int";
			break;
		case 1:
			p = "userland const char *";
			break;
		case 2:
			p = "l_int";
			break;
		case 3:
			p = "userland const char *";
			break;
		case 4:
			p = "unsigned int";
			break;
		default:
			break;
		};
		break;
	/* linux_seccomp */
	case 354:
		switch (ndx) {
		case 0:
			p = "l_uint";
			break;
		case 1:
			p = "l_uint";
			break;
		case 2:
			p = "userland const char *";
			break;
		default:
			break;
		};
		break;
	/* linux_getrandom */
	case 355:
		switch (ndx) {
		case 0:
			p = "userland char *";
			break;
		case 1:
			p = "l_size_t";
			break;
		case 2:
			p = "l_uint";
			break;
		default:
			break;
		};
		break;
	/* linux_memfd_create */
	case 356:
		switch (ndx) {
		case 0:
			p = "userland const char *";
			break;
		case 1:
			p = "l_uint";
			break;
		default:
			break;
		};
		break;
	/* linux_bpf */
	case 357:
		switch (ndx) {
		case 0:
			p = "l_int";
			break;
		case 1:
			p = "userland void *";
			break;
		case 2:
			p = "l_uint";
			break;
		default:
			break;
		};
		break;
	/* linux_execveat */
	case 358:
		switch (ndx) {
		case 0:
			p = "l_int";
			break;
		case 1:
			p = "userland const char *";
			break;
		case 2:
			p = "userland const char **";
			break;
		case 3:
			p = "userland const char **";
			break;
		case 4:
			p = "l_int";
			break;
		default:
			break;
		};
		break;
	/* linux_socket */
	case 359:
		switch (ndx) {
		case 0:
			p = "l_int";
			break;
		case 1:
			p = "l_int";
			break;
		case 2:
			p = "l_int";
			break;
		default:
			break;
		};
		break;
	/* linux_socketpair */
	case 360:
		switch (ndx) {
		case 0:
			p = "l_int";
			break;
		case 1:
			p = "l_int";
			break;
		case 2:
			p = "l_int";
			break;
		case 3:
			p = "l_uintptr_t";
			break;
		default:
			break;
		};
		break;
	/* linux_bind */
	case 361:
		switch (ndx) {
		case 0:
			p = "l_int";
			break;
		case 1:
			p = "l_uintptr_t";
			break;
		case 2:
			p = "l_int";
			break;
		default:
			break;
		};
		break;
	/* linux_connect */
	case 362:
		switch (ndx) {
		case 0:
			p = "l_int";
			break;
		case 1:
			p = "l_uintptr_t";
			break;
		case 2:
			p = "l_int";
			break;
		default:
			break;
		};
		break;
	/* linux_listen */
	case 363:
		switch (ndx) {
		case 0:
			p = "l_int";
			break;
		case 1:
			p = "l_int";
			break;
		default:
			break;
		};
		break;
	/* linux_accept4 */
	case 364:
		switch (ndx) {
		case 0:
			p = "l_int";
			break;
		case 1:
			p = "l_uintptr_t";
			break;
		case 2:
			p = "l_uintptr_t";
			break;
		case 3:
			p = "l_int";
			break;
		default:
			break;
		};
		break;
	/* linux_getsockopt */
	case 365:
		switch (ndx) {
		case 0:
			p = "l_int";
			break;
		case 1:
			p = "l_int";
			break;
		case 2:
			p = "l_int";
			break;
		case 3:
			p = "l_uintptr_t";
			break;
		case 4:
			p = "l_uintptr_t";
			break;
		default:
			break;
		};
		break;
	/* linux_setsockopt */
	case 366:
		switch (ndx) {
		case 0:
			p = "l_int";
			break;
		case 1:
			p = "l_int";
			break;
		case 2:
			p = "l_int";
			break;
		case 3:
			p = "l_uintptr_t";
			break;
		case 4:
			p = "l_int";
			break;
		default:
			break;
		};
		break;
	/* linux_getsockname */
	case 367:
		switch (ndx) {
		case 0:
			p = "l_int";
			break;
		case 1:
			p = "l_uintptr_t";
			break;
		case 2:
			p = "l_uintptr_t";
			break;
		default:
			break;
		};
		break;
	/* linux_getpeername */
	case 368:
		switch (ndx) {
		case 0:
			p = "l_int";
			break;
		case 1:
			p = "l_uintptr_t";
			break;
		case 2:
			p = "l_uintptr_t";
			break;
		default:
			break;
		};
		break;
	/* linux_sendto */
	case 369:
		switch (ndx) {
		case 0:
			p = "l_int";
			break;
		case 1:
			p = "l_uintptr_t";
			break;
		case 2:
			p = "l_int";
			break;
		case 3:
			p = "l_int";
			break;
		case 4:
			p = "l_uintptr_t";
			break;
		case 5:
			p = "l_int";
			break;
		default:
			break;
		};
		break;
	/* linux_sendmsg */
	case 370:
		switch (ndx) {
		case 0:
			p = "l_int";
			break;
		case 1:
			p = "l_uintptr_t";
			break;
		case 2:
			p = "l_int";
			break;
		default:
			break;
		};
		break;
	/* linux_recvfrom */
	case 371:
		switch (ndx) {
		case 0:
			p = "l_int";
			break;
		case 1:
			p = "l_uintptr_t";
			break;
		case 2:
			p = "l_size_t";
			break;
		case 3:
			p = "l_int";
			break;
		case 4:
			p = "l_uintptr_t";
			break;
		case 5:
			p = "l_uintptr_t";
			break;
		default:
			break;
		};
		break;
	/* linux_recvmsg */
	case 372:
		switch (ndx) {
		case 0:
			p = "l_int";
			break;
		case 1:
			p = "l_uintptr_t";
			break;
		case 2:
			p = "l_int";
			break;
		default:
			break;
		};
		break;
	/* linux_shutdown */
	case 373:
		switch (ndx) {
		case 0:
			p = "l_int";
			break;
		case 1:
			p = "l_int";
			break;
		default:
			break;
		};
		break;
	/* linux_userfaultfd */
	case 374:
		switch (ndx) {
		case 0:
			p = "l_int";
			break;
		default:
			break;
		};
		break;
	/* linux_membarrier */
	case 375:
		switch (ndx) {
		case 0:
			p = "l_int";
			break;
		case 1:
			p = "l_int";
			break;
		default:
			break;
		};
		break;
	/* linux_mlock2 */
	case 376:
		switch (ndx) {
		case 0:
			p = "l_ulong";
			break;
		case 1:
			p = "l_size_t";
			break;
		case 2:
			p = "l_int";
			break;
		default:
			break;
		};
		break;
	/* linux_copy_file_range */
	case 377:
		switch (ndx) {
		case 0:
			p = "l_int";
			break;
		case 1:
			p = "userland l_loff_t *";
			break;
		case 2:
			p = "l_int";
			break;
		case 3:
			p = "userland l_loff_t *";
			break;
		case 4:
			p = "l_size_t";
			break;
		case 5:
			p = "l_uint";
			break;
		default:
			break;
		};
		break;
	/* linux_preadv2 */
	case 378:
		switch (ndx) {
		case 0:
			p = "l_ulong";
			break;
		case 1:
			p = "userland const struct iovec *";
			break;
		case 2:
			p = "l_ulong";
			break;
		case 3:
			p = "l_ulong";
			break;
		case 4:
			p = "l_ulong";
			break;
		case 5:
			p = "l_int";
			break;
		default:
			break;
		};
		break;
	/* linux_pwritev2 */
	case 379:
		switch (ndx) {
		case 0:
			p = "l_ulong";
			break;
		case 1:
			p = "userland const struct iovec *";
			break;
		case 2:
			p = "l_ulong";
			break;
		case 3:
			p = "l_ulong";
			break;
		case 4:
			p = "l_ulong";
			break;
		case 5:
			p = "l_int";
			break;
		default:
			break;
		};
		break;
	/* linux_pkey_mprotect */
	case 380:
		switch (ndx) {
		case 0:
			p = "l_ulong";
			break;
		case 1:
			p = "l_size_t";
			break;
		case 2:
			p = "l_ulong";
			break;
		case 3:
			p = "l_int";
			break;
		default:
			break;
		};
		break;
	/* linux_pkey_alloc */
	case 381:
		switch (ndx) {
		case 0:
			p = "l_ulong";
			break;
		case 1:
			p = "l_ulong";
			break;
		default:
			break;
		};
		break;
	/* linux_pkey_free */
	case 382:
		switch (ndx) {
		case 0:
			p = "l_int";
			break;
		default:
			break;
		};
		break;
	/* linux_statx */
	case 383:
		switch (ndx) {
		case 0:
			p = "l_int";
			break;
		case 1:
			p = "userland const char *";
			break;
		case 2:
			p = "l_uint";
			break;
		case 3:
			p = "l_uint";
			break;
		case 4:
			p = "userland void *";
			break;
		default:
			break;
		};
		break;
	/* linux_arch_prctl */
	case 384:
		switch (ndx) {
		case 0:
			p = "l_int";
			break;
		case 1:
			p = "l_ulong";
			break;
		default:
			break;
		};
		break;
	/* linux_io_pgetevents */
	case 385:
		break;
	/* linux_rseq */
	case 386:
		break;
	/* linux_semget */
	case 393:
		switch (ndx) {
		case 0:
			p = "l_key_t";
			break;
		case 1:
			p = "l_int";
			break;
		case 2:
			p = "l_int";
			break;
		default:
			break;
		};
		break;
	/* linux_semctl */
	case 394:
		switch (ndx) {
		case 0:
			p = "l_int";
			break;
		case 1:
			p = "l_int";
			break;
		case 2:
			p = "l_int";
			break;
		case 3:
			p = "union l_semun";
			break;
		default:
			break;
		};
		break;
	/* linux_shmget */
	case 395:
		switch (ndx) {
		case 0:
			p = "l_key_t";
			break;
		case 1:
			p = "l_size_t";
			break;
		case 2:
			p = "l_int";
			break;
		default:
			break;
		};
		break;
	/* linux_shmctl */
	case 396:
		switch (ndx) {
		case 0:
			p = "l_int";
			break;
		case 1:
			p = "l_int";
			break;
		case 2:
			p = "userland struct l_shmid_ds *";
			break;
		default:
			break;
		};
		break;
	/* linux_shmat */
	case 397:
		switch (ndx) {
		case 0:
			p = "l_int";
			break;
		case 1:
			p = "userland char *";
			break;
		case 2:
			p = "l_int";
			break;
		default:
			break;
		};
		break;
	/* linux_shmdt */
	case 398:
		switch (ndx) {
		case 0:
			p = "userland char *";
			break;
		default:
			break;
		};
		break;
	/* linux_msgget */
	case 399:
		switch (ndx) {
		case 0:
			p = "l_key_t";
			break;
		case 1:
			p = "l_int";
			break;
		default:
			break;
		};
		break;
	/* linux_msgsnd */
	case 400:
		switch (ndx) {
		case 0:
			p = "l_int";
			break;
		case 1:
			p = "userland struct l_msgbuf *";
			break;
		case 2:
			p = "l_size_t";
			break;
		case 3:
			p = "l_int";
			break;
		default:
			break;
		};
		break;
	/* linux_msgrcv */
	case 401:
		switch (ndx) {
		case 0:
			p = "l_int";
			break;
		case 1:
			p = "userland struct l_msgbuf *";
			break;
		case 2:
			p = "l_size_t";
			break;
		case 3:
			p = "l_long";
			break;
		case 4:
			p = "l_int";
			break;
		default:
			break;
		};
		break;
	/* linux_msgctl */
	case 402:
		switch (ndx) {
		case 0:
			p = "l_int";
			break;
		case 1:
			p = "l_int";
			break;
		case 2:
			p = "userland struct l_msqid_ds *";
			break;
		default:
			break;
		};
		break;
	/* linux_clock_gettime64 */
	case 403:
		switch (ndx) {
		case 0:
			p = "clockid_t";
			break;
		case 1:
			p = "userland struct l_timespec64 *";
			break;
		default:
			break;
		};
		break;
	/* linux_clock_settime64 */
	case 404:
		switch (ndx) {
		case 0:
			p = "clockid_t";
			break;
		case 1:
			p = "userland struct l_timespec64 *";
			break;
		default:
			break;
		};
		break;
	/* linux_clock_adjtime64 */
	case 405:
		break;
	/* linux_clock_getres_time64 */
	case 406:
		switch (ndx) {
		case 0:
			p = "clockid_t";
			break;
		case 1:
			p = "userland struct l_timespec64 *";
			break;
		default:
			break;
		};
		break;
	/* linux_clock_nanosleep_time64 */
	case 407:
		switch (ndx) {
		case 0:
			p = "clockid_t";
			break;
		case 1:
			p = "l_int";
			break;
		case 2:
			p = "userland struct l_timespec64 *";
			break;
		case 3:
			p = "userland struct l_timespec64 *";
			break;
		default:
			break;
		};
		break;
	/* linux_timer_gettime64 */
	case 408:
		break;
	/* linux_timer_settime64 */
	case 409:
		break;
	/* linux_timerfd_gettime64 */
	case 410:
		break;
	/* linux_timerfd_settime64 */
	case 411:
		break;
	/* linux_utimensat_time64 */
	case 412:
		switch (ndx) {
		case 0:
			p = "l_int";
			break;
		case 1:
			p = "userland const char *";
			break;
		case 2:
			p = "userland const struct l_timespec64 *";
			break;
		case 3:
			p = "l_int";
			break;
		default:
			break;
		};
		break;
	/* linux_pselect6_time64 */
	case 413:
		switch (ndx) {
		case 0:
			p = "l_int";
			break;
		case 1:
			p = "userland l_fd_set *";
			break;
		case 2:
			p = "userland l_fd_set *";
			break;
		case 3:
			p = "userland l_fd_set *";
			break;
		case 4:
			p = "userland struct l_timespec64 *";
			break;
		case 5:
			p = "userland l_uintptr_t *";
			break;
		default:
			break;
		};
		break;
	/* linux_ppoll_time64 */
	case 414:
		switch (ndx) {
		case 0:
			p = "userland struct pollfd *";
			break;
		case 1:
			p = "uint32_t";
			break;
		case 2:
			p = "userland struct l_timespec64 *";
			break;
		case 3:
			p = "userland l_sigset_t *";
			break;
		case 4:
			p = "l_size_t";
			break;
		default:
			break;
		};
		break;
	/* linux_io_pgetevents_time64 */
	case 416:
		break;
	/* linux_recvmmsg_time64 */
	case 417:
		break;
	/* linux_mq_timedsend_time64 */
	case 418:
		break;
	/* linux_mq_timedreceive_time64 */
	case 419:
		break;
	/* linux_semtimedop_time64 */
	case 420:
		break;
	/* linux_rt_sigtimedwait_time64 */
	case 421:
		switch (ndx) {
		case 0:
			p = "userland l_sigset_t *";
			break;
		case 1:
			p = "userland l_siginfo_t *";
			break;
		case 2:
			p = "userland struct l_timespec64 *";
			break;
		case 3:
			p = "l_size_t";
			break;
		default:
			break;
		};
		break;
	/* linux_sys_futex_time64 */
	case 422:
		switch (ndx) {
		case 0:
			p = "userland uint32_t *";
			break;
		case 1:
			p = "l_int";
			break;
		case 2:
			p = "uint32_t";
			break;
		case 3:
			p = "userland struct l_timespec64 *";
			break;
		case 4:
			p = "userland uint32_t *";
			break;
		case 5:
			p = "uint32_t";
			break;
		default:
			break;
		};
		break;
	/* linux_sched_rr_get_interval_time64 */
	case 423:
		break;
	/* linux_pidfd_send_signal */
	case 424:
		switch (ndx) {
		case 0:
			p = "l_int";
			break;
		case 1:
			p = "l_int";
			break;
		case 2:
			p = "userland l_siginfo_t *";
			break;
		case 3:
			p = "l_uint";
			break;
		default:
			break;
		};
		break;
	/* linux_io_uring_setup */
	case 425:
		break;
	/* linux_io_uring_enter */
	case 426:
		break;
	/* linux_io_uring_register */
	case 427:
		break;
	/* linux_open_tree */
	case 428:
		break;
	/* linux_move_mount */
	case 429:
		break;
	/* linux_fsopen */
	case 430:
		break;
	/* linux_fsconfig */
	case 431:
		break;
	/* linux_fsmount */
	case 432:
		break;
	/* linux_fspick */
	case 433:
		break;
	/* linux_pidfd_open */
	case 434:
		break;
	/* linux_clone3 */
	case 435:
		switch (ndx) {
		case 0:
			p = "userland struct l_user_clone_args *";
			break;
		case 1:
			p = "l_size_t";
			break;
		default:
			break;
		};
		break;
	/* linux_close_range */
	case 436:
		break;
	/* linux_openat2 */
	case 437:
		break;
	/* linux_pidfd_getfd */
	case 438:
		break;
	/* linux_faccessat2 */
	case 439:
		switch (ndx) {
		case 0:
			p = "l_int";
			break;
		case 1:
			p = "userland const char *";
			break;
		case 2:
			p = "l_int";
			break;
		case 3:
			p = "l_int";
			break;
		default:
			break;
		};
		break;
	/* linux_process_madvise */
	case 440:
		break;
	/* linux_epoll_pwait2 */
	case 441:
		break;
	/* linux_mount_setattr */
	case 442:
		break;
	default:
		break;
	};
	if (p != NULL)
		strlcpy(desc, p, descsz);
}
static void
systrace_return_setargdesc(int sysnum, int ndx, char *desc, size_t descsz)
{
	const char *p = NULL;
	switch (sysnum) {
#define	nosys	linux_nosys
	/* linux_exit */
	case 1:
		if (ndx == 0 || ndx == 1)
			p = "void";
		break;
	/* linux_fork */
	case 2:
	/* read */
	case 3:
		if (ndx == 0 || ndx == 1)
			p = "int";
		break;
	/* write */
	case 4:
		if (ndx == 0 || ndx == 1)
			p = "int";
		break;
	/* linux_open */
	case 5:
		if (ndx == 0 || ndx == 1)
			p = "int";
		break;
	/* close */
	case 6:
		if (ndx == 0 || ndx == 1)
			p = "int";
		break;
	/* linux_waitpid */
	case 7:
		if (ndx == 0 || ndx == 1)
			p = "int";
		break;
	/* linux_creat */
	case 8:
		if (ndx == 0 || ndx == 1)
			p = "int";
		break;
	/* linux_link */
	case 9:
		if (ndx == 0 || ndx == 1)
			p = "int";
		break;
	/* linux_unlink */
	case 10:
		if (ndx == 0 || ndx == 1)
			p = "int";
		break;
	/* linux_execve */
	case 11:
		if (ndx == 0 || ndx == 1)
			p = "int";
		break;
	/* linux_chdir */
	case 12:
		if (ndx == 0 || ndx == 1)
			p = "int";
		break;
	/* linux_time */
	case 13:
		if (ndx == 0 || ndx == 1)
			p = "int";
		break;
	/* linux_mknod */
	case 14:
		if (ndx == 0 || ndx == 1)
			p = "int";
		break;
	/* linux_chmod */
	case 15:
		if (ndx == 0 || ndx == 1)
			p = "int";
		break;
	/* linux_lchown16 */
	case 16:
		if (ndx == 0 || ndx == 1)
			p = "int";
		break;
	/* linux_stat */
	case 18:
		if (ndx == 0 || ndx == 1)
			p = "int";
		break;
	/* linux_lseek */
	case 19:
		if (ndx == 0 || ndx == 1)
			p = "int";
		break;
	/* linux_getpid */
	case 20:
	/* linux_mount */
	case 21:
		if (ndx == 0 || ndx == 1)
			p = "int";
		break;
	/* linux_oldumount */
	case 22:
		if (ndx == 0 || ndx == 1)
			p = "int";
		break;
	/* linux_setuid16 */
	case 23:
		if (ndx == 0 || ndx == 1)
			p = "int";
		break;
	/* linux_getuid16 */
	case 24:
	/* linux_stime */
	case 25:
	/* linux_ptrace */
	case 26:
		if (ndx == 0 || ndx == 1)
			p = "int";
		break;
	/* linux_alarm */
	case 27:
		if (ndx == 0 || ndx == 1)
			p = "int";
		break;
	/* linux_fstat */
	case 28:
		if (ndx == 0 || ndx == 1)
			p = "int";
		break;
	/* linux_pause */
	case 29:
	/* linux_utime */
	case 30:
		if (ndx == 0 || ndx == 1)
			p = "int";
		break;
	/* linux_access */
	case 33:
		if (ndx == 0 || ndx == 1)
			p = "int";
		break;
	/* linux_nice */
	case 34:
		if (ndx == 0 || ndx == 1)
			p = "int";
		break;
	/* sync */
	case 36:
	/* linux_kill */
	case 37:
		if (ndx == 0 || ndx == 1)
			p = "int";
		break;
	/* linux_rename */
	case 38:
		if (ndx == 0 || ndx == 1)
			p = "int";
		break;
	/* linux_mkdir */
	case 39:
		if (ndx == 0 || ndx == 1)
			p = "int";
		break;
	/* linux_rmdir */
	case 40:
		if (ndx == 0 || ndx == 1)
			p = "int";
		break;
	/* dup */
	case 41:
		if (ndx == 0 || ndx == 1)
			p = "int";
		break;
	/* linux_pipe */
	case 42:
		if (ndx == 0 || ndx == 1)
			p = "int";
		break;
	/* linux_times */
	case 43:
		if (ndx == 0 || ndx == 1)
			p = "int";
		break;
	/* linux_brk */
	case 45:
		if (ndx == 0 || ndx == 1)
			p = "int";
		break;
	/* linux_setgid16 */
	case 46:
		if (ndx == 0 || ndx == 1)
			p = "int";
		break;
	/* linux_getgid16 */
	case 47:
	/* linux_signal */
	case 48:
		if (ndx == 0 || ndx == 1)
			p = "int";
		break;
	/* linux_geteuid16 */
	case 49:
	/* linux_getegid16 */
	case 50:
	/* acct */
	case 51:
		if (ndx == 0 || ndx == 1)
			p = "int";
		break;
	/* linux_umount */
	case 52:
		if (ndx == 0 || ndx == 1)
			p = "int";
		break;
	/* linux_ioctl */
	case 54:
		if (ndx == 0 || ndx == 1)
			p = "int";
		break;
	/* linux_fcntl */
	case 55:
		if (ndx == 0 || ndx == 1)
			p = "int";
		break;
	/* setpgid */
	case 57:
		if (ndx == 0 || ndx == 1)
			p = "int";
		break;
	/* linux_olduname */
	case 59:
	/* umask */
	case 60:
		if (ndx == 0 || ndx == 1)
			p = "int";
		break;
	/* chroot */
	case 61:
		if (ndx == 0 || ndx == 1)
			p = "int";
		break;
	/* linux_ustat */
	case 62:
		if (ndx == 0 || ndx == 1)
			p = "int";
		break;
	/* dup2 */
	case 63:
		if (ndx == 0 || ndx == 1)
			p = "int";
		break;
	/* linux_getppid */
	case 64:
	/* getpgrp */
	case 65:
	/* setsid */
	case 66:
	/* linux_sigaction */
	case 67:
		if (ndx == 0 || ndx == 1)
			p = "int";
		break;
	/* linux_sgetmask */
	case 68:
	/* linux_ssetmask */
	case 69:
		if (ndx == 0 || ndx == 1)
			p = "int";
		break;
	/* linux_setreuid16 */
	case 70:
		if (ndx == 0 || ndx == 1)
			p = "int";
		break;
	/* linux_setregid16 */
	case 71:
		if (ndx == 0 || ndx == 1)
			p = "int";
		break;
	/* linux_sigsuspend */
	case 72:
		if (ndx == 0 || ndx == 1)
			p = "int";
		break;
	/* linux_sigpending */
	case 73:
		if (ndx == 0 || ndx == 1)
			p = "int";
		break;
	/* linux_sethostname */
	case 74:
		if (ndx == 0 || ndx == 1)
			p = "int";
		break;
	/* linux_setrlimit */
	case 75:
		if (ndx == 0 || ndx == 1)
			p = "int";
		break;
	/* linux_old_getrlimit */
	case 76:
		if (ndx == 0 || ndx == 1)
			p = "int";
		break;
	/* getrusage */
	case 77:
		if (ndx == 0 || ndx == 1)
			p = "int";
		break;
	/* gettimeofday */
	case 78:
		if (ndx == 0 || ndx == 1)
			p = "int";
		break;
	/* settimeofday */
	case 79:
		if (ndx == 0 || ndx == 1)
			p = "int";
		break;
	/* linux_getgroups16 */
	case 80:
		if (ndx == 0 || ndx == 1)
			p = "int";
		break;
	/* linux_setgroups16 */
	case 81:
		if (ndx == 0 || ndx == 1)
			p = "int";
		break;
	/* linux_old_select */
	case 82:
		if (ndx == 0 || ndx == 1)
			p = "int";
		break;
	/* linux_symlink */
	case 83:
		if (ndx == 0 || ndx == 1)
			p = "int";
		break;
	/* linux_lstat */
	case 84:
		if (ndx == 0 || ndx == 1)
			p = "int";
		break;
	/* linux_readlink */
	case 85:
		if (ndx == 0 || ndx == 1)
			p = "int";
		break;
	/* linux_uselib */
	case 86:
		if (ndx == 0 || ndx == 1)
			p = "int";
		break;
	/* swapon */
	case 87:
		if (ndx == 0 || ndx == 1)
			p = "int";
		break;
	/* linux_reboot */
	case 88:
		if (ndx == 0 || ndx == 1)
			p = "int";
		break;
	/* linux_readdir */
	case 89:
		if (ndx == 0 || ndx == 1)
			p = "int";
		break;
	/* linux_mmap */
	case 90:
		if (ndx == 0 || ndx == 1)
			p = "int";
		break;
	/* munmap */
	case 91:
		if (ndx == 0 || ndx == 1)
			p = "int";
		break;
	/* linux_truncate */
	case 92:
		if (ndx == 0 || ndx == 1)
			p = "int";
		break;
	/* linux_ftruncate */
	case 93:
		if (ndx == 0 || ndx == 1)
			p = "int";
		break;
	/* fchmod */
	case 94:
		if (ndx == 0 || ndx == 1)
			p = "int";
		break;
	/* fchown */
	case 95:
		if (ndx == 0 || ndx == 1)
			p = "int";
		break;
	/* linux_getpriority */
	case 96:
		if (ndx == 0 || ndx == 1)
			p = "int";
		break;
	/* setpriority */
	case 97:
		if (ndx == 0 || ndx == 1)
			p = "int";
		break;
	/* linux_statfs */
	case 99:
		if (ndx == 0 || ndx == 1)
			p = "int";
		break;
	/* linux_fstatfs */
	case 100:
		if (ndx == 0 || ndx == 1)
			p = "int";
		break;
	/* linux_ioperm */
	case 101:
		if (ndx == 0 || ndx == 1)
			p = "int";
		break;
	/* linux_socketcall */
	case 102:
		if (ndx == 0 || ndx == 1)
			p = "int";
		break;
	/* linux_syslog */
	case 103:
		if (ndx == 0 || ndx == 1)
			p = "int";
		break;
	/* linux_setitimer */
	case 104:
		if (ndx == 0 || ndx == 1)
			p = "int";
		break;
	/* linux_getitimer */
	case 105:
		if (ndx == 0 || ndx == 1)
			p = "int";
		break;
	/* linux_newstat */
	case 106:
		if (ndx == 0 || ndx == 1)
			p = "int";
		break;
	/* linux_newlstat */
	case 107:
		if (ndx == 0 || ndx == 1)
			p = "int";
		break;
	/* linux_newfstat */
	case 108:
		if (ndx == 0 || ndx == 1)
			p = "int";
		break;
	/* linux_uname */
	case 109:
	/* linux_iopl */
	case 110:
		if (ndx == 0 || ndx == 1)
			p = "int";
		break;
	/* linux_vhangup */
	case 111:
	/* linux_vm86old */
	case 113:
	/* linux_wait4 */
	case 114:
		if (ndx == 0 || ndx == 1)
			p = "int";
		break;
	/* linux_swapoff */
	case 115:
	/* linux_sysinfo */
	case 116:
		if (ndx == 0 || ndx == 1)
			p = "int";
		break;
	/* linux_ipc */
	case 117:
		if (ndx == 0 || ndx == 1)
			p = "int";
		break;
	/* fsync */
	case 118:
		if (ndx == 0 || ndx == 1)
			p = "int";
		break;
	/* linux_sigreturn */
	case 119:
		if (ndx == 0 || ndx == 1)
			p = "int";
		break;
	/* linux_clone */
	case 120:
		if (ndx == 0 || ndx == 1)
			p = "int";
		break;
	/* linux_setdomainname */
	case 121:
		if (ndx == 0 || ndx == 1)
			p = "int";
		break;
	/* linux_newuname */
	case 122:
		if (ndx == 0 || ndx == 1)
			p = "int";
		break;
	/* linux_modify_ldt */
	case 123:
		if (ndx == 0 || ndx == 1)
			p = "int";
		break;
	/* linux_adjtimex */
	case 124:
	/* linux_mprotect */
	case 125:
		if (ndx == 0 || ndx == 1)
			p = "int";
		break;
	/* linux_sigprocmask */
	case 126:
		if (ndx == 0 || ndx == 1)
			p = "int";
		break;
	/* linux_init_module */
	case 128:
	/* linux_delete_module */
	case 129:
	/* linux_quotactl */
	case 131:
	/* getpgid */
	case 132:
		if (ndx == 0 || ndx == 1)
			p = "int";
		break;
	/* fchdir */
	case 133:
		if (ndx == 0 || ndx == 1)
			p = "int";
		break;
	/* linux_bdflush */
	case 134:
	/* linux_sysfs */
	case 135:
		if (ndx == 0 || ndx == 1)
			p = "int";
		break;
	/* linux_personality */
	case 136:
		if (ndx == 0 || ndx == 1)
			p = "int";
		break;
	/* linux_setfsuid16 */
	case 138:
		if (ndx == 0 || ndx == 1)
			p = "int";
		break;
	/* linux_setfsgid16 */
	case 139:
		if (ndx == 0 || ndx == 1)
			p = "int";
		break;
	/* linux_llseek */
	case 140:
		if (ndx == 0 || ndx == 1)
			p = "int";
		break;
	/* linux_getdents */
	case 141:
		if (ndx == 0 || ndx == 1)
			p = "int";
		break;
	/* linux_select */
	case 142:
		if (ndx == 0 || ndx == 1)
			p = "int";
		break;
	/* flock */
	case 143:
		if (ndx == 0 || ndx == 1)
			p = "int";
		break;
	/* linux_msync */
	case 144:
		if (ndx == 0 || ndx == 1)
			p = "int";
		break;
	/* readv */
	case 145:
		if (ndx == 0 || ndx == 1)
			p = "int";
		break;
	/* writev */
	case 146:
		if (ndx == 0 || ndx == 1)
			p = "int";
		break;
	/* linux_getsid */
	case 147:
		if (ndx == 0 || ndx == 1)
			p = "int";
		break;
	/* linux_fdatasync */
	case 148:
		if (ndx == 0 || ndx == 1)
			p = "int";
		break;
	/* linux_sysctl */
	case 149:
		if (ndx == 0 || ndx == 1)
			p = "int";
		break;
	/* mlock */
	case 150:
		if (ndx == 0 || ndx == 1)
			p = "int";
		break;
	/* munlock */
	case 151:
		if (ndx == 0 || ndx == 1)
			p = "int";
		break;
	/* mlockall */
	case 152:
		if (ndx == 0 || ndx == 1)
			p = "int";
		break;
	/* munlockall */
	case 153:
	/* linux_sched_setparam */
	case 154:
		if (ndx == 0 || ndx == 1)
			p = "int";
		break;
	/* linux_sched_getparam */
	case 155:
		if (ndx == 0 || ndx == 1)
			p = "int";
		break;
	/* linux_sched_setscheduler */
	case 156:
		if (ndx == 0 || ndx == 1)
			p = "int";
		break;
	/* linux_sched_getscheduler */
	case 157:
		if (ndx == 0 || ndx == 1)
			p = "int";
		break;
	/* sched_yield */
	case 158:
	/* linux_sched_get_priority_max */
	case 159:
		if (ndx == 0 || ndx == 1)
			p = "int";
		break;
	/* linux_sched_get_priority_min */
	case 160:
		if (ndx == 0 || ndx == 1)
			p = "int";
		break;
	/* linux_sched_rr_get_interval */
	case 161:
		if (ndx == 0 || ndx == 1)
			p = "int";
		break;
	/* linux_nanosleep */
	case 162:
		if (ndx == 0 || ndx == 1)
			p = "int";
		break;
	/* linux_mremap */
	case 163:
		if (ndx == 0 || ndx == 1)
			p = "int";
		break;
	/* linux_setresuid16 */
	case 164:
		if (ndx == 0 || ndx == 1)
			p = "int";
		break;
	/* linux_getresuid16 */
	case 165:
		if (ndx == 0 || ndx == 1)
			p = "int";
		break;
	/* linux_vm86 */
	case 166:
	/* linux_poll */
	case 168:
		if (ndx == 0 || ndx == 1)
			p = "int";
		break;
	/* linux_setresgid16 */
	case 170:
		if (ndx == 0 || ndx == 1)
			p = "int";
		break;
	/* linux_getresgid16 */
	case 171:
		if (ndx == 0 || ndx == 1)
			p = "int";
		break;
	/* linux_prctl */
	case 172:
		if (ndx == 0 || ndx == 1)
			p = "int";
		break;
	/* linux_rt_sigreturn */
	case 173:
		if (ndx == 0 || ndx == 1)
			p = "int";
		break;
	/* linux_rt_sigaction */
	case 174:
		if (ndx == 0 || ndx == 1)
			p = "int";
		break;
	/* linux_rt_sigprocmask */
	case 175:
		if (ndx == 0 || ndx == 1)
			p = "int";
		break;
	/* linux_rt_sigpending */
	case 176:
		if (ndx == 0 || ndx == 1)
			p = "int";
		break;
	/* linux_rt_sigtimedwait */
	case 177:
		if (ndx == 0 || ndx == 1)
			p = "int";
		break;
	/* linux_rt_sigqueueinfo */
	case 178:
		if (ndx == 0 || ndx == 1)
			p = "int";
		break;
	/* linux_rt_sigsuspend */
	case 179:
		if (ndx == 0 || ndx == 1)
			p = "int";
		break;
	/* linux_pread */
	case 180:
		if (ndx == 0 || ndx == 1)
			p = "int";
		break;
	/* linux_pwrite */
	case 181:
		if (ndx == 0 || ndx == 1)
			p = "int";
		break;
	/* linux_chown16 */
	case 182:
		if (ndx == 0 || ndx == 1)
			p = "int";
		break;
	/* linux_getcwd */
	case 183:
		if (ndx == 0 || ndx == 1)
			p = "int";
		break;
	/* linux_capget */
	case 184:
		if (ndx == 0 || ndx == 1)
			p = "int";
		break;
	/* linux_capset */
	case 185:
		if (ndx == 0 || ndx == 1)
			p = "int";
		break;
	/* linux_sigaltstack */
	case 186:
		if (ndx == 0 || ndx == 1)
			p = "int";
		break;
	/* linux_sendfile */
	case 187:
		if (ndx == 0 || ndx == 1)
			p = "int";
		break;
	/* linux_vfork */
	case 190:
	/* linux_getrlimit */
	case 191:
		if (ndx == 0 || ndx == 1)
			p = "int";
		break;
	/* linux_mmap2 */
	case 192:
		if (ndx == 0 || ndx == 1)
			p = "int";
		break;
	/* linux_truncate64 */
	case 193:
		if (ndx == 0 || ndx == 1)
			p = "int";
		break;
	/* linux_ftruncate64 */
	case 194:
		if (ndx == 0 || ndx == 1)
			p = "int";
		break;
	/* linux_stat64 */
	case 195:
		if (ndx == 0 || ndx == 1)
			p = "int";
		break;
	/* linux_lstat64 */
	case 196:
		if (ndx == 0 || ndx == 1)
			p = "int";
		break;
	/* linux_fstat64 */
	case 197:
		if (ndx == 0 || ndx == 1)
			p = "int";
		break;
	/* linux_lchown */
	case 198:
		if (ndx == 0 || ndx == 1)
			p = "int";
		break;
	/* linux_getuid */
	case 199:
	/* linux_getgid */
	case 200:
	/* geteuid */
	case 201:
	/* getegid */
	case 202:
	/* setreuid */
	case 203:
		if (ndx == 0 || ndx == 1)
			p = "int";
		break;
	/* setregid */
	case 204:
		if (ndx == 0 || ndx == 1)
			p = "int";
		break;
	/* linux_getgroups */
	case 205:
		if (ndx == 0 || ndx == 1)
			p = "int";
		break;
	/* linux_setgroups */
	case 206:
		if (ndx == 0 || ndx == 1)
			p = "int";
		break;
	/* fchown */
	case 207:
	/* setresuid */
	case 208:
		if (ndx == 0 || ndx == 1)
			p = "int";
		break;
	/* getresuid */
	case 209:
		if (ndx == 0 || ndx == 1)
			p = "int";
		break;
	/* setresgid */
	case 210:
		if (ndx == 0 || ndx == 1)
			p = "int";
		break;
	/* getresgid */
	case 211:
		if (ndx == 0 || ndx == 1)
			p = "int";
		break;
	/* linux_chown */
	case 212:
		if (ndx == 0 || ndx == 1)
			p = "int";
		break;
	/* setuid */
	case 213:
		if (ndx == 0 || ndx == 1)
			p = "int";
		break;
	/* setgid */
	case 214:
		if (ndx == 0 || ndx == 1)
			p = "int";
		break;
	/* linux_setfsuid */
	case 215:
		if (ndx == 0 || ndx == 1)
			p = "int";
		break;
	/* linux_setfsgid */
	case 216:
		if (ndx == 0 || ndx == 1)
			p = "int";
		break;
	/* linux_pivot_root */
	case 217:
		if (ndx == 0 || ndx == 1)
			p = "int";
		break;
	/* linux_mincore */
	case 218:
		if (ndx == 0 || ndx == 1)
			p = "int";
		break;
	/* linux_madvise */
	case 219:
		if (ndx == 0 || ndx == 1)
			p = "int";
		break;
	/* linux_getdents64 */
	case 220:
		if (ndx == 0 || ndx == 1)
			p = "int";
		break;
	/* linux_fcntl64 */
	case 221:
		if (ndx == 0 || ndx == 1)
			p = "int";
		break;
	/* linux_gettid */
	case 224:
	/* linux_setxattr */
	case 226:
		if (ndx == 0 || ndx == 1)
			p = "int";
		break;
	/* linux_lsetxattr */
	case 227:
		if (ndx == 0 || ndx == 1)
			p = "int";
		break;
	/* linux_fsetxattr */
	case 228:
		if (ndx == 0 || ndx == 1)
			p = "int";
		break;
	/* linux_getxattr */
	case 229:
		if (ndx == 0 || ndx == 1)
			p = "int";
		break;
	/* linux_lgetxattr */
	case 230:
		if (ndx == 0 || ndx == 1)
			p = "int";
		break;
	/* linux_fgetxattr */
	case 231:
		if (ndx == 0 || ndx == 1)
			p = "int";
		break;
	/* linux_listxattr */
	case 232:
		if (ndx == 0 || ndx == 1)
			p = "int";
		break;
	/* linux_llistxattr */
	case 233:
		if (ndx == 0 || ndx == 1)
			p = "int";
		break;
	/* linux_flistxattr */
	case 234:
		if (ndx == 0 || ndx == 1)
			p = "int";
		break;
	/* linux_removexattr */
	case 235:
		if (ndx == 0 || ndx == 1)
			p = "int";
		break;
	/* linux_lremovexattr */
	case 236:
		if (ndx == 0 || ndx == 1)
			p = "int";
		break;
	/* linux_fremovexattr */
	case 237:
		if (ndx == 0 || ndx == 1)
			p = "int";
		break;
	/* linux_tkill */
	case 238:
		if (ndx == 0 || ndx == 1)
			p = "int";
		break;
	/* linux_sendfile64 */
	case 239:
		if (ndx == 0 || ndx == 1)
			p = "int";
		break;
	/* linux_sys_futex */
	case 240:
		if (ndx == 0 || ndx == 1)
			p = "int";
		break;
	/* linux_sched_setaffinity */
	case 241:
		if (ndx == 0 || ndx == 1)
			p = "int";
		break;
	/* linux_sched_getaffinity */
	case 242:
		if (ndx == 0 || ndx == 1)
			p = "int";
		break;
	/* linux_set_thread_area */
	case 243:
		if (ndx == 0 || ndx == 1)
			p = "int";
		break;
	/* linux_get_thread_area */
	case 244:
		if (ndx == 0 || ndx == 1)
			p = "int";
		break;
	/* linux_fadvise64 */
	case 250:
		if (ndx == 0 || ndx == 1)
			p = "int";
		break;
	/* linux_exit_group */
	case 252:
		if (ndx == 0 || ndx == 1)
			p = "int";
		break;
	/* linux_lookup_dcookie */
	case 253:
	/* linux_epoll_create */
	case 254:
		if (ndx == 0 || ndx == 1)
			p = "int";
		break;
	/* linux_epoll_ctl */
	case 255:
		if (ndx == 0 || ndx == 1)
			p = "int";
		break;
	/* linux_epoll_wait */
	case 256:
		if (ndx == 0 || ndx == 1)
			p = "int";
		break;
	/* linux_remap_file_pages */
	case 257:
	/* linux_set_tid_address */
	case 258:
		if (ndx == 0 || ndx == 1)
			p = "int";
		break;
	/* linux_timer_create */
	case 259:
		if (ndx == 0 || ndx == 1)
			p = "int";
		break;
	/* linux_timer_settime */
	case 260:
		if (ndx == 0 || ndx == 1)
			p = "int";
		break;
	/* linux_timer_gettime */
	case 261:
		if (ndx == 0 || ndx == 1)
			p = "int";
		break;
	/* linux_timer_getoverrun */
	case 262:
		if (ndx == 0 || ndx == 1)
			p = "int";
		break;
	/* linux_timer_delete */
	case 263:
		if (ndx == 0 || ndx == 1)
			p = "int";
		break;
	/* linux_clock_settime */
	case 264:
		if (ndx == 0 || ndx == 1)
			p = "int";
		break;
	/* linux_clock_gettime */
	case 265:
		if (ndx == 0 || ndx == 1)
			p = "int";
		break;
	/* linux_clock_getres */
	case 266:
		if (ndx == 0 || ndx == 1)
			p = "int";
		break;
	/* linux_clock_nanosleep */
	case 267:
		if (ndx == 0 || ndx == 1)
			p = "int";
		break;
	/* linux_statfs64 */
	case 268:
		if (ndx == 0 || ndx == 1)
			p = "int";
		break;
	/* linux_fstatfs64 */
	case 269:
		if (ndx == 0 || ndx == 1)
			p = "int";
		break;
	/* linux_tgkill */
	case 270:
		if (ndx == 0 || ndx == 1)
			p = "int";
		break;
	/* linux_utimes */
	case 271:
		if (ndx == 0 || ndx == 1)
			p = "int";
		break;
	/* linux_fadvise64_64 */
	case 272:
		if (ndx == 0 || ndx == 1)
			p = "int";
		break;
	/* linux_mbind */
	case 274:
	/* linux_get_mempolicy */
	case 275:
	/* linux_set_mempolicy */
	case 276:
	/* linux_mq_open */
	case 277:
		if (ndx == 0 || ndx == 1)
			p = "int";
		break;
	/* linux_mq_unlink */
	case 278:
		if (ndx == 0 || ndx == 1)
			p = "int";
		break;
	/* linux_mq_timedsend */
	case 279:
		if (ndx == 0 || ndx == 1)
			p = "int";
		break;
	/* linux_mq_timedreceive */
	case 280:
		if (ndx == 0 || ndx == 1)
			p = "int";
		break;
	/* linux_mq_notify */
	case 281:
		if (ndx == 0 || ndx == 1)
			p = "int";
		break;
	/* linux_mq_getsetattr */
	case 282:
		if (ndx == 0 || ndx == 1)
			p = "int";
		break;
	/* linux_kexec_load */
	case 283:
	/* linux_waitid */
	case 284:
		if (ndx == 0 || ndx == 1)
			p = "int";
		break;
	/* linux_add_key */
	case 286:
	/* linux_request_key */
	case 287:
	/* linux_keyctl */
	case 288:
	/* linux_ioprio_set */
	case 289:
	/* linux_ioprio_get */
	case 290:
	/* linux_inotify_init */
	case 291:
	/* linux_inotify_add_watch */
	case 292:
	/* linux_inotify_rm_watch */
	case 293:
	/* linux_migrate_pages */
	case 294:
	/* linux_openat */
	case 295:
		if (ndx == 0 || ndx == 1)
			p = "int";
		break;
	/* linux_mkdirat */
	case 296:
		if (ndx == 0 || ndx == 1)
			p = "int";
		break;
	/* linux_mknodat */
	case 297:
		if (ndx == 0 || ndx == 1)
			p = "int";
		break;
	/* linux_fchownat */
	case 298:
		if (ndx == 0 || ndx == 1)
			p = "int";
		break;
	/* linux_futimesat */
	case 299:
		if (ndx == 0 || ndx == 1)
			p = "int";
		break;
	/* linux_fstatat64 */
	case 300:
		if (ndx == 0 || ndx == 1)
			p = "int";
		break;
	/* linux_unlinkat */
	case 301:
		if (ndx == 0 || ndx == 1)
			p = "int";
		break;
	/* linux_renameat */
	case 302:
		if (ndx == 0 || ndx == 1)
			p = "int";
		break;
	/* linux_linkat */
	case 303:
		if (ndx == 0 || ndx == 1)
			p = "int";
		break;
	/* linux_symlinkat */
	case 304:
		if (ndx == 0 || ndx == 1)
			p = "int";
		break;
	/* linux_readlinkat */
	case 305:
		if (ndx == 0 || ndx == 1)
			p = "int";
		break;
	/* linux_fchmodat */
	case 306:
		if (ndx == 0 || ndx == 1)
			p = "int";
		break;
	/* linux_faccessat */
	case 307:
		if (ndx == 0 || ndx == 1)
			p = "int";
		break;
	/* linux_pselect6 */
	case 308:
		if (ndx == 0 || ndx == 1)
			p = "int";
		break;
	/* linux_ppoll */
	case 309:
		if (ndx == 0 || ndx == 1)
			p = "int";
		break;
	/* linux_unshare */
	case 310:
	/* linux_set_robust_list */
	case 311:
		if (ndx == 0 || ndx == 1)
			p = "int";
		break;
	/* linux_get_robust_list */
	case 312:
		if (ndx == 0 || ndx == 1)
			p = "int";
		break;
	/* linux_splice */
	case 313:
		if (ndx == 0 || ndx == 1)
			p = "int";
		break;
	/* linux_sync_file_range */
	case 314:
		if (ndx == 0 || ndx == 1)
			p = "int";
		break;
	/* linux_tee */
	case 315:
	/* linux_vmsplice */
	case 316:
	/* linux_move_pages */
	case 317:
	/* linux_getcpu */
	case 318:
		if (ndx == 0 || ndx == 1)
			p = "int";
		break;
	/* linux_epoll_pwait */
	case 319:
		if (ndx == 0 || ndx == 1)
			p = "int";
		break;
	/* linux_utimensat */
	case 320:
		if (ndx == 0 || ndx == 1)
			p = "int";
		break;
	/* linux_signalfd */
	case 321:
	/* linux_timerfd_create */
	case 322:
		if (ndx == 0 || ndx == 1)
			p = "int";
		break;
	/* linux_eventfd */
	case 323:
		if (ndx == 0 || ndx == 1)
			p = "int";
		break;
	/* linux_fallocate */
	case 324:
		if (ndx == 0 || ndx == 1)
			p = "int";
		break;
	/* linux_timerfd_settime */
	case 325:
		if (ndx == 0 || ndx == 1)
			p = "int";
		break;
	/* linux_timerfd_gettime */
	case 326:
		if (ndx == 0 || ndx == 1)
			p = "int";
		break;
	/* linux_signalfd4 */
	case 327:
	/* linux_eventfd2 */
	case 328:
		if (ndx == 0 || ndx == 1)
			p = "int";
		break;
	/* linux_epoll_create1 */
	case 329:
		if (ndx == 0 || ndx == 1)
			p = "int";
		break;
	/* linux_dup3 */
	case 330:
		if (ndx == 0 || ndx == 1)
			p = "int";
		break;
	/* linux_pipe2 */
	case 331:
		if (ndx == 0 || ndx == 1)
			p = "int";
		break;
	/* linux_inotify_init1 */
	case 332:
	/* linux_preadv */
	case 333:
		if (ndx == 0 || ndx == 1)
			p = "int";
		break;
	/* linux_pwritev */
	case 334:
		if (ndx == 0 || ndx == 1)
			p = "int";
		break;
	/* linux_rt_tgsigqueueinfo */
	case 335:
		if (ndx == 0 || ndx == 1)
			p = "int";
		break;
	/* linux_perf_event_open */
	case 336:
	/* linux_recvmmsg */
	case 337:
		if (ndx == 0 || ndx == 1)
			p = "int";
		break;
	/* linux_fanotify_init */
	case 338:
	/* linux_fanotify_mark */
	case 339:
	/* linux_prlimit64 */
	case 340:
		if (ndx == 0 || ndx == 1)
			p = "int";
		break;
	/* linux_name_to_handle_at */
	case 341:
		if (ndx == 0 || ndx == 1)
			p = "int";
		break;
	/* linux_open_by_handle_at */
	case 342:
		if (ndx == 0 || ndx == 1)
			p = "int";
		break;
	/* linux_clock_adjtime */
	case 343:
	/* linux_syncfs */
	case 344:
		if (ndx == 0 || ndx == 1)
			p = "int";
		break;
	/* linux_sendmmsg */
	case 345:
		if (ndx == 0 || ndx == 1)
			p = "int";
		break;
	/* linux_setns */
	case 346:
	/* linux_process_vm_readv */
	case 347:
		if (ndx == 0 || ndx == 1)
			p = "int";
		break;
	/* linux_process_vm_writev */
	case 348:
		if (ndx == 0 || ndx == 1)
			p = "int";
		break;
	/* linux_kcmp */
	case 349:
		if (ndx == 0 || ndx == 1)
			p = "int";
		break;
	/* linux_finit_module */
	case 350:
		if (ndx == 0 || ndx == 1)
			p = "int";
		break;
	/* linux_sched_setattr */
	case 351:
		if (ndx == 0 || ndx == 1)
			p = "int";
		break;
	/* linux_sched_getattr */
	case 352:
		if (ndx == 0 || ndx == 1)
			p = "int";
		break;
	/* linux_renameat2 */
	case 353:
		if (ndx == 0 || ndx == 1)
			p = "int";
		break;
	/* linux_seccomp */
	case 354:
		if (ndx == 0 || ndx == 1)
			p = "int";
		break;
	/* linux_getrandom */
	case 355:
		if (ndx == 0 || ndx == 1)
			p = "int";
		break;
	/* linux_memfd_create */
	case 356:
		if (ndx == 0 || ndx == 1)
			p = "int";
		break;
	/* linux_bpf */
	case 357:
		if (ndx == 0 || ndx == 1)
			p = "int";
		break;
	/* linux_execveat */
	case 358:
		if (ndx == 0 || ndx == 1)
			p = "int";
		break;
	/* linux_socket */
	case 359:
		if (ndx == 0 || ndx == 1)
			p = "int";
		break;
	/* linux_socketpair */
	case 360:
		if (ndx == 0 || ndx == 1)
			p = "int";
		break;
	/* linux_bind */
	case 361:
		if (ndx == 0 || ndx == 1)
			p = "int";
		break;
	/* linux_connect */
	case 362:
		if (ndx == 0 || ndx == 1)
			p = "int";
		break;
	/* linux_listen */
	case 363:
		if (ndx == 0 || ndx == 1)
			p = "int";
		break;
	/* linux_accept4 */
	case 364:
		if (ndx == 0 || ndx == 1)
			p = "int";
		break;
	/* linux_getsockopt */
	case 365:
		if (ndx == 0 || ndx == 1)
			p = "int";
		break;
	/* linux_setsockopt */
	case 366:
		if (ndx == 0 || ndx == 1)
			p = "int";
		break;
	/* linux_getsockname */
	case 367:
		if (ndx == 0 || ndx == 1)
			p = "int";
		break;
	/* linux_getpeername */
	case 368:
		if (ndx == 0 || ndx == 1)
			p = "int";
		break;
	/* linux_sendto */
	case 369:
		if (ndx == 0 || ndx == 1)
			p = "int";
		break;
	/* linux_sendmsg */
	case 370:
		if (ndx == 0 || ndx == 1)
			p = "int";
		break;
	/* linux_recvfrom */
	case 371:
		if (ndx == 0 || ndx == 1)
			p = "int";
		break;
	/* linux_recvmsg */
	case 372:
		if (ndx == 0 || ndx == 1)
			p = "int";
		break;
	/* linux_shutdown */
	case 373:
		if (ndx == 0 || ndx == 1)
			p = "int";
		break;
	/* linux_userfaultfd */
	case 374:
		if (ndx == 0 || ndx == 1)
			p = "int";
		break;
	/* linux_membarrier */
	case 375:
		if (ndx == 0 || ndx == 1)
			p = "int";
		break;
	/* linux_mlock2 */
	case 376:
		if (ndx == 0 || ndx == 1)
			p = "int";
		break;
	/* linux_copy_file_range */
	case 377:
		if (ndx == 0 || ndx == 1)
			p = "int";
		break;
	/* linux_preadv2 */
	case 378:
		if (ndx == 0 || ndx == 1)
			p = "int";
		break;
	/* linux_pwritev2 */
	case 379:
		if (ndx == 0 || ndx == 1)
			p = "int";
		break;
	/* linux_pkey_mprotect */
	case 380:
		if (ndx == 0 || ndx == 1)
			p = "int";
		break;
	/* linux_pkey_alloc */
	case 381:
		if (ndx == 0 || ndx == 1)
			p = "int";
		break;
	/* linux_pkey_free */
	case 382:
		if (ndx == 0 || ndx == 1)
			p = "int";
		break;
	/* linux_statx */
	case 383:
		if (ndx == 0 || ndx == 1)
			p = "int";
		break;
	/* linux_arch_prctl */
	case 384:
		if (ndx == 0 || ndx == 1)
			p = "int";
		break;
	/* linux_io_pgetevents */
	case 385:
	/* linux_rseq */
	case 386:
	/* linux_semget */
	case 393:
		if (ndx == 0 || ndx == 1)
			p = "int";
		break;
	/* linux_semctl */
	case 394:
		if (ndx == 0 || ndx == 1)
			p = "int";
		break;
	/* linux_shmget */
	case 395:
		if (ndx == 0 || ndx == 1)
			p = "int";
		break;
	/* linux_shmctl */
	case 396:
		if (ndx == 0 || ndx == 1)
			p = "int";
		break;
	/* linux_shmat */
	case 397:
		if (ndx == 0 || ndx == 1)
			p = "int";
		break;
	/* linux_shmdt */
	case 398:
		if (ndx == 0 || ndx == 1)
			p = "int";
		break;
	/* linux_msgget */
	case 399:
		if (ndx == 0 || ndx == 1)
			p = "int";
		break;
	/* linux_msgsnd */
	case 400:
		if (ndx == 0 || ndx == 1)
			p = "int";
		break;
	/* linux_msgrcv */
	case 401:
		if (ndx == 0 || ndx == 1)
			p = "int";
		break;
	/* linux_msgctl */
	case 402:
		if (ndx == 0 || ndx == 1)
			p = "int";
		break;
	/* linux_clock_gettime64 */
	case 403:
		if (ndx == 0 || ndx == 1)
			p = "int";
		break;
	/* linux_clock_settime64 */
	case 404:
		if (ndx == 0 || ndx == 1)
			p = "int";
		break;
	/* linux_clock_adjtime64 */
	case 405:
	/* linux_clock_getres_time64 */
	case 406:
		if (ndx == 0 || ndx == 1)
			p = "int";
		break;
	/* linux_clock_nanosleep_time64 */
	case 407:
		if (ndx == 0 || ndx == 1)
			p = "int";
		break;
	/* linux_timer_gettime64 */
	case 408:
	/* linux_timer_settime64 */
	case 409:
	/* linux_timerfd_gettime64 */
	case 410:
	/* linux_timerfd_settime64 */
	case 411:
	/* linux_utimensat_time64 */
	case 412:
		if (ndx == 0 || ndx == 1)
			p = "int";
		break;
	/* linux_pselect6_time64 */
	case 413:
		if (ndx == 0 || ndx == 1)
			p = "int";
		break;
	/* linux_ppoll_time64 */
	case 414:
		if (ndx == 0 || ndx == 1)
			p = "int";
		break;
	/* linux_io_pgetevents_time64 */
	case 416:
	/* linux_recvmmsg_time64 */
	case 417:
	/* linux_mq_timedsend_time64 */
	case 418:
	/* linux_mq_timedreceive_time64 */
	case 419:
	/* linux_semtimedop_time64 */
	case 420:
	/* linux_rt_sigtimedwait_time64 */
	case 421:
		if (ndx == 0 || ndx == 1)
			p = "int";
		break;
	/* linux_sys_futex_time64 */
	case 422:
		if (ndx == 0 || ndx == 1)
			p = "int";
		break;
	/* linux_sched_rr_get_interval_time64 */
	case 423:
	/* linux_pidfd_send_signal */
	case 424:
		if (ndx == 0 || ndx == 1)
			p = "int";
		break;
	/* linux_io_uring_setup */
	case 425:
	/* linux_io_uring_enter */
	case 426:
	/* linux_io_uring_register */
	case 427:
	/* linux_open_tree */
	case 428:
	/* linux_move_mount */
	case 429:
	/* linux_fsopen */
	case 430:
	/* linux_fsconfig */
	case 431:
	/* linux_fsmount */
	case 432:
	/* linux_fspick */
	case 433:
	/* linux_pidfd_open */
	case 434:
	/* linux_clone3 */
	case 435:
		if (ndx == 0 || ndx == 1)
			p = "int";
		break;
	/* linux_close_range */
	case 436:
	/* linux_openat2 */
	case 437:
	/* linux_pidfd_getfd */
	case 438:
	/* linux_faccessat2 */
	case 439:
		if (ndx == 0 || ndx == 1)
			p = "int";
		break;
	/* linux_process_madvise */
	case 440:
	/* linux_epoll_pwait2 */
	case 441:
	/* linux_mount_setattr */
	case 442:
	default:
		break;
	};
	if (p != NULL)
		strlcpy(desc, p, descsz);
}<|MERGE_RESOLUTION|>--- conflicted
+++ resolved
@@ -815,11 +815,7 @@
 		iarg[1] = p->arg1; /* l_int */
 		iarg[2] = p->arg2; /* l_int */
 		iarg[3] = p->arg3; /* l_uint */
-<<<<<<< HEAD
-		uarg[4] = (intptr_t) p->ptr; /* l_uintptr_t */
-=======
 		uarg[4] = (intptr_t)p->ptr; /* l_uintptr_t */
->>>>>>> f0cfbffc
 		iarg[5] = p->arg5; /* l_uint */
 		*n_args = 6;
 		break;
@@ -2668,11 +2664,7 @@
 		iarg[0] = p->domain; /* l_int */
 		iarg[1] = p->type; /* l_int */
 		iarg[2] = p->protocol; /* l_int */
-<<<<<<< HEAD
-		uarg[3] = (intptr_t) p->rsv; /* l_uintptr_t */
-=======
 		uarg[3] = (intptr_t)p->rsv; /* l_uintptr_t */
->>>>>>> f0cfbffc
 		*n_args = 4;
 		break;
 	}
@@ -2680,11 +2672,7 @@
 	case 361: {
 		struct linux_bind_args *p = params;
 		iarg[0] = p->s; /* l_int */
-<<<<<<< HEAD
-		uarg[1] = (intptr_t) p->name; /* l_uintptr_t */
-=======
 		uarg[1] = (intptr_t)p->name; /* l_uintptr_t */
->>>>>>> f0cfbffc
 		iarg[2] = p->namelen; /* l_int */
 		*n_args = 3;
 		break;
@@ -2693,11 +2681,7 @@
 	case 362: {
 		struct linux_connect_args *p = params;
 		iarg[0] = p->s; /* l_int */
-<<<<<<< HEAD
-		uarg[1] = (intptr_t) p->name; /* l_uintptr_t */
-=======
 		uarg[1] = (intptr_t)p->name; /* l_uintptr_t */
->>>>>>> f0cfbffc
 		iarg[2] = p->namelen; /* l_int */
 		*n_args = 3;
 		break;
@@ -2714,13 +2698,8 @@
 	case 364: {
 		struct linux_accept4_args *p = params;
 		iarg[0] = p->s; /* l_int */
-<<<<<<< HEAD
-		uarg[1] = (intptr_t) p->addr; /* l_uintptr_t */
-		uarg[2] = (intptr_t) p->namelen; /* l_uintptr_t */
-=======
 		uarg[1] = (intptr_t)p->addr; /* l_uintptr_t */
 		uarg[2] = (intptr_t)p->namelen; /* l_uintptr_t */
->>>>>>> f0cfbffc
 		iarg[3] = p->flags; /* l_int */
 		*n_args = 4;
 		break;
@@ -2731,13 +2710,8 @@
 		iarg[0] = p->s; /* l_int */
 		iarg[1] = p->level; /* l_int */
 		iarg[2] = p->optname; /* l_int */
-<<<<<<< HEAD
-		uarg[3] = (intptr_t) p->optval; /* l_uintptr_t */
-		uarg[4] = (intptr_t) p->optlen; /* l_uintptr_t */
-=======
 		uarg[3] = (intptr_t)p->optval; /* l_uintptr_t */
 		uarg[4] = (intptr_t)p->optlen; /* l_uintptr_t */
->>>>>>> f0cfbffc
 		*n_args = 5;
 		break;
 	}
@@ -2747,11 +2721,7 @@
 		iarg[0] = p->s; /* l_int */
 		iarg[1] = p->level; /* l_int */
 		iarg[2] = p->optname; /* l_int */
-<<<<<<< HEAD
-		uarg[3] = (intptr_t) p->optval; /* l_uintptr_t */
-=======
 		uarg[3] = (intptr_t)p->optval; /* l_uintptr_t */
->>>>>>> f0cfbffc
 		iarg[4] = p->optlen; /* l_int */
 		*n_args = 5;
 		break;
@@ -2760,13 +2730,8 @@
 	case 367: {
 		struct linux_getsockname_args *p = params;
 		iarg[0] = p->s; /* l_int */
-<<<<<<< HEAD
-		uarg[1] = (intptr_t) p->addr; /* l_uintptr_t */
-		uarg[2] = (intptr_t) p->namelen; /* l_uintptr_t */
-=======
 		uarg[1] = (intptr_t)p->addr; /* l_uintptr_t */
 		uarg[2] = (intptr_t)p->namelen; /* l_uintptr_t */
->>>>>>> f0cfbffc
 		*n_args = 3;
 		break;
 	}
@@ -2774,13 +2739,8 @@
 	case 368: {
 		struct linux_getpeername_args *p = params;
 		iarg[0] = p->s; /* l_int */
-<<<<<<< HEAD
-		uarg[1] = (intptr_t) p->addr; /* l_uintptr_t */
-		uarg[2] = (intptr_t) p->namelen; /* l_uintptr_t */
-=======
 		uarg[1] = (intptr_t)p->addr; /* l_uintptr_t */
 		uarg[2] = (intptr_t)p->namelen; /* l_uintptr_t */
->>>>>>> f0cfbffc
 		*n_args = 3;
 		break;
 	}
@@ -2788,17 +2748,10 @@
 	case 369: {
 		struct linux_sendto_args *p = params;
 		iarg[0] = p->s; /* l_int */
-<<<<<<< HEAD
-		uarg[1] = (intptr_t) p->msg; /* l_uintptr_t */
-		iarg[2] = p->len; /* l_int */
-		iarg[3] = p->flags; /* l_int */
-		uarg[4] = (intptr_t) p->to; /* l_uintptr_t */
-=======
 		uarg[1] = (intptr_t)p->msg; /* l_uintptr_t */
 		iarg[2] = p->len; /* l_int */
 		iarg[3] = p->flags; /* l_int */
 		uarg[4] = (intptr_t)p->to; /* l_uintptr_t */
->>>>>>> f0cfbffc
 		iarg[5] = p->tolen; /* l_int */
 		*n_args = 6;
 		break;
@@ -2807,11 +2760,7 @@
 	case 370: {
 		struct linux_sendmsg_args *p = params;
 		iarg[0] = p->s; /* l_int */
-<<<<<<< HEAD
-		uarg[1] = (intptr_t) p->msg; /* l_uintptr_t */
-=======
 		uarg[1] = (intptr_t)p->msg; /* l_uintptr_t */
->>>>>>> f0cfbffc
 		iarg[2] = p->flags; /* l_int */
 		*n_args = 3;
 		break;
@@ -2820,19 +2769,11 @@
 	case 371: {
 		struct linux_recvfrom_args *p = params;
 		iarg[0] = p->s; /* l_int */
-<<<<<<< HEAD
-		uarg[1] = (intptr_t) p->buf; /* l_uintptr_t */
-		iarg[2] = p->len; /* l_size_t */
-		iarg[3] = p->flags; /* l_int */
-		uarg[4] = (intptr_t) p->from; /* l_uintptr_t */
-		uarg[5] = (intptr_t) p->fromlen; /* l_uintptr_t */
-=======
 		uarg[1] = (intptr_t)p->buf; /* l_uintptr_t */
 		iarg[2] = p->len; /* l_size_t */
 		iarg[3] = p->flags; /* l_int */
 		uarg[4] = (intptr_t)p->from; /* l_uintptr_t */
 		uarg[5] = (intptr_t)p->fromlen; /* l_uintptr_t */
->>>>>>> f0cfbffc
 		*n_args = 6;
 		break;
 	}
@@ -2840,11 +2781,7 @@
 	case 372: {
 		struct linux_recvmsg_args *p = params;
 		iarg[0] = p->s; /* l_int */
-<<<<<<< HEAD
-		uarg[1] = (intptr_t) p->msg; /* l_uintptr_t */
-=======
 		uarg[1] = (intptr_t)p->msg; /* l_uintptr_t */
->>>>>>> f0cfbffc
 		iarg[2] = p->flags; /* l_int */
 		*n_args = 3;
 		break;
