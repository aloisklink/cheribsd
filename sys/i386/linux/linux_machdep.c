/*-
 * SPDX-License-Identifier: BSD-2-Clause-FreeBSD
 *
 * Copyright (c) 2000 Marcel Moolenaar
 * All rights reserved.
 *
 * Redistribution and use in source and binary forms, with or without
 * modification, are permitted provided that the following conditions
 * are met:
 * 1. Redistributions of source code must retain the above copyright
 *    notice, this list of conditions and the following disclaimer.
 * 2. Redistributions in binary form must reproduce the above copyright
 *    notice, this list of conditions and the following disclaimer in the
 *    documentation and/or other materials provided with the distribution.
 *
 * THIS SOFTWARE IS PROVIDED BY THE AUTHOR AND CONTRIBUTORS ``AS IS'' AND
 * ANY EXPRESS OR IMPLIED WARRANTIES, INCLUDING, BUT NOT LIMITED TO, THE
 * IMPLIED WARRANTIES OF MERCHANTABILITY AND FITNESS FOR A PARTICULAR PURPOSE
 * ARE DISCLAIMED.  IN NO EVENT SHALL THE AUTHOR OR CONTRIBUTORS BE LIABLE
 * FOR ANY DIRECT, INDIRECT, INCIDENTAL, SPECIAL, EXEMPLARY, OR CONSEQUENTIAL
 * DAMAGES (INCLUDING, BUT NOT LIMITED TO, PROCUREMENT OF SUBSTITUTE GOODS
 * OR SERVICES; LOSS OF USE, DATA, OR PROFITS; OR BUSINESS INTERRUPTION)
 * HOWEVER CAUSED AND ON ANY THEORY OF LIABILITY, WHETHER IN CONTRACT, STRICT
 * LIABILITY, OR TORT (INCLUDING NEGLIGENCE OR OTHERWISE) ARISING IN ANY WAY
 * OUT OF THE USE OF THIS SOFTWARE, EVEN IF ADVISED OF THE POSSIBILITY OF
 * SUCH DAMAGE.
 */

#include <sys/cdefs.h>
__FBSDID("$FreeBSD$");

#include <sys/param.h>
#include <sys/capsicum.h>
#include <sys/fcntl.h>
#include <sys/file.h>
#include <sys/imgact.h>
#include <sys/lock.h>
#include <sys/malloc.h>
#include <sys/mman.h>
#include <sys/mutex.h>
#include <sys/priv.h>
#include <sys/proc.h>
#include <sys/queue.h>
#include <sys/resource.h>
#include <sys/resourcevar.h>
#include <sys/sched.h>
#include <sys/signalvar.h>
#include <sys/syscallsubr.h>
#include <sys/sysproto.h>
#include <sys/systm.h>
#include <sys/sx.h>
#include <sys/unistd.h>
#include <sys/wait.h>

#include <machine/frame.h>
#include <machine/psl.h>
#include <machine/segments.h>
#include <machine/sysarch.h>

#include <vm/pmap.h>
#include <vm/vm.h>
#include <vm/vm_map.h>

#include <i386/linux/linux.h>
#include <i386/linux/linux_proto.h>
#include <compat/linux/linux_emul.h>
#include <compat/linux/linux_ipc.h>
#include <compat/linux/linux_misc.h>
#include <compat/linux/linux_mmap.h>
#include <compat/linux/linux_signal.h>
#include <compat/linux/linux_util.h>

#include <i386/include/pcb.h>			/* needed for pcb definition in linux_set_thread_area */

#include "opt_posix.h"

extern struct sysentvec elf32_freebsd_sysvec;	/* defined in i386/i386/elf_machdep.c */

struct l_descriptor {
	l_uint		entry_number;
	l_ulong		base_addr;
	l_uint		limit;
	l_uint		seg_32bit:1;
	l_uint		contents:2;
	l_uint		read_exec_only:1;
	l_uint		limit_in_pages:1;
	l_uint		seg_not_present:1;
	l_uint		useable:1;
};

struct l_old_select_argv {
	l_int		nfds;
	l_fd_set	*readfds;
	l_fd_set	*writefds;
	l_fd_set	*exceptfds;
	struct l_timeval	*timeout;
};


int
linux_execve(struct thread *td, struct linux_execve_args *args)
{
	struct image_args eargs;
	char *newpath;
	int error;

	LCONVPATHEXIST(td, args->path, &newpath);

<<<<<<< HEAD
#ifdef DEBUG
	if (ldebug(execve))
		printf(ARGS(execve, "%s"), newpath);
#endif

	error = exec_copyin_args(&eargs,
	    (__cheri_tocap char * __capability)newpath, UIO_SYSSPACE,
	    __USER_CAP_UNBOUND(args->argp), __USER_CAP_UNBOUND(args->envp));
=======
	error = exec_copyin_args(&eargs, newpath, UIO_SYSSPACE,
	    args->argp, args->envp);
>>>>>>> f7e99603
	free(newpath, M_TEMP);
	if (error == 0)
		error = linux_common_execve(td, &eargs);
	return (error);
}

struct l_ipc_kludge {
	struct l_msgbuf *msgp;
	l_long msgtyp;
};

int
linux_ipc(struct thread *td, struct linux_ipc_args *args)
{

	switch (args->what & 0xFFFF) {
	case LINUX_SEMOP: {
		struct linux_semop_args a;

		a.semid = args->arg1;
		a.tsops = PTRIN(args->ptr);
		a.nsops = args->arg2;
		return (linux_semop(td, &a));
	}
	case LINUX_SEMGET: {
		struct linux_semget_args a;

		a.key = args->arg1;
		a.nsems = args->arg2;
		a.semflg = args->arg3;
		return (linux_semget(td, &a));
	}
	case LINUX_SEMCTL: {
		struct linux_semctl_args a;
		int error;

		a.semid = args->arg1;
		a.semnum = args->arg2;
		a.cmd = args->arg3;
		error = copyin(PTRIN(args->ptr), &a.arg, sizeof(a.arg));
		if (error)
			return (error);
		return (linux_semctl(td, &a));
	}
	case LINUX_MSGSND: {
		struct linux_msgsnd_args a;

		a.msqid = args->arg1;
		a.msgp = PTRIN(args->ptr);
		a.msgsz = args->arg2;
		a.msgflg = args->arg3;
		return (linux_msgsnd(td, &a));
	}
	case LINUX_MSGRCV: {
		struct linux_msgrcv_args a;

		a.msqid = args->arg1;
		a.msgsz = args->arg2;
		a.msgflg = args->arg3;
		if ((args->what >> 16) == 0) {
			struct l_ipc_kludge tmp;
			int error;

			if (args->ptr == 0)
				return (EINVAL);
			error = copyin(PTRIN(args->ptr), &tmp, sizeof(tmp));
			if (error)
				return (error);
			a.msgp = PTRIN(tmp.msgp);
			a.msgtyp = tmp.msgtyp;
		} else {
			a.msgp = PTRIN(args->ptr);
			a.msgtyp = args->arg5;
		}
		return (linux_msgrcv(td, &a));
	}
	case LINUX_MSGGET: {
		struct linux_msgget_args a;

		a.key = args->arg1;
		a.msgflg = args->arg2;
		return (linux_msgget(td, &a));
	}
	case LINUX_MSGCTL: {
		struct linux_msgctl_args a;

		a.msqid = args->arg1;
		a.cmd = args->arg2;
		a.buf = PTRIN(args->ptr);
		return (linux_msgctl(td, &a));
	}
	case LINUX_SHMAT: {
		struct linux_shmat_args a;
		l_uintptr_t addr;
		int error;

		a.shmid = args->arg1;
		a.shmaddr = PTRIN(args->ptr);
		a.shmflg = args->arg2;
		error = linux_shmat(td, &a);
		if (error != 0)
			return (error);
		addr = td->td_retval[0];
		error = copyout(&addr, PTRIN(args->arg3), sizeof(addr));
		td->td_retval[0] = 0;
		return (error);
	}
	case LINUX_SHMDT: {
		struct linux_shmdt_args a;

		a.shmaddr = PTRIN(args->ptr);
		return (linux_shmdt(td, &a));
	}
	case LINUX_SHMGET: {
		struct linux_shmget_args a;

		a.key = args->arg1;
		a.size = args->arg2;
		a.shmflg = args->arg3;
		return (linux_shmget(td, &a));
	}
	case LINUX_SHMCTL: {
		struct linux_shmctl_args a;

		a.shmid = args->arg1;
		a.cmd = args->arg2;
		a.buf = PTRIN(args->ptr);
		return (linux_shmctl(td, &a));
	}
	default:
		break;
	}

	return (EINVAL);
}

int
linux_old_select(struct thread *td, struct linux_old_select_args *args)
{
	struct l_old_select_argv linux_args;
	struct linux_select_args newsel;
	int error;

	error = copyin(args->ptr, &linux_args, sizeof(linux_args));
	if (error)
		return (error);

	newsel.nfds = linux_args.nfds;
	newsel.readfds = linux_args.readfds;
	newsel.writefds = linux_args.writefds;
	newsel.exceptfds = linux_args.exceptfds;
	newsel.timeout = linux_args.timeout;
	return (linux_select(td, &newsel));
}

int
linux_set_cloned_tls(struct thread *td, void *desc)
{
	struct segment_descriptor sd;
	struct l_user_desc info;
	int idx, error;
	int a[2];

	error = copyin(desc, &info, sizeof(struct l_user_desc));
	if (error) {
		linux_msg(td, "set_cloned_tls copyin failed!");
	} else {
		idx = info.entry_number;

		/*
		 * looks like we're getting the idx we returned
		 * in the set_thread_area() syscall
		 */
		if (idx != 6 && idx != 3) {
			linux_msg(td, "set_cloned_tls resetting idx!");
			idx = 3;
		}

		/* this doesnt happen in practice */
		if (idx == 6) {
			/* we might copy out the entry_number as 3 */
			info.entry_number = 3;
			error = copyout(&info, desc, sizeof(struct l_user_desc));
			if (error)
				linux_msg(td, "set_cloned_tls copyout failed!");
		}

		a[0] = LINUX_LDT_entry_a(&info);
		a[1] = LINUX_LDT_entry_b(&info);

		memcpy(&sd, &a, sizeof(a));
		/* set %gs */
		td->td_pcb->pcb_gsd = sd;
		td->td_pcb->pcb_gs = GSEL(GUGS_SEL, SEL_UPL);
	}

	return (error);
}

int
linux_set_upcall_kse(struct thread *td, register_t stack)
{

	if (stack)
		td->td_frame->tf_esp = stack;

	/*
	 * The newly created Linux thread returns
	 * to the user space by the same path that a parent do.
	 */
	td->td_frame->tf_eax = 0;
	return (0);
}

int
linux_mmap2(struct thread *td, struct linux_mmap2_args *args)
{

	return (linux_mmap_common(td, args->addr, args->len, args->prot,
		args->flags, args->fd, (uint64_t)(uint32_t)args->pgoff *
		PAGE_SIZE));
}

int
linux_mmap(struct thread *td, struct linux_mmap_args *args)
{
	int error;
	struct l_mmap_argv linux_args;

	error = copyin(args->ptr, &linux_args, sizeof(linux_args));
	if (error)
		return (error);

	return (linux_mmap_common(td, linux_args.addr, linux_args.len,
	    linux_args.prot, linux_args.flags, linux_args.fd,
	    (uint32_t)linux_args.pgoff));
}

int
linux_mprotect(struct thread *td, struct linux_mprotect_args *uap)
{

	return (linux_mprotect_common(td, PTROUT(uap->addr), uap->len, uap->prot));
}

int
linux_ioperm(struct thread *td, struct linux_ioperm_args *args)
{
	int error;
	struct i386_ioperm_args iia;

	iia.start = args->start;
	iia.length = args->length;
	iia.enable = args->enable;
	error = i386_set_ioperm(td, &iia);
	return (error);
}

int
linux_iopl(struct thread *td, struct linux_iopl_args *args)
{
	int error;

	if (args->level < 0 || args->level > 3)
		return (EINVAL);
	if ((error = priv_check(td, PRIV_IO)) != 0)
		return (error);
	if ((error = securelevel_gt(td->td_ucred, 0)) != 0)
		return (error);
	td->td_frame->tf_eflags = (td->td_frame->tf_eflags & ~PSL_IOPL) |
	    (args->level * (PSL_IOPL / 3));
	return (0);
}

int
linux_modify_ldt(struct thread *td, struct linux_modify_ldt_args *uap)
{
	int error;
	struct i386_ldt_args ldt;
	struct l_descriptor ld;
	union descriptor desc;
	int size, written;

	switch (uap->func) {
	case 0x00: /* read_ldt */
		ldt.start = 0;
		ldt.descs = uap->ptr;
		ldt.num = uap->bytecount / sizeof(union descriptor);
		error = i386_get_ldt(td, &ldt);
		td->td_retval[0] *= sizeof(union descriptor);
		break;
	case 0x02: /* read_default_ldt = 0 */
		size = 5*sizeof(struct l_desc_struct);
		if (size > uap->bytecount)
			size = uap->bytecount;
		for (written = error = 0; written < size && error == 0; written++)
			error = subyte((char *)uap->ptr + written, 0);
		td->td_retval[0] = written;
		break;
	case 0x01: /* write_ldt */
	case 0x11: /* write_ldt */
		if (uap->bytecount != sizeof(ld))
			return (EINVAL);

		error = copyin(uap->ptr, &ld, sizeof(ld));
		if (error)
			return (error);

		ldt.start = ld.entry_number;
		ldt.descs = &desc;
		ldt.num = 1;
		desc.sd.sd_lolimit = (ld.limit & 0x0000ffff);
		desc.sd.sd_hilimit = (ld.limit & 0x000f0000) >> 16;
		desc.sd.sd_lobase = (ld.base_addr & 0x00ffffff);
		desc.sd.sd_hibase = (ld.base_addr & 0xff000000) >> 24;
		desc.sd.sd_type = SDT_MEMRO | ((ld.read_exec_only ^ 1) << 1) |
			(ld.contents << 2);
		desc.sd.sd_dpl = 3;
		desc.sd.sd_p = (ld.seg_not_present ^ 1);
		desc.sd.sd_xx = 0;
		desc.sd.sd_def32 = ld.seg_32bit;
		desc.sd.sd_gran = ld.limit_in_pages;
		error = i386_set_ldt(td, &ldt, &desc);
		break;
	default:
		error = ENOSYS;
		break;
	}

	if (error == EOPNOTSUPP) {
		linux_msg(td, "modify_ldt needs kernel option USER_LDT");
		error = ENOSYS;
	}

	return (error);
}

int
linux_sigaction(struct thread *td, struct linux_sigaction_args *args)
{
	l_osigaction_t osa;
	l_sigaction_t act, oact;
	int error;

	if (args->nsa != NULL) {
		error = copyin(args->nsa, &osa, sizeof(l_osigaction_t));
		if (error)
			return (error);
		act.lsa_handler = osa.lsa_handler;
		act.lsa_flags = osa.lsa_flags;
		act.lsa_restorer = osa.lsa_restorer;
		LINUX_SIGEMPTYSET(act.lsa_mask);
		act.lsa_mask.__mask = osa.lsa_mask;
	}

	error = linux_do_sigaction(td, args->sig, args->nsa ? &act : NULL,
	    args->osa ? &oact : NULL);

	if (args->osa != NULL && !error) {
		osa.lsa_handler = oact.lsa_handler;
		osa.lsa_flags = oact.lsa_flags;
		osa.lsa_restorer = oact.lsa_restorer;
		osa.lsa_mask = oact.lsa_mask.__mask;
		error = copyout(&osa, args->osa, sizeof(l_osigaction_t));
	}

	return (error);
}

/*
 * Linux has two extra args, restart and oldmask.  We dont use these,
 * but it seems that "restart" is actually a context pointer that
 * enables the signal to happen with a different register set.
 */
int
linux_sigsuspend(struct thread *td, struct linux_sigsuspend_args *args)
{
	sigset_t sigmask;
	l_sigset_t mask;

	LINUX_SIGEMPTYSET(mask);
	mask.__mask = args->mask;
	linux_to_bsd_sigset(&mask, &sigmask);
	return (kern_sigsuspend(td, sigmask));
}

int
linux_rt_sigsuspend(struct thread *td, struct linux_rt_sigsuspend_args *uap)
{
	l_sigset_t lmask;
	sigset_t sigmask;
	int error;

	if (uap->sigsetsize != sizeof(l_sigset_t))
		return (EINVAL);

	error = copyin(uap->newset, &lmask, sizeof(l_sigset_t));
	if (error)
		return (error);

	linux_to_bsd_sigset(&lmask, &sigmask);
	return (kern_sigsuspend(td, sigmask));
}

int
linux_pause(struct thread *td, struct linux_pause_args *args)
{
	struct proc *p = td->td_proc;
	sigset_t sigmask;

	PROC_LOCK(p);
	sigmask = td->td_sigmask;
	PROC_UNLOCK(p);
	return (kern_sigsuspend(td, sigmask));
}

int
linux_sigaltstack(struct thread *td, struct linux_sigaltstack_args *uap)
{
	stack_t ss, oss;
	l_stack_t lss;
	int error;

	if (uap->uss != NULL) {
		error = copyin(uap->uss, &lss, sizeof(l_stack_t));
		if (error)
			return (error);

		ss.ss_sp = lss.ss_sp;
		ss.ss_size = lss.ss_size;
		ss.ss_flags = linux_to_bsd_sigaltstack(lss.ss_flags);
	}
	error = kern_sigaltstack(td, (uap->uss != NULL) ? &ss : NULL,
	    (uap->uoss != NULL) ? &oss : NULL);
	if (!error && uap->uoss != NULL) {
		lss.ss_sp = oss.ss_sp;
		lss.ss_size = oss.ss_size;
		lss.ss_flags = bsd_to_linux_sigaltstack(oss.ss_flags);
		error = copyout(&lss, uap->uoss, sizeof(l_stack_t));
	}

	return (error);
}

int
linux_ftruncate64(struct thread *td, struct linux_ftruncate64_args *args)
{

	return (kern_ftruncate(td, args->fd, args->length));
}

int
linux_set_thread_area(struct thread *td, struct linux_set_thread_area_args *args)
{
	struct l_user_desc info;
	int error;
	int idx;
	int a[2];
	struct segment_descriptor sd;

	error = copyin(args->desc, &info, sizeof(struct l_user_desc));
	if (error)
		return (error);

	idx = info.entry_number;
	/*
	 * Semantics of Linux version: every thread in the system has array of
	 * 3 tls descriptors. 1st is GLIBC TLS, 2nd is WINE, 3rd unknown. This
	 * syscall loads one of the selected tls decriptors with a value and
	 * also loads GDT descriptors 6, 7 and 8 with the content of the
	 * per-thread descriptors.
	 *
	 * Semantics of FreeBSD version: I think we can ignore that Linux has 3
	 * per-thread descriptors and use just the 1st one. The tls_array[]
	 * is used only in set/get-thread_area() syscalls and for loading the
	 * GDT descriptors. In FreeBSD we use just one GDT descriptor for TLS
	 * so we will load just one.
	 *
	 * XXX: this doesn't work when a user space process tries to use more
	 * than 1 TLS segment. Comment in the Linux sources says wine might do
	 * this.
	 */

	/*
	 * we support just GLIBC TLS now
	 * we should let 3 proceed as well because we use this segment so
	 * if code does two subsequent calls it should succeed
	 */
	if (idx != 6 && idx != -1 && idx != 3)
		return (EINVAL);

	/*
	 * we have to copy out the GDT entry we use
	 * FreeBSD uses GDT entry #3 for storing %gs so load that
	 *
	 * XXX: what if a user space program doesn't check this value and tries
	 * to use 6, 7 or 8?
	 */
	idx = info.entry_number = 3;
	error = copyout(&info, args->desc, sizeof(struct l_user_desc));
	if (error)
		return (error);

	if (LINUX_LDT_empty(&info)) {
		a[0] = 0;
		a[1] = 0;
	} else {
		a[0] = LINUX_LDT_entry_a(&info);
		a[1] = LINUX_LDT_entry_b(&info);
	}

	memcpy(&sd, &a, sizeof(a));
	/* this is taken from i386 version of cpu_set_user_tls() */
	critical_enter();
	/* set %gs */
	td->td_pcb->pcb_gsd = sd;
	PCPU_GET(fsgs_gdt)[1] = sd;
	load_gs(GSEL(GUGS_SEL, SEL_UPL));
	critical_exit();

	return (0);
}

int
linux_get_thread_area(struct thread *td, struct linux_get_thread_area_args *args)
{

	struct l_user_desc info;
	int error;
	int idx;
	struct l_desc_struct desc;
	struct segment_descriptor sd;

	error = copyin(args->desc, &info, sizeof(struct l_user_desc));
	if (error)
		return (error);

	idx = info.entry_number;
	/* XXX: I am not sure if we want 3 to be allowed too. */
	if (idx != 6 && idx != 3)
		return (EINVAL);

	idx = 3;

	memset(&info, 0, sizeof(info));

	sd = PCPU_GET(fsgs_gdt)[1];

	memcpy(&desc, &sd, sizeof(desc));

	info.entry_number = idx;
	info.base_addr = LINUX_GET_BASE(&desc);
	info.limit = LINUX_GET_LIMIT(&desc);
	info.seg_32bit = LINUX_GET_32BIT(&desc);
	info.contents = LINUX_GET_CONTENTS(&desc);
	info.read_exec_only = !LINUX_GET_WRITABLE(&desc);
	info.limit_in_pages = LINUX_GET_LIMIT_PAGES(&desc);
	info.seg_not_present = !LINUX_GET_PRESENT(&desc);
	info.useable = LINUX_GET_USEABLE(&desc);

	error = copyout(&info, args->desc, sizeof(struct l_user_desc));
	if (error)
		return (EFAULT);

	return (0);
}

/* XXX: this wont work with module - convert it */
int
linux_mq_open(struct thread *td, struct linux_mq_open_args *args)
{
#ifdef P1003_1B_MQUEUE
	return (sys_kmq_open(td, (struct kmq_open_args *)args));
#else
	return (ENOSYS);
#endif
}

int
linux_mq_unlink(struct thread *td, struct linux_mq_unlink_args *args)
{
#ifdef P1003_1B_MQUEUE
	return (sys_kmq_unlink(td, (struct kmq_unlink_args *)args));
#else
	return (ENOSYS);
#endif
}

int
linux_mq_timedsend(struct thread *td, struct linux_mq_timedsend_args *args)
{
#ifdef P1003_1B_MQUEUE
	return (sys_kmq_timedsend(td, (struct kmq_timedsend_args *)args));
#else
	return (ENOSYS);
#endif
}

int
linux_mq_timedreceive(struct thread *td, struct linux_mq_timedreceive_args *args)
{
#ifdef P1003_1B_MQUEUE
	return (sys_kmq_timedreceive(td, (struct kmq_timedreceive_args *)args));
#else
	return (ENOSYS);
#endif
}

int
linux_mq_notify(struct thread *td, struct linux_mq_notify_args *args)
{
#ifdef P1003_1B_MQUEUE
	return (sys_kmq_notify(td, (struct kmq_notify_args *)args));
#else
	return (ENOSYS);
#endif
}

int
linux_mq_getsetattr(struct thread *td, struct linux_mq_getsetattr_args *args)
{
#ifdef P1003_1B_MQUEUE
	return (sys_kmq_setattr(td, (struct kmq_setattr_args *)args));
#else
	return (ENOSYS);
#endif
}<|MERGE_RESOLUTION|>--- conflicted
+++ resolved
@@ -106,19 +106,9 @@
 
 	LCONVPATHEXIST(td, args->path, &newpath);
 
-<<<<<<< HEAD
-#ifdef DEBUG
-	if (ldebug(execve))
-		printf(ARGS(execve, "%s"), newpath);
-#endif
-
 	error = exec_copyin_args(&eargs,
 	    (__cheri_tocap char * __capability)newpath, UIO_SYSSPACE,
 	    __USER_CAP_UNBOUND(args->argp), __USER_CAP_UNBOUND(args->envp));
-=======
-	error = exec_copyin_args(&eargs, newpath, UIO_SYSSPACE,
-	    args->argp, args->envp);
->>>>>>> f7e99603
 	free(newpath, M_TEMP);
 	if (error == 0)
 		error = linux_common_execve(td, &eargs);
