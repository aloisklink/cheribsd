--- conflicted
+++ resolved
@@ -94,33 +94,6 @@
 	struct l_timeval	*timeout;
 };
 
-<<<<<<< HEAD
-int
-linux_execve(struct thread *td, struct linux_execve_args *args)
-{
-	struct image_args eargs;
-	char *newpath;
-	int error;
-
-	if (!LUSECONVPATH(td)) {
-		error = exec_copyin_args(&eargs, __USER_CAP_PATH(args->path),
-		    UIO_USERSPACE, __USER_CAP_UNBOUND(args->argp),
-		    __USER_CAP_UNBOUND(args->envp));
-	} else {
-		LCONVPATHEXIST(args->path, &newpath);
-		error = exec_copyin_args(&eargs, PTR2CAP(newpath), UIO_SYSSPACE,
-		    __USER_CAP_UNBOUND(args->argp),
-		    __USER_CAP_UNBOUND(args->envp));
-		LFREEPATH(newpath);
-	}
-	if (error == 0)
-		error = linux_common_execve(td, &eargs);
-	AUDIT_SYSCALL_EXIT(error == EJUSTRETURN ? 0 : error, td);
-	return (error);
-}
-
-=======
->>>>>>> 26700ac0
 struct l_ipc_kludge {
 	struct l_msgbuf *msgp;
 	l_long msgtyp;
