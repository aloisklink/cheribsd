/*-
 * SPDX-License-Identifier: BSD-2-Clause-FreeBSD
 *
 * Copyright (c) 2000 Marcel Moolenaar
 * All rights reserved.
 *
 * Redistribution and use in source and binary forms, with or without
 * modification, are permitted provided that the following conditions
 * are met:
 * 1. Redistributions of source code must retain the above copyright
 *    notice, this list of conditions and the following disclaimer.
 * 2. Redistributions in binary form must reproduce the above copyright
 *    notice, this list of conditions and the following disclaimer in the
 *    documentation and/or other materials provided with the distribution.
 *
 * THIS SOFTWARE IS PROVIDED BY THE AUTHOR AND CONTRIBUTORS ``AS IS'' AND
 * ANY EXPRESS OR IMPLIED WARRANTIES, INCLUDING, BUT NOT LIMITED TO, THE
 * IMPLIED WARRANTIES OF MERCHANTABILITY AND FITNESS FOR A PARTICULAR PURPOSE
 * ARE DISCLAIMED.  IN NO EVENT SHALL THE AUTHOR OR CONTRIBUTORS BE LIABLE
 * FOR ANY DIRECT, INDIRECT, INCIDENTAL, SPECIAL, EXEMPLARY, OR CONSEQUENTIAL
 * DAMAGES (INCLUDING, BUT NOT LIMITED TO, PROCUREMENT OF SUBSTITUTE GOODS
 * OR SERVICES; LOSS OF USE, DATA, OR PROFITS; OR BUSINESS INTERRUPTION)
 * HOWEVER CAUSED AND ON ANY THEORY OF LIABILITY, WHETHER IN CONTRACT, STRICT
 * LIABILITY, OR TORT (INCLUDING NEGLIGENCE OR OTHERWISE) ARISING IN ANY WAY
 * OUT OF THE USE OF THIS SOFTWARE, EVEN IF ADVISED OF THE POSSIBILITY OF
 * SUCH DAMAGE.
 */

#include <sys/cdefs.h>
__FBSDID("$FreeBSD$");

#include <sys/param.h>
#include <sys/capsicum.h>
#include <sys/fcntl.h>
#include <sys/file.h>
#include <sys/imgact.h>
#include <sys/lock.h>
#include <sys/malloc.h>
#include <sys/mman.h>
#include <sys/mutex.h>
#include <sys/priv.h>
#include <sys/proc.h>
#include <sys/queue.h>
#include <sys/resource.h>
#include <sys/resourcevar.h>
#include <sys/sched.h>
#include <sys/signalvar.h>
#include <sys/syscallsubr.h>
#include <sys/sysproto.h>
#include <sys/systm.h>
#include <sys/sx.h>
#include <sys/unistd.h>
#include <sys/wait.h>

#include <machine/frame.h>
#include <machine/psl.h>
#include <machine/segments.h>
#include <machine/sysarch.h>

#include <vm/pmap.h>
#include <vm/vm.h>
#include <vm/vm_map.h>

#include <i386/linux/linux.h>
#include <i386/linux/linux_proto.h>
#include <compat/linux/linux_emul.h>
#include <compat/linux/linux_ipc.h>
#include <compat/linux/linux_misc.h>
#include <compat/linux/linux_mmap.h>
#include <compat/linux/linux_signal.h>
#include <compat/linux/linux_util.h>

#include <i386/include/pcb.h>			/* needed for pcb definition in linux_set_thread_area */

#include "opt_posix.h"

extern struct sysentvec elf32_freebsd_sysvec;	/* defined in i386/i386/elf_machdep.c */

struct l_descriptor {
	l_uint		entry_number;
	l_ulong		base_addr;
	l_uint		limit;
	l_uint		seg_32bit:1;
	l_uint		contents:2;
	l_uint		read_exec_only:1;
	l_uint		limit_in_pages:1;
	l_uint		seg_not_present:1;
	l_uint		useable:1;
};

struct l_old_select_argv {
	l_int		nfds;
	l_fd_set	*readfds;
	l_fd_set	*writefds;
	l_fd_set	*exceptfds;
	struct l_timeval	*timeout;
};


int
linux_execve(struct thread *td, struct linux_execve_args *args)
{
	struct image_args eargs;
	char *newpath;
	int error;

	LCONVPATHEXIST(td, args->path, &newpath);

<<<<<<< HEAD
	error = exec_copyin_args(&eargs, PTR2CAP(newpath), UIO_SYSSPACE,
	    __USER_CAP_UNBOUND(args->argp), __USER_CAP_UNBOUND(args->envp));
	free(newpath, M_TEMP);
=======
	error = exec_copyin_args(&eargs, newpath, UIO_SYSSPACE,
	    args->argp, args->envp);
	LFREEPATH(newpath);
>>>>>>> b15bb282
	if (error == 0)
		error = linux_common_execve(td, &eargs);
	return (error);
}

struct l_ipc_kludge {
	struct l_msgbuf *msgp;
	l_long msgtyp;
};

int
linux_ipc(struct thread *td, struct linux_ipc_args *args)
{

	switch (args->what & 0xFFFF) {
	case LINUX_SEMOP: {
		struct linux_semop_args a;

		a.semid = args->arg1;
		a.tsops = PTRIN(args->ptr);
		a.nsops = args->arg2;
		return (linux_semop(td, &a));
	}
	case LINUX_SEMGET: {
		struct linux_semget_args a;

		a.key = args->arg1;
		a.nsems = args->arg2;
		a.semflg = args->arg3;
		return (linux_semget(td, &a));
	}
	case LINUX_SEMCTL: {
		struct linux_semctl_args a;
		int error;

		a.semid = args->arg1;
		a.semnum = args->arg2;
		a.cmd = args->arg3;
		error = copyin(PTRIN(args->ptr), &a.arg, sizeof(a.arg));
		if (error)
			return (error);
		return (linux_semctl(td, &a));
	}
	case LINUX_MSGSND: {
		struct linux_msgsnd_args a;

		a.msqid = args->arg1;
		a.msgp = PTRIN(args->ptr);
		a.msgsz = args->arg2;
		a.msgflg = args->arg3;
		return (linux_msgsnd(td, &a));
	}
	case LINUX_MSGRCV: {
		struct linux_msgrcv_args a;

		a.msqid = args->arg1;
		a.msgsz = args->arg2;
		a.msgflg = args->arg3;
		if ((args->what >> 16) == 0) {
			struct l_ipc_kludge tmp;
			int error;

			if (args->ptr == 0)
				return (EINVAL);
			error = copyin(PTRIN(args->ptr), &tmp, sizeof(tmp));
			if (error)
				return (error);
			a.msgp = PTRIN(tmp.msgp);
			a.msgtyp = tmp.msgtyp;
		} else {
			a.msgp = PTRIN(args->ptr);
			a.msgtyp = args->arg5;
		}
		return (linux_msgrcv(td, &a));
	}
	case LINUX_MSGGET: {
		struct linux_msgget_args a;

		a.key = args->arg1;
		a.msgflg = args->arg2;
		return (linux_msgget(td, &a));
	}
	case LINUX_MSGCTL: {
		struct linux_msgctl_args a;

		a.msqid = args->arg1;
		a.cmd = args->arg2;
		a.buf = PTRIN(args->ptr);
		return (linux_msgctl(td, &a));
	}
	case LINUX_SHMAT: {
		struct linux_shmat_args a;
		l_uintptr_t addr;
		int error;

		a.shmid = args->arg1;
		a.shmaddr = PTRIN(args->ptr);
		a.shmflg = args->arg2;
		error = linux_shmat(td, &a);
		if (error != 0)
			return (error);
		addr = td->td_retval[0];
		error = copyout(&addr, PTRIN(args->arg3), sizeof(addr));
		td->td_retval[0] = 0;
		return (error);
	}
	case LINUX_SHMDT: {
		struct linux_shmdt_args a;

		a.shmaddr = PTRIN(args->ptr);
		return (linux_shmdt(td, &a));
	}
	case LINUX_SHMGET: {
		struct linux_shmget_args a;

		a.key = args->arg1;
		a.size = args->arg2;
		a.shmflg = args->arg3;
		return (linux_shmget(td, &a));
	}
	case LINUX_SHMCTL: {
		struct linux_shmctl_args a;

		a.shmid = args->arg1;
		a.cmd = args->arg2;
		a.buf = PTRIN(args->ptr);
		return (linux_shmctl(td, &a));
	}
	default:
		break;
	}

	return (EINVAL);
}

int
linux_old_select(struct thread *td, struct linux_old_select_args *args)
{
	struct l_old_select_argv linux_args;
	struct linux_select_args newsel;
	int error;

	error = copyin(args->ptr, &linux_args, sizeof(linux_args));
	if (error)
		return (error);

	newsel.nfds = linux_args.nfds;
	newsel.readfds = linux_args.readfds;
	newsel.writefds = linux_args.writefds;
	newsel.exceptfds = linux_args.exceptfds;
	newsel.timeout = linux_args.timeout;
	return (linux_select(td, &newsel));
}

int
linux_set_cloned_tls(struct thread *td, void *desc)
{
	struct segment_descriptor sd;
	struct l_user_desc info;
	int idx, error;
	int a[2];

	error = copyin(desc, &info, sizeof(struct l_user_desc));
	if (error) {
		linux_msg(td, "set_cloned_tls copyin failed!");
	} else {
		idx = info.entry_number;

		/*
		 * looks like we're getting the idx we returned
		 * in the set_thread_area() syscall
		 */
		if (idx != 6 && idx != 3) {
			linux_msg(td, "set_cloned_tls resetting idx!");
			idx = 3;
		}

		/* this doesnt happen in practice */
		if (idx == 6) {
			/* we might copy out the entry_number as 3 */
			info.entry_number = 3;
			error = copyout(&info, desc, sizeof(struct l_user_desc));
			if (error)
				linux_msg(td, "set_cloned_tls copyout failed!");
		}

		a[0] = LINUX_LDT_entry_a(&info);
		a[1] = LINUX_LDT_entry_b(&info);

		memcpy(&sd, &a, sizeof(a));
		/* set %gs */
		td->td_pcb->pcb_gsd = sd;
		td->td_pcb->pcb_gs = GSEL(GUGS_SEL, SEL_UPL);
	}

	return (error);
}

int
linux_set_upcall_kse(struct thread *td, register_t stack)
{

	if (stack)
		td->td_frame->tf_esp = stack;

	/*
	 * The newly created Linux thread returns
	 * to the user space by the same path that a parent do.
	 */
	td->td_frame->tf_eax = 0;
	return (0);
}

int
linux_mmap2(struct thread *td, struct linux_mmap2_args *args)
{

	return (linux_mmap_common(td, args->addr, args->len, args->prot,
		args->flags, args->fd, (uint64_t)(uint32_t)args->pgoff *
		PAGE_SIZE));
}

int
linux_mmap(struct thread *td, struct linux_mmap_args *args)
{
	int error;
	struct l_mmap_argv linux_args;

	error = copyin(args->ptr, &linux_args, sizeof(linux_args));
	if (error)
		return (error);

	return (linux_mmap_common(td, linux_args.addr, linux_args.len,
	    linux_args.prot, linux_args.flags, linux_args.fd,
	    (uint32_t)linux_args.pgoff));
}

int
linux_mprotect(struct thread *td, struct linux_mprotect_args *uap)
{

	return (linux_mprotect_common(td, PTROUT(uap->addr), uap->len, uap->prot));
}

int
linux_madvise(struct thread *td, struct linux_madvise_args *uap)
{

	return (linux_madvise_common(td, PTROUT(uap->addr), uap->len, uap->behav));
}

int
linux_ioperm(struct thread *td, struct linux_ioperm_args *args)
{
	int error;
	struct i386_ioperm_args iia;

	iia.start = args->start;
	iia.length = args->length;
	iia.enable = args->enable;
	error = i386_set_ioperm(td, &iia);
	return (error);
}

int
linux_iopl(struct thread *td, struct linux_iopl_args *args)
{
	int error;

	if (args->level < 0 || args->level > 3)
		return (EINVAL);
	if ((error = priv_check(td, PRIV_IO)) != 0)
		return (error);
	if ((error = securelevel_gt(td->td_ucred, 0)) != 0)
		return (error);
	td->td_frame->tf_eflags = (td->td_frame->tf_eflags & ~PSL_IOPL) |
	    (args->level * (PSL_IOPL / 3));
	return (0);
}

int
linux_modify_ldt(struct thread *td, struct linux_modify_ldt_args *uap)
{
	int error;
	struct i386_ldt_args ldt;
	struct l_descriptor ld;
	union descriptor desc;
	int size, written;

	switch (uap->func) {
	case 0x00: /* read_ldt */
		ldt.start = 0;
		ldt.descs = uap->ptr;
		ldt.num = uap->bytecount / sizeof(union descriptor);
		error = i386_get_ldt(td, &ldt);
		td->td_retval[0] *= sizeof(union descriptor);
		break;
	case 0x02: /* read_default_ldt = 0 */
		size = 5*sizeof(struct l_desc_struct);
		if (size > uap->bytecount)
			size = uap->bytecount;
		for (written = error = 0; written < size && error == 0; written++)
			error = subyte((char *)uap->ptr + written, 0);
		td->td_retval[0] = written;
		break;
	case 0x01: /* write_ldt */
	case 0x11: /* write_ldt */
		if (uap->bytecount != sizeof(ld))
			return (EINVAL);

		error = copyin(uap->ptr, &ld, sizeof(ld));
		if (error)
			return (error);

		ldt.start = ld.entry_number;
		ldt.descs = &desc;
		ldt.num = 1;
		desc.sd.sd_lolimit = (ld.limit & 0x0000ffff);
		desc.sd.sd_hilimit = (ld.limit & 0x000f0000) >> 16;
		desc.sd.sd_lobase = (ld.base_addr & 0x00ffffff);
		desc.sd.sd_hibase = (ld.base_addr & 0xff000000) >> 24;
		desc.sd.sd_type = SDT_MEMRO | ((ld.read_exec_only ^ 1) << 1) |
			(ld.contents << 2);
		desc.sd.sd_dpl = 3;
		desc.sd.sd_p = (ld.seg_not_present ^ 1);
		desc.sd.sd_xx = 0;
		desc.sd.sd_def32 = ld.seg_32bit;
		desc.sd.sd_gran = ld.limit_in_pages;
		error = i386_set_ldt(td, &ldt, &desc);
		break;
	default:
		error = ENOSYS;
		break;
	}

	if (error == EOPNOTSUPP) {
		linux_msg(td, "modify_ldt needs kernel option USER_LDT");
		error = ENOSYS;
	}

	return (error);
}

int
linux_sigaction(struct thread *td, struct linux_sigaction_args *args)
{
	l_osigaction_t osa;
	l_sigaction_t act, oact;
	int error;

	if (args->nsa != NULL) {
		error = copyin(args->nsa, &osa, sizeof(l_osigaction_t));
		if (error)
			return (error);
		act.lsa_handler = osa.lsa_handler;
		act.lsa_flags = osa.lsa_flags;
		act.lsa_restorer = osa.lsa_restorer;
		LINUX_SIGEMPTYSET(act.lsa_mask);
		act.lsa_mask.__mask = osa.lsa_mask;
	}

	error = linux_do_sigaction(td, args->sig, args->nsa ? &act : NULL,
	    args->osa ? &oact : NULL);

	if (args->osa != NULL && !error) {
		osa.lsa_handler = oact.lsa_handler;
		osa.lsa_flags = oact.lsa_flags;
		osa.lsa_restorer = oact.lsa_restorer;
		osa.lsa_mask = oact.lsa_mask.__mask;
		error = copyout(&osa, args->osa, sizeof(l_osigaction_t));
	}

	return (error);
}

/*
 * Linux has two extra args, restart and oldmask.  We dont use these,
 * but it seems that "restart" is actually a context pointer that
 * enables the signal to happen with a different register set.
 */
int
linux_sigsuspend(struct thread *td, struct linux_sigsuspend_args *args)
{
	sigset_t sigmask;
	l_sigset_t mask;

	LINUX_SIGEMPTYSET(mask);
	mask.__mask = args->mask;
	linux_to_bsd_sigset(&mask, &sigmask);
	return (kern_sigsuspend(td, sigmask));
}

int
linux_rt_sigsuspend(struct thread *td, struct linux_rt_sigsuspend_args *uap)
{
	l_sigset_t lmask;
	sigset_t sigmask;
	int error;

	if (uap->sigsetsize != sizeof(l_sigset_t))
		return (EINVAL);

	error = copyin(uap->newset, &lmask, sizeof(l_sigset_t));
	if (error)
		return (error);

	linux_to_bsd_sigset(&lmask, &sigmask);
	return (kern_sigsuspend(td, sigmask));
}

int
linux_pause(struct thread *td, struct linux_pause_args *args)
{
	struct proc *p = td->td_proc;
	sigset_t sigmask;

	PROC_LOCK(p);
	sigmask = td->td_sigmask;
	PROC_UNLOCK(p);
	return (kern_sigsuspend(td, sigmask));
}

int
linux_sigaltstack(struct thread *td, struct linux_sigaltstack_args *uap)
{
	stack_t ss, oss;
	l_stack_t lss;
	int error;

	if (uap->uss != NULL) {
		error = copyin(uap->uss, &lss, sizeof(l_stack_t));
		if (error)
			return (error);

		ss.ss_sp = lss.ss_sp;
		ss.ss_size = lss.ss_size;
		ss.ss_flags = linux_to_bsd_sigaltstack(lss.ss_flags);
	}
	error = kern_sigaltstack(td, (uap->uss != NULL) ? &ss : NULL,
	    (uap->uoss != NULL) ? &oss : NULL);
	if (!error && uap->uoss != NULL) {
		lss.ss_sp = oss.ss_sp;
		lss.ss_size = oss.ss_size;
		lss.ss_flags = bsd_to_linux_sigaltstack(oss.ss_flags);
		error = copyout(&lss, uap->uoss, sizeof(l_stack_t));
	}

	return (error);
}

int
linux_set_thread_area(struct thread *td, struct linux_set_thread_area_args *args)
{
	struct l_user_desc info;
	int error;
	int idx;
	int a[2];
	struct segment_descriptor sd;

	error = copyin(args->desc, &info, sizeof(struct l_user_desc));
	if (error)
		return (error);

	idx = info.entry_number;
	/*
	 * Semantics of Linux version: every thread in the system has array of
	 * 3 tls descriptors. 1st is GLIBC TLS, 2nd is WINE, 3rd unknown. This
	 * syscall loads one of the selected tls decriptors with a value and
	 * also loads GDT descriptors 6, 7 and 8 with the content of the
	 * per-thread descriptors.
	 *
	 * Semantics of FreeBSD version: I think we can ignore that Linux has 3
	 * per-thread descriptors and use just the 1st one. The tls_array[]
	 * is used only in set/get-thread_area() syscalls and for loading the
	 * GDT descriptors. In FreeBSD we use just one GDT descriptor for TLS
	 * so we will load just one.
	 *
	 * XXX: this doesn't work when a user space process tries to use more
	 * than 1 TLS segment. Comment in the Linux sources says wine might do
	 * this.
	 */

	/*
	 * we support just GLIBC TLS now
	 * we should let 3 proceed as well because we use this segment so
	 * if code does two subsequent calls it should succeed
	 */
	if (idx != 6 && idx != -1 && idx != 3)
		return (EINVAL);

	/*
	 * we have to copy out the GDT entry we use
	 * FreeBSD uses GDT entry #3 for storing %gs so load that
	 *
	 * XXX: what if a user space program doesn't check this value and tries
	 * to use 6, 7 or 8?
	 */
	idx = info.entry_number = 3;
	error = copyout(&info, args->desc, sizeof(struct l_user_desc));
	if (error)
		return (error);

	if (LINUX_LDT_empty(&info)) {
		a[0] = 0;
		a[1] = 0;
	} else {
		a[0] = LINUX_LDT_entry_a(&info);
		a[1] = LINUX_LDT_entry_b(&info);
	}

	memcpy(&sd, &a, sizeof(a));
	/* this is taken from i386 version of cpu_set_user_tls() */
	critical_enter();
	/* set %gs */
	td->td_pcb->pcb_gsd = sd;
	PCPU_GET(fsgs_gdt)[1] = sd;
	load_gs(GSEL(GUGS_SEL, SEL_UPL));
	critical_exit();

	return (0);
}

int
linux_get_thread_area(struct thread *td, struct linux_get_thread_area_args *args)
{

	struct l_user_desc info;
	int error;
	int idx;
	struct l_desc_struct desc;
	struct segment_descriptor sd;

	error = copyin(args->desc, &info, sizeof(struct l_user_desc));
	if (error)
		return (error);

	idx = info.entry_number;
	/* XXX: I am not sure if we want 3 to be allowed too. */
	if (idx != 6 && idx != 3)
		return (EINVAL);

	idx = 3;

	memset(&info, 0, sizeof(info));

	sd = PCPU_GET(fsgs_gdt)[1];

	memcpy(&desc, &sd, sizeof(desc));

	info.entry_number = idx;
	info.base_addr = LINUX_GET_BASE(&desc);
	info.limit = LINUX_GET_LIMIT(&desc);
	info.seg_32bit = LINUX_GET_32BIT(&desc);
	info.contents = LINUX_GET_CONTENTS(&desc);
	info.read_exec_only = !LINUX_GET_WRITABLE(&desc);
	info.limit_in_pages = LINUX_GET_LIMIT_PAGES(&desc);
	info.seg_not_present = !LINUX_GET_PRESENT(&desc);
	info.useable = LINUX_GET_USEABLE(&desc);

	error = copyout(&info, args->desc, sizeof(struct l_user_desc));
	if (error)
		return (EFAULT);

	return (0);
}

/* XXX: this wont work with module - convert it */
int
linux_mq_open(struct thread *td, struct linux_mq_open_args *args)
{
#ifdef P1003_1B_MQUEUE
	return (sys_kmq_open(td, (struct kmq_open_args *)args));
#else
	return (ENOSYS);
#endif
}

int
linux_mq_unlink(struct thread *td, struct linux_mq_unlink_args *args)
{
#ifdef P1003_1B_MQUEUE
	return (sys_kmq_unlink(td, (struct kmq_unlink_args *)args));
#else
	return (ENOSYS);
#endif
}

int
linux_mq_timedsend(struct thread *td, struct linux_mq_timedsend_args *args)
{
#ifdef P1003_1B_MQUEUE
	return (sys_kmq_timedsend(td, (struct kmq_timedsend_args *)args));
#else
	return (ENOSYS);
#endif
}

int
linux_mq_timedreceive(struct thread *td, struct linux_mq_timedreceive_args *args)
{
#ifdef P1003_1B_MQUEUE
	return (sys_kmq_timedreceive(td, (struct kmq_timedreceive_args *)args));
#else
	return (ENOSYS);
#endif
}

int
linux_mq_notify(struct thread *td, struct linux_mq_notify_args *args)
{
#ifdef P1003_1B_MQUEUE
	return (sys_kmq_notify(td, (struct kmq_notify_args *)args));
#else
	return (ENOSYS);
#endif
}

int
linux_mq_getsetattr(struct thread *td, struct linux_mq_getsetattr_args *args)
{
#ifdef P1003_1B_MQUEUE
	return (sys_kmq_setattr(td, (struct kmq_setattr_args *)args));
#else
	return (ENOSYS);
#endif
}<|MERGE_RESOLUTION|>--- conflicted
+++ resolved
@@ -106,15 +106,9 @@
 
 	LCONVPATHEXIST(td, args->path, &newpath);
 
-<<<<<<< HEAD
 	error = exec_copyin_args(&eargs, PTR2CAP(newpath), UIO_SYSSPACE,
 	    __USER_CAP_UNBOUND(args->argp), __USER_CAP_UNBOUND(args->envp));
-	free(newpath, M_TEMP);
-=======
-	error = exec_copyin_args(&eargs, newpath, UIO_SYSSPACE,
-	    args->argp, args->envp);
 	LFREEPATH(newpath);
->>>>>>> b15bb282
 	if (error == 0)
 		error = linux_common_execve(td, &eargs);
 	return (error);
