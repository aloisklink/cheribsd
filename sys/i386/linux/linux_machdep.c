--- conflicted
+++ resolved
@@ -104,23 +104,17 @@
 	char *newpath;
 	int error;
 
-<<<<<<< HEAD
-	LCONVPATHEXIST(td, args->path, &newpath);
-
-	error = exec_copyin_args(&eargs, PTR2CAP(newpath), UIO_SYSSPACE,
-	    __USER_CAP_UNBOUND(args->argp), __USER_CAP_UNBOUND(args->envp));
-	LFREEPATH(newpath);
-=======
 	if (!LUSECONVPATH(td)) {
-		error = exec_copyin_args(&eargs, args->path, UIO_USERSPACE,
-		    args->argp, args->envp);
+		error = exec_copyin_args(&eargs, __USER_CAP_PATH(args->path),
+		    UIO_USERSPACE, __USER_CAP_UNBOUND(args->argp),
+		    __USER_CAP_UNBOUND(args->envp));
 	} else {
 		LCONVPATHEXIST(td, args->path, &newpath);
-		error = exec_copyin_args(&eargs, newpath, UIO_SYSSPACE,
-		    args->argp, args->envp);
+		error = exec_copyin_args(&eargs, PTR2CAP(newpath), UIO_SYSSPACE,
+		    __USER_CAP_UNBOUND(args->argp),
+		    __USER_CAP_UNBOUND(args->envp));
 		LFREEPATH(newpath);
 	}
->>>>>>> 3501867e
 	if (error == 0)
 		error = linux_common_execve(td, &eargs);
 	return (error);
