--- conflicted
+++ resolved
@@ -193,12 +193,7 @@
 
 	p = imgp->proc;
 	issetugid = imgp->proc->p_flag & P_SUGID ? 1 : 0;
-<<<<<<< HEAD
 	arginfo = (struct ps_strings *)p->p_psstrings;
-	uplatform = (Elf32_Addr *)((caddr_t)arginfo - linux_szplatform);
-=======
-	arginfo = (struct ps_strings *)p->p_sysent->sv_psstrings;
->>>>>>> c1da89fe
 	args = (Elf32_Auxargs *)imgp->auxargs;
 	argarray = pos = malloc(LINUX_AT_COUNT * sizeof(*pos), M_TEMP,
 	    M_WAITOK | M_ZERO);
