/*-
 * SPDX-License-Identifier: BSD-2-Clause-FreeBSD
 *
 * Copyright (c) 1994-1996 Søren Schmidt
 * All rights reserved.
 *
 * Redistribution and use in source and binary forms, with or without
 * modification, are permitted provided that the following conditions
 * are met:
 * 1. Redistributions of source code must retain the above copyright
 *    notice, this list of conditions and the following disclaimer.
 * 2. Redistributions in binary form must reproduce the above copyright
 *    notice, this list of conditions and the following disclaimer in the
 *    documentation and/or other materials provided with the distribution.
 *
 * THIS SOFTWARE IS PROVIDED BY THE AUTHOR AND CONTRIBUTORS ``AS IS'' AND
 * ANY EXPRESS OR IMPLIED WARRANTIES, INCLUDING, BUT NOT LIMITED TO, THE
 * IMPLIED WARRANTIES OF MERCHANTABILITY AND FITNESS FOR A PARTICULAR PURPOSE
 * ARE DISCLAIMED.  IN NO EVENT SHALL THE AUTHOR OR CONTRIBUTORS BE LIABLE
 * FOR ANY DIRECT, INDIRECT, INCIDENTAL, SPECIAL, EXEMPLARY, OR CONSEQUENTIAL
 * DAMAGES (INCLUDING, BUT NOT LIMITED TO, PROCUREMENT OF SUBSTITUTE GOODS
 * OR SERVICES; LOSS OF USE, DATA, OR PROFITS; OR BUSINESS INTERRUPTION)
 * HOWEVER CAUSED AND ON ANY THEORY OF LIABILITY, WHETHER IN CONTRACT, STRICT
 * LIABILITY, OR TORT (INCLUDING NEGLIGENCE OR OTHERWISE) ARISING IN ANY WAY
 * OUT OF THE USE OF THIS SOFTWARE, EVEN IF ADVISED OF THE POSSIBILITY OF
 * SUCH DAMAGE.
 */

#include <sys/cdefs.h>
__FBSDID("$FreeBSD$");

#include <sys/param.h>
#include <sys/systm.h>
#include <sys/exec.h>
#include <sys/fcntl.h>
#include <sys/imgact.h>
#include <sys/imgact_aout.h>
#include <sys/imgact_elf.h>
#include <sys/kernel.h>
#include <sys/malloc.h>
#include <sys/module.h>
#include <sys/proc.h>
#include <sys/stddef.h>
#include <sys/signalvar.h>
#include <sys/syscallsubr.h>
#include <sys/sysctl.h>
#include <sys/sysent.h>
#include <sys/sysproto.h>
#include <sys/vnode.h>

#include <vm/vm.h>
#include <vm/pmap.h>
#include <vm/vm_extern.h>
#include <vm/vm_map.h>
#include <vm/vm_object.h>
#include <vm/vm_page.h>
#include <vm/vm_param.h>

#include <machine/cpu.h>
#include <machine/cputypes.h>
#include <machine/md_var.h>
#include <machine/pcb.h>
#include <machine/trap.h>

#include <x86/linux/linux_x86.h>
#include <i386/linux/linux.h>
#include <i386/linux/linux_proto.h>
#include <compat/linux/linux_emul.h>
#include <compat/linux/linux_fork.h>
#include <compat/linux/linux_ioctl.h>
#include <compat/linux/linux_mib.h>
#include <compat/linux/linux_misc.h>
#include <compat/linux/linux_signal.h>
#include <compat/linux/linux_util.h>
#include <compat/linux/linux_vdso.h>

MODULE_VERSION(linux, 1);

#define	LINUX_VDSOPAGE_SIZE	PAGE_SIZE * 2
#define	LINUX_VDSOPAGE		(VM_MAXUSER_ADDRESS - LINUX_VDSOPAGE_SIZE)
#define	LINUX_SHAREDPAGE	(LINUX_VDSOPAGE - PAGE_SIZE)
				/*
				 * PAGE_SIZE - the size
				 * of the native SHAREDPAGE
				 */
#define	LINUX_USRSTACK		LINUX_SHAREDPAGE

static int linux_szsigcode;
static vm_object_t linux_vdso_obj;
static char *linux_vdso_mapping;
extern char _binary_linux_vdso_so_o_start;
extern char _binary_linux_vdso_so_o_end;
static vm_offset_t linux_vdso_base;

extern struct sysent linux_sysent[LINUX_SYS_MAXSYSCALL];

SET_DECLARE(linux_ioctl_handler_set, struct linux_ioctl_handler);

static int	linux_fixup(uintptr_t *stack_base,
		    struct image_params *iparams);
static int	linux_fixup_elf(uintptr_t *stack_base,
		    struct image_params *iparams);
static void     linux_sendsig(sig_t catcher, ksiginfo_t *ksi, sigset_t *mask);
static void	linux_exec_setregs(struct thread *td,
		    struct image_params *imgp, uintptr_t stack);
static void	linux_exec_sysvec_init(void *param);
static int	linux_on_exec_vmspace(struct proc *p,
		    struct image_params *imgp);
static int	linux_copyout_strings(struct image_params *imgp,
		    uintptr_t *stack_base);
static void	linux_set_fork_retval(struct thread *td);
static bool	linux_trans_osrel(const Elf_Note *note, int32_t *osrel);
static void	linux_vdso_install(const void *param);
static void	linux_vdso_deinstall(const void *param);
static void	linux_vdso_reloc(char *mapping, Elf_Addr offset);

#define LINUX_T_UNKNOWN  255
static int _bsd_to_linux_trapcode[] = {
	LINUX_T_UNKNOWN,	/* 0 */
	6,			/* 1  T_PRIVINFLT */
	LINUX_T_UNKNOWN,	/* 2 */
	3,			/* 3  T_BPTFLT */
	LINUX_T_UNKNOWN,	/* 4 */
	LINUX_T_UNKNOWN,	/* 5 */
	16,			/* 6  T_ARITHTRAP */
	254,			/* 7  T_ASTFLT */
	LINUX_T_UNKNOWN,	/* 8 */
	13,			/* 9  T_PROTFLT */
	1,			/* 10 T_TRCTRAP */
	LINUX_T_UNKNOWN,	/* 11 */
	14,			/* 12 T_PAGEFLT */
	LINUX_T_UNKNOWN,	/* 13 */
	17,			/* 14 T_ALIGNFLT */
	LINUX_T_UNKNOWN,	/* 15 */
	LINUX_T_UNKNOWN,	/* 16 */
	LINUX_T_UNKNOWN,	/* 17 */
	0,			/* 18 T_DIVIDE */
	2,			/* 19 T_NMI */
	4,			/* 20 T_OFLOW */
	5,			/* 21 T_BOUND */
	7,			/* 22 T_DNA */
	8,			/* 23 T_DOUBLEFLT */
	9,			/* 24 T_FPOPFLT */
	10,			/* 25 T_TSSFLT */
	11,			/* 26 T_SEGNPFLT */
	12,			/* 27 T_STKFLT */
	18,			/* 28 T_MCHK */
	19,			/* 29 T_XMMFLT */
	15			/* 30 T_RESERVED */
};
#define bsd_to_linux_trapcode(code) \
    ((code)<nitems(_bsd_to_linux_trapcode)? \
     _bsd_to_linux_trapcode[(code)]: \
     LINUX_T_UNKNOWN)

LINUX_VDSO_SYM_CHAR(linux_platform);
LINUX_VDSO_SYM_INTPTR(__kernel_vsyscall);
LINUX_VDSO_SYM_INTPTR(__kernel_sigreturn);
LINUX_VDSO_SYM_INTPTR(__kernel_rt_sigreturn);
LINUX_VDSO_SYM_INTPTR(kern_timekeep_base);
LINUX_VDSO_SYM_INTPTR(kern_tsc_selector);

/*
 * If FreeBSD & Linux have a difference of opinion about what a trap
 * means, deal with it here.
 *
 * MPSAFE
 */
static int
linux_translate_traps(int signal, int trap_code)
{
	if (signal != SIGBUS)
		return (signal);
	switch (trap_code) {
	case T_PROTFLT:
	case T_TSSFLT:
	case T_DOUBLEFLT:
	case T_PAGEFLT:
		return (SIGSEGV);
	default:
		return (signal);
	}
}

static int
linux_fixup(uintptr_t *stack_base, struct image_params *imgp)
{
	register_t *base, *argv, *envp;

	base = (register_t *)*stack_base;
	argv = base;
	envp = base + (imgp->args->argc + 1);
	base--;
	suword(base, (intptr_t)envp);
	base--;
	suword(base, (intptr_t)argv);
	base--;
	suword(base, imgp->args->argc);
	*stack_base = (uintptr_t)base;
	return (0);
}

static int
linux_copyout_auxargs(struct image_params *imgp, uintptr_t base)
{
	struct proc *p;
	Elf32_Auxargs *args;
	Elf32_Auxinfo *argarray, *pos;
	struct ps_strings *arginfo;
	int error, issetugid;

	p = imgp->proc;
	issetugid = imgp->proc->p_flag & P_SUGID ? 1 : 0;
	arginfo = (struct ps_strings *)p->p_psstrings;
	args = (Elf32_Auxargs *)imgp->auxargs;
	argarray = pos = malloc(LINUX_AT_COUNT * sizeof(*pos), M_TEMP,
	    M_WAITOK | M_ZERO);

	AUXARGS_ENTRY(pos, LINUX_AT_SYSINFO_EHDR, linux_vdso_base);
	AUXARGS_ENTRY(pos, LINUX_AT_SYSINFO, __kernel_vsyscall);
	AUXARGS_ENTRY(pos, LINUX_AT_HWCAP, cpu_feature);

	/*
	 * Do not export AT_CLKTCK when emulating Linux kernel prior to 2.4.0,
	 * as it has appeared in the 2.4.0-rc7 first time.
	 * Being exported, AT_CLKTCK is returned by sysconf(_SC_CLK_TCK),
	 * glibc falls back to the hard-coded CLK_TCK value when aux entry
	 * is not present.
	 * Also see linux_times() implementation.
	 */
	if (linux_kernver(curthread) >= LINUX_KERNVER_2004000)
		AUXARGS_ENTRY(pos, LINUX_AT_CLKTCK, stclohz);
	AUXARGS_ENTRY(pos, AT_PHDR, args->phdr);
	AUXARGS_ENTRY(pos, AT_PHENT, args->phent);
	AUXARGS_ENTRY(pos, AT_PHNUM, args->phnum);
	AUXARGS_ENTRY(pos, AT_PAGESZ, args->pagesz);
	AUXARGS_ENTRY(pos, AT_FLAGS, args->flags);
	AUXARGS_ENTRY(pos, AT_ENTRY, args->entry);
	AUXARGS_ENTRY(pos, AT_BASE, args->base);
	AUXARGS_ENTRY(pos, LINUX_AT_SECURE, issetugid);
	AUXARGS_ENTRY(pos, AT_UID, imgp->proc->p_ucred->cr_ruid);
	AUXARGS_ENTRY(pos, AT_EUID, imgp->proc->p_ucred->cr_svuid);
	AUXARGS_ENTRY(pos, AT_GID, imgp->proc->p_ucred->cr_rgid);
	AUXARGS_ENTRY(pos, AT_EGID, imgp->proc->p_ucred->cr_svgid);
	AUXARGS_ENTRY(pos, LINUX_AT_PLATFORM, PTROUT(linux_platform));
	AUXARGS_ENTRY_PTR(pos, LINUX_AT_RANDOM, imgp->canary);
	if (imgp->execpathp != 0)
		AUXARGS_ENTRY_PTR(pos, LINUX_AT_EXECFN, imgp->execpathp);
	if (args->execfd != -1)
		AUXARGS_ENTRY(pos, AT_EXECFD, args->execfd);
	AUXARGS_ENTRY(pos, AT_NULL, 0);

	free(imgp->auxargs, M_TEMP);
	imgp->auxargs = NULL;
	KASSERT(pos - argarray <= LINUX_AT_COUNT, ("Too many auxargs"));

	error = copyout(argarray, (void *)base,
	    sizeof(*argarray) * LINUX_AT_COUNT);
	free(argarray, M_TEMP);
	return (error);
}

static int
linux_fixup_elf(uintptr_t *stack_base, struct image_params *imgp)
{
	register_t *base;

	base = (register_t *)*stack_base;
	base--;
	if (suword(base, (register_t)imgp->args->argc) == -1)
		return (EFAULT);
	*stack_base = (uintptr_t)base;
	return (0);
}

/*
 * Copied from kern/kern_exec.c
 */
static int
linux_copyout_strings(struct image_params *imgp, uintptr_t *stack_base)
{
	int argc, envc, error;
	char **vectp;
	char *stringp;
	uintptr_t destp, ustringp;
	struct ps_strings *arginfo;
	char canary[LINUX_AT_RANDOM_LEN];
	size_t execpath_len;
	struct proc *p;

	p = imgp->proc;
<<<<<<< HEAD
	if (imgp->execpath != NULL && imgp->auxargs != NULL)
		execpath_len = strlen(imgp->execpath) + 1;
	else
		execpath_len = 0;
	arginfo = (struct ps_strings *)p->p_psstrings;
=======
	arginfo = (struct ps_strings *)p->p_sysent->sv_psstrings;
>>>>>>> f04a0960
	destp = (uintptr_t)arginfo;

	if (imgp->execpath != NULL && imgp->auxargs != NULL) {
		execpath_len = strlen(imgp->execpath) + 1;
		destp -= execpath_len;
		destp = rounddown2(destp, sizeof(void *));
		imgp->execpathp = (void *)destp;
		error = copyout(imgp->execpath, imgp->execpathp, execpath_len);
		if (error != 0)
			return (error);
	}

	/* Prepare the canary for SSP. */
	arc4rand(canary, sizeof(canary), 0);
	destp -= roundup(sizeof(canary), sizeof(void *));
	imgp->canary = (void *)destp;
	error = copyout(canary, imgp->canary, sizeof(canary));
	if (error != 0)
		return (error);

	/* Allocate room for the argument and environment strings. */
	destp -= ARG_MAX - imgp->args->stringspace;
	destp = rounddown2(destp, sizeof(void *));
	ustringp = destp;

	if (imgp->auxargs) {
		/*
		 * Allocate room on the stack for the ELF auxargs
		 * array.  It has LINUX_AT_COUNT entries.
		 */
		destp -= LINUX_AT_COUNT * sizeof(Elf32_Auxinfo);
		destp = rounddown2(destp, sizeof(void *));
	}

	vectp = (char **)destp;

	/*
	 * Allocate room for the argv[] and env vectors including the
	 * terminating NULL pointers.
	 */
	vectp -= imgp->args->argc + 1 + imgp->args->envc + 1;

	/* vectp also becomes our initial stack base. */
	*stack_base = (uintptr_t)vectp;

	stringp = imgp->args->begin_argv;
	argc = imgp->args->argc;
	envc = imgp->args->envc;

	/* Copy out strings - arguments and environment. */
	error = copyout(stringp, (void *)ustringp,
	    ARG_MAX - imgp->args->stringspace);
	if (error != 0)
		return (error);

	/* Fill in "ps_strings" struct for ps, w, etc. */
	if (suword(&arginfo->ps_argvstr, (long)(intptr_t)vectp) != 0 ||
	    suword(&arginfo->ps_nargvstr, argc) != 0)
		return (EFAULT);

	/* Fill in argument portion of vector table. */
	for (; argc > 0; --argc) {
		if (suword(vectp++, ustringp) != 0)
			return (EFAULT);
		while (*stringp++ != 0)
			ustringp++;
		ustringp++;
	}

	/* A null vector table pointer separates the argp's from the envp's. */
	if (suword(vectp++, 0) != 0)
		return (EFAULT);

	if (suword(&arginfo->ps_envstr, (long)(intptr_t)vectp) != 0 ||
	    suword(&arginfo->ps_nenvstr, envc) != 0)
		return (EFAULT);

	/* Fill in environment portion of vector table. */
	for (; envc > 0; --envc) {
		if (suword(vectp++, ustringp) != 0)
			return (EFAULT);
		while (*stringp++ != 0)
			ustringp++;
		ustringp++;
	}

	/* The end of the vector table is a null pointer. */
	if (suword(vectp, 0) != 0)
		return (EFAULT);

	if (imgp->auxargs) {
		vectp++;
		error = imgp->sysent->sv_copyout_auxargs(imgp,
		    (uintptr_t)vectp);
		if (error != 0)
			return (error);
	}

	return (0);
}

static void
linux_rt_sendsig(sig_t catcher, ksiginfo_t *ksi, sigset_t *mask)
{
	struct thread *td = curthread;
	struct proc *p = td->td_proc;
	struct sigacts *psp;
	struct trapframe *regs;
	struct l_rt_sigframe *fp, frame;
	int sig, code;
	int oonstack;

	sig = ksi->ksi_signo;
	code = ksi->ksi_code;
	PROC_LOCK_ASSERT(p, MA_OWNED);
	psp = p->p_sigacts;
	mtx_assert(&psp->ps_mtx, MA_OWNED);
	regs = td->td_frame;
	oonstack = sigonstack(regs->tf_esp);

	/* Allocate space for the signal handler context. */
	if ((td->td_pflags & TDP_ALTSTACK) && !oonstack &&
	    SIGISMEMBER(psp->ps_sigonstack, sig)) {
		fp = (struct l_rt_sigframe *)((uintptr_t)td->td_sigstk.ss_sp +
		    td->td_sigstk.ss_size - sizeof(struct l_rt_sigframe));
	} else
		fp = (struct l_rt_sigframe *)regs->tf_esp - 1;
	mtx_unlock(&psp->ps_mtx);

	/* Build the argument list for the signal handler. */
	sig = bsd_to_linux_signal(sig);

	bzero(&frame, sizeof(frame));

	frame.sf_handler = catcher;
	frame.sf_sig = sig;
	frame.sf_siginfo = &fp->sf_si;
	frame.sf_ucontext = &fp->sf_sc;

	/* Fill in POSIX parts. */
	siginfo_to_lsiginfo(&ksi->ksi_info, &frame.sf_si, sig);

	/* Build the signal context to be used by sigreturn. */
	frame.sf_sc.uc_flags = 0;		/* XXX ??? */
	frame.sf_sc.uc_link = NULL;		/* XXX ??? */

	frame.sf_sc.uc_stack.ss_sp = PTROUT(td->td_sigstk.ss_sp);
	frame.sf_sc.uc_stack.ss_size = td->td_sigstk.ss_size;
	frame.sf_sc.uc_stack.ss_flags = (td->td_pflags & TDP_ALTSTACK)
	    ? ((oonstack) ? LINUX_SS_ONSTACK : 0) : LINUX_SS_DISABLE;
	PROC_UNLOCK(p);

	bsd_to_linux_sigset(mask, &frame.sf_sc.uc_sigmask);

	frame.sf_sc.uc_mcontext.sc_mask   = frame.sf_sc.uc_sigmask.__mask;
	frame.sf_sc.uc_mcontext.sc_gs     = rgs();
	frame.sf_sc.uc_mcontext.sc_fs     = regs->tf_fs;
	frame.sf_sc.uc_mcontext.sc_es     = regs->tf_es;
	frame.sf_sc.uc_mcontext.sc_ds     = regs->tf_ds;
	frame.sf_sc.uc_mcontext.sc_edi    = regs->tf_edi;
	frame.sf_sc.uc_mcontext.sc_esi    = regs->tf_esi;
	frame.sf_sc.uc_mcontext.sc_ebp    = regs->tf_ebp;
	frame.sf_sc.uc_mcontext.sc_ebx    = regs->tf_ebx;
	frame.sf_sc.uc_mcontext.sc_esp    = regs->tf_esp;
	frame.sf_sc.uc_mcontext.sc_edx    = regs->tf_edx;
	frame.sf_sc.uc_mcontext.sc_ecx    = regs->tf_ecx;
	frame.sf_sc.uc_mcontext.sc_eax    = regs->tf_eax;
	frame.sf_sc.uc_mcontext.sc_eip    = regs->tf_eip;
	frame.sf_sc.uc_mcontext.sc_cs     = regs->tf_cs;
	frame.sf_sc.uc_mcontext.sc_eflags = regs->tf_eflags;
	frame.sf_sc.uc_mcontext.sc_esp_at_signal = regs->tf_esp;
	frame.sf_sc.uc_mcontext.sc_ss     = regs->tf_ss;
	frame.sf_sc.uc_mcontext.sc_err    = regs->tf_err;
	frame.sf_sc.uc_mcontext.sc_cr2    = (register_t)ksi->ksi_addr;
	frame.sf_sc.uc_mcontext.sc_trapno = bsd_to_linux_trapcode(code);

	if (copyout(&frame, fp, sizeof(frame)) != 0) {
		/*
		 * Process has trashed its stack; give it an illegal
		 * instruction to halt it in its tracks.
		 */
		PROC_LOCK(p);
		sigexit(td, SIGILL);
	}

	/* Build context to run handler in. */
	regs->tf_esp = (int)fp;
	regs->tf_eip = __kernel_rt_sigreturn;
	regs->tf_eflags &= ~(PSL_T | PSL_VM | PSL_D);
	regs->tf_cs = _ucodesel;
	regs->tf_ds = _udatasel;
	regs->tf_es = _udatasel;
	regs->tf_fs = _udatasel;
	regs->tf_ss = _udatasel;
	PROC_LOCK(p);
	mtx_lock(&psp->ps_mtx);
}

/*
 * Send an interrupt to process.
 *
 * Stack is set up to allow sigcode stored
 * in u. to call routine, followed by kcall
 * to sigreturn routine below.  After sigreturn
 * resets the signal mask, the stack, and the
 * frame pointer, it returns to the user
 * specified pc, psl.
 */
static void
linux_sendsig(sig_t catcher, ksiginfo_t *ksi, sigset_t *mask)
{
	struct thread *td = curthread;
	struct proc *p = td->td_proc;
	struct sigacts *psp;
	struct trapframe *regs;
	struct l_sigframe *fp, frame;
	l_sigset_t lmask;
	int sig, code;
	int oonstack;

	PROC_LOCK_ASSERT(p, MA_OWNED);
	psp = p->p_sigacts;
	sig = ksi->ksi_signo;
	code = ksi->ksi_code;
	mtx_assert(&psp->ps_mtx, MA_OWNED);
	if (SIGISMEMBER(psp->ps_siginfo, sig)) {
		/* Signal handler installed with SA_SIGINFO. */
		linux_rt_sendsig(catcher, ksi, mask);
		return;
	}
	regs = td->td_frame;
	oonstack = sigonstack(regs->tf_esp);

	/* Allocate space for the signal handler context. */
	if ((td->td_pflags & TDP_ALTSTACK) && !oonstack &&
	    SIGISMEMBER(psp->ps_sigonstack, sig)) {
		fp = (struct l_sigframe *)((uintptr_t)td->td_sigstk.ss_sp +
		    td->td_sigstk.ss_size - sizeof(struct l_sigframe));
	} else
		fp = (struct l_sigframe *)regs->tf_esp - 1;
	mtx_unlock(&psp->ps_mtx);
	PROC_UNLOCK(p);

	/* Build the argument list for the signal handler. */
	sig = bsd_to_linux_signal(sig);

	bzero(&frame, sizeof(frame));

	frame.sf_handler = catcher;
	frame.sf_sig = sig;

	bsd_to_linux_sigset(mask, &lmask);

	/* Build the signal context to be used by sigreturn. */
	frame.sf_sc.sc_mask   = lmask.__mask;
	frame.sf_sc.sc_gs     = rgs();
	frame.sf_sc.sc_fs     = regs->tf_fs;
	frame.sf_sc.sc_es     = regs->tf_es;
	frame.sf_sc.sc_ds     = regs->tf_ds;
	frame.sf_sc.sc_edi    = regs->tf_edi;
	frame.sf_sc.sc_esi    = regs->tf_esi;
	frame.sf_sc.sc_ebp    = regs->tf_ebp;
	frame.sf_sc.sc_ebx    = regs->tf_ebx;
	frame.sf_sc.sc_esp    = regs->tf_esp;
	frame.sf_sc.sc_edx    = regs->tf_edx;
	frame.sf_sc.sc_ecx    = regs->tf_ecx;
	frame.sf_sc.sc_eax    = regs->tf_eax;
	frame.sf_sc.sc_eip    = regs->tf_eip;
	frame.sf_sc.sc_cs     = regs->tf_cs;
	frame.sf_sc.sc_eflags = regs->tf_eflags;
	frame.sf_sc.sc_esp_at_signal = regs->tf_esp;
	frame.sf_sc.sc_ss     = regs->tf_ss;
	frame.sf_sc.sc_err    = regs->tf_err;
	frame.sf_sc.sc_cr2    = (register_t)ksi->ksi_addr;
	frame.sf_sc.sc_trapno = bsd_to_linux_trapcode(ksi->ksi_trapno);

	frame.sf_extramask[0] = lmask.__mask;

	if (copyout(&frame, fp, sizeof(frame)) != 0) {
		/*
		 * Process has trashed its stack; give it an illegal
		 * instruction to halt it in its tracks.
		 */
		PROC_LOCK(p);
		sigexit(td, SIGILL);
	}

	/* Build context to run handler in. */
	regs->tf_esp = (int)fp;
	regs->tf_eip = __kernel_sigreturn;
	regs->tf_eflags &= ~(PSL_T | PSL_VM | PSL_D);
	regs->tf_cs = _ucodesel;
	regs->tf_ds = _udatasel;
	regs->tf_es = _udatasel;
	regs->tf_fs = _udatasel;
	regs->tf_ss = _udatasel;
	PROC_LOCK(p);
	mtx_lock(&psp->ps_mtx);
}

/*
 * System call to cleanup state after a signal
 * has been taken.  Reset signal mask and
 * stack state from context left by sendsig (above).
 * Return to previous pc and psl as specified by
 * context left by sendsig. Check carefully to
 * make sure that the user has not modified the
 * psl to gain improper privileges or to cause
 * a machine fault.
 */
int
linux_sigreturn(struct thread *td, struct linux_sigreturn_args *args)
{
	struct l_sigframe frame;
	struct trapframe *regs;
	l_sigset_t lmask;
	sigset_t bmask;
	int eflags;
	ksiginfo_t ksi;

	regs = td->td_frame;

	/*
	 * The trampoline code hands us the sigframe.
	 * It is unsafe to keep track of it ourselves, in the event that a
	 * program jumps out of a signal handler.
	 */
	if (copyin(args->sfp, &frame, sizeof(frame)) != 0)
		return (EFAULT);

	/* Check for security violations. */
#define	EFLAGS_SECURE(ef, oef)	((((ef) ^ (oef)) & ~PSL_USERCHANGE) == 0)
	eflags = frame.sf_sc.sc_eflags;
	if (!EFLAGS_SECURE(eflags, regs->tf_eflags))
		return (EINVAL);

	/*
	 * Don't allow users to load a valid privileged %cs.  Let the
	 * hardware check for invalid selectors, excess privilege in
	 * other selectors, invalid %eip's and invalid %esp's.
	 */
#define	CS_SECURE(cs)	(ISPL(cs) == SEL_UPL)
	if (!CS_SECURE(frame.sf_sc.sc_cs)) {
		ksiginfo_init_trap(&ksi);
		ksi.ksi_signo = SIGBUS;
		ksi.ksi_code = BUS_OBJERR;
		ksi.ksi_trapno = T_PROTFLT;
		ksi.ksi_addr = (void *)regs->tf_eip;
		trapsignal(td, &ksi);
		return (EINVAL);
	}

	lmask.__mask = frame.sf_sc.sc_mask;
	linux_to_bsd_sigset(&lmask, &bmask);
	kern_sigprocmask(td, SIG_SETMASK, &bmask, NULL, 0);

	/* Restore signal context. */
	/* %gs was restored by the trampoline. */
	regs->tf_fs     = frame.sf_sc.sc_fs;
	regs->tf_es     = frame.sf_sc.sc_es;
	regs->tf_ds     = frame.sf_sc.sc_ds;
	regs->tf_edi    = frame.sf_sc.sc_edi;
	regs->tf_esi    = frame.sf_sc.sc_esi;
	regs->tf_ebp    = frame.sf_sc.sc_ebp;
	regs->tf_ebx    = frame.sf_sc.sc_ebx;
	regs->tf_edx    = frame.sf_sc.sc_edx;
	regs->tf_ecx    = frame.sf_sc.sc_ecx;
	regs->tf_eax    = frame.sf_sc.sc_eax;
	regs->tf_eip    = frame.sf_sc.sc_eip;
	regs->tf_cs     = frame.sf_sc.sc_cs;
	regs->tf_eflags = eflags;
	regs->tf_esp    = frame.sf_sc.sc_esp_at_signal;
	regs->tf_ss     = frame.sf_sc.sc_ss;

	return (EJUSTRETURN);
}

/*
 * System call to cleanup state after a signal
 * has been taken.  Reset signal mask and
 * stack state from context left by rt_sendsig (above).
 * Return to previous pc and psl as specified by
 * context left by sendsig. Check carefully to
 * make sure that the user has not modified the
 * psl to gain improper privileges or to cause
 * a machine fault.
 */
int
linux_rt_sigreturn(struct thread *td, struct linux_rt_sigreturn_args *args)
{
	struct l_ucontext uc;
	struct l_sigcontext *context;
	sigset_t bmask;
	l_stack_t *lss;
	stack_t ss;
	struct trapframe *regs;
	int eflags;
	ksiginfo_t ksi;

	regs = td->td_frame;

	/*
	 * The trampoline code hands us the ucontext.
	 * It is unsafe to keep track of it ourselves, in the event that a
	 * program jumps out of a signal handler.
	 */
	if (copyin(args->ucp, &uc, sizeof(uc)) != 0)
		return (EFAULT);

	context = &uc.uc_mcontext;

	/* Check for security violations. */
#define	EFLAGS_SECURE(ef, oef)	((((ef) ^ (oef)) & ~PSL_USERCHANGE) == 0)
	eflags = context->sc_eflags;
	if (!EFLAGS_SECURE(eflags, regs->tf_eflags))
		return (EINVAL);

	/*
	 * Don't allow users to load a valid privileged %cs.  Let the
	 * hardware check for invalid selectors, excess privilege in
	 * other selectors, invalid %eip's and invalid %esp's.
	 */
#define	CS_SECURE(cs)	(ISPL(cs) == SEL_UPL)
	if (!CS_SECURE(context->sc_cs)) {
		ksiginfo_init_trap(&ksi);
		ksi.ksi_signo = SIGBUS;
		ksi.ksi_code = BUS_OBJERR;
		ksi.ksi_trapno = T_PROTFLT;
		ksi.ksi_addr = (void *)regs->tf_eip;
		trapsignal(td, &ksi);
		return (EINVAL);
	}

	linux_to_bsd_sigset(&uc.uc_sigmask, &bmask);
	kern_sigprocmask(td, SIG_SETMASK, &bmask, NULL, 0);

	/* Restore signal context. */
	/* %gs was restored by the trampoline. */
	regs->tf_fs     = context->sc_fs;
	regs->tf_es     = context->sc_es;
	regs->tf_ds     = context->sc_ds;
	regs->tf_edi    = context->sc_edi;
	regs->tf_esi    = context->sc_esi;
	regs->tf_ebp    = context->sc_ebp;
	regs->tf_ebx    = context->sc_ebx;
	regs->tf_edx    = context->sc_edx;
	regs->tf_ecx    = context->sc_ecx;
	regs->tf_eax    = context->sc_eax;
	regs->tf_eip    = context->sc_eip;
	regs->tf_cs     = context->sc_cs;
	regs->tf_eflags = eflags;
	regs->tf_esp    = context->sc_esp_at_signal;
	regs->tf_ss     = context->sc_ss;

	/* Call sigaltstack & ignore results. */
	lss = &uc.uc_stack;
	ss.ss_sp = PTRIN(lss->ss_sp);
	ss.ss_size = lss->ss_size;
	ss.ss_flags = linux_to_bsd_sigaltstack(lss->ss_flags);

	(void)kern_sigaltstack(td, &ss, NULL);

	return (EJUSTRETURN);
}

static int
linux_fetch_syscall_args(struct thread *td)
{
	struct proc *p;
	struct trapframe *frame;
	struct syscall_args *sa;

	p = td->td_proc;
	frame = td->td_frame;
	sa = &td->td_sa;

	sa->code = frame->tf_eax;
	sa->original_code = sa->code;
	sa->args[0] = frame->tf_ebx;
	sa->args[1] = frame->tf_ecx;
	sa->args[2] = frame->tf_edx;
	sa->args[3] = frame->tf_esi;
	sa->args[4] = frame->tf_edi;
	sa->args[5] = frame->tf_ebp;	/* Unconfirmed */

	if (sa->code >= p->p_sysent->sv_size)
		/* nosys */
		sa->callp = &p->p_sysent->sv_table[p->p_sysent->sv_size - 1];
	else
		sa->callp = &p->p_sysent->sv_table[sa->code];

	td->td_retval[0] = 0;
	td->td_retval[1] = frame->tf_edx;

	return (0);
}

static void
linux_set_syscall_retval(struct thread *td, int error)
{
	struct trapframe *frame = td->td_frame;

	cpu_set_syscall_retval(td, error);

	if (__predict_false(error != 0)) {
		if (error != ERESTART && error != EJUSTRETURN)
			frame->tf_eax = bsd_to_linux_errno(error);
	}
}

static void
linux_set_fork_retval(struct thread *td)
{
	struct trapframe *frame = td->td_frame;

	frame->tf_eax = 0;
}

/*
 * exec_setregs may initialize some registers differently than Linux
 * does, thus potentially confusing Linux binaries. If necessary, we
 * override the exec_setregs default(s) here.
 */
static void
linux_exec_setregs(struct thread *td, struct image_params *imgp,
    uintptr_t stack)
{
	struct pcb *pcb = td->td_pcb;

	exec_setregs(td, imgp, stack);

	/* Linux sets %gs to 0, we default to _udatasel. */
	pcb->pcb_gs = 0;
	load_gs(0);

	pcb->pcb_initial_npxcw = __LINUX_NPXCW__;
}

struct sysentvec linux_sysvec = {
	.sv_size	= LINUX_SYS_MAXSYSCALL,
	.sv_table	= linux_sysent,
	.sv_transtrap	= linux_translate_traps,
	.sv_fixup	= linux_fixup,
	.sv_sendsig	= linux_sendsig,
	.sv_sigcode	= &_binary_linux_vdso_so_o_start,
	.sv_szsigcode	= &linux_szsigcode,
	.sv_name	= "Linux a.out",
	.sv_coredump	= NULL,
	.sv_imgact_try	= linux_exec_imgact_try,
	.sv_minsigstksz	= LINUX_MINSIGSTKSZ,
	.sv_minuser	= VM_MIN_ADDRESS,
	.sv_maxuser	= VM_MAXUSER_ADDRESS,
	.sv_usrstack	= LINUX_USRSTACK,
	.sv_szpsstrings	= sizeof(struct ps_strings),
	.sv_stackprot	= VM_PROT_ALL,
	.sv_copyout_strings = exec_copyout_strings,
	.sv_setregs	= linux_exec_setregs,
	.sv_fixlimit	= NULL,
	.sv_maxssiz	= NULL,
	.sv_flags	= SV_ABI_LINUX | SV_AOUT | SV_IA32 | SV_ILP32 |
	    SV_SIG_DISCIGN | SV_SIG_WAITNDQ,
	.sv_set_syscall_retval = linux_set_syscall_retval,
	.sv_fetch_syscall_args = linux_fetch_syscall_args,
	.sv_syscallnames = NULL,
	.sv_schedtail	= linux_schedtail,
	.sv_thread_detach = linux_thread_detach,
	.sv_trap	= NULL,
	.sv_onexec	= linux_on_exec_vmspace,
	.sv_onexit	= linux_on_exit,
	.sv_ontdexit	= linux_thread_dtor,
	.sv_setid_allowed = &linux_setid_allowed_query,
	.sv_set_fork_retval = linux_set_fork_retval,
};
INIT_SYSENTVEC(aout_sysvec, &linux_sysvec);

struct sysentvec elf_linux_sysvec = {
	.sv_size	= LINUX_SYS_MAXSYSCALL,
	.sv_table	= linux_sysent,
	.sv_transtrap	= linux_translate_traps,
	.sv_fixup	= linux_fixup_elf,
	.sv_sendsig	= linux_sendsig,
	.sv_sigcode	= &_binary_linux_vdso_so_o_start,
	.sv_szsigcode	= &linux_szsigcode,
	.sv_name	= "Linux ELF32",
	.sv_coredump	= elf32_coredump,
	.sv_elf_core_osabi = ELFOSABI_FREEBSD,
	.sv_elf_core_abi_vendor = FREEBSD_ABI_VENDOR,
	.sv_elf_core_prepare_notes = elf32_prepare_notes,
	.sv_imgact_try	= linux_exec_imgact_try,
	.sv_minsigstksz	= LINUX_MINSIGSTKSZ,
	.sv_minuser	= VM_MIN_ADDRESS,
	.sv_maxuser	= VM_MAXUSER_ADDRESS,
	.sv_usrstack	= LINUX_USRSTACK,
	.sv_szpsstrings	= sizeof(struct ps_strings),
	.sv_stackprot	= VM_PROT_ALL,
	.sv_copyout_auxargs = linux_copyout_auxargs,
	.sv_copyout_strings = linux_copyout_strings,
	.sv_setregs	= linux_exec_setregs,
	.sv_fixlimit	= NULL,
	.sv_maxssiz	= NULL,
	.sv_flags	= SV_ABI_LINUX | SV_IA32 | SV_ILP32 | SV_SHP |
	    SV_SIG_DISCIGN | SV_SIG_WAITNDQ | SV_TIMEKEEP,
	.sv_set_syscall_retval = linux_set_syscall_retval,
	.sv_fetch_syscall_args = linux_fetch_syscall_args,
	.sv_syscallnames = NULL,
	.sv_shared_page_base = LINUX_SHAREDPAGE,
	.sv_shared_page_len = PAGE_SIZE,
	.sv_schedtail	= linux_schedtail,
	.sv_thread_detach = linux_thread_detach,
	.sv_trap	= NULL,
	.sv_onexec	= linux_on_exec_vmspace,
	.sv_onexit	= linux_on_exit,
	.sv_ontdexit	= linux_thread_dtor,
	.sv_setid_allowed = &linux_setid_allowed_query,
	.sv_set_fork_retval = linux_set_fork_retval,
};

static int
linux_on_exec_vmspace(struct proc *p, struct image_params *imgp)
{
	int error = 0;

	if (SV_PROC_FLAG(p, SV_SHP) != 0)
		error = linux_map_vdso(p, linux_vdso_obj,
		    linux_vdso_base, LINUX_VDSOPAGE_SIZE, imgp);
	if (error == 0)
		linux_on_exec(p, imgp);
	return (error);
}

/*
 * linux_vdso_install() and linux_exec_sysvec_init() must be called
 * after exec_sysvec_init() which is SI_SUB_EXEC (SI_ORDER_ANY).
 */
static void
linux_exec_sysvec_init(void *param)
{
	l_uintptr_t *ktimekeep_base, *ktsc_selector;
	struct sysentvec *sv;
	ptrdiff_t tkoff;

	sv = param;
	/* Fill timekeep_base */
	exec_sysvec_init(sv);

	tkoff = kern_timekeep_base - linux_vdso_base;
	ktimekeep_base = (l_uintptr_t *)(linux_vdso_mapping + tkoff);
	*ktimekeep_base = sv->sv_timekeep_base;

	tkoff = kern_tsc_selector - linux_vdso_base;
	ktsc_selector = (l_uintptr_t *)(linux_vdso_mapping + tkoff);
	*ktsc_selector = linux_vdso_tsc_selector_idx();
	if (bootverbose)
		printf("Linux i386 vDSO tsc_selector: %u\n", *ktsc_selector);
}
SYSINIT(elf_linux_exec_sysvec_init, SI_SUB_EXEC + 1, SI_ORDER_ANY,
    linux_exec_sysvec_init, &elf_linux_sysvec);

static void
linux_vdso_install(const void *param)
{
	char *vdso_start = &_binary_linux_vdso_so_o_start;
	char *vdso_end = &_binary_linux_vdso_so_o_end;

	linux_szsigcode = vdso_end - vdso_start;
	MPASS(linux_szsigcode <= LINUX_VDSOPAGE_SIZE);

	linux_vdso_base = LINUX_VDSOPAGE;

	__elfN(linux_vdso_fixup)(vdso_start, linux_vdso_base);

	linux_vdso_obj = __elfN(linux_shared_page_init)
	    (&linux_vdso_mapping, LINUX_VDSOPAGE_SIZE);
	bcopy(vdso_start, linux_vdso_mapping, linux_szsigcode);

	linux_vdso_reloc(linux_vdso_mapping, linux_vdso_base);
}
SYSINIT(elf_linux_vdso_init, SI_SUB_EXEC + 1, SI_ORDER_FIRST,
    linux_vdso_install, NULL);

static void
linux_vdso_deinstall(const void *param)
{

	__elfN(linux_shared_page_fini)(linux_vdso_obj,
	    linux_vdso_mapping, LINUX_VDSOPAGE_SIZE);
}
SYSUNINIT(elf_linux_vdso_uninit, SI_SUB_EXEC, SI_ORDER_FIRST,
    linux_vdso_deinstall, NULL);

static void
linux_vdso_reloc(char *mapping, Elf_Addr offset)
{
	const Elf_Shdr *shdr;
	const Elf_Rel *rel;
	const Elf_Ehdr *ehdr;
	Elf_Addr *where;
	Elf_Size rtype, symidx;
	Elf_Addr addr, addend;
	int i, relcnt;

	MPASS(offset != 0);

	relcnt = 0;
	ehdr = (const Elf_Ehdr *)mapping;
	shdr = (const Elf_Shdr *)(mapping + ehdr->e_shoff);
	for (i = 0; i < ehdr->e_shnum; i++)
	{
		switch (shdr[i].sh_type) {
		case SHT_REL:
			rel = (const Elf_Rel *)(mapping + shdr[i].sh_offset);
			relcnt = shdr[i].sh_size / sizeof(*rel);
			break;
		case SHT_RELA:
			printf("Linux i386 vDSO: unexpected Rela section\n");
			break;
		}
	}

	for (i = 0; i < relcnt; i++, rel++) {
		where = (Elf_Addr *)(mapping + rel->r_offset);
		addend = *where;
		rtype = ELF_R_TYPE(rel->r_info);
		symidx = ELF_R_SYM(rel->r_info);

		switch (rtype) {
		case R_386_NONE:	/* none */
			break;

		case R_386_RELATIVE:	/* B + A */
			addr = (Elf_Addr)PTROUT(offset + addend);
			if (*where != addr)
				*where = addr;
			break;

		case R_386_IRELATIVE:
			printf("Linux i386 vDSO: unexpected ifunc relocation, "
			    "symbol index %d\n", symidx);
			break;
		default:
			printf("Linux i386 vDSO: unexpected relocation type %d, "
			    "symbol index %d\n", rtype, symidx);
		}
	}
}

static char GNU_ABI_VENDOR[] = "GNU";
static int GNULINUX_ABI_DESC = 0;

static bool
linux_trans_osrel(const Elf_Note *note, int32_t *osrel)
{
	const Elf32_Word *desc;
	uintptr_t p;

	p = (uintptr_t)(note + 1);
	p += roundup2(note->n_namesz, sizeof(Elf32_Addr));

	desc = (const Elf32_Word *)p;
	if (desc[0] != GNULINUX_ABI_DESC)
		return (false);

	/*
	 * For Linux we encode osrel using the Linux convention of
	 * 	(version << 16) | (major << 8) | (minor)
	 * See macro in linux_mib.h
	 */
	*osrel = LINUX_KERNVER(desc[1], desc[2], desc[3]);

	return (true);
}

static Elf_Brandnote linux_brandnote = {
	.hdr.n_namesz	= sizeof(GNU_ABI_VENDOR),
	.hdr.n_descsz	= 16,	/* XXX at least 16 */
	.hdr.n_type	= 1,
	.vendor		= GNU_ABI_VENDOR,
	.flags		= BN_TRANSLATE_OSREL,
	.trans_osrel	= linux_trans_osrel
};

static Elf32_Brandinfo linux_brand = {
	.brand		= ELFOSABI_LINUX,
	.machine	= EM_386,
	.compat_3_brand	= "Linux",
	.emul_path	= linux_emul_path,
	.interp_path	= "/lib/ld-linux.so.1",
	.sysvec		= &elf_linux_sysvec,
	.interp_newpath	= NULL,
	.brand_note	= &linux_brandnote,
	.flags		= BI_CAN_EXEC_DYN | BI_BRAND_NOTE
};

static Elf32_Brandinfo linux_glibc2brand = {
	.brand		= ELFOSABI_LINUX,
	.machine	= EM_386,
	.compat_3_brand	= "Linux",
	.emul_path	= linux_emul_path,
	.interp_path	= "/lib/ld-linux.so.2",
	.sysvec		= &elf_linux_sysvec,
	.interp_newpath	= NULL,
	.brand_note	= &linux_brandnote,
	.flags		= BI_CAN_EXEC_DYN | BI_BRAND_NOTE
};

static Elf32_Brandinfo linux_muslbrand = {
	.brand		= ELFOSABI_LINUX,
	.machine	= EM_386,
	.compat_3_brand	= "Linux",
	.emul_path	= linux_emul_path,
	.interp_path	= "/lib/ld-musl-i386.so.1",
	.sysvec		= &elf_linux_sysvec,
	.interp_newpath	= NULL,
	.brand_note	= &linux_brandnote,
	.flags		= BI_CAN_EXEC_DYN | BI_BRAND_NOTE |
			    LINUX_BI_FUTEX_REQUEUE
};

Elf32_Brandinfo *linux_brandlist[] = {
	&linux_brand,
	&linux_glibc2brand,
	&linux_muslbrand,
	NULL
};

static int
linux_elf_modevent(module_t mod, int type, void *data)
{
	Elf32_Brandinfo **brandinfo;
	int error;
	struct linux_ioctl_handler **lihp;

	error = 0;

	switch(type) {
	case MOD_LOAD:
		for (brandinfo = &linux_brandlist[0]; *brandinfo != NULL;
		     ++brandinfo)
			if (elf32_insert_brand_entry(*brandinfo) < 0)
				error = EINVAL;
		if (error == 0) {
			SET_FOREACH(lihp, linux_ioctl_handler_set)
				linux_ioctl_register_handler(*lihp);
			linux_dev_shm_create();
			linux_osd_jail_register();
			stclohz = (stathz ? stathz : hz);
			if (bootverbose)
				printf("Linux ELF exec handler installed\n");
		} else
			printf("cannot insert Linux ELF brand handler\n");
		break;
	case MOD_UNLOAD:
		for (brandinfo = &linux_brandlist[0]; *brandinfo != NULL;
		     ++brandinfo)
			if (elf32_brand_inuse(*brandinfo))
				error = EBUSY;
		if (error == 0) {
			for (brandinfo = &linux_brandlist[0];
			     *brandinfo != NULL; ++brandinfo)
				if (elf32_remove_brand_entry(*brandinfo) < 0)
					error = EINVAL;
		}
		if (error == 0) {
			SET_FOREACH(lihp, linux_ioctl_handler_set)
				linux_ioctl_unregister_handler(*lihp);
			linux_dev_shm_destroy();
			linux_osd_jail_deregister();
			if (bootverbose)
				printf("Linux ELF exec handler removed\n");
		} else
			printf("Could not deinstall ELF interpreter entry\n");
		break;
	default:
		return (EOPNOTSUPP);
	}
	return (error);
}

static moduledata_t linux_elf_mod = {
	"linuxelf",
	linux_elf_modevent,
	0
};

DECLARE_MODULE_TIED(linuxelf, linux_elf_mod, SI_SUB_EXEC, SI_ORDER_ANY);
FEATURE(linux, "Linux 32bit support");<|MERGE_RESOLUTION|>--- conflicted
+++ resolved
@@ -289,15 +289,7 @@
 	struct proc *p;
 
 	p = imgp->proc;
-<<<<<<< HEAD
-	if (imgp->execpath != NULL && imgp->auxargs != NULL)
-		execpath_len = strlen(imgp->execpath) + 1;
-	else
-		execpath_len = 0;
 	arginfo = (struct ps_strings *)p->p_psstrings;
-=======
-	arginfo = (struct ps_strings *)p->p_sysent->sv_psstrings;
->>>>>>> f04a0960
 	destp = (uintptr_t)arginfo;
 
 	if (imgp->execpath != NULL && imgp->auxargs != NULL) {
