--- conflicted
+++ resolved
@@ -77,8 +77,6 @@
 
 MODULE_VERSION(linux, 1);
 
-<<<<<<< HEAD
-=======
 #define	LINUX_VDSOPAGE_SIZE	PAGE_SIZE * 2
 #define	LINUX_VDSOPAGE		(VM_MAXUSER_ADDRESS - LINUX_VDSOPAGE_SIZE)
 #define	LINUX_SHAREDPAGE	(LINUX_VDSOPAGE - PAGE_SIZE)
@@ -87,9 +85,7 @@
 				 * of the native SHAREDPAGE
 				 */
 #define	LINUX_USRSTACK		LINUX_SHAREDPAGE
-#define	LINUX_PS_STRINGS	(LINUX_USRSTACK - sizeof(struct ps_strings))
-
->>>>>>> 9931033b
+
 static int linux_szsigcode;
 static vm_object_t linux_vdso_obj;
 static char *linux_vdso_mapping;
