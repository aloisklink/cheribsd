/*-
 * SPDX-License-Identifier: BSD-2-Clause-FreeBSD
 *
 * Copyright (c) 1994-1996 Søren Schmidt
 * All rights reserved.
 *
 * Redistribution and use in source and binary forms, with or without
 * modification, are permitted provided that the following conditions
 * are met:
 * 1. Redistributions of source code must retain the above copyright
 *    notice, this list of conditions and the following disclaimer.
 * 2. Redistributions in binary form must reproduce the above copyright
 *    notice, this list of conditions and the following disclaimer in the
 *    documentation and/or other materials provided with the distribution.
 *
 * THIS SOFTWARE IS PROVIDED BY THE AUTHOR AND CONTRIBUTORS ``AS IS'' AND
 * ANY EXPRESS OR IMPLIED WARRANTIES, INCLUDING, BUT NOT LIMITED TO, THE
 * IMPLIED WARRANTIES OF MERCHANTABILITY AND FITNESS FOR A PARTICULAR PURPOSE
 * ARE DISCLAIMED.  IN NO EVENT SHALL THE AUTHOR OR CONTRIBUTORS BE LIABLE
 * FOR ANY DIRECT, INDIRECT, INCIDENTAL, SPECIAL, EXEMPLARY, OR CONSEQUENTIAL
 * DAMAGES (INCLUDING, BUT NOT LIMITED TO, PROCUREMENT OF SUBSTITUTE GOODS
 * OR SERVICES; LOSS OF USE, DATA, OR PROFITS; OR BUSINESS INTERRUPTION)
 * HOWEVER CAUSED AND ON ANY THEORY OF LIABILITY, WHETHER IN CONTRACT, STRICT
 * LIABILITY, OR TORT (INCLUDING NEGLIGENCE OR OTHERWISE) ARISING IN ANY WAY
 * OUT OF THE USE OF THIS SOFTWARE, EVEN IF ADVISED OF THE POSSIBILITY OF
 * SUCH DAMAGE.
 */

#include <sys/cdefs.h>
__FBSDID("$FreeBSD$");

#include <sys/param.h>
#include <sys/systm.h>
#include <sys/exec.h>
#include <sys/fcntl.h>
#include <sys/imgact.h>
#include <sys/imgact_aout.h>
#include <sys/imgact_elf.h>
#include <sys/kernel.h>
#include <sys/malloc.h>
#include <sys/module.h>
#include <sys/proc.h>
#include <sys/stddef.h>
#include <sys/signalvar.h>
#include <sys/syscallsubr.h>
#include <sys/sysctl.h>
#include <sys/sysent.h>
#include <sys/sysproto.h>
#include <sys/vnode.h>

#include <vm/vm.h>
#include <vm/pmap.h>
#include <vm/vm_extern.h>
#include <vm/vm_map.h>
#include <vm/vm_object.h>
#include <vm/vm_page.h>
#include <vm/vm_param.h>

#include <machine/cpu.h>
#include <machine/cputypes.h>
#include <machine/md_var.h>
#include <machine/pcb.h>
#include <machine/trap.h>

#include <x86/linux/linux_x86.h>
#include <i386/linux/linux.h>
#include <i386/linux/linux_proto.h>
#include <compat/linux/linux_emul.h>
#include <compat/linux/linux_fork.h>
#include <compat/linux/linux_ioctl.h>
#include <compat/linux/linux_mib.h>
#include <compat/linux/linux_misc.h>
#include <compat/linux/linux_signal.h>
#include <compat/linux/linux_util.h>
#include <compat/linux/linux_vdso.h>

MODULE_VERSION(linux, 1);

#define	LINUX_VDSOPAGE_SIZE	PAGE_SIZE * 2
#define	LINUX_VDSOPAGE		(VM_MAXUSER_ADDRESS - LINUX_VDSOPAGE_SIZE)
#define	LINUX_SHAREDPAGE	(LINUX_VDSOPAGE - PAGE_SIZE)
				/*
				 * PAGE_SIZE - the size
				 * of the native SHAREDPAGE
				 */
#define	LINUX_USRSTACK		LINUX_SHAREDPAGE

static int linux_szsigcode;
static vm_object_t linux_vdso_obj;
static char *linux_vdso_mapping;
extern char _binary_linux_vdso_so_o_start;
extern char _binary_linux_vdso_so_o_end;
static vm_offset_t linux_vdso_base;

extern struct sysent linux_sysent[LINUX_SYS_MAXSYSCALL];

SET_DECLARE(linux_ioctl_handler_set, struct linux_ioctl_handler);

static int	linux_fixup(uintptr_t *stack_base,
		    struct image_params *iparams);
static int	linux_fixup_elf(uintptr_t *stack_base,
		    struct image_params *iparams);
static void     linux_sendsig(sig_t catcher, ksiginfo_t *ksi, sigset_t *mask);
static void	linux_exec_setregs(struct thread *td,
		    struct image_params *imgp, uintptr_t stack);
static void	linux_exec_sysvec_init(void *param);
static int	linux_on_exec_vmspace(struct proc *p,
		    struct image_params *imgp);
static int	linux_copyout_strings(struct image_params *imgp,
		    uintptr_t *stack_base);
static void	linux_set_fork_retval(struct thread *td);
static bool	linux_trans_osrel(const Elf_Note *note, int32_t *osrel);
static void	linux_vdso_install(const void *param);
static void	linux_vdso_deinstall(const void *param);
static void	linux_vdso_reloc(char *mapping, Elf_Addr offset);

#define LINUX_T_UNKNOWN  255
static int _bsd_to_linux_trapcode[] = {
	LINUX_T_UNKNOWN,	/* 0 */
	6,			/* 1  T_PRIVINFLT */
	LINUX_T_UNKNOWN,	/* 2 */
	3,			/* 3  T_BPTFLT */
	LINUX_T_UNKNOWN,	/* 4 */
	LINUX_T_UNKNOWN,	/* 5 */
	16,			/* 6  T_ARITHTRAP */
	254,			/* 7  T_ASTFLT */
	LINUX_T_UNKNOWN,	/* 8 */
	13,			/* 9  T_PROTFLT */
	1,			/* 10 T_TRCTRAP */
	LINUX_T_UNKNOWN,	/* 11 */
	14,			/* 12 T_PAGEFLT */
	LINUX_T_UNKNOWN,	/* 13 */
	17,			/* 14 T_ALIGNFLT */
	LINUX_T_UNKNOWN,	/* 15 */
	LINUX_T_UNKNOWN,	/* 16 */
	LINUX_T_UNKNOWN,	/* 17 */
	0,			/* 18 T_DIVIDE */
	2,			/* 19 T_NMI */
	4,			/* 20 T_OFLOW */
	5,			/* 21 T_BOUND */
	7,			/* 22 T_DNA */
	8,			/* 23 T_DOUBLEFLT */
	9,			/* 24 T_FPOPFLT */
	10,			/* 25 T_TSSFLT */
	11,			/* 26 T_SEGNPFLT */
	12,			/* 27 T_STKFLT */
	18,			/* 28 T_MCHK */
	19,			/* 29 T_XMMFLT */
	15			/* 30 T_RESERVED */
};
#define bsd_to_linux_trapcode(code) \
    ((code)<nitems(_bsd_to_linux_trapcode)? \
     _bsd_to_linux_trapcode[(code)]: \
     LINUX_T_UNKNOWN)

LINUX_VDSO_SYM_CHAR(linux_platform);
LINUX_VDSO_SYM_INTPTR(__kernel_vsyscall);
LINUX_VDSO_SYM_INTPTR(__kernel_sigreturn);
LINUX_VDSO_SYM_INTPTR(__kernel_rt_sigreturn);
LINUX_VDSO_SYM_INTPTR(kern_timekeep_base);
LINUX_VDSO_SYM_INTPTR(kern_tsc_selector);

/*
 * If FreeBSD & Linux have a difference of opinion about what a trap
 * means, deal with it here.
 *
 * MPSAFE
 */
static int
linux_translate_traps(int signal, int trap_code)
{
	if (signal != SIGBUS)
		return (signal);
	switch (trap_code) {
	case T_PROTFLT:
	case T_TSSFLT:
	case T_DOUBLEFLT:
	case T_PAGEFLT:
		return (SIGSEGV);
	default:
		return (signal);
	}
}

static int
linux_fixup(uintptr_t *stack_base, struct image_params *imgp)
{
	register_t *base, *argv, *envp;

	base = (register_t *)*stack_base;
	argv = base;
	envp = base + (imgp->args->argc + 1);
	base--;
	suword(base, (intptr_t)envp);
	base--;
	suword(base, (intptr_t)argv);
	base--;
	suword(base, imgp->args->argc);
	*stack_base = (uintptr_t)base;
	return (0);
}

static int
linux_copyout_auxargs(struct image_params *imgp, uintptr_t base)
{
	struct proc *p;
	Elf32_Auxargs *args;
	Elf32_Auxinfo *argarray, *pos;
	struct ps_strings *arginfo;
	int error, issetugid;

	p = imgp->proc;
	issetugid = imgp->proc->p_flag & P_SUGID ? 1 : 0;
	arginfo = (struct ps_strings *)p->p_psstrings;
	args = (Elf32_Auxargs *)imgp->auxargs;
	argarray = pos = malloc(LINUX_AT_COUNT * sizeof(*pos), M_TEMP,
	    M_WAITOK | M_ZERO);

	AUXARGS_ENTRY(pos, LINUX_AT_SYSINFO_EHDR, linux_vdso_base);
	AUXARGS_ENTRY(pos, LINUX_AT_SYSINFO, __kernel_vsyscall);
	AUXARGS_ENTRY(pos, LINUX_AT_HWCAP, cpu_feature);

	/*
	 * Do not export AT_CLKTCK when emulating Linux kernel prior to 2.4.0,
	 * as it has appeared in the 2.4.0-rc7 first time.
	 * Being exported, AT_CLKTCK is returned by sysconf(_SC_CLK_TCK),
	 * glibc falls back to the hard-coded CLK_TCK value when aux entry
	 * is not present.
	 * Also see linux_times() implementation.
	 */
	if (linux_kernver(curthread) >= LINUX_KERNVER_2004000)
		AUXARGS_ENTRY(pos, LINUX_AT_CLKTCK, stclohz);
	AUXARGS_ENTRY(pos, AT_PHDR, args->phdr);
	AUXARGS_ENTRY(pos, AT_PHENT, args->phent);
	AUXARGS_ENTRY(pos, AT_PHNUM, args->phnum);
	AUXARGS_ENTRY(pos, AT_PAGESZ, args->pagesz);
	AUXARGS_ENTRY(pos, AT_FLAGS, args->flags);
	AUXARGS_ENTRY(pos, AT_ENTRY, args->entry);
	AUXARGS_ENTRY(pos, AT_BASE, args->base);
	AUXARGS_ENTRY(pos, LINUX_AT_SECURE, issetugid);
	AUXARGS_ENTRY(pos, AT_UID, imgp->proc->p_ucred->cr_ruid);
	AUXARGS_ENTRY(pos, AT_EUID, imgp->proc->p_ucred->cr_svuid);
	AUXARGS_ENTRY(pos, AT_GID, imgp->proc->p_ucred->cr_rgid);
	AUXARGS_ENTRY(pos, AT_EGID, imgp->proc->p_ucred->cr_svgid);
	AUXARGS_ENTRY(pos, LINUX_AT_PLATFORM, PTROUT(linux_platform));
	AUXARGS_ENTRY_PTR(pos, LINUX_AT_RANDOM, imgp->canary);
	if (imgp->execpathp != 0)
		AUXARGS_ENTRY_PTR(pos, LINUX_AT_EXECFN, imgp->execpathp);
	if (args->execfd != -1)
		AUXARGS_ENTRY(pos, AT_EXECFD, args->execfd);
	AUXARGS_ENTRY(pos, AT_NULL, 0);

	free(imgp->auxargs, M_TEMP);
	imgp->auxargs = NULL;
	KASSERT(pos - argarray <= LINUX_AT_COUNT, ("Too many auxargs"));

	error = copyout(argarray, (void *)base,
	    sizeof(*argarray) * LINUX_AT_COUNT);
	free(argarray, M_TEMP);
	return (error);
}

static int
linux_fixup_elf(uintptr_t *stack_base, struct image_params *imgp)
{
	register_t *base;

	base = (register_t *)*stack_base;
	base--;
	if (suword(base, (register_t)imgp->args->argc) == -1)
		return (EFAULT);
	*stack_base = (uintptr_t)base;
	return (0);
}

/*
 * Copied from kern/kern_exec.c
 */
static int
linux_copyout_strings(struct image_params *imgp, uintptr_t *stack_base)
{
	int argc, envc, error;
	char **vectp;
	char *stringp;
	uintptr_t destp, ustringp;
	struct ps_strings *arginfo;
	char canary[LINUX_AT_RANDOM_LEN];
	size_t execpath_len;
	struct proc *p;

	p = imgp->proc;
	arginfo = (struct ps_strings *)p->p_psstrings;
	destp = (uintptr_t)arginfo;

	if (imgp->execpath != NULL && imgp->auxargs != NULL) {
		execpath_len = strlen(imgp->execpath) + 1;
		destp -= execpath_len;
		destp = rounddown2(destp, sizeof(void *));
		imgp->execpathp = (void *)destp;
		error = copyout(imgp->execpath, imgp->execpathp, execpath_len);
		if (error != 0)
			return (error);
	}

	/* Prepare the canary for SSP. */
	arc4rand(canary, sizeof(canary), 0);
	destp -= roundup(sizeof(canary), sizeof(void *));
	imgp->canary = (void *)destp;
	error = copyout(canary, imgp->canary, sizeof(canary));
	if (error != 0)
		return (error);

	/* Allocate room for the argument and environment strings. */
	destp -= ARG_MAX - imgp->args->stringspace;
	destp = rounddown2(destp, sizeof(void *));
	ustringp = destp;

	if (imgp->auxargs) {
		/*
		 * Allocate room on the stack for the ELF auxargs
		 * array.  It has LINUX_AT_COUNT entries.
		 */
		destp -= LINUX_AT_COUNT * sizeof(Elf32_Auxinfo);
		destp = rounddown2(destp, sizeof(void *));
	}

	vectp = (char **)destp;

	/*
	 * Allocate room for the argv[] and env vectors including the
	 * terminating NULL pointers.
	 */
	vectp -= imgp->args->argc + 1 + imgp->args->envc + 1;

	/* vectp also becomes our initial stack base. */
	*stack_base = (uintptr_t)vectp;

	stringp = imgp->args->begin_argv;
	argc = imgp->args->argc;
	envc = imgp->args->envc;

	/* Copy out strings - arguments and environment. */
	error = copyout(stringp, (void *)ustringp,
	    ARG_MAX - imgp->args->stringspace);
	if (error != 0)
		return (error);

	/* Fill in "ps_strings" struct for ps, w, etc. */
	if (suword(&arginfo->ps_argvstr, (long)(intptr_t)vectp) != 0 ||
	    suword(&arginfo->ps_nargvstr, argc) != 0)
		return (EFAULT);

	/* Fill in argument portion of vector table. */
	for (; argc > 0; --argc) {
		if (suword(vectp++, ustringp) != 0)
			return (EFAULT);
		while (*stringp++ != 0)
			ustringp++;
		ustringp++;
	}

	/* A null vector table pointer separates the argp's from the envp's. */
	if (suword(vectp++, 0) != 0)
		return (EFAULT);

	if (suword(&arginfo->ps_envstr, (long)(intptr_t)vectp) != 0 ||
	    suword(&arginfo->ps_nenvstr, envc) != 0)
		return (EFAULT);

	/* Fill in environment portion of vector table. */
	for (; envc > 0; --envc) {
		if (suword(vectp++, ustringp) != 0)
			return (EFAULT);
		while (*stringp++ != 0)
			ustringp++;
		ustringp++;
	}

	/* The end of the vector table is a null pointer. */
	if (suword(vectp, 0) != 0)
		return (EFAULT);

	if (imgp->auxargs) {
		vectp++;
		error = imgp->sysent->sv_copyout_auxargs(imgp,
		    (uintptr_t)vectp);
		if (error != 0)
			return (error);
	}

	return (0);
}

static void
linux_rt_sendsig(sig_t catcher, ksiginfo_t *ksi, sigset_t *mask)
{
	struct thread *td = curthread;
	struct proc *p = td->td_proc;
	struct sigacts *psp;
	struct trapframe *regs;
	struct l_rt_sigframe *fp, frame;
	int sig, code;
	int oonstack;

	sig = ksi->ksi_signo;
	code = ksi->ksi_code;
	PROC_LOCK_ASSERT(p, MA_OWNED);
	psp = p->p_sigacts;
	mtx_assert(&psp->ps_mtx, MA_OWNED);
	regs = td->td_frame;
	oonstack = sigonstack(regs->tf_esp);

	/* Allocate space for the signal handler context. */
	if ((td->td_pflags & TDP_ALTSTACK) && !oonstack &&
	    SIGISMEMBER(psp->ps_sigonstack, sig)) {
		fp = (struct l_rt_sigframe *)((uintptr_t)td->td_sigstk.ss_sp +
		    td->td_sigstk.ss_size - sizeof(struct l_rt_sigframe));
	} else
		fp = (struct l_rt_sigframe *)regs->tf_esp - 1;
	mtx_unlock(&psp->ps_mtx);

	/* Build the argument list for the signal handler. */
	sig = bsd_to_linux_signal(sig);

	bzero(&frame, sizeof(frame));

	frame.sf_handler = catcher;
	frame.sf_sig = sig;
	frame.sf_siginfo = &fp->sf_si;
	frame.sf_ucontext = &fp->sf_sc;

	/* Fill in POSIX parts. */
	siginfo_to_lsiginfo(&ksi->ksi_info, &frame.sf_si, sig);

	/* Build the signal context to be used by sigreturn. */
	frame.sf_sc.uc_flags = 0;		/* XXX ??? */
	frame.sf_sc.uc_link = NULL;		/* XXX ??? */

	frame.sf_sc.uc_stack.ss_sp = PTROUT(td->td_sigstk.ss_sp);
	frame.sf_sc.uc_stack.ss_size = td->td_sigstk.ss_size;
	frame.sf_sc.uc_stack.ss_flags = (td->td_pflags & TDP_ALTSTACK)
	    ? ((oonstack) ? LINUX_SS_ONSTACK : 0) : LINUX_SS_DISABLE;
	PROC_UNLOCK(p);

	bsd_to_linux_sigset(mask, &frame.sf_sc.uc_sigmask);

	frame.sf_sc.uc_mcontext.sc_mask   = frame.sf_sc.uc_sigmask.__mask;
	frame.sf_sc.uc_mcontext.sc_gs     = rgs();
	frame.sf_sc.uc_mcontext.sc_fs     = regs->tf_fs;
	frame.sf_sc.uc_mcontext.sc_es     = regs->tf_es;
	frame.sf_sc.uc_mcontext.sc_ds     = regs->tf_ds;
	frame.sf_sc.uc_mcontext.sc_edi    = regs->tf_edi;
	frame.sf_sc.uc_mcontext.sc_esi    = regs->tf_esi;
	frame.sf_sc.uc_mcontext.sc_ebp    = regs->tf_ebp;
	frame.sf_sc.uc_mcontext.sc_ebx    = regs->tf_ebx;
	frame.sf_sc.uc_mcontext.sc_esp    = regs->tf_esp;
	frame.sf_sc.uc_mcontext.sc_edx    = regs->tf_edx;
	frame.sf_sc.uc_mcontext.sc_ecx    = regs->tf_ecx;
	frame.sf_sc.uc_mcontext.sc_eax    = regs->tf_eax;
	frame.sf_sc.uc_mcontext.sc_eip    = regs->tf_eip;
	frame.sf_sc.uc_mcontext.sc_cs     = regs->tf_cs;
	frame.sf_sc.uc_mcontext.sc_eflags = regs->tf_eflags;
	frame.sf_sc.uc_mcontext.sc_esp_at_signal = regs->tf_esp;
	frame.sf_sc.uc_mcontext.sc_ss     = regs->tf_ss;
	frame.sf_sc.uc_mcontext.sc_err    = regs->tf_err;
	frame.sf_sc.uc_mcontext.sc_cr2    = (register_t)ksi->ksi_addr;
	frame.sf_sc.uc_mcontext.sc_trapno = bsd_to_linux_trapcode(code);

	if (copyout(&frame, fp, sizeof(frame)) != 0) {
		/*
		 * Process has trashed its stack; give it an illegal
		 * instruction to halt it in its tracks.
		 */
		PROC_LOCK(p);
		sigexit(td, SIGILL);
	}

	/* Build context to run handler in. */
	regs->tf_esp = (int)fp;
	regs->tf_eip = __kernel_rt_sigreturn;
	regs->tf_eflags &= ~(PSL_T | PSL_VM | PSL_D);
	regs->tf_cs = _ucodesel;
	regs->tf_ds = _udatasel;
	regs->tf_es = _udatasel;
	regs->tf_fs = _udatasel;
	regs->tf_ss = _udatasel;
	PROC_LOCK(p);
	mtx_lock(&psp->ps_mtx);
}

/*
 * Send an interrupt to process.
 *
 * Stack is set up to allow sigcode stored
 * in u. to call routine, followed by kcall
 * to sigreturn routine below.  After sigreturn
 * resets the signal mask, the stack, and the
 * frame pointer, it returns to the user
 * specified pc, psl.
 */
static void
linux_sendsig(sig_t catcher, ksiginfo_t *ksi, sigset_t *mask)
{
	struct thread *td = curthread;
	struct proc *p = td->td_proc;
	struct sigacts *psp;
	struct trapframe *regs;
	struct l_sigframe *fp, frame;
	l_sigset_t lmask;
	int sig, code;
	int oonstack;

	PROC_LOCK_ASSERT(p, MA_OWNED);
	psp = p->p_sigacts;
	sig = ksi->ksi_signo;
	code = ksi->ksi_code;
	mtx_assert(&psp->ps_mtx, MA_OWNED);
	if (SIGISMEMBER(psp->ps_siginfo, sig)) {
		/* Signal handler installed with SA_SIGINFO. */
		linux_rt_sendsig(catcher, ksi, mask);
		return;
	}
	regs = td->td_frame;
	oonstack = sigonstack(regs->tf_esp);

	/* Allocate space for the signal handler context. */
	if ((td->td_pflags & TDP_ALTSTACK) && !oonstack &&
	    SIGISMEMBER(psp->ps_sigonstack, sig)) {
		fp = (struct l_sigframe *)((uintptr_t)td->td_sigstk.ss_sp +
		    td->td_sigstk.ss_size - sizeof(struct l_sigframe));
	} else
		fp = (struct l_sigframe *)regs->tf_esp - 1;
	mtx_unlock(&psp->ps_mtx);
	PROC_UNLOCK(p);

	/* Build the argument list for the signal handler. */
	sig = bsd_to_linux_signal(sig);

	bzero(&frame, sizeof(frame));

	frame.sf_handler = catcher;
	frame.sf_sig = sig;

	bsd_to_linux_sigset(mask, &lmask);

	/* Build the signal context to be used by sigreturn. */
	frame.sf_sc.sc_mask   = lmask.__mask;
	frame.sf_sc.sc_gs     = rgs();
	frame.sf_sc.sc_fs     = regs->tf_fs;
	frame.sf_sc.sc_es     = regs->tf_es;
	frame.sf_sc.sc_ds     = regs->tf_ds;
	frame.sf_sc.sc_edi    = regs->tf_edi;
	frame.sf_sc.sc_esi    = regs->tf_esi;
	frame.sf_sc.sc_ebp    = regs->tf_ebp;
	frame.sf_sc.sc_ebx    = regs->tf_ebx;
	frame.sf_sc.sc_esp    = regs->tf_esp;
	frame.sf_sc.sc_edx    = regs->tf_edx;
	frame.sf_sc.sc_ecx    = regs->tf_ecx;
	frame.sf_sc.sc_eax    = regs->tf_eax;
	frame.sf_sc.sc_eip    = regs->tf_eip;
	frame.sf_sc.sc_cs     = regs->tf_cs;
	frame.sf_sc.sc_eflags = regs->tf_eflags;
	frame.sf_sc.sc_esp_at_signal = regs->tf_esp;
	frame.sf_sc.sc_ss     = regs->tf_ss;
	frame.sf_sc.sc_err    = regs->tf_err;
	frame.sf_sc.sc_cr2    = (register_t)ksi->ksi_addr;
	frame.sf_sc.sc_trapno = bsd_to_linux_trapcode(ksi->ksi_trapno);

	frame.sf_extramask[0] = lmask.__mask;

	if (copyout(&frame, fp, sizeof(frame)) != 0) {
		/*
		 * Process has trashed its stack; give it an illegal
		 * instruction to halt it in its tracks.
		 */
		PROC_LOCK(p);
		sigexit(td, SIGILL);
	}

	/* Build context to run handler in. */
	regs->tf_esp = (int)fp;
	regs->tf_eip = __kernel_sigreturn;
	regs->tf_eflags &= ~(PSL_T | PSL_VM | PSL_D);
	regs->tf_cs = _ucodesel;
	regs->tf_ds = _udatasel;
	regs->tf_es = _udatasel;
	regs->tf_fs = _udatasel;
	regs->tf_ss = _udatasel;
	PROC_LOCK(p);
	mtx_lock(&psp->ps_mtx);
}

/*
 * System call to cleanup state after a signal
 * has been taken.  Reset signal mask and
 * stack state from context left by sendsig (above).
 * Return to previous pc and psl as specified by
 * context left by sendsig. Check carefully to
 * make sure that the user has not modified the
 * psl to gain improper privileges or to cause
 * a machine fault.
 */
int
linux_sigreturn(struct thread *td, struct linux_sigreturn_args *args)
{
	struct l_sigframe frame;
	struct trapframe *regs;
	l_sigset_t lmask;
	sigset_t bmask;
	int eflags;
	ksiginfo_t ksi;

	regs = td->td_frame;

	/*
	 * The trampoline code hands us the sigframe.
	 * It is unsafe to keep track of it ourselves, in the event that a
	 * program jumps out of a signal handler.
	 */
	if (copyin(args->sfp, &frame, sizeof(frame)) != 0)
		return (EFAULT);

	/* Check for security violations. */
#define	EFLAGS_SECURE(ef, oef)	((((ef) ^ (oef)) & ~PSL_USERCHANGE) == 0)
	eflags = frame.sf_sc.sc_eflags;
	if (!EFLAGS_SECURE(eflags, regs->tf_eflags))
		return (EINVAL);

	/*
	 * Don't allow users to load a valid privileged %cs.  Let the
	 * hardware check for invalid selectors, excess privilege in
	 * other selectors, invalid %eip's and invalid %esp's.
	 */
#define	CS_SECURE(cs)	(ISPL(cs) == SEL_UPL)
	if (!CS_SECURE(frame.sf_sc.sc_cs)) {
		ksiginfo_init_trap(&ksi);
		ksi.ksi_signo = SIGBUS;
		ksi.ksi_code = BUS_OBJERR;
		ksi.ksi_trapno = T_PROTFLT;
		ksi.ksi_addr = (void *)regs->tf_eip;
		trapsignal(td, &ksi);
		return (EINVAL);
	}

	lmask.__mask = frame.sf_sc.sc_mask;
	linux_to_bsd_sigset(&lmask, &bmask);
	kern_sigprocmask(td, SIG_SETMASK, &bmask, NULL, 0);

	/* Restore signal context. */
	/* %gs was restored by the trampoline. */
	regs->tf_fs     = frame.sf_sc.sc_fs;
	regs->tf_es     = frame.sf_sc.sc_es;
	regs->tf_ds     = frame.sf_sc.sc_ds;
	regs->tf_edi    = frame.sf_sc.sc_edi;
	regs->tf_esi    = frame.sf_sc.sc_esi;
	regs->tf_ebp    = frame.sf_sc.sc_ebp;
	regs->tf_ebx    = frame.sf_sc.sc_ebx;
	regs->tf_edx    = frame.sf_sc.sc_edx;
	regs->tf_ecx    = frame.sf_sc.sc_ecx;
	regs->tf_eax    = frame.sf_sc.sc_eax;
	regs->tf_eip    = frame.sf_sc.sc_eip;
	regs->tf_cs     = frame.sf_sc.sc_cs;
	regs->tf_eflags = eflags;
	regs->tf_esp    = frame.sf_sc.sc_esp_at_signal;
	regs->tf_ss     = frame.sf_sc.sc_ss;

	return (EJUSTRETURN);
}

/*
 * System call to cleanup state after a signal
 * has been taken.  Reset signal mask and
 * stack state from context left by rt_sendsig (above).
 * Return to previous pc and psl as specified by
 * context left by sendsig. Check carefully to
 * make sure that the user has not modified the
 * psl to gain improper privileges or to cause
 * a machine fault.
 */
int
linux_rt_sigreturn(struct thread *td, struct linux_rt_sigreturn_args *args)
{
	struct l_ucontext uc;
	struct l_sigcontext *context;
	sigset_t bmask;
	l_stack_t *lss;
	stack_t ss;
	struct trapframe *regs;
	int eflags;
	ksiginfo_t ksi;

	regs = td->td_frame;

	/*
	 * The trampoline code hands us the ucontext.
	 * It is unsafe to keep track of it ourselves, in the event that a
	 * program jumps out of a signal handler.
	 */
	if (copyin(args->ucp, &uc, sizeof(uc)) != 0)
		return (EFAULT);

	context = &uc.uc_mcontext;

	/* Check for security violations. */
#define	EFLAGS_SECURE(ef, oef)	((((ef) ^ (oef)) & ~PSL_USERCHANGE) == 0)
	eflags = context->sc_eflags;
	if (!EFLAGS_SECURE(eflags, regs->tf_eflags))
		return (EINVAL);

	/*
	 * Don't allow users to load a valid privileged %cs.  Let the
	 * hardware check for invalid selectors, excess privilege in
	 * other selectors, invalid %eip's and invalid %esp's.
	 */
#define	CS_SECURE(cs)	(ISPL(cs) == SEL_UPL)
	if (!CS_SECURE(context->sc_cs)) {
		ksiginfo_init_trap(&ksi);
		ksi.ksi_signo = SIGBUS;
		ksi.ksi_code = BUS_OBJERR;
		ksi.ksi_trapno = T_PROTFLT;
		ksi.ksi_addr = (void *)regs->tf_eip;
		trapsignal(td, &ksi);
		return (EINVAL);
	}

	linux_to_bsd_sigset(&uc.uc_sigmask, &bmask);
	kern_sigprocmask(td, SIG_SETMASK, &bmask, NULL, 0);

	/* Restore signal context. */
	/* %gs was restored by the trampoline. */
	regs->tf_fs     = context->sc_fs;
	regs->tf_es     = context->sc_es;
	regs->tf_ds     = context->sc_ds;
	regs->tf_edi    = context->sc_edi;
	regs->tf_esi    = context->sc_esi;
	regs->tf_ebp    = context->sc_ebp;
	regs->tf_ebx    = context->sc_ebx;
	regs->tf_edx    = context->sc_edx;
	regs->tf_ecx    = context->sc_ecx;
	regs->tf_eax    = context->sc_eax;
	regs->tf_eip    = context->sc_eip;
	regs->tf_cs     = context->sc_cs;
	regs->tf_eflags = eflags;
	regs->tf_esp    = context->sc_esp_at_signal;
	regs->tf_ss     = context->sc_ss;

	/* Call sigaltstack & ignore results. */
	lss = &uc.uc_stack;
	ss.ss_sp = PTRIN(lss->ss_sp);
	ss.ss_size = lss->ss_size;
	ss.ss_flags = linux_to_bsd_sigaltstack(lss->ss_flags);

	(void)kern_sigaltstack(td, &ss, NULL);

	return (EJUSTRETURN);
}

static int
linux_fetch_syscall_args(struct thread *td)
{
	struct proc *p;
	struct trapframe *frame;
	struct syscall_args *sa;

	p = td->td_proc;
	frame = td->td_frame;
	sa = &td->td_sa;

	sa->code = frame->tf_eax;
	sa->original_code = sa->code;
	sa->args[0] = frame->tf_ebx;
	sa->args[1] = frame->tf_ecx;
	sa->args[2] = frame->tf_edx;
	sa->args[3] = frame->tf_esi;
	sa->args[4] = frame->tf_edi;
	sa->args[5] = frame->tf_ebp;	/* Unconfirmed */

	if (sa->code >= p->p_sysent->sv_size)
		/* nosys */
		sa->callp = &p->p_sysent->sv_table[p->p_sysent->sv_size - 1];
	else
		sa->callp = &p->p_sysent->sv_table[sa->code];

	td->td_retval[0] = 0;
	td->td_retval[1] = frame->tf_edx;

	return (0);
}

static void
linux_set_syscall_retval(struct thread *td, int error)
{
	struct trapframe *frame = td->td_frame;

	cpu_set_syscall_retval(td, error);

	if (__predict_false(error != 0)) {
		if (error != ERESTART && error != EJUSTRETURN)
			frame->tf_eax = bsd_to_linux_errno(error);
	}
}

static void
linux_set_fork_retval(struct thread *td)
{
	struct trapframe *frame = td->td_frame;

	frame->tf_eax = 0;
}

/*
 * exec_setregs may initialize some registers differently than Linux
 * does, thus potentially confusing Linux binaries. If necessary, we
 * override the exec_setregs default(s) here.
 */
static void
linux_exec_setregs(struct thread *td, struct image_params *imgp,
    uintptr_t stack)
{
	struct pcb *pcb = td->td_pcb;

	exec_setregs(td, imgp, stack);

	/* Linux sets %gs to 0, we default to _udatasel. */
	pcb->pcb_gs = 0;
	load_gs(0);

	pcb->pcb_initial_npxcw = __LINUX_NPXCW__;
}

struct sysentvec linux_sysvec = {
	.sv_size	= LINUX_SYS_MAXSYSCALL,
	.sv_table	= linux_sysent,
	.sv_transtrap	= linux_translate_traps,
	.sv_fixup	= linux_fixup,
	.sv_sendsig	= linux_sendsig,
	.sv_sigcode	= &_binary_linux_vdso_so_o_start,
	.sv_szsigcode	= &linux_szsigcode,
	.sv_name	= "Linux a.out",
	.sv_coredump	= NULL,
	.sv_imgact_try	= linux_exec_imgact_try,
	.sv_minsigstksz	= LINUX_MINSIGSTKSZ,
	.sv_minuser	= VM_MIN_ADDRESS,
	.sv_maxuser	= VM_MAXUSER_ADDRESS,
	.sv_usrstack	= LINUX_USRSTACK,
<<<<<<< HEAD
	.sv_szpsstrings	= sizeof(struct ps_strings),
=======
	.sv_psstrings	= PS_STRINGS,
	.sv_psstringssz	= sizeof(struct ps_strings),
>>>>>>> 3fc21fdd
	.sv_stackprot	= VM_PROT_ALL,
	.sv_copyout_strings = exec_copyout_strings,
	.sv_setregs	= linux_exec_setregs,
	.sv_fixlimit	= NULL,
	.sv_maxssiz	= NULL,
	.sv_flags	= SV_ABI_LINUX | SV_AOUT | SV_IA32 | SV_ILP32 |
	    SV_SIG_DISCIGN | SV_SIG_WAITNDQ,
	.sv_set_syscall_retval = linux_set_syscall_retval,
	.sv_fetch_syscall_args = linux_fetch_syscall_args,
	.sv_syscallnames = NULL,
	.sv_schedtail	= linux_schedtail,
	.sv_thread_detach = linux_thread_detach,
	.sv_trap	= NULL,
	.sv_onexec	= linux_on_exec_vmspace,
	.sv_onexit	= linux_on_exit,
	.sv_ontdexit	= linux_thread_dtor,
	.sv_setid_allowed = &linux_setid_allowed_query,
	.sv_set_fork_retval = linux_set_fork_retval,
};
INIT_SYSENTVEC(aout_sysvec, &linux_sysvec);

struct sysentvec elf_linux_sysvec = {
	.sv_size	= LINUX_SYS_MAXSYSCALL,
	.sv_table	= linux_sysent,
	.sv_transtrap	= linux_translate_traps,
	.sv_fixup	= linux_fixup_elf,
	.sv_sendsig	= linux_sendsig,
	.sv_sigcode	= &_binary_linux_vdso_so_o_start,
	.sv_szsigcode	= &linux_szsigcode,
	.sv_name	= "Linux ELF32",
	.sv_coredump	= elf32_coredump,
	.sv_elf_core_osabi = ELFOSABI_FREEBSD,
	.sv_elf_core_abi_vendor = FREEBSD_ABI_VENDOR,
	.sv_elf_core_prepare_notes = elf32_prepare_notes,
	.sv_imgact_try	= linux_exec_imgact_try,
	.sv_minsigstksz	= LINUX_MINSIGSTKSZ,
	.sv_minuser	= VM_MIN_ADDRESS,
	.sv_maxuser	= VM_MAXUSER_ADDRESS,
	.sv_usrstack	= LINUX_USRSTACK,
<<<<<<< HEAD
	.sv_szpsstrings	= sizeof(struct ps_strings),
=======
	.sv_psstrings	= LINUX_PS_STRINGS,
	.sv_psstringssz	= sizeof(struct ps_strings),
>>>>>>> 3fc21fdd
	.sv_stackprot	= VM_PROT_ALL,
	.sv_copyout_auxargs = linux_copyout_auxargs,
	.sv_copyout_strings = linux_copyout_strings,
	.sv_setregs	= linux_exec_setregs,
	.sv_fixlimit	= NULL,
	.sv_maxssiz	= NULL,
	.sv_flags	= SV_ABI_LINUX | SV_IA32 | SV_ILP32 | SV_SHP |
	    SV_SIG_DISCIGN | SV_SIG_WAITNDQ | SV_TIMEKEEP,
	.sv_set_syscall_retval = linux_set_syscall_retval,
	.sv_fetch_syscall_args = linux_fetch_syscall_args,
	.sv_syscallnames = NULL,
	.sv_shared_page_base = LINUX_SHAREDPAGE,
	.sv_shared_page_len = PAGE_SIZE,
	.sv_schedtail	= linux_schedtail,
	.sv_thread_detach = linux_thread_detach,
	.sv_trap	= NULL,
	.sv_onexec	= linux_on_exec_vmspace,
	.sv_onexit	= linux_on_exit,
	.sv_ontdexit	= linux_thread_dtor,
	.sv_setid_allowed = &linux_setid_allowed_query,
	.sv_set_fork_retval = linux_set_fork_retval,
};

static int
linux_on_exec_vmspace(struct proc *p, struct image_params *imgp)
{
	int error = 0;

	if (SV_PROC_FLAG(p, SV_SHP) != 0)
		error = linux_map_vdso(p, linux_vdso_obj,
		    linux_vdso_base, LINUX_VDSOPAGE_SIZE, imgp);
	if (error == 0)
		linux_on_exec(p, imgp);
	return (error);
}

/*
 * linux_vdso_install() and linux_exec_sysvec_init() must be called
 * after exec_sysvec_init() which is SI_SUB_EXEC (SI_ORDER_ANY).
 */
static void
linux_exec_sysvec_init(void *param)
{
	l_uintptr_t *ktimekeep_base, *ktsc_selector;
	struct sysentvec *sv;
	ptrdiff_t tkoff;

	sv = param;
	/* Fill timekeep_base */
	exec_sysvec_init(sv);

	tkoff = kern_timekeep_base - linux_vdso_base;
	ktimekeep_base = (l_uintptr_t *)(linux_vdso_mapping + tkoff);
	*ktimekeep_base = sv->sv_timekeep_base;

	tkoff = kern_tsc_selector - linux_vdso_base;
	ktsc_selector = (l_uintptr_t *)(linux_vdso_mapping + tkoff);
	*ktsc_selector = linux_vdso_tsc_selector_idx();
	if (bootverbose)
		printf("Linux i386 vDSO tsc_selector: %u\n", *ktsc_selector);
}
SYSINIT(elf_linux_exec_sysvec_init, SI_SUB_EXEC + 1, SI_ORDER_ANY,
    linux_exec_sysvec_init, &elf_linux_sysvec);

static void
linux_vdso_install(const void *param)
{
	char *vdso_start = &_binary_linux_vdso_so_o_start;
	char *vdso_end = &_binary_linux_vdso_so_o_end;

	linux_szsigcode = vdso_end - vdso_start;
	MPASS(linux_szsigcode <= LINUX_VDSOPAGE_SIZE);

	linux_vdso_base = LINUX_VDSOPAGE;

	__elfN(linux_vdso_fixup)(vdso_start, linux_vdso_base);

	linux_vdso_obj = __elfN(linux_shared_page_init)
	    (&linux_vdso_mapping, LINUX_VDSOPAGE_SIZE);
	bcopy(vdso_start, linux_vdso_mapping, linux_szsigcode);

	linux_vdso_reloc(linux_vdso_mapping, linux_vdso_base);
}
SYSINIT(elf_linux_vdso_init, SI_SUB_EXEC + 1, SI_ORDER_FIRST,
    linux_vdso_install, NULL);

static void
linux_vdso_deinstall(const void *param)
{

	__elfN(linux_shared_page_fini)(linux_vdso_obj,
	    linux_vdso_mapping, LINUX_VDSOPAGE_SIZE);
}
SYSUNINIT(elf_linux_vdso_uninit, SI_SUB_EXEC, SI_ORDER_FIRST,
    linux_vdso_deinstall, NULL);

static void
linux_vdso_reloc(char *mapping, Elf_Addr offset)
{
	const Elf_Shdr *shdr;
	const Elf_Rel *rel;
	const Elf_Ehdr *ehdr;
	Elf_Addr *where;
	Elf_Size rtype, symidx;
	Elf_Addr addr, addend;
	int i, relcnt;

	MPASS(offset != 0);

	relcnt = 0;
	ehdr = (const Elf_Ehdr *)mapping;
	shdr = (const Elf_Shdr *)(mapping + ehdr->e_shoff);
	for (i = 0; i < ehdr->e_shnum; i++)
	{
		switch (shdr[i].sh_type) {
		case SHT_REL:
			rel = (const Elf_Rel *)(mapping + shdr[i].sh_offset);
			relcnt = shdr[i].sh_size / sizeof(*rel);
			break;
		case SHT_RELA:
			printf("Linux i386 vDSO: unexpected Rela section\n");
			break;
		}
	}

	for (i = 0; i < relcnt; i++, rel++) {
		where = (Elf_Addr *)(mapping + rel->r_offset);
		addend = *where;
		rtype = ELF_R_TYPE(rel->r_info);
		symidx = ELF_R_SYM(rel->r_info);

		switch (rtype) {
		case R_386_NONE:	/* none */
			break;

		case R_386_RELATIVE:	/* B + A */
			addr = (Elf_Addr)PTROUT(offset + addend);
			if (*where != addr)
				*where = addr;
			break;

		case R_386_IRELATIVE:
			printf("Linux i386 vDSO: unexpected ifunc relocation, "
			    "symbol index %d\n", symidx);
			break;
		default:
			printf("Linux i386 vDSO: unexpected relocation type %d, "
			    "symbol index %d\n", rtype, symidx);
		}
	}
}

static char GNU_ABI_VENDOR[] = "GNU";
static int GNULINUX_ABI_DESC = 0;

static bool
linux_trans_osrel(const Elf_Note *note, int32_t *osrel)
{
	const Elf32_Word *desc;
	uintptr_t p;

	p = (uintptr_t)(note + 1);
	p += roundup2(note->n_namesz, sizeof(Elf32_Addr));

	desc = (const Elf32_Word *)p;
	if (desc[0] != GNULINUX_ABI_DESC)
		return (false);

	/*
	 * For Linux we encode osrel using the Linux convention of
	 * 	(version << 16) | (major << 8) | (minor)
	 * See macro in linux_mib.h
	 */
	*osrel = LINUX_KERNVER(desc[1], desc[2], desc[3]);

	return (true);
}

static Elf_Brandnote linux_brandnote = {
	.hdr.n_namesz	= sizeof(GNU_ABI_VENDOR),
	.hdr.n_descsz	= 16,	/* XXX at least 16 */
	.hdr.n_type	= 1,
	.vendor		= GNU_ABI_VENDOR,
	.flags		= BN_TRANSLATE_OSREL,
	.trans_osrel	= linux_trans_osrel
};

static Elf32_Brandinfo linux_brand = {
	.brand		= ELFOSABI_LINUX,
	.machine	= EM_386,
	.compat_3_brand	= "Linux",
	.emul_path	= linux_emul_path,
	.interp_path	= "/lib/ld-linux.so.1",
	.sysvec		= &elf_linux_sysvec,
	.interp_newpath	= NULL,
	.brand_note	= &linux_brandnote,
	.flags		= BI_CAN_EXEC_DYN | BI_BRAND_NOTE
};

static Elf32_Brandinfo linux_glibc2brand = {
	.brand		= ELFOSABI_LINUX,
	.machine	= EM_386,
	.compat_3_brand	= "Linux",
	.emul_path	= linux_emul_path,
	.interp_path	= "/lib/ld-linux.so.2",
	.sysvec		= &elf_linux_sysvec,
	.interp_newpath	= NULL,
	.brand_note	= &linux_brandnote,
	.flags		= BI_CAN_EXEC_DYN | BI_BRAND_NOTE
};

static Elf32_Brandinfo linux_muslbrand = {
	.brand		= ELFOSABI_LINUX,
	.machine	= EM_386,
	.compat_3_brand	= "Linux",
	.emul_path	= linux_emul_path,
	.interp_path	= "/lib/ld-musl-i386.so.1",
	.sysvec		= &elf_linux_sysvec,
	.interp_newpath	= NULL,
	.brand_note	= &linux_brandnote,
	.flags		= BI_CAN_EXEC_DYN | BI_BRAND_NOTE |
			    LINUX_BI_FUTEX_REQUEUE
};

Elf32_Brandinfo *linux_brandlist[] = {
	&linux_brand,
	&linux_glibc2brand,
	&linux_muslbrand,
	NULL
};

static int
linux_elf_modevent(module_t mod, int type, void *data)
{
	Elf32_Brandinfo **brandinfo;
	int error;
	struct linux_ioctl_handler **lihp;

	error = 0;

	switch(type) {
	case MOD_LOAD:
		for (brandinfo = &linux_brandlist[0]; *brandinfo != NULL;
		     ++brandinfo)
			if (elf32_insert_brand_entry(*brandinfo) < 0)
				error = EINVAL;
		if (error == 0) {
			SET_FOREACH(lihp, linux_ioctl_handler_set)
				linux_ioctl_register_handler(*lihp);
			linux_dev_shm_create();
			linux_osd_jail_register();
			stclohz = (stathz ? stathz : hz);
			if (bootverbose)
				printf("Linux ELF exec handler installed\n");
		} else
			printf("cannot insert Linux ELF brand handler\n");
		break;
	case MOD_UNLOAD:
		for (brandinfo = &linux_brandlist[0]; *brandinfo != NULL;
		     ++brandinfo)
			if (elf32_brand_inuse(*brandinfo))
				error = EBUSY;
		if (error == 0) {
			for (brandinfo = &linux_brandlist[0];
			     *brandinfo != NULL; ++brandinfo)
				if (elf32_remove_brand_entry(*brandinfo) < 0)
					error = EINVAL;
		}
		if (error == 0) {
			SET_FOREACH(lihp, linux_ioctl_handler_set)
				linux_ioctl_unregister_handler(*lihp);
			linux_dev_shm_destroy();
			linux_osd_jail_deregister();
			if (bootverbose)
				printf("Linux ELF exec handler removed\n");
		} else
			printf("Could not deinstall ELF interpreter entry\n");
		break;
	default:
		return (EOPNOTSUPP);
	}
	return (error);
}

static moduledata_t linux_elf_mod = {
	"linuxelf",
	linux_elf_modevent,
	0
};

DECLARE_MODULE_TIED(linuxelf, linux_elf_mod, SI_SUB_EXEC, SI_ORDER_ANY);
FEATURE(linux, "Linux 32bit support");<|MERGE_RESOLUTION|>--- conflicted
+++ resolved
@@ -843,12 +843,7 @@
 	.sv_minuser	= VM_MIN_ADDRESS,
 	.sv_maxuser	= VM_MAXUSER_ADDRESS,
 	.sv_usrstack	= LINUX_USRSTACK,
-<<<<<<< HEAD
-	.sv_szpsstrings	= sizeof(struct ps_strings),
-=======
-	.sv_psstrings	= PS_STRINGS,
 	.sv_psstringssz	= sizeof(struct ps_strings),
->>>>>>> 3fc21fdd
 	.sv_stackprot	= VM_PROT_ALL,
 	.sv_copyout_strings = exec_copyout_strings,
 	.sv_setregs	= linux_exec_setregs,
@@ -888,12 +883,7 @@
 	.sv_minuser	= VM_MIN_ADDRESS,
 	.sv_maxuser	= VM_MAXUSER_ADDRESS,
 	.sv_usrstack	= LINUX_USRSTACK,
-<<<<<<< HEAD
-	.sv_szpsstrings	= sizeof(struct ps_strings),
-=======
-	.sv_psstrings	= LINUX_PS_STRINGS,
 	.sv_psstringssz	= sizeof(struct ps_strings),
->>>>>>> 3fc21fdd
 	.sv_stackprot	= VM_PROT_ALL,
 	.sv_copyout_auxargs = linux_copyout_auxargs,
 	.sv_copyout_strings = linux_copyout_strings,
