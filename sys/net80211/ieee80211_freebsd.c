/*-
 * SPDX-License-Identifier: BSD-2-Clause-FreeBSD
 *
 * Copyright (c) 2003-2009 Sam Leffler, Errno Consulting
 * All rights reserved.
 *
 * Redistribution and use in source and binary forms, with or without
 * modification, are permitted provided that the following conditions
 * are met:
 * 1. Redistributions of source code must retain the above copyright
 *    notice, this list of conditions and the following disclaimer.
 * 2. Redistributions in binary form must reproduce the above copyright
 *    notice, this list of conditions and the following disclaimer in the
 *    documentation and/or other materials provided with the distribution.
 *
 * THIS SOFTWARE IS PROVIDED BY THE AUTHOR ``AS IS'' AND ANY EXPRESS OR
 * IMPLIED WARRANTIES, INCLUDING, BUT NOT LIMITED TO, THE IMPLIED WARRANTIES
 * OF MERCHANTABILITY AND FITNESS FOR A PARTICULAR PURPOSE ARE DISCLAIMED.
 * IN NO EVENT SHALL THE AUTHOR BE LIABLE FOR ANY DIRECT, INDIRECT,
 * INCIDENTAL, SPECIAL, EXEMPLARY, OR CONSEQUENTIAL DAMAGES (INCLUDING, BUT
 * NOT LIMITED TO, PROCUREMENT OF SUBSTITUTE GOODS OR SERVICES; LOSS OF USE,
 * DATA, OR PROFITS; OR BUSINESS INTERRUPTION) HOWEVER CAUSED AND ON ANY
 * THEORY OF LIABILITY, WHETHER IN CONTRACT, STRICT LIABILITY, OR TORT
 * (INCLUDING NEGLIGENCE OR OTHERWISE) ARISING IN ANY WAY OUT OF THE USE OF
 * THIS SOFTWARE, EVEN IF ADVISED OF THE POSSIBILITY OF SUCH DAMAGE.
 */

#include <sys/cdefs.h>
__FBSDID("$FreeBSD$");

/*
 * IEEE 802.11 support (FreeBSD-specific code)
 */
#include "opt_wlan.h"

#include <sys/param.h>
#include <sys/systm.h> 
#include <sys/eventhandler.h>
#include <sys/kernel.h>
#include <sys/linker.h>
#include <sys/malloc.h>
#include <sys/mbuf.h>   
#include <sys/module.h>
#include <sys/priv.h>
#include <sys/proc.h>
#include <sys/sysctl.h>

#include <sys/socket.h>

#include <net/bpf.h>
#include <net/debugnet.h>
#include <net/if.h>
#include <net/if_var.h>
#include <net/if_dl.h>
#include <net/if_clone.h>
#include <net/if_media.h>
#include <net/if_types.h>
#include <net/ethernet.h>
#include <net/route.h>
#include <net/vnet.h>

#include <net80211/ieee80211_var.h>
#include <net80211/ieee80211_input.h>

DEBUGNET_DEFINE(ieee80211);
SYSCTL_NODE(_net, OID_AUTO, wlan, CTLFLAG_RD | CTLFLAG_MPSAFE, 0,
    "IEEE 80211 parameters");

#ifdef IEEE80211_DEBUG
static int	ieee80211_debug = 0;
SYSCTL_INT(_net_wlan, OID_AUTO, debug, CTLFLAG_RW, &ieee80211_debug,
	    0, "debugging printfs");
#endif

static const char wlanname[] = "wlan";
static struct if_clone *wlan_cloner;

static int
wlan_clone_create(struct if_clone *ifc, int unit, void * __capability params)
{
	struct ieee80211_clone_params cp;
	struct ieee80211vap *vap;
	struct ieee80211com *ic;
	int error;

	error = priv_check(curthread, PRIV_NET80211_CREATE_VAP);
	if (error)
		return error;

	error = copyin(params, &cp, sizeof(cp));
	if (error)
		return error;
	ic = ieee80211_find_com(cp.icp_parent);
	if (ic == NULL)
		return ENXIO;
	if (cp.icp_opmode >= IEEE80211_OPMODE_MAX) {
		ic_printf(ic, "%s: invalid opmode %d\n", __func__,
		    cp.icp_opmode);
		return EINVAL;
	}
	if ((ic->ic_caps & ieee80211_opcap[cp.icp_opmode]) == 0) {
		ic_printf(ic, "%s mode not supported\n",
		    ieee80211_opmode_name[cp.icp_opmode]);
		return EOPNOTSUPP;
	}
	if ((cp.icp_flags & IEEE80211_CLONE_TDMA) &&
#ifdef IEEE80211_SUPPORT_TDMA
	    (ic->ic_caps & IEEE80211_C_TDMA) == 0
#else
	    (1)
#endif
	) {
		ic_printf(ic, "TDMA not supported\n");
		return EOPNOTSUPP;
	}
	vap = ic->ic_vap_create(ic, wlanname, unit,
			cp.icp_opmode, cp.icp_flags, cp.icp_bssid,
			cp.icp_flags & IEEE80211_CLONE_MACADDR ?
			    cp.icp_macaddr : ic->ic_macaddr);

	if (vap == NULL)
		return (EIO);

#ifdef DEBUGNET
	if (ic->ic_debugnet_meth != NULL)
		DEBUGNET_SET(vap->iv_ifp, ieee80211);
#endif
	return (0);
}

static void
wlan_clone_destroy(struct ifnet *ifp)
{
	struct ieee80211vap *vap = ifp->if_softc;
	struct ieee80211com *ic = vap->iv_ic;

	ic->ic_vap_delete(vap);
}

void
ieee80211_vap_destroy(struct ieee80211vap *vap)
{
	CURVNET_SET(vap->iv_ifp->if_vnet);
	if_clone_destroyif(wlan_cloner, vap->iv_ifp);
	CURVNET_RESTORE();
}

int
ieee80211_sysctl_msecs_ticks(SYSCTL_HANDLER_ARGS)
{
	int msecs = ticks_to_msecs(*(int *)arg1);
	int error;

	error = sysctl_handle_int(oidp, &msecs, 0, req);
	if (error || !req->newptr)
		return error;
	*(int *)arg1 = msecs_to_ticks(msecs);
	return 0;
}

static int
ieee80211_sysctl_inact(SYSCTL_HANDLER_ARGS)
{
	int inact = (*(int *)arg1) * IEEE80211_INACT_WAIT;
	int error;

	error = sysctl_handle_int(oidp, &inact, 0, req);
	if (error || !req->newptr)
		return error;
	*(int *)arg1 = inact / IEEE80211_INACT_WAIT;
	return 0;
}

static int
ieee80211_sysctl_parent(SYSCTL_HANDLER_ARGS)
{
	struct ieee80211com *ic = arg1;

	return SYSCTL_OUT_STR(req, ic->ic_name);
}

static int
ieee80211_sysctl_radar(SYSCTL_HANDLER_ARGS)
{
	struct ieee80211com *ic = arg1;
	int t = 0, error;

	error = sysctl_handle_int(oidp, &t, 0, req);
	if (error || !req->newptr)
		return error;
	IEEE80211_LOCK(ic);
	ieee80211_dfs_notify_radar(ic, ic->ic_curchan);
	IEEE80211_UNLOCK(ic);
	return 0;
}

/*
 * For now, just restart everything.
 *
 * Later on, it'd be nice to have a separate VAP restart to
 * full-device restart.
 */
static int
ieee80211_sysctl_vap_restart(SYSCTL_HANDLER_ARGS)
{
	struct ieee80211vap *vap = arg1;
	int t = 0, error;

	error = sysctl_handle_int(oidp, &t, 0, req);
	if (error || !req->newptr)
		return error;

	ieee80211_restart_all(vap->iv_ic);
	return 0;
}

void
ieee80211_sysctl_attach(struct ieee80211com *ic)
{
}

void
ieee80211_sysctl_detach(struct ieee80211com *ic)
{
}

void
ieee80211_sysctl_vattach(struct ieee80211vap *vap)
{
	struct ifnet *ifp = vap->iv_ifp;
	struct sysctl_ctx_list *ctx;
	struct sysctl_oid *oid;
	char num[14];			/* sufficient for 32 bits */

	ctx = (struct sysctl_ctx_list *) IEEE80211_MALLOC(sizeof(struct sysctl_ctx_list),
		M_DEVBUF, IEEE80211_M_NOWAIT | IEEE80211_M_ZERO);
	if (ctx == NULL) {
		if_printf(ifp, "%s: cannot allocate sysctl context!\n",
			__func__);
		return;
	}
	sysctl_ctx_init(ctx);
	snprintf(num, sizeof(num), "%u", ifp->if_dunit);
	oid = SYSCTL_ADD_NODE(ctx, &SYSCTL_NODE_CHILDREN(_net, wlan),
	    OID_AUTO, num, CTLFLAG_RD | CTLFLAG_MPSAFE, NULL, "");
	SYSCTL_ADD_PROC(ctx, SYSCTL_CHILDREN(oid), OID_AUTO,
	    "%parent", CTLTYPE_STRING | CTLFLAG_RD | CTLFLAG_NEEDGIANT,
	    vap->iv_ic, 0, ieee80211_sysctl_parent, "A", "parent device");
	SYSCTL_ADD_UINT(ctx, SYSCTL_CHILDREN(oid), OID_AUTO,
		"driver_caps", CTLFLAG_RW, &vap->iv_caps, 0,
		"driver capabilities");
#ifdef IEEE80211_DEBUG
	vap->iv_debug = ieee80211_debug;
	SYSCTL_ADD_UINT(ctx, SYSCTL_CHILDREN(oid), OID_AUTO,
		"debug", CTLFLAG_RW, &vap->iv_debug, 0,
		"control debugging printfs");
#endif
	SYSCTL_ADD_INT(ctx, SYSCTL_CHILDREN(oid), OID_AUTO,
		"bmiss_max", CTLFLAG_RW, &vap->iv_bmiss_max, 0,
		"consecutive beacon misses before scanning");
	/* XXX inherit from tunables */
	SYSCTL_ADD_PROC(ctx, SYSCTL_CHILDREN(oid), OID_AUTO,
	    "inact_run", CTLTYPE_INT | CTLFLAG_RW | CTLFLAG_NEEDGIANT,
	    &vap->iv_inact_run, 0, ieee80211_sysctl_inact, "I",
	    "station inactivity timeout (sec)");
	SYSCTL_ADD_PROC(ctx, SYSCTL_CHILDREN(oid), OID_AUTO,
	    "inact_probe", CTLTYPE_INT | CTLFLAG_RW | CTLFLAG_NEEDGIANT,
	    &vap->iv_inact_probe, 0, ieee80211_sysctl_inact, "I",
	    "station inactivity probe timeout (sec)");
	SYSCTL_ADD_PROC(ctx, SYSCTL_CHILDREN(oid), OID_AUTO,
	    "inact_auth", CTLTYPE_INT | CTLFLAG_RW | CTLFLAG_NEEDGIANT,
	    &vap->iv_inact_auth, 0, ieee80211_sysctl_inact, "I",
	    "station authentication timeout (sec)");
	SYSCTL_ADD_PROC(ctx, SYSCTL_CHILDREN(oid), OID_AUTO,
	    "inact_init", CTLTYPE_INT | CTLFLAG_RW | CTLFLAG_NEEDGIANT,
	    &vap->iv_inact_init, 0, ieee80211_sysctl_inact, "I",
	    "station initial state timeout (sec)");
	if (vap->iv_htcaps & IEEE80211_HTC_HT) {
		SYSCTL_ADD_UINT(ctx, SYSCTL_CHILDREN(oid), OID_AUTO,
			"ampdu_mintraffic_bk", CTLFLAG_RW,
			&vap->iv_ampdu_mintraffic[WME_AC_BK], 0,
			"BK traffic tx aggr threshold (pps)");
		SYSCTL_ADD_UINT(ctx, SYSCTL_CHILDREN(oid), OID_AUTO,
			"ampdu_mintraffic_be", CTLFLAG_RW,
			&vap->iv_ampdu_mintraffic[WME_AC_BE], 0,
			"BE traffic tx aggr threshold (pps)");
		SYSCTL_ADD_UINT(ctx, SYSCTL_CHILDREN(oid), OID_AUTO,
			"ampdu_mintraffic_vo", CTLFLAG_RW,
			&vap->iv_ampdu_mintraffic[WME_AC_VO], 0,
			"VO traffic tx aggr threshold (pps)");
		SYSCTL_ADD_UINT(ctx, SYSCTL_CHILDREN(oid), OID_AUTO,
			"ampdu_mintraffic_vi", CTLFLAG_RW,
			&vap->iv_ampdu_mintraffic[WME_AC_VI], 0,
			"VI traffic tx aggr threshold (pps)");
	}

	SYSCTL_ADD_PROC(ctx, SYSCTL_CHILDREN(oid), OID_AUTO,
	    "force_restart", CTLTYPE_INT | CTLFLAG_RW | CTLFLAG_NEEDGIANT,
	    vap, 0, ieee80211_sysctl_vap_restart, "I", "force a VAP restart");

	if (vap->iv_caps & IEEE80211_C_DFS) {
		SYSCTL_ADD_PROC(ctx, SYSCTL_CHILDREN(oid), OID_AUTO,
		    "radar", CTLTYPE_INT | CTLFLAG_RW | CTLFLAG_NEEDGIANT,
		    vap->iv_ic, 0, ieee80211_sysctl_radar, "I",
		    "simulate radar event");
	}
	vap->iv_sysctl = ctx;
	vap->iv_oid = oid;
}

void
ieee80211_sysctl_vdetach(struct ieee80211vap *vap)
{

	if (vap->iv_sysctl != NULL) {
		sysctl_ctx_free(vap->iv_sysctl);
		IEEE80211_FREE(vap->iv_sysctl, M_DEVBUF);
		vap->iv_sysctl = NULL;
	}
}

#define	MS(_v, _f)	(((_v) & _f##_M) >> _f##_S)
int
ieee80211_com_vincref(struct ieee80211vap *vap)
{
	uint32_t ostate;

	ostate = atomic_fetchadd_32(&vap->iv_com_state, IEEE80211_COM_REF_ADD);

	if (ostate & IEEE80211_COM_DETACHED) {
		atomic_subtract_32(&vap->iv_com_state, IEEE80211_COM_REF_ADD);
		return (ENETDOWN);
	}

	if (MS(ostate, IEEE80211_COM_REF) == IEEE80211_COM_REF_MAX) {
		atomic_subtract_32(&vap->iv_com_state, IEEE80211_COM_REF_ADD);
		return (EOVERFLOW);
	}

	return (0);
}

void
ieee80211_com_vdecref(struct ieee80211vap *vap)
{
	uint32_t ostate;

	ostate = atomic_fetchadd_32(&vap->iv_com_state, -IEEE80211_COM_REF_ADD);

	KASSERT(MS(ostate, IEEE80211_COM_REF) != 0,
	    ("com reference counter underflow"));

	(void) ostate;
}

void
ieee80211_com_vdetach(struct ieee80211vap *vap)
{
	int sleep_time;

	sleep_time = msecs_to_ticks(250);
	atomic_set_32(&vap->iv_com_state, IEEE80211_COM_DETACHED);
	while (MS(atomic_load_32(&vap->iv_com_state), IEEE80211_COM_REF) != 0)
		pause("comref", sleep_time);
}
#undef	MS

int
ieee80211_node_dectestref(struct ieee80211_node *ni)
{
	/* XXX need equivalent of atomic_dec_and_test */
	atomic_subtract_int(&ni->ni_refcnt, 1);
	return atomic_cmpset_int(&ni->ni_refcnt, 0, 1);
}

void
ieee80211_drain_ifq(struct ifqueue *ifq)
{
	struct ieee80211_node *ni;
	struct mbuf *m;

	for (;;) {
		IF_DEQUEUE(ifq, m);
		if (m == NULL)
			break;

		ni = (struct ieee80211_node *)m->m_pkthdr.rcvif;
		KASSERT(ni != NULL, ("frame w/o node"));
		ieee80211_free_node(ni);
		m->m_pkthdr.rcvif = NULL;

		m_freem(m);
	}
}

void
ieee80211_flush_ifq(struct ifqueue *ifq, struct ieee80211vap *vap)
{
	struct ieee80211_node *ni;
	struct mbuf *m, **mprev;

	IF_LOCK(ifq);
	mprev = &ifq->ifq_head;
	while ((m = *mprev) != NULL) {
		ni = (struct ieee80211_node *)m->m_pkthdr.rcvif;
		if (ni != NULL && ni->ni_vap == vap) {
			*mprev = m->m_nextpkt;		/* remove from list */
			ifq->ifq_len--;

			m_freem(m);
			ieee80211_free_node(ni);	/* reclaim ref */
		} else
			mprev = &m->m_nextpkt;
	}
	/* recalculate tail ptr */
	m = ifq->ifq_head;
	for (; m != NULL && m->m_nextpkt != NULL; m = m->m_nextpkt)
		;
	ifq->ifq_tail = m;
	IF_UNLOCK(ifq);
}

/*
 * As above, for mbufs allocated with m_gethdr/MGETHDR
 * or initialized by M_COPY_PKTHDR.
 */
#define	MC_ALIGN(m, len)						\
do {									\
	(m)->m_data += rounddown2(MCLBYTES - (len), sizeof(long));	\
} while (/* CONSTCOND */ 0)

/*
 * Allocate and setup a management frame of the specified
 * size.  We return the mbuf and a pointer to the start
 * of the contiguous data area that's been reserved based
 * on the packet length.  The data area is forced to 32-bit
 * alignment and the buffer length to a multiple of 4 bytes.
 * This is done mainly so beacon frames (that require this)
 * can use this interface too.
 */
struct mbuf *
ieee80211_getmgtframe(uint8_t **frm, int headroom, int pktlen)
{
	struct mbuf *m;
	u_int len;

	/*
	 * NB: we know the mbuf routines will align the data area
	 *     so we don't need to do anything special.
	 */
	len = roundup2(headroom + pktlen, 4);
	KASSERT(len <= MCLBYTES, ("802.11 mgt frame too large: %u", len));
	if (len < MINCLSIZE) {
		m = m_gethdr(M_NOWAIT, MT_DATA);
		/*
		 * Align the data in case additional headers are added.
		 * This should only happen when a WEP header is added
		 * which only happens for shared key authentication mgt
		 * frames which all fit in MHLEN.
		 */
		if (m != NULL)
			M_ALIGN(m, len);
	} else {
		m = m_getcl(M_NOWAIT, MT_DATA, M_PKTHDR);
		if (m != NULL)
			MC_ALIGN(m, len);
	}
	if (m != NULL) {
		m->m_data += headroom;
		*frm = m->m_data;
	}
	return m;
}

#ifndef __NO_STRICT_ALIGNMENT
/*
 * Re-align the payload in the mbuf.  This is mainly used (right now)
 * to handle IP header alignment requirements on certain architectures.
 */
struct mbuf *
ieee80211_realign(struct ieee80211vap *vap, struct mbuf *m, size_t align)
{
	int pktlen, space;
	struct mbuf *n;

	pktlen = m->m_pkthdr.len;
	space = pktlen + align;
	if (space < MINCLSIZE)
		n = m_gethdr(M_NOWAIT, MT_DATA);
	else {
		n = m_getjcl(M_NOWAIT, MT_DATA, M_PKTHDR,
		    space <= MCLBYTES ?     MCLBYTES :
#if MJUMPAGESIZE != MCLBYTES
		    space <= MJUMPAGESIZE ? MJUMPAGESIZE :
#endif
		    space <= MJUM9BYTES ?   MJUM9BYTES : MJUM16BYTES);
	}
	if (__predict_true(n != NULL)) {
		m_move_pkthdr(n, m);
		n->m_data = (caddr_t)(ALIGN(n->m_data + align) - align);
		m_copydata(m, 0, pktlen, mtod(n, caddr_t));
		n->m_len = pktlen;
	} else {
		IEEE80211_DISCARD(vap, IEEE80211_MSG_ANY,
		    mtod(m, const struct ieee80211_frame *), NULL,
		    "%s", "no mbuf to realign");
		vap->iv_stats.is_rx_badalign++;
	}
	m_freem(m);
	return n;
}
#endif /* !__NO_STRICT_ALIGNMENT */

int
ieee80211_add_callback(struct mbuf *m,
	void (*func)(struct ieee80211_node *, void *, int), void *arg)
{
	struct m_tag *mtag;
	struct ieee80211_cb *cb;

	mtag = m_tag_alloc(MTAG_ABI_NET80211, NET80211_TAG_CALLBACK,
			sizeof(struct ieee80211_cb), M_NOWAIT);
	if (mtag == NULL)
		return 0;

	cb = (struct ieee80211_cb *)(mtag+1);
	cb->func = func;
	cb->arg = arg;
	m_tag_prepend(m, mtag);
	m->m_flags |= M_TXCB;
	return 1;
}

int
ieee80211_add_xmit_params(struct mbuf *m,
    const struct ieee80211_bpf_params *params)
{
	struct m_tag *mtag;
	struct ieee80211_tx_params *tx;

	mtag = m_tag_alloc(MTAG_ABI_NET80211, NET80211_TAG_XMIT_PARAMS,
	    sizeof(struct ieee80211_tx_params), M_NOWAIT);
	if (mtag == NULL)
		return (0);

	tx = (struct ieee80211_tx_params *)(mtag+1);
	memcpy(&tx->params, params, sizeof(struct ieee80211_bpf_params));
	m_tag_prepend(m, mtag);
	return (1);
}

int
ieee80211_get_xmit_params(struct mbuf *m,
    struct ieee80211_bpf_params *params)
{
	struct m_tag *mtag;
	struct ieee80211_tx_params *tx;

	mtag = m_tag_locate(m, MTAG_ABI_NET80211, NET80211_TAG_XMIT_PARAMS,
	    NULL);
	if (mtag == NULL)
		return (-1);
	tx = (struct ieee80211_tx_params *)(mtag + 1);
	memcpy(params, &tx->params, sizeof(struct ieee80211_bpf_params));
	return (0);
}

void
ieee80211_process_callback(struct ieee80211_node *ni,
	struct mbuf *m, int status)
{
	struct m_tag *mtag;

	mtag = m_tag_locate(m, MTAG_ABI_NET80211, NET80211_TAG_CALLBACK, NULL);
	if (mtag != NULL) {
		struct ieee80211_cb *cb = (struct ieee80211_cb *)(mtag+1);
		cb->func(ni, cb->arg, status);
	}
}

/*
 * Add RX parameters to the given mbuf.
 *
 * Returns 1 if OK, 0 on error.
 */
int
ieee80211_add_rx_params(struct mbuf *m, const struct ieee80211_rx_stats *rxs)
{
	struct m_tag *mtag;
	struct ieee80211_rx_params *rx;

	mtag = m_tag_alloc(MTAG_ABI_NET80211, NET80211_TAG_RECV_PARAMS,
	    sizeof(struct ieee80211_rx_stats), M_NOWAIT);
	if (mtag == NULL)
		return (0);

	rx = (struct ieee80211_rx_params *)(mtag + 1);
	memcpy(&rx->params, rxs, sizeof(*rxs));
	m_tag_prepend(m, mtag);
	return (1);
}

int
ieee80211_get_rx_params(struct mbuf *m, struct ieee80211_rx_stats *rxs)
{
	struct m_tag *mtag;
	struct ieee80211_rx_params *rx;

	mtag = m_tag_locate(m, MTAG_ABI_NET80211, NET80211_TAG_RECV_PARAMS,
	    NULL);
	if (mtag == NULL)
		return (-1);
	rx = (struct ieee80211_rx_params *)(mtag + 1);
	memcpy(rxs, &rx->params, sizeof(*rxs));
	return (0);
}

const struct ieee80211_rx_stats *
ieee80211_get_rx_params_ptr(struct mbuf *m)
{
	struct m_tag *mtag;
	struct ieee80211_rx_params *rx;

	mtag = m_tag_locate(m, MTAG_ABI_NET80211, NET80211_TAG_RECV_PARAMS,
	    NULL);
	if (mtag == NULL)
		return (NULL);
	rx = (struct ieee80211_rx_params *)(mtag + 1);
	return (&rx->params);
}

/*
 * Add TOA parameters to the given mbuf.
 */
int
ieee80211_add_toa_params(struct mbuf *m, const struct ieee80211_toa_params *p)
{
	struct m_tag *mtag;
	struct ieee80211_toa_params *rp;

	mtag = m_tag_alloc(MTAG_ABI_NET80211, NET80211_TAG_TOA_PARAMS,
	    sizeof(struct ieee80211_toa_params), M_NOWAIT);
	if (mtag == NULL)
		return (0);

	rp = (struct ieee80211_toa_params *)(mtag + 1);
	memcpy(rp, p, sizeof(*rp));
	m_tag_prepend(m, mtag);
	return (1);
}

int
ieee80211_get_toa_params(struct mbuf *m, struct ieee80211_toa_params *p)
{
	struct m_tag *mtag;
	struct ieee80211_toa_params *rp;

	mtag = m_tag_locate(m, MTAG_ABI_NET80211, NET80211_TAG_TOA_PARAMS,
	    NULL);
	if (mtag == NULL)
		return (0);
	rp = (struct ieee80211_toa_params *)(mtag + 1);
	if (p != NULL)
		memcpy(p, rp, sizeof(*p));
	return (1);
}

/*
 * Transmit a frame to the parent interface.
 */
int
ieee80211_parent_xmitpkt(struct ieee80211com *ic, struct mbuf *m)
{
	int error;

	/*
	 * Assert the IC TX lock is held - this enforces the
	 * processing -> queuing order is maintained
	 */
	IEEE80211_TX_LOCK_ASSERT(ic);
	error = ic->ic_transmit(ic, m);
	if (error) {
		struct ieee80211_node *ni;

		ni = (struct ieee80211_node *)m->m_pkthdr.rcvif;

		/* XXX number of fragments */
		if_inc_counter(ni->ni_vap->iv_ifp, IFCOUNTER_OERRORS, 1);
		ieee80211_free_node(ni);
		ieee80211_free_mbuf(m);
	}
	return (error);
}

/*
 * Transmit a frame to the VAP interface.
 */
int
ieee80211_vap_xmitpkt(struct ieee80211vap *vap, struct mbuf *m)
{
	struct ifnet *ifp = vap->iv_ifp;

	/*
	 * When transmitting via the VAP, we shouldn't hold
	 * any IC TX lock as the VAP TX path will acquire it.
	 */
	IEEE80211_TX_UNLOCK_ASSERT(vap->iv_ic);

	return (ifp->if_transmit(ifp, m));

}

#include <sys/libkern.h>

void
get_random_bytes(void *p, size_t n)
{
	uint8_t *dp = p;

	while (n > 0) {
		uint32_t v = arc4random();
		size_t nb = n > sizeof(uint32_t) ? sizeof(uint32_t) : n;
		bcopy(&v, dp, n > sizeof(uint32_t) ? sizeof(uint32_t) : n);
		dp += sizeof(uint32_t), n -= nb;
	}
}

/*
 * Helper function for events that pass just a single mac address.
 */
static void
notify_macaddr(struct ifnet *ifp, int op, const uint8_t mac[IEEE80211_ADDR_LEN])
{
	struct ieee80211_join_event iev;

	CURVNET_SET(ifp->if_vnet);
	memset(&iev, 0, sizeof(iev));
	IEEE80211_ADDR_COPY(iev.iev_addr, mac);
	rt_ieee80211msg(ifp, op, &iev, sizeof(iev));
	CURVNET_RESTORE();
}

void
ieee80211_notify_node_join(struct ieee80211_node *ni, int newassoc)
{
	struct ieee80211vap *vap = ni->ni_vap;
	struct ifnet *ifp = vap->iv_ifp;

	CURVNET_SET_QUIET(ifp->if_vnet);
	IEEE80211_NOTE(vap, IEEE80211_MSG_NODE, ni, "%snode join",
	    (ni == vap->iv_bss) ? "bss " : "");

	if (ni == vap->iv_bss) {
		notify_macaddr(ifp, newassoc ?
		    RTM_IEEE80211_ASSOC : RTM_IEEE80211_REASSOC, ni->ni_bssid);
		if_link_state_change(ifp, LINK_STATE_UP);
	} else {
		notify_macaddr(ifp, newassoc ?
		    RTM_IEEE80211_JOIN : RTM_IEEE80211_REJOIN, ni->ni_macaddr);
	}
	CURVNET_RESTORE();
}

void
ieee80211_notify_node_leave(struct ieee80211_node *ni)
{
	struct ieee80211vap *vap = ni->ni_vap;
	struct ifnet *ifp = vap->iv_ifp;

	CURVNET_SET_QUIET(ifp->if_vnet);
	IEEE80211_NOTE(vap, IEEE80211_MSG_NODE, ni, "%snode leave",
	    (ni == vap->iv_bss) ? "bss " : "");

	if (ni == vap->iv_bss) {
		rt_ieee80211msg(ifp, RTM_IEEE80211_DISASSOC, NULL, 0);
		if_link_state_change(ifp, LINK_STATE_DOWN);
	} else {
		/* fire off wireless event station leaving */
		notify_macaddr(ifp, RTM_IEEE80211_LEAVE, ni->ni_macaddr);
	}
	CURVNET_RESTORE();
}

void
ieee80211_notify_scan_done(struct ieee80211vap *vap)
{
	struct ifnet *ifp = vap->iv_ifp;

	IEEE80211_DPRINTF(vap, IEEE80211_MSG_SCAN, "%s\n", "notify scan done");

	/* dispatch wireless event indicating scan completed */
	CURVNET_SET(ifp->if_vnet);
	rt_ieee80211msg(ifp, RTM_IEEE80211_SCAN, NULL, 0);
	CURVNET_RESTORE();
}

void
ieee80211_notify_replay_failure(struct ieee80211vap *vap,
	const struct ieee80211_frame *wh, const struct ieee80211_key *k,
	u_int64_t rsc, int tid)
{
	struct ifnet *ifp = vap->iv_ifp;

	IEEE80211_NOTE_MAC(vap, IEEE80211_MSG_CRYPTO, wh->i_addr2,
	    "%s replay detected tid %d <rsc %ju (%jx), csc %ju (%jx), keyix %u rxkeyix %u>",
	    k->wk_cipher->ic_name, tid,
	    (intmax_t) rsc,
	    (intmax_t) rsc,
	    (intmax_t) k->wk_keyrsc[tid],
	    (intmax_t) k->wk_keyrsc[tid],
	    k->wk_keyix, k->wk_rxkeyix);

	if (ifp != NULL) {		/* NB: for cipher test modules */
		struct ieee80211_replay_event iev;

		IEEE80211_ADDR_COPY(iev.iev_dst, wh->i_addr1);
		IEEE80211_ADDR_COPY(iev.iev_src, wh->i_addr2);
		iev.iev_cipher = k->wk_cipher->ic_cipher;
		if (k->wk_rxkeyix != IEEE80211_KEYIX_NONE)
			iev.iev_keyix = k->wk_rxkeyix;
		else
			iev.iev_keyix = k->wk_keyix;
		iev.iev_keyrsc = k->wk_keyrsc[tid];
		iev.iev_rsc = rsc;
		CURVNET_SET(ifp->if_vnet);
		rt_ieee80211msg(ifp, RTM_IEEE80211_REPLAY, &iev, sizeof(iev));
		CURVNET_RESTORE();
	}
}

void
ieee80211_notify_michael_failure(struct ieee80211vap *vap,
	const struct ieee80211_frame *wh, u_int keyix)
{
	struct ifnet *ifp = vap->iv_ifp;

	IEEE80211_NOTE_MAC(vap, IEEE80211_MSG_CRYPTO, wh->i_addr2,
	    "michael MIC verification failed <keyix %u>", keyix);
	vap->iv_stats.is_rx_tkipmic++;

	if (ifp != NULL) {		/* NB: for cipher test modules */
		struct ieee80211_michael_event iev;

		IEEE80211_ADDR_COPY(iev.iev_dst, wh->i_addr1);
		IEEE80211_ADDR_COPY(iev.iev_src, wh->i_addr2);
		iev.iev_cipher = IEEE80211_CIPHER_TKIP;
		iev.iev_keyix = keyix;
		CURVNET_SET(ifp->if_vnet);
		rt_ieee80211msg(ifp, RTM_IEEE80211_MICHAEL, &iev, sizeof(iev));
		CURVNET_RESTORE();
	}
}

void
ieee80211_notify_wds_discover(struct ieee80211_node *ni)
{
	struct ieee80211vap *vap = ni->ni_vap;
	struct ifnet *ifp = vap->iv_ifp;

	notify_macaddr(ifp, RTM_IEEE80211_WDS, ni->ni_macaddr);
}

void
ieee80211_notify_csa(struct ieee80211com *ic,
	const struct ieee80211_channel *c, int mode, int count)
{
	struct ieee80211_csa_event iev;
	struct ieee80211vap *vap;
	struct ifnet *ifp;

	memset(&iev, 0, sizeof(iev));
	iev.iev_flags = c->ic_flags;
	iev.iev_freq = c->ic_freq;
	iev.iev_ieee = c->ic_ieee;
	iev.iev_mode = mode;
	iev.iev_count = count;
	TAILQ_FOREACH(vap, &ic->ic_vaps, iv_next) {
		ifp = vap->iv_ifp;
		CURVNET_SET(ifp->if_vnet);
		rt_ieee80211msg(ifp, RTM_IEEE80211_CSA, &iev, sizeof(iev));
		CURVNET_RESTORE();
	}
}

void
ieee80211_notify_radar(struct ieee80211com *ic,
	const struct ieee80211_channel *c)
{
	struct ieee80211_radar_event iev;
	struct ieee80211vap *vap;
	struct ifnet *ifp;

	memset(&iev, 0, sizeof(iev));
	iev.iev_flags = c->ic_flags;
	iev.iev_freq = c->ic_freq;
	iev.iev_ieee = c->ic_ieee;
	TAILQ_FOREACH(vap, &ic->ic_vaps, iv_next) {
		ifp = vap->iv_ifp;
		CURVNET_SET(ifp->if_vnet);
		rt_ieee80211msg(ifp, RTM_IEEE80211_RADAR, &iev, sizeof(iev));
		CURVNET_RESTORE();
	}
}

void
ieee80211_notify_cac(struct ieee80211com *ic,
	const struct ieee80211_channel *c, enum ieee80211_notify_cac_event type)
{
	struct ieee80211_cac_event iev;
	struct ieee80211vap *vap;
	struct ifnet *ifp;

	memset(&iev, 0, sizeof(iev));
	iev.iev_flags = c->ic_flags;
	iev.iev_freq = c->ic_freq;
	iev.iev_ieee = c->ic_ieee;
	iev.iev_type = type;
	TAILQ_FOREACH(vap, &ic->ic_vaps, iv_next) {
		ifp = vap->iv_ifp;
		CURVNET_SET(ifp->if_vnet);
		rt_ieee80211msg(ifp, RTM_IEEE80211_CAC, &iev, sizeof(iev));
		CURVNET_RESTORE();
	}
}

void
ieee80211_notify_node_deauth(struct ieee80211_node *ni)
{
	struct ieee80211vap *vap = ni->ni_vap;
	struct ifnet *ifp = vap->iv_ifp;

	IEEE80211_NOTE(vap, IEEE80211_MSG_NODE, ni, "%s", "node deauth");

	notify_macaddr(ifp, RTM_IEEE80211_DEAUTH, ni->ni_macaddr);
}

void
ieee80211_notify_node_auth(struct ieee80211_node *ni)
{
	struct ieee80211vap *vap = ni->ni_vap;
	struct ifnet *ifp = vap->iv_ifp;

	IEEE80211_NOTE(vap, IEEE80211_MSG_NODE, ni, "%s", "node auth");

	notify_macaddr(ifp, RTM_IEEE80211_AUTH, ni->ni_macaddr);
}

void
ieee80211_notify_country(struct ieee80211vap *vap,
	const uint8_t bssid[IEEE80211_ADDR_LEN], const uint8_t cc[2])
{
	struct ifnet *ifp = vap->iv_ifp;
	struct ieee80211_country_event iev;

	memset(&iev, 0, sizeof(iev));
	IEEE80211_ADDR_COPY(iev.iev_addr, bssid);
	iev.iev_cc[0] = cc[0];
	iev.iev_cc[1] = cc[1];
	CURVNET_SET(ifp->if_vnet);
	rt_ieee80211msg(ifp, RTM_IEEE80211_COUNTRY, &iev, sizeof(iev));
	CURVNET_RESTORE();
}

void
ieee80211_notify_radio(struct ieee80211com *ic, int state)
{
	struct ieee80211_radio_event iev;
	struct ieee80211vap *vap;
	struct ifnet *ifp;

	memset(&iev, 0, sizeof(iev));
	iev.iev_state = state;
	TAILQ_FOREACH(vap, &ic->ic_vaps, iv_next) {
		ifp = vap->iv_ifp;
		CURVNET_SET(ifp->if_vnet);
		rt_ieee80211msg(ifp, RTM_IEEE80211_RADIO, &iev, sizeof(iev));
		CURVNET_RESTORE();
	}
}

void
ieee80211_notify_ifnet_change(struct ieee80211vap *vap)
{
	struct ifnet *ifp = vap->iv_ifp;

	IEEE80211_DPRINTF(vap, IEEE80211_MSG_DEBUG, "%s\n",
	    "interface state change");

	CURVNET_SET(ifp->if_vnet);
	rt_ifmsg(ifp);
	CURVNET_RESTORE();
}

void
ieee80211_load_module(const char *modname)
{

#ifdef notyet
	(void)kern_kldload(curthread, modname, NULL);
#else
	printf("%s: load the %s module by hand for now.\n", __func__, modname);
#endif
}

static eventhandler_tag wlan_bpfevent;
static eventhandler_tag wlan_ifllevent;

static void
bpf_track(void *arg, struct ifnet *ifp, int dlt, int attach)
{
	/* NB: identify vap's by if_init */
	if (dlt == DLT_IEEE802_11_RADIO &&
	    ifp->if_init == ieee80211_init) {
		struct ieee80211vap *vap = ifp->if_softc;
		/*
		 * Track bpf radiotap listener state.  We mark the vap
		 * to indicate if any listener is present and the com
		 * to indicate if any listener exists on any associated
		 * vap.  This flag is used by drivers to prepare radiotap
		 * state only when needed.
		 */
		if (attach) {
			ieee80211_syncflag_ext(vap, IEEE80211_FEXT_BPF);
			if (vap->iv_opmode == IEEE80211_M_MONITOR)
				atomic_add_int(&vap->iv_ic->ic_montaps, 1);
		} else if (!bpf_peers_present(vap->iv_rawbpf)) {
			ieee80211_syncflag_ext(vap, -IEEE80211_FEXT_BPF);
			if (vap->iv_opmode == IEEE80211_M_MONITOR)
				atomic_subtract_int(&vap->iv_ic->ic_montaps, 1);
		}
	}
}

/*
 * Change MAC address on the vap (if was not started).
 */
static void
wlan_iflladdr(void *arg __unused, struct ifnet *ifp)
{
	/* NB: identify vap's by if_init */
	if (ifp->if_init == ieee80211_init &&
	    (ifp->if_flags & IFF_UP) == 0) {
		struct ieee80211vap *vap = ifp->if_softc;

		IEEE80211_ADDR_COPY(vap->iv_myaddr, IF_LLADDR(ifp));
	}
}

/*
 * Fetch the VAP name.
 *
 * This returns a const char pointer suitable for debugging,
 * but don't expect it to stick around for much longer.
 */
const char *
ieee80211_get_vap_ifname(struct ieee80211vap *vap)
{
	if (vap->iv_ifp == NULL)
		return "(none)";
	return vap->iv_ifp->if_xname;
}

#ifdef DEBUGNET
static void
ieee80211_debugnet_init(struct ifnet *ifp, int *nrxr, int *ncl, int *clsize)
{
	struct ieee80211vap *vap;
	struct ieee80211com *ic;

	vap = if_getsoftc(ifp);
	ic = vap->iv_ic;

	IEEE80211_LOCK(ic);
	ic->ic_debugnet_meth->dn8_init(ic, nrxr, ncl, clsize);
	IEEE80211_UNLOCK(ic);
}

static void
ieee80211_debugnet_event(struct ifnet *ifp, enum debugnet_ev ev)
{
	struct ieee80211vap *vap;
	struct ieee80211com *ic;

	vap = if_getsoftc(ifp);
	ic = vap->iv_ic;

	IEEE80211_LOCK(ic);
	ic->ic_debugnet_meth->dn8_event(ic, ev);
	IEEE80211_UNLOCK(ic);
}

static int
ieee80211_debugnet_transmit(struct ifnet *ifp, struct mbuf *m)
{
	return (ieee80211_vap_transmit(ifp, m));
}

static int
ieee80211_debugnet_poll(struct ifnet *ifp, int count)
{
	struct ieee80211vap *vap;
	struct ieee80211com *ic;

	vap = if_getsoftc(ifp);
	ic = vap->iv_ic;

	return (ic->ic_debugnet_meth->dn8_poll(ic, count));
}
#endif

/*
 * Module glue.
 *
 * NB: the module name is "wlan" for compatibility with NetBSD.
 */
static int
wlan_modevent(module_t mod, int type, void *unused)
{
	switch (type) {
	case MOD_LOAD:
		if (bootverbose)
			printf("wlan: <802.11 Link Layer>\n");
		wlan_bpfevent = EVENTHANDLER_REGISTER(bpf_track,
		    bpf_track, 0, EVENTHANDLER_PRI_ANY);
		wlan_ifllevent = EVENTHANDLER_REGISTER(iflladdr_event,
		    wlan_iflladdr, NULL, EVENTHANDLER_PRI_ANY);
		wlan_cloner = if_clone_simple(wlanname, wlan_clone_create,
		    wlan_clone_destroy, 0);
		return 0;
	case MOD_UNLOAD:
		if_clone_detach(wlan_cloner);
		EVENTHANDLER_DEREGISTER(bpf_track, wlan_bpfevent);
		EVENTHANDLER_DEREGISTER(iflladdr_event, wlan_ifllevent);
		return 0;
	}
	return EINVAL;
}

static moduledata_t wlan_mod = {
	wlanname,
	wlan_modevent,
	0
};
DECLARE_MODULE(wlan, wlan_mod, SI_SUB_DRIVERS, SI_ORDER_FIRST);
MODULE_VERSION(wlan, 1);
MODULE_DEPEND(wlan, ether, 1, 1, 1);
#ifdef	IEEE80211_ALQ
MODULE_DEPEND(wlan, alq, 1, 1, 1);
<<<<<<< HEAD
#endif	/* IEEE80211_ALQ */

// CHERI CHANGES START
// {
//   "updated": 20181114,
//   "target_type": "kernel",
//   "changes": [
//     "user_capabilities"
//   ]
// }
// CHERI CHANGES END
=======
#endif	/* IEEE80211_ALQ */
>>>>>>> e490a9e1
<|MERGE_RESOLUTION|>--- conflicted
+++ resolved
@@ -1146,9 +1146,7 @@
 MODULE_DEPEND(wlan, ether, 1, 1, 1);
 #ifdef	IEEE80211_ALQ
 MODULE_DEPEND(wlan, alq, 1, 1, 1);
-<<<<<<< HEAD
 #endif	/* IEEE80211_ALQ */
-
 // CHERI CHANGES START
 // {
 //   "updated": 20181114,
@@ -1157,7 +1155,4 @@
 //     "user_capabilities"
 //   ]
 // }
-// CHERI CHANGES END
-=======
-#endif	/* IEEE80211_ALQ */
->>>>>>> e490a9e1
+// CHERI CHANGES END