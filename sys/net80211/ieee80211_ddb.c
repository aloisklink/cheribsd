--- conflicted
+++ resolved
@@ -91,43 +91,26 @@
 
 DB_SHOW_COMMAND(sta, db_show_sta)
 {
-	const struct ieee80211_node *sta;
-
 	if (!have_addr) {
 		db_printf("usage: show sta <addr>\n");
 		return;
 	}
-<<<<<<< HEAD
-
-	sta = DB_DATA_PTR(addr, sizeof(*sta));
-	_db_show_sta(sta);
-=======
 	_db_show_sta(DB_DATA_PTR(addr, const struct ieee80211_node));
->>>>>>> 5714f9f7
 }
 
 DB_SHOW_COMMAND(statab, db_show_statab)
 {
-	const struct ieee80211_node_table *node_table;
-
 	if (!have_addr) {
 		db_printf("usage: show statab <addr>\n");
 		return;
 	}
-<<<<<<< HEAD
-
-	node_table = DB_DATA_PTR(addr, sizeof(*node_table));
-	_db_show_node_table("", node_table);
-=======
 	_db_show_node_table("", DB_DATA_PTR(addr,
 	    const struct ieee80211_node_table));
->>>>>>> 5714f9f7
 }
 
 DB_SHOW_COMMAND(vap, db_show_vap)
 {
 	int i, showmesh = 0, showprocs = 0;
-	const struct ieee80211vap *vap;
 
 	if (!have_addr) {
 		db_printf("usage: show vap <addr>\n");
@@ -146,14 +129,8 @@
 			showprocs = 1;
 			break;
 		}
-<<<<<<< HEAD
-
-	vap = DB_DATA_PTR(addr, sizeof(*vap));
-	_db_show_vap(vap, showmesh, showprocs);
-=======
 	_db_show_vap(DB_DATA_PTR(addr, const struct ieee80211vap), showmesh,
 	    showprocs);
->>>>>>> 5714f9f7
 }
 
 DB_SHOW_COMMAND(com, db_show_com)
@@ -184,11 +161,7 @@
 			break;
 		}
 
-<<<<<<< HEAD
-	ic = DB_DATA_PTR(addr, sizeof(*ic));
-=======
 	ic = DB_DATA_PTR(addr, const struct ieee80211com);
->>>>>>> 5714f9f7
 	_db_show_com(ic, showvaps, showsta, showmesh, showprocs);
 }
 
@@ -215,11 +188,7 @@
 		db_printf("usage: show mesh <addr>\n");
 		return;
 	}
-<<<<<<< HEAD
-	ms = DB_DATA_PTR(addr, sizeof(*ms));
-=======
 	ms = DB_DATA_PTR(addr, const struct ieee80211_mesh_state);
->>>>>>> 5714f9f7
 	_db_show_mesh(ms);
 }
 #endif /* IEEE80211_SUPPORT_MESH */
@@ -937,16 +906,9 @@
 }
 #endif /* IEEE80211_SUPPORT_MESH */
 #endif /* DDB */
-<<<<<<< HEAD
-
-// CHERI CHANGES START
-// {
-//   "updated": 20200803,
-=======
 // CHERI CHANGES START
 // {
 //   "updated": 20201217,
->>>>>>> 5714f9f7
 //   "target_type": "kernel",
 //   "changes_purecap": [
 //     "kdb"
