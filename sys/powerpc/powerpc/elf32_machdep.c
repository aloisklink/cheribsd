--- conflicted
+++ resolved
@@ -108,12 +108,7 @@
 #ifdef __powerpc64__
 	.sv_maxuser	= VM_MAXUSER_ADDRESS32,
 	.sv_usrstack	= FREEBSD32_USRSTACK,
-<<<<<<< HEAD
-	.sv_szpsstrings	= sizeof(struct freebsd32_ps_strings),
-=======
-	.sv_psstrings	= FREEBSD32_PS_STRINGS,
 	.sv_psstringssz	= sizeof(struct freebsd32_ps_strings),
->>>>>>> 3fc21fdd
 	.sv_copyout_strings = freebsd32_copyout_strings,
 	.sv_setregs	= ppc32_setregs,
 	.sv_syscallnames = freebsd32_syscallnames,
@@ -121,12 +116,7 @@
 #else
 	.sv_maxuser	= VM_MAXUSER_ADDRESS,
 	.sv_usrstack	= USRSTACK,
-<<<<<<< HEAD
-	.sv_szpsstrings	= sizeof(struct ps_strings),
-=======
-	.sv_psstrings	= PS_STRINGS,
 	.sv_psstringssz	= sizeof(struct ps_strings),
->>>>>>> 3fc21fdd
 	.sv_copyout_strings = exec_copyout_strings,
 	.sv_setregs	= exec_setregs,
 	.sv_syscallnames = syscallnames,
