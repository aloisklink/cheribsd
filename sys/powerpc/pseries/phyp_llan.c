--- conflicted
+++ resolved
@@ -559,9 +559,7 @@
 	}
 
 	return (err);
-<<<<<<< HEAD
-}
-
+}
 // CHERI CHANGES START
 // {
 //   "updated": 20181114,
@@ -570,7 +568,4 @@
 //     "ioctl:net"
 //   ]
 // }
-// CHERI CHANGES END
-=======
-}
->>>>>>> c9fc22b6
+// CHERI CHANGES END