/*-
 * SPDX-License-Identifier: BSD-2-Clause-FreeBSD
 *
 * Copyright (C) 2010 Nathan Whitehorn
 * All rights reserved.
 *
 * Redistribution and use in source and binary forms, with or without
 * modification, are permitted provided that the following conditions
 * are met:
 * 1. Redistributions of source code must retain the above copyright
 *    notice, this list of conditions and the following disclaimer.
 * 2. Redistributions in binary form must reproduce the above copyright
 *    notice, this list of conditions and the following disclaimer in the
 *    documentation and/or other materials provided with the distribution.
 *
 * THIS SOFTWARE IS PROVIDED BY THE AUTHOR ``AS IS'' AND ANY EXPRESS OR
 * IMPLIED WARRANTIES, INCLUDING, BUT NOT LIMITED TO, THE IMPLIED WARRANTIES
 * OF MERCHANTABILITY AND FITNESS FOR A PARTICULAR PURPOSE ARE DISCLAIMED.
 * IN NO EVENT SHALL TOOLS GMBH BE LIABLE FOR ANY DIRECT, INDIRECT, INCIDENTAL,
 * SPECIAL, EXEMPLARY, OR CONSEQUENTIAL DAMAGES (INCLUDING, BUT NOT LIMITED TO,
 * PROCUREMENT OF SUBSTITUTE GOODS OR SERVICES; LOSS OF USE, DATA, OR PROFITS;
 * OR BUSINESS INTERRUPTION) HOWEVER CAUSED AND ON ANY THEORY OF LIABILITY,
 * WHETHER IN CONTRACT, STRICT LIABILITY, OR TORT (INCLUDING NEGLIGENCE OR
 * OTHERWISE) ARISING IN ANY WAY OUT OF THE USE OF THIS SOFTWARE, EVEN IF
 * ADVISED OF THE POSSIBILITY OF SUCH DAMAGE.
 *
 * $FreeBSD$
 */

#include <sys/param.h>
#include <sys/systm.h>
#include <sys/sockio.h>
#include <sys/endian.h>
#include <sys/lock.h>
#include <sys/mbuf.h>
#include <sys/module.h>
#include <sys/malloc.h>
#include <sys/mutex.h>
#include <sys/kernel.h>
#include <sys/socket.h>

#include <vm/vm.h>
#include <vm/pmap.h>

#include <net/bpf.h>
#include <net/if.h>
#include <net/if_var.h>
#include <net/ethernet.h>
#include <net/if_media.h>
#include <net/if_types.h>
#include <net/if_dl.h>

#include <machine/pio.h>
#include <machine/bus.h>
#include <machine/platform.h>
#include <machine/resource.h>
#include <sys/bus.h>
#include <sys/rman.h>

#include "ps3bus.h"
#include "ps3-hvcall.h"
#include "if_glcreg.h"

static int	glc_probe(device_t);
static int	glc_attach(device_t);
static void	glc_init(void *xsc);
static void	glc_start(struct ifnet *ifp);
static int	glc_ioctl(struct ifnet *ifp, u_long cmd, caddr_t data);
static void	glc_set_multicast(struct glc_softc *sc);
static int	glc_add_rxbuf(struct glc_softc *sc, int idx);
static int	glc_add_rxbuf_dma(struct glc_softc *sc, int idx);
static int	glc_encap(struct glc_softc *sc, struct mbuf **m_head,
		    bus_addr_t *pktdesc);
static int	glc_intr_filter(void *xsc);
static void	glc_intr(void *xsc);
static void	glc_tick(void *xsc);
static void	glc_media_status(struct ifnet *ifp, struct ifmediareq *ifmr);
static int	glc_media_change(struct ifnet *ifp);

static MALLOC_DEFINE(M_GLC, "gelic", "PS3 GELIC ethernet");

static device_method_t glc_methods[] = {
	/* Device interface */
	DEVMETHOD(device_probe,		glc_probe),
	DEVMETHOD(device_attach,	glc_attach),
	{ 0, 0 }
};

static driver_t glc_driver = {
	"glc",
	glc_methods,
	sizeof(struct glc_softc)
};

static devclass_t glc_devclass;

DRIVER_MODULE(glc, ps3bus, glc_driver, glc_devclass, 0, 0);

static int 
glc_probe(device_t dev) 
{

	if (ps3bus_get_bustype(dev) != PS3_BUSTYPE_SYSBUS ||
	    ps3bus_get_devtype(dev) != PS3_DEVTYPE_GELIC)
		return (ENXIO);

	device_set_desc(dev, "Playstation 3 GELIC Network Controller");
	return (BUS_PROBE_SPECIFIC);
}

static void
glc_getphys(void *xaddr, bus_dma_segment_t *segs, int nsegs, int error)
{
	if (error != 0)
		return;

	*(bus_addr_t *)xaddr = segs[0].ds_addr;
}

static int 
glc_attach(device_t dev) 
{
	struct glc_softc *sc;
	struct glc_txsoft *txs;
	uint64_t mac64, val, junk;
	int i, err;

	sc = device_get_softc(dev);

	sc->sc_bus = ps3bus_get_bus(dev);
	sc->sc_dev = ps3bus_get_device(dev);
	sc->sc_self = dev;

	mtx_init(&sc->sc_mtx, device_get_nameunit(dev), MTX_NETWORK_LOCK,
	    MTX_DEF);
	callout_init_mtx(&sc->sc_tick_ch, &sc->sc_mtx, 0);
	sc->next_txdma_slot = 0;
	sc->bsy_txdma_slots = 0;
	sc->sc_next_rxdma_slot = 0;
	sc->first_used_txdma_slot = -1;

	/*
	 * Shut down existing tasks.
	 */

	lv1_net_stop_tx_dma(sc->sc_bus, sc->sc_dev, 0);
	lv1_net_stop_rx_dma(sc->sc_bus, sc->sc_dev, 0);

	sc->sc_ifp = if_alloc(IFT_ETHER);
	sc->sc_ifp->if_softc = sc;

	/*
	 * Get MAC address and VLAN id
	 */

	lv1_net_control(sc->sc_bus, sc->sc_dev, GELIC_GET_MAC_ADDRESS,
	    0, 0, 0, &mac64, &junk);
	memcpy(sc->sc_enaddr, &((uint8_t *)&mac64)[2], sizeof(sc->sc_enaddr));
	sc->sc_tx_vlan = sc->sc_rx_vlan = -1;
	err = lv1_net_control(sc->sc_bus, sc->sc_dev, GELIC_GET_VLAN_ID,
	    GELIC_VLAN_TX_ETHERNET, 0, 0, &val, &junk);
	if (err == 0)
		sc->sc_tx_vlan = val;
	err = lv1_net_control(sc->sc_bus, sc->sc_dev, GELIC_GET_VLAN_ID,
	    GELIC_VLAN_RX_ETHERNET, 0, 0, &val, &junk);
	if (err == 0)
		sc->sc_rx_vlan = val;

	/*
	 * Set up interrupt handler
	 */
	sc->sc_irqid = 0;
	sc->sc_irq = bus_alloc_resource_any(dev, SYS_RES_IRQ, &sc->sc_irqid,
	    RF_ACTIVE);
	if (sc->sc_irq == NULL) {
		device_printf(dev, "Could not allocate IRQ!\n");
		mtx_destroy(&sc->sc_mtx);
		return (ENXIO);
	}

	bus_setup_intr(dev, sc->sc_irq,
	    INTR_TYPE_NET | INTR_MPSAFE | INTR_ENTROPY,
	    glc_intr_filter, glc_intr, sc, &sc->sc_irqctx);
	sc->sc_hwirq_status = (uint64_t *)contigmalloc(8, M_GLC, M_ZERO, 0,
	    BUS_SPACE_MAXADDR_32BIT, 8, PAGE_SIZE);
	lv1_net_set_interrupt_status_indicator(sc->sc_bus, sc->sc_dev,
	    vtophys(sc->sc_hwirq_status), 0);
	lv1_net_set_interrupt_mask(sc->sc_bus, sc->sc_dev,
	    GELIC_INT_RXDONE | GELIC_INT_RXFRAME | GELIC_INT_PHY |
	    GELIC_INT_TX_CHAIN_END, 0);

	/*
	 * Set up DMA.
	 */

	err = bus_dma_tag_create(bus_get_dma_tag(dev), 32, 0,
	    BUS_SPACE_MAXADDR, BUS_SPACE_MAXADDR, NULL, NULL,
	    129*sizeof(struct glc_dmadesc), 1, 128*sizeof(struct glc_dmadesc),
	    0, NULL,NULL, &sc->sc_dmadesc_tag);

	err = bus_dmamem_alloc(sc->sc_dmadesc_tag, (void **)&sc->sc_txdmadesc,
	    BUS_DMA_WAITOK | BUS_DMA_COHERENT | BUS_DMA_ZERO,
	    &sc->sc_txdmadesc_map);
	err = bus_dmamap_load(sc->sc_dmadesc_tag, sc->sc_txdmadesc_map,
	    sc->sc_txdmadesc, 128*sizeof(struct glc_dmadesc), glc_getphys,
	    &sc->sc_txdmadesc_phys, 0);
	err = bus_dmamem_alloc(sc->sc_dmadesc_tag, (void **)&sc->sc_rxdmadesc,
	    BUS_DMA_WAITOK | BUS_DMA_COHERENT | BUS_DMA_ZERO,
	    &sc->sc_rxdmadesc_map);
	err = bus_dmamap_load(sc->sc_dmadesc_tag, sc->sc_rxdmadesc_map,
	    sc->sc_rxdmadesc, 128*sizeof(struct glc_dmadesc), glc_getphys,
	    &sc->sc_rxdmadesc_phys, 0);

	err = bus_dma_tag_create(bus_get_dma_tag(dev), 128, 0,
	    BUS_SPACE_MAXADDR, BUS_SPACE_MAXADDR, NULL, NULL,
	    BUS_SPACE_MAXSIZE_32BIT, 0, BUS_SPACE_MAXSIZE_32BIT, 0, NULL,NULL,
	    &sc->sc_rxdma_tag);
	err = bus_dma_tag_create(bus_get_dma_tag(dev), 1, 0,
	    BUS_SPACE_MAXADDR, BUS_SPACE_MAXADDR, NULL, NULL,
	    BUS_SPACE_MAXSIZE_32BIT, 16, BUS_SPACE_MAXSIZE_32BIT, 0, NULL,NULL,
	    &sc->sc_txdma_tag);

	/* init transmit descriptors */
	STAILQ_INIT(&sc->sc_txfreeq);
	STAILQ_INIT(&sc->sc_txdirtyq);

	/* create TX DMA maps */
	err = ENOMEM;
	for (i = 0; i < GLC_MAX_TX_PACKETS; i++) {
		txs = &sc->sc_txsoft[i];
		txs->txs_mbuf = NULL;
		err = bus_dmamap_create(sc->sc_txdma_tag, 0, &txs->txs_dmamap);
		if (err) {
			device_printf(dev,
			    "unable to create TX DMA map %d, error = %d\n",
			    i, err);
		}
		STAILQ_INSERT_TAIL(&sc->sc_txfreeq, txs, txs_q);
	}

	/* Create the receive buffer DMA maps. */
	for (i = 0; i < GLC_MAX_RX_PACKETS; i++) {
		err = bus_dmamap_create(sc->sc_rxdma_tag, 0,
		    &sc->sc_rxsoft[i].rxs_dmamap);
		if (err) {
			device_printf(dev,
			    "unable to create RX DMA map %d, error = %d\n",
			    i, err);
		}
		sc->sc_rxsoft[i].rxs_mbuf = NULL;
	}

	/*
	 * Attach to network stack
	 */

	if_initname(sc->sc_ifp, device_get_name(dev), device_get_unit(dev));
	sc->sc_ifp->if_mtu = ETHERMTU;
	sc->sc_ifp->if_flags = IFF_BROADCAST | IFF_SIMPLEX | IFF_MULTICAST;
	sc->sc_ifp->if_hwassist = CSUM_TCP | CSUM_UDP;
	sc->sc_ifp->if_capabilities = IFCAP_HWCSUM | IFCAP_RXCSUM;
	sc->sc_ifp->if_capenable = IFCAP_HWCSUM | IFCAP_RXCSUM;
	sc->sc_ifp->if_start = glc_start;
	sc->sc_ifp->if_ioctl = glc_ioctl;
	sc->sc_ifp->if_init = glc_init;

	ifmedia_init(&sc->sc_media, IFM_IMASK, glc_media_change,
	    glc_media_status);
	ifmedia_add(&sc->sc_media, IFM_ETHER | IFM_10_T, 0, NULL);
	ifmedia_add(&sc->sc_media, IFM_ETHER | IFM_10_T | IFM_FDX, 0, NULL);
	ifmedia_add(&sc->sc_media, IFM_ETHER | IFM_100_TX, 0, NULL);
	ifmedia_add(&sc->sc_media, IFM_ETHER | IFM_100_TX | IFM_FDX, 0, NULL);
	ifmedia_add(&sc->sc_media, IFM_ETHER | IFM_1000_T | IFM_FDX, 0, NULL);
	ifmedia_add(&sc->sc_media, IFM_ETHER | IFM_AUTO, 0, NULL);
	ifmedia_set(&sc->sc_media, IFM_ETHER | IFM_AUTO);

	IFQ_SET_MAXLEN(&sc->sc_ifp->if_snd, GLC_MAX_TX_PACKETS);
	sc->sc_ifp->if_snd.ifq_drv_maxlen = GLC_MAX_TX_PACKETS;
	IFQ_SET_READY(&sc->sc_ifp->if_snd);

	ether_ifattach(sc->sc_ifp, sc->sc_enaddr);
	sc->sc_ifp->if_hwassist = 0;

	return (0);

	mtx_destroy(&sc->sc_mtx);
	if_free(sc->sc_ifp);
	return (ENXIO);
}

static void
glc_init_locked(struct glc_softc *sc)
{
	int i, error;
	struct glc_rxsoft *rxs;
	struct glc_txsoft *txs;

	mtx_assert(&sc->sc_mtx, MA_OWNED);

	lv1_net_stop_tx_dma(sc->sc_bus, sc->sc_dev, 0);
	lv1_net_stop_rx_dma(sc->sc_bus, sc->sc_dev, 0);

	glc_set_multicast(sc);

	for (i = 0; i < GLC_MAX_RX_PACKETS; i++) {
		rxs = &sc->sc_rxsoft[i];
		rxs->rxs_desc_slot = i;

		if (rxs->rxs_mbuf == NULL) {
			glc_add_rxbuf(sc, i);

			if (rxs->rxs_mbuf == NULL) {
				rxs->rxs_desc_slot = -1;
				break;
			}
		}

		glc_add_rxbuf_dma(sc, i);
		bus_dmamap_sync(sc->sc_dmadesc_tag, sc->sc_rxdmadesc_map,
		    BUS_DMASYNC_PREREAD);
	}

	/* Clear TX dirty queue */
	while ((txs = STAILQ_FIRST(&sc->sc_txdirtyq)) != NULL) {
		STAILQ_REMOVE_HEAD(&sc->sc_txdirtyq, txs_q);
		bus_dmamap_unload(sc->sc_txdma_tag, txs->txs_dmamap);

		if (txs->txs_mbuf != NULL) {
			m_freem(txs->txs_mbuf);
			txs->txs_mbuf = NULL;
		}

		STAILQ_INSERT_TAIL(&sc->sc_txfreeq, txs, txs_q);
	}
	sc->first_used_txdma_slot = -1;
	sc->bsy_txdma_slots = 0;

	error = lv1_net_start_rx_dma(sc->sc_bus, sc->sc_dev,
	    sc->sc_rxsoft[0].rxs_desc, 0);
	if (error != 0)
		device_printf(sc->sc_self,
		    "lv1_net_start_rx_dma error: %d\n", error);

	sc->sc_ifp->if_drv_flags |= IFF_DRV_RUNNING;
	sc->sc_ifp->if_drv_flags &= ~IFF_DRV_OACTIVE;
	sc->sc_ifpflags = sc->sc_ifp->if_flags;

	sc->sc_wdog_timer = 0;
	callout_reset(&sc->sc_tick_ch, hz, glc_tick, sc);
}

static void
glc_stop(void *xsc)
{
	struct glc_softc *sc = xsc;

	mtx_assert(&sc->sc_mtx, MA_OWNED);

	lv1_net_stop_tx_dma(sc->sc_bus, sc->sc_dev, 0);
	lv1_net_stop_rx_dma(sc->sc_bus, sc->sc_dev, 0);
}

static void
glc_init(void *xsc)
{
	struct glc_softc *sc = xsc;

	mtx_lock(&sc->sc_mtx);
	glc_init_locked(sc);
	mtx_unlock(&sc->sc_mtx);
}

static void
glc_tick(void *xsc)
{
	struct glc_softc *sc = xsc;

	mtx_assert(&sc->sc_mtx, MA_OWNED);

	/*
	 * XXX: Sometimes the RX queue gets stuck. Poke it periodically until
	 * we figure out why. This will fail harmlessly if the RX queue is
	 * already running.
	 */
	lv1_net_start_rx_dma(sc->sc_bus, sc->sc_dev,
	    sc->sc_rxsoft[sc->sc_next_rxdma_slot].rxs_desc, 0);

	if (sc->sc_wdog_timer == 0 || --sc->sc_wdog_timer != 0) {
		callout_reset(&sc->sc_tick_ch, hz, glc_tick, sc);
		return;
	}

	/* Problems */
	device_printf(sc->sc_self, "device timeout\n");

	glc_init_locked(sc);
}

static void
glc_start_locked(struct ifnet *ifp)
{
	struct glc_softc *sc = ifp->if_softc;
	bus_addr_t first, pktdesc;
	int kickstart = 0;
	int error;
	struct mbuf *mb_head;

	mtx_assert(&sc->sc_mtx, MA_OWNED);
	first = 0;

	if ((ifp->if_drv_flags & (IFF_DRV_RUNNING | IFF_DRV_OACTIVE)) !=
	    IFF_DRV_RUNNING)
		return;

	if (STAILQ_EMPTY(&sc->sc_txdirtyq))
		kickstart = 1;

	while (!IFQ_DRV_IS_EMPTY(&ifp->if_snd)) {
		IFQ_DRV_DEQUEUE(&ifp->if_snd, mb_head);

		if (mb_head == NULL)
			break;

		/* Check if the ring buffer is full */
		if (sc->bsy_txdma_slots > 125) {
			/* Put the packet back and stop */
			ifp->if_drv_flags |= IFF_DRV_OACTIVE;
			IFQ_DRV_PREPEND(&ifp->if_snd, mb_head);
			break;
		}

		BPF_MTAP(ifp, mb_head);

		if (sc->sc_tx_vlan >= 0)
			mb_head = ether_vlanencap(mb_head, sc->sc_tx_vlan);

		if (glc_encap(sc, &mb_head, &pktdesc)) {
			ifp->if_drv_flags |= IFF_DRV_OACTIVE;
			break;
		}

		if (first == 0)
			first = pktdesc;
	}

	if (kickstart && first != 0) {
		error = lv1_net_start_tx_dma(sc->sc_bus, sc->sc_dev, first, 0);
		if (error != 0)
			device_printf(sc->sc_self,
			    "lv1_net_start_tx_dma error: %d\n", error);
		sc->sc_wdog_timer = 5;
	}
}

static void
glc_start(struct ifnet *ifp)
{
	struct glc_softc *sc = ifp->if_softc;

	mtx_lock(&sc->sc_mtx);
	glc_start_locked(ifp);
	mtx_unlock(&sc->sc_mtx);
}

static int
glc_ioctl(struct ifnet *ifp, u_long cmd, caddr_t data)
{
	struct glc_softc *sc = ifp->if_softc;
	struct ifreq *ifr = (struct ifreq *)data;
	int err = 0;

	switch (cmd) {
	case CASE_IOC_IFREQ(SIOCSIFFLAGS):
                mtx_lock(&sc->sc_mtx);
		if ((ifp->if_flags & IFF_UP) != 0) {
			if ((ifp->if_drv_flags & IFF_DRV_RUNNING) != 0 &&
			   ((ifp->if_flags ^ sc->sc_ifpflags) &
			    (IFF_ALLMULTI | IFF_PROMISC)) != 0)
				glc_set_multicast(sc);
			else
				glc_init_locked(sc);
		}
		else if ((ifp->if_drv_flags & IFF_DRV_RUNNING) != 0)
			glc_stop(sc);
		sc->sc_ifpflags = ifp->if_flags;
		mtx_unlock(&sc->sc_mtx);
		break;
	case CASE_IOC_IFREQ(SIOCADDMULTI):
	case CASE_IOC_IFREQ(SIOCDELMULTI):
                mtx_lock(&sc->sc_mtx);
		glc_set_multicast(sc);
                mtx_unlock(&sc->sc_mtx);
		break;
	case SIOCGIFMEDIA:
	case CASE_IOC_IFREQ(SIOCSIFMEDIA):
		err = ifmedia_ioctl(ifp, ifr, &sc->sc_media, cmd);
		break;
	default:
		err = ether_ioctl(ifp, cmd, data);
		break;
	}

	return (err);
}

static u_int
glc_add_maddr(void *arg, struct sockaddr_dl *sdl, u_int cnt)
{
	struct glc_softc *sc = arg;
	uint64_t addr;

	/*
	 * Filter can only hold 32 addresses, so fall back to
	 * the IFF_ALLMULTI case if we have too many. +1 is for
	 * broadcast.
	 */
	if (cnt + 1 == 32)
		return (0);

	addr = 0;
	memcpy(&((uint8_t *)(&addr))[2], LLADDR(sdl), ETHER_ADDR_LEN);
	lv1_net_add_multicast_address(sc->sc_bus, sc->sc_dev, addr, 0);

	return (1);
}

static void
glc_set_multicast(struct glc_softc *sc)
{
	struct ifnet *ifp = sc->sc_ifp;
	int naddrs;

	/* Clear multicast filter */
	lv1_net_remove_multicast_address(sc->sc_bus, sc->sc_dev, 0, 1);

	/* Add broadcast */
	lv1_net_add_multicast_address(sc->sc_bus, sc->sc_dev,
	    0xffffffffffffL, 0);

	if ((ifp->if_flags & IFF_ALLMULTI) != 0) {
		lv1_net_add_multicast_address(sc->sc_bus, sc->sc_dev, 0, 1);
	} else {
		naddrs = if_foreach_llmaddr(ifp, glc_add_maddr, sc);
		if (naddrs + 1 == 32)
			lv1_net_add_multicast_address(sc->sc_bus,
			    sc->sc_dev, 0, 1);
	}
}

static int
glc_add_rxbuf(struct glc_softc *sc, int idx)
{
	struct glc_rxsoft *rxs = &sc->sc_rxsoft[idx];
	struct mbuf *m;
	bus_dma_segment_t segs[1];
	int error, nsegs;
			
	m = m_getcl(M_NOWAIT, MT_DATA, M_PKTHDR);
	if (m == NULL)
		return (ENOBUFS);
	m->m_len = m->m_pkthdr.len = m->m_ext.ext_size;

	if (rxs->rxs_mbuf != NULL) {
		bus_dmamap_sync(sc->sc_rxdma_tag, rxs->rxs_dmamap,
		    BUS_DMASYNC_POSTREAD);
		bus_dmamap_unload(sc->sc_rxdma_tag, rxs->rxs_dmamap);
	}

	error = bus_dmamap_load_mbuf_sg(sc->sc_rxdma_tag, rxs->rxs_dmamap, m,
	    segs, &nsegs, BUS_DMA_NOWAIT);
	if (error != 0) {
		device_printf(sc->sc_self,
		    "cannot load RS DMA map %d, error = %d\n", idx, error);
		m_freem(m);
		return (error);
	}
	/* If nsegs is wrong then the stack is corrupt. */
	KASSERT(nsegs == 1,
	    ("%s: too many DMA segments (%d)", __func__, nsegs));
	rxs->rxs_mbuf = m;
	rxs->segment = segs[0];

	bus_dmamap_sync(sc->sc_rxdma_tag, rxs->rxs_dmamap, BUS_DMASYNC_PREREAD);

	return (0);
}

static int
glc_add_rxbuf_dma(struct glc_softc *sc, int idx)
{
	struct glc_rxsoft *rxs = &sc->sc_rxsoft[idx];

	bzero(&sc->sc_rxdmadesc[idx], sizeof(sc->sc_rxdmadesc[idx]));
	sc->sc_rxdmadesc[idx].paddr = rxs->segment.ds_addr;
	sc->sc_rxdmadesc[idx].len = rxs->segment.ds_len;
	sc->sc_rxdmadesc[idx].next = sc->sc_rxdmadesc_phys +
	    ((idx + 1) % GLC_MAX_RX_PACKETS)*sizeof(sc->sc_rxdmadesc[idx]);
	sc->sc_rxdmadesc[idx].cmd_stat = GELIC_DESCR_OWNED;

	rxs->rxs_desc_slot = idx;
	rxs->rxs_desc = sc->sc_rxdmadesc_phys + idx*sizeof(struct glc_dmadesc);

        return (0);
}

static int
glc_encap(struct glc_softc *sc, struct mbuf **m_head, bus_addr_t *pktdesc)
{
	bus_dma_segment_t segs[16];
	struct glc_txsoft *txs;
	struct mbuf *m;
	bus_addr_t firstslotphys;
	int i, idx, nsegs, nsegs_max;
	int err = 0;

	/* Max number of segments is the number of free DMA slots */
	nsegs_max = 128 - sc->bsy_txdma_slots;

	if (nsegs_max > 16 || sc->first_used_txdma_slot < 0)
		nsegs_max = 16;

	/* Get a work queue entry. */
	if ((txs = STAILQ_FIRST(&sc->sc_txfreeq)) == NULL) {
		/* Ran out of descriptors. */
		return (ENOBUFS);
	}

	nsegs = 0;
	for (m = *m_head; m != NULL; m = m->m_next)
		nsegs++;

	if (nsegs > nsegs_max) {
		m = m_collapse(*m_head, M_NOWAIT, nsegs_max);
		if (m == NULL) {
			m_freem(*m_head);
			*m_head = NULL;
			return (ENOBUFS);
		}
		*m_head = m;
	}

	err = bus_dmamap_load_mbuf_sg(sc->sc_txdma_tag, txs->txs_dmamap,
	    *m_head, segs, &nsegs, BUS_DMA_NOWAIT);
	if (err != 0) {
		m_freem(*m_head);
		*m_head = NULL;
		return (err);
	}

	KASSERT(nsegs <= 128 - sc->bsy_txdma_slots,
	    ("GLC: Mapped too many (%d) DMA segments with %d available",
	    nsegs, 128 - sc->bsy_txdma_slots));

	if (nsegs == 0) {
		m_freem(*m_head);
		*m_head = NULL;
		return (EIO);
	}

	txs->txs_ndescs = nsegs;
	txs->txs_firstdesc = sc->next_txdma_slot;

	idx = txs->txs_firstdesc;
	firstslotphys = sc->sc_txdmadesc_phys +
	    txs->txs_firstdesc*sizeof(struct glc_dmadesc);

	for (i = 0; i < nsegs; i++) {
		bzero(&sc->sc_txdmadesc[idx], sizeof(sc->sc_txdmadesc[idx]));
		sc->sc_txdmadesc[idx].paddr = segs[i].ds_addr;
		sc->sc_txdmadesc[idx].len = segs[i].ds_len;
		sc->sc_txdmadesc[idx].next = sc->sc_txdmadesc_phys +
		    ((idx + 1) % GLC_MAX_TX_PACKETS)*sizeof(struct glc_dmadesc);
		sc->sc_txdmadesc[idx].cmd_stat |= GELIC_CMDSTAT_NOIPSEC;

		if (i+1 == nsegs) {
			txs->txs_lastdesc = idx;
			sc->sc_txdmadesc[idx].next = 0;
			sc->sc_txdmadesc[idx].cmd_stat |= GELIC_CMDSTAT_LAST;
		}

		if ((*m_head)->m_pkthdr.csum_flags & CSUM_TCP)
			sc->sc_txdmadesc[idx].cmd_stat |= GELIC_CMDSTAT_CSUM_TCP;
		if ((*m_head)->m_pkthdr.csum_flags & CSUM_UDP)
			sc->sc_txdmadesc[idx].cmd_stat |= GELIC_CMDSTAT_CSUM_UDP;
		sc->sc_txdmadesc[idx].cmd_stat |= GELIC_DESCR_OWNED;

		idx = (idx + 1) % GLC_MAX_TX_PACKETS;
	}
	sc->next_txdma_slot = idx;
	sc->bsy_txdma_slots += nsegs;
	if (txs->txs_firstdesc != 0)
		idx = txs->txs_firstdesc - 1;
	else
		idx = GLC_MAX_TX_PACKETS - 1;

	if (sc->first_used_txdma_slot < 0)
		sc->first_used_txdma_slot = txs->txs_firstdesc;

	bus_dmamap_sync(sc->sc_txdma_tag, txs->txs_dmamap,
	    BUS_DMASYNC_PREWRITE);
	sc->sc_txdmadesc[idx].next = firstslotphys;

	STAILQ_REMOVE_HEAD(&sc->sc_txfreeq, txs_q);
	STAILQ_INSERT_TAIL(&sc->sc_txdirtyq, txs, txs_q);
	txs->txs_mbuf = *m_head;
	*pktdesc = firstslotphys;

	return (0);
}

static void
glc_rxintr(struct glc_softc *sc)
{
	int i, restart_rxdma, error;
	struct mbuf *m;
	struct ifnet *ifp = sc->sc_ifp;

	bus_dmamap_sync(sc->sc_dmadesc_tag, sc->sc_rxdmadesc_map,
	    BUS_DMASYNC_POSTREAD);

	restart_rxdma = 0;
	while ((sc->sc_rxdmadesc[sc->sc_next_rxdma_slot].cmd_stat &
	   GELIC_DESCR_OWNED) == 0) {
		i = sc->sc_next_rxdma_slot;
		sc->sc_next_rxdma_slot++;
		if (sc->sc_next_rxdma_slot >= GLC_MAX_RX_PACKETS)
			sc->sc_next_rxdma_slot = 0;

		if (sc->sc_rxdmadesc[i].cmd_stat & GELIC_CMDSTAT_CHAIN_END)
			restart_rxdma = 1;

		if (sc->sc_rxdmadesc[i].rxerror & GELIC_RXERRORS) {
			if_inc_counter(ifp, IFCOUNTER_IERRORS, 1);
			goto requeue;
		}

		m = sc->sc_rxsoft[i].rxs_mbuf;
		if (sc->sc_rxdmadesc[i].data_stat & GELIC_RX_IPCSUM) {
			m->m_pkthdr.csum_flags |=
			    CSUM_IP_CHECKED | CSUM_IP_VALID;
		}
		if (sc->sc_rxdmadesc[i].data_stat & GELIC_RX_TCPUDPCSUM) {
			m->m_pkthdr.csum_flags |=
			    CSUM_DATA_VALID | CSUM_PSEUDO_HDR;
			m->m_pkthdr.csum_data = 0xffff;
		}

		if (glc_add_rxbuf(sc, i)) {
			if_inc_counter(ifp, IFCOUNTER_IERRORS, 1);
			goto requeue;
		}

		if_inc_counter(ifp, IFCOUNTER_IPACKETS, 1);
		m->m_pkthdr.rcvif = ifp;
		m->m_len = sc->sc_rxdmadesc[i].valid_size;
		m->m_pkthdr.len = m->m_len;

		/*
		 * Remove VLAN tag. Even on early firmwares that do not allow
		 * multiple VLANs, the VLAN tag is still in place here.
		 */
		m_adj(m, 2);

		mtx_unlock(&sc->sc_mtx);
		(*ifp->if_input)(ifp, m);
		mtx_lock(&sc->sc_mtx);

	    requeue:
		glc_add_rxbuf_dma(sc, i);	
	}

	bus_dmamap_sync(sc->sc_dmadesc_tag, sc->sc_rxdmadesc_map,
	    BUS_DMASYNC_PREWRITE);

	if (restart_rxdma) {
		error = lv1_net_start_rx_dma(sc->sc_bus, sc->sc_dev,
		    sc->sc_rxsoft[sc->sc_next_rxdma_slot].rxs_desc, 0);
		if (error != 0)
			device_printf(sc->sc_self,
			    "lv1_net_start_rx_dma error: %d\n", error);
	}
}

static void
glc_txintr(struct glc_softc *sc)
{
	struct ifnet *ifp = sc->sc_ifp;
	struct glc_txsoft *txs;
	int progress = 0, kickstart = 0, error;

	bus_dmamap_sync(sc->sc_dmadesc_tag, sc->sc_txdmadesc_map,
	    BUS_DMASYNC_POSTREAD);

	while ((txs = STAILQ_FIRST(&sc->sc_txdirtyq)) != NULL) {
		if (sc->sc_txdmadesc[txs->txs_lastdesc].cmd_stat
		    & GELIC_DESCR_OWNED)
			break;

		STAILQ_REMOVE_HEAD(&sc->sc_txdirtyq, txs_q);
		bus_dmamap_unload(sc->sc_txdma_tag, txs->txs_dmamap);
		sc->bsy_txdma_slots -= txs->txs_ndescs;

		if (txs->txs_mbuf != NULL) {
			m_freem(txs->txs_mbuf);
			txs->txs_mbuf = NULL;
		}

		if ((sc->sc_txdmadesc[txs->txs_lastdesc].cmd_stat & 0xf0000000)
		    != 0) {
			lv1_net_stop_tx_dma(sc->sc_bus, sc->sc_dev, 0);
			kickstart = 1;
			if_inc_counter(ifp, IFCOUNTER_OERRORS, 1);
		}

		if (sc->sc_txdmadesc[txs->txs_lastdesc].cmd_stat &
		    GELIC_CMDSTAT_CHAIN_END)
			kickstart = 1;

		STAILQ_INSERT_TAIL(&sc->sc_txfreeq, txs, txs_q);
		if_inc_counter(ifp, IFCOUNTER_OPACKETS, 1);
		progress = 1;
	}

	if (txs != NULL)
		sc->first_used_txdma_slot = txs->txs_firstdesc;
	else
		sc->first_used_txdma_slot = -1;

	if (kickstart || txs != NULL) {
		/* Speculatively (or necessarily) start the TX queue again */
		error = lv1_net_start_tx_dma(sc->sc_bus, sc->sc_dev,
		    sc->sc_txdmadesc_phys +
		    ((txs == NULL) ? 0 : txs->txs_firstdesc)*
		     sizeof(struct glc_dmadesc), 0);
		if (error != 0)
			device_printf(sc->sc_self,
			    "lv1_net_start_tx_dma error: %d\n", error);
	}

	if (progress) {
		/*
		 * We freed some descriptors, so reset IFF_DRV_OACTIVE
		 * and restart.
		 */
		ifp->if_drv_flags &= ~IFF_DRV_OACTIVE;
		sc->sc_wdog_timer = STAILQ_EMPTY(&sc->sc_txdirtyq) ? 0 : 5;

		if ((ifp->if_drv_flags & IFF_DRV_RUNNING) &&
		    !IFQ_DRV_IS_EMPTY(&ifp->if_snd))
			glc_start_locked(ifp);
	}
}

static int
glc_intr_filter(void *xsc)
{
	struct glc_softc *sc = xsc; 

	powerpc_sync();
	atomic_set_64(&sc->sc_interrupt_status, *sc->sc_hwirq_status);
	return (FILTER_SCHEDULE_THREAD);
}

static void
glc_intr(void *xsc)
{
	struct glc_softc *sc = xsc; 
	uint64_t status, linkstat, junk;

	mtx_lock(&sc->sc_mtx);

	status = atomic_readandclear_64(&sc->sc_interrupt_status);

	if (status == 0) {
		mtx_unlock(&sc->sc_mtx);
		return;
	}

	if (status & (GELIC_INT_RXDONE | GELIC_INT_RXFRAME))
		glc_rxintr(sc);

	if (status & (GELIC_INT_TXDONE | GELIC_INT_TX_CHAIN_END))
		glc_txintr(sc);

	if (status & GELIC_INT_PHY) {
		lv1_net_control(sc->sc_bus, sc->sc_dev, GELIC_GET_LINK_STATUS,
		    GELIC_VLAN_TX_ETHERNET, 0, 0, &linkstat, &junk);

		linkstat = (linkstat & GELIC_LINK_UP) ?
		    LINK_STATE_UP : LINK_STATE_DOWN;
		if (linkstat != sc->sc_ifp->if_link_state)
			if_link_state_change(sc->sc_ifp, linkstat);
	}

	mtx_unlock(&sc->sc_mtx);
}

static void
glc_media_status(struct ifnet *ifp, struct ifmediareq *ifmr)
{
	struct glc_softc *sc = ifp->if_softc; 
	uint64_t status, junk;

	ifmr->ifm_status = IFM_AVALID;
	ifmr->ifm_active = IFM_ETHER;

	lv1_net_control(sc->sc_bus, sc->sc_dev, GELIC_GET_LINK_STATUS,
	    GELIC_VLAN_TX_ETHERNET, 0, 0, &status, &junk);

	if (status & GELIC_LINK_UP)
		ifmr->ifm_status |= IFM_ACTIVE;

	if (status & GELIC_SPEED_10)
		ifmr->ifm_active |= IFM_10_T;
	else if (status & GELIC_SPEED_100)
		ifmr->ifm_active |= IFM_100_TX;
	else if (status & GELIC_SPEED_1000)
		ifmr->ifm_active |= IFM_1000_T;

	if (status & GELIC_FULL_DUPLEX)
		ifmr->ifm_active |= IFM_FDX;
	else
		ifmr->ifm_active |= IFM_HDX;
}

static int
glc_media_change(struct ifnet *ifp)
{
	struct glc_softc *sc = ifp->if_softc; 
	uint64_t mode, junk;
	int result;

	if (IFM_TYPE(sc->sc_media.ifm_media) != IFM_ETHER)
		return (EINVAL);

	switch (IFM_SUBTYPE(sc->sc_media.ifm_media)) {
	case IFM_AUTO:
		mode = GELIC_AUTO_NEG;
		break;
	case IFM_10_T:
		mode = GELIC_SPEED_10;
		break;
	case IFM_100_TX:
		mode = GELIC_SPEED_100;
		break;
	case IFM_1000_T:
		mode = GELIC_SPEED_1000 | GELIC_FULL_DUPLEX;
		break;
	default:
		return (EINVAL);
	}

	if (IFM_OPTIONS(sc->sc_media.ifm_media) & IFM_FDX)
		mode |= GELIC_FULL_DUPLEX;

	result = lv1_net_control(sc->sc_bus, sc->sc_dev, GELIC_SET_LINK_MODE,
	    GELIC_VLAN_TX_ETHERNET, mode, 0, &junk, &junk);

	return (result ? EIO : 0);
<<<<<<< HEAD
}

// CHERI CHANGES START
// {
//   "updated": 20181114,
//   "target_type": "kernel",
//   "changes": [
//     "ioctl:net"
//   ]
// }
// CHERI CHANGES END
=======
}
>>>>>>> c9fc22b6
<|MERGE_RESOLUTION|>--- conflicted
+++ resolved
@@ -957,9 +957,7 @@
 	    GELIC_VLAN_TX_ETHERNET, mode, 0, &junk, &junk);
 
 	return (result ? EIO : 0);
-<<<<<<< HEAD
-}
-
+}
 // CHERI CHANGES START
 // {
 //   "updated": 20181114,
@@ -968,7 +966,4 @@
 //     "ioctl:net"
 //   ]
 // }
-// CHERI CHANGES END
-=======
-}
->>>>>>> c9fc22b6
+// CHERI CHANGES END