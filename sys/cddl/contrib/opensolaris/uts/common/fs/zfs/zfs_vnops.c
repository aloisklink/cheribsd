/*
 * CDDL HEADER START
 *
 * The contents of this file are subject to the terms of the
 * Common Development and Distribution License (the "License").
 * You may not use this file except in compliance with the License.
 *
 * You can obtain a copy of the license at usr/src/OPENSOLARIS.LICENSE
 * or http://www.opensolaris.org/os/licensing.
 * See the License for the specific language governing permissions
 * and limitations under the License.
 *
 * When distributing Covered Code, include this CDDL HEADER in each
 * file and include the License file at usr/src/OPENSOLARIS.LICENSE.
 * If applicable, add the following below this CDDL HEADER, with the
 * fields enclosed by brackets "[]" replaced with your own identifying
 * information: Portions Copyright [yyyy] [name of copyright owner]
 *
 * CDDL HEADER END
 */

/*
 * Copyright (c) 2005, 2010, Oracle and/or its affiliates. All rights reserved.
 * Copyright (c) 2012, 2015 by Delphix. All rights reserved.
 * Copyright (c) 2014 Integros [integros.com]
 * Copyright 2017 Nexenta Systems, Inc.
 */

/* Portions Copyright 2007 Jeremy Teo */
/* Portions Copyright 2010 Robert Milkowski */

#include <sys/types.h>
#include <sys/param.h>
#include <sys/time.h>
#include <sys/systm.h>
#include <sys/sysmacros.h>
#include <sys/resource.h>
#include <sys/vfs.h>
#include <sys/vm.h>
#include <sys/vnode.h>
#include <sys/file.h>
#include <sys/stat.h>
#include <sys/kmem.h>
#include <sys/taskq.h>
#include <sys/uio.h>
#include <sys/atomic.h>
#include <sys/namei.h>
#include <sys/mman.h>
#include <sys/cmn_err.h>
#include <sys/errno.h>
#include <sys/unistd.h>
#include <sys/zfs_dir.h>
#include <sys/zfs_ioctl.h>
#include <sys/fs/zfs.h>
#include <sys/dmu.h>
#include <sys/dmu_objset.h>
#include <sys/spa.h>
#include <sys/txg.h>
#include <sys/dbuf.h>
#include <sys/zap.h>
#include <sys/sa.h>
#include <sys/dirent.h>
#include <sys/policy.h>
#include <sys/sunddi.h>
#include <sys/filio.h>
#include <sys/sid.h>
#include <sys/zfs_ctldir.h>
#include <sys/zfs_fuid.h>
#include <sys/zfs_sa.h>
#include <sys/zfs_rlock.h>
#include <sys/extdirent.h>
#include <sys/kidmap.h>
#include <sys/bio.h>
#include <sys/buf.h>
#include <sys/sched.h>
#include <sys/acl.h>
#include <sys/vmmeter.h>
#include <vm/vm_param.h>
#include <sys/zil.h>

/*
 * Programming rules.
 *
 * Each vnode op performs some logical unit of work.  To do this, the ZPL must
 * properly lock its in-core state, create a DMU transaction, do the work,
 * record this work in the intent log (ZIL), commit the DMU transaction,
 * and wait for the intent log to commit if it is a synchronous operation.
 * Moreover, the vnode ops must work in both normal and log replay context.
 * The ordering of events is important to avoid deadlocks and references
 * to freed memory.  The example below illustrates the following Big Rules:
 *
 *  (1)	A check must be made in each zfs thread for a mounted file system.
 *	This is done avoiding races using ZFS_ENTER(zfsvfs).
 *	A ZFS_EXIT(zfsvfs) is needed before all returns.  Any znodes
 *	must be checked with ZFS_VERIFY_ZP(zp).  Both of these macros
 *	can return EIO from the calling function.
 *
 *  (2)	VN_RELE() should always be the last thing except for zil_commit()
 *	(if necessary) and ZFS_EXIT(). This is for 3 reasons:
 *	First, if it's the last reference, the vnode/znode
 *	can be freed, so the zp may point to freed memory.  Second, the last
 *	reference will call zfs_zinactive(), which may induce a lot of work --
 *	pushing cached pages (which acquires range locks) and syncing out
 *	cached atime changes.  Third, zfs_zinactive() may require a new tx,
 *	which could deadlock the system if you were already holding one.
 *	If you must call VN_RELE() within a tx then use VN_RELE_ASYNC().
 *
 *  (3)	All range locks must be grabbed before calling dmu_tx_assign(),
 *	as they can span dmu_tx_assign() calls.
 *
 *  (4) If ZPL locks are held, pass TXG_NOWAIT as the second argument to
 *      dmu_tx_assign().  This is critical because we don't want to block
 *      while holding locks.
 *
 *	If no ZPL locks are held (aside from ZFS_ENTER()), use TXG_WAIT.  This
 *	reduces lock contention and CPU usage when we must wait (note that if
 *	throughput is constrained by the storage, nearly every transaction
 *	must wait).
 *
 *      Note, in particular, that if a lock is sometimes acquired before
 *      the tx assigns, and sometimes after (e.g. z_lock), then failing
 *      to use a non-blocking assign can deadlock the system.  The scenario:
 *
 *	Thread A has grabbed a lock before calling dmu_tx_assign().
 *	Thread B is in an already-assigned tx, and blocks for this lock.
 *	Thread A calls dmu_tx_assign(TXG_WAIT) and blocks in txg_wait_open()
 *	forever, because the previous txg can't quiesce until B's tx commits.
 *
 *	If dmu_tx_assign() returns ERESTART and zfsvfs->z_assign is TXG_NOWAIT,
 *	then drop all locks, call dmu_tx_wait(), and try again.  On subsequent
 *	calls to dmu_tx_assign(), pass TXG_NOTHROTTLE in addition to TXG_NOWAIT,
 *	to indicate that this operation has already called dmu_tx_wait().
 *	This will ensure that we don't retry forever, waiting a short bit
 *	each time.
 *
 *  (5)	If the operation succeeded, generate the intent log entry for it
 *	before dropping locks.  This ensures that the ordering of events
 *	in the intent log matches the order in which they actually occurred.
 *	During ZIL replay the zfs_log_* functions will update the sequence
 *	number to indicate the zil transaction has replayed.
 *
 *  (6)	At the end of each vnode op, the DMU tx must always commit,
 *	regardless of whether there were any errors.
 *
 *  (7)	After dropping all locks, invoke zil_commit(zilog, foid)
 *	to ensure that synchronous semantics are provided when necessary.
 *
 * In general, this is how things should be ordered in each vnode op:
 *
 *	ZFS_ENTER(zfsvfs);		// exit if unmounted
 * top:
 *	zfs_dirent_lookup(&dl, ...)	// lock directory entry (may VN_HOLD())
 *	rw_enter(...);			// grab any other locks you need
 *	tx = dmu_tx_create(...);	// get DMU tx
 *	dmu_tx_hold_*();		// hold each object you might modify
 *	error = dmu_tx_assign(tx, (waited ? TXG_NOTHROTTLE : 0) | TXG_NOWAIT);
 *	if (error) {
 *		rw_exit(...);		// drop locks
 *		zfs_dirent_unlock(dl);	// unlock directory entry
 *		VN_RELE(...);		// release held vnodes
 *		if (error == ERESTART) {
 *			waited = B_TRUE;
 *			dmu_tx_wait(tx);
 *			dmu_tx_abort(tx);
 *			goto top;
 *		}
 *		dmu_tx_abort(tx);	// abort DMU tx
 *		ZFS_EXIT(zfsvfs);	// finished in zfs
 *		return (error);		// really out of space
 *	}
 *	error = do_real_work();		// do whatever this VOP does
 *	if (error == 0)
 *		zfs_log_*(...);		// on success, make ZIL entry
 *	dmu_tx_commit(tx);		// commit DMU tx -- error or not
 *	rw_exit(...);			// drop locks
 *	zfs_dirent_unlock(dl);		// unlock directory entry
 *	VN_RELE(...);			// release held vnodes
 *	zil_commit(zilog, foid);	// synchronous when necessary
 *	ZFS_EXIT(zfsvfs);		// finished in zfs
 *	return (error);			// done, report error
 */

/* ARGSUSED */
static int
zfs_open(vnode_t **vpp, int flag, cred_t *cr, caller_context_t *ct)
{
	znode_t	*zp = VTOZ(*vpp);
	zfsvfs_t *zfsvfs = zp->z_zfsvfs;

	ZFS_ENTER(zfsvfs);
	ZFS_VERIFY_ZP(zp);

	if ((flag & FWRITE) && (zp->z_pflags & ZFS_APPENDONLY) &&
	    ((flag & FAPPEND) == 0)) {
		ZFS_EXIT(zfsvfs);
		return (SET_ERROR(EPERM));
	}

	if (!zfs_has_ctldir(zp) && zp->z_zfsvfs->z_vscan &&
	    ZTOV(zp)->v_type == VREG &&
	    !(zp->z_pflags & ZFS_AV_QUARANTINED) && zp->z_size > 0) {
		if (fs_vscan(*vpp, cr, 0) != 0) {
			ZFS_EXIT(zfsvfs);
			return (SET_ERROR(EACCES));
		}
	}

	/* Keep a count of the synchronous opens in the znode */
	if (flag & (FSYNC | FDSYNC))
		atomic_inc_32(&zp->z_sync_cnt);

	ZFS_EXIT(zfsvfs);
	return (0);
}

/* ARGSUSED */
static int
zfs_close(vnode_t *vp, int flag, int count, offset_t offset, cred_t *cr,
    caller_context_t *ct)
{
	znode_t	*zp = VTOZ(vp);
	zfsvfs_t *zfsvfs = zp->z_zfsvfs;

	/*
	 * Clean up any locks held by this process on the vp.
	 */
	cleanlocks(vp, ddi_get_pid(), 0);
	cleanshares(vp, ddi_get_pid());

	ZFS_ENTER(zfsvfs);
	ZFS_VERIFY_ZP(zp);

	/* Decrement the synchronous opens in the znode */
	if ((flag & (FSYNC | FDSYNC)) && (count == 1))
		atomic_dec_32(&zp->z_sync_cnt);

	if (!zfs_has_ctldir(zp) && zp->z_zfsvfs->z_vscan &&
	    ZTOV(zp)->v_type == VREG &&
	    !(zp->z_pflags & ZFS_AV_QUARANTINED) && zp->z_size > 0)
		VERIFY(fs_vscan(vp, cr, 1) == 0);

	ZFS_EXIT(zfsvfs);
	return (0);
}

/*
 * Lseek support for finding holes (cmd == _FIO_SEEK_HOLE) and
 * data (cmd == _FIO_SEEK_DATA). "off" is an in/out parameter.
 */
static int
zfs_holey(vnode_t *vp, u_long cmd, offset_t *off)
{
	znode_t	*zp = VTOZ(vp);
	uint64_t noff = (uint64_t)*off; /* new offset */
	uint64_t file_sz;
	int error;
	boolean_t hole;

	file_sz = zp->z_size;
	if (noff >= file_sz)  {
		return (SET_ERROR(ENXIO));
	}

	if (cmd == _FIO_SEEK_HOLE)
		hole = B_TRUE;
	else
		hole = B_FALSE;

	error = dmu_offset_next(zp->z_zfsvfs->z_os, zp->z_id, hole, &noff);

	if (error == ESRCH)
		return (SET_ERROR(ENXIO));

	/*
	 * We could find a hole that begins after the logical end-of-file,
	 * because dmu_offset_next() only works on whole blocks.  If the
	 * EOF falls mid-block, then indicate that the "virtual hole"
	 * at the end of the file begins at the logical EOF, rather than
	 * at the end of the last block.
	 */
	if (noff > file_sz) {
		ASSERT(hole);
		noff = file_sz;
	}

	if (noff < *off)
		return (error);
	*off = noff;
	return (error);
}

/* ARGSUSED */
static int
zfs_ioctl(vnode_t *vp, u_long com, intptr_t data, int flag, cred_t *cred,
    int *rvalp, caller_context_t *ct)
{
	offset_t off;
	offset_t ndata;
	dmu_object_info_t doi;
	int error;
	zfsvfs_t *zfsvfs;
	znode_t *zp;

	switch (com) {
	case _FIOFFS:
	{
		return (0);

		/*
		 * The following two ioctls are used by bfu.  Faking out,
		 * necessary to avoid bfu errors.
		 */
	}
	case _FIOGDIO:
	case _FIOSDIO:
	{
		return (0);
	}

	case _FIO_SEEK_DATA:
	case _FIO_SEEK_HOLE:
	{
#ifdef illumos
		if (ddi_copyin((void *)data, &off, sizeof (off), flag))
			return (SET_ERROR(EFAULT));
#else
		off = *(offset_t *)data;
#endif
		zp = VTOZ(vp);
		zfsvfs = zp->z_zfsvfs;
		ZFS_ENTER(zfsvfs);
		ZFS_VERIFY_ZP(zp);

		/* offset parameter is in/out */
		error = zfs_holey(vp, com, &off);
		ZFS_EXIT(zfsvfs);
		if (error)
			return (error);
#ifdef illumos
		if (ddi_copyout(&off, (void *)data, sizeof (off), flag))
			return (SET_ERROR(EFAULT));
#else
		*(offset_t *)data = off;
#endif
		return (0);
	}
#ifdef illumos
	case _FIO_COUNT_FILLED:
	{
		/*
		 * _FIO_COUNT_FILLED adds a new ioctl command which
		 * exposes the number of filled blocks in a
		 * ZFS object.
		 */
		zp = VTOZ(vp);
		zfsvfs = zp->z_zfsvfs;
		ZFS_ENTER(zfsvfs);
		ZFS_VERIFY_ZP(zp);

		/*
		 * Wait for all dirty blocks for this object
		 * to get synced out to disk, and the DMU info
		 * updated.
		 */
		error = dmu_object_wait_synced(zfsvfs->z_os, zp->z_id);
		if (error) {
			ZFS_EXIT(zfsvfs);
			return (error);
		}

		/*
		 * Retrieve fill count from DMU object.
		 */
		error = dmu_object_info(zfsvfs->z_os, zp->z_id, &doi);
		if (error) {
			ZFS_EXIT(zfsvfs);
			return (error);
		}

		ndata = doi.doi_fill_count;

		ZFS_EXIT(zfsvfs);
		if (ddi_copyout(&ndata, (void *)data, sizeof (ndata), flag))
			return (SET_ERROR(EFAULT));
		return (0);
	}
#endif
	}
	return (SET_ERROR(ENOTTY));
}

static vm_page_t
page_busy(vnode_t *vp, int64_t start, int64_t off, int64_t nbytes)
{
	vm_object_t obj;
	vm_page_t pp;
	int64_t end;

	/*
	 * At present vm_page_clear_dirty extends the cleared range to DEV_BSIZE
	 * aligned boundaries, if the range is not aligned.  As a result a
	 * DEV_BSIZE subrange with partially dirty data may get marked as clean.
	 * It may happen that all DEV_BSIZE subranges are marked clean and thus
	 * the whole page would be considred clean despite have some dirty data.
	 * For this reason we should shrink the range to DEV_BSIZE aligned
	 * boundaries before calling vm_page_clear_dirty.
	 */
	end = rounddown2(off + nbytes, DEV_BSIZE);
	off = roundup2(off, DEV_BSIZE);
	nbytes = end - off;

	obj = vp->v_object;
	zfs_vmobject_assert_wlocked(obj);

	vm_page_grab_valid(&pp, obj, OFF_TO_IDX(start), VM_ALLOC_NOCREAT |
	    VM_ALLOC_SBUSY | VM_ALLOC_NORMAL | VM_ALLOC_IGN_SBUSY);
	if (pp != NULL) {
		ASSERT3U(pp->valid, ==, VM_PAGE_BITS_ALL);
		vm_object_pip_add(obj, 1);
		pmap_remove_write(pp);
		if (nbytes != 0)
			vm_page_clear_dirty(pp, off, nbytes);
	}
	return (pp);
}

static void
page_unbusy(vm_page_t pp)
{

	vm_page_sunbusy(pp);
	vm_object_pip_wakeup(pp->object);
}

static vm_page_t
page_wire(vnode_t *vp, int64_t start)
{
	vm_object_t obj;
	vm_page_t m;

	obj = vp->v_object;
	zfs_vmobject_assert_wlocked(obj);

	vm_page_grab_valid(&m, obj, OFF_TO_IDX(start), VM_ALLOC_NOCREAT |
	    VM_ALLOC_WIRED | VM_ALLOC_IGN_SBUSY | VM_ALLOC_NOBUSY);
	return (m);
}

static void
page_unwire(vm_page_t pp)
{

	vm_page_unwire(pp, PQ_ACTIVE);
}

/*
 * When a file is memory mapped, we must keep the IO data synchronized
 * between the DMU cache and the memory mapped pages.  What this means:
 *
 * On Write:	If we find a memory mapped page, we write to *both*
 *		the page and the dmu buffer.
 */
static void
update_pages(vnode_t *vp, int64_t start, int len, objset_t *os, uint64_t oid,
    int segflg, dmu_tx_t *tx)
{
	vm_object_t obj;
	struct sf_buf *sf;
	caddr_t va;
	int off;

	ASSERT(segflg != UIO_NOCOPY);
	ASSERT(vp->v_mount != NULL);
	obj = vp->v_object;
	ASSERT(obj != NULL);

	off = start & PAGEOFFSET;
	zfs_vmobject_wlock(obj);
	vm_object_pip_add(obj, 1);
	for (start &= PAGEMASK; len > 0; start += PAGESIZE) {
		vm_page_t pp;
		int nbytes = imin(PAGESIZE - off, len);

		if ((pp = page_busy(vp, start, off, nbytes)) != NULL) {
			zfs_vmobject_wunlock(obj);

			va = zfs_map_page(pp, &sf);
			(void) dmu_read(os, oid, start+off, nbytes,
			    va+off, DMU_READ_PREFETCH);;
			zfs_unmap_page(sf);

			zfs_vmobject_wlock(obj);
			page_unbusy(pp);
		}
		len -= nbytes;
		off = 0;
	}
	vm_object_pip_wakeup(obj);
	zfs_vmobject_wunlock(obj);
}

/*
 * Read with UIO_NOCOPY flag means that sendfile(2) requests
 * ZFS to populate a range of page cache pages with data.
 *
 * NOTE: this function could be optimized to pre-allocate
 * all pages in advance, drain exclusive busy on all of them,
 * map them into contiguous KVA region and populate them
 * in one single dmu_read() call.
 */
static int
mappedread_sf(vnode_t *vp, int nbytes, uio_t *uio)
{
	znode_t *zp = VTOZ(vp);
	objset_t *os = zp->z_zfsvfs->z_os;
	struct sf_buf *sf;
	vm_object_t obj;
	vm_page_t pp;
	int64_t start;
	caddr_t va;
	int len = nbytes;
	int off;
	int error = 0;

	ASSERT(uio->uio_segflg == UIO_NOCOPY);
	ASSERT(vp->v_mount != NULL);
	obj = vp->v_object;
	ASSERT(obj != NULL);
	ASSERT((uio->uio_loffset & PAGEOFFSET) == 0);

	zfs_vmobject_wlock(obj);
	for (start = uio->uio_loffset; len > 0; start += PAGESIZE) {
		int bytes = MIN(PAGESIZE, len);

		pp = vm_page_grab(obj, OFF_TO_IDX(start), VM_ALLOC_SBUSY |
		    VM_ALLOC_NORMAL | VM_ALLOC_IGN_SBUSY);
		if (vm_page_none_valid(pp)) {
			zfs_vmobject_wunlock(obj);
			va = zfs_map_page(pp, &sf);
			error = dmu_read(os, zp->z_id, start, bytes, va,
			    DMU_READ_PREFETCH);
			if (bytes != PAGESIZE && error == 0)
				bzero(va + bytes, PAGESIZE - bytes);
			zfs_unmap_page(sf);
			zfs_vmobject_wlock(obj);
			if (error == 0) {
				vm_page_valid(pp);
				vm_page_lock(pp);
				vm_page_activate(pp);
				vm_page_unlock(pp);
			}
			vm_page_sunbusy(pp);
			if (error != 0 && !vm_page_wired(pp) &&
			    pp->valid == 0 && vm_page_tryxbusy(pp))
				vm_page_free(pp);
		} else {
			ASSERT3U(pp->valid, ==, VM_PAGE_BITS_ALL);
			vm_page_sunbusy(pp);
		}
		if (error)
			break;
		uio->uio_resid -= bytes;
		uio->uio_offset += bytes;
		len -= bytes;
	}
	zfs_vmobject_wunlock(obj);
	return (error);
}

/*
 * When a file is memory mapped, we must keep the IO data synchronized
 * between the DMU cache and the memory mapped pages.  What this means:
 *
 * On Read:	We "read" preferentially from memory mapped pages,
 *		else we default from the dmu buffer.
 *
 * NOTE: We will always "break up" the IO into PAGESIZE uiomoves when
 *	 the file is memory mapped.
 */
static int
mappedread(vnode_t *vp, int nbytes, uio_t *uio)
{
	znode_t *zp = VTOZ(vp);
	vm_object_t obj;
	int64_t start;
	caddr_t va;
	int len = nbytes;
	int off;
	int error = 0;

	ASSERT(vp->v_mount != NULL);
	obj = vp->v_object;
	ASSERT(obj != NULL);

	start = uio->uio_loffset;
	off = start & PAGEOFFSET;
	zfs_vmobject_wlock(obj);
	for (start &= PAGEMASK; len > 0; start += PAGESIZE) {
		vm_page_t pp;
		uint64_t bytes = MIN(PAGESIZE - off, len);

		if (pp = page_wire(vp, start)) {
			struct sf_buf *sf;
			caddr_t va;

			zfs_vmobject_wunlock(obj);
			va = zfs_map_page(pp, &sf);
#ifdef illumos
			error = uiomove(va + off, bytes, UIO_READ, uio);
#else
			error = vn_io_fault_uiomove(va + off, bytes, uio);
#endif
			zfs_unmap_page(sf);
			zfs_vmobject_wlock(obj);
			page_unwire(pp);
		} else {
			zfs_vmobject_wunlock(obj);
			error = dmu_read_uio_dbuf(sa_get_db(zp->z_sa_hdl),
			    uio, bytes);
			zfs_vmobject_wlock(obj);
		}
		len -= bytes;
		off = 0;
		if (error)
			break;
	}
	zfs_vmobject_wunlock(obj);
	return (error);
}

offset_t zfs_read_chunk_size = 1024 * 1024; /* Tunable */

/*
 * Read bytes from specified file into supplied buffer.
 *
 *	IN:	vp	- vnode of file to be read from.
 *		uio	- structure supplying read location, range info,
 *			  and return buffer.
 *		ioflag	- SYNC flags; used to provide FRSYNC semantics.
 *		cr	- credentials of caller.
 *		ct	- caller context
 *
 *	OUT:	uio	- updated offset and range, buffer filled.
 *
 *	RETURN:	0 on success, error code on failure.
 *
 * Side Effects:
 *	vp - atime updated if byte count > 0
 */
/* ARGSUSED */
static int
zfs_read(vnode_t *vp, uio_t *uio, int ioflag, cred_t *cr, caller_context_t *ct)
{
	znode_t		*zp = VTOZ(vp);
	zfsvfs_t	*zfsvfs = zp->z_zfsvfs;
	ssize_t		n, nbytes;
	int		error = 0;
	xuio_t		*xuio = NULL;

	ZFS_ENTER(zfsvfs);
	ZFS_VERIFY_ZP(zp);

	if (zp->z_pflags & ZFS_AV_QUARANTINED) {
		ZFS_EXIT(zfsvfs);
		return (SET_ERROR(EACCES));
	}

	/*
	 * Validate file offset
	 */
	if (uio->uio_loffset < (offset_t)0) {
		ZFS_EXIT(zfsvfs);
		return (SET_ERROR(EINVAL));
	}

	/*
	 * Fasttrack empty reads
	 */
	if (uio->uio_resid == 0) {
		ZFS_EXIT(zfsvfs);
		return (0);
	}

	/*
	 * Check for mandatory locks
	 */
	if (MANDMODE(zp->z_mode)) {
		if (error = chklock(vp, FREAD,
		    uio->uio_loffset, uio->uio_resid, uio->uio_fmode, ct)) {
			ZFS_EXIT(zfsvfs);
			return (error);
		}
	}

	/*
	 * If we're in FRSYNC mode, sync out this znode before reading it.
	 */
	if (zfsvfs->z_log &&
	    (ioflag & FRSYNC || zfsvfs->z_os->os_sync == ZFS_SYNC_ALWAYS))
		zil_commit(zfsvfs->z_log, zp->z_id);

	/*
	 * Lock the range against changes.
	 */
	locked_range_t *lr = rangelock_enter(&zp->z_rangelock,
	    uio->uio_loffset, uio->uio_resid, RL_READER);

	/*
	 * If we are reading past end-of-file we can skip
	 * to the end; but we might still need to set atime.
	 */
	if (uio->uio_loffset >= zp->z_size) {
		error = 0;
		goto out;
	}

	ASSERT(uio->uio_loffset < zp->z_size);
	n = MIN(uio->uio_resid, zp->z_size - uio->uio_loffset);

#ifdef illumos
	if ((uio->uio_extflg == UIO_XUIO) &&
	    (((xuio_t *)uio)->xu_type == UIOTYPE_ZEROCOPY)) {
		int nblk;
		int blksz = zp->z_blksz;
		uint64_t offset = uio->uio_loffset;

		xuio = (xuio_t *)uio;
		if ((ISP2(blksz))) {
			nblk = (P2ROUNDUP(offset + n, blksz) - P2ALIGN(offset,
			    blksz)) / blksz;
		} else {
			ASSERT(offset + n <= blksz);
			nblk = 1;
		}
		(void) dmu_xuio_init(xuio, nblk);

		if (vn_has_cached_data(vp)) {
			/*
			 * For simplicity, we always allocate a full buffer
			 * even if we only expect to read a portion of a block.
			 */
			while (--nblk >= 0) {
				(void) dmu_xuio_add(xuio,
				    dmu_request_arcbuf(sa_get_db(zp->z_sa_hdl),
				    blksz), 0, blksz);
			}
		}
	}
#endif	/* illumos */

	while (n > 0) {
		nbytes = MIN(n, zfs_read_chunk_size -
		    P2PHASE(uio->uio_loffset, zfs_read_chunk_size));

#ifdef __FreeBSD__
		if (uio->uio_segflg == UIO_NOCOPY)
			error = mappedread_sf(vp, nbytes, uio);
		else
#endif /* __FreeBSD__ */
		if (vn_has_cached_data(vp)) {
			error = mappedread(vp, nbytes, uio);
		} else {
			error = dmu_read_uio_dbuf(sa_get_db(zp->z_sa_hdl),
			    uio, nbytes);
		}
		if (error) {
			/* convert checksum errors into IO errors */
			if (error == ECKSUM)
				error = SET_ERROR(EIO);
			break;
		}

		n -= nbytes;
	}
out:
	rangelock_exit(lr);

	ZFS_ACCESSTIME_STAMP(zfsvfs, zp);
	ZFS_EXIT(zfsvfs);
	return (error);
}

/*
 * Write the bytes to a file.
 *
 *	IN:	vp	- vnode of file to be written to.
 *		uio	- structure supplying write location, range info,
 *			  and data buffer.
 *		ioflag	- FAPPEND, FSYNC, and/or FDSYNC.  FAPPEND is
 *			  set if in append mode.
 *		cr	- credentials of caller.
 *		ct	- caller context (NFS/CIFS fem monitor only)
 *
 *	OUT:	uio	- updated offset and range.
 *
 *	RETURN:	0 on success, error code on failure.
 *
 * Timestamps:
 *	vp - ctime|mtime updated if byte count > 0
 */

/* ARGSUSED */
static int
zfs_write(vnode_t *vp, uio_t *uio, int ioflag, cred_t *cr, caller_context_t *ct)
{
	znode_t		*zp = VTOZ(vp);
	rlim64_t	limit = MAXOFFSET_T;
	ssize_t		start_resid = uio->uio_resid;
	ssize_t		tx_bytes;
	uint64_t	end_size;
	dmu_tx_t	*tx;
	zfsvfs_t	*zfsvfs = zp->z_zfsvfs;
	zilog_t		*zilog;
	offset_t	woff;
	ssize_t		n, nbytes;
	int		max_blksz = zfsvfs->z_max_blksz;
	int		error = 0;
	arc_buf_t	*abuf;
	iovec_t		*aiov = NULL;
	xuio_t		*xuio = NULL;
	int		i_iov = 0;
	int		iovcnt = uio->uio_iovcnt;
	iovec_t		*iovp = uio->uio_iov;
	int		write_eof;
	int		count = 0;
	sa_bulk_attr_t	bulk[4];
	uint64_t	mtime[2], ctime[2];

	/*
	 * Fasttrack empty write
	 */
	n = start_resid;
	if (n == 0)
		return (0);

	if (limit == RLIM64_INFINITY || limit > MAXOFFSET_T)
		limit = MAXOFFSET_T;

	ZFS_ENTER(zfsvfs);
	ZFS_VERIFY_ZP(zp);

	SA_ADD_BULK_ATTR(bulk, count, SA_ZPL_MTIME(zfsvfs), NULL, &mtime, 16);
	SA_ADD_BULK_ATTR(bulk, count, SA_ZPL_CTIME(zfsvfs), NULL, &ctime, 16);
	SA_ADD_BULK_ATTR(bulk, count, SA_ZPL_SIZE(zfsvfs), NULL,
	    &zp->z_size, 8);
	SA_ADD_BULK_ATTR(bulk, count, SA_ZPL_FLAGS(zfsvfs), NULL,
	    &zp->z_pflags, 8);

	/*
	 * In a case vp->v_vfsp != zp->z_zfsvfs->z_vfs (e.g. snapshots) our
	 * callers might not be able to detect properly that we are read-only,
	 * so check it explicitly here.
	 */
	if (zfsvfs->z_vfs->vfs_flag & VFS_RDONLY) {
		ZFS_EXIT(zfsvfs);
		return (SET_ERROR(EROFS));
	}

	/*
	 * If immutable or not appending then return EPERM.
	 * Intentionally allow ZFS_READONLY through here.
	 * See zfs_zaccess_common()
	 */
	if ((zp->z_pflags & ZFS_IMMUTABLE) ||
	    ((zp->z_pflags & ZFS_APPENDONLY) && !(ioflag & FAPPEND) &&
	    (uio->uio_loffset < zp->z_size))) {
		ZFS_EXIT(zfsvfs);
		return (SET_ERROR(EPERM));
	}

	zilog = zfsvfs->z_log;

	/*
	 * Validate file offset
	 */
	woff = ioflag & FAPPEND ? zp->z_size : uio->uio_loffset;
	if (woff < 0) {
		ZFS_EXIT(zfsvfs);
		return (SET_ERROR(EINVAL));
	}

	/*
	 * Check for mandatory locks before calling rangelock_enter()
	 * in order to prevent a deadlock with locks set via fcntl().
	 */
	if (MANDMODE((mode_t)zp->z_mode) &&
	    (error = chklock(vp, FWRITE, woff, n, uio->uio_fmode, ct)) != 0) {
		ZFS_EXIT(zfsvfs);
		return (error);
	}

#ifdef illumos
	/*
	 * Pre-fault the pages to ensure slow (eg NFS) pages
	 * don't hold up txg.
	 * Skip this if uio contains loaned arc_buf.
	 */
	if ((uio->uio_extflg == UIO_XUIO) &&
	    (((xuio_t *)uio)->xu_type == UIOTYPE_ZEROCOPY))
		xuio = (xuio_t *)uio;
	else
		uio_prefaultpages(MIN(n, max_blksz), uio);
#endif

	/*
	 * If in append mode, set the io offset pointer to eof.
	 */
	locked_range_t *lr;
	if (ioflag & FAPPEND) {
		/*
		 * Obtain an appending range lock to guarantee file append
		 * semantics.  We reset the write offset once we have the lock.
		 */
		lr = rangelock_enter(&zp->z_rangelock, 0, n, RL_APPEND);
		woff = lr->lr_offset;
		if (lr->lr_length == UINT64_MAX) {
			/*
			 * We overlocked the file because this write will cause
			 * the file block size to increase.
			 * Note that zp_size cannot change with this lock held.
			 */
			woff = zp->z_size;
		}
		uio->uio_loffset = woff;
	} else {
		/*
		 * Note that if the file block size will change as a result of
		 * this write, then this range lock will lock the entire file
		 * so that we can re-write the block safely.
		 */
		lr = rangelock_enter(&zp->z_rangelock, woff, n, RL_WRITER);
	}

	if (vn_rlimit_fsize(vp, uio, uio->uio_td)) {
		rangelock_exit(lr);
		ZFS_EXIT(zfsvfs);
		return (EFBIG);
	}

	if (woff >= limit) {
		rangelock_exit(lr);
		ZFS_EXIT(zfsvfs);
		return (SET_ERROR(EFBIG));
	}

	if ((woff + n) > limit || woff > (limit - n))
		n = limit - woff;

	/* Will this write extend the file length? */
	write_eof = (woff + n > zp->z_size);

	end_size = MAX(zp->z_size, woff + n);

	/*
	 * Write the file in reasonable size chunks.  Each chunk is written
	 * in a separate transaction; this keeps the intent log records small
	 * and allows us to do more fine-grained space accounting.
	 */
	while (n > 0) {
		abuf = NULL;
		woff = uio->uio_loffset;
		if (zfs_owner_overquota(zfsvfs, zp, B_FALSE) ||
		    zfs_owner_overquota(zfsvfs, zp, B_TRUE)) {
			if (abuf != NULL)
				dmu_return_arcbuf(abuf);
			error = SET_ERROR(EDQUOT);
			break;
		}

		if (xuio && abuf == NULL) {
			ASSERT(i_iov < iovcnt);
			aiov = &iovp[i_iov];
			abuf = dmu_xuio_arcbuf(xuio, i_iov);
			dmu_xuio_clear(xuio, i_iov);
			DTRACE_PROBE3(zfs_cp_write, int, i_iov,
			    iovec_t *, aiov, arc_buf_t *, abuf);
			ASSERT((aiov->iov_base == abuf->b_data) ||
			    ((char *)aiov->iov_base - (char *)abuf->b_data +
			    aiov->iov_len == arc_buf_size(abuf)));
			i_iov++;
		} else if (abuf == NULL && n >= max_blksz &&
		    woff >= zp->z_size &&
		    P2PHASE(woff, max_blksz) == 0 &&
		    zp->z_blksz == max_blksz) {
			/*
			 * This write covers a full block.  "Borrow" a buffer
			 * from the dmu so that we can fill it before we enter
			 * a transaction.  This avoids the possibility of
			 * holding up the transaction if the data copy hangs
			 * up on a pagefault (e.g., from an NFS server mapping).
			 */
			size_t cbytes;

			abuf = dmu_request_arcbuf(sa_get_db(zp->z_sa_hdl),
			    max_blksz);
			ASSERT(abuf != NULL);
			ASSERT(arc_buf_size(abuf) == max_blksz);
			if (error = uiocopy(abuf->b_data, max_blksz,
			    UIO_WRITE, uio, &cbytes)) {
				dmu_return_arcbuf(abuf);
				break;
			}
			ASSERT(cbytes == max_blksz);
		}

		/*
		 * Start a transaction.
		 */
		tx = dmu_tx_create(zfsvfs->z_os);
		dmu_tx_hold_sa(tx, zp->z_sa_hdl, B_FALSE);
		dmu_tx_hold_write(tx, zp->z_id, woff, MIN(n, max_blksz));
		zfs_sa_upgrade_txholds(tx, zp);
		error = dmu_tx_assign(tx, TXG_WAIT);
		if (error) {
			dmu_tx_abort(tx);
			if (abuf != NULL)
				dmu_return_arcbuf(abuf);
			break;
		}

		/*
		 * If rangelock_enter() over-locked we grow the blocksize
		 * and then reduce the lock range.  This will only happen
		 * on the first iteration since rangelock_reduce() will
		 * shrink down lr_length to the appropriate size.
		 */
		if (lr->lr_length == UINT64_MAX) {
			uint64_t new_blksz;

			if (zp->z_blksz > max_blksz) {
				/*
				 * File's blocksize is already larger than the
				 * "recordsize" property.  Only let it grow to
				 * the next power of 2.
				 */
				ASSERT(!ISP2(zp->z_blksz));
				new_blksz = MIN(end_size,
				    1 << highbit64(zp->z_blksz));
			} else {
				new_blksz = MIN(end_size, max_blksz);
			}
			zfs_grow_blocksize(zp, new_blksz, tx);
			rangelock_reduce(lr, woff, n);
		}

		/*
		 * XXX - should we really limit each write to z_max_blksz?
		 * Perhaps we should use SPA_MAXBLOCKSIZE chunks?
		 */
		nbytes = MIN(n, max_blksz - P2PHASE(woff, max_blksz));

		if (woff + nbytes > zp->z_size)
			vnode_pager_setsize(vp, woff + nbytes);

		if (abuf == NULL) {
			tx_bytes = uio->uio_resid;
			error = dmu_write_uio_dbuf(sa_get_db(zp->z_sa_hdl),
			    uio, nbytes, tx);
			tx_bytes -= uio->uio_resid;
		} else {
			tx_bytes = nbytes;
			ASSERT(xuio == NULL || tx_bytes == aiov->iov_len);
			/*
			 * If this is not a full block write, but we are
			 * extending the file past EOF and this data starts
			 * block-aligned, use assign_arcbuf().  Otherwise,
			 * write via dmu_write().
			 */
			if (tx_bytes < max_blksz && (!write_eof ||
			    aiov->iov_base != abuf->b_data)) {
				ASSERT(xuio);
				dmu_write(zfsvfs->z_os, zp->z_id, woff,
				    aiov->iov_len, aiov->iov_base, tx);
				dmu_return_arcbuf(abuf);
				xuio_stat_wbuf_copied();
			} else {
				ASSERT(xuio || tx_bytes == max_blksz);
				dmu_assign_arcbuf(sa_get_db(zp->z_sa_hdl),
				    woff, abuf, tx);
			}
			ASSERT(tx_bytes <= uio->uio_resid);
			uioskip(uio, tx_bytes);
		}
		if (tx_bytes && vn_has_cached_data(vp)) {
			update_pages(vp, woff, tx_bytes, zfsvfs->z_os,
			    zp->z_id, uio->uio_segflg, tx);
		}

		/*
		 * If we made no progress, we're done.  If we made even
		 * partial progress, update the znode and ZIL accordingly.
		 */
		if (tx_bytes == 0) {
			(void) sa_update(zp->z_sa_hdl, SA_ZPL_SIZE(zfsvfs),
			    (void *)&zp->z_size, sizeof (uint64_t), tx);
			dmu_tx_commit(tx);
			ASSERT(error != 0);
			break;
		}

		/*
		 * Clear Set-UID/Set-GID bits on successful write if not
		 * privileged and at least one of the excute bits is set.
		 *
		 * It would be nice to to this after all writes have
		 * been done, but that would still expose the ISUID/ISGID
		 * to another app after the partial write is committed.
		 *
		 * Note: we don't call zfs_fuid_map_id() here because
		 * user 0 is not an ephemeral uid.
		 */
		mutex_enter(&zp->z_acl_lock);
		if ((zp->z_mode & (S_IXUSR | (S_IXUSR >> 3) |
		    (S_IXUSR >> 6))) != 0 &&
		    (zp->z_mode & (S_ISUID | S_ISGID)) != 0 &&
		    secpolicy_vnode_setid_retain(vp, cr,
		    (zp->z_mode & S_ISUID) != 0 && zp->z_uid == 0) != 0) {
			uint64_t newmode;
			zp->z_mode &= ~(S_ISUID | S_ISGID);
			newmode = zp->z_mode;
			(void) sa_update(zp->z_sa_hdl, SA_ZPL_MODE(zfsvfs),
			    (void *)&newmode, sizeof (uint64_t), tx);
		}
		mutex_exit(&zp->z_acl_lock);

		zfs_tstamp_update_setup(zp, CONTENT_MODIFIED, mtime, ctime,
		    B_TRUE);

		/*
		 * Update the file size (zp_size) if it has changed;
		 * account for possible concurrent updates.
		 */
		while ((end_size = zp->z_size) < uio->uio_loffset) {
			(void) atomic_cas_64(&zp->z_size, end_size,
			    uio->uio_loffset);
#ifdef illumos
			ASSERT(error == 0);
#else
			ASSERT(error == 0 || error == EFAULT);
#endif
		}
		/*
		 * If we are replaying and eof is non zero then force
		 * the file size to the specified eof. Note, there's no
		 * concurrency during replay.
		 */
		if (zfsvfs->z_replay && zfsvfs->z_replay_eof != 0)
			zp->z_size = zfsvfs->z_replay_eof;

		if (error == 0)
			error = sa_bulk_update(zp->z_sa_hdl, bulk, count, tx);
		else
			(void) sa_bulk_update(zp->z_sa_hdl, bulk, count, tx);

		zfs_log_write(zilog, tx, TX_WRITE, zp, woff, tx_bytes, ioflag);
		dmu_tx_commit(tx);

		if (error != 0)
			break;
		ASSERT(tx_bytes == nbytes);
		n -= nbytes;

#ifdef illumos
		if (!xuio && n > 0)
			uio_prefaultpages(MIN(n, max_blksz), uio);
#endif
	}

	rangelock_exit(lr);

	/*
	 * If we're in replay mode, or we made no progress, return error.
	 * Otherwise, it's at least a partial write, so it's successful.
	 */
	if (zfsvfs->z_replay || uio->uio_resid == start_resid) {
		ZFS_EXIT(zfsvfs);
		return (error);
	}

#ifdef __FreeBSD__
	/*
	 * EFAULT means that at least one page of the source buffer was not
	 * available.  VFS will re-try remaining I/O upon this error.
	 */
	if (error == EFAULT) {
		ZFS_EXIT(zfsvfs);
		return (error);
	}
#endif

	if (ioflag & (FSYNC | FDSYNC) ||
	    zfsvfs->z_os->os_sync == ZFS_SYNC_ALWAYS)
		zil_commit(zilog, zp->z_id);

	ZFS_EXIT(zfsvfs);
	return (0);
}

/* ARGSUSED */
void
zfs_get_done(zgd_t *zgd, int error)
{
	znode_t *zp = zgd->zgd_private;
	objset_t *os = zp->z_zfsvfs->z_os;

	if (zgd->zgd_db)
		dmu_buf_rele(zgd->zgd_db, zgd);

	rangelock_exit(zgd->zgd_lr);

	/*
	 * Release the vnode asynchronously as we currently have the
	 * txg stopped from syncing.
	 */
	VN_RELE_ASYNC(ZTOV(zp), dsl_pool_vnrele_taskq(dmu_objset_pool(os)));

	kmem_free(zgd, sizeof (zgd_t));
}

#ifdef DEBUG
static int zil_fault_io = 0;
#endif

/*
 * Get data to generate a TX_WRITE intent log record.
 */
int
zfs_get_data(void *arg, lr_write_t *lr, char *buf, struct lwb *lwb, zio_t *zio)
{
	zfsvfs_t *zfsvfs = arg;
	objset_t *os = zfsvfs->z_os;
	znode_t *zp;
	uint64_t object = lr->lr_foid;
	uint64_t offset = lr->lr_offset;
	uint64_t size = lr->lr_length;
	dmu_buf_t *db;
	zgd_t *zgd;
	int error = 0;

	ASSERT3P(lwb, !=, NULL);
	ASSERT3P(zio, !=, NULL);
	ASSERT3U(size, !=, 0);

	/*
	 * Nothing to do if the file has been removed
	 */
	if (zfs_zget(zfsvfs, object, &zp) != 0)
		return (SET_ERROR(ENOENT));
	if (zp->z_unlinked) {
		/*
		 * Release the vnode asynchronously as we currently have the
		 * txg stopped from syncing.
		 */
		VN_RELE_ASYNC(ZTOV(zp),
		    dsl_pool_vnrele_taskq(dmu_objset_pool(os)));
		return (SET_ERROR(ENOENT));
	}

	zgd = (zgd_t *)kmem_zalloc(sizeof (zgd_t), KM_SLEEP);
	zgd->zgd_lwb = lwb;
	zgd->zgd_private = zp;

	/*
	 * Write records come in two flavors: immediate and indirect.
	 * For small writes it's cheaper to store the data with the
	 * log record (immediate); for large writes it's cheaper to
	 * sync the data and get a pointer to it (indirect) so that
	 * we don't have to write the data twice.
	 */
	if (buf != NULL) { /* immediate write */
		zgd->zgd_lr = rangelock_enter(&zp->z_rangelock,
		    offset, size, RL_READER);
		/* test for truncation needs to be done while range locked */
		if (offset >= zp->z_size) {
			error = SET_ERROR(ENOENT);
		} else {
			error = dmu_read(os, object, offset, size, buf,
			    DMU_READ_NO_PREFETCH);
		}
		ASSERT(error == 0 || error == ENOENT);
	} else { /* indirect write */
		/*
		 * Have to lock the whole block to ensure when it's
		 * written out and its checksum is being calculated
		 * that no one can change the data. We need to re-check
		 * blocksize after we get the lock in case it's changed!
		 */
		for (;;) {
			uint64_t blkoff;
			size = zp->z_blksz;
			blkoff = ISP2(size) ? P2PHASE(offset, size) : offset;
			offset -= blkoff;
			zgd->zgd_lr = rangelock_enter(&zp->z_rangelock,
			    offset, size, RL_READER);
			if (zp->z_blksz == size)
				break;
			offset += blkoff;
			rangelock_exit(zgd->zgd_lr);
		}
		/* test for truncation needs to be done while range locked */
		if (lr->lr_offset >= zp->z_size)
			error = SET_ERROR(ENOENT);
#ifdef DEBUG
		if (zil_fault_io) {
			error = SET_ERROR(EIO);
			zil_fault_io = 0;
		}
#endif
		if (error == 0)
			error = dmu_buf_hold(os, object, offset, zgd, &db,
			    DMU_READ_NO_PREFETCH);

		if (error == 0) {
			blkptr_t *bp = &lr->lr_blkptr;

			zgd->zgd_db = db;
			zgd->zgd_bp = bp;

			ASSERT(db->db_offset == offset);
			ASSERT(db->db_size == size);

			error = dmu_sync(zio, lr->lr_common.lrc_txg,
			    zfs_get_done, zgd);
			ASSERT(error || lr->lr_length <= size);

			/*
			 * On success, we need to wait for the write I/O
			 * initiated by dmu_sync() to complete before we can
			 * release this dbuf.  We will finish everything up
			 * in the zfs_get_done() callback.
			 */
			if (error == 0)
				return (0);

			if (error == EALREADY) {
				lr->lr_common.lrc_txtype = TX_WRITE2;
				/*
				 * TX_WRITE2 relies on the data previously
				 * written by the TX_WRITE that caused
				 * EALREADY.  We zero out the BP because
				 * it is the old, currently-on-disk BP.
				 */
				zgd->zgd_bp = NULL;
				BP_ZERO(bp);
				error = 0;
			}
		}
	}

	zfs_get_done(zgd, error);

	return (error);
}

/*ARGSUSED*/
static int
zfs_access(vnode_t *vp, int mode, int flag, cred_t *cr,
    caller_context_t *ct)
{
	znode_t *zp = VTOZ(vp);
	zfsvfs_t *zfsvfs = zp->z_zfsvfs;
	int error;

	ZFS_ENTER(zfsvfs);
	ZFS_VERIFY_ZP(zp);

	if (flag & V_ACE_MASK)
		error = zfs_zaccess(zp, mode, flag, B_FALSE, cr);
	else
		error = zfs_zaccess_rwx(zp, mode, flag, cr);

	ZFS_EXIT(zfsvfs);
	return (error);
}

static int
zfs_dd_callback(struct mount *mp, void *arg, int lkflags, struct vnode **vpp)
{
	int error;

	*vpp = arg;
	error = vn_lock(*vpp, lkflags);
	if (error != 0)
		vrele(*vpp);
	return (error);
}

static int
zfs_lookup_lock(vnode_t *dvp, vnode_t *vp, const char *name, int lkflags)
{
	znode_t *zdp = VTOZ(dvp);
	zfsvfs_t *zfsvfs = zdp->z_zfsvfs;
	int error;
	int ltype;

	ASSERT_VOP_LOCKED(dvp, __func__);
#ifdef DIAGNOSTIC
	if ((zdp->z_pflags & ZFS_XATTR) == 0)
		VERIFY(!RRM_LOCK_HELD(&zfsvfs->z_teardown_lock));
#endif

	if (name[0] == 0 || (name[0] == '.' && name[1] == 0)) {
		ASSERT3P(dvp, ==, vp);
		vref(dvp);
		ltype = lkflags & LK_TYPE_MASK;
		if (ltype != VOP_ISLOCKED(dvp)) {
			if (ltype == LK_EXCLUSIVE)
				vn_lock(dvp, LK_UPGRADE | LK_RETRY);
			else /* if (ltype == LK_SHARED) */
				vn_lock(dvp, LK_DOWNGRADE | LK_RETRY);

			/*
			 * Relock for the "." case could leave us with
			 * reclaimed vnode.
			 */
			if (VN_IS_DOOMED(dvp)) {
				vrele(dvp);
				return (SET_ERROR(ENOENT));
			}
		}
		return (0);
	} else if (name[0] == '.' && name[1] == '.' && name[2] == 0) {
		/*
		 * Note that in this case, dvp is the child vnode, and we
		 * are looking up the parent vnode - exactly reverse from
		 * normal operation.  Unlocking dvp requires some rather
		 * tricky unlock/relock dance to prevent mp from being freed;
		 * use vn_vget_ino_gen() which takes care of all that.
		 *
		 * XXX Note that there is a time window when both vnodes are
		 * unlocked.  It is possible, although highly unlikely, that
		 * during that window the parent-child relationship between
		 * the vnodes may change, for example, get reversed.
		 * In that case we would have a wrong lock order for the vnodes.
		 * All other filesystems seem to ignore this problem, so we
		 * do the same here.
		 * A potential solution could be implemented as follows:
		 * - using LK_NOWAIT when locking the second vnode and retrying
		 *   if necessary
		 * - checking that the parent-child relationship still holds
		 *   after locking both vnodes and retrying if it doesn't
		 */
		error = vn_vget_ino_gen(dvp, zfs_dd_callback, vp, lkflags, &vp);
		return (error);
	} else {
		error = vn_lock(vp, lkflags);
		if (error != 0)
			vrele(vp);
		return (error);
	}
}

/*
 * Lookup an entry in a directory, or an extended attribute directory.
 * If it exists, return a held vnode reference for it.
 *
 *	IN:	dvp	- vnode of directory to search.
 *		nm	- name of entry to lookup.
 *		pnp	- full pathname to lookup [UNUSED].
 *		flags	- LOOKUP_XATTR set if looking for an attribute.
 *		rdir	- root directory vnode [UNUSED].
 *		cr	- credentials of caller.
 *		ct	- caller context
 *
 *	OUT:	vpp	- vnode of located entry, NULL if not found.
 *
 *	RETURN:	0 on success, error code on failure.
 *
 * Timestamps:
 *	NA
 */
/* ARGSUSED */
static int
zfs_lookup(vnode_t *dvp, char *nm, vnode_t **vpp, struct componentname *cnp,
    int nameiop, cred_t *cr, kthread_t *td, int flags)
{
	znode_t *zdp = VTOZ(dvp);
	znode_t *zp;
	zfsvfs_t *zfsvfs = zdp->z_zfsvfs;
	int	error = 0;

	/*
	 * Fast path lookup, however we must skip DNLC lookup
	 * for case folding or normalizing lookups because the
	 * DNLC code only stores the passed in name.  This means
	 * creating 'a' and removing 'A' on a case insensitive
	 * file system would work, but DNLC still thinks 'a'
	 * exists and won't let you create it again on the next
	 * pass through fast path.
	 */
	if (!(flags & LOOKUP_XATTR)) {
		if (dvp->v_type != VDIR) {
			return (SET_ERROR(ENOTDIR));
		} else if (zdp->z_sa_hdl == NULL) {
			return (SET_ERROR(EIO));
		}
	}

	DTRACE_PROBE2(zfs__fastpath__lookup__miss, vnode_t *, dvp, char *, nm);

	ZFS_ENTER(zfsvfs);
	ZFS_VERIFY_ZP(zdp);

	*vpp = NULL;

	if (flags & LOOKUP_XATTR) {
#ifdef TODO
		/*
		 * If the xattr property is off, refuse the lookup request.
		 */
		if (!(zfsvfs->z_vfs->vfs_flag & VFS_XATTR)) {
			ZFS_EXIT(zfsvfs);
			return (SET_ERROR(EINVAL));
		}
#endif

		/*
		 * We don't allow recursive attributes..
		 * Maybe someday we will.
		 */
		if (zdp->z_pflags & ZFS_XATTR) {
			ZFS_EXIT(zfsvfs);
			return (SET_ERROR(EINVAL));
		}

		if (error = zfs_get_xattrdir(VTOZ(dvp), vpp, cr, flags)) {
			ZFS_EXIT(zfsvfs);
			return (error);
		}

		/*
		 * Do we have permission to get into attribute directory?
		 */
		if (error = zfs_zaccess(VTOZ(*vpp), ACE_EXECUTE, 0,
		    B_FALSE, cr)) {
			vrele(*vpp);
			*vpp = NULL;
		}

		ZFS_EXIT(zfsvfs);
		return (error);
	}

	/*
	 * Check accessibility of directory.
	 */
	if (error = zfs_zaccess(zdp, ACE_EXECUTE, 0, B_FALSE, cr)) {
		ZFS_EXIT(zfsvfs);
		return (error);
	}

	if (zfsvfs->z_utf8 && u8_validate(nm, strlen(nm),
	    NULL, U8_VALIDATE_ENTIRE, &error) < 0) {
		ZFS_EXIT(zfsvfs);
		return (SET_ERROR(EILSEQ));
	}


	/*
	 * First handle the special cases.
	 */
	if ((cnp->cn_flags & ISDOTDOT) != 0) {
		/*
		 * If we are a snapshot mounted under .zfs, return
		 * the vp for the snapshot directory.
		 */
		if (zdp->z_id == zfsvfs->z_root && zfsvfs->z_parent != zfsvfs) {
			struct componentname cn;
			vnode_t *zfsctl_vp;
			int ltype;

			ZFS_EXIT(zfsvfs);
			ltype = VOP_ISLOCKED(dvp);
			VOP_UNLOCK(dvp, 0);
			error = zfsctl_root(zfsvfs->z_parent, LK_SHARED,
			    &zfsctl_vp);
			if (error == 0) {
				cn.cn_nameptr = "snapshot";
				cn.cn_namelen = strlen(cn.cn_nameptr);
				cn.cn_nameiop = cnp->cn_nameiop;
				cn.cn_flags = cnp->cn_flags & ~ISDOTDOT;
				cn.cn_lkflags = cnp->cn_lkflags;
				error = VOP_LOOKUP(zfsctl_vp, vpp, &cn);
				vput(zfsctl_vp);
			}
			vn_lock(dvp, ltype | LK_RETRY);
			return (error);
		}
	}
	if (zfs_has_ctldir(zdp) && strcmp(nm, ZFS_CTLDIR_NAME) == 0) {
		ZFS_EXIT(zfsvfs);
		if ((cnp->cn_flags & ISLASTCN) != 0 && nameiop != LOOKUP)
			return (SET_ERROR(ENOTSUP));
		error = zfsctl_root(zfsvfs, cnp->cn_lkflags, vpp);
		return (error);
	}

	/*
	 * The loop is retry the lookup if the parent-child relationship
	 * changes during the dot-dot locking complexities.
	 */
	for (;;) {
		uint64_t parent;

		error = zfs_dirlook(zdp, nm, &zp);
		if (error == 0)
			*vpp = ZTOV(zp);

		ZFS_EXIT(zfsvfs);
		if (error != 0)
			break;

		error = zfs_lookup_lock(dvp, *vpp, nm, cnp->cn_lkflags);
		if (error != 0) {
			/*
			 * If we've got a locking error, then the vnode
			 * got reclaimed because of a force unmount.
			 * We never enter doomed vnodes into the name cache.
			 */
			*vpp = NULL;
			return (error);
		}

		if ((cnp->cn_flags & ISDOTDOT) == 0)
			break;

		ZFS_ENTER(zfsvfs);
		if (zdp->z_sa_hdl == NULL) {
			error = SET_ERROR(EIO);
		} else {
			error = sa_lookup(zdp->z_sa_hdl, SA_ZPL_PARENT(zfsvfs),
			    &parent, sizeof (parent));
		}
		if (error != 0) {
			ZFS_EXIT(zfsvfs);
			vput(ZTOV(zp));
			break;
		}
		if (zp->z_id == parent) {
			ZFS_EXIT(zfsvfs);
			break;
		}
		vput(ZTOV(zp));
	}

out:
	if (error != 0)
		*vpp = NULL;

	/* Translate errors and add SAVENAME when needed. */
	if (cnp->cn_flags & ISLASTCN) {
		switch (nameiop) {
		case CREATE:
		case RENAME:
			if (error == ENOENT) {
				error = EJUSTRETURN;
				cnp->cn_flags |= SAVENAME;
				break;
			}
			/* FALLTHROUGH */
		case DELETE:
			if (error == 0)
				cnp->cn_flags |= SAVENAME;
			break;
		}
	}

	/* Insert name into cache (as non-existent) if appropriate. */
	if (zfsvfs->z_use_namecache &&
	    error == ENOENT && (cnp->cn_flags & MAKEENTRY) != 0)
		cache_enter(dvp, NULL, cnp);

	/* Insert name into cache if appropriate. */
	if (zfsvfs->z_use_namecache &&
	    error == 0 && (cnp->cn_flags & MAKEENTRY)) {
		if (!(cnp->cn_flags & ISLASTCN) ||
		    (nameiop != DELETE && nameiop != RENAME)) {
			cache_enter(dvp, *vpp, cnp);
		}
	}

	return (error);
}

/*
 * Attempt to create a new entry in a directory.  If the entry
 * already exists, truncate the file if permissible, else return
 * an error.  Return the vp of the created or trunc'd file.
 *
 *	IN:	dvp	- vnode of directory to put new file entry in.
 *		name	- name of new file entry.
 *		vap	- attributes of new file.
 *		excl	- flag indicating exclusive or non-exclusive mode.
 *		mode	- mode to open file with.
 *		cr	- credentials of caller.
 *		flag	- large file flag [UNUSED].
 *		ct	- caller context
 *		vsecp	- ACL to be set
 *
 *	OUT:	vpp	- vnode of created or trunc'd entry.
 *
 *	RETURN:	0 on success, error code on failure.
 *
 * Timestamps:
 *	dvp - ctime|mtime updated if new entry created
 *	 vp - ctime|mtime always, atime if new
 */

/* ARGSUSED */
static int
zfs_create(vnode_t *dvp, char *name, vattr_t *vap, int excl, int mode,
    vnode_t **vpp, cred_t *cr, kthread_t *td)
{
	znode_t		*zp, *dzp = VTOZ(dvp);
	zfsvfs_t	*zfsvfs = dzp->z_zfsvfs;
	zilog_t		*zilog;
	objset_t	*os;
	dmu_tx_t	*tx;
	int		error;
	ksid_t		*ksid;
	uid_t		uid;
	gid_t		gid = crgetgid(cr);
	zfs_acl_ids_t   acl_ids;
	boolean_t	fuid_dirtied;
	void		*vsecp = NULL;
	int		flag = 0;
	uint64_t	txtype;

	/*
	 * If we have an ephemeral id, ACL, or XVATTR then
	 * make sure file system is at proper version
	 */

	ksid = crgetsid(cr, KSID_OWNER);
	if (ksid)
		uid = ksid_getid(ksid);
	else
		uid = crgetuid(cr);

	if (zfsvfs->z_use_fuids == B_FALSE &&
	    (vsecp || (vap->va_mask & AT_XVATTR) ||
	    IS_EPHEMERAL(uid) || IS_EPHEMERAL(gid)))
		return (SET_ERROR(EINVAL));

	ZFS_ENTER(zfsvfs);
	ZFS_VERIFY_ZP(dzp);
	os = zfsvfs->z_os;
	zilog = zfsvfs->z_log;

	if (zfsvfs->z_utf8 && u8_validate(name, strlen(name),
	    NULL, U8_VALIDATE_ENTIRE, &error) < 0) {
		ZFS_EXIT(zfsvfs);
		return (SET_ERROR(EILSEQ));
	}

	if (vap->va_mask & AT_XVATTR) {
		if ((error = secpolicy_xvattr(dvp, (xvattr_t *)vap,
		    crgetuid(cr), cr, vap->va_type)) != 0) {
			ZFS_EXIT(zfsvfs);
			return (error);
		}
	}

	*vpp = NULL;

	if ((vap->va_mode & S_ISVTX) && secpolicy_vnode_stky_modify(cr))
		vap->va_mode &= ~S_ISVTX;

	error = zfs_dirent_lookup(dzp, name, &zp, ZNEW);
	if (error) {
		ZFS_EXIT(zfsvfs);
		return (error);
	}
	ASSERT3P(zp, ==, NULL);

	/*
	 * Create a new file object and update the directory
	 * to reference it.
	 */
	if (error = zfs_zaccess(dzp, ACE_ADD_FILE, 0, B_FALSE, cr)) {
		goto out;
	}

	/*
	 * We only support the creation of regular files in
	 * extended attribute directories.
	 */

	if ((dzp->z_pflags & ZFS_XATTR) &&
	    (vap->va_type != VREG)) {
		error = SET_ERROR(EINVAL);
		goto out;
	}

	if ((error = zfs_acl_ids_create(dzp, 0, vap,
	    cr, vsecp, &acl_ids)) != 0)
		goto out;

	if (zfs_acl_ids_overquota(zfsvfs, &acl_ids)) {
		zfs_acl_ids_free(&acl_ids);
		error = SET_ERROR(EDQUOT);
		goto out;
	}

	getnewvnode_reserve(1);

	tx = dmu_tx_create(os);

	dmu_tx_hold_sa_create(tx, acl_ids.z_aclp->z_acl_bytes +
	    ZFS_SA_BASE_ATTR_SIZE);

	fuid_dirtied = zfsvfs->z_fuid_dirty;
	if (fuid_dirtied)
		zfs_fuid_txhold(zfsvfs, tx);
	dmu_tx_hold_zap(tx, dzp->z_id, TRUE, name);
	dmu_tx_hold_sa(tx, dzp->z_sa_hdl, B_FALSE);
	if (!zfsvfs->z_use_sa &&
	    acl_ids.z_aclp->z_acl_bytes > ZFS_ACE_SPACE) {
		dmu_tx_hold_write(tx, DMU_NEW_OBJECT,
		    0, acl_ids.z_aclp->z_acl_bytes);
	}
	error = dmu_tx_assign(tx, TXG_WAIT);
	if (error) {
		zfs_acl_ids_free(&acl_ids);
		dmu_tx_abort(tx);
		getnewvnode_drop_reserve();
		ZFS_EXIT(zfsvfs);
		return (error);
	}
	zfs_mknode(dzp, vap, tx, cr, 0, &zp, &acl_ids);

	if (fuid_dirtied)
		zfs_fuid_sync(zfsvfs, tx);

	(void) zfs_link_create(dzp, name, zp, tx, ZNEW);
	txtype = zfs_log_create_txtype(Z_FILE, vsecp, vap);
	zfs_log_create(zilog, tx, txtype, dzp, zp, name,
	    vsecp, acl_ids.z_fuidp, vap);
	zfs_acl_ids_free(&acl_ids);
	dmu_tx_commit(tx);

	getnewvnode_drop_reserve();

out:
	if (error == 0) {
		*vpp = ZTOV(zp);
	}

	if (zfsvfs->z_os->os_sync == ZFS_SYNC_ALWAYS)
		zil_commit(zilog, 0);

	ZFS_EXIT(zfsvfs);
	return (error);
}

/*
 * Remove an entry from a directory.
 *
 *	IN:	dvp	- vnode of directory to remove entry from.
 *		name	- name of entry to remove.
 *		cr	- credentials of caller.
 *		ct	- caller context
 *		flags	- case flags
 *
 *	RETURN:	0 on success, error code on failure.
 *
 * Timestamps:
 *	dvp - ctime|mtime
 *	 vp - ctime (if nlink > 0)
 */

/*ARGSUSED*/
static int
zfs_remove(vnode_t *dvp, vnode_t *vp, char *name, cred_t *cr)
{
	znode_t		*dzp = VTOZ(dvp);
	znode_t		*zp = VTOZ(vp);
	znode_t		*xzp;
	zfsvfs_t	*zfsvfs = dzp->z_zfsvfs;
	zilog_t		*zilog;
	uint64_t	acl_obj, xattr_obj;
	uint64_t	obj = 0;
	dmu_tx_t	*tx;
	boolean_t	unlinked, toobig = FALSE;
	uint64_t	txtype;
	int		error;

	ZFS_ENTER(zfsvfs);
	ZFS_VERIFY_ZP(dzp);
	ZFS_VERIFY_ZP(zp);
	zilog = zfsvfs->z_log;
	zp = VTOZ(vp);

	xattr_obj = 0;
	xzp = NULL;

	if (error = zfs_zaccess_delete(dzp, zp, cr)) {
		goto out;
	}

	/*
	 * Need to use rmdir for removing directories.
	 */
	if (vp->v_type == VDIR) {
		error = SET_ERROR(EPERM);
		goto out;
	}

	vnevent_remove(vp, dvp, name, ct);

	obj = zp->z_id;

	/* are there any extended attributes? */
	error = sa_lookup(zp->z_sa_hdl, SA_ZPL_XATTR(zfsvfs),
	    &xattr_obj, sizeof (xattr_obj));
	if (error == 0 && xattr_obj) {
		error = zfs_zget(zfsvfs, xattr_obj, &xzp);
		ASSERT0(error);
	}

	/*
	 * We may delete the znode now, or we may put it in the unlinked set;
	 * it depends on whether we're the last link, and on whether there are
	 * other holds on the vnode.  So we dmu_tx_hold() the right things to
	 * allow for either case.
	 */
	tx = dmu_tx_create(zfsvfs->z_os);
	dmu_tx_hold_zap(tx, dzp->z_id, FALSE, name);
	dmu_tx_hold_sa(tx, zp->z_sa_hdl, B_FALSE);
	zfs_sa_upgrade_txholds(tx, zp);
	zfs_sa_upgrade_txholds(tx, dzp);

	if (xzp) {
		dmu_tx_hold_sa(tx, zp->z_sa_hdl, B_TRUE);
		dmu_tx_hold_sa(tx, xzp->z_sa_hdl, B_FALSE);
	}

	/* charge as an update -- would be nice not to charge at all */
	dmu_tx_hold_zap(tx, zfsvfs->z_unlinkedobj, FALSE, NULL);

	/*
	 * Mark this transaction as typically resulting in a net free of space
	 */
	dmu_tx_mark_netfree(tx);

	error = dmu_tx_assign(tx, TXG_WAIT);
	if (error) {
		dmu_tx_abort(tx);
		ZFS_EXIT(zfsvfs);
		return (error);
	}

	/*
	 * Remove the directory entry.
	 */
	error = zfs_link_destroy(dzp, name, zp, tx, ZEXISTS, &unlinked);

	if (error) {
		dmu_tx_commit(tx);
		goto out;
	}

	if (unlinked) {
		zfs_unlinked_add(zp, tx);
		vp->v_vflag |= VV_NOSYNC;
	}

	txtype = TX_REMOVE;
	zfs_log_remove(zilog, tx, txtype, dzp, name, obj);

	dmu_tx_commit(tx);
out:

	if (xzp)
		vrele(ZTOV(xzp));

	if (zfsvfs->z_os->os_sync == ZFS_SYNC_ALWAYS)
		zil_commit(zilog, 0);

	ZFS_EXIT(zfsvfs);
	return (error);
}

/*
 * Create a new directory and insert it into dvp using the name
 * provided.  Return a pointer to the inserted directory.
 *
 *	IN:	dvp	- vnode of directory to add subdir to.
 *		dirname	- name of new directory.
 *		vap	- attributes of new directory.
 *		cr	- credentials of caller.
 *		ct	- caller context
 *		flags	- case flags
 *		vsecp	- ACL to be set
 *
 *	OUT:	vpp	- vnode of created directory.
 *
 *	RETURN:	0 on success, error code on failure.
 *
 * Timestamps:
 *	dvp - ctime|mtime updated
 *	 vp - ctime|mtime|atime updated
 */
/*ARGSUSED*/
static int
zfs_mkdir(vnode_t *dvp, char *dirname, vattr_t *vap, vnode_t **vpp, cred_t *cr)
{
	znode_t		*zp, *dzp = VTOZ(dvp);
	zfsvfs_t	*zfsvfs = dzp->z_zfsvfs;
	zilog_t		*zilog;
	uint64_t	txtype;
	dmu_tx_t	*tx;
	int		error;
	ksid_t		*ksid;
	uid_t		uid;
	gid_t		gid = crgetgid(cr);
	zfs_acl_ids_t   acl_ids;
	boolean_t	fuid_dirtied;

	ASSERT(vap->va_type == VDIR);

	/*
	 * If we have an ephemeral id, ACL, or XVATTR then
	 * make sure file system is at proper version
	 */

	ksid = crgetsid(cr, KSID_OWNER);
	if (ksid)
		uid = ksid_getid(ksid);
	else
		uid = crgetuid(cr);
	if (zfsvfs->z_use_fuids == B_FALSE &&
	    ((vap->va_mask & AT_XVATTR) ||
	    IS_EPHEMERAL(uid) || IS_EPHEMERAL(gid)))
		return (SET_ERROR(EINVAL));

	ZFS_ENTER(zfsvfs);
	ZFS_VERIFY_ZP(dzp);
	zilog = zfsvfs->z_log;

	if (dzp->z_pflags & ZFS_XATTR) {
		ZFS_EXIT(zfsvfs);
		return (SET_ERROR(EINVAL));
	}

	if (zfsvfs->z_utf8 && u8_validate(dirname,
	    strlen(dirname), NULL, U8_VALIDATE_ENTIRE, &error) < 0) {
		ZFS_EXIT(zfsvfs);
		return (SET_ERROR(EILSEQ));
	}

	if (vap->va_mask & AT_XVATTR) {
		if ((error = secpolicy_xvattr(dvp, (xvattr_t *)vap,
		    crgetuid(cr), cr, vap->va_type)) != 0) {
			ZFS_EXIT(zfsvfs);
			return (error);
		}
	}

	if ((error = zfs_acl_ids_create(dzp, 0, vap, cr,
	    NULL, &acl_ids)) != 0) {
		ZFS_EXIT(zfsvfs);
		return (error);
	}

	/*
	 * First make sure the new directory doesn't exist.
	 *
	 * Existence is checked first to make sure we don't return
	 * EACCES instead of EEXIST which can cause some applications
	 * to fail.
	 */
	*vpp = NULL;

	if (error = zfs_dirent_lookup(dzp, dirname, &zp, ZNEW)) {
		zfs_acl_ids_free(&acl_ids);
		ZFS_EXIT(zfsvfs);
		return (error);
	}
	ASSERT3P(zp, ==, NULL);

	if (error = zfs_zaccess(dzp, ACE_ADD_SUBDIRECTORY, 0, B_FALSE, cr)) {
		zfs_acl_ids_free(&acl_ids);
		ZFS_EXIT(zfsvfs);
		return (error);
	}

	if (zfs_acl_ids_overquota(zfsvfs, &acl_ids)) {
		zfs_acl_ids_free(&acl_ids);
		ZFS_EXIT(zfsvfs);
		return (SET_ERROR(EDQUOT));
	}

	/*
	 * Add a new entry to the directory.
	 */
	getnewvnode_reserve(1);
	tx = dmu_tx_create(zfsvfs->z_os);
	dmu_tx_hold_zap(tx, dzp->z_id, TRUE, dirname);
	dmu_tx_hold_zap(tx, DMU_NEW_OBJECT, FALSE, NULL);
	fuid_dirtied = zfsvfs->z_fuid_dirty;
	if (fuid_dirtied)
		zfs_fuid_txhold(zfsvfs, tx);
	if (!zfsvfs->z_use_sa && acl_ids.z_aclp->z_acl_bytes > ZFS_ACE_SPACE) {
		dmu_tx_hold_write(tx, DMU_NEW_OBJECT, 0,
		    acl_ids.z_aclp->z_acl_bytes);
	}

	dmu_tx_hold_sa_create(tx, acl_ids.z_aclp->z_acl_bytes +
	    ZFS_SA_BASE_ATTR_SIZE);

	error = dmu_tx_assign(tx, TXG_WAIT);
	if (error) {
		zfs_acl_ids_free(&acl_ids);
		dmu_tx_abort(tx);
		getnewvnode_drop_reserve();
		ZFS_EXIT(zfsvfs);
		return (error);
	}

	/*
	 * Create new node.
	 */
	zfs_mknode(dzp, vap, tx, cr, 0, &zp, &acl_ids);

	if (fuid_dirtied)
		zfs_fuid_sync(zfsvfs, tx);

	/*
	 * Now put new name in parent dir.
	 */
	(void) zfs_link_create(dzp, dirname, zp, tx, ZNEW);

	*vpp = ZTOV(zp);

	txtype = zfs_log_create_txtype(Z_DIR, NULL, vap);
	zfs_log_create(zilog, tx, txtype, dzp, zp, dirname, NULL,
	    acl_ids.z_fuidp, vap);

	zfs_acl_ids_free(&acl_ids);

	dmu_tx_commit(tx);

	getnewvnode_drop_reserve();

	if (zfsvfs->z_os->os_sync == ZFS_SYNC_ALWAYS)
		zil_commit(zilog, 0);

	ZFS_EXIT(zfsvfs);
	return (0);
}

/*
 * Remove a directory subdir entry.  If the current working
 * directory is the same as the subdir to be removed, the
 * remove will fail.
 *
 *	IN:	dvp	- vnode of directory to remove from.
 *		name	- name of directory to be removed.
 *		cwd	- vnode of current working directory.
 *		cr	- credentials of caller.
 *		ct	- caller context
 *		flags	- case flags
 *
 *	RETURN:	0 on success, error code on failure.
 *
 * Timestamps:
 *	dvp - ctime|mtime updated
 */
/*ARGSUSED*/
static int
zfs_rmdir(vnode_t *dvp, vnode_t *vp, char *name, cred_t *cr)
{
	znode_t		*dzp = VTOZ(dvp);
	znode_t		*zp = VTOZ(vp);
	zfsvfs_t	*zfsvfs = dzp->z_zfsvfs;
	zilog_t		*zilog;
	dmu_tx_t	*tx;
	int		error;

	ZFS_ENTER(zfsvfs);
	ZFS_VERIFY_ZP(dzp);
	ZFS_VERIFY_ZP(zp);
	zilog = zfsvfs->z_log;


	if (error = zfs_zaccess_delete(dzp, zp, cr)) {
		goto out;
	}

	if (vp->v_type != VDIR) {
		error = SET_ERROR(ENOTDIR);
		goto out;
	}

	vnevent_rmdir(vp, dvp, name, ct);

	tx = dmu_tx_create(zfsvfs->z_os);
	dmu_tx_hold_zap(tx, dzp->z_id, FALSE, name);
	dmu_tx_hold_sa(tx, zp->z_sa_hdl, B_FALSE);
	dmu_tx_hold_zap(tx, zfsvfs->z_unlinkedobj, FALSE, NULL);
	zfs_sa_upgrade_txholds(tx, zp);
	zfs_sa_upgrade_txholds(tx, dzp);
	dmu_tx_mark_netfree(tx);
	error = dmu_tx_assign(tx, TXG_WAIT);
	if (error) {
		dmu_tx_abort(tx);
		ZFS_EXIT(zfsvfs);
		return (error);
	}

	cache_purge(dvp);

	error = zfs_link_destroy(dzp, name, zp, tx, ZEXISTS, NULL);

	if (error == 0) {
		uint64_t txtype = TX_RMDIR;
		zfs_log_remove(zilog, tx, txtype, dzp, name, ZFS_NO_OBJECT);
	}

	dmu_tx_commit(tx);

	cache_purge(vp);
out:
	if (zfsvfs->z_os->os_sync == ZFS_SYNC_ALWAYS)
		zil_commit(zilog, 0);

	ZFS_EXIT(zfsvfs);
	return (error);
}

/*
 * Read as many directory entries as will fit into the provided
 * buffer from the given directory cursor position (specified in
 * the uio structure).
 *
 *	IN:	vp	- vnode of directory to read.
 *		uio	- structure supplying read location, range info,
 *			  and return buffer.
 *		cr	- credentials of caller.
 *		ct	- caller context
 *		flags	- case flags
 *
 *	OUT:	uio	- updated offset and range, buffer filled.
 *		eofp	- set to true if end-of-file detected.
 *
 *	RETURN:	0 on success, error code on failure.
 *
 * Timestamps:
 *	vp - atime updated
 *
 * Note that the low 4 bits of the cookie returned by zap is always zero.
 * This allows us to use the low range for "special" directory entries:
 * We use 0 for '.', and 1 for '..'.  If this is the root of the filesystem,
 * we use the offset 2 for the '.zfs' directory.
 */
/* ARGSUSED */
static int
zfs_readdir(vnode_t *vp, uio_t *uio, cred_t *cr, int *eofp, int *ncookies, u_long **cookies)
{
	znode_t		*zp = VTOZ(vp);
	iovec_t		*iovp;
	edirent_t	*eodp;
	dirent64_t	*odp;
	zfsvfs_t	*zfsvfs = zp->z_zfsvfs;
	objset_t	*os;
	caddr_t		outbuf;
	size_t		bufsize;
	zap_cursor_t	zc;
	zap_attribute_t	zap;
	uint_t		bytes_wanted;
	uint64_t	offset; /* must be unsigned; checks for < 1 */
	uint64_t	parent;
	int		local_eof;
	int		outcount;
	int		error;
	uint8_t		prefetch;
	boolean_t	check_sysattrs;
	uint8_t		type;
	int		ncooks;
	u_long		*cooks = NULL;
	int		flags = 0;

	ZFS_ENTER(zfsvfs);
	ZFS_VERIFY_ZP(zp);

	if ((error = sa_lookup(zp->z_sa_hdl, SA_ZPL_PARENT(zfsvfs),
	    &parent, sizeof (parent))) != 0) {
		ZFS_EXIT(zfsvfs);
		return (error);
	}

	/*
	 * If we are not given an eof variable,
	 * use a local one.
	 */
	if (eofp == NULL)
		eofp = &local_eof;

	/*
	 * Check for valid iov_len.
	 */
	if (uio->uio_iov->iov_len <= 0) {
		ZFS_EXIT(zfsvfs);
		return (SET_ERROR(EINVAL));
	}

	/*
	 * Quit if directory has been removed (posix)
	 */
	if ((*eofp = zp->z_unlinked) != 0) {
		ZFS_EXIT(zfsvfs);
		return (0);
	}

	error = 0;
	os = zfsvfs->z_os;
	offset = uio->uio_loffset;
	prefetch = zp->z_zn_prefetch;

	/*
	 * Initialize the iterator cursor.
	 */
	if (offset <= 3) {
		/*
		 * Start iteration from the beginning of the directory.
		 */
		zap_cursor_init(&zc, os, zp->z_id);
	} else {
		/*
		 * The offset is a serialized cursor.
		 */
		zap_cursor_init_serialized(&zc, os, zp->z_id, offset);
	}

	/*
	 * Get space to change directory entries into fs independent format.
	 */
	iovp = uio->uio_iov;
	bytes_wanted = iovp->iov_len;
	if (uio->uio_segflg != UIO_SYSSPACE || uio->uio_iovcnt != 1) {
		bufsize = bytes_wanted;
		outbuf = kmem_alloc(bufsize, KM_SLEEP);
		odp = (struct dirent64 *)outbuf;
	} else {
		bufsize = bytes_wanted;
		outbuf = NULL;
		odp = (struct dirent64 *)iovp->iov_base;
	}
	eodp = (struct edirent *)odp;

	if (ncookies != NULL) {
		/*
		 * Minimum entry size is dirent size and 1 byte for a file name.
		 */
		ncooks = uio->uio_resid / (sizeof(struct dirent) - sizeof(((struct dirent *)NULL)->d_name) + 1);
		cooks = malloc(ncooks * sizeof(u_long), M_TEMP, M_WAITOK);
		*cookies = cooks;
		*ncookies = ncooks;
	}
	/*
	 * If this VFS supports the system attribute view interface; and
	 * we're looking at an extended attribute directory; and we care
	 * about normalization conflicts on this vfs; then we must check
	 * for normalization conflicts with the sysattr name space.
	 */
#ifdef TODO
	check_sysattrs = vfs_has_feature(vp->v_vfsp, VFSFT_SYSATTR_VIEWS) &&
	    (vp->v_flag & V_XATTRDIR) && zfsvfs->z_norm &&
	    (flags & V_RDDIR_ENTFLAGS);
#else
	check_sysattrs = 0;
#endif

	/*
	 * Transform to file-system independent format
	 */
	outcount = 0;
	while (outcount < bytes_wanted) {
		ino64_t objnum;
		ushort_t reclen;
		off64_t *next = NULL;

		/*
		 * Special case `.', `..', and `.zfs'.
		 */
		if (offset == 0) {
			(void) strcpy(zap.za_name, ".");
			zap.za_normalization_conflict = 0;
			objnum = zp->z_id;
			type = DT_DIR;
		} else if (offset == 1) {
			(void) strcpy(zap.za_name, "..");
			zap.za_normalization_conflict = 0;
			objnum = parent;
			type = DT_DIR;
		} else if (offset == 2 && zfs_show_ctldir(zp)) {
			(void) strcpy(zap.za_name, ZFS_CTLDIR_NAME);
			zap.za_normalization_conflict = 0;
			objnum = ZFSCTL_INO_ROOT;
			type = DT_DIR;
		} else {
			/*
			 * Grab next entry.
			 */
			if (error = zap_cursor_retrieve(&zc, &zap)) {
				if ((*eofp = (error == ENOENT)) != 0)
					break;
				else
					goto update;
			}

			if (zap.za_integer_length != 8 ||
			    zap.za_num_integers != 1) {
				cmn_err(CE_WARN, "zap_readdir: bad directory "
				    "entry, obj = %lld, offset = %lld\n",
				    (u_longlong_t)zp->z_id,
				    (u_longlong_t)offset);
				error = SET_ERROR(ENXIO);
				goto update;
			}

			objnum = ZFS_DIRENT_OBJ(zap.za_first_integer);
			/*
			 * MacOS X can extract the object type here such as:
			 * uint8_t type = ZFS_DIRENT_TYPE(zap.za_first_integer);
			 */
			type = ZFS_DIRENT_TYPE(zap.za_first_integer);

			if (check_sysattrs && !zap.za_normalization_conflict) {
#ifdef TODO
				zap.za_normalization_conflict =
				    xattr_sysattr_casechk(zap.za_name);
#else
				panic("%s:%u: TODO", __func__, __LINE__);
#endif
			}
		}

		if (flags & V_RDDIR_ACCFILTER) {
			/*
			 * If we have no access at all, don't include
			 * this entry in the returned information
			 */
			znode_t	*ezp;
			if (zfs_zget(zp->z_zfsvfs, objnum, &ezp) != 0)
				goto skip_entry;
			if (!zfs_has_access(ezp, cr)) {
				vrele(ZTOV(ezp));
				goto skip_entry;
			}
			vrele(ZTOV(ezp));
		}

		if (flags & V_RDDIR_ENTFLAGS)
			reclen = EDIRENT_RECLEN(strlen(zap.za_name));
		else
			reclen = DIRENT64_RECLEN(strlen(zap.za_name));

		/*
		 * Will this entry fit in the buffer?
		 */
		if (outcount + reclen > bufsize) {
			/*
			 * Did we manage to fit anything in the buffer?
			 */
			if (!outcount) {
				error = SET_ERROR(EINVAL);
				goto update;
			}
			break;
		}
		if (flags & V_RDDIR_ENTFLAGS) {
			/*
			 * Add extended flag entry:
			 */
			eodp->ed_ino = objnum;
			eodp->ed_reclen = reclen;
			/* NOTE: ed_off is the offset for the *next* entry. */
			next = &eodp->ed_off;
			eodp->ed_eflags = zap.za_normalization_conflict ?
			    ED_CASE_CONFLICT : 0;
			(void) strncpy(eodp->ed_name, zap.za_name,
			    EDIRENT_NAMELEN(reclen));
			eodp = (edirent_t *)((intptr_t)eodp + reclen);
		} else {
			/*
			 * Add normal entry:
			 */
			odp->d_ino = objnum;
			odp->d_reclen = reclen;
			odp->d_namlen = strlen(zap.za_name);
			/* NOTE: d_off is the offset for the *next* entry. */
			next = &odp->d_off;
			(void) strlcpy(odp->d_name, zap.za_name, odp->d_namlen + 1);
			odp->d_type = type;
			dirent_terminate(odp);
			odp = (dirent64_t *)((intptr_t)odp + reclen);
		}
		outcount += reclen;

		ASSERT(outcount <= bufsize);

		/* Prefetch znode */
		if (prefetch)
			dmu_prefetch(os, objnum, 0, 0, 0,
			    ZIO_PRIORITY_SYNC_READ);

	skip_entry:
		/*
		 * Move to the next entry, fill in the previous offset.
		 */
		if (offset > 2 || (offset == 2 && !zfs_show_ctldir(zp))) {
			zap_cursor_advance(&zc);
			offset = zap_cursor_serialize(&zc);
		} else {
			offset += 1;
		}

		/* Fill the offset right after advancing the cursor. */
		if (next != NULL)
			*next = offset;
		if (cooks != NULL) {
			*cooks++ = offset;
			ncooks--;
			KASSERT(ncooks >= 0, ("ncookies=%d", ncooks));
		}
	}
	zp->z_zn_prefetch = B_FALSE; /* a lookup will re-enable pre-fetching */

	/* Subtract unused cookies */
	if (ncookies != NULL)
		*ncookies -= ncooks;

	if (uio->uio_segflg == UIO_SYSSPACE && uio->uio_iovcnt == 1) {
		IOVEC_ADVANCE(iovp, outcount);
		uio->uio_resid -= outcount;
	} else if (error = uiomove(outbuf, (long)outcount, UIO_READ, uio)) {
		/*
		 * Reset the pointer.
		 */
		offset = uio->uio_loffset;
	}

update:
	zap_cursor_fini(&zc);
	if (uio->uio_segflg != UIO_SYSSPACE || uio->uio_iovcnt != 1)
		kmem_free(outbuf, bufsize);

	if (error == ENOENT)
		error = 0;

	ZFS_ACCESSTIME_STAMP(zfsvfs, zp);

	uio->uio_loffset = offset;
	ZFS_EXIT(zfsvfs);
	if (error != 0 && cookies != NULL) {
		free(*cookies, M_TEMP);
		*cookies = NULL;
		*ncookies = 0;
	}
	return (error);
}

ulong_t zfs_fsync_sync_cnt = 4;

static int
zfs_fsync(vnode_t *vp, int syncflag, cred_t *cr, caller_context_t *ct)
{
	znode_t	*zp = VTOZ(vp);
	zfsvfs_t *zfsvfs = zp->z_zfsvfs;

	(void) tsd_set(zfs_fsyncer_key, (void *)zfs_fsync_sync_cnt);

	if (zfsvfs->z_os->os_sync != ZFS_SYNC_DISABLED) {
		ZFS_ENTER(zfsvfs);
		ZFS_VERIFY_ZP(zp);
		zil_commit(zfsvfs->z_log, zp->z_id);
		ZFS_EXIT(zfsvfs);
	}
	return (0);
}


/*
 * Get the requested file attributes and place them in the provided
 * vattr structure.
 *
 *	IN:	vp	- vnode of file.
 *		vap	- va_mask identifies requested attributes.
 *			  If AT_XVATTR set, then optional attrs are requested
 *		flags	- ATTR_NOACLCHECK (CIFS server context)
 *		cr	- credentials of caller.
 *		ct	- caller context
 *
 *	OUT:	vap	- attribute values.
 *
 *	RETURN:	0 (always succeeds).
 */
/* ARGSUSED */
static int
zfs_getattr(vnode_t *vp, vattr_t *vap, int flags, cred_t *cr,
    caller_context_t *ct)
{
	znode_t *zp = VTOZ(vp);
	zfsvfs_t *zfsvfs = zp->z_zfsvfs;
	int	error = 0;
	uint32_t blksize;
	u_longlong_t nblocks;
	uint64_t mtime[2], ctime[2], crtime[2], rdev;
	xvattr_t *xvap = (xvattr_t *)vap;	/* vap may be an xvattr_t * */
	xoptattr_t *xoap = NULL;
	boolean_t skipaclchk = (flags & ATTR_NOACLCHECK) ? B_TRUE : B_FALSE;
	sa_bulk_attr_t bulk[4];
	int count = 0;

	ZFS_ENTER(zfsvfs);
	ZFS_VERIFY_ZP(zp);

	zfs_fuid_map_ids(zp, cr, &vap->va_uid, &vap->va_gid);

	SA_ADD_BULK_ATTR(bulk, count, SA_ZPL_MTIME(zfsvfs), NULL, &mtime, 16);
	SA_ADD_BULK_ATTR(bulk, count, SA_ZPL_CTIME(zfsvfs), NULL, &ctime, 16);
	SA_ADD_BULK_ATTR(bulk, count, SA_ZPL_CRTIME(zfsvfs), NULL, &crtime, 16);
	if (vp->v_type == VBLK || vp->v_type == VCHR)
		SA_ADD_BULK_ATTR(bulk, count, SA_ZPL_RDEV(zfsvfs), NULL,
		    &rdev, 8);

	if ((error = sa_bulk_lookup(zp->z_sa_hdl, bulk, count)) != 0) {
		ZFS_EXIT(zfsvfs);
		return (error);
	}

	/*
	 * If ACL is trivial don't bother looking for ACE_READ_ATTRIBUTES.
	 * Also, if we are the owner don't bother, since owner should
	 * always be allowed to read basic attributes of file.
	 */
	if (!(zp->z_pflags & ZFS_ACL_TRIVIAL) &&
	    (vap->va_uid != crgetuid(cr))) {
		if (error = zfs_zaccess(zp, ACE_READ_ATTRIBUTES, 0,
		    skipaclchk, cr)) {
			ZFS_EXIT(zfsvfs);
			return (error);
		}
	}

	/*
	 * Return all attributes.  It's cheaper to provide the answer
	 * than to determine whether we were asked the question.
	 */

	vap->va_type = IFTOVT(zp->z_mode);
	vap->va_mode = zp->z_mode & ~S_IFMT;
#ifdef illumos
	vap->va_fsid = zp->z_zfsvfs->z_vfs->vfs_dev;
#else
	vn_fsid(vp, vap);
#endif
	vap->va_nodeid = zp->z_id;
	vap->va_nlink = zp->z_links;
	if ((vp->v_flag & VROOT) && zfs_show_ctldir(zp) &&
	    zp->z_links < ZFS_LINK_MAX)
		vap->va_nlink++;
	vap->va_size = zp->z_size;
#ifdef illumos
	vap->va_rdev = vp->v_rdev;
#else
	if (vp->v_type == VBLK || vp->v_type == VCHR)
		vap->va_rdev = zfs_cmpldev(rdev);
#endif
	vap->va_seq = zp->z_seq;
	vap->va_flags = 0;	/* FreeBSD: Reset chflags(2) flags. */
     	vap->va_filerev = zp->z_seq;

	/*
	 * Add in any requested optional attributes and the create time.
	 * Also set the corresponding bits in the returned attribute bitmap.
	 */
	if ((xoap = xva_getxoptattr(xvap)) != NULL && zfsvfs->z_use_fuids) {
		if (XVA_ISSET_REQ(xvap, XAT_ARCHIVE)) {
			xoap->xoa_archive =
			    ((zp->z_pflags & ZFS_ARCHIVE) != 0);
			XVA_SET_RTN(xvap, XAT_ARCHIVE);
		}

		if (XVA_ISSET_REQ(xvap, XAT_READONLY)) {
			xoap->xoa_readonly =
			    ((zp->z_pflags & ZFS_READONLY) != 0);
			XVA_SET_RTN(xvap, XAT_READONLY);
		}

		if (XVA_ISSET_REQ(xvap, XAT_SYSTEM)) {
			xoap->xoa_system =
			    ((zp->z_pflags & ZFS_SYSTEM) != 0);
			XVA_SET_RTN(xvap, XAT_SYSTEM);
		}

		if (XVA_ISSET_REQ(xvap, XAT_HIDDEN)) {
			xoap->xoa_hidden =
			    ((zp->z_pflags & ZFS_HIDDEN) != 0);
			XVA_SET_RTN(xvap, XAT_HIDDEN);
		}

		if (XVA_ISSET_REQ(xvap, XAT_NOUNLINK)) {
			xoap->xoa_nounlink =
			    ((zp->z_pflags & ZFS_NOUNLINK) != 0);
			XVA_SET_RTN(xvap, XAT_NOUNLINK);
		}

		if (XVA_ISSET_REQ(xvap, XAT_IMMUTABLE)) {
			xoap->xoa_immutable =
			    ((zp->z_pflags & ZFS_IMMUTABLE) != 0);
			XVA_SET_RTN(xvap, XAT_IMMUTABLE);
		}

		if (XVA_ISSET_REQ(xvap, XAT_APPENDONLY)) {
			xoap->xoa_appendonly =
			    ((zp->z_pflags & ZFS_APPENDONLY) != 0);
			XVA_SET_RTN(xvap, XAT_APPENDONLY);
		}

		if (XVA_ISSET_REQ(xvap, XAT_NODUMP)) {
			xoap->xoa_nodump =
			    ((zp->z_pflags & ZFS_NODUMP) != 0);
			XVA_SET_RTN(xvap, XAT_NODUMP);
		}

		if (XVA_ISSET_REQ(xvap, XAT_OPAQUE)) {
			xoap->xoa_opaque =
			    ((zp->z_pflags & ZFS_OPAQUE) != 0);
			XVA_SET_RTN(xvap, XAT_OPAQUE);
		}

		if (XVA_ISSET_REQ(xvap, XAT_AV_QUARANTINED)) {
			xoap->xoa_av_quarantined =
			    ((zp->z_pflags & ZFS_AV_QUARANTINED) != 0);
			XVA_SET_RTN(xvap, XAT_AV_QUARANTINED);
		}

		if (XVA_ISSET_REQ(xvap, XAT_AV_MODIFIED)) {
			xoap->xoa_av_modified =
			    ((zp->z_pflags & ZFS_AV_MODIFIED) != 0);
			XVA_SET_RTN(xvap, XAT_AV_MODIFIED);
		}

		if (XVA_ISSET_REQ(xvap, XAT_AV_SCANSTAMP) &&
		    vp->v_type == VREG) {
			zfs_sa_get_scanstamp(zp, xvap);
		}

		if (XVA_ISSET_REQ(xvap, XAT_REPARSE)) {
			xoap->xoa_reparse = ((zp->z_pflags & ZFS_REPARSE) != 0);
			XVA_SET_RTN(xvap, XAT_REPARSE);
		}
		if (XVA_ISSET_REQ(xvap, XAT_GEN)) {
			xoap->xoa_generation = zp->z_gen;
			XVA_SET_RTN(xvap, XAT_GEN);
		}

		if (XVA_ISSET_REQ(xvap, XAT_OFFLINE)) {
			xoap->xoa_offline =
			    ((zp->z_pflags & ZFS_OFFLINE) != 0);
			XVA_SET_RTN(xvap, XAT_OFFLINE);
		}

		if (XVA_ISSET_REQ(xvap, XAT_SPARSE)) {
			xoap->xoa_sparse =
			    ((zp->z_pflags & ZFS_SPARSE) != 0);
			XVA_SET_RTN(xvap, XAT_SPARSE);
		}
	}

	ZFS_TIME_DECODE(&vap->va_atime, zp->z_atime);
	ZFS_TIME_DECODE(&vap->va_mtime, mtime);
	ZFS_TIME_DECODE(&vap->va_ctime, ctime);
	ZFS_TIME_DECODE(&vap->va_birthtime, crtime);


	sa_object_size(zp->z_sa_hdl, &blksize, &nblocks);
	vap->va_blksize = blksize;
	vap->va_bytes = nblocks << 9;	/* nblocks * 512 */

	if (zp->z_blksz == 0) {
		/*
		 * Block size hasn't been set; suggest maximal I/O transfers.
		 */
		vap->va_blksize = zfsvfs->z_max_blksz;
	}

	ZFS_EXIT(zfsvfs);
	return (0);
}

/*
 * Set the file attributes to the values contained in the
 * vattr structure.
 *
 *	IN:	vp	- vnode of file to be modified.
 *		vap	- new attribute values.
 *			  If AT_XVATTR set, then optional attrs are being set
 *		flags	- ATTR_UTIME set if non-default time values provided.
 *			- ATTR_NOACLCHECK (CIFS context only).
 *		cr	- credentials of caller.
 *		ct	- caller context
 *
 *	RETURN:	0 on success, error code on failure.
 *
 * Timestamps:
 *	vp - ctime updated, mtime updated if size changed.
 */
/* ARGSUSED */
static int
zfs_setattr(vnode_t *vp, vattr_t *vap, int flags, cred_t *cr,
    caller_context_t *ct)
{
	znode_t		*zp = VTOZ(vp);
	zfsvfs_t	*zfsvfs = zp->z_zfsvfs;
	zilog_t		*zilog;
	dmu_tx_t	*tx;
	vattr_t		oldva;
	xvattr_t	tmpxvattr;
	uint_t		mask = vap->va_mask;
	uint_t		saved_mask = 0;
	uint64_t	saved_mode;
	int		trim_mask = 0;
	uint64_t	new_mode;
	uint64_t	new_uid, new_gid;
	uint64_t	xattr_obj;
	uint64_t	mtime[2], ctime[2];
	znode_t		*attrzp;
	int		need_policy = FALSE;
	int		err, err2;
	zfs_fuid_info_t *fuidp = NULL;
	xvattr_t *xvap = (xvattr_t *)vap;	/* vap may be an xvattr_t * */
	xoptattr_t	*xoap;
	zfs_acl_t	*aclp;
	boolean_t skipaclchk = (flags & ATTR_NOACLCHECK) ? B_TRUE : B_FALSE;
	boolean_t	fuid_dirtied = B_FALSE;
	sa_bulk_attr_t	bulk[7], xattr_bulk[7];
	int		count = 0, xattr_count = 0;

	if (mask == 0)
		return (0);

	if (mask & AT_NOSET)
		return (SET_ERROR(EINVAL));

	ZFS_ENTER(zfsvfs);
	ZFS_VERIFY_ZP(zp);

	zilog = zfsvfs->z_log;

	/*
	 * Make sure that if we have ephemeral uid/gid or xvattr specified
	 * that file system is at proper version level
	 */

	if (zfsvfs->z_use_fuids == B_FALSE &&
	    (((mask & AT_UID) && IS_EPHEMERAL(vap->va_uid)) ||
	    ((mask & AT_GID) && IS_EPHEMERAL(vap->va_gid)) ||
	    (mask & AT_XVATTR))) {
		ZFS_EXIT(zfsvfs);
		return (SET_ERROR(EINVAL));
	}

	if (mask & AT_SIZE && vp->v_type == VDIR) {
		ZFS_EXIT(zfsvfs);
		return (SET_ERROR(EISDIR));
	}

	if (mask & AT_SIZE && vp->v_type != VREG && vp->v_type != VFIFO) {
		ZFS_EXIT(zfsvfs);
		return (SET_ERROR(EINVAL));
	}

	/*
	 * If this is an xvattr_t, then get a pointer to the structure of
	 * optional attributes.  If this is NULL, then we have a vattr_t.
	 */
	xoap = xva_getxoptattr(xvap);

	xva_init(&tmpxvattr);

	/*
	 * Immutable files can only alter immutable bit and atime
	 */
	if ((zp->z_pflags & ZFS_IMMUTABLE) &&
	    ((mask & (AT_SIZE|AT_UID|AT_GID|AT_MTIME|AT_MODE)) ||
	    ((mask & AT_XVATTR) && XVA_ISSET_REQ(xvap, XAT_CREATETIME)))) {
		ZFS_EXIT(zfsvfs);
		return (SET_ERROR(EPERM));
	}

	/*
	 * Note: ZFS_READONLY is handled in zfs_zaccess_common.
	 */

	/*
	 * Verify timestamps doesn't overflow 32 bits.
	 * ZFS can handle large timestamps, but 32bit syscalls can't
	 * handle times greater than 2039.  This check should be removed
	 * once large timestamps are fully supported.
	 */
	if (mask & (AT_ATIME | AT_MTIME)) {
		if (((mask & AT_ATIME) && TIMESPEC_OVERFLOW(&vap->va_atime)) ||
		    ((mask & AT_MTIME) && TIMESPEC_OVERFLOW(&vap->va_mtime))) {
			ZFS_EXIT(zfsvfs);
			return (SET_ERROR(EOVERFLOW));
		}
	}
	if (xoap && (mask & AT_XVATTR) && XVA_ISSET_REQ(xvap, XAT_CREATETIME) &&
	    TIMESPEC_OVERFLOW(&vap->va_birthtime)) {
		ZFS_EXIT(zfsvfs);
		return (SET_ERROR(EOVERFLOW));
	}

	attrzp = NULL;
	aclp = NULL;

	/* Can this be moved to before the top label? */
	if (zfsvfs->z_vfs->vfs_flag & VFS_RDONLY) {
		ZFS_EXIT(zfsvfs);
		return (SET_ERROR(EROFS));
	}

	/*
	 * First validate permissions
	 */

	if (mask & AT_SIZE) {
		/*
		 * XXX - Note, we are not providing any open
		 * mode flags here (like FNDELAY), so we may
		 * block if there are locks present... this
		 * should be addressed in openat().
		 */
		/* XXX - would it be OK to generate a log record here? */
		err = zfs_freesp(zp, vap->va_size, 0, 0, FALSE);
		if (err) {
			ZFS_EXIT(zfsvfs);
			return (err);
		}
	}

	if (mask & (AT_ATIME|AT_MTIME) ||
	    ((mask & AT_XVATTR) && (XVA_ISSET_REQ(xvap, XAT_HIDDEN) ||
	    XVA_ISSET_REQ(xvap, XAT_READONLY) ||
	    XVA_ISSET_REQ(xvap, XAT_ARCHIVE) ||
	    XVA_ISSET_REQ(xvap, XAT_OFFLINE) ||
	    XVA_ISSET_REQ(xvap, XAT_SPARSE) ||
	    XVA_ISSET_REQ(xvap, XAT_CREATETIME) ||
	    XVA_ISSET_REQ(xvap, XAT_SYSTEM)))) {
		need_policy = zfs_zaccess(zp, ACE_WRITE_ATTRIBUTES, 0,
		    skipaclchk, cr);
	}

	if (mask & (AT_UID|AT_GID)) {
		int	idmask = (mask & (AT_UID|AT_GID));
		int	take_owner;
		int	take_group;

		/*
		 * NOTE: even if a new mode is being set,
		 * we may clear S_ISUID/S_ISGID bits.
		 */

		if (!(mask & AT_MODE))
			vap->va_mode = zp->z_mode;

		/*
		 * Take ownership or chgrp to group we are a member of
		 */

		take_owner = (mask & AT_UID) && (vap->va_uid == crgetuid(cr));
		take_group = (mask & AT_GID) &&
		    zfs_groupmember(zfsvfs, vap->va_gid, cr);

		/*
		 * If both AT_UID and AT_GID are set then take_owner and
		 * take_group must both be set in order to allow taking
		 * ownership.
		 *
		 * Otherwise, send the check through secpolicy_vnode_setattr()
		 *
		 */

		if (((idmask == (AT_UID|AT_GID)) && take_owner && take_group) ||
		    ((idmask == AT_UID) && take_owner) ||
		    ((idmask == AT_GID) && take_group)) {
			if (zfs_zaccess(zp, ACE_WRITE_OWNER, 0,
			    skipaclchk, cr) == 0) {
				/*
				 * Remove setuid/setgid for non-privileged users
				 */
				secpolicy_setid_clear(vap, vp, cr);
				trim_mask = (mask & (AT_UID|AT_GID));
			} else {
				need_policy =  TRUE;
			}
		} else {
			need_policy =  TRUE;
		}
	}

	oldva.va_mode = zp->z_mode;
	zfs_fuid_map_ids(zp, cr, &oldva.va_uid, &oldva.va_gid);
	if (mask & AT_XVATTR) {
		/*
		 * Update xvattr mask to include only those attributes
		 * that are actually changing.
		 *
		 * the bits will be restored prior to actually setting
		 * the attributes so the caller thinks they were set.
		 */
		if (XVA_ISSET_REQ(xvap, XAT_APPENDONLY)) {
			if (xoap->xoa_appendonly !=
			    ((zp->z_pflags & ZFS_APPENDONLY) != 0)) {
				need_policy = TRUE;
			} else {
				XVA_CLR_REQ(xvap, XAT_APPENDONLY);
				XVA_SET_REQ(&tmpxvattr, XAT_APPENDONLY);
			}
		}

		if (XVA_ISSET_REQ(xvap, XAT_NOUNLINK)) {
			if (xoap->xoa_nounlink !=
			    ((zp->z_pflags & ZFS_NOUNLINK) != 0)) {
				need_policy = TRUE;
			} else {
				XVA_CLR_REQ(xvap, XAT_NOUNLINK);
				XVA_SET_REQ(&tmpxvattr, XAT_NOUNLINK);
			}
		}

		if (XVA_ISSET_REQ(xvap, XAT_IMMUTABLE)) {
			if (xoap->xoa_immutable !=
			    ((zp->z_pflags & ZFS_IMMUTABLE) != 0)) {
				need_policy = TRUE;
			} else {
				XVA_CLR_REQ(xvap, XAT_IMMUTABLE);
				XVA_SET_REQ(&tmpxvattr, XAT_IMMUTABLE);
			}
		}

		if (XVA_ISSET_REQ(xvap, XAT_NODUMP)) {
			if (xoap->xoa_nodump !=
			    ((zp->z_pflags & ZFS_NODUMP) != 0)) {
				need_policy = TRUE;
			} else {
				XVA_CLR_REQ(xvap, XAT_NODUMP);
				XVA_SET_REQ(&tmpxvattr, XAT_NODUMP);
			}
		}

		if (XVA_ISSET_REQ(xvap, XAT_AV_MODIFIED)) {
			if (xoap->xoa_av_modified !=
			    ((zp->z_pflags & ZFS_AV_MODIFIED) != 0)) {
				need_policy = TRUE;
			} else {
				XVA_CLR_REQ(xvap, XAT_AV_MODIFIED);
				XVA_SET_REQ(&tmpxvattr, XAT_AV_MODIFIED);
			}
		}

		if (XVA_ISSET_REQ(xvap, XAT_AV_QUARANTINED)) {
			if ((vp->v_type != VREG &&
			    xoap->xoa_av_quarantined) ||
			    xoap->xoa_av_quarantined !=
			    ((zp->z_pflags & ZFS_AV_QUARANTINED) != 0)) {
				need_policy = TRUE;
			} else {
				XVA_CLR_REQ(xvap, XAT_AV_QUARANTINED);
				XVA_SET_REQ(&tmpxvattr, XAT_AV_QUARANTINED);
			}
		}

		if (XVA_ISSET_REQ(xvap, XAT_REPARSE)) {
			ZFS_EXIT(zfsvfs);
			return (SET_ERROR(EPERM));
		}

		if (need_policy == FALSE &&
		    (XVA_ISSET_REQ(xvap, XAT_AV_SCANSTAMP) ||
		    XVA_ISSET_REQ(xvap, XAT_OPAQUE))) {
			need_policy = TRUE;
		}
	}

	if (mask & AT_MODE) {
		if (zfs_zaccess(zp, ACE_WRITE_ACL, 0, skipaclchk, cr) == 0) {
			err = secpolicy_setid_setsticky_clear(vp, vap,
			    &oldva, cr);
			if (err) {
				ZFS_EXIT(zfsvfs);
				return (err);
			}
			trim_mask |= AT_MODE;
		} else {
			need_policy = TRUE;
		}
	}

	if (need_policy) {
		/*
		 * If trim_mask is set then take ownership
		 * has been granted or write_acl is present and user
		 * has the ability to modify mode.  In that case remove
		 * UID|GID and or MODE from mask so that
		 * secpolicy_vnode_setattr() doesn't revoke it.
		 */

		if (trim_mask) {
			saved_mask = vap->va_mask;
			vap->va_mask &= ~trim_mask;
			if (trim_mask & AT_MODE) {
				/*
				 * Save the mode, as secpolicy_vnode_setattr()
				 * will overwrite it with ova.va_mode.
				 */
				saved_mode = vap->va_mode;
			}
		}
		err = secpolicy_vnode_setattr(cr, vp, vap, &oldva, flags,
		    (int (*)(void *, int, cred_t *))zfs_zaccess_unix, zp);
		if (err) {
			ZFS_EXIT(zfsvfs);
			return (err);
		}

		if (trim_mask) {
			vap->va_mask |= saved_mask;
			if (trim_mask & AT_MODE) {
				/*
				 * Recover the mode after
				 * secpolicy_vnode_setattr().
				 */
				vap->va_mode = saved_mode;
			}
		}
	}

	/*
	 * secpolicy_vnode_setattr, or take ownership may have
	 * changed va_mask
	 */
	mask = vap->va_mask;

	if ((mask & (AT_UID | AT_GID))) {
		err = sa_lookup(zp->z_sa_hdl, SA_ZPL_XATTR(zfsvfs),
		    &xattr_obj, sizeof (xattr_obj));

		if (err == 0 && xattr_obj) {
			err = zfs_zget(zp->z_zfsvfs, xattr_obj, &attrzp);
			if (err == 0) {
				err = vn_lock(ZTOV(attrzp), LK_EXCLUSIVE);
				if (err != 0)
					vrele(ZTOV(attrzp));
			}
			if (err)
				goto out2;
		}
		if (mask & AT_UID) {
			new_uid = zfs_fuid_create(zfsvfs,
			    (uint64_t)vap->va_uid, cr, ZFS_OWNER, &fuidp);
			if (new_uid != zp->z_uid &&
			    zfs_fuid_overquota(zfsvfs, B_FALSE, new_uid)) {
				if (attrzp)
					vput(ZTOV(attrzp));
				err = SET_ERROR(EDQUOT);
				goto out2;
			}
		}

		if (mask & AT_GID) {
			new_gid = zfs_fuid_create(zfsvfs, (uint64_t)vap->va_gid,
			    cr, ZFS_GROUP, &fuidp);
			if (new_gid != zp->z_gid &&
			    zfs_fuid_overquota(zfsvfs, B_TRUE, new_gid)) {
				if (attrzp)
					vput(ZTOV(attrzp));
				err = SET_ERROR(EDQUOT);
				goto out2;
			}
		}
	}
	tx = dmu_tx_create(zfsvfs->z_os);

	if (mask & AT_MODE) {
		uint64_t pmode = zp->z_mode;
		uint64_t acl_obj;
		new_mode = (pmode & S_IFMT) | (vap->va_mode & ~S_IFMT);

		if (zp->z_zfsvfs->z_acl_mode == ZFS_ACL_RESTRICTED &&
		    !(zp->z_pflags & ZFS_ACL_TRIVIAL)) {
			err = SET_ERROR(EPERM);
			goto out;
		}

		if (err = zfs_acl_chmod_setattr(zp, &aclp, new_mode))
			goto out;

		if (!zp->z_is_sa && ((acl_obj = zfs_external_acl(zp)) != 0)) {
			/*
			 * Are we upgrading ACL from old V0 format
			 * to V1 format?
			 */
			if (zfsvfs->z_version >= ZPL_VERSION_FUID &&
			    zfs_znode_acl_version(zp) ==
			    ZFS_ACL_VERSION_INITIAL) {
				dmu_tx_hold_free(tx, acl_obj, 0,
				    DMU_OBJECT_END);
				dmu_tx_hold_write(tx, DMU_NEW_OBJECT,
				    0, aclp->z_acl_bytes);
			} else {
				dmu_tx_hold_write(tx, acl_obj, 0,
				    aclp->z_acl_bytes);
			}
		} else if (!zp->z_is_sa && aclp->z_acl_bytes > ZFS_ACE_SPACE) {
			dmu_tx_hold_write(tx, DMU_NEW_OBJECT,
			    0, aclp->z_acl_bytes);
		}
		dmu_tx_hold_sa(tx, zp->z_sa_hdl, B_TRUE);
	} else {
		if ((mask & AT_XVATTR) &&
		    XVA_ISSET_REQ(xvap, XAT_AV_SCANSTAMP))
			dmu_tx_hold_sa(tx, zp->z_sa_hdl, B_TRUE);
		else
			dmu_tx_hold_sa(tx, zp->z_sa_hdl, B_FALSE);
	}

	if (attrzp) {
		dmu_tx_hold_sa(tx, attrzp->z_sa_hdl, B_FALSE);
	}

	fuid_dirtied = zfsvfs->z_fuid_dirty;
	if (fuid_dirtied)
		zfs_fuid_txhold(zfsvfs, tx);

	zfs_sa_upgrade_txholds(tx, zp);

	err = dmu_tx_assign(tx, TXG_WAIT);
	if (err)
		goto out;

	count = 0;
	/*
	 * Set each attribute requested.
	 * We group settings according to the locks they need to acquire.
	 *
	 * Note: you cannot set ctime directly, although it will be
	 * updated as a side-effect of calling this function.
	 */

	if (mask & (AT_UID|AT_GID|AT_MODE))
		mutex_enter(&zp->z_acl_lock);

	SA_ADD_BULK_ATTR(bulk, count, SA_ZPL_FLAGS(zfsvfs), NULL,
	    &zp->z_pflags, sizeof (zp->z_pflags));

	if (attrzp) {
		if (mask & (AT_UID|AT_GID|AT_MODE))
			mutex_enter(&attrzp->z_acl_lock);
		SA_ADD_BULK_ATTR(xattr_bulk, xattr_count,
		    SA_ZPL_FLAGS(zfsvfs), NULL, &attrzp->z_pflags,
		    sizeof (attrzp->z_pflags));
	}

	if (mask & (AT_UID|AT_GID)) {

		if (mask & AT_UID) {
			SA_ADD_BULK_ATTR(bulk, count, SA_ZPL_UID(zfsvfs), NULL,
			    &new_uid, sizeof (new_uid));
			zp->z_uid = new_uid;
			if (attrzp) {
				SA_ADD_BULK_ATTR(xattr_bulk, xattr_count,
				    SA_ZPL_UID(zfsvfs), NULL, &new_uid,
				    sizeof (new_uid));
				attrzp->z_uid = new_uid;
			}
		}

		if (mask & AT_GID) {
			SA_ADD_BULK_ATTR(bulk, count, SA_ZPL_GID(zfsvfs),
			    NULL, &new_gid, sizeof (new_gid));
			zp->z_gid = new_gid;
			if (attrzp) {
				SA_ADD_BULK_ATTR(xattr_bulk, xattr_count,
				    SA_ZPL_GID(zfsvfs), NULL, &new_gid,
				    sizeof (new_gid));
				attrzp->z_gid = new_gid;
			}
		}
		if (!(mask & AT_MODE)) {
			SA_ADD_BULK_ATTR(bulk, count, SA_ZPL_MODE(zfsvfs),
			    NULL, &new_mode, sizeof (new_mode));
			new_mode = zp->z_mode;
		}
		err = zfs_acl_chown_setattr(zp);
		ASSERT(err == 0);
		if (attrzp) {
			err = zfs_acl_chown_setattr(attrzp);
			ASSERT(err == 0);
		}
	}

	if (mask & AT_MODE) {
		SA_ADD_BULK_ATTR(bulk, count, SA_ZPL_MODE(zfsvfs), NULL,
		    &new_mode, sizeof (new_mode));
		zp->z_mode = new_mode;
		ASSERT3U((uintptr_t)aclp, !=, 0);
		err = zfs_aclset_common(zp, aclp, cr, tx);
		ASSERT0(err);
		if (zp->z_acl_cached)
			zfs_acl_free(zp->z_acl_cached);
		zp->z_acl_cached = aclp;
		aclp = NULL;
	}


	if (mask & AT_ATIME) {
		ZFS_TIME_ENCODE(&vap->va_atime, zp->z_atime);
		SA_ADD_BULK_ATTR(bulk, count, SA_ZPL_ATIME(zfsvfs), NULL,
		    &zp->z_atime, sizeof (zp->z_atime));
	}

	if (mask & AT_MTIME) {
		ZFS_TIME_ENCODE(&vap->va_mtime, mtime);
		SA_ADD_BULK_ATTR(bulk, count, SA_ZPL_MTIME(zfsvfs), NULL,
		    mtime, sizeof (mtime));
	}

	/* XXX - shouldn't this be done *before* the ATIME/MTIME checks? */
	if (mask & AT_SIZE && !(mask & AT_MTIME)) {
		SA_ADD_BULK_ATTR(bulk, count, SA_ZPL_MTIME(zfsvfs),
		    NULL, mtime, sizeof (mtime));
		SA_ADD_BULK_ATTR(bulk, count, SA_ZPL_CTIME(zfsvfs), NULL,
		    &ctime, sizeof (ctime));
		zfs_tstamp_update_setup(zp, CONTENT_MODIFIED, mtime, ctime,
		    B_TRUE);
	} else if (mask != 0) {
		SA_ADD_BULK_ATTR(bulk, count, SA_ZPL_CTIME(zfsvfs), NULL,
		    &ctime, sizeof (ctime));
		zfs_tstamp_update_setup(zp, STATE_CHANGED, mtime, ctime,
		    B_TRUE);
		if (attrzp) {
			SA_ADD_BULK_ATTR(xattr_bulk, xattr_count,
			    SA_ZPL_CTIME(zfsvfs), NULL,
			    &ctime, sizeof (ctime));
			zfs_tstamp_update_setup(attrzp, STATE_CHANGED,
			    mtime, ctime, B_TRUE);
		}
	}
	/*
	 * Do this after setting timestamps to prevent timestamp
	 * update from toggling bit
	 */

	if (xoap && (mask & AT_XVATTR)) {

		if (XVA_ISSET_REQ(xvap, XAT_CREATETIME))
			xoap->xoa_createtime = vap->va_birthtime;
		/*
		 * restore trimmed off masks
		 * so that return masks can be set for caller.
		 */

		if (XVA_ISSET_REQ(&tmpxvattr, XAT_APPENDONLY)) {
			XVA_SET_REQ(xvap, XAT_APPENDONLY);
		}
		if (XVA_ISSET_REQ(&tmpxvattr, XAT_NOUNLINK)) {
			XVA_SET_REQ(xvap, XAT_NOUNLINK);
		}
		if (XVA_ISSET_REQ(&tmpxvattr, XAT_IMMUTABLE)) {
			XVA_SET_REQ(xvap, XAT_IMMUTABLE);
		}
		if (XVA_ISSET_REQ(&tmpxvattr, XAT_NODUMP)) {
			XVA_SET_REQ(xvap, XAT_NODUMP);
		}
		if (XVA_ISSET_REQ(&tmpxvattr, XAT_AV_MODIFIED)) {
			XVA_SET_REQ(xvap, XAT_AV_MODIFIED);
		}
		if (XVA_ISSET_REQ(&tmpxvattr, XAT_AV_QUARANTINED)) {
			XVA_SET_REQ(xvap, XAT_AV_QUARANTINED);
		}

		if (XVA_ISSET_REQ(xvap, XAT_AV_SCANSTAMP))
			ASSERT(vp->v_type == VREG);

		zfs_xvattr_set(zp, xvap, tx);
	}

	if (fuid_dirtied)
		zfs_fuid_sync(zfsvfs, tx);

	if (mask != 0)
		zfs_log_setattr(zilog, tx, TX_SETATTR, zp, vap, mask, fuidp);

	if (mask & (AT_UID|AT_GID|AT_MODE))
		mutex_exit(&zp->z_acl_lock);

	if (attrzp) {
		if (mask & (AT_UID|AT_GID|AT_MODE))
			mutex_exit(&attrzp->z_acl_lock);
	}
out:
	if (err == 0 && attrzp) {
		err2 = sa_bulk_update(attrzp->z_sa_hdl, xattr_bulk,
		    xattr_count, tx);
		ASSERT(err2 == 0);
	}

	if (attrzp)
		vput(ZTOV(attrzp));

	if (aclp)
		zfs_acl_free(aclp);

	if (fuidp) {
		zfs_fuid_info_free(fuidp);
		fuidp = NULL;
	}

	if (err) {
		dmu_tx_abort(tx);
	} else {
		err2 = sa_bulk_update(zp->z_sa_hdl, bulk, count, tx);
		dmu_tx_commit(tx);
	}

out2:
	if (zfsvfs->z_os->os_sync == ZFS_SYNC_ALWAYS)
		zil_commit(zilog, 0);

	ZFS_EXIT(zfsvfs);
	return (err);
}

/*
 * We acquire all but fdvp locks using non-blocking acquisitions.  If we
 * fail to acquire any lock in the path we will drop all held locks,
 * acquire the new lock in a blocking fashion, and then release it and
 * restart the rename.  This acquire/release step ensures that we do not
 * spin on a lock waiting for release.  On error release all vnode locks
 * and decrement references the way tmpfs_rename() would do.
 */
static int
zfs_rename_relock(struct vnode *sdvp, struct vnode **svpp,
    struct vnode *tdvp, struct vnode **tvpp,
    const struct componentname *scnp, const struct componentname *tcnp)
{
	zfsvfs_t	*zfsvfs;
	struct vnode	*nvp, *svp, *tvp;
	znode_t		*sdzp, *tdzp, *szp, *tzp;
	const char	*snm = scnp->cn_nameptr;
	const char	*tnm = tcnp->cn_nameptr;
	int error;

	VOP_UNLOCK(tdvp, 0);
	if (*tvpp != NULL && *tvpp != tdvp)
		VOP_UNLOCK(*tvpp, 0);

relock:
	error = vn_lock(sdvp, LK_EXCLUSIVE);
	if (error)
		goto out;
	sdzp = VTOZ(sdvp);

	error = vn_lock(tdvp, LK_EXCLUSIVE | LK_NOWAIT);
	if (error != 0) {
		VOP_UNLOCK(sdvp, 0);
		if (error != EBUSY)
			goto out;
		error = vn_lock(tdvp, LK_EXCLUSIVE);
		if (error)
			goto out;
		VOP_UNLOCK(tdvp, 0);
		goto relock;
	}
	tdzp = VTOZ(tdvp);

	/*
	 * Before using sdzp and tdzp we must ensure that they are live.
	 * As a porting legacy from illumos we have two things to worry
	 * about.  One is typical for FreeBSD and it is that the vnode is
	 * not reclaimed (doomed).  The other is that the znode is live.
	 * The current code can invalidate the znode without acquiring the
	 * corresponding vnode lock if the object represented by the znode
	 * and vnode is no longer valid after a rollback or receive operation.
	 * z_teardown_lock hidden behind ZFS_ENTER and ZFS_EXIT is the lock
	 * that protects the znodes from the invalidation.
	 */
	zfsvfs = sdzp->z_zfsvfs;
	ASSERT3P(zfsvfs, ==, tdzp->z_zfsvfs);
	ZFS_ENTER(zfsvfs);

	/*
	 * We can not use ZFS_VERIFY_ZP() here because it could directly return
	 * bypassing the cleanup code in the case of an error.
	 */
	if (tdzp->z_sa_hdl == NULL || sdzp->z_sa_hdl == NULL) {
		ZFS_EXIT(zfsvfs);
		VOP_UNLOCK(sdvp, 0);
		VOP_UNLOCK(tdvp, 0);
		error = SET_ERROR(EIO);
		goto out;
	}

	/*
	 * Re-resolve svp to be certain it still exists and fetch the
	 * correct vnode.
	 */
	error = zfs_dirent_lookup(sdzp, snm, &szp, ZEXISTS);
	if (error != 0) {
		/* Source entry invalid or not there. */
		ZFS_EXIT(zfsvfs);
		VOP_UNLOCK(sdvp, 0);
		VOP_UNLOCK(tdvp, 0);
		if ((scnp->cn_flags & ISDOTDOT) != 0 ||
		    (scnp->cn_namelen == 1 && scnp->cn_nameptr[0] == '.'))
			error = SET_ERROR(EINVAL);
		goto out;
	}
	svp = ZTOV(szp);

	/*
	 * Re-resolve tvp, if it disappeared we just carry on.
	 */
	error = zfs_dirent_lookup(tdzp, tnm, &tzp, 0);
	if (error != 0) {
		ZFS_EXIT(zfsvfs);
		VOP_UNLOCK(sdvp, 0);
		VOP_UNLOCK(tdvp, 0);
		vrele(svp);
		if ((tcnp->cn_flags & ISDOTDOT) != 0)
			error = SET_ERROR(EINVAL);
		goto out;
	}
	if (tzp != NULL)
		tvp = ZTOV(tzp);
	else
		tvp = NULL;

	/*
	 * At present the vnode locks must be acquired before z_teardown_lock,
	 * although it would be more logical to use the opposite order.
	 */
	ZFS_EXIT(zfsvfs);

	/*
	 * Now try acquire locks on svp and tvp.
	 */
	nvp = svp;
	error = vn_lock(nvp, LK_EXCLUSIVE | LK_NOWAIT);
	if (error != 0) {
		VOP_UNLOCK(sdvp, 0);
		VOP_UNLOCK(tdvp, 0);
		if (tvp != NULL)
			vrele(tvp);
		if (error != EBUSY) {
			vrele(nvp);
			goto out;
		}
		error = vn_lock(nvp, LK_EXCLUSIVE);
		if (error != 0) {
			vrele(nvp);
			goto out;
		}
		VOP_UNLOCK(nvp, 0);
		/*
		 * Concurrent rename race.
		 * XXX ?
		 */
		if (nvp == tdvp) {
			vrele(nvp);
			error = SET_ERROR(EINVAL);
			goto out;
		}
		vrele(*svpp);
		*svpp = nvp;
		goto relock;
	}
	vrele(*svpp);
	*svpp = nvp;

	if (*tvpp != NULL)
		vrele(*tvpp);
	*tvpp = NULL;
	if (tvp != NULL) {
		nvp = tvp;
		error = vn_lock(nvp, LK_EXCLUSIVE | LK_NOWAIT);
		if (error != 0) {
			VOP_UNLOCK(sdvp, 0);
			VOP_UNLOCK(tdvp, 0);
			VOP_UNLOCK(*svpp, 0);
			if (error != EBUSY) {
				vrele(nvp);
				goto out;
			}
			error = vn_lock(nvp, LK_EXCLUSIVE);
			if (error != 0) {
				vrele(nvp);
				goto out;
			}
			vput(nvp);
			goto relock;
		}
		*tvpp = nvp;
	}

	return (0);

out:
	return (error);
}

/*
 * Note that we must use VRELE_ASYNC in this function as it walks
 * up the directory tree and vrele may need to acquire an exclusive
 * lock if a last reference to a vnode is dropped.
 */
static int
zfs_rename_check(znode_t *szp, znode_t *sdzp, znode_t *tdzp)
{
	zfsvfs_t	*zfsvfs;
	znode_t		*zp, *zp1;
	uint64_t	parent;
	int		error;

	zfsvfs = tdzp->z_zfsvfs;
	if (tdzp == szp)
		return (SET_ERROR(EINVAL));
	if (tdzp == sdzp)
		return (0);
	if (tdzp->z_id == zfsvfs->z_root)
		return (0);
	zp = tdzp;
	for (;;) {
		ASSERT(!zp->z_unlinked);
		if ((error = sa_lookup(zp->z_sa_hdl,
		    SA_ZPL_PARENT(zfsvfs), &parent, sizeof (parent))) != 0)
			break;

		if (parent == szp->z_id) {
			error = SET_ERROR(EINVAL);
			break;
		}
		if (parent == zfsvfs->z_root)
			break;
		if (parent == sdzp->z_id)
			break;

		error = zfs_zget(zfsvfs, parent, &zp1);
		if (error != 0)
			break;

		if (zp != tdzp)
			VN_RELE_ASYNC(ZTOV(zp),
			    dsl_pool_vnrele_taskq(dmu_objset_pool(zfsvfs->z_os)));
		zp = zp1;
	}

	if (error == ENOTDIR)
		panic("checkpath: .. not a directory\n");
	if (zp != tdzp)
		VN_RELE_ASYNC(ZTOV(zp),
		    dsl_pool_vnrele_taskq(dmu_objset_pool(zfsvfs->z_os)));
	return (error);
}

/*
 * Move an entry from the provided source directory to the target
 * directory.  Change the entry name as indicated.
 *
 *	IN:	sdvp	- Source directory containing the "old entry".
 *		snm	- Old entry name.
 *		tdvp	- Target directory to contain the "new entry".
 *		tnm	- New entry name.
 *		cr	- credentials of caller.
 *		ct	- caller context
 *		flags	- case flags
 *
 *	RETURN:	0 on success, error code on failure.
 *
 * Timestamps:
 *	sdvp,tdvp - ctime|mtime updated
 */
/*ARGSUSED*/
static int
zfs_rename(vnode_t *sdvp, vnode_t **svpp, struct componentname *scnp,
    vnode_t *tdvp, vnode_t **tvpp, struct componentname *tcnp,
    cred_t *cr)
{
	zfsvfs_t	*zfsvfs;
	znode_t		*sdzp, *tdzp, *szp, *tzp;
	zilog_t		*zilog = NULL;
	dmu_tx_t	*tx;
	char		*snm = scnp->cn_nameptr;
	char		*tnm = tcnp->cn_nameptr;
	int		error = 0;

	/* Reject renames across filesystems. */
	if ((*svpp)->v_mount != tdvp->v_mount ||
	    ((*tvpp) != NULL && (*svpp)->v_mount != (*tvpp)->v_mount)) {
		error = SET_ERROR(EXDEV);
		goto out;
	}

	if (zfsctl_is_node(tdvp)) {
		error = SET_ERROR(EXDEV);
		goto out;
	}

	/*
	 * Lock all four vnodes to ensure safety and semantics of renaming.
	 */
	error = zfs_rename_relock(sdvp, svpp, tdvp, tvpp, scnp, tcnp);
	if (error != 0) {
		/* no vnodes are locked in the case of error here */
		return (error);
	}

	tdzp = VTOZ(tdvp);
	sdzp = VTOZ(sdvp);
	zfsvfs = tdzp->z_zfsvfs;
	zilog = zfsvfs->z_log;

	/*
	 * After we re-enter ZFS_ENTER() we will have to revalidate all
	 * znodes involved.
	 */
	ZFS_ENTER(zfsvfs);

	if (zfsvfs->z_utf8 && u8_validate(tnm,
	    strlen(tnm), NULL, U8_VALIDATE_ENTIRE, &error) < 0) {
		error = SET_ERROR(EILSEQ);
		goto unlockout;
	}

	/* If source and target are the same file, there is nothing to do. */
	if ((*svpp) == (*tvpp)) {
		error = 0;
		goto unlockout;
	}

	if (((*svpp)->v_type == VDIR && (*svpp)->v_mountedhere != NULL) ||
	    ((*tvpp) != NULL && (*tvpp)->v_type == VDIR &&
	    (*tvpp)->v_mountedhere != NULL)) {
		error = SET_ERROR(EXDEV);
		goto unlockout;
	}

	/*
	 * We can not use ZFS_VERIFY_ZP() here because it could directly return
	 * bypassing the cleanup code in the case of an error.
	 */
	if (tdzp->z_sa_hdl == NULL || sdzp->z_sa_hdl == NULL) {
		error = SET_ERROR(EIO);
		goto unlockout;
	}

	szp = VTOZ(*svpp);
	tzp = *tvpp == NULL ? NULL : VTOZ(*tvpp);
	if (szp->z_sa_hdl == NULL || (tzp != NULL && tzp->z_sa_hdl == NULL)) {
		error = SET_ERROR(EIO);
		goto unlockout;
	}

	/*
	 * This is to prevent the creation of links into attribute space
	 * by renaming a linked file into/outof an attribute directory.
	 * See the comment in zfs_link() for why this is considered bad.
	 */
	if ((tdzp->z_pflags & ZFS_XATTR) != (sdzp->z_pflags & ZFS_XATTR)) {
		error = SET_ERROR(EINVAL);
		goto unlockout;
	}

	/*
	 * Must have write access at the source to remove the old entry
	 * and write access at the target to create the new entry.
	 * Note that if target and source are the same, this can be
	 * done in a single check.
	 */
	if (error = zfs_zaccess_rename(sdzp, szp, tdzp, tzp, cr))
		goto unlockout;

	if ((*svpp)->v_type == VDIR) {
		/*
		 * Avoid ".", "..", and aliases of "." for obvious reasons.
		 */
		if ((scnp->cn_namelen == 1 && scnp->cn_nameptr[0] == '.') ||
		    sdzp == szp ||
		    (scnp->cn_flags | tcnp->cn_flags) & ISDOTDOT) {
			error = EINVAL;
			goto unlockout;
		}

		/*
		 * Check to make sure rename is valid.
		 * Can't do a move like this: /usr/a/b to /usr/a/b/c/d
		 */
		if (error = zfs_rename_check(szp, sdzp, tdzp))
			goto unlockout;
	}

	/*
	 * Does target exist?
	 */
	if (tzp) {
		/*
		 * Source and target must be the same type.
		 */
		if ((*svpp)->v_type == VDIR) {
			if ((*tvpp)->v_type != VDIR) {
				error = SET_ERROR(ENOTDIR);
				goto unlockout;
			} else {
				cache_purge(tdvp);
				if (sdvp != tdvp)
					cache_purge(sdvp);
			}
		} else {
			if ((*tvpp)->v_type == VDIR) {
				error = SET_ERROR(EISDIR);
				goto unlockout;
			}
		}
	}

	vnevent_rename_src(*svpp, sdvp, scnp->cn_nameptr, ct);
	if (tzp)
		vnevent_rename_dest(*tvpp, tdvp, tnm, ct);

	/*
	 * notify the target directory if it is not the same
	 * as source directory.
	 */
	if (tdvp != sdvp) {
		vnevent_rename_dest_dir(tdvp, ct);
	}

	tx = dmu_tx_create(zfsvfs->z_os);
	dmu_tx_hold_sa(tx, szp->z_sa_hdl, B_FALSE);
	dmu_tx_hold_sa(tx, sdzp->z_sa_hdl, B_FALSE);
	dmu_tx_hold_zap(tx, sdzp->z_id, FALSE, snm);
	dmu_tx_hold_zap(tx, tdzp->z_id, TRUE, tnm);
	if (sdzp != tdzp) {
		dmu_tx_hold_sa(tx, tdzp->z_sa_hdl, B_FALSE);
		zfs_sa_upgrade_txholds(tx, tdzp);
	}
	if (tzp) {
		dmu_tx_hold_sa(tx, tzp->z_sa_hdl, B_FALSE);
		zfs_sa_upgrade_txholds(tx, tzp);
	}

	zfs_sa_upgrade_txholds(tx, szp);
	dmu_tx_hold_zap(tx, zfsvfs->z_unlinkedobj, FALSE, NULL);
	error = dmu_tx_assign(tx, TXG_WAIT);
	if (error) {
		dmu_tx_abort(tx);
		goto unlockout;
	}


	if (tzp)	/* Attempt to remove the existing target */
		error = zfs_link_destroy(tdzp, tnm, tzp, tx, 0, NULL);

	if (error == 0) {
		error = zfs_link_create(tdzp, tnm, szp, tx, ZRENAMING);
		if (error == 0) {
			szp->z_pflags |= ZFS_AV_MODIFIED;

			error = sa_update(szp->z_sa_hdl, SA_ZPL_FLAGS(zfsvfs),
			    (void *)&szp->z_pflags, sizeof (uint64_t), tx);
			ASSERT0(error);

			error = zfs_link_destroy(sdzp, snm, szp, tx, ZRENAMING,
			    NULL);
			if (error == 0) {
				zfs_log_rename(zilog, tx, TX_RENAME, sdzp,
				    snm, tdzp, tnm, szp);

				/*
				 * Update path information for the target vnode
				 */
				vn_renamepath(tdvp, *svpp, tnm, strlen(tnm));
			} else {
				/*
				 * At this point, we have successfully created
				 * the target name, but have failed to remove
				 * the source name.  Since the create was done
				 * with the ZRENAMING flag, there are
				 * complications; for one, the link count is
				 * wrong.  The easiest way to deal with this
				 * is to remove the newly created target, and
				 * return the original error.  This must
				 * succeed; fortunately, it is very unlikely to
				 * fail, since we just created it.
				 */
				VERIFY3U(zfs_link_destroy(tdzp, tnm, szp, tx,
				    ZRENAMING, NULL), ==, 0);
			}
		}
		if (error == 0) {
			cache_purge(*svpp);
			if (*tvpp != NULL)
				cache_purge(*tvpp);
			cache_purge_negative(tdvp);
		}
	}

	dmu_tx_commit(tx);

unlockout:			/* all 4 vnodes are locked, ZFS_ENTER called */
	ZFS_EXIT(zfsvfs);
	VOP_UNLOCK(*svpp, 0);
	VOP_UNLOCK(sdvp, 0);

out:				/* original two vnodes are locked */
	if (error == 0 && zfsvfs->z_os->os_sync == ZFS_SYNC_ALWAYS)
		zil_commit(zilog, 0);

	if (*tvpp != NULL)
		VOP_UNLOCK(*tvpp, 0);
	if (tdvp != *tvpp)
		VOP_UNLOCK(tdvp, 0);
	return (error);
}

/*
 * Insert the indicated symbolic reference entry into the directory.
 *
 *	IN:	dvp	- Directory to contain new symbolic link.
 *		link	- Name for new symlink entry.
 *		vap	- Attributes of new entry.
 *		cr	- credentials of caller.
 *		ct	- caller context
 *		flags	- case flags
 *
 *	RETURN:	0 on success, error code on failure.
 *
 * Timestamps:
 *	dvp - ctime|mtime updated
 */
/*ARGSUSED*/
static int
zfs_symlink(vnode_t *dvp, vnode_t **vpp, char *name, vattr_t *vap, char *link,
    cred_t *cr, kthread_t *td)
{
	znode_t		*zp, *dzp = VTOZ(dvp);
	dmu_tx_t	*tx;
	zfsvfs_t	*zfsvfs = dzp->z_zfsvfs;
	zilog_t		*zilog;
	uint64_t	len = strlen(link);
	int		error;
	zfs_acl_ids_t	acl_ids;
	boolean_t	fuid_dirtied;
	uint64_t	txtype = TX_SYMLINK;
	int		flags = 0;

	ASSERT(vap->va_type == VLNK);

	ZFS_ENTER(zfsvfs);
	ZFS_VERIFY_ZP(dzp);
	zilog = zfsvfs->z_log;

	if (zfsvfs->z_utf8 && u8_validate(name, strlen(name),
	    NULL, U8_VALIDATE_ENTIRE, &error) < 0) {
		ZFS_EXIT(zfsvfs);
		return (SET_ERROR(EILSEQ));
	}

	if (len > MAXPATHLEN) {
		ZFS_EXIT(zfsvfs);
		return (SET_ERROR(ENAMETOOLONG));
	}

	if ((error = zfs_acl_ids_create(dzp, 0,
	    vap, cr, NULL, &acl_ids)) != 0) {
		ZFS_EXIT(zfsvfs);
		return (error);
	}

	/*
	 * Attempt to lock directory; fail if entry already exists.
	 */
	error = zfs_dirent_lookup(dzp, name, &zp, ZNEW);
	if (error) {
		zfs_acl_ids_free(&acl_ids);
		ZFS_EXIT(zfsvfs);
		return (error);
	}

	if (error = zfs_zaccess(dzp, ACE_ADD_FILE, 0, B_FALSE, cr)) {
		zfs_acl_ids_free(&acl_ids);
		ZFS_EXIT(zfsvfs);
		return (error);
	}

	if (zfs_acl_ids_overquota(zfsvfs, &acl_ids)) {
		zfs_acl_ids_free(&acl_ids);
		ZFS_EXIT(zfsvfs);
		return (SET_ERROR(EDQUOT));
	}

	getnewvnode_reserve(1);
	tx = dmu_tx_create(zfsvfs->z_os);
	fuid_dirtied = zfsvfs->z_fuid_dirty;
	dmu_tx_hold_write(tx, DMU_NEW_OBJECT, 0, MAX(1, len));
	dmu_tx_hold_zap(tx, dzp->z_id, TRUE, name);
	dmu_tx_hold_sa_create(tx, acl_ids.z_aclp->z_acl_bytes +
	    ZFS_SA_BASE_ATTR_SIZE + len);
	dmu_tx_hold_sa(tx, dzp->z_sa_hdl, B_FALSE);
	if (!zfsvfs->z_use_sa && acl_ids.z_aclp->z_acl_bytes > ZFS_ACE_SPACE) {
		dmu_tx_hold_write(tx, DMU_NEW_OBJECT, 0,
		    acl_ids.z_aclp->z_acl_bytes);
	}
	if (fuid_dirtied)
		zfs_fuid_txhold(zfsvfs, tx);
	error = dmu_tx_assign(tx, TXG_WAIT);
	if (error) {
		zfs_acl_ids_free(&acl_ids);
		dmu_tx_abort(tx);
		getnewvnode_drop_reserve();
		ZFS_EXIT(zfsvfs);
		return (error);
	}

	/*
	 * Create a new object for the symlink.
	 * for version 4 ZPL datsets the symlink will be an SA attribute
	 */
	zfs_mknode(dzp, vap, tx, cr, 0, &zp, &acl_ids);

	if (fuid_dirtied)
		zfs_fuid_sync(zfsvfs, tx);

	if (zp->z_is_sa)
		error = sa_update(zp->z_sa_hdl, SA_ZPL_SYMLINK(zfsvfs),
		    link, len, tx);
	else
		zfs_sa_symlink(zp, link, len, tx);

	zp->z_size = len;
	(void) sa_update(zp->z_sa_hdl, SA_ZPL_SIZE(zfsvfs),
	    &zp->z_size, sizeof (zp->z_size), tx);
	/*
	 * Insert the new object into the directory.
	 */
	(void) zfs_link_create(dzp, name, zp, tx, ZNEW);

	zfs_log_symlink(zilog, tx, txtype, dzp, zp, name, link);
	*vpp = ZTOV(zp);

	zfs_acl_ids_free(&acl_ids);

	dmu_tx_commit(tx);

	getnewvnode_drop_reserve();

	if (zfsvfs->z_os->os_sync == ZFS_SYNC_ALWAYS)
		zil_commit(zilog, 0);

	ZFS_EXIT(zfsvfs);
	return (error);
}

/*
 * Return, in the buffer contained in the provided uio structure,
 * the symbolic path referred to by vp.
 *
 *	IN:	vp	- vnode of symbolic link.
 *		uio	- structure to contain the link path.
 *		cr	- credentials of caller.
 *		ct	- caller context
 *
 *	OUT:	uio	- structure containing the link path.
 *
 *	RETURN:	0 on success, error code on failure.
 *
 * Timestamps:
 *	vp - atime updated
 */
/* ARGSUSED */
static int
zfs_readlink(vnode_t *vp, uio_t *uio, cred_t *cr, caller_context_t *ct)
{
	znode_t		*zp = VTOZ(vp);
	zfsvfs_t	*zfsvfs = zp->z_zfsvfs;
	int		error;

	ZFS_ENTER(zfsvfs);
	ZFS_VERIFY_ZP(zp);

	if (zp->z_is_sa)
		error = sa_lookup_uio(zp->z_sa_hdl,
		    SA_ZPL_SYMLINK(zfsvfs), uio);
	else
		error = zfs_sa_readlink(zp, uio);

	ZFS_ACCESSTIME_STAMP(zfsvfs, zp);

	ZFS_EXIT(zfsvfs);
	return (error);
}

/*
 * Insert a new entry into directory tdvp referencing svp.
 *
 *	IN:	tdvp	- Directory to contain new entry.
 *		svp	- vnode of new entry.
 *		name	- name of new entry.
 *		cr	- credentials of caller.
 *		ct	- caller context
 *
 *	RETURN:	0 on success, error code on failure.
 *
 * Timestamps:
 *	tdvp - ctime|mtime updated
 *	 svp - ctime updated
 */
/* ARGSUSED */
static int
zfs_link(vnode_t *tdvp, vnode_t *svp, char *name, cred_t *cr,
    caller_context_t *ct, int flags)
{
	znode_t		*dzp = VTOZ(tdvp);
	znode_t		*tzp, *szp;
	zfsvfs_t	*zfsvfs = dzp->z_zfsvfs;
	zilog_t		*zilog;
	dmu_tx_t	*tx;
	int		error;
	uint64_t	parent;
	uid_t		owner;

	ASSERT(tdvp->v_type == VDIR);

	ZFS_ENTER(zfsvfs);
	ZFS_VERIFY_ZP(dzp);
	zilog = zfsvfs->z_log;

	/*
	 * POSIX dictates that we return EPERM here.
	 * Better choices include ENOTSUP or EISDIR.
	 */
	if (svp->v_type == VDIR) {
		ZFS_EXIT(zfsvfs);
		return (SET_ERROR(EPERM));
	}

	szp = VTOZ(svp);
	ZFS_VERIFY_ZP(szp);

	if (szp->z_pflags & (ZFS_APPENDONLY | ZFS_IMMUTABLE | ZFS_READONLY)) {
		ZFS_EXIT(zfsvfs);
		return (SET_ERROR(EPERM));
	}

	/* Prevent links to .zfs/shares files */

	if ((error = sa_lookup(szp->z_sa_hdl, SA_ZPL_PARENT(zfsvfs),
	    &parent, sizeof (uint64_t))) != 0) {
		ZFS_EXIT(zfsvfs);
		return (error);
	}
	if (parent == zfsvfs->z_shares_dir) {
		ZFS_EXIT(zfsvfs);
		return (SET_ERROR(EPERM));
	}

	if (zfsvfs->z_utf8 && u8_validate(name,
	    strlen(name), NULL, U8_VALIDATE_ENTIRE, &error) < 0) {
		ZFS_EXIT(zfsvfs);
		return (SET_ERROR(EILSEQ));
	}

	/*
	 * We do not support links between attributes and non-attributes
	 * because of the potential security risk of creating links
	 * into "normal" file space in order to circumvent restrictions
	 * imposed in attribute space.
	 */
	if ((szp->z_pflags & ZFS_XATTR) != (dzp->z_pflags & ZFS_XATTR)) {
		ZFS_EXIT(zfsvfs);
		return (SET_ERROR(EINVAL));
	}


	owner = zfs_fuid_map_id(zfsvfs, szp->z_uid, cr, ZFS_OWNER);
	if (owner != crgetuid(cr) && secpolicy_basic_link(svp, cr) != 0) {
		ZFS_EXIT(zfsvfs);
		return (SET_ERROR(EPERM));
	}

	if (error = zfs_zaccess(dzp, ACE_ADD_FILE, 0, B_FALSE, cr)) {
		ZFS_EXIT(zfsvfs);
		return (error);
	}

	/*
	 * Attempt to lock directory; fail if entry already exists.
	 */
	error = zfs_dirent_lookup(dzp, name, &tzp, ZNEW);
	if (error) {
		ZFS_EXIT(zfsvfs);
		return (error);
	}

	tx = dmu_tx_create(zfsvfs->z_os);
	dmu_tx_hold_sa(tx, szp->z_sa_hdl, B_FALSE);
	dmu_tx_hold_zap(tx, dzp->z_id, TRUE, name);
	zfs_sa_upgrade_txholds(tx, szp);
	zfs_sa_upgrade_txholds(tx, dzp);
	error = dmu_tx_assign(tx, TXG_WAIT);
	if (error) {
		dmu_tx_abort(tx);
		ZFS_EXIT(zfsvfs);
		return (error);
	}

	error = zfs_link_create(dzp, name, szp, tx, 0);

	if (error == 0) {
		uint64_t txtype = TX_LINK;
		zfs_log_link(zilog, tx, txtype, dzp, szp, name);
	}

	dmu_tx_commit(tx);

	if (error == 0) {
		vnevent_link(svp, ct);
	}

	if (zfsvfs->z_os->os_sync == ZFS_SYNC_ALWAYS)
		zil_commit(zilog, 0);

	ZFS_EXIT(zfsvfs);
	return (error);
}


/*ARGSUSED*/
void
zfs_inactive(vnode_t *vp, cred_t *cr, caller_context_t *ct)
{
	znode_t	*zp = VTOZ(vp);
	zfsvfs_t *zfsvfs = zp->z_zfsvfs;
	int error;

	rw_enter(&zfsvfs->z_teardown_inactive_lock, RW_READER);
	if (zp->z_sa_hdl == NULL) {
		/*
		 * The fs has been unmounted, or we did a
		 * suspend/resume and this file no longer exists.
		 */
		rw_exit(&zfsvfs->z_teardown_inactive_lock);
		vrecycle(vp);
		return;
	}

	if (zp->z_unlinked) {
		/*
		 * Fast path to recycle a vnode of a removed file.
		 */
		rw_exit(&zfsvfs->z_teardown_inactive_lock);
		vrecycle(vp);
		return;
	}

	if (zp->z_atime_dirty && zp->z_unlinked == 0) {
		dmu_tx_t *tx = dmu_tx_create(zfsvfs->z_os);

		dmu_tx_hold_sa(tx, zp->z_sa_hdl, B_FALSE);
		zfs_sa_upgrade_txholds(tx, zp);
		error = dmu_tx_assign(tx, TXG_WAIT);
		if (error) {
			dmu_tx_abort(tx);
		} else {
			(void) sa_update(zp->z_sa_hdl, SA_ZPL_ATIME(zfsvfs),
			    (void *)&zp->z_atime, sizeof (zp->z_atime), tx);
			zp->z_atime_dirty = 0;
			dmu_tx_commit(tx);
		}
	}
	rw_exit(&zfsvfs->z_teardown_inactive_lock);
}


CTASSERT(sizeof(struct zfid_short) <= sizeof(struct fid));
CTASSERT(sizeof(struct zfid_long) <= sizeof(struct fid));

/*ARGSUSED*/
static int
zfs_fid(vnode_t *vp, fid_t *fidp, caller_context_t *ct)
{
	znode_t		*zp = VTOZ(vp);
	zfsvfs_t	*zfsvfs = zp->z_zfsvfs;
	uint32_t	gen;
	uint64_t	gen64;
	uint64_t	object = zp->z_id;
	zfid_short_t	*zfid;
	int		size, i, error;

	ZFS_ENTER(zfsvfs);
	ZFS_VERIFY_ZP(zp);

	if ((error = sa_lookup(zp->z_sa_hdl, SA_ZPL_GEN(zfsvfs),
	    &gen64, sizeof (uint64_t))) != 0) {
		ZFS_EXIT(zfsvfs);
		return (error);
	}

	gen = (uint32_t)gen64;

	size = (zfsvfs->z_parent != zfsvfs) ? LONG_FID_LEN : SHORT_FID_LEN;

#ifdef illumos
	if (fidp->fid_len < size) {
		fidp->fid_len = size;
		ZFS_EXIT(zfsvfs);
		return (SET_ERROR(ENOSPC));
	}
#else
	fidp->fid_len = size;
#endif

	zfid = (zfid_short_t *)fidp;

	zfid->zf_len = size;

	for (i = 0; i < sizeof (zfid->zf_object); i++)
		zfid->zf_object[i] = (uint8_t)(object >> (8 * i));

	/* Must have a non-zero generation number to distinguish from .zfs */
	if (gen == 0)
		gen = 1;
	for (i = 0; i < sizeof (zfid->zf_gen); i++)
		zfid->zf_gen[i] = (uint8_t)(gen >> (8 * i));

	if (size == LONG_FID_LEN) {
		uint64_t	objsetid = dmu_objset_id(zfsvfs->z_os);
		zfid_long_t	*zlfid;

		zlfid = (zfid_long_t *)fidp;

		for (i = 0; i < sizeof (zlfid->zf_setid); i++)
			zlfid->zf_setid[i] = (uint8_t)(objsetid >> (8 * i));

		/* XXX - this should be the generation number for the objset */
		for (i = 0; i < sizeof (zlfid->zf_setgen); i++)
			zlfid->zf_setgen[i] = 0;
	}

	ZFS_EXIT(zfsvfs);
	return (0);
}

static int
zfs_pathconf(vnode_t *vp, int cmd, ulong_t *valp, cred_t *cr,
    caller_context_t *ct)
{
	znode_t		*zp, *xzp;
	zfsvfs_t	*zfsvfs;
	int		error;

	switch (cmd) {
	case _PC_LINK_MAX:
		*valp = MIN(LONG_MAX, ZFS_LINK_MAX);
		return (0);

	case _PC_FILESIZEBITS:
		*valp = 64;
		return (0);
#ifdef illumos
	case _PC_XATTR_EXISTS:
		zp = VTOZ(vp);
		zfsvfs = zp->z_zfsvfs;
		ZFS_ENTER(zfsvfs);
		ZFS_VERIFY_ZP(zp);
		*valp = 0;
		error = zfs_dirent_lookup(zp, "", &xzp,
		    ZXATTR | ZEXISTS | ZSHARED);
		if (error == 0) {
			if (!zfs_dirempty(xzp))
				*valp = 1;
			vrele(ZTOV(xzp));
		} else if (error == ENOENT) {
			/*
			 * If there aren't extended attributes, it's the
			 * same as having zero of them.
			 */
			error = 0;
		}
		ZFS_EXIT(zfsvfs);
		return (error);

	case _PC_SATTR_ENABLED:
	case _PC_SATTR_EXISTS:
		*valp = vfs_has_feature(vp->v_vfsp, VFSFT_SYSATTR_VIEWS) &&
		    (vp->v_type == VREG || vp->v_type == VDIR);
		return (0);

	case _PC_ACCESS_FILTERING:
		*valp = vfs_has_feature(vp->v_vfsp, VFSFT_ACCESS_FILTER) &&
		    vp->v_type == VDIR;
		return (0);

	case _PC_ACL_ENABLED:
		*valp = _ACL_ACE_ENABLED;
		return (0);
#endif	/* illumos */
	case _PC_MIN_HOLE_SIZE:
		*valp = (int)SPA_MINBLOCKSIZE;
		return (0);
#ifdef illumos
	case _PC_TIMESTAMP_RESOLUTION:
		/* nanosecond timestamp resolution */
		*valp = 1L;
		return (0);
#endif
	case _PC_ACL_EXTENDED:
		*valp = 0;
		return (0);

	case _PC_ACL_NFS4:
		*valp = 1;
		return (0);

	case _PC_ACL_PATH_MAX:
		*valp = ACL_MAX_ENTRIES;
		return (0);

	default:
		return (EOPNOTSUPP);
	}
}

/*ARGSUSED*/
static int
zfs_getsecattr(vnode_t *vp, vsecattr_t *vsecp, int flag, cred_t *cr,
    caller_context_t *ct)
{
	znode_t *zp = VTOZ(vp);
	zfsvfs_t *zfsvfs = zp->z_zfsvfs;
	int error;
	boolean_t skipaclchk = (flag & ATTR_NOACLCHECK) ? B_TRUE : B_FALSE;

	ZFS_ENTER(zfsvfs);
	ZFS_VERIFY_ZP(zp);
	error = zfs_getacl(zp, vsecp, skipaclchk, cr);
	ZFS_EXIT(zfsvfs);

	return (error);
}

/*ARGSUSED*/
int
zfs_setsecattr(vnode_t *vp, vsecattr_t *vsecp, int flag, cred_t *cr,
    caller_context_t *ct)
{
	znode_t *zp = VTOZ(vp);
	zfsvfs_t *zfsvfs = zp->z_zfsvfs;
	int error;
	boolean_t skipaclchk = (flag & ATTR_NOACLCHECK) ? B_TRUE : B_FALSE;
	zilog_t	*zilog = zfsvfs->z_log;

	ZFS_ENTER(zfsvfs);
	ZFS_VERIFY_ZP(zp);

	error = zfs_setacl(zp, vsecp, skipaclchk, cr);

	if (zfsvfs->z_os->os_sync == ZFS_SYNC_ALWAYS)
		zil_commit(zilog, 0);

	ZFS_EXIT(zfsvfs);
	return (error);
}

static int
zfs_getpages(struct vnode *vp, vm_page_t *ma, int count, int *rbehind,
    int *rahead)
{
	znode_t *zp = VTOZ(vp);
	zfsvfs_t *zfsvfs = zp->z_zfsvfs;
	objset_t *os = zp->z_zfsvfs->z_os;
	locked_range_t *lr;
	vm_object_t object;
	off_t start, end, obj_size;
	uint_t blksz;
	int pgsin_b, pgsin_a;
	int error;

	ZFS_ENTER(zfsvfs);
	ZFS_VERIFY_ZP(zp);

	start = IDX_TO_OFF(ma[0]->pindex);
	end = IDX_TO_OFF(ma[count - 1]->pindex + 1);

	/*
	 * Lock a range covering all required and optional pages.
	 * Note that we need to handle the case of the block size growing.
	 */
	for (;;) {
		blksz = zp->z_blksz;
		lr = rangelock_enter(&zp->z_rangelock, rounddown(start, blksz),
		    roundup(end, blksz) - rounddown(start, blksz), RL_READER);
		if (blksz == zp->z_blksz)
			break;
		rangelock_exit(lr);
	}

	object = ma[0]->object;
	zfs_vmobject_wlock(object);
	obj_size = object->un_pager.vnp.vnp_size;
	zfs_vmobject_wunlock(object);
	if (IDX_TO_OFF(ma[count - 1]->pindex) >= obj_size) {
		rangelock_exit(lr);
		ZFS_EXIT(zfsvfs);
		return (zfs_vm_pagerret_bad);
	}

	pgsin_b = 0;
	if (rbehind != NULL) {
		pgsin_b = OFF_TO_IDX(start - rounddown(start, blksz));
		pgsin_b = MIN(*rbehind, pgsin_b);
	}

	pgsin_a = 0;
	if (rahead != NULL) {
		pgsin_a = OFF_TO_IDX(roundup(end, blksz) - end);
		if (end + IDX_TO_OFF(pgsin_a) >= obj_size)
			pgsin_a = OFF_TO_IDX(round_page(obj_size) - end);
		pgsin_a = MIN(*rahead, pgsin_a);
	}

	/*
	 * NB: we need to pass the exact byte size of the data that we expect
	 * to read after accounting for the file size.  This is required because
	 * ZFS will panic if we request DMU to read beyond the end of the last
	 * allocated block.
	 */
	error = dmu_read_pages(os, zp->z_id, ma, count, &pgsin_b, &pgsin_a,
	    MIN(end, obj_size) - (end - PAGE_SIZE));

	rangelock_exit(lr);
	ZFS_ACCESSTIME_STAMP(zfsvfs, zp);
	ZFS_EXIT(zfsvfs);

	if (error != 0)
		return (zfs_vm_pagerret_error);

	VM_CNT_INC(v_vnodein);
	VM_CNT_ADD(v_vnodepgsin, count + pgsin_b + pgsin_a);
	if (rbehind != NULL)
		*rbehind = pgsin_b;
	if (rahead != NULL)
		*rahead = pgsin_a;
	return (zfs_vm_pagerret_ok);
}

static int
zfs_freebsd_getpages(ap)
	struct vop_getpages_args /* {
		struct vnode *a_vp;
		vm_page_t *a_m;
		int a_count;
		int *a_rbehind;
		int *a_rahead;
	} */ *ap;
{

	return (zfs_getpages(ap->a_vp, ap->a_m, ap->a_count, ap->a_rbehind,
	    ap->a_rahead));
}

static int
zfs_putpages(struct vnode *vp, vm_page_t *ma, size_t len, int flags,
    int *rtvals)
{
	znode_t		*zp = VTOZ(vp);
	zfsvfs_t	*zfsvfs = zp->z_zfsvfs;
	locked_range_t	*lr;
	dmu_tx_t	*tx;
	struct sf_buf	*sf;
	vm_object_t	object;
	vm_page_t	m;
	caddr_t		va;
	size_t		tocopy;
	size_t		lo_len;
	vm_ooffset_t	lo_off;
	vm_ooffset_t	off;
	uint_t		blksz;
	int		ncount;
	int		pcount;
	int		err;
	int		i;

	ZFS_ENTER(zfsvfs);
	ZFS_VERIFY_ZP(zp);

	object = vp->v_object;
	pcount = btoc(len);
	ncount = pcount;

	KASSERT(ma[0]->object == object, ("mismatching object"));
	KASSERT(len > 0 && (len & PAGE_MASK) == 0, ("unexpected length"));

	for (i = 0; i < pcount; i++)
		rtvals[i] = zfs_vm_pagerret_error;

	off = IDX_TO_OFF(ma[0]->pindex);
	blksz = zp->z_blksz;
	lo_off = rounddown(off, blksz);
	lo_len = roundup(len + (off - lo_off), blksz);
	lr = rangelock_enter(&zp->z_rangelock, lo_off, lo_len, RL_WRITER);

	zfs_vmobject_wlock(object);
	if (len + off > object->un_pager.vnp.vnp_size) {
		if (object->un_pager.vnp.vnp_size > off) {
			int pgoff;

			len = object->un_pager.vnp.vnp_size - off;
			ncount = btoc(len);
			if ((pgoff = (int)len & PAGE_MASK) != 0) {
				/*
				 * If the object is locked and the following
				 * conditions hold, then the page's dirty
				 * field cannot be concurrently changed by a
				 * pmap operation.
				 */
				m = ma[ncount - 1];
				vm_page_assert_sbusied(m);
				KASSERT(!pmap_page_is_write_mapped(m),
				    ("zfs_putpages: page %p is not read-only", m));
				vm_page_clear_dirty(m, pgoff, PAGE_SIZE -
				    pgoff);
			}
		} else {
			len = 0;
			ncount = 0;
		}
		if (ncount < pcount) {
			for (i = ncount; i < pcount; i++) {
				rtvals[i] = zfs_vm_pagerret_bad;
			}
		}
	}
	zfs_vmobject_wunlock(object);

	if (ncount == 0)
		goto out;

	if (zfs_owner_overquota(zfsvfs, zp, B_FALSE) ||
	    zfs_owner_overquota(zfsvfs, zp, B_TRUE)) {
		goto out;
	}

	tx = dmu_tx_create(zfsvfs->z_os);
	dmu_tx_hold_write(tx, zp->z_id, off, len);

	dmu_tx_hold_sa(tx, zp->z_sa_hdl, B_FALSE);
	zfs_sa_upgrade_txholds(tx, zp);
	err = dmu_tx_assign(tx, TXG_WAIT);
	if (err != 0) {
		dmu_tx_abort(tx);
		goto out;
	}

	if (zp->z_blksz < PAGE_SIZE) {
		for (i = 0; len > 0; off += tocopy, len -= tocopy, i++) {
			tocopy = len > PAGE_SIZE ? PAGE_SIZE : len;
			va = zfs_map_page(ma[i], &sf);
			dmu_write(zfsvfs->z_os, zp->z_id, off, tocopy, va, tx);
			zfs_unmap_page(sf);
		}
	} else {
		err = dmu_write_pages(zfsvfs->z_os, zp->z_id, off, len, ma, tx);
	}

	if (err == 0) {
		uint64_t mtime[2], ctime[2];
		sa_bulk_attr_t bulk[3];
		int count = 0;

		SA_ADD_BULK_ATTR(bulk, count, SA_ZPL_MTIME(zfsvfs), NULL,
		    &mtime, 16);
		SA_ADD_BULK_ATTR(bulk, count, SA_ZPL_CTIME(zfsvfs), NULL,
		    &ctime, 16);
		SA_ADD_BULK_ATTR(bulk, count, SA_ZPL_FLAGS(zfsvfs), NULL,
		    &zp->z_pflags, 8);
		zfs_tstamp_update_setup(zp, CONTENT_MODIFIED, mtime, ctime,
		    B_TRUE);
		err = sa_bulk_update(zp->z_sa_hdl, bulk, count, tx);
		ASSERT0(err);
		zfs_log_write(zfsvfs->z_log, tx, TX_WRITE, zp, off, len, 0);

		zfs_vmobject_wlock(object);
		for (i = 0; i < ncount; i++) {
			rtvals[i] = zfs_vm_pagerret_ok;
			vm_page_undirty(ma[i]);
		}
		zfs_vmobject_wunlock(object);
		VM_CNT_INC(v_vnodeout);
		VM_CNT_ADD(v_vnodepgsout, ncount);
	}
	dmu_tx_commit(tx);

out:
	rangelock_exit(lr);
	if ((flags & (zfs_vm_pagerput_sync | zfs_vm_pagerput_inval)) != 0 ||
	    zfsvfs->z_os->os_sync == ZFS_SYNC_ALWAYS)
		zil_commit(zfsvfs->z_log, zp->z_id);
	ZFS_EXIT(zfsvfs);
	return (rtvals[0]);
}

int
zfs_freebsd_putpages(ap)
	struct vop_putpages_args /* {
		struct vnode *a_vp;
		vm_page_t *a_m;
		int a_count;
		int a_sync;
		int *a_rtvals;
	} */ *ap;
{

	return (zfs_putpages(ap->a_vp, ap->a_m, ap->a_count, ap->a_sync,
	    ap->a_rtvals));
}

static int
zfs_freebsd_bmap(ap)
	struct vop_bmap_args /* {
		struct vnode *a_vp;
		daddr_t  a_bn;
		struct bufobj **a_bop;
		daddr_t *a_bnp;
		int *a_runp;
		int *a_runb;
	} */ *ap;
{

	if (ap->a_bop != NULL)
		*ap->a_bop = &ap->a_vp->v_bufobj;
	if (ap->a_bnp != NULL)
		*ap->a_bnp = ap->a_bn;
	if (ap->a_runp != NULL)
		*ap->a_runp = 0;
	if (ap->a_runb != NULL)
		*ap->a_runb = 0;

	return (0);
}

static int
zfs_freebsd_open(ap)
	struct vop_open_args /* {
		struct vnode *a_vp;
		int a_mode;
		struct ucred *a_cred;
		struct thread *a_td;
	} */ *ap;
{
	vnode_t	*vp = ap->a_vp;
	znode_t *zp = VTOZ(vp);
	int error;

	error = zfs_open(&vp, ap->a_mode, ap->a_cred, NULL);
	if (error == 0)
		vnode_create_vobject(vp, zp->z_size, ap->a_td);
	return (error);
}

static int
zfs_freebsd_close(ap)
	struct vop_close_args /* {
		struct vnode *a_vp;
		int  a_fflag;
		struct ucred *a_cred;
		struct thread *a_td;
	} */ *ap;
{

	return (zfs_close(ap->a_vp, ap->a_fflag, 1, 0, ap->a_cred, NULL));
}

static int
zfs_freebsd_ioctl(ap)
	struct vop_ioctl_args /* {
		struct vnode *a_vp;
		u_long a_command;
		caddr_t a_data;
		int a_fflag;
		struct ucred *cred;
		struct thread *td;
	} */ *ap;
{

	return (zfs_ioctl(ap->a_vp, ap->a_command, (intptr_t)ap->a_data,
	    ap->a_fflag, ap->a_cred, NULL, NULL));
}

static int
ioflags(int ioflags)
{
	int flags = 0;

	if (ioflags & IO_APPEND)
		flags |= FAPPEND;
	if (ioflags & IO_NDELAY)
		flags |= FNONBLOCK;
	if (ioflags & IO_SYNC)
		flags |= (FSYNC | FDSYNC | FRSYNC);

	return (flags);
}

static int
zfs_freebsd_read(ap)
	struct vop_read_args /* {
		struct vnode *a_vp;
		struct uio *a_uio;
		int a_ioflag;
		struct ucred *a_cred;
	} */ *ap;
{

	return (zfs_read(ap->a_vp, ap->a_uio, ioflags(ap->a_ioflag),
	    ap->a_cred, NULL));
}

static int
zfs_freebsd_write(ap)
	struct vop_write_args /* {
		struct vnode *a_vp;
		struct uio *a_uio;
		int a_ioflag;
		struct ucred *a_cred;
	} */ *ap;
{

	return (zfs_write(ap->a_vp, ap->a_uio, ioflags(ap->a_ioflag),
	    ap->a_cred, NULL));
}

static int
zfs_freebsd_access(ap)
	struct vop_access_args /* {
		struct vnode *a_vp;
		accmode_t a_accmode;
		struct ucred *a_cred;
		struct thread *a_td;
	} */ *ap;
{
	vnode_t *vp = ap->a_vp;
	znode_t *zp = VTOZ(vp);
	accmode_t accmode;
	int error = 0;

	/*
	 * ZFS itself only knowns about VREAD, VWRITE, VEXEC and VAPPEND,
	 */
	accmode = ap->a_accmode & (VREAD|VWRITE|VEXEC|VAPPEND);
	if (accmode != 0)
		error = zfs_access(ap->a_vp, accmode, 0, ap->a_cred, NULL);

	/*
	 * VADMIN has to be handled by vaccess().
	 */
	if (error == 0) {
		accmode = ap->a_accmode & ~(VREAD|VWRITE|VEXEC|VAPPEND);
		if (accmode != 0) {
			error = vaccess(vp->v_type, zp->z_mode, zp->z_uid,
			    zp->z_gid, accmode, ap->a_cred, NULL);
		}
	}

	/*
	 * For VEXEC, ensure that at least one execute bit is set for
	 * non-directories.
	 */
	if (error == 0 && (ap->a_accmode & VEXEC) != 0 && vp->v_type != VDIR &&
	    (zp->z_mode & (S_IXUSR | S_IXGRP | S_IXOTH)) == 0) {
		error = EACCES;
	}

	return (error);
}

static int
zfs_freebsd_lookup(ap)
	struct vop_lookup_args /* {
		struct vnode *a_dvp;
		struct vnode **a_vpp;
		struct componentname *a_cnp;
	} */ *ap;
{
	struct componentname *cnp = ap->a_cnp;
	char nm[NAME_MAX + 1];

	ASSERT(cnp->cn_namelen < sizeof(nm));
	strlcpy(nm, cnp->cn_nameptr, MIN(cnp->cn_namelen + 1, sizeof(nm)));

	return (zfs_lookup(ap->a_dvp, nm, ap->a_vpp, cnp, cnp->cn_nameiop,
	    cnp->cn_cred, cnp->cn_thread, 0));
}

static int
zfs_cache_lookup(ap)
	struct vop_lookup_args /* {
		struct vnode *a_dvp;
		struct vnode **a_vpp;
		struct componentname *a_cnp;
	} */ *ap;
{
	zfsvfs_t *zfsvfs;

	zfsvfs = ap->a_dvp->v_mount->mnt_data;
	if (zfsvfs->z_use_namecache)
		return (vfs_cache_lookup(ap));
	else
		return (zfs_freebsd_lookup(ap));
}

static int
zfs_freebsd_create(ap)
	struct vop_create_args /* {
		struct vnode *a_dvp;
		struct vnode **a_vpp;
		struct componentname *a_cnp;
		struct vattr *a_vap;
	} */ *ap;
{
	zfsvfs_t *zfsvfs;
	struct componentname *cnp = ap->a_cnp;
	vattr_t *vap = ap->a_vap;
	int error, mode;

	ASSERT(cnp->cn_flags & SAVENAME);

	vattr_init_mask(vap);
	mode = vap->va_mode & ALLPERMS;
	zfsvfs = ap->a_dvp->v_mount->mnt_data;

	error = zfs_create(ap->a_dvp, cnp->cn_nameptr, vap, !EXCL, mode,
	    ap->a_vpp, cnp->cn_cred, cnp->cn_thread);
	if (zfsvfs->z_use_namecache &&
	    error == 0 && (cnp->cn_flags & MAKEENTRY) != 0)
		cache_enter(ap->a_dvp, *ap->a_vpp, cnp);
	return (error);
}

static int
zfs_freebsd_remove(ap)
	struct vop_remove_args /* {
		struct vnode *a_dvp;
		struct vnode *a_vp;
		struct componentname *a_cnp;
	} */ *ap;
{

	ASSERT(ap->a_cnp->cn_flags & SAVENAME);

	return (zfs_remove(ap->a_dvp, ap->a_vp, ap->a_cnp->cn_nameptr,
	    ap->a_cnp->cn_cred));
}

static int
zfs_freebsd_mkdir(ap)
	struct vop_mkdir_args /* {
		struct vnode *a_dvp;
		struct vnode **a_vpp;
		struct componentname *a_cnp;
		struct vattr *a_vap;
	} */ *ap;
{
	vattr_t *vap = ap->a_vap;

	ASSERT(ap->a_cnp->cn_flags & SAVENAME);

	vattr_init_mask(vap);

	return (zfs_mkdir(ap->a_dvp, ap->a_cnp->cn_nameptr, vap, ap->a_vpp,
	    ap->a_cnp->cn_cred));
}

static int
zfs_freebsd_rmdir(ap)
	struct vop_rmdir_args /* {
		struct vnode *a_dvp;
		struct vnode *a_vp;
		struct componentname *a_cnp;
	} */ *ap;
{
	struct componentname *cnp = ap->a_cnp;

	ASSERT(cnp->cn_flags & SAVENAME);

	return (zfs_rmdir(ap->a_dvp, ap->a_vp, cnp->cn_nameptr, cnp->cn_cred));
}

static int
zfs_freebsd_readdir(ap)
	struct vop_readdir_args /* {
		struct vnode *a_vp;
		struct uio *a_uio;
		struct ucred *a_cred;
		int *a_eofflag;
		int *a_ncookies;
		u_long **a_cookies;
	} */ *ap;
{

	return (zfs_readdir(ap->a_vp, ap->a_uio, ap->a_cred, ap->a_eofflag,
	    ap->a_ncookies, ap->a_cookies));
}

static int
zfs_freebsd_fsync(ap)
	struct vop_fsync_args /* {
		struct vnode *a_vp;
		int a_waitfor;
		struct thread *a_td;
	} */ *ap;
{

	vop_stdfsync(ap);
	return (zfs_fsync(ap->a_vp, 0, ap->a_td->td_ucred, NULL));
}

static int
zfs_freebsd_getattr(ap)
	struct vop_getattr_args /* {
		struct vnode *a_vp;
		struct vattr *a_vap;
		struct ucred *a_cred;
	} */ *ap;
{
	vattr_t *vap = ap->a_vap;
	xvattr_t xvap;
	u_long fflags = 0;
	int error;

	xva_init(&xvap);
	xvap.xva_vattr = *vap;
	xvap.xva_vattr.va_mask |= AT_XVATTR;

	/* Convert chflags into ZFS-type flags. */
	/* XXX: what about SF_SETTABLE?. */
	XVA_SET_REQ(&xvap, XAT_IMMUTABLE);
	XVA_SET_REQ(&xvap, XAT_APPENDONLY);
	XVA_SET_REQ(&xvap, XAT_NOUNLINK);
	XVA_SET_REQ(&xvap, XAT_NODUMP);
	XVA_SET_REQ(&xvap, XAT_READONLY);
	XVA_SET_REQ(&xvap, XAT_ARCHIVE);
	XVA_SET_REQ(&xvap, XAT_SYSTEM);
	XVA_SET_REQ(&xvap, XAT_HIDDEN);
	XVA_SET_REQ(&xvap, XAT_REPARSE);
	XVA_SET_REQ(&xvap, XAT_OFFLINE);
	XVA_SET_REQ(&xvap, XAT_SPARSE);

	error = zfs_getattr(ap->a_vp, (vattr_t *)&xvap, 0, ap->a_cred, NULL);
	if (error != 0)
		return (error);

	/* Convert ZFS xattr into chflags. */
#define	FLAG_CHECK(fflag, xflag, xfield)	do {			\
	if (XVA_ISSET_RTN(&xvap, (xflag)) && (xfield) != 0)		\
		fflags |= (fflag);					\
} while (0)
	FLAG_CHECK(SF_IMMUTABLE, XAT_IMMUTABLE,
	    xvap.xva_xoptattrs.xoa_immutable);
	FLAG_CHECK(SF_APPEND, XAT_APPENDONLY,
	    xvap.xva_xoptattrs.xoa_appendonly);
	FLAG_CHECK(SF_NOUNLINK, XAT_NOUNLINK,
	    xvap.xva_xoptattrs.xoa_nounlink);
	FLAG_CHECK(UF_ARCHIVE, XAT_ARCHIVE,
	    xvap.xva_xoptattrs.xoa_archive);
	FLAG_CHECK(UF_NODUMP, XAT_NODUMP,
	    xvap.xva_xoptattrs.xoa_nodump);
	FLAG_CHECK(UF_READONLY, XAT_READONLY,
	    xvap.xva_xoptattrs.xoa_readonly);
	FLAG_CHECK(UF_SYSTEM, XAT_SYSTEM,
	    xvap.xva_xoptattrs.xoa_system);
	FLAG_CHECK(UF_HIDDEN, XAT_HIDDEN,
	    xvap.xva_xoptattrs.xoa_hidden);
	FLAG_CHECK(UF_REPARSE, XAT_REPARSE,
	    xvap.xva_xoptattrs.xoa_reparse);
	FLAG_CHECK(UF_OFFLINE, XAT_OFFLINE,
	    xvap.xva_xoptattrs.xoa_offline);
	FLAG_CHECK(UF_SPARSE, XAT_SPARSE,
	    xvap.xva_xoptattrs.xoa_sparse);

#undef	FLAG_CHECK
	*vap = xvap.xva_vattr;
	vap->va_flags = fflags;
	return (0);
}

static int
zfs_freebsd_setattr(ap)
	struct vop_setattr_args /* {
		struct vnode *a_vp;
		struct vattr *a_vap;
		struct ucred *a_cred;
	} */ *ap;
{
	vnode_t *vp = ap->a_vp;
	vattr_t *vap = ap->a_vap;
	cred_t *cred = ap->a_cred;
	xvattr_t xvap;
	u_long fflags;
	uint64_t zflags;

	vattr_init_mask(vap);
	vap->va_mask &= ~AT_NOSET;

	xva_init(&xvap);
	xvap.xva_vattr = *vap;

	zflags = VTOZ(vp)->z_pflags;

	if (vap->va_flags != VNOVAL) {
		zfsvfs_t *zfsvfs = VTOZ(vp)->z_zfsvfs;
		int error;

		if (zfsvfs->z_use_fuids == B_FALSE)
			return (EOPNOTSUPP);

		fflags = vap->va_flags;
		/*
		 * XXX KDM 
		 * We need to figure out whether it makes sense to allow
		 * UF_REPARSE through, since we don't really have other
		 * facilities to handle reparse points and zfs_setattr()
		 * doesn't currently allow setting that attribute anyway.
		 */
		if ((fflags & ~(SF_IMMUTABLE|SF_APPEND|SF_NOUNLINK|UF_ARCHIVE|
		     UF_NODUMP|UF_SYSTEM|UF_HIDDEN|UF_READONLY|UF_REPARSE|
		     UF_OFFLINE|UF_SPARSE)) != 0)
			return (EOPNOTSUPP);
		/*
		 * Unprivileged processes are not permitted to unset system
		 * flags, or modify flags if any system flags are set.
		 * Privileged non-jail processes may not modify system flags
		 * if securelevel > 0 and any existing system flags are set.
		 * Privileged jail processes behave like privileged non-jail
		 * processes if the PR_ALLOW_CHFLAGS permission bit is set;
		 * otherwise, they behave like unprivileged processes.
		 */
		if (secpolicy_fs_owner(vp->v_mount, cred) == 0 ||
		    priv_check_cred(cred, PRIV_VFS_SYSFLAGS) == 0) {
			if (zflags &
			    (ZFS_IMMUTABLE | ZFS_APPENDONLY | ZFS_NOUNLINK)) {
				error = securelevel_gt(cred, 0);
				if (error != 0)
					return (error);
			}
		} else {
			/*
			 * Callers may only modify the file flags on objects they
			 * have VADMIN rights for.
			 */
			if ((error = VOP_ACCESS(vp, VADMIN, cred, curthread)) != 0)
				return (error);
			if (zflags &
			    (ZFS_IMMUTABLE | ZFS_APPENDONLY | ZFS_NOUNLINK)) {
				return (EPERM);
			}
			if (fflags &
			    (SF_IMMUTABLE | SF_APPEND | SF_NOUNLINK)) {
				return (EPERM);
			}
		}

#define	FLAG_CHANGE(fflag, zflag, xflag, xfield)	do {		\
	if (((fflags & (fflag)) && !(zflags & (zflag))) ||		\
	    ((zflags & (zflag)) && !(fflags & (fflag)))) {		\
		XVA_SET_REQ(&xvap, (xflag));				\
		(xfield) = ((fflags & (fflag)) != 0);			\
	}								\
} while (0)
		/* Convert chflags into ZFS-type flags. */
		/* XXX: what about SF_SETTABLE?. */
		FLAG_CHANGE(SF_IMMUTABLE, ZFS_IMMUTABLE, XAT_IMMUTABLE,
		    xvap.xva_xoptattrs.xoa_immutable);
		FLAG_CHANGE(SF_APPEND, ZFS_APPENDONLY, XAT_APPENDONLY,
		    xvap.xva_xoptattrs.xoa_appendonly);
		FLAG_CHANGE(SF_NOUNLINK, ZFS_NOUNLINK, XAT_NOUNLINK,
		    xvap.xva_xoptattrs.xoa_nounlink);
		FLAG_CHANGE(UF_ARCHIVE, ZFS_ARCHIVE, XAT_ARCHIVE,
		    xvap.xva_xoptattrs.xoa_archive);
		FLAG_CHANGE(UF_NODUMP, ZFS_NODUMP, XAT_NODUMP,
		    xvap.xva_xoptattrs.xoa_nodump);
		FLAG_CHANGE(UF_READONLY, ZFS_READONLY, XAT_READONLY,
		    xvap.xva_xoptattrs.xoa_readonly);
		FLAG_CHANGE(UF_SYSTEM, ZFS_SYSTEM, XAT_SYSTEM,
		    xvap.xva_xoptattrs.xoa_system);
		FLAG_CHANGE(UF_HIDDEN, ZFS_HIDDEN, XAT_HIDDEN,
		    xvap.xva_xoptattrs.xoa_hidden);
		FLAG_CHANGE(UF_REPARSE, ZFS_REPARSE, XAT_REPARSE,
		    xvap.xva_xoptattrs.xoa_reparse);
		FLAG_CHANGE(UF_OFFLINE, ZFS_OFFLINE, XAT_OFFLINE,
		    xvap.xva_xoptattrs.xoa_offline);
		FLAG_CHANGE(UF_SPARSE, ZFS_SPARSE, XAT_SPARSE,
		    xvap.xva_xoptattrs.xoa_sparse);
#undef	FLAG_CHANGE
	}
	if (vap->va_birthtime.tv_sec != VNOVAL) {
		xvap.xva_vattr.va_mask |= AT_XVATTR;
		XVA_SET_REQ(&xvap, XAT_CREATETIME);
	}
	return (zfs_setattr(vp, (vattr_t *)&xvap, 0, cred, NULL));
}

static int
zfs_freebsd_rename(ap)
	struct vop_rename_args  /* {
		struct vnode *a_fdvp;
		struct vnode *a_fvp;
		struct componentname *a_fcnp;
		struct vnode *a_tdvp;
		struct vnode *a_tvp;
		struct componentname *a_tcnp;
	} */ *ap;
{
	vnode_t *fdvp = ap->a_fdvp;
	vnode_t *fvp = ap->a_fvp;
	vnode_t *tdvp = ap->a_tdvp;
	vnode_t *tvp = ap->a_tvp;
	int error;

	ASSERT(ap->a_fcnp->cn_flags & (SAVENAME|SAVESTART));
	ASSERT(ap->a_tcnp->cn_flags & (SAVENAME|SAVESTART));

	error = zfs_rename(fdvp, &fvp, ap->a_fcnp, tdvp, &tvp,
	    ap->a_tcnp, ap->a_fcnp->cn_cred);

	vrele(fdvp);
	vrele(fvp);
	vrele(tdvp);
	if (tvp != NULL)
		vrele(tvp);

	return (error);
}

static int
zfs_freebsd_symlink(ap)
	struct vop_symlink_args /* {
		struct vnode *a_dvp;
		struct vnode **a_vpp;
		struct componentname *a_cnp;
		struct vattr *a_vap;
		char *a_target;
	} */ *ap;
{
	struct componentname *cnp = ap->a_cnp;
	vattr_t *vap = ap->a_vap;

	ASSERT(cnp->cn_flags & SAVENAME);

	vap->va_type = VLNK;	/* FreeBSD: Syscall only sets va_mode. */
	vattr_init_mask(vap);

	return (zfs_symlink(ap->a_dvp, ap->a_vpp, cnp->cn_nameptr, vap,
	    __DECONST(char *, ap->a_target), cnp->cn_cred, cnp->cn_thread));
}

static int
zfs_freebsd_readlink(ap)
	struct vop_readlink_args /* {
		struct vnode *a_vp;
		struct uio *a_uio;
		struct ucred *a_cred;
	} */ *ap;
{

	return (zfs_readlink(ap->a_vp, ap->a_uio, ap->a_cred, NULL));
}

static int
zfs_freebsd_link(ap)
	struct vop_link_args /* {
		struct vnode *a_tdvp;
		struct vnode *a_vp;
		struct componentname *a_cnp;
	} */ *ap;
{
	struct componentname *cnp = ap->a_cnp;
	vnode_t *vp = ap->a_vp;
	vnode_t *tdvp = ap->a_tdvp;

	if (tdvp->v_mount != vp->v_mount)
		return (EXDEV);

	ASSERT(cnp->cn_flags & SAVENAME);

	return (zfs_link(tdvp, vp, cnp->cn_nameptr, cnp->cn_cred, NULL, 0));
}

static int
zfs_freebsd_inactive(ap)
	struct vop_inactive_args /* {
		struct vnode *a_vp;
		struct thread *a_td;
	} */ *ap;
{
	vnode_t *vp = ap->a_vp;

	zfs_inactive(vp, ap->a_td->td_ucred, NULL);
	return (0);
}

static int
zfs_freebsd_reclaim(ap)
	struct vop_reclaim_args /* {
		struct vnode *a_vp;
		struct thread *a_td;
	} */ *ap;
{
	vnode_t	*vp = ap->a_vp;
	znode_t	*zp = VTOZ(vp);
	zfsvfs_t *zfsvfs = zp->z_zfsvfs;

	ASSERT(zp != NULL);

	/*
	 * z_teardown_inactive_lock protects from a race with
	 * zfs_znode_dmu_fini in zfsvfs_teardown during
	 * force unmount.
	 */
	rw_enter(&zfsvfs->z_teardown_inactive_lock, RW_READER);
	if (zp->z_sa_hdl == NULL)
		zfs_znode_free(zp);
	else
		zfs_zinactive(zp);
	rw_exit(&zfsvfs->z_teardown_inactive_lock);

	vp->v_data = NULL;
	return (0);
}

static int
zfs_freebsd_fid(ap)
	struct vop_fid_args /* {
		struct vnode *a_vp;
		struct fid *a_fid;
	} */ *ap;
{

	return (zfs_fid(ap->a_vp, (void *)ap->a_fid, NULL));
}

static int
zfs_freebsd_pathconf(ap)
	struct vop_pathconf_args /* {
		struct vnode *a_vp;
		int a_name;
		register_t *a_retval;
	} */ *ap;
{
	ulong_t val;
	int error;

	error = zfs_pathconf(ap->a_vp, ap->a_name, &val, curthread->td_ucred, NULL);
	if (error == 0) {
		*ap->a_retval = val;
		return (error);
	}
	if (error != EOPNOTSUPP)
		return (error);

	switch (ap->a_name) {
	case _PC_NAME_MAX:
		*ap->a_retval = NAME_MAX;
		return (0);
	case _PC_PIPE_BUF:
		if (ap->a_vp->v_type == VDIR || ap->a_vp->v_type == VFIFO) {
			*ap->a_retval = PIPE_BUF;
			return (0);
		}
		return (EINVAL);
	default:
		return (vop_stdpathconf(ap));
	}
}

/*
 * FreeBSD's extended attributes namespace defines file name prefix for ZFS'
 * extended attribute name:
 *
 *	NAMESPACE	PREFIX	
 *	system		freebsd:system:
 *	user		(none, can be used to access ZFS fsattr(5) attributes
 *			created on Solaris)
 */
static int
zfs_create_attrname(int attrnamespace, const char *name, char *attrname,
    size_t size)
{
	const char *namespace, *prefix, *suffix;

	/* We don't allow '/' character in attribute name. */
	if (strchr(name, '/') != NULL)
		return (EINVAL);
	/* We don't allow attribute names that start with "freebsd:" string. */
	if (strncmp(name, "freebsd:", 8) == 0)
		return (EINVAL);

	bzero(attrname, size);

	switch (attrnamespace) {
	case EXTATTR_NAMESPACE_USER:
#if 0
		prefix = "freebsd:";
		namespace = EXTATTR_NAMESPACE_USER_STRING;
		suffix = ":";
#else
		/*
		 * This is the default namespace by which we can access all
		 * attributes created on Solaris.
		 */
		prefix = namespace = suffix = "";
#endif
		break;
	case EXTATTR_NAMESPACE_SYSTEM:
		prefix = "freebsd:";
		namespace = EXTATTR_NAMESPACE_SYSTEM_STRING;
		suffix = ":";
		break;
	case EXTATTR_NAMESPACE_EMPTY:
	default:
		return (EINVAL);
	}
	if (snprintf(attrname, size, "%s%s%s%s", prefix, namespace, suffix,
	    name) >= size) {
		return (ENAMETOOLONG);
	}
	return (0);
}

/*
 * Vnode operating to retrieve a named extended attribute.
 */
static int
zfs_getextattr(struct vop_getextattr_args *ap)
/*
vop_getextattr {
	IN struct vnode *a_vp;
	IN int a_attrnamespace;
	IN const char *a_name;
	INOUT struct uio *a_uio;
	OUT size_t *a_size;
	IN struct ucred *a_cred;
	IN struct thread *a_td;
};
*/
{
	zfsvfs_t *zfsvfs = VTOZ(ap->a_vp)->z_zfsvfs;
	struct thread *td = ap->a_td;
	struct nameidata nd;
	char attrname[255];
	struct vattr va;
	vnode_t *xvp = NULL, *vp;
	int error, flags;

	error = extattr_check_cred(ap->a_vp, ap->a_attrnamespace,
	    ap->a_cred, ap->a_td, VREAD);
	if (error != 0)
		return (error);

	error = zfs_create_attrname(ap->a_attrnamespace, ap->a_name, attrname,
	    sizeof(attrname));
	if (error != 0)
		return (error);

	ZFS_ENTER(zfsvfs);

	error = zfs_lookup(ap->a_vp, NULL, &xvp, NULL, 0, ap->a_cred, td,
	    LOOKUP_XATTR);
	if (error != 0) {
		ZFS_EXIT(zfsvfs);
		return (error);
	}

	flags = FREAD;
	NDINIT_ATVP(&nd, LOOKUP, NOFOLLOW, UIO_SYSSPACE, attrname,
	    xvp, td);
	error = vn_open_cred(&nd, &flags, VN_OPEN_INVFS, 0, ap->a_cred, NULL);
	vp = nd.ni_vp;
	NDFREE(&nd, NDF_ONLY_PNBUF);
	if (error != 0) {
		ZFS_EXIT(zfsvfs);
		if (error == ENOENT)
			error = ENOATTR;
		return (error);
	}

	if (ap->a_size != NULL) {
		error = VOP_GETATTR(vp, &va, ap->a_cred);
		if (error == 0)
			*ap->a_size = (size_t)va.va_size;
	} else if (ap->a_uio != NULL)
		error = VOP_READ(vp, ap->a_uio, IO_UNIT, ap->a_cred);

	VOP_UNLOCK(vp, 0);
	vn_close(vp, flags, ap->a_cred, td);
	ZFS_EXIT(zfsvfs);

	return (error);
}

/*
 * Vnode operation to remove a named attribute.
 */
int
zfs_deleteextattr(struct vop_deleteextattr_args *ap)
/*
vop_deleteextattr {
	IN struct vnode *a_vp;
	IN int a_attrnamespace;
	IN const char *a_name;
	IN struct ucred *a_cred;
	IN struct thread *a_td;
};
*/
{
	zfsvfs_t *zfsvfs = VTOZ(ap->a_vp)->z_zfsvfs;
	struct thread *td = ap->a_td;
	struct nameidata nd;
	char attrname[255];
	struct vattr va;
	vnode_t *xvp = NULL, *vp;
	int error, flags;

	error = extattr_check_cred(ap->a_vp, ap->a_attrnamespace,
	    ap->a_cred, ap->a_td, VWRITE);
	if (error != 0)
		return (error);

	error = zfs_create_attrname(ap->a_attrnamespace, ap->a_name, attrname,
	    sizeof(attrname));
	if (error != 0)
		return (error);

	ZFS_ENTER(zfsvfs);

	error = zfs_lookup(ap->a_vp, NULL, &xvp, NULL, 0, ap->a_cred, td,
	    LOOKUP_XATTR);
	if (error != 0) {
		ZFS_EXIT(zfsvfs);
		return (error);
	}

	NDINIT_ATVP(&nd, DELETE, NOFOLLOW | LOCKPARENT | LOCKLEAF,
	    UIO_SYSSPACE, attrname, xvp, td);
	error = namei(&nd);
	vp = nd.ni_vp;
	if (error != 0) {
		ZFS_EXIT(zfsvfs);
		NDFREE(&nd, NDF_ONLY_PNBUF);
		if (error == ENOENT)
			error = ENOATTR;
		return (error);
	}

	error = VOP_REMOVE(nd.ni_dvp, vp, &nd.ni_cnd);
	NDFREE(&nd, NDF_ONLY_PNBUF);

	vput(nd.ni_dvp);
	if (vp == nd.ni_dvp)
		vrele(vp);
	else
		vput(vp);
	ZFS_EXIT(zfsvfs);

	return (error);
}

/*
 * Vnode operation to set a named attribute.
 */
static int
zfs_setextattr(struct vop_setextattr_args *ap)
/*
vop_setextattr {
	IN struct vnode *a_vp;
	IN int a_attrnamespace;
	IN const char *a_name;
	INOUT struct uio *a_uio;
	IN struct ucred *a_cred;
	IN struct thread *a_td;
};
*/
{
	zfsvfs_t *zfsvfs = VTOZ(ap->a_vp)->z_zfsvfs;
	struct thread *td = ap->a_td;
	struct nameidata nd;
	char attrname[255];
	struct vattr va;
	vnode_t *xvp = NULL, *vp;
	int error, flags;

	error = extattr_check_cred(ap->a_vp, ap->a_attrnamespace,
	    ap->a_cred, ap->a_td, VWRITE);
	if (error != 0)
		return (error);

	error = zfs_create_attrname(ap->a_attrnamespace, ap->a_name, attrname,
	    sizeof(attrname));
	if (error != 0)
		return (error);

	ZFS_ENTER(zfsvfs);

	error = zfs_lookup(ap->a_vp, NULL, &xvp, NULL, 0, ap->a_cred, td,
	    LOOKUP_XATTR | CREATE_XATTR_DIR);
	if (error != 0) {
		ZFS_EXIT(zfsvfs);
		return (error);
	}

	flags = FFLAGS(O_WRONLY | O_CREAT);
	NDINIT_ATVP(&nd, LOOKUP, NOFOLLOW, UIO_SYSSPACE, attrname,
	    xvp, td);
	error = vn_open_cred(&nd, &flags, 0600, VN_OPEN_INVFS, ap->a_cred,
	    NULL);
	vp = nd.ni_vp;
	NDFREE(&nd, NDF_ONLY_PNBUF);
	if (error != 0) {
		ZFS_EXIT(zfsvfs);
		return (error);
	}

	VATTR_NULL(&va);
	va.va_size = 0;
	error = VOP_SETATTR(vp, &va, ap->a_cred);
	if (error == 0)
		VOP_WRITE(vp, ap->a_uio, IO_UNIT, ap->a_cred);

	VOP_UNLOCK(vp, 0);
	vn_close(vp, flags, ap->a_cred, td);
	ZFS_EXIT(zfsvfs);

	return (error);
}

/*
 * Vnode operation to retrieve extended attributes on a vnode.
 */
static int
zfs_listextattr(struct vop_listextattr_args *ap)
/*
vop_listextattr {
	IN struct vnode *a_vp;
	IN int a_attrnamespace;
	INOUT struct uio *a_uio;
	OUT size_t *a_size;
	IN struct ucred *a_cred;
	IN struct thread *a_td;
};
*/
{
	zfsvfs_t *zfsvfs = VTOZ(ap->a_vp)->z_zfsvfs;
	struct thread *td = ap->a_td;
	struct nameidata nd;
	char attrprefix[16];
	u_char dirbuf[sizeof(struct dirent)];
	struct dirent *dp;
	struct iovec aiov;
	struct uio auio, *uio = ap->a_uio;
	size_t *sizep = ap->a_size;
	size_t plen;
	vnode_t *xvp = NULL, *vp;
	int done, error, eof, pos;

	error = extattr_check_cred(ap->a_vp, ap->a_attrnamespace,
	    ap->a_cred, ap->a_td, VREAD);
	if (error != 0)
		return (error);

	error = zfs_create_attrname(ap->a_attrnamespace, "", attrprefix,
	    sizeof(attrprefix));
	if (error != 0)
		return (error);
	plen = strlen(attrprefix);

	ZFS_ENTER(zfsvfs);

	if (sizep != NULL)
		*sizep = 0;

	error = zfs_lookup(ap->a_vp, NULL, &xvp, NULL, 0, ap->a_cred, td,
	    LOOKUP_XATTR);
	if (error != 0) {
		ZFS_EXIT(zfsvfs);
		/*
		 * ENOATTR means that the EA directory does not yet exist,
		 * i.e. there are no extended attributes there.
		 */
		if (error == ENOATTR)
			error = 0;
		return (error);
	}

	NDINIT_ATVP(&nd, LOOKUP, NOFOLLOW | LOCKLEAF | LOCKSHARED,
	    UIO_SYSSPACE, ".", xvp, td);
	error = namei(&nd);
	vp = nd.ni_vp;
	NDFREE(&nd, NDF_ONLY_PNBUF);
	if (error != 0) {
		ZFS_EXIT(zfsvfs);
		return (error);
	}

	auio.uio_iov = &aiov;
	auio.uio_iovcnt = 1;
	auio.uio_segflg = UIO_SYSSPACE;
	auio.uio_td = td;
	auio.uio_rw = UIO_READ;
	auio.uio_offset = 0;

	do {
		u_char nlen;

		IOVEC_INIT_OBJ(&aiov, dirbuf);
		auio.uio_resid = sizeof(dirbuf);
		error = VOP_READDIR(vp, &auio, ap->a_cred, &eof, NULL, NULL);
		done = sizeof(dirbuf) - auio.uio_resid;
		if (error != 0)
			break;
		for (pos = 0; pos < done;) {
			dp = (struct dirent *)(dirbuf + pos);
			pos += dp->d_reclen;
			/*
			 * XXX: Temporarily we also accept DT_UNKNOWN, as this
			 * is what we get when attribute was created on Solaris.
			 */
			if (dp->d_type != DT_REG && dp->d_type != DT_UNKNOWN)
				continue;
			if (plen == 0 && strncmp(dp->d_name, "freebsd:", 8) == 0)
				continue;
			else if (strncmp(dp->d_name, attrprefix, plen) != 0)
				continue;
			nlen = dp->d_namlen - plen;
			if (sizep != NULL)
				*sizep += 1 + nlen;
			else if (uio != NULL) {
				/*
				 * Format of extattr name entry is one byte for
				 * length and the rest for name.
				 */
				error = uiomove(&nlen, 1, uio->uio_rw, uio);
				if (error == 0) {
					error = uiomove(dp->d_name + plen, nlen,
					    uio->uio_rw, uio);
				}
				if (error != 0)
					break;
			}
		}
	} while (!eof && error == 0);

	vput(vp);
	ZFS_EXIT(zfsvfs);

	return (error);
}

int
zfs_freebsd_getacl(ap)
	struct vop_getacl_args /* {
		struct vnode *vp;
		acl_type_t type;
		struct acl *aclp;
		struct ucred *cred;
		struct thread *td;
	} */ *ap;
{
	int		error;
	vsecattr_t      vsecattr;

	if (ap->a_type != ACL_TYPE_NFS4)
		return (EINVAL);

	vsecattr.vsa_mask = VSA_ACE | VSA_ACECNT;
	if (error = zfs_getsecattr(ap->a_vp, &vsecattr, 0, ap->a_cred, NULL))
		return (error);

	error = acl_from_aces(ap->a_aclp, vsecattr.vsa_aclentp, vsecattr.vsa_aclcnt);
	if (vsecattr.vsa_aclentp != NULL)
		kmem_free(vsecattr.vsa_aclentp, vsecattr.vsa_aclentsz);

	return (error);
}

int
zfs_freebsd_setacl(ap)
	struct vop_setacl_args /* {
		struct vnode *vp;
		acl_type_t type;
		struct acl *aclp;
		struct ucred *cred;
		struct thread *td;
	} */ *ap;
{
	int		error;
	vsecattr_t      vsecattr;
	int		aclbsize;	/* size of acl list in bytes */
	aclent_t	*aaclp;

	if (ap->a_type != ACL_TYPE_NFS4)
		return (EINVAL);

	if (ap->a_aclp == NULL)
		return (EINVAL);

	if (ap->a_aclp->acl_cnt < 1 || ap->a_aclp->acl_cnt > MAX_ACL_ENTRIES)
		return (EINVAL);

	/*
	 * With NFSv4 ACLs, chmod(2) may need to add additional entries,
	 * splitting every entry into two and appending "canonical six"
	 * entries at the end.  Don't allow for setting an ACL that would
	 * cause chmod(2) to run out of ACL entries.
	 */
	if (ap->a_aclp->acl_cnt * 2 + 6 > ACL_MAX_ENTRIES)
		return (ENOSPC);

	error = acl_nfs4_check(ap->a_aclp, ap->a_vp->v_type == VDIR);
	if (error != 0)
		return (error);

	vsecattr.vsa_mask = VSA_ACE;
	aclbsize = ap->a_aclp->acl_cnt * sizeof(ace_t);
	vsecattr.vsa_aclentp = kmem_alloc(aclbsize, KM_SLEEP);
	aaclp = vsecattr.vsa_aclentp;
	vsecattr.vsa_aclentsz = aclbsize;

	aces_from_acl(vsecattr.vsa_aclentp, &vsecattr.vsa_aclcnt, ap->a_aclp);
	error = zfs_setsecattr(ap->a_vp, &vsecattr, 0, ap->a_cred, NULL);
	kmem_free(aaclp, aclbsize);

	return (error);
}

int
zfs_freebsd_aclcheck(ap)
	struct vop_aclcheck_args /* {
		struct vnode *vp;
		acl_type_t type;
		struct acl *aclp;
		struct ucred *cred;
		struct thread *td;
	} */ *ap;
{

	return (EOPNOTSUPP);
}

static int
zfs_vptocnp(struct vop_vptocnp_args *ap)
{
	vnode_t *covered_vp;
	vnode_t *vp = ap->a_vp;;
	zfsvfs_t *zfsvfs = vp->v_vfsp->vfs_data;
	znode_t *zp = VTOZ(vp);
	enum vgetstate vs;
	int ltype;
	int error;

	ZFS_ENTER(zfsvfs);
	ZFS_VERIFY_ZP(zp);

	/*
	 * If we are a snapshot mounted under .zfs, run the operation
	 * on the covered vnode.
	 */
	if (zp->z_id != zfsvfs->z_root || zfsvfs->z_parent == zfsvfs) {
		char name[MAXNAMLEN + 1];
		znode_t *dzp;
		size_t len;

		error = zfs_znode_parent_and_name(zp, &dzp, name);
		if (error == 0) {
			len = strlen(name);
			if (*ap->a_buflen < len)
				error = SET_ERROR(ENOMEM);
		}
		if (error == 0) {
			*ap->a_buflen -= len;
			bcopy(name, ap->a_buf + *ap->a_buflen, len);
			*ap->a_vpp = ZTOV(dzp);
		}
		ZFS_EXIT(zfsvfs);
		return (error);
	}
	ZFS_EXIT(zfsvfs);

	covered_vp = vp->v_mount->mnt_vnodecovered;
	vs = vget_prep(covered_vp);
	ltype = VOP_ISLOCKED(vp);
	VOP_UNLOCK(vp, 0);
	error = vget_finish(covered_vp, LK_SHARED, vs);
	if (error == 0) {
		error = VOP_VPTOCNP(covered_vp, ap->a_vpp, ap->a_cred,
		    ap->a_buf, ap->a_buflen);
		vput(covered_vp);
	}
	vn_lock(vp, ltype | LK_RETRY);
	if (VN_IS_DOOMED(vp))
		error = SET_ERROR(ENOENT);
	return (error);
}

#ifdef DIAGNOSTIC
static int
zfs_lock(ap)
	struct vop_lock1_args /* {
		struct vnode *a_vp;
		int a_flags;
		char *file;
		int line;
	} */ *ap;
{
	vnode_t *vp;
	znode_t *zp;
	int err;

	err = vop_lock(ap);
	if (err == 0 && (ap->a_flags & LK_NOWAIT) == 0) {
		vp = ap->a_vp;
		zp = vp->v_data;
		if (vp->v_mount != NULL && !VN_IS_DOOMED(vp) &&
		    zp != NULL && (zp->z_pflags & ZFS_XATTR) == 0)
			VERIFY(!RRM_LOCK_HELD(&zp->z_zfsvfs->z_teardown_lock));
	}
	return (err);
}
#endif

struct vop_vector zfs_vnodeops;
struct vop_vector zfs_fifoops;
struct vop_vector zfs_shareops;

struct vop_vector zfs_vnodeops = {
	.vop_default =		&default_vnodeops,
	.vop_inactive =		zfs_freebsd_inactive,
	.vop_reclaim =		zfs_freebsd_reclaim,
	.vop_access =		zfs_freebsd_access,
	.vop_allocate =		VOP_EINVAL,
	.vop_lookup =		zfs_cache_lookup,
	.vop_cachedlookup =	zfs_freebsd_lookup,
	.vop_getattr =		zfs_freebsd_getattr,
	.vop_setattr =		zfs_freebsd_setattr,
	.vop_create =		zfs_freebsd_create,
	.vop_mknod =		zfs_freebsd_create,
	.vop_mkdir =		zfs_freebsd_mkdir,
	.vop_readdir =		zfs_freebsd_readdir,
	.vop_fsync =		zfs_freebsd_fsync,
	.vop_open =		zfs_freebsd_open,
	.vop_close =		zfs_freebsd_close,
	.vop_rmdir =		zfs_freebsd_rmdir,
	.vop_ioctl =		zfs_freebsd_ioctl,
	.vop_link =		zfs_freebsd_link,
	.vop_symlink =		zfs_freebsd_symlink,
	.vop_readlink =		zfs_freebsd_readlink,
	.vop_read =		zfs_freebsd_read,
	.vop_write =		zfs_freebsd_write,
	.vop_remove =		zfs_freebsd_remove,
	.vop_rename =		zfs_freebsd_rename,
	.vop_pathconf =		zfs_freebsd_pathconf,
	.vop_bmap =		zfs_freebsd_bmap,
	.vop_fid =		zfs_freebsd_fid,
	.vop_getextattr =	zfs_getextattr,
	.vop_deleteextattr =	zfs_deleteextattr,
	.vop_setextattr =	zfs_setextattr,
	.vop_listextattr =	zfs_listextattr,
	.vop_getacl =		zfs_freebsd_getacl,
	.vop_setacl =		zfs_freebsd_setacl,
	.vop_aclcheck =		zfs_freebsd_aclcheck,
	.vop_getpages =		zfs_freebsd_getpages,
	.vop_putpages =		zfs_freebsd_putpages,
	.vop_vptocnp =		zfs_vptocnp,
#ifdef DIAGNOSTIC
	.vop_lock1 =		zfs_lock,
#else
	.vop_lock1 =		vop_lock,
#endif
	.vop_unlock =		vop_unlock,
	.vop_islocked =		vop_islocked,
};
VFS_VOP_VECTOR_REGISTER(zfs_vnodeops);

struct vop_vector zfs_fifoops = {
	.vop_default =		&fifo_specops,
	.vop_fsync =		zfs_freebsd_fsync,
	.vop_access =		zfs_freebsd_access,
	.vop_getattr =		zfs_freebsd_getattr,
	.vop_inactive =		zfs_freebsd_inactive,
	.vop_read =		VOP_PANIC,
	.vop_reclaim =		zfs_freebsd_reclaim,
	.vop_setattr =		zfs_freebsd_setattr,
	.vop_write =		VOP_PANIC,
	.vop_pathconf = 	zfs_freebsd_pathconf,
	.vop_fid =		zfs_freebsd_fid,
	.vop_getacl =		zfs_freebsd_getacl,
	.vop_setacl =		zfs_freebsd_setacl,
	.vop_aclcheck =		zfs_freebsd_aclcheck,
};
VFS_VOP_VECTOR_REGISTER(zfs_fifoops);

/*
 * special share hidden files vnode operations template
 */
struct vop_vector zfs_shareops = {
	.vop_default =		&default_vnodeops,
	.vop_access =		zfs_freebsd_access,
	.vop_inactive =		zfs_freebsd_inactive,
	.vop_reclaim =		zfs_freebsd_reclaim,
	.vop_fid =		zfs_freebsd_fid,
	.vop_pathconf =		zfs_freebsd_pathconf,
};
<<<<<<< HEAD
// CHERI CHANGES START
// {
//   "updated": 20191025,
//   "target_type": "kernel",
//   "changes": [
//     "iovec-macros"
//   ]
// }
// CHERI CHANGES END
=======
VFS_VOP_VECTOR_REGISTER(zfs_shareops);
>>>>>>> 048a894e
<|MERGE_RESOLUTION|>--- conflicted
+++ resolved
@@ -6024,7 +6024,7 @@
 	.vop_fid =		zfs_freebsd_fid,
 	.vop_pathconf =		zfs_freebsd_pathconf,
 };
-<<<<<<< HEAD
+VFS_VOP_VECTOR_REGISTER(zfs_shareops);
 // CHERI CHANGES START
 // {
 //   "updated": 20191025,
@@ -6033,7 +6033,4 @@
 //     "iovec-macros"
 //   ]
 // }
-// CHERI CHANGES END
-=======
-VFS_VOP_VECTOR_REGISTER(zfs_shareops);
->>>>>>> 048a894e
+// CHERI CHANGES END