/*
 * CDDL HEADER START
 *
 * The contents of this file are subject to the terms of the
 * Common Development and Distribution License (the "License").
 * You may not use this file except in compliance with the License.
 *
 * You can obtain a copy of the license at usr/src/OPENSOLARIS.LICENSE
 * or http://www.opensolaris.org/os/licensing.
 * See the License for the specific language governing permissions
 * and limitations under the License.
 *
 * When distributing Covered Code, include this CDDL HEADER in each
 * file and include the License file at usr/src/OPENSOLARIS.LICENSE.
 * If applicable, add the following below this CDDL HEADER, with the
 * fields enclosed by brackets "[]" replaced with your own identifying
 * information: Portions Copyright [yyyy] [name of copyright owner]
 *
 * CDDL HEADER END
 */
/*
 * Copyright (c) 2005, 2010, Oracle and/or its affiliates. All rights reserved.
 * Copyright (c) 2011, 2017 by Delphix. All rights reserved.
 * Copyright (c) 2019 Datto Inc.
 */
/* Copyright (c) 2013 by Saso Kiselkov. All rights reserved. */
/* Copyright (c) 2013, Joyent, Inc. All rights reserved. */
/* Copyright 2016 Nexenta Systems, Inc. All rights reserved. */

#include <sys/dmu.h>
#include <sys/dmu_impl.h>
#include <sys/dmu_tx.h>
#include <sys/dbuf.h>
#include <sys/dnode.h>
#include <sys/zfs_context.h>
#include <sys/dmu_objset.h>
#include <sys/dmu_traverse.h>
#include <sys/dsl_dataset.h>
#include <sys/dsl_dir.h>
#include <sys/dsl_pool.h>
#include <sys/dsl_synctask.h>
#include <sys/dsl_prop.h>
#include <sys/dmu_zfetch.h>
#include <sys/zfs_ioctl.h>
#include <sys/zap.h>
#include <sys/zio_checksum.h>
#include <sys/zio_compress.h>
#include <sys/sa.h>
#include <sys/zfeature.h>
#include <sys/abd.h>
#ifdef _KERNEL
#include <sys/racct.h>
#include <sys/vm.h>
#include <sys/zfs_znode.h>
#endif

/*
 * Enable/disable nopwrite feature.
 */
int zfs_nopwrite_enabled = 1;
SYSCTL_DECL(_vfs_zfs);
SYSCTL_INT(_vfs_zfs, OID_AUTO, nopwrite_enabled, CTLFLAG_RDTUN,
    &zfs_nopwrite_enabled, 0, "Enable nopwrite feature");

/*
 * Tunable to control percentage of dirtied L1 blocks from frees allowed into
 * one TXG. After this threshold is crossed, additional dirty blocks from frees
 * will wait until the next TXG.
 * A value of zero will disable this throttle.
 */
uint32_t zfs_per_txg_dirty_frees_percent = 5;
SYSCTL_INT(_vfs_zfs, OID_AUTO, per_txg_dirty_frees_percent, CTLFLAG_RWTUN,
	&zfs_per_txg_dirty_frees_percent, 0,
	"Percentage of dirtied indirect blocks from frees allowed in one txg");

/*
 * This can be used for testing, to ensure that certain actions happen
 * while in the middle of a remap (which might otherwise complete too
 * quickly).
 */
int zfs_object_remap_one_indirect_delay_ticks = 0;

/*
 * Limit the amount we can prefetch with one call to this amount.  This
 * helps to limit the amount of memory that can be used by prefetching.
 * Larger objects should be prefetched a bit at a time.
 */
uint64_t dmu_prefetch_max = 8 * SPA_MAXBLOCKSIZE;

const dmu_object_type_info_t dmu_ot[DMU_OT_NUMTYPES] = {
	{ DMU_BSWAP_UINT8,  TRUE,  FALSE,  "unallocated"		},
	{ DMU_BSWAP_ZAP,    TRUE,  TRUE,   "object directory"		},
	{ DMU_BSWAP_UINT64, TRUE,  TRUE,   "object array"		},
	{ DMU_BSWAP_UINT8,  TRUE,  FALSE,  "packed nvlist"		},
	{ DMU_BSWAP_UINT64, TRUE,  FALSE,  "packed nvlist size"		},
	{ DMU_BSWAP_UINT64, TRUE,  FALSE,  "bpobj"			},
	{ DMU_BSWAP_UINT64, TRUE,  FALSE,  "bpobj header"		},
	{ DMU_BSWAP_UINT64, TRUE,  FALSE,  "SPA space map header"	},
	{ DMU_BSWAP_UINT64, TRUE,  FALSE,  "SPA space map"		},
	{ DMU_BSWAP_UINT64, TRUE,  FALSE,  "ZIL intent log"		},
	{ DMU_BSWAP_DNODE,  TRUE,  FALSE,  "DMU dnode"			},
	{ DMU_BSWAP_OBJSET, TRUE,  TRUE,   "DMU objset"			},
	{ DMU_BSWAP_UINT64, TRUE,  TRUE,   "DSL directory"		},
	{ DMU_BSWAP_ZAP,    TRUE,  TRUE,   "DSL directory child map"	},
	{ DMU_BSWAP_ZAP,    TRUE,  TRUE,   "DSL dataset snap map"	},
	{ DMU_BSWAP_ZAP,    TRUE,  TRUE,   "DSL props"			},
	{ DMU_BSWAP_UINT64, TRUE,  TRUE,   "DSL dataset"		},
	{ DMU_BSWAP_ZNODE,  TRUE,  FALSE,  "ZFS znode"			},
	{ DMU_BSWAP_OLDACL, TRUE,  FALSE,  "ZFS V0 ACL"			},
	{ DMU_BSWAP_UINT8,  FALSE, FALSE,  "ZFS plain file"		},
	{ DMU_BSWAP_ZAP,    TRUE,  FALSE,  "ZFS directory"		},
	{ DMU_BSWAP_ZAP,    TRUE,  FALSE,  "ZFS master node"		},
	{ DMU_BSWAP_ZAP,    TRUE,  FALSE,  "ZFS delete queue"		},
	{ DMU_BSWAP_UINT8,  FALSE, FALSE,  "zvol object"		},
	{ DMU_BSWAP_ZAP,    TRUE,  FALSE,  "zvol prop"			},
	{ DMU_BSWAP_UINT8,  FALSE, FALSE,  "other uint8[]"		},
	{ DMU_BSWAP_UINT64, FALSE, FALSE,  "other uint64[]"		},
	{ DMU_BSWAP_ZAP,    TRUE,  FALSE,  "other ZAP"			},
	{ DMU_BSWAP_ZAP,    TRUE,  FALSE,  "persistent error log"	},
	{ DMU_BSWAP_UINT8,  TRUE,  FALSE,  "SPA history"		},
	{ DMU_BSWAP_UINT64, TRUE,  FALSE,  "SPA history offsets"	},
	{ DMU_BSWAP_ZAP,    TRUE,  TRUE,   "Pool properties"		},
	{ DMU_BSWAP_ZAP,    TRUE,  TRUE,   "DSL permissions"		},
	{ DMU_BSWAP_ACL,    TRUE,  FALSE,  "ZFS ACL"			},
	{ DMU_BSWAP_UINT8,  TRUE,  FALSE,  "ZFS SYSACL"			},
	{ DMU_BSWAP_UINT8,  TRUE,  FALSE,  "FUID table"			},
	{ DMU_BSWAP_UINT64, TRUE,  FALSE,  "FUID table size"		},
	{ DMU_BSWAP_ZAP,    TRUE,  TRUE,   "DSL dataset next clones"	},
	{ DMU_BSWAP_ZAP,    TRUE,  FALSE,  "scan work queue"		},
	{ DMU_BSWAP_ZAP,    TRUE,  FALSE,  "ZFS user/group used"	},
	{ DMU_BSWAP_ZAP,    TRUE,  FALSE,  "ZFS user/group quota"	},
	{ DMU_BSWAP_ZAP,    TRUE,  TRUE,   "snapshot refcount tags"	},
	{ DMU_BSWAP_ZAP,    TRUE,  FALSE,  "DDT ZAP algorithm"		},
	{ DMU_BSWAP_ZAP,    TRUE,  FALSE,  "DDT statistics"		},
	{ DMU_BSWAP_UINT8,  TRUE,  FALSE,  "System attributes"		},
	{ DMU_BSWAP_ZAP,    TRUE,  FALSE,  "SA master node"		},
	{ DMU_BSWAP_ZAP,    TRUE,  FALSE,  "SA attr registration"	},
	{ DMU_BSWAP_ZAP,    TRUE,  FALSE,  "SA attr layouts"		},
	{ DMU_BSWAP_ZAP,    TRUE,  FALSE,  "scan translations"		},
	{ DMU_BSWAP_UINT8,  FALSE, FALSE,  "deduplicated block"		},
	{ DMU_BSWAP_ZAP,    TRUE,  TRUE,   "DSL deadlist map"		},
	{ DMU_BSWAP_UINT64, TRUE,  TRUE,   "DSL deadlist map hdr"	},
	{ DMU_BSWAP_ZAP,    TRUE,  TRUE,   "DSL dir clones"		},
	{ DMU_BSWAP_UINT64, TRUE,  FALSE,  "bpobj subobj"		}
};

const dmu_object_byteswap_info_t dmu_ot_byteswap[DMU_BSWAP_NUMFUNCS] = {
	{	byteswap_uint8_array,	"uint8"		},
	{	byteswap_uint16_array,	"uint16"	},
	{	byteswap_uint32_array,	"uint32"	},
	{	byteswap_uint64_array,	"uint64"	},
	{	zap_byteswap,		"zap"		},
	{	dnode_buf_byteswap,	"dnode"		},
	{	dmu_objset_byteswap,	"objset"	},
	{	zfs_znode_byteswap,	"znode"		},
	{	zfs_oldacl_byteswap,	"oldacl"	},
	{	zfs_acl_byteswap,	"acl"		}
};

int
dmu_buf_hold_noread_by_dnode(dnode_t *dn, uint64_t offset,
    void *tag, dmu_buf_t **dbp)
{
	uint64_t blkid;
	dmu_buf_impl_t *db;

	blkid = dbuf_whichblock(dn, 0, offset);
	rw_enter(&dn->dn_struct_rwlock, RW_READER);
	db = dbuf_hold(dn, blkid, tag);
	rw_exit(&dn->dn_struct_rwlock);

	if (db == NULL) {
		*dbp = NULL;
		return (SET_ERROR(EIO));
	}

	*dbp = &db->db;
	return (0);
}
int
dmu_buf_hold_noread(objset_t *os, uint64_t object, uint64_t offset,
    void *tag, dmu_buf_t **dbp)
{
	dnode_t *dn;
	uint64_t blkid;
	dmu_buf_impl_t *db;
	int err;

	err = dnode_hold(os, object, FTAG, &dn);
	if (err)
		return (err);
	blkid = dbuf_whichblock(dn, 0, offset);
	rw_enter(&dn->dn_struct_rwlock, RW_READER);
	db = dbuf_hold(dn, blkid, tag);
	rw_exit(&dn->dn_struct_rwlock);
	dnode_rele(dn, FTAG);

	if (db == NULL) {
		*dbp = NULL;
		return (SET_ERROR(EIO));
	}

	*dbp = &db->db;
	return (err);
}

int
dmu_buf_hold_by_dnode(dnode_t *dn, uint64_t offset,
    void *tag, dmu_buf_t **dbp, int flags)
{
	int err;
	int db_flags = DB_RF_CANFAIL;

	if (flags & DMU_READ_NO_PREFETCH)
		db_flags |= DB_RF_NOPREFETCH;

	err = dmu_buf_hold_noread_by_dnode(dn, offset, tag, dbp);
	if (err == 0) {
		dmu_buf_impl_t *db = (dmu_buf_impl_t *)(*dbp);
		err = dbuf_read(db, NULL, db_flags);
		if (err != 0) {
			dbuf_rele(db, tag);
			*dbp = NULL;
		}
	}

	return (err);
}

int
dmu_buf_hold(objset_t *os, uint64_t object, uint64_t offset,
    void *tag, dmu_buf_t **dbp, int flags)
{
	int err;
	int db_flags = DB_RF_CANFAIL;

	if (flags & DMU_READ_NO_PREFETCH)
		db_flags |= DB_RF_NOPREFETCH;

	err = dmu_buf_hold_noread(os, object, offset, tag, dbp);
	if (err == 0) {
		dmu_buf_impl_t *db = (dmu_buf_impl_t *)(*dbp);
		err = dbuf_read(db, NULL, db_flags);
		if (err != 0) {
			dbuf_rele(db, tag);
			*dbp = NULL;
		}
	}

	return (err);
}

int
dmu_bonus_max(void)
{
	return (DN_OLD_MAX_BONUSLEN);
}

int
dmu_set_bonus(dmu_buf_t *db_fake, int newsize, dmu_tx_t *tx)
{
	dmu_buf_impl_t *db = (dmu_buf_impl_t *)db_fake;
	dnode_t *dn;
	int error;

	DB_DNODE_ENTER(db);
	dn = DB_DNODE(db);

	if (dn->dn_bonus != db) {
		error = SET_ERROR(EINVAL);
	} else if (newsize < 0 || newsize > db_fake->db_size) {
		error = SET_ERROR(EINVAL);
	} else {
		dnode_setbonuslen(dn, newsize, tx);
		error = 0;
	}

	DB_DNODE_EXIT(db);
	return (error);
}

int
dmu_set_bonustype(dmu_buf_t *db_fake, dmu_object_type_t type, dmu_tx_t *tx)
{
	dmu_buf_impl_t *db = (dmu_buf_impl_t *)db_fake;
	dnode_t *dn;
	int error;

	DB_DNODE_ENTER(db);
	dn = DB_DNODE(db);

	if (!DMU_OT_IS_VALID(type)) {
		error = SET_ERROR(EINVAL);
	} else if (dn->dn_bonus != db) {
		error = SET_ERROR(EINVAL);
	} else {
		dnode_setbonus_type(dn, type, tx);
		error = 0;
	}

	DB_DNODE_EXIT(db);
	return (error);
}

dmu_object_type_t
dmu_get_bonustype(dmu_buf_t *db_fake)
{
	dmu_buf_impl_t *db = (dmu_buf_impl_t *)db_fake;
	dnode_t *dn;
	dmu_object_type_t type;

	DB_DNODE_ENTER(db);
	dn = DB_DNODE(db);
	type = dn->dn_bonustype;
	DB_DNODE_EXIT(db);

	return (type);
}

int
dmu_rm_spill(objset_t *os, uint64_t object, dmu_tx_t *tx)
{
	dnode_t *dn;
	int error;

	error = dnode_hold(os, object, FTAG, &dn);
	dbuf_rm_spill(dn, tx);
	rw_enter(&dn->dn_struct_rwlock, RW_WRITER);
	dnode_rm_spill(dn, tx);
	rw_exit(&dn->dn_struct_rwlock);
	dnode_rele(dn, FTAG);
	return (error);
}

/*
 * returns ENOENT, EIO, or 0.
 */
int
dmu_bonus_hold(objset_t *os, uint64_t object, void *tag, dmu_buf_t **dbp)
{
	dnode_t *dn;
	dmu_buf_impl_t *db;
	int error;

	error = dnode_hold(os, object, FTAG, &dn);
	if (error)
		return (error);

	rw_enter(&dn->dn_struct_rwlock, RW_READER);
	if (dn->dn_bonus == NULL) {
		rw_exit(&dn->dn_struct_rwlock);
		rw_enter(&dn->dn_struct_rwlock, RW_WRITER);
		if (dn->dn_bonus == NULL)
			dbuf_create_bonus(dn);
	}
	db = dn->dn_bonus;

	/* as long as the bonus buf is held, the dnode will be held */
	if (zfs_refcount_add(&db->db_holds, tag) == 1) {
		VERIFY(dnode_add_ref(dn, db));
		atomic_inc_32(&dn->dn_dbufs_count);
	}

	/*
	 * Wait to drop dn_struct_rwlock until after adding the bonus dbuf's
	 * hold and incrementing the dbuf count to ensure that dnode_move() sees
	 * a dnode hold for every dbuf.
	 */
	rw_exit(&dn->dn_struct_rwlock);

	dnode_rele(dn, FTAG);

	VERIFY(0 == dbuf_read(db, NULL, DB_RF_MUST_SUCCEED | DB_RF_NOPREFETCH));

	*dbp = &db->db;
	return (0);
}

/*
 * returns ENOENT, EIO, or 0.
 *
 * This interface will allocate a blank spill dbuf when a spill blk
 * doesn't already exist on the dnode.
 *
 * if you only want to find an already existing spill db, then
 * dmu_spill_hold_existing() should be used.
 */
int
dmu_spill_hold_by_dnode(dnode_t *dn, uint32_t flags, void *tag, dmu_buf_t **dbp)
{
	dmu_buf_impl_t *db = NULL;
	int err;

	if ((flags & DB_RF_HAVESTRUCT) == 0)
		rw_enter(&dn->dn_struct_rwlock, RW_READER);

	db = dbuf_hold(dn, DMU_SPILL_BLKID, tag);

	if ((flags & DB_RF_HAVESTRUCT) == 0)
		rw_exit(&dn->dn_struct_rwlock);

	ASSERT(db != NULL);
	err = dbuf_read(db, NULL, flags);
	if (err == 0)
		*dbp = &db->db;
	else
		dbuf_rele(db, tag);
	return (err);
}

int
dmu_spill_hold_existing(dmu_buf_t *bonus, void *tag, dmu_buf_t **dbp)
{
	dmu_buf_impl_t *db = (dmu_buf_impl_t *)bonus;
	dnode_t *dn;
	int err;

	DB_DNODE_ENTER(db);
	dn = DB_DNODE(db);

	if (spa_version(dn->dn_objset->os_spa) < SPA_VERSION_SA) {
		err = SET_ERROR(EINVAL);
	} else {
		rw_enter(&dn->dn_struct_rwlock, RW_READER);

		if (!dn->dn_have_spill) {
			err = SET_ERROR(ENOENT);
		} else {
			err = dmu_spill_hold_by_dnode(dn,
			    DB_RF_HAVESTRUCT | DB_RF_CANFAIL, tag, dbp);
		}

		rw_exit(&dn->dn_struct_rwlock);
	}

	DB_DNODE_EXIT(db);
	return (err);
}

int
dmu_spill_hold_by_bonus(dmu_buf_t *bonus, void *tag, dmu_buf_t **dbp)
{
	dmu_buf_impl_t *db = (dmu_buf_impl_t *)bonus;
	dnode_t *dn;
	int err;

	DB_DNODE_ENTER(db);
	dn = DB_DNODE(db);
	err = dmu_spill_hold_by_dnode(dn, DB_RF_CANFAIL, tag, dbp);
	DB_DNODE_EXIT(db);

	return (err);
}

/*
 * Note: longer-term, we should modify all of the dmu_buf_*() interfaces
 * to take a held dnode rather than <os, object> -- the lookup is wasteful,
 * and can induce severe lock contention when writing to several files
 * whose dnodes are in the same block.
 */
int
dmu_buf_hold_array_by_dnode(dnode_t *dn, uint64_t offset, uint64_t length,
    boolean_t read, void *tag, int *numbufsp, dmu_buf_t ***dbpp, uint32_t flags)
{
	dmu_buf_t **dbp;
	uint64_t blkid, nblks, i;
	uint32_t dbuf_flags;
	int err;
	zio_t *zio;

	ASSERT(length <= DMU_MAX_ACCESS);

	/*
	 * Note: We directly notify the prefetch code of this read, so that
	 * we can tell it about the multi-block read.  dbuf_read() only knows
	 * about the one block it is accessing.
	 */
	dbuf_flags = DB_RF_CANFAIL | DB_RF_NEVERWAIT | DB_RF_HAVESTRUCT |
	    DB_RF_NOPREFETCH;

	rw_enter(&dn->dn_struct_rwlock, RW_READER);
	if (dn->dn_datablkshift) {
		int blkshift = dn->dn_datablkshift;
		nblks = (P2ROUNDUP(offset + length, 1ULL << blkshift) -
		    P2ALIGN(offset, 1ULL << blkshift)) >> blkshift;
	} else {
		if (offset + length > dn->dn_datablksz) {
			zfs_panic_recover("zfs: accessing past end of object "
			    "%llx/%llx (size=%u access=%llu+%llu)",
			    (longlong_t)dn->dn_objset->
			    os_dsl_dataset->ds_object,
			    (longlong_t)dn->dn_object, dn->dn_datablksz,
			    (longlong_t)offset, (longlong_t)length);
			rw_exit(&dn->dn_struct_rwlock);
			return (SET_ERROR(EIO));
		}
		nblks = 1;
	}
	dbp = kmem_zalloc(sizeof (dmu_buf_t *) * nblks, KM_SLEEP);

#if defined(_KERNEL) && defined(RACCT)
	if (racct_enable && !read) {
		PROC_LOCK(curproc);
		racct_add_force(curproc, RACCT_WRITEBPS, length);
		racct_add_force(curproc, RACCT_WRITEIOPS, nblks);
		PROC_UNLOCK(curproc);
	}
#endif

	zio = zio_root(dn->dn_objset->os_spa, NULL, NULL, ZIO_FLAG_CANFAIL);
	blkid = dbuf_whichblock(dn, 0, offset);
	for (i = 0; i < nblks; i++) {
		dmu_buf_impl_t *db = dbuf_hold(dn, blkid + i, tag);
		if (db == NULL) {
			rw_exit(&dn->dn_struct_rwlock);
			dmu_buf_rele_array(dbp, nblks, tag);
			zio_nowait(zio);
			return (SET_ERROR(EIO));
		}

		/* initiate async i/o */
		if (read)
			(void) dbuf_read(db, zio, dbuf_flags);
#ifdef _KERNEL
		else
			curthread->td_ru.ru_oublock++;
#endif
		dbp[i] = &db->db;
	}

	if ((flags & DMU_READ_NO_PREFETCH) == 0 &&
	    DNODE_META_IS_CACHEABLE(dn) && length <= zfetch_array_rd_sz) {
		dmu_zfetch(&dn->dn_zfetch, blkid, nblks,
		    read && DNODE_IS_CACHEABLE(dn));
	}
	rw_exit(&dn->dn_struct_rwlock);

	/* wait for async i/o */
	err = zio_wait(zio);
	if (err) {
		dmu_buf_rele_array(dbp, nblks, tag);
		return (err);
	}

	/* wait for other io to complete */
	if (read) {
		for (i = 0; i < nblks; i++) {
			dmu_buf_impl_t *db = (dmu_buf_impl_t *)dbp[i];
			mutex_enter(&db->db_mtx);
			while (db->db_state == DB_READ ||
			    db->db_state == DB_FILL)
				cv_wait(&db->db_changed, &db->db_mtx);
			if (db->db_state == DB_UNCACHED)
				err = SET_ERROR(EIO);
			mutex_exit(&db->db_mtx);
			if (err) {
				dmu_buf_rele_array(dbp, nblks, tag);
				return (err);
			}
		}
	}

	*numbufsp = nblks;
	*dbpp = dbp;
	return (0);
}

static int
dmu_buf_hold_array(objset_t *os, uint64_t object, uint64_t offset,
    uint64_t length, int read, void *tag, int *numbufsp, dmu_buf_t ***dbpp)
{
	dnode_t *dn;
	int err;

	err = dnode_hold(os, object, FTAG, &dn);
	if (err)
		return (err);

	err = dmu_buf_hold_array_by_dnode(dn, offset, length, read, tag,
	    numbufsp, dbpp, DMU_READ_PREFETCH);

	dnode_rele(dn, FTAG);

	return (err);
}

int
dmu_buf_hold_array_by_bonus(dmu_buf_t *db_fake, uint64_t offset,
    uint64_t length, boolean_t read, void *tag, int *numbufsp,
    dmu_buf_t ***dbpp)
{
	dmu_buf_impl_t *db = (dmu_buf_impl_t *)db_fake;
	dnode_t *dn;
	int err;

	DB_DNODE_ENTER(db);
	dn = DB_DNODE(db);
	err = dmu_buf_hold_array_by_dnode(dn, offset, length, read, tag,
	    numbufsp, dbpp, DMU_READ_PREFETCH);
	DB_DNODE_EXIT(db);

	return (err);
}

void
dmu_buf_rele_array(dmu_buf_t **dbp_fake, int numbufs, void *tag)
{
	int i;
	dmu_buf_impl_t **dbp = (dmu_buf_impl_t **)dbp_fake;

	if (numbufs == 0)
		return;

	for (i = 0; i < numbufs; i++) {
		if (dbp[i])
			dbuf_rele(dbp[i], tag);
	}

	kmem_free(dbp, sizeof (dmu_buf_t *) * numbufs);
}

/*
 * Issue prefetch i/os for the given blocks.  If level is greater than 0, the
 * indirect blocks prefeteched will be those that point to the blocks containing
 * the data starting at offset, and continuing to offset + len.
 *
 * Note that if the indirect blocks above the blocks being prefetched are not in
 * cache, they will be asychronously read in.
 */
void
dmu_prefetch(objset_t *os, uint64_t object, int64_t level, uint64_t offset,
    uint64_t len, zio_priority_t pri)
{
	dnode_t *dn;
	uint64_t blkid;
	int nblks, err;

	if (len == 0) {  /* they're interested in the bonus buffer */
		dn = DMU_META_DNODE(os);

		if (object == 0 || object >= DN_MAX_OBJECT)
			return;

		rw_enter(&dn->dn_struct_rwlock, RW_READER);
		blkid = dbuf_whichblock(dn, level,
		    object * sizeof (dnode_phys_t));
		dbuf_prefetch(dn, level, blkid, pri, 0);
		rw_exit(&dn->dn_struct_rwlock);
		return;
	}

	/*
	 * See comment before the definition of dmu_prefetch_max.
	 */
	len = MIN(len, dmu_prefetch_max);

	/*
	 * XXX - Note, if the dnode for the requested object is not
	 * already cached, we will do a *synchronous* read in the
	 * dnode_hold() call.  The same is true for any indirects.
	 */
	err = dnode_hold(os, object, FTAG, &dn);
	if (err != 0)
		return;

	rw_enter(&dn->dn_struct_rwlock, RW_READER);
	/*
	 * offset + len - 1 is the last byte we want to prefetch for, and offset
	 * is the first.  Then dbuf_whichblk(dn, level, off + len - 1) is the
	 * last block we want to prefetch, and dbuf_whichblock(dn, level,
	 * offset)  is the first.  Then the number we need to prefetch is the
	 * last - first + 1.
	 */
	if (level > 0 || dn->dn_datablkshift != 0) {
		nblks = dbuf_whichblock(dn, level, offset + len - 1) -
		    dbuf_whichblock(dn, level, offset) + 1;
	} else {
		nblks = (offset < dn->dn_datablksz);
	}

	if (nblks != 0) {
		blkid = dbuf_whichblock(dn, level, offset);
		for (int i = 0; i < nblks; i++)
			dbuf_prefetch(dn, level, blkid + i, pri, 0);
	}

	rw_exit(&dn->dn_struct_rwlock);

	dnode_rele(dn, FTAG);
}

/*
 * Get the next "chunk" of file data to free.  We traverse the file from
 * the end so that the file gets shorter over time (if we crashes in the
 * middle, this will leave us in a better state).  We find allocated file
 * data by simply searching the allocated level 1 indirects.
 *
 * On input, *start should be the first offset that does not need to be
 * freed (e.g. "offset + length").  On return, *start will be the first
 * offset that should be freed and l1blks is set to the number of level 1
 * indirect blocks found within the chunk.
 */
static int
get_next_chunk(dnode_t *dn, uint64_t *start, uint64_t minimum, uint64_t *l1blks)
{
	uint64_t blks;
	uint64_t maxblks = DMU_MAX_ACCESS >> (dn->dn_indblkshift + 1);
	/* bytes of data covered by a level-1 indirect block */
	uint64_t iblkrange =
	    dn->dn_datablksz * EPB(dn->dn_indblkshift, SPA_BLKPTRSHIFT);

	ASSERT3U(minimum, <=, *start);

	/*
	 * Check if we can free the entire range assuming that all of the
	 * L1 blocks in this range have data. If we can, we use this
	 * worst case value as an estimate so we can avoid having to look
	 * at the object's actual data.
	 */
	uint64_t total_l1blks =
	    (roundup(*start, iblkrange) - (minimum / iblkrange * iblkrange)) /
	    iblkrange;
	if (total_l1blks <= maxblks) {
		*l1blks = total_l1blks;
		*start = minimum;
		return (0);
	}
	ASSERT(ISP2(iblkrange));

	for (blks = 0; *start > minimum && blks < maxblks; blks++) {
		int err;

		/*
		 * dnode_next_offset(BACKWARDS) will find an allocated L1
		 * indirect block at or before the input offset.  We must
		 * decrement *start so that it is at the end of the region
		 * to search.
		 */
		(*start)--;

		err = dnode_next_offset(dn,
		    DNODE_FIND_BACKWARDS, start, 2, 1, 0);

		/* if there are no indirect blocks before start, we are done */
		if (err == ESRCH) {
			*start = minimum;
			break;
		} else if (err != 0) {
			*l1blks = blks;
			return (err);
		}

		/* set start to the beginning of this L1 indirect */
		*start = P2ALIGN(*start, iblkrange);
	}
	if (*start < minimum)
		*start = minimum;
	*l1blks = blks;

	return (0);
}

/*
 * If this objset is of type OST_ZFS return true if vfs's unmounted flag is set,
 * otherwise return false.
 * Used below in dmu_free_long_range_impl() to enable abort when unmounting
 */
/*ARGSUSED*/
static boolean_t
dmu_objset_zfs_unmounting(objset_t *os)
{
#ifdef _KERNEL
	if (dmu_objset_type(os) == DMU_OST_ZFS)
		return (zfs_get_vfs_flag_unmounted(os));
#endif
	return (B_FALSE);
}

static int
dmu_free_long_range_impl(objset_t *os, dnode_t *dn, uint64_t offset,
    uint64_t length)
{
	uint64_t object_size = (dn->dn_maxblkid + 1) * dn->dn_datablksz;
	int err;
	uint64_t dirty_frees_threshold;
	dsl_pool_t *dp = dmu_objset_pool(os);

	if (offset >= object_size)
		return (0);

	if (zfs_per_txg_dirty_frees_percent <= 100)
		dirty_frees_threshold =
		    zfs_per_txg_dirty_frees_percent * zfs_dirty_data_max / 100;
	else
		dirty_frees_threshold = zfs_dirty_data_max / 20;

	if (length == DMU_OBJECT_END || offset + length > object_size)
		length = object_size - offset;

	while (length != 0) {
		uint64_t chunk_end, chunk_begin, chunk_len;
		uint64_t l1blks;
		dmu_tx_t *tx;

		if (dmu_objset_zfs_unmounting(dn->dn_objset))
			return (SET_ERROR(EINTR));

		chunk_end = chunk_begin = offset + length;

		/* move chunk_begin backwards to the beginning of this chunk */
		err = get_next_chunk(dn, &chunk_begin, offset, &l1blks);
		if (err)
			return (err);
		ASSERT3U(chunk_begin, >=, offset);
		ASSERT3U(chunk_begin, <=, chunk_end);

		chunk_len = chunk_end - chunk_begin;

		tx = dmu_tx_create(os);
		dmu_tx_hold_free(tx, dn->dn_object, chunk_begin, chunk_len);

		/*
		 * Mark this transaction as typically resulting in a net
		 * reduction in space used.
		 */
		dmu_tx_mark_netfree(tx);
		err = dmu_tx_assign(tx, TXG_WAIT);
		if (err) {
			dmu_tx_abort(tx);
			return (err);
		}

		uint64_t txg = dmu_tx_get_txg(tx);

		mutex_enter(&dp->dp_lock);
		uint64_t long_free_dirty =
		    dp->dp_long_free_dirty_pertxg[txg & TXG_MASK];
		mutex_exit(&dp->dp_lock);

		/*
		 * To avoid filling up a TXG with just frees, wait for
		 * the next TXG to open before freeing more chunks if
		 * we have reached the threshold of frees.
		 */
		if (dirty_frees_threshold != 0 &&
		    long_free_dirty >= dirty_frees_threshold) {
			dmu_tx_commit(tx);
			txg_wait_open(dp, 0);
			continue;
		}

		/*
		 * In order to prevent unnecessary write throttling, for each
		 * TXG, we track the cumulative size of L1 blocks being dirtied
		 * in dnode_free_range() below. We compare this number to a
		 * tunable threshold, past which we prevent new L1 dirty freeing
		 * blocks from being added into the open TXG. See
		 * dmu_free_long_range_impl() for details. The threshold
		 * prevents write throttle activation due to dirty freeing L1
		 * blocks taking up a large percentage of zfs_dirty_data_max.
		 */
		mutex_enter(&dp->dp_lock);
		dp->dp_long_free_dirty_pertxg[txg & TXG_MASK] +=
		    l1blks << dn->dn_indblkshift;
		mutex_exit(&dp->dp_lock);
		DTRACE_PROBE3(free__long__range,
		    uint64_t, long_free_dirty, uint64_t, chunk_len,
		    uint64_t, txg);
		dnode_free_range(dn, chunk_begin, chunk_len, tx);
		dmu_tx_commit(tx);

		length -= chunk_len;
	}
	return (0);
}

int
dmu_free_long_range(objset_t *os, uint64_t object,
    uint64_t offset, uint64_t length)
{
	dnode_t *dn;
	int err;

	err = dnode_hold(os, object, FTAG, &dn);
	if (err != 0)
		return (err);
	err = dmu_free_long_range_impl(os, dn, offset, length);

	/*
	 * It is important to zero out the maxblkid when freeing the entire
	 * file, so that (a) subsequent calls to dmu_free_long_range_impl()
	 * will take the fast path, and (b) dnode_reallocate() can verify
	 * that the entire file has been freed.
	 */
	if (err == 0 && offset == 0 && length == DMU_OBJECT_END)
		dn->dn_maxblkid = 0;

	dnode_rele(dn, FTAG);
	return (err);
}

int
dmu_free_long_object(objset_t *os, uint64_t object)
{
	dmu_tx_t *tx;
	int err;

	err = dmu_free_long_range(os, object, 0, DMU_OBJECT_END);
	if (err != 0)
		return (err);

	tx = dmu_tx_create(os);
	dmu_tx_hold_bonus(tx, object);
	dmu_tx_hold_free(tx, object, 0, DMU_OBJECT_END);
	dmu_tx_mark_netfree(tx);
	err = dmu_tx_assign(tx, TXG_WAIT);
	if (err == 0) {
		err = dmu_object_free(os, object, tx);
		dmu_tx_commit(tx);
	} else {
		dmu_tx_abort(tx);
	}

	return (err);
}

int
dmu_free_range(objset_t *os, uint64_t object, uint64_t offset,
    uint64_t size, dmu_tx_t *tx)
{
	dnode_t *dn;
	int err = dnode_hold(os, object, FTAG, &dn);
	if (err)
		return (err);
	ASSERT(offset < UINT64_MAX);
	ASSERT(size == -1ULL || size <= UINT64_MAX - offset);
	dnode_free_range(dn, offset, size, tx);
	dnode_rele(dn, FTAG);
	return (0);
}

static int
dmu_read_impl(dnode_t *dn, uint64_t offset, uint64_t size,
    void *buf, uint32_t flags)
{
	dmu_buf_t **dbp;
	int numbufs, err = 0;

	/*
	 * Deal with odd block sizes, where there can't be data past the first
	 * block.  If we ever do the tail block optimization, we will need to
	 * handle that here as well.
	 */
	if (dn->dn_maxblkid == 0) {
		int newsz = offset > dn->dn_datablksz ? 0 :
		    MIN(size, dn->dn_datablksz - offset);
		bzero((char *)buf + newsz, size - newsz);
		size = newsz;
	}

	while (size > 0) {
		uint64_t mylen = MIN(size, DMU_MAX_ACCESS / 2);
		int i;

		/*
		 * NB: we could do this block-at-a-time, but it's nice
		 * to be reading in parallel.
		 */
		err = dmu_buf_hold_array_by_dnode(dn, offset, mylen,
		    TRUE, FTAG, &numbufs, &dbp, flags);
		if (err)
			break;

		for (i = 0; i < numbufs; i++) {
			int tocpy;
			int bufoff;
			dmu_buf_t *db = dbp[i];

			ASSERT(size > 0);

			bufoff = offset - db->db_offset;
			tocpy = (int)MIN(db->db_size - bufoff, size);

			bcopy((char *)db->db_data + bufoff, buf, tocpy);

			offset += tocpy;
			size -= tocpy;
			buf = (char *)buf + tocpy;
		}
		dmu_buf_rele_array(dbp, numbufs, FTAG);
	}
	return (err);
}

int
dmu_read(objset_t *os, uint64_t object, uint64_t offset, uint64_t size,
    void *buf, uint32_t flags)
{
	dnode_t *dn;
	int err;

	err = dnode_hold(os, object, FTAG, &dn);
	if (err != 0)
		return (err);

	err = dmu_read_impl(dn, offset, size, buf, flags);
	dnode_rele(dn, FTAG);
	return (err);
}

int
dmu_read_by_dnode(dnode_t *dn, uint64_t offset, uint64_t size, void *buf,
    uint32_t flags)
{
	return (dmu_read_impl(dn, offset, size, buf, flags));
}

static void
dmu_write_impl(dmu_buf_t **dbp, int numbufs, uint64_t offset, uint64_t size,
    const void *buf, dmu_tx_t *tx)
{
	int i;

	for (i = 0; i < numbufs; i++) {
		int tocpy;
		int bufoff;
		dmu_buf_t *db = dbp[i];

		ASSERT(size > 0);

		bufoff = offset - db->db_offset;
		tocpy = (int)MIN(db->db_size - bufoff, size);

		ASSERT(i == 0 || i == numbufs-1 || tocpy == db->db_size);

		if (tocpy == db->db_size)
			dmu_buf_will_fill(db, tx);
		else
			dmu_buf_will_dirty(db, tx);

		bcopy(buf, (char *)db->db_data + bufoff, tocpy);

		if (tocpy == db->db_size)
			dmu_buf_fill_done(db, tx);

		offset += tocpy;
		size -= tocpy;
		buf = (char *)buf + tocpy;
	}
}

void
dmu_write(objset_t *os, uint64_t object, uint64_t offset, uint64_t size,
    const void *buf, dmu_tx_t *tx)
{
	dmu_buf_t **dbp;
	int numbufs;

	if (size == 0)
		return;

	VERIFY0(dmu_buf_hold_array(os, object, offset, size,
	    FALSE, FTAG, &numbufs, &dbp));
	dmu_write_impl(dbp, numbufs, offset, size, buf, tx);
	dmu_buf_rele_array(dbp, numbufs, FTAG);
}

void
dmu_write_by_dnode(dnode_t *dn, uint64_t offset, uint64_t size,
    const void *buf, dmu_tx_t *tx)
{
	dmu_buf_t **dbp;
	int numbufs;

	if (size == 0)
		return;

	VERIFY0(dmu_buf_hold_array_by_dnode(dn, offset, size,
	    FALSE, FTAG, &numbufs, &dbp, DMU_READ_PREFETCH));
	dmu_write_impl(dbp, numbufs, offset, size, buf, tx);
	dmu_buf_rele_array(dbp, numbufs, FTAG);
}

static int
dmu_object_remap_one_indirect(objset_t *os, dnode_t *dn,
    uint64_t last_removal_txg, uint64_t offset)
{
	uint64_t l1blkid = dbuf_whichblock(dn, 1, offset);
	int err = 0;

	rw_enter(&dn->dn_struct_rwlock, RW_READER);
	dmu_buf_impl_t *dbuf = dbuf_hold_level(dn, 1, l1blkid, FTAG);
	ASSERT3P(dbuf, !=, NULL);

	/*
	 * If the block hasn't been written yet, this default will ensure
	 * we don't try to remap it.
	 */
	uint64_t birth = UINT64_MAX;
	ASSERT3U(last_removal_txg, !=, UINT64_MAX);
	if (dbuf->db_blkptr != NULL)
		birth = dbuf->db_blkptr->blk_birth;
	rw_exit(&dn->dn_struct_rwlock);

	/*
	 * If this L1 was already written after the last removal, then we've
	 * already tried to remap it.
	 */
	if (birth <= last_removal_txg &&
	    dbuf_read(dbuf, NULL, DB_RF_MUST_SUCCEED) == 0 &&
	    dbuf_can_remap(dbuf)) {
		dmu_tx_t *tx = dmu_tx_create(os);
		dmu_tx_hold_remap_l1indirect(tx, dn->dn_object);
		err = dmu_tx_assign(tx, TXG_WAIT);
		if (err == 0) {
			(void) dbuf_dirty(dbuf, tx);
			dmu_tx_commit(tx);
		} else {
			dmu_tx_abort(tx);
		}
	}

	dbuf_rele(dbuf, FTAG);

	delay(zfs_object_remap_one_indirect_delay_ticks);

	return (err);
}

/*
 * Remap all blockpointers in the object, if possible, so that they reference
 * only concrete vdevs.
 *
 * To do this, iterate over the L0 blockpointers and remap any that reference
 * an indirect vdev. Note that we only examine L0 blockpointers; since we
 * cannot guarantee that we can remap all blockpointer anyways (due to split
 * blocks), we do not want to make the code unnecessarily complicated to
 * catch the unlikely case that there is an L1 block on an indirect vdev that
 * contains no indirect blockpointers.
 */
int
dmu_object_remap_indirects(objset_t *os, uint64_t object,
    uint64_t last_removal_txg)
{
	uint64_t offset, l1span;
	int err;
	dnode_t *dn;

	err = dnode_hold(os, object, FTAG, &dn);
	if (err != 0) {
		return (err);
	}

	if (dn->dn_nlevels <= 1) {
		if (issig(JUSTLOOKING) && issig(FORREAL)) {
			err = SET_ERROR(EINTR);
		}

		/*
		 * If the dnode has no indirect blocks, we cannot dirty them.
		 * We still want to remap the blkptr(s) in the dnode if
		 * appropriate, so mark it as dirty.
		 */
		if (err == 0 && dnode_needs_remap(dn)) {
			dmu_tx_t *tx = dmu_tx_create(os);
			dmu_tx_hold_bonus(tx, dn->dn_object);
			if ((err = dmu_tx_assign(tx, TXG_WAIT)) == 0) {
				dnode_setdirty(dn, tx);
				dmu_tx_commit(tx);
			} else {
				dmu_tx_abort(tx);
			}
		}

		dnode_rele(dn, FTAG);
		return (err);
	}

	offset = 0;
	l1span = 1ULL << (dn->dn_indblkshift - SPA_BLKPTRSHIFT +
	    dn->dn_datablkshift);
	/*
	 * Find the next L1 indirect that is not a hole.
	 */
	while (dnode_next_offset(dn, 0, &offset, 2, 1, 0) == 0) {
		if (issig(JUSTLOOKING) && issig(FORREAL)) {
			err = SET_ERROR(EINTR);
			break;
		}
		if ((err = dmu_object_remap_one_indirect(os, dn,
		    last_removal_txg, offset)) != 0) {
			break;
		}
		offset += l1span;
	}

	dnode_rele(dn, FTAG);
	return (err);
}

void
dmu_prealloc(objset_t *os, uint64_t object, uint64_t offset, uint64_t size,
    dmu_tx_t *tx)
{
	dmu_buf_t **dbp;
	int numbufs, i;

	if (size == 0)
		return;

	VERIFY(0 == dmu_buf_hold_array(os, object, offset, size,
	    FALSE, FTAG, &numbufs, &dbp));

	for (i = 0; i < numbufs; i++) {
		dmu_buf_t *db = dbp[i];

		dmu_buf_will_not_fill(db, tx);
	}
	dmu_buf_rele_array(dbp, numbufs, FTAG);
}

void
dmu_write_embedded(objset_t *os, uint64_t object, uint64_t offset,
    void *data, uint8_t etype, uint8_t comp, int uncompressed_size,
    int compressed_size, int byteorder, dmu_tx_t *tx)
{
	dmu_buf_t *db;

	ASSERT3U(etype, <, NUM_BP_EMBEDDED_TYPES);
	ASSERT3U(comp, <, ZIO_COMPRESS_FUNCTIONS);
	VERIFY0(dmu_buf_hold_noread(os, object, offset,
	    FTAG, &db));

	dmu_buf_write_embedded(db,
	    data, (bp_embedded_type_t)etype, (enum zio_compress)comp,
	    uncompressed_size, compressed_size, byteorder, tx);

	dmu_buf_rele(db, FTAG);
}

/*
 * DMU support for xuio
 */
kstat_t *xuio_ksp = NULL;

int
dmu_xuio_init(xuio_t *xuio, int nblk)
{
	dmu_xuio_t *priv;
	uio_t *uio = &xuio->xu_uio;

	uio->uio_iovcnt = nblk;
	uio->uio_iov = kmem_zalloc(nblk * sizeof (iovec_t), KM_SLEEP);

	priv = kmem_zalloc(sizeof (dmu_xuio_t), KM_SLEEP);
	priv->cnt = nblk;
	priv->bufs = kmem_zalloc(nblk * sizeof (arc_buf_t *), KM_SLEEP);
	priv->iovp = uio->uio_iov;
	XUIO_XUZC_PRIV(xuio) = priv;

	if (XUIO_XUZC_RW(xuio) == UIO_READ)
		XUIOSTAT_INCR(xuiostat_onloan_rbuf, nblk);
	else
		XUIOSTAT_INCR(xuiostat_onloan_wbuf, nblk);

	return (0);
}

void
dmu_xuio_fini(xuio_t *xuio)
{
	dmu_xuio_t *priv = XUIO_XUZC_PRIV(xuio);
	int nblk = priv->cnt;

	kmem_free(priv->iovp, nblk * sizeof (iovec_t));
	kmem_free(priv->bufs, nblk * sizeof (arc_buf_t *));
	kmem_free(priv, sizeof (dmu_xuio_t));

	if (XUIO_XUZC_RW(xuio) == UIO_READ)
		XUIOSTAT_INCR(xuiostat_onloan_rbuf, -nblk);
	else
		XUIOSTAT_INCR(xuiostat_onloan_wbuf, -nblk);
}

/*
 * Initialize iov[priv->next] and priv->bufs[priv->next] with { off, n, abuf }
 * and increase priv->next by 1.
 */
int
dmu_xuio_add(xuio_t *xuio, arc_buf_t *abuf, offset_t off, size_t n)
{
	struct iovec *iov;
	uio_t *uio = &xuio->xu_uio;
	dmu_xuio_t *priv = XUIO_XUZC_PRIV(xuio);
	int i = priv->next++;

	ASSERT(i < priv->cnt);
	ASSERT(off + n <= arc_buf_lsize(abuf));
	iov = uio->uio_iov + i;
	IOVEC_INIT(iov, (char *)abuf->b_data + off, n);
	priv->bufs[i] = abuf;
	return (0);
}

int
dmu_xuio_cnt(xuio_t *xuio)
{
	dmu_xuio_t *priv = XUIO_XUZC_PRIV(xuio);
	return (priv->cnt);
}

arc_buf_t *
dmu_xuio_arcbuf(xuio_t *xuio, int i)
{
	dmu_xuio_t *priv = XUIO_XUZC_PRIV(xuio);

	ASSERT(i < priv->cnt);
	return (priv->bufs[i]);
}

void
dmu_xuio_clear(xuio_t *xuio, int i)
{
	dmu_xuio_t *priv = XUIO_XUZC_PRIV(xuio);

	ASSERT(i < priv->cnt);
	priv->bufs[i] = NULL;
}

static void
xuio_stat_init(void)
{
	xuio_ksp = kstat_create("zfs", 0, "xuio_stats", "misc",
	    KSTAT_TYPE_NAMED, sizeof (xuio_stats) / sizeof (kstat_named_t),
	    KSTAT_FLAG_VIRTUAL);
	if (xuio_ksp != NULL) {
		xuio_ksp->ks_data = &xuio_stats;
		kstat_install(xuio_ksp);
	}
}

static void
xuio_stat_fini(void)
{
	if (xuio_ksp != NULL) {
		kstat_delete(xuio_ksp);
		xuio_ksp = NULL;
	}
}

void
xuio_stat_wbuf_copied(void)
{
	XUIOSTAT_BUMP(xuiostat_wbuf_copied);
}

void
xuio_stat_wbuf_nocopy(void)
{
	XUIOSTAT_BUMP(xuiostat_wbuf_nocopy);
}

#ifdef _KERNEL
int
dmu_read_uio_dnode(dnode_t *dn, uio_t *uio, uint64_t size)
{
	dmu_buf_t **dbp;
	int numbufs, i, err;
	xuio_t *xuio = NULL;

	/*
	 * NB: we could do this block-at-a-time, but it's nice
	 * to be reading in parallel.
	 */
	err = dmu_buf_hold_array_by_dnode(dn, uio->uio_loffset, size,
	    TRUE, FTAG, &numbufs, &dbp, 0);
	if (err)
		return (err);

#ifdef UIO_XUIO
	if (uio->uio_extflg == UIO_XUIO)
		xuio = (xuio_t *)uio;
#endif

	for (i = 0; i < numbufs; i++) {
		int tocpy;
		int bufoff;
		dmu_buf_t *db = dbp[i];

		ASSERT(size > 0);

		bufoff = uio->uio_loffset - db->db_offset;
		tocpy = (int)MIN(db->db_size - bufoff, size);

		if (xuio) {
			dmu_buf_impl_t *dbi = (dmu_buf_impl_t *)db;
			arc_buf_t *dbuf_abuf = dbi->db_buf;
			arc_buf_t *abuf = dbuf_loan_arcbuf(dbi);
			err = dmu_xuio_add(xuio, abuf, bufoff, tocpy);
			if (!err) {
				uio->uio_resid -= tocpy;
				uio->uio_loffset += tocpy;
			}

			if (abuf == dbuf_abuf)
				XUIOSTAT_BUMP(xuiostat_rbuf_nocopy);
			else
				XUIOSTAT_BUMP(xuiostat_rbuf_copied);
		} else {
#ifdef illumos
			err = uiomove((char *)db->db_data + bufoff, tocpy,
			    UIO_READ, uio);
#else
			err = vn_io_fault_uiomove((char *)db->db_data + bufoff,
			    tocpy, uio);
#endif
		}
		if (err)
			break;

		size -= tocpy;
	}
	dmu_buf_rele_array(dbp, numbufs, FTAG);

	return (err);
}

/*
 * Read 'size' bytes into the uio buffer.
 * From object zdb->db_object.
 * Starting at offset uio->uio_loffset.
 *
 * If the caller already has a dbuf in the target object
 * (e.g. its bonus buffer), this routine is faster than dmu_read_uio(),
 * because we don't have to find the dnode_t for the object.
 */
int
dmu_read_uio_dbuf(dmu_buf_t *zdb, uio_t *uio, uint64_t size)
{
	dmu_buf_impl_t *db = (dmu_buf_impl_t *)zdb;
	dnode_t *dn;
	int err;

	if (size == 0)
		return (0);

	DB_DNODE_ENTER(db);
	dn = DB_DNODE(db);
	err = dmu_read_uio_dnode(dn, uio, size);
	DB_DNODE_EXIT(db);

	return (err);
}

/*
 * Read 'size' bytes into the uio buffer.
 * From the specified object
 * Starting at offset uio->uio_loffset.
 */
int
dmu_read_uio(objset_t *os, uint64_t object, uio_t *uio, uint64_t size)
{
	dnode_t *dn;
	int err;

	if (size == 0)
		return (0);

	err = dnode_hold(os, object, FTAG, &dn);
	if (err)
		return (err);

	err = dmu_read_uio_dnode(dn, uio, size);

	dnode_rele(dn, FTAG);

	return (err);
}

int
dmu_write_uio_dnode(dnode_t *dn, uio_t *uio, uint64_t size, dmu_tx_t *tx)
{
	dmu_buf_t **dbp;
	int numbufs;
	int err = 0;
	int i;

	err = dmu_buf_hold_array_by_dnode(dn, uio->uio_loffset, size,
	    FALSE, FTAG, &numbufs, &dbp, DMU_READ_PREFETCH);
	if (err)
		return (err);

	for (i = 0; i < numbufs; i++) {
		int tocpy;
		int bufoff;
		dmu_buf_t *db = dbp[i];

		ASSERT(size > 0);

		bufoff = uio->uio_loffset - db->db_offset;
		tocpy = (int)MIN(db->db_size - bufoff, size);

		ASSERT(i == 0 || i == numbufs-1 || tocpy == db->db_size);

		if (tocpy == db->db_size)
			dmu_buf_will_fill(db, tx);
		else
			dmu_buf_will_dirty(db, tx);

#ifdef illumos
		/*
		 * XXX uiomove could block forever (eg. nfs-backed
		 * pages).  There needs to be a uiolockdown() function
		 * to lock the pages in memory, so that uiomove won't
		 * block.
		 */
		err = uiomove((char *)db->db_data + bufoff, tocpy,
		    UIO_WRITE, uio);
#else
		err = vn_io_fault_uiomove((char *)db->db_data + bufoff, tocpy,
		    uio);
#endif

		if (tocpy == db->db_size)
			dmu_buf_fill_done(db, tx);

		if (err)
			break;

		size -= tocpy;
	}

	dmu_buf_rele_array(dbp, numbufs, FTAG);
	return (err);
}

/*
 * Write 'size' bytes from the uio buffer.
 * To object zdb->db_object.
 * Starting at offset uio->uio_loffset.
 *
 * If the caller already has a dbuf in the target object
 * (e.g. its bonus buffer), this routine is faster than dmu_write_uio(),
 * because we don't have to find the dnode_t for the object.
 */
int
dmu_write_uio_dbuf(dmu_buf_t *zdb, uio_t *uio, uint64_t size,
    dmu_tx_t *tx)
{
	dmu_buf_impl_t *db = (dmu_buf_impl_t *)zdb;
	dnode_t *dn;
	int err;

	if (size == 0)
		return (0);

	DB_DNODE_ENTER(db);
	dn = DB_DNODE(db);
	err = dmu_write_uio_dnode(dn, uio, size, tx);
	DB_DNODE_EXIT(db);

	return (err);
}

/*
 * Write 'size' bytes from the uio buffer.
 * To the specified object.
 * Starting at offset uio->uio_loffset.
 */
int
dmu_write_uio(objset_t *os, uint64_t object, uio_t *uio, uint64_t size,
    dmu_tx_t *tx)
{
	dnode_t *dn;
	int err;

	if (size == 0)
		return (0);

	err = dnode_hold(os, object, FTAG, &dn);
	if (err)
		return (err);

	err = dmu_write_uio_dnode(dn, uio, size, tx);

	dnode_rele(dn, FTAG);

	return (err);
}

#ifdef illumos
int
dmu_write_pages(objset_t *os, uint64_t object, uint64_t offset, uint64_t size,
    page_t *pp, dmu_tx_t *tx)
{
	dmu_buf_t **dbp;
	int numbufs, i;
	int err;

	if (size == 0)
		return (0);

	err = dmu_buf_hold_array(os, object, offset, size,
	    FALSE, FTAG, &numbufs, &dbp);
	if (err)
		return (err);

	for (i = 0; i < numbufs; i++) {
		int tocpy, copied, thiscpy;
		int bufoff;
		dmu_buf_t *db = dbp[i];
		caddr_t va;

		ASSERT(size > 0);
		ASSERT3U(db->db_size, >=, PAGESIZE);

		bufoff = offset - db->db_offset;
		tocpy = (int)MIN(db->db_size - bufoff, size);

		ASSERT(i == 0 || i == numbufs-1 || tocpy == db->db_size);

		if (tocpy == db->db_size)
			dmu_buf_will_fill(db, tx);
		else
			dmu_buf_will_dirty(db, tx);

		for (copied = 0; copied < tocpy; copied += PAGESIZE) {
			ASSERT3U(pp->p_offset, ==, db->db_offset + bufoff);
			thiscpy = MIN(PAGESIZE, tocpy - copied);
			va = zfs_map_page(pp, S_READ);
			bcopy(va, (char *)db->db_data + bufoff, thiscpy);
			zfs_unmap_page(pp, va);
			pp = pp->p_next;
			bufoff += PAGESIZE;
		}

		if (tocpy == db->db_size)
			dmu_buf_fill_done(db, tx);

		offset += tocpy;
		size -= tocpy;
	}
	dmu_buf_rele_array(dbp, numbufs, FTAG);
	return (err);
}

#else	/* !illumos */

int
dmu_write_pages(objset_t *os, uint64_t object, uint64_t offset, uint64_t size,
    vm_page_t *ma, dmu_tx_t *tx)
{
	dmu_buf_t **dbp;
	struct sf_buf *sf;
	int numbufs, i;
	int err;

	if (size == 0)
		return (0);

	err = dmu_buf_hold_array(os, object, offset, size,
	    FALSE, FTAG, &numbufs, &dbp);
	if (err)
		return (err);

	for (i = 0; i < numbufs; i++) {
		int tocpy, copied, thiscpy;
		int bufoff;
		dmu_buf_t *db = dbp[i];
		caddr_t va;

		ASSERT(size > 0);
		ASSERT3U(db->db_size, >=, PAGESIZE);

		bufoff = offset - db->db_offset;
		tocpy = (int)MIN(db->db_size - bufoff, size);

		ASSERT(i == 0 || i == numbufs-1 || tocpy == db->db_size);

		if (tocpy == db->db_size)
			dmu_buf_will_fill(db, tx);
		else
			dmu_buf_will_dirty(db, tx);

		for (copied = 0; copied < tocpy; copied += PAGESIZE) {
			ASSERT3U(ptoa((*ma)->pindex), ==, db->db_offset + bufoff);
			thiscpy = MIN(PAGESIZE, tocpy - copied);
			va = zfs_map_page(*ma, &sf);
			bcopy(va, (char *)db->db_data + bufoff, thiscpy);
			zfs_unmap_page(sf);
			ma += 1;
			bufoff += PAGESIZE;
		}

		if (tocpy == db->db_size)
			dmu_buf_fill_done(db, tx);

		offset += tocpy;
		size -= tocpy;
	}
	dmu_buf_rele_array(dbp, numbufs, FTAG);
	return (err);
}

int
dmu_read_pages(objset_t *os, uint64_t object, vm_page_t *ma, int count,
    int *rbehind, int *rahead, int last_size)
{
	struct sf_buf *sf;
	vm_object_t vmobj;
	vm_page_t m;
	dmu_buf_t **dbp;
	dmu_buf_t *db;
	caddr_t va;
	int numbufs, i;
	int bufoff, pgoff, tocpy;
	int mi, di;
	int err;

	ASSERT3U(ma[0]->pindex + count - 1, ==, ma[count - 1]->pindex);
	ASSERT(last_size <= PAGE_SIZE);

	err = dmu_buf_hold_array(os, object, IDX_TO_OFF(ma[0]->pindex),
	    IDX_TO_OFF(count - 1) + last_size, TRUE, FTAG, &numbufs, &dbp);
	if (err != 0)
		return (err);

#ifdef DEBUG
	IMPLY(last_size < PAGE_SIZE, *rahead == 0);
	if (dbp[0]->db_offset != 0 || numbufs > 1) {
		for (i = 0; i < numbufs; i++) {
			ASSERT(ISP2(dbp[i]->db_size));
			ASSERT((dbp[i]->db_offset % dbp[i]->db_size) == 0);
			ASSERT3U(dbp[i]->db_size, ==, dbp[0]->db_size);
		}
	}
#endif

	vmobj = ma[0]->object;
	zfs_vmobject_wlock(vmobj);

	db = dbp[0];
	for (i = 0; i < *rbehind; i++) {
		m = vm_page_grab(vmobj, ma[0]->pindex - 1 - i,
		    VM_ALLOC_NORMAL | VM_ALLOC_NOWAIT |
		    VM_ALLOC_SBUSY | VM_ALLOC_IGN_SBUSY);
		if (m == NULL)
			break;
		if (!vm_page_none_valid(m)) {
			ASSERT3U(m->valid, ==, VM_PAGE_BITS_ALL);
			vm_page_sunbusy(m);
			break;
		}
		ASSERT(m->dirty == 0);
		ASSERT(!pmap_page_is_mapped(m));

		ASSERT(db->db_size > PAGE_SIZE);
		bufoff = IDX_TO_OFF(m->pindex) % db->db_size;
		va = zfs_map_page(m, &sf);
		bcopy((char *)db->db_data + bufoff, va, PAGESIZE);
		zfs_unmap_page(sf);
		vm_page_valid(m);
		vm_page_lock(m);
		if ((m->busy_lock & VPB_BIT_WAITERS) != 0)
			vm_page_activate(m);
		else
			vm_page_deactivate(m);
		vm_page_unlock(m);
		vm_page_sunbusy(m);
	}
	*rbehind = i;

	bufoff = IDX_TO_OFF(ma[0]->pindex) % db->db_size;
	pgoff = 0;
	for (mi = 0, di = 0; mi < count && di < numbufs; ) {
		if (pgoff == 0) {
			m = ma[mi];
			if (m != bogus_page) {
				vm_page_assert_xbusied(m);
				ASSERT(vm_page_none_valid(m));
				ASSERT(m->dirty == 0);
				ASSERT(!pmap_page_is_mapped(m));
				va = zfs_map_page(m, &sf);
			}
		}
		if (bufoff == 0)
			db = dbp[di];

		if (m != bogus_page) {
			ASSERT3U(IDX_TO_OFF(m->pindex) + pgoff, ==,
			    db->db_offset + bufoff);
		}

		/*
		 * We do not need to clamp the copy size by the file
		 * size as the last block is zero-filled beyond the
		 * end of file anyway.
		 */
		tocpy = MIN(db->db_size - bufoff, PAGESIZE - pgoff);
		if (m != bogus_page)
			bcopy((char *)db->db_data + bufoff, va + pgoff, tocpy);

		pgoff += tocpy;
		ASSERT(pgoff <= PAGESIZE);
		if (pgoff == PAGESIZE) {
			if (m != bogus_page) {
				zfs_unmap_page(sf);
				vm_page_valid(m);
			}
			ASSERT(mi < count);
			mi++;
			pgoff = 0;
		}

		bufoff += tocpy;
		ASSERT(bufoff <= db->db_size);
		if (bufoff == db->db_size) {
			ASSERT(di < numbufs);
			di++;
			bufoff = 0;
		}
	}

#ifdef DEBUG
	/*
	 * Three possibilities:
	 * - last requested page ends at a buffer boundary and , thus,
	 *   all pages and buffers have been iterated;
	 * - all requested pages are filled, but the last buffer
	 *   has not been exhausted;
	 *   the read-ahead is possible only in this case;
	 * - all buffers have been read, but the last page has not been
	 *   fully filled;
	 *   this is only possible if the file has only a single buffer
	 *   with a size that is not a multiple of the page size.
	 */
	if (mi == count) {
		ASSERT(di >= numbufs - 1);
		IMPLY(*rahead != 0, di == numbufs - 1);
		IMPLY(*rahead != 0, bufoff != 0);
		ASSERT(pgoff == 0);
	}
	if (di == numbufs) {
		ASSERT(mi >= count - 1);
		ASSERT(*rahead == 0);
		IMPLY(pgoff == 0, mi == count);
		if (pgoff != 0) {
			ASSERT(mi == count - 1);
			ASSERT((dbp[0]->db_size & PAGE_MASK) != 0);
		}
	}
#endif
	if (pgoff != 0) {
		ASSERT(m != bogus_page);
		bzero(va + pgoff, PAGESIZE - pgoff);
		zfs_unmap_page(sf);
		vm_page_valid(m);
	}

	for (i = 0; i < *rahead; i++) {
		m = vm_page_grab(vmobj, ma[count - 1]->pindex + 1 + i,
		    VM_ALLOC_NORMAL | VM_ALLOC_NOWAIT |
		    VM_ALLOC_SBUSY | VM_ALLOC_IGN_SBUSY);
		if (m == NULL)
			break;
		if (!vm_page_none_valid(m)) {
			ASSERT3U(m->valid, ==, VM_PAGE_BITS_ALL);
			vm_page_sunbusy(m);
			break;
		}
		ASSERT(m->dirty == 0);
		ASSERT(!pmap_page_is_mapped(m));

		ASSERT(db->db_size > PAGE_SIZE);
		bufoff = IDX_TO_OFF(m->pindex) % db->db_size;
		tocpy = MIN(db->db_size - bufoff, PAGESIZE);
		va = zfs_map_page(m, &sf);
		bcopy((char *)db->db_data + bufoff, va, tocpy);
		if (tocpy < PAGESIZE) {
			ASSERT(i == *rahead - 1);
			ASSERT((db->db_size & PAGE_MASK) != 0);
			bzero(va + tocpy, PAGESIZE - tocpy);
		}
		zfs_unmap_page(sf);
		vm_page_valid(m);
		vm_page_lock(m);
		if ((m->busy_lock & VPB_BIT_WAITERS) != 0)
			vm_page_activate(m);
		else
			vm_page_deactivate(m);
		vm_page_unlock(m);
		vm_page_sunbusy(m);
	}
	*rahead = i;
	zfs_vmobject_wunlock(vmobj);

	dmu_buf_rele_array(dbp, numbufs, FTAG);
	return (0);
}
#endif	/* illumos */
#endif	/* _KERNEL */

/*
 * Allocate a loaned anonymous arc buffer.
 */
arc_buf_t *
dmu_request_arcbuf(dmu_buf_t *handle, int size)
{
	dmu_buf_impl_t *db = (dmu_buf_impl_t *)handle;

	return (arc_loan_buf(db->db_objset->os_spa, B_FALSE, size));
}

/*
 * Free a loaned arc buffer.
 */
void
dmu_return_arcbuf(arc_buf_t *buf)
{
	arc_return_buf(buf, FTAG);
	arc_buf_destroy(buf, FTAG);
}

/*
 * When possible directly assign passed loaned arc buffer to a dbuf.
 * If this is not possible copy the contents of passed arc buf via
 * dmu_write().
 */
void
dmu_assign_arcbuf_dnode(dnode_t *dn, uint64_t offset, arc_buf_t *buf,
    dmu_tx_t *tx)
{
	dmu_buf_impl_t *db;
	uint32_t blksz = (uint32_t)arc_buf_lsize(buf);
	uint64_t blkid;

	rw_enter(&dn->dn_struct_rwlock, RW_READER);
	blkid = dbuf_whichblock(dn, 0, offset);
	VERIFY((db = dbuf_hold(dn, blkid, FTAG)) != NULL);
	rw_exit(&dn->dn_struct_rwlock);

	/*
	 * We can only assign if the offset is aligned, the arc buf is the
	 * same size as the dbuf, and the dbuf is not metadata.
	 */
	if (offset == db->db.db_offset && blksz == db->db.db_size) {
#ifdef _KERNEL
		curthread->td_ru.ru_oublock++;
#ifdef RACCT
		if (racct_enable) {
			PROC_LOCK(curproc);
			racct_add_force(curproc, RACCT_WRITEBPS, blksz);
			racct_add_force(curproc, RACCT_WRITEIOPS, 1);
			PROC_UNLOCK(curproc);
		}
#endif /* RACCT */
#endif /* _KERNEL */
		dbuf_assign_arcbuf(db, buf, tx);
		dbuf_rele(db, FTAG);
	} else {
		objset_t *os;
		uint64_t object;

		/* compressed bufs must always be assignable to their dbuf */
		ASSERT3U(arc_get_compression(buf), ==, ZIO_COMPRESS_OFF);
		ASSERT(!(buf->b_flags & ARC_BUF_FLAG_COMPRESSED));

		os = dn->dn_objset;
		object = dn->dn_object;

		dbuf_rele(db, FTAG);
		dmu_write(os, object, offset, blksz, buf->b_data, tx);
		dmu_return_arcbuf(buf);
		XUIOSTAT_BUMP(xuiostat_wbuf_copied);
	}
}

void
dmu_assign_arcbuf(dmu_buf_t *handle, uint64_t offset, arc_buf_t *buf,
    dmu_tx_t *tx)
{
	dmu_buf_impl_t *dbuf = (dmu_buf_impl_t *)handle;

	DB_DNODE_ENTER(dbuf);
	dmu_assign_arcbuf_dnode(DB_DNODE(dbuf), offset, buf, tx);
	DB_DNODE_EXIT(dbuf);
}

typedef struct {
	dbuf_dirty_record_t	*dsa_dr;
	dmu_sync_cb_t		*dsa_done;
	zgd_t			*dsa_zgd;
	dmu_tx_t		*dsa_tx;
} dmu_sync_arg_t;

/* ARGSUSED */
static void
dmu_sync_ready(zio_t *zio, arc_buf_t *buf, void *varg)
{
	dmu_sync_arg_t *dsa = varg;
	dmu_buf_t *db = dsa->dsa_zgd->zgd_db;
	blkptr_t *bp = zio->io_bp;

	if (zio->io_error == 0) {
		if (BP_IS_HOLE(bp)) {
			/*
			 * A block of zeros may compress to a hole, but the
			 * block size still needs to be known for replay.
			 */
			BP_SET_LSIZE(bp, db->db_size);
		} else if (!BP_IS_EMBEDDED(bp)) {
			ASSERT(BP_GET_LEVEL(bp) == 0);
			bp->blk_fill = 1;
		}
	}
}

static void
dmu_sync_late_arrival_ready(zio_t *zio)
{
	dmu_sync_ready(zio, NULL, zio->io_private);
}

/* ARGSUSED */
static void
dmu_sync_done(zio_t *zio, arc_buf_t *buf, void *varg)
{
	dmu_sync_arg_t *dsa = varg;
	dbuf_dirty_record_t *dr = dsa->dsa_dr;
	dmu_buf_impl_t *db = dr->dr_dbuf;
	zgd_t *zgd = dsa->dsa_zgd;

	/*
	 * Record the vdev(s) backing this blkptr so they can be flushed after
	 * the writes for the lwb have completed.
	 */
	if (zio->io_error == 0) {
		zil_lwb_add_block(zgd->zgd_lwb, zgd->zgd_bp);
	}

	mutex_enter(&db->db_mtx);
	ASSERT(dr->dt.dl.dr_override_state == DR_IN_DMU_SYNC);
	if (zio->io_error == 0) {
		dr->dt.dl.dr_nopwrite = !!(zio->io_flags & ZIO_FLAG_NOPWRITE);
		if (dr->dt.dl.dr_nopwrite) {
			blkptr_t *bp = zio->io_bp;
			blkptr_t *bp_orig = &zio->io_bp_orig;
			uint8_t chksum = BP_GET_CHECKSUM(bp_orig);

			ASSERT(BP_EQUAL(bp, bp_orig));
			VERIFY(BP_EQUAL(bp, db->db_blkptr));
			ASSERT(zio->io_prop.zp_compress != ZIO_COMPRESS_OFF);
			ASSERT(zio_checksum_table[chksum].ci_flags &
			    ZCHECKSUM_FLAG_NOPWRITE);
		}
		dr->dt.dl.dr_overridden_by = *zio->io_bp;
		dr->dt.dl.dr_override_state = DR_OVERRIDDEN;
		dr->dt.dl.dr_copies = zio->io_prop.zp_copies;

		/*
		 * Old style holes are filled with all zeros, whereas
		 * new-style holes maintain their lsize, type, level,
		 * and birth time (see zio_write_compress). While we
		 * need to reset the BP_SET_LSIZE() call that happened
		 * in dmu_sync_ready for old style holes, we do *not*
		 * want to wipe out the information contained in new
		 * style holes. Thus, only zero out the block pointer if
		 * it's an old style hole.
		 */
		if (BP_IS_HOLE(&dr->dt.dl.dr_overridden_by) &&
		    dr->dt.dl.dr_overridden_by.blk_birth == 0)
			BP_ZERO(&dr->dt.dl.dr_overridden_by);
	} else {
		dr->dt.dl.dr_override_state = DR_NOT_OVERRIDDEN;
	}
	cv_broadcast(&db->db_changed);
	mutex_exit(&db->db_mtx);

	dsa->dsa_done(dsa->dsa_zgd, zio->io_error);

	kmem_free(dsa, sizeof (*dsa));
}

static void
dmu_sync_late_arrival_done(zio_t *zio)
{
	blkptr_t *bp = zio->io_bp;
	dmu_sync_arg_t *dsa = zio->io_private;
	blkptr_t *bp_orig = &zio->io_bp_orig;
	zgd_t *zgd = dsa->dsa_zgd;

	if (zio->io_error == 0) {
		/*
		 * Record the vdev(s) backing this blkptr so they can be
		 * flushed after the writes for the lwb have completed.
		 */
		zil_lwb_add_block(zgd->zgd_lwb, zgd->zgd_bp);

		if (!BP_IS_HOLE(bp)) {
			ASSERT(!(zio->io_flags & ZIO_FLAG_NOPWRITE));
			ASSERT(BP_IS_HOLE(bp_orig) || !BP_EQUAL(bp, bp_orig));
			ASSERT(zio->io_bp->blk_birth == zio->io_txg);
			ASSERT(zio->io_txg > spa_syncing_txg(zio->io_spa));
			zio_free(zio->io_spa, zio->io_txg, zio->io_bp);
		}
	}

	dmu_tx_commit(dsa->dsa_tx);

	dsa->dsa_done(dsa->dsa_zgd, zio->io_error);

	abd_put(zio->io_abd);
	kmem_free(dsa, sizeof (*dsa));
}

static int
dmu_sync_late_arrival(zio_t *pio, objset_t *os, dmu_sync_cb_t *done, zgd_t *zgd,
    zio_prop_t *zp, zbookmark_phys_t *zb)
{
	dmu_sync_arg_t *dsa;
	dmu_tx_t *tx;

	tx = dmu_tx_create(os);
	dmu_tx_hold_space(tx, zgd->zgd_db->db_size);
	if (dmu_tx_assign(tx, TXG_WAIT) != 0) {
		dmu_tx_abort(tx);
		/* Make zl_get_data do txg_waited_synced() */
		return (SET_ERROR(EIO));
	}

	/*
	 * In order to prevent the zgd's lwb from being free'd prior to
	 * dmu_sync_late_arrival_done() being called, we have to ensure
	 * the lwb's "max txg" takes this tx's txg into account.
	 */
	zil_lwb_add_txg(zgd->zgd_lwb, dmu_tx_get_txg(tx));

	dsa = kmem_alloc(sizeof (dmu_sync_arg_t), KM_SLEEP);
	dsa->dsa_dr = NULL;
	dsa->dsa_done = done;
	dsa->dsa_zgd = zgd;
	dsa->dsa_tx = tx;

	/*
	 * Since we are currently syncing this txg, it's nontrivial to
	 * determine what BP to nopwrite against, so we disable nopwrite.
	 *
	 * When syncing, the db_blkptr is initially the BP of the previous
	 * txg.  We can not nopwrite against it because it will be changed
	 * (this is similar to the non-late-arrival case where the dbuf is
	 * dirty in a future txg).
	 *
	 * Then dbuf_write_ready() sets bp_blkptr to the location we will write.
	 * We can not nopwrite against it because although the BP will not
	 * (typically) be changed, the data has not yet been persisted to this
	 * location.
	 *
	 * Finally, when dbuf_write_done() is called, it is theoretically
	 * possible to always nopwrite, because the data that was written in
	 * this txg is the same data that we are trying to write.  However we
	 * would need to check that this dbuf is not dirty in any future
	 * txg's (as we do in the normal dmu_sync() path). For simplicity, we
	 * don't nopwrite in this case.
	 */
	zp->zp_nopwrite = B_FALSE;

	zio_nowait(zio_write(pio, os->os_spa, dmu_tx_get_txg(tx), zgd->zgd_bp,
	    abd_get_from_buf(zgd->zgd_db->db_data, zgd->zgd_db->db_size),
	    zgd->zgd_db->db_size, zgd->zgd_db->db_size, zp,
	    dmu_sync_late_arrival_ready, NULL, NULL, dmu_sync_late_arrival_done,
	    dsa, ZIO_PRIORITY_SYNC_WRITE, ZIO_FLAG_CANFAIL, zb));

	return (0);
}

/*
 * Intent log support: sync the block associated with db to disk.
 * N.B. and XXX: the caller is responsible for making sure that the
 * data isn't changing while dmu_sync() is writing it.
 *
 * Return values:
 *
 *	EEXIST: this txg has already been synced, so there's nothing to do.
 *		The caller should not log the write.
 *
 *	ENOENT: the block was dbuf_free_range()'d, so there's nothing to do.
 *		The caller should not log the write.
 *
 *	EALREADY: this block is already in the process of being synced.
 *		The caller should track its progress (somehow).
 *
 *	EIO: could not do the I/O.
 *		The caller should do a txg_wait_synced().
 *
 *	0: the I/O has been initiated.
 *		The caller should log this blkptr in the done callback.
 *		It is possible that the I/O will fail, in which case
 *		the error will be reported to the done callback and
 *		propagated to pio from zio_done().
 */
int
dmu_sync(zio_t *pio, uint64_t txg, dmu_sync_cb_t *done, zgd_t *zgd)
{
	dmu_buf_impl_t *db = (dmu_buf_impl_t *)zgd->zgd_db;
	objset_t *os = db->db_objset;
	dsl_dataset_t *ds = os->os_dsl_dataset;
	dbuf_dirty_record_t *dr;
	dmu_sync_arg_t *dsa;
	zbookmark_phys_t zb;
	zio_prop_t zp;
	dnode_t *dn;

	ASSERT(pio != NULL);
	ASSERT(txg != 0);

	SET_BOOKMARK(&zb, ds->ds_object,
	    db->db.db_object, db->db_level, db->db_blkid);

	DB_DNODE_ENTER(db);
	dn = DB_DNODE(db);
	dmu_write_policy(os, dn, db->db_level, WP_DMU_SYNC, &zp);
	DB_DNODE_EXIT(db);

	/*
	 * If we're frozen (running ziltest), we always need to generate a bp.
	 */
	if (txg > spa_freeze_txg(os->os_spa))
		return (dmu_sync_late_arrival(pio, os, done, zgd, &zp, &zb));

	/*
	 * Grabbing db_mtx now provides a barrier between dbuf_sync_leaf()
	 * and us.  If we determine that this txg is not yet syncing,
	 * but it begins to sync a moment later, that's OK because the
	 * sync thread will block in dbuf_sync_leaf() until we drop db_mtx.
	 */
	mutex_enter(&db->db_mtx);

	if (txg <= spa_last_synced_txg(os->os_spa)) {
		/*
		 * This txg has already synced.  There's nothing to do.
		 */
		mutex_exit(&db->db_mtx);
		return (SET_ERROR(EEXIST));
	}

	if (txg <= spa_syncing_txg(os->os_spa)) {
		/*
		 * This txg is currently syncing, so we can't mess with
		 * the dirty record anymore; just write a new log block.
		 */
		mutex_exit(&db->db_mtx);
		return (dmu_sync_late_arrival(pio, os, done, zgd, &zp, &zb));
	}

	dr = db->db_last_dirty;
	while (dr && dr->dr_txg != txg)
		dr = dr->dr_next;

	if (dr == NULL) {
		/*
		 * There's no dr for this dbuf, so it must have been freed.
		 * There's no need to log writes to freed blocks, so we're done.
		 */
		mutex_exit(&db->db_mtx);
		return (SET_ERROR(ENOENT));
	}

	ASSERT(dr->dr_next == NULL || dr->dr_next->dr_txg < txg);

	if (db->db_blkptr != NULL) {
		/*
		 * We need to fill in zgd_bp with the current blkptr so that
		 * the nopwrite code can check if we're writing the same
		 * data that's already on disk.  We can only nopwrite if we
		 * are sure that after making the copy, db_blkptr will not
		 * change until our i/o completes.  We ensure this by
		 * holding the db_mtx, and only allowing nopwrite if the
		 * block is not already dirty (see below).  This is verified
		 * by dmu_sync_done(), which VERIFYs that the db_blkptr has
		 * not changed.
		 */
		*zgd->zgd_bp = *db->db_blkptr;
	}

	/*
	 * Assume the on-disk data is X, the current syncing data (in
	 * txg - 1) is Y, and the current in-memory data is Z (currently
	 * in dmu_sync).
	 *
	 * We usually want to perform a nopwrite if X and Z are the
	 * same.  However, if Y is different (i.e. the BP is going to
	 * change before this write takes effect), then a nopwrite will
	 * be incorrect - we would override with X, which could have
	 * been freed when Y was written.
	 *
	 * (Note that this is not a concern when we are nop-writing from
	 * syncing context, because X and Y must be identical, because
	 * all previous txgs have been synced.)
	 *
	 * Therefore, we disable nopwrite if the current BP could change
	 * before this TXG.  There are two ways it could change: by
	 * being dirty (dr_next is non-NULL), or by being freed
	 * (dnode_block_freed()).  This behavior is verified by
	 * zio_done(), which VERIFYs that the override BP is identical
	 * to the on-disk BP.
	 */
	DB_DNODE_ENTER(db);
	dn = DB_DNODE(db);
	if (dr->dr_next != NULL || dnode_block_freed(dn, db->db_blkid))
		zp.zp_nopwrite = B_FALSE;
	DB_DNODE_EXIT(db);

	ASSERT(dr->dr_txg == txg);
	if (dr->dt.dl.dr_override_state == DR_IN_DMU_SYNC ||
	    dr->dt.dl.dr_override_state == DR_OVERRIDDEN) {
		/*
		 * We have already issued a sync write for this buffer,
		 * or this buffer has already been synced.  It could not
		 * have been dirtied since, or we would have cleared the state.
		 */
		mutex_exit(&db->db_mtx);
		return (SET_ERROR(EALREADY));
	}

	ASSERT(dr->dt.dl.dr_override_state == DR_NOT_OVERRIDDEN);
	dr->dt.dl.dr_override_state = DR_IN_DMU_SYNC;
	mutex_exit(&db->db_mtx);

	dsa = kmem_alloc(sizeof (dmu_sync_arg_t), KM_SLEEP);
	dsa->dsa_dr = dr;
	dsa->dsa_done = done;
	dsa->dsa_zgd = zgd;
	dsa->dsa_tx = NULL;

	zio_nowait(arc_write(pio, os->os_spa, txg,
	    zgd->zgd_bp, dr->dt.dl.dr_data, DBUF_IS_L2CACHEABLE(db),
	    &zp, dmu_sync_ready, NULL, NULL, dmu_sync_done, dsa,
	    ZIO_PRIORITY_SYNC_WRITE, ZIO_FLAG_CANFAIL, &zb));

	return (0);
}

int
dmu_object_set_blocksize(objset_t *os, uint64_t object, uint64_t size, int ibs,
    dmu_tx_t *tx)
{
	dnode_t *dn;
	int err;

	err = dnode_hold(os, object, FTAG, &dn);
	if (err)
		return (err);
	err = dnode_set_blksz(dn, size, ibs, tx);
	dnode_rele(dn, FTAG);
	return (err);
}

void
dmu_object_set_checksum(objset_t *os, uint64_t object, uint8_t checksum,
    dmu_tx_t *tx)
{
	dnode_t *dn;

	/*
	 * Send streams include each object's checksum function.  This
	 * check ensures that the receiving system can understand the
	 * checksum function transmitted.
	 */
	ASSERT3U(checksum, <, ZIO_CHECKSUM_LEGACY_FUNCTIONS);

	VERIFY0(dnode_hold(os, object, FTAG, &dn));
	ASSERT3U(checksum, <, ZIO_CHECKSUM_FUNCTIONS);
	dn->dn_checksum = checksum;
	dnode_setdirty(dn, tx);
	dnode_rele(dn, FTAG);
}

void
dmu_object_set_compress(objset_t *os, uint64_t object, uint8_t compress,
    dmu_tx_t *tx)
{
	dnode_t *dn;

	/*
	 * Send streams include each object's compression function.  This
	 * check ensures that the receiving system can understand the
	 * compression function transmitted.
	 */
	ASSERT3U(compress, <, ZIO_COMPRESS_LEGACY_FUNCTIONS);

	VERIFY0(dnode_hold(os, object, FTAG, &dn));
	dn->dn_compress = compress;
	dnode_setdirty(dn, tx);
	dnode_rele(dn, FTAG);
}

int zfs_mdcomp_disable = 0;
SYSCTL_INT(_vfs_zfs, OID_AUTO, mdcomp_disable, CTLFLAG_RWTUN,
    &zfs_mdcomp_disable, 0, "Disable metadata compression");

/*
 * When the "redundant_metadata" property is set to "most", only indirect
 * blocks of this level and higher will have an additional ditto block.
 */
int zfs_redundant_metadata_most_ditto_level = 2;

void
dmu_write_policy(objset_t *os, dnode_t *dn, int level, int wp, zio_prop_t *zp)
{
	dmu_object_type_t type = dn ? dn->dn_type : DMU_OT_OBJSET;
	boolean_t ismd = (level > 0 || DMU_OT_IS_METADATA(type) ||
	    (wp & WP_SPILL));
	enum zio_checksum checksum = os->os_checksum;
	enum zio_compress compress = os->os_compress;
	enum zio_checksum dedup_checksum = os->os_dedup_checksum;
	boolean_t dedup = B_FALSE;
	boolean_t nopwrite = B_FALSE;
	boolean_t dedup_verify = os->os_dedup_verify;
	int copies = os->os_copies;

	/*
	 * We maintain different write policies for each of the following
	 * types of data:
	 *	 1. metadata
	 *	 2. preallocated blocks (i.e. level-0 blocks of a dump device)
	 *	 3. all other level 0 blocks
	 */
	if (ismd) {
		if (zfs_mdcomp_disable) {
			compress = ZIO_COMPRESS_EMPTY;
		} else {
			/*
			 * XXX -- we should design a compression algorithm
			 * that specializes in arrays of bps.
			 */
			compress = zio_compress_select(os->os_spa,
			    ZIO_COMPRESS_ON, ZIO_COMPRESS_ON);
		}

		/*
		 * Metadata always gets checksummed.  If the data
		 * checksum is multi-bit correctable, and it's not a
		 * ZBT-style checksum, then it's suitable for metadata
		 * as well.  Otherwise, the metadata checksum defaults
		 * to fletcher4.
		 */
		if (!(zio_checksum_table[checksum].ci_flags &
		    ZCHECKSUM_FLAG_METADATA) ||
		    (zio_checksum_table[checksum].ci_flags &
		    ZCHECKSUM_FLAG_EMBEDDED))
			checksum = ZIO_CHECKSUM_FLETCHER_4;

		if (os->os_redundant_metadata == ZFS_REDUNDANT_METADATA_ALL ||
		    (os->os_redundant_metadata ==
		    ZFS_REDUNDANT_METADATA_MOST &&
		    (level >= zfs_redundant_metadata_most_ditto_level ||
		    DMU_OT_IS_METADATA(type) || (wp & WP_SPILL))))
			copies++;
	} else if (wp & WP_NOFILL) {
		ASSERT(level == 0);

		/*
		 * If we're writing preallocated blocks, we aren't actually
		 * writing them so don't set any policy properties.  These
		 * blocks are currently only used by an external subsystem
		 * outside of zfs (i.e. dump) and not written by the zio
		 * pipeline.
		 */
		compress = ZIO_COMPRESS_OFF;
		checksum = ZIO_CHECKSUM_NOPARITY;
	} else {
		compress = zio_compress_select(os->os_spa, dn->dn_compress,
		    compress);

		checksum = (dedup_checksum == ZIO_CHECKSUM_OFF) ?
		    zio_checksum_select(dn->dn_checksum, checksum) :
		    dedup_checksum;

		/*
		 * Determine dedup setting.  If we are in dmu_sync(),
		 * we won't actually dedup now because that's all
		 * done in syncing context; but we do want to use the
		 * dedup checkum.  If the checksum is not strong
		 * enough to ensure unique signatures, force
		 * dedup_verify.
		 */
		if (dedup_checksum != ZIO_CHECKSUM_OFF) {
			dedup = (wp & WP_DMU_SYNC) ? B_FALSE : B_TRUE;
			if (!(zio_checksum_table[checksum].ci_flags &
			    ZCHECKSUM_FLAG_DEDUP))
				dedup_verify = B_TRUE;
		}

		/*
		 * Enable nopwrite if we have secure enough checksum
		 * algorithm (see comment in zio_nop_write) and
		 * compression is enabled.  We don't enable nopwrite if
		 * dedup is enabled as the two features are mutually
		 * exclusive.
		 */
		nopwrite = (!dedup && (zio_checksum_table[checksum].ci_flags &
		    ZCHECKSUM_FLAG_NOPWRITE) &&
		    compress != ZIO_COMPRESS_OFF && zfs_nopwrite_enabled);
	}

	zp->zp_checksum = checksum;
	zp->zp_compress = compress;
	ASSERT3U(zp->zp_compress, !=, ZIO_COMPRESS_INHERIT);

	zp->zp_type = (wp & WP_SPILL) ? dn->dn_bonustype : type;
	zp->zp_level = level;
	zp->zp_copies = MIN(copies, spa_max_replication(os->os_spa));
	zp->zp_dedup = dedup;
	zp->zp_dedup_verify = dedup && dedup_verify;
	zp->zp_nopwrite = nopwrite;
	zp->zp_zpl_smallblk = DMU_OT_IS_FILE(zp->zp_type) ?
	    os->os_zpl_special_smallblock : 0;
}

int
dmu_offset_next(objset_t *os, uint64_t object, boolean_t hole, uint64_t *off)
{
	dnode_t *dn;
	int err;

	/*
	 * Sync any current changes before
	 * we go trundling through the block pointers.
	 */
	err = dmu_object_wait_synced(os, object);
	if (err) {
		return (err);
	}

	err = dnode_hold(os, object, FTAG, &dn);
	if (err) {
		return (err);
	}

	err = dnode_next_offset(dn, (hole ? DNODE_FIND_HOLE : 0), off, 1, 1, 0);
	dnode_rele(dn, FTAG);

	return (err);
}

/*
 * Given the ZFS object, if it contains any dirty nodes
 * this function flushes all dirty blocks to disk. This
 * ensures the DMU object info is updated. A more efficient
 * future version might just find the TXG with the maximum
 * ID and wait for that to be synced.
 */
int
dmu_object_wait_synced(objset_t *os, uint64_t object)
{
	dnode_t *dn;
	int error, i;

	error = dnode_hold(os, object, FTAG, &dn);
	if (error) {
		return (error);
	}

	for (i = 0; i < TXG_SIZE; i++) {
		if (list_link_active(&dn->dn_dirty_link[i])) {
			break;
		}
	}
	dnode_rele(dn, FTAG);
	if (i != TXG_SIZE) {
		txg_wait_synced(dmu_objset_pool(os), 0);
	}

	return (0);
}

void
__dmu_object_info_from_dnode(dnode_t *dn, dmu_object_info_t *doi)
{
	dnode_phys_t *dnp = dn->dn_phys;

	doi->doi_data_block_size = dn->dn_datablksz;
	doi->doi_metadata_block_size = dn->dn_indblkshift ?
	    1ULL << dn->dn_indblkshift : 0;
	doi->doi_type = dn->dn_type;
	doi->doi_bonus_type = dn->dn_bonustype;
	doi->doi_bonus_size = dn->dn_bonuslen;
	doi->doi_dnodesize = dn->dn_num_slots << DNODE_SHIFT;
	doi->doi_indirection = dn->dn_nlevels;
	doi->doi_checksum = dn->dn_checksum;
	doi->doi_compress = dn->dn_compress;
	doi->doi_nblkptr = dn->dn_nblkptr;
	doi->doi_physical_blocks_512 = (DN_USED_BYTES(dnp) + 256) >> 9;
	doi->doi_max_offset = (dn->dn_maxblkid + 1) * dn->dn_datablksz;
	doi->doi_fill_count = 0;
	for (int i = 0; i < dnp->dn_nblkptr; i++)
		doi->doi_fill_count += BP_GET_FILL(&dnp->dn_blkptr[i]);
}

void
dmu_object_info_from_dnode(dnode_t *dn, dmu_object_info_t *doi)
{
	rw_enter(&dn->dn_struct_rwlock, RW_READER);
	mutex_enter(&dn->dn_mtx);

	__dmu_object_info_from_dnode(dn, doi);

	mutex_exit(&dn->dn_mtx);
	rw_exit(&dn->dn_struct_rwlock);
}

/*
 * Get information on a DMU object.
 * If doi is NULL, just indicates whether the object exists.
 */
int
dmu_object_info(objset_t *os, uint64_t object, dmu_object_info_t *doi)
{
	dnode_t *dn;
	int err = dnode_hold(os, object, FTAG, &dn);

	if (err)
		return (err);

	if (doi != NULL)
		dmu_object_info_from_dnode(dn, doi);

	dnode_rele(dn, FTAG);
	return (0);
}

/*
 * As above, but faster; can be used when you have a held dbuf in hand.
 */
void
dmu_object_info_from_db(dmu_buf_t *db_fake, dmu_object_info_t *doi)
{
	dmu_buf_impl_t *db = (dmu_buf_impl_t *)db_fake;

	DB_DNODE_ENTER(db);
	dmu_object_info_from_dnode(DB_DNODE(db), doi);
	DB_DNODE_EXIT(db);
}

/*
 * Faster still when you only care about the size.
 * This is specifically optimized for zfs_getattr().
 */
void
dmu_object_size_from_db(dmu_buf_t *db_fake, uint32_t *blksize,
    u_longlong_t *nblk512)
{
	dmu_buf_impl_t *db = (dmu_buf_impl_t *)db_fake;
	dnode_t *dn;

	DB_DNODE_ENTER(db);
	dn = DB_DNODE(db);

	*blksize = dn->dn_datablksz;
	/* add in number of slots used for the dnode itself */
	*nblk512 = ((DN_USED_BYTES(dn->dn_phys) + SPA_MINBLOCKSIZE/2) >>
	    SPA_MINBLOCKSHIFT) + dn->dn_num_slots;
	DB_DNODE_EXIT(db);
}

void
dmu_object_dnsize_from_db(dmu_buf_t *db_fake, int *dnsize)
{
	dmu_buf_impl_t *db = (dmu_buf_impl_t *)db_fake;
	dnode_t *dn;

	DB_DNODE_ENTER(db);
	dn = DB_DNODE(db);
	*dnsize = dn->dn_num_slots << DNODE_SHIFT;
	DB_DNODE_EXIT(db);
}

void
byteswap_uint64_array(void *vbuf, size_t size)
{
	uint64_t *buf = vbuf;
	size_t count = size >> 3;
	int i;

	ASSERT((size & 7) == 0);

	for (i = 0; i < count; i++)
		buf[i] = BSWAP_64(buf[i]);
}

void
byteswap_uint32_array(void *vbuf, size_t size)
{
	uint32_t *buf = vbuf;
	size_t count = size >> 2;
	int i;

	ASSERT((size & 3) == 0);

	for (i = 0; i < count; i++)
		buf[i] = BSWAP_32(buf[i]);
}

void
byteswap_uint16_array(void *vbuf, size_t size)
{
	uint16_t *buf = vbuf;
	size_t count = size >> 1;
	int i;

	ASSERT((size & 1) == 0);

	for (i = 0; i < count; i++)
		buf[i] = BSWAP_16(buf[i]);
}

/* ARGSUSED */
void
byteswap_uint8_array(void *vbuf, size_t size)
{
}

void
dmu_init(void)
{
	abd_init();
	zfs_dbgmsg_init();
	sa_cache_init();
	xuio_stat_init();
	dmu_objset_init();
	dnode_init();
	zfetch_init();
	zio_compress_init();
	l2arc_init();
	arc_init();
	dbuf_init();
}

void
dmu_fini(void)
{
	arc_fini(); /* arc depends on l2arc, so arc must go first */
	l2arc_fini();
	zfetch_fini();
	zio_compress_fini();
	dbuf_fini();
	dnode_fini();
	dmu_objset_fini();
	xuio_stat_fini();
	sa_cache_fini();
	zfs_dbgmsg_fini();
	abd_fini();
}
// CHERI CHANGES START
// {
//   "updated": 20191026,
//   "target_type": "kernel",
//   "changes": [
<<<<<<< HEAD
//     "iovec-macros",
//     "struct iovec"
=======
//     "iovec-macros"
>>>>>>> fe33cd02
//   ]
// }
// CHERI CHANGES END<|MERGE_RESOLUTION|>--- conflicted
+++ resolved
@@ -2756,12 +2756,7 @@
 //   "updated": 20191026,
 //   "target_type": "kernel",
 //   "changes": [
-<<<<<<< HEAD
-//     "iovec-macros",
-//     "struct iovec"
-=======
 //     "iovec-macros"
->>>>>>> fe33cd02
 //   ]
 // }
 // CHERI CHANGES END