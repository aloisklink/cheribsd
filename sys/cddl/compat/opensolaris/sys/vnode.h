--- conflicted
+++ resolved
@@ -268,17 +268,9 @@
 
 	ASSERT(seg == UIO_SYSSPACE);
 
-<<<<<<< HEAD
-    return (kern_renameat(curthread, AT_FDCWD,
-    		(__cheri_tocap const char * __capability) from,
-    		AT_FDCWD,
-    		(__cheri_tocap const char * __capability) to,
-    		seg));
-=======
-	return (kern_renameat(curthread, AT_FDCWD, 
-	    cheri_ptr(from, strlen(from) + 1), AT_FDCWD, 
+	return (kern_renameat(curthread, AT_FDCWD,
+	    cheri_ptr(from, strlen(from) + 1), AT_FDCWD,
 	    cheri_ptr(to, strlen(to) + 1), seg));
->>>>>>> 1030f5f3
 }
 
 static __inline int
@@ -288,14 +280,9 @@
 	ASSERT(seg == UIO_SYSSPACE);
 	ASSERT(dirflag == RMFILE);
 
-<<<<<<< HEAD
-	return (kern_funlinkat(curthread, AT_FDCWD, (__cheri_tocap const char * __capability) fnamep, FD_NONE, seg, 0,
-	    0));
-=======
-	return (kern_funlinkat(curthread, AT_FDCWD, 
-	    cheri_ptr(fnamep, strlen(fnamep) + 1), FD_NONE, seg, 
+	return (kern_funlinkat(curthread, AT_FDCWD,
+	    cheri_ptr(fnamep, strlen(fnamep) + 1), FD_NONE, seg,
 	    0, 0));
->>>>>>> 1030f5f3
 }
 
 #endif	/* _KERNEL */
