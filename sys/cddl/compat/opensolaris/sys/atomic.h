/*-
 * Copyright (c) 2007 Pawel Jakub Dawidek <pjd@FreeBSD.org>
 * All rights reserved.
 *
 * Redistribution and use in source and binary forms, with or without
 * modification, are permitted provided that the following conditions
 * are met:
 * 1. Redistributions of source code must retain the above copyright
 *    notice, this list of conditions and the following disclaimer.
 * 2. Redistributions in binary form must reproduce the above copyright
 *    notice, this list of conditions and the following disclaimer in the
 *    documentation and/or other materials provided with the distribution.
 *
 * THIS SOFTWARE IS PROVIDED BY THE AUTHORS AND CONTRIBUTORS ``AS IS'' AND
 * ANY EXPRESS OR IMPLIED WARRANTIES, INCLUDING, BUT NOT LIMITED TO, THE
 * IMPLIED WARRANTIES OF MERCHANTABILITY AND FITNESS FOR A PARTICULAR PURPOSE
 * ARE DISCLAIMED.  IN NO EVENT SHALL THE AUTHORS OR CONTRIBUTORS BE LIABLE
 * FOR ANY DIRECT, INDIRECT, INCIDENTAL, SPECIAL, EXEMPLARY, OR CONSEQUENTIAL
 * DAMAGES (INCLUDING, BUT NOT LIMITED TO, PROCUREMENT OF SUBSTITUTE GOODS
 * OR SERVICES; LOSS OF USE, DATA, OR PROFITS; OR BUSINESS INTERRUPTION)
 * HOWEVER CAUSED AND ON ANY THEORY OF LIABILITY, WHETHER IN CONTRACT, STRICT
 * LIABILITY, OR TORT (INCLUDING NEGLIGENCE OR OTHERWISE) ARISING IN ANY WAY
 * OUT OF THE USE OF THIS SOFTWARE, EVEN IF ADVISED OF THE POSSIBILITY OF
 * SUCH DAMAGE.
 *
 * $FreeBSD$
 */

#ifndef _OPENSOLARIS_SYS_ATOMIC_H_
#define	_OPENSOLARIS_SYS_ATOMIC_H_

#include <sys/types.h>
#include <machine/atomic.h>

#if defined(__i386__) && (defined(_KERNEL) || defined(KLD_MODULE))
#define	I386_HAVE_ATOMIC64
#endif

<<<<<<< HEAD
#if !defined(__LP64__) && !defined(__mips_n32) && !defined(__mips_n64) && \
=======
#if defined(__i386__) || defined(__amd64__) || defined(__arm__)
/* No spurious failures from fcmpset. */
#define	STRONG_FCMPSET
#endif

#if !defined(__LP64__) && !defined(__mips_n32) && \
>>>>>>> 238787c7
    !defined(ARM_HAVE_ATOMIC64) && !defined(I386_HAVE_ATOMIC64)
extern void atomic_add_64(volatile uint64_t *target, int64_t delta);
extern void atomic_dec_64(volatile uint64_t *target);
extern uint64_t atomic_swap_64(volatile uint64_t *a, uint64_t value);
extern uint64_t atomic_load_64(volatile uint64_t *a);
extern uint64_t atomic_add_64_nv(volatile uint64_t *target, int64_t delta);
extern uint64_t atomic_cas_64(volatile uint64_t *target, uint64_t cmp,
    uint64_t newval);
#endif

#define	membar_producer	atomic_thread_fence_rel

static __inline uint32_t
atomic_add_32_nv(volatile uint32_t *target, int32_t delta)
{
	return (atomic_fetchadd_32(target, delta) + delta);
}

static __inline u_int
atomic_add_int_nv(volatile u_int *target, int delta)
{
	return (atomic_add_32_nv(target, delta));
}

static __inline void
atomic_inc_32(volatile uint32_t *target)
{
	atomic_add_32(target, 1);
}

static __inline uint32_t
atomic_inc_32_nv(volatile uint32_t *target)
{
	return (atomic_add_32_nv(target, 1));
}

static __inline void
atomic_dec_32(volatile uint32_t *target)
{
	atomic_subtract_32(target, 1);
}

static __inline uint32_t
atomic_dec_32_nv(volatile uint32_t *target)
{
	return (atomic_add_32_nv(target, -1));
}

#ifndef __sparc64__
static inline uint32_t
atomic_cas_32(volatile uint32_t *target, uint32_t cmp, uint32_t newval)
{
#ifdef STRONG_FCMPSET
	(void)atomic_fcmpset_32(target, &cmp, newval);
#else
	uint32_t expected = cmp;

	do {
		if (atomic_fcmpset_32(target, &cmp, newval))
			break;
	} while (cmp == expected);
#endif
	return (cmp);
}
#endif

#if defined(__LP64__) || defined(__mips_n32) || defined(__mips_n64) || \
    defined(ARM_HAVE_ATOMIC64) || defined(I386_HAVE_ATOMIC64)
static __inline void
atomic_dec_64(volatile uint64_t *target)
{
	atomic_subtract_64(target, 1);
}

static inline uint64_t
atomic_add_64_nv(volatile uint64_t *target, int64_t delta)
{
	return (atomic_fetchadd_64(target, delta) + delta);
}

#ifndef __sparc64__
static inline uint64_t
atomic_cas_64(volatile uint64_t *target, uint64_t cmp, uint64_t newval)
{
#ifdef STRONG_FCMPSET
	(void)atomic_fcmpset_64(target, &cmp, newval);
#else
	uint64_t expected = cmp;

	do {
		if (atomic_fcmpset_64(target, &cmp, newval))
			break;
	} while (cmp == expected);
#endif
	return (cmp);
}
#endif
#endif

static __inline void
atomic_inc_64(volatile uint64_t *target)
{
	atomic_add_64(target, 1);
}

static __inline uint64_t
atomic_inc_64_nv(volatile uint64_t *target)
{
	return (atomic_add_64_nv(target, 1));
}

static __inline uint64_t
atomic_dec_64_nv(volatile uint64_t *target)
{
	return (atomic_add_64_nv(target, -1));
}

#if (!defined(COMPAT_32BIT) && defined(__LP64__)) || defined(__CHERI_PURE_CAPABILITY__)
static __inline void *
atomic_cas_ptr(volatile void *target, void *cmp,  void *newval)
{
#ifndef __CHERI_PURE_CAPABILITY__
	return ((void *)atomic_cas_64((volatile uint64_t *)target,
	    (uint64_t)cmp, (uint64_t)newval));
#else
	/* XXX: not atomic */
	if (target == cmp)
		target = newval;
	return (cmp);
#endif
}
#else
static __inline void *
atomic_cas_ptr(volatile void *target, void *cmp,  void *newval)
{
	return ((void *)atomic_cas_32((volatile uint32_t *)target,
	    (uint32_t)cmp, (uint32_t)newval));
}
#endif	/* !defined(COMPAT_32BIT) && defined(__LP64__) */

#endif	/* !_OPENSOLARIS_SYS_ATOMIC_H_ */
// CHERI CHANGES START
// {
//   "updated": 20181114,
//   "target_type": "header",
//   "changes": [
//     "support"
//   ],
//   "change_comment": "Avoid (wrong) duplicate atomic functions"
// }
// CHERI CHANGES END<|MERGE_RESOLUTION|>--- conflicted
+++ resolved
@@ -36,16 +36,11 @@
 #define	I386_HAVE_ATOMIC64
 #endif
 
-<<<<<<< HEAD
-#if !defined(__LP64__) && !defined(__mips_n32) && !defined(__mips_n64) && \
-=======
 #if defined(__i386__) || defined(__amd64__) || defined(__arm__)
 /* No spurious failures from fcmpset. */
 #define	STRONG_FCMPSET
-#endif
 
-#if !defined(__LP64__) && !defined(__mips_n32) && \
->>>>>>> 238787c7
+#if !defined(__LP64__) && !defined(__mips_n32) && !defined(__mips_n64) && \
     !defined(ARM_HAVE_ATOMIC64) && !defined(I386_HAVE_ATOMIC64)
 extern void atomic_add_64(volatile uint64_t *target, int64_t delta);
 extern void atomic_dec_64(volatile uint64_t *target);
