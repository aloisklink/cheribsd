/*-
 * Copyright (c) 2007 Pawel Jakub Dawidek <pjd@FreeBSD.org>
 * All rights reserved.
 *
 * Redistribution and use in source and binary forms, with or without
 * modification, are permitted provided that the following conditions
 * are met:
 * 1. Redistributions of source code must retain the above copyright
 *    notice, this list of conditions and the following disclaimer.
 * 2. Redistributions in binary form must reproduce the above copyright
 *    notice, this list of conditions and the following disclaimer in the
 *    documentation and/or other materials provided with the distribution.
 *
 * THIS SOFTWARE IS PROVIDED BY THE AUTHORS AND CONTRIBUTORS ``AS IS'' AND
 * ANY EXPRESS OR IMPLIED WARRANTIES, INCLUDING, BUT NOT LIMITED TO, THE
 * IMPLIED WARRANTIES OF MERCHANTABILITY AND FITNESS FOR A PARTICULAR PURPOSE
 * ARE DISCLAIMED.  IN NO EVENT SHALL THE AUTHORS OR CONTRIBUTORS BE LIABLE
 * FOR ANY DIRECT, INDIRECT, INCIDENTAL, SPECIAL, EXEMPLARY, OR CONSEQUENTIAL
 * DAMAGES (INCLUDING, BUT NOT LIMITED TO, PROCUREMENT OF SUBSTITUTE GOODS
 * OR SERVICES; LOSS OF USE, DATA, OR PROFITS; OR BUSINESS INTERRUPTION)
 * HOWEVER CAUSED AND ON ANY THEORY OF LIABILITY, WHETHER IN CONTRACT, STRICT
 * LIABILITY, OR TORT (INCLUDING NEGLIGENCE OR OTHERWISE) ARISING IN ANY WAY
 * OUT OF THE USE OF THIS SOFTWARE, EVEN IF ADVISED OF THE POSSIBILITY OF
 * SUCH DAMAGE.
 *
 * $FreeBSD$
 */

#ifndef _OPENSOLARIS_SYS_ATOMIC_H_
#define	_OPENSOLARIS_SYS_ATOMIC_H_

#include <sys/types.h>
#include <machine/atomic.h>

#define	casptr(_a, _b, _c)	\
	atomic_cmpset_ptr((volatile uintptr_t *)(_a), (uintptr_t)(_b), (uintptr_t) (_c))
#define cas32	atomic_cmpset_32

<<<<<<< HEAD
#if !defined(__LP64__) && !defined(__mips_n32) && !defined(__mips_n64) && \
    !defined(ARM_HAVE_ATOMIC64) && !defined(__i386__)
=======
#if defined(__i386__) && (defined(_KERNEL) || defined(KLD_MODULE))
#define	I386_HAVE_ATOMIC64
#endif

#if !defined(__LP64__) && !defined(__mips_n32) && \
    !defined(ARM_HAVE_ATOMIC64) && !defined(I386_HAVE_ATOMIC64)
>>>>>>> af8c4fe8
extern void atomic_add_64(volatile uint64_t *target, int64_t delta);
extern void atomic_dec_64(volatile uint64_t *target);
#endif
#ifndef __sparc64__
extern uint32_t atomic_cas_32(volatile uint32_t *target, uint32_t cmp,
    uint32_t newval);
extern uint64_t atomic_cas_64(volatile uint64_t *target, uint64_t cmp,
    uint64_t newval);
#endif
extern uint64_t atomic_add_64_nv(volatile uint64_t *target, int64_t delta);
extern uint8_t atomic_or_8_nv(volatile uint8_t *target, uint8_t value);
extern void membar_producer(void);

#if defined(__sparc64__) || defined(__powerpc__) || defined(__arm__) || \
    defined(__mips__) || defined(__aarch64__) || defined(__riscv)
extern void atomic_or_8(volatile uint8_t *target, uint8_t value);
#else
static __inline void
atomic_or_8(volatile uint8_t *target, uint8_t value)
{
	atomic_set_8(target, value);
}
#endif

static __inline uint32_t
atomic_add_32_nv(volatile uint32_t *target, int32_t delta)
{
	return (atomic_fetchadd_32(target, delta) + delta);
}

static __inline u_int
atomic_add_int_nv(volatile u_int *target, int delta)
{
	return (atomic_add_32_nv(target, delta));
}

static __inline void
atomic_dec_32(volatile uint32_t *target)
{
	atomic_subtract_32(target, 1);
}

static __inline uint32_t
atomic_dec_32_nv(volatile uint32_t *target)
{
	return (atomic_fetchadd_32(target, -1) - 1);
}

<<<<<<< HEAD
#if defined(__LP64__) || defined(__mips_n32) || defined(__mips_n64) || \
    defined(ARM_HAVE_ATOMIC64) || defined(__i386__)
=======
#if defined(__LP64__) || defined(__mips_n32) || \
    defined(ARM_HAVE_ATOMIC64) || defined(I386_HAVE_ATOMIC64)
>>>>>>> af8c4fe8
static __inline void
atomic_dec_64(volatile uint64_t *target)
{
	atomic_subtract_64(target, 1);
}
#endif

static __inline void
atomic_inc_32(volatile uint32_t *target)
{
	atomic_add_32(target, 1);
}

static __inline uint32_t
atomic_inc_32_nv(volatile uint32_t *target)
{
	return (atomic_add_32_nv(target, 1));
}

static __inline void
atomic_inc_64(volatile uint64_t *target)
{
	atomic_add_64(target, 1);
}

static __inline uint64_t
atomic_inc_64_nv(volatile uint64_t *target)
{
	return (atomic_add_64_nv(target, 1));
}

static __inline uint64_t
atomic_dec_64_nv(volatile uint64_t *target)
{
	return (atomic_add_64_nv(target, -1));
}

#if (!defined(COMPAT_32BIT) && defined(__LP64__)) || defined(__CHERI_PURE_CAPABILITY__)
static __inline void *
atomic_cas_ptr(volatile void *target, void *cmp,  void *newval)
{
#ifndef __CHERI_PURE_CAPABILITY__
	return ((void *)atomic_cas_64((volatile uint64_t *)target,
	    (uint64_t)cmp, (uint64_t)newval));
#else
	/* XXX: not atomic */
	if (target == cmp)
		target = newval;
	return (cmp);
#endif
}
#else
static __inline void *
atomic_cas_ptr(volatile void *target, void *cmp,  void *newval)
{
	return ((void *)atomic_cas_32((volatile uint32_t *)target,
	    (uint32_t)cmp, (uint32_t)newval));
}
#endif	/* !defined(COMPAT_32BIT) && defined(__LP64__) */

#endif	/* !_OPENSOLARIS_SYS_ATOMIC_H_ */
// CHERI CHANGES START
// {
//   "updated": 20180629,
//   "target_type": "header",
//   "changes": [
//     "support"
//   ],
//   "change_comment": "Avoid (wrong) duplicate atomic functions"
// }
// CHERI CHANGES END<|MERGE_RESOLUTION|>--- conflicted
+++ resolved
@@ -36,17 +36,12 @@
 	atomic_cmpset_ptr((volatile uintptr_t *)(_a), (uintptr_t)(_b), (uintptr_t) (_c))
 #define cas32	atomic_cmpset_32
 
-<<<<<<< HEAD
-#if !defined(__LP64__) && !defined(__mips_n32) && !defined(__mips_n64) && \
-    !defined(ARM_HAVE_ATOMIC64) && !defined(__i386__)
-=======
 #if defined(__i386__) && (defined(_KERNEL) || defined(KLD_MODULE))
 #define	I386_HAVE_ATOMIC64
 #endif
 
-#if !defined(__LP64__) && !defined(__mips_n32) && \
+#if !defined(__LP64__) && !defined(__mips_n32) && !defined(__mips_n64) && \
     !defined(ARM_HAVE_ATOMIC64) && !defined(I386_HAVE_ATOMIC64)
->>>>>>> af8c4fe8
 extern void atomic_add_64(volatile uint64_t *target, int64_t delta);
 extern void atomic_dec_64(volatile uint64_t *target);
 #endif
@@ -95,13 +90,8 @@
 	return (atomic_fetchadd_32(target, -1) - 1);
 }
 
-<<<<<<< HEAD
 #if defined(__LP64__) || defined(__mips_n32) || defined(__mips_n64) || \
-    defined(ARM_HAVE_ATOMIC64) || defined(__i386__)
-=======
-#if defined(__LP64__) || defined(__mips_n32) || \
     defined(ARM_HAVE_ATOMIC64) || defined(I386_HAVE_ATOMIC64)
->>>>>>> af8c4fe8
 static __inline void
 atomic_dec_64(volatile uint64_t *target)
 {
