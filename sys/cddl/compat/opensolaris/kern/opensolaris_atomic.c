/*-
 * Copyright (c) 2007 Pawel Jakub Dawidek <pjd@FreeBSD.org>
 * All rights reserved.
 *
 * Redistribution and use in source and binary forms, with or without
 * modification, are permitted provided that the following conditions
 * are met:
 * 1. Redistributions of source code must retain the above copyright
 *    notice, this list of conditions and the following disclaimer.
 * 2. Redistributions in binary form must reproduce the above copyright
 *    notice, this list of conditions and the following disclaimer in the
 *    documentation and/or other materials provided with the distribution.
 *
 * THIS SOFTWARE IS PROVIDED BY THE AUTHORS AND CONTRIBUTORS ``AS IS'' AND
 * ANY EXPRESS OR IMPLIED WARRANTIES, INCLUDING, BUT NOT LIMITED TO, THE
 * IMPLIED WARRANTIES OF MERCHANTABILITY AND FITNESS FOR A PARTICULAR PURPOSE
 * ARE DISCLAIMED.  IN NO EVENT SHALL THE AUTHORS OR CONTRIBUTORS BE LIABLE
 * FOR ANY DIRECT, INDIRECT, INCIDENTAL, SPECIAL, EXEMPLARY, OR CONSEQUENTIAL
 * DAMAGES (INCLUDING, BUT NOT LIMITED TO, PROCUREMENT OF SUBSTITUTE GOODS
 * OR SERVICES; LOSS OF USE, DATA, OR PROFITS; OR BUSINESS INTERRUPTION)
 * HOWEVER CAUSED AND ON ANY THEORY OF LIABILITY, WHETHER IN CONTRACT, STRICT
 * LIABILITY, OR TORT (INCLUDING NEGLIGENCE OR OTHERWISE) ARISING IN ANY WAY
 * OUT OF THE USE OF THIS SOFTWARE, EVEN IF ADVISED OF THE POSSIBILITY OF
 * SUCH DAMAGE.
 */

#include <sys/cdefs.h>
__FBSDID("$FreeBSD$");

#include <sys/param.h>
#include <sys/lock.h>
#include <sys/mutex.h>
#include <sys/atomic.h>

#ifdef _KERNEL
#include <sys/kernel.h>

struct mtx atomic_mtx;
MTX_SYSINIT(atomic, &atomic_mtx, "atomic", MTX_DEF);
#else
#include <pthread.h>

#define	mtx_lock(lock)		pthread_mutex_lock(lock)
#define	mtx_unlock(lock)	pthread_mutex_unlock(lock)

static pthread_mutex_t atomic_mtx;

static __attribute__((constructor)) void
atomic_init_fn(void)
{
	pthread_mutex_init(&atomic_mtx, NULL);
}
#endif

<<<<<<< HEAD
#if !defined(__LP64__) && !defined(__mips_n32) && !defined(__mips_n64) && !defined(ARM_HAVE_ATOMIC64)
=======
#if !defined(__LP64__) && !defined(__mips_n32) && \
    !defined(ARM_HAVE_ATOMIC64) && !defined(__i386__)
>>>>>>> 831d8197
void
atomic_add_64(volatile uint64_t *target, int64_t delta)
{

	mtx_lock(&atomic_mtx);
	*target += delta;
	mtx_unlock(&atomic_mtx);
}

void
atomic_dec_64(volatile uint64_t *target)
{

	mtx_lock(&atomic_mtx);
	*target -= 1;
	mtx_unlock(&atomic_mtx);
}
#endif

uint64_t
atomic_add_64_nv(volatile uint64_t *target, int64_t delta)
{
	uint64_t newval;

	mtx_lock(&atomic_mtx);
	newval = (*target += delta);
	mtx_unlock(&atomic_mtx);
	return (newval);
}

#if defined(__powerpc__) || defined(__arm__) || defined(__mips__)
void
atomic_or_8(volatile uint8_t *target, uint8_t value)
{
	mtx_lock(&atomic_mtx);
	*target |= value;
	mtx_unlock(&atomic_mtx);
}
#endif

uint8_t
atomic_or_8_nv(volatile uint8_t *target, uint8_t value)
{
	uint8_t newval;

	mtx_lock(&atomic_mtx);
	newval = (*target |= value);
	mtx_unlock(&atomic_mtx);
	return (newval);
}

uint64_t
atomic_cas_64(volatile uint64_t *target, uint64_t cmp, uint64_t newval)
{
	uint64_t oldval;

	mtx_lock(&atomic_mtx);
	oldval = *target;
	if (oldval == cmp)
		*target = newval;
	mtx_unlock(&atomic_mtx);
	return (oldval);
}

uint32_t
atomic_cas_32(volatile uint32_t *target, uint32_t cmp, uint32_t newval)
{
	uint32_t oldval;

	mtx_lock(&atomic_mtx);
	oldval = *target;
	if (oldval == cmp)
		*target = newval;
	mtx_unlock(&atomic_mtx);
	return (oldval);
}

void
membar_producer(void)
{
	/* nothing */
}
// CHERI CHANGES START
// {
//   "updated": 20180629,
//   "target_type": "kernel",
//   "changes": [
//     "support",
//     "other"
//   ],
//   "change_comment": "Avoid overloading, don't redefine atomic_add_64",
//   "hybrid_specific": false
// }
// CHERI CHANGES END<|MERGE_RESOLUTION|>--- conflicted
+++ resolved
@@ -52,12 +52,8 @@
 }
 #endif
 
-<<<<<<< HEAD
-#if !defined(__LP64__) && !defined(__mips_n32) && !defined(__mips_n64) && !defined(ARM_HAVE_ATOMIC64)
-=======
-#if !defined(__LP64__) && !defined(__mips_n32) && \
+#if !defined(__LP64__) && !defined(__mips_n32) && !defined(__mips_n64) && \
     !defined(ARM_HAVE_ATOMIC64) && !defined(__i386__)
->>>>>>> 831d8197
 void
 atomic_add_64(volatile uint64_t *target, int64_t delta)
 {
