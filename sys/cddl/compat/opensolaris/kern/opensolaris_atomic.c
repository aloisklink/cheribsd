/*-
 * Copyright (c) 2007 Pawel Jakub Dawidek <pjd@FreeBSD.org>
 * All rights reserved.
 *
 * Redistribution and use in source and binary forms, with or without
 * modification, are permitted provided that the following conditions
 * are met:
 * 1. Redistributions of source code must retain the above copyright
 *    notice, this list of conditions and the following disclaimer.
 * 2. Redistributions in binary form must reproduce the above copyright
 *    notice, this list of conditions and the following disclaimer in the
 *    documentation and/or other materials provided with the distribution.
 *
 * THIS SOFTWARE IS PROVIDED BY THE AUTHORS AND CONTRIBUTORS ``AS IS'' AND
 * ANY EXPRESS OR IMPLIED WARRANTIES, INCLUDING, BUT NOT LIMITED TO, THE
 * IMPLIED WARRANTIES OF MERCHANTABILITY AND FITNESS FOR A PARTICULAR PURPOSE
 * ARE DISCLAIMED.  IN NO EVENT SHALL THE AUTHORS OR CONTRIBUTORS BE LIABLE
 * FOR ANY DIRECT, INDIRECT, INCIDENTAL, SPECIAL, EXEMPLARY, OR CONSEQUENTIAL
 * DAMAGES (INCLUDING, BUT NOT LIMITED TO, PROCUREMENT OF SUBSTITUTE GOODS
 * OR SERVICES; LOSS OF USE, DATA, OR PROFITS; OR BUSINESS INTERRUPTION)
 * HOWEVER CAUSED AND ON ANY THEORY OF LIABILITY, WHETHER IN CONTRACT, STRICT
 * LIABILITY, OR TORT (INCLUDING NEGLIGENCE OR OTHERWISE) ARISING IN ANY WAY
 * OUT OF THE USE OF THIS SOFTWARE, EVEN IF ADVISED OF THE POSSIBILITY OF
 * SUCH DAMAGE.
 */

#include <sys/cdefs.h>
__FBSDID("$FreeBSD$");

#include <sys/param.h>
#include <sys/lock.h>
#include <sys/mutex.h>
#include <sys/atomic.h>

#if !defined(__LP64__) && !defined(__mips_n32) && \
    !defined(ARM_HAVE_ATOMIC64) && !defined(I386_HAVE_ATOMIC64)

#ifdef _KERNEL
#include <sys/kernel.h>

struct mtx atomic_mtx;
MTX_SYSINIT(atomic, &atomic_mtx, "atomic", MTX_DEF);
#else
#include <pthread.h>

#define	mtx_lock(lock)		pthread_mutex_lock(lock)
#define	mtx_unlock(lock)	pthread_mutex_unlock(lock)

static pthread_mutex_t atomic_mtx;

static __attribute__((constructor)) void
atomic_init_fn(void)
{
	pthread_mutex_init(&atomic_mtx, NULL);
}
#endif

<<<<<<< HEAD
#if !defined(__LP64__) && !defined(__mips_n32) && !defined(__mips_n64) && \
    !defined(ARM_HAVE_ATOMIC64) && !defined(I386_HAVE_ATOMIC64)
=======
>>>>>>> beb54142
void
atomic_add_64(volatile uint64_t *target, int64_t delta)
{

	mtx_lock(&atomic_mtx);
	*target += delta;
	mtx_unlock(&atomic_mtx);
}

void
atomic_dec_64(volatile uint64_t *target)
{

	mtx_lock(&atomic_mtx);
	*target -= 1;
	mtx_unlock(&atomic_mtx);
}

uint64_t
atomic_swap_64(volatile uint64_t *a, uint64_t value)
{
	uint64_t ret;

	mtx_lock(&atomic_mtx);
	ret = *a;
	*a = value;
	mtx_unlock(&atomic_mtx);
	return (ret);
}

uint64_t
atomic_load_64(volatile uint64_t *a)
{
	uint64_t ret;

	mtx_lock(&atomic_mtx);
	ret = *a;
	mtx_unlock(&atomic_mtx);
	return (ret);
}

uint64_t
atomic_add_64_nv(volatile uint64_t *target, int64_t delta)
{
	uint64_t newval;

	mtx_lock(&atomic_mtx);
	newval = (*target += delta);
	mtx_unlock(&atomic_mtx);
	return (newval);
}

uint64_t
atomic_cas_64(volatile uint64_t *target, uint64_t cmp, uint64_t newval)
{
	uint64_t oldval;

	mtx_lock(&atomic_mtx);
	oldval = *target;
	if (oldval == cmp)
		*target = newval;
	mtx_unlock(&atomic_mtx);
	return (oldval);
}
#endif

void
membar_producer(void)
{
	/* nothing */
}
// CHERI CHANGES START
// {
//   "updated": 20181114,
//   "target_type": "kernel",
//   "changes": [
//     "support",
//     "other"
//   ],
//   "change_comment": "Avoid overloading, don't redefine atomic_add_64"
// }
// CHERI CHANGES END<|MERGE_RESOLUTION|>--- conflicted
+++ resolved
@@ -55,11 +55,6 @@
 }
 #endif
 
-<<<<<<< HEAD
-#if !defined(__LP64__) && !defined(__mips_n32) && !defined(__mips_n64) && \
-    !defined(ARM_HAVE_ATOMIC64) && !defined(I386_HAVE_ATOMIC64)
-=======
->>>>>>> beb54142
 void
 atomic_add_64(volatile uint64_t *target, int64_t delta)
 {
