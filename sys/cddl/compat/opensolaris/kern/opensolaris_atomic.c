/*-
 * Copyright (c) 2007 Pawel Jakub Dawidek <pjd@FreeBSD.org>
 * All rights reserved.
 *
 * Redistribution and use in source and binary forms, with or without
 * modification, are permitted provided that the following conditions
 * are met:
 * 1. Redistributions of source code must retain the above copyright
 *    notice, this list of conditions and the following disclaimer.
 * 2. Redistributions in binary form must reproduce the above copyright
 *    notice, this list of conditions and the following disclaimer in the
 *    documentation and/or other materials provided with the distribution.
 *
 * THIS SOFTWARE IS PROVIDED BY THE AUTHORS AND CONTRIBUTORS ``AS IS'' AND
 * ANY EXPRESS OR IMPLIED WARRANTIES, INCLUDING, BUT NOT LIMITED TO, THE
 * IMPLIED WARRANTIES OF MERCHANTABILITY AND FITNESS FOR A PARTICULAR PURPOSE
 * ARE DISCLAIMED.  IN NO EVENT SHALL THE AUTHORS OR CONTRIBUTORS BE LIABLE
 * FOR ANY DIRECT, INDIRECT, INCIDENTAL, SPECIAL, EXEMPLARY, OR CONSEQUENTIAL
 * DAMAGES (INCLUDING, BUT NOT LIMITED TO, PROCUREMENT OF SUBSTITUTE GOODS
 * OR SERVICES; LOSS OF USE, DATA, OR PROFITS; OR BUSINESS INTERRUPTION)
 * HOWEVER CAUSED AND ON ANY THEORY OF LIABILITY, WHETHER IN CONTRACT, STRICT
 * LIABILITY, OR TORT (INCLUDING NEGLIGENCE OR OTHERWISE) ARISING IN ANY WAY
 * OUT OF THE USE OF THIS SOFTWARE, EVEN IF ADVISED OF THE POSSIBILITY OF
 * SUCH DAMAGE.
 */

#include <sys/cdefs.h>
__FBSDID("$FreeBSD$");

#include <sys/param.h>
#include <sys/lock.h>
#include <sys/mutex.h>
#include <sys/atomic.h>

#if !defined(__LP64__) && !defined(__mips_n32) && \
    !defined(ARM_HAVE_ATOMIC64) && !defined(I386_HAVE_ATOMIC64)

#ifdef _KERNEL
#include <sys/kernel.h>

struct mtx atomic_mtx;
MTX_SYSINIT(atomic, &atomic_mtx, "atomic", MTX_DEF);
#else
#include <pthread.h>

#define	mtx_lock(lock)		pthread_mutex_lock(lock)
#define	mtx_unlock(lock)	pthread_mutex_unlock(lock)

static pthread_mutex_t atomic_mtx;

static __attribute__((constructor)) void
atomic_init_fn(void)
{
	pthread_mutex_init(&atomic_mtx, NULL);
}
#endif

void
atomic_add_64(volatile uint64_t *target, int64_t delta)
{

	mtx_lock(&atomic_mtx);
	*target += delta;
	mtx_unlock(&atomic_mtx);
}

void
atomic_dec_64(volatile uint64_t *target)
{

	mtx_lock(&atomic_mtx);
	*target -= 1;
	mtx_unlock(&atomic_mtx);
}

uint64_t
atomic_swap_64(volatile uint64_t *a, uint64_t value)
{
	uint64_t ret;

	mtx_lock(&atomic_mtx);
	ret = *a;
	*a = value;
	mtx_unlock(&atomic_mtx);
	return (ret);
}

uint64_t
atomic_load_64(volatile uint64_t *a)
{
	uint64_t ret;

	mtx_lock(&atomic_mtx);
	ret = *a;
	mtx_unlock(&atomic_mtx);
	return (ret);
}

uint64_t
atomic_add_64_nv(volatile uint64_t *target, int64_t delta)
{
	uint64_t newval;

	mtx_lock(&atomic_mtx);
	newval = (*target += delta);
	mtx_unlock(&atomic_mtx);
	return (newval);
}

uint64_t
atomic_cas_64(volatile uint64_t *target, uint64_t cmp, uint64_t newval)
{
	uint64_t oldval;

	mtx_lock(&atomic_mtx);
	oldval = *target;
	if (oldval == cmp)
		*target = newval;
	mtx_unlock(&atomic_mtx);
	return (oldval);
}
<<<<<<< HEAD
#endif

void
membar_producer(void)
{
	/* nothing */
}
// CHERI CHANGES START
// {
//   "updated": 20181114,
//   "target_type": "kernel",
//   "changes": [
//     "support",
//     "other"
//   ],
//   "change_comment": "Avoid overloading, don't redefine atomic_add_64"
// }
// CHERI CHANGES END
=======
#endif
>>>>>>> 50cdda62
<|MERGE_RESOLUTION|>--- conflicted
+++ resolved
@@ -119,17 +119,10 @@
 	mtx_unlock(&atomic_mtx);
 	return (oldval);
 }
-<<<<<<< HEAD
 #endif
-
-void
-membar_producer(void)
-{
-	/* nothing */
-}
 // CHERI CHANGES START
 // {
-//   "updated": 20181114,
+//   "updated": 20191029,
 //   "target_type": "kernel",
 //   "changes": [
 //     "support",
@@ -137,7 +130,4 @@
 //   ],
 //   "change_comment": "Avoid overloading, don't redefine atomic_add_64"
 // }
-// CHERI CHANGES END
-=======
-#endif
->>>>>>> 50cdda62
+// CHERI CHANGES END