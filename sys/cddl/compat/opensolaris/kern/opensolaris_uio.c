--- conflicted
+++ resolved
@@ -51,16 +51,10 @@
 int
 uiocopy(void *p, size_t n, enum uio_rw rw, struct uio *uio, size_t *cbytes)
 {
-<<<<<<< HEAD
-	kiovec_t iovec *iov;
-	ulong_t cnt;
-	int error, iovcnt;
-=======
-	struct iovec small_iovec[1];
+	kiovec_t small_iovec[1];
 	struct uio small_uio_clone;
 	struct uio *uio_clone;
 	int error;
->>>>>>> 0e4af542
 
 	ASSERT3U(uio->uio_rw, ==, rw);
 	if (uio->uio_iovcnt == 1) {
