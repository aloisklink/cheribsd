--- conflicted
+++ resolved
@@ -185,16 +185,15 @@
 #define OBJ_DEAD	0x0008		/* dead objects (during rundown) */
 #define	OBJ_NOSPLIT	0x0010		/* dont split this object */
 #define OBJ_PIPWNT	0x0040		/* paging in progress wanted */
+#ifdef CPU_CHERI
+#define	OBJ_NOLOADTAGS	0x0080		/* no tagged loads via pages */
+#endif
 #define OBJ_MIGHTBEDIRTY 0x0100		/* object might be dirty, only for vnode */
 #define	OBJ_TMPFS_NODE	0x0200		/* object belongs to tmpfs VREG node */
-<<<<<<< HEAD
+#define	OBJ_TMPFS_DIRTY	0x0400		/* dirty tmpfs obj */
 #ifdef CPU_CHERI
-#define	OBJ_NOLOADTAGS	0x0400		/* no tagged loads via pages */
 #define	OBJ_NOSTORETAGS	0x0800		/* no tagged stores via pages */
 #endif
-=======
-#define	OBJ_TMPFS_DIRTY	0x0400		/* dirty tmpfs obj */
->>>>>>> 19abfd46
 #define	OBJ_COLORED	0x1000		/* pg_color is defined */
 #define	OBJ_ONEMAPPING	0x2000		/* One USE (a single, non-forked) mapping flag */
 #define	OBJ_DISCONNECTWNT 0x4000	/* disconnect from vnode wanted */
