/*-
 * SPDX-License-Identifier: (BSD-3-Clause AND MIT-CMU)
 *
 * Copyright (c) 1991, 1993
 *	The Regents of the University of California.  All rights reserved.
 *
 * This code is derived from software contributed to Berkeley by
 * The Mach Operating System project at Carnegie-Mellon University.
 *
 * Redistribution and use in source and binary forms, with or without
 * modification, are permitted provided that the following conditions
 * are met:
 * 1. Redistributions of source code must retain the above copyright
 *    notice, this list of conditions and the following disclaimer.
 * 2. Redistributions in binary form must reproduce the above copyright
 *    notice, this list of conditions and the following disclaimer in the
 *    documentation and/or other materials provided with the distribution.
 * 3. Neither the name of the University nor the names of its contributors
 *    may be used to endorse or promote products derived from this software
 *    without specific prior written permission.
 *
 * THIS SOFTWARE IS PROVIDED BY THE REGENTS AND CONTRIBUTORS ``AS IS'' AND
 * ANY EXPRESS OR IMPLIED WARRANTIES, INCLUDING, BUT NOT LIMITED TO, THE
 * IMPLIED WARRANTIES OF MERCHANTABILITY AND FITNESS FOR A PARTICULAR PURPOSE
 * ARE DISCLAIMED.  IN NO EVENT SHALL THE REGENTS OR CONTRIBUTORS BE LIABLE
 * FOR ANY DIRECT, INDIRECT, INCIDENTAL, SPECIAL, EXEMPLARY, OR CONSEQUENTIAL
 * DAMAGES (INCLUDING, BUT NOT LIMITED TO, PROCUREMENT OF SUBSTITUTE GOODS
 * OR SERVICES; LOSS OF USE, DATA, OR PROFITS; OR BUSINESS INTERRUPTION)
 * HOWEVER CAUSED AND ON ANY THEORY OF LIABILITY, WHETHER IN CONTRACT, STRICT
 * LIABILITY, OR TORT (INCLUDING NEGLIGENCE OR OTHERWISE) ARISING IN ANY WAY
 * OUT OF THE USE OF THIS SOFTWARE, EVEN IF ADVISED OF THE POSSIBILITY OF
 * SUCH DAMAGE.
 *
 *	from: @(#)vm_object.h	8.3 (Berkeley) 1/12/94
 *
 *
 * Copyright (c) 1987, 1990 Carnegie-Mellon University.
 * All rights reserved.
 *
 * Authors: Avadis Tevanian, Jr., Michael Wayne Young
 *
 * Permission to use, copy, modify and distribute this software and
 * its documentation is hereby granted, provided that both the copyright
 * notice and this permission notice appear in all copies of the
 * software, derivative works or modified versions, and any portions
 * thereof, and that both notices appear in supporting documentation.
 *
 * CARNEGIE MELLON ALLOWS FREE USE OF THIS SOFTWARE IN ITS "AS IS"
 * CONDITION.  CARNEGIE MELLON DISCLAIMS ANY LIABILITY OF ANY KIND
 * FOR ANY DAMAGES WHATSOEVER RESULTING FROM THE USE OF THIS SOFTWARE.
 *
 * Carnegie Mellon requests users of this software to return to
 *
 *  Software Distribution Coordinator  or  Software.Distribution@CS.CMU.EDU
 *  School of Computer Science
 *  Carnegie Mellon University
 *  Pittsburgh PA 15213-3890
 *
 * any improvements or extensions that they make and grant Carnegie the
 * rights to redistribute these changes.
 *
 * $FreeBSD$
 */

/*
 *	Virtual memory object module definitions.
 */

#ifndef	_VM_OBJECT_
#define	_VM_OBJECT_

#include <sys/queue.h>
#include <sys/_blockcount.h>
#include <sys/_lock.h>
#include <sys/_mutex.h>
#include <sys/_pctrie.h>
#include <sys/_rwlock.h>
#include <sys/_domainset.h>

#include <vm/_vm_radix.h>

/*
 *	Types defined:
 *
 *	vm_object_t		Virtual memory object.
 *
 * List of locks
 *	(a)	atomic
 *	(c)	const until freed
 *	(o)	per-object lock 
 *	(f)	free pages queue mutex
 *
 */

#ifndef VM_PAGE_HAVE_PGLIST
TAILQ_HEAD(pglist, vm_page);
#define VM_PAGE_HAVE_PGLIST
#endif

struct vm_object {
	struct rwlock lock;
	TAILQ_ENTRY(vm_object) object_list; /* list of all objects */
	LIST_HEAD(, vm_object) shadow_head; /* objects that this is a shadow for */
	LIST_ENTRY(vm_object) shadow_list; /* chain of shadow objects */
	struct pglist memq;		/* list of resident pages */
	struct vm_radix rtree;		/* root of the resident page radix trie*/
	vm_pindex_t size;		/* Object size */
	struct domainset_ref domain;	/* NUMA policy. */
	volatile int generation;	/* generation ID */
	int cleangeneration;		/* Generation at clean time */
	volatile u_int ref_count;	/* How many refs?? */
	int shadow_count;		/* how many objects that this is a shadow for */
	vm_memattr_t memattr;		/* default memory attribute for pages */
	objtype_t type;			/* type of pager */
	u_short pg_color;		/* (c) color of first page in obj */
	u_int flags;			/* see below */
	blockcount_t paging_in_progress; /* (a) Paging (in or out) so don't collapse or destroy */
	blockcount_t busy;		/* (a) object is busy, disallow page busy. */
	int resident_page_count;	/* number of resident pages */
	struct vm_object *backing_object; /* object that I'm a shadow of */
	vm_ooffset_t backing_object_offset;/* Offset in backing object */
	TAILQ_ENTRY(vm_object) pager_object_list; /* list of all objects of this pager type */
	LIST_HEAD(, vm_reserv) rvq;	/* list of reservations */
	void *handle;
	union {
		/*
		 * VNode pager
		 *
		 *	vnp_size - current size of file
		 */
		struct {
			off_t vnp_size;
			vm_ooffset_t writemappings;
		} vnp;

		/*
		 * Device pager
		 *
		 *	devp_pglist - list of allocated pages
		 */
		struct {
			TAILQ_HEAD(, vm_page) devp_pglist;
			struct cdev_pager_ops *ops;
			struct cdev *dev;
		} devp;

		/*
		 * SG pager
		 *
		 *	sgp_pglist - list of allocated pages
		 */
		struct {
			TAILQ_HEAD(, vm_page) sgp_pglist;
		} sgp;

		/*
		 * Swap pager
		 *
		 *	swp_tmpfs - back-pointer to the tmpfs vnode,
		 *		     if any, which uses the vm object
		 *		     as backing store.  The handle
		 *		     cannot be reused for linking,
		 *		     because the vnode can be
		 *		     reclaimed and recreated, making
		 *		     the handle changed and hash-chain
		 *		     invalid.
		 *
		 *	swp_blks -   pc-trie of the allocated swap blocks.
		 *
		 */
		struct {
			void *swp_tmpfs;
			struct pctrie swp_blks;
			vm_ooffset_t writemappings;
		} swp;

		/*
		 * Phys pager
		 */
		struct {
			struct phys_pager_ops *ops;
			union {
				void *data_ptr;
				uintptr_t data_val;
			};
		} phys;
	} un_pager;
	struct ucred *cred;
	vm_ooffset_t charge;
	void *umtx_data;
};

/*
 * Flags
 */
#define	OBJ_FICTITIOUS	0x0001		/* (c) contains fictitious pages */
#define	OBJ_UNMANAGED	0x0002		/* (c) contains unmanaged pages */
#define	OBJ_POPULATE	0x0004		/* pager implements populate() */
#define	OBJ_DEAD	0x0008		/* dead objects (during rundown) */
#define	OBJ_ANON	0x0010		/* (c) contains anonymous memory */
#define	OBJ_UMTXDEAD	0x0020		/* umtx pshared was terminated */
#define	OBJ_SIZEVNLOCK	0x0040		/* lock vnode to check obj size */
#define	OBJ_PG_DTOR	0x0080		/* dont reset object, leave that for dtor */
#define	OBJ_TMPFS_NODE	0x0200		/* object belongs to tmpfs VREG node */
#define	OBJ_SPLIT	0x0400		/* object is being split */
#define	OBJ_COLLAPSING	0x0800		/* Parent of collapse. */
#define	OBJ_COLORED	0x1000		/* pg_color is defined */
#define	OBJ_ONEMAPPING	0x2000		/* One USE (a single, non-forked) mapping flag */
#define	OBJ_SHADOWLIST	0x4000		/* Object is on the shadow list. */
#define	OBJ_TMPFS	0x8000		/* has tmpfs vnode allocated */
#define	OBJ_HASCAP	0x10000		/* object can store capabilities */

/*
 * Helpers to perform conversion between vm_object page indexes and offsets.
 * IDX_TO_OFF() converts an index into an offset.
 * OFF_TO_IDX() converts an offset into an index.
 * OBJ_MAX_SIZE specifies the maximum page index corresponding to the
 *   maximum unsigned offset.
 */
#define	IDX_TO_OFF(idx) (((vm_ooffset_t)(idx)) << PAGE_SHIFT)
#define	OFF_TO_IDX(off) ((vm_pindex_t)(((vm_ooffset_t)(off)) >> PAGE_SHIFT))
#define	OBJ_MAX_SIZE	(OFF_TO_IDX(UINT64_MAX) + 1)

#ifdef	_KERNEL

/*
 * This only asserts VM_PROT_WRITE_CAP to ensure that capabilities are
 * never stored into objects that are not permitted to hold
 * capabilities.
 */
#define	VM_OBJECT_ASSERT_CAP(object, prot)				\
	KASSERT(((prot) & VM_PROT_WRITE_CAP) == 0 ||			\
	    ((object)->flags & OBJ_HASCAP) != 0,			\
	    ("%s: enabling WRITE_CAP on object %p without HASCAP",	\
	    __func__, (object)))

/*
 * In reality this only strips VM_PROT_READ_CAP as pre-COW mappings of
 * non-OBJ_HASCAP mappings should already be stripping
 * VM_PROT_WRITE_CAP.
 */
#define	VM_OBJECT_MASK_CAP_PROT(object, prot)				\
	((object)->flags & OBJ_HASCAP ? (prot) : (prot) & ~VM_PROT_CAP)

#define OBJPC_SYNC	0x1			/* sync I/O */
#define OBJPC_INVAL	0x2			/* invalidate */
#define OBJPC_NOSYNC	0x4			/* skip if PGA_NOSYNC */

/*
 * The following options are supported by vm_object_page_remove().
 */
#define	OBJPR_CLEANONLY	0x1		/* Don't remove dirty pages. */
#define	OBJPR_NOTMAPPED	0x2		/* Don't unmap pages. */

TAILQ_HEAD(object_q, vm_object);

extern struct object_q vm_object_list;	/* list of allocated objects */
extern struct mtx vm_object_list_mtx;	/* lock for object list and count */

extern struct vm_object kernel_object_store;

/* kernel and kmem are aliased for backwards KPI compat. */
#define	kernel_object	(&kernel_object_store)
#define	kmem_object	(&kernel_object_store)

#define	VM_OBJECT_ASSERT_LOCKED(object)					\
	rw_assert(&(object)->lock, RA_LOCKED)
#define	VM_OBJECT_ASSERT_RLOCKED(object)				\
	rw_assert(&(object)->lock, RA_RLOCKED)
#define	VM_OBJECT_ASSERT_WLOCKED(object)				\
	rw_assert(&(object)->lock, RA_WLOCKED)
#define	VM_OBJECT_ASSERT_UNLOCKED(object)				\
	rw_assert(&(object)->lock, RA_UNLOCKED)
#define	VM_OBJECT_LOCK_DOWNGRADE(object)				\
	rw_downgrade(&(object)->lock)
#define	VM_OBJECT_RLOCK(object)						\
	rw_rlock(&(object)->lock)
#define	VM_OBJECT_RUNLOCK(object)					\
	rw_runlock(&(object)->lock)
#define	VM_OBJECT_SLEEP(object, wchan, pri, wmesg, timo)		\
	rw_sleep((wchan), &(object)->lock, (pri), (wmesg), (timo))
#define	VM_OBJECT_TRYRLOCK(object)					\
	rw_try_rlock(&(object)->lock)
#define	VM_OBJECT_TRYWLOCK(object)					\
	rw_try_wlock(&(object)->lock)
#define	VM_OBJECT_TRYUPGRADE(object)					\
	rw_try_upgrade(&(object)->lock)
#define	VM_OBJECT_WLOCK(object)						\
	rw_wlock(&(object)->lock)
#define	VM_OBJECT_WOWNED(object)					\
	rw_wowned(&(object)->lock)
#define	VM_OBJECT_WUNLOCK(object)					\
	rw_wunlock(&(object)->lock)
#define	VM_OBJECT_DROP(object)						\
	lock_class_rw.lc_unlock(&(object)->lock.lock_object)
#define	VM_OBJECT_PICKUP(object, state)					\
	lock_class_rw.lc_lock(&(object)->lock.lock_object, (state))

#define	VM_OBJECT_ASSERT_PAGING(object)					\
	KASSERT(blockcount_read(&(object)->paging_in_progress) != 0,	\
	    ("vm_object %p is not paging", object))
#define	VM_OBJECT_ASSERT_REFERENCE(object)				\
	KASSERT((object)->reference_count != 0,				\
	    ("vm_object %p is not referenced", object))

struct vnode;

/*
 *	The object must be locked or thread private.
 */
static __inline void
vm_object_set_flag(vm_object_t object, u_int bits)
{

	object->flags |= bits;
}

/*
 *	Conditionally set the object's color, which (1) enables the allocation
 *	of physical memory reservations for anonymous objects and larger-than-
 *	superpage-sized named objects and (2) determines the first page offset
 *	within the object at which a reservation may be allocated.  In other
 *	words, the color determines the alignment of the object with respect
 *	to the largest superpage boundary.  When mapping named objects, like
 *	files or POSIX shared memory objects, the color should be set to zero
 *	before a virtual address is selected for the mapping.  In contrast,
 *	for anonymous objects, the color may be set after the virtual address
 *	is selected.
 *
 *	The object must be locked.
 */
static __inline void
vm_object_color(vm_object_t object, u_short color)
{

	if ((object->flags & OBJ_COLORED) == 0) {
		object->pg_color = color;
		object->flags |= OBJ_COLORED;
	}
}

static __inline bool
vm_object_reserv(vm_object_t object)
{

	if (object != NULL &&
	    (object->flags & (OBJ_COLORED | OBJ_FICTITIOUS)) == OBJ_COLORED) {
		return (true);
	}
	return (false);
}

<<<<<<< HEAD
static __inline bool
vm_object_mightbedirty(vm_object_t object)
{

	if (object->type != OBJT_VNODE) {
		if ((object->flags & OBJ_TMPFS_NODE) == 0)
			return (false);
#ifdef KASSERT
		KASSERT(object->type == OBJT_SWAP,
		    ("TMPFS_NODE obj %p is not swap", object));
#endif
	}
	return (object->generation != object->cleangeneration);
}

void vm_object_clear_flag(vm_object_t object, u_int bits);
=======
void vm_object_clear_flag(vm_object_t object, u_short bits);
>>>>>>> c23c555b
void vm_object_pip_add(vm_object_t object, short i);
void vm_object_pip_wakeup(vm_object_t object);
void vm_object_pip_wakeupn(vm_object_t object, short i);
void vm_object_pip_wait(vm_object_t object, const char *waitid);
void vm_object_pip_wait_unlocked(vm_object_t object, const char *waitid);

void vm_object_busy(vm_object_t object);
void vm_object_unbusy(vm_object_t object);
void vm_object_busy_wait(vm_object_t object, const char *wmesg);

static inline bool
vm_object_busied(vm_object_t object)
{

	return (blockcount_read(&object->busy) != 0);
}
#define	VM_OBJECT_ASSERT_BUSY(object)	MPASS(vm_object_busied((object)))

void umtx_shm_object_init(vm_object_t object);
void umtx_shm_object_terminated(vm_object_t object);
extern int umtx_shm_vnobj_persistent;

vm_object_t vm_object_allocate (objtype_t, vm_pindex_t);
vm_object_t vm_object_allocate_anon(vm_pindex_t, vm_object_t, struct ucred *,
   vm_size_t);
boolean_t vm_object_coalesce(vm_object_t, vm_ooffset_t, vm_size_t, vm_size_t,
   boolean_t);
void vm_object_collapse (vm_object_t);
void vm_object_deallocate (vm_object_t);
void vm_object_destroy (vm_object_t);
void vm_object_terminate (vm_object_t);
void vm_object_set_writeable_dirty (vm_object_t);
void vm_object_set_writeable_dirty_(vm_object_t object);
bool vm_object_mightbedirty(vm_object_t object);
bool vm_object_mightbedirty_(vm_object_t object);
void vm_object_init (void);
int  vm_object_kvme_type(vm_object_t object, struct vnode **vpp);
void vm_object_madvise(vm_object_t, vm_pindex_t, vm_pindex_t, int);
boolean_t vm_object_page_clean(vm_object_t object, vm_ooffset_t start,
    vm_ooffset_t end, int flags);
void vm_object_page_noreuse(vm_object_t object, vm_pindex_t start,
    vm_pindex_t end);
void vm_object_page_remove(vm_object_t object, vm_pindex_t start,
    vm_pindex_t end, int options);
boolean_t vm_object_populate(vm_object_t, vm_pindex_t, vm_pindex_t);
void vm_object_print(long addr, boolean_t have_addr, long count, char *modif);
void vm_object_reference (vm_object_t);
void vm_object_reference_locked(vm_object_t);
int  vm_object_set_memattr(vm_object_t object, vm_memattr_t memattr);
void vm_object_shadow(vm_object_t *, vm_ooffset_t *, vm_size_t, struct ucred *,
    bool);
void vm_object_split(vm_map_entry_t);
boolean_t vm_object_sync(vm_object_t, vm_ooffset_t, vm_size_t, boolean_t,
    boolean_t);
void vm_object_unwire(vm_object_t object, vm_ooffset_t offset,
    vm_size_t length, uint8_t queue);
struct vnode *vm_object_vnode(vm_object_t object);
#endif				/* _KERNEL */

#endif				/* _VM_OBJECT_ */
// CHERI CHANGES START
// {
//   "updated": 20181114,
//   "target_type": "header",
//   "changes": [
//     "support"
//   ],
//   "change_comment": ""
// }
// CHERI CHANGES END<|MERGE_RESOLUTION|>--- conflicted
+++ resolved
@@ -350,26 +350,7 @@
 	return (false);
 }
 
-<<<<<<< HEAD
-static __inline bool
-vm_object_mightbedirty(vm_object_t object)
-{
-
-	if (object->type != OBJT_VNODE) {
-		if ((object->flags & OBJ_TMPFS_NODE) == 0)
-			return (false);
-#ifdef KASSERT
-		KASSERT(object->type == OBJT_SWAP,
-		    ("TMPFS_NODE obj %p is not swap", object));
-#endif
-	}
-	return (object->generation != object->cleangeneration);
-}
-
 void vm_object_clear_flag(vm_object_t object, u_int bits);
-=======
-void vm_object_clear_flag(vm_object_t object, u_short bits);
->>>>>>> c23c555b
 void vm_object_pip_add(vm_object_t object, short i);
 void vm_object_pip_wakeup(vm_object_t object);
 void vm_object_pip_wakeupn(vm_object_t object, short i);
