--- conflicted
+++ resolved
@@ -99,8 +99,8 @@
 	int shadow_count;		/* how many objects that this is a shadow for */
 	vm_memattr_t memattr;		/* default memory attribute for pages */
 	objtype_t type;			/* type of pager */
-	u_short flags;			/* see below */
 	u_short pg_color;		/* (c) color of first page in obj */
+	u_int flags;			/* see below */
 	u_int paging_in_progress;	/* Paging (in or out) so don't collapse or destroy */
 	int resident_page_count;	/* number of resident pages */
 	struct vm_object *backing_object; /* object that I'm a shadow of */
@@ -175,23 +175,18 @@
 #define	OBJ_NOSPLIT	0x0010		/* dont split this object */
 #define	OBJ_UMTXDEAD	0x0020		/* umtx pshared was terminated */
 #define	OBJ_PIPWNT	0x0040		/* paging in progress wanted */
-<<<<<<< HEAD
-#ifdef CPU_CHERI
-#define	OBJ_NOLOADTAGS	0x0080		/* no tagged loads via pages */
-#endif
-=======
 #define	OBJ_PG_DTOR	0x0080		/* dont reset object, leave that for dtor */
->>>>>>> bc66f23e
 #define	OBJ_MIGHTBEDIRTY 0x0100		/* object might be dirty, only for vnode */
 #define	OBJ_TMPFS_NODE	0x0200		/* object belongs to tmpfs VREG node */
 #define	OBJ_TMPFS_DIRTY	0x0400		/* dirty tmpfs obj */
-#ifdef CPU_CHERI
-#define	OBJ_NOSTORETAGS	0x0800		/* no tagged stores via pages */
-#endif
 #define	OBJ_COLORED	0x1000		/* pg_color is defined */
 #define	OBJ_ONEMAPPING	0x2000		/* One USE (a single, non-forked) mapping flag */
 #define	OBJ_DISCONNECTWNT 0x4000	/* disconnect from vnode wanted */
 #define	OBJ_TMPFS	0x8000		/* has tmpfs vnode allocated */
+#ifdef CPU_CHERI
+#define	OBJ_NOLOADTAGS	0x00010000	/* no tagged loads via pages */
+#define	OBJ_NOSTORETAGS	0x00020000	/* no tagged stores via pages */
+#endif
 
 /*
  * Helpers to perform conversion between vm_object page indexes and offsets.
