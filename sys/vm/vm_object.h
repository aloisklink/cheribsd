--- conflicted
+++ resolved
@@ -174,16 +174,11 @@
 #define	OBJ_DEAD	0x0008		/* dead objects (during rundown) */
 #define	OBJ_NOSPLIT	0x0010		/* dont split this object */
 #define	OBJ_UMTXDEAD	0x0020		/* umtx pshared was terminated */
-<<<<<<< HEAD
-#define OBJ_PIPWNT	0x0040		/* paging in progress wanted */
+#define	OBJ_PIPWNT	0x0040		/* paging in progress wanted */
 #ifdef CPU_CHERI
 #define	OBJ_NOLOADTAGS	0x0080		/* no tagged loads via pages */
 #endif
-#define OBJ_MIGHTBEDIRTY 0x0100		/* object might be dirty, only for vnode */
-=======
-#define	OBJ_PIPWNT	0x0040		/* paging in progress wanted */
 #define	OBJ_MIGHTBEDIRTY 0x0100		/* object might be dirty, only for vnode */
->>>>>>> 3eebf9cc
 #define	OBJ_TMPFS_NODE	0x0200		/* object belongs to tmpfs VREG node */
 #define	OBJ_TMPFS_DIRTY	0x0400		/* dirty tmpfs obj */
 #ifdef CPU_CHERI
