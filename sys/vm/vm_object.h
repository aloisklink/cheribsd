--- conflicted
+++ resolved
@@ -207,14 +207,9 @@
 #define	OBJ_COLLAPSING	0x0800		/* Parent of collapse. */
 #define	OBJ_COLORED	0x1000		/* pg_color is defined */
 #define	OBJ_ONEMAPPING	0x2000		/* One USE (a single, non-forked) mapping flag */
-<<<<<<< HEAD
-#define	OBJ_SHADOWLIST	0x4000		/* Object is on the shadow list. */
-#define	OBJ_PAGERPRIV	0x8000		/* Pager private */
-#define	OBJ_HASCAP	0x10000		/* object can store capabilities */
-=======
 #define	OBJ_PAGERPRIV1	0x4000		/* Pager private */
 #define	OBJ_PAGERPRIV2	0x8000		/* Pager private */
->>>>>>> 128e2584
+#define	OBJ_HASCAP	0x10000		/* object can store capabilities */
 
 /*
  * Helpers to perform conversion between vm_object page indexes and offsets.
