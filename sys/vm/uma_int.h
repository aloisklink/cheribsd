--- conflicted
+++ resolved
@@ -356,12 +356,7 @@
 	uma_free	uk_freef;	/* Free routine */
 
 	u_long		uk_offset;	/* Next free offset from base KVA */
-<<<<<<< HEAD
-	vm_ptr_t	uk_kva;		/* Zone base KVA */
-	uma_zone_t	uk_slabzone;	/* Slab zone backing us, if OFFPAGE */
-=======
 	vm_offset_t	uk_kva;		/* Zone base KVA */
->>>>>>> 7edf3bfb
 
 	uint32_t	uk_pgoff;	/* Offset to uma_slab struct */
 	uint16_t	uk_ppera;	/* pages per allocation from backend */
@@ -432,7 +427,8 @@
 struct uma_hash_slab {
 	LIST_ENTRY(uma_hash_slab) uhs_hlink;	/* Link for hash table */
 	uint8_t			*uhs_data;	/* First item */
-	struct uma_slab		uhs_slab;	/* Must be last. */
+	/* Must be last. */
+	struct uma_slab		uhs_slab __subobject_use_container_bounds;
 };
 
 typedef struct uma_hash_slab * uma_hash_slab_t;
