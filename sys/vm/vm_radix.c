/*-
 * SPDX-License-Identifier: BSD-2-Clause-FreeBSD
 *
 * Copyright (c) 2013 EMC Corp.
 * Copyright (c) 2011 Jeffrey Roberson <jeff@freebsd.org>
 * Copyright (c) 2008 Mayur Shardul <mayur.shardul@gmail.com>
 * All rights reserved.
 *
 * Redistribution and use in source and binary forms, with or without
 * modification, are permitted provided that the following conditions
 * are met:
 * 1. Redistributions of source code must retain the above copyright
 *    notice, this list of conditions and the following disclaimer.
 * 2. Redistributions in binary form must reproduce the above copyright
 *    notice, this list of conditions and the following disclaimer in the
 *    documentation and/or other materials provided with the distribution.
 *
 * THIS SOFTWARE IS PROVIDED BY THE AUTHOR AND CONTRIBUTORS ``AS IS'' AND
 * ANY EXPRESS OR IMPLIED WARRANTIES, INCLUDING, BUT NOT LIMITED TO, THE
 * IMPLIED WARRANTIES OF MERCHANTABILITY AND FITNESS FOR A PARTICULAR PURPOSE
 * ARE DISCLAIMED.  IN NO EVENT SHALL THE AUTHOR OR CONTRIBUTORS BE LIABLE
 * FOR ANY DIRECT, INDIRECT, INCIDENTAL, SPECIAL, EXEMPLARY, OR CONSEQUENTIAL
 * DAMAGES (INCLUDING, BUT NOT LIMITED TO, PROCUREMENT OF SUBSTITUTE GOODS
 * OR SERVICES; LOSS OF USE, DATA, OR PROFITS; OR BUSINESS INTERRUPTION)
 * HOWEVER CAUSED AND ON ANY THEORY OF LIABILITY, WHETHER IN CONTRACT, STRICT
 * LIABILITY, OR TORT (INCLUDING NEGLIGENCE OR OTHERWISE) ARISING IN ANY WAY
 * OUT OF THE USE OF THIS SOFTWARE, EVEN IF ADVISED OF THE POSSIBILITY OF
 * SUCH DAMAGE.
 *
 */

/*
 * Path-compressed radix trie implementation.
 * The following code is not generalized into a general purpose library
 * because there are way too many parameters embedded that should really
 * be decided by the library consumers.  At the same time, consumers
 * of this code must achieve highest possible performance.
 *
 * The implementation takes into account the following rationale:
 * - Size of the nodes should be as small as possible but still big enough
 *   to avoid a large maximum depth for the trie.  This is a balance
 *   between the necessity to not wire too much physical memory for the nodes
 *   and the necessity to avoid too much cache pollution during the trie
 *   operations.
 * - There is not a huge bias toward the number of lookup operations over
 *   the number of insert and remove operations.  This basically implies
 *   that optimizations supposedly helping one operation but hurting the
 *   other might be carefully evaluated.
 * - On average not many nodes are expected to be fully populated, hence
 *   level compression may just complicate things.
 */

#include <sys/cdefs.h>
__FBSDID("$FreeBSD$");

#include "opt_ddb.h"

#include <sys/param.h>
#include <sys/systm.h>
#include <sys/kernel.h>
#include <sys/proc.h>
#include <sys/vmmeter.h>
#include <sys/smr.h>
#include <sys/smr_types.h>

#include <cheri/cheric.h>

#include <vm/uma.h>
#include <vm/vm.h>
#include <vm/vm_param.h>
#include <vm/vm_object.h>
#include <vm/vm_page.h>
#include <vm/vm_radix.h>

#ifdef DDB
#include <ddb/ddb.h>
#endif

/*
 * These widths should allow the pointers to a node's children to fit within
 * a single cache line.  The extra levels from a narrow width should not be
 * a problem thanks to path compression.
 */
#ifdef __LP64__
#define	VM_RADIX_WIDTH	4
#else
#define	VM_RADIX_WIDTH	3
#endif

#define	VM_RADIX_COUNT	(1 << VM_RADIX_WIDTH)
#define	VM_RADIX_MASK	(VM_RADIX_COUNT - 1)
#define	VM_RADIX_LIMIT							\
	(howmany(sizeof(vm_pindex_t) * NBBY, VM_RADIX_WIDTH) - 1)

/* Flag bits stored in node pointers. */
#define	VM_RADIX_ISLEAF	0x1
#define	VM_RADIX_FLAGS	0x1
#define	VM_RADIX_PAD	VM_RADIX_FLAGS

/* Returns one unit associated with specified level. */
#define	VM_RADIX_UNITLEVEL(lev)						\
	((vm_pindex_t)1 << ((lev) * VM_RADIX_WIDTH))

enum vm_radix_access { SMR, LOCKED, UNSERIALIZED };

struct vm_radix_node;
typedef SMR_POINTER(struct vm_radix_node *) smrnode_t;

struct vm_radix_node {
	vm_pindex_t	rn_owner;			/* Owner of record. */
	uint16_t	rn_count;			/* Valid children. */
	uint8_t		rn_clev;			/* Current level. */
	int8_t		rn_last;			/* zero last ptr. */
	smrnode_t	rn_child[VM_RADIX_COUNT];	/* Child nodes. */
};

static uma_zone_t vm_radix_node_zone;
static smr_t vm_radix_smr;

static void vm_radix_node_store(smrnode_t *p, struct vm_radix_node *v,
    enum vm_radix_access access);

/*
 * Allocate a radix node.
 */
static struct vm_radix_node *
vm_radix_node_get(vm_pindex_t owner, uint16_t count, uint16_t clevel)
{
	struct vm_radix_node *rnode;

	rnode = uma_zalloc_smr(vm_radix_node_zone, M_NOWAIT);
	if (rnode == NULL)
		return (NULL);

	/*
	 * We want to clear the last child pointer after the final section
	 * has exited so lookup can not return false negatives.  It is done
	 * here because it will be cache-cold in the dtor callback.
	 */
	if (rnode->rn_last != 0) {
		vm_radix_node_store(&rnode->rn_child[rnode->rn_last - 1],
		    NULL, UNSERIALIZED);
		rnode->rn_last = 0;
	}
	rnode->rn_owner = owner;
	rnode->rn_count = count;
	rnode->rn_clev = clevel;
	return (rnode);
}

/*
 * Free radix node.
 */
static __inline void
vm_radix_node_put(struct vm_radix_node *rnode, int8_t last)
{
#ifdef INVARIANTS
	int slot;

	KASSERT(rnode->rn_count == 0,
	    ("vm_radix_node_put: rnode %p has %d children", rnode,
	    rnode->rn_count));
	for (slot = 0; slot < VM_RADIX_COUNT; slot++) {
		if (slot == last)
			continue;
		KASSERT(smr_unserialized_load(&rnode->rn_child[slot], true) ==
		    NULL, ("vm_radix_node_put: rnode %p has a child", rnode));
	}
#endif
	/* Off by one so a freshly zero'd node is not assigned to. */
	rnode->rn_last = last + 1;
	uma_zfree_smr(vm_radix_node_zone, rnode);
}

/*
 * Return the position in the array for a given level.
 */
static __inline int
vm_radix_slot(vm_pindex_t index, uint16_t level)
{

	return ((index >> (level * VM_RADIX_WIDTH)) & VM_RADIX_MASK);
}

/* Trims the key after the specified level. */
static __inline vm_pindex_t
vm_radix_trimkey(vm_pindex_t index, uint16_t level)
{
	vm_pindex_t ret;

	ret = index;
	if (level > 0) {
		ret >>= level * VM_RADIX_WIDTH;
		ret <<= level * VM_RADIX_WIDTH;
	}
	return (ret);
}

/*
 * Fetch a node pointer from a slot in another node.
 */
static __inline struct vm_radix_node *
vm_radix_node_load(smrnode_t *p, enum vm_radix_access access)
{

	switch (access) {
	case UNSERIALIZED:
		return (smr_unserialized_load(p, true));
	case LOCKED:
		return (smr_serialized_load(p, true));
	case SMR:
		return (smr_entered_load(p, vm_radix_smr));
	}
	__assert_unreachable();
}

static __inline void
vm_radix_node_store(smrnode_t *p, struct vm_radix_node *v,
    enum vm_radix_access access)
{

	switch (access) {
	case UNSERIALIZED:
		smr_unserialized_store(p, v, true);
		break;
	case LOCKED:
		smr_serialized_store(p, v, true);
		break;
	case SMR:
		panic("vm_radix_node_store: Not supported in smr section.");
	}
}

/*
 * Get the root node for a radix tree.
 */
static __inline struct vm_radix_node *
vm_radix_root_load(struct vm_radix *rtree, enum vm_radix_access access)
{

	return (vm_radix_node_load((smrnode_t *)&rtree->rt_root, access));
}

/*
 * Set the root node for a radix tree.
 */
static __inline void
vm_radix_root_store(struct vm_radix *rtree, struct vm_radix_node *rnode,
    enum vm_radix_access access)
{

	vm_radix_node_store((smrnode_t *)&rtree->rt_root, rnode, access);
}

/*
 * Returns TRUE if the specified radix node is a leaf and FALSE otherwise.
 */
static __inline boolean_t
vm_radix_isleaf(struct vm_radix_node *rnode)
{

	return (cheri_get_low_ptr_bits(rnode, VM_RADIX_ISLEAF) != 0);
}

/*
 * Returns the associated page extracted from rnode.
 */
static __inline vm_page_t
vm_radix_topage(struct vm_radix_node *rnode)
{
	return ((vm_page_t)cheri_clear_low_ptr_bits(rnode, VM_RADIX_FLAGS));
}

/*
 * Adds the page as a child of the provided node.
 */
static __inline void
vm_radix_addpage(struct vm_radix_node *rnode, vm_pindex_t index, uint16_t clev,
    vm_page_t page, enum vm_radix_access access)
{
	int slot;

	slot = vm_radix_slot(index, clev);
	vm_radix_node_store(&rnode->rn_child[slot],
	    (struct vm_radix_node *)cheri_set_low_ptr_bits(page, VM_RADIX_ISLEAF),
      access);
}

/*
 * Returns the slot where two keys differ.
 * It cannot accept 2 equal keys.
 */
static __inline uint16_t
vm_radix_keydiff(vm_pindex_t index1, vm_pindex_t index2)
{
	uint16_t clev;

	KASSERT(index1 != index2, ("%s: passing the same key value %jx",
	    __func__, (uintmax_t)index1));

	index1 ^= index2;
	for (clev = VM_RADIX_LIMIT;; clev--)
		if (vm_radix_slot(index1, clev) != 0)
			return (clev);
}

/*
 * Returns TRUE if it can be determined that key does not belong to the
 * specified rnode.  Otherwise, returns FALSE.
 */
static __inline boolean_t
vm_radix_keybarr(struct vm_radix_node *rnode, vm_pindex_t idx)
{

	if (rnode->rn_clev < VM_RADIX_LIMIT) {
		idx = vm_radix_trimkey(idx, rnode->rn_clev + 1);
		return (idx != rnode->rn_owner);
	}
	return (FALSE);
}

/*
 * Internal helper for vm_radix_reclaim_allnodes().
 * This function is recursive.
 */
static void
vm_radix_reclaim_allnodes_int(struct vm_radix_node *rnode)
{
	struct vm_radix_node *child;
	int slot;

	KASSERT(rnode->rn_count <= VM_RADIX_COUNT,
	    ("vm_radix_reclaim_allnodes_int: bad count in rnode %p", rnode));
	for (slot = 0; rnode->rn_count != 0; slot++) {
		child = vm_radix_node_load(&rnode->rn_child[slot], UNSERIALIZED);
		if (child == NULL)
			continue;
		if (!vm_radix_isleaf(child))
			vm_radix_reclaim_allnodes_int(child);
		vm_radix_node_store(&rnode->rn_child[slot], NULL, UNSERIALIZED);
		rnode->rn_count--;
	}
	vm_radix_node_put(rnode, -1);
}

#ifndef UMA_MD_SMALL_ALLOC
void vm_radix_reserve_kva(void);
/*
 * Reserve the KVA necessary to satisfy the node allocation.
 * This is mandatory in architectures not supporting direct
 * mapping as they will need otherwise to carve into the kernel maps for
 * every node allocation, resulting into deadlocks for consumers already
 * working with kernel maps.
 */
void
vm_radix_reserve_kva(void)
{

	/*
	 * Calculate the number of reserved nodes, discounting the pages that
	 * are needed to store them.
	 */
	if (!uma_zone_reserve_kva(vm_radix_node_zone,
	    ((vm_paddr_t)vm_cnt.v_page_count * PAGE_SIZE) / (PAGE_SIZE +
	    sizeof(struct vm_radix_node))))
		panic("%s: unable to reserve KVA", __func__);
}
#endif

/*
 * Initialize the UMA slab zone.
 */
void
vm_radix_zinit(void)
{

	vm_radix_node_zone = uma_zcreate("RADIX NODE",
	    sizeof(struct vm_radix_node), NULL, NULL, NULL, NULL,
	    VM_RADIX_PAD, UMA_ZONE_VM | UMA_ZONE_SMR | UMA_ZONE_ZINIT);
	vm_radix_smr = uma_zone_get_smr(vm_radix_node_zone);
}

/*
 * Inserts the key-value pair into the trie.
 * Panics if the key already exists.
 */
int
vm_radix_insert(struct vm_radix *rtree, vm_page_t page)
{
	vm_pindex_t index, newind;
	struct vm_radix_node *rnode, *tmp;
	smrnode_t *parentp;
	vm_page_t m;
	int slot;
	uint16_t clev;

	index = page->pindex;

	/*
	 * The owner of record for root is not really important because it
	 * will never be used.
	 */
	rnode = vm_radix_root_load(rtree, LOCKED);
	if (rnode == NULL) {
		rtree->rt_root = cheri_set_low_ptr_bits(page, VM_RADIX_ISLEAF);
		return (0);
	}
	parentp = (smrnode_t *)&rtree->rt_root;
	for (;;) {
		if (vm_radix_isleaf(rnode)) {
			m = vm_radix_topage(rnode);
			if (m->pindex == index)
				panic("%s: key %jx is already present",
				    __func__, (uintmax_t)index);
			clev = vm_radix_keydiff(m->pindex, index);
			tmp = vm_radix_node_get(vm_radix_trimkey(index,
			    clev + 1), 2, clev);
			if (tmp == NULL)
				return (ENOMEM);
			/* These writes are not yet visible due to ordering. */
			vm_radix_addpage(tmp, index, clev, page, UNSERIALIZED);
			vm_radix_addpage(tmp, m->pindex, clev, m, UNSERIALIZED);
			/* Synchronize to make leaf visible. */
			vm_radix_node_store(parentp, tmp, LOCKED);
			return (0);
		} else if (vm_radix_keybarr(rnode, index))
			break;
		slot = vm_radix_slot(index, rnode->rn_clev);
		parentp = &rnode->rn_child[slot];
		tmp = vm_radix_node_load(parentp, LOCKED);
		if (tmp == NULL) {
			rnode->rn_count++;
			vm_radix_addpage(rnode, index, rnode->rn_clev, page,
			    LOCKED);
			return (0);
		}
		rnode = tmp;
	}

	/*
	 * A new node is needed because the right insertion level is reached.
	 * Setup the new intermediate node and add the 2 children: the
	 * new object and the older edge.
	 */
	newind = rnode->rn_owner;
	clev = vm_radix_keydiff(newind, index);
	tmp = vm_radix_node_get(vm_radix_trimkey(index, clev + 1), 2, clev);
	if (tmp == NULL)
		return (ENOMEM);
	slot = vm_radix_slot(newind, clev);
	/* These writes are not yet visible due to ordering. */
	vm_radix_addpage(tmp, index, clev, page, UNSERIALIZED);
	vm_radix_node_store(&tmp->rn_child[slot], rnode, UNSERIALIZED);
	/* Serializing write to make the above visible. */
	vm_radix_node_store(parentp, tmp, LOCKED);

	return (0);
}

/*
 * Returns TRUE if the specified radix tree contains a single leaf and FALSE
 * otherwise.
 */
boolean_t
vm_radix_is_singleton(struct vm_radix *rtree)
{
	struct vm_radix_node *rnode;

	rnode = vm_radix_root_load(rtree, LOCKED);
	if (rnode == NULL)
		return (FALSE);
	return (vm_radix_isleaf(rnode));
}

/*
 * Returns the value stored at the index.  If the index is not present,
 * NULL is returned.
 */
static __always_inline vm_page_t
_vm_radix_lookup(struct vm_radix *rtree, vm_pindex_t index,
    enum vm_radix_access access)
{
	struct vm_radix_node *rnode;
	vm_page_t m;
	int slot;

	rnode = vm_radix_root_load(rtree, access);
	while (rnode != NULL) {
		if (vm_radix_isleaf(rnode)) {
			m = vm_radix_topage(rnode);
			if (m->pindex == index)
				return (m);
			break;
		}
		if (vm_radix_keybarr(rnode, index))
			break;
		slot = vm_radix_slot(index, rnode->rn_clev);
		rnode = vm_radix_node_load(&rnode->rn_child[slot], access);
	}
	return (NULL);
}

/*
 * Returns the value stored at the index assuming there is an external lock.
 *
 * If the index is not present, NULL is returned.
 */
vm_page_t
vm_radix_lookup(struct vm_radix *rtree, vm_pindex_t index)
{

	return _vm_radix_lookup(rtree, index, LOCKED);
}

/*
 * Returns the value stored at the index without requiring an external lock.
 *
 * If the index is not present, NULL is returned.
 */
vm_page_t
vm_radix_lookup_unlocked(struct vm_radix *rtree, vm_pindex_t index)
{
	vm_page_t m;

	smr_enter(vm_radix_smr);
	m = _vm_radix_lookup(rtree, index, SMR);
	smr_exit(vm_radix_smr);

	return (m);
}

/*
 * Look up the nearest entry at a position greater than or equal to index.
 */
vm_page_t
vm_radix_lookup_ge(struct vm_radix *rtree, vm_pindex_t index)
{
	struct vm_radix_node *stack[VM_RADIX_LIMIT];
	vm_pindex_t inc;
	vm_page_t m;
	struct vm_radix_node *child, *rnode;
#ifdef INVARIANTS
	int loops = 0;
#endif
	int slot, tos;

	rnode = vm_radix_root_load(rtree, LOCKED);
	if (rnode == NULL)
		return (NULL);
	else if (vm_radix_isleaf(rnode)) {
		m = vm_radix_topage(rnode);
		if (m->pindex >= index)
			return (m);
		else
			return (NULL);
	}
	tos = 0;
	for (;;) {
		/*
		 * If the keys differ before the current bisection node,
		 * then the search key might rollback to the earliest
		 * available bisection node or to the smallest key
		 * in the current node (if the owner is greater than the
		 * search key).
		 */
		if (vm_radix_keybarr(rnode, index)) {
			if (index > rnode->rn_owner) {
ascend:
				KASSERT(++loops < 1000,
				    ("vm_radix_lookup_ge: too many loops"));

				/*
				 * Pop nodes from the stack until either the
				 * stack is empty or a node that could have a
				 * matching descendant is found.
				 */
				do {
					if (tos == 0)
						return (NULL);
					rnode = stack[--tos];
				} while (vm_radix_slot(index,
				    rnode->rn_clev) == (VM_RADIX_COUNT - 1));

				/*
				 * The following computation cannot overflow
				 * because index's slot at the current level
				 * is less than VM_RADIX_COUNT - 1.
				 */
				index = vm_radix_trimkey(index,
				    rnode->rn_clev);
				index += VM_RADIX_UNITLEVEL(rnode->rn_clev);
			} else
				index = rnode->rn_owner;
			KASSERT(!vm_radix_keybarr(rnode, index),
			    ("vm_radix_lookup_ge: keybarr failed"));
		}
		slot = vm_radix_slot(index, rnode->rn_clev);
		child = vm_radix_node_load(&rnode->rn_child[slot], LOCKED);
		if (vm_radix_isleaf(child)) {
			m = vm_radix_topage(child);
			if (m->pindex >= index)
				return (m);
		} else if (child != NULL)
			goto descend;

		/*
		 * Look for an available edge or page within the current
		 * bisection node.
		 */
                if (slot < (VM_RADIX_COUNT - 1)) {
			inc = VM_RADIX_UNITLEVEL(rnode->rn_clev);
			index = vm_radix_trimkey(index, rnode->rn_clev);
			do {
				index += inc;
				slot++;
				child = vm_radix_node_load(&rnode->rn_child[slot],
				    LOCKED);
				if (vm_radix_isleaf(child)) {
					m = vm_radix_topage(child);
					if (m->pindex >= index)
						return (m);
				} else if (child != NULL)
					goto descend;
			} while (slot < (VM_RADIX_COUNT - 1));
		}
		KASSERT(child == NULL || vm_radix_isleaf(child),
		    ("vm_radix_lookup_ge: child is radix node"));

		/*
		 * If a page or edge greater than the search slot is not found
		 * in the current node, ascend to the next higher-level node.
		 */
		goto ascend;
descend:
		KASSERT(rnode->rn_clev > 0,
		    ("vm_radix_lookup_ge: pushing leaf's parent"));
		KASSERT(tos < VM_RADIX_LIMIT,
		    ("vm_radix_lookup_ge: stack overflow"));
		stack[tos++] = rnode;
		rnode = child;
	}
}

/*
 * Look up the nearest entry at a position less than or equal to index.
 */
vm_page_t
vm_radix_lookup_le(struct vm_radix *rtree, vm_pindex_t index)
{
	struct vm_radix_node *stack[VM_RADIX_LIMIT];
	vm_pindex_t inc;
	vm_page_t m;
	struct vm_radix_node *child, *rnode;
#ifdef INVARIANTS
	int loops = 0;
#endif
	int slot, tos;

	rnode = vm_radix_root_load(rtree, LOCKED);
	if (rnode == NULL)
		return (NULL);
	else if (vm_radix_isleaf(rnode)) {
		m = vm_radix_topage(rnode);
		if (m->pindex <= index)
			return (m);
		else
			return (NULL);
	}
	tos = 0;
	for (;;) {
		/*
		 * If the keys differ before the current bisection node,
		 * then the search key might rollback to the earliest
		 * available bisection node or to the largest key
		 * in the current node (if the owner is smaller than the
		 * search key).
		 */
		if (vm_radix_keybarr(rnode, index)) {
			if (index > rnode->rn_owner) {
				index = rnode->rn_owner + VM_RADIX_COUNT *
				    VM_RADIX_UNITLEVEL(rnode->rn_clev);
			} else {
ascend:
				KASSERT(++loops < 1000,
				    ("vm_radix_lookup_le: too many loops"));

				/*
				 * Pop nodes from the stack until either the
				 * stack is empty or a node that could have a
				 * matching descendant is found.
				 */
				do {
					if (tos == 0)
						return (NULL);
					rnode = stack[--tos];
				} while (vm_radix_slot(index,
				    rnode->rn_clev) == 0);

				/*
				 * The following computation cannot overflow
				 * because index's slot at the current level
				 * is greater than 0.
				 */
				index = vm_radix_trimkey(index,
				    rnode->rn_clev);
			}
			index--;
			KASSERT(!vm_radix_keybarr(rnode, index),
			    ("vm_radix_lookup_le: keybarr failed"));
		}
		slot = vm_radix_slot(index, rnode->rn_clev);
		child = vm_radix_node_load(&rnode->rn_child[slot], LOCKED);
		if (vm_radix_isleaf(child)) {
			m = vm_radix_topage(child);
			if (m->pindex <= index)
				return (m);
		} else if (child != NULL)
			goto descend;

		/*
		 * Look for an available edge or page within the current
		 * bisection node.
		 */
		if (slot > 0) {
			inc = VM_RADIX_UNITLEVEL(rnode->rn_clev);
			index |= inc - 1;
			do {
				index -= inc;
				slot--;
				child = vm_radix_node_load(&rnode->rn_child[slot],
				    LOCKED);
				if (vm_radix_isleaf(child)) {
					m = vm_radix_topage(child);
					if (m->pindex <= index)
						return (m);
				} else if (child != NULL)
					goto descend;
			} while (slot > 0);
		}
		KASSERT(child == NULL || vm_radix_isleaf(child),
		    ("vm_radix_lookup_le: child is radix node"));

		/*
		 * If a page or edge smaller than the search slot is not found
		 * in the current node, ascend to the next higher-level node.
		 */
		goto ascend;
descend:
		KASSERT(rnode->rn_clev > 0,
		    ("vm_radix_lookup_le: pushing leaf's parent"));
		KASSERT(tos < VM_RADIX_LIMIT,
		    ("vm_radix_lookup_le: stack overflow"));
		stack[tos++] = rnode;
		rnode = child;
	}
}

/*
 * Remove the specified index from the trie, and return the value stored at
 * that index.  If the index is not present, return NULL.
 */
vm_page_t
vm_radix_remove(struct vm_radix *rtree, vm_pindex_t index)
{
	struct vm_radix_node *rnode, *parent, *tmp;
	vm_page_t m;
	int i, slot;

	rnode = vm_radix_root_load(rtree, LOCKED);
	if (vm_radix_isleaf(rnode)) {
		m = vm_radix_topage(rnode);
		if (m->pindex != index)
			return (NULL);
		vm_radix_root_store(rtree, NULL, LOCKED);
		return (m);
	}
	parent = NULL;
	for (;;) {
		if (rnode == NULL)
			return (NULL);
		slot = vm_radix_slot(index, rnode->rn_clev);
		tmp = vm_radix_node_load(&rnode->rn_child[slot], LOCKED);
		if (vm_radix_isleaf(tmp)) {
			m = vm_radix_topage(tmp);
			if (m->pindex != index)
				return (NULL);
			vm_radix_node_store(&rnode->rn_child[slot], NULL, LOCKED);
			rnode->rn_count--;
			if (rnode->rn_count > 1)
				return (m);
			for (i = 0; i < VM_RADIX_COUNT; i++)
				if (vm_radix_node_load(&rnode->rn_child[i],
				    LOCKED) != NULL)
					break;
			KASSERT(i != VM_RADIX_COUNT,
			    ("%s: invalid node configuration", __func__));
			tmp = vm_radix_node_load(&rnode->rn_child[i], LOCKED);
			if (parent == NULL)
				vm_radix_root_store(rtree, tmp, LOCKED);
			else {
				slot = vm_radix_slot(index, parent->rn_clev);
				KASSERT(vm_radix_node_load(
				    &parent->rn_child[slot], LOCKED) == rnode,
				    ("%s: invalid child value", __func__));
				vm_radix_node_store(&parent->rn_child[slot],
				    tmp, LOCKED);
			}
			/*
			 * The child is still valid and we can not zero the
			 * pointer until all smr references are gone.
			 */
			rnode->rn_count--;
			vm_radix_node_put(rnode, i);
			return (m);
		}
		parent = rnode;
		rnode = tmp;
	}
}

/*
 * Remove and free all the nodes from the radix tree.
 * This function is recursive but there is a tight control on it as the
 * maximum depth of the tree is fixed.
 */
void
vm_radix_reclaim_allnodes(struct vm_radix *rtree)
{
	struct vm_radix_node *root;

	root = vm_radix_root_load(rtree, LOCKED);
	if (root == NULL)
		return;
	vm_radix_root_store(rtree, NULL, UNSERIALIZED);
	if (!vm_radix_isleaf(root))
		vm_radix_reclaim_allnodes_int(root);
}

/*
 * Replace an existing page in the trie with another one.
 * Panics if there is not an old page in the trie at the new page's index.
 */
vm_page_t
vm_radix_replace(struct vm_radix *rtree, vm_page_t newpage)
{
	struct vm_radix_node *rnode, *tmp;
	vm_page_t m;
	vm_pindex_t index;
	int slot;

	index = newpage->pindex;
	rnode = vm_radix_root_load(rtree, LOCKED);
	if (rnode == NULL)
		panic("%s: replacing page on an empty trie", __func__);
	if (vm_radix_isleaf(rnode)) {
		m = vm_radix_topage(rnode);
		if (m->pindex != index)
			panic("%s: original replacing root key not found",
			    __func__);
		rtree->rt_root = cheri_set_low_ptr_bits(newpage,
		    VM_RADIX_ISLEAF);
		return (m);
	}
	for (;;) {
		slot = vm_radix_slot(index, rnode->rn_clev);
		tmp = vm_radix_node_load(&rnode->rn_child[slot], LOCKED);
		if (vm_radix_isleaf(tmp)) {
			m = vm_radix_topage(tmp);
			if (m->pindex == index) {
				vm_radix_node_store(&rnode->rn_child[slot],
				    (struct vm_radix_node *)cheri_set_low_ptr_bits(newpage,
				    VM_RADIX_ISLEAF), LOCKED);
				return (m);
			} else
				break;
		} else if (tmp == NULL || vm_radix_keybarr(tmp, index))
			break;
		rnode = tmp;
	}
	panic("%s: original replacing page not found", __func__);
}

void
vm_radix_wait(void)
{
	uma_zwait(vm_radix_node_zone);
}

#ifdef DDB
/*
 * Show details about the given radix node.
 */
DB_SHOW_COMMAND(radixnode, db_show_radixnode)
{
	struct vm_radix_node *rnode, *tmp;
	int i;

        if (!have_addr)
                return;
<<<<<<< HEAD
	rnode = DB_DATA_PTR(addr, sizeof(*rnode));
=======
	rnode = DB_DATA_PTR(addr, struct vm_radix_node);
>>>>>>> 5714f9f7
	db_printf("radixnode %p, owner %jx, children count %u, level %u:\n",
	    (void *)rnode, (uintmax_t)rnode->rn_owner, rnode->rn_count,
	    rnode->rn_clev);
	for (i = 0; i < VM_RADIX_COUNT; i++) {
		tmp = vm_radix_node_load(&rnode->rn_child[i], UNSERIALIZED);
		if (tmp != NULL)
			db_printf("slot: %d, val: %p, page: %p, clev: %d\n",
			    i, (void *)tmp,
			    vm_radix_isleaf(tmp) ?  vm_radix_topage(tmp) : NULL,
			    rnode->rn_clev);
	}
}
#endif /* DDB */
// CHERI CHANGES START
// {
//   "updated": 20200127,
//   "target_type": "kernel",
//   "changes_purecap": [
<<<<<<< HEAD
//     "pointer_bit_flags",
=======
>>>>>>> 5714f9f7
//     "kdb"
//   ]
// }
// CHERI CHANGES END<|MERGE_RESOLUTION|>--- conflicted
+++ resolved
@@ -897,11 +897,7 @@
 
         if (!have_addr)
                 return;
-<<<<<<< HEAD
-	rnode = DB_DATA_PTR(addr, sizeof(*rnode));
-=======
 	rnode = DB_DATA_PTR(addr, struct vm_radix_node);
->>>>>>> 5714f9f7
 	db_printf("radixnode %p, owner %jx, children count %u, level %u:\n",
 	    (void *)rnode, (uintmax_t)rnode->rn_owner, rnode->rn_count,
 	    rnode->rn_clev);
@@ -920,10 +916,7 @@
 //   "updated": 20200127,
 //   "target_type": "kernel",
 //   "changes_purecap": [
-<<<<<<< HEAD
 //     "pointer_bit_flags",
-=======
->>>>>>> 5714f9f7
 //     "kdb"
 //   ]
 // }
