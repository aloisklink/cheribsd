--- conflicted
+++ resolved
@@ -305,13 +305,8 @@
 	segsz_t vm_ssize;	/* stack size (pages) */
 	caddr_t vm_taddr;	/* (c) user virtual address of text */
 	caddr_t vm_daddr;	/* (c) user virtual address of data */
-<<<<<<< HEAD
 	vm_offset_t vm_maxsaddr;	/* user VA at max stack growth */
-	volatile int vm_refcnt;	/* number of references */
-=======
-	caddr_t vm_maxsaddr;	/* user VA at max stack growth */
 	u_int vm_refcnt;	/* number of references */
->>>>>>> 92026d32
 	/*
 	 * Keep the PMAP last, so that CPU-specific variations of that
 	 * structure on a single architecture don't result in offset
