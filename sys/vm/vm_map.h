/*-
 * SPDX-License-Identifier: (BSD-3-Clause AND MIT-CMU)
 *
 * Copyright (c) 1991, 1993
 *	The Regents of the University of California.  All rights reserved.
 *
 * This code is derived from software contributed to Berkeley by
 * The Mach Operating System project at Carnegie-Mellon University.
 *
 * Redistribution and use in source and binary forms, with or without
 * modification, are permitted provided that the following conditions
 * are met:
 * 1. Redistributions of source code must retain the above copyright
 *    notice, this list of conditions and the following disclaimer.
 * 2. Redistributions in binary form must reproduce the above copyright
 *    notice, this list of conditions and the following disclaimer in the
 *    documentation and/or other materials provided with the distribution.
 * 3. Neither the name of the University nor the names of its contributors
 *    may be used to endorse or promote products derived from this software
 *    without specific prior written permission.
 *
 * THIS SOFTWARE IS PROVIDED BY THE REGENTS AND CONTRIBUTORS ``AS IS'' AND
 * ANY EXPRESS OR IMPLIED WARRANTIES, INCLUDING, BUT NOT LIMITED TO, THE
 * IMPLIED WARRANTIES OF MERCHANTABILITY AND FITNESS FOR A PARTICULAR PURPOSE
 * ARE DISCLAIMED.  IN NO EVENT SHALL THE REGENTS OR CONTRIBUTORS BE LIABLE
 * FOR ANY DIRECT, INDIRECT, INCIDENTAL, SPECIAL, EXEMPLARY, OR CONSEQUENTIAL
 * DAMAGES (INCLUDING, BUT NOT LIMITED TO, PROCUREMENT OF SUBSTITUTE GOODS
 * OR SERVICES; LOSS OF USE, DATA, OR PROFITS; OR BUSINESS INTERRUPTION)
 * HOWEVER CAUSED AND ON ANY THEORY OF LIABILITY, WHETHER IN CONTRACT, STRICT
 * LIABILITY, OR TORT (INCLUDING NEGLIGENCE OR OTHERWISE) ARISING IN ANY WAY
 * OUT OF THE USE OF THIS SOFTWARE, EVEN IF ADVISED OF THE POSSIBILITY OF
 * SUCH DAMAGE.
 *
 *	@(#)vm_map.h	8.9 (Berkeley) 5/17/95
 *
 *
 * Copyright (c) 1987, 1990 Carnegie-Mellon University.
 * All rights reserved.
 *
 * Authors: Avadis Tevanian, Jr., Michael Wayne Young
 *
 * Permission to use, copy, modify and distribute this software and
 * its documentation is hereby granted, provided that both the copyright
 * notice and this permission notice appear in all copies of the
 * software, derivative works or modified versions, and any portions
 * thereof, and that both notices appear in supporting documentation.
 *
 * CARNEGIE MELLON ALLOWS FREE USE OF THIS SOFTWARE IN ITS "AS IS"
 * CONDITION.  CARNEGIE MELLON DISCLAIMS ANY LIABILITY OF ANY KIND
 * FOR ANY DAMAGES WHATSOEVER RESULTING FROM THE USE OF THIS SOFTWARE.
 *
 * Carnegie Mellon requests users of this software to return to
 *
 *  Software Distribution Coordinator  or  Software.Distribution@CS.CMU.EDU
 *  School of Computer Science
 *  Carnegie Mellon University
 *  Pittsburgh PA 15213-3890
 *
 * any improvements or extensions that they make and grant Carnegie the
 * rights to redistribute these changes.
 *
 * $FreeBSD$
 */

/*
 *	Virtual memory map module definitions.
 */
#ifndef	_VM_MAP_
#define	_VM_MAP_

#include <sys/lock.h>
#include <sys/sx.h>
#include <sys/_mutex.h>

/*
 *	Types defined:
 *
 *	vm_map_t		the high-level address map data structure.
 *	vm_map_entry_t		an entry in an address map.
 */

typedef u_char vm_flags_t;
typedef u_int vm_eflags_t;

/*
 *	Objects which live in maps may be either VM objects, or
 *	another map (called a "sharing map") which denotes read-write
 *	sharing with other maps.
 */
union vm_map_object {
	struct vm_object *vm_object;	/* object object */
	struct vm_map *sub_map;		/* belongs to another map */
};

/*
 *	Address map entries consist of start and end addresses,
 *	a VM object (or sharing map) and offset into that object,
 *	and user-exported inheritance and protection information.
 *	Also included is control information for virtual copy operations.
 */
struct vm_map_entry {
	struct vm_map_entry *prev;	/* previous entry */
	struct vm_map_entry *next;	/* next entry */
	struct vm_map_entry *left;	/* left child in binary search tree */
	struct vm_map_entry *right;	/* right child in binary search tree */
	vm_offset_t start;		/* start address */
	vm_offset_t end;		/* end address */
	vm_offset_t next_read;		/* vaddr of the next sequential read */
	vm_size_t max_free;		/* max free space in subtree */
	union vm_map_object object;	/* object I point to */
	vm_ooffset_t offset;		/* offset into object */
	vm_eflags_t eflags;		/* map entry flags */
	vm_prot_t protection;		/* protection code */
	vm_prot_t max_protection;	/* maximum protection */
	vm_inherit_t inheritance;	/* inheritance */
	uint8_t read_ahead;		/* pages in the read-ahead window */
	int wired_count;		/* can be paged if = 0 */
	struct ucred *cred;		/* tmp storage for creator ref */
	struct thread *wiring_thread;
};

#define	MAP_ENTRY_NOSYNC		0x00000001
#define	MAP_ENTRY_IS_SUB_MAP		0x00000002
#define	MAP_ENTRY_COW			0x00000004
#define	MAP_ENTRY_NEEDS_COPY		0x00000008
#define	MAP_ENTRY_NOFAULT		0x00000010
#define	MAP_ENTRY_USER_WIRED		0x00000020

#define	MAP_ENTRY_BEHAV_NORMAL		0x00000000	/* default behavior */
#define	MAP_ENTRY_BEHAV_SEQUENTIAL	0x00000040	/* expect sequential
							   access */
#define	MAP_ENTRY_BEHAV_RANDOM		0x00000080	/* expect random
							   access */
#define	MAP_ENTRY_BEHAV_RESERVED	0x000000c0	/* future use */
#define	MAP_ENTRY_BEHAV_MASK		0x000000c0
#define	MAP_ENTRY_IN_TRANSITION		0x00000100	/* entry being
							   changed */
#define	MAP_ENTRY_NEEDS_WAKEUP		0x00000200	/* waiters in
							   transition */
#define	MAP_ENTRY_NOCOREDUMP		0x00000400	/* don't include in
							   a core */
#define	MAP_ENTRY_VN_EXEC		0x00000800	/* text vnode mapping */
#define	MAP_ENTRY_GROWS_DOWN		0x00001000	/* top-down stacks */
#define	MAP_ENTRY_GROWS_UP		0x00002000	/* bottom-up stacks */

#define	MAP_ENTRY_WIRE_SKIPPED		0x00004000
#define	MAP_ENTRY_WRITECNT		0x00008000	/* tracked writeable
							   mapping */
#define	MAP_ENTRY_GUARD			0x00010000
#define	MAP_ENTRY_STACK_GAP_DN		0x00020000
#define	MAP_ENTRY_STACK_GAP_UP		0x00040000
#define	MAP_ENTRY_HEADER		0x00080000

#ifdef	_KERNEL
static __inline u_char
vm_map_entry_behavior(vm_map_entry_t entry)
{
	return (entry->eflags & MAP_ENTRY_BEHAV_MASK);
}

static __inline int
vm_map_entry_user_wired_count(vm_map_entry_t entry)
{
	if (entry->eflags & MAP_ENTRY_USER_WIRED)
		return (1);
	return (0);
}

static __inline int
vm_map_entry_system_wired_count(vm_map_entry_t entry)
{
	return (entry->wired_count - vm_map_entry_user_wired_count(entry));
}
#endif	/* _KERNEL */

/*
 *	A map is a set of map entries.  These map entries are
 *	organized both as a binary search tree and as a doubly-linked
 *	list.  Both structures are ordered based upon the start and
 *	end addresses contained within each map entry.
 *
 *	Sleator and Tarjan's top-down splay algorithm is employed to
 *	control height imbalance in the binary search tree.
 *
 *	The map's min offset value is stored in map->header.end, and
 *	its max offset value is stored in map->header.start.  These
 *	values act as sentinels for any forward or backward address
 *	scan of the list.  The map header has a special value for the
 *	eflags field, MAP_ENTRY_HEADER, that is set initially, is
 *	never changed, and prevents an eflags match of the header
 *	with any other map entry.
 *
 *	List of locks
 *	(c)	const until freed
 */
struct vm_map {
	struct vm_map_entry header;	/* List of entries */
	struct sx lock;			/* Lock for map data */
	struct mtx system_mtx;
	int nentries;			/* Number of entries */
	vm_size_t size;			/* virtual size */
	u_int timestamp;		/* Version number */
	u_char needs_wakeup;
	u_char system_map;		/* (c) Am I a system map? */
	vm_flags_t flags;		/* flags for this vm_map */
	vm_map_entry_t root;		/* Root of a binary search tree */
	pmap_t pmap;			/* (c) Physical map */
	vm_offset_t anon_loc;
	int busy;
<<<<<<< HEAD
#ifdef CHERI_PURECAP_KERNEL
	void *map_capability;		/* Capability spanning the whole map */
=======
#ifdef DIAGNOSTIC
	int nupdates;
>>>>>>> fe33cd02
#endif
};

/*
 * vm_flags_t values
 */
#define MAP_WIREFUTURE		0x01	/* wire all future pages */
#define	MAP_BUSY_WAKEUP		0x02
#define	MAP_IS_SUB_MAP		0x04	/* has parent */
#define	MAP_ASLR		0x08	/* enabled ASLR */
#define	MAP_ASLR_IGNSTART	0x10

#ifdef	_KERNEL
#if defined(KLD_MODULE) && !defined(KLD_TIED)
#define	vm_map_max(map)		vm_map_max_KBI((map))
#define	vm_map_min(map)		vm_map_min_KBI((map))
#define	vm_map_pmap(map)	vm_map_pmap_KBI((map))
#else
static __inline vm_offset_t
vm_map_max(const struct vm_map *map)
{

	return (map->header.start);
}

static __inline vm_offset_t
vm_map_min(const struct vm_map *map)
{

	return (map->header.end);
}

static __inline pmap_t
vm_map_pmap(vm_map_t map)
{
	return (map->pmap);
}

static __inline void
vm_map_modflags(vm_map_t map, vm_flags_t set, vm_flags_t clear)
{
	map->flags = (map->flags | set) & ~clear;
}
#endif	/* KLD_MODULE */
#ifdef CHERI_PURECAP_KERNEL
static __inline void *
vm_map_rootcap(vm_map_t map)
{
	return (map->map_capability);
}
#endif
#endif	/* _KERNEL */

/*
 * Shareable process virtual address space.
 *
 * List of locks
 *	(c)	const until freed
 */
struct vmspace {
	struct vm_map vm_map;	/* VM address map */
	struct shmmap_state *vm_shm;	/* SYS5 shared memory private data XXX */
	segsz_t vm_swrss;	/* resident set size before last swap */
	segsz_t vm_tsize;	/* text size (pages) XXX */
	segsz_t vm_dsize;	/* data size (pages) XXX */
	segsz_t vm_ssize;	/* stack size (pages) */
	caddr_t vm_taddr;	/* (c) user virtual address of text */
	caddr_t vm_daddr;	/* (c) user virtual address of data */
	vm_offset_t vm_maxsaddr;	/* user VA at max stack growth */
	volatile int vm_refcnt;	/* number of references */
	/*
	 * Keep the PMAP last, so that CPU-specific variations of that
	 * structure on a single architecture don't result in offset
	 * variations of the machine-independent fields in the vmspace.
	 */
	struct pmap vm_pmap;	/* private physical map */
};

#ifdef	_KERNEL
static __inline pmap_t
vmspace_pmap(struct vmspace *vmspace)
{
	return &vmspace->vm_pmap;
}
#endif	/* _KERNEL */

#ifdef	_KERNEL
/*
 *	Macros:		vm_map_lock, etc.
 *	Function:
 *		Perform locking on the data portion of a map.  Note that
 *		these macros mimic procedure calls returning void.  The
 *		semicolon is supplied by the user of these macros, not
 *		by the macros themselves.  The macros can safely be used
 *		as unbraced elements in a higher level statement.
 */

void _vm_map_lock(vm_map_t map, const char *file, int line);
void _vm_map_unlock(vm_map_t map, const char *file, int line);
int _vm_map_unlock_and_wait(vm_map_t map, int timo, const char *file, int line);
void _vm_map_lock_read(vm_map_t map, const char *file, int line);
void _vm_map_unlock_read(vm_map_t map, const char *file, int line);
int _vm_map_trylock(vm_map_t map, const char *file, int line);
int _vm_map_trylock_read(vm_map_t map, const char *file, int line);
int _vm_map_lock_upgrade(vm_map_t map, const char *file, int line);
void _vm_map_lock_downgrade(vm_map_t map, const char *file, int line);
int vm_map_locked(vm_map_t map);
void vm_map_wakeup(vm_map_t map);
void vm_map_busy(vm_map_t map);
void vm_map_unbusy(vm_map_t map);
void vm_map_wait_busy(vm_map_t map);
vm_offset_t vm_map_max_KBI(const struct vm_map *map);
vm_offset_t vm_map_min_KBI(const struct vm_map *map);
pmap_t vm_map_pmap_KBI(vm_map_t map);

#define	vm_map_lock(map)	_vm_map_lock(map, LOCK_FILE, LOCK_LINE)
#define	vm_map_unlock(map)	_vm_map_unlock(map, LOCK_FILE, LOCK_LINE)
#define	vm_map_unlock_and_wait(map, timo)	\
			_vm_map_unlock_and_wait(map, timo, LOCK_FILE, LOCK_LINE)
#define	vm_map_lock_read(map)	_vm_map_lock_read(map, LOCK_FILE, LOCK_LINE)
#define	vm_map_unlock_read(map)	_vm_map_unlock_read(map, LOCK_FILE, LOCK_LINE)
#define	vm_map_trylock(map)	_vm_map_trylock(map, LOCK_FILE, LOCK_LINE)
#define	vm_map_trylock_read(map)	\
			_vm_map_trylock_read(map, LOCK_FILE, LOCK_LINE)
#define	vm_map_lock_upgrade(map)	\
			_vm_map_lock_upgrade(map, LOCK_FILE, LOCK_LINE)
#define	vm_map_lock_downgrade(map)	\
			_vm_map_lock_downgrade(map, LOCK_FILE, LOCK_LINE)

long vmspace_resident_count(struct vmspace *vmspace);

#ifdef CHERI_PURECAP_KERNEL
/*
 * Derive a pointer from the map capability.
 */
vm_ptr_t vm_map_make_ptr(vm_map_t map, vm_offset_t addr, vm_size_t size, vm_prot_t prot);
#else /* ! CHERI_PURECAP_KERNEL */
#define vm_map_make_ptr(map, addr, size, prot) (addr)
#endif /* ! CHERI_PURECAP_KERNEL */

#endif	/* _KERNEL */


/* XXX: number of kernel maps to statically allocate */
#define MAX_KMAP	10

/*
 * Copy-on-write flags for vm_map operations
 */
#define	MAP_INHERIT_SHARE	0x00000001
#define	MAP_COPY_ON_WRITE	0x00000002
#define	MAP_NOFAULT		0x00000004
#define	MAP_PREFAULT		0x00000008
#define	MAP_PREFAULT_PARTIAL	0x00000010
#define	MAP_DISABLE_SYNCER	0x00000020
#define	MAP_CHECK_EXCL		0x00000040
#define	MAP_CREATE_GUARD	0x00000080
#define	MAP_DISABLE_COREDUMP	0x00000100
#define	MAP_PREFAULT_MADVISE	0x00000200    /* from (user) madvise request */
#define	MAP_WRITECOUNT		0x00000400
#define	MAP_REMAP		0x00000800
#define	MAP_STACK_GROWS_DOWN	0x00001000
#define	MAP_STACK_GROWS_UP	0x00002000
#define	MAP_ACC_CHARGED		0x00004000
#define	MAP_ACC_NO_CHARGE	0x00008000
#define	MAP_CREATE_STACK_GAP_UP	0x00010000
#define	MAP_CREATE_STACK_GAP_DN	0x00020000
#define	MAP_VN_EXEC		0x00040000

/*
 * vm_fault option flags
 */
#define	VM_FAULT_NORMAL	0		/* Nothing special */
#define	VM_FAULT_WIRE	1		/* Wire the mapped page */
#define	VM_FAULT_DIRTY	2		/* Dirty the page; use w/VM_PROT_COPY */

/*
 * Initially, mappings are slightly sequential.  The maximum window size must
 * account for the map entry's "read_ahead" field being defined as an uint8_t.
 */
#define	VM_FAULT_READ_AHEAD_MIN		7
#define	VM_FAULT_READ_AHEAD_INIT	15
#define	VM_FAULT_READ_AHEAD_MAX		min(atop(MAXPHYS) - 1, UINT8_MAX)

/*
 * The following "find_space" options are supported by vm_map_find().
 *
 * For VMFS_ALIGNED_SPACE, the desired alignment is specified to
 * the macro argument as log base 2 of the desired alignment.
 */
#define	VMFS_NO_SPACE		0	/* don't find; use the given range */
#define	VMFS_ANY_SPACE		1	/* find a range with any alignment */
#define	VMFS_OPTIMAL_SPACE	2	/* find a range with optimal alignment*/
#define	VMFS_SUPER_SPACE	3	/* find a superpage-aligned range */
#define	VMFS_ALIGNED_SPACE(x)	((x) << 8) /* find a range with fixed alignment */

/*
 * vm_map_wire and vm_map_unwire option flags
 */
#define VM_MAP_WIRE_SYSTEM	0	/* wiring in a kernel map */
#define VM_MAP_WIRE_USER	1	/* wiring in a user map */

#define VM_MAP_WIRE_NOHOLES	0	/* region must not have holes */
#define VM_MAP_WIRE_HOLESOK	2	/* region may have holes */

#define VM_MAP_WIRE_WRITE	4	/* Validate writable. */

#ifdef _KERNEL
boolean_t vm_map_check_protection (vm_map_t, vm_offset_t, vm_offset_t, vm_prot_t);
vm_map_t vm_map_create(pmap_t, vm_ptr_t, vm_ptr_t);
int vm_map_delete(vm_map_t, vm_offset_t, vm_offset_t);
int vm_map_find(vm_map_t, vm_object_t, vm_ooffset_t, vm_ptr_t *, vm_size_t,
    vm_offset_t, int, vm_prot_t, vm_prot_t, int);
int vm_map_find_min(vm_map_t, vm_object_t, vm_ooffset_t, vm_ptr_t *,
    vm_size_t, vm_offset_t, vm_offset_t, int, vm_prot_t, vm_prot_t, int);
int vm_map_fixed(vm_map_t, vm_object_t, vm_ooffset_t, vm_offset_t, vm_size_t,
    vm_prot_t, vm_prot_t, int);
vm_offset_t vm_map_findspace(vm_map_t, vm_offset_t, vm_size_t);
int vm_map_inherit (vm_map_t, vm_offset_t, vm_offset_t, vm_inherit_t);
void vm_map_init(vm_map_t, pmap_t, vm_ptr_t, vm_ptr_t);
int vm_map_insert (vm_map_t, vm_object_t, vm_ooffset_t, vm_offset_t, vm_offset_t, vm_prot_t, vm_prot_t, int);
int vm_map_lookup (vm_map_t *, vm_offset_t, vm_prot_t, vm_map_entry_t *, vm_object_t *,
    vm_pindex_t *, vm_prot_t *, boolean_t *);
int vm_map_lookup_locked(vm_map_t *, vm_offset_t, vm_prot_t, vm_map_entry_t *, vm_object_t *,
    vm_pindex_t *, vm_prot_t *, boolean_t *);
void vm_map_lookup_done (vm_map_t, vm_map_entry_t);
boolean_t vm_map_lookup_entry (vm_map_t, vm_offset_t, vm_map_entry_t *);

static inline vm_map_entry_t
vm_map_entry_first(vm_map_t map)
{

	return (map->header.next);
}

static inline vm_map_entry_t
vm_map_entry_succ(vm_map_entry_t entry)
{

	return (entry->next);
}

#define VM_MAP_ENTRY_FOREACH(it, map)		\
	for ((it) = vm_map_entry_first(map);	\
	    (it) != &(map)->header;		\
	    (it) = vm_map_entry_succ(it))
int vm_map_protect (vm_map_t, vm_offset_t, vm_offset_t, vm_prot_t, boolean_t);
int vm_map_remove (vm_map_t, vm_offset_t, vm_offset_t);
void vm_map_try_merge_entries(vm_map_t map, vm_map_entry_t prev,
    vm_map_entry_t entry);
void vm_map_startup (void);
int vm_map_submap (vm_map_t, vm_ptr_t, vm_ptr_t, vm_map_t);
int vm_map_sync(vm_map_t, vm_offset_t, vm_offset_t, boolean_t, boolean_t,
    boolean_t);
int vm_map_madvise (vm_map_t, vm_offset_t, vm_offset_t, int);
int vm_map_stack (vm_map_t, vm_offset_t, vm_size_t, vm_prot_t, vm_prot_t, int);
int vm_map_unwire(vm_map_t map, vm_offset_t start, vm_offset_t end,
    int flags);
int vm_map_wire(vm_map_t map, vm_offset_t start, vm_offset_t end, int flags);
int vm_map_wire_locked(vm_map_t map, vm_offset_t start, vm_offset_t end,
    int flags);
long vmspace_swap_count(struct vmspace *vmspace);
void vm_map_entry_set_vnode_text(vm_map_entry_t entry, bool add);
#endif				/* _KERNEL */
#endif				/* _VM_MAP_ */
// CHERI CHANGES START
// {
//   "updated": 20181228,
//   "target_type": "header",
//   "changes": [
//     "support"
//   ],
//   "changes_purecap": [
//     "support",
//     "pointer_as_integer"
//   ],
//   "change_comment": ""
// }
// CHERI CHANGES END<|MERGE_RESOLUTION|>--- conflicted
+++ resolved
@@ -207,13 +207,11 @@
 	pmap_t pmap;			/* (c) Physical map */
 	vm_offset_t anon_loc;
 	int busy;
-<<<<<<< HEAD
 #ifdef CHERI_PURECAP_KERNEL
 	void *map_capability;		/* Capability spanning the whole map */
-=======
+#endif
 #ifdef DIAGNOSTIC
 	int nupdates;
->>>>>>> fe33cd02
 #endif
 };
 
