/*-
 * SPDX-License-Identifier: (BSD-3-Clause AND MIT-CMU)
 *
 * Copyright (c) 1991, 1993
 *	The Regents of the University of California.  All rights reserved.
 *
 * This code is derived from software contributed to Berkeley by
 * The Mach Operating System project at Carnegie-Mellon University.
 *
 * Redistribution and use in source and binary forms, with or without
 * modification, are permitted provided that the following conditions
 * are met:
 * 1. Redistributions of source code must retain the above copyright
 *    notice, this list of conditions and the following disclaimer.
 * 2. Redistributions in binary form must reproduce the above copyright
 *    notice, this list of conditions and the following disclaimer in the
 *    documentation and/or other materials provided with the distribution.
 * 3. Neither the name of the University nor the names of its contributors
 *    may be used to endorse or promote products derived from this software
 *    without specific prior written permission.
 *
 * THIS SOFTWARE IS PROVIDED BY THE REGENTS AND CONTRIBUTORS ``AS IS'' AND
 * ANY EXPRESS OR IMPLIED WARRANTIES, INCLUDING, BUT NOT LIMITED TO, THE
 * IMPLIED WARRANTIES OF MERCHANTABILITY AND FITNESS FOR A PARTICULAR PURPOSE
 * ARE DISCLAIMED.  IN NO EVENT SHALL THE REGENTS OR CONTRIBUTORS BE LIABLE
 * FOR ANY DIRECT, INDIRECT, INCIDENTAL, SPECIAL, EXEMPLARY, OR CONSEQUENTIAL
 * DAMAGES (INCLUDING, BUT NOT LIMITED TO, PROCUREMENT OF SUBSTITUTE GOODS
 * OR SERVICES; LOSS OF USE, DATA, OR PROFITS; OR BUSINESS INTERRUPTION)
 * HOWEVER CAUSED AND ON ANY THEORY OF LIABILITY, WHETHER IN CONTRACT, STRICT
 * LIABILITY, OR TORT (INCLUDING NEGLIGENCE OR OTHERWISE) ARISING IN ANY WAY
 * OUT OF THE USE OF THIS SOFTWARE, EVEN IF ADVISED OF THE POSSIBILITY OF
 * SUCH DAMAGE.
 *
 *	@(#)vm_map.h	8.9 (Berkeley) 5/17/95
 *
 *
 * Copyright (c) 1987, 1990 Carnegie-Mellon University.
 * All rights reserved.
 *
 * Authors: Avadis Tevanian, Jr., Michael Wayne Young
 *
 * Permission to use, copy, modify and distribute this software and
 * its documentation is hereby granted, provided that both the copyright
 * notice and this permission notice appear in all copies of the
 * software, derivative works or modified versions, and any portions
 * thereof, and that both notices appear in supporting documentation.
 *
 * CARNEGIE MELLON ALLOWS FREE USE OF THIS SOFTWARE IN ITS "AS IS"
 * CONDITION.  CARNEGIE MELLON DISCLAIMS ANY LIABILITY OF ANY KIND
 * FOR ANY DAMAGES WHATSOEVER RESULTING FROM THE USE OF THIS SOFTWARE.
 *
 * Carnegie Mellon requests users of this software to return to
 *
 *  Software Distribution Coordinator  or  Software.Distribution@CS.CMU.EDU
 *  School of Computer Science
 *  Carnegie Mellon University
 *  Pittsburgh PA 15213-3890
 *
 * any improvements or extensions that they make and grant Carnegie the
 * rights to redistribute these changes.
 *
 * $FreeBSD$
 */

/*
 *	Virtual memory map module definitions.
 */
#ifndef	_VM_MAP_
#define	_VM_MAP_

#include <sys/lock.h>
#include <sys/sx.h>
#include <sys/_mutex.h>

/*
 *	Types defined:
 *
 *	vm_map_t		the high-level address map data structure.
 *	vm_map_entry_t		an entry in an address map.
 */

typedef u_char vm_flags_t;
typedef u_int vm_eflags_t;

/*
 *	Objects which live in maps may be either VM objects, or
 *	another map (called a "sharing map") which denotes read-write
 *	sharing with other maps.
 */
union vm_map_object {
	struct vm_object *vm_object;	/* object object */
	struct vm_map *sub_map;		/* belongs to another map */
};

/*
 *	Address map entries consist of start and end addresses,
 *	a VM object (or sharing map) and offset into that object,
 *	and user-exported inheritance and protection information.
 *	Also included is control information for virtual copy operations.
 */
struct vm_map_entry {
	struct vm_map_entry *left;	/* left child or previous entry */
	struct vm_map_entry *right;	/* right child or next entry */
	vm_offset_t start;		/* start address */
	vm_offset_t end;		/* end address */
	vm_offset_t reservation;	/* VM reservation ID (lowest VA)  */
	vm_offset_t next_read;		/* vaddr of the next sequential read */
	vm_size_t max_free;		/* max free space in subtree */
	union vm_map_object object;	/* object I point to */
	vm_ooffset_t offset;		/* offset into object */
	vm_eflags_t eflags;		/* map entry flags */
	vm_prot_t protection;		/* protection code */
	vm_prot_t max_protection;	/* maximum protection */
	vm_inherit_t inheritance;	/* inheritance */
	uint8_t read_ahead;		/* pages in the read-ahead window */
	int wired_count;		/* can be paged if = 0 */
	struct ucred *cred;		/* tmp storage for creator ref */
	struct thread *wiring_thread;
};

#define	MAP_ENTRY_NOSYNC		0x00000001
#define	MAP_ENTRY_IS_SUB_MAP		0x00000002
#define	MAP_ENTRY_COW			0x00000004
#define	MAP_ENTRY_NEEDS_COPY		0x00000008
#define	MAP_ENTRY_NOFAULT		0x00000010
#define	MAP_ENTRY_USER_WIRED		0x00000020

#define	MAP_ENTRY_BEHAV_NORMAL		0x00000000	/* default behavior */
#define	MAP_ENTRY_BEHAV_SEQUENTIAL	0x00000040	/* expect sequential
							   access */
#define	MAP_ENTRY_BEHAV_RANDOM		0x00000080	/* expect random
							   access */
#define	MAP_ENTRY_BEHAV_RESERVED	0x000000c0	/* future use */
#define	MAP_ENTRY_BEHAV_MASK		0x000000c0
#define	MAP_ENTRY_IN_TRANSITION		0x00000100	/* entry being
							   changed */
#define	MAP_ENTRY_NEEDS_WAKEUP		0x00000200	/* waiters in
							   transition */
#define	MAP_ENTRY_NOCOREDUMP		0x00000400	/* don't include in
							   a core */
#define	MAP_ENTRY_VN_EXEC		0x00000800	/* text vnode mapping */
#define	MAP_ENTRY_GROWS_DOWN		0x00001000	/* top-down stacks */
#define	MAP_ENTRY_GROWS_UP		0x00002000	/* bottom-up stacks */

#define	MAP_ENTRY_WIRE_SKIPPED		0x00004000
#define	MAP_ENTRY_WRITECNT		0x00008000	/* tracked writeable
							   mapping */
#define	MAP_ENTRY_GUARD			0x00010000
#define	MAP_ENTRY_STACK_GAP_DN		0x00020000
#define	MAP_ENTRY_STACK_GAP_UP		0x00040000
#define	MAP_ENTRY_HEADER		0x00080000
/* Gap for MAP_ENTRY_SPLIT_BOUNDARY_MASK */
#define	MAP_ENTRY_UNMAPPED		0x00400000

#define	MAP_ENTRY_SPLIT_BOUNDARY_MASK	0x00300000

#define	MAP_ENTRY_SPLIT_BOUNDARY_SHIFT	20

#ifdef	_KERNEL
static __inline u_char
vm_map_entry_behavior(vm_map_entry_t entry)
{
	return (entry->eflags & MAP_ENTRY_BEHAV_MASK);
}

static __inline int
vm_map_entry_user_wired_count(vm_map_entry_t entry)
{
	if (entry->eflags & MAP_ENTRY_USER_WIRED)
		return (1);
	return (0);
}

static __inline int
vm_map_entry_system_wired_count(vm_map_entry_t entry)
{
	return (entry->wired_count - vm_map_entry_user_wired_count(entry));
}
#endif	/* _KERNEL */

/*
 *	A map is a set of map entries.  These map entries are
 *	organized as a threaded binary search tree.  Both structures
 *	are ordered based upon the start and end addresses contained
 *	within each map entry.  The largest gap between an entry in a
 *	subtree and one of its neighbors is saved in the max_free
 *	field, and that field is updated when the tree is
 *	restructured.
 *
 *	Sleator and Tarjan's top-down splay algorithm is employed to
 *	control height imbalance in the binary search tree.
 *
 *	The map's min offset value is stored in map->header.end, and
 *	its max offset value is stored in map->header.start.  These
 *	values act as sentinels for any forward or backward address
 *	scan of the list.  The right and left fields of the map
 *	header point to the first and list map entries.  The map
 *	header has a special value for the eflags field,
 *	MAP_ENTRY_HEADER, that is set initially, is never changed,
 *	and prevents an eflags match of the header with any other map
 *	entry.
 *
 *	List of locks
 *	(c)	const until freed
 */
struct vm_map {
	struct vm_map_entry header;	/* List of entries */
	struct sx lock;			/* Lock for map data */
	struct mtx system_mtx;
	int nentries;			/* Number of entries */
	vm_size_t size;			/* virtual size */
	u_int timestamp;		/* Version number */
	u_char needs_wakeup;
	u_char system_map;		/* (c) Am I a system map? */
	vm_flags_t flags;		/* flags for this vm_map */
	vm_map_entry_t root;		/* Root of a binary search tree */
	pmap_t pmap;			/* (c) Physical map */
	vm_offset_t anon_loc;
	int busy;
#ifdef __CHERI_PURE_CAPABILITY__
	vm_pointer_t map_capability;	/* Capability spanning the whole map */
#endif
#ifdef DIAGNOSTIC
	int nupdates;
#endif
};

/*
 * vm_flags_t values
 */
#define MAP_WIREFUTURE		0x01	/* wire all future pages */
#define	MAP_BUSY_WAKEUP		0x02	/* thread(s) waiting on busy state */
#define	MAP_IS_SUB_MAP		0x04	/* has parent */
#define	MAP_ASLR		0x08	/* enabled ASLR */
#define	MAP_ASLR_IGNSTART	0x10	/* ASLR ignores data segment */
#define	MAP_REPLENISH		0x20	/* kmapent zone needs to be refilled */
#define	MAP_WXORX		0x40	/* enforce W^X */
<<<<<<< HEAD
#define	MAP_RESERVATIONS	0x80	/* Don't merge reservations */
=======
#define	MAP_ASLR_STACK		0x80	/* stack location is randomized */
>>>>>>> 1811c1e9

#ifdef	_KERNEL
#if defined(KLD_MODULE) && !defined(KLD_TIED)
#define	vm_map_max(map)		vm_map_max_KBI((map))
#define	vm_map_min(map)		vm_map_min_KBI((map))
#define	vm_map_pmap(map)	vm_map_pmap_KBI((map))
#define	vm_map_range_valid(map, start, end)	\
	vm_map_range_valid_KBI((map), (start), (end))
#else
static __inline vm_offset_t
vm_map_max(const struct vm_map *map)
{

	return (map->header.start);
}

static __inline vm_offset_t
vm_map_min(const struct vm_map *map)
{

	return (map->header.end);
}

static __inline pmap_t
vm_map_pmap(vm_map_t map)
{
	return (map->pmap);
}

static __inline void
vm_map_modflags(vm_map_t map, vm_flags_t set, vm_flags_t clear)
{
	map->flags = (map->flags | set) & ~clear;
}

static inline bool
vm_map_range_valid(vm_map_t map, vm_offset_t start, vm_offset_t end)
{
	if (end < start)
		return (false);
	if (start < vm_map_min(map) || end > vm_map_max(map))
		return (false);
	return (true);
}

#endif	/* KLD_MODULE */
#ifdef __CHERI_PURE_CAPABILITY__
static __inline vm_pointer_t
vm_map_rootcap(vm_map_t map)
{
	return (map->map_capability);
}
#endif
#endif	/* _KERNEL */

/*
 * Shareable process virtual address space.
 *
 * List of locks
 *	(c)	const until freed
 */
struct vmspace {
	struct vm_map vm_map;	/* VM address map */
	struct shmmap_state *vm_shm;	/* SYS5 shared memory private data XXX */
	segsz_t vm_swrss;	/* resident set size before last swap */
	segsz_t vm_tsize;	/* text size (pages) XXX */
	segsz_t vm_dsize;	/* data size (pages) XXX */
	segsz_t vm_ssize;	/* stack size (pages) */
	caddr_t vm_taddr;	/* (c) user virtual address of text */
	caddr_t vm_daddr;	/* (c) user virtual address of data */
<<<<<<< HEAD
	vm_offset_t vm_maxsaddr;	/* user VA at max stack growth */
	vm_size_t vm_stkgap;	/* stack gap size in bytes */
=======
	caddr_t vm_maxsaddr;	/* user VA at max stack growth */
	vm_offset_t vm_stacktop; /* top of the stack, may not be page-aligned */
>>>>>>> 1811c1e9
	u_int vm_refcnt;	/* number of references */
	/*
	 * Keep the PMAP last, so that CPU-specific variations of that
	 * structure on a single architecture don't result in offset
	 * variations of the machine-independent fields in the vmspace.
	 */
	struct pmap vm_pmap;	/* private physical map */
};

#ifdef	_KERNEL
static __inline pmap_t
vmspace_pmap(struct vmspace *vmspace)
{
	return &vmspace->vm_pmap;
}
#endif	/* _KERNEL */

#ifdef	_KERNEL
/*
 *	Macros:		vm_map_lock, etc.
 *	Function:
 *		Perform locking on the data portion of a map.  Note that
 *		these macros mimic procedure calls returning void.  The
 *		semicolon is supplied by the user of these macros, not
 *		by the macros themselves.  The macros can safely be used
 *		as unbraced elements in a higher level statement.
 */

void _vm_map_lock(vm_map_t map, const char *file, int line);
void _vm_map_unlock(vm_map_t map, const char *file, int line);
int _vm_map_unlock_and_wait(vm_map_t map, int timo, const char *file, int line);
void _vm_map_lock_read(vm_map_t map, const char *file, int line);
void _vm_map_unlock_read(vm_map_t map, const char *file, int line);
int _vm_map_trylock(vm_map_t map, const char *file, int line);
int _vm_map_trylock_read(vm_map_t map, const char *file, int line);
int _vm_map_lock_upgrade(vm_map_t map, const char *file, int line);
void _vm_map_lock_downgrade(vm_map_t map, const char *file, int line);
int vm_map_locked(vm_map_t map);
void vm_map_wakeup(vm_map_t map);
void vm_map_busy(vm_map_t map);
void vm_map_unbusy(vm_map_t map);
void vm_map_wait_busy(vm_map_t map);
vm_offset_t vm_map_max_KBI(const struct vm_map *map);
vm_offset_t vm_map_min_KBI(const struct vm_map *map);
pmap_t vm_map_pmap_KBI(vm_map_t map);
bool vm_map_range_valid_KBI(vm_map_t map, vm_offset_t start, vm_offset_t end);

#define	vm_map_lock(map)	_vm_map_lock(map, LOCK_FILE, LOCK_LINE)
#define	vm_map_unlock(map)	_vm_map_unlock(map, LOCK_FILE, LOCK_LINE)
#define	vm_map_unlock_and_wait(map, timo)	\
			_vm_map_unlock_and_wait(map, timo, LOCK_FILE, LOCK_LINE)
#define	vm_map_lock_read(map)	_vm_map_lock_read(map, LOCK_FILE, LOCK_LINE)
#define	vm_map_unlock_read(map)	_vm_map_unlock_read(map, LOCK_FILE, LOCK_LINE)
#define	vm_map_trylock(map)	_vm_map_trylock(map, LOCK_FILE, LOCK_LINE)
#define	vm_map_trylock_read(map)	\
			_vm_map_trylock_read(map, LOCK_FILE, LOCK_LINE)
#define	vm_map_lock_upgrade(map)	\
			_vm_map_lock_upgrade(map, LOCK_FILE, LOCK_LINE)
#define	vm_map_lock_downgrade(map)	\
			_vm_map_lock_downgrade(map, LOCK_FILE, LOCK_LINE)

long vmspace_resident_count(struct vmspace *vmspace);
#endif	/* _KERNEL */

/*
 * Copy-on-write flags for vm_map operations
 */
#define	MAP_INHERIT_SHARE	0x00000001
#define	MAP_COPY_ON_WRITE	0x00000002
#define	MAP_NOFAULT		0x00000004
#define	MAP_PREFAULT		0x00000008
#define	MAP_PREFAULT_PARTIAL	0x00000010
#define	MAP_DISABLE_SYNCER	0x00000020
#define	MAP_CHECK_EXCL		0x00000040
#define	MAP_CREATE_GUARD	0x00000080
#define	MAP_DISABLE_COREDUMP	0x00000100
#define	MAP_PREFAULT_MADVISE	0x00000200    /* from (user) madvise request */
#define	MAP_WRITECOUNT		0x00000400
#define	MAP_REMAP		0x00000800
#define	MAP_STACK_GROWS_DOWN	0x00001000
#define	MAP_STACK_GROWS_UP	0x00002000
#define	MAP_ACC_CHARGED		0x00004000
#define	MAP_ACC_NO_CHARGE	0x00008000
#define	MAP_CREATE_STACK_GAP_UP	0x00010000
#define	MAP_CREATE_STACK_GAP_DN	0x00020000
#define	MAP_VN_EXEC		0x00040000
/* Gap for MAP_ENTRY_SPLIT_BOUNDARY_MASK */

#define	MAP_SPLIT_BOUNDARY_MASK	0x00180000

#define	MAP_SPLIT_BOUNDARY_SHIFT 19

/*
 * vm_fault option flags
 */
#define	VM_FAULT_NORMAL	0x00	/* Nothing special */
#define	VM_FAULT_WIRE	0x01	/* Wire the mapped page */
#define	VM_FAULT_DIRTY	0x02	/* Dirty the page; use w/VM_PROT_COPY */
#define	VM_FAULT_NOFILL	0x04	/* Fail if the pager doesn't have a copy */

/*
 * Initially, mappings are slightly sequential.  The maximum window size must
 * account for the map entry's "read_ahead" field being defined as an uint8_t.
 */
#define	VM_FAULT_READ_AHEAD_MIN		7
#define	VM_FAULT_READ_AHEAD_INIT	15
#define	VM_FAULT_READ_AHEAD_MAX		min(atop(maxphys) - 1, UINT8_MAX)

/*
 * The following "find_space" options are supported by vm_map_find().
 *
 * For VMFS_ALIGNED_SPACE, the desired alignment is specified to
 * the macro argument as log base 2 of the desired alignment.
 */
#define	VMFS_NO_SPACE		0	/* don't find; use the given range */
#define	VMFS_ANY_SPACE		1	/* find a range with any alignment */
#define	VMFS_OPTIMAL_SPACE	2	/* find a range with optimal alignment*/
#define	VMFS_SUPER_SPACE	3	/* find a superpage-aligned range */
#define	VMFS_ALIGNED_SPACE(x)	((x) << 8) /* find a range with fixed alignment */

/*
 * vm_map_wire and vm_map_unwire option flags
 */
#define VM_MAP_WIRE_SYSTEM	0	/* wiring in a kernel map */
#define VM_MAP_WIRE_USER	1	/* wiring in a user map */

#define VM_MAP_WIRE_NOHOLES	0	/* region must not have holes */
#define VM_MAP_WIRE_HOLESOK	2	/* region may have holes */

#define VM_MAP_WIRE_WRITE	4	/* Validate writable. */

typedef int vm_map_entry_reader(void *token, vm_map_entry_t addr, 
    vm_map_entry_t dest);

#ifndef _KERNEL
/*
 * Find the successor of a map_entry, using a reader to dereference pointers.
 * '*clone' is a copy of a vm_map entry.  'reader' is used to copy a map entry
 * at some address into '*clone'.  Change *clone to a copy of the next map
 * entry, and return the address of that entry, or NULL if copying has failed.
 *
 * This function is made available to user-space code that needs to traverse
 * map entries.
 */
static inline vm_map_entry_t
vm_map_entry_read_succ(void *token, struct vm_map_entry *const clone,
    vm_map_entry_reader reader)
{
	vm_map_entry_t after, backup;
	vm_offset_t start;

	after = clone->right;
	start = clone->start;
	if (!reader(token, after, clone))
		return (NULL);
	backup = clone->left;
	if (!reader(token, backup, clone))
		return (NULL);
	if (clone->start > start) {
		do {
			after = backup;
			backup = clone->left;
			if (!reader(token, backup, clone))
				return (NULL);
		} while (clone->start != start);
	}
	if (!reader(token, after, clone))
		return (NULL);
	return (after);
}
#endif				/* ! _KERNEL */

#ifdef _KERNEL
boolean_t vm_map_check_protection (vm_map_t, vm_offset_t, vm_offset_t, vm_prot_t);
int vm_map_delete(vm_map_t, vm_offset_t, vm_offset_t, bool);
int vm_map_find(vm_map_t, vm_object_t, vm_ooffset_t, vm_pointer_t *, vm_size_t,
    vm_offset_t, int, vm_prot_t, vm_prot_t, int);
int vm_map_find_min(vm_map_t, vm_object_t, vm_ooffset_t, vm_pointer_t *,
    vm_size_t, vm_offset_t, vm_offset_t, int, vm_prot_t, vm_prot_t, int);
int vm_map_find_aligned(vm_map_t map, vm_offset_t *addr, vm_size_t length,
    vm_offset_t max_addr, vm_offset_t alignment);
int vm_map_fixed(vm_map_t, vm_object_t, vm_ooffset_t, vm_pointer_t, vm_size_t,
    vm_prot_t, vm_prot_t, int);
vm_offset_t vm_map_findspace(vm_map_t, vm_offset_t, vm_size_t);
int vm_map_alignspace(vm_map_t, vm_object_t, vm_ooffset_t,
    vm_offset_t *, vm_size_t, vm_offset_t, vm_offset_t);
int vm_map_inherit (vm_map_t, vm_offset_t, vm_offset_t, vm_inherit_t);
void vm_map_init(vm_map_t, pmap_t, vm_pointer_t, vm_pointer_t);
int vm_map_insert (vm_map_t, vm_object_t, vm_ooffset_t, vm_pointer_t,
    vm_pointer_t, vm_prot_t, vm_prot_t, int, vm_offset_t);
int vm_map_lookup (vm_map_t *, vm_offset_t, vm_prot_t, vm_map_entry_t *, vm_object_t *,
    vm_pindex_t *, vm_prot_t *, boolean_t *);
int vm_map_lookup_locked(vm_map_t *, vm_offset_t, vm_prot_t, vm_map_entry_t *, vm_object_t *,
    vm_pindex_t *, vm_prot_t *, boolean_t *);
void vm_map_lookup_done (vm_map_t, vm_map_entry_t);
boolean_t vm_map_lookup_entry (vm_map_t, vm_offset_t, vm_map_entry_t *);
bool vm_map_reservation_is_unmapped(vm_map_t, vm_offset_t);
int vm_map_reservation_delete(vm_map_t, vm_offset_t);
int vm_map_reservation_delete_locked(vm_map_t, vm_offset_t);
int vm_map_reservation_create(vm_map_t, vm_pointer_t *, vm_size_t, vm_offset_t,
    vm_prot_t);
int vm_map_reservation_create_locked(vm_map_t, vm_pointer_t *, vm_size_t, vm_prot_t);
int vm_map_reservation_get(vm_map_t, vm_offset_t, vm_size_t, vm_offset_t *);
#if __has_feature(capabilities)
int vm_map_prot2perms(vm_prot_t prot);
#endif
#ifdef __CHERI_PURE_CAPABILITY__
vm_pointer_t _vm_map_buildcap(vm_map_t map, vm_offset_t addr, vm_size_t length,
    vm_prot_t prot);
#define	vm_map_buildcap(map, addr, length, prot)	\
    _vm_map_buildcap(map, addr, length, prot)
#else
#define	vm_map_buildcap(map, addr, length, prot) (addr)
#endif

static inline vm_map_entry_t
vm_map_entry_first(vm_map_t map)
{

	return (map->header.right);
}

static inline vm_map_entry_t
vm_map_entry_succ(vm_map_entry_t entry)
{
	vm_map_entry_t after;

	after = entry->right;
	if (after->left->start > entry->start) {
		do
			after = after->left;
		while (after->left != entry);
	}
	return (after);
}

#define VM_MAP_ENTRY_FOREACH(it, map)		\
	for ((it) = vm_map_entry_first(map);	\
	    (it) != &(map)->header;		\
	    (it) = vm_map_entry_succ(it))

#define	VM_MAP_PROTECT_SET_PROT		0x0001
#define	VM_MAP_PROTECT_SET_MAXPROT	0x0002
#define	VM_MAP_PROTECT_KEEP_CAP		0x0004

int vm_map_protect(vm_map_t map, vm_offset_t start, vm_offset_t end,
    vm_prot_t new_prot, vm_prot_t new_maxprot, int flags);
int vm_map_remove_locked(vm_map_t, vm_offset_t, vm_offset_t);
int vm_map_remove (vm_map_t, vm_offset_t, vm_offset_t);
int vm_map_clear(vm_map_t);
void vm_map_try_merge_entries(vm_map_t map, vm_map_entry_t prev,
    vm_map_entry_t entry);
void vm_map_startup (void);
int vm_map_submap (vm_map_t, vm_pointer_t, vm_pointer_t, vm_map_t);
int vm_map_sync(vm_map_t, vm_offset_t, vm_offset_t, boolean_t, boolean_t,
    boolean_t);
int vm_map_madvise (vm_map_t, vm_offset_t, vm_offset_t, int);
int vm_map_stack (vm_map_t, vm_pointer_t, vm_size_t, vm_prot_t, vm_prot_t, int);
int vm_map_unwire(vm_map_t map, vm_offset_t start, vm_offset_t end,
    int flags);
int vm_map_wire(vm_map_t map, vm_offset_t start, vm_offset_t end, int flags);
int vm_map_wire_locked(vm_map_t map, vm_offset_t start, vm_offset_t end,
    int flags);
long vmspace_swap_count(struct vmspace *vmspace);
void vm_map_entry_set_vnode_text(vm_map_entry_t entry, bool add);
#endif				/* _KERNEL */
#endif				/* _VM_MAP_ */
// CHERI CHANGES START
// {
//   "updated": 20200706,
//   "target_type": "header",
//   "changes": [
//     "support"
//   ],
//   "changes_purecap": [
//     "support",
//     "pointer_as_integer"
//   ],
//   "change_comment": ""
// }
// CHERI CHANGES END<|MERGE_RESOLUTION|>--- conflicted
+++ resolved
@@ -79,7 +79,7 @@
  *	vm_map_entry_t		an entry in an address map.
  */
 
-typedef u_char vm_flags_t;
+typedef u_short vm_flags_t;
 typedef u_int vm_eflags_t;
 
 /*
@@ -235,11 +235,8 @@
 #define	MAP_ASLR_IGNSTART	0x10	/* ASLR ignores data segment */
 #define	MAP_REPLENISH		0x20	/* kmapent zone needs to be refilled */
 #define	MAP_WXORX		0x40	/* enforce W^X */
-<<<<<<< HEAD
-#define	MAP_RESERVATIONS	0x80	/* Don't merge reservations */
-=======
 #define	MAP_ASLR_STACK		0x80	/* stack location is randomized */
->>>>>>> 1811c1e9
+#define	MAP_RESERVATIONS	0x8000	/* Don't merge reservations */
 
 #ifdef	_KERNEL
 #if defined(KLD_MODULE) && !defined(KLD_TIED)
@@ -310,13 +307,8 @@
 	segsz_t vm_ssize;	/* stack size (pages) */
 	caddr_t vm_taddr;	/* (c) user virtual address of text */
 	caddr_t vm_daddr;	/* (c) user virtual address of data */
-<<<<<<< HEAD
 	vm_offset_t vm_maxsaddr;	/* user VA at max stack growth */
-	vm_size_t vm_stkgap;	/* stack gap size in bytes */
-=======
-	caddr_t vm_maxsaddr;	/* user VA at max stack growth */
 	vm_offset_t vm_stacktop; /* top of the stack, may not be page-aligned */
->>>>>>> 1811c1e9
 	u_int vm_refcnt;	/* number of references */
 	/*
 	 * Keep the PMAP last, so that CPU-specific variations of that
