/*-
 * SPDX-License-Identifier: (BSD-3-Clause AND MIT-CMU)
 *
 * Copyright (c) 1991, 1993
 *	The Regents of the University of California.  All rights reserved.
 *
 * This code is derived from software contributed to Berkeley by
 * The Mach Operating System project at Carnegie-Mellon University.
 *
 * Redistribution and use in source and binary forms, with or without
 * modification, are permitted provided that the following conditions
 * are met:
 * 1. Redistributions of source code must retain the above copyright
 *    notice, this list of conditions and the following disclaimer.
 * 2. Redistributions in binary form must reproduce the above copyright
 *    notice, this list of conditions and the following disclaimer in the
 *    documentation and/or other materials provided with the distribution.
 * 3. Neither the name of the University nor the names of its contributors
 *    may be used to endorse or promote products derived from this software
 *    without specific prior written permission.
 *
 * THIS SOFTWARE IS PROVIDED BY THE REGENTS AND CONTRIBUTORS ``AS IS'' AND
 * ANY EXPRESS OR IMPLIED WARRANTIES, INCLUDING, BUT NOT LIMITED TO, THE
 * IMPLIED WARRANTIES OF MERCHANTABILITY AND FITNESS FOR A PARTICULAR PURPOSE
 * ARE DISCLAIMED.  IN NO EVENT SHALL THE REGENTS OR CONTRIBUTORS BE LIABLE
 * FOR ANY DIRECT, INDIRECT, INCIDENTAL, SPECIAL, EXEMPLARY, OR CONSEQUENTIAL
 * DAMAGES (INCLUDING, BUT NOT LIMITED TO, PROCUREMENT OF SUBSTITUTE GOODS
 * OR SERVICES; LOSS OF USE, DATA, OR PROFITS; OR BUSINESS INTERRUPTION)
 * HOWEVER CAUSED AND ON ANY THEORY OF LIABILITY, WHETHER IN CONTRACT, STRICT
 * LIABILITY, OR TORT (INCLUDING NEGLIGENCE OR OTHERWISE) ARISING IN ANY WAY
 * OUT OF THE USE OF THIS SOFTWARE, EVEN IF ADVISED OF THE POSSIBILITY OF
 * SUCH DAMAGE.
 *
 *	@(#)vm_map.h	8.9 (Berkeley) 5/17/95
 *
 *
 * Copyright (c) 1987, 1990 Carnegie-Mellon University.
 * All rights reserved.
 *
 * Authors: Avadis Tevanian, Jr., Michael Wayne Young
 *
 * Permission to use, copy, modify and distribute this software and
 * its documentation is hereby granted, provided that both the copyright
 * notice and this permission notice appear in all copies of the
 * software, derivative works or modified versions, and any portions
 * thereof, and that both notices appear in supporting documentation.
 *
 * CARNEGIE MELLON ALLOWS FREE USE OF THIS SOFTWARE IN ITS "AS IS"
 * CONDITION.  CARNEGIE MELLON DISCLAIMS ANY LIABILITY OF ANY KIND
 * FOR ANY DAMAGES WHATSOEVER RESULTING FROM THE USE OF THIS SOFTWARE.
 *
 * Carnegie Mellon requests users of this software to return to
 *
 *  Software Distribution Coordinator  or  Software.Distribution@CS.CMU.EDU
 *  School of Computer Science
 *  Carnegie Mellon University
 *  Pittsburgh PA 15213-3890
 *
 * any improvements or extensions that they make and grant Carnegie the
 * rights to redistribute these changes.
 *
 * $FreeBSD$
 */

/*
 *	Virtual memory map module definitions.
 */
#ifndef	_VM_MAP_
#define	_VM_MAP_

#include <sys/lock.h>
#include <sys/sx.h>
#include <sys/_mutex.h>

/*
 *	Types defined:
 *
 *	vm_map_t		the high-level address map data structure.
 *	vm_map_entry_t		an entry in an address map.
 */

typedef u_char vm_flags_t;
typedef u_int vm_eflags_t;

/*
 *	Objects which live in maps may be either VM objects, or
 *	another map (called a "sharing map") which denotes read-write
 *	sharing with other maps.
 */
union vm_map_object {
	struct vm_object *vm_object;	/* object object */
	struct vm_map *sub_map;		/* belongs to another map */
};

/*
 *	Address map entries consist of start and end addresses,
 *	a VM object (or sharing map) and offset into that object,
 *	and user-exported inheritance and protection information.
 *	Also included is control information for virtual copy operations.
 */
struct vm_map_entry {
	struct vm_map_entry *left;	/* left child or previous entry */
	struct vm_map_entry *right;	/* right child or next entry */
	vm_offset_t start;		/* start address */
	vm_offset_t end;		/* end address */
	vm_offset_t reservation;	/* VM reservation ID (lowest VA)  */
	vm_offset_t next_read;		/* vaddr of the next sequential read */
	vm_size_t max_free;		/* max free space in subtree */
	union vm_map_object object;	/* object I point to */
	vm_ooffset_t offset;		/* offset into object */
	vm_eflags_t eflags;		/* map entry flags */
	vm_prot_t protection;		/* protection code */
	vm_prot_t max_protection;	/* maximum protection */
	vm_inherit_t inheritance;	/* inheritance */
	uint8_t read_ahead;		/* pages in the read-ahead window */
	int wired_count;		/* can be paged if = 0 */
	struct ucred *cred;		/* tmp storage for creator ref */
	struct thread *wiring_thread;
};

#define	MAP_ENTRY_NOSYNC		0x00000001
#define	MAP_ENTRY_IS_SUB_MAP		0x00000002
#define	MAP_ENTRY_COW			0x00000004
#define	MAP_ENTRY_NEEDS_COPY		0x00000008
#define	MAP_ENTRY_NOFAULT		0x00000010
#define	MAP_ENTRY_USER_WIRED		0x00000020

#define	MAP_ENTRY_BEHAV_NORMAL		0x00000000	/* default behavior */
#define	MAP_ENTRY_BEHAV_SEQUENTIAL	0x00000040	/* expect sequential
							   access */
#define	MAP_ENTRY_BEHAV_RANDOM		0x00000080	/* expect random
							   access */
#define	MAP_ENTRY_BEHAV_RESERVED	0x000000c0	/* future use */
#define	MAP_ENTRY_BEHAV_MASK		0x000000c0
#define	MAP_ENTRY_IN_TRANSITION		0x00000100	/* entry being
							   changed */
#define	MAP_ENTRY_NEEDS_WAKEUP		0x00000200	/* waiters in
							   transition */
#define	MAP_ENTRY_NOCOREDUMP		0x00000400	/* don't include in
							   a core */
#define	MAP_ENTRY_VN_EXEC		0x00000800	/* text vnode mapping */
#define	MAP_ENTRY_GROWS_DOWN		0x00001000	/* top-down stacks */
#define	MAP_ENTRY_GROWS_UP		0x00002000	/* bottom-up stacks */

#define	MAP_ENTRY_WIRE_SKIPPED		0x00004000
#define	MAP_ENTRY_WRITECNT		0x00008000	/* tracked writeable
							   mapping */
#define	MAP_ENTRY_GUARD			0x00010000
#define	MAP_ENTRY_STACK_GAP_DN		0x00020000
#define	MAP_ENTRY_STACK_GAP_UP		0x00040000
#define	MAP_ENTRY_HEADER		0x00080000
/* Gap for MAP_ENTRY_SPLIT_BOUNDARY_MASK */
#define	MAP_ENTRY_UNMAPPED		0x00400000

#define	MAP_ENTRY_SPLIT_BOUNDARY_MASK	0x00300000

#define	MAP_ENTRY_SPLIT_BOUNDARY_SHIFT	20

/*
 * Mask for all the capability permission bits that are mapped to vm_prot_t.
 */
#define	MAP_CAP_PERM_MASK					\
	(CHERI_PERM_LOAD | CHERI_PERM_STORE | CHERI_PERM_EXECUTE |	\
	 CHERI_PERM_LOAD_CAP | CHERI_PERM_STORE_CAP |			\
	 CHERI_PERM_STORE_LOCAL_CAP)

#ifdef	_KERNEL
static __inline u_char
vm_map_entry_behavior(vm_map_entry_t entry)
{
	return (entry->eflags & MAP_ENTRY_BEHAV_MASK);
}

static __inline int
vm_map_entry_user_wired_count(vm_map_entry_t entry)
{
	if (entry->eflags & MAP_ENTRY_USER_WIRED)
		return (1);
	return (0);
}

static __inline int
vm_map_entry_system_wired_count(vm_map_entry_t entry)
{
	return (entry->wired_count - vm_map_entry_user_wired_count(entry));
}
#endif	/* _KERNEL */

/*
 *	A map is a set of map entries.  These map entries are
 *	organized as a threaded binary search tree.  Both structures
 *	are ordered based upon the start and end addresses contained
 *	within each map entry.  The largest gap between an entry in a
 *	subtree and one of its neighbors is saved in the max_free
 *	field, and that field is updated when the tree is
 *	restructured.
 *
 *	Sleator and Tarjan's top-down splay algorithm is employed to
 *	control height imbalance in the binary search tree.
 *
 *	The map's min offset value is stored in map->header.end, and
 *	its max offset value is stored in map->header.start.  These
 *	values act as sentinels for any forward or backward address
 *	scan of the list.  The right and left fields of the map
 *	header point to the first and list map entries.  The map
 *	header has a special value for the eflags field,
 *	MAP_ENTRY_HEADER, that is set initially, is never changed,
 *	and prevents an eflags match of the header with any other map
 *	entry.
 *
 *	List of locks
 *	(c)	const until freed
 */
struct vm_map {
	struct vm_map_entry header;	/* List of entries */
	struct sx lock;			/* Lock for map data */
	struct mtx system_mtx;
	int nentries;			/* Number of entries */
	vm_size_t size;			/* virtual size */
	u_int timestamp;		/* Version number */
	u_char needs_wakeup;
	u_char system_map;		/* (c) Am I a system map? */
	vm_flags_t flags;		/* flags for this vm_map */
	vm_map_entry_t root;		/* Root of a binary search tree */
	pmap_t pmap;			/* (c) Physical map */
	vm_offset_t anon_loc;
	int busy;
#ifdef __CHERI_PURE_CAPABILITY__
	void *map_capability;		/* Capability spanning the whole map */
#endif
#ifdef DIAGNOSTIC
	int nupdates;
#endif
};

/*
 * vm_flags_t values
 */
#define MAP_WIREFUTURE		0x01	/* wire all future pages */
#define	MAP_BUSY_WAKEUP		0x02
#define	MAP_IS_SUB_MAP		0x04	/* has parent */
#define	MAP_ASLR		0x08	/* enabled ASLR */
#define	MAP_ASLR_IGNSTART	0x10
#define	MAP_REPLENISH		0x20
#define	MAP_RESERVATIONS	0x40	/* Don't merge reservations */

#ifdef	_KERNEL
#if defined(KLD_MODULE) && !defined(KLD_TIED)
#define	vm_map_max(map)		vm_map_max_KBI((map))
#define	vm_map_min(map)		vm_map_min_KBI((map))
#define	vm_map_pmap(map)	vm_map_pmap_KBI((map))
#define	vm_map_range_valid(map, start, end)	\
	vm_map_range_valid_KBI((map), (start), (end))
#else
static __inline vm_offset_t
vm_map_max(const struct vm_map *map)
{

	return (map->header.start);
}

static __inline vm_offset_t
vm_map_min(const struct vm_map *map)
{

	return (map->header.end);
}

static __inline pmap_t
vm_map_pmap(vm_map_t map)
{
	return (map->pmap);
}

static __inline void
vm_map_modflags(vm_map_t map, vm_flags_t set, vm_flags_t clear)
{
	map->flags = (map->flags | set) & ~clear;
}

static inline bool
vm_map_range_valid(vm_map_t map, vm_offset_t start, vm_offset_t end)
{
	if (end < start)
		return (false);
	if (start < vm_map_min(map) || end > vm_map_max(map))
		return (false);
	return (true);
}

#endif	/* KLD_MODULE */
#ifdef __CHERI_PURE_CAPABILITY__
static __inline void *
vm_map_rootcap(vm_map_t map)
{
	return (map->map_capability);
}
#endif
#endif	/* _KERNEL */

/*
 * Shareable process virtual address space.
 *
 * List of locks
 *	(c)	const until freed
 */
struct vmspace {
	struct vm_map vm_map;	/* VM address map */
	struct shmmap_state *vm_shm;	/* SYS5 shared memory private data XXX */
	segsz_t vm_swrss;	/* resident set size before last swap */
	segsz_t vm_tsize;	/* text size (pages) XXX */
	segsz_t vm_dsize;	/* data size (pages) XXX */
	segsz_t vm_ssize;	/* stack size (pages) */
	caddr_t vm_taddr;	/* (c) user virtual address of text */
	caddr_t vm_daddr;	/* (c) user virtual address of data */
	vm_offset_t vm_maxsaddr;	/* user VA at max stack growth */
	u_int vm_refcnt;	/* number of references */
	/*
	 * Keep the PMAP last, so that CPU-specific variations of that
	 * structure on a single architecture don't result in offset
	 * variations of the machine-independent fields in the vmspace.
	 */
	struct pmap vm_pmap;	/* private physical map */
};

#ifdef	_KERNEL
static __inline pmap_t
vmspace_pmap(struct vmspace *vmspace)
{
	return &vmspace->vm_pmap;
}
#endif	/* _KERNEL */

#ifdef	_KERNEL
/*
 *	Macros:		vm_map_lock, etc.
 *	Function:
 *		Perform locking on the data portion of a map.  Note that
 *		these macros mimic procedure calls returning void.  The
 *		semicolon is supplied by the user of these macros, not
 *		by the macros themselves.  The macros can safely be used
 *		as unbraced elements in a higher level statement.
 */

void _vm_map_lock(vm_map_t map, const char *file, int line);
void _vm_map_unlock(vm_map_t map, const char *file, int line);
int _vm_map_unlock_and_wait(vm_map_t map, int timo, const char *file, int line);
void _vm_map_lock_read(vm_map_t map, const char *file, int line);
void _vm_map_unlock_read(vm_map_t map, const char *file, int line);
int _vm_map_trylock(vm_map_t map, const char *file, int line);
int _vm_map_trylock_read(vm_map_t map, const char *file, int line);
int _vm_map_lock_upgrade(vm_map_t map, const char *file, int line);
void _vm_map_lock_downgrade(vm_map_t map, const char *file, int line);
int vm_map_locked(vm_map_t map);
void vm_map_wakeup(vm_map_t map);
void vm_map_busy(vm_map_t map);
void vm_map_unbusy(vm_map_t map);
void vm_map_wait_busy(vm_map_t map);
vm_offset_t vm_map_max_KBI(const struct vm_map *map);
vm_offset_t vm_map_min_KBI(const struct vm_map *map);
pmap_t vm_map_pmap_KBI(vm_map_t map);
bool vm_map_range_valid_KBI(vm_map_t map, vm_offset_t start, vm_offset_t end);

#define	vm_map_lock(map)	_vm_map_lock(map, LOCK_FILE, LOCK_LINE)
#define	vm_map_unlock(map)	_vm_map_unlock(map, LOCK_FILE, LOCK_LINE)
#define	vm_map_unlock_and_wait(map, timo)	\
			_vm_map_unlock_and_wait(map, timo, LOCK_FILE, LOCK_LINE)
#define	vm_map_lock_read(map)	_vm_map_lock_read(map, LOCK_FILE, LOCK_LINE)
#define	vm_map_unlock_read(map)	_vm_map_unlock_read(map, LOCK_FILE, LOCK_LINE)
#define	vm_map_trylock(map)	_vm_map_trylock(map, LOCK_FILE, LOCK_LINE)
#define	vm_map_trylock_read(map)	\
			_vm_map_trylock_read(map, LOCK_FILE, LOCK_LINE)
#define	vm_map_lock_upgrade(map)	\
			_vm_map_lock_upgrade(map, LOCK_FILE, LOCK_LINE)
#define	vm_map_lock_downgrade(map)	\
			_vm_map_lock_downgrade(map, LOCK_FILE, LOCK_LINE)

long vmspace_resident_count(struct vmspace *vmspace);

#endif	/* _KERNEL */

/*
 * Copy-on-write flags for vm_map operations
 */
#define	MAP_INHERIT_SHARE	0x00000001
#define	MAP_COPY_ON_WRITE	0x00000002
#define	MAP_NOFAULT		0x00000004
#define	MAP_PREFAULT		0x00000008
#define	MAP_PREFAULT_PARTIAL	0x00000010
#define	MAP_DISABLE_SYNCER	0x00000020
#define	MAP_CHECK_EXCL		0x00000040
#define	MAP_CREATE_GUARD	0x00000080
#define	MAP_DISABLE_COREDUMP	0x00000100
#define	MAP_PREFAULT_MADVISE	0x00000200    /* from (user) madvise request */
#define	MAP_WRITECOUNT		0x00000400
#define	MAP_REMAP		0x00000800
#define	MAP_STACK_GROWS_DOWN	0x00001000
#define	MAP_STACK_GROWS_UP	0x00002000
#define	MAP_ACC_CHARGED		0x00004000
#define	MAP_ACC_NO_CHARGE	0x00008000
#define	MAP_CREATE_STACK_GAP_UP	0x00010000
#define	MAP_CREATE_STACK_GAP_DN	0x00020000
#define	MAP_VN_EXEC		0x00040000

/* Gap for MAP_ENTRY_SPLIT_BOUNDARY_MASK */

#define	MAP_SPLIT_BOUNDARY_MASK	0x00180000

#define	MAP_SPLIT_BOUNDARY_SHIFT 19

/*
 * vm_fault option flags
 */
#define	VM_FAULT_NORMAL	0x00	/* Nothing special */
#define	VM_FAULT_WIRE	0x01	/* Wire the mapped page */
#define	VM_FAULT_DIRTY	0x02	/* Dirty the page; use w/VM_PROT_COPY */
#define	VM_FAULT_NOFILL	0x04	/* Fail if the pager doesn't have a copy */

/*
 * Initially, mappings are slightly sequential.  The maximum window size must
 * account for the map entry's "read_ahead" field being defined as an uint8_t.
 */
#define	VM_FAULT_READ_AHEAD_MIN		7
#define	VM_FAULT_READ_AHEAD_INIT	15
#define	VM_FAULT_READ_AHEAD_MAX		min(atop(MAXPHYS) - 1, UINT8_MAX)

/*
 * The following "find_space" options are supported by vm_map_find().
 *
 * For VMFS_ALIGNED_SPACE, the desired alignment is specified to
 * the macro argument as log base 2 of the desired alignment.
 */
#define	VMFS_NO_SPACE		0	/* don't find; use the given range */
#define	VMFS_ANY_SPACE		1	/* find a range with any alignment */
#define	VMFS_OPTIMAL_SPACE	2	/* find a range with optimal alignment*/
#define	VMFS_SUPER_SPACE	3	/* find a superpage-aligned range */
#define	VMFS_ALIGNED_SPACE(x)	((x) << 8) /* find a range with fixed alignment */

/*
 * vm_map_wire and vm_map_unwire option flags
 */
#define VM_MAP_WIRE_SYSTEM	0	/* wiring in a kernel map */
#define VM_MAP_WIRE_USER	1	/* wiring in a user map */

#define VM_MAP_WIRE_NOHOLES	0	/* region must not have holes */
#define VM_MAP_WIRE_HOLESOK	2	/* region may have holes */

#define VM_MAP_WIRE_WRITE	4	/* Validate writable. */

typedef int vm_map_entry_reader(void *token, vm_map_entry_t addr, 
    vm_map_entry_t dest);

#ifndef _KERNEL
/*
 * Find the successor of a map_entry, using a reader to dereference pointers.
 * '*clone' is a copy of a vm_map entry.  'reader' is used to copy a map entry
 * at some address into '*clone'.  Change *clone to a copy of the next map
 * entry, and return the address of that entry, or NULL if copying has failed.
 *
 * This function is made available to user-space code that needs to traverse
 * map entries.
 */
static inline vm_map_entry_t
vm_map_entry_read_succ(void *token, struct vm_map_entry *const clone,
    vm_map_entry_reader reader)
{
	vm_map_entry_t after, backup;
	vm_offset_t start;

	after = clone->right;
	start = clone->start;
	if (!reader(token, after, clone))
		return (NULL);
	backup = clone->left;
	if (!reader(token, backup, clone))
		return (NULL);
	if (clone->start > start) {
		do {
			after = backup;
			backup = clone->left;
			if (!reader(token, backup, clone))
				return (NULL);
		} while (clone->start != start);
	}
	if (!reader(token, after, clone))
		return (NULL);
	return (after);
}
#endif				/* ! _KERNEL */

#ifdef _KERNEL
boolean_t vm_map_check_protection (vm_map_t, vm_offset_t, vm_offset_t, vm_prot_t);
int vm_map_delete(vm_map_t, vm_offset_t, vm_offset_t, bool);
<<<<<<< HEAD
int vm_map_find(vm_map_t, vm_object_t, vm_ooffset_t, vm_pointer_t *, vm_size_t,
=======
int vm_map_find(vm_map_t, vm_object_t, vm_ooffset_t, vm_offset_t *, vm_size_t,
>>>>>>> 38053e75
    vm_offset_t, int, vm_prot_t, vm_prot_t, int);
int vm_map_find_min(vm_map_t, vm_object_t, vm_ooffset_t, vm_pointer_t *,
    vm_size_t, vm_offset_t, vm_offset_t, int, vm_prot_t, vm_prot_t, int);
int vm_map_find_aligned(vm_map_t map, vm_offset_t *addr, vm_size_t length,
    vm_offset_t max_addr, vm_offset_t alignment);
int vm_map_fixed(vm_map_t, vm_object_t, vm_ooffset_t, vm_pointer_t, vm_size_t,
    vm_prot_t, vm_prot_t, int);
vm_offset_t vm_map_findspace(vm_map_t, vm_offset_t, vm_size_t);
<<<<<<< HEAD
int vm_map_alignspace(vm_map_t map, vm_object_t object, vm_ooffset_t offset,
    vm_offset_t *addr, vm_size_t length, vm_offset_t max_addr,
    vm_offset_t alignment);
=======
int vm_map_alignspace(vm_map_t, vm_object_t, vm_ooffset_t,
    vm_offset_t *, vm_size_t, vm_offset_t, vm_offset_t);
>>>>>>> 38053e75
int vm_map_inherit (vm_map_t, vm_offset_t, vm_offset_t, vm_inherit_t);
void vm_map_init(vm_map_t, pmap_t, vm_pointer_t, vm_pointer_t);
int vm_map_insert (vm_map_t, vm_object_t, vm_ooffset_t, vm_pointer_t,
    vm_pointer_t, vm_prot_t, vm_prot_t, int, vm_offset_t);
int vm_map_lookup (vm_map_t *, vm_offset_t, vm_prot_t, vm_map_entry_t *, vm_object_t *,
    vm_pindex_t *, vm_prot_t *, boolean_t *);
int vm_map_lookup_locked(vm_map_t *, vm_offset_t, vm_prot_t, vm_map_entry_t *, vm_object_t *,
    vm_pindex_t *, vm_prot_t *, boolean_t *);
void vm_map_lookup_done (vm_map_t, vm_map_entry_t);
boolean_t vm_map_lookup_entry (vm_map_t, vm_offset_t, vm_map_entry_t *);
bool vm_map_reservation_is_unmapped(vm_map_t, vm_offset_t);
int vm_map_reservation_delete(vm_map_t, vm_offset_t);
int vm_map_reservation_delete_locked(vm_map_t, vm_offset_t);
int vm_map_reservation_create(vm_map_t, vm_pointer_t *, vm_size_t, vm_offset_t,
    vm_prot_t);
<<<<<<< HEAD
int vm_map_reservation_create_fixed(vm_map_t, vm_pointer_t *, vm_size_t,
    vm_offset_t, vm_prot_t);
=======
>>>>>>> 38053e75
int vm_map_reservation_create_locked(vm_map_t, vm_pointer_t *, vm_size_t, vm_prot_t);
#if __has_feature(capabilities)
int vm_map_prot2perms(vm_prot_t prot);
#endif
<<<<<<< HEAD
#ifdef __CHERI_PURE_CAPABILITY__
vm_pointer_t _vm_map_buildcap(vm_map_t map, vm_offset_t addr, vm_size_t length,
    vm_prot_t prot);
#define	vm_map_buildcap(map, addr, length, prot)	\
    _vm_map_buildcap(map, addr, length, prot)
#else
#define	vm_map_buildcap(map, addr, length, prot) (addr)
#endif
=======
#define	vm_map_buildcap(map, addr, length, prot) (addr)
>>>>>>> 38053e75

static inline vm_map_entry_t
vm_map_entry_first(vm_map_t map)
{

	return (map->header.right);
}

static inline vm_map_entry_t
vm_map_entry_succ(vm_map_entry_t entry)
{
	vm_map_entry_t after;

	after = entry->right;
	if (after->left->start > entry->start) {
		do
			after = after->left;
		while (after->left != entry);
	}
	return (after);
}

#define VM_MAP_ENTRY_FOREACH(it, map)		\
	for ((it) = vm_map_entry_first(map);	\
	    (it) != &(map)->header;		\
	    (it) = vm_map_entry_succ(it))
int vm_map_protect (vm_map_t, vm_offset_t, vm_offset_t, vm_prot_t, boolean_t,
    boolean_t);
int vm_map_remove_locked(vm_map_t, vm_offset_t, vm_offset_t);
int vm_map_remove (vm_map_t, vm_offset_t, vm_offset_t);
int vm_map_clear(vm_map_t);
void vm_map_try_merge_entries(vm_map_t map, vm_map_entry_t prev,
    vm_map_entry_t entry);
void vm_map_startup (void);
int vm_map_submap (vm_map_t, vm_pointer_t, vm_pointer_t, vm_map_t);
int vm_map_sync(vm_map_t, vm_offset_t, vm_offset_t, boolean_t, boolean_t,
    boolean_t);
int vm_map_madvise (vm_map_t, vm_offset_t, vm_offset_t, int);
int vm_map_stack (vm_map_t, vm_pointer_t, vm_size_t, vm_prot_t, vm_prot_t, int);
int vm_map_unwire(vm_map_t map, vm_offset_t start, vm_offset_t end,
    int flags);
int vm_map_wire(vm_map_t map, vm_offset_t start, vm_offset_t end, int flags);
int vm_map_wire_locked(vm_map_t map, vm_offset_t start, vm_offset_t end,
    int flags);
long vmspace_swap_count(struct vmspace *vmspace);
void vm_map_entry_set_vnode_text(vm_map_entry_t entry, bool add);
#endif				/* _KERNEL */
#endif				/* _VM_MAP_ */
// CHERI CHANGES START
// {
//   "updated": 20200706,
//   "target_type": "header",
//   "changes": [
//     "support"
//   ],
//   "changes_purecap": [
//     "support",
//     "pointer_as_integer"
//   ],
//   "change_comment": ""
// }
// CHERI CHANGES END<|MERGE_RESOLUTION|>--- conflicted
+++ resolved
@@ -491,11 +491,7 @@
 #ifdef _KERNEL
 boolean_t vm_map_check_protection (vm_map_t, vm_offset_t, vm_offset_t, vm_prot_t);
 int vm_map_delete(vm_map_t, vm_offset_t, vm_offset_t, bool);
-<<<<<<< HEAD
-int vm_map_find(vm_map_t, vm_object_t, vm_ooffset_t, vm_pointer_t *, vm_size_t,
-=======
 int vm_map_find(vm_map_t, vm_object_t, vm_ooffset_t, vm_offset_t *, vm_size_t,
->>>>>>> 38053e75
     vm_offset_t, int, vm_prot_t, vm_prot_t, int);
 int vm_map_find_min(vm_map_t, vm_object_t, vm_ooffset_t, vm_pointer_t *,
     vm_size_t, vm_offset_t, vm_offset_t, int, vm_prot_t, vm_prot_t, int);
@@ -504,14 +500,8 @@
 int vm_map_fixed(vm_map_t, vm_object_t, vm_ooffset_t, vm_pointer_t, vm_size_t,
     vm_prot_t, vm_prot_t, int);
 vm_offset_t vm_map_findspace(vm_map_t, vm_offset_t, vm_size_t);
-<<<<<<< HEAD
-int vm_map_alignspace(vm_map_t map, vm_object_t object, vm_ooffset_t offset,
-    vm_offset_t *addr, vm_size_t length, vm_offset_t max_addr,
-    vm_offset_t alignment);
-=======
 int vm_map_alignspace(vm_map_t, vm_object_t, vm_ooffset_t,
     vm_offset_t *, vm_size_t, vm_offset_t, vm_offset_t);
->>>>>>> 38053e75
 int vm_map_inherit (vm_map_t, vm_offset_t, vm_offset_t, vm_inherit_t);
 void vm_map_init(vm_map_t, pmap_t, vm_pointer_t, vm_pointer_t);
 int vm_map_insert (vm_map_t, vm_object_t, vm_ooffset_t, vm_pointer_t,
@@ -527,27 +517,11 @@
 int vm_map_reservation_delete_locked(vm_map_t, vm_offset_t);
 int vm_map_reservation_create(vm_map_t, vm_pointer_t *, vm_size_t, vm_offset_t,
     vm_prot_t);
-<<<<<<< HEAD
-int vm_map_reservation_create_fixed(vm_map_t, vm_pointer_t *, vm_size_t,
-    vm_offset_t, vm_prot_t);
-=======
->>>>>>> 38053e75
 int vm_map_reservation_create_locked(vm_map_t, vm_pointer_t *, vm_size_t, vm_prot_t);
 #if __has_feature(capabilities)
 int vm_map_prot2perms(vm_prot_t prot);
 #endif
-<<<<<<< HEAD
-#ifdef __CHERI_PURE_CAPABILITY__
-vm_pointer_t _vm_map_buildcap(vm_map_t map, vm_offset_t addr, vm_size_t length,
-    vm_prot_t prot);
-#define	vm_map_buildcap(map, addr, length, prot)	\
-    _vm_map_buildcap(map, addr, length, prot)
-#else
 #define	vm_map_buildcap(map, addr, length, prot) (addr)
-#endif
-=======
-#define	vm_map_buildcap(map, addr, length, prot) (addr)
->>>>>>> 38053e75
 
 static inline vm_map_entry_t
 vm_map_entry_first(vm_map_t map)
