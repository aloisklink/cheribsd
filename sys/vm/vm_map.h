/*-
 * SPDX-License-Identifier: (BSD-3-Clause AND MIT-CMU)
 *
 * Copyright (c) 1991, 1993
 *	The Regents of the University of California.  All rights reserved.
 *
 * This code is derived from software contributed to Berkeley by
 * The Mach Operating System project at Carnegie-Mellon University.
 *
 * Redistribution and use in source and binary forms, with or without
 * modification, are permitted provided that the following conditions
 * are met:
 * 1. Redistributions of source code must retain the above copyright
 *    notice, this list of conditions and the following disclaimer.
 * 2. Redistributions in binary form must reproduce the above copyright
 *    notice, this list of conditions and the following disclaimer in the
 *    documentation and/or other materials provided with the distribution.
 * 3. Neither the name of the University nor the names of its contributors
 *    may be used to endorse or promote products derived from this software
 *    without specific prior written permission.
 *
 * THIS SOFTWARE IS PROVIDED BY THE REGENTS AND CONTRIBUTORS ``AS IS'' AND
 * ANY EXPRESS OR IMPLIED WARRANTIES, INCLUDING, BUT NOT LIMITED TO, THE
 * IMPLIED WARRANTIES OF MERCHANTABILITY AND FITNESS FOR A PARTICULAR PURPOSE
 * ARE DISCLAIMED.  IN NO EVENT SHALL THE REGENTS OR CONTRIBUTORS BE LIABLE
 * FOR ANY DIRECT, INDIRECT, INCIDENTAL, SPECIAL, EXEMPLARY, OR CONSEQUENTIAL
 * DAMAGES (INCLUDING, BUT NOT LIMITED TO, PROCUREMENT OF SUBSTITUTE GOODS
 * OR SERVICES; LOSS OF USE, DATA, OR PROFITS; OR BUSINESS INTERRUPTION)
 * HOWEVER CAUSED AND ON ANY THEORY OF LIABILITY, WHETHER IN CONTRACT, STRICT
 * LIABILITY, OR TORT (INCLUDING NEGLIGENCE OR OTHERWISE) ARISING IN ANY WAY
 * OUT OF THE USE OF THIS SOFTWARE, EVEN IF ADVISED OF THE POSSIBILITY OF
 * SUCH DAMAGE.
 *
 *	@(#)vm_map.h	8.9 (Berkeley) 5/17/95
 *
 *
 * Copyright (c) 1987, 1990 Carnegie-Mellon University.
 * All rights reserved.
 *
 * Authors: Avadis Tevanian, Jr., Michael Wayne Young
 *
 * Permission to use, copy, modify and distribute this software and
 * its documentation is hereby granted, provided that both the copyright
 * notice and this permission notice appear in all copies of the
 * software, derivative works or modified versions, and any portions
 * thereof, and that both notices appear in supporting documentation.
 *
 * CARNEGIE MELLON ALLOWS FREE USE OF THIS SOFTWARE IN ITS "AS IS"
 * CONDITION.  CARNEGIE MELLON DISCLAIMS ANY LIABILITY OF ANY KIND
 * FOR ANY DAMAGES WHATSOEVER RESULTING FROM THE USE OF THIS SOFTWARE.
 *
 * Carnegie Mellon requests users of this software to return to
 *
 *  Software Distribution Coordinator  or  Software.Distribution@CS.CMU.EDU
 *  School of Computer Science
 *  Carnegie Mellon University
 *  Pittsburgh PA 15213-3890
 *
 * any improvements or extensions that they make and grant Carnegie the
 * rights to redistribute these changes.
 *
 * $FreeBSD$
 */

/*
 *	Virtual memory map module definitions.
 */
#ifndef	_VM_MAP_
#define	_VM_MAP_

#include <sys/lock.h>
#include <sys/sx.h>
#include <sys/_mutex.h>

/*
 *	Types defined:
 *
 *	vm_map_t		the high-level address map data structure.
 *	vm_map_entry_t		an entry in an address map.
 */

typedef u_char vm_flags_t;
typedef u_int vm_eflags_t;

/*
 *	Objects which live in maps may be either VM objects, or
 *	another map (called a "sharing map") which denotes read-write
 *	sharing with other maps.
 */
union vm_map_object {
	struct vm_object *vm_object;	/* object object */
	struct vm_map *sub_map;		/* belongs to another map */
};

/*
 *	Address map entries consist of start and end addresses,
 *	a VM object (or sharing map) and offset into that object,
 *	and user-exported inheritance and protection information.
 *	Also included is control information for virtual copy operations.
 */
struct vm_map_entry {
	struct vm_map_entry *left;	/* left child or previous entry */
	struct vm_map_entry *right;	/* right child or next entry */
	vm_offset_t start;		/* start address */
	vm_offset_t end;		/* end address */
	vm_offset_t reservation;	/* VM reservation ID (lowest VA)  */
	vm_offset_t next_read;		/* vaddr of the next sequential read */
	vm_size_t max_free;		/* max free space in subtree */
	union vm_map_object object;	/* object I point to */
	vm_ooffset_t offset;		/* offset into object */
	vm_eflags_t eflags;		/* map entry flags */
	vm_prot_t protection;		/* protection code */
	vm_prot_t max_protection;	/* maximum protection */
	vm_inherit_t inheritance;	/* inheritance */
	uint8_t read_ahead;		/* pages in the read-ahead window */
	int wired_count;		/* can be paged if = 0 */
	struct ucred *cred;		/* tmp storage for creator ref */
	struct thread *wiring_thread;
};

#define	MAP_ENTRY_NOSYNC		0x00000001
#define	MAP_ENTRY_IS_SUB_MAP		0x00000002
#define	MAP_ENTRY_COW			0x00000004
#define	MAP_ENTRY_NEEDS_COPY		0x00000008
#define	MAP_ENTRY_NOFAULT		0x00000010
#define	MAP_ENTRY_USER_WIRED		0x00000020

#define	MAP_ENTRY_BEHAV_NORMAL		0x00000000	/* default behavior */
#define	MAP_ENTRY_BEHAV_SEQUENTIAL	0x00000040	/* expect sequential
							   access */
#define	MAP_ENTRY_BEHAV_RANDOM		0x00000080	/* expect random
							   access */
#define	MAP_ENTRY_BEHAV_RESERVED	0x000000c0	/* future use */
#define	MAP_ENTRY_BEHAV_MASK		0x000000c0
#define	MAP_ENTRY_IN_TRANSITION		0x00000100	/* entry being
							   changed */
#define	MAP_ENTRY_NEEDS_WAKEUP		0x00000200	/* waiters in
							   transition */
#define	MAP_ENTRY_NOCOREDUMP		0x00000400	/* don't include in
							   a core */
#define	MAP_ENTRY_VN_EXEC		0x00000800	/* text vnode mapping */
#define	MAP_ENTRY_GROWS_DOWN		0x00001000	/* top-down stacks */
#define	MAP_ENTRY_GROWS_UP		0x00002000	/* bottom-up stacks */

#define	MAP_ENTRY_WIRE_SKIPPED		0x00004000
#define	MAP_ENTRY_WRITECNT		0x00008000	/* tracked writeable
							   mapping */
#define	MAP_ENTRY_GUARD			0x00010000
#define	MAP_ENTRY_STACK_GAP_DN		0x00020000
#define	MAP_ENTRY_STACK_GAP_UP		0x00040000
#define	MAP_ENTRY_HEADER		0x00080000
/* Gap for MAP_ENTRY_SPLIT_BOUNDARY_MASK */
#define	MAP_ENTRY_UNMAPPED		0x00400000

#define	MAP_ENTRY_SPLIT_BOUNDARY_MASK	0x00300000

#define	MAP_ENTRY_SPLIT_BOUNDARY_SHIFT	20

#ifdef	_KERNEL
static __inline u_char
vm_map_entry_behavior(vm_map_entry_t entry)
{
	return (entry->eflags & MAP_ENTRY_BEHAV_MASK);
}

static __inline int
vm_map_entry_user_wired_count(vm_map_entry_t entry)
{
	if (entry->eflags & MAP_ENTRY_USER_WIRED)
		return (1);
	return (0);
}

static __inline int
vm_map_entry_system_wired_count(vm_map_entry_t entry)
{
	return (entry->wired_count - vm_map_entry_user_wired_count(entry));
}
#endif	/* _KERNEL */

/*
 *	A map is a set of map entries.  These map entries are
 *	organized as a threaded binary search tree.  Both structures
 *	are ordered based upon the start and end addresses contained
 *	within each map entry.  The largest gap between an entry in a
 *	subtree and one of its neighbors is saved in the max_free
 *	field, and that field is updated when the tree is
 *	restructured.
 *
 *	Sleator and Tarjan's top-down splay algorithm is employed to
 *	control height imbalance in the binary search tree.
 *
 *	The map's min offset value is stored in map->header.end, and
 *	its max offset value is stored in map->header.start.  These
 *	values act as sentinels for any forward or backward address
 *	scan of the list.  The right and left fields of the map
 *	header point to the first and list map entries.  The map
 *	header has a special value for the eflags field,
 *	MAP_ENTRY_HEADER, that is set initially, is never changed,
 *	and prevents an eflags match of the header with any other map
 *	entry.
 *
 *	List of locks
 *	(c)	const until freed
 */
struct vm_map {
	struct vm_map_entry header;	/* List of entries */
	struct sx lock;			/* Lock for map data */
	struct mtx system_mtx;
	int nentries;			/* Number of entries */
	vm_size_t size;			/* virtual size */
	u_int timestamp;		/* Version number */
	u_char needs_wakeup;
	u_char system_map;		/* (c) Am I a system map? */
	vm_flags_t flags;		/* flags for this vm_map */
	vm_map_entry_t root;		/* Root of a binary search tree */
	pmap_t pmap;			/* (c) Physical map */
	vm_offset_t anon_loc;
	int busy;
#ifdef __CHERI_PURE_CAPABILITY__
	vm_pointer_t map_capability;	/* Capability spanning the whole map */
#endif
#ifdef DIAGNOSTIC
	int nupdates;
#endif
};

/*
 * vm_flags_t values
 */
#define MAP_WIREFUTURE		0x01	/* wire all future pages */
#define	MAP_BUSY_WAKEUP		0x02
#define	MAP_IS_SUB_MAP		0x04	/* has parent */
#define	MAP_ASLR		0x08	/* enabled ASLR */
#define	MAP_ASLR_IGNSTART	0x10
#define	MAP_REPLENISH		0x20
#define	MAP_WXORX		0x40	/* enforce W^X */
#define	MAP_RESERVATIONS	0x80	/* Don't merge reservations */

#ifdef	_KERNEL
#if defined(KLD_MODULE) && !defined(KLD_TIED)
#define	vm_map_max(map)		vm_map_max_KBI((map))
#define	vm_map_min(map)		vm_map_min_KBI((map))
#define	vm_map_pmap(map)	vm_map_pmap_KBI((map))
#define	vm_map_range_valid(map, start, end)	\
	vm_map_range_valid_KBI((map), (start), (end))
#else
static __inline vm_offset_t
vm_map_max(const struct vm_map *map)
{

	return (map->header.start);
}

static __inline vm_offset_t
vm_map_min(const struct vm_map *map)
{

	return (map->header.end);
}

static __inline pmap_t
vm_map_pmap(vm_map_t map)
{
	return (map->pmap);
}

static __inline void
vm_map_modflags(vm_map_t map, vm_flags_t set, vm_flags_t clear)
{
	map->flags = (map->flags | set) & ~clear;
}

static inline bool
vm_map_range_valid(vm_map_t map, vm_offset_t start, vm_offset_t end)
{
	if (end < start)
		return (false);
	if (start < vm_map_min(map) || end > vm_map_max(map))
		return (false);
	return (true);
}

#endif	/* KLD_MODULE */
#ifdef __CHERI_PURE_CAPABILITY__
static __inline vm_pointer_t
vm_map_rootcap(vm_map_t map)
{
	return (map->map_capability);
}
#endif
#endif	/* _KERNEL */

/*
 * Shareable process virtual address space.
 *
 * List of locks
 *	(c)	const until freed
 */
struct vmspace {
	struct vm_map vm_map;	/* VM address map */
	struct shmmap_state *vm_shm;	/* SYS5 shared memory private data XXX */
	segsz_t vm_swrss;	/* resident set size before last swap */
	segsz_t vm_tsize;	/* text size (pages) XXX */
	segsz_t vm_dsize;	/* data size (pages) XXX */
	segsz_t vm_ssize;	/* stack size (pages) */
	caddr_t vm_taddr;	/* (c) user virtual address of text */
	caddr_t vm_daddr;	/* (c) user virtual address of data */
	vm_offset_t vm_maxsaddr;	/* user VA at max stack growth */
	u_int vm_refcnt;	/* number of references */
	/*
	 * Keep the PMAP last, so that CPU-specific variations of that
	 * structure on a single architecture don't result in offset
	 * variations of the machine-independent fields in the vmspace.
	 */
	struct pmap vm_pmap;	/* private physical map */
};

#ifdef	_KERNEL
static __inline pmap_t
vmspace_pmap(struct vmspace *vmspace)
{
	return &vmspace->vm_pmap;
}
#endif	/* _KERNEL */

#ifdef	_KERNEL
/*
 *	Macros:		vm_map_lock, etc.
 *	Function:
 *		Perform locking on the data portion of a map.  Note that
 *		these macros mimic procedure calls returning void.  The
 *		semicolon is supplied by the user of these macros, not
 *		by the macros themselves.  The macros can safely be used
 *		as unbraced elements in a higher level statement.
 */

void _vm_map_lock(vm_map_t map, const char *file, int line);
void _vm_map_unlock(vm_map_t map, const char *file, int line);
int _vm_map_unlock_and_wait(vm_map_t map, int timo, const char *file, int line);
void _vm_map_lock_read(vm_map_t map, const char *file, int line);
void _vm_map_unlock_read(vm_map_t map, const char *file, int line);
int _vm_map_trylock(vm_map_t map, const char *file, int line);
int _vm_map_trylock_read(vm_map_t map, const char *file, int line);
int _vm_map_lock_upgrade(vm_map_t map, const char *file, int line);
void _vm_map_lock_downgrade(vm_map_t map, const char *file, int line);
int vm_map_locked(vm_map_t map);
void vm_map_wakeup(vm_map_t map);
void vm_map_busy(vm_map_t map);
void vm_map_unbusy(vm_map_t map);
void vm_map_wait_busy(vm_map_t map);
vm_offset_t vm_map_max_KBI(const struct vm_map *map);
vm_offset_t vm_map_min_KBI(const struct vm_map *map);
pmap_t vm_map_pmap_KBI(vm_map_t map);
bool vm_map_range_valid_KBI(vm_map_t map, vm_offset_t start, vm_offset_t end);

#define	vm_map_lock(map)	_vm_map_lock(map, LOCK_FILE, LOCK_LINE)
#define	vm_map_unlock(map)	_vm_map_unlock(map, LOCK_FILE, LOCK_LINE)
#define	vm_map_unlock_and_wait(map, timo)	\
			_vm_map_unlock_and_wait(map, timo, LOCK_FILE, LOCK_LINE)
#define	vm_map_lock_read(map)	_vm_map_lock_read(map, LOCK_FILE, LOCK_LINE)
#define	vm_map_unlock_read(map)	_vm_map_unlock_read(map, LOCK_FILE, LOCK_LINE)
#define	vm_map_trylock(map)	_vm_map_trylock(map, LOCK_FILE, LOCK_LINE)
#define	vm_map_trylock_read(map)	\
			_vm_map_trylock_read(map, LOCK_FILE, LOCK_LINE)
#define	vm_map_lock_upgrade(map)	\
			_vm_map_lock_upgrade(map, LOCK_FILE, LOCK_LINE)
#define	vm_map_lock_downgrade(map)	\
			_vm_map_lock_downgrade(map, LOCK_FILE, LOCK_LINE)

long vmspace_resident_count(struct vmspace *vmspace);
#endif	/* _KERNEL */

/*
 * Copy-on-write flags for vm_map operations
 */
#define	MAP_INHERIT_SHARE	0x00000001
#define	MAP_COPY_ON_WRITE	0x00000002
#define	MAP_NOFAULT		0x00000004
#define	MAP_PREFAULT		0x00000008
#define	MAP_PREFAULT_PARTIAL	0x00000010
#define	MAP_DISABLE_SYNCER	0x00000020
#define	MAP_CHECK_EXCL		0x00000040
#define	MAP_CREATE_GUARD	0x00000080
#define	MAP_DISABLE_COREDUMP	0x00000100
#define	MAP_PREFAULT_MADVISE	0x00000200    /* from (user) madvise request */
#define	MAP_WRITECOUNT		0x00000400
#define	MAP_REMAP		0x00000800
#define	MAP_STACK_GROWS_DOWN	0x00001000
#define	MAP_STACK_GROWS_UP	0x00002000
#define	MAP_ACC_CHARGED		0x00004000
#define	MAP_ACC_NO_CHARGE	0x00008000
#define	MAP_CREATE_STACK_GAP_UP	0x00010000
#define	MAP_CREATE_STACK_GAP_DN	0x00020000
#define	MAP_VN_EXEC		0x00040000
/* Gap for MAP_ENTRY_SPLIT_BOUNDARY_MASK */

#define	MAP_SPLIT_BOUNDARY_MASK	0x00180000

#define	MAP_SPLIT_BOUNDARY_SHIFT 19

/*
 * vm_fault option flags
 */
#define	VM_FAULT_NORMAL	0x00	/* Nothing special */
#define	VM_FAULT_WIRE	0x01	/* Wire the mapped page */
#define	VM_FAULT_DIRTY	0x02	/* Dirty the page; use w/VM_PROT_COPY */
#define	VM_FAULT_NOFILL	0x04	/* Fail if the pager doesn't have a copy */

/*
 * Initially, mappings are slightly sequential.  The maximum window size must
 * account for the map entry's "read_ahead" field being defined as an uint8_t.
 */
#define	VM_FAULT_READ_AHEAD_MIN		7
#define	VM_FAULT_READ_AHEAD_INIT	15
#define	VM_FAULT_READ_AHEAD_MAX		min(atop(maxphys) - 1, UINT8_MAX)

/*
 * The following "find_space" options are supported by vm_map_find().
 *
 * For VMFS_ALIGNED_SPACE, the desired alignment is specified to
 * the macro argument as log base 2 of the desired alignment.
 */
#define	VMFS_NO_SPACE		0	/* don't find; use the given range */
#define	VMFS_ANY_SPACE		1	/* find a range with any alignment */
#define	VMFS_OPTIMAL_SPACE	2	/* find a range with optimal alignment*/
#define	VMFS_SUPER_SPACE	3	/* find a superpage-aligned range */
#define	VMFS_ALIGNED_SPACE(x)	((x) << 8) /* find a range with fixed alignment */

/*
 * vm_map_wire and vm_map_unwire option flags
 */
#define VM_MAP_WIRE_SYSTEM	0	/* wiring in a kernel map */
#define VM_MAP_WIRE_USER	1	/* wiring in a user map */

#define VM_MAP_WIRE_NOHOLES	0	/* region must not have holes */
#define VM_MAP_WIRE_HOLESOK	2	/* region may have holes */

#define VM_MAP_WIRE_WRITE	4	/* Validate writable. */

typedef int vm_map_entry_reader(void *token, vm_map_entry_t addr, 
    vm_map_entry_t dest);

#ifndef _KERNEL
/*
 * Find the successor of a map_entry, using a reader to dereference pointers.
 * '*clone' is a copy of a vm_map entry.  'reader' is used to copy a map entry
 * at some address into '*clone'.  Change *clone to a copy of the next map
 * entry, and return the address of that entry, or NULL if copying has failed.
 *
 * This function is made available to user-space code that needs to traverse
 * map entries.
 */
static inline vm_map_entry_t
vm_map_entry_read_succ(void *token, struct vm_map_entry *const clone,
    vm_map_entry_reader reader)
{
	vm_map_entry_t after, backup;
	vm_offset_t start;

	after = clone->right;
	start = clone->start;
	if (!reader(token, after, clone))
		return (NULL);
	backup = clone->left;
	if (!reader(token, backup, clone))
		return (NULL);
	if (clone->start > start) {
		do {
			after = backup;
			backup = clone->left;
			if (!reader(token, backup, clone))
				return (NULL);
		} while (clone->start != start);
	}
	if (!reader(token, after, clone))
		return (NULL);
	return (after);
}
#endif				/* ! _KERNEL */

#ifdef _KERNEL
boolean_t vm_map_check_protection (vm_map_t, vm_offset_t, vm_offset_t, vm_prot_t);
int vm_map_delete(vm_map_t, vm_offset_t, vm_offset_t, bool);
int vm_map_find(vm_map_t, vm_object_t, vm_ooffset_t, vm_pointer_t *, vm_size_t,
    vm_offset_t, int, vm_prot_t, vm_prot_t, int);
int vm_map_find_min(vm_map_t, vm_object_t, vm_ooffset_t, vm_pointer_t *,
    vm_size_t, vm_offset_t, vm_offset_t, int, vm_prot_t, vm_prot_t, int);
int vm_map_find_aligned(vm_map_t map, vm_offset_t *addr, vm_size_t length,
    vm_offset_t max_addr, vm_offset_t alignment);
int vm_map_fixed(vm_map_t, vm_object_t, vm_ooffset_t, vm_pointer_t, vm_size_t,
    vm_prot_t, vm_prot_t, int);
vm_offset_t vm_map_findspace(vm_map_t, vm_offset_t, vm_size_t);
int vm_map_alignspace(vm_map_t, vm_object_t, vm_ooffset_t,
    vm_offset_t *, vm_size_t, vm_offset_t, vm_offset_t);
int vm_map_inherit (vm_map_t, vm_offset_t, vm_offset_t, vm_inherit_t);
void vm_map_init(vm_map_t, pmap_t, vm_pointer_t, vm_pointer_t);
int vm_map_insert (vm_map_t, vm_object_t, vm_ooffset_t, vm_pointer_t,
    vm_pointer_t, vm_prot_t, vm_prot_t, int, vm_offset_t);
int vm_map_lookup (vm_map_t *, vm_offset_t, vm_prot_t, vm_map_entry_t *, vm_object_t *,
    vm_pindex_t *, vm_prot_t *, boolean_t *);
int vm_map_lookup_locked(vm_map_t *, vm_offset_t, vm_prot_t, vm_map_entry_t *, vm_object_t *,
    vm_pindex_t *, vm_prot_t *, boolean_t *);
void vm_map_lookup_done (vm_map_t, vm_map_entry_t);
boolean_t vm_map_lookup_entry (vm_map_t, vm_offset_t, vm_map_entry_t *);
bool vm_map_reservation_is_unmapped(vm_map_t, vm_offset_t);
int vm_map_reservation_delete(vm_map_t, vm_offset_t);
int vm_map_reservation_delete_locked(vm_map_t, vm_offset_t);
int vm_map_reservation_create(vm_map_t, vm_pointer_t *, vm_size_t, vm_offset_t,
    vm_prot_t);
int vm_map_reservation_create_locked(vm_map_t, vm_pointer_t *, vm_size_t, vm_prot_t);
int vm_map_reservation_get(vm_map_t, vm_offset_t, vm_size_t, vm_offset_t *);
#if __has_feature(capabilities)
int vm_map_prot2perms(vm_prot_t prot);
#endif
#ifdef __CHERI_PURE_CAPABILITY__
vm_pointer_t _vm_map_buildcap(vm_map_t map, vm_offset_t addr, vm_size_t length,
    vm_prot_t prot);
#define	vm_map_buildcap(map, addr, length, prot)	\
    _vm_map_buildcap(map, addr, length, prot)
#else
#define	vm_map_buildcap(map, addr, length, prot) (addr)
#endif

static inline vm_map_entry_t
vm_map_entry_first(vm_map_t map)
{

	return (map->header.right);
}

static inline vm_map_entry_t
vm_map_entry_succ(vm_map_entry_t entry)
{
	vm_map_entry_t after;

	after = entry->right;
	if (after->left->start > entry->start) {
		do
			after = after->left;
		while (after->left != entry);
	}
	return (after);
}

#define VM_MAP_ENTRY_FOREACH(it, map)		\
	for ((it) = vm_map_entry_first(map);	\
	    (it) != &(map)->header;		\
	    (it) = vm_map_entry_succ(it))
<<<<<<< HEAD
int vm_map_protect (vm_map_t map, vm_offset_t start, vm_offset_t end,
    vm_prot_t new_prot, boolean_t set_max, boolean_t keep_cap);
int vm_map_remove_locked(vm_map_t, vm_offset_t, vm_offset_t);
=======

#define	VM_MAP_PROTECT_SET_PROT		0x0001
#define	VM_MAP_PROTECT_SET_MAXPROT	0x0002

int vm_map_protect(vm_map_t map, vm_offset_t start, vm_offset_t end,
    vm_prot_t new_prot, vm_prot_t new_maxprot, int flags);
>>>>>>> 0659df6f
int vm_map_remove (vm_map_t, vm_offset_t, vm_offset_t);
int vm_map_clear(vm_map_t);
void vm_map_try_merge_entries(vm_map_t map, vm_map_entry_t prev,
    vm_map_entry_t entry);
void vm_map_startup (void);
int vm_map_submap (vm_map_t, vm_pointer_t, vm_pointer_t, vm_map_t);
int vm_map_sync(vm_map_t, vm_offset_t, vm_offset_t, boolean_t, boolean_t,
    boolean_t);
int vm_map_madvise (vm_map_t, vm_offset_t, vm_offset_t, int);
int vm_map_stack (vm_map_t, vm_pointer_t, vm_size_t, vm_prot_t, vm_prot_t, int);
int vm_map_unwire(vm_map_t map, vm_offset_t start, vm_offset_t end,
    int flags);
int vm_map_wire(vm_map_t map, vm_offset_t start, vm_offset_t end, int flags);
int vm_map_wire_locked(vm_map_t map, vm_offset_t start, vm_offset_t end,
    int flags);
long vmspace_swap_count(struct vmspace *vmspace);
void vm_map_entry_set_vnode_text(vm_map_entry_t entry, bool add);
#endif				/* _KERNEL */
#endif				/* _VM_MAP_ */
// CHERI CHANGES START
// {
//   "updated": 20200706,
//   "target_type": "header",
//   "changes": [
//     "support"
//   ],
//   "changes_purecap": [
//     "support",
//     "pointer_as_integer"
//   ],
//   "change_comment": ""
// }
// CHERI CHANGES END<|MERGE_RESOLUTION|>--- conflicted
+++ resolved
@@ -547,18 +547,14 @@
 	for ((it) = vm_map_entry_first(map);	\
 	    (it) != &(map)->header;		\
 	    (it) = vm_map_entry_succ(it))
-<<<<<<< HEAD
-int vm_map_protect (vm_map_t map, vm_offset_t start, vm_offset_t end,
-    vm_prot_t new_prot, boolean_t set_max, boolean_t keep_cap);
-int vm_map_remove_locked(vm_map_t, vm_offset_t, vm_offset_t);
-=======
 
 #define	VM_MAP_PROTECT_SET_PROT		0x0001
 #define	VM_MAP_PROTECT_SET_MAXPROT	0x0002
+#define	VM_MAP_PROTECT_KEEP_CAP		0x0004
 
 int vm_map_protect(vm_map_t map, vm_offset_t start, vm_offset_t end,
     vm_prot_t new_prot, vm_prot_t new_maxprot, int flags);
->>>>>>> 0659df6f
+int vm_map_remove_locked(vm_map_t, vm_offset_t, vm_offset_t);
 int vm_map_remove (vm_map_t, vm_offset_t, vm_offset_t);
 int vm_map_clear(vm_map_t);
 void vm_map_try_merge_entries(vm_map_t map, vm_map_entry_t prev,
