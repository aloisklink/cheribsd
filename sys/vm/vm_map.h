--- conflicted
+++ resolved
@@ -474,13 +474,9 @@
     vm_offset_t, int, vm_prot_t, vm_prot_t, int);
 int vm_map_find_min(vm_map_t, vm_object_t, vm_ooffset_t, vm_ptr_t *,
     vm_size_t, vm_offset_t, vm_offset_t, int, vm_prot_t, vm_prot_t, int);
-<<<<<<< HEAD
-int vm_map_fixed(vm_map_t, vm_object_t, vm_ooffset_t, vm_ptr_t, vm_size_t,
-=======
 int vm_map_find_aligned(vm_map_t map, vm_offset_t *addr, vm_size_t length,
     vm_offset_t max_addr, vm_offset_t alignment);
-int vm_map_fixed(vm_map_t, vm_object_t, vm_ooffset_t, vm_offset_t, vm_size_t,
->>>>>>> 425718b2
+int vm_map_fixed(vm_map_t, vm_object_t, vm_ooffset_t, vm_ptr_t, vm_size_t,
     vm_prot_t, vm_prot_t, int);
 vm_offset_t vm_map_findspace(vm_map_t, vm_offset_t, vm_size_t);
 int vm_map_alignspace(vm_map_t map, vm_object_t object, vm_ooffset_t offset,
