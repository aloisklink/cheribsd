--- conflicted
+++ resolved
@@ -149,11 +149,13 @@
 #define	MAP_ENTRY_STACK_GAP_DN		0x00020000
 #define	MAP_ENTRY_STACK_GAP_UP		0x00040000
 #define	MAP_ENTRY_HEADER		0x00080000
-#define	MAP_ENTRY_UNMAPPED		0x00100000
+/* Gap for MAP_ENTRY_SPLIT_BOUNDARY_MASK */
+#define	MAP_ENTRY_UNMAPPED		0x00400000
 
 #define	MAP_ENTRY_SPLIT_BOUNDARY_MASK	0x00300000
 
 #define	MAP_ENTRY_SPLIT_BOUNDARY_SHIFT	20
+
 
 #ifdef	_KERNEL
 static __inline u_char
@@ -380,13 +382,12 @@
 #define	MAP_CREATE_STACK_GAP_UP	0x00010000
 #define	MAP_CREATE_STACK_GAP_DN	0x00020000
 #define	MAP_VN_EXEC		0x00040000
-<<<<<<< HEAD
-#define MAP_CREATE_UNMAPPED	0x00080000
-=======
+/* Gap for MAP_ENTRY_SPLIT_BOUNDARY_MASK */
+#define MAP_CREATE_UNMAPPED	0x00200000
+
 #define	MAP_SPLIT_BOUNDARY_MASK	0x00180000
 
 #define	MAP_SPLIT_BOUNDARY_SHIFT 19
->>>>>>> 72efa88c
 
 /*
  * vm_fault option flags
