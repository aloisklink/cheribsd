/*-
 * SPDX-License-Identifier: (BSD-3-Clause AND MIT-CMU)
 *
 * Copyright (c) 1991, 1993
 *	The Regents of the University of California.  All rights reserved.
 *
 * This code is derived from software contributed to Berkeley by
 * The Mach Operating System project at Carnegie-Mellon University.
 *
 * Redistribution and use in source and binary forms, with or without
 * modification, are permitted provided that the following conditions
 * are met:
 * 1. Redistributions of source code must retain the above copyright
 *    notice, this list of conditions and the following disclaimer.
 * 2. Redistributions in binary form must reproduce the above copyright
 *    notice, this list of conditions and the following disclaimer in the
 *    documentation and/or other materials provided with the distribution.
 * 3. Neither the name of the University nor the names of its contributors
 *    may be used to endorse or promote products derived from this software
 *    without specific prior written permission.
 *
 * THIS SOFTWARE IS PROVIDED BY THE REGENTS AND CONTRIBUTORS ``AS IS'' AND
 * ANY EXPRESS OR IMPLIED WARRANTIES, INCLUDING, BUT NOT LIMITED TO, THE
 * IMPLIED WARRANTIES OF MERCHANTABILITY AND FITNESS FOR A PARTICULAR PURPOSE
 * ARE DISCLAIMED.  IN NO EVENT SHALL THE REGENTS OR CONTRIBUTORS BE LIABLE
 * FOR ANY DIRECT, INDIRECT, INCIDENTAL, SPECIAL, EXEMPLARY, OR CONSEQUENTIAL
 * DAMAGES (INCLUDING, BUT NOT LIMITED TO, PROCUREMENT OF SUBSTITUTE GOODS
 * OR SERVICES; LOSS OF USE, DATA, OR PROFITS; OR BUSINESS INTERRUPTION)
 * HOWEVER CAUSED AND ON ANY THEORY OF LIABILITY, WHETHER IN CONTRACT, STRICT
 * LIABILITY, OR TORT (INCLUDING NEGLIGENCE OR OTHERWISE) ARISING IN ANY WAY
 * OUT OF THE USE OF THIS SOFTWARE, EVEN IF ADVISED OF THE POSSIBILITY OF
 * SUCH DAMAGE.
 *
 *	@(#)vm_map.h	8.9 (Berkeley) 5/17/95
 *
 *
 * Copyright (c) 1987, 1990 Carnegie-Mellon University.
 * All rights reserved.
 *
 * Authors: Avadis Tevanian, Jr., Michael Wayne Young
 *
 * Permission to use, copy, modify and distribute this software and
 * its documentation is hereby granted, provided that both the copyright
 * notice and this permission notice appear in all copies of the
 * software, derivative works or modified versions, and any portions
 * thereof, and that both notices appear in supporting documentation.
 *
 * CARNEGIE MELLON ALLOWS FREE USE OF THIS SOFTWARE IN ITS "AS IS"
 * CONDITION.  CARNEGIE MELLON DISCLAIMS ANY LIABILITY OF ANY KIND
 * FOR ANY DAMAGES WHATSOEVER RESULTING FROM THE USE OF THIS SOFTWARE.
 *
 * Carnegie Mellon requests users of this software to return to
 *
 *  Software Distribution Coordinator  or  Software.Distribution@CS.CMU.EDU
 *  School of Computer Science
 *  Carnegie Mellon University
 *  Pittsburgh PA 15213-3890
 *
 * any improvements or extensions that they make and grant Carnegie the
 * rights to redistribute these changes.
 *
 * $FreeBSD$
 */

/*
 *	Virtual memory map module definitions.
 */
#ifndef	_VM_MAP_
#define	_VM_MAP_

#include <sys/lock.h>
#include <sys/sx.h>
#include <sys/_mutex.h>

/*
 *	Types defined:
 *
 *	vm_map_t		the high-level address map data structure.
 *	vm_map_entry_t		an entry in an address map.
 */

typedef u_char vm_flags_t;
typedef u_int vm_eflags_t;

/*
 *	Objects which live in maps may be either VM objects, or
 *	another map (called a "sharing map") which denotes read-write
 *	sharing with other maps.
 */
union vm_map_object {
	struct vm_object *vm_object;	/* object object */
	struct vm_map *sub_map;		/* belongs to another map */
};

/*
 *	Address map entries consist of start and end addresses,
 *	a VM object (or sharing map) and offset into that object,
 *	and user-exported inheritance and protection information.
 *	Also included is control information for virtual copy operations.
 */
struct vm_map_entry {
	struct vm_map_entry *left;	/* left child or previous entry */
	struct vm_map_entry *right;	/* right child or next entry */
	vm_offset_t start;		/* start address */
	vm_offset_t end;		/* end address */
	vm_offset_t reservation;	/* VM reservation ID (lowest VA)  */
	vm_offset_t next_read;		/* vaddr of the next sequential read */
	vm_size_t max_free;		/* max free space in subtree */
	union vm_map_object object;	/* object I point to */
	vm_ooffset_t offset;		/* offset into object */
	vm_eflags_t eflags;		/* map entry flags */
	vm_prot_t protection;		/* protection code */
	vm_prot_t max_protection;	/* maximum protection */
	vm_inherit_t inheritance;	/* inheritance */
	uint8_t read_ahead;		/* pages in the read-ahead window */
	int wired_count;		/* can be paged if = 0 */
	struct ucred *cred;		/* tmp storage for creator ref */
	struct thread *wiring_thread;
};

#define	MAP_ENTRY_NOSYNC		0x00000001
#define	MAP_ENTRY_IS_SUB_MAP		0x00000002
#define	MAP_ENTRY_COW			0x00000004
#define	MAP_ENTRY_NEEDS_COPY		0x00000008
#define	MAP_ENTRY_NOFAULT		0x00000010
#define	MAP_ENTRY_USER_WIRED		0x00000020

#define	MAP_ENTRY_BEHAV_NORMAL		0x00000000	/* default behavior */
#define	MAP_ENTRY_BEHAV_SEQUENTIAL	0x00000040	/* expect sequential
							   access */
#define	MAP_ENTRY_BEHAV_RANDOM		0x00000080	/* expect random
							   access */
#define	MAP_ENTRY_BEHAV_RESERVED	0x000000c0	/* future use */
#define	MAP_ENTRY_BEHAV_MASK		0x000000c0
#define	MAP_ENTRY_IN_TRANSITION		0x00000100	/* entry being
							   changed */
#define	MAP_ENTRY_NEEDS_WAKEUP		0x00000200	/* waiters in
							   transition */
#define	MAP_ENTRY_NOCOREDUMP		0x00000400	/* don't include in
							   a core */
#define	MAP_ENTRY_VN_EXEC		0x00000800	/* text vnode mapping */
#define	MAP_ENTRY_GROWS_DOWN		0x00001000	/* top-down stacks */
#define	MAP_ENTRY_GROWS_UP		0x00002000	/* bottom-up stacks */

#define	MAP_ENTRY_WIRE_SKIPPED		0x00004000
#define	MAP_ENTRY_WRITECNT		0x00008000	/* tracked writeable
							   mapping */
#define	MAP_ENTRY_GUARD			0x00010000
#define	MAP_ENTRY_STACK_GAP_DN		0x00020000
#define	MAP_ENTRY_STACK_GAP_UP		0x00040000
#define	MAP_ENTRY_HEADER		0x00080000
#define	MAP_ENTRY_UNMAPPED		0x00100000

#ifdef	_KERNEL
static __inline u_char
vm_map_entry_behavior(vm_map_entry_t entry)
{
	return (entry->eflags & MAP_ENTRY_BEHAV_MASK);
}

static __inline int
vm_map_entry_user_wired_count(vm_map_entry_t entry)
{
	if (entry->eflags & MAP_ENTRY_USER_WIRED)
		return (1);
	return (0);
}

static __inline int
vm_map_entry_system_wired_count(vm_map_entry_t entry)
{
	return (entry->wired_count - vm_map_entry_user_wired_count(entry));
}
#endif	/* _KERNEL */

/*
 *	A map is a set of map entries.  These map entries are
 *	organized as a threaded binary search tree.  Both structures
 *	are ordered based upon the start and end addresses contained
 *	within each map entry.  The largest gap between an entry in a
 *	subtree and one of its neighbors is saved in the max_free
 *	field, and that field is updated when the tree is
 *	restructured.
 *
 *	Sleator and Tarjan's top-down splay algorithm is employed to
 *	control height imbalance in the binary search tree.
 *
 *	The map's min offset value is stored in map->header.end, and
 *	its max offset value is stored in map->header.start.  These
 *	values act as sentinels for any forward or backward address
 *	scan of the list.  The right and left fields of the map
 *	header point to the first and list map entries.  The map
 *	header has a special value for the eflags field,
 *	MAP_ENTRY_HEADER, that is set initially, is never changed,
 *	and prevents an eflags match of the header with any other map
 *	entry.
 *
 *	List of locks
 *	(c)	const until freed
 */
struct vm_map {
	struct vm_map_entry header;	/* List of entries */
	struct sx lock;			/* Lock for map data */
	struct mtx system_mtx;
	int nentries;			/* Number of entries */
	vm_size_t size;			/* virtual size */
	u_int timestamp;		/* Version number */
	u_char needs_wakeup;
	u_char system_map;		/* (c) Am I a system map? */
	vm_flags_t flags;		/* flags for this vm_map */
	vm_map_entry_t root;		/* Root of a binary search tree */
	pmap_t pmap;			/* (c) Physical map */
	vm_offset_t anon_loc;
	int busy;
#ifdef CHERI_PURECAP_KERNEL
	void *map_capability;		/* Capability spanning the whole map */
#endif
#ifdef DIAGNOSTIC
	int nupdates;
#endif
};

/*
 * vm_flags_t values
 */
#define MAP_WIREFUTURE		0x01	/* wire all future pages */
#define	MAP_BUSY_WAKEUP		0x02
#define	MAP_IS_SUB_MAP		0x04	/* has parent */
#define	MAP_ASLR		0x08	/* enabled ASLR */
#define	MAP_ASLR_IGNSTART	0x10
#define	MAP_RESERVATIONS	0x20	/* Don't merge reservations */

#ifdef	_KERNEL
#if defined(KLD_MODULE) && !defined(KLD_TIED)
#define	vm_map_max(map)		vm_map_max_KBI((map))
#define	vm_map_min(map)		vm_map_min_KBI((map))
#define	vm_map_pmap(map)	vm_map_pmap_KBI((map))
#else
static __inline vm_offset_t
vm_map_max(const struct vm_map *map)
{

	return (map->header.start);
}

static __inline vm_offset_t
vm_map_min(const struct vm_map *map)
{

	return (map->header.end);
}

static __inline pmap_t
vm_map_pmap(vm_map_t map)
{
	return (map->pmap);
}

static __inline void
vm_map_modflags(vm_map_t map, vm_flags_t set, vm_flags_t clear)
{
	map->flags = (map->flags | set) & ~clear;
}
#endif	/* KLD_MODULE */
#ifdef CHERI_PURECAP_KERNEL
static __inline void *
vm_map_rootcap(vm_map_t map)
{
	return (map->map_capability);
}
#endif
#endif	/* _KERNEL */

/*
 * Shareable process virtual address space.
 *
 * List of locks
 *	(c)	const until freed
 */
struct vmspace {
	struct vm_map vm_map;	/* VM address map */
	struct shmmap_state *vm_shm;	/* SYS5 shared memory private data XXX */
	segsz_t vm_swrss;	/* resident set size before last swap */
	segsz_t vm_tsize;	/* text size (pages) XXX */
	segsz_t vm_dsize;	/* data size (pages) XXX */
	segsz_t vm_ssize;	/* stack size (pages) */
	caddr_t vm_taddr;	/* (c) user virtual address of text */
	caddr_t vm_daddr;	/* (c) user virtual address of data */
	vm_offset_t vm_maxsaddr;	/* user VA at max stack growth */
	volatile int vm_refcnt;	/* number of references */
	/*
	 * Keep the PMAP last, so that CPU-specific variations of that
	 * structure on a single architecture don't result in offset
	 * variations of the machine-independent fields in the vmspace.
	 */
	struct pmap vm_pmap;	/* private physical map */
};

#ifdef	_KERNEL
static __inline pmap_t
vmspace_pmap(struct vmspace *vmspace)
{
	return &vmspace->vm_pmap;
}
#endif	/* _KERNEL */

#ifdef	_KERNEL
/*
 *	Macros:		vm_map_lock, etc.
 *	Function:
 *		Perform locking on the data portion of a map.  Note that
 *		these macros mimic procedure calls returning void.  The
 *		semicolon is supplied by the user of these macros, not
 *		by the macros themselves.  The macros can safely be used
 *		as unbraced elements in a higher level statement.
 */

void _vm_map_lock(vm_map_t map, const char *file, int line);
void _vm_map_unlock(vm_map_t map, const char *file, int line);
int _vm_map_unlock_and_wait(vm_map_t map, int timo, const char *file, int line);
void _vm_map_lock_read(vm_map_t map, const char *file, int line);
void _vm_map_unlock_read(vm_map_t map, const char *file, int line);
int _vm_map_trylock(vm_map_t map, const char *file, int line);
int _vm_map_trylock_read(vm_map_t map, const char *file, int line);
int _vm_map_lock_upgrade(vm_map_t map, const char *file, int line);
void _vm_map_lock_downgrade(vm_map_t map, const char *file, int line);
int vm_map_locked(vm_map_t map);
void vm_map_wakeup(vm_map_t map);
void vm_map_busy(vm_map_t map);
void vm_map_unbusy(vm_map_t map);
void vm_map_wait_busy(vm_map_t map);
vm_offset_t vm_map_max_KBI(const struct vm_map *map);
vm_offset_t vm_map_min_KBI(const struct vm_map *map);
pmap_t vm_map_pmap_KBI(vm_map_t map);

#define	vm_map_lock(map)	_vm_map_lock(map, LOCK_FILE, LOCK_LINE)
#define	vm_map_unlock(map)	_vm_map_unlock(map, LOCK_FILE, LOCK_LINE)
#define	vm_map_unlock_and_wait(map, timo)	\
			_vm_map_unlock_and_wait(map, timo, LOCK_FILE, LOCK_LINE)
#define	vm_map_lock_read(map)	_vm_map_lock_read(map, LOCK_FILE, LOCK_LINE)
#define	vm_map_unlock_read(map)	_vm_map_unlock_read(map, LOCK_FILE, LOCK_LINE)
#define	vm_map_trylock(map)	_vm_map_trylock(map, LOCK_FILE, LOCK_LINE)
#define	vm_map_trylock_read(map)	\
			_vm_map_trylock_read(map, LOCK_FILE, LOCK_LINE)
#define	vm_map_lock_upgrade(map)	\
			_vm_map_lock_upgrade(map, LOCK_FILE, LOCK_LINE)
#define	vm_map_lock_downgrade(map)	\
			_vm_map_lock_downgrade(map, LOCK_FILE, LOCK_LINE)

long vmspace_resident_count(struct vmspace *vmspace);

#ifdef CHERI_PURECAP_KERNEL
/*
 * Derive a pointer from the map capability.
 */
vm_ptr_t vm_map_make_ptr(vm_map_t map, vm_offset_t addr, vm_size_t size, vm_prot_t prot);
#else /* ! CHERI_PURECAP_KERNEL */
#define vm_map_make_ptr(map, addr, size, prot) (addr)
#endif /* ! CHERI_PURECAP_KERNEL */

#endif	/* _KERNEL */


/* XXX: number of kernel maps to statically allocate */
#define MAX_KMAP	10

/*
 * Copy-on-write flags for vm_map operations
 */
#define	MAP_INHERIT_SHARE	0x00000001
#define	MAP_COPY_ON_WRITE	0x00000002
#define	MAP_NOFAULT		0x00000004
#define	MAP_PREFAULT		0x00000008
#define	MAP_PREFAULT_PARTIAL	0x00000010
#define	MAP_DISABLE_SYNCER	0x00000020
#define	MAP_CHECK_EXCL		0x00000040
#define	MAP_CREATE_GUARD	0x00000080
#define	MAP_DISABLE_COREDUMP	0x00000100
#define	MAP_PREFAULT_MADVISE	0x00000200    /* from (user) madvise request */
#define	MAP_WRITECOUNT		0x00000400
#define	MAP_REMAP		0x00000800
#define	MAP_STACK_GROWS_DOWN	0x00001000
#define	MAP_STACK_GROWS_UP	0x00002000
#define	MAP_ACC_CHARGED		0x00004000
#define	MAP_ACC_NO_CHARGE	0x00008000
#define	MAP_CREATE_STACK_GAP_UP	0x00010000
#define	MAP_CREATE_STACK_GAP_DN	0x00020000
#define	MAP_VN_EXEC		0x00040000
#define MAP_CREATE_UNMAPPED	0x00080000

/*
 * vm_fault option flags
 */
#define	VM_FAULT_NORMAL	0		/* Nothing special */
#define	VM_FAULT_WIRE	1		/* Wire the mapped page */
#define	VM_FAULT_DIRTY	2		/* Dirty the page; use w/VM_PROT_COPY */

/*
 * Initially, mappings are slightly sequential.  The maximum window size must
 * account for the map entry's "read_ahead" field being defined as an uint8_t.
 */
#define	VM_FAULT_READ_AHEAD_MIN		7
#define	VM_FAULT_READ_AHEAD_INIT	15
#define	VM_FAULT_READ_AHEAD_MAX		min(atop(MAXPHYS) - 1, UINT8_MAX)

/*
 * The following "find_space" options are supported by vm_map_find().
 *
 * For VMFS_ALIGNED_SPACE, the desired alignment is specified to
 * the macro argument as log base 2 of the desired alignment.
 */
#define	VMFS_NO_SPACE		0	/* don't find; use the given range */
#define	VMFS_ANY_SPACE		1	/* find a range with any alignment */
#define	VMFS_OPTIMAL_SPACE	2	/* find a range with optimal alignment*/
#define	VMFS_SUPER_SPACE	3	/* find a superpage-aligned range */
#define	VMFS_ALIGNED_SPACE(x)	((x) << 8) /* find a range with fixed alignment */

/*
 * vm_map_wire and vm_map_unwire option flags
 */
#define VM_MAP_WIRE_SYSTEM	0	/* wiring in a kernel map */
#define VM_MAP_WIRE_USER	1	/* wiring in a user map */

#define VM_MAP_WIRE_NOHOLES	0	/* region must not have holes */
#define VM_MAP_WIRE_HOLESOK	2	/* region may have holes */

#define VM_MAP_WIRE_WRITE	4	/* Validate writable. */

typedef int vm_map_entry_reader(void *token, vm_map_entry_t addr, 
    vm_map_entry_t dest);

#ifndef _KERNEL
/*
 * Find the successor of a map_entry, using a reader to dereference pointers.
 * '*clone' is a copy of a vm_map entry.  'reader' is used to copy a map entry
 * at some address into '*clone'.  Change *clone to a copy of the next map
 * entry, and return the address of that entry, or NULL if copying has failed.
 *
 * This function is made available to user-space code that needs to traverse
 * map entries.
 */
static inline vm_map_entry_t
vm_map_entry_read_succ(void *token, struct vm_map_entry *const clone,
    vm_map_entry_reader reader)
{
	vm_map_entry_t after, backup;
	vm_offset_t start;

	after = clone->right;
	start = clone->start;
	if (!reader(token, after, clone))
		return (NULL);
	backup = clone->left;
	if (!reader(token, backup, clone))
		return (NULL);
	if (clone->start > start) {
		do {
			after = backup;
			backup = clone->left;
			if (!reader(token, backup, clone))
				return (NULL);
		} while (clone->start != start);
	}
	if (!reader(token, after, clone))
		return (NULL);
	return (after);
}
#endif				/* ! _KERNEL */

#ifdef _KERNEL
boolean_t vm_map_check_protection (vm_map_t, vm_offset_t, vm_offset_t, vm_prot_t);
vm_map_t vm_map_create(pmap_t, vm_ptr_t, vm_ptr_t);
int vm_map_delete(vm_map_t, vm_offset_t, vm_offset_t);
int vm_map_find(vm_map_t, vm_object_t, vm_ooffset_t, vm_ptr_t *, vm_size_t,
    vm_offset_t, int, vm_prot_t, vm_prot_t, int);
int vm_map_find_min(vm_map_t, vm_object_t, vm_ooffset_t, vm_ptr_t *,
    vm_size_t, vm_offset_t, vm_offset_t, int, vm_prot_t, vm_prot_t, int);
int vm_map_fixed(vm_map_t, vm_object_t, vm_ooffset_t, vm_offset_t, vm_size_t,
    vm_prot_t, vm_prot_t, int);
vm_offset_t vm_map_findspace(vm_map_t, vm_offset_t, vm_size_t);
int vm_map_inherit (vm_map_t, vm_offset_t, vm_offset_t, vm_inherit_t);
<<<<<<< HEAD
void vm_map_init(vm_map_t, pmap_t, vm_ptr_t, vm_ptr_t);
int vm_map_insert (vm_map_t, vm_object_t, vm_ooffset_t, vm_offset_t, vm_offset_t, vm_prot_t, vm_prot_t, int);
=======
void vm_map_init(vm_map_t, pmap_t, vm_offset_t, vm_offset_t);
int vm_map_insert (vm_map_t, vm_object_t, vm_ooffset_t, vm_offset_t,
    vm_offset_t, vm_prot_t, vm_prot_t, int, vm_offset_t);
>>>>>>> 22e7e049
int vm_map_lookup (vm_map_t *, vm_offset_t, vm_prot_t, vm_map_entry_t *, vm_object_t *,
    vm_pindex_t *, vm_prot_t *, boolean_t *);
int vm_map_lookup_locked(vm_map_t *, vm_offset_t, vm_prot_t, vm_map_entry_t *, vm_object_t *,
    vm_pindex_t *, vm_prot_t *, boolean_t *);
void vm_map_lookup_done (vm_map_t, vm_map_entry_t);
boolean_t vm_map_lookup_entry (vm_map_t, vm_offset_t, vm_map_entry_t *);
bool vm_map_reservation_is_unmapped(vm_map_t, vm_offset_t);
int vm_map_reservation_delete(vm_map_t, vm_offset_t);

static inline vm_map_entry_t
vm_map_entry_first(vm_map_t map)
{

	return (map->header.right);
}

static inline vm_map_entry_t
vm_map_entry_succ(vm_map_entry_t entry)
{
	vm_map_entry_t after;

	after = entry->right;
	if (after->left->start > entry->start) {
		do
			after = after->left;
		while (after->left != entry);
	}
	return (after);
}

#define VM_MAP_ENTRY_FOREACH(it, map)		\
	for ((it) = vm_map_entry_first(map);	\
	    (it) != &(map)->header;		\
	    (it) = vm_map_entry_succ(it))
int vm_map_protect (vm_map_t, vm_offset_t, vm_offset_t, vm_prot_t, boolean_t);
int vm_map_remove (vm_map_t, vm_offset_t, vm_offset_t);
void vm_map_try_merge_entries(vm_map_t map, vm_map_entry_t prev,
    vm_map_entry_t entry);
void vm_map_startup (void);
int vm_map_submap (vm_map_t, vm_ptr_t, vm_ptr_t, vm_map_t);
int vm_map_sync(vm_map_t, vm_offset_t, vm_offset_t, boolean_t, boolean_t,
    boolean_t);
int vm_map_madvise (vm_map_t, vm_offset_t, vm_offset_t, int);
int vm_map_stack (vm_map_t, vm_offset_t, vm_size_t, vm_prot_t, vm_prot_t, int);
int vm_map_unwire(vm_map_t map, vm_offset_t start, vm_offset_t end,
    int flags);
int vm_map_wire(vm_map_t map, vm_offset_t start, vm_offset_t end, int flags);
int vm_map_wire_locked(vm_map_t map, vm_offset_t start, vm_offset_t end,
    int flags);
long vmspace_swap_count(struct vmspace *vmspace);
void vm_map_entry_set_vnode_text(vm_map_entry_t entry, bool add);
#endif				/* _KERNEL */
#endif				/* _VM_MAP_ */
// CHERI CHANGES START
// {
//   "updated": 20181228,
//   "target_type": "header",
//   "changes": [
//     "support"
//   ],
//   "changes_purecap": [
//     "support",
//     "pointer_as_integer"
//   ],
//   "change_comment": ""
// }
// CHERI CHANGES END<|MERGE_RESOLUTION|>--- conflicted
+++ resolved
@@ -426,7 +426,7 @@
 
 #define VM_MAP_WIRE_WRITE	4	/* Validate writable. */
 
-typedef int vm_map_entry_reader(void *token, vm_map_entry_t addr, 
+typedef int vm_map_entry_reader(void *token, vm_map_entry_t addr,
     vm_map_entry_t dest);
 
 #ifndef _KERNEL
@@ -479,14 +479,9 @@
     vm_prot_t, vm_prot_t, int);
 vm_offset_t vm_map_findspace(vm_map_t, vm_offset_t, vm_size_t);
 int vm_map_inherit (vm_map_t, vm_offset_t, vm_offset_t, vm_inherit_t);
-<<<<<<< HEAD
 void vm_map_init(vm_map_t, pmap_t, vm_ptr_t, vm_ptr_t);
-int vm_map_insert (vm_map_t, vm_object_t, vm_ooffset_t, vm_offset_t, vm_offset_t, vm_prot_t, vm_prot_t, int);
-=======
-void vm_map_init(vm_map_t, pmap_t, vm_offset_t, vm_offset_t);
 int vm_map_insert (vm_map_t, vm_object_t, vm_ooffset_t, vm_offset_t,
     vm_offset_t, vm_prot_t, vm_prot_t, int, vm_offset_t);
->>>>>>> 22e7e049
 int vm_map_lookup (vm_map_t *, vm_offset_t, vm_prot_t, vm_map_entry_t *, vm_object_t *,
     vm_pindex_t *, vm_prot_t *, boolean_t *);
 int vm_map_lookup_locked(vm_map_t *, vm_offset_t, vm_prot_t, vm_map_entry_t *, vm_object_t *,
