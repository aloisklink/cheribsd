--- conflicted
+++ resolved
@@ -306,12 +306,8 @@
 	segsz_t vm_ssize;	/* stack size (pages) */
 	caddr_t vm_taddr;	/* (c) user virtual address of text */
 	caddr_t vm_daddr;	/* (c) user virtual address of data */
-<<<<<<< HEAD
 	vm_offset_t vm_maxsaddr;	/* user VA at max stack growth */
-=======
-	caddr_t vm_maxsaddr;	/* user VA at max stack growth */
 	vm_size_t vm_stkgap;	/* stack gap size in bytes */
->>>>>>> 889b56c8
 	u_int vm_refcnt;	/* number of references */
 	/*
 	 * Keep the PMAP last, so that CPU-specific variations of that
