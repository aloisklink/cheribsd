--- conflicted
+++ resolved
@@ -269,25 +269,23 @@
 	map->flags = (map->flags | set) & ~clear;
 }
 
-<<<<<<< HEAD
+static inline bool
+vm_map_range_valid(vm_map_t map, vm_offset_t start, vm_offset_t end)
+{
+	if (end < start)
+		return (false);
+	if (start < vm_map_min(map) || end > vm_map_max(map))
+		return (false);
+	return (true);
+}
+
 struct coname {
 	LIST_ENTRY(coname)	c_next;
 	struct thread		*c_td;
 	char			*c_name;
 	void * __capability	c_value;
 };
-=======
-static inline bool
-vm_map_range_valid(vm_map_t map, vm_offset_t start, vm_offset_t end)
-{
-	if (end < start)
-		return (false);
-	if (start < vm_map_min(map) || end > vm_map_max(map))
-		return (false);
-	return (true);
-}
-
->>>>>>> 26b6024d
+
 #endif	/* KLD_MODULE */
 #endif	/* _KERNEL */
 
