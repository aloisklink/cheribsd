/*-
 * SPDX-License-Identifier: (BSD-3-Clause AND MIT-CMU)
 *
 * Copyright (c) 1991, 1993
 *	The Regents of the University of California.  All rights reserved.
 *
 * This code is derived from software contributed to Berkeley by
 * The Mach Operating System project at Carnegie-Mellon University.
 *
 * Redistribution and use in source and binary forms, with or without
 * modification, are permitted provided that the following conditions
 * are met:
 * 1. Redistributions of source code must retain the above copyright
 *    notice, this list of conditions and the following disclaimer.
 * 2. Redistributions in binary form must reproduce the above copyright
 *    notice, this list of conditions and the following disclaimer in the
 *    documentation and/or other materials provided with the distribution.
 * 3. Neither the name of the University nor the names of its contributors
 *    may be used to endorse or promote products derived from this software
 *    without specific prior written permission.
 *
 * THIS SOFTWARE IS PROVIDED BY THE REGENTS AND CONTRIBUTORS ``AS IS'' AND
 * ANY EXPRESS OR IMPLIED WARRANTIES, INCLUDING, BUT NOT LIMITED TO, THE
 * IMPLIED WARRANTIES OF MERCHANTABILITY AND FITNESS FOR A PARTICULAR PURPOSE
 * ARE DISCLAIMED.  IN NO EVENT SHALL THE REGENTS OR CONTRIBUTORS BE LIABLE
 * FOR ANY DIRECT, INDIRECT, INCIDENTAL, SPECIAL, EXEMPLARY, OR CONSEQUENTIAL
 * DAMAGES (INCLUDING, BUT NOT LIMITED TO, PROCUREMENT OF SUBSTITUTE GOODS
 * OR SERVICES; LOSS OF USE, DATA, OR PROFITS; OR BUSINESS INTERRUPTION)
 * HOWEVER CAUSED AND ON ANY THEORY OF LIABILITY, WHETHER IN CONTRACT, STRICT
 * LIABILITY, OR TORT (INCLUDING NEGLIGENCE OR OTHERWISE) ARISING IN ANY WAY
 * OUT OF THE USE OF THIS SOFTWARE, EVEN IF ADVISED OF THE POSSIBILITY OF
 * SUCH DAMAGE.
 *
 *	@(#)vm_map.h	8.9 (Berkeley) 5/17/95
 *
 *
 * Copyright (c) 1987, 1990 Carnegie-Mellon University.
 * All rights reserved.
 *
 * Authors: Avadis Tevanian, Jr., Michael Wayne Young
 *
 * Permission to use, copy, modify and distribute this software and
 * its documentation is hereby granted, provided that both the copyright
 * notice and this permission notice appear in all copies of the
 * software, derivative works or modified versions, and any portions
 * thereof, and that both notices appear in supporting documentation.
 *
 * CARNEGIE MELLON ALLOWS FREE USE OF THIS SOFTWARE IN ITS "AS IS"
 * CONDITION.  CARNEGIE MELLON DISCLAIMS ANY LIABILITY OF ANY KIND
 * FOR ANY DAMAGES WHATSOEVER RESULTING FROM THE USE OF THIS SOFTWARE.
 *
 * Carnegie Mellon requests users of this software to return to
 *
 *  Software Distribution Coordinator  or  Software.Distribution@CS.CMU.EDU
 *  School of Computer Science
 *  Carnegie Mellon University
 *  Pittsburgh PA 15213-3890
 *
 * any improvements or extensions that they make and grant Carnegie the
 * rights to redistribute these changes.
 *
 * $FreeBSD$
 */

/*
 *	Virtual memory map module definitions.
 */
#ifndef	_VM_MAP_
#define	_VM_MAP_

#include <sys/lock.h>
#include <sys/sx.h>
#include <sys/_mutex.h>

/*
 *	Types defined:
 *
 *	vm_map_t		the high-level address map data structure.
 *	vm_map_entry_t		an entry in an address map.
 */

typedef u_char vm_flags_t;
typedef u_int vm_eflags_t;

/*
 *	Objects which live in maps may be either VM objects, or
 *	another map (called a "sharing map") which denotes read-write
 *	sharing with other maps.
 */
union vm_map_object {
	struct vm_object *vm_object;	/* object object */
	struct vm_map *sub_map;		/* belongs to another map */
};

/*
 *	Address map entries consist of start and end addresses,
 *	a VM object (or sharing map) and offset into that object,
 *	and user-exported inheritance and protection information.
 *	Also included is control information for virtual copy operations.
 */
struct vm_map_entry {
	struct vm_map_entry *left;	/* left child or previous entry */
	struct vm_map_entry *right;	/* right child or next entry */
	vm_offset_t start;		/* start address */
	vm_offset_t end;		/* end address */
	vm_offset_t reservation;	/* VM reservation ID (lowest VA)  */
	vm_offset_t next_read;		/* vaddr of the next sequential read */
	vm_size_t max_free;		/* max free space in subtree */
	union vm_map_object object;	/* object I point to */
	vm_ooffset_t offset;		/* offset into object */
	vm_eflags_t eflags;		/* map entry flags */
	vm_prot_t protection;		/* protection code */
	vm_prot_t max_protection;	/* maximum protection */
	vm_inherit_t inheritance;	/* inheritance */
	uint8_t read_ahead;		/* pages in the read-ahead window */
	int wired_count;		/* can be paged if = 0 */
	struct ucred *cred;		/* tmp storage for creator ref */
	struct thread *wiring_thread;
};

#define	MAP_ENTRY_NOSYNC		0x00000001
#define	MAP_ENTRY_IS_SUB_MAP		0x00000002
#define	MAP_ENTRY_COW			0x00000004
#define	MAP_ENTRY_NEEDS_COPY		0x00000008
#define	MAP_ENTRY_NOFAULT		0x00000010
#define	MAP_ENTRY_USER_WIRED		0x00000020

#define	MAP_ENTRY_BEHAV_NORMAL		0x00000000	/* default behavior */
#define	MAP_ENTRY_BEHAV_SEQUENTIAL	0x00000040	/* expect sequential
							   access */
#define	MAP_ENTRY_BEHAV_RANDOM		0x00000080	/* expect random
							   access */
#define	MAP_ENTRY_BEHAV_RESERVED	0x000000c0	/* future use */
#define	MAP_ENTRY_BEHAV_MASK		0x000000c0
#define	MAP_ENTRY_IN_TRANSITION		0x00000100	/* entry being
							   changed */
#define	MAP_ENTRY_NEEDS_WAKEUP		0x00000200	/* waiters in
							   transition */
#define	MAP_ENTRY_NOCOREDUMP		0x00000400	/* don't include in
							   a core */
#define	MAP_ENTRY_VN_EXEC		0x00000800	/* text vnode mapping */
#define	MAP_ENTRY_GROWS_DOWN		0x00001000	/* top-down stacks */
#define	MAP_ENTRY_GROWS_UP		0x00002000	/* bottom-up stacks */

#define	MAP_ENTRY_WIRE_SKIPPED		0x00004000
#define	MAP_ENTRY_WRITECNT		0x00008000	/* tracked writeable
							   mapping */
#define	MAP_ENTRY_GUARD			0x00010000
#define	MAP_ENTRY_STACK_GAP_DN		0x00020000
#define	MAP_ENTRY_STACK_GAP_UP		0x00040000
#define	MAP_ENTRY_HEADER		0x00080000
/* Gap for MAP_ENTRY_SPLIT_BOUNDARY_MASK */
#define	MAP_ENTRY_UNMAPPED		0x00400000

#define	MAP_ENTRY_SPLIT_BOUNDARY_MASK	0x00300000

#define	MAP_ENTRY_SPLIT_BOUNDARY_SHIFT	20

/*
 * Mask for all the capability permission bits that are mapped to vm_prot_t.
 */
#define	MAP_CAP_PERM_MASK					\
	(CHERI_PERM_LOAD | CHERI_PERM_STORE | CHERI_PERM_EXECUTE |	\
	 CHERI_PERM_LOAD_CAP | CHERI_PERM_STORE_CAP |			\
	 CHERI_PERM_STORE_LOCAL_CAP)

#ifdef	_KERNEL
static __inline u_char
vm_map_entry_behavior(vm_map_entry_t entry)
{
	return (entry->eflags & MAP_ENTRY_BEHAV_MASK);
}

static __inline int
vm_map_entry_user_wired_count(vm_map_entry_t entry)
{
	if (entry->eflags & MAP_ENTRY_USER_WIRED)
		return (1);
	return (0);
}

static __inline int
vm_map_entry_system_wired_count(vm_map_entry_t entry)
{
	return (entry->wired_count - vm_map_entry_user_wired_count(entry));
}
#endif	/* _KERNEL */

/*
 *	A map is a set of map entries.  These map entries are
 *	organized as a threaded binary search tree.  Both structures
 *	are ordered based upon the start and end addresses contained
 *	within each map entry.  The largest gap between an entry in a
 *	subtree and one of its neighbors is saved in the max_free
 *	field, and that field is updated when the tree is
 *	restructured.
 *
 *	Sleator and Tarjan's top-down splay algorithm is employed to
 *	control height imbalance in the binary search tree.
 *
 *	The map's min offset value is stored in map->header.end, and
 *	its max offset value is stored in map->header.start.  These
 *	values act as sentinels for any forward or backward address
 *	scan of the list.  The right and left fields of the map
 *	header point to the first and list map entries.  The map
 *	header has a special value for the eflags field,
 *	MAP_ENTRY_HEADER, that is set initially, is never changed,
 *	and prevents an eflags match of the header with any other map
 *	entry.
 *
 *	List of locks
 *	(c)	const until freed
 */
struct vm_map {
	struct vm_map_entry header;	/* List of entries */
	struct sx lock;			/* Lock for map data */
	struct mtx system_mtx;
	int nentries;			/* Number of entries */
	vm_size_t size;			/* virtual size */
	u_int timestamp;		/* Version number */
	u_char needs_wakeup;
	u_char system_map;		/* (c) Am I a system map? */
	vm_flags_t flags;		/* flags for this vm_map */
	vm_map_entry_t root;		/* Root of a binary search tree */
	pmap_t pmap;			/* (c) Physical map */
	vm_offset_t anon_loc;
	int busy;
#ifdef __CHERI_PURE_CAPABILITY__
<<<<<<< HEAD
	void *map_capability;		/* Capability spanning the whole map */
=======
	vm_pointer_t map_capability;	/* Capability spanning the whole map */
>>>>>>> 1a31862a
#endif
#ifdef DIAGNOSTIC
	int nupdates;
#endif
};

/*
 * vm_flags_t values
 */
#define MAP_WIREFUTURE		0x01	/* wire all future pages */
#define	MAP_BUSY_WAKEUP		0x02
#define	MAP_IS_SUB_MAP		0x04	/* has parent */
#define	MAP_ASLR		0x08	/* enabled ASLR */
#define	MAP_ASLR_IGNSTART	0x10
#define	MAP_REPLENISH		0x20
#define	MAP_RESERVATIONS	0x40	/* Don't merge reservations */

#ifdef	_KERNEL
#if defined(KLD_MODULE) && !defined(KLD_TIED)
#define	vm_map_max(map)		vm_map_max_KBI((map))
#define	vm_map_min(map)		vm_map_min_KBI((map))
#define	vm_map_pmap(map)	vm_map_pmap_KBI((map))
#define	vm_map_range_valid(map, start, end)	\
	vm_map_range_valid_KBI((map), (start), (end))
#else
static __inline vm_offset_t
vm_map_max(const struct vm_map *map)
{

	return (map->header.start);
}

static __inline vm_offset_t
vm_map_min(const struct vm_map *map)
{

	return (map->header.end);
}

static __inline pmap_t
vm_map_pmap(vm_map_t map)
{
	return (map->pmap);
}

static __inline void
vm_map_modflags(vm_map_t map, vm_flags_t set, vm_flags_t clear)
{
	map->flags = (map->flags | set) & ~clear;
}

static inline bool
vm_map_range_valid(vm_map_t map, vm_offset_t start, vm_offset_t end)
{
	if (end < start)
		return (false);
	if (start < vm_map_min(map) || end > vm_map_max(map))
		return (false);
	return (true);
}

#endif	/* KLD_MODULE */
#ifdef __CHERI_PURE_CAPABILITY__
<<<<<<< HEAD
static __inline void *
=======
static __inline vm_pointer_t
>>>>>>> 1a31862a
vm_map_rootcap(vm_map_t map)
{
	return (map->map_capability);
}
#endif
#endif	/* _KERNEL */

/*
 * Shareable process virtual address space.
 *
 * List of locks
 *	(c)	const until freed
 */
struct vmspace {
	struct vm_map vm_map;	/* VM address map */
	struct shmmap_state *vm_shm;	/* SYS5 shared memory private data XXX */
	segsz_t vm_swrss;	/* resident set size before last swap */
	segsz_t vm_tsize;	/* text size (pages) XXX */
	segsz_t vm_dsize;	/* data size (pages) XXX */
	segsz_t vm_ssize;	/* stack size (pages) */
	caddr_t vm_taddr;	/* (c) user virtual address of text */
	caddr_t vm_daddr;	/* (c) user virtual address of data */
	vm_offset_t vm_maxsaddr;	/* user VA at max stack growth */
	u_int vm_refcnt;	/* number of references */
	/*
	 * Keep the PMAP last, so that CPU-specific variations of that
	 * structure on a single architecture don't result in offset
	 * variations of the machine-independent fields in the vmspace.
	 */
	struct pmap vm_pmap;	/* private physical map */
};

#ifdef	_KERNEL
static __inline pmap_t
vmspace_pmap(struct vmspace *vmspace)
{
	return &vmspace->vm_pmap;
}
#endif	/* _KERNEL */

#ifdef	_KERNEL
/*
 *	Macros:		vm_map_lock, etc.
 *	Function:
 *		Perform locking on the data portion of a map.  Note that
 *		these macros mimic procedure calls returning void.  The
 *		semicolon is supplied by the user of these macros, not
 *		by the macros themselves.  The macros can safely be used
 *		as unbraced elements in a higher level statement.
 */

void _vm_map_lock(vm_map_t map, const char *file, int line);
void _vm_map_unlock(vm_map_t map, const char *file, int line);
int _vm_map_unlock_and_wait(vm_map_t map, int timo, const char *file, int line);
void _vm_map_lock_read(vm_map_t map, const char *file, int line);
void _vm_map_unlock_read(vm_map_t map, const char *file, int line);
int _vm_map_trylock(vm_map_t map, const char *file, int line);
int _vm_map_trylock_read(vm_map_t map, const char *file, int line);
int _vm_map_lock_upgrade(vm_map_t map, const char *file, int line);
void _vm_map_lock_downgrade(vm_map_t map, const char *file, int line);
int vm_map_locked(vm_map_t map);
void vm_map_wakeup(vm_map_t map);
void vm_map_busy(vm_map_t map);
void vm_map_unbusy(vm_map_t map);
void vm_map_wait_busy(vm_map_t map);
vm_offset_t vm_map_max_KBI(const struct vm_map *map);
vm_offset_t vm_map_min_KBI(const struct vm_map *map);
pmap_t vm_map_pmap_KBI(vm_map_t map);
bool vm_map_range_valid_KBI(vm_map_t map, vm_offset_t start, vm_offset_t end);

#define	vm_map_lock(map)	_vm_map_lock(map, LOCK_FILE, LOCK_LINE)
#define	vm_map_unlock(map)	_vm_map_unlock(map, LOCK_FILE, LOCK_LINE)
#define	vm_map_unlock_and_wait(map, timo)	\
			_vm_map_unlock_and_wait(map, timo, LOCK_FILE, LOCK_LINE)
#define	vm_map_lock_read(map)	_vm_map_lock_read(map, LOCK_FILE, LOCK_LINE)
#define	vm_map_unlock_read(map)	_vm_map_unlock_read(map, LOCK_FILE, LOCK_LINE)
#define	vm_map_trylock(map)	_vm_map_trylock(map, LOCK_FILE, LOCK_LINE)
#define	vm_map_trylock_read(map)	\
			_vm_map_trylock_read(map, LOCK_FILE, LOCK_LINE)
#define	vm_map_lock_upgrade(map)	\
			_vm_map_lock_upgrade(map, LOCK_FILE, LOCK_LINE)
#define	vm_map_lock_downgrade(map)	\
			_vm_map_lock_downgrade(map, LOCK_FILE, LOCK_LINE)

long vmspace_resident_count(struct vmspace *vmspace);

#endif	/* _KERNEL */

/*
 * Copy-on-write flags for vm_map operations
 */
#define	MAP_INHERIT_SHARE	0x00000001
#define	MAP_COPY_ON_WRITE	0x00000002
#define	MAP_NOFAULT		0x00000004
#define	MAP_PREFAULT		0x00000008
#define	MAP_PREFAULT_PARTIAL	0x00000010
#define	MAP_DISABLE_SYNCER	0x00000020
#define	MAP_CHECK_EXCL		0x00000040
#define	MAP_CREATE_GUARD	0x00000080
#define	MAP_DISABLE_COREDUMP	0x00000100
#define	MAP_PREFAULT_MADVISE	0x00000200    /* from (user) madvise request */
#define	MAP_WRITECOUNT		0x00000400
#define	MAP_REMAP		0x00000800
#define	MAP_STACK_GROWS_DOWN	0x00001000
#define	MAP_STACK_GROWS_UP	0x00002000
#define	MAP_ACC_CHARGED		0x00004000
#define	MAP_ACC_NO_CHARGE	0x00008000
#define	MAP_CREATE_STACK_GAP_UP	0x00010000
#define	MAP_CREATE_STACK_GAP_DN	0x00020000
#define	MAP_VN_EXEC		0x00040000

/* Gap for MAP_ENTRY_SPLIT_BOUNDARY_MASK */

#define	MAP_SPLIT_BOUNDARY_MASK	0x00180000

#define	MAP_SPLIT_BOUNDARY_SHIFT 19

/*
 * vm_fault option flags
 */
#define	VM_FAULT_NORMAL	0x00	/* Nothing special */
#define	VM_FAULT_WIRE	0x01	/* Wire the mapped page */
#define	VM_FAULT_DIRTY	0x02	/* Dirty the page; use w/VM_PROT_COPY */
#define	VM_FAULT_NOFILL	0x04	/* Fail if the pager doesn't have a copy */

/*
 * Initially, mappings are slightly sequential.  The maximum window size must
 * account for the map entry's "read_ahead" field being defined as an uint8_t.
 */
#define	VM_FAULT_READ_AHEAD_MIN		7
#define	VM_FAULT_READ_AHEAD_INIT	15
#define	VM_FAULT_READ_AHEAD_MAX		min(atop(MAXPHYS) - 1, UINT8_MAX)

/*
 * The following "find_space" options are supported by vm_map_find().
 *
 * For VMFS_ALIGNED_SPACE, the desired alignment is specified to
 * the macro argument as log base 2 of the desired alignment.
 */
#define	VMFS_NO_SPACE		0	/* don't find; use the given range */
#define	VMFS_ANY_SPACE		1	/* find a range with any alignment */
#define	VMFS_OPTIMAL_SPACE	2	/* find a range with optimal alignment*/
#define	VMFS_SUPER_SPACE	3	/* find a superpage-aligned range */
#define	VMFS_ALIGNED_SPACE(x)	((x) << 8) /* find a range with fixed alignment */

/*
 * vm_map_wire and vm_map_unwire option flags
 */
#define VM_MAP_WIRE_SYSTEM	0	/* wiring in a kernel map */
#define VM_MAP_WIRE_USER	1	/* wiring in a user map */

#define VM_MAP_WIRE_NOHOLES	0	/* region must not have holes */
#define VM_MAP_WIRE_HOLESOK	2	/* region may have holes */

#define VM_MAP_WIRE_WRITE	4	/* Validate writable. */

typedef int vm_map_entry_reader(void *token, vm_map_entry_t addr, 
    vm_map_entry_t dest);

#ifndef _KERNEL
/*
 * Find the successor of a map_entry, using a reader to dereference pointers.
 * '*clone' is a copy of a vm_map entry.  'reader' is used to copy a map entry
 * at some address into '*clone'.  Change *clone to a copy of the next map
 * entry, and return the address of that entry, or NULL if copying has failed.
 *
 * This function is made available to user-space code that needs to traverse
 * map entries.
 */
static inline vm_map_entry_t
vm_map_entry_read_succ(void *token, struct vm_map_entry *const clone,
    vm_map_entry_reader reader)
{
	vm_map_entry_t after, backup;
	vm_offset_t start;

	after = clone->right;
	start = clone->start;
	if (!reader(token, after, clone))
		return (NULL);
	backup = clone->left;
	if (!reader(token, backup, clone))
		return (NULL);
	if (clone->start > start) {
		do {
			after = backup;
			backup = clone->left;
			if (!reader(token, backup, clone))
				return (NULL);
		} while (clone->start != start);
	}
	if (!reader(token, after, clone))
		return (NULL);
	return (after);
}
#endif				/* ! _KERNEL */

#ifdef _KERNEL
boolean_t vm_map_check_protection (vm_map_t, vm_offset_t, vm_offset_t, vm_prot_t);
int vm_map_delete(vm_map_t, vm_offset_t, vm_offset_t, bool);
int vm_map_find(vm_map_t, vm_object_t, vm_ooffset_t, vm_pointer_t *, vm_size_t,
    vm_offset_t, int, vm_prot_t, vm_prot_t, int);
int vm_map_find_min(vm_map_t, vm_object_t, vm_ooffset_t, vm_pointer_t *,
    vm_size_t, vm_offset_t, vm_offset_t, int, vm_prot_t, vm_prot_t, int);
int vm_map_find_aligned(vm_map_t map, vm_offset_t *addr, vm_size_t length,
    vm_offset_t max_addr, vm_offset_t alignment);
int vm_map_fixed(vm_map_t, vm_object_t, vm_ooffset_t, vm_pointer_t, vm_size_t,
    vm_prot_t, vm_prot_t, int);
vm_offset_t vm_map_findspace(vm_map_t, vm_offset_t, vm_size_t);
int vm_map_alignspace(vm_map_t, vm_object_t, vm_ooffset_t,
    vm_offset_t *, vm_size_t, vm_offset_t, vm_offset_t);
int vm_map_inherit (vm_map_t, vm_offset_t, vm_offset_t, vm_inherit_t);
void vm_map_init(vm_map_t, pmap_t, vm_pointer_t, vm_pointer_t);
int vm_map_insert (vm_map_t, vm_object_t, vm_ooffset_t, vm_pointer_t,
    vm_pointer_t, vm_prot_t, vm_prot_t, int, vm_offset_t);
int vm_map_lookup (vm_map_t *, vm_offset_t, vm_prot_t, vm_map_entry_t *, vm_object_t *,
    vm_pindex_t *, vm_prot_t *, boolean_t *);
int vm_map_lookup_locked(vm_map_t *, vm_offset_t, vm_prot_t, vm_map_entry_t *, vm_object_t *,
    vm_pindex_t *, vm_prot_t *, boolean_t *);
void vm_map_lookup_done (vm_map_t, vm_map_entry_t);
boolean_t vm_map_lookup_entry (vm_map_t, vm_offset_t, vm_map_entry_t *);
bool vm_map_reservation_is_unmapped(vm_map_t, vm_offset_t);
int vm_map_reservation_delete(vm_map_t, vm_offset_t);
int vm_map_reservation_delete_locked(vm_map_t, vm_offset_t);
int vm_map_reservation_create(vm_map_t, vm_pointer_t *, vm_size_t, vm_offset_t,
    vm_prot_t);
int vm_map_reservation_create_locked(vm_map_t, vm_pointer_t *, vm_size_t, vm_prot_t);
int vm_map_reservation_get(vm_map_t, vm_offset_t, vm_size_t, vm_offset_t *);
#if __has_feature(capabilities)
int vm_map_prot2perms(vm_prot_t prot);
#endif
#ifdef __CHERI_PURE_CAPABILITY__
vm_pointer_t _vm_map_buildcap(vm_map_t map, vm_offset_t addr, vm_size_t length,
    vm_prot_t prot);
#define	vm_map_buildcap(map, addr, length, prot)	\
    _vm_map_buildcap(map, addr, length, prot)
#else
#define	vm_map_buildcap(map, addr, length, prot) (addr)
#endif

static inline vm_map_entry_t
vm_map_entry_first(vm_map_t map)
{

	return (map->header.right);
}

static inline vm_map_entry_t
vm_map_entry_succ(vm_map_entry_t entry)
{
	vm_map_entry_t after;

	after = entry->right;
	if (after->left->start > entry->start) {
		do
			after = after->left;
		while (after->left != entry);
	}
	return (after);
}

#define VM_MAP_ENTRY_FOREACH(it, map)		\
	for ((it) = vm_map_entry_first(map);	\
	    (it) != &(map)->header;		\
	    (it) = vm_map_entry_succ(it))
int vm_map_protect (vm_map_t, vm_offset_t, vm_offset_t, vm_prot_t, boolean_t,
    boolean_t);
int vm_map_remove_locked(vm_map_t, vm_offset_t, vm_offset_t);
int vm_map_remove (vm_map_t, vm_offset_t, vm_offset_t);
int vm_map_clear(vm_map_t);
void vm_map_try_merge_entries(vm_map_t map, vm_map_entry_t prev,
    vm_map_entry_t entry);
void vm_map_startup (void);
int vm_map_submap (vm_map_t, vm_pointer_t, vm_pointer_t, vm_map_t);
int vm_map_sync(vm_map_t, vm_offset_t, vm_offset_t, boolean_t, boolean_t,
    boolean_t);
int vm_map_madvise (vm_map_t, vm_offset_t, vm_offset_t, int);
int vm_map_stack (vm_map_t, vm_pointer_t, vm_size_t, vm_prot_t, vm_prot_t, int);
int vm_map_unwire(vm_map_t map, vm_offset_t start, vm_offset_t end,
    int flags);
int vm_map_wire(vm_map_t map, vm_offset_t start, vm_offset_t end, int flags);
int vm_map_wire_locked(vm_map_t map, vm_offset_t start, vm_offset_t end,
    int flags);
long vmspace_swap_count(struct vmspace *vmspace);
void vm_map_entry_set_vnode_text(vm_map_entry_t entry, bool add);
#endif				/* _KERNEL */
#endif				/* _VM_MAP_ */
// CHERI CHANGES START
// {
//   "updated": 20200706,
//   "target_type": "header",
//   "changes": [
//     "support"
//   ],
//   "changes_purecap": [
//     "support",
//     "pointer_as_integer"
//   ],
//   "change_comment": ""
// }
// CHERI CHANGES END<|MERGE_RESOLUTION|>--- conflicted
+++ resolved
@@ -226,11 +226,7 @@
 	vm_offset_t anon_loc;
 	int busy;
 #ifdef __CHERI_PURE_CAPABILITY__
-<<<<<<< HEAD
-	void *map_capability;		/* Capability spanning the whole map */
-=======
 	vm_pointer_t map_capability;	/* Capability spanning the whole map */
->>>>>>> 1a31862a
 #endif
 #ifdef DIAGNOSTIC
 	int nupdates;
@@ -294,11 +290,7 @@
 
 #endif	/* KLD_MODULE */
 #ifdef __CHERI_PURE_CAPABILITY__
-<<<<<<< HEAD
-static __inline void *
-=======
 static __inline vm_pointer_t
->>>>>>> 1a31862a
 vm_map_rootcap(vm_map_t map)
 {
 	return (map->map_capability);
