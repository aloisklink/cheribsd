/*-
 * SPDX-License-Identifier: (BSD-3-Clause AND MIT-CMU)
 *
 * Copyright (c) 1991, 1993
 *	The Regents of the University of California.  All rights reserved.
 *
 * This code is derived from software contributed to Berkeley by
 * The Mach Operating System project at Carnegie-Mellon University.
 *
 * Redistribution and use in source and binary forms, with or without
 * modification, are permitted provided that the following conditions
 * are met:
 * 1. Redistributions of source code must retain the above copyright
 *    notice, this list of conditions and the following disclaimer.
 * 2. Redistributions in binary form must reproduce the above copyright
 *    notice, this list of conditions and the following disclaimer in the
 *    documentation and/or other materials provided with the distribution.
 * 3. Neither the name of the University nor the names of its contributors
 *    may be used to endorse or promote products derived from this software
 *    without specific prior written permission.
 *
 * THIS SOFTWARE IS PROVIDED BY THE REGENTS AND CONTRIBUTORS ``AS IS'' AND
 * ANY EXPRESS OR IMPLIED WARRANTIES, INCLUDING, BUT NOT LIMITED TO, THE
 * IMPLIED WARRANTIES OF MERCHANTABILITY AND FITNESS FOR A PARTICULAR PURPOSE
 * ARE DISCLAIMED.  IN NO EVENT SHALL THE REGENTS OR CONTRIBUTORS BE LIABLE
 * FOR ANY DIRECT, INDIRECT, INCIDENTAL, SPECIAL, EXEMPLARY, OR CONSEQUENTIAL
 * DAMAGES (INCLUDING, BUT NOT LIMITED TO, PROCUREMENT OF SUBSTITUTE GOODS
 * OR SERVICES; LOSS OF USE, DATA, OR PROFITS; OR BUSINESS INTERRUPTION)
 * HOWEVER CAUSED AND ON ANY THEORY OF LIABILITY, WHETHER IN CONTRACT, STRICT
 * LIABILITY, OR TORT (INCLUDING NEGLIGENCE OR OTHERWISE) ARISING IN ANY WAY
 * OUT OF THE USE OF THIS SOFTWARE, EVEN IF ADVISED OF THE POSSIBILITY OF
 * SUCH DAMAGE.
 *
 *	from: @(#)vm_map.c	8.3 (Berkeley) 1/12/94
 *
 *
 * Copyright (c) 1987, 1990 Carnegie-Mellon University.
 * All rights reserved.
 *
 * Authors: Avadis Tevanian, Jr., Michael Wayne Young
 *
 * Permission to use, copy, modify and distribute this software and
 * its documentation is hereby granted, provided that both the copyright
 * notice and this permission notice appear in all copies of the
 * software, derivative works or modified versions, and any portions
 * thereof, and that both notices appear in supporting documentation.
 *
 * CARNEGIE MELLON ALLOWS FREE USE OF THIS SOFTWARE IN ITS "AS IS"
 * CONDITION.  CARNEGIE MELLON DISCLAIMS ANY LIABILITY OF ANY KIND
 * FOR ANY DAMAGES WHATSOEVER RESULTING FROM THE USE OF THIS SOFTWARE.
 *
 * Carnegie Mellon requests users of this software to return to
 *
 *  Software Distribution Coordinator  or  Software.Distribution@CS.CMU.EDU
 *  School of Computer Science
 *  Carnegie Mellon University
 *  Pittsburgh PA 15213-3890
 *
 * any improvements or extensions that they make and grant Carnegie the
 * rights to redistribute these changes.
 */

/*
 *	Virtual memory mapping module.
 */

#include <sys/cdefs.h>
__FBSDID("$FreeBSD$");

#include <sys/param.h>
#include <sys/systm.h>
#include <sys/kernel.h>
#include <sys/ktr.h>
#include <sys/lock.h>
#include <sys/mutex.h>
#include <sys/proc.h>
#include <sys/vmmeter.h>
#include <sys/mman.h>
#include <sys/vnode.h>
#include <sys/racct.h>
#include <sys/resourcevar.h>
#include <sys/rwlock.h>
#include <sys/file.h>
#include <sys/sysctl.h>
#include <sys/sysent.h>
#include <sys/shm.h>

#include <vm/vm.h>
#include <vm/vm_param.h>
#include <vm/pmap.h>
#include <vm/vm_map.h>
#include <vm/vm_page.h>
#include <vm/vm_object.h>
#include <vm/vm_pager.h>
#include <vm/vm_kern.h>
#include <vm/vm_extern.h>
#include <vm/vnode_pager.h>
#include <vm/swap_pager.h>
#include <vm/uma.h>

/*
 *	Virtual memory maps provide for the mapping, protection,
 *	and sharing of virtual memory objects.  In addition,
 *	this module provides for an efficient virtual copy of
 *	memory from one map to another.
 *
 *	Synchronization is required prior to most operations.
 *
 *	Maps consist of an ordered doubly-linked list of simple
 *	entries; a self-adjusting binary search tree of these
 *	entries is used to speed up lookups.
 *
 *	Since portions of maps are specified by start/end addresses,
 *	which may not align with existing map entries, all
 *	routines merely "clip" entries to these start/end values.
 *	[That is, an entry is split into two, bordering at a
 *	start or end value.]  Note that these clippings may not
 *	always be necessary (as the two resulting entries are then
 *	not changed); however, the clipping is done for convenience.
 *
 *	As mentioned above, virtual copy operations are performed
 *	by copying VM object references from one map to
 *	another, and then marking both regions as copy-on-write.
 */

static struct mtx map_sleep_mtx;
static uma_zone_t mapentzone;
static uma_zone_t kmapentzone;
static uma_zone_t mapzone;
static uma_zone_t vmspace_zone;
static int vmspace_zinit(void *mem, int size, int flags);
static int vm_map_zinit(void *mem, int ize, int flags);
static void _vm_map_init(vm_map_t map, pmap_t pmap, vm_offset_t min,
    vm_offset_t max);
static int vm_map_alignspace(vm_map_t map, vm_object_t object,
    vm_ooffset_t offset, vm_offset_t *addr, vm_size_t length,
    vm_offset_t max_addr, vm_offset_t alignment);
static void vm_map_entry_deallocate(vm_map_entry_t entry, boolean_t system_map);
static void vm_map_entry_dispose(vm_map_t map, vm_map_entry_t entry);
static void vm_map_entry_unwire(vm_map_t map, vm_map_entry_t entry);
static int vm_map_growstack(vm_map_t map, vm_offset_t addr,
    vm_map_entry_t gap_entry);
static void vm_map_pmap_enter(vm_map_t map, vm_offset_t addr, vm_prot_t prot,
    vm_object_t object, vm_pindex_t pindex, vm_size_t size, int flags);
#ifdef INVARIANTS
static void vm_map_zdtor(void *mem, int size, void *arg);
static void vmspace_zdtor(void *mem, int size, void *arg);
#endif
static int vm_map_stack_locked(vm_map_t map, vm_offset_t addrbos,
    vm_size_t max_ssize, vm_size_t growsize, vm_prot_t prot, vm_prot_t max,
    int cow);
static void vm_map_wire_entry_failure(vm_map_t map, vm_map_entry_t entry,
    vm_offset_t failed_addr);

#define	ENTRY_CHARGED(e) ((e)->cred != NULL || \
    ((e)->object.vm_object != NULL && (e)->object.vm_object->cred != NULL && \
     !((e)->eflags & MAP_ENTRY_NEEDS_COPY)))

/* 
 * PROC_VMSPACE_{UN,}LOCK() can be a noop as long as vmspaces are type
 * stable.
 */
#define PROC_VMSPACE_LOCK(p) do { } while (0)
#define PROC_VMSPACE_UNLOCK(p) do { } while (0)

/*
 *	VM_MAP_RANGE_CHECK:	[ internal use only ]
 *
 *	Asserts that the starting and ending region
 *	addresses fall within the valid range of the map.
 */
#define	VM_MAP_RANGE_CHECK(map, start, end)		\
		{					\
		if (start < vm_map_min(map))		\
			start = vm_map_min(map);	\
		if (end > vm_map_max(map))		\
			end = vm_map_max(map);		\
		if (start > end)			\
			start = end;			\
		}

#ifdef CPU_QEMU_MALTA
#include <machine/cheri.h>

static void
vm_map_log(const char *prefix, vm_map_entry_t entry)
{
	char buffer[128];
	char prt[4];

	if (!(curthread->td_md.md_flags & MDTD_QTRACE))
		return;
	if (entry->protection & VM_PROT_READ)
		prt[0] = 'r';
	else
		prt[0] = '-';
	if (entry->protection & VM_PROT_WRITE)
		prt[1] = 'w';
	else
		prt[1] = '-';
	if (entry->protection & VM_PROT_EXECUTE)
		prt[2] = 'x';
	else
		prt[2] = '-';
	prt[3] = '\0';
	snprintf(buffer, sizeof(buffer), "VMMAP %d: %s: start=%p end=%p prt=%s",
	    curproc->p_pid, prefix, (void *)entry->start, (void *)entry->end,
	    prt);
	CHERI_TRACE_STRING(buffer);
}
#else
#define	vm_map_log(prefix, entry)
#endif

/*
 *	vm_map_startup:
 *
 *	Initialize the vm_map module.  Must be called before
 *	any other vm_map routines.
 *
 *	Map and entry structures are allocated from the general
 *	purpose memory pool with some exceptions:
 *
 *	- The kernel map and kmem submap are allocated statically.
 *	- Kernel map entries are allocated out of a static pool.
 *
 *	These restrictions are necessary since malloc() uses the
 *	maps and requires map entries.
 */

void
vm_map_startup(void)
{
	mtx_init(&map_sleep_mtx, "vm map sleep mutex", NULL, MTX_DEF);
	mapzone = uma_zcreate("MAP", sizeof(struct vm_map), NULL,
#ifdef INVARIANTS
	    vm_map_zdtor,
#else
	    NULL,
#endif
	    vm_map_zinit, NULL, UMA_ALIGN_PTR, UMA_ZONE_NOFREE);
	uma_prealloc(mapzone, MAX_KMAP);
	kmapentzone = uma_zcreate("KMAP ENTRY", sizeof(struct vm_map_entry),
	    NULL, NULL, NULL, NULL, UMA_ALIGN_PTR,
	    UMA_ZONE_MTXCLASS | UMA_ZONE_VM);
	mapentzone = uma_zcreate("MAP ENTRY", sizeof(struct vm_map_entry),
	    NULL, NULL, NULL, NULL, UMA_ALIGN_PTR, 0);
	vmspace_zone = uma_zcreate("VMSPACE", sizeof(struct vmspace), NULL,
#ifdef INVARIANTS
	    vmspace_zdtor,
#else
	    NULL,
#endif
	    vmspace_zinit, NULL, UMA_ALIGN_PTR, UMA_ZONE_NOFREE);
}

static int
vmspace_zinit(void *mem, int size, int flags)
{
	struct vmspace *vm;

	vm = (struct vmspace *)mem;

	vm->vm_map.pmap = NULL;
	(void)vm_map_zinit(&vm->vm_map, sizeof(vm->vm_map), flags);
	PMAP_LOCK_INIT(vmspace_pmap(vm));
	return (0);
}

static int
vm_map_zinit(void *mem, int size, int flags)
{
	vm_map_t map;

	map = (vm_map_t)mem;
	memset(map, 0, sizeof(*map));
	mtx_init(&map->system_mtx, "vm map (system)", NULL, MTX_DEF | MTX_DUPOK);
	sx_init(&map->lock, "vm map (user)");
	return (0);
}

#ifdef INVARIANTS
static void
vmspace_zdtor(void *mem, int size, void *arg)
{
	struct vmspace *vm;

	vm = (struct vmspace *)mem;

	vm_map_zdtor(&vm->vm_map, sizeof(vm->vm_map), arg);
}
static void
vm_map_zdtor(void *mem, int size, void *arg)
{
	vm_map_t map;

	map = (vm_map_t)mem;
	KASSERT(map->nentries == 0,
	    ("map %p nentries == %d on free.",
	    map, map->nentries));
	KASSERT(map->size == 0,
	    ("map %p size == %lu on free.",
	    map, (unsigned long)map->size));
}
#endif	/* INVARIANTS */

/*
 * Allocate a vmspace structure, including a vm_map and pmap,
 * and initialize those structures.  The refcnt is set to 1.
 *
 * If 'pinit' is NULL then the embedded pmap is initialized via pmap_pinit().
 */
struct vmspace *
vmspace_alloc(vm_offset_t min, vm_offset_t max, pmap_pinit_t pinit)
{
	struct vmspace *vm;

	vm = uma_zalloc(vmspace_zone, M_WAITOK);

	KASSERT(vm->vm_map.pmap == NULL, ("vm_map.pmap must be NULL"));

	if (pinit == NULL)
		pinit = &pmap_pinit;

	if (!pinit(vmspace_pmap(vm))) {
		uma_zfree(vmspace_zone, vm);
		return (NULL);
	}
	CTR1(KTR_VM, "vmspace_alloc: %p", vm);
	_vm_map_init(&vm->vm_map, vmspace_pmap(vm), min, max);
	vm->vm_refcnt = 1;
	vm->vm_shm = NULL;
	vm->vm_swrss = 0;
	vm->vm_tsize = 0;
	vm->vm_dsize = 0;
	vm->vm_ssize = 0;
	vm->vm_taddr = 0;
	vm->vm_daddr = 0;
	vm->vm_maxsaddr = 0;
	return (vm);
}

#ifdef RACCT
static void
vmspace_container_reset(struct proc *p)
{

	PROC_LOCK(p);
	racct_set(p, RACCT_DATA, 0);
	racct_set(p, RACCT_STACK, 0);
	racct_set(p, RACCT_RSS, 0);
	racct_set(p, RACCT_MEMLOCK, 0);
	racct_set(p, RACCT_VMEM, 0);
	PROC_UNLOCK(p);
}
#endif

static inline void
vmspace_dofree(struct vmspace *vm)
{

	CTR1(KTR_VM, "vmspace_free: %p", vm);

	/*
	 * Make sure any SysV shm is freed, it might not have been in
	 * exit1().
	 */
	shmexit(vm);

	/*
	 * Lock the map, to wait out all other references to it.
	 * Delete all of the mappings and pages they hold, then call
	 * the pmap module to reclaim anything left.
	 */
	(void)vm_map_remove(&vm->vm_map, vm->vm_map.min_offset,
	    vm->vm_map.max_offset);

	pmap_release(vmspace_pmap(vm));
	vm->vm_map.pmap = NULL;
	uma_zfree(vmspace_zone, vm);
}

void
vmspace_free(struct vmspace *vm)
{

	WITNESS_WARN(WARN_GIANTOK | WARN_SLEEPOK, NULL,
	    "vmspace_free() called");

	if (vm->vm_refcnt == 0)
		panic("vmspace_free: attempt to free already freed vmspace");

	if (atomic_fetchadd_int(&vm->vm_refcnt, -1) == 1)
		vmspace_dofree(vm);
}

void
vmspace_exitfree(struct proc *p)
{
	struct vmspace *vm;

	PROC_VMSPACE_LOCK(p);
	vm = p->p_vmspace;
	p->p_vmspace = NULL;
	PROC_VMSPACE_UNLOCK(p);
	KASSERT(vm == &vmspace0, ("vmspace_exitfree: wrong vmspace"));
	vmspace_free(vm);
}

void
vmspace_exit(struct thread *td)
{
	int refcnt;
	struct vmspace *vm;
	struct proc *p;

	/*
	 * Release user portion of address space.
	 * This releases references to vnodes,
	 * which could cause I/O if the file has been unlinked.
	 * Need to do this early enough that we can still sleep.
	 *
	 * The last exiting process to reach this point releases as
	 * much of the environment as it can. vmspace_dofree() is the
	 * slower fallback in case another process had a temporary
	 * reference to the vmspace.
	 */

	p = td->td_proc;
	vm = p->p_vmspace;
	atomic_add_int(&vmspace0.vm_refcnt, 1);
	do {
		refcnt = vm->vm_refcnt;
		if (refcnt > 1 && p->p_vmspace != &vmspace0) {
			/* Switch now since other proc might free vmspace */
			PROC_VMSPACE_LOCK(p);
			p->p_vmspace = &vmspace0;
			PROC_VMSPACE_UNLOCK(p);
			pmap_activate(td);
		}
	} while (!atomic_cmpset_int(&vm->vm_refcnt, refcnt, refcnt - 1));
	if (refcnt == 1) {
		if (p->p_vmspace != vm) {
			/* vmspace not yet freed, switch back */
			PROC_VMSPACE_LOCK(p);
			p->p_vmspace = vm;
			PROC_VMSPACE_UNLOCK(p);
			pmap_activate(td);
		}
		pmap_remove_pages(vmspace_pmap(vm));
		/* Switch now since this proc will free vmspace */
		PROC_VMSPACE_LOCK(p);
		p->p_vmspace = &vmspace0;
		PROC_VMSPACE_UNLOCK(p);
		pmap_activate(td);
		vmspace_dofree(vm);
	}
#ifdef RACCT
	if (racct_enable)
		vmspace_container_reset(p);
#endif
}

/* Acquire reference to vmspace owned by another process. */

struct vmspace *
vmspace_acquire_ref(struct proc *p)
{
	struct vmspace *vm;
	int refcnt;

	PROC_VMSPACE_LOCK(p);
	vm = p->p_vmspace;
	if (vm == NULL) {
		PROC_VMSPACE_UNLOCK(p);
		return (NULL);
	}
	do {
		refcnt = vm->vm_refcnt;
		if (refcnt <= 0) { 	/* Avoid 0->1 transition */
			PROC_VMSPACE_UNLOCK(p);
			return (NULL);
		}
	} while (!atomic_cmpset_int(&vm->vm_refcnt, refcnt, refcnt + 1));
	if (vm != p->p_vmspace) {
		PROC_VMSPACE_UNLOCK(p);
		vmspace_free(vm);
		return (NULL);
	}
	PROC_VMSPACE_UNLOCK(p);
	return (vm);
}

/*
 * Switch between vmspaces in an AIO kernel process.
 *
 * The AIO kernel processes switch to and from a user process's
 * vmspace while performing an I/O operation on behalf of a user
 * process.  The new vmspace is either the vmspace of a user process
 * obtained from an active AIO request or the initial vmspace of the
 * AIO kernel process (when it is idling).  Because user processes
 * will block to drain any active AIO requests before proceeding in
 * exit() or execve(), the vmspace reference count for these vmspaces
 * can never be 0.  This allows for a much simpler implementation than
 * the loop in vmspace_acquire_ref() above.  Similarly, AIO kernel
 * processes hold an extra reference on their initial vmspace for the
 * life of the process so that this guarantee is true for any vmspace
 * passed as 'newvm'.
 */
void
vmspace_switch_aio(struct vmspace *newvm)
{
	struct vmspace *oldvm;

	/* XXX: Need some way to assert that this is an aio daemon. */

	KASSERT(newvm->vm_refcnt > 0,
	    ("vmspace_switch_aio: newvm unreferenced"));

	oldvm = curproc->p_vmspace;
	if (oldvm == newvm)
		return;

	/*
	 * Point to the new address space and refer to it.
	 */
	curproc->p_vmspace = newvm;
	atomic_add_int(&newvm->vm_refcnt, 1);

	/* Activate the new mapping. */
	pmap_activate(curthread);

	/* Remove the daemon's reference to the old address space. */
	KASSERT(oldvm->vm_refcnt > 1,
	    ("vmspace_switch_aio: oldvm dropping last reference"));
	vmspace_free(oldvm);
}

void
_vm_map_lock(vm_map_t map, const char *file, int line)
{

	if (map->system_map)
		mtx_lock_flags_(&map->system_mtx, 0, file, line);
	else
		sx_xlock_(&map->lock, file, line);
	map->timestamp++;
}

static void
vm_map_process_deferred(void)
{
	struct thread *td;
	vm_map_entry_t entry, next;
	vm_object_t object;

	td = curthread;
	entry = td->td_map_def_user;
	td->td_map_def_user = NULL;
	while (entry != NULL) {
		next = entry->next;
		if ((entry->eflags & MAP_ENTRY_VN_WRITECNT) != 0) {
			/*
			 * Decrement the object's writemappings and
			 * possibly the vnode's v_writecount.
			 */
			KASSERT((entry->eflags & MAP_ENTRY_IS_SUB_MAP) == 0,
			    ("Submap with writecount"));
			object = entry->object.vm_object;
			KASSERT(object != NULL, ("No object for writecount"));
			vnode_pager_release_writecount(object, entry->start,
			    entry->end);
		}
		vm_map_entry_deallocate(entry, FALSE);
		entry = next;
	}
}

void
_vm_map_unlock(vm_map_t map, const char *file, int line)
{

	if (map->system_map)
		mtx_unlock_flags_(&map->system_mtx, 0, file, line);
	else {
		sx_xunlock_(&map->lock, file, line);
		vm_map_process_deferred();
	}
}

void
_vm_map_lock_read(vm_map_t map, const char *file, int line)
{

	if (map->system_map)
		mtx_lock_flags_(&map->system_mtx, 0, file, line);
	else
		sx_slock_(&map->lock, file, line);
}

void
_vm_map_unlock_read(vm_map_t map, const char *file, int line)
{

	if (map->system_map)
		mtx_unlock_flags_(&map->system_mtx, 0, file, line);
	else {
		sx_sunlock_(&map->lock, file, line);
		vm_map_process_deferred();
	}
}

int
_vm_map_trylock(vm_map_t map, const char *file, int line)
{
	int error;

	error = map->system_map ?
	    !mtx_trylock_flags_(&map->system_mtx, 0, file, line) :
	    !sx_try_xlock_(&map->lock, file, line);
	if (error == 0)
		map->timestamp++;
	return (error == 0);
}

int
_vm_map_trylock_read(vm_map_t map, const char *file, int line)
{
	int error;

	error = map->system_map ?
	    !mtx_trylock_flags_(&map->system_mtx, 0, file, line) :
	    !sx_try_slock_(&map->lock, file, line);
	return (error == 0);
}

/*
 *	_vm_map_lock_upgrade:	[ internal use only ]
 *
 *	Tries to upgrade a read (shared) lock on the specified map to a write
 *	(exclusive) lock.  Returns the value "0" if the upgrade succeeds and a
 *	non-zero value if the upgrade fails.  If the upgrade fails, the map is
 *	returned without a read or write lock held.
 *
 *	Requires that the map be read locked.
 */
int
_vm_map_lock_upgrade(vm_map_t map, const char *file, int line)
{
	unsigned int last_timestamp;

	if (map->system_map) {
		mtx_assert_(&map->system_mtx, MA_OWNED, file, line);
	} else {
		if (!sx_try_upgrade_(&map->lock, file, line)) {
			last_timestamp = map->timestamp;
			sx_sunlock_(&map->lock, file, line);
			vm_map_process_deferred();
			/*
			 * If the map's timestamp does not change while the
			 * map is unlocked, then the upgrade succeeds.
			 */
			sx_xlock_(&map->lock, file, line);
			if (last_timestamp != map->timestamp) {
				sx_xunlock_(&map->lock, file, line);
				return (1);
			}
		}
	}
	map->timestamp++;
	return (0);
}

void
_vm_map_lock_downgrade(vm_map_t map, const char *file, int line)
{

	if (map->system_map) {
		mtx_assert_(&map->system_mtx, MA_OWNED, file, line);
	} else
		sx_downgrade_(&map->lock, file, line);
}

/*
 *	vm_map_locked:
 *
 *	Returns a non-zero value if the caller holds a write (exclusive) lock
 *	on the specified map and the value "0" otherwise.
 */
int
vm_map_locked(vm_map_t map)
{

	if (map->system_map)
		return (mtx_owned(&map->system_mtx));
	else
		return (sx_xlocked(&map->lock));
}

#ifdef INVARIANTS
static void
_vm_map_assert_locked(vm_map_t map, const char *file, int line)
{

	if (map->system_map)
		mtx_assert_(&map->system_mtx, MA_OWNED, file, line);
	else
		sx_assert_(&map->lock, SA_XLOCKED, file, line);
}

#define	VM_MAP_ASSERT_LOCKED(map) \
    _vm_map_assert_locked(map, LOCK_FILE, LOCK_LINE)
#else
#define	VM_MAP_ASSERT_LOCKED(map)
#endif

/*
 *	_vm_map_unlock_and_wait:
 *
 *	Atomically releases the lock on the specified map and puts the calling
 *	thread to sleep.  The calling thread will remain asleep until either
 *	vm_map_wakeup() is performed on the map or the specified timeout is
 *	exceeded.
 *
 *	WARNING!  This function does not perform deferred deallocations of
 *	objects and map	entries.  Therefore, the calling thread is expected to
 *	reacquire the map lock after reawakening and later perform an ordinary
 *	unlock operation, such as vm_map_unlock(), before completing its
 *	operation on the map.
 */
int
_vm_map_unlock_and_wait(vm_map_t map, int timo, const char *file, int line)
{

	mtx_lock(&map_sleep_mtx);
	if (map->system_map)
		mtx_unlock_flags_(&map->system_mtx, 0, file, line);
	else
		sx_xunlock_(&map->lock, file, line);
	return (msleep(&map->root, &map_sleep_mtx, PDROP | PVM, "vmmaps",
	    timo));
}

/*
 *	vm_map_wakeup:
 *
 *	Awaken any threads that have slept on the map using
 *	vm_map_unlock_and_wait().
 */
void
vm_map_wakeup(vm_map_t map)
{

	/*
	 * Acquire and release map_sleep_mtx to prevent a wakeup()
	 * from being performed (and lost) between the map unlock
	 * and the msleep() in _vm_map_unlock_and_wait().
	 */
	mtx_lock(&map_sleep_mtx);
	mtx_unlock(&map_sleep_mtx);
	wakeup(&map->root);
}

void
vm_map_busy(vm_map_t map)
{

	VM_MAP_ASSERT_LOCKED(map);
	map->busy++;
}

void
vm_map_unbusy(vm_map_t map)
{

	VM_MAP_ASSERT_LOCKED(map);
	KASSERT(map->busy, ("vm_map_unbusy: not busy"));
	if (--map->busy == 0 && (map->flags & MAP_BUSY_WAKEUP)) {
		vm_map_modflags(map, 0, MAP_BUSY_WAKEUP);
		wakeup(&map->busy);
	}
}

void 
vm_map_wait_busy(vm_map_t map)
{

	VM_MAP_ASSERT_LOCKED(map);
	while (map->busy) {
		vm_map_modflags(map, MAP_BUSY_WAKEUP, 0);
		if (map->system_map)
			msleep(&map->busy, &map->system_mtx, 0, "mbusy", 0);
		else
			sx_sleep(&map->busy, &map->lock, 0, "mbusy", 0);
	}
	map->timestamp++;
}

long
vmspace_resident_count(struct vmspace *vmspace)
{
	return pmap_resident_count(vmspace_pmap(vmspace));
}

/*
 *	vm_map_create:
 *
 *	Creates and returns a new empty VM map with
 *	the given physical map structure, and having
 *	the given lower and upper address bounds.
 */
vm_map_t
vm_map_create(pmap_t pmap, vm_offset_t min, vm_offset_t max)
{
	vm_map_t result;

	result = uma_zalloc(mapzone, M_WAITOK);
	CTR1(KTR_VM, "vm_map_create: %p", result);
	_vm_map_init(result, pmap, min, max);
	return (result);
}

/*
 * Initialize an existing vm_map structure
 * such as that in the vmspace structure.
 */
static void
_vm_map_init(vm_map_t map, pmap_t pmap, vm_offset_t min, vm_offset_t max)
{

	map->header.next = map->header.prev = &map->header;
	map->needs_wakeup = FALSE;
	map->system_map = 0;
	map->pmap = pmap;
	map->min_offset = min;
	map->max_offset = max;
	map->flags = 0;
	map->root = NULL;
	map->timestamp = 0;
	map->busy = 0;
}

void
vm_map_init(vm_map_t map, pmap_t pmap, vm_offset_t min, vm_offset_t max)
{

	_vm_map_init(map, pmap, min, max);
	mtx_init(&map->system_mtx, "system map", NULL, MTX_DEF | MTX_DUPOK);
	sx_init(&map->lock, "user map");
}

/*
 *	vm_map_entry_dispose:	[ internal use only ]
 *
 *	Inverse of vm_map_entry_create.
 */
static void
vm_map_entry_dispose(vm_map_t map, vm_map_entry_t entry)
{
	uma_zfree(map->system_map ? kmapentzone : mapentzone, entry);
}

/*
 *	vm_map_entry_create:	[ internal use only ]
 *
 *	Allocates a VM map entry for insertion.
 *	No entry fields are filled in.
 */
static vm_map_entry_t
vm_map_entry_create(vm_map_t map)
{
	vm_map_entry_t new_entry;

	if (map->system_map)
		new_entry = uma_zalloc(kmapentzone, M_NOWAIT);
	else
		new_entry = uma_zalloc(mapentzone, M_WAITOK);
	if (new_entry == NULL)
		panic("vm_map_entry_create: kernel resources exhausted");
	return (new_entry);
}

/*
 *	vm_map_entry_set_behavior:
 *
 *	Set the expected access behavior, either normal, random, or
 *	sequential.
 */
static inline void
vm_map_entry_set_behavior(vm_map_entry_t entry, u_char behavior)
{
	entry->eflags = (entry->eflags & ~MAP_ENTRY_BEHAV_MASK) |
	    (behavior & MAP_ENTRY_BEHAV_MASK);
}

/*
 *	vm_map_entry_set_max_free:
 *
 *	Set the max_free field in a vm_map_entry.
 */
static inline void
vm_map_entry_set_max_free(vm_map_entry_t entry)
{

	entry->max_free = entry->adj_free;
	if (entry->left != NULL && entry->left->max_free > entry->max_free)
		entry->max_free = entry->left->max_free;
	if (entry->right != NULL && entry->right->max_free > entry->max_free)
		entry->max_free = entry->right->max_free;
}

/*
 *	vm_map_entry_splay:
 *
 *	The Sleator and Tarjan top-down splay algorithm with the
 *	following variation.  Max_free must be computed bottom-up, so
 *	on the downward pass, maintain the left and right spines in
 *	reverse order.  Then, make a second pass up each side to fix
 *	the pointers and compute max_free.  The time bound is O(log n)
 *	amortized.
 *
 *	The new root is the vm_map_entry containing "addr", or else an
 *	adjacent entry (lower or higher) if addr is not in the tree.
 *
 *	The map must be locked, and leaves it so.
 *
 *	Returns: the new root.
 */
static vm_map_entry_t
vm_map_entry_splay(vm_offset_t addr, vm_map_entry_t root)
{
	vm_map_entry_t llist, rlist;
	vm_map_entry_t ltree, rtree;
	vm_map_entry_t y;

	/* Special case of empty tree. */
	if (root == NULL)
		return (root);

	/*
	 * Pass One: Splay down the tree until we find addr or a NULL
	 * pointer where addr would go.  llist and rlist are the two
	 * sides in reverse order (bottom-up), with llist linked by
	 * the right pointer and rlist linked by the left pointer in
	 * the vm_map_entry.  Wait until Pass Two to set max_free on
	 * the two spines.
	 */
	llist = NULL;
	rlist = NULL;
	for (;;) {
		/* root is never NULL in here. */
		if (addr < root->start) {
			y = root->left;
			if (y == NULL)
				break;
			if (addr < y->start && y->left != NULL) {
				/* Rotate right and put y on rlist. */
				root->left = y->right;
				y->right = root;
				vm_map_entry_set_max_free(root);
				root = y->left;
				y->left = rlist;
				rlist = y;
			} else {
				/* Put root on rlist. */
				root->left = rlist;
				rlist = root;
				root = y;
			}
		} else if (addr >= root->end) {
			y = root->right;
			if (y == NULL)
				break;
			if (addr >= y->end && y->right != NULL) {
				/* Rotate left and put y on llist. */
				root->right = y->left;
				y->left = root;
				vm_map_entry_set_max_free(root);
				root = y->right;
				y->right = llist;
				llist = y;
			} else {
				/* Put root on llist. */
				root->right = llist;
				llist = root;
				root = y;
			}
		} else
			break;
	}

	/*
	 * Pass Two: Walk back up the two spines, flip the pointers
	 * and set max_free.  The subtrees of the root go at the
	 * bottom of llist and rlist.
	 */
	ltree = root->left;
	while (llist != NULL) {
		y = llist->right;
		llist->right = ltree;
		vm_map_entry_set_max_free(llist);
		ltree = llist;
		llist = y;
	}
	rtree = root->right;
	while (rlist != NULL) {
		y = rlist->left;
		rlist->left = rtree;
		vm_map_entry_set_max_free(rlist);
		rtree = rlist;
		rlist = y;
	}

	/*
	 * Final assembly: add ltree and rtree as subtrees of root.
	 */
	root->left = ltree;
	root->right = rtree;
	vm_map_entry_set_max_free(root);

	return (root);
}

/*
 *	vm_map_entry_{un,}link:
 *
 *	Insert/remove entries from maps.
 */
static void
vm_map_entry_link(vm_map_t map,
		  vm_map_entry_t after_where,
		  vm_map_entry_t entry)
{

	CTR4(KTR_VM,
	    "vm_map_entry_link: map %p, nentries %d, entry %p, after %p", map,
	    map->nentries, entry, after_where);
	VM_MAP_ASSERT_LOCKED(map);
	KASSERT(after_where->end <= entry->start,
	    ("vm_map_entry_link: prev end %jx new start %jx overlap",
	    (uintmax_t)after_where->end, (uintmax_t)entry->start));
	KASSERT(entry->end <= after_where->next->start,
	    ("vm_map_entry_link: new end %jx next start %jx overlap",
	    (uintmax_t)entry->end, (uintmax_t)after_where->next->start));

	map->nentries++;
	entry->prev = after_where;
	entry->next = after_where->next;
	entry->next->prev = entry;
	after_where->next = entry;

	if (after_where != &map->header) {
		if (after_where != map->root)
			vm_map_entry_splay(after_where->start, map->root);
		entry->right = after_where->right;
		entry->left = after_where;
		after_where->right = NULL;
		after_where->adj_free = entry->start - after_where->end;
		vm_map_entry_set_max_free(after_where);
	} else {
		entry->right = map->root;
		entry->left = NULL;
	}
	entry->adj_free = entry->next->start - entry->end;
	vm_map_entry_set_max_free(entry);
	map->root = entry;
}

static void
vm_map_entry_unlink(vm_map_t map,
		    vm_map_entry_t entry)
{
	vm_map_entry_t next, prev, root;

	VM_MAP_ASSERT_LOCKED(map);
	if (entry != map->root)
		vm_map_entry_splay(entry->start, map->root);
	if (entry->left == NULL)
		root = entry->right;
	else {
		root = vm_map_entry_splay(entry->start, entry->left);
		root->right = entry->right;
		root->adj_free = entry->next->start - root->end;
		vm_map_entry_set_max_free(root);
	}
	map->root = root;

	prev = entry->prev;
	next = entry->next;
	next->prev = prev;
	prev->next = next;
	map->nentries--;
	CTR3(KTR_VM, "vm_map_entry_unlink: map %p, nentries %d, entry %p", map,
	    map->nentries, entry);
}

/*
 *	vm_map_entry_resize_free:
 *
 *	Recompute the amount of free space following a vm_map_entry
 *	and propagate that value up the tree.  Call this function after
 *	resizing a map entry in-place, that is, without a call to
 *	vm_map_entry_link() or _unlink().
 *
 *	The map must be locked, and leaves it so.
 */
static void
vm_map_entry_resize_free(vm_map_t map, vm_map_entry_t entry)
{

	/*
	 * Using splay trees without parent pointers, propagating
	 * max_free up the tree is done by moving the entry to the
	 * root and making the change there.
	 */
	if (entry != map->root)
		map->root = vm_map_entry_splay(entry->start, map->root);

	entry->adj_free = entry->next->start - entry->end;
	vm_map_entry_set_max_free(entry);
}

/*
 *	vm_map_lookup_entry:	[ internal use only ]
 *
 *	Finds the map entry containing (or
 *	immediately preceding) the specified address
 *	in the given map; the entry is returned
 *	in the "entry" parameter.  The boolean
 *	result indicates whether the address is
 *	actually contained in the map.
 */
boolean_t
vm_map_lookup_entry(
	vm_map_t map,
	vm_offset_t address,
	vm_map_entry_t *entry)	/* OUT */
{
	vm_map_entry_t cur;
	boolean_t locked;

	/*
	 * If the map is empty, then the map entry immediately preceding
	 * "address" is the map's header.
	 */
	cur = map->root;
	if (cur == NULL)
		*entry = &map->header;
	else if (address >= cur->start && cur->end > address) {
		*entry = cur;
		return (TRUE);
	} else if ((locked = vm_map_locked(map)) ||
	    sx_try_upgrade(&map->lock)) {
		/*
		 * Splay requires a write lock on the map.  However, it only
		 * restructures the binary search tree; it does not otherwise
		 * change the map.  Thus, the map's timestamp need not change
		 * on a temporary upgrade.
		 */
		map->root = cur = vm_map_entry_splay(address, cur);
		if (!locked)
			sx_downgrade(&map->lock);

		/*
		 * If "address" is contained within a map entry, the new root
		 * is that map entry.  Otherwise, the new root is a map entry
		 * immediately before or after "address".
		 */
		if (address >= cur->start) {
			*entry = cur;
			if (cur->end > address)
				return (TRUE);
		} else
			*entry = cur->prev;
	} else
		/*
		 * Since the map is only locked for read access, perform a
		 * standard binary search tree lookup for "address".
		 */
		for (;;) {
			if (address < cur->start) {
				if (cur->left == NULL) {
					*entry = cur->prev;
					break;
				}
				cur = cur->left;
			} else if (cur->end > address) {
				*entry = cur;
				return (TRUE);
			} else {
				if (cur->right == NULL) {
					*entry = cur;
					break;
				}
				cur = cur->right;
			}
		}
	return (FALSE);
}

/*
 *	vm_map_insert:
 *
 *	Inserts the given whole VM object into the target
 *	map at the specified address range.  The object's
 *	size should match that of the address range.
 *
 *	Requires that the map be locked, and leaves it so.
 *
 *	If object is non-NULL, ref count must be bumped by caller
 *	prior to making call to account for the new entry.
 */
int
vm_map_insert(vm_map_t map, vm_object_t object, vm_ooffset_t offset,
    vm_offset_t start, vm_offset_t end, vm_prot_t prot, vm_prot_t max, int cow)
{
	vm_map_entry_t new_entry, prev_entry, temp_entry;
	struct ucred *cred;
	vm_eflags_t protoeflags;
	vm_inherit_t inheritance;

	VM_MAP_ASSERT_LOCKED(map);
	KASSERT(object != kernel_object ||
	    (cow & MAP_COPY_ON_WRITE) == 0,
	    ("vm_map_insert: kernel object and COW"));
	KASSERT(object == NULL || (cow & MAP_NOFAULT) == 0,
	    ("vm_map_insert: paradoxical MAP_NOFAULT request"));
	KASSERT((prot & ~max) == 0,
	    ("prot %#x is not subset of max_prot %#x", prot, max));

	/*
	 * Check that the start and end points are not bogus.
	 */
	if (start < map->min_offset || end > map->max_offset || start >= end)
		return (KERN_INVALID_ADDRESS);

	/*
	 * Find the entry prior to the proposed starting address; if it's part
	 * of an existing entry, this range is bogus.
	 */
	if (vm_map_lookup_entry(map, start, &temp_entry))
		return (KERN_NO_SPACE);

	prev_entry = temp_entry;

	/*
	 * Assert that the next entry doesn't overlap the end point.
	 */
	if (prev_entry->next->start < end)
		return (KERN_NO_SPACE);

	if ((cow & MAP_CREATE_GUARD) != 0 && (object != NULL ||
	    max != VM_PROT_NONE))
		return (KERN_INVALID_ARGUMENT);

	protoeflags = 0;
	if (cow & MAP_COPY_ON_WRITE)
		protoeflags |= MAP_ENTRY_COW | MAP_ENTRY_NEEDS_COPY;
	if (cow & MAP_NOFAULT)
		protoeflags |= MAP_ENTRY_NOFAULT;
	if (cow & MAP_DISABLE_SYNCER)
		protoeflags |= MAP_ENTRY_NOSYNC;
	if (cow & MAP_DISABLE_COREDUMP)
		protoeflags |= MAP_ENTRY_NOCOREDUMP;
	if (cow & MAP_STACK_GROWS_DOWN)
		protoeflags |= MAP_ENTRY_GROWS_DOWN;
	if (cow & MAP_STACK_GROWS_UP)
		protoeflags |= MAP_ENTRY_GROWS_UP;
	if (cow & MAP_VN_WRITECOUNT)
		protoeflags |= MAP_ENTRY_VN_WRITECNT;
	if ((cow & MAP_CREATE_GUARD) != 0)
		protoeflags |= MAP_ENTRY_GUARD;
	if ((cow & MAP_CREATE_STACK_GAP_DN) != 0)
		protoeflags |= MAP_ENTRY_STACK_GAP_DN;
	if ((cow & MAP_CREATE_STACK_GAP_UP) != 0)
		protoeflags |= MAP_ENTRY_STACK_GAP_UP;
	if (cow & MAP_INHERIT_SHARE)
		inheritance = VM_INHERIT_SHARE;
	else
		inheritance = VM_INHERIT_DEFAULT;

	cred = NULL;
	if ((cow & (MAP_ACC_NO_CHARGE | MAP_NOFAULT | MAP_CREATE_GUARD)) != 0)
		goto charged;
	if ((cow & MAP_ACC_CHARGED) || ((prot & VM_PROT_WRITE) &&
	    ((protoeflags & MAP_ENTRY_NEEDS_COPY) || object == NULL))) {
		if (!(cow & MAP_ACC_CHARGED) && !swap_reserve(end - start))
			return (KERN_RESOURCE_SHORTAGE);
		KASSERT(object == NULL ||
		    (protoeflags & MAP_ENTRY_NEEDS_COPY) != 0 ||
		    object->cred == NULL,
		    ("overcommit: vm_map_insert o %p", object));
		cred = curthread->td_ucred;
	}

charged:
	/* Expand the kernel pmap, if necessary. */
	if (map == kernel_map && end > kernel_vm_end)
		pmap_growkernel(end);
	if (object != NULL) {
		/*
		 * OBJ_ONEMAPPING must be cleared unless this mapping
		 * is trivially proven to be the only mapping for any
		 * of the object's pages.  (Object granularity
		 * reference counting is insufficient to recognize
		 * aliases with precision.)
		 */
		VM_OBJECT_WLOCK(object);
		if (object->ref_count > 1 || object->shadow_count != 0)
			vm_object_clear_flag(object, OBJ_ONEMAPPING);
		VM_OBJECT_WUNLOCK(object);
	} else if (prev_entry != &map->header &&
	    prev_entry->eflags == protoeflags &&
	    (cow & (MAP_STACK_GROWS_DOWN | MAP_STACK_GROWS_UP)) == 0 &&
	    prev_entry->end == start && prev_entry->wired_count == 0 &&
	    (prev_entry->cred == cred ||
	    (prev_entry->object.vm_object != NULL &&
	    prev_entry->object.vm_object->cred == cred)) &&
	    vm_object_coalesce(prev_entry->object.vm_object,
	    prev_entry->offset,
	    (vm_size_t)(prev_entry->end - prev_entry->start),
	    (vm_size_t)(end - prev_entry->end), cred != NULL &&
	    (protoeflags & MAP_ENTRY_NEEDS_COPY) == 0)) {
		/*
		 * We were able to extend the object.  Determine if we
		 * can extend the previous map entry to include the
		 * new range as well.
		 */
		if (prev_entry->inheritance == inheritance &&
		    prev_entry->protection == prot &&
		    prev_entry->max_protection == max) {
			if ((prev_entry->eflags & MAP_ENTRY_GUARD) == 0)
				map->size += end - prev_entry->end;
			prev_entry->end = end;
			vm_map_entry_resize_free(map, prev_entry);
			vm_map_log("resize", prev_entry);
			vm_map_simplify_entry(map, prev_entry);
			return (KERN_SUCCESS);
		}

		/*
		 * If we can extend the object but cannot extend the
		 * map entry, we have to create a new map entry.  We
		 * must bump the ref count on the extended object to
		 * account for it.  object may be NULL.
		 */
		object = prev_entry->object.vm_object;
		offset = prev_entry->offset +
		    (prev_entry->end - prev_entry->start);
		vm_object_reference(object);
		if (cred != NULL && object != NULL && object->cred != NULL &&
		    !(prev_entry->eflags & MAP_ENTRY_NEEDS_COPY)) {
			/* Object already accounts for this uid. */
			cred = NULL;
		}
	}
	if (cred != NULL)
		crhold(cred);

	/*
	 * Create a new entry
	 */
	new_entry = vm_map_entry_create(map);
	new_entry->start = start;
	new_entry->end = end;
	new_entry->cred = NULL;

	new_entry->eflags = protoeflags;
	new_entry->object.vm_object = object;
	new_entry->offset = offset;

	new_entry->inheritance = inheritance;
	new_entry->protection = prot;
	new_entry->max_protection = max;
	new_entry->wired_count = 0;
	new_entry->wiring_thread = NULL;
	new_entry->read_ahead = VM_FAULT_READ_AHEAD_INIT;
	new_entry->next_read = start;

	KASSERT(cred == NULL || !ENTRY_CHARGED(new_entry),
	    ("overcommit: vm_map_insert leaks vm_map %p", new_entry));
	new_entry->cred = cred;

	/*
	 * Insert the new entry into the list
	 */
	vm_map_entry_link(map, prev_entry, new_entry);
	if ((new_entry->eflags & MAP_ENTRY_GUARD) == 0)
		map->size += new_entry->end - new_entry->start;

	vm_map_log("insert", new_entry);

	/*
	 * Try to coalesce the new entry with both the previous and next
	 * entries in the list.  Previously, we only attempted to coalesce
	 * with the previous entry when object is NULL.  Here, we handle the
	 * other cases, which are less common.
	 */
	vm_map_simplify_entry(map, new_entry);

	if ((cow & (MAP_PREFAULT | MAP_PREFAULT_PARTIAL)) != 0) {
		vm_map_pmap_enter(map, start, prot, object, OFF_TO_IDX(offset),
		    end - start, cow & MAP_PREFAULT_PARTIAL);
	}

	return (KERN_SUCCESS);
}

/*
 *	vm_map_findspace:
 *
 *	Find the first fit (lowest VM address) for "length" free bytes
 *	beginning at address >= start in the given map.
 *
 *	In a vm_map_entry, "adj_free" is the amount of free space
 *	adjacent (higher address) to this entry, and "max_free" is the
 *	maximum amount of contiguous free space in its subtree.  This
 *	allows finding a free region in one path down the tree, so
 *	O(log n) amortized with splay trees.
 *
 *	The map must be locked, and leaves it so.
 *
 *	Returns: 0 on success, and starting address in *addr,
 *		 1 if insufficient space.
 */
int
vm_map_findspace(vm_map_t map, vm_offset_t start, vm_size_t length,
    vm_offset_t *addr)	/* OUT */
{
	vm_map_entry_t entry;
	vm_offset_t st;

	/*
	 * Request must fit within min/max VM address and must avoid
	 * address wrap.
	 */
	if (start < map->min_offset)
		start = map->min_offset;
	if (start + length > map->max_offset || start + length < start)
		return (1);

	/* Empty tree means wide open address space. */
	if (map->root == NULL) {
		*addr = start;
		return (0);
	}

	/*
	 * After splay, if start comes before root node, then there
	 * must be a gap from start to the root.
	 */
	map->root = vm_map_entry_splay(start, map->root);
	if (start + length <= map->root->start) {
		*addr = start;
		return (0);
	}

	/*
	 * Root is the last node that might begin its gap before
	 * start, and this is the last comparison where address
	 * wrap might be a problem.
	 */
	st = (start > map->root->end) ? start : map->root->end;
	if (length <= map->root->end + map->root->adj_free - st) {
		*addr = st;
		return (0);
	}

	/* With max_free, can immediately tell if no solution. */
	entry = map->root->right;
	if (entry == NULL || length > entry->max_free)
		return (1);

	/*
	 * Search the right subtree in the order: left subtree, root,
	 * right subtree (first fit).  The previous splay implies that
	 * all regions in the right subtree have addresses > start.
	 */
	while (entry != NULL) {
		if (entry->left != NULL && entry->left->max_free >= length)
			entry = entry->left;
		else if (entry->adj_free >= length) {
			*addr = entry->end;
			return (0);
		} else
			entry = entry->right;
	}

	/* Can't get here, so panic if we do. */
	panic("vm_map_findspace: max_free corrupt");
}

int
vm_map_fixed(vm_map_t map, vm_object_t object, vm_ooffset_t offset,
    vm_offset_t start, vm_size_t length, vm_prot_t prot,
    vm_prot_t max, int cow)
{
	vm_offset_t end;
	int result;

	end = start + length;
	KASSERT((cow & (MAP_STACK_GROWS_DOWN | MAP_STACK_GROWS_UP)) == 0 ||
	    object == NULL,
	    ("vm_map_fixed: non-NULL backing object for stack"));
	vm_map_lock(map);
	VM_MAP_RANGE_CHECK(map, start, end);
	if ((cow & MAP_CHECK_EXCL) == 0)
		vm_map_delete(map, start, end);
	if ((cow & (MAP_STACK_GROWS_DOWN | MAP_STACK_GROWS_UP)) != 0) {
		result = vm_map_stack_locked(map, start, length, sgrowsiz,
		    prot, max, cow);
	} else {
		result = vm_map_insert(map, object, offset, start, end,
		    prot, max, cow);
	}
	vm_map_unlock(map);
	return (result);
}

/*
 * Searches for the specified amount of free space in the given map with the
 * specified alignment.  Performs an address-ordered, first-fit search from
 * the given address "*addr", with an optional upper bound "max_addr".  If the
 * parameter "alignment" is zero, then the alignment is computed from the
 * given (object, offset) pair so as to enable the greatest possible use of
 * superpage mappings.  Returns KERN_SUCCESS and the address of the free space
 * in "*addr" if successful.  Otherwise, returns KERN_NO_SPACE.
 *
 * The map must be locked.  Initially, there must be at least "length" bytes
 * of free space at the given address.
 */
static int
vm_map_alignspace(vm_map_t map, vm_object_t object, vm_ooffset_t offset,
    vm_offset_t *addr, vm_size_t length, vm_offset_t max_addr,
    vm_offset_t alignment)
{
	vm_offset_t aligned_addr, free_addr;

	VM_MAP_ASSERT_LOCKED(map);
	free_addr = *addr;
	KASSERT(!vm_map_findspace(map, free_addr, length, addr) &&
	    free_addr == *addr, ("caller provided insufficient free space"));
	for (;;) {
		/*
		 * At the start of every iteration, the free space at address
		 * "*addr" is at least "length" bytes.
		 */
		if (alignment == 0)
			pmap_align_superpage(object, offset, addr, length);
		else if ((*addr & (alignment - 1)) != 0) {
			*addr &= ~(alignment - 1);
			*addr += alignment;
		}
		aligned_addr = *addr;
		if (aligned_addr == free_addr) {
			/*
			 * Alignment did not change "*addr", so "*addr" must
			 * still provide sufficient free space.
			 */
			return (KERN_SUCCESS);
		}

		/*
		 * Test for address wrap on "*addr".  A wrapped "*addr" could
		 * be a valid address, in which case vm_map_findspace() cannot
		 * be relied upon to fail.
		 */
		if (aligned_addr < free_addr ||
		    vm_map_findspace(map, aligned_addr, length, addr) ||
		    (max_addr != 0 && *addr + length > max_addr))
			return (KERN_NO_SPACE);
		free_addr = *addr;
		if (free_addr == aligned_addr) {
			/*
			 * If a successful call to vm_map_findspace() did not
			 * change "*addr", then "*addr" must still be aligned
			 * and provide sufficient free space.
			 */
			return (KERN_SUCCESS);
		}
	}
}

/*
 *	vm_map_find finds an unallocated region in the target address
 *	map with the given length.  The search is defined to be
 *	first-fit from the specified address; the region found is
 *	returned in the same parameter.
 *
 *	If object is non-NULL, ref count must be bumped by caller
 *	prior to making call to account for the new entry.
 */
int
vm_map_find(vm_map_t map, vm_object_t object, vm_ooffset_t offset,
	    vm_offset_t *addr,	/* IN/OUT */
	    vm_size_t length, vm_offset_t max_addr, int find_space,
	    vm_prot_t prot, vm_prot_t max, int cow)
{
	vm_offset_t alignment, min_addr;
	int rv;

	KASSERT((cow & (MAP_STACK_GROWS_DOWN | MAP_STACK_GROWS_UP)) == 0 ||
	    object == NULL,
	    ("vm_map_find: non-NULL backing object for stack"));
	if (find_space == VMFS_OPTIMAL_SPACE && (object == NULL ||
	    (object->flags & OBJ_COLORED) == 0))
		find_space = VMFS_ANY_SPACE;
	if (find_space >> 8 != 0) {
		KASSERT((find_space & 0xff) == 0, ("bad VMFS flags"));
		alignment = (vm_offset_t)1 << (find_space >> 8);
	} else
		alignment = 0;
	vm_map_lock(map);
	if (find_space != VMFS_NO_SPACE) {
		KASSERT(find_space == VMFS_ANY_SPACE ||
		    find_space == VMFS_OPTIMAL_SPACE ||
		    find_space == VMFS_SUPER_SPACE ||
		    alignment != 0, ("unexpected VMFS flag"));
		min_addr = *addr;
again:
		if (vm_map_findspace(map, min_addr, length, addr) ||
		    (max_addr != 0 && *addr + length > max_addr)) {
			rv = KERN_NO_SPACE;
			goto done;
		}
		if (find_space != VMFS_ANY_SPACE &&
		    (rv = vm_map_alignspace(map, object, offset, addr, length,
		    max_addr, alignment)) != KERN_SUCCESS) {
			if (find_space == VMFS_OPTIMAL_SPACE) {
				find_space = VMFS_ANY_SPACE;
				goto again;
			}
			goto done;
		}
	}
	if ((cow & (MAP_STACK_GROWS_DOWN | MAP_STACK_GROWS_UP)) != 0) {
		rv = vm_map_stack_locked(map, *addr, length, sgrowsiz, prot,
		    max, cow);
	} else {
		rv = vm_map_insert(map, object, offset, *addr, *addr + length,
		    prot, max, cow);
	}
done:
	vm_map_unlock(map);
	return (rv);
}

/*
 *	vm_map_find_min() is a variant of vm_map_find() that takes an
 *	additional parameter (min_addr) and treats the given address
 *	(*addr) differently.  Specifically, it treats *addr as a hint
 *	and not as the minimum address where the mapping is created.
 *
 *	This function works in two phases.  First, it tries to
 *	allocate above the hint.  If that fails and the hint is
 *	greater than min_addr, it performs a second pass, replacing
 *	the hint with min_addr as the minimum address for the
 *	allocation.
 */
int
vm_map_find_min(vm_map_t map, vm_object_t object, vm_ooffset_t offset,
    vm_offset_t *addr, vm_size_t length, vm_offset_t min_addr,
    vm_offset_t max_addr, int find_space, vm_prot_t prot, vm_prot_t max,
    int cow)
{
	vm_offset_t hint;
	int rv;

	hint = *addr;
	for (;;) {
		rv = vm_map_find(map, object, offset, addr, length, max_addr,
		    find_space, prot, max, cow);
		if (rv == KERN_SUCCESS || min_addr >= hint)
			return (rv);
		*addr = hint = min_addr;
	}
}

/*
 *	vm_map_simplify_entry:
 *
 *	Simplify the given map entry by merging with either neighbor.  This
 *	routine also has the ability to merge with both neighbors.
 *
 *	The map must be locked.
 *
 *	This routine guarantees that the passed entry remains valid (though
 *	possibly extended).  When merging, this routine may delete one or
 *	both neighbors.
 */
void
vm_map_simplify_entry(vm_map_t map, vm_map_entry_t entry)
{
	vm_map_entry_t next, prev;
	vm_size_t prevsize, esize;

	if ((entry->eflags & (MAP_ENTRY_GROWS_DOWN | MAP_ENTRY_GROWS_UP |
	    MAP_ENTRY_IN_TRANSITION | MAP_ENTRY_IS_SUB_MAP)) != 0)
		return;

	prev = entry->prev;
	if (prev != &map->header) {
		prevsize = prev->end - prev->start;
		if ( (prev->end == entry->start) &&
		     (prev->object.vm_object == entry->object.vm_object) &&
		     (!prev->object.vm_object ||
			(prev->offset + prevsize == entry->offset)) &&
		     (prev->eflags == entry->eflags) &&
		     (prev->protection == entry->protection) &&
		     (prev->max_protection == entry->max_protection) &&
		     (prev->inheritance == entry->inheritance) &&
		     (prev->wired_count == entry->wired_count) &&
		     (prev->cred == entry->cred)) {
			vm_map_log("remove", prev);
			vm_map_entry_unlink(map, prev);
			entry->start = prev->start;
			entry->offset = prev->offset;
			if (entry->prev != &map->header)
				vm_map_entry_resize_free(map, entry->prev);
			vm_map_log("resize", entry);

			/*
			 * If the backing object is a vnode object,
			 * vm_object_deallocate() calls vrele().
			 * However, vrele() does not lock the vnode
			 * because the vnode has additional
			 * references.  Thus, the map lock can be kept
			 * without causing a lock-order reversal with
			 * the vnode lock.
			 *
			 * Since we count the number of virtual page
			 * mappings in object->un_pager.vnp.writemappings,
			 * the writemappings value should not be adjusted
			 * when the entry is disposed of.
			 */
			if (prev->object.vm_object)
				vm_object_deallocate(prev->object.vm_object);
			if (prev->cred != NULL)
				crfree(prev->cred);
			vm_map_entry_dispose(map, prev);
		}
	}

	next = entry->next;
	if (next != &map->header) {
		esize = entry->end - entry->start;
		if ((entry->end == next->start) &&
		    (next->object.vm_object == entry->object.vm_object) &&
		     (!entry->object.vm_object ||
			(entry->offset + esize == next->offset)) &&
		    (next->eflags == entry->eflags) &&
		    (next->protection == entry->protection) &&
		    (next->max_protection == entry->max_protection) &&
		    (next->inheritance == entry->inheritance) &&
		    (next->wired_count == entry->wired_count) &&
		    (next->cred == entry->cred)) {
			vm_map_log("remove", next);
			vm_map_entry_unlink(map, next);
			entry->end = next->end;
			vm_map_entry_resize_free(map, entry);
			vm_map_log("resize", entry);

			/*
			 * See comment above.
			 */
			if (next->object.vm_object)
				vm_object_deallocate(next->object.vm_object);
			if (next->cred != NULL)
				crfree(next->cred);
			vm_map_entry_dispose(map, next);
		}
	}
}
/*
 *	vm_map_clip_start:	[ internal use only ]
 *
 *	Asserts that the given entry begins at or after
 *	the specified address; if necessary,
 *	it splits the entry into two.
 */
#define vm_map_clip_start(map, entry, startaddr) \
{ \
	if (startaddr > entry->start) \
		_vm_map_clip_start(map, entry, startaddr); \
}

/*
 *	This routine is called only when it is known that
 *	the entry must be split.
 */
static void
_vm_map_clip_start(vm_map_t map, vm_map_entry_t entry, vm_offset_t start)
{
	vm_map_entry_t new_entry;

	VM_MAP_ASSERT_LOCKED(map);
	KASSERT(entry->end > start && entry->start < start,
	    ("_vm_map_clip_start: invalid clip of entry %p", entry));

	/*
	 * Split off the front portion -- note that we must insert the new
	 * entry BEFORE this one, so that this entry has the specified
	 * starting address.
	 */
	vm_map_simplify_entry(map, entry);

	/*
	 * If there is no object backing this entry, we might as well create
	 * one now.  If we defer it, an object can get created after the map
	 * is clipped, and individual objects will be created for the split-up
	 * map.  This is a bit of a hack, but is also about the best place to
	 * put this improvement.
	 */
	if (entry->object.vm_object == NULL && !map->system_map &&
	    (entry->eflags & MAP_ENTRY_GUARD) == 0) {
		vm_object_t object;
		object = vm_object_allocate(OBJT_DEFAULT,
				atop(entry->end - entry->start));
		entry->object.vm_object = object;
		entry->offset = 0;
		if (entry->cred != NULL) {
			object->cred = entry->cred;
			object->charge = entry->end - entry->start;
			entry->cred = NULL;
		}
	} else if (entry->object.vm_object != NULL &&
		   ((entry->eflags & MAP_ENTRY_NEEDS_COPY) == 0) &&
		   entry->cred != NULL) {
		VM_OBJECT_WLOCK(entry->object.vm_object);
		KASSERT(entry->object.vm_object->cred == NULL,
		    ("OVERCOMMIT: vm_entry_clip_start: both cred e %p", entry));
		entry->object.vm_object->cred = entry->cred;
		entry->object.vm_object->charge = entry->end - entry->start;
		VM_OBJECT_WUNLOCK(entry->object.vm_object);
		entry->cred = NULL;
	}

	new_entry = vm_map_entry_create(map);
	*new_entry = *entry;

	new_entry->end = start;
	entry->offset += (start - entry->start);
	entry->start = start;
	if (new_entry->cred != NULL)
		crhold(entry->cred);

	vm_map_log("resize", entry);
	vm_map_log("insert", new_entry);
	vm_map_entry_link(map, entry->prev, new_entry);

	if ((entry->eflags & MAP_ENTRY_IS_SUB_MAP) == 0) {
		vm_object_reference(new_entry->object.vm_object);
		/*
		 * The object->un_pager.vnp.writemappings for the
		 * object of MAP_ENTRY_VN_WRITECNT type entry shall be
		 * kept as is here.  The virtual pages are
		 * re-distributed among the clipped entries, so the sum is
		 * left the same.
		 */
	}
}

/*
 *	vm_map_clip_end:	[ internal use only ]
 *
 *	Asserts that the given entry ends at or before
 *	the specified address; if necessary,
 *	it splits the entry into two.
 */
#define vm_map_clip_end(map, entry, endaddr) \
{ \
	if ((endaddr) < (entry->end)) \
		_vm_map_clip_end((map), (entry), (endaddr)); \
}

/*
 *	This routine is called only when it is known that
 *	the entry must be split.
 */
static void
_vm_map_clip_end(vm_map_t map, vm_map_entry_t entry, vm_offset_t end)
{
	vm_map_entry_t new_entry;

	VM_MAP_ASSERT_LOCKED(map);
	KASSERT(entry->start < end && entry->end > end,
	    ("_vm_map_clip_end: invalid clip of entry %p", entry));

	/*
	 * If there is no object backing this entry, we might as well create
	 * one now.  If we defer it, an object can get created after the map
	 * is clipped, and individual objects will be created for the split-up
	 * map.  This is a bit of a hack, but is also about the best place to
	 * put this improvement.
	 */
	if (entry->object.vm_object == NULL && !map->system_map &&
	    (entry->eflags & MAP_ENTRY_GUARD) == 0) {
		vm_object_t object;
		object = vm_object_allocate(OBJT_DEFAULT,
				atop(entry->end - entry->start));
		entry->object.vm_object = object;
		entry->offset = 0;
		if (entry->cred != NULL) {
			object->cred = entry->cred;
			object->charge = entry->end - entry->start;
			entry->cred = NULL;
		}
	} else if (entry->object.vm_object != NULL &&
		   ((entry->eflags & MAP_ENTRY_NEEDS_COPY) == 0) &&
		   entry->cred != NULL) {
		VM_OBJECT_WLOCK(entry->object.vm_object);
		KASSERT(entry->object.vm_object->cred == NULL,
		    ("OVERCOMMIT: vm_entry_clip_end: both cred e %p", entry));
		entry->object.vm_object->cred = entry->cred;
		entry->object.vm_object->charge = entry->end - entry->start;
		VM_OBJECT_WUNLOCK(entry->object.vm_object);
		entry->cred = NULL;
	}

	/*
	 * Create a new entry and insert it AFTER the specified entry
	 */
	new_entry = vm_map_entry_create(map);
	*new_entry = *entry;

	new_entry->start = entry->end = end;
	new_entry->offset += (end - entry->start);
	if (new_entry->cred != NULL)
		crhold(entry->cred);

	vm_map_log("resize", entry);
	vm_map_log("insert", new_entry);
	vm_map_entry_link(map, entry, new_entry);

	if ((entry->eflags & MAP_ENTRY_IS_SUB_MAP) == 0) {
		vm_object_reference(new_entry->object.vm_object);
	}
}

/*
 *	vm_map_submap:		[ kernel use only ]
 *
 *	Mark the given range as handled by a subordinate map.
 *
 *	This range must have been created with vm_map_find,
 *	and no other operations may have been performed on this
 *	range prior to calling vm_map_submap.
 *
 *	Only a limited number of operations can be performed
 *	within this rage after calling vm_map_submap:
 *		vm_fault
 *	[Don't try vm_map_copy!]
 *
 *	To remove a submapping, one must first remove the
 *	range from the superior map, and then destroy the
 *	submap (if desired).  [Better yet, don't try it.]
 */
int
vm_map_submap(
	vm_map_t map,
	vm_offset_t start,
	vm_offset_t end,
	vm_map_t submap)
{
	vm_map_entry_t entry;
	int result = KERN_INVALID_ARGUMENT;

	vm_map_lock(map);

	VM_MAP_RANGE_CHECK(map, start, end);

	if (vm_map_lookup_entry(map, start, &entry)) {
		vm_map_clip_start(map, entry, start);
	} else
		entry = entry->next;

	vm_map_clip_end(map, entry, end);

	if ((entry->start == start) && (entry->end == end) &&
	    ((entry->eflags & MAP_ENTRY_COW) == 0) &&
	    (entry->object.vm_object == NULL)) {
		entry->object.sub_map = submap;
		entry->eflags |= MAP_ENTRY_IS_SUB_MAP;
		result = KERN_SUCCESS;
	}
	vm_map_unlock(map);

	return (result);
}

/*
 * The maximum number of pages to map if MAP_PREFAULT_PARTIAL is specified
 */
#define	MAX_INIT_PT	96

/*
 *	vm_map_pmap_enter:
 *
 *	Preload the specified map's pmap with mappings to the specified
 *	object's memory-resident pages.  No further physical pages are
 *	allocated, and no further virtual pages are retrieved from secondary
 *	storage.  If the specified flags include MAP_PREFAULT_PARTIAL, then a
 *	limited number of page mappings are created at the low-end of the
 *	specified address range.  (For this purpose, a superpage mapping
 *	counts as one page mapping.)  Otherwise, all resident pages within
 *	the specified address range are mapped.
 */
static void
vm_map_pmap_enter(vm_map_t map, vm_offset_t addr, vm_prot_t prot,
    vm_object_t object, vm_pindex_t pindex, vm_size_t size, int flags)
{
	vm_offset_t start;
	vm_page_t p, p_start;
	vm_pindex_t mask, psize, threshold, tmpidx;

	if ((prot & (VM_PROT_READ | VM_PROT_EXECUTE)) == 0 || object == NULL)
		return;
	VM_OBJECT_RLOCK(object);
	if (object->type == OBJT_DEVICE || object->type == OBJT_SG) {
		VM_OBJECT_RUNLOCK(object);
		VM_OBJECT_WLOCK(object);
		if (object->type == OBJT_DEVICE || object->type == OBJT_SG) {
			pmap_object_init_pt(map->pmap, addr, object, pindex,
			    size);
			VM_OBJECT_WUNLOCK(object);
			return;
		}
		VM_OBJECT_LOCK_DOWNGRADE(object);
	}

	psize = atop(size);
	if (psize + pindex > object->size) {
		if (object->size < pindex) {
			VM_OBJECT_RUNLOCK(object);
			return;
		}
		psize = object->size - pindex;
	}

	start = 0;
	p_start = NULL;
	threshold = MAX_INIT_PT;

	p = vm_page_find_least(object, pindex);
	/*
	 * Assert: the variable p is either (1) the page with the
	 * least pindex greater than or equal to the parameter pindex
	 * or (2) NULL.
	 */
	for (;
	     p != NULL && (tmpidx = p->pindex - pindex) < psize;
	     p = TAILQ_NEXT(p, listq)) {
		/*
		 * don't allow an madvise to blow away our really
		 * free pages allocating pv entries.
		 */
		if (((flags & MAP_PREFAULT_MADVISE) != 0 &&
		    vm_cnt.v_free_count < vm_cnt.v_free_reserved) ||
		    ((flags & MAP_PREFAULT_PARTIAL) != 0 &&
		    tmpidx >= threshold)) {
			psize = tmpidx;
			break;
		}
		if (p->valid == VM_PAGE_BITS_ALL) {
			if (p_start == NULL) {
				start = addr + ptoa(tmpidx);
				p_start = p;
			}
			/* Jump ahead if a superpage mapping is possible. */
			if (p->psind > 0 && ((addr + ptoa(tmpidx)) &
			    (pagesizes[p->psind] - 1)) == 0) {
				mask = atop(pagesizes[p->psind]) - 1;
				if (tmpidx + mask < psize &&
				    vm_page_ps_test(p, PS_ALL_VALID, NULL)) {
					p += mask;
					threshold += mask;
				}
			}
		} else if (p_start != NULL) {
			pmap_enter_object(map->pmap, start, addr +
			    ptoa(tmpidx), p_start, prot);
			p_start = NULL;
		}
	}
	if (p_start != NULL)
		pmap_enter_object(map->pmap, start, addr + ptoa(psize),
		    p_start, prot);
	VM_OBJECT_RUNLOCK(object);
}

/*
 *	vm_map_protect:
 *
 *	Sets the protection of the specified address
 *	region in the target map.  If "set_max" is
 *	specified, the maximum protection is to be set;
 *	otherwise, only the current protection is affected.
 */
int
vm_map_protect(vm_map_t map, vm_offset_t start, vm_offset_t end,
	       vm_prot_t new_prot, boolean_t set_max)
{
	vm_map_entry_t current, entry;
	vm_object_t obj;
	struct ucred *cred;
	vm_prot_t old_prot;

	if (start == end)
		return (KERN_SUCCESS);

	vm_map_lock(map);

	/*
	 * Ensure that we are not concurrently wiring pages.  vm_map_wire() may
	 * need to fault pages into the map and will drop the map lock while
	 * doing so, and the VM object may end up in an inconsistent state if we
	 * update the protection on the map entry in between faults.
	 */
	vm_map_wait_busy(map);

	VM_MAP_RANGE_CHECK(map, start, end);

	if (vm_map_lookup_entry(map, start, &entry)) {
		vm_map_clip_start(map, entry, start);
	} else {
		entry = entry->next;
	}

	/*
	 * Make a first pass to check for protection violations.
	 */
	for (current = entry; current->start < end; current = current->next) {
		if ((current->eflags & MAP_ENTRY_GUARD) != 0)
			continue;
		if (current->eflags & MAP_ENTRY_IS_SUB_MAP) {
			vm_map_unlock(map);
			return (KERN_INVALID_ARGUMENT);
		}
		if ((new_prot & current->max_protection) != new_prot) {
			vm_map_unlock(map);
			return (KERN_PROTECTION_FAILURE);
		}
	}

	/*
	 * Do an accounting pass for private read-only mappings that
	 * now will do cow due to allowed write (e.g. debugger sets
	 * breakpoint on text segment)
	 */
	for (current = entry; current->start < end; current = current->next) {

		vm_map_clip_end(map, current, end);

		if (set_max ||
		    ((new_prot & ~(current->protection)) & VM_PROT_WRITE) == 0 ||
		    ENTRY_CHARGED(current) ||
		    (current->eflags & MAP_ENTRY_GUARD) != 0) {
			continue;
		}

		cred = curthread->td_ucred;
		obj = current->object.vm_object;

		if (obj == NULL || (current->eflags & MAP_ENTRY_NEEDS_COPY)) {
			if (!swap_reserve(current->end - current->start)) {
				vm_map_unlock(map);
				return (KERN_RESOURCE_SHORTAGE);
			}
			crhold(cred);
			current->cred = cred;
			continue;
		}

		VM_OBJECT_WLOCK(obj);
		if (obj->type != OBJT_DEFAULT && obj->type != OBJT_SWAP) {
			VM_OBJECT_WUNLOCK(obj);
			continue;
		}

		/*
		 * Charge for the whole object allocation now, since
		 * we cannot distinguish between non-charged and
		 * charged clipped mapping of the same object later.
		 */
		KASSERT(obj->charge == 0,
		    ("vm_map_protect: object %p overcharged (entry %p)",
		    obj, current));
		if (!swap_reserve(ptoa(obj->size))) {
			VM_OBJECT_WUNLOCK(obj);
			vm_map_unlock(map);
			return (KERN_RESOURCE_SHORTAGE);
		}

		crhold(cred);
		obj->cred = cred;
		obj->charge = ptoa(obj->size);
		VM_OBJECT_WUNLOCK(obj);
	}

	/*
	 * Go back and fix up protections. [Note that clipping is not
	 * necessary the second time.]
	 */
	for (current = entry; current->start < end; current = current->next) {
		if ((current->eflags & MAP_ENTRY_GUARD) != 0)
			continue;

		old_prot = current->protection;

		if (set_max)
			current->protection =
			    (current->max_protection = new_prot) &
			    old_prot;
		else
			current->protection = new_prot;
		vm_map_log("protect", current);

		/*
		 * For user wired map entries, the normal lazy evaluation of
		 * write access upgrades through soft page faults is
		 * undesirable.  Instead, immediately copy any pages that are
		 * copy-on-write and enable write access in the physical map.
		 */
		if ((current->eflags & MAP_ENTRY_USER_WIRED) != 0 &&
		    (current->protection & VM_PROT_WRITE) != 0 &&
		    (old_prot & VM_PROT_WRITE) == 0)
			vm_fault_copy_entry(map, map, current, current, NULL);

		/*
		 * When restricting access, update the physical map.  Worry
		 * about copy-on-write here.
		 */
		if ((old_prot & ~current->protection) != 0) {
#define MASK(entry)	(((entry)->eflags & MAP_ENTRY_COW) ? ~VM_PROT_WRITE : \
							VM_PROT_ALL)
			pmap_protect(map->pmap, current->start,
			    current->end,
			    current->protection & MASK(current));
#undef	MASK
		}
		vm_map_simplify_entry(map, current);
	}
	vm_map_unlock(map);
	return (KERN_SUCCESS);
}

/*
 *	vm_map_madvise:
 *
 *	This routine traverses a processes map handling the madvise
 *	system call.  Advisories are classified as either those effecting
 *	the vm_map_entry structure, or those effecting the underlying
 *	objects.
 */
int
vm_map_madvise(
	vm_map_t map,
	vm_offset_t start,
	vm_offset_t end,
	int behav)
{
	vm_map_entry_t current, entry;
	int modify_map = 0;

	/*
	 * Some madvise calls directly modify the vm_map_entry, in which case
	 * we need to use an exclusive lock on the map and we need to perform
	 * various clipping operations.  Otherwise we only need a read-lock
	 * on the map.
	 */
	switch(behav) {
	case MADV_NORMAL:
	case MADV_SEQUENTIAL:
	case MADV_RANDOM:
	case MADV_NOSYNC:
	case MADV_AUTOSYNC:
	case MADV_NOCORE:
	case MADV_CORE:
		if (start == end)
			return (KERN_SUCCESS);
		modify_map = 1;
		vm_map_lock(map);
		break;
	case MADV_WILLNEED:
	case MADV_DONTNEED:
	case MADV_FREE:
		if (start == end)
			return (KERN_SUCCESS);
		vm_map_lock_read(map);
		break;
	default:
		return (KERN_INVALID_ARGUMENT);
	}

	/*
	 * Locate starting entry and clip if necessary.
	 */
	VM_MAP_RANGE_CHECK(map, start, end);

	if (vm_map_lookup_entry(map, start, &entry)) {
		if (modify_map)
			vm_map_clip_start(map, entry, start);
	} else {
		entry = entry->next;
	}

	if (modify_map) {
		/*
		 * madvise behaviors that are implemented in the vm_map_entry.
		 *
		 * We clip the vm_map_entry so that behavioral changes are
		 * limited to the specified address range.
		 */
		for (current = entry; current->start < end;
		    current = current->next) {
			if (current->eflags & MAP_ENTRY_IS_SUB_MAP)
				continue;

			vm_map_clip_end(map, current, end);

			switch (behav) {
			case MADV_NORMAL:
				vm_map_entry_set_behavior(current, MAP_ENTRY_BEHAV_NORMAL);
				break;
			case MADV_SEQUENTIAL:
				vm_map_entry_set_behavior(current, MAP_ENTRY_BEHAV_SEQUENTIAL);
				break;
			case MADV_RANDOM:
				vm_map_entry_set_behavior(current, MAP_ENTRY_BEHAV_RANDOM);
				break;
			case MADV_NOSYNC:
				current->eflags |= MAP_ENTRY_NOSYNC;
				break;
			case MADV_AUTOSYNC:
				current->eflags &= ~MAP_ENTRY_NOSYNC;
				break;
			case MADV_NOCORE:
				current->eflags |= MAP_ENTRY_NOCOREDUMP;
				break;
			case MADV_CORE:
				current->eflags &= ~MAP_ENTRY_NOCOREDUMP;
				break;
			default:
				break;
			}
			vm_map_simplify_entry(map, current);
		}
		vm_map_unlock(map);
	} else {
		vm_pindex_t pstart, pend;

		/*
		 * madvise behaviors that are implemented in the underlying
		 * vm_object.
		 *
		 * Since we don't clip the vm_map_entry, we have to clip
		 * the vm_object pindex and count.
		 */
		for (current = entry; current->start < end;
		    current = current->next) {
			vm_offset_t useEnd, useStart;

			if (current->eflags & MAP_ENTRY_IS_SUB_MAP)
				continue;

			pstart = OFF_TO_IDX(current->offset);
			pend = pstart + atop(current->end - current->start);
			useStart = current->start;
			useEnd = current->end;

			if (current->start < start) {
				pstart += atop(start - current->start);
				useStart = start;
			}
			if (current->end > end) {
				pend -= atop(current->end - end);
				useEnd = end;
			}

			if (pstart >= pend)
				continue;

			/*
			 * Perform the pmap_advise() before clearing
			 * PGA_REFERENCED in vm_page_advise().  Otherwise, a
			 * concurrent pmap operation, such as pmap_remove(),
			 * could clear a reference in the pmap and set
			 * PGA_REFERENCED on the page before the pmap_advise()
			 * had completed.  Consequently, the page would appear
			 * referenced based upon an old reference that
			 * occurred before this pmap_advise() ran.
			 */
			if (behav == MADV_DONTNEED || behav == MADV_FREE)
				pmap_advise(map->pmap, useStart, useEnd,
				    behav);

			vm_object_madvise(current->object.vm_object, pstart,
			    pend, behav);

			/*
			 * Pre-populate paging structures in the
			 * WILLNEED case.  For wired entries, the
			 * paging structures are already populated.
			 */
			if (behav == MADV_WILLNEED &&
			    current->wired_count == 0) {
				vm_map_pmap_enter(map,
				    useStart,
				    current->protection,
				    current->object.vm_object,
				    pstart,
				    ptoa(pend - pstart),
				    MAP_PREFAULT_MADVISE
				);
			}
		}
		vm_map_unlock_read(map);
	}
	return (0);
}


/*
 *	vm_map_inherit:
 *
 *	Sets the inheritance of the specified address
 *	range in the target map.  Inheritance
 *	affects how the map will be shared with
 *	child maps at the time of vmspace_fork.
 */
int
vm_map_inherit(vm_map_t map, vm_offset_t start, vm_offset_t end,
	       vm_inherit_t new_inheritance)
{
	vm_map_entry_t entry;
	vm_map_entry_t temp_entry;

	switch (new_inheritance) {
	case VM_INHERIT_NONE:
	case VM_INHERIT_COPY:
	case VM_INHERIT_SHARE:
	case VM_INHERIT_ZERO:
		break;
	default:
		return (KERN_INVALID_ARGUMENT);
	}
	if (start == end)
		return (KERN_SUCCESS);
	vm_map_lock(map);
	VM_MAP_RANGE_CHECK(map, start, end);
	if (vm_map_lookup_entry(map, start, &temp_entry)) {
		entry = temp_entry;
		vm_map_clip_start(map, entry, start);
	} else
		entry = temp_entry->next;
	while (entry->start < end) {
		vm_map_clip_end(map, entry, end);
		if ((entry->eflags & MAP_ENTRY_GUARD) == 0 ||
		    new_inheritance != VM_INHERIT_ZERO)
			entry->inheritance = new_inheritance;
		vm_map_simplify_entry(map, entry);
		entry = entry->next;
	}
	vm_map_unlock(map);
	return (KERN_SUCCESS);
}

/*
 *	vm_map_unwire:
 *
 *	Implements both kernel and user unwiring.
 */
int
vm_map_unwire(vm_map_t map, vm_offset_t start, vm_offset_t end,
    int flags)
{
	vm_map_entry_t entry, first_entry, tmp_entry;
	vm_offset_t saved_start;
	unsigned int last_timestamp;
	int rv;
	boolean_t need_wakeup, result, user_unwire;

	if (start == end)
		return (KERN_SUCCESS);
	user_unwire = (flags & VM_MAP_WIRE_USER) ? TRUE : FALSE;
	vm_map_lock(map);
	VM_MAP_RANGE_CHECK(map, start, end);
	if (!vm_map_lookup_entry(map, start, &first_entry)) {
		if (flags & VM_MAP_WIRE_HOLESOK)
			first_entry = first_entry->next;
		else {
			vm_map_unlock(map);
			return (KERN_INVALID_ADDRESS);
		}
	}
	last_timestamp = map->timestamp;
	entry = first_entry;
	while (entry->start < end) {
		if (entry->eflags & MAP_ENTRY_IN_TRANSITION) {
			/*
			 * We have not yet clipped the entry.
			 */
			saved_start = (start >= entry->start) ? start :
			    entry->start;
			entry->eflags |= MAP_ENTRY_NEEDS_WAKEUP;
			if (vm_map_unlock_and_wait(map, 0)) {
				/*
				 * Allow interruption of user unwiring?
				 */
			}
			vm_map_lock(map);
			if (last_timestamp+1 != map->timestamp) {
				/*
				 * Look again for the entry because the map was
				 * modified while it was unlocked.
				 * Specifically, the entry may have been
				 * clipped, merged, or deleted.
				 */
				if (!vm_map_lookup_entry(map, saved_start,
				    &tmp_entry)) {
					if (flags & VM_MAP_WIRE_HOLESOK)
						tmp_entry = tmp_entry->next;
					else {
						if (saved_start == start) {
							/*
							 * First_entry has been deleted.
							 */
							vm_map_unlock(map);
							return (KERN_INVALID_ADDRESS);
						}
						end = saved_start;
						rv = KERN_INVALID_ADDRESS;
						goto done;
					}
				}
				if (entry == first_entry)
					first_entry = tmp_entry;
				else
					first_entry = NULL;
				entry = tmp_entry;
			}
			last_timestamp = map->timestamp;
			continue;
		}
		vm_map_clip_start(map, entry, start);
		vm_map_clip_end(map, entry, end);
		/*
		 * Mark the entry in case the map lock is released.  (See
		 * above.)
		 */
		KASSERT((entry->eflags & MAP_ENTRY_IN_TRANSITION) == 0 &&
		    entry->wiring_thread == NULL,
		    ("owned map entry %p", entry));
		entry->eflags |= MAP_ENTRY_IN_TRANSITION;
		entry->wiring_thread = curthread;
		/*
		 * Check the map for holes in the specified region.
		 * If VM_MAP_WIRE_HOLESOK was specified, skip this check.
		 */
		if (((flags & VM_MAP_WIRE_HOLESOK) == 0) &&
		    (entry->end < end && entry->next->start > entry->end)) {
			end = entry->end;
			rv = KERN_INVALID_ADDRESS;
			goto done;
		}
		/*
		 * If system unwiring, require that the entry is system wired.
		 */
		if (!user_unwire &&
		    vm_map_entry_system_wired_count(entry) == 0) {
			end = entry->end;
			rv = KERN_INVALID_ARGUMENT;
			goto done;
		}
		entry = entry->next;
	}
	rv = KERN_SUCCESS;
done:
	need_wakeup = FALSE;
	if (first_entry == NULL) {
		result = vm_map_lookup_entry(map, start, &first_entry);
		if (!result && (flags & VM_MAP_WIRE_HOLESOK))
			first_entry = first_entry->next;
		else
			KASSERT(result, ("vm_map_unwire: lookup failed"));
	}
	for (entry = first_entry; entry->start < end; entry = entry->next) {
		/*
		 * If VM_MAP_WIRE_HOLESOK was specified, an empty
		 * space in the unwired region could have been mapped
		 * while the map lock was dropped for draining
		 * MAP_ENTRY_IN_TRANSITION.  Moreover, another thread
		 * could be simultaneously wiring this new mapping
		 * entry.  Detect these cases and skip any entries
		 * marked as in transition by us.
		 */
		if ((entry->eflags & MAP_ENTRY_IN_TRANSITION) == 0 ||
		    entry->wiring_thread != curthread) {
			KASSERT((flags & VM_MAP_WIRE_HOLESOK) != 0,
			    ("vm_map_unwire: !HOLESOK and new/changed entry"));
			continue;
		}

		if (rv == KERN_SUCCESS && (!user_unwire ||
		    (entry->eflags & MAP_ENTRY_USER_WIRED))) {
			if (user_unwire)
				entry->eflags &= ~MAP_ENTRY_USER_WIRED;
			if (entry->wired_count == 1)
				vm_map_entry_unwire(map, entry);
			else
				entry->wired_count--;
		}
		KASSERT((entry->eflags & MAP_ENTRY_IN_TRANSITION) != 0,
		    ("vm_map_unwire: in-transition flag missing %p", entry));
		KASSERT(entry->wiring_thread == curthread,
		    ("vm_map_unwire: alien wire %p", entry));
		entry->eflags &= ~MAP_ENTRY_IN_TRANSITION;
		entry->wiring_thread = NULL;
		if (entry->eflags & MAP_ENTRY_NEEDS_WAKEUP) {
			entry->eflags &= ~MAP_ENTRY_NEEDS_WAKEUP;
			need_wakeup = TRUE;
		}
		vm_map_simplify_entry(map, entry);
	}
	vm_map_unlock(map);
	if (need_wakeup)
		vm_map_wakeup(map);
	return (rv);
}

/*
 *	vm_map_wire_entry_failure:
 *
 *	Handle a wiring failure on the given entry.
 *
 *	The map should be locked.
 */
static void
vm_map_wire_entry_failure(vm_map_t map, vm_map_entry_t entry,
    vm_offset_t failed_addr)
{

	VM_MAP_ASSERT_LOCKED(map);
	KASSERT((entry->eflags & MAP_ENTRY_IN_TRANSITION) != 0 &&
	    entry->wired_count == 1,
	    ("vm_map_wire_entry_failure: entry %p isn't being wired", entry));
	KASSERT(failed_addr < entry->end,
	    ("vm_map_wire_entry_failure: entry %p was fully wired", entry));

	/*
	 * If any pages at the start of this entry were successfully wired,
	 * then unwire them.
	 */
	if (failed_addr > entry->start) {
		pmap_unwire(map->pmap, entry->start, failed_addr);
		vm_object_unwire(entry->object.vm_object, entry->offset,
		    failed_addr - entry->start, PQ_ACTIVE);
	}

	/*
	 * Assign an out-of-range value to represent the failure to wire this
	 * entry.
	 */
	entry->wired_count = -1;
}

/*
 *	vm_map_wire:
 *
 *	Implements both kernel and user wiring.
 */
int
vm_map_wire(vm_map_t map, vm_offset_t start, vm_offset_t end,
    int flags)
{
	vm_map_entry_t entry, first_entry, tmp_entry;
	vm_offset_t faddr, saved_end, saved_start;
	unsigned int last_timestamp;
	int rv;
	boolean_t need_wakeup, result, user_wire;
	vm_prot_t prot;

	if (start == end)
		return (KERN_SUCCESS);
	prot = 0;
	if (flags & VM_MAP_WIRE_WRITE)
		prot |= VM_PROT_WRITE;
	user_wire = (flags & VM_MAP_WIRE_USER) ? TRUE : FALSE;
	vm_map_lock(map);
	VM_MAP_RANGE_CHECK(map, start, end);
	if (!vm_map_lookup_entry(map, start, &first_entry)) {
		if (flags & VM_MAP_WIRE_HOLESOK)
			first_entry = first_entry->next;
		else {
			vm_map_unlock(map);
			return (KERN_INVALID_ADDRESS);
		}
	}
	last_timestamp = map->timestamp;
	entry = first_entry;
	while (entry->start < end) {
		if (entry->eflags & MAP_ENTRY_IN_TRANSITION) {
			/*
			 * We have not yet clipped the entry.
			 */
			saved_start = (start >= entry->start) ? start :
			    entry->start;
			entry->eflags |= MAP_ENTRY_NEEDS_WAKEUP;
			if (vm_map_unlock_and_wait(map, 0)) {
				/*
				 * Allow interruption of user wiring?
				 */
			}
			vm_map_lock(map);
			if (last_timestamp + 1 != map->timestamp) {
				/*
				 * Look again for the entry because the map was
				 * modified while it was unlocked.
				 * Specifically, the entry may have been
				 * clipped, merged, or deleted.
				 */
				if (!vm_map_lookup_entry(map, saved_start,
				    &tmp_entry)) {
					if (flags & VM_MAP_WIRE_HOLESOK)
						tmp_entry = tmp_entry->next;
					else {
						if (saved_start == start) {
							/*
							 * first_entry has been deleted.
							 */
							vm_map_unlock(map);
							return (KERN_INVALID_ADDRESS);
						}
						end = saved_start;
						rv = KERN_INVALID_ADDRESS;
						goto done;
					}
				}
				if (entry == first_entry)
					first_entry = tmp_entry;
				else
					first_entry = NULL;
				entry = tmp_entry;
			}
			last_timestamp = map->timestamp;
			continue;
		}
		vm_map_clip_start(map, entry, start);
		vm_map_clip_end(map, entry, end);
		/*
		 * Mark the entry in case the map lock is released.  (See
		 * above.)
		 */
		KASSERT((entry->eflags & MAP_ENTRY_IN_TRANSITION) == 0 &&
		    entry->wiring_thread == NULL,
		    ("owned map entry %p", entry));
		entry->eflags |= MAP_ENTRY_IN_TRANSITION;
		entry->wiring_thread = curthread;
		if ((entry->protection & (VM_PROT_READ | VM_PROT_EXECUTE)) == 0
		    || (entry->protection & prot) != prot) {
			entry->eflags |= MAP_ENTRY_WIRE_SKIPPED;
			if ((flags & VM_MAP_WIRE_HOLESOK) == 0) {
				end = entry->end;
				rv = KERN_INVALID_ADDRESS;
				goto done;
			}
			goto next_entry;
		}
		if (entry->wired_count == 0) {
			entry->wired_count++;
			saved_start = entry->start;
			saved_end = entry->end;

			/*
			 * Release the map lock, relying on the in-transition
			 * mark.  Mark the map busy for fork.
			 */
			vm_map_busy(map);
			vm_map_unlock(map);

			faddr = saved_start;
			do {
				/*
				 * Simulate a fault to get the page and enter
				 * it into the physical map.
				 */
				if ((rv = vm_fault(map, faddr, VM_PROT_NONE,
				    VM_FAULT_WIRE)) != KERN_SUCCESS)
					break;
			} while ((faddr += PAGE_SIZE) < saved_end);
			vm_map_lock(map);
			vm_map_unbusy(map);
			if (last_timestamp + 1 != map->timestamp) {
				/*
				 * Look again for the entry because the map was
				 * modified while it was unlocked.  The entry
				 * may have been clipped, but NOT merged or
				 * deleted.
				 */
				result = vm_map_lookup_entry(map, saved_start,
				    &tmp_entry);
				KASSERT(result, ("vm_map_wire: lookup failed"));
				if (entry == first_entry)
					first_entry = tmp_entry;
				else
					first_entry = NULL;
				entry = tmp_entry;
				while (entry->end < saved_end) {
					/*
					 * In case of failure, handle entries
					 * that were not fully wired here;
					 * fully wired entries are handled
					 * later.
					 */
					if (rv != KERN_SUCCESS &&
					    faddr < entry->end)
						vm_map_wire_entry_failure(map,
						    entry, faddr);
					entry = entry->next;
				}
			}
			last_timestamp = map->timestamp;
			if (rv != KERN_SUCCESS) {
				vm_map_wire_entry_failure(map, entry, faddr);
				end = entry->end;
				goto done;
			}
		} else if (!user_wire ||
			   (entry->eflags & MAP_ENTRY_USER_WIRED) == 0) {
			entry->wired_count++;
		}
		/*
		 * Check the map for holes in the specified region.
		 * If VM_MAP_WIRE_HOLESOK was specified, skip this check.
		 */
	next_entry:
		if ((flags & VM_MAP_WIRE_HOLESOK) == 0 &&
		    entry->end < end && entry->next->start > entry->end) {
			end = entry->end;
			rv = KERN_INVALID_ADDRESS;
			goto done;
		}
		entry = entry->next;
	}
	rv = KERN_SUCCESS;
done:
	need_wakeup = FALSE;
	if (first_entry == NULL) {
		result = vm_map_lookup_entry(map, start, &first_entry);
		if (!result && (flags & VM_MAP_WIRE_HOLESOK))
			first_entry = first_entry->next;
		else
			KASSERT(result, ("vm_map_wire: lookup failed"));
	}
	for (entry = first_entry; entry->start < end; entry = entry->next) {
		/*
		 * If VM_MAP_WIRE_HOLESOK was specified, an empty
		 * space in the unwired region could have been mapped
		 * while the map lock was dropped for faulting in the
		 * pages or draining MAP_ENTRY_IN_TRANSITION.
		 * Moreover, another thread could be simultaneously
		 * wiring this new mapping entry.  Detect these cases
		 * and skip any entries marked as in transition not by us.
		 */
		if ((entry->eflags & MAP_ENTRY_IN_TRANSITION) == 0 ||
		    entry->wiring_thread != curthread) {
			KASSERT((flags & VM_MAP_WIRE_HOLESOK) != 0,
			    ("vm_map_wire: !HOLESOK and new/changed entry"));
			continue;
		}

		if ((entry->eflags & MAP_ENTRY_WIRE_SKIPPED) != 0)
			goto next_entry_done;

		if (rv == KERN_SUCCESS) {
			if (user_wire)
				entry->eflags |= MAP_ENTRY_USER_WIRED;
		} else if (entry->wired_count == -1) {
			/*
			 * Wiring failed on this entry.  Thus, unwiring is
			 * unnecessary.
			 */
			entry->wired_count = 0;
		} else if (!user_wire ||
		    (entry->eflags & MAP_ENTRY_USER_WIRED) == 0) {
			/*
			 * Undo the wiring.  Wiring succeeded on this entry
			 * but failed on a later entry.  
			 */
			if (entry->wired_count == 1)
				vm_map_entry_unwire(map, entry);
			else
				entry->wired_count--;
		}
	next_entry_done:
		KASSERT((entry->eflags & MAP_ENTRY_IN_TRANSITION) != 0,
		    ("vm_map_wire: in-transition flag missing %p", entry));
		KASSERT(entry->wiring_thread == curthread,
		    ("vm_map_wire: alien wire %p", entry));
		entry->eflags &= ~(MAP_ENTRY_IN_TRANSITION |
		    MAP_ENTRY_WIRE_SKIPPED);
		entry->wiring_thread = NULL;
		if (entry->eflags & MAP_ENTRY_NEEDS_WAKEUP) {
			entry->eflags &= ~MAP_ENTRY_NEEDS_WAKEUP;
			need_wakeup = TRUE;
		}
		vm_map_simplify_entry(map, entry);
	}
	vm_map_unlock(map);
	if (need_wakeup)
		vm_map_wakeup(map);
	return (rv);
}

static boolean_t
vm_map_pageout_range(vm_map_t map, vm_map_entry_t entry,
    vm_offset_t start, vm_offset_t end, vm_offset_t *size)
{
	vm_object_t object, tobject;
	vm_page_t m;
	vm_pindex_t pi;
	vm_offset_t offset, offset1;
	int rtval, last_timestamp;
	boolean_t ret;

	ret = TRUE;
	for (offset = start, *size = 0; offset < end; offset += PAGE_SIZE) {
		*size += PAGE_SIZE;
retry:
		pi = OFF_TO_IDX(offset - entry->start + entry->offset);
		object = entry->object.vm_object;
		VM_OBJECT_WLOCK(object);
		for (;;) {
			m = vm_page_lookup(object, pi);
			if (m != NULL)
				break;
			tobject = object->backing_object;
			if (tobject == NULL) {
				VM_OBJECT_WUNLOCK(object);
				break;
			}
			pi += object->backing_object_offset;
			VM_OBJECT_WLOCK(tobject);
			VM_OBJECT_WUNLOCK(object);
			object = tobject;
		}
		if (m == NULL)
			continue;
		if (m->wire_count != 0 || m->hold_count != 0) {
			VM_OBJECT_WUNLOCK(object);
			ret = FALSE;
			continue;
		}
		if (vm_page_sleep_if_busy(m, "mpgout")) {
			VM_OBJECT_WUNLOCK(object);
			goto retry;
		}
		offset1 = offset - entry->start + entry->offset;
		if (object->type == OBJT_VNODE) {
			last_timestamp = map->timestamp;
			vm_map_unlock_read(map);
			if (!vm_object_sync(object, offset1, PAGE_SIZE,
			    FALSE, TRUE))
				ret = FALSE;
			VM_OBJECT_WUNLOCK(object);
			vm_map_lock_read(map);
			if (last_timestamp != map->timestamp) {
				if (!vm_map_lookup_entry(map, offset, &entry) ||
				    entry->end < end)
					break;
			}
		} else {
			KASSERT(object->type == OBJT_DEFAULT ||
			    object->type == OBJT_SWAP,
			    ("XXX"));
			if (m->valid != 0) {
				vm_page_sbusy(m);
				vm_page_sbusy(m);
				pmap_remove_all(m);
				vm_object_pip_add(object, 1);
				vm_pager_put_pages(object, &m, 1,
				    VM_PAGER_PUT_SYNC, &rtval);
				vm_page_lock(m);
				vm_page_flash(m);
				vm_page_sunbusy(m);
				if (rtval != VM_PAGER_PEND) {
					vm_page_sunbusy(m);
					vm_object_pip_wakeup(object);
					ret = FALSE;
				} else {
					vm_page_free(m);
				}
				vm_page_unlock(m);
			} else {
				vm_page_lock(m);
				vm_page_free(m);
				vm_page_unlock(m);
			}
			VM_OBJECT_WUNLOCK(object);
		}
	}
	return (ret);
}

/*
 * vm_map_sync
 *
 * Push any dirty cached pages in the address range to their pager.
 * If syncio is TRUE, dirty pages are written synchronously.
 * If invalidate is TRUE, any cached pages are freed as well.
 *
 * If the size of the region from start to end is zero, we are
 * supposed to flush all modified pages within the region containing
 * start.  Unfortunately, a region can be split or coalesced with
 * neighboring regions, making it difficult to determine what the
 * original region was.  Therefore, we approximate this requirement by
 * flushing the current region containing start.
 *
 * Returns an error if any part of the specified range is not mapped.
 */
int
vm_map_sync(vm_map_t map, vm_offset_t start, vm_offset_t end,
    boolean_t syncio, boolean_t invalidate, boolean_t pageout)
{
	vm_map_entry_t current;
	vm_map_entry_t entry;
	vm_size_t size;
	vm_object_t object;
	vm_ooffset_t offset;
	unsigned int last_timestamp;
	boolean_t failed;

	vm_map_lock_read(map);
	VM_MAP_RANGE_CHECK(map, start, end);
	if (!vm_map_lookup_entry(map, start, &entry)) {
		vm_map_unlock_read(map);
		return (KERN_INVALID_ADDRESS);
	} else if (start == end) {
		start = entry->start;
		end = entry->end;
	}
	/*
	 * Make a first pass to check for user-wired memory and holes.
	 */
<<<<<<< HEAD
	for (current = entry; current != &map->header && current->start < end;
	    current = current->next) {
		if ((invalidate || pageout) &&
		    (current->eflags & MAP_ENTRY_USER_WIRED)) {
=======
	for (current = entry; current->start < end; current = current->next) {
		if (invalidate && (current->eflags & MAP_ENTRY_USER_WIRED)) {
>>>>>>> 93e18e31
			vm_map_unlock_read(map);
			return (KERN_INVALID_ARGUMENT);
		}
		if (end > current->end &&
		    current->end != current->next->start) {
			vm_map_unlock_read(map);
			return (KERN_INVALID_ADDRESS);
		}
	}

	if (invalidate || pageout)
		pmap_remove(map->pmap, start, end);
	failed = FALSE;

	/*
	 * Make a second pass, cleaning/uncaching pages from the indicated
	 * objects as we go.
	 */
	for (current = entry; current->start < end;) {
		offset = current->offset + (start - current->start);
		size = (end <= current->end ? end : current->end) - start;
		if (current->eflags & MAP_ENTRY_IS_SUB_MAP) {
			vm_map_t smap;
			vm_map_entry_t tentry;
			vm_size_t tsize;

			smap = current->object.sub_map;
			vm_map_lock_read(smap);
			(void) vm_map_lookup_entry(smap, offset, &tentry);
			tsize = tentry->end - offset;
			if (tsize < size)
				size = tsize;
			object = tentry->object.vm_object;
			offset = tentry->offset + (offset - tentry->start);
			vm_map_unlock_read(smap);
		} else {
			object = current->object.vm_object;
		}
		vm_object_reference(object);
		last_timestamp = map->timestamp;
		if (pageout) {
			if (object->type == OBJT_DEFAULT ||
			    object->type == OBJT_SWAP) {
				if (!vm_map_pageout_range(map, entry,
				    start, start + size, &size))
					failed = TRUE;
			} else if (object->type == OBJT_VNODE /* also COW */) {
				vm_map_unlock_read(map);
				if (!vm_object_sync(object, offset, size,
				    FALSE, TRUE))
					failed = TRUE;
				vm_map_lock_read(map);
			} else {
				failed = TRUE;
			}
		} else {
			vm_map_unlock_read(map);
			if (!vm_object_sync(object, offset, size, syncio,
			    invalidate))
				failed = TRUE;
			vm_map_lock_read(map);
		}
		vm_object_deallocate(object);
		start += size;
		if (last_timestamp == map->timestamp ||
		    !vm_map_lookup_entry(map, start, &current))
			current = current->next;
	}

	vm_map_unlock_read(map);
	return (failed ? KERN_FAILURE : KERN_SUCCESS);
}

/*
 *	vm_map_entry_unwire:	[ internal use only ]
 *
 *	Make the region specified by this entry pageable.
 *
 *	The map in question should be locked.
 *	[This is the reason for this routine's existence.]
 */
static void
vm_map_entry_unwire(vm_map_t map, vm_map_entry_t entry)
{

	VM_MAP_ASSERT_LOCKED(map);
	KASSERT(entry->wired_count > 0,
	    ("vm_map_entry_unwire: entry %p isn't wired", entry));
	pmap_unwire(map->pmap, entry->start, entry->end);
	vm_object_unwire(entry->object.vm_object, entry->offset, entry->end -
	    entry->start, PQ_ACTIVE);
	entry->wired_count = 0;
}

static void
vm_map_entry_deallocate(vm_map_entry_t entry, boolean_t system_map)
{

	if ((entry->eflags & MAP_ENTRY_IS_SUB_MAP) == 0)
		vm_object_deallocate(entry->object.vm_object);
	uma_zfree(system_map ? kmapentzone : mapentzone, entry);
}

/*
 *	vm_map_entry_delete:	[ internal use only ]
 *
 *	Deallocate the given entry from the target map.
 */
static void
vm_map_entry_delete(vm_map_t map, vm_map_entry_t entry)
{
	vm_object_t object;
	vm_pindex_t offidxstart, offidxend, count, size1;
	vm_size_t size;

	vm_map_entry_unlink(map, entry);
	object = entry->object.vm_object;

	if ((entry->eflags & MAP_ENTRY_GUARD) != 0) {
		MPASS(entry->cred == NULL);
		MPASS((entry->eflags & MAP_ENTRY_IS_SUB_MAP) == 0);
		MPASS(object == NULL);
		vm_map_entry_deallocate(entry, map->system_map);
		return;
	}

	size = entry->end - entry->start;
	map->size -= size;

	if (entry->cred != NULL) {
		swap_release_by_cred(size, entry->cred);
		crfree(entry->cred);
	}

	if ((entry->eflags & MAP_ENTRY_IS_SUB_MAP) == 0 &&
	    (object != NULL)) {
		KASSERT(entry->cred == NULL || object->cred == NULL ||
		    (entry->eflags & MAP_ENTRY_NEEDS_COPY),
		    ("OVERCOMMIT vm_map_entry_delete: both cred %p", entry));
		count = atop(size);
		offidxstart = OFF_TO_IDX(entry->offset);
		offidxend = offidxstart + count;
		VM_OBJECT_WLOCK(object);
		if (object->ref_count != 1 && ((object->flags & (OBJ_NOSPLIT |
		    OBJ_ONEMAPPING)) == OBJ_ONEMAPPING ||
		    object == kernel_object)) {
			vm_object_collapse(object);

			/*
			 * The option OBJPR_NOTMAPPED can be passed here
			 * because vm_map_delete() already performed
			 * pmap_remove() on the only mapping to this range
			 * of pages. 
			 */
			vm_object_page_remove(object, offidxstart, offidxend,
			    OBJPR_NOTMAPPED);
			if (object->type == OBJT_SWAP)
				swap_pager_freespace(object, offidxstart,
				    count);
			if (offidxend >= object->size &&
			    offidxstart < object->size) {
				size1 = object->size;
				object->size = offidxstart;
				if (object->cred != NULL) {
					size1 -= object->size;
					KASSERT(object->charge >= ptoa(size1),
					    ("object %p charge < 0", object));
					swap_release_by_cred(ptoa(size1),
					    object->cred);
					object->charge -= ptoa(size1);
				}
			}
		}
		VM_OBJECT_WUNLOCK(object);
	} else
		entry->object.vm_object = NULL;
	if (map->system_map)
		vm_map_entry_deallocate(entry, TRUE);
	else {
		entry->next = curthread->td_map_def_user;
		curthread->td_map_def_user = entry;
	}
}

/*
 *	vm_map_delete:	[ internal use only ]
 *
 *	Deallocates the given address range from the target
 *	map.
 */
int
vm_map_delete(vm_map_t map, vm_offset_t start, vm_offset_t end)
{
	vm_map_entry_t entry;
	vm_map_entry_t first_entry;

	VM_MAP_ASSERT_LOCKED(map);
	if (start == end)
		return (KERN_SUCCESS);

	/*
	 * Find the start of the region, and clip it
	 */
	if (!vm_map_lookup_entry(map, start, &first_entry))
		entry = first_entry->next;
	else {
		entry = first_entry;
		vm_map_clip_start(map, entry, start);
	}

	/*
	 * Step through all entries in this region
	 */
	while (entry->start < end) {
		vm_map_entry_t next;

		/*
		 * Wait for wiring or unwiring of an entry to complete.
		 * Also wait for any system wirings to disappear on
		 * user maps.
		 */
		if ((entry->eflags & MAP_ENTRY_IN_TRANSITION) != 0 ||
		    (vm_map_pmap(map) != kernel_pmap &&
		    vm_map_entry_system_wired_count(entry) != 0)) {
			unsigned int last_timestamp;
			vm_offset_t saved_start;
			vm_map_entry_t tmp_entry;

			saved_start = entry->start;
			entry->eflags |= MAP_ENTRY_NEEDS_WAKEUP;
			last_timestamp = map->timestamp;
			(void) vm_map_unlock_and_wait(map, 0);
			vm_map_lock(map);
			if (last_timestamp + 1 != map->timestamp) {
				/*
				 * Look again for the entry because the map was
				 * modified while it was unlocked.
				 * Specifically, the entry may have been
				 * clipped, merged, or deleted.
				 */
				if (!vm_map_lookup_entry(map, saved_start,
							 &tmp_entry))
					entry = tmp_entry->next;
				else {
					entry = tmp_entry;
					vm_map_clip_start(map, entry,
							  saved_start);
				}
			}
			continue;
		}
		vm_map_clip_end(map, entry, end);

		next = entry->next;

		/*
		 * Unwire before removing addresses from the pmap; otherwise,
		 * unwiring will put the entries back in the pmap.
		 */
		if (entry->wired_count != 0) {
			vm_map_entry_unwire(map, entry);
		}

		pmap_remove(map->pmap, entry->start, entry->end);

		/*
		 * Delete the entry only after removing all pmap
		 * entries pointing to its pages.  (Otherwise, its
		 * page frames may be reallocated, and any modify bits
		 * will be set in the wrong object!)
		 */
		vm_map_log("remove", entry);
		vm_map_entry_delete(map, entry);
		entry = next;
	}
	return (KERN_SUCCESS);
}

/*
 *	vm_map_remove:
 *
 *	Remove the given address range from the target map.
 *	This is the exported form of vm_map_delete.
 */
int
vm_map_remove(vm_map_t map, vm_offset_t start, vm_offset_t end)
{
	int result;

	vm_map_lock(map);
	VM_MAP_RANGE_CHECK(map, start, end);
	result = vm_map_delete(map, start, end);
	vm_map_unlock(map);
	return (result);
}

/*
 *	vm_map_check_protection:
 *
 *	Assert that the target map allows the specified privilege on the
 *	entire address region given.  The entire region must be allocated.
 *
 *	WARNING!  This code does not and should not check whether the
 *	contents of the region is accessible.  For example a smaller file
 *	might be mapped into a larger address space.
 *
 *	NOTE!  This code is also called by munmap().
 *
 *	The map must be locked.  A read lock is sufficient.
 */
boolean_t
vm_map_check_protection(vm_map_t map, vm_offset_t start, vm_offset_t end,
			vm_prot_t protection)
{
	vm_map_entry_t entry;
	vm_map_entry_t tmp_entry;

	if (!vm_map_lookup_entry(map, start, &tmp_entry))
		return (FALSE);
	entry = tmp_entry;

	while (start < end) {
		/*
		 * No holes allowed!
		 */
		if (start < entry->start)
			return (FALSE);
		/*
		 * Check protection associated with entry.
		 */
		if ((entry->protection & protection) != protection)
			return (FALSE);
		/* go to next entry */
		start = entry->end;
		entry = entry->next;
	}
	return (TRUE);
}

/*
 *	vm_map_copy_entry:
 *
 *	Copies the contents of the source entry to the destination
 *	entry.  The entries *must* be aligned properly.
 */
static void
vm_map_copy_entry(
	vm_map_t src_map,
	vm_map_t dst_map,
	vm_map_entry_t src_entry,
	vm_map_entry_t dst_entry,
	vm_ooffset_t *fork_charge)
{
	vm_object_t src_object;
	vm_map_entry_t fake_entry;
	vm_offset_t size;
	struct ucred *cred;
	int charged;

	VM_MAP_ASSERT_LOCKED(dst_map);

	if ((dst_entry->eflags|src_entry->eflags) & MAP_ENTRY_IS_SUB_MAP)
		return;

	if (src_entry->wired_count == 0 ||
	    (src_entry->protection & VM_PROT_WRITE) == 0) {
		/*
		 * If the source entry is marked needs_copy, it is already
		 * write-protected.
		 */
		if ((src_entry->eflags & MAP_ENTRY_NEEDS_COPY) == 0 &&
		    (src_entry->protection & VM_PROT_WRITE) != 0) {
			pmap_protect(src_map->pmap,
			    src_entry->start,
			    src_entry->end,
			    src_entry->protection & ~VM_PROT_WRITE);
		}

		/*
		 * Make a copy of the object.
		 */
		size = src_entry->end - src_entry->start;
		if ((src_object = src_entry->object.vm_object) != NULL) {
			VM_OBJECT_WLOCK(src_object);
			charged = ENTRY_CHARGED(src_entry);
			if (src_object->handle == NULL &&
			    (src_object->type == OBJT_DEFAULT ||
			    src_object->type == OBJT_SWAP)) {
				vm_object_collapse(src_object);
				if ((src_object->flags & (OBJ_NOSPLIT |
				    OBJ_ONEMAPPING)) == OBJ_ONEMAPPING) {
					vm_object_split(src_entry);
					src_object =
					    src_entry->object.vm_object;
				}
			}
			vm_object_reference_locked(src_object);
			vm_object_clear_flag(src_object, OBJ_ONEMAPPING);
			if (src_entry->cred != NULL &&
			    !(src_entry->eflags & MAP_ENTRY_NEEDS_COPY)) {
				KASSERT(src_object->cred == NULL,
				    ("OVERCOMMIT: vm_map_copy_entry: cred %p",
				     src_object));
				src_object->cred = src_entry->cred;
				src_object->charge = size;
			}
			VM_OBJECT_WUNLOCK(src_object);
			dst_entry->object.vm_object = src_object;
			if (charged) {
				cred = curthread->td_ucred;
				crhold(cred);
				dst_entry->cred = cred;
				*fork_charge += size;
				if (!(src_entry->eflags &
				      MAP_ENTRY_NEEDS_COPY)) {
					crhold(cred);
					src_entry->cred = cred;
					*fork_charge += size;
				}
			}
			src_entry->eflags |= MAP_ENTRY_COW |
			    MAP_ENTRY_NEEDS_COPY;
			dst_entry->eflags |= MAP_ENTRY_COW |
			    MAP_ENTRY_NEEDS_COPY;
			dst_entry->offset = src_entry->offset;
			if (src_entry->eflags & MAP_ENTRY_VN_WRITECNT) {
				/*
				 * MAP_ENTRY_VN_WRITECNT cannot
				 * indicate write reference from
				 * src_entry, since the entry is
				 * marked as needs copy.  Allocate a
				 * fake entry that is used to
				 * decrement object->un_pager.vnp.writecount
				 * at the appropriate time.  Attach
				 * fake_entry to the deferred list.
				 */
				fake_entry = vm_map_entry_create(dst_map);
				fake_entry->eflags = MAP_ENTRY_VN_WRITECNT;
				src_entry->eflags &= ~MAP_ENTRY_VN_WRITECNT;
				vm_object_reference(src_object);
				fake_entry->object.vm_object = src_object;
				fake_entry->start = src_entry->start;
				fake_entry->end = src_entry->end;
				fake_entry->next = curthread->td_map_def_user;
				curthread->td_map_def_user = fake_entry;
			}

			pmap_copy(dst_map->pmap, src_map->pmap,
			    dst_entry->start, dst_entry->end - dst_entry->start,
			    src_entry->start);
		} else {
			dst_entry->object.vm_object = NULL;
			dst_entry->offset = 0;
			if (src_entry->cred != NULL) {
				dst_entry->cred = curthread->td_ucred;
				crhold(dst_entry->cred);
				*fork_charge += size;
			}
		}
	} else {
		/*
		 * We don't want to make writeable wired pages copy-on-write.
		 * Immediately copy these pages into the new map by simulating
		 * page faults.  The new pages are pageable.
		 */
		vm_fault_copy_entry(dst_map, src_map, dst_entry, src_entry,
		    fork_charge);
	}
}

/*
 * vmspace_map_entry_forked:
 * Update the newly-forked vmspace each time a map entry is inherited
 * or copied.  The values for vm_dsize and vm_tsize are approximate
 * (and mostly-obsolete ideas in the face of mmap(2) et al.)
 */
static void
vmspace_map_entry_forked(const struct vmspace *vm1, struct vmspace *vm2,
    vm_map_entry_t entry)
{
	vm_size_t entrysize;
	vm_offset_t newend;

	if ((entry->eflags & MAP_ENTRY_GUARD) != 0)
		return;
	entrysize = entry->end - entry->start;
	vm2->vm_map.size += entrysize;
	if (entry->eflags & (MAP_ENTRY_GROWS_DOWN | MAP_ENTRY_GROWS_UP)) {
		vm2->vm_ssize += btoc(entrysize);
	} else if (entry->start >= (vm_offset_t)vm1->vm_daddr &&
	    entry->start < (vm_offset_t)vm1->vm_daddr + ctob(vm1->vm_dsize)) {
		newend = MIN(entry->end,
		    (vm_offset_t)vm1->vm_daddr + ctob(vm1->vm_dsize));
		vm2->vm_dsize += btoc(newend - entry->start);
	} else if (entry->start >= (vm_offset_t)vm1->vm_taddr &&
	    entry->start < (vm_offset_t)vm1->vm_taddr + ctob(vm1->vm_tsize)) {
		newend = MIN(entry->end,
		    (vm_offset_t)vm1->vm_taddr + ctob(vm1->vm_tsize));
		vm2->vm_tsize += btoc(newend - entry->start);
	}
}

/*
 * vmspace_fork:
 * Create a new process vmspace structure and vm_map
 * based on those of an existing process.  The new map
 * is based on the old map, according to the inheritance
 * values on the regions in that map.
 *
 * XXX It might be worth coalescing the entries added to the new vmspace.
 *
 * The source map must not be locked.
 */
struct vmspace *
vmspace_fork(struct vmspace *vm1, vm_ooffset_t *fork_charge)
{
	struct vmspace *vm2;
	vm_map_t new_map, old_map;
	vm_map_entry_t new_entry, old_entry;
	vm_object_t object;
	int locked;
	vm_inherit_t inh;

	old_map = &vm1->vm_map;
	/* Copy immutable fields of vm1 to vm2. */
	vm2 = vmspace_alloc(old_map->min_offset, old_map->max_offset, NULL);
	if (vm2 == NULL)
		return (NULL);
	vm2->vm_taddr = vm1->vm_taddr;
	vm2->vm_daddr = vm1->vm_daddr;
	vm2->vm_maxsaddr = vm1->vm_maxsaddr;
	vm_map_lock(old_map);
	if (old_map->busy)
		vm_map_wait_busy(old_map);
	new_map = &vm2->vm_map;
	locked = vm_map_trylock(new_map); /* trylock to silence WITNESS */
	KASSERT(locked, ("vmspace_fork: lock failed"));

	old_entry = old_map->header.next;

	while (old_entry != &old_map->header) {
		if (old_entry->eflags & MAP_ENTRY_IS_SUB_MAP)
			panic("vm_map_fork: encountered a submap");

		inh = old_entry->inheritance;
		if ((old_entry->eflags & MAP_ENTRY_GUARD) != 0 &&
		    inh != VM_INHERIT_NONE)
			inh = VM_INHERIT_COPY;

		switch (inh) {
		case VM_INHERIT_NONE:
			break;

		case VM_INHERIT_SHARE:
			/*
			 * Clone the entry, creating the shared object if necessary.
			 */
			object = old_entry->object.vm_object;
			if (object == NULL) {
				object = vm_object_allocate(OBJT_DEFAULT,
					atop(old_entry->end - old_entry->start));
				old_entry->object.vm_object = object;
				old_entry->offset = 0;
				if (old_entry->cred != NULL) {
					object->cred = old_entry->cred;
					object->charge = old_entry->end -
					    old_entry->start;
					old_entry->cred = NULL;
				}
			}

			/*
			 * Add the reference before calling vm_object_shadow
			 * to insure that a shadow object is created.
			 */
			vm_object_reference(object);
			if (old_entry->eflags & MAP_ENTRY_NEEDS_COPY) {
				vm_object_shadow(&old_entry->object.vm_object,
				    &old_entry->offset,
				    old_entry->end - old_entry->start);
				old_entry->eflags &= ~MAP_ENTRY_NEEDS_COPY;
				/* Transfer the second reference too. */
				vm_object_reference(
				    old_entry->object.vm_object);

				/*
				 * As in vm_map_simplify_entry(), the
				 * vnode lock will not be acquired in
				 * this call to vm_object_deallocate().
				 */
				vm_object_deallocate(object);
				object = old_entry->object.vm_object;
			}
			VM_OBJECT_WLOCK(object);
			vm_object_clear_flag(object, OBJ_ONEMAPPING);
			if (old_entry->cred != NULL) {
				KASSERT(object->cred == NULL, ("vmspace_fork both cred"));
				object->cred = old_entry->cred;
				object->charge = old_entry->end - old_entry->start;
				old_entry->cred = NULL;
			}

			/*
			 * Assert the correct state of the vnode
			 * v_writecount while the object is locked, to
			 * not relock it later for the assertion
			 * correctness.
			 */
			if (old_entry->eflags & MAP_ENTRY_VN_WRITECNT &&
			    object->type == OBJT_VNODE) {
				KASSERT(((struct vnode *)object->handle)->
				    v_writecount > 0,
				    ("vmspace_fork: v_writecount %p", object));
				KASSERT(object->un_pager.vnp.writemappings > 0,
				    ("vmspace_fork: vnp.writecount %p",
				    object));
			}
			VM_OBJECT_WUNLOCK(object);

			/*
			 * Clone the entry, referencing the shared object.
			 */
			new_entry = vm_map_entry_create(new_map);
			*new_entry = *old_entry;
			new_entry->eflags &= ~(MAP_ENTRY_USER_WIRED |
			    MAP_ENTRY_IN_TRANSITION);
			new_entry->wiring_thread = NULL;
			new_entry->wired_count = 0;
			if (new_entry->eflags & MAP_ENTRY_VN_WRITECNT) {
				vnode_pager_update_writecount(object,
				    new_entry->start, new_entry->end);
			}

			/*
			 * Insert the entry into the new map -- we know we're
			 * inserting at the end of the new map.
			 */
			vm_map_entry_link(new_map, new_map->header.prev,
			    new_entry);
			vmspace_map_entry_forked(vm1, vm2, new_entry);

			/*
			 * Update the physical map
			 */
			pmap_copy(new_map->pmap, old_map->pmap,
			    new_entry->start,
			    (old_entry->end - old_entry->start),
			    old_entry->start);
			break;

		case VM_INHERIT_COPY:
			/*
			 * Clone the entry and link into the map.
			 */
			new_entry = vm_map_entry_create(new_map);
			*new_entry = *old_entry;
			/*
			 * Copied entry is COW over the old object.
			 */
			new_entry->eflags &= ~(MAP_ENTRY_USER_WIRED |
			    MAP_ENTRY_IN_TRANSITION | MAP_ENTRY_VN_WRITECNT);
			new_entry->wiring_thread = NULL;
			new_entry->wired_count = 0;
			new_entry->object.vm_object = NULL;
			new_entry->cred = NULL;
			vm_map_entry_link(new_map, new_map->header.prev,
			    new_entry);
			vmspace_map_entry_forked(vm1, vm2, new_entry);
			vm_map_copy_entry(old_map, new_map, old_entry,
			    new_entry, fork_charge);
			break;

		case VM_INHERIT_ZERO:
			/*
			 * Create a new anonymous mapping entry modelled from
			 * the old one.
			 */
			new_entry = vm_map_entry_create(new_map);
			memset(new_entry, 0, sizeof(*new_entry));

			new_entry->start = old_entry->start;
			new_entry->end = old_entry->end;
			new_entry->eflags = old_entry->eflags &
			    ~(MAP_ENTRY_USER_WIRED | MAP_ENTRY_IN_TRANSITION |
			    MAP_ENTRY_VN_WRITECNT);
			new_entry->protection = old_entry->protection;
			new_entry->max_protection = old_entry->max_protection;
			new_entry->inheritance = VM_INHERIT_ZERO;

			vm_map_entry_link(new_map, new_map->header.prev,
			    new_entry);
			vmspace_map_entry_forked(vm1, vm2, new_entry);

			new_entry->cred = curthread->td_ucred;
			crhold(new_entry->cred);
			*fork_charge += (new_entry->end - new_entry->start);

			break;
		}
		old_entry = old_entry->next;
	}
	/*
	 * Use inlined vm_map_unlock() to postpone handling the deferred
	 * map entries, which cannot be done until both old_map and
	 * new_map locks are released.
	 */
	sx_xunlock(&old_map->lock);
	sx_xunlock(&new_map->lock);
	vm_map_process_deferred();

	return (vm2);
}

/*
 * Create a process's stack for exec_new_vmspace().  This function is never
 * asked to wire the newly created stack.
 */
int
vm_map_stack(vm_map_t map, vm_offset_t addrbos, vm_size_t max_ssize,
    vm_prot_t prot, vm_prot_t max, int cow)
{
	vm_size_t growsize, init_ssize;
	rlim_t vmemlim;
	int rv;

	MPASS((map->flags & MAP_WIREFUTURE) == 0);
	growsize = sgrowsiz;
	init_ssize = (max_ssize < growsize) ? max_ssize : growsize;
	vm_map_lock(map);
	vmemlim = lim_cur(curthread, RLIMIT_VMEM);
	/* If we would blow our VMEM resource limit, no go */
	if (map->size + init_ssize > vmemlim) {
		rv = KERN_NO_SPACE;
		goto out;
	}
	rv = vm_map_stack_locked(map, addrbos, max_ssize, growsize, prot,
	    max, cow);
out:
	vm_map_unlock(map);
	return (rv);
}

static int stack_guard_page = 1;
SYSCTL_INT(_security_bsd, OID_AUTO, stack_guard_page, CTLFLAG_RWTUN,
    &stack_guard_page, 0,
    "Specifies the number of guard pages for a stack that grows");

static int
vm_map_stack_locked(vm_map_t map, vm_offset_t addrbos, vm_size_t max_ssize,
    vm_size_t growsize, vm_prot_t prot, vm_prot_t max, int cow)
{
	vm_map_entry_t new_entry, prev_entry;
	vm_offset_t bot, gap_bot, gap_top, top;
	vm_size_t init_ssize, sgp;
	int orient, rv;

	/*
	 * The stack orientation is piggybacked with the cow argument.
	 * Extract it into orient and mask the cow argument so that we
	 * don't pass it around further.
	 */
	orient = cow & (MAP_STACK_GROWS_DOWN | MAP_STACK_GROWS_UP);
	KASSERT(orient != 0, ("No stack grow direction"));
	KASSERT(orient != (MAP_STACK_GROWS_DOWN | MAP_STACK_GROWS_UP),
	    ("bi-dir stack"));

	if (addrbos < vm_map_min(map) ||
	    addrbos + max_ssize > vm_map_max(map) ||
	    addrbos + max_ssize <= addrbos)
		return (KERN_INVALID_ADDRESS);
	sgp = (vm_size_t)stack_guard_page * PAGE_SIZE;
	if (sgp >= max_ssize)
		return (KERN_INVALID_ARGUMENT);

	init_ssize = growsize;
	if (max_ssize < init_ssize + sgp)
		init_ssize = max_ssize - sgp;

	/* If addr is already mapped, no go */
	if (vm_map_lookup_entry(map, addrbos, &prev_entry))
		return (KERN_NO_SPACE);

	/*
	 * If we can't accommodate max_ssize in the current mapping, no go.
	 */
	if (prev_entry->next->start < addrbos + max_ssize)
		return (KERN_NO_SPACE);

	/*
	 * We initially map a stack of only init_ssize.  We will grow as
	 * needed later.  Depending on the orientation of the stack (i.e.
	 * the grow direction) we either map at the top of the range, the
	 * bottom of the range or in the middle.
	 *
	 * Note: we would normally expect prot and max to be VM_PROT_ALL,
	 * and cow to be 0.  Possibly we should eliminate these as input
	 * parameters, and just pass these values here in the insert call.
	 */
	if (orient == MAP_STACK_GROWS_DOWN) {
		bot = addrbos + max_ssize - init_ssize;
		top = bot + init_ssize;
		gap_bot = addrbos;
		gap_top = bot;
	} else /* if (orient == MAP_STACK_GROWS_UP) */ {
		bot = addrbos;
		top = bot + init_ssize;
		gap_bot = top;
		gap_top = addrbos + max_ssize;
	}
	rv = vm_map_insert(map, NULL, 0, bot, top, prot, max, cow);
	if (rv != KERN_SUCCESS)
		return (rv);
	new_entry = prev_entry->next;
	KASSERT(new_entry->end == top || new_entry->start == bot,
	    ("Bad entry start/end for new stack entry"));
	KASSERT((orient & MAP_STACK_GROWS_DOWN) == 0 ||
	    (new_entry->eflags & MAP_ENTRY_GROWS_DOWN) != 0,
	    ("new entry lacks MAP_ENTRY_GROWS_DOWN"));
	KASSERT((orient & MAP_STACK_GROWS_UP) == 0 ||
	    (new_entry->eflags & MAP_ENTRY_GROWS_UP) != 0,
	    ("new entry lacks MAP_ENTRY_GROWS_UP"));
	rv = vm_map_insert(map, NULL, 0, gap_bot, gap_top, VM_PROT_NONE,
	    VM_PROT_NONE, MAP_CREATE_GUARD | (orient == MAP_STACK_GROWS_DOWN ?
	    MAP_CREATE_STACK_GAP_DN : MAP_CREATE_STACK_GAP_UP));
	if (rv != KERN_SUCCESS)
		(void)vm_map_delete(map, bot, top);
	return (rv);
}

/*
 * Attempts to grow a vm stack entry.  Returns KERN_SUCCESS if we
 * successfully grow the stack.
 */
static int
vm_map_growstack(vm_map_t map, vm_offset_t addr, vm_map_entry_t gap_entry)
{
	vm_map_entry_t stack_entry;
	struct proc *p;
	struct vmspace *vm;
	struct ucred *cred;
	vm_offset_t gap_end, gap_start, grow_start;
	size_t grow_amount, guard, max_grow;
	rlim_t lmemlim, stacklim, vmemlim;
	int rv, rv1;
	bool gap_deleted, grow_down, is_procstack;
#ifdef notyet
	uint64_t limit;
#endif
#ifdef RACCT
	int error;
#endif

	p = curproc;
	vm = p->p_vmspace;

	/*
	 * Disallow stack growth when the access is performed by a
	 * debugger or AIO daemon.  The reason is that the wrong
	 * resource limits are applied.
	 */
	if (map != &p->p_vmspace->vm_map || p->p_textvp == NULL)
		return (KERN_FAILURE);

	MPASS(!map->system_map);

	guard = stack_guard_page * PAGE_SIZE;
	lmemlim = lim_cur(curthread, RLIMIT_MEMLOCK);
	stacklim = lim_cur(curthread, RLIMIT_STACK);
	vmemlim = lim_cur(curthread, RLIMIT_VMEM);
retry:
	/* If addr is not in a hole for a stack grow area, no need to grow. */
	if (gap_entry == NULL && !vm_map_lookup_entry(map, addr, &gap_entry))
		return (KERN_FAILURE);
	if ((gap_entry->eflags & MAP_ENTRY_GUARD) == 0)
		return (KERN_SUCCESS);
	if ((gap_entry->eflags & MAP_ENTRY_STACK_GAP_DN) != 0) {
		stack_entry = gap_entry->next;
		if ((stack_entry->eflags & MAP_ENTRY_GROWS_DOWN) == 0 ||
		    stack_entry->start != gap_entry->end)
			return (KERN_FAILURE);
		grow_amount = round_page(stack_entry->start - addr);
		grow_down = true;
	} else if ((gap_entry->eflags & MAP_ENTRY_STACK_GAP_UP) != 0) {
		stack_entry = gap_entry->prev;
		if ((stack_entry->eflags & MAP_ENTRY_GROWS_UP) == 0 ||
		    stack_entry->end != gap_entry->start)
			return (KERN_FAILURE);
		grow_amount = round_page(addr + 1 - stack_entry->end);
		grow_down = false;
	} else {
		return (KERN_FAILURE);
	}
	max_grow = gap_entry->end - gap_entry->start;
	if (guard > max_grow)
		return (KERN_NO_SPACE);
	max_grow -= guard;
	if (grow_amount > max_grow)
		return (KERN_NO_SPACE);

	/*
	 * If this is the main process stack, see if we're over the stack
	 * limit.
	 */
	is_procstack = addr >= (vm_offset_t)vm->vm_maxsaddr &&
	    addr < (vm_offset_t)p->p_sysent->sv_usrstack;
	if (is_procstack && (ctob(vm->vm_ssize) + grow_amount > stacklim))
		return (KERN_NO_SPACE);

#ifdef RACCT
	if (racct_enable) {
		PROC_LOCK(p);
		if (is_procstack && racct_set(p, RACCT_STACK,
		    ctob(vm->vm_ssize) + grow_amount)) {
			PROC_UNLOCK(p);
			return (KERN_NO_SPACE);
		}
		PROC_UNLOCK(p);
	}
#endif

	grow_amount = roundup(grow_amount, sgrowsiz);
	if (grow_amount > max_grow)
		grow_amount = max_grow;
	if (is_procstack && (ctob(vm->vm_ssize) + grow_amount > stacklim)) {
		grow_amount = trunc_page((vm_size_t)stacklim) -
		    ctob(vm->vm_ssize);
	}

#ifdef notyet
	PROC_LOCK(p);
	limit = racct_get_available(p, RACCT_STACK);
	PROC_UNLOCK(p);
	if (is_procstack && (ctob(vm->vm_ssize) + grow_amount > limit))
		grow_amount = limit - ctob(vm->vm_ssize);
#endif

	if (!old_mlock && (map->flags & MAP_WIREFUTURE) != 0) {
		if (ptoa(pmap_wired_count(map->pmap)) + grow_amount > lmemlim) {
			rv = KERN_NO_SPACE;
			goto out;
		}
#ifdef RACCT
		if (racct_enable) {
			PROC_LOCK(p);
			if (racct_set(p, RACCT_MEMLOCK,
			    ptoa(pmap_wired_count(map->pmap)) + grow_amount)) {
				PROC_UNLOCK(p);
				rv = KERN_NO_SPACE;
				goto out;
			}
			PROC_UNLOCK(p);
		}
#endif
	}

	/* If we would blow our VMEM resource limit, no go */
	if (map->size + grow_amount > vmemlim) {
		rv = KERN_NO_SPACE;
		goto out;
	}
#ifdef RACCT
	if (racct_enable) {
		PROC_LOCK(p);
		if (racct_set(p, RACCT_VMEM, map->size + grow_amount)) {
			PROC_UNLOCK(p);
			rv = KERN_NO_SPACE;
			goto out;
		}
		PROC_UNLOCK(p);
	}
#endif

	if (vm_map_lock_upgrade(map)) {
		gap_entry = NULL;
		vm_map_lock_read(map);
		goto retry;
	}

	if (grow_down) {
		grow_start = gap_entry->end - grow_amount;
		if (gap_entry->start + grow_amount == gap_entry->end) {
			gap_start = gap_entry->start;
			gap_end = gap_entry->end;
			vm_map_entry_delete(map, gap_entry);
			gap_deleted = true;
		} else {
			MPASS(gap_entry->start < gap_entry->end - grow_amount);
			gap_entry->end -= grow_amount;
			vm_map_entry_resize_free(map, gap_entry);
			gap_deleted = false;
		}
		rv = vm_map_insert(map, NULL, 0, grow_start,
		    grow_start + grow_amount,
		    stack_entry->protection, stack_entry->max_protection,
		    MAP_STACK_GROWS_DOWN);
		if (rv != KERN_SUCCESS) {
			if (gap_deleted) {
				rv1 = vm_map_insert(map, NULL, 0, gap_start,
				    gap_end, VM_PROT_NONE, VM_PROT_NONE,
				    MAP_CREATE_GUARD | MAP_CREATE_STACK_GAP_DN);
				MPASS(rv1 == KERN_SUCCESS);
			} else {
				gap_entry->end += grow_amount;
				vm_map_entry_resize_free(map, gap_entry);
			}
		}
	} else {
		grow_start = stack_entry->end;
		cred = stack_entry->cred;
		if (cred == NULL && stack_entry->object.vm_object != NULL)
			cred = stack_entry->object.vm_object->cred;
		if (cred != NULL && !swap_reserve_by_cred(grow_amount, cred))
			rv = KERN_NO_SPACE;
		/* Grow the underlying object if applicable. */
		else if (stack_entry->object.vm_object == NULL ||
		    vm_object_coalesce(stack_entry->object.vm_object,
		    stack_entry->offset,
		    (vm_size_t)(stack_entry->end - stack_entry->start),
		    (vm_size_t)grow_amount, cred != NULL)) {
			if (gap_entry->start + grow_amount == gap_entry->end)
				vm_map_entry_delete(map, gap_entry);
			else
				gap_entry->start += grow_amount;
			stack_entry->end += grow_amount;
			map->size += grow_amount;
			vm_map_entry_resize_free(map, stack_entry);
			rv = KERN_SUCCESS;
		} else
			rv = KERN_FAILURE;
	}
	if (rv == KERN_SUCCESS && is_procstack)
		vm->vm_ssize += btoc(grow_amount);

	/*
	 * Heed the MAP_WIREFUTURE flag if it was set for this process.
	 */
	if (rv == KERN_SUCCESS && (map->flags & MAP_WIREFUTURE) != 0) {
		vm_map_unlock(map);
		vm_map_wire(map, grow_start, grow_start + grow_amount,
		    VM_MAP_WIRE_USER | VM_MAP_WIRE_NOHOLES);
		vm_map_lock_read(map);
	} else
		vm_map_lock_downgrade(map);

out:
#ifdef RACCT
	if (racct_enable && rv != KERN_SUCCESS) {
		PROC_LOCK(p);
		error = racct_set(p, RACCT_VMEM, map->size);
		KASSERT(error == 0, ("decreasing RACCT_VMEM failed"));
		if (!old_mlock) {
			error = racct_set(p, RACCT_MEMLOCK,
			    ptoa(pmap_wired_count(map->pmap)));
			KASSERT(error == 0, ("decreasing RACCT_MEMLOCK failed"));
		}
	    	error = racct_set(p, RACCT_STACK, ctob(vm->vm_ssize));
		KASSERT(error == 0, ("decreasing RACCT_STACK failed"));
		PROC_UNLOCK(p);
	}
#endif

	return (rv);
}

/*
 * Unshare the specified VM space for exec.  If other processes are
 * mapped to it, then create a new one.  The new vmspace is null.
 */
int
vmspace_exec(struct proc *p, vm_offset_t minuser, vm_offset_t maxuser)
{
	struct vmspace *oldvmspace = p->p_vmspace;
	struct vmspace *newvmspace;

	KASSERT((curthread->td_pflags & TDP_EXECVMSPC) == 0,
	    ("vmspace_exec recursed"));
	newvmspace = vmspace_alloc(minuser, maxuser, NULL);
	if (newvmspace == NULL)
		return (ENOMEM);
	newvmspace->vm_swrss = oldvmspace->vm_swrss;
	/*
	 * This code is written like this for prototype purposes.  The
	 * goal is to avoid running down the vmspace here, but let the
	 * other process's that are still using the vmspace to finally
	 * run it down.  Even though there is little or no chance of blocking
	 * here, it is a good idea to keep this form for future mods.
	 */
	PROC_VMSPACE_LOCK(p);
	p->p_vmspace = newvmspace;
	PROC_VMSPACE_UNLOCK(p);
	if (p == curthread->td_proc)
		pmap_activate(curthread);
	curthread->td_pflags |= TDP_EXECVMSPC;
	return (0);
}

/*
 * Unshare the specified VM space for forcing COW.  This
 * is called by rfork, for the (RFMEM|RFPROC) == 0 case.
 */
int
vmspace_unshare(struct proc *p)
{
	struct vmspace *oldvmspace = p->p_vmspace;
	struct vmspace *newvmspace;
	vm_ooffset_t fork_charge;

	if (oldvmspace->vm_refcnt == 1)
		return (0);
	fork_charge = 0;
	newvmspace = vmspace_fork(oldvmspace, &fork_charge);
	if (newvmspace == NULL)
		return (ENOMEM);
	if (!swap_reserve_by_cred(fork_charge, p->p_ucred)) {
		vmspace_free(newvmspace);
		return (ENOMEM);
	}
	PROC_VMSPACE_LOCK(p);
	p->p_vmspace = newvmspace;
	PROC_VMSPACE_UNLOCK(p);
	if (p == curthread->td_proc)
		pmap_activate(curthread);
	vmspace_free(oldvmspace);
	return (0);
}

/*
 *	vm_map_lookup:
 *
 *	Finds the VM object, offset, and
 *	protection for a given virtual address in the
 *	specified map, assuming a page fault of the
 *	type specified.
 *
 *	Leaves the map in question locked for read; return
 *	values are guaranteed until a vm_map_lookup_done
 *	call is performed.  Note that the map argument
 *	is in/out; the returned map must be used in
 *	the call to vm_map_lookup_done.
 *
 *	A handle (out_entry) is returned for use in
 *	vm_map_lookup_done, to make that fast.
 *
 *	If a lookup is requested with "write protection"
 *	specified, the map may be changed to perform virtual
 *	copying operations, although the data referenced will
 *	remain the same.
 */
int
vm_map_lookup(vm_map_t *var_map,		/* IN/OUT */
	      vm_offset_t vaddr,
	      vm_prot_t fault_typea,
	      vm_map_entry_t *out_entry,	/* OUT */
	      vm_object_t *object,		/* OUT */
	      vm_pindex_t *pindex,		/* OUT */
	      vm_prot_t *out_prot,		/* OUT */
	      boolean_t *wired)			/* OUT */
{
	vm_map_entry_t entry;
	vm_map_t map = *var_map;
	vm_prot_t prot;
	vm_prot_t fault_type = fault_typea;
	vm_object_t eobject;
	vm_size_t size;
	struct ucred *cred;

RetryLookup:

	vm_map_lock_read(map);

RetryLookupLocked:
	/*
	 * Lookup the faulting address.
	 */
	if (!vm_map_lookup_entry(map, vaddr, out_entry)) {
		vm_map_unlock_read(map);
		return (KERN_INVALID_ADDRESS);
	}

	entry = *out_entry;

	/*
	 * Handle submaps.
	 */
	if (entry->eflags & MAP_ENTRY_IS_SUB_MAP) {
		vm_map_t old_map = map;

		*var_map = map = entry->object.sub_map;
		vm_map_unlock_read(old_map);
		goto RetryLookup;
	}

	/*
	 * Check whether this task is allowed to have this page.
	 */
	prot = entry->protection;
	if ((fault_typea & VM_PROT_FAULT_LOOKUP) != 0) {
		fault_typea &= ~VM_PROT_FAULT_LOOKUP;
		if (prot == VM_PROT_NONE && map != kernel_map &&
		    (entry->eflags & MAP_ENTRY_GUARD) != 0 &&
		    (entry->eflags & (MAP_ENTRY_STACK_GAP_DN |
		    MAP_ENTRY_STACK_GAP_UP)) != 0 &&
		    vm_map_growstack(map, vaddr, entry) == KERN_SUCCESS)
			goto RetryLookupLocked;
	}
	fault_type &= VM_PROT_READ | VM_PROT_WRITE | VM_PROT_EXECUTE;
	if ((fault_type & prot) != fault_type || prot == VM_PROT_NONE) {
		vm_map_unlock_read(map);
		return (KERN_PROTECTION_FAILURE);
	}
	KASSERT((prot & VM_PROT_WRITE) == 0 || (entry->eflags &
	    (MAP_ENTRY_USER_WIRED | MAP_ENTRY_NEEDS_COPY)) !=
	    (MAP_ENTRY_USER_WIRED | MAP_ENTRY_NEEDS_COPY),
	    ("entry %p flags %x", entry, entry->eflags));
	if ((fault_typea & VM_PROT_COPY) != 0 &&
	    (entry->max_protection & VM_PROT_WRITE) == 0 &&
	    (entry->eflags & MAP_ENTRY_COW) == 0) {
		vm_map_unlock_read(map);
		return (KERN_PROTECTION_FAILURE);
	}

	/*
	 * If this page is not pageable, we have to get it for all possible
	 * accesses.
	 */
	*wired = (entry->wired_count != 0);
	if (*wired)
		fault_type = entry->protection;
	size = entry->end - entry->start;
	/*
	 * If the entry was copy-on-write, we either ...
	 */
	if (entry->eflags & MAP_ENTRY_NEEDS_COPY) {
		/*
		 * If we want to write the page, we may as well handle that
		 * now since we've got the map locked.
		 *
		 * If we don't need to write the page, we just demote the
		 * permissions allowed.
		 */
		if ((fault_type & VM_PROT_WRITE) != 0 ||
		    (fault_typea & VM_PROT_COPY) != 0) {
			/*
			 * Make a new object, and place it in the object
			 * chain.  Note that no new references have appeared
			 * -- one just moved from the map to the new
			 * object.
			 */
			if (vm_map_lock_upgrade(map))
				goto RetryLookup;

			if (entry->cred == NULL) {
				/*
				 * The debugger owner is charged for
				 * the memory.
				 */
				cred = curthread->td_ucred;
				crhold(cred);
				if (!swap_reserve_by_cred(size, cred)) {
					crfree(cred);
					vm_map_unlock(map);
					return (KERN_RESOURCE_SHORTAGE);
				}
				entry->cred = cred;
			}
			vm_object_shadow(&entry->object.vm_object,
			    &entry->offset, size);
			entry->eflags &= ~MAP_ENTRY_NEEDS_COPY;
			eobject = entry->object.vm_object;
			if (eobject->cred != NULL) {
				/*
				 * The object was not shadowed.
				 */
				swap_release_by_cred(size, entry->cred);
				crfree(entry->cred);
				entry->cred = NULL;
			} else if (entry->cred != NULL) {
				VM_OBJECT_WLOCK(eobject);
				eobject->cred = entry->cred;
				eobject->charge = size;
				VM_OBJECT_WUNLOCK(eobject);
				entry->cred = NULL;
			}

			vm_map_lock_downgrade(map);
		} else {
			/*
			 * We're attempting to read a copy-on-write page --
			 * don't allow writes.
			 */
			prot &= ~VM_PROT_WRITE;
		}
	}

	/*
	 * Create an object if necessary.
	 */
	if (entry->object.vm_object == NULL &&
	    !map->system_map) {
		if (vm_map_lock_upgrade(map))
			goto RetryLookup;
		entry->object.vm_object = vm_object_allocate(OBJT_DEFAULT,
		    atop(size));
		entry->offset = 0;
		if (entry->cred != NULL) {
			VM_OBJECT_WLOCK(entry->object.vm_object);
			entry->object.vm_object->cred = entry->cred;
			entry->object.vm_object->charge = size;
			VM_OBJECT_WUNLOCK(entry->object.vm_object);
			entry->cred = NULL;
		}
		vm_map_lock_downgrade(map);
	}

	/*
	 * Return the object/offset from this entry.  If the entry was
	 * copy-on-write or empty, it has been fixed up.
	 */
	*pindex = UOFF_TO_IDX((vaddr - entry->start) + entry->offset);
	*object = entry->object.vm_object;

	*out_prot = prot;
	return (KERN_SUCCESS);
}

/*
 *	vm_map_lookup_locked:
 *
 *	Lookup the faulting address.  A version of vm_map_lookup that returns 
 *      KERN_FAILURE instead of blocking on map lock or memory allocation.
 */
int
vm_map_lookup_locked(vm_map_t *var_map,		/* IN/OUT */
		     vm_offset_t vaddr,
		     vm_prot_t fault_typea,
		     vm_map_entry_t *out_entry,	/* OUT */
		     vm_object_t *object,	/* OUT */
		     vm_pindex_t *pindex,	/* OUT */
		     vm_prot_t *out_prot,	/* OUT */
		     boolean_t *wired)		/* OUT */
{
	vm_map_entry_t entry;
	vm_map_t map = *var_map;
	vm_prot_t prot;
	vm_prot_t fault_type = fault_typea;

	/*
	 * Lookup the faulting address.
	 */
	if (!vm_map_lookup_entry(map, vaddr, out_entry))
		return (KERN_INVALID_ADDRESS);

	entry = *out_entry;

	/*
	 * Fail if the entry refers to a submap.
	 */
	if (entry->eflags & MAP_ENTRY_IS_SUB_MAP)
		return (KERN_FAILURE);

	/*
	 * Check whether this task is allowed to have this page.
	 */
	prot = entry->protection;
	fault_type &= VM_PROT_READ | VM_PROT_WRITE | VM_PROT_EXECUTE;
	if ((fault_type & prot) != fault_type)
		return (KERN_PROTECTION_FAILURE);

	/*
	 * If this page is not pageable, we have to get it for all possible
	 * accesses.
	 */
	*wired = (entry->wired_count != 0);
	if (*wired)
		fault_type = entry->protection;

	if (entry->eflags & MAP_ENTRY_NEEDS_COPY) {
		/*
		 * Fail if the entry was copy-on-write for a write fault.
		 */
		if (fault_type & VM_PROT_WRITE)
			return (KERN_FAILURE);
		/*
		 * We're attempting to read a copy-on-write page --
		 * don't allow writes.
		 */
		prot &= ~VM_PROT_WRITE;
	}

	/*
	 * Fail if an object should be created.
	 */
	if (entry->object.vm_object == NULL && !map->system_map)
		return (KERN_FAILURE);

	/*
	 * Return the object/offset from this entry.  If the entry was
	 * copy-on-write or empty, it has been fixed up.
	 */
	*pindex = UOFF_TO_IDX((vaddr - entry->start) + entry->offset);
	*object = entry->object.vm_object;

	*out_prot = prot;
	return (KERN_SUCCESS);
}

/*
 *	vm_map_lookup_done:
 *
 *	Releases locks acquired by a vm_map_lookup
 *	(according to the handle returned by that lookup).
 */
void
vm_map_lookup_done(vm_map_t map, vm_map_entry_t entry)
{
	/*
	 * Unlock the main-level map
	 */
	vm_map_unlock_read(map);
}

#include "opt_ddb.h"
#ifdef DDB
#include <sys/kernel.h>

#include <ddb/ddb.h>

static void
vm_map_print(vm_map_t map)
{
	vm_map_entry_t entry;

	db_iprintf("Task map %p: pmap=%p, nentries=%d, version=%u\n",
	    (void *)map,
	    (void *)map->pmap, map->nentries, map->timestamp);

	db_indent += 2;
	for (entry = map->header.next; entry != &map->header;
	    entry = entry->next) {
		db_iprintf("map entry %p: start=%p, end=%p, eflags=%#x, \n",
		    (void *)entry, (void *)entry->start, (void *)entry->end,
		    entry->eflags);
		{
			static char *inheritance_name[4] =
			{"share", "copy", "none", "donate_copy"};

			db_iprintf(" prot=%x/%x/%s",
			    entry->protection,
			    entry->max_protection,
			    inheritance_name[(int)(unsigned char)entry->inheritance]);
			if (entry->wired_count != 0)
				db_printf(", wired");
		}
		if (entry->eflags & MAP_ENTRY_IS_SUB_MAP) {
			db_printf(", share=%p, offset=0x%jx\n",
			    (void *)entry->object.sub_map,
			    (uintmax_t)entry->offset);
			if ((entry->prev == &map->header) ||
			    (entry->prev->object.sub_map !=
				entry->object.sub_map)) {
				db_indent += 2;
				vm_map_print((vm_map_t)entry->object.sub_map);
				db_indent -= 2;
			}
		} else {
			if (entry->cred != NULL)
				db_printf(", ruid %d", entry->cred->cr_ruid);
			db_printf(", object=%p, offset=0x%jx",
			    (void *)entry->object.vm_object,
			    (uintmax_t)entry->offset);
			if (entry->object.vm_object && entry->object.vm_object->cred)
				db_printf(", obj ruid %d charge %jx",
				    entry->object.vm_object->cred->cr_ruid,
				    (uintmax_t)entry->object.vm_object->charge);
			if (entry->eflags & MAP_ENTRY_COW)
				db_printf(", copy (%s)",
				    (entry->eflags & MAP_ENTRY_NEEDS_COPY) ? "needed" : "done");
			db_printf("\n");

			if ((entry->prev == &map->header) ||
			    (entry->prev->object.vm_object !=
				entry->object.vm_object)) {
				db_indent += 2;
				vm_object_print((db_expr_t)(intptr_t)
						entry->object.vm_object,
						0, 0, (char *)0);
				db_indent -= 2;
			}
		}
	}
	db_indent -= 2;
}

DB_SHOW_COMMAND(map, map)
{

	if (!have_addr) {
		db_printf("usage: show map <addr>\n");
		return;
	}
	vm_map_print((vm_map_t)addr);
}

DB_SHOW_COMMAND(procvm, procvm)
{
	struct proc *p;

	if (have_addr) {
		p = db_lookup_proc(addr);
	} else {
		p = curproc;
	}

	db_printf("p = %p, vmspace = %p, map = %p, pmap = %p\n",
	    (void *)p, (void *)p->p_vmspace, (void *)&p->p_vmspace->vm_map,
	    (void *)vmspace_pmap(p->p_vmspace));

	vm_map_print((vm_map_t)&p->p_vmspace->vm_map);
}

#endif /* DDB */
// CHERI CHANGES START
// {
//   "updated": 20180629,
//   "target_type": "kernel",
//   "changes": [
//     "platform"
//   ]
// }
// CHERI CHANGES END<|MERGE_RESOLUTION|>--- conflicted
+++ resolved
@@ -3042,15 +3042,9 @@
 	/*
 	 * Make a first pass to check for user-wired memory and holes.
 	 */
-<<<<<<< HEAD
-	for (current = entry; current != &map->header && current->start < end;
-	    current = current->next) {
+	for (current = entry; current->start < end; current = current->next) {
 		if ((invalidate || pageout) &&
 		    (current->eflags & MAP_ENTRY_USER_WIRED)) {
-=======
-	for (current = entry; current->start < end; current = current->next) {
-		if (invalidate && (current->eflags & MAP_ENTRY_USER_WIRED)) {
->>>>>>> 93e18e31
 			vm_map_unlock_read(map);
 			return (KERN_INVALID_ARGUMENT);
 		}
