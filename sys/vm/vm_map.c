/*-
 * SPDX-License-Identifier: (BSD-3-Clause AND MIT-CMU)
 *
 * Copyright (c) 1991, 1993
 *	The Regents of the University of California.  All rights reserved.
 *
 * This code is derived from software contributed to Berkeley by
 * The Mach Operating System project at Carnegie-Mellon University.
 *
 * Redistribution and use in source and binary forms, with or without
 * modification, are permitted provided that the following conditions
 * are met:
 * 1. Redistributions of source code must retain the above copyright
 *    notice, this list of conditions and the following disclaimer.
 * 2. Redistributions in binary form must reproduce the above copyright
 *    notice, this list of conditions and the following disclaimer in the
 *    documentation and/or other materials provided with the distribution.
 * 3. Neither the name of the University nor the names of its contributors
 *    may be used to endorse or promote products derived from this software
 *    without specific prior written permission.
 *
 * THIS SOFTWARE IS PROVIDED BY THE REGENTS AND CONTRIBUTORS ``AS IS'' AND
 * ANY EXPRESS OR IMPLIED WARRANTIES, INCLUDING, BUT NOT LIMITED TO, THE
 * IMPLIED WARRANTIES OF MERCHANTABILITY AND FITNESS FOR A PARTICULAR PURPOSE
 * ARE DISCLAIMED.  IN NO EVENT SHALL THE REGENTS OR CONTRIBUTORS BE LIABLE
 * FOR ANY DIRECT, INDIRECT, INCIDENTAL, SPECIAL, EXEMPLARY, OR CONSEQUENTIAL
 * DAMAGES (INCLUDING, BUT NOT LIMITED TO, PROCUREMENT OF SUBSTITUTE GOODS
 * OR SERVICES; LOSS OF USE, DATA, OR PROFITS; OR BUSINESS INTERRUPTION)
 * HOWEVER CAUSED AND ON ANY THEORY OF LIABILITY, WHETHER IN CONTRACT, STRICT
 * LIABILITY, OR TORT (INCLUDING NEGLIGENCE OR OTHERWISE) ARISING IN ANY WAY
 * OUT OF THE USE OF THIS SOFTWARE, EVEN IF ADVISED OF THE POSSIBILITY OF
 * SUCH DAMAGE.
 *
 *	from: @(#)vm_map.c	8.3 (Berkeley) 1/12/94
 *
 *
 * Copyright (c) 1987, 1990 Carnegie-Mellon University.
 * All rights reserved.
 *
 * Authors: Avadis Tevanian, Jr., Michael Wayne Young
 *
 * Permission to use, copy, modify and distribute this software and
 * its documentation is hereby granted, provided that both the copyright
 * notice and this permission notice appear in all copies of the
 * software, derivative works or modified versions, and any portions
 * thereof, and that both notices appear in supporting documentation.
 *
 * CARNEGIE MELLON ALLOWS FREE USE OF THIS SOFTWARE IN ITS "AS IS"
 * CONDITION.  CARNEGIE MELLON DISCLAIMS ANY LIABILITY OF ANY KIND
 * FOR ANY DAMAGES WHATSOEVER RESULTING FROM THE USE OF THIS SOFTWARE.
 *
 * Carnegie Mellon requests users of this software to return to
 *
 *  Software Distribution Coordinator  or  Software.Distribution@CS.CMU.EDU
 *  School of Computer Science
 *  Carnegie Mellon University
 *  Pittsburgh PA 15213-3890
 *
 * any improvements or extensions that they make and grant Carnegie the
 * rights to redistribute these changes.
 */

/*
 *	Virtual memory mapping module.
 */

#include <sys/cdefs.h>
__FBSDID("$FreeBSD$");

#include <sys/param.h>
#include <sys/systm.h>
#include <sys/elf.h>
#include <sys/kernel.h>
#include <sys/ktr.h>
#include <sys/lock.h>
#include <sys/mutex.h>
#include <sys/proc.h>
#include <sys/vmmeter.h>
#include <sys/mman.h>
#include <sys/vnode.h>
#include <sys/racct.h>
#include <sys/resourcevar.h>
#include <sys/rwlock.h>
#include <sys/file.h>
#include <sys/sysctl.h>
#include <sys/sysent.h>
#include <sys/shm.h>

#include <cheri/cheric.h>
#if __has_feature(capabilities)
#include <cheri/cheri.h>
#endif

#include <vm/vm.h>
#include <vm/vm_param.h>
#include <vm/pmap.h>
#include <vm/vm_map.h>
#include <vm/vm_page.h>
#include <vm/vm_pageout.h>
#include <vm/vm_object.h>
#include <vm/vm_pager.h>
#include <vm/vm_kern.h>
#include <vm/vm_extern.h>
#include <vm/vnode_pager.h>
#include <vm/swap_pager.h>
#include <vm/uma.h>

/*
 *	Virtual memory maps provide for the mapping, protection,
 *	and sharing of virtual memory objects.  In addition,
 *	this module provides for an efficient virtual copy of
 *	memory from one map to another.
 *
 *	Synchronization is required prior to most operations.
 *
 *	Maps consist of an ordered doubly-linked list of simple
 *	entries; a self-adjusting binary search tree of these
 *	entries is used to speed up lookups.
 *
 *	Since portions of maps are specified by start/end addresses,
 *	which may not align with existing map entries, all
 *	routines merely "clip" entries to these start/end values.
 *	[That is, an entry is split into two, bordering at a
 *	start or end value.]  Note that these clippings may not
 *	always be necessary (as the two resulting entries are then
 *	not changed); however, the clipping is done for convenience.
 *
 *	As mentioned above, virtual copy operations are performed
 *	by copying VM object references from one map to
 *	another, and then marking both regions as copy-on-write.
 */

static struct mtx map_sleep_mtx;
static uma_zone_t mapentzone;
static uma_zone_t kmapentzone;
static uma_zone_t vmspace_zone;
static int vmspace_zinit(void *mem, int size, int flags);
static void _vm_map_init(vm_map_t map, pmap_t pmap, vm_pointer_t min,
    vm_pointer_t max);
static void vm_map_entry_deallocate(vm_map_entry_t entry, boolean_t system_map);
static void vm_map_entry_dispose(vm_map_t map, vm_map_entry_t entry);
static void vm_map_entry_unwire(vm_map_t map, vm_map_entry_t entry);
static int vm_map_growstack(vm_map_t map, vm_offset_t addr,
    vm_map_entry_t gap_entry);
static void vm_map_pmap_enter(vm_map_t map, vm_offset_t addr, vm_prot_t prot,
    vm_object_t object, vm_pindex_t pindex, vm_size_t size, int flags);
#ifdef INVARIANTS
static void vmspace_zdtor(void *mem, int size, void *arg);
#endif
static int vm_map_stack_locked(vm_map_t map, vm_pointer_t addrbos,
    vm_size_t max_ssize, vm_size_t growsize, vm_prot_t prot, vm_prot_t max,
    int cow);
static void vm_map_wire_entry_failure(vm_map_t map, vm_map_entry_t entry,
    vm_offset_t failed_addr);
static void vm_map_reservation_init_entry(vm_map_entry_t entry);
static vm_map_entry_t vm_map_reservation_insert(vm_map_t map, vm_offset_t addr,
    vm_size_t length, vm_prot_t max, vm_offset_t reservation);
static int vm_map_clip_end(vm_map_t map, vm_map_entry_t entry,
    vm_offset_t end);
static int vm_map_clip_start(vm_map_t map, vm_map_entry_t entry,
    vm_offset_t start);

#define	ENTRY_CHARGED(e) ((e)->cred != NULL || \
    ((e)->object.vm_object != NULL && (e)->object.vm_object->cred != NULL && \
     !((e)->eflags & MAP_ENTRY_NEEDS_COPY)))

/* 
 * PROC_VMSPACE_{UN,}LOCK() can be a noop as long as vmspaces are type
 * stable.
 */
#define PROC_VMSPACE_LOCK(p) do { } while (0)
#define PROC_VMSPACE_UNLOCK(p) do { } while (0)

/*
 *	VM_MAP_RANGE_CHECK:	[ internal use only ]
 *
 *	Asserts that the starting and ending region
 *	addresses fall within the valid range of the map.
 */
#define	VM_MAP_RANGE_CHECK(map, start, end)		\
		{					\
		if (start < vm_map_min(map))		\
			start = vm_map_min(map);	\
		if (end > vm_map_max(map))		\
			end = vm_map_max(map);		\
		if (start > end)			\
			start = end;			\
		}

#ifdef CPU_QEMU_MALTA
#include <machine/cheri.h>

static void
vm_map_log(const char *prefix, vm_map_entry_t entry)
{
	char buffer[128];
	char prt[6];

	if (!(curthread->td_md.md_flags & MDTD_QTRACE))
		return;
	if (entry->protection & VM_PROT_READ)
		prt[0] = 'r';
	else
		prt[0] = '-';
	if (entry->protection & VM_PROT_WRITE)
		prt[1] = 'w';
	else
		prt[1] = '-';
	if (entry->protection & VM_PROT_EXECUTE)
		prt[2] = 'x';
	else
		prt[2] = '-';
	if (entry->protection & VM_PROT_READ_CAP)
		prt[3] = 'R';
	else
		prt[3] = '-';
	if (entry->protection & VM_PROT_WRITE_CAP)
		prt[4] = 'W';
	else
		prt[4] = '-';
	prt[5] = '\0';
	snprintf(buffer, sizeof(buffer), "VMMAP %d: %s: start=%p end=%p prt=%s",
	    curproc->p_pid, prefix, (void *)(uintptr_t)entry->start,
	    (void *)(uintptr_t)entry->end, prt);
	CHERI_TRACE_STRING(buffer);
}
#else
#define	vm_map_log(prefix, entry)
#endif

#ifndef UMA_MD_SMALL_ALLOC

/*
 * Allocate a new slab for kernel map entries.  The kernel map may be locked or
 * unlocked, depending on whether the request is coming from the kernel map or a
 * submap.  This function allocates a virtual address range directly from the
 * kernel map instead of the kmem_* layer to avoid recursion on the kernel map
 * lock and also to avoid triggering allocator recursion in the vmem boundary
 * tag allocator.
 */
static void *
kmapent_alloc(uma_zone_t zone, vm_size_t bytes, int domain, uint8_t *pflag,
    int wait)
{
	vm_offset_t addr;
	int error, locked;

	*pflag = UMA_SLAB_PRIV;

	if (!(locked = vm_map_locked(kernel_map)))
		vm_map_lock(kernel_map);
	addr = vm_map_findspace(kernel_map, vm_map_min(kernel_map), bytes);
	if (addr + bytes < addr || addr + bytes > vm_map_max(kernel_map))
		panic("%s: kernel map is exhausted", __func__);
	error = vm_map_insert(kernel_map, NULL, 0, addr, addr + bytes,
	    VM_PROT_RW, VM_PROT_RW, MAP_NOFAULT);
	if (error != KERN_SUCCESS)
		panic("%s: vm_map_insert() failed: %d", __func__, error);
	if (!locked)
		vm_map_unlock(kernel_map);
	error = kmem_back_domain(domain, kernel_object, addr, bytes, M_NOWAIT |
	    M_USE_RESERVE | (wait & M_ZERO));
	if (error == KERN_SUCCESS) {
		return ((void *)addr);
	} else {
		if (!locked)
			vm_map_lock(kernel_map);
		vm_map_delete(kernel_map, addr, bytes);
		if (!locked)
			vm_map_unlock(kernel_map);
		return (NULL);
	}
}

static void
kmapent_free(void *item, vm_size_t size, uint8_t pflag)
{
	vm_offset_t addr;
	int error;

	if ((pflag & UMA_SLAB_PRIV) == 0)
		/* XXX leaked */
		return;

	addr = (vm_offset_t)item;
	kmem_unback(kernel_object, addr, size);
	error = vm_map_remove(kernel_map, addr, addr + size);
	KASSERT(error == KERN_SUCCESS,
	    ("%s: vm_map_remove failed: %d", __func__, error));
}

/*
 * The worst-case upper bound on the number of kernel map entries that may be
 * created before the zone must be replenished in _vm_map_unlock().
 */
#define	KMAPENT_RESERVE		1

#endif /* !UMD_MD_SMALL_ALLOC */

/*
 *	vm_map_startup:
 *
 *	Initialize the vm_map module.  Must be called before any other vm_map
 *	routines.
 *
 *	User map and entry structures are allocated from the general purpose
 *	memory pool.  Kernel maps are statically defined.  Kernel map entries
 *	require special handling to avoid recursion; see the comments above
 *	kmapent_alloc() and in vm_map_entry_create().
 */
void
vm_map_startup(void)
{
	mtx_init(&map_sleep_mtx, "vm map sleep mutex", NULL, MTX_DEF);

	/*
	 * Disable the use of per-CPU buckets: map entry allocation is
	 * serialized by the kernel map lock.
	 */
	kmapentzone = uma_zcreate("KMAP ENTRY", sizeof(struct vm_map_entry),
	    NULL, NULL, NULL, NULL, UMA_ALIGN_PTR,
	    UMA_ZONE_VM | UMA_ZONE_NOBUCKET);
#ifndef UMA_MD_SMALL_ALLOC
	/* Reserve an extra map entry for use when replenishing the reserve. */
	uma_zone_reserve(kmapentzone, KMAPENT_RESERVE + 1);
	uma_prealloc(kmapentzone, KMAPENT_RESERVE + 1);
	uma_zone_set_allocf(kmapentzone, kmapent_alloc);
	uma_zone_set_freef(kmapentzone, kmapent_free);
#endif

	mapentzone = uma_zcreate("MAP ENTRY", sizeof(struct vm_map_entry),
	    NULL, NULL, NULL, NULL, UMA_ALIGN_PTR, 0);
	vmspace_zone = uma_zcreate("VMSPACE", sizeof(struct vmspace), NULL,
#ifdef INVARIANTS
	    vmspace_zdtor,
#else
	    NULL,
#endif
	    vmspace_zinit, NULL, UMA_ALIGN_PTR, UMA_ZONE_NOFREE);
}

static int
vmspace_zinit(void *mem, int size, int flags)
{
	struct vmspace *vm;
	vm_map_t map;

	vm = (struct vmspace *)mem;
	map = &vm->vm_map;

	memset(map, 0, sizeof(*map));
	mtx_init(&map->system_mtx, "vm map (system)", NULL,
	    MTX_DEF | MTX_DUPOK);
	sx_init(&map->lock, "vm map (user)");
	PMAP_LOCK_INIT(vmspace_pmap(vm));
	return (0);
}

#ifdef INVARIANTS
static void
vmspace_zdtor(void *mem, int size, void *arg)
{
	struct vmspace *vm;

	vm = (struct vmspace *)mem;
	KASSERT(vm->vm_map.nentries == 0,
	    ("vmspace %p nentries == %d on free", vm, vm->vm_map.nentries));
	KASSERT(vm->vm_map.size == 0,
	    ("vmspace %p size == %ju on free", vm, (uintmax_t)vm->vm_map.size));
}
#endif	/* INVARIANTS */

/*
 * Allocate a vmspace structure, including a vm_map and pmap,
 * and initialize those structures.  The refcnt is set to 1.
 */
struct vmspace *
vmspace_alloc(vm_pointer_t min, vm_pointer_t max, pmap_pinit_t pinit)
{
	struct vmspace *vm;

	vm = uma_zalloc(vmspace_zone, M_WAITOK);
	KASSERT(vm->vm_map.pmap == NULL, ("vm_map.pmap must be NULL"));
	if (!pinit(vmspace_pmap(vm))) {
		uma_zfree(vmspace_zone, vm);
		return (NULL);
	}
	CTR1(KTR_VM, "vmspace_alloc: %p", vm);
	_vm_map_init(&vm->vm_map, vmspace_pmap(vm), min, max);
	refcount_init(&vm->vm_refcnt, 1);
	vm->vm_shm = NULL;
	vm->vm_swrss = 0;
	vm->vm_tsize = 0;
	vm->vm_dsize = 0;
	vm->vm_ssize = 0;
	vm->vm_taddr = 0;
	vm->vm_daddr = 0;
	vm->vm_maxsaddr = 0;
	return (vm);
}

#ifdef RACCT
static void
vmspace_container_reset(struct proc *p)
{

	PROC_LOCK(p);
	racct_set(p, RACCT_DATA, 0);
	racct_set(p, RACCT_STACK, 0);
	racct_set(p, RACCT_RSS, 0);
	racct_set(p, RACCT_MEMLOCK, 0);
	racct_set(p, RACCT_VMEM, 0);
	PROC_UNLOCK(p);
}
#endif

static inline void
vmspace_dofree(struct vmspace *vm)
{

	CTR1(KTR_VM, "vmspace_free: %p", vm);

	/*
	 * Make sure any SysV shm is freed, it might not have been in
	 * exit1().
	 */
	shmexit(vm);

	/*
	 * Lock the map, to wait out all other references to it.
	 * Delete all of the mappings and pages they hold, then call
	 * the pmap module to reclaim anything left.
	 */
	(void)vm_map_clear(&vm->vm_map);

	pmap_release(vmspace_pmap(vm));
	vm->vm_map.pmap = NULL;
	uma_zfree(vmspace_zone, vm);
}

void
vmspace_free(struct vmspace *vm)
{

	WITNESS_WARN(WARN_GIANTOK | WARN_SLEEPOK, NULL,
	    "vmspace_free() called");

	if (refcount_release(&vm->vm_refcnt))
		vmspace_dofree(vm);
}

void
vmspace_exitfree(struct proc *p)
{
	struct vmspace *vm;

	PROC_VMSPACE_LOCK(p);
	vm = p->p_vmspace;
	p->p_vmspace = NULL;
	PROC_VMSPACE_UNLOCK(p);
	KASSERT(vm == &vmspace0, ("vmspace_exitfree: wrong vmspace"));
	vmspace_free(vm);
}

void
vmspace_exit(struct thread *td)
{
	struct vmspace *vm;
	struct proc *p;
	bool released;

	p = td->td_proc;
	vm = p->p_vmspace;

	/*
	 * Prepare to release the vmspace reference.  The thread that releases
	 * the last reference is responsible for tearing down the vmspace.
	 * However, threads not releasing the final reference must switch to the
	 * kernel's vmspace0 before the decrement so that the subsequent pmap
	 * deactivation does not modify a freed vmspace.
	 */
	refcount_acquire(&vmspace0.vm_refcnt);
	if (!(released = refcount_release_if_last(&vm->vm_refcnt))) {
		if (p->p_vmspace != &vmspace0) {
			PROC_VMSPACE_LOCK(p);
			p->p_vmspace = &vmspace0;
			PROC_VMSPACE_UNLOCK(p);
			pmap_activate(td);
		}
		released = refcount_release(&vm->vm_refcnt);
	}
	if (released) {
		/*
		 * pmap_remove_pages() expects the pmap to be active, so switch
		 * back first if necessary.
		 */
		if (p->p_vmspace != vm) {
			PROC_VMSPACE_LOCK(p);
			p->p_vmspace = vm;
			PROC_VMSPACE_UNLOCK(p);
			pmap_activate(td);
		}
		pmap_remove_pages(vmspace_pmap(vm));
		PROC_VMSPACE_LOCK(p);
		p->p_vmspace = &vmspace0;
		PROC_VMSPACE_UNLOCK(p);
		pmap_activate(td);
		vmspace_dofree(vm);
	}
#ifdef RACCT
	if (racct_enable)
		vmspace_container_reset(p);
#endif
}

/* Acquire reference to vmspace owned by another process. */

struct vmspace *
vmspace_acquire_ref(struct proc *p)
{
	struct vmspace *vm;

	PROC_VMSPACE_LOCK(p);
	vm = p->p_vmspace;
	if (vm == NULL || !refcount_acquire_if_not_zero(&vm->vm_refcnt)) {
		PROC_VMSPACE_UNLOCK(p);
		return (NULL);
	}
	if (vm != p->p_vmspace) {
		PROC_VMSPACE_UNLOCK(p);
		vmspace_free(vm);
		return (NULL);
	}
	PROC_VMSPACE_UNLOCK(p);
	return (vm);
}

/*
 * Switch between vmspaces in an AIO kernel process.
 *
 * The new vmspace is either the vmspace of a user process obtained
 * from an active AIO request or the initial vmspace of the AIO kernel
 * process (when it is idling).  Because user processes will block to
 * drain any active AIO requests before proceeding in exit() or
 * execve(), the reference count for vmspaces from AIO requests can
 * never be 0.  Similarly, AIO kernel processes hold an extra
 * reference on their initial vmspace for the life of the process.  As
 * a result, the 'newvm' vmspace always has a non-zero reference
 * count.  This permits an additional reference on 'newvm' to be
 * acquired via a simple atomic increment rather than the loop in
 * vmspace_acquire_ref() above.
 */
void
vmspace_switch_aio(struct vmspace *newvm)
{
	struct vmspace *oldvm;

	/* XXX: Need some way to assert that this is an aio daemon. */

	KASSERT(refcount_load(&newvm->vm_refcnt) > 0,
	    ("vmspace_switch_aio: newvm unreferenced"));

	oldvm = curproc->p_vmspace;
	if (oldvm == newvm)
		return;

	/*
	 * Point to the new address space and refer to it.
	 */
	curproc->p_vmspace = newvm;
	refcount_acquire(&newvm->vm_refcnt);

	/* Activate the new mapping. */
	pmap_activate(curthread);

	vmspace_free(oldvm);
}

void
_vm_map_lock(vm_map_t map, const char *file, int line)
{

	if (map->system_map)
		mtx_lock_flags_(&map->system_mtx, 0, file, line);
	else
		sx_xlock_(&map->lock, file, line);
	map->timestamp++;
}

void
vm_map_entry_set_vnode_text(vm_map_entry_t entry, bool add)
{
	vm_object_t object;
	struct vnode *vp;
	bool vp_held;

	if ((entry->eflags & MAP_ENTRY_VN_EXEC) == 0)
		return;
	KASSERT((entry->eflags & MAP_ENTRY_IS_SUB_MAP) == 0,
	    ("Submap with execs"));
	object = entry->object.vm_object;
	KASSERT(object != NULL, ("No object for text, entry %p", entry));
	if ((object->flags & OBJ_ANON) != 0)
		object = object->handle;
	else
		KASSERT(object->backing_object == NULL,
		    ("non-anon object %p shadows", object));
	KASSERT(object != NULL, ("No content object for text, entry %p obj %p",
	    entry, entry->object.vm_object));

	/*
	 * Mostly, we do not lock the backing object.  It is
	 * referenced by the entry we are processing, so it cannot go
	 * away.
	 */
	vp = NULL;
	vp_held = false;
	if (object->type == OBJT_DEAD) {
		/*
		 * For OBJT_DEAD objects, v_writecount was handled in
		 * vnode_pager_dealloc().
		 */
	} else if (object->type == OBJT_VNODE) {
		vp = object->handle;
	} else if (object->type == OBJT_SWAP) {
		KASSERT((object->flags & OBJ_TMPFS_NODE) != 0,
		    ("vm_map_entry_set_vnode_text: swap and !TMPFS "
		    "entry %p, object %p, add %d", entry, object, add));
		/*
		 * Tmpfs VREG node, which was reclaimed, has
		 * OBJ_TMPFS_NODE flag set, but not OBJ_TMPFS.  In
		 * this case there is no v_writecount to adjust.
		 */
		VM_OBJECT_RLOCK(object);
		if ((object->flags & OBJ_TMPFS) != 0) {
			vp = object->un_pager.swp.swp_tmpfs;
			if (vp != NULL) {
				vhold(vp);
				vp_held = true;
			}
		}
		VM_OBJECT_RUNLOCK(object);
	} else {
		KASSERT(0,
		    ("vm_map_entry_set_vnode_text: wrong object type, "
		    "entry %p, object %p, add %d", entry, object, add));
	}
	if (vp != NULL) {
		if (add) {
			VOP_SET_TEXT_CHECKED(vp);
		} else {
			vn_lock(vp, LK_SHARED | LK_RETRY);
			VOP_UNSET_TEXT_CHECKED(vp);
			VOP_UNLOCK(vp);
		}
		if (vp_held)
			vdrop(vp);
	}
}

/*
 * Use a different name for this vm_map_entry field when it's use
 * is not consistent with its use as part of an ordered search tree.
 */
#define defer_next right

static void
vm_map_process_deferred(void)
{
	struct thread *td;
	vm_map_entry_t entry, next;
	vm_object_t object;

	td = curthread;
	entry = td->td_map_def_user;
	td->td_map_def_user = NULL;
	while (entry != NULL) {
		next = entry->defer_next;
		MPASS((entry->eflags & (MAP_ENTRY_WRITECNT |
		    MAP_ENTRY_VN_EXEC)) != (MAP_ENTRY_WRITECNT |
		    MAP_ENTRY_VN_EXEC));
		if ((entry->eflags & MAP_ENTRY_WRITECNT) != 0) {
			/*
			 * Decrement the object's writemappings and
			 * possibly the vnode's v_writecount.
			 */
			KASSERT((entry->eflags & MAP_ENTRY_IS_SUB_MAP) == 0,
			    ("Submap with writecount"));
			object = entry->object.vm_object;
			KASSERT(object != NULL, ("No object for writecount"));
			vm_pager_release_writecount(object, entry->start,
			    entry->end);
		}
		vm_map_entry_set_vnode_text(entry, false);
		vm_map_entry_deallocate(entry, FALSE);
		entry = next;
	}
}

#ifdef INVARIANTS
static void
_vm_map_assert_locked(vm_map_t map, const char *file, int line)
{

	if (map->system_map)
		mtx_assert_(&map->system_mtx, MA_OWNED, file, line);
	else
		sx_assert_(&map->lock, SA_XLOCKED, file, line);
}

#define	VM_MAP_ASSERT_LOCKED(map) \
    _vm_map_assert_locked(map, LOCK_FILE, LOCK_LINE)

enum { VMMAP_CHECK_NONE, VMMAP_CHECK_UNLOCK, VMMAP_CHECK_ALL };
#ifdef DIAGNOSTIC
static int enable_vmmap_check = VMMAP_CHECK_UNLOCK;
#else
static int enable_vmmap_check = VMMAP_CHECK_NONE;
#endif
SYSCTL_INT(_debug, OID_AUTO, vmmap_check, CTLFLAG_RWTUN,
    &enable_vmmap_check, 0, "Enable vm map consistency checking");

static void _vm_map_assert_consistent(vm_map_t map, int check);

#define VM_MAP_ASSERT_CONSISTENT(map) \
    _vm_map_assert_consistent(map, VMMAP_CHECK_ALL)
#ifdef DIAGNOSTIC
#define VM_MAP_UNLOCK_CONSISTENT(map) do {				\
	if (map->nupdates > map->nentries) {				\
		_vm_map_assert_consistent(map, VMMAP_CHECK_UNLOCK);	\
		map->nupdates = 0;					\
	}								\
} while (0)
#else
#define VM_MAP_UNLOCK_CONSISTENT(map)
#endif
#else
#define	VM_MAP_ASSERT_LOCKED(map)
#define VM_MAP_ASSERT_CONSISTENT(map)
#define VM_MAP_UNLOCK_CONSISTENT(map)
#endif /* INVARIANTS */

void
_vm_map_unlock(vm_map_t map, const char *file, int line)
{

	VM_MAP_UNLOCK_CONSISTENT(map);
	if (map->system_map) {
#ifndef UMA_MD_SMALL_ALLOC
		if (map == kernel_map && (map->flags & MAP_REPLENISH) != 0) {
			uma_prealloc(kmapentzone, 1);
			map->flags &= ~MAP_REPLENISH;
		}
#endif
		mtx_unlock_flags_(&map->system_mtx, 0, file, line);
	} else {
		sx_xunlock_(&map->lock, file, line);
		vm_map_process_deferred();
	}
}

void
_vm_map_lock_read(vm_map_t map, const char *file, int line)
{

	if (map->system_map)
		mtx_lock_flags_(&map->system_mtx, 0, file, line);
	else
		sx_slock_(&map->lock, file, line);
}

void
_vm_map_unlock_read(vm_map_t map, const char *file, int line)
{

	if (map->system_map) {
		KASSERT((map->flags & MAP_REPLENISH) == 0,
		    ("%s: MAP_REPLENISH leaked", __func__));
		mtx_unlock_flags_(&map->system_mtx, 0, file, line);
	} else {
		sx_sunlock_(&map->lock, file, line);
		vm_map_process_deferred();
	}
}

int
_vm_map_trylock(vm_map_t map, const char *file, int line)
{
	int error;

	error = map->system_map ?
	    !mtx_trylock_flags_(&map->system_mtx, 0, file, line) :
	    !sx_try_xlock_(&map->lock, file, line);
	if (error == 0)
		map->timestamp++;
	return (error == 0);
}

int
_vm_map_trylock_read(vm_map_t map, const char *file, int line)
{
	int error;

	error = map->system_map ?
	    !mtx_trylock_flags_(&map->system_mtx, 0, file, line) :
	    !sx_try_slock_(&map->lock, file, line);
	return (error == 0);
}

/*
 *	_vm_map_lock_upgrade:	[ internal use only ]
 *
 *	Tries to upgrade a read (shared) lock on the specified map to a write
 *	(exclusive) lock.  Returns the value "0" if the upgrade succeeds and a
 *	non-zero value if the upgrade fails.  If the upgrade fails, the map is
 *	returned without a read or write lock held.
 *
 *	Requires that the map be read locked.
 */
int
_vm_map_lock_upgrade(vm_map_t map, const char *file, int line)
{
	unsigned int last_timestamp;

	if (map->system_map) {
		mtx_assert_(&map->system_mtx, MA_OWNED, file, line);
	} else {
		if (!sx_try_upgrade_(&map->lock, file, line)) {
			last_timestamp = map->timestamp;
			sx_sunlock_(&map->lock, file, line);
			vm_map_process_deferred();
			/*
			 * If the map's timestamp does not change while the
			 * map is unlocked, then the upgrade succeeds.
			 */
			sx_xlock_(&map->lock, file, line);
			if (last_timestamp != map->timestamp) {
				sx_xunlock_(&map->lock, file, line);
				return (1);
			}
		}
	}
	map->timestamp++;
	return (0);
}

void
_vm_map_lock_downgrade(vm_map_t map, const char *file, int line)
{

	if (map->system_map) {
		KASSERT((map->flags & MAP_REPLENISH) == 0,
		    ("%s: MAP_REPLENISH leaked", __func__));
		mtx_assert_(&map->system_mtx, MA_OWNED, file, line);
	} else {
		VM_MAP_UNLOCK_CONSISTENT(map);
		sx_downgrade_(&map->lock, file, line);
	}
}

/*
 *	vm_map_locked:
 *
 *	Returns a non-zero value if the caller holds a write (exclusive) lock
 *	on the specified map and the value "0" otherwise.
 */
int
vm_map_locked(vm_map_t map)
{

	if (map->system_map)
		return (mtx_owned(&map->system_mtx));
	else
		return (sx_xlocked(&map->lock));
}

/*
 *	_vm_map_unlock_and_wait:
 *
 *	Atomically releases the lock on the specified map and puts the calling
 *	thread to sleep.  The calling thread will remain asleep until either
 *	vm_map_wakeup() is performed on the map or the specified timeout is
 *	exceeded.
 *
 *	WARNING!  This function does not perform deferred deallocations of
 *	objects and map	entries.  Therefore, the calling thread is expected to
 *	reacquire the map lock after reawakening and later perform an ordinary
 *	unlock operation, such as vm_map_unlock(), before completing its
 *	operation on the map.
 */
int
_vm_map_unlock_and_wait(vm_map_t map, int timo, const char *file, int line)
{

	VM_MAP_UNLOCK_CONSISTENT(map);
	mtx_lock(&map_sleep_mtx);
	if (map->system_map) {
		KASSERT((map->flags & MAP_REPLENISH) == 0,
		    ("%s: MAP_REPLENISH leaked", __func__));
		mtx_unlock_flags_(&map->system_mtx, 0, file, line);
	} else {
		sx_xunlock_(&map->lock, file, line);
	}
	return (msleep(&map->root, &map_sleep_mtx, PDROP | PVM, "vmmaps",
	    timo));
}

/*
 *	vm_map_wakeup:
 *
 *	Awaken any threads that have slept on the map using
 *	vm_map_unlock_and_wait().
 */
void
vm_map_wakeup(vm_map_t map)
{

	/*
	 * Acquire and release map_sleep_mtx to prevent a wakeup()
	 * from being performed (and lost) between the map unlock
	 * and the msleep() in _vm_map_unlock_and_wait().
	 */
	mtx_lock(&map_sleep_mtx);
	mtx_unlock(&map_sleep_mtx);
	wakeup(&map->root);
}

void
vm_map_busy(vm_map_t map)
{

	VM_MAP_ASSERT_LOCKED(map);
	map->busy++;
}

void
vm_map_unbusy(vm_map_t map)
{

	VM_MAP_ASSERT_LOCKED(map);
	KASSERT(map->busy, ("vm_map_unbusy: not busy"));
	if (--map->busy == 0 && (map->flags & MAP_BUSY_WAKEUP)) {
		vm_map_modflags(map, 0, MAP_BUSY_WAKEUP);
		wakeup(&map->busy);
	}
}

void 
vm_map_wait_busy(vm_map_t map)
{

	VM_MAP_ASSERT_LOCKED(map);
	while (map->busy) {
		vm_map_modflags(map, MAP_BUSY_WAKEUP, 0);
		if (map->system_map)
			msleep(&map->busy, &map->system_mtx, 0, "mbusy", 0);
		else
			sx_sleep(&map->busy, &map->lock, 0, "mbusy", 0);
	}
	map->timestamp++;
}

long
vmspace_resident_count(struct vmspace *vmspace)
{
	return pmap_resident_count(vmspace_pmap(vmspace));
}

/*
 * Initialize an existing vm_map structure
 * such as that in the vmspace structure.
 */
static void
_vm_map_init(vm_map_t map, pmap_t pmap, vm_pointer_t min, vm_pointer_t max)
{

#ifdef __CHERI_PURE_CAPABILITY__
	KASSERT(cheri_gettag(min), ("Expected valid min capability"));
	KASSERT(cheri_gettag(max), ("Expected valid max capability"));
#endif

	map->header.eflags = MAP_ENTRY_HEADER;
	map->needs_wakeup = FALSE;
	map->system_map = 0;
	map->pmap = pmap;
	map->header.end = min;
	map->header.start = max;
	map->flags = 0;
	map->header.left = map->header.right = &map->header;
	map->root = NULL;
	map->timestamp = 0;
	map->busy = 0;
	map->anon_loc = 0;
#ifdef __CHERI_PURE_CAPABILITY__
	/*
	 * Do not enforce exact bounds here. The kernel map
	 * can not be made representable without dropping some
	 * physical memory, so restrict bounds as much as possible
	 * and rely on the vm_map min/max enforcement.
	 */
	map->map_capability = cheri_setbounds((void *)min,
	    (vaddr_t)max - (vaddr_t)min);
	map->flags |= MAP_RESERVATIONS;
#endif
#ifdef DIAGNOSTIC
	map->nupdates = 0;
#endif
}

void
vm_map_init(vm_map_t map, pmap_t pmap, vm_pointer_t min, vm_pointer_t max)
{

	_vm_map_init(map, pmap, min, max);
	mtx_init(&map->system_mtx, "vm map (system)", NULL,
	    MTX_DEF | MTX_DUPOK);
	sx_init(&map->lock, "vm map (user)");
}

/*
 *	vm_map_entry_dispose:	[ internal use only ]
 *
 *	Inverse of vm_map_entry_create.
 */
static void
vm_map_entry_dispose(vm_map_t map, vm_map_entry_t entry)
{
	uma_zfree(map->system_map ? kmapentzone : mapentzone, entry);
}

/*
 *	vm_map_entry_create:	[ internal use only ]
 *
 *	Allocates a VM map entry for insertion.
 *	No entry fields are filled in.
 */
static vm_map_entry_t
vm_map_entry_create(vm_map_t map)
{
	vm_map_entry_t new_entry;

#ifndef UMA_MD_SMALL_ALLOC
	if (map == kernel_map) {
		VM_MAP_ASSERT_LOCKED(map);

		/*
		 * A new slab of kernel map entries cannot be allocated at this
		 * point because the kernel map has not yet been updated to
		 * reflect the caller's request.  Therefore, we allocate a new
		 * map entry, dipping into the reserve if necessary, and set a
		 * flag indicating that the reserve must be replenished before
		 * the map is unlocked.
		 */
		new_entry = uma_zalloc(kmapentzone, M_NOWAIT | M_NOVM);
		if (new_entry == NULL) {
			new_entry = uma_zalloc(kmapentzone,
			    M_NOWAIT | M_NOVM | M_USE_RESERVE);
			kernel_map->flags |= MAP_REPLENISH;
		}
	} else
#endif
	if (map->system_map) {
		new_entry = uma_zalloc(kmapentzone, M_NOWAIT);
	} else {
		new_entry = uma_zalloc(mapentzone, M_WAITOK);
	}
	KASSERT(new_entry != NULL,
	    ("vm_map_entry_create: kernel resources exhausted"));
	return (new_entry);
}

/*
 *	vm_map_entry_set_behavior:
 *
 *	Set the expected access behavior, either normal, random, or
 *	sequential.
 */
static inline void
vm_map_entry_set_behavior(vm_map_entry_t entry, u_char behavior)
{
	entry->eflags = (entry->eflags & ~MAP_ENTRY_BEHAV_MASK) |
	    (behavior & MAP_ENTRY_BEHAV_MASK);
}

/*
 *	vm_map_entry_max_free_{left,right}:
 *
 *	Compute the size of the largest free gap between two entries,
 *	one the root of a tree and the other the ancestor of that root
 *	that is the least or greatest ancestor found on the search path.
 */
static inline vm_size_t
vm_map_entry_max_free_left(vm_map_entry_t root, vm_map_entry_t left_ancestor)
{

	return (root->left != left_ancestor ?
	    root->left->max_free : root->start - left_ancestor->end);
}

static inline vm_size_t
vm_map_entry_max_free_right(vm_map_entry_t root, vm_map_entry_t right_ancestor)
{

	return (root->right != right_ancestor ?
	    root->right->max_free : right_ancestor->start - root->end);
}

/*
 *	vm_map_entry_{pred,succ}:
 *
 *	Find the {predecessor, successor} of the entry by taking one step
 *	in the appropriate direction and backtracking as much as necessary.
 *	vm_map_entry_succ is defined in vm_map.h.
 */
static inline vm_map_entry_t
vm_map_entry_pred(vm_map_entry_t entry)
{
	vm_map_entry_t prior;

	prior = entry->left;
	if (prior->right->start < entry->start) {
		do
			prior = prior->right;
		while (prior->right != entry);
	}
	return (prior);
}

static inline vm_size_t
vm_size_max(vm_size_t a, vm_size_t b)
{

	return (a > b ? a : b);
}

#define SPLAY_LEFT_STEP(root, y, llist, rlist, test) do {		\
	vm_map_entry_t z;						\
	vm_size_t max_free;						\
									\
	/*								\
	 * Infer root->right->max_free == root->max_free when		\
	 * y->max_free < root->max_free || root->max_free == 0.		\
	 * Otherwise, look right to find it.				\
	 */								\
	y = root->left;							\
	max_free = root->max_free;					\
	KASSERT(max_free == vm_size_max(				\
	    vm_map_entry_max_free_left(root, llist),			\
	    vm_map_entry_max_free_right(root, rlist)),			\
	    ("%s: max_free invariant fails", __func__));		\
	if (max_free - 1 < vm_map_entry_max_free_left(root, llist))	\
		max_free = vm_map_entry_max_free_right(root, rlist);	\
	if (y != llist && (test)) {					\
		/* Rotate right and make y root. */			\
		z = y->right;						\
		if (z != root) {					\
			root->left = z;					\
			y->right = root;				\
			if (max_free < y->max_free)			\
			    root->max_free = max_free =			\
			    vm_size_max(max_free, z->max_free);		\
		} else if (max_free < y->max_free)			\
			root->max_free = max_free =			\
			    vm_size_max(max_free, root->start - y->end);\
		root = y;						\
		y = root->left;						\
	}								\
	/* Copy right->max_free.  Put root on rlist. */			\
	root->max_free = max_free;					\
	KASSERT(max_free == vm_map_entry_max_free_right(root, rlist),	\
	    ("%s: max_free not copied from right", __func__));		\
	root->left = rlist;						\
	rlist = root;							\
	root = y != llist ? y : NULL;					\
} while (0)

#define SPLAY_RIGHT_STEP(root, y, llist, rlist, test) do {		\
	vm_map_entry_t z;						\
	vm_size_t max_free;						\
									\
	/*								\
	 * Infer root->left->max_free == root->max_free when		\
	 * y->max_free < root->max_free || root->max_free == 0.		\
	 * Otherwise, look left to find it.				\
	 */								\
	y = root->right;						\
	max_free = root->max_free;					\
	KASSERT(max_free == vm_size_max(				\
	    vm_map_entry_max_free_left(root, llist),			\
	    vm_map_entry_max_free_right(root, rlist)),			\
	    ("%s: max_free invariant fails", __func__));		\
	if (max_free - 1 < vm_map_entry_max_free_right(root, rlist))	\
		max_free = vm_map_entry_max_free_left(root, llist);	\
	if (y != rlist && (test)) {					\
		/* Rotate left and make y root. */			\
		z = y->left;						\
		if (z != root) {					\
			root->right = z;				\
			y->left = root;					\
			if (max_free < y->max_free)			\
			    root->max_free = max_free =			\
			    vm_size_max(max_free, z->max_free);		\
		} else if (max_free < y->max_free)			\
			root->max_free = max_free =			\
			    vm_size_max(max_free, y->start - root->end);\
		root = y;						\
		y = root->right;					\
	}								\
	/* Copy left->max_free.  Put root on llist. */			\
	root->max_free = max_free;					\
	KASSERT(max_free == vm_map_entry_max_free_left(root, llist),	\
	    ("%s: max_free not copied from left", __func__));		\
	root->right = llist;						\
	llist = root;							\
	root = y != rlist ? y : NULL;					\
} while (0)

/*
 * Walk down the tree until we find addr or a gap where addr would go, breaking
 * off left and right subtrees of nodes less than, or greater than addr.  Treat
 * subtrees with root->max_free < length as empty trees.  llist and rlist are
 * the two sides in reverse order (bottom-up), with llist linked by the right
 * pointer and rlist linked by the left pointer in the vm_map_entry, and both
 * lists terminated by &map->header.  This function, and the subsequent call to
 * vm_map_splay_merge_{left,right,pred,succ}, rely on the start and end address
 * values in &map->header.
 */
static __always_inline vm_map_entry_t
vm_map_splay_split(vm_map_t map, vm_offset_t addr, vm_size_t length,
    vm_map_entry_t *llist, vm_map_entry_t *rlist)
{
	vm_map_entry_t left, right, root, y;

	left = right = &map->header;
	root = map->root;
	while (root != NULL && root->max_free >= length) {
		KASSERT(left->end <= root->start &&
		    root->end <= right->start,
		    ("%s: root not within tree bounds", __func__));
		if (addr < root->start) {
			SPLAY_LEFT_STEP(root, y, left, right,
			    y->max_free >= length && addr < y->start);
		} else if (addr >= root->end) {
			SPLAY_RIGHT_STEP(root, y, left, right,
			    y->max_free >= length && addr >= y->end);
		} else
			break;
	}
	*llist = left;
	*rlist = right;
	return (root);
}

static __always_inline void
vm_map_splay_findnext(vm_map_entry_t root, vm_map_entry_t *rlist)
{
	vm_map_entry_t hi, right, y;

	right = *rlist;
	hi = root->right == right ? NULL : root->right;
	if (hi == NULL)
		return;
	do
		SPLAY_LEFT_STEP(hi, y, root, right, true);
	while (hi != NULL);
	*rlist = right;
}

static __always_inline void
vm_map_splay_findprev(vm_map_entry_t root, vm_map_entry_t *llist)
{
	vm_map_entry_t left, lo, y;

	left = *llist;
	lo = root->left == left ? NULL : root->left;
	if (lo == NULL)
		return;
	do
		SPLAY_RIGHT_STEP(lo, y, left, root, true);
	while (lo != NULL);
	*llist = left;
}

static inline void
vm_map_entry_swap(vm_map_entry_t *a, vm_map_entry_t *b)
{
	vm_map_entry_t tmp;

	tmp = *b;
	*b = *a;
	*a = tmp;
}

/*
 * Walk back up the two spines, flip the pointers and set max_free.  The
 * subtrees of the root go at the bottom of llist and rlist.
 */
static vm_size_t
vm_map_splay_merge_left_walk(vm_map_entry_t header, vm_map_entry_t root,
    vm_map_entry_t tail, vm_size_t max_free, vm_map_entry_t llist)
{
	do {
		/*
		 * The max_free values of the children of llist are in
		 * llist->max_free and max_free.  Update with the
		 * max value.
		 */
		llist->max_free = max_free =
		    vm_size_max(llist->max_free, max_free);
		vm_map_entry_swap(&llist->right, &tail);
		vm_map_entry_swap(&tail, &llist);
	} while (llist != header);
	root->left = tail;
	return (max_free);
}

/*
 * When llist is known to be the predecessor of root.
 */
static inline vm_size_t
vm_map_splay_merge_pred(vm_map_entry_t header, vm_map_entry_t root,
    vm_map_entry_t llist)
{
	vm_size_t max_free;

	max_free = root->start - llist->end;
	if (llist != header) {
		max_free = vm_map_splay_merge_left_walk(header, root,
		    root, max_free, llist);
	} else {
		root->left = header;
		header->right = root;
	}
	return (max_free);
}

/*
 * When llist may or may not be the predecessor of root.
 */
static inline vm_size_t
vm_map_splay_merge_left(vm_map_entry_t header, vm_map_entry_t root,
    vm_map_entry_t llist)
{
	vm_size_t max_free;

	max_free = vm_map_entry_max_free_left(root, llist);
	if (llist != header) {
		max_free = vm_map_splay_merge_left_walk(header, root,
		    root->left == llist ? root : root->left,
		    max_free, llist);
	}
	return (max_free);
}

static vm_size_t
vm_map_splay_merge_right_walk(vm_map_entry_t header, vm_map_entry_t root,
    vm_map_entry_t tail, vm_size_t max_free, vm_map_entry_t rlist)
{
	do {
		/*
		 * The max_free values of the children of rlist are in
		 * rlist->max_free and max_free.  Update with the
		 * max value.
		 */
		rlist->max_free = max_free =
		    vm_size_max(rlist->max_free, max_free);
		vm_map_entry_swap(&rlist->left, &tail);
		vm_map_entry_swap(&tail, &rlist);
	} while (rlist != header);
	root->right = tail;
	return (max_free);
}

/*
 * When rlist is known to be the succecessor of root.
 */
static inline vm_size_t
vm_map_splay_merge_succ(vm_map_entry_t header, vm_map_entry_t root,
    vm_map_entry_t rlist)
{
	vm_size_t max_free;

	max_free = rlist->start - root->end;
	if (rlist != header) {
		max_free = vm_map_splay_merge_right_walk(header, root,
		    root, max_free, rlist);
	} else {
		root->right = header;
		header->left = root;
	}
	return (max_free);
}

/*
 * When rlist may or may not be the succecessor of root.
 */
static inline vm_size_t
vm_map_splay_merge_right(vm_map_entry_t header, vm_map_entry_t root,
    vm_map_entry_t rlist)
{
	vm_size_t max_free;

	max_free = vm_map_entry_max_free_right(root, rlist);
	if (rlist != header) {
		max_free = vm_map_splay_merge_right_walk(header, root,
		    root->right == rlist ? root : root->right,
		    max_free, rlist);
	}
	return (max_free);
}

/*
 *	vm_map_splay:
 *
 *	The Sleator and Tarjan top-down splay algorithm with the
 *	following variation.  Max_free must be computed bottom-up, so
 *	on the downward pass, maintain the left and right spines in
 *	reverse order.  Then, make a second pass up each side to fix
 *	the pointers and compute max_free.  The time bound is O(log n)
 *	amortized.
 *
 *	The tree is threaded, which means that there are no null pointers.
 *	When a node has no left child, its left pointer points to its
 *	predecessor, which the last ancestor on the search path from the root
 *	where the search branched right.  Likewise, when a node has no right
 *	child, its right pointer points to its successor.  The map header node
 *	is the predecessor of the first map entry, and the successor of the
 *	last.
 *
 *	The new root is the vm_map_entry containing "addr", or else an
 *	adjacent entry (lower if possible) if addr is not in the tree.
 *
 *	The map must be locked, and leaves it so.
 *
 *	Returns: the new root.
 */
static vm_map_entry_t
vm_map_splay(vm_map_t map, vm_offset_t addr)
{
	vm_map_entry_t header, llist, rlist, root;
	vm_size_t max_free_left, max_free_right;

	header = &map->header;
	root = vm_map_splay_split(map, addr, 0, &llist, &rlist);
	if (root != NULL) {
		max_free_left = vm_map_splay_merge_left(header, root, llist);
		max_free_right = vm_map_splay_merge_right(header, root, rlist);
	} else if (llist != header) {
		/*
		 * Recover the greatest node in the left
		 * subtree and make it the root.
		 */
		root = llist;
		llist = root->right;
		max_free_left = vm_map_splay_merge_left(header, root, llist);
		max_free_right = vm_map_splay_merge_succ(header, root, rlist);
	} else if (rlist != header) {
		/*
		 * Recover the least node in the right
		 * subtree and make it the root.
		 */
		root = rlist;
		rlist = root->left;
		max_free_left = vm_map_splay_merge_pred(header, root, llist);
		max_free_right = vm_map_splay_merge_right(header, root, rlist);
	} else {
		/* There is no root. */
		return (NULL);
	}
	root->max_free = vm_size_max(max_free_left, max_free_right);
	map->root = root;
	VM_MAP_ASSERT_CONSISTENT(map);
	return (root);
}

/*
 *	vm_map_entry_{un,}link:
 *
 *	Insert/remove entries from maps.  On linking, if new entry clips
 *	existing entry, trim existing entry to avoid overlap, and manage
 *	offsets.  On unlinking, merge disappearing entry with neighbor, if
 *	called for, and manage offsets.  Callers should not modify fields in
 *	entries already mapped.
 */
static void
vm_map_entry_link(vm_map_t map, vm_map_entry_t entry)
{
	vm_map_entry_t header, llist, rlist, root;
	vm_size_t max_free_left, max_free_right;

	CTR3(KTR_VM,
	    "vm_map_entry_link: map %p, nentries %d, entry %p", map,
	    map->nentries, entry);
	VM_MAP_ASSERT_LOCKED(map);
	map->nentries++;
	header = &map->header;
	root = vm_map_splay_split(map, entry->start, 0, &llist, &rlist);
	if (root == NULL) {
		/*
		 * The new entry does not overlap any existing entry in the
		 * map, so it becomes the new root of the map tree.
		 */
		max_free_left = vm_map_splay_merge_pred(header, entry, llist);
		max_free_right = vm_map_splay_merge_succ(header, entry, rlist);
	} else if (entry->start == root->start) {
		/*
		 * The new entry is a clone of root, with only the end field
		 * changed.  The root entry will be shrunk to abut the new
		 * entry, and will be the right child of the new root entry in
		 * the modified map.
		 */
		KASSERT(entry->end < root->end,
		    ("%s: clip_start not within entry", __func__));
		vm_map_splay_findprev(root, &llist);
		root->offset += entry->end - root->start;
		root->start = entry->end;
		max_free_left = vm_map_splay_merge_pred(header, entry, llist);
		max_free_right = root->max_free = vm_size_max(
		    vm_map_splay_merge_pred(entry, root, entry),
		    vm_map_splay_merge_right(header, root, rlist));
	} else {
		/*
		 * The new entry is a clone of root, with only the start field
		 * changed.  The root entry will be shrunk to abut the new
		 * entry, and will be the left child of the new root entry in
		 * the modified map.
		 */
		KASSERT(entry->end == root->end,
		    ("%s: clip_start not within entry", __func__));
		vm_map_splay_findnext(root, &rlist);
		entry->offset += entry->start - root->start;
		root->end = entry->start;
		max_free_left = root->max_free = vm_size_max(
		    vm_map_splay_merge_left(header, root, llist),
		    vm_map_splay_merge_succ(entry, root, entry));
		max_free_right = vm_map_splay_merge_succ(header, entry, rlist);
	}
	entry->max_free = vm_size_max(max_free_left, max_free_right);
	map->root = entry;
	VM_MAP_ASSERT_CONSISTENT(map);
}

enum unlink_merge_type {
	UNLINK_MERGE_NONE,
	UNLINK_MERGE_NEXT
};

static void
vm_map_entry_unlink(vm_map_t map, vm_map_entry_t entry,
    enum unlink_merge_type op)
{
	vm_map_entry_t header, llist, rlist, root;
	vm_size_t max_free_left, max_free_right;

	VM_MAP_ASSERT_LOCKED(map);
	header = &map->header;
	root = vm_map_splay_split(map, entry->start, 0, &llist, &rlist);
	KASSERT(root != NULL,
	    ("vm_map_entry_unlink: unlink object not mapped"));

	vm_map_splay_findprev(root, &llist);
	vm_map_splay_findnext(root, &rlist);
	if (op == UNLINK_MERGE_NEXT) {
		rlist->start = root->start;
		rlist->offset = root->offset;
	}
	if (llist != header) {
		root = llist;
		llist = root->right;
		max_free_left = vm_map_splay_merge_left(header, root, llist);
		max_free_right = vm_map_splay_merge_succ(header, root, rlist);
	} else if (rlist != header) {
		root = rlist;
		rlist = root->left;
		max_free_left = vm_map_splay_merge_pred(header, root, llist);
		max_free_right = vm_map_splay_merge_right(header, root, rlist);
	} else {
		header->left = header->right = header;
		root = NULL;
	}
	if (root != NULL)
		root->max_free = vm_size_max(max_free_left, max_free_right);
	map->root = root;
	VM_MAP_ASSERT_CONSISTENT(map);
	map->nentries--;
	CTR3(KTR_VM, "vm_map_entry_unlink: map %p, nentries %d, entry %p", map,
	    map->nentries, entry);
}

/*
 *	vm_map_entry_resize:
 *
 *	Resize a vm_map_entry, recompute the amount of free space that
 *	follows it and propagate that value up the tree.
 *
 *	The map must be locked, and leaves it so.
 */
static void
vm_map_entry_resize(vm_map_t map, vm_map_entry_t entry, vm_size_t grow_amount)
{
	vm_map_entry_t header, llist, rlist, root;

	VM_MAP_ASSERT_LOCKED(map);
	header = &map->header;
	root = vm_map_splay_split(map, entry->start, 0, &llist, &rlist);
	KASSERT(root != NULL, ("%s: resize object not mapped", __func__));
	vm_map_splay_findnext(root, &rlist);
	entry->end += grow_amount;
	root->max_free = vm_size_max(
	    vm_map_splay_merge_left(header, root, llist),
	    vm_map_splay_merge_succ(header, root, rlist));
	map->root = root;
	VM_MAP_ASSERT_CONSISTENT(map);
	CTR4(KTR_VM, "%s: map %p, nentries %d, entry %p",
	    __func__, map, map->nentries, entry);
}

/*
 *	vm_map_lookup_entry:	[ internal use only ]
 *
 *	Finds the map entry containing (or
 *	immediately preceding) the specified address
 *	in the given map; the entry is returned
 *	in the "entry" parameter.  The boolean
 *	result indicates whether the address is
 *	actually contained in the map.
 */
boolean_t
vm_map_lookup_entry(
	vm_map_t map,
	vm_offset_t address,
	vm_map_entry_t *entry)	/* OUT */
{
	vm_map_entry_t cur, header, lbound, ubound;
	boolean_t locked;

	/*
	 * If the map is empty, then the map entry immediately preceding
	 * "address" is the map's header.
	 */
	header = &map->header;
	cur = map->root;
	if (cur == NULL) {
		*entry = header;
		return (FALSE);
	}
	if (address >= cur->start && cur->end > address) {
		*entry = cur;
		return (TRUE);
	}
	if ((locked = vm_map_locked(map)) ||
	    sx_try_upgrade(&map->lock)) {
		/*
		 * Splay requires a write lock on the map.  However, it only
		 * restructures the binary search tree; it does not otherwise
		 * change the map.  Thus, the map's timestamp need not change
		 * on a temporary upgrade.
		 */
		cur = vm_map_splay(map, address);
		if (!locked) {
			VM_MAP_UNLOCK_CONSISTENT(map);
			sx_downgrade(&map->lock);
		}

		/*
		 * If "address" is contained within a map entry, the new root
		 * is that map entry.  Otherwise, the new root is a map entry
		 * immediately before or after "address".
		 */
		if (address < cur->start) {
			*entry = header;
			return (FALSE);
		}
		*entry = cur;
		return (address < cur->end);
	}
	/*
	 * Since the map is only locked for read access, perform a
	 * standard binary search tree lookup for "address".
	 */
	lbound = ubound = header;
	for (;;) {
		if (address < cur->start) {
			ubound = cur;
			cur = cur->left;
			if (cur == lbound)
				break;
		} else if (cur->end <= address) {
			lbound = cur;
			cur = cur->right;
			if (cur == ubound)
				break;
		} else {
			*entry = cur;
			return (TRUE);
		}
	}
	*entry = lbound;
	return (FALSE);
}

#define	VM_PROT_SANITY(prot) do {					\
	if (((prot) & VM_PROT_WRITE_CAP) != 0)				\
		KASSERT(((prot) & VM_PROT_WRITE) != 0,			\
		    ("%s: VM_PROT_WRITE_CAP without VM_PROT_WRITE",	\
		    __func__));						\
	if (((prot) & VM_PROT_READ_CAP) != 0)				\
		KASSERT(((prot) & VM_PROT_READ) != 0,			\
		    ("%s: VM_PROT_READ_CAP without VM_PROT_READ",	\
		    __func__));						\
	} while (0)

/*
 *	vm_map_insert:
 *
 *	Inserts the given whole VM object into the target
 *	map at the specified address range.  The object's
 *	size should match that of the address range.
 *
 *	Requires that the map be locked, and leaves it so.
 *
 *	If object is non-NULL, ref count must be bumped by caller
 *	prior to making call to account for the new entry.
 *
 *	If the map is using reservations, the address range must be
 *	backed by an existing reservation.
 *	XXX-AM: The reservation argument can probably be dropped
 *	as we require start
 */
int
vm_map_insert(vm_map_t map, vm_object_t object, vm_ooffset_t offset,
    vm_pointer_t start, vm_pointer_t end, vm_prot_t prot, vm_prot_t max, int cow,
    vm_offset_t reservation)
{
	vm_map_entry_t new_entry, next_entry, prev_entry;
	struct ucred *cred;
	vm_eflags_t protoeflags;
	vm_inherit_t inheritance;
	u_long bdry;
	u_int bidx;

	VM_MAP_ASSERT_LOCKED(map);
	KASSERT(object != kernel_object ||
	    (cow & MAP_COPY_ON_WRITE) == 0,
	    ("vm_map_insert: kernel object and COW"));
	KASSERT(object == NULL || (cow & MAP_NOFAULT) == 0 ||
	    (cow & MAP_SPLIT_BOUNDARY_MASK) != 0,
	    ("vm_map_insert: paradoxical MAP_NOFAULT request, obj %p cow %#x",
	    object, cow));
	KASSERT((prot & ~max) == 0,
	    ("prot %#x is not subset of max_prot %#x", prot, max));
	VM_PROT_SANITY(prot);
	VM_PROT_SANITY(max);

	/*
	 * Check that the start and end points are not bogus.
	 */
	if (start == end || !vm_map_range_valid(map, start, end))
		return (KERN_INVALID_ADDRESS);

	if (map->flags & MAP_RESERVATIONS) {
		/* Make sure we fit into a single reservation entry. */
<<<<<<< HEAD
#ifdef __CHERI_PURE_CAPABILITY__
		if (cheri_gettag((void *)start) == 0 ||
		    cheri_getlen((void *)start) < (vaddr_t)end - (vaddr_t)start)
			return (KERN_INVALID_ARGUMENT);
#endif
=======
>>>>>>> 38053e75
		if (vm_map_lookup_entry(map, start, &new_entry) == 0 ||
		    new_entry->reservation != reservation)
			return (KERN_PROTECTION_FAILURE);
		if ((new_entry->eflags & MAP_ENTRY_UNMAPPED) == 0 ||
		    new_entry->end < end)
			return (KERN_NO_SPACE);
		/* XXX-AM: TODO Check maxprot consistency with the reserved entry */
	} else {
		/*
		 * Find the entry prior to the proposed starting address; if it's part
		 * of an existing entry, this range is bogus.
		 */
		if (vm_map_lookup_entry(map, start, &prev_entry))
			return (KERN_NO_SPACE);

		/*
		 * Assert that the next entry doesn't overlap the end point.
		 */
		next_entry = vm_map_entry_succ(prev_entry);
		if (next_entry->start < end)
			return (KERN_NO_SPACE);
	}

	if ((cow & MAP_CREATE_GUARD) != 0 &&
	    (object != NULL || max != VM_PROT_NONE))
		return (KERN_INVALID_ARGUMENT);

	protoeflags = 0;
	if (cow & MAP_COPY_ON_WRITE)
		protoeflags |= MAP_ENTRY_COW | MAP_ENTRY_NEEDS_COPY;
	if (cow & MAP_NOFAULT)
		protoeflags |= MAP_ENTRY_NOFAULT;
	if (cow & MAP_DISABLE_SYNCER)
		protoeflags |= MAP_ENTRY_NOSYNC;
	if (cow & MAP_DISABLE_COREDUMP)
		protoeflags |= MAP_ENTRY_NOCOREDUMP;
	if (cow & MAP_STACK_GROWS_DOWN)
		protoeflags |= MAP_ENTRY_GROWS_DOWN;
	if (cow & MAP_STACK_GROWS_UP)
		protoeflags |= MAP_ENTRY_GROWS_UP;
	if (cow & MAP_WRITECOUNT)
		protoeflags |= MAP_ENTRY_WRITECNT;
	if (cow & MAP_VN_EXEC)
		protoeflags |= MAP_ENTRY_VN_EXEC;
	if ((cow & MAP_CREATE_GUARD) != 0)
		protoeflags |= MAP_ENTRY_GUARD;
	if ((cow & MAP_CREATE_STACK_GAP_DN) != 0)
		protoeflags |= MAP_ENTRY_STACK_GAP_DN;
	if ((cow & MAP_CREATE_STACK_GAP_UP) != 0)
		protoeflags |= MAP_ENTRY_STACK_GAP_UP;
	if (cow & MAP_INHERIT_SHARE)
		inheritance = VM_INHERIT_SHARE;
	else
		inheritance = VM_INHERIT_DEFAULT;
	if ((cow & MAP_SPLIT_BOUNDARY_MASK) != 0) {
		/* This magically ignores index 0, for usual page size. */
		bidx = (cow & MAP_SPLIT_BOUNDARY_MASK) >>
		    MAP_SPLIT_BOUNDARY_SHIFT;
		if (bidx >= MAXPAGESIZES)
			return (KERN_INVALID_ARGUMENT);
		bdry = pagesizes[bidx] - 1;
		if ((start & bdry) != 0 || (end & bdry) != 0)
			return (KERN_INVALID_ARGUMENT);
		protoeflags |= bidx << MAP_ENTRY_SPLIT_BOUNDARY_SHIFT;
	}

	cred = NULL;
	if ((cow & (MAP_ACC_NO_CHARGE | MAP_NOFAULT | MAP_CREATE_GUARD)) != 0)
		goto charged;
	if ((cow & MAP_ACC_CHARGED) || ((prot & VM_PROT_WRITE) &&
	    ((protoeflags & MAP_ENTRY_NEEDS_COPY) || object == NULL))) {
		if (!(cow & MAP_ACC_CHARGED) &&
		    !swap_reserve((vaddr_t)end - (vaddr_t)start))
			return (KERN_RESOURCE_SHORTAGE);
		KASSERT(object == NULL ||
		    (protoeflags & MAP_ENTRY_NEEDS_COPY) != 0 ||
		    object->cred == NULL,
		    ("overcommit: vm_map_insert o %p", object));
		cred = curthread->td_ucred;
	}

charged:
	/* Expand the kernel pmap, if necessary. */
	if (map == kernel_map && end > kernel_vm_end)
		pmap_growkernel(end);

	/* Cut a hole in the reservation entry if needed */
	if (map->flags & MAP_RESERVATIONS) {
		vm_map_clip_start(map, new_entry, start);
		prev_entry = vm_map_entry_pred(new_entry);
		vm_map_clip_end(map, new_entry, end);
		next_entry = vm_map_entry_succ(new_entry);
	}

	if (object != NULL) {
		/*
		 * OBJ_ONEMAPPING must be cleared unless this mapping
		 * is trivially proven to be the only mapping for any
		 * of the object's pages.  (Object granularity
		 * reference counting is insufficient to recognize
		 * aliases with precision.)
		 */
		if ((object->flags & OBJ_ANON) != 0) {
			VM_OBJECT_WLOCK(object);
			if (object->ref_count > 1 || object->shadow_count != 0)
				vm_object_clear_flag(object, OBJ_ONEMAPPING);
			VM_OBJECT_WUNLOCK(object);
		}
	} else if ((prev_entry->eflags & ~MAP_ENTRY_USER_WIRED) ==
	    protoeflags &&
	    (cow & (MAP_STACK_GROWS_DOWN | MAP_STACK_GROWS_UP |
	    MAP_VN_EXEC)) == 0 &&
	    prev_entry->end == start && (prev_entry->cred == cred ||
	    (prev_entry->object.vm_object != NULL &&
	    prev_entry->object.vm_object->cred == cred)) &&
	    vm_object_coalesce(prev_entry->object.vm_object,
	    prev_entry->offset,
	    (vm_size_t)(prev_entry->end - prev_entry->start),
	    (vm_size_t)(end - prev_entry->end), cred != NULL &&
	    (protoeflags & MAP_ENTRY_NEEDS_COPY) == 0)) {
		/*
		 * We were able to extend the object.  Determine if we
		 * can extend the previous map entry to include the
		 * new range as well.
		 */
		if (prev_entry->inheritance == inheritance &&
		    prev_entry->protection == prot &&
		    prev_entry->max_protection == max &&
		    prev_entry->wired_count == 0 &&
		    ((map->flags & MAP_RESERVATIONS) == 0 ||
		    prev_entry->reservation == reservation)) {
			KASSERT((prev_entry->eflags & MAP_ENTRY_USER_WIRED) ==
			    0, ("prev_entry %p has incoherent wiring",
			    prev_entry));
			if ((prev_entry->eflags & (MAP_ENTRY_GUARD |
			    MAP_ENTRY_UNMAPPED)) == 0)
				map->size += end - prev_entry->end;
			vm_map_entry_resize(map, prev_entry,
			    end - prev_entry->end);
			vm_map_log("resize", prev_entry);
			vm_map_try_merge_entries(map, prev_entry, next_entry);
			return (KERN_SUCCESS);
		}

		/*
		 * If we can extend the object but cannot extend the
		 * map entry, we have to create a new map entry.  We
		 * must bump the ref count on the extended object to
		 * account for it.  object may be NULL.
		 */
		object = prev_entry->object.vm_object;
		offset = prev_entry->offset +
		    (prev_entry->end - prev_entry->start);
		vm_object_reference(object);
		if (cred != NULL && object != NULL && object->cred != NULL &&
		    !(prev_entry->eflags & MAP_ENTRY_NEEDS_COPY)) {
			/* Object already accounts for this uid. */
			cred = NULL;
		}
	}
	if (cred != NULL)
		crhold(cred);

	if ((map->flags & MAP_RESERVATIONS) == 0) {
		/*
		 * Create a new entry
		 */
		new_entry = vm_map_entry_create(map);
		new_entry->start = start;
		new_entry->end = end;
		new_entry->reservation = reservation;
	}
	new_entry->cred = NULL;

	new_entry->eflags = protoeflags;
	new_entry->object.vm_object = object;
	new_entry->offset = offset;

	new_entry->inheritance = inheritance;
	new_entry->protection = prot;
	new_entry->max_protection = max;
	new_entry->wired_count = 0;
	new_entry->wiring_thread = NULL;
	new_entry->read_ahead = VM_FAULT_READ_AHEAD_INIT;
	new_entry->next_read = start;

	KASSERT(cred == NULL || !ENTRY_CHARGED(new_entry),
	    ("overcommit: vm_map_insert leaks vm_map %p", new_entry));
	new_entry->cred = cred;

	/*
	 * Insert the new entry into the list
	 */
	if ((map->flags & MAP_RESERVATIONS) == 0)
		vm_map_entry_link(map, new_entry);

	if ((new_entry->eflags & (MAP_ENTRY_GUARD | MAP_ENTRY_UNMAPPED)) == 0)
		map->size += new_entry->end - new_entry->start;

	vm_map_log("insert", new_entry);

	/* 
	 * XXX-AM: this is probably useless with reservations 
	 *  as we split the reservation above
	 */

	/*
	 * XXX-AM: this is probably useless with reservations
	 *  as we split the reservation above
	 */

	/*
	 * Try to coalesce the new entry with both the previous and next
	 * entries in the list.  Previously, we only attempted to coalesce
	 * with the previous entry when object is NULL.  Here, we handle the
	 * other cases, which are less common.
	 */
	vm_map_try_merge_entries(map, prev_entry, new_entry);
	vm_map_try_merge_entries(map, new_entry, next_entry);

	if ((cow & (MAP_PREFAULT | MAP_PREFAULT_PARTIAL)) != 0) {
		vm_map_pmap_enter(map, start, prot, object, OFF_TO_IDX(offset),
		    (vaddr_t)end - (vaddr_t)start, cow & MAP_PREFAULT_PARTIAL);
	}

	return (KERN_SUCCESS);
}

/*
 *	vm_map_findspace:
 *
 *	Find the first fit (lowest VM address) for "length" free bytes
 *	beginning at address >= start in the given map.
 *
 *	In a vm_map_entry, "max_free" is the maximum amount of
 *	contiguous free space between an entry in its subtree and a
 *	neighbor of that entry.  This allows finding a free region in
 *	one path down the tree, so O(log n) amortized with splay
 *	trees.
 *
 *	The map must be locked, and leaves it so.
 *
 *	Returns: starting address if sufficient space,
 *		 vm_map_max(map)-length+1 if insufficient space.
 */
vm_offset_t
vm_map_findspace(vm_map_t map, vm_offset_t start, vm_size_t length)
{
	vm_map_entry_t header, llist, rlist, root, y;
	vm_size_t left_length, max_free_left, max_free_right;
	vm_offset_t gap_end;

	VM_MAP_ASSERT_LOCKED(map);

	/*
	 * Request must fit within min/max VM address and must avoid
	 * address wrap.
	 */
	start = MAX(start, vm_map_min(map));
	if (start >= vm_map_max(map) || length > vm_map_max(map) - start)
		return (vm_map_max(map) - length + 1);

	/* Empty tree means wide open address space. */
	if (map->root == NULL)
		return (start);

	/*
	 * After splay_split, if start is within an entry, push it to the start
	 * of the following gap.  If rlist is at the end of the gap containing
	 * start, save the end of that gap in gap_end to see if the gap is big
	 * enough; otherwise set gap_end to start skip gap-checking and move
	 * directly to a search of the right subtree.
	 */
	header = &map->header;
	root = vm_map_splay_split(map, start, length, &llist, &rlist);
	gap_end = rlist->start;
	if (root != NULL) {
		start = root->end;
		if (root->right != rlist)
			gap_end = start;
		max_free_left = vm_map_splay_merge_left(header, root, llist);
		max_free_right = vm_map_splay_merge_right(header, root, rlist);
	} else if (rlist != header) {
		root = rlist;
		rlist = root->left;
		max_free_left = vm_map_splay_merge_pred(header, root, llist);
		max_free_right = vm_map_splay_merge_right(header, root, rlist);
	} else {
		root = llist;
		llist = root->right;
		max_free_left = vm_map_splay_merge_left(header, root, llist);
		max_free_right = vm_map_splay_merge_succ(header, root, rlist);
	}
	root->max_free = vm_size_max(max_free_left, max_free_right);
	map->root = root;
	VM_MAP_ASSERT_CONSISTENT(map);
	if (length <= gap_end - start)
		return (start);

	/* With max_free, can immediately tell if no solution. */
	if (root->right == header || length > root->right->max_free)
		return (vm_map_max(map) - length + 1);

	/*
	 * Splay for the least large-enough gap in the right subtree.
	 */
	llist = rlist = header;
	for (left_length = 0;;
	    left_length = vm_map_entry_max_free_left(root, llist)) {
		if (length <= left_length)
			SPLAY_LEFT_STEP(root, y, llist, rlist,
			    length <= vm_map_entry_max_free_left(y, llist));
		else
			SPLAY_RIGHT_STEP(root, y, llist, rlist,
			    length > vm_map_entry_max_free_left(y, root));
		if (root == NULL)
			break;
	}
	root = llist;
	llist = root->right;
	max_free_left = vm_map_splay_merge_left(header, root, llist);
	if (rlist == header) {
		root->max_free = vm_size_max(max_free_left,
		    vm_map_splay_merge_succ(header, root, rlist));
	} else {
		y = rlist;
		rlist = y->left;
		y->max_free = vm_size_max(
		    vm_map_splay_merge_pred(root, y, root),
		    vm_map_splay_merge_right(header, y, rlist));
		root->max_free = vm_size_max(max_free_left, y->max_free);
	}
	map->root = root;
	VM_MAP_ASSERT_CONSISTENT(map);
	return (root->end);
}

/*
 * Map an object into an existing reservation for the given map.
 * The start address must be a valid capability for the reservation (or a
 * subset of it). We do not care about exact representability of this mapping.
 */
int
vm_map_fixed(vm_map_t map, vm_object_t object, vm_ooffset_t offset,
    vm_pointer_t start, vm_size_t length, vm_prot_t prot,
    vm_prot_t max, int cow)
{
	vm_map_entry_t entry, next_entry;
	vm_pointer_t end, reservation;
	int result;

#ifdef __CHERI_PURE_CAPABILITY__
	KASSERT(cheri_gettag(start), ("Expected valid capability"));
	if (cheri_getlen((void *)start) < length)
		return (KERN_INVALID_ARGUMENT);
#endif

	end = start + length;
	KASSERT((cow & (MAP_STACK_GROWS_DOWN | MAP_STACK_GROWS_UP)) == 0 ||
	    object == NULL,
	    ("vm_map_fixed: non-NULL backing object for stack"));
	vm_map_lock(map);
	VM_MAP_RANGE_CHECK(map, start, end);

	/*
	 * Ensure that there is a single reservation spanning the requested
	 * range. If mapping exclusively, check that no other mapping exists
	 * unless it is marked as unmapped, then punch a hole in
	 * the existing reservation.
	 */
	if ((map->flags & MAP_RESERVATIONS) != 0) {
		if (vm_map_lookup_entry(map, start, &entry)) {
			reservation = entry->reservation;
			while (entry->end < end) {
				next_entry = vm_map_entry_succ(entry);
				if (entry->reservation != reservation ||
				    next_entry->start > end) {
					result = KERN_NO_SPACE;
					goto out;
				}
				entry = next_entry;
			}
		}
		else {
			result = KERN_MEM_PROT_FAILURE;
			goto out;
		}
	}
	if ((cow & MAP_CHECK_EXCL) == 0) {
		/*
		 * If mapping exclusively with reservations, we know that
		 * the reservation space is already checked above,
		 * vm_map_insert will check the UNMAPPED state.
		 * If mapping not exclusively with reservation, we want
		 * to remove any extra mapping returning it to the
		 * reservation: vm_map_delete keep_reservation=true
		 * handles that.
		 * If reservations are disabled vm_map_delete will
		 * always delete the mapping.
		 */
		result = vm_map_delete(map, start, end, true);
		if (result != KERN_SUCCESS)
			goto out;
	}

	if ((cow & (MAP_STACK_GROWS_DOWN | MAP_STACK_GROWS_UP)) != 0) {
		result = vm_map_stack_locked(map, start, length, sgrowsiz,
		    prot, max, cow);
	} else {
		result = vm_map_insert(map, object, offset, start, end,
		    prot, max, cow, reservation);
	}
out:
	vm_map_unlock(map);
	return (result);
}

static const int aslr_pages_rnd_64[2] = {0x1000, 0x10};
static const int aslr_pages_rnd_32[2] = {0x100, 0x4};

static int cluster_anon = 1;
SYSCTL_INT(_vm, OID_AUTO, cluster_anon, CTLFLAG_RW,
    &cluster_anon, 0,
    "Cluster anonymous mappings: 0 = no, 1 = yes if no hint, 2 = always");

static bool
clustering_anon_allowed(vm_pointer_t addr)
{

	switch (cluster_anon) {
	case 0:
		return (false);
	case 1:
		return (addr == 0);
	case 2:
	default:
		return (true);
	}
}

static long aslr_restarts;
SYSCTL_LONG(_vm, OID_AUTO, aslr_restarts, CTLFLAG_RD,
    &aslr_restarts, 0,
    "Number of aslr failures");

/*
 * [Internal use only]
 *
 * Searches for the specified amount of free space in the given map with the
 * specified alignment.  Performs an address-ordered, first-fit search from
 * the given address "*addr", with an optional upper bound "max_addr".  If the
 * parameter "alignment" is zero, then the alignment is computed from the
 * given (object, offset) pair so as to enable the greatest possible use of
 * superpage mappings.  Returns KERN_SUCCESS and the address of the free space
 * in "*addr" if successful.  Otherwise, returns KERN_NO_SPACE.
 *
 * The map must be locked.  Initially, there must be at least "length" bytes
 * of free space at the given address.
 */
int
vm_map_alignspace(vm_map_t map, vm_object_t object, vm_ooffset_t offset,
    vm_offset_t *addr, vm_size_t length, vm_offset_t max_addr,
    vm_offset_t alignment)
{
	vm_offset_t aligned_addr, free_addr;

	VM_MAP_ASSERT_LOCKED(map);
	free_addr = *addr;
	KASSERT(free_addr == vm_map_findspace(map, free_addr, length),
	    ("caller failed to provide space %#jx at address %p",
<<<<<<< HEAD
	     (uintmax_t)length, (void*)(uintptr_t)free_addr));
=======
	     (uintmax_t)length, (void *)(uintptr_t)free_addr));
>>>>>>> 38053e75
	for (;;) {
		/*
		 * At the start of every iteration, the free space at address
		 * "*addr" is at least "length" bytes.
		 */
		if (alignment == 0)
			pmap_align_superpage(object, offset, addr, length);
		else if ((*addr & (alignment - 1)) != 0) {
			*addr &= ~(alignment - 1);
			*addr += alignment;
		}
		aligned_addr = *addr;
		if (aligned_addr == free_addr) {
			/*
			 * Alignment did not change "*addr", so "*addr" must
			 * still provide sufficient free space.
			 */
			return (KERN_SUCCESS);
		}

		/*
		 * Test for address wrap on "*addr".  A wrapped "*addr" could
		 * be a valid address, in which case vm_map_findspace() cannot
		 * be relied upon to fail.
		 */
		if (aligned_addr < free_addr)
			return (KERN_NO_SPACE);
		*addr = vm_map_findspace(map, aligned_addr, length);
		if (*addr + length > vm_map_max(map) ||
		    (max_addr != 0 && *addr + length > max_addr))
			return (KERN_NO_SPACE);
		free_addr = *addr;
		if (free_addr == aligned_addr) {
			/*
			 * If a successful call to vm_map_findspace() did not
			 * change "*addr", then "*addr" must still be aligned
			 * and provide sufficient free space.
			 */
			return (KERN_SUCCESS);
		}
	}
}

int
vm_map_find_aligned(vm_map_t map, vm_offset_t *addr, vm_size_t length,
    vm_offset_t max_addr, vm_offset_t alignment)
{
	/* XXXKIB ASLR eh ? */
	*addr = vm_map_findspace(map, *addr, length);
	if (*addr + length > vm_map_max(map) ||
	    (max_addr != 0 && *addr + length > max_addr))
		return (KERN_NO_SPACE);
	return (vm_map_alignspace(map, NULL, 0, addr, length, max_addr,
	    alignment));
}

/*
 *	vm_map_find finds an unallocated region in the target address
 *	map with the given length.  The search is defined to be
 *	first-fit from the specified address; the region found is
 *	returned in the same parameter.
 *
 *	If object is non-NULL, ref count must be bumped by caller
 *	prior to making call to account for the new entry.
 *
 *	In the purecap kernel we always promote the alignment
 *	requirements to the cheri representable alignment if the
 *	map has reservations enabled.
 *	It is currently assumed that cheri concentrate encoding does
 *	not require the addition of extra flags to request sealable
 *	and other forms of alignment.
 */
int
vm_map_find(vm_map_t map, vm_object_t object, vm_ooffset_t offset,
	    vm_pointer_t *addr,	/* IN/OUT */
	    vm_size_t length, vm_offset_t max_addr, int find_space,
	    vm_prot_t prot, vm_prot_t max, int cow)
{
	vm_offset_t alignment, curr_min_addr, min_addr, vaddr;
	int gap, pidx, rv, try;
	bool cluster, en_aslr, update_anon;
	vm_pointer_t reservation;
	const vm_size_t unpadded_length = length;

	KASSERT((cow & (MAP_STACK_GROWS_DOWN | MAP_STACK_GROWS_UP)) == 0 ||
	    object == NULL,
	    ("vm_map_find: non-NULL backing object for stack"));
	MPASS((cow & MAP_REMAP) == 0 || (find_space == VMFS_NO_SPACE &&
	    (cow & (MAP_STACK_GROWS_DOWN | MAP_STACK_GROWS_UP)) == 0));
#ifdef __CHERI_PURE_CAPABILITY__
	KASSERT(cheri_getlen(addr) == sizeof(void *),
	    ("Invalid bounds for pointer-sized object %zx",
	    (size_t)cheri_getlen(addr)));
#endif

	if (find_space == VMFS_OPTIMAL_SPACE && (object == NULL ||
	    (object->flags & OBJ_COLORED) == 0))
		find_space = VMFS_ANY_SPACE;
	if (find_space >> 8 != 0) {
		KASSERT((find_space & 0xff) == 0, ("bad VMFS flags"));
		alignment = (vm_offset_t)1 << (find_space >> 8);
	} else
		alignment = 0;

#if __has_feature(capabilities)
	if ((map->flags & MAP_RESERVATIONS) != 0) {
		length = CHERI_REPRESENTABLE_LENGTH(length);
		alignment = MAX(alignment,
		    CHERI_REPRESENTABLE_ALIGNMENT(length));
	}
#endif

	en_aslr = (map->flags & MAP_ASLR) != 0;
	update_anon = cluster = clustering_anon_allowed(*addr) &&
	    (map->flags & MAP_IS_SUB_MAP) == 0 && max_addr == 0 &&
	    find_space != VMFS_NO_SPACE && object == NULL &&
	    (cow & (MAP_INHERIT_SHARE | MAP_STACK_GROWS_UP |
	    MAP_STACK_GROWS_DOWN)) == 0 && prot != PROT_NONE;
	curr_min_addr = min_addr = vaddr = *addr;
	if (en_aslr && min_addr == 0 && !cluster &&
	    find_space != VMFS_NO_SPACE &&
	    (map->flags & MAP_ASLR_IGNSTART) != 0)
		curr_min_addr = min_addr = vm_map_min(map);
	try = 0;
	vm_map_lock(map);
	if (cluster) {
		curr_min_addr = map->anon_loc;
		if (curr_min_addr == 0)
			cluster = false;
	}
	if (find_space != VMFS_NO_SPACE) {
		KASSERT(find_space == VMFS_ANY_SPACE ||
		    find_space == VMFS_OPTIMAL_SPACE ||
		    find_space == VMFS_SUPER_SPACE ||
		    alignment != 0, ("unexpected VMFS flag"));
again:
		/*
		 * When creating an anonymous mapping, try clustering
		 * with an existing anonymous mapping first.
		 *
		 * We make up to two attempts to find address space
		 * for a given find_space value. The first attempt may
		 * apply randomization or may cluster with an existing
		 * anonymous mapping. If this first attempt fails,
		 * perform a first-fit search of the available address
		 * space.
		 *
		 * If all tries failed, and find_space is
		 * VMFS_OPTIMAL_SPACE, fallback to VMFS_ANY_SPACE.
		 * Again enable clustering and randomization.
		 */
		try++;
		MPASS(try <= 2);

		if (try == 2) {
			/*
			 * Second try: we failed either to find a
			 * suitable region for randomizing the
			 * allocation, or to cluster with an existing
			 * mapping.  Retry with free run.
			 */
			curr_min_addr = (map->flags & MAP_ASLR_IGNSTART) != 0 ?
			    vm_map_min(map) : min_addr;
			atomic_add_long(&aslr_restarts, 1);
		}

		if (try == 1 && en_aslr && !cluster) {
			/*
			 * Find space for allocation, including
			 * gap needed for later randomization.
			 */
			pidx = MAXPAGESIZES > 1 && pagesizes[1] != 0 &&
			    (find_space == VMFS_SUPER_SPACE || find_space ==
			    VMFS_OPTIMAL_SPACE) ? 1 : 0;
			gap = vm_map_max(map) > MAP_32BIT_MAX_ADDR &&
			    (max_addr == 0 || max_addr > MAP_32BIT_MAX_ADDR) ?
			    aslr_pages_rnd_64[pidx] : aslr_pages_rnd_32[pidx];
			vaddr = vm_map_findspace(map, curr_min_addr,
			    length + gap * pagesizes[pidx]);
			if (vaddr + length + gap * pagesizes[pidx] >
			    vm_map_max(map))
				goto again;
			/* And randomize the start address. */
			vaddr += (arc4random() % gap) * pagesizes[pidx];
			if (max_addr != 0 && vaddr + length > max_addr)
				goto again;
		} else {
			vaddr = vm_map_findspace(map, curr_min_addr, length);
			if (vaddr + length > vm_map_max(map) ||
			    (max_addr != 0 && vaddr + length > max_addr)) {
				if (cluster) {
					cluster = false;
					MPASS(try == 1);
					goto again;
				}
				rv = KERN_NO_SPACE;
				goto done;
			}
		}
		/*
		 * When find_space != ANY_SPACE or we have promoted
		 * CHERI alignment.
		 */
		if (alignment != 0 &&
		    (rv = vm_map_alignspace(map, object, offset, &vaddr, length,
		    max_addr, alignment)) != KERN_SUCCESS) {
			if (find_space == VMFS_OPTIMAL_SPACE) {
				find_space = VMFS_ANY_SPACE;
				curr_min_addr = min_addr;
				cluster = update_anon;
				try = 0;
				goto again;
			}
			goto done;
		}
	} else if ((cow & MAP_REMAP) != 0) {
		if (!vm_map_range_valid(map, vaddr, vaddr + length)) {
			rv = KERN_INVALID_ADDRESS;
			goto done;
		}
		rv = vm_map_delete(map, vaddr, vaddr + length, true);
		if (rv != KERN_SUCCESS)
			goto done;
	}

	reservation = vaddr;
	rv = vm_map_reservation_create_locked(map, &reservation,
	    length, max);
	if (rv != KERN_SUCCESS)
		goto done;

	/*
	 * The guard mapping must have PROT_NONE maxprot but the capability we
	 * allocate for it must comply with the requested maxprot so that
	 * it can be used to remap over the guard pages.
	 */
<<<<<<< HEAD
        if (cow & MAP_CREATE_GUARD)
            prot = max = VM_PROT_NONE;
=======
	if (cow & MAP_CREATE_GUARD)
		prot = max = VM_PROT_NONE;
>>>>>>> 38053e75

	if ((cow & (MAP_STACK_GROWS_DOWN | MAP_STACK_GROWS_UP)) != 0) {
		rv = vm_map_stack_locked(map, reservation, unpadded_length,
		    sgrowsiz, prot, max, cow);
	} else {
		rv = vm_map_insert(map, object, offset, reservation,
		    reservation + unpadded_length, prot, max, cow, reservation);
	}
	if (rv != KERN_SUCCESS) {
		vm_map_reservation_delete_locked(map, reservation);
		goto done;
	}
	if (rv == KERN_SUCCESS && update_anon)
		map->anon_loc = reservation + length;
done:
	vm_map_unlock(map);
	if (rv == KERN_SUCCESS) {
<<<<<<< HEAD
#ifdef __CHERI_PURE_CAPABILITY__
		KASSERT(cheri_gettag(reservation),
		    ("Expected valid capability"));
#endif
=======
>>>>>>> 38053e75
		*addr = reservation;
	}
	return (rv);
}

/*
 *	vm_map_find_min() is a variant of vm_map_find() that takes an
 *	additional parameter (min_addr) and treats the given address
 *	(*addr) differently.  Specifically, it treats *addr as a hint
 *	and not as the minimum address where the mapping is created.
 *
 *	This function works in two phases.  First, it tries to
 *	allocate above the hint.  If that fails and the hint is
 *	greater than min_addr, it performs a second pass, replacing
 *	the hint with min_addr as the minimum address for the
 *	allocation.
 */
int
vm_map_find_min(vm_map_t map, vm_object_t object, vm_ooffset_t offset,
    vm_pointer_t *addr, vm_size_t length, vm_offset_t min_addr,
    vm_offset_t max_addr, int find_space, vm_prot_t prot, vm_prot_t max,
    int cow)
{
	vm_pointer_t hint;
	int rv;

	hint = *addr;
	for (;;) {
		rv = vm_map_find(map, object, offset, addr, length, max_addr,
		    find_space, prot, max, cow);
		if (rv == KERN_SUCCESS || min_addr >= hint)
			return (rv);
		*addr = hint = min_addr;
	}
}

/*
 * A map entry with any of the following flags set must not be merged with
 * another entry.
 */
#define	MAP_ENTRY_NOMERGE_MASK	(MAP_ENTRY_GROWS_DOWN | MAP_ENTRY_GROWS_UP | \
	    MAP_ENTRY_IN_TRANSITION | MAP_ENTRY_IS_SUB_MAP | MAP_ENTRY_VN_EXEC)

static bool
vm_map_mergeable_neighbors(vm_map_t map, vm_map_entry_t prev,
    vm_map_entry_t entry)
{

	KASSERT((prev->eflags & MAP_ENTRY_NOMERGE_MASK) == 0 ||
	    (entry->eflags & MAP_ENTRY_NOMERGE_MASK) == 0,
	    ("vm_map_mergeable_neighbors: neither %p nor %p are mergeable",
	    prev, entry));
	return (prev->end == entry->start &&
	    prev->object.vm_object == entry->object.vm_object &&
	    (prev->object.vm_object == NULL ||
	    prev->offset + (prev->end - prev->start) == entry->offset) &&
	    prev->eflags == entry->eflags &&
	    prev->protection == entry->protection &&
	    prev->max_protection == entry->max_protection &&
	    prev->inheritance == entry->inheritance &&
	    prev->wired_count == entry->wired_count &&
	    prev->cred == entry->cred &&
	    ((map->flags & MAP_RESERVATIONS) == 0 ||
	    prev->reservation == entry->reservation));
}

static void
vm_map_merged_neighbor_dispose(vm_map_t map, vm_map_entry_t entry)
{

	/*
	 * If the backing object is a vnode object, vm_object_deallocate()
	 * calls vrele().  However, vrele() does not lock the vnode because
	 * the vnode has additional references.  Thus, the map lock can be
	 * kept without causing a lock-order reversal with the vnode lock.
	 *
	 * Since we count the number of virtual page mappings in
	 * object->un_pager.vnp.writemappings, the writemappings value
	 * should not be adjusted when the entry is disposed of.
	 */
	if (entry->object.vm_object != NULL)
		vm_object_deallocate(entry->object.vm_object);
	if (entry->cred != NULL)
		crfree(entry->cred);
	vm_map_entry_dispose(map, entry);
}

/*
 *	vm_map_try_merge_entries:
 *
 *	Compare the given map entry to its predecessor, and merge its precessor
 *	into it if possible.  The entry remains valid, and may be extended.
 *	The predecessor may be deleted.
 *
 *	The map must be locked.
 */
void
vm_map_try_merge_entries(vm_map_t map, vm_map_entry_t prev_entry,
    vm_map_entry_t entry)
{

	VM_MAP_ASSERT_LOCKED(map);
	if ((entry->eflags & MAP_ENTRY_NOMERGE_MASK) == 0 &&
	    vm_map_mergeable_neighbors(map, prev_entry, entry)) {
		vm_map_entry_unlink(map, prev_entry, UNLINK_MERGE_NEXT);
		vm_map_merged_neighbor_dispose(map, prev_entry);
	}
}

/*
 *	vm_map_entry_back:
 *
 *	Allocate an object to back a map entry.
 */
static inline void
vm_map_entry_back(vm_map_entry_t entry)
{
	vm_object_t object;

	KASSERT(entry->object.vm_object == NULL,
	    ("map entry %p has backing object", entry));
	KASSERT((entry->eflags & MAP_ENTRY_IS_SUB_MAP) == 0,
	    ("map entry %p is a submap", entry));
	object = vm_object_allocate_anon(atop(entry->end - entry->start), NULL,
	    entry->cred, entry->end - entry->start);
	entry->object.vm_object = object;
	entry->offset = 0;
	entry->cred = NULL;
}

/*
 *	vm_map_entry_charge_object
 *
 *	If there is no object backing this entry, create one.  Otherwise, if
 *	the entry has cred, give it to the backing object.
 */
static inline void
vm_map_entry_charge_object(vm_map_t map, vm_map_entry_t entry)
{

	VM_MAP_ASSERT_LOCKED(map);
	KASSERT((entry->eflags & MAP_ENTRY_IS_SUB_MAP) == 0,
	    ("map entry %p is a submap", entry));
	if (entry->object.vm_object == NULL && !map->system_map &&
	    (entry->eflags & (MAP_ENTRY_GUARD | MAP_ENTRY_UNMAPPED)) == 0)
		vm_map_entry_back(entry);
	else if (entry->object.vm_object != NULL &&
	    ((entry->eflags & MAP_ENTRY_NEEDS_COPY) == 0) &&
	    entry->cred != NULL) {
		VM_OBJECT_WLOCK(entry->object.vm_object);
		KASSERT(entry->object.vm_object->cred == NULL,
		    ("OVERCOMMIT: %s: both cred e %p", __func__, entry));
		entry->object.vm_object->cred = entry->cred;
		entry->object.vm_object->charge = entry->end - entry->start;
		VM_OBJECT_WUNLOCK(entry->object.vm_object);
		entry->cred = NULL;
	}
}

/*
 *	vm_map_entry_clone
 *
 *	Create a duplicate map entry for clipping.
 */
static vm_map_entry_t
vm_map_entry_clone(vm_map_t map, vm_map_entry_t entry)
{
	vm_map_entry_t new_entry;

	VM_MAP_ASSERT_LOCKED(map);

	/*
	 * Create a backing object now, if none exists, so that more individual
	 * objects won't be created after the map entry is split.
	 */
	vm_map_entry_charge_object(map, entry);

	/* Clone the entry. */
	new_entry = vm_map_entry_create(map);
	*new_entry = *entry;
	if (new_entry->cred != NULL)
		crhold(entry->cred);
	if ((entry->eflags & MAP_ENTRY_IS_SUB_MAP) == 0) {
		vm_object_reference(new_entry->object.vm_object);
		vm_map_entry_set_vnode_text(new_entry, true);
		/*
		 * The object->un_pager.vnp.writemappings for the object of
		 * MAP_ENTRY_WRITECNT type entry shall be kept as is here.  The
		 * virtual pages are re-distributed among the clipped entries,
		 * so the sum is left the same.
		 */
	}
	return (new_entry);
}

/*
 *	vm_map_clip_start:	[ internal use only ]
 *
 *	Asserts that the given entry begins at or after
 *	the specified address; if necessary,
 *	it splits the entry into two.
 */
static int
vm_map_clip_start(vm_map_t map, vm_map_entry_t entry, vm_offset_t startaddr)
{
	vm_map_entry_t new_entry;
	int bdry_idx;

	if (!map->system_map)
		WITNESS_WARN(WARN_GIANTOK | WARN_SLEEPOK, NULL,
		    "%s: map %p entry %p start 0x%jx", __func__, map, entry,
		    (uintmax_t)startaddr);

	if (startaddr <= entry->start)
		return (KERN_SUCCESS);

	VM_MAP_ASSERT_LOCKED(map);
	KASSERT(entry->end > startaddr && entry->start < startaddr,
	    ("%s: invalid clip of entry %p", __func__, entry));

	bdry_idx = (entry->eflags & MAP_ENTRY_SPLIT_BOUNDARY_MASK) >>
	    MAP_ENTRY_SPLIT_BOUNDARY_SHIFT;
	if (bdry_idx != 0) {
		if ((startaddr & (pagesizes[bdry_idx] - 1)) != 0)
			return (KERN_INVALID_ARGUMENT);
	}

	new_entry = vm_map_entry_clone(map, entry);

	/*
	 * Split off the front portion.  Insert the new entry BEFORE this one,
	 * so that this entry has the specified starting address.
	 */
	new_entry->end = startaddr;
	vm_map_entry_link(map, new_entry);
	return (KERN_SUCCESS);
}

/*
 *	vm_map_lookup_clip_start:
 *
 *	Find the entry at or just after 'start', and clip it if 'start' is in
 *	the interior of the entry.  Return entry after 'start', and in
 *	prev_entry set the entry before 'start'.
 */
static int
vm_map_lookup_clip_start(vm_map_t map, vm_offset_t start,
    vm_map_entry_t *res_entry, vm_map_entry_t *prev_entry)
{
	vm_map_entry_t entry;
	int rv;

	if (!map->system_map)
		WITNESS_WARN(WARN_GIANTOK | WARN_SLEEPOK, NULL,
		    "%s: map %p start 0x%jx prev %p", __func__, map,
		    (uintmax_t)start, prev_entry);

	if (vm_map_lookup_entry(map, start, prev_entry)) {
		entry = *prev_entry;
		rv = vm_map_clip_start(map, entry, start);
		if (rv != KERN_SUCCESS)
			return (rv);
		*prev_entry = vm_map_entry_pred(entry);
	} else
		entry = vm_map_entry_succ(*prev_entry);
	*res_entry = entry;
	return (KERN_SUCCESS);
}

/*
 *	vm_map_clip_end:	[ internal use only ]
 *
 *	Asserts that the given entry ends at or before
 *	the specified address; if necessary,
 *	it splits the entry into two.
 */
static int
vm_map_clip_end(vm_map_t map, vm_map_entry_t entry, vm_offset_t endaddr)
{
	vm_map_entry_t new_entry;
	int bdry_idx;

	if (!map->system_map)
		WITNESS_WARN(WARN_GIANTOK | WARN_SLEEPOK, NULL,
		    "%s: map %p entry %p end 0x%jx", __func__, map, entry,
		    (uintmax_t)endaddr);

	if (endaddr >= entry->end)
		return (KERN_SUCCESS);

	VM_MAP_ASSERT_LOCKED(map);
	KASSERT(entry->start < endaddr && entry->end > endaddr,
	    ("%s: invalid clip of entry %p", __func__, entry));

	bdry_idx = (entry->eflags & MAP_ENTRY_SPLIT_BOUNDARY_MASK) >>
	    MAP_ENTRY_SPLIT_BOUNDARY_SHIFT;
	if (bdry_idx != 0) {
		if ((endaddr & (pagesizes[bdry_idx] - 1)) != 0)
			return (KERN_INVALID_ARGUMENT);
	}

	new_entry = vm_map_entry_clone(map, entry);

	/*
	 * Split off the back portion.  Insert the new entry AFTER this one,
	 * so that this entry has the specified ending address.
	 */
	new_entry->start = endaddr;
	vm_map_entry_link(map, new_entry);

	return (KERN_SUCCESS);
}

/*
 *	vm_map_submap:		[ kernel use only ]
 *
 *	Mark the given range as handled by a subordinate map.
 *
 *	This range must have been created with vm_map_find,
 *	and no other operations may have been performed on this
 *	range prior to calling vm_map_submap.
 *
 *	Only a limited number of operations can be performed
 *	within this rage after calling vm_map_submap:
 *		vm_fault
 *	[Don't try vm_map_copy!]
 *
 *	To remove a submapping, one must first remove the
 *	range from the superior map, and then destroy the
 *	submap (if desired).  [Better yet, don't try it.]
 */
int
vm_map_submap(
	vm_map_t map,
	vm_pointer_t start,
	vm_pointer_t end,
	vm_map_t submap)
{
	vm_map_entry_t entry;
	int result = KERN_INVALID_ARGUMENT;

<<<<<<< HEAD
#ifdef __CHERI_PURE_CAPABILITY__
	KASSERT(cheri_gettag(start), ("Expected valid start capability"));
	KASSERT(cheri_gettag(end), ("Expected valid end capability"));
#endif
=======
>>>>>>> 38053e75

	vm_map_lock(submap);
	submap->flags |= MAP_IS_SUB_MAP;
	vm_map_unlock(submap);
	vm_map_lock(map);
	VM_MAP_RANGE_CHECK(map, start, end);
	if (vm_map_lookup_entry(map, start, &entry) && entry->end >= end &&
	    (entry->eflags & MAP_ENTRY_COW) == 0 &&
	    entry->object.vm_object == NULL) {
		result = vm_map_clip_start(map, entry, start);
		if (result != KERN_SUCCESS)
			goto unlock;
		result = vm_map_clip_end(map, entry, end);
		if (result != KERN_SUCCESS)
			goto unlock;
		entry->object.sub_map = submap;
		entry->eflags |= MAP_ENTRY_IS_SUB_MAP;
		result = KERN_SUCCESS;
	}
unlock:
	vm_map_unlock(map);

	if (result != KERN_SUCCESS) {
		vm_map_lock(submap);
		submap->flags &= ~MAP_IS_SUB_MAP;
		vm_map_unlock(submap);
	}
	return (result);
}

/*
 * The maximum number of pages to map if MAP_PREFAULT_PARTIAL is specified
 */
#define	MAX_INIT_PT	96

/*
 *	vm_map_pmap_enter:
 *
 *	Preload the specified map's pmap with mappings to the specified
 *	object's memory-resident pages.  No further physical pages are
 *	allocated, and no further virtual pages are retrieved from secondary
 *	storage.  If the specified flags include MAP_PREFAULT_PARTIAL, then a
 *	limited number of page mappings are created at the low-end of the
 *	specified address range.  (For this purpose, a superpage mapping
 *	counts as one page mapping.)  Otherwise, all resident pages within
 *	the specified address range are mapped.
 */
static void
vm_map_pmap_enter(vm_map_t map, vm_offset_t addr, vm_prot_t prot,
    vm_object_t object, vm_pindex_t pindex, vm_size_t size, int flags)
{
	vm_offset_t start;
	vm_page_t p, p_start;
	vm_pindex_t mask, psize, threshold, tmpidx;

	if ((prot & (VM_PROT_READ | VM_PROT_EXECUTE)) == 0 || object == NULL)
		return;
	if (object->type == OBJT_DEVICE || object->type == OBJT_SG) {
		VM_OBJECT_WLOCK(object);
		if (object->type == OBJT_DEVICE || object->type == OBJT_SG) {
			pmap_object_init_pt(map->pmap, addr, object, pindex,
			    size);
			VM_OBJECT_WUNLOCK(object);
			return;
		}
		VM_OBJECT_LOCK_DOWNGRADE(object);
	} else
		VM_OBJECT_RLOCK(object);

	psize = atop(size);
	if (psize + pindex > object->size) {
		if (pindex >= object->size) {
			VM_OBJECT_RUNLOCK(object);
			return;
		}
		psize = object->size - pindex;
	}

	start = 0;
	p_start = NULL;
	threshold = MAX_INIT_PT;

	/*
	 * NB: The lack of VM_OBJECT_ASSERT_CAP() is intentional.
	 * pmap_enter_object() only establishes read-only mappings, so
	 * VM_PROT_WRITE_CAP is ignored.
	 */
	prot = VM_OBJECT_MASK_CAP_PROT(object, prot);

	p = vm_page_find_least(object, pindex);
	/*
	 * Assert: the variable p is either (1) the page with the
	 * least pindex greater than or equal to the parameter pindex
	 * or (2) NULL.
	 */
	for (;
	     p != NULL && (tmpidx = p->pindex - pindex) < psize;
	     p = TAILQ_NEXT(p, listq)) {
		/*
		 * don't allow an madvise to blow away our really
		 * free pages allocating pv entries.
		 */
		if (((flags & MAP_PREFAULT_MADVISE) != 0 &&
		    vm_page_count_severe()) ||
		    ((flags & MAP_PREFAULT_PARTIAL) != 0 &&
		    tmpidx >= threshold)) {
			psize = tmpidx;
			break;
		}
		if (vm_page_all_valid(p)) {
			if (p_start == NULL) {
				start = addr + ptoa(tmpidx);
				p_start = p;
			}
			/* Jump ahead if a superpage mapping is possible. */
			if (p->psind > 0 && ((addr + ptoa(tmpidx)) &
			    (pagesizes[p->psind] - 1)) == 0) {
				mask = atop(pagesizes[p->psind]) - 1;
				if (tmpidx + mask < psize &&
				    vm_page_ps_test(p, PS_ALL_VALID, NULL)) {
					p += mask;
					threshold += mask;
				}
			}
		} else if (p_start != NULL) {
			pmap_enter_object(map->pmap, start, addr +
			    ptoa(tmpidx), p_start, prot);
			p_start = NULL;
		}
	}
	if (p_start != NULL)
		pmap_enter_object(map->pmap, start, addr + ptoa(psize),
		    p_start, prot);
	VM_OBJECT_RUNLOCK(object);
}

/*
 *	vm_map_protect:
 *
 *	Sets the protection of the specified address
 *	region in the target map.  If "set_max" is
 *	specified, the maximum protection is to be set;
 *	otherwise, only the current protection is affected.
 */
int
vm_map_protect(vm_map_t map, vm_offset_t start, vm_offset_t end,
    vm_prot_t new_prot, boolean_t set_max, boolean_t keep_cap)
{
	vm_map_entry_t entry, first_entry, in_tran, prev_entry;
	vm_object_t obj;
	struct ucred *cred;
	vm_prot_t old_prot;
	int rv;

	VM_PROT_SANITY(new_prot);

	if (start == end)
		return (KERN_SUCCESS);

again:
	in_tran = NULL;
	vm_map_lock(map);

	/*
	 * Ensure that we are not concurrently wiring pages.  vm_map_wire() may
	 * need to fault pages into the map and will drop the map lock while
	 * doing so, and the VM object may end up in an inconsistent state if we
	 * update the protection on the map entry in between faults.
	 */
	vm_map_wait_busy(map);

	VM_MAP_RANGE_CHECK(map, start, end);

	if (!vm_map_lookup_entry(map, start, &first_entry))
		first_entry = vm_map_entry_succ(first_entry);

	/*
	 * Make a first pass to check for protection violations.
	 */
restart_checks:
	for (entry = first_entry; entry->start < end;
	    entry = vm_map_entry_succ(entry)) {
		if ((entry->eflags &
		    (MAP_ENTRY_GUARD | MAP_ENTRY_UNMAPPED)) != 0)
			continue;
		if ((entry->eflags & MAP_ENTRY_IS_SUB_MAP) != 0) {
			vm_map_unlock(map);
			return (KERN_INVALID_ARGUMENT);
		}

		/*
		 * When keep_cap is used (for mprotect()), upgrade
		 * new_prot to include the associated VM_PROT_CAP bits
		 * and retry the the scan.  This means that the
		 * mprotect will fail if it spans map entries with and
		 * without VM_PROT_CAP set.
		 *
		 * Alternatively, keep_cap could be applied to
		 * individual map entries.  The current approach gives
		 * more conservative semantics at the cost of
		 * potential compatibility breakage.  The alternative
		 * would maximize compatibility.
		 */
		if (keep_cap &&
		    ((set_max && (entry->max_protection & VM_PROT_CAP) != 0) ||
		    (!set_max && (entry->protection & VM_PROT_CAP) != 0))) {
			new_prot = VM_PROT_ADD_CAP(new_prot);
			keep_cap = FALSE;
			goto restart_checks;
		}

		if ((new_prot & entry->max_protection) != new_prot) {
			vm_map_unlock(map);
			return (KERN_PROTECTION_FAILURE);
		}
		if ((entry->eflags & MAP_ENTRY_IN_TRANSITION) != 0)
			in_tran = entry;
	}

	/*
	 * Postpone the operation until all in-transition map entries have
	 * stabilized.  An in-transition entry might already have its pages
	 * wired and wired_count incremented, but not yet have its
	 * MAP_ENTRY_USER_WIRED flag set.  In which case, we would fail to call
	 * vm_fault_copy_entry() in the final loop below.
	 */
	if (in_tran != NULL) {
		in_tran->eflags |= MAP_ENTRY_NEEDS_WAKEUP;
		vm_map_unlock_and_wait(map, 0);
		goto again;
	}

	/*
	 * Before changing the protections, try to reserve swap space for any
	 * private (i.e., copy-on-write) mappings that are transitioning from
	 * read-only to read/write access.  If a reservation fails, break out
	 * of this loop early and let the next loop simplify the entries, since
	 * some may now be mergeable.
	 */
	rv = vm_map_clip_start(map, first_entry, start);
	if (rv != KERN_SUCCESS) {
		vm_map_unlock(map);
		return (rv);
	}
	for (entry = first_entry; entry->start < end;
	    entry = vm_map_entry_succ(entry)) {
		rv = vm_map_clip_end(map, entry, end);
		if (rv != KERN_SUCCESS) {
			vm_map_unlock(map);
			return (rv);
		}

		if (set_max ||
		    ((new_prot & ~entry->protection) & VM_PROT_WRITE) == 0 ||
		    ENTRY_CHARGED(entry) ||
		    (entry->eflags &
		    (MAP_ENTRY_GUARD | MAP_ENTRY_UNMAPPED)) != 0) {
			continue;
		}

		cred = curthread->td_ucred;
		obj = entry->object.vm_object;

		if (obj == NULL ||
		    (entry->eflags & MAP_ENTRY_NEEDS_COPY) != 0) {
			if (!swap_reserve(entry->end - entry->start)) {
				rv = KERN_RESOURCE_SHORTAGE;
				end = entry->end;
				break;
			}
			crhold(cred);
			entry->cred = cred;
			continue;
		}

		if (obj->type != OBJT_DEFAULT && obj->type != OBJT_SWAP)
			continue;
		VM_OBJECT_WLOCK(obj);
		if (obj->type != OBJT_DEFAULT && obj->type != OBJT_SWAP) {
			VM_OBJECT_WUNLOCK(obj);
			continue;
		}

		/*
		 * Charge for the whole object allocation now, since
		 * we cannot distinguish between non-charged and
		 * charged clipped mapping of the same object later.
		 */
		KASSERT(obj->charge == 0,
		    ("vm_map_protect: object %p overcharged (entry %p)",
		    obj, entry));
		if (!swap_reserve(ptoa(obj->size))) {
			VM_OBJECT_WUNLOCK(obj);
			rv = KERN_RESOURCE_SHORTAGE;
			end = entry->end;
			break;
		}

		crhold(cred);
		obj->cred = cred;
		obj->charge = ptoa(obj->size);
		VM_OBJECT_WUNLOCK(obj);
	}

	/*
	 * If enough swap space was available, go back and fix up protections.
	 * Otherwise, just simplify entries, since some may have been modified.
	 * [Note that clipping is not necessary the second time.]
	 */
	for (prev_entry = vm_map_entry_pred(first_entry), entry = first_entry;
	    entry->start < end;
	    vm_map_try_merge_entries(map, prev_entry, entry),
	    prev_entry = entry, entry = vm_map_entry_succ(entry)) {
		if (rv != KERN_SUCCESS ||
		    (entry->eflags &
		    (MAP_ENTRY_GUARD | MAP_ENTRY_UNMAPPED)) != 0)
			continue;

		old_prot = entry->protection;

		if (set_max)
			entry->protection =
			    (entry->max_protection = new_prot) &
			    old_prot;
		else
			entry->protection = new_prot;
		vm_map_log("protect", entry);

		/*
		 * For user wired map entries, the normal lazy evaluation of
		 * write access upgrades through soft page faults is
		 * undesirable.  Instead, immediately copy any pages that are
		 * copy-on-write and enable write access in the physical map.
		 */
		if ((entry->eflags & MAP_ENTRY_USER_WIRED) != 0 &&
		    (entry->protection & VM_PROT_WRITE) != 0 &&
		    (old_prot & VM_PROT_WRITE) == 0)
			vm_fault_copy_entry(map, map, entry, entry, NULL);

		/*
		 * When restricting access, update the physical map.  Worry
		 * about copy-on-write here.
		 */
		if ((old_prot & ~entry->protection) != 0) {
#define MASK(entry)	(((entry)->eflags & MAP_ENTRY_COW) ? ~(VM_PROT_WRITE | VM_PROT_WRITE_CAP) : \
							VM_PROT_ALL)
			pmap_protect(map->pmap, entry->start,
			    entry->end,
			    entry->protection & MASK(entry));
#undef	MASK
		}
	}
	vm_map_try_merge_entries(map, prev_entry, entry);
	vm_map_unlock(map);
	return (rv);
}

/*
 *	vm_map_madvise:
 *
 *	This routine traverses a processes map handling the madvise
 *	system call.  Advisories are classified as either those effecting
 *	the vm_map_entry structure, or those effecting the underlying
 *	objects.
 */
int
vm_map_madvise(
	vm_map_t map,
	vm_offset_t start,
	vm_offset_t end,
	int behav)
{
	vm_map_entry_t entry, prev_entry;
	int rv;
	bool modify_map;

	/*
	 * Some madvise calls directly modify the vm_map_entry, in which case
	 * we need to use an exclusive lock on the map and we need to perform
	 * various clipping operations.  Otherwise we only need a read-lock
	 * on the map.
	 */
	switch(behav) {
	case MADV_NORMAL:
	case MADV_SEQUENTIAL:
	case MADV_RANDOM:
	case MADV_NOSYNC:
	case MADV_AUTOSYNC:
	case MADV_NOCORE:
	case MADV_CORE:
		if (start == end)
			return (0);
		modify_map = true;
		vm_map_lock(map);
		break;
	case MADV_WILLNEED:
	case MADV_DONTNEED:
	case MADV_FREE:
		if (start == end)
			return (0);
		modify_map = false;
		vm_map_lock_read(map);
		break;
	default:
		return (EINVAL);
	}

	/*
	 * Locate starting entry and clip if necessary.
	 */
	VM_MAP_RANGE_CHECK(map, start, end);

	if (modify_map) {
		/*
		 * madvise behaviors that are implemented in the vm_map_entry.
		 *
		 * We clip the vm_map_entry so that behavioral changes are
		 * limited to the specified address range.
		 */
		rv = vm_map_lookup_clip_start(map, start, &entry, &prev_entry);
		if (rv != KERN_SUCCESS) {
			vm_map_unlock(map);
			return (vm_mmap_to_errno(rv));
		}

		for (; entry->start < end; prev_entry = entry,
		    entry = vm_map_entry_succ(entry)) {
			if ((entry->eflags & MAP_ENTRY_IS_SUB_MAP) != 0)
				continue;

			rv = vm_map_clip_end(map, entry, end);
			if (rv != KERN_SUCCESS) {
				vm_map_unlock(map);
				return (vm_mmap_to_errno(rv));
			}

			switch (behav) {
			case MADV_NORMAL:
				vm_map_entry_set_behavior(entry,
				    MAP_ENTRY_BEHAV_NORMAL);
				break;
			case MADV_SEQUENTIAL:
				vm_map_entry_set_behavior(entry,
				    MAP_ENTRY_BEHAV_SEQUENTIAL);
				break;
			case MADV_RANDOM:
				vm_map_entry_set_behavior(entry,
				    MAP_ENTRY_BEHAV_RANDOM);
				break;
			case MADV_NOSYNC:
				entry->eflags |= MAP_ENTRY_NOSYNC;
				break;
			case MADV_AUTOSYNC:
				entry->eflags &= ~MAP_ENTRY_NOSYNC;
				break;
			case MADV_NOCORE:
				entry->eflags |= MAP_ENTRY_NOCOREDUMP;
				break;
			case MADV_CORE:
				entry->eflags &= ~MAP_ENTRY_NOCOREDUMP;
				break;
			default:
				break;
			}
			vm_map_try_merge_entries(map, prev_entry, entry);
		}
		vm_map_try_merge_entries(map, prev_entry, entry);
		vm_map_unlock(map);
	} else {
		vm_pindex_t pstart, pend;

		/*
		 * madvise behaviors that are implemented in the underlying
		 * vm_object.
		 *
		 * Since we don't clip the vm_map_entry, we have to clip
		 * the vm_object pindex and count.
		 */
		if (!vm_map_lookup_entry(map, start, &entry))
			entry = vm_map_entry_succ(entry);
		for (; entry->start < end;
		    entry = vm_map_entry_succ(entry)) {
			vm_offset_t useEnd, useStart;

			if ((entry->eflags & MAP_ENTRY_IS_SUB_MAP) != 0)
				continue;

			/*
			 * MADV_FREE would otherwise rewind time to
			 * the creation of the shadow object.  Because
			 * we hold the VM map read-locked, neither the
			 * entry's object nor the presence of a
			 * backing object can change.
			 */
			if (behav == MADV_FREE &&
			    entry->object.vm_object != NULL &&
			    entry->object.vm_object->backing_object != NULL)
				continue;

			pstart = OFF_TO_IDX(entry->offset);
			pend = pstart + atop(entry->end - entry->start);
			useStart = entry->start;
			useEnd = entry->end;

			if (entry->start < start) {
				pstart += atop(start - entry->start);
				useStart = start;
			}
			if (entry->end > end) {
				pend -= atop(entry->end - end);
				useEnd = end;
			}

			if (pstart >= pend)
				continue;

			/*
			 * Perform the pmap_advise() before clearing
			 * PGA_REFERENCED in vm_page_advise().  Otherwise, a
			 * concurrent pmap operation, such as pmap_remove(),
			 * could clear a reference in the pmap and set
			 * PGA_REFERENCED on the page before the pmap_advise()
			 * had completed.  Consequently, the page would appear
			 * referenced based upon an old reference that
			 * occurred before this pmap_advise() ran.
			 */
			if (behav == MADV_DONTNEED || behav == MADV_FREE)
				pmap_advise(map->pmap, useStart, useEnd,
				    behav);

			vm_object_madvise(entry->object.vm_object, pstart,
			    pend, behav);

			/*
			 * Pre-populate paging structures in the
			 * WILLNEED case.  For wired entries, the
			 * paging structures are already populated.
			 */
			if (behav == MADV_WILLNEED &&
			    entry->wired_count == 0) {
				vm_map_pmap_enter(map,
				    useStart,
				    entry->protection,
				    entry->object.vm_object,
				    pstart,
				    ptoa(pend - pstart),
				    MAP_PREFAULT_MADVISE
				);
			}
		}
		vm_map_unlock_read(map);
	}
	return (0);
}

/*
 *	vm_map_inherit:
 *
 *	Sets the inheritance of the specified address
 *	range in the target map.  Inheritance
 *	affects how the map will be shared with
 *	child maps at the time of vmspace_fork.
 */
int
vm_map_inherit(vm_map_t map, vm_offset_t start, vm_offset_t end,
	       vm_inherit_t new_inheritance)
{
	vm_map_entry_t entry, lentry, prev_entry, start_entry;
	int rv;

	switch (new_inheritance) {
	case VM_INHERIT_NONE:
	case VM_INHERIT_COPY:
	case VM_INHERIT_SHARE:
	case VM_INHERIT_ZERO:
		break;
	default:
		return (KERN_INVALID_ARGUMENT);
	}
	if (start == end)
		return (KERN_SUCCESS);
	vm_map_lock(map);
	VM_MAP_RANGE_CHECK(map, start, end);
	rv = vm_map_lookup_clip_start(map, start, &start_entry, &prev_entry);
	if (rv != KERN_SUCCESS)
		goto unlock;
	if (vm_map_lookup_entry(map, end - 1, &lentry)) {
		rv = vm_map_clip_end(map, lentry, end);
		if (rv != KERN_SUCCESS)
			goto unlock;
	}
	if (new_inheritance == VM_INHERIT_COPY) {
		for (entry = start_entry; entry->start < end;
		    prev_entry = entry, entry = vm_map_entry_succ(entry)) {
			if ((entry->eflags & MAP_ENTRY_SPLIT_BOUNDARY_MASK)
			    != 0) {
				rv = KERN_INVALID_ARGUMENT;
				goto unlock;
			}
		}
	}
	for (entry = start_entry; entry->start < end; prev_entry = entry,
	    entry = vm_map_entry_succ(entry)) {
		KASSERT(entry->end <= end, ("non-clipped entry %p end %jx %jx",
		    entry, (uintmax_t)entry->end, (uintmax_t)end));
		if ((entry->eflags &
		    (MAP_ENTRY_GUARD | MAP_ENTRY_UNMAPPED)) == 0 ||
		    new_inheritance != VM_INHERIT_ZERO)
			entry->inheritance = new_inheritance;
		vm_map_try_merge_entries(map, prev_entry, entry);
	}
	vm_map_try_merge_entries(map, prev_entry, entry);
unlock:
	vm_map_unlock(map);
	return (rv);
}

/*
 *	vm_map_entry_in_transition:
 *
 *	Release the map lock, and sleep until the entry is no longer in
 *	transition.  Awake and acquire the map lock.  If the map changed while
 *	another held the lock, lookup a possibly-changed entry at or after the
 *	'start' position of the old entry.
 */
static vm_map_entry_t
vm_map_entry_in_transition(vm_map_t map, vm_offset_t in_start,
    vm_offset_t *io_end, bool holes_ok, vm_map_entry_t in_entry)
{
	vm_map_entry_t entry;
	vm_offset_t start;
	u_int last_timestamp;

	VM_MAP_ASSERT_LOCKED(map);
	KASSERT((in_entry->eflags & MAP_ENTRY_IN_TRANSITION) != 0,
	    ("not in-tranition map entry %p", in_entry));
	/*
	 * We have not yet clipped the entry.
	 */
	start = MAX(in_start, in_entry->start);
	in_entry->eflags |= MAP_ENTRY_NEEDS_WAKEUP;
	last_timestamp = map->timestamp;
	if (vm_map_unlock_and_wait(map, 0)) {
		/*
		 * Allow interruption of user wiring/unwiring?
		 */
	}
	vm_map_lock(map);
	if (last_timestamp + 1 == map->timestamp)
		return (in_entry);

	/*
	 * Look again for the entry because the map was modified while it was
	 * unlocked.  Specifically, the entry may have been clipped, merged, or
	 * deleted.
	 */
	if (!vm_map_lookup_entry(map, start, &entry)) {
		if (!holes_ok) {
			*io_end = start;
			return (NULL);
		}
		entry = vm_map_entry_succ(entry);
	}
	return (entry);
}

/*
 *	vm_map_unwire:
 *
 *	Implements both kernel and user unwiring.
 */
int
vm_map_unwire(vm_map_t map, vm_offset_t start, vm_offset_t end,
    int flags)
{
	vm_map_entry_t entry, first_entry, next_entry, prev_entry;
	int rv;
	bool holes_ok, need_wakeup, user_unwire;

	if (start == end)
		return (KERN_SUCCESS);
	holes_ok = (flags & VM_MAP_WIRE_HOLESOK) != 0;
	user_unwire = (flags & VM_MAP_WIRE_USER) != 0;
	vm_map_lock(map);
	VM_MAP_RANGE_CHECK(map, start, end);
	if (!vm_map_lookup_entry(map, start, &first_entry)) {
		if (holes_ok)
			first_entry = vm_map_entry_succ(first_entry);
		else {
			vm_map_unlock(map);
			return (KERN_INVALID_ADDRESS);
		}
	}
	rv = KERN_SUCCESS;
	for (entry = first_entry; entry->start < end; entry = next_entry) {
		if (entry->eflags & MAP_ENTRY_IN_TRANSITION) {
			/*
			 * We have not yet clipped the entry.
			 */
			next_entry = vm_map_entry_in_transition(map, start,
			    &end, holes_ok, entry);
			if (next_entry == NULL) {
				if (entry == first_entry) {
					vm_map_unlock(map);
					return (KERN_INVALID_ADDRESS);
				}
				rv = KERN_INVALID_ADDRESS;
				break;
			}
			first_entry = (entry == first_entry) ?
			    next_entry : NULL;
			continue;
		}
		rv = vm_map_clip_start(map, entry, start);
		if (rv != KERN_SUCCESS)
			break;
		rv = vm_map_clip_end(map, entry, end);
		if (rv != KERN_SUCCESS)
			break;

		/*
		 * Mark the entry in case the map lock is released.  (See
		 * above.)
		 */
		KASSERT((entry->eflags & MAP_ENTRY_IN_TRANSITION) == 0 &&
		    entry->wiring_thread == NULL,
		    ("owned map entry %p", entry));
		entry->eflags |= MAP_ENTRY_IN_TRANSITION;
		entry->wiring_thread = curthread;
		next_entry = vm_map_entry_succ(entry);
		/*
		 * Check the map for holes in the specified region.
		 * If holes_ok, skip this check.
		 */
		if (!holes_ok &&
		    entry->end < end && next_entry->start > entry->end) {
			end = entry->end;
			rv = KERN_INVALID_ADDRESS;
			break;
		}
		/*
		 * If system unwiring, require that the entry is system wired.
		 */
		if (!user_unwire &&
		    vm_map_entry_system_wired_count(entry) == 0) {
			end = entry->end;
			rv = KERN_INVALID_ARGUMENT;
			break;
		}
	}
	need_wakeup = false;
	if (first_entry == NULL &&
	    !vm_map_lookup_entry(map, start, &first_entry)) {
		KASSERT(holes_ok, ("vm_map_unwire: lookup failed"));
		prev_entry = first_entry;
		entry = vm_map_entry_succ(first_entry);
	} else {
		prev_entry = vm_map_entry_pred(first_entry);
		entry = first_entry;
	}
	for (; entry->start < end;
	    prev_entry = entry, entry = vm_map_entry_succ(entry)) {
		/*
		 * If holes_ok was specified, an empty
		 * space in the unwired region could have been mapped
		 * while the map lock was dropped for draining
		 * MAP_ENTRY_IN_TRANSITION.  Moreover, another thread
		 * could be simultaneously wiring this new mapping
		 * entry.  Detect these cases and skip any entries
		 * marked as in transition by us.
		 */
		if ((entry->eflags & MAP_ENTRY_IN_TRANSITION) == 0 ||
		    entry->wiring_thread != curthread) {
			KASSERT(holes_ok,
			    ("vm_map_unwire: !HOLESOK and new/changed entry"));
			continue;
		}

		if (rv == KERN_SUCCESS && (!user_unwire ||
		    (entry->eflags & MAP_ENTRY_USER_WIRED))) {
			if (entry->wired_count == 1)
				vm_map_entry_unwire(map, entry);
			else
				entry->wired_count--;
			if (user_unwire)
				entry->eflags &= ~MAP_ENTRY_USER_WIRED;
		}
		KASSERT((entry->eflags & MAP_ENTRY_IN_TRANSITION) != 0,
		    ("vm_map_unwire: in-transition flag missing %p", entry));
		KASSERT(entry->wiring_thread == curthread,
		    ("vm_map_unwire: alien wire %p", entry));
		entry->eflags &= ~MAP_ENTRY_IN_TRANSITION;
		entry->wiring_thread = NULL;
		if (entry->eflags & MAP_ENTRY_NEEDS_WAKEUP) {
			entry->eflags &= ~MAP_ENTRY_NEEDS_WAKEUP;
			need_wakeup = true;
		}
		vm_map_try_merge_entries(map, prev_entry, entry);
	}
	vm_map_try_merge_entries(map, prev_entry, entry);
	vm_map_unlock(map);
	if (need_wakeup)
		vm_map_wakeup(map);
	return (rv);
}

static void
vm_map_wire_user_count_sub(u_long npages)
{

	atomic_subtract_long(&vm_user_wire_count, npages);
}

static bool
vm_map_wire_user_count_add(u_long npages)
{
	u_long wired;

	wired = vm_user_wire_count;
	do {
		if (npages + wired > vm_page_max_user_wired)
			return (false);
	} while (!atomic_fcmpset_long(&vm_user_wire_count, &wired,
	    npages + wired));

	return (true);
}

/*
 *	vm_map_wire_entry_failure:
 *
 *	Handle a wiring failure on the given entry.
 *
 *	The map should be locked.
 */
static void
vm_map_wire_entry_failure(vm_map_t map, vm_map_entry_t entry,
    vm_offset_t failed_addr)
{

	VM_MAP_ASSERT_LOCKED(map);
	KASSERT((entry->eflags & MAP_ENTRY_IN_TRANSITION) != 0 &&
	    entry->wired_count == 1,
	    ("vm_map_wire_entry_failure: entry %p isn't being wired", entry));
	KASSERT(failed_addr < entry->end,
	    ("vm_map_wire_entry_failure: entry %p was fully wired", entry));

	/*
	 * If any pages at the start of this entry were successfully wired,
	 * then unwire them.
	 */
	if (failed_addr > entry->start) {
		pmap_unwire(map->pmap, entry->start, failed_addr);
		vm_object_unwire(entry->object.vm_object, entry->offset,
		    failed_addr - entry->start, PQ_ACTIVE);
	}

	/*
	 * Assign an out-of-range value to represent the failure to wire this
	 * entry.
	 */
	entry->wired_count = -1;
}

int
vm_map_wire(vm_map_t map, vm_offset_t start, vm_offset_t end, int flags)
{
	int rv;

	vm_map_lock(map);
	rv = vm_map_wire_locked(map, start, end, flags);
	vm_map_unlock(map);
	return (rv);
}

/*
 *	vm_map_wire_locked:
 *
 *	Implements both kernel and user wiring.  Returns with the map locked,
 *	the map lock may be dropped.
 */
int
vm_map_wire_locked(vm_map_t map, vm_offset_t start, vm_offset_t end, int flags)
{
	vm_map_entry_t entry, first_entry, next_entry, prev_entry;
	vm_offset_t faddr, saved_end, saved_start;
	u_long incr, npages;
	u_int bidx, last_timestamp;
	int rv;
	bool holes_ok, need_wakeup, user_wire;
	vm_prot_t prot;

	VM_MAP_ASSERT_LOCKED(map);

	if (start == end)
		return (KERN_SUCCESS);
	prot = 0;
	if (flags & VM_MAP_WIRE_WRITE)
		prot |= VM_PROT_WRITE;
	holes_ok = (flags & VM_MAP_WIRE_HOLESOK) != 0;
	user_wire = (flags & VM_MAP_WIRE_USER) != 0;
	VM_MAP_RANGE_CHECK(map, start, end);
	if (!vm_map_lookup_entry(map, start, &first_entry)) {
		if (holes_ok)
			first_entry = vm_map_entry_succ(first_entry);
		else
			return (KERN_INVALID_ADDRESS);
	}
	for (entry = first_entry; entry->start < end; entry = next_entry) {
		if (entry->eflags & MAP_ENTRY_IN_TRANSITION) {
			/*
			 * We have not yet clipped the entry.
			 */
			next_entry = vm_map_entry_in_transition(map, start,
			    &end, holes_ok, entry);
			if (next_entry == NULL) {
				if (entry == first_entry)
					return (KERN_INVALID_ADDRESS);
				rv = KERN_INVALID_ADDRESS;
				goto done;
			}
			first_entry = (entry == first_entry) ?
			    next_entry : NULL;
			continue;
		}
		rv = vm_map_clip_start(map, entry, start);
		if (rv != KERN_SUCCESS)
			goto done;
		rv = vm_map_clip_end(map, entry, end);
		if (rv != KERN_SUCCESS)
			goto done;

		/*
		 * Mark the entry in case the map lock is released.  (See
		 * above.)
		 */
		KASSERT((entry->eflags & MAP_ENTRY_IN_TRANSITION) == 0 &&
		    entry->wiring_thread == NULL,
		    ("owned map entry %p", entry));
		entry->eflags |= MAP_ENTRY_IN_TRANSITION;
		entry->wiring_thread = curthread;
		if ((entry->protection & (VM_PROT_READ | VM_PROT_EXECUTE)) == 0
		    || (entry->protection & prot) != prot) {
			entry->eflags |= MAP_ENTRY_WIRE_SKIPPED;
			if (!holes_ok) {
				end = entry->end;
				rv = KERN_INVALID_ADDRESS;
				goto done;
			}
		} else if (entry->wired_count == 0) {
			entry->wired_count++;

			npages = atop(entry->end - entry->start);
			if (user_wire && !vm_map_wire_user_count_add(npages)) {
				vm_map_wire_entry_failure(map, entry,
				    entry->start);
				end = entry->end;
				rv = KERN_RESOURCE_SHORTAGE;
				goto done;
			}

			/*
			 * Release the map lock, relying on the in-transition
			 * mark.  Mark the map busy for fork.
			 */
			saved_start = entry->start;
			saved_end = entry->end;
			last_timestamp = map->timestamp;
			bidx = (entry->eflags & MAP_ENTRY_SPLIT_BOUNDARY_MASK)
			    >> MAP_ENTRY_SPLIT_BOUNDARY_SHIFT;
			incr =  pagesizes[bidx];
			vm_map_busy(map);
			vm_map_unlock(map);

			for (faddr = saved_start; faddr < saved_end;
			    faddr += incr) {
				/*
				 * Simulate a fault to get the page and enter
				 * it into the physical map.
				 */
				rv = vm_fault(map, faddr, VM_PROT_NONE,
				    VM_FAULT_WIRE, NULL);
				if (rv != KERN_SUCCESS)
					break;
			}
			vm_map_lock(map);
			vm_map_unbusy(map);
			if (last_timestamp + 1 != map->timestamp) {
				/*
				 * Look again for the entry because the map was
				 * modified while it was unlocked.  The entry
				 * may have been clipped, but NOT merged or
				 * deleted.
				 */
				if (!vm_map_lookup_entry(map, saved_start,
				    &next_entry))
					KASSERT(false,
					    ("vm_map_wire: lookup failed"));
				first_entry = (entry == first_entry) ?
				    next_entry : NULL;
				for (entry = next_entry; entry->end < saved_end;
				    entry = vm_map_entry_succ(entry)) {
					/*
					 * In case of failure, handle entries
					 * that were not fully wired here;
					 * fully wired entries are handled
					 * later.
					 */
					if (rv != KERN_SUCCESS &&
					    faddr < entry->end)
						vm_map_wire_entry_failure(map,
						    entry, faddr);
				}
			}
			if (rv != KERN_SUCCESS) {
				vm_map_wire_entry_failure(map, entry, faddr);
				if (user_wire)
					vm_map_wire_user_count_sub(npages);
				end = entry->end;
				goto done;
			}
		} else if (!user_wire ||
			   (entry->eflags & MAP_ENTRY_USER_WIRED) == 0) {
			entry->wired_count++;
		}
		/*
		 * Check the map for holes in the specified region.
		 * If holes_ok was specified, skip this check.
		 */
		next_entry = vm_map_entry_succ(entry);
		if (!holes_ok &&
		    entry->end < end && next_entry->start > entry->end) {
			end = entry->end;
			rv = KERN_INVALID_ADDRESS;
			goto done;
		}
	}
	rv = KERN_SUCCESS;
done:
	need_wakeup = false;
	if (first_entry == NULL &&
	    !vm_map_lookup_entry(map, start, &first_entry)) {
		KASSERT(holes_ok, ("vm_map_wire: lookup failed"));
		prev_entry = first_entry;
		entry = vm_map_entry_succ(first_entry);
	} else {
		prev_entry = vm_map_entry_pred(first_entry);
		entry = first_entry;
	}
	for (; entry->start < end;
	    prev_entry = entry, entry = vm_map_entry_succ(entry)) {
		/*
		 * If holes_ok was specified, an empty
		 * space in the unwired region could have been mapped
		 * while the map lock was dropped for faulting in the
		 * pages or draining MAP_ENTRY_IN_TRANSITION.
		 * Moreover, another thread could be simultaneously
		 * wiring this new mapping entry.  Detect these cases
		 * and skip any entries marked as in transition not by us.
		 *
		 * Another way to get an entry not marked with
		 * MAP_ENTRY_IN_TRANSITION is after failed clipping,
		 * which set rv to KERN_INVALID_ARGUMENT.
		 */
		if ((entry->eflags & MAP_ENTRY_IN_TRANSITION) == 0 ||
		    entry->wiring_thread != curthread) {
			KASSERT(holes_ok || rv == KERN_INVALID_ARGUMENT,
			    ("vm_map_wire: !HOLESOK and new/changed entry"));
			continue;
		}

		if ((entry->eflags & MAP_ENTRY_WIRE_SKIPPED) != 0) {
			/* do nothing */
		} else if (rv == KERN_SUCCESS) {
			if (user_wire)
				entry->eflags |= MAP_ENTRY_USER_WIRED;
		} else if (entry->wired_count == -1) {
			/*
			 * Wiring failed on this entry.  Thus, unwiring is
			 * unnecessary.
			 */
			entry->wired_count = 0;
		} else if (!user_wire ||
		    (entry->eflags & MAP_ENTRY_USER_WIRED) == 0) {
			/*
			 * Undo the wiring.  Wiring succeeded on this entry
			 * but failed on a later entry.  
			 */
			if (entry->wired_count == 1) {
				vm_map_entry_unwire(map, entry);
				if (user_wire)
					vm_map_wire_user_count_sub(
					    atop(entry->end - entry->start));
			} else
				entry->wired_count--;
		}
		KASSERT((entry->eflags & MAP_ENTRY_IN_TRANSITION) != 0,
		    ("vm_map_wire: in-transition flag missing %p", entry));
		KASSERT(entry->wiring_thread == curthread,
		    ("vm_map_wire: alien wire %p", entry));
		entry->eflags &= ~(MAP_ENTRY_IN_TRANSITION |
		    MAP_ENTRY_WIRE_SKIPPED);
		entry->wiring_thread = NULL;
		if (entry->eflags & MAP_ENTRY_NEEDS_WAKEUP) {
			entry->eflags &= ~MAP_ENTRY_NEEDS_WAKEUP;
			need_wakeup = true;
		}
		vm_map_try_merge_entries(map, prev_entry, entry);
	}
	vm_map_try_merge_entries(map, prev_entry, entry);
	if (need_wakeup)
		vm_map_wakeup(map);
	return (rv);
}

static boolean_t
vm_map_pageout_range(vm_map_t map, vm_map_entry_t entry,
    vm_offset_t start, vm_offset_t end, vm_offset_t *size)
{
	vm_object_t object, tobject;
	vm_page_t m;
	vm_pindex_t pi;
	vm_offset_t offset, offset1;
	int last_timestamp;
	boolean_t ret;

	ret = TRUE;
	for (offset = start, *size = 0; offset < end; offset += PAGE_SIZE) {
		*size += PAGE_SIZE;
retry:
		pi = OFF_TO_IDX(offset - entry->start + entry->offset);
		object = entry->object.vm_object;
		VM_OBJECT_WLOCK(object);
		for (;;) {
			m = vm_page_lookup(object, pi);
			if (m != NULL)
				break;
			tobject = object->backing_object;
			if (tobject == NULL) {
				VM_OBJECT_WUNLOCK(object);
				break;
			}
			pi += object->backing_object_offset;
			VM_OBJECT_WLOCK(tobject);
			VM_OBJECT_WUNLOCK(object);
			object = tobject;
		}
		if (m == NULL)
			continue;
		if (m->ref_count != 0) {
			VM_OBJECT_WUNLOCK(object);
			ret = FALSE;
			continue;
		}
		if (vm_page_sleep_if_busy(m, "mpgout")) {
			VM_OBJECT_WUNLOCK(object);
			goto retry;
		}
		offset1 = offset - entry->start + entry->offset;
		if (object->type == OBJT_VNODE) {
			last_timestamp = map->timestamp;
			vm_map_unlock_read(map);
			if (!vm_object_sync(object, offset1, PAGE_SIZE,
			    FALSE, TRUE))
				ret = FALSE;
			VM_OBJECT_WUNLOCK(object);
			vm_map_lock_read(map);
			if (last_timestamp != map->timestamp) {
				if (!vm_map_lookup_entry(map, offset, &entry) ||
				    entry->end < end)
					break;
			}
		} else {
			KASSERT(object->type == OBJT_DEFAULT ||
			    object->type == OBJT_SWAP,
			    ("XXX"));
			if (m->valid != 0) {
#if 0
				int rtval;
				vm_page_sbusy(m);
				vm_page_sbusy(m);
				pmap_remove_all(m);
				vm_object_pip_add(object, 1);
				vm_pager_put_pages(object, &m, 1,
				    VM_PAGER_PUT_SYNC, &rtval);
				vm_page_lock(m);
				vm_page_flash(m);
				vm_page_sunbusy(m);
				if (rtval != VM_PAGER_PEND) {
					vm_page_sunbusy(m);
					vm_object_pip_wakeup(object);
					ret = FALSE;
				} else {
					vm_page_free(m);
				}
				vm_page_unlock(m);
#else
				ret = FALSE;
#endif
			} else {
				vm_page_lock(m);
				vm_page_free(m);
				vm_page_unlock(m);
			}
			VM_OBJECT_WUNLOCK(object);
		}
	}
	return (ret);
}

/*
 * vm_map_sync
 *
 * Push any dirty cached pages in the address range to their pager.
 * If syncio is TRUE, dirty pages are written synchronously.
 * If invalidate is TRUE, any cached pages are freed as well.
 *
 * If the size of the region from start to end is zero, we are
 * supposed to flush all modified pages within the region containing
 * start.  Unfortunately, a region can be split or coalesced with
 * neighboring regions, making it difficult to determine what the
 * original region was.  Therefore, we approximate this requirement by
 * flushing the current region containing start.
 *
 * Returns an error if any part of the specified range is not mapped.
 */
int
vm_map_sync(vm_map_t map, vm_offset_t start, vm_offset_t end,
    boolean_t syncio, boolean_t invalidate, boolean_t pageout)
{
	vm_map_entry_t entry, first_entry, next_entry;
	vm_size_t size;
	vm_object_t object;
	vm_ooffset_t offset;
	unsigned int last_timestamp;
	int bdry_idx;
	boolean_t failed;

	vm_map_lock_read(map);
	VM_MAP_RANGE_CHECK(map, start, end);
	if (!vm_map_lookup_entry(map, start, &first_entry)) {
		vm_map_unlock_read(map);
		return (KERN_INVALID_ADDRESS);
	} else if (start == end) {
		start = first_entry->start;
		end = first_entry->end;
	}

	/*
	 * Make a first pass to check for user-wired memory, holes,
	 * and partial invalidation of largepage mappings.
	 */
	for (entry = first_entry; entry->start < end; entry = next_entry) {
		if (invalidate || pageout) {
			if ((entry->eflags & MAP_ENTRY_USER_WIRED) != 0) {
				vm_map_unlock_read(map);
				return (KERN_INVALID_ARGUMENT);
			}
			bdry_idx = (entry->eflags &
			    MAP_ENTRY_SPLIT_BOUNDARY_MASK) >>
			    MAP_ENTRY_SPLIT_BOUNDARY_SHIFT;
			if (bdry_idx != 0 &&
			    ((start & (pagesizes[bdry_idx] - 1)) != 0 ||
			    (end & (pagesizes[bdry_idx] - 1)) != 0)) {
				vm_map_unlock_read(map);
				return (KERN_INVALID_ARGUMENT);
			}
		}
		next_entry = vm_map_entry_succ(entry);
		if (end > entry->end &&
		    entry->end != next_entry->start) {
			vm_map_unlock_read(map);
			return (KERN_INVALID_ADDRESS);
		}
	}

	if (invalidate || pageout)
		pmap_remove(map->pmap, start, end);
	failed = FALSE;

	/*
	 * Make a second pass, cleaning/uncaching pages from the indicated
	 * objects as we go.
	 */
	for (entry = first_entry; entry->start < end;) {
		offset = entry->offset + (start - entry->start);
		size = (end <= entry->end ? end : entry->end) - start;
		if ((entry->eflags & MAP_ENTRY_IS_SUB_MAP) != 0) {
			vm_map_t smap;
			vm_map_entry_t tentry;
			vm_size_t tsize;

			smap = entry->object.sub_map;
			vm_map_lock_read(smap);
			(void) vm_map_lookup_entry(smap, offset, &tentry);
			tsize = tentry->end - offset;
			if (tsize < size)
				size = tsize;
			object = tentry->object.vm_object;
			offset = tentry->offset + (offset - tentry->start);
			vm_map_unlock_read(smap);
		} else {
			object = entry->object.vm_object;
		}
		vm_object_reference(object);
		last_timestamp = map->timestamp;
		if (pageout) {
			if (object->type == OBJT_DEFAULT ||
			    object->type == OBJT_SWAP) {
				if (!vm_map_pageout_range(map, entry,
				    start, start + size, &size))
					failed = TRUE;
				vm_map_unlock_read(map);
			} else if (object->type == OBJT_VNODE /* also COW */) {
				vm_map_unlock_read(map);
				if (!vm_object_sync(object, offset, size,
				    FALSE, TRUE))
					failed = TRUE;
			} else {
				vm_map_unlock_read(map);
				failed = TRUE;
			}
		} else {
			vm_map_unlock_read(map);
			if (!vm_object_sync(object, offset, size, syncio,
			    invalidate))
				failed = TRUE;
		}
		start += size;
		vm_object_deallocate(object);
		vm_map_lock_read(map);
		if (last_timestamp == map->timestamp ||
		    !vm_map_lookup_entry(map, start, &entry))
			entry = vm_map_entry_succ(entry);
	}

	vm_map_unlock_read(map);
	return (failed ? KERN_FAILURE : KERN_SUCCESS);
}

/*
 *	vm_map_entry_unwire:	[ internal use only ]
 *
 *	Make the region specified by this entry pageable.
 *
 *	The map in question should be locked.
 *	[This is the reason for this routine's existence.]
 */
static void
vm_map_entry_unwire(vm_map_t map, vm_map_entry_t entry)
{
	vm_size_t size;

	VM_MAP_ASSERT_LOCKED(map);
	KASSERT(entry->wired_count > 0,
	    ("vm_map_entry_unwire: entry %p isn't wired", entry));

	size = entry->end - entry->start;
	if ((entry->eflags & MAP_ENTRY_USER_WIRED) != 0)
		vm_map_wire_user_count_sub(atop(size));
	pmap_unwire(map->pmap, entry->start, entry->end);
	vm_object_unwire(entry->object.vm_object, entry->offset, size,
	    PQ_ACTIVE);
	entry->wired_count = 0;
}

static void
vm_map_entry_deallocate(vm_map_entry_t entry, boolean_t system_map)
{

	if ((entry->eflags & MAP_ENTRY_IS_SUB_MAP) == 0)
		vm_object_deallocate(entry->object.vm_object);
	uma_zfree(system_map ? kmapentzone : mapentzone, entry);
}

/*
 *	vm_map_entry_delete:	[ internal use only ]
 *
 *	Deallocate the given entry from the target map.
 */
static void
vm_map_entry_delete(vm_map_t map, vm_map_entry_t entry)
{
	vm_object_t object;
	vm_pindex_t offidxstart, offidxend, size1;
	vm_size_t size;

	vm_map_entry_unlink(map, entry, UNLINK_MERGE_NONE);
	object = entry->object.vm_object;

	if ((entry->eflags & (MAP_ENTRY_GUARD | MAP_ENTRY_UNMAPPED)) != 0) {
		MPASS(entry->cred == NULL);
		MPASS((entry->eflags & MAP_ENTRY_IS_SUB_MAP) == 0);
		MPASS(object == NULL);
		vm_map_entry_deallocate(entry, map->system_map);
		return;
	}

	size = entry->end - entry->start;
	map->size -= size;

	if (entry->cred != NULL) {
		swap_release_by_cred(size, entry->cred);
		crfree(entry->cred);
	}

	if ((entry->eflags & MAP_ENTRY_IS_SUB_MAP) != 0 || object == NULL) {
		entry->object.vm_object = NULL;
	} else if ((object->flags & OBJ_ANON) != 0 ||
	    object == kernel_object) {
		KASSERT(entry->cred == NULL || object->cred == NULL ||
		    (entry->eflags & MAP_ENTRY_NEEDS_COPY),
		    ("OVERCOMMIT vm_map_entry_delete: both cred %p", entry));
		offidxstart = OFF_TO_IDX(entry->offset);
		offidxend = offidxstart + atop(size);
		VM_OBJECT_WLOCK(object);
		if (object->ref_count != 1 &&
		    ((object->flags & OBJ_ONEMAPPING) != 0 ||
		    object == kernel_object)) {
			vm_object_collapse(object);

			/*
			 * The option OBJPR_NOTMAPPED can be passed here
			 * because vm_map_delete() already performed
			 * pmap_remove() on the only mapping to this range
			 * of pages. 
			 */
			vm_object_page_remove(object, offidxstart, offidxend,
			    OBJPR_NOTMAPPED);
			if (offidxend >= object->size &&
			    offidxstart < object->size) {
				size1 = object->size;
				object->size = offidxstart;
				if (object->cred != NULL) {
					size1 -= object->size;
					KASSERT(object->charge >= ptoa(size1),
					    ("object %p charge < 0", object));
					swap_release_by_cred(ptoa(size1),
					    object->cred);
					object->charge -= ptoa(size1);
				}
			}
		}
		VM_OBJECT_WUNLOCK(object);
	}
	if (map->system_map)
		vm_map_entry_deallocate(entry, TRUE);
	else {
		entry->defer_next = curthread->td_map_def_user;
		curthread->td_map_def_user = entry;
	}
}

/*
 *	vm_map_delete:	[ internal use only ]
 *
 *	Deallocates the given address range from the target
 *	map. If the map is using reservations and keep_reservation is set,
 *	the deleted entries are all downgraded to unmapped and coalesced.
 *	It is assumed that the range spans a single reservation only.
 */
int
vm_map_delete(vm_map_t map, vm_offset_t start, vm_offset_t end,
    bool keep_reservation)
{
	vm_map_entry_t entry, next_entry, scratch_entry;
	int rv;

	VM_MAP_ASSERT_LOCKED(map);

	if (start == end)
		return (KERN_SUCCESS);

	/*
	 * Find the start of the region, and clip it.
	 * Step through all entries in this region.
	 */

	rv = vm_map_lookup_clip_start(map, start, &entry, &scratch_entry);
	if (rv != KERN_SUCCESS)
		return (rv);
	for (; entry->start < end; entry = next_entry) {
		/*
		 * Wait for wiring or unwiring of an entry to complete.
		 * Also wait for any system wirings to disappear on
		 * user maps.
		 */
		if ((entry->eflags & MAP_ENTRY_IN_TRANSITION) != 0 ||
		    (vm_map_pmap(map) != kernel_pmap &&
		    vm_map_entry_system_wired_count(entry) != 0)) {
			unsigned int last_timestamp;
			vm_offset_t saved_start;

			saved_start = entry->start;
			entry->eflags |= MAP_ENTRY_NEEDS_WAKEUP;
			last_timestamp = map->timestamp;
			(void) vm_map_unlock_and_wait(map, 0);
			vm_map_lock(map);
			if (last_timestamp + 1 != map->timestamp) {
				/*
				 * Look again for the entry because the map was
				 * modified while it was unlocked.
				 * Specifically, the entry may have been
				 * clipped, merged, or deleted.
				 */
				rv = vm_map_lookup_clip_start(map, saved_start,
				    &next_entry, &scratch_entry);
				if (rv != KERN_SUCCESS)
					break;
			} else
				next_entry = entry;
			continue;
		}

		/* XXXKIB or delete to the upper superpage boundary ? */
		rv = vm_map_clip_end(map, entry, end);
		if (rv != KERN_SUCCESS)
			break;
		next_entry = vm_map_entry_succ(entry);

		/*
		 * Unwire before removing addresses from the pmap; otherwise,
		 * unwiring will put the entries back in the pmap.
		 */
		if (entry->wired_count != 0)
			vm_map_entry_unwire(map, entry);

		/*
		 * Remove mappings for the pages, but only if the
		 * mappings could exist.  For instance, it does not
		 * make sense to call pmap_remove() for guard entries.
		 */
		if ((entry->eflags & MAP_ENTRY_IS_SUB_MAP) != 0 ||
		    entry->object.vm_object != NULL)
			pmap_remove(map->pmap, entry->start, entry->end);

		if (entry->end == map->anon_loc)
			map->anon_loc = entry->start;

		/*
		 * Delete the entry only after removing all pmap
		 * entries pointing to its pages.  (Otherwise, its
		 * page frames may be reallocated, and any modify bits
		 * will be set in the wrong object!)
		 */
		vm_map_log("remove", entry);
		if ((map->flags & MAP_RESERVATIONS) != 0 && keep_reservation) {
			if ((entry->eflags & MAP_ENTRY_UNMAPPED) == 0) {
				if ((entry->eflags & MAP_ENTRY_GUARD) == 0)
					map->size -= (entry->end - entry->start);
				vm_map_reservation_init_entry(entry);
			}
			/* Attempt to consolidate the mapping anyway? */
			vm_map_try_merge_entries(map, scratch_entry, entry);
		} else {
			vm_map_entry_delete(map, entry);
		}
	}
	return (rv);
}

int
vm_map_remove_locked(vm_map_t map, vm_offset_t start, vm_offset_t end)
{
	int result;
	vm_offset_t reservation = 0;
	vm_map_entry_t entry;

	VM_MAP_ASSERT_LOCKED(map);

	if ((map->flags & MAP_RESERVATIONS) != 0 &&
	    vm_map_lookup_entry(map, start, &entry)) {
		reservation = entry->reservation;
		/* Check that the removal request spans a single reservation */
		while (entry->end < end) {
			if (reservation != entry->reservation)
				return (KERN_PROTECTION_FAILURE);
			KASSERT((entry->eflags & MAP_ENTRY_UNMAPPED) == 0,
			    ("Attempting to remove unmapped reservation entry "
			    "start:%lx end:%lx", entry->start, entry->end));
			entry = vm_map_entry_succ(entry);
		}
	}

	result = vm_map_delete(map, start, end, true);
	if (vm_map_reservation_is_unmapped(map, reservation))
		vm_map_reservation_delete_locked(map, reservation);

	return (result);
}

/*
 *	vm_map_remove:
 *
 *	Remove the given address range from the target map.
 *	This is the exported form of vm_map_delete.
 */
int
vm_map_remove(vm_map_t map, vm_offset_t start, vm_offset_t end)
{
	int result;

	vm_map_lock(map);
	VM_MAP_RANGE_CHECK(map, start, end);
	result = vm_map_remove_locked(map, start, end);
	vm_map_unlock(map);
	return (result);
}

/*
 *	vm_map_clear:
 *
 *	Wipe clean a vm_map from all entries and reservations.
 */
int
vm_map_clear(vm_map_t map)
{
	int result;

	vm_map_lock(map);
	result = vm_map_delete(map, vm_map_min(map), vm_map_max(map), false);
	vm_map_unlock(map);

	return (result);
}

/*
 *	vm_map_check_protection:
 *
 *	Assert that the target map allows the specified privilege on the
 *	entire address region given.  The entire region must be allocated.
 *
 *	WARNING!  This code does not and should not check whether the
 *	contents of the region is accessible.  For example a smaller file
 *	might be mapped into a larger address space.
 *
 *	NOTE!  This code is also called by munmap().
 *
 *	The map must be locked.  A read lock is sufficient.
 */
boolean_t
vm_map_check_protection(vm_map_t map, vm_offset_t start, vm_offset_t end,
			vm_prot_t protection)
{
	vm_map_entry_t entry;
	vm_map_entry_t tmp_entry;

	if (!vm_map_lookup_entry(map, start, &tmp_entry))
		return (FALSE);
	entry = tmp_entry;

	while (start < end) {
		/*
		 * No holes allowed!
		 */
		if (start < entry->start)
			return (FALSE);
		/*
		 * Check protection associated with entry.
		 */
		if ((entry->protection & protection) != protection)
			return (FALSE);
		/* go to next entry */
		start = entry->end;
		entry = vm_map_entry_succ(entry);
	}
	return (TRUE);
}

/*
 *
 *	vm_map_copy_swap_object:
 *
 *	Copies a swap-backed object from an existing map entry to a
 *	new one.  Carries forward the swap charge.  May change the
 *	src object on return.
 */
static void
vm_map_copy_swap_object(vm_map_entry_t src_entry, vm_map_entry_t dst_entry,
    vm_offset_t size, vm_ooffset_t *fork_charge)
{
	vm_object_t src_object;
	struct ucred *cred;
	int charged;

	src_object = src_entry->object.vm_object;
	charged = ENTRY_CHARGED(src_entry);
	if ((src_object->flags & OBJ_ANON) != 0) {
		VM_OBJECT_WLOCK(src_object);
		vm_object_collapse(src_object);
		if ((src_object->flags & OBJ_ONEMAPPING) != 0) {
			vm_object_split(src_entry);
			src_object = src_entry->object.vm_object;
		}
		vm_object_reference_locked(src_object);
		vm_object_clear_flag(src_object, OBJ_ONEMAPPING);
		VM_OBJECT_WUNLOCK(src_object);
	} else
		vm_object_reference(src_object);
	if (src_entry->cred != NULL &&
	    !(src_entry->eflags & MAP_ENTRY_NEEDS_COPY)) {
		KASSERT(src_object->cred == NULL,
		    ("OVERCOMMIT: vm_map_copy_anon_entry: cred %p",
		     src_object));
		src_object->cred = src_entry->cred;
		src_object->charge = size;
	}
	dst_entry->object.vm_object = src_object;
	if (charged) {
		cred = curthread->td_ucred;
		crhold(cred);
		dst_entry->cred = cred;
		*fork_charge += size;
		if (!(src_entry->eflags & MAP_ENTRY_NEEDS_COPY)) {
			crhold(cred);
			src_entry->cred = cred;
			*fork_charge += size;
		}
	}
}

/*
 *	vm_map_copy_entry:
 *
 *	Copies the contents of the source entry to the destination
 *	entry.  The entries *must* be aligned properly.
 */
static void
vm_map_copy_entry(
	vm_map_t src_map,
	vm_map_t dst_map,
	vm_map_entry_t src_entry,
	vm_map_entry_t dst_entry,
	vm_ooffset_t *fork_charge)
{
	vm_object_t src_object;
	vm_map_entry_t fake_entry;
	vm_offset_t size;

	VM_MAP_ASSERT_LOCKED(dst_map);

	if ((dst_entry->eflags|src_entry->eflags) & MAP_ENTRY_IS_SUB_MAP)
		return;

	if (src_entry->wired_count == 0 ||
	    (src_entry->protection & VM_PROT_WRITE) == 0) {
		/*
		 * If the source entry is marked needs_copy, it is already
		 * write-protected.
		 */
		if ((src_entry->eflags & MAP_ENTRY_NEEDS_COPY) == 0 &&
		    (src_entry->protection & VM_PROT_WRITE) != 0) {
			pmap_protect(src_map->pmap,
			    src_entry->start,
			    src_entry->end,
			    src_entry->protection & ~VM_PROT_WRITE);
		}

		/*
		 * Make a copy of the object.
		 */
		size = src_entry->end - src_entry->start;
		if ((src_object = src_entry->object.vm_object) != NULL) {
			if (src_object->type == OBJT_DEFAULT ||
			    src_object->type == OBJT_SWAP) {
				vm_map_copy_swap_object(src_entry, dst_entry,
				    size, fork_charge);
				/* May have split/collapsed, reload obj. */
				src_object = src_entry->object.vm_object;
			} else {
				vm_object_reference(src_object);
				dst_entry->object.vm_object = src_object;
			}
			src_entry->eflags |= MAP_ENTRY_COW |
			    MAP_ENTRY_NEEDS_COPY;
			dst_entry->eflags |= MAP_ENTRY_COW |
			    MAP_ENTRY_NEEDS_COPY;
			dst_entry->offset = src_entry->offset;
			if (src_entry->eflags & MAP_ENTRY_WRITECNT) {
				/*
				 * MAP_ENTRY_WRITECNT cannot
				 * indicate write reference from
				 * src_entry, since the entry is
				 * marked as needs copy.  Allocate a
				 * fake entry that is used to
				 * decrement object->un_pager writecount
				 * at the appropriate time.  Attach
				 * fake_entry to the deferred list.
				 */
				fake_entry = vm_map_entry_create(dst_map);
				fake_entry->eflags = MAP_ENTRY_WRITECNT;
				src_entry->eflags &= ~MAP_ENTRY_WRITECNT;
				vm_object_reference(src_object);
				fake_entry->object.vm_object = src_object;
				fake_entry->start = src_entry->start;
				fake_entry->end = src_entry->end;
				fake_entry->defer_next =
				    curthread->td_map_def_user;
				curthread->td_map_def_user = fake_entry;
			}

			pmap_copy(dst_map->pmap, src_map->pmap,
			    dst_entry->start, dst_entry->end - dst_entry->start,
			    src_entry->start);
		} else {
			dst_entry->object.vm_object = NULL;
			dst_entry->offset = 0;
			if (src_entry->cred != NULL) {
				dst_entry->cred = curthread->td_ucred;
				crhold(dst_entry->cred);
				*fork_charge += size;
			}
		}
	} else {
		/*
		 * We don't want to make writeable wired pages copy-on-write.
		 * Immediately copy these pages into the new map by simulating
		 * page faults.  The new pages are pageable.
		 */
		vm_fault_copy_entry(dst_map, src_map, dst_entry, src_entry,
		    fork_charge);
	}
}

/*
 * vmspace_map_entry_forked:
 * Update the newly-forked vmspace each time a map entry is inherited
 * or copied.  The values for vm_dsize and vm_tsize are approximate
 * (and mostly-obsolete ideas in the face of mmap(2) et al.)
 */
static void
vmspace_map_entry_forked(const struct vmspace *vm1, struct vmspace *vm2,
    vm_map_entry_t entry)
{
	vm_size_t entrysize;
	vm_offset_t newend;

	if ((entry->eflags & (MAP_ENTRY_GUARD | MAP_ENTRY_UNMAPPED)) != 0)
		return;
	entrysize = entry->end - entry->start;
	vm2->vm_map.size += entrysize;
	if (entry->eflags & (MAP_ENTRY_GROWS_DOWN | MAP_ENTRY_GROWS_UP)) {
		vm2->vm_ssize += btoc(entrysize);
	} else if (entry->start >= (vm_offset_t)vm1->vm_daddr &&
	    entry->start < (vm_offset_t)vm1->vm_daddr + ctob(vm1->vm_dsize)) {
		newend = MIN(entry->end,
		    (vm_offset_t)vm1->vm_daddr + ctob(vm1->vm_dsize));
		vm2->vm_dsize += btoc(newend - entry->start);
	} else if (entry->start >= (vm_offset_t)vm1->vm_taddr &&
	    entry->start < (vm_offset_t)vm1->vm_taddr + ctob(vm1->vm_tsize)) {
		newend = MIN(entry->end,
		    (vm_offset_t)vm1->vm_taddr + ctob(vm1->vm_tsize));
		vm2->vm_tsize += btoc(newend - entry->start);
	}
}

/*
 * vmspace_fork:
 * Create a new process vmspace structure and vm_map
 * based on those of an existing process.  The new map
 * is based on the old map, according to the inheritance
 * values on the regions in that map.
 *
 * XXX It might be worth coalescing the entries added to the new vmspace.
 *
 * The source map must not be locked.
 */
struct vmspace *
vmspace_fork(struct vmspace *vm1, vm_ooffset_t *fork_charge)
{
	struct vmspace *vm2;
	vm_map_t new_map, old_map;
	vm_map_entry_t new_entry, old_entry;
	vm_object_t object;
	int error, locked;
	vm_inherit_t inh;

	old_map = &vm1->vm_map;
	/* Copy immutable fields of vm1 to vm2. */
#ifndef __CHERI_PURE_CAPABILITY__
	vm2 = vmspace_alloc(vm_map_min(old_map), vm_map_max(old_map),
	    pmap_pinit);
#else
	vm2 = vmspace_alloc(
	    (vm_pointer_t)cheri_setaddress(old_map->map_capability, vm_map_min(old_map)),
	    (vm_pointer_t)cheri_setaddress(old_map->map_capability, vm_map_max(old_map)),
	    pmap_pinit);
#endif

	if (vm2 == NULL)
		return (NULL);

	vm2->vm_taddr = vm1->vm_taddr;
	vm2->vm_daddr = vm1->vm_daddr;
	vm2->vm_maxsaddr = vm1->vm_maxsaddr;
	vm_map_lock(old_map);
	if (old_map->busy)
		vm_map_wait_busy(old_map);
	new_map = &vm2->vm_map;
	locked = vm_map_trylock(new_map); /* trylock to silence WITNESS */
	KASSERT(locked, ("vmspace_fork: lock failed"));

	error = pmap_vmspace_copy(new_map->pmap, old_map->pmap);
	if (error != 0) {
		sx_xunlock(&old_map->lock);
		sx_xunlock(&new_map->lock);
		vm_map_process_deferred();
		vmspace_free(vm2);
		return (NULL);
	}

	new_map->anon_loc = old_map->anon_loc;
	new_map->flags |= old_map->flags &
	    (MAP_ASLR | MAP_ASLR_IGNSTART | MAP_RESERVATIONS);

	VM_MAP_ENTRY_FOREACH(old_entry, old_map) {
		if ((old_entry->eflags & MAP_ENTRY_IS_SUB_MAP) != 0)
			panic("vm_map_fork: encountered a submap");

		inh = old_entry->inheritance;
		if ((old_entry->eflags &
		    (MAP_ENTRY_GUARD | MAP_ENTRY_UNMAPPED)) != 0 &&
		    inh != VM_INHERIT_NONE)
			inh = VM_INHERIT_COPY;

		switch (inh) {
		case VM_INHERIT_NONE:
			break;

		case VM_INHERIT_SHARE:
			/*
			 * Clone the entry, creating the shared object if
			 * necessary.
			 */
			object = old_entry->object.vm_object;
			if (object == NULL) {
				vm_map_entry_back(old_entry);
				object = old_entry->object.vm_object;
			}

			/*
			 * Add the reference before calling vm_object_shadow
			 * to insure that a shadow object is created.
			 */
			vm_object_reference(object);
			if (old_entry->eflags & MAP_ENTRY_NEEDS_COPY) {
				vm_object_shadow(&old_entry->object.vm_object,
				    &old_entry->offset,
				    old_entry->end - old_entry->start,
				    old_entry->cred,
				    /* Transfer the second reference too. */
				    true);
				old_entry->eflags &= ~MAP_ENTRY_NEEDS_COPY;
				old_entry->cred = NULL;

				/*
				 * As in vm_map_merged_neighbor_dispose(),
				 * the vnode lock will not be acquired in
				 * this call to vm_object_deallocate().
				 */
				vm_object_deallocate(object);
				object = old_entry->object.vm_object;
			} else {
				VM_OBJECT_WLOCK(object);
				vm_object_clear_flag(object, OBJ_ONEMAPPING);
				if (old_entry->cred != NULL) {
					KASSERT(object->cred == NULL,
					    ("vmspace_fork both cred"));
					object->cred = old_entry->cred;
					object->charge = old_entry->end -
					    old_entry->start;
					old_entry->cred = NULL;
				}

				/*
				 * Assert the correct state of the vnode
				 * v_writecount while the object is locked, to
				 * not relock it later for the assertion
				 * correctness.
				 */
				if (old_entry->eflags & MAP_ENTRY_WRITECNT &&
				    object->type == OBJT_VNODE) {
					KASSERT(((struct vnode *)object->
					    handle)->v_writecount > 0,
					    ("vmspace_fork: v_writecount %p",
					    object));
					KASSERT(object->un_pager.vnp.
					    writemappings > 0,
					    ("vmspace_fork: vnp.writecount %p",
					    object));
				}
				VM_OBJECT_WUNLOCK(object);
			}

			/*
			 * Clone the entry, referencing the shared object.
			 */
			new_entry = vm_map_entry_create(new_map);
			*new_entry = *old_entry;
			new_entry->eflags &= ~(MAP_ENTRY_USER_WIRED |
			    MAP_ENTRY_IN_TRANSITION);
			new_entry->wiring_thread = NULL;
			new_entry->wired_count = 0;
			if (new_entry->eflags & MAP_ENTRY_WRITECNT) {
				vm_pager_update_writecount(object,
				    new_entry->start, new_entry->end);
			}
			vm_map_entry_set_vnode_text(new_entry, true);

			/*
			 * Insert the entry into the new map -- we know we're
			 * inserting at the end of the new map.
			 */
			vm_map_entry_link(new_map, new_entry);
			vmspace_map_entry_forked(vm1, vm2, new_entry);

			/*
			 * Update the physical map
			 */
			pmap_copy(new_map->pmap, old_map->pmap,
			    new_entry->start,
			    (old_entry->end - old_entry->start),
			    old_entry->start);
			break;

		case VM_INHERIT_COPY:
			/*
			 * Clone the entry and link into the map.
			 */
			new_entry = vm_map_entry_create(new_map);
			*new_entry = *old_entry;
			/*
			 * Copied entry is COW over the old object.
			 */
			new_entry->eflags &= ~(MAP_ENTRY_USER_WIRED |
			    MAP_ENTRY_IN_TRANSITION | MAP_ENTRY_WRITECNT);
			new_entry->wiring_thread = NULL;
			new_entry->wired_count = 0;
			new_entry->object.vm_object = NULL;
			new_entry->cred = NULL;
			vm_map_entry_link(new_map, new_entry);
			vmspace_map_entry_forked(vm1, vm2, new_entry);
			vm_map_copy_entry(old_map, new_map, old_entry,
			    new_entry, fork_charge);
			vm_map_entry_set_vnode_text(new_entry, true);
			break;

		case VM_INHERIT_ZERO:
			/*
			 * Create a new anonymous mapping entry modelled from
			 * the old one.
			 */
			new_entry = vm_map_entry_create(new_map);
			memset(new_entry, 0, sizeof(*new_entry));

			new_entry->start = old_entry->start;
			new_entry->end = old_entry->end;
			new_entry->eflags = old_entry->eflags &
			    ~(MAP_ENTRY_USER_WIRED | MAP_ENTRY_IN_TRANSITION |
			    MAP_ENTRY_WRITECNT | MAP_ENTRY_VN_EXEC |
			    MAP_ENTRY_SPLIT_BOUNDARY_MASK);
			new_entry->protection = old_entry->protection;
			new_entry->max_protection = old_entry->max_protection;
			new_entry->inheritance = VM_INHERIT_ZERO;

			vm_map_entry_link(new_map, new_entry);
			vmspace_map_entry_forked(vm1, vm2, new_entry);

			new_entry->cred = curthread->td_ucred;
			crhold(new_entry->cred);
			*fork_charge += (new_entry->end - new_entry->start);

			break;
		}
	}
	/*
	 * Use inlined vm_map_unlock() to postpone handling the deferred
	 * map entries, which cannot be done until both old_map and
	 * new_map locks are released.
	 */
	sx_xunlock(&old_map->lock);
	sx_xunlock(&new_map->lock);
	vm_map_process_deferred();

	return (vm2);
}

/*
 * Create a process's stack for exec_new_vmspace().  This function is never
 * asked to wire the newly created stack.
 */
int
vm_map_stack(vm_map_t map, vm_pointer_t addrbos, vm_size_t max_ssize,
    vm_prot_t prot, vm_prot_t max, int cow)
{
	vm_size_t growsize, init_ssize;
	rlim_t vmemlim;
	int rv;

	MPASS((map->flags & MAP_WIREFUTURE) == 0);
	growsize = sgrowsiz;
	init_ssize = (max_ssize < growsize) ? max_ssize : growsize;
	vm_map_lock(map);
	vmemlim = lim_cur(curthread, RLIMIT_VMEM);
	/* If we would blow our VMEM resource limit, no go */
	if (map->size + init_ssize > vmemlim) {
		rv = KERN_NO_SPACE;
		goto out;
	}
	rv = vm_map_stack_locked(map, addrbos, max_ssize, growsize,
	    prot, max, cow);

out:
	vm_map_unlock(map);
	return (rv);
}

static int stack_guard_page = 1;
SYSCTL_INT(_security_bsd, OID_AUTO, stack_guard_page, CTLFLAG_RWTUN,
    &stack_guard_page, 0,
    "Specifies the number of guard pages for a stack that grows");

/*
 * If the map is using reservations, the stack address must be
 * backed by an existing reservation. In the pure capability kernel
 * the stack address must also be a valid capability.
 */
static int
vm_map_stack_locked(vm_map_t map, vm_pointer_t addrbos, vm_size_t max_ssize,
    vm_size_t growsize, vm_prot_t prot, vm_prot_t max, int cow)
{
	vm_map_entry_t new_entry, prev_entry;
	vm_pointer_t bot, gap_bot, gap_top, top;
	vm_size_t init_ssize, sgp;
	int orient, rv;

	/*
	 * The stack orientation is piggybacked with the cow argument.
	 * Extract it into orient and mask the cow argument so that we
	 * don't pass it around further.
	 */
	orient = cow & (MAP_STACK_GROWS_DOWN | MAP_STACK_GROWS_UP);
	KASSERT(orient != 0, ("No stack grow direction"));
	KASSERT(orient != (MAP_STACK_GROWS_DOWN | MAP_STACK_GROWS_UP),
	    ("bi-dir stack"));

	if (max_ssize == 0 ||
	    !vm_map_range_valid(map, addrbos, addrbos + max_ssize))
		return (KERN_INVALID_ADDRESS);
	sgp = ((curproc->p_flag2 & P2_STKGAP_DISABLE) != 0 ||
	    (curproc->p_fctl0 & NT_FREEBSD_FCTL_STKGAP_DISABLE) != 0) ? 0 :
	    (vm_size_t)stack_guard_page * PAGE_SIZE;
	if (sgp >= max_ssize)
		return (KERN_INVALID_ARGUMENT);

	init_ssize = growsize;
	if (max_ssize < init_ssize + sgp)
		init_ssize = max_ssize - sgp;

	if (map->flags & MAP_RESERVATIONS) {
<<<<<<< HEAD
#ifdef __CHERI_PURE_CAPABILITY__
		/* TODO: Check reservation capability is valid */
#endif
=======
>>>>>>> 38053e75
		/* Check reservation exists */
		if (vm_map_lookup_entry(map, addrbos, &prev_entry) == 0 ||
		    (prev_entry->eflags & MAP_ENTRY_UNMAPPED) == 0)
			return (KERN_PROTECTION_FAILURE);
		/* If reservation can't accommodate max_ssize, no go. */
		if (prev_entry->end - (vm_offset_t)addrbos < max_ssize)
			return (KERN_NO_SPACE);
	} else {
		/* If addr is already mapped, no go */
		if (vm_map_lookup_entry(map, addrbos, &prev_entry))
			return (KERN_NO_SPACE);
		/*
		 * If we can't accommodate max_ssize in the current mapping, no go.
		 */
		if (vm_map_entry_succ(prev_entry)->start < addrbos + max_ssize)
			return (KERN_NO_SPACE);
	}

	/*
	 * We initially map a stack of only init_ssize.  We will grow as
	 * needed later.  Depending on the orientation of the stack (i.e.
	 * the grow direction) we either map at the top of the range, the
	 * bottom of the range or in the middle.
	 *
	 * Note: we would normally expect prot and max to be VM_PROT_ALL,
	 * and cow to be 0.  Possibly we should eliminate these as input
	 * parameters, and just pass these values here in the insert call.
	 */
	if (orient == MAP_STACK_GROWS_DOWN) {
		bot = addrbos + max_ssize - init_ssize;
		top = bot + init_ssize;
		gap_bot = addrbos;
		gap_top = bot;
	} else /* if (orient == MAP_STACK_GROWS_UP) */ {
		bot = addrbos;
		top = bot + init_ssize;
		gap_bot = top;
		gap_top = addrbos + max_ssize;
	}
	rv = vm_map_insert(map, NULL, 0, bot, top, prot, max, cow, addrbos);
	if (rv != KERN_SUCCESS)
		return (rv);
	if (map->flags & MAP_RESERVATIONS)
		vm_map_lookup_entry(map, bot, &new_entry);
	else
		new_entry = vm_map_entry_succ(prev_entry);
	KASSERT(new_entry->end == top || new_entry->start == bot,
	    ("Bad entry start/end for new stack entry"));
	KASSERT((orient & MAP_STACK_GROWS_DOWN) == 0 ||
	    (new_entry->eflags & MAP_ENTRY_GROWS_DOWN) != 0,
	    ("new entry lacks MAP_ENTRY_GROWS_DOWN"));
	KASSERT((orient & MAP_STACK_GROWS_UP) == 0 ||
	    (new_entry->eflags & MAP_ENTRY_GROWS_UP) != 0,
	    ("new entry lacks MAP_ENTRY_GROWS_UP"));
	if (gap_bot == gap_top)
		return (KERN_SUCCESS);
	rv = vm_map_insert(map, NULL, 0, gap_bot, gap_top, VM_PROT_NONE,
	    VM_PROT_NONE, MAP_CREATE_GUARD | (orient == MAP_STACK_GROWS_DOWN ?
	    MAP_CREATE_STACK_GAP_DN : MAP_CREATE_STACK_GAP_UP), addrbos);
	if (rv == KERN_SUCCESS) {
		/*
		 * Gap can never successfully handle a fault, so
		 * read-ahead logic is never used for it.  Re-use
		 * next_read of the gap entry to store
		 * stack_guard_page for vm_map_growstack().
		 */
		if (orient == MAP_STACK_GROWS_DOWN)
			vm_map_entry_pred(new_entry)->next_read = sgp;
		else
			vm_map_entry_succ(new_entry)->next_read = sgp;
	} else {
		(void)vm_map_delete(map, bot, top, false);
	}
	return (rv);
}

/*
 * Attempts to grow a vm stack entry.  Returns KERN_SUCCESS if we
 * successfully grow the stack.
 */
static int
vm_map_growstack(vm_map_t map, vm_offset_t addr, vm_map_entry_t gap_entry)
{
	vm_map_entry_t stack_entry, tmp_entry;
	struct proc *p;
	struct vmspace *vm;
	struct ucred *cred;
	vm_pointer_t gap_end, gap_start, grow_start;
	vm_size_t grow_amount, guard, max_grow;
	rlim_t lmemlim, stacklim, vmemlim;
	int rv, rv1;
	bool gap_deleted, grow_down, is_procstack;
	vm_pointer_t stack_reservation;
#ifdef notyet
	uint64_t limit;
#endif
#ifdef RACCT
	int error;
#endif

	p = curproc;
	vm = p->p_vmspace;

	/*
	 * Disallow stack growth when the access is performed by a
	 * debugger or AIO daemon.  The reason is that the wrong
	 * resource limits are applied.
	 */
	if (p != initproc && (map != &p->p_vmspace->vm_map ||
	    p->p_textvp == NULL))
		return (KERN_FAILURE);

	MPASS(!map->system_map);

	lmemlim = lim_cur(curthread, RLIMIT_MEMLOCK);
	stacklim = lim_cur(curthread, RLIMIT_STACK);
	vmemlim = lim_cur(curthread, RLIMIT_VMEM);
retry:
	/* If addr is not in a hole for a stack grow area, no need to grow. */
	if (gap_entry == NULL && !vm_map_lookup_entry(map, addr, &gap_entry))
		return (KERN_FAILURE);

	if ((gap_entry->eflags & MAP_ENTRY_GUARD) == 0)
		return (KERN_SUCCESS);
	if ((gap_entry->eflags & MAP_ENTRY_STACK_GAP_DN) != 0) {
		stack_entry = vm_map_entry_succ(gap_entry);
		if ((stack_entry->eflags & MAP_ENTRY_GROWS_DOWN) == 0 ||
		    stack_entry->start != gap_entry->end)
			return (KERN_FAILURE);
		grow_amount = round_page(stack_entry->start - addr);
		grow_down = true;
	} else if ((gap_entry->eflags & MAP_ENTRY_STACK_GAP_UP) != 0) {
		stack_entry = vm_map_entry_pred(gap_entry);
		if ((stack_entry->eflags & MAP_ENTRY_GROWS_UP) == 0 ||
		    stack_entry->end != gap_entry->start)
			return (KERN_FAILURE);
		grow_amount = round_page(addr + 1 - stack_entry->end);
		grow_down = false;
	} else {
		return (KERN_FAILURE);
	}
	guard = ((curproc->p_flag2 & P2_STKGAP_DISABLE) != 0 ||
	    (curproc->p_fctl0 & NT_FREEBSD_FCTL_STKGAP_DISABLE) != 0) ? 0 :
	    gap_entry->next_read;
	max_grow = gap_entry->end - gap_entry->start;
	if (guard > max_grow)
		return (KERN_NO_SPACE);
	max_grow -= guard;
	if (grow_amount > max_grow)
		return (KERN_NO_SPACE);

	/*
	 * If this is the main process stack, see if we're over the stack
	 * limit.
	 */
	is_procstack = addr >= vm->vm_maxsaddr &&
	    addr < (vm_offset_t)p->p_usrstack;
	if (is_procstack && (ctob(vm->vm_ssize) + grow_amount > stacklim))
		return (KERN_NO_SPACE);

#ifdef RACCT
	if (racct_enable) {
		PROC_LOCK(p);
		if (is_procstack && racct_set(p, RACCT_STACK,
		    ctob(vm->vm_ssize) + grow_amount)) {
			PROC_UNLOCK(p);
			return (KERN_NO_SPACE);
		}
		PROC_UNLOCK(p);
	}
#endif

	grow_amount = roundup(grow_amount, sgrowsiz);
	if (grow_amount > max_grow)
		grow_amount = max_grow;
	if (is_procstack && (ctob(vm->vm_ssize) + grow_amount > stacklim)) {
		grow_amount = trunc_page((vm_size_t)stacklim) -
		    ctob(vm->vm_ssize);
	}

#ifdef notyet
	PROC_LOCK(p);
	limit = racct_get_available(p, RACCT_STACK);
	PROC_UNLOCK(p);
	if (is_procstack && (ctob(vm->vm_ssize) + grow_amount > limit))
		grow_amount = limit - ctob(vm->vm_ssize);
#endif

	if (!old_mlock && (map->flags & MAP_WIREFUTURE) != 0) {
		if (ptoa(pmap_wired_count(map->pmap)) + grow_amount > lmemlim) {
			rv = KERN_NO_SPACE;
			goto out;
		}
#ifdef RACCT
		if (racct_enable) {
			PROC_LOCK(p);
			if (racct_set(p, RACCT_MEMLOCK,
			    ptoa(pmap_wired_count(map->pmap)) + grow_amount)) {
				PROC_UNLOCK(p);
				rv = KERN_NO_SPACE;
				goto out;
			}
			PROC_UNLOCK(p);
		}
#endif
	}

	/* If we would blow our VMEM resource limit, no go */
	if (map->size + grow_amount > vmemlim) {
		rv = KERN_NO_SPACE;
		goto out;
	}
#ifdef RACCT
	if (racct_enable) {
		PROC_LOCK(p);
		if (racct_set(p, RACCT_VMEM, map->size + grow_amount)) {
			PROC_UNLOCK(p);
			rv = KERN_NO_SPACE;
			goto out;
		}
		PROC_UNLOCK(p);
	}
#endif

	if ((map->flags & MAP_RESERVATIONS) != 0 &&
	    gap_entry->reservation != stack_entry->reservation) {
		rv = KERN_PROTECTION_FAILURE;
		goto out;
	}

	if (vm_map_lock_upgrade(map)) {
		gap_entry = NULL;
		vm_map_lock_read(map);
		goto retry;
	}

	/*
	 * XXX-AM: we need to recreate the capability for the
	 * stack reservation. This is hacky, we should have
	 * a way to recover it. Maybe save it as a capability
	 * in the map entry?
	 */
	if (grow_down) {
		stack_reservation = vm_map_buildcap(map, gap_entry->start,
		    stack_entry->end - gap_entry->start,
		    stack_entry->max_protection);

		grow_start = (vm_pointer_t)cheri_kern_setaddress(
		    stack_reservation, gap_entry->end - grow_amount);
		if (gap_entry->start + grow_amount == gap_entry->end) {
			gap_start = (vm_pointer_t)cheri_kern_setaddress(
			    stack_reservation, gap_entry->start);
			gap_end = (vm_pointer_t)cheri_kern_setaddress(
			    stack_reservation, gap_entry->end);
			vm_map_entry_delete(map, gap_entry);
			gap_deleted = true;
		} else {
			MPASS(gap_entry->start < gap_entry->end - grow_amount);
			vm_map_entry_resize(map, gap_entry, -grow_amount);
<<<<<<< HEAD
			if (map->flags & MAP_RESERVATIONS)
=======
			if (map->flags & MAP_RESERVATIONS) {
>>>>>>> 38053e75
				tmp_entry = vm_map_reservation_insert(map,
				    stack_entry->start - grow_amount,
				    grow_amount, stack_entry->max_protection,
				    stack_entry->reservation);
<<<<<<< HEAD
=======
			}
>>>>>>> 38053e75
			gap_deleted = false;
		}
		/* XXX-AM: Would be nice to just grow the object as below */
		rv = vm_map_insert(map, NULL, 0, grow_start,
		    grow_start + grow_amount,
		    stack_entry->protection, stack_entry->max_protection,
		    MAP_STACK_GROWS_DOWN, stack_entry->reservation);
		if (rv != KERN_SUCCESS) {
			if (gap_deleted) {
				rv1 = vm_map_insert(map, NULL, 0, gap_start,
				    gap_end, VM_PROT_NONE, VM_PROT_NONE,
				    MAP_CREATE_GUARD | MAP_CREATE_STACK_GAP_DN,
				    stack_entry->reservation);
				MPASS(rv1 == KERN_SUCCESS);
			} else {
				if (map->flags & MAP_RESERVATIONS)
					vm_map_entry_delete(map, tmp_entry);
				vm_map_entry_resize(map, gap_entry,
				    grow_amount);
			}
		}
	} else {
		stack_reservation = vm_map_buildcap(map, stack_entry->start,
		    gap_entry->end - stack_entry->start,
		    stack_entry->max_protection);
		grow_start = (vm_pointer_t)cheri_kern_setaddress(
		    stack_reservation, stack_entry->end);
		cred = stack_entry->cred;
		if (cred == NULL && stack_entry->object.vm_object != NULL)
			cred = stack_entry->object.vm_object->cred;
		if (cred != NULL && !swap_reserve_by_cred(grow_amount, cred))
			rv = KERN_NO_SPACE;
		/* Grow the underlying object if applicable. */
		else if (stack_entry->object.vm_object == NULL ||
		    vm_object_coalesce(stack_entry->object.vm_object,
		    stack_entry->offset,
		    (vm_size_t)(stack_entry->end - stack_entry->start),
		    grow_amount, cred != NULL)) {
			if (gap_entry->start + grow_amount == gap_entry->end) {
				vm_map_entry_delete(map, gap_entry);
				vm_map_entry_resize(map, stack_entry,
				    grow_amount);
			} else {
				gap_entry->start += grow_amount;
				stack_entry->end += grow_amount;
			}
			map->size += grow_amount;
			rv = KERN_SUCCESS;
		} else
			rv = KERN_FAILURE;
	}
	if (rv == KERN_SUCCESS && is_procstack)
		vm->vm_ssize += btoc(grow_amount);

	/*
	 * Heed the MAP_WIREFUTURE flag if it was set for this process.
	 */
	if (rv == KERN_SUCCESS && (map->flags & MAP_WIREFUTURE) != 0) {
		rv = vm_map_wire_locked(map, grow_start,
		    grow_start + grow_amount,
		    VM_MAP_WIRE_USER | VM_MAP_WIRE_NOHOLES);
	}
	vm_map_lock_downgrade(map);

out:
#ifdef RACCT
	if (racct_enable && rv != KERN_SUCCESS) {
		PROC_LOCK(p);
		error = racct_set(p, RACCT_VMEM, map->size);
		KASSERT(error == 0, ("decreasing RACCT_VMEM failed"));
		if (!old_mlock) {
			error = racct_set(p, RACCT_MEMLOCK,
			    ptoa(pmap_wired_count(map->pmap)));
			KASSERT(error == 0, ("decreasing RACCT_MEMLOCK failed"));
		}
	    	error = racct_set(p, RACCT_STACK, ctob(vm->vm_ssize));
		KASSERT(error == 0, ("decreasing RACCT_STACK failed"));
		PROC_UNLOCK(p);
	}
#endif

	return (rv);
}

/*
 * Unshare the specified VM space for exec.  If other processes are
 * mapped to it, then create a new one.  The new vmspace is null.
 */
int
vmspace_exec(struct proc *p, vm_offset_t minuser, vm_offset_t maxuser)
{
	struct vmspace *oldvmspace = p->p_vmspace;
	struct vmspace *newvmspace;
#ifdef __CHERI_PURE_CAPABILITY__
	vm_offset_t padded_minuser;
	vm_pointer_t minuser_cap;
	vm_pointer_t maxuser_cap;
	vm_offset_t user_length;
#endif

	KASSERT((curthread->td_pflags & TDP_EXECVMSPC) == 0,
	    ("vmspace_exec recursed"));
#ifdef __CHERI_PURE_CAPABILITY__
	/*
	 * We create a new userspace capability for this map
	 * Only allow non-representable map capability if the minuser
	 * excludes the first page.
	 */
	user_length = MIN(maxuser - minuser,
	    VM_MAXUSER_ADDRESS - VM_MINUSER_ADDRESS);
	padded_minuser = rounddown2(minuser,
	    CHERI_REPRESENTABLE_ALIGNMENT(user_length));
	KASSERT(padded_minuser == minuser || minuser <= PAGE_SIZE,
	    ("Unrepresentable base for new vmspace"));
	KASSERT(maxuser - padded_minuser ==
	    CHERI_REPRESENTABLE_LENGTH(user_length),
	    ("Unrepresentable length for new vmspace"));

	user_length = CHERI_REPRESENTABLE_LENGTH(user_length);
	minuser_cap = (vm_pointer_t)cheri_capability_build_user_rwx(
	    CHERI_CAP_USER_CODE_PERMS | CHERI_CAP_USER_DATA_PERMS
	    CHERI_PERMS_SWALL, padded_minuser, user_length, minuser);
	maxuser_cap = cheri_setaddress(minuser_cap, maxuser);
	newvmspace = vmspace_alloc(minuser_cap, maxuser_cap, pmap_pinit);
#else
	newvmspace = vmspace_alloc(minuser, maxuser, pmap_pinit);
#endif
	if (newvmspace == NULL)
		return (ENOMEM);
	newvmspace->vm_swrss = oldvmspace->vm_swrss;
	/*
	 * This code is written like this for prototype purposes.  The
	 * goal is to avoid running down the vmspace here, but let the
	 * other process's that are still using the vmspace to finally
	 * run it down.  Even though there is little or no chance of blocking
	 * here, it is a good idea to keep this form for future mods.
	 */
	PROC_VMSPACE_LOCK(p);
	p->p_vmspace = newvmspace;
	PROC_VMSPACE_UNLOCK(p);
	if (p == curthread->td_proc)
		pmap_activate(curthread);
	curthread->td_pflags |= TDP_EXECVMSPC;
	return (0);
}

/*
 * Unshare the specified VM space for forcing COW.  This
 * is called by rfork, for the (RFMEM|RFPROC) == 0 case.
 */
int
vmspace_unshare(struct proc *p)
{
	struct vmspace *oldvmspace = p->p_vmspace;
	struct vmspace *newvmspace;
	vm_ooffset_t fork_charge;

	if (refcount_load(&oldvmspace->vm_refcnt) == 1)
		return (0);
	fork_charge = 0;
	newvmspace = vmspace_fork(oldvmspace, &fork_charge);
	if (newvmspace == NULL)
		return (ENOMEM);
	if (!swap_reserve_by_cred(fork_charge, p->p_ucred)) {
		vmspace_free(newvmspace);
		return (ENOMEM);
	}
	PROC_VMSPACE_LOCK(p);
	p->p_vmspace = newvmspace;
	PROC_VMSPACE_UNLOCK(p);
	if (p == curthread->td_proc)
		pmap_activate(curthread);
	vmspace_free(oldvmspace);
	return (0);
}

/*
 *	vm_map_lookup:
 *
 *	Finds the VM object, offset, and
 *	protection for a given virtual address in the
 *	specified map, assuming a page fault of the
 *	type specified.
 *
 *	Leaves the map in question locked for read; return
 *	values are guaranteed until a vm_map_lookup_done
 *	call is performed.  Note that the map argument
 *	is in/out; the returned map must be used in
 *	the call to vm_map_lookup_done.
 *
 *	A handle (out_entry) is returned for use in
 *	vm_map_lookup_done, to make that fast.
 *
 *	If a lookup is requested with "write protection"
 *	specified, the map may be changed to perform virtual
 *	copying operations, although the data referenced will
 *	remain the same.
 */
int
vm_map_lookup(vm_map_t *var_map,		/* IN/OUT */
	      vm_offset_t vaddr,
	      vm_prot_t fault_typea,
	      vm_map_entry_t *out_entry,	/* OUT */
	      vm_object_t *object,		/* OUT */
	      vm_pindex_t *pindex,		/* OUT */
	      vm_prot_t *out_prot,		/* OUT */
	      boolean_t *wired)			/* OUT */
{
	vm_map_entry_t entry;
	vm_map_t map = *var_map;
	vm_prot_t prot;
	vm_prot_t fault_type;
	vm_object_t eobject;
	vm_size_t size;
	struct ucred *cred;

RetryLookup:

	vm_map_lock_read(map);

RetryLookupLocked:
	/*
	 * Lookup the faulting address.
	 */
	if (!vm_map_lookup_entry(map, vaddr, out_entry)) {
		vm_map_unlock_read(map);
		return (KERN_INVALID_ADDRESS);
	}

	entry = *out_entry;

	/*
	 * Handle submaps.
	 */
	if (entry->eflags & MAP_ENTRY_IS_SUB_MAP) {
		vm_map_t old_map = map;

		*var_map = map = entry->object.sub_map;
		vm_map_unlock_read(old_map);
		goto RetryLookup;
	}

	/*
	 * Check whether this task is allowed to have this page.
	 */
	prot = entry->protection;
	if ((fault_typea & VM_PROT_FAULT_LOOKUP) != 0) {
		fault_typea &= ~VM_PROT_FAULT_LOOKUP;
		if (prot == VM_PROT_NONE && map != kernel_map &&
		    (entry->eflags & MAP_ENTRY_GUARD) != 0 &&
		    (entry->eflags & (MAP_ENTRY_STACK_GAP_DN |
		    MAP_ENTRY_STACK_GAP_UP)) != 0 &&
		    vm_map_growstack(map, vaddr, entry) == KERN_SUCCESS)
			goto RetryLookupLocked;
	}
	fault_type = fault_typea & VM_PROT_ALL;
	if ((fault_type & prot) != fault_type || prot == VM_PROT_NONE) {
		vm_map_unlock_read(map);
		return (KERN_PROTECTION_FAILURE);
	}
	KASSERT((prot & VM_PROT_WRITE) == 0 || (entry->eflags &
	    (MAP_ENTRY_USER_WIRED | MAP_ENTRY_NEEDS_COPY)) !=
	    (MAP_ENTRY_USER_WIRED | MAP_ENTRY_NEEDS_COPY),
	    ("entry %p flags %x", entry, entry->eflags));
	if ((fault_typea & VM_PROT_COPY) != 0 &&
	    (entry->max_protection & VM_PROT_WRITE) == 0 &&
	    (entry->eflags & MAP_ENTRY_COW) == 0) {
		vm_map_unlock_read(map);
		return (KERN_PROTECTION_FAILURE);
	}

	/*
	 * If this page is not pageable, we have to get it for all possible
	 * accesses.
	 */
	*wired = (entry->wired_count != 0);
	if (*wired)
		fault_type = entry->protection;
	size = entry->end - entry->start;

	/*
	 * If the entry was copy-on-write, we either ...
	 */
	if (entry->eflags & MAP_ENTRY_NEEDS_COPY) {
		/*
		 * If we want to write the page, we may as well handle that
		 * now since we've got the map locked.
		 *
		 * If we don't need to write the page, we just demote the
		 * permissions allowed.
		 */
		if ((fault_type & VM_PROT_WRITE) != 0 ||
		    (fault_typea & VM_PROT_COPY) != 0) {
			/*
			 * Make a new object, and place it in the object
			 * chain.  Note that no new references have appeared
			 * -- one just moved from the map to the new
			 * object.
			 */
			if (vm_map_lock_upgrade(map))
				goto RetryLookup;

			if (entry->cred == NULL) {
				/*
				 * The debugger owner is charged for
				 * the memory.
				 */
				cred = curthread->td_ucred;
				crhold(cred);
				if (!swap_reserve_by_cred(size, cred)) {
					crfree(cred);
					vm_map_unlock(map);
					return (KERN_RESOURCE_SHORTAGE);
				}
				entry->cred = cred;
			}
			eobject = entry->object.vm_object;
			vm_object_shadow(&entry->object.vm_object,
			    &entry->offset, size, entry->cred, false);
			if (eobject == entry->object.vm_object) {
				/*
				 * The object was not shadowed.
				 */
				swap_release_by_cred(size, entry->cred);
				crfree(entry->cred);
			}
			entry->cred = NULL;
			entry->eflags &= ~MAP_ENTRY_NEEDS_COPY;

			vm_map_lock_downgrade(map);
		} else {
			/*
			 * We're attempting to read a copy-on-write page --
			 * don't allow writes.
			 */
			prot &= ~(VM_PROT_WRITE | VM_PROT_WRITE_CAP);
		}
	}

	/*
	 * Create an object if necessary.
	 */
	if (entry->object.vm_object == NULL && !map->system_map) {
		if (vm_map_lock_upgrade(map))
			goto RetryLookup;
		entry->object.vm_object = vm_object_allocate_anon(atop(size),
		    NULL, entry->cred, entry->cred != NULL ? size : 0);
		entry->offset = 0;
		entry->cred = NULL;
		vm_map_lock_downgrade(map);
	}

	/*
	 * Return the object/offset from this entry.  If the entry was
	 * copy-on-write or empty, it has been fixed up.
	 */
	*pindex = OFF_TO_IDX((vaddr - entry->start) + entry->offset);
	*object = entry->object.vm_object;

	*out_prot = prot;
	return (KERN_SUCCESS);
}

/*
 *	vm_map_lookup_locked:
 *
 *	Lookup the faulting address.  A version of vm_map_lookup that returns 
 *      KERN_FAILURE instead of blocking on map lock or memory allocation.
 */
int
vm_map_lookup_locked(vm_map_t *var_map,		/* IN/OUT */
		     vm_offset_t vaddr,
		     vm_prot_t fault_typea,
		     vm_map_entry_t *out_entry,	/* OUT */
		     vm_object_t *object,	/* OUT */
		     vm_pindex_t *pindex,	/* OUT */
		     vm_prot_t *out_prot,	/* OUT */
		     boolean_t *wired)		/* OUT */
{
	vm_map_entry_t entry;
	vm_map_t map = *var_map;
	vm_prot_t prot;
	vm_prot_t fault_type = fault_typea;

	/*
	 * Lookup the faulting address.
	 */
	if (!vm_map_lookup_entry(map, vaddr, out_entry))
		return (KERN_INVALID_ADDRESS);

	entry = *out_entry;

	/*
	 * Fail if the entry refers to a submap.
	 */
	if (entry->eflags & MAP_ENTRY_IS_SUB_MAP)
		return (KERN_FAILURE);

	/*
	 * Check whether this task is allowed to have this page.
	 */
	prot = entry->protection;
	fault_type &= VM_PROT_READ | VM_PROT_WRITE | VM_PROT_EXECUTE |
	    VM_PROT_READ_CAP | VM_PROT_WRITE_CAP;
	if ((fault_type & prot) != fault_type)
		return (KERN_PROTECTION_FAILURE);

	/*
	 * If this page is not pageable, we have to get it for all possible
	 * accesses.
	 */
	*wired = (entry->wired_count != 0);
	if (*wired)
		fault_type = entry->protection;

	if (entry->eflags & MAP_ENTRY_NEEDS_COPY) {
		/*
		 * Fail if the entry was copy-on-write for a write fault.
		 */
		if (fault_type & VM_PROT_WRITE)
			return (KERN_FAILURE);
		/*
		 * We're attempting to read a copy-on-write page --
		 * don't allow writes.
		 */
		prot &= ~(VM_PROT_WRITE | VM_PROT_WRITE_CAP);
	}

	/*
	 * Fail if an object should be created.
	 */
	if (entry->object.vm_object == NULL && !map->system_map)
		return (KERN_FAILURE);

	/*
	 * Return the object/offset from this entry.  If the entry was
	 * copy-on-write or empty, it has been fixed up.
	 */
	*pindex = OFF_TO_IDX((vaddr - entry->start) + entry->offset);
	*object = entry->object.vm_object;

	*out_prot = prot;
	return (KERN_SUCCESS);
}

/*
 *	vm_map_lookup_done:
 *
 *	Releases locks acquired by a vm_map_lookup
 *	(according to the handle returned by that lookup).
 */
void
vm_map_lookup_done(vm_map_t map, vm_map_entry_t entry)
{
	/*
	 * Unlock the main-level map
	 */
	vm_map_unlock_read(map);
}

vm_offset_t
vm_map_max_KBI(const struct vm_map *map)
{

	return (vm_map_max(map));
}

vm_offset_t
vm_map_min_KBI(const struct vm_map *map)
{

	return (vm_map_min(map));
}

pmap_t
vm_map_pmap_KBI(vm_map_t map)
{

	return (map->pmap);
}

bool
vm_map_range_valid_KBI(vm_map_t map, vm_offset_t start, vm_offset_t end)
{

	return (vm_map_range_valid(map, start, end));
}

/*
 *	Initialize reservation entry as UNMAPPED
 */
static void
vm_map_reservation_init_entry(vm_map_entry_t new_entry)
{
	new_entry->cred = NULL;
	new_entry->eflags = MAP_ENTRY_UNMAPPED;
	new_entry->object.vm_object = NULL;
	new_entry->offset = 0;
	/* handle MAP_INHERIT_SHARE cow flag? */
	new_entry->inheritance = VM_INHERIT_DEFAULT;
	new_entry->protection = VM_PROT_NONE;
	/* handle maxprot from caller? */
	new_entry->max_protection = VM_PROT_NONE;
	new_entry->wired_count = 0;
	new_entry->wiring_thread = NULL;
	new_entry->read_ahead = VM_FAULT_READ_AHEAD_INIT;
}

#if __has_feature(capabilities)
/*
 * Convert vm_prot_t to capability permission bits.
 */
int
vm_map_prot2perms(vm_prot_t prot)
{
	int perms = 0;

<<<<<<< HEAD
	/* These should match mmap_prot2perms until they are merged */
	if (prot & (VM_PROT_READ | VM_PROT_COPY))
		perms |= CHERI_CAP_PERM_READ;
	if (prot & VM_PROT_WRITE)
		perms |= CHERI_CAP_PERM_WRITE;
	if (prot & VM_PROT_EXECUTE)
		perms |= CHERI_CAP_PERM_EXEC;

	return (perms);
}

#ifdef __CHERI_PURE_CAPABILITY__
/*
 * Create a capability for the given map, derived from the map root
 * capability.
 */
vm_pointer_t
_vm_map_buildcap(vm_map_t map, vm_offset_t addr, vm_size_t length,
    vm_prot_t prot)
{
	void *retcap;
	int perms = ~CHERI_CAP_PERM_RWX | vm_map_prot2perms(prot);

	retcap = cheri_setbounds(cheri_setaddress(vm_map_rootcap(map),
	    addr), length);

	return ((vm_pointer_t)cheri_andperm(retcap, perms));
}
#endif /* __CHERI_PURE_CAPABILITY__ */
=======
	if (prot & (VM_PROT_READ | VM_PROT_COPY))
		perms |= (CHERI_PERM_LOAD | CHERI_PERM_LOAD_CAP);
	if (prot & VM_PROT_WRITE)
		perms |= (CHERI_PERM_STORE | CHERI_PERM_STORE_CAP |
		    CHERI_PERM_STORE_LOCAL_CAP);
	if (prot & VM_PROT_EXECUTE)
		perms |= CHERI_PERM_EXECUTE;

	return (perms);
}
>>>>>>> 38053e75
#endif /* has_feature(capabilities) */

/*
 * Create a reservation entry for the given address and reservation ID
 * and add it to the map
 */
static vm_map_entry_t
vm_map_reservation_insert(vm_map_t map, vm_offset_t addr, vm_size_t length,
    vm_prot_t max, vm_offset_t reservation)
{
	vm_map_entry_t new_entry;

	VM_MAP_ASSERT_LOCKED(map);

	new_entry = vm_map_entry_create(map);
	vm_map_reservation_init_entry(new_entry);
	new_entry->start = addr;
	new_entry->end = addr + length;
	new_entry->reservation = reservation;
	new_entry->next_read = addr;
	new_entry->max_protection = max;
	vm_map_entry_link(map, new_entry);
	vm_map_log("reserve", new_entry);

	return (new_entry);
}

/*
 * Create a reservation from the hinted address [internal use only]
 * and return a capability for it.
 *
 * The hinted address must be aligned for representability and the
 * length must be representable.
 */
int
vm_map_reservation_create_locked(vm_map_t map, vm_pointer_t *addr,
    vm_size_t length, vm_prot_t max_prot)
{
	vm_offset_t start = *addr;
	vm_offset_t end = start + length;
	vm_map_entry_t entry;

	VM_MAP_ASSERT_LOCKED(map);
<<<<<<< HEAD
#ifdef __CHERI_PURE_CAPABILITY__
	KASSERT(cheri_getlen(addr) == sizeof(void *),
	    ("Invalid bounds for pointer-sized object %zx",
	    (size_t)cheri_getlen(addr)));
#endif
=======
>>>>>>> 38053e75

	if ((map->flags & MAP_RESERVATIONS) == 0) {
		*addr = vm_map_buildcap(map, start, length, max_prot);
		return (KERN_SUCCESS);
	}

	KASSERT(is_aligned(*addr, CHERI_REPRESENTABLE_ALIGNMENT(length)),
	    ("Reservation base is not representable %p", (void *)*addr));
	KASSERT(length == CHERI_REPRESENTABLE_LENGTH(length),
	    ("Reservation length is not representable %lx", length));

	/* Check that the start and end points are not bogus. */
	if (start < vm_map_min(map) || end > vm_map_max(map) ||
	    start >= end)
		return (KERN_INVALID_ADDRESS);

	/* Verify that we are not trampling over another reservation/mapping */
	if (vm_map_lookup_entry(map, start, &entry))
		return (KERN_NO_SPACE);
	entry = vm_map_entry_succ(entry);
	if (entry->start < end)
		return (KERN_NO_SPACE);

	vm_map_reservation_insert(map, start, length, max_prot, start);
	CTR3(KTR_VM, "%s: reserve %lx-%lx", __func__, start, end);

	*addr = vm_map_buildcap(map, start, length, max_prot);
<<<<<<< HEAD
#ifdef __CHERI_PURE_CAPABILITY__
	KASSERT(cheri_gettag(*addr), ("Expected valid capability"));
	KASSERT(cheri_getlen(*addr) == length,
	    ("Inexact bounds expected %zx found %zx",
	    (size_t)length, (size_t)cheri_getlen(*addr)));
#endif
=======
>>>>>>> 38053e75

	return (KERN_SUCCESS);
}

/*
 * Create a reservation for a chunk of address space in the given map
 * and return a capability for it.
 *
 * The size and alignment of the hinted address will be adjusted to
 * ensure CHERI exact representability.
 */
int
vm_map_reservation_create(vm_map_t map, vm_pointer_t *addr, vm_size_t length,
    vm_offset_t alignment, vm_prot_t max_prot)
{
	int result;
	vm_size_t padded_length = CHERI_REPRESENTABLE_LENGTH(length);
	vm_pointer_t start = *addr;

	if ((map->flags & MAP_RESERVATIONS) == 0) {
		*addr = vm_map_buildcap(map, start, length, max_prot);
		return (KERN_SUCCESS);
	}

	alignment = MAX(alignment, CHERI_REPRESENTABLE_ALIGNMENT(length));
	start = rounddown2(start, alignment);

	vm_map_lock(map);
	/*
	 * Adjust start to make sure we are within the mapping,
	 * only allow adjusting if start is in the first page.
	 */
	if (start < vm_map_min(map) && vm_map_min(map) <= PAGE_SIZE)
		start = vm_map_min(map);
	result = vm_map_reservation_create_locked(map, &start, padded_length,
	    max_prot);
	vm_map_unlock(map);

	if (result == KERN_SUCCESS)
		*addr = start;
	return (result);
}

<<<<<<< HEAD
/*
 * Create a reservation for a chunk of address space in the given map
 * and return a capability for it, at the given address.
 *
 * This operates in the same way as vm_map_reservation_create, ensuring
 * that there is at least length bytes in the reservation past the given
 * hint address.
 */
int
vm_map_reservation_create_fixed(vm_map_t map, vm_pointer_t *addr, vm_size_t length,
    vm_offset_t alignment, vm_prot_t max_prot)
{
	int result;
	vm_size_t padded_length;
	vm_offset_t hint_addr = *addr;
	vm_offset_t hint_offset = 0;
	vm_pointer_t rounded_addr;
	vm_offset_t hint_align;

	if ((map->flags & MAP_RESERVATIONS) == 0) {
		*addr = vm_map_buildcap(map, *addr, length, max_prot);
		return (KERN_SUCCESS);
	}

	hint_align = MAX(alignment, CHERI_REPRESENTABLE_ALIGNMENT(length));
	do {
		rounded_addr = rounddown2(hint_addr, hint_align);
		hint_offset = hint_addr - (vm_offset_t)rounded_addr;
		hint_align = MAX(alignment, CHERI_REPRESENTABLE_ALIGNMENT(
		    length + hint_offset));
	} while (rounded_addr != rounddown2(hint_addr, hint_align));
	padded_length = CHERI_REPRESENTABLE_LENGTH(length + hint_offset);

	vm_map_lock(map);
	/*
	 * Adjust start to make sure we are within the mapping,
	 * only allow adjusting if start is in the first page.
	 */
	if (rounded_addr < vm_map_min(map) && vm_map_min(map) <= PAGE_SIZE)
		rounded_addr = vm_map_min(map);
	result = vm_map_reservation_create_locked(map, &rounded_addr,
	    padded_length, max_prot);
	vm_map_unlock(map);

	if (result == KERN_SUCCESS)
		*addr = rounded_addr + hint_offset;
	return (result);
}

=======
>>>>>>> 38053e75
int
vm_map_reservation_delete_locked(vm_map_t map, vm_offset_t reservation)
{
	vm_map_entry_t	entry, next_entry;

	VM_MAP_ASSERT_LOCKED(map);

	if ((map->flags & MAP_RESERVATIONS) == 0)
		return (KERN_SUCCESS);

	if (!vm_map_lookup_entry(map, reservation, &entry))
		return (KERN_FAILURE);

	KASSERT(entry->reservation == reservation,
	    ("Reservation mismatch requested %lx found %lx",
		 reservation, entry->reservation));

	while (entry->reservation == reservation) {
		next_entry = vm_map_entry_succ(entry);
		vm_map_entry_delete(map, entry);
		entry = next_entry;
	}
	CTR2(KTR_VM, "%s: reservation %lx", __func__, reservation);

	return (KERN_SUCCESS);
}

int
vm_map_reservation_delete(vm_map_t map, vm_offset_t reservation)
{
	int result;

	vm_map_lock(map);
	result = vm_map_reservation_delete_locked(map, reservation);
	vm_map_unlock(map);

	return (KERN_SUCCESS);
}

bool
vm_map_reservation_is_unmapped(vm_map_t map, vm_offset_t reservation)
{
	vm_map_entry_t	entry;

	if (vm_map_lookup_entry(map, reservation, &entry) &&
	    entry->reservation == entry->start &&
	    entry->reservation != vm_map_entry_succ(entry)->reservation)
		return (true);
	return (false);
}

#ifdef INVARIANTS
static void
_vm_map_assert_consistent(vm_map_t map, int check)
{
	vm_map_entry_t entry, prev;
	vm_map_entry_t cur, header, lbound, ubound;
	vm_size_t max_left, max_right;

#ifdef DIAGNOSTIC
	++map->nupdates;
#endif
	if (enable_vmmap_check != check)
		return;

	header = prev = &map->header;
	VM_MAP_ENTRY_FOREACH(entry, map) {
		KASSERT(prev->end <= entry->start,
		    ("map %p prev->end = %jx, start = %jx", map,
		    (uintmax_t)prev->end, (uintmax_t)entry->start));
		KASSERT(entry->start < entry->end,
		    ("map %p start = %jx, end = %jx", map,
		    (uintmax_t)entry->start, (uintmax_t)entry->end));
		KASSERT(entry->left == header ||
		    entry->left->start < entry->start,
		    ("map %p left->start = %jx, start = %jx", map,
		    (uintmax_t)entry->left->start, (uintmax_t)entry->start));
		KASSERT(entry->right == header ||
		    entry->start < entry->right->start,
		    ("map %p start = %jx, right->start = %jx", map,
		    (uintmax_t)entry->start, (uintmax_t)entry->right->start));
		cur = map->root;
		lbound = ubound = header;
		for (;;) {
			if (entry->start < cur->start) {
				ubound = cur;
				cur = cur->left;
				KASSERT(cur != lbound,
				    ("map %p cannot find %jx",
				    map, (uintmax_t)entry->start));
			} else if (cur->end <= entry->start) {
				lbound = cur;
				cur = cur->right;
				KASSERT(cur != ubound,
				    ("map %p cannot find %jx",
				    map, (uintmax_t)entry->start));
			} else {
				KASSERT(cur == entry,
				    ("map %p cannot find %jx",
				    map, (uintmax_t)entry->start));
				break;
			}
		}
		max_left = vm_map_entry_max_free_left(entry, lbound);
		max_right = vm_map_entry_max_free_right(entry, ubound);
		KASSERT(entry->max_free == vm_size_max(max_left, max_right),
		    ("map %p max = %jx, max_left = %jx, max_right = %jx", map,
		    (uintmax_t)entry->max_free,
		    (uintmax_t)max_left, (uintmax_t)max_right));
		prev = entry;
	}
	KASSERT(prev->end <= entry->start,
	    ("map %p prev->end = %jx, start = %jx", map,
	    (uintmax_t)prev->end, (uintmax_t)entry->start));
}
#endif

#include "opt_ddb.h"
#ifdef DDB
#include <sys/kernel.h>

#include <ddb/ddb.h>

static void
vm_map_print(vm_map_t map)
{
	vm_map_entry_t entry, prev;

	db_iprintf("Task map %p: pmap=%p, nentries=%d, version=%u\n",
	    (void *)map,
	    (void *)map->pmap, map->nentries, map->timestamp);

	db_indent += 2;
	prev = &map->header;
	VM_MAP_ENTRY_FOREACH(entry, map) {
		db_iprintf("map entry %p: start=%#jx, end=%#jx, eflags=%#x, \n",
		    (void *)entry, (uintmax_t)entry->start,
		    (uintmax_t)entry->end, entry->eflags);
		{
			static const char * const inheritance_name[4] =
			{"share", "copy", "none", "donate_copy"};

			db_iprintf(" prot=%x/%x/%s",
			    entry->protection,
			    entry->max_protection,
			    inheritance_name[(int)(unsigned char)
			    entry->inheritance]);
			if (entry->wired_count != 0)
				db_printf(", wired");
		}
		if (entry->eflags & MAP_ENTRY_IS_SUB_MAP) {
			db_printf(", share=%p, offset=0x%jx\n",
			    (void *)entry->object.sub_map,
			    (uintmax_t)entry->offset);
			if (prev == &map->header ||
			    prev->object.sub_map !=
				entry->object.sub_map) {
				db_indent += 2;
				vm_map_print((vm_map_t)entry->object.sub_map);
				db_indent -= 2;
			}
		} else {
			if (entry->cred != NULL)
				db_printf(", ruid %d", entry->cred->cr_ruid);
			db_printf(", object=%p, offset=0x%jx",
			    (void *)entry->object.vm_object,
			    (uintmax_t)entry->offset);
			if (entry->object.vm_object && entry->object.vm_object->cred)
				db_printf(", obj ruid %d charge %jx",
				    entry->object.vm_object->cred->cr_ruid,
				    (uintmax_t)entry->object.vm_object->charge);
			if (entry->eflags & MAP_ENTRY_COW)
				db_printf(", copy (%s)",
				    (entry->eflags & MAP_ENTRY_NEEDS_COPY) ? "needed" : "done");
			db_printf("\n");

			if (prev == &map->header ||
			    prev->object.vm_object !=
				entry->object.vm_object) {
				db_indent += 2;
				vm_object_print((db_expr_t)(intptr_t)
						entry->object.vm_object,
						0, 0, (char *)0);
				db_indent -= 2;
			}
		}
		prev = entry;
	}
	db_indent -= 2;
}

DB_SHOW_COMMAND(map, map)
{

	if (!have_addr) {
		db_printf("usage: show map <addr>\n");
		return;
	}
	vm_map_print(DB_DATA_PTR(addr, struct vm_map));
}

DB_SHOW_COMMAND(procvm, procvm)
{
	struct proc *p;

	if (have_addr) {
		p = db_lookup_proc(addr);
	} else {
		p = curproc;
	}

	db_printf("p = %p, vmspace = %p, map = %p, pmap = %p\n",
	    (void *)p, (void *)p->p_vmspace, (void *)&p->p_vmspace->vm_map,
	    (void *)vmspace_pmap(p->p_vmspace));

	vm_map_print((vm_map_t)&p->p_vmspace->vm_map);
}

#endif /* DDB */
// CHERI CHANGES START
// {
//   "updated": 20200708,
//   "target_type": "kernel",
//   "changes": [
//     "platform"
//   ],
//   "changes_purecap": [
//     "pointer_as_integer",
//     "support",
//     "uintcap_arithmetic",
//     "kdb"
//   ]
// }
// CHERI CHANGES END<|MERGE_RESOLUTION|>--- conflicted
+++ resolved
@@ -1760,14 +1760,6 @@
 
 	if (map->flags & MAP_RESERVATIONS) {
 		/* Make sure we fit into a single reservation entry. */
-<<<<<<< HEAD
-#ifdef __CHERI_PURE_CAPABILITY__
-		if (cheri_gettag((void *)start) == 0 ||
-		    cheri_getlen((void *)start) < (vaddr_t)end - (vaddr_t)start)
-			return (KERN_INVALID_ARGUMENT);
-#endif
-=======
->>>>>>> 38053e75
 		if (vm_map_lookup_entry(map, start, &new_entry) == 0 ||
 		    new_entry->reservation != reservation)
 			return (KERN_PROTECTION_FAILURE);
@@ -2238,11 +2230,7 @@
 	free_addr = *addr;
 	KASSERT(free_addr == vm_map_findspace(map, free_addr, length),
 	    ("caller failed to provide space %#jx at address %p",
-<<<<<<< HEAD
-	     (uintmax_t)length, (void*)(uintptr_t)free_addr));
-=======
 	     (uintmax_t)length, (void *)(uintptr_t)free_addr));
->>>>>>> 38053e75
 	for (;;) {
 		/*
 		 * At the start of every iteration, the free space at address
@@ -2479,13 +2467,8 @@
 	 * allocate for it must comply with the requested maxprot so that
 	 * it can be used to remap over the guard pages.
 	 */
-<<<<<<< HEAD
-        if (cow & MAP_CREATE_GUARD)
-            prot = max = VM_PROT_NONE;
-=======
 	if (cow & MAP_CREATE_GUARD)
 		prot = max = VM_PROT_NONE;
->>>>>>> 38053e75
 
 	if ((cow & (MAP_STACK_GROWS_DOWN | MAP_STACK_GROWS_UP)) != 0) {
 		rv = vm_map_stack_locked(map, reservation, unpadded_length,
@@ -2503,13 +2486,6 @@
 done:
 	vm_map_unlock(map);
 	if (rv == KERN_SUCCESS) {
-<<<<<<< HEAD
-#ifdef __CHERI_PURE_CAPABILITY__
-		KASSERT(cheri_gettag(reservation),
-		    ("Expected valid capability"));
-#endif
-=======
->>>>>>> 38053e75
 		*addr = reservation;
 	}
 	return (rv);
@@ -2850,14 +2826,6 @@
 {
 	vm_map_entry_t entry;
 	int result = KERN_INVALID_ARGUMENT;
-
-<<<<<<< HEAD
-#ifdef __CHERI_PURE_CAPABILITY__
-	KASSERT(cheri_gettag(start), ("Expected valid start capability"));
-	KASSERT(cheri_gettag(end), ("Expected valid end capability"));
-#endif
-=======
->>>>>>> 38053e75
 
 	vm_map_lock(submap);
 	submap->flags |= MAP_IS_SUB_MAP;
@@ -5018,12 +4986,6 @@
 		init_ssize = max_ssize - sgp;
 
 	if (map->flags & MAP_RESERVATIONS) {
-<<<<<<< HEAD
-#ifdef __CHERI_PURE_CAPABILITY__
-		/* TODO: Check reservation capability is valid */
-#endif
-=======
->>>>>>> 38053e75
 		/* Check reservation exists */
 		if (vm_map_lookup_entry(map, addrbos, &prev_entry) == 0 ||
 		    (prev_entry->eflags & MAP_ENTRY_UNMAPPED) == 0)
@@ -5283,19 +5245,12 @@
 		} else {
 			MPASS(gap_entry->start < gap_entry->end - grow_amount);
 			vm_map_entry_resize(map, gap_entry, -grow_amount);
-<<<<<<< HEAD
-			if (map->flags & MAP_RESERVATIONS)
-=======
 			if (map->flags & MAP_RESERVATIONS) {
->>>>>>> 38053e75
 				tmp_entry = vm_map_reservation_insert(map,
 				    stack_entry->start - grow_amount,
 				    grow_amount, stack_entry->max_protection,
 				    stack_entry->reservation);
-<<<<<<< HEAD
-=======
 			}
->>>>>>> 38053e75
 			gap_deleted = false;
 		}
 		/* XXX-AM: Would be nice to just grow the object as below */
@@ -5813,37 +5768,6 @@
 {
 	int perms = 0;
 
-<<<<<<< HEAD
-	/* These should match mmap_prot2perms until they are merged */
-	if (prot & (VM_PROT_READ | VM_PROT_COPY))
-		perms |= CHERI_CAP_PERM_READ;
-	if (prot & VM_PROT_WRITE)
-		perms |= CHERI_CAP_PERM_WRITE;
-	if (prot & VM_PROT_EXECUTE)
-		perms |= CHERI_CAP_PERM_EXEC;
-
-	return (perms);
-}
-
-#ifdef __CHERI_PURE_CAPABILITY__
-/*
- * Create a capability for the given map, derived from the map root
- * capability.
- */
-vm_pointer_t
-_vm_map_buildcap(vm_map_t map, vm_offset_t addr, vm_size_t length,
-    vm_prot_t prot)
-{
-	void *retcap;
-	int perms = ~CHERI_CAP_PERM_RWX | vm_map_prot2perms(prot);
-
-	retcap = cheri_setbounds(cheri_setaddress(vm_map_rootcap(map),
-	    addr), length);
-
-	return ((vm_pointer_t)cheri_andperm(retcap, perms));
-}
-#endif /* __CHERI_PURE_CAPABILITY__ */
-=======
 	if (prot & (VM_PROT_READ | VM_PROT_COPY))
 		perms |= (CHERI_PERM_LOAD | CHERI_PERM_LOAD_CAP);
 	if (prot & VM_PROT_WRITE)
@@ -5854,7 +5778,6 @@
 
 	return (perms);
 }
->>>>>>> 38053e75
 #endif /* has_feature(capabilities) */
 
 /*
@@ -5898,14 +5821,6 @@
 	vm_map_entry_t entry;
 
 	VM_MAP_ASSERT_LOCKED(map);
-<<<<<<< HEAD
-#ifdef __CHERI_PURE_CAPABILITY__
-	KASSERT(cheri_getlen(addr) == sizeof(void *),
-	    ("Invalid bounds for pointer-sized object %zx",
-	    (size_t)cheri_getlen(addr)));
-#endif
-=======
->>>>>>> 38053e75
 
 	if ((map->flags & MAP_RESERVATIONS) == 0) {
 		*addr = vm_map_buildcap(map, start, length, max_prot);
@@ -5933,15 +5848,6 @@
 	CTR3(KTR_VM, "%s: reserve %lx-%lx", __func__, start, end);
 
 	*addr = vm_map_buildcap(map, start, length, max_prot);
-<<<<<<< HEAD
-#ifdef __CHERI_PURE_CAPABILITY__
-	KASSERT(cheri_gettag(*addr), ("Expected valid capability"));
-	KASSERT(cheri_getlen(*addr) == length,
-	    ("Inexact bounds expected %zx found %zx",
-	    (size_t)length, (size_t)cheri_getlen(*addr)));
-#endif
-=======
->>>>>>> 38053e75
 
 	return (KERN_SUCCESS);
 }
@@ -5985,58 +5891,6 @@
 	return (result);
 }
 
-<<<<<<< HEAD
-/*
- * Create a reservation for a chunk of address space in the given map
- * and return a capability for it, at the given address.
- *
- * This operates in the same way as vm_map_reservation_create, ensuring
- * that there is at least length bytes in the reservation past the given
- * hint address.
- */
-int
-vm_map_reservation_create_fixed(vm_map_t map, vm_pointer_t *addr, vm_size_t length,
-    vm_offset_t alignment, vm_prot_t max_prot)
-{
-	int result;
-	vm_size_t padded_length;
-	vm_offset_t hint_addr = *addr;
-	vm_offset_t hint_offset = 0;
-	vm_pointer_t rounded_addr;
-	vm_offset_t hint_align;
-
-	if ((map->flags & MAP_RESERVATIONS) == 0) {
-		*addr = vm_map_buildcap(map, *addr, length, max_prot);
-		return (KERN_SUCCESS);
-	}
-
-	hint_align = MAX(alignment, CHERI_REPRESENTABLE_ALIGNMENT(length));
-	do {
-		rounded_addr = rounddown2(hint_addr, hint_align);
-		hint_offset = hint_addr - (vm_offset_t)rounded_addr;
-		hint_align = MAX(alignment, CHERI_REPRESENTABLE_ALIGNMENT(
-		    length + hint_offset));
-	} while (rounded_addr != rounddown2(hint_addr, hint_align));
-	padded_length = CHERI_REPRESENTABLE_LENGTH(length + hint_offset);
-
-	vm_map_lock(map);
-	/*
-	 * Adjust start to make sure we are within the mapping,
-	 * only allow adjusting if start is in the first page.
-	 */
-	if (rounded_addr < vm_map_min(map) && vm_map_min(map) <= PAGE_SIZE)
-		rounded_addr = vm_map_min(map);
-	result = vm_map_reservation_create_locked(map, &rounded_addr,
-	    padded_length, max_prot);
-	vm_map_unlock(map);
-
-	if (result == KERN_SUCCESS)
-		*addr = rounded_addr + hint_offset;
-	return (result);
-}
-
-=======
->>>>>>> 38053e75
 int
 vm_map_reservation_delete_locked(vm_map_t map, vm_offset_t reservation)
 {
