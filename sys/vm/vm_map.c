--- conflicted
+++ resolved
@@ -1385,13 +1385,10 @@
 	 * Insert the new entry into the list
 	 */
 	vm_map_entry_link(map, prev_entry, new_entry);
-<<<<<<< HEAD
-	map->size += new_entry->end - new_entry->start;
-	vm_map_log("insert", new_entry);
-=======
 	if ((new_entry->eflags & MAP_ENTRY_GUARD) == 0)
 		map->size += new_entry->end - new_entry->start;
->>>>>>> 34de63e9
+
+	vm_map_log("insert", new_entry);
 
 	/*
 	 * Try to coalesce the new entry with both the previous and next
