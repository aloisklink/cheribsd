/*-
 * SPDX-License-Identifier: (BSD-3-Clause AND MIT-CMU)
 *
 * Copyright (c) 1991, 1993
 *	The Regents of the University of California.  All rights reserved.
 *
 * This code is derived from software contributed to Berkeley by
 * The Mach Operating System project at Carnegie-Mellon University.
 *
 * Redistribution and use in source and binary forms, with or without
 * modification, are permitted provided that the following conditions
 * are met:
 * 1. Redistributions of source code must retain the above copyright
 *    notice, this list of conditions and the following disclaimer.
 * 2. Redistributions in binary form must reproduce the above copyright
 *    notice, this list of conditions and the following disclaimer in the
 *    documentation and/or other materials provided with the distribution.
 * 3. Neither the name of the University nor the names of its contributors
 *    may be used to endorse or promote products derived from this software
 *    without specific prior written permission.
 *
 * THIS SOFTWARE IS PROVIDED BY THE REGENTS AND CONTRIBUTORS ``AS IS'' AND
 * ANY EXPRESS OR IMPLIED WARRANTIES, INCLUDING, BUT NOT LIMITED TO, THE
 * IMPLIED WARRANTIES OF MERCHANTABILITY AND FITNESS FOR A PARTICULAR PURPOSE
 * ARE DISCLAIMED.  IN NO EVENT SHALL THE REGENTS OR CONTRIBUTORS BE LIABLE
 * FOR ANY DIRECT, INDIRECT, INCIDENTAL, SPECIAL, EXEMPLARY, OR CONSEQUENTIAL
 * DAMAGES (INCLUDING, BUT NOT LIMITED TO, PROCUREMENT OF SUBSTITUTE GOODS
 * OR SERVICES; LOSS OF USE, DATA, OR PROFITS; OR BUSINESS INTERRUPTION)
 * HOWEVER CAUSED AND ON ANY THEORY OF LIABILITY, WHETHER IN CONTRACT, STRICT
 * LIABILITY, OR TORT (INCLUDING NEGLIGENCE OR OTHERWISE) ARISING IN ANY WAY
 * OUT OF THE USE OF THIS SOFTWARE, EVEN IF ADVISED OF THE POSSIBILITY OF
 * SUCH DAMAGE.
 *
 *	from: @(#)vm_map.c	8.3 (Berkeley) 1/12/94
 *
 *
 * Copyright (c) 1987, 1990 Carnegie-Mellon University.
 * All rights reserved.
 *
 * Authors: Avadis Tevanian, Jr., Michael Wayne Young
 *
 * Permission to use, copy, modify and distribute this software and
 * its documentation is hereby granted, provided that both the copyright
 * notice and this permission notice appear in all copies of the
 * software, derivative works or modified versions, and any portions
 * thereof, and that both notices appear in supporting documentation.
 *
 * CARNEGIE MELLON ALLOWS FREE USE OF THIS SOFTWARE IN ITS "AS IS"
 * CONDITION.  CARNEGIE MELLON DISCLAIMS ANY LIABILITY OF ANY KIND
 * FOR ANY DAMAGES WHATSOEVER RESULTING FROM THE USE OF THIS SOFTWARE.
 *
 * Carnegie Mellon requests users of this software to return to
 *
 *  Software Distribution Coordinator  or  Software.Distribution@CS.CMU.EDU
 *  School of Computer Science
 *  Carnegie Mellon University
 *  Pittsburgh PA 15213-3890
 *
 * any improvements or extensions that they make and grant Carnegie the
 * rights to redistribute these changes.
 */

/*
 *	Virtual memory mapping module.
 */

#include <sys/cdefs.h>
__FBSDID("$FreeBSD$");

#include <sys/param.h>
#include <sys/systm.h>
#include <sys/elf.h>
#include <sys/kernel.h>
#include <sys/ktr.h>
#include <sys/lock.h>
#include <sys/mutex.h>
#include <sys/proc.h>
#include <sys/vmmeter.h>
#include <sys/mman.h>
#include <sys/vnode.h>
#include <sys/racct.h>
#include <sys/resourcevar.h>
#include <sys/rwlock.h>
#include <sys/file.h>
#include <sys/sysctl.h>
#include <sys/sysent.h>
#include <sys/shm.h>

#include <vm/vm.h>
#include <vm/vm_param.h>
#include <vm/pmap.h>
#include <vm/vm_map.h>
#include <vm/vm_page.h>
#include <vm/vm_pageout.h>
#include <vm/vm_object.h>
#include <vm/vm_pager.h>
#include <vm/vm_kern.h>
#include <vm/vm_extern.h>
#include <vm/vnode_pager.h>
#include <vm/swap_pager.h>
#include <vm/uma.h>

/*
 *	Virtual memory maps provide for the mapping, protection,
 *	and sharing of virtual memory objects.  In addition,
 *	this module provides for an efficient virtual copy of
 *	memory from one map to another.
 *
 *	Synchronization is required prior to most operations.
 *
 *	Maps consist of an ordered doubly-linked list of simple
 *	entries; a self-adjusting binary search tree of these
 *	entries is used to speed up lookups.
 *
 *	Since portions of maps are specified by start/end addresses,
 *	which may not align with existing map entries, all
 *	routines merely "clip" entries to these start/end values.
 *	[That is, an entry is split into two, bordering at a
 *	start or end value.]  Note that these clippings may not
 *	always be necessary (as the two resulting entries are then
 *	not changed); however, the clipping is done for convenience.
 *
 *	As mentioned above, virtual copy operations are performed
 *	by copying VM object references from one map to
 *	another, and then marking both regions as copy-on-write.
 */

static struct mtx map_sleep_mtx;
static uma_zone_t mapentzone;
static uma_zone_t kmapentzone;
static uma_zone_t mapzone;
static uma_zone_t vmspace_zone;
static int vmspace_zinit(void *mem, int size, int flags);
static int vm_map_zinit(void *mem, int ize, int flags);
static void _vm_map_init(vm_map_t map, pmap_t pmap, vm_offset_t min,
    vm_offset_t max);
static void vm_map_entry_deallocate(vm_map_entry_t entry, boolean_t system_map);
static void vm_map_entry_delete(vm_map_t map, vm_map_entry_t entry);
static void vm_map_entry_dispose(vm_map_t map, vm_map_entry_t entry);
static void vm_map_entry_unwire(vm_map_t map, vm_map_entry_t entry);
static int vm_map_growstack(vm_map_t map, vm_offset_t addr,
    vm_map_entry_t gap_entry);
static void vm_map_pmap_enter(vm_map_t map, vm_offset_t addr, vm_prot_t prot,
    vm_object_t object, vm_pindex_t pindex, vm_size_t size, int flags);
#ifdef INVARIANTS
static void vm_map_zdtor(void *mem, int size, void *arg);
static void vmspace_zdtor(void *mem, int size, void *arg);
#endif
static int vm_map_stack_locked(vm_map_t map, vm_offset_t addrbos,
    vm_size_t max_ssize, vm_size_t growsize, vm_prot_t prot, vm_prot_t max,
    int cow);
static void vm_map_wire_entry_failure(vm_map_t map, vm_map_entry_t entry,
    vm_offset_t failed_addr);
static vm_map_entry_t vm_map_entry_create(vm_map_t map);

#define	ENTRY_CHARGED(e) ((e)->cred != NULL || \
    ((e)->object.vm_object != NULL && (e)->object.vm_object->cred != NULL && \
     !((e)->eflags & MAP_ENTRY_NEEDS_COPY)))

/* 
 * PROC_VMSPACE_{UN,}LOCK() can be a noop as long as vmspaces are type
 * stable.
 */
#define PROC_VMSPACE_LOCK(p) do { } while (0)
#define PROC_VMSPACE_UNLOCK(p) do { } while (0)

/*
 *	VM_MAP_RANGE_CHECK:	[ internal use only ]
 *
 *	Asserts that the starting and ending region
 *	addresses fall within the valid range of the map.
 */
#define	VM_MAP_RANGE_CHECK(map, start, end)		\
		{					\
		if (start < vm_map_min(map))		\
			start = vm_map_min(map);	\
		if (end > vm_map_max(map))		\
			end = vm_map_max(map);		\
		if (start > end)			\
			start = end;			\
		}

#ifdef CPU_QEMU_MALTA
#include <machine/cheri.h>

static void
vm_map_log(const char *prefix, vm_map_entry_t entry)
{
	char buffer[128];
	char prt[4];

	if (!(curthread->td_md.md_flags & MDTD_QTRACE))
		return;
	if (entry->protection & VM_PROT_READ)
		prt[0] = 'r';
	else
		prt[0] = '-';
	if (entry->protection & VM_PROT_WRITE)
		prt[1] = 'w';
	else
		prt[1] = '-';
	if (entry->protection & VM_PROT_EXECUTE)
		prt[2] = 'x';
	else
		prt[2] = '-';
	prt[3] = '\0';
	snprintf(buffer, sizeof(buffer), "VMMAP %d: %s: start=%p end=%p prt=%s",
	    curproc->p_pid, prefix, (void *)entry->start, (void *)entry->end,
	    prt);
	CHERI_TRACE_STRING(buffer);
}
#else
#define	vm_map_log(prefix, entry)
#endif

/*
 *	vm_map_startup:
 *
 *	Initialize the vm_map module.  Must be called before
 *	any other vm_map routines.
 *
 *	Map and entry structures are allocated from the general
 *	purpose memory pool with some exceptions:
 *
 *	- The kernel map and kmem submap are allocated statically.
 *	- Kernel map entries are allocated out of a static pool.
 *
 *	These restrictions are necessary since malloc() uses the
 *	maps and requires map entries.
 */

void
vm_map_startup(void)
{
	mtx_init(&map_sleep_mtx, "vm map sleep mutex", NULL, MTX_DEF);
	mapzone = uma_zcreate("MAP", sizeof(struct vm_map), NULL,
#ifdef INVARIANTS
	    vm_map_zdtor,
#else
	    NULL,
#endif
	    vm_map_zinit, NULL, UMA_ALIGN_PTR, UMA_ZONE_NOFREE);
	uma_prealloc(mapzone, MAX_KMAP);
	kmapentzone = uma_zcreate("KMAP ENTRY", sizeof(struct vm_map_entry),
	    NULL, NULL, NULL, NULL, UMA_ALIGN_PTR,
	    UMA_ZONE_MTXCLASS | UMA_ZONE_VM);
	mapentzone = uma_zcreate("MAP ENTRY", sizeof(struct vm_map_entry),
	    NULL, NULL, NULL, NULL, UMA_ALIGN_PTR, 0);
	vmspace_zone = uma_zcreate("VMSPACE", sizeof(struct vmspace), NULL,
#ifdef INVARIANTS
	    vmspace_zdtor,
#else
	    NULL,
#endif
	    vmspace_zinit, NULL, UMA_ALIGN_PTR, UMA_ZONE_NOFREE);
}

static int
vmspace_zinit(void *mem, int size, int flags)
{
	struct vmspace *vm;

	vm = (struct vmspace *)mem;

	vm->vm_map.pmap = NULL;
	(void)vm_map_zinit(&vm->vm_map, sizeof(vm->vm_map), flags);
	PMAP_LOCK_INIT(vmspace_pmap(vm));
	return (0);
}

static int
vm_map_zinit(void *mem, int size, int flags)
{
	vm_map_t map;

	map = (vm_map_t)mem;
	memset(map, 0, sizeof(*map));
	mtx_init(&map->system_mtx, "vm map (system)", NULL, MTX_DEF | MTX_DUPOK);
	sx_init(&map->lock, "vm map (user)");
	return (0);
}

#ifdef INVARIANTS
static void
vmspace_zdtor(void *mem, int size, void *arg)
{
	struct vmspace *vm;

	vm = (struct vmspace *)mem;

	vm_map_zdtor(&vm->vm_map, sizeof(vm->vm_map), arg);
}
static void
vm_map_zdtor(void *mem, int size, void *arg)
{
	vm_map_t map;

	map = (vm_map_t)mem;
	KASSERT(map->nentries == 0,
	    ("map %p nentries == %d on free.",
	    map, map->nentries));
	KASSERT(map->size == 0,
	    ("map %p size == %lu on free.",
	    map, (unsigned long)map->size));
}
#endif	/* INVARIANTS */

/*
 * Allocate a vmspace structure, including a vm_map and pmap,
 * and initialize those structures.  The refcnt is set to 1.
 *
 * If 'pinit' is NULL then the embedded pmap is initialized via pmap_pinit().
 */
struct vmspace *
vmspace_alloc(vm_offset_t min, vm_offset_t max, pmap_pinit_t pinit)
{
	struct vmspace *vm;

	vm = uma_zalloc(vmspace_zone, M_WAITOK);
	KASSERT(vm->vm_map.pmap == NULL, ("vm_map.pmap must be NULL"));
	if (!pinit(vmspace_pmap(vm))) {
		uma_zfree(vmspace_zone, vm);
		return (NULL);
	}
	CTR1(KTR_VM, "vmspace_alloc: %p", vm);
	_vm_map_init(&vm->vm_map, vmspace_pmap(vm), min, max);
	vm->vm_refcnt = 1;
	vm->vm_shm = NULL;
	vm->vm_swrss = 0;
	vm->vm_tsize = 0;
	vm->vm_dsize = 0;
	vm->vm_ssize = 0;
	vm->vm_taddr = 0;
	vm->vm_daddr = 0;
	vm->vm_maxsaddr = 0;
	return (vm);
}

#ifdef RACCT
static void
vmspace_container_reset(struct proc *p)
{

	PROC_LOCK(p);
	racct_set(p, RACCT_DATA, 0);
	racct_set(p, RACCT_STACK, 0);
	racct_set(p, RACCT_RSS, 0);
	racct_set(p, RACCT_MEMLOCK, 0);
	racct_set(p, RACCT_VMEM, 0);
	PROC_UNLOCK(p);
}
#endif

static inline void
vmspace_dofree(struct vmspace *vm)
{

	CTR1(KTR_VM, "vmspace_free: %p", vm);

	/*
	 * Make sure any SysV shm is freed, it might not have been in
	 * exit1().
	 */
	shmexit(vm);

	/*
	 * Lock the map, to wait out all other references to it.
	 * Delete all of the mappings and pages they hold, then call
	 * the pmap module to reclaim anything left.
	 */
	(void)vm_map_remove(&vm->vm_map, vm_map_min(&vm->vm_map),
	    vm_map_max(&vm->vm_map));

	pmap_release(vmspace_pmap(vm));
	vm->vm_map.pmap = NULL;
	uma_zfree(vmspace_zone, vm);
}

void
vmspace_free(struct vmspace *vm)
{

	WITNESS_WARN(WARN_GIANTOK | WARN_SLEEPOK, NULL,
	    "vmspace_free() called");

	if (vm->vm_refcnt == 0)
		panic("vmspace_free: attempt to free already freed vmspace");

	if (atomic_fetchadd_int(&vm->vm_refcnt, -1) == 1)
		vmspace_dofree(vm);
}

void
vmspace_exitfree(struct proc *p)
{
	struct vmspace *vm;

	PROC_VMSPACE_LOCK(p);
	vm = p->p_vmspace;
	p->p_vmspace = NULL;
	PROC_VMSPACE_UNLOCK(p);
	KASSERT(vm == &vmspace0, ("vmspace_exitfree: wrong vmspace"));
	vmspace_free(vm);
}

static int coexecve_cleanup_on_exit = 1;
SYSCTL_INT(_debug, OID_AUTO, coexecve_cleanup_on_exit, CTLFLAG_RWTUN,
    &coexecve_cleanup_on_exit, 0,
    "Clean up abandoned vm entries after colocated process exits");
static int coexecve_cleanup_on_fork = 1;
SYSCTL_INT(_debug, OID_AUTO, coexecve_cleanup_on_fork, CTLFLAG_RWTUN,
    &coexecve_cleanup_on_fork, 0,
    "Clean up abandoned vm entries after colocated process forks");
static int coexecve_cleanup_margin_up = 0x10000;
SYSCTL_INT(_debug, OID_AUTO, coexecve_cleanup_margin_up, CTLFLAG_RWTUN,
    &coexecve_cleanup_margin_up, 0,
    "Maximum hole size for segments growing up when cleaning up after colocated processes");
static int coexecve_cleanup_margin_down = MAXSSIZ;
SYSCTL_INT(_debug, OID_AUTO, coexecve_cleanup_margin_down, CTLFLAG_RWTUN,
    &coexecve_cleanup_margin_down, 0,
    "Maximum hole size for segments growing down when cleaning up after colocated processes");

static void
vm_map_entry_abandon(vm_map_t map, vm_map_entry_t old_entry)
{
	vm_map_entry_t entry, prev, next;
	vm_offset_t start, end;
	boolean_t found, grown_down;
	int rv;

	prev = old_entry->prev;
	next = old_entry->next;
	start = old_entry->start;
	end = old_entry->end;
	grown_down = old_entry->eflags & MAP_ENTRY_GROWS_DOWN;

	/*
	 * Unwire before removing addresses from the pmap; otherwise,
	 * unwiring will put the entries back in the pmap.
	 */
	if (old_entry->wired_count != 0)
		vm_map_entry_unwire(map, old_entry);

	/*
	 * Remove mappings for the pages, but only if the
	 * mappings could exist.  For instance, it does not
	 * make sense to call pmap_remove() for guard entries.
	 */
	if ((old_entry->eflags & MAP_ENTRY_IS_SUB_MAP) != 0 ||
			old_entry->object.vm_object != NULL)
		pmap_remove(map->pmap, start, end);

	vm_map_entry_delete(map, old_entry);

	/*
	 * Try to cover the "holes" between abandoned entries, so that
	 * vm_map_try_merge_entries() can coalesce them.  Use much larger
	 * threshold for stacks.
	 */
	if (prev != &map->header && prev->object.vm_object == NULL &&
	    prev->protection == PROT_NONE && prev->owner == 0 &&
	    start > prev->end && start - prev->end <=
	    ((grown_down != 0) ?
	    coexecve_cleanup_margin_down : coexecve_cleanup_margin_up)) {
		start = prev->end;
	}

	if (next != &map->header && next->object.vm_object == NULL &&
	    next->protection == PROT_NONE && next->owner == 0 &&
	    end < next->start && next->start - end <=
	    (((next->eflags & MAP_ENTRY_GROWS_DOWN) != 0) ?
	    coexecve_cleanup_margin_down : coexecve_cleanup_margin_up)) {
		end = next->start;
	}

	rv = vm_map_insert(map, NULL, 0, start, end,
	    PROT_NONE, PROT_NONE, MAP_NOFAULT | MAP_DISABLE_SYNCER | MAP_DISABLE_COREDUMP);
	KASSERT(rv == KERN_SUCCESS,
	    ("%s: vm_map_insert() failed with error %d\n", __func__, rv));

	found = vm_map_lookup_entry(map, start, &entry);
	KASSERT(found == TRUE,
	    ("%s: vm_map_insert() returned false\n", __func__));

	KASSERT(entry->protection == PROT_NONE,
	    ("%s: protection %d\n", __func__, entry->protection));
	KASSERT(entry->max_protection == PROT_NONE,
	    ("%s: max_protection %d\n", __func__, entry->max_protection));
	KASSERT(entry->inheritance == VM_INHERIT_DEFAULT,
	    ("%s: inheritance %d\n", __func__, entry->inheritance));
	KASSERT(entry->wired_count == 0,
	    ("%s: wired_count %d\n", __func__, entry->wired_count));
	KASSERT(entry->cred == NULL,
	    ("%s: cred %p\n", __func__, entry->cred));

	/*
	 * Preserve this particular flag for the purpose of future coalescing
	 * by another vm_map_entry_abandon() run.
	 */
	if (grown_down)
		entry->eflags |= MAP_ENTRY_GROWS_DOWN;
	entry->owner = 0;

	/*
	 * We need to call it again after setting the owner to 0.
	 */
	vm_map_try_merge_entries(map, prev, entry);
}

void
vmspace_exit(struct thread *td)
{
	int refcnt;
	struct vmspace *vm;
	struct proc *p;
	vm_map_t map;
	vm_map_entry_t entry;

	/*
	 * Release user portion of address space.
	 * This releases references to vnodes,
	 * which could cause I/O if the file has been unlinked.
	 * Need to do this early enough that we can still sleep.
	 *
	 * The last exiting process to reach this point releases as
	 * much of the environment as it can. vmspace_dofree() is the
	 * slower fallback in case another process had a temporary
	 * reference to the vmspace.
	 */

	p = td->td_proc;
	vm = p->p_vmspace;
	atomic_add_int(&vmspace0.vm_refcnt, 1);
	refcnt = vm->vm_refcnt;
	do {
		if (refcnt > 1 && p->p_vmspace != &vmspace0) {
			/* Switch now since other proc might free vmspace */
			PROC_VMSPACE_LOCK(p);
			p->p_vmspace = &vmspace0;
			PROC_VMSPACE_UNLOCK(p);
			pmap_activate(td);
		}
	} while (!atomic_fcmpset_int(&vm->vm_refcnt, &refcnt, refcnt - 1));
	if (refcnt == 1) {
		if (p->p_vmspace != vm) {
			/* vmspace not yet freed, switch back */
			PROC_VMSPACE_LOCK(p);
			p->p_vmspace = vm;
			PROC_VMSPACE_UNLOCK(p);
			pmap_activate(td);
		}
		pmap_remove_pages(vmspace_pmap(vm));
		/* Switch now since this proc will free vmspace */
		PROC_VMSPACE_LOCK(p);
		p->p_vmspace = &vmspace0;
		PROC_VMSPACE_UNLOCK(p);
		pmap_activate(td);
		vmspace_dofree(vm);
	} else {
		map = &vm->vm_map;
		vm_map_lock(map);
again:
		for (entry = map->header.next; entry != &map->header;
		    entry = entry->next) {
			if (entry->owner == p->p_pid) {
				if (coexecve_cleanup_on_exit != 0) {
					vm_map_entry_abandon(map, entry);
					/*
					 * vm_map_entry_abandon() frees
					 * the entry, and possibly also
					 * the next one, due to coalescing.
					 */
					goto again;
				} else {
					entry->owner = 0;
				}
			}
		}
		vm_map_unlock(map);
	}
#ifdef RACCT
	if (racct_enable)
		vmspace_container_reset(p);
#endif
}

/* Acquire reference to vmspace owned by another process. */

struct vmspace *
vmspace_acquire_ref(struct proc *p)
{
	struct vmspace *vm;
	int refcnt;

	PROC_VMSPACE_LOCK(p);
	vm = p->p_vmspace;
	if (vm == NULL) {
		PROC_VMSPACE_UNLOCK(p);
		return (NULL);
	}
	refcnt = vm->vm_refcnt;
	do {
		if (refcnt <= 0) { 	/* Avoid 0->1 transition */
			PROC_VMSPACE_UNLOCK(p);
			return (NULL);
		}
	} while (!atomic_fcmpset_int(&vm->vm_refcnt, &refcnt, refcnt + 1));
	if (vm != p->p_vmspace) {
		PROC_VMSPACE_UNLOCK(p);
		vmspace_free(vm);
		return (NULL);
	}
	PROC_VMSPACE_UNLOCK(p);
	return (vm);
}

/*
 * Switch between vmspaces in an AIO kernel process.
 *
 * The new vmspace is either the vmspace of a user process obtained
 * from an active AIO request or the initial vmspace of the AIO kernel
 * process (when it is idling).  Because user processes will block to
 * drain any active AIO requests before proceeding in exit() or
 * execve(), the reference count for vmspaces from AIO requests can
 * never be 0.  Similarly, AIO kernel processes hold an extra
 * reference on their initial vmspace for the life of the process.  As
 * a result, the 'newvm' vmspace always has a non-zero reference
 * count.  This permits an additional reference on 'newvm' to be
 * acquired via a simple atomic increment rather than the loop in
 * vmspace_acquire_ref() above.
 */
void
vmspace_switch_aio(struct vmspace *newvm)
{
	struct vmspace *oldvm;

	/* XXX: Need some way to assert that this is an aio daemon. */

	KASSERT(newvm->vm_refcnt > 0,
	    ("vmspace_switch_aio: newvm unreferenced"));

	oldvm = curproc->p_vmspace;
	if (oldvm == newvm)
		return;

	/*
	 * Point to the new address space and refer to it.
	 */
	curproc->p_vmspace = newvm;
	atomic_add_int(&newvm->vm_refcnt, 1);

	/* Activate the new mapping. */
	pmap_activate(curthread);

	vmspace_free(oldvm);
}

void
_vm_map_lock(vm_map_t map, const char *file, int line)
{

	if (map->system_map)
		mtx_lock_flags_(&map->system_mtx, 0, file, line);
	else
		sx_xlock_(&map->lock, file, line);
	map->timestamp++;
}

void
vm_map_entry_set_vnode_text(vm_map_entry_t entry, bool add)
{
	vm_object_t object, object1;
	struct vnode *vp;

	if ((entry->eflags & MAP_ENTRY_VN_EXEC) == 0)
		return;
	KASSERT((entry->eflags & MAP_ENTRY_IS_SUB_MAP) == 0,
	    ("Submap with execs"));
	object = entry->object.vm_object;
	KASSERT(object != NULL, ("No object for text, entry %p", entry));
	VM_OBJECT_RLOCK(object);
	while ((object1 = object->backing_object) != NULL) {
		VM_OBJECT_RLOCK(object1);
		VM_OBJECT_RUNLOCK(object);
		object = object1;
	}

	vp = NULL;
	if (object->type == OBJT_DEAD) {
		/*
		 * For OBJT_DEAD objects, v_writecount was handled in
		 * vnode_pager_dealloc().
		 */
	} else if (object->type == OBJT_VNODE) {
		vp = object->handle;
	} else if (object->type == OBJT_SWAP) {
		KASSERT((object->flags & OBJ_TMPFS_NODE) != 0,
		    ("vm_map_entry_set_vnode_text: swap and !TMPFS "
		    "entry %p, object %p, add %d", entry, object, add));
		/*
		 * Tmpfs VREG node, which was reclaimed, has
		 * OBJ_TMPFS_NODE flag set, but not OBJ_TMPFS.  In
		 * this case there is no v_writecount to adjust.
		 */
		if ((object->flags & OBJ_TMPFS) != 0)
			vp = object->un_pager.swp.swp_tmpfs;
	} else {
		KASSERT(0,
		    ("vm_map_entry_set_vnode_text: wrong object type, "
		    "entry %p, object %p, add %d", entry, object, add));
	}
	if (vp != NULL) {
		if (add) {
			VOP_SET_TEXT_CHECKED(vp);
			VM_OBJECT_RUNLOCK(object);
		} else {
			vhold(vp);
			VM_OBJECT_RUNLOCK(object);
			vn_lock(vp, LK_SHARED | LK_RETRY);
			VOP_UNSET_TEXT_CHECKED(vp);
			VOP_UNLOCK(vp, 0);
			vdrop(vp);
		}
	} else {
		VM_OBJECT_RUNLOCK(object);
	}
}

/*
 * Use a different name for this vm_map_entry field when it's use
 * is not consistent with its use as part of an ordered search tree.
 */
#define defer_next right

static void
vm_map_process_deferred(void)
{
	struct thread *td;
	vm_map_entry_t entry, next;
	vm_object_t object;

	td = curthread;
	entry = td->td_map_def_user;
	td->td_map_def_user = NULL;
	while (entry != NULL) {
		next = entry->defer_next;
		MPASS((entry->eflags & (MAP_ENTRY_WRITECNT |
		    MAP_ENTRY_VN_EXEC)) != (MAP_ENTRY_WRITECNT |
		    MAP_ENTRY_VN_EXEC));
		if ((entry->eflags & MAP_ENTRY_WRITECNT) != 0) {
			/*
			 * Decrement the object's writemappings and
			 * possibly the vnode's v_writecount.
			 */
			KASSERT((entry->eflags & MAP_ENTRY_IS_SUB_MAP) == 0,
			    ("Submap with writecount"));
			object = entry->object.vm_object;
			KASSERT(object != NULL, ("No object for writecount"));
			vm_pager_release_writecount(object, entry->start,
			    entry->end);
		}
		vm_map_entry_set_vnode_text(entry, false);
		vm_map_entry_deallocate(entry, FALSE);
		entry = next;
	}
}

#ifdef INVARIANTS
static void
_vm_map_assert_locked(vm_map_t map, const char *file, int line)
{

	if (map->system_map)
		mtx_assert_(&map->system_mtx, MA_OWNED, file, line);
	else
		sx_assert_(&map->lock, SA_XLOCKED, file, line);
}

#define	VM_MAP_ASSERT_LOCKED(map) \
    _vm_map_assert_locked(map, LOCK_FILE, LOCK_LINE)

enum { VMMAP_CHECK_NONE, VMMAP_CHECK_UNLOCK, VMMAP_CHECK_ALL };
#ifdef DIAGNOSTIC
static int enable_vmmap_check = VMMAP_CHECK_UNLOCK;
#else
static int enable_vmmap_check = VMMAP_CHECK_NONE;
#endif
SYSCTL_INT(_debug, OID_AUTO, vmmap_check, CTLFLAG_RWTUN,
    &enable_vmmap_check, 0, "Enable vm map consistency checking");

static void _vm_map_assert_consistent(vm_map_t map, int check);

#define VM_MAP_ASSERT_CONSISTENT(map) \
    _vm_map_assert_consistent(map, VMMAP_CHECK_ALL)
#ifdef DIAGNOSTIC
#define VM_MAP_UNLOCK_CONSISTENT(map) do {				\
	if (map->nupdates > map->nentries) {				\
		_vm_map_assert_consistent(map, VMMAP_CHECK_UNLOCK);	\
		map->nupdates = 0;					\
	}								\
} while (0)
#else
#define VM_MAP_UNLOCK_CONSISTENT(map)
#endif
#else
#define	VM_MAP_ASSERT_LOCKED(map)
#define VM_MAP_ASSERT_CONSISTENT(map)
#define VM_MAP_UNLOCK_CONSISTENT(map)
#endif /* INVARIANTS */

void
_vm_map_unlock(vm_map_t map, const char *file, int line)
{

	VM_MAP_UNLOCK_CONSISTENT(map);
	if (map->system_map)
		mtx_unlock_flags_(&map->system_mtx, 0, file, line);
	else {
		sx_xunlock_(&map->lock, file, line);
		vm_map_process_deferred();
	}
}

void
_vm_map_lock_read(vm_map_t map, const char *file, int line)
{

	if (map->system_map)
		mtx_lock_flags_(&map->system_mtx, 0, file, line);
	else
		sx_slock_(&map->lock, file, line);
}

void
_vm_map_unlock_read(vm_map_t map, const char *file, int line)
{

	if (map->system_map)
		mtx_unlock_flags_(&map->system_mtx, 0, file, line);
	else {
		sx_sunlock_(&map->lock, file, line);
		vm_map_process_deferred();
	}
}

int
_vm_map_trylock(vm_map_t map, const char *file, int line)
{
	int error;

	error = map->system_map ?
	    !mtx_trylock_flags_(&map->system_mtx, 0, file, line) :
	    !sx_try_xlock_(&map->lock, file, line);
	if (error == 0)
		map->timestamp++;
	return (error == 0);
}

int
_vm_map_trylock_read(vm_map_t map, const char *file, int line)
{
	int error;

	error = map->system_map ?
	    !mtx_trylock_flags_(&map->system_mtx, 0, file, line) :
	    !sx_try_slock_(&map->lock, file, line);
	return (error == 0);
}

/*
 *	_vm_map_lock_upgrade:	[ internal use only ]
 *
 *	Tries to upgrade a read (shared) lock on the specified map to a write
 *	(exclusive) lock.  Returns the value "0" if the upgrade succeeds and a
 *	non-zero value if the upgrade fails.  If the upgrade fails, the map is
 *	returned without a read or write lock held.
 *
 *	Requires that the map be read locked.
 */
int
_vm_map_lock_upgrade(vm_map_t map, const char *file, int line)
{
	unsigned int last_timestamp;

	if (map->system_map) {
		mtx_assert_(&map->system_mtx, MA_OWNED, file, line);
	} else {
		if (!sx_try_upgrade_(&map->lock, file, line)) {
			last_timestamp = map->timestamp;
			sx_sunlock_(&map->lock, file, line);
			vm_map_process_deferred();
			/*
			 * If the map's timestamp does not change while the
			 * map is unlocked, then the upgrade succeeds.
			 */
			sx_xlock_(&map->lock, file, line);
			if (last_timestamp != map->timestamp) {
				sx_xunlock_(&map->lock, file, line);
				return (1);
			}
		}
	}
	map->timestamp++;
	return (0);
}

void
_vm_map_lock_downgrade(vm_map_t map, const char *file, int line)
{

	if (map->system_map) {
		mtx_assert_(&map->system_mtx, MA_OWNED, file, line);
	} else {
		VM_MAP_UNLOCK_CONSISTENT(map);
		sx_downgrade_(&map->lock, file, line);
	}
}

/*
 *	vm_map_locked:
 *
 *	Returns a non-zero value if the caller holds a write (exclusive) lock
 *	on the specified map and the value "0" otherwise.
 */
int
vm_map_locked(vm_map_t map)
{

	if (map->system_map)
		return (mtx_owned(&map->system_mtx));
	else
		return (sx_xlocked(&map->lock));
}

/*
 *	_vm_map_unlock_and_wait:
 *
 *	Atomically releases the lock on the specified map and puts the calling
 *	thread to sleep.  The calling thread will remain asleep until either
 *	vm_map_wakeup() is performed on the map or the specified timeout is
 *	exceeded.
 *
 *	WARNING!  This function does not perform deferred deallocations of
 *	objects and map	entries.  Therefore, the calling thread is expected to
 *	reacquire the map lock after reawakening and later perform an ordinary
 *	unlock operation, such as vm_map_unlock(), before completing its
 *	operation on the map.
 */
int
_vm_map_unlock_and_wait(vm_map_t map, int timo, const char *file, int line)
{

	VM_MAP_UNLOCK_CONSISTENT(map);
	mtx_lock(&map_sleep_mtx);
	if (map->system_map)
		mtx_unlock_flags_(&map->system_mtx, 0, file, line);
	else
		sx_xunlock_(&map->lock, file, line);
	return (msleep(&map->root, &map_sleep_mtx, PDROP | PVM, "vmmaps",
	    timo));
}

/*
 *	vm_map_wakeup:
 *
 *	Awaken any threads that have slept on the map using
 *	vm_map_unlock_and_wait().
 */
void
vm_map_wakeup(vm_map_t map)
{

	/*
	 * Acquire and release map_sleep_mtx to prevent a wakeup()
	 * from being performed (and lost) between the map unlock
	 * and the msleep() in _vm_map_unlock_and_wait().
	 */
	mtx_lock(&map_sleep_mtx);
	mtx_unlock(&map_sleep_mtx);
	wakeup(&map->root);
}

void
vm_map_busy(vm_map_t map)
{

	VM_MAP_ASSERT_LOCKED(map);
	map->busy++;
}

void
vm_map_unbusy(vm_map_t map)
{

	VM_MAP_ASSERT_LOCKED(map);
	KASSERT(map->busy, ("vm_map_unbusy: not busy"));
	if (--map->busy == 0 && (map->flags & MAP_BUSY_WAKEUP)) {
		vm_map_modflags(map, 0, MAP_BUSY_WAKEUP);
		wakeup(&map->busy);
	}
}

void 
vm_map_wait_busy(vm_map_t map)
{

	VM_MAP_ASSERT_LOCKED(map);
	while (map->busy) {
		vm_map_modflags(map, MAP_BUSY_WAKEUP, 0);
		if (map->system_map)
			msleep(&map->busy, &map->system_mtx, 0, "mbusy", 0);
		else
			sx_sleep(&map->busy, &map->lock, 0, "mbusy", 0);
	}
	map->timestamp++;
}

long
vmspace_resident_count(struct vmspace *vmspace)
{
	return pmap_resident_count(vmspace_pmap(vmspace));
}

/*
 *	vm_map_create:
 *
 *	Creates and returns a new empty VM map with
 *	the given physical map structure, and having
 *	the given lower and upper address bounds.
 */
vm_map_t
vm_map_create(pmap_t pmap, vm_offset_t min, vm_offset_t max)
{
	vm_map_t result;

	result = uma_zalloc(mapzone, M_WAITOK);
	CTR1(KTR_VM, "vm_map_create: %p", result);
	_vm_map_init(result, pmap, min, max);
	return (result);
}

/*
 * Initialize an existing vm_map structure
 * such as that in the vmspace structure.
 */
static void
_vm_map_init(vm_map_t map, pmap_t pmap, vm_offset_t min, vm_offset_t max)
{

	map->header.next = map->header.prev = &map->header;
	map->header.eflags = MAP_ENTRY_HEADER;
	map->needs_wakeup = FALSE;
	map->system_map = 0;
	map->pmap = pmap;
	map->header.end = min;
	map->header.start = max;
	map->flags = 0;
	map->root = NULL;
	map->timestamp = 0;
	map->busy = 0;
	map->anon_loc = 0;
#ifdef DIAGNOSTIC
	map->nupdates = 0;
#endif
}

void
vm_map_init(vm_map_t map, pmap_t pmap, vm_offset_t min, vm_offset_t max)
{

	_vm_map_init(map, pmap, min, max);
	mtx_init(&map->system_mtx, "system map", NULL, MTX_DEF | MTX_DUPOK);
	sx_init(&map->lock, "user map");
}

/*
 *	vm_map_entry_dispose:	[ internal use only ]
 *
 *	Inverse of vm_map_entry_create.
 */
static void
vm_map_entry_dispose(vm_map_t map, vm_map_entry_t entry)
{
	uma_zfree(map->system_map ? kmapentzone : mapentzone, entry);
}

/*
 *	vm_map_entry_create:	[ internal use only ]
 *
 *	Allocates a VM map entry for insertion.
 *	No entry fields are filled in.
 */
static vm_map_entry_t
vm_map_entry_create(vm_map_t map)
{
	vm_map_entry_t new_entry;

	if (map->system_map)
		new_entry = uma_zalloc(kmapentzone, M_NOWAIT);
	else
		new_entry = uma_zalloc(mapentzone, M_WAITOK);
	if (new_entry == NULL)
		panic("vm_map_entry_create: kernel resources exhausted");
	return (new_entry);
}

/*
 *	vm_map_entry_set_behavior:
 *
 *	Set the expected access behavior, either normal, random, or
 *	sequential.
 */
static inline void
vm_map_entry_set_behavior(vm_map_entry_t entry, u_char behavior)
{
	entry->eflags = (entry->eflags & ~MAP_ENTRY_BEHAV_MASK) |
	    (behavior & MAP_ENTRY_BEHAV_MASK);
}

/*
 *	vm_map_entry_max_free_{left,right}:
 *
 *	Compute the size of the largest free gap between two entries,
 *	one the root of a tree and the other the ancestor of that root
 *	that is the least or greatest ancestor found on the search path.
 */
static inline vm_size_t
vm_map_entry_max_free_left(vm_map_entry_t root, vm_map_entry_t left_ancestor)
{

	return (root->left != NULL ?
	    root->left->max_free : root->start - left_ancestor->end);
}

static inline vm_size_t
vm_map_entry_max_free_right(vm_map_entry_t root, vm_map_entry_t right_ancestor)
{

	return (root->right != NULL ?
	    root->right->max_free : right_ancestor->start - root->end);
}

/*
 *	vm_map_entry_{pred,succ}:
 *
 *	Find the {predecessor, successor} of the entry by taking one step
 *	in the appropriate direction and backtracking as much as necessary.
 */
static inline vm_map_entry_t
vm_map_entry_pred(vm_map_entry_t entry)
{

	return (entry->prev);
}

/* vm_map_entry_succ is defined in vm_map.h. */

#define SPLAY_LEFT_STEP(root, y, rlist, test) do {			\
	vm_size_t max_free;						\
									\
	/*								\
	 * Infer root->right->max_free == root->max_free when		\
	 * y->max_free < root->max_free || root->max_free == 0.		\
	 * Otherwise, look right to find it.				\
	 */								\
	y = root->left;							\
	max_free = root->max_free;					\
	KASSERT(max_free >= vm_map_entry_max_free_right(root, rlist),	\
	    ("%s: max_free invariant fails", __func__));		\
	if (y == NULL ? max_free > 0 : max_free - 1 < y->max_free)	\
		max_free = vm_map_entry_max_free_right(root, rlist);	\
	if (y != NULL && (test)) {					\
		/* Rotate right and make y root. */			\
		root->left = y->right;					\
		y->right = root;					\
		if (max_free < y->max_free)				\
			root->max_free = max_free = MAX(max_free,	\
			    vm_map_entry_max_free_left(root, y));	\
		root = y;						\
		y = root->left;						\
	}								\
	/* Copy right->max_free.  Put root on rlist. */			\
	root->max_free = max_free;					\
	KASSERT(max_free == vm_map_entry_max_free_right(root, rlist),	\
	    ("%s: max_free not copied from right", __func__));		\
	root->left = rlist;						\
	rlist = root;							\
	root = y;							\
} while (0)

#define SPLAY_RIGHT_STEP(root, y, llist, test) do {			\
	vm_size_t max_free;						\
									\
	/*								\
	 * Infer root->left->max_free == root->max_free when		\
	 * y->max_free < root->max_free || root->max_free == 0.		\
	 * Otherwise, look left to find it.				\
	 */								\
	y = root->right;						\
	max_free = root->max_free;					\
	KASSERT(max_free >= vm_map_entry_max_free_left(root, llist),	\
	    ("%s: max_free invariant fails", __func__));		\
	if (y == NULL ? max_free > 0 : max_free - 1 < y->max_free)	\
		max_free = vm_map_entry_max_free_left(root, llist);	\
	if (y != NULL && (test)) {					\
		/* Rotate left and make y root. */			\
		root->right = y->left;					\
		y->left = root;						\
		if (max_free < y->max_free)				\
			root->max_free = max_free = MAX(max_free,	\
			    vm_map_entry_max_free_right(root, y));	\
		root = y;						\
		y = root->right;					\
	}								\
	/* Copy left->max_free.  Put root on llist. */			\
	root->max_free = max_free;					\
	KASSERT(max_free == vm_map_entry_max_free_left(root, llist),	\
	    ("%s: max_free not copied from left", __func__));		\
	root->right = llist;						\
	llist = root;							\
	root = y;							\
} while (0)

/*
 * Walk down the tree until we find addr or a NULL pointer where addr would go,
 * breaking off left and right subtrees of nodes less than, or greater than
 * addr.  Treat pointers to nodes with max_free < length as NULL pointers.
 * llist and rlist are the two sides in reverse order (bottom-up), with llist
 * linked by the right pointer and rlist linked by the left pointer in the
 * vm_map_entry, and both lists terminated by &map->header.  This function, and
 * the subsequent call to vm_map_splay_merge, rely on the start and end address
 * values in &map->header.
 */
static vm_map_entry_t
vm_map_splay_split(vm_map_t map, vm_offset_t addr, vm_size_t length,
    vm_map_entry_t *out_llist, vm_map_entry_t *out_rlist)
{
	vm_map_entry_t llist, rlist, root, y;

	llist = rlist = &map->header;
	root = map->root;
	while (root != NULL && root->max_free >= length) {
		KASSERT(llist->end <= root->start && root->end <= rlist->start,
		    ("%s: root not within tree bounds", __func__));
		if (addr < root->start) {
			SPLAY_LEFT_STEP(root, y, rlist,
			    y->max_free >= length && addr < y->start);
		} else if (addr >= root->end) {
			SPLAY_RIGHT_STEP(root, y, llist,
			    y->max_free >= length && addr >= y->end);
		} else
			break;
	}
	*out_llist = llist;
	*out_rlist = rlist;
	return (root);
}

static void
vm_map_splay_findnext(vm_map_entry_t root, vm_map_entry_t *iolist)
{
	vm_map_entry_t rlist, y;

	root = root->right;
	rlist = *iolist;
	while (root != NULL)
		SPLAY_LEFT_STEP(root, y, rlist, true);
	*iolist = rlist;
}

static void
vm_map_splay_findprev(vm_map_entry_t root, vm_map_entry_t *iolist)
{
	vm_map_entry_t llist, y;

	root = root->left;
	llist = *iolist;
	while (root != NULL)
		SPLAY_RIGHT_STEP(root, y, llist, true);
	*iolist = llist;
}

static inline void
vm_map_entry_swap(vm_map_entry_t *a, vm_map_entry_t *b)
{
	vm_map_entry_t tmp;

	tmp = *b;
	*b = *a;
	*a = tmp;
}

/*
 * Walk back up the two spines, flip the pointers and set max_free.  The
 * subtrees of the root go at the bottom of llist and rlist.
 */
static void
vm_map_splay_merge(vm_map_t map, vm_map_entry_t root,
    vm_map_entry_t llist, vm_map_entry_t rlist)
{
	vm_map_entry_t prev;
	vm_size_t max_free_left, max_free_right;

	max_free_left = vm_map_entry_max_free_left(root, llist);
	if (llist != &map->header) {
		prev = root->left;
		do {
			/*
			 * The max_free values of the children of llist are in
			 * llist->max_free and max_free_left.  Update with the
			 * max value.
			 */
			llist->max_free = max_free_left =
			    MAX(llist->max_free, max_free_left);
			vm_map_entry_swap(&llist->right, &prev);
			vm_map_entry_swap(&prev, &llist);
		} while (llist != &map->header);
		root->left = prev;
	}
	max_free_right = vm_map_entry_max_free_right(root, rlist);
	if (rlist != &map->header) {
		prev = root->right;
		do {
			/*
			 * The max_free values of the children of rlist are in
			 * rlist->max_free and max_free_right.  Update with the
			 * max value.
			 */
			rlist->max_free = max_free_right =
			    MAX(rlist->max_free, max_free_right);
			vm_map_entry_swap(&rlist->left, &prev);
			vm_map_entry_swap(&prev, &rlist);
		} while (rlist != &map->header);
		root->right = prev;
	}		
	root->max_free = MAX(max_free_left, max_free_right);
	map->root = root;
#ifdef DIAGNOSTIC
	++map->nupdates;
#endif
}

/*
 *	vm_map_splay:
 *
 *	The Sleator and Tarjan top-down splay algorithm with the
 *	following variation.  Max_free must be computed bottom-up, so
 *	on the downward pass, maintain the left and right spines in
 *	reverse order.  Then, make a second pass up each side to fix
 *	the pointers and compute max_free.  The time bound is O(log n)
 *	amortized.
 *
 *	The new root is the vm_map_entry containing "addr", or else an
 *	adjacent entry (lower if possible) if addr is not in the tree.
 *
 *	The map must be locked, and leaves it so.
 *
 *	Returns: the new root.
 */
static vm_map_entry_t
vm_map_splay(vm_map_t map, vm_offset_t addr)
{
	vm_map_entry_t llist, rlist, root;

	root = vm_map_splay_split(map, addr, 0, &llist, &rlist);
	if (root != NULL) {
		/* do nothing */
	} else if (llist != &map->header) {
		/*
		 * Recover the greatest node in the left
		 * subtree and make it the root.
		 */
		root = llist;
		llist = root->right;
		root->right = NULL;
	} else if (rlist != &map->header) {
		/*
		 * Recover the least node in the right
		 * subtree and make it the root.
		 */
		root = rlist;
		rlist = root->left;
		root->left = NULL;
	} else {
		/* There is no root. */
		return (NULL);
	}
	vm_map_splay_merge(map, root, llist, rlist);
	VM_MAP_ASSERT_CONSISTENT(map);
	return (root);
}

/*
 *	vm_map_entry_{un,}link:
 *
 *	Insert/remove entries from maps.
 */
static void
vm_map_entry_link(vm_map_t map, vm_map_entry_t entry)
{
	vm_map_entry_t llist, rlist, root;

	CTR3(KTR_VM,
	    "vm_map_entry_link: map %p, nentries %d, entry %p", map,
	    map->nentries, entry);
	VM_MAP_ASSERT_LOCKED(map);
	map->nentries++;
	root = vm_map_splay_split(map, entry->start, 0, &llist, &rlist);
	KASSERT(root == NULL,
	    ("vm_map_entry_link: link object already mapped"));
	entry->prev = llist;
	entry->next = rlist;
	llist->next = rlist->prev = entry;
	entry->left = entry->right = NULL;
	vm_map_splay_merge(map, entry, llist, rlist);
	VM_MAP_ASSERT_CONSISTENT(map);
}

enum unlink_merge_type {
	UNLINK_MERGE_NONE,
	UNLINK_MERGE_NEXT
};

static void
vm_map_entry_unlink(vm_map_t map, vm_map_entry_t entry,
    enum unlink_merge_type op)
{
	vm_map_entry_t llist, rlist, root, y;

	VM_MAP_ASSERT_LOCKED(map);
	root = vm_map_splay_split(map, entry->start, 0, &llist, &rlist);
	KASSERT(root != NULL,
	    ("vm_map_entry_unlink: unlink object not mapped"));

	vm_map_splay_findnext(root, &rlist);
	switch (op) {
	case UNLINK_MERGE_NEXT:
		rlist->start = root->start;
		rlist->offset = root->offset;
		y = root->left;
		root = rlist;
		rlist = root->left;
		root->left = y;
		break;
	case UNLINK_MERGE_NONE:
		vm_map_splay_findprev(root, &llist);
		if (llist != &map->header) {
			root = llist;
			llist = root->right;
			root->right = NULL;
		} else if (rlist != &map->header) {
			root = rlist;
			rlist = root->left;
			root->left = NULL;
		} else
			root = NULL;
		break;
	}
	y = entry->next;
	y->prev = entry->prev;
	y->prev->next = y;
	if (root != NULL)
		vm_map_splay_merge(map, root, llist, rlist);
	else
		map->root = NULL;
	VM_MAP_ASSERT_CONSISTENT(map);
	map->nentries--;
	CTR3(KTR_VM, "vm_map_entry_unlink: map %p, nentries %d, entry %p", map,
	    map->nentries, entry);
}

/*
 *	vm_map_entry_resize:
 *
 *	Resize a vm_map_entry, recompute the amount of free space that
 *	follows it and propagate that value up the tree.
 *
 *	The map must be locked, and leaves it so.
 */
static void
vm_map_entry_resize(vm_map_t map, vm_map_entry_t entry, vm_size_t grow_amount)
{
	vm_map_entry_t llist, rlist, root;

	VM_MAP_ASSERT_LOCKED(map);
	root = vm_map_splay_split(map, entry->start, 0, &llist, &rlist);
	KASSERT(root != NULL,
	    ("%s: resize object not mapped", __func__));
	vm_map_splay_findnext(root, &rlist);
	root->right = NULL;
	entry->end += grow_amount;
	vm_map_splay_merge(map, root, llist, rlist);
	VM_MAP_ASSERT_CONSISTENT(map);
	CTR4(KTR_VM, "%s: map %p, nentries %d, entry %p",
	    __func__, map, map->nentries, entry);
}

/*
 *	vm_map_lookup_entry:	[ internal use only ]
 *
 *	Finds the map entry containing (or
 *	immediately preceding) the specified address
 *	in the given map; the entry is returned
 *	in the "entry" parameter.  The boolean
 *	result indicates whether the address is
 *	actually contained in the map.
 */
boolean_t
vm_map_lookup_entry(
	vm_map_t map,
	vm_offset_t address,
	vm_map_entry_t *entry)	/* OUT */
{
	vm_map_entry_t cur, lbound;
	boolean_t locked;

	/*
	 * If the map is empty, then the map entry immediately preceding
	 * "address" is the map's header.
	 */
	cur = map->root;
	if (cur == NULL) {
		*entry = &map->header;
		return (FALSE);
	}
	if (address >= cur->start && cur->end > address) {
		*entry = cur;
		return (TRUE);
	}
	if ((locked = vm_map_locked(map)) ||
	    sx_try_upgrade(&map->lock)) {
		/*
		 * Splay requires a write lock on the map.  However, it only
		 * restructures the binary search tree; it does not otherwise
		 * change the map.  Thus, the map's timestamp need not change
		 * on a temporary upgrade.
		 */
		cur = vm_map_splay(map, address);
		if (!locked) {
			VM_MAP_UNLOCK_CONSISTENT(map);
			sx_downgrade(&map->lock);
		}

		/*
		 * If "address" is contained within a map entry, the new root
		 * is that map entry.  Otherwise, the new root is a map entry
		 * immediately before or after "address".
		 */
		if (address < cur->start) {
			*entry = &map->header;
			return (FALSE);
		}
		*entry = cur;
		return (address < cur->end);
	}
	/*
	 * Since the map is only locked for read access, perform a
	 * standard binary search tree lookup for "address".
	 */
	lbound = &map->header;
	do {
		if (address < cur->start) {
			cur = cur->left;
		} else if (cur->end <= address) {
			lbound = cur;
			cur = cur->right;
		} else {
			*entry = cur;
			return (TRUE);
		}
	} while (cur != NULL);
	*entry = lbound;
	return (FALSE);
}

/*
 *	vm_map_insert:
 *
 *	Inserts the given whole VM object into the target
 *	map at the specified address range.  The object's
 *	size should match that of the address range.
 *
 *	Requires that the map be locked, and leaves it so.
 *
 *	If object is non-NULL, ref count must be bumped by caller
 *	prior to making call to account for the new entry.
 */
int
vm_map_insert(vm_map_t map, vm_object_t object, vm_ooffset_t offset,
    vm_offset_t start, vm_offset_t end, vm_prot_t prot, vm_prot_t max, int cow)
{
	vm_map_entry_t new_entry, next_entry, prev_entry;
	struct ucred *cred;
	vm_eflags_t protoeflags;
	vm_inherit_t inheritance;

	VM_MAP_ASSERT_LOCKED(map);
	KASSERT(object != kernel_object ||
	    (cow & MAP_COPY_ON_WRITE) == 0,
	    ("vm_map_insert: kernel object and COW"));
	KASSERT(object == NULL || (cow & MAP_NOFAULT) == 0,
	    ("vm_map_insert: paradoxical MAP_NOFAULT request"));
	KASSERT((prot & ~max) == 0,
	    ("prot %#x is not subset of max_prot %#x", prot, max));

	/*
	 * Check that the start and end points are not bogus.
	 */
	if (start < vm_map_min(map) || end > vm_map_max(map) ||
	    start >= end)
		return (KERN_INVALID_ADDRESS);

	/*
	 * Find the entry prior to the proposed starting address; if it's part
	 * of an existing entry, this range is bogus.
	 */
	if (vm_map_lookup_entry(map, start, &prev_entry))
		return (KERN_NO_SPACE);

	/*
	 * Assert that the next entry doesn't overlap the end point.
	 */
	next_entry = vm_map_entry_succ(prev_entry);
	if (next_entry->start < end)
		return (KERN_NO_SPACE);

	if ((cow & MAP_CREATE_GUARD) != 0 && (object != NULL ||
	    max != VM_PROT_NONE))
		return (KERN_INVALID_ARGUMENT);

	protoeflags = 0;
	if (cow & MAP_COPY_ON_WRITE)
		protoeflags |= MAP_ENTRY_COW | MAP_ENTRY_NEEDS_COPY;
	if (cow & MAP_NOFAULT)
		protoeflags |= MAP_ENTRY_NOFAULT;
	if (cow & MAP_DISABLE_SYNCER)
		protoeflags |= MAP_ENTRY_NOSYNC;
	if (cow & MAP_DISABLE_COREDUMP)
		protoeflags |= MAP_ENTRY_NOCOREDUMP;
	if (cow & MAP_STACK_GROWS_DOWN)
		protoeflags |= MAP_ENTRY_GROWS_DOWN;
	if (cow & MAP_STACK_GROWS_UP)
		protoeflags |= MAP_ENTRY_GROWS_UP;
	if (cow & MAP_WRITECOUNT)
		protoeflags |= MAP_ENTRY_WRITECNT;
	if (cow & MAP_VN_EXEC)
		protoeflags |= MAP_ENTRY_VN_EXEC;
	if ((cow & MAP_CREATE_GUARD) != 0)
		protoeflags |= MAP_ENTRY_GUARD;
	if ((cow & MAP_CREATE_STACK_GAP_DN) != 0)
		protoeflags |= MAP_ENTRY_STACK_GAP_DN;
	if ((cow & MAP_CREATE_STACK_GAP_UP) != 0)
		protoeflags |= MAP_ENTRY_STACK_GAP_UP;
	if (cow & MAP_INHERIT_SHARE)
		inheritance = VM_INHERIT_SHARE;
	else
		inheritance = VM_INHERIT_DEFAULT;

	cred = NULL;
	if ((cow & (MAP_ACC_NO_CHARGE | MAP_NOFAULT | MAP_CREATE_GUARD)) != 0)
		goto charged;
	if ((cow & MAP_ACC_CHARGED) || ((prot & VM_PROT_WRITE) &&
	    ((protoeflags & MAP_ENTRY_NEEDS_COPY) || object == NULL))) {
		if (!(cow & MAP_ACC_CHARGED) && !swap_reserve(end - start))
			return (KERN_RESOURCE_SHORTAGE);
		KASSERT(object == NULL ||
		    (protoeflags & MAP_ENTRY_NEEDS_COPY) != 0 ||
		    object->cred == NULL,
		    ("overcommit: vm_map_insert o %p", object));
		cred = curthread->td_ucred;
	}

charged:
	/* Expand the kernel pmap, if necessary. */
	if (map == kernel_map && end > kernel_vm_end)
		pmap_growkernel(end);
	if (object != NULL) {
		/*
		 * OBJ_ONEMAPPING must be cleared unless this mapping
		 * is trivially proven to be the only mapping for any
		 * of the object's pages.  (Object granularity
		 * reference counting is insufficient to recognize
		 * aliases with precision.)
		 */
		if ((object->flags & OBJ_ANON) != 0) {
			VM_OBJECT_WLOCK(object);
			if (object->ref_count > 1 || object->shadow_count != 0)
				vm_object_clear_flag(object, OBJ_ONEMAPPING);
			VM_OBJECT_WUNLOCK(object);
		}
	} else if ((prev_entry->eflags & ~MAP_ENTRY_USER_WIRED) ==
	    protoeflags &&
	    (cow & (MAP_STACK_GROWS_DOWN | MAP_STACK_GROWS_UP |
	    MAP_VN_EXEC)) == 0 &&
	    prev_entry->end == start && (prev_entry->cred == cred ||
	    (prev_entry->object.vm_object != NULL &&
	    prev_entry->object.vm_object->cred == cred)) &&
	    prev_entry->owner == curproc->p_pid &&
	    vm_object_coalesce(prev_entry->object.vm_object,
	    prev_entry->offset,
	    (vm_size_t)(prev_entry->end - prev_entry->start),
	    (vm_size_t)(end - prev_entry->end), cred != NULL &&
	    (protoeflags & MAP_ENTRY_NEEDS_COPY) == 0)) {
		/*
		 * We were able to extend the object.  Determine if we
		 * can extend the previous map entry to include the
		 * new range as well.
		 */
		if (prev_entry->inheritance == inheritance &&
		    prev_entry->protection == prot &&
		    prev_entry->max_protection == max &&
		    prev_entry->wired_count == 0) {
			KASSERT((prev_entry->eflags & MAP_ENTRY_USER_WIRED) ==
			    0, ("prev_entry %p has incoherent wiring",
			    prev_entry));
			if ((prev_entry->eflags & MAP_ENTRY_GUARD) == 0)
				map->size += end - prev_entry->end;
			vm_map_entry_resize(map, prev_entry,
			    end - prev_entry->end);
			vm_map_log("resize", prev_entry);
			vm_map_try_merge_entries(map, prev_entry, next_entry);
			return (KERN_SUCCESS);
		}

		/*
		 * If we can extend the object but cannot extend the
		 * map entry, we have to create a new map entry.  We
		 * must bump the ref count on the extended object to
		 * account for it.  object may be NULL.
		 */
		object = prev_entry->object.vm_object;
		offset = prev_entry->offset +
		    (prev_entry->end - prev_entry->start);
		vm_object_reference(object);
		if (cred != NULL && object != NULL && object->cred != NULL &&
		    !(prev_entry->eflags & MAP_ENTRY_NEEDS_COPY)) {
			/* Object already accounts for this uid. */
			cred = NULL;
		}
	}
	if (cred != NULL)
		crhold(cred);

	/*
	 * Create a new entry
	 */
	new_entry = vm_map_entry_create(map);
	new_entry->start = start;
	new_entry->end = end;
	new_entry->cred = NULL;

	new_entry->eflags = protoeflags;
	new_entry->object.vm_object = object;
	new_entry->offset = offset;

	new_entry->inheritance = inheritance;
	new_entry->protection = prot;
	new_entry->max_protection = max;
	new_entry->wired_count = 0;
	new_entry->wiring_thread = NULL;
	new_entry->read_ahead = VM_FAULT_READ_AHEAD_INIT;
	new_entry->next_read = start;
	new_entry->owner = curproc->p_pid;

	KASSERT(cred == NULL || !ENTRY_CHARGED(new_entry),
	    ("overcommit: vm_map_insert leaks vm_map %p", new_entry));
	new_entry->cred = cred;

	/*
	 * Insert the new entry into the list
	 */
	vm_map_entry_link(map, new_entry);
	if ((new_entry->eflags & MAP_ENTRY_GUARD) == 0)
		map->size += new_entry->end - new_entry->start;

	vm_map_log("insert", new_entry);

	/*
	 * Try to coalesce the new entry with both the previous and next
	 * entries in the list.  Previously, we only attempted to coalesce
	 * with the previous entry when object is NULL.  Here, we handle the
	 * other cases, which are less common.
	 */
	vm_map_try_merge_entries(map, prev_entry, new_entry);
	vm_map_try_merge_entries(map, new_entry, next_entry);

	if ((cow & (MAP_PREFAULT | MAP_PREFAULT_PARTIAL)) != 0) {
		vm_map_pmap_enter(map, start, prot, object, OFF_TO_IDX(offset),
		    end - start, cow & MAP_PREFAULT_PARTIAL);
	}

	return (KERN_SUCCESS);
}

/*
 *	vm_map_findspace:
 *
 *	Find the first fit (lowest VM address) for "length" free bytes
 *	beginning at address >= start in the given map.
 *
 *	In a vm_map_entry, "max_free" is the maximum amount of
 *	contiguous free space between an entry in its subtree and a
 *	neighbor of that entry.  This allows finding a free region in
 *	one path down the tree, so O(log n) amortized with splay
 *	trees.
 *
 *	The map must be locked, and leaves it so.
 *
 *	Returns: starting address if sufficient space,
 *		 vm_map_max(map)-length+1 if insufficient space.
 */
vm_offset_t
vm_map_findspace(vm_map_t map, vm_offset_t start, vm_size_t length)
{
	vm_map_entry_t llist, rlist, root, y;
	vm_size_t left_length;
	vm_offset_t gap_end;

	/*
	 * Request must fit within min/max VM address and must avoid
	 * address wrap.
	 */
	start = MAX(start, vm_map_min(map));
	if (start >= vm_map_max(map) || length > vm_map_max(map) - start)
		return (vm_map_max(map) - length + 1);

	/* Empty tree means wide open address space. */
	if (map->root == NULL)
		return (start);

	/*
	 * After splay_split, if start is within an entry, push it to the start
	 * of the following gap.  If rlist is at the end of the gap containing
	 * start, save the end of that gap in gap_end to see if the gap is big
	 * enough; otherwise set gap_end to start skip gap-checking and move
	 * directly to a search of the right subtree.
	 */
	root = vm_map_splay_split(map, start, length, &llist, &rlist);
	gap_end = rlist->start;
	if (root != NULL) {
		start = root->end;
		if (root->right != NULL)
			gap_end = start;
	} else if (rlist != &map->header) {
		root = rlist;
		rlist = root->left;
		root->left = NULL;
	} else {
		root = llist;
		llist = root->right;
		root->right = NULL;
	}
	vm_map_splay_merge(map, root, llist, rlist);
	VM_MAP_ASSERT_CONSISTENT(map);
	if (length <= gap_end - start)
		return (start);

	/* With max_free, can immediately tell if no solution. */
	if (root->right == NULL || length > root->right->max_free)
		return (vm_map_max(map) - length + 1);

	/*
	 * Splay for the least large-enough gap in the right subtree.
	 */
	llist = rlist = &map->header;
	for (left_length = 0;;
	    left_length = vm_map_entry_max_free_left(root, llist)) {
		if (length <= left_length)
			SPLAY_LEFT_STEP(root, y, rlist,
			    length <= vm_map_entry_max_free_left(y, llist));
		else
			SPLAY_RIGHT_STEP(root, y, llist,
			    length > vm_map_entry_max_free_left(y, root));
		if (root == NULL)
			break;
	}
	root = llist;
	llist = root->right;
	root->right = NULL;
	if (rlist != &map->header) {
		y = rlist;
		rlist = y->left;
		y->left = NULL;
		vm_map_splay_merge(map, y, &map->header, rlist);
		y->max_free = MAX(
		    vm_map_entry_max_free_left(y, root),
		    vm_map_entry_max_free_right(y, &map->header));
		root->right = y;
	}
	vm_map_splay_merge(map, root, llist, &map->header);
	VM_MAP_ASSERT_CONSISTENT(map);
	return (root->end);
}

int
vm_map_fixed(vm_map_t map, vm_object_t object, vm_ooffset_t offset,
    vm_offset_t start, vm_size_t length, vm_prot_t prot,
    vm_prot_t max, int cow)
{
	vm_offset_t end;
	int result;

	end = start + length;
	KASSERT((cow & (MAP_STACK_GROWS_DOWN | MAP_STACK_GROWS_UP)) == 0 ||
	    object == NULL,
	    ("vm_map_fixed: non-NULL backing object for stack"));
	vm_map_lock(map);
	VM_MAP_RANGE_CHECK(map, start, end);
	if ((cow & MAP_CHECK_EXCL) == 0) {
		result = vm_map_check_owner(map, start, end);
		if (result != KERN_SUCCESS) {
			printf("%s: vm_map_check_owner returned %d\n",
			    __func__, result);
			vm_map_unlock(map);
			return (result);
		}
		vm_map_delete(map, start, end);
	}
	if ((cow & (MAP_STACK_GROWS_DOWN | MAP_STACK_GROWS_UP)) != 0) {
		result = vm_map_stack_locked(map, start, length, sgrowsiz,
		    prot, max, cow);
	} else {
		result = vm_map_insert(map, object, offset, start, end,
		    prot, max, cow);
	}
	vm_map_unlock(map);
	return (result);
}

static const int aslr_pages_rnd_64[2] = {0x1000, 0x10};
static const int aslr_pages_rnd_32[2] = {0x100, 0x4};

static int cluster_anon = 1;
SYSCTL_INT(_vm, OID_AUTO, cluster_anon, CTLFLAG_RW,
    &cluster_anon, 0,
    "Cluster anonymous mappings: 0 = no, 1 = yes if no hint, 2 = always");

static bool
clustering_anon_allowed(vm_offset_t addr)
{

	switch (cluster_anon) {
	case 0:
		return (false);
	case 1:
		return (addr == 0);
	case 2:
	default:
		return (true);
	}
}

static long aslr_restarts;
SYSCTL_LONG(_vm, OID_AUTO, aslr_restarts, CTLFLAG_RD,
    &aslr_restarts, 0,
    "Number of aslr failures");

#define	MAP_32BIT_MAX_ADDR	((vm_offset_t)1 << 31)

/*
 * Searches for the specified amount of free space in the given map with the
 * specified alignment.  Performs an address-ordered, first-fit search from
 * the given address "*addr", with an optional upper bound "max_addr".  If the
 * parameter "alignment" is zero, then the alignment is computed from the
 * given (object, offset) pair so as to enable the greatest possible use of
 * superpage mappings.  Returns KERN_SUCCESS and the address of the free space
 * in "*addr" if successful.  Otherwise, returns KERN_NO_SPACE.
 *
 * The map must be locked.  Initially, there must be at least "length" bytes
 * of free space at the given address.
 */
static int
vm_map_alignspace(vm_map_t map, vm_object_t object, vm_ooffset_t offset,
    vm_offset_t *addr, vm_size_t length, vm_offset_t max_addr,
    vm_offset_t alignment)
{
	vm_offset_t aligned_addr, free_addr;

	VM_MAP_ASSERT_LOCKED(map);
	free_addr = *addr;
	KASSERT(free_addr == vm_map_findspace(map, free_addr, length),
	    ("caller failed to provide space %#jx at address %p",
	     (uintmax_t)length, (void *)free_addr));
	for (;;) {
		/*
		 * At the start of every iteration, the free space at address
		 * "*addr" is at least "length" bytes.
		 */
		if (alignment == 0)
			pmap_align_superpage(object, offset, addr, length);
		else if ((*addr & (alignment - 1)) != 0) {
			*addr &= ~(alignment - 1);
			*addr += alignment;
		}
		aligned_addr = *addr;
		if (aligned_addr == free_addr) {
			/*
			 * Alignment did not change "*addr", so "*addr" must
			 * still provide sufficient free space.
			 */
			return (KERN_SUCCESS);
		}

		/*
		 * Test for address wrap on "*addr".  A wrapped "*addr" could
		 * be a valid address, in which case vm_map_findspace() cannot
		 * be relied upon to fail.
		 */
		if (aligned_addr < free_addr)
			return (KERN_NO_SPACE);
		*addr = vm_map_findspace(map, aligned_addr, length);
		if (*addr + length > vm_map_max(map) ||
		    (max_addr != 0 && *addr + length > max_addr))
			return (KERN_NO_SPACE);
		free_addr = *addr;
		if (free_addr == aligned_addr) {
			/*
			 * If a successful call to vm_map_findspace() did not
			 * change "*addr", then "*addr" must still be aligned
			 * and provide sufficient free space.
			 */
			return (KERN_SUCCESS);
		}
	}
}

/*
 *	vm_map_find finds an unallocated region in the target address
 *	map with the given length.  The search is defined to be
 *	first-fit from the specified address; the region found is
 *	returned in the same parameter.
 *
 *	If object is non-NULL, ref count must be bumped by caller
 *	prior to making call to account for the new entry.
 */
int
vm_map_find(vm_map_t map, vm_object_t object, vm_ooffset_t offset,
	    vm_offset_t *addr,	/* IN/OUT */
	    vm_size_t length, vm_offset_t max_addr, int find_space,
	    vm_prot_t prot, vm_prot_t max, int cow)
{
	vm_offset_t alignment, curr_min_addr, min_addr;
	int gap, pidx, rv, try;
	bool cluster, en_aslr, update_anon;

	KASSERT((cow & (MAP_STACK_GROWS_DOWN | MAP_STACK_GROWS_UP)) == 0 ||
	    object == NULL,
	    ("vm_map_find: non-NULL backing object for stack"));
	MPASS((cow & MAP_REMAP) == 0 || (find_space == VMFS_NO_SPACE &&
	    (cow & (MAP_STACK_GROWS_DOWN | MAP_STACK_GROWS_UP)) == 0));
	if (find_space == VMFS_OPTIMAL_SPACE && (object == NULL ||
	    (object->flags & OBJ_COLORED) == 0))
		find_space = VMFS_ANY_SPACE;
	if (find_space >> 8 != 0) {
		KASSERT((find_space & 0xff) == 0, ("bad VMFS flags"));
		alignment = (vm_offset_t)1 << (find_space >> 8);
	} else
		alignment = 0;
	en_aslr = (map->flags & MAP_ASLR) != 0;
	update_anon = cluster = clustering_anon_allowed(*addr) &&
	    (map->flags & MAP_IS_SUB_MAP) == 0 && max_addr == 0 &&
	    find_space != VMFS_NO_SPACE && object == NULL &&
	    (cow & (MAP_INHERIT_SHARE | MAP_STACK_GROWS_UP |
	    MAP_STACK_GROWS_DOWN)) == 0 && prot != PROT_NONE;
	curr_min_addr = min_addr = *addr;
	if (en_aslr && min_addr == 0 && !cluster &&
	    find_space != VMFS_NO_SPACE &&
	    (map->flags & MAP_ASLR_IGNSTART) != 0)
		curr_min_addr = min_addr = vm_map_min(map);
	try = 0;
	vm_map_lock(map);
	if (cluster) {
		curr_min_addr = map->anon_loc;
		if (curr_min_addr == 0)
			cluster = false;
	}
	if (find_space != VMFS_NO_SPACE) {
		KASSERT(find_space == VMFS_ANY_SPACE ||
		    find_space == VMFS_OPTIMAL_SPACE ||
		    find_space == VMFS_SUPER_SPACE ||
		    alignment != 0, ("unexpected VMFS flag"));
again:
		/*
		 * When creating an anonymous mapping, try clustering
		 * with an existing anonymous mapping first.
		 *
		 * We make up to two attempts to find address space
		 * for a given find_space value. The first attempt may
		 * apply randomization or may cluster with an existing
		 * anonymous mapping. If this first attempt fails,
		 * perform a first-fit search of the available address
		 * space.
		 *
		 * If all tries failed, and find_space is
		 * VMFS_OPTIMAL_SPACE, fallback to VMFS_ANY_SPACE.
		 * Again enable clustering and randomization.
		 */
		try++;
		MPASS(try <= 2);

		if (try == 2) {
			/*
			 * Second try: we failed either to find a
			 * suitable region for randomizing the
			 * allocation, or to cluster with an existing
			 * mapping.  Retry with free run.
			 */
			curr_min_addr = (map->flags & MAP_ASLR_IGNSTART) != 0 ?
			    vm_map_min(map) : min_addr;
			atomic_add_long(&aslr_restarts, 1);
		}

		if (try == 1 && en_aslr && !cluster) {
			/*
			 * Find space for allocation, including
			 * gap needed for later randomization.
			 */
			pidx = MAXPAGESIZES > 1 && pagesizes[1] != 0 &&
			    (find_space == VMFS_SUPER_SPACE || find_space ==
			    VMFS_OPTIMAL_SPACE) ? 1 : 0;
			gap = vm_map_max(map) > MAP_32BIT_MAX_ADDR &&
			    (max_addr == 0 || max_addr > MAP_32BIT_MAX_ADDR) ?
			    aslr_pages_rnd_64[pidx] : aslr_pages_rnd_32[pidx];
			*addr = vm_map_findspace(map, curr_min_addr,
			    length + gap * pagesizes[pidx]);
			if (*addr + length + gap * pagesizes[pidx] >
			    vm_map_max(map))
				goto again;
			/* And randomize the start address. */
			*addr += (arc4random() % gap) * pagesizes[pidx];
			if (max_addr != 0 && *addr + length > max_addr)
				goto again;
		} else {
			*addr = vm_map_findspace(map, curr_min_addr, length);
			if (*addr + length > vm_map_max(map) ||
			    (max_addr != 0 && *addr + length > max_addr)) {
				if (cluster) {
					cluster = false;
					MPASS(try == 1);
					goto again;
				}
				rv = KERN_NO_SPACE;
				goto done;
			}
		}

		if (find_space != VMFS_ANY_SPACE &&
		    (rv = vm_map_alignspace(map, object, offset, addr, length,
		    max_addr, alignment)) != KERN_SUCCESS) {
			if (find_space == VMFS_OPTIMAL_SPACE) {
				find_space = VMFS_ANY_SPACE;
				curr_min_addr = min_addr;
				cluster = update_anon;
				try = 0;
				goto again;
			}
			goto done;
		}
	} else if ((cow & MAP_REMAP) != 0) {
		if (*addr < vm_map_min(map) ||
		    *addr + length > vm_map_max(map) ||
		    *addr + length <= length) {
			rv = KERN_INVALID_ADDRESS;
			goto done;
		}
		vm_map_delete(map, *addr, *addr + length);
	}
	if ((cow & (MAP_STACK_GROWS_DOWN | MAP_STACK_GROWS_UP)) != 0) {
		rv = vm_map_stack_locked(map, *addr, length, sgrowsiz, prot,
		    max, cow);
	} else {
		rv = vm_map_insert(map, object, offset, *addr, *addr + length,
		    prot, max, cow);
	}
	if (rv == KERN_SUCCESS && update_anon)
		map->anon_loc = *addr + length;
done:
	vm_map_unlock(map);
	return (rv);
}

/*
 *	vm_map_find_min() is a variant of vm_map_find() that takes an
 *	additional parameter (min_addr) and treats the given address
 *	(*addr) differently.  Specifically, it treats *addr as a hint
 *	and not as the minimum address where the mapping is created.
 *
 *	This function works in two phases.  First, it tries to
 *	allocate above the hint.  If that fails and the hint is
 *	greater than min_addr, it performs a second pass, replacing
 *	the hint with min_addr as the minimum address for the
 *	allocation.
 */
int
vm_map_find_min(vm_map_t map, vm_object_t object, vm_ooffset_t offset,
    vm_offset_t *addr, vm_size_t length, vm_offset_t min_addr,
    vm_offset_t max_addr, int find_space, vm_prot_t prot, vm_prot_t max,
    int cow)
{
	vm_offset_t hint;
	int rv;

	hint = *addr;
	for (;;) {
		rv = vm_map_find(map, object, offset, addr, length, max_addr,
		    find_space, prot, max, cow);
		if (rv == KERN_SUCCESS || min_addr >= hint)
			return (rv);
		*addr = hint = min_addr;
	}
}

/*
 * A map entry with any of the following flags set must not be merged with
 * another entry.
 */
#define	MAP_ENTRY_NOMERGE_MASK	(MAP_ENTRY_GROWS_DOWN | MAP_ENTRY_GROWS_UP | \
	    MAP_ENTRY_IN_TRANSITION | MAP_ENTRY_IS_SUB_MAP | MAP_ENTRY_VN_EXEC)

static bool
vm_map_mergeable_neighbors(vm_map_entry_t prev, vm_map_entry_t entry)
{

#ifdef notyet
	KASSERT((prev->eflags & MAP_ENTRY_NOMERGE_MASK) == 0 ||
	    (entry->eflags & MAP_ENTRY_NOMERGE_MASK) == 0,
	    ("vm_map_mergeable_neighbors: neither %p nor %p are mergeable",
	    prev, entry));
#else
	if ((prev->eflags & MAP_ENTRY_NOMERGE_MASK) != 0 &&
	    (entry->eflags & MAP_ENTRY_NOMERGE_MASK) != 0)
		return (false);
#endif
	return (prev->end == entry->start &&
	    prev->object.vm_object == entry->object.vm_object &&
	    (prev->object.vm_object == NULL ||
	    prev->offset + (prev->end - prev->start) == entry->offset) &&
	    prev->eflags == entry->eflags &&
	    prev->protection == entry->protection &&
	    prev->max_protection == entry->max_protection &&
	    prev->inheritance == entry->inheritance &&
	    prev->wired_count == entry->wired_count &&
	    prev->cred == entry->cred &&
	    prev->owner == entry->owner);
}

static void
vm_map_merged_neighbor_dispose(vm_map_t map, vm_map_entry_t entry)
{

	/*
	 * If the backing object is a vnode object, vm_object_deallocate()
	 * calls vrele().  However, vrele() does not lock the vnode because
	 * the vnode has additional references.  Thus, the map lock can be
	 * kept without causing a lock-order reversal with the vnode lock.
	 *
	 * Since we count the number of virtual page mappings in
	 * object->un_pager.vnp.writemappings, the writemappings value
	 * should not be adjusted when the entry is disposed of.
	 */
	if (entry->object.vm_object != NULL)
		vm_object_deallocate(entry->object.vm_object);
	if (entry->cred != NULL)
		crfree(entry->cred);
	vm_map_entry_dispose(map, entry);
}

/*
 *	vm_map_try_merge_entries:
 *
 *	Compare the given map entry to its predecessor, and merge its precessor
 *	into it if possible.  The entry remains valid, and may be extended.
 *	The predecessor may be deleted.
 *
 *	The map must be locked.
 */
void
vm_map_try_merge_entries(vm_map_t map, vm_map_entry_t prev, vm_map_entry_t entry)
{

	VM_MAP_ASSERT_LOCKED(map);

	if ((entry->eflags & (MAP_ENTRY_GROWS_UP |
	    MAP_ENTRY_IN_TRANSITION | MAP_ENTRY_IS_SUB_MAP)) != 0)
		return;

	if ((entry->eflags & MAP_ENTRY_GROWS_DOWN) != 0 &&
           (entry->object.vm_object != NULL ||
	    entry->protection != PROT_NONE ||
	    entry->owner != 0))
		return;

	prev = entry->prev;
	if (vm_map_mergeable_neighbors(prev, entry)) {
		vm_map_entry_unlink(map, prev, UNLINK_MERGE_NEXT);
		vm_map_merged_neighbor_dispose(map, prev);
	}
}

/*
 *	vm_map_entry_back:
 *
 *	Allocate an object to back a map entry.
 */
static inline void
vm_map_entry_back(vm_map_entry_t entry)
{
	vm_object_t object;

	KASSERT(entry->object.vm_object == NULL,
	    ("map entry %p has backing object", entry));
	KASSERT((entry->eflags & MAP_ENTRY_IS_SUB_MAP) == 0,
	    ("map entry %p is a submap", entry));
	object = vm_object_allocate_anon(atop(entry->end - entry->start));
	entry->object.vm_object = object;
	entry->offset = 0;
	if (entry->cred != NULL) {
		object->cred = entry->cred;
		object->charge = entry->end - entry->start;
		entry->cred = NULL;
	}
}

/*
 *	vm_map_entry_charge_object
 *
 *	If there is no object backing this entry, create one.  Otherwise, if
 *	the entry has cred, give it to the backing object.
 */
static inline void
vm_map_entry_charge_object(vm_map_t map, vm_map_entry_t entry)
{

	VM_MAP_ASSERT_LOCKED(map);
	KASSERT((entry->eflags & MAP_ENTRY_IS_SUB_MAP) == 0,
	    ("map entry %p is a submap", entry));
	if (entry->object.vm_object == NULL && !map->system_map &&
	    (entry->eflags & MAP_ENTRY_GUARD) == 0)
		vm_map_entry_back(entry);
	else if (entry->object.vm_object != NULL &&
	    ((entry->eflags & MAP_ENTRY_NEEDS_COPY) == 0) &&
	    entry->cred != NULL) {
		VM_OBJECT_WLOCK(entry->object.vm_object);
		KASSERT(entry->object.vm_object->cred == NULL,
		    ("OVERCOMMIT: %s: both cred e %p", __func__, entry));
		entry->object.vm_object->cred = entry->cred;
		entry->object.vm_object->charge = entry->end - entry->start;
		VM_OBJECT_WUNLOCK(entry->object.vm_object);
		entry->cred = NULL;
	}
}

/*
 *	vm_map_clip_start:	[ internal use only ]
 *
 *	Asserts that the given entry begins at or after
 *	the specified address; if necessary,
 *	it splits the entry into two.
 */
#define vm_map_clip_start(map, entry, startaddr) \
{ \
	if (startaddr > entry->start) \
		_vm_map_clip_start(map, entry, startaddr); \
}

/*
 *	This routine is called only when it is known that
 *	the entry must be split.
 */
static void
_vm_map_clip_start(vm_map_t map, vm_map_entry_t entry, vm_offset_t start)
{
	vm_map_entry_t new_entry;

	VM_MAP_ASSERT_LOCKED(map);
	KASSERT(entry->end > start && entry->start < start,
	    ("_vm_map_clip_start: invalid clip of entry %p", entry));

	/*
	 * Create a backing object now, if none exists, so that more individual
	 * objects won't be created after the map entry is split.
	 */
	vm_map_entry_charge_object(map, entry);

	/* Clone the entry. */
	new_entry = vm_map_entry_create(map);
	*new_entry = *entry;

	/*
	 * Split off the front portion.  Insert the new entry BEFORE this one,
	 * so that this entry has the specified starting address.
	 */
	new_entry->end = start;
	entry->offset += (start - entry->start);
	entry->start = start;
	if (new_entry->cred != NULL)
		crhold(entry->cred);

	vm_map_entry_link(map, new_entry);

	if ((entry->eflags & MAP_ENTRY_IS_SUB_MAP) == 0) {
		vm_object_reference(new_entry->object.vm_object);
		vm_map_entry_set_vnode_text(new_entry, true);
		/*
		 * The object->un_pager.vnp.writemappings for the
		 * object of MAP_ENTRY_WRITECNT type entry shall be
		 * kept as is here.  The virtual pages are
		 * re-distributed among the clipped entries, so the sum is
		 * left the same.
		 */
	}
}

/*
 *	vm_map_clip_end:	[ internal use only ]
 *
 *	Asserts that the given entry ends at or before
 *	the specified address; if necessary,
 *	it splits the entry into two.
 */
#define vm_map_clip_end(map, entry, endaddr) \
{ \
	if ((endaddr) < (entry->end)) \
		_vm_map_clip_end((map), (entry), (endaddr)); \
}

/*
 *	This routine is called only when it is known that
 *	the entry must be split.
 */
static void
_vm_map_clip_end(vm_map_t map, vm_map_entry_t entry, vm_offset_t end)
{
	vm_map_entry_t new_entry;

	VM_MAP_ASSERT_LOCKED(map);
	KASSERT(entry->start < end && entry->end > end,
	    ("_vm_map_clip_end: invalid clip of entry %p", entry));

	/*
	 * Create a backing object now, if none exists, so that more individual
	 * objects won't be created after the map entry is split.
	 */
	vm_map_entry_charge_object(map, entry);

	/* Clone the entry. */
	new_entry = vm_map_entry_create(map);
	*new_entry = *entry;

	/*
	 * Split off the back portion.  Insert the new entry AFTER this one,
	 * so that this entry has the specified ending address.
	 */
	new_entry->start = entry->end = end;
	new_entry->offset += (end - entry->start);
	if (new_entry->cred != NULL)
		crhold(entry->cred);

	vm_map_entry_link(map, new_entry);

	if ((entry->eflags & MAP_ENTRY_IS_SUB_MAP) == 0) {
		vm_object_reference(new_entry->object.vm_object);
		vm_map_entry_set_vnode_text(new_entry, true);
	}
}

/*
 *	vm_map_submap:		[ kernel use only ]
 *
 *	Mark the given range as handled by a subordinate map.
 *
 *	This range must have been created with vm_map_find,
 *	and no other operations may have been performed on this
 *	range prior to calling vm_map_submap.
 *
 *	Only a limited number of operations can be performed
 *	within this rage after calling vm_map_submap:
 *		vm_fault
 *	[Don't try vm_map_copy!]
 *
 *	To remove a submapping, one must first remove the
 *	range from the superior map, and then destroy the
 *	submap (if desired).  [Better yet, don't try it.]
 */
int
vm_map_submap(
	vm_map_t map,
	vm_offset_t start,
	vm_offset_t end,
	vm_map_t submap)
{
	vm_map_entry_t entry;
	int result;

	result = KERN_INVALID_ARGUMENT;

	vm_map_lock(submap);
	submap->flags |= MAP_IS_SUB_MAP;
	vm_map_unlock(submap);

	vm_map_lock(map);

	VM_MAP_RANGE_CHECK(map, start, end);

	if (vm_map_lookup_entry(map, start, &entry)) {
		vm_map_clip_start(map, entry, start);
	} else
		entry = vm_map_entry_succ(entry);

	vm_map_clip_end(map, entry, end);

	if ((entry->start == start) && (entry->end == end) &&
	    ((entry->eflags & MAP_ENTRY_COW) == 0) &&
	    (entry->object.vm_object == NULL)) {
		entry->object.sub_map = submap;
		entry->eflags |= MAP_ENTRY_IS_SUB_MAP;
		result = KERN_SUCCESS;
	}
	vm_map_unlock(map);

	if (result != KERN_SUCCESS) {
		vm_map_lock(submap);
		submap->flags &= ~MAP_IS_SUB_MAP;
		vm_map_unlock(submap);
	}
	return (result);
}

/*
 * The maximum number of pages to map if MAP_PREFAULT_PARTIAL is specified
 */
#define	MAX_INIT_PT	96

/*
 *	vm_map_pmap_enter:
 *
 *	Preload the specified map's pmap with mappings to the specified
 *	object's memory-resident pages.  No further physical pages are
 *	allocated, and no further virtual pages are retrieved from secondary
 *	storage.  If the specified flags include MAP_PREFAULT_PARTIAL, then a
 *	limited number of page mappings are created at the low-end of the
 *	specified address range.  (For this purpose, a superpage mapping
 *	counts as one page mapping.)  Otherwise, all resident pages within
 *	the specified address range are mapped.
 */
static void
vm_map_pmap_enter(vm_map_t map, vm_offset_t addr, vm_prot_t prot,
    vm_object_t object, vm_pindex_t pindex, vm_size_t size, int flags)
{
	vm_offset_t start;
	vm_page_t p, p_start;
	vm_pindex_t mask, psize, threshold, tmpidx;

	if ((prot & (VM_PROT_READ | VM_PROT_EXECUTE)) == 0 || object == NULL)
		return;
	VM_OBJECT_RLOCK(object);
	if (object->type == OBJT_DEVICE || object->type == OBJT_SG) {
		VM_OBJECT_RUNLOCK(object);
		VM_OBJECT_WLOCK(object);
		if (object->type == OBJT_DEVICE || object->type == OBJT_SG) {
			pmap_object_init_pt(map->pmap, addr, object, pindex,
			    size);
			VM_OBJECT_WUNLOCK(object);
			return;
		}
		VM_OBJECT_LOCK_DOWNGRADE(object);
	}

	psize = atop(size);
	if (psize + pindex > object->size) {
		if (object->size < pindex) {
			VM_OBJECT_RUNLOCK(object);
			return;
		}
		psize = object->size - pindex;
	}

	start = 0;
	p_start = NULL;
	threshold = MAX_INIT_PT;

	p = vm_page_find_least(object, pindex);
	/*
	 * Assert: the variable p is either (1) the page with the
	 * least pindex greater than or equal to the parameter pindex
	 * or (2) NULL.
	 */
	for (;
	     p != NULL && (tmpidx = p->pindex - pindex) < psize;
	     p = TAILQ_NEXT(p, listq)) {
		/*
		 * don't allow an madvise to blow away our really
		 * free pages allocating pv entries.
		 */
		if (((flags & MAP_PREFAULT_MADVISE) != 0 &&
		    vm_page_count_severe()) ||
		    ((flags & MAP_PREFAULT_PARTIAL) != 0 &&
		    tmpidx >= threshold)) {
			psize = tmpidx;
			break;
		}
		if (vm_page_all_valid(p)) {
			if (p_start == NULL) {
				start = addr + ptoa(tmpidx);
				p_start = p;
			}
			/* Jump ahead if a superpage mapping is possible. */
			if (p->psind > 0 && ((addr + ptoa(tmpidx)) &
			    (pagesizes[p->psind] - 1)) == 0) {
				mask = atop(pagesizes[p->psind]) - 1;
				if (tmpidx + mask < psize &&
				    vm_page_ps_test(p, PS_ALL_VALID, NULL)) {
					p += mask;
					threshold += mask;
				}
			}
		} else if (p_start != NULL) {
			pmap_enter_object(map->pmap, start, addr +
			    ptoa(tmpidx), p_start, prot);
			p_start = NULL;
		}
	}
	if (p_start != NULL)
		pmap_enter_object(map->pmap, start, addr + ptoa(psize),
		    p_start, prot);
	VM_OBJECT_RUNLOCK(object);
}

int
vm_map_check_owner_proc(vm_map_t map, vm_offset_t start, vm_offset_t end,
    struct proc *p)
{
	vm_map_entry_t entry;
	bool found;

	VM_MAP_RANGE_CHECK(map, start, end);

	found = vm_map_lookup_entry(map, start, &entry);
	if (!found)
		return (KERN_SUCCESS);

	for (; entry != &map->header && entry->start < end;
	    entry = entry->next) {
		if (entry->owner != p->p_pid) {
			printf("%s: requested range [%#lx, %#lx], "
			    "owner %d (%s), map %#p, would overlap with "
			    "existing entry [%#lx, %#lx], owner %d\n",
			    __func__, start, end,
			    p->p_pid, p->p_comm, &p->p_vmspace->vm_map,
			    entry->start, entry->end, entry->owner);
			return (KERN_PROTECTION_FAILURE);
		}
	}

	return (KERN_SUCCESS);
}

int
vm_map_check_owner(vm_map_t map, vm_offset_t start, vm_offset_t end)
{

	return (vm_map_check_owner_proc(map, start, end, curproc));
}

/*
 *	vm_map_protect:
 *
 *	Sets the protection of the specified address
 *	region in the target map.  If "set_max" is
 *	specified, the maximum protection is to be set;
 *	otherwise, only the current protection is affected.
 */
int
vm_map_protect(vm_map_t map, vm_offset_t start, vm_offset_t end,
	       vm_prot_t new_prot, boolean_t set_max)
{
	vm_map_entry_t current, entry, in_tran, prev_entry;
	vm_object_t obj;
	struct ucred *cred;
	vm_prot_t old_prot;
	int result;
	int rv;

	if (start == end)
		return (KERN_SUCCESS);

again:
	in_tran = NULL;
	vm_map_lock(map);

	/*
	 * Ensure that we are not concurrently wiring pages.  vm_map_wire() may
	 * need to fault pages into the map and will drop the map lock while
	 * doing so, and the VM object may end up in an inconsistent state if we
	 * update the protection on the map entry in between faults.
	 */
	vm_map_wait_busy(map);

	VM_MAP_RANGE_CHECK(map, start, end);

<<<<<<< HEAD
	result = vm_map_check_owner(map, start, end);
	if (result != KERN_SUCCESS) {
		printf("%s: vm_map_check_owner returned %d\n",
		    __func__, result);
		vm_map_unlock(map);
		return (result);
	}

	if (vm_map_lookup_entry(map, start, &entry)) {
		vm_map_clip_start(map, entry, start);
	} else {
		entry = entry->next;
	}
=======
	if (!vm_map_lookup_entry(map, start, &entry))
		entry = vm_map_entry_succ(entry);
>>>>>>> a35aa978

	/*
	 * Make a first pass to check for protection violations.
	 */
	for (current = entry; current->start < end;
	    current = vm_map_entry_succ(current)) {
		if ((current->eflags & MAP_ENTRY_GUARD) != 0)
			continue;
		if (current->eflags & MAP_ENTRY_IS_SUB_MAP) {
			vm_map_unlock(map);
			return (KERN_INVALID_ARGUMENT);
		}
		if ((new_prot & current->max_protection) != new_prot) {
			vm_map_unlock(map);
			return (KERN_PROTECTION_FAILURE);
		}
		if ((current->eflags & MAP_ENTRY_IN_TRANSITION) != 0)
			in_tran = current;
	}

	/*
	 * Postpone the operation until all in-transition map entries have
	 * stabilized.  An in-transition entry might already have its pages
	 * wired and wired_count incremented, but not yet have its
	 * MAP_ENTRY_USER_WIRED flag set.  In which case, we would fail to call
	 * vm_fault_copy_entry() in the final loop below.
	 */
	if (in_tran != NULL) {
		in_tran->eflags |= MAP_ENTRY_NEEDS_WAKEUP;
		vm_map_unlock_and_wait(map, 0);
		goto again;
	}

	/*
	 * Before changing the protections, try to reserve swap space for any
	 * private (i.e., copy-on-write) mappings that are transitioning from
	 * read-only to read/write access.  If a reservation fails, break out
	 * of this loop early and let the next loop simplify the entries, since
	 * some may now be mergeable.
	 */
	rv = KERN_SUCCESS;
	vm_map_clip_start(map, entry, start);
	for (current = entry; current->start < end;
	    current = vm_map_entry_succ(current)) {

		vm_map_clip_end(map, current, end);

		if (set_max ||
		    ((new_prot & ~(current->protection)) & VM_PROT_WRITE) == 0 ||
		    ENTRY_CHARGED(current) ||
		    (current->eflags & MAP_ENTRY_GUARD) != 0) {
			continue;
		}

		cred = curthread->td_ucred;
		obj = current->object.vm_object;

		if (obj == NULL || (current->eflags & MAP_ENTRY_NEEDS_COPY)) {
			if (!swap_reserve(current->end - current->start)) {
				rv = KERN_RESOURCE_SHORTAGE;
				end = current->end;
				break;
			}
			crhold(cred);
			current->cred = cred;
			continue;
		}

		VM_OBJECT_WLOCK(obj);
		if (obj->type != OBJT_DEFAULT && obj->type != OBJT_SWAP) {
			VM_OBJECT_WUNLOCK(obj);
			continue;
		}

		/*
		 * Charge for the whole object allocation now, since
		 * we cannot distinguish between non-charged and
		 * charged clipped mapping of the same object later.
		 */
		KASSERT(obj->charge == 0,
		    ("vm_map_protect: object %p overcharged (entry %p)",
		    obj, current));
		if (!swap_reserve(ptoa(obj->size))) {
			VM_OBJECT_WUNLOCK(obj);
			rv = KERN_RESOURCE_SHORTAGE;
			end = current->end;
			break;
		}

		crhold(cred);
		obj->cred = cred;
		obj->charge = ptoa(obj->size);
		VM_OBJECT_WUNLOCK(obj);
	}

	/*
	 * If enough swap space was available, go back and fix up protections.
	 * Otherwise, just simplify entries, since some may have been modified.
	 * [Note that clipping is not necessary the second time.]
	 */
	for (prev_entry = vm_map_entry_pred(entry), current = entry;
	    current->start < end;
	    vm_map_try_merge_entries(map, prev_entry, current),
	    prev_entry = current, current = vm_map_entry_succ(current)) {
		if (rv != KERN_SUCCESS ||
		    (current->eflags & MAP_ENTRY_GUARD) != 0)
			continue;

		old_prot = current->protection;

		if (set_max)
			current->protection =
			    (current->max_protection = new_prot) &
			    old_prot;
		else
			current->protection = new_prot;
		vm_map_log("protect", current);

		/*
		 * For user wired map entries, the normal lazy evaluation of
		 * write access upgrades through soft page faults is
		 * undesirable.  Instead, immediately copy any pages that are
		 * copy-on-write and enable write access in the physical map.
		 */
		if ((current->eflags & MAP_ENTRY_USER_WIRED) != 0 &&
		    (current->protection & VM_PROT_WRITE) != 0 &&
		    (old_prot & VM_PROT_WRITE) == 0)
			vm_fault_copy_entry(map, map, current, current, NULL);

		/*
		 * When restricting access, update the physical map.  Worry
		 * about copy-on-write here.
		 */
		if ((old_prot & ~current->protection) != 0) {
#define MASK(entry)	(((entry)->eflags & MAP_ENTRY_COW) ? ~VM_PROT_WRITE : \
							VM_PROT_ALL)
			pmap_protect(map->pmap, current->start,
			    current->end,
			    current->protection & MASK(current));
#undef	MASK
		}
	}
	vm_map_try_merge_entries(map, prev_entry, current);
	vm_map_unlock(map);
	return (rv);
}

/*
 *	vm_map_madvise:
 *
 *	This routine traverses a processes map handling the madvise
 *	system call.  Advisories are classified as either those effecting
 *	the vm_map_entry structure, or those effecting the underlying
 *	objects.
 */
int
vm_map_madvise(
	vm_map_t map,
	vm_offset_t start,
	vm_offset_t end,
	int behav)
{
	vm_map_entry_t current, prev_entry;
	bool modify_map;
	int result;

	/*
	 * Some madvise calls directly modify the vm_map_entry, in which case
	 * we need to use an exclusive lock on the map and we need to perform
	 * various clipping operations.  Otherwise we only need a read-lock
	 * on the map.
	 */
	switch(behav) {
	case MADV_NORMAL:
	case MADV_SEQUENTIAL:
	case MADV_RANDOM:
	case MADV_NOSYNC:
	case MADV_AUTOSYNC:
	case MADV_NOCORE:
	case MADV_CORE:
		if (start == end)
			return (0);
		modify_map = true;
		vm_map_lock(map);
		break;
	case MADV_WILLNEED:
	case MADV_DONTNEED:
	case MADV_FREE:
		if (start == end)
			return (0);
		modify_map = false;
		vm_map_lock_read(map);
		break;
	default:
		return (EINVAL);
	}

	result = vm_map_check_owner(map, start, end);
	if (result != KERN_SUCCESS) {
		printf("%s: vm_map_check_owner returned %d\n",
		    __func__, result);
		if (modify_map)
			vm_map_unlock(map);
		else
			vm_map_unlock_read(map);
		return (result);
	}

	/*
	 * Locate starting entry and clip if necessary.
	 */
	VM_MAP_RANGE_CHECK(map, start, end);

	if (vm_map_lookup_entry(map, start, &current)) {
		if (modify_map)
			vm_map_clip_start(map, current, start);
		prev_entry = vm_map_entry_pred(current);
	} else {
		prev_entry = current;
		current = vm_map_entry_succ(current);
	}

	if (modify_map) {
		/*
		 * madvise behaviors that are implemented in the vm_map_entry.
		 *
		 * We clip the vm_map_entry so that behavioral changes are
		 * limited to the specified address range.
		 */
		for (; current->start < end; prev_entry = current,
		    current = vm_map_entry_succ(current)) {
			if (current->eflags & MAP_ENTRY_IS_SUB_MAP)
				continue;

			vm_map_clip_end(map, current, end);

			switch (behav) {
			case MADV_NORMAL:
				vm_map_entry_set_behavior(current, MAP_ENTRY_BEHAV_NORMAL);
				break;
			case MADV_SEQUENTIAL:
				vm_map_entry_set_behavior(current, MAP_ENTRY_BEHAV_SEQUENTIAL);
				break;
			case MADV_RANDOM:
				vm_map_entry_set_behavior(current, MAP_ENTRY_BEHAV_RANDOM);
				break;
			case MADV_NOSYNC:
				current->eflags |= MAP_ENTRY_NOSYNC;
				break;
			case MADV_AUTOSYNC:
				current->eflags &= ~MAP_ENTRY_NOSYNC;
				break;
			case MADV_NOCORE:
				current->eflags |= MAP_ENTRY_NOCOREDUMP;
				break;
			case MADV_CORE:
				current->eflags &= ~MAP_ENTRY_NOCOREDUMP;
				break;
			default:
				break;
			}
			vm_map_try_merge_entries(map, prev_entry, current);
		}
		vm_map_try_merge_entries(map, prev_entry, current);
		vm_map_unlock(map);
	} else {
		vm_pindex_t pstart, pend;

		/*
		 * madvise behaviors that are implemented in the underlying
		 * vm_object.
		 *
		 * Since we don't clip the vm_map_entry, we have to clip
		 * the vm_object pindex and count.
		 */
		for (; current->start < end;
		    current = vm_map_entry_succ(current)) {
			vm_offset_t useEnd, useStart;

			if (current->eflags & MAP_ENTRY_IS_SUB_MAP)
				continue;

			/*
			 * MADV_FREE would otherwise rewind time to
			 * the creation of the shadow object.  Because
			 * we hold the VM map read-locked, neither the
			 * entry's object nor the presence of a
			 * backing object can change.
			 */
			if (behav == MADV_FREE &&
			    current->object.vm_object != NULL &&
			    current->object.vm_object->backing_object != NULL)
				continue;

			pstart = OFF_TO_IDX(current->offset);
			pend = pstart + atop(current->end - current->start);
			useStart = current->start;
			useEnd = current->end;

			if (current->start < start) {
				pstart += atop(start - current->start);
				useStart = start;
			}
			if (current->end > end) {
				pend -= atop(current->end - end);
				useEnd = end;
			}

			if (pstart >= pend)
				continue;

			/*
			 * Perform the pmap_advise() before clearing
			 * PGA_REFERENCED in vm_page_advise().  Otherwise, a
			 * concurrent pmap operation, such as pmap_remove(),
			 * could clear a reference in the pmap and set
			 * PGA_REFERENCED on the page before the pmap_advise()
			 * had completed.  Consequently, the page would appear
			 * referenced based upon an old reference that
			 * occurred before this pmap_advise() ran.
			 */
			if (behav == MADV_DONTNEED || behav == MADV_FREE)
				pmap_advise(map->pmap, useStart, useEnd,
				    behav);

			vm_object_madvise(current->object.vm_object, pstart,
			    pend, behav);

			/*
			 * Pre-populate paging structures in the
			 * WILLNEED case.  For wired entries, the
			 * paging structures are already populated.
			 */
			if (behav == MADV_WILLNEED &&
			    current->wired_count == 0) {
				vm_map_pmap_enter(map,
				    useStart,
				    current->protection,
				    current->object.vm_object,
				    pstart,
				    ptoa(pend - pstart),
				    MAP_PREFAULT_MADVISE
				);
			}
		}
		vm_map_unlock_read(map);
	}
	return (0);
}


/*
 *	vm_map_inherit:
 *
 *	Sets the inheritance of the specified address
 *	range in the target map.  Inheritance
 *	affects how the map will be shared with
 *	child maps at the time of vmspace_fork.
 */
int
vm_map_inherit(vm_map_t map, vm_offset_t start, vm_offset_t end,
	       vm_inherit_t new_inheritance)
{
<<<<<<< HEAD
	vm_map_entry_t entry;
	vm_map_entry_t temp_entry;
	int result;
=======
	vm_map_entry_t entry, prev_entry;
>>>>>>> a35aa978

	switch (new_inheritance) {
	case VM_INHERIT_NONE:
	case VM_INHERIT_COPY:
	case VM_INHERIT_SHARE:
	case VM_INHERIT_ZERO:
		break;
	default:
		return (KERN_INVALID_ARGUMENT);
	}
	if (start == end)
		return (KERN_SUCCESS);
	vm_map_lock(map);
	result = vm_map_check_owner(map, start, end);
	if (result != KERN_SUCCESS) {
		printf("%s: vm_map_check_owner returned %d\n",
		    __func__, result);
		vm_map_unlock(map);
		return (result);
	}
	VM_MAP_RANGE_CHECK(map, start, end);
	if (vm_map_lookup_entry(map, start, &prev_entry)) {
		entry = prev_entry;
		vm_map_clip_start(map, entry, start);
		prev_entry = vm_map_entry_pred(entry);
	} else
		entry = vm_map_entry_succ(prev_entry);
	for (; entry->start < end;
	    prev_entry = entry, entry = vm_map_entry_succ(entry)) {
		vm_map_clip_end(map, entry, end);
		if ((entry->eflags & MAP_ENTRY_GUARD) == 0 ||
		    new_inheritance != VM_INHERIT_ZERO)
			entry->inheritance = new_inheritance;
		vm_map_try_merge_entries(map, prev_entry, entry);
	}
	vm_map_try_merge_entries(map, prev_entry, entry);
	vm_map_unlock(map);
	return (KERN_SUCCESS);
}

/*
 *	vm_map_entry_in_transition:
 *
 *	Release the map lock, and sleep until the entry is no longer in
 *	transition.  Awake and acquire the map lock.  If the map changed while
 *	another held the lock, lookup a possibly-changed entry at or after the
 *	'start' position of the old entry.
 */
static vm_map_entry_t
vm_map_entry_in_transition(vm_map_t map, vm_offset_t in_start,
    vm_offset_t *io_end, bool holes_ok, vm_map_entry_t in_entry)
{
	vm_map_entry_t entry;
	vm_offset_t start;
	u_int last_timestamp;

	VM_MAP_ASSERT_LOCKED(map);
	KASSERT((in_entry->eflags & MAP_ENTRY_IN_TRANSITION) != 0,
	    ("not in-tranition map entry %p", in_entry));
	/*
	 * We have not yet clipped the entry.
	 */
	start = MAX(in_start, in_entry->start);
	in_entry->eflags |= MAP_ENTRY_NEEDS_WAKEUP;
	last_timestamp = map->timestamp;
	if (vm_map_unlock_and_wait(map, 0)) {
		/*
		 * Allow interruption of user wiring/unwiring?
		 */
	}
	vm_map_lock(map);
	if (last_timestamp + 1 == map->timestamp)
		return (in_entry);

	/*
	 * Look again for the entry because the map was modified while it was
	 * unlocked.  Specifically, the entry may have been clipped, merged, or
	 * deleted.
	 */
	if (!vm_map_lookup_entry(map, start, &entry)) {
		if (!holes_ok) {
			*io_end = start;
			return (NULL);
		}
		entry = vm_map_entry_succ(entry);
	}
	return (entry);
}

/*
 *	vm_map_unwire:
 *
 *	Implements both kernel and user unwiring.
 */
int
vm_map_unwire(vm_map_t map, vm_offset_t start, vm_offset_t end,
    int flags)
{
	vm_map_entry_t entry, first_entry, next_entry, prev_entry;
	int rv;
	bool holes_ok, need_wakeup, user_unwire;

	if (start == end)
		return (KERN_SUCCESS);
	holes_ok = (flags & VM_MAP_WIRE_HOLESOK) != 0;
	user_unwire = (flags & VM_MAP_WIRE_USER) != 0;
	vm_map_lock(map);
	VM_MAP_RANGE_CHECK(map, start, end);
	if (!vm_map_lookup_entry(map, start, &first_entry)) {
		if (holes_ok)
			first_entry = vm_map_entry_succ(first_entry);
		else {
			vm_map_unlock(map);
			return (KERN_INVALID_ADDRESS);
		}
	}
	rv = KERN_SUCCESS;
	for (entry = first_entry; entry->start < end; entry = next_entry) {
		if (entry->eflags & MAP_ENTRY_IN_TRANSITION) {
			/*
			 * We have not yet clipped the entry.
			 */
			next_entry = vm_map_entry_in_transition(map, start,
			    &end, holes_ok, entry);
			if (next_entry == NULL) {
				if (entry == first_entry) {
					vm_map_unlock(map);
					return (KERN_INVALID_ADDRESS);
				}
				rv = KERN_INVALID_ADDRESS;
				break;
			}
			first_entry = (entry == first_entry) ?
			    next_entry : NULL;
			continue;
		}
		vm_map_clip_start(map, entry, start);
		vm_map_clip_end(map, entry, end);
		/*
		 * Mark the entry in case the map lock is released.  (See
		 * above.)
		 */
		KASSERT((entry->eflags & MAP_ENTRY_IN_TRANSITION) == 0 &&
		    entry->wiring_thread == NULL,
		    ("owned map entry %p", entry));
		entry->eflags |= MAP_ENTRY_IN_TRANSITION;
		entry->wiring_thread = curthread;
		next_entry = vm_map_entry_succ(entry);
		/*
		 * Check the map for holes in the specified region.
		 * If holes_ok, skip this check.
		 */
		if (!holes_ok &&
		    entry->end < end && next_entry->start > entry->end) {
			end = entry->end;
			rv = KERN_INVALID_ADDRESS;
			break;
		}
		/*
		 * If system unwiring, require that the entry is system wired.
		 */
		if (!user_unwire &&
		    vm_map_entry_system_wired_count(entry) == 0) {
			end = entry->end;
			rv = KERN_INVALID_ARGUMENT;
			break;
		}
	}
	need_wakeup = false;
	if (first_entry == NULL &&
	    !vm_map_lookup_entry(map, start, &first_entry)) {
		KASSERT(holes_ok, ("vm_map_unwire: lookup failed"));
		prev_entry = first_entry;
		entry = vm_map_entry_succ(first_entry);
	} else {
		prev_entry = vm_map_entry_pred(first_entry);
		entry = first_entry;
	}
	for (; entry->start < end;
	    prev_entry = entry, entry = vm_map_entry_succ(entry)) {
		/*
		 * If holes_ok was specified, an empty
		 * space in the unwired region could have been mapped
		 * while the map lock was dropped for draining
		 * MAP_ENTRY_IN_TRANSITION.  Moreover, another thread
		 * could be simultaneously wiring this new mapping
		 * entry.  Detect these cases and skip any entries
		 * marked as in transition by us.
		 */
		if ((entry->eflags & MAP_ENTRY_IN_TRANSITION) == 0 ||
		    entry->wiring_thread != curthread) {
			KASSERT(holes_ok,
			    ("vm_map_unwire: !HOLESOK and new/changed entry"));
			continue;
		}

		if (rv == KERN_SUCCESS && (!user_unwire ||
		    (entry->eflags & MAP_ENTRY_USER_WIRED))) {
			if (entry->wired_count == 1)
				vm_map_entry_unwire(map, entry);
			else
				entry->wired_count--;
			if (user_unwire)
				entry->eflags &= ~MAP_ENTRY_USER_WIRED;
		}
		KASSERT((entry->eflags & MAP_ENTRY_IN_TRANSITION) != 0,
		    ("vm_map_unwire: in-transition flag missing %p", entry));
		KASSERT(entry->wiring_thread == curthread,
		    ("vm_map_unwire: alien wire %p", entry));
		entry->eflags &= ~MAP_ENTRY_IN_TRANSITION;
		entry->wiring_thread = NULL;
		if (entry->eflags & MAP_ENTRY_NEEDS_WAKEUP) {
			entry->eflags &= ~MAP_ENTRY_NEEDS_WAKEUP;
			need_wakeup = true;
		}
		vm_map_try_merge_entries(map, prev_entry, entry);
	}
	vm_map_try_merge_entries(map, prev_entry, entry);
	vm_map_unlock(map);
	if (need_wakeup)
		vm_map_wakeup(map);
	return (rv);
}

static void
vm_map_wire_user_count_sub(u_long npages)
{

	atomic_subtract_long(&vm_user_wire_count, npages);
}

static bool
vm_map_wire_user_count_add(u_long npages)
{
	u_long wired;

	wired = vm_user_wire_count;
	do {
		if (npages + wired > vm_page_max_user_wired)
			return (false);
	} while (!atomic_fcmpset_long(&vm_user_wire_count, &wired,
	    npages + wired));

	return (true);
}

/*
 *	vm_map_wire_entry_failure:
 *
 *	Handle a wiring failure on the given entry.
 *
 *	The map should be locked.
 */
static void
vm_map_wire_entry_failure(vm_map_t map, vm_map_entry_t entry,
    vm_offset_t failed_addr)
{

	VM_MAP_ASSERT_LOCKED(map);
	KASSERT((entry->eflags & MAP_ENTRY_IN_TRANSITION) != 0 &&
	    entry->wired_count == 1,
	    ("vm_map_wire_entry_failure: entry %p isn't being wired", entry));
	KASSERT(failed_addr < entry->end,
	    ("vm_map_wire_entry_failure: entry %p was fully wired", entry));

	/*
	 * If any pages at the start of this entry were successfully wired,
	 * then unwire them.
	 */
	if (failed_addr > entry->start) {
		pmap_unwire(map->pmap, entry->start, failed_addr);
		vm_object_unwire(entry->object.vm_object, entry->offset,
		    failed_addr - entry->start, PQ_ACTIVE);
	}

	/*
	 * Assign an out-of-range value to represent the failure to wire this
	 * entry.
	 */
	entry->wired_count = -1;
}

int
vm_map_wire(vm_map_t map, vm_offset_t start, vm_offset_t end, int flags)
{
	int rv;

	vm_map_lock(map);
	rv = vm_map_wire_locked(map, start, end, flags);
	vm_map_unlock(map);
	return (rv);
}


/*
 *	vm_map_wire_locked:
 *
 *	Implements both kernel and user wiring.  Returns with the map locked,
 *	the map lock may be dropped.
 */
int
vm_map_wire_locked(vm_map_t map, vm_offset_t start, vm_offset_t end, int flags)
{
	vm_map_entry_t entry, first_entry, next_entry, prev_entry;
	vm_offset_t faddr, saved_end, saved_start;
	u_long npages;
	u_int last_timestamp;
	int rv;
	bool holes_ok, need_wakeup, user_wire;
	vm_prot_t prot;

	VM_MAP_ASSERT_LOCKED(map);

	if (start == end)
		return (KERN_SUCCESS);
	prot = 0;
	if (flags & VM_MAP_WIRE_WRITE)
		prot |= VM_PROT_WRITE;
	holes_ok = (flags & VM_MAP_WIRE_HOLESOK) != 0;
	user_wire = (flags & VM_MAP_WIRE_USER) != 0;
	VM_MAP_RANGE_CHECK(map, start, end);
	if (!vm_map_lookup_entry(map, start, &first_entry)) {
		if (holes_ok)
			first_entry = vm_map_entry_succ(first_entry);
		else
			return (KERN_INVALID_ADDRESS);
	}
	for (entry = first_entry; entry->start < end; entry = next_entry) {
		if (entry->eflags & MAP_ENTRY_IN_TRANSITION) {
			/*
			 * We have not yet clipped the entry.
			 */
			next_entry = vm_map_entry_in_transition(map, start,
			    &end, holes_ok, entry);
			if (next_entry == NULL) {
				if (entry == first_entry)
					return (KERN_INVALID_ADDRESS);
				rv = KERN_INVALID_ADDRESS;
				goto done;
			}
			first_entry = (entry == first_entry) ?
			    next_entry : NULL;
			continue;
		}
		vm_map_clip_start(map, entry, start);
		vm_map_clip_end(map, entry, end);
		/*
		 * Mark the entry in case the map lock is released.  (See
		 * above.)
		 */
		KASSERT((entry->eflags & MAP_ENTRY_IN_TRANSITION) == 0 &&
		    entry->wiring_thread == NULL,
		    ("owned map entry %p", entry));
		entry->eflags |= MAP_ENTRY_IN_TRANSITION;
		entry->wiring_thread = curthread;
		if ((entry->protection & (VM_PROT_READ | VM_PROT_EXECUTE)) == 0
		    || (entry->protection & prot) != prot) {
			entry->eflags |= MAP_ENTRY_WIRE_SKIPPED;
			if (!holes_ok) {
				end = entry->end;
				rv = KERN_INVALID_ADDRESS;
				goto done;
			}
		} else if (entry->wired_count == 0) {
			entry->wired_count++;

			npages = atop(entry->end - entry->start);
			if (user_wire && !vm_map_wire_user_count_add(npages)) {
				vm_map_wire_entry_failure(map, entry,
				    entry->start);
				end = entry->end;
				rv = KERN_RESOURCE_SHORTAGE;
				goto done;
			}

			/*
			 * Release the map lock, relying on the in-transition
			 * mark.  Mark the map busy for fork.
			 */
			saved_start = entry->start;
			saved_end = entry->end;
			last_timestamp = map->timestamp;
			vm_map_busy(map);
			vm_map_unlock(map);

			faddr = saved_start;
			do {
				/*
				 * Simulate a fault to get the page and enter
				 * it into the physical map.
				 */
				if ((rv = vm_fault(map, faddr,
				    VM_PROT_NONE, VM_FAULT_WIRE, NULL)) !=
				    KERN_SUCCESS)
					break;
			} while ((faddr += PAGE_SIZE) < saved_end);
			vm_map_lock(map);
			vm_map_unbusy(map);
			if (last_timestamp + 1 != map->timestamp) {
				/*
				 * Look again for the entry because the map was
				 * modified while it was unlocked.  The entry
				 * may have been clipped, but NOT merged or
				 * deleted.
				 */
				if (!vm_map_lookup_entry(map, saved_start,
				    &next_entry))
					KASSERT(false,
					    ("vm_map_wire: lookup failed"));
				first_entry = (entry == first_entry) ?
				    next_entry : NULL;
				for (entry = next_entry; entry->end < saved_end;
				    entry = vm_map_entry_succ(entry)) {
					/*
					 * In case of failure, handle entries
					 * that were not fully wired here;
					 * fully wired entries are handled
					 * later.
					 */
					if (rv != KERN_SUCCESS &&
					    faddr < entry->end)
						vm_map_wire_entry_failure(map,
						    entry, faddr);
				}
			}
			if (rv != KERN_SUCCESS) {
				vm_map_wire_entry_failure(map, entry, faddr);
				if (user_wire)
					vm_map_wire_user_count_sub(npages);
				end = entry->end;
				goto done;
			}
		} else if (!user_wire ||
			   (entry->eflags & MAP_ENTRY_USER_WIRED) == 0) {
			entry->wired_count++;
		}
		/*
		 * Check the map for holes in the specified region.
		 * If holes_ok was specified, skip this check.
		 */
		next_entry = vm_map_entry_succ(entry);
		if (!holes_ok &&
		    entry->end < end && next_entry->start > entry->end) {
			end = entry->end;
			rv = KERN_INVALID_ADDRESS;
			goto done;
		}
	}
	rv = KERN_SUCCESS;
done:
	need_wakeup = false;
	if (first_entry == NULL &&
	    !vm_map_lookup_entry(map, start, &first_entry)) {
		KASSERT(holes_ok, ("vm_map_wire: lookup failed"));
		prev_entry = first_entry;
		entry = vm_map_entry_succ(first_entry);
	} else {
		prev_entry = vm_map_entry_pred(first_entry);
		entry = first_entry;
	}
	for (; entry->start < end;
	    prev_entry = entry, entry = vm_map_entry_succ(entry)) {
		/*
		 * If holes_ok was specified, an empty
		 * space in the unwired region could have been mapped
		 * while the map lock was dropped for faulting in the
		 * pages or draining MAP_ENTRY_IN_TRANSITION.
		 * Moreover, another thread could be simultaneously
		 * wiring this new mapping entry.  Detect these cases
		 * and skip any entries marked as in transition not by us.
		 */
		if ((entry->eflags & MAP_ENTRY_IN_TRANSITION) == 0 ||
		    entry->wiring_thread != curthread) {
			KASSERT(holes_ok,
			    ("vm_map_wire: !HOLESOK and new/changed entry"));
			continue;
		}

		if ((entry->eflags & MAP_ENTRY_WIRE_SKIPPED) != 0) {
			/* do nothing */
		} else if (rv == KERN_SUCCESS) {
			if (user_wire)
				entry->eflags |= MAP_ENTRY_USER_WIRED;
		} else if (entry->wired_count == -1) {
			/*
			 * Wiring failed on this entry.  Thus, unwiring is
			 * unnecessary.
			 */
			entry->wired_count = 0;
		} else if (!user_wire ||
		    (entry->eflags & MAP_ENTRY_USER_WIRED) == 0) {
			/*
			 * Undo the wiring.  Wiring succeeded on this entry
			 * but failed on a later entry.  
			 */
			if (entry->wired_count == 1) {
				vm_map_entry_unwire(map, entry);
				if (user_wire)
					vm_map_wire_user_count_sub(
					    atop(entry->end - entry->start));
			} else
				entry->wired_count--;
		}
		KASSERT((entry->eflags & MAP_ENTRY_IN_TRANSITION) != 0,
		    ("vm_map_wire: in-transition flag missing %p", entry));
		KASSERT(entry->wiring_thread == curthread,
		    ("vm_map_wire: alien wire %p", entry));
		entry->eflags &= ~(MAP_ENTRY_IN_TRANSITION |
		    MAP_ENTRY_WIRE_SKIPPED);
		entry->wiring_thread = NULL;
		if (entry->eflags & MAP_ENTRY_NEEDS_WAKEUP) {
			entry->eflags &= ~MAP_ENTRY_NEEDS_WAKEUP;
			need_wakeup = true;
		}
		vm_map_try_merge_entries(map, prev_entry, entry);
	}
	vm_map_try_merge_entries(map, prev_entry, entry);
	if (need_wakeup)
		vm_map_wakeup(map);
	return (rv);
}

static boolean_t
vm_map_pageout_range(vm_map_t map, vm_map_entry_t entry,
    vm_offset_t start, vm_offset_t end, vm_offset_t *size)
{
	vm_object_t object, tobject;
	vm_page_t m;
	vm_pindex_t pi;
	vm_offset_t offset, offset1;
	int last_timestamp;
	boolean_t ret;

	ret = TRUE;
	for (offset = start, *size = 0; offset < end; offset += PAGE_SIZE) {
		*size += PAGE_SIZE;
retry:
		pi = OFF_TO_IDX(offset - entry->start + entry->offset);
		object = entry->object.vm_object;
		VM_OBJECT_WLOCK(object);
		for (;;) {
			m = vm_page_lookup(object, pi);
			if (m != NULL)
				break;
			tobject = object->backing_object;
			if (tobject == NULL) {
				VM_OBJECT_WUNLOCK(object);
				break;
			}
			pi += object->backing_object_offset;
			VM_OBJECT_WLOCK(tobject);
			VM_OBJECT_WUNLOCK(object);
			object = tobject;
		}
		if (m == NULL)
			continue;
		if (m->ref_count != 0) {
			VM_OBJECT_WUNLOCK(object);
			ret = FALSE;
			continue;
		}
		if (vm_page_sleep_if_busy(m, "mpgout")) {
			VM_OBJECT_WUNLOCK(object);
			goto retry;
		}
		offset1 = offset - entry->start + entry->offset;
		if (object->type == OBJT_VNODE) {
			last_timestamp = map->timestamp;
			vm_map_unlock_read(map);
			if (!vm_object_sync(object, offset1, PAGE_SIZE,
			    FALSE, TRUE))
				ret = FALSE;
			VM_OBJECT_WUNLOCK(object);
			vm_map_lock_read(map);
			if (last_timestamp != map->timestamp) {
				if (!vm_map_lookup_entry(map, offset, &entry) ||
				    entry->end < end)
					break;
			}
		} else {
			KASSERT(object->type == OBJT_DEFAULT ||
			    object->type == OBJT_SWAP,
			    ("XXX"));
			if (m->valid != 0) {
#if 0
				int rtval;
				vm_page_sbusy(m);
				vm_page_sbusy(m);
				pmap_remove_all(m);
				vm_object_pip_add(object, 1);
				vm_pager_put_pages(object, &m, 1,
				    VM_PAGER_PUT_SYNC, &rtval);
				vm_page_lock(m);
				vm_page_flash(m);
				vm_page_sunbusy(m);
				if (rtval != VM_PAGER_PEND) {
					vm_page_sunbusy(m);
					vm_object_pip_wakeup(object);
					ret = FALSE;
				} else {
					vm_page_free(m);
				}
				vm_page_unlock(m);
#else
				ret = FALSE;
#endif
			} else {
				vm_page_lock(m);
				vm_page_free(m);
				vm_page_unlock(m);
			}
			VM_OBJECT_WUNLOCK(object);
		}
	}
	return (ret);
}

/*
 * vm_map_sync
 *
 * Push any dirty cached pages in the address range to their pager.
 * If syncio is TRUE, dirty pages are written synchronously.
 * If invalidate is TRUE, any cached pages are freed as well.
 *
 * If the size of the region from start to end is zero, we are
 * supposed to flush all modified pages within the region containing
 * start.  Unfortunately, a region can be split or coalesced with
 * neighboring regions, making it difficult to determine what the
 * original region was.  Therefore, we approximate this requirement by
 * flushing the current region containing start.
 *
 * Returns an error if any part of the specified range is not mapped.
 */
int
vm_map_sync(vm_map_t map, vm_offset_t start, vm_offset_t end,
    boolean_t syncio, boolean_t invalidate, boolean_t pageout)
{
	vm_map_entry_t current, entry, next_entry;
	vm_size_t size;
	vm_object_t object;
	vm_ooffset_t offset;
	unsigned int last_timestamp;
	boolean_t failed;
	int result;

	vm_map_lock_read(map);
	result = vm_map_check_owner(map, start, end);
	if (result != KERN_SUCCESS) {
		printf("%s: vm_map_check_owner returned %d\n",
		    __func__, result);
		vm_map_unlock(map);
		return (result);
	}
	VM_MAP_RANGE_CHECK(map, start, end);
	if (!vm_map_lookup_entry(map, start, &entry)) {
		vm_map_unlock_read(map);
		return (KERN_INVALID_ADDRESS);
	} else if (start == end) {
		start = entry->start;
		end = entry->end;
	}
	/*
	 * Make a first pass to check for user-wired memory and holes.
	 */
	for (current = entry; current->start < end;
	    current = next_entry) {
		if ((invalidate || pageout) &&
		    (current->eflags & MAP_ENTRY_USER_WIRED)) {
			vm_map_unlock_read(map);
			return (KERN_INVALID_ARGUMENT);
		}
		next_entry = vm_map_entry_succ(current);
		if (end > current->end &&
		    current->end != next_entry->start) {
			vm_map_unlock_read(map);
			return (KERN_INVALID_ADDRESS);
		}
	}

	if (invalidate || pageout)
		pmap_remove(map->pmap, start, end);
	failed = FALSE;

	/*
	 * Make a second pass, cleaning/uncaching pages from the indicated
	 * objects as we go.
	 */
	for (current = entry; current->start < end;) {
		offset = current->offset + (start - current->start);
		size = (end <= current->end ? end : current->end) - start;
		if (current->eflags & MAP_ENTRY_IS_SUB_MAP) {
			vm_map_t smap;
			vm_map_entry_t tentry;
			vm_size_t tsize;

			smap = current->object.sub_map;
			vm_map_lock_read(smap);
			(void) vm_map_lookup_entry(smap, offset, &tentry);
			tsize = tentry->end - offset;
			if (tsize < size)
				size = tsize;
			object = tentry->object.vm_object;
			offset = tentry->offset + (offset - tentry->start);
			vm_map_unlock_read(smap);
		} else {
			object = current->object.vm_object;
		}
		vm_object_reference(object);
		last_timestamp = map->timestamp;
		if (pageout) {
			if (object->type == OBJT_DEFAULT ||
			    object->type == OBJT_SWAP) {
				if (!vm_map_pageout_range(map, entry,
				    start, start + size, &size))
					failed = TRUE;
				vm_map_unlock_read(map);
			} else if (object->type == OBJT_VNODE /* also COW */) {
				vm_map_unlock_read(map);
				if (!vm_object_sync(object, offset, size,
				    FALSE, TRUE))
					failed = TRUE;
			} else {
				vm_map_unlock_read(map);
				failed = TRUE;
			}
		} else {
			vm_map_unlock_read(map);
			if (!vm_object_sync(object, offset, size, syncio,
			    invalidate))
				failed = TRUE;
		}
		start += size;
		vm_object_deallocate(object);
		vm_map_lock_read(map);
		if (last_timestamp == map->timestamp ||
		    !vm_map_lookup_entry(map, start, &current))
			current = vm_map_entry_succ(current);
	}

	vm_map_unlock_read(map);
	return (failed ? KERN_FAILURE : KERN_SUCCESS);
}

/*
 *	vm_map_entry_unwire:	[ internal use only ]
 *
 *	Make the region specified by this entry pageable.
 *
 *	The map in question should be locked.
 *	[This is the reason for this routine's existence.]
 */
static void
vm_map_entry_unwire(vm_map_t map, vm_map_entry_t entry)
{
	vm_size_t size;

	VM_MAP_ASSERT_LOCKED(map);
	KASSERT(entry->wired_count > 0,
	    ("vm_map_entry_unwire: entry %p isn't wired", entry));

	size = entry->end - entry->start;
	if ((entry->eflags & MAP_ENTRY_USER_WIRED) != 0)
		vm_map_wire_user_count_sub(atop(size));
	pmap_unwire(map->pmap, entry->start, entry->end);
	vm_object_unwire(entry->object.vm_object, entry->offset, size,
	    PQ_ACTIVE);
	entry->wired_count = 0;
}

static void
vm_map_entry_deallocate(vm_map_entry_t entry, boolean_t system_map)
{

	if ((entry->eflags & MAP_ENTRY_IS_SUB_MAP) == 0)
		vm_object_deallocate(entry->object.vm_object);
	uma_zfree(system_map ? kmapentzone : mapentzone, entry);
}

/*
 *	vm_map_entry_delete:	[ internal use only ]
 *
 *	Deallocate the given entry from the target map.
 */
static void
vm_map_entry_delete(vm_map_t map, vm_map_entry_t entry)
{
	vm_object_t object;
	vm_pindex_t offidxstart, offidxend, count, size1;
	vm_size_t size;

	vm_map_entry_unlink(map, entry, UNLINK_MERGE_NONE);
	object = entry->object.vm_object;

	if ((entry->eflags & MAP_ENTRY_GUARD) != 0) {
		MPASS(entry->cred == NULL);
		MPASS((entry->eflags & MAP_ENTRY_IS_SUB_MAP) == 0);
		MPASS(object == NULL);
		vm_map_entry_deallocate(entry, map->system_map);
		return;
	}

	size = entry->end - entry->start;
	map->size -= size;

	if (entry->cred != NULL) {
		swap_release_by_cred(size, entry->cred);
		crfree(entry->cred);
	}

	if ((entry->eflags & MAP_ENTRY_IS_SUB_MAP) != 0 || object == NULL) {
		entry->object.vm_object = NULL;
	} else if ((object->flags & OBJ_ANON) != 0 ||
	    object == kernel_object) {
		KASSERT(entry->cred == NULL || object->cred == NULL ||
		    (entry->eflags & MAP_ENTRY_NEEDS_COPY),
		    ("OVERCOMMIT vm_map_entry_delete: both cred %p", entry));
		count = atop(size);
		offidxstart = OFF_TO_IDX(entry->offset);
		offidxend = offidxstart + count;
		VM_OBJECT_WLOCK(object);
		if (object->ref_count != 1 &&
		    ((object->flags & OBJ_ONEMAPPING) != 0 ||
		    object == kernel_object)) {
			vm_object_collapse(object);

			/*
			 * The option OBJPR_NOTMAPPED can be passed here
			 * because vm_map_delete() already performed
			 * pmap_remove() on the only mapping to this range
			 * of pages. 
			 */
			vm_object_page_remove(object, offidxstart, offidxend,
			    OBJPR_NOTMAPPED);
			if (object->type == OBJT_SWAP)
				swap_pager_freespace(object, offidxstart,
				    count);
			if (offidxend >= object->size &&
			    offidxstart < object->size) {
				size1 = object->size;
				object->size = offidxstart;
				if (object->cred != NULL) {
					size1 -= object->size;
					KASSERT(object->charge >= ptoa(size1),
					    ("object %p charge < 0", object));
					swap_release_by_cred(ptoa(size1),
					    object->cred);
					object->charge -= ptoa(size1);
				}
			}
		}
		VM_OBJECT_WUNLOCK(object);
	}
	if (map->system_map)
		vm_map_entry_deallocate(entry, TRUE);
	else {
		entry->defer_next = curthread->td_map_def_user;
		curthread->td_map_def_user = entry;
	}
}

/*
 *	vm_map_delete:	[ internal use only ]
 *
 *	Deallocates the given address range from the target
 *	map.
 */
static int
_vm_map_delete(vm_map_t map, vm_offset_t start, vm_offset_t end, bool abandon)
{
	vm_map_entry_t entry;
	vm_map_entry_t first_entry;

	VM_MAP_ASSERT_LOCKED(map);
	if (start == end)
		return (KERN_SUCCESS);

	/*
	 * Find the start of the region, and clip it
	 */
	if (!vm_map_lookup_entry(map, start, &first_entry))
		entry = vm_map_entry_succ(first_entry);
	else {
		entry = first_entry;
		vm_map_clip_start(map, entry, start);
	}

	/*
	 * Step through all entries in this region
	 */
	while (entry->start < end) {
		vm_map_entry_t next;

		/*
		 * Wait for wiring or unwiring of an entry to complete.
		 * Also wait for any system wirings to disappear on
		 * user maps.
		 */
		if ((entry->eflags & MAP_ENTRY_IN_TRANSITION) != 0 ||
		    (vm_map_pmap(map) != kernel_pmap &&
		    vm_map_entry_system_wired_count(entry) != 0)) {
			unsigned int last_timestamp;
			vm_offset_t saved_start;
			vm_map_entry_t tmp_entry;

			saved_start = entry->start;
			entry->eflags |= MAP_ENTRY_NEEDS_WAKEUP;
			last_timestamp = map->timestamp;
			(void) vm_map_unlock_and_wait(map, 0);
			vm_map_lock(map);
			if (last_timestamp + 1 != map->timestamp) {
				/*
				 * Look again for the entry because the map was
				 * modified while it was unlocked.
				 * Specifically, the entry may have been
				 * clipped, merged, or deleted.
				 */
				if (!vm_map_lookup_entry(map, saved_start,
							 &tmp_entry))
					entry = vm_map_entry_succ(tmp_entry);
				else {
					entry = tmp_entry;
					vm_map_clip_start(map, entry,
							  saved_start);
				}
			}
			continue;
		}
		vm_map_clip_end(map, entry, end);

		next = vm_map_entry_succ(entry);

		/*
		 * Unwire before removing addresses from the pmap; otherwise,
		 * unwiring will put the entries back in the pmap.
		 */
		if (entry->wired_count != 0)
			vm_map_entry_unwire(map, entry);

		/*
		 * Remove mappings for the pages, but only if the
		 * mappings could exist.  For instance, it does not
		 * make sense to call pmap_remove() for guard entries.
		 */
		if ((entry->eflags & MAP_ENTRY_IS_SUB_MAP) != 0 ||
		    entry->object.vm_object != NULL)
			pmap_remove(map->pmap, entry->start, entry->end);

		if (entry->end == map->anon_loc)
			map->anon_loc = entry->start;

		/*
		 * Delete the entry only after removing all pmap
		 * entries pointing to its pages.  (Otherwise, its
		 * page frames may be reallocated, and any modify bits
		 * will be set in the wrong object!)
		 */
		vm_map_log("remove", entry);
		if (abandon)
			vm_map_entry_abandon(map, entry);
		else
			vm_map_entry_delete(map, entry);
		entry = next;
	}
	return (KERN_SUCCESS);
}

int
vm_map_abandon_and_delete(vm_map_t map, vm_offset_t start, vm_offset_t end)
{

	return (_vm_map_delete(map, start, end, true));
}

int
vm_map_delete(vm_map_t map, vm_offset_t start, vm_offset_t end)
{

	return (_vm_map_delete(map, start, end, false));
}
/*
 *	vm_map_remove:
 *
 *	Remove the given address range from the target map.
 *	This is the exported form of vm_map_delete.
 */
int
vm_map_remove(vm_map_t map, vm_offset_t start, vm_offset_t end)
{
	int result;

	vm_map_lock(map);
	VM_MAP_RANGE_CHECK(map, start, end);
	result = vm_map_delete(map, start, end);
	vm_map_unlock(map);
	return (result);
}

/*
 *	vm_map_check_protection:
 *
 *	Assert that the target map allows the specified privilege on the
 *	entire address region given.  The entire region must be allocated.
 *
 *	WARNING!  This code does not and should not check whether the
 *	contents of the region is accessible.  For example a smaller file
 *	might be mapped into a larger address space.
 *
 *	NOTE!  This code is also called by munmap().
 *
 *	The map must be locked.  A read lock is sufficient.
 */
boolean_t
vm_map_check_protection(vm_map_t map, vm_offset_t start, vm_offset_t end,
			vm_prot_t protection)
{
	vm_map_entry_t entry;
	vm_map_entry_t tmp_entry;

	if (!vm_map_lookup_entry(map, start, &tmp_entry))
		return (FALSE);
	entry = tmp_entry;

	while (start < end) {
		/*
		 * No holes allowed!
		 */
		if (start < entry->start)
			return (FALSE);
		/*
		 * Check protection associated with entry.
		 */
		if ((entry->protection & protection) != protection)
			return (FALSE);
		/* go to next entry */
		start = entry->end;
		entry = vm_map_entry_succ(entry);
	}
	return (TRUE);
}

/*
 *	vm_map_copy_entry:
 *
 *	Copies the contents of the source entry to the destination
 *	entry.  The entries *must* be aligned properly.
 */
static void
vm_map_copy_entry(
	vm_map_t src_map,
	vm_map_t dst_map,
	vm_map_entry_t src_entry,
	vm_map_entry_t dst_entry,
	vm_ooffset_t *fork_charge)
{
	vm_object_t src_object;
	vm_map_entry_t fake_entry;
	vm_offset_t size;
	struct ucred *cred;
	int charged;

	VM_MAP_ASSERT_LOCKED(dst_map);

	if ((dst_entry->eflags|src_entry->eflags) & MAP_ENTRY_IS_SUB_MAP)
		return;

	if (src_entry->wired_count == 0 ||
	    (src_entry->protection & VM_PROT_WRITE) == 0) {
		/*
		 * If the source entry is marked needs_copy, it is already
		 * write-protected.
		 */
		if ((src_entry->eflags & MAP_ENTRY_NEEDS_COPY) == 0 &&
		    (src_entry->protection & VM_PROT_WRITE) != 0) {
			pmap_protect(src_map->pmap,
			    src_entry->start,
			    src_entry->end,
			    src_entry->protection & ~VM_PROT_WRITE);
		}

		/*
		 * Make a copy of the object.
		 */
		size = src_entry->end - src_entry->start;
		if ((src_object = src_entry->object.vm_object) != NULL) {
			VM_OBJECT_WLOCK(src_object);
			charged = ENTRY_CHARGED(src_entry);
			if (src_object->handle == NULL &&
			    (src_object->flags & OBJ_ANON) != 0) {
				vm_object_collapse(src_object);
				if ((src_object->flags & OBJ_ONEMAPPING) != 0) {
					vm_object_split(src_entry);
					src_object =
					    src_entry->object.vm_object;
				}
			}
			vm_object_reference_locked(src_object);
			vm_object_clear_flag(src_object, OBJ_ONEMAPPING);
			if (src_entry->cred != NULL &&
			    !(src_entry->eflags & MAP_ENTRY_NEEDS_COPY)) {
				KASSERT(src_object->cred == NULL,
				    ("OVERCOMMIT: vm_map_copy_entry: cred %p",
				     src_object));
				src_object->cred = src_entry->cred;
				src_object->charge = size;
			}
			VM_OBJECT_WUNLOCK(src_object);
			dst_entry->object.vm_object = src_object;
			if (charged) {
				cred = curthread->td_ucred;
				crhold(cred);
				dst_entry->cred = cred;
				*fork_charge += size;
				if (!(src_entry->eflags &
				      MAP_ENTRY_NEEDS_COPY)) {
					crhold(cred);
					src_entry->cred = cred;
					*fork_charge += size;
				}
			}
			src_entry->eflags |= MAP_ENTRY_COW |
			    MAP_ENTRY_NEEDS_COPY;
			dst_entry->eflags |= MAP_ENTRY_COW |
			    MAP_ENTRY_NEEDS_COPY;
			dst_entry->offset = src_entry->offset;
			if (src_entry->eflags & MAP_ENTRY_WRITECNT) {
				/*
				 * MAP_ENTRY_WRITECNT cannot
				 * indicate write reference from
				 * src_entry, since the entry is
				 * marked as needs copy.  Allocate a
				 * fake entry that is used to
				 * decrement object->un_pager writecount
				 * at the appropriate time.  Attach
				 * fake_entry to the deferred list.
				 */
				fake_entry = vm_map_entry_create(dst_map);
				fake_entry->eflags = MAP_ENTRY_WRITECNT;
				src_entry->eflags &= ~MAP_ENTRY_WRITECNT;
				vm_object_reference(src_object);
				fake_entry->object.vm_object = src_object;
				fake_entry->start = src_entry->start;
				fake_entry->end = src_entry->end;
				fake_entry->defer_next =
				    curthread->td_map_def_user;
				curthread->td_map_def_user = fake_entry;
			}

			pmap_copy(dst_map->pmap, src_map->pmap,
			    dst_entry->start, dst_entry->end - dst_entry->start,
			    src_entry->start);
		} else {
			dst_entry->object.vm_object = NULL;
			dst_entry->offset = 0;
			if (src_entry->cred != NULL) {
				dst_entry->cred = curthread->td_ucred;
				crhold(dst_entry->cred);
				*fork_charge += size;
			}
		}
	} else {
		/*
		 * We don't want to make writeable wired pages copy-on-write.
		 * Immediately copy these pages into the new map by simulating
		 * page faults.  The new pages are pageable.
		 */
		vm_fault_copy_entry(dst_map, src_map, dst_entry, src_entry,
		    fork_charge);
	}
}

/*
 * vmspace_map_entry_forked:
 * Update the newly-forked vmspace each time a map entry is inherited
 * or copied.  The values for vm_dsize and vm_tsize are approximate
 * (and mostly-obsolete ideas in the face of mmap(2) et al.)
 */
static void
vmspace_map_entry_forked(const struct vmspace *vm1, struct vmspace *vm2,
    vm_map_entry_t entry)
{
	vm_size_t entrysize;
	vm_offset_t newend;

	if ((entry->eflags & MAP_ENTRY_GUARD) != 0)
		return;
	entrysize = entry->end - entry->start;
	vm2->vm_map.size += entrysize;
	if (entry->eflags & (MAP_ENTRY_GROWS_DOWN | MAP_ENTRY_GROWS_UP)) {
		vm2->vm_ssize += btoc(entrysize);
	} else if (entry->start >= (vm_offset_t)vm1->vm_daddr &&
	    entry->start < (vm_offset_t)vm1->vm_daddr + ctob(vm1->vm_dsize)) {
		newend = MIN(entry->end,
		    (vm_offset_t)vm1->vm_daddr + ctob(vm1->vm_dsize));
		vm2->vm_dsize += btoc(newend - entry->start);
	} else if (entry->start >= (vm_offset_t)vm1->vm_taddr &&
	    entry->start < (vm_offset_t)vm1->vm_taddr + ctob(vm1->vm_tsize)) {
		newend = MIN(entry->end,
		    (vm_offset_t)vm1->vm_taddr + ctob(vm1->vm_tsize));
		vm2->vm_tsize += btoc(newend - entry->start);
	}
}

/*
 * vmspace_fork:
 * Create a new process vmspace structure and vm_map
 * based on those of an existing process.  The new map
 * is based on the old map, according to the inheritance
 * values on the regions in that map.
 *
 * XXX It might be worth coalescing the entries added to the new vmspace.
 *
 * The source map must not be locked.
 */
struct vmspace *
vmspace_fork(struct vmspace *vm1, vm_ooffset_t *fork_charge)
{
	struct vmspace *vm2;
	vm_map_t new_map, old_map;
	vm_map_entry_t new_entry, old_entry;
	vm_object_t object;
	int error, locked;
	vm_inherit_t inh;

	old_map = &vm1->vm_map;
	/* Copy immutable fields of vm1 to vm2. */
	vm2 = vmspace_alloc(vm_map_min(old_map), vm_map_max(old_map),
	    pmap_pinit);
	if (vm2 == NULL)
		return (NULL);

	vm2->vm_taddr = vm1->vm_taddr;
	vm2->vm_daddr = vm1->vm_daddr;
	vm2->vm_maxsaddr = vm1->vm_maxsaddr;
	vm_map_lock(old_map);
	if (old_map->busy)
		vm_map_wait_busy(old_map);
	new_map = &vm2->vm_map;
	locked = vm_map_trylock(new_map); /* trylock to silence WITNESS */
	KASSERT(locked, ("vmspace_fork: lock failed"));

	error = pmap_vmspace_copy(new_map->pmap, old_map->pmap);
	if (error != 0) {
		sx_xunlock(&old_map->lock);
		sx_xunlock(&new_map->lock);
		vm_map_process_deferred();
		vmspace_free(vm2);
		return (NULL);
	}

	new_map->anon_loc = old_map->anon_loc;

	old_entry = vm_map_entry_first(old_map);

	while (old_entry != &old_map->header) {
		if (old_entry->eflags & MAP_ENTRY_IS_SUB_MAP)
			panic("vm_map_fork: encountered a submap");

		inh = old_entry->inheritance;
		if ((old_entry->eflags & MAP_ENTRY_GUARD) != 0 &&
		    inh != VM_INHERIT_NONE)
			inh = VM_INHERIT_COPY;

		new_entry = NULL;
		switch (inh) {
		case VM_INHERIT_NONE:
			break;

		case VM_INHERIT_SHARE:
			/*
			 * Clone the entry, creating the shared object if necessary.
			 */
			object = old_entry->object.vm_object;
			if (object == NULL) {
				vm_map_entry_back(old_entry);
				object = old_entry->object.vm_object;
			}

			/*
			 * Add the reference before calling vm_object_shadow
			 * to insure that a shadow object is created.
			 */
			vm_object_reference(object);
			if (old_entry->eflags & MAP_ENTRY_NEEDS_COPY) {
				vm_object_shadow(&old_entry->object.vm_object,
				    &old_entry->offset,
				    old_entry->end - old_entry->start);
				old_entry->eflags &= ~MAP_ENTRY_NEEDS_COPY;
				/* Transfer the second reference too. */
				vm_object_reference(
				    old_entry->object.vm_object);

				/*
				 * As in vm_map_merged_neighbor_dispose(),
				 * the vnode lock will not be acquired in
				 * this call to vm_object_deallocate().
				 */
				vm_object_deallocate(object);
				object = old_entry->object.vm_object;
			}
			VM_OBJECT_WLOCK(object);
			vm_object_clear_flag(object, OBJ_ONEMAPPING);
			if (old_entry->cred != NULL) {
				KASSERT(object->cred == NULL, ("vmspace_fork both cred"));
				object->cred = old_entry->cred;
				object->charge = old_entry->end - old_entry->start;
				old_entry->cred = NULL;
			}

			/*
			 * Assert the correct state of the vnode
			 * v_writecount while the object is locked, to
			 * not relock it later for the assertion
			 * correctness.
			 */
			if (old_entry->eflags & MAP_ENTRY_WRITECNT &&
			    object->type == OBJT_VNODE) {
				KASSERT(((struct vnode *)object->handle)->
				    v_writecount > 0,
				    ("vmspace_fork: v_writecount %p", object));
				KASSERT(object->un_pager.vnp.writemappings > 0,
				    ("vmspace_fork: vnp.writecount %p",
				    object));
			}
			VM_OBJECT_WUNLOCK(object);

			/*
			 * Clone the entry, referencing the shared object.
			 */
			new_entry = vm_map_entry_create(new_map);
			*new_entry = *old_entry;
			new_entry->eflags &= ~(MAP_ENTRY_USER_WIRED |
			    MAP_ENTRY_IN_TRANSITION);
			new_entry->wiring_thread = NULL;
			new_entry->wired_count = 0;
			if (new_entry->eflags & MAP_ENTRY_WRITECNT) {
				vm_pager_update_writecount(object,
				    new_entry->start, new_entry->end);
			}
			vm_map_entry_set_vnode_text(new_entry, true);

			/*
			 * Insert the entry into the new map -- we know we're
			 * inserting at the end of the new map.
			 */
			vm_map_entry_link(new_map, new_entry);
			vmspace_map_entry_forked(vm1, vm2, new_entry);

			/*
			 * Update the physical map
			 */
			pmap_copy(new_map->pmap, old_map->pmap,
			    new_entry->start,
			    (old_entry->end - old_entry->start),
			    old_entry->start);
			break;

		case VM_INHERIT_COPY:
			/*
			 * Clone the entry and link into the map.
			 */
			new_entry = vm_map_entry_create(new_map);
			*new_entry = *old_entry;
			/*
			 * Copied entry is COW over the old object.
			 */
			new_entry->eflags &= ~(MAP_ENTRY_USER_WIRED |
			    MAP_ENTRY_IN_TRANSITION | MAP_ENTRY_WRITECNT);
			new_entry->wiring_thread = NULL;
			new_entry->wired_count = 0;
			new_entry->object.vm_object = NULL;
			new_entry->cred = NULL;
			vm_map_entry_link(new_map, new_entry);
			vmspace_map_entry_forked(vm1, vm2, new_entry);
			vm_map_copy_entry(old_map, new_map, old_entry,
			    new_entry, fork_charge);
			vm_map_entry_set_vnode_text(new_entry, true);
			break;

		case VM_INHERIT_ZERO:
			/*
			 * Create a new anonymous mapping entry modelled from
			 * the old one.
			 */
			new_entry = vm_map_entry_create(new_map);
			memset(new_entry, 0, sizeof(*new_entry));

			new_entry->start = old_entry->start;
			new_entry->end = old_entry->end;
			new_entry->eflags = old_entry->eflags &
			    ~(MAP_ENTRY_USER_WIRED | MAP_ENTRY_IN_TRANSITION |
			    MAP_ENTRY_WRITECNT | MAP_ENTRY_VN_EXEC);
			new_entry->protection = old_entry->protection;
			new_entry->max_protection = old_entry->max_protection;
			new_entry->inheritance = VM_INHERIT_ZERO;

			vm_map_entry_link(new_map, new_entry);
			vmspace_map_entry_forked(vm1, vm2, new_entry);

			new_entry->cred = curthread->td_ucred;
			crhold(new_entry->cred);
			*fork_charge += (new_entry->end - new_entry->start);

			break;
		}
<<<<<<< HEAD

		// XXX: OBJT_PHYS is to avoid touching the shared page.
		// XXX: We should just skip (not duplicate) mappings that
		// 	are not owned by us.  This, however, breaks certain
		// 	things, for reasons yet unknown.
		if (new_entry != NULL && old_entry->owner != curproc->p_pid &&
		    old_entry->owner != 0 &&
		    (old_entry->object.vm_object == NULL ||
		    old_entry->object.vm_object->type != OBJT_PHYS)) {
			if (coexecve_cleanup_on_fork != 0) {
				vm_map_entry_abandon(new_map, new_entry);
			} else {
				new_entry->owner = 0;
			}
		}

		old_entry = old_entry->next;
=======
		old_entry = vm_map_entry_succ(old_entry);
>>>>>>> a35aa978
	}
	/*
	 * Use inlined vm_map_unlock() to postpone handling the deferred
	 * map entries, which cannot be done until both old_map and
	 * new_map locks are released.
	 */
	sx_xunlock(&old_map->lock);
	sx_xunlock(&new_map->lock);
	vm_map_process_deferred();

	return (vm2);
}

/*
 * Create a process's stack for exec_new_vmspace().  This function is never
 * asked to wire the newly created stack.
 */
int
vm_map_stack(vm_map_t map, vm_offset_t addrbos, vm_size_t max_ssize,
    vm_prot_t prot, vm_prot_t max, int cow)
{
	vm_size_t growsize, init_ssize;
	rlim_t vmemlim;
	int rv;

	MPASS((map->flags & MAP_WIREFUTURE) == 0);
	growsize = sgrowsiz;
	init_ssize = (max_ssize < growsize) ? max_ssize : growsize;
	vm_map_lock(map);
	vmemlim = lim_cur(curthread, RLIMIT_VMEM);
	/* If we would blow our VMEM resource limit, no go */
	if (map->size + init_ssize > vmemlim) {
		rv = KERN_NO_SPACE;
		goto out;
	}
	rv = vm_map_stack_locked(map, addrbos, max_ssize, growsize, prot,
	    max, cow);
out:
	vm_map_unlock(map);
	return (rv);
}

static int stack_guard_page = 1;
SYSCTL_INT(_security_bsd, OID_AUTO, stack_guard_page, CTLFLAG_RWTUN,
    &stack_guard_page, 0,
    "Specifies the number of guard pages for a stack that grows");

static int
vm_map_stack_locked(vm_map_t map, vm_offset_t addrbos, vm_size_t max_ssize,
    vm_size_t growsize, vm_prot_t prot, vm_prot_t max, int cow)
{
	vm_map_entry_t new_entry, prev_entry;
	vm_offset_t bot, gap_bot, gap_top, top;
	vm_size_t init_ssize, sgp;
	int orient, rv;

	/*
	 * The stack orientation is piggybacked with the cow argument.
	 * Extract it into orient and mask the cow argument so that we
	 * don't pass it around further.
	 */
	orient = cow & (MAP_STACK_GROWS_DOWN | MAP_STACK_GROWS_UP);
	KASSERT(orient != 0, ("No stack grow direction"));
	KASSERT(orient != (MAP_STACK_GROWS_DOWN | MAP_STACK_GROWS_UP),
	    ("bi-dir stack"));

	if (addrbos < vm_map_min(map) ||
	    addrbos + max_ssize > vm_map_max(map) ||
	    addrbos + max_ssize <= addrbos)
		return (KERN_INVALID_ADDRESS);
	sgp = ((curproc->p_flag2 & P2_STKGAP_DISABLE) != 0 ||
	    (curproc->p_fctl0 & NT_FREEBSD_FCTL_STKGAP_DISABLE) != 0) ? 0 :
	    (vm_size_t)stack_guard_page * PAGE_SIZE;
	if (sgp >= max_ssize)
		return (KERN_INVALID_ARGUMENT);

	init_ssize = growsize;
	if (max_ssize < init_ssize + sgp)
		init_ssize = max_ssize - sgp;

	/* If addr is already mapped, no go */
	if (vm_map_lookup_entry(map, addrbos, &prev_entry))
		return (KERN_NO_SPACE);

	/*
	 * If we can't accommodate max_ssize in the current mapping, no go.
	 */
	if (vm_map_entry_succ(prev_entry)->start < addrbos + max_ssize)
		return (KERN_NO_SPACE);

	/*
	 * We initially map a stack of only init_ssize.  We will grow as
	 * needed later.  Depending on the orientation of the stack (i.e.
	 * the grow direction) we either map at the top of the range, the
	 * bottom of the range or in the middle.
	 *
	 * Note: we would normally expect prot and max to be VM_PROT_ALL,
	 * and cow to be 0.  Possibly we should eliminate these as input
	 * parameters, and just pass these values here in the insert call.
	 */
	if (orient == MAP_STACK_GROWS_DOWN) {
		bot = addrbos + max_ssize - init_ssize;
		top = bot + init_ssize;
		gap_bot = addrbos;
		gap_top = bot;
	} else /* if (orient == MAP_STACK_GROWS_UP) */ {
		bot = addrbos;
		top = bot + init_ssize;
		gap_bot = top;
		gap_top = addrbos + max_ssize;
	}
	rv = vm_map_insert(map, NULL, 0, bot, top, prot, max, cow);
	if (rv != KERN_SUCCESS)
		return (rv);
	new_entry = vm_map_entry_succ(prev_entry);
	KASSERT(new_entry->end == top || new_entry->start == bot,
	    ("Bad entry start/end for new stack entry"));
	KASSERT((orient & MAP_STACK_GROWS_DOWN) == 0 ||
	    (new_entry->eflags & MAP_ENTRY_GROWS_DOWN) != 0,
	    ("new entry lacks MAP_ENTRY_GROWS_DOWN"));
	KASSERT((orient & MAP_STACK_GROWS_UP) == 0 ||
	    (new_entry->eflags & MAP_ENTRY_GROWS_UP) != 0,
	    ("new entry lacks MAP_ENTRY_GROWS_UP"));
	if (gap_bot == gap_top)
		return (KERN_SUCCESS);
	rv = vm_map_insert(map, NULL, 0, gap_bot, gap_top, VM_PROT_NONE,
	    VM_PROT_NONE, MAP_CREATE_GUARD | (orient == MAP_STACK_GROWS_DOWN ?
	    MAP_CREATE_STACK_GAP_DN : MAP_CREATE_STACK_GAP_UP));
	if (rv == KERN_SUCCESS) {
		/*
		 * Gap can never successfully handle a fault, so
		 * read-ahead logic is never used for it.  Re-use
		 * next_read of the gap entry to store
		 * stack_guard_page for vm_map_growstack().
		 */
		if (orient == MAP_STACK_GROWS_DOWN)
			vm_map_entry_pred(new_entry)->next_read = sgp;
		else
			vm_map_entry_succ(new_entry)->next_read = sgp;
	} else {
		(void)vm_map_delete(map, bot, top);
	}
	return (rv);
}

/*
 * Attempts to grow a vm stack entry.  Returns KERN_SUCCESS if we
 * successfully grow the stack.
 */
static int
vm_map_growstack(vm_map_t map, vm_offset_t addr, vm_map_entry_t gap_entry)
{
	vm_map_entry_t stack_entry;
	struct proc *p;
	struct vmspace *vm;
	struct ucred *cred;
	vm_offset_t gap_end, gap_start, grow_start;
	vm_size_t grow_amount, guard, max_grow;
	rlim_t lmemlim, stacklim, vmemlim;
	int rv, rv1;
	bool gap_deleted, grow_down, is_procstack;
#ifdef notyet
	uint64_t limit;
#endif
#ifdef RACCT
	int error;
#endif

	p = curproc;
	vm = p->p_vmspace;

	/*
	 * Disallow stack growth when the access is performed by a
	 * debugger or AIO daemon.  The reason is that the wrong
	 * resource limits are applied.
	 */
	if (p != initproc && (map != &p->p_vmspace->vm_map ||
	    p->p_textvp == NULL))
		return (KERN_FAILURE);

	MPASS(!map->system_map);

	lmemlim = lim_cur(curthread, RLIMIT_MEMLOCK);
	stacklim = lim_cur(curthread, RLIMIT_STACK);
	vmemlim = lim_cur(curthread, RLIMIT_VMEM);
retry:
	/* If addr is not in a hole for a stack grow area, no need to grow. */
	if (gap_entry == NULL && !vm_map_lookup_entry(map, addr, &gap_entry))
		return (KERN_FAILURE);
	if ((gap_entry->eflags & MAP_ENTRY_GUARD) == 0)
		return (KERN_SUCCESS);
	if ((gap_entry->eflags & MAP_ENTRY_STACK_GAP_DN) != 0) {
		stack_entry = vm_map_entry_succ(gap_entry);
		if ((stack_entry->eflags & MAP_ENTRY_GROWS_DOWN) == 0 ||
		    stack_entry->start != gap_entry->end)
			return (KERN_FAILURE);
		grow_amount = round_page(stack_entry->start - addr);
		grow_down = true;
	} else if ((gap_entry->eflags & MAP_ENTRY_STACK_GAP_UP) != 0) {
		stack_entry = vm_map_entry_pred(gap_entry);
		if ((stack_entry->eflags & MAP_ENTRY_GROWS_UP) == 0 ||
		    stack_entry->end != gap_entry->start)
			return (KERN_FAILURE);
		grow_amount = round_page(addr + 1 - stack_entry->end);
		grow_down = false;
	} else {
		return (KERN_FAILURE);
	}
	guard = ((curproc->p_flag2 & P2_STKGAP_DISABLE) != 0 ||
	    (curproc->p_fctl0 & NT_FREEBSD_FCTL_STKGAP_DISABLE) != 0) ? 0 :
	    gap_entry->next_read;
	max_grow = gap_entry->end - gap_entry->start;
	if (guard > max_grow)
		return (KERN_NO_SPACE);
	max_grow -= guard;
	if (grow_amount > max_grow)
		return (KERN_NO_SPACE);

	/*
	 * If this is the main process stack, see if we're over the stack
	 * limit.
	 */
	is_procstack = (addr >= (vm_offset_t)vm->vm_maxsaddr &&
	    addr < p->p_usrstack) ? 1 : 0;
	if (is_procstack && (ctob(vm->vm_ssize) + grow_amount > stacklim))
		return (KERN_NO_SPACE);

#ifdef RACCT
	if (racct_enable) {
		PROC_LOCK(p);
		if (is_procstack && racct_set(p, RACCT_STACK,
		    ctob(vm->vm_ssize) + grow_amount)) {
			PROC_UNLOCK(p);
			return (KERN_NO_SPACE);
		}
		PROC_UNLOCK(p);
	}
#endif

	grow_amount = roundup(grow_amount, sgrowsiz);
	if (grow_amount > max_grow)
		grow_amount = max_grow;
	if (is_procstack && (ctob(vm->vm_ssize) + grow_amount > stacklim)) {
		grow_amount = trunc_page((vm_size_t)stacklim) -
		    ctob(vm->vm_ssize);
	}

#ifdef notyet
	PROC_LOCK(p);
	limit = racct_get_available(p, RACCT_STACK);
	PROC_UNLOCK(p);
	if (is_procstack && (ctob(vm->vm_ssize) + grow_amount > limit))
		grow_amount = limit - ctob(vm->vm_ssize);
#endif

	if (!old_mlock && (map->flags & MAP_WIREFUTURE) != 0) {
		if (ptoa(pmap_wired_count(map->pmap)) + grow_amount > lmemlim) {
			rv = KERN_NO_SPACE;
			goto out;
		}
#ifdef RACCT
		if (racct_enable) {
			PROC_LOCK(p);
			if (racct_set(p, RACCT_MEMLOCK,
			    ptoa(pmap_wired_count(map->pmap)) + grow_amount)) {
				PROC_UNLOCK(p);
				rv = KERN_NO_SPACE;
				goto out;
			}
			PROC_UNLOCK(p);
		}
#endif
	}

	/* If we would blow our VMEM resource limit, no go */
	if (map->size + grow_amount > vmemlim) {
		rv = KERN_NO_SPACE;
		goto out;
	}
#ifdef RACCT
	if (racct_enable) {
		PROC_LOCK(p);
		if (racct_set(p, RACCT_VMEM, map->size + grow_amount)) {
			PROC_UNLOCK(p);
			rv = KERN_NO_SPACE;
			goto out;
		}
		PROC_UNLOCK(p);
	}
#endif

	if (vm_map_lock_upgrade(map)) {
		gap_entry = NULL;
		vm_map_lock_read(map);
		goto retry;
	}

	if (grow_down) {
		grow_start = gap_entry->end - grow_amount;
		if (gap_entry->start + grow_amount == gap_entry->end) {
			gap_start = gap_entry->start;
			gap_end = gap_entry->end;
			vm_map_entry_delete(map, gap_entry);
			gap_deleted = true;
		} else {
			MPASS(gap_entry->start < gap_entry->end - grow_amount);
			vm_map_entry_resize(map, gap_entry, -grow_amount);
			gap_deleted = false;
		}
		rv = vm_map_insert(map, NULL, 0, grow_start,
		    grow_start + grow_amount,
		    stack_entry->protection, stack_entry->max_protection,
		    MAP_STACK_GROWS_DOWN);
		if (rv != KERN_SUCCESS) {
			if (gap_deleted) {
				rv1 = vm_map_insert(map, NULL, 0, gap_start,
				    gap_end, VM_PROT_NONE, VM_PROT_NONE,
				    MAP_CREATE_GUARD | MAP_CREATE_STACK_GAP_DN);
				MPASS(rv1 == KERN_SUCCESS);
			} else
				vm_map_entry_resize(map, gap_entry,
				    grow_amount);
		}
	} else {
		grow_start = stack_entry->end;
		cred = stack_entry->cred;
		if (cred == NULL && stack_entry->object.vm_object != NULL)
			cred = stack_entry->object.vm_object->cred;
		if (cred != NULL && !swap_reserve_by_cred(grow_amount, cred))
			rv = KERN_NO_SPACE;
		/* Grow the underlying object if applicable. */
		else if (stack_entry->object.vm_object == NULL ||
		    vm_object_coalesce(stack_entry->object.vm_object,
		    stack_entry->offset,
		    (vm_size_t)(stack_entry->end - stack_entry->start),
		    grow_amount, cred != NULL)) {
			if (gap_entry->start + grow_amount == gap_entry->end) {
				vm_map_entry_delete(map, gap_entry);
				vm_map_entry_resize(map, stack_entry,
				    grow_amount);
			} else {
				gap_entry->start += grow_amount;
				stack_entry->end += grow_amount;
			}
			map->size += grow_amount;
			rv = KERN_SUCCESS;
		} else
			rv = KERN_FAILURE;
	}
	if (rv == KERN_SUCCESS && is_procstack)
		vm->vm_ssize += btoc(grow_amount);

	/*
	 * Heed the MAP_WIREFUTURE flag if it was set for this process.
	 */
	if (rv == KERN_SUCCESS && (map->flags & MAP_WIREFUTURE) != 0) {
		rv = vm_map_wire_locked(map, grow_start,
		    grow_start + grow_amount,
		    VM_MAP_WIRE_USER | VM_MAP_WIRE_NOHOLES);
	}
	vm_map_lock_downgrade(map);

out:
#ifdef RACCT
	if (racct_enable && rv != KERN_SUCCESS) {
		PROC_LOCK(p);
		error = racct_set(p, RACCT_VMEM, map->size);
		KASSERT(error == 0, ("decreasing RACCT_VMEM failed"));
		if (!old_mlock) {
			error = racct_set(p, RACCT_MEMLOCK,
			    ptoa(pmap_wired_count(map->pmap)));
			KASSERT(error == 0, ("decreasing RACCT_MEMLOCK failed"));
		}
	    	error = racct_set(p, RACCT_STACK, ctob(vm->vm_ssize));
		KASSERT(error == 0, ("decreasing RACCT_STACK failed"));
		PROC_UNLOCK(p);
	}
#endif

	return (rv);
}

/*
 * Unshare the specified VM space for exec.  If other processes are
 * mapped to it, then create a new one.  The new vmspace is null.
 */
int
vmspace_exec(struct proc *p, vm_offset_t minuser, vm_offset_t maxuser)
{
	struct vmspace *oldvmspace = p->p_vmspace;
	struct vmspace *newvmspace;

#if 0
	/*
	 * XXX: For some reason makes the kernel explode when booting
	 *      with kern.opportunistic_coexecve set to 1.
	 */
	KASSERT((curthread->td_pflags & TDP_EXECVMSPC) == 0,
	    ("vmspace_exec recursed"));
#endif
	newvmspace = vmspace_alloc(minuser, maxuser, pmap_pinit);
	if (newvmspace == NULL)
		return (ENOMEM);
	newvmspace->vm_swrss = oldvmspace->vm_swrss;
	/*
	 * This code is written like this for prototype purposes.  The
	 * goal is to avoid running down the vmspace here, but let the
	 * other process's that are still using the vmspace to finally
	 * run it down.  Even though there is little or no chance of blocking
	 * here, it is a good idea to keep this form for future mods.
	 */
	PROC_VMSPACE_LOCK(p);
	p->p_vmspace = newvmspace;
	PROC_VMSPACE_UNLOCK(p);
	if (p == curthread->td_proc)
		pmap_activate(curthread);
	curthread->td_pflags |= TDP_EXECVMSPC;
	return (0);
}

int
vmspace_coexec(struct proc *p, struct proc *cop, vm_offset_t minuser, vm_offset_t maxuser)
{
	struct vmspace *newvmspace;

	KASSERT((curthread->td_pflags & TDP_EXECVMSPC) == 0,
	    ("vmspace_coexec recursed"));
	newvmspace = vmspace_acquire_ref(cop);
	PROC_VMSPACE_LOCK(p);
	p->p_vmspace = newvmspace;
	PROC_VMSPACE_UNLOCK(p);
	if (p == curthread->td_proc)
		pmap_activate(curthread);
	curthread->td_pflags |= TDP_EXECVMSPC;
	return (0);
}

/*
 * Unshare the specified VM space for forcing COW.  This
 * is called by rfork, for the (RFMEM|RFPROC) == 0 case.
 */
int
vmspace_unshare(struct proc *p)
{
	struct vmspace *oldvmspace = p->p_vmspace;
	struct vmspace *newvmspace;
	vm_ooffset_t fork_charge;

	if (oldvmspace->vm_refcnt == 1)
		return (0);
	fork_charge = 0;
	newvmspace = vmspace_fork(oldvmspace, &fork_charge);
	if (newvmspace == NULL)
		return (ENOMEM);
	if (!swap_reserve_by_cred(fork_charge, p->p_ucred)) {
		vmspace_free(newvmspace);
		return (ENOMEM);
	}
	PROC_VMSPACE_LOCK(p);
	p->p_vmspace = newvmspace;
	PROC_VMSPACE_UNLOCK(p);
	if (p == curthread->td_proc)
		pmap_activate(curthread);
	vmspace_free(oldvmspace);
	return (0);
}

/*
 *	vm_map_lookup:
 *
 *	Finds the VM object, offset, and
 *	protection for a given virtual address in the
 *	specified map, assuming a page fault of the
 *	type specified.
 *
 *	Leaves the map in question locked for read; return
 *	values are guaranteed until a vm_map_lookup_done
 *	call is performed.  Note that the map argument
 *	is in/out; the returned map must be used in
 *	the call to vm_map_lookup_done.
 *
 *	A handle (out_entry) is returned for use in
 *	vm_map_lookup_done, to make that fast.
 *
 *	If a lookup is requested with "write protection"
 *	specified, the map may be changed to perform virtual
 *	copying operations, although the data referenced will
 *	remain the same.
 */
int
vm_map_lookup(vm_map_t *var_map,		/* IN/OUT */
	      vm_offset_t vaddr,
	      vm_prot_t fault_typea,
	      vm_map_entry_t *out_entry,	/* OUT */
	      vm_object_t *object,		/* OUT */
	      vm_pindex_t *pindex,		/* OUT */
	      vm_prot_t *out_prot,		/* OUT */
	      boolean_t *wired)			/* OUT */
{
	vm_map_entry_t entry;
	vm_map_t map = *var_map;
	vm_prot_t prot;
	vm_prot_t fault_type = fault_typea;
	vm_object_t eobject;
	vm_size_t size;
	struct ucred *cred;

RetryLookup:

	vm_map_lock_read(map);

RetryLookupLocked:
	/*
	 * Lookup the faulting address.
	 */
	if (!vm_map_lookup_entry(map, vaddr, out_entry)) {
		vm_map_unlock_read(map);
		return (KERN_INVALID_ADDRESS);
	}

	entry = *out_entry;

	/*
	 * Handle submaps.
	 */
	if (entry->eflags & MAP_ENTRY_IS_SUB_MAP) {
		vm_map_t old_map = map;

		*var_map = map = entry->object.sub_map;
		vm_map_unlock_read(old_map);
		goto RetryLookup;
	}

	/*
	 * Check whether this task is allowed to have this page.
	 */
	prot = entry->protection;
	if ((fault_typea & VM_PROT_FAULT_LOOKUP) != 0) {
		fault_typea &= ~VM_PROT_FAULT_LOOKUP;
		if (prot == VM_PROT_NONE && map != kernel_map &&
		    (entry->eflags & MAP_ENTRY_GUARD) != 0 &&
		    (entry->eflags & (MAP_ENTRY_STACK_GAP_DN |
		    MAP_ENTRY_STACK_GAP_UP)) != 0 &&
		    vm_map_growstack(map, vaddr, entry) == KERN_SUCCESS)
			goto RetryLookupLocked;
	}
	fault_type &= VM_PROT_READ | VM_PROT_WRITE | VM_PROT_EXECUTE;
	if ((fault_type & prot) != fault_type || prot == VM_PROT_NONE) {
		vm_map_unlock_read(map);
		return (KERN_PROTECTION_FAILURE);
	}
	KASSERT((prot & VM_PROT_WRITE) == 0 || (entry->eflags &
	    (MAP_ENTRY_USER_WIRED | MAP_ENTRY_NEEDS_COPY)) !=
	    (MAP_ENTRY_USER_WIRED | MAP_ENTRY_NEEDS_COPY),
	    ("entry %p flags %x", entry, entry->eflags));
	if ((fault_typea & VM_PROT_COPY) != 0 &&
	    (entry->max_protection & VM_PROT_WRITE) == 0 &&
	    (entry->eflags & MAP_ENTRY_COW) == 0) {
		vm_map_unlock_read(map);
		return (KERN_PROTECTION_FAILURE);
	}

	/*
	 * If this page is not pageable, we have to get it for all possible
	 * accesses.
	 */
	*wired = (entry->wired_count != 0);
	if (*wired)
		fault_type = entry->protection;
	size = entry->end - entry->start;
	/*
	 * If the entry was copy-on-write, we either ...
	 */
	if (entry->eflags & MAP_ENTRY_NEEDS_COPY) {
		/*
		 * If we want to write the page, we may as well handle that
		 * now since we've got the map locked.
		 *
		 * If we don't need to write the page, we just demote the
		 * permissions allowed.
		 */
		if ((fault_type & VM_PROT_WRITE) != 0 ||
		    (fault_typea & VM_PROT_COPY) != 0) {
			/*
			 * Make a new object, and place it in the object
			 * chain.  Note that no new references have appeared
			 * -- one just moved from the map to the new
			 * object.
			 */
			if (vm_map_lock_upgrade(map))
				goto RetryLookup;

			if (entry->cred == NULL) {
				/*
				 * The debugger owner is charged for
				 * the memory.
				 */
				cred = curthread->td_ucred;
				crhold(cred);
				if (!swap_reserve_by_cred(size, cred)) {
					crfree(cred);
					vm_map_unlock(map);
					return (KERN_RESOURCE_SHORTAGE);
				}
				entry->cred = cred;
			}
			vm_object_shadow(&entry->object.vm_object,
			    &entry->offset, size);
			entry->eflags &= ~MAP_ENTRY_NEEDS_COPY;
			eobject = entry->object.vm_object;
			if (eobject->cred != NULL) {
				/*
				 * The object was not shadowed.
				 */
				swap_release_by_cred(size, entry->cred);
				crfree(entry->cred);
				entry->cred = NULL;
			} else if (entry->cred != NULL) {
				VM_OBJECT_WLOCK(eobject);
				eobject->cred = entry->cred;
				eobject->charge = size;
				VM_OBJECT_WUNLOCK(eobject);
				entry->cred = NULL;
			}

			vm_map_lock_downgrade(map);
		} else {
			/*
			 * We're attempting to read a copy-on-write page --
			 * don't allow writes.
			 */
			prot &= ~VM_PROT_WRITE;
		}
	}

	/*
	 * Create an object if necessary.
	 */
	if (entry->object.vm_object == NULL &&
	    !map->system_map) {
		if (vm_map_lock_upgrade(map))
			goto RetryLookup;
		entry->object.vm_object = vm_object_allocate_anon(atop(size));
		entry->offset = 0;
		if (entry->cred != NULL) {
			VM_OBJECT_WLOCK(entry->object.vm_object);
			entry->object.vm_object->cred = entry->cred;
			entry->object.vm_object->charge = size;
			VM_OBJECT_WUNLOCK(entry->object.vm_object);
			entry->cred = NULL;
		}
		vm_map_lock_downgrade(map);
	}

	/*
	 * Return the object/offset from this entry.  If the entry was
	 * copy-on-write or empty, it has been fixed up.
	 */
	*pindex = OFF_TO_IDX((vaddr - entry->start) + entry->offset);
	*object = entry->object.vm_object;

	*out_prot = prot;
	return (KERN_SUCCESS);
}

/*
 *	vm_map_lookup_locked:
 *
 *	Lookup the faulting address.  A version of vm_map_lookup that returns 
 *      KERN_FAILURE instead of blocking on map lock or memory allocation.
 */
int
vm_map_lookup_locked(vm_map_t *var_map,		/* IN/OUT */
		     vm_offset_t vaddr,
		     vm_prot_t fault_typea,
		     vm_map_entry_t *out_entry,	/* OUT */
		     vm_object_t *object,	/* OUT */
		     vm_pindex_t *pindex,	/* OUT */
		     vm_prot_t *out_prot,	/* OUT */
		     boolean_t *wired)		/* OUT */
{
	vm_map_entry_t entry;
	vm_map_t map = *var_map;
	vm_prot_t prot;
	vm_prot_t fault_type = fault_typea;

	/*
	 * Lookup the faulting address.
	 */
	if (!vm_map_lookup_entry(map, vaddr, out_entry))
		return (KERN_INVALID_ADDRESS);

	entry = *out_entry;

	/*
	 * Fail if the entry refers to a submap.
	 */
	if (entry->eflags & MAP_ENTRY_IS_SUB_MAP)
		return (KERN_FAILURE);

	/*
	 * Check whether this task is allowed to have this page.
	 */
	prot = entry->protection;
	fault_type &= VM_PROT_READ | VM_PROT_WRITE | VM_PROT_EXECUTE;
	if ((fault_type & prot) != fault_type)
		return (KERN_PROTECTION_FAILURE);

	/*
	 * If this page is not pageable, we have to get it for all possible
	 * accesses.
	 */
	*wired = (entry->wired_count != 0);
	if (*wired)
		fault_type = entry->protection;

	if (entry->eflags & MAP_ENTRY_NEEDS_COPY) {
		/*
		 * Fail if the entry was copy-on-write for a write fault.
		 */
		if (fault_type & VM_PROT_WRITE)
			return (KERN_FAILURE);
		/*
		 * We're attempting to read a copy-on-write page --
		 * don't allow writes.
		 */
		prot &= ~VM_PROT_WRITE;
	}

	/*
	 * Fail if an object should be created.
	 */
	if (entry->object.vm_object == NULL && !map->system_map)
		return (KERN_FAILURE);

	/*
	 * Return the object/offset from this entry.  If the entry was
	 * copy-on-write or empty, it has been fixed up.
	 */
	*pindex = OFF_TO_IDX((vaddr - entry->start) + entry->offset);
	*object = entry->object.vm_object;

	*out_prot = prot;
	return (KERN_SUCCESS);
}

/*
 *	vm_map_lookup_done:
 *
 *	Releases locks acquired by a vm_map_lookup
 *	(according to the handle returned by that lookup).
 */
void
vm_map_lookup_done(vm_map_t map, vm_map_entry_t entry)
{
	/*
	 * Unlock the main-level map
	 */
	vm_map_unlock_read(map);
}

vm_offset_t
vm_map_max_KBI(const struct vm_map *map)
{

	return (vm_map_max(map));
}

vm_offset_t
vm_map_min_KBI(const struct vm_map *map)
{

	return (vm_map_min(map));
}

pmap_t
vm_map_pmap_KBI(vm_map_t map)
{

	return (map->pmap);
}

#ifdef INVARIANTS
static void
_vm_map_assert_consistent(vm_map_t map, int check)
{
	vm_map_entry_t entry, prev;
	vm_size_t max_left, max_right;

	if (enable_vmmap_check != check)
		return;

	prev = &map->header;
	VM_MAP_ENTRY_FOREACH(entry, map) {
		KASSERT(prev->end <= entry->start,
		    ("map %p prev->end = %jx, start = %jx", map,
		    (uintmax_t)prev->end, (uintmax_t)entry->start));
		KASSERT(entry->start < entry->end,
		    ("map %p start = %jx, end = %jx", map,
		    (uintmax_t)entry->start, (uintmax_t)entry->end));
		KASSERT(entry->end <= vm_map_entry_succ(entry)->start,
		    ("map %p end = %jx, next->start = %jx", map,
		     (uintmax_t)entry->end,
		     (uintmax_t)vm_map_entry_succ(entry)->start));
		KASSERT(entry->left == NULL ||
		    entry->left->start < entry->start,
		    ("map %p left->start = %jx, start = %jx", map,
		    (uintmax_t)entry->left->start, (uintmax_t)entry->start));
		KASSERT(entry->right == NULL ||
		    entry->start < entry->right->start,
		    ("map %p start = %jx, right->start = %jx", map,
		    (uintmax_t)entry->start, (uintmax_t)entry->right->start));
		max_left = vm_map_entry_max_free_left(entry,
		    vm_map_entry_pred(entry));
		max_right = vm_map_entry_max_free_right(entry,
		    vm_map_entry_succ(entry));
		KASSERT(entry->max_free == MAX(max_left, max_right),
		    ("map %p max = %jx, max_left = %jx, max_right = %jx", map,
		    (uintmax_t)entry->max_free,
		    (uintmax_t)max_left, (uintmax_t)max_right));
		prev = entry;
	}
	KASSERT(prev->end <= entry->start,
	    ("map %p prev->end = %jx, start = %jx", map,
	    (uintmax_t)prev->end, (uintmax_t)entry->start));
}
#endif

#include "opt_ddb.h"
#ifdef DDB
#include <sys/kernel.h>

#include <ddb/ddb.h>

static void
vm_map_print(vm_map_t map)
{
	vm_map_entry_t entry, prev;

	db_iprintf("Task map %p: pmap=%p, nentries=%d, version=%u\n",
	    (void *)map,
	    (void *)map->pmap, map->nentries, map->timestamp);

	db_indent += 2;
	prev = &map->header;
	VM_MAP_ENTRY_FOREACH(entry, map) {
		db_iprintf("map entry %p: start=%p, end=%p, eflags=%#x, \n",
		    (void *)entry, (void *)entry->start, (void *)entry->end,
		    entry->eflags);
		{
			static char *inheritance_name[4] =
			{"share", "copy", "none", "donate_copy"};

			db_iprintf(" prot=%x/%x/%s",
			    entry->protection,
			    entry->max_protection,
			    inheritance_name[(int)(unsigned char)
			    entry->inheritance]);
			if (entry->wired_count != 0)
				db_printf(", wired");
		}
		if (entry->eflags & MAP_ENTRY_IS_SUB_MAP) {
			db_printf(", share=%p, offset=0x%jx\n",
			    (void *)entry->object.sub_map,
			    (uintmax_t)entry->offset);
			if (prev == &map->header ||
			    prev->object.sub_map !=
				entry->object.sub_map) {
				db_indent += 2;
				vm_map_print((vm_map_t)entry->object.sub_map);
				db_indent -= 2;
			}
		} else {
			if (entry->cred != NULL)
				db_printf(", ruid %d", entry->cred->cr_ruid);
			db_printf(", object=%p, offset=0x%jx",
			    (void *)entry->object.vm_object,
			    (uintmax_t)entry->offset);
			if (entry->object.vm_object && entry->object.vm_object->cred)
				db_printf(", obj ruid %d charge %jx",
				    entry->object.vm_object->cred->cr_ruid,
				    (uintmax_t)entry->object.vm_object->charge);
			if (entry->eflags & MAP_ENTRY_COW)
				db_printf(", copy (%s)",
				    (entry->eflags & MAP_ENTRY_NEEDS_COPY) ? "needed" : "done");
			db_printf("\n");

			if (prev == &map->header ||
			    prev->object.vm_object !=
				entry->object.vm_object) {
				db_indent += 2;
				vm_object_print((db_expr_t)(intptr_t)
						entry->object.vm_object,
						0, 0, (char *)0);
				db_indent -= 2;
			}
		}
		prev = entry;
	}
	db_indent -= 2;
}

DB_SHOW_COMMAND(map, map)
{

	if (!have_addr) {
		db_printf("usage: show map <addr>\n");
		return;
	}
	vm_map_print((vm_map_t)addr);
}

DB_SHOW_COMMAND(procvm, procvm)
{
	struct proc *p;

	if (have_addr) {
		p = db_lookup_proc(addr);
	} else {
		p = curproc;
	}

	db_printf("p = %p, vmspace = %p, map = %p, pmap = %p\n",
	    (void *)p, (void *)p->p_vmspace, (void *)&p->p_vmspace->vm_map,
	    (void *)vmspace_pmap(p->p_vmspace));

	vm_map_print((vm_map_t)&p->p_vmspace->vm_map);
}

#endif /* DDB */
// CHERI CHANGES START
// {
//   "updated": 20181127,
//   "target_type": "kernel",
//   "changes": [
//     "platform"
//   ]
// }
// CHERI CHANGES END<|MERGE_RESOLUTION|>--- conflicted
+++ resolved
@@ -2698,7 +2698,6 @@
 
 	VM_MAP_RANGE_CHECK(map, start, end);
 
-<<<<<<< HEAD
 	result = vm_map_check_owner(map, start, end);
 	if (result != KERN_SUCCESS) {
 		printf("%s: vm_map_check_owner returned %d\n",
@@ -2707,15 +2706,8 @@
 		return (result);
 	}
 
-	if (vm_map_lookup_entry(map, start, &entry)) {
-		vm_map_clip_start(map, entry, start);
-	} else {
-		entry = entry->next;
-	}
-=======
 	if (!vm_map_lookup_entry(map, start, &entry))
 		entry = vm_map_entry_succ(entry);
->>>>>>> a35aa978
 
 	/*
 	 * Make a first pass to check for protection violations.
@@ -3079,13 +3071,8 @@
 vm_map_inherit(vm_map_t map, vm_offset_t start, vm_offset_t end,
 	       vm_inherit_t new_inheritance)
 {
-<<<<<<< HEAD
-	vm_map_entry_t entry;
-	vm_map_entry_t temp_entry;
+	vm_map_entry_t entry, prev_entry;
 	int result;
-=======
-	vm_map_entry_t entry, prev_entry;
->>>>>>> a35aa978
 
 	switch (new_inheritance) {
 	case VM_INHERIT_NONE:
@@ -4490,7 +4477,6 @@
 
 			break;
 		}
-<<<<<<< HEAD
 
 		// XXX: OBJT_PHYS is to avoid touching the shared page.
 		// XXX: We should just skip (not duplicate) mappings that
@@ -4507,10 +4493,7 @@
 			}
 		}
 
-		old_entry = old_entry->next;
-=======
 		old_entry = vm_map_entry_succ(old_entry);
->>>>>>> a35aa978
 	}
 	/*
 	 * Use inlined vm_map_unlock() to postpone handling the deferred
