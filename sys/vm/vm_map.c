/*-
 * SPDX-License-Identifier: (BSD-3-Clause AND MIT-CMU)
 *
 * Copyright (c) 1991, 1993
 *	The Regents of the University of California.  All rights reserved.
 *
 * This code is derived from software contributed to Berkeley by
 * The Mach Operating System project at Carnegie-Mellon University.
 *
 * Redistribution and use in source and binary forms, with or without
 * modification, are permitted provided that the following conditions
 * are met:
 * 1. Redistributions of source code must retain the above copyright
 *    notice, this list of conditions and the following disclaimer.
 * 2. Redistributions in binary form must reproduce the above copyright
 *    notice, this list of conditions and the following disclaimer in the
 *    documentation and/or other materials provided with the distribution.
 * 3. Neither the name of the University nor the names of its contributors
 *    may be used to endorse or promote products derived from this software
 *    without specific prior written permission.
 *
 * THIS SOFTWARE IS PROVIDED BY THE REGENTS AND CONTRIBUTORS ``AS IS'' AND
 * ANY EXPRESS OR IMPLIED WARRANTIES, INCLUDING, BUT NOT LIMITED TO, THE
 * IMPLIED WARRANTIES OF MERCHANTABILITY AND FITNESS FOR A PARTICULAR PURPOSE
 * ARE DISCLAIMED.  IN NO EVENT SHALL THE REGENTS OR CONTRIBUTORS BE LIABLE
 * FOR ANY DIRECT, INDIRECT, INCIDENTAL, SPECIAL, EXEMPLARY, OR CONSEQUENTIAL
 * DAMAGES (INCLUDING, BUT NOT LIMITED TO, PROCUREMENT OF SUBSTITUTE GOODS
 * OR SERVICES; LOSS OF USE, DATA, OR PROFITS; OR BUSINESS INTERRUPTION)
 * HOWEVER CAUSED AND ON ANY THEORY OF LIABILITY, WHETHER IN CONTRACT, STRICT
 * LIABILITY, OR TORT (INCLUDING NEGLIGENCE OR OTHERWISE) ARISING IN ANY WAY
 * OUT OF THE USE OF THIS SOFTWARE, EVEN IF ADVISED OF THE POSSIBILITY OF
 * SUCH DAMAGE.
 *
 *	from: @(#)vm_map.c	8.3 (Berkeley) 1/12/94
 *
 *
 * Copyright (c) 1987, 1990 Carnegie-Mellon University.
 * All rights reserved.
 *
 * Authors: Avadis Tevanian, Jr., Michael Wayne Young
 *
 * Permission to use, copy, modify and distribute this software and
 * its documentation is hereby granted, provided that both the copyright
 * notice and this permission notice appear in all copies of the
 * software, derivative works or modified versions, and any portions
 * thereof, and that both notices appear in supporting documentation.
 *
 * CARNEGIE MELLON ALLOWS FREE USE OF THIS SOFTWARE IN ITS "AS IS"
 * CONDITION.  CARNEGIE MELLON DISCLAIMS ANY LIABILITY OF ANY KIND
 * FOR ANY DAMAGES WHATSOEVER RESULTING FROM THE USE OF THIS SOFTWARE.
 *
 * Carnegie Mellon requests users of this software to return to
 *
 *  Software Distribution Coordinator  or  Software.Distribution@CS.CMU.EDU
 *  School of Computer Science
 *  Carnegie Mellon University
 *  Pittsburgh PA 15213-3890
 *
 * any improvements or extensions that they make and grant Carnegie the
 * rights to redistribute these changes.
 */

/*
 *	Virtual memory mapping module.
 */

#include <sys/cdefs.h>
__FBSDID("$FreeBSD$");

#include <sys/param.h>
#include <sys/systm.h>
#include <sys/kernel.h>
#include <sys/ktr.h>
#include <sys/lock.h>
#include <sys/mutex.h>
#include <sys/proc.h>
#include <sys/vmmeter.h>
#include <sys/mman.h>
#include <sys/vnode.h>
#include <sys/racct.h>
#include <sys/resourcevar.h>
#include <sys/rwlock.h>
#include <sys/file.h>
#include <sys/sysctl.h>
#include <sys/sysent.h>
#include <sys/shm.h>

#include <vm/vm.h>
#include <vm/vm_param.h>
#include <vm/pmap.h>
#include <vm/vm_map.h>
#include <vm/vm_page.h>
#include <vm/vm_pageout.h>
#include <vm/vm_object.h>
#include <vm/vm_pager.h>
#include <vm/vm_kern.h>
#include <vm/vm_extern.h>
#include <vm/vnode_pager.h>
#include <vm/swap_pager.h>
#include <vm/uma.h>

/*
 *	Virtual memory maps provide for the mapping, protection,
 *	and sharing of virtual memory objects.  In addition,
 *	this module provides for an efficient virtual copy of
 *	memory from one map to another.
 *
 *	Synchronization is required prior to most operations.
 *
 *	Maps consist of an ordered doubly-linked list of simple
 *	entries; a self-adjusting binary search tree of these
 *	entries is used to speed up lookups.
 *
 *	Since portions of maps are specified by start/end addresses,
 *	which may not align with existing map entries, all
 *	routines merely "clip" entries to these start/end values.
 *	[That is, an entry is split into two, bordering at a
 *	start or end value.]  Note that these clippings may not
 *	always be necessary (as the two resulting entries are then
 *	not changed); however, the clipping is done for convenience.
 *
 *	As mentioned above, virtual copy operations are performed
 *	by copying VM object references from one map to
 *	another, and then marking both regions as copy-on-write.
 */

static struct mtx map_sleep_mtx;
static uma_zone_t mapentzone;
static uma_zone_t kmapentzone;
static uma_zone_t mapzone;
static uma_zone_t vmspace_zone;
static int vmspace_zinit(void *mem, int size, int flags);
static int vm_map_zinit(void *mem, int ize, int flags);
static void _vm_map_init(vm_map_t map, pmap_t pmap, vm_offset_t min,
    vm_offset_t max);
static void vm_map_entry_deallocate(vm_map_entry_t entry, boolean_t system_map);
static void vm_map_entry_dispose(vm_map_t map, vm_map_entry_t entry);
static void vm_map_entry_unwire(vm_map_t map, vm_map_entry_t entry);
static int vm_map_growstack(vm_map_t map, vm_offset_t addr,
    vm_map_entry_t gap_entry);
static void vm_map_pmap_enter(vm_map_t map, vm_offset_t addr, vm_prot_t prot,
    vm_object_t object, vm_pindex_t pindex, vm_size_t size, int flags);
#ifdef INVARIANTS
static void vm_map_zdtor(void *mem, int size, void *arg);
static void vmspace_zdtor(void *mem, int size, void *arg);
#endif
static int vm_map_stack_locked(vm_map_t map, vm_offset_t addrbos,
    vm_size_t max_ssize, vm_size_t growsize, vm_prot_t prot, vm_prot_t max,
    int cow);
static void vm_map_wire_entry_failure(vm_map_t map, vm_map_entry_t entry,
    vm_offset_t failed_addr);
static vm_map_entry_t vm_map_entry_create(vm_map_t map);

#define	ENTRY_CHARGED(e) ((e)->cred != NULL || \
    ((e)->object.vm_object != NULL && (e)->object.vm_object->cred != NULL && \
     !((e)->eflags & MAP_ENTRY_NEEDS_COPY)))

/* 
 * PROC_VMSPACE_{UN,}LOCK() can be a noop as long as vmspaces are type
 * stable.
 */
#define PROC_VMSPACE_LOCK(p) do { } while (0)
#define PROC_VMSPACE_UNLOCK(p) do { } while (0)

/*
 *	VM_MAP_RANGE_CHECK:	[ internal use only ]
 *
 *	Asserts that the starting and ending region
 *	addresses fall within the valid range of the map.
 */
#define	VM_MAP_RANGE_CHECK(map, start, end)		\
		{					\
		if (start < vm_map_min(map))		\
			start = vm_map_min(map);	\
		if (end > vm_map_max(map))		\
			end = vm_map_max(map);		\
		if (start > end)			\
			start = end;			\
		}

#ifdef CPU_QEMU_MALTA
#include <machine/cheri.h>

static void
vm_map_log(const char *prefix, vm_map_entry_t entry)
{
	char buffer[128];
	char prt[4];

	if (!(curthread->td_md.md_flags & MDTD_QTRACE))
		return;
	if (entry->protection & VM_PROT_READ)
		prt[0] = 'r';
	else
		prt[0] = '-';
	if (entry->protection & VM_PROT_WRITE)
		prt[1] = 'w';
	else
		prt[1] = '-';
	if (entry->protection & VM_PROT_EXECUTE)
		prt[2] = 'x';
	else
		prt[2] = '-';
	prt[3] = '\0';
	snprintf(buffer, sizeof(buffer), "VMMAP %d: %s: start=%p end=%p prt=%s",
	    curproc->p_pid, prefix, (void *)entry->start, (void *)entry->end,
	    prt);
	CHERI_TRACE_STRING(buffer);
}
#else
#define	vm_map_log(prefix, entry)
#endif

/*
 *	vm_map_startup:
 *
 *	Initialize the vm_map module.  Must be called before
 *	any other vm_map routines.
 *
 *	Map and entry structures are allocated from the general
 *	purpose memory pool with some exceptions:
 *
 *	- The kernel map and kmem submap are allocated statically.
 *	- Kernel map entries are allocated out of a static pool.
 *
 *	These restrictions are necessary since malloc() uses the
 *	maps and requires map entries.
 */

void
vm_map_startup(void)
{
	mtx_init(&map_sleep_mtx, "vm map sleep mutex", NULL, MTX_DEF);
	mapzone = uma_zcreate("MAP", sizeof(struct vm_map), NULL,
#ifdef INVARIANTS
	    vm_map_zdtor,
#else
	    NULL,
#endif
	    vm_map_zinit, NULL, UMA_ALIGN_PTR, UMA_ZONE_NOFREE);
	uma_prealloc(mapzone, MAX_KMAP);
	kmapentzone = uma_zcreate("KMAP ENTRY", sizeof(struct vm_map_entry),
	    NULL, NULL, NULL, NULL, UMA_ALIGN_PTR,
	    UMA_ZONE_MTXCLASS | UMA_ZONE_VM);
	mapentzone = uma_zcreate("MAP ENTRY", sizeof(struct vm_map_entry),
	    NULL, NULL, NULL, NULL, UMA_ALIGN_PTR, 0);
	vmspace_zone = uma_zcreate("VMSPACE", sizeof(struct vmspace), NULL,
#ifdef INVARIANTS
	    vmspace_zdtor,
#else
	    NULL,
#endif
	    vmspace_zinit, NULL, UMA_ALIGN_PTR, UMA_ZONE_NOFREE);
}

static int
vmspace_zinit(void *mem, int size, int flags)
{
	struct vmspace *vm;

	vm = (struct vmspace *)mem;

	vm->vm_map.pmap = NULL;
	(void)vm_map_zinit(&vm->vm_map, sizeof(vm->vm_map), flags);
	PMAP_LOCK_INIT(vmspace_pmap(vm));
	return (0);
}

static int
vm_map_zinit(void *mem, int size, int flags)
{
	vm_map_t map;

	map = (vm_map_t)mem;
	memset(map, 0, sizeof(*map));
	mtx_init(&map->system_mtx, "vm map (system)", NULL, MTX_DEF | MTX_DUPOK);
	sx_init(&map->lock, "vm map (user)");
	return (0);
}

#ifdef INVARIANTS
static void
vmspace_zdtor(void *mem, int size, void *arg)
{
	struct vmspace *vm;

	vm = (struct vmspace *)mem;

	vm_map_zdtor(&vm->vm_map, sizeof(vm->vm_map), arg);
}
static void
vm_map_zdtor(void *mem, int size, void *arg)
{
	vm_map_t map;

	map = (vm_map_t)mem;
	KASSERT(map->nentries == 0,
	    ("map %p nentries == %d on free.",
	    map, map->nentries));
	KASSERT(map->size == 0,
	    ("map %p size == %lu on free.",
	    map, (unsigned long)map->size));
}
#endif	/* INVARIANTS */

/*
 * Allocate a vmspace structure, including a vm_map and pmap,
 * and initialize those structures.  The refcnt is set to 1.
 *
 * If 'pinit' is NULL then the embedded pmap is initialized via pmap_pinit().
 */
struct vmspace *
vmspace_alloc(vm_offset_t min, vm_offset_t max, pmap_pinit_t pinit)
{
	struct vmspace *vm;

	vm = uma_zalloc(vmspace_zone, M_WAITOK);
	KASSERT(vm->vm_map.pmap == NULL, ("vm_map.pmap must be NULL"));
	if (!pinit(vmspace_pmap(vm))) {
		uma_zfree(vmspace_zone, vm);
		return (NULL);
	}
	CTR1(KTR_VM, "vmspace_alloc: %p", vm);
	_vm_map_init(&vm->vm_map, vmspace_pmap(vm), min, max);
	vm->vm_refcnt = 1;
	vm->vm_shm = NULL;
	vm->vm_swrss = 0;
	vm->vm_tsize = 0;
	vm->vm_dsize = 0;
	vm->vm_ssize = 0;
	vm->vm_taddr = 0;
	vm->vm_daddr = 0;
	vm->vm_maxsaddr = 0;
	return (vm);
}

#ifdef RACCT
static void
vmspace_container_reset(struct proc *p)
{

	PROC_LOCK(p);
	racct_set(p, RACCT_DATA, 0);
	racct_set(p, RACCT_STACK, 0);
	racct_set(p, RACCT_RSS, 0);
	racct_set(p, RACCT_MEMLOCK, 0);
	racct_set(p, RACCT_VMEM, 0);
	PROC_UNLOCK(p);
}
#endif

static inline void
vmspace_dofree(struct vmspace *vm)
{

	CTR1(KTR_VM, "vmspace_free: %p", vm);

	/*
	 * Make sure any SysV shm is freed, it might not have been in
	 * exit1().
	 */
	shmexit(vm);

	/*
	 * Lock the map, to wait out all other references to it.
	 * Delete all of the mappings and pages they hold, then call
	 * the pmap module to reclaim anything left.
	 */
	(void)vm_map_remove(&vm->vm_map, vm_map_min(&vm->vm_map),
	    vm_map_max(&vm->vm_map));

	pmap_release(vmspace_pmap(vm));
	vm->vm_map.pmap = NULL;
	uma_zfree(vmspace_zone, vm);
}

void
vmspace_free(struct vmspace *vm)
{

	WITNESS_WARN(WARN_GIANTOK | WARN_SLEEPOK, NULL,
	    "vmspace_free() called");

	if (vm->vm_refcnt == 0)
		panic("vmspace_free: attempt to free already freed vmspace");

	if (atomic_fetchadd_int(&vm->vm_refcnt, -1) == 1)
		vmspace_dofree(vm);
}

void
vmspace_exitfree(struct proc *p)
{
	struct vmspace *vm;

	PROC_VMSPACE_LOCK(p);
	vm = p->p_vmspace;
	p->p_vmspace = NULL;
	PROC_VMSPACE_UNLOCK(p);
	KASSERT(vm == &vmspace0, ("vmspace_exitfree: wrong vmspace"));
	vmspace_free(vm);
}

static int coexecve_cleanup_on_exit = 1;
SYSCTL_INT(_debug, OID_AUTO, coexecve_cleanup_on_exit, CTLFLAG_RWTUN,
    &coexecve_cleanup_on_exit, 0,
    "Clean up abandoned vm entries after colocated process exits");
static int coexecve_cleanup_on_fork = 1;
SYSCTL_INT(_debug, OID_AUTO, coexecve_cleanup_on_fork, CTLFLAG_RWTUN,
    &coexecve_cleanup_on_fork, 0,
    "Clean up abandoned vm entries after colocated process forks");
static int coexecve_cleanup_margin_up = 0x10000;
SYSCTL_INT(_debug, OID_AUTO, coexecve_cleanup_margin_up, CTLFLAG_RWTUN,
    &coexecve_cleanup_margin_up, 0,
    "Maximum hole size for segments growing up when cleaning up after colocated processes");
static int coexecve_cleanup_margin_down = MAXSSIZ;
SYSCTL_INT(_debug, OID_AUTO, coexecve_cleanup_margin_down, CTLFLAG_RWTUN,
    &coexecve_cleanup_margin_down, 0,
    "Maximum hole size for segments growing down when cleaning up after colocated processes");

static void
vm_map_entry_abandon(vm_map_t map, vm_map_entry_t old_entry)
{
	vm_map_entry_t entry, prev, next;
	vm_offset_t start, end;
	boolean_t found, grown_down;
	int rv;

	prev = old_entry->prev;
	next = old_entry->next;
	start = old_entry->start;
	end = old_entry->end;
	grown_down = old_entry->eflags & MAP_ENTRY_GROWS_DOWN;
	vm_map_delete(map, old_entry->start, old_entry->end);

	/*
	 * Try to cover the "holes" between abandoned entries, so that
	 * vm_map_simplify_entry() can coalesce them.  Use much larger
	 * threshold for stacks.
	 */
	if (prev != &map->header && prev->object.vm_object == NULL &&
	    prev->protection == PROT_NONE && prev->owner == 0 &&
	    start > prev->end && start - prev->end <=
	    ((grown_down != 0) ?
	    coexecve_cleanup_margin_down : coexecve_cleanup_margin_up)) {
		start = prev->end;
	}

	if (next != &map->header && next->object.vm_object == NULL &&
	    next->protection == PROT_NONE && next->owner == 0 &&
	    end < next->start && next->start - end <=
	    (((next->eflags & MAP_ENTRY_GROWS_DOWN) != 0) ?
	    coexecve_cleanup_margin_down : coexecve_cleanup_margin_up)) {
		end = next->start;
	}

	rv = vm_map_insert(map, NULL, 0, start, end,
	    PROT_NONE, PROT_NONE, MAP_NOFAULT | MAP_DISABLE_SYNCER | MAP_DISABLE_COREDUMP);
	KASSERT(rv == KERN_SUCCESS,
	    ("%s: vm_map_insert() failed with error %d\n", __func__, rv));

	found = vm_map_lookup_entry(map, start, &entry);
	KASSERT(found == TRUE,
	    ("%s: vm_map_insert() returned false\n", __func__));

	KASSERT(entry->protection == PROT_NONE,
	    ("%s: protection %d\n", __func__, entry->protection));
	KASSERT(entry->max_protection == PROT_NONE,
	    ("%s: max_protection %d\n", __func__, entry->max_protection));
	KASSERT(entry->inheritance == VM_INHERIT_DEFAULT,
	    ("%s: inheritance %d\n", __func__, entry->inheritance));
	KASSERT(entry->wired_count == 0,
	    ("%s: wired_count %d\n", __func__, entry->wired_count));
	KASSERT(entry->cred == NULL,
	    ("%s: cred %p\n", __func__, entry->cred));

	/*
	 * Preserve this particular flag for the purpose of future coalescing
	 * by another vm_map_entry_abandon() run.
	 */
	if (grown_down)
		entry->eflags |= MAP_ENTRY_GROWS_DOWN;
	entry->owner = 0;

	/*
	 * We need to call it again after setting the owner to 0.
	 */
	vm_map_simplify_entry(map, entry);
}

void
vmspace_exit(struct thread *td)
{
	int refcnt;
	struct vmspace *vm;
	struct proc *p;
	vm_map_t map;
	vm_map_entry_t entry;

	/*
	 * Release user portion of address space.
	 * This releases references to vnodes,
	 * which could cause I/O if the file has been unlinked.
	 * Need to do this early enough that we can still sleep.
	 *
	 * The last exiting process to reach this point releases as
	 * much of the environment as it can. vmspace_dofree() is the
	 * slower fallback in case another process had a temporary
	 * reference to the vmspace.
	 */

	p = td->td_proc;
	vm = p->p_vmspace;
	atomic_add_int(&vmspace0.vm_refcnt, 1);
	refcnt = vm->vm_refcnt;
	do {
		if (refcnt > 1 && p->p_vmspace != &vmspace0) {
			/* Switch now since other proc might free vmspace */
			PROC_VMSPACE_LOCK(p);
			p->p_vmspace = &vmspace0;
			PROC_VMSPACE_UNLOCK(p);
			pmap_activate(td);
		}
	} while (!atomic_fcmpset_int(&vm->vm_refcnt, &refcnt, refcnt - 1));
	if (refcnt == 1) {
		if (p->p_vmspace != vm) {
			/* vmspace not yet freed, switch back */
			PROC_VMSPACE_LOCK(p);
			p->p_vmspace = vm;
			PROC_VMSPACE_UNLOCK(p);
			pmap_activate(td);
		}
		pmap_remove_pages(vmspace_pmap(vm));
		/* Switch now since this proc will free vmspace */
		PROC_VMSPACE_LOCK(p);
		p->p_vmspace = &vmspace0;
		PROC_VMSPACE_UNLOCK(p);
		pmap_activate(td);
		vmspace_dofree(vm);
	} else {
		map = &vm->vm_map;
		vm_map_lock(map);
again:
		for (entry = map->header.next; entry != &map->header;
		    entry = entry->next) {
			if (entry->owner == p->p_pid) {
				if (coexecve_cleanup_on_exit != 0) {
					vm_map_entry_abandon(map, entry);
					/*
					 * vm_map_entry_abandon() frees
					 * the entry, and possibly also
					 * the next one, due to coalescing.
					 */
					goto again;
				} else {
					entry->owner = 0;
				}
			}
		}
		vm_map_unlock(map);
	}
#ifdef RACCT
	if (racct_enable)
		vmspace_container_reset(p);
#endif
}

/* Acquire reference to vmspace owned by another process. */

struct vmspace *
vmspace_acquire_ref(struct proc *p)
{
	struct vmspace *vm;
	int refcnt;

	PROC_VMSPACE_LOCK(p);
	vm = p->p_vmspace;
	if (vm == NULL) {
		PROC_VMSPACE_UNLOCK(p);
		return (NULL);
	}
	refcnt = vm->vm_refcnt;
	do {
		if (refcnt <= 0) { 	/* Avoid 0->1 transition */
			PROC_VMSPACE_UNLOCK(p);
			return (NULL);
		}
	} while (!atomic_fcmpset_int(&vm->vm_refcnt, &refcnt, refcnt + 1));
	if (vm != p->p_vmspace) {
		PROC_VMSPACE_UNLOCK(p);
		vmspace_free(vm);
		return (NULL);
	}
	PROC_VMSPACE_UNLOCK(p);
	return (vm);
}

/*
 * Switch between vmspaces in an AIO kernel process.
 *
 * The new vmspace is either the vmspace of a user process obtained
 * from an active AIO request or the initial vmspace of the AIO kernel
 * process (when it is idling).  Because user processes will block to
 * drain any active AIO requests before proceeding in exit() or
 * execve(), the reference count for vmspaces from AIO requests can
 * never be 0.  Similarly, AIO kernel processes hold an extra
 * reference on their initial vmspace for the life of the process.  As
 * a result, the 'newvm' vmspace always has a non-zero reference
 * count.  This permits an additional reference on 'newvm' to be
 * acquired via a simple atomic increment rather than the loop in
 * vmspace_acquire_ref() above.
 */
void
vmspace_switch_aio(struct vmspace *newvm)
{
	struct vmspace *oldvm;

	/* XXX: Need some way to assert that this is an aio daemon. */

	KASSERT(newvm->vm_refcnt > 0,
	    ("vmspace_switch_aio: newvm unreferenced"));

	oldvm = curproc->p_vmspace;
	if (oldvm == newvm)
		return;

	/*
	 * Point to the new address space and refer to it.
	 */
	curproc->p_vmspace = newvm;
	atomic_add_int(&newvm->vm_refcnt, 1);

	/* Activate the new mapping. */
	pmap_activate(curthread);

	vmspace_free(oldvm);
}

void
_vm_map_lock(vm_map_t map, const char *file, int line)
{

	if (map->system_map)
		mtx_lock_flags_(&map->system_mtx, 0, file, line);
	else
		sx_xlock_(&map->lock, file, line);
	map->timestamp++;
}

void
vm_map_entry_set_vnode_text(vm_map_entry_t entry, bool add)
{
	vm_object_t object, object1;
	struct vnode *vp;

	if ((entry->eflags & MAP_ENTRY_VN_EXEC) == 0)
		return;
	KASSERT((entry->eflags & MAP_ENTRY_IS_SUB_MAP) == 0,
	    ("Submap with execs"));
	object = entry->object.vm_object;
	KASSERT(object != NULL, ("No object for text, entry %p", entry));
	VM_OBJECT_RLOCK(object);
	while ((object1 = object->backing_object) != NULL) {
		VM_OBJECT_RLOCK(object1);
		VM_OBJECT_RUNLOCK(object);
		object = object1;
	}

	vp = NULL;
	if (object->type == OBJT_DEAD) {
		/*
		 * For OBJT_DEAD objects, v_writecount was handled in
		 * vnode_pager_dealloc().
		 */
	} else if (object->type == OBJT_VNODE) {
		vp = object->handle;
	} else if (object->type == OBJT_SWAP) {
		KASSERT((object->flags & OBJ_TMPFS_NODE) != 0,
		    ("vm_map_entry_set_vnode_text: swap and !TMPFS "
		    "entry %p, object %p, add %d", entry, object, add));
		/*
		 * Tmpfs VREG node, which was reclaimed, has
		 * OBJ_TMPFS_NODE flag set, but not OBJ_TMPFS.  In
		 * this case there is no v_writecount to adjust.
		 */
		if ((object->flags & OBJ_TMPFS) != 0)
			vp = object->un_pager.swp.swp_tmpfs;
	} else {
		KASSERT(0,
		    ("vm_map_entry_set_vnode_text: wrong object type, "
		    "entry %p, object %p, add %d", entry, object, add));
	}
	if (vp != NULL) {
		if (add)
			VOP_SET_TEXT_CHECKED(vp);
		else
			VOP_UNSET_TEXT_CHECKED(vp);
	}
	VM_OBJECT_RUNLOCK(object);
}

static void
vm_map_process_deferred(void)
{
	struct thread *td;
	vm_map_entry_t entry, next;
	vm_object_t object;

	td = curthread;
	entry = td->td_map_def_user;
	td->td_map_def_user = NULL;
	while (entry != NULL) {
		next = entry->next;
		MPASS((entry->eflags & (MAP_ENTRY_VN_WRITECNT |
		    MAP_ENTRY_VN_EXEC)) != (MAP_ENTRY_VN_WRITECNT |
		    MAP_ENTRY_VN_EXEC));
		if ((entry->eflags & MAP_ENTRY_VN_WRITECNT) != 0) {
			/*
			 * Decrement the object's writemappings and
			 * possibly the vnode's v_writecount.
			 */
			KASSERT((entry->eflags & MAP_ENTRY_IS_SUB_MAP) == 0,
			    ("Submap with writecount"));
			object = entry->object.vm_object;
			KASSERT(object != NULL, ("No object for writecount"));
			vnode_pager_release_writecount(object, entry->start,
			    entry->end);
		}
		vm_map_entry_set_vnode_text(entry, false);
		vm_map_entry_deallocate(entry, FALSE);
		entry = next;
	}
}

void
_vm_map_unlock(vm_map_t map, const char *file, int line)
{

	if (map->system_map)
		mtx_unlock_flags_(&map->system_mtx, 0, file, line);
	else {
		sx_xunlock_(&map->lock, file, line);
		vm_map_process_deferred();
	}
}

void
_vm_map_lock_read(vm_map_t map, const char *file, int line)
{

	if (map->system_map)
		mtx_lock_flags_(&map->system_mtx, 0, file, line);
	else
		sx_slock_(&map->lock, file, line);
}

void
_vm_map_unlock_read(vm_map_t map, const char *file, int line)
{

	if (map->system_map)
		mtx_unlock_flags_(&map->system_mtx, 0, file, line);
	else {
		sx_sunlock_(&map->lock, file, line);
		vm_map_process_deferred();
	}
}

int
_vm_map_trylock(vm_map_t map, const char *file, int line)
{
	int error;

	error = map->system_map ?
	    !mtx_trylock_flags_(&map->system_mtx, 0, file, line) :
	    !sx_try_xlock_(&map->lock, file, line);
	if (error == 0)
		map->timestamp++;
	return (error == 0);
}

int
_vm_map_trylock_read(vm_map_t map, const char *file, int line)
{
	int error;

	error = map->system_map ?
	    !mtx_trylock_flags_(&map->system_mtx, 0, file, line) :
	    !sx_try_slock_(&map->lock, file, line);
	return (error == 0);
}

/*
 *	_vm_map_lock_upgrade:	[ internal use only ]
 *
 *	Tries to upgrade a read (shared) lock on the specified map to a write
 *	(exclusive) lock.  Returns the value "0" if the upgrade succeeds and a
 *	non-zero value if the upgrade fails.  If the upgrade fails, the map is
 *	returned without a read or write lock held.
 *
 *	Requires that the map be read locked.
 */
int
_vm_map_lock_upgrade(vm_map_t map, const char *file, int line)
{
	unsigned int last_timestamp;

	if (map->system_map) {
		mtx_assert_(&map->system_mtx, MA_OWNED, file, line);
	} else {
		if (!sx_try_upgrade_(&map->lock, file, line)) {
			last_timestamp = map->timestamp;
			sx_sunlock_(&map->lock, file, line);
			vm_map_process_deferred();
			/*
			 * If the map's timestamp does not change while the
			 * map is unlocked, then the upgrade succeeds.
			 */
			sx_xlock_(&map->lock, file, line);
			if (last_timestamp != map->timestamp) {
				sx_xunlock_(&map->lock, file, line);
				return (1);
			}
		}
	}
	map->timestamp++;
	return (0);
}

void
_vm_map_lock_downgrade(vm_map_t map, const char *file, int line)
{

	if (map->system_map) {
		mtx_assert_(&map->system_mtx, MA_OWNED, file, line);
	} else
		sx_downgrade_(&map->lock, file, line);
}

/*
 *	vm_map_locked:
 *
 *	Returns a non-zero value if the caller holds a write (exclusive) lock
 *	on the specified map and the value "0" otherwise.
 */
int
vm_map_locked(vm_map_t map)
{

	if (map->system_map)
		return (mtx_owned(&map->system_mtx));
	else
		return (sx_xlocked(&map->lock));
}

#ifdef INVARIANTS
static void
_vm_map_assert_locked(vm_map_t map, const char *file, int line)
{

	if (map->system_map)
		mtx_assert_(&map->system_mtx, MA_OWNED, file, line);
	else
		sx_assert_(&map->lock, SA_XLOCKED, file, line);
}

#define	VM_MAP_ASSERT_LOCKED(map) \
    _vm_map_assert_locked(map, LOCK_FILE, LOCK_LINE)

#ifdef DIAGNOSTIC
static int enable_vmmap_check = 1;
#else
static int enable_vmmap_check = 0;
#endif
SYSCTL_INT(_debug, OID_AUTO, vmmap_check, CTLFLAG_RWTUN,
    &enable_vmmap_check, 0, "Enable vm map consistency checking");

static void
_vm_map_assert_consistent(vm_map_t map)
{
	vm_map_entry_t child, entry, prev;
	vm_size_t max_left, max_right;

	if (!enable_vmmap_check)
		return;

	for (prev = &map->header; (entry = prev->next) != &map->header;
	    prev = entry) {
		KASSERT(prev->end <= entry->start,
		    ("map %p prev->end = %jx, start = %jx", map,
		    (uintmax_t)prev->end, (uintmax_t)entry->start));
		KASSERT(entry->start < entry->end,
		    ("map %p start = %jx, end = %jx", map,
		    (uintmax_t)entry->start, (uintmax_t)entry->end));
		KASSERT(entry->end <= entry->next->start,
		    ("map %p end = %jx, next->start = %jx", map,
		    (uintmax_t)entry->end, (uintmax_t)entry->next->start));
		KASSERT(entry->left == NULL ||
		    entry->left->start < entry->start,
		    ("map %p left->start = %jx, start = %jx", map,
		    (uintmax_t)entry->left->start, (uintmax_t)entry->start));
		KASSERT(entry->right == NULL ||
		    entry->start < entry->right->start,
		    ("map %p start = %jx, right->start = %jx", map,
		    (uintmax_t)entry->start, (uintmax_t)entry->right->start));
		child = entry->left;
		max_left = (child != NULL) ? child->max_free :
			entry->start - prev->end;
		child = entry->right;
		max_right = (child != NULL) ? child->max_free :
			entry->next->start - entry->end;
		KASSERT(entry->max_free == MAX(max_left, max_right),
		    ("map %p max = %jx, max_left = %jx, max_right = %jx", map,
		     (uintmax_t)entry->max_free,
		     (uintmax_t)max_left, (uintmax_t)max_right));
	}	
}

#define VM_MAP_ASSERT_CONSISTENT(map) \
    _vm_map_assert_consistent(map)
#else
#define	VM_MAP_ASSERT_LOCKED(map)
#define VM_MAP_ASSERT_CONSISTENT(map)
#endif /* INVARIANTS */

/*
 *	_vm_map_unlock_and_wait:
 *
 *	Atomically releases the lock on the specified map and puts the calling
 *	thread to sleep.  The calling thread will remain asleep until either
 *	vm_map_wakeup() is performed on the map or the specified timeout is
 *	exceeded.
 *
 *	WARNING!  This function does not perform deferred deallocations of
 *	objects and map	entries.  Therefore, the calling thread is expected to
 *	reacquire the map lock after reawakening and later perform an ordinary
 *	unlock operation, such as vm_map_unlock(), before completing its
 *	operation on the map.
 */
int
_vm_map_unlock_and_wait(vm_map_t map, int timo, const char *file, int line)
{

	mtx_lock(&map_sleep_mtx);
	if (map->system_map)
		mtx_unlock_flags_(&map->system_mtx, 0, file, line);
	else
		sx_xunlock_(&map->lock, file, line);
	return (msleep(&map->root, &map_sleep_mtx, PDROP | PVM, "vmmaps",
	    timo));
}

/*
 *	vm_map_wakeup:
 *
 *	Awaken any threads that have slept on the map using
 *	vm_map_unlock_and_wait().
 */
void
vm_map_wakeup(vm_map_t map)
{

	/*
	 * Acquire and release map_sleep_mtx to prevent a wakeup()
	 * from being performed (and lost) between the map unlock
	 * and the msleep() in _vm_map_unlock_and_wait().
	 */
	mtx_lock(&map_sleep_mtx);
	mtx_unlock(&map_sleep_mtx);
	wakeup(&map->root);
}

void
vm_map_busy(vm_map_t map)
{

	VM_MAP_ASSERT_LOCKED(map);
	map->busy++;
}

void
vm_map_unbusy(vm_map_t map)
{

	VM_MAP_ASSERT_LOCKED(map);
	KASSERT(map->busy, ("vm_map_unbusy: not busy"));
	if (--map->busy == 0 && (map->flags & MAP_BUSY_WAKEUP)) {
		vm_map_modflags(map, 0, MAP_BUSY_WAKEUP);
		wakeup(&map->busy);
	}
}

void 
vm_map_wait_busy(vm_map_t map)
{

	VM_MAP_ASSERT_LOCKED(map);
	while (map->busy) {
		vm_map_modflags(map, MAP_BUSY_WAKEUP, 0);
		if (map->system_map)
			msleep(&map->busy, &map->system_mtx, 0, "mbusy", 0);
		else
			sx_sleep(&map->busy, &map->lock, 0, "mbusy", 0);
	}
	map->timestamp++;
}

long
vmspace_resident_count(struct vmspace *vmspace)
{
	return pmap_resident_count(vmspace_pmap(vmspace));
}

/*
 *	vm_map_create:
 *
 *	Creates and returns a new empty VM map with
 *	the given physical map structure, and having
 *	the given lower and upper address bounds.
 */
vm_map_t
vm_map_create(pmap_t pmap, vm_offset_t min, vm_offset_t max)
{
	vm_map_t result;

	result = uma_zalloc(mapzone, M_WAITOK);
	CTR1(KTR_VM, "vm_map_create: %p", result);
	_vm_map_init(result, pmap, min, max);
	return (result);
}

/*
 * Initialize an existing vm_map structure
 * such as that in the vmspace structure.
 */
static void
_vm_map_init(vm_map_t map, pmap_t pmap, vm_offset_t min, vm_offset_t max)
{

	map->header.next = map->header.prev = &map->header;
	map->header.eflags = MAP_ENTRY_HEADER;
	map->needs_wakeup = FALSE;
	map->system_map = 0;
	map->pmap = pmap;
	map->header.end = min;
	map->header.start = max;
	map->flags = 0;
	map->root = NULL;
	map->timestamp = 0;
	map->busy = 0;
	map->anon_loc = 0;
}

void
vm_map_init(vm_map_t map, pmap_t pmap, vm_offset_t min, vm_offset_t max)
{

	_vm_map_init(map, pmap, min, max);
	mtx_init(&map->system_mtx, "system map", NULL, MTX_DEF | MTX_DUPOK);
	sx_init(&map->lock, "user map");
}

/*
 *	vm_map_entry_dispose:	[ internal use only ]
 *
 *	Inverse of vm_map_entry_create.
 */
static void
vm_map_entry_dispose(vm_map_t map, vm_map_entry_t entry)
{
	uma_zfree(map->system_map ? kmapentzone : mapentzone, entry);
}

/*
 *	vm_map_entry_create:	[ internal use only ]
 *
 *	Allocates a VM map entry for insertion.
 *	No entry fields are filled in.
 */
static vm_map_entry_t
vm_map_entry_create(vm_map_t map)
{
	vm_map_entry_t new_entry;

	if (map->system_map)
		new_entry = uma_zalloc(kmapentzone, M_NOWAIT);
	else
		new_entry = uma_zalloc(mapentzone, M_WAITOK);
	if (new_entry == NULL)
		panic("vm_map_entry_create: kernel resources exhausted");
	return (new_entry);
}

/*
 *	vm_map_entry_set_behavior:
 *
 *	Set the expected access behavior, either normal, random, or
 *	sequential.
 */
static inline void
vm_map_entry_set_behavior(vm_map_entry_t entry, u_char behavior)
{
	entry->eflags = (entry->eflags & ~MAP_ENTRY_BEHAV_MASK) |
	    (behavior & MAP_ENTRY_BEHAV_MASK);
}

/*
 *	vm_map_entry_max_free_{left,right}:
 *
 *	Compute the size of the largest free gap between two entries,
 *	one the root of a tree and the other the ancestor of that root
 *	that is the least or greatest ancestor found on the search path.
 */
static inline vm_size_t
vm_map_entry_max_free_left(vm_map_entry_t root, vm_map_entry_t left_ancestor)
{

	return (root->left != NULL ?
	    root->left->max_free : root->start - left_ancestor->end);
}

static inline vm_size_t
vm_map_entry_max_free_right(vm_map_entry_t root, vm_map_entry_t right_ancestor)
{

	return (root->right != NULL ?
	    root->right->max_free : right_ancestor->start - root->end);
}

#define SPLAY_LEFT_STEP(root, y, rlist, test) do {			\
	vm_size_t max_free;						\
									\
	/*								\
	 * Infer root->right->max_free == root->max_free when		\
	 * y->max_free < root->max_free || root->max_free == 0.		\
	 * Otherwise, look right to find it.				\
	 */								\
	y = root->left;							\
	max_free = root->max_free;					\
	KASSERT(max_free >= vm_map_entry_max_free_right(root, rlist),	\
	    ("%s: max_free invariant fails", __func__));		\
	if (y == NULL ? max_free > 0 : max_free - 1 < y->max_free)	\
		max_free = vm_map_entry_max_free_right(root, rlist);	\
	if (y != NULL && (test)) {					\
		/* Rotate right and make y root. */			\
		root->left = y->right;					\
		y->right = root;					\
		if (max_free < y->max_free)				\
			root->max_free = max_free = MAX(max_free,	\
			    vm_map_entry_max_free_left(root, y));	\
		root = y;						\
		y = root->left;						\
	}								\
	/* Copy right->max_free.  Put root on rlist. */			\
	root->max_free = max_free;					\
	KASSERT(max_free == vm_map_entry_max_free_right(root, rlist),	\
	    ("%s: max_free not copied from right", __func__));		\
	root->left = rlist;						\
	rlist = root;							\
	root = y;							\
} while (0)

#define SPLAY_RIGHT_STEP(root, y, llist, test) do {			\
	vm_size_t max_free;						\
									\
	/*								\
	 * Infer root->left->max_free == root->max_free when		\
	 * y->max_free < root->max_free || root->max_free == 0.		\
	 * Otherwise, look left to find it.				\
	 */								\
	y = root->right;						\
	max_free = root->max_free;					\
	KASSERT(max_free >= vm_map_entry_max_free_left(root, llist),	\
	    ("%s: max_free invariant fails", __func__));		\
	if (y == NULL ? max_free > 0 : max_free - 1 < y->max_free)	\
		max_free = vm_map_entry_max_free_left(root, llist);	\
	if (y != NULL && (test)) {					\
		/* Rotate left and make y root. */			\
		root->right = y->left;					\
		y->left = root;						\
		if (max_free < y->max_free)				\
			root->max_free = max_free = MAX(max_free,	\
			    vm_map_entry_max_free_right(root, y));	\
		root = y;						\
		y = root->right;					\
	}								\
	/* Copy left->max_free.  Put root on llist. */			\
	root->max_free = max_free;					\
	KASSERT(max_free == vm_map_entry_max_free_left(root, llist),	\
	    ("%s: max_free not copied from left", __func__));		\
	root->right = llist;						\
	llist = root;							\
	root = y;							\
} while (0)

/*
 * Walk down the tree until we find addr or a NULL pointer where addr would go,
 * breaking off left and right subtrees of nodes less than, or greater than
 * addr.  Treat pointers to nodes with max_free < length as NULL pointers.
 * llist and rlist are the two sides in reverse order (bottom-up), with llist
 * linked by the right pointer and rlist linked by the left pointer in the
 * vm_map_entry, and both lists terminated by &map->header.  This function, and
 * the subsequent call to vm_map_splay_merge, rely on the start and end address
 * values in &map->header.
 */
static vm_map_entry_t
vm_map_splay_split(vm_map_t map, vm_offset_t addr, vm_size_t length,
    vm_map_entry_t *out_llist, vm_map_entry_t *out_rlist)
{
	vm_map_entry_t llist, rlist, root, y;

	llist = rlist = &map->header;
	root = map->root;
	while (root != NULL && root->max_free >= length) {
		KASSERT(llist->end <= root->start && root->end <= rlist->start,
		    ("%s: root not within tree bounds", __func__));
		if (addr < root->start) {
			SPLAY_LEFT_STEP(root, y, rlist,
			    y->max_free >= length && addr < y->start);
		} else if (addr >= root->end) {
			SPLAY_RIGHT_STEP(root, y, llist,
			    y->max_free >= length && addr >= y->end);
		} else
			break;
	}
	*out_llist = llist;
	*out_rlist = rlist;
	return (root);
}

static void
vm_map_splay_findnext(vm_map_entry_t root, vm_map_entry_t *iolist)
{
	vm_map_entry_t rlist, y;

	root = root->right;
	rlist = *iolist;
	while (root != NULL)
		SPLAY_LEFT_STEP(root, y, rlist, true);
	*iolist = rlist;
}

static void
vm_map_splay_findprev(vm_map_entry_t root, vm_map_entry_t *iolist)
{
	vm_map_entry_t llist, y;

	root = root->left;
	llist = *iolist;
	while (root != NULL)
		SPLAY_RIGHT_STEP(root, y, llist, true);
	*iolist = llist;
}

static inline void
vm_map_entry_swap(vm_map_entry_t *a, vm_map_entry_t *b)
{
	vm_map_entry_t tmp;

	tmp = *b;
	*b = *a;
	*a = tmp;
}

/*
 * Walk back up the two spines, flip the pointers and set max_free.  The
 * subtrees of the root go at the bottom of llist and rlist.
 */
static void
vm_map_splay_merge(vm_map_t map, vm_map_entry_t root,
    vm_map_entry_t llist, vm_map_entry_t rlist)
{
	vm_map_entry_t prev;
	vm_size_t max_free_left, max_free_right;

	max_free_left = vm_map_entry_max_free_left(root, llist);
	if (llist != &map->header) {
		prev = root->left;
		do {
			/*
			 * The max_free values of the children of llist are in
			 * llist->max_free and max_free_left.  Update with the
			 * max value.
			 */
			llist->max_free = max_free_left =
			    MAX(llist->max_free, max_free_left);
			vm_map_entry_swap(&llist->right, &prev);
			vm_map_entry_swap(&prev, &llist);
		} while (llist != &map->header);
		root->left = prev;
	}
	max_free_right = vm_map_entry_max_free_right(root, rlist);
	if (rlist != &map->header) {
		prev = root->right;
		do {
			/*
			 * The max_free values of the children of rlist are in
			 * rlist->max_free and max_free_right.  Update with the
			 * max value.
			 */
			rlist->max_free = max_free_right =
			    MAX(rlist->max_free, max_free_right);
			vm_map_entry_swap(&rlist->left, &prev);
			vm_map_entry_swap(&prev, &rlist);
		} while (rlist != &map->header);
		root->right = prev;
	}		
	root->max_free = MAX(max_free_left, max_free_right);
	map->root = root;
}

/*
 *	vm_map_splay:
 *
 *	The Sleator and Tarjan top-down splay algorithm with the
 *	following variation.  Max_free must be computed bottom-up, so
 *	on the downward pass, maintain the left and right spines in
 *	reverse order.  Then, make a second pass up each side to fix
 *	the pointers and compute max_free.  The time bound is O(log n)
 *	amortized.
 *
 *	The new root is the vm_map_entry containing "addr", or else an
 *	adjacent entry (lower if possible) if addr is not in the tree.
 *
 *	The map must be locked, and leaves it so.
 *
 *	Returns: the new root.
 */
static vm_map_entry_t
vm_map_splay(vm_map_t map, vm_offset_t addr)
{
	vm_map_entry_t llist, rlist, root;

	root = vm_map_splay_split(map, addr, 0, &llist, &rlist);
	if (root != NULL) {
		/* do nothing */
	} else if (llist != &map->header) {
		/*
		 * Recover the greatest node in the left
		 * subtree and make it the root.
		 */
		root = llist;
		llist = root->right;
		root->right = NULL;
	} else if (rlist != &map->header) {
		/*
		 * Recover the least node in the right
		 * subtree and make it the root.
		 */
		root = rlist;
		rlist = root->left;
		root->left = NULL;
	} else {
		/* There is no root. */
		return (NULL);
	}
	vm_map_splay_merge(map, root, llist, rlist);
	VM_MAP_ASSERT_CONSISTENT(map);
	return (root);
}

/*
 *	vm_map_entry_{un,}link:
 *
 *	Insert/remove entries from maps.
 */
static void
vm_map_entry_link(vm_map_t map, vm_map_entry_t entry)
{
	vm_map_entry_t llist, rlist, root;

	CTR3(KTR_VM,
	    "vm_map_entry_link: map %p, nentries %d, entry %p", map,
	    map->nentries, entry);
	VM_MAP_ASSERT_LOCKED(map);
	map->nentries++;
	root = vm_map_splay_split(map, entry->start, 0, &llist, &rlist);
	KASSERT(root == NULL,
	    ("vm_map_entry_link: link object already mapped"));
	entry->prev = llist;
	entry->next = rlist;
	llist->next = rlist->prev = entry;
	entry->left = entry->right = NULL;
	vm_map_splay_merge(map, entry, llist, rlist);
	VM_MAP_ASSERT_CONSISTENT(map);
}

enum unlink_merge_type {
	UNLINK_MERGE_PREV,
	UNLINK_MERGE_NONE,
	UNLINK_MERGE_NEXT
};

static void
vm_map_entry_unlink(vm_map_t map, vm_map_entry_t entry,
    enum unlink_merge_type op)
{
	vm_map_entry_t llist, rlist, root, y;

	VM_MAP_ASSERT_LOCKED(map);
	root = vm_map_splay_split(map, entry->start, 0, &llist, &rlist);
	KASSERT(root != NULL,
	    ("vm_map_entry_unlink: unlink object not mapped"));

	switch (op) {
	case UNLINK_MERGE_PREV:
		vm_map_splay_findprev(root, &llist);
		llist->end = root->end;
		y = root->right;
		root = llist;
		llist = root->right;
		root->right = y;
		break;
	case UNLINK_MERGE_NEXT:
		vm_map_splay_findnext(root, &rlist);
		rlist->start = root->start;
		rlist->offset = root->offset;
		y = root->left;
		root = rlist;
		rlist = root->left;
		root->left = y;
		break;
	case UNLINK_MERGE_NONE:
		vm_map_splay_findprev(root, &llist);
		vm_map_splay_findnext(root, &rlist);
		if (llist != &map->header) {
			root = llist;
			llist = root->right;
			root->right = NULL;
		} else if (rlist != &map->header) {
			root = rlist;
			rlist = root->left;
			root->left = NULL;
		} else
			root = NULL;
		break;
	}
	y = entry->next;
	y->prev = entry->prev;
	y->prev->next = y;
	if (root != NULL)
		vm_map_splay_merge(map, root, llist, rlist);
	else
		map->root = NULL;
	VM_MAP_ASSERT_CONSISTENT(map);
	map->nentries--;
	CTR3(KTR_VM, "vm_map_entry_unlink: map %p, nentries %d, entry %p", map,
	    map->nentries, entry);
}

/*
 *	vm_map_entry_resize:
 *
 *	Resize a vm_map_entry, recompute the amount of free space that
 *	follows it and propagate that value up the tree.
 *
 *	The map must be locked, and leaves it so.
 */
static void
vm_map_entry_resize(vm_map_t map, vm_map_entry_t entry, vm_size_t grow_amount)
{
	vm_map_entry_t llist, rlist, root;

	VM_MAP_ASSERT_LOCKED(map);
	root = vm_map_splay_split(map, entry->start, 0, &llist, &rlist);
	KASSERT(root != NULL,
	    ("%s: resize object not mapped", __func__));
	vm_map_splay_findnext(root, &rlist);
	root->right = NULL;
	entry->end += grow_amount;
	vm_map_splay_merge(map, root, llist, rlist);
	VM_MAP_ASSERT_CONSISTENT(map);
	CTR4(KTR_VM, "%s: map %p, nentries %d, entry %p",
	    __func__, map, map->nentries, entry);
}

/*
 *	vm_map_lookup_entry:	[ internal use only ]
 *
 *	Finds the map entry containing (or
 *	immediately preceding) the specified address
 *	in the given map; the entry is returned
 *	in the "entry" parameter.  The boolean
 *	result indicates whether the address is
 *	actually contained in the map.
 */
boolean_t
vm_map_lookup_entry(
	vm_map_t map,
	vm_offset_t address,
	vm_map_entry_t *entry)	/* OUT */
{
	vm_map_entry_t cur, lbound;
	boolean_t locked;

	/*
	 * If the map is empty, then the map entry immediately preceding
	 * "address" is the map's header.
	 */
	cur = map->root;
	if (cur == NULL) {
		*entry = &map->header;
		return (FALSE);
	}
	if (address >= cur->start && cur->end > address) {
		*entry = cur;
		return (TRUE);
	}
	if ((locked = vm_map_locked(map)) ||
	    sx_try_upgrade(&map->lock)) {
		/*
		 * Splay requires a write lock on the map.  However, it only
		 * restructures the binary search tree; it does not otherwise
		 * change the map.  Thus, the map's timestamp need not change
		 * on a temporary upgrade.
		 */
		cur = vm_map_splay(map, address);
		if (!locked)
			sx_downgrade(&map->lock);

		/*
		 * If "address" is contained within a map entry, the new root
		 * is that map entry.  Otherwise, the new root is a map entry
		 * immediately before or after "address".
		 */
		if (address < cur->start) {
			*entry = &map->header;
			return (FALSE);
		}
		*entry = cur;
		return (address < cur->end);
	}
	/*
	 * Since the map is only locked for read access, perform a
	 * standard binary search tree lookup for "address".
	 */
	lbound = &map->header;
	do {
		if (address < cur->start) {
			cur = cur->left;
		} else if (cur->end <= address) {
			lbound = cur;
			cur = cur->right;
		} else {
			*entry = cur;
			return (TRUE);
		}
	} while (cur != NULL);
	*entry = lbound;
	return (FALSE);
}

/*
 *	vm_map_insert:
 *
 *	Inserts the given whole VM object into the target
 *	map at the specified address range.  The object's
 *	size should match that of the address range.
 *
 *	Requires that the map be locked, and leaves it so.
 *
 *	If object is non-NULL, ref count must be bumped by caller
 *	prior to making call to account for the new entry.
 */
int
vm_map_insert(vm_map_t map, vm_object_t object, vm_ooffset_t offset,
    vm_offset_t start, vm_offset_t end, vm_prot_t prot, vm_prot_t max, int cow)
{
	vm_map_entry_t new_entry, prev_entry;
	struct ucred *cred;
	vm_eflags_t protoeflags;
	vm_inherit_t inheritance;

	VM_MAP_ASSERT_LOCKED(map);
	KASSERT(object != kernel_object ||
	    (cow & MAP_COPY_ON_WRITE) == 0,
	    ("vm_map_insert: kernel object and COW"));
	KASSERT(object == NULL || (cow & MAP_NOFAULT) == 0,
	    ("vm_map_insert: paradoxical MAP_NOFAULT request"));
	KASSERT((prot & ~max) == 0,
	    ("prot %#x is not subset of max_prot %#x", prot, max));

	/*
	 * Check that the start and end points are not bogus.
	 */
	if (start < vm_map_min(map) || end > vm_map_max(map) ||
	    start >= end)
		return (KERN_INVALID_ADDRESS);

	/*
	 * Find the entry prior to the proposed starting address; if it's part
	 * of an existing entry, this range is bogus.
	 */
	if (vm_map_lookup_entry(map, start, &prev_entry))
		return (KERN_NO_SPACE);

	/*
	 * Assert that the next entry doesn't overlap the end point.
	 */
	if (prev_entry->next->start < end)
		return (KERN_NO_SPACE);

	if ((cow & MAP_CREATE_GUARD) != 0 && (object != NULL ||
	    max != VM_PROT_NONE))
		return (KERN_INVALID_ARGUMENT);

	protoeflags = 0;
	if (cow & MAP_COPY_ON_WRITE)
		protoeflags |= MAP_ENTRY_COW | MAP_ENTRY_NEEDS_COPY;
	if (cow & MAP_NOFAULT)
		protoeflags |= MAP_ENTRY_NOFAULT;
	if (cow & MAP_DISABLE_SYNCER)
		protoeflags |= MAP_ENTRY_NOSYNC;
	if (cow & MAP_DISABLE_COREDUMP)
		protoeflags |= MAP_ENTRY_NOCOREDUMP;
	if (cow & MAP_STACK_GROWS_DOWN)
		protoeflags |= MAP_ENTRY_GROWS_DOWN;
	if (cow & MAP_STACK_GROWS_UP)
		protoeflags |= MAP_ENTRY_GROWS_UP;
	if (cow & MAP_VN_WRITECOUNT)
		protoeflags |= MAP_ENTRY_VN_WRITECNT;
	if (cow & MAP_VN_EXEC)
		protoeflags |= MAP_ENTRY_VN_EXEC;
	if ((cow & MAP_CREATE_GUARD) != 0)
		protoeflags |= MAP_ENTRY_GUARD;
	if ((cow & MAP_CREATE_STACK_GAP_DN) != 0)
		protoeflags |= MAP_ENTRY_STACK_GAP_DN;
	if ((cow & MAP_CREATE_STACK_GAP_UP) != 0)
		protoeflags |= MAP_ENTRY_STACK_GAP_UP;
	if (cow & MAP_INHERIT_SHARE)
		inheritance = VM_INHERIT_SHARE;
	else
		inheritance = VM_INHERIT_DEFAULT;

	cred = NULL;
	if ((cow & (MAP_ACC_NO_CHARGE | MAP_NOFAULT | MAP_CREATE_GUARD)) != 0)
		goto charged;
	if ((cow & MAP_ACC_CHARGED) || ((prot & VM_PROT_WRITE) &&
	    ((protoeflags & MAP_ENTRY_NEEDS_COPY) || object == NULL))) {
		if (!(cow & MAP_ACC_CHARGED) && !swap_reserve(end - start))
			return (KERN_RESOURCE_SHORTAGE);
		KASSERT(object == NULL ||
		    (protoeflags & MAP_ENTRY_NEEDS_COPY) != 0 ||
		    object->cred == NULL,
		    ("overcommit: vm_map_insert o %p", object));
		cred = curthread->td_ucred;
	}

charged:
	/* Expand the kernel pmap, if necessary. */
	if (map == kernel_map && end > kernel_vm_end)
		pmap_growkernel(end);
	if (object != NULL) {
		/*
		 * OBJ_ONEMAPPING must be cleared unless this mapping
		 * is trivially proven to be the only mapping for any
		 * of the object's pages.  (Object granularity
		 * reference counting is insufficient to recognize
		 * aliases with precision.)
		 */
		VM_OBJECT_WLOCK(object);
		if (object->ref_count > 1 || object->shadow_count != 0)
			vm_object_clear_flag(object, OBJ_ONEMAPPING);
		VM_OBJECT_WUNLOCK(object);
	} else if ((prev_entry->eflags & ~MAP_ENTRY_USER_WIRED) ==
	    protoeflags &&
	    (cow & (MAP_STACK_GROWS_DOWN | MAP_STACK_GROWS_UP |
	    MAP_VN_EXEC)) == 0 &&
	    prev_entry->end == start && (prev_entry->cred == cred ||
	    (prev_entry->object.vm_object != NULL &&
	    prev_entry->object.vm_object->cred == cred)) &&
	    prev_entry->owner == curproc->p_pid &&
	    vm_object_coalesce(prev_entry->object.vm_object,
	    prev_entry->offset,
	    (vm_size_t)(prev_entry->end - prev_entry->start),
	    (vm_size_t)(end - prev_entry->end), cred != NULL &&
	    (protoeflags & MAP_ENTRY_NEEDS_COPY) == 0)) {
		/*
		 * We were able to extend the object.  Determine if we
		 * can extend the previous map entry to include the
		 * new range as well.
		 */
		if (prev_entry->inheritance == inheritance &&
		    prev_entry->protection == prot &&
		    prev_entry->max_protection == max &&
		    prev_entry->wired_count == 0) {
			KASSERT((prev_entry->eflags & MAP_ENTRY_USER_WIRED) ==
			    0, ("prev_entry %p has incoherent wiring",
			    prev_entry));
			if ((prev_entry->eflags & MAP_ENTRY_GUARD) == 0)
				map->size += end - prev_entry->end;
			vm_map_entry_resize(map, prev_entry,
			    end - prev_entry->end);
			vm_map_log("resize", prev_entry);
			vm_map_simplify_entry(map, prev_entry);
			return (KERN_SUCCESS);
		}

		/*
		 * If we can extend the object but cannot extend the
		 * map entry, we have to create a new map entry.  We
		 * must bump the ref count on the extended object to
		 * account for it.  object may be NULL.
		 */
		object = prev_entry->object.vm_object;
		offset = prev_entry->offset +
		    (prev_entry->end - prev_entry->start);
		vm_object_reference(object);
		if (cred != NULL && object != NULL && object->cred != NULL &&
		    !(prev_entry->eflags & MAP_ENTRY_NEEDS_COPY)) {
			/* Object already accounts for this uid. */
			cred = NULL;
		}
	}
	if (cred != NULL)
		crhold(cred);

	/*
	 * Create a new entry
	 */
	new_entry = vm_map_entry_create(map);
	new_entry->start = start;
	new_entry->end = end;
	new_entry->cred = NULL;

	new_entry->eflags = protoeflags;
	new_entry->object.vm_object = object;
	new_entry->offset = offset;

	new_entry->inheritance = inheritance;
	new_entry->protection = prot;
	new_entry->max_protection = max;
	new_entry->wired_count = 0;
	new_entry->wiring_thread = NULL;
	new_entry->read_ahead = VM_FAULT_READ_AHEAD_INIT;
	new_entry->next_read = start;
	new_entry->owner = curproc->p_pid;

	KASSERT(cred == NULL || !ENTRY_CHARGED(new_entry),
	    ("overcommit: vm_map_insert leaks vm_map %p", new_entry));
	new_entry->cred = cred;

	/*
	 * Insert the new entry into the list
	 */
	vm_map_entry_link(map, new_entry);
	if ((new_entry->eflags & MAP_ENTRY_GUARD) == 0)
		map->size += new_entry->end - new_entry->start;

	vm_map_log("insert", new_entry);

	/*
	 * Try to coalesce the new entry with both the previous and next
	 * entries in the list.  Previously, we only attempted to coalesce
	 * with the previous entry when object is NULL.  Here, we handle the
	 * other cases, which are less common.
	 */
	vm_map_simplify_entry(map, new_entry);

	if ((cow & (MAP_PREFAULT | MAP_PREFAULT_PARTIAL)) != 0) {
		vm_map_pmap_enter(map, start, prot, object, OFF_TO_IDX(offset),
		    end - start, cow & MAP_PREFAULT_PARTIAL);
	}

	return (KERN_SUCCESS);
}

/*
 *	vm_map_findspace:
 *
 *	Find the first fit (lowest VM address) for "length" free bytes
 *	beginning at address >= start in the given map.
 *
 *	In a vm_map_entry, "max_free" is the maximum amount of
 *	contiguous free space between an entry in its subtree and a
 *	neighbor of that entry.  This allows finding a free region in
 *	one path down the tree, so O(log n) amortized with splay
 *	trees.
 *
 *	The map must be locked, and leaves it so.
 *
 *	Returns: starting address if sufficient space,
 *		 vm_map_max(map)-length+1 if insufficient space.
 */
vm_offset_t
vm_map_findspace(vm_map_t map, vm_offset_t start, vm_size_t length)
{
	vm_map_entry_t llist, rlist, root, y;
	vm_size_t left_length;
	vm_offset_t gap_end;

	/*
	 * Request must fit within min/max VM address and must avoid
	 * address wrap.
	 */
	start = MAX(start, vm_map_min(map));
	if (start >= vm_map_max(map) || length > vm_map_max(map) - start)
		return (vm_map_max(map) - length + 1);

	/* Empty tree means wide open address space. */
	if (map->root == NULL)
		return (start);

	/*
	 * After splay_split, if start is within an entry, push it to the start
	 * of the following gap.  If rlist is at the end of the gap containing
	 * start, save the end of that gap in gap_end to see if the gap is big
	 * enough; otherwise set gap_end to start skip gap-checking and move
	 * directly to a search of the right subtree.
	 */
	root = vm_map_splay_split(map, start, length, &llist, &rlist);
	gap_end = rlist->start;
	if (root != NULL) {
		start = root->end;
		if (root->right != NULL)
			gap_end = start;
	} else if (rlist != &map->header) {
		root = rlist;
		rlist = root->left;
		root->left = NULL;
	} else {
		root = llist;
		llist = root->right;
		root->right = NULL;
	}
	vm_map_splay_merge(map, root, llist, rlist);
	VM_MAP_ASSERT_CONSISTENT(map);
	if (length <= gap_end - start)
		return (start);

	/* With max_free, can immediately tell if no solution. */
	if (root->right == NULL || length > root->right->max_free)
		return (vm_map_max(map) - length + 1);

	/*
	 * Splay for the least large-enough gap in the right subtree.
	 */
	llist = rlist = &map->header;
	for (left_length = 0;;
	    left_length = vm_map_entry_max_free_left(root, llist)) {
		if (length <= left_length)
			SPLAY_LEFT_STEP(root, y, rlist,
			    length <= vm_map_entry_max_free_left(y, llist));
		else
			SPLAY_RIGHT_STEP(root, y, llist,
			    length > vm_map_entry_max_free_left(y, root));
		if (root == NULL)
			break;
	}
	root = llist;
	llist = root->right;
	root->right = NULL;
	if (rlist != &map->header) {
		y = rlist;
		rlist = y->left;
		y->left = NULL;
		vm_map_splay_merge(map, y, &map->header, rlist);
		y->max_free = MAX(
		    vm_map_entry_max_free_left(y, root),
		    vm_map_entry_max_free_right(y, &map->header));
		root->right = y;
	}
	vm_map_splay_merge(map, root, llist, &map->header);
	VM_MAP_ASSERT_CONSISTENT(map);
	return (root->end);
}

int
vm_map_fixed(vm_map_t map, vm_object_t object, vm_ooffset_t offset,
    vm_offset_t start, vm_size_t length, vm_prot_t prot,
    vm_prot_t max, int cow)
{
	vm_offset_t end;
	int result;

	end = start + length;
	KASSERT((cow & (MAP_STACK_GROWS_DOWN | MAP_STACK_GROWS_UP)) == 0 ||
	    object == NULL,
	    ("vm_map_fixed: non-NULL backing object for stack"));
	vm_map_lock(map);
	VM_MAP_RANGE_CHECK(map, start, end);
	if ((cow & MAP_CHECK_EXCL) == 0) {
		result = vm_map_check_owner(map, start, end);
		if (result != KERN_SUCCESS) {
			printf("%s: vm_map_check_owner returned %d\n",
			    __func__, result);
			vm_map_unlock(map);
			return (result);
		}
		vm_map_delete(map, start, end);
	}
	if ((cow & (MAP_STACK_GROWS_DOWN | MAP_STACK_GROWS_UP)) != 0) {
		result = vm_map_stack_locked(map, start, length, sgrowsiz,
		    prot, max, cow);
	} else {
		result = vm_map_insert(map, object, offset, start, end,
		    prot, max, cow);
	}
	vm_map_unlock(map);
	return (result);
}

static const int aslr_pages_rnd_64[2] = {0x1000, 0x10};
static const int aslr_pages_rnd_32[2] = {0x100, 0x4};

static int cluster_anon = 1;
SYSCTL_INT(_vm, OID_AUTO, cluster_anon, CTLFLAG_RW,
    &cluster_anon, 0,
    "Cluster anonymous mappings: 0 = no, 1 = yes if no hint, 2 = always");

static bool
clustering_anon_allowed(vm_offset_t addr)
{

	switch (cluster_anon) {
	case 0:
		return (false);
	case 1:
		return (addr == 0);
	case 2:
	default:
		return (true);
	}
}

static long aslr_restarts;
SYSCTL_LONG(_vm, OID_AUTO, aslr_restarts, CTLFLAG_RD,
    &aslr_restarts, 0,
    "Number of aslr failures");

#define	MAP_32BIT_MAX_ADDR	((vm_offset_t)1 << 31)

/*
 * Searches for the specified amount of free space in the given map with the
 * specified alignment.  Performs an address-ordered, first-fit search from
 * the given address "*addr", with an optional upper bound "max_addr".  If the
 * parameter "alignment" is zero, then the alignment is computed from the
 * given (object, offset) pair so as to enable the greatest possible use of
 * superpage mappings.  Returns KERN_SUCCESS and the address of the free space
 * in "*addr" if successful.  Otherwise, returns KERN_NO_SPACE.
 *
 * The map must be locked.  Initially, there must be at least "length" bytes
 * of free space at the given address.
 */
static int
vm_map_alignspace(vm_map_t map, vm_object_t object, vm_ooffset_t offset,
    vm_offset_t *addr, vm_size_t length, vm_offset_t max_addr,
    vm_offset_t alignment)
{
	vm_offset_t aligned_addr, free_addr;

	VM_MAP_ASSERT_LOCKED(map);
	free_addr = *addr;
	KASSERT(free_addr == vm_map_findspace(map, free_addr, length),
	    ("caller failed to provide space %#jx at address %p",
	     (uintmax_t)length, (void *)free_addr));
	for (;;) {
		/*
		 * At the start of every iteration, the free space at address
		 * "*addr" is at least "length" bytes.
		 */
		if (alignment == 0)
			pmap_align_superpage(object, offset, addr, length);
		else if ((*addr & (alignment - 1)) != 0) {
			*addr &= ~(alignment - 1);
			*addr += alignment;
		}
		aligned_addr = *addr;
		if (aligned_addr == free_addr) {
			/*
			 * Alignment did not change "*addr", so "*addr" must
			 * still provide sufficient free space.
			 */
			return (KERN_SUCCESS);
		}

		/*
		 * Test for address wrap on "*addr".  A wrapped "*addr" could
		 * be a valid address, in which case vm_map_findspace() cannot
		 * be relied upon to fail.
		 */
		if (aligned_addr < free_addr)
			return (KERN_NO_SPACE);
		*addr = vm_map_findspace(map, aligned_addr, length);
		if (*addr + length > vm_map_max(map) ||
		    (max_addr != 0 && *addr + length > max_addr))
			return (KERN_NO_SPACE);
		free_addr = *addr;
		if (free_addr == aligned_addr) {
			/*
			 * If a successful call to vm_map_findspace() did not
			 * change "*addr", then "*addr" must still be aligned
			 * and provide sufficient free space.
			 */
			return (KERN_SUCCESS);
		}
	}
}

/*
 *	vm_map_find finds an unallocated region in the target address
 *	map with the given length.  The search is defined to be
 *	first-fit from the specified address; the region found is
 *	returned in the same parameter.
 *
 *	If object is non-NULL, ref count must be bumped by caller
 *	prior to making call to account for the new entry.
 */
int
vm_map_find(vm_map_t map, vm_object_t object, vm_ooffset_t offset,
	    vm_offset_t *addr,	/* IN/OUT */
	    vm_size_t length, vm_offset_t max_addr, int find_space,
	    vm_prot_t prot, vm_prot_t max, int cow)
{
	vm_offset_t alignment, curr_min_addr, min_addr;
	int gap, pidx, rv, try;
	bool cluster, en_aslr, update_anon;

	KASSERT((cow & (MAP_STACK_GROWS_DOWN | MAP_STACK_GROWS_UP)) == 0 ||
	    object == NULL,
	    ("vm_map_find: non-NULL backing object for stack"));
	MPASS((cow & MAP_REMAP) == 0 || (find_space == VMFS_NO_SPACE &&
	    (cow & (MAP_STACK_GROWS_DOWN | MAP_STACK_GROWS_UP)) == 0));
	if (find_space == VMFS_OPTIMAL_SPACE && (object == NULL ||
	    (object->flags & OBJ_COLORED) == 0))
		find_space = VMFS_ANY_SPACE;
	if (find_space >> 8 != 0) {
		KASSERT((find_space & 0xff) == 0, ("bad VMFS flags"));
		alignment = (vm_offset_t)1 << (find_space >> 8);
	} else
		alignment = 0;
	en_aslr = (map->flags & MAP_ASLR) != 0;
	update_anon = cluster = clustering_anon_allowed(*addr) &&
	    (map->flags & MAP_IS_SUB_MAP) == 0 && max_addr == 0 &&
	    find_space != VMFS_NO_SPACE && object == NULL &&
	    (cow & (MAP_INHERIT_SHARE | MAP_STACK_GROWS_UP |
	    MAP_STACK_GROWS_DOWN)) == 0 && prot != PROT_NONE;
	curr_min_addr = min_addr = *addr;
	if (en_aslr && min_addr == 0 && !cluster &&
	    find_space != VMFS_NO_SPACE &&
	    (map->flags & MAP_ASLR_IGNSTART) != 0)
		curr_min_addr = min_addr = vm_map_min(map);
	try = 0;
	vm_map_lock(map);
	if (cluster) {
		curr_min_addr = map->anon_loc;
		if (curr_min_addr == 0)
			cluster = false;
	}
	if (find_space != VMFS_NO_SPACE) {
		KASSERT(find_space == VMFS_ANY_SPACE ||
		    find_space == VMFS_OPTIMAL_SPACE ||
		    find_space == VMFS_SUPER_SPACE ||
		    alignment != 0, ("unexpected VMFS flag"));
again:
		/*
		 * When creating an anonymous mapping, try clustering
		 * with an existing anonymous mapping first.
		 *
		 * We make up to two attempts to find address space
		 * for a given find_space value. The first attempt may
		 * apply randomization or may cluster with an existing
		 * anonymous mapping. If this first attempt fails,
		 * perform a first-fit search of the available address
		 * space.
		 *
		 * If all tries failed, and find_space is
		 * VMFS_OPTIMAL_SPACE, fallback to VMFS_ANY_SPACE.
		 * Again enable clustering and randomization.
		 */
		try++;
		MPASS(try <= 2);

		if (try == 2) {
			/*
			 * Second try: we failed either to find a
			 * suitable region for randomizing the
			 * allocation, or to cluster with an existing
			 * mapping.  Retry with free run.
			 */
			curr_min_addr = (map->flags & MAP_ASLR_IGNSTART) != 0 ?
			    vm_map_min(map) : min_addr;
			atomic_add_long(&aslr_restarts, 1);
		}

		if (try == 1 && en_aslr && !cluster) {
			/*
			 * Find space for allocation, including
			 * gap needed for later randomization.
			 */
			pidx = MAXPAGESIZES > 1 && pagesizes[1] != 0 &&
			    (find_space == VMFS_SUPER_SPACE || find_space ==
			    VMFS_OPTIMAL_SPACE) ? 1 : 0;
			gap = vm_map_max(map) > MAP_32BIT_MAX_ADDR &&
			    (max_addr == 0 || max_addr > MAP_32BIT_MAX_ADDR) ?
			    aslr_pages_rnd_64[pidx] : aslr_pages_rnd_32[pidx];
			*addr = vm_map_findspace(map, curr_min_addr,
			    length + gap * pagesizes[pidx]);
			if (*addr + length + gap * pagesizes[pidx] >
			    vm_map_max(map))
				goto again;
			/* And randomize the start address. */
			*addr += (arc4random() % gap) * pagesizes[pidx];
			if (max_addr != 0 && *addr + length > max_addr)
				goto again;
		} else {
			*addr = vm_map_findspace(map, curr_min_addr, length);
			if (*addr + length > vm_map_max(map) ||
			    (max_addr != 0 && *addr + length > max_addr)) {
				if (cluster) {
					cluster = false;
					MPASS(try == 1);
					goto again;
				}
				rv = KERN_NO_SPACE;
				goto done;
			}
		}

		if (find_space != VMFS_ANY_SPACE &&
		    (rv = vm_map_alignspace(map, object, offset, addr, length,
		    max_addr, alignment)) != KERN_SUCCESS) {
			if (find_space == VMFS_OPTIMAL_SPACE) {
				find_space = VMFS_ANY_SPACE;
				curr_min_addr = min_addr;
				cluster = update_anon;
				try = 0;
				goto again;
			}
			goto done;
		}
	} else if ((cow & MAP_REMAP) != 0) {
		if (*addr < vm_map_min(map) ||
		    *addr + length > vm_map_max(map) ||
		    *addr + length <= length) {
			rv = KERN_INVALID_ADDRESS;
			goto done;
		}
		vm_map_delete(map, *addr, *addr + length);
	}
	if ((cow & (MAP_STACK_GROWS_DOWN | MAP_STACK_GROWS_UP)) != 0) {
		rv = vm_map_stack_locked(map, *addr, length, sgrowsiz, prot,
		    max, cow);
	} else {
		rv = vm_map_insert(map, object, offset, *addr, *addr + length,
		    prot, max, cow);
	}
	if (rv == KERN_SUCCESS && update_anon)
		map->anon_loc = *addr + length;
done:
	vm_map_unlock(map);
	return (rv);
}

/*
 *	vm_map_find_min() is a variant of vm_map_find() that takes an
 *	additional parameter (min_addr) and treats the given address
 *	(*addr) differently.  Specifically, it treats *addr as a hint
 *	and not as the minimum address where the mapping is created.
 *
 *	This function works in two phases.  First, it tries to
 *	allocate above the hint.  If that fails and the hint is
 *	greater than min_addr, it performs a second pass, replacing
 *	the hint with min_addr as the minimum address for the
 *	allocation.
 */
int
vm_map_find_min(vm_map_t map, vm_object_t object, vm_ooffset_t offset,
    vm_offset_t *addr, vm_size_t length, vm_offset_t min_addr,
    vm_offset_t max_addr, int find_space, vm_prot_t prot, vm_prot_t max,
    int cow)
{
	vm_offset_t hint;
	int rv;

	hint = *addr;
	for (;;) {
		rv = vm_map_find(map, object, offset, addr, length, max_addr,
		    find_space, prot, max, cow);
		if (rv == KERN_SUCCESS || min_addr >= hint)
			return (rv);
		*addr = hint = min_addr;
	}
}

/*
 * A map entry with any of the following flags set must not be merged with
 * another entry.
 */
#define	MAP_ENTRY_NOMERGE_MASK	(MAP_ENTRY_GROWS_DOWN | MAP_ENTRY_GROWS_UP | \
	    MAP_ENTRY_IN_TRANSITION | MAP_ENTRY_IS_SUB_MAP | MAP_ENTRY_VN_EXEC)

static bool
vm_map_mergeable_neighbors(vm_map_entry_t prev, vm_map_entry_t entry)
{

	KASSERT((prev->eflags & MAP_ENTRY_NOMERGE_MASK) == 0 ||
	    (entry->eflags & MAP_ENTRY_NOMERGE_MASK) == 0,
	    ("vm_map_mergeable_neighbors: neither %p nor %p are mergeable",
	    prev, entry));
	return (prev->end == entry->start &&
	    prev->object.vm_object == entry->object.vm_object &&
	    (prev->object.vm_object == NULL ||
	    prev->offset + (prev->end - prev->start) == entry->offset) &&
	    prev->eflags == entry->eflags &&
	    prev->protection == entry->protection &&
	    prev->max_protection == entry->max_protection &&
	    prev->inheritance == entry->inheritance &&
	    prev->wired_count == entry->wired_count &&
	    prev->cred == entry->cred &&
	    prev->owner == entry->owner);
}

static void
vm_map_merged_neighbor_dispose(vm_map_t map, vm_map_entry_t entry)
{

	/*
	 * If the backing object is a vnode object, vm_object_deallocate()
	 * calls vrele().  However, vrele() does not lock the vnode because
	 * the vnode has additional references.  Thus, the map lock can be
	 * kept without causing a lock-order reversal with the vnode lock.
	 *
	 * Since we count the number of virtual page mappings in
	 * object->un_pager.vnp.writemappings, the writemappings value
	 * should not be adjusted when the entry is disposed of.
	 */
	if (entry->object.vm_object != NULL)
		vm_object_deallocate(entry->object.vm_object);
	if (entry->cred != NULL)
		crfree(entry->cred);
	vm_map_entry_dispose(map, entry);
}

/*
 *	vm_map_simplify_entry:
 *
 *	Simplify the given map entry by merging with either neighbor.  This
 *	routine also has the ability to merge with both neighbors.
 *
 *	The map must be locked.
 *
 *	This routine guarantees that the passed entry remains valid (though
 *	possibly extended).  When merging, this routine may delete one or
 *	both neighbors.
 */
void
vm_map_simplify_entry(vm_map_t map, vm_map_entry_t entry)
{
	vm_map_entry_t next, prev;

	if ((entry->eflags & (MAP_ENTRY_GROWS_UP |
	    MAP_ENTRY_IN_TRANSITION | MAP_ENTRY_IS_SUB_MAP)) != 0)
		return;

	if ((entry->eflags & MAP_ENTRY_GROWS_DOWN) != 0 &&
           (entry->object.vm_object != NULL ||
	    entry->protection != PROT_NONE ||
	    entry->owner != 0))
		return;

	prev = entry->prev;
	if (vm_map_mergeable_neighbors(prev, entry)) {
		vm_map_entry_unlink(map, prev, UNLINK_MERGE_NEXT);
		vm_map_merged_neighbor_dispose(map, prev);
	}
	next = entry->next;
	if (vm_map_mergeable_neighbors(entry, next)) {
		vm_map_entry_unlink(map, next, UNLINK_MERGE_PREV);
		vm_map_merged_neighbor_dispose(map, next);
	}
}

/*
 *	vm_map_entry_back:
 *
 *	Allocate an object to back a map entry.
 */
static inline void
vm_map_entry_back(vm_map_entry_t entry)
{
	vm_object_t object;

	KASSERT(entry->object.vm_object == NULL,
	    ("map entry %p has backing object", entry));
	KASSERT((entry->eflags & MAP_ENTRY_IS_SUB_MAP) == 0,
	    ("map entry %p is a submap", entry));
	object = vm_object_allocate(OBJT_DEFAULT,
	    atop(entry->end - entry->start));
	entry->object.vm_object = object;
	entry->offset = 0;
	if (entry->cred != NULL) {
		object->cred = entry->cred;
		object->charge = entry->end - entry->start;
		entry->cred = NULL;
	}
}

/*
 *	vm_map_entry_charge_object
 *
 *	If there is no object backing this entry, create one.  Otherwise, if
 *	the entry has cred, give it to the backing object.
 */
static inline void
vm_map_entry_charge_object(vm_map_t map, vm_map_entry_t entry)
{

	VM_MAP_ASSERT_LOCKED(map);
	KASSERT((entry->eflags & MAP_ENTRY_IS_SUB_MAP) == 0,
	    ("map entry %p is a submap", entry));
	if (entry->object.vm_object == NULL && !map->system_map &&
	    (entry->eflags & MAP_ENTRY_GUARD) == 0)
		vm_map_entry_back(entry);
	else if (entry->object.vm_object != NULL &&
	    ((entry->eflags & MAP_ENTRY_NEEDS_COPY) == 0) &&
	    entry->cred != NULL) {
		VM_OBJECT_WLOCK(entry->object.vm_object);
		KASSERT(entry->object.vm_object->cred == NULL,
		    ("OVERCOMMIT: %s: both cred e %p", __func__, entry));
		entry->object.vm_object->cred = entry->cred;
		entry->object.vm_object->charge = entry->end - entry->start;
		VM_OBJECT_WUNLOCK(entry->object.vm_object);
		entry->cred = NULL;
	}
}

/*
 *	vm_map_clip_start:	[ internal use only ]
 *
 *	Asserts that the given entry begins at or after
 *	the specified address; if necessary,
 *	it splits the entry into two.
 */
#define vm_map_clip_start(map, entry, startaddr) \
{ \
	if (startaddr > entry->start) \
		_vm_map_clip_start(map, entry, startaddr); \
}

/*
 *	This routine is called only when it is known that
 *	the entry must be split.
 */
static void
_vm_map_clip_start(vm_map_t map, vm_map_entry_t entry, vm_offset_t start)
{
	vm_map_entry_t new_entry;

	VM_MAP_ASSERT_LOCKED(map);
	KASSERT(entry->end > start && entry->start < start,
	    ("_vm_map_clip_start: invalid clip of entry %p", entry));

	/*
	 * Create a backing object now, if none exists, so that more individual
	 * objects won't be created after the map entry is split.
	 */
	vm_map_entry_charge_object(map, entry);

	/* Clone the entry. */
	new_entry = vm_map_entry_create(map);
	*new_entry = *entry;

	/*
	 * Split off the front portion.  Insert the new entry BEFORE this one,
	 * so that this entry has the specified starting address.
	 */
	new_entry->end = start;
	entry->offset += (start - entry->start);
	entry->start = start;
	if (new_entry->cred != NULL)
		crhold(entry->cred);

	vm_map_entry_link(map, new_entry);

	if ((entry->eflags & MAP_ENTRY_IS_SUB_MAP) == 0) {
		vm_object_reference(new_entry->object.vm_object);
		vm_map_entry_set_vnode_text(new_entry, true);
		/*
		 * The object->un_pager.vnp.writemappings for the
		 * object of MAP_ENTRY_VN_WRITECNT type entry shall be
		 * kept as is here.  The virtual pages are
		 * re-distributed among the clipped entries, so the sum is
		 * left the same.
		 */
	}
}

/*
 *	vm_map_clip_end:	[ internal use only ]
 *
 *	Asserts that the given entry ends at or before
 *	the specified address; if necessary,
 *	it splits the entry into two.
 */
#define vm_map_clip_end(map, entry, endaddr) \
{ \
	if ((endaddr) < (entry->end)) \
		_vm_map_clip_end((map), (entry), (endaddr)); \
}

/*
 *	This routine is called only when it is known that
 *	the entry must be split.
 */
static void
_vm_map_clip_end(vm_map_t map, vm_map_entry_t entry, vm_offset_t end)
{
	vm_map_entry_t new_entry;

	VM_MAP_ASSERT_LOCKED(map);
	KASSERT(entry->start < end && entry->end > end,
	    ("_vm_map_clip_end: invalid clip of entry %p", entry));

	/*
	 * Create a backing object now, if none exists, so that more individual
	 * objects won't be created after the map entry is split.
	 */
	vm_map_entry_charge_object(map, entry);

	/* Clone the entry. */
	new_entry = vm_map_entry_create(map);
	*new_entry = *entry;

	/*
	 * Split off the back portion.  Insert the new entry AFTER this one,
	 * so that this entry has the specified ending address.
	 */
	new_entry->start = entry->end = end;
	new_entry->offset += (end - entry->start);
	if (new_entry->cred != NULL)
		crhold(entry->cred);

	vm_map_entry_link(map, new_entry);

	if ((entry->eflags & MAP_ENTRY_IS_SUB_MAP) == 0) {
		vm_object_reference(new_entry->object.vm_object);
		vm_map_entry_set_vnode_text(new_entry, true);
	}
}

/*
 *	vm_map_submap:		[ kernel use only ]
 *
 *	Mark the given range as handled by a subordinate map.
 *
 *	This range must have been created with vm_map_find,
 *	and no other operations may have been performed on this
 *	range prior to calling vm_map_submap.
 *
 *	Only a limited number of operations can be performed
 *	within this rage after calling vm_map_submap:
 *		vm_fault
 *	[Don't try vm_map_copy!]
 *
 *	To remove a submapping, one must first remove the
 *	range from the superior map, and then destroy the
 *	submap (if desired).  [Better yet, don't try it.]
 */
int
vm_map_submap(
	vm_map_t map,
	vm_offset_t start,
	vm_offset_t end,
	vm_map_t submap)
{
	vm_map_entry_t entry;
	int result;

	result = KERN_INVALID_ARGUMENT;

	vm_map_lock(submap);
	submap->flags |= MAP_IS_SUB_MAP;
	vm_map_unlock(submap);

	vm_map_lock(map);

	VM_MAP_RANGE_CHECK(map, start, end);

	if (vm_map_lookup_entry(map, start, &entry)) {
		vm_map_clip_start(map, entry, start);
	} else
		entry = entry->next;

	vm_map_clip_end(map, entry, end);

	if ((entry->start == start) && (entry->end == end) &&
	    ((entry->eflags & MAP_ENTRY_COW) == 0) &&
	    (entry->object.vm_object == NULL)) {
		entry->object.sub_map = submap;
		entry->eflags |= MAP_ENTRY_IS_SUB_MAP;
		result = KERN_SUCCESS;
	}
	vm_map_unlock(map);

	if (result != KERN_SUCCESS) {
		vm_map_lock(submap);
		submap->flags &= ~MAP_IS_SUB_MAP;
		vm_map_unlock(submap);
	}
	return (result);
}

/*
 * The maximum number of pages to map if MAP_PREFAULT_PARTIAL is specified
 */
#define	MAX_INIT_PT	96

/*
 *	vm_map_pmap_enter:
 *
 *	Preload the specified map's pmap with mappings to the specified
 *	object's memory-resident pages.  No further physical pages are
 *	allocated, and no further virtual pages are retrieved from secondary
 *	storage.  If the specified flags include MAP_PREFAULT_PARTIAL, then a
 *	limited number of page mappings are created at the low-end of the
 *	specified address range.  (For this purpose, a superpage mapping
 *	counts as one page mapping.)  Otherwise, all resident pages within
 *	the specified address range are mapped.
 */
static void
vm_map_pmap_enter(vm_map_t map, vm_offset_t addr, vm_prot_t prot,
    vm_object_t object, vm_pindex_t pindex, vm_size_t size, int flags)
{
	vm_offset_t start;
	vm_page_t p, p_start;
	vm_pindex_t mask, psize, threshold, tmpidx;

	if ((prot & (VM_PROT_READ | VM_PROT_EXECUTE)) == 0 || object == NULL)
		return;
	VM_OBJECT_RLOCK(object);
	if (object->type == OBJT_DEVICE || object->type == OBJT_SG) {
		VM_OBJECT_RUNLOCK(object);
		VM_OBJECT_WLOCK(object);
		if (object->type == OBJT_DEVICE || object->type == OBJT_SG) {
			pmap_object_init_pt(map->pmap, addr, object, pindex,
			    size);
			VM_OBJECT_WUNLOCK(object);
			return;
		}
		VM_OBJECT_LOCK_DOWNGRADE(object);
	}

	psize = atop(size);
	if (psize + pindex > object->size) {
		if (object->size < pindex) {
			VM_OBJECT_RUNLOCK(object);
			return;
		}
		psize = object->size - pindex;
	}

	start = 0;
	p_start = NULL;
	threshold = MAX_INIT_PT;

	p = vm_page_find_least(object, pindex);
	/*
	 * Assert: the variable p is either (1) the page with the
	 * least pindex greater than or equal to the parameter pindex
	 * or (2) NULL.
	 */
	for (;
	     p != NULL && (tmpidx = p->pindex - pindex) < psize;
	     p = TAILQ_NEXT(p, listq)) {
		/*
		 * don't allow an madvise to blow away our really
		 * free pages allocating pv entries.
		 */
		if (((flags & MAP_PREFAULT_MADVISE) != 0 &&
		    vm_page_count_severe()) ||
		    ((flags & MAP_PREFAULT_PARTIAL) != 0 &&
		    tmpidx >= threshold)) {
			psize = tmpidx;
			break;
		}
		if (p->valid == VM_PAGE_BITS_ALL) {
			if (p_start == NULL) {
				start = addr + ptoa(tmpidx);
				p_start = p;
			}
			/* Jump ahead if a superpage mapping is possible. */
			if (p->psind > 0 && ((addr + ptoa(tmpidx)) &
			    (pagesizes[p->psind] - 1)) == 0) {
				mask = atop(pagesizes[p->psind]) - 1;
				if (tmpidx + mask < psize &&
				    vm_page_ps_test(p, PS_ALL_VALID, NULL)) {
					p += mask;
					threshold += mask;
				}
			}
		} else if (p_start != NULL) {
			pmap_enter_object(map->pmap, start, addr +
			    ptoa(tmpidx), p_start, prot);
			p_start = NULL;
		}
	}
	if (p_start != NULL)
		pmap_enter_object(map->pmap, start, addr + ptoa(psize),
		    p_start, prot);
	VM_OBJECT_RUNLOCK(object);
}

int
vm_map_check_owner_proc(vm_map_t map, vm_offset_t start, vm_offset_t end,
    struct proc *p)
{
	vm_map_entry_t entry;
	bool found;

	VM_MAP_RANGE_CHECK(map, start, end);

	found = vm_map_lookup_entry(map, start, &entry);
	if (!found)
		return (KERN_SUCCESS);

	for (; entry != &map->header && entry->start < end;
	    entry = entry->next) {
		if (entry->owner != p->p_pid) {
			printf("%s: requested range [%#lx, %#lx], "
			    "owner %d (%s), map %#p, would overlap with "
			    "existing entry [%#lx, %#lx], owner %d\n",
			    __func__, start, end,
			    p->p_pid, p->p_comm, &p->p_vmspace->vm_map,
			    entry->start, entry->end, entry->owner);
			return (KERN_PROTECTION_FAILURE);
		}
	}

	return (KERN_SUCCESS);
}

int
vm_map_check_owner(vm_map_t map, vm_offset_t start, vm_offset_t end)
{

	return (vm_map_check_owner_proc(map, start, end, curproc));
}

/*
 *	vm_map_protect:
 *
 *	Sets the protection of the specified address
 *	region in the target map.  If "set_max" is
 *	specified, the maximum protection is to be set;
 *	otherwise, only the current protection is affected.
 */
int
vm_map_protect(vm_map_t map, vm_offset_t start, vm_offset_t end,
	       vm_prot_t new_prot, boolean_t set_max)
{
	vm_map_entry_t current, entry, in_tran;
	vm_object_t obj;
	struct ucred *cred;
	vm_prot_t old_prot;
<<<<<<< HEAD
	int result;
=======
	int rv;
>>>>>>> b6b4c2e9

	if (start == end)
		return (KERN_SUCCESS);

again:
	in_tran = NULL;
	vm_map_lock(map);

	/*
	 * Ensure that we are not concurrently wiring pages.  vm_map_wire() may
	 * need to fault pages into the map and will drop the map lock while
	 * doing so, and the VM object may end up in an inconsistent state if we
	 * update the protection on the map entry in between faults.
	 */
	vm_map_wait_busy(map);

	VM_MAP_RANGE_CHECK(map, start, end);

<<<<<<< HEAD
	result = vm_map_check_owner(map, start, end);
	if (result != KERN_SUCCESS) {
		printf("%s: vm_map_check_owner returned %d\n",
		    __func__, result);
		vm_map_unlock(map);
		return (result);
	}

	if (vm_map_lookup_entry(map, start, &entry)) {
		vm_map_clip_start(map, entry, start);
	} else {
=======
	if (!vm_map_lookup_entry(map, start, &entry))
>>>>>>> b6b4c2e9
		entry = entry->next;

	/*
	 * Make a first pass to check for protection violations.
	 */
	for (current = entry; current->start < end; current = current->next) {
		if ((current->eflags & MAP_ENTRY_GUARD) != 0)
			continue;
		if (current->eflags & MAP_ENTRY_IS_SUB_MAP) {
			vm_map_unlock(map);
			return (KERN_INVALID_ARGUMENT);
		}
		if ((new_prot & current->max_protection) != new_prot) {
			vm_map_unlock(map);
			return (KERN_PROTECTION_FAILURE);
		}
		if ((entry->eflags & MAP_ENTRY_IN_TRANSITION) != 0)
			in_tran = entry;
	}

	/*
	 * Postpone the operation until all in transition map entries
	 * are stabilized.  In-transition entry might already have its
	 * pages wired and wired_count incremented, but
	 * MAP_ENTRY_USER_WIRED flag not yet set, and visible to other
	 * threads because the map lock is dropped.  In this case we
	 * would miss our call to vm_fault_copy_entry().
	 */
	if (in_tran != NULL) {
		in_tran->eflags |= MAP_ENTRY_NEEDS_WAKEUP;
		vm_map_unlock_and_wait(map, 0);
		goto again;
	}

	/*
	 * Before changing the protections, try to reserve swap space for any
	 * private (i.e., copy-on-write) mappings that are transitioning from
	 * read-only to read/write access.  If a reservation fails, break out
	 * of this loop early and let the next loop simplify the entries, since
	 * some may now be mergeable.
	 */
	rv = KERN_SUCCESS;
	vm_map_clip_start(map, entry, start);
	for (current = entry; current->start < end; current = current->next) {

		vm_map_clip_end(map, current, end);

		if (set_max ||
		    ((new_prot & ~(current->protection)) & VM_PROT_WRITE) == 0 ||
		    ENTRY_CHARGED(current) ||
		    (current->eflags & MAP_ENTRY_GUARD) != 0) {
			continue;
		}

		cred = curthread->td_ucred;
		obj = current->object.vm_object;

		if (obj == NULL || (current->eflags & MAP_ENTRY_NEEDS_COPY)) {
			if (!swap_reserve(current->end - current->start)) {
				rv = KERN_RESOURCE_SHORTAGE;
				end = current->end;
				break;
			}
			crhold(cred);
			current->cred = cred;
			continue;
		}

		VM_OBJECT_WLOCK(obj);
		if (obj->type != OBJT_DEFAULT && obj->type != OBJT_SWAP) {
			VM_OBJECT_WUNLOCK(obj);
			continue;
		}

		/*
		 * Charge for the whole object allocation now, since
		 * we cannot distinguish between non-charged and
		 * charged clipped mapping of the same object later.
		 */
		KASSERT(obj->charge == 0,
		    ("vm_map_protect: object %p overcharged (entry %p)",
		    obj, current));
		if (!swap_reserve(ptoa(obj->size))) {
			VM_OBJECT_WUNLOCK(obj);
			rv = KERN_RESOURCE_SHORTAGE;
			end = current->end;
			break;
		}

		crhold(cred);
		obj->cred = cred;
		obj->charge = ptoa(obj->size);
		VM_OBJECT_WUNLOCK(obj);
	}

	/*
	 * If enough swap space was available, go back and fix up protections.
	 * Otherwise, just simplify entries, since some may have been modified.
	 * [Note that clipping is not necessary the second time.]
	 */
	for (current = entry; current->start < end;
	    vm_map_simplify_entry(map, current), current = current->next) {
		if (rv != KERN_SUCCESS ||
		    (current->eflags & MAP_ENTRY_GUARD) != 0)
			continue;

		old_prot = current->protection;

		if (set_max)
			current->protection =
			    (current->max_protection = new_prot) &
			    old_prot;
		else
			current->protection = new_prot;
		vm_map_log("protect", current);

		/*
		 * For user wired map entries, the normal lazy evaluation of
		 * write access upgrades through soft page faults is
		 * undesirable.  Instead, immediately copy any pages that are
		 * copy-on-write and enable write access in the physical map.
		 */
		if ((current->eflags & MAP_ENTRY_USER_WIRED) != 0 &&
		    (current->protection & VM_PROT_WRITE) != 0 &&
		    (old_prot & VM_PROT_WRITE) == 0)
			vm_fault_copy_entry(map, map, current, current, NULL);

		/*
		 * When restricting access, update the physical map.  Worry
		 * about copy-on-write here.
		 */
		if ((old_prot & ~current->protection) != 0) {
#define MASK(entry)	(((entry)->eflags & MAP_ENTRY_COW) ? ~VM_PROT_WRITE : \
							VM_PROT_ALL)
			pmap_protect(map->pmap, current->start,
			    current->end,
			    current->protection & MASK(current));
#undef	MASK
		}
	}
	vm_map_unlock(map);
	return (rv);
}

/*
 *	vm_map_madvise:
 *
 *	This routine traverses a processes map handling the madvise
 *	system call.  Advisories are classified as either those effecting
 *	the vm_map_entry structure, or those effecting the underlying
 *	objects.
 */
int
vm_map_madvise(
	vm_map_t map,
	vm_offset_t start,
	vm_offset_t end,
	int behav)
{
	vm_map_entry_t current, entry;
	bool modify_map;
	int result;

	/*
	 * Some madvise calls directly modify the vm_map_entry, in which case
	 * we need to use an exclusive lock on the map and we need to perform
	 * various clipping operations.  Otherwise we only need a read-lock
	 * on the map.
	 */
	switch(behav) {
	case MADV_NORMAL:
	case MADV_SEQUENTIAL:
	case MADV_RANDOM:
	case MADV_NOSYNC:
	case MADV_AUTOSYNC:
	case MADV_NOCORE:
	case MADV_CORE:
		if (start == end)
			return (0);
		modify_map = true;
		vm_map_lock(map);
		break;
	case MADV_WILLNEED:
	case MADV_DONTNEED:
	case MADV_FREE:
		if (start == end)
			return (0);
		modify_map = false;
		vm_map_lock_read(map);
		break;
	default:
		return (EINVAL);
	}

	result = vm_map_check_owner(map, start, end);
	if (result != KERN_SUCCESS) {
		printf("%s: vm_map_check_owner returned %d\n",
		    __func__, result);
		if (modify_map)
			vm_map_unlock(map);
		else
			vm_map_unlock_read(map);
		return (result);
	}

	/*
	 * Locate starting entry and clip if necessary.
	 */
	VM_MAP_RANGE_CHECK(map, start, end);

	if (vm_map_lookup_entry(map, start, &entry)) {
		if (modify_map)
			vm_map_clip_start(map, entry, start);
	} else {
		entry = entry->next;
	}

	if (modify_map) {
		/*
		 * madvise behaviors that are implemented in the vm_map_entry.
		 *
		 * We clip the vm_map_entry so that behavioral changes are
		 * limited to the specified address range.
		 */
		for (current = entry; current->start < end;
		    current = current->next) {
			if (current->eflags & MAP_ENTRY_IS_SUB_MAP)
				continue;

			vm_map_clip_end(map, current, end);

			switch (behav) {
			case MADV_NORMAL:
				vm_map_entry_set_behavior(current, MAP_ENTRY_BEHAV_NORMAL);
				break;
			case MADV_SEQUENTIAL:
				vm_map_entry_set_behavior(current, MAP_ENTRY_BEHAV_SEQUENTIAL);
				break;
			case MADV_RANDOM:
				vm_map_entry_set_behavior(current, MAP_ENTRY_BEHAV_RANDOM);
				break;
			case MADV_NOSYNC:
				current->eflags |= MAP_ENTRY_NOSYNC;
				break;
			case MADV_AUTOSYNC:
				current->eflags &= ~MAP_ENTRY_NOSYNC;
				break;
			case MADV_NOCORE:
				current->eflags |= MAP_ENTRY_NOCOREDUMP;
				break;
			case MADV_CORE:
				current->eflags &= ~MAP_ENTRY_NOCOREDUMP;
				break;
			default:
				break;
			}
			vm_map_simplify_entry(map, current);
		}
		vm_map_unlock(map);
	} else {
		vm_pindex_t pstart, pend;

		/*
		 * madvise behaviors that are implemented in the underlying
		 * vm_object.
		 *
		 * Since we don't clip the vm_map_entry, we have to clip
		 * the vm_object pindex and count.
		 */
		for (current = entry; current->start < end;
		    current = current->next) {
			vm_offset_t useEnd, useStart;

			if (current->eflags & MAP_ENTRY_IS_SUB_MAP)
				continue;

			pstart = OFF_TO_IDX(current->offset);
			pend = pstart + atop(current->end - current->start);
			useStart = current->start;
			useEnd = current->end;

			if (current->start < start) {
				pstart += atop(start - current->start);
				useStart = start;
			}
			if (current->end > end) {
				pend -= atop(current->end - end);
				useEnd = end;
			}

			if (pstart >= pend)
				continue;

			/*
			 * Perform the pmap_advise() before clearing
			 * PGA_REFERENCED in vm_page_advise().  Otherwise, a
			 * concurrent pmap operation, such as pmap_remove(),
			 * could clear a reference in the pmap and set
			 * PGA_REFERENCED on the page before the pmap_advise()
			 * had completed.  Consequently, the page would appear
			 * referenced based upon an old reference that
			 * occurred before this pmap_advise() ran.
			 */
			if (behav == MADV_DONTNEED || behav == MADV_FREE)
				pmap_advise(map->pmap, useStart, useEnd,
				    behav);

			vm_object_madvise(current->object.vm_object, pstart,
			    pend, behav);

			/*
			 * Pre-populate paging structures in the
			 * WILLNEED case.  For wired entries, the
			 * paging structures are already populated.
			 */
			if (behav == MADV_WILLNEED &&
			    current->wired_count == 0) {
				vm_map_pmap_enter(map,
				    useStart,
				    current->protection,
				    current->object.vm_object,
				    pstart,
				    ptoa(pend - pstart),
				    MAP_PREFAULT_MADVISE
				);
			}
		}
		vm_map_unlock_read(map);
	}
	return (0);
}


/*
 *	vm_map_inherit:
 *
 *	Sets the inheritance of the specified address
 *	range in the target map.  Inheritance
 *	affects how the map will be shared with
 *	child maps at the time of vmspace_fork.
 */
int
vm_map_inherit(vm_map_t map, vm_offset_t start, vm_offset_t end,
	       vm_inherit_t new_inheritance)
{
	vm_map_entry_t entry;
	vm_map_entry_t temp_entry;
	int result;

	switch (new_inheritance) {
	case VM_INHERIT_NONE:
	case VM_INHERIT_COPY:
	case VM_INHERIT_SHARE:
	case VM_INHERIT_ZERO:
		break;
	default:
		return (KERN_INVALID_ARGUMENT);
	}
	if (start == end)
		return (KERN_SUCCESS);
	vm_map_lock(map);
	result = vm_map_check_owner(map, start, end);
	if (result != KERN_SUCCESS) {
		printf("%s: vm_map_check_owner returned %d\n",
		    __func__, result);
		vm_map_unlock(map);
		return (result);
	}
	VM_MAP_RANGE_CHECK(map, start, end);
	if (vm_map_lookup_entry(map, start, &temp_entry)) {
		entry = temp_entry;
		vm_map_clip_start(map, entry, start);
	} else
		entry = temp_entry->next;
	while (entry->start < end) {
		vm_map_clip_end(map, entry, end);
		if ((entry->eflags & MAP_ENTRY_GUARD) == 0 ||
		    new_inheritance != VM_INHERIT_ZERO)
			entry->inheritance = new_inheritance;
		vm_map_simplify_entry(map, entry);
		entry = entry->next;
	}
	vm_map_unlock(map);
	return (KERN_SUCCESS);
}

/*
 *	vm_map_entry_in_transition:
 *
 *	Release the map lock, and sleep until the entry is no longer in
 *	transition.  Awake and acquire the map lock.  If the map changed while
 *	another held the lock, lookup a possibly-changed entry at or after the
 *	'start' position of the old entry.
 */
static vm_map_entry_t
vm_map_entry_in_transition(vm_map_t map, vm_offset_t in_start,
    vm_offset_t *io_end, bool holes_ok, vm_map_entry_t in_entry)
{
	vm_map_entry_t entry;
	vm_offset_t start;
	u_int last_timestamp;

	VM_MAP_ASSERT_LOCKED(map);
	KASSERT((in_entry->eflags & MAP_ENTRY_IN_TRANSITION) != 0,
	    ("not in-tranition map entry %p", in_entry));
	/*
	 * We have not yet clipped the entry.
	 */
	start = MAX(in_start, in_entry->start);
	in_entry->eflags |= MAP_ENTRY_NEEDS_WAKEUP;
	last_timestamp = map->timestamp;
	if (vm_map_unlock_and_wait(map, 0)) {
		/*
		 * Allow interruption of user wiring/unwiring?
		 */
	}
	vm_map_lock(map);
	if (last_timestamp + 1 == map->timestamp)
		return (in_entry);

	/*
	 * Look again for the entry because the map was modified while it was
	 * unlocked.  Specifically, the entry may have been clipped, merged, or
	 * deleted.
	 */
	if (!vm_map_lookup_entry(map, start, &entry)) {
		if (!holes_ok) {
			*io_end = start;
			return (NULL);
		}
		entry = entry->next;
	}
	return (entry);
}

/*
 *	vm_map_unwire:
 *
 *	Implements both kernel and user unwiring.
 */
int
vm_map_unwire(vm_map_t map, vm_offset_t start, vm_offset_t end,
    int flags)
{
	vm_map_entry_t entry, first_entry;
	int rv;
	bool first_iteration, holes_ok, need_wakeup, user_unwire;

	if (start == end)
		return (KERN_SUCCESS);
	holes_ok = (flags & VM_MAP_WIRE_HOLESOK) != 0;
	user_unwire = (flags & VM_MAP_WIRE_USER) != 0;
	vm_map_lock(map);
	VM_MAP_RANGE_CHECK(map, start, end);
	if (!vm_map_lookup_entry(map, start, &first_entry)) {
		if (holes_ok)
			first_entry = first_entry->next;
		else {
			vm_map_unlock(map);
			return (KERN_INVALID_ADDRESS);
		}
	}
	first_iteration = true;
	entry = first_entry;
	rv = KERN_SUCCESS;
	while (entry->start < end) {
		if (entry->eflags & MAP_ENTRY_IN_TRANSITION) {
			/*
			 * We have not yet clipped the entry.
			 */
			entry = vm_map_entry_in_transition(map, start, &end,
			    holes_ok, entry);
			if (entry == NULL) {
				if (first_iteration) {
					vm_map_unlock(map);
					return (KERN_INVALID_ADDRESS);
				}
				rv = KERN_INVALID_ADDRESS;
				break;
			}
			first_entry = first_iteration ? entry : NULL;
			continue;
		}
		first_iteration = false;
		vm_map_clip_start(map, entry, start);
		vm_map_clip_end(map, entry, end);
		/*
		 * Mark the entry in case the map lock is released.  (See
		 * above.)
		 */
		KASSERT((entry->eflags & MAP_ENTRY_IN_TRANSITION) == 0 &&
		    entry->wiring_thread == NULL,
		    ("owned map entry %p", entry));
		entry->eflags |= MAP_ENTRY_IN_TRANSITION;
		entry->wiring_thread = curthread;
		/*
		 * Check the map for holes in the specified region.
		 * If holes_ok, skip this check.
		 */
		if (!holes_ok &&
		    (entry->end < end && entry->next->start > entry->end)) {
			end = entry->end;
			rv = KERN_INVALID_ADDRESS;
			break;
		}
		/*
		 * If system unwiring, require that the entry is system wired.
		 */
		if (!user_unwire &&
		    vm_map_entry_system_wired_count(entry) == 0) {
			end = entry->end;
			rv = KERN_INVALID_ARGUMENT;
			break;
		}
		entry = entry->next;
	}
	need_wakeup = false;
	if (first_entry == NULL &&
	    !vm_map_lookup_entry(map, start, &first_entry)) {
		KASSERT(holes_ok, ("vm_map_unwire: lookup failed"));
		first_entry = first_entry->next;
	}
	for (entry = first_entry; entry->start < end; entry = entry->next) {
		/*
		 * If holes_ok was specified, an empty
		 * space in the unwired region could have been mapped
		 * while the map lock was dropped for draining
		 * MAP_ENTRY_IN_TRANSITION.  Moreover, another thread
		 * could be simultaneously wiring this new mapping
		 * entry.  Detect these cases and skip any entries
		 * marked as in transition by us.
		 */
		if ((entry->eflags & MAP_ENTRY_IN_TRANSITION) == 0 ||
		    entry->wiring_thread != curthread) {
			KASSERT(holes_ok,
			    ("vm_map_unwire: !HOLESOK and new/changed entry"));
			continue;
		}

		if (rv == KERN_SUCCESS && (!user_unwire ||
		    (entry->eflags & MAP_ENTRY_USER_WIRED))) {
			if (entry->wired_count == 1)
				vm_map_entry_unwire(map, entry);
			else
				entry->wired_count--;
			if (user_unwire)
				entry->eflags &= ~MAP_ENTRY_USER_WIRED;
		}
		KASSERT((entry->eflags & MAP_ENTRY_IN_TRANSITION) != 0,
		    ("vm_map_unwire: in-transition flag missing %p", entry));
		KASSERT(entry->wiring_thread == curthread,
		    ("vm_map_unwire: alien wire %p", entry));
		entry->eflags &= ~MAP_ENTRY_IN_TRANSITION;
		entry->wiring_thread = NULL;
		if (entry->eflags & MAP_ENTRY_NEEDS_WAKEUP) {
			entry->eflags &= ~MAP_ENTRY_NEEDS_WAKEUP;
			need_wakeup = true;
		}
		vm_map_simplify_entry(map, entry);
	}
	vm_map_unlock(map);
	if (need_wakeup)
		vm_map_wakeup(map);
	return (rv);
}

static void
vm_map_wire_user_count_sub(u_long npages)
{

	atomic_subtract_long(&vm_user_wire_count, npages);
}

static bool
vm_map_wire_user_count_add(u_long npages)
{
	u_long wired;

	wired = vm_user_wire_count;
	do {
		if (npages + wired > vm_page_max_user_wired)
			return (false);
	} while (!atomic_fcmpset_long(&vm_user_wire_count, &wired,
	    npages + wired));

	return (true);
}

/*
 *	vm_map_wire_entry_failure:
 *
 *	Handle a wiring failure on the given entry.
 *
 *	The map should be locked.
 */
static void
vm_map_wire_entry_failure(vm_map_t map, vm_map_entry_t entry,
    vm_offset_t failed_addr)
{

	VM_MAP_ASSERT_LOCKED(map);
	KASSERT((entry->eflags & MAP_ENTRY_IN_TRANSITION) != 0 &&
	    entry->wired_count == 1,
	    ("vm_map_wire_entry_failure: entry %p isn't being wired", entry));
	KASSERT(failed_addr < entry->end,
	    ("vm_map_wire_entry_failure: entry %p was fully wired", entry));

	/*
	 * If any pages at the start of this entry were successfully wired,
	 * then unwire them.
	 */
	if (failed_addr > entry->start) {
		pmap_unwire(map->pmap, entry->start, failed_addr);
		vm_object_unwire(entry->object.vm_object, entry->offset,
		    failed_addr - entry->start, PQ_ACTIVE);
	}

	/*
	 * Assign an out-of-range value to represent the failure to wire this
	 * entry.
	 */
	entry->wired_count = -1;
}

int
vm_map_wire(vm_map_t map, vm_offset_t start, vm_offset_t end, int flags)
{
	int rv;

	vm_map_lock(map);
	rv = vm_map_wire_locked(map, start, end, flags);
	vm_map_unlock(map);
	return (rv);
}


/*
 *	vm_map_wire_locked:
 *
 *	Implements both kernel and user wiring.  Returns with the map locked,
 *	the map lock may be dropped.
 */
int
vm_map_wire_locked(vm_map_t map, vm_offset_t start, vm_offset_t end, int flags)
{
	vm_map_entry_t entry, first_entry, tmp_entry;
	vm_offset_t faddr, saved_end, saved_start;
	u_long npages;
	u_int last_timestamp;
	int rv;
	bool first_iteration, holes_ok, need_wakeup, user_wire;
	vm_prot_t prot;

	VM_MAP_ASSERT_LOCKED(map);

	if (start == end)
		return (KERN_SUCCESS);
	prot = 0;
	if (flags & VM_MAP_WIRE_WRITE)
		prot |= VM_PROT_WRITE;
	holes_ok = (flags & VM_MAP_WIRE_HOLESOK) != 0;
	user_wire = (flags & VM_MAP_WIRE_USER) != 0;
	VM_MAP_RANGE_CHECK(map, start, end);
	if (!vm_map_lookup_entry(map, start, &first_entry)) {
		if (holes_ok)
			first_entry = first_entry->next;
		else
			return (KERN_INVALID_ADDRESS);
	}
	first_iteration = true;
	entry = first_entry;
	while (entry->start < end) {
		if (entry->eflags & MAP_ENTRY_IN_TRANSITION) {
			/*
			 * We have not yet clipped the entry.
			 */
			entry = vm_map_entry_in_transition(map, start, &end,
			    holes_ok, entry);
			if (entry == NULL) {
				if (first_iteration)
					return (KERN_INVALID_ADDRESS);
				rv = KERN_INVALID_ADDRESS;
				goto done;
			}
			first_entry = first_iteration ? entry : NULL;
			continue;
		}
		first_iteration = false;
		vm_map_clip_start(map, entry, start);
		vm_map_clip_end(map, entry, end);
		/*
		 * Mark the entry in case the map lock is released.  (See
		 * above.)
		 */
		KASSERT((entry->eflags & MAP_ENTRY_IN_TRANSITION) == 0 &&
		    entry->wiring_thread == NULL,
		    ("owned map entry %p", entry));
		entry->eflags |= MAP_ENTRY_IN_TRANSITION;
		entry->wiring_thread = curthread;
		if ((entry->protection & (VM_PROT_READ | VM_PROT_EXECUTE)) == 0
		    || (entry->protection & prot) != prot) {
			entry->eflags |= MAP_ENTRY_WIRE_SKIPPED;
			if (!holes_ok) {
				end = entry->end;
				rv = KERN_INVALID_ADDRESS;
				goto done;
			}
		} else if (entry->wired_count == 0) {
			entry->wired_count++;

			npages = atop(entry->end - entry->start);
			if (user_wire && !vm_map_wire_user_count_add(npages)) {
				vm_map_wire_entry_failure(map, entry,
				    entry->start);
				end = entry->end;
				rv = KERN_RESOURCE_SHORTAGE;
				goto done;
			}

			/*
			 * Release the map lock, relying on the in-transition
			 * mark.  Mark the map busy for fork.
			 */
			saved_start = entry->start;
			saved_end = entry->end;
			last_timestamp = map->timestamp;
			vm_map_busy(map);
			vm_map_unlock(map);

			faddr = saved_start;
			do {
				/*
				 * Simulate a fault to get the page and enter
				 * it into the physical map.
				 */
				if ((rv = vm_fault(map, faddr, VM_PROT_NONE,
				    VM_FAULT_WIRE)) != KERN_SUCCESS)
					break;
			} while ((faddr += PAGE_SIZE) < saved_end);
			vm_map_lock(map);
			vm_map_unbusy(map);
			if (last_timestamp + 1 != map->timestamp) {
				/*
				 * Look again for the entry because the map was
				 * modified while it was unlocked.  The entry
				 * may have been clipped, but NOT merged or
				 * deleted.
				 */
				if (!vm_map_lookup_entry(map, saved_start,
				    &tmp_entry))
					KASSERT(false,
					    ("vm_map_wire: lookup failed"));
				if (entry == first_entry)
					first_entry = tmp_entry;
				else
					first_entry = NULL;
				entry = tmp_entry;
				while (entry->end < saved_end) {
					/*
					 * In case of failure, handle entries
					 * that were not fully wired here;
					 * fully wired entries are handled
					 * later.
					 */
					if (rv != KERN_SUCCESS &&
					    faddr < entry->end)
						vm_map_wire_entry_failure(map,
						    entry, faddr);
					entry = entry->next;
				}
			}
			if (rv != KERN_SUCCESS) {
				vm_map_wire_entry_failure(map, entry, faddr);
				if (user_wire)
					vm_map_wire_user_count_sub(npages);
				end = entry->end;
				goto done;
			}
		} else if (!user_wire ||
			   (entry->eflags & MAP_ENTRY_USER_WIRED) == 0) {
			entry->wired_count++;
		}
		/*
		 * Check the map for holes in the specified region.
		 * If holes_ok was specified, skip this check.
		 */
		if (!holes_ok &&
		    entry->end < end && entry->next->start > entry->end) {
			end = entry->end;
			rv = KERN_INVALID_ADDRESS;
			goto done;
		}
		entry = entry->next;
	}
	rv = KERN_SUCCESS;
done:
	need_wakeup = false;
	if (first_entry == NULL &&
	    !vm_map_lookup_entry(map, start, &first_entry)) {
		KASSERT(holes_ok, ("vm_map_wire: lookup failed"));
		first_entry = first_entry->next;
	}
	for (entry = first_entry; entry->start < end; entry = entry->next) {
		/*
		 * If holes_ok was specified, an empty
		 * space in the unwired region could have been mapped
		 * while the map lock was dropped for faulting in the
		 * pages or draining MAP_ENTRY_IN_TRANSITION.
		 * Moreover, another thread could be simultaneously
		 * wiring this new mapping entry.  Detect these cases
		 * and skip any entries marked as in transition not by us.
		 */
		if ((entry->eflags & MAP_ENTRY_IN_TRANSITION) == 0 ||
		    entry->wiring_thread != curthread) {
			KASSERT(holes_ok,
			    ("vm_map_wire: !HOLESOK and new/changed entry"));
			continue;
		}

		if ((entry->eflags & MAP_ENTRY_WIRE_SKIPPED) != 0) {
			/* do nothing */
		} else if (rv == KERN_SUCCESS) {
			if (user_wire)
				entry->eflags |= MAP_ENTRY_USER_WIRED;
		} else if (entry->wired_count == -1) {
			/*
			 * Wiring failed on this entry.  Thus, unwiring is
			 * unnecessary.
			 */
			entry->wired_count = 0;
		} else if (!user_wire ||
		    (entry->eflags & MAP_ENTRY_USER_WIRED) == 0) {
			/*
			 * Undo the wiring.  Wiring succeeded on this entry
			 * but failed on a later entry.  
			 */
			if (entry->wired_count == 1) {
				vm_map_entry_unwire(map, entry);
				if (user_wire)
					vm_map_wire_user_count_sub(
					    atop(entry->end - entry->start));
			} else
				entry->wired_count--;
		}
		KASSERT((entry->eflags & MAP_ENTRY_IN_TRANSITION) != 0,
		    ("vm_map_wire: in-transition flag missing %p", entry));
		KASSERT(entry->wiring_thread == curthread,
		    ("vm_map_wire: alien wire %p", entry));
		entry->eflags &= ~(MAP_ENTRY_IN_TRANSITION |
		    MAP_ENTRY_WIRE_SKIPPED);
		entry->wiring_thread = NULL;
		if (entry->eflags & MAP_ENTRY_NEEDS_WAKEUP) {
			entry->eflags &= ~MAP_ENTRY_NEEDS_WAKEUP;
			need_wakeup = true;
		}
		vm_map_simplify_entry(map, entry);
	}
	if (need_wakeup)
		vm_map_wakeup(map);
	return (rv);
}

static boolean_t
vm_map_pageout_range(vm_map_t map, vm_map_entry_t entry,
    vm_offset_t start, vm_offset_t end, vm_offset_t *size)
{
	vm_object_t object, tobject;
	vm_page_t m;
	vm_pindex_t pi;
	vm_offset_t offset, offset1;
	int rtval, last_timestamp;
	boolean_t ret;

	ret = TRUE;
	for (offset = start, *size = 0; offset < end; offset += PAGE_SIZE) {
		*size += PAGE_SIZE;
retry:
		pi = OFF_TO_IDX(offset - entry->start + entry->offset);
		object = entry->object.vm_object;
		VM_OBJECT_WLOCK(object);
		for (;;) {
			m = vm_page_lookup(object, pi);
			if (m != NULL)
				break;
			tobject = object->backing_object;
			if (tobject == NULL) {
				VM_OBJECT_WUNLOCK(object);
				break;
			}
			pi += object->backing_object_offset;
			VM_OBJECT_WLOCK(tobject);
			VM_OBJECT_WUNLOCK(object);
			object = tobject;
		}
		if (m == NULL)
			continue;
		if (m->wire_count != 0) {
			VM_OBJECT_WUNLOCK(object);
			ret = FALSE;
			continue;
		}
		if (vm_page_sleep_if_busy(m, "mpgout")) {
			VM_OBJECT_WUNLOCK(object);
			goto retry;
		}
		offset1 = offset - entry->start + entry->offset;
		if (object->type == OBJT_VNODE) {
			last_timestamp = map->timestamp;
			vm_map_unlock_read(map);
			if (!vm_object_sync(object, offset1, PAGE_SIZE,
			    FALSE, TRUE))
				ret = FALSE;
			VM_OBJECT_WUNLOCK(object);
			vm_map_lock_read(map);
			if (last_timestamp != map->timestamp) {
				if (!vm_map_lookup_entry(map, offset, &entry) ||
				    entry->end < end)
					break;
			}
		} else {
			KASSERT(object->type == OBJT_DEFAULT ||
			    object->type == OBJT_SWAP,
			    ("XXX"));
			if (m->valid != 0) {
				vm_page_sbusy(m);
				vm_page_sbusy(m);
				pmap_remove_all(m);
				vm_object_pip_add(object, 1);
				vm_pager_put_pages(object, &m, 1,
				    VM_PAGER_PUT_SYNC, &rtval);
				vm_page_lock(m);
				vm_page_flash(m);
				vm_page_sunbusy(m);
				if (rtval != VM_PAGER_PEND) {
					vm_page_sunbusy(m);
					vm_object_pip_wakeup(object);
					ret = FALSE;
				} else {
					vm_page_free(m);
				}
				vm_page_unlock(m);
			} else {
				vm_page_lock(m);
				vm_page_free(m);
				vm_page_unlock(m);
			}
			VM_OBJECT_WUNLOCK(object);
		}
	}
	return (ret);
}

/*
 * vm_map_sync
 *
 * Push any dirty cached pages in the address range to their pager.
 * If syncio is TRUE, dirty pages are written synchronously.
 * If invalidate is TRUE, any cached pages are freed as well.
 *
 * If the size of the region from start to end is zero, we are
 * supposed to flush all modified pages within the region containing
 * start.  Unfortunately, a region can be split or coalesced with
 * neighboring regions, making it difficult to determine what the
 * original region was.  Therefore, we approximate this requirement by
 * flushing the current region containing start.
 *
 * Returns an error if any part of the specified range is not mapped.
 */
int
vm_map_sync(vm_map_t map, vm_offset_t start, vm_offset_t end,
    boolean_t syncio, boolean_t invalidate, boolean_t pageout)
{
	vm_map_entry_t current;
	vm_map_entry_t entry;
	vm_size_t size;
	vm_object_t object;
	vm_ooffset_t offset;
	unsigned int last_timestamp;
	boolean_t failed;
	int result;

	vm_map_lock_read(map);
	result = vm_map_check_owner(map, start, end);
	if (result != KERN_SUCCESS) {
		printf("%s: vm_map_check_owner returned %d\n",
		    __func__, result);
		vm_map_unlock(map);
		return (result);
	}
	VM_MAP_RANGE_CHECK(map, start, end);
	if (!vm_map_lookup_entry(map, start, &entry)) {
		vm_map_unlock_read(map);
		return (KERN_INVALID_ADDRESS);
	} else if (start == end) {
		start = entry->start;
		end = entry->end;
	}
	/*
	 * Make a first pass to check for user-wired memory and holes.
	 */
	for (current = entry; current->start < end; current = current->next) {
		if ((invalidate || pageout) &&
		    (current->eflags & MAP_ENTRY_USER_WIRED)) {
			vm_map_unlock_read(map);
			return (KERN_INVALID_ARGUMENT);
		}
		if (end > current->end &&
		    current->end != current->next->start) {
			vm_map_unlock_read(map);
			return (KERN_INVALID_ADDRESS);
		}
	}

	if (invalidate || pageout)
		pmap_remove(map->pmap, start, end);
	failed = FALSE;

	/*
	 * Make a second pass, cleaning/uncaching pages from the indicated
	 * objects as we go.
	 */
	for (current = entry; current->start < end;) {
		offset = current->offset + (start - current->start);
		size = (end <= current->end ? end : current->end) - start;
		if (current->eflags & MAP_ENTRY_IS_SUB_MAP) {
			vm_map_t smap;
			vm_map_entry_t tentry;
			vm_size_t tsize;

			smap = current->object.sub_map;
			vm_map_lock_read(smap);
			(void) vm_map_lookup_entry(smap, offset, &tentry);
			tsize = tentry->end - offset;
			if (tsize < size)
				size = tsize;
			object = tentry->object.vm_object;
			offset = tentry->offset + (offset - tentry->start);
			vm_map_unlock_read(smap);
		} else {
			object = current->object.vm_object;
		}
		vm_object_reference(object);
		last_timestamp = map->timestamp;
		if (pageout) {
			if (object->type == OBJT_DEFAULT ||
			    object->type == OBJT_SWAP) {
				if (!vm_map_pageout_range(map, entry,
				    start, start + size, &size))
					failed = TRUE;
				vm_map_unlock_read(map);
			} else if (object->type == OBJT_VNODE /* also COW */) {
				vm_map_unlock_read(map);
				if (!vm_object_sync(object, offset, size,
				    FALSE, TRUE))
					failed = TRUE;
			} else {
				vm_map_unlock_read(map);
				failed = TRUE;
			}
		} else {
			vm_map_unlock_read(map);
			if (!vm_object_sync(object, offset, size, syncio,
			    invalidate))
				failed = TRUE;
		}
		start += size;
		vm_object_deallocate(object);
		vm_map_lock_read(map);
		if (last_timestamp == map->timestamp ||
		    !vm_map_lookup_entry(map, start, &current))
			current = current->next;
	}

	vm_map_unlock_read(map);
	return (failed ? KERN_FAILURE : KERN_SUCCESS);
}

/*
 *	vm_map_entry_unwire:	[ internal use only ]
 *
 *	Make the region specified by this entry pageable.
 *
 *	The map in question should be locked.
 *	[This is the reason for this routine's existence.]
 */
static void
vm_map_entry_unwire(vm_map_t map, vm_map_entry_t entry)
{
	vm_size_t size;

	VM_MAP_ASSERT_LOCKED(map);
	KASSERT(entry->wired_count > 0,
	    ("vm_map_entry_unwire: entry %p isn't wired", entry));

	size = entry->end - entry->start;
	if ((entry->eflags & MAP_ENTRY_USER_WIRED) != 0)
		vm_map_wire_user_count_sub(atop(size));
	pmap_unwire(map->pmap, entry->start, entry->end);
	vm_object_unwire(entry->object.vm_object, entry->offset, size,
	    PQ_ACTIVE);
	entry->wired_count = 0;
}

static void
vm_map_entry_deallocate(vm_map_entry_t entry, boolean_t system_map)
{

	if ((entry->eflags & MAP_ENTRY_IS_SUB_MAP) == 0)
		vm_object_deallocate(entry->object.vm_object);
	uma_zfree(system_map ? kmapentzone : mapentzone, entry);
}

/*
 *	vm_map_entry_delete:	[ internal use only ]
 *
 *	Deallocate the given entry from the target map.
 */
static void
vm_map_entry_delete(vm_map_t map, vm_map_entry_t entry)
{
	vm_object_t object;
	vm_pindex_t offidxstart, offidxend, count, size1;
	vm_size_t size;

	vm_map_entry_unlink(map, entry, UNLINK_MERGE_NONE);
	object = entry->object.vm_object;

	if ((entry->eflags & MAP_ENTRY_GUARD) != 0) {
		MPASS(entry->cred == NULL);
		MPASS((entry->eflags & MAP_ENTRY_IS_SUB_MAP) == 0);
		MPASS(object == NULL);
		vm_map_entry_deallocate(entry, map->system_map);
		return;
	}

	size = entry->end - entry->start;
	map->size -= size;

	if (entry->cred != NULL) {
		swap_release_by_cred(size, entry->cred);
		crfree(entry->cred);
	}

	if ((entry->eflags & MAP_ENTRY_IS_SUB_MAP) == 0 &&
	    (object != NULL)) {
		KASSERT(entry->cred == NULL || object->cred == NULL ||
		    (entry->eflags & MAP_ENTRY_NEEDS_COPY),
		    ("OVERCOMMIT vm_map_entry_delete: both cred %p", entry));
		count = atop(size);
		offidxstart = OFF_TO_IDX(entry->offset);
		offidxend = offidxstart + count;
		VM_OBJECT_WLOCK(object);
		if (object->ref_count != 1 && ((object->flags & (OBJ_NOSPLIT |
		    OBJ_ONEMAPPING)) == OBJ_ONEMAPPING ||
		    object == kernel_object)) {
			vm_object_collapse(object);

			/*
			 * The option OBJPR_NOTMAPPED can be passed here
			 * because vm_map_delete() already performed
			 * pmap_remove() on the only mapping to this range
			 * of pages. 
			 */
			vm_object_page_remove(object, offidxstart, offidxend,
			    OBJPR_NOTMAPPED);
			if (object->type == OBJT_SWAP)
				swap_pager_freespace(object, offidxstart,
				    count);
			if (offidxend >= object->size &&
			    offidxstart < object->size) {
				size1 = object->size;
				object->size = offidxstart;
				if (object->cred != NULL) {
					size1 -= object->size;
					KASSERT(object->charge >= ptoa(size1),
					    ("object %p charge < 0", object));
					swap_release_by_cred(ptoa(size1),
					    object->cred);
					object->charge -= ptoa(size1);
				}
			}
		}
		VM_OBJECT_WUNLOCK(object);
	} else
		entry->object.vm_object = NULL;
	if (map->system_map)
		vm_map_entry_deallocate(entry, TRUE);
	else {
		entry->next = curthread->td_map_def_user;
		curthread->td_map_def_user = entry;
	}
}

/*
 *	vm_map_delete:	[ internal use only ]
 *
 *	Deallocates the given address range from the target
 *	map.
 */
int
vm_map_delete(vm_map_t map, vm_offset_t start, vm_offset_t end)
{
	vm_map_entry_t entry;
	vm_map_entry_t first_entry;

	VM_MAP_ASSERT_LOCKED(map);
	if (start == end)
		return (KERN_SUCCESS);

	/*
	 * Find the start of the region, and clip it
	 */
	if (!vm_map_lookup_entry(map, start, &first_entry))
		entry = first_entry->next;
	else {
		entry = first_entry;
		vm_map_clip_start(map, entry, start);
	}

	/*
	 * Step through all entries in this region
	 */
	while (entry->start < end) {
		vm_map_entry_t next;

		/*
		 * Wait for wiring or unwiring of an entry to complete.
		 * Also wait for any system wirings to disappear on
		 * user maps.
		 */
		if ((entry->eflags & MAP_ENTRY_IN_TRANSITION) != 0 ||
		    (vm_map_pmap(map) != kernel_pmap &&
		    vm_map_entry_system_wired_count(entry) != 0)) {
			unsigned int last_timestamp;
			vm_offset_t saved_start;
			vm_map_entry_t tmp_entry;

			saved_start = entry->start;
			entry->eflags |= MAP_ENTRY_NEEDS_WAKEUP;
			last_timestamp = map->timestamp;
			(void) vm_map_unlock_and_wait(map, 0);
			vm_map_lock(map);
			if (last_timestamp + 1 != map->timestamp) {
				/*
				 * Look again for the entry because the map was
				 * modified while it was unlocked.
				 * Specifically, the entry may have been
				 * clipped, merged, or deleted.
				 */
				if (!vm_map_lookup_entry(map, saved_start,
							 &tmp_entry))
					entry = tmp_entry->next;
				else {
					entry = tmp_entry;
					vm_map_clip_start(map, entry,
							  saved_start);
				}
			}
			continue;
		}
		vm_map_clip_end(map, entry, end);

		next = entry->next;

		/*
		 * Unwire before removing addresses from the pmap; otherwise,
		 * unwiring will put the entries back in the pmap.
		 */
		if (entry->wired_count != 0)
			vm_map_entry_unwire(map, entry);

		/*
		 * Remove mappings for the pages, but only if the
		 * mappings could exist.  For instance, it does not
		 * make sense to call pmap_remove() for guard entries.
		 */
		if ((entry->eflags & MAP_ENTRY_IS_SUB_MAP) != 0 ||
		    entry->object.vm_object != NULL)
			pmap_remove(map->pmap, entry->start, entry->end);

		if (entry->end == map->anon_loc)
			map->anon_loc = entry->start;

		/*
		 * Delete the entry only after removing all pmap
		 * entries pointing to its pages.  (Otherwise, its
		 * page frames may be reallocated, and any modify bits
		 * will be set in the wrong object!)
		 */
		vm_map_log("remove", entry);
		vm_map_entry_delete(map, entry);
		entry = next;
	}
	return (KERN_SUCCESS);
}

/*
 *	vm_map_remove:
 *
 *	Remove the given address range from the target map.
 *	This is the exported form of vm_map_delete.
 */
int
vm_map_remove(vm_map_t map, vm_offset_t start, vm_offset_t end)
{
	int result;

	vm_map_lock(map);
	VM_MAP_RANGE_CHECK(map, start, end);
	result = vm_map_delete(map, start, end);
	vm_map_unlock(map);
	return (result);
}

/*
 *	vm_map_check_protection:
 *
 *	Assert that the target map allows the specified privilege on the
 *	entire address region given.  The entire region must be allocated.
 *
 *	WARNING!  This code does not and should not check whether the
 *	contents of the region is accessible.  For example a smaller file
 *	might be mapped into a larger address space.
 *
 *	NOTE!  This code is also called by munmap().
 *
 *	The map must be locked.  A read lock is sufficient.
 */
boolean_t
vm_map_check_protection(vm_map_t map, vm_offset_t start, vm_offset_t end,
			vm_prot_t protection)
{
	vm_map_entry_t entry;
	vm_map_entry_t tmp_entry;

	if (!vm_map_lookup_entry(map, start, &tmp_entry))
		return (FALSE);
	entry = tmp_entry;

	while (start < end) {
		/*
		 * No holes allowed!
		 */
		if (start < entry->start)
			return (FALSE);
		/*
		 * Check protection associated with entry.
		 */
		if ((entry->protection & protection) != protection)
			return (FALSE);
		/* go to next entry */
		start = entry->end;
		entry = entry->next;
	}
	return (TRUE);
}

/*
 *	vm_map_copy_entry:
 *
 *	Copies the contents of the source entry to the destination
 *	entry.  The entries *must* be aligned properly.
 */
static void
vm_map_copy_entry(
	vm_map_t src_map,
	vm_map_t dst_map,
	vm_map_entry_t src_entry,
	vm_map_entry_t dst_entry,
	vm_ooffset_t *fork_charge)
{
	vm_object_t src_object;
	vm_map_entry_t fake_entry;
	vm_offset_t size;
	struct ucred *cred;
	int charged;

	VM_MAP_ASSERT_LOCKED(dst_map);

	if ((dst_entry->eflags|src_entry->eflags) & MAP_ENTRY_IS_SUB_MAP)
		return;

	if (src_entry->wired_count == 0 ||
	    (src_entry->protection & VM_PROT_WRITE) == 0) {
		/*
		 * If the source entry is marked needs_copy, it is already
		 * write-protected.
		 */
		if ((src_entry->eflags & MAP_ENTRY_NEEDS_COPY) == 0 &&
		    (src_entry->protection & VM_PROT_WRITE) != 0) {
			pmap_protect(src_map->pmap,
			    src_entry->start,
			    src_entry->end,
			    src_entry->protection & ~VM_PROT_WRITE);
		}

		/*
		 * Make a copy of the object.
		 */
		size = src_entry->end - src_entry->start;
		if ((src_object = src_entry->object.vm_object) != NULL) {
			VM_OBJECT_WLOCK(src_object);
			charged = ENTRY_CHARGED(src_entry);
			if (src_object->handle == NULL &&
			    (src_object->type == OBJT_DEFAULT ||
			    src_object->type == OBJT_SWAP)) {
				vm_object_collapse(src_object);
				if ((src_object->flags & (OBJ_NOSPLIT |
				    OBJ_ONEMAPPING)) == OBJ_ONEMAPPING) {
					vm_object_split(src_entry);
					src_object =
					    src_entry->object.vm_object;
				}
			}
			vm_object_reference_locked(src_object);
			vm_object_clear_flag(src_object, OBJ_ONEMAPPING);
			if (src_entry->cred != NULL &&
			    !(src_entry->eflags & MAP_ENTRY_NEEDS_COPY)) {
				KASSERT(src_object->cred == NULL,
				    ("OVERCOMMIT: vm_map_copy_entry: cred %p",
				     src_object));
				src_object->cred = src_entry->cred;
				src_object->charge = size;
			}
			VM_OBJECT_WUNLOCK(src_object);
			dst_entry->object.vm_object = src_object;
			if (charged) {
				cred = curthread->td_ucred;
				crhold(cred);
				dst_entry->cred = cred;
				*fork_charge += size;
				if (!(src_entry->eflags &
				      MAP_ENTRY_NEEDS_COPY)) {
					crhold(cred);
					src_entry->cred = cred;
					*fork_charge += size;
				}
			}
			src_entry->eflags |= MAP_ENTRY_COW |
			    MAP_ENTRY_NEEDS_COPY;
			dst_entry->eflags |= MAP_ENTRY_COW |
			    MAP_ENTRY_NEEDS_COPY;
			dst_entry->offset = src_entry->offset;
			if (src_entry->eflags & MAP_ENTRY_VN_WRITECNT) {
				/*
				 * MAP_ENTRY_VN_WRITECNT cannot
				 * indicate write reference from
				 * src_entry, since the entry is
				 * marked as needs copy.  Allocate a
				 * fake entry that is used to
				 * decrement object->un_pager.vnp.writecount
				 * at the appropriate time.  Attach
				 * fake_entry to the deferred list.
				 */
				fake_entry = vm_map_entry_create(dst_map);
				fake_entry->eflags = MAP_ENTRY_VN_WRITECNT;
				src_entry->eflags &= ~MAP_ENTRY_VN_WRITECNT;
				vm_object_reference(src_object);
				fake_entry->object.vm_object = src_object;
				fake_entry->start = src_entry->start;
				fake_entry->end = src_entry->end;
				fake_entry->next = curthread->td_map_def_user;
				curthread->td_map_def_user = fake_entry;
			}

			pmap_copy(dst_map->pmap, src_map->pmap,
			    dst_entry->start, dst_entry->end - dst_entry->start,
			    src_entry->start);
		} else {
			dst_entry->object.vm_object = NULL;
			dst_entry->offset = 0;
			if (src_entry->cred != NULL) {
				dst_entry->cred = curthread->td_ucred;
				crhold(dst_entry->cred);
				*fork_charge += size;
			}
		}
	} else {
		/*
		 * We don't want to make writeable wired pages copy-on-write.
		 * Immediately copy these pages into the new map by simulating
		 * page faults.  The new pages are pageable.
		 */
		vm_fault_copy_entry(dst_map, src_map, dst_entry, src_entry,
		    fork_charge);
	}
}

/*
 * vmspace_map_entry_forked:
 * Update the newly-forked vmspace each time a map entry is inherited
 * or copied.  The values for vm_dsize and vm_tsize are approximate
 * (and mostly-obsolete ideas in the face of mmap(2) et al.)
 */
static void
vmspace_map_entry_forked(const struct vmspace *vm1, struct vmspace *vm2,
    vm_map_entry_t entry)
{
	vm_size_t entrysize;
	vm_offset_t newend;

	if ((entry->eflags & MAP_ENTRY_GUARD) != 0)
		return;
	entrysize = entry->end - entry->start;
	vm2->vm_map.size += entrysize;
	if (entry->eflags & (MAP_ENTRY_GROWS_DOWN | MAP_ENTRY_GROWS_UP)) {
		vm2->vm_ssize += btoc(entrysize);
	} else if (entry->start >= (vm_offset_t)vm1->vm_daddr &&
	    entry->start < (vm_offset_t)vm1->vm_daddr + ctob(vm1->vm_dsize)) {
		newend = MIN(entry->end,
		    (vm_offset_t)vm1->vm_daddr + ctob(vm1->vm_dsize));
		vm2->vm_dsize += btoc(newend - entry->start);
	} else if (entry->start >= (vm_offset_t)vm1->vm_taddr &&
	    entry->start < (vm_offset_t)vm1->vm_taddr + ctob(vm1->vm_tsize)) {
		newend = MIN(entry->end,
		    (vm_offset_t)vm1->vm_taddr + ctob(vm1->vm_tsize));
		vm2->vm_tsize += btoc(newend - entry->start);
	}
}

/*
 * vmspace_fork:
 * Create a new process vmspace structure and vm_map
 * based on those of an existing process.  The new map
 * is based on the old map, according to the inheritance
 * values on the regions in that map.
 *
 * XXX It might be worth coalescing the entries added to the new vmspace.
 *
 * The source map must not be locked.
 */
struct vmspace *
vmspace_fork(struct vmspace *vm1, vm_ooffset_t *fork_charge)
{
	struct vmspace *vm2;
	vm_map_t new_map, old_map;
	vm_map_entry_t new_entry, old_entry;
	vm_object_t object;
	int error, locked;
	vm_inherit_t inh;

	old_map = &vm1->vm_map;
	/* Copy immutable fields of vm1 to vm2. */
	vm2 = vmspace_alloc(vm_map_min(old_map), vm_map_max(old_map),
	    pmap_pinit);
	if (vm2 == NULL)
		return (NULL);

	vm2->vm_taddr = vm1->vm_taddr;
	vm2->vm_daddr = vm1->vm_daddr;
	vm2->vm_maxsaddr = vm1->vm_maxsaddr;
	vm_map_lock(old_map);
	if (old_map->busy)
		vm_map_wait_busy(old_map);
	new_map = &vm2->vm_map;
	locked = vm_map_trylock(new_map); /* trylock to silence WITNESS */
	KASSERT(locked, ("vmspace_fork: lock failed"));

	error = pmap_vmspace_copy(new_map->pmap, old_map->pmap);
	if (error != 0) {
		sx_xunlock(&old_map->lock);
		sx_xunlock(&new_map->lock);
		vm_map_process_deferred();
		vmspace_free(vm2);
		return (NULL);
	}

	new_map->anon_loc = old_map->anon_loc;

	old_entry = old_map->header.next;

	while (old_entry != &old_map->header) {
		if (old_entry->eflags & MAP_ENTRY_IS_SUB_MAP)
			panic("vm_map_fork: encountered a submap");

		inh = old_entry->inheritance;
		if ((old_entry->eflags & MAP_ENTRY_GUARD) != 0 &&
		    inh != VM_INHERIT_NONE)
			inh = VM_INHERIT_COPY;

		new_entry = NULL;
		switch (inh) {
		case VM_INHERIT_NONE:
			break;

		case VM_INHERIT_SHARE:
			/*
			 * Clone the entry, creating the shared object if necessary.
			 */
			object = old_entry->object.vm_object;
			if (object == NULL) {
				vm_map_entry_back(old_entry);
				object = old_entry->object.vm_object;
			}

			/*
			 * Add the reference before calling vm_object_shadow
			 * to insure that a shadow object is created.
			 */
			vm_object_reference(object);
			if (old_entry->eflags & MAP_ENTRY_NEEDS_COPY) {
				vm_object_shadow(&old_entry->object.vm_object,
				    &old_entry->offset,
				    old_entry->end - old_entry->start);
				old_entry->eflags &= ~MAP_ENTRY_NEEDS_COPY;
				/* Transfer the second reference too. */
				vm_object_reference(
				    old_entry->object.vm_object);

				/*
				 * As in vm_map_simplify_entry(), the
				 * vnode lock will not be acquired in
				 * this call to vm_object_deallocate().
				 */
				vm_object_deallocate(object);
				object = old_entry->object.vm_object;
			}
			VM_OBJECT_WLOCK(object);
			vm_object_clear_flag(object, OBJ_ONEMAPPING);
			if (old_entry->cred != NULL) {
				KASSERT(object->cred == NULL, ("vmspace_fork both cred"));
				object->cred = old_entry->cred;
				object->charge = old_entry->end - old_entry->start;
				old_entry->cred = NULL;
			}

			/*
			 * Assert the correct state of the vnode
			 * v_writecount while the object is locked, to
			 * not relock it later for the assertion
			 * correctness.
			 */
			if (old_entry->eflags & MAP_ENTRY_VN_WRITECNT &&
			    object->type == OBJT_VNODE) {
				KASSERT(((struct vnode *)object->handle)->
				    v_writecount > 0,
				    ("vmspace_fork: v_writecount %p", object));
				KASSERT(object->un_pager.vnp.writemappings > 0,
				    ("vmspace_fork: vnp.writecount %p",
				    object));
			}
			VM_OBJECT_WUNLOCK(object);

			/*
			 * Clone the entry, referencing the shared object.
			 */
			new_entry = vm_map_entry_create(new_map);
			*new_entry = *old_entry;
			new_entry->eflags &= ~(MAP_ENTRY_USER_WIRED |
			    MAP_ENTRY_IN_TRANSITION);
			new_entry->wiring_thread = NULL;
			new_entry->wired_count = 0;
			if (new_entry->eflags & MAP_ENTRY_VN_WRITECNT) {
				vnode_pager_update_writecount(object,
				    new_entry->start, new_entry->end);
			}
			vm_map_entry_set_vnode_text(new_entry, true);

			/*
			 * Insert the entry into the new map -- we know we're
			 * inserting at the end of the new map.
			 */
			vm_map_entry_link(new_map, new_entry);
			vmspace_map_entry_forked(vm1, vm2, new_entry);

			/*
			 * Update the physical map
			 */
			pmap_copy(new_map->pmap, old_map->pmap,
			    new_entry->start,
			    (old_entry->end - old_entry->start),
			    old_entry->start);
			break;

		case VM_INHERIT_COPY:
			/*
			 * Clone the entry and link into the map.
			 */
			new_entry = vm_map_entry_create(new_map);
			*new_entry = *old_entry;
			/*
			 * Copied entry is COW over the old object.
			 */
			new_entry->eflags &= ~(MAP_ENTRY_USER_WIRED |
			    MAP_ENTRY_IN_TRANSITION | MAP_ENTRY_VN_WRITECNT);
			new_entry->wiring_thread = NULL;
			new_entry->wired_count = 0;
			new_entry->object.vm_object = NULL;
			new_entry->cred = NULL;
			vm_map_entry_link(new_map, new_entry);
			vmspace_map_entry_forked(vm1, vm2, new_entry);
			vm_map_copy_entry(old_map, new_map, old_entry,
			    new_entry, fork_charge);
			vm_map_entry_set_vnode_text(new_entry, true);
			break;

		case VM_INHERIT_ZERO:
			/*
			 * Create a new anonymous mapping entry modelled from
			 * the old one.
			 */
			new_entry = vm_map_entry_create(new_map);
			memset(new_entry, 0, sizeof(*new_entry));

			new_entry->start = old_entry->start;
			new_entry->end = old_entry->end;
			new_entry->eflags = old_entry->eflags &
			    ~(MAP_ENTRY_USER_WIRED | MAP_ENTRY_IN_TRANSITION |
			    MAP_ENTRY_VN_WRITECNT | MAP_ENTRY_VN_EXEC);
			new_entry->protection = old_entry->protection;
			new_entry->max_protection = old_entry->max_protection;
			new_entry->inheritance = VM_INHERIT_ZERO;

			vm_map_entry_link(new_map, new_entry);
			vmspace_map_entry_forked(vm1, vm2, new_entry);

			new_entry->cred = curthread->td_ucred;
			crhold(new_entry->cred);
			*fork_charge += (new_entry->end - new_entry->start);

			break;
		}

		// XXX: OBJT_PHYS is to avoid touching the shared page.
		// XXX: We should just skip (not duplicate) mappings that
		// 	are not owned by us.  This, however, breaks certain
		// 	things, for reasons yet unknown.
		if (new_entry != NULL && old_entry->owner != curproc->p_pid &&
		    old_entry->owner != 0 &&
		    (old_entry->object.vm_object == NULL ||
		    old_entry->object.vm_object->type != OBJT_PHYS)) {
			if (coexecve_cleanup_on_fork != 0) {
				vm_map_entry_abandon(new_map, new_entry);
			} else {
				new_entry->owner = 0;
			}
		}

		old_entry = old_entry->next;
	}
	/*
	 * Use inlined vm_map_unlock() to postpone handling the deferred
	 * map entries, which cannot be done until both old_map and
	 * new_map locks are released.
	 */
	sx_xunlock(&old_map->lock);
	sx_xunlock(&new_map->lock);
	vm_map_process_deferred();

	return (vm2);
}

/*
 * Create a process's stack for exec_new_vmspace().  This function is never
 * asked to wire the newly created stack.
 */
int
vm_map_stack(vm_map_t map, vm_offset_t addrbos, vm_size_t max_ssize,
    vm_prot_t prot, vm_prot_t max, int cow)
{
	vm_size_t growsize, init_ssize;
	rlim_t vmemlim;
	int rv;

	MPASS((map->flags & MAP_WIREFUTURE) == 0);
	growsize = sgrowsiz;
	init_ssize = (max_ssize < growsize) ? max_ssize : growsize;
	vm_map_lock(map);
	vmemlim = lim_cur(curthread, RLIMIT_VMEM);
	/* If we would blow our VMEM resource limit, no go */
	if (map->size + init_ssize > vmemlim) {
		rv = KERN_NO_SPACE;
		goto out;
	}
	rv = vm_map_stack_locked(map, addrbos, max_ssize, growsize, prot,
	    max, cow);
out:
	vm_map_unlock(map);
	return (rv);
}

static int stack_guard_page = 1;
SYSCTL_INT(_security_bsd, OID_AUTO, stack_guard_page, CTLFLAG_RWTUN,
    &stack_guard_page, 0,
    "Specifies the number of guard pages for a stack that grows");

static int
vm_map_stack_locked(vm_map_t map, vm_offset_t addrbos, vm_size_t max_ssize,
    vm_size_t growsize, vm_prot_t prot, vm_prot_t max, int cow)
{
	vm_map_entry_t new_entry, prev_entry;
	vm_offset_t bot, gap_bot, gap_top, top;
	vm_size_t init_ssize, sgp;
	int orient, rv;

	/*
	 * The stack orientation is piggybacked with the cow argument.
	 * Extract it into orient and mask the cow argument so that we
	 * don't pass it around further.
	 */
	orient = cow & (MAP_STACK_GROWS_DOWN | MAP_STACK_GROWS_UP);
	KASSERT(orient != 0, ("No stack grow direction"));
	KASSERT(orient != (MAP_STACK_GROWS_DOWN | MAP_STACK_GROWS_UP),
	    ("bi-dir stack"));

	if (addrbos < vm_map_min(map) ||
	    addrbos + max_ssize > vm_map_max(map) ||
	    addrbos + max_ssize <= addrbos)
		return (KERN_INVALID_ADDRESS);
	sgp = (vm_size_t)stack_guard_page * PAGE_SIZE;
	if (sgp >= max_ssize)
		return (KERN_INVALID_ARGUMENT);

	init_ssize = growsize;
	if (max_ssize < init_ssize + sgp)
		init_ssize = max_ssize - sgp;

	/* If addr is already mapped, no go */
	if (vm_map_lookup_entry(map, addrbos, &prev_entry))
		return (KERN_NO_SPACE);

	/*
	 * If we can't accommodate max_ssize in the current mapping, no go.
	 */
	if (prev_entry->next->start < addrbos + max_ssize)
		return (KERN_NO_SPACE);

	/*
	 * We initially map a stack of only init_ssize.  We will grow as
	 * needed later.  Depending on the orientation of the stack (i.e.
	 * the grow direction) we either map at the top of the range, the
	 * bottom of the range or in the middle.
	 *
	 * Note: we would normally expect prot and max to be VM_PROT_ALL,
	 * and cow to be 0.  Possibly we should eliminate these as input
	 * parameters, and just pass these values here in the insert call.
	 */
	if (orient == MAP_STACK_GROWS_DOWN) {
		bot = addrbos + max_ssize - init_ssize;
		top = bot + init_ssize;
		gap_bot = addrbos;
		gap_top = bot;
	} else /* if (orient == MAP_STACK_GROWS_UP) */ {
		bot = addrbos;
		top = bot + init_ssize;
		gap_bot = top;
		gap_top = addrbos + max_ssize;
	}
	rv = vm_map_insert(map, NULL, 0, bot, top, prot, max, cow);
	if (rv != KERN_SUCCESS)
		return (rv);
	new_entry = prev_entry->next;
	KASSERT(new_entry->end == top || new_entry->start == bot,
	    ("Bad entry start/end for new stack entry"));
	KASSERT((orient & MAP_STACK_GROWS_DOWN) == 0 ||
	    (new_entry->eflags & MAP_ENTRY_GROWS_DOWN) != 0,
	    ("new entry lacks MAP_ENTRY_GROWS_DOWN"));
	KASSERT((orient & MAP_STACK_GROWS_UP) == 0 ||
	    (new_entry->eflags & MAP_ENTRY_GROWS_UP) != 0,
	    ("new entry lacks MAP_ENTRY_GROWS_UP"));
	rv = vm_map_insert(map, NULL, 0, gap_bot, gap_top, VM_PROT_NONE,
	    VM_PROT_NONE, MAP_CREATE_GUARD | (orient == MAP_STACK_GROWS_DOWN ?
	    MAP_CREATE_STACK_GAP_DN : MAP_CREATE_STACK_GAP_UP));
	if (rv != KERN_SUCCESS)
		(void)vm_map_delete(map, bot, top);
	return (rv);
}

/*
 * Attempts to grow a vm stack entry.  Returns KERN_SUCCESS if we
 * successfully grow the stack.
 */
static int
vm_map_growstack(vm_map_t map, vm_offset_t addr, vm_map_entry_t gap_entry)
{
	vm_map_entry_t stack_entry;
	struct proc *p;
	struct vmspace *vm;
	struct ucred *cred;
	vm_offset_t gap_end, gap_start, grow_start;
	vm_size_t grow_amount, guard, max_grow;
	rlim_t lmemlim, stacklim, vmemlim;
	int rv, rv1;
	bool gap_deleted, grow_down, is_procstack;
#ifdef notyet
	uint64_t limit;
#endif
#ifdef RACCT
	int error;
#endif

	p = curproc;
	vm = p->p_vmspace;

	/*
	 * Disallow stack growth when the access is performed by a
	 * debugger or AIO daemon.  The reason is that the wrong
	 * resource limits are applied.
	 */
	if (map != &p->p_vmspace->vm_map || p->p_textvp == NULL)
		return (KERN_FAILURE);

	MPASS(!map->system_map);

	guard = stack_guard_page * PAGE_SIZE;
	lmemlim = lim_cur(curthread, RLIMIT_MEMLOCK);
	stacklim = lim_cur(curthread, RLIMIT_STACK);
	vmemlim = lim_cur(curthread, RLIMIT_VMEM);
retry:
	/* If addr is not in a hole for a stack grow area, no need to grow. */
	if (gap_entry == NULL && !vm_map_lookup_entry(map, addr, &gap_entry))
		return (KERN_FAILURE);
	if ((gap_entry->eflags & MAP_ENTRY_GUARD) == 0)
		return (KERN_SUCCESS);
	if ((gap_entry->eflags & MAP_ENTRY_STACK_GAP_DN) != 0) {
		stack_entry = gap_entry->next;
		if ((stack_entry->eflags & MAP_ENTRY_GROWS_DOWN) == 0 ||
		    stack_entry->start != gap_entry->end)
			return (KERN_FAILURE);
		grow_amount = round_page(stack_entry->start - addr);
		grow_down = true;
	} else if ((gap_entry->eflags & MAP_ENTRY_STACK_GAP_UP) != 0) {
		stack_entry = gap_entry->prev;
		if ((stack_entry->eflags & MAP_ENTRY_GROWS_UP) == 0 ||
		    stack_entry->end != gap_entry->start)
			return (KERN_FAILURE);
		grow_amount = round_page(addr + 1 - stack_entry->end);
		grow_down = false;
	} else {
		return (KERN_FAILURE);
	}
	max_grow = gap_entry->end - gap_entry->start;
	if (guard > max_grow)
		return (KERN_NO_SPACE);
	max_grow -= guard;
	if (grow_amount > max_grow)
		return (KERN_NO_SPACE);

	/*
	 * If this is the main process stack, see if we're over the stack
	 * limit.
	 */
	is_procstack = (addr >= (vm_offset_t)vm->vm_maxsaddr &&
	    addr < p->p_usrstack) ? 1 : 0;
	if (is_procstack && (ctob(vm->vm_ssize) + grow_amount > stacklim))
		return (KERN_NO_SPACE);

#ifdef RACCT
	if (racct_enable) {
		PROC_LOCK(p);
		if (is_procstack && racct_set(p, RACCT_STACK,
		    ctob(vm->vm_ssize) + grow_amount)) {
			PROC_UNLOCK(p);
			return (KERN_NO_SPACE);
		}
		PROC_UNLOCK(p);
	}
#endif

	grow_amount = roundup(grow_amount, sgrowsiz);
	if (grow_amount > max_grow)
		grow_amount = max_grow;
	if (is_procstack && (ctob(vm->vm_ssize) + grow_amount > stacklim)) {
		grow_amount = trunc_page((vm_size_t)stacklim) -
		    ctob(vm->vm_ssize);
	}

#ifdef notyet
	PROC_LOCK(p);
	limit = racct_get_available(p, RACCT_STACK);
	PROC_UNLOCK(p);
	if (is_procstack && (ctob(vm->vm_ssize) + grow_amount > limit))
		grow_amount = limit - ctob(vm->vm_ssize);
#endif

	if (!old_mlock && (map->flags & MAP_WIREFUTURE) != 0) {
		if (ptoa(pmap_wired_count(map->pmap)) + grow_amount > lmemlim) {
			rv = KERN_NO_SPACE;
			goto out;
		}
#ifdef RACCT
		if (racct_enable) {
			PROC_LOCK(p);
			if (racct_set(p, RACCT_MEMLOCK,
			    ptoa(pmap_wired_count(map->pmap)) + grow_amount)) {
				PROC_UNLOCK(p);
				rv = KERN_NO_SPACE;
				goto out;
			}
			PROC_UNLOCK(p);
		}
#endif
	}

	/* If we would blow our VMEM resource limit, no go */
	if (map->size + grow_amount > vmemlim) {
		rv = KERN_NO_SPACE;
		goto out;
	}
#ifdef RACCT
	if (racct_enable) {
		PROC_LOCK(p);
		if (racct_set(p, RACCT_VMEM, map->size + grow_amount)) {
			PROC_UNLOCK(p);
			rv = KERN_NO_SPACE;
			goto out;
		}
		PROC_UNLOCK(p);
	}
#endif

	if (vm_map_lock_upgrade(map)) {
		gap_entry = NULL;
		vm_map_lock_read(map);
		goto retry;
	}

	if (grow_down) {
		grow_start = gap_entry->end - grow_amount;
		if (gap_entry->start + grow_amount == gap_entry->end) {
			gap_start = gap_entry->start;
			gap_end = gap_entry->end;
			vm_map_entry_delete(map, gap_entry);
			gap_deleted = true;
		} else {
			MPASS(gap_entry->start < gap_entry->end - grow_amount);
			vm_map_entry_resize(map, gap_entry, -grow_amount);
			gap_deleted = false;
		}
		rv = vm_map_insert(map, NULL, 0, grow_start,
		    grow_start + grow_amount,
		    stack_entry->protection, stack_entry->max_protection,
		    MAP_STACK_GROWS_DOWN);
		if (rv != KERN_SUCCESS) {
			if (gap_deleted) {
				rv1 = vm_map_insert(map, NULL, 0, gap_start,
				    gap_end, VM_PROT_NONE, VM_PROT_NONE,
				    MAP_CREATE_GUARD | MAP_CREATE_STACK_GAP_DN);
				MPASS(rv1 == KERN_SUCCESS);
			} else
				vm_map_entry_resize(map, gap_entry,
				    grow_amount);
		}
	} else {
		grow_start = stack_entry->end;
		cred = stack_entry->cred;
		if (cred == NULL && stack_entry->object.vm_object != NULL)
			cred = stack_entry->object.vm_object->cred;
		if (cred != NULL && !swap_reserve_by_cred(grow_amount, cred))
			rv = KERN_NO_SPACE;
		/* Grow the underlying object if applicable. */
		else if (stack_entry->object.vm_object == NULL ||
		    vm_object_coalesce(stack_entry->object.vm_object,
		    stack_entry->offset,
		    (vm_size_t)(stack_entry->end - stack_entry->start),
		    grow_amount, cred != NULL)) {
			if (gap_entry->start + grow_amount == gap_entry->end) {
				vm_map_entry_delete(map, gap_entry);
				vm_map_entry_resize(map, stack_entry,
				    grow_amount);
			} else {
				gap_entry->start += grow_amount;
				stack_entry->end += grow_amount;
			}
			map->size += grow_amount;
			rv = KERN_SUCCESS;
		} else
			rv = KERN_FAILURE;
	}
	if (rv == KERN_SUCCESS && is_procstack)
		vm->vm_ssize += btoc(grow_amount);

	/*
	 * Heed the MAP_WIREFUTURE flag if it was set for this process.
	 */
	if (rv == KERN_SUCCESS && (map->flags & MAP_WIREFUTURE) != 0) {
		rv = vm_map_wire_locked(map, grow_start,
		    grow_start + grow_amount,
		    VM_MAP_WIRE_USER | VM_MAP_WIRE_NOHOLES);
	}
	vm_map_lock_downgrade(map);

out:
#ifdef RACCT
	if (racct_enable && rv != KERN_SUCCESS) {
		PROC_LOCK(p);
		error = racct_set(p, RACCT_VMEM, map->size);
		KASSERT(error == 0, ("decreasing RACCT_VMEM failed"));
		if (!old_mlock) {
			error = racct_set(p, RACCT_MEMLOCK,
			    ptoa(pmap_wired_count(map->pmap)));
			KASSERT(error == 0, ("decreasing RACCT_MEMLOCK failed"));
		}
	    	error = racct_set(p, RACCT_STACK, ctob(vm->vm_ssize));
		KASSERT(error == 0, ("decreasing RACCT_STACK failed"));
		PROC_UNLOCK(p);
	}
#endif

	return (rv);
}

/*
 * Unshare the specified VM space for exec.  If other processes are
 * mapped to it, then create a new one.  The new vmspace is null.
 */
int
vmspace_exec(struct proc *p, vm_offset_t minuser, vm_offset_t maxuser)
{
	struct vmspace *oldvmspace = p->p_vmspace;
	struct vmspace *newvmspace;

#if 0
	/*
	 * XXX: For some reason makes the kernel explode when booting
	 *      with kern.opportunistic_coexecve set to 1.
	 */
	KASSERT((curthread->td_pflags & TDP_EXECVMSPC) == 0,
	    ("vmspace_exec recursed"));
#endif
	newvmspace = vmspace_alloc(minuser, maxuser, pmap_pinit);
	if (newvmspace == NULL)
		return (ENOMEM);
	newvmspace->vm_swrss = oldvmspace->vm_swrss;
	/*
	 * This code is written like this for prototype purposes.  The
	 * goal is to avoid running down the vmspace here, but let the
	 * other process's that are still using the vmspace to finally
	 * run it down.  Even though there is little or no chance of blocking
	 * here, it is a good idea to keep this form for future mods.
	 */
	PROC_VMSPACE_LOCK(p);
	p->p_vmspace = newvmspace;
	PROC_VMSPACE_UNLOCK(p);
	if (p == curthread->td_proc)
		pmap_activate(curthread);
	curthread->td_pflags |= TDP_EXECVMSPC;
	return (0);
}

int
vmspace_coexec(struct proc *p, struct proc *cop, vm_offset_t minuser, vm_offset_t maxuser)
{
	struct vmspace *newvmspace;

	KASSERT((curthread->td_pflags & TDP_EXECVMSPC) == 0,
	    ("vmspace_coexec recursed"));
	newvmspace = vmspace_acquire_ref(cop);
	PROC_VMSPACE_LOCK(p);
	p->p_vmspace = newvmspace;
	PROC_VMSPACE_UNLOCK(p);
	if (p == curthread->td_proc)
		pmap_activate(curthread);
	curthread->td_pflags |= TDP_EXECVMSPC;
	return (0);
}

/*
 * Unshare the specified VM space for forcing COW.  This
 * is called by rfork, for the (RFMEM|RFPROC) == 0 case.
 */
int
vmspace_unshare(struct proc *p)
{
	struct vmspace *oldvmspace = p->p_vmspace;
	struct vmspace *newvmspace;
	vm_ooffset_t fork_charge;

	if (oldvmspace->vm_refcnt == 1)
		return (0);
	fork_charge = 0;
	newvmspace = vmspace_fork(oldvmspace, &fork_charge);
	if (newvmspace == NULL)
		return (ENOMEM);
	if (!swap_reserve_by_cred(fork_charge, p->p_ucred)) {
		vmspace_free(newvmspace);
		return (ENOMEM);
	}
	PROC_VMSPACE_LOCK(p);
	p->p_vmspace = newvmspace;
	PROC_VMSPACE_UNLOCK(p);
	if (p == curthread->td_proc)
		pmap_activate(curthread);
	vmspace_free(oldvmspace);
	return (0);
}

/*
 *	vm_map_lookup:
 *
 *	Finds the VM object, offset, and
 *	protection for a given virtual address in the
 *	specified map, assuming a page fault of the
 *	type specified.
 *
 *	Leaves the map in question locked for read; return
 *	values are guaranteed until a vm_map_lookup_done
 *	call is performed.  Note that the map argument
 *	is in/out; the returned map must be used in
 *	the call to vm_map_lookup_done.
 *
 *	A handle (out_entry) is returned for use in
 *	vm_map_lookup_done, to make that fast.
 *
 *	If a lookup is requested with "write protection"
 *	specified, the map may be changed to perform virtual
 *	copying operations, although the data referenced will
 *	remain the same.
 */
int
vm_map_lookup(vm_map_t *var_map,		/* IN/OUT */
	      vm_offset_t vaddr,
	      vm_prot_t fault_typea,
	      vm_map_entry_t *out_entry,	/* OUT */
	      vm_object_t *object,		/* OUT */
	      vm_pindex_t *pindex,		/* OUT */
	      vm_prot_t *out_prot,		/* OUT */
	      boolean_t *wired)			/* OUT */
{
	vm_map_entry_t entry;
	vm_map_t map = *var_map;
	vm_prot_t prot;
	vm_prot_t fault_type = fault_typea;
	vm_object_t eobject;
	vm_size_t size;
	struct ucred *cred;

RetryLookup:

	vm_map_lock_read(map);

RetryLookupLocked:
	/*
	 * Lookup the faulting address.
	 */
	if (!vm_map_lookup_entry(map, vaddr, out_entry)) {
		vm_map_unlock_read(map);
		return (KERN_INVALID_ADDRESS);
	}

	entry = *out_entry;

	/*
	 * Handle submaps.
	 */
	if (entry->eflags & MAP_ENTRY_IS_SUB_MAP) {
		vm_map_t old_map = map;

		*var_map = map = entry->object.sub_map;
		vm_map_unlock_read(old_map);
		goto RetryLookup;
	}

	/*
	 * Check whether this task is allowed to have this page.
	 */
	prot = entry->protection;
	if ((fault_typea & VM_PROT_FAULT_LOOKUP) != 0) {
		fault_typea &= ~VM_PROT_FAULT_LOOKUP;
		if (prot == VM_PROT_NONE && map != kernel_map &&
		    (entry->eflags & MAP_ENTRY_GUARD) != 0 &&
		    (entry->eflags & (MAP_ENTRY_STACK_GAP_DN |
		    MAP_ENTRY_STACK_GAP_UP)) != 0 &&
		    vm_map_growstack(map, vaddr, entry) == KERN_SUCCESS)
			goto RetryLookupLocked;
	}
	fault_type &= VM_PROT_READ | VM_PROT_WRITE | VM_PROT_EXECUTE;
	if ((fault_type & prot) != fault_type || prot == VM_PROT_NONE) {
		vm_map_unlock_read(map);
		return (KERN_PROTECTION_FAILURE);
	}
	KASSERT((prot & VM_PROT_WRITE) == 0 || (entry->eflags &
	    (MAP_ENTRY_USER_WIRED | MAP_ENTRY_NEEDS_COPY)) !=
	    (MAP_ENTRY_USER_WIRED | MAP_ENTRY_NEEDS_COPY),
	    ("entry %p flags %x", entry, entry->eflags));
	if ((fault_typea & VM_PROT_COPY) != 0 &&
	    (entry->max_protection & VM_PROT_WRITE) == 0 &&
	    (entry->eflags & MAP_ENTRY_COW) == 0) {
		vm_map_unlock_read(map);
		return (KERN_PROTECTION_FAILURE);
	}

	/*
	 * If this page is not pageable, we have to get it for all possible
	 * accesses.
	 */
	*wired = (entry->wired_count != 0);
	if (*wired)
		fault_type = entry->protection;
	size = entry->end - entry->start;
	/*
	 * If the entry was copy-on-write, we either ...
	 */
	if (entry->eflags & MAP_ENTRY_NEEDS_COPY) {
		/*
		 * If we want to write the page, we may as well handle that
		 * now since we've got the map locked.
		 *
		 * If we don't need to write the page, we just demote the
		 * permissions allowed.
		 */
		if ((fault_type & VM_PROT_WRITE) != 0 ||
		    (fault_typea & VM_PROT_COPY) != 0) {
			/*
			 * Make a new object, and place it in the object
			 * chain.  Note that no new references have appeared
			 * -- one just moved from the map to the new
			 * object.
			 */
			if (vm_map_lock_upgrade(map))
				goto RetryLookup;

			if (entry->cred == NULL) {
				/*
				 * The debugger owner is charged for
				 * the memory.
				 */
				cred = curthread->td_ucred;
				crhold(cred);
				if (!swap_reserve_by_cred(size, cred)) {
					crfree(cred);
					vm_map_unlock(map);
					return (KERN_RESOURCE_SHORTAGE);
				}
				entry->cred = cred;
			}
			vm_object_shadow(&entry->object.vm_object,
			    &entry->offset, size);
			entry->eflags &= ~MAP_ENTRY_NEEDS_COPY;
			eobject = entry->object.vm_object;
			if (eobject->cred != NULL) {
				/*
				 * The object was not shadowed.
				 */
				swap_release_by_cred(size, entry->cred);
				crfree(entry->cred);
				entry->cred = NULL;
			} else if (entry->cred != NULL) {
				VM_OBJECT_WLOCK(eobject);
				eobject->cred = entry->cred;
				eobject->charge = size;
				VM_OBJECT_WUNLOCK(eobject);
				entry->cred = NULL;
			}

			vm_map_lock_downgrade(map);
		} else {
			/*
			 * We're attempting to read a copy-on-write page --
			 * don't allow writes.
			 */
			prot &= ~VM_PROT_WRITE;
		}
	}

	/*
	 * Create an object if necessary.
	 */
	if (entry->object.vm_object == NULL &&
	    !map->system_map) {
		if (vm_map_lock_upgrade(map))
			goto RetryLookup;
		entry->object.vm_object = vm_object_allocate(OBJT_DEFAULT,
		    atop(size));
		entry->offset = 0;
		if (entry->cred != NULL) {
			VM_OBJECT_WLOCK(entry->object.vm_object);
			entry->object.vm_object->cred = entry->cred;
			entry->object.vm_object->charge = size;
			VM_OBJECT_WUNLOCK(entry->object.vm_object);
			entry->cred = NULL;
		}
		vm_map_lock_downgrade(map);
	}

	/*
	 * Return the object/offset from this entry.  If the entry was
	 * copy-on-write or empty, it has been fixed up.
	 */
	*pindex = OFF_TO_IDX((vaddr - entry->start) + entry->offset);
	*object = entry->object.vm_object;

	*out_prot = prot;
	return (KERN_SUCCESS);
}

/*
 *	vm_map_lookup_locked:
 *
 *	Lookup the faulting address.  A version of vm_map_lookup that returns 
 *      KERN_FAILURE instead of blocking on map lock or memory allocation.
 */
int
vm_map_lookup_locked(vm_map_t *var_map,		/* IN/OUT */
		     vm_offset_t vaddr,
		     vm_prot_t fault_typea,
		     vm_map_entry_t *out_entry,	/* OUT */
		     vm_object_t *object,	/* OUT */
		     vm_pindex_t *pindex,	/* OUT */
		     vm_prot_t *out_prot,	/* OUT */
		     boolean_t *wired)		/* OUT */
{
	vm_map_entry_t entry;
	vm_map_t map = *var_map;
	vm_prot_t prot;
	vm_prot_t fault_type = fault_typea;

	/*
	 * Lookup the faulting address.
	 */
	if (!vm_map_lookup_entry(map, vaddr, out_entry))
		return (KERN_INVALID_ADDRESS);

	entry = *out_entry;

	/*
	 * Fail if the entry refers to a submap.
	 */
	if (entry->eflags & MAP_ENTRY_IS_SUB_MAP)
		return (KERN_FAILURE);

	/*
	 * Check whether this task is allowed to have this page.
	 */
	prot = entry->protection;
	fault_type &= VM_PROT_READ | VM_PROT_WRITE | VM_PROT_EXECUTE;
	if ((fault_type & prot) != fault_type)
		return (KERN_PROTECTION_FAILURE);

	/*
	 * If this page is not pageable, we have to get it for all possible
	 * accesses.
	 */
	*wired = (entry->wired_count != 0);
	if (*wired)
		fault_type = entry->protection;

	if (entry->eflags & MAP_ENTRY_NEEDS_COPY) {
		/*
		 * Fail if the entry was copy-on-write for a write fault.
		 */
		if (fault_type & VM_PROT_WRITE)
			return (KERN_FAILURE);
		/*
		 * We're attempting to read a copy-on-write page --
		 * don't allow writes.
		 */
		prot &= ~VM_PROT_WRITE;
	}

	/*
	 * Fail if an object should be created.
	 */
	if (entry->object.vm_object == NULL && !map->system_map)
		return (KERN_FAILURE);

	/*
	 * Return the object/offset from this entry.  If the entry was
	 * copy-on-write or empty, it has been fixed up.
	 */
	*pindex = OFF_TO_IDX((vaddr - entry->start) + entry->offset);
	*object = entry->object.vm_object;

	*out_prot = prot;
	return (KERN_SUCCESS);
}

/*
 *	vm_map_lookup_done:
 *
 *	Releases locks acquired by a vm_map_lookup
 *	(according to the handle returned by that lookup).
 */
void
vm_map_lookup_done(vm_map_t map, vm_map_entry_t entry)
{
	/*
	 * Unlock the main-level map
	 */
	vm_map_unlock_read(map);
}

vm_offset_t
vm_map_max_KBI(const struct vm_map *map)
{

	return (vm_map_max(map));
}

vm_offset_t
vm_map_min_KBI(const struct vm_map *map)
{

	return (vm_map_min(map));
}

pmap_t
vm_map_pmap_KBI(vm_map_t map)
{

	return (map->pmap);
}

#include "opt_ddb.h"
#ifdef DDB
#include <sys/kernel.h>

#include <ddb/ddb.h>

static void
vm_map_print(vm_map_t map)
{
	vm_map_entry_t entry, prev;

	db_iprintf("Task map %p: pmap=%p, nentries=%d, version=%u\n",
	    (void *)map,
	    (void *)map->pmap, map->nentries, map->timestamp);

	db_indent += 2;
<<<<<<< HEAD
	for (entry = map->header.next; entry != &map->header;
	    entry = entry->next) {
		db_iprintf("map entry %p: start=%p, end=%p, owner=%d\n",
=======
	for (prev = &map->header; (entry = prev->next) != &map->header;
	    prev = entry) {
		db_iprintf("map entry %p: start=%p, end=%p, eflags=%#x, \n",
>>>>>>> b6b4c2e9
		    (void *)entry, (void *)entry->start, (void *)entry->end,
		    entry->owner);
		{
			static char *inheritance_name[4] =
			{"share", "copy", "none", "donate_copy"};

			db_iprintf(" prot=%x/%x/%s",
			    entry->protection,
			    entry->max_protection,
			    inheritance_name[(int)(unsigned char)
			    entry->inheritance]);
			if (entry->wired_count != 0)
				db_printf(", wired");
		}
		if (entry->eflags & MAP_ENTRY_IS_SUB_MAP) {
			db_printf(", share=%p, offset=0x%jx\n",
			    (void *)entry->object.sub_map,
			    (uintmax_t)entry->offset);
			if (prev == &map->header ||
			    prev->object.sub_map !=
				entry->object.sub_map) {
				db_indent += 2;
				vm_map_print((vm_map_t)entry->object.sub_map);
				db_indent -= 2;
			}
		} else {
			if (entry->cred != NULL)
				db_printf(", ruid %d", entry->cred->cr_ruid);
			db_printf(", object=%p, offset=0x%jx",
			    (void *)entry->object.vm_object,
			    (uintmax_t)entry->offset);
			if (entry->object.vm_object && entry->object.vm_object->cred)
				db_printf(", obj ruid %d charge %jx",
				    entry->object.vm_object->cred->cr_ruid,
				    (uintmax_t)entry->object.vm_object->charge);
			if (entry->eflags & MAP_ENTRY_COW)
				db_printf(", copy (%s)",
				    (entry->eflags & MAP_ENTRY_NEEDS_COPY) ? "needed" : "done");
			db_printf("\n");

			if (prev == &map->header ||
			    prev->object.vm_object !=
				entry->object.vm_object) {
				db_indent += 2;
				vm_object_print((db_expr_t)(intptr_t)
						entry->object.vm_object,
						0, 0, (char *)0);
				db_indent -= 2;
			}
		}
	}
	db_indent -= 2;
}

DB_SHOW_COMMAND(map, map)
{

	if (!have_addr) {
		db_printf("usage: show map <addr>\n");
		return;
	}
	vm_map_print((vm_map_t)addr);
}

DB_SHOW_COMMAND(procvm, procvm)
{
	struct proc *p;

	if (have_addr) {
		p = db_lookup_proc(addr);
	} else {
		p = curproc;
	}

	db_printf("p = %p, vmspace = %p, map = %p, pmap = %p\n",
	    (void *)p, (void *)p->p_vmspace, (void *)&p->p_vmspace->vm_map,
	    (void *)vmspace_pmap(p->p_vmspace));

	vm_map_print((vm_map_t)&p->p_vmspace->vm_map);
}

#endif /* DDB */
// CHERI CHANGES START
// {
//   "updated": 20181127,
//   "target_type": "kernel",
//   "changes": [
//     "platform"
//   ]
// }
// CHERI CHANGES END<|MERGE_RESOLUTION|>--- conflicted
+++ resolved
@@ -2653,11 +2653,8 @@
 	vm_object_t obj;
 	struct ucred *cred;
 	vm_prot_t old_prot;
-<<<<<<< HEAD
 	int result;
-=======
 	int rv;
->>>>>>> b6b4c2e9
 
 	if (start == end)
 		return (KERN_SUCCESS);
@@ -2676,7 +2673,6 @@
 
 	VM_MAP_RANGE_CHECK(map, start, end);
 
-<<<<<<< HEAD
 	result = vm_map_check_owner(map, start, end);
 	if (result != KERN_SUCCESS) {
 		printf("%s: vm_map_check_owner returned %d\n",
@@ -2688,10 +2684,8 @@
 	if (vm_map_lookup_entry(map, start, &entry)) {
 		vm_map_clip_start(map, entry, start);
 	} else {
-=======
-	if (!vm_map_lookup_entry(map, start, &entry))
->>>>>>> b6b4c2e9
 		entry = entry->next;
+	}
 
 	/*
 	 * Make a first pass to check for protection violations.
@@ -5210,17 +5204,11 @@
 	    (void *)map->pmap, map->nentries, map->timestamp);
 
 	db_indent += 2;
-<<<<<<< HEAD
-	for (entry = map->header.next; entry != &map->header;
-	    entry = entry->next) {
-		db_iprintf("map entry %p: start=%p, end=%p, owner=%d\n",
-=======
 	for (prev = &map->header; (entry = prev->next) != &map->header;
 	    prev = entry) {
 		db_iprintf("map entry %p: start=%p, end=%p, eflags=%#x, \n",
->>>>>>> b6b4c2e9
 		    (void *)entry, (void *)entry->start, (void *)entry->end,
-		    entry->owner);
+		    entry->eflags);
 		{
 			static char *inheritance_name[4] =
 			{"share", "copy", "none", "donate_copy"};
