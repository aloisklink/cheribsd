--- conflicted
+++ resolved
@@ -131,16 +131,8 @@
 static uma_zone_t vmspace_zone;
 static int vmspace_zinit(void *mem, int size, int flags);
 static int vm_map_zinit(void *mem, int ize, int flags);
-<<<<<<< HEAD
 static void _vm_map_init(vm_map_t map, pmap_t pmap, vm_ptr_t min,
     vm_ptr_t max);
-static int vm_map_alignspace(vm_map_t map, vm_object_t object,
-    vm_ooffset_t offset, vm_offset_t *addr, vm_size_t length,
-    vm_offset_t max_addr, vm_offset_t alignment);
-=======
-static void _vm_map_init(vm_map_t map, pmap_t pmap, vm_offset_t min,
-    vm_offset_t max);
->>>>>>> e16ccb4a
 static void vm_map_entry_deallocate(vm_map_entry_t entry, boolean_t system_map);
 static void vm_map_entry_dispose(vm_map_t map, vm_map_entry_t entry);
 static void vm_map_entry_unwire(vm_map_t map, vm_map_entry_t entry);
@@ -796,7 +788,7 @@
 		    ("map %p max = %jx, max_left = %jx, max_right = %jx", map,
 		     (uintmax_t)entry->max_free,
 		     (uintmax_t)max_left, (uintmax_t)max_right));
-	}	
+	}
 }
 
 #define VM_MAP_ASSERT_CONSISTENT(map) \
@@ -933,14 +925,11 @@
 	map->root = NULL;
 	map->timestamp = 0;
 	map->busy = 0;
-<<<<<<< HEAD
+	map->anon_loc = 0;
 #ifdef CHERI_KERNEL
 	map->map_capability = cheri_bound((void *)min,
 	    ((caddr_t)max - (caddr_t)min));
 #endif
-=======
-	map->anon_loc = 0;
->>>>>>> e16ccb4a
 }
 
 void
@@ -1753,7 +1742,7 @@
     "Cluster anonymous mappings: 0 = no, 1 = yes if no hint, 2 = always");
 
 static bool
-clustering_anon_allowed(vm_offset_t addr)
+clustering_anon_allowed(vm_ptr_t addr)
 {
 
 	switch (cluster_anon) {
@@ -1856,25 +1845,17 @@
 	    vm_size_t length, vm_offset_t max_addr, int find_space,
 	    vm_prot_t prot, vm_prot_t max, int cow)
 {
-<<<<<<< HEAD
-	vm_offset_t alignment, min_addr, vaddr;
-	int rv;
-=======
-	vm_offset_t alignment, curr_min_addr, min_addr;
+	vm_offset_t alignment, curr_min_addr, min_addr, vaddr;
 	int gap, pidx, rv, try;
 	bool cluster, en_aslr, update_anon;
->>>>>>> e16ccb4a
 
 	KASSERT((cow & (MAP_STACK_GROWS_DOWN | MAP_STACK_GROWS_UP)) == 0 ||
 	    object == NULL,
 	    ("vm_map_find: non-NULL backing object for stack"));
-<<<<<<< HEAD
-	CHERI_VM_ASSERT_FIT_PTR(addr);
-
-=======
 	MPASS((cow & MAP_REMAP) == 0 || (find_space == VMFS_NO_SPACE &&
 	    (cow & (MAP_STACK_GROWS_DOWN | MAP_STACK_GROWS_UP)) == 0));
->>>>>>> e16ccb4a
+	CHERI_VM_ASSERT_FIT_PTR(addr);
+
 	if (find_space == VMFS_OPTIMAL_SPACE && (object == NULL ||
 	    (object->flags & OBJ_COLORED) == 0))
 		find_space = VMFS_ANY_SPACE;
@@ -1889,7 +1870,7 @@
 	    find_space != VMFS_NO_SPACE && object == NULL &&
 	    (cow & (MAP_INHERIT_SHARE | MAP_STACK_GROWS_UP |
 	    MAP_STACK_GROWS_DOWN)) == 0 && prot != PROT_NONE;
-	curr_min_addr = min_addr = *addr;
+	curr_min_addr = min_addr = vaddr = ptr_to_va(*addr);
 	if (en_aslr && min_addr == 0 && !cluster &&
 	    find_space != VMFS_NO_SPACE &&
 	    (map->flags & MAP_ASLR_IGNSTART) != 0)
@@ -1906,15 +1887,6 @@
 		    find_space == VMFS_OPTIMAL_SPACE ||
 		    find_space == VMFS_SUPER_SPACE ||
 		    alignment != 0, ("unexpected VMFS flag"));
-<<<<<<< HEAD
-		vaddr = ptr_to_va(*addr);
-		min_addr = vaddr;
-again:
-		if (vm_map_findspace(map, min_addr, length, &vaddr) ||
-		    (max_addr != 0 && vaddr + length > max_addr)) {
-			rv = KERN_NO_SPACE;
-			goto done;
-=======
 again:
 		/*
 		 * When creating an anonymous mapping, try clustering
@@ -1944,7 +1916,6 @@
 			curr_min_addr = (map->flags & MAP_ASLR_IGNSTART) != 0 ?
 			    vm_map_min(map) : min_addr;
 			atomic_add_long(&aslr_restarts, 1);
->>>>>>> e16ccb4a
 		}
 
 		if (try == 1 && en_aslr && !cluster) {
@@ -1958,19 +1929,19 @@
 			gap = vm_map_max(map) > MAP_32BIT_MAX_ADDR &&
 			    (max_addr == 0 || max_addr > MAP_32BIT_MAX_ADDR) ?
 			    aslr_pages_rnd_64[pidx] : aslr_pages_rnd_32[pidx];
-			*addr = vm_map_findspace(map, curr_min_addr,
+			vaddr = vm_map_findspace(map, curr_min_addr,
 			    length + gap * pagesizes[pidx]);
-			if (*addr + length + gap * pagesizes[pidx] >
+			if (vaddr + length + gap * pagesizes[pidx] >
 			    vm_map_max(map))
 				goto again;
 			/* And randomize the start address. */
-			*addr += (arc4random() % gap) * pagesizes[pidx];
-			if (max_addr != 0 && *addr + length > max_addr)
+			vaddr += (arc4random() % gap) * pagesizes[pidx];
+			if (max_addr != 0 && vaddr + length > max_addr)
 				goto again;
 		} else {
-			*addr = vm_map_findspace(map, curr_min_addr, length);
-			if (*addr + length > vm_map_max(map) ||
-			    (max_addr != 0 && *addr + length > max_addr)) {
+			vaddr = vm_map_findspace(map, curr_min_addr, length);
+			if (vaddr + length > vm_map_max(map) ||
+			    (max_addr != 0 && vaddr + length > max_addr)) {
 				if (cluster) {
 					cluster = false;
 					MPASS(try == 1);
@@ -1994,13 +1965,13 @@
 			goto done;
 		}
 	} else if ((cow & MAP_REMAP) != 0) {
-		if (*addr < vm_map_min(map) ||
-		    *addr + length > vm_map_max(map) ||
-		    *addr + length <= length) {
+		if (vaddr < vm_map_min(map) ||
+		    vaddr + length > vm_map_max(map) ||
+		    vaddr + length <= length) {
 			rv = KERN_INVALID_ADDRESS;
 			goto done;
 		}
-		vm_map_delete(map, *addr, *addr + length);
+		vm_map_delete(map, vaddr, vaddr + length);
 	}
 	if ((cow & (MAP_STACK_GROWS_DOWN | MAP_STACK_GROWS_UP)) != 0) {
 		rv = vm_map_stack_locked(map, vaddr, length, sgrowsiz, prot,
@@ -2010,7 +1981,7 @@
 		    prot, max, cow);
 	}
 	if (rv == KERN_SUCCESS && update_anon)
-		map->anon_loc = *addr + length;
+		map->anon_loc = vaddr + length;
 done:
 	vm_map_unlock(map);
 	if (rv == KERN_SUCCESS) {
@@ -2318,24 +2289,18 @@
 	vm_map_t submap)
 {
 	vm_map_entry_t entry;
-<<<<<<< HEAD
 	vm_offset_t start;
 	vm_offset_t end;
 	int result = KERN_INVALID_ARGUMENT;
-=======
-	int result;
-
-	result = KERN_INVALID_ARGUMENT;
-
-	vm_map_lock(submap);
-	submap->flags |= MAP_IS_SUB_MAP;
-	vm_map_unlock(submap);
->>>>>>> e16ccb4a
 
 	CHERI_VM_ASSERT_VALID(startp);
 	CHERI_VM_ASSERT_VALID(endp);
 	start = ptr_to_va(startp);
 	end = ptr_to_va(endp);
+
+	vm_map_lock(submap);
+	submap->flags |= MAP_IS_SUB_MAP;
+	vm_map_unlock(submap);	
 	vm_map_lock(map);
 
 	VM_MAP_RANGE_CHECK(map, start, end);
@@ -3956,17 +3921,15 @@
 
 	old_map = &vm1->vm_map;
 	/* Copy immutable fields of vm1 to vm2. */
-<<<<<<< HEAD
 #ifndef CHERI_KERNEL
-	vm2 = vmspace_alloc(vm_map_min(old_map), vm_map_max(old_map), NULL);
+	vm2 = vmspace_alloc(vm_map_min(old_map), vm_map_max(old_map),
+	    pmap_pinit);	
 #else
 	vm2 = vmspace_alloc((vm_ptr_t)old_map->map_capability,
-	    (vm_ptr_t)old_map->map_capability + vm_map_max(old_map), NULL);
+	    (vm_ptr_t)old_map->map_capability + vm_map_max(old_map),
+	    pmap_pinit);
 #endif
-=======
-	vm2 = vmspace_alloc(vm_map_min(old_map), vm_map_max(old_map),
-	    pmap_pinit);
->>>>>>> e16ccb4a
+
 	if (vm2 == NULL)
 		return (NULL);
 
@@ -4531,7 +4494,6 @@
 
 	KASSERT((curthread->td_pflags & TDP_EXECVMSPC) == 0,
 	    ("vmspace_exec recursed"));
-<<<<<<< HEAD
 #ifdef CHERI_KERNEL
 	/* We create a new userspace capability for this map */
 	user_length = MIN(maxuser - minuser,
@@ -4539,13 +4501,10 @@
 	minuser_cap = (vm_ptr_t)cheri_csetbounds(
 	    cheri_setoffset(cheri_xuseg_capability, minuser), user_length);
 	maxuser_cap = minuser_cap + user_length;
-	newvmspace = vmspace_alloc(minuser_cap, maxuser_cap, NULL);
+	newvmspace = vmspace_alloc(minuser_cap, maxuser_cap, pmap_pinit);
 #else
-	newvmspace = vmspace_alloc(minuser, maxuser, NULL);
+	newvmspace = vmspace_alloc(minuser, maxuser, pmap_pinit);
 #endif
-=======
-	newvmspace = vmspace_alloc(minuser, maxuser, pmap_pinit);
->>>>>>> e16ccb4a
 	if (newvmspace == NULL)
 		return (ENOMEM);
 	newvmspace->vm_swrss = oldvmspace->vm_swrss;
