--- conflicted
+++ resolved
@@ -4754,13 +4754,8 @@
 	}
 
 	new_map->anon_loc = old_map->anon_loc;
-<<<<<<< HEAD
 	new_map->flags |= old_map->flags &
-	    (MAP_ASLR | MAP_ASLR_IGNSTART | MAP_RESERVATIONS);
-=======
-	new_map->flags |= old_map->flags & (MAP_ASLR | MAP_ASLR_IGNSTART |
-	    MAP_WXORX);
->>>>>>> 9402bb44
+	    (MAP_ASLR | MAP_ASLR_IGNSTART | MAP_RESERVATIONS | MAP_WXORX);
 
 	VM_MAP_ENTRY_FOREACH(old_entry, old_map) {
 		if ((old_entry->eflags & MAP_ENTRY_IS_SUB_MAP) != 0)
