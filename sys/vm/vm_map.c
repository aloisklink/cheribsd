/*-
 * SPDX-License-Identifier: (BSD-3-Clause AND MIT-CMU)
 *
 * Copyright (c) 1991, 1993
 *	The Regents of the University of California.  All rights reserved.
 *
 * This code is derived from software contributed to Berkeley by
 * The Mach Operating System project at Carnegie-Mellon University.
 *
 * Redistribution and use in source and binary forms, with or without
 * modification, are permitted provided that the following conditions
 * are met:
 * 1. Redistributions of source code must retain the above copyright
 *    notice, this list of conditions and the following disclaimer.
 * 2. Redistributions in binary form must reproduce the above copyright
 *    notice, this list of conditions and the following disclaimer in the
 *    documentation and/or other materials provided with the distribution.
 * 3. Neither the name of the University nor the names of its contributors
 *    may be used to endorse or promote products derived from this software
 *    without specific prior written permission.
 *
 * THIS SOFTWARE IS PROVIDED BY THE REGENTS AND CONTRIBUTORS ``AS IS'' AND
 * ANY EXPRESS OR IMPLIED WARRANTIES, INCLUDING, BUT NOT LIMITED TO, THE
 * IMPLIED WARRANTIES OF MERCHANTABILITY AND FITNESS FOR A PARTICULAR PURPOSE
 * ARE DISCLAIMED.  IN NO EVENT SHALL THE REGENTS OR CONTRIBUTORS BE LIABLE
 * FOR ANY DIRECT, INDIRECT, INCIDENTAL, SPECIAL, EXEMPLARY, OR CONSEQUENTIAL
 * DAMAGES (INCLUDING, BUT NOT LIMITED TO, PROCUREMENT OF SUBSTITUTE GOODS
 * OR SERVICES; LOSS OF USE, DATA, OR PROFITS; OR BUSINESS INTERRUPTION)
 * HOWEVER CAUSED AND ON ANY THEORY OF LIABILITY, WHETHER IN CONTRACT, STRICT
 * LIABILITY, OR TORT (INCLUDING NEGLIGENCE OR OTHERWISE) ARISING IN ANY WAY
 * OUT OF THE USE OF THIS SOFTWARE, EVEN IF ADVISED OF THE POSSIBILITY OF
 * SUCH DAMAGE.
 *
 *	from: @(#)vm_map.c	8.3 (Berkeley) 1/12/94
 *
 *
 * Copyright (c) 1987, 1990 Carnegie-Mellon University.
 * All rights reserved.
 *
 * Authors: Avadis Tevanian, Jr., Michael Wayne Young
 *
 * Permission to use, copy, modify and distribute this software and
 * its documentation is hereby granted, provided that both the copyright
 * notice and this permission notice appear in all copies of the
 * software, derivative works or modified versions, and any portions
 * thereof, and that both notices appear in supporting documentation.
 *
 * CARNEGIE MELLON ALLOWS FREE USE OF THIS SOFTWARE IN ITS "AS IS"
 * CONDITION.  CARNEGIE MELLON DISCLAIMS ANY LIABILITY OF ANY KIND
 * FOR ANY DAMAGES WHATSOEVER RESULTING FROM THE USE OF THIS SOFTWARE.
 *
 * Carnegie Mellon requests users of this software to return to
 *
 *  Software Distribution Coordinator  or  Software.Distribution@CS.CMU.EDU
 *  School of Computer Science
 *  Carnegie Mellon University
 *  Pittsburgh PA 15213-3890
 *
 * any improvements or extensions that they make and grant Carnegie the
 * rights to redistribute these changes.
 */

/*
 *	Virtual memory mapping module.
 */

#include <sys/cdefs.h>
__FBSDID("$FreeBSD$");

#include <sys/param.h>
#include <sys/systm.h>
#include <sys/kernel.h>
#include <sys/ktr.h>
#include <sys/lock.h>
#include <sys/mutex.h>
#include <sys/proc.h>
#include <sys/vmmeter.h>
#include <sys/mman.h>
#include <sys/vnode.h>
#include <sys/racct.h>
#include <sys/resourcevar.h>
#include <sys/rwlock.h>
#include <sys/file.h>
#include <sys/sysctl.h>
#include <sys/sysent.h>
#include <sys/shm.h>

#include <vm/vm.h>
#include <vm/vm_param.h>
#include <vm/pmap.h>
#include <vm/vm_map.h>
#include <vm/vm_page.h>
#include <vm/vm_object.h>
#include <vm/vm_pager.h>
#include <vm/vm_kern.h>
#include <vm/vm_extern.h>
#include <vm/vnode_pager.h>
#include <vm/swap_pager.h>
#include <vm/uma.h>

/*
 *	Virtual memory maps provide for the mapping, protection,
 *	and sharing of virtual memory objects.  In addition,
 *	this module provides for an efficient virtual copy of
 *	memory from one map to another.
 *
 *	Synchronization is required prior to most operations.
 *
 *	Maps consist of an ordered doubly-linked list of simple
 *	entries; a self-adjusting binary search tree of these
 *	entries is used to speed up lookups.
 *
 *	Since portions of maps are specified by start/end addresses,
 *	which may not align with existing map entries, all
 *	routines merely "clip" entries to these start/end values.
 *	[That is, an entry is split into two, bordering at a
 *	start or end value.]  Note that these clippings may not
 *	always be necessary (as the two resulting entries are then
 *	not changed); however, the clipping is done for convenience.
 *
 *	As mentioned above, virtual copy operations are performed
 *	by copying VM object references from one map to
 *	another, and then marking both regions as copy-on-write.
 */

static struct mtx map_sleep_mtx;
static uma_zone_t mapentzone;
static uma_zone_t kmapentzone;
static uma_zone_t mapzone;
static uma_zone_t vmspace_zone;
static int vmspace_zinit(void *mem, int size, int flags);
static int vm_map_zinit(void *mem, int ize, int flags);
static void _vm_map_init(vm_map_t map, pmap_t pmap, vm_offset_t min,
    vm_offset_t max);
static int vm_map_alignspace(vm_map_t map, vm_object_t object,
    vm_ooffset_t offset, vm_offset_t *addr, vm_size_t length,
    vm_offset_t max_addr, vm_offset_t alignment);
static void vm_map_entry_deallocate(vm_map_entry_t entry, boolean_t system_map);
static void vm_map_entry_dispose(vm_map_t map, vm_map_entry_t entry);
static void vm_map_entry_unwire(vm_map_t map, vm_map_entry_t entry);
static int vm_map_growstack(vm_map_t map, vm_offset_t addr,
    vm_map_entry_t gap_entry);
static void vm_map_pmap_enter(vm_map_t map, vm_offset_t addr, vm_prot_t prot,
    vm_object_t object, vm_pindex_t pindex, vm_size_t size, int flags);
#ifdef INVARIANTS
static void vm_map_zdtor(void *mem, int size, void *arg);
static void vmspace_zdtor(void *mem, int size, void *arg);
#endif
static int vm_map_stack_locked(vm_map_t map, vm_offset_t addrbos,
    vm_size_t max_ssize, vm_size_t growsize, vm_prot_t prot, vm_prot_t max,
    int cow);
static void vm_map_wire_entry_failure(vm_map_t map, vm_map_entry_t entry,
    vm_offset_t failed_addr);

#define	ENTRY_CHARGED(e) ((e)->cred != NULL || \
    ((e)->object.vm_object != NULL && (e)->object.vm_object->cred != NULL && \
     !((e)->eflags & MAP_ENTRY_NEEDS_COPY)))

/* 
 * PROC_VMSPACE_{UN,}LOCK() can be a noop as long as vmspaces are type
 * stable.
 */
#define PROC_VMSPACE_LOCK(p) do { } while (0)
#define PROC_VMSPACE_UNLOCK(p) do { } while (0)

/*
 *	VM_MAP_RANGE_CHECK:	[ internal use only ]
 *
 *	Asserts that the starting and ending region
 *	addresses fall within the valid range of the map.
 */
#define	VM_MAP_RANGE_CHECK(map, start, end)		\
		{					\
		if (start < vm_map_min(map))		\
			start = vm_map_min(map);	\
		if (end > vm_map_max(map))		\
			end = vm_map_max(map);		\
		if (start > end)			\
			start = end;			\
		}

#ifdef CPU_QEMU_MALTA
#include <machine/cheri.h>

static void
vm_map_log(const char *prefix, vm_map_entry_t entry)
{
	char buffer[128];
	char prt[4];

	if (!(curthread->td_md.md_flags & MDTD_QTRACE))
		return;
	if (entry->protection & VM_PROT_READ)
		prt[0] = 'r';
	else
		prt[0] = '-';
	if (entry->protection & VM_PROT_WRITE)
		prt[1] = 'w';
	else
		prt[1] = '-';
	if (entry->protection & VM_PROT_EXECUTE)
		prt[2] = 'x';
	else
		prt[2] = '-';
	prt[3] = '\0';
	snprintf(buffer, sizeof(buffer), "VMMAP %d: %s: start=%p end=%p prt=%s",
	    curproc->p_pid, prefix, (void *)entry->start, (void *)entry->end,
	    prt);
	CHERI_TRACE_STRING(buffer);
}
#else
#define	vm_map_log(prefix, entry)
#endif

/*
 *	vm_map_startup:
 *
 *	Initialize the vm_map module.  Must be called before
 *	any other vm_map routines.
 *
 *	Map and entry structures are allocated from the general
 *	purpose memory pool with some exceptions:
 *
 *	- The kernel map and kmem submap are allocated statically.
 *	- Kernel map entries are allocated out of a static pool.
 *
 *	These restrictions are necessary since malloc() uses the
 *	maps and requires map entries.
 */

void
vm_map_startup(void)
{
	mtx_init(&map_sleep_mtx, "vm map sleep mutex", NULL, MTX_DEF);
	mapzone = uma_zcreate("MAP", sizeof(struct vm_map), NULL,
#ifdef INVARIANTS
	    vm_map_zdtor,
#else
	    NULL,
#endif
	    vm_map_zinit, NULL, UMA_ALIGN_PTR, UMA_ZONE_NOFREE);
	uma_prealloc(mapzone, MAX_KMAP);
	kmapentzone = uma_zcreate("KMAP ENTRY", sizeof(struct vm_map_entry),
	    NULL, NULL, NULL, NULL, UMA_ALIGN_PTR,
	    UMA_ZONE_MTXCLASS | UMA_ZONE_VM);
	mapentzone = uma_zcreate("MAP ENTRY", sizeof(struct vm_map_entry),
	    NULL, NULL, NULL, NULL, UMA_ALIGN_PTR, 0);
	vmspace_zone = uma_zcreate("VMSPACE", sizeof(struct vmspace), NULL,
#ifdef INVARIANTS
	    vmspace_zdtor,
#else
	    NULL,
#endif
	    vmspace_zinit, NULL, UMA_ALIGN_PTR, UMA_ZONE_NOFREE);
}

static int
vmspace_zinit(void *mem, int size, int flags)
{
	struct vmspace *vm;

	vm = (struct vmspace *)mem;

	vm->vm_map.pmap = NULL;
	(void)vm_map_zinit(&vm->vm_map, sizeof(vm->vm_map), flags);
	PMAP_LOCK_INIT(vmspace_pmap(vm));
	return (0);
}

static int
vm_map_zinit(void *mem, int size, int flags)
{
	vm_map_t map;

	map = (vm_map_t)mem;
	memset(map, 0, sizeof(*map));
	mtx_init(&map->system_mtx, "vm map (system)", NULL, MTX_DEF | MTX_DUPOK);
	sx_init(&map->lock, "vm map (user)");
	return (0);
}

#ifdef INVARIANTS
static void
vmspace_zdtor(void *mem, int size, void *arg)
{
	struct vmspace *vm;

	vm = (struct vmspace *)mem;

	vm_map_zdtor(&vm->vm_map, sizeof(vm->vm_map), arg);
}
static void
vm_map_zdtor(void *mem, int size, void *arg)
{
	vm_map_t map;

	map = (vm_map_t)mem;
	KASSERT(map->nentries == 0,
	    ("map %p nentries == %d on free.",
	    map, map->nentries));
	KASSERT(map->size == 0,
	    ("map %p size == %lu on free.",
	    map, (unsigned long)map->size));
}
#endif	/* INVARIANTS */

/*
 * Allocate a vmspace structure, including a vm_map and pmap,
 * and initialize those structures.  The refcnt is set to 1.
 *
 * If 'pinit' is NULL then the embedded pmap is initialized via pmap_pinit().
 */
struct vmspace *
vmspace_alloc(vm_offset_t min, vm_offset_t max, pmap_pinit_t pinit)
{
	struct vmspace *vm;

	vm = uma_zalloc(vmspace_zone, M_WAITOK);

	KASSERT(vm->vm_map.pmap == NULL, ("vm_map.pmap must be NULL"));

	if (pinit == NULL)
		pinit = &pmap_pinit;

	if (!pinit(vmspace_pmap(vm))) {
		uma_zfree(vmspace_zone, vm);
		return (NULL);
	}
	CTR1(KTR_VM, "vmspace_alloc: %p", vm);
	_vm_map_init(&vm->vm_map, vmspace_pmap(vm), min, max);
	vm->vm_refcnt = 1;
	vm->vm_shm = NULL;
	vm->vm_swrss = 0;
	vm->vm_tsize = 0;
	vm->vm_dsize = 0;
	vm->vm_ssize = 0;
	vm->vm_taddr = 0;
	vm->vm_daddr = 0;
	vm->vm_maxsaddr = 0;
	return (vm);
}

#ifdef RACCT
static void
vmspace_container_reset(struct proc *p)
{

	PROC_LOCK(p);
	racct_set(p, RACCT_DATA, 0);
	racct_set(p, RACCT_STACK, 0);
	racct_set(p, RACCT_RSS, 0);
	racct_set(p, RACCT_MEMLOCK, 0);
	racct_set(p, RACCT_VMEM, 0);
	PROC_UNLOCK(p);
}
#endif

static inline void
vmspace_dofree(struct vmspace *vm)
{

	CTR1(KTR_VM, "vmspace_free: %p", vm);

	/*
	 * Make sure any SysV shm is freed, it might not have been in
	 * exit1().
	 */
	shmexit(vm);

	/*
	 * Lock the map, to wait out all other references to it.
	 * Delete all of the mappings and pages they hold, then call
	 * the pmap module to reclaim anything left.
	 */
	(void)vm_map_remove(&vm->vm_map, vm_map_min(&vm->vm_map),
	    vm_map_max(&vm->vm_map));

	pmap_release(vmspace_pmap(vm));
	vm->vm_map.pmap = NULL;
	uma_zfree(vmspace_zone, vm);
}

void
vmspace_free(struct vmspace *vm)
{

	WITNESS_WARN(WARN_GIANTOK | WARN_SLEEPOK, NULL,
	    "vmspace_free() called");

	if (vm->vm_refcnt == 0)
		panic("vmspace_free: attempt to free already freed vmspace");

	if (atomic_fetchadd_int(&vm->vm_refcnt, -1) == 1)
		vmspace_dofree(vm);
}

void
vmspace_exitfree(struct proc *p)
{
	struct vmspace *vm;

	PROC_VMSPACE_LOCK(p);
	vm = p->p_vmspace;
	p->p_vmspace = NULL;
	PROC_VMSPACE_UNLOCK(p);
	KASSERT(vm == &vmspace0, ("vmspace_exitfree: wrong vmspace"));
	vmspace_free(vm);
}

void
vmspace_exit(struct thread *td)
{
	int refcnt;
	struct vmspace *vm;
	struct proc *p;

	/*
	 * Release user portion of address space.
	 * This releases references to vnodes,
	 * which could cause I/O if the file has been unlinked.
	 * Need to do this early enough that we can still sleep.
	 *
	 * The last exiting process to reach this point releases as
	 * much of the environment as it can. vmspace_dofree() is the
	 * slower fallback in case another process had a temporary
	 * reference to the vmspace.
	 */

	p = td->td_proc;
	vm = p->p_vmspace;
	atomic_add_int(&vmspace0.vm_refcnt, 1);
	do {
		refcnt = vm->vm_refcnt;
		if (refcnt > 1 && p->p_vmspace != &vmspace0) {
			/* Switch now since other proc might free vmspace */
			PROC_VMSPACE_LOCK(p);
			p->p_vmspace = &vmspace0;
			PROC_VMSPACE_UNLOCK(p);
			pmap_activate(td);
		}
	} while (!atomic_cmpset_int(&vm->vm_refcnt, refcnt, refcnt - 1));
	if (refcnt == 1) {
		if (p->p_vmspace != vm) {
			/* vmspace not yet freed, switch back */
			PROC_VMSPACE_LOCK(p);
			p->p_vmspace = vm;
			PROC_VMSPACE_UNLOCK(p);
			pmap_activate(td);
		}
		pmap_remove_pages(vmspace_pmap(vm));
		/* Switch now since this proc will free vmspace */
		PROC_VMSPACE_LOCK(p);
		p->p_vmspace = &vmspace0;
		PROC_VMSPACE_UNLOCK(p);
		pmap_activate(td);
		vmspace_dofree(vm);
	}
#ifdef RACCT
	if (racct_enable)
		vmspace_container_reset(p);
#endif
}

/* Acquire reference to vmspace owned by another process. */

struct vmspace *
vmspace_acquire_ref(struct proc *p)
{
	struct vmspace *vm;
	int refcnt;

	PROC_VMSPACE_LOCK(p);
	vm = p->p_vmspace;
	if (vm == NULL) {
		PROC_VMSPACE_UNLOCK(p);
		return (NULL);
	}
	do {
		refcnt = vm->vm_refcnt;
		if (refcnt <= 0) { 	/* Avoid 0->1 transition */
			PROC_VMSPACE_UNLOCK(p);
			return (NULL);
		}
	} while (!atomic_cmpset_int(&vm->vm_refcnt, refcnt, refcnt + 1));
	if (vm != p->p_vmspace) {
		PROC_VMSPACE_UNLOCK(p);
		vmspace_free(vm);
		return (NULL);
	}
	PROC_VMSPACE_UNLOCK(p);
	return (vm);
}

/*
 * Switch between vmspaces in an AIO kernel process.
 *
 * The AIO kernel processes switch to and from a user process's
 * vmspace while performing an I/O operation on behalf of a user
 * process.  The new vmspace is either the vmspace of a user process
 * obtained from an active AIO request or the initial vmspace of the
 * AIO kernel process (when it is idling).  Because user processes
 * will block to drain any active AIO requests before proceeding in
 * exit() or execve(), the vmspace reference count for these vmspaces
 * can never be 0.  This allows for a much simpler implementation than
 * the loop in vmspace_acquire_ref() above.  Similarly, AIO kernel
 * processes hold an extra reference on their initial vmspace for the
 * life of the process so that this guarantee is true for any vmspace
 * passed as 'newvm'.
 */
void
vmspace_switch_aio(struct vmspace *newvm)
{
	struct vmspace *oldvm;

	/* XXX: Need some way to assert that this is an aio daemon. */

	KASSERT(newvm->vm_refcnt > 0,
	    ("vmspace_switch_aio: newvm unreferenced"));

	oldvm = curproc->p_vmspace;
	if (oldvm == newvm)
		return;

	/*
	 * Point to the new address space and refer to it.
	 */
	curproc->p_vmspace = newvm;
	atomic_add_int(&newvm->vm_refcnt, 1);

	/* Activate the new mapping. */
	pmap_activate(curthread);

	/* Remove the daemon's reference to the old address space. */
	KASSERT(oldvm->vm_refcnt > 1,
	    ("vmspace_switch_aio: oldvm dropping last reference"));
	vmspace_free(oldvm);
}

void
_vm_map_lock(vm_map_t map, const char *file, int line)
{

	if (map->system_map)
		mtx_lock_flags_(&map->system_mtx, 0, file, line);
	else
		sx_xlock_(&map->lock, file, line);
	map->timestamp++;
}

static void
vm_map_process_deferred(void)
{
	struct thread *td;
	vm_map_entry_t entry, next;
	vm_object_t object;

	td = curthread;
	entry = td->td_map_def_user;
	td->td_map_def_user = NULL;
	while (entry != NULL) {
		next = entry->next;
		if ((entry->eflags & MAP_ENTRY_VN_WRITECNT) != 0) {
			/*
			 * Decrement the object's writemappings and
			 * possibly the vnode's v_writecount.
			 */
			KASSERT((entry->eflags & MAP_ENTRY_IS_SUB_MAP) == 0,
			    ("Submap with writecount"));
			object = entry->object.vm_object;
			KASSERT(object != NULL, ("No object for writecount"));
			vnode_pager_release_writecount(object, entry->start,
			    entry->end);
		}
		vm_map_entry_deallocate(entry, FALSE);
		entry = next;
	}
}

void
_vm_map_unlock(vm_map_t map, const char *file, int line)
{

	if (map->system_map)
		mtx_unlock_flags_(&map->system_mtx, 0, file, line);
	else {
		sx_xunlock_(&map->lock, file, line);
		vm_map_process_deferred();
	}
}

void
_vm_map_lock_read(vm_map_t map, const char *file, int line)
{

	if (map->system_map)
		mtx_lock_flags_(&map->system_mtx, 0, file, line);
	else
		sx_slock_(&map->lock, file, line);
}

void
_vm_map_unlock_read(vm_map_t map, const char *file, int line)
{

	if (map->system_map)
		mtx_unlock_flags_(&map->system_mtx, 0, file, line);
	else {
		sx_sunlock_(&map->lock, file, line);
		vm_map_process_deferred();
	}
}

int
_vm_map_trylock(vm_map_t map, const char *file, int line)
{
	int error;

	error = map->system_map ?
	    !mtx_trylock_flags_(&map->system_mtx, 0, file, line) :
	    !sx_try_xlock_(&map->lock, file, line);
	if (error == 0)
		map->timestamp++;
	return (error == 0);
}

int
_vm_map_trylock_read(vm_map_t map, const char *file, int line)
{
	int error;

	error = map->system_map ?
	    !mtx_trylock_flags_(&map->system_mtx, 0, file, line) :
	    !sx_try_slock_(&map->lock, file, line);
	return (error == 0);
}

/*
 *	_vm_map_lock_upgrade:	[ internal use only ]
 *
 *	Tries to upgrade a read (shared) lock on the specified map to a write
 *	(exclusive) lock.  Returns the value "0" if the upgrade succeeds and a
 *	non-zero value if the upgrade fails.  If the upgrade fails, the map is
 *	returned without a read or write lock held.
 *
 *	Requires that the map be read locked.
 */
int
_vm_map_lock_upgrade(vm_map_t map, const char *file, int line)
{
	unsigned int last_timestamp;

	if (map->system_map) {
		mtx_assert_(&map->system_mtx, MA_OWNED, file, line);
	} else {
		if (!sx_try_upgrade_(&map->lock, file, line)) {
			last_timestamp = map->timestamp;
			sx_sunlock_(&map->lock, file, line);
			vm_map_process_deferred();
			/*
			 * If the map's timestamp does not change while the
			 * map is unlocked, then the upgrade succeeds.
			 */
			sx_xlock_(&map->lock, file, line);
			if (last_timestamp != map->timestamp) {
				sx_xunlock_(&map->lock, file, line);
				return (1);
			}
		}
	}
	map->timestamp++;
	return (0);
}

void
_vm_map_lock_downgrade(vm_map_t map, const char *file, int line)
{

	if (map->system_map) {
		mtx_assert_(&map->system_mtx, MA_OWNED, file, line);
	} else
		sx_downgrade_(&map->lock, file, line);
}

/*
 *	vm_map_locked:
 *
 *	Returns a non-zero value if the caller holds a write (exclusive) lock
 *	on the specified map and the value "0" otherwise.
 */
int
vm_map_locked(vm_map_t map)
{

	if (map->system_map)
		return (mtx_owned(&map->system_mtx));
	else
		return (sx_xlocked(&map->lock));
}

#ifdef INVARIANTS
static void
_vm_map_assert_locked(vm_map_t map, const char *file, int line)
{

	if (map->system_map)
		mtx_assert_(&map->system_mtx, MA_OWNED, file, line);
	else
		sx_assert_(&map->lock, SA_XLOCKED, file, line);
}

#define	VM_MAP_ASSERT_LOCKED(map) \
    _vm_map_assert_locked(map, LOCK_FILE, LOCK_LINE)
#else
#define	VM_MAP_ASSERT_LOCKED(map)
#endif

/*
 *	_vm_map_unlock_and_wait:
 *
 *	Atomically releases the lock on the specified map and puts the calling
 *	thread to sleep.  The calling thread will remain asleep until either
 *	vm_map_wakeup() is performed on the map or the specified timeout is
 *	exceeded.
 *
 *	WARNING!  This function does not perform deferred deallocations of
 *	objects and map	entries.  Therefore, the calling thread is expected to
 *	reacquire the map lock after reawakening and later perform an ordinary
 *	unlock operation, such as vm_map_unlock(), before completing its
 *	operation on the map.
 */
int
_vm_map_unlock_and_wait(vm_map_t map, int timo, const char *file, int line)
{

	mtx_lock(&map_sleep_mtx);
	if (map->system_map)
		mtx_unlock_flags_(&map->system_mtx, 0, file, line);
	else
		sx_xunlock_(&map->lock, file, line);
	return (msleep(&map->root, &map_sleep_mtx, PDROP | PVM, "vmmaps",
	    timo));
}

/*
 *	vm_map_wakeup:
 *
 *	Awaken any threads that have slept on the map using
 *	vm_map_unlock_and_wait().
 */
void
vm_map_wakeup(vm_map_t map)
{

	/*
	 * Acquire and release map_sleep_mtx to prevent a wakeup()
	 * from being performed (and lost) between the map unlock
	 * and the msleep() in _vm_map_unlock_and_wait().
	 */
	mtx_lock(&map_sleep_mtx);
	mtx_unlock(&map_sleep_mtx);
	wakeup(&map->root);
}

void
vm_map_busy(vm_map_t map)
{

	VM_MAP_ASSERT_LOCKED(map);
	map->busy++;
}

void
vm_map_unbusy(vm_map_t map)
{

	VM_MAP_ASSERT_LOCKED(map);
	KASSERT(map->busy, ("vm_map_unbusy: not busy"));
	if (--map->busy == 0 && (map->flags & MAP_BUSY_WAKEUP)) {
		vm_map_modflags(map, 0, MAP_BUSY_WAKEUP);
		wakeup(&map->busy);
	}
}

void 
vm_map_wait_busy(vm_map_t map)
{

	VM_MAP_ASSERT_LOCKED(map);
	while (map->busy) {
		vm_map_modflags(map, MAP_BUSY_WAKEUP, 0);
		if (map->system_map)
			msleep(&map->busy, &map->system_mtx, 0, "mbusy", 0);
		else
			sx_sleep(&map->busy, &map->lock, 0, "mbusy", 0);
	}
	map->timestamp++;
}

long
vmspace_resident_count(struct vmspace *vmspace)
{
	return pmap_resident_count(vmspace_pmap(vmspace));
}

/*
 *	vm_map_create:
 *
 *	Creates and returns a new empty VM map with
 *	the given physical map structure, and having
 *	the given lower and upper address bounds.
 */
vm_map_t
vm_map_create(pmap_t pmap, vm_offset_t min, vm_offset_t max)
{
	vm_map_t result;

	result = uma_zalloc(mapzone, M_WAITOK);
	CTR1(KTR_VM, "vm_map_create: %p", result);
	_vm_map_init(result, pmap, min, max);
	return (result);
}

/*
 * Initialize an existing vm_map structure
 * such as that in the vmspace structure.
 */
static void
_vm_map_init(vm_map_t map, pmap_t pmap, vm_offset_t min, vm_offset_t max)
{

	map->header.next = map->header.prev = &map->header;
	map->needs_wakeup = FALSE;
	map->system_map = 0;
	map->pmap = pmap;
	map->header.end = min;
	map->header.start = max;
	map->flags = 0;
	map->root = NULL;
	map->timestamp = 0;
	map->busy = 0;
}

void
vm_map_init(vm_map_t map, pmap_t pmap, vm_offset_t min, vm_offset_t max)
{

	_vm_map_init(map, pmap, min, max);
	mtx_init(&map->system_mtx, "system map", NULL, MTX_DEF | MTX_DUPOK);
	sx_init(&map->lock, "user map");
}

/*
 *	vm_map_entry_dispose:	[ internal use only ]
 *
 *	Inverse of vm_map_entry_create.
 */
static void
vm_map_entry_dispose(vm_map_t map, vm_map_entry_t entry)
{
	uma_zfree(map->system_map ? kmapentzone : mapentzone, entry);
}

/*
 *	vm_map_entry_create:	[ internal use only ]
 *
 *	Allocates a VM map entry for insertion.
 *	No entry fields are filled in.
 */
static vm_map_entry_t
vm_map_entry_create(vm_map_t map)
{
	vm_map_entry_t new_entry;

	if (map->system_map)
		new_entry = uma_zalloc(kmapentzone, M_NOWAIT);
	else
		new_entry = uma_zalloc(mapentzone, M_WAITOK);
	if (new_entry == NULL)
		panic("vm_map_entry_create: kernel resources exhausted");
	return (new_entry);
}

/*
 *	vm_map_entry_set_behavior:
 *
 *	Set the expected access behavior, either normal, random, or
 *	sequential.
 */
static inline void
vm_map_entry_set_behavior(vm_map_entry_t entry, u_char behavior)
{
	entry->eflags = (entry->eflags & ~MAP_ENTRY_BEHAV_MASK) |
	    (behavior & MAP_ENTRY_BEHAV_MASK);
}

/*
 *	vm_map_entry_set_max_free:
 *
 *	Set the max_free field in a vm_map_entry.
 */
static inline void
vm_map_entry_set_max_free(vm_map_entry_t entry)
{

	entry->max_free = entry->adj_free;
	if (entry->left != NULL && entry->left->max_free > entry->max_free)
		entry->max_free = entry->left->max_free;
	if (entry->right != NULL && entry->right->max_free > entry->max_free)
		entry->max_free = entry->right->max_free;
}

/*
 *	vm_map_entry_splay:
 *
 *	The Sleator and Tarjan top-down splay algorithm with the
 *	following variation.  Max_free must be computed bottom-up, so
 *	on the downward pass, maintain the left and right spines in
 *	reverse order.  Then, make a second pass up each side to fix
 *	the pointers and compute max_free.  The time bound is O(log n)
 *	amortized.
 *
 *	The new root is the vm_map_entry containing "addr", or else an
 *	adjacent entry (lower or higher) if addr is not in the tree.
 *
 *	The map must be locked, and leaves it so.
 *
 *	Returns: the new root.
 */
static vm_map_entry_t
vm_map_entry_splay(vm_offset_t addr, vm_map_entry_t root)
{
	vm_map_entry_t llist, rlist;
	vm_map_entry_t ltree, rtree;
	vm_map_entry_t y;

	/* Special case of empty tree. */
	if (root == NULL)
		return (root);

	/*
	 * Pass One: Splay down the tree until we find addr or a NULL
	 * pointer where addr would go.  llist and rlist are the two
	 * sides in reverse order (bottom-up), with llist linked by
	 * the right pointer and rlist linked by the left pointer in
	 * the vm_map_entry.  Wait until Pass Two to set max_free on
	 * the two spines.
	 */
	llist = NULL;
	rlist = NULL;
	for (;;) {
		/* root is never NULL in here. */
		if (addr < root->start) {
			y = root->left;
			if (y == NULL)
				break;
			if (addr < y->start && y->left != NULL) {
				/* Rotate right and put y on rlist. */
				root->left = y->right;
				y->right = root;
				vm_map_entry_set_max_free(root);
				root = y->left;
				y->left = rlist;
				rlist = y;
			} else {
				/* Put root on rlist. */
				root->left = rlist;
				rlist = root;
				root = y;
			}
		} else if (addr >= root->end) {
			y = root->right;
			if (y == NULL)
				break;
			if (addr >= y->end && y->right != NULL) {
				/* Rotate left and put y on llist. */
				root->right = y->left;
				y->left = root;
				vm_map_entry_set_max_free(root);
				root = y->right;
				y->right = llist;
				llist = y;
			} else {
				/* Put root on llist. */
				root->right = llist;
				llist = root;
				root = y;
			}
		} else
			break;
	}

	/*
	 * Pass Two: Walk back up the two spines, flip the pointers
	 * and set max_free.  The subtrees of the root go at the
	 * bottom of llist and rlist.
	 */
	ltree = root->left;
	while (llist != NULL) {
		y = llist->right;
		llist->right = ltree;
		vm_map_entry_set_max_free(llist);
		ltree = llist;
		llist = y;
	}
	rtree = root->right;
	while (rlist != NULL) {
		y = rlist->left;
		rlist->left = rtree;
		vm_map_entry_set_max_free(rlist);
		rtree = rlist;
		rlist = y;
	}

	/*
	 * Final assembly: add ltree and rtree as subtrees of root.
	 */
	root->left = ltree;
	root->right = rtree;
	vm_map_entry_set_max_free(root);

	return (root);
}

/*
 *	vm_map_entry_{un,}link:
 *
 *	Insert/remove entries from maps.
 */
static void
vm_map_entry_link(vm_map_t map,
		  vm_map_entry_t after_where,
		  vm_map_entry_t entry)
{

	CTR4(KTR_VM,
	    "vm_map_entry_link: map %p, nentries %d, entry %p, after %p", map,
	    map->nentries, entry, after_where);
	VM_MAP_ASSERT_LOCKED(map);
	KASSERT(after_where->end <= entry->start,
	    ("vm_map_entry_link: prev end %jx new start %jx overlap",
	    (uintmax_t)after_where->end, (uintmax_t)entry->start));
	KASSERT(entry->end <= after_where->next->start,
	    ("vm_map_entry_link: new end %jx next start %jx overlap",
	    (uintmax_t)entry->end, (uintmax_t)after_where->next->start));

	map->nentries++;
	entry->prev = after_where;
	entry->next = after_where->next;
	entry->next->prev = entry;
	after_where->next = entry;

	if (after_where != &map->header) {
		if (after_where != map->root)
			vm_map_entry_splay(after_where->start, map->root);
		entry->right = after_where->right;
		entry->left = after_where;
		after_where->right = NULL;
		after_where->adj_free = entry->start - after_where->end;
		vm_map_entry_set_max_free(after_where);
	} else {
		entry->right = map->root;
		entry->left = NULL;
	}
	entry->adj_free = entry->next->start - entry->end;
	vm_map_entry_set_max_free(entry);
	map->root = entry;
}

static void
vm_map_entry_unlink(vm_map_t map,
		    vm_map_entry_t entry)
{
	vm_map_entry_t next, prev, root;

	VM_MAP_ASSERT_LOCKED(map);
	if (entry != map->root)
		vm_map_entry_splay(entry->start, map->root);
	if (entry->left == NULL)
		root = entry->right;
	else {
		root = vm_map_entry_splay(entry->start, entry->left);
		root->right = entry->right;
		root->adj_free = entry->next->start - root->end;
		vm_map_entry_set_max_free(root);
	}
	map->root = root;

	prev = entry->prev;
	next = entry->next;
	next->prev = prev;
	prev->next = next;
	map->nentries--;
	CTR3(KTR_VM, "vm_map_entry_unlink: map %p, nentries %d, entry %p", map,
	    map->nentries, entry);
}

/*
 *	vm_map_entry_resize_free:
 *
 *	Recompute the amount of free space following a vm_map_entry
 *	and propagate that value up the tree.  Call this function after
 *	resizing a map entry in-place, that is, without a call to
 *	vm_map_entry_link() or _unlink().
 *
 *	The map must be locked, and leaves it so.
 */
static void
vm_map_entry_resize_free(vm_map_t map, vm_map_entry_t entry)
{

	/*
	 * Using splay trees without parent pointers, propagating
	 * max_free up the tree is done by moving the entry to the
	 * root and making the change there.
	 */
	if (entry != map->root)
		map->root = vm_map_entry_splay(entry->start, map->root);

	entry->adj_free = entry->next->start - entry->end;
	vm_map_entry_set_max_free(entry);
}

/*
 *	vm_map_lookup_entry:	[ internal use only ]
 *
 *	Finds the map entry containing (or
 *	immediately preceding) the specified address
 *	in the given map; the entry is returned
 *	in the "entry" parameter.  The boolean
 *	result indicates whether the address is
 *	actually contained in the map.
 */
boolean_t
vm_map_lookup_entry(
	vm_map_t map,
	vm_offset_t address,
	vm_map_entry_t *entry)	/* OUT */
{
	vm_map_entry_t cur;
	boolean_t locked;

	/*
	 * If the map is empty, then the map entry immediately preceding
	 * "address" is the map's header.
	 */
	cur = map->root;
	if (cur == NULL)
		*entry = &map->header;
	else if (address >= cur->start && cur->end > address) {
		*entry = cur;
		return (TRUE);
	} else if ((locked = vm_map_locked(map)) ||
	    sx_try_upgrade(&map->lock)) {
		/*
		 * Splay requires a write lock on the map.  However, it only
		 * restructures the binary search tree; it does not otherwise
		 * change the map.  Thus, the map's timestamp need not change
		 * on a temporary upgrade.
		 */
		map->root = cur = vm_map_entry_splay(address, cur);
		if (!locked)
			sx_downgrade(&map->lock);

		/*
		 * If "address" is contained within a map entry, the new root
		 * is that map entry.  Otherwise, the new root is a map entry
		 * immediately before or after "address".
		 */
		if (address >= cur->start) {
			*entry = cur;
			if (cur->end > address)
				return (TRUE);
		} else
			*entry = cur->prev;
	} else
		/*
		 * Since the map is only locked for read access, perform a
		 * standard binary search tree lookup for "address".
		 */
		for (;;) {
			if (address < cur->start) {
				if (cur->left == NULL) {
					*entry = cur->prev;
					break;
				}
				cur = cur->left;
			} else if (cur->end > address) {
				*entry = cur;
				return (TRUE);
			} else {
				if (cur->right == NULL) {
					*entry = cur;
					break;
				}
				cur = cur->right;
			}
		}
	return (FALSE);
}

/*
 *	vm_map_insert:
 *
 *	Inserts the given whole VM object into the target
 *	map at the specified address range.  The object's
 *	size should match that of the address range.
 *
 *	Requires that the map be locked, and leaves it so.
 *
 *	If object is non-NULL, ref count must be bumped by caller
 *	prior to making call to account for the new entry.
 */
int
vm_map_insert(vm_map_t map, vm_object_t object, vm_ooffset_t offset,
    vm_offset_t start, vm_offset_t end, vm_prot_t prot, vm_prot_t max, int cow)
{
	vm_map_entry_t new_entry, prev_entry, temp_entry;
	struct ucred *cred;
	vm_eflags_t protoeflags;
	vm_inherit_t inheritance;

	VM_MAP_ASSERT_LOCKED(map);
	KASSERT(object != kernel_object ||
	    (cow & MAP_COPY_ON_WRITE) == 0,
	    ("vm_map_insert: kernel object and COW"));
	KASSERT(object == NULL || (cow & MAP_NOFAULT) == 0,
	    ("vm_map_insert: paradoxical MAP_NOFAULT request"));
	KASSERT((prot & ~max) == 0,
	    ("prot %#x is not subset of max_prot %#x", prot, max));

	/*
	 * Check that the start and end points are not bogus.
	 */
	if (start < vm_map_min(map) || end > vm_map_max(map) ||
	    start >= end)
		return (KERN_INVALID_ADDRESS);

	/*
	 * Find the entry prior to the proposed starting address; if it's part
	 * of an existing entry, this range is bogus.
	 */
	if (vm_map_lookup_entry(map, start, &temp_entry))
		return (KERN_NO_SPACE);

	prev_entry = temp_entry;

	/*
	 * Assert that the next entry doesn't overlap the end point.
	 */
	if (prev_entry->next->start < end)
		return (KERN_NO_SPACE);

	if ((cow & MAP_CREATE_GUARD) != 0 && (object != NULL ||
	    max != VM_PROT_NONE))
		return (KERN_INVALID_ARGUMENT);

	protoeflags = 0;
	if (cow & MAP_COPY_ON_WRITE)
		protoeflags |= MAP_ENTRY_COW | MAP_ENTRY_NEEDS_COPY;
	if (cow & MAP_NOFAULT)
		protoeflags |= MAP_ENTRY_NOFAULT;
	if (cow & MAP_DISABLE_SYNCER)
		protoeflags |= MAP_ENTRY_NOSYNC;
	if (cow & MAP_DISABLE_COREDUMP)
		protoeflags |= MAP_ENTRY_NOCOREDUMP;
	if (cow & MAP_STACK_GROWS_DOWN)
		protoeflags |= MAP_ENTRY_GROWS_DOWN;
	if (cow & MAP_STACK_GROWS_UP)
		protoeflags |= MAP_ENTRY_GROWS_UP;
	if (cow & MAP_VN_WRITECOUNT)
		protoeflags |= MAP_ENTRY_VN_WRITECNT;
	if ((cow & MAP_CREATE_GUARD) != 0)
		protoeflags |= MAP_ENTRY_GUARD;
	if ((cow & MAP_CREATE_STACK_GAP_DN) != 0)
		protoeflags |= MAP_ENTRY_STACK_GAP_DN;
	if ((cow & MAP_CREATE_STACK_GAP_UP) != 0)
		protoeflags |= MAP_ENTRY_STACK_GAP_UP;
	if (cow & MAP_INHERIT_SHARE)
		inheritance = VM_INHERIT_SHARE;
	else
		inheritance = VM_INHERIT_DEFAULT;

	cred = NULL;
	if ((cow & (MAP_ACC_NO_CHARGE | MAP_NOFAULT | MAP_CREATE_GUARD)) != 0)
		goto charged;
	if ((cow & MAP_ACC_CHARGED) || ((prot & VM_PROT_WRITE) &&
	    ((protoeflags & MAP_ENTRY_NEEDS_COPY) || object == NULL))) {
		if (!(cow & MAP_ACC_CHARGED) && !swap_reserve(end - start))
			return (KERN_RESOURCE_SHORTAGE);
		KASSERT(object == NULL ||
		    (protoeflags & MAP_ENTRY_NEEDS_COPY) != 0 ||
		    object->cred == NULL,
		    ("overcommit: vm_map_insert o %p", object));
		cred = curthread->td_ucred;
	}

charged:
	/* Expand the kernel pmap, if necessary. */
	if (map == kernel_map && end > kernel_vm_end)
		pmap_growkernel(end);
	if (object != NULL) {
		/*
		 * OBJ_ONEMAPPING must be cleared unless this mapping
		 * is trivially proven to be the only mapping for any
		 * of the object's pages.  (Object granularity
		 * reference counting is insufficient to recognize
		 * aliases with precision.)
		 */
		VM_OBJECT_WLOCK(object);
		if (object->ref_count > 1 || object->shadow_count != 0)
			vm_object_clear_flag(object, OBJ_ONEMAPPING);
		VM_OBJECT_WUNLOCK(object);
	} else if (prev_entry != &map->header &&
	    (prev_entry->eflags & ~MAP_ENTRY_USER_WIRED) == protoeflags &&
	    (cow & (MAP_STACK_GROWS_DOWN | MAP_STACK_GROWS_UP)) == 0 &&
	    prev_entry->end == start && (prev_entry->cred == cred ||
	    (prev_entry->object.vm_object != NULL &&
	    prev_entry->object.vm_object->cred == cred)) &&
	    vm_object_coalesce(prev_entry->object.vm_object,
	    prev_entry->offset,
	    (vm_size_t)(prev_entry->end - prev_entry->start),
	    (vm_size_t)(end - prev_entry->end), cred != NULL &&
	    (protoeflags & MAP_ENTRY_NEEDS_COPY) == 0)) {
		/*
		 * We were able to extend the object.  Determine if we
		 * can extend the previous map entry to include the
		 * new range as well.
		 */
		if (prev_entry->inheritance == inheritance &&
		    prev_entry->protection == prot &&
		    prev_entry->max_protection == max &&
		    prev_entry->wired_count == 0) {
			KASSERT((prev_entry->eflags & MAP_ENTRY_USER_WIRED) ==
			    0, ("prev_entry %p has incoherent wiring",
			    prev_entry));
			if ((prev_entry->eflags & MAP_ENTRY_GUARD) == 0)
				map->size += end - prev_entry->end;
			prev_entry->end = end;
			vm_map_entry_resize_free(map, prev_entry);
			vm_map_log("resize", prev_entry);
			vm_map_simplify_entry(map, prev_entry);
			return (KERN_SUCCESS);
		}

		/*
		 * If we can extend the object but cannot extend the
		 * map entry, we have to create a new map entry.  We
		 * must bump the ref count on the extended object to
		 * account for it.  object may be NULL.
		 */
		object = prev_entry->object.vm_object;
		offset = prev_entry->offset +
		    (prev_entry->end - prev_entry->start);
		vm_object_reference(object);
		if (cred != NULL && object != NULL && object->cred != NULL &&
		    !(prev_entry->eflags & MAP_ENTRY_NEEDS_COPY)) {
			/* Object already accounts for this uid. */
			cred = NULL;
		}
	}
	if (cred != NULL)
		crhold(cred);

	/*
	 * Create a new entry
	 */
	new_entry = vm_map_entry_create(map);
	new_entry->start = start;
	new_entry->end = end;
	new_entry->cred = NULL;

	new_entry->eflags = protoeflags;
	new_entry->object.vm_object = object;
	new_entry->offset = offset;

	new_entry->inheritance = inheritance;
	new_entry->protection = prot;
	new_entry->max_protection = max;
	new_entry->wired_count = 0;
	new_entry->wiring_thread = NULL;
	new_entry->read_ahead = VM_FAULT_READ_AHEAD_INIT;
	new_entry->next_read = start;

	KASSERT(cred == NULL || !ENTRY_CHARGED(new_entry),
	    ("overcommit: vm_map_insert leaks vm_map %p", new_entry));
	new_entry->cred = cred;

	/*
	 * Insert the new entry into the list
	 */
	vm_map_entry_link(map, prev_entry, new_entry);
	if ((new_entry->eflags & MAP_ENTRY_GUARD) == 0)
		map->size += new_entry->end - new_entry->start;

	vm_map_log("insert", new_entry);

	/*
	 * Try to coalesce the new entry with both the previous and next
	 * entries in the list.  Previously, we only attempted to coalesce
	 * with the previous entry when object is NULL.  Here, we handle the
	 * other cases, which are less common.
	 */
	vm_map_simplify_entry(map, new_entry);

	if ((cow & (MAP_PREFAULT | MAP_PREFAULT_PARTIAL)) != 0) {
		vm_map_pmap_enter(map, start, prot, object, OFF_TO_IDX(offset),
		    end - start, cow & MAP_PREFAULT_PARTIAL);
	}

	return (KERN_SUCCESS);
}

/*
 *	vm_map_findspace:
 *
 *	Find the first fit (lowest VM address) for "length" free bytes
 *	beginning at address >= start in the given map.
 *
 *	In a vm_map_entry, "adj_free" is the amount of free space
 *	adjacent (higher address) to this entry, and "max_free" is the
 *	maximum amount of contiguous free space in its subtree.  This
 *	allows finding a free region in one path down the tree, so
 *	O(log n) amortized with splay trees.
 *
 *	The map must be locked, and leaves it so.
 *
 *	Returns: 0 on success, and starting address in *addr,
 *		 1 if insufficient space.
 */
int
vm_map_findspace(vm_map_t map, vm_offset_t start, vm_size_t length,
    vm_offset_t *addr)	/* OUT */
{
	vm_map_entry_t entry;
	vm_offset_t st;

	/*
	 * Request must fit within min/max VM address and must avoid
	 * address wrap.
	 */
	start = MAX(start, vm_map_min(map));
	if (start + length > vm_map_max(map) || start + length < start)
		return (1);

	/* Empty tree means wide open address space. */
	if (map->root == NULL) {
		*addr = start;
		return (0);
	}

	/*
	 * After splay, if start comes before root node, then there
	 * must be a gap from start to the root.
	 */
	map->root = vm_map_entry_splay(start, map->root);
	if (start + length <= map->root->start) {
		*addr = start;
		return (0);
	}

	/*
	 * Root is the last node that might begin its gap before
	 * start, and this is the last comparison where address
	 * wrap might be a problem.
	 */
	st = (start > map->root->end) ? start : map->root->end;
	if (length <= map->root->end + map->root->adj_free - st) {
		*addr = st;
		return (0);
	}

	/* With max_free, can immediately tell if no solution. */
	entry = map->root->right;
	if (entry == NULL || length > entry->max_free)
		return (1);

	/*
	 * Search the right subtree in the order: left subtree, root,
	 * right subtree (first fit).  The previous splay implies that
	 * all regions in the right subtree have addresses > start.
	 */
	while (entry != NULL) {
		if (entry->left != NULL && entry->left->max_free >= length)
			entry = entry->left;
		else if (entry->adj_free >= length) {
			*addr = entry->end;
			return (0);
		} else
			entry = entry->right;
	}

	/* Can't get here, so panic if we do. */
	panic("vm_map_findspace: max_free corrupt");
}

int
vm_map_fixed(vm_map_t map, vm_object_t object, vm_ooffset_t offset,
    vm_offset_t start, vm_size_t length, vm_prot_t prot,
    vm_prot_t max, int cow)
{
	vm_offset_t end;
	int result;

	end = start + length;
	KASSERT((cow & (MAP_STACK_GROWS_DOWN | MAP_STACK_GROWS_UP)) == 0 ||
	    object == NULL,
	    ("vm_map_fixed: non-NULL backing object for stack"));
	vm_map_lock(map);
	VM_MAP_RANGE_CHECK(map, start, end);
	if ((cow & MAP_CHECK_EXCL) == 0)
		vm_map_delete(map, start, end);
	if ((cow & (MAP_STACK_GROWS_DOWN | MAP_STACK_GROWS_UP)) != 0) {
		result = vm_map_stack_locked(map, start, length, sgrowsiz,
		    prot, max, cow);
	} else {
		result = vm_map_insert(map, object, offset, start, end,
		    prot, max, cow);
	}
	vm_map_unlock(map);
	return (result);
}

/*
 * Searches for the specified amount of free space in the given map with the
 * specified alignment.  Performs an address-ordered, first-fit search from
 * the given address "*addr", with an optional upper bound "max_addr".  If the
 * parameter "alignment" is zero, then the alignment is computed from the
 * given (object, offset) pair so as to enable the greatest possible use of
 * superpage mappings.  Returns KERN_SUCCESS and the address of the free space
 * in "*addr" if successful.  Otherwise, returns KERN_NO_SPACE.
 *
 * The map must be locked.  Initially, there must be at least "length" bytes
 * of free space at the given address.
 */
static int
vm_map_alignspace(vm_map_t map, vm_object_t object, vm_ooffset_t offset,
    vm_offset_t *addr, vm_size_t length, vm_offset_t max_addr,
    vm_offset_t alignment)
{
	vm_offset_t aligned_addr, free_addr;

	VM_MAP_ASSERT_LOCKED(map);
	free_addr = *addr;
	KASSERT(!vm_map_findspace(map, free_addr, length, addr) &&
	    free_addr == *addr, ("caller provided insufficient free space"));
	for (;;) {
		/*
		 * At the start of every iteration, the free space at address
		 * "*addr" is at least "length" bytes.
		 */
		if (alignment == 0)
			pmap_align_superpage(object, offset, addr, length);
		else if ((*addr & (alignment - 1)) != 0) {
			*addr &= ~(alignment - 1);
			*addr += alignment;
		}
		aligned_addr = *addr;
		if (aligned_addr == free_addr) {
			/*
			 * Alignment did not change "*addr", so "*addr" must
			 * still provide sufficient free space.
			 */
			return (KERN_SUCCESS);
		}

		/*
		 * Test for address wrap on "*addr".  A wrapped "*addr" could
		 * be a valid address, in which case vm_map_findspace() cannot
		 * be relied upon to fail.
		 */
		if (aligned_addr < free_addr ||
		    vm_map_findspace(map, aligned_addr, length, addr) ||
		    (max_addr != 0 && *addr + length > max_addr))
			return (KERN_NO_SPACE);
		free_addr = *addr;
		if (free_addr == aligned_addr) {
			/*
			 * If a successful call to vm_map_findspace() did not
			 * change "*addr", then "*addr" must still be aligned
			 * and provide sufficient free space.
			 */
			return (KERN_SUCCESS);
		}
	}
}

/*
 *	vm_map_find finds an unallocated region in the target address
 *	map with the given length.  The search is defined to be
 *	first-fit from the specified address; the region found is
 *	returned in the same parameter.
 *
 *	If object is non-NULL, ref count must be bumped by caller
 *	prior to making call to account for the new entry.
 */
int
vm_map_find(vm_map_t map, vm_object_t object, vm_ooffset_t offset,
	    vm_offset_t *addr,	/* IN/OUT */
	    vm_size_t length, vm_offset_t max_addr, int find_space,
	    vm_prot_t prot, vm_prot_t max, int cow)
{
	vm_offset_t alignment, min_addr;
	int rv;

	KASSERT((cow & (MAP_STACK_GROWS_DOWN | MAP_STACK_GROWS_UP)) == 0 ||
	    object == NULL,
	    ("vm_map_find: non-NULL backing object for stack"));
	if (find_space == VMFS_OPTIMAL_SPACE && (object == NULL ||
	    (object->flags & OBJ_COLORED) == 0))
		find_space = VMFS_ANY_SPACE;
	if (find_space >> 8 != 0) {
		KASSERT((find_space & 0xff) == 0, ("bad VMFS flags"));
		alignment = (vm_offset_t)1 << (find_space >> 8);
	} else
		alignment = 0;
	vm_map_lock(map);
	if (find_space != VMFS_NO_SPACE) {
		KASSERT(find_space == VMFS_ANY_SPACE ||
		    find_space == VMFS_OPTIMAL_SPACE ||
		    find_space == VMFS_SUPER_SPACE ||
		    alignment != 0, ("unexpected VMFS flag"));
		min_addr = *addr;
again:
		if (vm_map_findspace(map, min_addr, length, addr) ||
		    (max_addr != 0 && *addr + length > max_addr)) {
			rv = KERN_NO_SPACE;
			goto done;
		}
		if (find_space != VMFS_ANY_SPACE &&
		    (rv = vm_map_alignspace(map, object, offset, addr, length,
		    max_addr, alignment)) != KERN_SUCCESS) {
			if (find_space == VMFS_OPTIMAL_SPACE) {
				find_space = VMFS_ANY_SPACE;
				goto again;
			}
			goto done;
		}
	}
	if ((cow & (MAP_STACK_GROWS_DOWN | MAP_STACK_GROWS_UP)) != 0) {
		rv = vm_map_stack_locked(map, *addr, length, sgrowsiz, prot,
		    max, cow);
	} else {
		rv = vm_map_insert(map, object, offset, *addr, *addr + length,
		    prot, max, cow);
	}
done:
	vm_map_unlock(map);
	return (rv);
}

/*
 *	vm_map_find_min() is a variant of vm_map_find() that takes an
 *	additional parameter (min_addr) and treats the given address
 *	(*addr) differently.  Specifically, it treats *addr as a hint
 *	and not as the minimum address where the mapping is created.
 *
 *	This function works in two phases.  First, it tries to
 *	allocate above the hint.  If that fails and the hint is
 *	greater than min_addr, it performs a second pass, replacing
 *	the hint with min_addr as the minimum address for the
 *	allocation.
 */
int
vm_map_find_min(vm_map_t map, vm_object_t object, vm_ooffset_t offset,
    vm_offset_t *addr, vm_size_t length, vm_offset_t min_addr,
    vm_offset_t max_addr, int find_space, vm_prot_t prot, vm_prot_t max,
    int cow)
{
	vm_offset_t hint;
	int rv;

	hint = *addr;
	for (;;) {
		rv = vm_map_find(map, object, offset, addr, length, max_addr,
		    find_space, prot, max, cow);
		if (rv == KERN_SUCCESS || min_addr >= hint)
			return (rv);
		*addr = hint = min_addr;
	}
}

static bool
vm_map_mergeable_neighbors(vm_map_entry_t prev, vm_map_entry_t entry)
{
	vm_size_t prevsize;

	prevsize = prev->end - prev->start;
	return (prev->end == entry->start &&
	    prev->object.vm_object == entry->object.vm_object &&
	    (prev->object.vm_object == NULL ||
	    prev->offset + prevsize == entry->offset) &&
	    prev->eflags == entry->eflags &&
	    prev->protection == entry->protection &&
	    prev->max_protection == entry->max_protection &&
	    prev->inheritance == entry->inheritance &&
	    prev->wired_count == entry->wired_count &&
	    prev->cred == entry->cred);
}

static void
vm_map_merged_neighbor_dispose(vm_map_t map, vm_map_entry_t entry)
{

	/*
	 * If the backing object is a vnode object,
	 * vm_object_deallocate() calls vrele().
	 * However, vrele() does not lock the vnode
	 * because the vnode has additional
	 * references.  Thus, the map lock can be kept
	 * without causing a lock-order reversal with
	 * the vnode lock.
	 *
	 * Since we count the number of virtual page
	 * mappings in object->un_pager.vnp.writemappings,
	 * the writemappings value should not be adjusted
	 * when the entry is disposed of.
	 */
	if (entry->object.vm_object != NULL)
		vm_object_deallocate(entry->object.vm_object);
	if (entry->cred != NULL)
		crfree(entry->cred);
	vm_map_entry_dispose(map, entry);
}

/*
 *	vm_map_simplify_entry:
 *
 *	Simplify the given map entry by merging with either neighbor.  This
 *	routine also has the ability to merge with both neighbors.
 *
 *	The map must be locked.
 *
 *	This routine guarantees that the passed entry remains valid (though
 *	possibly extended).  When merging, this routine may delete one or
 *	both neighbors.
 */
void
vm_map_simplify_entry(vm_map_t map, vm_map_entry_t entry)
{
	vm_map_entry_t next, prev;

	if ((entry->eflags & (MAP_ENTRY_GROWS_DOWN | MAP_ENTRY_GROWS_UP |
	    MAP_ENTRY_IN_TRANSITION | MAP_ENTRY_IS_SUB_MAP)) != 0)
		return;

	prev = entry->prev;
<<<<<<< HEAD
	if (prev != &map->header) {
		if (vm_map_mergeable_neighbors(prev, entry)) {
			vm_map_log("remove", prev);
			vm_map_entry_unlink(map, prev);
			entry->start = prev->start;
			entry->offset = prev->offset;
			if (entry->prev != &map->header)
				vm_map_entry_resize_free(map, entry->prev);
			vm_map_log("resize", entry);

			vm_map_merged_neighbor_dispose(map, prev);
		}
	}

	next = entry->next;
	if (next != &map->header) {
		if (vm_map_mergeable_neighbors(entry, next)) {
			vm_map_log("remove", next);
			vm_map_entry_unlink(map, next);
			entry->end = next->end;
			vm_map_entry_resize_free(map, entry);
			vm_map_log("resize", entry);
			vm_map_merged_neighbor_dispose(map, next);
		}
=======
	if (prev != &map->header &&
	    vm_map_mergeable_neighbors(prev, entry)) {
		vm_map_entry_unlink(map, prev);
		entry->start = prev->start;
		entry->offset = prev->offset;
		if (entry->prev != &map->header)
			vm_map_entry_resize_free(map, entry->prev);
		vm_map_merged_neighbor_dispose(map, prev);
	}

	next = entry->next;
	if (next != &map->header &&
	    vm_map_mergeable_neighbors(entry, next)) {
		vm_map_entry_unlink(map, next);
		entry->end = next->end;
		vm_map_entry_resize_free(map, entry);
		vm_map_merged_neighbor_dispose(map, next);
>>>>>>> 1a44e90f
	}
}
/*
 *	vm_map_clip_start:	[ internal use only ]
 *
 *	Asserts that the given entry begins at or after
 *	the specified address; if necessary,
 *	it splits the entry into two.
 */
#define vm_map_clip_start(map, entry, startaddr) \
{ \
	if (startaddr > entry->start) \
		_vm_map_clip_start(map, entry, startaddr); \
}

/*
 *	This routine is called only when it is known that
 *	the entry must be split.
 */
static void
_vm_map_clip_start(vm_map_t map, vm_map_entry_t entry, vm_offset_t start)
{
	vm_map_entry_t new_entry;

	VM_MAP_ASSERT_LOCKED(map);
	KASSERT(entry->end > start && entry->start < start,
	    ("_vm_map_clip_start: invalid clip of entry %p", entry));

	/*
	 * Split off the front portion -- note that we must insert the new
	 * entry BEFORE this one, so that this entry has the specified
	 * starting address.
	 */
	vm_map_simplify_entry(map, entry);

	/*
	 * If there is no object backing this entry, we might as well create
	 * one now.  If we defer it, an object can get created after the map
	 * is clipped, and individual objects will be created for the split-up
	 * map.  This is a bit of a hack, but is also about the best place to
	 * put this improvement.
	 */
	if (entry->object.vm_object == NULL && !map->system_map &&
	    (entry->eflags & MAP_ENTRY_GUARD) == 0) {
		vm_object_t object;
		object = vm_object_allocate(OBJT_DEFAULT,
				atop(entry->end - entry->start));
		entry->object.vm_object = object;
		entry->offset = 0;
		if (entry->cred != NULL) {
			object->cred = entry->cred;
			object->charge = entry->end - entry->start;
			entry->cred = NULL;
		}
	} else if (entry->object.vm_object != NULL &&
		   ((entry->eflags & MAP_ENTRY_NEEDS_COPY) == 0) &&
		   entry->cred != NULL) {
		VM_OBJECT_WLOCK(entry->object.vm_object);
		KASSERT(entry->object.vm_object->cred == NULL,
		    ("OVERCOMMIT: vm_entry_clip_start: both cred e %p", entry));
		entry->object.vm_object->cred = entry->cred;
		entry->object.vm_object->charge = entry->end - entry->start;
		VM_OBJECT_WUNLOCK(entry->object.vm_object);
		entry->cred = NULL;
	}

	new_entry = vm_map_entry_create(map);
	*new_entry = *entry;

	new_entry->end = start;
	entry->offset += (start - entry->start);
	entry->start = start;
	if (new_entry->cred != NULL)
		crhold(entry->cred);

	vm_map_log("resize", entry);
	vm_map_log("insert", new_entry);
	vm_map_entry_link(map, entry->prev, new_entry);

	if ((entry->eflags & MAP_ENTRY_IS_SUB_MAP) == 0) {
		vm_object_reference(new_entry->object.vm_object);
		/*
		 * The object->un_pager.vnp.writemappings for the
		 * object of MAP_ENTRY_VN_WRITECNT type entry shall be
		 * kept as is here.  The virtual pages are
		 * re-distributed among the clipped entries, so the sum is
		 * left the same.
		 */
	}
}

/*
 *	vm_map_clip_end:	[ internal use only ]
 *
 *	Asserts that the given entry ends at or before
 *	the specified address; if necessary,
 *	it splits the entry into two.
 */
#define vm_map_clip_end(map, entry, endaddr) \
{ \
	if ((endaddr) < (entry->end)) \
		_vm_map_clip_end((map), (entry), (endaddr)); \
}

/*
 *	This routine is called only when it is known that
 *	the entry must be split.
 */
static void
_vm_map_clip_end(vm_map_t map, vm_map_entry_t entry, vm_offset_t end)
{
	vm_map_entry_t new_entry;

	VM_MAP_ASSERT_LOCKED(map);
	KASSERT(entry->start < end && entry->end > end,
	    ("_vm_map_clip_end: invalid clip of entry %p", entry));

	/*
	 * If there is no object backing this entry, we might as well create
	 * one now.  If we defer it, an object can get created after the map
	 * is clipped, and individual objects will be created for the split-up
	 * map.  This is a bit of a hack, but is also about the best place to
	 * put this improvement.
	 */
	if (entry->object.vm_object == NULL && !map->system_map &&
	    (entry->eflags & MAP_ENTRY_GUARD) == 0) {
		vm_object_t object;
		object = vm_object_allocate(OBJT_DEFAULT,
				atop(entry->end - entry->start));
		entry->object.vm_object = object;
		entry->offset = 0;
		if (entry->cred != NULL) {
			object->cred = entry->cred;
			object->charge = entry->end - entry->start;
			entry->cred = NULL;
		}
	} else if (entry->object.vm_object != NULL &&
		   ((entry->eflags & MAP_ENTRY_NEEDS_COPY) == 0) &&
		   entry->cred != NULL) {
		VM_OBJECT_WLOCK(entry->object.vm_object);
		KASSERT(entry->object.vm_object->cred == NULL,
		    ("OVERCOMMIT: vm_entry_clip_end: both cred e %p", entry));
		entry->object.vm_object->cred = entry->cred;
		entry->object.vm_object->charge = entry->end - entry->start;
		VM_OBJECT_WUNLOCK(entry->object.vm_object);
		entry->cred = NULL;
	}

	/*
	 * Create a new entry and insert it AFTER the specified entry
	 */
	new_entry = vm_map_entry_create(map);
	*new_entry = *entry;

	new_entry->start = entry->end = end;
	new_entry->offset += (end - entry->start);
	if (new_entry->cred != NULL)
		crhold(entry->cred);

	vm_map_log("resize", entry);
	vm_map_log("insert", new_entry);
	vm_map_entry_link(map, entry, new_entry);

	if ((entry->eflags & MAP_ENTRY_IS_SUB_MAP) == 0) {
		vm_object_reference(new_entry->object.vm_object);
	}
}

/*
 *	vm_map_submap:		[ kernel use only ]
 *
 *	Mark the given range as handled by a subordinate map.
 *
 *	This range must have been created with vm_map_find,
 *	and no other operations may have been performed on this
 *	range prior to calling vm_map_submap.
 *
 *	Only a limited number of operations can be performed
 *	within this rage after calling vm_map_submap:
 *		vm_fault
 *	[Don't try vm_map_copy!]
 *
 *	To remove a submapping, one must first remove the
 *	range from the superior map, and then destroy the
 *	submap (if desired).  [Better yet, don't try it.]
 */
int
vm_map_submap(
	vm_map_t map,
	vm_offset_t start,
	vm_offset_t end,
	vm_map_t submap)
{
	vm_map_entry_t entry;
	int result = KERN_INVALID_ARGUMENT;

	vm_map_lock(map);

	VM_MAP_RANGE_CHECK(map, start, end);

	if (vm_map_lookup_entry(map, start, &entry)) {
		vm_map_clip_start(map, entry, start);
	} else
		entry = entry->next;

	vm_map_clip_end(map, entry, end);

	if ((entry->start == start) && (entry->end == end) &&
	    ((entry->eflags & MAP_ENTRY_COW) == 0) &&
	    (entry->object.vm_object == NULL)) {
		entry->object.sub_map = submap;
		entry->eflags |= MAP_ENTRY_IS_SUB_MAP;
		result = KERN_SUCCESS;
	}
	vm_map_unlock(map);

	return (result);
}

/*
 * The maximum number of pages to map if MAP_PREFAULT_PARTIAL is specified
 */
#define	MAX_INIT_PT	96

/*
 *	vm_map_pmap_enter:
 *
 *	Preload the specified map's pmap with mappings to the specified
 *	object's memory-resident pages.  No further physical pages are
 *	allocated, and no further virtual pages are retrieved from secondary
 *	storage.  If the specified flags include MAP_PREFAULT_PARTIAL, then a
 *	limited number of page mappings are created at the low-end of the
 *	specified address range.  (For this purpose, a superpage mapping
 *	counts as one page mapping.)  Otherwise, all resident pages within
 *	the specified address range are mapped.
 */
static void
vm_map_pmap_enter(vm_map_t map, vm_offset_t addr, vm_prot_t prot,
    vm_object_t object, vm_pindex_t pindex, vm_size_t size, int flags)
{
	vm_offset_t start;
	vm_page_t p, p_start;
	vm_pindex_t mask, psize, threshold, tmpidx;

	if ((prot & (VM_PROT_READ | VM_PROT_EXECUTE)) == 0 || object == NULL)
		return;
	VM_OBJECT_RLOCK(object);
	if (object->type == OBJT_DEVICE || object->type == OBJT_SG) {
		VM_OBJECT_RUNLOCK(object);
		VM_OBJECT_WLOCK(object);
		if (object->type == OBJT_DEVICE || object->type == OBJT_SG) {
			pmap_object_init_pt(map->pmap, addr, object, pindex,
			    size);
			VM_OBJECT_WUNLOCK(object);
			return;
		}
		VM_OBJECT_LOCK_DOWNGRADE(object);
	}

	psize = atop(size);
	if (psize + pindex > object->size) {
		if (object->size < pindex) {
			VM_OBJECT_RUNLOCK(object);
			return;
		}
		psize = object->size - pindex;
	}

	start = 0;
	p_start = NULL;
	threshold = MAX_INIT_PT;

	p = vm_page_find_least(object, pindex);
	/*
	 * Assert: the variable p is either (1) the page with the
	 * least pindex greater than or equal to the parameter pindex
	 * or (2) NULL.
	 */
	for (;
	     p != NULL && (tmpidx = p->pindex - pindex) < psize;
	     p = TAILQ_NEXT(p, listq)) {
		/*
		 * don't allow an madvise to blow away our really
		 * free pages allocating pv entries.
		 */
		if (((flags & MAP_PREFAULT_MADVISE) != 0 &&
		    vm_page_count_severe()) ||
		    ((flags & MAP_PREFAULT_PARTIAL) != 0 &&
		    tmpidx >= threshold)) {
			psize = tmpidx;
			break;
		}
		if (p->valid == VM_PAGE_BITS_ALL) {
			if (p_start == NULL) {
				start = addr + ptoa(tmpidx);
				p_start = p;
			}
			/* Jump ahead if a superpage mapping is possible. */
			if (p->psind > 0 && ((addr + ptoa(tmpidx)) &
			    (pagesizes[p->psind] - 1)) == 0) {
				mask = atop(pagesizes[p->psind]) - 1;
				if (tmpidx + mask < psize &&
				    vm_page_ps_test(p, PS_ALL_VALID, NULL)) {
					p += mask;
					threshold += mask;
				}
			}
		} else if (p_start != NULL) {
			pmap_enter_object(map->pmap, start, addr +
			    ptoa(tmpidx), p_start, prot);
			p_start = NULL;
		}
	}
	if (p_start != NULL)
		pmap_enter_object(map->pmap, start, addr + ptoa(psize),
		    p_start, prot);
	VM_OBJECT_RUNLOCK(object);
}

/*
 *	vm_map_protect:
 *
 *	Sets the protection of the specified address
 *	region in the target map.  If "set_max" is
 *	specified, the maximum protection is to be set;
 *	otherwise, only the current protection is affected.
 */
int
vm_map_protect(vm_map_t map, vm_offset_t start, vm_offset_t end,
	       vm_prot_t new_prot, boolean_t set_max)
{
	vm_map_entry_t current, entry;
	vm_object_t obj;
	struct ucred *cred;
	vm_prot_t old_prot;

	if (start == end)
		return (KERN_SUCCESS);

	vm_map_lock(map);

	/*
	 * Ensure that we are not concurrently wiring pages.  vm_map_wire() may
	 * need to fault pages into the map and will drop the map lock while
	 * doing so, and the VM object may end up in an inconsistent state if we
	 * update the protection on the map entry in between faults.
	 */
	vm_map_wait_busy(map);

	VM_MAP_RANGE_CHECK(map, start, end);

	if (vm_map_lookup_entry(map, start, &entry)) {
		vm_map_clip_start(map, entry, start);
	} else {
		entry = entry->next;
	}

	/*
	 * Make a first pass to check for protection violations.
	 */
	for (current = entry; current->start < end; current = current->next) {
		if ((current->eflags & MAP_ENTRY_GUARD) != 0)
			continue;
		if (current->eflags & MAP_ENTRY_IS_SUB_MAP) {
			vm_map_unlock(map);
			return (KERN_INVALID_ARGUMENT);
		}
		if ((new_prot & current->max_protection) != new_prot) {
			vm_map_unlock(map);
			return (KERN_PROTECTION_FAILURE);
		}
	}

	/*
	 * Do an accounting pass for private read-only mappings that
	 * now will do cow due to allowed write (e.g. debugger sets
	 * breakpoint on text segment)
	 */
	for (current = entry; current->start < end; current = current->next) {

		vm_map_clip_end(map, current, end);

		if (set_max ||
		    ((new_prot & ~(current->protection)) & VM_PROT_WRITE) == 0 ||
		    ENTRY_CHARGED(current) ||
		    (current->eflags & MAP_ENTRY_GUARD) != 0) {
			continue;
		}

		cred = curthread->td_ucred;
		obj = current->object.vm_object;

		if (obj == NULL || (current->eflags & MAP_ENTRY_NEEDS_COPY)) {
			if (!swap_reserve(current->end - current->start)) {
				vm_map_unlock(map);
				return (KERN_RESOURCE_SHORTAGE);
			}
			crhold(cred);
			current->cred = cred;
			continue;
		}

		VM_OBJECT_WLOCK(obj);
		if (obj->type != OBJT_DEFAULT && obj->type != OBJT_SWAP) {
			VM_OBJECT_WUNLOCK(obj);
			continue;
		}

		/*
		 * Charge for the whole object allocation now, since
		 * we cannot distinguish between non-charged and
		 * charged clipped mapping of the same object later.
		 */
		KASSERT(obj->charge == 0,
		    ("vm_map_protect: object %p overcharged (entry %p)",
		    obj, current));
		if (!swap_reserve(ptoa(obj->size))) {
			VM_OBJECT_WUNLOCK(obj);
			vm_map_unlock(map);
			return (KERN_RESOURCE_SHORTAGE);
		}

		crhold(cred);
		obj->cred = cred;
		obj->charge = ptoa(obj->size);
		VM_OBJECT_WUNLOCK(obj);
	}

	/*
	 * Go back and fix up protections. [Note that clipping is not
	 * necessary the second time.]
	 */
	for (current = entry; current->start < end; current = current->next) {
		if ((current->eflags & MAP_ENTRY_GUARD) != 0)
			continue;

		old_prot = current->protection;

		if (set_max)
			current->protection =
			    (current->max_protection = new_prot) &
			    old_prot;
		else
			current->protection = new_prot;
		vm_map_log("protect", current);

		/*
		 * For user wired map entries, the normal lazy evaluation of
		 * write access upgrades through soft page faults is
		 * undesirable.  Instead, immediately copy any pages that are
		 * copy-on-write and enable write access in the physical map.
		 */
		if ((current->eflags & MAP_ENTRY_USER_WIRED) != 0 &&
		    (current->protection & VM_PROT_WRITE) != 0 &&
		    (old_prot & VM_PROT_WRITE) == 0)
			vm_fault_copy_entry(map, map, current, current, NULL);

		/*
		 * When restricting access, update the physical map.  Worry
		 * about copy-on-write here.
		 */
		if ((old_prot & ~current->protection) != 0) {
#define MASK(entry)	(((entry)->eflags & MAP_ENTRY_COW) ? ~VM_PROT_WRITE : \
							VM_PROT_ALL)
			pmap_protect(map->pmap, current->start,
			    current->end,
			    current->protection & MASK(current));
#undef	MASK
		}
		vm_map_simplify_entry(map, current);
	}
	vm_map_unlock(map);
	return (KERN_SUCCESS);
}

/*
 *	vm_map_madvise:
 *
 *	This routine traverses a processes map handling the madvise
 *	system call.  Advisories are classified as either those effecting
 *	the vm_map_entry structure, or those effecting the underlying
 *	objects.
 */
int
vm_map_madvise(
	vm_map_t map,
	vm_offset_t start,
	vm_offset_t end,
	int behav)
{
	vm_map_entry_t current, entry;
	bool modify_map;

	/*
	 * Some madvise calls directly modify the vm_map_entry, in which case
	 * we need to use an exclusive lock on the map and we need to perform
	 * various clipping operations.  Otherwise we only need a read-lock
	 * on the map.
	 */
	switch(behav) {
	case MADV_NORMAL:
	case MADV_SEQUENTIAL:
	case MADV_RANDOM:
	case MADV_NOSYNC:
	case MADV_AUTOSYNC:
	case MADV_NOCORE:
	case MADV_CORE:
		if (start == end)
			return (0);
		modify_map = true;
		vm_map_lock(map);
		break;
	case MADV_WILLNEED:
	case MADV_DONTNEED:
	case MADV_FREE:
		if (start == end)
			return (0);
		modify_map = false;
		vm_map_lock_read(map);
		break;
	default:
		return (EINVAL);
	}

	/*
	 * Locate starting entry and clip if necessary.
	 */
	VM_MAP_RANGE_CHECK(map, start, end);

	if (vm_map_lookup_entry(map, start, &entry)) {
		if (modify_map)
			vm_map_clip_start(map, entry, start);
	} else {
		entry = entry->next;
	}

	if (modify_map) {
		/*
		 * madvise behaviors that are implemented in the vm_map_entry.
		 *
		 * We clip the vm_map_entry so that behavioral changes are
		 * limited to the specified address range.
		 */
		for (current = entry; current->start < end;
		    current = current->next) {
			if (current->eflags & MAP_ENTRY_IS_SUB_MAP)
				continue;

			vm_map_clip_end(map, current, end);

			switch (behav) {
			case MADV_NORMAL:
				vm_map_entry_set_behavior(current, MAP_ENTRY_BEHAV_NORMAL);
				break;
			case MADV_SEQUENTIAL:
				vm_map_entry_set_behavior(current, MAP_ENTRY_BEHAV_SEQUENTIAL);
				break;
			case MADV_RANDOM:
				vm_map_entry_set_behavior(current, MAP_ENTRY_BEHAV_RANDOM);
				break;
			case MADV_NOSYNC:
				current->eflags |= MAP_ENTRY_NOSYNC;
				break;
			case MADV_AUTOSYNC:
				current->eflags &= ~MAP_ENTRY_NOSYNC;
				break;
			case MADV_NOCORE:
				current->eflags |= MAP_ENTRY_NOCOREDUMP;
				break;
			case MADV_CORE:
				current->eflags &= ~MAP_ENTRY_NOCOREDUMP;
				break;
			default:
				break;
			}
			vm_map_simplify_entry(map, current);
		}
		vm_map_unlock(map);
	} else {
		vm_pindex_t pstart, pend;

		/*
		 * madvise behaviors that are implemented in the underlying
		 * vm_object.
		 *
		 * Since we don't clip the vm_map_entry, we have to clip
		 * the vm_object pindex and count.
		 */
		for (current = entry; current->start < end;
		    current = current->next) {
			vm_offset_t useEnd, useStart;

			if (current->eflags & MAP_ENTRY_IS_SUB_MAP)
				continue;

			pstart = OFF_TO_IDX(current->offset);
			pend = pstart + atop(current->end - current->start);
			useStart = current->start;
			useEnd = current->end;

			if (current->start < start) {
				pstart += atop(start - current->start);
				useStart = start;
			}
			if (current->end > end) {
				pend -= atop(current->end - end);
				useEnd = end;
			}

			if (pstart >= pend)
				continue;

			/*
			 * Perform the pmap_advise() before clearing
			 * PGA_REFERENCED in vm_page_advise().  Otherwise, a
			 * concurrent pmap operation, such as pmap_remove(),
			 * could clear a reference in the pmap and set
			 * PGA_REFERENCED on the page before the pmap_advise()
			 * had completed.  Consequently, the page would appear
			 * referenced based upon an old reference that
			 * occurred before this pmap_advise() ran.
			 */
			if (behav == MADV_DONTNEED || behav == MADV_FREE)
				pmap_advise(map->pmap, useStart, useEnd,
				    behav);

			vm_object_madvise(current->object.vm_object, pstart,
			    pend, behav);

			/*
			 * Pre-populate paging structures in the
			 * WILLNEED case.  For wired entries, the
			 * paging structures are already populated.
			 */
			if (behav == MADV_WILLNEED &&
			    current->wired_count == 0) {
				vm_map_pmap_enter(map,
				    useStart,
				    current->protection,
				    current->object.vm_object,
				    pstart,
				    ptoa(pend - pstart),
				    MAP_PREFAULT_MADVISE
				);
			}
		}
		vm_map_unlock_read(map);
	}
	return (0);
}


/*
 *	vm_map_inherit:
 *
 *	Sets the inheritance of the specified address
 *	range in the target map.  Inheritance
 *	affects how the map will be shared with
 *	child maps at the time of vmspace_fork.
 */
int
vm_map_inherit(vm_map_t map, vm_offset_t start, vm_offset_t end,
	       vm_inherit_t new_inheritance)
{
	vm_map_entry_t entry;
	vm_map_entry_t temp_entry;

	switch (new_inheritance) {
	case VM_INHERIT_NONE:
	case VM_INHERIT_COPY:
	case VM_INHERIT_SHARE:
	case VM_INHERIT_ZERO:
		break;
	default:
		return (KERN_INVALID_ARGUMENT);
	}
	if (start == end)
		return (KERN_SUCCESS);
	vm_map_lock(map);
	VM_MAP_RANGE_CHECK(map, start, end);
	if (vm_map_lookup_entry(map, start, &temp_entry)) {
		entry = temp_entry;
		vm_map_clip_start(map, entry, start);
	} else
		entry = temp_entry->next;
	while (entry->start < end) {
		vm_map_clip_end(map, entry, end);
		if ((entry->eflags & MAP_ENTRY_GUARD) == 0 ||
		    new_inheritance != VM_INHERIT_ZERO)
			entry->inheritance = new_inheritance;
		vm_map_simplify_entry(map, entry);
		entry = entry->next;
	}
	vm_map_unlock(map);
	return (KERN_SUCCESS);
}

/*
 *	vm_map_unwire:
 *
 *	Implements both kernel and user unwiring.
 */
int
vm_map_unwire(vm_map_t map, vm_offset_t start, vm_offset_t end,
    int flags)
{
	vm_map_entry_t entry, first_entry, tmp_entry;
	vm_offset_t saved_start;
	unsigned int last_timestamp;
	int rv;
	boolean_t need_wakeup, result, user_unwire;

	if (start == end)
		return (KERN_SUCCESS);
	user_unwire = (flags & VM_MAP_WIRE_USER) ? TRUE : FALSE;
	vm_map_lock(map);
	VM_MAP_RANGE_CHECK(map, start, end);
	if (!vm_map_lookup_entry(map, start, &first_entry)) {
		if (flags & VM_MAP_WIRE_HOLESOK)
			first_entry = first_entry->next;
		else {
			vm_map_unlock(map);
			return (KERN_INVALID_ADDRESS);
		}
	}
	last_timestamp = map->timestamp;
	entry = first_entry;
	while (entry->start < end) {
		if (entry->eflags & MAP_ENTRY_IN_TRANSITION) {
			/*
			 * We have not yet clipped the entry.
			 */
			saved_start = (start >= entry->start) ? start :
			    entry->start;
			entry->eflags |= MAP_ENTRY_NEEDS_WAKEUP;
			if (vm_map_unlock_and_wait(map, 0)) {
				/*
				 * Allow interruption of user unwiring?
				 */
			}
			vm_map_lock(map);
			if (last_timestamp+1 != map->timestamp) {
				/*
				 * Look again for the entry because the map was
				 * modified while it was unlocked.
				 * Specifically, the entry may have been
				 * clipped, merged, or deleted.
				 */
				if (!vm_map_lookup_entry(map, saved_start,
				    &tmp_entry)) {
					if (flags & VM_MAP_WIRE_HOLESOK)
						tmp_entry = tmp_entry->next;
					else {
						if (saved_start == start) {
							/*
							 * First_entry has been deleted.
							 */
							vm_map_unlock(map);
							return (KERN_INVALID_ADDRESS);
						}
						end = saved_start;
						rv = KERN_INVALID_ADDRESS;
						goto done;
					}
				}
				if (entry == first_entry)
					first_entry = tmp_entry;
				else
					first_entry = NULL;
				entry = tmp_entry;
			}
			last_timestamp = map->timestamp;
			continue;
		}
		vm_map_clip_start(map, entry, start);
		vm_map_clip_end(map, entry, end);
		/*
		 * Mark the entry in case the map lock is released.  (See
		 * above.)
		 */
		KASSERT((entry->eflags & MAP_ENTRY_IN_TRANSITION) == 0 &&
		    entry->wiring_thread == NULL,
		    ("owned map entry %p", entry));
		entry->eflags |= MAP_ENTRY_IN_TRANSITION;
		entry->wiring_thread = curthread;
		/*
		 * Check the map for holes in the specified region.
		 * If VM_MAP_WIRE_HOLESOK was specified, skip this check.
		 */
		if (((flags & VM_MAP_WIRE_HOLESOK) == 0) &&
		    (entry->end < end && entry->next->start > entry->end)) {
			end = entry->end;
			rv = KERN_INVALID_ADDRESS;
			goto done;
		}
		/*
		 * If system unwiring, require that the entry is system wired.
		 */
		if (!user_unwire &&
		    vm_map_entry_system_wired_count(entry) == 0) {
			end = entry->end;
			rv = KERN_INVALID_ARGUMENT;
			goto done;
		}
		entry = entry->next;
	}
	rv = KERN_SUCCESS;
done:
	need_wakeup = FALSE;
	if (first_entry == NULL) {
		result = vm_map_lookup_entry(map, start, &first_entry);
		if (!result && (flags & VM_MAP_WIRE_HOLESOK))
			first_entry = first_entry->next;
		else
			KASSERT(result, ("vm_map_unwire: lookup failed"));
	}
	for (entry = first_entry; entry->start < end; entry = entry->next) {
		/*
		 * If VM_MAP_WIRE_HOLESOK was specified, an empty
		 * space in the unwired region could have been mapped
		 * while the map lock was dropped for draining
		 * MAP_ENTRY_IN_TRANSITION.  Moreover, another thread
		 * could be simultaneously wiring this new mapping
		 * entry.  Detect these cases and skip any entries
		 * marked as in transition by us.
		 */
		if ((entry->eflags & MAP_ENTRY_IN_TRANSITION) == 0 ||
		    entry->wiring_thread != curthread) {
			KASSERT((flags & VM_MAP_WIRE_HOLESOK) != 0,
			    ("vm_map_unwire: !HOLESOK and new/changed entry"));
			continue;
		}

		if (rv == KERN_SUCCESS && (!user_unwire ||
		    (entry->eflags & MAP_ENTRY_USER_WIRED))) {
			if (user_unwire)
				entry->eflags &= ~MAP_ENTRY_USER_WIRED;
			if (entry->wired_count == 1)
				vm_map_entry_unwire(map, entry);
			else
				entry->wired_count--;
		}
		KASSERT((entry->eflags & MAP_ENTRY_IN_TRANSITION) != 0,
		    ("vm_map_unwire: in-transition flag missing %p", entry));
		KASSERT(entry->wiring_thread == curthread,
		    ("vm_map_unwire: alien wire %p", entry));
		entry->eflags &= ~MAP_ENTRY_IN_TRANSITION;
		entry->wiring_thread = NULL;
		if (entry->eflags & MAP_ENTRY_NEEDS_WAKEUP) {
			entry->eflags &= ~MAP_ENTRY_NEEDS_WAKEUP;
			need_wakeup = TRUE;
		}
		vm_map_simplify_entry(map, entry);
	}
	vm_map_unlock(map);
	if (need_wakeup)
		vm_map_wakeup(map);
	return (rv);
}

/*
 *	vm_map_wire_entry_failure:
 *
 *	Handle a wiring failure on the given entry.
 *
 *	The map should be locked.
 */
static void
vm_map_wire_entry_failure(vm_map_t map, vm_map_entry_t entry,
    vm_offset_t failed_addr)
{

	VM_MAP_ASSERT_LOCKED(map);
	KASSERT((entry->eflags & MAP_ENTRY_IN_TRANSITION) != 0 &&
	    entry->wired_count == 1,
	    ("vm_map_wire_entry_failure: entry %p isn't being wired", entry));
	KASSERT(failed_addr < entry->end,
	    ("vm_map_wire_entry_failure: entry %p was fully wired", entry));

	/*
	 * If any pages at the start of this entry were successfully wired,
	 * then unwire them.
	 */
	if (failed_addr > entry->start) {
		pmap_unwire(map->pmap, entry->start, failed_addr);
		vm_object_unwire(entry->object.vm_object, entry->offset,
		    failed_addr - entry->start, PQ_ACTIVE);
	}

	/*
	 * Assign an out-of-range value to represent the failure to wire this
	 * entry.
	 */
	entry->wired_count = -1;
}

/*
 *	vm_map_wire:
 *
 *	Implements both kernel and user wiring.
 */
int
vm_map_wire(vm_map_t map, vm_offset_t start, vm_offset_t end,
    int flags)
{
	vm_map_entry_t entry, first_entry, tmp_entry;
	vm_offset_t faddr, saved_end, saved_start;
	unsigned int last_timestamp;
	int rv;
	boolean_t need_wakeup, result, user_wire;
	vm_prot_t prot;

	if (start == end)
		return (KERN_SUCCESS);
	prot = 0;
	if (flags & VM_MAP_WIRE_WRITE)
		prot |= VM_PROT_WRITE;
	user_wire = (flags & VM_MAP_WIRE_USER) ? TRUE : FALSE;
	vm_map_lock(map);
	VM_MAP_RANGE_CHECK(map, start, end);
	if (!vm_map_lookup_entry(map, start, &first_entry)) {
		if (flags & VM_MAP_WIRE_HOLESOK)
			first_entry = first_entry->next;
		else {
			vm_map_unlock(map);
			return (KERN_INVALID_ADDRESS);
		}
	}
	last_timestamp = map->timestamp;
	entry = first_entry;
	while (entry->start < end) {
		if (entry->eflags & MAP_ENTRY_IN_TRANSITION) {
			/*
			 * We have not yet clipped the entry.
			 */
			saved_start = (start >= entry->start) ? start :
			    entry->start;
			entry->eflags |= MAP_ENTRY_NEEDS_WAKEUP;
			if (vm_map_unlock_and_wait(map, 0)) {
				/*
				 * Allow interruption of user wiring?
				 */
			}
			vm_map_lock(map);
			if (last_timestamp + 1 != map->timestamp) {
				/*
				 * Look again for the entry because the map was
				 * modified while it was unlocked.
				 * Specifically, the entry may have been
				 * clipped, merged, or deleted.
				 */
				if (!vm_map_lookup_entry(map, saved_start,
				    &tmp_entry)) {
					if (flags & VM_MAP_WIRE_HOLESOK)
						tmp_entry = tmp_entry->next;
					else {
						if (saved_start == start) {
							/*
							 * first_entry has been deleted.
							 */
							vm_map_unlock(map);
							return (KERN_INVALID_ADDRESS);
						}
						end = saved_start;
						rv = KERN_INVALID_ADDRESS;
						goto done;
					}
				}
				if (entry == first_entry)
					first_entry = tmp_entry;
				else
					first_entry = NULL;
				entry = tmp_entry;
			}
			last_timestamp = map->timestamp;
			continue;
		}
		vm_map_clip_start(map, entry, start);
		vm_map_clip_end(map, entry, end);
		/*
		 * Mark the entry in case the map lock is released.  (See
		 * above.)
		 */
		KASSERT((entry->eflags & MAP_ENTRY_IN_TRANSITION) == 0 &&
		    entry->wiring_thread == NULL,
		    ("owned map entry %p", entry));
		entry->eflags |= MAP_ENTRY_IN_TRANSITION;
		entry->wiring_thread = curthread;
		if ((entry->protection & (VM_PROT_READ | VM_PROT_EXECUTE)) == 0
		    || (entry->protection & prot) != prot) {
			entry->eflags |= MAP_ENTRY_WIRE_SKIPPED;
			if ((flags & VM_MAP_WIRE_HOLESOK) == 0) {
				end = entry->end;
				rv = KERN_INVALID_ADDRESS;
				goto done;
			}
			goto next_entry;
		}
		if (entry->wired_count == 0) {
			entry->wired_count++;
			saved_start = entry->start;
			saved_end = entry->end;

			/*
			 * Release the map lock, relying on the in-transition
			 * mark.  Mark the map busy for fork.
			 */
			vm_map_busy(map);
			vm_map_unlock(map);

			faddr = saved_start;
			do {
				/*
				 * Simulate a fault to get the page and enter
				 * it into the physical map.
				 */
				if ((rv = vm_fault(map, faddr, VM_PROT_NONE,
				    VM_FAULT_WIRE)) != KERN_SUCCESS)
					break;
			} while ((faddr += PAGE_SIZE) < saved_end);
			vm_map_lock(map);
			vm_map_unbusy(map);
			if (last_timestamp + 1 != map->timestamp) {
				/*
				 * Look again for the entry because the map was
				 * modified while it was unlocked.  The entry
				 * may have been clipped, but NOT merged or
				 * deleted.
				 */
				result = vm_map_lookup_entry(map, saved_start,
				    &tmp_entry);
				KASSERT(result, ("vm_map_wire: lookup failed"));
				if (entry == first_entry)
					first_entry = tmp_entry;
				else
					first_entry = NULL;
				entry = tmp_entry;
				while (entry->end < saved_end) {
					/*
					 * In case of failure, handle entries
					 * that were not fully wired here;
					 * fully wired entries are handled
					 * later.
					 */
					if (rv != KERN_SUCCESS &&
					    faddr < entry->end)
						vm_map_wire_entry_failure(map,
						    entry, faddr);
					entry = entry->next;
				}
			}
			last_timestamp = map->timestamp;
			if (rv != KERN_SUCCESS) {
				vm_map_wire_entry_failure(map, entry, faddr);
				end = entry->end;
				goto done;
			}
		} else if (!user_wire ||
			   (entry->eflags & MAP_ENTRY_USER_WIRED) == 0) {
			entry->wired_count++;
		}
		/*
		 * Check the map for holes in the specified region.
		 * If VM_MAP_WIRE_HOLESOK was specified, skip this check.
		 */
	next_entry:
		if ((flags & VM_MAP_WIRE_HOLESOK) == 0 &&
		    entry->end < end && entry->next->start > entry->end) {
			end = entry->end;
			rv = KERN_INVALID_ADDRESS;
			goto done;
		}
		entry = entry->next;
	}
	rv = KERN_SUCCESS;
done:
	need_wakeup = FALSE;
	if (first_entry == NULL) {
		result = vm_map_lookup_entry(map, start, &first_entry);
		if (!result && (flags & VM_MAP_WIRE_HOLESOK))
			first_entry = first_entry->next;
		else
			KASSERT(result, ("vm_map_wire: lookup failed"));
	}
	for (entry = first_entry; entry->start < end; entry = entry->next) {
		/*
		 * If VM_MAP_WIRE_HOLESOK was specified, an empty
		 * space in the unwired region could have been mapped
		 * while the map lock was dropped for faulting in the
		 * pages or draining MAP_ENTRY_IN_TRANSITION.
		 * Moreover, another thread could be simultaneously
		 * wiring this new mapping entry.  Detect these cases
		 * and skip any entries marked as in transition not by us.
		 */
		if ((entry->eflags & MAP_ENTRY_IN_TRANSITION) == 0 ||
		    entry->wiring_thread != curthread) {
			KASSERT((flags & VM_MAP_WIRE_HOLESOK) != 0,
			    ("vm_map_wire: !HOLESOK and new/changed entry"));
			continue;
		}

		if ((entry->eflags & MAP_ENTRY_WIRE_SKIPPED) != 0)
			goto next_entry_done;

		if (rv == KERN_SUCCESS) {
			if (user_wire)
				entry->eflags |= MAP_ENTRY_USER_WIRED;
		} else if (entry->wired_count == -1) {
			/*
			 * Wiring failed on this entry.  Thus, unwiring is
			 * unnecessary.
			 */
			entry->wired_count = 0;
		} else if (!user_wire ||
		    (entry->eflags & MAP_ENTRY_USER_WIRED) == 0) {
			/*
			 * Undo the wiring.  Wiring succeeded on this entry
			 * but failed on a later entry.  
			 */
			if (entry->wired_count == 1)
				vm_map_entry_unwire(map, entry);
			else
				entry->wired_count--;
		}
	next_entry_done:
		KASSERT((entry->eflags & MAP_ENTRY_IN_TRANSITION) != 0,
		    ("vm_map_wire: in-transition flag missing %p", entry));
		KASSERT(entry->wiring_thread == curthread,
		    ("vm_map_wire: alien wire %p", entry));
		entry->eflags &= ~(MAP_ENTRY_IN_TRANSITION |
		    MAP_ENTRY_WIRE_SKIPPED);
		entry->wiring_thread = NULL;
		if (entry->eflags & MAP_ENTRY_NEEDS_WAKEUP) {
			entry->eflags &= ~MAP_ENTRY_NEEDS_WAKEUP;
			need_wakeup = TRUE;
		}
		vm_map_simplify_entry(map, entry);
	}
	vm_map_unlock(map);
	if (need_wakeup)
		vm_map_wakeup(map);
	return (rv);
}

static boolean_t
vm_map_pageout_range(vm_map_t map, vm_map_entry_t entry,
    vm_offset_t start, vm_offset_t end, vm_offset_t *size)
{
	vm_object_t object, tobject;
	vm_page_t m;
	vm_pindex_t pi;
	vm_offset_t offset, offset1;
	int rtval, last_timestamp;
	boolean_t ret;

	ret = TRUE;
	for (offset = start, *size = 0; offset < end; offset += PAGE_SIZE) {
		*size += PAGE_SIZE;
retry:
		pi = OFF_TO_IDX(offset - entry->start + entry->offset);
		object = entry->object.vm_object;
		VM_OBJECT_WLOCK(object);
		for (;;) {
			m = vm_page_lookup(object, pi);
			if (m != NULL)
				break;
			tobject = object->backing_object;
			if (tobject == NULL) {
				VM_OBJECT_WUNLOCK(object);
				break;
			}
			pi += object->backing_object_offset;
			VM_OBJECT_WLOCK(tobject);
			VM_OBJECT_WUNLOCK(object);
			object = tobject;
		}
		if (m == NULL)
			continue;
		if (m->wire_count != 0 || m->hold_count != 0) {
			VM_OBJECT_WUNLOCK(object);
			ret = FALSE;
			continue;
		}
		if (vm_page_sleep_if_busy(m, "mpgout")) {
			VM_OBJECT_WUNLOCK(object);
			goto retry;
		}
		offset1 = offset - entry->start + entry->offset;
		if (object->type == OBJT_VNODE) {
			last_timestamp = map->timestamp;
			vm_map_unlock_read(map);
			if (!vm_object_sync(object, offset1, PAGE_SIZE,
			    FALSE, TRUE))
				ret = FALSE;
			VM_OBJECT_WUNLOCK(object);
			vm_map_lock_read(map);
			if (last_timestamp != map->timestamp) {
				if (!vm_map_lookup_entry(map, offset, &entry) ||
				    entry->end < end)
					break;
			}
		} else {
			KASSERT(object->type == OBJT_DEFAULT ||
			    object->type == OBJT_SWAP,
			    ("XXX"));
			if (m->valid != 0) {
				vm_page_sbusy(m);
				vm_page_sbusy(m);
				pmap_remove_all(m);
				vm_object_pip_add(object, 1);
				vm_pager_put_pages(object, &m, 1,
				    VM_PAGER_PUT_SYNC, &rtval);
				vm_page_lock(m);
				vm_page_flash(m);
				vm_page_sunbusy(m);
				if (rtval != VM_PAGER_PEND) {
					vm_page_sunbusy(m);
					vm_object_pip_wakeup(object);
					ret = FALSE;
				} else {
					vm_page_free(m);
				}
				vm_page_unlock(m);
			} else {
				vm_page_lock(m);
				vm_page_free(m);
				vm_page_unlock(m);
			}
			VM_OBJECT_WUNLOCK(object);
		}
	}
	return (ret);
}

/*
 * vm_map_sync
 *
 * Push any dirty cached pages in the address range to their pager.
 * If syncio is TRUE, dirty pages are written synchronously.
 * If invalidate is TRUE, any cached pages are freed as well.
 *
 * If the size of the region from start to end is zero, we are
 * supposed to flush all modified pages within the region containing
 * start.  Unfortunately, a region can be split or coalesced with
 * neighboring regions, making it difficult to determine what the
 * original region was.  Therefore, we approximate this requirement by
 * flushing the current region containing start.
 *
 * Returns an error if any part of the specified range is not mapped.
 */
int
vm_map_sync(vm_map_t map, vm_offset_t start, vm_offset_t end,
    boolean_t syncio, boolean_t invalidate, boolean_t pageout)
{
	vm_map_entry_t current;
	vm_map_entry_t entry;
	vm_size_t size;
	vm_object_t object;
	vm_ooffset_t offset;
	unsigned int last_timestamp;
	boolean_t failed;

	vm_map_lock_read(map);
	VM_MAP_RANGE_CHECK(map, start, end);
	if (!vm_map_lookup_entry(map, start, &entry)) {
		vm_map_unlock_read(map);
		return (KERN_INVALID_ADDRESS);
	} else if (start == end) {
		start = entry->start;
		end = entry->end;
	}
	/*
	 * Make a first pass to check for user-wired memory and holes.
	 */
	for (current = entry; current->start < end; current = current->next) {
		if ((invalidate || pageout) &&
		    (current->eflags & MAP_ENTRY_USER_WIRED)) {
			vm_map_unlock_read(map);
			return (KERN_INVALID_ARGUMENT);
		}
		if (end > current->end &&
		    current->end != current->next->start) {
			vm_map_unlock_read(map);
			return (KERN_INVALID_ADDRESS);
		}
	}

	if (invalidate || pageout)
		pmap_remove(map->pmap, start, end);
	failed = FALSE;

	/*
	 * Make a second pass, cleaning/uncaching pages from the indicated
	 * objects as we go.
	 */
	for (current = entry; current->start < end;) {
		offset = current->offset + (start - current->start);
		size = (end <= current->end ? end : current->end) - start;
		if (current->eflags & MAP_ENTRY_IS_SUB_MAP) {
			vm_map_t smap;
			vm_map_entry_t tentry;
			vm_size_t tsize;

			smap = current->object.sub_map;
			vm_map_lock_read(smap);
			(void) vm_map_lookup_entry(smap, offset, &tentry);
			tsize = tentry->end - offset;
			if (tsize < size)
				size = tsize;
			object = tentry->object.vm_object;
			offset = tentry->offset + (offset - tentry->start);
			vm_map_unlock_read(smap);
		} else {
			object = current->object.vm_object;
		}
		vm_object_reference(object);
		last_timestamp = map->timestamp;
		if (pageout) {
			if (object->type == OBJT_DEFAULT ||
			    object->type == OBJT_SWAP) {
				if (!vm_map_pageout_range(map, entry,
				    start, start + size, &size))
					failed = TRUE;
			} else if (object->type == OBJT_VNODE /* also COW */) {
				vm_map_unlock_read(map);
				if (!vm_object_sync(object, offset, size,
				    FALSE, TRUE))
					failed = TRUE;
				vm_map_lock_read(map);
			} else {
				failed = TRUE;
			}
		} else {
			vm_map_unlock_read(map);
			if (!vm_object_sync(object, offset, size, syncio,
			    invalidate))
				failed = TRUE;
			vm_map_lock_read(map);
		}
		vm_object_deallocate(object);
		start += size;
		if (last_timestamp == map->timestamp ||
		    !vm_map_lookup_entry(map, start, &current))
			current = current->next;
	}

	vm_map_unlock_read(map);
	return (failed ? KERN_FAILURE : KERN_SUCCESS);
}

/*
 *	vm_map_entry_unwire:	[ internal use only ]
 *
 *	Make the region specified by this entry pageable.
 *
 *	The map in question should be locked.
 *	[This is the reason for this routine's existence.]
 */
static void
vm_map_entry_unwire(vm_map_t map, vm_map_entry_t entry)
{

	VM_MAP_ASSERT_LOCKED(map);
	KASSERT(entry->wired_count > 0,
	    ("vm_map_entry_unwire: entry %p isn't wired", entry));
	pmap_unwire(map->pmap, entry->start, entry->end);
	vm_object_unwire(entry->object.vm_object, entry->offset, entry->end -
	    entry->start, PQ_ACTIVE);
	entry->wired_count = 0;
}

static void
vm_map_entry_deallocate(vm_map_entry_t entry, boolean_t system_map)
{

	if ((entry->eflags & MAP_ENTRY_IS_SUB_MAP) == 0)
		vm_object_deallocate(entry->object.vm_object);
	uma_zfree(system_map ? kmapentzone : mapentzone, entry);
}

/*
 *	vm_map_entry_delete:	[ internal use only ]
 *
 *	Deallocate the given entry from the target map.
 */
static void
vm_map_entry_delete(vm_map_t map, vm_map_entry_t entry)
{
	vm_object_t object;
	vm_pindex_t offidxstart, offidxend, count, size1;
	vm_size_t size;

	vm_map_entry_unlink(map, entry);
	object = entry->object.vm_object;

	if ((entry->eflags & MAP_ENTRY_GUARD) != 0) {
		MPASS(entry->cred == NULL);
		MPASS((entry->eflags & MAP_ENTRY_IS_SUB_MAP) == 0);
		MPASS(object == NULL);
		vm_map_entry_deallocate(entry, map->system_map);
		return;
	}

	size = entry->end - entry->start;
	map->size -= size;

	if (entry->cred != NULL) {
		swap_release_by_cred(size, entry->cred);
		crfree(entry->cred);
	}

	if ((entry->eflags & MAP_ENTRY_IS_SUB_MAP) == 0 &&
	    (object != NULL)) {
		KASSERT(entry->cred == NULL || object->cred == NULL ||
		    (entry->eflags & MAP_ENTRY_NEEDS_COPY),
		    ("OVERCOMMIT vm_map_entry_delete: both cred %p", entry));
		count = atop(size);
		offidxstart = OFF_TO_IDX(entry->offset);
		offidxend = offidxstart + count;
		VM_OBJECT_WLOCK(object);
		if (object->ref_count != 1 && ((object->flags & (OBJ_NOSPLIT |
		    OBJ_ONEMAPPING)) == OBJ_ONEMAPPING ||
		    object == kernel_object)) {
			vm_object_collapse(object);

			/*
			 * The option OBJPR_NOTMAPPED can be passed here
			 * because vm_map_delete() already performed
			 * pmap_remove() on the only mapping to this range
			 * of pages. 
			 */
			vm_object_page_remove(object, offidxstart, offidxend,
			    OBJPR_NOTMAPPED);
			if (object->type == OBJT_SWAP)
				swap_pager_freespace(object, offidxstart,
				    count);
			if (offidxend >= object->size &&
			    offidxstart < object->size) {
				size1 = object->size;
				object->size = offidxstart;
				if (object->cred != NULL) {
					size1 -= object->size;
					KASSERT(object->charge >= ptoa(size1),
					    ("object %p charge < 0", object));
					swap_release_by_cred(ptoa(size1),
					    object->cred);
					object->charge -= ptoa(size1);
				}
			}
		}
		VM_OBJECT_WUNLOCK(object);
	} else
		entry->object.vm_object = NULL;
	if (map->system_map)
		vm_map_entry_deallocate(entry, TRUE);
	else {
		entry->next = curthread->td_map_def_user;
		curthread->td_map_def_user = entry;
	}
}

/*
 *	vm_map_delete:	[ internal use only ]
 *
 *	Deallocates the given address range from the target
 *	map.
 */
int
vm_map_delete(vm_map_t map, vm_offset_t start, vm_offset_t end)
{
	vm_map_entry_t entry;
	vm_map_entry_t first_entry;

	VM_MAP_ASSERT_LOCKED(map);
	if (start == end)
		return (KERN_SUCCESS);

	/*
	 * Find the start of the region, and clip it
	 */
	if (!vm_map_lookup_entry(map, start, &first_entry))
		entry = first_entry->next;
	else {
		entry = first_entry;
		vm_map_clip_start(map, entry, start);
	}

	/*
	 * Step through all entries in this region
	 */
	while (entry->start < end) {
		vm_map_entry_t next;

		/*
		 * Wait for wiring or unwiring of an entry to complete.
		 * Also wait for any system wirings to disappear on
		 * user maps.
		 */
		if ((entry->eflags & MAP_ENTRY_IN_TRANSITION) != 0 ||
		    (vm_map_pmap(map) != kernel_pmap &&
		    vm_map_entry_system_wired_count(entry) != 0)) {
			unsigned int last_timestamp;
			vm_offset_t saved_start;
			vm_map_entry_t tmp_entry;

			saved_start = entry->start;
			entry->eflags |= MAP_ENTRY_NEEDS_WAKEUP;
			last_timestamp = map->timestamp;
			(void) vm_map_unlock_and_wait(map, 0);
			vm_map_lock(map);
			if (last_timestamp + 1 != map->timestamp) {
				/*
				 * Look again for the entry because the map was
				 * modified while it was unlocked.
				 * Specifically, the entry may have been
				 * clipped, merged, or deleted.
				 */
				if (!vm_map_lookup_entry(map, saved_start,
							 &tmp_entry))
					entry = tmp_entry->next;
				else {
					entry = tmp_entry;
					vm_map_clip_start(map, entry,
							  saved_start);
				}
			}
			continue;
		}
		vm_map_clip_end(map, entry, end);

		next = entry->next;

		/*
		 * Unwire before removing addresses from the pmap; otherwise,
		 * unwiring will put the entries back in the pmap.
		 */
		if (entry->wired_count != 0)
			vm_map_entry_unwire(map, entry);

		/*
		 * Remove mappings for the pages, but only if the
		 * mappings could exist.  For instance, it does not
		 * make sense to call pmap_remove() for guard entries.
		 */
		if ((entry->eflags & MAP_ENTRY_IS_SUB_MAP) != 0 ||
		    entry->object.vm_object != NULL)
			pmap_remove(map->pmap, entry->start, entry->end);

		/*
		 * Delete the entry only after removing all pmap
		 * entries pointing to its pages.  (Otherwise, its
		 * page frames may be reallocated, and any modify bits
		 * will be set in the wrong object!)
		 */
		vm_map_log("remove", entry);
		vm_map_entry_delete(map, entry);
		entry = next;
	}
	return (KERN_SUCCESS);
}

/*
 *	vm_map_remove:
 *
 *	Remove the given address range from the target map.
 *	This is the exported form of vm_map_delete.
 */
int
vm_map_remove(vm_map_t map, vm_offset_t start, vm_offset_t end)
{
	int result;

	vm_map_lock(map);
	VM_MAP_RANGE_CHECK(map, start, end);
	result = vm_map_delete(map, start, end);
	vm_map_unlock(map);
	return (result);
}

/*
 *	vm_map_check_protection:
 *
 *	Assert that the target map allows the specified privilege on the
 *	entire address region given.  The entire region must be allocated.
 *
 *	WARNING!  This code does not and should not check whether the
 *	contents of the region is accessible.  For example a smaller file
 *	might be mapped into a larger address space.
 *
 *	NOTE!  This code is also called by munmap().
 *
 *	The map must be locked.  A read lock is sufficient.
 */
boolean_t
vm_map_check_protection(vm_map_t map, vm_offset_t start, vm_offset_t end,
			vm_prot_t protection)
{
	vm_map_entry_t entry;
	vm_map_entry_t tmp_entry;

	if (!vm_map_lookup_entry(map, start, &tmp_entry))
		return (FALSE);
	entry = tmp_entry;

	while (start < end) {
		/*
		 * No holes allowed!
		 */
		if (start < entry->start)
			return (FALSE);
		/*
		 * Check protection associated with entry.
		 */
		if ((entry->protection & protection) != protection)
			return (FALSE);
		/* go to next entry */
		start = entry->end;
		entry = entry->next;
	}
	return (TRUE);
}

/*
 *	vm_map_copy_entry:
 *
 *	Copies the contents of the source entry to the destination
 *	entry.  The entries *must* be aligned properly.
 */
static void
vm_map_copy_entry(
	vm_map_t src_map,
	vm_map_t dst_map,
	vm_map_entry_t src_entry,
	vm_map_entry_t dst_entry,
	vm_ooffset_t *fork_charge)
{
	vm_object_t src_object;
	vm_map_entry_t fake_entry;
	vm_offset_t size;
	struct ucred *cred;
	int charged;

	VM_MAP_ASSERT_LOCKED(dst_map);

	if ((dst_entry->eflags|src_entry->eflags) & MAP_ENTRY_IS_SUB_MAP)
		return;

	if (src_entry->wired_count == 0 ||
	    (src_entry->protection & VM_PROT_WRITE) == 0) {
		/*
		 * If the source entry is marked needs_copy, it is already
		 * write-protected.
		 */
		if ((src_entry->eflags & MAP_ENTRY_NEEDS_COPY) == 0 &&
		    (src_entry->protection & VM_PROT_WRITE) != 0) {
			pmap_protect(src_map->pmap,
			    src_entry->start,
			    src_entry->end,
			    src_entry->protection & ~VM_PROT_WRITE);
		}

		/*
		 * Make a copy of the object.
		 */
		size = src_entry->end - src_entry->start;
		if ((src_object = src_entry->object.vm_object) != NULL) {
			VM_OBJECT_WLOCK(src_object);
			charged = ENTRY_CHARGED(src_entry);
			if (src_object->handle == NULL &&
			    (src_object->type == OBJT_DEFAULT ||
			    src_object->type == OBJT_SWAP)) {
				vm_object_collapse(src_object);
				if ((src_object->flags & (OBJ_NOSPLIT |
				    OBJ_ONEMAPPING)) == OBJ_ONEMAPPING) {
					vm_object_split(src_entry);
					src_object =
					    src_entry->object.vm_object;
				}
			}
			vm_object_reference_locked(src_object);
			vm_object_clear_flag(src_object, OBJ_ONEMAPPING);
			if (src_entry->cred != NULL &&
			    !(src_entry->eflags & MAP_ENTRY_NEEDS_COPY)) {
				KASSERT(src_object->cred == NULL,
				    ("OVERCOMMIT: vm_map_copy_entry: cred %p",
				     src_object));
				src_object->cred = src_entry->cred;
				src_object->charge = size;
			}
			VM_OBJECT_WUNLOCK(src_object);
			dst_entry->object.vm_object = src_object;
			if (charged) {
				cred = curthread->td_ucred;
				crhold(cred);
				dst_entry->cred = cred;
				*fork_charge += size;
				if (!(src_entry->eflags &
				      MAP_ENTRY_NEEDS_COPY)) {
					crhold(cred);
					src_entry->cred = cred;
					*fork_charge += size;
				}
			}
			src_entry->eflags |= MAP_ENTRY_COW |
			    MAP_ENTRY_NEEDS_COPY;
			dst_entry->eflags |= MAP_ENTRY_COW |
			    MAP_ENTRY_NEEDS_COPY;
			dst_entry->offset = src_entry->offset;
			if (src_entry->eflags & MAP_ENTRY_VN_WRITECNT) {
				/*
				 * MAP_ENTRY_VN_WRITECNT cannot
				 * indicate write reference from
				 * src_entry, since the entry is
				 * marked as needs copy.  Allocate a
				 * fake entry that is used to
				 * decrement object->un_pager.vnp.writecount
				 * at the appropriate time.  Attach
				 * fake_entry to the deferred list.
				 */
				fake_entry = vm_map_entry_create(dst_map);
				fake_entry->eflags = MAP_ENTRY_VN_WRITECNT;
				src_entry->eflags &= ~MAP_ENTRY_VN_WRITECNT;
				vm_object_reference(src_object);
				fake_entry->object.vm_object = src_object;
				fake_entry->start = src_entry->start;
				fake_entry->end = src_entry->end;
				fake_entry->next = curthread->td_map_def_user;
				curthread->td_map_def_user = fake_entry;
			}

			pmap_copy(dst_map->pmap, src_map->pmap,
			    dst_entry->start, dst_entry->end - dst_entry->start,
			    src_entry->start);
		} else {
			dst_entry->object.vm_object = NULL;
			dst_entry->offset = 0;
			if (src_entry->cred != NULL) {
				dst_entry->cred = curthread->td_ucred;
				crhold(dst_entry->cred);
				*fork_charge += size;
			}
		}
	} else {
		/*
		 * We don't want to make writeable wired pages copy-on-write.
		 * Immediately copy these pages into the new map by simulating
		 * page faults.  The new pages are pageable.
		 */
		vm_fault_copy_entry(dst_map, src_map, dst_entry, src_entry,
		    fork_charge);
	}
}

/*
 * vmspace_map_entry_forked:
 * Update the newly-forked vmspace each time a map entry is inherited
 * or copied.  The values for vm_dsize and vm_tsize are approximate
 * (and mostly-obsolete ideas in the face of mmap(2) et al.)
 */
static void
vmspace_map_entry_forked(const struct vmspace *vm1, struct vmspace *vm2,
    vm_map_entry_t entry)
{
	vm_size_t entrysize;
	vm_offset_t newend;

	if ((entry->eflags & MAP_ENTRY_GUARD) != 0)
		return;
	entrysize = entry->end - entry->start;
	vm2->vm_map.size += entrysize;
	if (entry->eflags & (MAP_ENTRY_GROWS_DOWN | MAP_ENTRY_GROWS_UP)) {
		vm2->vm_ssize += btoc(entrysize);
	} else if (entry->start >= (vm_offset_t)vm1->vm_daddr &&
	    entry->start < (vm_offset_t)vm1->vm_daddr + ctob(vm1->vm_dsize)) {
		newend = MIN(entry->end,
		    (vm_offset_t)vm1->vm_daddr + ctob(vm1->vm_dsize));
		vm2->vm_dsize += btoc(newend - entry->start);
	} else if (entry->start >= (vm_offset_t)vm1->vm_taddr &&
	    entry->start < (vm_offset_t)vm1->vm_taddr + ctob(vm1->vm_tsize)) {
		newend = MIN(entry->end,
		    (vm_offset_t)vm1->vm_taddr + ctob(vm1->vm_tsize));
		vm2->vm_tsize += btoc(newend - entry->start);
	}
}

/*
 * vmspace_fork:
 * Create a new process vmspace structure and vm_map
 * based on those of an existing process.  The new map
 * is based on the old map, according to the inheritance
 * values on the regions in that map.
 *
 * XXX It might be worth coalescing the entries added to the new vmspace.
 *
 * The source map must not be locked.
 */
struct vmspace *
vmspace_fork(struct vmspace *vm1, vm_ooffset_t *fork_charge)
{
	struct vmspace *vm2;
	vm_map_t new_map, old_map;
	vm_map_entry_t new_entry, old_entry;
	vm_object_t object;
	int locked;
	vm_inherit_t inh;

	old_map = &vm1->vm_map;
	/* Copy immutable fields of vm1 to vm2. */
	vm2 = vmspace_alloc(vm_map_min(old_map), vm_map_max(old_map), NULL);
	if (vm2 == NULL)
		return (NULL);
	vm2->vm_taddr = vm1->vm_taddr;
	vm2->vm_daddr = vm1->vm_daddr;
	vm2->vm_maxsaddr = vm1->vm_maxsaddr;
	vm_map_lock(old_map);
	if (old_map->busy)
		vm_map_wait_busy(old_map);
	new_map = &vm2->vm_map;
	locked = vm_map_trylock(new_map); /* trylock to silence WITNESS */
	KASSERT(locked, ("vmspace_fork: lock failed"));

	old_entry = old_map->header.next;

	while (old_entry != &old_map->header) {
		if (old_entry->eflags & MAP_ENTRY_IS_SUB_MAP)
			panic("vm_map_fork: encountered a submap");

		inh = old_entry->inheritance;
		if ((old_entry->eflags & MAP_ENTRY_GUARD) != 0 &&
		    inh != VM_INHERIT_NONE)
			inh = VM_INHERIT_COPY;

		switch (inh) {
		case VM_INHERIT_NONE:
			break;

		case VM_INHERIT_SHARE:
			/*
			 * Clone the entry, creating the shared object if necessary.
			 */
			object = old_entry->object.vm_object;
			if (object == NULL) {
				object = vm_object_allocate(OBJT_DEFAULT,
					atop(old_entry->end - old_entry->start));
				old_entry->object.vm_object = object;
				old_entry->offset = 0;
				if (old_entry->cred != NULL) {
					object->cred = old_entry->cred;
					object->charge = old_entry->end -
					    old_entry->start;
					old_entry->cred = NULL;
				}
			}

			/*
			 * Add the reference before calling vm_object_shadow
			 * to insure that a shadow object is created.
			 */
			vm_object_reference(object);
			if (old_entry->eflags & MAP_ENTRY_NEEDS_COPY) {
				vm_object_shadow(&old_entry->object.vm_object,
				    &old_entry->offset,
				    old_entry->end - old_entry->start);
				old_entry->eflags &= ~MAP_ENTRY_NEEDS_COPY;
				/* Transfer the second reference too. */
				vm_object_reference(
				    old_entry->object.vm_object);

				/*
				 * As in vm_map_simplify_entry(), the
				 * vnode lock will not be acquired in
				 * this call to vm_object_deallocate().
				 */
				vm_object_deallocate(object);
				object = old_entry->object.vm_object;
			}
			VM_OBJECT_WLOCK(object);
			vm_object_clear_flag(object, OBJ_ONEMAPPING);
			if (old_entry->cred != NULL) {
				KASSERT(object->cred == NULL, ("vmspace_fork both cred"));
				object->cred = old_entry->cred;
				object->charge = old_entry->end - old_entry->start;
				old_entry->cred = NULL;
			}

			/*
			 * Assert the correct state of the vnode
			 * v_writecount while the object is locked, to
			 * not relock it later for the assertion
			 * correctness.
			 */
			if (old_entry->eflags & MAP_ENTRY_VN_WRITECNT &&
			    object->type == OBJT_VNODE) {
				KASSERT(((struct vnode *)object->handle)->
				    v_writecount > 0,
				    ("vmspace_fork: v_writecount %p", object));
				KASSERT(object->un_pager.vnp.writemappings > 0,
				    ("vmspace_fork: vnp.writecount %p",
				    object));
			}
			VM_OBJECT_WUNLOCK(object);

			/*
			 * Clone the entry, referencing the shared object.
			 */
			new_entry = vm_map_entry_create(new_map);
			*new_entry = *old_entry;
			new_entry->eflags &= ~(MAP_ENTRY_USER_WIRED |
			    MAP_ENTRY_IN_TRANSITION);
			new_entry->wiring_thread = NULL;
			new_entry->wired_count = 0;
			if (new_entry->eflags & MAP_ENTRY_VN_WRITECNT) {
				vnode_pager_update_writecount(object,
				    new_entry->start, new_entry->end);
			}

			/*
			 * Insert the entry into the new map -- we know we're
			 * inserting at the end of the new map.
			 */
			vm_map_entry_link(new_map, new_map->header.prev,
			    new_entry);
			vmspace_map_entry_forked(vm1, vm2, new_entry);

			/*
			 * Update the physical map
			 */
			pmap_copy(new_map->pmap, old_map->pmap,
			    new_entry->start,
			    (old_entry->end - old_entry->start),
			    old_entry->start);
			break;

		case VM_INHERIT_COPY:
			/*
			 * Clone the entry and link into the map.
			 */
			new_entry = vm_map_entry_create(new_map);
			*new_entry = *old_entry;
			/*
			 * Copied entry is COW over the old object.
			 */
			new_entry->eflags &= ~(MAP_ENTRY_USER_WIRED |
			    MAP_ENTRY_IN_TRANSITION | MAP_ENTRY_VN_WRITECNT);
			new_entry->wiring_thread = NULL;
			new_entry->wired_count = 0;
			new_entry->object.vm_object = NULL;
			new_entry->cred = NULL;
			vm_map_entry_link(new_map, new_map->header.prev,
			    new_entry);
			vmspace_map_entry_forked(vm1, vm2, new_entry);
			vm_map_copy_entry(old_map, new_map, old_entry,
			    new_entry, fork_charge);
			break;

		case VM_INHERIT_ZERO:
			/*
			 * Create a new anonymous mapping entry modelled from
			 * the old one.
			 */
			new_entry = vm_map_entry_create(new_map);
			memset(new_entry, 0, sizeof(*new_entry));

			new_entry->start = old_entry->start;
			new_entry->end = old_entry->end;
			new_entry->eflags = old_entry->eflags &
			    ~(MAP_ENTRY_USER_WIRED | MAP_ENTRY_IN_TRANSITION |
			    MAP_ENTRY_VN_WRITECNT);
			new_entry->protection = old_entry->protection;
			new_entry->max_protection = old_entry->max_protection;
			new_entry->inheritance = VM_INHERIT_ZERO;

			vm_map_entry_link(new_map, new_map->header.prev,
			    new_entry);
			vmspace_map_entry_forked(vm1, vm2, new_entry);

			new_entry->cred = curthread->td_ucred;
			crhold(new_entry->cred);
			*fork_charge += (new_entry->end - new_entry->start);

			break;
		}
		old_entry = old_entry->next;
	}
	/*
	 * Use inlined vm_map_unlock() to postpone handling the deferred
	 * map entries, which cannot be done until both old_map and
	 * new_map locks are released.
	 */
	sx_xunlock(&old_map->lock);
	sx_xunlock(&new_map->lock);
	vm_map_process_deferred();

	return (vm2);
}

/*
 * Create a process's stack for exec_new_vmspace().  This function is never
 * asked to wire the newly created stack.
 */
int
vm_map_stack(vm_map_t map, vm_offset_t addrbos, vm_size_t max_ssize,
    vm_prot_t prot, vm_prot_t max, int cow)
{
	vm_size_t growsize, init_ssize;
	rlim_t vmemlim;
	int rv;

	MPASS((map->flags & MAP_WIREFUTURE) == 0);
	growsize = sgrowsiz;
	init_ssize = (max_ssize < growsize) ? max_ssize : growsize;
	vm_map_lock(map);
	vmemlim = lim_cur(curthread, RLIMIT_VMEM);
	/* If we would blow our VMEM resource limit, no go */
	if (map->size + init_ssize > vmemlim) {
		rv = KERN_NO_SPACE;
		goto out;
	}
	rv = vm_map_stack_locked(map, addrbos, max_ssize, growsize, prot,
	    max, cow);
out:
	vm_map_unlock(map);
	return (rv);
}

static int stack_guard_page = 1;
SYSCTL_INT(_security_bsd, OID_AUTO, stack_guard_page, CTLFLAG_RWTUN,
    &stack_guard_page, 0,
    "Specifies the number of guard pages for a stack that grows");

static int
vm_map_stack_locked(vm_map_t map, vm_offset_t addrbos, vm_size_t max_ssize,
    vm_size_t growsize, vm_prot_t prot, vm_prot_t max, int cow)
{
	vm_map_entry_t new_entry, prev_entry;
	vm_offset_t bot, gap_bot, gap_top, top;
	vm_size_t init_ssize, sgp;
	int orient, rv;

	/*
	 * The stack orientation is piggybacked with the cow argument.
	 * Extract it into orient and mask the cow argument so that we
	 * don't pass it around further.
	 */
	orient = cow & (MAP_STACK_GROWS_DOWN | MAP_STACK_GROWS_UP);
	KASSERT(orient != 0, ("No stack grow direction"));
	KASSERT(orient != (MAP_STACK_GROWS_DOWN | MAP_STACK_GROWS_UP),
	    ("bi-dir stack"));

	if (addrbos < vm_map_min(map) ||
	    addrbos + max_ssize > vm_map_max(map) ||
	    addrbos + max_ssize <= addrbos)
		return (KERN_INVALID_ADDRESS);
	sgp = (vm_size_t)stack_guard_page * PAGE_SIZE;
	if (sgp >= max_ssize)
		return (KERN_INVALID_ARGUMENT);

	init_ssize = growsize;
	if (max_ssize < init_ssize + sgp)
		init_ssize = max_ssize - sgp;

	/* If addr is already mapped, no go */
	if (vm_map_lookup_entry(map, addrbos, &prev_entry))
		return (KERN_NO_SPACE);

	/*
	 * If we can't accommodate max_ssize in the current mapping, no go.
	 */
	if (prev_entry->next->start < addrbos + max_ssize)
		return (KERN_NO_SPACE);

	/*
	 * We initially map a stack of only init_ssize.  We will grow as
	 * needed later.  Depending on the orientation of the stack (i.e.
	 * the grow direction) we either map at the top of the range, the
	 * bottom of the range or in the middle.
	 *
	 * Note: we would normally expect prot and max to be VM_PROT_ALL,
	 * and cow to be 0.  Possibly we should eliminate these as input
	 * parameters, and just pass these values here in the insert call.
	 */
	if (orient == MAP_STACK_GROWS_DOWN) {
		bot = addrbos + max_ssize - init_ssize;
		top = bot + init_ssize;
		gap_bot = addrbos;
		gap_top = bot;
	} else /* if (orient == MAP_STACK_GROWS_UP) */ {
		bot = addrbos;
		top = bot + init_ssize;
		gap_bot = top;
		gap_top = addrbos + max_ssize;
	}
	rv = vm_map_insert(map, NULL, 0, bot, top, prot, max, cow);
	if (rv != KERN_SUCCESS)
		return (rv);
	new_entry = prev_entry->next;
	KASSERT(new_entry->end == top || new_entry->start == bot,
	    ("Bad entry start/end for new stack entry"));
	KASSERT((orient & MAP_STACK_GROWS_DOWN) == 0 ||
	    (new_entry->eflags & MAP_ENTRY_GROWS_DOWN) != 0,
	    ("new entry lacks MAP_ENTRY_GROWS_DOWN"));
	KASSERT((orient & MAP_STACK_GROWS_UP) == 0 ||
	    (new_entry->eflags & MAP_ENTRY_GROWS_UP) != 0,
	    ("new entry lacks MAP_ENTRY_GROWS_UP"));
	rv = vm_map_insert(map, NULL, 0, gap_bot, gap_top, VM_PROT_NONE,
	    VM_PROT_NONE, MAP_CREATE_GUARD | (orient == MAP_STACK_GROWS_DOWN ?
	    MAP_CREATE_STACK_GAP_DN : MAP_CREATE_STACK_GAP_UP));
	if (rv != KERN_SUCCESS)
		(void)vm_map_delete(map, bot, top);
	return (rv);
}

/*
 * Attempts to grow a vm stack entry.  Returns KERN_SUCCESS if we
 * successfully grow the stack.
 */
static int
vm_map_growstack(vm_map_t map, vm_offset_t addr, vm_map_entry_t gap_entry)
{
	vm_map_entry_t stack_entry;
	struct proc *p;
	struct vmspace *vm;
	struct ucred *cred;
	vm_offset_t gap_end, gap_start, grow_start;
	size_t grow_amount, guard, max_grow;
	rlim_t lmemlim, stacklim, vmemlim;
	int rv, rv1;
	bool gap_deleted, grow_down, is_procstack;
#ifdef notyet
	uint64_t limit;
#endif
#ifdef RACCT
	int error;
#endif

	p = curproc;
	vm = p->p_vmspace;

	/*
	 * Disallow stack growth when the access is performed by a
	 * debugger or AIO daemon.  The reason is that the wrong
	 * resource limits are applied.
	 */
	if (map != &p->p_vmspace->vm_map || p->p_textvp == NULL)
		return (KERN_FAILURE);

	MPASS(!map->system_map);

	guard = stack_guard_page * PAGE_SIZE;
	lmemlim = lim_cur(curthread, RLIMIT_MEMLOCK);
	stacklim = lim_cur(curthread, RLIMIT_STACK);
	vmemlim = lim_cur(curthread, RLIMIT_VMEM);
retry:
	/* If addr is not in a hole for a stack grow area, no need to grow. */
	if (gap_entry == NULL && !vm_map_lookup_entry(map, addr, &gap_entry))
		return (KERN_FAILURE);
	if ((gap_entry->eflags & MAP_ENTRY_GUARD) == 0)
		return (KERN_SUCCESS);
	if ((gap_entry->eflags & MAP_ENTRY_STACK_GAP_DN) != 0) {
		stack_entry = gap_entry->next;
		if ((stack_entry->eflags & MAP_ENTRY_GROWS_DOWN) == 0 ||
		    stack_entry->start != gap_entry->end)
			return (KERN_FAILURE);
		grow_amount = round_page(stack_entry->start - addr);
		grow_down = true;
	} else if ((gap_entry->eflags & MAP_ENTRY_STACK_GAP_UP) != 0) {
		stack_entry = gap_entry->prev;
		if ((stack_entry->eflags & MAP_ENTRY_GROWS_UP) == 0 ||
		    stack_entry->end != gap_entry->start)
			return (KERN_FAILURE);
		grow_amount = round_page(addr + 1 - stack_entry->end);
		grow_down = false;
	} else {
		return (KERN_FAILURE);
	}
	max_grow = gap_entry->end - gap_entry->start;
	if (guard > max_grow)
		return (KERN_NO_SPACE);
	max_grow -= guard;
	if (grow_amount > max_grow)
		return (KERN_NO_SPACE);

	/*
	 * If this is the main process stack, see if we're over the stack
	 * limit.
	 */
	is_procstack = addr >= (vm_offset_t)vm->vm_maxsaddr &&
	    addr < (vm_offset_t)p->p_sysent->sv_usrstack;
	if (is_procstack && (ctob(vm->vm_ssize) + grow_amount > stacklim))
		return (KERN_NO_SPACE);

#ifdef RACCT
	if (racct_enable) {
		PROC_LOCK(p);
		if (is_procstack && racct_set(p, RACCT_STACK,
		    ctob(vm->vm_ssize) + grow_amount)) {
			PROC_UNLOCK(p);
			return (KERN_NO_SPACE);
		}
		PROC_UNLOCK(p);
	}
#endif

	grow_amount = roundup(grow_amount, sgrowsiz);
	if (grow_amount > max_grow)
		grow_amount = max_grow;
	if (is_procstack && (ctob(vm->vm_ssize) + grow_amount > stacklim)) {
		grow_amount = trunc_page((vm_size_t)stacklim) -
		    ctob(vm->vm_ssize);
	}

#ifdef notyet
	PROC_LOCK(p);
	limit = racct_get_available(p, RACCT_STACK);
	PROC_UNLOCK(p);
	if (is_procstack && (ctob(vm->vm_ssize) + grow_amount > limit))
		grow_amount = limit - ctob(vm->vm_ssize);
#endif

	if (!old_mlock && (map->flags & MAP_WIREFUTURE) != 0) {
		if (ptoa(pmap_wired_count(map->pmap)) + grow_amount > lmemlim) {
			rv = KERN_NO_SPACE;
			goto out;
		}
#ifdef RACCT
		if (racct_enable) {
			PROC_LOCK(p);
			if (racct_set(p, RACCT_MEMLOCK,
			    ptoa(pmap_wired_count(map->pmap)) + grow_amount)) {
				PROC_UNLOCK(p);
				rv = KERN_NO_SPACE;
				goto out;
			}
			PROC_UNLOCK(p);
		}
#endif
	}

	/* If we would blow our VMEM resource limit, no go */
	if (map->size + grow_amount > vmemlim) {
		rv = KERN_NO_SPACE;
		goto out;
	}
#ifdef RACCT
	if (racct_enable) {
		PROC_LOCK(p);
		if (racct_set(p, RACCT_VMEM, map->size + grow_amount)) {
			PROC_UNLOCK(p);
			rv = KERN_NO_SPACE;
			goto out;
		}
		PROC_UNLOCK(p);
	}
#endif

	if (vm_map_lock_upgrade(map)) {
		gap_entry = NULL;
		vm_map_lock_read(map);
		goto retry;
	}

	if (grow_down) {
		grow_start = gap_entry->end - grow_amount;
		if (gap_entry->start + grow_amount == gap_entry->end) {
			gap_start = gap_entry->start;
			gap_end = gap_entry->end;
			vm_map_entry_delete(map, gap_entry);
			gap_deleted = true;
		} else {
			MPASS(gap_entry->start < gap_entry->end - grow_amount);
			gap_entry->end -= grow_amount;
			vm_map_entry_resize_free(map, gap_entry);
			gap_deleted = false;
		}
		rv = vm_map_insert(map, NULL, 0, grow_start,
		    grow_start + grow_amount,
		    stack_entry->protection, stack_entry->max_protection,
		    MAP_STACK_GROWS_DOWN);
		if (rv != KERN_SUCCESS) {
			if (gap_deleted) {
				rv1 = vm_map_insert(map, NULL, 0, gap_start,
				    gap_end, VM_PROT_NONE, VM_PROT_NONE,
				    MAP_CREATE_GUARD | MAP_CREATE_STACK_GAP_DN);
				MPASS(rv1 == KERN_SUCCESS);
			} else {
				gap_entry->end += grow_amount;
				vm_map_entry_resize_free(map, gap_entry);
			}
		}
	} else {
		grow_start = stack_entry->end;
		cred = stack_entry->cred;
		if (cred == NULL && stack_entry->object.vm_object != NULL)
			cred = stack_entry->object.vm_object->cred;
		if (cred != NULL && !swap_reserve_by_cred(grow_amount, cred))
			rv = KERN_NO_SPACE;
		/* Grow the underlying object if applicable. */
		else if (stack_entry->object.vm_object == NULL ||
		    vm_object_coalesce(stack_entry->object.vm_object,
		    stack_entry->offset,
		    (vm_size_t)(stack_entry->end - stack_entry->start),
		    (vm_size_t)grow_amount, cred != NULL)) {
			if (gap_entry->start + grow_amount == gap_entry->end)
				vm_map_entry_delete(map, gap_entry);
			else
				gap_entry->start += grow_amount;
			stack_entry->end += grow_amount;
			map->size += grow_amount;
			vm_map_entry_resize_free(map, stack_entry);
			rv = KERN_SUCCESS;
		} else
			rv = KERN_FAILURE;
	}
	if (rv == KERN_SUCCESS && is_procstack)
		vm->vm_ssize += btoc(grow_amount);

	/*
	 * Heed the MAP_WIREFUTURE flag if it was set for this process.
	 */
	if (rv == KERN_SUCCESS && (map->flags & MAP_WIREFUTURE) != 0) {
		vm_map_unlock(map);
		vm_map_wire(map, grow_start, grow_start + grow_amount,
		    VM_MAP_WIRE_USER | VM_MAP_WIRE_NOHOLES);
		vm_map_lock_read(map);
	} else
		vm_map_lock_downgrade(map);

out:
#ifdef RACCT
	if (racct_enable && rv != KERN_SUCCESS) {
		PROC_LOCK(p);
		error = racct_set(p, RACCT_VMEM, map->size);
		KASSERT(error == 0, ("decreasing RACCT_VMEM failed"));
		if (!old_mlock) {
			error = racct_set(p, RACCT_MEMLOCK,
			    ptoa(pmap_wired_count(map->pmap)));
			KASSERT(error == 0, ("decreasing RACCT_MEMLOCK failed"));
		}
	    	error = racct_set(p, RACCT_STACK, ctob(vm->vm_ssize));
		KASSERT(error == 0, ("decreasing RACCT_STACK failed"));
		PROC_UNLOCK(p);
	}
#endif

	return (rv);
}

/*
 * Unshare the specified VM space for exec.  If other processes are
 * mapped to it, then create a new one.  The new vmspace is null.
 */
int
vmspace_exec(struct proc *p, vm_offset_t minuser, vm_offset_t maxuser)
{
	struct vmspace *oldvmspace = p->p_vmspace;
	struct vmspace *newvmspace;

	KASSERT((curthread->td_pflags & TDP_EXECVMSPC) == 0,
	    ("vmspace_exec recursed"));
	newvmspace = vmspace_alloc(minuser, maxuser, NULL);
	if (newvmspace == NULL)
		return (ENOMEM);
	newvmspace->vm_swrss = oldvmspace->vm_swrss;
	/*
	 * This code is written like this for prototype purposes.  The
	 * goal is to avoid running down the vmspace here, but let the
	 * other process's that are still using the vmspace to finally
	 * run it down.  Even though there is little or no chance of blocking
	 * here, it is a good idea to keep this form for future mods.
	 */
	PROC_VMSPACE_LOCK(p);
	p->p_vmspace = newvmspace;
	PROC_VMSPACE_UNLOCK(p);
	if (p == curthread->td_proc)
		pmap_activate(curthread);
	curthread->td_pflags |= TDP_EXECVMSPC;
	return (0);
}

/*
 * Unshare the specified VM space for forcing COW.  This
 * is called by rfork, for the (RFMEM|RFPROC) == 0 case.
 */
int
vmspace_unshare(struct proc *p)
{
	struct vmspace *oldvmspace = p->p_vmspace;
	struct vmspace *newvmspace;
	vm_ooffset_t fork_charge;

	if (oldvmspace->vm_refcnt == 1)
		return (0);
	fork_charge = 0;
	newvmspace = vmspace_fork(oldvmspace, &fork_charge);
	if (newvmspace == NULL)
		return (ENOMEM);
	if (!swap_reserve_by_cred(fork_charge, p->p_ucred)) {
		vmspace_free(newvmspace);
		return (ENOMEM);
	}
	PROC_VMSPACE_LOCK(p);
	p->p_vmspace = newvmspace;
	PROC_VMSPACE_UNLOCK(p);
	if (p == curthread->td_proc)
		pmap_activate(curthread);
	vmspace_free(oldvmspace);
	return (0);
}

/*
 *	vm_map_lookup:
 *
 *	Finds the VM object, offset, and
 *	protection for a given virtual address in the
 *	specified map, assuming a page fault of the
 *	type specified.
 *
 *	Leaves the map in question locked for read; return
 *	values are guaranteed until a vm_map_lookup_done
 *	call is performed.  Note that the map argument
 *	is in/out; the returned map must be used in
 *	the call to vm_map_lookup_done.
 *
 *	A handle (out_entry) is returned for use in
 *	vm_map_lookup_done, to make that fast.
 *
 *	If a lookup is requested with "write protection"
 *	specified, the map may be changed to perform virtual
 *	copying operations, although the data referenced will
 *	remain the same.
 */
int
vm_map_lookup(vm_map_t *var_map,		/* IN/OUT */
	      vm_offset_t vaddr,
	      vm_prot_t fault_typea,
	      vm_map_entry_t *out_entry,	/* OUT */
	      vm_object_t *object,		/* OUT */
	      vm_pindex_t *pindex,		/* OUT */
	      vm_prot_t *out_prot,		/* OUT */
	      boolean_t *wired)			/* OUT */
{
	vm_map_entry_t entry;
	vm_map_t map = *var_map;
	vm_prot_t prot;
	vm_prot_t fault_type = fault_typea;
	vm_object_t eobject;
	vm_size_t size;
	struct ucred *cred;

RetryLookup:

	vm_map_lock_read(map);

RetryLookupLocked:
	/*
	 * Lookup the faulting address.
	 */
	if (!vm_map_lookup_entry(map, vaddr, out_entry)) {
		vm_map_unlock_read(map);
		return (KERN_INVALID_ADDRESS);
	}

	entry = *out_entry;

	/*
	 * Handle submaps.
	 */
	if (entry->eflags & MAP_ENTRY_IS_SUB_MAP) {
		vm_map_t old_map = map;

		*var_map = map = entry->object.sub_map;
		vm_map_unlock_read(old_map);
		goto RetryLookup;
	}

	/*
	 * Check whether this task is allowed to have this page.
	 */
	prot = entry->protection;
	if ((fault_typea & VM_PROT_FAULT_LOOKUP) != 0) {
		fault_typea &= ~VM_PROT_FAULT_LOOKUP;
		if (prot == VM_PROT_NONE && map != kernel_map &&
		    (entry->eflags & MAP_ENTRY_GUARD) != 0 &&
		    (entry->eflags & (MAP_ENTRY_STACK_GAP_DN |
		    MAP_ENTRY_STACK_GAP_UP)) != 0 &&
		    vm_map_growstack(map, vaddr, entry) == KERN_SUCCESS)
			goto RetryLookupLocked;
	}
	fault_type &= VM_PROT_READ | VM_PROT_WRITE | VM_PROT_EXECUTE;
	if ((fault_type & prot) != fault_type || prot == VM_PROT_NONE) {
		vm_map_unlock_read(map);
		return (KERN_PROTECTION_FAILURE);
	}
	KASSERT((prot & VM_PROT_WRITE) == 0 || (entry->eflags &
	    (MAP_ENTRY_USER_WIRED | MAP_ENTRY_NEEDS_COPY)) !=
	    (MAP_ENTRY_USER_WIRED | MAP_ENTRY_NEEDS_COPY),
	    ("entry %p flags %x", entry, entry->eflags));
	if ((fault_typea & VM_PROT_COPY) != 0 &&
	    (entry->max_protection & VM_PROT_WRITE) == 0 &&
	    (entry->eflags & MAP_ENTRY_COW) == 0) {
		vm_map_unlock_read(map);
		return (KERN_PROTECTION_FAILURE);
	}

	/*
	 * If this page is not pageable, we have to get it for all possible
	 * accesses.
	 */
	*wired = (entry->wired_count != 0);
	if (*wired)
		fault_type = entry->protection;
	size = entry->end - entry->start;
	/*
	 * If the entry was copy-on-write, we either ...
	 */
	if (entry->eflags & MAP_ENTRY_NEEDS_COPY) {
		/*
		 * If we want to write the page, we may as well handle that
		 * now since we've got the map locked.
		 *
		 * If we don't need to write the page, we just demote the
		 * permissions allowed.
		 */
		if ((fault_type & VM_PROT_WRITE) != 0 ||
		    (fault_typea & VM_PROT_COPY) != 0) {
			/*
			 * Make a new object, and place it in the object
			 * chain.  Note that no new references have appeared
			 * -- one just moved from the map to the new
			 * object.
			 */
			if (vm_map_lock_upgrade(map))
				goto RetryLookup;

			if (entry->cred == NULL) {
				/*
				 * The debugger owner is charged for
				 * the memory.
				 */
				cred = curthread->td_ucred;
				crhold(cred);
				if (!swap_reserve_by_cred(size, cred)) {
					crfree(cred);
					vm_map_unlock(map);
					return (KERN_RESOURCE_SHORTAGE);
				}
				entry->cred = cred;
			}
			vm_object_shadow(&entry->object.vm_object,
			    &entry->offset, size);
			entry->eflags &= ~MAP_ENTRY_NEEDS_COPY;
			eobject = entry->object.vm_object;
			if (eobject->cred != NULL) {
				/*
				 * The object was not shadowed.
				 */
				swap_release_by_cred(size, entry->cred);
				crfree(entry->cred);
				entry->cred = NULL;
			} else if (entry->cred != NULL) {
				VM_OBJECT_WLOCK(eobject);
				eobject->cred = entry->cred;
				eobject->charge = size;
				VM_OBJECT_WUNLOCK(eobject);
				entry->cred = NULL;
			}

			vm_map_lock_downgrade(map);
		} else {
			/*
			 * We're attempting to read a copy-on-write page --
			 * don't allow writes.
			 */
			prot &= ~VM_PROT_WRITE;
		}
	}

	/*
	 * Create an object if necessary.
	 */
	if (entry->object.vm_object == NULL &&
	    !map->system_map) {
		if (vm_map_lock_upgrade(map))
			goto RetryLookup;
		entry->object.vm_object = vm_object_allocate(OBJT_DEFAULT,
		    atop(size));
		entry->offset = 0;
		if (entry->cred != NULL) {
			VM_OBJECT_WLOCK(entry->object.vm_object);
			entry->object.vm_object->cred = entry->cred;
			entry->object.vm_object->charge = size;
			VM_OBJECT_WUNLOCK(entry->object.vm_object);
			entry->cred = NULL;
		}
		vm_map_lock_downgrade(map);
	}

	/*
	 * Return the object/offset from this entry.  If the entry was
	 * copy-on-write or empty, it has been fixed up.
	 */
	*pindex = UOFF_TO_IDX((vaddr - entry->start) + entry->offset);
	*object = entry->object.vm_object;

	*out_prot = prot;
	return (KERN_SUCCESS);
}

/*
 *	vm_map_lookup_locked:
 *
 *	Lookup the faulting address.  A version of vm_map_lookup that returns 
 *      KERN_FAILURE instead of blocking on map lock or memory allocation.
 */
int
vm_map_lookup_locked(vm_map_t *var_map,		/* IN/OUT */
		     vm_offset_t vaddr,
		     vm_prot_t fault_typea,
		     vm_map_entry_t *out_entry,	/* OUT */
		     vm_object_t *object,	/* OUT */
		     vm_pindex_t *pindex,	/* OUT */
		     vm_prot_t *out_prot,	/* OUT */
		     boolean_t *wired)		/* OUT */
{
	vm_map_entry_t entry;
	vm_map_t map = *var_map;
	vm_prot_t prot;
	vm_prot_t fault_type = fault_typea;

	/*
	 * Lookup the faulting address.
	 */
	if (!vm_map_lookup_entry(map, vaddr, out_entry))
		return (KERN_INVALID_ADDRESS);

	entry = *out_entry;

	/*
	 * Fail if the entry refers to a submap.
	 */
	if (entry->eflags & MAP_ENTRY_IS_SUB_MAP)
		return (KERN_FAILURE);

	/*
	 * Check whether this task is allowed to have this page.
	 */
	prot = entry->protection;
	fault_type &= VM_PROT_READ | VM_PROT_WRITE | VM_PROT_EXECUTE;
	if ((fault_type & prot) != fault_type)
		return (KERN_PROTECTION_FAILURE);

	/*
	 * If this page is not pageable, we have to get it for all possible
	 * accesses.
	 */
	*wired = (entry->wired_count != 0);
	if (*wired)
		fault_type = entry->protection;

	if (entry->eflags & MAP_ENTRY_NEEDS_COPY) {
		/*
		 * Fail if the entry was copy-on-write for a write fault.
		 */
		if (fault_type & VM_PROT_WRITE)
			return (KERN_FAILURE);
		/*
		 * We're attempting to read a copy-on-write page --
		 * don't allow writes.
		 */
		prot &= ~VM_PROT_WRITE;
	}

	/*
	 * Fail if an object should be created.
	 */
	if (entry->object.vm_object == NULL && !map->system_map)
		return (KERN_FAILURE);

	/*
	 * Return the object/offset from this entry.  If the entry was
	 * copy-on-write or empty, it has been fixed up.
	 */
	*pindex = UOFF_TO_IDX((vaddr - entry->start) + entry->offset);
	*object = entry->object.vm_object;

	*out_prot = prot;
	return (KERN_SUCCESS);
}

/*
 *	vm_map_lookup_done:
 *
 *	Releases locks acquired by a vm_map_lookup
 *	(according to the handle returned by that lookup).
 */
void
vm_map_lookup_done(vm_map_t map, vm_map_entry_t entry)
{
	/*
	 * Unlock the main-level map
	 */
	vm_map_unlock_read(map);
}

vm_offset_t
vm_map_max_KBI(const struct vm_map *map)
{

	return (vm_map_max(map));
}

vm_offset_t
vm_map_min_KBI(const struct vm_map *map)
{

	return (vm_map_min(map));
}

pmap_t
vm_map_pmap_KBI(vm_map_t map)
{

	return (map->pmap);
}

#include "opt_ddb.h"
#ifdef DDB
#include <sys/kernel.h>

#include <ddb/ddb.h>

static void
vm_map_print(vm_map_t map)
{
	vm_map_entry_t entry;

	db_iprintf("Task map %p: pmap=%p, nentries=%d, version=%u\n",
	    (void *)map,
	    (void *)map->pmap, map->nentries, map->timestamp);

	db_indent += 2;
	for (entry = map->header.next; entry != &map->header;
	    entry = entry->next) {
		db_iprintf("map entry %p: start=%p, end=%p, eflags=%#x, \n",
		    (void *)entry, (void *)entry->start, (void *)entry->end,
		    entry->eflags);
		{
			static char *inheritance_name[4] =
			{"share", "copy", "none", "donate_copy"};

			db_iprintf(" prot=%x/%x/%s",
			    entry->protection,
			    entry->max_protection,
			    inheritance_name[(int)(unsigned char)entry->inheritance]);
			if (entry->wired_count != 0)
				db_printf(", wired");
		}
		if (entry->eflags & MAP_ENTRY_IS_SUB_MAP) {
			db_printf(", share=%p, offset=0x%jx\n",
			    (void *)entry->object.sub_map,
			    (uintmax_t)entry->offset);
			if ((entry->prev == &map->header) ||
			    (entry->prev->object.sub_map !=
				entry->object.sub_map)) {
				db_indent += 2;
				vm_map_print((vm_map_t)entry->object.sub_map);
				db_indent -= 2;
			}
		} else {
			if (entry->cred != NULL)
				db_printf(", ruid %d", entry->cred->cr_ruid);
			db_printf(", object=%p, offset=0x%jx",
			    (void *)entry->object.vm_object,
			    (uintmax_t)entry->offset);
			if (entry->object.vm_object && entry->object.vm_object->cred)
				db_printf(", obj ruid %d charge %jx",
				    entry->object.vm_object->cred->cr_ruid,
				    (uintmax_t)entry->object.vm_object->charge);
			if (entry->eflags & MAP_ENTRY_COW)
				db_printf(", copy (%s)",
				    (entry->eflags & MAP_ENTRY_NEEDS_COPY) ? "needed" : "done");
			db_printf("\n");

			if ((entry->prev == &map->header) ||
			    (entry->prev->object.vm_object !=
				entry->object.vm_object)) {
				db_indent += 2;
				vm_object_print((db_expr_t)(intptr_t)
						entry->object.vm_object,
						0, 0, (char *)0);
				db_indent -= 2;
			}
		}
	}
	db_indent -= 2;
}

DB_SHOW_COMMAND(map, map)
{

	if (!have_addr) {
		db_printf("usage: show map <addr>\n");
		return;
	}
	vm_map_print((vm_map_t)addr);
}

DB_SHOW_COMMAND(procvm, procvm)
{
	struct proc *p;

	if (have_addr) {
		p = db_lookup_proc(addr);
	} else {
		p = curproc;
	}

	db_printf("p = %p, vmspace = %p, map = %p, pmap = %p\n",
	    (void *)p, (void *)p->p_vmspace, (void *)&p->p_vmspace->vm_map,
	    (void *)vmspace_pmap(p->p_vmspace));

	vm_map_print((vm_map_t)&p->p_vmspace->vm_map);
}

#endif /* DDB */
// CHERI CHANGES START
// {
//   "updated": 20180629,
//   "target_type": "kernel",
//   "changes": [
//     "platform"
//   ]
// }
// CHERI CHANGES END<|MERGE_RESOLUTION|>--- conflicted
+++ resolved
@@ -1744,50 +1744,27 @@
 		return;
 
 	prev = entry->prev;
-<<<<<<< HEAD
-	if (prev != &map->header) {
-		if (vm_map_mergeable_neighbors(prev, entry)) {
-			vm_map_log("remove", prev);
-			vm_map_entry_unlink(map, prev);
-			entry->start = prev->start;
-			entry->offset = prev->offset;
-			if (entry->prev != &map->header)
-				vm_map_entry_resize_free(map, entry->prev);
-			vm_map_log("resize", entry);
-
-			vm_map_merged_neighbor_dispose(map, prev);
-		}
-	}
-
-	next = entry->next;
-	if (next != &map->header) {
-		if (vm_map_mergeable_neighbors(entry, next)) {
-			vm_map_log("remove", next);
-			vm_map_entry_unlink(map, next);
-			entry->end = next->end;
-			vm_map_entry_resize_free(map, entry);
-			vm_map_log("resize", entry);
-			vm_map_merged_neighbor_dispose(map, next);
-		}
-=======
 	if (prev != &map->header &&
 	    vm_map_mergeable_neighbors(prev, entry)) {
+		vm_map_log("remove", prev);
 		vm_map_entry_unlink(map, prev);
 		entry->start = prev->start;
 		entry->offset = prev->offset;
 		if (entry->prev != &map->header)
 			vm_map_entry_resize_free(map, entry->prev);
+		vm_map_log("resize", entry);
 		vm_map_merged_neighbor_dispose(map, prev);
 	}
 
 	next = entry->next;
 	if (next != &map->header &&
 	    vm_map_mergeable_neighbors(entry, next)) {
+		vm_map_log("remove", next);
 		vm_map_entry_unlink(map, next);
 		entry->end = next->end;
 		vm_map_entry_resize_free(map, entry);
+		vm_map_log("resize", entry);
 		vm_map_merged_neighbor_dispose(map, next);
->>>>>>> 1a44e90f
 	}
 }
 /*
