--- conflicted
+++ resolved
@@ -998,13 +998,8 @@
 	 * physical memory, so restrict bounds as much as possible
 	 * and rely on the vm_map min/max enforcement.
 	 */
-<<<<<<< HEAD
-	map->map_capability = cheri_setbounds((void *)min,
-	    (vaddr_t)max - (vaddr_t)min);
-=======
 	map->map_capability = cheri_setbounds(min,
 	    (ptraddr_t)max - (ptraddr_t)min);
->>>>>>> 1a31862a
 	map->flags |= MAP_RESERVATIONS;
 #endif
 #ifdef DIAGNOSTIC
@@ -1842,11 +1837,7 @@
 	if ((cow & MAP_ACC_CHARGED) || ((prot & VM_PROT_WRITE) &&
 	    ((protoeflags & MAP_ENTRY_NEEDS_COPY) || object == NULL))) {
 		if (!(cow & MAP_ACC_CHARGED) &&
-<<<<<<< HEAD
-		    !swap_reserve((vaddr_t)end - (vaddr_t)start))
-=======
 		    !swap_reserve((ptraddr_t)end - (ptraddr_t)start))
->>>>>>> 1a31862a
 			return (KERN_RESOURCE_SHORTAGE);
 		KASSERT(object == NULL ||
 		    (protoeflags & MAP_ENTRY_NEEDS_COPY) != 0 ||
@@ -1996,12 +1987,8 @@
 
 	if ((cow & (MAP_PREFAULT | MAP_PREFAULT_PARTIAL)) != 0) {
 		vm_map_pmap_enter(map, start, prot, object, OFF_TO_IDX(offset),
-<<<<<<< HEAD
-		    (vaddr_t)end - (vaddr_t)start, cow & MAP_PREFAULT_PARTIAL);
-=======
 		    (ptraddr_t)end - (ptraddr_t)start,
 		    cow & MAP_PREFAULT_PARTIAL);
->>>>>>> 1a31862a
 	}
 
 	return (KERN_SUCCESS);
@@ -2132,11 +2119,7 @@
 
 #ifdef __CHERI_PURE_CAPABILITY__
 	KASSERT(cheri_gettag(start), ("Expected valid capability"));
-<<<<<<< HEAD
-	if (cheri_getlen((void *)start) < length)
-=======
 	if (cheri_getlen(start) < length)
->>>>>>> 1a31862a
 		return (KERN_INVALID_ARGUMENT);
 #endif
 
@@ -2310,15 +2293,9 @@
  *	In the purecap kernel we always promote the alignment
  *	requirements to the cheri representable alignment if the
  *	map has reservations enabled.
-<<<<<<< HEAD
- *	It is currently assumed that cheri concentrate encoding does
- *	not require the addition of extra flags to request sealable
- *	and other forms of alignment.
-=======
  *	It is currently assumed that all types of capabilities have
  *	the same alignment requirements. This is true with the
  *	CHERI Concentrate encoding.
->>>>>>> 1a31862a
  */
 int
 vm_map_find(vm_map_t map, vm_object_t object, vm_ooffset_t offset,
@@ -2340,11 +2317,7 @@
 #ifdef __CHERI_PURE_CAPABILITY__
 	KASSERT(cheri_getlen(addr) == sizeof(void *),
 	    ("Invalid bounds for pointer-sized object %zx",
-<<<<<<< HEAD
-	    (size_t)cheri_getlen(addr)));
-=======
 	    cheri_getlen(addr)));
->>>>>>> 1a31862a
 #endif
 
 	if (find_space == VMFS_OPTIMAL_SPACE && (object == NULL ||
@@ -2852,14 +2825,11 @@
 	vm_map_entry_t entry;
 	int result = KERN_INVALID_ARGUMENT;
 
-<<<<<<< HEAD
-=======
 #ifdef __CHERI_PURE_CAPABILITY__
 	KASSERT(cheri_gettag(start), ("Expected valid start capability"));
 	KASSERT(cheri_gettag(end), ("Expected valid end capability"));
 #endif
 
->>>>>>> 1a31862a
 	vm_map_lock(submap);
 	submap->flags |= MAP_IS_SUB_MAP;
 	vm_map_unlock(submap);
@@ -4744,13 +4714,8 @@
 	    pmap_pinit);
 #else
 	vm2 = vmspace_alloc(
-<<<<<<< HEAD
-	    (vm_pointer_t)cheri_setaddress(old_map->map_capability, vm_map_min(old_map)),
-	    (vm_pointer_t)cheri_setaddress(old_map->map_capability, vm_map_max(old_map)),
-=======
 	    cheri_setaddress(vm_map_rootcap(old_map), vm_map_min(old_map)),
 	    cheri_setaddress(vm_map_rootcap(old_map), vm_map_max(old_map)),
->>>>>>> 1a31862a
 	    pmap_pinit);
 #endif
 
@@ -5410,11 +5375,7 @@
 
 	user_length = CHERI_REPRESENTABLE_LENGTH(user_length);
 	minuser_cap = (vm_pointer_t)cheri_capability_build_user_rwx(
-<<<<<<< HEAD
-	    CHERI_CAP_USER_CODE_PERMS | CHERI_CAP_USER_DATA_PERMS
-=======
 	    CHERI_CAP_USER_CODE_PERMS | CHERI_CAP_USER_DATA_PERMS |
->>>>>>> 1a31862a
 	    CHERI_PERMS_SWALL, padded_minuser, user_length, minuser);
 	maxuser_cap = cheri_setaddress(minuser_cap, maxuser);
 	newvmspace = vmspace_alloc(minuser_cap, maxuser_cap, pmap_pinit);
