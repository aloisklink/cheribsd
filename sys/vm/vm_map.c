/*-
 * SPDX-License-Identifier: (BSD-3-Clause AND MIT-CMU)
 *
 * Copyright (c) 1991, 1993
 *	The Regents of the University of California.  All rights reserved.
 *
 * This code is derived from software contributed to Berkeley by
 * The Mach Operating System project at Carnegie-Mellon University.
 *
 * Redistribution and use in source and binary forms, with or without
 * modification, are permitted provided that the following conditions
 * are met:
 * 1. Redistributions of source code must retain the above copyright
 *    notice, this list of conditions and the following disclaimer.
 * 2. Redistributions in binary form must reproduce the above copyright
 *    notice, this list of conditions and the following disclaimer in the
 *    documentation and/or other materials provided with the distribution.
 * 3. Neither the name of the University nor the names of its contributors
 *    may be used to endorse or promote products derived from this software
 *    without specific prior written permission.
 *
 * THIS SOFTWARE IS PROVIDED BY THE REGENTS AND CONTRIBUTORS ``AS IS'' AND
 * ANY EXPRESS OR IMPLIED WARRANTIES, INCLUDING, BUT NOT LIMITED TO, THE
 * IMPLIED WARRANTIES OF MERCHANTABILITY AND FITNESS FOR A PARTICULAR PURPOSE
 * ARE DISCLAIMED.  IN NO EVENT SHALL THE REGENTS OR CONTRIBUTORS BE LIABLE
 * FOR ANY DIRECT, INDIRECT, INCIDENTAL, SPECIAL, EXEMPLARY, OR CONSEQUENTIAL
 * DAMAGES (INCLUDING, BUT NOT LIMITED TO, PROCUREMENT OF SUBSTITUTE GOODS
 * OR SERVICES; LOSS OF USE, DATA, OR PROFITS; OR BUSINESS INTERRUPTION)
 * HOWEVER CAUSED AND ON ANY THEORY OF LIABILITY, WHETHER IN CONTRACT, STRICT
 * LIABILITY, OR TORT (INCLUDING NEGLIGENCE OR OTHERWISE) ARISING IN ANY WAY
 * OUT OF THE USE OF THIS SOFTWARE, EVEN IF ADVISED OF THE POSSIBILITY OF
 * SUCH DAMAGE.
 *
 *	from: @(#)vm_map.c	8.3 (Berkeley) 1/12/94
 *
 *
 * Copyright (c) 1987, 1990 Carnegie-Mellon University.
 * All rights reserved.
 *
 * Authors: Avadis Tevanian, Jr., Michael Wayne Young
 *
 * Permission to use, copy, modify and distribute this software and
 * its documentation is hereby granted, provided that both the copyright
 * notice and this permission notice appear in all copies of the
 * software, derivative works or modified versions, and any portions
 * thereof, and that both notices appear in supporting documentation.
 *
 * CARNEGIE MELLON ALLOWS FREE USE OF THIS SOFTWARE IN ITS "AS IS"
 * CONDITION.  CARNEGIE MELLON DISCLAIMS ANY LIABILITY OF ANY KIND
 * FOR ANY DAMAGES WHATSOEVER RESULTING FROM THE USE OF THIS SOFTWARE.
 *
 * Carnegie Mellon requests users of this software to return to
 *
 *  Software Distribution Coordinator  or  Software.Distribution@CS.CMU.EDU
 *  School of Computer Science
 *  Carnegie Mellon University
 *  Pittsburgh PA 15213-3890
 *
 * any improvements or extensions that they make and grant Carnegie the
 * rights to redistribute these changes.
 */

/*
 *	Virtual memory mapping module.
 */

#include <sys/cdefs.h>
__FBSDID("$FreeBSD$");

#include <sys/param.h>
#include <sys/systm.h>
#include <sys/kernel.h>
#include <sys/ktr.h>
#include <sys/lock.h>
#include <sys/mutex.h>
#include <sys/proc.h>
#include <sys/vmmeter.h>
#include <sys/mman.h>
#include <sys/vnode.h>
#include <sys/racct.h>
#include <sys/resourcevar.h>
#include <sys/rwlock.h>
#include <sys/file.h>
#include <sys/sysctl.h>
#include <sys/sysent.h>
#include <sys/shm.h>

#include <vm/vm.h>
#include <vm/vm_param.h>
#include <vm/pmap.h>
#include <vm/vm_map.h>
#include <vm/vm_page.h>
#include <vm/vm_object.h>
#include <vm/vm_pager.h>
#include <vm/vm_kern.h>
#include <vm/vm_extern.h>
#include <vm/vnode_pager.h>
#include <vm/swap_pager.h>
#include <vm/uma.h>

/*
 *	Virtual memory maps provide for the mapping, protection,
 *	and sharing of virtual memory objects.  In addition,
 *	this module provides for an efficient virtual copy of
 *	memory from one map to another.
 *
 *	Synchronization is required prior to most operations.
 *
 *	Maps consist of an ordered doubly-linked list of simple
 *	entries; a self-adjusting binary search tree of these
 *	entries is used to speed up lookups.
 *
 *	Since portions of maps are specified by start/end addresses,
 *	which may not align with existing map entries, all
 *	routines merely "clip" entries to these start/end values.
 *	[That is, an entry is split into two, bordering at a
 *	start or end value.]  Note that these clippings may not
 *	always be necessary (as the two resulting entries are then
 *	not changed); however, the clipping is done for convenience.
 *
 *	As mentioned above, virtual copy operations are performed
 *	by copying VM object references from one map to
 *	another, and then marking both regions as copy-on-write.
 */

static struct mtx map_sleep_mtx;
static uma_zone_t mapentzone;
static uma_zone_t kmapentzone;
static uma_zone_t mapzone;
static uma_zone_t vmspace_zone;
static int vmspace_zinit(void *mem, int size, int flags);
static int vm_map_zinit(void *mem, int ize, int flags);
static void _vm_map_init(vm_map_t map, pmap_t pmap, vm_offset_t min,
    vm_offset_t max);
static int vm_map_alignspace(vm_map_t map, vm_object_t object,
    vm_ooffset_t offset, vm_offset_t *addr, vm_size_t length,
    vm_offset_t max_addr, vm_offset_t alignment);
static void vm_map_entry_deallocate(vm_map_entry_t entry, boolean_t system_map);
static void vm_map_entry_dispose(vm_map_t map, vm_map_entry_t entry);
static void vm_map_entry_unwire(vm_map_t map, vm_map_entry_t entry);
static int vm_map_growstack(vm_map_t map, vm_offset_t addr,
    vm_map_entry_t gap_entry);
static void vm_map_pmap_enter(vm_map_t map, vm_offset_t addr, vm_prot_t prot,
    vm_object_t object, vm_pindex_t pindex, vm_size_t size, int flags);
#ifdef INVARIANTS
static void vm_map_zdtor(void *mem, int size, void *arg);
static void vmspace_zdtor(void *mem, int size, void *arg);
#endif
static int vm_map_stack_locked(vm_map_t map, vm_offset_t addrbos,
    vm_size_t max_ssize, vm_size_t growsize, vm_prot_t prot, vm_prot_t max,
    int cow);
static void vm_map_wire_entry_failure(vm_map_t map, vm_map_entry_t entry,
    vm_offset_t failed_addr);

#define	ENTRY_CHARGED(e) ((e)->cred != NULL || \
    ((e)->object.vm_object != NULL && (e)->object.vm_object->cred != NULL && \
     !((e)->eflags & MAP_ENTRY_NEEDS_COPY)))

/* 
 * PROC_VMSPACE_{UN,}LOCK() can be a noop as long as vmspaces are type
 * stable.
 */
#define PROC_VMSPACE_LOCK(p) do { } while (0)
#define PROC_VMSPACE_UNLOCK(p) do { } while (0)

/*
 *	VM_MAP_RANGE_CHECK:	[ internal use only ]
 *
 *	Asserts that the starting and ending region
 *	addresses fall within the valid range of the map.
 */
#define	VM_MAP_RANGE_CHECK(map, start, end)		\
		{					\
		if (start < vm_map_min(map))		\
			start = vm_map_min(map);	\
		if (end > vm_map_max(map))		\
			end = vm_map_max(map);		\
		if (start > end)			\
			start = end;			\
		}

#ifdef CPU_QEMU_MALTA
#include <machine/cheri.h>

static void
vm_map_log(const char *prefix, vm_map_entry_t entry)
{
	char buffer[128];
	char prt[4];

	if (!(curthread->td_md.md_flags & MDTD_QTRACE))
		return;
	if (entry->protection & VM_PROT_READ)
		prt[0] = 'r';
	else
		prt[0] = '-';
	if (entry->protection & VM_PROT_WRITE)
		prt[1] = 'w';
	else
		prt[1] = '-';
	if (entry->protection & VM_PROT_EXECUTE)
		prt[2] = 'x';
	else
		prt[2] = '-';
	prt[3] = '\0';
	snprintf(buffer, sizeof(buffer), "VMMAP %d: %s: start=%p end=%p prt=%s",
	    curproc->p_pid, prefix, (void *)entry->start, (void *)entry->end,
	    prt);
	CHERI_TRACE_STRING(buffer);
}
#else
#define	vm_map_log(prefix, entry)
#endif

/*
 *	vm_map_startup:
 *
 *	Initialize the vm_map module.  Must be called before
 *	any other vm_map routines.
 *
 *	Map and entry structures are allocated from the general
 *	purpose memory pool with some exceptions:
 *
 *	- The kernel map and kmem submap are allocated statically.
 *	- Kernel map entries are allocated out of a static pool.
 *
 *	These restrictions are necessary since malloc() uses the
 *	maps and requires map entries.
 */

void
vm_map_startup(void)
{
	mtx_init(&map_sleep_mtx, "vm map sleep mutex", NULL, MTX_DEF);
	mapzone = uma_zcreate("MAP", sizeof(struct vm_map), NULL,
#ifdef INVARIANTS
	    vm_map_zdtor,
#else
	    NULL,
#endif
	    vm_map_zinit, NULL, UMA_ALIGN_PTR, UMA_ZONE_NOFREE);
	uma_prealloc(mapzone, MAX_KMAP);
	kmapentzone = uma_zcreate("KMAP ENTRY", sizeof(struct vm_map_entry),
	    NULL, NULL, NULL, NULL, UMA_ALIGN_PTR,
	    UMA_ZONE_MTXCLASS | UMA_ZONE_VM);
	mapentzone = uma_zcreate("MAP ENTRY", sizeof(struct vm_map_entry),
	    NULL, NULL, NULL, NULL, UMA_ALIGN_PTR, 0);
	vmspace_zone = uma_zcreate("VMSPACE", sizeof(struct vmspace), NULL,
#ifdef INVARIANTS
	    vmspace_zdtor,
#else
	    NULL,
#endif
	    vmspace_zinit, NULL, UMA_ALIGN_PTR, UMA_ZONE_NOFREE);
}

static int
vmspace_zinit(void *mem, int size, int flags)
{
	struct vmspace *vm;

	vm = (struct vmspace *)mem;

	vm->vm_map.pmap = NULL;
	(void)vm_map_zinit(&vm->vm_map, sizeof(vm->vm_map), flags);
	PMAP_LOCK_INIT(vmspace_pmap(vm));
	return (0);
}

static int
vm_map_zinit(void *mem, int size, int flags)
{
	vm_map_t map;

	map = (vm_map_t)mem;
	memset(map, 0, sizeof(*map));
	mtx_init(&map->system_mtx, "vm map (system)", NULL, MTX_DEF | MTX_DUPOK);
	sx_init(&map->lock, "vm map (user)");
	return (0);
}

#ifdef INVARIANTS
static void
vmspace_zdtor(void *mem, int size, void *arg)
{
	struct vmspace *vm;

	vm = (struct vmspace *)mem;

	vm_map_zdtor(&vm->vm_map, sizeof(vm->vm_map), arg);
}
static void
vm_map_zdtor(void *mem, int size, void *arg)
{
	vm_map_t map;

	map = (vm_map_t)mem;
	KASSERT(map->nentries == 0,
	    ("map %p nentries == %d on free.",
	    map, map->nentries));
	KASSERT(map->size == 0,
	    ("map %p size == %lu on free.",
	    map, (unsigned long)map->size));
}
#endif	/* INVARIANTS */

/*
 * Allocate a vmspace structure, including a vm_map and pmap,
 * and initialize those structures.  The refcnt is set to 1.
 *
 * If 'pinit' is NULL then the embedded pmap is initialized via pmap_pinit().
 */
struct vmspace *
vmspace_alloc(vm_offset_t min, vm_offset_t max, pmap_pinit_t pinit)
{
	struct vmspace *vm;

	vm = uma_zalloc(vmspace_zone, M_WAITOK);

	KASSERT(vm->vm_map.pmap == NULL, ("vm_map.pmap must be NULL"));

	if (pinit == NULL)
		pinit = &pmap_pinit;

	if (!pinit(vmspace_pmap(vm))) {
		uma_zfree(vmspace_zone, vm);
		return (NULL);
	}
	CTR1(KTR_VM, "vmspace_alloc: %p", vm);
	_vm_map_init(&vm->vm_map, vmspace_pmap(vm), min, max);
	vm->vm_refcnt = 1;
	vm->vm_shm = NULL;
	vm->vm_swrss = 0;
	vm->vm_tsize = 0;
	vm->vm_dsize = 0;
	vm->vm_ssize = 0;
	vm->vm_taddr = 0;
	vm->vm_daddr = 0;
	vm->vm_maxsaddr = 0;
	return (vm);
}

#ifdef RACCT
static void
vmspace_container_reset(struct proc *p)
{

	PROC_LOCK(p);
	racct_set(p, RACCT_DATA, 0);
	racct_set(p, RACCT_STACK, 0);
	racct_set(p, RACCT_RSS, 0);
	racct_set(p, RACCT_MEMLOCK, 0);
	racct_set(p, RACCT_VMEM, 0);
	PROC_UNLOCK(p);
}
#endif

static inline void
vmspace_dofree(struct vmspace *vm)
{

	CTR1(KTR_VM, "vmspace_free: %p", vm);

	/*
	 * Make sure any SysV shm is freed, it might not have been in
	 * exit1().
	 */
	shmexit(vm);

	/*
	 * Lock the map, to wait out all other references to it.
	 * Delete all of the mappings and pages they hold, then call
	 * the pmap module to reclaim anything left.
	 */
	(void)vm_map_remove(&vm->vm_map, vm_map_min(&vm->vm_map),
	    vm_map_max(&vm->vm_map));

	pmap_release(vmspace_pmap(vm));
	vm->vm_map.pmap = NULL;
	uma_zfree(vmspace_zone, vm);
}

void
vmspace_free(struct vmspace *vm)
{

	WITNESS_WARN(WARN_GIANTOK | WARN_SLEEPOK, NULL,
	    "vmspace_free() called");

	if (vm->vm_refcnt == 0)
		panic("vmspace_free: attempt to free already freed vmspace");

	if (atomic_fetchadd_int(&vm->vm_refcnt, -1) == 1)
		vmspace_dofree(vm);
}

void
vmspace_exitfree(struct proc *p)
{
	struct vmspace *vm;

	PROC_VMSPACE_LOCK(p);
	vm = p->p_vmspace;
	p->p_vmspace = NULL;
	PROC_VMSPACE_UNLOCK(p);
	KASSERT(vm == &vmspace0, ("vmspace_exitfree: wrong vmspace"));
	vmspace_free(vm);
}

void
vmspace_exit(struct thread *td)
{
	int refcnt;
	struct vmspace *vm;
	struct proc *p;

	/*
	 * Release user portion of address space.
	 * This releases references to vnodes,
	 * which could cause I/O if the file has been unlinked.
	 * Need to do this early enough that we can still sleep.
	 *
	 * The last exiting process to reach this point releases as
	 * much of the environment as it can. vmspace_dofree() is the
	 * slower fallback in case another process had a temporary
	 * reference to the vmspace.
	 */

	p = td->td_proc;
	vm = p->p_vmspace;
	atomic_add_int(&vmspace0.vm_refcnt, 1);
	do {
		refcnt = vm->vm_refcnt;
		if (refcnt > 1 && p->p_vmspace != &vmspace0) {
			/* Switch now since other proc might free vmspace */
			PROC_VMSPACE_LOCK(p);
			p->p_vmspace = &vmspace0;
			PROC_VMSPACE_UNLOCK(p);
			pmap_activate(td);
		}
	} while (!atomic_cmpset_int(&vm->vm_refcnt, refcnt, refcnt - 1));
	if (refcnt == 1) {
		if (p->p_vmspace != vm) {
			/* vmspace not yet freed, switch back */
			PROC_VMSPACE_LOCK(p);
			p->p_vmspace = vm;
			PROC_VMSPACE_UNLOCK(p);
			pmap_activate(td);
		}
		pmap_remove_pages(vmspace_pmap(vm));
		/* Switch now since this proc will free vmspace */
		PROC_VMSPACE_LOCK(p);
		p->p_vmspace = &vmspace0;
		PROC_VMSPACE_UNLOCK(p);
		pmap_activate(td);
		vmspace_dofree(vm);
	}
#ifdef RACCT
	if (racct_enable)
		vmspace_container_reset(p);
#endif
}

/* Acquire reference to vmspace owned by another process. */

struct vmspace *
vmspace_acquire_ref(struct proc *p)
{
	struct vmspace *vm;
	int refcnt;

	PROC_VMSPACE_LOCK(p);
	vm = p->p_vmspace;
	if (vm == NULL) {
		PROC_VMSPACE_UNLOCK(p);
		return (NULL);
	}
	do {
		refcnt = vm->vm_refcnt;
		if (refcnt <= 0) { 	/* Avoid 0->1 transition */
			PROC_VMSPACE_UNLOCK(p);
			return (NULL);
		}
	} while (!atomic_cmpset_int(&vm->vm_refcnt, refcnt, refcnt + 1));
	if (vm != p->p_vmspace) {
		PROC_VMSPACE_UNLOCK(p);
		vmspace_free(vm);
		return (NULL);
	}
	PROC_VMSPACE_UNLOCK(p);
	return (vm);
}

/*
 * Switch between vmspaces in an AIO kernel process.
 *
 * The AIO kernel processes switch to and from a user process's
 * vmspace while performing an I/O operation on behalf of a user
 * process.  The new vmspace is either the vmspace of a user process
 * obtained from an active AIO request or the initial vmspace of the
 * AIO kernel process (when it is idling).  Because user processes
 * will block to drain any active AIO requests before proceeding in
 * exit() or execve(), the vmspace reference count for these vmspaces
 * can never be 0.  This allows for a much simpler implementation than
 * the loop in vmspace_acquire_ref() above.  Similarly, AIO kernel
 * processes hold an extra reference on their initial vmspace for the
 * life of the process so that this guarantee is true for any vmspace
 * passed as 'newvm'.
 */
void
vmspace_switch_aio(struct vmspace *newvm)
{
	struct vmspace *oldvm;

	/* XXX: Need some way to assert that this is an aio daemon. */

	KASSERT(newvm->vm_refcnt > 0,
	    ("vmspace_switch_aio: newvm unreferenced"));

	oldvm = curproc->p_vmspace;
	if (oldvm == newvm)
		return;

	/*
	 * Point to the new address space and refer to it.
	 */
	curproc->p_vmspace = newvm;
	atomic_add_int(&newvm->vm_refcnt, 1);

	/* Activate the new mapping. */
	pmap_activate(curthread);

	/* Remove the daemon's reference to the old address space. */
	KASSERT(oldvm->vm_refcnt > 1,
	    ("vmspace_switch_aio: oldvm dropping last reference"));
	vmspace_free(oldvm);
}

void
_vm_map_lock(vm_map_t map, const char *file, int line)
{

	if (map->system_map)
		mtx_lock_flags_(&map->system_mtx, 0, file, line);
	else
		sx_xlock_(&map->lock, file, line);
	map->timestamp++;
}

static void
vm_map_process_deferred(void)
{
	struct thread *td;
	vm_map_entry_t entry, next;
	vm_object_t object;

	td = curthread;
	entry = td->td_map_def_user;
	td->td_map_def_user = NULL;
	while (entry != NULL) {
		next = entry->next;
		if ((entry->eflags & MAP_ENTRY_VN_WRITECNT) != 0) {
			/*
			 * Decrement the object's writemappings and
			 * possibly the vnode's v_writecount.
			 */
			KASSERT((entry->eflags & MAP_ENTRY_IS_SUB_MAP) == 0,
			    ("Submap with writecount"));
			object = entry->object.vm_object;
			KASSERT(object != NULL, ("No object for writecount"));
			vnode_pager_release_writecount(object, entry->start,
			    entry->end);
		}
		vm_map_entry_deallocate(entry, FALSE);
		entry = next;
	}
}

void
_vm_map_unlock(vm_map_t map, const char *file, int line)
{

	if (map->system_map)
		mtx_unlock_flags_(&map->system_mtx, 0, file, line);
	else {
		sx_xunlock_(&map->lock, file, line);
		vm_map_process_deferred();
	}
}

void
_vm_map_lock_read(vm_map_t map, const char *file, int line)
{

	if (map->system_map)
		mtx_lock_flags_(&map->system_mtx, 0, file, line);
	else
		sx_slock_(&map->lock, file, line);
}

void
_vm_map_unlock_read(vm_map_t map, const char *file, int line)
{

	if (map->system_map)
		mtx_unlock_flags_(&map->system_mtx, 0, file, line);
	else {
		sx_sunlock_(&map->lock, file, line);
		vm_map_process_deferred();
	}
}

int
_vm_map_trylock(vm_map_t map, const char *file, int line)
{
	int error;

	error = map->system_map ?
	    !mtx_trylock_flags_(&map->system_mtx, 0, file, line) :
	    !sx_try_xlock_(&map->lock, file, line);
	if (error == 0)
		map->timestamp++;
	return (error == 0);
}

int
_vm_map_trylock_read(vm_map_t map, const char *file, int line)
{
	int error;

	error = map->system_map ?
	    !mtx_trylock_flags_(&map->system_mtx, 0, file, line) :
	    !sx_try_slock_(&map->lock, file, line);
	return (error == 0);
}

/*
 *	_vm_map_lock_upgrade:	[ internal use only ]
 *
 *	Tries to upgrade a read (shared) lock on the specified map to a write
 *	(exclusive) lock.  Returns the value "0" if the upgrade succeeds and a
 *	non-zero value if the upgrade fails.  If the upgrade fails, the map is
 *	returned without a read or write lock held.
 *
 *	Requires that the map be read locked.
 */
int
_vm_map_lock_upgrade(vm_map_t map, const char *file, int line)
{
	unsigned int last_timestamp;

	if (map->system_map) {
		mtx_assert_(&map->system_mtx, MA_OWNED, file, line);
	} else {
		if (!sx_try_upgrade_(&map->lock, file, line)) {
			last_timestamp = map->timestamp;
			sx_sunlock_(&map->lock, file, line);
			vm_map_process_deferred();
			/*
			 * If the map's timestamp does not change while the
			 * map is unlocked, then the upgrade succeeds.
			 */
			sx_xlock_(&map->lock, file, line);
			if (last_timestamp != map->timestamp) {
				sx_xunlock_(&map->lock, file, line);
				return (1);
			}
		}
	}
	map->timestamp++;
	return (0);
}

void
_vm_map_lock_downgrade(vm_map_t map, const char *file, int line)
{

	if (map->system_map) {
		mtx_assert_(&map->system_mtx, MA_OWNED, file, line);
	} else
		sx_downgrade_(&map->lock, file, line);
}

/*
 *	vm_map_locked:
 *
 *	Returns a non-zero value if the caller holds a write (exclusive) lock
 *	on the specified map and the value "0" otherwise.
 */
int
vm_map_locked(vm_map_t map)
{

	if (map->system_map)
		return (mtx_owned(&map->system_mtx));
	else
		return (sx_xlocked(&map->lock));
}

#ifdef INVARIANTS
static void
_vm_map_assert_locked(vm_map_t map, const char *file, int line)
{

	if (map->system_map)
		mtx_assert_(&map->system_mtx, MA_OWNED, file, line);
	else
		sx_assert_(&map->lock, SA_XLOCKED, file, line);
}

#define	VM_MAP_ASSERT_LOCKED(map) \
    _vm_map_assert_locked(map, LOCK_FILE, LOCK_LINE)
#else
#define	VM_MAP_ASSERT_LOCKED(map)
#endif

/*
 *	_vm_map_unlock_and_wait:
 *
 *	Atomically releases the lock on the specified map and puts the calling
 *	thread to sleep.  The calling thread will remain asleep until either
 *	vm_map_wakeup() is performed on the map or the specified timeout is
 *	exceeded.
 *
 *	WARNING!  This function does not perform deferred deallocations of
 *	objects and map	entries.  Therefore, the calling thread is expected to
 *	reacquire the map lock after reawakening and later perform an ordinary
 *	unlock operation, such as vm_map_unlock(), before completing its
 *	operation on the map.
 */
int
_vm_map_unlock_and_wait(vm_map_t map, int timo, const char *file, int line)
{

	mtx_lock(&map_sleep_mtx);
	if (map->system_map)
		mtx_unlock_flags_(&map->system_mtx, 0, file, line);
	else
		sx_xunlock_(&map->lock, file, line);
	return (msleep(&map->root, &map_sleep_mtx, PDROP | PVM, "vmmaps",
	    timo));
}

/*
 *	vm_map_wakeup:
 *
 *	Awaken any threads that have slept on the map using
 *	vm_map_unlock_and_wait().
 */
void
vm_map_wakeup(vm_map_t map)
{

	/*
	 * Acquire and release map_sleep_mtx to prevent a wakeup()
	 * from being performed (and lost) between the map unlock
	 * and the msleep() in _vm_map_unlock_and_wait().
	 */
	mtx_lock(&map_sleep_mtx);
	mtx_unlock(&map_sleep_mtx);
	wakeup(&map->root);
}

void
vm_map_busy(vm_map_t map)
{

	VM_MAP_ASSERT_LOCKED(map);
	map->busy++;
}

void
vm_map_unbusy(vm_map_t map)
{

	VM_MAP_ASSERT_LOCKED(map);
	KASSERT(map->busy, ("vm_map_unbusy: not busy"));
	if (--map->busy == 0 && (map->flags & MAP_BUSY_WAKEUP)) {
		vm_map_modflags(map, 0, MAP_BUSY_WAKEUP);
		wakeup(&map->busy);
	}
}

void 
vm_map_wait_busy(vm_map_t map)
{

	VM_MAP_ASSERT_LOCKED(map);
	while (map->busy) {
		vm_map_modflags(map, MAP_BUSY_WAKEUP, 0);
		if (map->system_map)
			msleep(&map->busy, &map->system_mtx, 0, "mbusy", 0);
		else
			sx_sleep(&map->busy, &map->lock, 0, "mbusy", 0);
	}
	map->timestamp++;
}

long
vmspace_resident_count(struct vmspace *vmspace)
{
	return pmap_resident_count(vmspace_pmap(vmspace));
}

/*
 *	vm_map_create:
 *
 *	Creates and returns a new empty VM map with
 *	the given physical map structure, and having
 *	the given lower and upper address bounds.
 */
vm_map_t
vm_map_create(pmap_t pmap, vm_offset_t min, vm_offset_t max)
{
	vm_map_t result;

	result = uma_zalloc(mapzone, M_WAITOK);
	CTR1(KTR_VM, "vm_map_create: %p", result);
	_vm_map_init(result, pmap, min, max);
	return (result);
}

/*
 * Initialize an existing vm_map structure
 * such as that in the vmspace structure.
 */
static void
_vm_map_init(vm_map_t map, pmap_t pmap, vm_offset_t min, vm_offset_t max)
{

	map->header.next = map->header.prev = &map->header;
	map->needs_wakeup = FALSE;
	map->system_map = 0;
	map->pmap = pmap;
	map->header.end = min;
	map->header.start = max;
	map->flags = 0;
	map->root = NULL;
	map->timestamp = 0;
	map->busy = 0;
}

void
vm_map_init(vm_map_t map, pmap_t pmap, vm_offset_t min, vm_offset_t max)
{

	_vm_map_init(map, pmap, min, max);
	mtx_init(&map->system_mtx, "system map", NULL, MTX_DEF | MTX_DUPOK);
	sx_init(&map->lock, "user map");
}

/*
 *	vm_map_entry_dispose:	[ internal use only ]
 *
 *	Inverse of vm_map_entry_create.
 */
static void
vm_map_entry_dispose(vm_map_t map, vm_map_entry_t entry)
{
	uma_zfree(map->system_map ? kmapentzone : mapentzone, entry);
}

/*
 *	vm_map_entry_create:	[ internal use only ]
 *
 *	Allocates a VM map entry for insertion.
 *	No entry fields are filled in.
 */
static vm_map_entry_t
vm_map_entry_create(vm_map_t map)
{
	vm_map_entry_t new_entry;

	if (map->system_map)
		new_entry = uma_zalloc(kmapentzone, M_NOWAIT);
	else
		new_entry = uma_zalloc(mapentzone, M_WAITOK);
	if (new_entry == NULL)
		panic("vm_map_entry_create: kernel resources exhausted");
	return (new_entry);
}

/*
 *	vm_map_entry_set_behavior:
 *
 *	Set the expected access behavior, either normal, random, or
 *	sequential.
 */
static inline void
vm_map_entry_set_behavior(vm_map_entry_t entry, u_char behavior)
{
	entry->eflags = (entry->eflags & ~MAP_ENTRY_BEHAV_MASK) |
	    (behavior & MAP_ENTRY_BEHAV_MASK);
}

/*
 *	vm_map_entry_set_max_free:
 *
 *	Set the max_free field in a vm_map_entry.
 */
static inline void
vm_map_entry_set_max_free(vm_map_entry_t entry)
{

	entry->max_free = entry->adj_free;
	if (entry->left != NULL && entry->left->max_free > entry->max_free)
		entry->max_free = entry->left->max_free;
	if (entry->right != NULL && entry->right->max_free > entry->max_free)
		entry->max_free = entry->right->max_free;
}

/*
 *	vm_map_entry_splay:
 *
 *	The Sleator and Tarjan top-down splay algorithm with the
 *	following variation.  Max_free must be computed bottom-up, so
 *	on the downward pass, maintain the left and right spines in
 *	reverse order.  Then, make a second pass up each side to fix
 *	the pointers and compute max_free.  The time bound is O(log n)
 *	amortized.
 *
 *	The new root is the vm_map_entry containing "addr", or else an
 *	adjacent entry (lower or higher) if addr is not in the tree.
 *
 *	The map must be locked, and leaves it so.
 *
 *	Returns: the new root.
 */
static vm_map_entry_t
vm_map_entry_splay(vm_offset_t addr, vm_map_entry_t root)
{
	vm_map_entry_t llist, rlist;
	vm_map_entry_t ltree, rtree;
	vm_map_entry_t y;

	/* Special case of empty tree. */
	if (root == NULL)
		return (root);

	/*
	 * Pass One: Splay down the tree until we find addr or a NULL
	 * pointer where addr would go.  llist and rlist are the two
	 * sides in reverse order (bottom-up), with llist linked by
	 * the right pointer and rlist linked by the left pointer in
	 * the vm_map_entry.  Wait until Pass Two to set max_free on
	 * the two spines.
	 */
	llist = NULL;
	rlist = NULL;
	for (;;) {
		/* root is never NULL in here. */
		if (addr < root->start) {
			y = root->left;
			if (y == NULL)
				break;
			if (addr < y->start && y->left != NULL) {
				/* Rotate right and put y on rlist. */
				root->left = y->right;
				y->right = root;
				vm_map_entry_set_max_free(root);
				root = y->left;
				y->left = rlist;
				rlist = y;
			} else {
				/* Put root on rlist. */
				root->left = rlist;
				rlist = root;
				root = y;
			}
		} else if (addr >= root->end) {
			y = root->right;
			if (y == NULL)
				break;
			if (addr >= y->end && y->right != NULL) {
				/* Rotate left and put y on llist. */
				root->right = y->left;
				y->left = root;
				vm_map_entry_set_max_free(root);
				root = y->right;
				y->right = llist;
				llist = y;
			} else {
				/* Put root on llist. */
				root->right = llist;
				llist = root;
				root = y;
			}
		} else
			break;
	}

	/*
	 * Pass Two: Walk back up the two spines, flip the pointers
	 * and set max_free.  The subtrees of the root go at the
	 * bottom of llist and rlist.
	 */
	ltree = root->left;
	while (llist != NULL) {
		y = llist->right;
		llist->right = ltree;
		vm_map_entry_set_max_free(llist);
		ltree = llist;
		llist = y;
	}
	rtree = root->right;
	while (rlist != NULL) {
		y = rlist->left;
		rlist->left = rtree;
		vm_map_entry_set_max_free(rlist);
		rtree = rlist;
		rlist = y;
	}

	/*
	 * Final assembly: add ltree and rtree as subtrees of root.
	 */
	root->left = ltree;
	root->right = rtree;
	vm_map_entry_set_max_free(root);

	return (root);
}

/*
 *	vm_map_entry_{un,}link:
 *
 *	Insert/remove entries from maps.
 */
static void
vm_map_entry_link(vm_map_t map,
		  vm_map_entry_t after_where,
		  vm_map_entry_t entry)
{

	CTR4(KTR_VM,
	    "vm_map_entry_link: map %p, nentries %d, entry %p, after %p", map,
	    map->nentries, entry, after_where);
	VM_MAP_ASSERT_LOCKED(map);
	KASSERT(after_where->end <= entry->start,
	    ("vm_map_entry_link: prev end %jx new start %jx overlap",
	    (uintmax_t)after_where->end, (uintmax_t)entry->start));
	KASSERT(entry->end <= after_where->next->start,
	    ("vm_map_entry_link: new end %jx next start %jx overlap",
	    (uintmax_t)entry->end, (uintmax_t)after_where->next->start));

	map->nentries++;
	entry->prev = after_where;
	entry->next = after_where->next;
	entry->next->prev = entry;
	after_where->next = entry;

	if (after_where != &map->header) {
		if (after_where != map->root)
			vm_map_entry_splay(after_where->start, map->root);
		entry->right = after_where->right;
		entry->left = after_where;
		after_where->right = NULL;
		after_where->adj_free = entry->start - after_where->end;
		vm_map_entry_set_max_free(after_where);
	} else {
		entry->right = map->root;
		entry->left = NULL;
	}
	entry->adj_free = entry->next->start - entry->end;
	vm_map_entry_set_max_free(entry);
	map->root = entry;
}

static void
vm_map_entry_unlink(vm_map_t map,
		    vm_map_entry_t entry)
{
	vm_map_entry_t next, prev, root;

	VM_MAP_ASSERT_LOCKED(map);
	if (entry != map->root)
		vm_map_entry_splay(entry->start, map->root);
	if (entry->left == NULL)
		root = entry->right;
	else {
		root = vm_map_entry_splay(entry->start, entry->left);
		root->right = entry->right;
		root->adj_free = entry->next->start - root->end;
		vm_map_entry_set_max_free(root);
	}
	map->root = root;

	prev = entry->prev;
	next = entry->next;
	next->prev = prev;
	prev->next = next;
	map->nentries--;
	CTR3(KTR_VM, "vm_map_entry_unlink: map %p, nentries %d, entry %p", map,
	    map->nentries, entry);
}

/*
 *	vm_map_entry_resize_free:
 *
 *	Recompute the amount of free space following a vm_map_entry
 *	and propagate that value up the tree.  Call this function after
 *	resizing a map entry in-place, that is, without a call to
 *	vm_map_entry_link() or _unlink().
 *
 *	The map must be locked, and leaves it so.
 */
static void
vm_map_entry_resize_free(vm_map_t map, vm_map_entry_t entry)
{

	/*
	 * Using splay trees without parent pointers, propagating
	 * max_free up the tree is done by moving the entry to the
	 * root and making the change there.
	 */
	if (entry != map->root)
		map->root = vm_map_entry_splay(entry->start, map->root);

	entry->adj_free = entry->next->start - entry->end;
	vm_map_entry_set_max_free(entry);
}

/*
 *	vm_map_lookup_entry:	[ internal use only ]
 *
 *	Finds the map entry containing (or
 *	immediately preceding) the specified address
 *	in the given map; the entry is returned
 *	in the "entry" parameter.  The boolean
 *	result indicates whether the address is
 *	actually contained in the map.
 */
boolean_t
vm_map_lookup_entry(
	vm_map_t map,
	vm_offset_t address,
	vm_map_entry_t *entry)	/* OUT */
{
	vm_map_entry_t cur;
	boolean_t locked;

	/*
	 * If the map is empty, then the map entry immediately preceding
	 * "address" is the map's header.
	 */
	cur = map->root;
	if (cur == NULL)
		*entry = &map->header;
	else if (address >= cur->start && cur->end > address) {
		*entry = cur;
		return (TRUE);
	} else if ((locked = vm_map_locked(map)) ||
	    sx_try_upgrade(&map->lock)) {
		/*
		 * Splay requires a write lock on the map.  However, it only
		 * restructures the binary search tree; it does not otherwise
		 * change the map.  Thus, the map's timestamp need not change
		 * on a temporary upgrade.
		 */
		map->root = cur = vm_map_entry_splay(address, cur);
		if (!locked)
			sx_downgrade(&map->lock);

		/*
		 * If "address" is contained within a map entry, the new root
		 * is that map entry.  Otherwise, the new root is a map entry
		 * immediately before or after "address".
		 */
		if (address >= cur->start) {
			*entry = cur;
			if (cur->end > address)
				return (TRUE);
		} else
			*entry = cur->prev;
	} else
		/*
		 * Since the map is only locked for read access, perform a
		 * standard binary search tree lookup for "address".
		 */
		for (;;) {
			if (address < cur->start) {
				if (cur->left == NULL) {
					*entry = cur->prev;
					break;
				}
				cur = cur->left;
			} else if (cur->end > address) {
				*entry = cur;
				return (TRUE);
			} else {
				if (cur->right == NULL) {
					*entry = cur;
					break;
				}
				cur = cur->right;
			}
		}
	return (FALSE);
}

/*
 *	vm_map_insert:
 *
 *	Inserts the given whole VM object into the target
 *	map at the specified address range.  The object's
 *	size should match that of the address range.
 *
 *	Requires that the map be locked, and leaves it so.
 *
 *	If object is non-NULL, ref count must be bumped by caller
 *	prior to making call to account for the new entry.
 */
int
vm_map_insert(vm_map_t map, vm_object_t object, vm_ooffset_t offset,
    vm_offset_t start, vm_offset_t end, vm_prot_t prot, vm_prot_t max, int cow)
{
	vm_map_entry_t new_entry, prev_entry, temp_entry;
	struct ucred *cred;
	vm_eflags_t protoeflags;
	vm_inherit_t inheritance;

	VM_MAP_ASSERT_LOCKED(map);
	KASSERT(object != kernel_object ||
	    (cow & MAP_COPY_ON_WRITE) == 0,
	    ("vm_map_insert: kernel object and COW"));
	KASSERT(object == NULL || (cow & MAP_NOFAULT) == 0,
	    ("vm_map_insert: paradoxical MAP_NOFAULT request"));
	KASSERT((prot & ~max) == 0,
	    ("prot %#x is not subset of max_prot %#x", prot, max));

	/*
	 * Check that the start and end points are not bogus.
	 */
	if (start < vm_map_min(map) || end > vm_map_max(map) ||
	    start >= end)
		return (KERN_INVALID_ADDRESS);

	/*
	 * Find the entry prior to the proposed starting address; if it's part
	 * of an existing entry, this range is bogus.
	 */
	if (vm_map_lookup_entry(map, start, &temp_entry))
		return (KERN_NO_SPACE);

	prev_entry = temp_entry;

	/*
	 * Assert that the next entry doesn't overlap the end point.
	 */
	if (prev_entry->next->start < end)
		return (KERN_NO_SPACE);

	if ((cow & MAP_CREATE_GUARD) != 0 && (object != NULL ||
	    max != VM_PROT_NONE))
		return (KERN_INVALID_ARGUMENT);

	protoeflags = 0;
	if (cow & MAP_COPY_ON_WRITE)
		protoeflags |= MAP_ENTRY_COW | MAP_ENTRY_NEEDS_COPY;
	if (cow & MAP_NOFAULT)
		protoeflags |= MAP_ENTRY_NOFAULT;
	if (cow & MAP_DISABLE_SYNCER)
		protoeflags |= MAP_ENTRY_NOSYNC;
	if (cow & MAP_DISABLE_COREDUMP)
		protoeflags |= MAP_ENTRY_NOCOREDUMP;
	if (cow & MAP_STACK_GROWS_DOWN)
		protoeflags |= MAP_ENTRY_GROWS_DOWN;
	if (cow & MAP_STACK_GROWS_UP)
		protoeflags |= MAP_ENTRY_GROWS_UP;
	if (cow & MAP_VN_WRITECOUNT)
		protoeflags |= MAP_ENTRY_VN_WRITECNT;
	if ((cow & MAP_CREATE_GUARD) != 0)
		protoeflags |= MAP_ENTRY_GUARD;
	if ((cow & MAP_CREATE_STACK_GAP_DN) != 0)
		protoeflags |= MAP_ENTRY_STACK_GAP_DN;
	if ((cow & MAP_CREATE_STACK_GAP_UP) != 0)
		protoeflags |= MAP_ENTRY_STACK_GAP_UP;
	if (cow & MAP_INHERIT_SHARE)
		inheritance = VM_INHERIT_SHARE;
	else
		inheritance = VM_INHERIT_DEFAULT;

	cred = NULL;
	if ((cow & (MAP_ACC_NO_CHARGE | MAP_NOFAULT | MAP_CREATE_GUARD)) != 0)
		goto charged;
	if ((cow & MAP_ACC_CHARGED) || ((prot & VM_PROT_WRITE) &&
	    ((protoeflags & MAP_ENTRY_NEEDS_COPY) || object == NULL))) {
		if (!(cow & MAP_ACC_CHARGED) && !swap_reserve(end - start))
			return (KERN_RESOURCE_SHORTAGE);
		KASSERT(object == NULL ||
		    (protoeflags & MAP_ENTRY_NEEDS_COPY) != 0 ||
		    object->cred == NULL,
		    ("overcommit: vm_map_insert o %p", object));
		cred = curthread->td_ucred;
	}

charged:
	/* Expand the kernel pmap, if necessary. */
	if (map == kernel_map && end > kernel_vm_end)
		pmap_growkernel(end);
	if (object != NULL) {
		/*
		 * OBJ_ONEMAPPING must be cleared unless this mapping
		 * is trivially proven to be the only mapping for any
		 * of the object's pages.  (Object granularity
		 * reference counting is insufficient to recognize
		 * aliases with precision.)
		 */
		VM_OBJECT_WLOCK(object);
		if (object->ref_count > 1 || object->shadow_count != 0)
			vm_object_clear_flag(object, OBJ_ONEMAPPING);
		VM_OBJECT_WUNLOCK(object);
	} else if (prev_entry != &map->header &&
	    (prev_entry->eflags & ~MAP_ENTRY_USER_WIRED) == protoeflags &&
	    (cow & (MAP_STACK_GROWS_DOWN | MAP_STACK_GROWS_UP)) == 0 &&
	    prev_entry->end == start && (prev_entry->cred == cred ||
	    (prev_entry->object.vm_object != NULL &&
	    prev_entry->object.vm_object->cred == cred)) &&
	    vm_object_coalesce(prev_entry->object.vm_object,
	    prev_entry->offset,
	    (vm_size_t)(prev_entry->end - prev_entry->start),
	    (vm_size_t)(end - prev_entry->end), cred != NULL &&
	    (protoeflags & MAP_ENTRY_NEEDS_COPY) == 0)) {
		/*
		 * We were able to extend the object.  Determine if we
		 * can extend the previous map entry to include the
		 * new range as well.
		 */
		if (prev_entry->inheritance == inheritance &&
		    prev_entry->protection == prot &&
		    prev_entry->max_protection == max &&
		    prev_entry->wired_count == 0) {
			KASSERT((prev_entry->eflags & MAP_ENTRY_USER_WIRED) ==
			    0, ("prev_entry %p has incoherent wiring",
			    prev_entry));
			if ((prev_entry->eflags & MAP_ENTRY_GUARD) == 0)
				map->size += end - prev_entry->end;
			prev_entry->end = end;
			vm_map_entry_resize_free(map, prev_entry);
			vm_map_log("resize", prev_entry);
			vm_map_simplify_entry(map, prev_entry);
			return (KERN_SUCCESS);
		}

		/*
		 * If we can extend the object but cannot extend the
		 * map entry, we have to create a new map entry.  We
		 * must bump the ref count on the extended object to
		 * account for it.  object may be NULL.
		 */
		object = prev_entry->object.vm_object;
		offset = prev_entry->offset +
		    (prev_entry->end - prev_entry->start);
		vm_object_reference(object);
		if (cred != NULL && object != NULL && object->cred != NULL &&
		    !(prev_entry->eflags & MAP_ENTRY_NEEDS_COPY)) {
			/* Object already accounts for this uid. */
			cred = NULL;
		}
	}
	if (cred != NULL)
		crhold(cred);

	/*
	 * Create a new entry
	 */
	new_entry = vm_map_entry_create(map);
	new_entry->start = start;
	new_entry->end = end;
	new_entry->cred = NULL;

	new_entry->eflags = protoeflags;
	new_entry->object.vm_object = object;
	new_entry->offset = offset;

	new_entry->inheritance = inheritance;
	new_entry->protection = prot;
	new_entry->max_protection = max;
	new_entry->wired_count = 0;
	new_entry->wiring_thread = NULL;
	new_entry->read_ahead = VM_FAULT_READ_AHEAD_INIT;
	new_entry->next_read = start;

	KASSERT(cred == NULL || !ENTRY_CHARGED(new_entry),
	    ("overcommit: vm_map_insert leaks vm_map %p", new_entry));
	new_entry->cred = cred;

	/*
	 * Insert the new entry into the list
	 */
	vm_map_entry_link(map, prev_entry, new_entry);
	if ((new_entry->eflags & MAP_ENTRY_GUARD) == 0)
		map->size += new_entry->end - new_entry->start;

	vm_map_log("insert", new_entry);

	/*
	 * Try to coalesce the new entry with both the previous and next
	 * entries in the list.  Previously, we only attempted to coalesce
	 * with the previous entry when object is NULL.  Here, we handle the
	 * other cases, which are less common.
	 */
	vm_map_simplify_entry(map, new_entry);

	if ((cow & (MAP_PREFAULT | MAP_PREFAULT_PARTIAL)) != 0) {
		vm_map_pmap_enter(map, start, prot, object, OFF_TO_IDX(offset),
		    end - start, cow & MAP_PREFAULT_PARTIAL);
	}

	return (KERN_SUCCESS);
}

/*
 *	vm_map_findspace:
 *
 *	Find the first fit (lowest VM address) for "length" free bytes
 *	beginning at address >= start in the given map.
 *
 *	In a vm_map_entry, "adj_free" is the amount of free space
 *	adjacent (higher address) to this entry, and "max_free" is the
 *	maximum amount of contiguous free space in its subtree.  This
 *	allows finding a free region in one path down the tree, so
 *	O(log n) amortized with splay trees.
 *
 *	The map must be locked, and leaves it so.
 *
 *	Returns: 0 on success, and starting address in *addr,
 *		 1 if insufficient space.
 */
int
vm_map_findspace(vm_map_t map, vm_offset_t start, vm_size_t length,
    vm_offset_t *addr)	/* OUT */
{
	vm_map_entry_t entry;
	vm_offset_t st;

	/*
	 * Request must fit within min/max VM address and must avoid
	 * address wrap.
	 */
	start = MAX(start, vm_map_min(map));
	if (start + length > vm_map_max(map) || start + length < start)
		return (1);

	/* Empty tree means wide open address space. */
	if (map->root == NULL) {
		*addr = start;
		return (0);
	}

	/*
	 * After splay, if start comes before root node, then there
	 * must be a gap from start to the root.
	 */
	map->root = vm_map_entry_splay(start, map->root);
	if (start + length <= map->root->start) {
		*addr = start;
		return (0);
	}

	/*
	 * Root is the last node that might begin its gap before
	 * start, and this is the last comparison where address
	 * wrap might be a problem.
	 */
	st = (start > map->root->end) ? start : map->root->end;
	if (length <= map->root->end + map->root->adj_free - st) {
		*addr = st;
		return (0);
	}

	/* With max_free, can immediately tell if no solution. */
	entry = map->root->right;
	if (entry == NULL || length > entry->max_free)
		return (1);

	/*
	 * Search the right subtree in the order: left subtree, root,
	 * right subtree (first fit).  The previous splay implies that
	 * all regions in the right subtree have addresses > start.
	 */
	while (entry != NULL) {
		if (entry->left != NULL && entry->left->max_free >= length)
			entry = entry->left;
		else if (entry->adj_free >= length) {
			*addr = entry->end;
			return (0);
		} else
			entry = entry->right;
	}

	/* Can't get here, so panic if we do. */
	panic("vm_map_findspace: max_free corrupt");
}

int
vm_map_fixed(vm_map_t map, vm_object_t object, vm_ooffset_t offset,
    vm_offset_t start, vm_size_t length, vm_prot_t prot,
    vm_prot_t max, int cow)
{
	vm_offset_t end;
	int result;

	end = start + length;
	KASSERT((cow & (MAP_STACK_GROWS_DOWN | MAP_STACK_GROWS_UP)) == 0 ||
	    object == NULL,
	    ("vm_map_fixed: non-NULL backing object for stack"));
	vm_map_lock(map);
	VM_MAP_RANGE_CHECK(map, start, end);
	if ((cow & MAP_CHECK_EXCL) == 0)
		vm_map_delete(map, start, end);
	if ((cow & (MAP_STACK_GROWS_DOWN | MAP_STACK_GROWS_UP)) != 0) {
		result = vm_map_stack_locked(map, start, length, sgrowsiz,
		    prot, max, cow);
	} else {
		result = vm_map_insert(map, object, offset, start, end,
		    prot, max, cow);
	}
	vm_map_unlock(map);
	return (result);
}

/*
 * Searches for the specified amount of free space in the given map with the
 * specified alignment.  Performs an address-ordered, first-fit search from
 * the given address "*addr", with an optional upper bound "max_addr".  If the
 * parameter "alignment" is zero, then the alignment is computed from the
 * given (object, offset) pair so as to enable the greatest possible use of
 * superpage mappings.  Returns KERN_SUCCESS and the address of the free space
 * in "*addr" if successful.  Otherwise, returns KERN_NO_SPACE.
 *
 * The map must be locked.  Initially, there must be at least "length" bytes
 * of free space at the given address.
 */
static int
vm_map_alignspace(vm_map_t map, vm_object_t object, vm_ooffset_t offset,
    vm_offset_t *addr, vm_size_t length, vm_offset_t max_addr,
    vm_offset_t alignment)
{
	vm_offset_t aligned_addr, free_addr;

	VM_MAP_ASSERT_LOCKED(map);
	free_addr = *addr;
	KASSERT(!vm_map_findspace(map, free_addr, length, addr) &&
	    free_addr == *addr, ("caller provided insufficient free space"));
	for (;;) {
		/*
		 * At the start of every iteration, the free space at address
		 * "*addr" is at least "length" bytes.
		 */
		if (alignment == 0)
			pmap_align_superpage(object, offset, addr, length);
		else if ((*addr & (alignment - 1)) != 0) {
			*addr &= ~(alignment - 1);
			*addr += alignment;
		}
		aligned_addr = *addr;
		if (aligned_addr == free_addr) {
			/*
			 * Alignment did not change "*addr", so "*addr" must
			 * still provide sufficient free space.
			 */
			return (KERN_SUCCESS);
		}

		/*
		 * Test for address wrap on "*addr".  A wrapped "*addr" could
		 * be a valid address, in which case vm_map_findspace() cannot
		 * be relied upon to fail.
		 */
		if (aligned_addr < free_addr ||
		    vm_map_findspace(map, aligned_addr, length, addr) ||
		    (max_addr != 0 && *addr + length > max_addr))
			return (KERN_NO_SPACE);
		free_addr = *addr;
		if (free_addr == aligned_addr) {
			/*
			 * If a successful call to vm_map_findspace() did not
			 * change "*addr", then "*addr" must still be aligned
			 * and provide sufficient free space.
			 */
			return (KERN_SUCCESS);
		}
	}
}

/*
 *	vm_map_find finds an unallocated region in the target address
 *	map with the given length.  The search is defined to be
 *	first-fit from the specified address; the region found is
 *	returned in the same parameter.
 *
 *	If object is non-NULL, ref count must be bumped by caller
 *	prior to making call to account for the new entry.
 */
int
vm_map_find(vm_map_t map, vm_object_t object, vm_ooffset_t offset,
	    vm_offset_t *addr,	/* IN/OUT */
	    vm_size_t length, vm_offset_t max_addr, int find_space,
	    vm_prot_t prot, vm_prot_t max, int cow)
{
	vm_offset_t alignment, min_addr;
	int rv;

	KASSERT((cow & (MAP_STACK_GROWS_DOWN | MAP_STACK_GROWS_UP)) == 0 ||
	    object == NULL,
	    ("vm_map_find: non-NULL backing object for stack"));
	if (find_space == VMFS_OPTIMAL_SPACE && (object == NULL ||
	    (object->flags & OBJ_COLORED) == 0))
		find_space = VMFS_ANY_SPACE;
	if (find_space >> 8 != 0) {
		KASSERT((find_space & 0xff) == 0, ("bad VMFS flags"));
		alignment = (vm_offset_t)1 << (find_space >> 8);
	} else
		alignment = 0;
	vm_map_lock(map);
	if (find_space != VMFS_NO_SPACE) {
		KASSERT(find_space == VMFS_ANY_SPACE ||
		    find_space == VMFS_OPTIMAL_SPACE ||
		    find_space == VMFS_SUPER_SPACE ||
		    alignment != 0, ("unexpected VMFS flag"));
		min_addr = *addr;
again:
		if (vm_map_findspace(map, min_addr, length, addr) ||
		    (max_addr != 0 && *addr + length > max_addr)) {
			rv = KERN_NO_SPACE;
			goto done;
		}
		if (find_space != VMFS_ANY_SPACE &&
		    (rv = vm_map_alignspace(map, object, offset, addr, length,
		    max_addr, alignment)) != KERN_SUCCESS) {
			if (find_space == VMFS_OPTIMAL_SPACE) {
				find_space = VMFS_ANY_SPACE;
				goto again;
			}
			goto done;
		}
	}
	if ((cow & (MAP_STACK_GROWS_DOWN | MAP_STACK_GROWS_UP)) != 0) {
		rv = vm_map_stack_locked(map, *addr, length, sgrowsiz, prot,
		    max, cow);
	} else {
		rv = vm_map_insert(map, object, offset, *addr, *addr + length,
		    prot, max, cow);
	}
done:
	vm_map_unlock(map);
	return (rv);
}

/*
 *	vm_map_find_min() is a variant of vm_map_find() that takes an
 *	additional parameter (min_addr) and treats the given address
 *	(*addr) differently.  Specifically, it treats *addr as a hint
 *	and not as the minimum address where the mapping is created.
 *
 *	This function works in two phases.  First, it tries to
 *	allocate above the hint.  If that fails and the hint is
 *	greater than min_addr, it performs a second pass, replacing
 *	the hint with min_addr as the minimum address for the
 *	allocation.
 */
int
vm_map_find_min(vm_map_t map, vm_object_t object, vm_ooffset_t offset,
    vm_offset_t *addr, vm_size_t length, vm_offset_t min_addr,
    vm_offset_t max_addr, int find_space, vm_prot_t prot, vm_prot_t max,
    int cow)
{
	vm_offset_t hint;
	int rv;

	hint = *addr;
	for (;;) {
		rv = vm_map_find(map, object, offset, addr, length, max_addr,
		    find_space, prot, max, cow);
		if (rv == KERN_SUCCESS || min_addr >= hint)
			return (rv);
		*addr = hint = min_addr;
	}
}

static bool
vm_map_mergeable_neighbors(vm_map_entry_t prev, vm_map_entry_t entry)
{
	vm_size_t prevsize;

	prevsize = prev->end - prev->start;
	return (prev->end == entry->start &&
	    prev->object.vm_object == entry->object.vm_object &&
	    (prev->object.vm_object == NULL ||
	    prev->offset + prevsize == entry->offset) &&
	    prev->eflags == entry->eflags &&
	    prev->protection == entry->protection &&
	    prev->max_protection == entry->max_protection &&
	    prev->inheritance == entry->inheritance &&
	    prev->wired_count == entry->wired_count &&
	    prev->cred == entry->cred);
}

static void
vm_map_merged_neighbor_dispose(vm_map_t map, vm_map_entry_t entry)
{

	/*
	 * If the backing object is a vnode object,
	 * vm_object_deallocate() calls vrele().
	 * However, vrele() does not lock the vnode
	 * because the vnode has additional
	 * references.  Thus, the map lock can be kept
	 * without causing a lock-order reversal with
	 * the vnode lock.
	 *
	 * Since we count the number of virtual page
	 * mappings in object->un_pager.vnp.writemappings,
	 * the writemappings value should not be adjusted
	 * when the entry is disposed of.
	 */
	if (entry->object.vm_object != NULL)
		vm_object_deallocate(entry->object.vm_object);
	if (entry->cred != NULL)
		crfree(entry->cred);
	vm_map_entry_dispose(map, entry);
}

/*
 *	vm_map_simplify_entry:
 *
 *	Simplify the given map entry by merging with either neighbor.  This
 *	routine also has the ability to merge with both neighbors.
 *
 *	The map must be locked.
 *
 *	This routine guarantees that the passed entry remains valid (though
 *	possibly extended).  When merging, this routine may delete one or
 *	both neighbors.
 */
void
vm_map_simplify_entry(vm_map_t map, vm_map_entry_t entry)
{
	vm_map_entry_t next, prev;

	if ((entry->eflags & (MAP_ENTRY_GROWS_DOWN | MAP_ENTRY_GROWS_UP |
	    MAP_ENTRY_IN_TRANSITION | MAP_ENTRY_IS_SUB_MAP)) != 0)
		return;

	prev = entry->prev;
	if (prev != &map->header) {
<<<<<<< HEAD
		prevsize = prev->end - prev->start;
		if ( (prev->end == entry->start) &&
		     (prev->object.vm_object == entry->object.vm_object) &&
		     (!prev->object.vm_object ||
			(prev->offset + prevsize == entry->offset)) &&
		     (prev->eflags == entry->eflags) &&
		     (prev->protection == entry->protection) &&
		     (prev->max_protection == entry->max_protection) &&
		     (prev->inheritance == entry->inheritance) &&
		     (prev->wired_count == entry->wired_count) &&
		     (prev->cred == entry->cred)) {
			vm_map_log("remove", prev);
=======
		if (vm_map_mergeable_neighbors(prev, entry)) {
>>>>>>> 125d9d8c
			vm_map_entry_unlink(map, prev);
			entry->start = prev->start;
			entry->offset = prev->offset;
			if (entry->prev != &map->header)
				vm_map_entry_resize_free(map, entry->prev);
<<<<<<< HEAD
			vm_map_log("resize", entry);

			/*
			 * If the backing object is a vnode object,
			 * vm_object_deallocate() calls vrele().
			 * However, vrele() does not lock the vnode
			 * because the vnode has additional
			 * references.  Thus, the map lock can be kept
			 * without causing a lock-order reversal with
			 * the vnode lock.
			 *
			 * Since we count the number of virtual page
			 * mappings in object->un_pager.vnp.writemappings,
			 * the writemappings value should not be adjusted
			 * when the entry is disposed of.
			 */
			if (prev->object.vm_object)
				vm_object_deallocate(prev->object.vm_object);
			if (prev->cred != NULL)
				crfree(prev->cred);
			vm_map_entry_dispose(map, prev);
=======
			vm_map_merged_neighbor_dispose(map, prev);
>>>>>>> 125d9d8c
		}
	}

	next = entry->next;
	if (next != &map->header) {
<<<<<<< HEAD
		esize = entry->end - entry->start;
		if ((entry->end == next->start) &&
		    (next->object.vm_object == entry->object.vm_object) &&
		     (!entry->object.vm_object ||
			(entry->offset + esize == next->offset)) &&
		    (next->eflags == entry->eflags) &&
		    (next->protection == entry->protection) &&
		    (next->max_protection == entry->max_protection) &&
		    (next->inheritance == entry->inheritance) &&
		    (next->wired_count == entry->wired_count) &&
		    (next->cred == entry->cred)) {
			vm_map_log("remove", next);
			vm_map_entry_unlink(map, next);
			entry->end = next->end;
			vm_map_entry_resize_free(map, entry);
			vm_map_log("resize", entry);

			/*
			 * See comment above.
			 */
			if (next->object.vm_object)
				vm_object_deallocate(next->object.vm_object);
			if (next->cred != NULL)
				crfree(next->cred);
			vm_map_entry_dispose(map, next);
=======
		if (vm_map_mergeable_neighbors(entry, next)) {
			vm_map_entry_unlink(map, next);
			entry->end = next->end;
			vm_map_entry_resize_free(map, entry);
			vm_map_merged_neighbor_dispose(map, next);
>>>>>>> 125d9d8c
		}
	}
}
/*
 *	vm_map_clip_start:	[ internal use only ]
 *
 *	Asserts that the given entry begins at or after
 *	the specified address; if necessary,
 *	it splits the entry into two.
 */
#define vm_map_clip_start(map, entry, startaddr) \
{ \
	if (startaddr > entry->start) \
		_vm_map_clip_start(map, entry, startaddr); \
}

/*
 *	This routine is called only when it is known that
 *	the entry must be split.
 */
static void
_vm_map_clip_start(vm_map_t map, vm_map_entry_t entry, vm_offset_t start)
{
	vm_map_entry_t new_entry;

	VM_MAP_ASSERT_LOCKED(map);
	KASSERT(entry->end > start && entry->start < start,
	    ("_vm_map_clip_start: invalid clip of entry %p", entry));

	/*
	 * Split off the front portion -- note that we must insert the new
	 * entry BEFORE this one, so that this entry has the specified
	 * starting address.
	 */
	vm_map_simplify_entry(map, entry);

	/*
	 * If there is no object backing this entry, we might as well create
	 * one now.  If we defer it, an object can get created after the map
	 * is clipped, and individual objects will be created for the split-up
	 * map.  This is a bit of a hack, but is also about the best place to
	 * put this improvement.
	 */
	if (entry->object.vm_object == NULL && !map->system_map &&
	    (entry->eflags & MAP_ENTRY_GUARD) == 0) {
		vm_object_t object;
		object = vm_object_allocate(OBJT_DEFAULT,
				atop(entry->end - entry->start));
		entry->object.vm_object = object;
		entry->offset = 0;
		if (entry->cred != NULL) {
			object->cred = entry->cred;
			object->charge = entry->end - entry->start;
			entry->cred = NULL;
		}
	} else if (entry->object.vm_object != NULL &&
		   ((entry->eflags & MAP_ENTRY_NEEDS_COPY) == 0) &&
		   entry->cred != NULL) {
		VM_OBJECT_WLOCK(entry->object.vm_object);
		KASSERT(entry->object.vm_object->cred == NULL,
		    ("OVERCOMMIT: vm_entry_clip_start: both cred e %p", entry));
		entry->object.vm_object->cred = entry->cred;
		entry->object.vm_object->charge = entry->end - entry->start;
		VM_OBJECT_WUNLOCK(entry->object.vm_object);
		entry->cred = NULL;
	}

	new_entry = vm_map_entry_create(map);
	*new_entry = *entry;

	new_entry->end = start;
	entry->offset += (start - entry->start);
	entry->start = start;
	if (new_entry->cred != NULL)
		crhold(entry->cred);

	vm_map_log("resize", entry);
	vm_map_log("insert", new_entry);
	vm_map_entry_link(map, entry->prev, new_entry);

	if ((entry->eflags & MAP_ENTRY_IS_SUB_MAP) == 0) {
		vm_object_reference(new_entry->object.vm_object);
		/*
		 * The object->un_pager.vnp.writemappings for the
		 * object of MAP_ENTRY_VN_WRITECNT type entry shall be
		 * kept as is here.  The virtual pages are
		 * re-distributed among the clipped entries, so the sum is
		 * left the same.
		 */
	}
}

/*
 *	vm_map_clip_end:	[ internal use only ]
 *
 *	Asserts that the given entry ends at or before
 *	the specified address; if necessary,
 *	it splits the entry into two.
 */
#define vm_map_clip_end(map, entry, endaddr) \
{ \
	if ((endaddr) < (entry->end)) \
		_vm_map_clip_end((map), (entry), (endaddr)); \
}

/*
 *	This routine is called only when it is known that
 *	the entry must be split.
 */
static void
_vm_map_clip_end(vm_map_t map, vm_map_entry_t entry, vm_offset_t end)
{
	vm_map_entry_t new_entry;

	VM_MAP_ASSERT_LOCKED(map);
	KASSERT(entry->start < end && entry->end > end,
	    ("_vm_map_clip_end: invalid clip of entry %p", entry));

	/*
	 * If there is no object backing this entry, we might as well create
	 * one now.  If we defer it, an object can get created after the map
	 * is clipped, and individual objects will be created for the split-up
	 * map.  This is a bit of a hack, but is also about the best place to
	 * put this improvement.
	 */
	if (entry->object.vm_object == NULL && !map->system_map &&
	    (entry->eflags & MAP_ENTRY_GUARD) == 0) {
		vm_object_t object;
		object = vm_object_allocate(OBJT_DEFAULT,
				atop(entry->end - entry->start));
		entry->object.vm_object = object;
		entry->offset = 0;
		if (entry->cred != NULL) {
			object->cred = entry->cred;
			object->charge = entry->end - entry->start;
			entry->cred = NULL;
		}
	} else if (entry->object.vm_object != NULL &&
		   ((entry->eflags & MAP_ENTRY_NEEDS_COPY) == 0) &&
		   entry->cred != NULL) {
		VM_OBJECT_WLOCK(entry->object.vm_object);
		KASSERT(entry->object.vm_object->cred == NULL,
		    ("OVERCOMMIT: vm_entry_clip_end: both cred e %p", entry));
		entry->object.vm_object->cred = entry->cred;
		entry->object.vm_object->charge = entry->end - entry->start;
		VM_OBJECT_WUNLOCK(entry->object.vm_object);
		entry->cred = NULL;
	}

	/*
	 * Create a new entry and insert it AFTER the specified entry
	 */
	new_entry = vm_map_entry_create(map);
	*new_entry = *entry;

	new_entry->start = entry->end = end;
	new_entry->offset += (end - entry->start);
	if (new_entry->cred != NULL)
		crhold(entry->cred);

	vm_map_log("resize", entry);
	vm_map_log("insert", new_entry);
	vm_map_entry_link(map, entry, new_entry);

	if ((entry->eflags & MAP_ENTRY_IS_SUB_MAP) == 0) {
		vm_object_reference(new_entry->object.vm_object);
	}
}

/*
 *	vm_map_submap:		[ kernel use only ]
 *
 *	Mark the given range as handled by a subordinate map.
 *
 *	This range must have been created with vm_map_find,
 *	and no other operations may have been performed on this
 *	range prior to calling vm_map_submap.
 *
 *	Only a limited number of operations can be performed
 *	within this rage after calling vm_map_submap:
 *		vm_fault
 *	[Don't try vm_map_copy!]
 *
 *	To remove a submapping, one must first remove the
 *	range from the superior map, and then destroy the
 *	submap (if desired).  [Better yet, don't try it.]
 */
int
vm_map_submap(
	vm_map_t map,
	vm_offset_t start,
	vm_offset_t end,
	vm_map_t submap)
{
	vm_map_entry_t entry;
	int result = KERN_INVALID_ARGUMENT;

	vm_map_lock(map);

	VM_MAP_RANGE_CHECK(map, start, end);

	if (vm_map_lookup_entry(map, start, &entry)) {
		vm_map_clip_start(map, entry, start);
	} else
		entry = entry->next;

	vm_map_clip_end(map, entry, end);

	if ((entry->start == start) && (entry->end == end) &&
	    ((entry->eflags & MAP_ENTRY_COW) == 0) &&
	    (entry->object.vm_object == NULL)) {
		entry->object.sub_map = submap;
		entry->eflags |= MAP_ENTRY_IS_SUB_MAP;
		result = KERN_SUCCESS;
	}
	vm_map_unlock(map);

	return (result);
}

/*
 * The maximum number of pages to map if MAP_PREFAULT_PARTIAL is specified
 */
#define	MAX_INIT_PT	96

/*
 *	vm_map_pmap_enter:
 *
 *	Preload the specified map's pmap with mappings to the specified
 *	object's memory-resident pages.  No further physical pages are
 *	allocated, and no further virtual pages are retrieved from secondary
 *	storage.  If the specified flags include MAP_PREFAULT_PARTIAL, then a
 *	limited number of page mappings are created at the low-end of the
 *	specified address range.  (For this purpose, a superpage mapping
 *	counts as one page mapping.)  Otherwise, all resident pages within
 *	the specified address range are mapped.
 */
static void
vm_map_pmap_enter(vm_map_t map, vm_offset_t addr, vm_prot_t prot,
    vm_object_t object, vm_pindex_t pindex, vm_size_t size, int flags)
{
	vm_offset_t start;
	vm_page_t p, p_start;
	vm_pindex_t mask, psize, threshold, tmpidx;

	if ((prot & (VM_PROT_READ | VM_PROT_EXECUTE)) == 0 || object == NULL)
		return;
	VM_OBJECT_RLOCK(object);
	if (object->type == OBJT_DEVICE || object->type == OBJT_SG) {
		VM_OBJECT_RUNLOCK(object);
		VM_OBJECT_WLOCK(object);
		if (object->type == OBJT_DEVICE || object->type == OBJT_SG) {
			pmap_object_init_pt(map->pmap, addr, object, pindex,
			    size);
			VM_OBJECT_WUNLOCK(object);
			return;
		}
		VM_OBJECT_LOCK_DOWNGRADE(object);
	}

	psize = atop(size);
	if (psize + pindex > object->size) {
		if (object->size < pindex) {
			VM_OBJECT_RUNLOCK(object);
			return;
		}
		psize = object->size - pindex;
	}

	start = 0;
	p_start = NULL;
	threshold = MAX_INIT_PT;

	p = vm_page_find_least(object, pindex);
	/*
	 * Assert: the variable p is either (1) the page with the
	 * least pindex greater than or equal to the parameter pindex
	 * or (2) NULL.
	 */
	for (;
	     p != NULL && (tmpidx = p->pindex - pindex) < psize;
	     p = TAILQ_NEXT(p, listq)) {
		/*
		 * don't allow an madvise to blow away our really
		 * free pages allocating pv entries.
		 */
		if (((flags & MAP_PREFAULT_MADVISE) != 0 &&
		    vm_page_count_severe()) ||
		    ((flags & MAP_PREFAULT_PARTIAL) != 0 &&
		    tmpidx >= threshold)) {
			psize = tmpidx;
			break;
		}
		if (p->valid == VM_PAGE_BITS_ALL) {
			if (p_start == NULL) {
				start = addr + ptoa(tmpidx);
				p_start = p;
			}
			/* Jump ahead if a superpage mapping is possible. */
			if (p->psind > 0 && ((addr + ptoa(tmpidx)) &
			    (pagesizes[p->psind] - 1)) == 0) {
				mask = atop(pagesizes[p->psind]) - 1;
				if (tmpidx + mask < psize &&
				    vm_page_ps_test(p, PS_ALL_VALID, NULL)) {
					p += mask;
					threshold += mask;
				}
			}
		} else if (p_start != NULL) {
			pmap_enter_object(map->pmap, start, addr +
			    ptoa(tmpidx), p_start, prot);
			p_start = NULL;
		}
	}
	if (p_start != NULL)
		pmap_enter_object(map->pmap, start, addr + ptoa(psize),
		    p_start, prot);
	VM_OBJECT_RUNLOCK(object);
}

/*
 *	vm_map_protect:
 *
 *	Sets the protection of the specified address
 *	region in the target map.  If "set_max" is
 *	specified, the maximum protection is to be set;
 *	otherwise, only the current protection is affected.
 */
int
vm_map_protect(vm_map_t map, vm_offset_t start, vm_offset_t end,
	       vm_prot_t new_prot, boolean_t set_max)
{
	vm_map_entry_t current, entry;
	vm_object_t obj;
	struct ucred *cred;
	vm_prot_t old_prot;

	if (start == end)
		return (KERN_SUCCESS);

	vm_map_lock(map);

	/*
	 * Ensure that we are not concurrently wiring pages.  vm_map_wire() may
	 * need to fault pages into the map and will drop the map lock while
	 * doing so, and the VM object may end up in an inconsistent state if we
	 * update the protection on the map entry in between faults.
	 */
	vm_map_wait_busy(map);

	VM_MAP_RANGE_CHECK(map, start, end);

	if (vm_map_lookup_entry(map, start, &entry)) {
		vm_map_clip_start(map, entry, start);
	} else {
		entry = entry->next;
	}

	/*
	 * Make a first pass to check for protection violations.
	 */
	for (current = entry; current->start < end; current = current->next) {
		if ((current->eflags & MAP_ENTRY_GUARD) != 0)
			continue;
		if (current->eflags & MAP_ENTRY_IS_SUB_MAP) {
			vm_map_unlock(map);
			return (KERN_INVALID_ARGUMENT);
		}
		if ((new_prot & current->max_protection) != new_prot) {
			vm_map_unlock(map);
			return (KERN_PROTECTION_FAILURE);
		}
	}

	/*
	 * Do an accounting pass for private read-only mappings that
	 * now will do cow due to allowed write (e.g. debugger sets
	 * breakpoint on text segment)
	 */
	for (current = entry; current->start < end; current = current->next) {

		vm_map_clip_end(map, current, end);

		if (set_max ||
		    ((new_prot & ~(current->protection)) & VM_PROT_WRITE) == 0 ||
		    ENTRY_CHARGED(current) ||
		    (current->eflags & MAP_ENTRY_GUARD) != 0) {
			continue;
		}

		cred = curthread->td_ucred;
		obj = current->object.vm_object;

		if (obj == NULL || (current->eflags & MAP_ENTRY_NEEDS_COPY)) {
			if (!swap_reserve(current->end - current->start)) {
				vm_map_unlock(map);
				return (KERN_RESOURCE_SHORTAGE);
			}
			crhold(cred);
			current->cred = cred;
			continue;
		}

		VM_OBJECT_WLOCK(obj);
		if (obj->type != OBJT_DEFAULT && obj->type != OBJT_SWAP) {
			VM_OBJECT_WUNLOCK(obj);
			continue;
		}

		/*
		 * Charge for the whole object allocation now, since
		 * we cannot distinguish between non-charged and
		 * charged clipped mapping of the same object later.
		 */
		KASSERT(obj->charge == 0,
		    ("vm_map_protect: object %p overcharged (entry %p)",
		    obj, current));
		if (!swap_reserve(ptoa(obj->size))) {
			VM_OBJECT_WUNLOCK(obj);
			vm_map_unlock(map);
			return (KERN_RESOURCE_SHORTAGE);
		}

		crhold(cred);
		obj->cred = cred;
		obj->charge = ptoa(obj->size);
		VM_OBJECT_WUNLOCK(obj);
	}

	/*
	 * Go back and fix up protections. [Note that clipping is not
	 * necessary the second time.]
	 */
	for (current = entry; current->start < end; current = current->next) {
		if ((current->eflags & MAP_ENTRY_GUARD) != 0)
			continue;

		old_prot = current->protection;

		if (set_max)
			current->protection =
			    (current->max_protection = new_prot) &
			    old_prot;
		else
			current->protection = new_prot;
		vm_map_log("protect", current);

		/*
		 * For user wired map entries, the normal lazy evaluation of
		 * write access upgrades through soft page faults is
		 * undesirable.  Instead, immediately copy any pages that are
		 * copy-on-write and enable write access in the physical map.
		 */
		if ((current->eflags & MAP_ENTRY_USER_WIRED) != 0 &&
		    (current->protection & VM_PROT_WRITE) != 0 &&
		    (old_prot & VM_PROT_WRITE) == 0)
			vm_fault_copy_entry(map, map, current, current, NULL);

		/*
		 * When restricting access, update the physical map.  Worry
		 * about copy-on-write here.
		 */
		if ((old_prot & ~current->protection) != 0) {
#define MASK(entry)	(((entry)->eflags & MAP_ENTRY_COW) ? ~VM_PROT_WRITE : \
							VM_PROT_ALL)
			pmap_protect(map->pmap, current->start,
			    current->end,
			    current->protection & MASK(current));
#undef	MASK
		}
		vm_map_simplify_entry(map, current);
	}
	vm_map_unlock(map);
	return (KERN_SUCCESS);
}

/*
 *	vm_map_madvise:
 *
 *	This routine traverses a processes map handling the madvise
 *	system call.  Advisories are classified as either those effecting
 *	the vm_map_entry structure, or those effecting the underlying
 *	objects.
 */
int
vm_map_madvise(
	vm_map_t map,
	vm_offset_t start,
	vm_offset_t end,
	int behav)
{
	vm_map_entry_t current, entry;
	bool modify_map;

	/*
	 * Some madvise calls directly modify the vm_map_entry, in which case
	 * we need to use an exclusive lock on the map and we need to perform
	 * various clipping operations.  Otherwise we only need a read-lock
	 * on the map.
	 */
	switch(behav) {
	case MADV_NORMAL:
	case MADV_SEQUENTIAL:
	case MADV_RANDOM:
	case MADV_NOSYNC:
	case MADV_AUTOSYNC:
	case MADV_NOCORE:
	case MADV_CORE:
		if (start == end)
			return (0);
		modify_map = true;
		vm_map_lock(map);
		break;
	case MADV_WILLNEED:
	case MADV_DONTNEED:
	case MADV_FREE:
		if (start == end)
			return (0);
		modify_map = false;
		vm_map_lock_read(map);
		break;
	default:
		return (EINVAL);
	}

	/*
	 * Locate starting entry and clip if necessary.
	 */
	VM_MAP_RANGE_CHECK(map, start, end);

	if (vm_map_lookup_entry(map, start, &entry)) {
		if (modify_map)
			vm_map_clip_start(map, entry, start);
	} else {
		entry = entry->next;
	}

	if (modify_map) {
		/*
		 * madvise behaviors that are implemented in the vm_map_entry.
		 *
		 * We clip the vm_map_entry so that behavioral changes are
		 * limited to the specified address range.
		 */
		for (current = entry; current->start < end;
		    current = current->next) {
			if (current->eflags & MAP_ENTRY_IS_SUB_MAP)
				continue;

			vm_map_clip_end(map, current, end);

			switch (behav) {
			case MADV_NORMAL:
				vm_map_entry_set_behavior(current, MAP_ENTRY_BEHAV_NORMAL);
				break;
			case MADV_SEQUENTIAL:
				vm_map_entry_set_behavior(current, MAP_ENTRY_BEHAV_SEQUENTIAL);
				break;
			case MADV_RANDOM:
				vm_map_entry_set_behavior(current, MAP_ENTRY_BEHAV_RANDOM);
				break;
			case MADV_NOSYNC:
				current->eflags |= MAP_ENTRY_NOSYNC;
				break;
			case MADV_AUTOSYNC:
				current->eflags &= ~MAP_ENTRY_NOSYNC;
				break;
			case MADV_NOCORE:
				current->eflags |= MAP_ENTRY_NOCOREDUMP;
				break;
			case MADV_CORE:
				current->eflags &= ~MAP_ENTRY_NOCOREDUMP;
				break;
			default:
				break;
			}
			vm_map_simplify_entry(map, current);
		}
		vm_map_unlock(map);
	} else {
		vm_pindex_t pstart, pend;

		/*
		 * madvise behaviors that are implemented in the underlying
		 * vm_object.
		 *
		 * Since we don't clip the vm_map_entry, we have to clip
		 * the vm_object pindex and count.
		 */
		for (current = entry; current->start < end;
		    current = current->next) {
			vm_offset_t useEnd, useStart;

			if (current->eflags & MAP_ENTRY_IS_SUB_MAP)
				continue;

			pstart = OFF_TO_IDX(current->offset);
			pend = pstart + atop(current->end - current->start);
			useStart = current->start;
			useEnd = current->end;

			if (current->start < start) {
				pstart += atop(start - current->start);
				useStart = start;
			}
			if (current->end > end) {
				pend -= atop(current->end - end);
				useEnd = end;
			}

			if (pstart >= pend)
				continue;

			/*
			 * Perform the pmap_advise() before clearing
			 * PGA_REFERENCED in vm_page_advise().  Otherwise, a
			 * concurrent pmap operation, such as pmap_remove(),
			 * could clear a reference in the pmap and set
			 * PGA_REFERENCED on the page before the pmap_advise()
			 * had completed.  Consequently, the page would appear
			 * referenced based upon an old reference that
			 * occurred before this pmap_advise() ran.
			 */
			if (behav == MADV_DONTNEED || behav == MADV_FREE)
				pmap_advise(map->pmap, useStart, useEnd,
				    behav);

			vm_object_madvise(current->object.vm_object, pstart,
			    pend, behav);

			/*
			 * Pre-populate paging structures in the
			 * WILLNEED case.  For wired entries, the
			 * paging structures are already populated.
			 */
			if (behav == MADV_WILLNEED &&
			    current->wired_count == 0) {
				vm_map_pmap_enter(map,
				    useStart,
				    current->protection,
				    current->object.vm_object,
				    pstart,
				    ptoa(pend - pstart),
				    MAP_PREFAULT_MADVISE
				);
			}
		}
		vm_map_unlock_read(map);
	}
	return (0);
}


/*
 *	vm_map_inherit:
 *
 *	Sets the inheritance of the specified address
 *	range in the target map.  Inheritance
 *	affects how the map will be shared with
 *	child maps at the time of vmspace_fork.
 */
int
vm_map_inherit(vm_map_t map, vm_offset_t start, vm_offset_t end,
	       vm_inherit_t new_inheritance)
{
	vm_map_entry_t entry;
	vm_map_entry_t temp_entry;

	switch (new_inheritance) {
	case VM_INHERIT_NONE:
	case VM_INHERIT_COPY:
	case VM_INHERIT_SHARE:
	case VM_INHERIT_ZERO:
		break;
	default:
		return (KERN_INVALID_ARGUMENT);
	}
	if (start == end)
		return (KERN_SUCCESS);
	vm_map_lock(map);
	VM_MAP_RANGE_CHECK(map, start, end);
	if (vm_map_lookup_entry(map, start, &temp_entry)) {
		entry = temp_entry;
		vm_map_clip_start(map, entry, start);
	} else
		entry = temp_entry->next;
	while (entry->start < end) {
		vm_map_clip_end(map, entry, end);
		if ((entry->eflags & MAP_ENTRY_GUARD) == 0 ||
		    new_inheritance != VM_INHERIT_ZERO)
			entry->inheritance = new_inheritance;
		vm_map_simplify_entry(map, entry);
		entry = entry->next;
	}
	vm_map_unlock(map);
	return (KERN_SUCCESS);
}

/*
 *	vm_map_unwire:
 *
 *	Implements both kernel and user unwiring.
 */
int
vm_map_unwire(vm_map_t map, vm_offset_t start, vm_offset_t end,
    int flags)
{
	vm_map_entry_t entry, first_entry, tmp_entry;
	vm_offset_t saved_start;
	unsigned int last_timestamp;
	int rv;
	boolean_t need_wakeup, result, user_unwire;

	if (start == end)
		return (KERN_SUCCESS);
	user_unwire = (flags & VM_MAP_WIRE_USER) ? TRUE : FALSE;
	vm_map_lock(map);
	VM_MAP_RANGE_CHECK(map, start, end);
	if (!vm_map_lookup_entry(map, start, &first_entry)) {
		if (flags & VM_MAP_WIRE_HOLESOK)
			first_entry = first_entry->next;
		else {
			vm_map_unlock(map);
			return (KERN_INVALID_ADDRESS);
		}
	}
	last_timestamp = map->timestamp;
	entry = first_entry;
	while (entry->start < end) {
		if (entry->eflags & MAP_ENTRY_IN_TRANSITION) {
			/*
			 * We have not yet clipped the entry.
			 */
			saved_start = (start >= entry->start) ? start :
			    entry->start;
			entry->eflags |= MAP_ENTRY_NEEDS_WAKEUP;
			if (vm_map_unlock_and_wait(map, 0)) {
				/*
				 * Allow interruption of user unwiring?
				 */
			}
			vm_map_lock(map);
			if (last_timestamp+1 != map->timestamp) {
				/*
				 * Look again for the entry because the map was
				 * modified while it was unlocked.
				 * Specifically, the entry may have been
				 * clipped, merged, or deleted.
				 */
				if (!vm_map_lookup_entry(map, saved_start,
				    &tmp_entry)) {
					if (flags & VM_MAP_WIRE_HOLESOK)
						tmp_entry = tmp_entry->next;
					else {
						if (saved_start == start) {
							/*
							 * First_entry has been deleted.
							 */
							vm_map_unlock(map);
							return (KERN_INVALID_ADDRESS);
						}
						end = saved_start;
						rv = KERN_INVALID_ADDRESS;
						goto done;
					}
				}
				if (entry == first_entry)
					first_entry = tmp_entry;
				else
					first_entry = NULL;
				entry = tmp_entry;
			}
			last_timestamp = map->timestamp;
			continue;
		}
		vm_map_clip_start(map, entry, start);
		vm_map_clip_end(map, entry, end);
		/*
		 * Mark the entry in case the map lock is released.  (See
		 * above.)
		 */
		KASSERT((entry->eflags & MAP_ENTRY_IN_TRANSITION) == 0 &&
		    entry->wiring_thread == NULL,
		    ("owned map entry %p", entry));
		entry->eflags |= MAP_ENTRY_IN_TRANSITION;
		entry->wiring_thread = curthread;
		/*
		 * Check the map for holes in the specified region.
		 * If VM_MAP_WIRE_HOLESOK was specified, skip this check.
		 */
		if (((flags & VM_MAP_WIRE_HOLESOK) == 0) &&
		    (entry->end < end && entry->next->start > entry->end)) {
			end = entry->end;
			rv = KERN_INVALID_ADDRESS;
			goto done;
		}
		/*
		 * If system unwiring, require that the entry is system wired.
		 */
		if (!user_unwire &&
		    vm_map_entry_system_wired_count(entry) == 0) {
			end = entry->end;
			rv = KERN_INVALID_ARGUMENT;
			goto done;
		}
		entry = entry->next;
	}
	rv = KERN_SUCCESS;
done:
	need_wakeup = FALSE;
	if (first_entry == NULL) {
		result = vm_map_lookup_entry(map, start, &first_entry);
		if (!result && (flags & VM_MAP_WIRE_HOLESOK))
			first_entry = first_entry->next;
		else
			KASSERT(result, ("vm_map_unwire: lookup failed"));
	}
	for (entry = first_entry; entry->start < end; entry = entry->next) {
		/*
		 * If VM_MAP_WIRE_HOLESOK was specified, an empty
		 * space in the unwired region could have been mapped
		 * while the map lock was dropped for draining
		 * MAP_ENTRY_IN_TRANSITION.  Moreover, another thread
		 * could be simultaneously wiring this new mapping
		 * entry.  Detect these cases and skip any entries
		 * marked as in transition by us.
		 */
		if ((entry->eflags & MAP_ENTRY_IN_TRANSITION) == 0 ||
		    entry->wiring_thread != curthread) {
			KASSERT((flags & VM_MAP_WIRE_HOLESOK) != 0,
			    ("vm_map_unwire: !HOLESOK and new/changed entry"));
			continue;
		}

		if (rv == KERN_SUCCESS && (!user_unwire ||
		    (entry->eflags & MAP_ENTRY_USER_WIRED))) {
			if (user_unwire)
				entry->eflags &= ~MAP_ENTRY_USER_WIRED;
			if (entry->wired_count == 1)
				vm_map_entry_unwire(map, entry);
			else
				entry->wired_count--;
		}
		KASSERT((entry->eflags & MAP_ENTRY_IN_TRANSITION) != 0,
		    ("vm_map_unwire: in-transition flag missing %p", entry));
		KASSERT(entry->wiring_thread == curthread,
		    ("vm_map_unwire: alien wire %p", entry));
		entry->eflags &= ~MAP_ENTRY_IN_TRANSITION;
		entry->wiring_thread = NULL;
		if (entry->eflags & MAP_ENTRY_NEEDS_WAKEUP) {
			entry->eflags &= ~MAP_ENTRY_NEEDS_WAKEUP;
			need_wakeup = TRUE;
		}
		vm_map_simplify_entry(map, entry);
	}
	vm_map_unlock(map);
	if (need_wakeup)
		vm_map_wakeup(map);
	return (rv);
}

/*
 *	vm_map_wire_entry_failure:
 *
 *	Handle a wiring failure on the given entry.
 *
 *	The map should be locked.
 */
static void
vm_map_wire_entry_failure(vm_map_t map, vm_map_entry_t entry,
    vm_offset_t failed_addr)
{

	VM_MAP_ASSERT_LOCKED(map);
	KASSERT((entry->eflags & MAP_ENTRY_IN_TRANSITION) != 0 &&
	    entry->wired_count == 1,
	    ("vm_map_wire_entry_failure: entry %p isn't being wired", entry));
	KASSERT(failed_addr < entry->end,
	    ("vm_map_wire_entry_failure: entry %p was fully wired", entry));

	/*
	 * If any pages at the start of this entry were successfully wired,
	 * then unwire them.
	 */
	if (failed_addr > entry->start) {
		pmap_unwire(map->pmap, entry->start, failed_addr);
		vm_object_unwire(entry->object.vm_object, entry->offset,
		    failed_addr - entry->start, PQ_ACTIVE);
	}

	/*
	 * Assign an out-of-range value to represent the failure to wire this
	 * entry.
	 */
	entry->wired_count = -1;
}

/*
 *	vm_map_wire:
 *
 *	Implements both kernel and user wiring.
 */
int
vm_map_wire(vm_map_t map, vm_offset_t start, vm_offset_t end,
    int flags)
{
	vm_map_entry_t entry, first_entry, tmp_entry;
	vm_offset_t faddr, saved_end, saved_start;
	unsigned int last_timestamp;
	int rv;
	boolean_t need_wakeup, result, user_wire;
	vm_prot_t prot;

	if (start == end)
		return (KERN_SUCCESS);
	prot = 0;
	if (flags & VM_MAP_WIRE_WRITE)
		prot |= VM_PROT_WRITE;
	user_wire = (flags & VM_MAP_WIRE_USER) ? TRUE : FALSE;
	vm_map_lock(map);
	VM_MAP_RANGE_CHECK(map, start, end);
	if (!vm_map_lookup_entry(map, start, &first_entry)) {
		if (flags & VM_MAP_WIRE_HOLESOK)
			first_entry = first_entry->next;
		else {
			vm_map_unlock(map);
			return (KERN_INVALID_ADDRESS);
		}
	}
	last_timestamp = map->timestamp;
	entry = first_entry;
	while (entry->start < end) {
		if (entry->eflags & MAP_ENTRY_IN_TRANSITION) {
			/*
			 * We have not yet clipped the entry.
			 */
			saved_start = (start >= entry->start) ? start :
			    entry->start;
			entry->eflags |= MAP_ENTRY_NEEDS_WAKEUP;
			if (vm_map_unlock_and_wait(map, 0)) {
				/*
				 * Allow interruption of user wiring?
				 */
			}
			vm_map_lock(map);
			if (last_timestamp + 1 != map->timestamp) {
				/*
				 * Look again for the entry because the map was
				 * modified while it was unlocked.
				 * Specifically, the entry may have been
				 * clipped, merged, or deleted.
				 */
				if (!vm_map_lookup_entry(map, saved_start,
				    &tmp_entry)) {
					if (flags & VM_MAP_WIRE_HOLESOK)
						tmp_entry = tmp_entry->next;
					else {
						if (saved_start == start) {
							/*
							 * first_entry has been deleted.
							 */
							vm_map_unlock(map);
							return (KERN_INVALID_ADDRESS);
						}
						end = saved_start;
						rv = KERN_INVALID_ADDRESS;
						goto done;
					}
				}
				if (entry == first_entry)
					first_entry = tmp_entry;
				else
					first_entry = NULL;
				entry = tmp_entry;
			}
			last_timestamp = map->timestamp;
			continue;
		}
		vm_map_clip_start(map, entry, start);
		vm_map_clip_end(map, entry, end);
		/*
		 * Mark the entry in case the map lock is released.  (See
		 * above.)
		 */
		KASSERT((entry->eflags & MAP_ENTRY_IN_TRANSITION) == 0 &&
		    entry->wiring_thread == NULL,
		    ("owned map entry %p", entry));
		entry->eflags |= MAP_ENTRY_IN_TRANSITION;
		entry->wiring_thread = curthread;
		if ((entry->protection & (VM_PROT_READ | VM_PROT_EXECUTE)) == 0
		    || (entry->protection & prot) != prot) {
			entry->eflags |= MAP_ENTRY_WIRE_SKIPPED;
			if ((flags & VM_MAP_WIRE_HOLESOK) == 0) {
				end = entry->end;
				rv = KERN_INVALID_ADDRESS;
				goto done;
			}
			goto next_entry;
		}
		if (entry->wired_count == 0) {
			entry->wired_count++;
			saved_start = entry->start;
			saved_end = entry->end;

			/*
			 * Release the map lock, relying on the in-transition
			 * mark.  Mark the map busy for fork.
			 */
			vm_map_busy(map);
			vm_map_unlock(map);

			faddr = saved_start;
			do {
				/*
				 * Simulate a fault to get the page and enter
				 * it into the physical map.
				 */
				if ((rv = vm_fault(map, faddr, VM_PROT_NONE,
				    VM_FAULT_WIRE)) != KERN_SUCCESS)
					break;
			} while ((faddr += PAGE_SIZE) < saved_end);
			vm_map_lock(map);
			vm_map_unbusy(map);
			if (last_timestamp + 1 != map->timestamp) {
				/*
				 * Look again for the entry because the map was
				 * modified while it was unlocked.  The entry
				 * may have been clipped, but NOT merged or
				 * deleted.
				 */
				result = vm_map_lookup_entry(map, saved_start,
				    &tmp_entry);
				KASSERT(result, ("vm_map_wire: lookup failed"));
				if (entry == first_entry)
					first_entry = tmp_entry;
				else
					first_entry = NULL;
				entry = tmp_entry;
				while (entry->end < saved_end) {
					/*
					 * In case of failure, handle entries
					 * that were not fully wired here;
					 * fully wired entries are handled
					 * later.
					 */
					if (rv != KERN_SUCCESS &&
					    faddr < entry->end)
						vm_map_wire_entry_failure(map,
						    entry, faddr);
					entry = entry->next;
				}
			}
			last_timestamp = map->timestamp;
			if (rv != KERN_SUCCESS) {
				vm_map_wire_entry_failure(map, entry, faddr);
				end = entry->end;
				goto done;
			}
		} else if (!user_wire ||
			   (entry->eflags & MAP_ENTRY_USER_WIRED) == 0) {
			entry->wired_count++;
		}
		/*
		 * Check the map for holes in the specified region.
		 * If VM_MAP_WIRE_HOLESOK was specified, skip this check.
		 */
	next_entry:
		if ((flags & VM_MAP_WIRE_HOLESOK) == 0 &&
		    entry->end < end && entry->next->start > entry->end) {
			end = entry->end;
			rv = KERN_INVALID_ADDRESS;
			goto done;
		}
		entry = entry->next;
	}
	rv = KERN_SUCCESS;
done:
	need_wakeup = FALSE;
	if (first_entry == NULL) {
		result = vm_map_lookup_entry(map, start, &first_entry);
		if (!result && (flags & VM_MAP_WIRE_HOLESOK))
			first_entry = first_entry->next;
		else
			KASSERT(result, ("vm_map_wire: lookup failed"));
	}
	for (entry = first_entry; entry->start < end; entry = entry->next) {
		/*
		 * If VM_MAP_WIRE_HOLESOK was specified, an empty
		 * space in the unwired region could have been mapped
		 * while the map lock was dropped for faulting in the
		 * pages or draining MAP_ENTRY_IN_TRANSITION.
		 * Moreover, another thread could be simultaneously
		 * wiring this new mapping entry.  Detect these cases
		 * and skip any entries marked as in transition not by us.
		 */
		if ((entry->eflags & MAP_ENTRY_IN_TRANSITION) == 0 ||
		    entry->wiring_thread != curthread) {
			KASSERT((flags & VM_MAP_WIRE_HOLESOK) != 0,
			    ("vm_map_wire: !HOLESOK and new/changed entry"));
			continue;
		}

		if ((entry->eflags & MAP_ENTRY_WIRE_SKIPPED) != 0)
			goto next_entry_done;

		if (rv == KERN_SUCCESS) {
			if (user_wire)
				entry->eflags |= MAP_ENTRY_USER_WIRED;
		} else if (entry->wired_count == -1) {
			/*
			 * Wiring failed on this entry.  Thus, unwiring is
			 * unnecessary.
			 */
			entry->wired_count = 0;
		} else if (!user_wire ||
		    (entry->eflags & MAP_ENTRY_USER_WIRED) == 0) {
			/*
			 * Undo the wiring.  Wiring succeeded on this entry
			 * but failed on a later entry.  
			 */
			if (entry->wired_count == 1)
				vm_map_entry_unwire(map, entry);
			else
				entry->wired_count--;
		}
	next_entry_done:
		KASSERT((entry->eflags & MAP_ENTRY_IN_TRANSITION) != 0,
		    ("vm_map_wire: in-transition flag missing %p", entry));
		KASSERT(entry->wiring_thread == curthread,
		    ("vm_map_wire: alien wire %p", entry));
		entry->eflags &= ~(MAP_ENTRY_IN_TRANSITION |
		    MAP_ENTRY_WIRE_SKIPPED);
		entry->wiring_thread = NULL;
		if (entry->eflags & MAP_ENTRY_NEEDS_WAKEUP) {
			entry->eflags &= ~MAP_ENTRY_NEEDS_WAKEUP;
			need_wakeup = TRUE;
		}
		vm_map_simplify_entry(map, entry);
	}
	vm_map_unlock(map);
	if (need_wakeup)
		vm_map_wakeup(map);
	return (rv);
}

static boolean_t
vm_map_pageout_range(vm_map_t map, vm_map_entry_t entry,
    vm_offset_t start, vm_offset_t end, vm_offset_t *size)
{
	vm_object_t object, tobject;
	vm_page_t m;
	vm_pindex_t pi;
	vm_offset_t offset, offset1;
	int rtval, last_timestamp;
	boolean_t ret;

	ret = TRUE;
	for (offset = start, *size = 0; offset < end; offset += PAGE_SIZE) {
		*size += PAGE_SIZE;
retry:
		pi = OFF_TO_IDX(offset - entry->start + entry->offset);
		object = entry->object.vm_object;
		VM_OBJECT_WLOCK(object);
		for (;;) {
			m = vm_page_lookup(object, pi);
			if (m != NULL)
				break;
			tobject = object->backing_object;
			if (tobject == NULL) {
				VM_OBJECT_WUNLOCK(object);
				break;
			}
			pi += object->backing_object_offset;
			VM_OBJECT_WLOCK(tobject);
			VM_OBJECT_WUNLOCK(object);
			object = tobject;
		}
		if (m == NULL)
			continue;
		if (m->wire_count != 0 || m->hold_count != 0) {
			VM_OBJECT_WUNLOCK(object);
			ret = FALSE;
			continue;
		}
		if (vm_page_sleep_if_busy(m, "mpgout")) {
			VM_OBJECT_WUNLOCK(object);
			goto retry;
		}
		offset1 = offset - entry->start + entry->offset;
		if (object->type == OBJT_VNODE) {
			last_timestamp = map->timestamp;
			vm_map_unlock_read(map);
			if (!vm_object_sync(object, offset1, PAGE_SIZE,
			    FALSE, TRUE))
				ret = FALSE;
			VM_OBJECT_WUNLOCK(object);
			vm_map_lock_read(map);
			if (last_timestamp != map->timestamp) {
				if (!vm_map_lookup_entry(map, offset, &entry) ||
				    entry->end < end)
					break;
			}
		} else {
			KASSERT(object->type == OBJT_DEFAULT ||
			    object->type == OBJT_SWAP,
			    ("XXX"));
			if (m->valid != 0) {
				vm_page_sbusy(m);
				vm_page_sbusy(m);
				pmap_remove_all(m);
				vm_object_pip_add(object, 1);
				vm_pager_put_pages(object, &m, 1,
				    VM_PAGER_PUT_SYNC, &rtval);
				vm_page_lock(m);
				vm_page_flash(m);
				vm_page_sunbusy(m);
				if (rtval != VM_PAGER_PEND) {
					vm_page_sunbusy(m);
					vm_object_pip_wakeup(object);
					ret = FALSE;
				} else {
					vm_page_free(m);
				}
				vm_page_unlock(m);
			} else {
				vm_page_lock(m);
				vm_page_free(m);
				vm_page_unlock(m);
			}
			VM_OBJECT_WUNLOCK(object);
		}
	}
	return (ret);
}

/*
 * vm_map_sync
 *
 * Push any dirty cached pages in the address range to their pager.
 * If syncio is TRUE, dirty pages are written synchronously.
 * If invalidate is TRUE, any cached pages are freed as well.
 *
 * If the size of the region from start to end is zero, we are
 * supposed to flush all modified pages within the region containing
 * start.  Unfortunately, a region can be split or coalesced with
 * neighboring regions, making it difficult to determine what the
 * original region was.  Therefore, we approximate this requirement by
 * flushing the current region containing start.
 *
 * Returns an error if any part of the specified range is not mapped.
 */
int
vm_map_sync(vm_map_t map, vm_offset_t start, vm_offset_t end,
    boolean_t syncio, boolean_t invalidate, boolean_t pageout)
{
	vm_map_entry_t current;
	vm_map_entry_t entry;
	vm_size_t size;
	vm_object_t object;
	vm_ooffset_t offset;
	unsigned int last_timestamp;
	boolean_t failed;

	vm_map_lock_read(map);
	VM_MAP_RANGE_CHECK(map, start, end);
	if (!vm_map_lookup_entry(map, start, &entry)) {
		vm_map_unlock_read(map);
		return (KERN_INVALID_ADDRESS);
	} else if (start == end) {
		start = entry->start;
		end = entry->end;
	}
	/*
	 * Make a first pass to check for user-wired memory and holes.
	 */
	for (current = entry; current->start < end; current = current->next) {
		if ((invalidate || pageout) &&
		    (current->eflags & MAP_ENTRY_USER_WIRED)) {
			vm_map_unlock_read(map);
			return (KERN_INVALID_ARGUMENT);
		}
		if (end > current->end &&
		    current->end != current->next->start) {
			vm_map_unlock_read(map);
			return (KERN_INVALID_ADDRESS);
		}
	}

	if (invalidate || pageout)
		pmap_remove(map->pmap, start, end);
	failed = FALSE;

	/*
	 * Make a second pass, cleaning/uncaching pages from the indicated
	 * objects as we go.
	 */
	for (current = entry; current->start < end;) {
		offset = current->offset + (start - current->start);
		size = (end <= current->end ? end : current->end) - start;
		if (current->eflags & MAP_ENTRY_IS_SUB_MAP) {
			vm_map_t smap;
			vm_map_entry_t tentry;
			vm_size_t tsize;

			smap = current->object.sub_map;
			vm_map_lock_read(smap);
			(void) vm_map_lookup_entry(smap, offset, &tentry);
			tsize = tentry->end - offset;
			if (tsize < size)
				size = tsize;
			object = tentry->object.vm_object;
			offset = tentry->offset + (offset - tentry->start);
			vm_map_unlock_read(smap);
		} else {
			object = current->object.vm_object;
		}
		vm_object_reference(object);
		last_timestamp = map->timestamp;
		if (pageout) {
			if (object->type == OBJT_DEFAULT ||
			    object->type == OBJT_SWAP) {
				if (!vm_map_pageout_range(map, entry,
				    start, start + size, &size))
					failed = TRUE;
			} else if (object->type == OBJT_VNODE /* also COW */) {
				vm_map_unlock_read(map);
				if (!vm_object_sync(object, offset, size,
				    FALSE, TRUE))
					failed = TRUE;
				vm_map_lock_read(map);
			} else {
				failed = TRUE;
			}
		} else {
			vm_map_unlock_read(map);
			if (!vm_object_sync(object, offset, size, syncio,
			    invalidate))
				failed = TRUE;
			vm_map_lock_read(map);
		}
		vm_object_deallocate(object);
		start += size;
		if (last_timestamp == map->timestamp ||
		    !vm_map_lookup_entry(map, start, &current))
			current = current->next;
	}

	vm_map_unlock_read(map);
	return (failed ? KERN_FAILURE : KERN_SUCCESS);
}

/*
 *	vm_map_entry_unwire:	[ internal use only ]
 *
 *	Make the region specified by this entry pageable.
 *
 *	The map in question should be locked.
 *	[This is the reason for this routine's existence.]
 */
static void
vm_map_entry_unwire(vm_map_t map, vm_map_entry_t entry)
{

	VM_MAP_ASSERT_LOCKED(map);
	KASSERT(entry->wired_count > 0,
	    ("vm_map_entry_unwire: entry %p isn't wired", entry));
	pmap_unwire(map->pmap, entry->start, entry->end);
	vm_object_unwire(entry->object.vm_object, entry->offset, entry->end -
	    entry->start, PQ_ACTIVE);
	entry->wired_count = 0;
}

static void
vm_map_entry_deallocate(vm_map_entry_t entry, boolean_t system_map)
{

	if ((entry->eflags & MAP_ENTRY_IS_SUB_MAP) == 0)
		vm_object_deallocate(entry->object.vm_object);
	uma_zfree(system_map ? kmapentzone : mapentzone, entry);
}

/*
 *	vm_map_entry_delete:	[ internal use only ]
 *
 *	Deallocate the given entry from the target map.
 */
static void
vm_map_entry_delete(vm_map_t map, vm_map_entry_t entry)
{
	vm_object_t object;
	vm_pindex_t offidxstart, offidxend, count, size1;
	vm_size_t size;

	vm_map_entry_unlink(map, entry);
	object = entry->object.vm_object;

	if ((entry->eflags & MAP_ENTRY_GUARD) != 0) {
		MPASS(entry->cred == NULL);
		MPASS((entry->eflags & MAP_ENTRY_IS_SUB_MAP) == 0);
		MPASS(object == NULL);
		vm_map_entry_deallocate(entry, map->system_map);
		return;
	}

	size = entry->end - entry->start;
	map->size -= size;

	if (entry->cred != NULL) {
		swap_release_by_cred(size, entry->cred);
		crfree(entry->cred);
	}

	if ((entry->eflags & MAP_ENTRY_IS_SUB_MAP) == 0 &&
	    (object != NULL)) {
		KASSERT(entry->cred == NULL || object->cred == NULL ||
		    (entry->eflags & MAP_ENTRY_NEEDS_COPY),
		    ("OVERCOMMIT vm_map_entry_delete: both cred %p", entry));
		count = atop(size);
		offidxstart = OFF_TO_IDX(entry->offset);
		offidxend = offidxstart + count;
		VM_OBJECT_WLOCK(object);
		if (object->ref_count != 1 && ((object->flags & (OBJ_NOSPLIT |
		    OBJ_ONEMAPPING)) == OBJ_ONEMAPPING ||
		    object == kernel_object)) {
			vm_object_collapse(object);

			/*
			 * The option OBJPR_NOTMAPPED can be passed here
			 * because vm_map_delete() already performed
			 * pmap_remove() on the only mapping to this range
			 * of pages. 
			 */
			vm_object_page_remove(object, offidxstart, offidxend,
			    OBJPR_NOTMAPPED);
			if (object->type == OBJT_SWAP)
				swap_pager_freespace(object, offidxstart,
				    count);
			if (offidxend >= object->size &&
			    offidxstart < object->size) {
				size1 = object->size;
				object->size = offidxstart;
				if (object->cred != NULL) {
					size1 -= object->size;
					KASSERT(object->charge >= ptoa(size1),
					    ("object %p charge < 0", object));
					swap_release_by_cred(ptoa(size1),
					    object->cred);
					object->charge -= ptoa(size1);
				}
			}
		}
		VM_OBJECT_WUNLOCK(object);
	} else
		entry->object.vm_object = NULL;
	if (map->system_map)
		vm_map_entry_deallocate(entry, TRUE);
	else {
		entry->next = curthread->td_map_def_user;
		curthread->td_map_def_user = entry;
	}
}

/*
 *	vm_map_delete:	[ internal use only ]
 *
 *	Deallocates the given address range from the target
 *	map.
 */
int
vm_map_delete(vm_map_t map, vm_offset_t start, vm_offset_t end)
{
	vm_map_entry_t entry;
	vm_map_entry_t first_entry;

	VM_MAP_ASSERT_LOCKED(map);
	if (start == end)
		return (KERN_SUCCESS);

	/*
	 * Find the start of the region, and clip it
	 */
	if (!vm_map_lookup_entry(map, start, &first_entry))
		entry = first_entry->next;
	else {
		entry = first_entry;
		vm_map_clip_start(map, entry, start);
	}

	/*
	 * Step through all entries in this region
	 */
	while (entry->start < end) {
		vm_map_entry_t next;

		/*
		 * Wait for wiring or unwiring of an entry to complete.
		 * Also wait for any system wirings to disappear on
		 * user maps.
		 */
		if ((entry->eflags & MAP_ENTRY_IN_TRANSITION) != 0 ||
		    (vm_map_pmap(map) != kernel_pmap &&
		    vm_map_entry_system_wired_count(entry) != 0)) {
			unsigned int last_timestamp;
			vm_offset_t saved_start;
			vm_map_entry_t tmp_entry;

			saved_start = entry->start;
			entry->eflags |= MAP_ENTRY_NEEDS_WAKEUP;
			last_timestamp = map->timestamp;
			(void) vm_map_unlock_and_wait(map, 0);
			vm_map_lock(map);
			if (last_timestamp + 1 != map->timestamp) {
				/*
				 * Look again for the entry because the map was
				 * modified while it was unlocked.
				 * Specifically, the entry may have been
				 * clipped, merged, or deleted.
				 */
				if (!vm_map_lookup_entry(map, saved_start,
							 &tmp_entry))
					entry = tmp_entry->next;
				else {
					entry = tmp_entry;
					vm_map_clip_start(map, entry,
							  saved_start);
				}
			}
			continue;
		}
		vm_map_clip_end(map, entry, end);

		next = entry->next;

		/*
		 * Unwire before removing addresses from the pmap; otherwise,
		 * unwiring will put the entries back in the pmap.
		 */
		if (entry->wired_count != 0)
			vm_map_entry_unwire(map, entry);

		/*
		 * Remove mappings for the pages, but only if the
		 * mappings could exist.  For instance, it does not
		 * make sense to call pmap_remove() for guard entries.
		 */
		if ((entry->eflags & MAP_ENTRY_IS_SUB_MAP) != 0 ||
		    entry->object.vm_object != NULL)
			pmap_remove(map->pmap, entry->start, entry->end);

		/*
		 * Delete the entry only after removing all pmap
		 * entries pointing to its pages.  (Otherwise, its
		 * page frames may be reallocated, and any modify bits
		 * will be set in the wrong object!)
		 */
		vm_map_log("remove", entry);
		vm_map_entry_delete(map, entry);
		entry = next;
	}
	return (KERN_SUCCESS);
}

/*
 *	vm_map_remove:
 *
 *	Remove the given address range from the target map.
 *	This is the exported form of vm_map_delete.
 */
int
vm_map_remove(vm_map_t map, vm_offset_t start, vm_offset_t end)
{
	int result;

	vm_map_lock(map);
	VM_MAP_RANGE_CHECK(map, start, end);
	result = vm_map_delete(map, start, end);
	vm_map_unlock(map);
	return (result);
}

/*
 *	vm_map_check_protection:
 *
 *	Assert that the target map allows the specified privilege on the
 *	entire address region given.  The entire region must be allocated.
 *
 *	WARNING!  This code does not and should not check whether the
 *	contents of the region is accessible.  For example a smaller file
 *	might be mapped into a larger address space.
 *
 *	NOTE!  This code is also called by munmap().
 *
 *	The map must be locked.  A read lock is sufficient.
 */
boolean_t
vm_map_check_protection(vm_map_t map, vm_offset_t start, vm_offset_t end,
			vm_prot_t protection)
{
	vm_map_entry_t entry;
	vm_map_entry_t tmp_entry;

	if (!vm_map_lookup_entry(map, start, &tmp_entry))
		return (FALSE);
	entry = tmp_entry;

	while (start < end) {
		/*
		 * No holes allowed!
		 */
		if (start < entry->start)
			return (FALSE);
		/*
		 * Check protection associated with entry.
		 */
		if ((entry->protection & protection) != protection)
			return (FALSE);
		/* go to next entry */
		start = entry->end;
		entry = entry->next;
	}
	return (TRUE);
}

/*
 *	vm_map_copy_entry:
 *
 *	Copies the contents of the source entry to the destination
 *	entry.  The entries *must* be aligned properly.
 */
static void
vm_map_copy_entry(
	vm_map_t src_map,
	vm_map_t dst_map,
	vm_map_entry_t src_entry,
	vm_map_entry_t dst_entry,
	vm_ooffset_t *fork_charge)
{
	vm_object_t src_object;
	vm_map_entry_t fake_entry;
	vm_offset_t size;
	struct ucred *cred;
	int charged;

	VM_MAP_ASSERT_LOCKED(dst_map);

	if ((dst_entry->eflags|src_entry->eflags) & MAP_ENTRY_IS_SUB_MAP)
		return;

	if (src_entry->wired_count == 0 ||
	    (src_entry->protection & VM_PROT_WRITE) == 0) {
		/*
		 * If the source entry is marked needs_copy, it is already
		 * write-protected.
		 */
		if ((src_entry->eflags & MAP_ENTRY_NEEDS_COPY) == 0 &&
		    (src_entry->protection & VM_PROT_WRITE) != 0) {
			pmap_protect(src_map->pmap,
			    src_entry->start,
			    src_entry->end,
			    src_entry->protection & ~VM_PROT_WRITE);
		}

		/*
		 * Make a copy of the object.
		 */
		size = src_entry->end - src_entry->start;
		if ((src_object = src_entry->object.vm_object) != NULL) {
			VM_OBJECT_WLOCK(src_object);
			charged = ENTRY_CHARGED(src_entry);
			if (src_object->handle == NULL &&
			    (src_object->type == OBJT_DEFAULT ||
			    src_object->type == OBJT_SWAP)) {
				vm_object_collapse(src_object);
				if ((src_object->flags & (OBJ_NOSPLIT |
				    OBJ_ONEMAPPING)) == OBJ_ONEMAPPING) {
					vm_object_split(src_entry);
					src_object =
					    src_entry->object.vm_object;
				}
			}
			vm_object_reference_locked(src_object);
			vm_object_clear_flag(src_object, OBJ_ONEMAPPING);
			if (src_entry->cred != NULL &&
			    !(src_entry->eflags & MAP_ENTRY_NEEDS_COPY)) {
				KASSERT(src_object->cred == NULL,
				    ("OVERCOMMIT: vm_map_copy_entry: cred %p",
				     src_object));
				src_object->cred = src_entry->cred;
				src_object->charge = size;
			}
			VM_OBJECT_WUNLOCK(src_object);
			dst_entry->object.vm_object = src_object;
			if (charged) {
				cred = curthread->td_ucred;
				crhold(cred);
				dst_entry->cred = cred;
				*fork_charge += size;
				if (!(src_entry->eflags &
				      MAP_ENTRY_NEEDS_COPY)) {
					crhold(cred);
					src_entry->cred = cred;
					*fork_charge += size;
				}
			}
			src_entry->eflags |= MAP_ENTRY_COW |
			    MAP_ENTRY_NEEDS_COPY;
			dst_entry->eflags |= MAP_ENTRY_COW |
			    MAP_ENTRY_NEEDS_COPY;
			dst_entry->offset = src_entry->offset;
			if (src_entry->eflags & MAP_ENTRY_VN_WRITECNT) {
				/*
				 * MAP_ENTRY_VN_WRITECNT cannot
				 * indicate write reference from
				 * src_entry, since the entry is
				 * marked as needs copy.  Allocate a
				 * fake entry that is used to
				 * decrement object->un_pager.vnp.writecount
				 * at the appropriate time.  Attach
				 * fake_entry to the deferred list.
				 */
				fake_entry = vm_map_entry_create(dst_map);
				fake_entry->eflags = MAP_ENTRY_VN_WRITECNT;
				src_entry->eflags &= ~MAP_ENTRY_VN_WRITECNT;
				vm_object_reference(src_object);
				fake_entry->object.vm_object = src_object;
				fake_entry->start = src_entry->start;
				fake_entry->end = src_entry->end;
				fake_entry->next = curthread->td_map_def_user;
				curthread->td_map_def_user = fake_entry;
			}

			pmap_copy(dst_map->pmap, src_map->pmap,
			    dst_entry->start, dst_entry->end - dst_entry->start,
			    src_entry->start);
		} else {
			dst_entry->object.vm_object = NULL;
			dst_entry->offset = 0;
			if (src_entry->cred != NULL) {
				dst_entry->cred = curthread->td_ucred;
				crhold(dst_entry->cred);
				*fork_charge += size;
			}
		}
	} else {
		/*
		 * We don't want to make writeable wired pages copy-on-write.
		 * Immediately copy these pages into the new map by simulating
		 * page faults.  The new pages are pageable.
		 */
		vm_fault_copy_entry(dst_map, src_map, dst_entry, src_entry,
		    fork_charge);
	}
}

/*
 * vmspace_map_entry_forked:
 * Update the newly-forked vmspace each time a map entry is inherited
 * or copied.  The values for vm_dsize and vm_tsize are approximate
 * (and mostly-obsolete ideas in the face of mmap(2) et al.)
 */
static void
vmspace_map_entry_forked(const struct vmspace *vm1, struct vmspace *vm2,
    vm_map_entry_t entry)
{
	vm_size_t entrysize;
	vm_offset_t newend;

	if ((entry->eflags & MAP_ENTRY_GUARD) != 0)
		return;
	entrysize = entry->end - entry->start;
	vm2->vm_map.size += entrysize;
	if (entry->eflags & (MAP_ENTRY_GROWS_DOWN | MAP_ENTRY_GROWS_UP)) {
		vm2->vm_ssize += btoc(entrysize);
	} else if (entry->start >= (vm_offset_t)vm1->vm_daddr &&
	    entry->start < (vm_offset_t)vm1->vm_daddr + ctob(vm1->vm_dsize)) {
		newend = MIN(entry->end,
		    (vm_offset_t)vm1->vm_daddr + ctob(vm1->vm_dsize));
		vm2->vm_dsize += btoc(newend - entry->start);
	} else if (entry->start >= (vm_offset_t)vm1->vm_taddr &&
	    entry->start < (vm_offset_t)vm1->vm_taddr + ctob(vm1->vm_tsize)) {
		newend = MIN(entry->end,
		    (vm_offset_t)vm1->vm_taddr + ctob(vm1->vm_tsize));
		vm2->vm_tsize += btoc(newend - entry->start);
	}
}

/*
 * vmspace_fork:
 * Create a new process vmspace structure and vm_map
 * based on those of an existing process.  The new map
 * is based on the old map, according to the inheritance
 * values on the regions in that map.
 *
 * XXX It might be worth coalescing the entries added to the new vmspace.
 *
 * The source map must not be locked.
 */
struct vmspace *
vmspace_fork(struct vmspace *vm1, vm_ooffset_t *fork_charge)
{
	struct vmspace *vm2;
	vm_map_t new_map, old_map;
	vm_map_entry_t new_entry, old_entry;
	vm_object_t object;
	int locked;
	vm_inherit_t inh;

	old_map = &vm1->vm_map;
	/* Copy immutable fields of vm1 to vm2. */
	vm2 = vmspace_alloc(vm_map_min(old_map), vm_map_max(old_map), NULL);
	if (vm2 == NULL)
		return (NULL);
	vm2->vm_taddr = vm1->vm_taddr;
	vm2->vm_daddr = vm1->vm_daddr;
	vm2->vm_maxsaddr = vm1->vm_maxsaddr;
	vm_map_lock(old_map);
	if (old_map->busy)
		vm_map_wait_busy(old_map);
	new_map = &vm2->vm_map;
	locked = vm_map_trylock(new_map); /* trylock to silence WITNESS */
	KASSERT(locked, ("vmspace_fork: lock failed"));

	old_entry = old_map->header.next;

	while (old_entry != &old_map->header) {
		if (old_entry->eflags & MAP_ENTRY_IS_SUB_MAP)
			panic("vm_map_fork: encountered a submap");

		inh = old_entry->inheritance;
		if ((old_entry->eflags & MAP_ENTRY_GUARD) != 0 &&
		    inh != VM_INHERIT_NONE)
			inh = VM_INHERIT_COPY;

		switch (inh) {
		case VM_INHERIT_NONE:
			break;

		case VM_INHERIT_SHARE:
			/*
			 * Clone the entry, creating the shared object if necessary.
			 */
			object = old_entry->object.vm_object;
			if (object == NULL) {
				object = vm_object_allocate(OBJT_DEFAULT,
					atop(old_entry->end - old_entry->start));
				old_entry->object.vm_object = object;
				old_entry->offset = 0;
				if (old_entry->cred != NULL) {
					object->cred = old_entry->cred;
					object->charge = old_entry->end -
					    old_entry->start;
					old_entry->cred = NULL;
				}
			}

			/*
			 * Add the reference before calling vm_object_shadow
			 * to insure that a shadow object is created.
			 */
			vm_object_reference(object);
			if (old_entry->eflags & MAP_ENTRY_NEEDS_COPY) {
				vm_object_shadow(&old_entry->object.vm_object,
				    &old_entry->offset,
				    old_entry->end - old_entry->start);
				old_entry->eflags &= ~MAP_ENTRY_NEEDS_COPY;
				/* Transfer the second reference too. */
				vm_object_reference(
				    old_entry->object.vm_object);

				/*
				 * As in vm_map_simplify_entry(), the
				 * vnode lock will not be acquired in
				 * this call to vm_object_deallocate().
				 */
				vm_object_deallocate(object);
				object = old_entry->object.vm_object;
			}
			VM_OBJECT_WLOCK(object);
			vm_object_clear_flag(object, OBJ_ONEMAPPING);
			if (old_entry->cred != NULL) {
				KASSERT(object->cred == NULL, ("vmspace_fork both cred"));
				object->cred = old_entry->cred;
				object->charge = old_entry->end - old_entry->start;
				old_entry->cred = NULL;
			}

			/*
			 * Assert the correct state of the vnode
			 * v_writecount while the object is locked, to
			 * not relock it later for the assertion
			 * correctness.
			 */
			if (old_entry->eflags & MAP_ENTRY_VN_WRITECNT &&
			    object->type == OBJT_VNODE) {
				KASSERT(((struct vnode *)object->handle)->
				    v_writecount > 0,
				    ("vmspace_fork: v_writecount %p", object));
				KASSERT(object->un_pager.vnp.writemappings > 0,
				    ("vmspace_fork: vnp.writecount %p",
				    object));
			}
			VM_OBJECT_WUNLOCK(object);

			/*
			 * Clone the entry, referencing the shared object.
			 */
			new_entry = vm_map_entry_create(new_map);
			*new_entry = *old_entry;
			new_entry->eflags &= ~(MAP_ENTRY_USER_WIRED |
			    MAP_ENTRY_IN_TRANSITION);
			new_entry->wiring_thread = NULL;
			new_entry->wired_count = 0;
			if (new_entry->eflags & MAP_ENTRY_VN_WRITECNT) {
				vnode_pager_update_writecount(object,
				    new_entry->start, new_entry->end);
			}

			/*
			 * Insert the entry into the new map -- we know we're
			 * inserting at the end of the new map.
			 */
			vm_map_entry_link(new_map, new_map->header.prev,
			    new_entry);
			vmspace_map_entry_forked(vm1, vm2, new_entry);

			/*
			 * Update the physical map
			 */
			pmap_copy(new_map->pmap, old_map->pmap,
			    new_entry->start,
			    (old_entry->end - old_entry->start),
			    old_entry->start);
			break;

		case VM_INHERIT_COPY:
			/*
			 * Clone the entry and link into the map.
			 */
			new_entry = vm_map_entry_create(new_map);
			*new_entry = *old_entry;
			/*
			 * Copied entry is COW over the old object.
			 */
			new_entry->eflags &= ~(MAP_ENTRY_USER_WIRED |
			    MAP_ENTRY_IN_TRANSITION | MAP_ENTRY_VN_WRITECNT);
			new_entry->wiring_thread = NULL;
			new_entry->wired_count = 0;
			new_entry->object.vm_object = NULL;
			new_entry->cred = NULL;
			vm_map_entry_link(new_map, new_map->header.prev,
			    new_entry);
			vmspace_map_entry_forked(vm1, vm2, new_entry);
			vm_map_copy_entry(old_map, new_map, old_entry,
			    new_entry, fork_charge);
			break;

		case VM_INHERIT_ZERO:
			/*
			 * Create a new anonymous mapping entry modelled from
			 * the old one.
			 */
			new_entry = vm_map_entry_create(new_map);
			memset(new_entry, 0, sizeof(*new_entry));

			new_entry->start = old_entry->start;
			new_entry->end = old_entry->end;
			new_entry->eflags = old_entry->eflags &
			    ~(MAP_ENTRY_USER_WIRED | MAP_ENTRY_IN_TRANSITION |
			    MAP_ENTRY_VN_WRITECNT);
			new_entry->protection = old_entry->protection;
			new_entry->max_protection = old_entry->max_protection;
			new_entry->inheritance = VM_INHERIT_ZERO;

			vm_map_entry_link(new_map, new_map->header.prev,
			    new_entry);
			vmspace_map_entry_forked(vm1, vm2, new_entry);

			new_entry->cred = curthread->td_ucred;
			crhold(new_entry->cred);
			*fork_charge += (new_entry->end - new_entry->start);

			break;
		}
		old_entry = old_entry->next;
	}
	/*
	 * Use inlined vm_map_unlock() to postpone handling the deferred
	 * map entries, which cannot be done until both old_map and
	 * new_map locks are released.
	 */
	sx_xunlock(&old_map->lock);
	sx_xunlock(&new_map->lock);
	vm_map_process_deferred();

	return (vm2);
}

/*
 * Create a process's stack for exec_new_vmspace().  This function is never
 * asked to wire the newly created stack.
 */
int
vm_map_stack(vm_map_t map, vm_offset_t addrbos, vm_size_t max_ssize,
    vm_prot_t prot, vm_prot_t max, int cow)
{
	vm_size_t growsize, init_ssize;
	rlim_t vmemlim;
	int rv;

	MPASS((map->flags & MAP_WIREFUTURE) == 0);
	growsize = sgrowsiz;
	init_ssize = (max_ssize < growsize) ? max_ssize : growsize;
	vm_map_lock(map);
	vmemlim = lim_cur(curthread, RLIMIT_VMEM);
	/* If we would blow our VMEM resource limit, no go */
	if (map->size + init_ssize > vmemlim) {
		rv = KERN_NO_SPACE;
		goto out;
	}
	rv = vm_map_stack_locked(map, addrbos, max_ssize, growsize, prot,
	    max, cow);
out:
	vm_map_unlock(map);
	return (rv);
}

static int stack_guard_page = 1;
SYSCTL_INT(_security_bsd, OID_AUTO, stack_guard_page, CTLFLAG_RWTUN,
    &stack_guard_page, 0,
    "Specifies the number of guard pages for a stack that grows");

static int
vm_map_stack_locked(vm_map_t map, vm_offset_t addrbos, vm_size_t max_ssize,
    vm_size_t growsize, vm_prot_t prot, vm_prot_t max, int cow)
{
	vm_map_entry_t new_entry, prev_entry;
	vm_offset_t bot, gap_bot, gap_top, top;
	vm_size_t init_ssize, sgp;
	int orient, rv;

	/*
	 * The stack orientation is piggybacked with the cow argument.
	 * Extract it into orient and mask the cow argument so that we
	 * don't pass it around further.
	 */
	orient = cow & (MAP_STACK_GROWS_DOWN | MAP_STACK_GROWS_UP);
	KASSERT(orient != 0, ("No stack grow direction"));
	KASSERT(orient != (MAP_STACK_GROWS_DOWN | MAP_STACK_GROWS_UP),
	    ("bi-dir stack"));

	if (addrbos < vm_map_min(map) ||
	    addrbos + max_ssize > vm_map_max(map) ||
	    addrbos + max_ssize <= addrbos)
		return (KERN_INVALID_ADDRESS);
	sgp = (vm_size_t)stack_guard_page * PAGE_SIZE;
	if (sgp >= max_ssize)
		return (KERN_INVALID_ARGUMENT);

	init_ssize = growsize;
	if (max_ssize < init_ssize + sgp)
		init_ssize = max_ssize - sgp;

	/* If addr is already mapped, no go */
	if (vm_map_lookup_entry(map, addrbos, &prev_entry))
		return (KERN_NO_SPACE);

	/*
	 * If we can't accommodate max_ssize in the current mapping, no go.
	 */
	if (prev_entry->next->start < addrbos + max_ssize)
		return (KERN_NO_SPACE);

	/*
	 * We initially map a stack of only init_ssize.  We will grow as
	 * needed later.  Depending on the orientation of the stack (i.e.
	 * the grow direction) we either map at the top of the range, the
	 * bottom of the range or in the middle.
	 *
	 * Note: we would normally expect prot and max to be VM_PROT_ALL,
	 * and cow to be 0.  Possibly we should eliminate these as input
	 * parameters, and just pass these values here in the insert call.
	 */
	if (orient == MAP_STACK_GROWS_DOWN) {
		bot = addrbos + max_ssize - init_ssize;
		top = bot + init_ssize;
		gap_bot = addrbos;
		gap_top = bot;
	} else /* if (orient == MAP_STACK_GROWS_UP) */ {
		bot = addrbos;
		top = bot + init_ssize;
		gap_bot = top;
		gap_top = addrbos + max_ssize;
	}
	rv = vm_map_insert(map, NULL, 0, bot, top, prot, max, cow);
	if (rv != KERN_SUCCESS)
		return (rv);
	new_entry = prev_entry->next;
	KASSERT(new_entry->end == top || new_entry->start == bot,
	    ("Bad entry start/end for new stack entry"));
	KASSERT((orient & MAP_STACK_GROWS_DOWN) == 0 ||
	    (new_entry->eflags & MAP_ENTRY_GROWS_DOWN) != 0,
	    ("new entry lacks MAP_ENTRY_GROWS_DOWN"));
	KASSERT((orient & MAP_STACK_GROWS_UP) == 0 ||
	    (new_entry->eflags & MAP_ENTRY_GROWS_UP) != 0,
	    ("new entry lacks MAP_ENTRY_GROWS_UP"));
	rv = vm_map_insert(map, NULL, 0, gap_bot, gap_top, VM_PROT_NONE,
	    VM_PROT_NONE, MAP_CREATE_GUARD | (orient == MAP_STACK_GROWS_DOWN ?
	    MAP_CREATE_STACK_GAP_DN : MAP_CREATE_STACK_GAP_UP));
	if (rv != KERN_SUCCESS)
		(void)vm_map_delete(map, bot, top);
	return (rv);
}

/*
 * Attempts to grow a vm stack entry.  Returns KERN_SUCCESS if we
 * successfully grow the stack.
 */
static int
vm_map_growstack(vm_map_t map, vm_offset_t addr, vm_map_entry_t gap_entry)
{
	vm_map_entry_t stack_entry;
	struct proc *p;
	struct vmspace *vm;
	struct ucred *cred;
	vm_offset_t gap_end, gap_start, grow_start;
	size_t grow_amount, guard, max_grow;
	rlim_t lmemlim, stacklim, vmemlim;
	int rv, rv1;
	bool gap_deleted, grow_down, is_procstack;
#ifdef notyet
	uint64_t limit;
#endif
#ifdef RACCT
	int error;
#endif

	p = curproc;
	vm = p->p_vmspace;

	/*
	 * Disallow stack growth when the access is performed by a
	 * debugger or AIO daemon.  The reason is that the wrong
	 * resource limits are applied.
	 */
	if (map != &p->p_vmspace->vm_map || p->p_textvp == NULL)
		return (KERN_FAILURE);

	MPASS(!map->system_map);

	guard = stack_guard_page * PAGE_SIZE;
	lmemlim = lim_cur(curthread, RLIMIT_MEMLOCK);
	stacklim = lim_cur(curthread, RLIMIT_STACK);
	vmemlim = lim_cur(curthread, RLIMIT_VMEM);
retry:
	/* If addr is not in a hole for a stack grow area, no need to grow. */
	if (gap_entry == NULL && !vm_map_lookup_entry(map, addr, &gap_entry))
		return (KERN_FAILURE);
	if ((gap_entry->eflags & MAP_ENTRY_GUARD) == 0)
		return (KERN_SUCCESS);
	if ((gap_entry->eflags & MAP_ENTRY_STACK_GAP_DN) != 0) {
		stack_entry = gap_entry->next;
		if ((stack_entry->eflags & MAP_ENTRY_GROWS_DOWN) == 0 ||
		    stack_entry->start != gap_entry->end)
			return (KERN_FAILURE);
		grow_amount = round_page(stack_entry->start - addr);
		grow_down = true;
	} else if ((gap_entry->eflags & MAP_ENTRY_STACK_GAP_UP) != 0) {
		stack_entry = gap_entry->prev;
		if ((stack_entry->eflags & MAP_ENTRY_GROWS_UP) == 0 ||
		    stack_entry->end != gap_entry->start)
			return (KERN_FAILURE);
		grow_amount = round_page(addr + 1 - stack_entry->end);
		grow_down = false;
	} else {
		return (KERN_FAILURE);
	}
	max_grow = gap_entry->end - gap_entry->start;
	if (guard > max_grow)
		return (KERN_NO_SPACE);
	max_grow -= guard;
	if (grow_amount > max_grow)
		return (KERN_NO_SPACE);

	/*
	 * If this is the main process stack, see if we're over the stack
	 * limit.
	 */
	is_procstack = addr >= (vm_offset_t)vm->vm_maxsaddr &&
	    addr < (vm_offset_t)p->p_sysent->sv_usrstack;
	if (is_procstack && (ctob(vm->vm_ssize) + grow_amount > stacklim))
		return (KERN_NO_SPACE);

#ifdef RACCT
	if (racct_enable) {
		PROC_LOCK(p);
		if (is_procstack && racct_set(p, RACCT_STACK,
		    ctob(vm->vm_ssize) + grow_amount)) {
			PROC_UNLOCK(p);
			return (KERN_NO_SPACE);
		}
		PROC_UNLOCK(p);
	}
#endif

	grow_amount = roundup(grow_amount, sgrowsiz);
	if (grow_amount > max_grow)
		grow_amount = max_grow;
	if (is_procstack && (ctob(vm->vm_ssize) + grow_amount > stacklim)) {
		grow_amount = trunc_page((vm_size_t)stacklim) -
		    ctob(vm->vm_ssize);
	}

#ifdef notyet
	PROC_LOCK(p);
	limit = racct_get_available(p, RACCT_STACK);
	PROC_UNLOCK(p);
	if (is_procstack && (ctob(vm->vm_ssize) + grow_amount > limit))
		grow_amount = limit - ctob(vm->vm_ssize);
#endif

	if (!old_mlock && (map->flags & MAP_WIREFUTURE) != 0) {
		if (ptoa(pmap_wired_count(map->pmap)) + grow_amount > lmemlim) {
			rv = KERN_NO_SPACE;
			goto out;
		}
#ifdef RACCT
		if (racct_enable) {
			PROC_LOCK(p);
			if (racct_set(p, RACCT_MEMLOCK,
			    ptoa(pmap_wired_count(map->pmap)) + grow_amount)) {
				PROC_UNLOCK(p);
				rv = KERN_NO_SPACE;
				goto out;
			}
			PROC_UNLOCK(p);
		}
#endif
	}

	/* If we would blow our VMEM resource limit, no go */
	if (map->size + grow_amount > vmemlim) {
		rv = KERN_NO_SPACE;
		goto out;
	}
#ifdef RACCT
	if (racct_enable) {
		PROC_LOCK(p);
		if (racct_set(p, RACCT_VMEM, map->size + grow_amount)) {
			PROC_UNLOCK(p);
			rv = KERN_NO_SPACE;
			goto out;
		}
		PROC_UNLOCK(p);
	}
#endif

	if (vm_map_lock_upgrade(map)) {
		gap_entry = NULL;
		vm_map_lock_read(map);
		goto retry;
	}

	if (grow_down) {
		grow_start = gap_entry->end - grow_amount;
		if (gap_entry->start + grow_amount == gap_entry->end) {
			gap_start = gap_entry->start;
			gap_end = gap_entry->end;
			vm_map_entry_delete(map, gap_entry);
			gap_deleted = true;
		} else {
			MPASS(gap_entry->start < gap_entry->end - grow_amount);
			gap_entry->end -= grow_amount;
			vm_map_entry_resize_free(map, gap_entry);
			gap_deleted = false;
		}
		rv = vm_map_insert(map, NULL, 0, grow_start,
		    grow_start + grow_amount,
		    stack_entry->protection, stack_entry->max_protection,
		    MAP_STACK_GROWS_DOWN);
		if (rv != KERN_SUCCESS) {
			if (gap_deleted) {
				rv1 = vm_map_insert(map, NULL, 0, gap_start,
				    gap_end, VM_PROT_NONE, VM_PROT_NONE,
				    MAP_CREATE_GUARD | MAP_CREATE_STACK_GAP_DN);
				MPASS(rv1 == KERN_SUCCESS);
			} else {
				gap_entry->end += grow_amount;
				vm_map_entry_resize_free(map, gap_entry);
			}
		}
	} else {
		grow_start = stack_entry->end;
		cred = stack_entry->cred;
		if (cred == NULL && stack_entry->object.vm_object != NULL)
			cred = stack_entry->object.vm_object->cred;
		if (cred != NULL && !swap_reserve_by_cred(grow_amount, cred))
			rv = KERN_NO_SPACE;
		/* Grow the underlying object if applicable. */
		else if (stack_entry->object.vm_object == NULL ||
		    vm_object_coalesce(stack_entry->object.vm_object,
		    stack_entry->offset,
		    (vm_size_t)(stack_entry->end - stack_entry->start),
		    (vm_size_t)grow_amount, cred != NULL)) {
			if (gap_entry->start + grow_amount == gap_entry->end)
				vm_map_entry_delete(map, gap_entry);
			else
				gap_entry->start += grow_amount;
			stack_entry->end += grow_amount;
			map->size += grow_amount;
			vm_map_entry_resize_free(map, stack_entry);
			rv = KERN_SUCCESS;
		} else
			rv = KERN_FAILURE;
	}
	if (rv == KERN_SUCCESS && is_procstack)
		vm->vm_ssize += btoc(grow_amount);

	/*
	 * Heed the MAP_WIREFUTURE flag if it was set for this process.
	 */
	if (rv == KERN_SUCCESS && (map->flags & MAP_WIREFUTURE) != 0) {
		vm_map_unlock(map);
		vm_map_wire(map, grow_start, grow_start + grow_amount,
		    VM_MAP_WIRE_USER | VM_MAP_WIRE_NOHOLES);
		vm_map_lock_read(map);
	} else
		vm_map_lock_downgrade(map);

out:
#ifdef RACCT
	if (racct_enable && rv != KERN_SUCCESS) {
		PROC_LOCK(p);
		error = racct_set(p, RACCT_VMEM, map->size);
		KASSERT(error == 0, ("decreasing RACCT_VMEM failed"));
		if (!old_mlock) {
			error = racct_set(p, RACCT_MEMLOCK,
			    ptoa(pmap_wired_count(map->pmap)));
			KASSERT(error == 0, ("decreasing RACCT_MEMLOCK failed"));
		}
	    	error = racct_set(p, RACCT_STACK, ctob(vm->vm_ssize));
		KASSERT(error == 0, ("decreasing RACCT_STACK failed"));
		PROC_UNLOCK(p);
	}
#endif

	return (rv);
}

/*
 * Unshare the specified VM space for exec.  If other processes are
 * mapped to it, then create a new one.  The new vmspace is null.
 */
int
vmspace_exec(struct proc *p, vm_offset_t minuser, vm_offset_t maxuser)
{
	struct vmspace *oldvmspace = p->p_vmspace;
	struct vmspace *newvmspace;

	KASSERT((curthread->td_pflags & TDP_EXECVMSPC) == 0,
	    ("vmspace_exec recursed"));
	newvmspace = vmspace_alloc(minuser, maxuser, NULL);
	if (newvmspace == NULL)
		return (ENOMEM);
	newvmspace->vm_swrss = oldvmspace->vm_swrss;
	/*
	 * This code is written like this for prototype purposes.  The
	 * goal is to avoid running down the vmspace here, but let the
	 * other process's that are still using the vmspace to finally
	 * run it down.  Even though there is little or no chance of blocking
	 * here, it is a good idea to keep this form for future mods.
	 */
	PROC_VMSPACE_LOCK(p);
	p->p_vmspace = newvmspace;
	PROC_VMSPACE_UNLOCK(p);
	if (p == curthread->td_proc)
		pmap_activate(curthread);
	curthread->td_pflags |= TDP_EXECVMSPC;
	return (0);
}

/*
 * Unshare the specified VM space for forcing COW.  This
 * is called by rfork, for the (RFMEM|RFPROC) == 0 case.
 */
int
vmspace_unshare(struct proc *p)
{
	struct vmspace *oldvmspace = p->p_vmspace;
	struct vmspace *newvmspace;
	vm_ooffset_t fork_charge;

	if (oldvmspace->vm_refcnt == 1)
		return (0);
	fork_charge = 0;
	newvmspace = vmspace_fork(oldvmspace, &fork_charge);
	if (newvmspace == NULL)
		return (ENOMEM);
	if (!swap_reserve_by_cred(fork_charge, p->p_ucred)) {
		vmspace_free(newvmspace);
		return (ENOMEM);
	}
	PROC_VMSPACE_LOCK(p);
	p->p_vmspace = newvmspace;
	PROC_VMSPACE_UNLOCK(p);
	if (p == curthread->td_proc)
		pmap_activate(curthread);
	vmspace_free(oldvmspace);
	return (0);
}

/*
 *	vm_map_lookup:
 *
 *	Finds the VM object, offset, and
 *	protection for a given virtual address in the
 *	specified map, assuming a page fault of the
 *	type specified.
 *
 *	Leaves the map in question locked for read; return
 *	values are guaranteed until a vm_map_lookup_done
 *	call is performed.  Note that the map argument
 *	is in/out; the returned map must be used in
 *	the call to vm_map_lookup_done.
 *
 *	A handle (out_entry) is returned for use in
 *	vm_map_lookup_done, to make that fast.
 *
 *	If a lookup is requested with "write protection"
 *	specified, the map may be changed to perform virtual
 *	copying operations, although the data referenced will
 *	remain the same.
 */
int
vm_map_lookup(vm_map_t *var_map,		/* IN/OUT */
	      vm_offset_t vaddr,
	      vm_prot_t fault_typea,
	      vm_map_entry_t *out_entry,	/* OUT */
	      vm_object_t *object,		/* OUT */
	      vm_pindex_t *pindex,		/* OUT */
	      vm_prot_t *out_prot,		/* OUT */
	      boolean_t *wired)			/* OUT */
{
	vm_map_entry_t entry;
	vm_map_t map = *var_map;
	vm_prot_t prot;
	vm_prot_t fault_type = fault_typea;
	vm_object_t eobject;
	vm_size_t size;
	struct ucred *cred;

RetryLookup:

	vm_map_lock_read(map);

RetryLookupLocked:
	/*
	 * Lookup the faulting address.
	 */
	if (!vm_map_lookup_entry(map, vaddr, out_entry)) {
		vm_map_unlock_read(map);
		return (KERN_INVALID_ADDRESS);
	}

	entry = *out_entry;

	/*
	 * Handle submaps.
	 */
	if (entry->eflags & MAP_ENTRY_IS_SUB_MAP) {
		vm_map_t old_map = map;

		*var_map = map = entry->object.sub_map;
		vm_map_unlock_read(old_map);
		goto RetryLookup;
	}

	/*
	 * Check whether this task is allowed to have this page.
	 */
	prot = entry->protection;
	if ((fault_typea & VM_PROT_FAULT_LOOKUP) != 0) {
		fault_typea &= ~VM_PROT_FAULT_LOOKUP;
		if (prot == VM_PROT_NONE && map != kernel_map &&
		    (entry->eflags & MAP_ENTRY_GUARD) != 0 &&
		    (entry->eflags & (MAP_ENTRY_STACK_GAP_DN |
		    MAP_ENTRY_STACK_GAP_UP)) != 0 &&
		    vm_map_growstack(map, vaddr, entry) == KERN_SUCCESS)
			goto RetryLookupLocked;
	}
	fault_type &= VM_PROT_READ | VM_PROT_WRITE | VM_PROT_EXECUTE;
	if ((fault_type & prot) != fault_type || prot == VM_PROT_NONE) {
		vm_map_unlock_read(map);
		return (KERN_PROTECTION_FAILURE);
	}
	KASSERT((prot & VM_PROT_WRITE) == 0 || (entry->eflags &
	    (MAP_ENTRY_USER_WIRED | MAP_ENTRY_NEEDS_COPY)) !=
	    (MAP_ENTRY_USER_WIRED | MAP_ENTRY_NEEDS_COPY),
	    ("entry %p flags %x", entry, entry->eflags));
	if ((fault_typea & VM_PROT_COPY) != 0 &&
	    (entry->max_protection & VM_PROT_WRITE) == 0 &&
	    (entry->eflags & MAP_ENTRY_COW) == 0) {
		vm_map_unlock_read(map);
		return (KERN_PROTECTION_FAILURE);
	}

	/*
	 * If this page is not pageable, we have to get it for all possible
	 * accesses.
	 */
	*wired = (entry->wired_count != 0);
	if (*wired)
		fault_type = entry->protection;
	size = entry->end - entry->start;
	/*
	 * If the entry was copy-on-write, we either ...
	 */
	if (entry->eflags & MAP_ENTRY_NEEDS_COPY) {
		/*
		 * If we want to write the page, we may as well handle that
		 * now since we've got the map locked.
		 *
		 * If we don't need to write the page, we just demote the
		 * permissions allowed.
		 */
		if ((fault_type & VM_PROT_WRITE) != 0 ||
		    (fault_typea & VM_PROT_COPY) != 0) {
			/*
			 * Make a new object, and place it in the object
			 * chain.  Note that no new references have appeared
			 * -- one just moved from the map to the new
			 * object.
			 */
			if (vm_map_lock_upgrade(map))
				goto RetryLookup;

			if (entry->cred == NULL) {
				/*
				 * The debugger owner is charged for
				 * the memory.
				 */
				cred = curthread->td_ucred;
				crhold(cred);
				if (!swap_reserve_by_cred(size, cred)) {
					crfree(cred);
					vm_map_unlock(map);
					return (KERN_RESOURCE_SHORTAGE);
				}
				entry->cred = cred;
			}
			vm_object_shadow(&entry->object.vm_object,
			    &entry->offset, size);
			entry->eflags &= ~MAP_ENTRY_NEEDS_COPY;
			eobject = entry->object.vm_object;
			if (eobject->cred != NULL) {
				/*
				 * The object was not shadowed.
				 */
				swap_release_by_cred(size, entry->cred);
				crfree(entry->cred);
				entry->cred = NULL;
			} else if (entry->cred != NULL) {
				VM_OBJECT_WLOCK(eobject);
				eobject->cred = entry->cred;
				eobject->charge = size;
				VM_OBJECT_WUNLOCK(eobject);
				entry->cred = NULL;
			}

			vm_map_lock_downgrade(map);
		} else {
			/*
			 * We're attempting to read a copy-on-write page --
			 * don't allow writes.
			 */
			prot &= ~VM_PROT_WRITE;
		}
	}

	/*
	 * Create an object if necessary.
	 */
	if (entry->object.vm_object == NULL &&
	    !map->system_map) {
		if (vm_map_lock_upgrade(map))
			goto RetryLookup;
		entry->object.vm_object = vm_object_allocate(OBJT_DEFAULT,
		    atop(size));
		entry->offset = 0;
		if (entry->cred != NULL) {
			VM_OBJECT_WLOCK(entry->object.vm_object);
			entry->object.vm_object->cred = entry->cred;
			entry->object.vm_object->charge = size;
			VM_OBJECT_WUNLOCK(entry->object.vm_object);
			entry->cred = NULL;
		}
		vm_map_lock_downgrade(map);
	}

	/*
	 * Return the object/offset from this entry.  If the entry was
	 * copy-on-write or empty, it has been fixed up.
	 */
	*pindex = UOFF_TO_IDX((vaddr - entry->start) + entry->offset);
	*object = entry->object.vm_object;

	*out_prot = prot;
	return (KERN_SUCCESS);
}

/*
 *	vm_map_lookup_locked:
 *
 *	Lookup the faulting address.  A version of vm_map_lookup that returns 
 *      KERN_FAILURE instead of blocking on map lock or memory allocation.
 */
int
vm_map_lookup_locked(vm_map_t *var_map,		/* IN/OUT */
		     vm_offset_t vaddr,
		     vm_prot_t fault_typea,
		     vm_map_entry_t *out_entry,	/* OUT */
		     vm_object_t *object,	/* OUT */
		     vm_pindex_t *pindex,	/* OUT */
		     vm_prot_t *out_prot,	/* OUT */
		     boolean_t *wired)		/* OUT */
{
	vm_map_entry_t entry;
	vm_map_t map = *var_map;
	vm_prot_t prot;
	vm_prot_t fault_type = fault_typea;

	/*
	 * Lookup the faulting address.
	 */
	if (!vm_map_lookup_entry(map, vaddr, out_entry))
		return (KERN_INVALID_ADDRESS);

	entry = *out_entry;

	/*
	 * Fail if the entry refers to a submap.
	 */
	if (entry->eflags & MAP_ENTRY_IS_SUB_MAP)
		return (KERN_FAILURE);

	/*
	 * Check whether this task is allowed to have this page.
	 */
	prot = entry->protection;
	fault_type &= VM_PROT_READ | VM_PROT_WRITE | VM_PROT_EXECUTE;
	if ((fault_type & prot) != fault_type)
		return (KERN_PROTECTION_FAILURE);

	/*
	 * If this page is not pageable, we have to get it for all possible
	 * accesses.
	 */
	*wired = (entry->wired_count != 0);
	if (*wired)
		fault_type = entry->protection;

	if (entry->eflags & MAP_ENTRY_NEEDS_COPY) {
		/*
		 * Fail if the entry was copy-on-write for a write fault.
		 */
		if (fault_type & VM_PROT_WRITE)
			return (KERN_FAILURE);
		/*
		 * We're attempting to read a copy-on-write page --
		 * don't allow writes.
		 */
		prot &= ~VM_PROT_WRITE;
	}

	/*
	 * Fail if an object should be created.
	 */
	if (entry->object.vm_object == NULL && !map->system_map)
		return (KERN_FAILURE);

	/*
	 * Return the object/offset from this entry.  If the entry was
	 * copy-on-write or empty, it has been fixed up.
	 */
	*pindex = UOFF_TO_IDX((vaddr - entry->start) + entry->offset);
	*object = entry->object.vm_object;

	*out_prot = prot;
	return (KERN_SUCCESS);
}

/*
 *	vm_map_lookup_done:
 *
 *	Releases locks acquired by a vm_map_lookup
 *	(according to the handle returned by that lookup).
 */
void
vm_map_lookup_done(vm_map_t map, vm_map_entry_t entry)
{
	/*
	 * Unlock the main-level map
	 */
	vm_map_unlock_read(map);
}

vm_offset_t
vm_map_max_KBI(const struct vm_map *map)
{

	return (vm_map_max(map));
}

vm_offset_t
vm_map_min_KBI(const struct vm_map *map)
{

	return (vm_map_min(map));
}

pmap_t
vm_map_pmap_KBI(vm_map_t map)
{

	return (map->pmap);
}

#include "opt_ddb.h"
#ifdef DDB
#include <sys/kernel.h>

#include <ddb/ddb.h>

static void
vm_map_print(vm_map_t map)
{
	vm_map_entry_t entry;

	db_iprintf("Task map %p: pmap=%p, nentries=%d, version=%u\n",
	    (void *)map,
	    (void *)map->pmap, map->nentries, map->timestamp);

	db_indent += 2;
	for (entry = map->header.next; entry != &map->header;
	    entry = entry->next) {
		db_iprintf("map entry %p: start=%p, end=%p, eflags=%#x, \n",
		    (void *)entry, (void *)entry->start, (void *)entry->end,
		    entry->eflags);
		{
			static char *inheritance_name[4] =
			{"share", "copy", "none", "donate_copy"};

			db_iprintf(" prot=%x/%x/%s",
			    entry->protection,
			    entry->max_protection,
			    inheritance_name[(int)(unsigned char)entry->inheritance]);
			if (entry->wired_count != 0)
				db_printf(", wired");
		}
		if (entry->eflags & MAP_ENTRY_IS_SUB_MAP) {
			db_printf(", share=%p, offset=0x%jx\n",
			    (void *)entry->object.sub_map,
			    (uintmax_t)entry->offset);
			if ((entry->prev == &map->header) ||
			    (entry->prev->object.sub_map !=
				entry->object.sub_map)) {
				db_indent += 2;
				vm_map_print((vm_map_t)entry->object.sub_map);
				db_indent -= 2;
			}
		} else {
			if (entry->cred != NULL)
				db_printf(", ruid %d", entry->cred->cr_ruid);
			db_printf(", object=%p, offset=0x%jx",
			    (void *)entry->object.vm_object,
			    (uintmax_t)entry->offset);
			if (entry->object.vm_object && entry->object.vm_object->cred)
				db_printf(", obj ruid %d charge %jx",
				    entry->object.vm_object->cred->cr_ruid,
				    (uintmax_t)entry->object.vm_object->charge);
			if (entry->eflags & MAP_ENTRY_COW)
				db_printf(", copy (%s)",
				    (entry->eflags & MAP_ENTRY_NEEDS_COPY) ? "needed" : "done");
			db_printf("\n");

			if ((entry->prev == &map->header) ||
			    (entry->prev->object.vm_object !=
				entry->object.vm_object)) {
				db_indent += 2;
				vm_object_print((db_expr_t)(intptr_t)
						entry->object.vm_object,
						0, 0, (char *)0);
				db_indent -= 2;
			}
		}
	}
	db_indent -= 2;
}

DB_SHOW_COMMAND(map, map)
{

	if (!have_addr) {
		db_printf("usage: show map <addr>\n");
		return;
	}
	vm_map_print((vm_map_t)addr);
}

DB_SHOW_COMMAND(procvm, procvm)
{
	struct proc *p;

	if (have_addr) {
		p = db_lookup_proc(addr);
	} else {
		p = curproc;
	}

	db_printf("p = %p, vmspace = %p, map = %p, pmap = %p\n",
	    (void *)p, (void *)p->p_vmspace, (void *)&p->p_vmspace->vm_map,
	    (void *)vmspace_pmap(p->p_vmspace));

	vm_map_print((vm_map_t)&p->p_vmspace->vm_map);
}

#endif /* DDB */
// CHERI CHANGES START
// {
//   "updated": 20180629,
//   "target_type": "kernel",
//   "changes": [
//     "platform"
//   ]
// }
// CHERI CHANGES END<|MERGE_RESOLUTION|>--- conflicted
+++ resolved
@@ -1745,90 +1745,28 @@
 
 	prev = entry->prev;
 	if (prev != &map->header) {
-<<<<<<< HEAD
-		prevsize = prev->end - prev->start;
-		if ( (prev->end == entry->start) &&
-		     (prev->object.vm_object == entry->object.vm_object) &&
-		     (!prev->object.vm_object ||
-			(prev->offset + prevsize == entry->offset)) &&
-		     (prev->eflags == entry->eflags) &&
-		     (prev->protection == entry->protection) &&
-		     (prev->max_protection == entry->max_protection) &&
-		     (prev->inheritance == entry->inheritance) &&
-		     (prev->wired_count == entry->wired_count) &&
-		     (prev->cred == entry->cred)) {
+		if (vm_map_mergeable_neighbors(prev, entry)) {
 			vm_map_log("remove", prev);
-=======
-		if (vm_map_mergeable_neighbors(prev, entry)) {
->>>>>>> 125d9d8c
 			vm_map_entry_unlink(map, prev);
 			entry->start = prev->start;
 			entry->offset = prev->offset;
 			if (entry->prev != &map->header)
 				vm_map_entry_resize_free(map, entry->prev);
-<<<<<<< HEAD
 			vm_map_log("resize", entry);
 
-			/*
-			 * If the backing object is a vnode object,
-			 * vm_object_deallocate() calls vrele().
-			 * However, vrele() does not lock the vnode
-			 * because the vnode has additional
-			 * references.  Thus, the map lock can be kept
-			 * without causing a lock-order reversal with
-			 * the vnode lock.
-			 *
-			 * Since we count the number of virtual page
-			 * mappings in object->un_pager.vnp.writemappings,
-			 * the writemappings value should not be adjusted
-			 * when the entry is disposed of.
-			 */
-			if (prev->object.vm_object)
-				vm_object_deallocate(prev->object.vm_object);
-			if (prev->cred != NULL)
-				crfree(prev->cred);
-			vm_map_entry_dispose(map, prev);
-=======
 			vm_map_merged_neighbor_dispose(map, prev);
->>>>>>> 125d9d8c
 		}
 	}
 
 	next = entry->next;
 	if (next != &map->header) {
-<<<<<<< HEAD
-		esize = entry->end - entry->start;
-		if ((entry->end == next->start) &&
-		    (next->object.vm_object == entry->object.vm_object) &&
-		     (!entry->object.vm_object ||
-			(entry->offset + esize == next->offset)) &&
-		    (next->eflags == entry->eflags) &&
-		    (next->protection == entry->protection) &&
-		    (next->max_protection == entry->max_protection) &&
-		    (next->inheritance == entry->inheritance) &&
-		    (next->wired_count == entry->wired_count) &&
-		    (next->cred == entry->cred)) {
+		if (vm_map_mergeable_neighbors(entry, next)) {
 			vm_map_log("remove", next);
 			vm_map_entry_unlink(map, next);
 			entry->end = next->end;
 			vm_map_entry_resize_free(map, entry);
 			vm_map_log("resize", entry);
-
-			/*
-			 * See comment above.
-			 */
-			if (next->object.vm_object)
-				vm_object_deallocate(next->object.vm_object);
-			if (next->cred != NULL)
-				crfree(next->cred);
-			vm_map_entry_dispose(map, next);
-=======
-		if (vm_map_mergeable_neighbors(entry, next)) {
-			vm_map_entry_unlink(map, next);
-			entry->end = next->end;
-			vm_map_entry_resize_free(map, entry);
 			vm_map_merged_neighbor_dispose(map, next);
->>>>>>> 125d9d8c
 		}
 	}
 }
