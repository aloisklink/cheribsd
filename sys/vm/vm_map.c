--- conflicted
+++ resolved
@@ -156,7 +156,7 @@
     ((e)->object.vm_object != NULL && (e)->object.vm_object->cred != NULL && \
      !((e)->eflags & MAP_ENTRY_NEEDS_COPY)))
 
-/* 
+/*
  * PROC_VMSPACE_{UN,}LOCK() can be a noop as long as vmspaces are type
  * stable.
  */
@@ -240,7 +240,7 @@
 	void *mapped;
 
 	addr = addr - cheri_getbase(map->map_capability);
-	mapped = cheri_csetbounds(
+	mapped = cheri_setbounds(
 		cheri_setoffset(map->map_capability, addr),
 		size);
 	mapped = cheri_andperm(mapped, vm_prot_to_cheri(prot));
@@ -920,7 +920,7 @@
 	}
 }
 
-void 
+void
 vm_map_wait_busy(vm_map_t map)
 {
 
@@ -982,7 +982,7 @@
 	map->busy = 0;
 	map->anon_loc = 0;
 #ifdef CHERI_PURECAP_KERNEL
-	map->map_capability = cheri_csetbounds((void *)min,
+	map->map_capability = cheri_setbounds((void *)min,
 	    ((caddr_t)max - (caddr_t)min));
 #endif
 #ifdef DIAGNOSTIC
@@ -2286,13 +2286,8 @@
 		rv = vm_map_stack_locked(map, vaddr, length, sgrowsiz, prot,
 		    max, cow);
 	} else {
-<<<<<<< HEAD
 		rv = vm_map_insert(map, object, offset, vaddr, vaddr + length,
-		    prot, max, cow);
-=======
-		rv = vm_map_insert(map, object, offset, *addr, *addr + length,
-		    prot, max, cow, *addr);
->>>>>>> 22e7e049
+		    prot, max, cow, vaddr);
 	}
 	if (rv == KERN_SUCCESS && update_anon)
 		map->anon_loc = vaddr + length;
@@ -3616,7 +3611,7 @@
 		    (entry->eflags & MAP_ENTRY_USER_WIRED) == 0) {
 			/*
 			 * Undo the wiring.  Wiring succeeded on this entry
-			 * but failed on a later entry.  
+			 * but failed on a later entry.
 			 */
 			if (entry->wired_count == 1) {
 				vm_map_entry_unwire(map, entry);
@@ -3943,7 +3938,7 @@
 			 * The option OBJPR_NOTMAPPED can be passed here
 			 * because vm_map_delete() already performed
 			 * pmap_remove() on the only mapping to this range
-			 * of pages. 
+			 * of pages.
 			 */
 			vm_object_page_remove(object, offidxstart, offidxend,
 			    OBJPR_NOTMAPPED);
@@ -4926,7 +4921,7 @@
 	/* We create a new userspace capability for this map */
 	user_length = MIN(maxuser - minuser,
 	    VM_MAXUSER_ADDRESS - VM_MINUSER_ADDRESS);
-	minuser_cap = (vm_ptr_t)cheri_csetbounds(
+	minuser_cap = (vm_ptr_t)cheri_setbounds(
 	    cheri_setoffset(cheri_xuseg_capability, minuser), user_length);
 	maxuser_cap = minuser_cap + user_length;
 	newvmspace = vmspace_alloc(minuser_cap, maxuser_cap, pmap_pinit);
@@ -5172,7 +5167,7 @@
 /*
  *	vm_map_lookup_locked:
  *
- *	Lookup the faulting address.  A version of vm_map_lookup that returns 
+ *	Lookup the faulting address.  A version of vm_map_lookup that returns
  *      KERN_FAILURE instead of blocking on map lock or memory allocation.
  */
 int
