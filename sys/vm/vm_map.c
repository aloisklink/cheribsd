--- conflicted
+++ resolved
@@ -1568,13 +1568,9 @@
 				map->size += end - prev_entry->end;
 			vm_map_entry_resize(map, prev_entry,
 			    end - prev_entry->end);
-<<<<<<< HEAD
 			vm_map_log("resize", prev_entry);
-			vm_map_try_merge_entries(map, prev_entry, prev_entry->next);
-=======
 			vm_map_try_merge_entries(map, prev_entry,
 			    vm_map_entry_succ(prev_entry));
->>>>>>> 7d1d987a
 			return (KERN_SUCCESS);
 		}
 
@@ -3496,15 +3492,10 @@
 	/*
 	 * Make a first pass to check for user-wired memory and holes.
 	 */
-<<<<<<< HEAD
-	for (current = entry; current->start < end; current = current->next) {
+	for (current = entry; current->start < end;
+	    current = vm_map_entry_succ(current)) {
 		if ((invalidate || pageout) &&
 		    (current->eflags & MAP_ENTRY_USER_WIRED)) {
-=======
-	for (current = entry; current->start < end;
-	    current = vm_map_entry_succ(current)) {
-		if (invalidate && (current->eflags & MAP_ENTRY_USER_WIRED)) {
->>>>>>> 7d1d987a
 			vm_map_unlock_read(map);
 			return (KERN_INVALID_ARGUMENT);
 		}
