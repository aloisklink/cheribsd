/*-
 * SPDX-License-Identifier: (BSD-3-Clause AND MIT-CMU)
 *
 * Copyright (c) 1991, 1993
 *	The Regents of the University of California.  All rights reserved.
 *
 * This code is derived from software contributed to Berkeley by
 * The Mach Operating System project at Carnegie-Mellon University.
 *
 * Redistribution and use in source and binary forms, with or without
 * modification, are permitted provided that the following conditions
 * are met:
 * 1. Redistributions of source code must retain the above copyright
 *    notice, this list of conditions and the following disclaimer.
 * 2. Redistributions in binary form must reproduce the above copyright
 *    notice, this list of conditions and the following disclaimer in the
 *    documentation and/or other materials provided with the distribution.
 * 3. Neither the name of the University nor the names of its contributors
 *    may be used to endorse or promote products derived from this software
 *    without specific prior written permission.
 *
 * THIS SOFTWARE IS PROVIDED BY THE REGENTS AND CONTRIBUTORS ``AS IS'' AND
 * ANY EXPRESS OR IMPLIED WARRANTIES, INCLUDING, BUT NOT LIMITED TO, THE
 * IMPLIED WARRANTIES OF MERCHANTABILITY AND FITNESS FOR A PARTICULAR PURPOSE
 * ARE DISCLAIMED.  IN NO EVENT SHALL THE REGENTS OR CONTRIBUTORS BE LIABLE
 * FOR ANY DIRECT, INDIRECT, INCIDENTAL, SPECIAL, EXEMPLARY, OR CONSEQUENTIAL
 * DAMAGES (INCLUDING, BUT NOT LIMITED TO, PROCUREMENT OF SUBSTITUTE GOODS
 * OR SERVICES; LOSS OF USE, DATA, OR PROFITS; OR BUSINESS INTERRUPTION)
 * HOWEVER CAUSED AND ON ANY THEORY OF LIABILITY, WHETHER IN CONTRACT, STRICT
 * LIABILITY, OR TORT (INCLUDING NEGLIGENCE OR OTHERWISE) ARISING IN ANY WAY
 * OUT OF THE USE OF THIS SOFTWARE, EVEN IF ADVISED OF THE POSSIBILITY OF
 * SUCH DAMAGE.
 *
 *	from: @(#)vm_map.c	8.3 (Berkeley) 1/12/94
 *
 *
 * Copyright (c) 1987, 1990 Carnegie-Mellon University.
 * All rights reserved.
 *
 * Authors: Avadis Tevanian, Jr., Michael Wayne Young
 *
 * Permission to use, copy, modify and distribute this software and
 * its documentation is hereby granted, provided that both the copyright
 * notice and this permission notice appear in all copies of the
 * software, derivative works or modified versions, and any portions
 * thereof, and that both notices appear in supporting documentation.
 *
 * CARNEGIE MELLON ALLOWS FREE USE OF THIS SOFTWARE IN ITS "AS IS"
 * CONDITION.  CARNEGIE MELLON DISCLAIMS ANY LIABILITY OF ANY KIND
 * FOR ANY DAMAGES WHATSOEVER RESULTING FROM THE USE OF THIS SOFTWARE.
 *
 * Carnegie Mellon requests users of this software to return to
 *
 *  Software Distribution Coordinator  or  Software.Distribution@CS.CMU.EDU
 *  School of Computer Science
 *  Carnegie Mellon University
 *  Pittsburgh PA 15213-3890
 *
 * any improvements or extensions that they make and grant Carnegie the
 * rights to redistribute these changes.
 */

/*
 *	Virtual memory mapping module.
 */

#include <sys/cdefs.h>
__FBSDID("$FreeBSD$");

#include <sys/param.h>
#include <sys/systm.h>
#include <sys/elf.h>
#include <sys/kernel.h>
#include <sys/ktr.h>
#include <sys/lock.h>
#include <sys/mutex.h>
#include <sys/proc.h>
#include <sys/vmmeter.h>
#include <sys/mman.h>
#include <sys/vnode.h>
#include <sys/racct.h>
#include <sys/resourcevar.h>
#include <sys/rwlock.h>
#include <sys/file.h>
#include <sys/sysctl.h>
#include <sys/sysent.h>
#include <sys/shm.h>

#include <vm/vm.h>
#include <vm/vm_param.h>
#include <vm/pmap.h>
#include <vm/vm_map.h>
#include <vm/vm_page.h>
#include <vm/vm_pageout.h>
#include <vm/vm_object.h>
#include <vm/vm_pager.h>
#include <vm/vm_kern.h>
#include <vm/vm_extern.h>
#include <vm/vnode_pager.h>
#include <vm/swap_pager.h>
#include <vm/uma.h>

/*
 *	Virtual memory maps provide for the mapping, protection,
 *	and sharing of virtual memory objects.  In addition,
 *	this module provides for an efficient virtual copy of
 *	memory from one map to another.
 *
 *	Synchronization is required prior to most operations.
 *
 *	Maps consist of an ordered doubly-linked list of simple
 *	entries; a self-adjusting binary search tree of these
 *	entries is used to speed up lookups.
 *
 *	Since portions of maps are specified by start/end addresses,
 *	which may not align with existing map entries, all
 *	routines merely "clip" entries to these start/end values.
 *	[That is, an entry is split into two, bordering at a
 *	start or end value.]  Note that these clippings may not
 *	always be necessary (as the two resulting entries are then
 *	not changed); however, the clipping is done for convenience.
 *
 *	As mentioned above, virtual copy operations are performed
 *	by copying VM object references from one map to
 *	another, and then marking both regions as copy-on-write.
 */

static struct mtx map_sleep_mtx;
static uma_zone_t mapentzone;
static uma_zone_t kmapentzone;
static uma_zone_t mapzone;
static uma_zone_t vmspace_zone;
static int vmspace_zinit(void *mem, int size, int flags);
static int vm_map_zinit(void *mem, int ize, int flags);
static void _vm_map_init(vm_map_t map, pmap_t pmap, vm_offset_t min,
    vm_offset_t max);
static void vm_map_entry_deallocate(vm_map_entry_t entry, boolean_t system_map);
static void vm_map_entry_dispose(vm_map_t map, vm_map_entry_t entry);
static void vm_map_entry_unwire(vm_map_t map, vm_map_entry_t entry);
static int vm_map_growstack(vm_map_t map, vm_offset_t addr,
    vm_map_entry_t gap_entry);
static void vm_map_pmap_enter(vm_map_t map, vm_offset_t addr, vm_prot_t prot,
    vm_object_t object, vm_pindex_t pindex, vm_size_t size, int flags);
#ifdef INVARIANTS
static void vm_map_zdtor(void *mem, int size, void *arg);
static void vmspace_zdtor(void *mem, int size, void *arg);
#endif
static int vm_map_stack_locked(vm_map_t map, vm_offset_t addrbos,
    vm_size_t max_ssize, vm_size_t growsize, vm_prot_t prot, vm_prot_t max,
    int cow);
static void vm_map_wire_entry_failure(vm_map_t map, vm_map_entry_t entry,
    vm_offset_t failed_addr);

#define	ENTRY_CHARGED(e) ((e)->cred != NULL || \
    ((e)->object.vm_object != NULL && (e)->object.vm_object->cred != NULL && \
     !((e)->eflags & MAP_ENTRY_NEEDS_COPY)))

/* 
 * PROC_VMSPACE_{UN,}LOCK() can be a noop as long as vmspaces are type
 * stable.
 */
#define PROC_VMSPACE_LOCK(p) do { } while (0)
#define PROC_VMSPACE_UNLOCK(p) do { } while (0)

/*
 *	VM_MAP_RANGE_CHECK:	[ internal use only ]
 *
 *	Asserts that the starting and ending region
 *	addresses fall within the valid range of the map.
 */
#define	VM_MAP_RANGE_CHECK(map, start, end)		\
		{					\
		if (start < vm_map_min(map))		\
			start = vm_map_min(map);	\
		if (end > vm_map_max(map))		\
			end = vm_map_max(map);		\
		if (start > end)			\
			start = end;			\
		}

#ifdef CPU_QEMU_MALTA
#include <machine/cheri.h>

static void
vm_map_log(const char *prefix, vm_map_entry_t entry)
{
	char buffer[128];
	char prt[4];

	if (!(curthread->td_md.md_flags & MDTD_QTRACE))
		return;
	if (entry->protection & VM_PROT_READ)
		prt[0] = 'r';
	else
		prt[0] = '-';
	if (entry->protection & VM_PROT_WRITE)
		prt[1] = 'w';
	else
		prt[1] = '-';
	if (entry->protection & VM_PROT_EXECUTE)
		prt[2] = 'x';
	else
		prt[2] = '-';
	prt[3] = '\0';
	snprintf(buffer, sizeof(buffer), "VMMAP %d: %s: start=%p end=%p prt=%s",
	    curproc->p_pid, prefix, (void *)entry->start, (void *)entry->end,
	    prt);
	CHERI_TRACE_STRING(buffer);
}
#else
#define	vm_map_log(prefix, entry)
#endif

/*
 *	vm_map_startup:
 *
 *	Initialize the vm_map module.  Must be called before
 *	any other vm_map routines.
 *
 *	Map and entry structures are allocated from the general
 *	purpose memory pool with some exceptions:
 *
 *	- The kernel map and kmem submap are allocated statically.
 *	- Kernel map entries are allocated out of a static pool.
 *
 *	These restrictions are necessary since malloc() uses the
 *	maps and requires map entries.
 */

void
vm_map_startup(void)
{
	mtx_init(&map_sleep_mtx, "vm map sleep mutex", NULL, MTX_DEF);
	mapzone = uma_zcreate("MAP", sizeof(struct vm_map), NULL,
#ifdef INVARIANTS
	    vm_map_zdtor,
#else
	    NULL,
#endif
	    vm_map_zinit, NULL, UMA_ALIGN_PTR, UMA_ZONE_NOFREE);
	uma_prealloc(mapzone, MAX_KMAP);
	kmapentzone = uma_zcreate("KMAP ENTRY", sizeof(struct vm_map_entry),
	    NULL, NULL, NULL, NULL, UMA_ALIGN_PTR,
	    UMA_ZONE_MTXCLASS | UMA_ZONE_VM);
	mapentzone = uma_zcreate("MAP ENTRY", sizeof(struct vm_map_entry),
	    NULL, NULL, NULL, NULL, UMA_ALIGN_PTR, 0);
	vmspace_zone = uma_zcreate("VMSPACE", sizeof(struct vmspace), NULL,
#ifdef INVARIANTS
	    vmspace_zdtor,
#else
	    NULL,
#endif
	    vmspace_zinit, NULL, UMA_ALIGN_PTR, UMA_ZONE_NOFREE);
}

static int
vmspace_zinit(void *mem, int size, int flags)
{
	struct vmspace *vm;

	vm = (struct vmspace *)mem;

	vm->vm_map.pmap = NULL;
	(void)vm_map_zinit(&vm->vm_map, sizeof(vm->vm_map), flags);
	PMAP_LOCK_INIT(vmspace_pmap(vm));
	return (0);
}

static int
vm_map_zinit(void *mem, int size, int flags)
{
	vm_map_t map;

	map = (vm_map_t)mem;
	memset(map, 0, sizeof(*map));
	mtx_init(&map->system_mtx, "vm map (system)", NULL, MTX_DEF | MTX_DUPOK);
	sx_init(&map->lock, "vm map (user)");
	return (0);
}

#ifdef INVARIANTS
static void
vmspace_zdtor(void *mem, int size, void *arg)
{
	struct vmspace *vm;

	vm = (struct vmspace *)mem;

	vm_map_zdtor(&vm->vm_map, sizeof(vm->vm_map), arg);
}
static void
vm_map_zdtor(void *mem, int size, void *arg)
{
	vm_map_t map;

	map = (vm_map_t)mem;
	KASSERT(map->nentries == 0,
	    ("map %p nentries == %d on free.",
	    map, map->nentries));
	KASSERT(map->size == 0,
	    ("map %p size == %lu on free.",
	    map, (unsigned long)map->size));
}
#endif	/* INVARIANTS */

/*
 * Allocate a vmspace structure, including a vm_map and pmap,
 * and initialize those structures.  The refcnt is set to 1.
 *
 * If 'pinit' is NULL then the embedded pmap is initialized via pmap_pinit().
 */
struct vmspace *
vmspace_alloc(vm_offset_t min, vm_offset_t max, pmap_pinit_t pinit)
{
	struct vmspace *vm;

	vm = uma_zalloc(vmspace_zone, M_WAITOK);
	KASSERT(vm->vm_map.pmap == NULL, ("vm_map.pmap must be NULL"));
	if (!pinit(vmspace_pmap(vm))) {
		uma_zfree(vmspace_zone, vm);
		return (NULL);
	}
	CTR1(KTR_VM, "vmspace_alloc: %p", vm);
	_vm_map_init(&vm->vm_map, vmspace_pmap(vm), min, max);
	vm->vm_refcnt = 1;
	vm->vm_shm = NULL;
	vm->vm_swrss = 0;
	vm->vm_tsize = 0;
	vm->vm_dsize = 0;
	vm->vm_ssize = 0;
	vm->vm_taddr = 0;
	vm->vm_daddr = 0;
	vm->vm_maxsaddr = 0;
	return (vm);
}

#ifdef RACCT
static void
vmspace_container_reset(struct proc *p)
{

	PROC_LOCK(p);
	racct_set(p, RACCT_DATA, 0);
	racct_set(p, RACCT_STACK, 0);
	racct_set(p, RACCT_RSS, 0);
	racct_set(p, RACCT_MEMLOCK, 0);
	racct_set(p, RACCT_VMEM, 0);
	PROC_UNLOCK(p);
}
#endif

static inline void
vmspace_dofree(struct vmspace *vm)
{

	CTR1(KTR_VM, "vmspace_free: %p", vm);

	/*
	 * Make sure any SysV shm is freed, it might not have been in
	 * exit1().
	 */
	shmexit(vm);

	/*
	 * Lock the map, to wait out all other references to it.
	 * Delete all of the mappings and pages they hold, then call
	 * the pmap module to reclaim anything left.
	 */
	(void)vm_map_remove(&vm->vm_map, vm_map_min(&vm->vm_map),
	    vm_map_max(&vm->vm_map));

	pmap_release(vmspace_pmap(vm));
	vm->vm_map.pmap = NULL;
	uma_zfree(vmspace_zone, vm);
}

void
vmspace_free(struct vmspace *vm)
{

	WITNESS_WARN(WARN_GIANTOK | WARN_SLEEPOK, NULL,
	    "vmspace_free() called");

	if (vm->vm_refcnt == 0)
		panic("vmspace_free: attempt to free already freed vmspace");

	if (atomic_fetchadd_int(&vm->vm_refcnt, -1) == 1)
		vmspace_dofree(vm);
}

void
vmspace_exitfree(struct proc *p)
{
	struct vmspace *vm;

	PROC_VMSPACE_LOCK(p);
	vm = p->p_vmspace;
	p->p_vmspace = NULL;
	PROC_VMSPACE_UNLOCK(p);
	KASSERT(vm == &vmspace0, ("vmspace_exitfree: wrong vmspace"));
	vmspace_free(vm);
}

void
vmspace_exit(struct thread *td)
{
	int refcnt;
	struct vmspace *vm;
	struct proc *p;

	/*
	 * Release user portion of address space.
	 * This releases references to vnodes,
	 * which could cause I/O if the file has been unlinked.
	 * Need to do this early enough that we can still sleep.
	 *
	 * The last exiting process to reach this point releases as
	 * much of the environment as it can. vmspace_dofree() is the
	 * slower fallback in case another process had a temporary
	 * reference to the vmspace.
	 */

	p = td->td_proc;
	vm = p->p_vmspace;
	atomic_add_int(&vmspace0.vm_refcnt, 1);
	refcnt = vm->vm_refcnt;
	do {
		if (refcnt > 1 && p->p_vmspace != &vmspace0) {
			/* Switch now since other proc might free vmspace */
			PROC_VMSPACE_LOCK(p);
			p->p_vmspace = &vmspace0;
			PROC_VMSPACE_UNLOCK(p);
			pmap_activate(td);
		}
	} while (!atomic_fcmpset_int(&vm->vm_refcnt, &refcnt, refcnt - 1));
	if (refcnt == 1) {
		if (p->p_vmspace != vm) {
			/* vmspace not yet freed, switch back */
			PROC_VMSPACE_LOCK(p);
			p->p_vmspace = vm;
			PROC_VMSPACE_UNLOCK(p);
			pmap_activate(td);
		}
		pmap_remove_pages(vmspace_pmap(vm));
		/* Switch now since this proc will free vmspace */
		PROC_VMSPACE_LOCK(p);
		p->p_vmspace = &vmspace0;
		PROC_VMSPACE_UNLOCK(p);
		pmap_activate(td);
		vmspace_dofree(vm);
	}
#ifdef RACCT
	if (racct_enable)
		vmspace_container_reset(p);
#endif
}

/* Acquire reference to vmspace owned by another process. */

struct vmspace *
vmspace_acquire_ref(struct proc *p)
{
	struct vmspace *vm;
	int refcnt;

	PROC_VMSPACE_LOCK(p);
	vm = p->p_vmspace;
	if (vm == NULL) {
		PROC_VMSPACE_UNLOCK(p);
		return (NULL);
	}
	refcnt = vm->vm_refcnt;
	do {
		if (refcnt <= 0) { 	/* Avoid 0->1 transition */
			PROC_VMSPACE_UNLOCK(p);
			return (NULL);
		}
	} while (!atomic_fcmpset_int(&vm->vm_refcnt, &refcnt, refcnt + 1));
	if (vm != p->p_vmspace) {
		PROC_VMSPACE_UNLOCK(p);
		vmspace_free(vm);
		return (NULL);
	}
	PROC_VMSPACE_UNLOCK(p);
	return (vm);
}

/*
 * Switch between vmspaces in an AIO kernel process.
 *
 * The new vmspace is either the vmspace of a user process obtained
 * from an active AIO request or the initial vmspace of the AIO kernel
 * process (when it is idling).  Because user processes will block to
 * drain any active AIO requests before proceeding in exit() or
 * execve(), the reference count for vmspaces from AIO requests can
 * never be 0.  Similarly, AIO kernel processes hold an extra
 * reference on their initial vmspace for the life of the process.  As
 * a result, the 'newvm' vmspace always has a non-zero reference
 * count.  This permits an additional reference on 'newvm' to be
 * acquired via a simple atomic increment rather than the loop in
 * vmspace_acquire_ref() above.
 */
void
vmspace_switch_aio(struct vmspace *newvm)
{
	struct vmspace *oldvm;

	/* XXX: Need some way to assert that this is an aio daemon. */

	KASSERT(newvm->vm_refcnt > 0,
	    ("vmspace_switch_aio: newvm unreferenced"));

	oldvm = curproc->p_vmspace;
	if (oldvm == newvm)
		return;

	/*
	 * Point to the new address space and refer to it.
	 */
	curproc->p_vmspace = newvm;
	atomic_add_int(&newvm->vm_refcnt, 1);

	/* Activate the new mapping. */
	pmap_activate(curthread);

	vmspace_free(oldvm);
}

void
_vm_map_lock(vm_map_t map, const char *file, int line)
{

	if (map->system_map)
		mtx_lock_flags_(&map->system_mtx, 0, file, line);
	else
		sx_xlock_(&map->lock, file, line);
	map->timestamp++;
}

void
vm_map_entry_set_vnode_text(vm_map_entry_t entry, bool add)
{
	vm_object_t object, object1;
	struct vnode *vp;

	if ((entry->eflags & MAP_ENTRY_VN_EXEC) == 0)
		return;
	KASSERT((entry->eflags & MAP_ENTRY_IS_SUB_MAP) == 0,
	    ("Submap with execs"));
	object = entry->object.vm_object;
	KASSERT(object != NULL, ("No object for text, entry %p", entry));
	VM_OBJECT_RLOCK(object);
	while ((object1 = object->backing_object) != NULL) {
		VM_OBJECT_RLOCK(object1);
		VM_OBJECT_RUNLOCK(object);
		object = object1;
	}

	vp = NULL;
	if (object->type == OBJT_DEAD) {
		/*
		 * For OBJT_DEAD objects, v_writecount was handled in
		 * vnode_pager_dealloc().
		 */
	} else if (object->type == OBJT_VNODE) {
		vp = object->handle;
	} else if (object->type == OBJT_SWAP) {
		KASSERT((object->flags & OBJ_TMPFS_NODE) != 0,
		    ("vm_map_entry_set_vnode_text: swap and !TMPFS "
		    "entry %p, object %p, add %d", entry, object, add));
		/*
		 * Tmpfs VREG node, which was reclaimed, has
		 * OBJ_TMPFS_NODE flag set, but not OBJ_TMPFS.  In
		 * this case there is no v_writecount to adjust.
		 */
		if ((object->flags & OBJ_TMPFS) != 0)
			vp = object->un_pager.swp.swp_tmpfs;
	} else {
		KASSERT(0,
		    ("vm_map_entry_set_vnode_text: wrong object type, "
		    "entry %p, object %p, add %d", entry, object, add));
	}
	if (vp != NULL) {
		if (add) {
			VOP_SET_TEXT_CHECKED(vp);
			VM_OBJECT_RUNLOCK(object);
		} else {
			vhold(vp);
			VM_OBJECT_RUNLOCK(object);
			vn_lock(vp, LK_SHARED | LK_RETRY);
			VOP_UNSET_TEXT_CHECKED(vp);
			VOP_UNLOCK(vp, 0);
			vdrop(vp);
		}
	} else {
		VM_OBJECT_RUNLOCK(object);
	}
}

/*
 * Use a different name for this vm_map_entry field when it's use
 * is not consistent with its use as part of an ordered search tree.
 */
#define defer_next right

static void
vm_map_process_deferred(void)
{
	struct thread *td;
	vm_map_entry_t entry, next;
	vm_object_t object;

	td = curthread;
	entry = td->td_map_def_user;
	td->td_map_def_user = NULL;
	while (entry != NULL) {
		next = entry->defer_next;
		MPASS((entry->eflags & (MAP_ENTRY_WRITECNT |
		    MAP_ENTRY_VN_EXEC)) != (MAP_ENTRY_WRITECNT |
		    MAP_ENTRY_VN_EXEC));
		if ((entry->eflags & MAP_ENTRY_WRITECNT) != 0) {
			/*
			 * Decrement the object's writemappings and
			 * possibly the vnode's v_writecount.
			 */
			KASSERT((entry->eflags & MAP_ENTRY_IS_SUB_MAP) == 0,
			    ("Submap with writecount"));
			object = entry->object.vm_object;
			KASSERT(object != NULL, ("No object for writecount"));
			vm_pager_release_writecount(object, entry->start,
			    entry->end);
		}
		vm_map_entry_set_vnode_text(entry, false);
		vm_map_entry_deallocate(entry, FALSE);
		entry = next;
	}
}

#ifdef INVARIANTS
static void
_vm_map_assert_locked(vm_map_t map, const char *file, int line)
{

	if (map->system_map)
		mtx_assert_(&map->system_mtx, MA_OWNED, file, line);
	else
		sx_assert_(&map->lock, SA_XLOCKED, file, line);
}

#define	VM_MAP_ASSERT_LOCKED(map) \
    _vm_map_assert_locked(map, LOCK_FILE, LOCK_LINE)

enum { VMMAP_CHECK_NONE, VMMAP_CHECK_UNLOCK, VMMAP_CHECK_ALL };
#ifdef DIAGNOSTIC
static int enable_vmmap_check = VMMAP_CHECK_UNLOCK;
#else
static int enable_vmmap_check = VMMAP_CHECK_NONE;
#endif
SYSCTL_INT(_debug, OID_AUTO, vmmap_check, CTLFLAG_RWTUN,
    &enable_vmmap_check, 0, "Enable vm map consistency checking");

static void _vm_map_assert_consistent(vm_map_t map, int check);

#define VM_MAP_ASSERT_CONSISTENT(map) \
    _vm_map_assert_consistent(map, VMMAP_CHECK_ALL)
#ifdef DIAGNOSTIC
#define VM_MAP_UNLOCK_CONSISTENT(map) do {				\
	if (map->nupdates > map->nentries) {				\
		_vm_map_assert_consistent(map, VMMAP_CHECK_UNLOCK);	\
		map->nupdates = 0;					\
	}								\
} while (0)
#else
#define VM_MAP_UNLOCK_CONSISTENT(map)
#endif
#else
#define	VM_MAP_ASSERT_LOCKED(map)
#define VM_MAP_ASSERT_CONSISTENT(map)
#define VM_MAP_UNLOCK_CONSISTENT(map)
#endif /* INVARIANTS */

void
_vm_map_unlock(vm_map_t map, const char *file, int line)
{

	VM_MAP_UNLOCK_CONSISTENT(map);
	if (map->system_map)
		mtx_unlock_flags_(&map->system_mtx, 0, file, line);
	else {
		sx_xunlock_(&map->lock, file, line);
		vm_map_process_deferred();
	}
}

void
_vm_map_lock_read(vm_map_t map, const char *file, int line)
{

	if (map->system_map)
		mtx_lock_flags_(&map->system_mtx, 0, file, line);
	else
		sx_slock_(&map->lock, file, line);
}

void
_vm_map_unlock_read(vm_map_t map, const char *file, int line)
{

	if (map->system_map)
		mtx_unlock_flags_(&map->system_mtx, 0, file, line);
	else {
		sx_sunlock_(&map->lock, file, line);
		vm_map_process_deferred();
	}
}

int
_vm_map_trylock(vm_map_t map, const char *file, int line)
{
	int error;

	error = map->system_map ?
	    !mtx_trylock_flags_(&map->system_mtx, 0, file, line) :
	    !sx_try_xlock_(&map->lock, file, line);
	if (error == 0)
		map->timestamp++;
	return (error == 0);
}

int
_vm_map_trylock_read(vm_map_t map, const char *file, int line)
{
	int error;

	error = map->system_map ?
	    !mtx_trylock_flags_(&map->system_mtx, 0, file, line) :
	    !sx_try_slock_(&map->lock, file, line);
	return (error == 0);
}

/*
 *	_vm_map_lock_upgrade:	[ internal use only ]
 *
 *	Tries to upgrade a read (shared) lock on the specified map to a write
 *	(exclusive) lock.  Returns the value "0" if the upgrade succeeds and a
 *	non-zero value if the upgrade fails.  If the upgrade fails, the map is
 *	returned without a read or write lock held.
 *
 *	Requires that the map be read locked.
 */
int
_vm_map_lock_upgrade(vm_map_t map, const char *file, int line)
{
	unsigned int last_timestamp;

	if (map->system_map) {
		mtx_assert_(&map->system_mtx, MA_OWNED, file, line);
	} else {
		if (!sx_try_upgrade_(&map->lock, file, line)) {
			last_timestamp = map->timestamp;
			sx_sunlock_(&map->lock, file, line);
			vm_map_process_deferred();
			/*
			 * If the map's timestamp does not change while the
			 * map is unlocked, then the upgrade succeeds.
			 */
			sx_xlock_(&map->lock, file, line);
			if (last_timestamp != map->timestamp) {
				sx_xunlock_(&map->lock, file, line);
				return (1);
			}
		}
	}
	map->timestamp++;
	return (0);
}

void
_vm_map_lock_downgrade(vm_map_t map, const char *file, int line)
{

	if (map->system_map) {
		mtx_assert_(&map->system_mtx, MA_OWNED, file, line);
	} else {
		VM_MAP_UNLOCK_CONSISTENT(map);
		sx_downgrade_(&map->lock, file, line);
	}
}

/*
 *	vm_map_locked:
 *
 *	Returns a non-zero value if the caller holds a write (exclusive) lock
 *	on the specified map and the value "0" otherwise.
 */
int
vm_map_locked(vm_map_t map)
{

	if (map->system_map)
		return (mtx_owned(&map->system_mtx));
	else
		return (sx_xlocked(&map->lock));
}

/*
 *	_vm_map_unlock_and_wait:
 *
 *	Atomically releases the lock on the specified map and puts the calling
 *	thread to sleep.  The calling thread will remain asleep until either
 *	vm_map_wakeup() is performed on the map or the specified timeout is
 *	exceeded.
 *
 *	WARNING!  This function does not perform deferred deallocations of
 *	objects and map	entries.  Therefore, the calling thread is expected to
 *	reacquire the map lock after reawakening and later perform an ordinary
 *	unlock operation, such as vm_map_unlock(), before completing its
 *	operation on the map.
 */
int
_vm_map_unlock_and_wait(vm_map_t map, int timo, const char *file, int line)
{

	VM_MAP_UNLOCK_CONSISTENT(map);
	mtx_lock(&map_sleep_mtx);
	if (map->system_map)
		mtx_unlock_flags_(&map->system_mtx, 0, file, line);
	else
		sx_xunlock_(&map->lock, file, line);
	return (msleep(&map->root, &map_sleep_mtx, PDROP | PVM, "vmmaps",
	    timo));
}

/*
 *	vm_map_wakeup:
 *
 *	Awaken any threads that have slept on the map using
 *	vm_map_unlock_and_wait().
 */
void
vm_map_wakeup(vm_map_t map)
{

	/*
	 * Acquire and release map_sleep_mtx to prevent a wakeup()
	 * from being performed (and lost) between the map unlock
	 * and the msleep() in _vm_map_unlock_and_wait().
	 */
	mtx_lock(&map_sleep_mtx);
	mtx_unlock(&map_sleep_mtx);
	wakeup(&map->root);
}

void
vm_map_busy(vm_map_t map)
{

	VM_MAP_ASSERT_LOCKED(map);
	map->busy++;
}

void
vm_map_unbusy(vm_map_t map)
{

	VM_MAP_ASSERT_LOCKED(map);
	KASSERT(map->busy, ("vm_map_unbusy: not busy"));
	if (--map->busy == 0 && (map->flags & MAP_BUSY_WAKEUP)) {
		vm_map_modflags(map, 0, MAP_BUSY_WAKEUP);
		wakeup(&map->busy);
	}
}

void 
vm_map_wait_busy(vm_map_t map)
{

	VM_MAP_ASSERT_LOCKED(map);
	while (map->busy) {
		vm_map_modflags(map, MAP_BUSY_WAKEUP, 0);
		if (map->system_map)
			msleep(&map->busy, &map->system_mtx, 0, "mbusy", 0);
		else
			sx_sleep(&map->busy, &map->lock, 0, "mbusy", 0);
	}
	map->timestamp++;
}

long
vmspace_resident_count(struct vmspace *vmspace)
{
	return pmap_resident_count(vmspace_pmap(vmspace));
}

/*
 *	vm_map_create:
 *
 *	Creates and returns a new empty VM map with
 *	the given physical map structure, and having
 *	the given lower and upper address bounds.
 */
vm_map_t
vm_map_create(pmap_t pmap, vm_offset_t min, vm_offset_t max)
{
	vm_map_t result;

	result = uma_zalloc(mapzone, M_WAITOK);
	CTR1(KTR_VM, "vm_map_create: %p", result);
	_vm_map_init(result, pmap, min, max);
	return (result);
}

/*
 * Initialize an existing vm_map structure
 * such as that in the vmspace structure.
 */
static void
_vm_map_init(vm_map_t map, pmap_t pmap, vm_offset_t min, vm_offset_t max)
{

	map->header.next = map->header.prev = &map->header;
	map->header.eflags = MAP_ENTRY_HEADER;
	map->needs_wakeup = FALSE;
	map->system_map = 0;
	map->pmap = pmap;
	map->header.end = min;
	map->header.start = max;
	map->flags = 0;
	map->root = NULL;
	map->timestamp = 0;
	map->busy = 0;
	map->anon_loc = 0;
#ifdef DIAGNOSTIC
	map->nupdates = 0;
#endif
}

void
vm_map_init(vm_map_t map, pmap_t pmap, vm_offset_t min, vm_offset_t max)
{

	_vm_map_init(map, pmap, min, max);
	mtx_init(&map->system_mtx, "system map", NULL, MTX_DEF | MTX_DUPOK);
	sx_init(&map->lock, "user map");
}

/*
 *	vm_map_entry_dispose:	[ internal use only ]
 *
 *	Inverse of vm_map_entry_create.
 */
static void
vm_map_entry_dispose(vm_map_t map, vm_map_entry_t entry)
{
	uma_zfree(map->system_map ? kmapentzone : mapentzone, entry);
}

/*
 *	vm_map_entry_create:	[ internal use only ]
 *
 *	Allocates a VM map entry for insertion.
 *	No entry fields are filled in.
 */
static vm_map_entry_t
vm_map_entry_create(vm_map_t map)
{
	vm_map_entry_t new_entry;

	if (map->system_map)
		new_entry = uma_zalloc(kmapentzone, M_NOWAIT);
	else
		new_entry = uma_zalloc(mapentzone, M_WAITOK);
	if (new_entry == NULL)
		panic("vm_map_entry_create: kernel resources exhausted");
	return (new_entry);
}

/*
 *	vm_map_entry_set_behavior:
 *
 *	Set the expected access behavior, either normal, random, or
 *	sequential.
 */
static inline void
vm_map_entry_set_behavior(vm_map_entry_t entry, u_char behavior)
{
	entry->eflags = (entry->eflags & ~MAP_ENTRY_BEHAV_MASK) |
	    (behavior & MAP_ENTRY_BEHAV_MASK);
}

/*
 *	vm_map_entry_max_free_{left,right}:
 *
 *	Compute the size of the largest free gap between two entries,
 *	one the root of a tree and the other the ancestor of that root
 *	that is the least or greatest ancestor found on the search path.
 */
static inline vm_size_t
vm_map_entry_max_free_left(vm_map_entry_t root, vm_map_entry_t left_ancestor)
{

	return (root->left != NULL ?
	    root->left->max_free : root->start - left_ancestor->end);
}

static inline vm_size_t
vm_map_entry_max_free_right(vm_map_entry_t root, vm_map_entry_t right_ancestor)
{

	return (root->right != NULL ?
	    root->right->max_free : right_ancestor->start - root->end);
}

/*
 *	vm_map_entry_{pred,succ}:
 *
 *	Find the {predecessor, successor} of the entry by taking one step
 *	in the appropriate direction and backtracking as much as necessary.
 */
static inline vm_map_entry_t
vm_map_entry_pred(vm_map_entry_t entry)
{

	return (entry->prev);
}

/* vm_map_entry_succ is defined in vm_map.h. */

#define SPLAY_LEFT_STEP(root, y, rlist, test) do {			\
	vm_size_t max_free;						\
									\
	/*								\
	 * Infer root->right->max_free == root->max_free when		\
	 * y->max_free < root->max_free || root->max_free == 0.		\
	 * Otherwise, look right to find it.				\
	 */								\
	y = root->left;							\
	max_free = root->max_free;					\
	KASSERT(max_free >= vm_map_entry_max_free_right(root, rlist),	\
	    ("%s: max_free invariant fails", __func__));		\
	if (y == NULL ? max_free > 0 : max_free - 1 < y->max_free)	\
		max_free = vm_map_entry_max_free_right(root, rlist);	\
	if (y != NULL && (test)) {					\
		/* Rotate right and make y root. */			\
		root->left = y->right;					\
		y->right = root;					\
		if (max_free < y->max_free)				\
			root->max_free = max_free = MAX(max_free,	\
			    vm_map_entry_max_free_left(root, y));	\
		root = y;						\
		y = root->left;						\
	}								\
	/* Copy right->max_free.  Put root on rlist. */			\
	root->max_free = max_free;					\
	KASSERT(max_free == vm_map_entry_max_free_right(root, rlist),	\
	    ("%s: max_free not copied from right", __func__));		\
	root->left = rlist;						\
	rlist = root;							\
	root = y;							\
} while (0)

#define SPLAY_RIGHT_STEP(root, y, llist, test) do {			\
	vm_size_t max_free;						\
									\
	/*								\
	 * Infer root->left->max_free == root->max_free when		\
	 * y->max_free < root->max_free || root->max_free == 0.		\
	 * Otherwise, look left to find it.				\
	 */								\
	y = root->right;						\
	max_free = root->max_free;					\
	KASSERT(max_free >= vm_map_entry_max_free_left(root, llist),	\
	    ("%s: max_free invariant fails", __func__));		\
	if (y == NULL ? max_free > 0 : max_free - 1 < y->max_free)	\
		max_free = vm_map_entry_max_free_left(root, llist);	\
	if (y != NULL && (test)) {					\
		/* Rotate left and make y root. */			\
		root->right = y->left;					\
		y->left = root;						\
		if (max_free < y->max_free)				\
			root->max_free = max_free = MAX(max_free,	\
			    vm_map_entry_max_free_right(root, y));	\
		root = y;						\
		y = root->right;					\
	}								\
	/* Copy left->max_free.  Put root on llist. */			\
	root->max_free = max_free;					\
	KASSERT(max_free == vm_map_entry_max_free_left(root, llist),	\
	    ("%s: max_free not copied from left", __func__));		\
	root->right = llist;						\
	llist = root;							\
	root = y;							\
} while (0)

/*
 * Walk down the tree until we find addr or a NULL pointer where addr would go,
 * breaking off left and right subtrees of nodes less than, or greater than
 * addr.  Treat pointers to nodes with max_free < length as NULL pointers.
 * llist and rlist are the two sides in reverse order (bottom-up), with llist
 * linked by the right pointer and rlist linked by the left pointer in the
 * vm_map_entry, and both lists terminated by &map->header.  This function, and
 * the subsequent call to vm_map_splay_merge, rely on the start and end address
 * values in &map->header.
 */
static vm_map_entry_t
vm_map_splay_split(vm_map_t map, vm_offset_t addr, vm_size_t length,
    vm_map_entry_t *out_llist, vm_map_entry_t *out_rlist)
{
	vm_map_entry_t llist, rlist, root, y;

	llist = rlist = &map->header;
	root = map->root;
	while (root != NULL && root->max_free >= length) {
		KASSERT(llist->end <= root->start && root->end <= rlist->start,
		    ("%s: root not within tree bounds", __func__));
		if (addr < root->start) {
			SPLAY_LEFT_STEP(root, y, rlist,
			    y->max_free >= length && addr < y->start);
		} else if (addr >= root->end) {
			SPLAY_RIGHT_STEP(root, y, llist,
			    y->max_free >= length && addr >= y->end);
		} else
			break;
	}
	*out_llist = llist;
	*out_rlist = rlist;
	return (root);
}

static void
vm_map_splay_findnext(vm_map_entry_t root, vm_map_entry_t *iolist)
{
	vm_map_entry_t rlist, y;

	root = root->right;
	rlist = *iolist;
	while (root != NULL)
		SPLAY_LEFT_STEP(root, y, rlist, true);
	*iolist = rlist;
}

static void
vm_map_splay_findprev(vm_map_entry_t root, vm_map_entry_t *iolist)
{
	vm_map_entry_t llist, y;

	root = root->left;
	llist = *iolist;
	while (root != NULL)
		SPLAY_RIGHT_STEP(root, y, llist, true);
	*iolist = llist;
}

static inline void
vm_map_entry_swap(vm_map_entry_t *a, vm_map_entry_t *b)
{
	vm_map_entry_t tmp;

	tmp = *b;
	*b = *a;
	*a = tmp;
}

/*
 * Walk back up the two spines, flip the pointers and set max_free.  The
 * subtrees of the root go at the bottom of llist and rlist.
 */
static void
vm_map_splay_merge(vm_map_t map, vm_map_entry_t root,
    vm_map_entry_t llist, vm_map_entry_t rlist)
{
	vm_map_entry_t prev;
	vm_size_t max_free_left, max_free_right;

	max_free_left = vm_map_entry_max_free_left(root, llist);
	if (llist != &map->header) {
		prev = root->left;
		do {
			/*
			 * The max_free values of the children of llist are in
			 * llist->max_free and max_free_left.  Update with the
			 * max value.
			 */
			llist->max_free = max_free_left =
			    MAX(llist->max_free, max_free_left);
			vm_map_entry_swap(&llist->right, &prev);
			vm_map_entry_swap(&prev, &llist);
		} while (llist != &map->header);
		root->left = prev;
	}
	max_free_right = vm_map_entry_max_free_right(root, rlist);
	if (rlist != &map->header) {
		prev = root->right;
		do {
			/*
			 * The max_free values of the children of rlist are in
			 * rlist->max_free and max_free_right.  Update with the
			 * max value.
			 */
			rlist->max_free = max_free_right =
			    MAX(rlist->max_free, max_free_right);
			vm_map_entry_swap(&rlist->left, &prev);
			vm_map_entry_swap(&prev, &rlist);
		} while (rlist != &map->header);
		root->right = prev;
	}		
	root->max_free = MAX(max_free_left, max_free_right);
	map->root = root;
#ifdef DIAGNOSTIC
	++map->nupdates;
#endif
}

/*
 *	vm_map_splay:
 *
 *	The Sleator and Tarjan top-down splay algorithm with the
 *	following variation.  Max_free must be computed bottom-up, so
 *	on the downward pass, maintain the left and right spines in
 *	reverse order.  Then, make a second pass up each side to fix
 *	the pointers and compute max_free.  The time bound is O(log n)
 *	amortized.
 *
 *	The new root is the vm_map_entry containing "addr", or else an
 *	adjacent entry (lower if possible) if addr is not in the tree.
 *
 *	The map must be locked, and leaves it so.
 *
 *	Returns: the new root.
 */
static vm_map_entry_t
vm_map_splay(vm_map_t map, vm_offset_t addr)
{
	vm_map_entry_t llist, rlist, root;

	root = vm_map_splay_split(map, addr, 0, &llist, &rlist);
	if (root != NULL) {
		/* do nothing */
	} else if (llist != &map->header) {
		/*
		 * Recover the greatest node in the left
		 * subtree and make it the root.
		 */
		root = llist;
		llist = root->right;
		root->right = NULL;
	} else if (rlist != &map->header) {
		/*
		 * Recover the least node in the right
		 * subtree and make it the root.
		 */
		root = rlist;
		rlist = root->left;
		root->left = NULL;
	} else {
		/* There is no root. */
		return (NULL);
	}
	vm_map_splay_merge(map, root, llist, rlist);
	VM_MAP_ASSERT_CONSISTENT(map);
	return (root);
}

/*
 *	vm_map_entry_{un,}link:
 *
 *	Insert/remove entries from maps.
 */
static void
vm_map_entry_link(vm_map_t map, vm_map_entry_t entry)
{
	vm_map_entry_t llist, rlist, root;

	CTR3(KTR_VM,
	    "vm_map_entry_link: map %p, nentries %d, entry %p", map,
	    map->nentries, entry);
	VM_MAP_ASSERT_LOCKED(map);
	map->nentries++;
	root = vm_map_splay_split(map, entry->start, 0, &llist, &rlist);
	KASSERT(root == NULL,
	    ("vm_map_entry_link: link object already mapped"));
	entry->prev = llist;
	entry->next = rlist;
	llist->next = rlist->prev = entry;
	entry->left = entry->right = NULL;
	vm_map_splay_merge(map, entry, llist, rlist);
	VM_MAP_ASSERT_CONSISTENT(map);
}

enum unlink_merge_type {
	UNLINK_MERGE_NONE,
	UNLINK_MERGE_NEXT
};

static void
vm_map_entry_unlink(vm_map_t map, vm_map_entry_t entry,
    enum unlink_merge_type op)
{
	vm_map_entry_t llist, rlist, root, y;

	VM_MAP_ASSERT_LOCKED(map);
	root = vm_map_splay_split(map, entry->start, 0, &llist, &rlist);
	KASSERT(root != NULL,
	    ("vm_map_entry_unlink: unlink object not mapped"));

	vm_map_splay_findnext(root, &rlist);
	switch (op) {
	case UNLINK_MERGE_NEXT:
		rlist->start = root->start;
		rlist->offset = root->offset;
		y = root->left;
		root = rlist;
		rlist = root->left;
		root->left = y;
		break;
	case UNLINK_MERGE_NONE:
		vm_map_splay_findprev(root, &llist);
		if (llist != &map->header) {
			root = llist;
			llist = root->right;
			root->right = NULL;
		} else if (rlist != &map->header) {
			root = rlist;
			rlist = root->left;
			root->left = NULL;
		} else
			root = NULL;
		break;
	}
	y = entry->next;
	y->prev = entry->prev;
	y->prev->next = y;
	if (root != NULL)
		vm_map_splay_merge(map, root, llist, rlist);
	else
		map->root = NULL;
	VM_MAP_ASSERT_CONSISTENT(map);
	map->nentries--;
	CTR3(KTR_VM, "vm_map_entry_unlink: map %p, nentries %d, entry %p", map,
	    map->nentries, entry);
}

/*
 *	vm_map_entry_resize:
 *
 *	Resize a vm_map_entry, recompute the amount of free space that
 *	follows it and propagate that value up the tree.
 *
 *	The map must be locked, and leaves it so.
 */
static void
vm_map_entry_resize(vm_map_t map, vm_map_entry_t entry, vm_size_t grow_amount)
{
	vm_map_entry_t llist, rlist, root;

	VM_MAP_ASSERT_LOCKED(map);
	root = vm_map_splay_split(map, entry->start, 0, &llist, &rlist);
	KASSERT(root != NULL,
	    ("%s: resize object not mapped", __func__));
	vm_map_splay_findnext(root, &rlist);
	root->right = NULL;
	entry->end += grow_amount;
	vm_map_splay_merge(map, root, llist, rlist);
	VM_MAP_ASSERT_CONSISTENT(map);
	CTR4(KTR_VM, "%s: map %p, nentries %d, entry %p",
	    __func__, map, map->nentries, entry);
}

/*
 *	vm_map_lookup_entry:	[ internal use only ]
 *
 *	Finds the map entry containing (or
 *	immediately preceding) the specified address
 *	in the given map; the entry is returned
 *	in the "entry" parameter.  The boolean
 *	result indicates whether the address is
 *	actually contained in the map.
 */
boolean_t
vm_map_lookup_entry(
	vm_map_t map,
	vm_offset_t address,
	vm_map_entry_t *entry)	/* OUT */
{
	vm_map_entry_t cur, lbound;
	boolean_t locked;

	/*
	 * If the map is empty, then the map entry immediately preceding
	 * "address" is the map's header.
	 */
	cur = map->root;
	if (cur == NULL) {
		*entry = &map->header;
		return (FALSE);
	}
	if (address >= cur->start && cur->end > address) {
		*entry = cur;
		return (TRUE);
	}
	if ((locked = vm_map_locked(map)) ||
	    sx_try_upgrade(&map->lock)) {
		/*
		 * Splay requires a write lock on the map.  However, it only
		 * restructures the binary search tree; it does not otherwise
		 * change the map.  Thus, the map's timestamp need not change
		 * on a temporary upgrade.
		 */
		cur = vm_map_splay(map, address);
		if (!locked) {
			VM_MAP_UNLOCK_CONSISTENT(map);
			sx_downgrade(&map->lock);
		}

		/*
		 * If "address" is contained within a map entry, the new root
		 * is that map entry.  Otherwise, the new root is a map entry
		 * immediately before or after "address".
		 */
		if (address < cur->start) {
			*entry = &map->header;
			return (FALSE);
		}
		*entry = cur;
		return (address < cur->end);
	}
	/*
	 * Since the map is only locked for read access, perform a
	 * standard binary search tree lookup for "address".
	 */
	lbound = &map->header;
	do {
		if (address < cur->start) {
			cur = cur->left;
		} else if (cur->end <= address) {
			lbound = cur;
			cur = cur->right;
		} else {
			*entry = cur;
			return (TRUE);
		}
	} while (cur != NULL);
	*entry = lbound;
	return (FALSE);
}

/*
 *	vm_map_insert:
 *
 *	Inserts the given whole VM object into the target
 *	map at the specified address range.  The object's
 *	size should match that of the address range.
 *
 *	Requires that the map be locked, and leaves it so.
 *
 *	If object is non-NULL, ref count must be bumped by caller
 *	prior to making call to account for the new entry.
 */
int
vm_map_insert(vm_map_t map, vm_object_t object, vm_ooffset_t offset,
    vm_offset_t start, vm_offset_t end, vm_prot_t prot, vm_prot_t max, int cow)
{
	vm_map_entry_t new_entry, next_entry, prev_entry;
	struct ucred *cred;
	vm_eflags_t protoeflags;
	vm_inherit_t inheritance;

	VM_MAP_ASSERT_LOCKED(map);
	KASSERT(object != kernel_object ||
	    (cow & MAP_COPY_ON_WRITE) == 0,
	    ("vm_map_insert: kernel object and COW"));
	KASSERT(object == NULL || (cow & MAP_NOFAULT) == 0,
	    ("vm_map_insert: paradoxical MAP_NOFAULT request"));
	KASSERT((prot & ~max) == 0,
	    ("prot %#x is not subset of max_prot %#x", prot, max));

	/*
	 * Check that the start and end points are not bogus.
	 */
	if (start < vm_map_min(map) || end > vm_map_max(map) ||
	    start >= end)
		return (KERN_INVALID_ADDRESS);

	/*
	 * Find the entry prior to the proposed starting address; if it's part
	 * of an existing entry, this range is bogus.
	 */
	if (vm_map_lookup_entry(map, start, &prev_entry))
		return (KERN_NO_SPACE);

	/*
	 * Assert that the next entry doesn't overlap the end point.
	 */
	next_entry = vm_map_entry_succ(prev_entry);
	if (next_entry->start < end)
		return (KERN_NO_SPACE);

	if ((cow & MAP_CREATE_GUARD) != 0 && (object != NULL ||
	    max != VM_PROT_NONE))
		return (KERN_INVALID_ARGUMENT);

	protoeflags = 0;
	if (cow & MAP_COPY_ON_WRITE)
		protoeflags |= MAP_ENTRY_COW | MAP_ENTRY_NEEDS_COPY;
	if (cow & MAP_NOFAULT)
		protoeflags |= MAP_ENTRY_NOFAULT;
	if (cow & MAP_DISABLE_SYNCER)
		protoeflags |= MAP_ENTRY_NOSYNC;
	if (cow & MAP_DISABLE_COREDUMP)
		protoeflags |= MAP_ENTRY_NOCOREDUMP;
	if (cow & MAP_STACK_GROWS_DOWN)
		protoeflags |= MAP_ENTRY_GROWS_DOWN;
	if (cow & MAP_STACK_GROWS_UP)
		protoeflags |= MAP_ENTRY_GROWS_UP;
	if (cow & MAP_WRITECOUNT)
		protoeflags |= MAP_ENTRY_WRITECNT;
	if (cow & MAP_VN_EXEC)
		protoeflags |= MAP_ENTRY_VN_EXEC;
	if ((cow & MAP_CREATE_GUARD) != 0)
		protoeflags |= MAP_ENTRY_GUARD;
	if ((cow & MAP_CREATE_STACK_GAP_DN) != 0)
		protoeflags |= MAP_ENTRY_STACK_GAP_DN;
	if ((cow & MAP_CREATE_STACK_GAP_UP) != 0)
		protoeflags |= MAP_ENTRY_STACK_GAP_UP;
	if (cow & MAP_INHERIT_SHARE)
		inheritance = VM_INHERIT_SHARE;
	else
		inheritance = VM_INHERIT_DEFAULT;

	cred = NULL;
	if ((cow & (MAP_ACC_NO_CHARGE | MAP_NOFAULT | MAP_CREATE_GUARD)) != 0)
		goto charged;
	if ((cow & MAP_ACC_CHARGED) || ((prot & VM_PROT_WRITE) &&
	    ((protoeflags & MAP_ENTRY_NEEDS_COPY) || object == NULL))) {
		if (!(cow & MAP_ACC_CHARGED) && !swap_reserve(end - start))
			return (KERN_RESOURCE_SHORTAGE);
		KASSERT(object == NULL ||
		    (protoeflags & MAP_ENTRY_NEEDS_COPY) != 0 ||
		    object->cred == NULL,
		    ("overcommit: vm_map_insert o %p", object));
		cred = curthread->td_ucred;
	}

charged:
	/* Expand the kernel pmap, if necessary. */
	if (map == kernel_map && end > kernel_vm_end)
		pmap_growkernel(end);
	if (object != NULL) {
		/*
		 * OBJ_ONEMAPPING must be cleared unless this mapping
		 * is trivially proven to be the only mapping for any
		 * of the object's pages.  (Object granularity
		 * reference counting is insufficient to recognize
		 * aliases with precision.)
		 */
		if ((object->flags & OBJ_ANON) != 0) {
			VM_OBJECT_WLOCK(object);
			if (object->ref_count > 1 || object->shadow_count != 0)
				vm_object_clear_flag(object, OBJ_ONEMAPPING);
			VM_OBJECT_WUNLOCK(object);
		}
	} else if ((prev_entry->eflags & ~MAP_ENTRY_USER_WIRED) ==
	    protoeflags &&
	    (cow & (MAP_STACK_GROWS_DOWN | MAP_STACK_GROWS_UP |
	    MAP_VN_EXEC)) == 0 &&
	    prev_entry->end == start && (prev_entry->cred == cred ||
	    (prev_entry->object.vm_object != NULL &&
	    prev_entry->object.vm_object->cred == cred)) &&
	    vm_object_coalesce(prev_entry->object.vm_object,
	    prev_entry->offset,
	    (vm_size_t)(prev_entry->end - prev_entry->start),
	    (vm_size_t)(end - prev_entry->end), cred != NULL &&
	    (protoeflags & MAP_ENTRY_NEEDS_COPY) == 0)) {
		/*
		 * We were able to extend the object.  Determine if we
		 * can extend the previous map entry to include the
		 * new range as well.
		 */
		if (prev_entry->inheritance == inheritance &&
		    prev_entry->protection == prot &&
		    prev_entry->max_protection == max &&
		    prev_entry->wired_count == 0) {
			KASSERT((prev_entry->eflags & MAP_ENTRY_USER_WIRED) ==
			    0, ("prev_entry %p has incoherent wiring",
			    prev_entry));
			if ((prev_entry->eflags & MAP_ENTRY_GUARD) == 0)
				map->size += end - prev_entry->end;
			vm_map_entry_resize(map, prev_entry,
			    end - prev_entry->end);
			vm_map_log("resize", prev_entry);
			vm_map_try_merge_entries(map, prev_entry, next_entry);
			return (KERN_SUCCESS);
		}

		/*
		 * If we can extend the object but cannot extend the
		 * map entry, we have to create a new map entry.  We
		 * must bump the ref count on the extended object to
		 * account for it.  object may be NULL.
		 */
		object = prev_entry->object.vm_object;
		offset = prev_entry->offset +
		    (prev_entry->end - prev_entry->start);
		vm_object_reference(object);
		if (cred != NULL && object != NULL && object->cred != NULL &&
		    !(prev_entry->eflags & MAP_ENTRY_NEEDS_COPY)) {
			/* Object already accounts for this uid. */
			cred = NULL;
		}
	}
	if (cred != NULL)
		crhold(cred);

	/*
	 * Create a new entry
	 */
	new_entry = vm_map_entry_create(map);
	new_entry->start = start;
	new_entry->end = end;
	new_entry->cred = NULL;

	new_entry->eflags = protoeflags;
	new_entry->object.vm_object = object;
	new_entry->offset = offset;

	new_entry->inheritance = inheritance;
	new_entry->protection = prot;
	new_entry->max_protection = max;
	new_entry->wired_count = 0;
	new_entry->wiring_thread = NULL;
	new_entry->read_ahead = VM_FAULT_READ_AHEAD_INIT;
	new_entry->next_read = start;

	KASSERT(cred == NULL || !ENTRY_CHARGED(new_entry),
	    ("overcommit: vm_map_insert leaks vm_map %p", new_entry));
	new_entry->cred = cred;

	/*
	 * Insert the new entry into the list
	 */
	vm_map_entry_link(map, new_entry);
	if ((new_entry->eflags & MAP_ENTRY_GUARD) == 0)
		map->size += new_entry->end - new_entry->start;

	vm_map_log("insert", new_entry);

	/*
	 * Try to coalesce the new entry with both the previous and next
	 * entries in the list.  Previously, we only attempted to coalesce
	 * with the previous entry when object is NULL.  Here, we handle the
	 * other cases, which are less common.
	 */
	vm_map_try_merge_entries(map, prev_entry, new_entry);
	vm_map_try_merge_entries(map, new_entry, next_entry);

	if ((cow & (MAP_PREFAULT | MAP_PREFAULT_PARTIAL)) != 0) {
		vm_map_pmap_enter(map, start, prot, object, OFF_TO_IDX(offset),
		    end - start, cow & MAP_PREFAULT_PARTIAL);
	}

	return (KERN_SUCCESS);
}

/*
 *	vm_map_findspace:
 *
 *	Find the first fit (lowest VM address) for "length" free bytes
 *	beginning at address >= start in the given map.
 *
 *	In a vm_map_entry, "max_free" is the maximum amount of
 *	contiguous free space between an entry in its subtree and a
 *	neighbor of that entry.  This allows finding a free region in
 *	one path down the tree, so O(log n) amortized with splay
 *	trees.
 *
 *	The map must be locked, and leaves it so.
 *
 *	Returns: starting address if sufficient space,
 *		 vm_map_max(map)-length+1 if insufficient space.
 */
vm_offset_t
vm_map_findspace(vm_map_t map, vm_offset_t start, vm_size_t length)
{
	vm_map_entry_t llist, rlist, root, y;
	vm_size_t left_length;
	vm_offset_t gap_end;

	/*
	 * Request must fit within min/max VM address and must avoid
	 * address wrap.
	 */
	start = MAX(start, vm_map_min(map));
	if (start >= vm_map_max(map) || length > vm_map_max(map) - start)
		return (vm_map_max(map) - length + 1);

	/* Empty tree means wide open address space. */
	if (map->root == NULL)
		return (start);

	/*
	 * After splay_split, if start is within an entry, push it to the start
	 * of the following gap.  If rlist is at the end of the gap containing
	 * start, save the end of that gap in gap_end to see if the gap is big
	 * enough; otherwise set gap_end to start skip gap-checking and move
	 * directly to a search of the right subtree.
	 */
	root = vm_map_splay_split(map, start, length, &llist, &rlist);
	gap_end = rlist->start;
	if (root != NULL) {
		start = root->end;
		if (root->right != NULL)
			gap_end = start;
	} else if (rlist != &map->header) {
		root = rlist;
		rlist = root->left;
		root->left = NULL;
	} else {
		root = llist;
		llist = root->right;
		root->right = NULL;
	}
	vm_map_splay_merge(map, root, llist, rlist);
	VM_MAP_ASSERT_CONSISTENT(map);
	if (length <= gap_end - start)
		return (start);

	/* With max_free, can immediately tell if no solution. */
	if (root->right == NULL || length > root->right->max_free)
		return (vm_map_max(map) - length + 1);

	/*
	 * Splay for the least large-enough gap in the right subtree.
	 */
	llist = rlist = &map->header;
	for (left_length = 0;;
	    left_length = vm_map_entry_max_free_left(root, llist)) {
		if (length <= left_length)
			SPLAY_LEFT_STEP(root, y, rlist,
			    length <= vm_map_entry_max_free_left(y, llist));
		else
			SPLAY_RIGHT_STEP(root, y, llist,
			    length > vm_map_entry_max_free_left(y, root));
		if (root == NULL)
			break;
	}
	root = llist;
	llist = root->right;
	root->right = NULL;
	if (rlist != &map->header) {
		y = rlist;
		rlist = y->left;
		y->left = NULL;
		vm_map_splay_merge(map, y, &map->header, rlist);
		y->max_free = MAX(
		    vm_map_entry_max_free_left(y, root),
		    vm_map_entry_max_free_right(y, &map->header));
		root->right = y;
	}
	vm_map_splay_merge(map, root, llist, &map->header);
	VM_MAP_ASSERT_CONSISTENT(map);
	return (root->end);
}

int
vm_map_fixed(vm_map_t map, vm_object_t object, vm_ooffset_t offset,
    vm_offset_t start, vm_size_t length, vm_prot_t prot,
    vm_prot_t max, int cow)
{
	vm_offset_t end;
	int result;

	end = start + length;
	KASSERT((cow & (MAP_STACK_GROWS_DOWN | MAP_STACK_GROWS_UP)) == 0 ||
	    object == NULL,
	    ("vm_map_fixed: non-NULL backing object for stack"));
	vm_map_lock(map);
	VM_MAP_RANGE_CHECK(map, start, end);
	if ((cow & MAP_CHECK_EXCL) == 0)
		vm_map_delete(map, start, end);
	if ((cow & (MAP_STACK_GROWS_DOWN | MAP_STACK_GROWS_UP)) != 0) {
		result = vm_map_stack_locked(map, start, length, sgrowsiz,
		    prot, max, cow);
	} else {
		result = vm_map_insert(map, object, offset, start, end,
		    prot, max, cow);
	}
	vm_map_unlock(map);
	return (result);
}

static const int aslr_pages_rnd_64[2] = {0x1000, 0x10};
static const int aslr_pages_rnd_32[2] = {0x100, 0x4};

static int cluster_anon = 1;
SYSCTL_INT(_vm, OID_AUTO, cluster_anon, CTLFLAG_RW,
    &cluster_anon, 0,
    "Cluster anonymous mappings: 0 = no, 1 = yes if no hint, 2 = always");

static bool
clustering_anon_allowed(vm_offset_t addr)
{

	switch (cluster_anon) {
	case 0:
		return (false);
	case 1:
		return (addr == 0);
	case 2:
	default:
		return (true);
	}
}

static long aslr_restarts;
SYSCTL_LONG(_vm, OID_AUTO, aslr_restarts, CTLFLAG_RD,
    &aslr_restarts, 0,
    "Number of aslr failures");

#define	MAP_32BIT_MAX_ADDR	((vm_offset_t)1 << 31)

/*
 * Searches for the specified amount of free space in the given map with the
 * specified alignment.  Performs an address-ordered, first-fit search from
 * the given address "*addr", with an optional upper bound "max_addr".  If the
 * parameter "alignment" is zero, then the alignment is computed from the
 * given (object, offset) pair so as to enable the greatest possible use of
 * superpage mappings.  Returns KERN_SUCCESS and the address of the free space
 * in "*addr" if successful.  Otherwise, returns KERN_NO_SPACE.
 *
 * The map must be locked.  Initially, there must be at least "length" bytes
 * of free space at the given address.
 */
static int
vm_map_alignspace(vm_map_t map, vm_object_t object, vm_ooffset_t offset,
    vm_offset_t *addr, vm_size_t length, vm_offset_t max_addr,
    vm_offset_t alignment)
{
	vm_offset_t aligned_addr, free_addr;

	VM_MAP_ASSERT_LOCKED(map);
	free_addr = *addr;
	KASSERT(free_addr == vm_map_findspace(map, free_addr, length),
	    ("caller failed to provide space %#jx at address %p",
	     (uintmax_t)length, (void *)free_addr));
	for (;;) {
		/*
		 * At the start of every iteration, the free space at address
		 * "*addr" is at least "length" bytes.
		 */
		if (alignment == 0)
			pmap_align_superpage(object, offset, addr, length);
		else if ((*addr & (alignment - 1)) != 0) {
			*addr &= ~(alignment - 1);
			*addr += alignment;
		}
		aligned_addr = *addr;
		if (aligned_addr == free_addr) {
			/*
			 * Alignment did not change "*addr", so "*addr" must
			 * still provide sufficient free space.
			 */
			return (KERN_SUCCESS);
		}

		/*
		 * Test for address wrap on "*addr".  A wrapped "*addr" could
		 * be a valid address, in which case vm_map_findspace() cannot
		 * be relied upon to fail.
		 */
		if (aligned_addr < free_addr)
			return (KERN_NO_SPACE);
		*addr = vm_map_findspace(map, aligned_addr, length);
		if (*addr + length > vm_map_max(map) ||
		    (max_addr != 0 && *addr + length > max_addr))
			return (KERN_NO_SPACE);
		free_addr = *addr;
		if (free_addr == aligned_addr) {
			/*
			 * If a successful call to vm_map_findspace() did not
			 * change "*addr", then "*addr" must still be aligned
			 * and provide sufficient free space.
			 */
			return (KERN_SUCCESS);
		}
	}
}

/*
 *	vm_map_find finds an unallocated region in the target address
 *	map with the given length.  The search is defined to be
 *	first-fit from the specified address; the region found is
 *	returned in the same parameter.
 *
 *	If object is non-NULL, ref count must be bumped by caller
 *	prior to making call to account for the new entry.
 */
int
vm_map_find(vm_map_t map, vm_object_t object, vm_ooffset_t offset,
	    vm_offset_t *addr,	/* IN/OUT */
	    vm_size_t length, vm_offset_t max_addr, int find_space,
	    vm_prot_t prot, vm_prot_t max, int cow)
{
	vm_offset_t alignment, curr_min_addr, min_addr;
	int gap, pidx, rv, try;
	bool cluster, en_aslr, update_anon;

	KASSERT((cow & (MAP_STACK_GROWS_DOWN | MAP_STACK_GROWS_UP)) == 0 ||
	    object == NULL,
	    ("vm_map_find: non-NULL backing object for stack"));
	MPASS((cow & MAP_REMAP) == 0 || (find_space == VMFS_NO_SPACE &&
	    (cow & (MAP_STACK_GROWS_DOWN | MAP_STACK_GROWS_UP)) == 0));
	if (find_space == VMFS_OPTIMAL_SPACE && (object == NULL ||
	    (object->flags & OBJ_COLORED) == 0))
		find_space = VMFS_ANY_SPACE;
	if (find_space >> 8 != 0) {
		KASSERT((find_space & 0xff) == 0, ("bad VMFS flags"));
		alignment = (vm_offset_t)1 << (find_space >> 8);
	} else
		alignment = 0;
	en_aslr = (map->flags & MAP_ASLR) != 0;
	update_anon = cluster = clustering_anon_allowed(*addr) &&
	    (map->flags & MAP_IS_SUB_MAP) == 0 && max_addr == 0 &&
	    find_space != VMFS_NO_SPACE && object == NULL &&
	    (cow & (MAP_INHERIT_SHARE | MAP_STACK_GROWS_UP |
	    MAP_STACK_GROWS_DOWN)) == 0 && prot != PROT_NONE;
	curr_min_addr = min_addr = *addr;
	if (en_aslr && min_addr == 0 && !cluster &&
	    find_space != VMFS_NO_SPACE &&
	    (map->flags & MAP_ASLR_IGNSTART) != 0)
		curr_min_addr = min_addr = vm_map_min(map);
	try = 0;
	vm_map_lock(map);
	if (cluster) {
		curr_min_addr = map->anon_loc;
		if (curr_min_addr == 0)
			cluster = false;
	}
	if (find_space != VMFS_NO_SPACE) {
		KASSERT(find_space == VMFS_ANY_SPACE ||
		    find_space == VMFS_OPTIMAL_SPACE ||
		    find_space == VMFS_SUPER_SPACE ||
		    alignment != 0, ("unexpected VMFS flag"));
again:
		/*
		 * When creating an anonymous mapping, try clustering
		 * with an existing anonymous mapping first.
		 *
		 * We make up to two attempts to find address space
		 * for a given find_space value. The first attempt may
		 * apply randomization or may cluster with an existing
		 * anonymous mapping. If this first attempt fails,
		 * perform a first-fit search of the available address
		 * space.
		 *
		 * If all tries failed, and find_space is
		 * VMFS_OPTIMAL_SPACE, fallback to VMFS_ANY_SPACE.
		 * Again enable clustering and randomization.
		 */
		try++;
		MPASS(try <= 2);

		if (try == 2) {
			/*
			 * Second try: we failed either to find a
			 * suitable region for randomizing the
			 * allocation, or to cluster with an existing
			 * mapping.  Retry with free run.
			 */
			curr_min_addr = (map->flags & MAP_ASLR_IGNSTART) != 0 ?
			    vm_map_min(map) : min_addr;
			atomic_add_long(&aslr_restarts, 1);
		}

		if (try == 1 && en_aslr && !cluster) {
			/*
			 * Find space for allocation, including
			 * gap needed for later randomization.
			 */
			pidx = MAXPAGESIZES > 1 && pagesizes[1] != 0 &&
			    (find_space == VMFS_SUPER_SPACE || find_space ==
			    VMFS_OPTIMAL_SPACE) ? 1 : 0;
			gap = vm_map_max(map) > MAP_32BIT_MAX_ADDR &&
			    (max_addr == 0 || max_addr > MAP_32BIT_MAX_ADDR) ?
			    aslr_pages_rnd_64[pidx] : aslr_pages_rnd_32[pidx];
			*addr = vm_map_findspace(map, curr_min_addr,
			    length + gap * pagesizes[pidx]);
			if (*addr + length + gap * pagesizes[pidx] >
			    vm_map_max(map))
				goto again;
			/* And randomize the start address. */
			*addr += (arc4random() % gap) * pagesizes[pidx];
			if (max_addr != 0 && *addr + length > max_addr)
				goto again;
		} else {
			*addr = vm_map_findspace(map, curr_min_addr, length);
			if (*addr + length > vm_map_max(map) ||
			    (max_addr != 0 && *addr + length > max_addr)) {
				if (cluster) {
					cluster = false;
					MPASS(try == 1);
					goto again;
				}
				rv = KERN_NO_SPACE;
				goto done;
			}
		}

		if (find_space != VMFS_ANY_SPACE &&
		    (rv = vm_map_alignspace(map, object, offset, addr, length,
		    max_addr, alignment)) != KERN_SUCCESS) {
			if (find_space == VMFS_OPTIMAL_SPACE) {
				find_space = VMFS_ANY_SPACE;
				curr_min_addr = min_addr;
				cluster = update_anon;
				try = 0;
				goto again;
			}
			goto done;
		}
	} else if ((cow & MAP_REMAP) != 0) {
		if (*addr < vm_map_min(map) ||
		    *addr + length > vm_map_max(map) ||
		    *addr + length <= length) {
			rv = KERN_INVALID_ADDRESS;
			goto done;
		}
		vm_map_delete(map, *addr, *addr + length);
	}
	if ((cow & (MAP_STACK_GROWS_DOWN | MAP_STACK_GROWS_UP)) != 0) {
		rv = vm_map_stack_locked(map, *addr, length, sgrowsiz, prot,
		    max, cow);
	} else {
		rv = vm_map_insert(map, object, offset, *addr, *addr + length,
		    prot, max, cow);
	}
	if (rv == KERN_SUCCESS && update_anon)
		map->anon_loc = *addr + length;
done:
	vm_map_unlock(map);
	return (rv);
}

/*
 *	vm_map_find_min() is a variant of vm_map_find() that takes an
 *	additional parameter (min_addr) and treats the given address
 *	(*addr) differently.  Specifically, it treats *addr as a hint
 *	and not as the minimum address where the mapping is created.
 *
 *	This function works in two phases.  First, it tries to
 *	allocate above the hint.  If that fails and the hint is
 *	greater than min_addr, it performs a second pass, replacing
 *	the hint with min_addr as the minimum address for the
 *	allocation.
 */
int
vm_map_find_min(vm_map_t map, vm_object_t object, vm_ooffset_t offset,
    vm_offset_t *addr, vm_size_t length, vm_offset_t min_addr,
    vm_offset_t max_addr, int find_space, vm_prot_t prot, vm_prot_t max,
    int cow)
{
	vm_offset_t hint;
	int rv;

	hint = *addr;
	for (;;) {
		rv = vm_map_find(map, object, offset, addr, length, max_addr,
		    find_space, prot, max, cow);
		if (rv == KERN_SUCCESS || min_addr >= hint)
			return (rv);
		*addr = hint = min_addr;
	}
}

/*
 * A map entry with any of the following flags set must not be merged with
 * another entry.
 */
#define	MAP_ENTRY_NOMERGE_MASK	(MAP_ENTRY_GROWS_DOWN | MAP_ENTRY_GROWS_UP | \
	    MAP_ENTRY_IN_TRANSITION | MAP_ENTRY_IS_SUB_MAP | MAP_ENTRY_VN_EXEC)

static bool
vm_map_mergeable_neighbors(vm_map_entry_t prev, vm_map_entry_t entry)
{

	KASSERT((prev->eflags & MAP_ENTRY_NOMERGE_MASK) == 0 ||
	    (entry->eflags & MAP_ENTRY_NOMERGE_MASK) == 0,
	    ("vm_map_mergeable_neighbors: neither %p nor %p are mergeable",
	    prev, entry));
	return (prev->end == entry->start &&
	    prev->object.vm_object == entry->object.vm_object &&
	    (prev->object.vm_object == NULL ||
	    prev->offset + (prev->end - prev->start) == entry->offset) &&
	    prev->eflags == entry->eflags &&
	    prev->protection == entry->protection &&
	    prev->max_protection == entry->max_protection &&
	    prev->inheritance == entry->inheritance &&
	    prev->wired_count == entry->wired_count &&
	    prev->cred == entry->cred);
}

static void
vm_map_merged_neighbor_dispose(vm_map_t map, vm_map_entry_t entry)
{

	/*
	 * If the backing object is a vnode object, vm_object_deallocate()
	 * calls vrele().  However, vrele() does not lock the vnode because
	 * the vnode has additional references.  Thus, the map lock can be
	 * kept without causing a lock-order reversal with the vnode lock.
	 *
	 * Since we count the number of virtual page mappings in
	 * object->un_pager.vnp.writemappings, the writemappings value
	 * should not be adjusted when the entry is disposed of.
	 */
	if (entry->object.vm_object != NULL)
		vm_object_deallocate(entry->object.vm_object);
	if (entry->cred != NULL)
		crfree(entry->cred);
	vm_map_entry_dispose(map, entry);
}

/*
 *	vm_map_try_merge_entries:
 *
 *	Compare the given map entry to its predecessor, and merge its precessor
 *	into it if possible.  The entry remains valid, and may be extended.
 *	The predecessor may be deleted.
 *
 *	The map must be locked.
 */
void
vm_map_try_merge_entries(vm_map_t map, vm_map_entry_t prev_entry,
    vm_map_entry_t entry)
{

	VM_MAP_ASSERT_LOCKED(map);
	if ((entry->eflags & MAP_ENTRY_NOMERGE_MASK) == 0 &&
	    vm_map_mergeable_neighbors(prev_entry, entry)) {
		vm_map_entry_unlink(map, prev_entry, UNLINK_MERGE_NEXT);
		vm_map_merged_neighbor_dispose(map, prev_entry);
	}
}

/*
 *	vm_map_entry_back:
 *
 *	Allocate an object to back a map entry.
 */
static inline void
vm_map_entry_back(vm_map_entry_t entry)
{
	vm_object_t object;

	KASSERT(entry->object.vm_object == NULL,
	    ("map entry %p has backing object", entry));
	KASSERT((entry->eflags & MAP_ENTRY_IS_SUB_MAP) == 0,
	    ("map entry %p is a submap", entry));
	object = vm_object_allocate_anon(atop(entry->end - entry->start));
	entry->object.vm_object = object;
	entry->offset = 0;
	if (entry->cred != NULL) {
		object->cred = entry->cred;
		object->charge = entry->end - entry->start;
		entry->cred = NULL;
	}
}

/*
 *	vm_map_entry_charge_object
 *
 *	If there is no object backing this entry, create one.  Otherwise, if
 *	the entry has cred, give it to the backing object.
 */
static inline void
vm_map_entry_charge_object(vm_map_t map, vm_map_entry_t entry)
{

	VM_MAP_ASSERT_LOCKED(map);
	KASSERT((entry->eflags & MAP_ENTRY_IS_SUB_MAP) == 0,
	    ("map entry %p is a submap", entry));
	if (entry->object.vm_object == NULL && !map->system_map &&
	    (entry->eflags & MAP_ENTRY_GUARD) == 0)
		vm_map_entry_back(entry);
	else if (entry->object.vm_object != NULL &&
	    ((entry->eflags & MAP_ENTRY_NEEDS_COPY) == 0) &&
	    entry->cred != NULL) {
		VM_OBJECT_WLOCK(entry->object.vm_object);
		KASSERT(entry->object.vm_object->cred == NULL,
		    ("OVERCOMMIT: %s: both cred e %p", __func__, entry));
		entry->object.vm_object->cred = entry->cred;
		entry->object.vm_object->charge = entry->end - entry->start;
		VM_OBJECT_WUNLOCK(entry->object.vm_object);
		entry->cred = NULL;
	}
}

/*
 *	vm_map_clip_start:	[ internal use only ]
 *
 *	Asserts that the given entry begins at or after
 *	the specified address; if necessary,
 *	it splits the entry into two.
 */
#define vm_map_clip_start(map, entry, startaddr) \
{ \
	if (startaddr > entry->start) \
		_vm_map_clip_start(map, entry, startaddr); \
}

/*
 *	This routine is called only when it is known that
 *	the entry must be split.
 */
static void
_vm_map_clip_start(vm_map_t map, vm_map_entry_t entry, vm_offset_t start)
{
	vm_map_entry_t new_entry;

	VM_MAP_ASSERT_LOCKED(map);
	KASSERT(entry->end > start && entry->start < start,
	    ("_vm_map_clip_start: invalid clip of entry %p", entry));

	/*
	 * Create a backing object now, if none exists, so that more individual
	 * objects won't be created after the map entry is split.
	 */
	vm_map_entry_charge_object(map, entry);

	/* Clone the entry. */
	new_entry = vm_map_entry_create(map);
	*new_entry = *entry;

	/*
	 * Split off the front portion.  Insert the new entry BEFORE this one,
	 * so that this entry has the specified starting address.
	 */
	new_entry->end = start;
	entry->offset += (start - entry->start);
	entry->start = start;
	if (new_entry->cred != NULL)
		crhold(entry->cred);

	vm_map_entry_link(map, new_entry);

	if ((entry->eflags & MAP_ENTRY_IS_SUB_MAP) == 0) {
		vm_object_reference(new_entry->object.vm_object);
		vm_map_entry_set_vnode_text(new_entry, true);
		/*
		 * The object->un_pager.vnp.writemappings for the
		 * object of MAP_ENTRY_WRITECNT type entry shall be
		 * kept as is here.  The virtual pages are
		 * re-distributed among the clipped entries, so the sum is
		 * left the same.
		 */
	}
}

/*
 *	vm_map_clip_end:	[ internal use only ]
 *
 *	Asserts that the given entry ends at or before
 *	the specified address; if necessary,
 *	it splits the entry into two.
 */
#define vm_map_clip_end(map, entry, endaddr) \
{ \
	if ((endaddr) < (entry->end)) \
		_vm_map_clip_end((map), (entry), (endaddr)); \
}

/*
 *	This routine is called only when it is known that
 *	the entry must be split.
 */
static void
_vm_map_clip_end(vm_map_t map, vm_map_entry_t entry, vm_offset_t end)
{
	vm_map_entry_t new_entry;

	VM_MAP_ASSERT_LOCKED(map);
	KASSERT(entry->start < end && entry->end > end,
	    ("_vm_map_clip_end: invalid clip of entry %p", entry));

	/*
	 * Create a backing object now, if none exists, so that more individual
	 * objects won't be created after the map entry is split.
	 */
	vm_map_entry_charge_object(map, entry);

	/* Clone the entry. */
	new_entry = vm_map_entry_create(map);
	*new_entry = *entry;

	/*
	 * Split off the back portion.  Insert the new entry AFTER this one,
	 * so that this entry has the specified ending address.
	 */
	new_entry->start = entry->end = end;
	new_entry->offset += (end - entry->start);
	if (new_entry->cred != NULL)
		crhold(entry->cred);

	vm_map_entry_link(map, new_entry);

	if ((entry->eflags & MAP_ENTRY_IS_SUB_MAP) == 0) {
		vm_object_reference(new_entry->object.vm_object);
		vm_map_entry_set_vnode_text(new_entry, true);
	}
}

/*
 *	vm_map_submap:		[ kernel use only ]
 *
 *	Mark the given range as handled by a subordinate map.
 *
 *	This range must have been created with vm_map_find,
 *	and no other operations may have been performed on this
 *	range prior to calling vm_map_submap.
 *
 *	Only a limited number of operations can be performed
 *	within this rage after calling vm_map_submap:
 *		vm_fault
 *	[Don't try vm_map_copy!]
 *
 *	To remove a submapping, one must first remove the
 *	range from the superior map, and then destroy the
 *	submap (if desired).  [Better yet, don't try it.]
 */
int
vm_map_submap(
	vm_map_t map,
	vm_offset_t start,
	vm_offset_t end,
	vm_map_t submap)
{
	vm_map_entry_t entry;
	int result;

	result = KERN_INVALID_ARGUMENT;

	vm_map_lock(submap);
	submap->flags |= MAP_IS_SUB_MAP;
	vm_map_unlock(submap);

	vm_map_lock(map);

	VM_MAP_RANGE_CHECK(map, start, end);

	if (vm_map_lookup_entry(map, start, &entry)) {
		vm_map_clip_start(map, entry, start);
	} else
		entry = vm_map_entry_succ(entry);

	vm_map_clip_end(map, entry, end);

	if ((entry->start == start) && (entry->end == end) &&
	    ((entry->eflags & MAP_ENTRY_COW) == 0) &&
	    (entry->object.vm_object == NULL)) {
		entry->object.sub_map = submap;
		entry->eflags |= MAP_ENTRY_IS_SUB_MAP;
		result = KERN_SUCCESS;
	}
	vm_map_unlock(map);

	if (result != KERN_SUCCESS) {
		vm_map_lock(submap);
		submap->flags &= ~MAP_IS_SUB_MAP;
		vm_map_unlock(submap);
	}
	return (result);
}

/*
 * The maximum number of pages to map if MAP_PREFAULT_PARTIAL is specified
 */
#define	MAX_INIT_PT	96

/*
 *	vm_map_pmap_enter:
 *
 *	Preload the specified map's pmap with mappings to the specified
 *	object's memory-resident pages.  No further physical pages are
 *	allocated, and no further virtual pages are retrieved from secondary
 *	storage.  If the specified flags include MAP_PREFAULT_PARTIAL, then a
 *	limited number of page mappings are created at the low-end of the
 *	specified address range.  (For this purpose, a superpage mapping
 *	counts as one page mapping.)  Otherwise, all resident pages within
 *	the specified address range are mapped.
 */
static void
vm_map_pmap_enter(vm_map_t map, vm_offset_t addr, vm_prot_t prot,
    vm_object_t object, vm_pindex_t pindex, vm_size_t size, int flags)
{
	vm_offset_t start;
	vm_page_t p, p_start;
	vm_pindex_t mask, psize, threshold, tmpidx;

	if ((prot & (VM_PROT_READ | VM_PROT_EXECUTE)) == 0 || object == NULL)
		return;
	VM_OBJECT_RLOCK(object);
	if (object->type == OBJT_DEVICE || object->type == OBJT_SG) {
		VM_OBJECT_RUNLOCK(object);
		VM_OBJECT_WLOCK(object);
		if (object->type == OBJT_DEVICE || object->type == OBJT_SG) {
			pmap_object_init_pt(map->pmap, addr, object, pindex,
			    size);
			VM_OBJECT_WUNLOCK(object);
			return;
		}
		VM_OBJECT_LOCK_DOWNGRADE(object);
	}

	psize = atop(size);
	if (psize + pindex > object->size) {
		if (object->size < pindex) {
			VM_OBJECT_RUNLOCK(object);
			return;
		}
		psize = object->size - pindex;
	}

	start = 0;
	p_start = NULL;
	threshold = MAX_INIT_PT;

	p = vm_page_find_least(object, pindex);
	/*
	 * Assert: the variable p is either (1) the page with the
	 * least pindex greater than or equal to the parameter pindex
	 * or (2) NULL.
	 */
	for (;
	     p != NULL && (tmpidx = p->pindex - pindex) < psize;
	     p = TAILQ_NEXT(p, listq)) {
		/*
		 * don't allow an madvise to blow away our really
		 * free pages allocating pv entries.
		 */
		if (((flags & MAP_PREFAULT_MADVISE) != 0 &&
		    vm_page_count_severe()) ||
		    ((flags & MAP_PREFAULT_PARTIAL) != 0 &&
		    tmpidx >= threshold)) {
			psize = tmpidx;
			break;
		}
		if (vm_page_all_valid(p)) {
			if (p_start == NULL) {
				start = addr + ptoa(tmpidx);
				p_start = p;
			}
			/* Jump ahead if a superpage mapping is possible. */
			if (p->psind > 0 && ((addr + ptoa(tmpidx)) &
			    (pagesizes[p->psind] - 1)) == 0) {
				mask = atop(pagesizes[p->psind]) - 1;
				if (tmpidx + mask < psize &&
				    vm_page_ps_test(p, PS_ALL_VALID, NULL)) {
					p += mask;
					threshold += mask;
				}
			}
		} else if (p_start != NULL) {
			pmap_enter_object(map->pmap, start, addr +
			    ptoa(tmpidx), p_start, prot);
			p_start = NULL;
		}
	}
	if (p_start != NULL)
		pmap_enter_object(map->pmap, start, addr + ptoa(psize),
		    p_start, prot);
	VM_OBJECT_RUNLOCK(object);
}

/*
 *	vm_map_protect:
 *
 *	Sets the protection of the specified address
 *	region in the target map.  If "set_max" is
 *	specified, the maximum protection is to be set;
 *	otherwise, only the current protection is affected.
 */
int
vm_map_protect(vm_map_t map, vm_offset_t start, vm_offset_t end,
	       vm_prot_t new_prot, boolean_t set_max)
{
	vm_map_entry_t entry, first_entry, in_tran, prev_entry;
	vm_object_t obj;
	struct ucred *cred;
	vm_prot_t old_prot;
	int rv;

	if (start == end)
		return (KERN_SUCCESS);

again:
	in_tran = NULL;
	vm_map_lock(map);

	/*
	 * Ensure that we are not concurrently wiring pages.  vm_map_wire() may
	 * need to fault pages into the map and will drop the map lock while
	 * doing so, and the VM object may end up in an inconsistent state if we
	 * update the protection on the map entry in between faults.
	 */
	vm_map_wait_busy(map);

	VM_MAP_RANGE_CHECK(map, start, end);

	if (!vm_map_lookup_entry(map, start, &first_entry))
		first_entry = vm_map_entry_succ(first_entry);

	/*
	 * Make a first pass to check for protection violations.
	 */
	for (entry = first_entry; entry->start < end;
	    entry = vm_map_entry_succ(entry)) {
		if ((entry->eflags & MAP_ENTRY_GUARD) != 0)
			continue;
		if ((entry->eflags & MAP_ENTRY_IS_SUB_MAP) != 0) {
			vm_map_unlock(map);
			return (KERN_INVALID_ARGUMENT);
		}
		if ((new_prot & entry->max_protection) != new_prot) {
			vm_map_unlock(map);
			return (KERN_PROTECTION_FAILURE);
		}
		if ((entry->eflags & MAP_ENTRY_IN_TRANSITION) != 0)
			in_tran = entry;
	}

	/*
	 * Postpone the operation until all in-transition map entries have
	 * stabilized.  An in-transition entry might already have its pages
	 * wired and wired_count incremented, but not yet have its
	 * MAP_ENTRY_USER_WIRED flag set.  In which case, we would fail to call
	 * vm_fault_copy_entry() in the final loop below.
	 */
	if (in_tran != NULL) {
		in_tran->eflags |= MAP_ENTRY_NEEDS_WAKEUP;
		vm_map_unlock_and_wait(map, 0);
		goto again;
	}

	/*
	 * Before changing the protections, try to reserve swap space for any
	 * private (i.e., copy-on-write) mappings that are transitioning from
	 * read-only to read/write access.  If a reservation fails, break out
	 * of this loop early and let the next loop simplify the entries, since
	 * some may now be mergeable.
	 */
	rv = KERN_SUCCESS;
	vm_map_clip_start(map, first_entry, start);
	for (entry = first_entry; entry->start < end;
	    entry = vm_map_entry_succ(entry)) {
		vm_map_clip_end(map, entry, end);

		if (set_max ||
		    ((new_prot & ~entry->protection) & VM_PROT_WRITE) == 0 ||
		    ENTRY_CHARGED(entry) ||
		    (entry->eflags & MAP_ENTRY_GUARD) != 0) {
			continue;
		}

		cred = curthread->td_ucred;
		obj = entry->object.vm_object;

		if (obj == NULL ||
		    (entry->eflags & MAP_ENTRY_NEEDS_COPY) != 0) {
			if (!swap_reserve(entry->end - entry->start)) {
				rv = KERN_RESOURCE_SHORTAGE;
				end = entry->end;
				break;
			}
			crhold(cred);
			entry->cred = cred;
			continue;
		}

		VM_OBJECT_WLOCK(obj);
		if (obj->type != OBJT_DEFAULT && obj->type != OBJT_SWAP) {
			VM_OBJECT_WUNLOCK(obj);
			continue;
		}

		/*
		 * Charge for the whole object allocation now, since
		 * we cannot distinguish between non-charged and
		 * charged clipped mapping of the same object later.
		 */
		KASSERT(obj->charge == 0,
		    ("vm_map_protect: object %p overcharged (entry %p)",
		    obj, entry));
		if (!swap_reserve(ptoa(obj->size))) {
			VM_OBJECT_WUNLOCK(obj);
			rv = KERN_RESOURCE_SHORTAGE;
			end = entry->end;
			break;
		}

		crhold(cred);
		obj->cred = cred;
		obj->charge = ptoa(obj->size);
		VM_OBJECT_WUNLOCK(obj);
	}

	/*
	 * If enough swap space was available, go back and fix up protections.
	 * Otherwise, just simplify entries, since some may have been modified.
	 * [Note that clipping is not necessary the second time.]
	 */
	for (prev_entry = vm_map_entry_pred(first_entry), entry = first_entry;
	    entry->start < end;
	    vm_map_try_merge_entries(map, prev_entry, entry),
	    prev_entry = entry, entry = vm_map_entry_succ(entry)) {
		if (rv != KERN_SUCCESS ||
		    (entry->eflags & MAP_ENTRY_GUARD) != 0)
			continue;

		old_prot = entry->protection;

		if (set_max)
			entry->protection =
			    (entry->max_protection = new_prot) &
			    old_prot;
		else
<<<<<<< HEAD
			current->protection = new_prot;
		vm_map_log("protect", current);
=======
			entry->protection = new_prot;
>>>>>>> 8a7e572e

		/*
		 * For user wired map entries, the normal lazy evaluation of
		 * write access upgrades through soft page faults is
		 * undesirable.  Instead, immediately copy any pages that are
		 * copy-on-write and enable write access in the physical map.
		 */
		if ((entry->eflags & MAP_ENTRY_USER_WIRED) != 0 &&
		    (entry->protection & VM_PROT_WRITE) != 0 &&
		    (old_prot & VM_PROT_WRITE) == 0)
			vm_fault_copy_entry(map, map, entry, entry, NULL);

		/*
		 * When restricting access, update the physical map.  Worry
		 * about copy-on-write here.
		 */
		if ((old_prot & ~entry->protection) != 0) {
#define MASK(entry)	(((entry)->eflags & MAP_ENTRY_COW) ? ~VM_PROT_WRITE : \
							VM_PROT_ALL)
			pmap_protect(map->pmap, entry->start,
			    entry->end,
			    entry->protection & MASK(entry));
#undef	MASK
		}
	}
	vm_map_try_merge_entries(map, prev_entry, entry);
	vm_map_unlock(map);
	return (rv);
}

/*
 *	vm_map_madvise:
 *
 *	This routine traverses a processes map handling the madvise
 *	system call.  Advisories are classified as either those effecting
 *	the vm_map_entry structure, or those effecting the underlying
 *	objects.
 */
int
vm_map_madvise(
	vm_map_t map,
	vm_offset_t start,
	vm_offset_t end,
	int behav)
{
	vm_map_entry_t entry, prev_entry;
	bool modify_map;

	/*
	 * Some madvise calls directly modify the vm_map_entry, in which case
	 * we need to use an exclusive lock on the map and we need to perform
	 * various clipping operations.  Otherwise we only need a read-lock
	 * on the map.
	 */
	switch(behav) {
	case MADV_NORMAL:
	case MADV_SEQUENTIAL:
	case MADV_RANDOM:
	case MADV_NOSYNC:
	case MADV_AUTOSYNC:
	case MADV_NOCORE:
	case MADV_CORE:
		if (start == end)
			return (0);
		modify_map = true;
		vm_map_lock(map);
		break;
	case MADV_WILLNEED:
	case MADV_DONTNEED:
	case MADV_FREE:
		if (start == end)
			return (0);
		modify_map = false;
		vm_map_lock_read(map);
		break;
	default:
		return (EINVAL);
	}

	/*
	 * Locate starting entry and clip if necessary.
	 */
	VM_MAP_RANGE_CHECK(map, start, end);

	if (vm_map_lookup_entry(map, start, &entry)) {
		if (modify_map)
			vm_map_clip_start(map, entry, start);
		prev_entry = vm_map_entry_pred(entry);
	} else {
		prev_entry = entry;
		entry = vm_map_entry_succ(entry);
	}

	if (modify_map) {
		/*
		 * madvise behaviors that are implemented in the vm_map_entry.
		 *
		 * We clip the vm_map_entry so that behavioral changes are
		 * limited to the specified address range.
		 */
		for (; entry->start < end;
		     prev_entry = entry, entry = vm_map_entry_succ(entry)) {
			if ((entry->eflags & MAP_ENTRY_IS_SUB_MAP) != 0)
				continue;

			vm_map_clip_end(map, entry, end);

			switch (behav) {
			case MADV_NORMAL:
				vm_map_entry_set_behavior(entry,
				    MAP_ENTRY_BEHAV_NORMAL);
				break;
			case MADV_SEQUENTIAL:
				vm_map_entry_set_behavior(entry,
				    MAP_ENTRY_BEHAV_SEQUENTIAL);
				break;
			case MADV_RANDOM:
				vm_map_entry_set_behavior(entry,
				    MAP_ENTRY_BEHAV_RANDOM);
				break;
			case MADV_NOSYNC:
				entry->eflags |= MAP_ENTRY_NOSYNC;
				break;
			case MADV_AUTOSYNC:
				entry->eflags &= ~MAP_ENTRY_NOSYNC;
				break;
			case MADV_NOCORE:
				entry->eflags |= MAP_ENTRY_NOCOREDUMP;
				break;
			case MADV_CORE:
				entry->eflags &= ~MAP_ENTRY_NOCOREDUMP;
				break;
			default:
				break;
			}
			vm_map_try_merge_entries(map, prev_entry, entry);
		}
		vm_map_try_merge_entries(map, prev_entry, entry);
		vm_map_unlock(map);
	} else {
		vm_pindex_t pstart, pend;

		/*
		 * madvise behaviors that are implemented in the underlying
		 * vm_object.
		 *
		 * Since we don't clip the vm_map_entry, we have to clip
		 * the vm_object pindex and count.
		 */
		for (; entry->start < end;
		    entry = vm_map_entry_succ(entry)) {
			vm_offset_t useEnd, useStart;

			if ((entry->eflags & MAP_ENTRY_IS_SUB_MAP) != 0)
				continue;

			/*
			 * MADV_FREE would otherwise rewind time to
			 * the creation of the shadow object.  Because
			 * we hold the VM map read-locked, neither the
			 * entry's object nor the presence of a
			 * backing object can change.
			 */
			if (behav == MADV_FREE &&
			    entry->object.vm_object != NULL &&
			    entry->object.vm_object->backing_object != NULL)
				continue;

			pstart = OFF_TO_IDX(entry->offset);
			pend = pstart + atop(entry->end - entry->start);
			useStart = entry->start;
			useEnd = entry->end;

			if (entry->start < start) {
				pstart += atop(start - entry->start);
				useStart = start;
			}
			if (entry->end > end) {
				pend -= atop(entry->end - end);
				useEnd = end;
			}

			if (pstart >= pend)
				continue;

			/*
			 * Perform the pmap_advise() before clearing
			 * PGA_REFERENCED in vm_page_advise().  Otherwise, a
			 * concurrent pmap operation, such as pmap_remove(),
			 * could clear a reference in the pmap and set
			 * PGA_REFERENCED on the page before the pmap_advise()
			 * had completed.  Consequently, the page would appear
			 * referenced based upon an old reference that
			 * occurred before this pmap_advise() ran.
			 */
			if (behav == MADV_DONTNEED || behav == MADV_FREE)
				pmap_advise(map->pmap, useStart, useEnd,
				    behav);

			vm_object_madvise(entry->object.vm_object, pstart,
			    pend, behav);

			/*
			 * Pre-populate paging structures in the
			 * WILLNEED case.  For wired entries, the
			 * paging structures are already populated.
			 */
			if (behav == MADV_WILLNEED &&
			    entry->wired_count == 0) {
				vm_map_pmap_enter(map,
				    useStart,
				    entry->protection,
				    entry->object.vm_object,
				    pstart,
				    ptoa(pend - pstart),
				    MAP_PREFAULT_MADVISE
				);
			}
		}
		vm_map_unlock_read(map);
	}
	return (0);
}


/*
 *	vm_map_inherit:
 *
 *	Sets the inheritance of the specified address
 *	range in the target map.  Inheritance
 *	affects how the map will be shared with
 *	child maps at the time of vmspace_fork.
 */
int
vm_map_inherit(vm_map_t map, vm_offset_t start, vm_offset_t end,
	       vm_inherit_t new_inheritance)
{
	vm_map_entry_t entry, prev_entry;

	switch (new_inheritance) {
	case VM_INHERIT_NONE:
	case VM_INHERIT_COPY:
	case VM_INHERIT_SHARE:
	case VM_INHERIT_ZERO:
		break;
	default:
		return (KERN_INVALID_ARGUMENT);
	}
	if (start == end)
		return (KERN_SUCCESS);
	vm_map_lock(map);
	VM_MAP_RANGE_CHECK(map, start, end);
	if (vm_map_lookup_entry(map, start, &prev_entry)) {
		entry = prev_entry;
		vm_map_clip_start(map, entry, start);
		prev_entry = vm_map_entry_pred(entry);
	} else
		entry = vm_map_entry_succ(prev_entry);
	for (; entry->start < end;
	    prev_entry = entry, entry = vm_map_entry_succ(entry)) {
		vm_map_clip_end(map, entry, end);
		if ((entry->eflags & MAP_ENTRY_GUARD) == 0 ||
		    new_inheritance != VM_INHERIT_ZERO)
			entry->inheritance = new_inheritance;
		vm_map_try_merge_entries(map, prev_entry, entry);
	}
	vm_map_try_merge_entries(map, prev_entry, entry);
	vm_map_unlock(map);
	return (KERN_SUCCESS);
}

/*
 *	vm_map_entry_in_transition:
 *
 *	Release the map lock, and sleep until the entry is no longer in
 *	transition.  Awake and acquire the map lock.  If the map changed while
 *	another held the lock, lookup a possibly-changed entry at or after the
 *	'start' position of the old entry.
 */
static vm_map_entry_t
vm_map_entry_in_transition(vm_map_t map, vm_offset_t in_start,
    vm_offset_t *io_end, bool holes_ok, vm_map_entry_t in_entry)
{
	vm_map_entry_t entry;
	vm_offset_t start;
	u_int last_timestamp;

	VM_MAP_ASSERT_LOCKED(map);
	KASSERT((in_entry->eflags & MAP_ENTRY_IN_TRANSITION) != 0,
	    ("not in-tranition map entry %p", in_entry));
	/*
	 * We have not yet clipped the entry.
	 */
	start = MAX(in_start, in_entry->start);
	in_entry->eflags |= MAP_ENTRY_NEEDS_WAKEUP;
	last_timestamp = map->timestamp;
	if (vm_map_unlock_and_wait(map, 0)) {
		/*
		 * Allow interruption of user wiring/unwiring?
		 */
	}
	vm_map_lock(map);
	if (last_timestamp + 1 == map->timestamp)
		return (in_entry);

	/*
	 * Look again for the entry because the map was modified while it was
	 * unlocked.  Specifically, the entry may have been clipped, merged, or
	 * deleted.
	 */
	if (!vm_map_lookup_entry(map, start, &entry)) {
		if (!holes_ok) {
			*io_end = start;
			return (NULL);
		}
		entry = vm_map_entry_succ(entry);
	}
	return (entry);
}

/*
 *	vm_map_unwire:
 *
 *	Implements both kernel and user unwiring.
 */
int
vm_map_unwire(vm_map_t map, vm_offset_t start, vm_offset_t end,
    int flags)
{
	vm_map_entry_t entry, first_entry, next_entry, prev_entry;
	int rv;
	bool holes_ok, need_wakeup, user_unwire;

	if (start == end)
		return (KERN_SUCCESS);
	holes_ok = (flags & VM_MAP_WIRE_HOLESOK) != 0;
	user_unwire = (flags & VM_MAP_WIRE_USER) != 0;
	vm_map_lock(map);
	VM_MAP_RANGE_CHECK(map, start, end);
	if (!vm_map_lookup_entry(map, start, &first_entry)) {
		if (holes_ok)
			first_entry = vm_map_entry_succ(first_entry);
		else {
			vm_map_unlock(map);
			return (KERN_INVALID_ADDRESS);
		}
	}
	rv = KERN_SUCCESS;
	for (entry = first_entry; entry->start < end; entry = next_entry) {
		if (entry->eflags & MAP_ENTRY_IN_TRANSITION) {
			/*
			 * We have not yet clipped the entry.
			 */
			next_entry = vm_map_entry_in_transition(map, start,
			    &end, holes_ok, entry);
			if (next_entry == NULL) {
				if (entry == first_entry) {
					vm_map_unlock(map);
					return (KERN_INVALID_ADDRESS);
				}
				rv = KERN_INVALID_ADDRESS;
				break;
			}
			first_entry = (entry == first_entry) ?
			    next_entry : NULL;
			continue;
		}
		vm_map_clip_start(map, entry, start);
		vm_map_clip_end(map, entry, end);
		/*
		 * Mark the entry in case the map lock is released.  (See
		 * above.)
		 */
		KASSERT((entry->eflags & MAP_ENTRY_IN_TRANSITION) == 0 &&
		    entry->wiring_thread == NULL,
		    ("owned map entry %p", entry));
		entry->eflags |= MAP_ENTRY_IN_TRANSITION;
		entry->wiring_thread = curthread;
		next_entry = vm_map_entry_succ(entry);
		/*
		 * Check the map for holes in the specified region.
		 * If holes_ok, skip this check.
		 */
		if (!holes_ok &&
		    entry->end < end && next_entry->start > entry->end) {
			end = entry->end;
			rv = KERN_INVALID_ADDRESS;
			break;
		}
		/*
		 * If system unwiring, require that the entry is system wired.
		 */
		if (!user_unwire &&
		    vm_map_entry_system_wired_count(entry) == 0) {
			end = entry->end;
			rv = KERN_INVALID_ARGUMENT;
			break;
		}
	}
	need_wakeup = false;
	if (first_entry == NULL &&
	    !vm_map_lookup_entry(map, start, &first_entry)) {
		KASSERT(holes_ok, ("vm_map_unwire: lookup failed"));
		prev_entry = first_entry;
		entry = vm_map_entry_succ(first_entry);
	} else {
		prev_entry = vm_map_entry_pred(first_entry);
		entry = first_entry;
	}
	for (; entry->start < end;
	    prev_entry = entry, entry = vm_map_entry_succ(entry)) {
		/*
		 * If holes_ok was specified, an empty
		 * space in the unwired region could have been mapped
		 * while the map lock was dropped for draining
		 * MAP_ENTRY_IN_TRANSITION.  Moreover, another thread
		 * could be simultaneously wiring this new mapping
		 * entry.  Detect these cases and skip any entries
		 * marked as in transition by us.
		 */
		if ((entry->eflags & MAP_ENTRY_IN_TRANSITION) == 0 ||
		    entry->wiring_thread != curthread) {
			KASSERT(holes_ok,
			    ("vm_map_unwire: !HOLESOK and new/changed entry"));
			continue;
		}

		if (rv == KERN_SUCCESS && (!user_unwire ||
		    (entry->eflags & MAP_ENTRY_USER_WIRED))) {
			if (entry->wired_count == 1)
				vm_map_entry_unwire(map, entry);
			else
				entry->wired_count--;
			if (user_unwire)
				entry->eflags &= ~MAP_ENTRY_USER_WIRED;
		}
		KASSERT((entry->eflags & MAP_ENTRY_IN_TRANSITION) != 0,
		    ("vm_map_unwire: in-transition flag missing %p", entry));
		KASSERT(entry->wiring_thread == curthread,
		    ("vm_map_unwire: alien wire %p", entry));
		entry->eflags &= ~MAP_ENTRY_IN_TRANSITION;
		entry->wiring_thread = NULL;
		if (entry->eflags & MAP_ENTRY_NEEDS_WAKEUP) {
			entry->eflags &= ~MAP_ENTRY_NEEDS_WAKEUP;
			need_wakeup = true;
		}
		vm_map_try_merge_entries(map, prev_entry, entry);
	}
	vm_map_try_merge_entries(map, prev_entry, entry);
	vm_map_unlock(map);
	if (need_wakeup)
		vm_map_wakeup(map);
	return (rv);
}

static void
vm_map_wire_user_count_sub(u_long npages)
{

	atomic_subtract_long(&vm_user_wire_count, npages);
}

static bool
vm_map_wire_user_count_add(u_long npages)
{
	u_long wired;

	wired = vm_user_wire_count;
	do {
		if (npages + wired > vm_page_max_user_wired)
			return (false);
	} while (!atomic_fcmpset_long(&vm_user_wire_count, &wired,
	    npages + wired));

	return (true);
}

/*
 *	vm_map_wire_entry_failure:
 *
 *	Handle a wiring failure on the given entry.
 *
 *	The map should be locked.
 */
static void
vm_map_wire_entry_failure(vm_map_t map, vm_map_entry_t entry,
    vm_offset_t failed_addr)
{

	VM_MAP_ASSERT_LOCKED(map);
	KASSERT((entry->eflags & MAP_ENTRY_IN_TRANSITION) != 0 &&
	    entry->wired_count == 1,
	    ("vm_map_wire_entry_failure: entry %p isn't being wired", entry));
	KASSERT(failed_addr < entry->end,
	    ("vm_map_wire_entry_failure: entry %p was fully wired", entry));

	/*
	 * If any pages at the start of this entry were successfully wired,
	 * then unwire them.
	 */
	if (failed_addr > entry->start) {
		pmap_unwire(map->pmap, entry->start, failed_addr);
		vm_object_unwire(entry->object.vm_object, entry->offset,
		    failed_addr - entry->start, PQ_ACTIVE);
	}

	/*
	 * Assign an out-of-range value to represent the failure to wire this
	 * entry.
	 */
	entry->wired_count = -1;
}

int
vm_map_wire(vm_map_t map, vm_offset_t start, vm_offset_t end, int flags)
{
	int rv;

	vm_map_lock(map);
	rv = vm_map_wire_locked(map, start, end, flags);
	vm_map_unlock(map);
	return (rv);
}


/*
 *	vm_map_wire_locked:
 *
 *	Implements both kernel and user wiring.  Returns with the map locked,
 *	the map lock may be dropped.
 */
int
vm_map_wire_locked(vm_map_t map, vm_offset_t start, vm_offset_t end, int flags)
{
	vm_map_entry_t entry, first_entry, next_entry, prev_entry;
	vm_offset_t faddr, saved_end, saved_start;
	u_long npages;
	u_int last_timestamp;
	int rv;
	bool holes_ok, need_wakeup, user_wire;
	vm_prot_t prot;

	VM_MAP_ASSERT_LOCKED(map);

	if (start == end)
		return (KERN_SUCCESS);
	prot = 0;
	if (flags & VM_MAP_WIRE_WRITE)
		prot |= VM_PROT_WRITE;
	holes_ok = (flags & VM_MAP_WIRE_HOLESOK) != 0;
	user_wire = (flags & VM_MAP_WIRE_USER) != 0;
	VM_MAP_RANGE_CHECK(map, start, end);
	if (!vm_map_lookup_entry(map, start, &first_entry)) {
		if (holes_ok)
			first_entry = vm_map_entry_succ(first_entry);
		else
			return (KERN_INVALID_ADDRESS);
	}
	for (entry = first_entry; entry->start < end; entry = next_entry) {
		if (entry->eflags & MAP_ENTRY_IN_TRANSITION) {
			/*
			 * We have not yet clipped the entry.
			 */
			next_entry = vm_map_entry_in_transition(map, start,
			    &end, holes_ok, entry);
			if (next_entry == NULL) {
				if (entry == first_entry)
					return (KERN_INVALID_ADDRESS);
				rv = KERN_INVALID_ADDRESS;
				goto done;
			}
			first_entry = (entry == first_entry) ?
			    next_entry : NULL;
			continue;
		}
		vm_map_clip_start(map, entry, start);
		vm_map_clip_end(map, entry, end);
		/*
		 * Mark the entry in case the map lock is released.  (See
		 * above.)
		 */
		KASSERT((entry->eflags & MAP_ENTRY_IN_TRANSITION) == 0 &&
		    entry->wiring_thread == NULL,
		    ("owned map entry %p", entry));
		entry->eflags |= MAP_ENTRY_IN_TRANSITION;
		entry->wiring_thread = curthread;
		if ((entry->protection & (VM_PROT_READ | VM_PROT_EXECUTE)) == 0
		    || (entry->protection & prot) != prot) {
			entry->eflags |= MAP_ENTRY_WIRE_SKIPPED;
			if (!holes_ok) {
				end = entry->end;
				rv = KERN_INVALID_ADDRESS;
				goto done;
			}
		} else if (entry->wired_count == 0) {
			entry->wired_count++;

			npages = atop(entry->end - entry->start);
			if (user_wire && !vm_map_wire_user_count_add(npages)) {
				vm_map_wire_entry_failure(map, entry,
				    entry->start);
				end = entry->end;
				rv = KERN_RESOURCE_SHORTAGE;
				goto done;
			}

			/*
			 * Release the map lock, relying on the in-transition
			 * mark.  Mark the map busy for fork.
			 */
			saved_start = entry->start;
			saved_end = entry->end;
			last_timestamp = map->timestamp;
			vm_map_busy(map);
			vm_map_unlock(map);

			faddr = saved_start;
			do {
				/*
				 * Simulate a fault to get the page and enter
				 * it into the physical map.
				 */
				if ((rv = vm_fault(map, faddr,
				    VM_PROT_NONE, VM_FAULT_WIRE, NULL)) !=
				    KERN_SUCCESS)
					break;
			} while ((faddr += PAGE_SIZE) < saved_end);
			vm_map_lock(map);
			vm_map_unbusy(map);
			if (last_timestamp + 1 != map->timestamp) {
				/*
				 * Look again for the entry because the map was
				 * modified while it was unlocked.  The entry
				 * may have been clipped, but NOT merged or
				 * deleted.
				 */
				if (!vm_map_lookup_entry(map, saved_start,
				    &next_entry))
					KASSERT(false,
					    ("vm_map_wire: lookup failed"));
				first_entry = (entry == first_entry) ?
				    next_entry : NULL;
				for (entry = next_entry; entry->end < saved_end;
				    entry = vm_map_entry_succ(entry)) {
					/*
					 * In case of failure, handle entries
					 * that were not fully wired here;
					 * fully wired entries are handled
					 * later.
					 */
					if (rv != KERN_SUCCESS &&
					    faddr < entry->end)
						vm_map_wire_entry_failure(map,
						    entry, faddr);
				}
			}
			if (rv != KERN_SUCCESS) {
				vm_map_wire_entry_failure(map, entry, faddr);
				if (user_wire)
					vm_map_wire_user_count_sub(npages);
				end = entry->end;
				goto done;
			}
		} else if (!user_wire ||
			   (entry->eflags & MAP_ENTRY_USER_WIRED) == 0) {
			entry->wired_count++;
		}
		/*
		 * Check the map for holes in the specified region.
		 * If holes_ok was specified, skip this check.
		 */
		next_entry = vm_map_entry_succ(entry);
		if (!holes_ok &&
		    entry->end < end && next_entry->start > entry->end) {
			end = entry->end;
			rv = KERN_INVALID_ADDRESS;
			goto done;
		}
	}
	rv = KERN_SUCCESS;
done:
	need_wakeup = false;
	if (first_entry == NULL &&
	    !vm_map_lookup_entry(map, start, &first_entry)) {
		KASSERT(holes_ok, ("vm_map_wire: lookup failed"));
		prev_entry = first_entry;
		entry = vm_map_entry_succ(first_entry);
	} else {
		prev_entry = vm_map_entry_pred(first_entry);
		entry = first_entry;
	}
	for (; entry->start < end;
	    prev_entry = entry, entry = vm_map_entry_succ(entry)) {
		/*
		 * If holes_ok was specified, an empty
		 * space in the unwired region could have been mapped
		 * while the map lock was dropped for faulting in the
		 * pages or draining MAP_ENTRY_IN_TRANSITION.
		 * Moreover, another thread could be simultaneously
		 * wiring this new mapping entry.  Detect these cases
		 * and skip any entries marked as in transition not by us.
		 */
		if ((entry->eflags & MAP_ENTRY_IN_TRANSITION) == 0 ||
		    entry->wiring_thread != curthread) {
			KASSERT(holes_ok,
			    ("vm_map_wire: !HOLESOK and new/changed entry"));
			continue;
		}

		if ((entry->eflags & MAP_ENTRY_WIRE_SKIPPED) != 0) {
			/* do nothing */
		} else if (rv == KERN_SUCCESS) {
			if (user_wire)
				entry->eflags |= MAP_ENTRY_USER_WIRED;
		} else if (entry->wired_count == -1) {
			/*
			 * Wiring failed on this entry.  Thus, unwiring is
			 * unnecessary.
			 */
			entry->wired_count = 0;
		} else if (!user_wire ||
		    (entry->eflags & MAP_ENTRY_USER_WIRED) == 0) {
			/*
			 * Undo the wiring.  Wiring succeeded on this entry
			 * but failed on a later entry.  
			 */
			if (entry->wired_count == 1) {
				vm_map_entry_unwire(map, entry);
				if (user_wire)
					vm_map_wire_user_count_sub(
					    atop(entry->end - entry->start));
			} else
				entry->wired_count--;
		}
		KASSERT((entry->eflags & MAP_ENTRY_IN_TRANSITION) != 0,
		    ("vm_map_wire: in-transition flag missing %p", entry));
		KASSERT(entry->wiring_thread == curthread,
		    ("vm_map_wire: alien wire %p", entry));
		entry->eflags &= ~(MAP_ENTRY_IN_TRANSITION |
		    MAP_ENTRY_WIRE_SKIPPED);
		entry->wiring_thread = NULL;
		if (entry->eflags & MAP_ENTRY_NEEDS_WAKEUP) {
			entry->eflags &= ~MAP_ENTRY_NEEDS_WAKEUP;
			need_wakeup = true;
		}
		vm_map_try_merge_entries(map, prev_entry, entry);
	}
	vm_map_try_merge_entries(map, prev_entry, entry);
	if (need_wakeup)
		vm_map_wakeup(map);
	return (rv);
}

static boolean_t
vm_map_pageout_range(vm_map_t map, vm_map_entry_t entry,
    vm_offset_t start, vm_offset_t end, vm_offset_t *size)
{
	vm_object_t object, tobject;
	vm_page_t m;
	vm_pindex_t pi;
	vm_offset_t offset, offset1;
	int last_timestamp;
	boolean_t ret;

	ret = TRUE;
	for (offset = start, *size = 0; offset < end; offset += PAGE_SIZE) {
		*size += PAGE_SIZE;
retry:
		pi = OFF_TO_IDX(offset - entry->start + entry->offset);
		object = entry->object.vm_object;
		VM_OBJECT_WLOCK(object);
		for (;;) {
			m = vm_page_lookup(object, pi);
			if (m != NULL)
				break;
			tobject = object->backing_object;
			if (tobject == NULL) {
				VM_OBJECT_WUNLOCK(object);
				break;
			}
			pi += object->backing_object_offset;
			VM_OBJECT_WLOCK(tobject);
			VM_OBJECT_WUNLOCK(object);
			object = tobject;
		}
		if (m == NULL)
			continue;
		if (m->ref_count != 0) {
			VM_OBJECT_WUNLOCK(object);
			ret = FALSE;
			continue;
		}
		if (vm_page_sleep_if_busy(m, "mpgout")) {
			VM_OBJECT_WUNLOCK(object);
			goto retry;
		}
		offset1 = offset - entry->start + entry->offset;
		if (object->type == OBJT_VNODE) {
			last_timestamp = map->timestamp;
			vm_map_unlock_read(map);
			if (!vm_object_sync(object, offset1, PAGE_SIZE,
			    FALSE, TRUE))
				ret = FALSE;
			VM_OBJECT_WUNLOCK(object);
			vm_map_lock_read(map);
			if (last_timestamp != map->timestamp) {
				if (!vm_map_lookup_entry(map, offset, &entry) ||
				    entry->end < end)
					break;
			}
		} else {
			KASSERT(object->type == OBJT_DEFAULT ||
			    object->type == OBJT_SWAP,
			    ("XXX"));
			if (m->valid != 0) {
#if 0
				int rtval;
				vm_page_sbusy(m);
				vm_page_sbusy(m);
				pmap_remove_all(m);
				vm_object_pip_add(object, 1);
				vm_pager_put_pages(object, &m, 1,
				    VM_PAGER_PUT_SYNC, &rtval);
				vm_page_lock(m);
				vm_page_flash(m);
				vm_page_sunbusy(m);
				if (rtval != VM_PAGER_PEND) {
					vm_page_sunbusy(m);
					vm_object_pip_wakeup(object);
					ret = FALSE;
				} else {
					vm_page_free(m);
				}
				vm_page_unlock(m);
#else
				ret = FALSE;
#endif
			} else {
				vm_page_lock(m);
				vm_page_free(m);
				vm_page_unlock(m);
			}
			VM_OBJECT_WUNLOCK(object);
		}
	}
	return (ret);
}

/*
 * vm_map_sync
 *
 * Push any dirty cached pages in the address range to their pager.
 * If syncio is TRUE, dirty pages are written synchronously.
 * If invalidate is TRUE, any cached pages are freed as well.
 *
 * If the size of the region from start to end is zero, we are
 * supposed to flush all modified pages within the region containing
 * start.  Unfortunately, a region can be split or coalesced with
 * neighboring regions, making it difficult to determine what the
 * original region was.  Therefore, we approximate this requirement by
 * flushing the current region containing start.
 *
 * Returns an error if any part of the specified range is not mapped.
 */
int
vm_map_sync(vm_map_t map, vm_offset_t start, vm_offset_t end,
    boolean_t syncio, boolean_t invalidate, boolean_t pageout)
{
	vm_map_entry_t entry, first_entry, next_entry;
	vm_size_t size;
	vm_object_t object;
	vm_ooffset_t offset;
	unsigned int last_timestamp;
	boolean_t failed;

	vm_map_lock_read(map);
	VM_MAP_RANGE_CHECK(map, start, end);
	if (!vm_map_lookup_entry(map, start, &first_entry)) {
		vm_map_unlock_read(map);
		return (KERN_INVALID_ADDRESS);
	} else if (start == end) {
		start = first_entry->start;
		end = first_entry->end;
	}
	/*
	 * Make a first pass to check for user-wired memory and holes.
	 */
<<<<<<< HEAD
	for (current = entry; current->start < end;
	    current = next_entry) {
		if ((invalidate || pageout) &&
		    (current->eflags & MAP_ENTRY_USER_WIRED)) {
=======
	for (entry = first_entry; entry->start < end; entry = next_entry) {
		if (invalidate &&
		    (entry->eflags & MAP_ENTRY_USER_WIRED) != 0) {
>>>>>>> 8a7e572e
			vm_map_unlock_read(map);
			return (KERN_INVALID_ARGUMENT);
		}
		next_entry = vm_map_entry_succ(entry);
		if (end > entry->end &&
		    entry->end != next_entry->start) {
			vm_map_unlock_read(map);
			return (KERN_INVALID_ADDRESS);
		}
	}

	if (invalidate || pageout)
		pmap_remove(map->pmap, start, end);
	failed = FALSE;

	/*
	 * Make a second pass, cleaning/uncaching pages from the indicated
	 * objects as we go.
	 */
	for (entry = first_entry; entry->start < end;) {
		offset = entry->offset + (start - entry->start);
		size = (end <= entry->end ? end : entry->end) - start;
		if ((entry->eflags & MAP_ENTRY_IS_SUB_MAP) != 0) {
			vm_map_t smap;
			vm_map_entry_t tentry;
			vm_size_t tsize;

			smap = entry->object.sub_map;
			vm_map_lock_read(smap);
			(void) vm_map_lookup_entry(smap, offset, &tentry);
			tsize = tentry->end - offset;
			if (tsize < size)
				size = tsize;
			object = tentry->object.vm_object;
			offset = tentry->offset + (offset - tentry->start);
			vm_map_unlock_read(smap);
		} else {
			object = entry->object.vm_object;
		}
		vm_object_reference(object);
		last_timestamp = map->timestamp;
		if (pageout) {
			if (object->type == OBJT_DEFAULT ||
			    object->type == OBJT_SWAP) {
				if (!vm_map_pageout_range(map, entry,
				    start, start + size, &size))
					failed = TRUE;
				vm_map_unlock_read(map);
			} else if (object->type == OBJT_VNODE /* also COW */) {
				vm_map_unlock_read(map);
				if (!vm_object_sync(object, offset, size,
				    FALSE, TRUE))
					failed = TRUE;
			} else {
				vm_map_unlock_read(map);
				failed = TRUE;
			}
		} else {
			vm_map_unlock_read(map);
			if (!vm_object_sync(object, offset, size, syncio,
			    invalidate))
				failed = TRUE;
		}
		start += size;
		vm_object_deallocate(object);
		vm_map_lock_read(map);
		if (last_timestamp == map->timestamp ||
		    !vm_map_lookup_entry(map, start, &entry))
			entry = vm_map_entry_succ(entry);
	}

	vm_map_unlock_read(map);
	return (failed ? KERN_FAILURE : KERN_SUCCESS);
}

/*
 *	vm_map_entry_unwire:	[ internal use only ]
 *
 *	Make the region specified by this entry pageable.
 *
 *	The map in question should be locked.
 *	[This is the reason for this routine's existence.]
 */
static void
vm_map_entry_unwire(vm_map_t map, vm_map_entry_t entry)
{
	vm_size_t size;

	VM_MAP_ASSERT_LOCKED(map);
	KASSERT(entry->wired_count > 0,
	    ("vm_map_entry_unwire: entry %p isn't wired", entry));

	size = entry->end - entry->start;
	if ((entry->eflags & MAP_ENTRY_USER_WIRED) != 0)
		vm_map_wire_user_count_sub(atop(size));
	pmap_unwire(map->pmap, entry->start, entry->end);
	vm_object_unwire(entry->object.vm_object, entry->offset, size,
	    PQ_ACTIVE);
	entry->wired_count = 0;
}

static void
vm_map_entry_deallocate(vm_map_entry_t entry, boolean_t system_map)
{

	if ((entry->eflags & MAP_ENTRY_IS_SUB_MAP) == 0)
		vm_object_deallocate(entry->object.vm_object);
	uma_zfree(system_map ? kmapentzone : mapentzone, entry);
}

/*
 *	vm_map_entry_delete:	[ internal use only ]
 *
 *	Deallocate the given entry from the target map.
 */
static void
vm_map_entry_delete(vm_map_t map, vm_map_entry_t entry)
{
	vm_object_t object;
	vm_pindex_t offidxstart, offidxend, count, size1;
	vm_size_t size;

	vm_map_entry_unlink(map, entry, UNLINK_MERGE_NONE);
	object = entry->object.vm_object;

	if ((entry->eflags & MAP_ENTRY_GUARD) != 0) {
		MPASS(entry->cred == NULL);
		MPASS((entry->eflags & MAP_ENTRY_IS_SUB_MAP) == 0);
		MPASS(object == NULL);
		vm_map_entry_deallocate(entry, map->system_map);
		return;
	}

	size = entry->end - entry->start;
	map->size -= size;

	if (entry->cred != NULL) {
		swap_release_by_cred(size, entry->cred);
		crfree(entry->cred);
	}

	if ((entry->eflags & MAP_ENTRY_IS_SUB_MAP) != 0 || object == NULL) {
		entry->object.vm_object = NULL;
	} else if ((object->flags & OBJ_ANON) != 0 ||
	    object == kernel_object) {
		KASSERT(entry->cred == NULL || object->cred == NULL ||
		    (entry->eflags & MAP_ENTRY_NEEDS_COPY),
		    ("OVERCOMMIT vm_map_entry_delete: both cred %p", entry));
		count = atop(size);
		offidxstart = OFF_TO_IDX(entry->offset);
		offidxend = offidxstart + count;
		VM_OBJECT_WLOCK(object);
		if (object->ref_count != 1 &&
		    ((object->flags & OBJ_ONEMAPPING) != 0 ||
		    object == kernel_object)) {
			vm_object_collapse(object);

			/*
			 * The option OBJPR_NOTMAPPED can be passed here
			 * because vm_map_delete() already performed
			 * pmap_remove() on the only mapping to this range
			 * of pages. 
			 */
			vm_object_page_remove(object, offidxstart, offidxend,
			    OBJPR_NOTMAPPED);
			if (object->type == OBJT_SWAP)
				swap_pager_freespace(object, offidxstart,
				    count);
			if (offidxend >= object->size &&
			    offidxstart < object->size) {
				size1 = object->size;
				object->size = offidxstart;
				if (object->cred != NULL) {
					size1 -= object->size;
					KASSERT(object->charge >= ptoa(size1),
					    ("object %p charge < 0", object));
					swap_release_by_cred(ptoa(size1),
					    object->cred);
					object->charge -= ptoa(size1);
				}
			}
		}
		VM_OBJECT_WUNLOCK(object);
	}
	if (map->system_map)
		vm_map_entry_deallocate(entry, TRUE);
	else {
		entry->defer_next = curthread->td_map_def_user;
		curthread->td_map_def_user = entry;
	}
}

/*
 *	vm_map_delete:	[ internal use only ]
 *
 *	Deallocates the given address range from the target
 *	map.
 */
int
vm_map_delete(vm_map_t map, vm_offset_t start, vm_offset_t end)
{
	vm_map_entry_t entry;
	vm_map_entry_t first_entry;

	VM_MAP_ASSERT_LOCKED(map);
	if (start == end)
		return (KERN_SUCCESS);

	/*
	 * Find the start of the region, and clip it
	 */
	if (!vm_map_lookup_entry(map, start, &first_entry))
		entry = vm_map_entry_succ(first_entry);
	else {
		entry = first_entry;
		vm_map_clip_start(map, entry, start);
	}

	/*
	 * Step through all entries in this region
	 */
	while (entry->start < end) {
		vm_map_entry_t next;

		/*
		 * Wait for wiring or unwiring of an entry to complete.
		 * Also wait for any system wirings to disappear on
		 * user maps.
		 */
		if ((entry->eflags & MAP_ENTRY_IN_TRANSITION) != 0 ||
		    (vm_map_pmap(map) != kernel_pmap &&
		    vm_map_entry_system_wired_count(entry) != 0)) {
			unsigned int last_timestamp;
			vm_offset_t saved_start;
			vm_map_entry_t tmp_entry;

			saved_start = entry->start;
			entry->eflags |= MAP_ENTRY_NEEDS_WAKEUP;
			last_timestamp = map->timestamp;
			(void) vm_map_unlock_and_wait(map, 0);
			vm_map_lock(map);
			if (last_timestamp + 1 != map->timestamp) {
				/*
				 * Look again for the entry because the map was
				 * modified while it was unlocked.
				 * Specifically, the entry may have been
				 * clipped, merged, or deleted.
				 */
				if (!vm_map_lookup_entry(map, saved_start,
							 &tmp_entry))
					entry = vm_map_entry_succ(tmp_entry);
				else {
					entry = tmp_entry;
					vm_map_clip_start(map, entry,
							  saved_start);
				}
			}
			continue;
		}
		vm_map_clip_end(map, entry, end);

		next = vm_map_entry_succ(entry);

		/*
		 * Unwire before removing addresses from the pmap; otherwise,
		 * unwiring will put the entries back in the pmap.
		 */
		if (entry->wired_count != 0)
			vm_map_entry_unwire(map, entry);

		/*
		 * Remove mappings for the pages, but only if the
		 * mappings could exist.  For instance, it does not
		 * make sense to call pmap_remove() for guard entries.
		 */
		if ((entry->eflags & MAP_ENTRY_IS_SUB_MAP) != 0 ||
		    entry->object.vm_object != NULL)
			pmap_remove(map->pmap, entry->start, entry->end);

		if (entry->end == map->anon_loc)
			map->anon_loc = entry->start;

		/*
		 * Delete the entry only after removing all pmap
		 * entries pointing to its pages.  (Otherwise, its
		 * page frames may be reallocated, and any modify bits
		 * will be set in the wrong object!)
		 */
		vm_map_log("remove", entry);
		vm_map_entry_delete(map, entry);
		entry = next;
	}
	return (KERN_SUCCESS);
}

/*
 *	vm_map_remove:
 *
 *	Remove the given address range from the target map.
 *	This is the exported form of vm_map_delete.
 */
int
vm_map_remove(vm_map_t map, vm_offset_t start, vm_offset_t end)
{
	int result;

	vm_map_lock(map);
	VM_MAP_RANGE_CHECK(map, start, end);
	result = vm_map_delete(map, start, end);
	vm_map_unlock(map);
	return (result);
}

/*
 *	vm_map_check_protection:
 *
 *	Assert that the target map allows the specified privilege on the
 *	entire address region given.  The entire region must be allocated.
 *
 *	WARNING!  This code does not and should not check whether the
 *	contents of the region is accessible.  For example a smaller file
 *	might be mapped into a larger address space.
 *
 *	NOTE!  This code is also called by munmap().
 *
 *	The map must be locked.  A read lock is sufficient.
 */
boolean_t
vm_map_check_protection(vm_map_t map, vm_offset_t start, vm_offset_t end,
			vm_prot_t protection)
{
	vm_map_entry_t entry;
	vm_map_entry_t tmp_entry;

	if (!vm_map_lookup_entry(map, start, &tmp_entry))
		return (FALSE);
	entry = tmp_entry;

	while (start < end) {
		/*
		 * No holes allowed!
		 */
		if (start < entry->start)
			return (FALSE);
		/*
		 * Check protection associated with entry.
		 */
		if ((entry->protection & protection) != protection)
			return (FALSE);
		/* go to next entry */
		start = entry->end;
		entry = vm_map_entry_succ(entry);
	}
	return (TRUE);
}

/*
 *	vm_map_copy_entry:
 *
 *	Copies the contents of the source entry to the destination
 *	entry.  The entries *must* be aligned properly.
 */
static void
vm_map_copy_entry(
	vm_map_t src_map,
	vm_map_t dst_map,
	vm_map_entry_t src_entry,
	vm_map_entry_t dst_entry,
	vm_ooffset_t *fork_charge)
{
	vm_object_t src_object;
	vm_map_entry_t fake_entry;
	vm_offset_t size;
	struct ucred *cred;
	int charged;

	VM_MAP_ASSERT_LOCKED(dst_map);

	if ((dst_entry->eflags|src_entry->eflags) & MAP_ENTRY_IS_SUB_MAP)
		return;

	if (src_entry->wired_count == 0 ||
	    (src_entry->protection & VM_PROT_WRITE) == 0) {
		/*
		 * If the source entry is marked needs_copy, it is already
		 * write-protected.
		 */
		if ((src_entry->eflags & MAP_ENTRY_NEEDS_COPY) == 0 &&
		    (src_entry->protection & VM_PROT_WRITE) != 0) {
			pmap_protect(src_map->pmap,
			    src_entry->start,
			    src_entry->end,
			    src_entry->protection & ~VM_PROT_WRITE);
		}

		/*
		 * Make a copy of the object.
		 */
		size = src_entry->end - src_entry->start;
		if ((src_object = src_entry->object.vm_object) != NULL) {
			VM_OBJECT_WLOCK(src_object);
			charged = ENTRY_CHARGED(src_entry);
			if ((src_object->flags & OBJ_ANON) != 0) {
				vm_object_collapse(src_object);
				if ((src_object->flags & OBJ_ONEMAPPING) != 0) {
					vm_object_split(src_entry);
					src_object =
					    src_entry->object.vm_object;
				}
			}
			vm_object_reference_locked(src_object);
			vm_object_clear_flag(src_object, OBJ_ONEMAPPING);
			if (src_entry->cred != NULL &&
			    !(src_entry->eflags & MAP_ENTRY_NEEDS_COPY)) {
				KASSERT(src_object->cred == NULL,
				    ("OVERCOMMIT: vm_map_copy_entry: cred %p",
				     src_object));
				src_object->cred = src_entry->cred;
				src_object->charge = size;
			}
			VM_OBJECT_WUNLOCK(src_object);
			dst_entry->object.vm_object = src_object;
			if (charged) {
				cred = curthread->td_ucred;
				crhold(cred);
				dst_entry->cred = cred;
				*fork_charge += size;
				if (!(src_entry->eflags &
				      MAP_ENTRY_NEEDS_COPY)) {
					crhold(cred);
					src_entry->cred = cred;
					*fork_charge += size;
				}
			}
			src_entry->eflags |= MAP_ENTRY_COW |
			    MAP_ENTRY_NEEDS_COPY;
			dst_entry->eflags |= MAP_ENTRY_COW |
			    MAP_ENTRY_NEEDS_COPY;
			dst_entry->offset = src_entry->offset;
			if (src_entry->eflags & MAP_ENTRY_WRITECNT) {
				/*
				 * MAP_ENTRY_WRITECNT cannot
				 * indicate write reference from
				 * src_entry, since the entry is
				 * marked as needs copy.  Allocate a
				 * fake entry that is used to
				 * decrement object->un_pager writecount
				 * at the appropriate time.  Attach
				 * fake_entry to the deferred list.
				 */
				fake_entry = vm_map_entry_create(dst_map);
				fake_entry->eflags = MAP_ENTRY_WRITECNT;
				src_entry->eflags &= ~MAP_ENTRY_WRITECNT;
				vm_object_reference(src_object);
				fake_entry->object.vm_object = src_object;
				fake_entry->start = src_entry->start;
				fake_entry->end = src_entry->end;
				fake_entry->defer_next =
				    curthread->td_map_def_user;
				curthread->td_map_def_user = fake_entry;
			}

			pmap_copy(dst_map->pmap, src_map->pmap,
			    dst_entry->start, dst_entry->end - dst_entry->start,
			    src_entry->start);
		} else {
			dst_entry->object.vm_object = NULL;
			dst_entry->offset = 0;
			if (src_entry->cred != NULL) {
				dst_entry->cred = curthread->td_ucred;
				crhold(dst_entry->cred);
				*fork_charge += size;
			}
		}
	} else {
		/*
		 * We don't want to make writeable wired pages copy-on-write.
		 * Immediately copy these pages into the new map by simulating
		 * page faults.  The new pages are pageable.
		 */
		vm_fault_copy_entry(dst_map, src_map, dst_entry, src_entry,
		    fork_charge);
	}
}

/*
 * vmspace_map_entry_forked:
 * Update the newly-forked vmspace each time a map entry is inherited
 * or copied.  The values for vm_dsize and vm_tsize are approximate
 * (and mostly-obsolete ideas in the face of mmap(2) et al.)
 */
static void
vmspace_map_entry_forked(const struct vmspace *vm1, struct vmspace *vm2,
    vm_map_entry_t entry)
{
	vm_size_t entrysize;
	vm_offset_t newend;

	if ((entry->eflags & MAP_ENTRY_GUARD) != 0)
		return;
	entrysize = entry->end - entry->start;
	vm2->vm_map.size += entrysize;
	if (entry->eflags & (MAP_ENTRY_GROWS_DOWN | MAP_ENTRY_GROWS_UP)) {
		vm2->vm_ssize += btoc(entrysize);
	} else if (entry->start >= (vm_offset_t)vm1->vm_daddr &&
	    entry->start < (vm_offset_t)vm1->vm_daddr + ctob(vm1->vm_dsize)) {
		newend = MIN(entry->end,
		    (vm_offset_t)vm1->vm_daddr + ctob(vm1->vm_dsize));
		vm2->vm_dsize += btoc(newend - entry->start);
	} else if (entry->start >= (vm_offset_t)vm1->vm_taddr &&
	    entry->start < (vm_offset_t)vm1->vm_taddr + ctob(vm1->vm_tsize)) {
		newend = MIN(entry->end,
		    (vm_offset_t)vm1->vm_taddr + ctob(vm1->vm_tsize));
		vm2->vm_tsize += btoc(newend - entry->start);
	}
}

/*
 * vmspace_fork:
 * Create a new process vmspace structure and vm_map
 * based on those of an existing process.  The new map
 * is based on the old map, according to the inheritance
 * values on the regions in that map.
 *
 * XXX It might be worth coalescing the entries added to the new vmspace.
 *
 * The source map must not be locked.
 */
struct vmspace *
vmspace_fork(struct vmspace *vm1, vm_ooffset_t *fork_charge)
{
	struct vmspace *vm2;
	vm_map_t new_map, old_map;
	vm_map_entry_t new_entry, old_entry;
	vm_object_t object;
	int error, locked;
	vm_inherit_t inh;

	old_map = &vm1->vm_map;
	/* Copy immutable fields of vm1 to vm2. */
	vm2 = vmspace_alloc(vm_map_min(old_map), vm_map_max(old_map),
	    pmap_pinit);
	if (vm2 == NULL)
		return (NULL);

	vm2->vm_taddr = vm1->vm_taddr;
	vm2->vm_daddr = vm1->vm_daddr;
	vm2->vm_maxsaddr = vm1->vm_maxsaddr;
	vm_map_lock(old_map);
	if (old_map->busy)
		vm_map_wait_busy(old_map);
	new_map = &vm2->vm_map;
	locked = vm_map_trylock(new_map); /* trylock to silence WITNESS */
	KASSERT(locked, ("vmspace_fork: lock failed"));

	error = pmap_vmspace_copy(new_map->pmap, old_map->pmap);
	if (error != 0) {
		sx_xunlock(&old_map->lock);
		sx_xunlock(&new_map->lock);
		vm_map_process_deferred();
		vmspace_free(vm2);
		return (NULL);
	}

	new_map->anon_loc = old_map->anon_loc;

	VM_MAP_ENTRY_FOREACH(old_entry, old_map) {
		if ((old_entry->eflags & MAP_ENTRY_IS_SUB_MAP) != 0)
			panic("vm_map_fork: encountered a submap");

		inh = old_entry->inheritance;
		if ((old_entry->eflags & MAP_ENTRY_GUARD) != 0 &&
		    inh != VM_INHERIT_NONE)
			inh = VM_INHERIT_COPY;

		switch (inh) {
		case VM_INHERIT_NONE:
			break;

		case VM_INHERIT_SHARE:
			/*
			 * Clone the entry, creating the shared object if
			 * necessary.
			 */
			object = old_entry->object.vm_object;
			if (object == NULL) {
				vm_map_entry_back(old_entry);
				object = old_entry->object.vm_object;
			}

			/*
			 * Add the reference before calling vm_object_shadow
			 * to insure that a shadow object is created.
			 */
			vm_object_reference(object);
			if (old_entry->eflags & MAP_ENTRY_NEEDS_COPY) {
				vm_object_shadow(&old_entry->object.vm_object,
				    &old_entry->offset,
				    old_entry->end - old_entry->start);
				old_entry->eflags &= ~MAP_ENTRY_NEEDS_COPY;
				/* Transfer the second reference too. */
				vm_object_reference(
				    old_entry->object.vm_object);

				/*
				 * As in vm_map_merged_neighbor_dispose(),
				 * the vnode lock will not be acquired in
				 * this call to vm_object_deallocate().
				 */
				vm_object_deallocate(object);
				object = old_entry->object.vm_object;
			}
			VM_OBJECT_WLOCK(object);
			vm_object_clear_flag(object, OBJ_ONEMAPPING);
			if (old_entry->cred != NULL) {
				KASSERT(object->cred == NULL, ("vmspace_fork both cred"));
				object->cred = old_entry->cred;
				object->charge = old_entry->end - old_entry->start;
				old_entry->cred = NULL;
			}

			/*
			 * Assert the correct state of the vnode
			 * v_writecount while the object is locked, to
			 * not relock it later for the assertion
			 * correctness.
			 */
			if (old_entry->eflags & MAP_ENTRY_WRITECNT &&
			    object->type == OBJT_VNODE) {
				KASSERT(((struct vnode *)object->handle)->
				    v_writecount > 0,
				    ("vmspace_fork: v_writecount %p", object));
				KASSERT(object->un_pager.vnp.writemappings > 0,
				    ("vmspace_fork: vnp.writecount %p",
				    object));
			}
			VM_OBJECT_WUNLOCK(object);

			/*
			 * Clone the entry, referencing the shared object.
			 */
			new_entry = vm_map_entry_create(new_map);
			*new_entry = *old_entry;
			new_entry->eflags &= ~(MAP_ENTRY_USER_WIRED |
			    MAP_ENTRY_IN_TRANSITION);
			new_entry->wiring_thread = NULL;
			new_entry->wired_count = 0;
			if (new_entry->eflags & MAP_ENTRY_WRITECNT) {
				vm_pager_update_writecount(object,
				    new_entry->start, new_entry->end);
			}
			vm_map_entry_set_vnode_text(new_entry, true);

			/*
			 * Insert the entry into the new map -- we know we're
			 * inserting at the end of the new map.
			 */
			vm_map_entry_link(new_map, new_entry);
			vmspace_map_entry_forked(vm1, vm2, new_entry);

			/*
			 * Update the physical map
			 */
			pmap_copy(new_map->pmap, old_map->pmap,
			    new_entry->start,
			    (old_entry->end - old_entry->start),
			    old_entry->start);
			break;

		case VM_INHERIT_COPY:
			/*
			 * Clone the entry and link into the map.
			 */
			new_entry = vm_map_entry_create(new_map);
			*new_entry = *old_entry;
			/*
			 * Copied entry is COW over the old object.
			 */
			new_entry->eflags &= ~(MAP_ENTRY_USER_WIRED |
			    MAP_ENTRY_IN_TRANSITION | MAP_ENTRY_WRITECNT);
			new_entry->wiring_thread = NULL;
			new_entry->wired_count = 0;
			new_entry->object.vm_object = NULL;
			new_entry->cred = NULL;
			vm_map_entry_link(new_map, new_entry);
			vmspace_map_entry_forked(vm1, vm2, new_entry);
			vm_map_copy_entry(old_map, new_map, old_entry,
			    new_entry, fork_charge);
			vm_map_entry_set_vnode_text(new_entry, true);
			break;

		case VM_INHERIT_ZERO:
			/*
			 * Create a new anonymous mapping entry modelled from
			 * the old one.
			 */
			new_entry = vm_map_entry_create(new_map);
			memset(new_entry, 0, sizeof(*new_entry));

			new_entry->start = old_entry->start;
			new_entry->end = old_entry->end;
			new_entry->eflags = old_entry->eflags &
			    ~(MAP_ENTRY_USER_WIRED | MAP_ENTRY_IN_TRANSITION |
			    MAP_ENTRY_WRITECNT | MAP_ENTRY_VN_EXEC);
			new_entry->protection = old_entry->protection;
			new_entry->max_protection = old_entry->max_protection;
			new_entry->inheritance = VM_INHERIT_ZERO;

			vm_map_entry_link(new_map, new_entry);
			vmspace_map_entry_forked(vm1, vm2, new_entry);

			new_entry->cred = curthread->td_ucred;
			crhold(new_entry->cred);
			*fork_charge += (new_entry->end - new_entry->start);

			break;
		}
	}
	/*
	 * Use inlined vm_map_unlock() to postpone handling the deferred
	 * map entries, which cannot be done until both old_map and
	 * new_map locks are released.
	 */
	sx_xunlock(&old_map->lock);
	sx_xunlock(&new_map->lock);
	vm_map_process_deferred();

	return (vm2);
}

/*
 * Create a process's stack for exec_new_vmspace().  This function is never
 * asked to wire the newly created stack.
 */
int
vm_map_stack(vm_map_t map, vm_offset_t addrbos, vm_size_t max_ssize,
    vm_prot_t prot, vm_prot_t max, int cow)
{
	vm_size_t growsize, init_ssize;
	rlim_t vmemlim;
	int rv;

	MPASS((map->flags & MAP_WIREFUTURE) == 0);
	growsize = sgrowsiz;
	init_ssize = (max_ssize < growsize) ? max_ssize : growsize;
	vm_map_lock(map);
	vmemlim = lim_cur(curthread, RLIMIT_VMEM);
	/* If we would blow our VMEM resource limit, no go */
	if (map->size + init_ssize > vmemlim) {
		rv = KERN_NO_SPACE;
		goto out;
	}
	rv = vm_map_stack_locked(map, addrbos, max_ssize, growsize, prot,
	    max, cow);
out:
	vm_map_unlock(map);
	return (rv);
}

static int stack_guard_page = 1;
SYSCTL_INT(_security_bsd, OID_AUTO, stack_guard_page, CTLFLAG_RWTUN,
    &stack_guard_page, 0,
    "Specifies the number of guard pages for a stack that grows");

static int
vm_map_stack_locked(vm_map_t map, vm_offset_t addrbos, vm_size_t max_ssize,
    vm_size_t growsize, vm_prot_t prot, vm_prot_t max, int cow)
{
	vm_map_entry_t new_entry, prev_entry;
	vm_offset_t bot, gap_bot, gap_top, top;
	vm_size_t init_ssize, sgp;
	int orient, rv;

	/*
	 * The stack orientation is piggybacked with the cow argument.
	 * Extract it into orient and mask the cow argument so that we
	 * don't pass it around further.
	 */
	orient = cow & (MAP_STACK_GROWS_DOWN | MAP_STACK_GROWS_UP);
	KASSERT(orient != 0, ("No stack grow direction"));
	KASSERT(orient != (MAP_STACK_GROWS_DOWN | MAP_STACK_GROWS_UP),
	    ("bi-dir stack"));

	if (addrbos < vm_map_min(map) ||
	    addrbos + max_ssize > vm_map_max(map) ||
	    addrbos + max_ssize <= addrbos)
		return (KERN_INVALID_ADDRESS);
	sgp = ((curproc->p_flag2 & P2_STKGAP_DISABLE) != 0 ||
	    (curproc->p_fctl0 & NT_FREEBSD_FCTL_STKGAP_DISABLE) != 0) ? 0 :
	    (vm_size_t)stack_guard_page * PAGE_SIZE;
	if (sgp >= max_ssize)
		return (KERN_INVALID_ARGUMENT);

	init_ssize = growsize;
	if (max_ssize < init_ssize + sgp)
		init_ssize = max_ssize - sgp;

	/* If addr is already mapped, no go */
	if (vm_map_lookup_entry(map, addrbos, &prev_entry))
		return (KERN_NO_SPACE);

	/*
	 * If we can't accommodate max_ssize in the current mapping, no go.
	 */
	if (vm_map_entry_succ(prev_entry)->start < addrbos + max_ssize)
		return (KERN_NO_SPACE);

	/*
	 * We initially map a stack of only init_ssize.  We will grow as
	 * needed later.  Depending on the orientation of the stack (i.e.
	 * the grow direction) we either map at the top of the range, the
	 * bottom of the range or in the middle.
	 *
	 * Note: we would normally expect prot and max to be VM_PROT_ALL,
	 * and cow to be 0.  Possibly we should eliminate these as input
	 * parameters, and just pass these values here in the insert call.
	 */
	if (orient == MAP_STACK_GROWS_DOWN) {
		bot = addrbos + max_ssize - init_ssize;
		top = bot + init_ssize;
		gap_bot = addrbos;
		gap_top = bot;
	} else /* if (orient == MAP_STACK_GROWS_UP) */ {
		bot = addrbos;
		top = bot + init_ssize;
		gap_bot = top;
		gap_top = addrbos + max_ssize;
	}
	rv = vm_map_insert(map, NULL, 0, bot, top, prot, max, cow);
	if (rv != KERN_SUCCESS)
		return (rv);
	new_entry = vm_map_entry_succ(prev_entry);
	KASSERT(new_entry->end == top || new_entry->start == bot,
	    ("Bad entry start/end for new stack entry"));
	KASSERT((orient & MAP_STACK_GROWS_DOWN) == 0 ||
	    (new_entry->eflags & MAP_ENTRY_GROWS_DOWN) != 0,
	    ("new entry lacks MAP_ENTRY_GROWS_DOWN"));
	KASSERT((orient & MAP_STACK_GROWS_UP) == 0 ||
	    (new_entry->eflags & MAP_ENTRY_GROWS_UP) != 0,
	    ("new entry lacks MAP_ENTRY_GROWS_UP"));
	if (gap_bot == gap_top)
		return (KERN_SUCCESS);
	rv = vm_map_insert(map, NULL, 0, gap_bot, gap_top, VM_PROT_NONE,
	    VM_PROT_NONE, MAP_CREATE_GUARD | (orient == MAP_STACK_GROWS_DOWN ?
	    MAP_CREATE_STACK_GAP_DN : MAP_CREATE_STACK_GAP_UP));
	if (rv == KERN_SUCCESS) {
		/*
		 * Gap can never successfully handle a fault, so
		 * read-ahead logic is never used for it.  Re-use
		 * next_read of the gap entry to store
		 * stack_guard_page for vm_map_growstack().
		 */
		if (orient == MAP_STACK_GROWS_DOWN)
			vm_map_entry_pred(new_entry)->next_read = sgp;
		else
			vm_map_entry_succ(new_entry)->next_read = sgp;
	} else {
		(void)vm_map_delete(map, bot, top);
	}
	return (rv);
}

/*
 * Attempts to grow a vm stack entry.  Returns KERN_SUCCESS if we
 * successfully grow the stack.
 */
static int
vm_map_growstack(vm_map_t map, vm_offset_t addr, vm_map_entry_t gap_entry)
{
	vm_map_entry_t stack_entry;
	struct proc *p;
	struct vmspace *vm;
	struct ucred *cred;
	vm_offset_t gap_end, gap_start, grow_start;
	vm_size_t grow_amount, guard, max_grow;
	rlim_t lmemlim, stacklim, vmemlim;
	int rv, rv1;
	bool gap_deleted, grow_down, is_procstack;
#ifdef notyet
	uint64_t limit;
#endif
#ifdef RACCT
	int error;
#endif

	p = curproc;
	vm = p->p_vmspace;

	/*
	 * Disallow stack growth when the access is performed by a
	 * debugger or AIO daemon.  The reason is that the wrong
	 * resource limits are applied.
	 */
	if (p != initproc && (map != &p->p_vmspace->vm_map ||
	    p->p_textvp == NULL))
		return (KERN_FAILURE);

	MPASS(!map->system_map);

	lmemlim = lim_cur(curthread, RLIMIT_MEMLOCK);
	stacklim = lim_cur(curthread, RLIMIT_STACK);
	vmemlim = lim_cur(curthread, RLIMIT_VMEM);
retry:
	/* If addr is not in a hole for a stack grow area, no need to grow. */
	if (gap_entry == NULL && !vm_map_lookup_entry(map, addr, &gap_entry))
		return (KERN_FAILURE);
	if ((gap_entry->eflags & MAP_ENTRY_GUARD) == 0)
		return (KERN_SUCCESS);
	if ((gap_entry->eflags & MAP_ENTRY_STACK_GAP_DN) != 0) {
		stack_entry = vm_map_entry_succ(gap_entry);
		if ((stack_entry->eflags & MAP_ENTRY_GROWS_DOWN) == 0 ||
		    stack_entry->start != gap_entry->end)
			return (KERN_FAILURE);
		grow_amount = round_page(stack_entry->start - addr);
		grow_down = true;
	} else if ((gap_entry->eflags & MAP_ENTRY_STACK_GAP_UP) != 0) {
		stack_entry = vm_map_entry_pred(gap_entry);
		if ((stack_entry->eflags & MAP_ENTRY_GROWS_UP) == 0 ||
		    stack_entry->end != gap_entry->start)
			return (KERN_FAILURE);
		grow_amount = round_page(addr + 1 - stack_entry->end);
		grow_down = false;
	} else {
		return (KERN_FAILURE);
	}
	guard = ((curproc->p_flag2 & P2_STKGAP_DISABLE) != 0 ||
	    (curproc->p_fctl0 & NT_FREEBSD_FCTL_STKGAP_DISABLE) != 0) ? 0 :
	    gap_entry->next_read;
	max_grow = gap_entry->end - gap_entry->start;
	if (guard > max_grow)
		return (KERN_NO_SPACE);
	max_grow -= guard;
	if (grow_amount > max_grow)
		return (KERN_NO_SPACE);

	/*
	 * If this is the main process stack, see if we're over the stack
	 * limit.
	 */
	is_procstack = addr >= (vm_offset_t)vm->vm_maxsaddr &&
	    addr < (vm_offset_t)p->p_sysent->sv_usrstack;
	if (is_procstack && (ctob(vm->vm_ssize) + grow_amount > stacklim))
		return (KERN_NO_SPACE);

#ifdef RACCT
	if (racct_enable) {
		PROC_LOCK(p);
		if (is_procstack && racct_set(p, RACCT_STACK,
		    ctob(vm->vm_ssize) + grow_amount)) {
			PROC_UNLOCK(p);
			return (KERN_NO_SPACE);
		}
		PROC_UNLOCK(p);
	}
#endif

	grow_amount = roundup(grow_amount, sgrowsiz);
	if (grow_amount > max_grow)
		grow_amount = max_grow;
	if (is_procstack && (ctob(vm->vm_ssize) + grow_amount > stacklim)) {
		grow_amount = trunc_page((vm_size_t)stacklim) -
		    ctob(vm->vm_ssize);
	}

#ifdef notyet
	PROC_LOCK(p);
	limit = racct_get_available(p, RACCT_STACK);
	PROC_UNLOCK(p);
	if (is_procstack && (ctob(vm->vm_ssize) + grow_amount > limit))
		grow_amount = limit - ctob(vm->vm_ssize);
#endif

	if (!old_mlock && (map->flags & MAP_WIREFUTURE) != 0) {
		if (ptoa(pmap_wired_count(map->pmap)) + grow_amount > lmemlim) {
			rv = KERN_NO_SPACE;
			goto out;
		}
#ifdef RACCT
		if (racct_enable) {
			PROC_LOCK(p);
			if (racct_set(p, RACCT_MEMLOCK,
			    ptoa(pmap_wired_count(map->pmap)) + grow_amount)) {
				PROC_UNLOCK(p);
				rv = KERN_NO_SPACE;
				goto out;
			}
			PROC_UNLOCK(p);
		}
#endif
	}

	/* If we would blow our VMEM resource limit, no go */
	if (map->size + grow_amount > vmemlim) {
		rv = KERN_NO_SPACE;
		goto out;
	}
#ifdef RACCT
	if (racct_enable) {
		PROC_LOCK(p);
		if (racct_set(p, RACCT_VMEM, map->size + grow_amount)) {
			PROC_UNLOCK(p);
			rv = KERN_NO_SPACE;
			goto out;
		}
		PROC_UNLOCK(p);
	}
#endif

	if (vm_map_lock_upgrade(map)) {
		gap_entry = NULL;
		vm_map_lock_read(map);
		goto retry;
	}

	if (grow_down) {
		grow_start = gap_entry->end - grow_amount;
		if (gap_entry->start + grow_amount == gap_entry->end) {
			gap_start = gap_entry->start;
			gap_end = gap_entry->end;
			vm_map_entry_delete(map, gap_entry);
			gap_deleted = true;
		} else {
			MPASS(gap_entry->start < gap_entry->end - grow_amount);
			vm_map_entry_resize(map, gap_entry, -grow_amount);
			gap_deleted = false;
		}
		rv = vm_map_insert(map, NULL, 0, grow_start,
		    grow_start + grow_amount,
		    stack_entry->protection, stack_entry->max_protection,
		    MAP_STACK_GROWS_DOWN);
		if (rv != KERN_SUCCESS) {
			if (gap_deleted) {
				rv1 = vm_map_insert(map, NULL, 0, gap_start,
				    gap_end, VM_PROT_NONE, VM_PROT_NONE,
				    MAP_CREATE_GUARD | MAP_CREATE_STACK_GAP_DN);
				MPASS(rv1 == KERN_SUCCESS);
			} else
				vm_map_entry_resize(map, gap_entry,
				    grow_amount);
		}
	} else {
		grow_start = stack_entry->end;
		cred = stack_entry->cred;
		if (cred == NULL && stack_entry->object.vm_object != NULL)
			cred = stack_entry->object.vm_object->cred;
		if (cred != NULL && !swap_reserve_by_cred(grow_amount, cred))
			rv = KERN_NO_SPACE;
		/* Grow the underlying object if applicable. */
		else if (stack_entry->object.vm_object == NULL ||
		    vm_object_coalesce(stack_entry->object.vm_object,
		    stack_entry->offset,
		    (vm_size_t)(stack_entry->end - stack_entry->start),
		    grow_amount, cred != NULL)) {
			if (gap_entry->start + grow_amount == gap_entry->end) {
				vm_map_entry_delete(map, gap_entry);
				vm_map_entry_resize(map, stack_entry,
				    grow_amount);
			} else {
				gap_entry->start += grow_amount;
				stack_entry->end += grow_amount;
			}
			map->size += grow_amount;
			rv = KERN_SUCCESS;
		} else
			rv = KERN_FAILURE;
	}
	if (rv == KERN_SUCCESS && is_procstack)
		vm->vm_ssize += btoc(grow_amount);

	/*
	 * Heed the MAP_WIREFUTURE flag if it was set for this process.
	 */
	if (rv == KERN_SUCCESS && (map->flags & MAP_WIREFUTURE) != 0) {
		rv = vm_map_wire_locked(map, grow_start,
		    grow_start + grow_amount,
		    VM_MAP_WIRE_USER | VM_MAP_WIRE_NOHOLES);
	}
	vm_map_lock_downgrade(map);

out:
#ifdef RACCT
	if (racct_enable && rv != KERN_SUCCESS) {
		PROC_LOCK(p);
		error = racct_set(p, RACCT_VMEM, map->size);
		KASSERT(error == 0, ("decreasing RACCT_VMEM failed"));
		if (!old_mlock) {
			error = racct_set(p, RACCT_MEMLOCK,
			    ptoa(pmap_wired_count(map->pmap)));
			KASSERT(error == 0, ("decreasing RACCT_MEMLOCK failed"));
		}
	    	error = racct_set(p, RACCT_STACK, ctob(vm->vm_ssize));
		KASSERT(error == 0, ("decreasing RACCT_STACK failed"));
		PROC_UNLOCK(p);
	}
#endif

	return (rv);
}

/*
 * Unshare the specified VM space for exec.  If other processes are
 * mapped to it, then create a new one.  The new vmspace is null.
 */
int
vmspace_exec(struct proc *p, vm_offset_t minuser, vm_offset_t maxuser)
{
	struct vmspace *oldvmspace = p->p_vmspace;
	struct vmspace *newvmspace;

	KASSERT((curthread->td_pflags & TDP_EXECVMSPC) == 0,
	    ("vmspace_exec recursed"));
	newvmspace = vmspace_alloc(minuser, maxuser, pmap_pinit);
	if (newvmspace == NULL)
		return (ENOMEM);
	newvmspace->vm_swrss = oldvmspace->vm_swrss;
	/*
	 * This code is written like this for prototype purposes.  The
	 * goal is to avoid running down the vmspace here, but let the
	 * other process's that are still using the vmspace to finally
	 * run it down.  Even though there is little or no chance of blocking
	 * here, it is a good idea to keep this form for future mods.
	 */
	PROC_VMSPACE_LOCK(p);
	p->p_vmspace = newvmspace;
	PROC_VMSPACE_UNLOCK(p);
	if (p == curthread->td_proc)
		pmap_activate(curthread);
	curthread->td_pflags |= TDP_EXECVMSPC;
	return (0);
}

/*
 * Unshare the specified VM space for forcing COW.  This
 * is called by rfork, for the (RFMEM|RFPROC) == 0 case.
 */
int
vmspace_unshare(struct proc *p)
{
	struct vmspace *oldvmspace = p->p_vmspace;
	struct vmspace *newvmspace;
	vm_ooffset_t fork_charge;

	if (oldvmspace->vm_refcnt == 1)
		return (0);
	fork_charge = 0;
	newvmspace = vmspace_fork(oldvmspace, &fork_charge);
	if (newvmspace == NULL)
		return (ENOMEM);
	if (!swap_reserve_by_cred(fork_charge, p->p_ucred)) {
		vmspace_free(newvmspace);
		return (ENOMEM);
	}
	PROC_VMSPACE_LOCK(p);
	p->p_vmspace = newvmspace;
	PROC_VMSPACE_UNLOCK(p);
	if (p == curthread->td_proc)
		pmap_activate(curthread);
	vmspace_free(oldvmspace);
	return (0);
}

/*
 *	vm_map_lookup:
 *
 *	Finds the VM object, offset, and
 *	protection for a given virtual address in the
 *	specified map, assuming a page fault of the
 *	type specified.
 *
 *	Leaves the map in question locked for read; return
 *	values are guaranteed until a vm_map_lookup_done
 *	call is performed.  Note that the map argument
 *	is in/out; the returned map must be used in
 *	the call to vm_map_lookup_done.
 *
 *	A handle (out_entry) is returned for use in
 *	vm_map_lookup_done, to make that fast.
 *
 *	If a lookup is requested with "write protection"
 *	specified, the map may be changed to perform virtual
 *	copying operations, although the data referenced will
 *	remain the same.
 */
int
vm_map_lookup(vm_map_t *var_map,		/* IN/OUT */
	      vm_offset_t vaddr,
	      vm_prot_t fault_typea,
	      vm_map_entry_t *out_entry,	/* OUT */
	      vm_object_t *object,		/* OUT */
	      vm_pindex_t *pindex,		/* OUT */
	      vm_prot_t *out_prot,		/* OUT */
	      boolean_t *wired)			/* OUT */
{
	vm_map_entry_t entry;
	vm_map_t map = *var_map;
	vm_prot_t prot;
	vm_prot_t fault_type = fault_typea;
	vm_object_t eobject;
	vm_size_t size;
	struct ucred *cred;

RetryLookup:

	vm_map_lock_read(map);

RetryLookupLocked:
	/*
	 * Lookup the faulting address.
	 */
	if (!vm_map_lookup_entry(map, vaddr, out_entry)) {
		vm_map_unlock_read(map);
		return (KERN_INVALID_ADDRESS);
	}

	entry = *out_entry;

	/*
	 * Handle submaps.
	 */
	if (entry->eflags & MAP_ENTRY_IS_SUB_MAP) {
		vm_map_t old_map = map;

		*var_map = map = entry->object.sub_map;
		vm_map_unlock_read(old_map);
		goto RetryLookup;
	}

	/*
	 * Check whether this task is allowed to have this page.
	 */
	prot = entry->protection;
	if ((fault_typea & VM_PROT_FAULT_LOOKUP) != 0) {
		fault_typea &= ~VM_PROT_FAULT_LOOKUP;
		if (prot == VM_PROT_NONE && map != kernel_map &&
		    (entry->eflags & MAP_ENTRY_GUARD) != 0 &&
		    (entry->eflags & (MAP_ENTRY_STACK_GAP_DN |
		    MAP_ENTRY_STACK_GAP_UP)) != 0 &&
		    vm_map_growstack(map, vaddr, entry) == KERN_SUCCESS)
			goto RetryLookupLocked;
	}
	fault_type &= VM_PROT_READ | VM_PROT_WRITE | VM_PROT_EXECUTE;
	if ((fault_type & prot) != fault_type || prot == VM_PROT_NONE) {
		vm_map_unlock_read(map);
		return (KERN_PROTECTION_FAILURE);
	}
	KASSERT((prot & VM_PROT_WRITE) == 0 || (entry->eflags &
	    (MAP_ENTRY_USER_WIRED | MAP_ENTRY_NEEDS_COPY)) !=
	    (MAP_ENTRY_USER_WIRED | MAP_ENTRY_NEEDS_COPY),
	    ("entry %p flags %x", entry, entry->eflags));
	if ((fault_typea & VM_PROT_COPY) != 0 &&
	    (entry->max_protection & VM_PROT_WRITE) == 0 &&
	    (entry->eflags & MAP_ENTRY_COW) == 0) {
		vm_map_unlock_read(map);
		return (KERN_PROTECTION_FAILURE);
	}

	/*
	 * If this page is not pageable, we have to get it for all possible
	 * accesses.
	 */
	*wired = (entry->wired_count != 0);
	if (*wired)
		fault_type = entry->protection;
	size = entry->end - entry->start;
	/*
	 * If the entry was copy-on-write, we either ...
	 */
	if (entry->eflags & MAP_ENTRY_NEEDS_COPY) {
		/*
		 * If we want to write the page, we may as well handle that
		 * now since we've got the map locked.
		 *
		 * If we don't need to write the page, we just demote the
		 * permissions allowed.
		 */
		if ((fault_type & VM_PROT_WRITE) != 0 ||
		    (fault_typea & VM_PROT_COPY) != 0) {
			/*
			 * Make a new object, and place it in the object
			 * chain.  Note that no new references have appeared
			 * -- one just moved from the map to the new
			 * object.
			 */
			if (vm_map_lock_upgrade(map))
				goto RetryLookup;

			if (entry->cred == NULL) {
				/*
				 * The debugger owner is charged for
				 * the memory.
				 */
				cred = curthread->td_ucred;
				crhold(cred);
				if (!swap_reserve_by_cred(size, cred)) {
					crfree(cred);
					vm_map_unlock(map);
					return (KERN_RESOURCE_SHORTAGE);
				}
				entry->cred = cred;
			}
			vm_object_shadow(&entry->object.vm_object,
			    &entry->offset, size);
			entry->eflags &= ~MAP_ENTRY_NEEDS_COPY;
			eobject = entry->object.vm_object;
			if (eobject->cred != NULL) {
				/*
				 * The object was not shadowed.
				 */
				swap_release_by_cred(size, entry->cred);
				crfree(entry->cred);
				entry->cred = NULL;
			} else if (entry->cred != NULL) {
				VM_OBJECT_WLOCK(eobject);
				eobject->cred = entry->cred;
				eobject->charge = size;
				VM_OBJECT_WUNLOCK(eobject);
				entry->cred = NULL;
			}

			vm_map_lock_downgrade(map);
		} else {
			/*
			 * We're attempting to read a copy-on-write page --
			 * don't allow writes.
			 */
			prot &= ~VM_PROT_WRITE;
		}
	}

	/*
	 * Create an object if necessary.
	 */
	if (entry->object.vm_object == NULL &&
	    !map->system_map) {
		if (vm_map_lock_upgrade(map))
			goto RetryLookup;
		entry->object.vm_object = vm_object_allocate_anon(atop(size));
		entry->offset = 0;
		if (entry->cred != NULL) {
			VM_OBJECT_WLOCK(entry->object.vm_object);
			entry->object.vm_object->cred = entry->cred;
			entry->object.vm_object->charge = size;
			VM_OBJECT_WUNLOCK(entry->object.vm_object);
			entry->cred = NULL;
		}
		vm_map_lock_downgrade(map);
	}

	/*
	 * Return the object/offset from this entry.  If the entry was
	 * copy-on-write or empty, it has been fixed up.
	 */
	*pindex = OFF_TO_IDX((vaddr - entry->start) + entry->offset);
	*object = entry->object.vm_object;

	*out_prot = prot;
	return (KERN_SUCCESS);
}

/*
 *	vm_map_lookup_locked:
 *
 *	Lookup the faulting address.  A version of vm_map_lookup that returns 
 *      KERN_FAILURE instead of blocking on map lock or memory allocation.
 */
int
vm_map_lookup_locked(vm_map_t *var_map,		/* IN/OUT */
		     vm_offset_t vaddr,
		     vm_prot_t fault_typea,
		     vm_map_entry_t *out_entry,	/* OUT */
		     vm_object_t *object,	/* OUT */
		     vm_pindex_t *pindex,	/* OUT */
		     vm_prot_t *out_prot,	/* OUT */
		     boolean_t *wired)		/* OUT */
{
	vm_map_entry_t entry;
	vm_map_t map = *var_map;
	vm_prot_t prot;
	vm_prot_t fault_type = fault_typea;

	/*
	 * Lookup the faulting address.
	 */
	if (!vm_map_lookup_entry(map, vaddr, out_entry))
		return (KERN_INVALID_ADDRESS);

	entry = *out_entry;

	/*
	 * Fail if the entry refers to a submap.
	 */
	if (entry->eflags & MAP_ENTRY_IS_SUB_MAP)
		return (KERN_FAILURE);

	/*
	 * Check whether this task is allowed to have this page.
	 */
	prot = entry->protection;
	fault_type &= VM_PROT_READ | VM_PROT_WRITE | VM_PROT_EXECUTE;
	if ((fault_type & prot) != fault_type)
		return (KERN_PROTECTION_FAILURE);

	/*
	 * If this page is not pageable, we have to get it for all possible
	 * accesses.
	 */
	*wired = (entry->wired_count != 0);
	if (*wired)
		fault_type = entry->protection;

	if (entry->eflags & MAP_ENTRY_NEEDS_COPY) {
		/*
		 * Fail if the entry was copy-on-write for a write fault.
		 */
		if (fault_type & VM_PROT_WRITE)
			return (KERN_FAILURE);
		/*
		 * We're attempting to read a copy-on-write page --
		 * don't allow writes.
		 */
		prot &= ~VM_PROT_WRITE;
	}

	/*
	 * Fail if an object should be created.
	 */
	if (entry->object.vm_object == NULL && !map->system_map)
		return (KERN_FAILURE);

	/*
	 * Return the object/offset from this entry.  If the entry was
	 * copy-on-write or empty, it has been fixed up.
	 */
	*pindex = OFF_TO_IDX((vaddr - entry->start) + entry->offset);
	*object = entry->object.vm_object;

	*out_prot = prot;
	return (KERN_SUCCESS);
}

/*
 *	vm_map_lookup_done:
 *
 *	Releases locks acquired by a vm_map_lookup
 *	(according to the handle returned by that lookup).
 */
void
vm_map_lookup_done(vm_map_t map, vm_map_entry_t entry)
{
	/*
	 * Unlock the main-level map
	 */
	vm_map_unlock_read(map);
}

vm_offset_t
vm_map_max_KBI(const struct vm_map *map)
{

	return (vm_map_max(map));
}

vm_offset_t
vm_map_min_KBI(const struct vm_map *map)
{

	return (vm_map_min(map));
}

pmap_t
vm_map_pmap_KBI(vm_map_t map)
{

	return (map->pmap);
}

#ifdef INVARIANTS
static void
_vm_map_assert_consistent(vm_map_t map, int check)
{
	vm_map_entry_t entry, prev;
	vm_size_t max_left, max_right;

	if (enable_vmmap_check != check)
		return;

	prev = &map->header;
	VM_MAP_ENTRY_FOREACH(entry, map) {
		KASSERT(prev->end <= entry->start,
		    ("map %p prev->end = %jx, start = %jx", map,
		    (uintmax_t)prev->end, (uintmax_t)entry->start));
		KASSERT(entry->start < entry->end,
		    ("map %p start = %jx, end = %jx", map,
		    (uintmax_t)entry->start, (uintmax_t)entry->end));
		KASSERT(entry->end <= vm_map_entry_succ(entry)->start,
		    ("map %p end = %jx, next->start = %jx", map,
		     (uintmax_t)entry->end,
		     (uintmax_t)vm_map_entry_succ(entry)->start));
		KASSERT(entry->left == NULL ||
		    entry->left->start < entry->start,
		    ("map %p left->start = %jx, start = %jx", map,
		    (uintmax_t)entry->left->start, (uintmax_t)entry->start));
		KASSERT(entry->right == NULL ||
		    entry->start < entry->right->start,
		    ("map %p start = %jx, right->start = %jx", map,
		    (uintmax_t)entry->start, (uintmax_t)entry->right->start));
		max_left = vm_map_entry_max_free_left(entry,
		    vm_map_entry_pred(entry));
		max_right = vm_map_entry_max_free_right(entry,
		    vm_map_entry_succ(entry));
		KASSERT(entry->max_free == MAX(max_left, max_right),
		    ("map %p max = %jx, max_left = %jx, max_right = %jx", map,
		    (uintmax_t)entry->max_free,
		    (uintmax_t)max_left, (uintmax_t)max_right));
		prev = entry;
	}
	KASSERT(prev->end <= entry->start,
	    ("map %p prev->end = %jx, start = %jx", map,
	    (uintmax_t)prev->end, (uintmax_t)entry->start));
}
#endif

#include "opt_ddb.h"
#ifdef DDB
#include <sys/kernel.h>

#include <ddb/ddb.h>

static void
vm_map_print(vm_map_t map)
{
	vm_map_entry_t entry, prev;

	db_iprintf("Task map %p: pmap=%p, nentries=%d, version=%u\n",
	    (void *)map,
	    (void *)map->pmap, map->nentries, map->timestamp);

	db_indent += 2;
	prev = &map->header;
	VM_MAP_ENTRY_FOREACH(entry, map) {
		db_iprintf("map entry %p: start=%p, end=%p, eflags=%#x, \n",
		    (void *)entry, (void *)entry->start, (void *)entry->end,
		    entry->eflags);
		{
			static char *inheritance_name[4] =
			{"share", "copy", "none", "donate_copy"};

			db_iprintf(" prot=%x/%x/%s",
			    entry->protection,
			    entry->max_protection,
			    inheritance_name[(int)(unsigned char)
			    entry->inheritance]);
			if (entry->wired_count != 0)
				db_printf(", wired");
		}
		if (entry->eflags & MAP_ENTRY_IS_SUB_MAP) {
			db_printf(", share=%p, offset=0x%jx\n",
			    (void *)entry->object.sub_map,
			    (uintmax_t)entry->offset);
			if (prev == &map->header ||
			    prev->object.sub_map !=
				entry->object.sub_map) {
				db_indent += 2;
				vm_map_print((vm_map_t)entry->object.sub_map);
				db_indent -= 2;
			}
		} else {
			if (entry->cred != NULL)
				db_printf(", ruid %d", entry->cred->cr_ruid);
			db_printf(", object=%p, offset=0x%jx",
			    (void *)entry->object.vm_object,
			    (uintmax_t)entry->offset);
			if (entry->object.vm_object && entry->object.vm_object->cred)
				db_printf(", obj ruid %d charge %jx",
				    entry->object.vm_object->cred->cr_ruid,
				    (uintmax_t)entry->object.vm_object->charge);
			if (entry->eflags & MAP_ENTRY_COW)
				db_printf(", copy (%s)",
				    (entry->eflags & MAP_ENTRY_NEEDS_COPY) ? "needed" : "done");
			db_printf("\n");

			if (prev == &map->header ||
			    prev->object.vm_object !=
				entry->object.vm_object) {
				db_indent += 2;
				vm_object_print((db_expr_t)(intptr_t)
						entry->object.vm_object,
						0, 0, (char *)0);
				db_indent -= 2;
			}
		}
		prev = entry;
	}
	db_indent -= 2;
}

DB_SHOW_COMMAND(map, map)
{

	if (!have_addr) {
		db_printf("usage: show map <addr>\n");
		return;
	}
	vm_map_print((vm_map_t)addr);
}

DB_SHOW_COMMAND(procvm, procvm)
{
	struct proc *p;

	if (have_addr) {
		p = db_lookup_proc(addr);
	} else {
		p = curproc;
	}

	db_printf("p = %p, vmspace = %p, map = %p, pmap = %p\n",
	    (void *)p, (void *)p->p_vmspace, (void *)&p->p_vmspace->vm_map,
	    (void *)vmspace_pmap(p->p_vmspace));

	vm_map_print((vm_map_t)&p->p_vmspace->vm_map);
}

#endif /* DDB */
// CHERI CHANGES START
// {
//   "updated": 20181127,
//   "target_type": "kernel",
//   "changes": [
//     "platform"
//   ]
// }
// CHERI CHANGES END<|MERGE_RESOLUTION|>--- conflicted
+++ resolved
@@ -2622,12 +2622,8 @@
 			    (entry->max_protection = new_prot) &
 			    old_prot;
 		else
-<<<<<<< HEAD
-			current->protection = new_prot;
-		vm_map_log("protect", current);
-=======
 			entry->protection = new_prot;
->>>>>>> 8a7e572e
+		vm_map_log("protect", entry);
 
 		/*
 		 * For user wired map entries, the normal lazy evaluation of
@@ -3515,16 +3511,9 @@
 	/*
 	 * Make a first pass to check for user-wired memory and holes.
 	 */
-<<<<<<< HEAD
-	for (current = entry; current->start < end;
-	    current = next_entry) {
+	for (entry = first_entry; entry->start < end; entry = next_entry) {
 		if ((invalidate || pageout) &&
-		    (current->eflags & MAP_ENTRY_USER_WIRED)) {
-=======
-	for (entry = first_entry; entry->start < end; entry = next_entry) {
-		if (invalidate &&
 		    (entry->eflags & MAP_ENTRY_USER_WIRED) != 0) {
->>>>>>> 8a7e572e
 			vm_map_unlock_read(map);
 			return (KERN_INVALID_ARGUMENT);
 		}
