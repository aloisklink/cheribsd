/*-
 * SPDX-License-Identifier: (BSD-3-Clause AND MIT-CMU)
 *
 * Copyright (c) 1991, 1993
 *	The Regents of the University of California.  All rights reserved.
 *
 * This code is derived from software contributed to Berkeley by
 * The Mach Operating System project at Carnegie-Mellon University.
 *
 * Redistribution and use in source and binary forms, with or without
 * modification, are permitted provided that the following conditions
 * are met:
 * 1. Redistributions of source code must retain the above copyright
 *    notice, this list of conditions and the following disclaimer.
 * 2. Redistributions in binary form must reproduce the above copyright
 *    notice, this list of conditions and the following disclaimer in the
 *    documentation and/or other materials provided with the distribution.
 * 3. Neither the name of the University nor the names of its contributors
 *    may be used to endorse or promote products derived from this software
 *    without specific prior written permission.
 *
 * THIS SOFTWARE IS PROVIDED BY THE REGENTS AND CONTRIBUTORS ``AS IS'' AND
 * ANY EXPRESS OR IMPLIED WARRANTIES, INCLUDING, BUT NOT LIMITED TO, THE
 * IMPLIED WARRANTIES OF MERCHANTABILITY AND FITNESS FOR A PARTICULAR PURPOSE
 * ARE DISCLAIMED.  IN NO EVENT SHALL THE REGENTS OR CONTRIBUTORS BE LIABLE
 * FOR ANY DIRECT, INDIRECT, INCIDENTAL, SPECIAL, EXEMPLARY, OR CONSEQUENTIAL
 * DAMAGES (INCLUDING, BUT NOT LIMITED TO, PROCUREMENT OF SUBSTITUTE GOODS
 * OR SERVICES; LOSS OF USE, DATA, OR PROFITS; OR BUSINESS INTERRUPTION)
 * HOWEVER CAUSED AND ON ANY THEORY OF LIABILITY, WHETHER IN CONTRACT, STRICT
 * LIABILITY, OR TORT (INCLUDING NEGLIGENCE OR OTHERWISE) ARISING IN ANY WAY
 * OUT OF THE USE OF THIS SOFTWARE, EVEN IF ADVISED OF THE POSSIBILITY OF
 * SUCH DAMAGE.
 *
 *	from: @(#)vm_map.c	8.3 (Berkeley) 1/12/94
 *
 *
 * Copyright (c) 1987, 1990 Carnegie-Mellon University.
 * All rights reserved.
 *
 * Authors: Avadis Tevanian, Jr., Michael Wayne Young
 *
 * Permission to use, copy, modify and distribute this software and
 * its documentation is hereby granted, provided that both the copyright
 * notice and this permission notice appear in all copies of the
 * software, derivative works or modified versions, and any portions
 * thereof, and that both notices appear in supporting documentation.
 *
 * CARNEGIE MELLON ALLOWS FREE USE OF THIS SOFTWARE IN ITS "AS IS"
 * CONDITION.  CARNEGIE MELLON DISCLAIMS ANY LIABILITY OF ANY KIND
 * FOR ANY DAMAGES WHATSOEVER RESULTING FROM THE USE OF THIS SOFTWARE.
 *
 * Carnegie Mellon requests users of this software to return to
 *
 *  Software Distribution Coordinator  or  Software.Distribution@CS.CMU.EDU
 *  School of Computer Science
 *  Carnegie Mellon University
 *  Pittsburgh PA 15213-3890
 *
 * any improvements or extensions that they make and grant Carnegie the
 * rights to redistribute these changes.
 */

/*
 *	Virtual memory mapping module.
 */

#include <sys/cdefs.h>
__FBSDID("$FreeBSD$");

#include <sys/param.h>
#include <sys/systm.h>
#include <sys/kernel.h>
#include <sys/ktr.h>
#include <sys/lock.h>
#include <sys/mutex.h>
#include <sys/proc.h>
#include <sys/vmmeter.h>
#include <sys/mman.h>
#include <sys/vnode.h>
#include <sys/racct.h>
#include <sys/resourcevar.h>
#include <sys/rwlock.h>
#include <sys/file.h>
#include <sys/sysctl.h>
#include <sys/sysent.h>
#include <sys/shm.h>

#include <vm/vm.h>
#include <vm/vm_param.h>
#include <vm/pmap.h>
#include <vm/vm_map.h>
#include <vm/vm_page.h>
#include <vm/vm_object.h>
#include <vm/vm_pager.h>
#include <vm/vm_kern.h>
#include <vm/vm_extern.h>
#include <vm/vnode_pager.h>
#include <vm/swap_pager.h>
#include <vm/uma.h>

/*
 *	Virtual memory maps provide for the mapping, protection,
 *	and sharing of virtual memory objects.  In addition,
 *	this module provides for an efficient virtual copy of
 *	memory from one map to another.
 *
 *	Synchronization is required prior to most operations.
 *
 *	Maps consist of an ordered doubly-linked list of simple
 *	entries; a self-adjusting binary search tree of these
 *	entries is used to speed up lookups.
 *
 *	Since portions of maps are specified by start/end addresses,
 *	which may not align with existing map entries, all
 *	routines merely "clip" entries to these start/end values.
 *	[That is, an entry is split into two, bordering at a
 *	start or end value.]  Note that these clippings may not
 *	always be necessary (as the two resulting entries are then
 *	not changed); however, the clipping is done for convenience.
 *
 *	As mentioned above, virtual copy operations are performed
 *	by copying VM object references from one map to
 *	another, and then marking both regions as copy-on-write.
 */

static struct mtx map_sleep_mtx;
static uma_zone_t mapentzone;
static uma_zone_t kmapentzone;
static uma_zone_t mapzone;
static uma_zone_t vmspace_zone;
static int vmspace_zinit(void *mem, int size, int flags);
static int vm_map_zinit(void *mem, int ize, int flags);
static void _vm_map_init(vm_map_t map, pmap_t pmap, vm_offset_t min,
    vm_offset_t max);
static int vm_map_alignspace(vm_map_t map, vm_object_t object,
    vm_ooffset_t offset, vm_offset_t *addr, vm_size_t length,
    vm_offset_t max_addr, vm_offset_t alignment);
static void vm_map_entry_deallocate(vm_map_entry_t entry, boolean_t system_map);
static void vm_map_entry_dispose(vm_map_t map, vm_map_entry_t entry);
static void vm_map_entry_unwire(vm_map_t map, vm_map_entry_t entry);
static int vm_map_growstack(vm_map_t map, vm_offset_t addr,
    vm_map_entry_t gap_entry);
static void vm_map_pmap_enter(vm_map_t map, vm_offset_t addr, vm_prot_t prot,
    vm_object_t object, vm_pindex_t pindex, vm_size_t size, int flags);
#ifdef INVARIANTS
static void vm_map_zdtor(void *mem, int size, void *arg);
static void vmspace_zdtor(void *mem, int size, void *arg);
#endif
static int vm_map_stack_locked(vm_map_t map, vm_offset_t addrbos,
    vm_size_t max_ssize, vm_size_t growsize, vm_prot_t prot, vm_prot_t max,
    int cow);
static void vm_map_wire_entry_failure(vm_map_t map, vm_map_entry_t entry,
    vm_offset_t failed_addr);
static vm_map_entry_t vm_map_entry_create(vm_map_t map);
static void vm_map_entry_link(vm_map_t map, vm_map_entry_t after_where,
    vm_map_entry_t entry);

#define	ENTRY_CHARGED(e) ((e)->cred != NULL || \
    ((e)->object.vm_object != NULL && (e)->object.vm_object->cred != NULL && \
     !((e)->eflags & MAP_ENTRY_NEEDS_COPY)))

/* 
 * PROC_VMSPACE_{UN,}LOCK() can be a noop as long as vmspaces are type
 * stable.
 */
#define PROC_VMSPACE_LOCK(p) do { } while (0)
#define PROC_VMSPACE_UNLOCK(p) do { } while (0)

/*
 *	VM_MAP_RANGE_CHECK:	[ internal use only ]
 *
 *	Asserts that the starting and ending region
 *	addresses fall within the valid range of the map.
 */
#define	VM_MAP_RANGE_CHECK(map, start, end)		\
		{					\
		if (start < vm_map_min(map))		\
			start = vm_map_min(map);	\
		if (end > vm_map_max(map))		\
			end = vm_map_max(map);		\
		if (start > end)			\
			start = end;			\
		}

#ifdef CPU_QEMU_MALTA
#include <machine/cheri.h>

static void
vm_map_log(const char *prefix, vm_map_entry_t entry)
{
	char buffer[128];
	char prt[4];

	if (!(curthread->td_md.md_flags & MDTD_QTRACE))
		return;
	if (entry->protection & VM_PROT_READ)
		prt[0] = 'r';
	else
		prt[0] = '-';
	if (entry->protection & VM_PROT_WRITE)
		prt[1] = 'w';
	else
		prt[1] = '-';
	if (entry->protection & VM_PROT_EXECUTE)
		prt[2] = 'x';
	else
		prt[2] = '-';
	prt[3] = '\0';
	snprintf(buffer, sizeof(buffer), "VMMAP %d: %s: start=%p end=%p prt=%s",
	    curproc->p_pid, prefix, (void *)entry->start, (void *)entry->end,
	    prt);
	CHERI_TRACE_STRING(buffer);
}
#else
#define	vm_map_log(prefix, entry)
#endif

/*
 *	vm_map_startup:
 *
 *	Initialize the vm_map module.  Must be called before
 *	any other vm_map routines.
 *
 *	Map and entry structures are allocated from the general
 *	purpose memory pool with some exceptions:
 *
 *	- The kernel map and kmem submap are allocated statically.
 *	- Kernel map entries are allocated out of a static pool.
 *
 *	These restrictions are necessary since malloc() uses the
 *	maps and requires map entries.
 */

void
vm_map_startup(void)
{
	mtx_init(&map_sleep_mtx, "vm map sleep mutex", NULL, MTX_DEF);
	mapzone = uma_zcreate("MAP", sizeof(struct vm_map), NULL,
#ifdef INVARIANTS
	    vm_map_zdtor,
#else
	    NULL,
#endif
	    vm_map_zinit, NULL, UMA_ALIGN_PTR, UMA_ZONE_NOFREE);
	uma_prealloc(mapzone, MAX_KMAP);
	kmapentzone = uma_zcreate("KMAP ENTRY", sizeof(struct vm_map_entry),
	    NULL, NULL, NULL, NULL, UMA_ALIGN_PTR,
	    UMA_ZONE_MTXCLASS | UMA_ZONE_VM);
	mapentzone = uma_zcreate("MAP ENTRY", sizeof(struct vm_map_entry),
	    NULL, NULL, NULL, NULL, UMA_ALIGN_PTR, 0);
	vmspace_zone = uma_zcreate("VMSPACE", sizeof(struct vmspace), NULL,
#ifdef INVARIANTS
	    vmspace_zdtor,
#else
	    NULL,
#endif
	    vmspace_zinit, NULL, UMA_ALIGN_PTR, UMA_ZONE_NOFREE);
}

static int
vmspace_zinit(void *mem, int size, int flags)
{
	struct vmspace *vm;

	vm = (struct vmspace *)mem;

	vm->vm_map.pmap = NULL;
	(void)vm_map_zinit(&vm->vm_map, sizeof(vm->vm_map), flags);
	PMAP_LOCK_INIT(vmspace_pmap(vm));
	return (0);
}

static int
vm_map_zinit(void *mem, int size, int flags)
{
	vm_map_t map;

	map = (vm_map_t)mem;
	memset(map, 0, sizeof(*map));
	mtx_init(&map->system_mtx, "vm map (system)", NULL, MTX_DEF | MTX_DUPOK);
	sx_init(&map->lock, "vm map (user)");
	return (0);
}

#ifdef INVARIANTS
static void
vmspace_zdtor(void *mem, int size, void *arg)
{
	struct vmspace *vm;

	vm = (struct vmspace *)mem;

	vm_map_zdtor(&vm->vm_map, sizeof(vm->vm_map), arg);
}
static void
vm_map_zdtor(void *mem, int size, void *arg)
{
	vm_map_t map;

	map = (vm_map_t)mem;
	KASSERT(map->nentries == 0,
	    ("map %p nentries == %d on free.",
	    map, map->nentries));
	KASSERT(map->size == 0,
	    ("map %p size == %lu on free.",
	    map, (unsigned long)map->size));
}
#endif	/* INVARIANTS */

/*
 * Allocate a vmspace structure, including a vm_map and pmap,
 * and initialize those structures.  The refcnt is set to 1.
 *
 * If 'pinit' is NULL then the embedded pmap is initialized via pmap_pinit().
 */
struct vmspace *
vmspace_alloc(vm_offset_t min, vm_offset_t max, pmap_pinit_t pinit)
{
	struct vmspace *vm;

	vm = uma_zalloc(vmspace_zone, M_WAITOK);

	KASSERT(vm->vm_map.pmap == NULL, ("vm_map.pmap must be NULL"));

	if (pinit == NULL)
		pinit = &pmap_pinit;

	if (!pinit(vmspace_pmap(vm))) {
		uma_zfree(vmspace_zone, vm);
		return (NULL);
	}
	CTR1(KTR_VM, "vmspace_alloc: %p", vm);
	_vm_map_init(&vm->vm_map, vmspace_pmap(vm), min, max);
	vm->vm_refcnt = 1;
	vm->vm_shm = NULL;
	vm->vm_swrss = 0;
	vm->vm_tsize = 0;
	vm->vm_dsize = 0;
	vm->vm_ssize = 0;
	vm->vm_taddr = 0;
	vm->vm_daddr = 0;
	vm->vm_maxsaddr = 0;
	return (vm);
}

#ifdef RACCT
static void
vmspace_container_reset(struct proc *p)
{

	PROC_LOCK(p);
	racct_set(p, RACCT_DATA, 0);
	racct_set(p, RACCT_STACK, 0);
	racct_set(p, RACCT_RSS, 0);
	racct_set(p, RACCT_MEMLOCK, 0);
	racct_set(p, RACCT_VMEM, 0);
	PROC_UNLOCK(p);
}
#endif

static inline void
vmspace_dofree(struct vmspace *vm)
{

	CTR1(KTR_VM, "vmspace_free: %p", vm);

	/*
	 * Make sure any SysV shm is freed, it might not have been in
	 * exit1().
	 */
	shmexit(vm);

	/*
	 * Lock the map, to wait out all other references to it.
	 * Delete all of the mappings and pages they hold, then call
	 * the pmap module to reclaim anything left.
	 */
	(void)vm_map_remove(&vm->vm_map, vm->vm_map.min_offset,
	    vm->vm_map.max_offset);

	pmap_release(vmspace_pmap(vm));
	vm->vm_map.pmap = NULL;
	uma_zfree(vmspace_zone, vm);
}

void
vmspace_free(struct vmspace *vm)
{

	WITNESS_WARN(WARN_GIANTOK | WARN_SLEEPOK, NULL,
	    "vmspace_free() called");

	if (vm->vm_refcnt == 0)
		panic("vmspace_free: attempt to free already freed vmspace");

	if (atomic_fetchadd_int(&vm->vm_refcnt, -1) == 1)
		vmspace_dofree(vm);
}

void
vmspace_exitfree(struct proc *p)
{
	struct vmspace *vm;

	PROC_VMSPACE_LOCK(p);
	vm = p->p_vmspace;
	p->p_vmspace = NULL;
	PROC_VMSPACE_UNLOCK(p);
	KASSERT(vm == &vmspace0, ("vmspace_exitfree: wrong vmspace"));
	vmspace_free(vm);
}

static int coexecve_cleanup_on_exit = 1;
SYSCTL_INT(_debug, OID_AUTO, coexecve_cleanup_on_exit, CTLFLAG_RWTUN,
    &coexecve_cleanup_on_exit, 0,
    "Clean up abandoned vm entries after colocated process exits");
static int coexecve_cleanup_on_fork = 1;
SYSCTL_INT(_debug, OID_AUTO, coexecve_cleanup_on_fork, CTLFLAG_RWTUN,
    &coexecve_cleanup_on_fork, 0,
    "Clean up abandoned vm entries after colocated process forks");
static int coexecve_cleanup_margin_up = 0x10000;
SYSCTL_INT(_debug, OID_AUTO, coexecve_cleanup_margin_up, CTLFLAG_RWTUN,
    &coexecve_cleanup_margin_up, 0,
    "Maximum hole size for segments growing up when cleaning up after colocated processes");
static int coexecve_cleanup_margin_down = MAXSSIZ;
SYSCTL_INT(_debug, OID_AUTO, coexecve_cleanup_margin_down, CTLFLAG_RWTUN,
    &coexecve_cleanup_margin_down, 0,
    "Maximum hole size for segments growing down when cleaning up after colocated processes");

static void
vm_map_entry_abandon(vm_map_t map, vm_map_entry_t old_entry)
{
	vm_map_entry_t entry, prev, next;
	vm_offset_t start, end;
	boolean_t found, grown_down;
	int rv;

	prev = old_entry->prev;
	next = old_entry->next;
	start = old_entry->start;
	end = old_entry->end;
	grown_down = old_entry->eflags & MAP_ENTRY_GROWS_DOWN;
	vm_map_delete(map, old_entry->start, old_entry->end);

	/*
	 * Try to cover the "holes" between abandoned entries, so that
	 * vm_map_simplify_entry() can coalesce them.  Use much larger
	 * threshold for stacks.
	 */
	if (prev != &map->header && prev->object.vm_object == NULL &&
	    prev->protection == PROT_NONE && prev->owner == 0 &&
	    start > prev->end && start - prev->end <=
	    ((grown_down != 0) ?
	    coexecve_cleanup_margin_down : coexecve_cleanup_margin_up)) {
		start = prev->end;
	}

	if (next != &map->header && next->object.vm_object == NULL &&
	    next->protection == PROT_NONE && next->owner == 0 &&
	    end < next->start && next->start - end <=
	    (((next->eflags & MAP_ENTRY_GROWS_DOWN) != 0) ?
	    coexecve_cleanup_margin_down : coexecve_cleanup_margin_up)) {
		end = next->start;
	}

	rv = vm_map_insert(map, NULL, 0, start, end,
	    PROT_NONE, PROT_NONE, MAP_NOFAULT | MAP_DISABLE_SYNCER | MAP_DISABLE_COREDUMP);
	KASSERT(rv == KERN_SUCCESS,
	    ("%s: vm_map_insert() failed with error %d\n", __func__, rv));

	found = vm_map_lookup_entry(map, start, &entry);
	KASSERT(found == TRUE,
	    ("%s: vm_map_insert() returned false\n", __func__));

	KASSERT(entry->protection == PROT_NONE,
	    ("%s: protection %d\n", __func__, entry->protection));
	KASSERT(entry->max_protection == PROT_NONE,
	    ("%s: max_protection %d\n", __func__, entry->max_protection));
	KASSERT(entry->inheritance == VM_INHERIT_DEFAULT,
	    ("%s: inheritance %d\n", __func__, entry->inheritance));
	KASSERT(entry->wired_count == 0,
	    ("%s: wired_count %d\n", __func__, entry->wired_count));
	KASSERT(entry->cred == NULL,
	    ("%s: cred %p\n", __func__, entry->cred));

	/*
	 * Preserve this particular flag for the purpose of future coalescing
	 * by another vm_map_entry_abandon() run.
	 */
	if (grown_down)
		entry->eflags |= MAP_ENTRY_GROWS_DOWN;
	entry->owner = 0;

	/*
	 * We need to call it again after setting the owner to 0.
	 */
	vm_map_simplify_entry(map, entry);
}

void
vmspace_exit(struct thread *td)
{
	int refcnt;
	struct vmspace *vm;
	struct proc *p;
	vm_map_t map;
	vm_map_entry_t entry;

	/*
	 * Release user portion of address space.
	 * This releases references to vnodes,
	 * which could cause I/O if the file has been unlinked.
	 * Need to do this early enough that we can still sleep.
	 *
	 * The last exiting process to reach this point releases as
	 * much of the environment as it can. vmspace_dofree() is the
	 * slower fallback in case another process had a temporary
	 * reference to the vmspace.
	 */

	p = td->td_proc;
	vm = p->p_vmspace;
	atomic_add_int(&vmspace0.vm_refcnt, 1);
	do {
		refcnt = vm->vm_refcnt;
		if (refcnt > 1 && p->p_vmspace != &vmspace0) {
			/* Switch now since other proc might free vmspace */
			PROC_VMSPACE_LOCK(p);
			p->p_vmspace = &vmspace0;
			PROC_VMSPACE_UNLOCK(p);
			pmap_activate(td);
		}
	} while (!atomic_cmpset_int(&vm->vm_refcnt, refcnt, refcnt - 1));
	if (refcnt == 1) {
		if (p->p_vmspace != vm) {
			/* vmspace not yet freed, switch back */
			PROC_VMSPACE_LOCK(p);
			p->p_vmspace = vm;
			PROC_VMSPACE_UNLOCK(p);
			pmap_activate(td);
		}
		pmap_remove_pages(vmspace_pmap(vm));
		/* Switch now since this proc will free vmspace */
		PROC_VMSPACE_LOCK(p);
		p->p_vmspace = &vmspace0;
		PROC_VMSPACE_UNLOCK(p);
		pmap_activate(td);
		vmspace_dofree(vm);
	} else {
		map = &vm->vm_map;
		vm_map_lock(map);
again:
		for (entry = map->header.next; entry != &map->header;
		    entry = entry->next) {
			if (entry->owner == p->p_pid) {
				if (coexecve_cleanup_on_exit != 0) {
					vm_map_entry_abandon(map, entry);
					/*
					 * vm_map_entry_abandon() frees
					 * the entry, and possibly also
					 * the next one, due to coalescing.
					 */
					goto again;
				} else {
					entry->owner = 0;
				}
			}
		}
		vm_map_unlock(map);
	}
#ifdef RACCT
	if (racct_enable)
		vmspace_container_reset(p);
#endif
}

/* Acquire reference to vmspace owned by another process. */

struct vmspace *
vmspace_acquire_ref(struct proc *p)
{
	struct vmspace *vm;
	int refcnt;

	PROC_VMSPACE_LOCK(p);
	vm = p->p_vmspace;
	if (vm == NULL) {
		PROC_VMSPACE_UNLOCK(p);
		return (NULL);
	}
	do {
		refcnt = vm->vm_refcnt;
		if (refcnt <= 0) { 	/* Avoid 0->1 transition */
			PROC_VMSPACE_UNLOCK(p);
			return (NULL);
		}
	} while (!atomic_cmpset_int(&vm->vm_refcnt, refcnt, refcnt + 1));
	if (vm != p->p_vmspace) {
		PROC_VMSPACE_UNLOCK(p);
		vmspace_free(vm);
		return (NULL);
	}
	PROC_VMSPACE_UNLOCK(p);
	return (vm);
}

/*
 * Switch between vmspaces in an AIO kernel process.
 *
 * The AIO kernel processes switch to and from a user process's
 * vmspace while performing an I/O operation on behalf of a user
 * process.  The new vmspace is either the vmspace of a user process
 * obtained from an active AIO request or the initial vmspace of the
 * AIO kernel process (when it is idling).  Because user processes
 * will block to drain any active AIO requests before proceeding in
 * exit() or execve(), the vmspace reference count for these vmspaces
 * can never be 0.  This allows for a much simpler implementation than
 * the loop in vmspace_acquire_ref() above.  Similarly, AIO kernel
 * processes hold an extra reference on their initial vmspace for the
 * life of the process so that this guarantee is true for any vmspace
 * passed as 'newvm'.
 */
void
vmspace_switch_aio(struct vmspace *newvm)
{
	struct vmspace *oldvm;

	/* XXX: Need some way to assert that this is an aio daemon. */

	KASSERT(newvm->vm_refcnt > 0,
	    ("vmspace_switch_aio: newvm unreferenced"));

	oldvm = curproc->p_vmspace;
	if (oldvm == newvm)
		return;

	/*
	 * Point to the new address space and refer to it.
	 */
	curproc->p_vmspace = newvm;
	atomic_add_int(&newvm->vm_refcnt, 1);

	/* Activate the new mapping. */
	pmap_activate(curthread);

	/* Remove the daemon's reference to the old address space. */
	KASSERT(oldvm->vm_refcnt > 1,
	    ("vmspace_switch_aio: oldvm dropping last reference"));
	vmspace_free(oldvm);
}

void
_vm_map_lock(vm_map_t map, const char *file, int line)
{

	if (map->system_map)
		mtx_lock_flags_(&map->system_mtx, 0, file, line);
	else
		sx_xlock_(&map->lock, file, line);
	map->timestamp++;
}

static void
vm_map_process_deferred(void)
{
	struct thread *td;
	vm_map_entry_t entry, next;
	vm_object_t object;

	td = curthread;
	entry = td->td_map_def_user;
	td->td_map_def_user = NULL;
	while (entry != NULL) {
		next = entry->next;
		if ((entry->eflags & MAP_ENTRY_VN_WRITECNT) != 0) {
			/*
			 * Decrement the object's writemappings and
			 * possibly the vnode's v_writecount.
			 */
			KASSERT((entry->eflags & MAP_ENTRY_IS_SUB_MAP) == 0,
			    ("Submap with writecount"));
			object = entry->object.vm_object;
			KASSERT(object != NULL, ("No object for writecount"));
			vnode_pager_release_writecount(object, entry->start,
			    entry->end);
		}
		vm_map_entry_deallocate(entry, FALSE);
		entry = next;
	}
}

void
_vm_map_unlock(vm_map_t map, const char *file, int line)
{

	if (map->system_map)
		mtx_unlock_flags_(&map->system_mtx, 0, file, line);
	else {
		sx_xunlock_(&map->lock, file, line);
		vm_map_process_deferred();
	}
}

void
_vm_map_lock_read(vm_map_t map, const char *file, int line)
{

	if (map->system_map)
		mtx_lock_flags_(&map->system_mtx, 0, file, line);
	else
		sx_slock_(&map->lock, file, line);
}

void
_vm_map_unlock_read(vm_map_t map, const char *file, int line)
{

	if (map->system_map)
		mtx_unlock_flags_(&map->system_mtx, 0, file, line);
	else {
		sx_sunlock_(&map->lock, file, line);
		vm_map_process_deferred();
	}
}

int
_vm_map_trylock(vm_map_t map, const char *file, int line)
{
	int error;

	error = map->system_map ?
	    !mtx_trylock_flags_(&map->system_mtx, 0, file, line) :
	    !sx_try_xlock_(&map->lock, file, line);
	if (error == 0)
		map->timestamp++;
	return (error == 0);
}

int
_vm_map_trylock_read(vm_map_t map, const char *file, int line)
{
	int error;

	error = map->system_map ?
	    !mtx_trylock_flags_(&map->system_mtx, 0, file, line) :
	    !sx_try_slock_(&map->lock, file, line);
	return (error == 0);
}

/*
 *	_vm_map_lock_upgrade:	[ internal use only ]
 *
 *	Tries to upgrade a read (shared) lock on the specified map to a write
 *	(exclusive) lock.  Returns the value "0" if the upgrade succeeds and a
 *	non-zero value if the upgrade fails.  If the upgrade fails, the map is
 *	returned without a read or write lock held.
 *
 *	Requires that the map be read locked.
 */
int
_vm_map_lock_upgrade(vm_map_t map, const char *file, int line)
{
	unsigned int last_timestamp;

	if (map->system_map) {
		mtx_assert_(&map->system_mtx, MA_OWNED, file, line);
	} else {
		if (!sx_try_upgrade_(&map->lock, file, line)) {
			last_timestamp = map->timestamp;
			sx_sunlock_(&map->lock, file, line);
			vm_map_process_deferred();
			/*
			 * If the map's timestamp does not change while the
			 * map is unlocked, then the upgrade succeeds.
			 */
			sx_xlock_(&map->lock, file, line);
			if (last_timestamp != map->timestamp) {
				sx_xunlock_(&map->lock, file, line);
				return (1);
			}
		}
	}
	map->timestamp++;
	return (0);
}

void
_vm_map_lock_downgrade(vm_map_t map, const char *file, int line)
{

	if (map->system_map) {
		mtx_assert_(&map->system_mtx, MA_OWNED, file, line);
	} else
		sx_downgrade_(&map->lock, file, line);
}

/*
 *	vm_map_locked:
 *
 *	Returns a non-zero value if the caller holds a write (exclusive) lock
 *	on the specified map and the value "0" otherwise.
 */
int
vm_map_locked(vm_map_t map)
{

	if (map->system_map)
		return (mtx_owned(&map->system_mtx));
	else
		return (sx_xlocked(&map->lock));
}

#ifdef INVARIANTS
static void
_vm_map_assert_locked(vm_map_t map, const char *file, int line)
{

	if (map->system_map)
		mtx_assert_(&map->system_mtx, MA_OWNED, file, line);
	else
		sx_assert_(&map->lock, SA_XLOCKED, file, line);
}

#define	VM_MAP_ASSERT_LOCKED(map) \
    _vm_map_assert_locked(map, LOCK_FILE, LOCK_LINE)
#else
#define	VM_MAP_ASSERT_LOCKED(map)
#endif

/*
 *	_vm_map_unlock_and_wait:
 *
 *	Atomically releases the lock on the specified map and puts the calling
 *	thread to sleep.  The calling thread will remain asleep until either
 *	vm_map_wakeup() is performed on the map or the specified timeout is
 *	exceeded.
 *
 *	WARNING!  This function does not perform deferred deallocations of
 *	objects and map	entries.  Therefore, the calling thread is expected to
 *	reacquire the map lock after reawakening and later perform an ordinary
 *	unlock operation, such as vm_map_unlock(), before completing its
 *	operation on the map.
 */
int
_vm_map_unlock_and_wait(vm_map_t map, int timo, const char *file, int line)
{

	mtx_lock(&map_sleep_mtx);
	if (map->system_map)
		mtx_unlock_flags_(&map->system_mtx, 0, file, line);
	else
		sx_xunlock_(&map->lock, file, line);
	return (msleep(&map->root, &map_sleep_mtx, PDROP | PVM, "vmmaps",
	    timo));
}

/*
 *	vm_map_wakeup:
 *
 *	Awaken any threads that have slept on the map using
 *	vm_map_unlock_and_wait().
 */
void
vm_map_wakeup(vm_map_t map)
{

	/*
	 * Acquire and release map_sleep_mtx to prevent a wakeup()
	 * from being performed (and lost) between the map unlock
	 * and the msleep() in _vm_map_unlock_and_wait().
	 */
	mtx_lock(&map_sleep_mtx);
	mtx_unlock(&map_sleep_mtx);
	wakeup(&map->root);
}

void
vm_map_busy(vm_map_t map)
{

	VM_MAP_ASSERT_LOCKED(map);
	map->busy++;
}

void
vm_map_unbusy(vm_map_t map)
{

	VM_MAP_ASSERT_LOCKED(map);
	KASSERT(map->busy, ("vm_map_unbusy: not busy"));
	if (--map->busy == 0 && (map->flags & MAP_BUSY_WAKEUP)) {
		vm_map_modflags(map, 0, MAP_BUSY_WAKEUP);
		wakeup(&map->busy);
	}
}

void 
vm_map_wait_busy(vm_map_t map)
{

	VM_MAP_ASSERT_LOCKED(map);
	while (map->busy) {
		vm_map_modflags(map, MAP_BUSY_WAKEUP, 0);
		if (map->system_map)
			msleep(&map->busy, &map->system_mtx, 0, "mbusy", 0);
		else
			sx_sleep(&map->busy, &map->lock, 0, "mbusy", 0);
	}
	map->timestamp++;
}

long
vmspace_resident_count(struct vmspace *vmspace)
{
	return pmap_resident_count(vmspace_pmap(vmspace));
}

/*
 *	vm_map_create:
 *
 *	Creates and returns a new empty VM map with
 *	the given physical map structure, and having
 *	the given lower and upper address bounds.
 */
vm_map_t
vm_map_create(pmap_t pmap, vm_offset_t min, vm_offset_t max)
{
	vm_map_t result;

	result = uma_zalloc(mapzone, M_WAITOK);
	CTR1(KTR_VM, "vm_map_create: %p", result);
	_vm_map_init(result, pmap, min, max);
	return (result);
}

/*
 * Initialize an existing vm_map structure
 * such as that in the vmspace structure.
 */
static void
_vm_map_init(vm_map_t map, pmap_t pmap, vm_offset_t min, vm_offset_t max)
{

	map->header.next = map->header.prev = &map->header;
	map->needs_wakeup = FALSE;
	map->system_map = 0;
	map->pmap = pmap;
	map->min_offset = min;
	map->max_offset = max;
	map->flags = 0;
	map->root = NULL;
	map->timestamp = 0;
	map->busy = 0;
}

void
vm_map_init(vm_map_t map, pmap_t pmap, vm_offset_t min, vm_offset_t max)
{

	_vm_map_init(map, pmap, min, max);
	mtx_init(&map->system_mtx, "system map", NULL, MTX_DEF | MTX_DUPOK);
	sx_init(&map->lock, "user map");
}

/*
 *	vm_map_entry_dispose:	[ internal use only ]
 *
 *	Inverse of vm_map_entry_create.
 */
static void
vm_map_entry_dispose(vm_map_t map, vm_map_entry_t entry)
{
	uma_zfree(map->system_map ? kmapentzone : mapentzone, entry);
}

/*
 *	vm_map_entry_create:	[ internal use only ]
 *
 *	Allocates a VM map entry for insertion.
 *	No entry fields are filled in.
 */
static vm_map_entry_t
vm_map_entry_create(vm_map_t map)
{
	vm_map_entry_t new_entry;

	if (map->system_map)
		new_entry = uma_zalloc(kmapentzone, M_NOWAIT);
	else
		new_entry = uma_zalloc(mapentzone, M_WAITOK);
	if (new_entry == NULL)
		panic("vm_map_entry_create: kernel resources exhausted");
	return (new_entry);
}

/*
 *	vm_map_entry_set_behavior:
 *
 *	Set the expected access behavior, either normal, random, or
 *	sequential.
 */
static inline void
vm_map_entry_set_behavior(vm_map_entry_t entry, u_char behavior)
{
	entry->eflags = (entry->eflags & ~MAP_ENTRY_BEHAV_MASK) |
	    (behavior & MAP_ENTRY_BEHAV_MASK);
}

/*
 *	vm_map_entry_set_max_free:
 *
 *	Set the max_free field in a vm_map_entry.
 */
static inline void
vm_map_entry_set_max_free(vm_map_entry_t entry)
{

	entry->max_free = entry->adj_free;
	if (entry->left != NULL && entry->left->max_free > entry->max_free)
		entry->max_free = entry->left->max_free;
	if (entry->right != NULL && entry->right->max_free > entry->max_free)
		entry->max_free = entry->right->max_free;
}

/*
 *	vm_map_entry_splay:
 *
 *	The Sleator and Tarjan top-down splay algorithm with the
 *	following variation.  Max_free must be computed bottom-up, so
 *	on the downward pass, maintain the left and right spines in
 *	reverse order.  Then, make a second pass up each side to fix
 *	the pointers and compute max_free.  The time bound is O(log n)
 *	amortized.
 *
 *	The new root is the vm_map_entry containing "addr", or else an
 *	adjacent entry (lower or higher) if addr is not in the tree.
 *
 *	The map must be locked, and leaves it so.
 *
 *	Returns: the new root.
 */
static vm_map_entry_t
vm_map_entry_splay(vm_offset_t addr, vm_map_entry_t root)
{
	vm_map_entry_t llist, rlist;
	vm_map_entry_t ltree, rtree;
	vm_map_entry_t y;

	/* Special case of empty tree. */
	if (root == NULL)
		return (root);

	/*
	 * Pass One: Splay down the tree until we find addr or a NULL
	 * pointer where addr would go.  llist and rlist are the two
	 * sides in reverse order (bottom-up), with llist linked by
	 * the right pointer and rlist linked by the left pointer in
	 * the vm_map_entry.  Wait until Pass Two to set max_free on
	 * the two spines.
	 */
	llist = NULL;
	rlist = NULL;
	for (;;) {
		/* root is never NULL in here. */
		if (addr < root->start) {
			y = root->left;
			if (y == NULL)
				break;
			if (addr < y->start && y->left != NULL) {
				/* Rotate right and put y on rlist. */
				root->left = y->right;
				y->right = root;
				vm_map_entry_set_max_free(root);
				root = y->left;
				y->left = rlist;
				rlist = y;
			} else {
				/* Put root on rlist. */
				root->left = rlist;
				rlist = root;
				root = y;
			}
		} else if (addr >= root->end) {
			y = root->right;
			if (y == NULL)
				break;
			if (addr >= y->end && y->right != NULL) {
				/* Rotate left and put y on llist. */
				root->right = y->left;
				y->left = root;
				vm_map_entry_set_max_free(root);
				root = y->right;
				y->right = llist;
				llist = y;
			} else {
				/* Put root on llist. */
				root->right = llist;
				llist = root;
				root = y;
			}
		} else
			break;
	}

	/*
	 * Pass Two: Walk back up the two spines, flip the pointers
	 * and set max_free.  The subtrees of the root go at the
	 * bottom of llist and rlist.
	 */
	ltree = root->left;
	while (llist != NULL) {
		y = llist->right;
		llist->right = ltree;
		vm_map_entry_set_max_free(llist);
		ltree = llist;
		llist = y;
	}
	rtree = root->right;
	while (rlist != NULL) {
		y = rlist->left;
		rlist->left = rtree;
		vm_map_entry_set_max_free(rlist);
		rtree = rlist;
		rlist = y;
	}

	/*
	 * Final assembly: add ltree and rtree as subtrees of root.
	 */
	root->left = ltree;
	root->right = rtree;
	vm_map_entry_set_max_free(root);

	return (root);
}

/*
 *	vm_map_entry_{un,}link:
 *
 *	Insert/remove entries from maps.
 */
static void
vm_map_entry_link(vm_map_t map,
		  vm_map_entry_t after_where,
		  vm_map_entry_t entry)
{

	CTR4(KTR_VM,
	    "vm_map_entry_link: map %p, nentries %d, entry %p, after %p", map,
	    map->nentries, entry, after_where);
	VM_MAP_ASSERT_LOCKED(map);
	KASSERT(after_where->end <= entry->start,
	    ("vm_map_entry_link: prev end %jx new start %jx overlap",
	    (uintmax_t)after_where->end, (uintmax_t)entry->start));
	KASSERT(entry->end <= after_where->next->start,
	    ("vm_map_entry_link: new end %jx next start %jx overlap",
	    (uintmax_t)entry->end, (uintmax_t)after_where->next->start));

	map->nentries++;
	entry->prev = after_where;
	entry->next = after_where->next;
	entry->next->prev = entry;
	after_where->next = entry;

	if (after_where != &map->header) {
		if (after_where != map->root)
			vm_map_entry_splay(after_where->start, map->root);
		entry->right = after_where->right;
		entry->left = after_where;
		after_where->right = NULL;
		after_where->adj_free = entry->start - after_where->end;
		vm_map_entry_set_max_free(after_where);
	} else {
		entry->right = map->root;
		entry->left = NULL;
	}
	entry->adj_free = entry->next->start - entry->end;
	vm_map_entry_set_max_free(entry);
	map->root = entry;
}

static void
vm_map_entry_unlink(vm_map_t map,
		    vm_map_entry_t entry)
{
	vm_map_entry_t next, prev, root;

	VM_MAP_ASSERT_LOCKED(map);
	if (entry != map->root)
		vm_map_entry_splay(entry->start, map->root);
	if (entry->left == NULL)
		root = entry->right;
	else {
		root = vm_map_entry_splay(entry->start, entry->left);
		root->right = entry->right;
		root->adj_free = entry->next->start - root->end;
		vm_map_entry_set_max_free(root);
	}
	map->root = root;

	prev = entry->prev;
	next = entry->next;
	next->prev = prev;
	prev->next = next;
	map->nentries--;
	CTR3(KTR_VM, "vm_map_entry_unlink: map %p, nentries %d, entry %p", map,
	    map->nentries, entry);
}

/*
 *	vm_map_entry_resize_free:
 *
 *	Recompute the amount of free space following a vm_map_entry
 *	and propagate that value up the tree.  Call this function after
 *	resizing a map entry in-place, that is, without a call to
 *	vm_map_entry_link() or _unlink().
 *
 *	The map must be locked, and leaves it so.
 */
static void
vm_map_entry_resize_free(vm_map_t map, vm_map_entry_t entry)
{

	/*
	 * Using splay trees without parent pointers, propagating
	 * max_free up the tree is done by moving the entry to the
	 * root and making the change there.
	 */
	if (entry != map->root)
		map->root = vm_map_entry_splay(entry->start, map->root);

	entry->adj_free = entry->next->start - entry->end;
	vm_map_entry_set_max_free(entry);
}

/*
 *	vm_map_lookup_entry:	[ internal use only ]
 *
 *	Finds the map entry containing (or
 *	immediately preceding) the specified address
 *	in the given map; the entry is returned
 *	in the "entry" parameter.  The boolean
 *	result indicates whether the address is
 *	actually contained in the map.
 */
boolean_t
vm_map_lookup_entry(
	vm_map_t map,
	vm_offset_t address,
	vm_map_entry_t *entry)	/* OUT */
{
	vm_map_entry_t cur;
	boolean_t locked;

	/*
	 * If the map is empty, then the map entry immediately preceding
	 * "address" is the map's header.
	 */
	cur = map->root;
	if (cur == NULL)
		*entry = &map->header;
	else if (address >= cur->start && cur->end > address) {
		*entry = cur;
		return (TRUE);
	} else if ((locked = vm_map_locked(map)) ||
	    sx_try_upgrade(&map->lock)) {
		/*
		 * Splay requires a write lock on the map.  However, it only
		 * restructures the binary search tree; it does not otherwise
		 * change the map.  Thus, the map's timestamp need not change
		 * on a temporary upgrade.
		 */
		map->root = cur = vm_map_entry_splay(address, cur);
		if (!locked)
			sx_downgrade(&map->lock);

		/*
		 * If "address" is contained within a map entry, the new root
		 * is that map entry.  Otherwise, the new root is a map entry
		 * immediately before or after "address".
		 */
		if (address >= cur->start) {
			*entry = cur;
			if (cur->end > address)
				return (TRUE);
		} else
			*entry = cur->prev;
	} else
		/*
		 * Since the map is only locked for read access, perform a
		 * standard binary search tree lookup for "address".
		 */
		for (;;) {
			if (address < cur->start) {
				if (cur->left == NULL) {
					*entry = cur->prev;
					break;
				}
				cur = cur->left;
			} else if (cur->end > address) {
				*entry = cur;
				return (TRUE);
			} else {
				if (cur->right == NULL) {
					*entry = cur;
					break;
				}
				cur = cur->right;
			}
		}
	return (FALSE);
}

/*
 *	vm_map_insert:
 *
 *	Inserts the given whole VM object into the target
 *	map at the specified address range.  The object's
 *	size should match that of the address range.
 *
 *	Requires that the map be locked, and leaves it so.
 *
 *	If object is non-NULL, ref count must be bumped by caller
 *	prior to making call to account for the new entry.
 */
int
vm_map_insert(vm_map_t map, vm_object_t object, vm_ooffset_t offset,
    vm_offset_t start, vm_offset_t end, vm_prot_t prot, vm_prot_t max, int cow)
{
	vm_map_entry_t new_entry, prev_entry, temp_entry;
	struct ucred *cred;
	vm_eflags_t protoeflags;
	vm_inherit_t inheritance;

	VM_MAP_ASSERT_LOCKED(map);
	KASSERT(object != kernel_object ||
	    (cow & MAP_COPY_ON_WRITE) == 0,
	    ("vm_map_insert: kernel object and COW"));
	KASSERT(object == NULL || (cow & MAP_NOFAULT) == 0,
	    ("vm_map_insert: paradoxical MAP_NOFAULT request"));
	KASSERT((prot & ~max) == 0,
	    ("prot %#x is not subset of max_prot %#x", prot, max));

	/*
	 * Check that the start and end points are not bogus.
	 */
	if (start < map->min_offset || end > map->max_offset || start >= end)
		return (KERN_INVALID_ADDRESS);

	/*
	 * Find the entry prior to the proposed starting address; if it's part
	 * of an existing entry, this range is bogus.
	 */
	if (vm_map_lookup_entry(map, start, &temp_entry))
		return (KERN_NO_SPACE);

	prev_entry = temp_entry;

	/*
	 * Assert that the next entry doesn't overlap the end point.
	 */
	if (prev_entry->next->start < end)
		return (KERN_NO_SPACE);

	if ((cow & MAP_CREATE_GUARD) != 0 && (object != NULL ||
	    max != VM_PROT_NONE))
		return (KERN_INVALID_ARGUMENT);

	protoeflags = 0;
	if (cow & MAP_COPY_ON_WRITE)
		protoeflags |= MAP_ENTRY_COW | MAP_ENTRY_NEEDS_COPY;
	if (cow & MAP_NOFAULT)
		protoeflags |= MAP_ENTRY_NOFAULT;
	if (cow & MAP_DISABLE_SYNCER)
		protoeflags |= MAP_ENTRY_NOSYNC;
	if (cow & MAP_DISABLE_COREDUMP)
		protoeflags |= MAP_ENTRY_NOCOREDUMP;
	if (cow & MAP_STACK_GROWS_DOWN)
		protoeflags |= MAP_ENTRY_GROWS_DOWN;
	if (cow & MAP_STACK_GROWS_UP)
		protoeflags |= MAP_ENTRY_GROWS_UP;
	if (cow & MAP_VN_WRITECOUNT)
		protoeflags |= MAP_ENTRY_VN_WRITECNT;
	if ((cow & MAP_CREATE_GUARD) != 0)
		protoeflags |= MAP_ENTRY_GUARD;
	if ((cow & MAP_CREATE_STACK_GAP_DN) != 0)
		protoeflags |= MAP_ENTRY_STACK_GAP_DN;
	if ((cow & MAP_CREATE_STACK_GAP_UP) != 0)
		protoeflags |= MAP_ENTRY_STACK_GAP_UP;
	if (cow & MAP_INHERIT_SHARE)
		inheritance = VM_INHERIT_SHARE;
	else
		inheritance = VM_INHERIT_DEFAULT;

	cred = NULL;
	if ((cow & (MAP_ACC_NO_CHARGE | MAP_NOFAULT | MAP_CREATE_GUARD)) != 0)
		goto charged;
	if ((cow & MAP_ACC_CHARGED) || ((prot & VM_PROT_WRITE) &&
	    ((protoeflags & MAP_ENTRY_NEEDS_COPY) || object == NULL))) {
		if (!(cow & MAP_ACC_CHARGED) && !swap_reserve(end - start))
			return (KERN_RESOURCE_SHORTAGE);
		KASSERT(object == NULL ||
		    (protoeflags & MAP_ENTRY_NEEDS_COPY) != 0 ||
		    object->cred == NULL,
		    ("overcommit: vm_map_insert o %p", object));
		cred = curthread->td_ucred;
	}

charged:
	/* Expand the kernel pmap, if necessary. */
	if (map == kernel_map && end > kernel_vm_end)
		pmap_growkernel(end);
	if (object != NULL) {
		/*
		 * OBJ_ONEMAPPING must be cleared unless this mapping
		 * is trivially proven to be the only mapping for any
		 * of the object's pages.  (Object granularity
		 * reference counting is insufficient to recognize
		 * aliases with precision.)
		 */
		VM_OBJECT_WLOCK(object);
		if (object->ref_count > 1 || object->shadow_count != 0)
			vm_object_clear_flag(object, OBJ_ONEMAPPING);
		VM_OBJECT_WUNLOCK(object);
	} else if (prev_entry != &map->header &&
	    prev_entry->eflags == protoeflags &&
	    (cow & (MAP_STACK_GROWS_DOWN | MAP_STACK_GROWS_UP)) == 0 &&
	    prev_entry->end == start && prev_entry->wired_count == 0 &&
	    (prev_entry->cred == cred ||
	    (prev_entry->object.vm_object != NULL &&
	    prev_entry->object.vm_object->cred == cred)) &&
	    prev_entry->owner == curproc->p_pid &&
	    vm_object_coalesce(prev_entry->object.vm_object,
	    prev_entry->offset,
	    (vm_size_t)(prev_entry->end - prev_entry->start),
	    (vm_size_t)(end - prev_entry->end), cred != NULL &&
	    (protoeflags & MAP_ENTRY_NEEDS_COPY) == 0)) {
		/*
		 * We were able to extend the object.  Determine if we
		 * can extend the previous map entry to include the
		 * new range as well.
		 */
		if (prev_entry->inheritance == inheritance &&
		    prev_entry->protection == prot &&
		    prev_entry->max_protection == max) {
			if ((prev_entry->eflags & MAP_ENTRY_GUARD) == 0)
				map->size += end - prev_entry->end;
			prev_entry->end = end;
			vm_map_entry_resize_free(map, prev_entry);
			vm_map_log("resize", prev_entry);
			vm_map_simplify_entry(map, prev_entry);
			return (KERN_SUCCESS);
		}

		/*
		 * If we can extend the object but cannot extend the
		 * map entry, we have to create a new map entry.  We
		 * must bump the ref count on the extended object to
		 * account for it.  object may be NULL.
		 */
		object = prev_entry->object.vm_object;
		offset = prev_entry->offset +
		    (prev_entry->end - prev_entry->start);
		vm_object_reference(object);
		if (cred != NULL && object != NULL && object->cred != NULL &&
		    !(prev_entry->eflags & MAP_ENTRY_NEEDS_COPY)) {
			/* Object already accounts for this uid. */
			cred = NULL;
		}
	}
	if (cred != NULL)
		crhold(cred);

	/*
	 * Create a new entry
	 */
	new_entry = vm_map_entry_create(map);
	new_entry->start = start;
	new_entry->end = end;
	new_entry->cred = NULL;

	new_entry->eflags = protoeflags;
	new_entry->object.vm_object = object;
	new_entry->offset = offset;

	new_entry->inheritance = inheritance;
	new_entry->protection = prot;
	new_entry->max_protection = max;
	new_entry->wired_count = 0;
	new_entry->wiring_thread = NULL;
	new_entry->read_ahead = VM_FAULT_READ_AHEAD_INIT;
	new_entry->next_read = start;
	new_entry->owner = curproc->p_pid;

	KASSERT(cred == NULL || !ENTRY_CHARGED(new_entry),
	    ("overcommit: vm_map_insert leaks vm_map %p", new_entry));
	new_entry->cred = cred;

	/*
	 * Insert the new entry into the list
	 */
	vm_map_entry_link(map, prev_entry, new_entry);
	if ((new_entry->eflags & MAP_ENTRY_GUARD) == 0)
		map->size += new_entry->end - new_entry->start;

	vm_map_log("insert", new_entry);

	/*
	 * Try to coalesce the new entry with both the previous and next
	 * entries in the list.  Previously, we only attempted to coalesce
	 * with the previous entry when object is NULL.  Here, we handle the
	 * other cases, which are less common.
	 */
	vm_map_simplify_entry(map, new_entry);

	if ((cow & (MAP_PREFAULT | MAP_PREFAULT_PARTIAL)) != 0) {
		vm_map_pmap_enter(map, start, prot, object, OFF_TO_IDX(offset),
		    end - start, cow & MAP_PREFAULT_PARTIAL);
	}

	return (KERN_SUCCESS);
}

/*
 *	vm_map_findspace:
 *
 *	Find the first fit (lowest VM address) for "length" free bytes
 *	beginning at address >= start in the given map.
 *
 *	In a vm_map_entry, "adj_free" is the amount of free space
 *	adjacent (higher address) to this entry, and "max_free" is the
 *	maximum amount of contiguous free space in its subtree.  This
 *	allows finding a free region in one path down the tree, so
 *	O(log n) amortized with splay trees.
 *
 *	The map must be locked, and leaves it so.
 *
 *	Returns: 0 on success, and starting address in *addr,
 *		 1 if insufficient space.
 */
int
vm_map_findspace(vm_map_t map, vm_offset_t start, vm_size_t length,
    vm_offset_t *addr)	/* OUT */
{
	vm_map_entry_t entry;
	vm_offset_t st;

	/*
	 * Request must fit within min/max VM address and must avoid
	 * address wrap.
	 */
	if (start < map->min_offset)
		start = map->min_offset;
	if (start + length > map->max_offset || start + length < start)
		return (1);

	/* Empty tree means wide open address space. */
	if (map->root == NULL) {
		*addr = start;
		return (0);
	}

	/*
	 * After splay, if start comes before root node, then there
	 * must be a gap from start to the root.
	 */
	map->root = vm_map_entry_splay(start, map->root);
	if (start + length <= map->root->start) {
		*addr = start;
		return (0);
	}

	/*
	 * Root is the last node that might begin its gap before
	 * start, and this is the last comparison where address
	 * wrap might be a problem.
	 */
	st = (start > map->root->end) ? start : map->root->end;
	if (length <= map->root->end + map->root->adj_free - st) {
		*addr = st;
		return (0);
	}

	/* With max_free, can immediately tell if no solution. */
	entry = map->root->right;
	if (entry == NULL || length > entry->max_free)
		return (1);

	/*
	 * Search the right subtree in the order: left subtree, root,
	 * right subtree (first fit).  The previous splay implies that
	 * all regions in the right subtree have addresses > start.
	 */
	while (entry != NULL) {
		if (entry->left != NULL && entry->left->max_free >= length)
			entry = entry->left;
		else if (entry->adj_free >= length) {
			*addr = entry->end;
			return (0);
		} else
			entry = entry->right;
	}

	/* Can't get here, so panic if we do. */
	panic("vm_map_findspace: max_free corrupt");
}

int
vm_map_fixed(vm_map_t map, vm_object_t object, vm_ooffset_t offset,
    vm_offset_t start, vm_size_t length, vm_prot_t prot,
    vm_prot_t max, int cow)
{
	vm_offset_t end;
	int result;

	end = start + length;
	KASSERT((cow & (MAP_STACK_GROWS_DOWN | MAP_STACK_GROWS_UP)) == 0 ||
	    object == NULL,
	    ("vm_map_fixed: non-NULL backing object for stack"));
	vm_map_lock(map);
	VM_MAP_RANGE_CHECK(map, start, end);
	if ((cow & MAP_CHECK_EXCL) == 0) {
		result = vm_map_check_owner(map, start, end);
		if (result != KERN_SUCCESS) {
			printf("%s: vm_map_check_owner returned %d\n",
			    __func__, result);
			vm_map_unlock(map);
			return (result);
		}
		vm_map_delete(map, start, end);
	}
	if ((cow & (MAP_STACK_GROWS_DOWN | MAP_STACK_GROWS_UP)) != 0) {
		result = vm_map_stack_locked(map, start, length, sgrowsiz,
		    prot, max, cow);
	} else {
		result = vm_map_insert(map, object, offset, start, end,
		    prot, max, cow);
	}
	vm_map_unlock(map);
	return (result);
}

/*
 * Searches for the specified amount of free space in the given map with the
 * specified alignment.  Performs an address-ordered, first-fit search from
 * the given address "*addr", with an optional upper bound "max_addr".  If the
 * parameter "alignment" is zero, then the alignment is computed from the
 * given (object, offset) pair so as to enable the greatest possible use of
 * superpage mappings.  Returns KERN_SUCCESS and the address of the free space
 * in "*addr" if successful.  Otherwise, returns KERN_NO_SPACE.
 *
 * The map must be locked.  Initially, there must be at least "length" bytes
 * of free space at the given address.
 */
static int
vm_map_alignspace(vm_map_t map, vm_object_t object, vm_ooffset_t offset,
    vm_offset_t *addr, vm_size_t length, vm_offset_t max_addr,
    vm_offset_t alignment)
{
	vm_offset_t aligned_addr, free_addr;

	VM_MAP_ASSERT_LOCKED(map);
	free_addr = *addr;
	KASSERT(!vm_map_findspace(map, free_addr, length, addr) &&
	    free_addr == *addr, ("caller provided insufficient free space"));
	for (;;) {
		/*
		 * At the start of every iteration, the free space at address
		 * "*addr" is at least "length" bytes.
		 */
		if (alignment == 0)
			pmap_align_superpage(object, offset, addr, length);
		else if ((*addr & (alignment - 1)) != 0) {
			*addr &= ~(alignment - 1);
			*addr += alignment;
		}
		aligned_addr = *addr;
		if (aligned_addr == free_addr) {
			/*
			 * Alignment did not change "*addr", so "*addr" must
			 * still provide sufficient free space.
			 */
			return (KERN_SUCCESS);
		}

		/*
		 * Test for address wrap on "*addr".  A wrapped "*addr" could
		 * be a valid address, in which case vm_map_findspace() cannot
		 * be relied upon to fail.
		 */
		if (aligned_addr < free_addr ||
		    vm_map_findspace(map, aligned_addr, length, addr) ||
		    (max_addr != 0 && *addr + length > max_addr))
			return (KERN_NO_SPACE);
		free_addr = *addr;
		if (free_addr == aligned_addr) {
			/*
			 * If a successful call to vm_map_findspace() did not
			 * change "*addr", then "*addr" must still be aligned
			 * and provide sufficient free space.
			 */
			return (KERN_SUCCESS);
		}
	}
}

/*
 *	vm_map_find finds an unallocated region in the target address
 *	map with the given length.  The search is defined to be
 *	first-fit from the specified address; the region found is
 *	returned in the same parameter.
 *
 *	If object is non-NULL, ref count must be bumped by caller
 *	prior to making call to account for the new entry.
 */
int
vm_map_find(vm_map_t map, vm_object_t object, vm_ooffset_t offset,
	    vm_offset_t *addr,	/* IN/OUT */
	    vm_size_t length, vm_offset_t max_addr, int find_space,
	    vm_prot_t prot, vm_prot_t max, int cow)
{
	vm_offset_t alignment, min_addr;
	int rv;

	KASSERT((cow & (MAP_STACK_GROWS_DOWN | MAP_STACK_GROWS_UP)) == 0 ||
	    object == NULL,
	    ("vm_map_find: non-NULL backing object for stack"));
	if (find_space == VMFS_OPTIMAL_SPACE && (object == NULL ||
	    (object->flags & OBJ_COLORED) == 0))
		find_space = VMFS_ANY_SPACE;
	if (find_space >> 8 != 0) {
		KASSERT((find_space & 0xff) == 0, ("bad VMFS flags"));
		alignment = (vm_offset_t)1 << (find_space >> 8);
	} else
		alignment = 0;
	vm_map_lock(map);
	if (find_space != VMFS_NO_SPACE) {
		KASSERT(find_space == VMFS_ANY_SPACE ||
		    find_space == VMFS_OPTIMAL_SPACE ||
		    find_space == VMFS_SUPER_SPACE ||
		    alignment != 0, ("unexpected VMFS flag"));
		min_addr = *addr;
again:
		if (vm_map_findspace(map, min_addr, length, addr) ||
		    (max_addr != 0 && *addr + length > max_addr)) {
			rv = KERN_NO_SPACE;
			goto done;
		}
		if (find_space != VMFS_ANY_SPACE &&
		    (rv = vm_map_alignspace(map, object, offset, addr, length,
		    max_addr, alignment)) != KERN_SUCCESS) {
			if (find_space == VMFS_OPTIMAL_SPACE) {
				find_space = VMFS_ANY_SPACE;
				goto again;
			}
			goto done;
		}
	}
	if ((cow & (MAP_STACK_GROWS_DOWN | MAP_STACK_GROWS_UP)) != 0) {
		rv = vm_map_stack_locked(map, *addr, length, sgrowsiz, prot,
		    max, cow);
	} else {
		rv = vm_map_insert(map, object, offset, *addr, *addr + length,
		    prot, max, cow);
	}
done:
	vm_map_unlock(map);
	return (rv);
}

/*
 *	vm_map_find_min() is a variant of vm_map_find() that takes an
 *	additional parameter (min_addr) and treats the given address
 *	(*addr) differently.  Specifically, it treats *addr as a hint
 *	and not as the minimum address where the mapping is created.
 *
 *	This function works in two phases.  First, it tries to
 *	allocate above the hint.  If that fails and the hint is
 *	greater than min_addr, it performs a second pass, replacing
 *	the hint with min_addr as the minimum address for the
 *	allocation.
 */
int
vm_map_find_min(vm_map_t map, vm_object_t object, vm_ooffset_t offset,
    vm_offset_t *addr, vm_size_t length, vm_offset_t min_addr,
    vm_offset_t max_addr, int find_space, vm_prot_t prot, vm_prot_t max,
    int cow)
{
	vm_offset_t hint;
	int rv;

	hint = *addr;
	for (;;) {
		rv = vm_map_find(map, object, offset, addr, length, max_addr,
		    find_space, prot, max, cow);
		if (rv == KERN_SUCCESS || min_addr >= hint)
			return (rv);
		*addr = hint = min_addr;
	}
}

/*
 *	vm_map_simplify_entry:
 *
 *	Simplify the given map entry by merging with either neighbor.  This
 *	routine also has the ability to merge with both neighbors.
 *
 *	The map must be locked.
 *
 *	This routine guarantees that the passed entry remains valid (though
 *	possibly extended).  When merging, this routine may delete one or
 *	both neighbors.
 */
void
vm_map_simplify_entry(vm_map_t map, vm_map_entry_t entry)
{
	vm_map_entry_t next, prev;
	vm_size_t prevsize, esize;

	if ((entry->eflags & (MAP_ENTRY_GROWS_UP |
	    MAP_ENTRY_IN_TRANSITION | MAP_ENTRY_IS_SUB_MAP)) != 0)
		return;

	if ((entry->eflags & MAP_ENTRY_GROWS_DOWN) != 0 &&
           (entry->object.vm_object != NULL ||
	    entry->protection != PROT_NONE ||
	    entry->owner != 0))
		return;

	prev = entry->prev;
	if (prev != &map->header) {
		prevsize = prev->end - prev->start;
		if ( (prev->end == entry->start) &&
		     (prev->object.vm_object == entry->object.vm_object) &&
		     (!prev->object.vm_object ||
			(prev->offset + prevsize == entry->offset)) &&
		     (prev->eflags == entry->eflags) &&
		     (prev->protection == entry->protection) &&
		     (prev->max_protection == entry->max_protection) &&
		     (prev->inheritance == entry->inheritance) &&
		     (prev->wired_count == entry->wired_count) &&
		     (prev->cred == entry->cred) &&
		     (prev->owner == entry->owner)) {
			vm_map_log("remove", prev);
			vm_map_entry_unlink(map, prev);
			entry->start = prev->start;
			entry->offset = prev->offset;
			if (entry->prev != &map->header)
				vm_map_entry_resize_free(map, entry->prev);
			vm_map_log("resize", entry);

			/*
			 * If the backing object is a vnode object,
			 * vm_object_deallocate() calls vrele().
			 * However, vrele() does not lock the vnode
			 * because the vnode has additional
			 * references.  Thus, the map lock can be kept
			 * without causing a lock-order reversal with
			 * the vnode lock.
			 *
			 * Since we count the number of virtual page
			 * mappings in object->un_pager.vnp.writemappings,
			 * the writemappings value should not be adjusted
			 * when the entry is disposed of.
			 */
			if (prev->object.vm_object)
				vm_object_deallocate(prev->object.vm_object);
			if (prev->cred != NULL)
				crfree(prev->cred);
			vm_map_entry_dispose(map, prev);
		}
	}

	next = entry->next;
	if (next != &map->header) {
		esize = entry->end - entry->start;
		if ((entry->end == next->start) &&
		    (next->object.vm_object == entry->object.vm_object) &&
		     (!entry->object.vm_object ||
			(entry->offset + esize == next->offset)) &&
		    (next->eflags == entry->eflags) &&
		    (next->protection == entry->protection) &&
		    (next->max_protection == entry->max_protection) &&
		    (next->inheritance == entry->inheritance) &&
		    (next->wired_count == entry->wired_count) &&
		    (next->cred == entry->cred) &&
		    (next->owner == entry->owner)) {
			vm_map_log("remove", next);
			vm_map_entry_unlink(map, next);
			entry->end = next->end;
			vm_map_entry_resize_free(map, entry);
			vm_map_log("resize", entry);

			/*
			 * See comment above.
			 */
			if (next->object.vm_object)
				vm_object_deallocate(next->object.vm_object);
			if (next->cred != NULL)
				crfree(next->cred);
			vm_map_entry_dispose(map, next);
		}
	}
}
/*
 *	vm_map_clip_start:	[ internal use only ]
 *
 *	Asserts that the given entry begins at or after
 *	the specified address; if necessary,
 *	it splits the entry into two.
 */
#define vm_map_clip_start(map, entry, startaddr) \
{ \
	if (startaddr > entry->start) \
		_vm_map_clip_start(map, entry, startaddr); \
}

/*
 *	This routine is called only when it is known that
 *	the entry must be split.
 */
static void
_vm_map_clip_start(vm_map_t map, vm_map_entry_t entry, vm_offset_t start)
{
	vm_map_entry_t new_entry;

	VM_MAP_ASSERT_LOCKED(map);
	KASSERT(entry->end > start && entry->start < start,
	    ("_vm_map_clip_start: invalid clip of entry %p", entry));

	/*
	 * Split off the front portion -- note that we must insert the new
	 * entry BEFORE this one, so that this entry has the specified
	 * starting address.
	 */
	vm_map_simplify_entry(map, entry);

	/*
	 * If there is no object backing this entry, we might as well create
	 * one now.  If we defer it, an object can get created after the map
	 * is clipped, and individual objects will be created for the split-up
	 * map.  This is a bit of a hack, but is also about the best place to
	 * put this improvement.
	 */
	if (entry->object.vm_object == NULL && !map->system_map &&
	    (entry->eflags & MAP_ENTRY_GUARD) == 0) {
		vm_object_t object;
		object = vm_object_allocate(OBJT_DEFAULT,
				atop(entry->end - entry->start));
		entry->object.vm_object = object;
		entry->offset = 0;
		if (entry->cred != NULL) {
			object->cred = entry->cred;
			object->charge = entry->end - entry->start;
			entry->cred = NULL;
		}
	} else if (entry->object.vm_object != NULL &&
		   ((entry->eflags & MAP_ENTRY_NEEDS_COPY) == 0) &&
		   entry->cred != NULL) {
		VM_OBJECT_WLOCK(entry->object.vm_object);
		KASSERT(entry->object.vm_object->cred == NULL,
		    ("OVERCOMMIT: vm_entry_clip_start: both cred e %p", entry));
		entry->object.vm_object->cred = entry->cred;
		entry->object.vm_object->charge = entry->end - entry->start;
		VM_OBJECT_WUNLOCK(entry->object.vm_object);
		entry->cred = NULL;
	}

	new_entry = vm_map_entry_create(map);
	*new_entry = *entry;

	new_entry->end = start;
	entry->offset += (start - entry->start);
	entry->start = start;
	if (new_entry->cred != NULL)
		crhold(entry->cred);

	vm_map_log("resize", entry);
	vm_map_log("insert", new_entry);
	vm_map_entry_link(map, entry->prev, new_entry);

	if ((entry->eflags & MAP_ENTRY_IS_SUB_MAP) == 0) {
		vm_object_reference(new_entry->object.vm_object);
		/*
		 * The object->un_pager.vnp.writemappings for the
		 * object of MAP_ENTRY_VN_WRITECNT type entry shall be
		 * kept as is here.  The virtual pages are
		 * re-distributed among the clipped entries, so the sum is
		 * left the same.
		 */
	}
}

/*
 *	vm_map_clip_end:	[ internal use only ]
 *
 *	Asserts that the given entry ends at or before
 *	the specified address; if necessary,
 *	it splits the entry into two.
 */
#define vm_map_clip_end(map, entry, endaddr) \
{ \
	if ((endaddr) < (entry->end)) \
		_vm_map_clip_end((map), (entry), (endaddr)); \
}

/*
 *	This routine is called only when it is known that
 *	the entry must be split.
 */
static void
_vm_map_clip_end(vm_map_t map, vm_map_entry_t entry, vm_offset_t end)
{
	vm_map_entry_t new_entry;

	VM_MAP_ASSERT_LOCKED(map);
	KASSERT(entry->start < end && entry->end > end,
	    ("_vm_map_clip_end: invalid clip of entry %p", entry));

	/*
	 * If there is no object backing this entry, we might as well create
	 * one now.  If we defer it, an object can get created after the map
	 * is clipped, and individual objects will be created for the split-up
	 * map.  This is a bit of a hack, but is also about the best place to
	 * put this improvement.
	 */
	if (entry->object.vm_object == NULL && !map->system_map &&
	    (entry->eflags & MAP_ENTRY_GUARD) == 0) {
		vm_object_t object;
		object = vm_object_allocate(OBJT_DEFAULT,
				atop(entry->end - entry->start));
		entry->object.vm_object = object;
		entry->offset = 0;
		if (entry->cred != NULL) {
			object->cred = entry->cred;
			object->charge = entry->end - entry->start;
			entry->cred = NULL;
		}
	} else if (entry->object.vm_object != NULL &&
		   ((entry->eflags & MAP_ENTRY_NEEDS_COPY) == 0) &&
		   entry->cred != NULL) {
		VM_OBJECT_WLOCK(entry->object.vm_object);
		KASSERT(entry->object.vm_object->cred == NULL,
		    ("OVERCOMMIT: vm_entry_clip_end: both cred e %p", entry));
		entry->object.vm_object->cred = entry->cred;
		entry->object.vm_object->charge = entry->end - entry->start;
		VM_OBJECT_WUNLOCK(entry->object.vm_object);
		entry->cred = NULL;
	}

	/*
	 * Create a new entry and insert it AFTER the specified entry
	 */
	new_entry = vm_map_entry_create(map);
	*new_entry = *entry;

	new_entry->start = entry->end = end;
	new_entry->offset += (end - entry->start);
	if (new_entry->cred != NULL)
		crhold(entry->cred);

	vm_map_log("resize", entry);
	vm_map_log("insert", new_entry);
	vm_map_entry_link(map, entry, new_entry);

	if ((entry->eflags & MAP_ENTRY_IS_SUB_MAP) == 0) {
		vm_object_reference(new_entry->object.vm_object);
	}
}

/*
 *	vm_map_submap:		[ kernel use only ]
 *
 *	Mark the given range as handled by a subordinate map.
 *
 *	This range must have been created with vm_map_find,
 *	and no other operations may have been performed on this
 *	range prior to calling vm_map_submap.
 *
 *	Only a limited number of operations can be performed
 *	within this rage after calling vm_map_submap:
 *		vm_fault
 *	[Don't try vm_map_copy!]
 *
 *	To remove a submapping, one must first remove the
 *	range from the superior map, and then destroy the
 *	submap (if desired).  [Better yet, don't try it.]
 */
int
vm_map_submap(
	vm_map_t map,
	vm_offset_t start,
	vm_offset_t end,
	vm_map_t submap)
{
	vm_map_entry_t entry;
	int result = KERN_INVALID_ARGUMENT;

	vm_map_lock(map);

	VM_MAP_RANGE_CHECK(map, start, end);

	if (vm_map_lookup_entry(map, start, &entry)) {
		vm_map_clip_start(map, entry, start);
	} else
		entry = entry->next;

	vm_map_clip_end(map, entry, end);

	if ((entry->start == start) && (entry->end == end) &&
	    ((entry->eflags & MAP_ENTRY_COW) == 0) &&
	    (entry->object.vm_object == NULL)) {
		entry->object.sub_map = submap;
		entry->eflags |= MAP_ENTRY_IS_SUB_MAP;
		result = KERN_SUCCESS;
	}
	vm_map_unlock(map);

	return (result);
}

/*
 * The maximum number of pages to map if MAP_PREFAULT_PARTIAL is specified
 */
#define	MAX_INIT_PT	96

/*
 *	vm_map_pmap_enter:
 *
 *	Preload the specified map's pmap with mappings to the specified
 *	object's memory-resident pages.  No further physical pages are
 *	allocated, and no further virtual pages are retrieved from secondary
 *	storage.  If the specified flags include MAP_PREFAULT_PARTIAL, then a
 *	limited number of page mappings are created at the low-end of the
 *	specified address range.  (For this purpose, a superpage mapping
 *	counts as one page mapping.)  Otherwise, all resident pages within
 *	the specified address range are mapped.
 */
static void
vm_map_pmap_enter(vm_map_t map, vm_offset_t addr, vm_prot_t prot,
    vm_object_t object, vm_pindex_t pindex, vm_size_t size, int flags)
{
	vm_offset_t start;
	vm_page_t p, p_start;
	vm_pindex_t mask, psize, threshold, tmpidx;

	if ((prot & (VM_PROT_READ | VM_PROT_EXECUTE)) == 0 || object == NULL)
		return;
	VM_OBJECT_RLOCK(object);
	if (object->type == OBJT_DEVICE || object->type == OBJT_SG) {
		VM_OBJECT_RUNLOCK(object);
		VM_OBJECT_WLOCK(object);
		if (object->type == OBJT_DEVICE || object->type == OBJT_SG) {
			pmap_object_init_pt(map->pmap, addr, object, pindex,
			    size);
			VM_OBJECT_WUNLOCK(object);
			return;
		}
		VM_OBJECT_LOCK_DOWNGRADE(object);
	}

	psize = atop(size);
	if (psize + pindex > object->size) {
		if (object->size < pindex) {
			VM_OBJECT_RUNLOCK(object);
			return;
		}
		psize = object->size - pindex;
	}

	start = 0;
	p_start = NULL;
	threshold = MAX_INIT_PT;

	p = vm_page_find_least(object, pindex);
	/*
	 * Assert: the variable p is either (1) the page with the
	 * least pindex greater than or equal to the parameter pindex
	 * or (2) NULL.
	 */
	for (;
	     p != NULL && (tmpidx = p->pindex - pindex) < psize;
	     p = TAILQ_NEXT(p, listq)) {
		/*
		 * don't allow an madvise to blow away our really
		 * free pages allocating pv entries.
		 */
		if (((flags & MAP_PREFAULT_MADVISE) != 0 &&
		    vm_page_count_severe()) ||
		    ((flags & MAP_PREFAULT_PARTIAL) != 0 &&
		    tmpidx >= threshold)) {
			psize = tmpidx;
			break;
		}
		if (p->valid == VM_PAGE_BITS_ALL) {
			if (p_start == NULL) {
				start = addr + ptoa(tmpidx);
				p_start = p;
			}
			/* Jump ahead if a superpage mapping is possible. */
			if (p->psind > 0 && ((addr + ptoa(tmpidx)) &
			    (pagesizes[p->psind] - 1)) == 0) {
				mask = atop(pagesizes[p->psind]) - 1;
				if (tmpidx + mask < psize &&
				    vm_page_ps_test(p, PS_ALL_VALID, NULL)) {
					p += mask;
					threshold += mask;
				}
			}
		} else if (p_start != NULL) {
			pmap_enter_object(map->pmap, start, addr +
			    ptoa(tmpidx), p_start, prot);
			p_start = NULL;
		}
	}
	if (p_start != NULL)
		pmap_enter_object(map->pmap, start, addr + ptoa(psize),
		    p_start, prot);
	VM_OBJECT_RUNLOCK(object);
}

int
vm_map_check_owner(vm_map_t map, vm_offset_t start, vm_offset_t end)
{
	vm_map_entry_t entry;

	VM_MAP_ASSERT_LOCKED(map);

	VM_MAP_RANGE_CHECK(map, start, end);

	if (vm_map_lookup_entry(map, start, &entry)) {
		vm_map_clip_start(map, entry, start);
	} else {
		entry = entry->next;
	}

	for (; entry != &map->header && entry->start < end;
	    entry = entry->next) {
		if (entry->owner != curproc->p_pid) {
			printf("%s: requested range [%#lx, %#lx], owner %d (%s) would overlap with existing entry [%#lx, %#lx], owner %d\n",
			    __func__, start, end, curproc->p_pid, curproc->p_comm, entry->start, entry->end, entry->owner);
			return (KERN_PROTECTION_FAILURE);
		}
	}

	return (KERN_SUCCESS);
}

/*
 *	vm_map_protect:
 *
 *	Sets the protection of the specified address
 *	region in the target map.  If "set_max" is
 *	specified, the maximum protection is to be set;
 *	otherwise, only the current protection is affected.
 */
int
vm_map_protect(vm_map_t map, vm_offset_t start, vm_offset_t end,
	       vm_prot_t new_prot, boolean_t set_max)
{
	vm_map_entry_t current, entry;
	vm_object_t obj;
	struct ucred *cred;
	vm_prot_t old_prot;
	int result;

	if (start == end)
		return (KERN_SUCCESS);

	vm_map_lock(map);

	/*
	 * Ensure that we are not concurrently wiring pages.  vm_map_wire() may
	 * need to fault pages into the map and will drop the map lock while
	 * doing so, and the VM object may end up in an inconsistent state if we
	 * update the protection on the map entry in between faults.
	 */
	vm_map_wait_busy(map);

	VM_MAP_RANGE_CHECK(map, start, end);

	result = vm_map_check_owner(map, start, end);
	if (result != KERN_SUCCESS) {
		printf("%s: vm_map_check_owner returned %d\n",
		    __func__, result);
		vm_map_unlock(map);
		return (result);
	}

	if (vm_map_lookup_entry(map, start, &entry)) {
		vm_map_clip_start(map, entry, start);
	} else {
		entry = entry->next;
	}

	/*
	 * Make a first pass to check for protection violations.
	 */
	for (current = entry; current->start < end; current = current->next) {
		if ((current->eflags & MAP_ENTRY_GUARD) != 0)
			continue;
		if (current->eflags & MAP_ENTRY_IS_SUB_MAP) {
			vm_map_unlock(map);
			return (KERN_INVALID_ARGUMENT);
		}
		if ((new_prot & current->max_protection) != new_prot) {
			vm_map_unlock(map);
			return (KERN_PROTECTION_FAILURE);
		}
	}

	/*
	 * Do an accounting pass for private read-only mappings that
	 * now will do cow due to allowed write (e.g. debugger sets
	 * breakpoint on text segment)
	 */
	for (current = entry; current->start < end; current = current->next) {

		vm_map_clip_end(map, current, end);

		if (set_max ||
		    ((new_prot & ~(current->protection)) & VM_PROT_WRITE) == 0 ||
		    ENTRY_CHARGED(current) ||
		    (current->eflags & MAP_ENTRY_GUARD) != 0) {
			continue;
		}

		cred = curthread->td_ucred;
		obj = current->object.vm_object;

		if (obj == NULL || (current->eflags & MAP_ENTRY_NEEDS_COPY)) {
			if (!swap_reserve(current->end - current->start)) {
				vm_map_unlock(map);
				return (KERN_RESOURCE_SHORTAGE);
			}
			crhold(cred);
			current->cred = cred;
			continue;
		}

		VM_OBJECT_WLOCK(obj);
		if (obj->type != OBJT_DEFAULT && obj->type != OBJT_SWAP) {
			VM_OBJECT_WUNLOCK(obj);
			continue;
		}

		/*
		 * Charge for the whole object allocation now, since
		 * we cannot distinguish between non-charged and
		 * charged clipped mapping of the same object later.
		 */
		KASSERT(obj->charge == 0,
		    ("vm_map_protect: object %p overcharged (entry %p)",
		    obj, current));
		if (!swap_reserve(ptoa(obj->size))) {
			VM_OBJECT_WUNLOCK(obj);
			vm_map_unlock(map);
			return (KERN_RESOURCE_SHORTAGE);
		}

		crhold(cred);
		obj->cred = cred;
		obj->charge = ptoa(obj->size);
		VM_OBJECT_WUNLOCK(obj);
	}

	/*
	 * Go back and fix up protections. [Note that clipping is not
	 * necessary the second time.]
	 */
	for (current = entry; current->start < end; current = current->next) {
		if ((current->eflags & MAP_ENTRY_GUARD) != 0)
			continue;

		old_prot = current->protection;

		if (set_max)
			current->protection =
			    (current->max_protection = new_prot) &
			    old_prot;
		else
			current->protection = new_prot;
		vm_map_log("protect", current);

		/*
		 * For user wired map entries, the normal lazy evaluation of
		 * write access upgrades through soft page faults is
		 * undesirable.  Instead, immediately copy any pages that are
		 * copy-on-write and enable write access in the physical map.
		 */
		if ((current->eflags & MAP_ENTRY_USER_WIRED) != 0 &&
		    (current->protection & VM_PROT_WRITE) != 0 &&
		    (old_prot & VM_PROT_WRITE) == 0)
			vm_fault_copy_entry(map, map, current, current, NULL);

		/*
		 * When restricting access, update the physical map.  Worry
		 * about copy-on-write here.
		 */
		if ((old_prot & ~current->protection) != 0) {
#define MASK(entry)	(((entry)->eflags & MAP_ENTRY_COW) ? ~VM_PROT_WRITE : \
							VM_PROT_ALL)
			pmap_protect(map->pmap, current->start,
			    current->end,
			    current->protection & MASK(current));
#undef	MASK
		}
		vm_map_simplify_entry(map, current);
	}
	vm_map_unlock(map);
	return (KERN_SUCCESS);
}

/*
 *	vm_map_madvise:
 *
 *	This routine traverses a processes map handling the madvise
 *	system call.  Advisories are classified as either those effecting
 *	the vm_map_entry structure, or those effecting the underlying
 *	objects.
 */
int
vm_map_madvise(
	vm_map_t map,
	vm_offset_t start,
	vm_offset_t end,
	int behav)
{
	vm_map_entry_t current, entry;
<<<<<<< HEAD
	int modify_map = 0, result;
=======
	bool modify_map;
>>>>>>> 6ce960d0

	/*
	 * Some madvise calls directly modify the vm_map_entry, in which case
	 * we need to use an exclusive lock on the map and we need to perform
	 * various clipping operations.  Otherwise we only need a read-lock
	 * on the map.
	 *
	 * XXX: Except that vm_map_check_owner() requires the exclusive lock.
	 */
	switch(behav) {
	case MADV_NORMAL:
	case MADV_SEQUENTIAL:
	case MADV_RANDOM:
	case MADV_NOSYNC:
	case MADV_AUTOSYNC:
	case MADV_NOCORE:
	case MADV_CORE:
		if (start == end)
			return (0);
		modify_map = true;
		vm_map_lock(map);
		break;
	case MADV_WILLNEED:
	case MADV_DONTNEED:
	case MADV_FREE:
		if (start == end)
<<<<<<< HEAD
			return (KERN_SUCCESS);
		vm_map_lock(map);
=======
			return (0);
		modify_map = false;
		vm_map_lock_read(map);
>>>>>>> 6ce960d0
		break;
	default:
		return (EINVAL);
	}

	result = vm_map_check_owner(map, start, end);
	if (result != KERN_SUCCESS) {
		printf("%s: vm_map_check_owner returned %d\n",
		    __func__, result);
		vm_map_unlock(map);
		return (result);
	}

	/*
	 * Locate starting entry and clip if necessary.
	 */
	VM_MAP_RANGE_CHECK(map, start, end);

	if (vm_map_lookup_entry(map, start, &entry)) {
		if (modify_map)
			vm_map_clip_start(map, entry, start);
	} else {
		entry = entry->next;
	}

	if (modify_map) {
		/*
		 * madvise behaviors that are implemented in the vm_map_entry.
		 *
		 * We clip the vm_map_entry so that behavioral changes are
		 * limited to the specified address range.
		 */
		for (current = entry; current->start < end;
		    current = current->next) {
			if (current->eflags & MAP_ENTRY_IS_SUB_MAP)
				continue;

			vm_map_clip_end(map, current, end);

			switch (behav) {
			case MADV_NORMAL:
				vm_map_entry_set_behavior(current, MAP_ENTRY_BEHAV_NORMAL);
				break;
			case MADV_SEQUENTIAL:
				vm_map_entry_set_behavior(current, MAP_ENTRY_BEHAV_SEQUENTIAL);
				break;
			case MADV_RANDOM:
				vm_map_entry_set_behavior(current, MAP_ENTRY_BEHAV_RANDOM);
				break;
			case MADV_NOSYNC:
				current->eflags |= MAP_ENTRY_NOSYNC;
				break;
			case MADV_AUTOSYNC:
				current->eflags &= ~MAP_ENTRY_NOSYNC;
				break;
			case MADV_NOCORE:
				current->eflags |= MAP_ENTRY_NOCOREDUMP;
				break;
			case MADV_CORE:
				current->eflags &= ~MAP_ENTRY_NOCOREDUMP;
				break;
			default:
				break;
			}
			vm_map_simplify_entry(map, current);
		}
		vm_map_unlock(map);
	} else {
		vm_pindex_t pstart, pend;

		/*
		 * madvise behaviors that are implemented in the underlying
		 * vm_object.
		 *
		 * Since we don't clip the vm_map_entry, we have to clip
		 * the vm_object pindex and count.
		 */
		for (current = entry; current->start < end;
		    current = current->next) {
			vm_offset_t useEnd, useStart;

			if (current->eflags & MAP_ENTRY_IS_SUB_MAP)
				continue;

			pstart = OFF_TO_IDX(current->offset);
			pend = pstart + atop(current->end - current->start);
			useStart = current->start;
			useEnd = current->end;

			if (current->start < start) {
				pstart += atop(start - current->start);
				useStart = start;
			}
			if (current->end > end) {
				pend -= atop(current->end - end);
				useEnd = end;
			}

			if (pstart >= pend)
				continue;

			/*
			 * Perform the pmap_advise() before clearing
			 * PGA_REFERENCED in vm_page_advise().  Otherwise, a
			 * concurrent pmap operation, such as pmap_remove(),
			 * could clear a reference in the pmap and set
			 * PGA_REFERENCED on the page before the pmap_advise()
			 * had completed.  Consequently, the page would appear
			 * referenced based upon an old reference that
			 * occurred before this pmap_advise() ran.
			 */
			if (behav == MADV_DONTNEED || behav == MADV_FREE)
				pmap_advise(map->pmap, useStart, useEnd,
				    behav);

			vm_object_madvise(current->object.vm_object, pstart,
			    pend, behav);

			/*
			 * Pre-populate paging structures in the
			 * WILLNEED case.  For wired entries, the
			 * paging structures are already populated.
			 */
			if (behav == MADV_WILLNEED &&
			    current->wired_count == 0) {
				vm_map_pmap_enter(map,
				    useStart,
				    current->protection,
				    current->object.vm_object,
				    pstart,
				    ptoa(pend - pstart),
				    MAP_PREFAULT_MADVISE
				);
			}
		}
		vm_map_unlock(map);
	}
	return (0);
}


/*
 *	vm_map_inherit:
 *
 *	Sets the inheritance of the specified address
 *	range in the target map.  Inheritance
 *	affects how the map will be shared with
 *	child maps at the time of vmspace_fork.
 */
int
vm_map_inherit(vm_map_t map, vm_offset_t start, vm_offset_t end,
	       vm_inherit_t new_inheritance)
{
	vm_map_entry_t entry;
	vm_map_entry_t temp_entry;
	int result;

	switch (new_inheritance) {
	case VM_INHERIT_NONE:
	case VM_INHERIT_COPY:
	case VM_INHERIT_SHARE:
	case VM_INHERIT_ZERO:
		break;
	default:
		return (KERN_INVALID_ARGUMENT);
	}
	if (start == end)
		return (KERN_SUCCESS);
	vm_map_lock(map);
	result = vm_map_check_owner(map, start, end);
	if (result != KERN_SUCCESS) {
		printf("%s: vm_map_check_owner returned %d\n",
		    __func__, result);
		vm_map_unlock(map);
		return (result);
	}
	VM_MAP_RANGE_CHECK(map, start, end);
	if (vm_map_lookup_entry(map, start, &temp_entry)) {
		entry = temp_entry;
		vm_map_clip_start(map, entry, start);
	} else
		entry = temp_entry->next;
	while (entry->start < end) {
		vm_map_clip_end(map, entry, end);
		if ((entry->eflags & MAP_ENTRY_GUARD) == 0 ||
		    new_inheritance != VM_INHERIT_ZERO)
			entry->inheritance = new_inheritance;
		vm_map_simplify_entry(map, entry);
		entry = entry->next;
	}
	vm_map_unlock(map);
	return (KERN_SUCCESS);
}

/*
 *	vm_map_unwire:
 *
 *	Implements both kernel and user unwiring.
 */
int
vm_map_unwire(vm_map_t map, vm_offset_t start, vm_offset_t end,
    int flags)
{
	vm_map_entry_t entry, first_entry, tmp_entry;
	vm_offset_t saved_start;
	unsigned int last_timestamp;
	int rv;
	boolean_t need_wakeup, result, user_unwire;

	if (start == end)
		return (KERN_SUCCESS);
	user_unwire = (flags & VM_MAP_WIRE_USER) ? TRUE : FALSE;
	vm_map_lock(map);
	VM_MAP_RANGE_CHECK(map, start, end);
	if (!vm_map_lookup_entry(map, start, &first_entry)) {
		if (flags & VM_MAP_WIRE_HOLESOK)
			first_entry = first_entry->next;
		else {
			vm_map_unlock(map);
			return (KERN_INVALID_ADDRESS);
		}
	}
	last_timestamp = map->timestamp;
	entry = first_entry;
	while (entry->start < end) {
		if (entry->eflags & MAP_ENTRY_IN_TRANSITION) {
			/*
			 * We have not yet clipped the entry.
			 */
			saved_start = (start >= entry->start) ? start :
			    entry->start;
			entry->eflags |= MAP_ENTRY_NEEDS_WAKEUP;
			if (vm_map_unlock_and_wait(map, 0)) {
				/*
				 * Allow interruption of user unwiring?
				 */
			}
			vm_map_lock(map);
			if (last_timestamp+1 != map->timestamp) {
				/*
				 * Look again for the entry because the map was
				 * modified while it was unlocked.
				 * Specifically, the entry may have been
				 * clipped, merged, or deleted.
				 */
				if (!vm_map_lookup_entry(map, saved_start,
				    &tmp_entry)) {
					if (flags & VM_MAP_WIRE_HOLESOK)
						tmp_entry = tmp_entry->next;
					else {
						if (saved_start == start) {
							/*
							 * First_entry has been deleted.
							 */
							vm_map_unlock(map);
							return (KERN_INVALID_ADDRESS);
						}
						end = saved_start;
						rv = KERN_INVALID_ADDRESS;
						goto done;
					}
				}
				if (entry == first_entry)
					first_entry = tmp_entry;
				else
					first_entry = NULL;
				entry = tmp_entry;
			}
			last_timestamp = map->timestamp;
			continue;
		}
		vm_map_clip_start(map, entry, start);
		vm_map_clip_end(map, entry, end);
		/*
		 * Mark the entry in case the map lock is released.  (See
		 * above.)
		 */
		KASSERT((entry->eflags & MAP_ENTRY_IN_TRANSITION) == 0 &&
		    entry->wiring_thread == NULL,
		    ("owned map entry %p", entry));
		entry->eflags |= MAP_ENTRY_IN_TRANSITION;
		entry->wiring_thread = curthread;
		/*
		 * Check the map for holes in the specified region.
		 * If VM_MAP_WIRE_HOLESOK was specified, skip this check.
		 */
		if (((flags & VM_MAP_WIRE_HOLESOK) == 0) &&
		    (entry->end < end && entry->next->start > entry->end)) {
			end = entry->end;
			rv = KERN_INVALID_ADDRESS;
			goto done;
		}
		/*
		 * If system unwiring, require that the entry is system wired.
		 */
		if (!user_unwire &&
		    vm_map_entry_system_wired_count(entry) == 0) {
			end = entry->end;
			rv = KERN_INVALID_ARGUMENT;
			goto done;
		}
		entry = entry->next;
	}
	rv = KERN_SUCCESS;
done:
	need_wakeup = FALSE;
	if (first_entry == NULL) {
		result = vm_map_lookup_entry(map, start, &first_entry);
		if (!result && (flags & VM_MAP_WIRE_HOLESOK))
			first_entry = first_entry->next;
		else
			KASSERT(result, ("vm_map_unwire: lookup failed"));
	}
	for (entry = first_entry; entry->start < end; entry = entry->next) {
		/*
		 * If VM_MAP_WIRE_HOLESOK was specified, an empty
		 * space in the unwired region could have been mapped
		 * while the map lock was dropped for draining
		 * MAP_ENTRY_IN_TRANSITION.  Moreover, another thread
		 * could be simultaneously wiring this new mapping
		 * entry.  Detect these cases and skip any entries
		 * marked as in transition by us.
		 */
		if ((entry->eflags & MAP_ENTRY_IN_TRANSITION) == 0 ||
		    entry->wiring_thread != curthread) {
			KASSERT((flags & VM_MAP_WIRE_HOLESOK) != 0,
			    ("vm_map_unwire: !HOLESOK and new/changed entry"));
			continue;
		}

		if (rv == KERN_SUCCESS && (!user_unwire ||
		    (entry->eflags & MAP_ENTRY_USER_WIRED))) {
			if (user_unwire)
				entry->eflags &= ~MAP_ENTRY_USER_WIRED;
			if (entry->wired_count == 1)
				vm_map_entry_unwire(map, entry);
			else
				entry->wired_count--;
		}
		KASSERT((entry->eflags & MAP_ENTRY_IN_TRANSITION) != 0,
		    ("vm_map_unwire: in-transition flag missing %p", entry));
		KASSERT(entry->wiring_thread == curthread,
		    ("vm_map_unwire: alien wire %p", entry));
		entry->eflags &= ~MAP_ENTRY_IN_TRANSITION;
		entry->wiring_thread = NULL;
		if (entry->eflags & MAP_ENTRY_NEEDS_WAKEUP) {
			entry->eflags &= ~MAP_ENTRY_NEEDS_WAKEUP;
			need_wakeup = TRUE;
		}
		vm_map_simplify_entry(map, entry);
	}
	vm_map_unlock(map);
	if (need_wakeup)
		vm_map_wakeup(map);
	return (rv);
}

/*
 *	vm_map_wire_entry_failure:
 *
 *	Handle a wiring failure on the given entry.
 *
 *	The map should be locked.
 */
static void
vm_map_wire_entry_failure(vm_map_t map, vm_map_entry_t entry,
    vm_offset_t failed_addr)
{

	VM_MAP_ASSERT_LOCKED(map);
	KASSERT((entry->eflags & MAP_ENTRY_IN_TRANSITION) != 0 &&
	    entry->wired_count == 1,
	    ("vm_map_wire_entry_failure: entry %p isn't being wired", entry));
	KASSERT(failed_addr < entry->end,
	    ("vm_map_wire_entry_failure: entry %p was fully wired", entry));

	/*
	 * If any pages at the start of this entry were successfully wired,
	 * then unwire them.
	 */
	if (failed_addr > entry->start) {
		pmap_unwire(map->pmap, entry->start, failed_addr);
		vm_object_unwire(entry->object.vm_object, entry->offset,
		    failed_addr - entry->start, PQ_ACTIVE);
	}

	/*
	 * Assign an out-of-range value to represent the failure to wire this
	 * entry.
	 */
	entry->wired_count = -1;
}

/*
 *	vm_map_wire:
 *
 *	Implements both kernel and user wiring.
 */
int
vm_map_wire(vm_map_t map, vm_offset_t start, vm_offset_t end,
    int flags)
{
	vm_map_entry_t entry, first_entry, tmp_entry;
	vm_offset_t faddr, saved_end, saved_start;
	unsigned int last_timestamp;
	int rv;
	boolean_t need_wakeup, result, user_wire;
	vm_prot_t prot;

	if (start == end)
		return (KERN_SUCCESS);
	prot = 0;
	if (flags & VM_MAP_WIRE_WRITE)
		prot |= VM_PROT_WRITE;
	user_wire = (flags & VM_MAP_WIRE_USER) ? TRUE : FALSE;
	vm_map_lock(map);
	VM_MAP_RANGE_CHECK(map, start, end);
	if (!vm_map_lookup_entry(map, start, &first_entry)) {
		if (flags & VM_MAP_WIRE_HOLESOK)
			first_entry = first_entry->next;
		else {
			vm_map_unlock(map);
			return (KERN_INVALID_ADDRESS);
		}
	}
	last_timestamp = map->timestamp;
	entry = first_entry;
	while (entry->start < end) {
		if (entry->eflags & MAP_ENTRY_IN_TRANSITION) {
			/*
			 * We have not yet clipped the entry.
			 */
			saved_start = (start >= entry->start) ? start :
			    entry->start;
			entry->eflags |= MAP_ENTRY_NEEDS_WAKEUP;
			if (vm_map_unlock_and_wait(map, 0)) {
				/*
				 * Allow interruption of user wiring?
				 */
			}
			vm_map_lock(map);
			if (last_timestamp + 1 != map->timestamp) {
				/*
				 * Look again for the entry because the map was
				 * modified while it was unlocked.
				 * Specifically, the entry may have been
				 * clipped, merged, or deleted.
				 */
				if (!vm_map_lookup_entry(map, saved_start,
				    &tmp_entry)) {
					if (flags & VM_MAP_WIRE_HOLESOK)
						tmp_entry = tmp_entry->next;
					else {
						if (saved_start == start) {
							/*
							 * first_entry has been deleted.
							 */
							vm_map_unlock(map);
							return (KERN_INVALID_ADDRESS);
						}
						end = saved_start;
						rv = KERN_INVALID_ADDRESS;
						goto done;
					}
				}
				if (entry == first_entry)
					first_entry = tmp_entry;
				else
					first_entry = NULL;
				entry = tmp_entry;
			}
			last_timestamp = map->timestamp;
			continue;
		}
		vm_map_clip_start(map, entry, start);
		vm_map_clip_end(map, entry, end);
		/*
		 * Mark the entry in case the map lock is released.  (See
		 * above.)
		 */
		KASSERT((entry->eflags & MAP_ENTRY_IN_TRANSITION) == 0 &&
		    entry->wiring_thread == NULL,
		    ("owned map entry %p", entry));
		entry->eflags |= MAP_ENTRY_IN_TRANSITION;
		entry->wiring_thread = curthread;
		if ((entry->protection & (VM_PROT_READ | VM_PROT_EXECUTE)) == 0
		    || (entry->protection & prot) != prot) {
			entry->eflags |= MAP_ENTRY_WIRE_SKIPPED;
			if ((flags & VM_MAP_WIRE_HOLESOK) == 0) {
				end = entry->end;
				rv = KERN_INVALID_ADDRESS;
				goto done;
			}
			goto next_entry;
		}
		if (entry->wired_count == 0) {
			entry->wired_count++;
			saved_start = entry->start;
			saved_end = entry->end;

			/*
			 * Release the map lock, relying on the in-transition
			 * mark.  Mark the map busy for fork.
			 */
			vm_map_busy(map);
			vm_map_unlock(map);

			faddr = saved_start;
			do {
				/*
				 * Simulate a fault to get the page and enter
				 * it into the physical map.
				 */
				if ((rv = vm_fault(map, faddr, VM_PROT_NONE,
				    VM_FAULT_WIRE)) != KERN_SUCCESS)
					break;
			} while ((faddr += PAGE_SIZE) < saved_end);
			vm_map_lock(map);
			vm_map_unbusy(map);
			if (last_timestamp + 1 != map->timestamp) {
				/*
				 * Look again for the entry because the map was
				 * modified while it was unlocked.  The entry
				 * may have been clipped, but NOT merged or
				 * deleted.
				 */
				result = vm_map_lookup_entry(map, saved_start,
				    &tmp_entry);
				KASSERT(result, ("vm_map_wire: lookup failed"));
				if (entry == first_entry)
					first_entry = tmp_entry;
				else
					first_entry = NULL;
				entry = tmp_entry;
				while (entry->end < saved_end) {
					/*
					 * In case of failure, handle entries
					 * that were not fully wired here;
					 * fully wired entries are handled
					 * later.
					 */
					if (rv != KERN_SUCCESS &&
					    faddr < entry->end)
						vm_map_wire_entry_failure(map,
						    entry, faddr);
					entry = entry->next;
				}
			}
			last_timestamp = map->timestamp;
			if (rv != KERN_SUCCESS) {
				vm_map_wire_entry_failure(map, entry, faddr);
				end = entry->end;
				goto done;
			}
		} else if (!user_wire ||
			   (entry->eflags & MAP_ENTRY_USER_WIRED) == 0) {
			entry->wired_count++;
		}
		/*
		 * Check the map for holes in the specified region.
		 * If VM_MAP_WIRE_HOLESOK was specified, skip this check.
		 */
	next_entry:
		if ((flags & VM_MAP_WIRE_HOLESOK) == 0 &&
		    entry->end < end && entry->next->start > entry->end) {
			end = entry->end;
			rv = KERN_INVALID_ADDRESS;
			goto done;
		}
		entry = entry->next;
	}
	rv = KERN_SUCCESS;
done:
	need_wakeup = FALSE;
	if (first_entry == NULL) {
		result = vm_map_lookup_entry(map, start, &first_entry);
		if (!result && (flags & VM_MAP_WIRE_HOLESOK))
			first_entry = first_entry->next;
		else
			KASSERT(result, ("vm_map_wire: lookup failed"));
	}
	for (entry = first_entry; entry->start < end; entry = entry->next) {
		/*
		 * If VM_MAP_WIRE_HOLESOK was specified, an empty
		 * space in the unwired region could have been mapped
		 * while the map lock was dropped for faulting in the
		 * pages or draining MAP_ENTRY_IN_TRANSITION.
		 * Moreover, another thread could be simultaneously
		 * wiring this new mapping entry.  Detect these cases
		 * and skip any entries marked as in transition not by us.
		 */
		if ((entry->eflags & MAP_ENTRY_IN_TRANSITION) == 0 ||
		    entry->wiring_thread != curthread) {
			KASSERT((flags & VM_MAP_WIRE_HOLESOK) != 0,
			    ("vm_map_wire: !HOLESOK and new/changed entry"));
			continue;
		}

		if ((entry->eflags & MAP_ENTRY_WIRE_SKIPPED) != 0)
			goto next_entry_done;

		if (rv == KERN_SUCCESS) {
			if (user_wire)
				entry->eflags |= MAP_ENTRY_USER_WIRED;
		} else if (entry->wired_count == -1) {
			/*
			 * Wiring failed on this entry.  Thus, unwiring is
			 * unnecessary.
			 */
			entry->wired_count = 0;
		} else if (!user_wire ||
		    (entry->eflags & MAP_ENTRY_USER_WIRED) == 0) {
			/*
			 * Undo the wiring.  Wiring succeeded on this entry
			 * but failed on a later entry.  
			 */
			if (entry->wired_count == 1)
				vm_map_entry_unwire(map, entry);
			else
				entry->wired_count--;
		}
	next_entry_done:
		KASSERT((entry->eflags & MAP_ENTRY_IN_TRANSITION) != 0,
		    ("vm_map_wire: in-transition flag missing %p", entry));
		KASSERT(entry->wiring_thread == curthread,
		    ("vm_map_wire: alien wire %p", entry));
		entry->eflags &= ~(MAP_ENTRY_IN_TRANSITION |
		    MAP_ENTRY_WIRE_SKIPPED);
		entry->wiring_thread = NULL;
		if (entry->eflags & MAP_ENTRY_NEEDS_WAKEUP) {
			entry->eflags &= ~MAP_ENTRY_NEEDS_WAKEUP;
			need_wakeup = TRUE;
		}
		vm_map_simplify_entry(map, entry);
	}
	vm_map_unlock(map);
	if (need_wakeup)
		vm_map_wakeup(map);
	return (rv);
}

static boolean_t
vm_map_pageout_range(vm_map_t map, vm_map_entry_t entry,
    vm_offset_t start, vm_offset_t end, vm_offset_t *size)
{
	vm_object_t object, tobject;
	vm_page_t m;
	vm_pindex_t pi;
	vm_offset_t offset, offset1;
	int rtval, last_timestamp;
	boolean_t ret;

	ret = TRUE;
	for (offset = start, *size = 0; offset < end; offset += PAGE_SIZE) {
		*size += PAGE_SIZE;
retry:
		pi = OFF_TO_IDX(offset - entry->start + entry->offset);
		object = entry->object.vm_object;
		VM_OBJECT_WLOCK(object);
		for (;;) {
			m = vm_page_lookup(object, pi);
			if (m != NULL)
				break;
			tobject = object->backing_object;
			if (tobject == NULL) {
				VM_OBJECT_WUNLOCK(object);
				break;
			}
			pi += object->backing_object_offset;
			VM_OBJECT_WLOCK(tobject);
			VM_OBJECT_WUNLOCK(object);
			object = tobject;
		}
		if (m == NULL)
			continue;
		if (m->wire_count != 0 || m->hold_count != 0) {
			VM_OBJECT_WUNLOCK(object);
			ret = FALSE;
			continue;
		}
		if (vm_page_sleep_if_busy(m, "mpgout")) {
			VM_OBJECT_WUNLOCK(object);
			goto retry;
		}
		offset1 = offset - entry->start + entry->offset;
		if (object->type == OBJT_VNODE) {
			last_timestamp = map->timestamp;
			vm_map_unlock_read(map);
			if (!vm_object_sync(object, offset1, PAGE_SIZE,
			    FALSE, TRUE))
				ret = FALSE;
			VM_OBJECT_WUNLOCK(object);
			vm_map_lock_read(map);
			if (last_timestamp != map->timestamp) {
				if (!vm_map_lookup_entry(map, offset, &entry) ||
				    entry->end < end)
					break;
			}
		} else {
			KASSERT(object->type == OBJT_DEFAULT ||
			    object->type == OBJT_SWAP,
			    ("XXX"));
			if (m->valid != 0) {
				vm_page_sbusy(m);
				vm_page_sbusy(m);
				pmap_remove_all(m);
				vm_object_pip_add(object, 1);
				vm_pager_put_pages(object, &m, 1,
				    VM_PAGER_PUT_SYNC, &rtval);
				vm_page_lock(m);
				vm_page_flash(m);
				vm_page_sunbusy(m);
				if (rtval != VM_PAGER_PEND) {
					vm_page_sunbusy(m);
					vm_object_pip_wakeup(object);
					ret = FALSE;
				} else {
					vm_page_free(m);
				}
				vm_page_unlock(m);
			} else {
				vm_page_lock(m);
				vm_page_free(m);
				vm_page_unlock(m);
			}
			VM_OBJECT_WUNLOCK(object);
		}
	}
	return (ret);
}

/*
 * vm_map_sync
 *
 * Push any dirty cached pages in the address range to their pager.
 * If syncio is TRUE, dirty pages are written synchronously.
 * If invalidate is TRUE, any cached pages are freed as well.
 *
 * If the size of the region from start to end is zero, we are
 * supposed to flush all modified pages within the region containing
 * start.  Unfortunately, a region can be split or coalesced with
 * neighboring regions, making it difficult to determine what the
 * original region was.  Therefore, we approximate this requirement by
 * flushing the current region containing start.
 *
 * Returns an error if any part of the specified range is not mapped.
 */
int
vm_map_sync(vm_map_t map, vm_offset_t start, vm_offset_t end,
    boolean_t syncio, boolean_t invalidate, boolean_t pageout)
{
	vm_map_entry_t current;
	vm_map_entry_t entry;
	vm_size_t size;
	vm_object_t object;
	vm_ooffset_t offset;
	unsigned int last_timestamp;
	boolean_t failed;
	int result;

	vm_map_lock_read(map);
	result = vm_map_check_owner(map, start, end);
	if (result != KERN_SUCCESS) {
		printf("%s: vm_map_check_owner returned %d\n",
		    __func__, result);
		vm_map_unlock(map);
		return (result);
	}
	VM_MAP_RANGE_CHECK(map, start, end);
	if (!vm_map_lookup_entry(map, start, &entry)) {
		vm_map_unlock_read(map);
		return (KERN_INVALID_ADDRESS);
	} else if (start == end) {
		start = entry->start;
		end = entry->end;
	}
	/*
	 * Make a first pass to check for user-wired memory and holes.
	 */
	for (current = entry; current->start < end; current = current->next) {
		if ((invalidate || pageout) &&
		    (current->eflags & MAP_ENTRY_USER_WIRED)) {
			vm_map_unlock_read(map);
			return (KERN_INVALID_ARGUMENT);
		}
		if (end > current->end &&
		    current->end != current->next->start) {
			vm_map_unlock_read(map);
			return (KERN_INVALID_ADDRESS);
		}
	}

	if (invalidate || pageout)
		pmap_remove(map->pmap, start, end);
	failed = FALSE;

	/*
	 * Make a second pass, cleaning/uncaching pages from the indicated
	 * objects as we go.
	 */
	for (current = entry; current->start < end;) {
		offset = current->offset + (start - current->start);
		size = (end <= current->end ? end : current->end) - start;
		if (current->eflags & MAP_ENTRY_IS_SUB_MAP) {
			vm_map_t smap;
			vm_map_entry_t tentry;
			vm_size_t tsize;

			smap = current->object.sub_map;
			vm_map_lock_read(smap);
			(void) vm_map_lookup_entry(smap, offset, &tentry);
			tsize = tentry->end - offset;
			if (tsize < size)
				size = tsize;
			object = tentry->object.vm_object;
			offset = tentry->offset + (offset - tentry->start);
			vm_map_unlock_read(smap);
		} else {
			object = current->object.vm_object;
		}
		vm_object_reference(object);
		last_timestamp = map->timestamp;
		if (pageout) {
			if (object->type == OBJT_DEFAULT ||
			    object->type == OBJT_SWAP) {
				if (!vm_map_pageout_range(map, entry,
				    start, start + size, &size))
					failed = TRUE;
			} else if (object->type == OBJT_VNODE /* also COW */) {
				vm_map_unlock_read(map);
				if (!vm_object_sync(object, offset, size,
				    FALSE, TRUE))
					failed = TRUE;
				vm_map_lock_read(map);
			} else {
				failed = TRUE;
			}
		} else {
			vm_map_unlock_read(map);
			if (!vm_object_sync(object, offset, size, syncio,
			    invalidate))
				failed = TRUE;
			vm_map_lock_read(map);
		}
		vm_object_deallocate(object);
		start += size;
		if (last_timestamp == map->timestamp ||
		    !vm_map_lookup_entry(map, start, &current))
			current = current->next;
	}

	vm_map_unlock_read(map);
	return (failed ? KERN_FAILURE : KERN_SUCCESS);
}

/*
 *	vm_map_entry_unwire:	[ internal use only ]
 *
 *	Make the region specified by this entry pageable.
 *
 *	The map in question should be locked.
 *	[This is the reason for this routine's existence.]
 */
static void
vm_map_entry_unwire(vm_map_t map, vm_map_entry_t entry)
{

	VM_MAP_ASSERT_LOCKED(map);
	KASSERT(entry->wired_count > 0,
	    ("vm_map_entry_unwire: entry %p isn't wired", entry));
	pmap_unwire(map->pmap, entry->start, entry->end);
	vm_object_unwire(entry->object.vm_object, entry->offset, entry->end -
	    entry->start, PQ_ACTIVE);
	entry->wired_count = 0;
}

static void
vm_map_entry_deallocate(vm_map_entry_t entry, boolean_t system_map)
{

	if ((entry->eflags & MAP_ENTRY_IS_SUB_MAP) == 0)
		vm_object_deallocate(entry->object.vm_object);
	uma_zfree(system_map ? kmapentzone : mapentzone, entry);
}

/*
 *	vm_map_entry_delete:	[ internal use only ]
 *
 *	Deallocate the given entry from the target map.
 */
static void
vm_map_entry_delete(vm_map_t map, vm_map_entry_t entry)
{
	vm_object_t object;
	vm_pindex_t offidxstart, offidxend, count, size1;
	vm_size_t size;

	vm_map_entry_unlink(map, entry);
	object = entry->object.vm_object;

	if ((entry->eflags & MAP_ENTRY_GUARD) != 0) {
		MPASS(entry->cred == NULL);
		MPASS((entry->eflags & MAP_ENTRY_IS_SUB_MAP) == 0);
		MPASS(object == NULL);
		vm_map_entry_deallocate(entry, map->system_map);
		return;
	}

	size = entry->end - entry->start;
	map->size -= size;

	if (entry->cred != NULL) {
		swap_release_by_cred(size, entry->cred);
		crfree(entry->cred);
	}

	if ((entry->eflags & MAP_ENTRY_IS_SUB_MAP) == 0 &&
	    (object != NULL)) {
		KASSERT(entry->cred == NULL || object->cred == NULL ||
		    (entry->eflags & MAP_ENTRY_NEEDS_COPY),
		    ("OVERCOMMIT vm_map_entry_delete: both cred %p", entry));
		count = atop(size);
		offidxstart = OFF_TO_IDX(entry->offset);
		offidxend = offidxstart + count;
		VM_OBJECT_WLOCK(object);
		if (object->ref_count != 1 && ((object->flags & (OBJ_NOSPLIT |
		    OBJ_ONEMAPPING)) == OBJ_ONEMAPPING ||
		    object == kernel_object)) {
			vm_object_collapse(object);

			/*
			 * The option OBJPR_NOTMAPPED can be passed here
			 * because vm_map_delete() already performed
			 * pmap_remove() on the only mapping to this range
			 * of pages. 
			 */
			vm_object_page_remove(object, offidxstart, offidxend,
			    OBJPR_NOTMAPPED);
			if (object->type == OBJT_SWAP)
				swap_pager_freespace(object, offidxstart,
				    count);
			if (offidxend >= object->size &&
			    offidxstart < object->size) {
				size1 = object->size;
				object->size = offidxstart;
				if (object->cred != NULL) {
					size1 -= object->size;
					KASSERT(object->charge >= ptoa(size1),
					    ("object %p charge < 0", object));
					swap_release_by_cred(ptoa(size1),
					    object->cred);
					object->charge -= ptoa(size1);
				}
			}
		}
		VM_OBJECT_WUNLOCK(object);
	} else
		entry->object.vm_object = NULL;
	if (map->system_map)
		vm_map_entry_deallocate(entry, TRUE);
	else {
		entry->next = curthread->td_map_def_user;
		curthread->td_map_def_user = entry;
	}
}

/*
 *	vm_map_delete:	[ internal use only ]
 *
 *	Deallocates the given address range from the target
 *	map.
 */
int
vm_map_delete(vm_map_t map, vm_offset_t start, vm_offset_t end)
{
	vm_map_entry_t entry;
	vm_map_entry_t first_entry;

	VM_MAP_ASSERT_LOCKED(map);
	if (start == end)
		return (KERN_SUCCESS);

	/*
	 * Find the start of the region, and clip it
	 */
	if (!vm_map_lookup_entry(map, start, &first_entry))
		entry = first_entry->next;
	else {
		entry = first_entry;
		vm_map_clip_start(map, entry, start);
	}

	/*
	 * Step through all entries in this region
	 */
	while (entry->start < end) {
		vm_map_entry_t next;

		/*
		 * Wait for wiring or unwiring of an entry to complete.
		 * Also wait for any system wirings to disappear on
		 * user maps.
		 */
		if ((entry->eflags & MAP_ENTRY_IN_TRANSITION) != 0 ||
		    (vm_map_pmap(map) != kernel_pmap &&
		    vm_map_entry_system_wired_count(entry) != 0)) {
			unsigned int last_timestamp;
			vm_offset_t saved_start;
			vm_map_entry_t tmp_entry;

			saved_start = entry->start;
			entry->eflags |= MAP_ENTRY_NEEDS_WAKEUP;
			last_timestamp = map->timestamp;
			(void) vm_map_unlock_and_wait(map, 0);
			vm_map_lock(map);
			if (last_timestamp + 1 != map->timestamp) {
				/*
				 * Look again for the entry because the map was
				 * modified while it was unlocked.
				 * Specifically, the entry may have been
				 * clipped, merged, or deleted.
				 */
				if (!vm_map_lookup_entry(map, saved_start,
							 &tmp_entry))
					entry = tmp_entry->next;
				else {
					entry = tmp_entry;
					vm_map_clip_start(map, entry,
							  saved_start);
				}
			}
			continue;
		}
		vm_map_clip_end(map, entry, end);

		next = entry->next;

		/*
		 * Unwire before removing addresses from the pmap; otherwise,
		 * unwiring will put the entries back in the pmap.
		 */
		if (entry->wired_count != 0)
			vm_map_entry_unwire(map, entry);

		/*
		 * Remove mappings for the pages, but only if the
		 * mappings could exist.  For instance, it does not
		 * make sense to call pmap_remove() for guard entries.
		 */
		if ((entry->eflags & MAP_ENTRY_IS_SUB_MAP) != 0 ||
		    entry->object.vm_object != NULL)
			pmap_remove(map->pmap, entry->start, entry->end);

		/*
		 * Delete the entry only after removing all pmap
		 * entries pointing to its pages.  (Otherwise, its
		 * page frames may be reallocated, and any modify bits
		 * will be set in the wrong object!)
		 */
		vm_map_log("remove", entry);
		vm_map_entry_delete(map, entry);
		entry = next;
	}
	return (KERN_SUCCESS);
}

/*
 *	vm_map_remove:
 *
 *	Remove the given address range from the target map.
 *	This is the exported form of vm_map_delete.
 */
int
vm_map_remove(vm_map_t map, vm_offset_t start, vm_offset_t end)
{
	int result;

	vm_map_lock(map);
	VM_MAP_RANGE_CHECK(map, start, end);
	result = vm_map_delete(map, start, end);
	vm_map_unlock(map);
	return (result);
}

/*
 *	vm_map_check_protection:
 *
 *	Assert that the target map allows the specified privilege on the
 *	entire address region given.  The entire region must be allocated.
 *
 *	WARNING!  This code does not and should not check whether the
 *	contents of the region is accessible.  For example a smaller file
 *	might be mapped into a larger address space.
 *
 *	NOTE!  This code is also called by munmap().
 *
 *	The map must be locked.  A read lock is sufficient.
 */
boolean_t
vm_map_check_protection(vm_map_t map, vm_offset_t start, vm_offset_t end,
			vm_prot_t protection)
{
	vm_map_entry_t entry;
	vm_map_entry_t tmp_entry;

	if (!vm_map_lookup_entry(map, start, &tmp_entry))
		return (FALSE);
	entry = tmp_entry;

	while (start < end) {
		/*
		 * No holes allowed!
		 */
		if (start < entry->start)
			return (FALSE);
		/*
		 * Check protection associated with entry.
		 */
		if ((entry->protection & protection) != protection)
			return (FALSE);
		/* go to next entry */
		start = entry->end;
		entry = entry->next;
	}
	return (TRUE);
}

/*
 *	vm_map_copy_entry:
 *
 *	Copies the contents of the source entry to the destination
 *	entry.  The entries *must* be aligned properly.
 */
static void
vm_map_copy_entry(
	vm_map_t src_map,
	vm_map_t dst_map,
	vm_map_entry_t src_entry,
	vm_map_entry_t dst_entry,
	vm_ooffset_t *fork_charge)
{
	vm_object_t src_object;
	vm_map_entry_t fake_entry;
	vm_offset_t size;
	struct ucred *cred;
	int charged;

	VM_MAP_ASSERT_LOCKED(dst_map);

	if ((dst_entry->eflags|src_entry->eflags) & MAP_ENTRY_IS_SUB_MAP)
		return;

	if (src_entry->wired_count == 0 ||
	    (src_entry->protection & VM_PROT_WRITE) == 0) {
		/*
		 * If the source entry is marked needs_copy, it is already
		 * write-protected.
		 */
		if ((src_entry->eflags & MAP_ENTRY_NEEDS_COPY) == 0 &&
		    (src_entry->protection & VM_PROT_WRITE) != 0) {
			pmap_protect(src_map->pmap,
			    src_entry->start,
			    src_entry->end,
			    src_entry->protection & ~VM_PROT_WRITE);
		}

		/*
		 * Make a copy of the object.
		 */
		size = src_entry->end - src_entry->start;
		if ((src_object = src_entry->object.vm_object) != NULL) {
			VM_OBJECT_WLOCK(src_object);
			charged = ENTRY_CHARGED(src_entry);
			if (src_object->handle == NULL &&
			    (src_object->type == OBJT_DEFAULT ||
			    src_object->type == OBJT_SWAP)) {
				vm_object_collapse(src_object);
				if ((src_object->flags & (OBJ_NOSPLIT |
				    OBJ_ONEMAPPING)) == OBJ_ONEMAPPING) {
					vm_object_split(src_entry);
					src_object =
					    src_entry->object.vm_object;
				}
			}
			vm_object_reference_locked(src_object);
			vm_object_clear_flag(src_object, OBJ_ONEMAPPING);
			if (src_entry->cred != NULL &&
			    !(src_entry->eflags & MAP_ENTRY_NEEDS_COPY)) {
				KASSERT(src_object->cred == NULL,
				    ("OVERCOMMIT: vm_map_copy_entry: cred %p",
				     src_object));
				src_object->cred = src_entry->cred;
				src_object->charge = size;
			}
			VM_OBJECT_WUNLOCK(src_object);
			dst_entry->object.vm_object = src_object;
			if (charged) {
				cred = curthread->td_ucred;
				crhold(cred);
				dst_entry->cred = cred;
				*fork_charge += size;
				if (!(src_entry->eflags &
				      MAP_ENTRY_NEEDS_COPY)) {
					crhold(cred);
					src_entry->cred = cred;
					*fork_charge += size;
				}
			}
			src_entry->eflags |= MAP_ENTRY_COW |
			    MAP_ENTRY_NEEDS_COPY;
			dst_entry->eflags |= MAP_ENTRY_COW |
			    MAP_ENTRY_NEEDS_COPY;
			dst_entry->offset = src_entry->offset;
			if (src_entry->eflags & MAP_ENTRY_VN_WRITECNT) {
				/*
				 * MAP_ENTRY_VN_WRITECNT cannot
				 * indicate write reference from
				 * src_entry, since the entry is
				 * marked as needs copy.  Allocate a
				 * fake entry that is used to
				 * decrement object->un_pager.vnp.writecount
				 * at the appropriate time.  Attach
				 * fake_entry to the deferred list.
				 */
				fake_entry = vm_map_entry_create(dst_map);
				fake_entry->eflags = MAP_ENTRY_VN_WRITECNT;
				src_entry->eflags &= ~MAP_ENTRY_VN_WRITECNT;
				vm_object_reference(src_object);
				fake_entry->object.vm_object = src_object;
				fake_entry->start = src_entry->start;
				fake_entry->end = src_entry->end;
				fake_entry->next = curthread->td_map_def_user;
				curthread->td_map_def_user = fake_entry;
			}

			pmap_copy(dst_map->pmap, src_map->pmap,
			    dst_entry->start, dst_entry->end - dst_entry->start,
			    src_entry->start);
		} else {
			dst_entry->object.vm_object = NULL;
			dst_entry->offset = 0;
			if (src_entry->cred != NULL) {
				dst_entry->cred = curthread->td_ucred;
				crhold(dst_entry->cred);
				*fork_charge += size;
			}
		}
	} else {
		/*
		 * We don't want to make writeable wired pages copy-on-write.
		 * Immediately copy these pages into the new map by simulating
		 * page faults.  The new pages are pageable.
		 */
		vm_fault_copy_entry(dst_map, src_map, dst_entry, src_entry,
		    fork_charge);
	}
}

/*
 * vmspace_map_entry_forked:
 * Update the newly-forked vmspace each time a map entry is inherited
 * or copied.  The values for vm_dsize and vm_tsize are approximate
 * (and mostly-obsolete ideas in the face of mmap(2) et al.)
 */
static void
vmspace_map_entry_forked(const struct vmspace *vm1, struct vmspace *vm2,
    vm_map_entry_t entry)
{
	vm_size_t entrysize;
	vm_offset_t newend;

	if ((entry->eflags & MAP_ENTRY_GUARD) != 0)
		return;
	entrysize = entry->end - entry->start;
	vm2->vm_map.size += entrysize;
	if (entry->eflags & (MAP_ENTRY_GROWS_DOWN | MAP_ENTRY_GROWS_UP)) {
		vm2->vm_ssize += btoc(entrysize);
	} else if (entry->start >= (vm_offset_t)vm1->vm_daddr &&
	    entry->start < (vm_offset_t)vm1->vm_daddr + ctob(vm1->vm_dsize)) {
		newend = MIN(entry->end,
		    (vm_offset_t)vm1->vm_daddr + ctob(vm1->vm_dsize));
		vm2->vm_dsize += btoc(newend - entry->start);
	} else if (entry->start >= (vm_offset_t)vm1->vm_taddr &&
	    entry->start < (vm_offset_t)vm1->vm_taddr + ctob(vm1->vm_tsize)) {
		newend = MIN(entry->end,
		    (vm_offset_t)vm1->vm_taddr + ctob(vm1->vm_tsize));
		vm2->vm_tsize += btoc(newend - entry->start);
	}
}

/*
 * vmspace_fork:
 * Create a new process vmspace structure and vm_map
 * based on those of an existing process.  The new map
 * is based on the old map, according to the inheritance
 * values on the regions in that map.
 *
 * XXX It might be worth coalescing the entries added to the new vmspace.
 *
 * The source map must not be locked.
 */
struct vmspace *
vmspace_fork(struct vmspace *vm1, vm_ooffset_t *fork_charge)
{
	struct vmspace *vm2;
	vm_map_t new_map, old_map;
	vm_map_entry_t new_entry, old_entry;
	vm_object_t object;
	int locked;
	vm_inherit_t inh;

	old_map = &vm1->vm_map;
	/* Copy immutable fields of vm1 to vm2. */
	vm2 = vmspace_alloc(old_map->min_offset, old_map->max_offset, NULL);
	if (vm2 == NULL)
		return (NULL);
	vm2->vm_taddr = vm1->vm_taddr;
	vm2->vm_daddr = vm1->vm_daddr;
	vm2->vm_maxsaddr = vm1->vm_maxsaddr;
	vm_map_lock(old_map);
	if (old_map->busy)
		vm_map_wait_busy(old_map);
	new_map = &vm2->vm_map;
	locked = vm_map_trylock(new_map); /* trylock to silence WITNESS */
	KASSERT(locked, ("vmspace_fork: lock failed"));

	old_entry = old_map->header.next;

	while (old_entry != &old_map->header) {
		if (old_entry->eflags & MAP_ENTRY_IS_SUB_MAP)
			panic("vm_map_fork: encountered a submap");

		inh = old_entry->inheritance;
		if ((old_entry->eflags & MAP_ENTRY_GUARD) != 0 &&
		    inh != VM_INHERIT_NONE)
			inh = VM_INHERIT_COPY;

		new_entry = NULL;
		switch (inh) {
		case VM_INHERIT_NONE:
			break;

		case VM_INHERIT_SHARE:
			/*
			 * Clone the entry, creating the shared object if necessary.
			 */
			object = old_entry->object.vm_object;
			if (object == NULL) {
				object = vm_object_allocate(OBJT_DEFAULT,
					atop(old_entry->end - old_entry->start));
				old_entry->object.vm_object = object;
				old_entry->offset = 0;
				if (old_entry->cred != NULL) {
					object->cred = old_entry->cred;
					object->charge = old_entry->end -
					    old_entry->start;
					old_entry->cred = NULL;
				}
			}

			/*
			 * Add the reference before calling vm_object_shadow
			 * to insure that a shadow object is created.
			 */
			vm_object_reference(object);
			if (old_entry->eflags & MAP_ENTRY_NEEDS_COPY) {
				vm_object_shadow(&old_entry->object.vm_object,
				    &old_entry->offset,
				    old_entry->end - old_entry->start);
				old_entry->eflags &= ~MAP_ENTRY_NEEDS_COPY;
				/* Transfer the second reference too. */
				vm_object_reference(
				    old_entry->object.vm_object);

				/*
				 * As in vm_map_simplify_entry(), the
				 * vnode lock will not be acquired in
				 * this call to vm_object_deallocate().
				 */
				vm_object_deallocate(object);
				object = old_entry->object.vm_object;
			}
			VM_OBJECT_WLOCK(object);
			vm_object_clear_flag(object, OBJ_ONEMAPPING);
			if (old_entry->cred != NULL) {
				KASSERT(object->cred == NULL, ("vmspace_fork both cred"));
				object->cred = old_entry->cred;
				object->charge = old_entry->end - old_entry->start;
				old_entry->cred = NULL;
			}

			/*
			 * Assert the correct state of the vnode
			 * v_writecount while the object is locked, to
			 * not relock it later for the assertion
			 * correctness.
			 */
			if (old_entry->eflags & MAP_ENTRY_VN_WRITECNT &&
			    object->type == OBJT_VNODE) {
				KASSERT(((struct vnode *)object->handle)->
				    v_writecount > 0,
				    ("vmspace_fork: v_writecount %p", object));
				KASSERT(object->un_pager.vnp.writemappings > 0,
				    ("vmspace_fork: vnp.writecount %p",
				    object));
			}
			VM_OBJECT_WUNLOCK(object);

			/*
			 * Clone the entry, referencing the shared object.
			 */
			new_entry = vm_map_entry_create(new_map);
			*new_entry = *old_entry;
			new_entry->eflags &= ~(MAP_ENTRY_USER_WIRED |
			    MAP_ENTRY_IN_TRANSITION);
			new_entry->wiring_thread = NULL;
			new_entry->wired_count = 0;
			if (new_entry->eflags & MAP_ENTRY_VN_WRITECNT) {
				vnode_pager_update_writecount(object,
				    new_entry->start, new_entry->end);
			}

			/*
			 * Insert the entry into the new map -- we know we're
			 * inserting at the end of the new map.
			 */
			vm_map_entry_link(new_map, new_map->header.prev,
			    new_entry);
			vmspace_map_entry_forked(vm1, vm2, new_entry);

			/*
			 * Update the physical map
			 */
			pmap_copy(new_map->pmap, old_map->pmap,
			    new_entry->start,
			    (old_entry->end - old_entry->start),
			    old_entry->start);
			break;

		case VM_INHERIT_COPY:
			/*
			 * Clone the entry and link into the map.
			 */
			new_entry = vm_map_entry_create(new_map);
			*new_entry = *old_entry;
			/*
			 * Copied entry is COW over the old object.
			 */
			new_entry->eflags &= ~(MAP_ENTRY_USER_WIRED |
			    MAP_ENTRY_IN_TRANSITION | MAP_ENTRY_VN_WRITECNT);
			new_entry->wiring_thread = NULL;
			new_entry->wired_count = 0;
			new_entry->object.vm_object = NULL;
			new_entry->cred = NULL;
			vm_map_entry_link(new_map, new_map->header.prev,
			    new_entry);
			vmspace_map_entry_forked(vm1, vm2, new_entry);
			vm_map_copy_entry(old_map, new_map, old_entry,
			    new_entry, fork_charge);
			break;

		case VM_INHERIT_ZERO:
			/*
			 * Create a new anonymous mapping entry modelled from
			 * the old one.
			 */
			new_entry = vm_map_entry_create(new_map);
			memset(new_entry, 0, sizeof(*new_entry));

			new_entry->start = old_entry->start;
			new_entry->end = old_entry->end;
			new_entry->eflags = old_entry->eflags &
			    ~(MAP_ENTRY_USER_WIRED | MAP_ENTRY_IN_TRANSITION |
			    MAP_ENTRY_VN_WRITECNT);
			new_entry->protection = old_entry->protection;
			new_entry->max_protection = old_entry->max_protection;
			new_entry->inheritance = VM_INHERIT_ZERO;

			vm_map_entry_link(new_map, new_map->header.prev,
			    new_entry);
			vmspace_map_entry_forked(vm1, vm2, new_entry);

			new_entry->cred = curthread->td_ucred;
			crhold(new_entry->cred);
			*fork_charge += (new_entry->end - new_entry->start);

			break;
		}

		// XXX: OBJT_PHYS is to avoid touching the shared page.
		// XXX: We should just skip (not duplicate) mappings that
		// 	are not owned by us.  This, however, breaks certain
		// 	things, for reasons yet unknown.
		if (new_entry != NULL && old_entry->owner != curproc->p_pid &&
		    old_entry->owner != 0 &&
		    (old_entry->object.vm_object == NULL ||
		    old_entry->object.vm_object->type != OBJT_PHYS)) {
			if (coexecve_cleanup_on_fork != 0) {
				vm_map_entry_abandon(new_map, new_entry);
			} else {
				new_entry->owner = 0;
			}
		}

		old_entry = old_entry->next;
	}
	/*
	 * Use inlined vm_map_unlock() to postpone handling the deferred
	 * map entries, which cannot be done until both old_map and
	 * new_map locks are released.
	 */
	sx_xunlock(&old_map->lock);
	sx_xunlock(&new_map->lock);
	vm_map_process_deferred();

	return (vm2);
}

/*
 * Create a process's stack for exec_new_vmspace().  This function is never
 * asked to wire the newly created stack.
 */
int
vm_map_stack(vm_map_t map, vm_offset_t addrbos, vm_size_t max_ssize,
    vm_prot_t prot, vm_prot_t max, int cow)
{
	vm_size_t growsize, init_ssize;
	rlim_t vmemlim;
	int rv;

	MPASS((map->flags & MAP_WIREFUTURE) == 0);
	growsize = sgrowsiz;
	init_ssize = (max_ssize < growsize) ? max_ssize : growsize;
	vm_map_lock(map);
	vmemlim = lim_cur(curthread, RLIMIT_VMEM);
	/* If we would blow our VMEM resource limit, no go */
	if (map->size + init_ssize > vmemlim) {
		rv = KERN_NO_SPACE;
		goto out;
	}
	rv = vm_map_stack_locked(map, addrbos, max_ssize, growsize, prot,
	    max, cow);
out:
	vm_map_unlock(map);
	return (rv);
}

static int stack_guard_page = 1;
SYSCTL_INT(_security_bsd, OID_AUTO, stack_guard_page, CTLFLAG_RWTUN,
    &stack_guard_page, 0,
    "Specifies the number of guard pages for a stack that grows");

static int
vm_map_stack_locked(vm_map_t map, vm_offset_t addrbos, vm_size_t max_ssize,
    vm_size_t growsize, vm_prot_t prot, vm_prot_t max, int cow)
{
	vm_map_entry_t new_entry, prev_entry;
	vm_offset_t bot, gap_bot, gap_top, top;
	vm_size_t init_ssize, sgp;
	int orient, rv;

	/*
	 * The stack orientation is piggybacked with the cow argument.
	 * Extract it into orient and mask the cow argument so that we
	 * don't pass it around further.
	 */
	orient = cow & (MAP_STACK_GROWS_DOWN | MAP_STACK_GROWS_UP);
	KASSERT(orient != 0, ("No stack grow direction"));
	KASSERT(orient != (MAP_STACK_GROWS_DOWN | MAP_STACK_GROWS_UP),
	    ("bi-dir stack"));

	if (addrbos < vm_map_min(map) ||
	    addrbos + max_ssize > vm_map_max(map) ||
	    addrbos + max_ssize <= addrbos)
		return (KERN_INVALID_ADDRESS);
	sgp = (vm_size_t)stack_guard_page * PAGE_SIZE;
	if (sgp >= max_ssize)
		return (KERN_INVALID_ARGUMENT);

	init_ssize = growsize;
	if (max_ssize < init_ssize + sgp)
		init_ssize = max_ssize - sgp;

	/* If addr is already mapped, no go */
	if (vm_map_lookup_entry(map, addrbos, &prev_entry))
		return (KERN_NO_SPACE);

	/*
	 * If we can't accommodate max_ssize in the current mapping, no go.
	 */
	if (prev_entry->next->start < addrbos + max_ssize)
		return (KERN_NO_SPACE);

	/*
	 * We initially map a stack of only init_ssize.  We will grow as
	 * needed later.  Depending on the orientation of the stack (i.e.
	 * the grow direction) we either map at the top of the range, the
	 * bottom of the range or in the middle.
	 *
	 * Note: we would normally expect prot and max to be VM_PROT_ALL,
	 * and cow to be 0.  Possibly we should eliminate these as input
	 * parameters, and just pass these values here in the insert call.
	 */
	if (orient == MAP_STACK_GROWS_DOWN) {
		bot = addrbos + max_ssize - init_ssize;
		top = bot + init_ssize;
		gap_bot = addrbos;
		gap_top = bot;
	} else /* if (orient == MAP_STACK_GROWS_UP) */ {
		bot = addrbos;
		top = bot + init_ssize;
		gap_bot = top;
		gap_top = addrbos + max_ssize;
	}
	rv = vm_map_insert(map, NULL, 0, bot, top, prot, max, cow);
	if (rv != KERN_SUCCESS)
		return (rv);
	new_entry = prev_entry->next;
	KASSERT(new_entry->end == top || new_entry->start == bot,
	    ("Bad entry start/end for new stack entry"));
	KASSERT((orient & MAP_STACK_GROWS_DOWN) == 0 ||
	    (new_entry->eflags & MAP_ENTRY_GROWS_DOWN) != 0,
	    ("new entry lacks MAP_ENTRY_GROWS_DOWN"));
	KASSERT((orient & MAP_STACK_GROWS_UP) == 0 ||
	    (new_entry->eflags & MAP_ENTRY_GROWS_UP) != 0,
	    ("new entry lacks MAP_ENTRY_GROWS_UP"));
	rv = vm_map_insert(map, NULL, 0, gap_bot, gap_top, VM_PROT_NONE,
	    VM_PROT_NONE, MAP_CREATE_GUARD | (orient == MAP_STACK_GROWS_DOWN ?
	    MAP_CREATE_STACK_GAP_DN : MAP_CREATE_STACK_GAP_UP));
	if (rv != KERN_SUCCESS)
		(void)vm_map_delete(map, bot, top);
	return (rv);
}

/*
 * Attempts to grow a vm stack entry.  Returns KERN_SUCCESS if we
 * successfully grow the stack.
 */
static int
vm_map_growstack(vm_map_t map, vm_offset_t addr, vm_map_entry_t gap_entry)
{
	vm_map_entry_t stack_entry;
	struct proc *p;
	struct vmspace *vm;
	struct ucred *cred;
	vm_offset_t gap_end, gap_start, grow_start;
	size_t grow_amount, guard, max_grow;
	rlim_t lmemlim, stacklim, vmemlim;
	int rv, rv1;
	bool gap_deleted, grow_down, is_procstack;
#ifdef notyet
	uint64_t limit;
#endif
#ifdef RACCT
	int error;
#endif

	p = curproc;
	vm = p->p_vmspace;

	/*
	 * Disallow stack growth when the access is performed by a
	 * debugger or AIO daemon.  The reason is that the wrong
	 * resource limits are applied.
	 */
	if (map != &p->p_vmspace->vm_map || p->p_textvp == NULL)
		return (KERN_FAILURE);

	MPASS(!map->system_map);

	guard = stack_guard_page * PAGE_SIZE;
	lmemlim = lim_cur(curthread, RLIMIT_MEMLOCK);
	stacklim = lim_cur(curthread, RLIMIT_STACK);
	vmemlim = lim_cur(curthread, RLIMIT_VMEM);
retry:
	/* If addr is not in a hole for a stack grow area, no need to grow. */
	if (gap_entry == NULL && !vm_map_lookup_entry(map, addr, &gap_entry))
		return (KERN_FAILURE);
	if ((gap_entry->eflags & MAP_ENTRY_GUARD) == 0)
		return (KERN_SUCCESS);
	if ((gap_entry->eflags & MAP_ENTRY_STACK_GAP_DN) != 0) {
		stack_entry = gap_entry->next;
		if ((stack_entry->eflags & MAP_ENTRY_GROWS_DOWN) == 0 ||
		    stack_entry->start != gap_entry->end)
			return (KERN_FAILURE);
		grow_amount = round_page(stack_entry->start - addr);
		grow_down = true;
	} else if ((gap_entry->eflags & MAP_ENTRY_STACK_GAP_UP) != 0) {
		stack_entry = gap_entry->prev;
		if ((stack_entry->eflags & MAP_ENTRY_GROWS_UP) == 0 ||
		    stack_entry->end != gap_entry->start)
			return (KERN_FAILURE);
		grow_amount = round_page(addr + 1 - stack_entry->end);
		grow_down = false;
	} else {
		return (KERN_FAILURE);
	}
	max_grow = gap_entry->end - gap_entry->start;
	if (guard > max_grow)
		return (KERN_NO_SPACE);
	max_grow -= guard;
	if (grow_amount > max_grow)
		return (KERN_NO_SPACE);

	/*
	 * If this is the main process stack, see if we're over the stack
	 * limit.
	 */
	is_procstack = (addr >= (vm_offset_t)vm->vm_maxsaddr &&
	    addr < p->p_usrstack) ? 1 : 0;
	if (is_procstack && (ctob(vm->vm_ssize) + grow_amount > stacklim))
		return (KERN_NO_SPACE);

#ifdef RACCT
	if (racct_enable) {
		PROC_LOCK(p);
		if (is_procstack && racct_set(p, RACCT_STACK,
		    ctob(vm->vm_ssize) + grow_amount)) {
			PROC_UNLOCK(p);
			return (KERN_NO_SPACE);
		}
		PROC_UNLOCK(p);
	}
#endif

	grow_amount = roundup(grow_amount, sgrowsiz);
	if (grow_amount > max_grow)
		grow_amount = max_grow;
	if (is_procstack && (ctob(vm->vm_ssize) + grow_amount > stacklim)) {
		grow_amount = trunc_page((vm_size_t)stacklim) -
		    ctob(vm->vm_ssize);
	}

#ifdef notyet
	PROC_LOCK(p);
	limit = racct_get_available(p, RACCT_STACK);
	PROC_UNLOCK(p);
	if (is_procstack && (ctob(vm->vm_ssize) + grow_amount > limit))
		grow_amount = limit - ctob(vm->vm_ssize);
#endif

	if (!old_mlock && (map->flags & MAP_WIREFUTURE) != 0) {
		if (ptoa(pmap_wired_count(map->pmap)) + grow_amount > lmemlim) {
			rv = KERN_NO_SPACE;
			goto out;
		}
#ifdef RACCT
		if (racct_enable) {
			PROC_LOCK(p);
			if (racct_set(p, RACCT_MEMLOCK,
			    ptoa(pmap_wired_count(map->pmap)) + grow_amount)) {
				PROC_UNLOCK(p);
				rv = KERN_NO_SPACE;
				goto out;
			}
			PROC_UNLOCK(p);
		}
#endif
	}

	/* If we would blow our VMEM resource limit, no go */
	if (map->size + grow_amount > vmemlim) {
		rv = KERN_NO_SPACE;
		goto out;
	}
#ifdef RACCT
	if (racct_enable) {
		PROC_LOCK(p);
		if (racct_set(p, RACCT_VMEM, map->size + grow_amount)) {
			PROC_UNLOCK(p);
			rv = KERN_NO_SPACE;
			goto out;
		}
		PROC_UNLOCK(p);
	}
#endif

	if (vm_map_lock_upgrade(map)) {
		gap_entry = NULL;
		vm_map_lock_read(map);
		goto retry;
	}

	if (grow_down) {
		grow_start = gap_entry->end - grow_amount;
		if (gap_entry->start + grow_amount == gap_entry->end) {
			gap_start = gap_entry->start;
			gap_end = gap_entry->end;
			vm_map_entry_delete(map, gap_entry);
			gap_deleted = true;
		} else {
			MPASS(gap_entry->start < gap_entry->end - grow_amount);
			gap_entry->end -= grow_amount;
			vm_map_entry_resize_free(map, gap_entry);
			gap_deleted = false;
		}
		rv = vm_map_insert(map, NULL, 0, grow_start,
		    grow_start + grow_amount,
		    stack_entry->protection, stack_entry->max_protection,
		    MAP_STACK_GROWS_DOWN);
		if (rv != KERN_SUCCESS) {
			if (gap_deleted) {
				rv1 = vm_map_insert(map, NULL, 0, gap_start,
				    gap_end, VM_PROT_NONE, VM_PROT_NONE,
				    MAP_CREATE_GUARD | MAP_CREATE_STACK_GAP_DN);
				MPASS(rv1 == KERN_SUCCESS);
			} else {
				gap_entry->end += grow_amount;
				vm_map_entry_resize_free(map, gap_entry);
			}
		}
	} else {
		grow_start = stack_entry->end;
		cred = stack_entry->cred;
		if (cred == NULL && stack_entry->object.vm_object != NULL)
			cred = stack_entry->object.vm_object->cred;
		if (cred != NULL && !swap_reserve_by_cred(grow_amount, cred))
			rv = KERN_NO_SPACE;
		/* Grow the underlying object if applicable. */
		else if (stack_entry->object.vm_object == NULL ||
		    vm_object_coalesce(stack_entry->object.vm_object,
		    stack_entry->offset,
		    (vm_size_t)(stack_entry->end - stack_entry->start),
		    (vm_size_t)grow_amount, cred != NULL)) {
			if (gap_entry->start + grow_amount == gap_entry->end)
				vm_map_entry_delete(map, gap_entry);
			else
				gap_entry->start += grow_amount;
			stack_entry->end += grow_amount;
			map->size += grow_amount;
			vm_map_entry_resize_free(map, stack_entry);
			rv = KERN_SUCCESS;
		} else
			rv = KERN_FAILURE;
	}
	if (rv == KERN_SUCCESS && is_procstack)
		vm->vm_ssize += btoc(grow_amount);

	/*
	 * Heed the MAP_WIREFUTURE flag if it was set for this process.
	 */
	if (rv == KERN_SUCCESS && (map->flags & MAP_WIREFUTURE) != 0) {
		vm_map_unlock(map);
		vm_map_wire(map, grow_start, grow_start + grow_amount,
		    VM_MAP_WIRE_USER | VM_MAP_WIRE_NOHOLES);
		vm_map_lock_read(map);
	} else
		vm_map_lock_downgrade(map);

out:
#ifdef RACCT
	if (racct_enable && rv != KERN_SUCCESS) {
		PROC_LOCK(p);
		error = racct_set(p, RACCT_VMEM, map->size);
		KASSERT(error == 0, ("decreasing RACCT_VMEM failed"));
		if (!old_mlock) {
			error = racct_set(p, RACCT_MEMLOCK,
			    ptoa(pmap_wired_count(map->pmap)));
			KASSERT(error == 0, ("decreasing RACCT_MEMLOCK failed"));
		}
	    	error = racct_set(p, RACCT_STACK, ctob(vm->vm_ssize));
		KASSERT(error == 0, ("decreasing RACCT_STACK failed"));
		PROC_UNLOCK(p);
	}
#endif

	return (rv);
}

/*
 * Unshare the specified VM space for exec.  If other processes are
 * mapped to it, then create a new one.  The new vmspace is null.
 */
int
vmspace_exec(struct proc *p, vm_offset_t minuser, vm_offset_t maxuser)
{
	struct vmspace *oldvmspace = p->p_vmspace;
	struct vmspace *newvmspace;

#if 0
	/*
	 * XXX: For some reason makes the kernel explode when booting
	 *      with kern.opportunistic_coexecve set to 1.
	 */
	KASSERT((curthread->td_pflags & TDP_EXECVMSPC) == 0,
	    ("vmspace_exec recursed"));
#endif
	newvmspace = vmspace_alloc(minuser, maxuser, NULL);
	if (newvmspace == NULL)
		return (ENOMEM);
	newvmspace->vm_swrss = oldvmspace->vm_swrss;
	/*
	 * This code is written like this for prototype purposes.  The
	 * goal is to avoid running down the vmspace here, but let the
	 * other process's that are still using the vmspace to finally
	 * run it down.  Even though there is little or no chance of blocking
	 * here, it is a good idea to keep this form for future mods.
	 */
	PROC_VMSPACE_LOCK(p);
	p->p_vmspace = newvmspace;
	PROC_VMSPACE_UNLOCK(p);
	if (p == curthread->td_proc)
		pmap_activate(curthread);
	curthread->td_pflags |= TDP_EXECVMSPC;
	return (0);
}

int
vmspace_coexec(struct proc *p, struct proc *cop, vm_offset_t minuser, vm_offset_t maxuser)
{
	struct vmspace *newvmspace;

	KASSERT((curthread->td_pflags & TDP_EXECVMSPC) == 0,
	    ("vmspace_coexec recursed"));
	newvmspace = vmspace_acquire_ref(cop);
	PROC_VMSPACE_LOCK(p);
	p->p_vmspace = newvmspace;
	PROC_VMSPACE_UNLOCK(p);
	if (p == curthread->td_proc)
		pmap_activate(curthread);
	curthread->td_pflags |= TDP_EXECVMSPC;
	return (0);
}

/*
 * Unshare the specified VM space for forcing COW.  This
 * is called by rfork, for the (RFMEM|RFPROC) == 0 case.
 */
int
vmspace_unshare(struct proc *p)
{
	struct vmspace *oldvmspace = p->p_vmspace;
	struct vmspace *newvmspace;
	vm_ooffset_t fork_charge;

	if (oldvmspace->vm_refcnt == 1)
		return (0);
	fork_charge = 0;
	newvmspace = vmspace_fork(oldvmspace, &fork_charge);
	if (newvmspace == NULL)
		return (ENOMEM);
	if (!swap_reserve_by_cred(fork_charge, p->p_ucred)) {
		vmspace_free(newvmspace);
		return (ENOMEM);
	}
	PROC_VMSPACE_LOCK(p);
	p->p_vmspace = newvmspace;
	PROC_VMSPACE_UNLOCK(p);
	if (p == curthread->td_proc)
		pmap_activate(curthread);
	vmspace_free(oldvmspace);
	return (0);
}

/*
 *	vm_map_lookup:
 *
 *	Finds the VM object, offset, and
 *	protection for a given virtual address in the
 *	specified map, assuming a page fault of the
 *	type specified.
 *
 *	Leaves the map in question locked for read; return
 *	values are guaranteed until a vm_map_lookup_done
 *	call is performed.  Note that the map argument
 *	is in/out; the returned map must be used in
 *	the call to vm_map_lookup_done.
 *
 *	A handle (out_entry) is returned for use in
 *	vm_map_lookup_done, to make that fast.
 *
 *	If a lookup is requested with "write protection"
 *	specified, the map may be changed to perform virtual
 *	copying operations, although the data referenced will
 *	remain the same.
 */
int
vm_map_lookup(vm_map_t *var_map,		/* IN/OUT */
	      vm_offset_t vaddr,
	      vm_prot_t fault_typea,
	      vm_map_entry_t *out_entry,	/* OUT */
	      vm_object_t *object,		/* OUT */
	      vm_pindex_t *pindex,		/* OUT */
	      vm_prot_t *out_prot,		/* OUT */
	      boolean_t *wired)			/* OUT */
{
	vm_map_entry_t entry;
	vm_map_t map = *var_map;
	vm_prot_t prot;
	vm_prot_t fault_type = fault_typea;
	vm_object_t eobject;
	vm_size_t size;
	struct ucred *cred;

RetryLookup:

	vm_map_lock_read(map);

RetryLookupLocked:
	/*
	 * Lookup the faulting address.
	 */
	if (!vm_map_lookup_entry(map, vaddr, out_entry)) {
		vm_map_unlock_read(map);
		return (KERN_INVALID_ADDRESS);
	}

	entry = *out_entry;

	/*
	 * Handle submaps.
	 */
	if (entry->eflags & MAP_ENTRY_IS_SUB_MAP) {
		vm_map_t old_map = map;

		*var_map = map = entry->object.sub_map;
		vm_map_unlock_read(old_map);
		goto RetryLookup;
	}

	/*
	 * Check whether this task is allowed to have this page.
	 */
	prot = entry->protection;
	if ((fault_typea & VM_PROT_FAULT_LOOKUP) != 0) {
		fault_typea &= ~VM_PROT_FAULT_LOOKUP;
		if (prot == VM_PROT_NONE && map != kernel_map &&
		    (entry->eflags & MAP_ENTRY_GUARD) != 0 &&
		    (entry->eflags & (MAP_ENTRY_STACK_GAP_DN |
		    MAP_ENTRY_STACK_GAP_UP)) != 0 &&
		    vm_map_growstack(map, vaddr, entry) == KERN_SUCCESS)
			goto RetryLookupLocked;
	}
	fault_type &= VM_PROT_READ | VM_PROT_WRITE | VM_PROT_EXECUTE;
	if ((fault_type & prot) != fault_type || prot == VM_PROT_NONE) {
		vm_map_unlock_read(map);
		return (KERN_PROTECTION_FAILURE);
	}
	KASSERT((prot & VM_PROT_WRITE) == 0 || (entry->eflags &
	    (MAP_ENTRY_USER_WIRED | MAP_ENTRY_NEEDS_COPY)) !=
	    (MAP_ENTRY_USER_WIRED | MAP_ENTRY_NEEDS_COPY),
	    ("entry %p flags %x", entry, entry->eflags));
	if ((fault_typea & VM_PROT_COPY) != 0 &&
	    (entry->max_protection & VM_PROT_WRITE) == 0 &&
	    (entry->eflags & MAP_ENTRY_COW) == 0) {
		vm_map_unlock_read(map);
		return (KERN_PROTECTION_FAILURE);
	}

	/*
	 * If this page is not pageable, we have to get it for all possible
	 * accesses.
	 */
	*wired = (entry->wired_count != 0);
	if (*wired)
		fault_type = entry->protection;
	size = entry->end - entry->start;
	/*
	 * If the entry was copy-on-write, we either ...
	 */
	if (entry->eflags & MAP_ENTRY_NEEDS_COPY) {
		/*
		 * If we want to write the page, we may as well handle that
		 * now since we've got the map locked.
		 *
		 * If we don't need to write the page, we just demote the
		 * permissions allowed.
		 */
		if ((fault_type & VM_PROT_WRITE) != 0 ||
		    (fault_typea & VM_PROT_COPY) != 0) {
			/*
			 * Make a new object, and place it in the object
			 * chain.  Note that no new references have appeared
			 * -- one just moved from the map to the new
			 * object.
			 */
			if (vm_map_lock_upgrade(map))
				goto RetryLookup;

			if (entry->cred == NULL) {
				/*
				 * The debugger owner is charged for
				 * the memory.
				 */
				cred = curthread->td_ucred;
				crhold(cred);
				if (!swap_reserve_by_cred(size, cred)) {
					crfree(cred);
					vm_map_unlock(map);
					return (KERN_RESOURCE_SHORTAGE);
				}
				entry->cred = cred;
			}
			vm_object_shadow(&entry->object.vm_object,
			    &entry->offset, size);
			entry->eflags &= ~MAP_ENTRY_NEEDS_COPY;
			eobject = entry->object.vm_object;
			if (eobject->cred != NULL) {
				/*
				 * The object was not shadowed.
				 */
				swap_release_by_cred(size, entry->cred);
				crfree(entry->cred);
				entry->cred = NULL;
			} else if (entry->cred != NULL) {
				VM_OBJECT_WLOCK(eobject);
				eobject->cred = entry->cred;
				eobject->charge = size;
				VM_OBJECT_WUNLOCK(eobject);
				entry->cred = NULL;
			}

			vm_map_lock_downgrade(map);
		} else {
			/*
			 * We're attempting to read a copy-on-write page --
			 * don't allow writes.
			 */
			prot &= ~VM_PROT_WRITE;
		}
	}

	/*
	 * Create an object if necessary.
	 */
	if (entry->object.vm_object == NULL &&
	    !map->system_map) {
		if (vm_map_lock_upgrade(map))
			goto RetryLookup;
		entry->object.vm_object = vm_object_allocate(OBJT_DEFAULT,
		    atop(size));
		entry->offset = 0;
		if (entry->cred != NULL) {
			VM_OBJECT_WLOCK(entry->object.vm_object);
			entry->object.vm_object->cred = entry->cred;
			entry->object.vm_object->charge = size;
			VM_OBJECT_WUNLOCK(entry->object.vm_object);
			entry->cred = NULL;
		}
		vm_map_lock_downgrade(map);
	}

	/*
	 * Return the object/offset from this entry.  If the entry was
	 * copy-on-write or empty, it has been fixed up.
	 */
	*pindex = UOFF_TO_IDX((vaddr - entry->start) + entry->offset);
	*object = entry->object.vm_object;

	*out_prot = prot;
	return (KERN_SUCCESS);
}

/*
 *	vm_map_lookup_locked:
 *
 *	Lookup the faulting address.  A version of vm_map_lookup that returns 
 *      KERN_FAILURE instead of blocking on map lock or memory allocation.
 */
int
vm_map_lookup_locked(vm_map_t *var_map,		/* IN/OUT */
		     vm_offset_t vaddr,
		     vm_prot_t fault_typea,
		     vm_map_entry_t *out_entry,	/* OUT */
		     vm_object_t *object,	/* OUT */
		     vm_pindex_t *pindex,	/* OUT */
		     vm_prot_t *out_prot,	/* OUT */
		     boolean_t *wired)		/* OUT */
{
	vm_map_entry_t entry;
	vm_map_t map = *var_map;
	vm_prot_t prot;
	vm_prot_t fault_type = fault_typea;

	/*
	 * Lookup the faulting address.
	 */
	if (!vm_map_lookup_entry(map, vaddr, out_entry))
		return (KERN_INVALID_ADDRESS);

	entry = *out_entry;

	/*
	 * Fail if the entry refers to a submap.
	 */
	if (entry->eflags & MAP_ENTRY_IS_SUB_MAP)
		return (KERN_FAILURE);

	/*
	 * Check whether this task is allowed to have this page.
	 */
	prot = entry->protection;
	fault_type &= VM_PROT_READ | VM_PROT_WRITE | VM_PROT_EXECUTE;
	if ((fault_type & prot) != fault_type)
		return (KERN_PROTECTION_FAILURE);

	/*
	 * If this page is not pageable, we have to get it for all possible
	 * accesses.
	 */
	*wired = (entry->wired_count != 0);
	if (*wired)
		fault_type = entry->protection;

	if (entry->eflags & MAP_ENTRY_NEEDS_COPY) {
		/*
		 * Fail if the entry was copy-on-write for a write fault.
		 */
		if (fault_type & VM_PROT_WRITE)
			return (KERN_FAILURE);
		/*
		 * We're attempting to read a copy-on-write page --
		 * don't allow writes.
		 */
		prot &= ~VM_PROT_WRITE;
	}

	/*
	 * Fail if an object should be created.
	 */
	if (entry->object.vm_object == NULL && !map->system_map)
		return (KERN_FAILURE);

	/*
	 * Return the object/offset from this entry.  If the entry was
	 * copy-on-write or empty, it has been fixed up.
	 */
	*pindex = UOFF_TO_IDX((vaddr - entry->start) + entry->offset);
	*object = entry->object.vm_object;

	*out_prot = prot;
	return (KERN_SUCCESS);
}

/*
 *	vm_map_lookup_done:
 *
 *	Releases locks acquired by a vm_map_lookup
 *	(according to the handle returned by that lookup).
 */
void
vm_map_lookup_done(vm_map_t map, vm_map_entry_t entry)
{
	/*
	 * Unlock the main-level map
	 */
	vm_map_unlock_read(map);
}

vm_offset_t
vm_map_max_KBI(const struct vm_map *map)
{

	return (map->max_offset);
}

vm_offset_t
vm_map_min_KBI(const struct vm_map *map)
{

	return (map->min_offset);
}

pmap_t
vm_map_pmap_KBI(vm_map_t map)
{

	return (map->pmap);
}

#include "opt_ddb.h"
#ifdef DDB
#include <sys/kernel.h>

#include <ddb/ddb.h>

static void
vm_map_print(vm_map_t map)
{
	vm_map_entry_t entry;

	db_iprintf("Task map %p: pmap=%p, nentries=%d, version=%u\n",
	    (void *)map,
	    (void *)map->pmap, map->nentries, map->timestamp);

	db_indent += 2;
	for (entry = map->header.next; entry != &map->header;
	    entry = entry->next) {
		db_iprintf("map entry %p: start=%p, end=%p, owner=%d\n",
		    (void *)entry, (void *)entry->start, (void *)entry->end,
		    entry->owner);
		{
			static char *inheritance_name[4] =
			{"share", "copy", "none", "donate_copy"};

			db_iprintf(" prot=%x/%x/%s",
			    entry->protection,
			    entry->max_protection,
			    inheritance_name[(int)(unsigned char)entry->inheritance]);
			if (entry->wired_count != 0)
				db_printf(", wired");
		}
		if (entry->eflags & MAP_ENTRY_IS_SUB_MAP) {
			db_printf(", share=%p, offset=0x%jx\n",
			    (void *)entry->object.sub_map,
			    (uintmax_t)entry->offset);
			if ((entry->prev == &map->header) ||
			    (entry->prev->object.sub_map !=
				entry->object.sub_map)) {
				db_indent += 2;
				vm_map_print((vm_map_t)entry->object.sub_map);
				db_indent -= 2;
			}
		} else {
			if (entry->cred != NULL)
				db_printf(", ruid %d", entry->cred->cr_ruid);
			db_printf(", object=%p, offset=0x%jx",
			    (void *)entry->object.vm_object,
			    (uintmax_t)entry->offset);
			if (entry->object.vm_object && entry->object.vm_object->cred)
				db_printf(", obj ruid %d charge %jx",
				    entry->object.vm_object->cred->cr_ruid,
				    (uintmax_t)entry->object.vm_object->charge);
			if (entry->eflags & MAP_ENTRY_COW)
				db_printf(", copy (%s)",
				    (entry->eflags & MAP_ENTRY_NEEDS_COPY) ? "needed" : "done");
			db_printf("\n");

			if ((entry->prev == &map->header) ||
			    (entry->prev->object.vm_object !=
				entry->object.vm_object)) {
				db_indent += 2;
				vm_object_print((db_expr_t)(intptr_t)
						entry->object.vm_object,
						0, 0, (char *)0);
				db_indent -= 2;
			}
		}
	}
	db_indent -= 2;
}

DB_SHOW_COMMAND(map, map)
{

	if (!have_addr) {
		db_printf("usage: show map <addr>\n");
		return;
	}
	vm_map_print((vm_map_t)addr);
}

DB_SHOW_COMMAND(procvm, procvm)
{
	struct proc *p;

	if (have_addr) {
		p = db_lookup_proc(addr);
	} else {
		p = curproc;
	}

	db_printf("p = %p, vmspace = %p, map = %p, pmap = %p\n",
	    (void *)p, (void *)p->p_vmspace, (void *)&p->p_vmspace->vm_map,
	    (void *)vmspace_pmap(p->p_vmspace));

	vm_map_print((vm_map_t)&p->p_vmspace->vm_map);
}

#endif /* DDB */
// CHERI CHANGES START
// {
//   "updated": 20180629,
//   "target_type": "kernel",
//   "changes": [
//     "platform"
//   ]
// }
// CHERI CHANGES END<|MERGE_RESOLUTION|>--- conflicted
+++ resolved
@@ -2427,11 +2427,8 @@
 	int behav)
 {
 	vm_map_entry_t current, entry;
-<<<<<<< HEAD
-	int modify_map = 0, result;
-=======
 	bool modify_map;
->>>>>>> 6ce960d0
+	int result;
 
 	/*
 	 * Some madvise calls directly modify the vm_map_entry, in which case
@@ -2458,14 +2455,8 @@
 	case MADV_DONTNEED:
 	case MADV_FREE:
 		if (start == end)
-<<<<<<< HEAD
-			return (KERN_SUCCESS);
+			return (0);
 		vm_map_lock(map);
-=======
-			return (0);
-		modify_map = false;
-		vm_map_lock_read(map);
->>>>>>> 6ce960d0
 		break;
 	default:
 		return (EINVAL);
