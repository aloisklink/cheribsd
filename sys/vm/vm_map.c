--- conflicted
+++ resolved
@@ -4195,15 +4195,10 @@
 		 * will be set in the wrong object!)
 		 */
 		vm_map_log("remove", entry);
-<<<<<<< HEAD
 		if (abandon)
 			vm_map_entry_abandon(map, entry);
 		else
 			vm_map_entry_delete(map, entry);
-		entry = next;
-=======
-		vm_map_entry_delete(map, entry);
->>>>>>> 921c7f62
 	}
 	return (KERN_SUCCESS);
 }
