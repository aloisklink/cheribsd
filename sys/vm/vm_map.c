/*-
 * SPDX-License-Identifier: (BSD-3-Clause AND MIT-CMU)
 *
 * Copyright (c) 1991, 1993
 *	The Regents of the University of California.  All rights reserved.
 *
 * This code is derived from software contributed to Berkeley by
 * The Mach Operating System project at Carnegie-Mellon University.
 *
 * Redistribution and use in source and binary forms, with or without
 * modification, are permitted provided that the following conditions
 * are met:
 * 1. Redistributions of source code must retain the above copyright
 *    notice, this list of conditions and the following disclaimer.
 * 2. Redistributions in binary form must reproduce the above copyright
 *    notice, this list of conditions and the following disclaimer in the
 *    documentation and/or other materials provided with the distribution.
 * 3. Neither the name of the University nor the names of its contributors
 *    may be used to endorse or promote products derived from this software
 *    without specific prior written permission.
 *
 * THIS SOFTWARE IS PROVIDED BY THE REGENTS AND CONTRIBUTORS ``AS IS'' AND
 * ANY EXPRESS OR IMPLIED WARRANTIES, INCLUDING, BUT NOT LIMITED TO, THE
 * IMPLIED WARRANTIES OF MERCHANTABILITY AND FITNESS FOR A PARTICULAR PURPOSE
 * ARE DISCLAIMED.  IN NO EVENT SHALL THE REGENTS OR CONTRIBUTORS BE LIABLE
 * FOR ANY DIRECT, INDIRECT, INCIDENTAL, SPECIAL, EXEMPLARY, OR CONSEQUENTIAL
 * DAMAGES (INCLUDING, BUT NOT LIMITED TO, PROCUREMENT OF SUBSTITUTE GOODS
 * OR SERVICES; LOSS OF USE, DATA, OR PROFITS; OR BUSINESS INTERRUPTION)
 * HOWEVER CAUSED AND ON ANY THEORY OF LIABILITY, WHETHER IN CONTRACT, STRICT
 * LIABILITY, OR TORT (INCLUDING NEGLIGENCE OR OTHERWISE) ARISING IN ANY WAY
 * OUT OF THE USE OF THIS SOFTWARE, EVEN IF ADVISED OF THE POSSIBILITY OF
 * SUCH DAMAGE.
 *
 *	from: @(#)vm_map.c	8.3 (Berkeley) 1/12/94
 *
 *
 * Copyright (c) 1987, 1990 Carnegie-Mellon University.
 * All rights reserved.
 *
 * Authors: Avadis Tevanian, Jr., Michael Wayne Young
 *
 * Permission to use, copy, modify and distribute this software and
 * its documentation is hereby granted, provided that both the copyright
 * notice and this permission notice appear in all copies of the
 * software, derivative works or modified versions, and any portions
 * thereof, and that both notices appear in supporting documentation.
 *
 * CARNEGIE MELLON ALLOWS FREE USE OF THIS SOFTWARE IN ITS "AS IS"
 * CONDITION.  CARNEGIE MELLON DISCLAIMS ANY LIABILITY OF ANY KIND
 * FOR ANY DAMAGES WHATSOEVER RESULTING FROM THE USE OF THIS SOFTWARE.
 *
 * Carnegie Mellon requests users of this software to return to
 *
 *  Software Distribution Coordinator  or  Software.Distribution@CS.CMU.EDU
 *  School of Computer Science
 *  Carnegie Mellon University
 *  Pittsburgh PA 15213-3890
 *
 * any improvements or extensions that they make and grant Carnegie the
 * rights to redistribute these changes.
 */

/*
 *	Virtual memory mapping module.
 */

#include <sys/cdefs.h>
__FBSDID("$FreeBSD$");

#include <sys/param.h>
#include <sys/systm.h>
#include <sys/kernel.h>
#include <sys/ktr.h>
#include <sys/lock.h>
#include <sys/mutex.h>
#include <sys/proc.h>
#include <sys/vmmeter.h>
#include <sys/mman.h>
#include <sys/vnode.h>
#include <sys/racct.h>
#include <sys/resourcevar.h>
#include <sys/rwlock.h>
#include <sys/file.h>
#include <sys/sysctl.h>
#include <sys/sysent.h>
#include <sys/shm.h>

#include <vm/vm.h>
#include <vm/vm_param.h>
#include <vm/pmap.h>
#include <vm/vm_map.h>
#include <vm/vm_page.h>
#include <vm/vm_object.h>
#include <vm/vm_pager.h>
#include <vm/vm_kern.h>
#include <vm/vm_extern.h>
#include <vm/vnode_pager.h>
#include <vm/swap_pager.h>
#include <vm/uma.h>
#include <vm/cheri.h>

/*
 *	Virtual memory maps provide for the mapping, protection,
 *	and sharing of virtual memory objects.  In addition,
 *	this module provides for an efficient virtual copy of
 *	memory from one map to another.
 *
 *	Synchronization is required prior to most operations.
 *
 *	Maps consist of an ordered doubly-linked list of simple
 *	entries; a self-adjusting binary search tree of these
 *	entries is used to speed up lookups.
 *
 *	Since portions of maps are specified by start/end addresses,
 *	which may not align with existing map entries, all
 *	routines merely "clip" entries to these start/end values.
 *	[That is, an entry is split into two, bordering at a
 *	start or end value.]  Note that these clippings may not
 *	always be necessary (as the two resulting entries are then
 *	not changed); however, the clipping is done for convenience.
 *
 *	As mentioned above, virtual copy operations are performed
 *	by copying VM object references from one map to
 *	another, and then marking both regions as copy-on-write.
 */

static struct mtx map_sleep_mtx;
static uma_zone_t mapentzone;
static uma_zone_t kmapentzone;
static uma_zone_t mapzone;
static uma_zone_t vmspace_zone;
static int vmspace_zinit(void *mem, int size, int flags);
static int vm_map_zinit(void *mem, int ize, int flags);
static void _vm_map_init(vm_map_t map, pmap_t pmap, vm_ptr_t min,
    vm_ptr_t max);
static int vm_map_alignspace(vm_map_t map, vm_object_t object,
    vm_ooffset_t offset, vm_offset_t *addr, vm_size_t length,
    vm_offset_t max_addr, vm_offset_t alignment);
static void vm_map_entry_deallocate(vm_map_entry_t entry, boolean_t system_map);
static void vm_map_entry_dispose(vm_map_t map, vm_map_entry_t entry);
static void vm_map_entry_unwire(vm_map_t map, vm_map_entry_t entry);
static int vm_map_growstack(vm_map_t map, vm_offset_t addr,
    vm_map_entry_t gap_entry);
static void vm_map_pmap_enter(vm_map_t map, vm_offset_t addr, vm_prot_t prot,
    vm_object_t object, vm_pindex_t pindex, vm_size_t size, int flags);
#ifdef INVARIANTS
static void vm_map_zdtor(void *mem, int size, void *arg);
static void vmspace_zdtor(void *mem, int size, void *arg);
#endif
static int vm_map_stack_locked(vm_map_t map, vm_offset_t addrbos,
    vm_size_t max_ssize, vm_size_t growsize, vm_prot_t prot, vm_prot_t max,
    int cow);
static void vm_map_wire_entry_failure(vm_map_t map, vm_map_entry_t entry,
    vm_offset_t failed_addr);

#define	ENTRY_CHARGED(e) ((e)->cred != NULL || \
    ((e)->object.vm_object != NULL && (e)->object.vm_object->cred != NULL && \
     !((e)->eflags & MAP_ENTRY_NEEDS_COPY)))

/* 
 * PROC_VMSPACE_{UN,}LOCK() can be a noop as long as vmspaces are type
 * stable.
 */
#define PROC_VMSPACE_LOCK(p) do { } while (0)
#define PROC_VMSPACE_UNLOCK(p) do { } while (0)

/*
 *	VM_MAP_RANGE_CHECK:	[ internal use only ]
 *
 *	Asserts that the starting and ending region
 *	addresses fall within the valid range of the map.
 */
#define	VM_MAP_RANGE_CHECK(map, start, end)		\
		{					\
		if (start < vm_map_min(map))		\
			start = vm_map_min(map);	\
		if (end > vm_map_max(map))		\
			end = vm_map_max(map);		\
		if (start > end)			\
			start = end;			\
		}

#ifdef CPU_QEMU_MALTA
#include <machine/cheri.h>

static void
vm_map_log(const char *prefix, vm_map_entry_t entry)
{
	char buffer[128];
	char prt[4];

	if (!(curthread->td_md.md_flags & MDTD_QTRACE))
		return;
	if (entry->protection & VM_PROT_READ)
		prt[0] = 'r';
	else
		prt[0] = '-';
	if (entry->protection & VM_PROT_WRITE)
		prt[1] = 'w';
	else
		prt[1] = '-';
	if (entry->protection & VM_PROT_EXECUTE)
		prt[2] = 'x';
	else
		prt[2] = '-';
	prt[3] = '\0';
	snprintf(buffer, sizeof(buffer), "VMMAP %d: %s: start=%p end=%p prt=%s",
	    curproc->p_pid, prefix, (void *)entry->start, (void *)entry->end,
	    prt);
	CHERI_TRACE_STRING(buffer);
}
#else
#define	vm_map_log(prefix, entry)
#endif

#ifdef CHERI_KERNEL
/*
 * Convert VM protection flags to CHERI pointer permission bits.
 */
static int
vm_prot_to_cheri(vm_prot_t prot)
{
	int perms = CHERI_PERM_GLOBAL;

	if (prot & (VM_PROT_READ | VM_PROT_COPY))
		perms |= (CHERI_PERM_LOAD | CHERI_PERM_LOAD_CAP);
	if (prot & VM_PROT_WRITE)
		perms |= (CHERI_PERM_STORE | CHERI_PERM_STORE_CAP |
			  CHERI_PERM_STORE_LOCAL_CAP | CHERI_PERM_SEAL);
	if (prot & VM_PROT_EXECUTE)
		perms |= (CHERI_PERM_EXECUTE | CHERI_PERM_CCALL | CHERI_PERM_SEAL);
	return perms;
}

/*
 * Create a valid pointer for the given region in a map.
 */
vm_ptr_t
vm_map_make_ptr(vm_map_t map, vm_offset_t addr, vm_size_t size, vm_prot_t prot)
{
	void *mapped;

	addr = addr - cheri_getbase(map->map_capability);
	mapped = cheri_csetbounds(
		cheri_setoffset(map->map_capability, addr),
		size);
	mapped = cheri_andperm(mapped, vm_prot_to_cheri(prot));

	return ((vm_ptr_t)mapped);
}
#endif /* CHERI_KERNEL */

/*
 *	vm_map_startup:
 *
 *	Initialize the vm_map module.  Must be called before
 *	any other vm_map routines.
 *
 *	Map and entry structures are allocated from the general
 *	purpose memory pool with some exceptions:
 *
 *	- The kernel map and kmem submap are allocated statically.
 *	- Kernel map entries are allocated out of a static pool.
 *
 *	These restrictions are necessary since malloc() uses the
 *	maps and requires map entries.
 */

void
vm_map_startup(void)
{
	mtx_init(&map_sleep_mtx, "vm map sleep mutex", NULL, MTX_DEF);
	mapzone = uma_zcreate("MAP", sizeof(struct vm_map), NULL,
#ifdef INVARIANTS
	    vm_map_zdtor,
#else
	    NULL,
#endif
	    vm_map_zinit, NULL, UMA_ALIGN_PTR, UMA_ZONE_NOFREE);
	uma_prealloc(mapzone, MAX_KMAP);
	kmapentzone = uma_zcreate("KMAP ENTRY", sizeof(struct vm_map_entry),
	    NULL, NULL, NULL, NULL, UMA_ALIGN_PTR,
	    UMA_ZONE_MTXCLASS | UMA_ZONE_VM);
	mapentzone = uma_zcreate("MAP ENTRY", sizeof(struct vm_map_entry),
	    NULL, NULL, NULL, NULL, UMA_ALIGN_PTR, 0);
	vmspace_zone = uma_zcreate("VMSPACE", sizeof(struct vmspace), NULL,
#ifdef INVARIANTS
	    vmspace_zdtor,
#else
	    NULL,
#endif
	    vmspace_zinit, NULL, UMA_ALIGN_PTR, UMA_ZONE_NOFREE);
}

static int
vmspace_zinit(void *mem, int size, int flags)
{
	struct vmspace *vm;

	vm = (struct vmspace *)mem;

	vm->vm_map.pmap = NULL;
	(void)vm_map_zinit(&vm->vm_map, sizeof(vm->vm_map), flags);
	PMAP_LOCK_INIT(vmspace_pmap(vm));
	return (0);
}

static int
vm_map_zinit(void *mem, int size, int flags)
{
	vm_map_t map;

	map = (vm_map_t)mem;
	memset(map, 0, sizeof(*map));
	mtx_init(&map->system_mtx, "vm map (system)", NULL, MTX_DEF | MTX_DUPOK);
	sx_init(&map->lock, "vm map (user)");
	return (0);
}

#ifdef INVARIANTS
static void
vmspace_zdtor(void *mem, int size, void *arg)
{
	struct vmspace *vm;

	vm = (struct vmspace *)mem;

	vm_map_zdtor(&vm->vm_map, sizeof(vm->vm_map), arg);
}
static void
vm_map_zdtor(void *mem, int size, void *arg)
{
	vm_map_t map;

	map = (vm_map_t)mem;
	KASSERT(map->nentries == 0,
	    ("map %p nentries == %d on free.",
	    map, map->nentries));
	KASSERT(map->size == 0,
	    ("map %p size == %lu on free.",
	    map, (unsigned long)map->size));
}
#endif	/* INVARIANTS */

/*
 * Allocate a vmspace structure, including a vm_map and pmap,
 * and initialize those structures.  The refcnt is set to 1.
 *
 * If 'pinit' is NULL then the embedded pmap is initialized via pmap_pinit().
 */
struct vmspace *
vmspace_alloc(vm_ptr_t min, vm_ptr_t max, pmap_pinit_t pinit)
{
	struct vmspace *vm;

	vm = uma_zalloc(vmspace_zone, M_WAITOK);

	KASSERT(vm->vm_map.pmap == NULL, ("vm_map.pmap must be NULL"));

	if (pinit == NULL)
		pinit = &pmap_pinit;

	if (!pinit(vmspace_pmap(vm))) {
		uma_zfree(vmspace_zone, vm);
		return (NULL);
	}
	CTR1(KTR_VM, "vmspace_alloc: %p", vm);
	_vm_map_init(&vm->vm_map, vmspace_pmap(vm), min, max);
	vm->vm_refcnt = 1;
	vm->vm_shm = NULL;
	vm->vm_swrss = 0;
	vm->vm_tsize = 0;
	vm->vm_dsize = 0;
	vm->vm_ssize = 0;
	vm->vm_taddr = 0;
	vm->vm_daddr = 0;
	vm->vm_maxsaddr = 0;
	return (vm);
}

#ifdef RACCT
static void
vmspace_container_reset(struct proc *p)
{

	PROC_LOCK(p);
	racct_set(p, RACCT_DATA, 0);
	racct_set(p, RACCT_STACK, 0);
	racct_set(p, RACCT_RSS, 0);
	racct_set(p, RACCT_MEMLOCK, 0);
	racct_set(p, RACCT_VMEM, 0);
	PROC_UNLOCK(p);
}
#endif

static inline void
vmspace_dofree(struct vmspace *vm)
{

	CTR1(KTR_VM, "vmspace_free: %p", vm);

	/*
	 * Make sure any SysV shm is freed, it might not have been in
	 * exit1().
	 */
	shmexit(vm);

	/*
	 * Lock the map, to wait out all other references to it.
	 * Delete all of the mappings and pages they hold, then call
	 * the pmap module to reclaim anything left.
	 */
	(void)vm_map_remove(&vm->vm_map, vm_map_min(&vm->vm_map),
	    vm_map_max(&vm->vm_map));

	pmap_release(vmspace_pmap(vm));
	vm->vm_map.pmap = NULL;
	uma_zfree(vmspace_zone, vm);
}

void
vmspace_free(struct vmspace *vm)
{

	WITNESS_WARN(WARN_GIANTOK | WARN_SLEEPOK, NULL,
	    "vmspace_free() called");

	if (vm->vm_refcnt == 0)
		panic("vmspace_free: attempt to free already freed vmspace");

	if (atomic_fetchadd_int(&vm->vm_refcnt, -1) == 1)
		vmspace_dofree(vm);
}

void
vmspace_exitfree(struct proc *p)
{
	struct vmspace *vm;

	PROC_VMSPACE_LOCK(p);
	vm = p->p_vmspace;
	p->p_vmspace = NULL;
	PROC_VMSPACE_UNLOCK(p);
	KASSERT(vm == &vmspace0, ("vmspace_exitfree: wrong vmspace"));
	vmspace_free(vm);
}

void
vmspace_exit(struct thread *td)
{
	int refcnt;
	struct vmspace *vm;
	struct proc *p;

	/*
	 * Release user portion of address space.
	 * This releases references to vnodes,
	 * which could cause I/O if the file has been unlinked.
	 * Need to do this early enough that we can still sleep.
	 *
	 * The last exiting process to reach this point releases as
	 * much of the environment as it can. vmspace_dofree() is the
	 * slower fallback in case another process had a temporary
	 * reference to the vmspace.
	 */

	p = td->td_proc;
	vm = p->p_vmspace;
	atomic_add_int(&vmspace0.vm_refcnt, 1);
	do {
		refcnt = vm->vm_refcnt;
		if (refcnt > 1 && p->p_vmspace != &vmspace0) {
			/* Switch now since other proc might free vmspace */
			PROC_VMSPACE_LOCK(p);
			p->p_vmspace = &vmspace0;
			PROC_VMSPACE_UNLOCK(p);
			pmap_activate(td);
		}
	} while (!atomic_cmpset_int(&vm->vm_refcnt, refcnt, refcnt - 1));
	if (refcnt == 1) {
		if (p->p_vmspace != vm) {
			/* vmspace not yet freed, switch back */
			PROC_VMSPACE_LOCK(p);
			p->p_vmspace = vm;
			PROC_VMSPACE_UNLOCK(p);
			pmap_activate(td);
		}
		pmap_remove_pages(vmspace_pmap(vm));
		/* Switch now since this proc will free vmspace */
		PROC_VMSPACE_LOCK(p);
		p->p_vmspace = &vmspace0;
		PROC_VMSPACE_UNLOCK(p);
		pmap_activate(td);
		vmspace_dofree(vm);
	}
#ifdef RACCT
	if (racct_enable)
		vmspace_container_reset(p);
#endif
}

/* Acquire reference to vmspace owned by another process. */

struct vmspace *
vmspace_acquire_ref(struct proc *p)
{
	struct vmspace *vm;
	int refcnt;

	PROC_VMSPACE_LOCK(p);
	vm = p->p_vmspace;
	if (vm == NULL) {
		PROC_VMSPACE_UNLOCK(p);
		return (NULL);
	}
	do {
		refcnt = vm->vm_refcnt;
		if (refcnt <= 0) { 	/* Avoid 0->1 transition */
			PROC_VMSPACE_UNLOCK(p);
			return (NULL);
		}
	} while (!atomic_cmpset_int(&vm->vm_refcnt, refcnt, refcnt + 1));
	if (vm != p->p_vmspace) {
		PROC_VMSPACE_UNLOCK(p);
		vmspace_free(vm);
		return (NULL);
	}
	PROC_VMSPACE_UNLOCK(p);
	return (vm);
}

/*
 * Switch between vmspaces in an AIO kernel process.
 *
 * The AIO kernel processes switch to and from a user process's
 * vmspace while performing an I/O operation on behalf of a user
 * process.  The new vmspace is either the vmspace of a user process
 * obtained from an active AIO request or the initial vmspace of the
 * AIO kernel process (when it is idling).  Because user processes
 * will block to drain any active AIO requests before proceeding in
 * exit() or execve(), the vmspace reference count for these vmspaces
 * can never be 0.  This allows for a much simpler implementation than
 * the loop in vmspace_acquire_ref() above.  Similarly, AIO kernel
 * processes hold an extra reference on their initial vmspace for the
 * life of the process so that this guarantee is true for any vmspace
 * passed as 'newvm'.
 */
void
vmspace_switch_aio(struct vmspace *newvm)
{
	struct vmspace *oldvm;

	/* XXX: Need some way to assert that this is an aio daemon. */

	KASSERT(newvm->vm_refcnt > 0,
	    ("vmspace_switch_aio: newvm unreferenced"));

	oldvm = curproc->p_vmspace;
	if (oldvm == newvm)
		return;

	/*
	 * Point to the new address space and refer to it.
	 */
	curproc->p_vmspace = newvm;
	atomic_add_int(&newvm->vm_refcnt, 1);

	/* Activate the new mapping. */
	pmap_activate(curthread);

	/* Remove the daemon's reference to the old address space. */
	KASSERT(oldvm->vm_refcnt > 1,
	    ("vmspace_switch_aio: oldvm dropping last reference"));
	vmspace_free(oldvm);
}

void
_vm_map_lock(vm_map_t map, const char *file, int line)
{

	if (map->system_map)
		mtx_lock_flags_(&map->system_mtx, 0, file, line);
	else
		sx_xlock_(&map->lock, file, line);
	map->timestamp++;
}

static void
vm_map_process_deferred(void)
{
	struct thread *td;
	vm_map_entry_t entry, next;
	vm_object_t object;

	td = curthread;
	entry = td->td_map_def_user;
	td->td_map_def_user = NULL;
	while (entry != NULL) {
		next = entry->next;
		if ((entry->eflags & MAP_ENTRY_VN_WRITECNT) != 0) {
			/*
			 * Decrement the object's writemappings and
			 * possibly the vnode's v_writecount.
			 */
			KASSERT((entry->eflags & MAP_ENTRY_IS_SUB_MAP) == 0,
			    ("Submap with writecount"));
			object = entry->object.vm_object;
			KASSERT(object != NULL, ("No object for writecount"));
			vnode_pager_release_writecount(object, entry->start,
			    entry->end);
		}
		vm_map_entry_deallocate(entry, FALSE);
		entry = next;
	}
}

void
_vm_map_unlock(vm_map_t map, const char *file, int line)
{

	if (map->system_map)
		mtx_unlock_flags_(&map->system_mtx, 0, file, line);
	else {
		sx_xunlock_(&map->lock, file, line);
		vm_map_process_deferred();
	}
}

void
_vm_map_lock_read(vm_map_t map, const char *file, int line)
{

	if (map->system_map)
		mtx_lock_flags_(&map->system_mtx, 0, file, line);
	else
		sx_slock_(&map->lock, file, line);
}

void
_vm_map_unlock_read(vm_map_t map, const char *file, int line)
{

	if (map->system_map)
		mtx_unlock_flags_(&map->system_mtx, 0, file, line);
	else {
		sx_sunlock_(&map->lock, file, line);
		vm_map_process_deferred();
	}
}

int
_vm_map_trylock(vm_map_t map, const char *file, int line)
{
	int error;

	error = map->system_map ?
	    !mtx_trylock_flags_(&map->system_mtx, 0, file, line) :
	    !sx_try_xlock_(&map->lock, file, line);
	if (error == 0)
		map->timestamp++;
	return (error == 0);
}

int
_vm_map_trylock_read(vm_map_t map, const char *file, int line)
{
	int error;

	error = map->system_map ?
	    !mtx_trylock_flags_(&map->system_mtx, 0, file, line) :
	    !sx_try_slock_(&map->lock, file, line);
	return (error == 0);
}

/*
 *	_vm_map_lock_upgrade:	[ internal use only ]
 *
 *	Tries to upgrade a read (shared) lock on the specified map to a write
 *	(exclusive) lock.  Returns the value "0" if the upgrade succeeds and a
 *	non-zero value if the upgrade fails.  If the upgrade fails, the map is
 *	returned without a read or write lock held.
 *
 *	Requires that the map be read locked.
 */
int
_vm_map_lock_upgrade(vm_map_t map, const char *file, int line)
{
	unsigned int last_timestamp;

	if (map->system_map) {
		mtx_assert_(&map->system_mtx, MA_OWNED, file, line);
	} else {
		if (!sx_try_upgrade_(&map->lock, file, line)) {
			last_timestamp = map->timestamp;
			sx_sunlock_(&map->lock, file, line);
			vm_map_process_deferred();
			/*
			 * If the map's timestamp does not change while the
			 * map is unlocked, then the upgrade succeeds.
			 */
			sx_xlock_(&map->lock, file, line);
			if (last_timestamp != map->timestamp) {
				sx_xunlock_(&map->lock, file, line);
				return (1);
			}
		}
	}
	map->timestamp++;
	return (0);
}

void
_vm_map_lock_downgrade(vm_map_t map, const char *file, int line)
{

	if (map->system_map) {
		mtx_assert_(&map->system_mtx, MA_OWNED, file, line);
	} else
		sx_downgrade_(&map->lock, file, line);
}

/*
 *	vm_map_locked:
 *
 *	Returns a non-zero value if the caller holds a write (exclusive) lock
 *	on the specified map and the value "0" otherwise.
 */
int
vm_map_locked(vm_map_t map)
{

	if (map->system_map)
		return (mtx_owned(&map->system_mtx));
	else
		return (sx_xlocked(&map->lock));
}

#ifdef INVARIANTS
static void
_vm_map_assert_locked(vm_map_t map, const char *file, int line)
{

	if (map->system_map)
		mtx_assert_(&map->system_mtx, MA_OWNED, file, line);
	else
		sx_assert_(&map->lock, SA_XLOCKED, file, line);
}

#define	VM_MAP_ASSERT_LOCKED(map) \
    _vm_map_assert_locked(map, LOCK_FILE, LOCK_LINE)
#else
#define	VM_MAP_ASSERT_LOCKED(map)
#endif

/*
 *	_vm_map_unlock_and_wait:
 *
 *	Atomically releases the lock on the specified map and puts the calling
 *	thread to sleep.  The calling thread will remain asleep until either
 *	vm_map_wakeup() is performed on the map or the specified timeout is
 *	exceeded.
 *
 *	WARNING!  This function does not perform deferred deallocations of
 *	objects and map	entries.  Therefore, the calling thread is expected to
 *	reacquire the map lock after reawakening and later perform an ordinary
 *	unlock operation, such as vm_map_unlock(), before completing its
 *	operation on the map.
 */
int
_vm_map_unlock_and_wait(vm_map_t map, int timo, const char *file, int line)
{

	mtx_lock(&map_sleep_mtx);
	if (map->system_map)
		mtx_unlock_flags_(&map->system_mtx, 0, file, line);
	else
		sx_xunlock_(&map->lock, file, line);
	return (msleep(&map->root, &map_sleep_mtx, PDROP | PVM, "vmmaps",
	    timo));
}

/*
 *	vm_map_wakeup:
 *
 *	Awaken any threads that have slept on the map using
 *	vm_map_unlock_and_wait().
 */
void
vm_map_wakeup(vm_map_t map)
{

	/*
	 * Acquire and release map_sleep_mtx to prevent a wakeup()
	 * from being performed (and lost) between the map unlock
	 * and the msleep() in _vm_map_unlock_and_wait().
	 */
	mtx_lock(&map_sleep_mtx);
	mtx_unlock(&map_sleep_mtx);
	wakeup(&map->root);
}

void
vm_map_busy(vm_map_t map)
{

	VM_MAP_ASSERT_LOCKED(map);
	map->busy++;
}

void
vm_map_unbusy(vm_map_t map)
{

	VM_MAP_ASSERT_LOCKED(map);
	KASSERT(map->busy, ("vm_map_unbusy: not busy"));
	if (--map->busy == 0 && (map->flags & MAP_BUSY_WAKEUP)) {
		vm_map_modflags(map, 0, MAP_BUSY_WAKEUP);
		wakeup(&map->busy);
	}
}

void 
vm_map_wait_busy(vm_map_t map)
{

	VM_MAP_ASSERT_LOCKED(map);
	while (map->busy) {
		vm_map_modflags(map, MAP_BUSY_WAKEUP, 0);
		if (map->system_map)
			msleep(&map->busy, &map->system_mtx, 0, "mbusy", 0);
		else
			sx_sleep(&map->busy, &map->lock, 0, "mbusy", 0);
	}
	map->timestamp++;
}

long
vmspace_resident_count(struct vmspace *vmspace)
{
	return pmap_resident_count(vmspace_pmap(vmspace));
}

/*
 *	vm_map_create:
 *
 *	Creates and returns a new empty VM map with
 *	the given physical map structure, and having
 *	the given lower and upper address bounds.
 */
vm_map_t
vm_map_create(pmap_t pmap, vm_ptr_t min, vm_ptr_t max)
{
	vm_map_t result;

	result = uma_zalloc(mapzone, M_WAITOK);
	CTR1(KTR_VM, "vm_map_create: %p", result);
	_vm_map_init(result, pmap, min, max);
	return (result);
}

/*
 * Initialize an existing vm_map structure
 * such as that in the vmspace structure.
 */
static void
_vm_map_init(vm_map_t map, pmap_t pmap, vm_ptr_t min, vm_ptr_t max)
{
	CHERI_VM_ASSERT_VALID(min);
	CHERI_VM_ASSERT_VALID(max);

	map->header.next = map->header.prev = &map->header;
	map->needs_wakeup = FALSE;
	map->system_map = 0;
	map->pmap = pmap;
<<<<<<< HEAD
	map->min_offset = ptr_to_va(min);
	map->max_offset = ptr_to_va(max);
=======
	map->header.end = min;
	map->header.start = max;
>>>>>>> d90a838e
	map->flags = 0;
	map->root = NULL;
	map->timestamp = 0;
	map->busy = 0;
#ifdef CHERI_KERNEL
	map->map_capability = cheri_bound((void *)min,
	    ((caddr_t)max - (caddr_t)min));
#endif
}

void
vm_map_init(vm_map_t map, pmap_t pmap, vm_ptr_t min, vm_ptr_t max)
{

	_vm_map_init(map, pmap, min, max);
	mtx_init(&map->system_mtx, "system map", NULL, MTX_DEF | MTX_DUPOK);
	sx_init(&map->lock, "user map");
}

/*
 *	vm_map_entry_dispose:	[ internal use only ]
 *
 *	Inverse of vm_map_entry_create.
 */
static void
vm_map_entry_dispose(vm_map_t map, vm_map_entry_t entry)
{
	uma_zfree(map->system_map ? kmapentzone : mapentzone, entry);
}

/*
 *	vm_map_entry_create:	[ internal use only ]
 *
 *	Allocates a VM map entry for insertion.
 *	No entry fields are filled in.
 */
static vm_map_entry_t
vm_map_entry_create(vm_map_t map)
{
	vm_map_entry_t new_entry;

	if (map->system_map)
		new_entry = uma_zalloc(kmapentzone, M_NOWAIT);
	else
		new_entry = uma_zalloc(mapentzone, M_WAITOK);
	if (new_entry == NULL)
		panic("vm_map_entry_create: kernel resources exhausted");
	return (new_entry);
}

/*
 *	vm_map_entry_set_behavior:
 *
 *	Set the expected access behavior, either normal, random, or
 *	sequential.
 */
static inline void
vm_map_entry_set_behavior(vm_map_entry_t entry, u_char behavior)
{
	entry->eflags = (entry->eflags & ~MAP_ENTRY_BEHAV_MASK) |
	    (behavior & MAP_ENTRY_BEHAV_MASK);
}

/*
 *	vm_map_entry_set_max_free:
 *
 *	Set the max_free field in a vm_map_entry.
 */
static inline void
vm_map_entry_set_max_free(vm_map_entry_t entry)
{

	entry->max_free = entry->adj_free;
	if (entry->left != NULL && entry->left->max_free > entry->max_free)
		entry->max_free = entry->left->max_free;
	if (entry->right != NULL && entry->right->max_free > entry->max_free)
		entry->max_free = entry->right->max_free;
}

/*
 *	vm_map_entry_splay:
 *
 *	The Sleator and Tarjan top-down splay algorithm with the
 *	following variation.  Max_free must be computed bottom-up, so
 *	on the downward pass, maintain the left and right spines in
 *	reverse order.  Then, make a second pass up each side to fix
 *	the pointers and compute max_free.  The time bound is O(log n)
 *	amortized.
 *
 *	The new root is the vm_map_entry containing "addr", or else an
 *	adjacent entry (lower or higher) if addr is not in the tree.
 *
 *	The map must be locked, and leaves it so.
 *
 *	Returns: the new root.
 */
static vm_map_entry_t
vm_map_entry_splay(vm_offset_t addr, vm_map_entry_t root)
{
	vm_map_entry_t llist, rlist;
	vm_map_entry_t ltree, rtree;
	vm_map_entry_t y;

	/* Special case of empty tree. */
	if (root == NULL)
		return (root);

	/*
	 * Pass One: Splay down the tree until we find addr or a NULL
	 * pointer where addr would go.  llist and rlist are the two
	 * sides in reverse order (bottom-up), with llist linked by
	 * the right pointer and rlist linked by the left pointer in
	 * the vm_map_entry.  Wait until Pass Two to set max_free on
	 * the two spines.
	 */
	llist = NULL;
	rlist = NULL;
	for (;;) {
		/* root is never NULL in here. */
		if (addr < root->start) {
			y = root->left;
			if (y == NULL)
				break;
			if (addr < y->start && y->left != NULL) {
				/* Rotate right and put y on rlist. */
				root->left = y->right;
				y->right = root;
				vm_map_entry_set_max_free(root);
				root = y->left;
				y->left = rlist;
				rlist = y;
			} else {
				/* Put root on rlist. */
				root->left = rlist;
				rlist = root;
				root = y;
			}
		} else if (addr >= root->end) {
			y = root->right;
			if (y == NULL)
				break;
			if (addr >= y->end && y->right != NULL) {
				/* Rotate left and put y on llist. */
				root->right = y->left;
				y->left = root;
				vm_map_entry_set_max_free(root);
				root = y->right;
				y->right = llist;
				llist = y;
			} else {
				/* Put root on llist. */
				root->right = llist;
				llist = root;
				root = y;
			}
		} else
			break;
	}

	/*
	 * Pass Two: Walk back up the two spines, flip the pointers
	 * and set max_free.  The subtrees of the root go at the
	 * bottom of llist and rlist.
	 */
	ltree = root->left;
	while (llist != NULL) {
		y = llist->right;
		llist->right = ltree;
		vm_map_entry_set_max_free(llist);
		ltree = llist;
		llist = y;
	}
	rtree = root->right;
	while (rlist != NULL) {
		y = rlist->left;
		rlist->left = rtree;
		vm_map_entry_set_max_free(rlist);
		rtree = rlist;
		rlist = y;
	}

	/*
	 * Final assembly: add ltree and rtree as subtrees of root.
	 */
	root->left = ltree;
	root->right = rtree;
	vm_map_entry_set_max_free(root);

	return (root);
}

/*
 *	vm_map_entry_{un,}link:
 *
 *	Insert/remove entries from maps.
 */
static void
vm_map_entry_link(vm_map_t map,
		  vm_map_entry_t after_where,
		  vm_map_entry_t entry)
{

	CTR4(KTR_VM,
	    "vm_map_entry_link: map %p, nentries %d, entry %p, after %p", map,
	    map->nentries, entry, after_where);
	VM_MAP_ASSERT_LOCKED(map);
	KASSERT(after_where->end <= entry->start,
	    ("vm_map_entry_link: prev end %jx new start %jx overlap",
	    (uintmax_t)after_where->end, (uintmax_t)entry->start));
	KASSERT(entry->end <= after_where->next->start,
	    ("vm_map_entry_link: new end %jx next start %jx overlap",
	    (uintmax_t)entry->end, (uintmax_t)after_where->next->start));

	map->nentries++;
	entry->prev = after_where;
	entry->next = after_where->next;
	entry->next->prev = entry;
	after_where->next = entry;

	if (after_where != &map->header) {
		if (after_where != map->root)
			vm_map_entry_splay(after_where->start, map->root);
		entry->right = after_where->right;
		entry->left = after_where;
		after_where->right = NULL;
		after_where->adj_free = entry->start - after_where->end;
		vm_map_entry_set_max_free(after_where);
	} else {
		entry->right = map->root;
		entry->left = NULL;
	}
	entry->adj_free = entry->next->start - entry->end;
	vm_map_entry_set_max_free(entry);
	map->root = entry;
}

static void
vm_map_entry_unlink(vm_map_t map,
		    vm_map_entry_t entry)
{
	vm_map_entry_t next, prev, root;

	VM_MAP_ASSERT_LOCKED(map);
	if (entry != map->root)
		vm_map_entry_splay(entry->start, map->root);
	if (entry->left == NULL)
		root = entry->right;
	else {
		root = vm_map_entry_splay(entry->start, entry->left);
		root->right = entry->right;
		root->adj_free = entry->next->start - root->end;
		vm_map_entry_set_max_free(root);
	}
	map->root = root;

	prev = entry->prev;
	next = entry->next;
	next->prev = prev;
	prev->next = next;
	map->nentries--;
	CTR3(KTR_VM, "vm_map_entry_unlink: map %p, nentries %d, entry %p", map,
	    map->nentries, entry);
}

/*
 *	vm_map_entry_resize_free:
 *
 *	Recompute the amount of free space following a vm_map_entry
 *	and propagate that value up the tree.  Call this function after
 *	resizing a map entry in-place, that is, without a call to
 *	vm_map_entry_link() or _unlink().
 *
 *	The map must be locked, and leaves it so.
 */
static void
vm_map_entry_resize_free(vm_map_t map, vm_map_entry_t entry)
{

	/*
	 * Using splay trees without parent pointers, propagating
	 * max_free up the tree is done by moving the entry to the
	 * root and making the change there.
	 */
	if (entry != map->root)
		map->root = vm_map_entry_splay(entry->start, map->root);

	entry->adj_free = entry->next->start - entry->end;
	vm_map_entry_set_max_free(entry);
}

/*
 *	vm_map_lookup_entry:	[ internal use only ]
 *
 *	Finds the map entry containing (or
 *	immediately preceding) the specified address
 *	in the given map; the entry is returned
 *	in the "entry" parameter.  The boolean
 *	result indicates whether the address is
 *	actually contained in the map.
 */
boolean_t
vm_map_lookup_entry(
	vm_map_t map,
	vm_offset_t address,
	vm_map_entry_t *entry)	/* OUT */
{
	vm_map_entry_t cur;
	boolean_t locked;

	/*
	 * If the map is empty, then the map entry immediately preceding
	 * "address" is the map's header.
	 */
	cur = map->root;
	if (cur == NULL)
		*entry = &map->header;
	else if (address >= cur->start && cur->end > address) {
		*entry = cur;
		return (TRUE);
	} else if ((locked = vm_map_locked(map)) ||
	    sx_try_upgrade(&map->lock)) {
		/*
		 * Splay requires a write lock on the map.  However, it only
		 * restructures the binary search tree; it does not otherwise
		 * change the map.  Thus, the map's timestamp need not change
		 * on a temporary upgrade.
		 */
		map->root = cur = vm_map_entry_splay(address, cur);
		if (!locked)
			sx_downgrade(&map->lock);

		/*
		 * If "address" is contained within a map entry, the new root
		 * is that map entry.  Otherwise, the new root is a map entry
		 * immediately before or after "address".
		 */
		if (address >= cur->start) {
			*entry = cur;
			if (cur->end > address)
				return (TRUE);
		} else
			*entry = cur->prev;
	} else
		/*
		 * Since the map is only locked for read access, perform a
		 * standard binary search tree lookup for "address".
		 */
		for (;;) {
			if (address < cur->start) {
				if (cur->left == NULL) {
					*entry = cur->prev;
					break;
				}
				cur = cur->left;
			} else if (cur->end > address) {
				*entry = cur;
				return (TRUE);
			} else {
				if (cur->right == NULL) {
					*entry = cur;
					break;
				}
				cur = cur->right;
			}
		}
	return (FALSE);
}

/*
 *	vm_map_insert:
 *
 *	Inserts the given whole VM object into the target
 *	map at the specified address range.  The object's
 *	size should match that of the address range.
 *
 *	Requires that the map be locked, and leaves it so.
 *
 *	If object is non-NULL, ref count must be bumped by caller
 *	prior to making call to account for the new entry.
 */
int
vm_map_insert(vm_map_t map, vm_object_t object, vm_ooffset_t offset,
    vm_offset_t start, vm_offset_t end, vm_prot_t prot, vm_prot_t max, int cow)
{
	vm_map_entry_t new_entry, prev_entry, temp_entry;
	struct ucred *cred;
	vm_eflags_t protoeflags;
	vm_inherit_t inheritance;

	VM_MAP_ASSERT_LOCKED(map);
	KASSERT(object != kernel_object ||
	    (cow & MAP_COPY_ON_WRITE) == 0,
	    ("vm_map_insert: kernel object and COW"));
	KASSERT(object == NULL || (cow & MAP_NOFAULT) == 0,
	    ("vm_map_insert: paradoxical MAP_NOFAULT request"));
	KASSERT((prot & ~max) == 0,
	    ("prot %#x is not subset of max_prot %#x", prot, max));

	/*
	 * Check that the start and end points are not bogus.
	 */
	if (start < vm_map_min(map) || end > vm_map_max(map) ||
	    start >= end)
		return (KERN_INVALID_ADDRESS);

	/*
	 * Find the entry prior to the proposed starting address; if it's part
	 * of an existing entry, this range is bogus.
	 */
	if (vm_map_lookup_entry(map, start, &temp_entry))
		return (KERN_NO_SPACE);

	prev_entry = temp_entry;

	/*
	 * Assert that the next entry doesn't overlap the end point.
	 */
	if (prev_entry->next->start < end)
		return (KERN_NO_SPACE);

	if ((cow & MAP_CREATE_GUARD) != 0 && (object != NULL ||
	    max != VM_PROT_NONE))
		return (KERN_INVALID_ARGUMENT);

	protoeflags = 0;
	if (cow & MAP_COPY_ON_WRITE)
		protoeflags |= MAP_ENTRY_COW | MAP_ENTRY_NEEDS_COPY;
	if (cow & MAP_NOFAULT)
		protoeflags |= MAP_ENTRY_NOFAULT;
	if (cow & MAP_DISABLE_SYNCER)
		protoeflags |= MAP_ENTRY_NOSYNC;
	if (cow & MAP_DISABLE_COREDUMP)
		protoeflags |= MAP_ENTRY_NOCOREDUMP;
	if (cow & MAP_STACK_GROWS_DOWN)
		protoeflags |= MAP_ENTRY_GROWS_DOWN;
	if (cow & MAP_STACK_GROWS_UP)
		protoeflags |= MAP_ENTRY_GROWS_UP;
	if (cow & MAP_VN_WRITECOUNT)
		protoeflags |= MAP_ENTRY_VN_WRITECNT;
	if ((cow & MAP_CREATE_GUARD) != 0)
		protoeflags |= MAP_ENTRY_GUARD;
	if ((cow & MAP_CREATE_STACK_GAP_DN) != 0)
		protoeflags |= MAP_ENTRY_STACK_GAP_DN;
	if ((cow & MAP_CREATE_STACK_GAP_UP) != 0)
		protoeflags |= MAP_ENTRY_STACK_GAP_UP;
	if (cow & MAP_INHERIT_SHARE)
		inheritance = VM_INHERIT_SHARE;
	else
		inheritance = VM_INHERIT_DEFAULT;

	cred = NULL;
	if ((cow & (MAP_ACC_NO_CHARGE | MAP_NOFAULT | MAP_CREATE_GUARD)) != 0)
		goto charged;
	if ((cow & MAP_ACC_CHARGED) || ((prot & VM_PROT_WRITE) &&
	    ((protoeflags & MAP_ENTRY_NEEDS_COPY) || object == NULL))) {
		if (!(cow & MAP_ACC_CHARGED) && !swap_reserve(end - start))
			return (KERN_RESOURCE_SHORTAGE);
		KASSERT(object == NULL ||
		    (protoeflags & MAP_ENTRY_NEEDS_COPY) != 0 ||
		    object->cred == NULL,
		    ("overcommit: vm_map_insert o %p", object));
		cred = curthread->td_ucred;
	}

charged:
	/* Expand the kernel pmap, if necessary. */
	if (map == kernel_map && end > kernel_vm_end)
		pmap_growkernel(end);
	if (object != NULL) {
		/*
		 * OBJ_ONEMAPPING must be cleared unless this mapping
		 * is trivially proven to be the only mapping for any
		 * of the object's pages.  (Object granularity
		 * reference counting is insufficient to recognize
		 * aliases with precision.)
		 */
		VM_OBJECT_WLOCK(object);
		if (object->ref_count > 1 || object->shadow_count != 0)
			vm_object_clear_flag(object, OBJ_ONEMAPPING);
		VM_OBJECT_WUNLOCK(object);
	} else if (prev_entry != &map->header &&
	    (prev_entry->eflags & ~MAP_ENTRY_USER_WIRED) == protoeflags &&
	    (cow & (MAP_STACK_GROWS_DOWN | MAP_STACK_GROWS_UP)) == 0 &&
	    prev_entry->end == start && (prev_entry->cred == cred ||
	    (prev_entry->object.vm_object != NULL &&
	    prev_entry->object.vm_object->cred == cred)) &&
	    vm_object_coalesce(prev_entry->object.vm_object,
	    prev_entry->offset,
	    (vm_size_t)(prev_entry->end - prev_entry->start),
	    (vm_size_t)(end - prev_entry->end), cred != NULL &&
	    (protoeflags & MAP_ENTRY_NEEDS_COPY) == 0)) {
		/*
		 * We were able to extend the object.  Determine if we
		 * can extend the previous map entry to include the
		 * new range as well.
		 */
		if (prev_entry->inheritance == inheritance &&
		    prev_entry->protection == prot &&
		    prev_entry->max_protection == max &&
		    prev_entry->wired_count == 0) {
			KASSERT((prev_entry->eflags & MAP_ENTRY_USER_WIRED) ==
			    0, ("prev_entry %p has incoherent wiring",
			    prev_entry));
			if ((prev_entry->eflags & MAP_ENTRY_GUARD) == 0)
				map->size += end - prev_entry->end;
			prev_entry->end = end;
			vm_map_entry_resize_free(map, prev_entry);
			vm_map_log("resize", prev_entry);
			vm_map_simplify_entry(map, prev_entry);
			return (KERN_SUCCESS);
		}

		/*
		 * If we can extend the object but cannot extend the
		 * map entry, we have to create a new map entry.  We
		 * must bump the ref count on the extended object to
		 * account for it.  object may be NULL.
		 */
		object = prev_entry->object.vm_object;
		offset = prev_entry->offset +
		    (prev_entry->end - prev_entry->start);
		vm_object_reference(object);
		if (cred != NULL && object != NULL && object->cred != NULL &&
		    !(prev_entry->eflags & MAP_ENTRY_NEEDS_COPY)) {
			/* Object already accounts for this uid. */
			cred = NULL;
		}
	}
	if (cred != NULL)
		crhold(cred);

	/*
	 * Create a new entry
	 */
	new_entry = vm_map_entry_create(map);
	new_entry->start = start;
	new_entry->end = end;
	new_entry->cred = NULL;

	new_entry->eflags = protoeflags;
	new_entry->object.vm_object = object;
	new_entry->offset = offset;

	new_entry->inheritance = inheritance;
	new_entry->protection = prot;
	new_entry->max_protection = max;
	new_entry->wired_count = 0;
	new_entry->wiring_thread = NULL;
	new_entry->read_ahead = VM_FAULT_READ_AHEAD_INIT;
	new_entry->next_read = start;

	KASSERT(cred == NULL || !ENTRY_CHARGED(new_entry),
	    ("overcommit: vm_map_insert leaks vm_map %p", new_entry));
	new_entry->cred = cred;

	/*
	 * Insert the new entry into the list
	 */
	vm_map_entry_link(map, prev_entry, new_entry);
	if ((new_entry->eflags & MAP_ENTRY_GUARD) == 0)
		map->size += new_entry->end - new_entry->start;

	vm_map_log("insert", new_entry);

	/*
	 * Try to coalesce the new entry with both the previous and next
	 * entries in the list.  Previously, we only attempted to coalesce
	 * with the previous entry when object is NULL.  Here, we handle the
	 * other cases, which are less common.
	 */
	vm_map_simplify_entry(map, new_entry);

	if ((cow & (MAP_PREFAULT | MAP_PREFAULT_PARTIAL)) != 0) {
		vm_map_pmap_enter(map, start, prot, object, OFF_TO_IDX(offset),
		    end - start, cow & MAP_PREFAULT_PARTIAL);
	}

	return (KERN_SUCCESS);
}

/*
 *	vm_map_findspace:
 *
 *	Find the first fit (lowest VM address) for "length" free bytes
 *	beginning at address >= start in the given map.
 *
 *	In a vm_map_entry, "adj_free" is the amount of free space
 *	adjacent (higher address) to this entry, and "max_free" is the
 *	maximum amount of contiguous free space in its subtree.  This
 *	allows finding a free region in one path down the tree, so
 *	O(log n) amortized with splay trees.
 *
 *	The map must be locked, and leaves it so.
 *
 *	Returns: 0 on success, and starting address in *addr,
 *		 1 if insufficient space.
 */
int
vm_map_findspace(vm_map_t map, vm_offset_t start, vm_size_t length,
    vm_offset_t *addr)	/* OUT */
{
	vm_map_entry_t entry;
	vm_offset_t st;

	/*
	 * Request must fit within min/max VM address and must avoid
	 * address wrap.
	 */
	start = MAX(start, vm_map_min(map));
	if (start + length > vm_map_max(map) || start + length < start)
		return (1);

	/* Empty tree means wide open address space. */
	if (map->root == NULL) {
		*addr = start;
		return (0);
	}

	/*
	 * After splay, if start comes before root node, then there
	 * must be a gap from start to the root.
	 */
	map->root = vm_map_entry_splay(start, map->root);
	if (start + length <= map->root->start) {
		*addr = start;
		return (0);
	}

	/*
	 * Root is the last node that might begin its gap before
	 * start, and this is the last comparison where address
	 * wrap might be a problem.
	 */
	st = (start > map->root->end) ? start : map->root->end;
	if (length <= map->root->end + map->root->adj_free - st) {
		*addr = st;
		return (0);
	}

	/* With max_free, can immediately tell if no solution. */
	entry = map->root->right;
	if (entry == NULL || length > entry->max_free)
		return (1);

	/*
	 * Search the right subtree in the order: left subtree, root,
	 * right subtree (first fit).  The previous splay implies that
	 * all regions in the right subtree have addresses > start.
	 */
	while (entry != NULL) {
		if (entry->left != NULL && entry->left->max_free >= length)
			entry = entry->left;
		else if (entry->adj_free >= length) {
			*addr = entry->end;
			return (0);
		} else
			entry = entry->right;
	}

	/* Can't get here, so panic if we do. */
	panic("vm_map_findspace: max_free corrupt");
}

int
vm_map_fixed(vm_map_t map, vm_object_t object, vm_ooffset_t offset,
    vm_offset_t start, vm_size_t length, vm_prot_t prot,
    vm_prot_t max, int cow)
{
	vm_offset_t end;
	int result;

	end = start + length;
	KASSERT((cow & (MAP_STACK_GROWS_DOWN | MAP_STACK_GROWS_UP)) == 0 ||
	    object == NULL,
	    ("vm_map_fixed: non-NULL backing object for stack"));
	vm_map_lock(map);
	VM_MAP_RANGE_CHECK(map, start, end);
	if ((cow & MAP_CHECK_EXCL) == 0)
		vm_map_delete(map, start, end);
	if ((cow & (MAP_STACK_GROWS_DOWN | MAP_STACK_GROWS_UP)) != 0) {
		result = vm_map_stack_locked(map, start, length, sgrowsiz,
		    prot, max, cow);
	} else {
		result = vm_map_insert(map, object, offset, start, end,
		    prot, max, cow);
	}
	vm_map_unlock(map);
	return (result);
}

/*
 * Searches for the specified amount of free space in the given map with the
 * specified alignment.  Performs an address-ordered, first-fit search from
 * the given address "*addr", with an optional upper bound "max_addr".  If the
 * parameter "alignment" is zero, then the alignment is computed from the
 * given (object, offset) pair so as to enable the greatest possible use of
 * superpage mappings.  Returns KERN_SUCCESS and the address of the free space
 * in "*addr" if successful.  Otherwise, returns KERN_NO_SPACE.
 *
 * The map must be locked.  Initially, there must be at least "length" bytes
 * of free space at the given address.
 */
static int
vm_map_alignspace(vm_map_t map, vm_object_t object, vm_ooffset_t offset,
    vm_offset_t *addr, vm_size_t length, vm_offset_t max_addr,
    vm_offset_t alignment)
{
	vm_offset_t aligned_addr, free_addr;

	VM_MAP_ASSERT_LOCKED(map);
	free_addr = *addr;
	KASSERT(!vm_map_findspace(map, free_addr, length, addr) &&
	    free_addr == *addr, ("caller provided insufficient free space"));
	for (;;) {
		/*
		 * At the start of every iteration, the free space at address
		 * "*addr" is at least "length" bytes.
		 */
		if (alignment == 0)
			pmap_align_superpage(object, offset, addr, length);
		else if ((*addr & (alignment - 1)) != 0) {
			*addr &= ~(alignment - 1);
			*addr += alignment;
		}
		aligned_addr = *addr;
		if (aligned_addr == free_addr) {
			/*
			 * Alignment did not change "*addr", so "*addr" must
			 * still provide sufficient free space.
			 */
			return (KERN_SUCCESS);
		}

		/*
		 * Test for address wrap on "*addr".  A wrapped "*addr" could
		 * be a valid address, in which case vm_map_findspace() cannot
		 * be relied upon to fail.
		 */
		if (aligned_addr < free_addr ||
		    vm_map_findspace(map, aligned_addr, length, addr) ||
		    (max_addr != 0 && *addr + length > max_addr))
			return (KERN_NO_SPACE);
		free_addr = *addr;
		if (free_addr == aligned_addr) {
			/*
			 * If a successful call to vm_map_findspace() did not
			 * change "*addr", then "*addr" must still be aligned
			 * and provide sufficient free space.
			 */
			return (KERN_SUCCESS);
		}
	}
}

/*
 *	vm_map_find finds an unallocated region in the target address
 *	map with the given length.  The search is defined to be
 *	first-fit from the specified address; the region found is
 *	returned in the same parameter.
 *
 *	If object is non-NULL, ref count must be bumped by caller
 *	prior to making call to account for the new entry.
 */
int
vm_map_find(vm_map_t map, vm_object_t object, vm_ooffset_t offset,
	    vm_ptr_t *addr,	/* IN/OUT */
	    vm_size_t length, vm_offset_t max_addr, int find_space,
	    vm_prot_t prot, vm_prot_t max, int cow)
{
	vm_offset_t alignment, min_addr, vaddr;
	int rv;

	KASSERT((cow & (MAP_STACK_GROWS_DOWN | MAP_STACK_GROWS_UP)) == 0 ||
	    object == NULL,
	    ("vm_map_find: non-NULL backing object for stack"));
	if (find_space == VMFS_OPTIMAL_SPACE && (object == NULL ||
	    (object->flags & OBJ_COLORED) == 0))
		find_space = VMFS_ANY_SPACE;
	if (find_space >> 8 != 0) {
		KASSERT((find_space & 0xff) == 0, ("bad VMFS flags"));
		alignment = (vm_offset_t)1 << (find_space >> 8);
	} else
		alignment = 0;
	vm_map_lock(map);
	if (find_space != VMFS_NO_SPACE) {
		KASSERT(find_space == VMFS_ANY_SPACE ||
		    find_space == VMFS_OPTIMAL_SPACE ||
		    find_space == VMFS_SUPER_SPACE ||
		    alignment != 0, ("unexpected VMFS flag"));
		vaddr = ptr_to_va(*addr);
		min_addr = vaddr;
again:
		if (vm_map_findspace(map, min_addr, length, &vaddr) ||
		    (max_addr != 0 && vaddr + length > max_addr)) {
			rv = KERN_NO_SPACE;
			goto done;
		}
		if (find_space != VMFS_ANY_SPACE &&
		    (rv = vm_map_alignspace(map, object, offset, &vaddr, length,
		    max_addr, alignment)) != KERN_SUCCESS) {
			if (find_space == VMFS_OPTIMAL_SPACE) {
				find_space = VMFS_ANY_SPACE;
				goto again;
			}
			goto done;
		}
	}
	if ((cow & (MAP_STACK_GROWS_DOWN | MAP_STACK_GROWS_UP)) != 0) {
		rv = vm_map_stack_locked(map, vaddr, length, sgrowsiz, prot,
		    max, cow);
	} else {
		rv = vm_map_insert(map, object, offset, vaddr, vaddr + length,
		    prot, max, cow);
	}
done:
	vm_map_unlock(map);
	if (rv == KERN_SUCCESS) {
		*addr = vm_map_make_ptr(map, vaddr, length, prot);
		CHERI_VM_ASSERT_VALID(*addr);
	}
	return (rv);
}

/*
 *	vm_map_find_min() is a variant of vm_map_find() that takes an
 *	additional parameter (min_addr) and treats the given address
 *	(*addr) differently.  Specifically, it treats *addr as a hint
 *	and not as the minimum address where the mapping is created.
 *
 *	This function works in two phases.  First, it tries to
 *	allocate above the hint.  If that fails and the hint is
 *	greater than min_addr, it performs a second pass, replacing
 *	the hint with min_addr as the minimum address for the
 *	allocation.
 */
int
vm_map_find_min(vm_map_t map, vm_object_t object, vm_ooffset_t offset,
    vm_offset_t *addr, vm_size_t length, vm_offset_t min_addr,
    vm_offset_t max_addr, int find_space, vm_prot_t prot, vm_prot_t max,
    int cow)
{
	vm_offset_t hint;
	int rv;

	hint = *addr;
	for (;;) {
		rv = vm_map_find(map, object, offset, addr, length, max_addr,
		    find_space, prot, max, cow);
		if (rv == KERN_SUCCESS || min_addr >= hint)
			return (rv);
		*addr = hint = min_addr;
	}
}

/*
 *	vm_map_simplify_entry:
 *
 *	Simplify the given map entry by merging with either neighbor.  This
 *	routine also has the ability to merge with both neighbors.
 *
 *	The map must be locked.
 *
 *	This routine guarantees that the passed entry remains valid (though
 *	possibly extended).  When merging, this routine may delete one or
 *	both neighbors.
 */
void
vm_map_simplify_entry(vm_map_t map, vm_map_entry_t entry)
{
	vm_map_entry_t next, prev;
	vm_size_t prevsize, esize;

	if ((entry->eflags & (MAP_ENTRY_GROWS_DOWN | MAP_ENTRY_GROWS_UP |
	    MAP_ENTRY_IN_TRANSITION | MAP_ENTRY_IS_SUB_MAP)) != 0)
		return;

	prev = entry->prev;
	if (prev != &map->header) {
		prevsize = prev->end - prev->start;
		if ( (prev->end == entry->start) &&
		     (prev->object.vm_object == entry->object.vm_object) &&
		     (!prev->object.vm_object ||
			(prev->offset + prevsize == entry->offset)) &&
		     (prev->eflags == entry->eflags) &&
		     (prev->protection == entry->protection) &&
		     (prev->max_protection == entry->max_protection) &&
		     (prev->inheritance == entry->inheritance) &&
		     (prev->wired_count == entry->wired_count) &&
		     (prev->cred == entry->cred)) {
			vm_map_log("remove", prev);
			vm_map_entry_unlink(map, prev);
			entry->start = prev->start;
			entry->offset = prev->offset;
			if (entry->prev != &map->header)
				vm_map_entry_resize_free(map, entry->prev);
			vm_map_log("resize", entry);

			/*
			 * If the backing object is a vnode object,
			 * vm_object_deallocate() calls vrele().
			 * However, vrele() does not lock the vnode
			 * because the vnode has additional
			 * references.  Thus, the map lock can be kept
			 * without causing a lock-order reversal with
			 * the vnode lock.
			 *
			 * Since we count the number of virtual page
			 * mappings in object->un_pager.vnp.writemappings,
			 * the writemappings value should not be adjusted
			 * when the entry is disposed of.
			 */
			if (prev->object.vm_object)
				vm_object_deallocate(prev->object.vm_object);
			if (prev->cred != NULL)
				crfree(prev->cred);
			vm_map_entry_dispose(map, prev);
		}
	}

	next = entry->next;
	if (next != &map->header) {
		esize = entry->end - entry->start;
		if ((entry->end == next->start) &&
		    (next->object.vm_object == entry->object.vm_object) &&
		     (!entry->object.vm_object ||
			(entry->offset + esize == next->offset)) &&
		    (next->eflags == entry->eflags) &&
		    (next->protection == entry->protection) &&
		    (next->max_protection == entry->max_protection) &&
		    (next->inheritance == entry->inheritance) &&
		    (next->wired_count == entry->wired_count) &&
		    (next->cred == entry->cred)) {
			vm_map_log("remove", next);
			vm_map_entry_unlink(map, next);
			entry->end = next->end;
			vm_map_entry_resize_free(map, entry);
			vm_map_log("resize", entry);

			/*
			 * See comment above.
			 */
			if (next->object.vm_object)
				vm_object_deallocate(next->object.vm_object);
			if (next->cred != NULL)
				crfree(next->cred);
			vm_map_entry_dispose(map, next);
		}
	}
}
/*
 *	vm_map_clip_start:	[ internal use only ]
 *
 *	Asserts that the given entry begins at or after
 *	the specified address; if necessary,
 *	it splits the entry into two.
 */
#define vm_map_clip_start(map, entry, startaddr) \
{ \
	if (startaddr > entry->start) \
		_vm_map_clip_start(map, entry, startaddr); \
}

/*
 *	This routine is called only when it is known that
 *	the entry must be split.
 */
static void
_vm_map_clip_start(vm_map_t map, vm_map_entry_t entry, vm_offset_t start)
{
	vm_map_entry_t new_entry;

	VM_MAP_ASSERT_LOCKED(map);
	KASSERT(entry->end > start && entry->start < start,
	    ("_vm_map_clip_start: invalid clip of entry %p", entry));

	/*
	 * Split off the front portion -- note that we must insert the new
	 * entry BEFORE this one, so that this entry has the specified
	 * starting address.
	 */
	vm_map_simplify_entry(map, entry);

	/*
	 * If there is no object backing this entry, we might as well create
	 * one now.  If we defer it, an object can get created after the map
	 * is clipped, and individual objects will be created for the split-up
	 * map.  This is a bit of a hack, but is also about the best place to
	 * put this improvement.
	 */
	if (entry->object.vm_object == NULL && !map->system_map &&
	    (entry->eflags & MAP_ENTRY_GUARD) == 0) {
		vm_object_t object;
		object = vm_object_allocate(OBJT_DEFAULT,
				atop(entry->end - entry->start));
		entry->object.vm_object = object;
		entry->offset = 0;
		if (entry->cred != NULL) {
			object->cred = entry->cred;
			object->charge = entry->end - entry->start;
			entry->cred = NULL;
		}
	} else if (entry->object.vm_object != NULL &&
		   ((entry->eflags & MAP_ENTRY_NEEDS_COPY) == 0) &&
		   entry->cred != NULL) {
		VM_OBJECT_WLOCK(entry->object.vm_object);
		KASSERT(entry->object.vm_object->cred == NULL,
		    ("OVERCOMMIT: vm_entry_clip_start: both cred e %p", entry));
		entry->object.vm_object->cred = entry->cred;
		entry->object.vm_object->charge = entry->end - entry->start;
		VM_OBJECT_WUNLOCK(entry->object.vm_object);
		entry->cred = NULL;
	}

	new_entry = vm_map_entry_create(map);
	*new_entry = *entry;

	new_entry->end = start;
	entry->offset += (start - entry->start);
	entry->start = start;
	if (new_entry->cred != NULL)
		crhold(entry->cred);

	vm_map_log("resize", entry);
	vm_map_log("insert", new_entry);
	vm_map_entry_link(map, entry->prev, new_entry);

	if ((entry->eflags & MAP_ENTRY_IS_SUB_MAP) == 0) {
		vm_object_reference(new_entry->object.vm_object);
		/*
		 * The object->un_pager.vnp.writemappings for the
		 * object of MAP_ENTRY_VN_WRITECNT type entry shall be
		 * kept as is here.  The virtual pages are
		 * re-distributed among the clipped entries, so the sum is
		 * left the same.
		 */
	}
}

/*
 *	vm_map_clip_end:	[ internal use only ]
 *
 *	Asserts that the given entry ends at or before
 *	the specified address; if necessary,
 *	it splits the entry into two.
 */
#define vm_map_clip_end(map, entry, endaddr) \
{ \
	if ((endaddr) < (entry->end)) \
		_vm_map_clip_end((map), (entry), (endaddr)); \
}

/*
 *	This routine is called only when it is known that
 *	the entry must be split.
 */
static void
_vm_map_clip_end(vm_map_t map, vm_map_entry_t entry, vm_offset_t end)
{
	vm_map_entry_t new_entry;

	VM_MAP_ASSERT_LOCKED(map);
	KASSERT(entry->start < end && entry->end > end,
	    ("_vm_map_clip_end: invalid clip of entry %p", entry));

	/*
	 * If there is no object backing this entry, we might as well create
	 * one now.  If we defer it, an object can get created after the map
	 * is clipped, and individual objects will be created for the split-up
	 * map.  This is a bit of a hack, but is also about the best place to
	 * put this improvement.
	 */
	if (entry->object.vm_object == NULL && !map->system_map &&
	    (entry->eflags & MAP_ENTRY_GUARD) == 0) {
		vm_object_t object;
		object = vm_object_allocate(OBJT_DEFAULT,
				atop(entry->end - entry->start));
		entry->object.vm_object = object;
		entry->offset = 0;
		if (entry->cred != NULL) {
			object->cred = entry->cred;
			object->charge = entry->end - entry->start;
			entry->cred = NULL;
		}
	} else if (entry->object.vm_object != NULL &&
		   ((entry->eflags & MAP_ENTRY_NEEDS_COPY) == 0) &&
		   entry->cred != NULL) {
		VM_OBJECT_WLOCK(entry->object.vm_object);
		KASSERT(entry->object.vm_object->cred == NULL,
		    ("OVERCOMMIT: vm_entry_clip_end: both cred e %p", entry));
		entry->object.vm_object->cred = entry->cred;
		entry->object.vm_object->charge = entry->end - entry->start;
		VM_OBJECT_WUNLOCK(entry->object.vm_object);
		entry->cred = NULL;
	}

	/*
	 * Create a new entry and insert it AFTER the specified entry
	 */
	new_entry = vm_map_entry_create(map);
	*new_entry = *entry;

	new_entry->start = entry->end = end;
	new_entry->offset += (end - entry->start);
	if (new_entry->cred != NULL)
		crhold(entry->cred);

	vm_map_log("resize", entry);
	vm_map_log("insert", new_entry);
	vm_map_entry_link(map, entry, new_entry);

	if ((entry->eflags & MAP_ENTRY_IS_SUB_MAP) == 0) {
		vm_object_reference(new_entry->object.vm_object);
	}
}

/*
 *	vm_map_submap:		[ kernel use only ]
 *
 *	Mark the given range as handled by a subordinate map.
 *
 *	This range must have been created with vm_map_find,
 *	and no other operations may have been performed on this
 *	range prior to calling vm_map_submap.
 *
 *	Only a limited number of operations can be performed
 *	within this rage after calling vm_map_submap:
 *		vm_fault
 *	[Don't try vm_map_copy!]
 *
 *	To remove a submapping, one must first remove the
 *	range from the superior map, and then destroy the
 *	submap (if desired).  [Better yet, don't try it.]
 */
int
vm_map_submap(
	vm_map_t map,
	vm_ptr_t startp,
	vm_ptr_t endp,
	vm_map_t submap)
{
	vm_map_entry_t entry;
	vm_offset_t start;
	vm_offset_t end;
	int result = KERN_INVALID_ARGUMENT;

	CHERI_VM_ASSERT_VALID(startp);
	CHERI_VM_ASSERT_VALID(endp);
	start = ptr_to_va(startp);
	end = ptr_to_va(endp);
	vm_map_lock(map);

	VM_MAP_RANGE_CHECK(map, start, end);

	if (vm_map_lookup_entry(map, start, &entry)) {
		vm_map_clip_start(map, entry, start);
	} else
		entry = entry->next;

	vm_map_clip_end(map, entry, end);

	if ((entry->start == start) && (entry->end == end) &&
	    ((entry->eflags & MAP_ENTRY_COW) == 0) &&
	    (entry->object.vm_object == NULL)) {
		entry->object.sub_map = submap;
		entry->eflags |= MAP_ENTRY_IS_SUB_MAP;
		result = KERN_SUCCESS;
	}
	vm_map_unlock(map);

	return (result);
}

/*
 * The maximum number of pages to map if MAP_PREFAULT_PARTIAL is specified
 */
#define	MAX_INIT_PT	96

/*
 *	vm_map_pmap_enter:
 *
 *	Preload the specified map's pmap with mappings to the specified
 *	object's memory-resident pages.  No further physical pages are
 *	allocated, and no further virtual pages are retrieved from secondary
 *	storage.  If the specified flags include MAP_PREFAULT_PARTIAL, then a
 *	limited number of page mappings are created at the low-end of the
 *	specified address range.  (For this purpose, a superpage mapping
 *	counts as one page mapping.)  Otherwise, all resident pages within
 *	the specified address range are mapped.
 */
static void
vm_map_pmap_enter(vm_map_t map, vm_offset_t addr, vm_prot_t prot,
    vm_object_t object, vm_pindex_t pindex, vm_size_t size, int flags)
{
	vm_offset_t start;
	vm_page_t p, p_start;
	vm_pindex_t mask, psize, threshold, tmpidx;

	if ((prot & (VM_PROT_READ | VM_PROT_EXECUTE)) == 0 || object == NULL)
		return;
	VM_OBJECT_RLOCK(object);
	if (object->type == OBJT_DEVICE || object->type == OBJT_SG) {
		VM_OBJECT_RUNLOCK(object);
		VM_OBJECT_WLOCK(object);
		if (object->type == OBJT_DEVICE || object->type == OBJT_SG) {
			pmap_object_init_pt(map->pmap, addr, object, pindex,
			    size);
			VM_OBJECT_WUNLOCK(object);
			return;
		}
		VM_OBJECT_LOCK_DOWNGRADE(object);
	}

	psize = atop(size);
	if (psize + pindex > object->size) {
		if (object->size < pindex) {
			VM_OBJECT_RUNLOCK(object);
			return;
		}
		psize = object->size - pindex;
	}

	start = 0;
	p_start = NULL;
	threshold = MAX_INIT_PT;

	p = vm_page_find_least(object, pindex);
	/*
	 * Assert: the variable p is either (1) the page with the
	 * least pindex greater than or equal to the parameter pindex
	 * or (2) NULL.
	 */
	for (;
	     p != NULL && (tmpidx = p->pindex - pindex) < psize;
	     p = TAILQ_NEXT(p, listq)) {
		/*
		 * don't allow an madvise to blow away our really
		 * free pages allocating pv entries.
		 */
		if (((flags & MAP_PREFAULT_MADVISE) != 0 &&
		    vm_page_count_severe()) ||
		    ((flags & MAP_PREFAULT_PARTIAL) != 0 &&
		    tmpidx >= threshold)) {
			psize = tmpidx;
			break;
		}
		if (p->valid == VM_PAGE_BITS_ALL) {
			if (p_start == NULL) {
				start = addr + ptoa(tmpidx);
				p_start = p;
			}
			/* Jump ahead if a superpage mapping is possible. */
			if (p->psind > 0 && ((addr + ptoa(tmpidx)) &
			    (pagesizes[p->psind] - 1)) == 0) {
				mask = atop(pagesizes[p->psind]) - 1;
				if (tmpidx + mask < psize &&
				    vm_page_ps_test(p, PS_ALL_VALID, NULL)) {
					p += mask;
					threshold += mask;
				}
			}
		} else if (p_start != NULL) {
			pmap_enter_object(map->pmap, start, addr +
			    ptoa(tmpidx), p_start, prot);
			p_start = NULL;
		}
	}
	if (p_start != NULL)
		pmap_enter_object(map->pmap, start, addr + ptoa(psize),
		    p_start, prot);
	VM_OBJECT_RUNLOCK(object);
}

/*
 *	vm_map_protect:
 *
 *	Sets the protection of the specified address
 *	region in the target map.  If "set_max" is
 *	specified, the maximum protection is to be set;
 *	otherwise, only the current protection is affected.
 */
int
vm_map_protect(vm_map_t map, vm_offset_t start, vm_offset_t end,
	       vm_prot_t new_prot, boolean_t set_max)
{
	vm_map_entry_t current, entry;
	vm_object_t obj;
	struct ucred *cred;
	vm_prot_t old_prot;

	if (start == end)
		return (KERN_SUCCESS);

	vm_map_lock(map);

	/*
	 * Ensure that we are not concurrently wiring pages.  vm_map_wire() may
	 * need to fault pages into the map and will drop the map lock while
	 * doing so, and the VM object may end up in an inconsistent state if we
	 * update the protection on the map entry in between faults.
	 */
	vm_map_wait_busy(map);

	VM_MAP_RANGE_CHECK(map, start, end);

	if (vm_map_lookup_entry(map, start, &entry)) {
		vm_map_clip_start(map, entry, start);
	} else {
		entry = entry->next;
	}

	/*
	 * Make a first pass to check for protection violations.
	 */
	for (current = entry; current->start < end; current = current->next) {
		if ((current->eflags & MAP_ENTRY_GUARD) != 0)
			continue;
		if (current->eflags & MAP_ENTRY_IS_SUB_MAP) {
			vm_map_unlock(map);
			return (KERN_INVALID_ARGUMENT);
		}
		if ((new_prot & current->max_protection) != new_prot) {
			vm_map_unlock(map);
			return (KERN_PROTECTION_FAILURE);
		}
	}

	/*
	 * Do an accounting pass for private read-only mappings that
	 * now will do cow due to allowed write (e.g. debugger sets
	 * breakpoint on text segment)
	 */
	for (current = entry; current->start < end; current = current->next) {

		vm_map_clip_end(map, current, end);

		if (set_max ||
		    ((new_prot & ~(current->protection)) & VM_PROT_WRITE) == 0 ||
		    ENTRY_CHARGED(current) ||
		    (current->eflags & MAP_ENTRY_GUARD) != 0) {
			continue;
		}

		cred = curthread->td_ucred;
		obj = current->object.vm_object;

		if (obj == NULL || (current->eflags & MAP_ENTRY_NEEDS_COPY)) {
			if (!swap_reserve(current->end - current->start)) {
				vm_map_unlock(map);
				return (KERN_RESOURCE_SHORTAGE);
			}
			crhold(cred);
			current->cred = cred;
			continue;
		}

		VM_OBJECT_WLOCK(obj);
		if (obj->type != OBJT_DEFAULT && obj->type != OBJT_SWAP) {
			VM_OBJECT_WUNLOCK(obj);
			continue;
		}

		/*
		 * Charge for the whole object allocation now, since
		 * we cannot distinguish between non-charged and
		 * charged clipped mapping of the same object later.
		 */
		KASSERT(obj->charge == 0,
		    ("vm_map_protect: object %p overcharged (entry %p)",
		    obj, current));
		if (!swap_reserve(ptoa(obj->size))) {
			VM_OBJECT_WUNLOCK(obj);
			vm_map_unlock(map);
			return (KERN_RESOURCE_SHORTAGE);
		}

		crhold(cred);
		obj->cred = cred;
		obj->charge = ptoa(obj->size);
		VM_OBJECT_WUNLOCK(obj);
	}

	/*
	 * Go back and fix up protections. [Note that clipping is not
	 * necessary the second time.]
	 */
	for (current = entry; current->start < end; current = current->next) {
		if ((current->eflags & MAP_ENTRY_GUARD) != 0)
			continue;

		old_prot = current->protection;

		if (set_max)
			current->protection =
			    (current->max_protection = new_prot) &
			    old_prot;
		else
			current->protection = new_prot;
		vm_map_log("protect", current);

		/*
		 * For user wired map entries, the normal lazy evaluation of
		 * write access upgrades through soft page faults is
		 * undesirable.  Instead, immediately copy any pages that are
		 * copy-on-write and enable write access in the physical map.
		 */
		if ((current->eflags & MAP_ENTRY_USER_WIRED) != 0 &&
		    (current->protection & VM_PROT_WRITE) != 0 &&
		    (old_prot & VM_PROT_WRITE) == 0)
			vm_fault_copy_entry(map, map, current, current, NULL);

		/*
		 * When restricting access, update the physical map.  Worry
		 * about copy-on-write here.
		 */
		if ((old_prot & ~current->protection) != 0) {
#define MASK(entry)	(((entry)->eflags & MAP_ENTRY_COW) ? ~VM_PROT_WRITE : \
							VM_PROT_ALL)
			pmap_protect(map->pmap, current->start,
			    current->end,
			    current->protection & MASK(current));
#undef	MASK
		}
		vm_map_simplify_entry(map, current);
	}
	vm_map_unlock(map);
	return (KERN_SUCCESS);
}

/*
 *	vm_map_madvise:
 *
 *	This routine traverses a processes map handling the madvise
 *	system call.  Advisories are classified as either those effecting
 *	the vm_map_entry structure, or those effecting the underlying
 *	objects.
 */
int
vm_map_madvise(
	vm_map_t map,
	vm_offset_t start,
	vm_offset_t end,
	int behav)
{
	vm_map_entry_t current, entry;
	bool modify_map;

	/*
	 * Some madvise calls directly modify the vm_map_entry, in which case
	 * we need to use an exclusive lock on the map and we need to perform
	 * various clipping operations.  Otherwise we only need a read-lock
	 * on the map.
	 */
	switch(behav) {
	case MADV_NORMAL:
	case MADV_SEQUENTIAL:
	case MADV_RANDOM:
	case MADV_NOSYNC:
	case MADV_AUTOSYNC:
	case MADV_NOCORE:
	case MADV_CORE:
		if (start == end)
			return (0);
		modify_map = true;
		vm_map_lock(map);
		break;
	case MADV_WILLNEED:
	case MADV_DONTNEED:
	case MADV_FREE:
		if (start == end)
			return (0);
		modify_map = false;
		vm_map_lock_read(map);
		break;
	default:
		return (EINVAL);
	}

	/*
	 * Locate starting entry and clip if necessary.
	 */
	VM_MAP_RANGE_CHECK(map, start, end);

	if (vm_map_lookup_entry(map, start, &entry)) {
		if (modify_map)
			vm_map_clip_start(map, entry, start);
	} else {
		entry = entry->next;
	}

	if (modify_map) {
		/*
		 * madvise behaviors that are implemented in the vm_map_entry.
		 *
		 * We clip the vm_map_entry so that behavioral changes are
		 * limited to the specified address range.
		 */
		for (current = entry; current->start < end;
		    current = current->next) {
			if (current->eflags & MAP_ENTRY_IS_SUB_MAP)
				continue;

			vm_map_clip_end(map, current, end);

			switch (behav) {
			case MADV_NORMAL:
				vm_map_entry_set_behavior(current, MAP_ENTRY_BEHAV_NORMAL);
				break;
			case MADV_SEQUENTIAL:
				vm_map_entry_set_behavior(current, MAP_ENTRY_BEHAV_SEQUENTIAL);
				break;
			case MADV_RANDOM:
				vm_map_entry_set_behavior(current, MAP_ENTRY_BEHAV_RANDOM);
				break;
			case MADV_NOSYNC:
				current->eflags |= MAP_ENTRY_NOSYNC;
				break;
			case MADV_AUTOSYNC:
				current->eflags &= ~MAP_ENTRY_NOSYNC;
				break;
			case MADV_NOCORE:
				current->eflags |= MAP_ENTRY_NOCOREDUMP;
				break;
			case MADV_CORE:
				current->eflags &= ~MAP_ENTRY_NOCOREDUMP;
				break;
			default:
				break;
			}
			vm_map_simplify_entry(map, current);
		}
		vm_map_unlock(map);
	} else {
		vm_pindex_t pstart, pend;

		/*
		 * madvise behaviors that are implemented in the underlying
		 * vm_object.
		 *
		 * Since we don't clip the vm_map_entry, we have to clip
		 * the vm_object pindex and count.
		 */
		for (current = entry; current->start < end;
		    current = current->next) {
			vm_offset_t useEnd, useStart;

			if (current->eflags & MAP_ENTRY_IS_SUB_MAP)
				continue;

			pstart = OFF_TO_IDX(current->offset);
			pend = pstart + atop(current->end - current->start);
			useStart = current->start;
			useEnd = current->end;

			if (current->start < start) {
				pstart += atop(start - current->start);
				useStart = start;
			}
			if (current->end > end) {
				pend -= atop(current->end - end);
				useEnd = end;
			}

			if (pstart >= pend)
				continue;

			/*
			 * Perform the pmap_advise() before clearing
			 * PGA_REFERENCED in vm_page_advise().  Otherwise, a
			 * concurrent pmap operation, such as pmap_remove(),
			 * could clear a reference in the pmap and set
			 * PGA_REFERENCED on the page before the pmap_advise()
			 * had completed.  Consequently, the page would appear
			 * referenced based upon an old reference that
			 * occurred before this pmap_advise() ran.
			 */
			if (behav == MADV_DONTNEED || behav == MADV_FREE)
				pmap_advise(map->pmap, useStart, useEnd,
				    behav);

			vm_object_madvise(current->object.vm_object, pstart,
			    pend, behav);

			/*
			 * Pre-populate paging structures in the
			 * WILLNEED case.  For wired entries, the
			 * paging structures are already populated.
			 */
			if (behav == MADV_WILLNEED &&
			    current->wired_count == 0) {
				vm_map_pmap_enter(map,
				    useStart,
				    current->protection,
				    current->object.vm_object,
				    pstart,
				    ptoa(pend - pstart),
				    MAP_PREFAULT_MADVISE
				);
			}
		}
		vm_map_unlock_read(map);
	}
	return (0);
}


/*
 *	vm_map_inherit:
 *
 *	Sets the inheritance of the specified address
 *	range in the target map.  Inheritance
 *	affects how the map will be shared with
 *	child maps at the time of vmspace_fork.
 */
int
vm_map_inherit(vm_map_t map, vm_offset_t start, vm_offset_t end,
	       vm_inherit_t new_inheritance)
{
	vm_map_entry_t entry;
	vm_map_entry_t temp_entry;

	switch (new_inheritance) {
	case VM_INHERIT_NONE:
	case VM_INHERIT_COPY:
	case VM_INHERIT_SHARE:
	case VM_INHERIT_ZERO:
		break;
	default:
		return (KERN_INVALID_ARGUMENT);
	}
	if (start == end)
		return (KERN_SUCCESS);
	vm_map_lock(map);
	VM_MAP_RANGE_CHECK(map, start, end);
	if (vm_map_lookup_entry(map, start, &temp_entry)) {
		entry = temp_entry;
		vm_map_clip_start(map, entry, start);
	} else
		entry = temp_entry->next;
	while (entry->start < end) {
		vm_map_clip_end(map, entry, end);
		if ((entry->eflags & MAP_ENTRY_GUARD) == 0 ||
		    new_inheritance != VM_INHERIT_ZERO)
			entry->inheritance = new_inheritance;
		vm_map_simplify_entry(map, entry);
		entry = entry->next;
	}
	vm_map_unlock(map);
	return (KERN_SUCCESS);
}

/*
 *	vm_map_unwire:
 *
 *	Implements both kernel and user unwiring.
 */
int
vm_map_unwire(vm_map_t map, vm_offset_t start, vm_offset_t end,
    int flags)
{
	vm_map_entry_t entry, first_entry, tmp_entry;
	vm_offset_t saved_start;
	unsigned int last_timestamp;
	int rv;
	boolean_t need_wakeup, result, user_unwire;

	if (start == end)
		return (KERN_SUCCESS);
	user_unwire = (flags & VM_MAP_WIRE_USER) ? TRUE : FALSE;
	vm_map_lock(map);
	VM_MAP_RANGE_CHECK(map, start, end);
	if (!vm_map_lookup_entry(map, start, &first_entry)) {
		if (flags & VM_MAP_WIRE_HOLESOK)
			first_entry = first_entry->next;
		else {
			vm_map_unlock(map);
			return (KERN_INVALID_ADDRESS);
		}
	}
	last_timestamp = map->timestamp;
	entry = first_entry;
	while (entry->start < end) {
		if (entry->eflags & MAP_ENTRY_IN_TRANSITION) {
			/*
			 * We have not yet clipped the entry.
			 */
			saved_start = (start >= entry->start) ? start :
			    entry->start;
			entry->eflags |= MAP_ENTRY_NEEDS_WAKEUP;
			if (vm_map_unlock_and_wait(map, 0)) {
				/*
				 * Allow interruption of user unwiring?
				 */
			}
			vm_map_lock(map);
			if (last_timestamp+1 != map->timestamp) {
				/*
				 * Look again for the entry because the map was
				 * modified while it was unlocked.
				 * Specifically, the entry may have been
				 * clipped, merged, or deleted.
				 */
				if (!vm_map_lookup_entry(map, saved_start,
				    &tmp_entry)) {
					if (flags & VM_MAP_WIRE_HOLESOK)
						tmp_entry = tmp_entry->next;
					else {
						if (saved_start == start) {
							/*
							 * First_entry has been deleted.
							 */
							vm_map_unlock(map);
							return (KERN_INVALID_ADDRESS);
						}
						end = saved_start;
						rv = KERN_INVALID_ADDRESS;
						goto done;
					}
				}
				if (entry == first_entry)
					first_entry = tmp_entry;
				else
					first_entry = NULL;
				entry = tmp_entry;
			}
			last_timestamp = map->timestamp;
			continue;
		}
		vm_map_clip_start(map, entry, start);
		vm_map_clip_end(map, entry, end);
		/*
		 * Mark the entry in case the map lock is released.  (See
		 * above.)
		 */
		KASSERT((entry->eflags & MAP_ENTRY_IN_TRANSITION) == 0 &&
		    entry->wiring_thread == NULL,
		    ("owned map entry %p", entry));
		entry->eflags |= MAP_ENTRY_IN_TRANSITION;
		entry->wiring_thread = curthread;
		/*
		 * Check the map for holes in the specified region.
		 * If VM_MAP_WIRE_HOLESOK was specified, skip this check.
		 */
		if (((flags & VM_MAP_WIRE_HOLESOK) == 0) &&
		    (entry->end < end && entry->next->start > entry->end)) {
			end = entry->end;
			rv = KERN_INVALID_ADDRESS;
			goto done;
		}
		/*
		 * If system unwiring, require that the entry is system wired.
		 */
		if (!user_unwire &&
		    vm_map_entry_system_wired_count(entry) == 0) {
			end = entry->end;
			rv = KERN_INVALID_ARGUMENT;
			goto done;
		}
		entry = entry->next;
	}
	rv = KERN_SUCCESS;
done:
	need_wakeup = FALSE;
	if (first_entry == NULL) {
		result = vm_map_lookup_entry(map, start, &first_entry);
		if (!result && (flags & VM_MAP_WIRE_HOLESOK))
			first_entry = first_entry->next;
		else
			KASSERT(result, ("vm_map_unwire: lookup failed"));
	}
	for (entry = first_entry; entry->start < end; entry = entry->next) {
		/*
		 * If VM_MAP_WIRE_HOLESOK was specified, an empty
		 * space in the unwired region could have been mapped
		 * while the map lock was dropped for draining
		 * MAP_ENTRY_IN_TRANSITION.  Moreover, another thread
		 * could be simultaneously wiring this new mapping
		 * entry.  Detect these cases and skip any entries
		 * marked as in transition by us.
		 */
		if ((entry->eflags & MAP_ENTRY_IN_TRANSITION) == 0 ||
		    entry->wiring_thread != curthread) {
			KASSERT((flags & VM_MAP_WIRE_HOLESOK) != 0,
			    ("vm_map_unwire: !HOLESOK and new/changed entry"));
			continue;
		}

		if (rv == KERN_SUCCESS && (!user_unwire ||
		    (entry->eflags & MAP_ENTRY_USER_WIRED))) {
			if (user_unwire)
				entry->eflags &= ~MAP_ENTRY_USER_WIRED;
			if (entry->wired_count == 1)
				vm_map_entry_unwire(map, entry);
			else
				entry->wired_count--;
		}
		KASSERT((entry->eflags & MAP_ENTRY_IN_TRANSITION) != 0,
		    ("vm_map_unwire: in-transition flag missing %p", entry));
		KASSERT(entry->wiring_thread == curthread,
		    ("vm_map_unwire: alien wire %p", entry));
		entry->eflags &= ~MAP_ENTRY_IN_TRANSITION;
		entry->wiring_thread = NULL;
		if (entry->eflags & MAP_ENTRY_NEEDS_WAKEUP) {
			entry->eflags &= ~MAP_ENTRY_NEEDS_WAKEUP;
			need_wakeup = TRUE;
		}
		vm_map_simplify_entry(map, entry);
	}
	vm_map_unlock(map);
	if (need_wakeup)
		vm_map_wakeup(map);
	return (rv);
}

/*
 *	vm_map_wire_entry_failure:
 *
 *	Handle a wiring failure on the given entry.
 *
 *	The map should be locked.
 */
static void
vm_map_wire_entry_failure(vm_map_t map, vm_map_entry_t entry,
    vm_offset_t failed_addr)
{

	VM_MAP_ASSERT_LOCKED(map);
	KASSERT((entry->eflags & MAP_ENTRY_IN_TRANSITION) != 0 &&
	    entry->wired_count == 1,
	    ("vm_map_wire_entry_failure: entry %p isn't being wired", entry));
	KASSERT(failed_addr < entry->end,
	    ("vm_map_wire_entry_failure: entry %p was fully wired", entry));

	/*
	 * If any pages at the start of this entry were successfully wired,
	 * then unwire them.
	 */
	if (failed_addr > entry->start) {
		pmap_unwire(map->pmap, entry->start, failed_addr);
		vm_object_unwire(entry->object.vm_object, entry->offset,
		    failed_addr - entry->start, PQ_ACTIVE);
	}

	/*
	 * Assign an out-of-range value to represent the failure to wire this
	 * entry.
	 */
	entry->wired_count = -1;
}

/*
 *	vm_map_wire:
 *
 *	Implements both kernel and user wiring.
 */
int
vm_map_wire(vm_map_t map, vm_offset_t start, vm_offset_t end,
    int flags)
{
	vm_map_entry_t entry, first_entry, tmp_entry;
	vm_offset_t faddr, saved_end, saved_start;
	unsigned int last_timestamp;
	int rv;
	boolean_t need_wakeup, result, user_wire;
	vm_prot_t prot;

	if (start == end)
		return (KERN_SUCCESS);
	prot = 0;
	if (flags & VM_MAP_WIRE_WRITE)
		prot |= VM_PROT_WRITE;
	user_wire = (flags & VM_MAP_WIRE_USER) ? TRUE : FALSE;
	vm_map_lock(map);
	VM_MAP_RANGE_CHECK(map, start, end);
	if (!vm_map_lookup_entry(map, start, &first_entry)) {
		if (flags & VM_MAP_WIRE_HOLESOK)
			first_entry = first_entry->next;
		else {
			vm_map_unlock(map);
			return (KERN_INVALID_ADDRESS);
		}
	}
	last_timestamp = map->timestamp;
	entry = first_entry;
	while (entry->start < end) {
		if (entry->eflags & MAP_ENTRY_IN_TRANSITION) {
			/*
			 * We have not yet clipped the entry.
			 */
			saved_start = (start >= entry->start) ? start :
			    entry->start;
			entry->eflags |= MAP_ENTRY_NEEDS_WAKEUP;
			if (vm_map_unlock_and_wait(map, 0)) {
				/*
				 * Allow interruption of user wiring?
				 */
			}
			vm_map_lock(map);
			if (last_timestamp + 1 != map->timestamp) {
				/*
				 * Look again for the entry because the map was
				 * modified while it was unlocked.
				 * Specifically, the entry may have been
				 * clipped, merged, or deleted.
				 */
				if (!vm_map_lookup_entry(map, saved_start,
				    &tmp_entry)) {
					if (flags & VM_MAP_WIRE_HOLESOK)
						tmp_entry = tmp_entry->next;
					else {
						if (saved_start == start) {
							/*
							 * first_entry has been deleted.
							 */
							vm_map_unlock(map);
							return (KERN_INVALID_ADDRESS);
						}
						end = saved_start;
						rv = KERN_INVALID_ADDRESS;
						goto done;
					}
				}
				if (entry == first_entry)
					first_entry = tmp_entry;
				else
					first_entry = NULL;
				entry = tmp_entry;
			}
			last_timestamp = map->timestamp;
			continue;
		}
		vm_map_clip_start(map, entry, start);
		vm_map_clip_end(map, entry, end);
		/*
		 * Mark the entry in case the map lock is released.  (See
		 * above.)
		 */
		KASSERT((entry->eflags & MAP_ENTRY_IN_TRANSITION) == 0 &&
		    entry->wiring_thread == NULL,
		    ("owned map entry %p", entry));
		entry->eflags |= MAP_ENTRY_IN_TRANSITION;
		entry->wiring_thread = curthread;
		if ((entry->protection & (VM_PROT_READ | VM_PROT_EXECUTE)) == 0
		    || (entry->protection & prot) != prot) {
			entry->eflags |= MAP_ENTRY_WIRE_SKIPPED;
			if ((flags & VM_MAP_WIRE_HOLESOK) == 0) {
				end = entry->end;
				rv = KERN_INVALID_ADDRESS;
				goto done;
			}
			goto next_entry;
		}
		if (entry->wired_count == 0) {
			entry->wired_count++;
			saved_start = entry->start;
			saved_end = entry->end;

			/*
			 * Release the map lock, relying on the in-transition
			 * mark.  Mark the map busy for fork.
			 */
			vm_map_busy(map);
			vm_map_unlock(map);

			faddr = saved_start;
			do {
				/*
				 * Simulate a fault to get the page and enter
				 * it into the physical map.
				 */
				if ((rv = vm_fault(map, faddr, VM_PROT_NONE,
				    VM_FAULT_WIRE)) != KERN_SUCCESS)
					break;
			} while ((faddr += PAGE_SIZE) < saved_end);
			vm_map_lock(map);
			vm_map_unbusy(map);
			if (last_timestamp + 1 != map->timestamp) {
				/*
				 * Look again for the entry because the map was
				 * modified while it was unlocked.  The entry
				 * may have been clipped, but NOT merged or
				 * deleted.
				 */
				result = vm_map_lookup_entry(map, saved_start,
				    &tmp_entry);
				KASSERT(result, ("vm_map_wire: lookup failed"));
				if (entry == first_entry)
					first_entry = tmp_entry;
				else
					first_entry = NULL;
				entry = tmp_entry;
				while (entry->end < saved_end) {
					/*
					 * In case of failure, handle entries
					 * that were not fully wired here;
					 * fully wired entries are handled
					 * later.
					 */
					if (rv != KERN_SUCCESS &&
					    faddr < entry->end)
						vm_map_wire_entry_failure(map,
						    entry, faddr);
					entry = entry->next;
				}
			}
			last_timestamp = map->timestamp;
			if (rv != KERN_SUCCESS) {
				vm_map_wire_entry_failure(map, entry, faddr);
				end = entry->end;
				goto done;
			}
		} else if (!user_wire ||
			   (entry->eflags & MAP_ENTRY_USER_WIRED) == 0) {
			entry->wired_count++;
		}
		/*
		 * Check the map for holes in the specified region.
		 * If VM_MAP_WIRE_HOLESOK was specified, skip this check.
		 */
	next_entry:
		if ((flags & VM_MAP_WIRE_HOLESOK) == 0 &&
		    entry->end < end && entry->next->start > entry->end) {
			end = entry->end;
			rv = KERN_INVALID_ADDRESS;
			goto done;
		}
		entry = entry->next;
	}
	rv = KERN_SUCCESS;
done:
	need_wakeup = FALSE;
	if (first_entry == NULL) {
		result = vm_map_lookup_entry(map, start, &first_entry);
		if (!result && (flags & VM_MAP_WIRE_HOLESOK))
			first_entry = first_entry->next;
		else
			KASSERT(result, ("vm_map_wire: lookup failed"));
	}
	for (entry = first_entry; entry->start < end; entry = entry->next) {
		/*
		 * If VM_MAP_WIRE_HOLESOK was specified, an empty
		 * space in the unwired region could have been mapped
		 * while the map lock was dropped for faulting in the
		 * pages or draining MAP_ENTRY_IN_TRANSITION.
		 * Moreover, another thread could be simultaneously
		 * wiring this new mapping entry.  Detect these cases
		 * and skip any entries marked as in transition not by us.
		 */
		if ((entry->eflags & MAP_ENTRY_IN_TRANSITION) == 0 ||
		    entry->wiring_thread != curthread) {
			KASSERT((flags & VM_MAP_WIRE_HOLESOK) != 0,
			    ("vm_map_wire: !HOLESOK and new/changed entry"));
			continue;
		}

		if ((entry->eflags & MAP_ENTRY_WIRE_SKIPPED) != 0)
			goto next_entry_done;

		if (rv == KERN_SUCCESS) {
			if (user_wire)
				entry->eflags |= MAP_ENTRY_USER_WIRED;
		} else if (entry->wired_count == -1) {
			/*
			 * Wiring failed on this entry.  Thus, unwiring is
			 * unnecessary.
			 */
			entry->wired_count = 0;
		} else if (!user_wire ||
		    (entry->eflags & MAP_ENTRY_USER_WIRED) == 0) {
			/*
			 * Undo the wiring.  Wiring succeeded on this entry
			 * but failed on a later entry.  
			 */
			if (entry->wired_count == 1)
				vm_map_entry_unwire(map, entry);
			else
				entry->wired_count--;
		}
	next_entry_done:
		KASSERT((entry->eflags & MAP_ENTRY_IN_TRANSITION) != 0,
		    ("vm_map_wire: in-transition flag missing %p", entry));
		KASSERT(entry->wiring_thread == curthread,
		    ("vm_map_wire: alien wire %p", entry));
		entry->eflags &= ~(MAP_ENTRY_IN_TRANSITION |
		    MAP_ENTRY_WIRE_SKIPPED);
		entry->wiring_thread = NULL;
		if (entry->eflags & MAP_ENTRY_NEEDS_WAKEUP) {
			entry->eflags &= ~MAP_ENTRY_NEEDS_WAKEUP;
			need_wakeup = TRUE;
		}
		vm_map_simplify_entry(map, entry);
	}
	vm_map_unlock(map);
	if (need_wakeup)
		vm_map_wakeup(map);
	return (rv);
}

static boolean_t
vm_map_pageout_range(vm_map_t map, vm_map_entry_t entry,
    vm_offset_t start, vm_offset_t end, vm_offset_t *size)
{
	vm_object_t object, tobject;
	vm_page_t m;
	vm_pindex_t pi;
	vm_offset_t offset, offset1;
	int rtval, last_timestamp;
	boolean_t ret;

	ret = TRUE;
	for (offset = start, *size = 0; offset < end; offset += PAGE_SIZE) {
		*size += PAGE_SIZE;
retry:
		pi = OFF_TO_IDX(offset - entry->start + entry->offset);
		object = entry->object.vm_object;
		VM_OBJECT_WLOCK(object);
		for (;;) {
			m = vm_page_lookup(object, pi);
			if (m != NULL)
				break;
			tobject = object->backing_object;
			if (tobject == NULL) {
				VM_OBJECT_WUNLOCK(object);
				break;
			}
			pi += object->backing_object_offset;
			VM_OBJECT_WLOCK(tobject);
			VM_OBJECT_WUNLOCK(object);
			object = tobject;
		}
		if (m == NULL)
			continue;
		if (m->wire_count != 0 || m->hold_count != 0) {
			VM_OBJECT_WUNLOCK(object);
			ret = FALSE;
			continue;
		}
		if (vm_page_sleep_if_busy(m, "mpgout")) {
			VM_OBJECT_WUNLOCK(object);
			goto retry;
		}
		offset1 = offset - entry->start + entry->offset;
		if (object->type == OBJT_VNODE) {
			last_timestamp = map->timestamp;
			vm_map_unlock_read(map);
			if (!vm_object_sync(object, offset1, PAGE_SIZE,
			    FALSE, TRUE))
				ret = FALSE;
			VM_OBJECT_WUNLOCK(object);
			vm_map_lock_read(map);
			if (last_timestamp != map->timestamp) {
				if (!vm_map_lookup_entry(map, offset, &entry) ||
				    entry->end < end)
					break;
			}
		} else {
			KASSERT(object->type == OBJT_DEFAULT ||
			    object->type == OBJT_SWAP,
			    ("XXX"));
			if (m->valid != 0) {
				vm_page_sbusy(m);
				vm_page_sbusy(m);
				pmap_remove_all(m);
				vm_object_pip_add(object, 1);
				vm_pager_put_pages(object, &m, 1,
				    VM_PAGER_PUT_SYNC, &rtval);
				vm_page_lock(m);
				vm_page_flash(m);
				vm_page_sunbusy(m);
				if (rtval != VM_PAGER_PEND) {
					vm_page_sunbusy(m);
					vm_object_pip_wakeup(object);
					ret = FALSE;
				} else {
					vm_page_free(m);
				}
				vm_page_unlock(m);
			} else {
				vm_page_lock(m);
				vm_page_free(m);
				vm_page_unlock(m);
			}
			VM_OBJECT_WUNLOCK(object);
		}
	}
	return (ret);
}

/*
 * vm_map_sync
 *
 * Push any dirty cached pages in the address range to their pager.
 * If syncio is TRUE, dirty pages are written synchronously.
 * If invalidate is TRUE, any cached pages are freed as well.
 *
 * If the size of the region from start to end is zero, we are
 * supposed to flush all modified pages within the region containing
 * start.  Unfortunately, a region can be split or coalesced with
 * neighboring regions, making it difficult to determine what the
 * original region was.  Therefore, we approximate this requirement by
 * flushing the current region containing start.
 *
 * Returns an error if any part of the specified range is not mapped.
 */
int
vm_map_sync(vm_map_t map, vm_offset_t start, vm_offset_t end,
    boolean_t syncio, boolean_t invalidate, boolean_t pageout)
{
	vm_map_entry_t current;
	vm_map_entry_t entry;
	vm_size_t size;
	vm_object_t object;
	vm_ooffset_t offset;
	unsigned int last_timestamp;
	boolean_t failed;

	vm_map_lock_read(map);
	VM_MAP_RANGE_CHECK(map, start, end);
	if (!vm_map_lookup_entry(map, start, &entry)) {
		vm_map_unlock_read(map);
		return (KERN_INVALID_ADDRESS);
	} else if (start == end) {
		start = entry->start;
		end = entry->end;
	}
	/*
	 * Make a first pass to check for user-wired memory and holes.
	 */
	for (current = entry; current->start < end; current = current->next) {
		if ((invalidate || pageout) &&
		    (current->eflags & MAP_ENTRY_USER_WIRED)) {
			vm_map_unlock_read(map);
			return (KERN_INVALID_ARGUMENT);
		}
		if (end > current->end &&
		    current->end != current->next->start) {
			vm_map_unlock_read(map);
			return (KERN_INVALID_ADDRESS);
		}
	}

	if (invalidate || pageout)
		pmap_remove(map->pmap, start, end);
	failed = FALSE;

	/*
	 * Make a second pass, cleaning/uncaching pages from the indicated
	 * objects as we go.
	 */
	for (current = entry; current->start < end;) {
		offset = current->offset + (start - current->start);
		size = (end <= current->end ? end : current->end) - start;
		if (current->eflags & MAP_ENTRY_IS_SUB_MAP) {
			vm_map_t smap;
			vm_map_entry_t tentry;
			vm_size_t tsize;

			smap = current->object.sub_map;
			vm_map_lock_read(smap);
			(void) vm_map_lookup_entry(smap, offset, &tentry);
			tsize = tentry->end - offset;
			if (tsize < size)
				size = tsize;
			object = tentry->object.vm_object;
			offset = tentry->offset + (offset - tentry->start);
			vm_map_unlock_read(smap);
		} else {
			object = current->object.vm_object;
		}
		vm_object_reference(object);
		last_timestamp = map->timestamp;
		if (pageout) {
			if (object->type == OBJT_DEFAULT ||
			    object->type == OBJT_SWAP) {
				if (!vm_map_pageout_range(map, entry,
				    start, start + size, &size))
					failed = TRUE;
			} else if (object->type == OBJT_VNODE /* also COW */) {
				vm_map_unlock_read(map);
				if (!vm_object_sync(object, offset, size,
				    FALSE, TRUE))
					failed = TRUE;
				vm_map_lock_read(map);
			} else {
				failed = TRUE;
			}
		} else {
			vm_map_unlock_read(map);
			if (!vm_object_sync(object, offset, size, syncio,
			    invalidate))
				failed = TRUE;
			vm_map_lock_read(map);
		}
		vm_object_deallocate(object);
		start += size;
		if (last_timestamp == map->timestamp ||
		    !vm_map_lookup_entry(map, start, &current))
			current = current->next;
	}

	vm_map_unlock_read(map);
	return (failed ? KERN_FAILURE : KERN_SUCCESS);
}

/*
 *	vm_map_entry_unwire:	[ internal use only ]
 *
 *	Make the region specified by this entry pageable.
 *
 *	The map in question should be locked.
 *	[This is the reason for this routine's existence.]
 */
static void
vm_map_entry_unwire(vm_map_t map, vm_map_entry_t entry)
{

	VM_MAP_ASSERT_LOCKED(map);
	KASSERT(entry->wired_count > 0,
	    ("vm_map_entry_unwire: entry %p isn't wired", entry));
	pmap_unwire(map->pmap, entry->start, entry->end);
	vm_object_unwire(entry->object.vm_object, entry->offset, entry->end -
	    entry->start, PQ_ACTIVE);
	entry->wired_count = 0;
}

static void
vm_map_entry_deallocate(vm_map_entry_t entry, boolean_t system_map)
{

	if ((entry->eflags & MAP_ENTRY_IS_SUB_MAP) == 0)
		vm_object_deallocate(entry->object.vm_object);
	uma_zfree(system_map ? kmapentzone : mapentzone, entry);
}

/*
 *	vm_map_entry_delete:	[ internal use only ]
 *
 *	Deallocate the given entry from the target map.
 */
static void
vm_map_entry_delete(vm_map_t map, vm_map_entry_t entry)
{
	vm_object_t object;
	vm_pindex_t offidxstart, offidxend, count, size1;
	vm_size_t size;

	vm_map_entry_unlink(map, entry);
	object = entry->object.vm_object;

	if ((entry->eflags & MAP_ENTRY_GUARD) != 0) {
		MPASS(entry->cred == NULL);
		MPASS((entry->eflags & MAP_ENTRY_IS_SUB_MAP) == 0);
		MPASS(object == NULL);
		vm_map_entry_deallocate(entry, map->system_map);
		return;
	}

	size = entry->end - entry->start;
	map->size -= size;

	if (entry->cred != NULL) {
		swap_release_by_cred(size, entry->cred);
		crfree(entry->cred);
	}

	if ((entry->eflags & MAP_ENTRY_IS_SUB_MAP) == 0 &&
	    (object != NULL)) {
		KASSERT(entry->cred == NULL || object->cred == NULL ||
		    (entry->eflags & MAP_ENTRY_NEEDS_COPY),
		    ("OVERCOMMIT vm_map_entry_delete: both cred %p", entry));
		count = atop(size);
		offidxstart = OFF_TO_IDX(entry->offset);
		offidxend = offidxstart + count;
		VM_OBJECT_WLOCK(object);
		if (object->ref_count != 1 && ((object->flags & (OBJ_NOSPLIT |
		    OBJ_ONEMAPPING)) == OBJ_ONEMAPPING ||
		    object == kernel_object)) {
			vm_object_collapse(object);

			/*
			 * The option OBJPR_NOTMAPPED can be passed here
			 * because vm_map_delete() already performed
			 * pmap_remove() on the only mapping to this range
			 * of pages. 
			 */
			vm_object_page_remove(object, offidxstart, offidxend,
			    OBJPR_NOTMAPPED);
			if (object->type == OBJT_SWAP)
				swap_pager_freespace(object, offidxstart,
				    count);
			if (offidxend >= object->size &&
			    offidxstart < object->size) {
				size1 = object->size;
				object->size = offidxstart;
				if (object->cred != NULL) {
					size1 -= object->size;
					KASSERT(object->charge >= ptoa(size1),
					    ("object %p charge < 0", object));
					swap_release_by_cred(ptoa(size1),
					    object->cred);
					object->charge -= ptoa(size1);
				}
			}
		}
		VM_OBJECT_WUNLOCK(object);
	} else
		entry->object.vm_object = NULL;
	if (map->system_map)
		vm_map_entry_deallocate(entry, TRUE);
	else {
		entry->next = curthread->td_map_def_user;
		curthread->td_map_def_user = entry;
	}
}

/*
 *	vm_map_delete:	[ internal use only ]
 *
 *	Deallocates the given address range from the target
 *	map.
 */
int
vm_map_delete(vm_map_t map, vm_offset_t start, vm_offset_t end)
{
	vm_map_entry_t entry;
	vm_map_entry_t first_entry;

	VM_MAP_ASSERT_LOCKED(map);
	if (start == end)
		return (KERN_SUCCESS);

	/*
	 * Find the start of the region, and clip it
	 */
	if (!vm_map_lookup_entry(map, start, &first_entry))
		entry = first_entry->next;
	else {
		entry = first_entry;
		vm_map_clip_start(map, entry, start);
	}

	/*
	 * Step through all entries in this region
	 */
	while (entry->start < end) {
		vm_map_entry_t next;

		/*
		 * Wait for wiring or unwiring of an entry to complete.
		 * Also wait for any system wirings to disappear on
		 * user maps.
		 */
		if ((entry->eflags & MAP_ENTRY_IN_TRANSITION) != 0 ||
		    (vm_map_pmap(map) != kernel_pmap &&
		    vm_map_entry_system_wired_count(entry) != 0)) {
			unsigned int last_timestamp;
			vm_offset_t saved_start;
			vm_map_entry_t tmp_entry;

			saved_start = entry->start;
			entry->eflags |= MAP_ENTRY_NEEDS_WAKEUP;
			last_timestamp = map->timestamp;
			(void) vm_map_unlock_and_wait(map, 0);
			vm_map_lock(map);
			if (last_timestamp + 1 != map->timestamp) {
				/*
				 * Look again for the entry because the map was
				 * modified while it was unlocked.
				 * Specifically, the entry may have been
				 * clipped, merged, or deleted.
				 */
				if (!vm_map_lookup_entry(map, saved_start,
							 &tmp_entry))
					entry = tmp_entry->next;
				else {
					entry = tmp_entry;
					vm_map_clip_start(map, entry,
							  saved_start);
				}
			}
			continue;
		}
		vm_map_clip_end(map, entry, end);

		next = entry->next;

		/*
		 * Unwire before removing addresses from the pmap; otherwise,
		 * unwiring will put the entries back in the pmap.
		 */
		if (entry->wired_count != 0)
			vm_map_entry_unwire(map, entry);

		/*
		 * Remove mappings for the pages, but only if the
		 * mappings could exist.  For instance, it does not
		 * make sense to call pmap_remove() for guard entries.
		 */
		if ((entry->eflags & MAP_ENTRY_IS_SUB_MAP) != 0 ||
		    entry->object.vm_object != NULL)
			pmap_remove(map->pmap, entry->start, entry->end);

		/*
		 * Delete the entry only after removing all pmap
		 * entries pointing to its pages.  (Otherwise, its
		 * page frames may be reallocated, and any modify bits
		 * will be set in the wrong object!)
		 */
		vm_map_log("remove", entry);
		vm_map_entry_delete(map, entry);
		entry = next;
	}
	return (KERN_SUCCESS);
}

/*
 *	vm_map_remove:
 *
 *	Remove the given address range from the target map.
 *	This is the exported form of vm_map_delete.
 */
int
vm_map_remove(vm_map_t map, vm_offset_t start, vm_offset_t end)
{
	int result;

	vm_map_lock(map);
	VM_MAP_RANGE_CHECK(map, start, end);
	result = vm_map_delete(map, start, end);
	vm_map_unlock(map);
	return (result);
}

/*
 *	vm_map_check_protection:
 *
 *	Assert that the target map allows the specified privilege on the
 *	entire address region given.  The entire region must be allocated.
 *
 *	WARNING!  This code does not and should not check whether the
 *	contents of the region is accessible.  For example a smaller file
 *	might be mapped into a larger address space.
 *
 *	NOTE!  This code is also called by munmap().
 *
 *	The map must be locked.  A read lock is sufficient.
 */
boolean_t
vm_map_check_protection(vm_map_t map, vm_offset_t start, vm_offset_t end,
			vm_prot_t protection)
{
	vm_map_entry_t entry;
	vm_map_entry_t tmp_entry;

	if (!vm_map_lookup_entry(map, start, &tmp_entry))
		return (FALSE);
	entry = tmp_entry;

	while (start < end) {
		/*
		 * No holes allowed!
		 */
		if (start < entry->start)
			return (FALSE);
		/*
		 * Check protection associated with entry.
		 */
		if ((entry->protection & protection) != protection)
			return (FALSE);
		/* go to next entry */
		start = entry->end;
		entry = entry->next;
	}
	return (TRUE);
}

/*
 *	vm_map_copy_entry:
 *
 *	Copies the contents of the source entry to the destination
 *	entry.  The entries *must* be aligned properly.
 */
static void
vm_map_copy_entry(
	vm_map_t src_map,
	vm_map_t dst_map,
	vm_map_entry_t src_entry,
	vm_map_entry_t dst_entry,
	vm_ooffset_t *fork_charge)
{
	vm_object_t src_object;
	vm_map_entry_t fake_entry;
	vm_offset_t size;
	struct ucred *cred;
	int charged;

	VM_MAP_ASSERT_LOCKED(dst_map);

	if ((dst_entry->eflags|src_entry->eflags) & MAP_ENTRY_IS_SUB_MAP)
		return;

	if (src_entry->wired_count == 0 ||
	    (src_entry->protection & VM_PROT_WRITE) == 0) {
		/*
		 * If the source entry is marked needs_copy, it is already
		 * write-protected.
		 */
		if ((src_entry->eflags & MAP_ENTRY_NEEDS_COPY) == 0 &&
		    (src_entry->protection & VM_PROT_WRITE) != 0) {
			pmap_protect(src_map->pmap,
			    src_entry->start,
			    src_entry->end,
			    src_entry->protection & ~VM_PROT_WRITE);
		}

		/*
		 * Make a copy of the object.
		 */
		size = src_entry->end - src_entry->start;
		if ((src_object = src_entry->object.vm_object) != NULL) {
			VM_OBJECT_WLOCK(src_object);
			charged = ENTRY_CHARGED(src_entry);
			if (src_object->handle == NULL &&
			    (src_object->type == OBJT_DEFAULT ||
			    src_object->type == OBJT_SWAP)) {
				vm_object_collapse(src_object);
				if ((src_object->flags & (OBJ_NOSPLIT |
				    OBJ_ONEMAPPING)) == OBJ_ONEMAPPING) {
					vm_object_split(src_entry);
					src_object =
					    src_entry->object.vm_object;
				}
			}
			vm_object_reference_locked(src_object);
			vm_object_clear_flag(src_object, OBJ_ONEMAPPING);
			if (src_entry->cred != NULL &&
			    !(src_entry->eflags & MAP_ENTRY_NEEDS_COPY)) {
				KASSERT(src_object->cred == NULL,
				    ("OVERCOMMIT: vm_map_copy_entry: cred %p",
				     src_object));
				src_object->cred = src_entry->cred;
				src_object->charge = size;
			}
			VM_OBJECT_WUNLOCK(src_object);
			dst_entry->object.vm_object = src_object;
			if (charged) {
				cred = curthread->td_ucred;
				crhold(cred);
				dst_entry->cred = cred;
				*fork_charge += size;
				if (!(src_entry->eflags &
				      MAP_ENTRY_NEEDS_COPY)) {
					crhold(cred);
					src_entry->cred = cred;
					*fork_charge += size;
				}
			}
			src_entry->eflags |= MAP_ENTRY_COW |
			    MAP_ENTRY_NEEDS_COPY;
			dst_entry->eflags |= MAP_ENTRY_COW |
			    MAP_ENTRY_NEEDS_COPY;
			dst_entry->offset = src_entry->offset;
			if (src_entry->eflags & MAP_ENTRY_VN_WRITECNT) {
				/*
				 * MAP_ENTRY_VN_WRITECNT cannot
				 * indicate write reference from
				 * src_entry, since the entry is
				 * marked as needs copy.  Allocate a
				 * fake entry that is used to
				 * decrement object->un_pager.vnp.writecount
				 * at the appropriate time.  Attach
				 * fake_entry to the deferred list.
				 */
				fake_entry = vm_map_entry_create(dst_map);
				fake_entry->eflags = MAP_ENTRY_VN_WRITECNT;
				src_entry->eflags &= ~MAP_ENTRY_VN_WRITECNT;
				vm_object_reference(src_object);
				fake_entry->object.vm_object = src_object;
				fake_entry->start = src_entry->start;
				fake_entry->end = src_entry->end;
				fake_entry->next = curthread->td_map_def_user;
				curthread->td_map_def_user = fake_entry;
			}

			pmap_copy(dst_map->pmap, src_map->pmap,
			    dst_entry->start, dst_entry->end - dst_entry->start,
			    src_entry->start);
		} else {
			dst_entry->object.vm_object = NULL;
			dst_entry->offset = 0;
			if (src_entry->cred != NULL) {
				dst_entry->cred = curthread->td_ucred;
				crhold(dst_entry->cred);
				*fork_charge += size;
			}
		}
	} else {
		/*
		 * We don't want to make writeable wired pages copy-on-write.
		 * Immediately copy these pages into the new map by simulating
		 * page faults.  The new pages are pageable.
		 */
		vm_fault_copy_entry(dst_map, src_map, dst_entry, src_entry,
		    fork_charge);
	}
}

/*
 * vmspace_map_entry_forked:
 * Update the newly-forked vmspace each time a map entry is inherited
 * or copied.  The values for vm_dsize and vm_tsize are approximate
 * (and mostly-obsolete ideas in the face of mmap(2) et al.)
 */
static void
vmspace_map_entry_forked(const struct vmspace *vm1, struct vmspace *vm2,
    vm_map_entry_t entry)
{
	vm_size_t entrysize;
	vm_offset_t newend;

	if ((entry->eflags & MAP_ENTRY_GUARD) != 0)
		return;
	entrysize = entry->end - entry->start;
	vm2->vm_map.size += entrysize;
	if (entry->eflags & (MAP_ENTRY_GROWS_DOWN | MAP_ENTRY_GROWS_UP)) {
		vm2->vm_ssize += btoc(entrysize);
	} else if (entry->start >= (vm_offset_t)vm1->vm_daddr &&
	    entry->start < (vm_offset_t)vm1->vm_daddr + ctob(vm1->vm_dsize)) {
		newend = MIN(entry->end,
		    (vm_offset_t)vm1->vm_daddr + ctob(vm1->vm_dsize));
		vm2->vm_dsize += btoc(newend - entry->start);
	} else if (entry->start >= (vm_offset_t)vm1->vm_taddr &&
	    entry->start < (vm_offset_t)vm1->vm_taddr + ctob(vm1->vm_tsize)) {
		newend = MIN(entry->end,
		    (vm_offset_t)vm1->vm_taddr + ctob(vm1->vm_tsize));
		vm2->vm_tsize += btoc(newend - entry->start);
	}
}

/*
 * vmspace_fork:
 * Create a new process vmspace structure and vm_map
 * based on those of an existing process.  The new map
 * is based on the old map, according to the inheritance
 * values on the regions in that map.
 *
 * XXX It might be worth coalescing the entries added to the new vmspace.
 *
 * The source map must not be locked.
 */
struct vmspace *
vmspace_fork(struct vmspace *vm1, vm_ooffset_t *fork_charge)
{
	struct vmspace *vm2;
	vm_map_t new_map, old_map;
	vm_map_entry_t new_entry, old_entry;
	vm_object_t object;
	int locked;
	vm_inherit_t inh;

	old_map = &vm1->vm_map;
	/* Copy immutable fields of vm1 to vm2. */
<<<<<<< HEAD
#ifndef CHERI_KERNEL
	vm2 = vmspace_alloc(old_map->min_offset, old_map->max_offset, NULL);
#else
	vm2 = vmspace_alloc(old_map->map_capability,
	    old_map->map_capability + old_map->max_offset, NULL);
#endif
=======
	vm2 = vmspace_alloc(vm_map_min(old_map), vm_map_max(old_map), NULL);
>>>>>>> d90a838e
	if (vm2 == NULL)
		return (NULL);
	vm2->vm_taddr = vm1->vm_taddr;
	vm2->vm_daddr = vm1->vm_daddr;
	vm2->vm_maxsaddr = vm1->vm_maxsaddr;
	vm_map_lock(old_map);
	if (old_map->busy)
		vm_map_wait_busy(old_map);
	new_map = &vm2->vm_map;
	locked = vm_map_trylock(new_map); /* trylock to silence WITNESS */
	KASSERT(locked, ("vmspace_fork: lock failed"));

	old_entry = old_map->header.next;

	while (old_entry != &old_map->header) {
		if (old_entry->eflags & MAP_ENTRY_IS_SUB_MAP)
			panic("vm_map_fork: encountered a submap");

		inh = old_entry->inheritance;
		if ((old_entry->eflags & MAP_ENTRY_GUARD) != 0 &&
		    inh != VM_INHERIT_NONE)
			inh = VM_INHERIT_COPY;

		switch (inh) {
		case VM_INHERIT_NONE:
			break;

		case VM_INHERIT_SHARE:
			/*
			 * Clone the entry, creating the shared object if necessary.
			 */
			object = old_entry->object.vm_object;
			if (object == NULL) {
				object = vm_object_allocate(OBJT_DEFAULT,
					atop(old_entry->end - old_entry->start));
				old_entry->object.vm_object = object;
				old_entry->offset = 0;
				if (old_entry->cred != NULL) {
					object->cred = old_entry->cred;
					object->charge = old_entry->end -
					    old_entry->start;
					old_entry->cred = NULL;
				}
			}

			/*
			 * Add the reference before calling vm_object_shadow
			 * to insure that a shadow object is created.
			 */
			vm_object_reference(object);
			if (old_entry->eflags & MAP_ENTRY_NEEDS_COPY) {
				vm_object_shadow(&old_entry->object.vm_object,
				    &old_entry->offset,
				    old_entry->end - old_entry->start);
				old_entry->eflags &= ~MAP_ENTRY_NEEDS_COPY;
				/* Transfer the second reference too. */
				vm_object_reference(
				    old_entry->object.vm_object);

				/*
				 * As in vm_map_simplify_entry(), the
				 * vnode lock will not be acquired in
				 * this call to vm_object_deallocate().
				 */
				vm_object_deallocate(object);
				object = old_entry->object.vm_object;
			}
			VM_OBJECT_WLOCK(object);
			vm_object_clear_flag(object, OBJ_ONEMAPPING);
			if (old_entry->cred != NULL) {
				KASSERT(object->cred == NULL, ("vmspace_fork both cred"));
				object->cred = old_entry->cred;
				object->charge = old_entry->end - old_entry->start;
				old_entry->cred = NULL;
			}

			/*
			 * Assert the correct state of the vnode
			 * v_writecount while the object is locked, to
			 * not relock it later for the assertion
			 * correctness.
			 */
			if (old_entry->eflags & MAP_ENTRY_VN_WRITECNT &&
			    object->type == OBJT_VNODE) {
				KASSERT(((struct vnode *)object->handle)->
				    v_writecount > 0,
				    ("vmspace_fork: v_writecount %p", object));
				KASSERT(object->un_pager.vnp.writemappings > 0,
				    ("vmspace_fork: vnp.writecount %p",
				    object));
			}
			VM_OBJECT_WUNLOCK(object);

			/*
			 * Clone the entry, referencing the shared object.
			 */
			new_entry = vm_map_entry_create(new_map);
			*new_entry = *old_entry;
			new_entry->eflags &= ~(MAP_ENTRY_USER_WIRED |
			    MAP_ENTRY_IN_TRANSITION);
			new_entry->wiring_thread = NULL;
			new_entry->wired_count = 0;
			if (new_entry->eflags & MAP_ENTRY_VN_WRITECNT) {
				vnode_pager_update_writecount(object,
				    new_entry->start, new_entry->end);
			}

			/*
			 * Insert the entry into the new map -- we know we're
			 * inserting at the end of the new map.
			 */
			vm_map_entry_link(new_map, new_map->header.prev,
			    new_entry);
			vmspace_map_entry_forked(vm1, vm2, new_entry);

			/*
			 * Update the physical map
			 */
			pmap_copy(new_map->pmap, old_map->pmap,
			    new_entry->start,
			    (old_entry->end - old_entry->start),
			    old_entry->start);
			break;

		case VM_INHERIT_COPY:
			/*
			 * Clone the entry and link into the map.
			 */
			new_entry = vm_map_entry_create(new_map);
			*new_entry = *old_entry;
			/*
			 * Copied entry is COW over the old object.
			 */
			new_entry->eflags &= ~(MAP_ENTRY_USER_WIRED |
			    MAP_ENTRY_IN_TRANSITION | MAP_ENTRY_VN_WRITECNT);
			new_entry->wiring_thread = NULL;
			new_entry->wired_count = 0;
			new_entry->object.vm_object = NULL;
			new_entry->cred = NULL;
			vm_map_entry_link(new_map, new_map->header.prev,
			    new_entry);
			vmspace_map_entry_forked(vm1, vm2, new_entry);
			vm_map_copy_entry(old_map, new_map, old_entry,
			    new_entry, fork_charge);
			break;

		case VM_INHERIT_ZERO:
			/*
			 * Create a new anonymous mapping entry modelled from
			 * the old one.
			 */
			new_entry = vm_map_entry_create(new_map);
			memset(new_entry, 0, sizeof(*new_entry));

			new_entry->start = old_entry->start;
			new_entry->end = old_entry->end;
			new_entry->eflags = old_entry->eflags &
			    ~(MAP_ENTRY_USER_WIRED | MAP_ENTRY_IN_TRANSITION |
			    MAP_ENTRY_VN_WRITECNT);
			new_entry->protection = old_entry->protection;
			new_entry->max_protection = old_entry->max_protection;
			new_entry->inheritance = VM_INHERIT_ZERO;

			vm_map_entry_link(new_map, new_map->header.prev,
			    new_entry);
			vmspace_map_entry_forked(vm1, vm2, new_entry);

			new_entry->cred = curthread->td_ucred;
			crhold(new_entry->cred);
			*fork_charge += (new_entry->end - new_entry->start);

			break;
		}
		old_entry = old_entry->next;
	}
	/*
	 * Use inlined vm_map_unlock() to postpone handling the deferred
	 * map entries, which cannot be done until both old_map and
	 * new_map locks are released.
	 */
	sx_xunlock(&old_map->lock);
	sx_xunlock(&new_map->lock);
	vm_map_process_deferred();

	return (vm2);
}

/*
 * Create a process's stack for exec_new_vmspace().  This function is never
 * asked to wire the newly created stack.
 */
int
vm_map_stack(vm_map_t map, vm_offset_t addrbos, vm_size_t max_ssize,
    vm_prot_t prot, vm_prot_t max, int cow)
{
	vm_size_t growsize, init_ssize;
	rlim_t vmemlim;
	int rv;

	MPASS((map->flags & MAP_WIREFUTURE) == 0);
	growsize = sgrowsiz;
	init_ssize = (max_ssize < growsize) ? max_ssize : growsize;
	vm_map_lock(map);
	vmemlim = lim_cur(curthread, RLIMIT_VMEM);
	/* If we would blow our VMEM resource limit, no go */
	if (map->size + init_ssize > vmemlim) {
		rv = KERN_NO_SPACE;
		goto out;
	}
	rv = vm_map_stack_locked(map, addrbos, max_ssize, growsize, prot,
	    max, cow);
out:
	vm_map_unlock(map);
	return (rv);
}

static int stack_guard_page = 1;
SYSCTL_INT(_security_bsd, OID_AUTO, stack_guard_page, CTLFLAG_RWTUN,
    &stack_guard_page, 0,
    "Specifies the number of guard pages for a stack that grows");

static int
vm_map_stack_locked(vm_map_t map, vm_offset_t addrbos, vm_size_t max_ssize,
    vm_size_t growsize, vm_prot_t prot, vm_prot_t max, int cow)
{
	vm_map_entry_t new_entry, prev_entry;
	vm_offset_t bot, gap_bot, gap_top, top;
	vm_size_t init_ssize, sgp;
	int orient, rv;

	/*
	 * The stack orientation is piggybacked with the cow argument.
	 * Extract it into orient and mask the cow argument so that we
	 * don't pass it around further.
	 */
	orient = cow & (MAP_STACK_GROWS_DOWN | MAP_STACK_GROWS_UP);
	KASSERT(orient != 0, ("No stack grow direction"));
	KASSERT(orient != (MAP_STACK_GROWS_DOWN | MAP_STACK_GROWS_UP),
	    ("bi-dir stack"));

	if (addrbos < vm_map_min(map) ||
	    addrbos + max_ssize > vm_map_max(map) ||
	    addrbos + max_ssize <= addrbos)
		return (KERN_INVALID_ADDRESS);
	sgp = (vm_size_t)stack_guard_page * PAGE_SIZE;
	if (sgp >= max_ssize)
		return (KERN_INVALID_ARGUMENT);

	init_ssize = growsize;
	if (max_ssize < init_ssize + sgp)
		init_ssize = max_ssize - sgp;

	/* If addr is already mapped, no go */
	if (vm_map_lookup_entry(map, addrbos, &prev_entry))
		return (KERN_NO_SPACE);

	/*
	 * If we can't accommodate max_ssize in the current mapping, no go.
	 */
	if (prev_entry->next->start < addrbos + max_ssize)
		return (KERN_NO_SPACE);

	/*
	 * We initially map a stack of only init_ssize.  We will grow as
	 * needed later.  Depending on the orientation of the stack (i.e.
	 * the grow direction) we either map at the top of the range, the
	 * bottom of the range or in the middle.
	 *
	 * Note: we would normally expect prot and max to be VM_PROT_ALL,
	 * and cow to be 0.  Possibly we should eliminate these as input
	 * parameters, and just pass these values here in the insert call.
	 */
	if (orient == MAP_STACK_GROWS_DOWN) {
		bot = addrbos + max_ssize - init_ssize;
		top = bot + init_ssize;
		gap_bot = addrbos;
		gap_top = bot;
	} else /* if (orient == MAP_STACK_GROWS_UP) */ {
		bot = addrbos;
		top = bot + init_ssize;
		gap_bot = top;
		gap_top = addrbos + max_ssize;
	}
	rv = vm_map_insert(map, NULL, 0, bot, top, prot, max, cow);
	if (rv != KERN_SUCCESS)
		return (rv);
	new_entry = prev_entry->next;
	KASSERT(new_entry->end == top || new_entry->start == bot,
	    ("Bad entry start/end for new stack entry"));
	KASSERT((orient & MAP_STACK_GROWS_DOWN) == 0 ||
	    (new_entry->eflags & MAP_ENTRY_GROWS_DOWN) != 0,
	    ("new entry lacks MAP_ENTRY_GROWS_DOWN"));
	KASSERT((orient & MAP_STACK_GROWS_UP) == 0 ||
	    (new_entry->eflags & MAP_ENTRY_GROWS_UP) != 0,
	    ("new entry lacks MAP_ENTRY_GROWS_UP"));
	rv = vm_map_insert(map, NULL, 0, gap_bot, gap_top, VM_PROT_NONE,
	    VM_PROT_NONE, MAP_CREATE_GUARD | (orient == MAP_STACK_GROWS_DOWN ?
	    MAP_CREATE_STACK_GAP_DN : MAP_CREATE_STACK_GAP_UP));
	if (rv != KERN_SUCCESS)
		(void)vm_map_delete(map, bot, top);
	return (rv);
}

/*
 * Attempts to grow a vm stack entry.  Returns KERN_SUCCESS if we
 * successfully grow the stack.
 */
static int
vm_map_growstack(vm_map_t map, vm_offset_t addr, vm_map_entry_t gap_entry)
{
	vm_map_entry_t stack_entry;
	struct proc *p;
	struct vmspace *vm;
	struct ucred *cred;
	vm_offset_t gap_end, gap_start, grow_start;
	size_t grow_amount, guard, max_grow;
	rlim_t lmemlim, stacklim, vmemlim;
	int rv, rv1;
	bool gap_deleted, grow_down, is_procstack;
#ifdef notyet
	uint64_t limit;
#endif
#ifdef RACCT
	int error;
#endif

	p = curproc;
	vm = p->p_vmspace;

	/*
	 * Disallow stack growth when the access is performed by a
	 * debugger or AIO daemon.  The reason is that the wrong
	 * resource limits are applied.
	 */
	if (map != &p->p_vmspace->vm_map || p->p_textvp == NULL)
		return (KERN_FAILURE);

	MPASS(!map->system_map);

	guard = stack_guard_page * PAGE_SIZE;
	lmemlim = lim_cur(curthread, RLIMIT_MEMLOCK);
	stacklim = lim_cur(curthread, RLIMIT_STACK);
	vmemlim = lim_cur(curthread, RLIMIT_VMEM);
retry:
	/* If addr is not in a hole for a stack grow area, no need to grow. */
	if (gap_entry == NULL && !vm_map_lookup_entry(map, addr, &gap_entry))
		return (KERN_FAILURE);
	if ((gap_entry->eflags & MAP_ENTRY_GUARD) == 0)
		return (KERN_SUCCESS);
	if ((gap_entry->eflags & MAP_ENTRY_STACK_GAP_DN) != 0) {
		stack_entry = gap_entry->next;
		if ((stack_entry->eflags & MAP_ENTRY_GROWS_DOWN) == 0 ||
		    stack_entry->start != gap_entry->end)
			return (KERN_FAILURE);
		grow_amount = round_page(stack_entry->start - addr);
		grow_down = true;
	} else if ((gap_entry->eflags & MAP_ENTRY_STACK_GAP_UP) != 0) {
		stack_entry = gap_entry->prev;
		if ((stack_entry->eflags & MAP_ENTRY_GROWS_UP) == 0 ||
		    stack_entry->end != gap_entry->start)
			return (KERN_FAILURE);
		grow_amount = round_page(addr + 1 - stack_entry->end);
		grow_down = false;
	} else {
		return (KERN_FAILURE);
	}
	max_grow = gap_entry->end - gap_entry->start;
	if (guard > max_grow)
		return (KERN_NO_SPACE);
	max_grow -= guard;
	if (grow_amount > max_grow)
		return (KERN_NO_SPACE);

	/*
	 * If this is the main process stack, see if we're over the stack
	 * limit.
	 */
	is_procstack = addr >= vm->vm_maxsaddr &&
	    addr < (vm_offset_t)p->p_sysent->sv_usrstack;
	if (is_procstack && (ctob(vm->vm_ssize) + grow_amount > stacklim))
		return (KERN_NO_SPACE);

#ifdef RACCT
	if (racct_enable) {
		PROC_LOCK(p);
		if (is_procstack && racct_set(p, RACCT_STACK,
		    ctob(vm->vm_ssize) + grow_amount)) {
			PROC_UNLOCK(p);
			return (KERN_NO_SPACE);
		}
		PROC_UNLOCK(p);
	}
#endif

	grow_amount = roundup(grow_amount, sgrowsiz);
	if (grow_amount > max_grow)
		grow_amount = max_grow;
	if (is_procstack && (ctob(vm->vm_ssize) + grow_amount > stacklim)) {
		grow_amount = trunc_page((vm_size_t)stacklim) -
		    ctob(vm->vm_ssize);
	}

#ifdef notyet
	PROC_LOCK(p);
	limit = racct_get_available(p, RACCT_STACK);
	PROC_UNLOCK(p);
	if (is_procstack && (ctob(vm->vm_ssize) + grow_amount > limit))
		grow_amount = limit - ctob(vm->vm_ssize);
#endif

	if (!old_mlock && (map->flags & MAP_WIREFUTURE) != 0) {
		if (ptoa(pmap_wired_count(map->pmap)) + grow_amount > lmemlim) {
			rv = KERN_NO_SPACE;
			goto out;
		}
#ifdef RACCT
		if (racct_enable) {
			PROC_LOCK(p);
			if (racct_set(p, RACCT_MEMLOCK,
			    ptoa(pmap_wired_count(map->pmap)) + grow_amount)) {
				PROC_UNLOCK(p);
				rv = KERN_NO_SPACE;
				goto out;
			}
			PROC_UNLOCK(p);
		}
#endif
	}

	/* If we would blow our VMEM resource limit, no go */
	if (map->size + grow_amount > vmemlim) {
		rv = KERN_NO_SPACE;
		goto out;
	}
#ifdef RACCT
	if (racct_enable) {
		PROC_LOCK(p);
		if (racct_set(p, RACCT_VMEM, map->size + grow_amount)) {
			PROC_UNLOCK(p);
			rv = KERN_NO_SPACE;
			goto out;
		}
		PROC_UNLOCK(p);
	}
#endif

	if (vm_map_lock_upgrade(map)) {
		gap_entry = NULL;
		vm_map_lock_read(map);
		goto retry;
	}

	if (grow_down) {
		grow_start = gap_entry->end - grow_amount;
		if (gap_entry->start + grow_amount == gap_entry->end) {
			gap_start = gap_entry->start;
			gap_end = gap_entry->end;
			vm_map_entry_delete(map, gap_entry);
			gap_deleted = true;
		} else {
			MPASS(gap_entry->start < gap_entry->end - grow_amount);
			gap_entry->end -= grow_amount;
			vm_map_entry_resize_free(map, gap_entry);
			gap_deleted = false;
		}
		rv = vm_map_insert(map, NULL, 0, grow_start,
		    grow_start + grow_amount,
		    stack_entry->protection, stack_entry->max_protection,
		    MAP_STACK_GROWS_DOWN);
		if (rv != KERN_SUCCESS) {
			if (gap_deleted) {
				rv1 = vm_map_insert(map, NULL, 0, gap_start,
				    gap_end, VM_PROT_NONE, VM_PROT_NONE,
				    MAP_CREATE_GUARD | MAP_CREATE_STACK_GAP_DN);
				MPASS(rv1 == KERN_SUCCESS);
			} else {
				gap_entry->end += grow_amount;
				vm_map_entry_resize_free(map, gap_entry);
			}
		}
	} else {
		grow_start = stack_entry->end;
		cred = stack_entry->cred;
		if (cred == NULL && stack_entry->object.vm_object != NULL)
			cred = stack_entry->object.vm_object->cred;
		if (cred != NULL && !swap_reserve_by_cred(grow_amount, cred))
			rv = KERN_NO_SPACE;
		/* Grow the underlying object if applicable. */
		else if (stack_entry->object.vm_object == NULL ||
		    vm_object_coalesce(stack_entry->object.vm_object,
		    stack_entry->offset,
		    (vm_size_t)(stack_entry->end - stack_entry->start),
		    (vm_size_t)grow_amount, cred != NULL)) {
			if (gap_entry->start + grow_amount == gap_entry->end)
				vm_map_entry_delete(map, gap_entry);
			else
				gap_entry->start += grow_amount;
			stack_entry->end += grow_amount;
			map->size += grow_amount;
			vm_map_entry_resize_free(map, stack_entry);
			rv = KERN_SUCCESS;
		} else
			rv = KERN_FAILURE;
	}
	if (rv == KERN_SUCCESS && is_procstack)
		vm->vm_ssize += btoc(grow_amount);

	/*
	 * Heed the MAP_WIREFUTURE flag if it was set for this process.
	 */
	if (rv == KERN_SUCCESS && (map->flags & MAP_WIREFUTURE) != 0) {
		vm_map_unlock(map);
		vm_map_wire(map, grow_start, grow_start + grow_amount,
		    VM_MAP_WIRE_USER | VM_MAP_WIRE_NOHOLES);
		vm_map_lock_read(map);
	} else
		vm_map_lock_downgrade(map);

out:
#ifdef RACCT
	if (racct_enable && rv != KERN_SUCCESS) {
		PROC_LOCK(p);
		error = racct_set(p, RACCT_VMEM, map->size);
		KASSERT(error == 0, ("decreasing RACCT_VMEM failed"));
		if (!old_mlock) {
			error = racct_set(p, RACCT_MEMLOCK,
			    ptoa(pmap_wired_count(map->pmap)));
			KASSERT(error == 0, ("decreasing RACCT_MEMLOCK failed"));
		}
	    	error = racct_set(p, RACCT_STACK, ctob(vm->vm_ssize));
		KASSERT(error == 0, ("decreasing RACCT_STACK failed"));
		PROC_UNLOCK(p);
	}
#endif

	return (rv);
}

/*
 * Unshare the specified VM space for exec.  If other processes are
 * mapped to it, then create a new one.  The new vmspace is null.
 */
int
vmspace_exec(struct proc *p, vm_offset_t minuser, vm_offset_t maxuser)
{
	struct vmspace *oldvmspace = p->p_vmspace;
	struct vmspace *newvmspace;

	KASSERT((curthread->td_pflags & TDP_EXECVMSPC) == 0,
	    ("vmspace_exec recursed"));
	newvmspace = vmspace_alloc(minuser, maxuser, NULL);
	if (newvmspace == NULL)
		return (ENOMEM);
	newvmspace->vm_swrss = oldvmspace->vm_swrss;
	/*
	 * This code is written like this for prototype purposes.  The
	 * goal is to avoid running down the vmspace here, but let the
	 * other process's that are still using the vmspace to finally
	 * run it down.  Even though there is little or no chance of blocking
	 * here, it is a good idea to keep this form for future mods.
	 */
	PROC_VMSPACE_LOCK(p);
	p->p_vmspace = newvmspace;
	PROC_VMSPACE_UNLOCK(p);
	if (p == curthread->td_proc)
		pmap_activate(curthread);
	curthread->td_pflags |= TDP_EXECVMSPC;
	return (0);
}

/*
 * Unshare the specified VM space for forcing COW.  This
 * is called by rfork, for the (RFMEM|RFPROC) == 0 case.
 */
int
vmspace_unshare(struct proc *p)
{
	struct vmspace *oldvmspace = p->p_vmspace;
	struct vmspace *newvmspace;
	vm_ooffset_t fork_charge;

	if (oldvmspace->vm_refcnt == 1)
		return (0);
	fork_charge = 0;
	newvmspace = vmspace_fork(oldvmspace, &fork_charge);
	if (newvmspace == NULL)
		return (ENOMEM);
	if (!swap_reserve_by_cred(fork_charge, p->p_ucred)) {
		vmspace_free(newvmspace);
		return (ENOMEM);
	}
	PROC_VMSPACE_LOCK(p);
	p->p_vmspace = newvmspace;
	PROC_VMSPACE_UNLOCK(p);
	if (p == curthread->td_proc)
		pmap_activate(curthread);
	vmspace_free(oldvmspace);
	return (0);
}

/*
 *	vm_map_lookup:
 *
 *	Finds the VM object, offset, and
 *	protection for a given virtual address in the
 *	specified map, assuming a page fault of the
 *	type specified.
 *
 *	Leaves the map in question locked for read; return
 *	values are guaranteed until a vm_map_lookup_done
 *	call is performed.  Note that the map argument
 *	is in/out; the returned map must be used in
 *	the call to vm_map_lookup_done.
 *
 *	A handle (out_entry) is returned for use in
 *	vm_map_lookup_done, to make that fast.
 *
 *	If a lookup is requested with "write protection"
 *	specified, the map may be changed to perform virtual
 *	copying operations, although the data referenced will
 *	remain the same.
 */
int
vm_map_lookup(vm_map_t *var_map,		/* IN/OUT */
	      vm_offset_t vaddr,
	      vm_prot_t fault_typea,
	      vm_map_entry_t *out_entry,	/* OUT */
	      vm_object_t *object,		/* OUT */
	      vm_pindex_t *pindex,		/* OUT */
	      vm_prot_t *out_prot,		/* OUT */
	      boolean_t *wired)			/* OUT */
{
	vm_map_entry_t entry;
	vm_map_t map = *var_map;
	vm_prot_t prot;
	vm_prot_t fault_type = fault_typea;
	vm_object_t eobject;
	vm_size_t size;
	struct ucred *cred;

RetryLookup:

	vm_map_lock_read(map);

RetryLookupLocked:
	/*
	 * Lookup the faulting address.
	 */
	if (!vm_map_lookup_entry(map, vaddr, out_entry)) {
		vm_map_unlock_read(map);
		return (KERN_INVALID_ADDRESS);
	}

	entry = *out_entry;

	/*
	 * Handle submaps.
	 */
	if (entry->eflags & MAP_ENTRY_IS_SUB_MAP) {
		vm_map_t old_map = map;

		*var_map = map = entry->object.sub_map;
		vm_map_unlock_read(old_map);
		goto RetryLookup;
	}

	/*
	 * Check whether this task is allowed to have this page.
	 */
	prot = entry->protection;
	if ((fault_typea & VM_PROT_FAULT_LOOKUP) != 0) {
		fault_typea &= ~VM_PROT_FAULT_LOOKUP;
		if (prot == VM_PROT_NONE && map != kernel_map &&
		    (entry->eflags & MAP_ENTRY_GUARD) != 0 &&
		    (entry->eflags & (MAP_ENTRY_STACK_GAP_DN |
		    MAP_ENTRY_STACK_GAP_UP)) != 0 &&
		    vm_map_growstack(map, vaddr, entry) == KERN_SUCCESS)
			goto RetryLookupLocked;
	}
	fault_type &= VM_PROT_READ | VM_PROT_WRITE | VM_PROT_EXECUTE;
	if ((fault_type & prot) != fault_type || prot == VM_PROT_NONE) {
		vm_map_unlock_read(map);
		return (KERN_PROTECTION_FAILURE);
	}
	KASSERT((prot & VM_PROT_WRITE) == 0 || (entry->eflags &
	    (MAP_ENTRY_USER_WIRED | MAP_ENTRY_NEEDS_COPY)) !=
	    (MAP_ENTRY_USER_WIRED | MAP_ENTRY_NEEDS_COPY),
	    ("entry %p flags %x", entry, entry->eflags));
	if ((fault_typea & VM_PROT_COPY) != 0 &&
	    (entry->max_protection & VM_PROT_WRITE) == 0 &&
	    (entry->eflags & MAP_ENTRY_COW) == 0) {
		vm_map_unlock_read(map);
		return (KERN_PROTECTION_FAILURE);
	}

	/*
	 * If this page is not pageable, we have to get it for all possible
	 * accesses.
	 */
	*wired = (entry->wired_count != 0);
	if (*wired)
		fault_type = entry->protection;
	size = entry->end - entry->start;
	/*
	 * If the entry was copy-on-write, we either ...
	 */
	if (entry->eflags & MAP_ENTRY_NEEDS_COPY) {
		/*
		 * If we want to write the page, we may as well handle that
		 * now since we've got the map locked.
		 *
		 * If we don't need to write the page, we just demote the
		 * permissions allowed.
		 */
		if ((fault_type & VM_PROT_WRITE) != 0 ||
		    (fault_typea & VM_PROT_COPY) != 0) {
			/*
			 * Make a new object, and place it in the object
			 * chain.  Note that no new references have appeared
			 * -- one just moved from the map to the new
			 * object.
			 */
			if (vm_map_lock_upgrade(map))
				goto RetryLookup;

			if (entry->cred == NULL) {
				/*
				 * The debugger owner is charged for
				 * the memory.
				 */
				cred = curthread->td_ucred;
				crhold(cred);
				if (!swap_reserve_by_cred(size, cred)) {
					crfree(cred);
					vm_map_unlock(map);
					return (KERN_RESOURCE_SHORTAGE);
				}
				entry->cred = cred;
			}
			vm_object_shadow(&entry->object.vm_object,
			    &entry->offset, size);
			entry->eflags &= ~MAP_ENTRY_NEEDS_COPY;
			eobject = entry->object.vm_object;
			if (eobject->cred != NULL) {
				/*
				 * The object was not shadowed.
				 */
				swap_release_by_cred(size, entry->cred);
				crfree(entry->cred);
				entry->cred = NULL;
			} else if (entry->cred != NULL) {
				VM_OBJECT_WLOCK(eobject);
				eobject->cred = entry->cred;
				eobject->charge = size;
				VM_OBJECT_WUNLOCK(eobject);
				entry->cred = NULL;
			}

			vm_map_lock_downgrade(map);
		} else {
			/*
			 * We're attempting to read a copy-on-write page --
			 * don't allow writes.
			 */
			prot &= ~VM_PROT_WRITE;
		}
	}

	/*
	 * Create an object if necessary.
	 */
	if (entry->object.vm_object == NULL &&
	    !map->system_map) {
		if (vm_map_lock_upgrade(map))
			goto RetryLookup;
		entry->object.vm_object = vm_object_allocate(OBJT_DEFAULT,
		    atop(size));
		entry->offset = 0;
		if (entry->cred != NULL) {
			VM_OBJECT_WLOCK(entry->object.vm_object);
			entry->object.vm_object->cred = entry->cred;
			entry->object.vm_object->charge = size;
			VM_OBJECT_WUNLOCK(entry->object.vm_object);
			entry->cred = NULL;
		}
		vm_map_lock_downgrade(map);
	}

	/*
	 * Return the object/offset from this entry.  If the entry was
	 * copy-on-write or empty, it has been fixed up.
	 */
	*pindex = UOFF_TO_IDX((vaddr - entry->start) + entry->offset);
	*object = entry->object.vm_object;

	*out_prot = prot;
	return (KERN_SUCCESS);
}

/*
 *	vm_map_lookup_locked:
 *
 *	Lookup the faulting address.  A version of vm_map_lookup that returns 
 *      KERN_FAILURE instead of blocking on map lock or memory allocation.
 */
int
vm_map_lookup_locked(vm_map_t *var_map,		/* IN/OUT */
		     vm_offset_t vaddr,
		     vm_prot_t fault_typea,
		     vm_map_entry_t *out_entry,	/* OUT */
		     vm_object_t *object,	/* OUT */
		     vm_pindex_t *pindex,	/* OUT */
		     vm_prot_t *out_prot,	/* OUT */
		     boolean_t *wired)		/* OUT */
{
	vm_map_entry_t entry;
	vm_map_t map = *var_map;
	vm_prot_t prot;
	vm_prot_t fault_type = fault_typea;

	/*
	 * Lookup the faulting address.
	 */
	if (!vm_map_lookup_entry(map, vaddr, out_entry))
		return (KERN_INVALID_ADDRESS);

	entry = *out_entry;

	/*
	 * Fail if the entry refers to a submap.
	 */
	if (entry->eflags & MAP_ENTRY_IS_SUB_MAP)
		return (KERN_FAILURE);

	/*
	 * Check whether this task is allowed to have this page.
	 */
	prot = entry->protection;
	fault_type &= VM_PROT_READ | VM_PROT_WRITE | VM_PROT_EXECUTE;
	if ((fault_type & prot) != fault_type)
		return (KERN_PROTECTION_FAILURE);

	/*
	 * If this page is not pageable, we have to get it for all possible
	 * accesses.
	 */
	*wired = (entry->wired_count != 0);
	if (*wired)
		fault_type = entry->protection;

	if (entry->eflags & MAP_ENTRY_NEEDS_COPY) {
		/*
		 * Fail if the entry was copy-on-write for a write fault.
		 */
		if (fault_type & VM_PROT_WRITE)
			return (KERN_FAILURE);
		/*
		 * We're attempting to read a copy-on-write page --
		 * don't allow writes.
		 */
		prot &= ~VM_PROT_WRITE;
	}

	/*
	 * Fail if an object should be created.
	 */
	if (entry->object.vm_object == NULL && !map->system_map)
		return (KERN_FAILURE);

	/*
	 * Return the object/offset from this entry.  If the entry was
	 * copy-on-write or empty, it has been fixed up.
	 */
	*pindex = UOFF_TO_IDX((vaddr - entry->start) + entry->offset);
	*object = entry->object.vm_object;

	*out_prot = prot;
	return (KERN_SUCCESS);
}

/*
 *	vm_map_lookup_done:
 *
 *	Releases locks acquired by a vm_map_lookup
 *	(according to the handle returned by that lookup).
 */
void
vm_map_lookup_done(vm_map_t map, vm_map_entry_t entry)
{
	/*
	 * Unlock the main-level map
	 */
	vm_map_unlock_read(map);
}

vm_offset_t
vm_map_max_KBI(const struct vm_map *map)
{

	return (vm_map_max(map));
}

vm_offset_t
vm_map_min_KBI(const struct vm_map *map)
{

	return (vm_map_min(map));
}

pmap_t
vm_map_pmap_KBI(vm_map_t map)
{

	return (map->pmap);
}

#include "opt_ddb.h"
#ifdef DDB
#include <sys/kernel.h>

#include <ddb/ddb.h>

static void
vm_map_print(vm_map_t map)
{
	vm_map_entry_t entry;

	db_iprintf("Task map %p: pmap=%p, nentries=%d, version=%u\n",
	    (void *)map,
	    (void *)map->pmap, map->nentries, map->timestamp);

	db_indent += 2;
	for (entry = map->header.next; entry != &map->header;
	    entry = entry->next) {
		db_iprintf("map entry %p: start=%p, end=%p, eflags=%#x, \n",
		    (void *)entry, (void *)entry->start, (void *)entry->end,
		    entry->eflags);
		{
			static char *inheritance_name[4] =
			{"share", "copy", "none", "donate_copy"};

			db_iprintf(" prot=%x/%x/%s",
			    entry->protection,
			    entry->max_protection,
			    inheritance_name[(int)(unsigned char)entry->inheritance]);
			if (entry->wired_count != 0)
				db_printf(", wired");
		}
		if (entry->eflags & MAP_ENTRY_IS_SUB_MAP) {
			db_printf(", share=%p, offset=0x%jx\n",
			    (void *)entry->object.sub_map,
			    (uintmax_t)entry->offset);
			if ((entry->prev == &map->header) ||
			    (entry->prev->object.sub_map !=
				entry->object.sub_map)) {
				db_indent += 2;
				vm_map_print((vm_map_t)entry->object.sub_map);
				db_indent -= 2;
			}
		} else {
			if (entry->cred != NULL)
				db_printf(", ruid %d", entry->cred->cr_ruid);
			db_printf(", object=%p, offset=0x%jx",
			    (void *)entry->object.vm_object,
			    (uintmax_t)entry->offset);
			if (entry->object.vm_object && entry->object.vm_object->cred)
				db_printf(", obj ruid %d charge %jx",
				    entry->object.vm_object->cred->cr_ruid,
				    (uintmax_t)entry->object.vm_object->charge);
			if (entry->eflags & MAP_ENTRY_COW)
				db_printf(", copy (%s)",
				    (entry->eflags & MAP_ENTRY_NEEDS_COPY) ? "needed" : "done");
			db_printf("\n");

			if ((entry->prev == &map->header) ||
			    (entry->prev->object.vm_object !=
				entry->object.vm_object)) {
				db_indent += 2;
				vm_object_print((db_expr_t)(intptr_t)
						entry->object.vm_object,
						0, 0, (char *)0);
				db_indent -= 2;
			}
		}
	}
	db_indent -= 2;
}

DB_SHOW_COMMAND(map, map)
{

	if (!have_addr) {
		db_printf("usage: show map <addr>\n");
		return;
	}
	vm_map_print((vm_map_t)addr);
}

DB_SHOW_COMMAND(procvm, procvm)
{
	struct proc *p;

	if (have_addr) {
		p = db_lookup_proc(addr);
	} else {
		p = curproc;
	}

	db_printf("p = %p, vmspace = %p, map = %p, pmap = %p\n",
	    (void *)p, (void *)p->p_vmspace, (void *)&p->p_vmspace->vm_map,
	    (void *)vmspace_pmap(p->p_vmspace));

	vm_map_print((vm_map_t)&p->p_vmspace->vm_map);
}

#endif /* DDB */
// CHERI CHANGES START
// {
//   "updated": 20180629,
//   "target_type": "kernel",
//   "changes": [
//     "platform"
//   ]
// }
// CHERI CHANGES END<|MERGE_RESOLUTION|>--- conflicted
+++ resolved
@@ -872,13 +872,8 @@
 	map->needs_wakeup = FALSE;
 	map->system_map = 0;
 	map->pmap = pmap;
-<<<<<<< HEAD
-	map->min_offset = ptr_to_va(min);
-	map->max_offset = ptr_to_va(max);
-=======
-	map->header.end = min;
-	map->header.start = max;
->>>>>>> d90a838e
+	map->header.end = ptr_to_va(min);
+	map->header.start = ptr_to_va(max);
 	map->flags = 0;
 	map->root = NULL;
 	map->timestamp = 0;
@@ -3640,16 +3635,12 @@
 
 	old_map = &vm1->vm_map;
 	/* Copy immutable fields of vm1 to vm2. */
-<<<<<<< HEAD
 #ifndef CHERI_KERNEL
-	vm2 = vmspace_alloc(old_map->min_offset, old_map->max_offset, NULL);
+	vm2 = vmspace_alloc(vm_map_min(old_map), vm_map_max(old_map), NULL);
 #else
 	vm2 = vmspace_alloc(old_map->map_capability,
-	    old_map->map_capability + old_map->max_offset, NULL);
+	    old_map->map_capability + vm_map_max(old_map), NULL);
 #endif
-=======
-	vm2 = vmspace_alloc(vm_map_min(old_map), vm_map_max(old_map), NULL);
->>>>>>> d90a838e
 	if (vm2 == NULL)
 		return (NULL);
 	vm2->vm_taddr = vm1->vm_taddr;
