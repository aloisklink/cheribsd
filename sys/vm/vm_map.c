/*-
 * SPDX-License-Identifier: (BSD-3-Clause AND MIT-CMU)
 *
 * Copyright (c) 1991, 1993
 *	The Regents of the University of California.  All rights reserved.
 *
 * This code is derived from software contributed to Berkeley by
 * The Mach Operating System project at Carnegie-Mellon University.
 *
 * Redistribution and use in source and binary forms, with or without
 * modification, are permitted provided that the following conditions
 * are met:
 * 1. Redistributions of source code must retain the above copyright
 *    notice, this list of conditions and the following disclaimer.
 * 2. Redistributions in binary form must reproduce the above copyright
 *    notice, this list of conditions and the following disclaimer in the
 *    documentation and/or other materials provided with the distribution.
 * 3. Neither the name of the University nor the names of its contributors
 *    may be used to endorse or promote products derived from this software
 *    without specific prior written permission.
 *
 * THIS SOFTWARE IS PROVIDED BY THE REGENTS AND CONTRIBUTORS ``AS IS'' AND
 * ANY EXPRESS OR IMPLIED WARRANTIES, INCLUDING, BUT NOT LIMITED TO, THE
 * IMPLIED WARRANTIES OF MERCHANTABILITY AND FITNESS FOR A PARTICULAR PURPOSE
 * ARE DISCLAIMED.  IN NO EVENT SHALL THE REGENTS OR CONTRIBUTORS BE LIABLE
 * FOR ANY DIRECT, INDIRECT, INCIDENTAL, SPECIAL, EXEMPLARY, OR CONSEQUENTIAL
 * DAMAGES (INCLUDING, BUT NOT LIMITED TO, PROCUREMENT OF SUBSTITUTE GOODS
 * OR SERVICES; LOSS OF USE, DATA, OR PROFITS; OR BUSINESS INTERRUPTION)
 * HOWEVER CAUSED AND ON ANY THEORY OF LIABILITY, WHETHER IN CONTRACT, STRICT
 * LIABILITY, OR TORT (INCLUDING NEGLIGENCE OR OTHERWISE) ARISING IN ANY WAY
 * OUT OF THE USE OF THIS SOFTWARE, EVEN IF ADVISED OF THE POSSIBILITY OF
 * SUCH DAMAGE.
 *
 *	from: @(#)vm_map.c	8.3 (Berkeley) 1/12/94
 *
 *
 * Copyright (c) 1987, 1990 Carnegie-Mellon University.
 * All rights reserved.
 *
 * Authors: Avadis Tevanian, Jr., Michael Wayne Young
 *
 * Permission to use, copy, modify and distribute this software and
 * its documentation is hereby granted, provided that both the copyright
 * notice and this permission notice appear in all copies of the
 * software, derivative works or modified versions, and any portions
 * thereof, and that both notices appear in supporting documentation.
 *
 * CARNEGIE MELLON ALLOWS FREE USE OF THIS SOFTWARE IN ITS "AS IS"
 * CONDITION.  CARNEGIE MELLON DISCLAIMS ANY LIABILITY OF ANY KIND
 * FOR ANY DAMAGES WHATSOEVER RESULTING FROM THE USE OF THIS SOFTWARE.
 *
 * Carnegie Mellon requests users of this software to return to
 *
 *  Software Distribution Coordinator  or  Software.Distribution@CS.CMU.EDU
 *  School of Computer Science
 *  Carnegie Mellon University
 *  Pittsburgh PA 15213-3890
 *
 * any improvements or extensions that they make and grant Carnegie the
 * rights to redistribute these changes.
 */

/*
 *	Virtual memory mapping module.
 */

#include <sys/cdefs.h>
__FBSDID("$FreeBSD$");

#include <sys/param.h>
#include <sys/systm.h>
#include <sys/elf.h>
#include <sys/kernel.h>
#include <sys/ktr.h>
#include <sys/lock.h>
#include <sys/mutex.h>
#include <sys/proc.h>
#include <sys/vmmeter.h>
#include <sys/mman.h>
#include <sys/vnode.h>
#include <sys/racct.h>
#include <sys/resourcevar.h>
#include <sys/rwlock.h>
#include <sys/file.h>
#include <sys/sysctl.h>
#include <sys/sysent.h>
#include <sys/shm.h>

#include <vm/vm.h>
#include <vm/vm_param.h>
#include <vm/pmap.h>
#include <vm/vm_map.h>
#include <vm/vm_page.h>
#include <vm/vm_pageout.h>
#include <vm/vm_object.h>
#include <vm/vm_pager.h>
#include <vm/vm_kern.h>
#include <vm/vm_extern.h>
#include <vm/vnode_pager.h>
#include <vm/swap_pager.h>
#include <vm/uma.h>

/*
 *	Virtual memory maps provide for the mapping, protection,
 *	and sharing of virtual memory objects.  In addition,
 *	this module provides for an efficient virtual copy of
 *	memory from one map to another.
 *
 *	Synchronization is required prior to most operations.
 *
 *	Maps consist of an ordered doubly-linked list of simple
 *	entries; a self-adjusting binary search tree of these
 *	entries is used to speed up lookups.
 *
 *	Since portions of maps are specified by start/end addresses,
 *	which may not align with existing map entries, all
 *	routines merely "clip" entries to these start/end values.
 *	[That is, an entry is split into two, bordering at a
 *	start or end value.]  Note that these clippings may not
 *	always be necessary (as the two resulting entries are then
 *	not changed); however, the clipping is done for convenience.
 *
 *	As mentioned above, virtual copy operations are performed
 *	by copying VM object references from one map to
 *	another, and then marking both regions as copy-on-write.
 */

static struct mtx map_sleep_mtx;
static uma_zone_t mapentzone;
static uma_zone_t kmapentzone;
static uma_zone_t mapzone;
static uma_zone_t vmspace_zone;
static int vmspace_zinit(void *mem, int size, int flags);
static int vm_map_zinit(void *mem, int ize, int flags);
static void _vm_map_init(vm_map_t map, pmap_t pmap, vm_offset_t min,
    vm_offset_t max);
static void vm_map_entry_deallocate(vm_map_entry_t entry, boolean_t system_map);
static void vm_map_entry_dispose(vm_map_t map, vm_map_entry_t entry);
static void vm_map_entry_unwire(vm_map_t map, vm_map_entry_t entry);
static int vm_map_growstack(vm_map_t map, vm_offset_t addr,
    vm_map_entry_t gap_entry);
static void vm_map_pmap_enter(vm_map_t map, vm_offset_t addr, vm_prot_t prot,
    vm_object_t object, vm_pindex_t pindex, vm_size_t size, int flags);
#ifdef INVARIANTS
static void vm_map_zdtor(void *mem, int size, void *arg);
static void vmspace_zdtor(void *mem, int size, void *arg);
#endif
static int vm_map_stack_locked(vm_map_t map, vm_offset_t addrbos,
    vm_size_t max_ssize, vm_size_t growsize, vm_prot_t prot, vm_prot_t max,
    int cow);
static void vm_map_wire_entry_failure(vm_map_t map, vm_map_entry_t entry,
    vm_offset_t failed_addr);

#define	ENTRY_CHARGED(e) ((e)->cred != NULL || \
    ((e)->object.vm_object != NULL && (e)->object.vm_object->cred != NULL && \
     !((e)->eflags & MAP_ENTRY_NEEDS_COPY)))

/* 
 * PROC_VMSPACE_{UN,}LOCK() can be a noop as long as vmspaces are type
 * stable.
 */
#define PROC_VMSPACE_LOCK(p) do { } while (0)
#define PROC_VMSPACE_UNLOCK(p) do { } while (0)

/*
 *	VM_MAP_RANGE_CHECK:	[ internal use only ]
 *
 *	Asserts that the starting and ending region
 *	addresses fall within the valid range of the map.
 */
#define	VM_MAP_RANGE_CHECK(map, start, end)		\
		{					\
		if (start < vm_map_min(map))		\
			start = vm_map_min(map);	\
		if (end > vm_map_max(map))		\
			end = vm_map_max(map);		\
		if (start > end)			\
			start = end;			\
		}

#ifdef CPU_QEMU_MALTA
#include <machine/cheri.h>

static void
vm_map_log(const char *prefix, vm_map_entry_t entry)
{
	char buffer[128];
	char prt[4];

	if (!(curthread->td_md.md_flags & MDTD_QTRACE))
		return;
	if (entry->protection & VM_PROT_READ)
		prt[0] = 'r';
	else
		prt[0] = '-';
	if (entry->protection & VM_PROT_WRITE)
		prt[1] = 'w';
	else
		prt[1] = '-';
	if (entry->protection & VM_PROT_EXECUTE)
		prt[2] = 'x';
	else
		prt[2] = '-';
	prt[3] = '\0';
	snprintf(buffer, sizeof(buffer), "VMMAP %d: %s: start=%p end=%p prt=%s",
	    curproc->p_pid, prefix, (void *)entry->start, (void *)entry->end,
	    prt);
	CHERI_TRACE_STRING(buffer);
}
#else
#define	vm_map_log(prefix, entry)
#endif

/*
 *	vm_map_startup:
 *
 *	Initialize the vm_map module.  Must be called before
 *	any other vm_map routines.
 *
 *	Map and entry structures are allocated from the general
 *	purpose memory pool with some exceptions:
 *
 *	- The kernel map and kmem submap are allocated statically.
 *	- Kernel map entries are allocated out of a static pool.
 *
 *	These restrictions are necessary since malloc() uses the
 *	maps and requires map entries.
 */

void
vm_map_startup(void)
{
	mtx_init(&map_sleep_mtx, "vm map sleep mutex", NULL, MTX_DEF);
	mapzone = uma_zcreate("MAP", sizeof(struct vm_map), NULL,
#ifdef INVARIANTS
	    vm_map_zdtor,
#else
	    NULL,
#endif
	    vm_map_zinit, NULL, UMA_ALIGN_PTR, UMA_ZONE_NOFREE);
	uma_prealloc(mapzone, MAX_KMAP);
	kmapentzone = uma_zcreate("KMAP ENTRY", sizeof(struct vm_map_entry),
	    NULL, NULL, NULL, NULL, UMA_ALIGN_PTR,
	    UMA_ZONE_MTXCLASS | UMA_ZONE_VM);
	mapentzone = uma_zcreate("MAP ENTRY", sizeof(struct vm_map_entry),
	    NULL, NULL, NULL, NULL, UMA_ALIGN_PTR, 0);
	vmspace_zone = uma_zcreate("VMSPACE", sizeof(struct vmspace), NULL,
#ifdef INVARIANTS
	    vmspace_zdtor,
#else
	    NULL,
#endif
	    vmspace_zinit, NULL, UMA_ALIGN_PTR, UMA_ZONE_NOFREE);
}

static int
vmspace_zinit(void *mem, int size, int flags)
{
	struct vmspace *vm;

	vm = (struct vmspace *)mem;

	vm->vm_map.pmap = NULL;
	(void)vm_map_zinit(&vm->vm_map, sizeof(vm->vm_map), flags);
	PMAP_LOCK_INIT(vmspace_pmap(vm));
	return (0);
}

static int
vm_map_zinit(void *mem, int size, int flags)
{
	vm_map_t map;

	map = (vm_map_t)mem;
	memset(map, 0, sizeof(*map));
	mtx_init(&map->system_mtx, "vm map (system)", NULL, MTX_DEF | MTX_DUPOK);
	sx_init(&map->lock, "vm map (user)");
	return (0);
}

#ifdef INVARIANTS
static void
vmspace_zdtor(void *mem, int size, void *arg)
{
	struct vmspace *vm;

	vm = (struct vmspace *)mem;

	vm_map_zdtor(&vm->vm_map, sizeof(vm->vm_map), arg);
}
static void
vm_map_zdtor(void *mem, int size, void *arg)
{
	vm_map_t map;

	map = (vm_map_t)mem;
	KASSERT(map->nentries == 0,
	    ("map %p nentries == %d on free.",
	    map, map->nentries));
	KASSERT(map->size == 0,
	    ("map %p size == %lu on free.",
	    map, (unsigned long)map->size));
}
#endif	/* INVARIANTS */

/*
 * Allocate a vmspace structure, including a vm_map and pmap,
 * and initialize those structures.  The refcnt is set to 1.
 *
 * If 'pinit' is NULL then the embedded pmap is initialized via pmap_pinit().
 */
struct vmspace *
vmspace_alloc(vm_offset_t min, vm_offset_t max, pmap_pinit_t pinit)
{
	struct vmspace *vm;

	vm = uma_zalloc(vmspace_zone, M_WAITOK);
	KASSERT(vm->vm_map.pmap == NULL, ("vm_map.pmap must be NULL"));
	if (!pinit(vmspace_pmap(vm))) {
		uma_zfree(vmspace_zone, vm);
		return (NULL);
	}
	CTR1(KTR_VM, "vmspace_alloc: %p", vm);
	_vm_map_init(&vm->vm_map, vmspace_pmap(vm), min, max);
	vm->vm_refcnt = 1;
	vm->vm_shm = NULL;
	vm->vm_swrss = 0;
	vm->vm_tsize = 0;
	vm->vm_dsize = 0;
	vm->vm_ssize = 0;
	vm->vm_taddr = 0;
	vm->vm_daddr = 0;
	vm->vm_maxsaddr = 0;
	return (vm);
}

#ifdef RACCT
static void
vmspace_container_reset(struct proc *p)
{

	PROC_LOCK(p);
	racct_set(p, RACCT_DATA, 0);
	racct_set(p, RACCT_STACK, 0);
	racct_set(p, RACCT_RSS, 0);
	racct_set(p, RACCT_MEMLOCK, 0);
	racct_set(p, RACCT_VMEM, 0);
	PROC_UNLOCK(p);
}
#endif

static inline void
vmspace_dofree(struct vmspace *vm)
{

	CTR1(KTR_VM, "vmspace_free: %p", vm);

	/*
	 * Make sure any SysV shm is freed, it might not have been in
	 * exit1().
	 */
	shmexit(vm);

	/*
	 * Lock the map, to wait out all other references to it.
	 * Delete all of the mappings and pages they hold, then call
	 * the pmap module to reclaim anything left.
	 */
	(void)vm_map_remove(&vm->vm_map, vm_map_min(&vm->vm_map),
	    vm_map_max(&vm->vm_map));

	pmap_release(vmspace_pmap(vm));
	vm->vm_map.pmap = NULL;
	uma_zfree(vmspace_zone, vm);
}

void
vmspace_free(struct vmspace *vm)
{

	WITNESS_WARN(WARN_GIANTOK | WARN_SLEEPOK, NULL,
	    "vmspace_free() called");

	if (vm->vm_refcnt == 0)
		panic("vmspace_free: attempt to free already freed vmspace");

	if (atomic_fetchadd_int(&vm->vm_refcnt, -1) == 1)
		vmspace_dofree(vm);
}

void
vmspace_exitfree(struct proc *p)
{
	struct vmspace *vm;

	PROC_VMSPACE_LOCK(p);
	vm = p->p_vmspace;
	p->p_vmspace = NULL;
	PROC_VMSPACE_UNLOCK(p);
	KASSERT(vm == &vmspace0, ("vmspace_exitfree: wrong vmspace"));
	vmspace_free(vm);
}

void
vmspace_exit(struct thread *td)
{
	int refcnt;
	struct vmspace *vm;
	struct proc *p;

	/*
	 * Release user portion of address space.
	 * This releases references to vnodes,
	 * which could cause I/O if the file has been unlinked.
	 * Need to do this early enough that we can still sleep.
	 *
	 * The last exiting process to reach this point releases as
	 * much of the environment as it can. vmspace_dofree() is the
	 * slower fallback in case another process had a temporary
	 * reference to the vmspace.
	 */

	p = td->td_proc;
	vm = p->p_vmspace;
	atomic_add_int(&vmspace0.vm_refcnt, 1);
	refcnt = vm->vm_refcnt;
	do {
		if (refcnt > 1 && p->p_vmspace != &vmspace0) {
			/* Switch now since other proc might free vmspace */
			PROC_VMSPACE_LOCK(p);
			p->p_vmspace = &vmspace0;
			PROC_VMSPACE_UNLOCK(p);
			pmap_activate(td);
		}
	} while (!atomic_fcmpset_int(&vm->vm_refcnt, &refcnt, refcnt - 1));
	if (refcnt == 1) {
		if (p->p_vmspace != vm) {
			/* vmspace not yet freed, switch back */
			PROC_VMSPACE_LOCK(p);
			p->p_vmspace = vm;
			PROC_VMSPACE_UNLOCK(p);
			pmap_activate(td);
		}
		pmap_remove_pages(vmspace_pmap(vm));
		/* Switch now since this proc will free vmspace */
		PROC_VMSPACE_LOCK(p);
		p->p_vmspace = &vmspace0;
		PROC_VMSPACE_UNLOCK(p);
		pmap_activate(td);
		vmspace_dofree(vm);
	}
#ifdef RACCT
	if (racct_enable)
		vmspace_container_reset(p);
#endif
}

/* Acquire reference to vmspace owned by another process. */

struct vmspace *
vmspace_acquire_ref(struct proc *p)
{
	struct vmspace *vm;
	int refcnt;

	PROC_VMSPACE_LOCK(p);
	vm = p->p_vmspace;
	if (vm == NULL) {
		PROC_VMSPACE_UNLOCK(p);
		return (NULL);
	}
	refcnt = vm->vm_refcnt;
	do {
		if (refcnt <= 0) { 	/* Avoid 0->1 transition */
			PROC_VMSPACE_UNLOCK(p);
			return (NULL);
		}
	} while (!atomic_fcmpset_int(&vm->vm_refcnt, &refcnt, refcnt + 1));
	if (vm != p->p_vmspace) {
		PROC_VMSPACE_UNLOCK(p);
		vmspace_free(vm);
		return (NULL);
	}
	PROC_VMSPACE_UNLOCK(p);
	return (vm);
}

/*
 * Switch between vmspaces in an AIO kernel process.
 *
 * The new vmspace is either the vmspace of a user process obtained
 * from an active AIO request or the initial vmspace of the AIO kernel
 * process (when it is idling).  Because user processes will block to
 * drain any active AIO requests before proceeding in exit() or
 * execve(), the reference count for vmspaces from AIO requests can
 * never be 0.  Similarly, AIO kernel processes hold an extra
 * reference on their initial vmspace for the life of the process.  As
 * a result, the 'newvm' vmspace always has a non-zero reference
 * count.  This permits an additional reference on 'newvm' to be
 * acquired via a simple atomic increment rather than the loop in
 * vmspace_acquire_ref() above.
 */
void
vmspace_switch_aio(struct vmspace *newvm)
{
	struct vmspace *oldvm;

	/* XXX: Need some way to assert that this is an aio daemon. */

	KASSERT(newvm->vm_refcnt > 0,
	    ("vmspace_switch_aio: newvm unreferenced"));

	oldvm = curproc->p_vmspace;
	if (oldvm == newvm)
		return;

	/*
	 * Point to the new address space and refer to it.
	 */
	curproc->p_vmspace = newvm;
	atomic_add_int(&newvm->vm_refcnt, 1);

	/* Activate the new mapping. */
	pmap_activate(curthread);

	vmspace_free(oldvm);
}

void
_vm_map_lock(vm_map_t map, const char *file, int line)
{

	if (map->system_map)
		mtx_lock_flags_(&map->system_mtx, 0, file, line);
	else
		sx_xlock_(&map->lock, file, line);
	map->timestamp++;
}

void
vm_map_entry_set_vnode_text(vm_map_entry_t entry, bool add)
{
	vm_object_t object, object1;
	struct vnode *vp;

	if ((entry->eflags & MAP_ENTRY_VN_EXEC) == 0)
		return;
	KASSERT((entry->eflags & MAP_ENTRY_IS_SUB_MAP) == 0,
	    ("Submap with execs"));
	object = entry->object.vm_object;
	KASSERT(object != NULL, ("No object for text, entry %p", entry));
	VM_OBJECT_RLOCK(object);
	while ((object1 = object->backing_object) != NULL) {
		VM_OBJECT_RLOCK(object1);
		VM_OBJECT_RUNLOCK(object);
		object = object1;
	}

	vp = NULL;
	if (object->type == OBJT_DEAD) {
		/*
		 * For OBJT_DEAD objects, v_writecount was handled in
		 * vnode_pager_dealloc().
		 */
	} else if (object->type == OBJT_VNODE) {
		vp = object->handle;
	} else if (object->type == OBJT_SWAP) {
		KASSERT((object->flags & OBJ_TMPFS_NODE) != 0,
		    ("vm_map_entry_set_vnode_text: swap and !TMPFS "
		    "entry %p, object %p, add %d", entry, object, add));
		/*
		 * Tmpfs VREG node, which was reclaimed, has
		 * OBJ_TMPFS_NODE flag set, but not OBJ_TMPFS.  In
		 * this case there is no v_writecount to adjust.
		 */
		if ((object->flags & OBJ_TMPFS) != 0)
			vp = object->un_pager.swp.swp_tmpfs;
	} else {
		KASSERT(0,
		    ("vm_map_entry_set_vnode_text: wrong object type, "
		    "entry %p, object %p, add %d", entry, object, add));
	}
	if (vp != NULL) {
		if (add) {
			VOP_SET_TEXT_CHECKED(vp);
			VM_OBJECT_RUNLOCK(object);
		} else {
			vhold(vp);
			VM_OBJECT_RUNLOCK(object);
			vn_lock(vp, LK_SHARED | LK_RETRY);
			VOP_UNSET_TEXT_CHECKED(vp);
			VOP_UNLOCK(vp, 0);
			vdrop(vp);
		}
	} else {
		VM_OBJECT_RUNLOCK(object);
	}
}

/*
 * Use a different name for this vm_map_entry field when it's use
 * is not consistent with its use as part of an ordered search tree.
 */
#define defer_next right

static void
vm_map_process_deferred(void)
{
	struct thread *td;
	vm_map_entry_t entry, next;
	vm_object_t object;

	td = curthread;
	entry = td->td_map_def_user;
	td->td_map_def_user = NULL;
	while (entry != NULL) {
		next = entry->defer_next;
		MPASS((entry->eflags & (MAP_ENTRY_WRITECNT |
		    MAP_ENTRY_VN_EXEC)) != (MAP_ENTRY_WRITECNT |
		    MAP_ENTRY_VN_EXEC));
		if ((entry->eflags & MAP_ENTRY_WRITECNT) != 0) {
			/*
			 * Decrement the object's writemappings and
			 * possibly the vnode's v_writecount.
			 */
			KASSERT((entry->eflags & MAP_ENTRY_IS_SUB_MAP) == 0,
			    ("Submap with writecount"));
			object = entry->object.vm_object;
			KASSERT(object != NULL, ("No object for writecount"));
			vm_pager_release_writecount(object, entry->start,
			    entry->end);
		}
		vm_map_entry_set_vnode_text(entry, false);
		vm_map_entry_deallocate(entry, FALSE);
		entry = next;
	}
}

#ifdef INVARIANTS
static void
_vm_map_assert_locked(vm_map_t map, const char *file, int line)
{

	if (map->system_map)
		mtx_assert_(&map->system_mtx, MA_OWNED, file, line);
	else
		sx_assert_(&map->lock, SA_XLOCKED, file, line);
}

#define	VM_MAP_ASSERT_LOCKED(map) \
    _vm_map_assert_locked(map, LOCK_FILE, LOCK_LINE)

enum { VMMAP_CHECK_NONE, VMMAP_CHECK_UNLOCK, VMMAP_CHECK_ALL };
#ifdef DIAGNOSTIC
static int enable_vmmap_check = VMMAP_CHECK_UNLOCK;
#else
static int enable_vmmap_check = VMMAP_CHECK_NONE;
#endif
SYSCTL_INT(_debug, OID_AUTO, vmmap_check, CTLFLAG_RWTUN,
    &enable_vmmap_check, 0, "Enable vm map consistency checking");

static void _vm_map_assert_consistent(vm_map_t map, int check);

#define VM_MAP_ASSERT_CONSISTENT(map) \
    _vm_map_assert_consistent(map, VMMAP_CHECK_ALL)
#ifdef DIAGNOSTIC
#define VM_MAP_UNLOCK_CONSISTENT(map) do {				\
	if (map->nupdates > map->nentries) {				\
		_vm_map_assert_consistent(map, VMMAP_CHECK_UNLOCK);	\
		map->nupdates = 0;					\
	}								\
} while (0)
#else
#define VM_MAP_UNLOCK_CONSISTENT(map)
#endif
#else
#define	VM_MAP_ASSERT_LOCKED(map)
#define VM_MAP_ASSERT_CONSISTENT(map)
#define VM_MAP_UNLOCK_CONSISTENT(map)
#endif /* INVARIANTS */

void
_vm_map_unlock(vm_map_t map, const char *file, int line)
{

	VM_MAP_UNLOCK_CONSISTENT(map);
	if (map->system_map)
		mtx_unlock_flags_(&map->system_mtx, 0, file, line);
	else {
		sx_xunlock_(&map->lock, file, line);
		vm_map_process_deferred();
	}
}

void
_vm_map_lock_read(vm_map_t map, const char *file, int line)
{

	if (map->system_map)
		mtx_lock_flags_(&map->system_mtx, 0, file, line);
	else
		sx_slock_(&map->lock, file, line);
}

void
_vm_map_unlock_read(vm_map_t map, const char *file, int line)
{

	if (map->system_map)
		mtx_unlock_flags_(&map->system_mtx, 0, file, line);
	else {
		sx_sunlock_(&map->lock, file, line);
		vm_map_process_deferred();
	}
}

int
_vm_map_trylock(vm_map_t map, const char *file, int line)
{
	int error;

	error = map->system_map ?
	    !mtx_trylock_flags_(&map->system_mtx, 0, file, line) :
	    !sx_try_xlock_(&map->lock, file, line);
	if (error == 0)
		map->timestamp++;
	return (error == 0);
}

int
_vm_map_trylock_read(vm_map_t map, const char *file, int line)
{
	int error;

	error = map->system_map ?
	    !mtx_trylock_flags_(&map->system_mtx, 0, file, line) :
	    !sx_try_slock_(&map->lock, file, line);
	return (error == 0);
}

/*
 *	_vm_map_lock_upgrade:	[ internal use only ]
 *
 *	Tries to upgrade a read (shared) lock on the specified map to a write
 *	(exclusive) lock.  Returns the value "0" if the upgrade succeeds and a
 *	non-zero value if the upgrade fails.  If the upgrade fails, the map is
 *	returned without a read or write lock held.
 *
 *	Requires that the map be read locked.
 */
int
_vm_map_lock_upgrade(vm_map_t map, const char *file, int line)
{
	unsigned int last_timestamp;

	if (map->system_map) {
		mtx_assert_(&map->system_mtx, MA_OWNED, file, line);
	} else {
		if (!sx_try_upgrade_(&map->lock, file, line)) {
			last_timestamp = map->timestamp;
			sx_sunlock_(&map->lock, file, line);
			vm_map_process_deferred();
			/*
			 * If the map's timestamp does not change while the
			 * map is unlocked, then the upgrade succeeds.
			 */
			sx_xlock_(&map->lock, file, line);
			if (last_timestamp != map->timestamp) {
				sx_xunlock_(&map->lock, file, line);
				return (1);
			}
		}
	}
	map->timestamp++;
	return (0);
}

void
_vm_map_lock_downgrade(vm_map_t map, const char *file, int line)
{

	if (map->system_map) {
		mtx_assert_(&map->system_mtx, MA_OWNED, file, line);
	} else {
		VM_MAP_UNLOCK_CONSISTENT(map);
		sx_downgrade_(&map->lock, file, line);
	}
}

/*
 *	vm_map_locked:
 *
 *	Returns a non-zero value if the caller holds a write (exclusive) lock
 *	on the specified map and the value "0" otherwise.
 */
int
vm_map_locked(vm_map_t map)
{

	if (map->system_map)
		return (mtx_owned(&map->system_mtx));
	else
		return (sx_xlocked(&map->lock));
}

/*
 *	_vm_map_unlock_and_wait:
 *
 *	Atomically releases the lock on the specified map and puts the calling
 *	thread to sleep.  The calling thread will remain asleep until either
 *	vm_map_wakeup() is performed on the map or the specified timeout is
 *	exceeded.
 *
 *	WARNING!  This function does not perform deferred deallocations of
 *	objects and map	entries.  Therefore, the calling thread is expected to
 *	reacquire the map lock after reawakening and later perform an ordinary
 *	unlock operation, such as vm_map_unlock(), before completing its
 *	operation on the map.
 */
int
_vm_map_unlock_and_wait(vm_map_t map, int timo, const char *file, int line)
{

	VM_MAP_UNLOCK_CONSISTENT(map);
	mtx_lock(&map_sleep_mtx);
	if (map->system_map)
		mtx_unlock_flags_(&map->system_mtx, 0, file, line);
	else
		sx_xunlock_(&map->lock, file, line);
	return (msleep(&map->root, &map_sleep_mtx, PDROP | PVM, "vmmaps",
	    timo));
}

/*
 *	vm_map_wakeup:
 *
 *	Awaken any threads that have slept on the map using
 *	vm_map_unlock_and_wait().
 */
void
vm_map_wakeup(vm_map_t map)
{

	/*
	 * Acquire and release map_sleep_mtx to prevent a wakeup()
	 * from being performed (and lost) between the map unlock
	 * and the msleep() in _vm_map_unlock_and_wait().
	 */
	mtx_lock(&map_sleep_mtx);
	mtx_unlock(&map_sleep_mtx);
	wakeup(&map->root);
}

void
vm_map_busy(vm_map_t map)
{

	VM_MAP_ASSERT_LOCKED(map);
	map->busy++;
}

void
vm_map_unbusy(vm_map_t map)
{

	VM_MAP_ASSERT_LOCKED(map);
	KASSERT(map->busy, ("vm_map_unbusy: not busy"));
	if (--map->busy == 0 && (map->flags & MAP_BUSY_WAKEUP)) {
		vm_map_modflags(map, 0, MAP_BUSY_WAKEUP);
		wakeup(&map->busy);
	}
}

void 
vm_map_wait_busy(vm_map_t map)
{

	VM_MAP_ASSERT_LOCKED(map);
	while (map->busy) {
		vm_map_modflags(map, MAP_BUSY_WAKEUP, 0);
		if (map->system_map)
			msleep(&map->busy, &map->system_mtx, 0, "mbusy", 0);
		else
			sx_sleep(&map->busy, &map->lock, 0, "mbusy", 0);
	}
	map->timestamp++;
}

long
vmspace_resident_count(struct vmspace *vmspace)
{
	return pmap_resident_count(vmspace_pmap(vmspace));
}

/*
 *	vm_map_create:
 *
 *	Creates and returns a new empty VM map with
 *	the given physical map structure, and having
 *	the given lower and upper address bounds.
 */
vm_map_t
vm_map_create(pmap_t pmap, vm_offset_t min, vm_offset_t max)
{
	vm_map_t result;

	result = uma_zalloc(mapzone, M_WAITOK);
	CTR1(KTR_VM, "vm_map_create: %p", result);
	_vm_map_init(result, pmap, min, max);
	return (result);
}

/*
 * Initialize an existing vm_map structure
 * such as that in the vmspace structure.
 */
static void
_vm_map_init(vm_map_t map, pmap_t pmap, vm_offset_t min, vm_offset_t max)
{

	map->header.next = map->header.prev = &map->header;
	map->header.eflags = MAP_ENTRY_HEADER;
	map->needs_wakeup = FALSE;
	map->system_map = 0;
	map->pmap = pmap;
	map->header.end = min;
	map->header.start = max;
	map->flags = 0;
	map->root = NULL;
	map->timestamp = 0;
	map->busy = 0;
	map->anon_loc = 0;
#ifdef DIAGNOSTIC
	map->nupdates = 0;
#endif
}

void
vm_map_init(vm_map_t map, pmap_t pmap, vm_offset_t min, vm_offset_t max)
{

	_vm_map_init(map, pmap, min, max);
	mtx_init(&map->system_mtx, "system map", NULL, MTX_DEF | MTX_DUPOK);
	sx_init(&map->lock, "user map");
}

/*
 *	vm_map_entry_dispose:	[ internal use only ]
 *
 *	Inverse of vm_map_entry_create.
 */
static void
vm_map_entry_dispose(vm_map_t map, vm_map_entry_t entry)
{
	uma_zfree(map->system_map ? kmapentzone : mapentzone, entry);
}

/*
 *	vm_map_entry_create:	[ internal use only ]
 *
 *	Allocates a VM map entry for insertion.
 *	No entry fields are filled in.
 */
static vm_map_entry_t
vm_map_entry_create(vm_map_t map)
{
	vm_map_entry_t new_entry;

	if (map->system_map)
		new_entry = uma_zalloc(kmapentzone, M_NOWAIT);
	else
		new_entry = uma_zalloc(mapentzone, M_WAITOK);
	if (new_entry == NULL)
		panic("vm_map_entry_create: kernel resources exhausted");
	return (new_entry);
}

/*
 *	vm_map_entry_set_behavior:
 *
 *	Set the expected access behavior, either normal, random, or
 *	sequential.
 */
static inline void
vm_map_entry_set_behavior(vm_map_entry_t entry, u_char behavior)
{
	entry->eflags = (entry->eflags & ~MAP_ENTRY_BEHAV_MASK) |
	    (behavior & MAP_ENTRY_BEHAV_MASK);
}

/*
 *	vm_map_entry_max_free_{left,right}:
 *
 *	Compute the size of the largest free gap between two entries,
 *	one the root of a tree and the other the ancestor of that root
 *	that is the least or greatest ancestor found on the search path.
 */
static inline vm_size_t
vm_map_entry_max_free_left(vm_map_entry_t root, vm_map_entry_t left_ancestor)
{

	return (root->left != NULL ?
	    root->left->max_free : root->start - left_ancestor->end);
}

static inline vm_size_t
vm_map_entry_max_free_right(vm_map_entry_t root, vm_map_entry_t right_ancestor)
{

	return (root->right != NULL ?
	    root->right->max_free : right_ancestor->start - root->end);
}

/*
 *	vm_map_entry_{pred,succ}:
 *
 *	Find the {predecessor, successor} of the entry by taking one step
 *	in the appropriate direction and backtracking as much as necessary.
 */
static inline vm_map_entry_t
vm_map_entry_pred(vm_map_entry_t entry)
{

	return (entry->prev);
}

/* vm_map_entry_succ is defined in vm_map.h. */

#define SPLAY_LEFT_STEP(root, y, rlist, test) do {			\
	vm_size_t max_free;						\
									\
	/*								\
	 * Infer root->right->max_free == root->max_free when		\
	 * y->max_free < root->max_free || root->max_free == 0.		\
	 * Otherwise, look right to find it.				\
	 */								\
	y = root->left;							\
	max_free = root->max_free;					\
	KASSERT(max_free >= vm_map_entry_max_free_right(root, rlist),	\
	    ("%s: max_free invariant fails", __func__));		\
	if (y == NULL ? max_free > 0 : max_free - 1 < y->max_free)	\
		max_free = vm_map_entry_max_free_right(root, rlist);	\
	if (y != NULL && (test)) {					\
		/* Rotate right and make y root. */			\
		root->left = y->right;					\
		y->right = root;					\
		if (max_free < y->max_free)				\
			root->max_free = max_free = MAX(max_free,	\
			    vm_map_entry_max_free_left(root, y));	\
		root = y;						\
		y = root->left;						\
	}								\
	/* Copy right->max_free.  Put root on rlist. */			\
	root->max_free = max_free;					\
	KASSERT(max_free == vm_map_entry_max_free_right(root, rlist),	\
	    ("%s: max_free not copied from right", __func__));		\
	root->left = rlist;						\
	rlist = root;							\
	root = y;							\
} while (0)

#define SPLAY_RIGHT_STEP(root, y, llist, test) do {			\
	vm_size_t max_free;						\
									\
	/*								\
	 * Infer root->left->max_free == root->max_free when		\
	 * y->max_free < root->max_free || root->max_free == 0.		\
	 * Otherwise, look left to find it.				\
	 */								\
	y = root->right;						\
	max_free = root->max_free;					\
	KASSERT(max_free >= vm_map_entry_max_free_left(root, llist),	\
	    ("%s: max_free invariant fails", __func__));		\
	if (y == NULL ? max_free > 0 : max_free - 1 < y->max_free)	\
		max_free = vm_map_entry_max_free_left(root, llist);	\
	if (y != NULL && (test)) {					\
		/* Rotate left and make y root. */			\
		root->right = y->left;					\
		y->left = root;						\
		if (max_free < y->max_free)				\
			root->max_free = max_free = MAX(max_free,	\
			    vm_map_entry_max_free_right(root, y));	\
		root = y;						\
		y = root->right;					\
	}								\
	/* Copy left->max_free.  Put root on llist. */			\
	root->max_free = max_free;					\
	KASSERT(max_free == vm_map_entry_max_free_left(root, llist),	\
	    ("%s: max_free not copied from left", __func__));		\
	root->right = llist;						\
	llist = root;							\
	root = y;							\
} while (0)

/*
 * Walk down the tree until we find addr or a NULL pointer where addr would go,
 * breaking off left and right subtrees of nodes less than, or greater than
 * addr.  Treat pointers to nodes with max_free < length as NULL pointers.
 * llist and rlist are the two sides in reverse order (bottom-up), with llist
 * linked by the right pointer and rlist linked by the left pointer in the
 * vm_map_entry, and both lists terminated by &map->header.  This function, and
 * the subsequent call to vm_map_splay_merge, rely on the start and end address
 * values in &map->header.
 */
static vm_map_entry_t
vm_map_splay_split(vm_map_t map, vm_offset_t addr, vm_size_t length,
    vm_map_entry_t *out_llist, vm_map_entry_t *out_rlist)
{
	vm_map_entry_t llist, rlist, root, y;

	llist = rlist = &map->header;
	root = map->root;
	while (root != NULL && root->max_free >= length) {
		KASSERT(llist->end <= root->start && root->end <= rlist->start,
		    ("%s: root not within tree bounds", __func__));
		if (addr < root->start) {
			SPLAY_LEFT_STEP(root, y, rlist,
			    y->max_free >= length && addr < y->start);
		} else if (addr >= root->end) {
			SPLAY_RIGHT_STEP(root, y, llist,
			    y->max_free >= length && addr >= y->end);
		} else
			break;
	}
	*out_llist = llist;
	*out_rlist = rlist;
	return (root);
}

static void
vm_map_splay_findnext(vm_map_entry_t root, vm_map_entry_t *iolist)
{
	vm_map_entry_t rlist, y;

	root = root->right;
	rlist = *iolist;
	while (root != NULL)
		SPLAY_LEFT_STEP(root, y, rlist, true);
	*iolist = rlist;
}

static void
vm_map_splay_findprev(vm_map_entry_t root, vm_map_entry_t *iolist)
{
	vm_map_entry_t llist, y;

	root = root->left;
	llist = *iolist;
	while (root != NULL)
		SPLAY_RIGHT_STEP(root, y, llist, true);
	*iolist = llist;
}

static inline void
vm_map_entry_swap(vm_map_entry_t *a, vm_map_entry_t *b)
{
	vm_map_entry_t tmp;

	tmp = *b;
	*b = *a;
	*a = tmp;
}

/*
 * Walk back up the two spines, flip the pointers and set max_free.  The
 * subtrees of the root go at the bottom of llist and rlist.
 */
static void
vm_map_splay_merge(vm_map_t map, vm_map_entry_t root,
    vm_map_entry_t llist, vm_map_entry_t rlist)
{
	vm_map_entry_t prev;
	vm_size_t max_free_left, max_free_right;

	max_free_left = vm_map_entry_max_free_left(root, llist);
	if (llist != &map->header) {
		prev = root->left;
		do {
			/*
			 * The max_free values of the children of llist are in
			 * llist->max_free and max_free_left.  Update with the
			 * max value.
			 */
			llist->max_free = max_free_left =
			    MAX(llist->max_free, max_free_left);
			vm_map_entry_swap(&llist->right, &prev);
			vm_map_entry_swap(&prev, &llist);
		} while (llist != &map->header);
		root->left = prev;
	}
	max_free_right = vm_map_entry_max_free_right(root, rlist);
	if (rlist != &map->header) {
		prev = root->right;
		do {
			/*
			 * The max_free values of the children of rlist are in
			 * rlist->max_free and max_free_right.  Update with the
			 * max value.
			 */
			rlist->max_free = max_free_right =
			    MAX(rlist->max_free, max_free_right);
			vm_map_entry_swap(&rlist->left, &prev);
			vm_map_entry_swap(&prev, &rlist);
		} while (rlist != &map->header);
		root->right = prev;
	}		
	root->max_free = MAX(max_free_left, max_free_right);
	map->root = root;
#ifdef DIAGNOSTIC
	++map->nupdates;
#endif
}

/*
 *	vm_map_splay:
 *
 *	The Sleator and Tarjan top-down splay algorithm with the
 *	following variation.  Max_free must be computed bottom-up, so
 *	on the downward pass, maintain the left and right spines in
 *	reverse order.  Then, make a second pass up each side to fix
 *	the pointers and compute max_free.  The time bound is O(log n)
 *	amortized.
 *
 *	The new root is the vm_map_entry containing "addr", or else an
 *	adjacent entry (lower if possible) if addr is not in the tree.
 *
 *	The map must be locked, and leaves it so.
 *
 *	Returns: the new root.
 */
static vm_map_entry_t
vm_map_splay(vm_map_t map, vm_offset_t addr)
{
	vm_map_entry_t llist, rlist, root;

	root = vm_map_splay_split(map, addr, 0, &llist, &rlist);
	if (root != NULL) {
		/* do nothing */
	} else if (llist != &map->header) {
		/*
		 * Recover the greatest node in the left
		 * subtree and make it the root.
		 */
		root = llist;
		llist = root->right;
		root->right = NULL;
	} else if (rlist != &map->header) {
		/*
		 * Recover the least node in the right
		 * subtree and make it the root.
		 */
		root = rlist;
		rlist = root->left;
		root->left = NULL;
	} else {
		/* There is no root. */
		return (NULL);
	}
	vm_map_splay_merge(map, root, llist, rlist);
	VM_MAP_ASSERT_CONSISTENT(map);
	return (root);
}

/*
 *	vm_map_entry_{un,}link:
 *
 *	Insert/remove entries from maps.
 */
static void
vm_map_entry_link(vm_map_t map, vm_map_entry_t entry)
{
	vm_map_entry_t llist, rlist, root;

	CTR3(KTR_VM,
	    "vm_map_entry_link: map %p, nentries %d, entry %p", map,
	    map->nentries, entry);
	VM_MAP_ASSERT_LOCKED(map);
	map->nentries++;
	root = vm_map_splay_split(map, entry->start, 0, &llist, &rlist);
	KASSERT(root == NULL,
	    ("vm_map_entry_link: link object already mapped"));
	entry->prev = llist;
	entry->next = rlist;
	llist->next = rlist->prev = entry;
	entry->left = entry->right = NULL;
	vm_map_splay_merge(map, entry, llist, rlist);
	VM_MAP_ASSERT_CONSISTENT(map);
}

enum unlink_merge_type {
	UNLINK_MERGE_NONE,
	UNLINK_MERGE_NEXT
};

static void
vm_map_entry_unlink(vm_map_t map, vm_map_entry_t entry,
    enum unlink_merge_type op)
{
	vm_map_entry_t llist, rlist, root, y;

	VM_MAP_ASSERT_LOCKED(map);
	root = vm_map_splay_split(map, entry->start, 0, &llist, &rlist);
	KASSERT(root != NULL,
	    ("vm_map_entry_unlink: unlink object not mapped"));

	vm_map_splay_findnext(root, &rlist);
	switch (op) {
	case UNLINK_MERGE_NEXT:
		rlist->start = root->start;
		rlist->offset = root->offset;
		y = root->left;
		root = rlist;
		rlist = root->left;
		root->left = y;
		break;
	case UNLINK_MERGE_NONE:
		vm_map_splay_findprev(root, &llist);
		if (llist != &map->header) {
			root = llist;
			llist = root->right;
			root->right = NULL;
		} else if (rlist != &map->header) {
			root = rlist;
			rlist = root->left;
			root->left = NULL;
		} else
			root = NULL;
		break;
	}
	y = entry->next;
	y->prev = entry->prev;
	y->prev->next = y;
	if (root != NULL)
		vm_map_splay_merge(map, root, llist, rlist);
	else
		map->root = NULL;
	VM_MAP_ASSERT_CONSISTENT(map);
	map->nentries--;
	CTR3(KTR_VM, "vm_map_entry_unlink: map %p, nentries %d, entry %p", map,
	    map->nentries, entry);
}

/*
 *	vm_map_entry_resize:
 *
 *	Resize a vm_map_entry, recompute the amount of free space that
 *	follows it and propagate that value up the tree.
 *
 *	The map must be locked, and leaves it so.
 */
static void
vm_map_entry_resize(vm_map_t map, vm_map_entry_t entry, vm_size_t grow_amount)
{
	vm_map_entry_t llist, rlist, root;

	VM_MAP_ASSERT_LOCKED(map);
	root = vm_map_splay_split(map, entry->start, 0, &llist, &rlist);
	KASSERT(root != NULL,
	    ("%s: resize object not mapped", __func__));
	vm_map_splay_findnext(root, &rlist);
	root->right = NULL;
	entry->end += grow_amount;
	vm_map_splay_merge(map, root, llist, rlist);
	VM_MAP_ASSERT_CONSISTENT(map);
	CTR4(KTR_VM, "%s: map %p, nentries %d, entry %p",
	    __func__, map, map->nentries, entry);
}

/*
 *	vm_map_lookup_entry:	[ internal use only ]
 *
 *	Finds the map entry containing (or
 *	immediately preceding) the specified address
 *	in the given map; the entry is returned
 *	in the "entry" parameter.  The boolean
 *	result indicates whether the address is
 *	actually contained in the map.
 */
boolean_t
vm_map_lookup_entry(
	vm_map_t map,
	vm_offset_t address,
	vm_map_entry_t *entry)	/* OUT */
{
	vm_map_entry_t cur, lbound;
	boolean_t locked;

	/*
	 * If the map is empty, then the map entry immediately preceding
	 * "address" is the map's header.
	 */
	cur = map->root;
	if (cur == NULL) {
		*entry = &map->header;
		return (FALSE);
	}
	if (address >= cur->start && cur->end > address) {
		*entry = cur;
		return (TRUE);
	}
	if ((locked = vm_map_locked(map)) ||
	    sx_try_upgrade(&map->lock)) {
		/*
		 * Splay requires a write lock on the map.  However, it only
		 * restructures the binary search tree; it does not otherwise
		 * change the map.  Thus, the map's timestamp need not change
		 * on a temporary upgrade.
		 */
		cur = vm_map_splay(map, address);
		if (!locked) {
			VM_MAP_UNLOCK_CONSISTENT(map);
			sx_downgrade(&map->lock);
		}

		/*
		 * If "address" is contained within a map entry, the new root
		 * is that map entry.  Otherwise, the new root is a map entry
		 * immediately before or after "address".
		 */
		if (address < cur->start) {
			*entry = &map->header;
			return (FALSE);
		}
		*entry = cur;
		return (address < cur->end);
	}
	/*
	 * Since the map is only locked for read access, perform a
	 * standard binary search tree lookup for "address".
	 */
	lbound = &map->header;
	do {
		if (address < cur->start) {
			cur = cur->left;
		} else if (cur->end <= address) {
			lbound = cur;
			cur = cur->right;
		} else {
			*entry = cur;
			return (TRUE);
		}
	} while (cur != NULL);
	*entry = lbound;
	return (FALSE);
}

/*
 *	vm_map_insert:
 *
 *	Inserts the given whole VM object into the target
 *	map at the specified address range.  The object's
 *	size should match that of the address range.
 *
 *	Requires that the map be locked, and leaves it so.
 *
 *	If object is non-NULL, ref count must be bumped by caller
 *	prior to making call to account for the new entry.
 */
int
vm_map_insert(vm_map_t map, vm_object_t object, vm_ooffset_t offset,
    vm_offset_t start, vm_offset_t end, vm_prot_t prot, vm_prot_t max, int cow)
{
	vm_map_entry_t new_entry, next_entry, prev_entry;
	struct ucred *cred;
	vm_eflags_t protoeflags;
	vm_inherit_t inheritance;

	VM_MAP_ASSERT_LOCKED(map);
	KASSERT(object != kernel_object ||
	    (cow & MAP_COPY_ON_WRITE) == 0,
	    ("vm_map_insert: kernel object and COW"));
	KASSERT(object == NULL || (cow & MAP_NOFAULT) == 0,
	    ("vm_map_insert: paradoxical MAP_NOFAULT request"));
	KASSERT((prot & ~max) == 0,
	    ("prot %#x is not subset of max_prot %#x", prot, max));

	/*
	 * Check that the start and end points are not bogus.
	 */
	if (start < vm_map_min(map) || end > vm_map_max(map) ||
	    start >= end)
		return (KERN_INVALID_ADDRESS);

	/*
	 * Find the entry prior to the proposed starting address; if it's part
	 * of an existing entry, this range is bogus.
	 */
	if (vm_map_lookup_entry(map, start, &prev_entry))
		return (KERN_NO_SPACE);

	/*
	 * Assert that the next entry doesn't overlap the end point.
	 */
	next_entry = vm_map_entry_succ(prev_entry);
	if (next_entry->start < end)
		return (KERN_NO_SPACE);

	if ((cow & MAP_CREATE_GUARD) != 0 && (object != NULL ||
	    max != VM_PROT_NONE))
		return (KERN_INVALID_ARGUMENT);

	protoeflags = 0;
	if (cow & MAP_COPY_ON_WRITE)
		protoeflags |= MAP_ENTRY_COW | MAP_ENTRY_NEEDS_COPY;
	if (cow & MAP_NOFAULT)
		protoeflags |= MAP_ENTRY_NOFAULT;
	if (cow & MAP_DISABLE_SYNCER)
		protoeflags |= MAP_ENTRY_NOSYNC;
	if (cow & MAP_DISABLE_COREDUMP)
		protoeflags |= MAP_ENTRY_NOCOREDUMP;
	if (cow & MAP_STACK_GROWS_DOWN)
		protoeflags |= MAP_ENTRY_GROWS_DOWN;
	if (cow & MAP_STACK_GROWS_UP)
		protoeflags |= MAP_ENTRY_GROWS_UP;
	if (cow & MAP_WRITECOUNT)
		protoeflags |= MAP_ENTRY_WRITECNT;
	if (cow & MAP_VN_EXEC)
		protoeflags |= MAP_ENTRY_VN_EXEC;
	if ((cow & MAP_CREATE_GUARD) != 0)
		protoeflags |= MAP_ENTRY_GUARD;
	if ((cow & MAP_CREATE_STACK_GAP_DN) != 0)
		protoeflags |= MAP_ENTRY_STACK_GAP_DN;
	if ((cow & MAP_CREATE_STACK_GAP_UP) != 0)
		protoeflags |= MAP_ENTRY_STACK_GAP_UP;
	if (cow & MAP_INHERIT_SHARE)
		inheritance = VM_INHERIT_SHARE;
	else
		inheritance = VM_INHERIT_DEFAULT;

	cred = NULL;
	if ((cow & (MAP_ACC_NO_CHARGE | MAP_NOFAULT | MAP_CREATE_GUARD)) != 0)
		goto charged;
	if ((cow & MAP_ACC_CHARGED) || ((prot & VM_PROT_WRITE) &&
	    ((protoeflags & MAP_ENTRY_NEEDS_COPY) || object == NULL))) {
		if (!(cow & MAP_ACC_CHARGED) && !swap_reserve(end - start))
			return (KERN_RESOURCE_SHORTAGE);
		KASSERT(object == NULL ||
		    (protoeflags & MAP_ENTRY_NEEDS_COPY) != 0 ||
		    object->cred == NULL,
		    ("overcommit: vm_map_insert o %p", object));
		cred = curthread->td_ucred;
	}

charged:
	/* Expand the kernel pmap, if necessary. */
	if (map == kernel_map && end > kernel_vm_end)
		pmap_growkernel(end);
	if (object != NULL) {
		/*
		 * OBJ_ONEMAPPING must be cleared unless this mapping
		 * is trivially proven to be the only mapping for any
		 * of the object's pages.  (Object granularity
		 * reference counting is insufficient to recognize
		 * aliases with precision.)
		 */
		if ((object->flags & OBJ_ANON) != 0) {
			VM_OBJECT_WLOCK(object);
			if (object->ref_count > 1 || object->shadow_count != 0)
				vm_object_clear_flag(object, OBJ_ONEMAPPING);
			VM_OBJECT_WUNLOCK(object);
		}
	} else if ((prev_entry->eflags & ~MAP_ENTRY_USER_WIRED) ==
	    protoeflags &&
	    (cow & (MAP_STACK_GROWS_DOWN | MAP_STACK_GROWS_UP |
	    MAP_VN_EXEC)) == 0 &&
	    prev_entry->end == start && (prev_entry->cred == cred ||
	    (prev_entry->object.vm_object != NULL &&
	    prev_entry->object.vm_object->cred == cred)) &&
	    vm_object_coalesce(prev_entry->object.vm_object,
	    prev_entry->offset,
	    (vm_size_t)(prev_entry->end - prev_entry->start),
	    (vm_size_t)(end - prev_entry->end), cred != NULL &&
	    (protoeflags & MAP_ENTRY_NEEDS_COPY) == 0)) {
		/*
		 * We were able to extend the object.  Determine if we
		 * can extend the previous map entry to include the
		 * new range as well.
		 */
		if (prev_entry->inheritance == inheritance &&
		    prev_entry->protection == prot &&
		    prev_entry->max_protection == max &&
		    prev_entry->wired_count == 0) {
			KASSERT((prev_entry->eflags & MAP_ENTRY_USER_WIRED) ==
			    0, ("prev_entry %p has incoherent wiring",
			    prev_entry));
			if ((prev_entry->eflags & MAP_ENTRY_GUARD) == 0)
				map->size += end - prev_entry->end;
			vm_map_entry_resize(map, prev_entry,
			    end - prev_entry->end);
<<<<<<< HEAD
			vm_map_log("resize", prev_entry);
			vm_map_try_merge_entries(map, prev_entry,
			    vm_map_entry_succ(prev_entry));
=======
			vm_map_try_merge_entries(map, prev_entry, next_entry);
>>>>>>> 66596a3c
			return (KERN_SUCCESS);
		}

		/*
		 * If we can extend the object but cannot extend the
		 * map entry, we have to create a new map entry.  We
		 * must bump the ref count on the extended object to
		 * account for it.  object may be NULL.
		 */
		object = prev_entry->object.vm_object;
		offset = prev_entry->offset +
		    (prev_entry->end - prev_entry->start);
		vm_object_reference(object);
		if (cred != NULL && object != NULL && object->cred != NULL &&
		    !(prev_entry->eflags & MAP_ENTRY_NEEDS_COPY)) {
			/* Object already accounts for this uid. */
			cred = NULL;
		}
	}
	if (cred != NULL)
		crhold(cred);

	/*
	 * Create a new entry
	 */
	new_entry = vm_map_entry_create(map);
	new_entry->start = start;
	new_entry->end = end;
	new_entry->cred = NULL;

	new_entry->eflags = protoeflags;
	new_entry->object.vm_object = object;
	new_entry->offset = offset;

	new_entry->inheritance = inheritance;
	new_entry->protection = prot;
	new_entry->max_protection = max;
	new_entry->wired_count = 0;
	new_entry->wiring_thread = NULL;
	new_entry->read_ahead = VM_FAULT_READ_AHEAD_INIT;
	new_entry->next_read = start;

	KASSERT(cred == NULL || !ENTRY_CHARGED(new_entry),
	    ("overcommit: vm_map_insert leaks vm_map %p", new_entry));
	new_entry->cred = cred;

	/*
	 * Insert the new entry into the list
	 */
	vm_map_entry_link(map, new_entry);
	if ((new_entry->eflags & MAP_ENTRY_GUARD) == 0)
		map->size += new_entry->end - new_entry->start;

	vm_map_log("insert", new_entry);

	/*
	 * Try to coalesce the new entry with both the previous and next
	 * entries in the list.  Previously, we only attempted to coalesce
	 * with the previous entry when object is NULL.  Here, we handle the
	 * other cases, which are less common.
	 */
	vm_map_try_merge_entries(map, prev_entry, new_entry);
	vm_map_try_merge_entries(map, new_entry, next_entry);

	if ((cow & (MAP_PREFAULT | MAP_PREFAULT_PARTIAL)) != 0) {
		vm_map_pmap_enter(map, start, prot, object, OFF_TO_IDX(offset),
		    end - start, cow & MAP_PREFAULT_PARTIAL);
	}

	return (KERN_SUCCESS);
}

/*
 *	vm_map_findspace:
 *
 *	Find the first fit (lowest VM address) for "length" free bytes
 *	beginning at address >= start in the given map.
 *
 *	In a vm_map_entry, "max_free" is the maximum amount of
 *	contiguous free space between an entry in its subtree and a
 *	neighbor of that entry.  This allows finding a free region in
 *	one path down the tree, so O(log n) amortized with splay
 *	trees.
 *
 *	The map must be locked, and leaves it so.
 *
 *	Returns: starting address if sufficient space,
 *		 vm_map_max(map)-length+1 if insufficient space.
 */
vm_offset_t
vm_map_findspace(vm_map_t map, vm_offset_t start, vm_size_t length)
{
	vm_map_entry_t llist, rlist, root, y;
	vm_size_t left_length;
	vm_offset_t gap_end;

	/*
	 * Request must fit within min/max VM address and must avoid
	 * address wrap.
	 */
	start = MAX(start, vm_map_min(map));
	if (start >= vm_map_max(map) || length > vm_map_max(map) - start)
		return (vm_map_max(map) - length + 1);

	/* Empty tree means wide open address space. */
	if (map->root == NULL)
		return (start);

	/*
	 * After splay_split, if start is within an entry, push it to the start
	 * of the following gap.  If rlist is at the end of the gap containing
	 * start, save the end of that gap in gap_end to see if the gap is big
	 * enough; otherwise set gap_end to start skip gap-checking and move
	 * directly to a search of the right subtree.
	 */
	root = vm_map_splay_split(map, start, length, &llist, &rlist);
	gap_end = rlist->start;
	if (root != NULL) {
		start = root->end;
		if (root->right != NULL)
			gap_end = start;
	} else if (rlist != &map->header) {
		root = rlist;
		rlist = root->left;
		root->left = NULL;
	} else {
		root = llist;
		llist = root->right;
		root->right = NULL;
	}
	vm_map_splay_merge(map, root, llist, rlist);
	VM_MAP_ASSERT_CONSISTENT(map);
	if (length <= gap_end - start)
		return (start);

	/* With max_free, can immediately tell if no solution. */
	if (root->right == NULL || length > root->right->max_free)
		return (vm_map_max(map) - length + 1);

	/*
	 * Splay for the least large-enough gap in the right subtree.
	 */
	llist = rlist = &map->header;
	for (left_length = 0;;
	    left_length = vm_map_entry_max_free_left(root, llist)) {
		if (length <= left_length)
			SPLAY_LEFT_STEP(root, y, rlist,
			    length <= vm_map_entry_max_free_left(y, llist));
		else
			SPLAY_RIGHT_STEP(root, y, llist,
			    length > vm_map_entry_max_free_left(y, root));
		if (root == NULL)
			break;
	}
	root = llist;
	llist = root->right;
	root->right = NULL;
	if (rlist != &map->header) {
		y = rlist;
		rlist = y->left;
		y->left = NULL;
		vm_map_splay_merge(map, y, &map->header, rlist);
		y->max_free = MAX(
		    vm_map_entry_max_free_left(y, root),
		    vm_map_entry_max_free_right(y, &map->header));
		root->right = y;
	}
	vm_map_splay_merge(map, root, llist, &map->header);
	VM_MAP_ASSERT_CONSISTENT(map);
	return (root->end);
}

int
vm_map_fixed(vm_map_t map, vm_object_t object, vm_ooffset_t offset,
    vm_offset_t start, vm_size_t length, vm_prot_t prot,
    vm_prot_t max, int cow)
{
	vm_offset_t end;
	int result;

	end = start + length;
	KASSERT((cow & (MAP_STACK_GROWS_DOWN | MAP_STACK_GROWS_UP)) == 0 ||
	    object == NULL,
	    ("vm_map_fixed: non-NULL backing object for stack"));
	vm_map_lock(map);
	VM_MAP_RANGE_CHECK(map, start, end);
	if ((cow & MAP_CHECK_EXCL) == 0)
		vm_map_delete(map, start, end);
	if ((cow & (MAP_STACK_GROWS_DOWN | MAP_STACK_GROWS_UP)) != 0) {
		result = vm_map_stack_locked(map, start, length, sgrowsiz,
		    prot, max, cow);
	} else {
		result = vm_map_insert(map, object, offset, start, end,
		    prot, max, cow);
	}
	vm_map_unlock(map);
	return (result);
}

static const int aslr_pages_rnd_64[2] = {0x1000, 0x10};
static const int aslr_pages_rnd_32[2] = {0x100, 0x4};

static int cluster_anon = 1;
SYSCTL_INT(_vm, OID_AUTO, cluster_anon, CTLFLAG_RW,
    &cluster_anon, 0,
    "Cluster anonymous mappings: 0 = no, 1 = yes if no hint, 2 = always");

static bool
clustering_anon_allowed(vm_offset_t addr)
{

	switch (cluster_anon) {
	case 0:
		return (false);
	case 1:
		return (addr == 0);
	case 2:
	default:
		return (true);
	}
}

static long aslr_restarts;
SYSCTL_LONG(_vm, OID_AUTO, aslr_restarts, CTLFLAG_RD,
    &aslr_restarts, 0,
    "Number of aslr failures");

#define	MAP_32BIT_MAX_ADDR	((vm_offset_t)1 << 31)

/*
 * Searches for the specified amount of free space in the given map with the
 * specified alignment.  Performs an address-ordered, first-fit search from
 * the given address "*addr", with an optional upper bound "max_addr".  If the
 * parameter "alignment" is zero, then the alignment is computed from the
 * given (object, offset) pair so as to enable the greatest possible use of
 * superpage mappings.  Returns KERN_SUCCESS and the address of the free space
 * in "*addr" if successful.  Otherwise, returns KERN_NO_SPACE.
 *
 * The map must be locked.  Initially, there must be at least "length" bytes
 * of free space at the given address.
 */
static int
vm_map_alignspace(vm_map_t map, vm_object_t object, vm_ooffset_t offset,
    vm_offset_t *addr, vm_size_t length, vm_offset_t max_addr,
    vm_offset_t alignment)
{
	vm_offset_t aligned_addr, free_addr;

	VM_MAP_ASSERT_LOCKED(map);
	free_addr = *addr;
	KASSERT(free_addr == vm_map_findspace(map, free_addr, length),
	    ("caller failed to provide space %#jx at address %p",
	     (uintmax_t)length, (void *)free_addr));
	for (;;) {
		/*
		 * At the start of every iteration, the free space at address
		 * "*addr" is at least "length" bytes.
		 */
		if (alignment == 0)
			pmap_align_superpage(object, offset, addr, length);
		else if ((*addr & (alignment - 1)) != 0) {
			*addr &= ~(alignment - 1);
			*addr += alignment;
		}
		aligned_addr = *addr;
		if (aligned_addr == free_addr) {
			/*
			 * Alignment did not change "*addr", so "*addr" must
			 * still provide sufficient free space.
			 */
			return (KERN_SUCCESS);
		}

		/*
		 * Test for address wrap on "*addr".  A wrapped "*addr" could
		 * be a valid address, in which case vm_map_findspace() cannot
		 * be relied upon to fail.
		 */
		if (aligned_addr < free_addr)
			return (KERN_NO_SPACE);
		*addr = vm_map_findspace(map, aligned_addr, length);
		if (*addr + length > vm_map_max(map) ||
		    (max_addr != 0 && *addr + length > max_addr))
			return (KERN_NO_SPACE);
		free_addr = *addr;
		if (free_addr == aligned_addr) {
			/*
			 * If a successful call to vm_map_findspace() did not
			 * change "*addr", then "*addr" must still be aligned
			 * and provide sufficient free space.
			 */
			return (KERN_SUCCESS);
		}
	}
}

/*
 *	vm_map_find finds an unallocated region in the target address
 *	map with the given length.  The search is defined to be
 *	first-fit from the specified address; the region found is
 *	returned in the same parameter.
 *
 *	If object is non-NULL, ref count must be bumped by caller
 *	prior to making call to account for the new entry.
 */
int
vm_map_find(vm_map_t map, vm_object_t object, vm_ooffset_t offset,
	    vm_offset_t *addr,	/* IN/OUT */
	    vm_size_t length, vm_offset_t max_addr, int find_space,
	    vm_prot_t prot, vm_prot_t max, int cow)
{
	vm_offset_t alignment, curr_min_addr, min_addr;
	int gap, pidx, rv, try;
	bool cluster, en_aslr, update_anon;

	KASSERT((cow & (MAP_STACK_GROWS_DOWN | MAP_STACK_GROWS_UP)) == 0 ||
	    object == NULL,
	    ("vm_map_find: non-NULL backing object for stack"));
	MPASS((cow & MAP_REMAP) == 0 || (find_space == VMFS_NO_SPACE &&
	    (cow & (MAP_STACK_GROWS_DOWN | MAP_STACK_GROWS_UP)) == 0));
	if (find_space == VMFS_OPTIMAL_SPACE && (object == NULL ||
	    (object->flags & OBJ_COLORED) == 0))
		find_space = VMFS_ANY_SPACE;
	if (find_space >> 8 != 0) {
		KASSERT((find_space & 0xff) == 0, ("bad VMFS flags"));
		alignment = (vm_offset_t)1 << (find_space >> 8);
	} else
		alignment = 0;
	en_aslr = (map->flags & MAP_ASLR) != 0;
	update_anon = cluster = clustering_anon_allowed(*addr) &&
	    (map->flags & MAP_IS_SUB_MAP) == 0 && max_addr == 0 &&
	    find_space != VMFS_NO_SPACE && object == NULL &&
	    (cow & (MAP_INHERIT_SHARE | MAP_STACK_GROWS_UP |
	    MAP_STACK_GROWS_DOWN)) == 0 && prot != PROT_NONE;
	curr_min_addr = min_addr = *addr;
	if (en_aslr && min_addr == 0 && !cluster &&
	    find_space != VMFS_NO_SPACE &&
	    (map->flags & MAP_ASLR_IGNSTART) != 0)
		curr_min_addr = min_addr = vm_map_min(map);
	try = 0;
	vm_map_lock(map);
	if (cluster) {
		curr_min_addr = map->anon_loc;
		if (curr_min_addr == 0)
			cluster = false;
	}
	if (find_space != VMFS_NO_SPACE) {
		KASSERT(find_space == VMFS_ANY_SPACE ||
		    find_space == VMFS_OPTIMAL_SPACE ||
		    find_space == VMFS_SUPER_SPACE ||
		    alignment != 0, ("unexpected VMFS flag"));
again:
		/*
		 * When creating an anonymous mapping, try clustering
		 * with an existing anonymous mapping first.
		 *
		 * We make up to two attempts to find address space
		 * for a given find_space value. The first attempt may
		 * apply randomization or may cluster with an existing
		 * anonymous mapping. If this first attempt fails,
		 * perform a first-fit search of the available address
		 * space.
		 *
		 * If all tries failed, and find_space is
		 * VMFS_OPTIMAL_SPACE, fallback to VMFS_ANY_SPACE.
		 * Again enable clustering and randomization.
		 */
		try++;
		MPASS(try <= 2);

		if (try == 2) {
			/*
			 * Second try: we failed either to find a
			 * suitable region for randomizing the
			 * allocation, or to cluster with an existing
			 * mapping.  Retry with free run.
			 */
			curr_min_addr = (map->flags & MAP_ASLR_IGNSTART) != 0 ?
			    vm_map_min(map) : min_addr;
			atomic_add_long(&aslr_restarts, 1);
		}

		if (try == 1 && en_aslr && !cluster) {
			/*
			 * Find space for allocation, including
			 * gap needed for later randomization.
			 */
			pidx = MAXPAGESIZES > 1 && pagesizes[1] != 0 &&
			    (find_space == VMFS_SUPER_SPACE || find_space ==
			    VMFS_OPTIMAL_SPACE) ? 1 : 0;
			gap = vm_map_max(map) > MAP_32BIT_MAX_ADDR &&
			    (max_addr == 0 || max_addr > MAP_32BIT_MAX_ADDR) ?
			    aslr_pages_rnd_64[pidx] : aslr_pages_rnd_32[pidx];
			*addr = vm_map_findspace(map, curr_min_addr,
			    length + gap * pagesizes[pidx]);
			if (*addr + length + gap * pagesizes[pidx] >
			    vm_map_max(map))
				goto again;
			/* And randomize the start address. */
			*addr += (arc4random() % gap) * pagesizes[pidx];
			if (max_addr != 0 && *addr + length > max_addr)
				goto again;
		} else {
			*addr = vm_map_findspace(map, curr_min_addr, length);
			if (*addr + length > vm_map_max(map) ||
			    (max_addr != 0 && *addr + length > max_addr)) {
				if (cluster) {
					cluster = false;
					MPASS(try == 1);
					goto again;
				}
				rv = KERN_NO_SPACE;
				goto done;
			}
		}

		if (find_space != VMFS_ANY_SPACE &&
		    (rv = vm_map_alignspace(map, object, offset, addr, length,
		    max_addr, alignment)) != KERN_SUCCESS) {
			if (find_space == VMFS_OPTIMAL_SPACE) {
				find_space = VMFS_ANY_SPACE;
				curr_min_addr = min_addr;
				cluster = update_anon;
				try = 0;
				goto again;
			}
			goto done;
		}
	} else if ((cow & MAP_REMAP) != 0) {
		if (*addr < vm_map_min(map) ||
		    *addr + length > vm_map_max(map) ||
		    *addr + length <= length) {
			rv = KERN_INVALID_ADDRESS;
			goto done;
		}
		vm_map_delete(map, *addr, *addr + length);
	}
	if ((cow & (MAP_STACK_GROWS_DOWN | MAP_STACK_GROWS_UP)) != 0) {
		rv = vm_map_stack_locked(map, *addr, length, sgrowsiz, prot,
		    max, cow);
	} else {
		rv = vm_map_insert(map, object, offset, *addr, *addr + length,
		    prot, max, cow);
	}
	if (rv == KERN_SUCCESS && update_anon)
		map->anon_loc = *addr + length;
done:
	vm_map_unlock(map);
	return (rv);
}

/*
 *	vm_map_find_min() is a variant of vm_map_find() that takes an
 *	additional parameter (min_addr) and treats the given address
 *	(*addr) differently.  Specifically, it treats *addr as a hint
 *	and not as the minimum address where the mapping is created.
 *
 *	This function works in two phases.  First, it tries to
 *	allocate above the hint.  If that fails and the hint is
 *	greater than min_addr, it performs a second pass, replacing
 *	the hint with min_addr as the minimum address for the
 *	allocation.
 */
int
vm_map_find_min(vm_map_t map, vm_object_t object, vm_ooffset_t offset,
    vm_offset_t *addr, vm_size_t length, vm_offset_t min_addr,
    vm_offset_t max_addr, int find_space, vm_prot_t prot, vm_prot_t max,
    int cow)
{
	vm_offset_t hint;
	int rv;

	hint = *addr;
	for (;;) {
		rv = vm_map_find(map, object, offset, addr, length, max_addr,
		    find_space, prot, max, cow);
		if (rv == KERN_SUCCESS || min_addr >= hint)
			return (rv);
		*addr = hint = min_addr;
	}
}

/*
 * A map entry with any of the following flags set must not be merged with
 * another entry.
 */
#define	MAP_ENTRY_NOMERGE_MASK	(MAP_ENTRY_GROWS_DOWN | MAP_ENTRY_GROWS_UP | \
	    MAP_ENTRY_IN_TRANSITION | MAP_ENTRY_IS_SUB_MAP | MAP_ENTRY_VN_EXEC)

static bool
vm_map_mergeable_neighbors(vm_map_entry_t prev, vm_map_entry_t entry)
{

	KASSERT((prev->eflags & MAP_ENTRY_NOMERGE_MASK) == 0 ||
	    (entry->eflags & MAP_ENTRY_NOMERGE_MASK) == 0,
	    ("vm_map_mergeable_neighbors: neither %p nor %p are mergeable",
	    prev, entry));
	return (prev->end == entry->start &&
	    prev->object.vm_object == entry->object.vm_object &&
	    (prev->object.vm_object == NULL ||
	    prev->offset + (prev->end - prev->start) == entry->offset) &&
	    prev->eflags == entry->eflags &&
	    prev->protection == entry->protection &&
	    prev->max_protection == entry->max_protection &&
	    prev->inheritance == entry->inheritance &&
	    prev->wired_count == entry->wired_count &&
	    prev->cred == entry->cred);
}

static void
vm_map_merged_neighbor_dispose(vm_map_t map, vm_map_entry_t entry)
{

	/*
	 * If the backing object is a vnode object, vm_object_deallocate()
	 * calls vrele().  However, vrele() does not lock the vnode because
	 * the vnode has additional references.  Thus, the map lock can be
	 * kept without causing a lock-order reversal with the vnode lock.
	 *
	 * Since we count the number of virtual page mappings in
	 * object->un_pager.vnp.writemappings, the writemappings value
	 * should not be adjusted when the entry is disposed of.
	 */
	if (entry->object.vm_object != NULL)
		vm_object_deallocate(entry->object.vm_object);
	if (entry->cred != NULL)
		crfree(entry->cred);
	vm_map_entry_dispose(map, entry);
}

/*
 *	vm_map_try_merge_entries:
 *
 *	Compare the given map entry to its predecessor, and merge its precessor
 *	into it if possible.  The entry remains valid, and may be extended.
 *	The predecessor may be deleted.
 *
 *	The map must be locked.
 */
void
vm_map_try_merge_entries(vm_map_t map, vm_map_entry_t prev, vm_map_entry_t entry)
{

	VM_MAP_ASSERT_LOCKED(map);
	if ((entry->eflags & MAP_ENTRY_NOMERGE_MASK) == 0 &&
	    vm_map_mergeable_neighbors(prev, entry)) {
		vm_map_entry_unlink(map, prev, UNLINK_MERGE_NEXT);
		vm_map_merged_neighbor_dispose(map, prev);
	}
}

/*
 *	vm_map_entry_back:
 *
 *	Allocate an object to back a map entry.
 */
static inline void
vm_map_entry_back(vm_map_entry_t entry)
{
	vm_object_t object;

	KASSERT(entry->object.vm_object == NULL,
	    ("map entry %p has backing object", entry));
	KASSERT((entry->eflags & MAP_ENTRY_IS_SUB_MAP) == 0,
	    ("map entry %p is a submap", entry));
	object = vm_object_allocate_anon(atop(entry->end - entry->start));
	entry->object.vm_object = object;
	entry->offset = 0;
	if (entry->cred != NULL) {
		object->cred = entry->cred;
		object->charge = entry->end - entry->start;
		entry->cred = NULL;
	}
}

/*
 *	vm_map_entry_charge_object
 *
 *	If there is no object backing this entry, create one.  Otherwise, if
 *	the entry has cred, give it to the backing object.
 */
static inline void
vm_map_entry_charge_object(vm_map_t map, vm_map_entry_t entry)
{

	VM_MAP_ASSERT_LOCKED(map);
	KASSERT((entry->eflags & MAP_ENTRY_IS_SUB_MAP) == 0,
	    ("map entry %p is a submap", entry));
	if (entry->object.vm_object == NULL && !map->system_map &&
	    (entry->eflags & MAP_ENTRY_GUARD) == 0)
		vm_map_entry_back(entry);
	else if (entry->object.vm_object != NULL &&
	    ((entry->eflags & MAP_ENTRY_NEEDS_COPY) == 0) &&
	    entry->cred != NULL) {
		VM_OBJECT_WLOCK(entry->object.vm_object);
		KASSERT(entry->object.vm_object->cred == NULL,
		    ("OVERCOMMIT: %s: both cred e %p", __func__, entry));
		entry->object.vm_object->cred = entry->cred;
		entry->object.vm_object->charge = entry->end - entry->start;
		VM_OBJECT_WUNLOCK(entry->object.vm_object);
		entry->cred = NULL;
	}
}

/*
 *	vm_map_clip_start:	[ internal use only ]
 *
 *	Asserts that the given entry begins at or after
 *	the specified address; if necessary,
 *	it splits the entry into two.
 */
#define vm_map_clip_start(map, entry, startaddr) \
{ \
	if (startaddr > entry->start) \
		_vm_map_clip_start(map, entry, startaddr); \
}

/*
 *	This routine is called only when it is known that
 *	the entry must be split.
 */
static void
_vm_map_clip_start(vm_map_t map, vm_map_entry_t entry, vm_offset_t start)
{
	vm_map_entry_t new_entry;

	VM_MAP_ASSERT_LOCKED(map);
	KASSERT(entry->end > start && entry->start < start,
	    ("_vm_map_clip_start: invalid clip of entry %p", entry));

	/*
	 * Create a backing object now, if none exists, so that more individual
	 * objects won't be created after the map entry is split.
	 */
	vm_map_entry_charge_object(map, entry);

	/* Clone the entry. */
	new_entry = vm_map_entry_create(map);
	*new_entry = *entry;

	/*
	 * Split off the front portion.  Insert the new entry BEFORE this one,
	 * so that this entry has the specified starting address.
	 */
	new_entry->end = start;
	entry->offset += (start - entry->start);
	entry->start = start;
	if (new_entry->cred != NULL)
		crhold(entry->cred);

	vm_map_entry_link(map, new_entry);

	if ((entry->eflags & MAP_ENTRY_IS_SUB_MAP) == 0) {
		vm_object_reference(new_entry->object.vm_object);
		vm_map_entry_set_vnode_text(new_entry, true);
		/*
		 * The object->un_pager.vnp.writemappings for the
		 * object of MAP_ENTRY_WRITECNT type entry shall be
		 * kept as is here.  The virtual pages are
		 * re-distributed among the clipped entries, so the sum is
		 * left the same.
		 */
	}
}

/*
 *	vm_map_clip_end:	[ internal use only ]
 *
 *	Asserts that the given entry ends at or before
 *	the specified address; if necessary,
 *	it splits the entry into two.
 */
#define vm_map_clip_end(map, entry, endaddr) \
{ \
	if ((endaddr) < (entry->end)) \
		_vm_map_clip_end((map), (entry), (endaddr)); \
}

/*
 *	This routine is called only when it is known that
 *	the entry must be split.
 */
static void
_vm_map_clip_end(vm_map_t map, vm_map_entry_t entry, vm_offset_t end)
{
	vm_map_entry_t new_entry;

	VM_MAP_ASSERT_LOCKED(map);
	KASSERT(entry->start < end && entry->end > end,
	    ("_vm_map_clip_end: invalid clip of entry %p", entry));

	/*
	 * Create a backing object now, if none exists, so that more individual
	 * objects won't be created after the map entry is split.
	 */
	vm_map_entry_charge_object(map, entry);

	/* Clone the entry. */
	new_entry = vm_map_entry_create(map);
	*new_entry = *entry;

	/*
	 * Split off the back portion.  Insert the new entry AFTER this one,
	 * so that this entry has the specified ending address.
	 */
	new_entry->start = entry->end = end;
	new_entry->offset += (end - entry->start);
	if (new_entry->cred != NULL)
		crhold(entry->cred);

	vm_map_entry_link(map, new_entry);

	if ((entry->eflags & MAP_ENTRY_IS_SUB_MAP) == 0) {
		vm_object_reference(new_entry->object.vm_object);
		vm_map_entry_set_vnode_text(new_entry, true);
	}
}

/*
 *	vm_map_submap:		[ kernel use only ]
 *
 *	Mark the given range as handled by a subordinate map.
 *
 *	This range must have been created with vm_map_find,
 *	and no other operations may have been performed on this
 *	range prior to calling vm_map_submap.
 *
 *	Only a limited number of operations can be performed
 *	within this rage after calling vm_map_submap:
 *		vm_fault
 *	[Don't try vm_map_copy!]
 *
 *	To remove a submapping, one must first remove the
 *	range from the superior map, and then destroy the
 *	submap (if desired).  [Better yet, don't try it.]
 */
int
vm_map_submap(
	vm_map_t map,
	vm_offset_t start,
	vm_offset_t end,
	vm_map_t submap)
{
	vm_map_entry_t entry;
	int result;

	result = KERN_INVALID_ARGUMENT;

	vm_map_lock(submap);
	submap->flags |= MAP_IS_SUB_MAP;
	vm_map_unlock(submap);

	vm_map_lock(map);

	VM_MAP_RANGE_CHECK(map, start, end);

	if (vm_map_lookup_entry(map, start, &entry)) {
		vm_map_clip_start(map, entry, start);
	} else
		entry = vm_map_entry_succ(entry);

	vm_map_clip_end(map, entry, end);

	if ((entry->start == start) && (entry->end == end) &&
	    ((entry->eflags & MAP_ENTRY_COW) == 0) &&
	    (entry->object.vm_object == NULL)) {
		entry->object.sub_map = submap;
		entry->eflags |= MAP_ENTRY_IS_SUB_MAP;
		result = KERN_SUCCESS;
	}
	vm_map_unlock(map);

	if (result != KERN_SUCCESS) {
		vm_map_lock(submap);
		submap->flags &= ~MAP_IS_SUB_MAP;
		vm_map_unlock(submap);
	}
	return (result);
}

/*
 * The maximum number of pages to map if MAP_PREFAULT_PARTIAL is specified
 */
#define	MAX_INIT_PT	96

/*
 *	vm_map_pmap_enter:
 *
 *	Preload the specified map's pmap with mappings to the specified
 *	object's memory-resident pages.  No further physical pages are
 *	allocated, and no further virtual pages are retrieved from secondary
 *	storage.  If the specified flags include MAP_PREFAULT_PARTIAL, then a
 *	limited number of page mappings are created at the low-end of the
 *	specified address range.  (For this purpose, a superpage mapping
 *	counts as one page mapping.)  Otherwise, all resident pages within
 *	the specified address range are mapped.
 */
static void
vm_map_pmap_enter(vm_map_t map, vm_offset_t addr, vm_prot_t prot,
    vm_object_t object, vm_pindex_t pindex, vm_size_t size, int flags)
{
	vm_offset_t start;
	vm_page_t p, p_start;
	vm_pindex_t mask, psize, threshold, tmpidx;

	if ((prot & (VM_PROT_READ | VM_PROT_EXECUTE)) == 0 || object == NULL)
		return;
	VM_OBJECT_RLOCK(object);
	if (object->type == OBJT_DEVICE || object->type == OBJT_SG) {
		VM_OBJECT_RUNLOCK(object);
		VM_OBJECT_WLOCK(object);
		if (object->type == OBJT_DEVICE || object->type == OBJT_SG) {
			pmap_object_init_pt(map->pmap, addr, object, pindex,
			    size);
			VM_OBJECT_WUNLOCK(object);
			return;
		}
		VM_OBJECT_LOCK_DOWNGRADE(object);
	}

	psize = atop(size);
	if (psize + pindex > object->size) {
		if (object->size < pindex) {
			VM_OBJECT_RUNLOCK(object);
			return;
		}
		psize = object->size - pindex;
	}

	start = 0;
	p_start = NULL;
	threshold = MAX_INIT_PT;

	p = vm_page_find_least(object, pindex);
	/*
	 * Assert: the variable p is either (1) the page with the
	 * least pindex greater than or equal to the parameter pindex
	 * or (2) NULL.
	 */
	for (;
	     p != NULL && (tmpidx = p->pindex - pindex) < psize;
	     p = TAILQ_NEXT(p, listq)) {
		/*
		 * don't allow an madvise to blow away our really
		 * free pages allocating pv entries.
		 */
		if (((flags & MAP_PREFAULT_MADVISE) != 0 &&
		    vm_page_count_severe()) ||
		    ((flags & MAP_PREFAULT_PARTIAL) != 0 &&
		    tmpidx >= threshold)) {
			psize = tmpidx;
			break;
		}
		if (vm_page_all_valid(p)) {
			if (p_start == NULL) {
				start = addr + ptoa(tmpidx);
				p_start = p;
			}
			/* Jump ahead if a superpage mapping is possible. */
			if (p->psind > 0 && ((addr + ptoa(tmpidx)) &
			    (pagesizes[p->psind] - 1)) == 0) {
				mask = atop(pagesizes[p->psind]) - 1;
				if (tmpidx + mask < psize &&
				    vm_page_ps_test(p, PS_ALL_VALID, NULL)) {
					p += mask;
					threshold += mask;
				}
			}
		} else if (p_start != NULL) {
			pmap_enter_object(map->pmap, start, addr +
			    ptoa(tmpidx), p_start, prot);
			p_start = NULL;
		}
	}
	if (p_start != NULL)
		pmap_enter_object(map->pmap, start, addr + ptoa(psize),
		    p_start, prot);
	VM_OBJECT_RUNLOCK(object);
}

/*
 *	vm_map_protect:
 *
 *	Sets the protection of the specified address
 *	region in the target map.  If "set_max" is
 *	specified, the maximum protection is to be set;
 *	otherwise, only the current protection is affected.
 */
int
vm_map_protect(vm_map_t map, vm_offset_t start, vm_offset_t end,
	       vm_prot_t new_prot, boolean_t set_max)
{
	vm_map_entry_t current, entry, in_tran, prev_entry;
	vm_object_t obj;
	struct ucred *cred;
	vm_prot_t old_prot;
	int rv;

	if (start == end)
		return (KERN_SUCCESS);

again:
	in_tran = NULL;
	vm_map_lock(map);

	/*
	 * Ensure that we are not concurrently wiring pages.  vm_map_wire() may
	 * need to fault pages into the map and will drop the map lock while
	 * doing so, and the VM object may end up in an inconsistent state if we
	 * update the protection on the map entry in between faults.
	 */
	vm_map_wait_busy(map);

	VM_MAP_RANGE_CHECK(map, start, end);

	if (!vm_map_lookup_entry(map, start, &entry))
		entry = vm_map_entry_succ(entry);

	/*
	 * Make a first pass to check for protection violations.
	 */
	for (current = entry; current->start < end;
	    current = vm_map_entry_succ(current)) {
		if ((current->eflags & MAP_ENTRY_GUARD) != 0)
			continue;
		if (current->eflags & MAP_ENTRY_IS_SUB_MAP) {
			vm_map_unlock(map);
			return (KERN_INVALID_ARGUMENT);
		}
		if ((new_prot & current->max_protection) != new_prot) {
			vm_map_unlock(map);
			return (KERN_PROTECTION_FAILURE);
		}
		if ((current->eflags & MAP_ENTRY_IN_TRANSITION) != 0)
			in_tran = current;
	}

	/*
	 * Postpone the operation until all in-transition map entries have
	 * stabilized.  An in-transition entry might already have its pages
	 * wired and wired_count incremented, but not yet have its
	 * MAP_ENTRY_USER_WIRED flag set.  In which case, we would fail to call
	 * vm_fault_copy_entry() in the final loop below.
	 */
	if (in_tran != NULL) {
		in_tran->eflags |= MAP_ENTRY_NEEDS_WAKEUP;
		vm_map_unlock_and_wait(map, 0);
		goto again;
	}

	/*
	 * Before changing the protections, try to reserve swap space for any
	 * private (i.e., copy-on-write) mappings that are transitioning from
	 * read-only to read/write access.  If a reservation fails, break out
	 * of this loop early and let the next loop simplify the entries, since
	 * some may now be mergeable.
	 */
	rv = KERN_SUCCESS;
	vm_map_clip_start(map, entry, start);
	for (current = entry; current->start < end;
	    current = vm_map_entry_succ(current)) {

		vm_map_clip_end(map, current, end);

		if (set_max ||
		    ((new_prot & ~(current->protection)) & VM_PROT_WRITE) == 0 ||
		    ENTRY_CHARGED(current) ||
		    (current->eflags & MAP_ENTRY_GUARD) != 0) {
			continue;
		}

		cred = curthread->td_ucred;
		obj = current->object.vm_object;

		if (obj == NULL || (current->eflags & MAP_ENTRY_NEEDS_COPY)) {
			if (!swap_reserve(current->end - current->start)) {
				rv = KERN_RESOURCE_SHORTAGE;
				end = current->end;
				break;
			}
			crhold(cred);
			current->cred = cred;
			continue;
		}

		VM_OBJECT_WLOCK(obj);
		if (obj->type != OBJT_DEFAULT && obj->type != OBJT_SWAP) {
			VM_OBJECT_WUNLOCK(obj);
			continue;
		}

		/*
		 * Charge for the whole object allocation now, since
		 * we cannot distinguish between non-charged and
		 * charged clipped mapping of the same object later.
		 */
		KASSERT(obj->charge == 0,
		    ("vm_map_protect: object %p overcharged (entry %p)",
		    obj, current));
		if (!swap_reserve(ptoa(obj->size))) {
			VM_OBJECT_WUNLOCK(obj);
			rv = KERN_RESOURCE_SHORTAGE;
			end = current->end;
			break;
		}

		crhold(cred);
		obj->cred = cred;
		obj->charge = ptoa(obj->size);
		VM_OBJECT_WUNLOCK(obj);
	}

	/*
	 * If enough swap space was available, go back and fix up protections.
	 * Otherwise, just simplify entries, since some may have been modified.
	 * [Note that clipping is not necessary the second time.]
	 */
	for (prev_entry = vm_map_entry_pred(entry), current = entry;
	    current->start < end;
	    vm_map_try_merge_entries(map, prev_entry, current),
	    prev_entry = current, current = vm_map_entry_succ(current)) {
		if (rv != KERN_SUCCESS ||
		    (current->eflags & MAP_ENTRY_GUARD) != 0)
			continue;

		old_prot = current->protection;

		if (set_max)
			current->protection =
			    (current->max_protection = new_prot) &
			    old_prot;
		else
			current->protection = new_prot;
		vm_map_log("protect", current);

		/*
		 * For user wired map entries, the normal lazy evaluation of
		 * write access upgrades through soft page faults is
		 * undesirable.  Instead, immediately copy any pages that are
		 * copy-on-write and enable write access in the physical map.
		 */
		if ((current->eflags & MAP_ENTRY_USER_WIRED) != 0 &&
		    (current->protection & VM_PROT_WRITE) != 0 &&
		    (old_prot & VM_PROT_WRITE) == 0)
			vm_fault_copy_entry(map, map, current, current, NULL);

		/*
		 * When restricting access, update the physical map.  Worry
		 * about copy-on-write here.
		 */
		if ((old_prot & ~current->protection) != 0) {
#define MASK(entry)	(((entry)->eflags & MAP_ENTRY_COW) ? ~VM_PROT_WRITE : \
							VM_PROT_ALL)
			pmap_protect(map->pmap, current->start,
			    current->end,
			    current->protection & MASK(current));
#undef	MASK
		}
	}
	vm_map_try_merge_entries(map, prev_entry, current);
	vm_map_unlock(map);
	return (rv);
}

/*
 *	vm_map_madvise:
 *
 *	This routine traverses a processes map handling the madvise
 *	system call.  Advisories are classified as either those effecting
 *	the vm_map_entry structure, or those effecting the underlying
 *	objects.
 */
int
vm_map_madvise(
	vm_map_t map,
	vm_offset_t start,
	vm_offset_t end,
	int behav)
{
	vm_map_entry_t current, prev_entry;
	bool modify_map;

	/*
	 * Some madvise calls directly modify the vm_map_entry, in which case
	 * we need to use an exclusive lock on the map and we need to perform
	 * various clipping operations.  Otherwise we only need a read-lock
	 * on the map.
	 */
	switch(behav) {
	case MADV_NORMAL:
	case MADV_SEQUENTIAL:
	case MADV_RANDOM:
	case MADV_NOSYNC:
	case MADV_AUTOSYNC:
	case MADV_NOCORE:
	case MADV_CORE:
		if (start == end)
			return (0);
		modify_map = true;
		vm_map_lock(map);
		break;
	case MADV_WILLNEED:
	case MADV_DONTNEED:
	case MADV_FREE:
		if (start == end)
			return (0);
		modify_map = false;
		vm_map_lock_read(map);
		break;
	default:
		return (EINVAL);
	}

	/*
	 * Locate starting entry and clip if necessary.
	 */
	VM_MAP_RANGE_CHECK(map, start, end);

	if (vm_map_lookup_entry(map, start, &current)) {
		if (modify_map)
			vm_map_clip_start(map, current, start);
		prev_entry = vm_map_entry_pred(current);
	} else {
		prev_entry = current;
		current = vm_map_entry_succ(current);
	}

	if (modify_map) {
		/*
		 * madvise behaviors that are implemented in the vm_map_entry.
		 *
		 * We clip the vm_map_entry so that behavioral changes are
		 * limited to the specified address range.
		 */
		for (; current->start < end; prev_entry = current,
		    current = vm_map_entry_succ(current)) {
			if (current->eflags & MAP_ENTRY_IS_SUB_MAP)
				continue;

			vm_map_clip_end(map, current, end);

			switch (behav) {
			case MADV_NORMAL:
				vm_map_entry_set_behavior(current, MAP_ENTRY_BEHAV_NORMAL);
				break;
			case MADV_SEQUENTIAL:
				vm_map_entry_set_behavior(current, MAP_ENTRY_BEHAV_SEQUENTIAL);
				break;
			case MADV_RANDOM:
				vm_map_entry_set_behavior(current, MAP_ENTRY_BEHAV_RANDOM);
				break;
			case MADV_NOSYNC:
				current->eflags |= MAP_ENTRY_NOSYNC;
				break;
			case MADV_AUTOSYNC:
				current->eflags &= ~MAP_ENTRY_NOSYNC;
				break;
			case MADV_NOCORE:
				current->eflags |= MAP_ENTRY_NOCOREDUMP;
				break;
			case MADV_CORE:
				current->eflags &= ~MAP_ENTRY_NOCOREDUMP;
				break;
			default:
				break;
			}
			vm_map_try_merge_entries(map, prev_entry, current);
		}
		vm_map_try_merge_entries(map, prev_entry, current);
		vm_map_unlock(map);
	} else {
		vm_pindex_t pstart, pend;

		/*
		 * madvise behaviors that are implemented in the underlying
		 * vm_object.
		 *
		 * Since we don't clip the vm_map_entry, we have to clip
		 * the vm_object pindex and count.
		 */
		for (; current->start < end;
		    current = vm_map_entry_succ(current)) {
			vm_offset_t useEnd, useStart;

			if (current->eflags & MAP_ENTRY_IS_SUB_MAP)
				continue;

			/*
			 * MADV_FREE would otherwise rewind time to
			 * the creation of the shadow object.  Because
			 * we hold the VM map read-locked, neither the
			 * entry's object nor the presence of a
			 * backing object can change.
			 */
			if (behav == MADV_FREE &&
			    current->object.vm_object != NULL &&
			    current->object.vm_object->backing_object != NULL)
				continue;

			pstart = OFF_TO_IDX(current->offset);
			pend = pstart + atop(current->end - current->start);
			useStart = current->start;
			useEnd = current->end;

			if (current->start < start) {
				pstart += atop(start - current->start);
				useStart = start;
			}
			if (current->end > end) {
				pend -= atop(current->end - end);
				useEnd = end;
			}

			if (pstart >= pend)
				continue;

			/*
			 * Perform the pmap_advise() before clearing
			 * PGA_REFERENCED in vm_page_advise().  Otherwise, a
			 * concurrent pmap operation, such as pmap_remove(),
			 * could clear a reference in the pmap and set
			 * PGA_REFERENCED on the page before the pmap_advise()
			 * had completed.  Consequently, the page would appear
			 * referenced based upon an old reference that
			 * occurred before this pmap_advise() ran.
			 */
			if (behav == MADV_DONTNEED || behav == MADV_FREE)
				pmap_advise(map->pmap, useStart, useEnd,
				    behav);

			vm_object_madvise(current->object.vm_object, pstart,
			    pend, behav);

			/*
			 * Pre-populate paging structures in the
			 * WILLNEED case.  For wired entries, the
			 * paging structures are already populated.
			 */
			if (behav == MADV_WILLNEED &&
			    current->wired_count == 0) {
				vm_map_pmap_enter(map,
				    useStart,
				    current->protection,
				    current->object.vm_object,
				    pstart,
				    ptoa(pend - pstart),
				    MAP_PREFAULT_MADVISE
				);
			}
		}
		vm_map_unlock_read(map);
	}
	return (0);
}


/*
 *	vm_map_inherit:
 *
 *	Sets the inheritance of the specified address
 *	range in the target map.  Inheritance
 *	affects how the map will be shared with
 *	child maps at the time of vmspace_fork.
 */
int
vm_map_inherit(vm_map_t map, vm_offset_t start, vm_offset_t end,
	       vm_inherit_t new_inheritance)
{
	vm_map_entry_t entry, prev_entry;

	switch (new_inheritance) {
	case VM_INHERIT_NONE:
	case VM_INHERIT_COPY:
	case VM_INHERIT_SHARE:
	case VM_INHERIT_ZERO:
		break;
	default:
		return (KERN_INVALID_ARGUMENT);
	}
	if (start == end)
		return (KERN_SUCCESS);
	vm_map_lock(map);
	VM_MAP_RANGE_CHECK(map, start, end);
	if (vm_map_lookup_entry(map, start, &prev_entry)) {
		entry = prev_entry;
		vm_map_clip_start(map, entry, start);
		prev_entry = vm_map_entry_pred(entry);
	} else
		entry = vm_map_entry_succ(prev_entry);
	for (; entry->start < end;
	    prev_entry = entry, entry = vm_map_entry_succ(entry)) {
		vm_map_clip_end(map, entry, end);
		if ((entry->eflags & MAP_ENTRY_GUARD) == 0 ||
		    new_inheritance != VM_INHERIT_ZERO)
			entry->inheritance = new_inheritance;
		vm_map_try_merge_entries(map, prev_entry, entry);
	}
	vm_map_try_merge_entries(map, prev_entry, entry);
	vm_map_unlock(map);
	return (KERN_SUCCESS);
}

/*
 *	vm_map_entry_in_transition:
 *
 *	Release the map lock, and sleep until the entry is no longer in
 *	transition.  Awake and acquire the map lock.  If the map changed while
 *	another held the lock, lookup a possibly-changed entry at or after the
 *	'start' position of the old entry.
 */
static vm_map_entry_t
vm_map_entry_in_transition(vm_map_t map, vm_offset_t in_start,
    vm_offset_t *io_end, bool holes_ok, vm_map_entry_t in_entry)
{
	vm_map_entry_t entry;
	vm_offset_t start;
	u_int last_timestamp;

	VM_MAP_ASSERT_LOCKED(map);
	KASSERT((in_entry->eflags & MAP_ENTRY_IN_TRANSITION) != 0,
	    ("not in-tranition map entry %p", in_entry));
	/*
	 * We have not yet clipped the entry.
	 */
	start = MAX(in_start, in_entry->start);
	in_entry->eflags |= MAP_ENTRY_NEEDS_WAKEUP;
	last_timestamp = map->timestamp;
	if (vm_map_unlock_and_wait(map, 0)) {
		/*
		 * Allow interruption of user wiring/unwiring?
		 */
	}
	vm_map_lock(map);
	if (last_timestamp + 1 == map->timestamp)
		return (in_entry);

	/*
	 * Look again for the entry because the map was modified while it was
	 * unlocked.  Specifically, the entry may have been clipped, merged, or
	 * deleted.
	 */
	if (!vm_map_lookup_entry(map, start, &entry)) {
		if (!holes_ok) {
			*io_end = start;
			return (NULL);
		}
		entry = vm_map_entry_succ(entry);
	}
	return (entry);
}

/*
 *	vm_map_unwire:
 *
 *	Implements both kernel and user unwiring.
 */
int
vm_map_unwire(vm_map_t map, vm_offset_t start, vm_offset_t end,
    int flags)
{
	vm_map_entry_t entry, first_entry, next_entry, prev_entry;
	int rv;
	bool holes_ok, need_wakeup, user_unwire;

	if (start == end)
		return (KERN_SUCCESS);
	holes_ok = (flags & VM_MAP_WIRE_HOLESOK) != 0;
	user_unwire = (flags & VM_MAP_WIRE_USER) != 0;
	vm_map_lock(map);
	VM_MAP_RANGE_CHECK(map, start, end);
	if (!vm_map_lookup_entry(map, start, &first_entry)) {
		if (holes_ok)
			first_entry = vm_map_entry_succ(first_entry);
		else {
			vm_map_unlock(map);
			return (KERN_INVALID_ADDRESS);
		}
	}
	rv = KERN_SUCCESS;
	for (entry = first_entry; entry->start < end; entry = next_entry) {
		if (entry->eflags & MAP_ENTRY_IN_TRANSITION) {
			/*
			 * We have not yet clipped the entry.
			 */
			next_entry = vm_map_entry_in_transition(map, start,
			    &end, holes_ok, entry);
			if (next_entry == NULL) {
				if (entry == first_entry) {
					vm_map_unlock(map);
					return (KERN_INVALID_ADDRESS);
				}
				rv = KERN_INVALID_ADDRESS;
				break;
			}
			first_entry = (entry == first_entry) ?
			    next_entry : NULL;
			continue;
		}
		vm_map_clip_start(map, entry, start);
		vm_map_clip_end(map, entry, end);
		/*
		 * Mark the entry in case the map lock is released.  (See
		 * above.)
		 */
		KASSERT((entry->eflags & MAP_ENTRY_IN_TRANSITION) == 0 &&
		    entry->wiring_thread == NULL,
		    ("owned map entry %p", entry));
		entry->eflags |= MAP_ENTRY_IN_TRANSITION;
		entry->wiring_thread = curthread;
		next_entry = vm_map_entry_succ(entry);
		/*
		 * Check the map for holes in the specified region.
		 * If holes_ok, skip this check.
		 */
		if (!holes_ok &&
		    entry->end < end && next_entry->start > entry->end) {
			end = entry->end;
			rv = KERN_INVALID_ADDRESS;
			break;
		}
		/*
		 * If system unwiring, require that the entry is system wired.
		 */
		if (!user_unwire &&
		    vm_map_entry_system_wired_count(entry) == 0) {
			end = entry->end;
			rv = KERN_INVALID_ARGUMENT;
			break;
		}
	}
	need_wakeup = false;
	if (first_entry == NULL &&
	    !vm_map_lookup_entry(map, start, &first_entry)) {
		KASSERT(holes_ok, ("vm_map_unwire: lookup failed"));
		prev_entry = first_entry;
		entry = vm_map_entry_succ(first_entry);
	} else {
		prev_entry = vm_map_entry_pred(first_entry);
		entry = first_entry;
	}
	for (; entry->start < end;
	    prev_entry = entry, entry = vm_map_entry_succ(entry)) {
		/*
		 * If holes_ok was specified, an empty
		 * space in the unwired region could have been mapped
		 * while the map lock was dropped for draining
		 * MAP_ENTRY_IN_TRANSITION.  Moreover, another thread
		 * could be simultaneously wiring this new mapping
		 * entry.  Detect these cases and skip any entries
		 * marked as in transition by us.
		 */
		if ((entry->eflags & MAP_ENTRY_IN_TRANSITION) == 0 ||
		    entry->wiring_thread != curthread) {
			KASSERT(holes_ok,
			    ("vm_map_unwire: !HOLESOK and new/changed entry"));
			continue;
		}

		if (rv == KERN_SUCCESS && (!user_unwire ||
		    (entry->eflags & MAP_ENTRY_USER_WIRED))) {
			if (entry->wired_count == 1)
				vm_map_entry_unwire(map, entry);
			else
				entry->wired_count--;
			if (user_unwire)
				entry->eflags &= ~MAP_ENTRY_USER_WIRED;
		}
		KASSERT((entry->eflags & MAP_ENTRY_IN_TRANSITION) != 0,
		    ("vm_map_unwire: in-transition flag missing %p", entry));
		KASSERT(entry->wiring_thread == curthread,
		    ("vm_map_unwire: alien wire %p", entry));
		entry->eflags &= ~MAP_ENTRY_IN_TRANSITION;
		entry->wiring_thread = NULL;
		if (entry->eflags & MAP_ENTRY_NEEDS_WAKEUP) {
			entry->eflags &= ~MAP_ENTRY_NEEDS_WAKEUP;
			need_wakeup = true;
		}
		vm_map_try_merge_entries(map, prev_entry, entry);
	}
	vm_map_try_merge_entries(map, prev_entry, entry);
	vm_map_unlock(map);
	if (need_wakeup)
		vm_map_wakeup(map);
	return (rv);
}

static void
vm_map_wire_user_count_sub(u_long npages)
{

	atomic_subtract_long(&vm_user_wire_count, npages);
}

static bool
vm_map_wire_user_count_add(u_long npages)
{
	u_long wired;

	wired = vm_user_wire_count;
	do {
		if (npages + wired > vm_page_max_user_wired)
			return (false);
	} while (!atomic_fcmpset_long(&vm_user_wire_count, &wired,
	    npages + wired));

	return (true);
}

/*
 *	vm_map_wire_entry_failure:
 *
 *	Handle a wiring failure on the given entry.
 *
 *	The map should be locked.
 */
static void
vm_map_wire_entry_failure(vm_map_t map, vm_map_entry_t entry,
    vm_offset_t failed_addr)
{

	VM_MAP_ASSERT_LOCKED(map);
	KASSERT((entry->eflags & MAP_ENTRY_IN_TRANSITION) != 0 &&
	    entry->wired_count == 1,
	    ("vm_map_wire_entry_failure: entry %p isn't being wired", entry));
	KASSERT(failed_addr < entry->end,
	    ("vm_map_wire_entry_failure: entry %p was fully wired", entry));

	/*
	 * If any pages at the start of this entry were successfully wired,
	 * then unwire them.
	 */
	if (failed_addr > entry->start) {
		pmap_unwire(map->pmap, entry->start, failed_addr);
		vm_object_unwire(entry->object.vm_object, entry->offset,
		    failed_addr - entry->start, PQ_ACTIVE);
	}

	/*
	 * Assign an out-of-range value to represent the failure to wire this
	 * entry.
	 */
	entry->wired_count = -1;
}

int
vm_map_wire(vm_map_t map, vm_offset_t start, vm_offset_t end, int flags)
{
	int rv;

	vm_map_lock(map);
	rv = vm_map_wire_locked(map, start, end, flags);
	vm_map_unlock(map);
	return (rv);
}


/*
 *	vm_map_wire_locked:
 *
 *	Implements both kernel and user wiring.  Returns with the map locked,
 *	the map lock may be dropped.
 */
int
vm_map_wire_locked(vm_map_t map, vm_offset_t start, vm_offset_t end, int flags)
{
	vm_map_entry_t entry, first_entry, next_entry, prev_entry;
	vm_offset_t faddr, saved_end, saved_start;
	u_long npages;
	u_int last_timestamp;
	int rv;
	bool holes_ok, need_wakeup, user_wire;
	vm_prot_t prot;

	VM_MAP_ASSERT_LOCKED(map);

	if (start == end)
		return (KERN_SUCCESS);
	prot = 0;
	if (flags & VM_MAP_WIRE_WRITE)
		prot |= VM_PROT_WRITE;
	holes_ok = (flags & VM_MAP_WIRE_HOLESOK) != 0;
	user_wire = (flags & VM_MAP_WIRE_USER) != 0;
	VM_MAP_RANGE_CHECK(map, start, end);
	if (!vm_map_lookup_entry(map, start, &first_entry)) {
		if (holes_ok)
			first_entry = vm_map_entry_succ(first_entry);
		else
			return (KERN_INVALID_ADDRESS);
	}
	for (entry = first_entry; entry->start < end; entry = next_entry) {
		if (entry->eflags & MAP_ENTRY_IN_TRANSITION) {
			/*
			 * We have not yet clipped the entry.
			 */
			next_entry = vm_map_entry_in_transition(map, start,
			    &end, holes_ok, entry);
			if (next_entry == NULL) {
				if (entry == first_entry)
					return (KERN_INVALID_ADDRESS);
				rv = KERN_INVALID_ADDRESS;
				goto done;
			}
			first_entry = (entry == first_entry) ?
			    next_entry : NULL;
			continue;
		}
		vm_map_clip_start(map, entry, start);
		vm_map_clip_end(map, entry, end);
		/*
		 * Mark the entry in case the map lock is released.  (See
		 * above.)
		 */
		KASSERT((entry->eflags & MAP_ENTRY_IN_TRANSITION) == 0 &&
		    entry->wiring_thread == NULL,
		    ("owned map entry %p", entry));
		entry->eflags |= MAP_ENTRY_IN_TRANSITION;
		entry->wiring_thread = curthread;
		if ((entry->protection & (VM_PROT_READ | VM_PROT_EXECUTE)) == 0
		    || (entry->protection & prot) != prot) {
			entry->eflags |= MAP_ENTRY_WIRE_SKIPPED;
			if (!holes_ok) {
				end = entry->end;
				rv = KERN_INVALID_ADDRESS;
				goto done;
			}
		} else if (entry->wired_count == 0) {
			entry->wired_count++;

			npages = atop(entry->end - entry->start);
			if (user_wire && !vm_map_wire_user_count_add(npages)) {
				vm_map_wire_entry_failure(map, entry,
				    entry->start);
				end = entry->end;
				rv = KERN_RESOURCE_SHORTAGE;
				goto done;
			}

			/*
			 * Release the map lock, relying on the in-transition
			 * mark.  Mark the map busy for fork.
			 */
			saved_start = entry->start;
			saved_end = entry->end;
			last_timestamp = map->timestamp;
			vm_map_busy(map);
			vm_map_unlock(map);

			faddr = saved_start;
			do {
				/*
				 * Simulate a fault to get the page and enter
				 * it into the physical map.
				 */
				if ((rv = vm_fault(map, faddr,
				    VM_PROT_NONE, VM_FAULT_WIRE, NULL)) !=
				    KERN_SUCCESS)
					break;
			} while ((faddr += PAGE_SIZE) < saved_end);
			vm_map_lock(map);
			vm_map_unbusy(map);
			if (last_timestamp + 1 != map->timestamp) {
				/*
				 * Look again for the entry because the map was
				 * modified while it was unlocked.  The entry
				 * may have been clipped, but NOT merged or
				 * deleted.
				 */
				if (!vm_map_lookup_entry(map, saved_start,
				    &next_entry))
					KASSERT(false,
					    ("vm_map_wire: lookup failed"));
				first_entry = (entry == first_entry) ?
				    next_entry : NULL;
				for (entry = next_entry; entry->end < saved_end;
				    entry = vm_map_entry_succ(entry)) {
					/*
					 * In case of failure, handle entries
					 * that were not fully wired here;
					 * fully wired entries are handled
					 * later.
					 */
					if (rv != KERN_SUCCESS &&
					    faddr < entry->end)
						vm_map_wire_entry_failure(map,
						    entry, faddr);
				}
			}
			if (rv != KERN_SUCCESS) {
				vm_map_wire_entry_failure(map, entry, faddr);
				if (user_wire)
					vm_map_wire_user_count_sub(npages);
				end = entry->end;
				goto done;
			}
		} else if (!user_wire ||
			   (entry->eflags & MAP_ENTRY_USER_WIRED) == 0) {
			entry->wired_count++;
		}
		/*
		 * Check the map for holes in the specified region.
		 * If holes_ok was specified, skip this check.
		 */
		next_entry = vm_map_entry_succ(entry);
		if (!holes_ok &&
		    entry->end < end && next_entry->start > entry->end) {
			end = entry->end;
			rv = KERN_INVALID_ADDRESS;
			goto done;
		}
	}
	rv = KERN_SUCCESS;
done:
	need_wakeup = false;
	if (first_entry == NULL &&
	    !vm_map_lookup_entry(map, start, &first_entry)) {
		KASSERT(holes_ok, ("vm_map_wire: lookup failed"));
		prev_entry = first_entry;
		entry = vm_map_entry_succ(first_entry);
	} else {
		prev_entry = vm_map_entry_pred(first_entry);
		entry = first_entry;
	}
	for (; entry->start < end;
	    prev_entry = entry, entry = vm_map_entry_succ(entry)) {
		/*
		 * If holes_ok was specified, an empty
		 * space in the unwired region could have been mapped
		 * while the map lock was dropped for faulting in the
		 * pages or draining MAP_ENTRY_IN_TRANSITION.
		 * Moreover, another thread could be simultaneously
		 * wiring this new mapping entry.  Detect these cases
		 * and skip any entries marked as in transition not by us.
		 */
		if ((entry->eflags & MAP_ENTRY_IN_TRANSITION) == 0 ||
		    entry->wiring_thread != curthread) {
			KASSERT(holes_ok,
			    ("vm_map_wire: !HOLESOK and new/changed entry"));
			continue;
		}

		if ((entry->eflags & MAP_ENTRY_WIRE_SKIPPED) != 0) {
			/* do nothing */
		} else if (rv == KERN_SUCCESS) {
			if (user_wire)
				entry->eflags |= MAP_ENTRY_USER_WIRED;
		} else if (entry->wired_count == -1) {
			/*
			 * Wiring failed on this entry.  Thus, unwiring is
			 * unnecessary.
			 */
			entry->wired_count = 0;
		} else if (!user_wire ||
		    (entry->eflags & MAP_ENTRY_USER_WIRED) == 0) {
			/*
			 * Undo the wiring.  Wiring succeeded on this entry
			 * but failed on a later entry.  
			 */
			if (entry->wired_count == 1) {
				vm_map_entry_unwire(map, entry);
				if (user_wire)
					vm_map_wire_user_count_sub(
					    atop(entry->end - entry->start));
			} else
				entry->wired_count--;
		}
		KASSERT((entry->eflags & MAP_ENTRY_IN_TRANSITION) != 0,
		    ("vm_map_wire: in-transition flag missing %p", entry));
		KASSERT(entry->wiring_thread == curthread,
		    ("vm_map_wire: alien wire %p", entry));
		entry->eflags &= ~(MAP_ENTRY_IN_TRANSITION |
		    MAP_ENTRY_WIRE_SKIPPED);
		entry->wiring_thread = NULL;
		if (entry->eflags & MAP_ENTRY_NEEDS_WAKEUP) {
			entry->eflags &= ~MAP_ENTRY_NEEDS_WAKEUP;
			need_wakeup = true;
		}
		vm_map_try_merge_entries(map, prev_entry, entry);
	}
	vm_map_try_merge_entries(map, prev_entry, entry);
	if (need_wakeup)
		vm_map_wakeup(map);
	return (rv);
}

static boolean_t
vm_map_pageout_range(vm_map_t map, vm_map_entry_t entry,
    vm_offset_t start, vm_offset_t end, vm_offset_t *size)
{
	vm_object_t object, tobject;
	vm_page_t m;
	vm_pindex_t pi;
	vm_offset_t offset, offset1;
	int last_timestamp;
	boolean_t ret;

	ret = TRUE;
	for (offset = start, *size = 0; offset < end; offset += PAGE_SIZE) {
		*size += PAGE_SIZE;
retry:
		pi = OFF_TO_IDX(offset - entry->start + entry->offset);
		object = entry->object.vm_object;
		VM_OBJECT_WLOCK(object);
		for (;;) {
			m = vm_page_lookup(object, pi);
			if (m != NULL)
				break;
			tobject = object->backing_object;
			if (tobject == NULL) {
				VM_OBJECT_WUNLOCK(object);
				break;
			}
			pi += object->backing_object_offset;
			VM_OBJECT_WLOCK(tobject);
			VM_OBJECT_WUNLOCK(object);
			object = tobject;
		}
		if (m == NULL)
			continue;
		if (m->ref_count != 0) {
			VM_OBJECT_WUNLOCK(object);
			ret = FALSE;
			continue;
		}
		if (vm_page_sleep_if_busy(m, "mpgout")) {
			VM_OBJECT_WUNLOCK(object);
			goto retry;
		}
		offset1 = offset - entry->start + entry->offset;
		if (object->type == OBJT_VNODE) {
			last_timestamp = map->timestamp;
			vm_map_unlock_read(map);
			if (!vm_object_sync(object, offset1, PAGE_SIZE,
			    FALSE, TRUE))
				ret = FALSE;
			VM_OBJECT_WUNLOCK(object);
			vm_map_lock_read(map);
			if (last_timestamp != map->timestamp) {
				if (!vm_map_lookup_entry(map, offset, &entry) ||
				    entry->end < end)
					break;
			}
		} else {
			KASSERT(object->type == OBJT_DEFAULT ||
			    object->type == OBJT_SWAP,
			    ("XXX"));
			if (m->valid != 0) {
#if 0
				int rtval;
				vm_page_sbusy(m);
				vm_page_sbusy(m);
				pmap_remove_all(m);
				vm_object_pip_add(object, 1);
				vm_pager_put_pages(object, &m, 1,
				    VM_PAGER_PUT_SYNC, &rtval);
				vm_page_lock(m);
				vm_page_flash(m);
				vm_page_sunbusy(m);
				if (rtval != VM_PAGER_PEND) {
					vm_page_sunbusy(m);
					vm_object_pip_wakeup(object);
					ret = FALSE;
				} else {
					vm_page_free(m);
				}
				vm_page_unlock(m);
#else
				ret = FALSE;
#endif
			} else {
				vm_page_lock(m);
				vm_page_free(m);
				vm_page_unlock(m);
			}
			VM_OBJECT_WUNLOCK(object);
		}
	}
	return (ret);
}

/*
 * vm_map_sync
 *
 * Push any dirty cached pages in the address range to their pager.
 * If syncio is TRUE, dirty pages are written synchronously.
 * If invalidate is TRUE, any cached pages are freed as well.
 *
 * If the size of the region from start to end is zero, we are
 * supposed to flush all modified pages within the region containing
 * start.  Unfortunately, a region can be split or coalesced with
 * neighboring regions, making it difficult to determine what the
 * original region was.  Therefore, we approximate this requirement by
 * flushing the current region containing start.
 *
 * Returns an error if any part of the specified range is not mapped.
 */
int
vm_map_sync(vm_map_t map, vm_offset_t start, vm_offset_t end,
    boolean_t syncio, boolean_t invalidate, boolean_t pageout)
{
	vm_map_entry_t current, entry, next_entry;
	vm_size_t size;
	vm_object_t object;
	vm_ooffset_t offset;
	unsigned int last_timestamp;
	boolean_t failed;

	vm_map_lock_read(map);
	VM_MAP_RANGE_CHECK(map, start, end);
	if (!vm_map_lookup_entry(map, start, &entry)) {
		vm_map_unlock_read(map);
		return (KERN_INVALID_ADDRESS);
	} else if (start == end) {
		start = entry->start;
		end = entry->end;
	}
	/*
	 * Make a first pass to check for user-wired memory and holes.
	 */
	for (current = entry; current->start < end;
<<<<<<< HEAD
	    current = vm_map_entry_succ(current)) {
		if ((invalidate || pageout) &&
		    (current->eflags & MAP_ENTRY_USER_WIRED)) {
=======
	    current = next_entry) {
		if (invalidate && (current->eflags & MAP_ENTRY_USER_WIRED)) {
>>>>>>> 66596a3c
			vm_map_unlock_read(map);
			return (KERN_INVALID_ARGUMENT);
		}
		next_entry = vm_map_entry_succ(current);
		if (end > current->end &&
		    current->end != next_entry->start) {
			vm_map_unlock_read(map);
			return (KERN_INVALID_ADDRESS);
		}
	}

	if (invalidate || pageout)
		pmap_remove(map->pmap, start, end);
	failed = FALSE;

	/*
	 * Make a second pass, cleaning/uncaching pages from the indicated
	 * objects as we go.
	 */
	for (current = entry; current->start < end;) {
		offset = current->offset + (start - current->start);
		size = (end <= current->end ? end : current->end) - start;
		if (current->eflags & MAP_ENTRY_IS_SUB_MAP) {
			vm_map_t smap;
			vm_map_entry_t tentry;
			vm_size_t tsize;

			smap = current->object.sub_map;
			vm_map_lock_read(smap);
			(void) vm_map_lookup_entry(smap, offset, &tentry);
			tsize = tentry->end - offset;
			if (tsize < size)
				size = tsize;
			object = tentry->object.vm_object;
			offset = tentry->offset + (offset - tentry->start);
			vm_map_unlock_read(smap);
		} else {
			object = current->object.vm_object;
		}
		vm_object_reference(object);
		last_timestamp = map->timestamp;
		if (pageout) {
			if (object->type == OBJT_DEFAULT ||
			    object->type == OBJT_SWAP) {
				if (!vm_map_pageout_range(map, entry,
				    start, start + size, &size))
					failed = TRUE;
				vm_map_unlock_read(map);
			} else if (object->type == OBJT_VNODE /* also COW */) {
				vm_map_unlock_read(map);
				if (!vm_object_sync(object, offset, size,
				    FALSE, TRUE))
					failed = TRUE;
			} else {
				vm_map_unlock_read(map);
				failed = TRUE;
			}
		} else {
			vm_map_unlock_read(map);
			if (!vm_object_sync(object, offset, size, syncio,
			    invalidate))
				failed = TRUE;
		}
		start += size;
		vm_object_deallocate(object);
		vm_map_lock_read(map);
		if (last_timestamp == map->timestamp ||
		    !vm_map_lookup_entry(map, start, &current))
			current = vm_map_entry_succ(current);
	}

	vm_map_unlock_read(map);
	return (failed ? KERN_FAILURE : KERN_SUCCESS);
}

/*
 *	vm_map_entry_unwire:	[ internal use only ]
 *
 *	Make the region specified by this entry pageable.
 *
 *	The map in question should be locked.
 *	[This is the reason for this routine's existence.]
 */
static void
vm_map_entry_unwire(vm_map_t map, vm_map_entry_t entry)
{
	vm_size_t size;

	VM_MAP_ASSERT_LOCKED(map);
	KASSERT(entry->wired_count > 0,
	    ("vm_map_entry_unwire: entry %p isn't wired", entry));

	size = entry->end - entry->start;
	if ((entry->eflags & MAP_ENTRY_USER_WIRED) != 0)
		vm_map_wire_user_count_sub(atop(size));
	pmap_unwire(map->pmap, entry->start, entry->end);
	vm_object_unwire(entry->object.vm_object, entry->offset, size,
	    PQ_ACTIVE);
	entry->wired_count = 0;
}

static void
vm_map_entry_deallocate(vm_map_entry_t entry, boolean_t system_map)
{

	if ((entry->eflags & MAP_ENTRY_IS_SUB_MAP) == 0)
		vm_object_deallocate(entry->object.vm_object);
	uma_zfree(system_map ? kmapentzone : mapentzone, entry);
}

/*
 *	vm_map_entry_delete:	[ internal use only ]
 *
 *	Deallocate the given entry from the target map.
 */
static void
vm_map_entry_delete(vm_map_t map, vm_map_entry_t entry)
{
	vm_object_t object;
	vm_pindex_t offidxstart, offidxend, count, size1;
	vm_size_t size;

	vm_map_entry_unlink(map, entry, UNLINK_MERGE_NONE);
	object = entry->object.vm_object;

	if ((entry->eflags & MAP_ENTRY_GUARD) != 0) {
		MPASS(entry->cred == NULL);
		MPASS((entry->eflags & MAP_ENTRY_IS_SUB_MAP) == 0);
		MPASS(object == NULL);
		vm_map_entry_deallocate(entry, map->system_map);
		return;
	}

	size = entry->end - entry->start;
	map->size -= size;

	if (entry->cred != NULL) {
		swap_release_by_cred(size, entry->cred);
		crfree(entry->cred);
	}

	if ((entry->eflags & MAP_ENTRY_IS_SUB_MAP) != 0 || object == NULL) {
		entry->object.vm_object = NULL;
	} else if ((object->flags & OBJ_ANON) != 0 ||
	    object == kernel_object) {
		KASSERT(entry->cred == NULL || object->cred == NULL ||
		    (entry->eflags & MAP_ENTRY_NEEDS_COPY),
		    ("OVERCOMMIT vm_map_entry_delete: both cred %p", entry));
		count = atop(size);
		offidxstart = OFF_TO_IDX(entry->offset);
		offidxend = offidxstart + count;
		VM_OBJECT_WLOCK(object);
		if (object->ref_count != 1 &&
		    ((object->flags & OBJ_ONEMAPPING) != 0 ||
		    object == kernel_object)) {
			vm_object_collapse(object);

			/*
			 * The option OBJPR_NOTMAPPED can be passed here
			 * because vm_map_delete() already performed
			 * pmap_remove() on the only mapping to this range
			 * of pages. 
			 */
			vm_object_page_remove(object, offidxstart, offidxend,
			    OBJPR_NOTMAPPED);
			if (object->type == OBJT_SWAP)
				swap_pager_freespace(object, offidxstart,
				    count);
			if (offidxend >= object->size &&
			    offidxstart < object->size) {
				size1 = object->size;
				object->size = offidxstart;
				if (object->cred != NULL) {
					size1 -= object->size;
					KASSERT(object->charge >= ptoa(size1),
					    ("object %p charge < 0", object));
					swap_release_by_cred(ptoa(size1),
					    object->cred);
					object->charge -= ptoa(size1);
				}
			}
		}
		VM_OBJECT_WUNLOCK(object);
	}
	if (map->system_map)
		vm_map_entry_deallocate(entry, TRUE);
	else {
		entry->defer_next = curthread->td_map_def_user;
		curthread->td_map_def_user = entry;
	}
}

/*
 *	vm_map_delete:	[ internal use only ]
 *
 *	Deallocates the given address range from the target
 *	map.
 */
int
vm_map_delete(vm_map_t map, vm_offset_t start, vm_offset_t end)
{
	vm_map_entry_t entry;
	vm_map_entry_t first_entry;

	VM_MAP_ASSERT_LOCKED(map);
	if (start == end)
		return (KERN_SUCCESS);

	/*
	 * Find the start of the region, and clip it
	 */
	if (!vm_map_lookup_entry(map, start, &first_entry))
		entry = vm_map_entry_succ(first_entry);
	else {
		entry = first_entry;
		vm_map_clip_start(map, entry, start);
	}

	/*
	 * Step through all entries in this region
	 */
	while (entry->start < end) {
		vm_map_entry_t next;

		/*
		 * Wait for wiring or unwiring of an entry to complete.
		 * Also wait for any system wirings to disappear on
		 * user maps.
		 */
		if ((entry->eflags & MAP_ENTRY_IN_TRANSITION) != 0 ||
		    (vm_map_pmap(map) != kernel_pmap &&
		    vm_map_entry_system_wired_count(entry) != 0)) {
			unsigned int last_timestamp;
			vm_offset_t saved_start;
			vm_map_entry_t tmp_entry;

			saved_start = entry->start;
			entry->eflags |= MAP_ENTRY_NEEDS_WAKEUP;
			last_timestamp = map->timestamp;
			(void) vm_map_unlock_and_wait(map, 0);
			vm_map_lock(map);
			if (last_timestamp + 1 != map->timestamp) {
				/*
				 * Look again for the entry because the map was
				 * modified while it was unlocked.
				 * Specifically, the entry may have been
				 * clipped, merged, or deleted.
				 */
				if (!vm_map_lookup_entry(map, saved_start,
							 &tmp_entry))
					entry = vm_map_entry_succ(tmp_entry);
				else {
					entry = tmp_entry;
					vm_map_clip_start(map, entry,
							  saved_start);
				}
			}
			continue;
		}
		vm_map_clip_end(map, entry, end);

		next = vm_map_entry_succ(entry);

		/*
		 * Unwire before removing addresses from the pmap; otherwise,
		 * unwiring will put the entries back in the pmap.
		 */
		if (entry->wired_count != 0)
			vm_map_entry_unwire(map, entry);

		/*
		 * Remove mappings for the pages, but only if the
		 * mappings could exist.  For instance, it does not
		 * make sense to call pmap_remove() for guard entries.
		 */
		if ((entry->eflags & MAP_ENTRY_IS_SUB_MAP) != 0 ||
		    entry->object.vm_object != NULL)
			pmap_remove(map->pmap, entry->start, entry->end);

		if (entry->end == map->anon_loc)
			map->anon_loc = entry->start;

		/*
		 * Delete the entry only after removing all pmap
		 * entries pointing to its pages.  (Otherwise, its
		 * page frames may be reallocated, and any modify bits
		 * will be set in the wrong object!)
		 */
		vm_map_log("remove", entry);
		vm_map_entry_delete(map, entry);
		entry = next;
	}
	return (KERN_SUCCESS);
}

/*
 *	vm_map_remove:
 *
 *	Remove the given address range from the target map.
 *	This is the exported form of vm_map_delete.
 */
int
vm_map_remove(vm_map_t map, vm_offset_t start, vm_offset_t end)
{
	int result;

	vm_map_lock(map);
	VM_MAP_RANGE_CHECK(map, start, end);
	result = vm_map_delete(map, start, end);
	vm_map_unlock(map);
	return (result);
}

/*
 *	vm_map_check_protection:
 *
 *	Assert that the target map allows the specified privilege on the
 *	entire address region given.  The entire region must be allocated.
 *
 *	WARNING!  This code does not and should not check whether the
 *	contents of the region is accessible.  For example a smaller file
 *	might be mapped into a larger address space.
 *
 *	NOTE!  This code is also called by munmap().
 *
 *	The map must be locked.  A read lock is sufficient.
 */
boolean_t
vm_map_check_protection(vm_map_t map, vm_offset_t start, vm_offset_t end,
			vm_prot_t protection)
{
	vm_map_entry_t entry;
	vm_map_entry_t tmp_entry;

	if (!vm_map_lookup_entry(map, start, &tmp_entry))
		return (FALSE);
	entry = tmp_entry;

	while (start < end) {
		/*
		 * No holes allowed!
		 */
		if (start < entry->start)
			return (FALSE);
		/*
		 * Check protection associated with entry.
		 */
		if ((entry->protection & protection) != protection)
			return (FALSE);
		/* go to next entry */
		start = entry->end;
		entry = vm_map_entry_succ(entry);
	}
	return (TRUE);
}

/*
 *	vm_map_copy_entry:
 *
 *	Copies the contents of the source entry to the destination
 *	entry.  The entries *must* be aligned properly.
 */
static void
vm_map_copy_entry(
	vm_map_t src_map,
	vm_map_t dst_map,
	vm_map_entry_t src_entry,
	vm_map_entry_t dst_entry,
	vm_ooffset_t *fork_charge)
{
	vm_object_t src_object;
	vm_map_entry_t fake_entry;
	vm_offset_t size;
	struct ucred *cred;
	int charged;

	VM_MAP_ASSERT_LOCKED(dst_map);

	if ((dst_entry->eflags|src_entry->eflags) & MAP_ENTRY_IS_SUB_MAP)
		return;

	if (src_entry->wired_count == 0 ||
	    (src_entry->protection & VM_PROT_WRITE) == 0) {
		/*
		 * If the source entry is marked needs_copy, it is already
		 * write-protected.
		 */
		if ((src_entry->eflags & MAP_ENTRY_NEEDS_COPY) == 0 &&
		    (src_entry->protection & VM_PROT_WRITE) != 0) {
			pmap_protect(src_map->pmap,
			    src_entry->start,
			    src_entry->end,
			    src_entry->protection & ~VM_PROT_WRITE);
		}

		/*
		 * Make a copy of the object.
		 */
		size = src_entry->end - src_entry->start;
		if ((src_object = src_entry->object.vm_object) != NULL) {
			VM_OBJECT_WLOCK(src_object);
			charged = ENTRY_CHARGED(src_entry);
			if (src_object->handle == NULL &&
			    (src_object->flags & OBJ_ANON) != 0) {
				vm_object_collapse(src_object);
				if ((src_object->flags & OBJ_ONEMAPPING) != 0) {
					vm_object_split(src_entry);
					src_object =
					    src_entry->object.vm_object;
				}
			}
			vm_object_reference_locked(src_object);
			vm_object_clear_flag(src_object, OBJ_ONEMAPPING);
			if (src_entry->cred != NULL &&
			    !(src_entry->eflags & MAP_ENTRY_NEEDS_COPY)) {
				KASSERT(src_object->cred == NULL,
				    ("OVERCOMMIT: vm_map_copy_entry: cred %p",
				     src_object));
				src_object->cred = src_entry->cred;
				src_object->charge = size;
			}
			VM_OBJECT_WUNLOCK(src_object);
			dst_entry->object.vm_object = src_object;
			if (charged) {
				cred = curthread->td_ucred;
				crhold(cred);
				dst_entry->cred = cred;
				*fork_charge += size;
				if (!(src_entry->eflags &
				      MAP_ENTRY_NEEDS_COPY)) {
					crhold(cred);
					src_entry->cred = cred;
					*fork_charge += size;
				}
			}
			src_entry->eflags |= MAP_ENTRY_COW |
			    MAP_ENTRY_NEEDS_COPY;
			dst_entry->eflags |= MAP_ENTRY_COW |
			    MAP_ENTRY_NEEDS_COPY;
			dst_entry->offset = src_entry->offset;
			if (src_entry->eflags & MAP_ENTRY_WRITECNT) {
				/*
				 * MAP_ENTRY_WRITECNT cannot
				 * indicate write reference from
				 * src_entry, since the entry is
				 * marked as needs copy.  Allocate a
				 * fake entry that is used to
				 * decrement object->un_pager writecount
				 * at the appropriate time.  Attach
				 * fake_entry to the deferred list.
				 */
				fake_entry = vm_map_entry_create(dst_map);
				fake_entry->eflags = MAP_ENTRY_WRITECNT;
				src_entry->eflags &= ~MAP_ENTRY_WRITECNT;
				vm_object_reference(src_object);
				fake_entry->object.vm_object = src_object;
				fake_entry->start = src_entry->start;
				fake_entry->end = src_entry->end;
				fake_entry->defer_next =
				    curthread->td_map_def_user;
				curthread->td_map_def_user = fake_entry;
			}

			pmap_copy(dst_map->pmap, src_map->pmap,
			    dst_entry->start, dst_entry->end - dst_entry->start,
			    src_entry->start);
		} else {
			dst_entry->object.vm_object = NULL;
			dst_entry->offset = 0;
			if (src_entry->cred != NULL) {
				dst_entry->cred = curthread->td_ucred;
				crhold(dst_entry->cred);
				*fork_charge += size;
			}
		}
	} else {
		/*
		 * We don't want to make writeable wired pages copy-on-write.
		 * Immediately copy these pages into the new map by simulating
		 * page faults.  The new pages are pageable.
		 */
		vm_fault_copy_entry(dst_map, src_map, dst_entry, src_entry,
		    fork_charge);
	}
}

/*
 * vmspace_map_entry_forked:
 * Update the newly-forked vmspace each time a map entry is inherited
 * or copied.  The values for vm_dsize and vm_tsize are approximate
 * (and mostly-obsolete ideas in the face of mmap(2) et al.)
 */
static void
vmspace_map_entry_forked(const struct vmspace *vm1, struct vmspace *vm2,
    vm_map_entry_t entry)
{
	vm_size_t entrysize;
	vm_offset_t newend;

	if ((entry->eflags & MAP_ENTRY_GUARD) != 0)
		return;
	entrysize = entry->end - entry->start;
	vm2->vm_map.size += entrysize;
	if (entry->eflags & (MAP_ENTRY_GROWS_DOWN | MAP_ENTRY_GROWS_UP)) {
		vm2->vm_ssize += btoc(entrysize);
	} else if (entry->start >= (vm_offset_t)vm1->vm_daddr &&
	    entry->start < (vm_offset_t)vm1->vm_daddr + ctob(vm1->vm_dsize)) {
		newend = MIN(entry->end,
		    (vm_offset_t)vm1->vm_daddr + ctob(vm1->vm_dsize));
		vm2->vm_dsize += btoc(newend - entry->start);
	} else if (entry->start >= (vm_offset_t)vm1->vm_taddr &&
	    entry->start < (vm_offset_t)vm1->vm_taddr + ctob(vm1->vm_tsize)) {
		newend = MIN(entry->end,
		    (vm_offset_t)vm1->vm_taddr + ctob(vm1->vm_tsize));
		vm2->vm_tsize += btoc(newend - entry->start);
	}
}

/*
 * vmspace_fork:
 * Create a new process vmspace structure and vm_map
 * based on those of an existing process.  The new map
 * is based on the old map, according to the inheritance
 * values on the regions in that map.
 *
 * XXX It might be worth coalescing the entries added to the new vmspace.
 *
 * The source map must not be locked.
 */
struct vmspace *
vmspace_fork(struct vmspace *vm1, vm_ooffset_t *fork_charge)
{
	struct vmspace *vm2;
	vm_map_t new_map, old_map;
	vm_map_entry_t new_entry, old_entry;
	vm_object_t object;
	int error, locked;
	vm_inherit_t inh;

	old_map = &vm1->vm_map;
	/* Copy immutable fields of vm1 to vm2. */
	vm2 = vmspace_alloc(vm_map_min(old_map), vm_map_max(old_map),
	    pmap_pinit);
	if (vm2 == NULL)
		return (NULL);

	vm2->vm_taddr = vm1->vm_taddr;
	vm2->vm_daddr = vm1->vm_daddr;
	vm2->vm_maxsaddr = vm1->vm_maxsaddr;
	vm_map_lock(old_map);
	if (old_map->busy)
		vm_map_wait_busy(old_map);
	new_map = &vm2->vm_map;
	locked = vm_map_trylock(new_map); /* trylock to silence WITNESS */
	KASSERT(locked, ("vmspace_fork: lock failed"));

	error = pmap_vmspace_copy(new_map->pmap, old_map->pmap);
	if (error != 0) {
		sx_xunlock(&old_map->lock);
		sx_xunlock(&new_map->lock);
		vm_map_process_deferred();
		vmspace_free(vm2);
		return (NULL);
	}

	new_map->anon_loc = old_map->anon_loc;

	old_entry = vm_map_entry_first(old_map);

	while (old_entry != &old_map->header) {
		if (old_entry->eflags & MAP_ENTRY_IS_SUB_MAP)
			panic("vm_map_fork: encountered a submap");

		inh = old_entry->inheritance;
		if ((old_entry->eflags & MAP_ENTRY_GUARD) != 0 &&
		    inh != VM_INHERIT_NONE)
			inh = VM_INHERIT_COPY;

		switch (inh) {
		case VM_INHERIT_NONE:
			break;

		case VM_INHERIT_SHARE:
			/*
			 * Clone the entry, creating the shared object if necessary.
			 */
			object = old_entry->object.vm_object;
			if (object == NULL) {
				vm_map_entry_back(old_entry);
				object = old_entry->object.vm_object;
			}

			/*
			 * Add the reference before calling vm_object_shadow
			 * to insure that a shadow object is created.
			 */
			vm_object_reference(object);
			if (old_entry->eflags & MAP_ENTRY_NEEDS_COPY) {
				vm_object_shadow(&old_entry->object.vm_object,
				    &old_entry->offset,
				    old_entry->end - old_entry->start);
				old_entry->eflags &= ~MAP_ENTRY_NEEDS_COPY;
				/* Transfer the second reference too. */
				vm_object_reference(
				    old_entry->object.vm_object);

				/*
				 * As in vm_map_merged_neighbor_dispose(),
				 * the vnode lock will not be acquired in
				 * this call to vm_object_deallocate().
				 */
				vm_object_deallocate(object);
				object = old_entry->object.vm_object;
			}
			VM_OBJECT_WLOCK(object);
			vm_object_clear_flag(object, OBJ_ONEMAPPING);
			if (old_entry->cred != NULL) {
				KASSERT(object->cred == NULL, ("vmspace_fork both cred"));
				object->cred = old_entry->cred;
				object->charge = old_entry->end - old_entry->start;
				old_entry->cred = NULL;
			}

			/*
			 * Assert the correct state of the vnode
			 * v_writecount while the object is locked, to
			 * not relock it later for the assertion
			 * correctness.
			 */
			if (old_entry->eflags & MAP_ENTRY_WRITECNT &&
			    object->type == OBJT_VNODE) {
				KASSERT(((struct vnode *)object->handle)->
				    v_writecount > 0,
				    ("vmspace_fork: v_writecount %p", object));
				KASSERT(object->un_pager.vnp.writemappings > 0,
				    ("vmspace_fork: vnp.writecount %p",
				    object));
			}
			VM_OBJECT_WUNLOCK(object);

			/*
			 * Clone the entry, referencing the shared object.
			 */
			new_entry = vm_map_entry_create(new_map);
			*new_entry = *old_entry;
			new_entry->eflags &= ~(MAP_ENTRY_USER_WIRED |
			    MAP_ENTRY_IN_TRANSITION);
			new_entry->wiring_thread = NULL;
			new_entry->wired_count = 0;
			if (new_entry->eflags & MAP_ENTRY_WRITECNT) {
				vm_pager_update_writecount(object,
				    new_entry->start, new_entry->end);
			}
			vm_map_entry_set_vnode_text(new_entry, true);

			/*
			 * Insert the entry into the new map -- we know we're
			 * inserting at the end of the new map.
			 */
			vm_map_entry_link(new_map, new_entry);
			vmspace_map_entry_forked(vm1, vm2, new_entry);

			/*
			 * Update the physical map
			 */
			pmap_copy(new_map->pmap, old_map->pmap,
			    new_entry->start,
			    (old_entry->end - old_entry->start),
			    old_entry->start);
			break;

		case VM_INHERIT_COPY:
			/*
			 * Clone the entry and link into the map.
			 */
			new_entry = vm_map_entry_create(new_map);
			*new_entry = *old_entry;
			/*
			 * Copied entry is COW over the old object.
			 */
			new_entry->eflags &= ~(MAP_ENTRY_USER_WIRED |
			    MAP_ENTRY_IN_TRANSITION | MAP_ENTRY_WRITECNT);
			new_entry->wiring_thread = NULL;
			new_entry->wired_count = 0;
			new_entry->object.vm_object = NULL;
			new_entry->cred = NULL;
			vm_map_entry_link(new_map, new_entry);
			vmspace_map_entry_forked(vm1, vm2, new_entry);
			vm_map_copy_entry(old_map, new_map, old_entry,
			    new_entry, fork_charge);
			vm_map_entry_set_vnode_text(new_entry, true);
			break;

		case VM_INHERIT_ZERO:
			/*
			 * Create a new anonymous mapping entry modelled from
			 * the old one.
			 */
			new_entry = vm_map_entry_create(new_map);
			memset(new_entry, 0, sizeof(*new_entry));

			new_entry->start = old_entry->start;
			new_entry->end = old_entry->end;
			new_entry->eflags = old_entry->eflags &
			    ~(MAP_ENTRY_USER_WIRED | MAP_ENTRY_IN_TRANSITION |
			    MAP_ENTRY_WRITECNT | MAP_ENTRY_VN_EXEC);
			new_entry->protection = old_entry->protection;
			new_entry->max_protection = old_entry->max_protection;
			new_entry->inheritance = VM_INHERIT_ZERO;

			vm_map_entry_link(new_map, new_entry);
			vmspace_map_entry_forked(vm1, vm2, new_entry);

			new_entry->cred = curthread->td_ucred;
			crhold(new_entry->cred);
			*fork_charge += (new_entry->end - new_entry->start);

			break;
		}
		old_entry = vm_map_entry_succ(old_entry);
	}
	/*
	 * Use inlined vm_map_unlock() to postpone handling the deferred
	 * map entries, which cannot be done until both old_map and
	 * new_map locks are released.
	 */
	sx_xunlock(&old_map->lock);
	sx_xunlock(&new_map->lock);
	vm_map_process_deferred();

	return (vm2);
}

/*
 * Create a process's stack for exec_new_vmspace().  This function is never
 * asked to wire the newly created stack.
 */
int
vm_map_stack(vm_map_t map, vm_offset_t addrbos, vm_size_t max_ssize,
    vm_prot_t prot, vm_prot_t max, int cow)
{
	vm_size_t growsize, init_ssize;
	rlim_t vmemlim;
	int rv;

	MPASS((map->flags & MAP_WIREFUTURE) == 0);
	growsize = sgrowsiz;
	init_ssize = (max_ssize < growsize) ? max_ssize : growsize;
	vm_map_lock(map);
	vmemlim = lim_cur(curthread, RLIMIT_VMEM);
	/* If we would blow our VMEM resource limit, no go */
	if (map->size + init_ssize > vmemlim) {
		rv = KERN_NO_SPACE;
		goto out;
	}
	rv = vm_map_stack_locked(map, addrbos, max_ssize, growsize, prot,
	    max, cow);
out:
	vm_map_unlock(map);
	return (rv);
}

static int stack_guard_page = 1;
SYSCTL_INT(_security_bsd, OID_AUTO, stack_guard_page, CTLFLAG_RWTUN,
    &stack_guard_page, 0,
    "Specifies the number of guard pages for a stack that grows");

static int
vm_map_stack_locked(vm_map_t map, vm_offset_t addrbos, vm_size_t max_ssize,
    vm_size_t growsize, vm_prot_t prot, vm_prot_t max, int cow)
{
	vm_map_entry_t new_entry, prev_entry;
	vm_offset_t bot, gap_bot, gap_top, top;
	vm_size_t init_ssize, sgp;
	int orient, rv;

	/*
	 * The stack orientation is piggybacked with the cow argument.
	 * Extract it into orient and mask the cow argument so that we
	 * don't pass it around further.
	 */
	orient = cow & (MAP_STACK_GROWS_DOWN | MAP_STACK_GROWS_UP);
	KASSERT(orient != 0, ("No stack grow direction"));
	KASSERT(orient != (MAP_STACK_GROWS_DOWN | MAP_STACK_GROWS_UP),
	    ("bi-dir stack"));

	if (addrbos < vm_map_min(map) ||
	    addrbos + max_ssize > vm_map_max(map) ||
	    addrbos + max_ssize <= addrbos)
		return (KERN_INVALID_ADDRESS);
	sgp = ((curproc->p_flag2 & P2_STKGAP_DISABLE) != 0 ||
	    (curproc->p_fctl0 & NT_FREEBSD_FCTL_STKGAP_DISABLE) != 0) ? 0 :
	    (vm_size_t)stack_guard_page * PAGE_SIZE;
	if (sgp >= max_ssize)
		return (KERN_INVALID_ARGUMENT);

	init_ssize = growsize;
	if (max_ssize < init_ssize + sgp)
		init_ssize = max_ssize - sgp;

	/* If addr is already mapped, no go */
	if (vm_map_lookup_entry(map, addrbos, &prev_entry))
		return (KERN_NO_SPACE);

	/*
	 * If we can't accommodate max_ssize in the current mapping, no go.
	 */
	if (vm_map_entry_succ(prev_entry)->start < addrbos + max_ssize)
		return (KERN_NO_SPACE);

	/*
	 * We initially map a stack of only init_ssize.  We will grow as
	 * needed later.  Depending on the orientation of the stack (i.e.
	 * the grow direction) we either map at the top of the range, the
	 * bottom of the range or in the middle.
	 *
	 * Note: we would normally expect prot and max to be VM_PROT_ALL,
	 * and cow to be 0.  Possibly we should eliminate these as input
	 * parameters, and just pass these values here in the insert call.
	 */
	if (orient == MAP_STACK_GROWS_DOWN) {
		bot = addrbos + max_ssize - init_ssize;
		top = bot + init_ssize;
		gap_bot = addrbos;
		gap_top = bot;
	} else /* if (orient == MAP_STACK_GROWS_UP) */ {
		bot = addrbos;
		top = bot + init_ssize;
		gap_bot = top;
		gap_top = addrbos + max_ssize;
	}
	rv = vm_map_insert(map, NULL, 0, bot, top, prot, max, cow);
	if (rv != KERN_SUCCESS)
		return (rv);
	new_entry = vm_map_entry_succ(prev_entry);
	KASSERT(new_entry->end == top || new_entry->start == bot,
	    ("Bad entry start/end for new stack entry"));
	KASSERT((orient & MAP_STACK_GROWS_DOWN) == 0 ||
	    (new_entry->eflags & MAP_ENTRY_GROWS_DOWN) != 0,
	    ("new entry lacks MAP_ENTRY_GROWS_DOWN"));
	KASSERT((orient & MAP_STACK_GROWS_UP) == 0 ||
	    (new_entry->eflags & MAP_ENTRY_GROWS_UP) != 0,
	    ("new entry lacks MAP_ENTRY_GROWS_UP"));
	if (gap_bot == gap_top)
		return (KERN_SUCCESS);
	rv = vm_map_insert(map, NULL, 0, gap_bot, gap_top, VM_PROT_NONE,
	    VM_PROT_NONE, MAP_CREATE_GUARD | (orient == MAP_STACK_GROWS_DOWN ?
	    MAP_CREATE_STACK_GAP_DN : MAP_CREATE_STACK_GAP_UP));
	if (rv == KERN_SUCCESS) {
		/*
		 * Gap can never successfully handle a fault, so
		 * read-ahead logic is never used for it.  Re-use
		 * next_read of the gap entry to store
		 * stack_guard_page for vm_map_growstack().
		 */
		if (orient == MAP_STACK_GROWS_DOWN)
			vm_map_entry_pred(new_entry)->next_read = sgp;
		else
			vm_map_entry_succ(new_entry)->next_read = sgp;
	} else {
		(void)vm_map_delete(map, bot, top);
	}
	return (rv);
}

/*
 * Attempts to grow a vm stack entry.  Returns KERN_SUCCESS if we
 * successfully grow the stack.
 */
static int
vm_map_growstack(vm_map_t map, vm_offset_t addr, vm_map_entry_t gap_entry)
{
	vm_map_entry_t stack_entry;
	struct proc *p;
	struct vmspace *vm;
	struct ucred *cred;
	vm_offset_t gap_end, gap_start, grow_start;
	vm_size_t grow_amount, guard, max_grow;
	rlim_t lmemlim, stacklim, vmemlim;
	int rv, rv1;
	bool gap_deleted, grow_down, is_procstack;
#ifdef notyet
	uint64_t limit;
#endif
#ifdef RACCT
	int error;
#endif

	p = curproc;
	vm = p->p_vmspace;

	/*
	 * Disallow stack growth when the access is performed by a
	 * debugger or AIO daemon.  The reason is that the wrong
	 * resource limits are applied.
	 */
	if (p != initproc && (map != &p->p_vmspace->vm_map ||
	    p->p_textvp == NULL))
		return (KERN_FAILURE);

	MPASS(!map->system_map);

	lmemlim = lim_cur(curthread, RLIMIT_MEMLOCK);
	stacklim = lim_cur(curthread, RLIMIT_STACK);
	vmemlim = lim_cur(curthread, RLIMIT_VMEM);
retry:
	/* If addr is not in a hole for a stack grow area, no need to grow. */
	if (gap_entry == NULL && !vm_map_lookup_entry(map, addr, &gap_entry))
		return (KERN_FAILURE);
	if ((gap_entry->eflags & MAP_ENTRY_GUARD) == 0)
		return (KERN_SUCCESS);
	if ((gap_entry->eflags & MAP_ENTRY_STACK_GAP_DN) != 0) {
		stack_entry = vm_map_entry_succ(gap_entry);
		if ((stack_entry->eflags & MAP_ENTRY_GROWS_DOWN) == 0 ||
		    stack_entry->start != gap_entry->end)
			return (KERN_FAILURE);
		grow_amount = round_page(stack_entry->start - addr);
		grow_down = true;
	} else if ((gap_entry->eflags & MAP_ENTRY_STACK_GAP_UP) != 0) {
		stack_entry = vm_map_entry_pred(gap_entry);
		if ((stack_entry->eflags & MAP_ENTRY_GROWS_UP) == 0 ||
		    stack_entry->end != gap_entry->start)
			return (KERN_FAILURE);
		grow_amount = round_page(addr + 1 - stack_entry->end);
		grow_down = false;
	} else {
		return (KERN_FAILURE);
	}
	guard = ((curproc->p_flag2 & P2_STKGAP_DISABLE) != 0 ||
	    (curproc->p_fctl0 & NT_FREEBSD_FCTL_STKGAP_DISABLE) != 0) ? 0 :
	    gap_entry->next_read;
	max_grow = gap_entry->end - gap_entry->start;
	if (guard > max_grow)
		return (KERN_NO_SPACE);
	max_grow -= guard;
	if (grow_amount > max_grow)
		return (KERN_NO_SPACE);

	/*
	 * If this is the main process stack, see if we're over the stack
	 * limit.
	 */
	is_procstack = addr >= (vm_offset_t)vm->vm_maxsaddr &&
	    addr < (vm_offset_t)p->p_sysent->sv_usrstack;
	if (is_procstack && (ctob(vm->vm_ssize) + grow_amount > stacklim))
		return (KERN_NO_SPACE);

#ifdef RACCT
	if (racct_enable) {
		PROC_LOCK(p);
		if (is_procstack && racct_set(p, RACCT_STACK,
		    ctob(vm->vm_ssize) + grow_amount)) {
			PROC_UNLOCK(p);
			return (KERN_NO_SPACE);
		}
		PROC_UNLOCK(p);
	}
#endif

	grow_amount = roundup(grow_amount, sgrowsiz);
	if (grow_amount > max_grow)
		grow_amount = max_grow;
	if (is_procstack && (ctob(vm->vm_ssize) + grow_amount > stacklim)) {
		grow_amount = trunc_page((vm_size_t)stacklim) -
		    ctob(vm->vm_ssize);
	}

#ifdef notyet
	PROC_LOCK(p);
	limit = racct_get_available(p, RACCT_STACK);
	PROC_UNLOCK(p);
	if (is_procstack && (ctob(vm->vm_ssize) + grow_amount > limit))
		grow_amount = limit - ctob(vm->vm_ssize);
#endif

	if (!old_mlock && (map->flags & MAP_WIREFUTURE) != 0) {
		if (ptoa(pmap_wired_count(map->pmap)) + grow_amount > lmemlim) {
			rv = KERN_NO_SPACE;
			goto out;
		}
#ifdef RACCT
		if (racct_enable) {
			PROC_LOCK(p);
			if (racct_set(p, RACCT_MEMLOCK,
			    ptoa(pmap_wired_count(map->pmap)) + grow_amount)) {
				PROC_UNLOCK(p);
				rv = KERN_NO_SPACE;
				goto out;
			}
			PROC_UNLOCK(p);
		}
#endif
	}

	/* If we would blow our VMEM resource limit, no go */
	if (map->size + grow_amount > vmemlim) {
		rv = KERN_NO_SPACE;
		goto out;
	}
#ifdef RACCT
	if (racct_enable) {
		PROC_LOCK(p);
		if (racct_set(p, RACCT_VMEM, map->size + grow_amount)) {
			PROC_UNLOCK(p);
			rv = KERN_NO_SPACE;
			goto out;
		}
		PROC_UNLOCK(p);
	}
#endif

	if (vm_map_lock_upgrade(map)) {
		gap_entry = NULL;
		vm_map_lock_read(map);
		goto retry;
	}

	if (grow_down) {
		grow_start = gap_entry->end - grow_amount;
		if (gap_entry->start + grow_amount == gap_entry->end) {
			gap_start = gap_entry->start;
			gap_end = gap_entry->end;
			vm_map_entry_delete(map, gap_entry);
			gap_deleted = true;
		} else {
			MPASS(gap_entry->start < gap_entry->end - grow_amount);
			vm_map_entry_resize(map, gap_entry, -grow_amount);
			gap_deleted = false;
		}
		rv = vm_map_insert(map, NULL, 0, grow_start,
		    grow_start + grow_amount,
		    stack_entry->protection, stack_entry->max_protection,
		    MAP_STACK_GROWS_DOWN);
		if (rv != KERN_SUCCESS) {
			if (gap_deleted) {
				rv1 = vm_map_insert(map, NULL, 0, gap_start,
				    gap_end, VM_PROT_NONE, VM_PROT_NONE,
				    MAP_CREATE_GUARD | MAP_CREATE_STACK_GAP_DN);
				MPASS(rv1 == KERN_SUCCESS);
			} else
				vm_map_entry_resize(map, gap_entry,
				    grow_amount);
		}
	} else {
		grow_start = stack_entry->end;
		cred = stack_entry->cred;
		if (cred == NULL && stack_entry->object.vm_object != NULL)
			cred = stack_entry->object.vm_object->cred;
		if (cred != NULL && !swap_reserve_by_cred(grow_amount, cred))
			rv = KERN_NO_SPACE;
		/* Grow the underlying object if applicable. */
		else if (stack_entry->object.vm_object == NULL ||
		    vm_object_coalesce(stack_entry->object.vm_object,
		    stack_entry->offset,
		    (vm_size_t)(stack_entry->end - stack_entry->start),
		    grow_amount, cred != NULL)) {
			if (gap_entry->start + grow_amount == gap_entry->end) {
				vm_map_entry_delete(map, gap_entry);
				vm_map_entry_resize(map, stack_entry,
				    grow_amount);
			} else {
				gap_entry->start += grow_amount;
				stack_entry->end += grow_amount;
			}
			map->size += grow_amount;
			rv = KERN_SUCCESS;
		} else
			rv = KERN_FAILURE;
	}
	if (rv == KERN_SUCCESS && is_procstack)
		vm->vm_ssize += btoc(grow_amount);

	/*
	 * Heed the MAP_WIREFUTURE flag if it was set for this process.
	 */
	if (rv == KERN_SUCCESS && (map->flags & MAP_WIREFUTURE) != 0) {
		rv = vm_map_wire_locked(map, grow_start,
		    grow_start + grow_amount,
		    VM_MAP_WIRE_USER | VM_MAP_WIRE_NOHOLES);
	}
	vm_map_lock_downgrade(map);

out:
#ifdef RACCT
	if (racct_enable && rv != KERN_SUCCESS) {
		PROC_LOCK(p);
		error = racct_set(p, RACCT_VMEM, map->size);
		KASSERT(error == 0, ("decreasing RACCT_VMEM failed"));
		if (!old_mlock) {
			error = racct_set(p, RACCT_MEMLOCK,
			    ptoa(pmap_wired_count(map->pmap)));
			KASSERT(error == 0, ("decreasing RACCT_MEMLOCK failed"));
		}
	    	error = racct_set(p, RACCT_STACK, ctob(vm->vm_ssize));
		KASSERT(error == 0, ("decreasing RACCT_STACK failed"));
		PROC_UNLOCK(p);
	}
#endif

	return (rv);
}

/*
 * Unshare the specified VM space for exec.  If other processes are
 * mapped to it, then create a new one.  The new vmspace is null.
 */
int
vmspace_exec(struct proc *p, vm_offset_t minuser, vm_offset_t maxuser)
{
	struct vmspace *oldvmspace = p->p_vmspace;
	struct vmspace *newvmspace;

	KASSERT((curthread->td_pflags & TDP_EXECVMSPC) == 0,
	    ("vmspace_exec recursed"));
	newvmspace = vmspace_alloc(minuser, maxuser, pmap_pinit);
	if (newvmspace == NULL)
		return (ENOMEM);
	newvmspace->vm_swrss = oldvmspace->vm_swrss;
	/*
	 * This code is written like this for prototype purposes.  The
	 * goal is to avoid running down the vmspace here, but let the
	 * other process's that are still using the vmspace to finally
	 * run it down.  Even though there is little or no chance of blocking
	 * here, it is a good idea to keep this form for future mods.
	 */
	PROC_VMSPACE_LOCK(p);
	p->p_vmspace = newvmspace;
	PROC_VMSPACE_UNLOCK(p);
	if (p == curthread->td_proc)
		pmap_activate(curthread);
	curthread->td_pflags |= TDP_EXECVMSPC;
	return (0);
}

/*
 * Unshare the specified VM space for forcing COW.  This
 * is called by rfork, for the (RFMEM|RFPROC) == 0 case.
 */
int
vmspace_unshare(struct proc *p)
{
	struct vmspace *oldvmspace = p->p_vmspace;
	struct vmspace *newvmspace;
	vm_ooffset_t fork_charge;

	if (oldvmspace->vm_refcnt == 1)
		return (0);
	fork_charge = 0;
	newvmspace = vmspace_fork(oldvmspace, &fork_charge);
	if (newvmspace == NULL)
		return (ENOMEM);
	if (!swap_reserve_by_cred(fork_charge, p->p_ucred)) {
		vmspace_free(newvmspace);
		return (ENOMEM);
	}
	PROC_VMSPACE_LOCK(p);
	p->p_vmspace = newvmspace;
	PROC_VMSPACE_UNLOCK(p);
	if (p == curthread->td_proc)
		pmap_activate(curthread);
	vmspace_free(oldvmspace);
	return (0);
}

/*
 *	vm_map_lookup:
 *
 *	Finds the VM object, offset, and
 *	protection for a given virtual address in the
 *	specified map, assuming a page fault of the
 *	type specified.
 *
 *	Leaves the map in question locked for read; return
 *	values are guaranteed until a vm_map_lookup_done
 *	call is performed.  Note that the map argument
 *	is in/out; the returned map must be used in
 *	the call to vm_map_lookup_done.
 *
 *	A handle (out_entry) is returned for use in
 *	vm_map_lookup_done, to make that fast.
 *
 *	If a lookup is requested with "write protection"
 *	specified, the map may be changed to perform virtual
 *	copying operations, although the data referenced will
 *	remain the same.
 */
int
vm_map_lookup(vm_map_t *var_map,		/* IN/OUT */
	      vm_offset_t vaddr,
	      vm_prot_t fault_typea,
	      vm_map_entry_t *out_entry,	/* OUT */
	      vm_object_t *object,		/* OUT */
	      vm_pindex_t *pindex,		/* OUT */
	      vm_prot_t *out_prot,		/* OUT */
	      boolean_t *wired)			/* OUT */
{
	vm_map_entry_t entry;
	vm_map_t map = *var_map;
	vm_prot_t prot;
	vm_prot_t fault_type = fault_typea;
	vm_object_t eobject;
	vm_size_t size;
	struct ucred *cred;

RetryLookup:

	vm_map_lock_read(map);

RetryLookupLocked:
	/*
	 * Lookup the faulting address.
	 */
	if (!vm_map_lookup_entry(map, vaddr, out_entry)) {
		vm_map_unlock_read(map);
		return (KERN_INVALID_ADDRESS);
	}

	entry = *out_entry;

	/*
	 * Handle submaps.
	 */
	if (entry->eflags & MAP_ENTRY_IS_SUB_MAP) {
		vm_map_t old_map = map;

		*var_map = map = entry->object.sub_map;
		vm_map_unlock_read(old_map);
		goto RetryLookup;
	}

	/*
	 * Check whether this task is allowed to have this page.
	 */
	prot = entry->protection;
	if ((fault_typea & VM_PROT_FAULT_LOOKUP) != 0) {
		fault_typea &= ~VM_PROT_FAULT_LOOKUP;
		if (prot == VM_PROT_NONE && map != kernel_map &&
		    (entry->eflags & MAP_ENTRY_GUARD) != 0 &&
		    (entry->eflags & (MAP_ENTRY_STACK_GAP_DN |
		    MAP_ENTRY_STACK_GAP_UP)) != 0 &&
		    vm_map_growstack(map, vaddr, entry) == KERN_SUCCESS)
			goto RetryLookupLocked;
	}
	fault_type &= VM_PROT_READ | VM_PROT_WRITE | VM_PROT_EXECUTE;
	if ((fault_type & prot) != fault_type || prot == VM_PROT_NONE) {
		vm_map_unlock_read(map);
		return (KERN_PROTECTION_FAILURE);
	}
	KASSERT((prot & VM_PROT_WRITE) == 0 || (entry->eflags &
	    (MAP_ENTRY_USER_WIRED | MAP_ENTRY_NEEDS_COPY)) !=
	    (MAP_ENTRY_USER_WIRED | MAP_ENTRY_NEEDS_COPY),
	    ("entry %p flags %x", entry, entry->eflags));
	if ((fault_typea & VM_PROT_COPY) != 0 &&
	    (entry->max_protection & VM_PROT_WRITE) == 0 &&
	    (entry->eflags & MAP_ENTRY_COW) == 0) {
		vm_map_unlock_read(map);
		return (KERN_PROTECTION_FAILURE);
	}

	/*
	 * If this page is not pageable, we have to get it for all possible
	 * accesses.
	 */
	*wired = (entry->wired_count != 0);
	if (*wired)
		fault_type = entry->protection;
	size = entry->end - entry->start;
	/*
	 * If the entry was copy-on-write, we either ...
	 */
	if (entry->eflags & MAP_ENTRY_NEEDS_COPY) {
		/*
		 * If we want to write the page, we may as well handle that
		 * now since we've got the map locked.
		 *
		 * If we don't need to write the page, we just demote the
		 * permissions allowed.
		 */
		if ((fault_type & VM_PROT_WRITE) != 0 ||
		    (fault_typea & VM_PROT_COPY) != 0) {
			/*
			 * Make a new object, and place it in the object
			 * chain.  Note that no new references have appeared
			 * -- one just moved from the map to the new
			 * object.
			 */
			if (vm_map_lock_upgrade(map))
				goto RetryLookup;

			if (entry->cred == NULL) {
				/*
				 * The debugger owner is charged for
				 * the memory.
				 */
				cred = curthread->td_ucred;
				crhold(cred);
				if (!swap_reserve_by_cred(size, cred)) {
					crfree(cred);
					vm_map_unlock(map);
					return (KERN_RESOURCE_SHORTAGE);
				}
				entry->cred = cred;
			}
			vm_object_shadow(&entry->object.vm_object,
			    &entry->offset, size);
			entry->eflags &= ~MAP_ENTRY_NEEDS_COPY;
			eobject = entry->object.vm_object;
			if (eobject->cred != NULL) {
				/*
				 * The object was not shadowed.
				 */
				swap_release_by_cred(size, entry->cred);
				crfree(entry->cred);
				entry->cred = NULL;
			} else if (entry->cred != NULL) {
				VM_OBJECT_WLOCK(eobject);
				eobject->cred = entry->cred;
				eobject->charge = size;
				VM_OBJECT_WUNLOCK(eobject);
				entry->cred = NULL;
			}

			vm_map_lock_downgrade(map);
		} else {
			/*
			 * We're attempting to read a copy-on-write page --
			 * don't allow writes.
			 */
			prot &= ~VM_PROT_WRITE;
		}
	}

	/*
	 * Create an object if necessary.
	 */
	if (entry->object.vm_object == NULL &&
	    !map->system_map) {
		if (vm_map_lock_upgrade(map))
			goto RetryLookup;
		entry->object.vm_object = vm_object_allocate_anon(atop(size));
		entry->offset = 0;
		if (entry->cred != NULL) {
			VM_OBJECT_WLOCK(entry->object.vm_object);
			entry->object.vm_object->cred = entry->cred;
			entry->object.vm_object->charge = size;
			VM_OBJECT_WUNLOCK(entry->object.vm_object);
			entry->cred = NULL;
		}
		vm_map_lock_downgrade(map);
	}

	/*
	 * Return the object/offset from this entry.  If the entry was
	 * copy-on-write or empty, it has been fixed up.
	 */
	*pindex = OFF_TO_IDX((vaddr - entry->start) + entry->offset);
	*object = entry->object.vm_object;

	*out_prot = prot;
	return (KERN_SUCCESS);
}

/*
 *	vm_map_lookup_locked:
 *
 *	Lookup the faulting address.  A version of vm_map_lookup that returns 
 *      KERN_FAILURE instead of blocking on map lock or memory allocation.
 */
int
vm_map_lookup_locked(vm_map_t *var_map,		/* IN/OUT */
		     vm_offset_t vaddr,
		     vm_prot_t fault_typea,
		     vm_map_entry_t *out_entry,	/* OUT */
		     vm_object_t *object,	/* OUT */
		     vm_pindex_t *pindex,	/* OUT */
		     vm_prot_t *out_prot,	/* OUT */
		     boolean_t *wired)		/* OUT */
{
	vm_map_entry_t entry;
	vm_map_t map = *var_map;
	vm_prot_t prot;
	vm_prot_t fault_type = fault_typea;

	/*
	 * Lookup the faulting address.
	 */
	if (!vm_map_lookup_entry(map, vaddr, out_entry))
		return (KERN_INVALID_ADDRESS);

	entry = *out_entry;

	/*
	 * Fail if the entry refers to a submap.
	 */
	if (entry->eflags & MAP_ENTRY_IS_SUB_MAP)
		return (KERN_FAILURE);

	/*
	 * Check whether this task is allowed to have this page.
	 */
	prot = entry->protection;
	fault_type &= VM_PROT_READ | VM_PROT_WRITE | VM_PROT_EXECUTE;
	if ((fault_type & prot) != fault_type)
		return (KERN_PROTECTION_FAILURE);

	/*
	 * If this page is not pageable, we have to get it for all possible
	 * accesses.
	 */
	*wired = (entry->wired_count != 0);
	if (*wired)
		fault_type = entry->protection;

	if (entry->eflags & MAP_ENTRY_NEEDS_COPY) {
		/*
		 * Fail if the entry was copy-on-write for a write fault.
		 */
		if (fault_type & VM_PROT_WRITE)
			return (KERN_FAILURE);
		/*
		 * We're attempting to read a copy-on-write page --
		 * don't allow writes.
		 */
		prot &= ~VM_PROT_WRITE;
	}

	/*
	 * Fail if an object should be created.
	 */
	if (entry->object.vm_object == NULL && !map->system_map)
		return (KERN_FAILURE);

	/*
	 * Return the object/offset from this entry.  If the entry was
	 * copy-on-write or empty, it has been fixed up.
	 */
	*pindex = OFF_TO_IDX((vaddr - entry->start) + entry->offset);
	*object = entry->object.vm_object;

	*out_prot = prot;
	return (KERN_SUCCESS);
}

/*
 *	vm_map_lookup_done:
 *
 *	Releases locks acquired by a vm_map_lookup
 *	(according to the handle returned by that lookup).
 */
void
vm_map_lookup_done(vm_map_t map, vm_map_entry_t entry)
{
	/*
	 * Unlock the main-level map
	 */
	vm_map_unlock_read(map);
}

vm_offset_t
vm_map_max_KBI(const struct vm_map *map)
{

	return (vm_map_max(map));
}

vm_offset_t
vm_map_min_KBI(const struct vm_map *map)
{

	return (vm_map_min(map));
}

pmap_t
vm_map_pmap_KBI(vm_map_t map)
{

	return (map->pmap);
}

#ifdef INVARIANTS
static void
_vm_map_assert_consistent(vm_map_t map, int check)
{
	vm_map_entry_t entry, prev;
	vm_size_t max_left, max_right;

	if (enable_vmmap_check != check)
		return;

	prev = &map->header;
	VM_MAP_ENTRY_FOREACH(entry, map) {
		KASSERT(prev->end <= entry->start,
		    ("map %p prev->end = %jx, start = %jx", map,
		    (uintmax_t)prev->end, (uintmax_t)entry->start));
		KASSERT(entry->start < entry->end,
		    ("map %p start = %jx, end = %jx", map,
		    (uintmax_t)entry->start, (uintmax_t)entry->end));
		KASSERT(entry->end <= vm_map_entry_succ(entry)->start,
		    ("map %p end = %jx, next->start = %jx", map,
		     (uintmax_t)entry->end,
		     (uintmax_t)vm_map_entry_succ(entry)->start));
		KASSERT(entry->left == NULL ||
		    entry->left->start < entry->start,
		    ("map %p left->start = %jx, start = %jx", map,
		    (uintmax_t)entry->left->start, (uintmax_t)entry->start));
		KASSERT(entry->right == NULL ||
		    entry->start < entry->right->start,
		    ("map %p start = %jx, right->start = %jx", map,
		    (uintmax_t)entry->start, (uintmax_t)entry->right->start));
		max_left = vm_map_entry_max_free_left(entry,
		    vm_map_entry_pred(entry));
		max_right = vm_map_entry_max_free_right(entry,
		    vm_map_entry_succ(entry));
		KASSERT(entry->max_free == MAX(max_left, max_right),
		    ("map %p max = %jx, max_left = %jx, max_right = %jx", map,
		    (uintmax_t)entry->max_free,
		    (uintmax_t)max_left, (uintmax_t)max_right));
		prev = entry;
	}
	KASSERT(prev->end <= entry->start,
	    ("map %p prev->end = %jx, start = %jx", map,
	    (uintmax_t)prev->end, (uintmax_t)entry->start));
}
#endif

#include "opt_ddb.h"
#ifdef DDB
#include <sys/kernel.h>

#include <ddb/ddb.h>

static void
vm_map_print(vm_map_t map)
{
	vm_map_entry_t entry, prev;

	db_iprintf("Task map %p: pmap=%p, nentries=%d, version=%u\n",
	    (void *)map,
	    (void *)map->pmap, map->nentries, map->timestamp);

	db_indent += 2;
	prev = &map->header;
	VM_MAP_ENTRY_FOREACH(entry, map) {
		db_iprintf("map entry %p: start=%p, end=%p, eflags=%#x, \n",
		    (void *)entry, (void *)entry->start, (void *)entry->end,
		    entry->eflags);
		{
			static char *inheritance_name[4] =
			{"share", "copy", "none", "donate_copy"};

			db_iprintf(" prot=%x/%x/%s",
			    entry->protection,
			    entry->max_protection,
			    inheritance_name[(int)(unsigned char)
			    entry->inheritance]);
			if (entry->wired_count != 0)
				db_printf(", wired");
		}
		if (entry->eflags & MAP_ENTRY_IS_SUB_MAP) {
			db_printf(", share=%p, offset=0x%jx\n",
			    (void *)entry->object.sub_map,
			    (uintmax_t)entry->offset);
			if (prev == &map->header ||
			    prev->object.sub_map !=
				entry->object.sub_map) {
				db_indent += 2;
				vm_map_print((vm_map_t)entry->object.sub_map);
				db_indent -= 2;
			}
		} else {
			if (entry->cred != NULL)
				db_printf(", ruid %d", entry->cred->cr_ruid);
			db_printf(", object=%p, offset=0x%jx",
			    (void *)entry->object.vm_object,
			    (uintmax_t)entry->offset);
			if (entry->object.vm_object && entry->object.vm_object->cred)
				db_printf(", obj ruid %d charge %jx",
				    entry->object.vm_object->cred->cr_ruid,
				    (uintmax_t)entry->object.vm_object->charge);
			if (entry->eflags & MAP_ENTRY_COW)
				db_printf(", copy (%s)",
				    (entry->eflags & MAP_ENTRY_NEEDS_COPY) ? "needed" : "done");
			db_printf("\n");

			if (prev == &map->header ||
			    prev->object.vm_object !=
				entry->object.vm_object) {
				db_indent += 2;
				vm_object_print((db_expr_t)(intptr_t)
						entry->object.vm_object,
						0, 0, (char *)0);
				db_indent -= 2;
			}
		}
		prev = entry;
	}
	db_indent -= 2;
}

DB_SHOW_COMMAND(map, map)
{

	if (!have_addr) {
		db_printf("usage: show map <addr>\n");
		return;
	}
	vm_map_print((vm_map_t)addr);
}

DB_SHOW_COMMAND(procvm, procvm)
{
	struct proc *p;

	if (have_addr) {
		p = db_lookup_proc(addr);
	} else {
		p = curproc;
	}

	db_printf("p = %p, vmspace = %p, map = %p, pmap = %p\n",
	    (void *)p, (void *)p->p_vmspace, (void *)&p->p_vmspace->vm_map,
	    (void *)vmspace_pmap(p->p_vmspace));

	vm_map_print((vm_map_t)&p->p_vmspace->vm_map);
}

#endif /* DDB */
// CHERI CHANGES START
// {
//   "updated": 20181127,
//   "target_type": "kernel",
//   "changes": [
//     "platform"
//   ]
// }
// CHERI CHANGES END<|MERGE_RESOLUTION|>--- conflicted
+++ resolved
@@ -1587,13 +1587,8 @@
 				map->size += end - prev_entry->end;
 			vm_map_entry_resize(map, prev_entry,
 			    end - prev_entry->end);
-<<<<<<< HEAD
 			vm_map_log("resize", prev_entry);
-			vm_map_try_merge_entries(map, prev_entry,
-			    vm_map_entry_succ(prev_entry));
-=======
 			vm_map_try_merge_entries(map, prev_entry, next_entry);
->>>>>>> 66596a3c
 			return (KERN_SUCCESS);
 		}
 
@@ -3513,14 +3508,9 @@
 	 * Make a first pass to check for user-wired memory and holes.
 	 */
 	for (current = entry; current->start < end;
-<<<<<<< HEAD
-	    current = vm_map_entry_succ(current)) {
+	    current = next_entry) {
 		if ((invalidate || pageout) &&
 		    (current->eflags & MAP_ENTRY_USER_WIRED)) {
-=======
-	    current = next_entry) {
-		if (invalidate && (current->eflags & MAP_ENTRY_USER_WIRED)) {
->>>>>>> 66596a3c
 			vm_map_unlock_read(map);
 			return (KERN_INVALID_ARGUMENT);
 		}
