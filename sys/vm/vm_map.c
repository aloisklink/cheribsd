--- conflicted
+++ resolved
@@ -2027,16 +2027,10 @@
 				entry = next_entry;
 			}
 		}
-<<<<<<< HEAD
 		else {
 			result = KERN_MEM_PROT_FAILURE;
 			goto done;
 		}
-=======
-		result = vm_map_delete(map, start, end);
-		if (result != KERN_SUCCESS)
-			goto out;
->>>>>>> 6924b3c8
 	}
 	if ((cow & MAP_CHECK_EXCL) == 0) {
 		/*
@@ -2050,7 +2044,9 @@
 		 * If reservations are disabled vm_map_delete will
 		 * always delete the mapping.
 		 */
-		vm_map_delete(map, start, end, true);
+		result = vm_map_delete(map, start, end, true);
+		if (result != KERN_SUCCESS)
+			goto out;
 	}
 
 	if ((cow & (MAP_STACK_GROWS_DOWN | MAP_STACK_GROWS_UP)) != 0) {
@@ -2324,13 +2320,9 @@
 			rv = KERN_INVALID_ADDRESS;
 			goto done;
 		}
-<<<<<<< HEAD
-		vm_map_delete(map, vaddr, vaddr + length, true);
-=======
-		rv = vm_map_delete(map, *addr, *addr + length);
+		rv = vm_map_delete(map, vaddr, vaddr + length, true);
 		if (rv != KERN_SUCCESS)
 			goto done;
->>>>>>> 6924b3c8
 	}
 
 	reservation = vaddr;
