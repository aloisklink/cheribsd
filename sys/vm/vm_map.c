--- conflicted
+++ resolved
@@ -3547,15 +3547,10 @@
 				failed = TRUE;
 			vm_map_lock_read(map);
 		}
+		start += size;
 		vm_object_deallocate(object);
-<<<<<<< HEAD
-		start += size;
-		if (last_timestamp == map->timestamp ||
-		    !vm_map_lookup_entry(map, start, &current))
-=======
 		vm_map_lock_read(map);
 		if (last_timestamp == map->timestamp)
->>>>>>> 2474a682
 			current = current->next;
 		else
 			vm_map_lookup_entry_ge(map, start, &current);
