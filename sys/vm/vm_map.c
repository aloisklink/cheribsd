--- conflicted
+++ resolved
@@ -3732,18 +3732,13 @@
 		if (old_entry->eflags & MAP_ENTRY_IS_SUB_MAP)
 			panic("vm_map_fork: encountered a submap");
 
-<<<<<<< HEAD
-		new_entry = NULL;
-
-		switch (old_entry->inheritance) {
-=======
 		inh = old_entry->inheritance;
 		if ((old_entry->eflags & MAP_ENTRY_GUARD) != 0 &&
 		    inh != VM_INHERIT_NONE)
 			inh = VM_INHERIT_COPY;
 
+		new_entry = NULL;
 		switch (inh) {
->>>>>>> df337bb5
 		case VM_INHERIT_NONE:
 			break;
 
@@ -4100,20 +4095,13 @@
 	max_grow -= guard;
 	if (grow_amount > max_grow)
 		return (KERN_NO_SPACE);
-<<<<<<< HEAD
-	}
-
+
+	/*
+	 * If this is the main process stack, see if we're over the stack
+	 * limit.
+	 */
 	is_procstack = (addr >= (vm_offset_t)vm->vm_maxsaddr &&
 	    addr < p->p_usrstack) ? 1 : 0;
-=======
->>>>>>> df337bb5
-
-	/*
-	 * If this is the main process stack, see if we're over the stack
-	 * limit.
-	 */
-	is_procstack = addr >= (vm_offset_t)vm->vm_maxsaddr &&
-	    addr < (vm_offset_t)p->p_sysent->sv_usrstack;
 	if (is_procstack && (ctob(vm->vm_ssize) + grow_amount > stacklim))
 		return (KERN_NO_SPACE);
 
@@ -4665,15 +4653,9 @@
 	db_indent += 2;
 	for (entry = map->header.next; entry != &map->header;
 	    entry = entry->next) {
-<<<<<<< HEAD
 		db_iprintf("map entry %p: start=%p, end=%p, owner=%d\n",
 		    (void *)entry, (void *)entry->start, (void *)entry->end,
 		    entry->owner);
-=======
-		db_iprintf("map entry %p: start=%p, end=%p, eflags=%#x, \n",
-		    (void *)entry, (void *)entry->start, (void *)entry->end,
-		    entry->eflags);
->>>>>>> df337bb5
 		{
 			static char *inheritance_name[4] =
 			{"share", "copy", "none", "donate_copy"};
