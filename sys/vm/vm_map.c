/*-
 * SPDX-License-Identifier: (BSD-3-Clause AND MIT-CMU)
 *
 * Copyright (c) 1991, 1993
 *	The Regents of the University of California.  All rights reserved.
 *
 * This code is derived from software contributed to Berkeley by
 * The Mach Operating System project at Carnegie-Mellon University.
 *
 * Redistribution and use in source and binary forms, with or without
 * modification, are permitted provided that the following conditions
 * are met:
 * 1. Redistributions of source code must retain the above copyright
 *    notice, this list of conditions and the following disclaimer.
 * 2. Redistributions in binary form must reproduce the above copyright
 *    notice, this list of conditions and the following disclaimer in the
 *    documentation and/or other materials provided with the distribution.
 * 3. Neither the name of the University nor the names of its contributors
 *    may be used to endorse or promote products derived from this software
 *    without specific prior written permission.
 *
 * THIS SOFTWARE IS PROVIDED BY THE REGENTS AND CONTRIBUTORS ``AS IS'' AND
 * ANY EXPRESS OR IMPLIED WARRANTIES, INCLUDING, BUT NOT LIMITED TO, THE
 * IMPLIED WARRANTIES OF MERCHANTABILITY AND FITNESS FOR A PARTICULAR PURPOSE
 * ARE DISCLAIMED.  IN NO EVENT SHALL THE REGENTS OR CONTRIBUTORS BE LIABLE
 * FOR ANY DIRECT, INDIRECT, INCIDENTAL, SPECIAL, EXEMPLARY, OR CONSEQUENTIAL
 * DAMAGES (INCLUDING, BUT NOT LIMITED TO, PROCUREMENT OF SUBSTITUTE GOODS
 * OR SERVICES; LOSS OF USE, DATA, OR PROFITS; OR BUSINESS INTERRUPTION)
 * HOWEVER CAUSED AND ON ANY THEORY OF LIABILITY, WHETHER IN CONTRACT, STRICT
 * LIABILITY, OR TORT (INCLUDING NEGLIGENCE OR OTHERWISE) ARISING IN ANY WAY
 * OUT OF THE USE OF THIS SOFTWARE, EVEN IF ADVISED OF THE POSSIBILITY OF
 * SUCH DAMAGE.
 *
 *	from: @(#)vm_map.c	8.3 (Berkeley) 1/12/94
 *
 *
 * Copyright (c) 1987, 1990 Carnegie-Mellon University.
 * All rights reserved.
 *
 * Authors: Avadis Tevanian, Jr., Michael Wayne Young
 *
 * Permission to use, copy, modify and distribute this software and
 * its documentation is hereby granted, provided that both the copyright
 * notice and this permission notice appear in all copies of the
 * software, derivative works or modified versions, and any portions
 * thereof, and that both notices appear in supporting documentation.
 *
 * CARNEGIE MELLON ALLOWS FREE USE OF THIS SOFTWARE IN ITS "AS IS"
 * CONDITION.  CARNEGIE MELLON DISCLAIMS ANY LIABILITY OF ANY KIND
 * FOR ANY DAMAGES WHATSOEVER RESULTING FROM THE USE OF THIS SOFTWARE.
 *
 * Carnegie Mellon requests users of this software to return to
 *
 *  Software Distribution Coordinator  or  Software.Distribution@CS.CMU.EDU
 *  School of Computer Science
 *  Carnegie Mellon University
 *  Pittsburgh PA 15213-3890
 *
 * any improvements or extensions that they make and grant Carnegie the
 * rights to redistribute these changes.
 */

/*
 *	Virtual memory mapping module.
 */

#include <sys/cdefs.h>
__FBSDID("$FreeBSD$");

#include <sys/param.h>
#include <sys/systm.h>
#include <sys/elf.h>
#include <sys/kernel.h>
#include <sys/ktr.h>
#include <sys/lock.h>
#include <sys/mutex.h>
#include <sys/proc.h>
#include <sys/vmmeter.h>
#include <sys/mman.h>
#include <sys/vnode.h>
#include <sys/racct.h>
#include <sys/resourcevar.h>
#include <sys/rwlock.h>
#include <sys/file.h>
#include <sys/sysctl.h>
#include <sys/sysent.h>
#include <sys/shm.h>

#include <cheri/cheric.h>
#if __has_feature(capabilities)
#include <cheri/cheri.h>
#endif

#include <vm/vm.h>
#include <vm/vm_param.h>
#include <vm/pmap.h>
#include <vm/vm_map.h>
#include <vm/vm_page.h>
#include <vm/vm_pageout.h>
#include <vm/vm_object.h>
#include <vm/vm_pager.h>
#include <vm/vm_kern.h>
#include <vm/vm_extern.h>
#include <vm/vnode_pager.h>
#include <vm/swap_pager.h>
#include <vm/uma.h>

/*
 *	Virtual memory maps provide for the mapping, protection,
 *	and sharing of virtual memory objects.  In addition,
 *	this module provides for an efficient virtual copy of
 *	memory from one map to another.
 *
 *	Synchronization is required prior to most operations.
 *
 *	Maps consist of an ordered doubly-linked list of simple
 *	entries; a self-adjusting binary search tree of these
 *	entries is used to speed up lookups.
 *
 *	Since portions of maps are specified by start/end addresses,
 *	which may not align with existing map entries, all
 *	routines merely "clip" entries to these start/end values.
 *	[That is, an entry is split into two, bordering at a
 *	start or end value.]  Note that these clippings may not
 *	always be necessary (as the two resulting entries are then
 *	not changed); however, the clipping is done for convenience.
 *
 *	As mentioned above, virtual copy operations are performed
 *	by copying VM object references from one map to
 *	another, and then marking both regions as copy-on-write.
 */

static struct mtx map_sleep_mtx;
static uma_zone_t mapentzone;
static uma_zone_t kmapentzone;
static uma_zone_t vmspace_zone;
static int vmspace_zinit(void *mem, int size, int flags);
static void _vm_map_init(vm_map_t map, pmap_t pmap, vm_pointer_t min,
    vm_pointer_t max);
static void vm_map_entry_delete(vm_map_t map, vm_map_entry_t entry);
static void vm_map_entry_deallocate(vm_map_entry_t entry, boolean_t system_map);
static void vm_map_entry_dispose(vm_map_t map, vm_map_entry_t entry);
static void vm_map_entry_unwire(vm_map_t map, vm_map_entry_t entry);
static int vm_map_growstack(vm_map_t map, vm_offset_t addr,
    vm_map_entry_t gap_entry);
static void vm_map_pmap_enter(vm_map_t map, vm_offset_t addr, vm_prot_t prot,
    vm_object_t object, vm_pindex_t pindex, vm_size_t size, int flags);
#ifdef INVARIANTS
static void vmspace_zdtor(void *mem, int size, void *arg);
#endif
static int vm_map_stack_locked(vm_map_t map, vm_pointer_t addrbos,
    vm_size_t max_ssize, vm_size_t growsize, vm_prot_t prot, vm_prot_t max,
    int cow);
static void vm_map_wire_entry_failure(vm_map_t map, vm_map_entry_t entry,
    vm_offset_t failed_addr);
static void vm_map_reservation_init_entry(vm_map_entry_t entry);
static vm_map_entry_t vm_map_reservation_insert(vm_map_t map, vm_offset_t addr,
    vm_size_t length, vm_prot_t max, vm_offset_t reservation);
static int vm_map_clip_end(vm_map_t map, vm_map_entry_t entry,
    vm_offset_t end);
static int vm_map_clip_start(vm_map_t map, vm_map_entry_t entry,
    vm_offset_t start);

#define	ENTRY_CHARGED(e) ((e)->cred != NULL || \
    ((e)->object.vm_object != NULL && (e)->object.vm_object->cred != NULL && \
     !((e)->eflags & MAP_ENTRY_NEEDS_COPY)))

/* 
 * PROC_VMSPACE_{UN,}LOCK() can be a noop as long as vmspaces are type
 * stable.
 */
#define PROC_VMSPACE_LOCK(p) do { } while (0)
#define PROC_VMSPACE_UNLOCK(p) do { } while (0)

/*
 *	VM_MAP_RANGE_CHECK:	[ internal use only ]
 *
 *	Asserts that the starting and ending region
 *	addresses fall within the valid range of the map.
 */
#define	VM_MAP_RANGE_CHECK(map, start, end)		\
		{					\
		if (start < vm_map_min(map))		\
			start = vm_map_min(map);	\
		if (end > vm_map_max(map))		\
			end = vm_map_max(map);		\
		if (start > end)			\
			start = end;			\
		}

#ifdef CPU_QEMU_MALTA
#include <machine/cheri.h>

static void
vm_map_log(const char *prefix, vm_map_entry_t entry)
{
	char buffer[128];
	char prt[6];

	if (!(curthread->td_md.md_flags & MDTD_QTRACE))
		return;
	if (entry->protection & VM_PROT_READ)
		prt[0] = 'r';
	else
		prt[0] = '-';
	if (entry->protection & VM_PROT_WRITE)
		prt[1] = 'w';
	else
		prt[1] = '-';
	if (entry->protection & VM_PROT_EXECUTE)
		prt[2] = 'x';
	else
		prt[2] = '-';
	if (entry->protection & VM_PROT_READ_CAP)
		prt[3] = 'R';
	else
		prt[3] = '-';
	if (entry->protection & VM_PROT_WRITE_CAP)
		prt[4] = 'W';
	else
		prt[4] = '-';
	prt[5] = '\0';
	snprintf(buffer, sizeof(buffer), "VMMAP %d: %s: start=%p end=%p prt=%s",
	    curproc->p_pid, prefix, (void *)(uintptr_t)entry->start,
	    (void *)(uintptr_t)entry->end, prt);
	CHERI_TRACE_STRING(buffer);
}
#else
#define	vm_map_log(prefix, entry)
#endif

#ifndef UMA_MD_SMALL_ALLOC

/*
 * Allocate a new slab for kernel map entries.  The kernel map may be locked or
 * unlocked, depending on whether the request is coming from the kernel map or a
 * submap.  This function allocates a virtual address range directly from the
 * kernel map instead of the kmem_* layer to avoid recursion on the kernel map
 * lock and also to avoid triggering allocator recursion in the vmem boundary
 * tag allocator.
 */
static void *
kmapent_alloc(uma_zone_t zone, vm_size_t bytes, int domain, uint8_t *pflag,
    int wait)
{
	vm_offset_t addr;
	int error, locked;

	*pflag = UMA_SLAB_PRIV;

	if (!(locked = vm_map_locked(kernel_map)))
		vm_map_lock(kernel_map);
	addr = vm_map_findspace(kernel_map, vm_map_min(kernel_map), bytes);
	if (addr + bytes < addr || addr + bytes > vm_map_max(kernel_map))
		panic("%s: kernel map is exhausted", __func__);
	error = vm_map_insert(kernel_map, NULL, 0, addr, addr + bytes,
	    VM_PROT_RW, VM_PROT_RW, MAP_NOFAULT);
	if (error != KERN_SUCCESS)
		panic("%s: vm_map_insert() failed: %d", __func__, error);
	if (!locked)
		vm_map_unlock(kernel_map);
	error = kmem_back_domain(domain, kernel_object, addr, bytes, M_NOWAIT |
	    M_USE_RESERVE | (wait & M_ZERO));
	if (error == KERN_SUCCESS) {
		return ((void *)addr);
	} else {
		if (!locked)
			vm_map_lock(kernel_map);
		vm_map_delete(kernel_map, addr, bytes);
		if (!locked)
			vm_map_unlock(kernel_map);
		return (NULL);
	}
}

static void
kmapent_free(void *item, vm_size_t size, uint8_t pflag)
{
	vm_offset_t addr;
	int error;

	if ((pflag & UMA_SLAB_PRIV) == 0)
		/* XXX leaked */
		return;

	addr = (vm_offset_t)item;
	kmem_unback(kernel_object, addr, size);
	error = vm_map_remove(kernel_map, addr, addr + size);
	KASSERT(error == KERN_SUCCESS,
	    ("%s: vm_map_remove failed: %d", __func__, error));
}

/*
 * The worst-case upper bound on the number of kernel map entries that may be
 * created before the zone must be replenished in _vm_map_unlock().
 */
#define	KMAPENT_RESERVE		1

#endif /* !UMD_MD_SMALL_ALLOC */

/*
 *	vm_map_startup:
 *
 *	Initialize the vm_map module.  Must be called before any other vm_map
 *	routines.
 *
 *	User map and entry structures are allocated from the general purpose
 *	memory pool.  Kernel maps are statically defined.  Kernel map entries
 *	require special handling to avoid recursion; see the comments above
 *	kmapent_alloc() and in vm_map_entry_create().
 */
void
vm_map_startup(void)
{
	mtx_init(&map_sleep_mtx, "vm map sleep mutex", NULL, MTX_DEF);

	/*
	 * Disable the use of per-CPU buckets: map entry allocation is
	 * serialized by the kernel map lock.
	 */
	kmapentzone = uma_zcreate("KMAP ENTRY", sizeof(struct vm_map_entry),
	    NULL, NULL, NULL, NULL, UMA_ALIGN_PTR,
	    UMA_ZONE_VM | UMA_ZONE_NOBUCKET);
#ifndef UMA_MD_SMALL_ALLOC
	/* Reserve an extra map entry for use when replenishing the reserve. */
	uma_zone_reserve(kmapentzone, KMAPENT_RESERVE + 1);
	uma_prealloc(kmapentzone, KMAPENT_RESERVE + 1);
	uma_zone_set_allocf(kmapentzone, kmapent_alloc);
	uma_zone_set_freef(kmapentzone, kmapent_free);
#endif

	mapentzone = uma_zcreate("MAP ENTRY", sizeof(struct vm_map_entry),
	    NULL, NULL, NULL, NULL, UMA_ALIGN_PTR, 0);
	vmspace_zone = uma_zcreate("VMSPACE", sizeof(struct vmspace), NULL,
#ifdef INVARIANTS
	    vmspace_zdtor,
#else
	    NULL,
#endif
	    vmspace_zinit, NULL, UMA_ALIGN_PTR, UMA_ZONE_NOFREE);
}

static int
vmspace_zinit(void *mem, int size, int flags)
{
	struct vmspace *vm;
	vm_map_t map;

	vm = (struct vmspace *)mem;
	map = &vm->vm_map;

	memset(map, 0, sizeof(*map));
	mtx_init(&map->system_mtx, "vm map (system)", NULL,
	    MTX_DEF | MTX_DUPOK);
	sx_init(&map->lock, "vm map (user)");
	PMAP_LOCK_INIT(vmspace_pmap(vm));
	return (0);
}

#ifdef INVARIANTS
static void
vmspace_zdtor(void *mem, int size, void *arg)
{
	struct vmspace *vm;

	vm = (struct vmspace *)mem;
	KASSERT(vm->vm_map.nentries == 0,
	    ("vmspace %p nentries == %d on free", vm, vm->vm_map.nentries));
	KASSERT(vm->vm_map.size == 0,
	    ("vmspace %p size == %ju on free", vm, (uintmax_t)vm->vm_map.size));
}
#endif	/* INVARIANTS */

/*
 * Allocate a vmspace structure, including a vm_map and pmap,
 * and initialize those structures.  The refcnt is set to 1.
 */
struct vmspace *
vmspace_alloc(vm_pointer_t min, vm_pointer_t max, pmap_pinit_t pinit)
{
	struct vmspace *vm;

	vm = uma_zalloc(vmspace_zone, M_WAITOK);
	KASSERT(vm->vm_map.pmap == NULL, ("vm_map.pmap must be NULL"));
	if (!pinit(vmspace_pmap(vm))) {
		uma_zfree(vmspace_zone, vm);
		return (NULL);
	}
	CTR1(KTR_VM, "vmspace_alloc: %p", vm);
	_vm_map_init(&vm->vm_map, vmspace_pmap(vm), min, max);
	refcount_init(&vm->vm_refcnt, 1);
	vm->vm_shm = NULL;
	vm->vm_swrss = 0;
	vm->vm_tsize = 0;
	vm->vm_dsize = 0;
	vm->vm_ssize = 0;
	vm->vm_taddr = 0;
	vm->vm_daddr = 0;
	vm->vm_maxsaddr = 0;
	return (vm);
}

#ifdef RACCT
static void
vmspace_container_reset(struct proc *p)
{

	PROC_LOCK(p);
	racct_set(p, RACCT_DATA, 0);
	racct_set(p, RACCT_STACK, 0);
	racct_set(p, RACCT_RSS, 0);
	racct_set(p, RACCT_MEMLOCK, 0);
	racct_set(p, RACCT_VMEM, 0);
	PROC_UNLOCK(p);
}
#endif

static inline void
vmspace_dofree(struct vmspace *vm)
{

	CTR1(KTR_VM, "vmspace_free: %p", vm);

	/*
	 * Make sure any SysV shm is freed, it might not have been in
	 * exit1().
	 */
	shmexit(vm);

	/*
	 * Lock the map, to wait out all other references to it.
	 * Delete all of the mappings and pages they hold, then call
	 * the pmap module to reclaim anything left.
	 */
	(void)vm_map_clear(&vm->vm_map);

	pmap_release(vmspace_pmap(vm));
	vm->vm_map.pmap = NULL;
	uma_zfree(vmspace_zone, vm);
}

void
vmspace_free(struct vmspace *vm)
{

	WITNESS_WARN(WARN_GIANTOK | WARN_SLEEPOK, NULL,
	    "vmspace_free() called");

	if (refcount_release(&vm->vm_refcnt))
		vmspace_dofree(vm);
}

void
vmspace_exitfree(struct proc *p)
{
	struct vmspace *vm;

	PROC_VMSPACE_LOCK(p);
	vm = p->p_vmspace;
	p->p_vmspace = NULL;
	PROC_VMSPACE_UNLOCK(p);
	KASSERT(vm == &vmspace0, ("vmspace_exitfree: wrong vmspace"));
	vmspace_free(vm);
}

void
vmspace_exit(struct thread *td)
{
	struct vmspace *vm;
	struct proc *p;
	bool released;

	p = td->td_proc;
	vm = p->p_vmspace;

	/*
	 * Prepare to release the vmspace reference.  The thread that releases
	 * the last reference is responsible for tearing down the vmspace.
	 * However, threads not releasing the final reference must switch to the
	 * kernel's vmspace0 before the decrement so that the subsequent pmap
	 * deactivation does not modify a freed vmspace.
	 */
	refcount_acquire(&vmspace0.vm_refcnt);
	if (!(released = refcount_release_if_last(&vm->vm_refcnt))) {
		if (p->p_vmspace != &vmspace0) {
			PROC_VMSPACE_LOCK(p);
			p->p_vmspace = &vmspace0;
			PROC_VMSPACE_UNLOCK(p);
			pmap_activate(td);
		}
		released = refcount_release(&vm->vm_refcnt);
	}
	if (released) {
		/*
		 * pmap_remove_pages() expects the pmap to be active, so switch
		 * back first if necessary.
		 */
		if (p->p_vmspace != vm) {
			PROC_VMSPACE_LOCK(p);
			p->p_vmspace = vm;
			PROC_VMSPACE_UNLOCK(p);
			pmap_activate(td);
		}
		pmap_remove_pages(vmspace_pmap(vm));
		PROC_VMSPACE_LOCK(p);
		p->p_vmspace = &vmspace0;
		PROC_VMSPACE_UNLOCK(p);
		pmap_activate(td);
		vmspace_dofree(vm);
	}
#ifdef RACCT
	if (racct_enable)
		vmspace_container_reset(p);
#endif
}

/* Acquire reference to vmspace owned by another process. */

struct vmspace *
vmspace_acquire_ref(struct proc *p)
{
	struct vmspace *vm;

	PROC_VMSPACE_LOCK(p);
	vm = p->p_vmspace;
	if (vm == NULL || !refcount_acquire_if_not_zero(&vm->vm_refcnt)) {
		PROC_VMSPACE_UNLOCK(p);
		return (NULL);
	}
	if (vm != p->p_vmspace) {
		PROC_VMSPACE_UNLOCK(p);
		vmspace_free(vm);
		return (NULL);
	}
	PROC_VMSPACE_UNLOCK(p);
	return (vm);
}

/*
 * Switch between vmspaces in an AIO kernel process.
 *
 * The new vmspace is either the vmspace of a user process obtained
 * from an active AIO request or the initial vmspace of the AIO kernel
 * process (when it is idling).  Because user processes will block to
 * drain any active AIO requests before proceeding in exit() or
 * execve(), the reference count for vmspaces from AIO requests can
 * never be 0.  Similarly, AIO kernel processes hold an extra
 * reference on their initial vmspace for the life of the process.  As
 * a result, the 'newvm' vmspace always has a non-zero reference
 * count.  This permits an additional reference on 'newvm' to be
 * acquired via a simple atomic increment rather than the loop in
 * vmspace_acquire_ref() above.
 */
void
vmspace_switch_aio(struct vmspace *newvm)
{
	struct vmspace *oldvm;

	/* XXX: Need some way to assert that this is an aio daemon. */

	KASSERT(refcount_load(&newvm->vm_refcnt) > 0,
	    ("vmspace_switch_aio: newvm unreferenced"));

	oldvm = curproc->p_vmspace;
	if (oldvm == newvm)
		return;

	/*
	 * Point to the new address space and refer to it.
	 */
	curproc->p_vmspace = newvm;
	refcount_acquire(&newvm->vm_refcnt);

	/* Activate the new mapping. */
	pmap_activate(curthread);

	vmspace_free(oldvm);
}

void
_vm_map_lock(vm_map_t map, const char *file, int line)
{

	if (map->system_map)
		mtx_lock_flags_(&map->system_mtx, 0, file, line);
	else
		sx_xlock_(&map->lock, file, line);
	map->timestamp++;
}

void
vm_map_entry_set_vnode_text(vm_map_entry_t entry, bool add)
{
	vm_object_t object;
	struct vnode *vp;
	bool vp_held;

	if ((entry->eflags & MAP_ENTRY_VN_EXEC) == 0)
		return;
	KASSERT((entry->eflags & MAP_ENTRY_IS_SUB_MAP) == 0,
	    ("Submap with execs"));
	object = entry->object.vm_object;
	KASSERT(object != NULL, ("No object for text, entry %p", entry));
	if ((object->flags & OBJ_ANON) != 0)
		object = object->handle;
	else
		KASSERT(object->backing_object == NULL,
		    ("non-anon object %p shadows", object));
	KASSERT(object != NULL, ("No content object for text, entry %p obj %p",
	    entry, entry->object.vm_object));

	/*
	 * Mostly, we do not lock the backing object.  It is
	 * referenced by the entry we are processing, so it cannot go
	 * away.
	 */
	vp = NULL;
	vp_held = false;
	if (object->type == OBJT_DEAD) {
		/*
		 * For OBJT_DEAD objects, v_writecount was handled in
		 * vnode_pager_dealloc().
		 */
	} else if (object->type == OBJT_VNODE) {
		vp = object->handle;
	} else if (object->type == OBJT_SWAP) {
		KASSERT((object->flags & OBJ_TMPFS_NODE) != 0,
		    ("vm_map_entry_set_vnode_text: swap and !TMPFS "
		    "entry %p, object %p, add %d", entry, object, add));
		/*
		 * Tmpfs VREG node, which was reclaimed, has
		 * OBJ_TMPFS_NODE flag set, but not OBJ_TMPFS.  In
		 * this case there is no v_writecount to adjust.
		 */
		VM_OBJECT_RLOCK(object);
		if ((object->flags & OBJ_TMPFS) != 0) {
			vp = object->un_pager.swp.swp_tmpfs;
			if (vp != NULL) {
				vhold(vp);
				vp_held = true;
			}
		}
		VM_OBJECT_RUNLOCK(object);
	} else {
		KASSERT(0,
		    ("vm_map_entry_set_vnode_text: wrong object type, "
		    "entry %p, object %p, add %d", entry, object, add));
	}
	if (vp != NULL) {
		if (add) {
			VOP_SET_TEXT_CHECKED(vp);
		} else {
			vn_lock(vp, LK_SHARED | LK_RETRY);
			VOP_UNSET_TEXT_CHECKED(vp);
			VOP_UNLOCK(vp);
		}
		if (vp_held)
			vdrop(vp);
	}
}

/*
 * Use a different name for this vm_map_entry field when it's use
 * is not consistent with its use as part of an ordered search tree.
 */
#define defer_next right

static void
vm_map_process_deferred(void)
{
	struct thread *td;
	vm_map_entry_t entry, next;
	vm_object_t object;

	td = curthread;
	entry = td->td_map_def_user;
	td->td_map_def_user = NULL;
	while (entry != NULL) {
		next = entry->defer_next;
		MPASS((entry->eflags & (MAP_ENTRY_WRITECNT |
		    MAP_ENTRY_VN_EXEC)) != (MAP_ENTRY_WRITECNT |
		    MAP_ENTRY_VN_EXEC));
		if ((entry->eflags & MAP_ENTRY_WRITECNT) != 0) {
			/*
			 * Decrement the object's writemappings and
			 * possibly the vnode's v_writecount.
			 */
			KASSERT((entry->eflags & MAP_ENTRY_IS_SUB_MAP) == 0,
			    ("Submap with writecount"));
			object = entry->object.vm_object;
			KASSERT(object != NULL, ("No object for writecount"));
			vm_pager_release_writecount(object, entry->start,
			    entry->end);
		}
		vm_map_entry_set_vnode_text(entry, false);
		vm_map_entry_deallocate(entry, FALSE);
		entry = next;
	}
}

#ifdef INVARIANTS
static void
_vm_map_assert_locked(vm_map_t map, const char *file, int line)
{

	if (map->system_map)
		mtx_assert_(&map->system_mtx, MA_OWNED, file, line);
	else
		sx_assert_(&map->lock, SA_XLOCKED, file, line);
}

#define	VM_MAP_ASSERT_LOCKED(map) \
    _vm_map_assert_locked(map, LOCK_FILE, LOCK_LINE)

enum { VMMAP_CHECK_NONE, VMMAP_CHECK_UNLOCK, VMMAP_CHECK_ALL };
#ifdef DIAGNOSTIC
static int enable_vmmap_check = VMMAP_CHECK_UNLOCK;
#else
static int enable_vmmap_check = VMMAP_CHECK_NONE;
#endif
SYSCTL_INT(_debug, OID_AUTO, vmmap_check, CTLFLAG_RWTUN,
    &enable_vmmap_check, 0, "Enable vm map consistency checking");

static void _vm_map_assert_consistent(vm_map_t map, int check);

#define VM_MAP_ASSERT_CONSISTENT(map) \
    _vm_map_assert_consistent(map, VMMAP_CHECK_ALL)
#ifdef DIAGNOSTIC
#define VM_MAP_UNLOCK_CONSISTENT(map) do {				\
	if (map->nupdates > map->nentries) {				\
		_vm_map_assert_consistent(map, VMMAP_CHECK_UNLOCK);	\
		map->nupdates = 0;					\
	}								\
} while (0)
#else
#define VM_MAP_UNLOCK_CONSISTENT(map)
#endif
#else
#define	VM_MAP_ASSERT_LOCKED(map)
#define VM_MAP_ASSERT_CONSISTENT(map)
#define VM_MAP_UNLOCK_CONSISTENT(map)
#endif /* INVARIANTS */

void
_vm_map_unlock(vm_map_t map, const char *file, int line)
{

	VM_MAP_UNLOCK_CONSISTENT(map);
	if (map->system_map) {
#ifndef UMA_MD_SMALL_ALLOC
		if (map == kernel_map && (map->flags & MAP_REPLENISH) != 0) {
			uma_prealloc(kmapentzone, 1);
			map->flags &= ~MAP_REPLENISH;
		}
#endif
		mtx_unlock_flags_(&map->system_mtx, 0, file, line);
	} else {
		sx_xunlock_(&map->lock, file, line);
		vm_map_process_deferred();
	}
}

void
_vm_map_lock_read(vm_map_t map, const char *file, int line)
{

	if (map->system_map)
		mtx_lock_flags_(&map->system_mtx, 0, file, line);
	else
		sx_slock_(&map->lock, file, line);
}

void
_vm_map_unlock_read(vm_map_t map, const char *file, int line)
{

	if (map->system_map) {
		KASSERT((map->flags & MAP_REPLENISH) == 0,
		    ("%s: MAP_REPLENISH leaked", __func__));
		mtx_unlock_flags_(&map->system_mtx, 0, file, line);
	} else {
		sx_sunlock_(&map->lock, file, line);
		vm_map_process_deferred();
	}
}

int
_vm_map_trylock(vm_map_t map, const char *file, int line)
{
	int error;

	error = map->system_map ?
	    !mtx_trylock_flags_(&map->system_mtx, 0, file, line) :
	    !sx_try_xlock_(&map->lock, file, line);
	if (error == 0)
		map->timestamp++;
	return (error == 0);
}

int
_vm_map_trylock_read(vm_map_t map, const char *file, int line)
{
	int error;

	error = map->system_map ?
	    !mtx_trylock_flags_(&map->system_mtx, 0, file, line) :
	    !sx_try_slock_(&map->lock, file, line);
	return (error == 0);
}

/*
 *	_vm_map_lock_upgrade:	[ internal use only ]
 *
 *	Tries to upgrade a read (shared) lock on the specified map to a write
 *	(exclusive) lock.  Returns the value "0" if the upgrade succeeds and a
 *	non-zero value if the upgrade fails.  If the upgrade fails, the map is
 *	returned without a read or write lock held.
 *
 *	Requires that the map be read locked.
 */
int
_vm_map_lock_upgrade(vm_map_t map, const char *file, int line)
{
	unsigned int last_timestamp;

	if (map->system_map) {
		mtx_assert_(&map->system_mtx, MA_OWNED, file, line);
	} else {
		if (!sx_try_upgrade_(&map->lock, file, line)) {
			last_timestamp = map->timestamp;
			sx_sunlock_(&map->lock, file, line);
			vm_map_process_deferred();
			/*
			 * If the map's timestamp does not change while the
			 * map is unlocked, then the upgrade succeeds.
			 */
			sx_xlock_(&map->lock, file, line);
			if (last_timestamp != map->timestamp) {
				sx_xunlock_(&map->lock, file, line);
				return (1);
			}
		}
	}
	map->timestamp++;
	return (0);
}

void
_vm_map_lock_downgrade(vm_map_t map, const char *file, int line)
{

	if (map->system_map) {
		KASSERT((map->flags & MAP_REPLENISH) == 0,
		    ("%s: MAP_REPLENISH leaked", __func__));
		mtx_assert_(&map->system_mtx, MA_OWNED, file, line);
	} else {
		VM_MAP_UNLOCK_CONSISTENT(map);
		sx_downgrade_(&map->lock, file, line);
	}
}

/*
 *	vm_map_locked:
 *
 *	Returns a non-zero value if the caller holds a write (exclusive) lock
 *	on the specified map and the value "0" otherwise.
 */
int
vm_map_locked(vm_map_t map)
{

	if (map->system_map)
		return (mtx_owned(&map->system_mtx));
	else
		return (sx_xlocked(&map->lock));
}

/*
 *	_vm_map_unlock_and_wait:
 *
 *	Atomically releases the lock on the specified map and puts the calling
 *	thread to sleep.  The calling thread will remain asleep until either
 *	vm_map_wakeup() is performed on the map or the specified timeout is
 *	exceeded.
 *
 *	WARNING!  This function does not perform deferred deallocations of
 *	objects and map	entries.  Therefore, the calling thread is expected to
 *	reacquire the map lock after reawakening and later perform an ordinary
 *	unlock operation, such as vm_map_unlock(), before completing its
 *	operation on the map.
 */
int
_vm_map_unlock_and_wait(vm_map_t map, int timo, const char *file, int line)
{

	VM_MAP_UNLOCK_CONSISTENT(map);
	mtx_lock(&map_sleep_mtx);
	if (map->system_map) {
		KASSERT((map->flags & MAP_REPLENISH) == 0,
		    ("%s: MAP_REPLENISH leaked", __func__));
		mtx_unlock_flags_(&map->system_mtx, 0, file, line);
	} else {
		sx_xunlock_(&map->lock, file, line);
	}
	return (msleep(&map->root, &map_sleep_mtx, PDROP | PVM, "vmmaps",
	    timo));
}

/*
 *	vm_map_wakeup:
 *
 *	Awaken any threads that have slept on the map using
 *	vm_map_unlock_and_wait().
 */
void
vm_map_wakeup(vm_map_t map)
{

	/*
	 * Acquire and release map_sleep_mtx to prevent a wakeup()
	 * from being performed (and lost) between the map unlock
	 * and the msleep() in _vm_map_unlock_and_wait().
	 */
	mtx_lock(&map_sleep_mtx);
	mtx_unlock(&map_sleep_mtx);
	wakeup(&map->root);
}

void
vm_map_busy(vm_map_t map)
{

	VM_MAP_ASSERT_LOCKED(map);
	map->busy++;
}

void
vm_map_unbusy(vm_map_t map)
{

	VM_MAP_ASSERT_LOCKED(map);
	KASSERT(map->busy, ("vm_map_unbusy: not busy"));
	if (--map->busy == 0 && (map->flags & MAP_BUSY_WAKEUP)) {
		vm_map_modflags(map, 0, MAP_BUSY_WAKEUP);
		wakeup(&map->busy);
	}
}

void 
vm_map_wait_busy(vm_map_t map)
{

	VM_MAP_ASSERT_LOCKED(map);
	while (map->busy) {
		vm_map_modflags(map, MAP_BUSY_WAKEUP, 0);
		if (map->system_map)
			msleep(&map->busy, &map->system_mtx, 0, "mbusy", 0);
		else
			sx_sleep(&map->busy, &map->lock, 0, "mbusy", 0);
	}
	map->timestamp++;
}

long
vmspace_resident_count(struct vmspace *vmspace)
{
	return pmap_resident_count(vmspace_pmap(vmspace));
}

/*
 * Initialize an existing vm_map structure
 * such as that in the vmspace structure.
 */
static void
_vm_map_init(vm_map_t map, pmap_t pmap, vm_pointer_t min, vm_pointer_t max)
{

#ifdef __CHERI_PURE_CAPABILITY__
	KASSERT(cheri_gettag(min), ("Expected valid min capability"));
	KASSERT(cheri_gettag(max), ("Expected valid max capability"));
#endif

	map->header.eflags = MAP_ENTRY_HEADER;
	map->needs_wakeup = FALSE;
	map->system_map = 0;
	map->pmap = pmap;
	map->header.end = min;
	map->header.start = max;
	map->flags = 0;
	map->header.left = map->header.right = &map->header;
	map->root = NULL;
	map->timestamp = 0;
	map->busy = 0;
	map->anon_loc = 0;
#ifdef __CHERI_PURE_CAPABILITY__
	/*
	 * Do not enforce exact bounds here. The kernel map
	 * can not be made representable without dropping some
	 * physical memory, so restrict bounds as much as possible
	 * and rely on the vm_map min/max enforcement.
	 */
	map->map_capability = cheri_setbounds(min,
	    (ptraddr_t)max - (ptraddr_t)min);
	map->flags |= MAP_RESERVATIONS;
#endif
#ifdef DIAGNOSTIC
	map->nupdates = 0;
#endif
}

void
vm_map_init(vm_map_t map, pmap_t pmap, vm_pointer_t min, vm_pointer_t max)
{

	_vm_map_init(map, pmap, min, max);
	mtx_init(&map->system_mtx, "vm map (system)", NULL,
	    MTX_DEF | MTX_DUPOK);
	sx_init(&map->lock, "vm map (user)");
}

/*
 *	vm_map_entry_dispose:	[ internal use only ]
 *
 *	Inverse of vm_map_entry_create.
 */
static void
vm_map_entry_dispose(vm_map_t map, vm_map_entry_t entry)
{
	uma_zfree(map->system_map ? kmapentzone : mapentzone, entry);
}

/*
 *	vm_map_entry_create:	[ internal use only ]
 *
 *	Allocates a VM map entry for insertion.
 *	No entry fields are filled in.
 */
static vm_map_entry_t
vm_map_entry_create(vm_map_t map)
{
	vm_map_entry_t new_entry;

#ifndef UMA_MD_SMALL_ALLOC
	if (map == kernel_map) {
		VM_MAP_ASSERT_LOCKED(map);

		/*
		 * A new slab of kernel map entries cannot be allocated at this
		 * point because the kernel map has not yet been updated to
		 * reflect the caller's request.  Therefore, we allocate a new
		 * map entry, dipping into the reserve if necessary, and set a
		 * flag indicating that the reserve must be replenished before
		 * the map is unlocked.
		 */
		new_entry = uma_zalloc(kmapentzone, M_NOWAIT | M_NOVM);
		if (new_entry == NULL) {
			new_entry = uma_zalloc(kmapentzone,
			    M_NOWAIT | M_NOVM | M_USE_RESERVE);
			kernel_map->flags |= MAP_REPLENISH;
		}
	} else
#endif
	if (map->system_map) {
		new_entry = uma_zalloc(kmapentzone, M_NOWAIT);
	} else {
		new_entry = uma_zalloc(mapentzone, M_WAITOK);
	}
	KASSERT(new_entry != NULL,
	    ("vm_map_entry_create: kernel resources exhausted"));
	return (new_entry);
}

/*
 *	vm_map_entry_set_behavior:
 *
 *	Set the expected access behavior, either normal, random, or
 *	sequential.
 */
static inline void
vm_map_entry_set_behavior(vm_map_entry_t entry, u_char behavior)
{
	entry->eflags = (entry->eflags & ~MAP_ENTRY_BEHAV_MASK) |
	    (behavior & MAP_ENTRY_BEHAV_MASK);
}

/*
 *	vm_map_entry_max_free_{left,right}:
 *
 *	Compute the size of the largest free gap between two entries,
 *	one the root of a tree and the other the ancestor of that root
 *	that is the least or greatest ancestor found on the search path.
 */
static inline vm_size_t
vm_map_entry_max_free_left(vm_map_entry_t root, vm_map_entry_t left_ancestor)
{

	return (root->left != left_ancestor ?
	    root->left->max_free : root->start - left_ancestor->end);
}

static inline vm_size_t
vm_map_entry_max_free_right(vm_map_entry_t root, vm_map_entry_t right_ancestor)
{

	return (root->right != right_ancestor ?
	    root->right->max_free : right_ancestor->start - root->end);
}

/*
 *	vm_map_entry_{pred,succ}:
 *
 *	Find the {predecessor, successor} of the entry by taking one step
 *	in the appropriate direction and backtracking as much as necessary.
 *	vm_map_entry_succ is defined in vm_map.h.
 */
static inline vm_map_entry_t
vm_map_entry_pred(vm_map_entry_t entry)
{
	vm_map_entry_t prior;

	prior = entry->left;
	if (prior->right->start < entry->start) {
		do
			prior = prior->right;
		while (prior->right != entry);
	}
	return (prior);
}

static inline vm_size_t
vm_size_max(vm_size_t a, vm_size_t b)
{

	return (a > b ? a : b);
}

#define SPLAY_LEFT_STEP(root, y, llist, rlist, test) do {		\
	vm_map_entry_t z;						\
	vm_size_t max_free;						\
									\
	/*								\
	 * Infer root->right->max_free == root->max_free when		\
	 * y->max_free < root->max_free || root->max_free == 0.		\
	 * Otherwise, look right to find it.				\
	 */								\
	y = root->left;							\
	max_free = root->max_free;					\
	KASSERT(max_free == vm_size_max(				\
	    vm_map_entry_max_free_left(root, llist),			\
	    vm_map_entry_max_free_right(root, rlist)),			\
	    ("%s: max_free invariant fails", __func__));		\
	if (max_free - 1 < vm_map_entry_max_free_left(root, llist))	\
		max_free = vm_map_entry_max_free_right(root, rlist);	\
	if (y != llist && (test)) {					\
		/* Rotate right and make y root. */			\
		z = y->right;						\
		if (z != root) {					\
			root->left = z;					\
			y->right = root;				\
			if (max_free < y->max_free)			\
			    root->max_free = max_free =			\
			    vm_size_max(max_free, z->max_free);		\
		} else if (max_free < y->max_free)			\
			root->max_free = max_free =			\
			    vm_size_max(max_free, root->start - y->end);\
		root = y;						\
		y = root->left;						\
	}								\
	/* Copy right->max_free.  Put root on rlist. */			\
	root->max_free = max_free;					\
	KASSERT(max_free == vm_map_entry_max_free_right(root, rlist),	\
	    ("%s: max_free not copied from right", __func__));		\
	root->left = rlist;						\
	rlist = root;							\
	root = y != llist ? y : NULL;					\
} while (0)

#define SPLAY_RIGHT_STEP(root, y, llist, rlist, test) do {		\
	vm_map_entry_t z;						\
	vm_size_t max_free;						\
									\
	/*								\
	 * Infer root->left->max_free == root->max_free when		\
	 * y->max_free < root->max_free || root->max_free == 0.		\
	 * Otherwise, look left to find it.				\
	 */								\
	y = root->right;						\
	max_free = root->max_free;					\
	KASSERT(max_free == vm_size_max(				\
	    vm_map_entry_max_free_left(root, llist),			\
	    vm_map_entry_max_free_right(root, rlist)),			\
	    ("%s: max_free invariant fails", __func__));		\
	if (max_free - 1 < vm_map_entry_max_free_right(root, rlist))	\
		max_free = vm_map_entry_max_free_left(root, llist);	\
	if (y != rlist && (test)) {					\
		/* Rotate left and make y root. */			\
		z = y->left;						\
		if (z != root) {					\
			root->right = z;				\
			y->left = root;					\
			if (max_free < y->max_free)			\
			    root->max_free = max_free =			\
			    vm_size_max(max_free, z->max_free);		\
		} else if (max_free < y->max_free)			\
			root->max_free = max_free =			\
			    vm_size_max(max_free, y->start - root->end);\
		root = y;						\
		y = root->right;					\
	}								\
	/* Copy left->max_free.  Put root on llist. */			\
	root->max_free = max_free;					\
	KASSERT(max_free == vm_map_entry_max_free_left(root, llist),	\
	    ("%s: max_free not copied from left", __func__));		\
	root->right = llist;						\
	llist = root;							\
	root = y != rlist ? y : NULL;					\
} while (0)

/*
 * Walk down the tree until we find addr or a gap where addr would go, breaking
 * off left and right subtrees of nodes less than, or greater than addr.  Treat
 * subtrees with root->max_free < length as empty trees.  llist and rlist are
 * the two sides in reverse order (bottom-up), with llist linked by the right
 * pointer and rlist linked by the left pointer in the vm_map_entry, and both
 * lists terminated by &map->header.  This function, and the subsequent call to
 * vm_map_splay_merge_{left,right,pred,succ}, rely on the start and end address
 * values in &map->header.
 */
static __always_inline vm_map_entry_t
vm_map_splay_split(vm_map_t map, vm_offset_t addr, vm_size_t length,
    vm_map_entry_t *llist, vm_map_entry_t *rlist)
{
	vm_map_entry_t left, right, root, y;

	left = right = &map->header;
	root = map->root;
	while (root != NULL && root->max_free >= length) {
		KASSERT(left->end <= root->start &&
		    root->end <= right->start,
		    ("%s: root not within tree bounds", __func__));
		if (addr < root->start) {
			SPLAY_LEFT_STEP(root, y, left, right,
			    y->max_free >= length && addr < y->start);
		} else if (addr >= root->end) {
			SPLAY_RIGHT_STEP(root, y, left, right,
			    y->max_free >= length && addr >= y->end);
		} else
			break;
	}
	*llist = left;
	*rlist = right;
	return (root);
}

static __always_inline void
vm_map_splay_findnext(vm_map_entry_t root, vm_map_entry_t *rlist)
{
	vm_map_entry_t hi, right, y;

	right = *rlist;
	hi = root->right == right ? NULL : root->right;
	if (hi == NULL)
		return;
	do
		SPLAY_LEFT_STEP(hi, y, root, right, true);
	while (hi != NULL);
	*rlist = right;
}

static __always_inline void
vm_map_splay_findprev(vm_map_entry_t root, vm_map_entry_t *llist)
{
	vm_map_entry_t left, lo, y;

	left = *llist;
	lo = root->left == left ? NULL : root->left;
	if (lo == NULL)
		return;
	do
		SPLAY_RIGHT_STEP(lo, y, left, root, true);
	while (lo != NULL);
	*llist = left;
}

static inline void
vm_map_entry_swap(vm_map_entry_t *a, vm_map_entry_t *b)
{
	vm_map_entry_t tmp;

	tmp = *b;
	*b = *a;
	*a = tmp;
}

/*
 * Walk back up the two spines, flip the pointers and set max_free.  The
 * subtrees of the root go at the bottom of llist and rlist.
 */
static vm_size_t
vm_map_splay_merge_left_walk(vm_map_entry_t header, vm_map_entry_t root,
    vm_map_entry_t tail, vm_size_t max_free, vm_map_entry_t llist)
{
	do {
		/*
		 * The max_free values of the children of llist are in
		 * llist->max_free and max_free.  Update with the
		 * max value.
		 */
		llist->max_free = max_free =
		    vm_size_max(llist->max_free, max_free);
		vm_map_entry_swap(&llist->right, &tail);
		vm_map_entry_swap(&tail, &llist);
	} while (llist != header);
	root->left = tail;
	return (max_free);
}

/*
 * When llist is known to be the predecessor of root.
 */
static inline vm_size_t
vm_map_splay_merge_pred(vm_map_entry_t header, vm_map_entry_t root,
    vm_map_entry_t llist)
{
	vm_size_t max_free;

	max_free = root->start - llist->end;
	if (llist != header) {
		max_free = vm_map_splay_merge_left_walk(header, root,
		    root, max_free, llist);
	} else {
		root->left = header;
		header->right = root;
	}
	return (max_free);
}

/*
 * When llist may or may not be the predecessor of root.
 */
static inline vm_size_t
vm_map_splay_merge_left(vm_map_entry_t header, vm_map_entry_t root,
    vm_map_entry_t llist)
{
	vm_size_t max_free;

	max_free = vm_map_entry_max_free_left(root, llist);
	if (llist != header) {
		max_free = vm_map_splay_merge_left_walk(header, root,
		    root->left == llist ? root : root->left,
		    max_free, llist);
	}
	return (max_free);
}

static vm_size_t
vm_map_splay_merge_right_walk(vm_map_entry_t header, vm_map_entry_t root,
    vm_map_entry_t tail, vm_size_t max_free, vm_map_entry_t rlist)
{
	do {
		/*
		 * The max_free values of the children of rlist are in
		 * rlist->max_free and max_free.  Update with the
		 * max value.
		 */
		rlist->max_free = max_free =
		    vm_size_max(rlist->max_free, max_free);
		vm_map_entry_swap(&rlist->left, &tail);
		vm_map_entry_swap(&tail, &rlist);
	} while (rlist != header);
	root->right = tail;
	return (max_free);
}

/*
 * When rlist is known to be the succecessor of root.
 */
static inline vm_size_t
vm_map_splay_merge_succ(vm_map_entry_t header, vm_map_entry_t root,
    vm_map_entry_t rlist)
{
	vm_size_t max_free;

	max_free = rlist->start - root->end;
	if (rlist != header) {
		max_free = vm_map_splay_merge_right_walk(header, root,
		    root, max_free, rlist);
	} else {
		root->right = header;
		header->left = root;
	}
	return (max_free);
}

/*
 * When rlist may or may not be the succecessor of root.
 */
static inline vm_size_t
vm_map_splay_merge_right(vm_map_entry_t header, vm_map_entry_t root,
    vm_map_entry_t rlist)
{
	vm_size_t max_free;

	max_free = vm_map_entry_max_free_right(root, rlist);
	if (rlist != header) {
		max_free = vm_map_splay_merge_right_walk(header, root,
		    root->right == rlist ? root : root->right,
		    max_free, rlist);
	}
	return (max_free);
}

/*
 *	vm_map_splay:
 *
 *	The Sleator and Tarjan top-down splay algorithm with the
 *	following variation.  Max_free must be computed bottom-up, so
 *	on the downward pass, maintain the left and right spines in
 *	reverse order.  Then, make a second pass up each side to fix
 *	the pointers and compute max_free.  The time bound is O(log n)
 *	amortized.
 *
 *	The tree is threaded, which means that there are no null pointers.
 *	When a node has no left child, its left pointer points to its
 *	predecessor, which the last ancestor on the search path from the root
 *	where the search branched right.  Likewise, when a node has no right
 *	child, its right pointer points to its successor.  The map header node
 *	is the predecessor of the first map entry, and the successor of the
 *	last.
 *
 *	The new root is the vm_map_entry containing "addr", or else an
 *	adjacent entry (lower if possible) if addr is not in the tree.
 *
 *	The map must be locked, and leaves it so.
 *
 *	Returns: the new root.
 */
static vm_map_entry_t
vm_map_splay(vm_map_t map, vm_offset_t addr)
{
	vm_map_entry_t header, llist, rlist, root;
	vm_size_t max_free_left, max_free_right;

	header = &map->header;
	root = vm_map_splay_split(map, addr, 0, &llist, &rlist);
	if (root != NULL) {
		max_free_left = vm_map_splay_merge_left(header, root, llist);
		max_free_right = vm_map_splay_merge_right(header, root, rlist);
	} else if (llist != header) {
		/*
		 * Recover the greatest node in the left
		 * subtree and make it the root.
		 */
		root = llist;
		llist = root->right;
		max_free_left = vm_map_splay_merge_left(header, root, llist);
		max_free_right = vm_map_splay_merge_succ(header, root, rlist);
	} else if (rlist != header) {
		/*
		 * Recover the least node in the right
		 * subtree and make it the root.
		 */
		root = rlist;
		rlist = root->left;
		max_free_left = vm_map_splay_merge_pred(header, root, llist);
		max_free_right = vm_map_splay_merge_right(header, root, rlist);
	} else {
		/* There is no root. */
		return (NULL);
	}
	root->max_free = vm_size_max(max_free_left, max_free_right);
	map->root = root;
	VM_MAP_ASSERT_CONSISTENT(map);
	return (root);
}

/*
 *	vm_map_entry_{un,}link:
 *
 *	Insert/remove entries from maps.  On linking, if new entry clips
 *	existing entry, trim existing entry to avoid overlap, and manage
 *	offsets.  On unlinking, merge disappearing entry with neighbor, if
 *	called for, and manage offsets.  Callers should not modify fields in
 *	entries already mapped.
 */
static void
vm_map_entry_link(vm_map_t map, vm_map_entry_t entry)
{
	vm_map_entry_t header, llist, rlist, root;
	vm_size_t max_free_left, max_free_right;

	CTR3(KTR_VM,
	    "vm_map_entry_link: map %p, nentries %d, entry %p", map,
	    map->nentries, entry);
	VM_MAP_ASSERT_LOCKED(map);
	map->nentries++;
	header = &map->header;
	root = vm_map_splay_split(map, entry->start, 0, &llist, &rlist);
	if (root == NULL) {
		/*
		 * The new entry does not overlap any existing entry in the
		 * map, so it becomes the new root of the map tree.
		 */
		max_free_left = vm_map_splay_merge_pred(header, entry, llist);
		max_free_right = vm_map_splay_merge_succ(header, entry, rlist);
	} else if (entry->start == root->start) {
		/*
		 * The new entry is a clone of root, with only the end field
		 * changed.  The root entry will be shrunk to abut the new
		 * entry, and will be the right child of the new root entry in
		 * the modified map.
		 */
		KASSERT(entry->end < root->end,
		    ("%s: clip_start not within entry", __func__));
		vm_map_splay_findprev(root, &llist);
		root->offset += entry->end - root->start;
		root->start = entry->end;
		max_free_left = vm_map_splay_merge_pred(header, entry, llist);
		max_free_right = root->max_free = vm_size_max(
		    vm_map_splay_merge_pred(entry, root, entry),
		    vm_map_splay_merge_right(header, root, rlist));
	} else {
		/*
		 * The new entry is a clone of root, with only the start field
		 * changed.  The root entry will be shrunk to abut the new
		 * entry, and will be the left child of the new root entry in
		 * the modified map.
		 */
		KASSERT(entry->end == root->end,
		    ("%s: clip_start not within entry", __func__));
		vm_map_splay_findnext(root, &rlist);
		entry->offset += entry->start - root->start;
		root->end = entry->start;
		max_free_left = root->max_free = vm_size_max(
		    vm_map_splay_merge_left(header, root, llist),
		    vm_map_splay_merge_succ(entry, root, entry));
		max_free_right = vm_map_splay_merge_succ(header, entry, rlist);
	}
	entry->max_free = vm_size_max(max_free_left, max_free_right);
	map->root = entry;
	VM_MAP_ASSERT_CONSISTENT(map);
}

enum unlink_merge_type {
	UNLINK_MERGE_NONE,
	UNLINK_MERGE_NEXT
};

static void
vm_map_entry_unlink(vm_map_t map, vm_map_entry_t entry,
    enum unlink_merge_type op)
{
	vm_map_entry_t header, llist, rlist, root;
	vm_size_t max_free_left, max_free_right;

	VM_MAP_ASSERT_LOCKED(map);
	header = &map->header;
	root = vm_map_splay_split(map, entry->start, 0, &llist, &rlist);
	KASSERT(root != NULL,
	    ("vm_map_entry_unlink: unlink object not mapped"));

	vm_map_splay_findprev(root, &llist);
	vm_map_splay_findnext(root, &rlist);
	if (op == UNLINK_MERGE_NEXT) {
		rlist->start = root->start;
		rlist->offset = root->offset;
	}
	if (llist != header) {
		root = llist;
		llist = root->right;
		max_free_left = vm_map_splay_merge_left(header, root, llist);
		max_free_right = vm_map_splay_merge_succ(header, root, rlist);
	} else if (rlist != header) {
		root = rlist;
		rlist = root->left;
		max_free_left = vm_map_splay_merge_pred(header, root, llist);
		max_free_right = vm_map_splay_merge_right(header, root, rlist);
	} else {
		header->left = header->right = header;
		root = NULL;
	}
	if (root != NULL)
		root->max_free = vm_size_max(max_free_left, max_free_right);
	map->root = root;
	VM_MAP_ASSERT_CONSISTENT(map);
	map->nentries--;
	CTR3(KTR_VM, "vm_map_entry_unlink: map %p, nentries %d, entry %p", map,
	    map->nentries, entry);
}

/*
 *	vm_map_entry_resize:
 *
 *	Resize a vm_map_entry, recompute the amount of free space that
 *	follows it and propagate that value up the tree.
 *
 *	The map must be locked, and leaves it so.
 */
static void
vm_map_entry_resize(vm_map_t map, vm_map_entry_t entry, vm_size_t grow_amount)
{
	vm_map_entry_t header, llist, rlist, root;

	VM_MAP_ASSERT_LOCKED(map);
	header = &map->header;
	root = vm_map_splay_split(map, entry->start, 0, &llist, &rlist);
	KASSERT(root != NULL, ("%s: resize object not mapped", __func__));
	vm_map_splay_findnext(root, &rlist);
	entry->end += grow_amount;
	root->max_free = vm_size_max(
	    vm_map_splay_merge_left(header, root, llist),
	    vm_map_splay_merge_succ(header, root, rlist));
	map->root = root;
	VM_MAP_ASSERT_CONSISTENT(map);
	CTR4(KTR_VM, "%s: map %p, nentries %d, entry %p",
	    __func__, map, map->nentries, entry);
}

/*
 *	vm_map_lookup_entry:	[ internal use only ]
 *
 *	Finds the map entry containing (or
 *	immediately preceding) the specified address
 *	in the given map; the entry is returned
 *	in the "entry" parameter.  The boolean
 *	result indicates whether the address is
 *	actually contained in the map.
 */
boolean_t
vm_map_lookup_entry(
	vm_map_t map,
	vm_offset_t address,
	vm_map_entry_t *entry)	/* OUT */
{
	vm_map_entry_t cur, header, lbound, ubound;
	boolean_t locked;

	/*
	 * If the map is empty, then the map entry immediately preceding
	 * "address" is the map's header.
	 */
	header = &map->header;
	cur = map->root;
	if (cur == NULL) {
		*entry = header;
		return (FALSE);
	}
	if (address >= cur->start && cur->end > address) {
		*entry = cur;
		return (TRUE);
	}
	if ((locked = vm_map_locked(map)) ||
	    sx_try_upgrade(&map->lock)) {
		/*
		 * Splay requires a write lock on the map.  However, it only
		 * restructures the binary search tree; it does not otherwise
		 * change the map.  Thus, the map's timestamp need not change
		 * on a temporary upgrade.
		 */
		cur = vm_map_splay(map, address);
		if (!locked) {
			VM_MAP_UNLOCK_CONSISTENT(map);
			sx_downgrade(&map->lock);
		}

		/*
		 * If "address" is contained within a map entry, the new root
		 * is that map entry.  Otherwise, the new root is a map entry
		 * immediately before or after "address".
		 */
		if (address < cur->start) {
			*entry = header;
			return (FALSE);
		}
		*entry = cur;
		return (address < cur->end);
	}
	/*
	 * Since the map is only locked for read access, perform a
	 * standard binary search tree lookup for "address".
	 */
	lbound = ubound = header;
	for (;;) {
		if (address < cur->start) {
			ubound = cur;
			cur = cur->left;
			if (cur == lbound)
				break;
		} else if (cur->end <= address) {
			lbound = cur;
			cur = cur->right;
			if (cur == ubound)
				break;
		} else {
			*entry = cur;
			return (TRUE);
		}
	}
	*entry = lbound;
	return (FALSE);
}

#define	VM_PROT_SANITY(prot) do {					\
	if (((prot) & VM_PROT_WRITE_CAP) != 0)				\
		KASSERT(((prot) & VM_PROT_WRITE) != 0,			\
		    ("%s: VM_PROT_WRITE_CAP without VM_PROT_WRITE",	\
		    __func__));						\
	if (((prot) & VM_PROT_READ_CAP) != 0)				\
		KASSERT(((prot) & VM_PROT_READ) != 0,			\
		    ("%s: VM_PROT_READ_CAP without VM_PROT_READ",	\
		    __func__));						\
	} while (0)

/*
 *	vm_map_insert:
 *
 *	Inserts the given whole VM object into the target
 *	map at the specified address range.  The object's
 *	size should match that of the address range.
 *
 *	Requires that the map be locked, and leaves it so.
 *
 *	If object is non-NULL, ref count must be bumped by caller
 *	prior to making call to account for the new entry.
 *
 *	If the map is using reservations, the address range must be
 *	backed by an existing reservation.
 *	XXX-AM: The reservation argument can probably be dropped
 *	as we require start
 */
int
vm_map_insert(vm_map_t map, vm_object_t object, vm_ooffset_t offset,
    vm_pointer_t start, vm_pointer_t end, vm_prot_t prot, vm_prot_t max, int cow,
    vm_offset_t reservation)
{
	vm_map_entry_t new_entry, next_entry, prev_entry;
	struct ucred *cred;
	vm_eflags_t protoeflags;
	vm_inherit_t inheritance;
	u_long bdry;
	u_int bidx;

	VM_MAP_ASSERT_LOCKED(map);
	KASSERT(object != kernel_object ||
	    (cow & MAP_COPY_ON_WRITE) == 0,
	    ("vm_map_insert: kernel object and COW"));
	KASSERT(object == NULL || (cow & MAP_NOFAULT) == 0 ||
	    (cow & MAP_SPLIT_BOUNDARY_MASK) != 0,
	    ("vm_map_insert: paradoxical MAP_NOFAULT request, obj %p cow %#x",
	    object, cow));
	KASSERT((prot & ~max) == 0,
	    ("prot %#x is not subset of max_prot %#x", prot, max));
	VM_PROT_SANITY(prot);
	VM_PROT_SANITY(max);

	/*
	 * Check that the start and end points are not bogus.
	 */
	if (start == end || !vm_map_range_valid(map, start, end))
		return (KERN_INVALID_ADDRESS);

<<<<<<< HEAD
	if (map->flags & MAP_RESERVATIONS) {
		/* Make sure we fit into a single reservation entry. */
#ifdef __CHERI_PURE_CAPABILITY__
		if (cheri_gettag(start) == 0 ||
		    cheri_getlen(start) < (ptraddr_t)end - (ptraddr_t)start)
			return (KERN_INVALID_ARGUMENT);
#endif
		if (vm_map_lookup_entry(map, start, &new_entry) == 0 ||
		    new_entry->reservation != reservation)
			return (KERN_PROTECTION_FAILURE);
		if ((new_entry->eflags & MAP_ENTRY_UNMAPPED) == 0 ||
		    new_entry->end < end)
			return (KERN_NO_SPACE);
		/* XXX-AM: TODO Check maxprot consistency with the reserved entry */
	} else {
		/*
		 * Find the entry prior to the proposed starting address; if it's part
		 * of an existing entry, this range is bogus.
		 */
		if (vm_map_lookup_entry(map, start, &prev_entry))
			return (KERN_NO_SPACE);
=======
	if ((map->flags & MAP_WXORX) != 0 && (prot & (VM_PROT_WRITE |
	    VM_PROT_EXECUTE)) == (VM_PROT_WRITE | VM_PROT_EXECUTE))
		return (KERN_PROTECTION_FAILURE);

	/*
	 * Find the entry prior to the proposed starting address; if it's part
	 * of an existing entry, this range is bogus.
	 */
	if (vm_map_lookup_entry(map, start, &prev_entry))
		return (KERN_NO_SPACE);
>>>>>>> 2e1c94aa

		/*
		 * Assert that the next entry doesn't overlap the end point.
		 */
		next_entry = vm_map_entry_succ(prev_entry);
		if (next_entry->start < end)
			return (KERN_NO_SPACE);
	}

	if ((cow & MAP_CREATE_GUARD) != 0 && (object != NULL ||
	    max != VM_PROT_NONE))
		return (KERN_INVALID_ARGUMENT);

	protoeflags = 0;
	if (cow & MAP_COPY_ON_WRITE)
		protoeflags |= MAP_ENTRY_COW | MAP_ENTRY_NEEDS_COPY;
	if (cow & MAP_NOFAULT)
		protoeflags |= MAP_ENTRY_NOFAULT;
	if (cow & MAP_DISABLE_SYNCER)
		protoeflags |= MAP_ENTRY_NOSYNC;
	if (cow & MAP_DISABLE_COREDUMP)
		protoeflags |= MAP_ENTRY_NOCOREDUMP;
	if (cow & MAP_STACK_GROWS_DOWN)
		protoeflags |= MAP_ENTRY_GROWS_DOWN;
	if (cow & MAP_STACK_GROWS_UP)
		protoeflags |= MAP_ENTRY_GROWS_UP;
	if (cow & MAP_WRITECOUNT)
		protoeflags |= MAP_ENTRY_WRITECNT;
	if (cow & MAP_VN_EXEC)
		protoeflags |= MAP_ENTRY_VN_EXEC;
	if ((cow & MAP_CREATE_GUARD) != 0)
		protoeflags |= MAP_ENTRY_GUARD;
	if ((cow & MAP_CREATE_STACK_GAP_DN) != 0)
		protoeflags |= MAP_ENTRY_STACK_GAP_DN;
	if ((cow & MAP_CREATE_STACK_GAP_UP) != 0)
		protoeflags |= MAP_ENTRY_STACK_GAP_UP;
	if (cow & MAP_INHERIT_SHARE)
		inheritance = VM_INHERIT_SHARE;
	else
		inheritance = VM_INHERIT_DEFAULT;
	if ((cow & MAP_SPLIT_BOUNDARY_MASK) != 0) {
		/* This magically ignores index 0, for usual page size. */
		bidx = (cow & MAP_SPLIT_BOUNDARY_MASK) >>
		    MAP_SPLIT_BOUNDARY_SHIFT;
		if (bidx >= MAXPAGESIZES)
			return (KERN_INVALID_ARGUMENT);
		bdry = pagesizes[bidx] - 1;
		if ((start & bdry) != 0 || (end & bdry) != 0)
			return (KERN_INVALID_ARGUMENT);
		protoeflags |= bidx << MAP_ENTRY_SPLIT_BOUNDARY_SHIFT;
	}

	cred = NULL;
	if ((cow & (MAP_ACC_NO_CHARGE | MAP_NOFAULT | MAP_CREATE_GUARD)) != 0)
		goto charged;
	if ((cow & MAP_ACC_CHARGED) || ((prot & VM_PROT_WRITE) &&
	    ((protoeflags & MAP_ENTRY_NEEDS_COPY) || object == NULL))) {
		if (!(cow & MAP_ACC_CHARGED) &&
		    !swap_reserve((ptraddr_t)end - (ptraddr_t)start))
			return (KERN_RESOURCE_SHORTAGE);
		KASSERT(object == NULL ||
		    (protoeflags & MAP_ENTRY_NEEDS_COPY) != 0 ||
		    object->cred == NULL,
		    ("overcommit: vm_map_insert o %p", object));
		cred = curthread->td_ucred;
	}

charged:
	/* Expand the kernel pmap, if necessary. */
	if (map == kernel_map && end > kernel_vm_end)
		pmap_growkernel(end);

	/* Cut a hole in the reservation entry if needed */
	if (map->flags & MAP_RESERVATIONS) {
		vm_map_clip_start(map, new_entry, start);
		prev_entry = vm_map_entry_pred(new_entry);
		vm_map_clip_end(map, new_entry, end);
		next_entry = vm_map_entry_succ(new_entry);
	}

	if (object != NULL) {
		/*
		 * OBJ_ONEMAPPING must be cleared unless this mapping
		 * is trivially proven to be the only mapping for any
		 * of the object's pages.  (Object granularity
		 * reference counting is insufficient to recognize
		 * aliases with precision.)
		 */
		if ((object->flags & OBJ_ANON) != 0) {
			VM_OBJECT_WLOCK(object);
			if (object->ref_count > 1 || object->shadow_count != 0)
				vm_object_clear_flag(object, OBJ_ONEMAPPING);
			VM_OBJECT_WUNLOCK(object);
		}
	} else if ((prev_entry->eflags & ~MAP_ENTRY_USER_WIRED) ==
	    protoeflags &&
	    (cow & (MAP_STACK_GROWS_DOWN | MAP_STACK_GROWS_UP |
	    MAP_VN_EXEC)) == 0 &&
	    prev_entry->end == start && (prev_entry->cred == cred ||
	    (prev_entry->object.vm_object != NULL &&
	    prev_entry->object.vm_object->cred == cred)) &&
	    vm_object_coalesce(prev_entry->object.vm_object,
	    prev_entry->offset,
	    (vm_size_t)(prev_entry->end - prev_entry->start),
	    (vm_size_t)(end - prev_entry->end), cred != NULL &&
	    (protoeflags & MAP_ENTRY_NEEDS_COPY) == 0)) {
		/*
		 * We were able to extend the object.  Determine if we
		 * can extend the previous map entry to include the
		 * new range as well.
		 */
		if (prev_entry->inheritance == inheritance &&
		    prev_entry->protection == prot &&
		    prev_entry->max_protection == max &&
		    prev_entry->wired_count == 0 &&
		    ((map->flags & MAP_RESERVATIONS) == 0 ||
		    prev_entry->reservation == reservation)) {
			KASSERT((prev_entry->eflags & MAP_ENTRY_USER_WIRED) ==
			    0, ("prev_entry %p has incoherent wiring",
			    prev_entry));
			if ((prev_entry->eflags & (MAP_ENTRY_GUARD |
			    MAP_ENTRY_UNMAPPED)) == 0)
				map->size += end - prev_entry->end;
			/*
			 * Drop the new reservation entry before extending the
			 * previous entry into it.
			 */
			if ((map->flags & MAP_RESERVATIONS) != 0)
				vm_map_entry_delete(map, new_entry);
			vm_map_entry_resize(map, prev_entry,
			    end - prev_entry->end);
			vm_map_log("resize", prev_entry);
			vm_map_try_merge_entries(map, prev_entry, next_entry);
			return (KERN_SUCCESS);
		}

		/*
		 * If we can extend the object but cannot extend the
		 * map entry, we have to create a new map entry.  We
		 * must bump the ref count on the extended object to
		 * account for it.  object may be NULL.
		 */
		object = prev_entry->object.vm_object;
		offset = prev_entry->offset +
		    (prev_entry->end - prev_entry->start);
		vm_object_reference(object);
		if (cred != NULL && object != NULL && object->cred != NULL &&
		    !(prev_entry->eflags & MAP_ENTRY_NEEDS_COPY)) {
			/* Object already accounts for this uid. */
			cred = NULL;
		}
	}
	if (cred != NULL)
		crhold(cred);

	if ((map->flags & MAP_RESERVATIONS) == 0) {
		/*
		 * Create a new entry
		 */
		new_entry = vm_map_entry_create(map);
		new_entry->start = start;
		new_entry->end = end;
		new_entry->reservation = reservation;
	}
	new_entry->cred = NULL;

	new_entry->eflags = protoeflags;
	new_entry->object.vm_object = object;
	new_entry->offset = offset;

	new_entry->inheritance = inheritance;
	new_entry->protection = prot;
	new_entry->max_protection = max;
	new_entry->wired_count = 0;
	new_entry->wiring_thread = NULL;
	new_entry->read_ahead = VM_FAULT_READ_AHEAD_INIT;
	new_entry->next_read = start;

	KASSERT(cred == NULL || !ENTRY_CHARGED(new_entry),
	    ("overcommit: vm_map_insert leaks vm_map %p", new_entry));
	new_entry->cred = cred;

	/*
	 * Insert the new entry into the list
	 */
	if ((map->flags & MAP_RESERVATIONS) == 0)
		vm_map_entry_link(map, new_entry);

	if ((new_entry->eflags & (MAP_ENTRY_GUARD | MAP_ENTRY_UNMAPPED)) == 0)
		map->size += new_entry->end - new_entry->start;

	vm_map_log("insert", new_entry);

	/*
	 * XXX-AM: this is probably useless with reservations
	 *  as we split the reservation above
	 */

	/*
	 * Try to coalesce the new entry with both the previous and next
	 * entries in the list.  Previously, we only attempted to coalesce
	 * with the previous entry when object is NULL.  Here, we handle the
	 * other cases, which are less common.
	 */
	vm_map_try_merge_entries(map, prev_entry, new_entry);
	vm_map_try_merge_entries(map, new_entry, next_entry);

	if ((cow & (MAP_PREFAULT | MAP_PREFAULT_PARTIAL)) != 0) {
		vm_map_pmap_enter(map, start, prot, object, OFF_TO_IDX(offset),
		    (ptraddr_t)end - (ptraddr_t)start,
		    cow & MAP_PREFAULT_PARTIAL);
	}

	return (KERN_SUCCESS);
}

/*
 *	vm_map_findspace:
 *
 *	Find the first fit (lowest VM address) for "length" free bytes
 *	beginning at address >= start in the given map.
 *
 *	In a vm_map_entry, "max_free" is the maximum amount of
 *	contiguous free space between an entry in its subtree and a
 *	neighbor of that entry.  This allows finding a free region in
 *	one path down the tree, so O(log n) amortized with splay
 *	trees.
 *
 *	The map must be locked, and leaves it so.
 *
 *	Returns: starting address if sufficient space,
 *		 vm_map_max(map)-length+1 if insufficient space.
 */
vm_offset_t
vm_map_findspace(vm_map_t map, vm_offset_t start, vm_size_t length)
{
	vm_map_entry_t header, llist, rlist, root, y;
	vm_size_t left_length, max_free_left, max_free_right;
	vm_offset_t gap_end;

	VM_MAP_ASSERT_LOCKED(map);

	/*
	 * Request must fit within min/max VM address and must avoid
	 * address wrap.
	 */
	start = MAX(start, vm_map_min(map));
	if (start >= vm_map_max(map) || length > vm_map_max(map) - start)
		return (vm_map_max(map) - length + 1);

	/* Empty tree means wide open address space. */
	if (map->root == NULL)
		return (start);

	/*
	 * After splay_split, if start is within an entry, push it to the start
	 * of the following gap.  If rlist is at the end of the gap containing
	 * start, save the end of that gap in gap_end to see if the gap is big
	 * enough; otherwise set gap_end to start skip gap-checking and move
	 * directly to a search of the right subtree.
	 */
	header = &map->header;
	root = vm_map_splay_split(map, start, length, &llist, &rlist);
	gap_end = rlist->start;
	if (root != NULL) {
		start = root->end;
		if (root->right != rlist)
			gap_end = start;
		max_free_left = vm_map_splay_merge_left(header, root, llist);
		max_free_right = vm_map_splay_merge_right(header, root, rlist);
	} else if (rlist != header) {
		root = rlist;
		rlist = root->left;
		max_free_left = vm_map_splay_merge_pred(header, root, llist);
		max_free_right = vm_map_splay_merge_right(header, root, rlist);
	} else {
		root = llist;
		llist = root->right;
		max_free_left = vm_map_splay_merge_left(header, root, llist);
		max_free_right = vm_map_splay_merge_succ(header, root, rlist);
	}
	root->max_free = vm_size_max(max_free_left, max_free_right);
	map->root = root;
	VM_MAP_ASSERT_CONSISTENT(map);
	if (length <= gap_end - start)
		return (start);

	/* With max_free, can immediately tell if no solution. */
	if (root->right == header || length > root->right->max_free)
		return (vm_map_max(map) - length + 1);

	/*
	 * Splay for the least large-enough gap in the right subtree.
	 */
	llist = rlist = header;
	for (left_length = 0;;
	    left_length = vm_map_entry_max_free_left(root, llist)) {
		if (length <= left_length)
			SPLAY_LEFT_STEP(root, y, llist, rlist,
			    length <= vm_map_entry_max_free_left(y, llist));
		else
			SPLAY_RIGHT_STEP(root, y, llist, rlist,
			    length > vm_map_entry_max_free_left(y, root));
		if (root == NULL)
			break;
	}
	root = llist;
	llist = root->right;
	max_free_left = vm_map_splay_merge_left(header, root, llist);
	if (rlist == header) {
		root->max_free = vm_size_max(max_free_left,
		    vm_map_splay_merge_succ(header, root, rlist));
	} else {
		y = rlist;
		rlist = y->left;
		y->max_free = vm_size_max(
		    vm_map_splay_merge_pred(root, y, root),
		    vm_map_splay_merge_right(header, y, rlist));
		root->max_free = vm_size_max(max_free_left, y->max_free);
	}
	map->root = root;
	VM_MAP_ASSERT_CONSISTENT(map);
	return (root->end);
}

/*
 * Map an object into an existing reservation for the given map.
 * The start address must be a valid capability for the reservation (or a
 * subset of it). We do not care about exact representability of this mapping.
 */
int
vm_map_fixed(vm_map_t map, vm_object_t object, vm_ooffset_t offset,
    vm_pointer_t start, vm_size_t length, vm_prot_t prot,
    vm_prot_t max, int cow)
{
	vm_pointer_t end;
	vm_offset_t reservation_id = start;
	int result;

#ifdef __CHERI_PURE_CAPABILITY__
	KASSERT(cheri_gettag(start), ("Expected valid capability"));
	if (cheri_getlen(start) < length)
		return (KERN_INVALID_ARGUMENT);
#endif

	end = start + length;
	KASSERT((cow & (MAP_STACK_GROWS_DOWN | MAP_STACK_GROWS_UP)) == 0 ||
	    object == NULL,
	    ("vm_map_fixed: non-NULL backing object for stack"));
	vm_map_lock(map);
	VM_MAP_RANGE_CHECK(map, start, end);

	/*
	 * Ensure that there is a single reservation spanning the requested
	 * range. If mapping exclusively, check that no other mapping exists
	 * unless it is marked as unmapped, then punch a hole in
	 * the existing reservation.
	 */
	if ((map->flags & MAP_RESERVATIONS) != 0) {
		result = vm_map_reservation_get(map, start, length,
		    &reservation_id);
		if (result != KERN_SUCCESS)
			goto out;
	}
	if ((cow & MAP_CHECK_EXCL) == 0) {
		/*
		 * If mapping exclusively with reservations, we know that
		 * the reservation space is already checked above,
		 * vm_map_insert will check the UNMAPPED state.
		 * If mapping not exclusively with reservation, we want
		 * to remove any extra mapping returning it to the
		 * reservation: vm_map_delete keep_reservation=true
		 * handles that.
		 * If reservations are disabled vm_map_delete will
		 * always delete the mapping.
		 */
		result = vm_map_delete(map, start, end, true);
		if (result != KERN_SUCCESS)
			goto out;
	}
	if ((cow & (MAP_STACK_GROWS_DOWN | MAP_STACK_GROWS_UP)) != 0) {
		result = vm_map_stack_locked(map, start, length, sgrowsiz,
		    prot, max, cow);
	} else {
		result = vm_map_insert(map, object, offset, start, end,
		    prot, max, cow, reservation_id);
	}
out:
	vm_map_unlock(map);
	return (result);
}

static const int aslr_pages_rnd_64[2] = {0x1000, 0x10};
static const int aslr_pages_rnd_32[2] = {0x100, 0x4};

static int cluster_anon = 1;
SYSCTL_INT(_vm, OID_AUTO, cluster_anon, CTLFLAG_RW,
    &cluster_anon, 0,
    "Cluster anonymous mappings: 0 = no, 1 = yes if no hint, 2 = always");

static bool
clustering_anon_allowed(vm_pointer_t addr)
{

	switch (cluster_anon) {
	case 0:
		return (false);
	case 1:
		return (addr == 0);
	case 2:
	default:
		return (true);
	}
}

static long aslr_restarts;
SYSCTL_LONG(_vm, OID_AUTO, aslr_restarts, CTLFLAG_RD,
    &aslr_restarts, 0,
    "Number of aslr failures");

/*
 * [Internal use only]
 *
 * Searches for the specified amount of free space in the given map with the
 * specified alignment.  Performs an address-ordered, first-fit search from
 * the given address "*addr", with an optional upper bound "max_addr".  If the
 * parameter "alignment" is zero, then the alignment is computed from the
 * given (object, offset) pair so as to enable the greatest possible use of
 * superpage mappings.  Returns KERN_SUCCESS and the address of the free space
 * in "*addr" if successful.  Otherwise, returns KERN_NO_SPACE.
 *
 * The map must be locked.  Initially, there must be at least "length" bytes
 * of free space at the given address.
 */
int
vm_map_alignspace(vm_map_t map, vm_object_t object, vm_ooffset_t offset,
    vm_offset_t *addr, vm_size_t length, vm_offset_t max_addr,
    vm_offset_t alignment)
{
	vm_offset_t aligned_addr, free_addr;

	VM_MAP_ASSERT_LOCKED(map);
	free_addr = *addr;
	KASSERT(free_addr == vm_map_findspace(map, free_addr, length),
	    ("caller failed to provide space %#jx at address %p",
	    (uintmax_t)length, (void *)(uintptr_t)free_addr));
	for (;;) {
		/*
		 * At the start of every iteration, the free space at address
		 * "*addr" is at least "length" bytes.
		 */
		if (alignment == 0)
			pmap_align_superpage(object, offset, addr, length);
		else if ((*addr & (alignment - 1)) != 0) {
			*addr &= ~(alignment - 1);
			*addr += alignment;
		}
		aligned_addr = *addr;
		if (aligned_addr == free_addr) {
			/*
			 * Alignment did not change "*addr", so "*addr" must
			 * still provide sufficient free space.
			 */
			return (KERN_SUCCESS);
		}

		/*
		 * Test for address wrap on "*addr".  A wrapped "*addr" could
		 * be a valid address, in which case vm_map_findspace() cannot
		 * be relied upon to fail.
		 */
		if (aligned_addr < free_addr)
			return (KERN_NO_SPACE);
		*addr = vm_map_findspace(map, aligned_addr, length);
		if (*addr + length > vm_map_max(map) ||
		    (max_addr != 0 && *addr + length > max_addr))
			return (KERN_NO_SPACE);
		free_addr = *addr;
		if (free_addr == aligned_addr) {
			/*
			 * If a successful call to vm_map_findspace() did not
			 * change "*addr", then "*addr" must still be aligned
			 * and provide sufficient free space.
			 */
			return (KERN_SUCCESS);
		}
	}
}

int
vm_map_find_aligned(vm_map_t map, vm_offset_t *addr, vm_size_t length,
    vm_offset_t max_addr, vm_offset_t alignment)
{
	/* XXXKIB ASLR eh ? */
	*addr = vm_map_findspace(map, *addr, length);
	if (*addr + length > vm_map_max(map) ||
	    (max_addr != 0 && *addr + length > max_addr))
		return (KERN_NO_SPACE);
	return (vm_map_alignspace(map, NULL, 0, addr, length, max_addr,
	    alignment));
}

/*
 *	vm_map_find finds an unallocated region in the target address
 *	map with the given length.  The search is defined to be
 *	first-fit from the specified address; the region found is
 *	returned in the same parameter.
 *
 *	If object is non-NULL, ref count must be bumped by caller
 *	prior to making call to account for the new entry.
 *
 *	In the purecap kernel we always promote the alignment
 *	requirements to the cheri representable alignment if the
 *	map has reservations enabled.
 *	It is currently assumed that all types of capabilities have
 *	the same alignment requirements. This is true with the
 *	CHERI Concentrate encoding.
 */
int
vm_map_find(vm_map_t map, vm_object_t object, vm_ooffset_t offset,
	    vm_pointer_t *addr,	/* IN/OUT */
	    vm_size_t length, vm_offset_t max_addr, int find_space,
	    vm_prot_t prot, vm_prot_t max, int cow)
{
	vm_offset_t alignment, curr_min_addr, min_addr, vaddr;
	int gap, pidx, rv, try;
	bool cluster, en_aslr, update_anon;
	vm_pointer_t reservation;
	const vm_size_t unpadded_length = length;

	KASSERT((cow & (MAP_STACK_GROWS_DOWN | MAP_STACK_GROWS_UP)) == 0 ||
	    object == NULL,
	    ("vm_map_find: non-NULL backing object for stack"));
	MPASS((cow & MAP_REMAP) == 0 || (find_space == VMFS_NO_SPACE &&
	    (cow & (MAP_STACK_GROWS_DOWN | MAP_STACK_GROWS_UP)) == 0));
#ifdef __CHERI_PURE_CAPABILITY__
	KASSERT(cheri_getlen(addr) == sizeof(void *),
	    ("Invalid bounds for pointer-sized object %zx",
	    cheri_getlen(addr)));
#endif

	if (find_space == VMFS_OPTIMAL_SPACE && (object == NULL ||
	    (object->flags & OBJ_COLORED) == 0))
		find_space = VMFS_ANY_SPACE;
	if (find_space >> 8 != 0) {
		KASSERT((find_space & 0xff) == 0, ("bad VMFS flags"));
		alignment = (vm_offset_t)1 << (find_space >> 8);
	} else
		alignment = 0;

#if __has_feature(capabilities)
	if ((map->flags & MAP_RESERVATIONS) != 0) {
		length = CHERI_REPRESENTABLE_LENGTH(length);
		alignment = MAX(alignment,
		    CHERI_REPRESENTABLE_ALIGNMENT(length));
	}
#endif

	en_aslr = (map->flags & MAP_ASLR) != 0;
	update_anon = cluster = clustering_anon_allowed(*addr) &&
	    (map->flags & MAP_IS_SUB_MAP) == 0 && max_addr == 0 &&
	    find_space != VMFS_NO_SPACE && object == NULL &&
	    (cow & (MAP_INHERIT_SHARE | MAP_STACK_GROWS_UP |
	    MAP_STACK_GROWS_DOWN)) == 0 && prot != PROT_NONE;
	curr_min_addr = min_addr = vaddr = *addr;
	if (en_aslr && min_addr == 0 && !cluster &&
	    find_space != VMFS_NO_SPACE &&
	    (map->flags & MAP_ASLR_IGNSTART) != 0)
		curr_min_addr = min_addr = vm_map_min(map);
	try = 0;
	vm_map_lock(map);
	if (cluster) {
		curr_min_addr = map->anon_loc;
		if (curr_min_addr == 0)
			cluster = false;
	}
	if (find_space != VMFS_NO_SPACE) {
		KASSERT(find_space == VMFS_ANY_SPACE ||
		    find_space == VMFS_OPTIMAL_SPACE ||
		    find_space == VMFS_SUPER_SPACE ||
		    alignment != 0, ("unexpected VMFS flag"));
again:
		/*
		 * When creating an anonymous mapping, try clustering
		 * with an existing anonymous mapping first.
		 *
		 * We make up to two attempts to find address space
		 * for a given find_space value. The first attempt may
		 * apply randomization or may cluster with an existing
		 * anonymous mapping. If this first attempt fails,
		 * perform a first-fit search of the available address
		 * space.
		 *
		 * If all tries failed, and find_space is
		 * VMFS_OPTIMAL_SPACE, fallback to VMFS_ANY_SPACE.
		 * Again enable clustering and randomization.
		 */
		try++;
		MPASS(try <= 2);

		if (try == 2) {
			/*
			 * Second try: we failed either to find a
			 * suitable region for randomizing the
			 * allocation, or to cluster with an existing
			 * mapping.  Retry with free run.
			 */
			curr_min_addr = (map->flags & MAP_ASLR_IGNSTART) != 0 ?
			    vm_map_min(map) : min_addr;
			atomic_add_long(&aslr_restarts, 1);
		}

		if (try == 1 && en_aslr && !cluster) {
			/*
			 * Find space for allocation, including
			 * gap needed for later randomization.
			 */
			pidx = MAXPAGESIZES > 1 && pagesizes[1] != 0 &&
			    (find_space == VMFS_SUPER_SPACE || find_space ==
			    VMFS_OPTIMAL_SPACE) ? 1 : 0;
			gap = vm_map_max(map) > MAP_32BIT_MAX_ADDR &&
			    (max_addr == 0 || max_addr > MAP_32BIT_MAX_ADDR) ?
			    aslr_pages_rnd_64[pidx] : aslr_pages_rnd_32[pidx];
			vaddr = vm_map_findspace(map, curr_min_addr,
			    length + gap * pagesizes[pidx]);
			if (vaddr + length + gap * pagesizes[pidx] >
			    vm_map_max(map))
				goto again;
			/* And randomize the start address. */
			vaddr += (arc4random() % gap) * pagesizes[pidx];
			if (max_addr != 0 && vaddr + length > max_addr)
				goto again;
		} else {
			vaddr = vm_map_findspace(map, curr_min_addr, length);
			if (vaddr + length > vm_map_max(map) ||
			    (max_addr != 0 && vaddr + length > max_addr)) {
				if (cluster) {
					cluster = false;
					MPASS(try == 1);
					goto again;
				}
				rv = KERN_NO_SPACE;
				goto done;
			}
		}
		/*
		 * When find_space != ANY_SPACE or we have promoted
		 * CHERI alignment.
		 */
		if (alignment != 0 &&
		    (rv = vm_map_alignspace(map, object, offset, &vaddr, length,
		    max_addr, alignment)) != KERN_SUCCESS) {
			if (find_space == VMFS_OPTIMAL_SPACE) {
				find_space = VMFS_ANY_SPACE;
				curr_min_addr = min_addr;
				cluster = update_anon;
				try = 0;
				goto again;
			}
			goto done;
		}
	} else if ((cow & MAP_REMAP) != 0) {
		if (!vm_map_range_valid(map, vaddr, vaddr + length)) {
			rv = KERN_INVALID_ADDRESS;
			goto done;
		}
		rv = vm_map_delete(map, vaddr, vaddr + length, true);
		if (rv != KERN_SUCCESS)
			goto done;
	}

	reservation = vaddr;
	rv = vm_map_reservation_create_locked(map, &reservation,
	    length, max);
	if (rv != KERN_SUCCESS)
		goto done;

	/*
	 * The guard mapping must have PROT_NONE maxprot but the capability we
	 * allocate for it must comply with the requested maxprot so that
	 * it can be used to remap over the guard pages.
	 */
	if (cow & MAP_CREATE_GUARD)
		prot = max = VM_PROT_NONE;

	if ((cow & (MAP_STACK_GROWS_DOWN | MAP_STACK_GROWS_UP)) != 0) {
		rv = vm_map_stack_locked(map, reservation, unpadded_length,
		    sgrowsiz, prot, max, cow);
	} else {
		rv = vm_map_insert(map, object, offset, reservation,
		    reservation + unpadded_length, prot, max, cow, reservation);
	}
	if (rv != KERN_SUCCESS) {
		vm_map_reservation_delete_locked(map, reservation);
		goto done;
	}
	if (rv == KERN_SUCCESS && update_anon)
		map->anon_loc = reservation + length;
done:
	vm_map_unlock(map);
	if (rv == KERN_SUCCESS) {
#ifdef __CHERI_PURE_CAPABILITY__
		KASSERT(cheri_gettag(reservation),
		    ("Expected valid capability"));
#endif
		*addr = reservation;
	}
	return (rv);
}

/*
 *	vm_map_find_min() is a variant of vm_map_find() that takes an
 *	additional parameter (min_addr) and treats the given address
 *	(*addr) differently.  Specifically, it treats *addr as a hint
 *	and not as the minimum address where the mapping is created.
 *
 *	This function works in two phases.  First, it tries to
 *	allocate above the hint.  If that fails and the hint is
 *	greater than min_addr, it performs a second pass, replacing
 *	the hint with min_addr as the minimum address for the
 *	allocation.
 */
int
vm_map_find_min(vm_map_t map, vm_object_t object, vm_ooffset_t offset,
    vm_pointer_t *addr, vm_size_t length, vm_offset_t min_addr,
    vm_offset_t max_addr, int find_space, vm_prot_t prot, vm_prot_t max,
    int cow)
{
	vm_pointer_t hint;
	int rv;

	hint = *addr;
	for (;;) {
		rv = vm_map_find(map, object, offset, addr, length, max_addr,
		    find_space, prot, max, cow);
		if (rv == KERN_SUCCESS || min_addr >= hint)
			return (rv);
		*addr = hint = min_addr;
	}
}

/*
 * A map entry with any of the following flags set must not be merged with
 * another entry.
 */
#define	MAP_ENTRY_NOMERGE_MASK	(MAP_ENTRY_GROWS_DOWN | MAP_ENTRY_GROWS_UP | \
	    MAP_ENTRY_IN_TRANSITION | MAP_ENTRY_IS_SUB_MAP | MAP_ENTRY_VN_EXEC)

static bool
vm_map_mergeable_neighbors(vm_map_t map, vm_map_entry_t prev,
    vm_map_entry_t entry)
{

	KASSERT((prev->eflags & MAP_ENTRY_NOMERGE_MASK) == 0 ||
	    (entry->eflags & MAP_ENTRY_NOMERGE_MASK) == 0,
	    ("vm_map_mergeable_neighbors: neither %p nor %p are mergeable",
	    prev, entry));
	return (prev->end == entry->start &&
	    prev->object.vm_object == entry->object.vm_object &&
	    (prev->object.vm_object == NULL ||
	    prev->offset + (prev->end - prev->start) == entry->offset) &&
	    prev->eflags == entry->eflags &&
	    prev->protection == entry->protection &&
	    prev->max_protection == entry->max_protection &&
	    prev->inheritance == entry->inheritance &&
	    prev->wired_count == entry->wired_count &&
	    prev->cred == entry->cred &&
	    ((map->flags & MAP_RESERVATIONS) == 0 ||
	    prev->reservation == entry->reservation));
}

static void
vm_map_merged_neighbor_dispose(vm_map_t map, vm_map_entry_t entry)
{

	/*
	 * If the backing object is a vnode object, vm_object_deallocate()
	 * calls vrele().  However, vrele() does not lock the vnode because
	 * the vnode has additional references.  Thus, the map lock can be
	 * kept without causing a lock-order reversal with the vnode lock.
	 *
	 * Since we count the number of virtual page mappings in
	 * object->un_pager.vnp.writemappings, the writemappings value
	 * should not be adjusted when the entry is disposed of.
	 */
	if (entry->object.vm_object != NULL)
		vm_object_deallocate(entry->object.vm_object);
	if (entry->cred != NULL)
		crfree(entry->cred);
	vm_map_entry_dispose(map, entry);
}

/*
 *	vm_map_try_merge_entries:
 *
 *	Compare the given map entry to its predecessor, and merge its precessor
 *	into it if possible.  The entry remains valid, and may be extended.
 *	The predecessor may be deleted.
 *
 *	The map must be locked.
 */
void
vm_map_try_merge_entries(vm_map_t map, vm_map_entry_t prev_entry,
    vm_map_entry_t entry)
{

	VM_MAP_ASSERT_LOCKED(map);
	if ((entry->eflags & MAP_ENTRY_NOMERGE_MASK) == 0 &&
	    vm_map_mergeable_neighbors(map, prev_entry, entry)) {
		vm_map_entry_unlink(map, prev_entry, UNLINK_MERGE_NEXT);
		vm_map_merged_neighbor_dispose(map, prev_entry);
	}
}

/*
 *	vm_map_entry_back:
 *
 *	Allocate an object to back a map entry.
 */
static inline void
vm_map_entry_back(vm_map_entry_t entry)
{
	vm_object_t object;

	KASSERT(entry->object.vm_object == NULL,
	    ("map entry %p has backing object", entry));
	KASSERT((entry->eflags & MAP_ENTRY_IS_SUB_MAP) == 0,
	    ("map entry %p is a submap", entry));
	object = vm_object_allocate_anon(atop(entry->end - entry->start), NULL,
	    entry->cred, entry->end - entry->start);
	entry->object.vm_object = object;
	entry->offset = 0;
	entry->cred = NULL;
}

/*
 *	vm_map_entry_charge_object
 *
 *	If there is no object backing this entry, create one.  Otherwise, if
 *	the entry has cred, give it to the backing object.
 */
static inline void
vm_map_entry_charge_object(vm_map_t map, vm_map_entry_t entry)
{

	VM_MAP_ASSERT_LOCKED(map);
	KASSERT((entry->eflags & MAP_ENTRY_IS_SUB_MAP) == 0,
	    ("map entry %p is a submap", entry));
	if (entry->object.vm_object == NULL && !map->system_map &&
	    (entry->eflags & (MAP_ENTRY_GUARD | MAP_ENTRY_UNMAPPED)) == 0)
		vm_map_entry_back(entry);
	else if (entry->object.vm_object != NULL &&
	    ((entry->eflags & MAP_ENTRY_NEEDS_COPY) == 0) &&
	    entry->cred != NULL) {
		VM_OBJECT_WLOCK(entry->object.vm_object);
		KASSERT(entry->object.vm_object->cred == NULL,
		    ("OVERCOMMIT: %s: both cred e %p", __func__, entry));
		entry->object.vm_object->cred = entry->cred;
		entry->object.vm_object->charge = entry->end - entry->start;
		VM_OBJECT_WUNLOCK(entry->object.vm_object);
		entry->cred = NULL;
	}
}

/*
 *	vm_map_entry_clone
 *
 *	Create a duplicate map entry for clipping.
 */
static vm_map_entry_t
vm_map_entry_clone(vm_map_t map, vm_map_entry_t entry)
{
	vm_map_entry_t new_entry;

	VM_MAP_ASSERT_LOCKED(map);

	/*
	 * Create a backing object now, if none exists, so that more individual
	 * objects won't be created after the map entry is split.
	 */
	vm_map_entry_charge_object(map, entry);

	/* Clone the entry. */
	new_entry = vm_map_entry_create(map);
	*new_entry = *entry;
	if (new_entry->cred != NULL)
		crhold(entry->cred);
	if ((entry->eflags & MAP_ENTRY_IS_SUB_MAP) == 0) {
		vm_object_reference(new_entry->object.vm_object);
		vm_map_entry_set_vnode_text(new_entry, true);
		/*
		 * The object->un_pager.vnp.writemappings for the object of
		 * MAP_ENTRY_WRITECNT type entry shall be kept as is here.  The
		 * virtual pages are re-distributed among the clipped entries,
		 * so the sum is left the same.
		 */
	}
	return (new_entry);
}

/*
 *	vm_map_clip_start:	[ internal use only ]
 *
 *	Asserts that the given entry begins at or after
 *	the specified address; if necessary,
 *	it splits the entry into two.
 */
static int
vm_map_clip_start(vm_map_t map, vm_map_entry_t entry, vm_offset_t startaddr)
{
	vm_map_entry_t new_entry;
	int bdry_idx;

	if (!map->system_map)
		WITNESS_WARN(WARN_GIANTOK | WARN_SLEEPOK, NULL,
		    "%s: map %p entry %p start 0x%jx", __func__, map, entry,
		    (uintmax_t)startaddr);

	if (startaddr <= entry->start)
		return (KERN_SUCCESS);

	VM_MAP_ASSERT_LOCKED(map);
	KASSERT(entry->end > startaddr && entry->start < startaddr,
	    ("%s: invalid clip of entry %p", __func__, entry));

	bdry_idx = (entry->eflags & MAP_ENTRY_SPLIT_BOUNDARY_MASK) >>
	    MAP_ENTRY_SPLIT_BOUNDARY_SHIFT;
	if (bdry_idx != 0) {
		if ((startaddr & (pagesizes[bdry_idx] - 1)) != 0)
			return (KERN_INVALID_ARGUMENT);
	}

	new_entry = vm_map_entry_clone(map, entry);

	/*
	 * Split off the front portion.  Insert the new entry BEFORE this one,
	 * so that this entry has the specified starting address.
	 */
	new_entry->end = startaddr;
	vm_map_entry_link(map, new_entry);
	return (KERN_SUCCESS);
}

/*
 *	vm_map_lookup_clip_start:
 *
 *	Find the entry at or just after 'start', and clip it if 'start' is in
 *	the interior of the entry.  Return entry after 'start', and in
 *	prev_entry set the entry before 'start'.
 */
static int
vm_map_lookup_clip_start(vm_map_t map, vm_offset_t start,
    vm_map_entry_t *res_entry, vm_map_entry_t *prev_entry)
{
	vm_map_entry_t entry;
	int rv;

	if (!map->system_map)
		WITNESS_WARN(WARN_GIANTOK | WARN_SLEEPOK, NULL,
		    "%s: map %p start 0x%jx prev %p", __func__, map,
		    (uintmax_t)start, prev_entry);

	if (vm_map_lookup_entry(map, start, prev_entry)) {
		entry = *prev_entry;
		rv = vm_map_clip_start(map, entry, start);
		if (rv != KERN_SUCCESS)
			return (rv);
		*prev_entry = vm_map_entry_pred(entry);
	} else
		entry = vm_map_entry_succ(*prev_entry);
	*res_entry = entry;
	return (KERN_SUCCESS);
}

/*
 *	vm_map_clip_end:	[ internal use only ]
 *
 *	Asserts that the given entry ends at or before
 *	the specified address; if necessary,
 *	it splits the entry into two.
 */
static int
vm_map_clip_end(vm_map_t map, vm_map_entry_t entry, vm_offset_t endaddr)
{
	vm_map_entry_t new_entry;
	int bdry_idx;

	if (!map->system_map)
		WITNESS_WARN(WARN_GIANTOK | WARN_SLEEPOK, NULL,
		    "%s: map %p entry %p end 0x%jx", __func__, map, entry,
		    (uintmax_t)endaddr);

	if (endaddr >= entry->end)
		return (KERN_SUCCESS);

	VM_MAP_ASSERT_LOCKED(map);
	KASSERT(entry->start < endaddr && entry->end > endaddr,
	    ("%s: invalid clip of entry %p", __func__, entry));

	bdry_idx = (entry->eflags & MAP_ENTRY_SPLIT_BOUNDARY_MASK) >>
	    MAP_ENTRY_SPLIT_BOUNDARY_SHIFT;
	if (bdry_idx != 0) {
		if ((endaddr & (pagesizes[bdry_idx] - 1)) != 0)
			return (KERN_INVALID_ARGUMENT);
	}

	new_entry = vm_map_entry_clone(map, entry);

	/*
	 * Split off the back portion.  Insert the new entry AFTER this one,
	 * so that this entry has the specified ending address.
	 */
	new_entry->start = endaddr;
	vm_map_entry_link(map, new_entry);

	return (KERN_SUCCESS);
}

/*
 *	vm_map_submap:		[ kernel use only ]
 *
 *	Mark the given range as handled by a subordinate map.
 *
 *	This range must have been created with vm_map_find,
 *	and no other operations may have been performed on this
 *	range prior to calling vm_map_submap.
 *
 *	Only a limited number of operations can be performed
 *	within this rage after calling vm_map_submap:
 *		vm_fault
 *	[Don't try vm_map_copy!]
 *
 *	To remove a submapping, one must first remove the
 *	range from the superior map, and then destroy the
 *	submap (if desired).  [Better yet, don't try it.]
 */
int
vm_map_submap(
	vm_map_t map,
	vm_pointer_t start,
	vm_pointer_t end,
	vm_map_t submap)
{
	vm_map_entry_t entry;
	int result = KERN_INVALID_ARGUMENT;

#ifdef __CHERI_PURE_CAPABILITY__
	KASSERT(cheri_gettag(start), ("Expected valid start capability"));
	KASSERT(cheri_gettag(end), ("Expected valid end capability"));
#endif

	vm_map_lock(submap);
	submap->flags |= MAP_IS_SUB_MAP;
	vm_map_unlock(submap);

	vm_map_lock(map);
	VM_MAP_RANGE_CHECK(map, start, end);
	if (vm_map_lookup_entry(map, start, &entry) && entry->end >= end &&
	    (entry->eflags & MAP_ENTRY_COW) == 0 &&
	    entry->object.vm_object == NULL) {
		result = vm_map_clip_start(map, entry, start);
		if (result != KERN_SUCCESS)
			goto unlock;
		result = vm_map_clip_end(map, entry, end);
		if (result != KERN_SUCCESS)
			goto unlock;
		entry->object.sub_map = submap;
		entry->eflags |= MAP_ENTRY_IS_SUB_MAP;
		result = KERN_SUCCESS;
	}
unlock:
	vm_map_unlock(map);

	if (result != KERN_SUCCESS) {
		vm_map_lock(submap);
		submap->flags &= ~MAP_IS_SUB_MAP;
		vm_map_unlock(submap);
	}
	return (result);
}

/*
 * The maximum number of pages to map if MAP_PREFAULT_PARTIAL is specified
 */
#define	MAX_INIT_PT	96

/*
 *	vm_map_pmap_enter:
 *
 *	Preload the specified map's pmap with mappings to the specified
 *	object's memory-resident pages.  No further physical pages are
 *	allocated, and no further virtual pages are retrieved from secondary
 *	storage.  If the specified flags include MAP_PREFAULT_PARTIAL, then a
 *	limited number of page mappings are created at the low-end of the
 *	specified address range.  (For this purpose, a superpage mapping
 *	counts as one page mapping.)  Otherwise, all resident pages within
 *	the specified address range are mapped.
 */
static void
vm_map_pmap_enter(vm_map_t map, vm_offset_t addr, vm_prot_t prot,
    vm_object_t object, vm_pindex_t pindex, vm_size_t size, int flags)
{
	vm_offset_t start;
	vm_page_t p, p_start;
	vm_pindex_t mask, psize, threshold, tmpidx;

	if ((prot & (VM_PROT_READ | VM_PROT_EXECUTE)) == 0 || object == NULL)
		return;
	if (object->type == OBJT_DEVICE || object->type == OBJT_SG) {
		VM_OBJECT_WLOCK(object);
		if (object->type == OBJT_DEVICE || object->type == OBJT_SG) {
			pmap_object_init_pt(map->pmap, addr, object, pindex,
			    size);
			VM_OBJECT_WUNLOCK(object);
			return;
		}
		VM_OBJECT_LOCK_DOWNGRADE(object);
	} else
		VM_OBJECT_RLOCK(object);

	psize = atop(size);
	if (psize + pindex > object->size) {
		if (pindex >= object->size) {
			VM_OBJECT_RUNLOCK(object);
			return;
		}
		psize = object->size - pindex;
	}

	start = 0;
	p_start = NULL;
	threshold = MAX_INIT_PT;

	/*
	 * NB: The lack of VM_OBJECT_ASSERT_CAP() is intentional.
	 * pmap_enter_object() only establishes read-only mappings, so
	 * VM_PROT_WRITE_CAP is ignored.
	 */
	prot = VM_OBJECT_MASK_CAP_PROT(object, prot);

	p = vm_page_find_least(object, pindex);
	/*
	 * Assert: the variable p is either (1) the page with the
	 * least pindex greater than or equal to the parameter pindex
	 * or (2) NULL.
	 */
	for (;
	     p != NULL && (tmpidx = p->pindex - pindex) < psize;
	     p = TAILQ_NEXT(p, listq)) {
		/*
		 * don't allow an madvise to blow away our really
		 * free pages allocating pv entries.
		 */
		if (((flags & MAP_PREFAULT_MADVISE) != 0 &&
		    vm_page_count_severe()) ||
		    ((flags & MAP_PREFAULT_PARTIAL) != 0 &&
		    tmpidx >= threshold)) {
			psize = tmpidx;
			break;
		}
		if (vm_page_all_valid(p)) {
			if (p_start == NULL) {
				start = addr + ptoa(tmpidx);
				p_start = p;
			}
			/* Jump ahead if a superpage mapping is possible. */
			if (p->psind > 0 && ((addr + ptoa(tmpidx)) &
			    (pagesizes[p->psind] - 1)) == 0) {
				mask = atop(pagesizes[p->psind]) - 1;
				if (tmpidx + mask < psize &&
				    vm_page_ps_test(p, PS_ALL_VALID, NULL)) {
					p += mask;
					threshold += mask;
				}
			}
		} else if (p_start != NULL) {
			pmap_enter_object(map->pmap, start, addr +
			    ptoa(tmpidx), p_start, prot);
			p_start = NULL;
		}
	}
	if (p_start != NULL)
		pmap_enter_object(map->pmap, start, addr + ptoa(psize),
		    p_start, prot);
	VM_OBJECT_RUNLOCK(object);
}

/*
 *	vm_map_protect:
 *
 *	Sets the protection of the specified address
 *	region in the target map.  If "set_max" is
 *	specified, the maximum protection is to be set;
 *	otherwise, only the current protection is affected.
 */
int
vm_map_protect(vm_map_t map, vm_offset_t start, vm_offset_t end,
    vm_prot_t new_prot, boolean_t set_max, boolean_t keep_cap)
{
	vm_map_entry_t entry, first_entry, in_tran, prev_entry;
	vm_object_t obj;
	struct ucred *cred;
	vm_prot_t old_prot;
	int rv;

	VM_PROT_SANITY(new_prot);

	if (start == end)
		return (KERN_SUCCESS);

again:
	in_tran = NULL;
	vm_map_lock(map);

	if ((map->flags & MAP_WXORX) != 0 && (new_prot &
	    (VM_PROT_WRITE | VM_PROT_EXECUTE)) == (VM_PROT_WRITE |
	    VM_PROT_EXECUTE)) {
		vm_map_unlock(map);
		return (KERN_PROTECTION_FAILURE);
	}

	/*
	 * Ensure that we are not concurrently wiring pages.  vm_map_wire() may
	 * need to fault pages into the map and will drop the map lock while
	 * doing so, and the VM object may end up in an inconsistent state if we
	 * update the protection on the map entry in between faults.
	 */
	vm_map_wait_busy(map);

	VM_MAP_RANGE_CHECK(map, start, end);

	if (!vm_map_lookup_entry(map, start, &first_entry))
		first_entry = vm_map_entry_succ(first_entry);

	/*
	 * Make a first pass to check for protection violations.
	 */
restart_checks:
	for (entry = first_entry; entry->start < end;
	    entry = vm_map_entry_succ(entry)) {
		if ((entry->eflags &
		    (MAP_ENTRY_GUARD | MAP_ENTRY_UNMAPPED)) != 0)
			continue;
		if ((entry->eflags & MAP_ENTRY_IS_SUB_MAP) != 0) {
			vm_map_unlock(map);
			return (KERN_INVALID_ARGUMENT);
		}

		/*
		 * When keep_cap is used (for mprotect()), upgrade
		 * new_prot to include the associated VM_PROT_CAP bits
		 * and retry the the scan.  This means that the
		 * mprotect will fail if it spans map entries with and
		 * without VM_PROT_CAP set.
		 *
		 * Alternatively, keep_cap could be applied to
		 * individual map entries.  The current approach gives
		 * more conservative semantics at the cost of
		 * potential compatibility breakage.  The alternative
		 * would maximize compatibility.
		 */
		if (keep_cap &&
		    ((set_max && (entry->max_protection & VM_PROT_CAP) != 0) ||
		    (!set_max && (entry->protection & VM_PROT_CAP) != 0))) {
			new_prot = VM_PROT_ADD_CAP(new_prot);
			keep_cap = FALSE;
			goto restart_checks;
		}

		if ((new_prot & entry->max_protection) != new_prot) {
			vm_map_unlock(map);
			return (KERN_PROTECTION_FAILURE);
		}
		if ((entry->eflags & MAP_ENTRY_IN_TRANSITION) != 0)
			in_tran = entry;
	}

	/*
	 * Postpone the operation until all in-transition map entries have
	 * stabilized.  An in-transition entry might already have its pages
	 * wired and wired_count incremented, but not yet have its
	 * MAP_ENTRY_USER_WIRED flag set.  In which case, we would fail to call
	 * vm_fault_copy_entry() in the final loop below.
	 */
	if (in_tran != NULL) {
		in_tran->eflags |= MAP_ENTRY_NEEDS_WAKEUP;
		vm_map_unlock_and_wait(map, 0);
		goto again;
	}

	/*
	 * Before changing the protections, try to reserve swap space for any
	 * private (i.e., copy-on-write) mappings that are transitioning from
	 * read-only to read/write access.  If a reservation fails, break out
	 * of this loop early and let the next loop simplify the entries, since
	 * some may now be mergeable.
	 */
	rv = vm_map_clip_start(map, first_entry, start);
	if (rv != KERN_SUCCESS) {
		vm_map_unlock(map);
		return (rv);
	}
	for (entry = first_entry; entry->start < end;
	    entry = vm_map_entry_succ(entry)) {
		rv = vm_map_clip_end(map, entry, end);
		if (rv != KERN_SUCCESS) {
			vm_map_unlock(map);
			return (rv);
		}

		if (set_max ||
		    ((new_prot & ~entry->protection) & VM_PROT_WRITE) == 0 ||
		    ENTRY_CHARGED(entry) ||
		    (entry->eflags &
		    (MAP_ENTRY_GUARD | MAP_ENTRY_UNMAPPED)) != 0) {
			continue;
		}

		cred = curthread->td_ucred;
		obj = entry->object.vm_object;

		if (obj == NULL ||
		    (entry->eflags & MAP_ENTRY_NEEDS_COPY) != 0) {
			if (!swap_reserve(entry->end - entry->start)) {
				rv = KERN_RESOURCE_SHORTAGE;
				end = entry->end;
				break;
			}
			crhold(cred);
			entry->cred = cred;
			continue;
		}

		if (obj->type != OBJT_DEFAULT && obj->type != OBJT_SWAP)
			continue;
		VM_OBJECT_WLOCK(obj);
		if (obj->type != OBJT_DEFAULT && obj->type != OBJT_SWAP) {
			VM_OBJECT_WUNLOCK(obj);
			continue;
		}

		/*
		 * Charge for the whole object allocation now, since
		 * we cannot distinguish between non-charged and
		 * charged clipped mapping of the same object later.
		 */
		KASSERT(obj->charge == 0,
		    ("vm_map_protect: object %p overcharged (entry %p)",
		    obj, entry));
		if (!swap_reserve(ptoa(obj->size))) {
			VM_OBJECT_WUNLOCK(obj);
			rv = KERN_RESOURCE_SHORTAGE;
			end = entry->end;
			break;
		}

		crhold(cred);
		obj->cred = cred;
		obj->charge = ptoa(obj->size);
		VM_OBJECT_WUNLOCK(obj);
	}

	/*
	 * If enough swap space was available, go back and fix up protections.
	 * Otherwise, just simplify entries, since some may have been modified.
	 * [Note that clipping is not necessary the second time.]
	 */
	for (prev_entry = vm_map_entry_pred(first_entry), entry = first_entry;
	    entry->start < end;
	    vm_map_try_merge_entries(map, prev_entry, entry),
	    prev_entry = entry, entry = vm_map_entry_succ(entry)) {
		if (rv != KERN_SUCCESS ||
		    (entry->eflags &
		    (MAP_ENTRY_GUARD | MAP_ENTRY_UNMAPPED)) != 0)
			continue;

		old_prot = entry->protection;

		if (set_max)
			entry->protection =
			    (entry->max_protection = new_prot) &
			    old_prot;
		else
			entry->protection = new_prot;
		vm_map_log("protect", entry);

		/*
		 * For user wired map entries, the normal lazy evaluation of
		 * write access upgrades through soft page faults is
		 * undesirable.  Instead, immediately copy any pages that are
		 * copy-on-write and enable write access in the physical map.
		 */
		if ((entry->eflags & MAP_ENTRY_USER_WIRED) != 0 &&
		    (entry->protection & VM_PROT_WRITE) != 0 &&
		    (old_prot & VM_PROT_WRITE) == 0)
			vm_fault_copy_entry(map, map, entry, entry, NULL);

		/*
		 * When restricting access, update the physical map.  Worry
		 * about copy-on-write here.
		 */
		if ((old_prot & ~entry->protection) != 0) {
#define MASK(entry)	(((entry)->eflags & MAP_ENTRY_COW) ? ~(VM_PROT_WRITE | VM_PROT_WRITE_CAP) : \
							VM_PROT_ALL)
			pmap_protect(map->pmap, entry->start,
			    entry->end,
			    entry->protection & MASK(entry));
#undef	MASK
		}
	}
	vm_map_try_merge_entries(map, prev_entry, entry);
	vm_map_unlock(map);
	return (rv);
}

/*
 *	vm_map_madvise:
 *
 *	This routine traverses a processes map handling the madvise
 *	system call.  Advisories are classified as either those effecting
 *	the vm_map_entry structure, or those effecting the underlying
 *	objects.
 */
int
vm_map_madvise(
	vm_map_t map,
	vm_offset_t start,
	vm_offset_t end,
	int behav)
{
	vm_map_entry_t entry, prev_entry;
	int rv;
	bool modify_map;

	/*
	 * Some madvise calls directly modify the vm_map_entry, in which case
	 * we need to use an exclusive lock on the map and we need to perform
	 * various clipping operations.  Otherwise we only need a read-lock
	 * on the map.
	 */
	switch(behav) {
	case MADV_NORMAL:
	case MADV_SEQUENTIAL:
	case MADV_RANDOM:
	case MADV_NOSYNC:
	case MADV_AUTOSYNC:
	case MADV_NOCORE:
	case MADV_CORE:
		if (start == end)
			return (0);
		modify_map = true;
		vm_map_lock(map);
		break;
	case MADV_WILLNEED:
	case MADV_DONTNEED:
	case MADV_FREE:
		if (start == end)
			return (0);
		modify_map = false;
		vm_map_lock_read(map);
		break;
	default:
		return (EINVAL);
	}

	/*
	 * Locate starting entry and clip if necessary.
	 */
	VM_MAP_RANGE_CHECK(map, start, end);

	if (modify_map) {
		/*
		 * madvise behaviors that are implemented in the vm_map_entry.
		 *
		 * We clip the vm_map_entry so that behavioral changes are
		 * limited to the specified address range.
		 */
		rv = vm_map_lookup_clip_start(map, start, &entry, &prev_entry);
		if (rv != KERN_SUCCESS) {
			vm_map_unlock(map);
			return (vm_mmap_to_errno(rv));
		}

		for (; entry->start < end; prev_entry = entry,
		    entry = vm_map_entry_succ(entry)) {
			if ((entry->eflags & MAP_ENTRY_IS_SUB_MAP) != 0)
				continue;

			rv = vm_map_clip_end(map, entry, end);
			if (rv != KERN_SUCCESS) {
				vm_map_unlock(map);
				return (vm_mmap_to_errno(rv));
			}

			switch (behav) {
			case MADV_NORMAL:
				vm_map_entry_set_behavior(entry,
				    MAP_ENTRY_BEHAV_NORMAL);
				break;
			case MADV_SEQUENTIAL:
				vm_map_entry_set_behavior(entry,
				    MAP_ENTRY_BEHAV_SEQUENTIAL);
				break;
			case MADV_RANDOM:
				vm_map_entry_set_behavior(entry,
				    MAP_ENTRY_BEHAV_RANDOM);
				break;
			case MADV_NOSYNC:
				entry->eflags |= MAP_ENTRY_NOSYNC;
				break;
			case MADV_AUTOSYNC:
				entry->eflags &= ~MAP_ENTRY_NOSYNC;
				break;
			case MADV_NOCORE:
				entry->eflags |= MAP_ENTRY_NOCOREDUMP;
				break;
			case MADV_CORE:
				entry->eflags &= ~MAP_ENTRY_NOCOREDUMP;
				break;
			default:
				break;
			}
			vm_map_try_merge_entries(map, prev_entry, entry);
		}
		vm_map_try_merge_entries(map, prev_entry, entry);
		vm_map_unlock(map);
	} else {
		vm_pindex_t pstart, pend;

		/*
		 * madvise behaviors that are implemented in the underlying
		 * vm_object.
		 *
		 * Since we don't clip the vm_map_entry, we have to clip
		 * the vm_object pindex and count.
		 */
		if (!vm_map_lookup_entry(map, start, &entry))
			entry = vm_map_entry_succ(entry);
		for (; entry->start < end;
		    entry = vm_map_entry_succ(entry)) {
			vm_offset_t useEnd, useStart;

			if ((entry->eflags & MAP_ENTRY_IS_SUB_MAP) != 0)
				continue;

			/*
			 * MADV_FREE would otherwise rewind time to
			 * the creation of the shadow object.  Because
			 * we hold the VM map read-locked, neither the
			 * entry's object nor the presence of a
			 * backing object can change.
			 */
			if (behav == MADV_FREE &&
			    entry->object.vm_object != NULL &&
			    entry->object.vm_object->backing_object != NULL)
				continue;

			pstart = OFF_TO_IDX(entry->offset);
			pend = pstart + atop(entry->end - entry->start);
			useStart = entry->start;
			useEnd = entry->end;

			if (entry->start < start) {
				pstart += atop(start - entry->start);
				useStart = start;
			}
			if (entry->end > end) {
				pend -= atop(entry->end - end);
				useEnd = end;
			}

			if (pstart >= pend)
				continue;

			/*
			 * Perform the pmap_advise() before clearing
			 * PGA_REFERENCED in vm_page_advise().  Otherwise, a
			 * concurrent pmap operation, such as pmap_remove(),
			 * could clear a reference in the pmap and set
			 * PGA_REFERENCED on the page before the pmap_advise()
			 * had completed.  Consequently, the page would appear
			 * referenced based upon an old reference that
			 * occurred before this pmap_advise() ran.
			 */
			if (behav == MADV_DONTNEED || behav == MADV_FREE)
				pmap_advise(map->pmap, useStart, useEnd,
				    behav);

			vm_object_madvise(entry->object.vm_object, pstart,
			    pend, behav);

			/*
			 * Pre-populate paging structures in the
			 * WILLNEED case.  For wired entries, the
			 * paging structures are already populated.
			 */
			if (behav == MADV_WILLNEED &&
			    entry->wired_count == 0) {
				vm_map_pmap_enter(map,
				    useStart,
				    entry->protection,
				    entry->object.vm_object,
				    pstart,
				    ptoa(pend - pstart),
				    MAP_PREFAULT_MADVISE
				);
			}
		}
		vm_map_unlock_read(map);
	}
	return (0);
}

/*
 *	vm_map_inherit:
 *
 *	Sets the inheritance of the specified address
 *	range in the target map.  Inheritance
 *	affects how the map will be shared with
 *	child maps at the time of vmspace_fork.
 */
int
vm_map_inherit(vm_map_t map, vm_offset_t start, vm_offset_t end,
	       vm_inherit_t new_inheritance)
{
	vm_map_entry_t entry, lentry, prev_entry, start_entry;
	int rv;

	switch (new_inheritance) {
	case VM_INHERIT_NONE:
	case VM_INHERIT_COPY:
	case VM_INHERIT_SHARE:
	case VM_INHERIT_ZERO:
		break;
	default:
		return (KERN_INVALID_ARGUMENT);
	}
	if (start == end)
		return (KERN_SUCCESS);
	vm_map_lock(map);
	VM_MAP_RANGE_CHECK(map, start, end);
	rv = vm_map_lookup_clip_start(map, start, &start_entry, &prev_entry);
	if (rv != KERN_SUCCESS)
		goto unlock;
	if (vm_map_lookup_entry(map, end - 1, &lentry)) {
		rv = vm_map_clip_end(map, lentry, end);
		if (rv != KERN_SUCCESS)
			goto unlock;
	}
	if (new_inheritance == VM_INHERIT_COPY) {
		for (entry = start_entry; entry->start < end;
		    prev_entry = entry, entry = vm_map_entry_succ(entry)) {
			if ((entry->eflags & MAP_ENTRY_SPLIT_BOUNDARY_MASK)
			    != 0) {
				rv = KERN_INVALID_ARGUMENT;
				goto unlock;
			}
		}
	}
	for (entry = start_entry; entry->start < end; prev_entry = entry,
	    entry = vm_map_entry_succ(entry)) {
		KASSERT(entry->end <= end, ("non-clipped entry %p end %jx %jx",
		    entry, (uintmax_t)entry->end, (uintmax_t)end));
		if ((entry->eflags &
		    (MAP_ENTRY_GUARD | MAP_ENTRY_UNMAPPED)) == 0 ||
		    new_inheritance != VM_INHERIT_ZERO)
			entry->inheritance = new_inheritance;
		vm_map_try_merge_entries(map, prev_entry, entry);
	}
	vm_map_try_merge_entries(map, prev_entry, entry);
unlock:
	vm_map_unlock(map);
	return (rv);
}

/*
 *	vm_map_entry_in_transition:
 *
 *	Release the map lock, and sleep until the entry is no longer in
 *	transition.  Awake and acquire the map lock.  If the map changed while
 *	another held the lock, lookup a possibly-changed entry at or after the
 *	'start' position of the old entry.
 */
static vm_map_entry_t
vm_map_entry_in_transition(vm_map_t map, vm_offset_t in_start,
    vm_offset_t *io_end, bool holes_ok, vm_map_entry_t in_entry)
{
	vm_map_entry_t entry;
	vm_offset_t start;
	u_int last_timestamp;

	VM_MAP_ASSERT_LOCKED(map);
	KASSERT((in_entry->eflags & MAP_ENTRY_IN_TRANSITION) != 0,
	    ("not in-tranition map entry %p", in_entry));
	/*
	 * We have not yet clipped the entry.
	 */
	start = MAX(in_start, in_entry->start);
	in_entry->eflags |= MAP_ENTRY_NEEDS_WAKEUP;
	last_timestamp = map->timestamp;
	if (vm_map_unlock_and_wait(map, 0)) {
		/*
		 * Allow interruption of user wiring/unwiring?
		 */
	}
	vm_map_lock(map);
	if (last_timestamp + 1 == map->timestamp)
		return (in_entry);

	/*
	 * Look again for the entry because the map was modified while it was
	 * unlocked.  Specifically, the entry may have been clipped, merged, or
	 * deleted.
	 */
	if (!vm_map_lookup_entry(map, start, &entry)) {
		if (!holes_ok) {
			*io_end = start;
			return (NULL);
		}
		entry = vm_map_entry_succ(entry);
	}
	return (entry);
}

/*
 *	vm_map_unwire:
 *
 *	Implements both kernel and user unwiring.
 */
int
vm_map_unwire(vm_map_t map, vm_offset_t start, vm_offset_t end,
    int flags)
{
	vm_map_entry_t entry, first_entry, next_entry, prev_entry;
	int rv;
	bool holes_ok, need_wakeup, user_unwire;

	if (start == end)
		return (KERN_SUCCESS);
	holes_ok = (flags & VM_MAP_WIRE_HOLESOK) != 0;
	user_unwire = (flags & VM_MAP_WIRE_USER) != 0;
	vm_map_lock(map);
	VM_MAP_RANGE_CHECK(map, start, end);
	if (!vm_map_lookup_entry(map, start, &first_entry)) {
		if (holes_ok)
			first_entry = vm_map_entry_succ(first_entry);
		else {
			vm_map_unlock(map);
			return (KERN_INVALID_ADDRESS);
		}
	}
	rv = KERN_SUCCESS;
	for (entry = first_entry; entry->start < end; entry = next_entry) {
		if (entry->eflags & MAP_ENTRY_IN_TRANSITION) {
			/*
			 * We have not yet clipped the entry.
			 */
			next_entry = vm_map_entry_in_transition(map, start,
			    &end, holes_ok, entry);
			if (next_entry == NULL) {
				if (entry == first_entry) {
					vm_map_unlock(map);
					return (KERN_INVALID_ADDRESS);
				}
				rv = KERN_INVALID_ADDRESS;
				break;
			}
			first_entry = (entry == first_entry) ?
			    next_entry : NULL;
			continue;
		}
		rv = vm_map_clip_start(map, entry, start);
		if (rv != KERN_SUCCESS)
			break;
		rv = vm_map_clip_end(map, entry, end);
		if (rv != KERN_SUCCESS)
			break;

		/*
		 * Mark the entry in case the map lock is released.  (See
		 * above.)
		 */
		KASSERT((entry->eflags & MAP_ENTRY_IN_TRANSITION) == 0 &&
		    entry->wiring_thread == NULL,
		    ("owned map entry %p", entry));
		entry->eflags |= MAP_ENTRY_IN_TRANSITION;
		entry->wiring_thread = curthread;
		next_entry = vm_map_entry_succ(entry);
		/*
		 * Check the map for holes in the specified region.
		 * If holes_ok, skip this check.
		 */
		if (!holes_ok &&
		    entry->end < end && next_entry->start > entry->end) {
			end = entry->end;
			rv = KERN_INVALID_ADDRESS;
			break;
		}
		/*
		 * If system unwiring, require that the entry is system wired.
		 */
		if (!user_unwire &&
		    vm_map_entry_system_wired_count(entry) == 0) {
			end = entry->end;
			rv = KERN_INVALID_ARGUMENT;
			break;
		}
	}
	need_wakeup = false;
	if (first_entry == NULL &&
	    !vm_map_lookup_entry(map, start, &first_entry)) {
		KASSERT(holes_ok, ("vm_map_unwire: lookup failed"));
		prev_entry = first_entry;
		entry = vm_map_entry_succ(first_entry);
	} else {
		prev_entry = vm_map_entry_pred(first_entry);
		entry = first_entry;
	}
	for (; entry->start < end;
	    prev_entry = entry, entry = vm_map_entry_succ(entry)) {
		/*
		 * If holes_ok was specified, an empty
		 * space in the unwired region could have been mapped
		 * while the map lock was dropped for draining
		 * MAP_ENTRY_IN_TRANSITION.  Moreover, another thread
		 * could be simultaneously wiring this new mapping
		 * entry.  Detect these cases and skip any entries
		 * marked as in transition by us.
		 */
		if ((entry->eflags & MAP_ENTRY_IN_TRANSITION) == 0 ||
		    entry->wiring_thread != curthread) {
			KASSERT(holes_ok,
			    ("vm_map_unwire: !HOLESOK and new/changed entry"));
			continue;
		}

		if (rv == KERN_SUCCESS && (!user_unwire ||
		    (entry->eflags & MAP_ENTRY_USER_WIRED))) {
			if (entry->wired_count == 1)
				vm_map_entry_unwire(map, entry);
			else
				entry->wired_count--;
			if (user_unwire)
				entry->eflags &= ~MAP_ENTRY_USER_WIRED;
		}
		KASSERT((entry->eflags & MAP_ENTRY_IN_TRANSITION) != 0,
		    ("vm_map_unwire: in-transition flag missing %p", entry));
		KASSERT(entry->wiring_thread == curthread,
		    ("vm_map_unwire: alien wire %p", entry));
		entry->eflags &= ~MAP_ENTRY_IN_TRANSITION;
		entry->wiring_thread = NULL;
		if (entry->eflags & MAP_ENTRY_NEEDS_WAKEUP) {
			entry->eflags &= ~MAP_ENTRY_NEEDS_WAKEUP;
			need_wakeup = true;
		}
		vm_map_try_merge_entries(map, prev_entry, entry);
	}
	vm_map_try_merge_entries(map, prev_entry, entry);
	vm_map_unlock(map);
	if (need_wakeup)
		vm_map_wakeup(map);
	return (rv);
}

static void
vm_map_wire_user_count_sub(u_long npages)
{

	atomic_subtract_long(&vm_user_wire_count, npages);
}

static bool
vm_map_wire_user_count_add(u_long npages)
{
	u_long wired;

	wired = vm_user_wire_count;
	do {
		if (npages + wired > vm_page_max_user_wired)
			return (false);
	} while (!atomic_fcmpset_long(&vm_user_wire_count, &wired,
	    npages + wired));

	return (true);
}

/*
 *	vm_map_wire_entry_failure:
 *
 *	Handle a wiring failure on the given entry.
 *
 *	The map should be locked.
 */
static void
vm_map_wire_entry_failure(vm_map_t map, vm_map_entry_t entry,
    vm_offset_t failed_addr)
{

	VM_MAP_ASSERT_LOCKED(map);
	KASSERT((entry->eflags & MAP_ENTRY_IN_TRANSITION) != 0 &&
	    entry->wired_count == 1,
	    ("vm_map_wire_entry_failure: entry %p isn't being wired", entry));
	KASSERT(failed_addr < entry->end,
	    ("vm_map_wire_entry_failure: entry %p was fully wired", entry));

	/*
	 * If any pages at the start of this entry were successfully wired,
	 * then unwire them.
	 */
	if (failed_addr > entry->start) {
		pmap_unwire(map->pmap, entry->start, failed_addr);
		vm_object_unwire(entry->object.vm_object, entry->offset,
		    failed_addr - entry->start, PQ_ACTIVE);
	}

	/*
	 * Assign an out-of-range value to represent the failure to wire this
	 * entry.
	 */
	entry->wired_count = -1;
}

int
vm_map_wire(vm_map_t map, vm_offset_t start, vm_offset_t end, int flags)
{
	int rv;

	vm_map_lock(map);
	rv = vm_map_wire_locked(map, start, end, flags);
	vm_map_unlock(map);
	return (rv);
}

/*
 *	vm_map_wire_locked:
 *
 *	Implements both kernel and user wiring.  Returns with the map locked,
 *	the map lock may be dropped.
 */
int
vm_map_wire_locked(vm_map_t map, vm_offset_t start, vm_offset_t end, int flags)
{
	vm_map_entry_t entry, first_entry, next_entry, prev_entry;
	vm_offset_t faddr, saved_end, saved_start;
	u_long incr, npages;
	u_int bidx, last_timestamp;
	int rv;
	bool holes_ok, need_wakeup, user_wire;
	vm_prot_t prot;

	VM_MAP_ASSERT_LOCKED(map);

	if (start == end)
		return (KERN_SUCCESS);
	prot = 0;
	if (flags & VM_MAP_WIRE_WRITE)
		prot |= VM_PROT_WRITE;
	holes_ok = (flags & VM_MAP_WIRE_HOLESOK) != 0;
	user_wire = (flags & VM_MAP_WIRE_USER) != 0;
	VM_MAP_RANGE_CHECK(map, start, end);
	if (!vm_map_lookup_entry(map, start, &first_entry)) {
		if (holes_ok)
			first_entry = vm_map_entry_succ(first_entry);
		else
			return (KERN_INVALID_ADDRESS);
	}
	for (entry = first_entry; entry->start < end; entry = next_entry) {
		if (entry->eflags & MAP_ENTRY_IN_TRANSITION) {
			/*
			 * We have not yet clipped the entry.
			 */
			next_entry = vm_map_entry_in_transition(map, start,
			    &end, holes_ok, entry);
			if (next_entry == NULL) {
				if (entry == first_entry)
					return (KERN_INVALID_ADDRESS);
				rv = KERN_INVALID_ADDRESS;
				goto done;
			}
			first_entry = (entry == first_entry) ?
			    next_entry : NULL;
			continue;
		}
		rv = vm_map_clip_start(map, entry, start);
		if (rv != KERN_SUCCESS)
			goto done;
		rv = vm_map_clip_end(map, entry, end);
		if (rv != KERN_SUCCESS)
			goto done;

		/*
		 * Mark the entry in case the map lock is released.  (See
		 * above.)
		 */
		KASSERT((entry->eflags & MAP_ENTRY_IN_TRANSITION) == 0 &&
		    entry->wiring_thread == NULL,
		    ("owned map entry %p", entry));
		entry->eflags |= MAP_ENTRY_IN_TRANSITION;
		entry->wiring_thread = curthread;
		if ((entry->protection & (VM_PROT_READ | VM_PROT_EXECUTE)) == 0
		    || (entry->protection & prot) != prot) {
			entry->eflags |= MAP_ENTRY_WIRE_SKIPPED;
			if (!holes_ok) {
				end = entry->end;
				rv = KERN_INVALID_ADDRESS;
				goto done;
			}
		} else if (entry->wired_count == 0) {
			entry->wired_count++;

			npages = atop(entry->end - entry->start);
			if (user_wire && !vm_map_wire_user_count_add(npages)) {
				vm_map_wire_entry_failure(map, entry,
				    entry->start);
				end = entry->end;
				rv = KERN_RESOURCE_SHORTAGE;
				goto done;
			}

			/*
			 * Release the map lock, relying on the in-transition
			 * mark.  Mark the map busy for fork.
			 */
			saved_start = entry->start;
			saved_end = entry->end;
			last_timestamp = map->timestamp;
			bidx = (entry->eflags & MAP_ENTRY_SPLIT_BOUNDARY_MASK)
			    >> MAP_ENTRY_SPLIT_BOUNDARY_SHIFT;
			incr =  pagesizes[bidx];
			vm_map_busy(map);
			vm_map_unlock(map);

			for (faddr = saved_start; faddr < saved_end;
			    faddr += incr) {
				/*
				 * Simulate a fault to get the page and enter
				 * it into the physical map.
				 */
				rv = vm_fault(map, faddr, VM_PROT_NONE,
				    VM_FAULT_WIRE, NULL);
				if (rv != KERN_SUCCESS)
					break;
			}
			vm_map_lock(map);
			vm_map_unbusy(map);
			if (last_timestamp + 1 != map->timestamp) {
				/*
				 * Look again for the entry because the map was
				 * modified while it was unlocked.  The entry
				 * may have been clipped, but NOT merged or
				 * deleted.
				 */
				if (!vm_map_lookup_entry(map, saved_start,
				    &next_entry))
					KASSERT(false,
					    ("vm_map_wire: lookup failed"));
				first_entry = (entry == first_entry) ?
				    next_entry : NULL;
				for (entry = next_entry; entry->end < saved_end;
				    entry = vm_map_entry_succ(entry)) {
					/*
					 * In case of failure, handle entries
					 * that were not fully wired here;
					 * fully wired entries are handled
					 * later.
					 */
					if (rv != KERN_SUCCESS &&
					    faddr < entry->end)
						vm_map_wire_entry_failure(map,
						    entry, faddr);
				}
			}
			if (rv != KERN_SUCCESS) {
				vm_map_wire_entry_failure(map, entry, faddr);
				if (user_wire)
					vm_map_wire_user_count_sub(npages);
				end = entry->end;
				goto done;
			}
		} else if (!user_wire ||
			   (entry->eflags & MAP_ENTRY_USER_WIRED) == 0) {
			entry->wired_count++;
		}
		/*
		 * Check the map for holes in the specified region.
		 * If holes_ok was specified, skip this check.
		 */
		next_entry = vm_map_entry_succ(entry);
		if (!holes_ok &&
		    entry->end < end && next_entry->start > entry->end) {
			end = entry->end;
			rv = KERN_INVALID_ADDRESS;
			goto done;
		}
	}
	rv = KERN_SUCCESS;
done:
	need_wakeup = false;
	if (first_entry == NULL &&
	    !vm_map_lookup_entry(map, start, &first_entry)) {
		KASSERT(holes_ok, ("vm_map_wire: lookup failed"));
		prev_entry = first_entry;
		entry = vm_map_entry_succ(first_entry);
	} else {
		prev_entry = vm_map_entry_pred(first_entry);
		entry = first_entry;
	}
	for (; entry->start < end;
	    prev_entry = entry, entry = vm_map_entry_succ(entry)) {
		/*
		 * If holes_ok was specified, an empty
		 * space in the unwired region could have been mapped
		 * while the map lock was dropped for faulting in the
		 * pages or draining MAP_ENTRY_IN_TRANSITION.
		 * Moreover, another thread could be simultaneously
		 * wiring this new mapping entry.  Detect these cases
		 * and skip any entries marked as in transition not by us.
		 *
		 * Another way to get an entry not marked with
		 * MAP_ENTRY_IN_TRANSITION is after failed clipping,
		 * which set rv to KERN_INVALID_ARGUMENT.
		 */
		if ((entry->eflags & MAP_ENTRY_IN_TRANSITION) == 0 ||
		    entry->wiring_thread != curthread) {
			KASSERT(holes_ok || rv == KERN_INVALID_ARGUMENT,
			    ("vm_map_wire: !HOLESOK and new/changed entry"));
			continue;
		}

		if ((entry->eflags & MAP_ENTRY_WIRE_SKIPPED) != 0) {
			/* do nothing */
		} else if (rv == KERN_SUCCESS) {
			if (user_wire)
				entry->eflags |= MAP_ENTRY_USER_WIRED;
		} else if (entry->wired_count == -1) {
			/*
			 * Wiring failed on this entry.  Thus, unwiring is
			 * unnecessary.
			 */
			entry->wired_count = 0;
		} else if (!user_wire ||
		    (entry->eflags & MAP_ENTRY_USER_WIRED) == 0) {
			/*
			 * Undo the wiring.  Wiring succeeded on this entry
			 * but failed on a later entry.  
			 */
			if (entry->wired_count == 1) {
				vm_map_entry_unwire(map, entry);
				if (user_wire)
					vm_map_wire_user_count_sub(
					    atop(entry->end - entry->start));
			} else
				entry->wired_count--;
		}
		KASSERT((entry->eflags & MAP_ENTRY_IN_TRANSITION) != 0,
		    ("vm_map_wire: in-transition flag missing %p", entry));
		KASSERT(entry->wiring_thread == curthread,
		    ("vm_map_wire: alien wire %p", entry));
		entry->eflags &= ~(MAP_ENTRY_IN_TRANSITION |
		    MAP_ENTRY_WIRE_SKIPPED);
		entry->wiring_thread = NULL;
		if (entry->eflags & MAP_ENTRY_NEEDS_WAKEUP) {
			entry->eflags &= ~MAP_ENTRY_NEEDS_WAKEUP;
			need_wakeup = true;
		}
		vm_map_try_merge_entries(map, prev_entry, entry);
	}
	vm_map_try_merge_entries(map, prev_entry, entry);
	if (need_wakeup)
		vm_map_wakeup(map);
	return (rv);
}

static boolean_t
vm_map_pageout_range(vm_map_t map, vm_map_entry_t entry,
    vm_offset_t start, vm_offset_t end, vm_offset_t *size)
{
	vm_object_t object, tobject;
	vm_page_t m;
	vm_pindex_t pi;
	vm_offset_t offset, offset1;
	int last_timestamp;
	boolean_t ret;

	ret = TRUE;
	for (offset = start, *size = 0; offset < end; offset += PAGE_SIZE) {
		*size += PAGE_SIZE;
retry:
		pi = OFF_TO_IDX(offset - entry->start + entry->offset);
		object = entry->object.vm_object;
		VM_OBJECT_WLOCK(object);
		for (;;) {
			m = vm_page_lookup(object, pi);
			if (m != NULL)
				break;
			tobject = object->backing_object;
			if (tobject == NULL) {
				VM_OBJECT_WUNLOCK(object);
				break;
			}
			pi += object->backing_object_offset;
			VM_OBJECT_WLOCK(tobject);
			VM_OBJECT_WUNLOCK(object);
			object = tobject;
		}
		if (m == NULL)
			continue;
		if (m->ref_count != 0) {
			VM_OBJECT_WUNLOCK(object);
			ret = FALSE;
			continue;
		}
		if (vm_page_sleep_if_busy(m, "mpgout")) {
			VM_OBJECT_WUNLOCK(object);
			goto retry;
		}
		offset1 = offset - entry->start + entry->offset;
		if (object->type == OBJT_VNODE) {
			last_timestamp = map->timestamp;
			vm_map_unlock_read(map);
			if (!vm_object_sync(object, offset1, PAGE_SIZE,
			    FALSE, TRUE))
				ret = FALSE;
			VM_OBJECT_WUNLOCK(object);
			vm_map_lock_read(map);
			if (last_timestamp != map->timestamp) {
				if (!vm_map_lookup_entry(map, offset, &entry) ||
				    entry->end < end)
					break;
			}
		} else {
			KASSERT(object->type == OBJT_DEFAULT ||
			    object->type == OBJT_SWAP,
			    ("XXX"));
			if (m->valid != 0) {
#if 0
				int rtval;
				vm_page_sbusy(m);
				vm_page_sbusy(m);
				pmap_remove_all(m);
				vm_object_pip_add(object, 1);
				vm_pager_put_pages(object, &m, 1,
				    VM_PAGER_PUT_SYNC, &rtval);
				vm_page_lock(m);
				vm_page_flash(m);
				vm_page_sunbusy(m);
				if (rtval != VM_PAGER_PEND) {
					vm_page_sunbusy(m);
					vm_object_pip_wakeup(object);
					ret = FALSE;
				} else {
					vm_page_free(m);
				}
				vm_page_unlock(m);
#else
				ret = FALSE;
#endif
			} else {
				vm_page_lock(m);
				vm_page_free(m);
				vm_page_unlock(m);
			}
			VM_OBJECT_WUNLOCK(object);
		}
	}
	return (ret);
}

/*
 * vm_map_sync
 *
 * Push any dirty cached pages in the address range to their pager.
 * If syncio is TRUE, dirty pages are written synchronously.
 * If invalidate is TRUE, any cached pages are freed as well.
 *
 * If the size of the region from start to end is zero, we are
 * supposed to flush all modified pages within the region containing
 * start.  Unfortunately, a region can be split or coalesced with
 * neighboring regions, making it difficult to determine what the
 * original region was.  Therefore, we approximate this requirement by
 * flushing the current region containing start.
 *
 * Returns an error if any part of the specified range is not mapped.
 */
int
vm_map_sync(vm_map_t map, vm_offset_t start, vm_offset_t end,
    boolean_t syncio, boolean_t invalidate, boolean_t pageout)
{
	vm_map_entry_t entry, first_entry, next_entry;
	vm_size_t size;
	vm_object_t object;
	vm_ooffset_t offset;
	unsigned int last_timestamp;
	int bdry_idx;
	boolean_t failed;

	vm_map_lock_read(map);
	VM_MAP_RANGE_CHECK(map, start, end);
	if (!vm_map_lookup_entry(map, start, &first_entry)) {
		vm_map_unlock_read(map);
		return (KERN_INVALID_ADDRESS);
	} else if (start == end) {
		start = first_entry->start;
		end = first_entry->end;
	}

	/*
	 * Make a first pass to check for user-wired memory, holes,
	 * and partial invalidation of largepage mappings.
	 */
	for (entry = first_entry; entry->start < end; entry = next_entry) {
		if (invalidate || pageout) {
			if ((entry->eflags & MAP_ENTRY_USER_WIRED) != 0) {
				vm_map_unlock_read(map);
				return (KERN_INVALID_ARGUMENT);
			}
			bdry_idx = (entry->eflags &
			    MAP_ENTRY_SPLIT_BOUNDARY_MASK) >>
			    MAP_ENTRY_SPLIT_BOUNDARY_SHIFT;
			if (bdry_idx != 0 &&
			    ((start & (pagesizes[bdry_idx] - 1)) != 0 ||
			    (end & (pagesizes[bdry_idx] - 1)) != 0)) {
				vm_map_unlock_read(map);
				return (KERN_INVALID_ARGUMENT);
			}
		}
		next_entry = vm_map_entry_succ(entry);
		if (end > entry->end &&
		    entry->end != next_entry->start) {
			vm_map_unlock_read(map);
			return (KERN_INVALID_ADDRESS);
		}
	}

	if (invalidate || pageout)
		pmap_remove(map->pmap, start, end);
	failed = FALSE;

	/*
	 * Make a second pass, cleaning/uncaching pages from the indicated
	 * objects as we go.
	 */
	for (entry = first_entry; entry->start < end;) {
		offset = entry->offset + (start - entry->start);
		size = (end <= entry->end ? end : entry->end) - start;
		if ((entry->eflags & MAP_ENTRY_IS_SUB_MAP) != 0) {
			vm_map_t smap;
			vm_map_entry_t tentry;
			vm_size_t tsize;

			smap = entry->object.sub_map;
			vm_map_lock_read(smap);
			(void) vm_map_lookup_entry(smap, offset, &tentry);
			tsize = tentry->end - offset;
			if (tsize < size)
				size = tsize;
			object = tentry->object.vm_object;
			offset = tentry->offset + (offset - tentry->start);
			vm_map_unlock_read(smap);
		} else {
			object = entry->object.vm_object;
		}
		vm_object_reference(object);
		last_timestamp = map->timestamp;
		if (pageout) {
			if (object->type == OBJT_DEFAULT ||
			    object->type == OBJT_SWAP) {
				if (!vm_map_pageout_range(map, entry,
				    start, start + size, &size))
					failed = TRUE;
				vm_map_unlock_read(map);
			} else if (object->type == OBJT_VNODE /* also COW */) {
				vm_map_unlock_read(map);
				if (!vm_object_sync(object, offset, size,
				    FALSE, TRUE))
					failed = TRUE;
			} else {
				vm_map_unlock_read(map);
				failed = TRUE;
			}
		} else {
			vm_map_unlock_read(map);
			if (!vm_object_sync(object, offset, size, syncio,
			    invalidate))
				failed = TRUE;
		}
		start += size;
		vm_object_deallocate(object);
		vm_map_lock_read(map);
		if (last_timestamp == map->timestamp ||
		    !vm_map_lookup_entry(map, start, &entry))
			entry = vm_map_entry_succ(entry);
	}

	vm_map_unlock_read(map);
	return (failed ? KERN_FAILURE : KERN_SUCCESS);
}

/*
 *	vm_map_entry_unwire:	[ internal use only ]
 *
 *	Make the region specified by this entry pageable.
 *
 *	The map in question should be locked.
 *	[This is the reason for this routine's existence.]
 */
static void
vm_map_entry_unwire(vm_map_t map, vm_map_entry_t entry)
{
	vm_size_t size;

	VM_MAP_ASSERT_LOCKED(map);
	KASSERT(entry->wired_count > 0,
	    ("vm_map_entry_unwire: entry %p isn't wired", entry));

	size = entry->end - entry->start;
	if ((entry->eflags & MAP_ENTRY_USER_WIRED) != 0)
		vm_map_wire_user_count_sub(atop(size));
	pmap_unwire(map->pmap, entry->start, entry->end);
	vm_object_unwire(entry->object.vm_object, entry->offset, size,
	    PQ_ACTIVE);
	entry->wired_count = 0;
}

static void
vm_map_entry_deallocate(vm_map_entry_t entry, boolean_t system_map)
{

	if ((entry->eflags & MAP_ENTRY_IS_SUB_MAP) == 0)
		vm_object_deallocate(entry->object.vm_object);
	uma_zfree(system_map ? kmapentzone : mapentzone, entry);
}

/*
 *	vm_map_entry_delete:	[ internal use only ]
 *
 *	Deallocate the given entry from the target map.
 */
static void
vm_map_entry_delete(vm_map_t map, vm_map_entry_t entry)
{
	vm_object_t object;
	vm_pindex_t offidxstart, offidxend, size1;
	vm_size_t size;

	vm_map_entry_unlink(map, entry, UNLINK_MERGE_NONE);
	object = entry->object.vm_object;

	if ((entry->eflags & (MAP_ENTRY_GUARD | MAP_ENTRY_UNMAPPED)) != 0) {
		MPASS(entry->cred == NULL);
		MPASS((entry->eflags & MAP_ENTRY_IS_SUB_MAP) == 0);
		MPASS(object == NULL);
		vm_map_entry_deallocate(entry, map->system_map);
		return;
	}

	size = entry->end - entry->start;
	map->size -= size;

	if (entry->cred != NULL) {
		swap_release_by_cred(size, entry->cred);
		crfree(entry->cred);
	}

	if ((entry->eflags & MAP_ENTRY_IS_SUB_MAP) != 0 || object == NULL) {
		entry->object.vm_object = NULL;
	} else if ((object->flags & OBJ_ANON) != 0 ||
	    object == kernel_object) {
		KASSERT(entry->cred == NULL || object->cred == NULL ||
		    (entry->eflags & MAP_ENTRY_NEEDS_COPY),
		    ("OVERCOMMIT vm_map_entry_delete: both cred %p", entry));
		offidxstart = OFF_TO_IDX(entry->offset);
		offidxend = offidxstart + atop(size);
		VM_OBJECT_WLOCK(object);
		if (object->ref_count != 1 &&
		    ((object->flags & OBJ_ONEMAPPING) != 0 ||
		    object == kernel_object)) {
			vm_object_collapse(object);

			/*
			 * The option OBJPR_NOTMAPPED can be passed here
			 * because vm_map_delete() already performed
			 * pmap_remove() on the only mapping to this range
			 * of pages. 
			 */
			vm_object_page_remove(object, offidxstart, offidxend,
			    OBJPR_NOTMAPPED);
			if (offidxend >= object->size &&
			    offidxstart < object->size) {
				size1 = object->size;
				object->size = offidxstart;
				if (object->cred != NULL) {
					size1 -= object->size;
					KASSERT(object->charge >= ptoa(size1),
					    ("object %p charge < 0", object));
					swap_release_by_cred(ptoa(size1),
					    object->cred);
					object->charge -= ptoa(size1);
				}
			}
		}
		VM_OBJECT_WUNLOCK(object);
	}
	if (map->system_map)
		vm_map_entry_deallocate(entry, TRUE);
	else {
		entry->defer_next = curthread->td_map_def_user;
		curthread->td_map_def_user = entry;
	}
}

/*
 *	vm_map_delete:	[ internal use only ]
 *
 *	Deallocates the given address range from the target
 *	map. If the map is using reservations and keep_reservation is set,
 *	the deleted entries are all downgraded to unmapped and coalesced.
 *	It is assumed that the range spans a single reservation only.
 */
int
vm_map_delete(vm_map_t map, vm_offset_t start, vm_offset_t end,
    bool keep_reservation)
{
	vm_map_entry_t entry, next_entry, scratch_entry;
	int rv;

	VM_MAP_ASSERT_LOCKED(map);

	if (start == end)
		return (KERN_SUCCESS);

	/*
	 * Find the start of the region, and clip it.
	 * Step through all entries in this region.
	 */
	rv = vm_map_lookup_clip_start(map, start, &entry, &scratch_entry);
	if (rv != KERN_SUCCESS)
		return (rv);
	for (; entry->start < end; entry = next_entry) {
		/*
		 * Wait for wiring or unwiring of an entry to complete.
		 * Also wait for any system wirings to disappear on
		 * user maps.
		 */
		if ((entry->eflags & MAP_ENTRY_IN_TRANSITION) != 0 ||
		    (vm_map_pmap(map) != kernel_pmap &&
		    vm_map_entry_system_wired_count(entry) != 0)) {
			unsigned int last_timestamp;
			vm_offset_t saved_start;

			saved_start = entry->start;
			entry->eflags |= MAP_ENTRY_NEEDS_WAKEUP;
			last_timestamp = map->timestamp;
			(void) vm_map_unlock_and_wait(map, 0);
			vm_map_lock(map);
			if (last_timestamp + 1 != map->timestamp) {
				/*
				 * Look again for the entry because the map was
				 * modified while it was unlocked.
				 * Specifically, the entry may have been
				 * clipped, merged, or deleted.
				 */
				rv = vm_map_lookup_clip_start(map, saved_start,
				    &next_entry, &scratch_entry);
				if (rv != KERN_SUCCESS)
					break;
			} else
				next_entry = entry;
			continue;
		}

		/* XXXKIB or delete to the upper superpage boundary ? */
		rv = vm_map_clip_end(map, entry, end);
		if (rv != KERN_SUCCESS)
			break;
		next_entry = vm_map_entry_succ(entry);

		/*
		 * Unwire before removing addresses from the pmap; otherwise,
		 * unwiring will put the entries back in the pmap.
		 */
		if (entry->wired_count != 0)
			vm_map_entry_unwire(map, entry);

		/*
		 * Remove mappings for the pages, but only if the
		 * mappings could exist.  For instance, it does not
		 * make sense to call pmap_remove() for guard entries.
		 */
		if ((entry->eflags & MAP_ENTRY_IS_SUB_MAP) != 0 ||
		    entry->object.vm_object != NULL)
			pmap_remove(map->pmap, entry->start, entry->end);

		if (entry->end == map->anon_loc)
			map->anon_loc = entry->start;

		/*
		 * Delete the entry only after removing all pmap
		 * entries pointing to its pages.  (Otherwise, its
		 * page frames may be reallocated, and any modify bits
		 * will be set in the wrong object!)
		 */
		vm_map_log("remove", entry);
		if ((map->flags & MAP_RESERVATIONS) != 0 && keep_reservation) {
			if ((entry->eflags & MAP_ENTRY_UNMAPPED) == 0) {
				if ((entry->eflags & MAP_ENTRY_GUARD) == 0)
					map->size -= (entry->end - entry->start);
				/* XXX-AM: How do we reset maxprot? */
				vm_map_reservation_init_entry(entry);
			}
			/* Attempt to consolidate the mapping anyway? */
			vm_map_try_merge_entries(map, scratch_entry, entry);
		} else {
			vm_map_entry_delete(map, entry);
		}
	}
	return (rv);
}

int
vm_map_remove_locked(vm_map_t map, vm_offset_t start, vm_offset_t end)
{
	int result;
	vm_offset_t reservation = 0;
	vm_map_entry_t entry;

	VM_MAP_ASSERT_LOCKED(map);

	if ((map->flags & MAP_RESERVATIONS) != 0 &&
	    vm_map_lookup_entry(map, start, &entry)) {
		reservation = entry->reservation;
		/* Check that the removal request spans a single reservation */
		while (entry->end < end) {
			if (reservation != entry->reservation)
				return (KERN_PROTECTION_FAILURE);
			KASSERT((entry->eflags & MAP_ENTRY_UNMAPPED) == 0,
			    ("Attempting to remove unmapped reservation entry "
			    "start:%lx end:%lx", entry->start, entry->end));
			entry = vm_map_entry_succ(entry);
		}
	}

	result = vm_map_delete(map, start, end, true);
	if (vm_map_reservation_is_unmapped(map, reservation))
		vm_map_reservation_delete_locked(map, reservation);

	return (result);
}

/*
 *	vm_map_remove:
 *
 *	Remove the given address range from the target map.
 *	This is the exported form of vm_map_delete.
 */
int
vm_map_remove(vm_map_t map, vm_offset_t start, vm_offset_t end)
{
	int result;

	vm_map_lock(map);
	VM_MAP_RANGE_CHECK(map, start, end);
	result = vm_map_remove_locked(map, start, end);
	vm_map_unlock(map);
	return (result);
}

/*
 *	vm_map_clear:
 *
 *	Wipe clean a vm_map from all entries and reservations.
 */
int
vm_map_clear(vm_map_t map)
{
	int result;

	vm_map_lock(map);
	result = vm_map_delete(map, vm_map_min(map), vm_map_max(map), false);
	vm_map_unlock(map);

	return (result);
}

/*
 *	vm_map_check_protection:
 *
 *	Assert that the target map allows the specified privilege on the
 *	entire address region given.  The entire region must be allocated.
 *
 *	WARNING!  This code does not and should not check whether the
 *	contents of the region is accessible.  For example a smaller file
 *	might be mapped into a larger address space.
 *
 *	NOTE!  This code is also called by munmap().
 *
 *	The map must be locked.  A read lock is sufficient.
 */
boolean_t
vm_map_check_protection(vm_map_t map, vm_offset_t start, vm_offset_t end,
			vm_prot_t protection)
{
	vm_map_entry_t entry;
	vm_map_entry_t tmp_entry;

	if (!vm_map_lookup_entry(map, start, &tmp_entry))
		return (FALSE);
	entry = tmp_entry;

	while (start < end) {
		/*
		 * No holes allowed!
		 */
		if (start < entry->start)
			return (FALSE);
		/*
		 * Check protection associated with entry.
		 */
		if ((entry->protection & protection) != protection)
			return (FALSE);
		/* go to next entry */
		start = entry->end;
		entry = vm_map_entry_succ(entry);
	}
	return (TRUE);
}

/*
 *
 *	vm_map_copy_swap_object:
 *
 *	Copies a swap-backed object from an existing map entry to a
 *	new one.  Carries forward the swap charge.  May change the
 *	src object on return.
 */
static void
vm_map_copy_swap_object(vm_map_entry_t src_entry, vm_map_entry_t dst_entry,
    vm_offset_t size, vm_ooffset_t *fork_charge)
{
	vm_object_t src_object;
	struct ucred *cred;
	int charged;

	src_object = src_entry->object.vm_object;
	charged = ENTRY_CHARGED(src_entry);
	if ((src_object->flags & OBJ_ANON) != 0) {
		VM_OBJECT_WLOCK(src_object);
		vm_object_collapse(src_object);
		if ((src_object->flags & OBJ_ONEMAPPING) != 0) {
			vm_object_split(src_entry);
			src_object = src_entry->object.vm_object;
		}
		vm_object_reference_locked(src_object);
		vm_object_clear_flag(src_object, OBJ_ONEMAPPING);
		VM_OBJECT_WUNLOCK(src_object);
	} else
		vm_object_reference(src_object);
	if (src_entry->cred != NULL &&
	    !(src_entry->eflags & MAP_ENTRY_NEEDS_COPY)) {
		KASSERT(src_object->cred == NULL,
		    ("OVERCOMMIT: vm_map_copy_anon_entry: cred %p",
		     src_object));
		src_object->cred = src_entry->cred;
		src_object->charge = size;
	}
	dst_entry->object.vm_object = src_object;
	if (charged) {
		cred = curthread->td_ucred;
		crhold(cred);
		dst_entry->cred = cred;
		*fork_charge += size;
		if (!(src_entry->eflags & MAP_ENTRY_NEEDS_COPY)) {
			crhold(cred);
			src_entry->cred = cred;
			*fork_charge += size;
		}
	}
}

/*
 *	vm_map_copy_entry:
 *
 *	Copies the contents of the source entry to the destination
 *	entry.  The entries *must* be aligned properly.
 */
static void
vm_map_copy_entry(
	vm_map_t src_map,
	vm_map_t dst_map,
	vm_map_entry_t src_entry,
	vm_map_entry_t dst_entry,
	vm_ooffset_t *fork_charge)
{
	vm_object_t src_object;
	vm_map_entry_t fake_entry;
	vm_offset_t size;

	VM_MAP_ASSERT_LOCKED(dst_map);

	if ((dst_entry->eflags|src_entry->eflags) & MAP_ENTRY_IS_SUB_MAP)
		return;

	if (src_entry->wired_count == 0 ||
	    (src_entry->protection & VM_PROT_WRITE) == 0) {
		/*
		 * If the source entry is marked needs_copy, it is already
		 * write-protected.
		 */
		if ((src_entry->eflags & MAP_ENTRY_NEEDS_COPY) == 0 &&
		    (src_entry->protection & VM_PROT_WRITE) != 0) {
			pmap_protect(src_map->pmap,
			    src_entry->start,
			    src_entry->end,
			    src_entry->protection & ~VM_PROT_WRITE);
		}

		/*
		 * Make a copy of the object.
		 */
		size = src_entry->end - src_entry->start;
		if ((src_object = src_entry->object.vm_object) != NULL) {
			if (src_object->type == OBJT_DEFAULT ||
			    src_object->type == OBJT_SWAP) {
				vm_map_copy_swap_object(src_entry, dst_entry,
				    size, fork_charge);
				/* May have split/collapsed, reload obj. */
				src_object = src_entry->object.vm_object;
			} else {
				vm_object_reference(src_object);
				dst_entry->object.vm_object = src_object;
			}
			src_entry->eflags |= MAP_ENTRY_COW |
			    MAP_ENTRY_NEEDS_COPY;
			dst_entry->eflags |= MAP_ENTRY_COW |
			    MAP_ENTRY_NEEDS_COPY;
			dst_entry->offset = src_entry->offset;
			if (src_entry->eflags & MAP_ENTRY_WRITECNT) {
				/*
				 * MAP_ENTRY_WRITECNT cannot
				 * indicate write reference from
				 * src_entry, since the entry is
				 * marked as needs copy.  Allocate a
				 * fake entry that is used to
				 * decrement object->un_pager writecount
				 * at the appropriate time.  Attach
				 * fake_entry to the deferred list.
				 */
				fake_entry = vm_map_entry_create(dst_map);
				fake_entry->eflags = MAP_ENTRY_WRITECNT;
				src_entry->eflags &= ~MAP_ENTRY_WRITECNT;
				vm_object_reference(src_object);
				fake_entry->object.vm_object = src_object;
				fake_entry->start = src_entry->start;
				fake_entry->end = src_entry->end;
				fake_entry->defer_next =
				    curthread->td_map_def_user;
				curthread->td_map_def_user = fake_entry;
			}

			pmap_copy(dst_map->pmap, src_map->pmap,
			    dst_entry->start, dst_entry->end - dst_entry->start,
			    src_entry->start);
		} else {
			dst_entry->object.vm_object = NULL;
			dst_entry->offset = 0;
			if (src_entry->cred != NULL) {
				dst_entry->cred = curthread->td_ucred;
				crhold(dst_entry->cred);
				*fork_charge += size;
			}
		}
	} else {
		/*
		 * We don't want to make writeable wired pages copy-on-write.
		 * Immediately copy these pages into the new map by simulating
		 * page faults.  The new pages are pageable.
		 */
		vm_fault_copy_entry(dst_map, src_map, dst_entry, src_entry,
		    fork_charge);
	}
}

/*
 * vmspace_map_entry_forked:
 * Update the newly-forked vmspace each time a map entry is inherited
 * or copied.  The values for vm_dsize and vm_tsize are approximate
 * (and mostly-obsolete ideas in the face of mmap(2) et al.)
 */
static void
vmspace_map_entry_forked(const struct vmspace *vm1, struct vmspace *vm2,
    vm_map_entry_t entry)
{
	vm_size_t entrysize;
	vm_offset_t newend;

	if ((entry->eflags & (MAP_ENTRY_GUARD | MAP_ENTRY_UNMAPPED)) != 0)
		return;
	entrysize = entry->end - entry->start;
	vm2->vm_map.size += entrysize;
	if (entry->eflags & (MAP_ENTRY_GROWS_DOWN | MAP_ENTRY_GROWS_UP)) {
		vm2->vm_ssize += btoc(entrysize);
	} else if (entry->start >= (vm_offset_t)vm1->vm_daddr &&
	    entry->start < (vm_offset_t)vm1->vm_daddr + ctob(vm1->vm_dsize)) {
		newend = MIN(entry->end,
		    (vm_offset_t)vm1->vm_daddr + ctob(vm1->vm_dsize));
		vm2->vm_dsize += btoc(newend - entry->start);
	} else if (entry->start >= (vm_offset_t)vm1->vm_taddr &&
	    entry->start < (vm_offset_t)vm1->vm_taddr + ctob(vm1->vm_tsize)) {
		newend = MIN(entry->end,
		    (vm_offset_t)vm1->vm_taddr + ctob(vm1->vm_tsize));
		vm2->vm_tsize += btoc(newend - entry->start);
	}
}

/*
 * vmspace_fork:
 * Create a new process vmspace structure and vm_map
 * based on those of an existing process.  The new map
 * is based on the old map, according to the inheritance
 * values on the regions in that map.
 *
 * XXX It might be worth coalescing the entries added to the new vmspace.
 *
 * The source map must not be locked.
 */
struct vmspace *
vmspace_fork(struct vmspace *vm1, vm_ooffset_t *fork_charge)
{
	struct vmspace *vm2;
	vm_map_t new_map, old_map;
	vm_map_entry_t new_entry, old_entry;
	vm_object_t object;
	int error, locked;
	vm_inherit_t inh;

	old_map = &vm1->vm_map;
	/* Copy immutable fields of vm1 to vm2. */
#ifndef __CHERI_PURE_CAPABILITY__
	vm2 = vmspace_alloc(vm_map_min(old_map), vm_map_max(old_map),
	    pmap_pinit);
#else
	vm2 = vmspace_alloc(
	    cheri_setaddress(vm_map_rootcap(old_map), vm_map_min(old_map)),
	    cheri_setaddress(vm_map_rootcap(old_map), vm_map_max(old_map)),
	    pmap_pinit);
#endif

	if (vm2 == NULL)
		return (NULL);

	vm2->vm_taddr = vm1->vm_taddr;
	vm2->vm_daddr = vm1->vm_daddr;
	vm2->vm_maxsaddr = vm1->vm_maxsaddr;
	vm_map_lock(old_map);
	if (old_map->busy)
		vm_map_wait_busy(old_map);
	new_map = &vm2->vm_map;
	locked = vm_map_trylock(new_map); /* trylock to silence WITNESS */
	KASSERT(locked, ("vmspace_fork: lock failed"));

	error = pmap_vmspace_copy(new_map->pmap, old_map->pmap);
	if (error != 0) {
		sx_xunlock(&old_map->lock);
		sx_xunlock(&new_map->lock);
		vm_map_process_deferred();
		vmspace_free(vm2);
		return (NULL);
	}

	new_map->anon_loc = old_map->anon_loc;
	new_map->flags |= old_map->flags &
	    (MAP_ASLR | MAP_ASLR_IGNSTART | MAP_RESERVATIONS);

	VM_MAP_ENTRY_FOREACH(old_entry, old_map) {
		if ((old_entry->eflags & MAP_ENTRY_IS_SUB_MAP) != 0)
			panic("vm_map_fork: encountered a submap");

		inh = old_entry->inheritance;
		if ((old_entry->eflags &
		    (MAP_ENTRY_GUARD | MAP_ENTRY_UNMAPPED)) != 0 &&
		    inh != VM_INHERIT_NONE)
			inh = VM_INHERIT_COPY;

		switch (inh) {
		case VM_INHERIT_NONE:
			break;

		case VM_INHERIT_SHARE:
			/*
			 * Clone the entry, creating the shared object if
			 * necessary.
			 */
			object = old_entry->object.vm_object;
			if (object == NULL) {
				vm_map_entry_back(old_entry);
				object = old_entry->object.vm_object;
			}

			/*
			 * Add the reference before calling vm_object_shadow
			 * to insure that a shadow object is created.
			 */
			vm_object_reference(object);
			if (old_entry->eflags & MAP_ENTRY_NEEDS_COPY) {
				vm_object_shadow(&old_entry->object.vm_object,
				    &old_entry->offset,
				    old_entry->end - old_entry->start,
				    old_entry->cred,
				    /* Transfer the second reference too. */
				    true);
				old_entry->eflags &= ~MAP_ENTRY_NEEDS_COPY;
				old_entry->cred = NULL;

				/*
				 * As in vm_map_merged_neighbor_dispose(),
				 * the vnode lock will not be acquired in
				 * this call to vm_object_deallocate().
				 */
				vm_object_deallocate(object);
				object = old_entry->object.vm_object;
			} else {
				VM_OBJECT_WLOCK(object);
				vm_object_clear_flag(object, OBJ_ONEMAPPING);
				if (old_entry->cred != NULL) {
					KASSERT(object->cred == NULL,
					    ("vmspace_fork both cred"));
					object->cred = old_entry->cred;
					object->charge = old_entry->end -
					    old_entry->start;
					old_entry->cred = NULL;
				}

				/*
				 * Assert the correct state of the vnode
				 * v_writecount while the object is locked, to
				 * not relock it later for the assertion
				 * correctness.
				 */
				if (old_entry->eflags & MAP_ENTRY_WRITECNT &&
				    object->type == OBJT_VNODE) {
					KASSERT(((struct vnode *)object->
					    handle)->v_writecount > 0,
					    ("vmspace_fork: v_writecount %p",
					    object));
					KASSERT(object->un_pager.vnp.
					    writemappings > 0,
					    ("vmspace_fork: vnp.writecount %p",
					    object));
				}
				VM_OBJECT_WUNLOCK(object);
			}

			/*
			 * Clone the entry, referencing the shared object.
			 */
			new_entry = vm_map_entry_create(new_map);
			*new_entry = *old_entry;
			new_entry->eflags &= ~(MAP_ENTRY_USER_WIRED |
			    MAP_ENTRY_IN_TRANSITION);
			new_entry->wiring_thread = NULL;
			new_entry->wired_count = 0;
			if (new_entry->eflags & MAP_ENTRY_WRITECNT) {
				vm_pager_update_writecount(object,
				    new_entry->start, new_entry->end);
			}
			vm_map_entry_set_vnode_text(new_entry, true);

			/*
			 * Insert the entry into the new map -- we know we're
			 * inserting at the end of the new map.
			 */
			vm_map_entry_link(new_map, new_entry);
			vmspace_map_entry_forked(vm1, vm2, new_entry);

			/*
			 * Update the physical map
			 */
			pmap_copy(new_map->pmap, old_map->pmap,
			    new_entry->start,
			    (old_entry->end - old_entry->start),
			    old_entry->start);
			break;

		case VM_INHERIT_COPY:
			/*
			 * Clone the entry and link into the map.
			 */
			new_entry = vm_map_entry_create(new_map);
			*new_entry = *old_entry;
			/*
			 * Copied entry is COW over the old object.
			 */
			new_entry->eflags &= ~(MAP_ENTRY_USER_WIRED |
			    MAP_ENTRY_IN_TRANSITION | MAP_ENTRY_WRITECNT);
			new_entry->wiring_thread = NULL;
			new_entry->wired_count = 0;
			new_entry->object.vm_object = NULL;
			new_entry->cred = NULL;
			vm_map_entry_link(new_map, new_entry);
			vmspace_map_entry_forked(vm1, vm2, new_entry);
			vm_map_copy_entry(old_map, new_map, old_entry,
			    new_entry, fork_charge);
			vm_map_entry_set_vnode_text(new_entry, true);
			break;

		case VM_INHERIT_ZERO:
			/*
			 * Create a new anonymous mapping entry modelled from
			 * the old one.
			 */
			new_entry = vm_map_entry_create(new_map);
			memset(new_entry, 0, sizeof(*new_entry));

			new_entry->start = old_entry->start;
			new_entry->end = old_entry->end;
			new_entry->eflags = old_entry->eflags &
			    ~(MAP_ENTRY_USER_WIRED | MAP_ENTRY_IN_TRANSITION |
			    MAP_ENTRY_WRITECNT | MAP_ENTRY_VN_EXEC |
			    MAP_ENTRY_SPLIT_BOUNDARY_MASK);
			new_entry->protection = old_entry->protection;
			new_entry->max_protection = old_entry->max_protection;
			new_entry->inheritance = VM_INHERIT_ZERO;

			vm_map_entry_link(new_map, new_entry);
			vmspace_map_entry_forked(vm1, vm2, new_entry);

			new_entry->cred = curthread->td_ucred;
			crhold(new_entry->cred);
			*fork_charge += (new_entry->end - new_entry->start);

			break;
		}
	}
	/*
	 * Use inlined vm_map_unlock() to postpone handling the deferred
	 * map entries, which cannot be done until both old_map and
	 * new_map locks are released.
	 */
	sx_xunlock(&old_map->lock);
	sx_xunlock(&new_map->lock);
	vm_map_process_deferred();

	return (vm2);
}

/*
 * Create a process's stack for exec_new_vmspace().  This function is never
 * asked to wire the newly created stack.
 */
int
vm_map_stack(vm_map_t map, vm_pointer_t addrbos, vm_size_t max_ssize,
    vm_prot_t prot, vm_prot_t max, int cow)
{
	vm_size_t growsize, init_ssize;
	rlim_t vmemlim;
	int rv;

	MPASS((map->flags & MAP_WIREFUTURE) == 0);
	growsize = sgrowsiz;
	init_ssize = (max_ssize < growsize) ? max_ssize : growsize;
	vm_map_lock(map);
	vmemlim = lim_cur(curthread, RLIMIT_VMEM);
	/* If we would blow our VMEM resource limit, no go */
	if (map->size + init_ssize > vmemlim) {
		rv = KERN_NO_SPACE;
		goto out;
	}
	rv = vm_map_stack_locked(map, addrbos, max_ssize, growsize, prot,
	    max, cow);
out:
	vm_map_unlock(map);
	return (rv);
}

static int stack_guard_page = 1;
SYSCTL_INT(_security_bsd, OID_AUTO, stack_guard_page, CTLFLAG_RWTUN,
    &stack_guard_page, 0,
    "Specifies the number of guard pages for a stack that grows");

/*
 * If the map is using reservations, the stack address must be
 * backed by an existing reservation. In the pure capability kernel
 * the stack address must also be a valid capability.
 */
static int
vm_map_stack_locked(vm_map_t map, vm_pointer_t addrbos, vm_size_t max_ssize,
    vm_size_t growsize, vm_prot_t prot, vm_prot_t max, int cow)
{
	vm_map_entry_t new_entry, prev_entry;
	vm_pointer_t bot, gap_bot, gap_top, top;
	vm_size_t init_ssize, sgp;
	int orient, rv;

	/*
	 * The stack orientation is piggybacked with the cow argument.
	 * Extract it into orient and mask the cow argument so that we
	 * don't pass it around further.
	 */
	orient = cow & (MAP_STACK_GROWS_DOWN | MAP_STACK_GROWS_UP);
	KASSERT(orient != 0, ("No stack grow direction"));
	KASSERT(orient != (MAP_STACK_GROWS_DOWN | MAP_STACK_GROWS_UP),
	    ("bi-dir stack"));

	if (max_ssize == 0 ||
	    !vm_map_range_valid(map, addrbos, addrbos + max_ssize))
		return (KERN_INVALID_ADDRESS);
	sgp = ((curproc->p_flag2 & P2_STKGAP_DISABLE) != 0 ||
	    (curproc->p_fctl0 & NT_FREEBSD_FCTL_STKGAP_DISABLE) != 0) ? 0 :
	    (vm_size_t)stack_guard_page * PAGE_SIZE;
	if (sgp >= max_ssize)
		return (KERN_INVALID_ARGUMENT);

	init_ssize = growsize;
	if (max_ssize < init_ssize + sgp)
		init_ssize = max_ssize - sgp;

	if (map->flags & MAP_RESERVATIONS) {
		/* Check reservation exists */
		if (vm_map_lookup_entry(map, addrbos, &prev_entry) == 0 ||
		    (prev_entry->eflags & MAP_ENTRY_UNMAPPED) == 0)
			return (KERN_PROTECTION_FAILURE);
		/* If reservation can't accommodate max_ssize, no go. */
		if (prev_entry->end - (vm_offset_t)addrbos < max_ssize)
			return (KERN_NO_SPACE);
	} else {
		/* If addr is already mapped, no go */
		if (vm_map_lookup_entry(map, addrbos, &prev_entry))
			return (KERN_NO_SPACE);
		/*
		 * If we can't accommodate max_ssize in the current mapping, no go.
		 */
		if (vm_map_entry_succ(prev_entry)->start < addrbos + max_ssize)
			return (KERN_NO_SPACE);
	}

	/*
	 * We initially map a stack of only init_ssize.  We will grow as
	 * needed later.  Depending on the orientation of the stack (i.e.
	 * the grow direction) we either map at the top of the range, the
	 * bottom of the range or in the middle.
	 *
	 * Note: we would normally expect prot and max to be VM_PROT_ALL,
	 * and cow to be 0.  Possibly we should eliminate these as input
	 * parameters, and just pass these values here in the insert call.
	 */
	if (orient == MAP_STACK_GROWS_DOWN) {
		bot = addrbos + max_ssize - init_ssize;
		top = bot + init_ssize;
		gap_bot = addrbos;
		gap_top = bot;
	} else /* if (orient == MAP_STACK_GROWS_UP) */ {
		bot = addrbos;
		top = bot + init_ssize;
		gap_bot = top;
		gap_top = addrbos + max_ssize;
	}
	rv = vm_map_insert(map, NULL, 0, bot, top, prot, max, cow, addrbos);
	if (rv != KERN_SUCCESS)
		return (rv);
	if (map->flags & MAP_RESERVATIONS)
		vm_map_lookup_entry(map, bot, &new_entry);
	else
		new_entry = vm_map_entry_succ(prev_entry);
	KASSERT(new_entry->end == top || new_entry->start == bot,
	    ("Bad entry start/end for new stack entry"));
	KASSERT((orient & MAP_STACK_GROWS_DOWN) == 0 ||
	    (new_entry->eflags & MAP_ENTRY_GROWS_DOWN) != 0,
	    ("new entry lacks MAP_ENTRY_GROWS_DOWN"));
	KASSERT((orient & MAP_STACK_GROWS_UP) == 0 ||
	    (new_entry->eflags & MAP_ENTRY_GROWS_UP) != 0,
	    ("new entry lacks MAP_ENTRY_GROWS_UP"));
	if (gap_bot == gap_top)
		return (KERN_SUCCESS);
	rv = vm_map_insert(map, NULL, 0, gap_bot, gap_top, VM_PROT_NONE,
	    VM_PROT_NONE, MAP_CREATE_GUARD | (orient == MAP_STACK_GROWS_DOWN ?
	    MAP_CREATE_STACK_GAP_DN : MAP_CREATE_STACK_GAP_UP), addrbos);
	if (rv == KERN_SUCCESS) {
		/*
		 * Gap can never successfully handle a fault, so
		 * read-ahead logic is never used for it.  Re-use
		 * next_read of the gap entry to store
		 * stack_guard_page for vm_map_growstack().
		 */
		if (orient == MAP_STACK_GROWS_DOWN)
			vm_map_entry_pred(new_entry)->next_read = sgp;
		else
			vm_map_entry_succ(new_entry)->next_read = sgp;
	} else {
		(void)vm_map_delete(map, bot, top, false);
	}
	return (rv);
}

/*
 * Attempts to grow a vm stack entry.  Returns KERN_SUCCESS if we
 * successfully grow the stack.
 */
static int
vm_map_growstack(vm_map_t map, vm_offset_t addr, vm_map_entry_t gap_entry)
{
	vm_map_entry_t stack_entry, tmp_entry;
	struct proc *p;
	struct vmspace *vm;
	struct ucred *cred;
	vm_pointer_t gap_end, gap_start, grow_start;
	vm_size_t grow_amount, guard, max_grow;
	rlim_t lmemlim, stacklim, vmemlim;
	int rv, rv1;
	bool gap_deleted, grow_down, is_procstack;
	vm_pointer_t stack_reservation;
#ifdef notyet
	uint64_t limit;
#endif
#ifdef RACCT
	int error;
#endif

	p = curproc;
	vm = p->p_vmspace;

	/*
	 * Disallow stack growth when the access is performed by a
	 * debugger or AIO daemon.  The reason is that the wrong
	 * resource limits are applied.
	 */
	if (p != initproc && (map != &p->p_vmspace->vm_map ||
	    p->p_textvp == NULL))
		return (KERN_FAILURE);

	MPASS(!map->system_map);

	lmemlim = lim_cur(curthread, RLIMIT_MEMLOCK);
	stacklim = lim_cur(curthread, RLIMIT_STACK);
	vmemlim = lim_cur(curthread, RLIMIT_VMEM);
retry:
	/* If addr is not in a hole for a stack grow area, no need to grow. */
	if (gap_entry == NULL && !vm_map_lookup_entry(map, addr, &gap_entry))
		return (KERN_FAILURE);
	if ((gap_entry->eflags & MAP_ENTRY_GUARD) == 0)
		return (KERN_SUCCESS);
	if ((gap_entry->eflags & MAP_ENTRY_STACK_GAP_DN) != 0) {
		stack_entry = vm_map_entry_succ(gap_entry);
		if ((stack_entry->eflags & MAP_ENTRY_GROWS_DOWN) == 0 ||
		    stack_entry->start != gap_entry->end)
			return (KERN_FAILURE);
		grow_amount = round_page(stack_entry->start - addr);
		grow_down = true;
	} else if ((gap_entry->eflags & MAP_ENTRY_STACK_GAP_UP) != 0) {
		stack_entry = vm_map_entry_pred(gap_entry);
		if ((stack_entry->eflags & MAP_ENTRY_GROWS_UP) == 0 ||
		    stack_entry->end != gap_entry->start)
			return (KERN_FAILURE);
		grow_amount = round_page(addr + 1 - stack_entry->end);
		grow_down = false;
	} else {
		return (KERN_FAILURE);
	}
	guard = ((curproc->p_flag2 & P2_STKGAP_DISABLE) != 0 ||
	    (curproc->p_fctl0 & NT_FREEBSD_FCTL_STKGAP_DISABLE) != 0) ? 0 :
	    gap_entry->next_read;
	max_grow = gap_entry->end - gap_entry->start;
	if (guard > max_grow)
		return (KERN_NO_SPACE);
	max_grow -= guard;
	if (grow_amount > max_grow)
		return (KERN_NO_SPACE);

	/*
	 * If this is the main process stack, see if we're over the stack
	 * limit.
	 */
	is_procstack = addr >= vm->vm_maxsaddr &&
	    addr < (vm_offset_t)p->p_usrstack;
	if (is_procstack && (ctob(vm->vm_ssize) + grow_amount > stacklim))
		return (KERN_NO_SPACE);

#ifdef RACCT
	if (racct_enable) {
		PROC_LOCK(p);
		if (is_procstack && racct_set(p, RACCT_STACK,
		    ctob(vm->vm_ssize) + grow_amount)) {
			PROC_UNLOCK(p);
			return (KERN_NO_SPACE);
		}
		PROC_UNLOCK(p);
	}
#endif

	grow_amount = roundup(grow_amount, sgrowsiz);
	if (grow_amount > max_grow)
		grow_amount = max_grow;
	if (is_procstack && (ctob(vm->vm_ssize) + grow_amount > stacklim)) {
		grow_amount = trunc_page((vm_size_t)stacklim) -
		    ctob(vm->vm_ssize);
	}

#ifdef notyet
	PROC_LOCK(p);
	limit = racct_get_available(p, RACCT_STACK);
	PROC_UNLOCK(p);
	if (is_procstack && (ctob(vm->vm_ssize) + grow_amount > limit))
		grow_amount = limit - ctob(vm->vm_ssize);
#endif

	if (!old_mlock && (map->flags & MAP_WIREFUTURE) != 0) {
		if (ptoa(pmap_wired_count(map->pmap)) + grow_amount > lmemlim) {
			rv = KERN_NO_SPACE;
			goto out;
		}
#ifdef RACCT
		if (racct_enable) {
			PROC_LOCK(p);
			if (racct_set(p, RACCT_MEMLOCK,
			    ptoa(pmap_wired_count(map->pmap)) + grow_amount)) {
				PROC_UNLOCK(p);
				rv = KERN_NO_SPACE;
				goto out;
			}
			PROC_UNLOCK(p);
		}
#endif
	}

	/* If we would blow our VMEM resource limit, no go */
	if (map->size + grow_amount > vmemlim) {
		rv = KERN_NO_SPACE;
		goto out;
	}
#ifdef RACCT
	if (racct_enable) {
		PROC_LOCK(p);
		if (racct_set(p, RACCT_VMEM, map->size + grow_amount)) {
			PROC_UNLOCK(p);
			rv = KERN_NO_SPACE;
			goto out;
		}
		PROC_UNLOCK(p);
	}
#endif

	if ((map->flags & MAP_RESERVATIONS) != 0 &&
	    gap_entry->reservation != stack_entry->reservation) {
		rv = KERN_PROTECTION_FAILURE;
		goto out;
	}

	if (vm_map_lock_upgrade(map)) {
		gap_entry = NULL;
		vm_map_lock_read(map);
		goto retry;
	}

	/*
	 * XXX-AM: we need to recreate the capability for the
	 * stack reservation. This is hacky, we should have
	 * a way to recover it. Maybe save it as a capability
	 * in the map entry?
	 */
	if (grow_down) {
		stack_reservation = vm_map_buildcap(map, gap_entry->start,
		    stack_entry->end - gap_entry->start,
		    stack_entry->max_protection);

		grow_start = (vm_pointer_t)cheri_kern_setaddress(
		    stack_reservation, gap_entry->end - grow_amount);
		if (gap_entry->start + grow_amount == gap_entry->end) {
			gap_start = (vm_pointer_t)cheri_kern_setaddress(
			    stack_reservation, gap_entry->start);
			gap_end = (vm_pointer_t)cheri_kern_setaddress(
			    stack_reservation, gap_entry->end);
			vm_map_entry_delete(map, gap_entry);
			gap_deleted = true;
		} else {
			MPASS(gap_entry->start < gap_entry->end - grow_amount);
			vm_map_entry_resize(map, gap_entry, -grow_amount);
			if (map->flags & MAP_RESERVATIONS) {
				tmp_entry = vm_map_reservation_insert(map,
				    stack_entry->start - grow_amount,
				    grow_amount, stack_entry->max_protection,
				    stack_entry->reservation);
			}
			gap_deleted = false;
		}
		/* XXX-AM: Would be nice to just grow the object as below */
		rv = vm_map_insert(map, NULL, 0, grow_start,
		    grow_start + grow_amount,
		    stack_entry->protection, stack_entry->max_protection,
		    MAP_STACK_GROWS_DOWN, stack_entry->reservation);
		if (rv != KERN_SUCCESS) {
			if (gap_deleted) {
				rv1 = vm_map_insert(map, NULL, 0, gap_start,
				    gap_end, VM_PROT_NONE, VM_PROT_NONE,
				    MAP_CREATE_GUARD | MAP_CREATE_STACK_GAP_DN,
				    stack_entry->reservation);
				MPASS(rv1 == KERN_SUCCESS);
			} else {
				if (map->flags & MAP_RESERVATIONS)
					vm_map_entry_delete(map, tmp_entry);
				vm_map_entry_resize(map, gap_entry,
				    grow_amount);
			}
		}
	} else {
		stack_reservation = vm_map_buildcap(map, stack_entry->start,
		    gap_entry->end - stack_entry->start,
		    stack_entry->max_protection);
		grow_start = (vm_pointer_t)cheri_kern_setaddress(
		    stack_reservation, stack_entry->end);
		cred = stack_entry->cred;
		if (cred == NULL && stack_entry->object.vm_object != NULL)
			cred = stack_entry->object.vm_object->cred;
		if (cred != NULL && !swap_reserve_by_cred(grow_amount, cred))
			rv = KERN_NO_SPACE;
		/* Grow the underlying object if applicable. */
		else if (stack_entry->object.vm_object == NULL ||
		    vm_object_coalesce(stack_entry->object.vm_object,
		    stack_entry->offset,
		    (vm_size_t)(stack_entry->end - stack_entry->start),
		    grow_amount, cred != NULL)) {
			if (gap_entry->start + grow_amount == gap_entry->end) {
				vm_map_entry_delete(map, gap_entry);
				vm_map_entry_resize(map, stack_entry,
				    grow_amount);
			} else {
				gap_entry->start += grow_amount;
				stack_entry->end += grow_amount;
			}
			map->size += grow_amount;
			rv = KERN_SUCCESS;
		} else
			rv = KERN_FAILURE;
	}
	if (rv == KERN_SUCCESS && is_procstack)
		vm->vm_ssize += btoc(grow_amount);

	/*
	 * Heed the MAP_WIREFUTURE flag if it was set for this process.
	 */
	if (rv == KERN_SUCCESS && (map->flags & MAP_WIREFUTURE) != 0) {
		rv = vm_map_wire_locked(map, grow_start,
		    grow_start + grow_amount,
		    VM_MAP_WIRE_USER | VM_MAP_WIRE_NOHOLES);
	}
	vm_map_lock_downgrade(map);

out:
#ifdef RACCT
	if (racct_enable && rv != KERN_SUCCESS) {
		PROC_LOCK(p);
		error = racct_set(p, RACCT_VMEM, map->size);
		KASSERT(error == 0, ("decreasing RACCT_VMEM failed"));
		if (!old_mlock) {
			error = racct_set(p, RACCT_MEMLOCK,
			    ptoa(pmap_wired_count(map->pmap)));
			KASSERT(error == 0, ("decreasing RACCT_MEMLOCK failed"));
		}
	    	error = racct_set(p, RACCT_STACK, ctob(vm->vm_ssize));
		KASSERT(error == 0, ("decreasing RACCT_STACK failed"));
		PROC_UNLOCK(p);
	}
#endif

	return (rv);
}

/*
 * Unshare the specified VM space for exec.  If other processes are
 * mapped to it, then create a new one.  The new vmspace is null.
 */
int
vmspace_exec(struct proc *p, vm_offset_t minuser, vm_offset_t maxuser)
{
	struct vmspace *oldvmspace = p->p_vmspace;
	struct vmspace *newvmspace;
#ifdef __CHERI_PURE_CAPABILITY__
	vm_offset_t padded_minuser;
	vm_pointer_t minuser_cap;
	vm_pointer_t maxuser_cap;
	vm_offset_t user_length;
#endif

	KASSERT((curthread->td_pflags & TDP_EXECVMSPC) == 0,
	    ("vmspace_exec recursed"));
#ifdef __CHERI_PURE_CAPABILITY__
	/*
	 * We create a new userspace capability for this map
	 * Only allow non-representable map capability if the minuser
	 * excludes the first page.
	 */
	user_length = MIN(maxuser - minuser,
	    VM_MAXUSER_ADDRESS - VM_MINUSER_ADDRESS);
	padded_minuser = rounddown2(minuser,
	    CHERI_REPRESENTABLE_ALIGNMENT(user_length));
	KASSERT(padded_minuser == minuser || minuser <= PAGE_SIZE,
	    ("Unrepresentable base for new vmspace"));
	KASSERT(maxuser - padded_minuser ==
	    CHERI_REPRESENTABLE_LENGTH(user_length),
	    ("Unrepresentable length for new vmspace"));

	user_length = CHERI_REPRESENTABLE_LENGTH(user_length);
	minuser_cap = (vm_pointer_t)cheri_capability_build_user_rwx(
	    CHERI_CAP_USER_CODE_PERMS | CHERI_CAP_USER_DATA_PERMS |
	    CHERI_PERMS_SWALL, padded_minuser, user_length, minuser);
	maxuser_cap = cheri_setaddress(minuser_cap, maxuser);
	newvmspace = vmspace_alloc(minuser_cap, maxuser_cap, pmap_pinit);
#else
	newvmspace = vmspace_alloc(minuser, maxuser, pmap_pinit);
#endif
	if (newvmspace == NULL)
		return (ENOMEM);
	newvmspace->vm_swrss = oldvmspace->vm_swrss;
	/*
	 * This code is written like this for prototype purposes.  The
	 * goal is to avoid running down the vmspace here, but let the
	 * other process's that are still using the vmspace to finally
	 * run it down.  Even though there is little or no chance of blocking
	 * here, it is a good idea to keep this form for future mods.
	 */
	PROC_VMSPACE_LOCK(p);
	p->p_vmspace = newvmspace;
	PROC_VMSPACE_UNLOCK(p);
	if (p == curthread->td_proc)
		pmap_activate(curthread);
	curthread->td_pflags |= TDP_EXECVMSPC;
	return (0);
}

/*
 * Unshare the specified VM space for forcing COW.  This
 * is called by rfork, for the (RFMEM|RFPROC) == 0 case.
 */
int
vmspace_unshare(struct proc *p)
{
	struct vmspace *oldvmspace = p->p_vmspace;
	struct vmspace *newvmspace;
	vm_ooffset_t fork_charge;

	if (refcount_load(&oldvmspace->vm_refcnt) == 1)
		return (0);
	fork_charge = 0;
	newvmspace = vmspace_fork(oldvmspace, &fork_charge);
	if (newvmspace == NULL)
		return (ENOMEM);
	if (!swap_reserve_by_cred(fork_charge, p->p_ucred)) {
		vmspace_free(newvmspace);
		return (ENOMEM);
	}
	PROC_VMSPACE_LOCK(p);
	p->p_vmspace = newvmspace;
	PROC_VMSPACE_UNLOCK(p);
	if (p == curthread->td_proc)
		pmap_activate(curthread);
	vmspace_free(oldvmspace);
	return (0);
}

/*
 *	vm_map_lookup:
 *
 *	Finds the VM object, offset, and
 *	protection for a given virtual address in the
 *	specified map, assuming a page fault of the
 *	type specified.
 *
 *	Leaves the map in question locked for read; return
 *	values are guaranteed until a vm_map_lookup_done
 *	call is performed.  Note that the map argument
 *	is in/out; the returned map must be used in
 *	the call to vm_map_lookup_done.
 *
 *	A handle (out_entry) is returned for use in
 *	vm_map_lookup_done, to make that fast.
 *
 *	If a lookup is requested with "write protection"
 *	specified, the map may be changed to perform virtual
 *	copying operations, although the data referenced will
 *	remain the same.
 */
int
vm_map_lookup(vm_map_t *var_map,		/* IN/OUT */
	      vm_offset_t vaddr,
	      vm_prot_t fault_typea,
	      vm_map_entry_t *out_entry,	/* OUT */
	      vm_object_t *object,		/* OUT */
	      vm_pindex_t *pindex,		/* OUT */
	      vm_prot_t *out_prot,		/* OUT */
	      boolean_t *wired)			/* OUT */
{
	vm_map_entry_t entry;
	vm_map_t map = *var_map;
	vm_prot_t prot;
	vm_prot_t fault_type;
	vm_object_t eobject;
	vm_size_t size;
	struct ucred *cred;

RetryLookup:

	vm_map_lock_read(map);

RetryLookupLocked:
	/*
	 * Lookup the faulting address.
	 */
	if (!vm_map_lookup_entry(map, vaddr, out_entry)) {
		vm_map_unlock_read(map);
		return (KERN_INVALID_ADDRESS);
	}

	entry = *out_entry;

	/*
	 * Handle submaps.
	 */
	if (entry->eflags & MAP_ENTRY_IS_SUB_MAP) {
		vm_map_t old_map = map;

		*var_map = map = entry->object.sub_map;
		vm_map_unlock_read(old_map);
		goto RetryLookup;
	}

	/*
	 * Check whether this task is allowed to have this page.
	 */
	prot = entry->protection;
	if ((fault_typea & VM_PROT_FAULT_LOOKUP) != 0) {
		fault_typea &= ~VM_PROT_FAULT_LOOKUP;
		if (prot == VM_PROT_NONE && map != kernel_map &&
		    (entry->eflags & MAP_ENTRY_GUARD) != 0 &&
		    (entry->eflags & (MAP_ENTRY_STACK_GAP_DN |
		    MAP_ENTRY_STACK_GAP_UP)) != 0 &&
		    vm_map_growstack(map, vaddr, entry) == KERN_SUCCESS)
			goto RetryLookupLocked;
	}
	fault_type = fault_typea & VM_PROT_ALL;
	if ((fault_type & prot) != fault_type || prot == VM_PROT_NONE) {
		vm_map_unlock_read(map);
		return (KERN_PROTECTION_FAILURE);
	}
	KASSERT((prot & VM_PROT_WRITE) == 0 || (entry->eflags &
	    (MAP_ENTRY_USER_WIRED | MAP_ENTRY_NEEDS_COPY)) !=
	    (MAP_ENTRY_USER_WIRED | MAP_ENTRY_NEEDS_COPY),
	    ("entry %p flags %x", entry, entry->eflags));
	if ((fault_typea & VM_PROT_COPY) != 0 &&
	    (entry->max_protection & VM_PROT_WRITE) == 0 &&
	    (entry->eflags & MAP_ENTRY_COW) == 0) {
		vm_map_unlock_read(map);
		return (KERN_PROTECTION_FAILURE);
	}

	/*
	 * If this page is not pageable, we have to get it for all possible
	 * accesses.
	 */
	*wired = (entry->wired_count != 0);
	if (*wired)
		fault_type = entry->protection;
	size = entry->end - entry->start;

	/*
	 * If the entry was copy-on-write, we either ...
	 */
	if (entry->eflags & MAP_ENTRY_NEEDS_COPY) {
		/*
		 * If we want to write the page, we may as well handle that
		 * now since we've got the map locked.
		 *
		 * If we don't need to write the page, we just demote the
		 * permissions allowed.
		 */
		if ((fault_type & VM_PROT_WRITE) != 0 ||
		    (fault_typea & VM_PROT_COPY) != 0) {
			/*
			 * Make a new object, and place it in the object
			 * chain.  Note that no new references have appeared
			 * -- one just moved from the map to the new
			 * object.
			 */
			if (vm_map_lock_upgrade(map))
				goto RetryLookup;

			if (entry->cred == NULL) {
				/*
				 * The debugger owner is charged for
				 * the memory.
				 */
				cred = curthread->td_ucred;
				crhold(cred);
				if (!swap_reserve_by_cred(size, cred)) {
					crfree(cred);
					vm_map_unlock(map);
					return (KERN_RESOURCE_SHORTAGE);
				}
				entry->cred = cred;
			}
			eobject = entry->object.vm_object;
			vm_object_shadow(&entry->object.vm_object,
			    &entry->offset, size, entry->cred, false);
			if (eobject == entry->object.vm_object) {
				/*
				 * The object was not shadowed.
				 */
				swap_release_by_cred(size, entry->cred);
				crfree(entry->cred);
			}
			entry->cred = NULL;
			entry->eflags &= ~MAP_ENTRY_NEEDS_COPY;

			vm_map_lock_downgrade(map);
		} else {
			/*
			 * We're attempting to read a copy-on-write page --
			 * don't allow writes.
			 */
			prot &= ~(VM_PROT_WRITE | VM_PROT_WRITE_CAP);
		}
	}

	/*
	 * Create an object if necessary.
	 */
	if (entry->object.vm_object == NULL && !map->system_map) {
		if (vm_map_lock_upgrade(map))
			goto RetryLookup;
		entry->object.vm_object = vm_object_allocate_anon(atop(size),
		    NULL, entry->cred, entry->cred != NULL ? size : 0);
		entry->offset = 0;
		entry->cred = NULL;
		vm_map_lock_downgrade(map);
	}

	/*
	 * Return the object/offset from this entry.  If the entry was
	 * copy-on-write or empty, it has been fixed up.
	 */
	*pindex = OFF_TO_IDX((vaddr - entry->start) + entry->offset);
	*object = entry->object.vm_object;

	*out_prot = prot;
	return (KERN_SUCCESS);
}

/*
 *	vm_map_lookup_locked:
 *
 *	Lookup the faulting address.  A version of vm_map_lookup that returns 
 *      KERN_FAILURE instead of blocking on map lock or memory allocation.
 */
int
vm_map_lookup_locked(vm_map_t *var_map,		/* IN/OUT */
		     vm_offset_t vaddr,
		     vm_prot_t fault_typea,
		     vm_map_entry_t *out_entry,	/* OUT */
		     vm_object_t *object,	/* OUT */
		     vm_pindex_t *pindex,	/* OUT */
		     vm_prot_t *out_prot,	/* OUT */
		     boolean_t *wired)		/* OUT */
{
	vm_map_entry_t entry;
	vm_map_t map = *var_map;
	vm_prot_t prot;
	vm_prot_t fault_type = fault_typea;

	/*
	 * Lookup the faulting address.
	 */
	if (!vm_map_lookup_entry(map, vaddr, out_entry))
		return (KERN_INVALID_ADDRESS);

	entry = *out_entry;

	/*
	 * Fail if the entry refers to a submap.
	 */
	if (entry->eflags & MAP_ENTRY_IS_SUB_MAP)
		return (KERN_FAILURE);

	/*
	 * Check whether this task is allowed to have this page.
	 */
	prot = entry->protection;
	fault_type &= VM_PROT_READ | VM_PROT_WRITE | VM_PROT_EXECUTE |
	    VM_PROT_READ_CAP | VM_PROT_WRITE_CAP;
	if ((fault_type & prot) != fault_type)
		return (KERN_PROTECTION_FAILURE);

	/*
	 * If this page is not pageable, we have to get it for all possible
	 * accesses.
	 */
	*wired = (entry->wired_count != 0);
	if (*wired)
		fault_type = entry->protection;

	if (entry->eflags & MAP_ENTRY_NEEDS_COPY) {
		/*
		 * Fail if the entry was copy-on-write for a write fault.
		 */
		if (fault_type & VM_PROT_WRITE)
			return (KERN_FAILURE);
		/*
		 * We're attempting to read a copy-on-write page --
		 * don't allow writes.
		 */
		prot &= ~(VM_PROT_WRITE | VM_PROT_WRITE_CAP);
	}

	/*
	 * Fail if an object should be created.
	 */
	if (entry->object.vm_object == NULL && !map->system_map)
		return (KERN_FAILURE);

	/*
	 * Return the object/offset from this entry.  If the entry was
	 * copy-on-write or empty, it has been fixed up.
	 */
	*pindex = OFF_TO_IDX((vaddr - entry->start) + entry->offset);
	*object = entry->object.vm_object;

	*out_prot = prot;
	return (KERN_SUCCESS);
}

/*
 *	vm_map_lookup_done:
 *
 *	Releases locks acquired by a vm_map_lookup
 *	(according to the handle returned by that lookup).
 */
void
vm_map_lookup_done(vm_map_t map, vm_map_entry_t entry)
{
	/*
	 * Unlock the main-level map
	 */
	vm_map_unlock_read(map);
}

vm_offset_t
vm_map_max_KBI(const struct vm_map *map)
{

	return (vm_map_max(map));
}

vm_offset_t
vm_map_min_KBI(const struct vm_map *map)
{

	return (vm_map_min(map));
}

pmap_t
vm_map_pmap_KBI(vm_map_t map)
{

	return (map->pmap);
}

bool
vm_map_range_valid_KBI(vm_map_t map, vm_offset_t start, vm_offset_t end)
{

	return (vm_map_range_valid(map, start, end));
}

/*
 *	Initialize reservation entry as UNMAPPED
 */
static void
vm_map_reservation_init_entry(vm_map_entry_t new_entry)
{
	new_entry->cred = NULL;
	new_entry->eflags = MAP_ENTRY_UNMAPPED;
	new_entry->object.vm_object = NULL;
	new_entry->offset = 0;
	/* handle MAP_INHERIT_SHARE cow flag? */
	new_entry->inheritance = VM_INHERIT_DEFAULT;
	new_entry->protection = VM_PROT_NONE;
	/* handle maxprot from caller? */
	new_entry->max_protection = VM_PROT_NONE;
	new_entry->wired_count = 0;
	new_entry->wiring_thread = NULL;
	new_entry->read_ahead = VM_FAULT_READ_AHEAD_INIT;
}

#if __has_feature(capabilities)
/*
 * Convert vm_prot_t to capability permission bits.
 */
int
vm_map_prot2perms(vm_prot_t prot)
{
	int perms = 0;

	if (prot & (VM_PROT_READ | VM_PROT_COPY))
		perms |= CHERI_PROT2PERM_READ_PERMS;
	if (prot & VM_PROT_WRITE)
		perms |= CHERI_PROT2PERM_WRITE_PERMS;
	if (prot & VM_PROT_EXECUTE)
		perms |= CHERI_PROT2PERM_EXEC_PERMS;

	return (perms);
}

#ifdef __CHERI_PURE_CAPABILITY__
/*
 * Create a capability for the given map, derived from the map root
 * capability.
 */
vm_pointer_t
_vm_map_buildcap(vm_map_t map, vm_offset_t addr, vm_size_t length,
    vm_prot_t prot)
{
	vm_pointer_t retcap;
	int perms = ~CHERI_PROT2PERM_MASK | vm_map_prot2perms(prot);

	retcap = cheri_setbounds(
	    cheri_setaddress(vm_map_rootcap(map), addr), length);

	return (cheri_andperm(retcap, perms));
}
#endif /* __CHERI_PURE_CAPABILITY__ */
#endif /* has_feature(capabilities) */

/*
 * Create a reservation entry for the given address and reservation ID
 * and add it to the map
 */
static vm_map_entry_t
vm_map_reservation_insert(vm_map_t map, vm_offset_t addr, vm_size_t length,
    vm_prot_t max, vm_offset_t reservation)
{
	vm_map_entry_t new_entry;

	VM_MAP_ASSERT_LOCKED(map);

	new_entry = vm_map_entry_create(map);
	vm_map_reservation_init_entry(new_entry);
	new_entry->start = addr;
	new_entry->end = addr + length;
	new_entry->reservation = reservation;
	new_entry->next_read = addr;
	new_entry->max_protection = max;
	vm_map_entry_link(map, new_entry);
	vm_map_log("reserve", new_entry);

	return (new_entry);
}

/*
 * Check whether there is a single reservation spanning the requested range and
 * returns it in reservp.
 * Assumes the map to be locked and leaves the map locked.
 * Assumes that reservations are enabled for this map.
 *
 * Returns KERN_NO_SPACE if the requested range is not fully contained within a
 * reservation. KERN_MEM_PROT_FAILURE if no reservation backing the rage can be
 * found.
 */
int
vm_map_reservation_get(vm_map_t map, vm_offset_t start, vm_size_t length,
    vm_offset_t *reservp)
{
	vm_map_entry_t entry, next_entry;
	vm_offset_t reservation;
	vm_offset_t end = start + length;

	VM_MAP_ASSERT_LOCKED(map);
	MPASS((map->flags & MAP_RESERVATIONS));

	if (vm_map_lookup_entry(map, start, &entry)) {
		reservation = entry->reservation;
		while (entry->end < end) {
			next_entry = vm_map_entry_succ(entry);
			if (entry->reservation != reservation ||
			    next_entry->start > end) {
				return (KERN_NO_SPACE);
			}
			entry = next_entry;
		}
	} else {
		return (KERN_MEM_PROT_FAILURE);
	}
	*reservp = reservation;

	return (KERN_SUCCESS);
}

/*
 * Create a reservation from the hinted address [internal use only]
 * and return a capability for it.
 *
 * The hinted address must be aligned for representability and the
 * length must be representable.
 */
int
vm_map_reservation_create_locked(vm_map_t map, vm_pointer_t *addr,
    vm_size_t length, vm_prot_t max_prot)
{
	vm_offset_t start = *addr;
	vm_offset_t end = start + length;
	vm_map_entry_t entry;

	VM_MAP_ASSERT_LOCKED(map);
#ifdef __CHERI_PURE_CAPABILITY__
	KASSERT(cheri_getlen(addr) == sizeof(void *),
	    ("Invalid bounds for pointer-sized object %zx",
	    cheri_getlen(addr)));
#endif

	if ((map->flags & MAP_RESERVATIONS) == 0) {
		*addr = vm_map_buildcap(map, start, length, max_prot);
		return (KERN_SUCCESS);
	}

	KASSERT(is_aligned(*addr, CHERI_REPRESENTABLE_ALIGNMENT(length)),
	    ("Reservation base is not representable %p", (void *)*addr));
	KASSERT(length == CHERI_REPRESENTABLE_LENGTH(length),
	    ("Reservation length is not representable %lx", length));

	/* Check that the start and end points are not bogus. */
	if (start < vm_map_min(map) || end > vm_map_max(map) ||
	    start >= end)
		return (KERN_INVALID_ADDRESS);

	/* Verify that we are not trampling over another reservation/mapping */
	if (vm_map_lookup_entry(map, start, &entry))
		return (KERN_NO_SPACE);
	entry = vm_map_entry_succ(entry);
	if (entry->start < end)
		return (KERN_NO_SPACE);

	vm_map_reservation_insert(map, start, length, max_prot, start);
	CTR3(KTR_VM, "%s: reserve %lx-%lx", __func__, start, end);

	*addr = vm_map_buildcap(map, start, length, max_prot);
#ifdef __CHERI_PURE_CAPABILITY__
	KASSERT(cheri_gettag(*addr), ("Expected valid capability"));
	KASSERT(cheri_getlen(*addr) == length,
	    ("Inexact bounds expected %zx found %zx",
	    (size_t)length, cheri_getlen(*addr)));
#endif

	return (KERN_SUCCESS);
}

/*
 * Create a reservation for a chunk of address space in the given map
 * and return a capability for it.
 *
 * The size and alignment of the hinted address will be adjusted to
 * ensure CHERI exact representability.
 */
int
vm_map_reservation_create(vm_map_t map, vm_pointer_t *addr, vm_size_t length,
    vm_offset_t alignment, vm_prot_t max_prot)
{
	int result;
	vm_size_t padded_length = CHERI_REPRESENTABLE_LENGTH(length);
	vm_pointer_t start = *addr;

	if ((map->flags & MAP_RESERVATIONS) == 0) {
		*addr = vm_map_buildcap(map, start, length, max_prot);
		return (KERN_SUCCESS);
	}

	alignment = MAX(alignment, CHERI_REPRESENTABLE_ALIGNMENT(length));
	start = rounddown2(start, alignment);

	vm_map_lock(map);
	/*
	 * Adjust start to make sure we are within the mapping,
	 * only allow adjusting if start is in the first page.
	 */
	if (start < vm_map_min(map) && vm_map_min(map) <= PAGE_SIZE)
		start = vm_map_min(map);
	result = vm_map_reservation_create_locked(map, &start, padded_length,
	    max_prot);
	vm_map_unlock(map);

	if (result == KERN_SUCCESS)
		*addr = start;
	return (result);
}

int
vm_map_reservation_delete_locked(vm_map_t map, vm_offset_t reservation)
{
	vm_map_entry_t	entry, next_entry;

	VM_MAP_ASSERT_LOCKED(map);

	if ((map->flags & MAP_RESERVATIONS) == 0)
		return (KERN_SUCCESS);

	if (!vm_map_lookup_entry(map, reservation, &entry))
		return (KERN_FAILURE);

	KASSERT(entry->reservation == reservation,
	    ("Reservation mismatch requested %lx found %lx",
		 reservation, entry->reservation));

	while (entry->reservation == reservation) {
		next_entry = vm_map_entry_succ(entry);
		vm_map_entry_delete(map, entry);
		entry = next_entry;
	}
	CTR2(KTR_VM, "%s: reservation %lx", __func__, reservation);

	return (KERN_SUCCESS);
}

int
vm_map_reservation_delete(vm_map_t map, vm_offset_t reservation)
{
	int result;

	vm_map_lock(map);
	result = vm_map_reservation_delete_locked(map, reservation);
	vm_map_unlock(map);

	return (KERN_SUCCESS);
}

bool
vm_map_reservation_is_unmapped(vm_map_t map, vm_offset_t reservation)
{
	vm_map_entry_t	entry;

	if (vm_map_lookup_entry(map, reservation, &entry) &&
	    entry->reservation == entry->start &&
	    entry->reservation != vm_map_entry_succ(entry)->reservation)
		return (true);
	return (false);
}

#ifdef INVARIANTS
static void
_vm_map_assert_consistent(vm_map_t map, int check)
{
	vm_map_entry_t entry, prev;
	vm_map_entry_t cur, header, lbound, ubound;
	vm_size_t max_left, max_right;

#ifdef DIAGNOSTIC
	++map->nupdates;
#endif
	if (enable_vmmap_check != check)
		return;

	header = prev = &map->header;
	VM_MAP_ENTRY_FOREACH(entry, map) {
		KASSERT(prev->end <= entry->start,
		    ("map %p prev->end = %jx, start = %jx", map,
		    (uintmax_t)prev->end, (uintmax_t)entry->start));
		KASSERT(entry->start < entry->end,
		    ("map %p start = %jx, end = %jx", map,
		    (uintmax_t)entry->start, (uintmax_t)entry->end));
		KASSERT(entry->left == header ||
		    entry->left->start < entry->start,
		    ("map %p left->start = %jx, start = %jx", map,
		    (uintmax_t)entry->left->start, (uintmax_t)entry->start));
		KASSERT(entry->right == header ||
		    entry->start < entry->right->start,
		    ("map %p start = %jx, right->start = %jx", map,
		    (uintmax_t)entry->start, (uintmax_t)entry->right->start));
		cur = map->root;
		lbound = ubound = header;
		for (;;) {
			if (entry->start < cur->start) {
				ubound = cur;
				cur = cur->left;
				KASSERT(cur != lbound,
				    ("map %p cannot find %jx",
				    map, (uintmax_t)entry->start));
			} else if (cur->end <= entry->start) {
				lbound = cur;
				cur = cur->right;
				KASSERT(cur != ubound,
				    ("map %p cannot find %jx",
				    map, (uintmax_t)entry->start));
			} else {
				KASSERT(cur == entry,
				    ("map %p cannot find %jx",
				    map, (uintmax_t)entry->start));
				break;
			}
		}
		max_left = vm_map_entry_max_free_left(entry, lbound);
		max_right = vm_map_entry_max_free_right(entry, ubound);
		KASSERT(entry->max_free == vm_size_max(max_left, max_right),
		    ("map %p max = %jx, max_left = %jx, max_right = %jx", map,
		    (uintmax_t)entry->max_free,
		    (uintmax_t)max_left, (uintmax_t)max_right));
		prev = entry;
	}
	KASSERT(prev->end <= entry->start,
	    ("map %p prev->end = %jx, start = %jx", map,
	    (uintmax_t)prev->end, (uintmax_t)entry->start));
}
#endif

#include "opt_ddb.h"
#ifdef DDB
#include <sys/kernel.h>

#include <ddb/ddb.h>

static void
vm_map_print(vm_map_t map)
{
	vm_map_entry_t entry, prev;

	db_iprintf("Task map %p: pmap=%p, nentries=%d, version=%u\n",
	    (void *)map,
	    (void *)map->pmap, map->nentries, map->timestamp);

	db_indent += 2;
	prev = &map->header;
	VM_MAP_ENTRY_FOREACH(entry, map) {
		db_iprintf("map entry %p: start=%#jx, end=%#jx, eflags=%#x, \n",
		    (void *)entry, (uintmax_t)entry->start,
		    (uintmax_t)entry->end, entry->eflags);
		{
			static const char * const inheritance_name[4] =
			{"share", "copy", "none", "donate_copy"};

			db_iprintf(" prot=%x/%x/%s",
			    entry->protection,
			    entry->max_protection,
			    inheritance_name[(int)(unsigned char)
			    entry->inheritance]);
			if (entry->wired_count != 0)
				db_printf(", wired");
		}
		if (entry->eflags & MAP_ENTRY_IS_SUB_MAP) {
			db_printf(", share=%p, offset=0x%jx\n",
			    (void *)entry->object.sub_map,
			    (uintmax_t)entry->offset);
			if (prev == &map->header ||
			    prev->object.sub_map !=
				entry->object.sub_map) {
				db_indent += 2;
				vm_map_print((vm_map_t)entry->object.sub_map);
				db_indent -= 2;
			}
		} else {
			if (entry->cred != NULL)
				db_printf(", ruid %d", entry->cred->cr_ruid);
			db_printf(", object=%p, offset=0x%jx",
			    (void *)entry->object.vm_object,
			    (uintmax_t)entry->offset);
			if (entry->object.vm_object && entry->object.vm_object->cred)
				db_printf(", obj ruid %d charge %jx",
				    entry->object.vm_object->cred->cr_ruid,
				    (uintmax_t)entry->object.vm_object->charge);
			if (entry->eflags & MAP_ENTRY_COW)
				db_printf(", copy (%s)",
				    (entry->eflags & MAP_ENTRY_NEEDS_COPY) ? "needed" : "done");
			db_printf("\n");

			if (prev == &map->header ||
			    prev->object.vm_object !=
				entry->object.vm_object) {
				db_indent += 2;
				vm_object_print((db_expr_t)(intptr_t)
						entry->object.vm_object,
						0, 0, (char *)0);
				db_indent -= 2;
			}
		}
		prev = entry;
	}
	db_indent -= 2;
}

DB_SHOW_COMMAND(map, map)
{

	if (!have_addr) {
		db_printf("usage: show map <addr>\n");
		return;
	}
	vm_map_print(DB_DATA_PTR(addr, struct vm_map));
}

DB_SHOW_COMMAND(procvm, procvm)
{
	struct proc *p;

	if (have_addr) {
		p = db_lookup_proc(addr);
	} else {
		p = curproc;
	}

	db_printf("p = %p, vmspace = %p, map = %p, pmap = %p\n",
	    (void *)p, (void *)p->p_vmspace, (void *)&p->p_vmspace->vm_map,
	    (void *)vmspace_pmap(p->p_vmspace));

	vm_map_print((vm_map_t)&p->p_vmspace->vm_map);
}

#endif /* DDB */
// CHERI CHANGES START
// {
//   "updated": 20200708,
//   "target_type": "kernel",
//   "changes": [
//     "platform"
//   ],
//   "changes_purecap": [
//     "pointer_as_integer",
//     "support",
//     "uintcap_arithmetic",
//     "kdb"
//   ]
// }
// CHERI CHANGES END<|MERGE_RESOLUTION|>--- conflicted
+++ resolved
@@ -1759,7 +1759,10 @@
 	if (start == end || !vm_map_range_valid(map, start, end))
 		return (KERN_INVALID_ADDRESS);
 
-<<<<<<< HEAD
+	if ((map->flags & MAP_WXORX) != 0 && (prot & (VM_PROT_WRITE |
+	    VM_PROT_EXECUTE)) == (VM_PROT_WRITE | VM_PROT_EXECUTE))
+		return (KERN_PROTECTION_FAILURE);
+
 	if (map->flags & MAP_RESERVATIONS) {
 		/* Make sure we fit into a single reservation entry. */
 #ifdef __CHERI_PURE_CAPABILITY__
@@ -1781,18 +1784,6 @@
 		 */
 		if (vm_map_lookup_entry(map, start, &prev_entry))
 			return (KERN_NO_SPACE);
-=======
-	if ((map->flags & MAP_WXORX) != 0 && (prot & (VM_PROT_WRITE |
-	    VM_PROT_EXECUTE)) == (VM_PROT_WRITE | VM_PROT_EXECUTE))
-		return (KERN_PROTECTION_FAILURE);
-
-	/*
-	 * Find the entry prior to the proposed starting address; if it's part
-	 * of an existing entry, this range is bogus.
-	 */
-	if (vm_map_lookup_entry(map, start, &prev_entry))
-		return (KERN_NO_SPACE);
->>>>>>> 2e1c94aa
 
 		/*
 		 * Assert that the next entry doesn't overlap the end point.
