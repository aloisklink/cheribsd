--- conflicted
+++ resolved
@@ -5258,7 +5258,13 @@
 	return (map->pmap);
 }
 
-<<<<<<< HEAD
+bool
+vm_map_range_valid_KBI(vm_map_t map, vm_offset_t start, vm_offset_t end)
+{
+
+	return (vm_map_range_valid(map, start, end));
+}
+
 int
 vm_map_reservation_delete(vm_map_t map, vm_offset_t reservation)
 {
@@ -5285,13 +5291,6 @@
 	    entry->reservation != vm_map_entry_succ(entry)->reservation)
 		return (true);
 	return (false);
-=======
-bool
-vm_map_range_valid_KBI(vm_map_t map, vm_offset_t start, vm_offset_t end)
-{
-
-	return (vm_map_range_valid(map, start, end));
->>>>>>> 3451f749
 }
 
 #ifdef INVARIANTS
