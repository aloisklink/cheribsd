--- conflicted
+++ resolved
@@ -435,7 +435,7 @@
 vm_map_entry_abandon(vm_map_t map, vm_map_entry_t old_entry)
 {
 	vm_map_entry_t entry, prev, next;
-	vm_offset_t start, end;
+	vm_offset_t start, end, reservation;
 	boolean_t found, grown_down;
 	int rv;
 
@@ -443,6 +443,7 @@
 	prev = vm_map_entry_pred(old_entry);
 	start = old_entry->start;
 	end = old_entry->end;
+	reservation = old_entry->reservation;
 	grown_down = old_entry->eflags & MAP_ENTRY_GROWS_DOWN;
 
 	/*
@@ -483,7 +484,8 @@
 	}
 
 	rv = vm_map_insert(map, NULL, 0, start, end,
-	    PROT_NONE, PROT_NONE, MAP_NOFAULT | MAP_DISABLE_SYNCER | MAP_DISABLE_COREDUMP);
+	    PROT_NONE, PROT_NONE, MAP_NOFAULT | MAP_DISABLE_SYNCER | MAP_DISABLE_COREDUMP,
+	    reservation);
 	KASSERT(rv == KERN_SUCCESS,
 	    ("%s: vm_map_insert() failed with error %d\n", __func__, rv));
 
@@ -2102,17 +2104,14 @@
 	    ("vm_map_fixed: non-NULL backing object for stack"));
 	vm_map_lock(map);
 	VM_MAP_RANGE_CHECK(map, start, end);
-<<<<<<< HEAD
 	if ((cow & MAP_CHECK_EXCL) == 0) {
 		result = vm_map_check_owner(map, start, end);
 		if (result != KERN_SUCCESS) {
 			printf("%s: vm_map_check_owner returned %d\n",
 			    __func__, result);
-			vm_map_unlock(map);
-			return (result);
-=======
-	reservation = start;
-	if ((cow & MAP_CHECK_EXCL) == 0) {
+			goto done;
+		}
+		reservation = start;
 		if ((map->flags & MAP_RESERVATIONS) != 0) {
 			if (vm_map_lookup_entry(map, start, &entry))
 				reservation = entry->reservation;
@@ -2132,7 +2131,6 @@
 				}
 				entry = vm_map_entry_succ(entry);
 			}
->>>>>>> 3e8f77e0
 		}
 		vm_map_delete(map, start, end);
 	}
@@ -2457,12 +2455,9 @@
 	    prev->inheritance == entry->inheritance &&
 	    prev->wired_count == entry->wired_count &&
 	    prev->cred == entry->cred &&
-<<<<<<< HEAD
-	    prev->owner == entry->owner);
-=======
+	    prev->owner == entry->owner &&
 	    ((map->flags & MAP_RESERVATIONS) == 0 ||
 	    prev->reservation == entry->reservation));
->>>>>>> 3e8f77e0
 }
 
 static void
