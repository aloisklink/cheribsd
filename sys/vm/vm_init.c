--- conflicted
+++ resolved
@@ -213,16 +213,6 @@
 		panic("startup: table size inconsistency");
 
 	/*
-<<<<<<< HEAD
-=======
-	 * Allocate the clean map to hold all of I/O virtual memory.
-	 */
-	size = (long)nbuf * BKVASIZE + (long)bio_transient_maxcnt * maxphys;
-	kmi->clean_sva = firstaddr = kva_alloc(size);
-	kmi->clean_eva = firstaddr + size;
-
-	/*
->>>>>>> cd853791
 	 * Allocate the buffer arena.
 	 *
 	 * Enable the quantum cache if we have more than 4 cpus.  This
@@ -248,8 +238,7 @@
 	 * And optionally transient bio space.
 	 */
 	if (bio_transient_maxcnt != 0) {
-<<<<<<< HEAD
-		size = (long)bio_transient_maxcnt * MAXPHYS;
+		size = (long)bio_transient_maxcnt * maxphys;
 #ifdef __CHERI_PURE_CAPABILITY__
 		size = CHERI_REPRESENTABLE_LENGTH(size);
 #endif
@@ -261,9 +250,6 @@
 #endif
 		kmi->transient_sva = (vm_offset_t)firstaddr;
 		kmi->transient_eva = kmi->transient_sva + size;
-=======
-		size = (long)bio_transient_maxcnt * maxphys;
->>>>>>> cd853791
 		vmem_init(transient_arena, "transient arena",
 		    firstaddr, size, PAGE_SIZE, 0, 0, VMEM_CAPABILITY_ARENA);
 	}
