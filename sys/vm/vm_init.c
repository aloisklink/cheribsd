--- conflicted
+++ resolved
@@ -251,12 +251,8 @@
 		kmi->transient_sva = (vm_offset_t)firstaddr;
 		kmi->transient_eva = kmi->transient_sva + size;
 		vmem_init(transient_arena, "transient arena",
-<<<<<<< HEAD
-		    firstaddr, size, PAGE_SIZE, 0, 0, VMEM_CAPABILITY_ARENA);
-=======
-		    firstaddr, size, PAGE_SIZE, 0, M_WAITOK);
-		firstaddr += size;
->>>>>>> f82177b8
+		    firstaddr, size, PAGE_SIZE, 0, M_WAITOK,
+		    VMEM_CAPABILITY_ARENA);
 	}
 
 	/*
