/*-
 * SPDX-License-Identifier: (BSD-3-Clause AND MIT-CMU)
 *
 * Copyright (c) 1991, 1993
 *	The Regents of the University of California.  All rights reserved.
 *
 * This code is derived from software contributed to Berkeley by
 * The Mach Operating System project at Carnegie-Mellon University.
 *
 * Redistribution and use in source and binary forms, with or without
 * modification, are permitted provided that the following conditions
 * are met:
 * 1. Redistributions of source code must retain the above copyright
 *    notice, this list of conditions and the following disclaimer.
 * 2. Redistributions in binary form must reproduce the above copyright
 *    notice, this list of conditions and the following disclaimer in the
 *    documentation and/or other materials provided with the distribution.
 * 3. Neither the name of the University nor the names of its contributors
 *    may be used to endorse or promote products derived from this software
 *    without specific prior written permission.
 *
 * THIS SOFTWARE IS PROVIDED BY THE REGENTS AND CONTRIBUTORS ``AS IS'' AND
 * ANY EXPRESS OR IMPLIED WARRANTIES, INCLUDING, BUT NOT LIMITED TO, THE
 * IMPLIED WARRANTIES OF MERCHANTABILITY AND FITNESS FOR A PARTICULAR PURPOSE
 * ARE DISCLAIMED.  IN NO EVENT SHALL THE REGENTS OR CONTRIBUTORS BE LIABLE
 * FOR ANY DIRECT, INDIRECT, INCIDENTAL, SPECIAL, EXEMPLARY, OR CONSEQUENTIAL
 * DAMAGES (INCLUDING, BUT NOT LIMITED TO, PROCUREMENT OF SUBSTITUTE GOODS
 * OR SERVICES; LOSS OF USE, DATA, OR PROFITS; OR BUSINESS INTERRUPTION)
 * HOWEVER CAUSED AND ON ANY THEORY OF LIABILITY, WHETHER IN CONTRACT, STRICT
 * LIABILITY, OR TORT (INCLUDING NEGLIGENCE OR OTHERWISE) ARISING IN ANY WAY
 * OUT OF THE USE OF THIS SOFTWARE, EVEN IF ADVISED OF THE POSSIBILITY OF
 * SUCH DAMAGE.
 *
 *	from: @(#)vm_init.c	8.1 (Berkeley) 6/11/93
 *
 *
 * Copyright (c) 1987, 1990 Carnegie-Mellon University.
 * All rights reserved.
 *
 * Authors: Avadis Tevanian, Jr., Michael Wayne Young
 *
 * Permission to use, copy, modify and distribute this software and
 * its documentation is hereby granted, provided that both the copyright
 * notice and this permission notice appear in all copies of the
 * software, derivative works or modified versions, and any portions
 * thereof, and that both notices appear in supporting documentation.
 *
 * CARNEGIE MELLON ALLOWS FREE USE OF THIS SOFTWARE IN ITS "AS IS"
 * CONDITION.  CARNEGIE MELLON DISCLAIMS ANY LIABILITY OF ANY KIND
 * FOR ANY DAMAGES WHATSOEVER RESULTING FROM THE USE OF THIS SOFTWARE.
 *
 * Carnegie Mellon requests users of this software to return to
 *
 *  Software Distribution Coordinator  or  Software.Distribution@CS.CMU.EDU
 *  School of Computer Science
 *  Carnegie Mellon University
 *  Pittsburgh PA 15213-3890
 *
 * any improvements or extensions that they make and grant Carnegie the
 * rights to redistribute these changes.
 */

/*
 *	Initialize the Virtual Memory subsystem.
 */

#include <sys/cdefs.h>
__FBSDID("$FreeBSD$");

#include <sys/param.h>
#include <sys/domainset.h>
#include <sys/kernel.h>
#include <sys/lock.h>
#include <sys/proc.h>
#include <sys/rwlock.h>
#include <sys/malloc.h>
#include <sys/sysctl.h>
#include <sys/systm.h>
#include <sys/selinfo.h>
#include <sys/smp.h>
#include <sys/pipe.h>
#include <sys/bio.h>
#include <sys/buf.h>
#include <sys/vmem.h>
#include <sys/vmmeter.h>

#include <cheri/cheric.h>

#include <vm/vm.h>
#include <vm/vm_param.h>
#include <vm/vm_kern.h>
#include <vm/vm_object.h>
#include <vm/vm_page.h>
#include <vm/vm_phys.h>
#include <vm/vm_pagequeue.h>
#include <vm/vm_map.h>
#include <vm/vm_pager.h>
#include <vm/vm_extern.h>

extern void	uma_startup1(vm_offset_t);

long physmem;

/*
 * System initialization
 */
static void vm_mem_init(void *);
SYSINIT(vm_mem, SI_SUB_VM, SI_ORDER_FIRST, vm_mem_init, NULL);

/*
 *	vm_init initializes the virtual memory system.
 *	This is done only by the first cpu up.
 */
static void
vm_mem_init(void *dummy)
{

	/*
	 * Initialize static domainsets, used by various allocators.
	 */
	domainset_init();

	/*
	 * Initialize resident memory structures.  From here on, all physical
	 * memory is accounted for, and we use only virtual addresses.
	 */
	vm_set_page_size();
	virtual_avail = vm_page_startup(virtual_avail);

	/*
	 * Set an initial domain policy for thread0 so that allocations
	 * can work.
	 */
	domainset_zero();

	/* Bootstrap the kernel memory allocator. */
	uma_startup1(virtual_avail);

	/*
	 * Initialize other VM packages
	 */
	vmem_startup();
	vm_object_init();
	vm_map_startup();
	kmem_init(virtual_avail, virtual_end);
	/* XXX-AM: in principle we could now destroy the virtual_avail/end capabilities */

	kmem_init_zero_region();
	pmap_init();
	vm_pager_init();
}

void
vm_ksubmap_init(struct kva_md_info *kmi)
{
	vm_pointer_t firstaddr;
	caddr_t v;
	vm_size_t size = 0;
	long physmem_est;
	vm_pointer_t minaddr;
	vm_pointer_t maxaddr;

	/*
	 * Allocate space for system data structures.
	 * The first available kernel virtual address is in "v".
	 * As pages of kernel virtual memory are allocated, "v" is incremented.
	 * As pages of memory are allocated and cleared,
	 * "firstaddr" is incremented.
	 */

	/*
	 * Make two passes.  The first pass calculates how much memory is
	 * needed and allocates it.  The second pass assigns virtual
	 * addresses to the various data structures.
	 */
	firstaddr = 0;
again:
	v = (caddr_t)firstaddr;

	/*
	 * Discount the physical memory larger than the size of kernel_map
	 * to avoid eating up all of KVA space.
	 */
	physmem_est = lmin(physmem, btoc(vm_map_max(kernel_map) -
	    vm_map_min(kernel_map)));

	v = kern_vfs_bio_buffer_alloc(v, physmem_est);

	/*
	 * End of first pass, size has been calculated so allocate memory
	 */
	if (firstaddr == 0) {
		size = (vm_size_t)v;
#ifdef VM_FREELIST_DMA32
		/*
		 * Try to protect 32-bit DMAable memory from the largest
		 * early alloc of wired mem.
		 */
		firstaddr = kmem_alloc_attr(size, M_ZERO | M_NOWAIT,
		    (vm_paddr_t)1 << 32, ~(vm_paddr_t)0, VM_MEMATTR_DEFAULT);
		if (firstaddr == 0)
#endif
			firstaddr = kmem_malloc(size, M_ZERO | M_WAITOK);
		if (firstaddr == 0)
			panic("startup: no room for tables");
		goto again;
	}

	/*
	 * End of second pass, addresses have been assigned
	 */
	if ((vm_size_t)(v - firstaddr) != size)
		panic("startup: table size inconsistency");

	/*
	 * Allocate the buffer arena.
	 *
	 * Enable the quantum cache if we have more than 4 cpus.  This
	 * avoids lock contention at the expense of some fragmentation.
	 */
	size = (long)nbuf * BKVASIZE;
#ifdef __CHERI_PURE_CAPABILITY__
	size = CHERI_REPRESENTABLE_LENGTH(size);
#endif
	firstaddr = kva_alloc(size);
#ifdef __CHERI_PURE_CAPABILITY__
	KASSERT(cheri_getlen(firstaddr) == size,
	    ("Inexact bounds expected %zx found %zx",
	    (size_t)size, (size_t)cheri_getlen(firstaddr)));
#endif
	kmi->buffer_sva = (vm_offset_t)firstaddr;
	kmi->buffer_eva = kmi->buffer_sva + size;
<<<<<<< HEAD
	vmem_init(buffer_arena, "buffer arena", firstaddr, size,
	    PAGE_SIZE, (mp_ncpus > 4) ? BKVASIZE * 8 : 0, 0,
	    VMEM_CAPABILITY_ARENA);
=======
	vmem_init(buffer_arena, "buffer arena", kmi->buffer_sva, size,
	    PAGE_SIZE, (mp_ncpus > 4) ? BKVASIZE * 8 : 0, M_WAITOK);
	firstaddr += size;
>>>>>>> cfbb5f8c

	/*
	 * And optionally transient bio space.
	 */
	if (bio_transient_maxcnt != 0) {
		size = (long)bio_transient_maxcnt * maxphys;
#ifdef __CHERI_PURE_CAPABILITY__
		size = CHERI_REPRESENTABLE_LENGTH(size);
#endif
		firstaddr = kva_alloc(size);
#ifdef __CHERI_PURE_CAPABILITY__
		KASSERT(cheri_getlen(firstaddr) == size,
		    ("Inexact bounds expected %zx found %zx",
		    (size_t)size, (size_t)cheri_getlen(firstaddr)));
#endif
		kmi->transient_sva = (vm_offset_t)firstaddr;
		kmi->transient_eva = kmi->transient_sva + size;
		vmem_init(transient_arena, "transient arena",
		    firstaddr, size, PAGE_SIZE, 0, 0, VMEM_CAPABILITY_ARENA);
	}

	/*
	 * Allocate the pageable submaps.  We may cache an exec map entry per
	 * CPU, so we therefore need to reserve space for at least ncpu+1
	 * entries to avoid deadlock.  The exec map is also used by some image
	 * activators, so we leave a fixed number of pages for their use.
	 */
#ifdef __LP64__
	exec_map_entries = 8 * mp_ncpus;
#else
	exec_map_entries = 2 * mp_ncpus + 4;
#endif
	exec_map_entry_size = round_page(PATH_MAX + ARG_MAX);
	kmem_subinit(exec_map, kernel_map, &minaddr, &maxaddr,
	    exec_map_entries * exec_map_entry_size + 64 * PAGE_SIZE, false);
	kmem_subinit(pipe_map, kernel_map, &minaddr, &maxaddr, maxpipekva,
	    false);
}
// CHERI CHANGES START
// {
//   "updated": 2020706,
//   "target_type": "kernel",
//   "changes_purecap": [
//     "bounds_compression"
//   ]
// }
// CHERI CHANGES END<|MERGE_RESOLUTION|>--- conflicted
+++ resolved
@@ -230,15 +230,9 @@
 #endif
 	kmi->buffer_sva = (vm_offset_t)firstaddr;
 	kmi->buffer_eva = kmi->buffer_sva + size;
-<<<<<<< HEAD
 	vmem_init(buffer_arena, "buffer arena", firstaddr, size,
-	    PAGE_SIZE, (mp_ncpus > 4) ? BKVASIZE * 8 : 0, 0,
+	    PAGE_SIZE, (mp_ncpus > 4) ? BKVASIZE * 8 : 0, M_WAITOK,
 	    VMEM_CAPABILITY_ARENA);
-=======
-	vmem_init(buffer_arena, "buffer arena", kmi->buffer_sva, size,
-	    PAGE_SIZE, (mp_ncpus > 4) ? BKVASIZE * 8 : 0, M_WAITOK);
-	firstaddr += size;
->>>>>>> cfbb5f8c
 
 	/*
 	 * And optionally transient bio space.
