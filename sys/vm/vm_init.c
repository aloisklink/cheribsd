/*-
 * SPDX-License-Identifier: (BSD-3-Clause AND MIT-CMU)
 *
 * Copyright (c) 1991, 1993
 *	The Regents of the University of California.  All rights reserved.
 *
 * This code is derived from software contributed to Berkeley by
 * The Mach Operating System project at Carnegie-Mellon University.
 *
 * Redistribution and use in source and binary forms, with or without
 * modification, are permitted provided that the following conditions
 * are met:
 * 1. Redistributions of source code must retain the above copyright
 *    notice, this list of conditions and the following disclaimer.
 * 2. Redistributions in binary form must reproduce the above copyright
 *    notice, this list of conditions and the following disclaimer in the
 *    documentation and/or other materials provided with the distribution.
 * 3. Neither the name of the University nor the names of its contributors
 *    may be used to endorse or promote products derived from this software
 *    without specific prior written permission.
 *
 * THIS SOFTWARE IS PROVIDED BY THE REGENTS AND CONTRIBUTORS ``AS IS'' AND
 * ANY EXPRESS OR IMPLIED WARRANTIES, INCLUDING, BUT NOT LIMITED TO, THE
 * IMPLIED WARRANTIES OF MERCHANTABILITY AND FITNESS FOR A PARTICULAR PURPOSE
 * ARE DISCLAIMED.  IN NO EVENT SHALL THE REGENTS OR CONTRIBUTORS BE LIABLE
 * FOR ANY DIRECT, INDIRECT, INCIDENTAL, SPECIAL, EXEMPLARY, OR CONSEQUENTIAL
 * DAMAGES (INCLUDING, BUT NOT LIMITED TO, PROCUREMENT OF SUBSTITUTE GOODS
 * OR SERVICES; LOSS OF USE, DATA, OR PROFITS; OR BUSINESS INTERRUPTION)
 * HOWEVER CAUSED AND ON ANY THEORY OF LIABILITY, WHETHER IN CONTRACT, STRICT
 * LIABILITY, OR TORT (INCLUDING NEGLIGENCE OR OTHERWISE) ARISING IN ANY WAY
 * OUT OF THE USE OF THIS SOFTWARE, EVEN IF ADVISED OF THE POSSIBILITY OF
 * SUCH DAMAGE.
 *
 *	from: @(#)vm_init.c	8.1 (Berkeley) 6/11/93
 *
 *
 * Copyright (c) 1987, 1990 Carnegie-Mellon University.
 * All rights reserved.
 *
 * Authors: Avadis Tevanian, Jr., Michael Wayne Young
 *
 * Permission to use, copy, modify and distribute this software and
 * its documentation is hereby granted, provided that both the copyright
 * notice and this permission notice appear in all copies of the
 * software, derivative works or modified versions, and any portions
 * thereof, and that both notices appear in supporting documentation.
 *
 * CARNEGIE MELLON ALLOWS FREE USE OF THIS SOFTWARE IN ITS "AS IS"
 * CONDITION.  CARNEGIE MELLON DISCLAIMS ANY LIABILITY OF ANY KIND
 * FOR ANY DAMAGES WHATSOEVER RESULTING FROM THE USE OF THIS SOFTWARE.
 *
 * Carnegie Mellon requests users of this software to return to
 *
 *  Software Distribution Coordinator  or  Software.Distribution@CS.CMU.EDU
 *  School of Computer Science
 *  Carnegie Mellon University
 *  Pittsburgh PA 15213-3890
 *
 * any improvements or extensions that they make and grant Carnegie the
 * rights to redistribute these changes.
 */

/*
 *	Initialize the Virtual Memory subsystem.
 */

#include <sys/cdefs.h>
__FBSDID("$FreeBSD$");

#include <sys/param.h>
#include <sys/kernel.h>
#include <sys/lock.h>
#include <sys/proc.h>
#include <sys/rwlock.h>
#include <sys/malloc.h>
#include <sys/sysctl.h>
#include <sys/systm.h>
#include <sys/selinfo.h>
#include <sys/smp.h>
#include <sys/pipe.h>
#include <sys/bio.h>
#include <sys/buf.h>
#include <sys/vmem.h>
#include <sys/vmmeter.h>

#include <vm/vm.h>
#include <vm/vm_param.h>
#include <vm/vm_kern.h>
#include <vm/vm_object.h>
#include <vm/vm_page.h>
#include <vm/vm_phys.h>
#include <vm/vm_pagequeue.h>
#include <vm/vm_map.h>
#include <vm/vm_pager.h>
#include <vm/vm_extern.h>

extern void	uma_startup1(void);
extern void	uma_startup2(void);
extern void	vm_radix_reserve_kva(void);

long physmem;

/*
 * System initialization
 */
static void vm_mem_init(void *);
SYSINIT(vm_mem, SI_SUB_VM, SI_ORDER_FIRST, vm_mem_init, NULL);

/*
<<<<<<< HEAD
 * Import kva into the kernel arena.
 */
static int
kva_import(void *unused, vmem_size_t size, int flags, vmem_addr_t *addrp)
{
	vm_ptr_t addr;
	int result;

	KASSERT((size % KVA_QUANTUM) == 0,
	    ("kva_import: Size %jd is not a multiple of %d",
	    (intmax_t)size, (int)KVA_QUANTUM));
	addr = vm_map_min(kernel_map);
	result = vm_map_find(kernel_map, NULL, 0, &addr, size, 0,
	    VMFS_SUPER_SPACE, VM_PROT_ALL, VM_PROT_ALL, MAP_NOFAULT);
	if (result != KERN_SUCCESS)
                return (ENOMEM);

	*addrp = addr;

	return (0);
}

/*
=======
>>>>>>> d90a838e
 *	vm_init initializes the virtual memory system.
 *	This is done only by the first cpu up.
 *
 *	The start and end address of physical memory is passed in.
 */
static void
vm_mem_init(void *dummy)
{

	/*
	 * Initializes resident memory structures. From here on, all physical
	 * memory is accounted for, and we use only virtual addresses.
	 */
	vm_set_page_size();
	virtual_avail = vm_page_startup(virtual_avail);

#ifdef	UMA_MD_SMALL_ALLOC
	/* Announce page availability to UMA. */
	uma_startup1();
#endif
	/*
	 * Initialize other VM packages
	 */
	vmem_startup();
	vm_object_init();
	vm_map_startup();
	kmem_init(virtual_avail, virtual_end);
	/* XXX-AM: in principle we could now destroy the virtual_avail/end capabilities */

#ifndef	UMA_MD_SMALL_ALLOC
	/* Set up radix zone to use noobj_alloc. */
	vm_radix_reserve_kva();
#endif
	/* Announce full page availability to UMA. */
	uma_startup2();
	kmem_init_zero_region();
	pmap_init();
	vm_pager_init();
}

void
vm_ksubmap_init(struct kva_md_info *kmi)
{
	caddr_t firstaddr;
	caddr_t v;
	vm_size_t size = 0;
	long physmem_est;
	vm_ptr_t minaddr;
	vm_ptr_t maxaddr;

	/*
	 * Allocate space for system data structures.
	 * The first available kernel virtual address is in "v".
	 * As pages of kernel virtual memory are allocated, "v" is incremented.
	 * As pages of memory are allocated and cleared,
	 * "firstaddr" is incremented.
	 */

	/*
	 * Make two passes.  The first pass calculates how much memory is
	 * needed and allocates it.  The second pass assigns virtual
	 * addresses to the various data structures.
	 */
	firstaddr = 0;
again:
	v = firstaddr;

	/*
	 * Discount the physical memory larger than the size of kernel_map
	 * to avoid eating up all of KVA space.
	 */
	physmem_est = lmin(physmem, btoc(vm_map_max(kernel_map) -
	    vm_map_min(kernel_map)));

	v = kern_vfs_bio_buffer_alloc(v, physmem_est);

	/*
	 * End of first pass, size has been calculated so allocate memory
	 */
	if (firstaddr == 0) {
		size = (vm_size_t)v;
#ifdef VM_FREELIST_DMA32
		/*
		 * Try to protect 32-bit DMAable memory from the largest
		 * early alloc of wired mem.
		 */
		firstaddr = kmem_alloc_attr(size, M_ZERO | M_NOWAIT,
		    (vm_paddr_t)1 << 32, ~(vm_paddr_t)0, VM_MEMATTR_DEFAULT);
		if (firstaddr == 0)
#endif
<<<<<<< HEAD
			firstaddr = (caddr_t)kmem_malloc(kernel_arena, size,
			    M_ZERO | M_WAITOK);
=======
			firstaddr = kmem_malloc(size, M_ZERO | M_WAITOK);
>>>>>>> d90a838e
		if (firstaddr == 0)
			panic("startup: no room for tables");
		goto again;
	}

	/*
	 * End of second pass, addresses have been assigned
	 */
	if ((vm_size_t)(v - firstaddr) != size)
		panic("startup: table size inconsistency");

	/*
	 * Allocate the clean map to hold all of the paging and I/O virtual
	 * memory.
	 */
	size = (long)nbuf * BKVASIZE + (long)nswbuf * MAXPHYS +
	    (long)bio_transient_maxcnt * MAXPHYS;
	kmi->clean_sva = kva_alloc(size);
	kmi->clean_eva = kmi->clean_sva + size;
	firstaddr = (caddr_t)kmi->clean_sva;

	/*
	 * Allocate the buffer arena.
	 *
	 * Enable the quantum cache if we have more than 4 cpus.  This
	 * avoids lock contention at the expense of some fragmentation.
	 */
	size = (long)nbuf * BKVASIZE;
	kmi->buffer_sva = (vm_ptr_t)cheri_bound(firstaddr, size);
	kmi->buffer_eva = kmi->buffer_sva + size;
	vmem_init(buffer_arena, "buffer arena", kmi->buffer_sva, size,
	    PAGE_SIZE, (mp_ncpus > 4) ? BKVASIZE * 8 : 0, 0);
	firstaddr += size;

	/*
	 * Now swap kva.
	 */
	size = (long)nswbuf * MAXPHYS;
	swapbkva = (vm_ptr_t)cheri_bound(firstaddr, size);
	firstaddr += size;

	/*
	 * And optionally transient bio space.
	 */
	if (bio_transient_maxcnt != 0) {
		size = (long)bio_transient_maxcnt * MAXPHYS;
		vmem_init(transient_arena, "transient arena",
		    (vm_ptr_t)cheri_bound(firstaddr, size), size, PAGE_SIZE, 0, 0);
		firstaddr += size;
	}
	if (firstaddr != (caddr_t)kmi->clean_eva)
		panic("Clean map calculation incorrect");

	/*
	 * Allocate the pageable submaps.  We may cache an exec map entry per
	 * CPU, so we therefore need to reserve space for at least ncpu+1
	 * entries to avoid deadlock.  The exec map is also used by some image
	 * activators, so we leave a fixed number of pages for their use.
	 */
#ifdef __LP64__
	exec_map_entries = 8 * mp_ncpus;
#else
	exec_map_entries = 2 * mp_ncpus + 4;
#endif
	exec_map_entry_size = round_page(PATH_MAX + ARG_MAX);
	exec_map = kmem_suballoc(kernel_map, &minaddr, &maxaddr,
	    exec_map_entries * exec_map_entry_size + 64 * PAGE_SIZE, FALSE);
	pipe_map = kmem_suballoc(kernel_map, &minaddr, &maxaddr, maxpipekva,
	    FALSE);
}<|MERGE_RESOLUTION|>--- conflicted
+++ resolved
@@ -107,32 +107,6 @@
 SYSINIT(vm_mem, SI_SUB_VM, SI_ORDER_FIRST, vm_mem_init, NULL);
 
 /*
-<<<<<<< HEAD
- * Import kva into the kernel arena.
- */
-static int
-kva_import(void *unused, vmem_size_t size, int flags, vmem_addr_t *addrp)
-{
-	vm_ptr_t addr;
-	int result;
-
-	KASSERT((size % KVA_QUANTUM) == 0,
-	    ("kva_import: Size %jd is not a multiple of %d",
-	    (intmax_t)size, (int)KVA_QUANTUM));
-	addr = vm_map_min(kernel_map);
-	result = vm_map_find(kernel_map, NULL, 0, &addr, size, 0,
-	    VMFS_SUPER_SPACE, VM_PROT_ALL, VM_PROT_ALL, MAP_NOFAULT);
-	if (result != KERN_SUCCESS)
-                return (ENOMEM);
-
-	*addrp = addr;
-
-	return (0);
-}
-
-/*
-=======
->>>>>>> d90a838e
  *	vm_init initializes the virtual memory system.
  *	This is done only by the first cpu up.
  *
@@ -223,12 +197,8 @@
 		    (vm_paddr_t)1 << 32, ~(vm_paddr_t)0, VM_MEMATTR_DEFAULT);
 		if (firstaddr == 0)
 #endif
-<<<<<<< HEAD
-			firstaddr = (caddr_t)kmem_malloc(kernel_arena, size,
+			firstaddr = (caddr_t)kmem_malloc(size,
 			    M_ZERO | M_WAITOK);
-=======
-			firstaddr = kmem_malloc(size, M_ZERO | M_WAITOK);
->>>>>>> d90a838e
 		if (firstaddr == 0)
 			panic("startup: no room for tables");
 		goto again;
