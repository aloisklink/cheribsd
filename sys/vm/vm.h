/*-
 * SPDX-License-Identifier: (BSD-3-Clause AND MIT-CMU)
 *
 * Copyright (c) 1991, 1993
 *	The Regents of the University of California.  All rights reserved.
 *
 * Redistribution and use in source and binary forms, with or without
 * modification, are permitted provided that the following conditions
 * are met:
 * 1. Redistributions of source code must retain the above copyright
 *    notice, this list of conditions and the following disclaimer.
 * 2. Redistributions in binary form must reproduce the above copyright
 *    notice, this list of conditions and the following disclaimer in the
 *    documentation and/or other materials provided with the distribution.
 * 3. Neither the name of the University nor the names of its contributors
 *    may be used to endorse or promote products derived from this software
 *    without specific prior written permission.
 *
 * THIS SOFTWARE IS PROVIDED BY THE REGENTS AND CONTRIBUTORS ``AS IS'' AND
 * ANY EXPRESS OR IMPLIED WARRANTIES, INCLUDING, BUT NOT LIMITED TO, THE
 * IMPLIED WARRANTIES OF MERCHANTABILITY AND FITNESS FOR A PARTICULAR PURPOSE
 * ARE DISCLAIMED.  IN NO EVENT SHALL THE REGENTS OR CONTRIBUTORS BE LIABLE
 * FOR ANY DIRECT, INDIRECT, INCIDENTAL, SPECIAL, EXEMPLARY, OR CONSEQUENTIAL
 * DAMAGES (INCLUDING, BUT NOT LIMITED TO, PROCUREMENT OF SUBSTITUTE GOODS
 * OR SERVICES; LOSS OF USE, DATA, OR PROFITS; OR BUSINESS INTERRUPTION)
 * HOWEVER CAUSED AND ON ANY THEORY OF LIABILITY, WHETHER IN CONTRACT, STRICT
 * LIABILITY, OR TORT (INCLUDING NEGLIGENCE OR OTHERWISE) ARISING IN ANY WAY
 * OUT OF THE USE OF THIS SOFTWARE, EVEN IF ADVISED OF THE POSSIBILITY OF
 * SUCH DAMAGE.
 *
 *	@(#)vm.h	8.2 (Berkeley) 12/13/93
 *	@(#)vm_prot.h	8.1 (Berkeley) 6/11/93
 *	@(#)vm_inherit.h	8.1 (Berkeley) 6/11/93
 *
 * Copyright (c) 1987, 1990 Carnegie-Mellon University.
 * All rights reserved.
 *
 * Authors: Avadis Tevanian, Jr., Michael Wayne Young
 *
 * Permission to use, copy, modify and distribute this software and
 * its documentation is hereby granted, provided that both the copyright
 * notice and this permission notice appear in all copies of the
 * software, derivative works or modified versions, and any portions
 * thereof, and that both notices appear in supporting documentation.
 *
 * CARNEGIE MELLON ALLOWS FREE USE OF THIS SOFTWARE IN ITS "AS IS"
 * CONDITION.  CARNEGIE MELLON DISCLAIMS ANY LIABILITY OF ANY KIND
 * FOR ANY DAMAGES WHATSOEVER RESULTING FROM THE USE OF THIS SOFTWARE.
 *
 * Carnegie Mellon requests users of this software to return to
 *
 *  Software Distribution Coordinator  or  Software.Distribution@CS.CMU.EDU
 *  School of Computer Science
 *  Carnegie Mellon University
 *  Pittsburgh PA 15213-3890
 *
 * any improvements or extensions that they make and grant Carnegie the
 * rights to redistribute these changes.
 *
 * $FreeBSD$
 */

#ifndef VM_H
#define VM_H

#include <machine/vm.h>

typedef char vm_inherit_t;	/* inheritance codes */

#define	VM_INHERIT_SHARE	((vm_inherit_t) 0)
#define	VM_INHERIT_COPY		((vm_inherit_t) 1)
#define	VM_INHERIT_NONE		((vm_inherit_t) 2)
#define	VM_INHERIT_ZERO		((vm_inherit_t) 3)
#define	VM_INHERIT_DEFAULT	VM_INHERIT_COPY

typedef u_char vm_prot_t;	/* protection codes */

#define	VM_PROT_NONE		((vm_prot_t) 0x00)
#define	VM_PROT_READ		((vm_prot_t) 0x01)
#define	VM_PROT_WRITE		((vm_prot_t) 0x02)
#define	VM_PROT_EXECUTE		((vm_prot_t) 0x04)
#define	VM_PROT_READ_CAP	((vm_prot_t) 0x08)
#define	VM_PROT_WRITE_CAP	((vm_prot_t) 0x10)
#define	VM_PROT_COPY		((vm_prot_t) 0x20)	/* copy-on-read */
#define	VM_PROT_PRIV_FLAG	((vm_prot_t) 0x40)
#define	VM_PROT_FAULT_LOOKUP	VM_PROT_PRIV_FLAG
#define	VM_PROT_QUICK_NOFAULT	VM_PROT_PRIV_FLAG	/* same to save bits */

#define	VM_PROT_RWX		(VM_PROT_READ|VM_PROT_WRITE|VM_PROT_EXECUTE)
#define VM_PROT_RW		(VM_PROT_READ|VM_PROT_WRITE)
#define	VM_PROT_DEFAULT		VM_PROT_RWX
#define	VM_PROT_CAP		(VM_PROT_READ_CAP|VM_PROT_WRITE_CAP)
#define	VM_PROT_RW_CAP		(VM_PROT_RW|VM_PROT_CAP)
#define	VM_PROT_ALL		(VM_PROT_RWX|VM_PROT_CAP)

#define	VM_PROT_ADD_CAP(prot)						\
	((prot) | (((prot) & VM_PROT_READ) != 0 ? VM_PROT_READ_CAP : 0) | \
	    (((prot) & VM_PROT_WRITE) != 0 ? VM_PROT_WRITE_CAP : 0))

enum obj_type { OBJT_DEFAULT, OBJT_SWAP, OBJT_VNODE, OBJT_DEVICE, OBJT_PHYS,
		OBJT_DEAD, OBJT_SG, OBJT_MGTDEVICE };
typedef u_char objtype_t;

union vm_map_object;
typedef union vm_map_object vm_map_object_t;

struct vm_map_entry;
typedef struct vm_map_entry *vm_map_entry_t;

struct vm_map;
typedef struct vm_map *vm_map_t;

struct vm_object;
typedef struct vm_object *vm_object_t;

#ifndef _KERNEL
/*
 * This is defined in <sys/types.h> for the kernel so that non-vm kernel
 * sources (mainly Mach-derived ones such as ddb) don't have to include
 * vm stuff.  Defining it there for applications might break things.
 * Define it here for "applications" that include vm headers (e.g.,
 * genassym).
 */
#ifndef HAVE_BOOLEAN
typedef int boolean_t;
#endif

/*
 * The exact set of memory attributes is machine dependent.  However,
 * every machine is required to define VM_MEMATTR_DEFAULT and
 * VM_MEMATTR_UNCACHEABLE.
 */
typedef	char vm_memattr_t;	/* memory attribute codes */

/*
 * This is defined in <sys/types.h> for the kernel so that vnode_if.h
 * doesn't have to include <vm/vm.h>.
 */
struct vm_page;
typedef struct vm_page *vm_page_t;
#endif				/* _KERNEL */

struct vm_reserv;
typedef struct vm_reserv *vm_reserv_t;

/*
 * Information passed from the machine-independant VM initialization code
 * for use by machine-dependant code (mainly for MMU support)
 */
struct kva_md_info {
	vm_offset_t	buffer_sva;
	vm_offset_t	buffer_eva;
	vm_offset_t	transient_sva;
	vm_offset_t	transient_eva;
};

#define VA_IS_CLEANMAP(va)					\
	(((va) >= kmi.buffer_sva && ((va) < kmi.buffer_eva)) ||	\
	 ((va) >= kmi.transient_sva && ((va) < kmi.transient_eva)))

extern struct kva_md_info	kmi;
extern void vm_ksubmap_init(struct kva_md_info *);

extern int old_mlock;

extern int vm_ndomains;

#ifdef _KERNEL
struct ucred;
bool swap_reserve(vm_ooffset_t incr);
bool swap_reserve_by_cred(vm_ooffset_t incr, struct ucred *cred);
void swap_reserve_force(vm_ooffset_t incr);
void swap_release(vm_ooffset_t decr);
void swap_release_by_cred(vm_ooffset_t decr, struct ucred *cred);
void swapper(void);
#endif

<<<<<<< HEAD
#endif				/* VM_H */

// CHERI CHANGES START
// {
//   "updated": 20200804,
//   "target_type": "kernel",
//   "changes_purecap": [
//     "support"
//   ]
// }
// CHERI CHANGES END
=======
#endif				/* VM_H */
>>>>>>> eccb9ded
<|MERGE_RESOLUTION|>--- conflicted
+++ resolved
@@ -175,9 +175,7 @@
 void swapper(void);
 #endif
 
-<<<<<<< HEAD
 #endif				/* VM_H */
-
 // CHERI CHANGES START
 // {
 //   "updated": 20200804,
@@ -186,7 +184,4 @@
 //     "support"
 //   ]
 // }
-// CHERI CHANGES END
-=======
-#endif				/* VM_H */
->>>>>>> eccb9ded
+// CHERI CHANGES END