--- conflicted
+++ resolved
@@ -238,12 +238,9 @@
 	vm_offset_t vaddr;
 
 	/* Rely on the parameter sanity checks performed by vslock(). */
-<<<<<<< HEAD
 	vaddr = (__cheri_addr vm_offset_t)addr;
-=======
 	MPASS(curthread->td_vslock_sz >= len);
 	curthread->td_vslock_sz -= len;
->>>>>>> e9862013
 	(void)vm_map_unwire(&curproc->p_vmspace->vm_map,
 	    trunc_page(vaddr), round_page(vaddr + len),
 	    VM_MAP_WIRE_SYSTEM | VM_MAP_WIRE_NOHOLES);
