/*-
 * SPDX-License-Identifier: (BSD-3-Clause AND MIT-CMU)
 *
 * Copyright (c) 1991, 1993
 *	The Regents of the University of California.  All rights reserved.
 *
 * This code is derived from software contributed to Berkeley by
 * The Mach Operating System project at Carnegie-Mellon University.
 *
 * Redistribution and use in source and binary forms, with or without
 * modification, are permitted provided that the following conditions
 * are met:
 * 1. Redistributions of source code must retain the above copyright
 *    notice, this list of conditions and the following disclaimer.
 * 2. Redistributions in binary form must reproduce the above copyright
 *    notice, this list of conditions and the following disclaimer in the
 *    documentation and/or other materials provided with the distribution.
 * 3. Neither the name of the University nor the names of its contributors
 *    may be used to endorse or promote products derived from this software
 *    without specific prior written permission.
 *
 * THIS SOFTWARE IS PROVIDED BY THE REGENTS AND CONTRIBUTORS ``AS IS'' AND
 * ANY EXPRESS OR IMPLIED WARRANTIES, INCLUDING, BUT NOT LIMITED TO, THE
 * IMPLIED WARRANTIES OF MERCHANTABILITY AND FITNESS FOR A PARTICULAR PURPOSE
 * ARE DISCLAIMED.  IN NO EVENT SHALL THE REGENTS OR CONTRIBUTORS BE LIABLE
 * FOR ANY DIRECT, INDIRECT, INCIDENTAL, SPECIAL, EXEMPLARY, OR CONSEQUENTIAL
 * DAMAGES (INCLUDING, BUT NOT LIMITED TO, PROCUREMENT OF SUBSTITUTE GOODS
 * OR SERVICES; LOSS OF USE, DATA, OR PROFITS; OR BUSINESS INTERRUPTION)
 * HOWEVER CAUSED AND ON ANY THEORY OF LIABILITY, WHETHER IN CONTRACT, STRICT
 * LIABILITY, OR TORT (INCLUDING NEGLIGENCE OR OTHERWISE) ARISING IN ANY WAY
 * OUT OF THE USE OF THIS SOFTWARE, EVEN IF ADVISED OF THE POSSIBILITY OF
 * SUCH DAMAGE.
 *
 *	from: @(#)vm_glue.c	8.6 (Berkeley) 1/5/94
 *
 *
 * Copyright (c) 1987, 1990 Carnegie-Mellon University.
 * All rights reserved.
 *
 * Permission to use, copy, modify and distribute this software and
 * its documentation is hereby granted, provided that both the copyright
 * notice and this permission notice appear in all copies of the
 * software, derivative works or modified versions, and any portions
 * thereof, and that both notices appear in supporting documentation.
 *
 * CARNEGIE MELLON ALLOWS FREE USE OF THIS SOFTWARE IN ITS "AS IS"
 * CONDITION.  CARNEGIE MELLON DISCLAIMS ANY LIABILITY OF ANY KIND
 * FOR ANY DAMAGES WHATSOEVER RESULTING FROM THE USE OF THIS SOFTWARE.
 *
 * Carnegie Mellon requests users of this software to return to
 *
 *  Software Distribution Coordinator  or  Software.Distribution@CS.CMU.EDU
 *  School of Computer Science
 *  Carnegie Mellon University
 *  Pittsburgh PA 15213-3890
 *
 * any improvements or extensions that they make and grant Carnegie the
 * rights to redistribute these changes.
 */

#include <sys/cdefs.h>
__FBSDID("$FreeBSD$");

#include "opt_vm.h"
#include "opt_kstack_pages.h"
#include "opt_kstack_max_pages.h"
#include "opt_kstack_usage_prof.h"

#include <sys/param.h>
#include <sys/systm.h>
#include <sys/limits.h>
#include <sys/lock.h>
#include <sys/malloc.h>
#include <sys/mutex.h>
#include <sys/proc.h>
#include <sys/racct.h>
#include <sys/resourcevar.h>
#include <sys/rwlock.h>
#include <sys/sched.h>
#include <sys/sf_buf.h>
#include <sys/shm.h>
#include <sys/vmmeter.h>
#include <sys/vmem.h>
#include <sys/sx.h>
#include <sys/sysctl.h>
#include <sys/_kstack_cache.h>
#include <sys/eventhandler.h>
#include <sys/kernel.h>
#include <sys/ktr.h>
#include <sys/unistd.h>

#include <vm/vm.h>
#include <vm/vm_param.h>
#include <vm/pmap.h>
#include <vm/vm_map.h>
#include <vm/vm_page.h>
#include <vm/vm_pageout.h>
#include <vm/vm_object.h>
#include <vm/vm_kern.h>
#include <vm/vm_extern.h>
#include <vm/vm_pager.h>
#include <vm/swap_pager.h>

#include <machine/cpu.h>

#ifdef CPU_CHERI
#include <cheri/cheric.h>
#endif

/*
 * MPSAFE
 *
 * WARNING!  This code calls vm_map_check_protection() which only checks
 * the associated vm_map_entry range.  It does not determine whether the
 * contents of the memory is actually readable or writable.  In most cases
 * just checking the vm_map_entry is sufficient within the kernel's address
 * space.
 */
int
kernacc(void *addr, int len, int rw)
{
	boolean_t rv;
	vm_offset_t saddr, eaddr;
	vm_prot_t prot;

	KASSERT((rw & ~VM_PROT_ALL) == 0,
	    ("illegal ``rw'' argument to kernacc (%x)\n", rw));

	if ((vm_offset_t)addr + len > kernel_map->max_offset ||
	    (vm_offset_t)addr + len < (vm_offset_t)addr)
		return (FALSE);

	prot = rw;
	saddr = trunc_page((vm_offset_t)addr);
	eaddr = round_page((vm_offset_t)addr + len);
	vm_map_lock_read(kernel_map);
	rv = vm_map_check_protection(kernel_map, saddr, eaddr, prot);
	vm_map_unlock_read(kernel_map);
	return (rv == TRUE);
}

/*
 * MPSAFE
 *
 * WARNING!  This code calls vm_map_check_protection() which only checks
 * the associated vm_map_entry range.  It does not determine whether the
 * contents of the memory is actually readable or writable.  vmapbuf(),
 * vm_fault_quick(), or copyin()/copout()/su*()/fu*() functions should be
 * used in conjunction with this call.
 */
int
<<<<<<< HEAD
useracc(void * __capability cap, int len, int rw)
=======
useracc(void *addr, int len, int rw)
>>>>>>> d5f26cfb
{
	vm_offset_t addr;
	boolean_t rv;
	vm_prot_t prot;
	vm_map_t map;
#ifdef CPU_CHERI
	register_t reqperm;
#endif

	KASSERT((rw & ~VM_PROT_ALL) == 0,
	    ("illegal ``rw'' argument to useracc (%x)\n", rw));
	prot = rw;
#ifdef CPU_CHERI
	if (!__CAP_CHECK(cap, len))
		return (FALSE);
	reqperm = CHERI_PERM_GLOBAL;
	if (prot & VM_PROT_READ)
		reqperm |= CHERI_PERM_LOAD | CHERI_PERM_LOAD_CAP;
	if (prot & VM_PROT_WRITE)
		reqperm |= CHERI_PERM_STORE | CHERI_PERM_STORE_CAP;
	if (prot & VM_PROT_EXECUTE)
		reqperm |= CHERI_PERM_EXECUTE;
	if ((cheri_getperm(cap) & reqperm) != reqperm)
		return (FALSE);
#endif
	addr = (__cheri_addr vm_offset_t)cap;
	map = &curproc->p_vmspace->vm_map;
	if (addr + len > vm_map_max(map) || addr + len < addr) {
		return (FALSE);
	}
	vm_map_lock_read(map);
	rv = vm_map_check_protection(map, trunc_page(addr),
	    round_page(addr + len), prot);
	vm_map_unlock_read(map);
	return (rv == TRUE);
}

int
vslock(void * __capability addr, size_t len)
{
	vm_offset_t end, last, start, vaddr;
	vm_size_t npages;
	int error;

	if (!__CAP_CHECK(addr, len))
		return (EPROT);
	vaddr = (__cheri_addr vm_offset_t)addr;
	last = vaddr + len;
	start = trunc_page(vaddr);
	end = round_page(last);
	if (last < vaddr || end < vaddr)
		return (EINVAL);
	npages = atop(end - start);
	if (npages > vm_page_max_wired)
		return (ENOMEM);
#if 0
	/*
	 * XXX - not yet
	 *
	 * The limit for transient usage of wired pages should be
	 * larger than for "permanent" wired pages (mlock()).
	 *
	 * Also, the sysctl code, which is the only present user
	 * of vslock(), does a hard loop on EAGAIN.
	 */
	if (npages + vm_cnt.v_wire_count > vm_page_max_wired)
		return (EAGAIN);
#endif
	error = vm_map_wire(&curproc->p_vmspace->vm_map, start, end,
	    VM_MAP_WIRE_SYSTEM | VM_MAP_WIRE_NOHOLES);
	/*
	 * Return EFAULT on error to match copy{in,out}() behaviour
	 * rather than returning ENOMEM like mlock() would.
	 */
	return (error == KERN_SUCCESS ? 0 : EFAULT);
}

void
vsunlock(void * __capability addr, size_t len)
{
	vm_offset_t vaddr;

	/* Rely on the parameter sanity checks performed by vslock(). */
	vaddr = (__cheri_addr vm_offset_t)addr;
	(void)vm_map_unwire(&curproc->p_vmspace->vm_map,
	    trunc_page(vaddr), round_page(vaddr + len),
	    VM_MAP_WIRE_SYSTEM | VM_MAP_WIRE_NOHOLES);
}

/*
 * Pin the page contained within the given object at the given offset.  If the
 * page is not resident, allocate and load it using the given object's pager.
 * Return the pinned page if successful; otherwise, return NULL.
 */
static vm_page_t
vm_imgact_hold_page(vm_object_t object, vm_ooffset_t offset)
{
	vm_page_t m;
	vm_pindex_t pindex;
	int rv;

	VM_OBJECT_WLOCK(object);
	pindex = OFF_TO_IDX(offset);
	m = vm_page_grab(object, pindex, VM_ALLOC_NORMAL | VM_ALLOC_NOBUSY);
	if (m->valid != VM_PAGE_BITS_ALL) {
		vm_page_xbusy(m);
		rv = vm_pager_get_pages(object, &m, 1, NULL, NULL);
		if (rv != VM_PAGER_OK) {
			vm_page_lock(m);
			vm_page_free(m);
			vm_page_unlock(m);
			m = NULL;
			goto out;
		}
		vm_page_xunbusy(m);
	}
	vm_page_lock(m);
	vm_page_hold(m);
	vm_page_activate(m);
	vm_page_unlock(m);
out:
	VM_OBJECT_WUNLOCK(object);
	return (m);
}

/*
 * Return a CPU private mapping to the page at the given offset within the
 * given object.  The page is pinned before it is mapped.
 */
struct sf_buf *
vm_imgact_map_page(vm_object_t object, vm_ooffset_t offset)
{
	vm_page_t m;

	m = vm_imgact_hold_page(object, offset);
	if (m == NULL)
		return (NULL);
	sched_pin();
	return (sf_buf_alloc(m, SFB_CPUPRIVATE));
}

/*
 * Destroy the given CPU private mapping and unpin the page that it mapped.
 */
void
vm_imgact_unmap_page(struct sf_buf *sf)
{
	vm_page_t m;

	m = sf_buf_page(sf);
	sf_buf_free(sf);
	sched_unpin();
	vm_page_lock(m);
	vm_page_unhold(m);
	vm_page_unlock(m);
}

void
vm_sync_icache(vm_map_t map, vm_offset_t va, vm_offset_t sz)
{

	pmap_sync_icache(map->pmap, va, sz);
}

struct kstack_cache_entry *kstack_cache;
static int kstack_cache_size = 128;
static int kstacks;
static struct mtx kstack_cache_mtx;
MTX_SYSINIT(kstack_cache, &kstack_cache_mtx, "kstkch", MTX_DEF);

SYSCTL_INT(_vm, OID_AUTO, kstack_cache_size, CTLFLAG_RW, &kstack_cache_size, 0,
    "");
SYSCTL_INT(_vm, OID_AUTO, kstacks, CTLFLAG_RD, &kstacks, 0,
    "");

#ifndef KSTACK_MAX_PAGES
#define KSTACK_MAX_PAGES 32
#endif

#if defined(__mips__)

static vm_offset_t
vm_kstack_valloc(int pages)
{
	vm_offset_t ks;

	/*
	 * We need to align the kstack's mapped address to fit within
	 * a single TLB entry.
	 */
	if (vmem_xalloc(kernel_arena,
	    (pages + KSTACK_GUARD_PAGES) * PAGE_SIZE,
	    KSTACK_PAGE_SIZE * 2, 0, 0, VMEM_ADDR_MIN, VMEM_ADDR_MAX,
	    M_BESTFIT | M_NOWAIT, &ks)) {
		return (0);
	}

	return (ks);
}

#ifdef KSTACK_LARGE_PAGE

#define	KSTACK_OBJT		OBJT_PHYS

static int
vm_kstack_palloc(vm_object_t ksobj, vm_offset_t ks, int allocflags, int pages,
    vm_page_t ma[])
{
	vm_page_t m, end_m;
	int i;

	KASSERT((ksobj != NULL), ("vm_kstack_palloc: invalid VM object"));
	VM_OBJECT_ASSERT_WLOCKED(ksobj);

	allocflags = (allocflags & ~VM_ALLOC_CLASS_MASK) | VM_ALLOC_NORMAL;

	for (i = 0; i < pages; i++) {
retrylookup:
		if ((m = vm_page_lookup(ksobj, i)) == NULL)
			break;
		if (vm_page_busied(m)) {
			/*
			 * Reference the page before unlocking and
			 * sleeping so that the page daemon is less
			 * likely to reclaim it.
			 */
			vm_page_aflag_set(m, PGA_REFERENCED);
			vm_page_lock(m);
			VM_OBJECT_WUNLOCK(ksobj);
			vm_page_busy_sleep(m, "pgrbwt", false);
			VM_OBJECT_WLOCK(ksobj);
			goto retrylookup;
		} else {
			if ((allocflags & VM_ALLOC_WIRED) != 0) {
				vm_page_lock(m);
				vm_page_wire(m);
				vm_page_unlock(m);
			}
			ma[i] = m;
		}
	}
	if (i == pages)
		return (i);

	KASSERT((i == 0), ("vm_kstack_palloc: ksobj already has kstack pages"));

	for (;;) {
		m = vm_page_alloc_contig(ksobj, 0, allocflags,
		    atop(KSTACK_PAGE_SIZE), 0ul, ~0ul, KSTACK_PAGE_SIZE, 0,
		    VM_MEMATTR_DEFAULT);
		if (m != NULL)
			break;
		VM_OBJECT_WUNLOCK(ksobj);
		VM_WAIT;
		VM_OBJECT_WLOCK(ksobj);
	}
	end_m = m + atop(KSTACK_PAGE_SIZE);
	for (i = 0; m < end_m; m++) {
		m->pindex = (vm_pindex_t)i;
		if ((allocflags & VM_ALLOC_NOBUSY) != 0)
			m->valid = VM_PAGE_BITS_ALL;
		ma[i] = m;
		i++;
	}
	return (i);
}

#else /* ! KSTACK_LARGE_PAGE */

#define	KSTACK_OBJT		OBJT_DEFAULT

static int
vm_kstack_palloc(vm_object_t ksobj, vm_offset_t ks, int allocflags, int pages,
    vm_page_t ma[])
{
	int i;

	KASSERT((ksobj != NULL), ("vm_kstack_palloc: invalid VM object"));
	VM_OBJECT_ASSERT_WLOCKED(ksobj);

	allocflags = (allocflags & ~VM_ALLOC_CLASS_MASK) | VM_ALLOC_NORMAL;

	(void)vm_page_grab_pages(ksobj, 0, allocflags, ma, pages);
	for (i = 0; i < pages; i++)
		ma[i]->valid = VM_PAGE_BITS_ALL;

	return (i);
}
#endif /* ! KSTACK_LARGE_PAGE */

#else /* ! __mips__ */

#define	KSTACK_OBJT		OBJT_DEFAULT

static vm_offset_t
vm_kstack_valloc(int pages)
{
	vm_offset_t ks;

	ks = kva_alloc((pages + KSTACK_GUARD_PAGES) * PAGE_SIZE);

	return(ks);
}

static int
vm_kstack_palloc(vm_object_t ksobj, vm_offset_t ks, int allocflags, int pages,
    vm_page_t ma[])
{
	int i;

	KASSERT((ksobj != NULL), ("vm_kstack_palloc: invalid VM object"));
	VM_OBJECT_ASSERT_WLOCKED(ksobj);

	allocflags = (allocflags & ~VM_ALLOC_CLASS_MASK) | VM_ALLOC_NORMAL;

	for (i = 0; i < pages; i++) {
		/*
		 * Get a kernel stack page.
		 */
		ma[i] = vm_page_grab(ksobj, i, allocflags);
		if (allocflags & VM_ALLOC_NOBUSY)
			ma[i]->valid = VM_PAGE_BITS_ALL;
	}

	return (i);
}
#endif /* ! __mips__ */

/*
 * Create the kernel stack (including pcb for i386) for a new thread.
 * This routine directly affects the fork perf for a process and
 * create performance for a thread.
 */
int
vm_thread_new(struct thread *td, int pages)
{
	vm_object_t ksobj;
	vm_offset_t ks;
	vm_page_t ma[KSTACK_MAX_PAGES];
	struct kstack_cache_entry *ks_ce;

	/* Bounds check */
	if (pages <= 1)
		pages = kstack_pages;
	else if (pages > KSTACK_MAX_PAGES)
		pages = KSTACK_MAX_PAGES;

	if (pages == kstack_pages) {
		mtx_lock(&kstack_cache_mtx);
		if (kstack_cache != NULL) {
			ks_ce = kstack_cache;
			kstack_cache = ks_ce->next_ks_entry;
			mtx_unlock(&kstack_cache_mtx);

			td->td_kstack_obj = ks_ce->ksobj;
			td->td_kstack = (vm_offset_t)ks_ce;
			td->td_kstack_pages = kstack_pages;
			return (1);
		}
		mtx_unlock(&kstack_cache_mtx);
	}

	/*
	 * Allocate an object for the kstack.
	 */
	ksobj = vm_object_allocate(KSTACK_OBJT, pages);

	/*
	 * Get a kernel virtual address for this thread's kstack.
	 */
	ks = vm_kstack_valloc(pages);
	if (ks == 0) {
		printf("vm_thread_new: kstack allocation failed\n");
		vm_object_deallocate(ksobj);
		return (0);
	}

	atomic_add_int(&kstacks, 1);
	if (KSTACK_GUARD_PAGES != 0) {
		pmap_qremove(ks, KSTACK_GUARD_PAGES);
		ks += KSTACK_GUARD_PAGES * PAGE_SIZE;
	}
	td->td_kstack_obj = ksobj;
	td->td_kstack = ks;
	/*
	 * Knowing the number of pages allocated is useful when you
	 * want to deallocate them.
	 */
	td->td_kstack_pages = pages;

	VM_OBJECT_WLOCK(ksobj);
	pages = vm_kstack_palloc(ksobj, ks, (VM_ALLOC_NOBUSY | VM_ALLOC_WIRED),
	    pages, ma);
	VM_OBJECT_WUNLOCK(ksobj);
	if (pages == 0) {
		printf("vm_thread_new: vm_kstack_palloc() failed\n");
		return (0);
	}
	pmap_qenter(ks, ma, pages);
	return (1);
}

static void
vm_thread_stack_dispose(vm_object_t ksobj, vm_offset_t ks, int pages)
{
	vm_page_t m;
	int i;

	atomic_add_int(&kstacks, -1);
	pmap_qremove(ks, pages);
	VM_OBJECT_WLOCK(ksobj);
	for (i = 0; i < pages; i++) {
		m = vm_page_lookup(ksobj, i);
		if (m == NULL)
			panic("vm_thread_dispose: kstack already missing?");
		vm_page_lock(m);
		vm_page_unwire(m, PQ_NONE);
		vm_page_free(m);
		vm_page_unlock(m);
	}
	VM_OBJECT_WUNLOCK(ksobj);
	vm_object_deallocate(ksobj);
	kva_free(ks - (KSTACK_GUARD_PAGES * PAGE_SIZE),
	    (pages + KSTACK_GUARD_PAGES) * PAGE_SIZE);
}

/*
 * Dispose of a thread's kernel stack.
 */
void
vm_thread_dispose(struct thread *td)
{
	vm_object_t ksobj;
	vm_offset_t ks;
	struct kstack_cache_entry *ks_ce;
	int pages;

	pages = td->td_kstack_pages;
	ksobj = td->td_kstack_obj;
	ks = td->td_kstack;
	td->td_kstack = 0;
	td->td_kstack_pages = 0;
	if (pages == kstack_pages && kstacks <= kstack_cache_size) {
		ks_ce = (struct kstack_cache_entry *)ks;
		ks_ce->ksobj = ksobj;
		mtx_lock(&kstack_cache_mtx);
		ks_ce->next_ks_entry = kstack_cache;
		kstack_cache = ks_ce;
		mtx_unlock(&kstack_cache_mtx);
		return;
	}
	vm_thread_stack_dispose(ksobj, ks, pages);
}

static void
vm_thread_stack_lowmem(void *nulll)
{
	struct kstack_cache_entry *ks_ce, *ks_ce1;

	mtx_lock(&kstack_cache_mtx);
	ks_ce = kstack_cache;
	kstack_cache = NULL;
	mtx_unlock(&kstack_cache_mtx);

	while (ks_ce != NULL) {
		ks_ce1 = ks_ce;
		ks_ce = ks_ce->next_ks_entry;

		vm_thread_stack_dispose(ks_ce1->ksobj, (vm_offset_t)ks_ce1,
		    kstack_pages);
	}
}

static void
kstack_cache_init(void *nulll)
{

	EVENTHANDLER_REGISTER(vm_lowmem, vm_thread_stack_lowmem, NULL,
	    EVENTHANDLER_PRI_ANY);
}

SYSINIT(vm_kstacks, SI_SUB_KTHREAD_INIT, SI_ORDER_ANY, kstack_cache_init, NULL);

#ifdef KSTACK_USAGE_PROF
/*
 * Track maximum stack used by a thread in kernel.
 */
static int max_kstack_used;

SYSCTL_INT(_debug, OID_AUTO, max_kstack_used, CTLFLAG_RD,
    &max_kstack_used, 0,
    "Maxiumum stack depth used by a thread in kernel");

void
intr_prof_stack_use(struct thread *td, struct trapframe *frame)
{
	vm_offset_t stack_top;
	vm_offset_t current;
	int used, prev_used;

	/*
	 * Testing for interrupted kernel mode isn't strictly
	 * needed. It optimizes the execution, since interrupts from
	 * usermode will have only the trap frame on the stack.
	 */
	if (TRAPF_USERMODE(frame))
		return;

	stack_top = td->td_kstack + td->td_kstack_pages * PAGE_SIZE;
	current = (vm_offset_t)(uintptr_t)&stack_top;

	/*
	 * Try to detect if interrupt is using kernel thread stack.
	 * Hardware could use a dedicated stack for interrupt handling.
	 */
	if (stack_top <= current || current < td->td_kstack)
		return;

	used = stack_top - current;
	for (;;) {
		prev_used = max_kstack_used;
		if (prev_used >= used)
			break;
		if (atomic_cmpset_int(&max_kstack_used, prev_used, used))
			break;
	}
}
#endif /* KSTACK_USAGE_PROF */

/*
 * Implement fork's actions on an address space.
 * Here we arrange for the address space to be copied or referenced,
 * allocate a user struct (pcb and kernel stack), then call the
 * machine-dependent layer to fill those in and make the new process
 * ready to run.  The new process is set up so that it returns directly
 * to user mode to avoid stack copying and relocation problems.
 */
int
vm_forkproc(struct thread *td, struct proc *p2, struct thread *td2,
    struct vmspace *vm2, int flags)
{
	struct proc *p1 = td->td_proc;
	int error;

	if ((flags & RFPROC) == 0) {
		/*
		 * Divorce the memory, if it is shared, essentially
		 * this changes shared memory amongst threads, into
		 * COW locally.
		 */
		if ((flags & RFMEM) == 0) {
			if (p1->p_vmspace->vm_refcnt > 1) {
				error = vmspace_unshare(p1);
				if (error)
					return (error);
			}
		}
		cpu_fork(td, p2, td2, flags);
		return (0);
	}

	if (flags & RFMEM) {
		p2->p_vmspace = p1->p_vmspace;
		atomic_add_int(&p1->p_vmspace->vm_refcnt, 1);
	}

	while (vm_page_count_severe()) {
		VM_WAIT;
	}

	if ((flags & RFMEM) == 0) {
		p2->p_vmspace = vm2;
		if (p1->p_vmspace->vm_shm)
			shmfork(p1, p2);
	}

	/*
	 * cpu_fork will copy and update the pcb, set up the kernel stack,
	 * and make the child ready to run.
	 */
	cpu_fork(td, p2, td2, flags);
	return (0);
}

/*
 * Called after process has been wait(2)'ed upon and is being reaped.
 * The idea is to reclaim resources that we could not reclaim while
 * the process was still executing.
 */
void
vm_waitproc(p)
	struct proc *p;
{

	vmspace_exitfree(p);		/* and clean-out the vmspace */
}

void
kick_proc0(void)
{

	wakeup(&proc0);
}<|MERGE_RESOLUTION|>--- conflicted
+++ resolved
@@ -149,11 +149,7 @@
  * used in conjunction with this call.
  */
 int
-<<<<<<< HEAD
 useracc(void * __capability cap, int len, int rw)
-=======
-useracc(void *addr, int len, int rw)
->>>>>>> d5f26cfb
 {
 	vm_offset_t addr;
 	boolean_t rv;
