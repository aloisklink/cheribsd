--- conflicted
+++ resolved
@@ -2206,14 +2206,10 @@
 		 * backing pages.
 		 */
 		if (vm_page_all_valid(dst_m)) {
-<<<<<<< HEAD
+			VM_OBJECT_WUNLOCK(dst_object);
 			VM_OBJECT_ASSERT_CAP(dst_object, prot);
 			pmap_enter(dst_map->pmap, vaddr, dst_m,
 			    VM_OBJECT_MASK_CAP_PROT(dst_object, prot),
-=======
-			VM_OBJECT_WUNLOCK(dst_object);
-			pmap_enter(dst_map->pmap, vaddr, dst_m, prot,
->>>>>>> 1f88394b
 			    access | (upgrade ? PMAP_ENTER_WIRED : 0), 0);
 			VM_OBJECT_WLOCK(dst_object);
 		}
