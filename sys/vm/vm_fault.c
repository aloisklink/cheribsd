--- conflicted
+++ resolved
@@ -291,12 +291,7 @@
     int fault_flags, vm_page_t *m_hold)
 {
 	vm_prot_t prot;
-<<<<<<< HEAD
-	int alloc_req, era, faultcount, nera, result;
 	u_int flags;
-	int map_generation;
-=======
->>>>>>> 3f64f11e
 	vm_object_t next_object;
 	struct faultstate fs;
 	struct vnode *vp;
