/*-
 * SPDX-License-Identifier: (BSD-4-Clause AND MIT-CMU)
 *
 * Copyright (c) 1991, 1993
 *	The Regents of the University of California.  All rights reserved.
 * Copyright (c) 1994 John S. Dyson
 * All rights reserved.
 * Copyright (c) 1994 David Greenman
 * All rights reserved.
 *
 *
 * This code is derived from software contributed to Berkeley by
 * The Mach Operating System project at Carnegie-Mellon University.
 *
 * Redistribution and use in source and binary forms, with or without
 * modification, are permitted provided that the following conditions
 * are met:
 * 1. Redistributions of source code must retain the above copyright
 *    notice, this list of conditions and the following disclaimer.
 * 2. Redistributions in binary form must reproduce the above copyright
 *    notice, this list of conditions and the following disclaimer in the
 *    documentation and/or other materials provided with the distribution.
 * 3. All advertising materials mentioning features or use of this software
 *    must display the following acknowledgement:
 *	This product includes software developed by the University of
 *	California, Berkeley and its contributors.
 * 4. Neither the name of the University nor the names of its contributors
 *    may be used to endorse or promote products derived from this software
 *    without specific prior written permission.
 *
 * THIS SOFTWARE IS PROVIDED BY THE REGENTS AND CONTRIBUTORS ``AS IS'' AND
 * ANY EXPRESS OR IMPLIED WARRANTIES, INCLUDING, BUT NOT LIMITED TO, THE
 * IMPLIED WARRANTIES OF MERCHANTABILITY AND FITNESS FOR A PARTICULAR PURPOSE
 * ARE DISCLAIMED.  IN NO EVENT SHALL THE REGENTS OR CONTRIBUTORS BE LIABLE
 * FOR ANY DIRECT, INDIRECT, INCIDENTAL, SPECIAL, EXEMPLARY, OR CONSEQUENTIAL
 * DAMAGES (INCLUDING, BUT NOT LIMITED TO, PROCUREMENT OF SUBSTITUTE GOODS
 * OR SERVICES; LOSS OF USE, DATA, OR PROFITS; OR BUSINESS INTERRUPTION)
 * HOWEVER CAUSED AND ON ANY THEORY OF LIABILITY, WHETHER IN CONTRACT, STRICT
 * LIABILITY, OR TORT (INCLUDING NEGLIGENCE OR OTHERWISE) ARISING IN ANY WAY
 * OUT OF THE USE OF THIS SOFTWARE, EVEN IF ADVISED OF THE POSSIBILITY OF
 * SUCH DAMAGE.
 *
 *	from: @(#)vm_fault.c	8.4 (Berkeley) 1/12/94
 *
 *
 * Copyright (c) 1987, 1990 Carnegie-Mellon University.
 * All rights reserved.
 *
 * Authors: Avadis Tevanian, Jr., Michael Wayne Young
 *
 * Permission to use, copy, modify and distribute this software and
 * its documentation is hereby granted, provided that both the copyright
 * notice and this permission notice appear in all copies of the
 * software, derivative works or modified versions, and any portions
 * thereof, and that both notices appear in supporting documentation.
 *
 * CARNEGIE MELLON ALLOWS FREE USE OF THIS SOFTWARE IN ITS "AS IS"
 * CONDITION.  CARNEGIE MELLON DISCLAIMS ANY LIABILITY OF ANY KIND
 * FOR ANY DAMAGES WHATSOEVER RESULTING FROM THE USE OF THIS SOFTWARE.
 *
 * Carnegie Mellon requests users of this software to return to
 *
 *  Software Distribution Coordinator  or  Software.Distribution@CS.CMU.EDU
 *  School of Computer Science
 *  Carnegie Mellon University
 *  Pittsburgh PA 15213-3890
 *
 * any improvements or extensions that they make and grant Carnegie the
 * rights to redistribute these changes.
 */

/*
 *	Page fault handling module.
 */

#include <sys/cdefs.h>
__FBSDID("$FreeBSD$");

#include "opt_ktrace.h"
#include "opt_vm.h"

#include <sys/param.h>
#include <sys/systm.h>
#include <sys/kernel.h>
#include <sys/kdb.h>
#include <sys/lock.h>
#include <sys/mman.h>
#include <sys/mutex.h>
#include <sys/proc.h>
#include <sys/racct.h>
#include <sys/refcount.h>
#include <sys/resourcevar.h>
#include <sys/rwlock.h>
#include <sys/signalvar.h>
#include <sys/sysctl.h>
#include <sys/sysent.h>
#include <sys/vmmeter.h>
#include <sys/vnode.h>
#ifdef KTRACE
#include <sys/ktrace.h>
#endif

#include <vm/vm.h>
#include <vm/vm_param.h>
#include <vm/pmap.h>
#include <vm/vm_map.h>
#include <vm/vm_object.h>
#include <vm/vm_page.h>
#include <vm/vm_pageout.h>
#include <vm/vm_kern.h>
#include <vm/vm_pager.h>
#include <vm/vm_extern.h>
#include <vm/vm_reserv.h>

#define PFBAK 4
#define PFFOR 4

#define	VM_FAULT_READ_DEFAULT	(1 + VM_FAULT_READ_AHEAD_INIT)

#define	VM_FAULT_DONTNEED_MIN	1048576

struct faultstate {
	/* Fault parameters. */
	vm_offset_t	vaddr;
	vm_page_t	*m_hold;
	vm_prot_t	fault_type;
	vm_prot_t	prot;
	int		fault_flags;
	int		oom;
	boolean_t	wired;

	/* Page reference for cow. */
	vm_page_t m_cow;

	/* Current object. */
	vm_object_t	object;
	vm_pindex_t	pindex;
	vm_page_t	m;

	/* Top-level map object. */
	vm_object_t	first_object;
	vm_pindex_t	first_pindex;
	vm_page_t	first_m;

	/* Map state. */
	vm_map_t	map;
	vm_map_entry_t	entry;
	int		map_generation;
	bool		lookup_still_valid;

	/* Vnode if locked. */
	struct vnode	*vp;
};

static void vm_fault_dontneed(const struct faultstate *fs, vm_offset_t vaddr,
	    int ahead);
static void vm_fault_prefault(const struct faultstate *fs, vm_offset_t addra,
	    int backward, int forward, bool obj_locked);

static int vm_pfault_oom_attempts = 3;
SYSCTL_INT(_vm, OID_AUTO, pfault_oom_attempts, CTLFLAG_RWTUN,
    &vm_pfault_oom_attempts, 0,
    "Number of page allocation attempts in page fault handler before it "
    "triggers OOM handling");

static int vm_pfault_oom_wait = 10;
SYSCTL_INT(_vm, OID_AUTO, pfault_oom_wait, CTLFLAG_RWTUN,
    &vm_pfault_oom_wait, 0,
    "Number of seconds to wait for free pages before retrying "
    "the page fault handler");

static inline void
fault_page_release(vm_page_t *mp)
{
	vm_page_t m;

	m = *mp;
	if (m != NULL) {
		/*
		 * We are likely to loop around again and attempt to busy
		 * this page.  Deactivating it leaves it available for
		 * pageout while optimizing fault restarts.
		 */
		vm_page_deactivate(m);
		vm_page_xunbusy(m);
		*mp = NULL;
	}
}

static inline void
fault_page_free(vm_page_t *mp)
{
	vm_page_t m;

	m = *mp;
	if (m != NULL) {
		VM_OBJECT_ASSERT_WLOCKED(m->object);
		if (!vm_page_wired(m))
			vm_page_free(m);
		else
			vm_page_xunbusy(m);
		*mp = NULL;
	}
}

static inline void
unlock_map(struct faultstate *fs)
{

	if (fs->lookup_still_valid) {
		vm_map_lookup_done(fs->map, fs->entry);
		fs->lookup_still_valid = false;
	}
}

static void
unlock_vp(struct faultstate *fs)
{

	if (fs->vp != NULL) {
		vput(fs->vp);
		fs->vp = NULL;
	}
}

static void
fault_deallocate(struct faultstate *fs)
{

	fault_page_release(&fs->m_cow);
	fault_page_release(&fs->m);
	vm_object_pip_wakeup(fs->object);
	if (fs->object != fs->first_object) {
		VM_OBJECT_WLOCK(fs->first_object);
		fault_page_free(&fs->first_m);
		VM_OBJECT_WUNLOCK(fs->first_object);
		vm_object_pip_wakeup(fs->first_object);
	}
	vm_object_deallocate(fs->first_object);
	unlock_map(fs);
	unlock_vp(fs);
}

static void
unlock_and_deallocate(struct faultstate *fs)
{

	VM_OBJECT_WUNLOCK(fs->object);
	fault_deallocate(fs);
}

static void
vm_fault_dirty(struct faultstate *fs, vm_page_t m)
{
	bool need_dirty;

	if (((fs->prot & VM_PROT_WRITE) == 0 &&
	    (fs->fault_flags & VM_FAULT_DIRTY) == 0) ||
	    (m->oflags & VPO_UNMANAGED) != 0)
		return;

	VM_PAGE_OBJECT_BUSY_ASSERT(m);

	need_dirty = ((fs->fault_type & VM_PROT_WRITE) != 0 &&
	    (fs->fault_flags & VM_FAULT_WIRE) == 0) ||
	    (fs->fault_flags & VM_FAULT_DIRTY) != 0;

	vm_object_set_writeable_dirty(m->object);

	/*
	 * If the fault is a write, we know that this page is being
	 * written NOW so dirty it explicitly to save on
	 * pmap_is_modified() calls later.
	 *
	 * Also, since the page is now dirty, we can possibly tell
	 * the pager to release any swap backing the page.
	 */
	if (need_dirty && vm_page_set_dirty(m) == 0) {
		/*
		 * If this is a NOSYNC mmap we do not want to set PGA_NOSYNC
		 * if the page is already dirty to prevent data written with
		 * the expectation of being synced from not being synced.
		 * Likewise if this entry does not request NOSYNC then make
		 * sure the page isn't marked NOSYNC.  Applications sharing
		 * data should use the same flags to avoid ping ponging.
		 */
		if ((fs->entry->eflags & MAP_ENTRY_NOSYNC) != 0)
			vm_page_aflag_set(m, PGA_NOSYNC);
		else
			vm_page_aflag_clear(m, PGA_NOSYNC);
	}

}

/*
 * Unlocks fs.first_object and fs.map on success.
 */
static int
vm_fault_soft_fast(struct faultstate *fs)
{
	vm_page_t m, m_map;
#if VM_NRESERVLEVEL > 0
	vm_page_t m_super;
	int flags;
#endif
	int psind, rv;
	vm_offset_t vaddr;

	MPASS(fs->vp == NULL);
	vaddr = fs->vaddr;
	vm_object_busy(fs->first_object);
	m = vm_page_lookup(fs->first_object, fs->first_pindex);
	/* A busy page can be mapped for read|execute access. */
	if (m == NULL || ((fs->prot & VM_PROT_WRITE) != 0 &&
	    vm_page_busied(m)) || !vm_page_all_valid(m)) {
		rv = KERN_FAILURE;
		goto out;
	}
	m_map = m;
	psind = 0;
#if VM_NRESERVLEVEL > 0
	if ((m->flags & PG_FICTITIOUS) == 0 &&
	    (m_super = vm_reserv_to_superpage(m)) != NULL &&
	    rounddown2(vaddr, pagesizes[m_super->psind]) >= fs->entry->start &&
	    roundup2(vaddr + 1, pagesizes[m_super->psind]) <= fs->entry->end &&
	    (vaddr & (pagesizes[m_super->psind] - 1)) == (VM_PAGE_TO_PHYS(m) &
	    (pagesizes[m_super->psind] - 1)) && !fs->wired &&
	    pmap_ps_enabled(fs->map->pmap)) {
		flags = PS_ALL_VALID;
		if ((fs->prot & VM_PROT_WRITE) != 0) {
			/*
			 * Create a superpage mapping allowing write access
			 * only if none of the constituent pages are busy and
			 * all of them are already dirty (except possibly for
			 * the page that was faulted on).
			 */
			flags |= PS_NONE_BUSY;
			if ((fs->first_object->flags & OBJ_UNMANAGED) == 0)
				flags |= PS_ALL_DIRTY;
		}
		if (vm_page_ps_test(m_super, flags, m)) {
			m_map = m_super;
			psind = m_super->psind;
			vaddr = rounddown2(vaddr, pagesizes[psind]);
			/* Preset the modified bit for dirty superpages. */
			if ((flags & PS_ALL_DIRTY) != 0)
				fs->fault_type |= VM_PROT_WRITE;
		}
	}
#endif
	VM_OBJECT_ASSERT_CAP(fs->first_object, fs->prot);
	rv = pmap_enter(fs->map->pmap, vaddr, m_map,
	    VM_OBJECT_MASK_CAP_PROT(fs->first_object, fs->prot),
	    fs->fault_type |
	    PMAP_ENTER_NOSLEEP | (fs->wired ? PMAP_ENTER_WIRED : 0), psind);
	if (rv != KERN_SUCCESS)
		goto out;
	if (fs->m_hold != NULL) {
		(*fs->m_hold) = m;
		vm_page_wire(m);
	}
	if (psind == 0 && !fs->wired)
		vm_fault_prefault(fs, vaddr, PFBAK, PFFOR, true);
	VM_OBJECT_RUNLOCK(fs->first_object);
	vm_fault_dirty(fs, m);
	vm_map_lookup_done(fs->map, fs->entry);
	curthread->td_ru.ru_minflt++;

out:
	vm_object_unbusy(fs->first_object);
	return (rv);
}

static void
vm_fault_restore_map_lock(struct faultstate *fs)
{

	VM_OBJECT_ASSERT_WLOCKED(fs->first_object);
	MPASS(blockcount_read(&fs->first_object->paging_in_progress) > 0);

	if (!vm_map_trylock_read(fs->map)) {
		VM_OBJECT_WUNLOCK(fs->first_object);
		vm_map_lock_read(fs->map);
		VM_OBJECT_WLOCK(fs->first_object);
	}
	fs->lookup_still_valid = true;
}

static void
vm_fault_populate_check_page(vm_page_t m)
{

	/*
	 * Check each page to ensure that the pager is obeying the
	 * interface: the page must be installed in the object, fully
	 * valid, and exclusively busied.
	 */
	MPASS(m != NULL);
	MPASS(vm_page_all_valid(m));
	MPASS(vm_page_xbusied(m));
}

static void
vm_fault_populate_cleanup(vm_object_t object, vm_pindex_t first,
    vm_pindex_t last)
{
	vm_page_t m;
	vm_pindex_t pidx;

	VM_OBJECT_ASSERT_WLOCKED(object);
	MPASS(first <= last);
	for (pidx = first, m = vm_page_lookup(object, pidx);
	    pidx <= last; pidx++, m = vm_page_next(m)) {
		vm_fault_populate_check_page(m);
		vm_page_deactivate(m);
		vm_page_xunbusy(m);
	}
}

static int
vm_fault_populate(struct faultstate *fs)
{
	vm_offset_t vaddr;
	vm_page_t m;
	vm_prot_t prot;
	vm_pindex_t map_first, map_last, pager_first, pager_last, pidx;
	int bdry_idx, i, npages, psind, rv;

	MPASS(fs->object == fs->first_object);
	VM_OBJECT_ASSERT_WLOCKED(fs->first_object);
	MPASS(blockcount_read(&fs->first_object->paging_in_progress) > 0);
	MPASS(fs->first_object->backing_object == NULL);
	MPASS(fs->lookup_still_valid);

	pager_first = OFF_TO_IDX(fs->entry->offset);
	pager_last = pager_first + atop(fs->entry->end - fs->entry->start) - 1;
	unlock_map(fs);
	unlock_vp(fs);

	/*
	 * Call the pager (driver) populate() method.
	 *
	 * There is no guarantee that the method will be called again
	 * if the current fault is for read, and a future fault is
	 * for write.  Report the entry's maximum allowed protection
	 * to the driver.
	 */
	rv = vm_pager_populate(fs->first_object, fs->first_pindex,
	    fs->fault_type, fs->entry->max_protection, &pager_first,
	    &pager_last);

	VM_OBJECT_ASSERT_WLOCKED(fs->first_object);
	if (rv == VM_PAGER_BAD) {
		/*
		 * VM_PAGER_BAD is the backdoor for a pager to request
		 * normal fault handling.
		 */
		vm_fault_restore_map_lock(fs);
		if (fs->map->timestamp != fs->map_generation)
			return (KERN_RESTART);
		return (KERN_NOT_RECEIVER);
	}
	if (rv != VM_PAGER_OK)
		return (KERN_FAILURE); /* AKA SIGSEGV */

	/* Ensure that the driver is obeying the interface. */
	MPASS(pager_first <= pager_last);
	MPASS(fs->first_pindex <= pager_last);
	MPASS(fs->first_pindex >= pager_first);
	MPASS(pager_last < fs->first_object->size);

	vm_fault_restore_map_lock(fs);
	bdry_idx = (fs->entry->eflags & MAP_ENTRY_SPLIT_BOUNDARY_MASK) >>
	    MAP_ENTRY_SPLIT_BOUNDARY_SHIFT;
	if (fs->map->timestamp != fs->map_generation) {
		if (bdry_idx == 0) {
			vm_fault_populate_cleanup(fs->first_object, pager_first,
			    pager_last);
		} else {
			m = vm_page_lookup(fs->first_object, pager_first);
			if (m != fs->m)
				vm_page_xunbusy(m);
		}
		return (KERN_RESTART);
	}

	/*
	 * The map is unchanged after our last unlock.  Process the fault.
	 *
	 * First, the special case of largepage mappings, where
	 * populate only busies the first page in superpage run.
	 */
	if (bdry_idx != 0) {
		KASSERT(PMAP_HAS_LARGEPAGES,
		    ("missing pmap support for large pages"));
		m = vm_page_lookup(fs->first_object, pager_first);
		vm_fault_populate_check_page(m);
		VM_OBJECT_WUNLOCK(fs->first_object);
		vaddr = fs->entry->start + IDX_TO_OFF(pager_first) -
		    fs->entry->offset;
		/* assert alignment for entry */
		KASSERT((vaddr & (pagesizes[bdry_idx] - 1)) == 0,
    ("unaligned superpage start %#jx pager_first %#jx offset %#jx vaddr %#jx",
		    (uintmax_t)fs->entry->start, (uintmax_t)pager_first,
		    (uintmax_t)fs->entry->offset, (uintmax_t)vaddr));
		KASSERT((VM_PAGE_TO_PHYS(m) & (pagesizes[bdry_idx] - 1)) == 0,
		    ("unaligned superpage m %p %#jx", m,
		    (uintmax_t)VM_PAGE_TO_PHYS(m)));
		rv = pmap_enter(fs->map->pmap, vaddr, m, fs->prot,
		    fs->fault_type | (fs->wired ? PMAP_ENTER_WIRED : 0) |
		    PMAP_ENTER_LARGEPAGE, bdry_idx);
		VM_OBJECT_WLOCK(fs->first_object);
		vm_page_xunbusy(m);
		if (rv != KERN_SUCCESS)
			goto out;
		if ((fs->fault_flags & VM_FAULT_WIRE) != 0) {
			for (i = 0; i < atop(pagesizes[bdry_idx]); i++)
				vm_page_wire(m + i);
		}
		if (fs->m_hold != NULL) {
			*fs->m_hold = m + (fs->first_pindex - pager_first);
			vm_page_wire(*fs->m_hold);
		}
		goto out;
	}

	/*
	 * The range [pager_first, pager_last] that is given to the
	 * pager is only a hint.  The pager may populate any range
	 * within the object that includes the requested page index.
	 * In case the pager expanded the range, clip it to fit into
	 * the map entry.
	 */
	map_first = OFF_TO_IDX(fs->entry->offset);
	if (map_first > pager_first) {
		vm_fault_populate_cleanup(fs->first_object, pager_first,
		    map_first - 1);
		pager_first = map_first;
	}
	map_last = map_first + atop(fs->entry->end - fs->entry->start) - 1;
	if (map_last < pager_last) {
		vm_fault_populate_cleanup(fs->first_object, map_last + 1,
		    pager_last);
		pager_last = map_last;
	}
	VM_OBJECT_ASSERT_CAP(fs->first_object, fs->prot);
	for (pidx = pager_first, m = vm_page_lookup(fs->first_object, pidx);
	    pidx <= pager_last;
	    pidx += npages, m = vm_page_next(&m[npages - 1])) {
		vaddr = fs->entry->start + IDX_TO_OFF(pidx) - fs->entry->offset;

		psind = m->psind;
		if (psind > 0 && ((vaddr & (pagesizes[psind] - 1)) != 0 ||
		    pidx + OFF_TO_IDX(pagesizes[psind]) - 1 > pager_last ||
		    !pmap_ps_enabled(fs->map->pmap) || fs->wired))
			psind = 0;

		npages = atop(pagesizes[psind]);
		for (i = 0; i < npages; i++) {
			vm_fault_populate_check_page(&m[i]);
			vm_fault_dirty(fs, &m[i]);
		}
		prot = VM_OBJECT_MASK_CAP_PROT(fs->first_object, fs->prot);
		VM_OBJECT_WUNLOCK(fs->first_object);
		rv = pmap_enter(fs->map->pmap, vaddr, m, prot, fs->fault_type |
		    (fs->wired ? PMAP_ENTER_WIRED : 0), psind);

		/*
		 * pmap_enter() may fail for a superpage mapping if additional
		 * protection policies prevent the full mapping.
		 * For example, this will happen on amd64 if the entire
		 * address range does not share the same userspace protection
		 * key.  Revert to single-page mappings if this happens.
		 */
		MPASS(rv == KERN_SUCCESS ||
		    (psind > 0 && rv == KERN_PROTECTION_FAILURE));
		if (__predict_false(psind > 0 &&
		    rv == KERN_PROTECTION_FAILURE)) {
			for (i = 0; i < npages; i++) {
				rv = pmap_enter(fs->map->pmap, vaddr + ptoa(i),
				    &m[i], prot, fs->fault_type |
				    (fs->wired ? PMAP_ENTER_WIRED : 0), 0);
				MPASS(rv == KERN_SUCCESS);
			}
		}

		VM_OBJECT_WLOCK(fs->first_object);
		for (i = 0; i < npages; i++) {
			if ((fs->fault_flags & VM_FAULT_WIRE) != 0)
				vm_page_wire(&m[i]);
			else
				vm_page_activate(&m[i]);
			if (fs->m_hold != NULL && m[i].pindex == fs->first_pindex) {
				(*fs->m_hold) = &m[i];
				vm_page_wire(&m[i]);
			}
			vm_page_xunbusy(&m[i]);
		}
	}
out:
	curthread->td_ru.ru_majflt++;
	return (rv);
}

static int prot_fault_translation;
SYSCTL_INT(_machdep, OID_AUTO, prot_fault_translation, CTLFLAG_RWTUN,
    &prot_fault_translation, 0,
    "Control signal to deliver on protection fault");

/* compat definition to keep common code for signal translation */
#define	UCODE_PAGEFLT	12
#ifdef T_PAGEFLT
_Static_assert(UCODE_PAGEFLT == T_PAGEFLT, "T_PAGEFLT");
#endif

/*
 *	vm_fault_trap:
 *
 *	Handle a page fault occurring at the given address,
 *	requiring the given permissions, in the map specified.
 *	If successful, the page is inserted into the
 *	associated physical map.
 *
 *	NOTE: the given address should be truncated to the
 *	proper page address.
 *
 *	KERN_SUCCESS is returned if the page fault is handled; otherwise,
 *	a standard error specifying why the fault is fatal is returned.
 *
 *	The map in question must be referenced, and remains so.
 *	Caller may hold no locks.
 */
int
vm_fault_trap(vm_map_t map, vm_offset_t vaddr, vm_prot_t fault_type,
    int fault_flags, int *signo, int *ucode)
{
	int result;

	MPASS(signo == NULL || ucode != NULL);
#ifdef KTRACE
	if (map != kernel_map && KTRPOINT(curthread, KTR_FAULT))
		ktrfault(vaddr, fault_type);
#endif
	result = vm_fault(map, trunc_page(vaddr), fault_type, fault_flags,
	    NULL);
	KASSERT(result == KERN_SUCCESS || result == KERN_FAILURE ||
	    result == KERN_INVALID_ADDRESS ||
	    result == KERN_RESOURCE_SHORTAGE ||
	    result == KERN_PROTECTION_FAILURE ||
	    result == KERN_OUT_OF_BOUNDS,
	    ("Unexpected Mach error %d from vm_fault()", result));
#ifdef KTRACE
	if (map != kernel_map && KTRPOINT(curthread, KTR_FAULTEND))
		ktrfaultend(result);
#endif
	if (result != KERN_SUCCESS && signo != NULL) {
		switch (result) {
		case KERN_FAILURE:
		case KERN_INVALID_ADDRESS:
			*signo = SIGSEGV;
			*ucode = SEGV_MAPERR;
			break;
		case KERN_RESOURCE_SHORTAGE:
			*signo = SIGBUS;
			*ucode = BUS_OOMERR;
			break;
		case KERN_OUT_OF_BOUNDS:
			*signo = SIGBUS;
			*ucode = BUS_OBJERR;
			break;
		case KERN_PROTECTION_FAILURE:
			if (prot_fault_translation == 0) {
				/*
				 * Autodetect.  This check also covers
				 * the images without the ABI-tag ELF
				 * note.
				 */
				if (SV_CURPROC_ABI() == SV_ABI_FREEBSD &&
				    curproc->p_osrel >= P_OSREL_SIGSEGV) {
					*signo = SIGSEGV;
					*ucode = SEGV_ACCERR;
				} else {
					*signo = SIGBUS;
					*ucode = UCODE_PAGEFLT;
				}
			} else if (prot_fault_translation == 1) {
				/* Always compat mode. */
				*signo = SIGBUS;
				*ucode = UCODE_PAGEFLT;
			} else {
				/* Always SIGSEGV mode. */
				*signo = SIGSEGV;
				*ucode = SEGV_ACCERR;
			}
			break;
		default:
			KASSERT(0, ("Unexpected Mach error %d from vm_fault()",
			    result));
			break;
		}
	}
	return (result);
}

static int
vm_fault_lock_vnode(struct faultstate *fs, bool objlocked)
{
	struct vnode *vp;
	int error, locked;

	if (fs->object->type != OBJT_VNODE)
		return (KERN_SUCCESS);
	vp = fs->object->handle;
	if (vp == fs->vp) {
		ASSERT_VOP_LOCKED(vp, "saved vnode is not locked");
		return (KERN_SUCCESS);
	}

	/*
	 * Perform an unlock in case the desired vnode changed while
	 * the map was unlocked during a retry.
	 */
	unlock_vp(fs);

	locked = VOP_ISLOCKED(vp);
	if (locked != LK_EXCLUSIVE)
		locked = LK_SHARED;

	/*
	 * We must not sleep acquiring the vnode lock while we have
	 * the page exclusive busied or the object's
	 * paging-in-progress count incremented.  Otherwise, we could
	 * deadlock.
	 */
	error = vget(vp, locked | LK_CANRECURSE | LK_NOWAIT);
	if (error == 0) {
		fs->vp = vp;
		return (KERN_SUCCESS);
	}

	vhold(vp);
	if (objlocked)
		unlock_and_deallocate(fs);
	else
		fault_deallocate(fs);
	error = vget(vp, locked | LK_RETRY | LK_CANRECURSE);
	vdrop(vp);
	fs->vp = vp;
	KASSERT(error == 0, ("vm_fault: vget failed %d", error));
	return (KERN_RESOURCE_SHORTAGE);
}

/*
 * Calculate the desired readahead.  Handle drop-behind.
 *
 * Returns the number of readahead blocks to pass to the pager.
 */
static int
vm_fault_readahead(struct faultstate *fs)
{
	int era, nera;
	u_char behavior;

	KASSERT(fs->lookup_still_valid, ("map unlocked"));
	era = fs->entry->read_ahead;
	behavior = vm_map_entry_behavior(fs->entry);
	if (behavior == MAP_ENTRY_BEHAV_RANDOM) {
		nera = 0;
	} else if (behavior == MAP_ENTRY_BEHAV_SEQUENTIAL) {
		nera = VM_FAULT_READ_AHEAD_MAX;
		if (fs->vaddr == fs->entry->next_read)
			vm_fault_dontneed(fs, fs->vaddr, nera);
	} else if (fs->vaddr == fs->entry->next_read) {
		/*
		 * This is a sequential fault.  Arithmetically
		 * increase the requested number of pages in
		 * the read-ahead window.  The requested
		 * number of pages is "# of sequential faults
		 * x (read ahead min + 1) + read ahead min"
		 */
		nera = VM_FAULT_READ_AHEAD_MIN;
		if (era > 0) {
			nera += era + 1;
			if (nera > VM_FAULT_READ_AHEAD_MAX)
				nera = VM_FAULT_READ_AHEAD_MAX;
		}
		if (era == VM_FAULT_READ_AHEAD_MAX)
			vm_fault_dontneed(fs, fs->vaddr, nera);
	} else {
		/*
		 * This is a non-sequential fault.
		 */
		nera = 0;
	}
	if (era != nera) {
		/*
		 * A read lock on the map suffices to update
		 * the read ahead count safely.
		 */
		fs->entry->read_ahead = nera;
	}

	return (nera);
}

static int
vm_fault_lookup(struct faultstate *fs)
{
	int result;

	KASSERT(!fs->lookup_still_valid,
	   ("vm_fault_lookup: Map already locked."));
	result = vm_map_lookup(&fs->map, fs->vaddr, fs->fault_type |
	    VM_PROT_FAULT_LOOKUP, &fs->entry, &fs->first_object,
	    &fs->first_pindex, &fs->prot, &fs->wired);
	if (result != KERN_SUCCESS) {
		unlock_vp(fs);
		return (result);
	}

	fs->map_generation = fs->map->timestamp;

	if (fs->entry->eflags & MAP_ENTRY_NOFAULT) {
		panic("%s: fault on nofault entry, addr: %#lx",
		    __func__, (u_long)fs->vaddr);
	}

	if (fs->entry->eflags & MAP_ENTRY_IN_TRANSITION &&
	    fs->entry->wiring_thread != curthread) {
		vm_map_unlock_read(fs->map);
		vm_map_lock(fs->map);
		if (vm_map_lookup_entry(fs->map, fs->vaddr, &fs->entry) &&
		    (fs->entry->eflags & MAP_ENTRY_IN_TRANSITION)) {
			unlock_vp(fs);
			fs->entry->eflags |= MAP_ENTRY_NEEDS_WAKEUP;
			vm_map_unlock_and_wait(fs->map, 0);
		} else
			vm_map_unlock(fs->map);
		return (KERN_RESOURCE_SHORTAGE);
	}

	MPASS((fs->entry->eflags & MAP_ENTRY_GUARD) == 0);
	MPASS((fs->entry->eflags & MAP_ENTRY_UNMAPPED) == 0);

	if (fs->wired)
		fs->fault_type = fs->prot | (fs->fault_type & VM_PROT_COPY);
	else
		KASSERT((fs->fault_flags & VM_FAULT_WIRE) == 0,
		    ("!fs->wired && VM_FAULT_WIRE"));
	fs->lookup_still_valid = true;

	return (KERN_SUCCESS);
}

static int
vm_fault_relookup(struct faultstate *fs)
{
	vm_object_t retry_object;
	vm_pindex_t retry_pindex;
	vm_prot_t retry_prot;
	int result;

	if (!vm_map_trylock_read(fs->map))
		return (KERN_RESTART);

	fs->lookup_still_valid = true;
	if (fs->map->timestamp == fs->map_generation)
		return (KERN_SUCCESS);

	result = vm_map_lookup_locked(&fs->map, fs->vaddr, fs->fault_type,
	    &fs->entry, &retry_object, &retry_pindex, &retry_prot,
	    &fs->wired);
	if (result != KERN_SUCCESS) {
		/*
		 * If retry of map lookup would have blocked then
		 * retry fault from start.
		 */
		if (result == KERN_FAILURE)
			return (KERN_RESTART);
		return (result);
	}
	if (retry_object != fs->first_object ||
	    retry_pindex != fs->first_pindex)
		return (KERN_RESTART);

	/*
	 * Check whether the protection has changed or the object has
	 * been copied while we left the map unlocked. Changing from
	 * read to write permission is OK - we leave the page
	 * write-protected, and catch the write fault. Changing from
	 * write to read permission means that we can't mark the page
	 * write-enabled after all.
	 */
	fs->prot &= retry_prot;
	fs->fault_type &= retry_prot;
	if (fs->prot == 0)
		return (KERN_RESTART);

	/* Reassert because wired may have changed. */
	KASSERT(fs->wired || (fs->fault_flags & VM_FAULT_WIRE) == 0,
	    ("!wired && VM_FAULT_WIRE"));

	return (KERN_SUCCESS);
}

static void
vm_fault_cow(struct faultstate *fs)
{
	bool is_first_object_locked;

	KASSERT(fs->object != fs->first_object,
	    ("source and target COW objects are identical"));

	/*
	 * This allows pages to be virtually copied from a backing_object
	 * into the first_object, where the backing object has no other
	 * refs to it, and cannot gain any more refs.  Instead of a bcopy,
	 * we just move the page from the backing object to the first
	 * object.  Note that we must mark the page dirty in the first
	 * object so that it will go out to swap when needed.
	 *
	 * XXXRW: Will tag bits on TLB entry get properly updated during
	 * move...?
	 */
	is_first_object_locked = false;
	if (
	    /*
	     * Only one shadow object and no other refs.
	     */
	    fs->object->shadow_count == 1 && fs->object->ref_count == 1 &&
	    /*
	     * No other ways to look the object up
	     */
	    fs->object->handle == NULL && (fs->object->flags & OBJ_ANON) != 0 &&
	    /*
	     * We don't chase down the shadow chain and we can acquire locks.
	     */
	    (is_first_object_locked = VM_OBJECT_TRYWLOCK(fs->first_object)) &&
	    fs->object == fs->first_object->backing_object &&
	    VM_OBJECT_TRYWLOCK(fs->object)) {
		/*
		 * Remove but keep xbusy for replace.  fs->m is moved into
		 * fs->first_object and left busy while fs->first_m is
		 * conditionally freed.
		 */
		vm_page_remove_xbusy(fs->m);
		vm_page_replace(fs->m, fs->first_object, fs->first_pindex,
		    fs->first_m);
		vm_page_dirty(fs->m);
#if VM_NRESERVLEVEL > 0
		/*
		 * Rename the reservation.
		 */
		vm_reserv_rename(fs->m, fs->first_object, fs->object,
		    OFF_TO_IDX(fs->first_object->backing_object_offset));
#endif
		VM_OBJECT_WUNLOCK(fs->object);
		VM_OBJECT_WUNLOCK(fs->first_object);
		fs->first_m = fs->m;
		fs->m = NULL;
		VM_CNT_INC(v_cow_optim);
	} else {
		if (is_first_object_locked)
			VM_OBJECT_WUNLOCK(fs->first_object);
		/*
		 * Oh, well, lets copy it.
		 */
#if __has_feature(capabilities)
		/*
		 * XXXRW: Worth pondering this further; in general,
		 * copy-on-write should propagate any tags present in the
		 * underlying page -- at least, if the top object is
		 * anonymously backed.  But is this always true?
		 * XXX-AM: We must at least propagate tags for
		 * anonymously backed objects.
		 *
		 * XXXJHB: To answer Robert's question, the top object
		 * is always anonymously backed, and currently all
		 * anonymous objects are OBJ_HASCAP.  In theory it
		 * should be safe to always use pmap_copy_page_tags()
		 * here, but checking OBJ_HASCAP on the source object
		 * is just extra paranoia.  It should perhaps just be
		 * an assertion that the source page has no tags
		 * instead if OBJ_HASCAP is not set.
		 *
		 * Preserve tags if the source page contains tags.
		 * The destination page will always belong to a
		 * tag-bearing VM object.
		 */
		KASSERT(fs->first_object->flags & OBJ_HASCAP,
		    ("%s: destination object %p doesn't have OBJ_HASCAP",
		    __func__, fs->first_object));
		if (fs->object->flags & OBJ_HASCAP)
			pmap_copy_page_tags(fs->m, fs->first_m);
		else
#endif
			pmap_copy_page(fs->m, fs->first_m);

		vm_page_valid(fs->first_m);
		if (fs->wired && (fs->fault_flags & VM_FAULT_WIRE) == 0) {
			vm_page_wire(fs->first_m);
			vm_page_unwire(fs->m, PQ_INACTIVE);
		}
		/*
		 * Save the cow page to be released after
		 * pmap_enter is complete.
		 */
		fs->m_cow = fs->m;
		fs->m = NULL;

		/*
		 * Typically, the shadow object is either private to this
		 * address space (OBJ_ONEMAPPING) or its pages are read only.
		 * In the highly unusual case where the pages of a shadow object
		 * are read/write shared between this and other address spaces,
		 * we need to ensure that any pmap-level mappings to the
		 * original, copy-on-write page from the backing object are
		 * removed from those other address spaces.
		 *
		 * The flag check is racy, but this is tolerable: if
		 * OBJ_ONEMAPPING is cleared after the check, the busy state
		 * ensures that new mappings of m_cow can't be created.
		 * pmap_enter() will replace an existing mapping in the current
		 * address space.  If OBJ_ONEMAPPING is set after the check,
		 * removing mappings will at worse trigger some unnecessary page
		 * faults.
		 */
		vm_page_assert_xbusied(fs->m_cow);
		if ((fs->first_object->flags & OBJ_ONEMAPPING) == 0)
			pmap_remove_all(fs->m_cow);
	}
<<<<<<< HEAD
	/*
	 * fs->object != fs->first_object due to above
	 * conditional
	 */
=======

>>>>>>> 982693bb
	vm_object_pip_wakeup(fs->object);

	/*
	 * Only use the new page below...
	 */
	fs->object = fs->first_object;
	fs->pindex = fs->first_pindex;
	fs->m = fs->first_m;
	VM_CNT_INC(v_cow_faults);
	curthread->td_cow++;
}

static bool
vm_fault_next(struct faultstate *fs)
{
	vm_object_t next_object;

	/*
	 * The requested page does not exist at this object/
	 * offset.  Remove the invalid page from the object,
	 * waking up anyone waiting for it, and continue on to
	 * the next object.  However, if this is the top-level
	 * object, we must leave the busy page in place to
	 * prevent another process from rushing past us, and
	 * inserting the page in that object at the same time
	 * that we are.
	 */
	if (fs->object == fs->first_object) {
		fs->first_m = fs->m;
		fs->m = NULL;
	} else
		fault_page_free(&fs->m);

	/*
	 * Move on to the next object.  Lock the next object before
	 * unlocking the current one.
	 */
	VM_OBJECT_ASSERT_WLOCKED(fs->object);
	next_object = fs->object->backing_object;
	if (next_object == NULL)
		return (false);
	MPASS(fs->first_m != NULL);
	KASSERT(fs->object != next_object, ("object loop %p", next_object));
	VM_OBJECT_WLOCK(next_object);
	vm_object_pip_add(next_object, 1);
	if (fs->object != fs->first_object)
		vm_object_pip_wakeup(fs->object);
	fs->pindex += OFF_TO_IDX(fs->object->backing_object_offset);
	VM_OBJECT_WUNLOCK(fs->object);
	fs->object = next_object;

	return (true);
}

static void
vm_fault_zerofill(struct faultstate *fs)
{

	/*
	 * If there's no object left, fill the page in the top
	 * object with zeros.
	 */
	if (fs->object != fs->first_object) {
		vm_object_pip_wakeup(fs->object);
		fs->object = fs->first_object;
		fs->pindex = fs->first_pindex;
	}
	MPASS(fs->first_m != NULL);
	MPASS(fs->m == NULL);
	fs->m = fs->first_m;
	fs->first_m = NULL;

	/*
	 * Zero the page if necessary and mark it valid.
	 */
	if ((fs->m->flags & PG_ZERO) == 0) {
		pmap_zero_page(fs->m);
	} else {
		VM_CNT_INC(v_ozfod);
	}
	VM_CNT_INC(v_zfod);
	vm_page_valid(fs->m);
}

/*
 * Allocate a page directly or via the object populate method.
 */
static int
vm_fault_allocate(struct faultstate *fs)
{
	struct domainset *dset;
	int alloc_req;
	int rv;

	if ((fs->object->flags & OBJ_SIZEVNLOCK) != 0) {
		rv = vm_fault_lock_vnode(fs, true);
		MPASS(rv == KERN_SUCCESS || rv == KERN_RESOURCE_SHORTAGE);
		if (rv == KERN_RESOURCE_SHORTAGE)
			return (rv);
	}

	if (fs->pindex >= fs->object->size)
		return (KERN_OUT_OF_BOUNDS);

	if (fs->object == fs->first_object &&
	    (fs->first_object->flags & OBJ_POPULATE) != 0 &&
	    fs->first_object->shadow_count == 0) {
		rv = vm_fault_populate(fs);
		switch (rv) {
		case KERN_SUCCESS:
		case KERN_FAILURE:
		case KERN_PROTECTION_FAILURE:
		case KERN_RESTART:
			return (rv);
		case KERN_NOT_RECEIVER:
			/*
			 * Pager's populate() method
			 * returned VM_PAGER_BAD.
			 */
			break;
		default:
			panic("inconsistent return codes");
		}
	}

	/*
	 * Allocate a new page for this object/offset pair.
	 *
	 * Unlocked read of the p_flag is harmless. At worst, the P_KILLED
	 * might be not observed there, and allocation can fail, causing
	 * restart and new reading of the p_flag.
	 */
	dset = fs->object->domain.dr_policy;
	if (dset == NULL)
		dset = curthread->td_domain.dr_policy;
	if (!vm_page_count_severe_set(&dset->ds_mask) || P_KILLED(curproc)) {
#if VM_NRESERVLEVEL > 0
		vm_object_color(fs->object, atop(fs->vaddr) - fs->pindex);
#endif
		alloc_req = P_KILLED(curproc) ?
		    VM_ALLOC_SYSTEM : VM_ALLOC_NORMAL;
		if (fs->object->type != OBJT_VNODE &&
		    fs->object->backing_object == NULL)
			alloc_req |= VM_ALLOC_ZERO;
		fs->m = vm_page_alloc(fs->object, fs->pindex, alloc_req);
	}
	if (fs->m == NULL) {
		unlock_and_deallocate(fs);
		if (vm_pfault_oom_attempts < 0 ||
		    fs->oom < vm_pfault_oom_attempts) {
			fs->oom++;
			vm_waitpfault(dset, vm_pfault_oom_wait * hz);
		} else 	{
			if (bootverbose)
				printf(
		"proc %d (%s) failed to alloc page on fault, starting OOM\n",
				    curproc->p_pid, curproc->p_comm);
			vm_pageout_oom(VM_OOM_MEM_PF);
			fs->oom = 0;
		}
		return (KERN_RESOURCE_SHORTAGE);
	}
	fs->oom = 0;

	return (KERN_NOT_RECEIVER);
}

/*
 * Call the pager to retrieve the page if there is a chance
 * that the pager has it, and potentially retrieve additional
 * pages at the same time.
 */
static int
vm_fault_getpages(struct faultstate *fs, int nera, int *behindp, int *aheadp)
{
	vm_offset_t e_end, e_start;
	int ahead, behind, cluster_offset, rv;
	u_char behavior;

	/*
	 * Prepare for unlocking the map.  Save the map
	 * entry's start and end addresses, which are used to
	 * optimize the size of the pager operation below.
	 * Even if the map entry's addresses change after
	 * unlocking the map, using the saved addresses is
	 * safe.
	 */
	e_start = fs->entry->start;
	e_end = fs->entry->end;
	behavior = vm_map_entry_behavior(fs->entry);

	/*
	 * Release the map lock before locking the vnode or
	 * sleeping in the pager.  (If the current object has
	 * a shadow, then an earlier iteration of this loop
	 * may have already unlocked the map.)
	 */
	unlock_map(fs);

	rv = vm_fault_lock_vnode(fs, false);
	MPASS(rv == KERN_SUCCESS || rv == KERN_RESOURCE_SHORTAGE);
	if (rv == KERN_RESOURCE_SHORTAGE)
		return (rv);
	KASSERT(fs->vp == NULL || !fs->map->system_map,
	    ("vm_fault: vnode-backed object mapped by system map"));

	/*
	 * Page in the requested page and hint the pager,
	 * that it may bring up surrounding pages.
	 */
	if (nera == -1 || behavior == MAP_ENTRY_BEHAV_RANDOM ||
	    P_KILLED(curproc)) {
		behind = 0;
		ahead = 0;
	} else {
		/* Is this a sequential fault? */
		if (nera > 0) {
			behind = 0;
			ahead = nera;
		} else {
			/*
			 * Request a cluster of pages that is
			 * aligned to a VM_FAULT_READ_DEFAULT
			 * page offset boundary within the
			 * object.  Alignment to a page offset
			 * boundary is more likely to coincide
			 * with the underlying file system
			 * block than alignment to a virtual
			 * address boundary.
			 */
			cluster_offset = fs->pindex % VM_FAULT_READ_DEFAULT;
			behind = ulmin(cluster_offset,
			    atop(fs->vaddr - e_start));
			ahead = VM_FAULT_READ_DEFAULT - 1 - cluster_offset;
		}
		ahead = ulmin(ahead, atop(e_end - fs->vaddr) - 1);
	}
	*behindp = behind;
	*aheadp = ahead;
	rv = vm_pager_get_pages(fs->object, &fs->m, 1, behindp, aheadp);
	if (rv == VM_PAGER_OK)
		return (KERN_SUCCESS);
	if (rv == VM_PAGER_ERROR)
		printf("vm_fault: pager read error, pid %d (%s)\n",
		    curproc->p_pid, curproc->p_comm);
	/*
	 * If an I/O error occurred or the requested page was
	 * outside the range of the pager, clean up and return
	 * an error.
	 */
	if (rv == VM_PAGER_ERROR || rv == VM_PAGER_BAD)
		return (KERN_OUT_OF_BOUNDS);
	return (KERN_NOT_RECEIVER);
}

/*
 * Wait/Retry if the page is busy.  We have to do this if the page is
 * either exclusive or shared busy because the vm_pager may be using
 * read busy for pageouts (and even pageins if it is the vnode pager),
 * and we could end up trying to pagein and pageout the same page
 * simultaneously.
 *
 * We can theoretically allow the busy case on a read fault if the page
 * is marked valid, but since such pages are typically already pmap'd,
 * putting that special case in might be more effort then it is worth.
 * We cannot under any circumstances mess around with a shared busied
 * page except, perhaps, to pmap it.
 */
static void
vm_fault_busy_sleep(struct faultstate *fs)
{
	/*
	 * Reference the page before unlocking and
	 * sleeping so that the page daemon is less
	 * likely to reclaim it.
	 */
	vm_page_aflag_set(fs->m, PGA_REFERENCED);
	if (fs->object != fs->first_object) {
		fault_page_release(&fs->first_m);
		vm_object_pip_wakeup(fs->first_object);
	}
	vm_object_pip_wakeup(fs->object);
	unlock_map(fs);
	if (fs->m == vm_page_lookup(fs->object, fs->pindex))
		vm_page_busy_sleep(fs->m, "vmpfw", false);
	else
		VM_OBJECT_WUNLOCK(fs->object);
	VM_CNT_INC(v_intrans);
	vm_object_deallocate(fs->first_object);
}

int
vm_fault(vm_map_t map, vm_offset_t vaddr, vm_prot_t fault_type,
    int fault_flags, vm_page_t *m_hold)
{
	struct faultstate fs;
	int ahead, behind, faultcount;
	int nera, result, rv;
	bool dead, hardfault;

	VM_CNT_INC(v_vm_faults);

	if ((curthread->td_pflags & TDP_NOFAULTING) != 0)
		return (KERN_PROTECTION_FAILURE);

	fs.vp = NULL;
	fs.vaddr = vaddr;
	fs.m_hold = m_hold;
	fs.fault_flags = fault_flags;
	fs.map = map;
	fs.lookup_still_valid = false;
	fs.oom = 0;
	faultcount = 0;
	nera = -1;
	hardfault = false;

RetryFault:
	fs.fault_type = fault_type;

	/*
	 * Find the backing store object and offset into it to begin the
	 * search.
	 */
	result = vm_fault_lookup(&fs);
	if (result != KERN_SUCCESS) {
		if (result == KERN_RESOURCE_SHORTAGE)
			goto RetryFault;
		return (result);
	}

	/*
	 * Try to avoid lock contention on the top-level object through
	 * special-case handling of some types of page faults, specifically,
	 * those that are mapping an existing page from the top-level object.
	 * Under this condition, a read lock on the object suffices, allowing
	 * multiple page faults of a similar type to run in parallel.
	 */
	if (fs.vp == NULL /* avoid locked vnode leak */ &&
	    (fs.entry->eflags & MAP_ENTRY_SPLIT_BOUNDARY_MASK) == 0 &&
	    (fs.fault_flags & (VM_FAULT_WIRE | VM_FAULT_DIRTY)) == 0) {
		VM_OBJECT_RLOCK(fs.first_object);
		rv = vm_fault_soft_fast(&fs);
		if (rv == KERN_SUCCESS)
			return (rv);
		if (!VM_OBJECT_TRYUPGRADE(fs.first_object)) {
			VM_OBJECT_RUNLOCK(fs.first_object);
			VM_OBJECT_WLOCK(fs.first_object);
		}
	} else {
		VM_OBJECT_WLOCK(fs.first_object);
	}

	/*
	 * Make a reference to this object to prevent its disposal while we
	 * are messing with it.  Once we have the reference, the map is free
	 * to be diddled.  Since objects reference their shadows (and copies),
	 * they will stay around as well.
	 *
	 * Bump the paging-in-progress count to prevent size changes (e.g. 
	 * truncation operations) during I/O.
	 */
	vm_object_reference_locked(fs.first_object);
	vm_object_pip_add(fs.first_object, 1);

	fs.m_cow = fs.m = fs.first_m = NULL;

	/*
	 * Search for the page at object/offset.
	 */
	fs.object = fs.first_object;
	fs.pindex = fs.first_pindex;

	if ((fs.entry->eflags & MAP_ENTRY_SPLIT_BOUNDARY_MASK) != 0) {
		rv = vm_fault_allocate(&fs);
		switch (rv) {
		case KERN_RESTART:
			unlock_and_deallocate(&fs);
			/* FALLTHROUGH */
		case KERN_RESOURCE_SHORTAGE:
			goto RetryFault;
		case KERN_SUCCESS:
		case KERN_FAILURE:
		case KERN_PROTECTION_FAILURE:
		case KERN_OUT_OF_BOUNDS:
			unlock_and_deallocate(&fs);
			return (rv);
		case KERN_NOT_RECEIVER:
			break;
		default:
			panic("vm_fault: Unhandled rv %d", rv);
		}
	}

	while (TRUE) {
		KASSERT(fs.m == NULL,
		    ("page still set %p at loop start", fs.m));
		/*
		 * If the object is marked for imminent termination,
		 * we retry here, since the collapse pass has raced
		 * with us.  Otherwise, if we see terminally dead
		 * object, return fail.
		 */
		if ((fs.object->flags & OBJ_DEAD) != 0) {
			dead = fs.object->type == OBJT_DEAD;
			unlock_and_deallocate(&fs);
			if (dead)
				return (KERN_PROTECTION_FAILURE);
			pause("vmf_de", 1);
			goto RetryFault;
		}

		/*
		 * See if page is resident
		 */
		fs.m = vm_page_lookup(fs.object, fs.pindex);
		if (fs.m != NULL) {
			if (vm_page_tryxbusy(fs.m) == 0) {
				vm_fault_busy_sleep(&fs);
				goto RetryFault;
			}

			/*
			 * The page is marked busy for other processes and the
			 * pagedaemon.  If it still is completely valid we
			 * are done.
			 */
			if (vm_page_all_valid(fs.m)) {
				VM_OBJECT_WUNLOCK(fs.object);
				break; /* break to PAGE HAS BEEN FOUND. */
			}
		}
		VM_OBJECT_ASSERT_WLOCKED(fs.object);

		/*
		 * Page is not resident.  If the pager might contain the page
		 * or this is the beginning of the search, allocate a new
		 * page.  (Default objects are zero-fill, so there is no real
		 * pager for them.)
		 */
		if (fs.m == NULL && (fs.object->type != OBJT_DEFAULT ||
		    fs.object == fs.first_object)) {
			rv = vm_fault_allocate(&fs);
			switch (rv) {
			case KERN_RESTART:
				unlock_and_deallocate(&fs);
				/* FALLTHROUGH */
			case KERN_RESOURCE_SHORTAGE:
				goto RetryFault;
			case KERN_SUCCESS:
			case KERN_FAILURE:
			case KERN_PROTECTION_FAILURE:
			case KERN_OUT_OF_BOUNDS:
				unlock_and_deallocate(&fs);
				return (rv);
			case KERN_NOT_RECEIVER:
				break;
			default:
				panic("vm_fault: Unhandled rv %d", rv);
			}
		}

		/*
		 * Default objects have no pager so no exclusive busy exists
		 * to protect this page in the chain.  Skip to the next
		 * object without dropping the lock to preserve atomicity of
		 * shadow faults.
		 */
		if (fs.object->type != OBJT_DEFAULT) {
			/*
			 * At this point, we have either allocated a new page
			 * or found an existing page that is only partially
			 * valid.
			 *
			 * We hold a reference on the current object and the
			 * page is exclusive busied.  The exclusive busy
			 * prevents simultaneous faults and collapses while
			 * the object lock is dropped.
		 	 */
			VM_OBJECT_WUNLOCK(fs.object);

			/*
			 * If the pager for the current object might have
			 * the page, then determine the number of additional
			 * pages to read and potentially reprioritize
			 * previously read pages for earlier reclamation.
			 * These operations should only be performed once per
			 * page fault.  Even if the current pager doesn't
			 * have the page, the number of additional pages to
			 * read will apply to subsequent objects in the
			 * shadow chain.
			 */
			if (nera == -1 && !P_KILLED(curproc))
				nera = vm_fault_readahead(&fs);

			rv = vm_fault_getpages(&fs, nera, &behind, &ahead);
			if (rv == KERN_SUCCESS) {
				faultcount = behind + 1 + ahead;
				hardfault = true;
				break; /* break to PAGE HAS BEEN FOUND. */
			}
			if (rv == KERN_RESOURCE_SHORTAGE)
				goto RetryFault;
			VM_OBJECT_WLOCK(fs.object);
			if (rv == KERN_OUT_OF_BOUNDS) {
				fault_page_free(&fs.m);
				unlock_and_deallocate(&fs);
				return (rv);
			}
		}

		/*
		 * The page was not found in the current object.  Try to
		 * traverse into a backing object or zero fill if none is
		 * found.
		 */
		if (vm_fault_next(&fs))
			continue;
		if ((fs.fault_flags & VM_FAULT_NOFILL) != 0) {
			if (fs.first_object == fs.object)
				fault_page_free(&fs.first_m);
			unlock_and_deallocate(&fs);
			return (KERN_OUT_OF_BOUNDS);
		}
		VM_OBJECT_WUNLOCK(fs.object);
		vm_fault_zerofill(&fs);
		/* Don't try to prefault neighboring pages. */
		faultcount = 1;
		break;	/* break to PAGE HAS BEEN FOUND. */
	}

	/*
	 * PAGE HAS BEEN FOUND.  A valid page has been found and exclusively
	 * busied.  The object lock must no longer be held.
	 */
	vm_page_assert_xbusied(fs.m);
	VM_OBJECT_ASSERT_UNLOCKED(fs.object);

	/*
	 * If the page is being written, but isn't already owned by the
	 * top-level object, we have to copy it into a new page owned by the
	 * top-level object.
	 */
	if (fs.object != fs.first_object) {
		/*
		 * We only really need to copy if we want to write it.
		 */
		if ((fs.fault_type & (VM_PROT_COPY | VM_PROT_WRITE)) != 0) {
			vm_fault_cow(&fs);
			/*
			 * We only try to prefault read-only mappings to the
			 * neighboring pages when this copy-on-write fault is
			 * a hard fault.  In other cases, trying to prefault
			 * is typically wasted effort.
			 */
			if (faultcount == 0)
				faultcount = 1;

		} else {
			fs.prot &= ~(VM_PROT_WRITE | VM_PROT_WRITE_CAP);
		}
	}

	/*
	 * We must verify that the maps have not changed since our last
	 * lookup.
	 */
	if (!fs.lookup_still_valid) {
		result = vm_fault_relookup(&fs);
		if (result != KERN_SUCCESS) {
			fault_deallocate(&fs);
			if (result == KERN_RESTART)
				goto RetryFault;
			return (result);
		}
	}
	VM_OBJECT_ASSERT_UNLOCKED(fs.object);

	/*
	 * If the page was filled by a pager, save the virtual address that
	 * should be faulted on next under a sequential access pattern to the
	 * map entry.  A read lock on the map suffices to update this address
	 * safely.
	 */
	if (hardfault)
		fs.entry->next_read = vaddr + ptoa(ahead) + PAGE_SIZE;

	/*
	 * Page must be completely valid or it is not fit to
	 * map into user space.  vm_pager_get_pages() ensures this.
	 */
	vm_page_assert_xbusied(fs.m);
	KASSERT(vm_page_all_valid(fs.m),
	    ("vm_fault: page %p partially invalid", fs.m));

	vm_fault_dirty(&fs, fs.m);

	/*
	 * Put this page into the physical map.  We had to do the unlock above
	 * because pmap_enter() may sleep.  We don't put the page
	 * back on the active queue until later so that the pageout daemon
	 * won't find it (yet).
	 */
	VM_OBJECT_ASSERT_CAP(fs.object, fs.prot);
	pmap_enter(fs.map->pmap, vaddr, fs.m,
	    VM_OBJECT_MASK_CAP_PROT(fs.object, fs.prot),
	    fs.fault_type | (fs.wired ? PMAP_ENTER_WIRED : 0), 0);
	if (faultcount != 1 && (fs.fault_flags & VM_FAULT_WIRE) == 0 &&
	    fs.wired == 0)
		vm_fault_prefault(&fs, vaddr,
		    faultcount > 0 ? behind : PFBAK,
		    faultcount > 0 ? ahead : PFFOR, false);

	/*
	 * If the page is not wired down, then put it where the pageout daemon
	 * can find it.
	 */
	if ((fs.fault_flags & VM_FAULT_WIRE) != 0)
		vm_page_wire(fs.m);
	else
		vm_page_activate(fs.m);
	if (fs.m_hold != NULL) {
		(*fs.m_hold) = fs.m;
		vm_page_wire(fs.m);
	}
	vm_page_xunbusy(fs.m);
	fs.m = NULL;

	/*
	 * Unlock everything, and return
	 */
	fault_deallocate(&fs);
	if (hardfault) {
		VM_CNT_INC(v_io_faults);
		curthread->td_ru.ru_majflt++;
#ifdef RACCT
		if (racct_enable && fs.object->type == OBJT_VNODE) {
			PROC_LOCK(curproc);
			if ((fs.fault_type & (VM_PROT_COPY | VM_PROT_WRITE)) != 0) {
				racct_add_force(curproc, RACCT_WRITEBPS,
				    PAGE_SIZE + behind * PAGE_SIZE);
				racct_add_force(curproc, RACCT_WRITEIOPS, 1);
			} else {
				racct_add_force(curproc, RACCT_READBPS,
				    PAGE_SIZE + ahead * PAGE_SIZE);
				racct_add_force(curproc, RACCT_READIOPS, 1);
			}
			PROC_UNLOCK(curproc);
		}
#endif
	} else 
		curthread->td_ru.ru_minflt++;

	return (KERN_SUCCESS);
}

/*
 * Speed up the reclamation of pages that precede the faulting pindex within
 * the first object of the shadow chain.  Essentially, perform the equivalent
 * to madvise(..., MADV_DONTNEED) on a large cluster of pages that precedes
 * the faulting pindex by the cluster size when the pages read by vm_fault()
 * cross a cluster-size boundary.  The cluster size is the greater of the
 * smallest superpage size and VM_FAULT_DONTNEED_MIN.
 *
 * When "fs->first_object" is a shadow object, the pages in the backing object
 * that precede the faulting pindex are deactivated by vm_fault().  So, this
 * function must only be concerned with pages in the first object.
 */
static void
vm_fault_dontneed(const struct faultstate *fs, vm_offset_t vaddr, int ahead)
{
	vm_map_entry_t entry;
	vm_object_t first_object, object;
	vm_offset_t end, start;
	vm_page_t m, m_next;
	vm_pindex_t pend, pstart;
	vm_size_t size;

	object = fs->object;
	VM_OBJECT_ASSERT_UNLOCKED(object);
	first_object = fs->first_object;
	/* Neither fictitious nor unmanaged pages can be reclaimed. */
	if ((first_object->flags & (OBJ_FICTITIOUS | OBJ_UNMANAGED)) == 0) {
		VM_OBJECT_RLOCK(first_object);
		size = VM_FAULT_DONTNEED_MIN;
		if (MAXPAGESIZES > 1 && size < pagesizes[1])
			size = pagesizes[1];
		end = rounddown2(vaddr, size);
		if (vaddr - end >= size - PAGE_SIZE - ptoa(ahead) &&
		    (entry = fs->entry)->start < end) {
			if (end - entry->start < size)
				start = entry->start;
			else
				start = end - size;
			pmap_advise(fs->map->pmap, start, end, MADV_DONTNEED);
			pstart = OFF_TO_IDX(entry->offset) + atop(start -
			    entry->start);
			m_next = vm_page_find_least(first_object, pstart);
			pend = OFF_TO_IDX(entry->offset) + atop(end -
			    entry->start);
			while ((m = m_next) != NULL && m->pindex < pend) {
				m_next = TAILQ_NEXT(m, listq);
				if (!vm_page_all_valid(m) ||
				    vm_page_busied(m))
					continue;

				/*
				 * Don't clear PGA_REFERENCED, since it would
				 * likely represent a reference by a different
				 * process.
				 *
				 * Typically, at this point, prefetched pages
				 * are still in the inactive queue.  Only
				 * pages that triggered page faults are in the
				 * active queue.  The test for whether the page
				 * is in the inactive queue is racy; in the
				 * worst case we will requeue the page
				 * unnecessarily.
				 */
				if (!vm_page_inactive(m))
					vm_page_deactivate(m);
			}
		}
		VM_OBJECT_RUNLOCK(first_object);
	}
}

/*
 * vm_fault_prefault provides a quick way of clustering
 * pagefaults into a processes address space.  It is a "cousin"
 * of vm_map_pmap_enter, except it runs at page fault time instead
 * of mmap time.
 */
static void
vm_fault_prefault(const struct faultstate *fs, vm_offset_t addra,
    int backward, int forward, bool obj_locked)
{
	pmap_t pmap;
	vm_map_entry_t entry;
	vm_object_t backing_object, lobject;
	vm_offset_t addr, starta;
	vm_pindex_t pindex;
	vm_page_t m;
	int i;

	pmap = fs->map->pmap;
	if (pmap != vmspace_pmap(curthread->td_proc->p_vmspace))
		return;

	entry = fs->entry;

	if (addra < backward * PAGE_SIZE) {
		starta = entry->start;
	} else {
		starta = addra - backward * PAGE_SIZE;
		if (starta < entry->start)
			starta = entry->start;
	}

	/*
	 * Generate the sequence of virtual addresses that are candidates for
	 * prefaulting in an outward spiral from the faulting virtual address,
	 * "addra".  Specifically, the sequence is "addra - PAGE_SIZE", "addra
	 * + PAGE_SIZE", "addra - 2 * PAGE_SIZE", "addra + 2 * PAGE_SIZE", ...
	 * If the candidate address doesn't have a backing physical page, then
	 * the loop immediately terminates.
	 */
	for (i = 0; i < 2 * imax(backward, forward); i++) {
		addr = addra + ((i >> 1) + 1) * ((i & 1) == 0 ? -PAGE_SIZE :
		    PAGE_SIZE);
		if (addr > addra + forward * PAGE_SIZE)
			addr = 0;

		if (addr < starta || addr >= entry->end)
			continue;

		if (!pmap_is_prefaultable(pmap, addr))
			continue;

		pindex = ((addr - entry->start) + entry->offset) >> PAGE_SHIFT;
		lobject = entry->object.vm_object;
		if (!obj_locked)
			VM_OBJECT_RLOCK(lobject);
		while ((m = vm_page_lookup(lobject, pindex)) == NULL &&
		    lobject->type == OBJT_DEFAULT &&
		    (backing_object = lobject->backing_object) != NULL) {
			KASSERT((lobject->backing_object_offset & PAGE_MASK) ==
			    0, ("vm_fault_prefault: unaligned object offset"));
			pindex += lobject->backing_object_offset >> PAGE_SHIFT;
			VM_OBJECT_RLOCK(backing_object);
			if (!obj_locked || lobject != entry->object.vm_object)
				VM_OBJECT_RUNLOCK(lobject);
			lobject = backing_object;
		}
		if (m == NULL) {
			if (!obj_locked || lobject != entry->object.vm_object)
				VM_OBJECT_RUNLOCK(lobject);
			break;
		}

		if (vm_page_all_valid(m) &&
		    (m->flags & PG_FICTITIOUS) == 0) {
			/*
			 * NB: The lack of VM_OBJECT_ASSERT_CAP() is
			 * intentional.  pmap_enter_quick() only
			 * establishes read-only mappings, so
			 * VM_PROT_WRITE_CAP is ignored.
			 */
			pmap_enter_quick(pmap, addr, m,
			    VM_OBJECT_MASK_CAP_PROT(lobject,
			    entry->protection));
		}
		if (!obj_locked || lobject != entry->object.vm_object)
			VM_OBJECT_RUNLOCK(lobject);
	}
}

/*
 * Hold each of the physical pages that are mapped by the specified range of
 * virtual addresses, ["addr", "addr" + "len"), if those mappings are valid
 * and allow the specified types of access, "prot".  If all of the implied
 * pages are successfully held, then the number of held pages is returned
 * together with pointers to those pages in the array "ma".  However, if any
 * of the pages cannot be held, -1 is returned.
 *
 * XXX-CHERI: In a pure-capability world with physical capabilities we'd
 * likely want to bound the first and last pages when rounding is required.
 */
int
vm_fault_quick_hold_pages(vm_map_t map, void * __capability addr, vm_size_t len,
    vm_prot_t prot, vm_page_t *ma, int max_count)
{
	vm_offset_t start, end, va;
	vm_page_t *mp;
	int count;
	boolean_t pmap_failed;

	if (len == 0)
		return (0);
#if __has_feature(capabilities)
	if (!__CAP_CHECK(addr, len) || !vm_cap_allows_prot(addr, prot))
		return (-1);
#endif
	start = (__cheri_addr vm_offset_t)trunc_page(addr);
	end = (__cheri_addr vm_offset_t)round_page((char * __capability)addr + len);

	if (!vm_map_range_valid(map, start, end))
		return (-1);

	if (atop(end - start) > max_count)
		panic("vm_fault_quick_hold_pages: count > max_count");
	count = atop(end - start);

	/*
	 * Most likely, the physical pages are resident in the pmap, so it is
	 * faster to try pmap_extract_and_hold() first.
	 */
	pmap_failed = FALSE;
	for (mp = ma, va = start; va < end; mp++, va += PAGE_SIZE) {
		*mp = pmap_extract_and_hold(map->pmap, va, prot);
		if (*mp == NULL)
			pmap_failed = TRUE;
		else if ((prot & VM_PROT_WRITE) != 0 &&
		    (*mp)->dirty != VM_PAGE_BITS_ALL) {
			/*
			 * Explicitly dirty the physical page.  Otherwise, the
			 * caller's changes may go unnoticed because they are
			 * performed through an unmanaged mapping or by a DMA
			 * operation.
			 *
			 * The object lock is not held here.
			 * See vm_page_clear_dirty_mask().
			 */
			vm_page_dirty(*mp);
		}
	}
	if (pmap_failed) {
		/*
		 * One or more pages could not be held by the pmap.  Either no
		 * page was mapped at the specified virtual address or that
		 * mapping had insufficient permissions.  Attempt to fault in
		 * and hold these pages.
		 *
		 * If vm_fault_disable_pagefaults() was called,
		 * i.e., TDP_NOFAULTING is set, we must not sleep nor
		 * acquire MD VM locks, which means we must not call
		 * vm_fault().  Some (out of tree) callers mark
		 * too wide a code area with vm_fault_disable_pagefaults()
		 * already, use the VM_PROT_QUICK_NOFAULT flag to request
		 * the proper behaviour explicitly.
		 */
		if ((prot & VM_PROT_QUICK_NOFAULT) != 0 &&
		    (curthread->td_pflags & TDP_NOFAULTING) != 0)
			goto error;
		for (mp = ma, va = start; va < end; mp++, va += PAGE_SIZE)
			if (*mp == NULL && vm_fault(map, va, prot,
			    VM_FAULT_NORMAL, mp) != KERN_SUCCESS)
				goto error;
	}
	return (count);
error:	
	for (mp = ma; mp < ma + count; mp++)
		if (*mp != NULL)
			vm_page_unwire(*mp, PQ_INACTIVE);
	return (-1);
}

/*
 *	Routine:
 *		vm_fault_copy_entry
 *	Function:
 *		Create new shadow object backing dst_entry with private copy of
 *		all underlying pages. When src_entry is equal to dst_entry,
 *		function implements COW for wired-down map entry. Otherwise,
 *		it forks wired entry into dst_map.
 *
 *	In/out conditions:
 *		The source and destination maps must be locked for write.
 *		The source map entry must be wired down (or be a sharing map
 *		entry corresponding to a main map entry that is wired down).
 */
void
vm_fault_copy_entry(vm_map_t dst_map, vm_map_t src_map,
    vm_map_entry_t dst_entry, vm_map_entry_t src_entry,
    vm_ooffset_t *fork_charge)
{
	vm_object_t backing_object, dst_object, object, src_object;
	vm_pindex_t dst_pindex, pindex, src_pindex;
	vm_prot_t access, prot;
	vm_offset_t vaddr;
	vm_page_t dst_m;
	vm_page_t src_m;
	boolean_t upgrade;

#ifdef	lint
	src_map++;
#endif	/* lint */

	upgrade = src_entry == dst_entry;
	access = prot = dst_entry->protection;

	src_object = src_entry->object.vm_object;
	src_pindex = OFF_TO_IDX(src_entry->offset);

	if (upgrade && (dst_entry->eflags & MAP_ENTRY_NEEDS_COPY) == 0) {
		dst_object = src_object;
		vm_object_reference(dst_object);
	} else {
		/*
		 * Create the top-level object for the destination entry.
		 * Doesn't actually shadow anything - we copy the pages
		 * directly.
		 */
		dst_object = vm_object_allocate_anon(atop(dst_entry->end -
		    dst_entry->start), NULL, NULL, 0);
#if VM_NRESERVLEVEL > 0
		dst_object->flags |= OBJ_COLORED;
		dst_object->pg_color = atop(dst_entry->start);
#endif
		dst_object->domain = src_object->domain;
		dst_object->charge = dst_entry->end - dst_entry->start;
	}

	VM_OBJECT_WLOCK(dst_object);
	KASSERT(upgrade || dst_entry->object.vm_object == NULL,
	    ("vm_fault_copy_entry: vm_object not NULL"));
	if (src_object != dst_object) {
		dst_entry->object.vm_object = dst_object;
		dst_entry->offset = 0;
		dst_entry->eflags &= ~MAP_ENTRY_VN_EXEC;
	}
	if (fork_charge != NULL) {
		KASSERT(dst_entry->cred == NULL,
		    ("vm_fault_copy_entry: leaked swp charge"));
		dst_object->cred = curthread->td_ucred;
		crhold(dst_object->cred);
		*fork_charge += dst_object->charge;
	} else if ((dst_object->type == OBJT_DEFAULT ||
	    dst_object->type == OBJT_SWAP) &&
	    dst_object->cred == NULL) {
		KASSERT(dst_entry->cred != NULL, ("no cred for entry %p",
		    dst_entry));
		dst_object->cred = dst_entry->cred;
		dst_entry->cred = NULL;
	}

	/*
	 * If not an upgrade, then enter the mappings in the pmap as
	 * read and/or execute accesses.  Otherwise, enter them as
	 * write accesses.
	 *
	 * A writeable large page mapping is only created if all of
	 * the constituent small page mappings are modified. Marking
	 * PTEs as modified on inception allows promotion to happen
	 * without taking potentially large number of soft faults.
	 */
	if (!upgrade)
		access &= ~VM_PROT_WRITE;

	/*
	 * Loop through all of the virtual pages within the entry's
	 * range, copying each page from the source object to the
	 * destination object.  Since the source is wired, those pages
	 * must exist.  In contrast, the destination is pageable.
	 * Since the destination object doesn't share any backing storage
	 * with the source object, all of its pages must be dirtied,
	 * regardless of whether they can be written.
	 */
	for (vaddr = dst_entry->start, dst_pindex = 0;
	    vaddr < dst_entry->end;
	    vaddr += PAGE_SIZE, dst_pindex++) {
again:
		/*
		 * Find the page in the source object, and copy it in.
		 * Because the source is wired down, the page will be
		 * in memory.
		 */
		if (src_object != dst_object)
			VM_OBJECT_RLOCK(src_object);
		object = src_object;
		pindex = src_pindex + dst_pindex;
		while ((src_m = vm_page_lookup(object, pindex)) == NULL &&
		    (backing_object = object->backing_object) != NULL) {
			/*
			 * Unless the source mapping is read-only or
			 * it is presently being upgraded from
			 * read-only, the first object in the shadow
			 * chain should provide all of the pages.  In
			 * other words, this loop body should never be
			 * executed when the source mapping is already
			 * read/write.
			 */
			KASSERT((src_entry->protection & VM_PROT_WRITE) == 0 ||
			    upgrade,
			    ("vm_fault_copy_entry: main object missing page"));

			VM_OBJECT_RLOCK(backing_object);
			pindex += OFF_TO_IDX(object->backing_object_offset);
			if (object != dst_object)
				VM_OBJECT_RUNLOCK(object);
			object = backing_object;
		}
		KASSERT(src_m != NULL, ("vm_fault_copy_entry: page missing"));

		if (object != dst_object) {
			/*
			 * Allocate a page in the destination object.
			 */
			dst_m = vm_page_alloc(dst_object, (src_object ==
			    dst_object ? src_pindex : 0) + dst_pindex,
			    VM_ALLOC_NORMAL);
			if (dst_m == NULL) {
				VM_OBJECT_WUNLOCK(dst_object);
				VM_OBJECT_RUNLOCK(object);
				vm_wait(dst_object);
				VM_OBJECT_WLOCK(dst_object);
				goto again;
			}

#if __has_feature(capabilities)
			/*
			 * Preserve tags if the source page contains tags.
			 * See longer discussion in vm_fault_cow.
			 */
			if (object->flags & OBJ_HASCAP)
				pmap_copy_page_tags(src_m, dst_m);
			else
#endif
				pmap_copy_page(src_m, dst_m);
			VM_OBJECT_RUNLOCK(object);
			dst_m->dirty = dst_m->valid = src_m->valid;
		} else {
			dst_m = src_m;
			if (vm_page_busy_acquire(dst_m, VM_ALLOC_WAITFAIL) == 0)
				goto again;
			if (dst_m->pindex >= dst_object->size) {
				/*
				 * We are upgrading.  Index can occur
				 * out of bounds if the object type is
				 * vnode and the file was truncated.
				 */
				vm_page_xunbusy(dst_m);
				break;
			}
		}
		VM_OBJECT_WUNLOCK(dst_object);

		/*
		 * Enter it in the pmap. If a wired, copy-on-write
		 * mapping is being replaced by a write-enabled
		 * mapping, then wire that new mapping.
		 *
		 * The page can be invalid if the user called
		 * msync(MS_INVALIDATE) or truncated the backing vnode
		 * or shared memory object.  In this case, do not
		 * insert it into pmap, but still do the copy so that
		 * all copies of the wired map entry have similar
		 * backing pages.
		 */
		if (vm_page_all_valid(dst_m)) {
			VM_OBJECT_ASSERT_CAP(dst_object, prot);
			pmap_enter(dst_map->pmap, vaddr, dst_m,
			    VM_OBJECT_MASK_CAP_PROT(dst_object, prot),
			    access | (upgrade ? PMAP_ENTER_WIRED : 0), 0);
		}

		/*
		 * Mark it no longer busy, and put it on the active list.
		 */
		VM_OBJECT_WLOCK(dst_object);
		
		if (upgrade) {
			if (src_m != dst_m) {
				vm_page_unwire(src_m, PQ_INACTIVE);
				vm_page_wire(dst_m);
			} else {
				KASSERT(vm_page_wired(dst_m),
				    ("dst_m %p is not wired", dst_m));
			}
		} else {
			vm_page_activate(dst_m);
		}
		vm_page_xunbusy(dst_m);
	}
	VM_OBJECT_WUNLOCK(dst_object);
	if (upgrade) {
		dst_entry->eflags &= ~(MAP_ENTRY_COW | MAP_ENTRY_NEEDS_COPY);
		vm_object_deallocate(src_object);
	}
}

/*
 * Block entry into the machine-independent layer's page fault handler by
 * the calling thread.  Subsequent calls to vm_fault() by that thread will
 * return KERN_PROTECTION_FAILURE.  Enable machine-dependent handling of
 * spurious page faults. 
 */
int
vm_fault_disable_pagefaults(void)
{

	return (curthread_pflags_set(TDP_NOFAULTING | TDP_RESETSPUR));
}

void
vm_fault_enable_pagefaults(int save)
{

	curthread_pflags_restore(save);
}
// CHERI CHANGES START
// {
//   "updated": 20181114,
//   "target_type": "kernel",
//   "changes": [
//     "support"
//   ],
//   "change_comment": ""
// }
// CHERI CHANGES END<|MERGE_RESOLUTION|>--- conflicted
+++ resolved
@@ -1029,14 +1029,7 @@
 		if ((fs->first_object->flags & OBJ_ONEMAPPING) == 0)
 			pmap_remove_all(fs->m_cow);
 	}
-<<<<<<< HEAD
-	/*
-	 * fs->object != fs->first_object due to above
-	 * conditional
-	 */
-=======
-
->>>>>>> 982693bb
+
 	vm_object_pip_wakeup(fs->object);
 
 	/*
