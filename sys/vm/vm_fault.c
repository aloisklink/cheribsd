/*-
 * SPDX-License-Identifier: (BSD-4-Clause AND MIT-CMU)
 *
 * Copyright (c) 1991, 1993
 *	The Regents of the University of California.  All rights reserved.
 * Copyright (c) 1994 John S. Dyson
 * All rights reserved.
 * Copyright (c) 1994 David Greenman
 * All rights reserved.
 *
 *
 * This code is derived from software contributed to Berkeley by
 * The Mach Operating System project at Carnegie-Mellon University.
 *
 * Redistribution and use in source and binary forms, with or without
 * modification, are permitted provided that the following conditions
 * are met:
 * 1. Redistributions of source code must retain the above copyright
 *    notice, this list of conditions and the following disclaimer.
 * 2. Redistributions in binary form must reproduce the above copyright
 *    notice, this list of conditions and the following disclaimer in the
 *    documentation and/or other materials provided with the distribution.
 * 3. All advertising materials mentioning features or use of this software
 *    must display the following acknowledgement:
 *	This product includes software developed by the University of
 *	California, Berkeley and its contributors.
 * 4. Neither the name of the University nor the names of its contributors
 *    may be used to endorse or promote products derived from this software
 *    without specific prior written permission.
 *
 * THIS SOFTWARE IS PROVIDED BY THE REGENTS AND CONTRIBUTORS ``AS IS'' AND
 * ANY EXPRESS OR IMPLIED WARRANTIES, INCLUDING, BUT NOT LIMITED TO, THE
 * IMPLIED WARRANTIES OF MERCHANTABILITY AND FITNESS FOR A PARTICULAR PURPOSE
 * ARE DISCLAIMED.  IN NO EVENT SHALL THE REGENTS OR CONTRIBUTORS BE LIABLE
 * FOR ANY DIRECT, INDIRECT, INCIDENTAL, SPECIAL, EXEMPLARY, OR CONSEQUENTIAL
 * DAMAGES (INCLUDING, BUT NOT LIMITED TO, PROCUREMENT OF SUBSTITUTE GOODS
 * OR SERVICES; LOSS OF USE, DATA, OR PROFITS; OR BUSINESS INTERRUPTION)
 * HOWEVER CAUSED AND ON ANY THEORY OF LIABILITY, WHETHER IN CONTRACT, STRICT
 * LIABILITY, OR TORT (INCLUDING NEGLIGENCE OR OTHERWISE) ARISING IN ANY WAY
 * OUT OF THE USE OF THIS SOFTWARE, EVEN IF ADVISED OF THE POSSIBILITY OF
 * SUCH DAMAGE.
 *
 *	from: @(#)vm_fault.c	8.4 (Berkeley) 1/12/94
 *
 *
 * Copyright (c) 1987, 1990 Carnegie-Mellon University.
 * All rights reserved.
 *
 * Authors: Avadis Tevanian, Jr., Michael Wayne Young
 *
 * Permission to use, copy, modify and distribute this software and
 * its documentation is hereby granted, provided that both the copyright
 * notice and this permission notice appear in all copies of the
 * software, derivative works or modified versions, and any portions
 * thereof, and that both notices appear in supporting documentation.
 *
 * CARNEGIE MELLON ALLOWS FREE USE OF THIS SOFTWARE IN ITS "AS IS"
 * CONDITION.  CARNEGIE MELLON DISCLAIMS ANY LIABILITY OF ANY KIND
 * FOR ANY DAMAGES WHATSOEVER RESULTING FROM THE USE OF THIS SOFTWARE.
 *
 * Carnegie Mellon requests users of this software to return to
 *
 *  Software Distribution Coordinator  or  Software.Distribution@CS.CMU.EDU
 *  School of Computer Science
 *  Carnegie Mellon University
 *  Pittsburgh PA 15213-3890
 *
 * any improvements or extensions that they make and grant Carnegie the
 * rights to redistribute these changes.
 */

/*
 *	Page fault handling module.
 */

#include <sys/cdefs.h>
__FBSDID("$FreeBSD$");

#include "opt_ktrace.h"
#include "opt_vm.h"

#include <sys/param.h>
#include <sys/systm.h>
#include <sys/kernel.h>
#include <sys/kdb.h>
#include <sys/lock.h>
#include <sys/mman.h>
#include <sys/mutex.h>
#include <sys/proc.h>
#include <sys/racct.h>
#include <sys/refcount.h>
#include <sys/resourcevar.h>
#include <sys/rwlock.h>
#include <sys/signalvar.h>
#include <sys/sysctl.h>
#include <sys/sysent.h>
#include <sys/vmmeter.h>
#include <sys/vnode.h>
#ifdef KTRACE
#include <sys/ktrace.h>
#endif

#include <vm/vm.h>
#include <vm/vm_param.h>
#include <vm/pmap.h>
#include <vm/vm_map.h>
#include <vm/vm_object.h>
#include <vm/vm_page.h>
#include <vm/vm_pageout.h>
#include <vm/vm_kern.h>
#include <vm/vm_pager.h>
#include <vm/vm_extern.h>
#include <vm/vm_reserv.h>

#define PFBAK 4
#define PFFOR 4

#define	VM_FAULT_READ_DEFAULT	(1 + VM_FAULT_READ_AHEAD_INIT)
#define	VM_FAULT_READ_MAX	(1 + VM_FAULT_READ_AHEAD_MAX)

#define	VM_FAULT_DONTNEED_MIN	1048576

struct faultstate {
	/* Fault parameters. */
	vm_offset_t	vaddr;
	vm_page_t	*m_hold;
	vm_prot_t	fault_type;
	vm_prot_t	prot;
	int		fault_flags;
	boolean_t	wired;

	/* Page reference for cow. */
	vm_page_t m_cow;

	/* Current object. */
	vm_object_t	object;
	vm_pindex_t	pindex;
	vm_page_t	m;

	/* Top-level map object. */
	vm_object_t	first_object;
	vm_pindex_t	first_pindex;
	vm_page_t	first_m;

	/* Map state. */
	vm_map_t	map;
	vm_map_entry_t	entry;
	int		map_generation;
	bool		lookup_still_valid;

	/* Vnode if locked. */
	struct vnode	*vp;
};

static void vm_fault_dontneed(const struct faultstate *fs, vm_offset_t vaddr,
	    int ahead);
static void vm_fault_prefault(const struct faultstate *fs, vm_offset_t addra,
	    int backward, int forward, bool obj_locked);

static int vm_pfault_oom_attempts = 3;
SYSCTL_INT(_vm, OID_AUTO, pfault_oom_attempts, CTLFLAG_RWTUN,
    &vm_pfault_oom_attempts, 0,
    "Number of page allocation attempts in page fault handler before it "
    "triggers OOM handling");

static int vm_pfault_oom_wait = 10;
SYSCTL_INT(_vm, OID_AUTO, pfault_oom_wait, CTLFLAG_RWTUN,
    &vm_pfault_oom_wait, 0,
    "Number of seconds to wait for free pages before retrying "
    "the page fault handler");

static inline void
fault_page_release(vm_page_t *mp)
{
	vm_page_t m;

	m = *mp;
	if (m != NULL) {
		/*
		 * We are likely to loop around again and attempt to busy
		 * this page.  Deactivating it leaves it available for
		 * pageout while optimizing fault restarts.
		 */
		vm_page_deactivate(m);
		vm_page_xunbusy(m);
		*mp = NULL;
	}
}

static inline void
fault_page_free(vm_page_t *mp)
{
	vm_page_t m;

	m = *mp;
	if (m != NULL) {
		VM_OBJECT_ASSERT_WLOCKED(m->object);
		if (!vm_page_wired(m))
			vm_page_free(m);
		else
			vm_page_xunbusy(m);
		*mp = NULL;
	}
}

static inline void
unlock_map(struct faultstate *fs)
{

	if (fs->lookup_still_valid) {
		vm_map_lookup_done(fs->map, fs->entry);
		fs->lookup_still_valid = false;
	}
}

static void
unlock_vp(struct faultstate *fs)
{

	if (fs->vp != NULL) {
		vput(fs->vp);
		fs->vp = NULL;
	}
}

static void
fault_deallocate(struct faultstate *fs)
{

	fault_page_release(&fs->m_cow);
	fault_page_release(&fs->m);
	vm_object_pip_wakeup(fs->object);
	if (fs->object != fs->first_object) {
		VM_OBJECT_WLOCK(fs->first_object);
		fault_page_free(&fs->first_m);
		VM_OBJECT_WUNLOCK(fs->first_object);
		vm_object_pip_wakeup(fs->first_object);
	}
	vm_object_deallocate(fs->first_object);
	unlock_map(fs);
	unlock_vp(fs);
}

static void
unlock_and_deallocate(struct faultstate *fs)
{

	VM_OBJECT_WUNLOCK(fs->object);
	fault_deallocate(fs);
}

static void
vm_fault_dirty(struct faultstate *fs, vm_page_t m)
{
	bool need_dirty;

	if (((fs->prot & VM_PROT_WRITE) == 0 &&
	    (fs->fault_flags & VM_FAULT_DIRTY) == 0) ||
	    (m->oflags & VPO_UNMANAGED) != 0)
		return;

	VM_PAGE_OBJECT_BUSY_ASSERT(m);

	need_dirty = ((fs->fault_type & VM_PROT_WRITE) != 0 &&
	    (fs->fault_flags & VM_FAULT_WIRE) == 0) ||
	    (fs->fault_flags & VM_FAULT_DIRTY) != 0;

	vm_object_set_writeable_dirty(m->object);

	/*
	 * If the fault is a write, we know that this page is being
	 * written NOW so dirty it explicitly to save on
	 * pmap_is_modified() calls later.
	 *
	 * Also, since the page is now dirty, we can possibly tell
	 * the pager to release any swap backing the page.
	 */
	if (need_dirty && vm_page_set_dirty(m) == 0) {
		/*
		 * If this is a NOSYNC mmap we do not want to set PGA_NOSYNC
		 * if the page is already dirty to prevent data written with
		 * the expectation of being synced from not being synced.
		 * Likewise if this entry does not request NOSYNC then make
		 * sure the page isn't marked NOSYNC.  Applications sharing
		 * data should use the same flags to avoid ping ponging.
		 */
		if ((fs->entry->eflags & MAP_ENTRY_NOSYNC) != 0)
			vm_page_aflag_set(m, PGA_NOSYNC);
		else
			vm_page_aflag_clear(m, PGA_NOSYNC);
	}

}

/*
 * Unlocks fs.first_object and fs.map on success.
 */
static int
vm_fault_soft_fast(struct faultstate *fs)
{
	vm_page_t m, m_map;
#if (defined(__aarch64__) || defined(__amd64__) || (defined(__arm__) && \
    __ARM_ARCH >= 6) || defined(__i386__) || defined(__riscv)) && \
    VM_NRESERVLEVEL > 0
	vm_page_t m_super;
	int flags;
#endif
	int psind, rv;
	vm_offset_t vaddr;

	MPASS(fs->vp == NULL);
	vaddr = fs->vaddr;
	vm_object_busy(fs->first_object);
	m = vm_page_lookup(fs->first_object, fs->first_pindex);
	/* A busy page can be mapped for read|execute access. */
	if (m == NULL || ((fs->prot & VM_PROT_WRITE) != 0 &&
	    vm_page_busied(m)) || !vm_page_all_valid(m)) {
		rv = KERN_FAILURE;
		goto out;
	}
	m_map = m;
	psind = 0;
#if (defined(__aarch64__) || defined(__amd64__) || (defined(__arm__) && \
    __ARM_ARCH >= 6) || defined(__i386__) || defined(__riscv)) && \
    VM_NRESERVLEVEL > 0
	if ((m->flags & PG_FICTITIOUS) == 0 &&
	    (m_super = vm_reserv_to_superpage(m)) != NULL &&
	    rounddown2(vaddr, pagesizes[m_super->psind]) >= fs->entry->start &&
	    roundup2(vaddr + 1, pagesizes[m_super->psind]) <= fs->entry->end &&
	    (vaddr & (pagesizes[m_super->psind] - 1)) == (VM_PAGE_TO_PHYS(m) &
	    (pagesizes[m_super->psind] - 1)) && !fs->wired &&
	    pmap_ps_enabled(fs->map->pmap)) {
		flags = PS_ALL_VALID;
		if ((fs->prot & VM_PROT_WRITE) != 0) {
			/*
			 * Create a superpage mapping allowing write access
			 * only if none of the constituent pages are busy and
			 * all of them are already dirty (except possibly for
			 * the page that was faulted on).
			 */
			flags |= PS_NONE_BUSY;
			if ((fs->first_object->flags & OBJ_UNMANAGED) == 0)
				flags |= PS_ALL_DIRTY;
		}
		if (vm_page_ps_test(m_super, flags, m)) {
			m_map = m_super;
			psind = m_super->psind;
			vaddr = rounddown2(vaddr, pagesizes[psind]);
			/* Preset the modified bit for dirty superpages. */
			if ((flags & PS_ALL_DIRTY) != 0)
				fs->fault_type |= VM_PROT_WRITE;
		}
	}
#endif
#if __has_feature(capabilities)
	if (fs->first_object->flags & OBJ_NOLOADTAGS)
		fs->fault_type |= PMAP_ENTER_NOLOADTAGS;
	if (fs->first_object->flags & OBJ_NOSTORETAGS)
		fs->fault_type |= PMAP_ENTER_NOSTORETAGS;
#endif
	rv = pmap_enter(fs->map->pmap, vaddr, m_map, fs->prot, fs->fault_type |
	    PMAP_ENTER_NOSLEEP | (fs->wired ? PMAP_ENTER_WIRED : 0), psind);
	if (rv != KERN_SUCCESS)
		goto out;
	if (fs->m_hold != NULL) {
		(*fs->m_hold) = m;
		vm_page_wire(m);
	}
	if (psind == 0 && !fs->wired)
		vm_fault_prefault(fs, vaddr, PFBAK, PFFOR, true);
	VM_OBJECT_RUNLOCK(fs->first_object);
	vm_fault_dirty(fs, m);
	vm_map_lookup_done(fs->map, fs->entry);
	curthread->td_ru.ru_minflt++;

out:
	vm_object_unbusy(fs->first_object);
	return (rv);
}

static void
vm_fault_restore_map_lock(struct faultstate *fs)
{

	VM_OBJECT_ASSERT_WLOCKED(fs->first_object);
	MPASS(REFCOUNT_COUNT(fs->first_object->paging_in_progress) > 0);

	if (!vm_map_trylock_read(fs->map)) {
		VM_OBJECT_WUNLOCK(fs->first_object);
		vm_map_lock_read(fs->map);
		VM_OBJECT_WLOCK(fs->first_object);
	}
	fs->lookup_still_valid = true;
}

static void
vm_fault_populate_check_page(vm_page_t m)
{

	/*
	 * Check each page to ensure that the pager is obeying the
	 * interface: the page must be installed in the object, fully
	 * valid, and exclusively busied.
	 */
	MPASS(m != NULL);
	MPASS(vm_page_all_valid(m));
	MPASS(vm_page_xbusied(m));
}

static void
vm_fault_populate_cleanup(vm_object_t object, vm_pindex_t first,
    vm_pindex_t last)
{
	vm_page_t m;
	vm_pindex_t pidx;

	VM_OBJECT_ASSERT_WLOCKED(object);
	MPASS(first <= last);
	for (pidx = first, m = vm_page_lookup(object, pidx);
	    pidx <= last; pidx++, m = vm_page_next(m)) {
		vm_fault_populate_check_page(m);
		vm_page_deactivate(m);
		vm_page_xunbusy(m);
	}
}

static int
vm_fault_populate(struct faultstate *fs)
{
	vm_offset_t vaddr;
	vm_page_t m;
	vm_pindex_t map_first, map_last, pager_first, pager_last, pidx;
	int i, npages, psind, rv;

	MPASS(fs->object == fs->first_object);
	VM_OBJECT_ASSERT_WLOCKED(fs->first_object);
	MPASS(REFCOUNT_COUNT(fs->first_object->paging_in_progress) > 0);
	MPASS(fs->first_object->backing_object == NULL);
	MPASS(fs->lookup_still_valid);

	pager_first = OFF_TO_IDX(fs->entry->offset);
	pager_last = pager_first + atop(fs->entry->end - fs->entry->start) - 1;
	unlock_map(fs);
	unlock_vp(fs);

	/*
	 * Call the pager (driver) populate() method.
	 *
	 * There is no guarantee that the method will be called again
	 * if the current fault is for read, and a future fault is
	 * for write.  Report the entry's maximum allowed protection
	 * to the driver.
	 */
	rv = vm_pager_populate(fs->first_object, fs->first_pindex,
	    fs->fault_type, fs->entry->max_protection, &pager_first, &pager_last);

	VM_OBJECT_ASSERT_WLOCKED(fs->first_object);
	if (rv == VM_PAGER_BAD) {
		/*
		 * VM_PAGER_BAD is the backdoor for a pager to request
		 * normal fault handling.
		 */
		vm_fault_restore_map_lock(fs);
		if (fs->map->timestamp != fs->map_generation)
			return (KERN_RESOURCE_SHORTAGE); /* RetryFault */
		return (KERN_NOT_RECEIVER);
	}
	if (rv != VM_PAGER_OK)
		return (KERN_FAILURE); /* AKA SIGSEGV */

	/* Ensure that the driver is obeying the interface. */
	MPASS(pager_first <= pager_last);
	MPASS(fs->first_pindex <= pager_last);
	MPASS(fs->first_pindex >= pager_first);
	MPASS(pager_last < fs->first_object->size);

	vm_fault_restore_map_lock(fs);
	if (fs->map->timestamp != fs->map_generation) {
		vm_fault_populate_cleanup(fs->first_object, pager_first,
		    pager_last);
		return (KERN_RESOURCE_SHORTAGE); /* RetryFault */
	}

	/*
	 * The map is unchanged after our last unlock.  Process the fault.
	 *
	 * The range [pager_first, pager_last] that is given to the
	 * pager is only a hint.  The pager may populate any range
	 * within the object that includes the requested page index.
	 * In case the pager expanded the range, clip it to fit into
	 * the map entry.
	 */
	map_first = OFF_TO_IDX(fs->entry->offset);
	if (map_first > pager_first) {
		vm_fault_populate_cleanup(fs->first_object, pager_first,
		    map_first - 1);
		pager_first = map_first;
	}
	map_last = map_first + atop(fs->entry->end - fs->entry->start) - 1;
	if (map_last < pager_last) {
		vm_fault_populate_cleanup(fs->first_object, map_last + 1,
		    pager_last);
		pager_last = map_last;
	}
	for (pidx = pager_first, m = vm_page_lookup(fs->first_object, pidx);
	    pidx <= pager_last;
	    pidx += npages, m = vm_page_next(&m[npages - 1])) {
		vaddr = fs->entry->start + IDX_TO_OFF(pidx) - fs->entry->offset;
#if defined(__aarch64__) || defined(__amd64__) || (defined(__arm__) && \
    __ARM_ARCH >= 6) || defined(__i386__) || defined(__riscv)
		psind = m->psind;
		if (psind > 0 && ((vaddr & (pagesizes[psind] - 1)) != 0 ||
		    pidx + OFF_TO_IDX(pagesizes[psind]) - 1 > pager_last ||
		    !pmap_ps_enabled(fs->map->pmap) || fs->wired))
			psind = 0;
#else
		psind = 0;
#endif		
		npages = atop(pagesizes[psind]);
		for (i = 0; i < npages; i++) {
			vm_fault_populate_check_page(&m[i]);
			vm_fault_dirty(fs, &m[i]);
		}
		VM_OBJECT_WUNLOCK(fs->first_object);
		rv = pmap_enter(fs->map->pmap, vaddr, m, fs->prot, fs->fault_type |
		    (fs->wired ? PMAP_ENTER_WIRED : 0), psind);
#if defined(__amd64__)
		if (psind > 0 && rv == KERN_FAILURE) {
			for (i = 0; i < npages; i++) {
				rv = pmap_enter(fs->map->pmap, vaddr + ptoa(i),
				    &m[i], fs->prot, fs->fault_type |
				    (fs->wired ? PMAP_ENTER_WIRED : 0), 0);
				MPASS(rv == KERN_SUCCESS);
			}
		}
#else
		MPASS(rv == KERN_SUCCESS);
#endif
		VM_OBJECT_WLOCK(fs->first_object);
		for (i = 0; i < npages; i++) {
			if ((fs->fault_flags & VM_FAULT_WIRE) != 0)
				vm_page_wire(&m[i]);
			else
				vm_page_activate(&m[i]);
			if (fs->m_hold != NULL && m[i].pindex == fs->first_pindex) {
				(*fs->m_hold) = &m[i];
				vm_page_wire(&m[i]);
			}
			vm_page_xunbusy(&m[i]);
		}
	}
	curthread->td_ru.ru_majflt++;
	return (KERN_SUCCESS);
}

static int prot_fault_translation;
SYSCTL_INT(_machdep, OID_AUTO, prot_fault_translation, CTLFLAG_RWTUN,
    &prot_fault_translation, 0,
    "Control signal to deliver on protection fault");

/* compat definition to keep common code for signal translation */
#define	UCODE_PAGEFLT	12
#ifdef T_PAGEFLT
_Static_assert(UCODE_PAGEFLT == T_PAGEFLT, "T_PAGEFLT");
#endif

/*
 *	vm_fault_trap:
 *
 *	Handle a page fault occurring at the given address,
 *	requiring the given permissions, in the map specified.
 *	If successful, the page is inserted into the
 *	associated physical map.
 *
 *	NOTE: the given address should be truncated to the
 *	proper page address.
 *
 *	KERN_SUCCESS is returned if the page fault is handled; otherwise,
 *	a standard error specifying why the fault is fatal is returned.
 *
 *	The map in question must be referenced, and remains so.
 *	Caller may hold no locks.
 */
int
vm_fault_trap(vm_map_t map, vm_offset_t vaddr, vm_prot_t fault_type,
    int fault_flags, int *signo, int *ucode)
{
	int result;

	MPASS(signo == NULL || ucode != NULL);
#ifdef KTRACE
	if (map != kernel_map && KTRPOINT(curthread, KTR_FAULT))
		ktrfault(vaddr, fault_type);
#endif
	result = vm_fault(map, trunc_page(vaddr), fault_type, fault_flags,
	    NULL);
	KASSERT(result == KERN_SUCCESS || result == KERN_FAILURE ||
	    result == KERN_INVALID_ADDRESS ||
	    result == KERN_RESOURCE_SHORTAGE ||
	    result == KERN_PROTECTION_FAILURE ||
	    result == KERN_OUT_OF_BOUNDS,
	    ("Unexpected Mach error %d from vm_fault()", result));
#ifdef KTRACE
	if (map != kernel_map && KTRPOINT(curthread, KTR_FAULTEND))
		ktrfaultend(result);
#endif
	if (result != KERN_SUCCESS && signo != NULL) {
		switch (result) {
		case KERN_FAILURE:
		case KERN_INVALID_ADDRESS:
			*signo = SIGSEGV;
			*ucode = SEGV_MAPERR;
			break;
		case KERN_RESOURCE_SHORTAGE:
			*signo = SIGBUS;
			*ucode = BUS_OOMERR;
			break;
		case KERN_OUT_OF_BOUNDS:
			*signo = SIGBUS;
			*ucode = BUS_OBJERR;
			break;
		case KERN_PROTECTION_FAILURE:
			if (prot_fault_translation == 0) {
				/*
				 * Autodetect.  This check also covers
				 * the images without the ABI-tag ELF
				 * note.
				 */
				if (SV_CURPROC_ABI() == SV_ABI_FREEBSD &&
				    curproc->p_osrel >= P_OSREL_SIGSEGV) {
					*signo = SIGSEGV;
					*ucode = SEGV_ACCERR;
				} else {
					*signo = SIGBUS;
					*ucode = UCODE_PAGEFLT;
				}
			} else if (prot_fault_translation == 1) {
				/* Always compat mode. */
				*signo = SIGBUS;
				*ucode = UCODE_PAGEFLT;
			} else {
				/* Always SIGSEGV mode. */
				*signo = SIGSEGV;
				*ucode = SEGV_ACCERR;
			}
			break;
		default:
			KASSERT(0, ("Unexpected Mach error %d from vm_fault()",
			    result));
			break;
		}
	}
	return (result);
}

static int
vm_fault_lock_vnode(struct faultstate *fs, bool objlocked)
{
	struct vnode *vp;
	int error, locked;

	if (fs->object->type != OBJT_VNODE)
		return (KERN_SUCCESS);
	vp = fs->object->handle;
	if (vp == fs->vp) {
		ASSERT_VOP_LOCKED(vp, "saved vnode is not locked");
		return (KERN_SUCCESS);
	}

	/*
	 * Perform an unlock in case the desired vnode changed while
	 * the map was unlocked during a retry.
	 */
	unlock_vp(fs);

	locked = VOP_ISLOCKED(vp);
	if (locked != LK_EXCLUSIVE)
		locked = LK_SHARED;

	/*
	 * We must not sleep acquiring the vnode lock while we have
	 * the page exclusive busied or the object's
	 * paging-in-progress count incremented.  Otherwise, we could
	 * deadlock.
	 */
	error = vget(vp, locked | LK_CANRECURSE | LK_NOWAIT, curthread);
	if (error == 0) {
		fs->vp = vp;
		return (KERN_SUCCESS);
	}

	vhold(vp);
	if (objlocked)
		unlock_and_deallocate(fs);
	else
		fault_deallocate(fs);
	error = vget(vp, locked | LK_RETRY | LK_CANRECURSE, curthread);
	vdrop(vp);
	fs->vp = vp;
	KASSERT(error == 0, ("vm_fault: vget failed %d", error));
	return (KERN_RESOURCE_SHORTAGE);
}

/*
 * Calculate the desired readahead.  Handle drop-behind.
 *
 * Returns the number of readahead blocks to pass to the pager.
 */
static int
vm_fault_readahead(struct faultstate *fs)
{
	int era, nera;
	u_char behavior;

	KASSERT(fs->lookup_still_valid, ("map unlocked"));
	era = fs->entry->read_ahead;
	behavior = vm_map_entry_behavior(fs->entry);
	if (behavior == MAP_ENTRY_BEHAV_RANDOM) {
		nera = 0;
	} else if (behavior == MAP_ENTRY_BEHAV_SEQUENTIAL) {
		nera = VM_FAULT_READ_AHEAD_MAX;
		if (fs->vaddr == fs->entry->next_read)
			vm_fault_dontneed(fs, fs->vaddr, nera);
	} else if (fs->vaddr == fs->entry->next_read) {
		/*
		 * This is a sequential fault.  Arithmetically
		 * increase the requested number of pages in
		 * the read-ahead window.  The requested
		 * number of pages is "# of sequential faults
		 * x (read ahead min + 1) + read ahead min"
		 */
		nera = VM_FAULT_READ_AHEAD_MIN;
		if (era > 0) {
			nera += era + 1;
			if (nera > VM_FAULT_READ_AHEAD_MAX)
				nera = VM_FAULT_READ_AHEAD_MAX;
		}
		if (era == VM_FAULT_READ_AHEAD_MAX)
			vm_fault_dontneed(fs, fs->vaddr, nera);
	} else {
		/*
		 * This is a non-sequential fault.
		 */
		nera = 0;
	}
	if (era != nera) {
		/*
		 * A read lock on the map suffices to update
		 * the read ahead count safely.
		 */
		fs->entry->read_ahead = nera;
	}

	return (nera);
}

static int
vm_fault_lookup(struct faultstate *fs)
{
	int result;

	KASSERT(!fs->lookup_still_valid,
	   ("vm_fault_lookup: Map already locked."));
	result = vm_map_lookup(&fs->map, fs->vaddr, fs->fault_type |
	    VM_PROT_FAULT_LOOKUP, &fs->entry, &fs->first_object,
	    &fs->first_pindex, &fs->prot, &fs->wired);
	if (result != KERN_SUCCESS) {
		unlock_vp(fs);
		return (result);
	}

	fs->map_generation = fs->map->timestamp;

	if (fs->entry->eflags & MAP_ENTRY_NOFAULT) {
		panic("%s: fault on nofault entry, addr: %#lx",
		    __func__, (u_long)fs->vaddr);
	}

	if (fs->entry->eflags & MAP_ENTRY_IN_TRANSITION &&
	    fs->entry->wiring_thread != curthread) {
		vm_map_unlock_read(fs->map);
		vm_map_lock(fs->map);
		if (vm_map_lookup_entry(fs->map, fs->vaddr, &fs->entry) &&
		    (fs->entry->eflags & MAP_ENTRY_IN_TRANSITION)) {
			unlock_vp(fs);
			fs->entry->eflags |= MAP_ENTRY_NEEDS_WAKEUP;
			vm_map_unlock_and_wait(fs->map, 0);
		} else
			vm_map_unlock(fs->map);
		return (KERN_RESOURCE_SHORTAGE);
	}

	MPASS((fs->entry->eflags & MAP_ENTRY_GUARD) == 0);

	if (fs->wired)
		fs->fault_type = fs->prot | (fs->fault_type & VM_PROT_COPY);
	else
		KASSERT((fs->fault_flags & VM_FAULT_WIRE) == 0,
		    ("!fs->wired && VM_FAULT_WIRE"));
	fs->lookup_still_valid = true;

	return (KERN_SUCCESS);
}

/*
 * Wait/Retry if the page is busy.  We have to do this if the page is
 * either exclusive or shared busy because the vm_pager may be using
 * read busy for pageouts (and even pageins if it is the vnode pager),
 * and we could end up trying to pagein and pageout the same page
 * simultaneously.
 *
 * We can theoretically allow the busy case on a read fault if the page
 * is marked valid, but since such pages are typically already pmap'd,
 * putting that special case in might be more effort then it is worth.
 * We cannot under any circumstances mess around with a shared busied
 * page except, perhaps, to pmap it.
 */
static void
vm_fault_busy_sleep(struct faultstate *fs)
{
	/*
	 * Reference the page before unlocking and
	 * sleeping so that the page daemon is less
	 * likely to reclaim it.
	 */
	vm_page_aflag_set(fs->m, PGA_REFERENCED);
	if (fs->object != fs->first_object) {
		fault_page_release(&fs->first_m);
		vm_object_pip_wakeup(fs->first_object);
	}
	vm_object_pip_wakeup(fs->object);
	unlock_map(fs);
	if (fs->m == vm_page_lookup(fs->object, fs->pindex))
		vm_page_busy_sleep(fs->m, "vmpfw", false);
	else
		VM_OBJECT_WUNLOCK(fs->object);
	VM_CNT_INC(v_intrans);
	vm_object_deallocate(fs->first_object);
}

int
vm_fault(vm_map_t map, vm_offset_t vaddr, vm_prot_t fault_type,
    int fault_flags, vm_page_t *m_hold)
{
	u_int flags;
	struct faultstate fs;
	struct domainset *dset;
	vm_object_t next_object, retry_object;
	vm_offset_t e_end, e_start;
	vm_pindex_t retry_pindex;
	vm_prot_t retry_prot;
	int ahead, alloc_req, behind, cluster_offset, faultcount;
	int nera, oom, result, rv;
	u_char behavior;
	bool dead, hardfault, is_first_object_locked;

	VM_CNT_INC(v_vm_faults);

	if ((curthread->td_pflags & TDP_NOFAULTING) != 0)
		return (KERN_PROTECTION_FAILURE);

	fs.vp = NULL;
	fs.vaddr = vaddr;
	fs.m_hold = m_hold;
	fs.fault_flags = fault_flags;
	fs.map = map;
	fs.lookup_still_valid = false;
	faultcount = 0;
	nera = -1;
	hardfault = false;

RetryFault:
	oom = 0;
RetryFault_oom:
	fs.fault_type = fault_type;

	/*
	 * Find the backing store object and offset into it to begin the
	 * search.
	 */
	result = vm_fault_lookup(&fs);
	if (result != KERN_SUCCESS) {
		if (result == KERN_RESOURCE_SHORTAGE)
			goto RetryFault;
		return (result);
	}

<<<<<<< HEAD
	fs.map_generation = fs.map->timestamp;

	if (fs.entry->eflags & MAP_ENTRY_NOFAULT) {
		kdb_backtrace();
		panic("%s: fault on nofault entry, addr: %#lx",
		    __func__, (u_long)fs.vaddr);
	}

	if (fs.entry->eflags & MAP_ENTRY_IN_TRANSITION &&
	    fs.entry->wiring_thread != curthread) {
		vm_map_unlock_read(fs.map);
		vm_map_lock(fs.map);
		if (vm_map_lookup_entry(fs.map, fs.vaddr, &fs.entry) &&
		    (fs.entry->eflags & MAP_ENTRY_IN_TRANSITION)) {
			unlock_vp(&fs);
			fs.entry->eflags |= MAP_ENTRY_NEEDS_WAKEUP;
			vm_map_unlock_and_wait(fs.map, 0);
		} else
			vm_map_unlock(fs.map);
		goto RetryFault;
	}

	MPASS((fs.entry->eflags & MAP_ENTRY_GUARD) == 0);

	if (fs.wired)
		fs.fault_type = fs.prot | (fs.fault_type & VM_PROT_COPY);
	else
		KASSERT((fs.fault_flags & VM_FAULT_WIRE) == 0,
		    ("!fs.wired && VM_FAULT_WIRE"));

=======
>>>>>>> ca622b08
	/*
	 * Try to avoid lock contention on the top-level object through
	 * special-case handling of some types of page faults, specifically,
	 * those that are mapping an existing page from the top-level object.
	 * Under this condition, a read lock on the object suffices, allowing
	 * multiple page faults of a similar type to run in parallel.
	 */
	if (fs.vp == NULL /* avoid locked vnode leak */ &&
	    (fs.fault_flags & (VM_FAULT_WIRE | VM_FAULT_DIRTY)) == 0) {
		VM_OBJECT_RLOCK(fs.first_object);
		rv = vm_fault_soft_fast(&fs);
		if (rv == KERN_SUCCESS)
			return (rv);
		if (!VM_OBJECT_TRYUPGRADE(fs.first_object)) {
			VM_OBJECT_RUNLOCK(fs.first_object);
			VM_OBJECT_WLOCK(fs.first_object);
		}
	} else {
		VM_OBJECT_WLOCK(fs.first_object);
	}

	/*
	 * Make a reference to this object to prevent its disposal while we
	 * are messing with it.  Once we have the reference, the map is free
	 * to be diddled.  Since objects reference their shadows (and copies),
	 * they will stay around as well.
	 *
	 * Bump the paging-in-progress count to prevent size changes (e.g. 
	 * truncation operations) during I/O.
	 */
	vm_object_reference_locked(fs.first_object);
	vm_object_pip_add(fs.first_object, 1);

	fs.m_cow = fs.m = fs.first_m = NULL;

	/*
	 * Search for the page at object/offset.
	 */
	fs.object = fs.first_object;
	fs.pindex = fs.first_pindex;
	while (TRUE) {
		KASSERT(fs.m == NULL,
		    ("page still set %p at loop start", fs.m));
		/*
		 * If the object is marked for imminent termination,
		 * we retry here, since the collapse pass has raced
		 * with us.  Otherwise, if we see terminally dead
		 * object, return fail.
		 */
		if ((fs.object->flags & OBJ_DEAD) != 0) {
			dead = fs.object->type == OBJT_DEAD;
			unlock_and_deallocate(&fs);
			if (dead)
				return (KERN_PROTECTION_FAILURE);
			pause("vmf_de", 1);
			goto RetryFault;
		}

		/*
		 * See if page is resident
		 */
		fs.m = vm_page_lookup(fs.object, fs.pindex);
		if (fs.m != NULL) {
			if (vm_page_tryxbusy(fs.m) == 0) {
				vm_fault_busy_sleep(&fs);
				goto RetryFault;
			}

			/*
			 * The page is marked busy for other processes and the
			 * pagedaemon.  If it still isn't completely valid
			 * (readable), jump to readrest, else break-out ( we
			 * found the page ).
			 */
			if (!vm_page_all_valid(fs.m))
				goto readrest;
			VM_OBJECT_WUNLOCK(fs.object);
			break; /* break to PAGE HAS BEEN FOUND. */
		}
		KASSERT(fs.m == NULL, ("fs.m should be NULL, not %p", fs.m));
		VM_OBJECT_ASSERT_WLOCKED(fs.object);

		/*
		 * Page is not resident.  If the pager might contain the page
		 * or this is the beginning of the search, allocate a new
		 * page.  (Default objects are zero-fill, so there is no real
		 * pager for them.)
		 */
		if (fs.object->type != OBJT_DEFAULT ||
		    fs.object == fs.first_object) {
			if ((fs.object->flags & OBJ_SIZEVNLOCK) != 0) {
				rv = vm_fault_lock_vnode(&fs, true);
				MPASS(rv == KERN_SUCCESS ||
				    rv == KERN_RESOURCE_SHORTAGE);
				if (rv == KERN_RESOURCE_SHORTAGE)
					goto RetryFault;
			}
			if (fs.pindex >= fs.object->size) {
				unlock_and_deallocate(&fs);
				return (KERN_OUT_OF_BOUNDS);
			}

			if (fs.object == fs.first_object &&
			    (fs.first_object->flags & OBJ_POPULATE) != 0 &&
			    fs.first_object->shadow_count == 0) {
				rv = vm_fault_populate(&fs);
				switch (rv) {
				case KERN_SUCCESS:
				case KERN_FAILURE:
					unlock_and_deallocate(&fs);
					return (rv);
				case KERN_RESOURCE_SHORTAGE:
					unlock_and_deallocate(&fs);
					goto RetryFault;
				case KERN_NOT_RECEIVER:
					/*
					 * Pager's populate() method
					 * returned VM_PAGER_BAD.
					 */
					break;
				default:
					panic("inconsistent return codes");
				}
			}

			/*
			 * Allocate a new page for this object/offset pair.
			 *
			 * Unlocked read of the p_flag is harmless. At
			 * worst, the P_KILLED might be not observed
			 * there, and allocation can fail, causing
			 * restart and new reading of the p_flag.
			 */
			dset = fs.object->domain.dr_policy;
			if (dset == NULL)
				dset = curthread->td_domain.dr_policy;
			if (!vm_page_count_severe_set(&dset->ds_mask) ||
			    P_KILLED(curproc)) {
#if VM_NRESERVLEVEL > 0
				vm_object_color(fs.object, atop(vaddr) -
				    fs.pindex);
#endif
				alloc_req = P_KILLED(curproc) ?
				    VM_ALLOC_SYSTEM : VM_ALLOC_NORMAL;
				if (fs.object->type != OBJT_VNODE &&
				    fs.object->backing_object == NULL)
					alloc_req |= VM_ALLOC_ZERO;
				fs.m = vm_page_alloc(fs.object, fs.pindex,
				    alloc_req);
			}
			if (fs.m == NULL) {
				unlock_and_deallocate(&fs);
				if (vm_pfault_oom_attempts < 0 ||
				    oom < vm_pfault_oom_attempts) {
					oom++;
					vm_waitpfault(dset,
					    vm_pfault_oom_wait * hz);
					goto RetryFault_oom;
				}
				if (bootverbose)
					printf(
	"proc %d (%s) failed to alloc page on fault, starting OOM\n",
					    curproc->p_pid, curproc->p_comm);
				vm_pageout_oom(VM_OOM_MEM_PF);
				goto RetryFault;
			}
		}

readrest:
		/*
		 * Default objects have no pager so no exclusive busy exists
		 * to protect this page in the chain.  Skip to the next
		 * object without dropping the lock to preserve atomicity of
		 * shadow faults.
		 */
		if (fs.object->type == OBJT_DEFAULT)
			goto next;

		/*
		 * At this point, we have either allocated a new page or found
		 * an existing page that is only partially valid.
		 *
		 * We hold a reference on the current object and the page is
		 * exclusive busied.  The exclusive busy prevents simultaneous
		 * faults and collapses while the object lock is dropped.
		 */
		VM_OBJECT_WUNLOCK(fs.object);

		/*
		 * If the pager for the current object might have the page,
		 * then determine the number of additional pages to read and
		 * potentially reprioritize previously read pages for earlier
		 * reclamation.  These operations should only be performed
		 * once per page fault.  Even if the current pager doesn't
		 * have the page, the number of additional pages to read will
		 * apply to subsequent objects in the shadow chain.
		 */
		if (nera == -1 && !P_KILLED(curproc)) {
			nera = vm_fault_readahead(&fs);
			/*
			 * Prepare for unlocking the map.  Save the map
			 * entry's start and end addresses, which are used to
			 * optimize the size of the pager operation below.
			 * Even if the map entry's addresses change after
			 * unlocking the map, using the saved addresses is
			 * safe.
			 */
			e_start = fs.entry->start;
			e_end = fs.entry->end;
			behavior = vm_map_entry_behavior(fs.entry);
		}

		/*
		 * Call the pager to retrieve the page if there is a chance
		 * that the pager has it, and potentially retrieve additional
		 * pages at the same time.
		 */
		if (fs.object->type != OBJT_DEFAULT) {
			/*
			 * Release the map lock before locking the vnode or
			 * sleeping in the pager.  (If the current object has
			 * a shadow, then an earlier iteration of this loop
			 * may have already unlocked the map.)
			 */
			unlock_map(&fs);

			rv = vm_fault_lock_vnode(&fs, false);
			MPASS(rv == KERN_SUCCESS ||
			    rv == KERN_RESOURCE_SHORTAGE);
			if (rv == KERN_RESOURCE_SHORTAGE)
				goto RetryFault;
			KASSERT(fs.vp == NULL || !fs.map->system_map,
			    ("vm_fault: vnode-backed object mapped by system map"));

			/*
			 * Page in the requested page and hint the pager,
			 * that it may bring up surrounding pages.
			 */
			if (nera == -1 || behavior == MAP_ENTRY_BEHAV_RANDOM ||
			    P_KILLED(curproc)) {
				behind = 0;
				ahead = 0;
			} else {
				/* Is this a sequential fault? */
				if (nera > 0) {
					behind = 0;
					ahead = nera;
				} else {
					/*
					 * Request a cluster of pages that is
					 * aligned to a VM_FAULT_READ_DEFAULT
					 * page offset boundary within the
					 * object.  Alignment to a page offset
					 * boundary is more likely to coincide
					 * with the underlying file system
					 * block than alignment to a virtual
					 * address boundary.
					 */
					cluster_offset = fs.pindex %
					    VM_FAULT_READ_DEFAULT;
					behind = ulmin(cluster_offset,
					    atop(vaddr - e_start));
					ahead = VM_FAULT_READ_DEFAULT - 1 -
					    cluster_offset;
				}
				ahead = ulmin(ahead, atop(e_end - vaddr) - 1);
			}
			rv = vm_pager_get_pages(fs.object, &fs.m, 1,
			    &behind, &ahead);
			if (rv == VM_PAGER_OK) {
				faultcount = behind + 1 + ahead;
				hardfault = true;
				break; /* break to PAGE HAS BEEN FOUND. */
			}
			VM_OBJECT_WLOCK(fs.object);
			if (rv == VM_PAGER_ERROR)
				printf("vm_fault: pager read error, pid %d (%s)\n",
				    curproc->p_pid, curproc->p_comm);

			/*
			 * If an I/O error occurred or the requested page was
			 * outside the range of the pager, clean up and return
			 * an error.
			 */
			if (rv == VM_PAGER_ERROR || rv == VM_PAGER_BAD) {
				fault_page_free(&fs.m);
				unlock_and_deallocate(&fs);
				return (KERN_OUT_OF_BOUNDS);
			}

		}

next:
		/*
		 * The requested page does not exist at this object/
		 * offset.  Remove the invalid page from the object,
		 * waking up anyone waiting for it, and continue on to
		 * the next object.  However, if this is the top-level
		 * object, we must leave the busy page in place to
		 * prevent another process from rushing past us, and
		 * inserting the page in that object at the same time
		 * that we are.
		 */
		if (fs.object == fs.first_object) {
			fs.first_m = fs.m;
			fs.m = NULL;
		} else
			fault_page_free(&fs.m);

		/*
		 * Move on to the next object.  Lock the next object before
		 * unlocking the current one.
		 */
		VM_OBJECT_ASSERT_WLOCKED(fs.object);
		next_object = fs.object->backing_object;
		if (next_object == NULL) {
			/*
			 * If there's no object left, fill the page in the top
			 * object with zeros.
			 */
			VM_OBJECT_WUNLOCK(fs.object);
			if (fs.object != fs.first_object) {
				vm_object_pip_wakeup(fs.object);
				fs.object = fs.first_object;
				fs.pindex = fs.first_pindex;
			}
			MPASS(fs.first_m != NULL);
			MPASS(fs.m == NULL);
			fs.m = fs.first_m;
			fs.first_m = NULL;

			/*
			 * Zero the page if necessary and mark it valid.
			 */
			if ((fs.m->flags & PG_ZERO) == 0) {
				pmap_zero_page(fs.m);
			} else {
				VM_CNT_INC(v_ozfod);
			}
			VM_CNT_INC(v_zfod);
			vm_page_valid(fs.m);
			/* Don't try to prefault neighboring pages. */
			faultcount = 1;
			break;	/* break to PAGE HAS BEEN FOUND. */
		} else {
			MPASS(fs.first_m != NULL);
			KASSERT(fs.object != next_object,
			    ("object loop %p", next_object));
			VM_OBJECT_WLOCK(next_object);
			vm_object_pip_add(next_object, 1);
			if (fs.object != fs.first_object)
				vm_object_pip_wakeup(fs.object);
			fs.pindex +=
			    OFF_TO_IDX(fs.object->backing_object_offset);
			VM_OBJECT_WUNLOCK(fs.object);
			fs.object = next_object;
		}
	}

	/*
	 * PAGE HAS BEEN FOUND.  A valid page has been found and exclusively
	 * busied.  The object lock must no longer be held.
	 */
	vm_page_assert_xbusied(fs.m);
	VM_OBJECT_ASSERT_UNLOCKED(fs.object);

	/*
	 * If the page is being written, but isn't already owned by the
	 * top-level object, we have to copy it into a new page owned by the
	 * top-level object.
	 */
	if (fs.object != fs.first_object) {
		/*
		 * We only really need to copy if we want to write it.
		 */
		if ((fs.fault_type & (VM_PROT_COPY | VM_PROT_WRITE)) != 0) {
			/*
			 * This allows pages to be virtually copied from a 
			 * backing_object into the first_object, where the 
			 * backing object has no other refs to it, and cannot
			 * gain any more refs.  Instead of a bcopy, we just 
			 * move the page from the backing object to the 
			 * first object.  Note that we must mark the page 
			 * dirty in the first object so that it will go out 
			 * to swap when needed.
			 *
			 * XXXRW: Will tag bits on TLB entry get properly
			 * updated during move...?
			 */
			is_first_object_locked = false;
			if (
			    /*
			     * Only one shadow object
			     */
			    fs.object->shadow_count == 1 &&
			    /*
			     * No COW refs, except us
			     */
			    fs.object->ref_count == 1 &&
			    /*
			     * No one else can look this object up
			     */
			    fs.object->handle == NULL &&
			    /*
			     * No other ways to look the object up
			     */
			    (fs.object->flags & OBJ_ANON) != 0 &&
			    (is_first_object_locked = VM_OBJECT_TRYWLOCK(fs.first_object)) &&
			    /*
			     * We don't chase down the shadow chain
			     */
			    fs.object == fs.first_object->backing_object &&
			    VM_OBJECT_TRYWLOCK(fs.object)) {

				/*
				 * Remove but keep xbusy for replace.  fs.m is
				 * moved into fs.first_object and left busy
				 * while fs.first_m is conditionally freed.
				 */
				vm_page_remove_xbusy(fs.m);
				vm_page_replace(fs.m, fs.first_object,
				    fs.first_pindex, fs.first_m);
				vm_page_dirty(fs.m);
#if VM_NRESERVLEVEL > 0
				/*
				 * Rename the reservation.
				 */
				vm_reserv_rename(fs.m, fs.first_object,
				    fs.object, OFF_TO_IDX(
				    fs.first_object->backing_object_offset));
#endif
				VM_OBJECT_WUNLOCK(fs.object);
				VM_OBJECT_WUNLOCK(fs.first_object);
				fs.first_m = fs.m;
				fs.m = NULL;
				VM_CNT_INC(v_cow_optim);
			} else {
				if (is_first_object_locked)
					VM_OBJECT_WUNLOCK(fs.first_object);
				/*
				 * Oh, well, lets copy it.
				 *
				 * XXXRW: Worth pondering this further; in
				 * general, copy-on-write should propagate any
				 * tags present in the underlying page -- at
				 * least, if the top object is anonymously
				 * backed.  But is this always true?
				 */
				pmap_copy_page_tags(fs.m, fs.first_m);
				vm_page_valid(fs.first_m);
				if (fs.wired && (fs.fault_flags &
				    VM_FAULT_WIRE) == 0) {
					vm_page_wire(fs.first_m);
					vm_page_unwire(fs.m, PQ_INACTIVE);
				}
				/*
				 * Save the cow page to be released after
				 * pmap_enter is complete.
				 */
				fs.m_cow = fs.m;
				fs.m = NULL;
			}
			/*
			 * fs.object != fs.first_object due to above 
			 * conditional
			 */
			vm_object_pip_wakeup(fs.object);

			/*
			 * We only try to prefault read-only mappings to the
			 * neighboring pages when this copy-on-write fault is
			 * a hard fault.  In other cases, trying to prefault
			 * is typically wasted effort.
			 */
			if (faultcount == 0)
				faultcount = 1;

			/*
			 * Only use the new page below...
			 */
			fs.object = fs.first_object;
			fs.pindex = fs.first_pindex;
			fs.m = fs.first_m;
			VM_CNT_INC(v_cow_faults);
			curthread->td_cow++;
		} else {
			fs.prot &= ~VM_PROT_WRITE;
		}
	}

	/*
	 * We must verify that the maps have not changed since our last
	 * lookup.
	 */
	if (!fs.lookup_still_valid) {
		if (!vm_map_trylock_read(fs.map)) {
			fault_deallocate(&fs);
			goto RetryFault;
		}
		fs.lookup_still_valid = true;
		if (fs.map->timestamp != fs.map_generation) {
			result = vm_map_lookup_locked(&fs.map, vaddr, fs.fault_type,
			    &fs.entry, &retry_object, &retry_pindex, &retry_prot,
			    &fs.wired);

			/*
			 * If we don't need the page any longer, put it on the inactive
			 * list (the easiest thing to do here).  If no one needs it,
			 * pageout will grab it eventually.
			 */
			if (result != KERN_SUCCESS) {
				fault_deallocate(&fs);

				/*
				 * If retry of map lookup would have blocked then
				 * retry fault from start.
				 */
				if (result == KERN_FAILURE)
					goto RetryFault;
				return (result);
			}
			if ((retry_object != fs.first_object) ||
			    (retry_pindex != fs.first_pindex)) {
				fault_deallocate(&fs);
				goto RetryFault;
			}

			/*
			 * Check whether the protection has changed or the object has
			 * been copied while we left the map unlocked. Changing from
			 * read to write permission is OK - we leave the page
			 * write-protected, and catch the write fault. Changing from
			 * write to read permission means that we can't mark the page
			 * write-enabled after all.
			 */
			fs.prot &= retry_prot;
			fs.fault_type &= retry_prot;
			if (fs.prot == 0) {
				fault_deallocate(&fs);
				goto RetryFault;
			}

			/* Reassert because wired may have changed. */
			KASSERT(fs.wired || (fs.fault_flags & VM_FAULT_WIRE) == 0,
			    ("!wired && VM_FAULT_WIRE"));
		}
	}
	VM_OBJECT_ASSERT_UNLOCKED(fs.object);

	/*
	 * If the page was filled by a pager, save the virtual address that
	 * should be faulted on next under a sequential access pattern to the
	 * map entry.  A read lock on the map suffices to update this address
	 * safely.
	 */
	if (hardfault)
		fs.entry->next_read = vaddr + ptoa(ahead) + PAGE_SIZE;

	/*
	 * Page must be completely valid or it is not fit to
	 * map into user space.  vm_pager_get_pages() ensures this.
	 */
	vm_page_assert_xbusied(fs.m);
	KASSERT(vm_page_all_valid(fs.m),
	    ("vm_fault: page %p partially invalid", fs.m));

	vm_fault_dirty(&fs, fs.m);

	/*
	 * Put this page into the physical map.  We had to do the unlock above
	 * because pmap_enter() may sleep.  We don't put the page
	 * back on the active queue until later so that the pageout daemon
	 * won't find it (yet).
	 */
	flags = fs.fault_type;
	if (fs.wired)
		flags |= PMAP_ENTER_WIRED;
#if __has_feature(capabilities)
	if (fs.object->flags & OBJ_NOLOADTAGS)
		flags |= PMAP_ENTER_NOLOADTAGS;
	if (fs.object->flags & OBJ_NOSTORETAGS)
		flags |= PMAP_ENTER_NOSTORETAGS;
#endif
	pmap_enter(fs.map->pmap, vaddr, fs.m, fs.prot, flags, 0);
	if (faultcount != 1 && (fs.fault_flags & VM_FAULT_WIRE) == 0 &&
	    fs.wired == 0)
		vm_fault_prefault(&fs, vaddr,
		    faultcount > 0 ? behind : PFBAK,
		    faultcount > 0 ? ahead : PFFOR, false);

	/*
	 * If the page is not wired down, then put it where the pageout daemon
	 * can find it.
	 */
	if ((fs.fault_flags & VM_FAULT_WIRE) != 0)
		vm_page_wire(fs.m);
	else
		vm_page_activate(fs.m);
	if (fs.m_hold != NULL) {
		(*fs.m_hold) = fs.m;
		vm_page_wire(fs.m);
	}
	vm_page_xunbusy(fs.m);
	fs.m = NULL;

	/*
	 * Unlock everything, and return
	 */
	fault_deallocate(&fs);
	if (hardfault) {
		VM_CNT_INC(v_io_faults);
		curthread->td_ru.ru_majflt++;
#ifdef RACCT
		if (racct_enable && fs.object->type == OBJT_VNODE) {
			PROC_LOCK(curproc);
			if ((fs.fault_type & (VM_PROT_COPY | VM_PROT_WRITE)) != 0) {
				racct_add_force(curproc, RACCT_WRITEBPS,
				    PAGE_SIZE + behind * PAGE_SIZE);
				racct_add_force(curproc, RACCT_WRITEIOPS, 1);
			} else {
				racct_add_force(curproc, RACCT_READBPS,
				    PAGE_SIZE + ahead * PAGE_SIZE);
				racct_add_force(curproc, RACCT_READIOPS, 1);
			}
			PROC_UNLOCK(curproc);
		}
#endif
	} else 
		curthread->td_ru.ru_minflt++;

	return (KERN_SUCCESS);
}

/*
 * Speed up the reclamation of pages that precede the faulting pindex within
 * the first object of the shadow chain.  Essentially, perform the equivalent
 * to madvise(..., MADV_DONTNEED) on a large cluster of pages that precedes
 * the faulting pindex by the cluster size when the pages read by vm_fault()
 * cross a cluster-size boundary.  The cluster size is the greater of the
 * smallest superpage size and VM_FAULT_DONTNEED_MIN.
 *
 * When "fs->first_object" is a shadow object, the pages in the backing object
 * that precede the faulting pindex are deactivated by vm_fault().  So, this
 * function must only be concerned with pages in the first object.
 */
static void
vm_fault_dontneed(const struct faultstate *fs, vm_offset_t vaddr, int ahead)
{
	vm_map_entry_t entry;
	vm_object_t first_object, object;
	vm_offset_t end, start;
	vm_page_t m, m_next;
	vm_pindex_t pend, pstart;
	vm_size_t size;

	object = fs->object;
	VM_OBJECT_ASSERT_UNLOCKED(object);
	first_object = fs->first_object;
	/* Neither fictitious nor unmanaged pages can be reclaimed. */
	if ((first_object->flags & (OBJ_FICTITIOUS | OBJ_UNMANAGED)) == 0) {
		VM_OBJECT_RLOCK(first_object);
		size = VM_FAULT_DONTNEED_MIN;
		if (MAXPAGESIZES > 1 && size < pagesizes[1])
			size = pagesizes[1];
		end = rounddown2(vaddr, size);
		if (vaddr - end >= size - PAGE_SIZE - ptoa(ahead) &&
		    (entry = fs->entry)->start < end) {
			if (end - entry->start < size)
				start = entry->start;
			else
				start = end - size;
			pmap_advise(fs->map->pmap, start, end, MADV_DONTNEED);
			pstart = OFF_TO_IDX(entry->offset) + atop(start -
			    entry->start);
			m_next = vm_page_find_least(first_object, pstart);
			pend = OFF_TO_IDX(entry->offset) + atop(end -
			    entry->start);
			while ((m = m_next) != NULL && m->pindex < pend) {
				m_next = TAILQ_NEXT(m, listq);
				if (!vm_page_all_valid(m) ||
				    vm_page_busied(m))
					continue;

				/*
				 * Don't clear PGA_REFERENCED, since it would
				 * likely represent a reference by a different
				 * process.
				 *
				 * Typically, at this point, prefetched pages
				 * are still in the inactive queue.  Only
				 * pages that triggered page faults are in the
				 * active queue.  The test for whether the page
				 * is in the inactive queue is racy; in the
				 * worst case we will requeue the page
				 * unnecessarily.
				 */
				if (!vm_page_inactive(m))
					vm_page_deactivate(m);
			}
		}
		VM_OBJECT_RUNLOCK(first_object);
	}
}

/*
 * vm_fault_prefault provides a quick way of clustering
 * pagefaults into a processes address space.  It is a "cousin"
 * of vm_map_pmap_enter, except it runs at page fault time instead
 * of mmap time.
 */
static void
vm_fault_prefault(const struct faultstate *fs, vm_offset_t addra,
    int backward, int forward, bool obj_locked)
{
	pmap_t pmap;
	vm_map_entry_t entry;
	vm_object_t backing_object, lobject;
	vm_offset_t addr, starta;
	vm_pindex_t pindex;
	vm_page_t m;
	int i;

	pmap = fs->map->pmap;
	if (pmap != vmspace_pmap(curthread->td_proc->p_vmspace))
		return;

	entry = fs->entry;

	if (addra < backward * PAGE_SIZE) {
		starta = entry->start;
	} else {
		starta = addra - backward * PAGE_SIZE;
		if (starta < entry->start)
			starta = entry->start;
	}

	/*
	 * Generate the sequence of virtual addresses that are candidates for
	 * prefaulting in an outward spiral from the faulting virtual address,
	 * "addra".  Specifically, the sequence is "addra - PAGE_SIZE", "addra
	 * + PAGE_SIZE", "addra - 2 * PAGE_SIZE", "addra + 2 * PAGE_SIZE", ...
	 * If the candidate address doesn't have a backing physical page, then
	 * the loop immediately terminates.
	 */
	for (i = 0; i < 2 * imax(backward, forward); i++) {
		addr = addra + ((i >> 1) + 1) * ((i & 1) == 0 ? -PAGE_SIZE :
		    PAGE_SIZE);
		if (addr > addra + forward * PAGE_SIZE)
			addr = 0;

		if (addr < starta || addr >= entry->end)
			continue;

		if (!pmap_is_prefaultable(pmap, addr))
			continue;

		pindex = ((addr - entry->start) + entry->offset) >> PAGE_SHIFT;
		lobject = entry->object.vm_object;
		if (!obj_locked)
			VM_OBJECT_RLOCK(lobject);
		while ((m = vm_page_lookup(lobject, pindex)) == NULL &&
		    lobject->type == OBJT_DEFAULT &&
		    (backing_object = lobject->backing_object) != NULL) {
			KASSERT((lobject->backing_object_offset & PAGE_MASK) ==
			    0, ("vm_fault_prefault: unaligned object offset"));
			pindex += lobject->backing_object_offset >> PAGE_SHIFT;
			VM_OBJECT_RLOCK(backing_object);
			if (!obj_locked || lobject != entry->object.vm_object)
				VM_OBJECT_RUNLOCK(lobject);
			lobject = backing_object;
		}
		if (m == NULL) {
			if (!obj_locked || lobject != entry->object.vm_object)
				VM_OBJECT_RUNLOCK(lobject);
			break;
		}

		/*
		 * XXXRW: No flags argument we can use to pass NOTAGS!
		 */
		if (vm_page_all_valid(m) &&
		    (m->flags & PG_FICTITIOUS) == 0)
			pmap_enter_quick(pmap, addr, m, entry->protection);
		if (!obj_locked || lobject != entry->object.vm_object)
			VM_OBJECT_RUNLOCK(lobject);
	}
}

/*
 * Hold each of the physical pages that are mapped by the specified range of
 * virtual addresses, ["addr", "addr" + "len"), if those mappings are valid
 * and allow the specified types of access, "prot".  If all of the implied
 * pages are successfully held, then the number of held pages is returned
 * together with pointers to those pages in the array "ma".  However, if any
 * of the pages cannot be held, -1 is returned.
 */
int
vm_fault_quick_hold_pages(vm_map_t map, vm_offset_t addr, vm_size_t len,
    vm_prot_t prot, vm_page_t *ma, int max_count)
{
	vm_offset_t end, va;
	vm_page_t *mp;
	int count;
	boolean_t pmap_failed;

	if (len == 0)
		return (0);
	end = round_page(addr + len);
	addr = trunc_page(addr);

	/*
	 * Check for illegal addresses.
	 */
	if (addr < vm_map_min(map) || addr > end || end > vm_map_max(map))
		return (-1);

	if (atop(end - addr) > max_count)
		panic("vm_fault_quick_hold_pages: count > max_count");
	count = atop(end - addr);

	/*
	 * Most likely, the physical pages are resident in the pmap, so it is
	 * faster to try pmap_extract_and_hold() first.
	 */
	pmap_failed = FALSE;
	for (mp = ma, va = addr; va < end; mp++, va += PAGE_SIZE) {
		*mp = pmap_extract_and_hold(map->pmap, va, prot);
		if (*mp == NULL)
			pmap_failed = TRUE;
		else if ((prot & VM_PROT_WRITE) != 0 &&
		    (*mp)->dirty != VM_PAGE_BITS_ALL) {
			/*
			 * Explicitly dirty the physical page.  Otherwise, the
			 * caller's changes may go unnoticed because they are
			 * performed through an unmanaged mapping or by a DMA
			 * operation.
			 *
			 * The object lock is not held here.
			 * See vm_page_clear_dirty_mask().
			 */
			vm_page_dirty(*mp);
		}
	}
	if (pmap_failed) {
		/*
		 * One or more pages could not be held by the pmap.  Either no
		 * page was mapped at the specified virtual address or that
		 * mapping had insufficient permissions.  Attempt to fault in
		 * and hold these pages.
		 *
		 * If vm_fault_disable_pagefaults() was called,
		 * i.e., TDP_NOFAULTING is set, we must not sleep nor
		 * acquire MD VM locks, which means we must not call
		 * vm_fault().  Some (out of tree) callers mark
		 * too wide a code area with vm_fault_disable_pagefaults()
		 * already, use the VM_PROT_QUICK_NOFAULT flag to request
		 * the proper behaviour explicitly.
		 */
		if ((prot & VM_PROT_QUICK_NOFAULT) != 0 &&
		    (curthread->td_pflags & TDP_NOFAULTING) != 0)
			goto error;
		for (mp = ma, va = addr; va < end; mp++, va += PAGE_SIZE)
			if (*mp == NULL && vm_fault(map, va, prot,
			    VM_FAULT_NORMAL, mp) != KERN_SUCCESS)
				goto error;
	}
	return (count);
error:	
	for (mp = ma; mp < ma + count; mp++)
		if (*mp != NULL)
			vm_page_unwire(*mp, PQ_INACTIVE);
	return (-1);
}

/*
 *	Routine:
 *		vm_fault_copy_entry
 *	Function:
 *		Create new shadow object backing dst_entry with private copy of
 *		all underlying pages. When src_entry is equal to dst_entry,
 *		function implements COW for wired-down map entry. Otherwise,
 *		it forks wired entry into dst_map.
 *
 *	In/out conditions:
 *		The source and destination maps must be locked for write.
 *		The source map entry must be wired down (or be a sharing map
 *		entry corresponding to a main map entry that is wired down).
 */
void
vm_fault_copy_entry(vm_map_t dst_map, vm_map_t src_map,
    vm_map_entry_t dst_entry, vm_map_entry_t src_entry,
    vm_ooffset_t *fork_charge)
{
	vm_object_t backing_object, dst_object, object, src_object;
	vm_pindex_t dst_pindex, pindex, src_pindex;
	vm_prot_t access, prot;
	vm_offset_t vaddr;
	vm_page_t dst_m;
	vm_page_t src_m;
	u_int flags;
	boolean_t upgrade;

#ifdef	lint
	src_map++;
#endif	/* lint */

	upgrade = src_entry == dst_entry;
	access = prot = dst_entry->protection;

	src_object = src_entry->object.vm_object;
	src_pindex = OFF_TO_IDX(src_entry->offset);

	if (upgrade && (dst_entry->eflags & MAP_ENTRY_NEEDS_COPY) == 0) {
		dst_object = src_object;
		vm_object_reference(dst_object);
	} else {
		/*
		 * Create the top-level object for the destination entry.
		 * Doesn't actually shadow anything - we copy the pages
		 * directly.
		 */
		dst_object = vm_object_allocate_anon(atop(dst_entry->end -
		    dst_entry->start), NULL, NULL, 0);
#if VM_NRESERVLEVEL > 0
		dst_object->flags |= OBJ_COLORED;
		dst_object->pg_color = atop(dst_entry->start);
#endif
		dst_object->domain = src_object->domain;
		dst_object->charge = dst_entry->end - dst_entry->start;
	}

	VM_OBJECT_WLOCK(dst_object);
	KASSERT(upgrade || dst_entry->object.vm_object == NULL,
	    ("vm_fault_copy_entry: vm_object not NULL"));
	if (src_object != dst_object) {
		dst_entry->object.vm_object = dst_object;
		dst_entry->offset = 0;
		dst_entry->eflags &= ~MAP_ENTRY_VN_EXEC;
	}
	if (fork_charge != NULL) {
		KASSERT(dst_entry->cred == NULL,
		    ("vm_fault_copy_entry: leaked swp charge"));
		dst_object->cred = curthread->td_ucred;
		crhold(dst_object->cred);
		*fork_charge += dst_object->charge;
	} else if ((dst_object->type == OBJT_DEFAULT ||
	    dst_object->type == OBJT_SWAP) &&
	    dst_object->cred == NULL) {
		KASSERT(dst_entry->cred != NULL, ("no cred for entry %p",
		    dst_entry));
		dst_object->cred = dst_entry->cred;
		dst_entry->cred = NULL;
	}

	/*
	 * If not an upgrade, then enter the mappings in the pmap as
	 * read and/or execute accesses.  Otherwise, enter them as
	 * write accesses.
	 *
	 * A writeable large page mapping is only created if all of
	 * the constituent small page mappings are modified. Marking
	 * PTEs as modified on inception allows promotion to happen
	 * without taking potentially large number of soft faults.
	 */
	if (!upgrade)
		access &= ~VM_PROT_WRITE;

	/*
	 * Loop through all of the virtual pages within the entry's
	 * range, copying each page from the source object to the
	 * destination object.  Since the source is wired, those pages
	 * must exist.  In contrast, the destination is pageable.
	 * Since the destination object doesn't share any backing storage
	 * with the source object, all of its pages must be dirtied,
	 * regardless of whether they can be written.
	 */
	for (vaddr = dst_entry->start, dst_pindex = 0;
	    vaddr < dst_entry->end;
	    vaddr += PAGE_SIZE, dst_pindex++) {
again:
		/*
		 * Find the page in the source object, and copy it in.
		 * Because the source is wired down, the page will be
		 * in memory.
		 */
		if (src_object != dst_object)
			VM_OBJECT_RLOCK(src_object);
		object = src_object;
		pindex = src_pindex + dst_pindex;
		while ((src_m = vm_page_lookup(object, pindex)) == NULL &&
		    (backing_object = object->backing_object) != NULL) {
			/*
			 * Unless the source mapping is read-only or
			 * it is presently being upgraded from
			 * read-only, the first object in the shadow
			 * chain should provide all of the pages.  In
			 * other words, this loop body should never be
			 * executed when the source mapping is already
			 * read/write.
			 */
			KASSERT((src_entry->protection & VM_PROT_WRITE) == 0 ||
			    upgrade,
			    ("vm_fault_copy_entry: main object missing page"));

			VM_OBJECT_RLOCK(backing_object);
			pindex += OFF_TO_IDX(object->backing_object_offset);
			if (object != dst_object)
				VM_OBJECT_RUNLOCK(object);
			object = backing_object;
		}
		KASSERT(src_m != NULL, ("vm_fault_copy_entry: page missing"));

		if (object != dst_object) {
			/*
			 * Allocate a page in the destination object.
			 */
			dst_m = vm_page_alloc(dst_object, (src_object ==
			    dst_object ? src_pindex : 0) + dst_pindex,
			    VM_ALLOC_NORMAL);
			if (dst_m == NULL) {
				VM_OBJECT_WUNLOCK(dst_object);
				VM_OBJECT_RUNLOCK(object);
				vm_wait(dst_object);
				VM_OBJECT_WLOCK(dst_object);
				goto again;
			}

			/*
			 * XXXRW: VM preserves tags across copy-on-write.
			 */
			pmap_copy_page_tags(src_m, dst_m);
			VM_OBJECT_RUNLOCK(object);
			dst_m->dirty = dst_m->valid = src_m->valid;
		} else {
			dst_m = src_m;
			if (vm_page_busy_acquire(dst_m, VM_ALLOC_WAITFAIL) == 0)
				goto again;
			if (dst_m->pindex >= dst_object->size) {
				/*
				 * We are upgrading.  Index can occur
				 * out of bounds if the object type is
				 * vnode and the file was truncated.
				 */
				vm_page_xunbusy(dst_m);
				break;
			}
		}
		VM_OBJECT_WUNLOCK(dst_object);

		/*
		 * Enter it in the pmap. If a wired, copy-on-write
		 * mapping is being replaced by a write-enabled
		 * mapping, then wire that new mapping.
		 *
		 * The page can be invalid if the user called
		 * msync(MS_INVALIDATE) or truncated the backing vnode
		 * or shared memory object.  In this case, do not
		 * insert it into pmap, but still do the copy so that
		 * all copies of the wired map entry have similar
		 * backing pages.
		 */
		flags = access;
		if (upgrade)
			access |= PMAP_ENTER_WIRED;
#if __has_feature(capabilities)
		if (dst_object->flags & OBJ_NOLOADTAGS)
			flags |= PMAP_ENTER_NOLOADTAGS;
		if (dst_object->flags & OBJ_NOSTORETAGS)
			flags |= PMAP_ENTER_NOSTORETAGS;
#endif
		if (vm_page_all_valid(dst_m)) {
			pmap_enter(dst_map->pmap, vaddr, dst_m, prot,
			    access | (upgrade ? PMAP_ENTER_WIRED : 0), 0);
		}

		/*
		 * Mark it no longer busy, and put it on the active list.
		 */
		VM_OBJECT_WLOCK(dst_object);
		
		if (upgrade) {
			if (src_m != dst_m) {
				vm_page_unwire(src_m, PQ_INACTIVE);
				vm_page_wire(dst_m);
			} else {
				KASSERT(vm_page_wired(dst_m),
				    ("dst_m %p is not wired", dst_m));
			}
		} else {
			vm_page_activate(dst_m);
		}
		vm_page_xunbusy(dst_m);
	}
	VM_OBJECT_WUNLOCK(dst_object);
	if (upgrade) {
		dst_entry->eflags &= ~(MAP_ENTRY_COW | MAP_ENTRY_NEEDS_COPY);
		vm_object_deallocate(src_object);
	}
}

/*
 * Block entry into the machine-independent layer's page fault handler by
 * the calling thread.  Subsequent calls to vm_fault() by that thread will
 * return KERN_PROTECTION_FAILURE.  Enable machine-dependent handling of
 * spurious page faults. 
 */
int
vm_fault_disable_pagefaults(void)
{

	return (curthread_pflags_set(TDP_NOFAULTING | TDP_RESETSPUR));
}

void
vm_fault_enable_pagefaults(int save)
{

	curthread_pflags_restore(save);
}
// CHERI CHANGES START
// {
//   "updated": 20181114,
//   "target_type": "kernel",
//   "changes": [
//     "support"
//   ],
//   "change_comment": ""
// }
// CHERI CHANGES END<|MERGE_RESOLUTION|>--- conflicted
+++ resolved
@@ -885,39 +885,6 @@
 		return (result);
 	}
 
-<<<<<<< HEAD
-	fs.map_generation = fs.map->timestamp;
-
-	if (fs.entry->eflags & MAP_ENTRY_NOFAULT) {
-		kdb_backtrace();
-		panic("%s: fault on nofault entry, addr: %#lx",
-		    __func__, (u_long)fs.vaddr);
-	}
-
-	if (fs.entry->eflags & MAP_ENTRY_IN_TRANSITION &&
-	    fs.entry->wiring_thread != curthread) {
-		vm_map_unlock_read(fs.map);
-		vm_map_lock(fs.map);
-		if (vm_map_lookup_entry(fs.map, fs.vaddr, &fs.entry) &&
-		    (fs.entry->eflags & MAP_ENTRY_IN_TRANSITION)) {
-			unlock_vp(&fs);
-			fs.entry->eflags |= MAP_ENTRY_NEEDS_WAKEUP;
-			vm_map_unlock_and_wait(fs.map, 0);
-		} else
-			vm_map_unlock(fs.map);
-		goto RetryFault;
-	}
-
-	MPASS((fs.entry->eflags & MAP_ENTRY_GUARD) == 0);
-
-	if (fs.wired)
-		fs.fault_type = fs.prot | (fs.fault_type & VM_PROT_COPY);
-	else
-		KASSERT((fs.fault_flags & VM_FAULT_WIRE) == 0,
-		    ("!fs.wired && VM_FAULT_WIRE"));
-
-=======
->>>>>>> ca622b08
 	/*
 	 * Try to avoid lock contention on the top-level object through
 	 * special-case handling of some types of page faults, specifically,
