/*-
 * SPDX-License-Identifier: (BSD-4-Clause AND MIT-CMU)
 *
 * Copyright (c) 1991, 1993
 *	The Regents of the University of California.  All rights reserved.
 * Copyright (c) 1994 John S. Dyson
 * All rights reserved.
 * Copyright (c) 1994 David Greenman
 * All rights reserved.
 *
 *
 * This code is derived from software contributed to Berkeley by
 * The Mach Operating System project at Carnegie-Mellon University.
 *
 * Redistribution and use in source and binary forms, with or without
 * modification, are permitted provided that the following conditions
 * are met:
 * 1. Redistributions of source code must retain the above copyright
 *    notice, this list of conditions and the following disclaimer.
 * 2. Redistributions in binary form must reproduce the above copyright
 *    notice, this list of conditions and the following disclaimer in the
 *    documentation and/or other materials provided with the distribution.
 * 3. All advertising materials mentioning features or use of this software
 *    must display the following acknowledgement:
 *	This product includes software developed by the University of
 *	California, Berkeley and its contributors.
 * 4. Neither the name of the University nor the names of its contributors
 *    may be used to endorse or promote products derived from this software
 *    without specific prior written permission.
 *
 * THIS SOFTWARE IS PROVIDED BY THE REGENTS AND CONTRIBUTORS ``AS IS'' AND
 * ANY EXPRESS OR IMPLIED WARRANTIES, INCLUDING, BUT NOT LIMITED TO, THE
 * IMPLIED WARRANTIES OF MERCHANTABILITY AND FITNESS FOR A PARTICULAR PURPOSE
 * ARE DISCLAIMED.  IN NO EVENT SHALL THE REGENTS OR CONTRIBUTORS BE LIABLE
 * FOR ANY DIRECT, INDIRECT, INCIDENTAL, SPECIAL, EXEMPLARY, OR CONSEQUENTIAL
 * DAMAGES (INCLUDING, BUT NOT LIMITED TO, PROCUREMENT OF SUBSTITUTE GOODS
 * OR SERVICES; LOSS OF USE, DATA, OR PROFITS; OR BUSINESS INTERRUPTION)
 * HOWEVER CAUSED AND ON ANY THEORY OF LIABILITY, WHETHER IN CONTRACT, STRICT
 * LIABILITY, OR TORT (INCLUDING NEGLIGENCE OR OTHERWISE) ARISING IN ANY WAY
 * OUT OF THE USE OF THIS SOFTWARE, EVEN IF ADVISED OF THE POSSIBILITY OF
 * SUCH DAMAGE.
 *
 *	from: @(#)vm_fault.c	8.4 (Berkeley) 1/12/94
 *
 *
 * Copyright (c) 1987, 1990 Carnegie-Mellon University.
 * All rights reserved.
 *
 * Authors: Avadis Tevanian, Jr., Michael Wayne Young
 *
 * Permission to use, copy, modify and distribute this software and
 * its documentation is hereby granted, provided that both the copyright
 * notice and this permission notice appear in all copies of the
 * software, derivative works or modified versions, and any portions
 * thereof, and that both notices appear in supporting documentation.
 *
 * CARNEGIE MELLON ALLOWS FREE USE OF THIS SOFTWARE IN ITS "AS IS"
 * CONDITION.  CARNEGIE MELLON DISCLAIMS ANY LIABILITY OF ANY KIND
 * FOR ANY DAMAGES WHATSOEVER RESULTING FROM THE USE OF THIS SOFTWARE.
 *
 * Carnegie Mellon requests users of this software to return to
 *
 *  Software Distribution Coordinator  or  Software.Distribution@CS.CMU.EDU
 *  School of Computer Science
 *  Carnegie Mellon University
 *  Pittsburgh PA 15213-3890
 *
 * any improvements or extensions that they make and grant Carnegie the
 * rights to redistribute these changes.
 */

/*
 *	Page fault handling module.
 */

#include <sys/cdefs.h>
__FBSDID("$FreeBSD$");

#include "opt_ktrace.h"
#include "opt_vm.h"

#include <sys/param.h>
#include <sys/systm.h>
#include <sys/kernel.h>
#include <sys/kdb.h>
#include <sys/lock.h>
#include <sys/mman.h>
#include <sys/mutex.h>
#include <sys/proc.h>
#include <sys/racct.h>
#include <sys/refcount.h>
#include <sys/resourcevar.h>
#include <sys/rwlock.h>
#include <sys/signalvar.h>
#include <sys/sysctl.h>
#include <sys/sysent.h>
#include <sys/vmmeter.h>
#include <sys/vnode.h>
#ifdef KTRACE
#include <sys/ktrace.h>
#endif

#include <vm/vm.h>
#include <vm/vm_param.h>
#include <vm/pmap.h>
#include <vm/vm_map.h>
#include <vm/vm_object.h>
#include <vm/vm_page.h>
#include <vm/vm_pageout.h>
#include <vm/vm_kern.h>
#include <vm/vm_pager.h>
#include <vm/vm_extern.h>
#include <vm/vm_reserv.h>

#define PFBAK 4
#define PFFOR 4

#define	VM_FAULT_READ_DEFAULT	(1 + VM_FAULT_READ_AHEAD_INIT)

#define	VM_FAULT_DONTNEED_MIN	1048576

struct faultstate {
	/* Fault parameters. */
	vm_offset_t	vaddr;
	vm_page_t	*m_hold;
	vm_prot_t	fault_type;
	vm_prot_t	prot;
	int		fault_flags;
	boolean_t	wired;

	/* Control state. */
	struct timeval	oom_start_time;
	bool		oom_started;
	int		nera;

	/* Page reference for cow. */
	vm_page_t m_cow;

	/* Current object. */
	vm_object_t	object;
	vm_pindex_t	pindex;
	vm_page_t	m;

	/* Top-level map object. */
	vm_object_t	first_object;
	vm_pindex_t	first_pindex;
	vm_page_t	first_m;

	/* Map state. */
	vm_map_t	map;
	vm_map_entry_t	entry;
	int		map_generation;
	bool		lookup_still_valid;

	/* Vnode if locked. */
	struct vnode	*vp;
};

/*
 * Return codes for internal fault routines.
 */
enum fault_status {
	FAULT_SUCCESS = 1,	/* Return success to user. */
	FAULT_FAILURE,		/* Return failure to user. */
	FAULT_CONTINUE,		/* Continue faulting. */
	FAULT_RESTART,		/* Restart fault. */
	FAULT_OUT_OF_BOUNDS,	/* Invalid address for pager. */
	FAULT_HARD,		/* Performed I/O. */
	FAULT_SOFT,		/* Found valid page. */
};

static void vm_fault_dontneed(const struct faultstate *fs, vm_offset_t vaddr,
	    int ahead);
static void vm_fault_prefault(const struct faultstate *fs, vm_offset_t addra,
	    int backward, int forward, bool obj_locked);

static int vm_pfault_oom_attempts = 3;
SYSCTL_INT(_vm, OID_AUTO, pfault_oom_attempts, CTLFLAG_RWTUN,
    &vm_pfault_oom_attempts, 0,
    "Number of page allocation attempts in page fault handler before it "
    "triggers OOM handling");

static int vm_pfault_oom_wait = 10;
SYSCTL_INT(_vm, OID_AUTO, pfault_oom_wait, CTLFLAG_RWTUN,
    &vm_pfault_oom_wait, 0,
    "Number of seconds to wait for free pages before retrying "
    "the page fault handler");

static inline void
fault_page_release(vm_page_t *mp)
{
	vm_page_t m;

	m = *mp;
	if (m != NULL) {
		/*
		 * We are likely to loop around again and attempt to busy
		 * this page.  Deactivating it leaves it available for
		 * pageout while optimizing fault restarts.
		 */
		vm_page_deactivate(m);
		vm_page_xunbusy(m);
		*mp = NULL;
	}
}

static inline void
fault_page_free(vm_page_t *mp)
{
	vm_page_t m;

	m = *mp;
	if (m != NULL) {
		VM_OBJECT_ASSERT_WLOCKED(m->object);
		if (!vm_page_wired(m))
			vm_page_free(m);
		else
			vm_page_xunbusy(m);
		*mp = NULL;
	}
}

static inline void
unlock_map(struct faultstate *fs)
{

	if (fs->lookup_still_valid) {
		vm_map_lookup_done(fs->map, fs->entry);
		fs->lookup_still_valid = false;
	}
}

static void
unlock_vp(struct faultstate *fs)
{

	if (fs->vp != NULL) {
		vput(fs->vp);
		fs->vp = NULL;
	}
}

static void
fault_deallocate(struct faultstate *fs)
{

	fault_page_release(&fs->m_cow);
	fault_page_release(&fs->m);
	vm_object_pip_wakeup(fs->object);
	if (fs->object != fs->first_object) {
		VM_OBJECT_WLOCK(fs->first_object);
		fault_page_free(&fs->first_m);
		VM_OBJECT_WUNLOCK(fs->first_object);
		vm_object_pip_wakeup(fs->first_object);
	}
	vm_object_deallocate(fs->first_object);
	unlock_map(fs);
	unlock_vp(fs);
}

static void
unlock_and_deallocate(struct faultstate *fs)
{

	VM_OBJECT_WUNLOCK(fs->object);
	fault_deallocate(fs);
}

static void
vm_fault_dirty(struct faultstate *fs, vm_page_t m)
{
	bool need_dirty;

	if (((fs->prot & VM_PROT_WRITE) == 0 &&
	    (fs->fault_flags & VM_FAULT_DIRTY) == 0) ||
	    (m->oflags & VPO_UNMANAGED) != 0)
		return;

	VM_PAGE_OBJECT_BUSY_ASSERT(m);

	need_dirty = ((fs->fault_type & VM_PROT_WRITE) != 0 &&
	    (fs->fault_flags & VM_FAULT_WIRE) == 0) ||
	    (fs->fault_flags & VM_FAULT_DIRTY) != 0;

	vm_object_set_writeable_dirty(m->object);

	/*
	 * If the fault is a write, we know that this page is being
	 * written NOW so dirty it explicitly to save on
	 * pmap_is_modified() calls later.
	 *
	 * Also, since the page is now dirty, we can possibly tell
	 * the pager to release any swap backing the page.
	 */
	if (need_dirty && vm_page_set_dirty(m) == 0) {
		/*
		 * If this is a NOSYNC mmap we do not want to set PGA_NOSYNC
		 * if the page is already dirty to prevent data written with
		 * the expectation of being synced from not being synced.
		 * Likewise if this entry does not request NOSYNC then make
		 * sure the page isn't marked NOSYNC.  Applications sharing
		 * data should use the same flags to avoid ping ponging.
		 */
		if ((fs->entry->eflags & MAP_ENTRY_NOSYNC) != 0)
			vm_page_aflag_set(m, PGA_NOSYNC);
		else
			vm_page_aflag_clear(m, PGA_NOSYNC);
	}

}

/*
 * Unlocks fs.first_object and fs.map on success.
 */
static enum fault_status
vm_fault_soft_fast(struct faultstate *fs)
{
	vm_page_t m, m_map;
#if VM_NRESERVLEVEL > 0
	vm_page_t m_super;
	int flags;
#endif
	int psind;
	vm_offset_t vaddr;
	enum fault_status res;

	MPASS(fs->vp == NULL);

	res = FAULT_SUCCESS;
	vaddr = fs->vaddr;
	vm_object_busy(fs->first_object);
	m = vm_page_lookup(fs->first_object, fs->first_pindex);
	/* A busy page can be mapped for read|execute access. */
	if (m == NULL || ((fs->prot & VM_PROT_WRITE) != 0 &&
	    vm_page_busied(m)) || !vm_page_all_valid(m)) {
		res = FAULT_FAILURE;
		goto out;
	}
	m_map = m;
	psind = 0;
#if VM_NRESERVLEVEL > 0
	if ((m->flags & PG_FICTITIOUS) == 0 &&
	    (m_super = vm_reserv_to_superpage(m)) != NULL &&
	    rounddown2(vaddr, pagesizes[m_super->psind]) >= fs->entry->start &&
	    roundup2(vaddr + 1, pagesizes[m_super->psind]) <= fs->entry->end &&
	    (vaddr & (pagesizes[m_super->psind] - 1)) == (VM_PAGE_TO_PHYS(m) &
	    (pagesizes[m_super->psind] - 1)) && !fs->wired &&
	    pmap_ps_enabled(fs->map->pmap)) {
		flags = PS_ALL_VALID;
		if ((fs->prot & VM_PROT_WRITE) != 0) {
			/*
			 * Create a superpage mapping allowing write access
			 * only if none of the constituent pages are busy and
			 * all of them are already dirty (except possibly for
			 * the page that was faulted on).
			 */
			flags |= PS_NONE_BUSY;
			if ((fs->first_object->flags & OBJ_UNMANAGED) == 0)
				flags |= PS_ALL_DIRTY;
		}
		if (vm_page_ps_test(m_super, flags, m)) {
			m_map = m_super;
			psind = m_super->psind;
			vaddr = rounddown2(vaddr, pagesizes[psind]);
			/* Preset the modified bit for dirty superpages. */
			if ((flags & PS_ALL_DIRTY) != 0)
				fs->fault_type |= VM_PROT_WRITE;
		}
	}
#endif
<<<<<<< HEAD
	VM_OBJECT_ASSERT_CAP(fs->first_object, fs->prot);
	rv = pmap_enter(fs->map->pmap, vaddr, m_map,
	    VM_OBJECT_MASK_CAP_PROT(fs->first_object, fs->prot),
	    fs->fault_type |
	    PMAP_ENTER_NOSLEEP | (fs->wired ? PMAP_ENTER_WIRED : 0), psind);
	if (rv != KERN_SUCCESS)
=======
	if (pmap_enter(fs->map->pmap, vaddr, m_map, fs->prot, fs->fault_type |
	    PMAP_ENTER_NOSLEEP | (fs->wired ? PMAP_ENTER_WIRED : 0), psind) !=
	    KERN_SUCCESS) {
		res = FAULT_FAILURE;
>>>>>>> f1b642c2
		goto out;
	}
	if (fs->m_hold != NULL) {
		(*fs->m_hold) = m;
		vm_page_wire(m);
	}
	if (psind == 0 && !fs->wired)
		vm_fault_prefault(fs, vaddr, PFBAK, PFFOR, true);
	VM_OBJECT_RUNLOCK(fs->first_object);
	vm_fault_dirty(fs, m);
	vm_map_lookup_done(fs->map, fs->entry);
	curthread->td_ru.ru_minflt++;

out:
	vm_object_unbusy(fs->first_object);
	return (res);
}

static void
vm_fault_restore_map_lock(struct faultstate *fs)
{

	VM_OBJECT_ASSERT_WLOCKED(fs->first_object);
	MPASS(blockcount_read(&fs->first_object->paging_in_progress) > 0);

	if (!vm_map_trylock_read(fs->map)) {
		VM_OBJECT_WUNLOCK(fs->first_object);
		vm_map_lock_read(fs->map);
		VM_OBJECT_WLOCK(fs->first_object);
	}
	fs->lookup_still_valid = true;
}

static void
vm_fault_populate_check_page(vm_page_t m)
{

	/*
	 * Check each page to ensure that the pager is obeying the
	 * interface: the page must be installed in the object, fully
	 * valid, and exclusively busied.
	 */
	MPASS(m != NULL);
	MPASS(vm_page_all_valid(m));
	MPASS(vm_page_xbusied(m));
}

static void
vm_fault_populate_cleanup(vm_object_t object, vm_pindex_t first,
    vm_pindex_t last)
{
	vm_page_t m;
	vm_pindex_t pidx;

	VM_OBJECT_ASSERT_WLOCKED(object);
	MPASS(first <= last);
	for (pidx = first, m = vm_page_lookup(object, pidx);
	    pidx <= last; pidx++, m = vm_page_next(m)) {
		vm_fault_populate_check_page(m);
		vm_page_deactivate(m);
		vm_page_xunbusy(m);
	}
}

static enum fault_status
vm_fault_populate(struct faultstate *fs)
{
	vm_offset_t vaddr;
	vm_page_t m;
	vm_prot_t prot;
	vm_pindex_t map_first, map_last, pager_first, pager_last, pidx;
	int bdry_idx, i, npages, psind, rv;
	enum fault_status res;

	MPASS(fs->object == fs->first_object);
	VM_OBJECT_ASSERT_WLOCKED(fs->first_object);
	MPASS(blockcount_read(&fs->first_object->paging_in_progress) > 0);
	MPASS(fs->first_object->backing_object == NULL);
	MPASS(fs->lookup_still_valid);

	pager_first = OFF_TO_IDX(fs->entry->offset);
	pager_last = pager_first + atop(fs->entry->end - fs->entry->start) - 1;
	unlock_map(fs);
	unlock_vp(fs);

	res = FAULT_SUCCESS;

	/*
	 * Call the pager (driver) populate() method.
	 *
	 * There is no guarantee that the method will be called again
	 * if the current fault is for read, and a future fault is
	 * for write.  Report the entry's maximum allowed protection
	 * to the driver.
	 */
	rv = vm_pager_populate(fs->first_object, fs->first_pindex,
	    fs->fault_type, fs->entry->max_protection, &pager_first,
	    &pager_last);

	VM_OBJECT_ASSERT_WLOCKED(fs->first_object);
	if (rv == VM_PAGER_BAD) {
		/*
		 * VM_PAGER_BAD is the backdoor for a pager to request
		 * normal fault handling.
		 */
		vm_fault_restore_map_lock(fs);
		if (fs->map->timestamp != fs->map_generation)
			return (FAULT_RESTART);
		return (FAULT_CONTINUE);
	}
	if (rv != VM_PAGER_OK)
		return (FAULT_FAILURE); /* AKA SIGSEGV */

	/* Ensure that the driver is obeying the interface. */
	MPASS(pager_first <= pager_last);
	MPASS(fs->first_pindex <= pager_last);
	MPASS(fs->first_pindex >= pager_first);
	MPASS(pager_last < fs->first_object->size);

	vm_fault_restore_map_lock(fs);
	bdry_idx = (fs->entry->eflags & MAP_ENTRY_SPLIT_BOUNDARY_MASK) >>
	    MAP_ENTRY_SPLIT_BOUNDARY_SHIFT;
	if (fs->map->timestamp != fs->map_generation) {
		if (bdry_idx == 0) {
			vm_fault_populate_cleanup(fs->first_object, pager_first,
			    pager_last);
		} else {
			m = vm_page_lookup(fs->first_object, pager_first);
			if (m != fs->m)
				vm_page_xunbusy(m);
		}
		return (FAULT_RESTART);
	}

	/*
	 * The map is unchanged after our last unlock.  Process the fault.
	 *
	 * First, the special case of largepage mappings, where
	 * populate only busies the first page in superpage run.
	 */
	if (bdry_idx != 0) {
		KASSERT(PMAP_HAS_LARGEPAGES,
		    ("missing pmap support for large pages"));
		m = vm_page_lookup(fs->first_object, pager_first);
		vm_fault_populate_check_page(m);
		VM_OBJECT_WUNLOCK(fs->first_object);
		vaddr = fs->entry->start + IDX_TO_OFF(pager_first) -
		    fs->entry->offset;
		/* assert alignment for entry */
		KASSERT((vaddr & (pagesizes[bdry_idx] - 1)) == 0,
    ("unaligned superpage start %#jx pager_first %#jx offset %#jx vaddr %#jx",
		    (uintmax_t)fs->entry->start, (uintmax_t)pager_first,
		    (uintmax_t)fs->entry->offset, (uintmax_t)vaddr));
		KASSERT((VM_PAGE_TO_PHYS(m) & (pagesizes[bdry_idx] - 1)) == 0,
		    ("unaligned superpage m %p %#jx", m,
		    (uintmax_t)VM_PAGE_TO_PHYS(m)));
		rv = pmap_enter(fs->map->pmap, vaddr, m, fs->prot,
		    fs->fault_type | (fs->wired ? PMAP_ENTER_WIRED : 0) |
		    PMAP_ENTER_LARGEPAGE, bdry_idx);
		VM_OBJECT_WLOCK(fs->first_object);
		vm_page_xunbusy(m);
		if (rv != KERN_SUCCESS) {
			res = FAULT_FAILURE;
			goto out;
		}
		if ((fs->fault_flags & VM_FAULT_WIRE) != 0) {
			for (i = 0; i < atop(pagesizes[bdry_idx]); i++)
				vm_page_wire(m + i);
		}
		if (fs->m_hold != NULL) {
			*fs->m_hold = m + (fs->first_pindex - pager_first);
			vm_page_wire(*fs->m_hold);
		}
		goto out;
	}

	/*
	 * The range [pager_first, pager_last] that is given to the
	 * pager is only a hint.  The pager may populate any range
	 * within the object that includes the requested page index.
	 * In case the pager expanded the range, clip it to fit into
	 * the map entry.
	 */
	map_first = OFF_TO_IDX(fs->entry->offset);
	if (map_first > pager_first) {
		vm_fault_populate_cleanup(fs->first_object, pager_first,
		    map_first - 1);
		pager_first = map_first;
	}
	map_last = map_first + atop(fs->entry->end - fs->entry->start) - 1;
	if (map_last < pager_last) {
		vm_fault_populate_cleanup(fs->first_object, map_last + 1,
		    pager_last);
		pager_last = map_last;
	}
	VM_OBJECT_ASSERT_CAP(fs->first_object, fs->prot);
	for (pidx = pager_first, m = vm_page_lookup(fs->first_object, pidx);
	    pidx <= pager_last;
	    pidx += npages, m = vm_page_next(&m[npages - 1])) {
		vaddr = fs->entry->start + IDX_TO_OFF(pidx) - fs->entry->offset;

		psind = m->psind;
		if (psind > 0 && ((vaddr & (pagesizes[psind] - 1)) != 0 ||
		    pidx + OFF_TO_IDX(pagesizes[psind]) - 1 > pager_last ||
		    !pmap_ps_enabled(fs->map->pmap) || fs->wired))
			psind = 0;

		npages = atop(pagesizes[psind]);
		for (i = 0; i < npages; i++) {
			vm_fault_populate_check_page(&m[i]);
			vm_fault_dirty(fs, &m[i]);
		}
		prot = VM_OBJECT_MASK_CAP_PROT(fs->first_object, fs->prot);
		VM_OBJECT_WUNLOCK(fs->first_object);
		rv = pmap_enter(fs->map->pmap, vaddr, m, prot, fs->fault_type |
		    (fs->wired ? PMAP_ENTER_WIRED : 0), psind);

		/*
		 * pmap_enter() may fail for a superpage mapping if additional
		 * protection policies prevent the full mapping.
		 * For example, this will happen on amd64 if the entire
		 * address range does not share the same userspace protection
		 * key.  Revert to single-page mappings if this happens.
		 */
		MPASS(rv == KERN_SUCCESS ||
		    (psind > 0 && rv == KERN_PROTECTION_FAILURE));
		if (__predict_false(psind > 0 &&
		    rv == KERN_PROTECTION_FAILURE)) {
			for (i = 0; i < npages; i++) {
				rv = pmap_enter(fs->map->pmap, vaddr + ptoa(i),
				    &m[i], prot, fs->fault_type |
				    (fs->wired ? PMAP_ENTER_WIRED : 0), 0);
				MPASS(rv == KERN_SUCCESS);
			}
		}

		VM_OBJECT_WLOCK(fs->first_object);
		for (i = 0; i < npages; i++) {
			if ((fs->fault_flags & VM_FAULT_WIRE) != 0)
				vm_page_wire(&m[i]);
			else
				vm_page_activate(&m[i]);
			if (fs->m_hold != NULL && m[i].pindex == fs->first_pindex) {
				(*fs->m_hold) = &m[i];
				vm_page_wire(&m[i]);
			}
			vm_page_xunbusy(&m[i]);
		}
	}
out:
	curthread->td_ru.ru_majflt++;
	return (res);
}

static int prot_fault_translation;
SYSCTL_INT(_machdep, OID_AUTO, prot_fault_translation, CTLFLAG_RWTUN,
    &prot_fault_translation, 0,
    "Control signal to deliver on protection fault");

/* compat definition to keep common code for signal translation */
#define	UCODE_PAGEFLT	12
#ifdef T_PAGEFLT
_Static_assert(UCODE_PAGEFLT == T_PAGEFLT, "T_PAGEFLT");
#endif

/*
 *	vm_fault_trap:
 *
 *	Handle a page fault occurring at the given address,
 *	requiring the given permissions, in the map specified.
 *	If successful, the page is inserted into the
 *	associated physical map.
 *
 *	NOTE: the given address should be truncated to the
 *	proper page address.
 *
 *	KERN_SUCCESS is returned if the page fault is handled; otherwise,
 *	a standard error specifying why the fault is fatal is returned.
 *
 *	The map in question must be referenced, and remains so.
 *	Caller may hold no locks.
 */
int
vm_fault_trap(vm_map_t map, vm_offset_t vaddr, vm_prot_t fault_type,
    int fault_flags, int *signo, int *ucode)
{
	int result;

	MPASS(signo == NULL || ucode != NULL);
#ifdef KTRACE
	if (map != kernel_map && KTRPOINT(curthread, KTR_FAULT))
		ktrfault(vaddr, fault_type);
#endif
	result = vm_fault(map, trunc_page(vaddr), fault_type, fault_flags,
	    NULL);
	KASSERT(result == KERN_SUCCESS || result == KERN_FAILURE ||
	    result == KERN_INVALID_ADDRESS ||
	    result == KERN_RESOURCE_SHORTAGE ||
	    result == KERN_PROTECTION_FAILURE ||
	    result == KERN_OUT_OF_BOUNDS,
	    ("Unexpected Mach error %d from vm_fault()", result));
#ifdef KTRACE
	if (map != kernel_map && KTRPOINT(curthread, KTR_FAULTEND))
		ktrfaultend(result);
#endif
	if (result != KERN_SUCCESS && signo != NULL) {
		switch (result) {
		case KERN_FAILURE:
		case KERN_INVALID_ADDRESS:
			*signo = SIGSEGV;
			*ucode = SEGV_MAPERR;
			break;
		case KERN_RESOURCE_SHORTAGE:
			*signo = SIGBUS;
			*ucode = BUS_OOMERR;
			break;
		case KERN_OUT_OF_BOUNDS:
			*signo = SIGBUS;
			*ucode = BUS_OBJERR;
			break;
		case KERN_PROTECTION_FAILURE:
			if (prot_fault_translation == 0) {
				/*
				 * Autodetect.  This check also covers
				 * the images without the ABI-tag ELF
				 * note.
				 */
				if (SV_CURPROC_ABI() == SV_ABI_FREEBSD &&
				    curproc->p_osrel >= P_OSREL_SIGSEGV) {
					*signo = SIGSEGV;
					*ucode = SEGV_ACCERR;
				} else {
					*signo = SIGBUS;
					*ucode = UCODE_PAGEFLT;
				}
			} else if (prot_fault_translation == 1) {
				/* Always compat mode. */
				*signo = SIGBUS;
				*ucode = UCODE_PAGEFLT;
			} else {
				/* Always SIGSEGV mode. */
				*signo = SIGSEGV;
				*ucode = SEGV_ACCERR;
			}
			break;
		default:
			KASSERT(0, ("Unexpected Mach error %d from vm_fault()",
			    result));
			break;
		}
	}
	return (result);
}

static enum fault_status
vm_fault_lock_vnode(struct faultstate *fs, bool objlocked)
{
	struct vnode *vp;
	int error, locked;

	if (fs->object->type != OBJT_VNODE)
		return (FAULT_CONTINUE);
	vp = fs->object->handle;
	if (vp == fs->vp) {
		ASSERT_VOP_LOCKED(vp, "saved vnode is not locked");
		return (FAULT_CONTINUE);
	}

	/*
	 * Perform an unlock in case the desired vnode changed while
	 * the map was unlocked during a retry.
	 */
	unlock_vp(fs);

	locked = VOP_ISLOCKED(vp);
	if (locked != LK_EXCLUSIVE)
		locked = LK_SHARED;

	/*
	 * We must not sleep acquiring the vnode lock while we have
	 * the page exclusive busied or the object's
	 * paging-in-progress count incremented.  Otherwise, we could
	 * deadlock.
	 */
	error = vget(vp, locked | LK_CANRECURSE | LK_NOWAIT);
	if (error == 0) {
		fs->vp = vp;
		return (FAULT_CONTINUE);
	}

	vhold(vp);
	if (objlocked)
		unlock_and_deallocate(fs);
	else
		fault_deallocate(fs);
	error = vget(vp, locked | LK_RETRY | LK_CANRECURSE);
	vdrop(vp);
	fs->vp = vp;
	KASSERT(error == 0, ("vm_fault: vget failed %d", error));
	return (FAULT_RESTART);
}

/*
 * Calculate the desired readahead.  Handle drop-behind.
 *
 * Returns the number of readahead blocks to pass to the pager.
 */
static int
vm_fault_readahead(struct faultstate *fs)
{
	int era, nera;
	u_char behavior;

	KASSERT(fs->lookup_still_valid, ("map unlocked"));
	era = fs->entry->read_ahead;
	behavior = vm_map_entry_behavior(fs->entry);
	if (behavior == MAP_ENTRY_BEHAV_RANDOM) {
		nera = 0;
	} else if (behavior == MAP_ENTRY_BEHAV_SEQUENTIAL) {
		nera = VM_FAULT_READ_AHEAD_MAX;
		if (fs->vaddr == fs->entry->next_read)
			vm_fault_dontneed(fs, fs->vaddr, nera);
	} else if (fs->vaddr == fs->entry->next_read) {
		/*
		 * This is a sequential fault.  Arithmetically
		 * increase the requested number of pages in
		 * the read-ahead window.  The requested
		 * number of pages is "# of sequential faults
		 * x (read ahead min + 1) + read ahead min"
		 */
		nera = VM_FAULT_READ_AHEAD_MIN;
		if (era > 0) {
			nera += era + 1;
			if (nera > VM_FAULT_READ_AHEAD_MAX)
				nera = VM_FAULT_READ_AHEAD_MAX;
		}
		if (era == VM_FAULT_READ_AHEAD_MAX)
			vm_fault_dontneed(fs, fs->vaddr, nera);
	} else {
		/*
		 * This is a non-sequential fault.
		 */
		nera = 0;
	}
	if (era != nera) {
		/*
		 * A read lock on the map suffices to update
		 * the read ahead count safely.
		 */
		fs->entry->read_ahead = nera;
	}

	return (nera);
}

static int
vm_fault_lookup(struct faultstate *fs)
{
	int result;

	KASSERT(!fs->lookup_still_valid,
	   ("vm_fault_lookup: Map already locked."));
	result = vm_map_lookup(&fs->map, fs->vaddr, fs->fault_type |
	    VM_PROT_FAULT_LOOKUP, &fs->entry, &fs->first_object,
	    &fs->first_pindex, &fs->prot, &fs->wired);
	if (result != KERN_SUCCESS) {
		unlock_vp(fs);
		return (result);
	}

	fs->map_generation = fs->map->timestamp;

	if (fs->entry->eflags & MAP_ENTRY_NOFAULT) {
		panic("%s: fault on nofault entry, addr: %#lx",
		    __func__, (u_long)fs->vaddr);
	}

	if (fs->entry->eflags & MAP_ENTRY_IN_TRANSITION &&
	    fs->entry->wiring_thread != curthread) {
		vm_map_unlock_read(fs->map);
		vm_map_lock(fs->map);
		if (vm_map_lookup_entry(fs->map, fs->vaddr, &fs->entry) &&
		    (fs->entry->eflags & MAP_ENTRY_IN_TRANSITION)) {
			unlock_vp(fs);
			fs->entry->eflags |= MAP_ENTRY_NEEDS_WAKEUP;
			vm_map_unlock_and_wait(fs->map, 0);
		} else
			vm_map_unlock(fs->map);
		return (KERN_RESOURCE_SHORTAGE);
	}

	MPASS((fs->entry->eflags & MAP_ENTRY_GUARD) == 0);
	MPASS((fs->entry->eflags & MAP_ENTRY_UNMAPPED) == 0);

	if (fs->wired)
		fs->fault_type = fs->prot | (fs->fault_type & VM_PROT_COPY);
	else
		KASSERT((fs->fault_flags & VM_FAULT_WIRE) == 0,
		    ("!fs->wired && VM_FAULT_WIRE"));
	fs->lookup_still_valid = true;

	return (KERN_SUCCESS);
}

static int
vm_fault_relookup(struct faultstate *fs)
{
	vm_object_t retry_object;
	vm_pindex_t retry_pindex;
	vm_prot_t retry_prot;
	int result;

	if (!vm_map_trylock_read(fs->map))
		return (KERN_RESTART);

	fs->lookup_still_valid = true;
	if (fs->map->timestamp == fs->map_generation)
		return (KERN_SUCCESS);

	result = vm_map_lookup_locked(&fs->map, fs->vaddr, fs->fault_type,
	    &fs->entry, &retry_object, &retry_pindex, &retry_prot,
	    &fs->wired);
	if (result != KERN_SUCCESS) {
		/*
		 * If retry of map lookup would have blocked then
		 * retry fault from start.
		 */
		if (result == KERN_FAILURE)
			return (KERN_RESTART);
		return (result);
	}
	if (retry_object != fs->first_object ||
	    retry_pindex != fs->first_pindex)
		return (KERN_RESTART);

	/*
	 * Check whether the protection has changed or the object has
	 * been copied while we left the map unlocked. Changing from
	 * read to write permission is OK - we leave the page
	 * write-protected, and catch the write fault. Changing from
	 * write to read permission means that we can't mark the page
	 * write-enabled after all.
	 */
	fs->prot &= retry_prot;
	fs->fault_type &= retry_prot;
	if (fs->prot == 0)
		return (KERN_RESTART);

	/* Reassert because wired may have changed. */
	KASSERT(fs->wired || (fs->fault_flags & VM_FAULT_WIRE) == 0,
	    ("!wired && VM_FAULT_WIRE"));

	return (KERN_SUCCESS);
}

static void
vm_fault_cow(struct faultstate *fs)
{
	bool is_first_object_locked;

	KASSERT(fs->object != fs->first_object,
	    ("source and target COW objects are identical"));

	/*
	 * This allows pages to be virtually copied from a backing_object
	 * into the first_object, where the backing object has no other
	 * refs to it, and cannot gain any more refs.  Instead of a bcopy,
	 * we just move the page from the backing object to the first
	 * object.  Note that we must mark the page dirty in the first
	 * object so that it will go out to swap when needed.
	 *
	 * XXXRW: Will tag bits on TLB entry get properly updated during
	 * move...?
	 */
	is_first_object_locked = false;
	if (
	    /*
	     * Only one shadow object and no other refs.
	     */
	    fs->object->shadow_count == 1 && fs->object->ref_count == 1 &&
	    /*
	     * No other ways to look the object up
	     */
	    fs->object->handle == NULL && (fs->object->flags & OBJ_ANON) != 0 &&
	    /*
	     * We don't chase down the shadow chain and we can acquire locks.
	     */
	    (is_first_object_locked = VM_OBJECT_TRYWLOCK(fs->first_object)) &&
	    fs->object == fs->first_object->backing_object &&
	    VM_OBJECT_TRYWLOCK(fs->object)) {
		/*
		 * Remove but keep xbusy for replace.  fs->m is moved into
		 * fs->first_object and left busy while fs->first_m is
		 * conditionally freed.
		 */
		vm_page_remove_xbusy(fs->m);
		vm_page_replace(fs->m, fs->first_object, fs->first_pindex,
		    fs->first_m);
		vm_page_dirty(fs->m);
#if VM_NRESERVLEVEL > 0
		/*
		 * Rename the reservation.
		 */
		vm_reserv_rename(fs->m, fs->first_object, fs->object,
		    OFF_TO_IDX(fs->first_object->backing_object_offset));
#endif
		VM_OBJECT_WUNLOCK(fs->object);
		VM_OBJECT_WUNLOCK(fs->first_object);
		fs->first_m = fs->m;
		fs->m = NULL;
		VM_CNT_INC(v_cow_optim);
	} else {
		if (is_first_object_locked)
			VM_OBJECT_WUNLOCK(fs->first_object);
		/*
		 * Oh, well, lets copy it.
		 */
#if __has_feature(capabilities)
		/*
		 * XXXRW: Worth pondering this further; in general,
		 * copy-on-write should propagate any tags present in the
		 * underlying page -- at least, if the top object is
		 * anonymously backed.  But is this always true?
		 * XXX-AM: We must at least propagate tags for
		 * anonymously backed objects.
		 *
		 * XXXJHB: To answer Robert's question, the top object
		 * is always anonymously backed, and currently all
		 * anonymous objects are OBJ_HASCAP.  In theory it
		 * should be safe to always use pmap_copy_page_tags()
		 * here, but checking OBJ_HASCAP on the source object
		 * is just extra paranoia.  It should perhaps just be
		 * an assertion that the source page has no tags
		 * instead if OBJ_HASCAP is not set.
		 *
		 * Preserve tags if the source page contains tags.
		 * The destination page will always belong to a
		 * tag-bearing VM object.
		 */
		KASSERT(fs->first_object->flags & OBJ_HASCAP,
		    ("%s: destination object %p doesn't have OBJ_HASCAP",
		    __func__, fs->first_object));
		if (fs->object->flags & OBJ_HASCAP)
			pmap_copy_page_tags(fs->m, fs->first_m);
		else
#endif
			pmap_copy_page(fs->m, fs->first_m);

		vm_page_valid(fs->first_m);
		if (fs->wired && (fs->fault_flags & VM_FAULT_WIRE) == 0) {
			vm_page_wire(fs->first_m);
			vm_page_unwire(fs->m, PQ_INACTIVE);
		}
		/*
		 * Save the cow page to be released after
		 * pmap_enter is complete.
		 */
		fs->m_cow = fs->m;
		fs->m = NULL;

		/*
		 * Typically, the shadow object is either private to this
		 * address space (OBJ_ONEMAPPING) or its pages are read only.
		 * In the highly unusual case where the pages of a shadow object
		 * are read/write shared between this and other address spaces,
		 * we need to ensure that any pmap-level mappings to the
		 * original, copy-on-write page from the backing object are
		 * removed from those other address spaces.
		 *
		 * The flag check is racy, but this is tolerable: if
		 * OBJ_ONEMAPPING is cleared after the check, the busy state
		 * ensures that new mappings of m_cow can't be created.
		 * pmap_enter() will replace an existing mapping in the current
		 * address space.  If OBJ_ONEMAPPING is set after the check,
		 * removing mappings will at worse trigger some unnecessary page
		 * faults.
		 */
		vm_page_assert_xbusied(fs->m_cow);
		if ((fs->first_object->flags & OBJ_ONEMAPPING) == 0)
			pmap_remove_all(fs->m_cow);
	}

	vm_object_pip_wakeup(fs->object);

	/*
	 * Only use the new page below...
	 */
	fs->object = fs->first_object;
	fs->pindex = fs->first_pindex;
	fs->m = fs->first_m;
	VM_CNT_INC(v_cow_faults);
	curthread->td_cow++;
}

static bool
vm_fault_next(struct faultstate *fs)
{
	vm_object_t next_object;

	/*
	 * The requested page does not exist at this object/
	 * offset.  Remove the invalid page from the object,
	 * waking up anyone waiting for it, and continue on to
	 * the next object.  However, if this is the top-level
	 * object, we must leave the busy page in place to
	 * prevent another process from rushing past us, and
	 * inserting the page in that object at the same time
	 * that we are.
	 */
	if (fs->object == fs->first_object) {
		fs->first_m = fs->m;
		fs->m = NULL;
	} else
		fault_page_free(&fs->m);

	/*
	 * Move on to the next object.  Lock the next object before
	 * unlocking the current one.
	 */
	VM_OBJECT_ASSERT_WLOCKED(fs->object);
	next_object = fs->object->backing_object;
	if (next_object == NULL)
		return (false);
	MPASS(fs->first_m != NULL);
	KASSERT(fs->object != next_object, ("object loop %p", next_object));
	VM_OBJECT_WLOCK(next_object);
	vm_object_pip_add(next_object, 1);
	if (fs->object != fs->first_object)
		vm_object_pip_wakeup(fs->object);
	fs->pindex += OFF_TO_IDX(fs->object->backing_object_offset);
	VM_OBJECT_WUNLOCK(fs->object);
	fs->object = next_object;

	return (true);
}

static void
vm_fault_zerofill(struct faultstate *fs)
{

	/*
	 * If there's no object left, fill the page in the top
	 * object with zeros.
	 */
	if (fs->object != fs->first_object) {
		vm_object_pip_wakeup(fs->object);
		fs->object = fs->first_object;
		fs->pindex = fs->first_pindex;
	}
	MPASS(fs->first_m != NULL);
	MPASS(fs->m == NULL);
	fs->m = fs->first_m;
	fs->first_m = NULL;

	/*
	 * Zero the page if necessary and mark it valid.
	 */
	if ((fs->m->flags & PG_ZERO) == 0) {
		pmap_zero_page(fs->m);
	} else {
		VM_CNT_INC(v_ozfod);
	}
	VM_CNT_INC(v_zfod);
	vm_page_valid(fs->m);
}

/*
 * Initiate page fault after timeout.  Returns true if caller should
 * do vm_waitpfault() after the call.
 */
static bool
vm_fault_allocate_oom(struct faultstate *fs)
{
	struct timeval now;

	unlock_and_deallocate(fs);
	if (vm_pfault_oom_attempts < 0)
		return (true);
	if (!fs->oom_started) {
		fs->oom_started = true;
		getmicrotime(&fs->oom_start_time);
		return (true);
	}

	getmicrotime(&now);
	timevalsub(&now, &fs->oom_start_time);
	if (now.tv_sec < vm_pfault_oom_attempts * vm_pfault_oom_wait)
		return (true);

	if (bootverbose)
		printf(
	    "proc %d (%s) failed to alloc page on fault, starting OOM\n",
		    curproc->p_pid, curproc->p_comm);
	vm_pageout_oom(VM_OOM_MEM_PF);
	fs->oom_started = false;
	return (false);
}

/*
 * Allocate a page directly or via the object populate method.
 */
static enum fault_status
vm_fault_allocate(struct faultstate *fs)
{
	struct domainset *dset;
	enum fault_status res;

	if ((fs->object->flags & OBJ_SIZEVNLOCK) != 0) {
		res = vm_fault_lock_vnode(fs, true);
		MPASS(res == FAULT_CONTINUE || res == FAULT_RESTART);
		if (res == FAULT_RESTART)
			return (res);
	}

	if (fs->pindex >= fs->object->size) {
		unlock_and_deallocate(fs);
		return (FAULT_OUT_OF_BOUNDS);
	}

	if (fs->object == fs->first_object &&
	    (fs->first_object->flags & OBJ_POPULATE) != 0 &&
	    fs->first_object->shadow_count == 0) {
		res = vm_fault_populate(fs);
		switch (res) {
		case FAULT_SUCCESS:
		case FAULT_FAILURE:
		case FAULT_RESTART:
			unlock_and_deallocate(fs);
			return (res);
		case FAULT_CONTINUE:
			/*
			 * Pager's populate() method
			 * returned VM_PAGER_BAD.
			 */
			break;
		default:
			panic("inconsistent return codes");
		}
	}

	/*
	 * Allocate a new page for this object/offset pair.
	 *
	 * If the process has a fatal signal pending, prioritize the allocation
	 * with the expectation that the process will exit shortly and free some
	 * pages.  In particular, the signal may have been posted by the page
	 * daemon in an attempt to resolve an out-of-memory condition.
	 *
	 * The unlocked read of the p_flag is harmless.  At worst, the P_KILLED
	 * might be not observed here, and allocation fails, causing a restart
	 * and new reading of the p_flag.
	 */
	dset = fs->object->domain.dr_policy;
	if (dset == NULL)
		dset = curthread->td_domain.dr_policy;
	if (!vm_page_count_severe_set(&dset->ds_mask) || P_KILLED(curproc)) {
#if VM_NRESERVLEVEL > 0
		vm_object_color(fs->object, atop(fs->vaddr) - fs->pindex);
#endif
		fs->m = vm_page_alloc(fs->object, fs->pindex,
		    P_KILLED(curproc) ? VM_ALLOC_SYSTEM : 0);
	}
	if (fs->m == NULL) {
		if (vm_fault_allocate_oom(fs))
			vm_waitpfault(dset, vm_pfault_oom_wait * hz);
		return (FAULT_RESTART);
	}
	fs->oom_started = false;

	return (FAULT_CONTINUE);
}

/*
 * Call the pager to retrieve the page if there is a chance
 * that the pager has it, and potentially retrieve additional
 * pages at the same time.
 */
static enum fault_status
vm_fault_getpages(struct faultstate *fs, int *behindp, int *aheadp)
{
	vm_offset_t e_end, e_start;
	int ahead, behind, cluster_offset, rv;
	enum fault_status status;
	u_char behavior;

	/*
	 * Prepare for unlocking the map.  Save the map
	 * entry's start and end addresses, which are used to
	 * optimize the size of the pager operation below.
	 * Even if the map entry's addresses change after
	 * unlocking the map, using the saved addresses is
	 * safe.
	 */
	e_start = fs->entry->start;
	e_end = fs->entry->end;
	behavior = vm_map_entry_behavior(fs->entry);

	/*
	 * If the pager for the current object might have
	 * the page, then determine the number of additional
	 * pages to read and potentially reprioritize
	 * previously read pages for earlier reclamation.
	 * These operations should only be performed once per
	 * page fault.  Even if the current pager doesn't
	 * have the page, the number of additional pages to
	 * read will apply to subsequent objects in the
	 * shadow chain.
	 */
	if (fs->nera == -1 && !P_KILLED(curproc))
		fs->nera = vm_fault_readahead(fs);

	/*
	 * Release the map lock before locking the vnode or
	 * sleeping in the pager.  (If the current object has
	 * a shadow, then an earlier iteration of this loop
	 * may have already unlocked the map.)
	 */
	unlock_map(fs);

	status = vm_fault_lock_vnode(fs, false);
	MPASS(status == FAULT_CONTINUE || status == FAULT_RESTART);
	if (status == FAULT_RESTART)
		return (status);
	KASSERT(fs->vp == NULL || !fs->map->system_map,
	    ("vm_fault: vnode-backed object mapped by system map"));

	/*
	 * Page in the requested page and hint the pager,
	 * that it may bring up surrounding pages.
	 */
	if (fs->nera == -1 || behavior == MAP_ENTRY_BEHAV_RANDOM ||
	    P_KILLED(curproc)) {
		behind = 0;
		ahead = 0;
	} else {
		/* Is this a sequential fault? */
		if (fs->nera > 0) {
			behind = 0;
			ahead = fs->nera;
		} else {
			/*
			 * Request a cluster of pages that is
			 * aligned to a VM_FAULT_READ_DEFAULT
			 * page offset boundary within the
			 * object.  Alignment to a page offset
			 * boundary is more likely to coincide
			 * with the underlying file system
			 * block than alignment to a virtual
			 * address boundary.
			 */
			cluster_offset = fs->pindex % VM_FAULT_READ_DEFAULT;
			behind = ulmin(cluster_offset,
			    atop(fs->vaddr - e_start));
			ahead = VM_FAULT_READ_DEFAULT - 1 - cluster_offset;
		}
		ahead = ulmin(ahead, atop(e_end - fs->vaddr) - 1);
	}
	*behindp = behind;
	*aheadp = ahead;
	rv = vm_pager_get_pages(fs->object, &fs->m, 1, behindp, aheadp);
	if (rv == VM_PAGER_OK)
		return (FAULT_HARD);
	if (rv == VM_PAGER_ERROR)
		printf("vm_fault: pager read error, pid %d (%s)\n",
		    curproc->p_pid, curproc->p_comm);
	/*
	 * If an I/O error occurred or the requested page was
	 * outside the range of the pager, clean up and return
	 * an error.
	 */
	if (rv == VM_PAGER_ERROR || rv == VM_PAGER_BAD) {
		VM_OBJECT_WLOCK(fs->object);
		fault_page_free(&fs->m);
		unlock_and_deallocate(fs);
		return (FAULT_OUT_OF_BOUNDS);
	}
	KASSERT(rv == VM_PAGER_FAIL,
	    ("%s: unepxected pager error %d", __func__, rv));
	return (FAULT_CONTINUE);
}

/*
 * Wait/Retry if the page is busy.  We have to do this if the page is
 * either exclusive or shared busy because the vm_pager may be using
 * read busy for pageouts (and even pageins if it is the vnode pager),
 * and we could end up trying to pagein and pageout the same page
 * simultaneously.
 *
 * We can theoretically allow the busy case on a read fault if the page
 * is marked valid, but since such pages are typically already pmap'd,
 * putting that special case in might be more effort then it is worth.
 * We cannot under any circumstances mess around with a shared busied
 * page except, perhaps, to pmap it.
 */
static void
vm_fault_busy_sleep(struct faultstate *fs)
{
	/*
	 * Reference the page before unlocking and
	 * sleeping so that the page daemon is less
	 * likely to reclaim it.
	 */
	vm_page_aflag_set(fs->m, PGA_REFERENCED);
	if (fs->object != fs->first_object) {
		fault_page_release(&fs->first_m);
		vm_object_pip_wakeup(fs->first_object);
	}
	vm_object_pip_wakeup(fs->object);
	unlock_map(fs);
	if (fs->m != vm_page_lookup(fs->object, fs->pindex) ||
	    !vm_page_busy_sleep(fs->m, "vmpfw", 0))
		VM_OBJECT_WUNLOCK(fs->object);
	VM_CNT_INC(v_intrans);
	vm_object_deallocate(fs->first_object);
}

int
vm_fault(vm_map_t map, vm_offset_t vaddr, vm_prot_t fault_type,
    int fault_flags, vm_page_t *m_hold)
{
	struct faultstate fs;
	int ahead, behind, faultcount, rv;
	enum fault_status res;
	bool dead, hardfault;

	VM_CNT_INC(v_vm_faults);

	if ((curthread->td_pflags & TDP_NOFAULTING) != 0)
		return (KERN_PROTECTION_FAILURE);

	fs.vp = NULL;
	fs.vaddr = vaddr;
	fs.m_hold = m_hold;
	fs.fault_flags = fault_flags;
	fs.map = map;
	fs.lookup_still_valid = false;
	fs.oom_started = false;
	fs.nera = -1;
	faultcount = 0;
	hardfault = false;

RetryFault:
	fs.fault_type = fault_type;

	/*
	 * Find the backing store object and offset into it to begin the
	 * search.
	 */
	rv = vm_fault_lookup(&fs);
	if (rv != KERN_SUCCESS) {
		if (rv == KERN_RESOURCE_SHORTAGE)
			goto RetryFault;
		return (rv);
	}

	/*
	 * Try to avoid lock contention on the top-level object through
	 * special-case handling of some types of page faults, specifically,
	 * those that are mapping an existing page from the top-level object.
	 * Under this condition, a read lock on the object suffices, allowing
	 * multiple page faults of a similar type to run in parallel.
	 */
	if (fs.vp == NULL /* avoid locked vnode leak */ &&
	    (fs.entry->eflags & MAP_ENTRY_SPLIT_BOUNDARY_MASK) == 0 &&
	    (fs.fault_flags & (VM_FAULT_WIRE | VM_FAULT_DIRTY)) == 0) {
		VM_OBJECT_RLOCK(fs.first_object);
		res = vm_fault_soft_fast(&fs);
		if (res == FAULT_SUCCESS)
			return (KERN_SUCCESS);
		if (!VM_OBJECT_TRYUPGRADE(fs.first_object)) {
			VM_OBJECT_RUNLOCK(fs.first_object);
			VM_OBJECT_WLOCK(fs.first_object);
		}
	} else {
		VM_OBJECT_WLOCK(fs.first_object);
	}

	/*
	 * Make a reference to this object to prevent its disposal while we
	 * are messing with it.  Once we have the reference, the map is free
	 * to be diddled.  Since objects reference their shadows (and copies),
	 * they will stay around as well.
	 *
	 * Bump the paging-in-progress count to prevent size changes (e.g. 
	 * truncation operations) during I/O.
	 */
	vm_object_reference_locked(fs.first_object);
	vm_object_pip_add(fs.first_object, 1);

	fs.m_cow = fs.m = fs.first_m = NULL;

	/*
	 * Search for the page at object/offset.
	 */
	fs.object = fs.first_object;
	fs.pindex = fs.first_pindex;

	if ((fs.entry->eflags & MAP_ENTRY_SPLIT_BOUNDARY_MASK) != 0) {
		res = vm_fault_allocate(&fs);
		switch (res) {
		case FAULT_RESTART:
			goto RetryFault;
		case FAULT_SUCCESS:
			return (KERN_SUCCESS);
		case FAULT_FAILURE:
			return (KERN_FAILURE);
		case FAULT_OUT_OF_BOUNDS:
			return (KERN_OUT_OF_BOUNDS);
		case FAULT_CONTINUE:
			break;
		default:
			panic("vm_fault: Unhandled status %d", res);
		}
	}

	while (TRUE) {
		KASSERT(fs.m == NULL,
		    ("page still set %p at loop start", fs.m));
		/*
		 * If the object is marked for imminent termination,
		 * we retry here, since the collapse pass has raced
		 * with us.  Otherwise, if we see terminally dead
		 * object, return fail.
		 */
		if ((fs.object->flags & OBJ_DEAD) != 0) {
			dead = fs.object->type == OBJT_DEAD;
			unlock_and_deallocate(&fs);
			if (dead)
				return (KERN_PROTECTION_FAILURE);
			pause("vmf_de", 1);
			goto RetryFault;
		}

		/*
		 * See if page is resident
		 */
		fs.m = vm_page_lookup(fs.object, fs.pindex);
		if (fs.m != NULL) {
			if (vm_page_tryxbusy(fs.m) == 0) {
				vm_fault_busy_sleep(&fs);
				goto RetryFault;
			}

			/*
			 * The page is marked busy for other processes and the
			 * pagedaemon.  If it still is completely valid we
			 * are done.
			 */
			if (vm_page_all_valid(fs.m)) {
				VM_OBJECT_WUNLOCK(fs.object);
				break; /* break to PAGE HAS BEEN FOUND. */
			}
		}
		VM_OBJECT_ASSERT_WLOCKED(fs.object);

		/*
		 * Page is not resident.  If the pager might contain the page
		 * or this is the beginning of the search, allocate a new
		 * page.  (Default objects are zero-fill, so there is no real
		 * pager for them.)
		 */
		if (fs.m == NULL && (fs.object->type != OBJT_DEFAULT ||
		    fs.object == fs.first_object)) {
			res = vm_fault_allocate(&fs);
			switch (res) {
			case FAULT_RESTART:
				goto RetryFault;
			case FAULT_SUCCESS:
				return (KERN_SUCCESS);
			case FAULT_FAILURE:
				return (KERN_FAILURE);
			case FAULT_OUT_OF_BOUNDS:
				return (KERN_OUT_OF_BOUNDS);
			case FAULT_CONTINUE:
				break;
			default:
				panic("vm_fault: Unhandled status %d", res);
			}
		}

		/*
		 * Default objects have no pager so no exclusive busy exists
		 * to protect this page in the chain.  Skip to the next
		 * object without dropping the lock to preserve atomicity of
		 * shadow faults.
		 */
		if (fs.object->type != OBJT_DEFAULT) {
			/*
			 * At this point, we have either allocated a new page
			 * or found an existing page that is only partially
			 * valid.
			 *
			 * We hold a reference on the current object and the
			 * page is exclusive busied.  The exclusive busy
			 * prevents simultaneous faults and collapses while
			 * the object lock is dropped.
		 	 */
			VM_OBJECT_WUNLOCK(fs.object);

			res = vm_fault_getpages(&fs, &behind, &ahead);
			if (res == FAULT_SUCCESS) {
				faultcount = behind + 1 + ahead;
				hardfault = true;
				break; /* break to PAGE HAS BEEN FOUND. */
			}
			if (res == FAULT_RESTART)
				goto RetryFault;
			if (res == FAULT_OUT_OF_BOUNDS)
				return (KERN_OUT_OF_BOUNDS);
			VM_OBJECT_WLOCK(fs.object);
		}

		/*
		 * The page was not found in the current object.  Try to
		 * traverse into a backing object or zero fill if none is
		 * found.
		 */
		if (vm_fault_next(&fs))
			continue;
		if ((fs.fault_flags & VM_FAULT_NOFILL) != 0) {
			if (fs.first_object == fs.object)
				fault_page_free(&fs.first_m);
			unlock_and_deallocate(&fs);
			return (KERN_OUT_OF_BOUNDS);
		}
		VM_OBJECT_WUNLOCK(fs.object);
		vm_fault_zerofill(&fs);
		/* Don't try to prefault neighboring pages. */
		faultcount = 1;
		break;	/* break to PAGE HAS BEEN FOUND. */
	}

	/*
	 * PAGE HAS BEEN FOUND.  A valid page has been found and exclusively
	 * busied.  The object lock must no longer be held.
	 */
	vm_page_assert_xbusied(fs.m);
	VM_OBJECT_ASSERT_UNLOCKED(fs.object);

	/*
	 * If the page is being written, but isn't already owned by the
	 * top-level object, we have to copy it into a new page owned by the
	 * top-level object.
	 */
	if (fs.object != fs.first_object) {
		/*
		 * We only really need to copy if we want to write it.
		 */
		if ((fs.fault_type & (VM_PROT_COPY | VM_PROT_WRITE)) != 0) {
			vm_fault_cow(&fs);
			/*
			 * We only try to prefault read-only mappings to the
			 * neighboring pages when this copy-on-write fault is
			 * a hard fault.  In other cases, trying to prefault
			 * is typically wasted effort.
			 */
			if (faultcount == 0)
				faultcount = 1;

		} else {
			fs.prot &= ~(VM_PROT_WRITE | VM_PROT_WRITE_CAP);
		}
	}

	/*
	 * We must verify that the maps have not changed since our last
	 * lookup.
	 */
	if (!fs.lookup_still_valid) {
		rv = vm_fault_relookup(&fs);
		if (rv != KERN_SUCCESS) {
			fault_deallocate(&fs);
			if (rv == KERN_RESTART)
				goto RetryFault;
			return (rv);
		}
	}
	VM_OBJECT_ASSERT_UNLOCKED(fs.object);

	/*
	 * If the page was filled by a pager, save the virtual address that
	 * should be faulted on next under a sequential access pattern to the
	 * map entry.  A read lock on the map suffices to update this address
	 * safely.
	 */
	if (hardfault)
		fs.entry->next_read = vaddr + ptoa(ahead) + PAGE_SIZE;

	/*
	 * Page must be completely valid or it is not fit to
	 * map into user space.  vm_pager_get_pages() ensures this.
	 */
	vm_page_assert_xbusied(fs.m);
	KASSERT(vm_page_all_valid(fs.m),
	    ("vm_fault: page %p partially invalid", fs.m));

	vm_fault_dirty(&fs, fs.m);

	/*
	 * Put this page into the physical map.  We had to do the unlock above
	 * because pmap_enter() may sleep.  We don't put the page
	 * back on the active queue until later so that the pageout daemon
	 * won't find it (yet).
	 */
	VM_OBJECT_ASSERT_CAP(fs.object, fs.prot);
	pmap_enter(fs.map->pmap, vaddr, fs.m,
	    VM_OBJECT_MASK_CAP_PROT(fs.object, fs.prot),
	    fs.fault_type | (fs.wired ? PMAP_ENTER_WIRED : 0), 0);
	if (faultcount != 1 && (fs.fault_flags & VM_FAULT_WIRE) == 0 &&
	    fs.wired == 0)
		vm_fault_prefault(&fs, vaddr,
		    faultcount > 0 ? behind : PFBAK,
		    faultcount > 0 ? ahead : PFFOR, false);

	/*
	 * If the page is not wired down, then put it where the pageout daemon
	 * can find it.
	 */
	if ((fs.fault_flags & VM_FAULT_WIRE) != 0)
		vm_page_wire(fs.m);
	else
		vm_page_activate(fs.m);
	if (fs.m_hold != NULL) {
		(*fs.m_hold) = fs.m;
		vm_page_wire(fs.m);
	}
	vm_page_xunbusy(fs.m);
	fs.m = NULL;

	/*
	 * Unlock everything, and return
	 */
	fault_deallocate(&fs);
	if (hardfault) {
		VM_CNT_INC(v_io_faults);
		curthread->td_ru.ru_majflt++;
#ifdef RACCT
		if (racct_enable && fs.object->type == OBJT_VNODE) {
			PROC_LOCK(curproc);
			if ((fs.fault_type & (VM_PROT_COPY | VM_PROT_WRITE)) != 0) {
				racct_add_force(curproc, RACCT_WRITEBPS,
				    PAGE_SIZE + behind * PAGE_SIZE);
				racct_add_force(curproc, RACCT_WRITEIOPS, 1);
			} else {
				racct_add_force(curproc, RACCT_READBPS,
				    PAGE_SIZE + ahead * PAGE_SIZE);
				racct_add_force(curproc, RACCT_READIOPS, 1);
			}
			PROC_UNLOCK(curproc);
		}
#endif
	} else 
		curthread->td_ru.ru_minflt++;

	return (KERN_SUCCESS);
}

/*
 * Speed up the reclamation of pages that precede the faulting pindex within
 * the first object of the shadow chain.  Essentially, perform the equivalent
 * to madvise(..., MADV_DONTNEED) on a large cluster of pages that precedes
 * the faulting pindex by the cluster size when the pages read by vm_fault()
 * cross a cluster-size boundary.  The cluster size is the greater of the
 * smallest superpage size and VM_FAULT_DONTNEED_MIN.
 *
 * When "fs->first_object" is a shadow object, the pages in the backing object
 * that precede the faulting pindex are deactivated by vm_fault().  So, this
 * function must only be concerned with pages in the first object.
 */
static void
vm_fault_dontneed(const struct faultstate *fs, vm_offset_t vaddr, int ahead)
{
	vm_map_entry_t entry;
	vm_object_t first_object, object;
	vm_offset_t end, start;
	vm_page_t m, m_next;
	vm_pindex_t pend, pstart;
	vm_size_t size;

	object = fs->object;
	VM_OBJECT_ASSERT_UNLOCKED(object);
	first_object = fs->first_object;
	/* Neither fictitious nor unmanaged pages can be reclaimed. */
	if ((first_object->flags & (OBJ_FICTITIOUS | OBJ_UNMANAGED)) == 0) {
		VM_OBJECT_RLOCK(first_object);
		size = VM_FAULT_DONTNEED_MIN;
		if (MAXPAGESIZES > 1 && size < pagesizes[1])
			size = pagesizes[1];
		end = rounddown2(vaddr, size);
		if (vaddr - end >= size - PAGE_SIZE - ptoa(ahead) &&
		    (entry = fs->entry)->start < end) {
			if (end - entry->start < size)
				start = entry->start;
			else
				start = end - size;
			pmap_advise(fs->map->pmap, start, end, MADV_DONTNEED);
			pstart = OFF_TO_IDX(entry->offset) + atop(start -
			    entry->start);
			m_next = vm_page_find_least(first_object, pstart);
			pend = OFF_TO_IDX(entry->offset) + atop(end -
			    entry->start);
			while ((m = m_next) != NULL && m->pindex < pend) {
				m_next = TAILQ_NEXT(m, listq);
				if (!vm_page_all_valid(m) ||
				    vm_page_busied(m))
					continue;

				/*
				 * Don't clear PGA_REFERENCED, since it would
				 * likely represent a reference by a different
				 * process.
				 *
				 * Typically, at this point, prefetched pages
				 * are still in the inactive queue.  Only
				 * pages that triggered page faults are in the
				 * active queue.  The test for whether the page
				 * is in the inactive queue is racy; in the
				 * worst case we will requeue the page
				 * unnecessarily.
				 */
				if (!vm_page_inactive(m))
					vm_page_deactivate(m);
			}
		}
		VM_OBJECT_RUNLOCK(first_object);
	}
}

/*
 * vm_fault_prefault provides a quick way of clustering
 * pagefaults into a processes address space.  It is a "cousin"
 * of vm_map_pmap_enter, except it runs at page fault time instead
 * of mmap time.
 */
static void
vm_fault_prefault(const struct faultstate *fs, vm_offset_t addra,
    int backward, int forward, bool obj_locked)
{
	pmap_t pmap;
	vm_map_entry_t entry;
	vm_object_t backing_object, lobject;
	vm_offset_t addr, starta;
	vm_pindex_t pindex;
	vm_page_t m;
	int i;

	pmap = fs->map->pmap;
	if (pmap != vmspace_pmap(curthread->td_proc->p_vmspace))
		return;

	entry = fs->entry;

	if (addra < backward * PAGE_SIZE) {
		starta = entry->start;
	} else {
		starta = addra - backward * PAGE_SIZE;
		if (starta < entry->start)
			starta = entry->start;
	}

	/*
	 * Generate the sequence of virtual addresses that are candidates for
	 * prefaulting in an outward spiral from the faulting virtual address,
	 * "addra".  Specifically, the sequence is "addra - PAGE_SIZE", "addra
	 * + PAGE_SIZE", "addra - 2 * PAGE_SIZE", "addra + 2 * PAGE_SIZE", ...
	 * If the candidate address doesn't have a backing physical page, then
	 * the loop immediately terminates.
	 */
	for (i = 0; i < 2 * imax(backward, forward); i++) {
		addr = addra + ((i >> 1) + 1) * ((i & 1) == 0 ? -PAGE_SIZE :
		    PAGE_SIZE);
		if (addr > addra + forward * PAGE_SIZE)
			addr = 0;

		if (addr < starta || addr >= entry->end)
			continue;

		if (!pmap_is_prefaultable(pmap, addr))
			continue;

		pindex = ((addr - entry->start) + entry->offset) >> PAGE_SHIFT;
		lobject = entry->object.vm_object;
		if (!obj_locked)
			VM_OBJECT_RLOCK(lobject);
		while ((m = vm_page_lookup(lobject, pindex)) == NULL &&
		    lobject->type == OBJT_DEFAULT &&
		    (backing_object = lobject->backing_object) != NULL) {
			KASSERT((lobject->backing_object_offset & PAGE_MASK) ==
			    0, ("vm_fault_prefault: unaligned object offset"));
			pindex += lobject->backing_object_offset >> PAGE_SHIFT;
			VM_OBJECT_RLOCK(backing_object);
			if (!obj_locked || lobject != entry->object.vm_object)
				VM_OBJECT_RUNLOCK(lobject);
			lobject = backing_object;
		}
		if (m == NULL) {
			if (!obj_locked || lobject != entry->object.vm_object)
				VM_OBJECT_RUNLOCK(lobject);
			break;
		}

		if (vm_page_all_valid(m) &&
		    (m->flags & PG_FICTITIOUS) == 0) {
			/*
			 * NB: The lack of VM_OBJECT_ASSERT_CAP() is
			 * intentional.  pmap_enter_quick() only
			 * establishes read-only mappings, so
			 * VM_PROT_WRITE_CAP is ignored.
			 */
			pmap_enter_quick(pmap, addr, m,
			    VM_OBJECT_MASK_CAP_PROT(lobject,
			    entry->protection));
		}
		if (!obj_locked || lobject != entry->object.vm_object)
			VM_OBJECT_RUNLOCK(lobject);
	}
}

/*
 * Hold each of the physical pages that are mapped by the specified range of
 * virtual addresses, ["addr", "addr" + "len"), if those mappings are valid
 * and allow the specified types of access, "prot".  If all of the implied
 * pages are successfully held, then the number of held pages is returned
 * together with pointers to those pages in the array "ma".  However, if any
 * of the pages cannot be held, -1 is returned.
 *
 * XXX-CHERI: In a pure-capability world with physical capabilities we'd
 * likely want to bound the first and last pages when rounding is required.
 */
int
vm_fault_quick_hold_pages(vm_map_t map, void * __capability addr, vm_size_t len,
    vm_prot_t prot, vm_page_t *ma, int max_count)
{
	vm_offset_t start, end, va;
	vm_page_t *mp;
	int count;
	boolean_t pmap_failed;

	if (len == 0)
		return (0);
#if __has_feature(capabilities)
	if (!__CAP_CHECK(addr, len) || !vm_cap_allows_prot(addr, prot))
		return (-1);
#endif
	start = (__cheri_addr vm_offset_t)trunc_page(addr);
	end = (__cheri_addr vm_offset_t)round_page((char * __capability)addr + len);

	if (!vm_map_range_valid(map, start, end))
		return (-1);

	if (atop(end - start) > max_count)
		panic("vm_fault_quick_hold_pages: count > max_count");
	count = atop(end - start);

	/*
	 * Most likely, the physical pages are resident in the pmap, so it is
	 * faster to try pmap_extract_and_hold() first.
	 */
	pmap_failed = FALSE;
	for (mp = ma, va = start; va < end; mp++, va += PAGE_SIZE) {
		*mp = pmap_extract_and_hold(map->pmap, va, prot);
		if (*mp == NULL)
			pmap_failed = TRUE;
		else if ((prot & VM_PROT_WRITE) != 0 &&
		    (*mp)->dirty != VM_PAGE_BITS_ALL) {
			/*
			 * Explicitly dirty the physical page.  Otherwise, the
			 * caller's changes may go unnoticed because they are
			 * performed through an unmanaged mapping or by a DMA
			 * operation.
			 *
			 * The object lock is not held here.
			 * See vm_page_clear_dirty_mask().
			 */
			vm_page_dirty(*mp);
		}
	}
	if (pmap_failed) {
		/*
		 * One or more pages could not be held by the pmap.  Either no
		 * page was mapped at the specified virtual address or that
		 * mapping had insufficient permissions.  Attempt to fault in
		 * and hold these pages.
		 *
		 * If vm_fault_disable_pagefaults() was called,
		 * i.e., TDP_NOFAULTING is set, we must not sleep nor
		 * acquire MD VM locks, which means we must not call
		 * vm_fault().  Some (out of tree) callers mark
		 * too wide a code area with vm_fault_disable_pagefaults()
		 * already, use the VM_PROT_QUICK_NOFAULT flag to request
		 * the proper behaviour explicitly.
		 */
		if ((prot & VM_PROT_QUICK_NOFAULT) != 0 &&
		    (curthread->td_pflags & TDP_NOFAULTING) != 0)
			goto error;
		for (mp = ma, va = start; va < end; mp++, va += PAGE_SIZE)
			if (*mp == NULL && vm_fault(map, va, prot,
			    VM_FAULT_NORMAL, mp) != KERN_SUCCESS)
				goto error;
	}
	return (count);
error:	
	for (mp = ma; mp < ma + count; mp++)
		if (*mp != NULL)
			vm_page_unwire(*mp, PQ_INACTIVE);
	return (-1);
}

/*
 *	Routine:
 *		vm_fault_copy_entry
 *	Function:
 *		Create new shadow object backing dst_entry with private copy of
 *		all underlying pages. When src_entry is equal to dst_entry,
 *		function implements COW for wired-down map entry. Otherwise,
 *		it forks wired entry into dst_map.
 *
 *	In/out conditions:
 *		The source and destination maps must be locked for write.
 *		The source map entry must be wired down (or be a sharing map
 *		entry corresponding to a main map entry that is wired down).
 */
void
vm_fault_copy_entry(vm_map_t dst_map, vm_map_t src_map,
    vm_map_entry_t dst_entry, vm_map_entry_t src_entry,
    vm_ooffset_t *fork_charge)
{
	vm_object_t backing_object, dst_object, object, src_object;
	vm_pindex_t dst_pindex, pindex, src_pindex;
	vm_prot_t access, prot;
	vm_offset_t vaddr;
	vm_page_t dst_m;
	vm_page_t src_m;
	boolean_t upgrade;

#ifdef	lint
	src_map++;
#endif	/* lint */

	upgrade = src_entry == dst_entry;
	access = prot = dst_entry->protection;

	src_object = src_entry->object.vm_object;
	src_pindex = OFF_TO_IDX(src_entry->offset);

	if (upgrade && (dst_entry->eflags & MAP_ENTRY_NEEDS_COPY) == 0) {
		dst_object = src_object;
		vm_object_reference(dst_object);
	} else {
		/*
		 * Create the top-level object for the destination entry.
		 * Doesn't actually shadow anything - we copy the pages
		 * directly.
		 */
		dst_object = vm_object_allocate_anon(atop(dst_entry->end -
		    dst_entry->start), NULL, NULL, 0);
#if VM_NRESERVLEVEL > 0
		dst_object->flags |= OBJ_COLORED;
		dst_object->pg_color = atop(dst_entry->start);
#endif
		dst_object->domain = src_object->domain;
		dst_object->charge = dst_entry->end - dst_entry->start;
	}

	VM_OBJECT_WLOCK(dst_object);
	KASSERT(upgrade || dst_entry->object.vm_object == NULL,
	    ("vm_fault_copy_entry: vm_object not NULL"));
	if (src_object != dst_object) {
		dst_entry->object.vm_object = dst_object;
		dst_entry->offset = 0;
		dst_entry->eflags &= ~MAP_ENTRY_VN_EXEC;
	}
	if (fork_charge != NULL) {
		KASSERT(dst_entry->cred == NULL,
		    ("vm_fault_copy_entry: leaked swp charge"));
		dst_object->cred = curthread->td_ucred;
		crhold(dst_object->cred);
		*fork_charge += dst_object->charge;
	} else if ((dst_object->type == OBJT_DEFAULT ||
	    (dst_object->flags & OBJ_SWAP) != 0) &&
	    dst_object->cred == NULL) {
		KASSERT(dst_entry->cred != NULL, ("no cred for entry %p",
		    dst_entry));
		dst_object->cred = dst_entry->cred;
		dst_entry->cred = NULL;
	}

	/*
	 * If not an upgrade, then enter the mappings in the pmap as
	 * read and/or execute accesses.  Otherwise, enter them as
	 * write accesses.
	 *
	 * A writeable large page mapping is only created if all of
	 * the constituent small page mappings are modified. Marking
	 * PTEs as modified on inception allows promotion to happen
	 * without taking potentially large number of soft faults.
	 */
	if (!upgrade)
		access &= ~VM_PROT_WRITE;

	/*
	 * Loop through all of the virtual pages within the entry's
	 * range, copying each page from the source object to the
	 * destination object.  Since the source is wired, those pages
	 * must exist.  In contrast, the destination is pageable.
	 * Since the destination object doesn't share any backing storage
	 * with the source object, all of its pages must be dirtied,
	 * regardless of whether they can be written.
	 */
	for (vaddr = dst_entry->start, dst_pindex = 0;
	    vaddr < dst_entry->end;
	    vaddr += PAGE_SIZE, dst_pindex++) {
again:
		/*
		 * Find the page in the source object, and copy it in.
		 * Because the source is wired down, the page will be
		 * in memory.
		 */
		if (src_object != dst_object)
			VM_OBJECT_RLOCK(src_object);
		object = src_object;
		pindex = src_pindex + dst_pindex;
		while ((src_m = vm_page_lookup(object, pindex)) == NULL &&
		    (backing_object = object->backing_object) != NULL) {
			/*
			 * Unless the source mapping is read-only or
			 * it is presently being upgraded from
			 * read-only, the first object in the shadow
			 * chain should provide all of the pages.  In
			 * other words, this loop body should never be
			 * executed when the source mapping is already
			 * read/write.
			 */
			KASSERT((src_entry->protection & VM_PROT_WRITE) == 0 ||
			    upgrade,
			    ("vm_fault_copy_entry: main object missing page"));

			VM_OBJECT_RLOCK(backing_object);
			pindex += OFF_TO_IDX(object->backing_object_offset);
			if (object != dst_object)
				VM_OBJECT_RUNLOCK(object);
			object = backing_object;
		}
		KASSERT(src_m != NULL, ("vm_fault_copy_entry: page missing"));

		if (object != dst_object) {
			/*
			 * Allocate a page in the destination object.
			 */
			dst_m = vm_page_alloc(dst_object, (src_object ==
			    dst_object ? src_pindex : 0) + dst_pindex,
			    VM_ALLOC_NORMAL);
			if (dst_m == NULL) {
				VM_OBJECT_WUNLOCK(dst_object);
				VM_OBJECT_RUNLOCK(object);
				vm_wait(dst_object);
				VM_OBJECT_WLOCK(dst_object);
				goto again;
			}

#if __has_feature(capabilities)
			/*
			 * Preserve tags if the source page contains tags.
			 * See longer discussion in vm_fault_cow.
			 */
			if (object->flags & OBJ_HASCAP)
				pmap_copy_page_tags(src_m, dst_m);
			else
#endif
				pmap_copy_page(src_m, dst_m);
			VM_OBJECT_RUNLOCK(object);
			dst_m->dirty = dst_m->valid = src_m->valid;
		} else {
			dst_m = src_m;
			if (vm_page_busy_acquire(dst_m, VM_ALLOC_WAITFAIL) == 0)
				goto again;
			if (dst_m->pindex >= dst_object->size) {
				/*
				 * We are upgrading.  Index can occur
				 * out of bounds if the object type is
				 * vnode and the file was truncated.
				 */
				vm_page_xunbusy(dst_m);
				break;
			}
		}
		VM_OBJECT_WUNLOCK(dst_object);

		/*
		 * Enter it in the pmap. If a wired, copy-on-write
		 * mapping is being replaced by a write-enabled
		 * mapping, then wire that new mapping.
		 *
		 * The page can be invalid if the user called
		 * msync(MS_INVALIDATE) or truncated the backing vnode
		 * or shared memory object.  In this case, do not
		 * insert it into pmap, but still do the copy so that
		 * all copies of the wired map entry have similar
		 * backing pages.
		 */
		if (vm_page_all_valid(dst_m)) {
			VM_OBJECT_ASSERT_CAP(dst_object, prot);
			pmap_enter(dst_map->pmap, vaddr, dst_m,
			    VM_OBJECT_MASK_CAP_PROT(dst_object, prot),
			    access | (upgrade ? PMAP_ENTER_WIRED : 0), 0);
		}

		/*
		 * Mark it no longer busy, and put it on the active list.
		 */
		VM_OBJECT_WLOCK(dst_object);
		
		if (upgrade) {
			if (src_m != dst_m) {
				vm_page_unwire(src_m, PQ_INACTIVE);
				vm_page_wire(dst_m);
			} else {
				KASSERT(vm_page_wired(dst_m),
				    ("dst_m %p is not wired", dst_m));
			}
		} else {
			vm_page_activate(dst_m);
		}
		vm_page_xunbusy(dst_m);
	}
	VM_OBJECT_WUNLOCK(dst_object);
	if (upgrade) {
		dst_entry->eflags &= ~(MAP_ENTRY_COW | MAP_ENTRY_NEEDS_COPY);
		vm_object_deallocate(src_object);
	}
}

/*
 * Block entry into the machine-independent layer's page fault handler by
 * the calling thread.  Subsequent calls to vm_fault() by that thread will
 * return KERN_PROTECTION_FAILURE.  Enable machine-dependent handling of
 * spurious page faults. 
 */
int
vm_fault_disable_pagefaults(void)
{

	return (curthread_pflags_set(TDP_NOFAULTING | TDP_RESETSPUR));
}

void
vm_fault_enable_pagefaults(int save)
{

	curthread_pflags_restore(save);
}
// CHERI CHANGES START
// {
//   "updated": 20181114,
//   "target_type": "kernel",
//   "changes": [
//     "support"
//   ],
//   "change_comment": ""
// }
// CHERI CHANGES END<|MERGE_RESOLUTION|>--- conflicted
+++ resolved
@@ -368,19 +368,13 @@
 		}
 	}
 #endif
-<<<<<<< HEAD
 	VM_OBJECT_ASSERT_CAP(fs->first_object, fs->prot);
-	rv = pmap_enter(fs->map->pmap, vaddr, m_map,
+	if (pmap_enter(fs->map->pmap, vaddr, m_map,
 	    VM_OBJECT_MASK_CAP_PROT(fs->first_object, fs->prot),
 	    fs->fault_type |
-	    PMAP_ENTER_NOSLEEP | (fs->wired ? PMAP_ENTER_WIRED : 0), psind);
-	if (rv != KERN_SUCCESS)
-=======
-	if (pmap_enter(fs->map->pmap, vaddr, m_map, fs->prot, fs->fault_type |
 	    PMAP_ENTER_NOSLEEP | (fs->wired ? PMAP_ENTER_WIRED : 0), psind) !=
 	    KERN_SUCCESS) {
 		res = FAULT_FAILURE;
->>>>>>> f1b642c2
 		goto out;
 	}
 	if (fs->m_hold != NULL) {
