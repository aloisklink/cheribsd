/*-
 * SPDX-License-Identifier: (BSD-4-Clause AND MIT-CMU)
 *
 * Copyright (c) 1991, 1993
 *	The Regents of the University of California.  All rights reserved.
 * Copyright (c) 1994 John S. Dyson
 * All rights reserved.
 * Copyright (c) 1994 David Greenman
 * All rights reserved.
 *
 *
 * This code is derived from software contributed to Berkeley by
 * The Mach Operating System project at Carnegie-Mellon University.
 *
 * Redistribution and use in source and binary forms, with or without
 * modification, are permitted provided that the following conditions
 * are met:
 * 1. Redistributions of source code must retain the above copyright
 *    notice, this list of conditions and the following disclaimer.
 * 2. Redistributions in binary form must reproduce the above copyright
 *    notice, this list of conditions and the following disclaimer in the
 *    documentation and/or other materials provided with the distribution.
 * 3. All advertising materials mentioning features or use of this software
 *    must display the following acknowledgement:
 *	This product includes software developed by the University of
 *	California, Berkeley and its contributors.
 * 4. Neither the name of the University nor the names of its contributors
 *    may be used to endorse or promote products derived from this software
 *    without specific prior written permission.
 *
 * THIS SOFTWARE IS PROVIDED BY THE REGENTS AND CONTRIBUTORS ``AS IS'' AND
 * ANY EXPRESS OR IMPLIED WARRANTIES, INCLUDING, BUT NOT LIMITED TO, THE
 * IMPLIED WARRANTIES OF MERCHANTABILITY AND FITNESS FOR A PARTICULAR PURPOSE
 * ARE DISCLAIMED.  IN NO EVENT SHALL THE REGENTS OR CONTRIBUTORS BE LIABLE
 * FOR ANY DIRECT, INDIRECT, INCIDENTAL, SPECIAL, EXEMPLARY, OR CONSEQUENTIAL
 * DAMAGES (INCLUDING, BUT NOT LIMITED TO, PROCUREMENT OF SUBSTITUTE GOODS
 * OR SERVICES; LOSS OF USE, DATA, OR PROFITS; OR BUSINESS INTERRUPTION)
 * HOWEVER CAUSED AND ON ANY THEORY OF LIABILITY, WHETHER IN CONTRACT, STRICT
 * LIABILITY, OR TORT (INCLUDING NEGLIGENCE OR OTHERWISE) ARISING IN ANY WAY
 * OUT OF THE USE OF THIS SOFTWARE, EVEN IF ADVISED OF THE POSSIBILITY OF
 * SUCH DAMAGE.
 *
 *	from: @(#)vm_fault.c	8.4 (Berkeley) 1/12/94
 *
 *
 * Copyright (c) 1987, 1990 Carnegie-Mellon University.
 * All rights reserved.
 *
 * Authors: Avadis Tevanian, Jr., Michael Wayne Young
 *
 * Permission to use, copy, modify and distribute this software and
 * its documentation is hereby granted, provided that both the copyright
 * notice and this permission notice appear in all copies of the
 * software, derivative works or modified versions, and any portions
 * thereof, and that both notices appear in supporting documentation.
 *
 * CARNEGIE MELLON ALLOWS FREE USE OF THIS SOFTWARE IN ITS "AS IS"
 * CONDITION.  CARNEGIE MELLON DISCLAIMS ANY LIABILITY OF ANY KIND
 * FOR ANY DAMAGES WHATSOEVER RESULTING FROM THE USE OF THIS SOFTWARE.
 *
 * Carnegie Mellon requests users of this software to return to
 *
 *  Software Distribution Coordinator  or  Software.Distribution@CS.CMU.EDU
 *  School of Computer Science
 *  Carnegie Mellon University
 *  Pittsburgh PA 15213-3890
 *
 * any improvements or extensions that they make and grant Carnegie the
 * rights to redistribute these changes.
 */

/*
 *	Page fault handling module.
 */

#include <sys/cdefs.h>
__FBSDID("$FreeBSD$");

#include "opt_ktrace.h"
#include "opt_vm.h"

#include <sys/param.h>
#include <sys/systm.h>
#include <sys/kernel.h>
#include <sys/kdb.h>
#include <sys/lock.h>
#include <sys/mman.h>
#include <sys/mutex.h>
#include <sys/proc.h>
#include <sys/racct.h>
#include <sys/refcount.h>
#include <sys/resourcevar.h>
#include <sys/rwlock.h>
#include <sys/signalvar.h>
#include <sys/sysctl.h>
#include <sys/sysent.h>
#include <sys/vmmeter.h>
#include <sys/vnode.h>
#ifdef KTRACE
#include <sys/ktrace.h>
#endif

#include <vm/vm.h>
#include <vm/vm_param.h>
#include <vm/pmap.h>
#include <vm/vm_map.h>
#include <vm/vm_object.h>
#include <vm/vm_page.h>
#include <vm/vm_pageout.h>
#include <vm/vm_kern.h>
#include <vm/vm_pager.h>
#include <vm/vm_extern.h>
#include <vm/vm_reserv.h>

#define PFBAK 4
#define PFFOR 4

#define	VM_FAULT_READ_DEFAULT	(1 + VM_FAULT_READ_AHEAD_INIT)
#define	VM_FAULT_READ_MAX	(1 + VM_FAULT_READ_AHEAD_MAX)

#define	VM_FAULT_DONTNEED_MIN	1048576

struct faultstate {
	/* Fault parameters. */
	vm_offset_t	vaddr;
	vm_page_t	*m_hold;
	vm_prot_t	fault_type;
	vm_prot_t	prot;
	int		fault_flags;
	boolean_t	wired;

	/* Page reference for cow. */
	vm_page_t m_cow;

	/* Current object. */
	vm_object_t	object;
	vm_pindex_t	pindex;
	vm_page_t	m;

	/* Top-level map object. */
	vm_object_t	first_object;
	vm_pindex_t	first_pindex;
	vm_page_t	first_m;

	/* Map state. */
	vm_map_t	map;
	vm_map_entry_t	entry;
	int		map_generation;
	bool		lookup_still_valid;

	/* Vnode if locked. */
	struct vnode	*vp;
};

static void vm_fault_dontneed(const struct faultstate *fs, vm_offset_t vaddr,
	    int ahead);
static void vm_fault_prefault(const struct faultstate *fs, vm_offset_t addra,
	    int backward, int forward, bool obj_locked);

static int vm_pfault_oom_attempts = 3;
SYSCTL_INT(_vm, OID_AUTO, pfault_oom_attempts, CTLFLAG_RWTUN,
    &vm_pfault_oom_attempts, 0,
    "Number of page allocation attempts in page fault handler before it "
    "triggers OOM handling");

static int vm_pfault_oom_wait = 10;
SYSCTL_INT(_vm, OID_AUTO, pfault_oom_wait, CTLFLAG_RWTUN,
    &vm_pfault_oom_wait, 0,
    "Number of seconds to wait for free pages before retrying "
    "the page fault handler");

static inline void
fault_page_release(vm_page_t *mp)
{
	vm_page_t m;

	m = *mp;
	if (m != NULL) {
		/*
		 * We are likely to loop around again and attempt to busy
		 * this page.  Deactivating it leaves it available for
		 * pageout while optimizing fault restarts.
		 */
		vm_page_deactivate(m);
		vm_page_xunbusy(m);
		*mp = NULL;
	}
}

static inline void
fault_page_free(vm_page_t *mp)
{
	vm_page_t m;

	m = *mp;
	if (m != NULL) {
		VM_OBJECT_ASSERT_WLOCKED(m->object);
		if (!vm_page_wired(m))
			vm_page_free(m);
		else
			vm_page_xunbusy(m);
		*mp = NULL;
	}
}

static inline void
unlock_map(struct faultstate *fs)
{

	if (fs->lookup_still_valid) {
		vm_map_lookup_done(fs->map, fs->entry);
		fs->lookup_still_valid = false;
	}
}

static void
unlock_vp(struct faultstate *fs)
{

	if (fs->vp != NULL) {
		vput(fs->vp);
		fs->vp = NULL;
	}
}

static void
fault_deallocate(struct faultstate *fs)
{

	fault_page_release(&fs->m_cow);
	fault_page_release(&fs->m);
	vm_object_pip_wakeup(fs->object);
	if (fs->object != fs->first_object) {
		VM_OBJECT_WLOCK(fs->first_object);
		fault_page_free(&fs->first_m);
		VM_OBJECT_WUNLOCK(fs->first_object);
		vm_object_pip_wakeup(fs->first_object);
	}
	vm_object_deallocate(fs->first_object);
	unlock_map(fs);
	unlock_vp(fs);
}

static void
unlock_and_deallocate(struct faultstate *fs)
{

	VM_OBJECT_WUNLOCK(fs->object);
	fault_deallocate(fs);
}

static void
vm_fault_dirty(struct faultstate *fs, vm_page_t m)
{
	bool need_dirty;

	if (((fs->prot & VM_PROT_WRITE) == 0 &&
	    (fs->fault_flags & VM_FAULT_DIRTY) == 0) ||
	    (m->oflags & VPO_UNMANAGED) != 0)
		return;

	VM_PAGE_OBJECT_BUSY_ASSERT(m);

	need_dirty = ((fs->fault_type & VM_PROT_WRITE) != 0 &&
	    (fs->fault_flags & VM_FAULT_WIRE) == 0) ||
	    (fs->fault_flags & VM_FAULT_DIRTY) != 0;

	vm_object_set_writeable_dirty(m->object);

	/*
	 * If the fault is a write, we know that this page is being
	 * written NOW so dirty it explicitly to save on
	 * pmap_is_modified() calls later.
	 *
	 * Also, since the page is now dirty, we can possibly tell
	 * the pager to release any swap backing the page.
	 */
	if (need_dirty && vm_page_set_dirty(m) == 0) {
		/*
		 * If this is a NOSYNC mmap we do not want to set PGA_NOSYNC
		 * if the page is already dirty to prevent data written with
		 * the expectation of being synced from not being synced.
		 * Likewise if this entry does not request NOSYNC then make
		 * sure the page isn't marked NOSYNC.  Applications sharing
		 * data should use the same flags to avoid ping ponging.
		 */
		if ((fs->entry->eflags & MAP_ENTRY_NOSYNC) != 0)
			vm_page_aflag_set(m, PGA_NOSYNC);
		else
			vm_page_aflag_clear(m, PGA_NOSYNC);
	}

}

/*
 * Unlocks fs.first_object and fs.map on success.
 */
static int
vm_fault_soft_fast(struct faultstate *fs)
{
	vm_page_t m, m_map;
#if (defined(__aarch64__) || defined(__amd64__) || (defined(__arm__) && \
    __ARM_ARCH >= 6) || defined(__i386__) || defined(__riscv)) && \
    VM_NRESERVLEVEL > 0
	vm_page_t m_super;
	int flags;
#endif
	int psind, rv;
	vm_offset_t vaddr;

	MPASS(fs->vp == NULL);
	vaddr = fs->vaddr;
	vm_object_busy(fs->first_object);
	m = vm_page_lookup(fs->first_object, fs->first_pindex);
	/* A busy page can be mapped for read|execute access. */
	if (m == NULL || ((fs->prot & VM_PROT_WRITE) != 0 &&
	    vm_page_busied(m)) || !vm_page_all_valid(m)) {
		rv = KERN_FAILURE;
		goto out;
	}
	m_map = m;
	psind = 0;
#if (defined(__aarch64__) || defined(__amd64__) || (defined(__arm__) && \
    __ARM_ARCH >= 6) || defined(__i386__) || defined(__riscv)) && \
    VM_NRESERVLEVEL > 0
	if ((m->flags & PG_FICTITIOUS) == 0 &&
	    (m_super = vm_reserv_to_superpage(m)) != NULL &&
	    rounddown2(vaddr, pagesizes[m_super->psind]) >= fs->entry->start &&
	    roundup2(vaddr + 1, pagesizes[m_super->psind]) <= fs->entry->end &&
	    (vaddr & (pagesizes[m_super->psind] - 1)) == (VM_PAGE_TO_PHYS(m) &
	    (pagesizes[m_super->psind] - 1)) && !fs->wired &&
	    pmap_ps_enabled(fs->map->pmap)) {
		flags = PS_ALL_VALID;
		if ((fs->prot & VM_PROT_WRITE) != 0) {
			/*
			 * Create a superpage mapping allowing write access
			 * only if none of the constituent pages are busy and
			 * all of them are already dirty (except possibly for
			 * the page that was faulted on).
			 */
			flags |= PS_NONE_BUSY;
			if ((fs->first_object->flags & OBJ_UNMANAGED) == 0)
				flags |= PS_ALL_DIRTY;
		}
		if (vm_page_ps_test(m_super, flags, m)) {
			m_map = m_super;
			psind = m_super->psind;
			vaddr = rounddown2(vaddr, pagesizes[psind]);
			/* Preset the modified bit for dirty superpages. */
			if ((flags & PS_ALL_DIRTY) != 0)
				fs->fault_type |= VM_PROT_WRITE;
		}
	}
#endif
#if __has_feature(capabilities)
	if (fs->first_object->flags & OBJ_NOLOADTAGS)
		fs->fault_type |= PMAP_ENTER_NOLOADTAGS;
	if (fs->first_object->flags & OBJ_NOSTORETAGS)
		fs->fault_type |= PMAP_ENTER_NOSTORETAGS;
#endif
	rv = pmap_enter(fs->map->pmap, vaddr, m_map, fs->prot, fs->fault_type |
	    PMAP_ENTER_NOSLEEP | (fs->wired ? PMAP_ENTER_WIRED : 0), psind);
	if (rv != KERN_SUCCESS)
		goto out;
	if (fs->m_hold != NULL) {
		(*fs->m_hold) = m;
		vm_page_wire(m);
	}
	if (psind == 0 && !fs->wired)
		vm_fault_prefault(fs, vaddr, PFBAK, PFFOR, true);
	VM_OBJECT_RUNLOCK(fs->first_object);
	vm_fault_dirty(fs, m);
	vm_map_lookup_done(fs->map, fs->entry);
	curthread->td_ru.ru_minflt++;

out:
	vm_object_unbusy(fs->first_object);
	return (rv);
}

static void
vm_fault_restore_map_lock(struct faultstate *fs)
{

	VM_OBJECT_ASSERT_WLOCKED(fs->first_object);
	MPASS(REFCOUNT_COUNT(fs->first_object->paging_in_progress) > 0);

	if (!vm_map_trylock_read(fs->map)) {
		VM_OBJECT_WUNLOCK(fs->first_object);
		vm_map_lock_read(fs->map);
		VM_OBJECT_WLOCK(fs->first_object);
	}
	fs->lookup_still_valid = true;
}

static void
vm_fault_populate_check_page(vm_page_t m)
{

	/*
	 * Check each page to ensure that the pager is obeying the
	 * interface: the page must be installed in the object, fully
	 * valid, and exclusively busied.
	 */
	MPASS(m != NULL);
	MPASS(vm_page_all_valid(m));
	MPASS(vm_page_xbusied(m));
}

static void
vm_fault_populate_cleanup(vm_object_t object, vm_pindex_t first,
    vm_pindex_t last)
{
	vm_page_t m;
	vm_pindex_t pidx;

	VM_OBJECT_ASSERT_WLOCKED(object);
	MPASS(first <= last);
	for (pidx = first, m = vm_page_lookup(object, pidx);
	    pidx <= last; pidx++, m = vm_page_next(m)) {
		vm_fault_populate_check_page(m);
		vm_page_deactivate(m);
		vm_page_xunbusy(m);
	}
}

static int
vm_fault_populate(struct faultstate *fs)
{
	vm_offset_t vaddr;
	vm_page_t m;
	vm_pindex_t map_first, map_last, pager_first, pager_last, pidx;
	int i, npages, psind, rv;

	MPASS(fs->object == fs->first_object);
	VM_OBJECT_ASSERT_WLOCKED(fs->first_object);
	MPASS(REFCOUNT_COUNT(fs->first_object->paging_in_progress) > 0);
	MPASS(fs->first_object->backing_object == NULL);
	MPASS(fs->lookup_still_valid);

	pager_first = OFF_TO_IDX(fs->entry->offset);
	pager_last = pager_first + atop(fs->entry->end - fs->entry->start) - 1;
	unlock_map(fs);
	unlock_vp(fs);

	/*
	 * Call the pager (driver) populate() method.
	 *
	 * There is no guarantee that the method will be called again
	 * if the current fault is for read, and a future fault is
	 * for write.  Report the entry's maximum allowed protection
	 * to the driver.
	 */
	rv = vm_pager_populate(fs->first_object, fs->first_pindex,
	    fs->fault_type, fs->entry->max_protection, &pager_first, &pager_last);

	VM_OBJECT_ASSERT_WLOCKED(fs->first_object);
	if (rv == VM_PAGER_BAD) {
		/*
		 * VM_PAGER_BAD is the backdoor for a pager to request
		 * normal fault handling.
		 */
		vm_fault_restore_map_lock(fs);
		if (fs->map->timestamp != fs->map_generation)
			return (KERN_RESOURCE_SHORTAGE); /* RetryFault */
		return (KERN_NOT_RECEIVER);
	}
	if (rv != VM_PAGER_OK)
		return (KERN_FAILURE); /* AKA SIGSEGV */

	/* Ensure that the driver is obeying the interface. */
	MPASS(pager_first <= pager_last);
	MPASS(fs->first_pindex <= pager_last);
	MPASS(fs->first_pindex >= pager_first);
	MPASS(pager_last < fs->first_object->size);

	vm_fault_restore_map_lock(fs);
	if (fs->map->timestamp != fs->map_generation) {
		vm_fault_populate_cleanup(fs->first_object, pager_first,
		    pager_last);
		return (KERN_RESOURCE_SHORTAGE); /* RetryFault */
	}

	/*
	 * The map is unchanged after our last unlock.  Process the fault.
	 *
	 * The range [pager_first, pager_last] that is given to the
	 * pager is only a hint.  The pager may populate any range
	 * within the object that includes the requested page index.
	 * In case the pager expanded the range, clip it to fit into
	 * the map entry.
	 */
	map_first = OFF_TO_IDX(fs->entry->offset);
	if (map_first > pager_first) {
		vm_fault_populate_cleanup(fs->first_object, pager_first,
		    map_first - 1);
		pager_first = map_first;
	}
	map_last = map_first + atop(fs->entry->end - fs->entry->start) - 1;
	if (map_last < pager_last) {
		vm_fault_populate_cleanup(fs->first_object, map_last + 1,
		    pager_last);
		pager_last = map_last;
	}
	for (pidx = pager_first, m = vm_page_lookup(fs->first_object, pidx);
	    pidx <= pager_last;
	    pidx += npages, m = vm_page_next(&m[npages - 1])) {
		vaddr = fs->entry->start + IDX_TO_OFF(pidx) - fs->entry->offset;
#if defined(__aarch64__) || defined(__amd64__) || (defined(__arm__) && \
    __ARM_ARCH >= 6) || defined(__i386__) || defined(__riscv)
		psind = m->psind;
		if (psind > 0 && ((vaddr & (pagesizes[psind] - 1)) != 0 ||
		    pidx + OFF_TO_IDX(pagesizes[psind]) - 1 > pager_last ||
		    !pmap_ps_enabled(fs->map->pmap) || fs->wired))
			psind = 0;
#else
		psind = 0;
#endif		
		npages = atop(pagesizes[psind]);
		for (i = 0; i < npages; i++) {
			vm_fault_populate_check_page(&m[i]);
			vm_fault_dirty(fs, &m[i]);
		}
		VM_OBJECT_WUNLOCK(fs->first_object);
		rv = pmap_enter(fs->map->pmap, vaddr, m, fs->prot, fs->fault_type |
		    (fs->wired ? PMAP_ENTER_WIRED : 0), psind);
#if defined(__amd64__)
		if (psind > 0 && rv == KERN_FAILURE) {
			for (i = 0; i < npages; i++) {
				rv = pmap_enter(fs->map->pmap, vaddr + ptoa(i),
				    &m[i], fs->prot, fs->fault_type |
				    (fs->wired ? PMAP_ENTER_WIRED : 0), 0);
				MPASS(rv == KERN_SUCCESS);
			}
		}
#else
		MPASS(rv == KERN_SUCCESS);
#endif
		VM_OBJECT_WLOCK(fs->first_object);
		for (i = 0; i < npages; i++) {
			if ((fs->fault_flags & VM_FAULT_WIRE) != 0)
				vm_page_wire(&m[i]);
			else
				vm_page_activate(&m[i]);
			if (fs->m_hold != NULL && m[i].pindex == fs->first_pindex) {
				(*fs->m_hold) = &m[i];
				vm_page_wire(&m[i]);
			}
			vm_page_xunbusy(&m[i]);
		}
	}
	curthread->td_ru.ru_majflt++;
	return (KERN_SUCCESS);
}

static int prot_fault_translation;
SYSCTL_INT(_machdep, OID_AUTO, prot_fault_translation, CTLFLAG_RWTUN,
    &prot_fault_translation, 0,
    "Control signal to deliver on protection fault");

/* compat definition to keep common code for signal translation */
#define	UCODE_PAGEFLT	12
#ifdef T_PAGEFLT
_Static_assert(UCODE_PAGEFLT == T_PAGEFLT, "T_PAGEFLT");
#endif

/*
 *	vm_fault_trap:
 *
 *	Handle a page fault occurring at the given address,
 *	requiring the given permissions, in the map specified.
 *	If successful, the page is inserted into the
 *	associated physical map.
 *
 *	NOTE: the given address should be truncated to the
 *	proper page address.
 *
 *	KERN_SUCCESS is returned if the page fault is handled; otherwise,
 *	a standard error specifying why the fault is fatal is returned.
 *
 *	The map in question must be referenced, and remains so.
 *	Caller may hold no locks.
 */
int
vm_fault_trap(vm_map_t map, vm_offset_t vaddr, vm_prot_t fault_type,
    int fault_flags, int *signo, int *ucode)
{
	int result;

	MPASS(signo == NULL || ucode != NULL);
#ifdef KTRACE
	if (map != kernel_map && KTRPOINT(curthread, KTR_FAULT))
		ktrfault(vaddr, fault_type);
#endif
	result = vm_fault(map, trunc_page(vaddr), fault_type, fault_flags,
	    NULL);
	KASSERT(result == KERN_SUCCESS || result == KERN_FAILURE ||
	    result == KERN_INVALID_ADDRESS ||
	    result == KERN_RESOURCE_SHORTAGE ||
	    result == KERN_PROTECTION_FAILURE ||
	    result == KERN_OUT_OF_BOUNDS,
	    ("Unexpected Mach error %d from vm_fault()", result));
#ifdef KTRACE
	if (map != kernel_map && KTRPOINT(curthread, KTR_FAULTEND))
		ktrfaultend(result);
#endif
	if (result != KERN_SUCCESS && signo != NULL) {
		switch (result) {
		case KERN_FAILURE:
		case KERN_INVALID_ADDRESS:
			*signo = SIGSEGV;
			*ucode = SEGV_MAPERR;
			break;
		case KERN_RESOURCE_SHORTAGE:
			*signo = SIGBUS;
			*ucode = BUS_OOMERR;
			break;
		case KERN_OUT_OF_BOUNDS:
			*signo = SIGBUS;
			*ucode = BUS_OBJERR;
			break;
		case KERN_PROTECTION_FAILURE:
			if (prot_fault_translation == 0) {
				/*
				 * Autodetect.  This check also covers
				 * the images without the ABI-tag ELF
				 * note.
				 */
				if (SV_CURPROC_ABI() == SV_ABI_FREEBSD &&
				    curproc->p_osrel >= P_OSREL_SIGSEGV) {
					*signo = SIGSEGV;
					*ucode = SEGV_ACCERR;
				} else {
					*signo = SIGBUS;
					*ucode = UCODE_PAGEFLT;
				}
			} else if (prot_fault_translation == 1) {
				/* Always compat mode. */
				*signo = SIGBUS;
				*ucode = UCODE_PAGEFLT;
			} else {
				/* Always SIGSEGV mode. */
				*signo = SIGSEGV;
				*ucode = SEGV_ACCERR;
			}
			break;
		default:
			KASSERT(0, ("Unexpected Mach error %d from vm_fault()",
			    result));
			break;
		}
	}
	return (result);
}

static int
vm_fault_lock_vnode(struct faultstate *fs, bool objlocked)
{
	struct vnode *vp;
	int error, locked;

	if (fs->object->type != OBJT_VNODE)
		return (KERN_SUCCESS);
	vp = fs->object->handle;
	if (vp == fs->vp) {
		ASSERT_VOP_LOCKED(vp, "saved vnode is not locked");
		return (KERN_SUCCESS);
	}

	/*
	 * Perform an unlock in case the desired vnode changed while
	 * the map was unlocked during a retry.
	 */
	unlock_vp(fs);

	locked = VOP_ISLOCKED(vp);
	if (locked != LK_EXCLUSIVE)
		locked = LK_SHARED;

	/*
	 * We must not sleep acquiring the vnode lock while we have
	 * the page exclusive busied or the object's
	 * paging-in-progress count incremented.  Otherwise, we could
	 * deadlock.
	 */
	error = vget(vp, locked | LK_CANRECURSE | LK_NOWAIT, curthread);
	if (error == 0) {
		fs->vp = vp;
		return (KERN_SUCCESS);
	}

	vhold(vp);
	if (objlocked)
		unlock_and_deallocate(fs);
	else
		fault_deallocate(fs);
	error = vget(vp, locked | LK_RETRY | LK_CANRECURSE, curthread);
	vdrop(vp);
	fs->vp = vp;
	KASSERT(error == 0, ("vm_fault: vget failed %d", error));
	return (KERN_RESOURCE_SHORTAGE);
}

/*
 * Calculate the desired readahead.  Handle drop-behind.
 *
 * Returns the number of readahead blocks to pass to the pager.
 */
static int
vm_fault_readahead(struct faultstate *fs)
{
	int era, nera;
	u_char behavior;

	KASSERT(fs->lookup_still_valid, ("map unlocked"));
	era = fs->entry->read_ahead;
	behavior = vm_map_entry_behavior(fs->entry);
	if (behavior == MAP_ENTRY_BEHAV_RANDOM) {
		nera = 0;
	} else if (behavior == MAP_ENTRY_BEHAV_SEQUENTIAL) {
		nera = VM_FAULT_READ_AHEAD_MAX;
		if (fs->vaddr == fs->entry->next_read)
			vm_fault_dontneed(fs, fs->vaddr, nera);
	} else if (fs->vaddr == fs->entry->next_read) {
		/*
		 * This is a sequential fault.  Arithmetically
		 * increase the requested number of pages in
		 * the read-ahead window.  The requested
		 * number of pages is "# of sequential faults
		 * x (read ahead min + 1) + read ahead min"
		 */
		nera = VM_FAULT_READ_AHEAD_MIN;
		if (era > 0) {
			nera += era + 1;
			if (nera > VM_FAULT_READ_AHEAD_MAX)
				nera = VM_FAULT_READ_AHEAD_MAX;
		}
		if (era == VM_FAULT_READ_AHEAD_MAX)
			vm_fault_dontneed(fs, fs->vaddr, nera);
	} else {
		/*
		 * This is a non-sequential fault.
		 */
		nera = 0;
	}
	if (era != nera) {
		/*
		 * A read lock on the map suffices to update
		 * the read ahead count safely.
		 */
		fs->entry->read_ahead = nera;
	}

	return (nera);
}

static int
vm_fault_lookup(struct faultstate *fs)
{
	int result;

	KASSERT(!fs->lookup_still_valid,
	   ("vm_fault_lookup: Map already locked."));
	result = vm_map_lookup(&fs->map, fs->vaddr, fs->fault_type |
	    VM_PROT_FAULT_LOOKUP, &fs->entry, &fs->first_object,
	    &fs->first_pindex, &fs->prot, &fs->wired);
	if (result != KERN_SUCCESS) {
		unlock_vp(fs);
		return (result);
	}

	fs->map_generation = fs->map->timestamp;

	if (fs->entry->eflags & MAP_ENTRY_NOFAULT) {
		panic("%s: fault on nofault entry, addr: %#lx",
		    __func__, (u_long)fs->vaddr);
	}

	if (fs->entry->eflags & MAP_ENTRY_IN_TRANSITION &&
	    fs->entry->wiring_thread != curthread) {
		vm_map_unlock_read(fs->map);
		vm_map_lock(fs->map);
		if (vm_map_lookup_entry(fs->map, fs->vaddr, &fs->entry) &&
		    (fs->entry->eflags & MAP_ENTRY_IN_TRANSITION)) {
			unlock_vp(fs);
			fs->entry->eflags |= MAP_ENTRY_NEEDS_WAKEUP;
			vm_map_unlock_and_wait(fs->map, 0);
		} else
			vm_map_unlock(fs->map);
		return (KERN_RESOURCE_SHORTAGE);
	}

	MPASS((fs->entry->eflags & MAP_ENTRY_GUARD) == 0);

	if (fs->wired)
		fs->fault_type = fs->prot | (fs->fault_type & VM_PROT_COPY);
	else
		KASSERT((fs->fault_flags & VM_FAULT_WIRE) == 0,
		    ("!fs->wired && VM_FAULT_WIRE"));
	fs->lookup_still_valid = true;

	return (KERN_SUCCESS);
}

static int
vm_fault_relookup(struct faultstate *fs)
{
	vm_object_t retry_object;
	vm_pindex_t retry_pindex;
	vm_prot_t retry_prot;
	int result;

	if (!vm_map_trylock_read(fs->map))
		return (KERN_RESTART);

	fs->lookup_still_valid = true;
	if (fs->map->timestamp == fs->map_generation)
		return (KERN_SUCCESS);

	result = vm_map_lookup_locked(&fs->map, fs->vaddr, fs->fault_type,
	    &fs->entry, &retry_object, &retry_pindex, &retry_prot,
	    &fs->wired);
	if (result != KERN_SUCCESS) {
		/*
		 * If retry of map lookup would have blocked then
		 * retry fault from start.
		 */
		if (result == KERN_FAILURE)
			return (KERN_RESTART);
		return (result);
	}
	if (retry_object != fs->first_object ||
	    retry_pindex != fs->first_pindex)
		return (KERN_RESTART);

	/*
	 * Check whether the protection has changed or the object has
	 * been copied while we left the map unlocked. Changing from
	 * read to write permission is OK - we leave the page
	 * write-protected, and catch the write fault. Changing from
	 * write to read permission means that we can't mark the page
	 * write-enabled after all.
	 */
	fs->prot &= retry_prot;
	fs->fault_type &= retry_prot;
	if (fs->prot == 0)
		return (KERN_RESTART);

	/* Reassert because wired may have changed. */
	KASSERT(fs->wired || (fs->fault_flags & VM_FAULT_WIRE) == 0,
	    ("!wired && VM_FAULT_WIRE"));

	return (KERN_SUCCESS);
}

static void
vm_fault_cow(struct faultstate *fs)
{
	bool is_first_object_locked;

	/*
	 * This allows pages to be virtually copied from a backing_object
	 * into the first_object, where the backing object has no other
	 * refs to it, and cannot gain any more refs.  Instead of a bcopy,
	 * we just move the page from the backing object to the first
	 * object.  Note that we must mark the page dirty in the first
	 * object so that it will go out to swap when needed.
	 */
	is_first_object_locked = false;
	if (
	    /*
	     * Only one shadow object and no other refs.
	     */
	    fs->object->shadow_count == 1 && fs->object->ref_count == 1 &&
	    /*
	     * No other ways to look the object up
	     */
	    fs->object->handle == NULL && (fs->object->flags & OBJ_ANON) != 0 &&
	    /*
	     * We don't chase down the shadow chain and we can acquire locks.
	     */
	    (is_first_object_locked = VM_OBJECT_TRYWLOCK(fs->first_object)) &&
	    fs->object == fs->first_object->backing_object &&
	    VM_OBJECT_TRYWLOCK(fs->object)) {

		/*
		 * Remove but keep xbusy for replace.  fs->m is moved into
		 * fs->first_object and left busy while fs->first_m is
		 * conditionally freed.
		 */
		vm_page_remove_xbusy(fs->m);
		vm_page_replace(fs->m, fs->first_object, fs->first_pindex,
		    fs->first_m);
		vm_page_dirty(fs->m);
#if VM_NRESERVLEVEL > 0
		/*
		 * Rename the reservation.
		 */
		vm_reserv_rename(fs->m, fs->first_object, fs->object,
		    OFF_TO_IDX(fs->first_object->backing_object_offset));
#endif
		VM_OBJECT_WUNLOCK(fs->object);
		VM_OBJECT_WUNLOCK(fs->first_object);
		fs->first_m = fs->m;
		fs->m = NULL;
		VM_CNT_INC(v_cow_optim);
	} else {
		if (is_first_object_locked)
			VM_OBJECT_WUNLOCK(fs->first_object);
		/*
		 * Oh, well, lets copy it.
		 */
		pmap_copy_page(fs->m, fs->first_m);
		vm_page_valid(fs->first_m);
		if (fs->wired && (fs->fault_flags & VM_FAULT_WIRE) == 0) {
			vm_page_wire(fs->first_m);
			vm_page_unwire(fs->m, PQ_INACTIVE);
		}
		/*
		 * Save the cow page to be released after
		 * pmap_enter is complete.
		 */
		fs->m_cow = fs->m;
		fs->m = NULL;
	}
	/*
	 * fs->object != fs->first_object due to above 
	 * conditional
	 */
	vm_object_pip_wakeup(fs->object);

	/*
	 * Only use the new page below...
	 */
	fs->object = fs->first_object;
	fs->pindex = fs->first_pindex;
	fs->m = fs->first_m;
	VM_CNT_INC(v_cow_faults);
	curthread->td_cow++;
}

/*
 * Wait/Retry if the page is busy.  We have to do this if the page is
 * either exclusive or shared busy because the vm_pager may be using
 * read busy for pageouts (and even pageins if it is the vnode pager),
 * and we could end up trying to pagein and pageout the same page
 * simultaneously.
 *
 * We can theoretically allow the busy case on a read fault if the page
 * is marked valid, but since such pages are typically already pmap'd,
 * putting that special case in might be more effort then it is worth.
 * We cannot under any circumstances mess around with a shared busied
 * page except, perhaps, to pmap it.
 */
static void
vm_fault_busy_sleep(struct faultstate *fs)
{
	/*
	 * Reference the page before unlocking and
	 * sleeping so that the page daemon is less
	 * likely to reclaim it.
	 */
	vm_page_aflag_set(fs->m, PGA_REFERENCED);
	if (fs->object != fs->first_object) {
		fault_page_release(&fs->first_m);
		vm_object_pip_wakeup(fs->first_object);
	}
	vm_object_pip_wakeup(fs->object);
	unlock_map(fs);
	if (fs->m == vm_page_lookup(fs->object, fs->pindex))
		vm_page_busy_sleep(fs->m, "vmpfw", false);
	else
		VM_OBJECT_WUNLOCK(fs->object);
	VM_CNT_INC(v_intrans);
	vm_object_deallocate(fs->first_object);
}

int
vm_fault(vm_map_t map, vm_offset_t vaddr, vm_prot_t fault_type,
    int fault_flags, vm_page_t *m_hold)
{
	u_int flags;
	struct faultstate fs;
	struct domainset *dset;
	vm_object_t next_object;
	vm_offset_t e_end, e_start;
	int ahead, alloc_req, behind, cluster_offset, faultcount;
	int nera, oom, result, rv;
	u_char behavior;
	bool dead, hardfault;

	VM_CNT_INC(v_vm_faults);

	if ((curthread->td_pflags & TDP_NOFAULTING) != 0)
		return (KERN_PROTECTION_FAILURE);

	fs.vp = NULL;
	fs.vaddr = vaddr;
	fs.m_hold = m_hold;
	fs.fault_flags = fault_flags;
	fs.map = map;
	fs.lookup_still_valid = false;
	faultcount = 0;
	nera = -1;
	hardfault = false;

RetryFault:
	oom = 0;
RetryFault_oom:
	fs.fault_type = fault_type;

	/*
	 * Find the backing store object and offset into it to begin the
	 * search.
	 */
	result = vm_fault_lookup(&fs);
	if (result != KERN_SUCCESS) {
		if (result == KERN_RESOURCE_SHORTAGE)
			goto RetryFault;
		return (result);
	}

	/*
	 * Try to avoid lock contention on the top-level object through
	 * special-case handling of some types of page faults, specifically,
	 * those that are mapping an existing page from the top-level object.
	 * Under this condition, a read lock on the object suffices, allowing
	 * multiple page faults of a similar type to run in parallel.
	 */
	if (fs.vp == NULL /* avoid locked vnode leak */ &&
	    (fs.fault_flags & (VM_FAULT_WIRE | VM_FAULT_DIRTY)) == 0) {
		VM_OBJECT_RLOCK(fs.first_object);
		rv = vm_fault_soft_fast(&fs);
		if (rv == KERN_SUCCESS)
			return (rv);
		if (!VM_OBJECT_TRYUPGRADE(fs.first_object)) {
			VM_OBJECT_RUNLOCK(fs.first_object);
			VM_OBJECT_WLOCK(fs.first_object);
		}
	} else {
		VM_OBJECT_WLOCK(fs.first_object);
	}

	/*
	 * Make a reference to this object to prevent its disposal while we
	 * are messing with it.  Once we have the reference, the map is free
	 * to be diddled.  Since objects reference their shadows (and copies),
	 * they will stay around as well.
	 *
	 * Bump the paging-in-progress count to prevent size changes (e.g. 
	 * truncation operations) during I/O.
	 */
	vm_object_reference_locked(fs.first_object);
	vm_object_pip_add(fs.first_object, 1);

	fs.m_cow = fs.m = fs.first_m = NULL;

	/*
	 * Search for the page at object/offset.
	 */
	fs.object = fs.first_object;
	fs.pindex = fs.first_pindex;
	while (TRUE) {
		KASSERT(fs.m == NULL,
		    ("page still set %p at loop start", fs.m));
		/*
		 * If the object is marked for imminent termination,
		 * we retry here, since the collapse pass has raced
		 * with us.  Otherwise, if we see terminally dead
		 * object, return fail.
		 */
		if ((fs.object->flags & OBJ_DEAD) != 0) {
			dead = fs.object->type == OBJT_DEAD;
			unlock_and_deallocate(&fs);
			if (dead)
				return (KERN_PROTECTION_FAILURE);
			pause("vmf_de", 1);
			goto RetryFault;
		}

		/*
		 * See if page is resident
		 */
		fs.m = vm_page_lookup(fs.object, fs.pindex);
		if (fs.m != NULL) {
			if (vm_page_tryxbusy(fs.m) == 0) {
				vm_fault_busy_sleep(&fs);
				goto RetryFault;
			}

			/*
			 * The page is marked busy for other processes and the
			 * pagedaemon.  If it still isn't completely valid
			 * (readable), jump to readrest, else break-out ( we
			 * found the page ).
			 */
			if (!vm_page_all_valid(fs.m))
				goto readrest;
			VM_OBJECT_WUNLOCK(fs.object);
			break; /* break to PAGE HAS BEEN FOUND. */
		}
		KASSERT(fs.m == NULL, ("fs.m should be NULL, not %p", fs.m));
		VM_OBJECT_ASSERT_WLOCKED(fs.object);

		/*
		 * Page is not resident.  If the pager might contain the page
		 * or this is the beginning of the search, allocate a new
		 * page.  (Default objects are zero-fill, so there is no real
		 * pager for them.)
		 */
		if (fs.object->type != OBJT_DEFAULT ||
		    fs.object == fs.first_object) {
			if ((fs.object->flags & OBJ_SIZEVNLOCK) != 0) {
				rv = vm_fault_lock_vnode(&fs, true);
				MPASS(rv == KERN_SUCCESS ||
				    rv == KERN_RESOURCE_SHORTAGE);
				if (rv == KERN_RESOURCE_SHORTAGE)
					goto RetryFault;
			}
			if (fs.pindex >= fs.object->size) {
				unlock_and_deallocate(&fs);
				return (KERN_OUT_OF_BOUNDS);
			}

			if (fs.object == fs.first_object &&
			    (fs.first_object->flags & OBJ_POPULATE) != 0 &&
			    fs.first_object->shadow_count == 0) {
				rv = vm_fault_populate(&fs);
				switch (rv) {
				case KERN_SUCCESS:
				case KERN_FAILURE:
					unlock_and_deallocate(&fs);
					return (rv);
				case KERN_RESOURCE_SHORTAGE:
					unlock_and_deallocate(&fs);
					goto RetryFault;
				case KERN_NOT_RECEIVER:
					/*
					 * Pager's populate() method
					 * returned VM_PAGER_BAD.
					 */
					break;
				default:
					panic("inconsistent return codes");
				}
			}

			/*
			 * Allocate a new page for this object/offset pair.
			 *
			 * Unlocked read of the p_flag is harmless. At
			 * worst, the P_KILLED might be not observed
			 * there, and allocation can fail, causing
			 * restart and new reading of the p_flag.
			 */
			dset = fs.object->domain.dr_policy;
			if (dset == NULL)
				dset = curthread->td_domain.dr_policy;
			if (!vm_page_count_severe_set(&dset->ds_mask) ||
			    P_KILLED(curproc)) {
#if VM_NRESERVLEVEL > 0
				vm_object_color(fs.object, atop(vaddr) -
				    fs.pindex);
#endif
				alloc_req = P_KILLED(curproc) ?
				    VM_ALLOC_SYSTEM : VM_ALLOC_NORMAL;
				if (fs.object->type != OBJT_VNODE &&
				    fs.object->backing_object == NULL)
					alloc_req |= VM_ALLOC_ZERO;
				fs.m = vm_page_alloc(fs.object, fs.pindex,
				    alloc_req);
			}
			if (fs.m == NULL) {
				unlock_and_deallocate(&fs);
				if (vm_pfault_oom_attempts < 0 ||
				    oom < vm_pfault_oom_attempts) {
					oom++;
					vm_waitpfault(dset,
					    vm_pfault_oom_wait * hz);
					goto RetryFault_oom;
				}
				if (bootverbose)
					printf(
	"proc %d (%s) failed to alloc page on fault, starting OOM\n",
					    curproc->p_pid, curproc->p_comm);
				vm_pageout_oom(VM_OOM_MEM_PF);
				goto RetryFault;
			}
		}

readrest:
		/*
		 * Default objects have no pager so no exclusive busy exists
		 * to protect this page in the chain.  Skip to the next
		 * object without dropping the lock to preserve atomicity of
		 * shadow faults.
		 */
		if (fs.object->type == OBJT_DEFAULT)
			goto next;

		/*
		 * At this point, we have either allocated a new page or found
		 * an existing page that is only partially valid.
		 *
		 * We hold a reference on the current object and the page is
		 * exclusive busied.  The exclusive busy prevents simultaneous
		 * faults and collapses while the object lock is dropped.
		 */
		VM_OBJECT_WUNLOCK(fs.object);

		/*
		 * If the pager for the current object might have the page,
		 * then determine the number of additional pages to read and
		 * potentially reprioritize previously read pages for earlier
		 * reclamation.  These operations should only be performed
		 * once per page fault.  Even if the current pager doesn't
		 * have the page, the number of additional pages to read will
		 * apply to subsequent objects in the shadow chain.
		 */
		if (nera == -1 && !P_KILLED(curproc)) {
			nera = vm_fault_readahead(&fs);
			/*
			 * Prepare for unlocking the map.  Save the map
			 * entry's start and end addresses, which are used to
			 * optimize the size of the pager operation below.
			 * Even if the map entry's addresses change after
			 * unlocking the map, using the saved addresses is
			 * safe.
			 */
			e_start = fs.entry->start;
			e_end = fs.entry->end;
			behavior = vm_map_entry_behavior(fs.entry);
		}

		/*
		 * Call the pager to retrieve the page if there is a chance
		 * that the pager has it, and potentially retrieve additional
		 * pages at the same time.
		 */
		if (fs.object->type != OBJT_DEFAULT) {
			/*
			 * Release the map lock before locking the vnode or
			 * sleeping in the pager.  (If the current object has
			 * a shadow, then an earlier iteration of this loop
			 * may have already unlocked the map.)
			 */
			unlock_map(&fs);

			rv = vm_fault_lock_vnode(&fs, false);
			MPASS(rv == KERN_SUCCESS ||
			    rv == KERN_RESOURCE_SHORTAGE);
			if (rv == KERN_RESOURCE_SHORTAGE)
				goto RetryFault;
			KASSERT(fs.vp == NULL || !fs.map->system_map,
			    ("vm_fault: vnode-backed object mapped by system map"));

			/*
			 * Page in the requested page and hint the pager,
			 * that it may bring up surrounding pages.
			 */
			if (nera == -1 || behavior == MAP_ENTRY_BEHAV_RANDOM ||
			    P_KILLED(curproc)) {
				behind = 0;
				ahead = 0;
			} else {
				/* Is this a sequential fault? */
				if (nera > 0) {
					behind = 0;
					ahead = nera;
				} else {
					/*
					 * Request a cluster of pages that is
					 * aligned to a VM_FAULT_READ_DEFAULT
					 * page offset boundary within the
					 * object.  Alignment to a page offset
					 * boundary is more likely to coincide
					 * with the underlying file system
					 * block than alignment to a virtual
					 * address boundary.
					 */
					cluster_offset = fs.pindex %
					    VM_FAULT_READ_DEFAULT;
					behind = ulmin(cluster_offset,
					    atop(vaddr - e_start));
					ahead = VM_FAULT_READ_DEFAULT - 1 -
					    cluster_offset;
				}
				ahead = ulmin(ahead, atop(e_end - vaddr) - 1);
			}
			rv = vm_pager_get_pages(fs.object, &fs.m, 1,
			    &behind, &ahead);
			if (rv == VM_PAGER_OK) {
				faultcount = behind + 1 + ahead;
				hardfault = true;
				break; /* break to PAGE HAS BEEN FOUND. */
			}
			VM_OBJECT_WLOCK(fs.object);
			if (rv == VM_PAGER_ERROR)
				printf("vm_fault: pager read error, pid %d (%s)\n",
				    curproc->p_pid, curproc->p_comm);

			/*
			 * If an I/O error occurred or the requested page was
			 * outside the range of the pager, clean up and return
			 * an error.
			 */
			if (rv == VM_PAGER_ERROR || rv == VM_PAGER_BAD) {
				fault_page_free(&fs.m);
				unlock_and_deallocate(&fs);
				return (KERN_OUT_OF_BOUNDS);
			}

		}

next:
		/*
		 * The requested page does not exist at this object/
		 * offset.  Remove the invalid page from the object,
		 * waking up anyone waiting for it, and continue on to
		 * the next object.  However, if this is the top-level
		 * object, we must leave the busy page in place to
		 * prevent another process from rushing past us, and
		 * inserting the page in that object at the same time
		 * that we are.
		 */
		if (fs.object == fs.first_object) {
			fs.first_m = fs.m;
			fs.m = NULL;
		} else
			fault_page_free(&fs.m);

		/*
		 * Move on to the next object.  Lock the next object before
		 * unlocking the current one.
		 */
		VM_OBJECT_ASSERT_WLOCKED(fs.object);
		next_object = fs.object->backing_object;
		if (next_object == NULL) {
			/*
			 * If there's no object left, fill the page in the top
			 * object with zeros.
			 */
			VM_OBJECT_WUNLOCK(fs.object);
			if (fs.object != fs.first_object) {
				vm_object_pip_wakeup(fs.object);
				fs.object = fs.first_object;
				fs.pindex = fs.first_pindex;
			}
			MPASS(fs.first_m != NULL);
			MPASS(fs.m == NULL);
			fs.m = fs.first_m;
			fs.first_m = NULL;

			/*
			 * Zero the page if necessary and mark it valid.
			 */
			if ((fs.m->flags & PG_ZERO) == 0) {
				pmap_zero_page(fs.m);
			} else {
				VM_CNT_INC(v_ozfod);
			}
			VM_CNT_INC(v_zfod);
			vm_page_valid(fs.m);
			/* Don't try to prefault neighboring pages. */
			faultcount = 1;
			break;	/* break to PAGE HAS BEEN FOUND. */
		} else {
			MPASS(fs.first_m != NULL);
			KASSERT(fs.object != next_object,
			    ("object loop %p", next_object));
			VM_OBJECT_WLOCK(next_object);
			vm_object_pip_add(next_object, 1);
			if (fs.object != fs.first_object)
				vm_object_pip_wakeup(fs.object);
			fs.pindex +=
			    OFF_TO_IDX(fs.object->backing_object_offset);
			VM_OBJECT_WUNLOCK(fs.object);
			fs.object = next_object;
		}
	}

	/*
	 * PAGE HAS BEEN FOUND.  A valid page has been found and exclusively
	 * busied.  The object lock must no longer be held.
	 */
	vm_page_assert_xbusied(fs.m);
	VM_OBJECT_ASSERT_UNLOCKED(fs.object);

	/*
	 * If the page is being written, but isn't already owned by the
	 * top-level object, we have to copy it into a new page owned by the
	 * top-level object.
	 */
	if (fs.object != fs.first_object) {
		/*
		 * We only really need to copy if we want to write it.
		 */
		if ((fs.fault_type & (VM_PROT_COPY | VM_PROT_WRITE)) != 0) {
<<<<<<< HEAD
			/*
			 * This allows pages to be virtually copied from a 
			 * backing_object into the first_object, where the 
			 * backing object has no other refs to it, and cannot
			 * gain any more refs.  Instead of a bcopy, we just 
			 * move the page from the backing object to the 
			 * first object.  Note that we must mark the page 
			 * dirty in the first object so that it will go out 
			 * to swap when needed.
			 *
			 * XXXRW: Will tag bits on TLB entry get properly
			 * updated during move...?
			 */
			is_first_object_locked = false;
			if (
			    /*
			     * Only one shadow object
			     */
			    fs.object->shadow_count == 1 &&
			    /*
			     * No COW refs, except us
			     */
			    fs.object->ref_count == 1 &&
			    /*
			     * No one else can look this object up
			     */
			    fs.object->handle == NULL &&
			    /*
			     * No other ways to look the object up
			     */
			    (fs.object->flags & OBJ_ANON) != 0 &&
			    (is_first_object_locked = VM_OBJECT_TRYWLOCK(fs.first_object)) &&
			    /*
			     * We don't chase down the shadow chain
			     */
			    fs.object == fs.first_object->backing_object &&
			    VM_OBJECT_TRYWLOCK(fs.object)) {

				/*
				 * Remove but keep xbusy for replace.  fs.m is
				 * moved into fs.first_object and left busy
				 * while fs.first_m is conditionally freed.
				 */
				vm_page_remove_xbusy(fs.m);
				vm_page_replace(fs.m, fs.first_object,
				    fs.first_pindex, fs.first_m);
				vm_page_dirty(fs.m);
#if VM_NRESERVLEVEL > 0
				/*
				 * Rename the reservation.
				 */
				vm_reserv_rename(fs.m, fs.first_object,
				    fs.object, OFF_TO_IDX(
				    fs.first_object->backing_object_offset));
#endif
				VM_OBJECT_WUNLOCK(fs.object);
				VM_OBJECT_WUNLOCK(fs.first_object);
				fs.first_m = fs.m;
				fs.m = NULL;
				VM_CNT_INC(v_cow_optim);
			} else {
				if (is_first_object_locked)
					VM_OBJECT_WUNLOCK(fs.first_object);
				/*
				 * Oh, well, lets copy it.
				 *
				 * XXXRW: Worth pondering this further; in
				 * general, copy-on-write should propagate any
				 * tags present in the underlying page -- at
				 * least, if the top object is anonymously
				 * backed.  But is this always true?
				 */
				pmap_copy_page_tags(fs.m, fs.first_m);
				vm_page_valid(fs.first_m);
				if (fs.wired && (fs.fault_flags &
				    VM_FAULT_WIRE) == 0) {
					vm_page_wire(fs.first_m);
					vm_page_unwire(fs.m, PQ_INACTIVE);
				}
				/*
				 * Save the cow page to be released after
				 * pmap_enter is complete.
				 */
				fs.m_cow = fs.m;
				fs.m = NULL;
			}
			/*
			 * fs.object != fs.first_object due to above 
			 * conditional
			 */
			vm_object_pip_wakeup(fs.object);

=======
			vm_fault_cow(&fs);
>>>>>>> d7855095
			/*
			 * We only try to prefault read-only mappings to the
			 * neighboring pages when this copy-on-write fault is
			 * a hard fault.  In other cases, trying to prefault
			 * is typically wasted effort.
			 */
			if (faultcount == 0)
				faultcount = 1;

		} else {
			fs.prot &= ~VM_PROT_WRITE;
		}
	}

	/*
	 * We must verify that the maps have not changed since our last
	 * lookup.
	 */
	if (!fs.lookup_still_valid) {
		result = vm_fault_relookup(&fs);
		if (result != KERN_SUCCESS) {
			fault_deallocate(&fs);
			if (result == KERN_RESTART)
				goto RetryFault;
			return (result);
		}
	}
	VM_OBJECT_ASSERT_UNLOCKED(fs.object);

	/*
	 * If the page was filled by a pager, save the virtual address that
	 * should be faulted on next under a sequential access pattern to the
	 * map entry.  A read lock on the map suffices to update this address
	 * safely.
	 */
	if (hardfault)
		fs.entry->next_read = vaddr + ptoa(ahead) + PAGE_SIZE;

	/*
	 * Page must be completely valid or it is not fit to
	 * map into user space.  vm_pager_get_pages() ensures this.
	 */
	vm_page_assert_xbusied(fs.m);
	KASSERT(vm_page_all_valid(fs.m),
	    ("vm_fault: page %p partially invalid", fs.m));

	vm_fault_dirty(&fs, fs.m);

	/*
	 * Put this page into the physical map.  We had to do the unlock above
	 * because pmap_enter() may sleep.  We don't put the page
	 * back on the active queue until later so that the pageout daemon
	 * won't find it (yet).
	 */
	flags = fs.fault_type;
	if (fs.wired)
		flags |= PMAP_ENTER_WIRED;
#if __has_feature(capabilities)
	if (fs.object->flags & OBJ_NOLOADTAGS)
		flags |= PMAP_ENTER_NOLOADTAGS;
	if (fs.object->flags & OBJ_NOSTORETAGS)
		flags |= PMAP_ENTER_NOSTORETAGS;
#endif
	pmap_enter(fs.map->pmap, vaddr, fs.m, fs.prot, flags, 0);
	if (faultcount != 1 && (fs.fault_flags & VM_FAULT_WIRE) == 0 &&
	    fs.wired == 0)
		vm_fault_prefault(&fs, vaddr,
		    faultcount > 0 ? behind : PFBAK,
		    faultcount > 0 ? ahead : PFFOR, false);

	/*
	 * If the page is not wired down, then put it where the pageout daemon
	 * can find it.
	 */
	if ((fs.fault_flags & VM_FAULT_WIRE) != 0)
		vm_page_wire(fs.m);
	else
		vm_page_activate(fs.m);
	if (fs.m_hold != NULL) {
		(*fs.m_hold) = fs.m;
		vm_page_wire(fs.m);
	}
	vm_page_xunbusy(fs.m);
	fs.m = NULL;

	/*
	 * Unlock everything, and return
	 */
	fault_deallocate(&fs);
	if (hardfault) {
		VM_CNT_INC(v_io_faults);
		curthread->td_ru.ru_majflt++;
#ifdef RACCT
		if (racct_enable && fs.object->type == OBJT_VNODE) {
			PROC_LOCK(curproc);
			if ((fs.fault_type & (VM_PROT_COPY | VM_PROT_WRITE)) != 0) {
				racct_add_force(curproc, RACCT_WRITEBPS,
				    PAGE_SIZE + behind * PAGE_SIZE);
				racct_add_force(curproc, RACCT_WRITEIOPS, 1);
			} else {
				racct_add_force(curproc, RACCT_READBPS,
				    PAGE_SIZE + ahead * PAGE_SIZE);
				racct_add_force(curproc, RACCT_READIOPS, 1);
			}
			PROC_UNLOCK(curproc);
		}
#endif
	} else 
		curthread->td_ru.ru_minflt++;

	return (KERN_SUCCESS);
}

/*
 * Speed up the reclamation of pages that precede the faulting pindex within
 * the first object of the shadow chain.  Essentially, perform the equivalent
 * to madvise(..., MADV_DONTNEED) on a large cluster of pages that precedes
 * the faulting pindex by the cluster size when the pages read by vm_fault()
 * cross a cluster-size boundary.  The cluster size is the greater of the
 * smallest superpage size and VM_FAULT_DONTNEED_MIN.
 *
 * When "fs->first_object" is a shadow object, the pages in the backing object
 * that precede the faulting pindex are deactivated by vm_fault().  So, this
 * function must only be concerned with pages in the first object.
 */
static void
vm_fault_dontneed(const struct faultstate *fs, vm_offset_t vaddr, int ahead)
{
	vm_map_entry_t entry;
	vm_object_t first_object, object;
	vm_offset_t end, start;
	vm_page_t m, m_next;
	vm_pindex_t pend, pstart;
	vm_size_t size;

	object = fs->object;
	VM_OBJECT_ASSERT_UNLOCKED(object);
	first_object = fs->first_object;
	/* Neither fictitious nor unmanaged pages can be reclaimed. */
	if ((first_object->flags & (OBJ_FICTITIOUS | OBJ_UNMANAGED)) == 0) {
		VM_OBJECT_RLOCK(first_object);
		size = VM_FAULT_DONTNEED_MIN;
		if (MAXPAGESIZES > 1 && size < pagesizes[1])
			size = pagesizes[1];
		end = rounddown2(vaddr, size);
		if (vaddr - end >= size - PAGE_SIZE - ptoa(ahead) &&
		    (entry = fs->entry)->start < end) {
			if (end - entry->start < size)
				start = entry->start;
			else
				start = end - size;
			pmap_advise(fs->map->pmap, start, end, MADV_DONTNEED);
			pstart = OFF_TO_IDX(entry->offset) + atop(start -
			    entry->start);
			m_next = vm_page_find_least(first_object, pstart);
			pend = OFF_TO_IDX(entry->offset) + atop(end -
			    entry->start);
			while ((m = m_next) != NULL && m->pindex < pend) {
				m_next = TAILQ_NEXT(m, listq);
				if (!vm_page_all_valid(m) ||
				    vm_page_busied(m))
					continue;

				/*
				 * Don't clear PGA_REFERENCED, since it would
				 * likely represent a reference by a different
				 * process.
				 *
				 * Typically, at this point, prefetched pages
				 * are still in the inactive queue.  Only
				 * pages that triggered page faults are in the
				 * active queue.  The test for whether the page
				 * is in the inactive queue is racy; in the
				 * worst case we will requeue the page
				 * unnecessarily.
				 */
				if (!vm_page_inactive(m))
					vm_page_deactivate(m);
			}
		}
		VM_OBJECT_RUNLOCK(first_object);
	}
}

/*
 * vm_fault_prefault provides a quick way of clustering
 * pagefaults into a processes address space.  It is a "cousin"
 * of vm_map_pmap_enter, except it runs at page fault time instead
 * of mmap time.
 */
static void
vm_fault_prefault(const struct faultstate *fs, vm_offset_t addra,
    int backward, int forward, bool obj_locked)
{
	pmap_t pmap;
	vm_map_entry_t entry;
	vm_object_t backing_object, lobject;
	vm_offset_t addr, starta;
	vm_pindex_t pindex;
	vm_page_t m;
	int i;

	pmap = fs->map->pmap;
	if (pmap != vmspace_pmap(curthread->td_proc->p_vmspace))
		return;

	entry = fs->entry;

	if (addra < backward * PAGE_SIZE) {
		starta = entry->start;
	} else {
		starta = addra - backward * PAGE_SIZE;
		if (starta < entry->start)
			starta = entry->start;
	}

	/*
	 * Generate the sequence of virtual addresses that are candidates for
	 * prefaulting in an outward spiral from the faulting virtual address,
	 * "addra".  Specifically, the sequence is "addra - PAGE_SIZE", "addra
	 * + PAGE_SIZE", "addra - 2 * PAGE_SIZE", "addra + 2 * PAGE_SIZE", ...
	 * If the candidate address doesn't have a backing physical page, then
	 * the loop immediately terminates.
	 */
	for (i = 0; i < 2 * imax(backward, forward); i++) {
		addr = addra + ((i >> 1) + 1) * ((i & 1) == 0 ? -PAGE_SIZE :
		    PAGE_SIZE);
		if (addr > addra + forward * PAGE_SIZE)
			addr = 0;

		if (addr < starta || addr >= entry->end)
			continue;

		if (!pmap_is_prefaultable(pmap, addr))
			continue;

		pindex = ((addr - entry->start) + entry->offset) >> PAGE_SHIFT;
		lobject = entry->object.vm_object;
		if (!obj_locked)
			VM_OBJECT_RLOCK(lobject);
		while ((m = vm_page_lookup(lobject, pindex)) == NULL &&
		    lobject->type == OBJT_DEFAULT &&
		    (backing_object = lobject->backing_object) != NULL) {
			KASSERT((lobject->backing_object_offset & PAGE_MASK) ==
			    0, ("vm_fault_prefault: unaligned object offset"));
			pindex += lobject->backing_object_offset >> PAGE_SHIFT;
			VM_OBJECT_RLOCK(backing_object);
			if (!obj_locked || lobject != entry->object.vm_object)
				VM_OBJECT_RUNLOCK(lobject);
			lobject = backing_object;
		}
		if (m == NULL) {
			if (!obj_locked || lobject != entry->object.vm_object)
				VM_OBJECT_RUNLOCK(lobject);
			break;
		}

		/*
		 * XXXRW: No flags argument we can use to pass NOTAGS!
		 */
		if (vm_page_all_valid(m) &&
		    (m->flags & PG_FICTITIOUS) == 0)
			pmap_enter_quick(pmap, addr, m, entry->protection);
		if (!obj_locked || lobject != entry->object.vm_object)
			VM_OBJECT_RUNLOCK(lobject);
	}
}

/*
 * Hold each of the physical pages that are mapped by the specified range of
 * virtual addresses, ["addr", "addr" + "len"), if those mappings are valid
 * and allow the specified types of access, "prot".  If all of the implied
 * pages are successfully held, then the number of held pages is returned
 * together with pointers to those pages in the array "ma".  However, if any
 * of the pages cannot be held, -1 is returned.
 */
int
vm_fault_quick_hold_pages(vm_map_t map, vm_offset_t addr, vm_size_t len,
    vm_prot_t prot, vm_page_t *ma, int max_count)
{
	vm_offset_t end, va;
	vm_page_t *mp;
	int count;
	boolean_t pmap_failed;

	if (len == 0)
		return (0);
	end = round_page(addr + len);
	addr = trunc_page(addr);

	/*
	 * Check for illegal addresses.
	 */
	if (addr < vm_map_min(map) || addr > end || end > vm_map_max(map))
		return (-1);

	if (atop(end - addr) > max_count)
		panic("vm_fault_quick_hold_pages: count > max_count");
	count = atop(end - addr);

	/*
	 * Most likely, the physical pages are resident in the pmap, so it is
	 * faster to try pmap_extract_and_hold() first.
	 */
	pmap_failed = FALSE;
	for (mp = ma, va = addr; va < end; mp++, va += PAGE_SIZE) {
		*mp = pmap_extract_and_hold(map->pmap, va, prot);
		if (*mp == NULL)
			pmap_failed = TRUE;
		else if ((prot & VM_PROT_WRITE) != 0 &&
		    (*mp)->dirty != VM_PAGE_BITS_ALL) {
			/*
			 * Explicitly dirty the physical page.  Otherwise, the
			 * caller's changes may go unnoticed because they are
			 * performed through an unmanaged mapping or by a DMA
			 * operation.
			 *
			 * The object lock is not held here.
			 * See vm_page_clear_dirty_mask().
			 */
			vm_page_dirty(*mp);
		}
	}
	if (pmap_failed) {
		/*
		 * One or more pages could not be held by the pmap.  Either no
		 * page was mapped at the specified virtual address or that
		 * mapping had insufficient permissions.  Attempt to fault in
		 * and hold these pages.
		 *
		 * If vm_fault_disable_pagefaults() was called,
		 * i.e., TDP_NOFAULTING is set, we must not sleep nor
		 * acquire MD VM locks, which means we must not call
		 * vm_fault().  Some (out of tree) callers mark
		 * too wide a code area with vm_fault_disable_pagefaults()
		 * already, use the VM_PROT_QUICK_NOFAULT flag to request
		 * the proper behaviour explicitly.
		 */
		if ((prot & VM_PROT_QUICK_NOFAULT) != 0 &&
		    (curthread->td_pflags & TDP_NOFAULTING) != 0)
			goto error;
		for (mp = ma, va = addr; va < end; mp++, va += PAGE_SIZE)
			if (*mp == NULL && vm_fault(map, va, prot,
			    VM_FAULT_NORMAL, mp) != KERN_SUCCESS)
				goto error;
	}
	return (count);
error:	
	for (mp = ma; mp < ma + count; mp++)
		if (*mp != NULL)
			vm_page_unwire(*mp, PQ_INACTIVE);
	return (-1);
}

/*
 *	Routine:
 *		vm_fault_copy_entry
 *	Function:
 *		Create new shadow object backing dst_entry with private copy of
 *		all underlying pages. When src_entry is equal to dst_entry,
 *		function implements COW for wired-down map entry. Otherwise,
 *		it forks wired entry into dst_map.
 *
 *	In/out conditions:
 *		The source and destination maps must be locked for write.
 *		The source map entry must be wired down (or be a sharing map
 *		entry corresponding to a main map entry that is wired down).
 */
void
vm_fault_copy_entry(vm_map_t dst_map, vm_map_t src_map,
    vm_map_entry_t dst_entry, vm_map_entry_t src_entry,
    vm_ooffset_t *fork_charge)
{
	vm_object_t backing_object, dst_object, object, src_object;
	vm_pindex_t dst_pindex, pindex, src_pindex;
	vm_prot_t access, prot;
	vm_offset_t vaddr;
	vm_page_t dst_m;
	vm_page_t src_m;
	u_int flags;
	boolean_t upgrade;

#ifdef	lint
	src_map++;
#endif	/* lint */

	upgrade = src_entry == dst_entry;
	access = prot = dst_entry->protection;

	src_object = src_entry->object.vm_object;
	src_pindex = OFF_TO_IDX(src_entry->offset);

	if (upgrade && (dst_entry->eflags & MAP_ENTRY_NEEDS_COPY) == 0) {
		dst_object = src_object;
		vm_object_reference(dst_object);
	} else {
		/*
		 * Create the top-level object for the destination entry.
		 * Doesn't actually shadow anything - we copy the pages
		 * directly.
		 */
		dst_object = vm_object_allocate_anon(atop(dst_entry->end -
		    dst_entry->start), NULL, NULL, 0);
#if VM_NRESERVLEVEL > 0
		dst_object->flags |= OBJ_COLORED;
		dst_object->pg_color = atop(dst_entry->start);
#endif
		dst_object->domain = src_object->domain;
		dst_object->charge = dst_entry->end - dst_entry->start;
	}

	VM_OBJECT_WLOCK(dst_object);
	KASSERT(upgrade || dst_entry->object.vm_object == NULL,
	    ("vm_fault_copy_entry: vm_object not NULL"));
	if (src_object != dst_object) {
		dst_entry->object.vm_object = dst_object;
		dst_entry->offset = 0;
		dst_entry->eflags &= ~MAP_ENTRY_VN_EXEC;
	}
	if (fork_charge != NULL) {
		KASSERT(dst_entry->cred == NULL,
		    ("vm_fault_copy_entry: leaked swp charge"));
		dst_object->cred = curthread->td_ucred;
		crhold(dst_object->cred);
		*fork_charge += dst_object->charge;
	} else if ((dst_object->type == OBJT_DEFAULT ||
	    dst_object->type == OBJT_SWAP) &&
	    dst_object->cred == NULL) {
		KASSERT(dst_entry->cred != NULL, ("no cred for entry %p",
		    dst_entry));
		dst_object->cred = dst_entry->cred;
		dst_entry->cred = NULL;
	}

	/*
	 * If not an upgrade, then enter the mappings in the pmap as
	 * read and/or execute accesses.  Otherwise, enter them as
	 * write accesses.
	 *
	 * A writeable large page mapping is only created if all of
	 * the constituent small page mappings are modified. Marking
	 * PTEs as modified on inception allows promotion to happen
	 * without taking potentially large number of soft faults.
	 */
	if (!upgrade)
		access &= ~VM_PROT_WRITE;

	/*
	 * Loop through all of the virtual pages within the entry's
	 * range, copying each page from the source object to the
	 * destination object.  Since the source is wired, those pages
	 * must exist.  In contrast, the destination is pageable.
	 * Since the destination object doesn't share any backing storage
	 * with the source object, all of its pages must be dirtied,
	 * regardless of whether they can be written.
	 */
	for (vaddr = dst_entry->start, dst_pindex = 0;
	    vaddr < dst_entry->end;
	    vaddr += PAGE_SIZE, dst_pindex++) {
again:
		/*
		 * Find the page in the source object, and copy it in.
		 * Because the source is wired down, the page will be
		 * in memory.
		 */
		if (src_object != dst_object)
			VM_OBJECT_RLOCK(src_object);
		object = src_object;
		pindex = src_pindex + dst_pindex;
		while ((src_m = vm_page_lookup(object, pindex)) == NULL &&
		    (backing_object = object->backing_object) != NULL) {
			/*
			 * Unless the source mapping is read-only or
			 * it is presently being upgraded from
			 * read-only, the first object in the shadow
			 * chain should provide all of the pages.  In
			 * other words, this loop body should never be
			 * executed when the source mapping is already
			 * read/write.
			 */
			KASSERT((src_entry->protection & VM_PROT_WRITE) == 0 ||
			    upgrade,
			    ("vm_fault_copy_entry: main object missing page"));

			VM_OBJECT_RLOCK(backing_object);
			pindex += OFF_TO_IDX(object->backing_object_offset);
			if (object != dst_object)
				VM_OBJECT_RUNLOCK(object);
			object = backing_object;
		}
		KASSERT(src_m != NULL, ("vm_fault_copy_entry: page missing"));

		if (object != dst_object) {
			/*
			 * Allocate a page in the destination object.
			 */
			dst_m = vm_page_alloc(dst_object, (src_object ==
			    dst_object ? src_pindex : 0) + dst_pindex,
			    VM_ALLOC_NORMAL);
			if (dst_m == NULL) {
				VM_OBJECT_WUNLOCK(dst_object);
				VM_OBJECT_RUNLOCK(object);
				vm_wait(dst_object);
				VM_OBJECT_WLOCK(dst_object);
				goto again;
			}

			/*
			 * XXXRW: VM preserves tags across copy-on-write.
			 */
			pmap_copy_page_tags(src_m, dst_m);
			VM_OBJECT_RUNLOCK(object);
			dst_m->dirty = dst_m->valid = src_m->valid;
		} else {
			dst_m = src_m;
			if (vm_page_busy_acquire(dst_m, VM_ALLOC_WAITFAIL) == 0)
				goto again;
			if (dst_m->pindex >= dst_object->size) {
				/*
				 * We are upgrading.  Index can occur
				 * out of bounds if the object type is
				 * vnode and the file was truncated.
				 */
				vm_page_xunbusy(dst_m);
				break;
			}
		}
		VM_OBJECT_WUNLOCK(dst_object);

		/*
		 * Enter it in the pmap. If a wired, copy-on-write
		 * mapping is being replaced by a write-enabled
		 * mapping, then wire that new mapping.
		 *
		 * The page can be invalid if the user called
		 * msync(MS_INVALIDATE) or truncated the backing vnode
		 * or shared memory object.  In this case, do not
		 * insert it into pmap, but still do the copy so that
		 * all copies of the wired map entry have similar
		 * backing pages.
		 */
		flags = access;
		if (upgrade)
			access |= PMAP_ENTER_WIRED;
#if __has_feature(capabilities)
		if (dst_object->flags & OBJ_NOLOADTAGS)
			flags |= PMAP_ENTER_NOLOADTAGS;
		if (dst_object->flags & OBJ_NOSTORETAGS)
			flags |= PMAP_ENTER_NOSTORETAGS;
#endif
		if (vm_page_all_valid(dst_m)) {
			pmap_enter(dst_map->pmap, vaddr, dst_m, prot,
			    access | (upgrade ? PMAP_ENTER_WIRED : 0), 0);
		}

		/*
		 * Mark it no longer busy, and put it on the active list.
		 */
		VM_OBJECT_WLOCK(dst_object);
		
		if (upgrade) {
			if (src_m != dst_m) {
				vm_page_unwire(src_m, PQ_INACTIVE);
				vm_page_wire(dst_m);
			} else {
				KASSERT(vm_page_wired(dst_m),
				    ("dst_m %p is not wired", dst_m));
			}
		} else {
			vm_page_activate(dst_m);
		}
		vm_page_xunbusy(dst_m);
	}
	VM_OBJECT_WUNLOCK(dst_object);
	if (upgrade) {
		dst_entry->eflags &= ~(MAP_ENTRY_COW | MAP_ENTRY_NEEDS_COPY);
		vm_object_deallocate(src_object);
	}
}

/*
 * Block entry into the machine-independent layer's page fault handler by
 * the calling thread.  Subsequent calls to vm_fault() by that thread will
 * return KERN_PROTECTION_FAILURE.  Enable machine-dependent handling of
 * spurious page faults. 
 */
int
vm_fault_disable_pagefaults(void)
{

	return (curthread_pflags_set(TDP_NOFAULTING | TDP_RESETSPUR));
}

void
vm_fault_enable_pagefaults(int save)
{

	curthread_pflags_restore(save);
}
// CHERI CHANGES START
// {
//   "updated": 20181114,
//   "target_type": "kernel",
//   "changes": [
//     "support"
//   ],
//   "change_comment": ""
// }
// CHERI CHANGES END<|MERGE_RESOLUTION|>--- conflicted
+++ resolved
@@ -865,6 +865,9 @@
 	 * we just move the page from the backing object to the first
 	 * object.  Note that we must mark the page dirty in the first
 	 * object so that it will go out to swap when needed.
+	 *
+	 * XXXRW: Will tag bits on TLB entry get properly updated during
+	 * move...?
 	 */
 	is_first_object_locked = false;
 	if (
@@ -909,6 +912,11 @@
 			VM_OBJECT_WUNLOCK(fs->first_object);
 		/*
 		 * Oh, well, lets copy it.
+		 *
+		 * XXXRW: Worth pondering this further; in general,
+		 * copy-on-write should propagate any tags present in the
+		 * underlying page -- at least, if the top object is
+		 * anonymously backed.  But is this always true?
 		 */
 		pmap_copy_page(fs->m, fs->first_m);
 		vm_page_valid(fs->first_m);
@@ -1396,102 +1404,7 @@
 		 * We only really need to copy if we want to write it.
 		 */
 		if ((fs.fault_type & (VM_PROT_COPY | VM_PROT_WRITE)) != 0) {
-<<<<<<< HEAD
-			/*
-			 * This allows pages to be virtually copied from a 
-			 * backing_object into the first_object, where the 
-			 * backing object has no other refs to it, and cannot
-			 * gain any more refs.  Instead of a bcopy, we just 
-			 * move the page from the backing object to the 
-			 * first object.  Note that we must mark the page 
-			 * dirty in the first object so that it will go out 
-			 * to swap when needed.
-			 *
-			 * XXXRW: Will tag bits on TLB entry get properly
-			 * updated during move...?
-			 */
-			is_first_object_locked = false;
-			if (
-			    /*
-			     * Only one shadow object
-			     */
-			    fs.object->shadow_count == 1 &&
-			    /*
-			     * No COW refs, except us
-			     */
-			    fs.object->ref_count == 1 &&
-			    /*
-			     * No one else can look this object up
-			     */
-			    fs.object->handle == NULL &&
-			    /*
-			     * No other ways to look the object up
-			     */
-			    (fs.object->flags & OBJ_ANON) != 0 &&
-			    (is_first_object_locked = VM_OBJECT_TRYWLOCK(fs.first_object)) &&
-			    /*
-			     * We don't chase down the shadow chain
-			     */
-			    fs.object == fs.first_object->backing_object &&
-			    VM_OBJECT_TRYWLOCK(fs.object)) {
-
-				/*
-				 * Remove but keep xbusy for replace.  fs.m is
-				 * moved into fs.first_object and left busy
-				 * while fs.first_m is conditionally freed.
-				 */
-				vm_page_remove_xbusy(fs.m);
-				vm_page_replace(fs.m, fs.first_object,
-				    fs.first_pindex, fs.first_m);
-				vm_page_dirty(fs.m);
-#if VM_NRESERVLEVEL > 0
-				/*
-				 * Rename the reservation.
-				 */
-				vm_reserv_rename(fs.m, fs.first_object,
-				    fs.object, OFF_TO_IDX(
-				    fs.first_object->backing_object_offset));
-#endif
-				VM_OBJECT_WUNLOCK(fs.object);
-				VM_OBJECT_WUNLOCK(fs.first_object);
-				fs.first_m = fs.m;
-				fs.m = NULL;
-				VM_CNT_INC(v_cow_optim);
-			} else {
-				if (is_first_object_locked)
-					VM_OBJECT_WUNLOCK(fs.first_object);
-				/*
-				 * Oh, well, lets copy it.
-				 *
-				 * XXXRW: Worth pondering this further; in
-				 * general, copy-on-write should propagate any
-				 * tags present in the underlying page -- at
-				 * least, if the top object is anonymously
-				 * backed.  But is this always true?
-				 */
-				pmap_copy_page_tags(fs.m, fs.first_m);
-				vm_page_valid(fs.first_m);
-				if (fs.wired && (fs.fault_flags &
-				    VM_FAULT_WIRE) == 0) {
-					vm_page_wire(fs.first_m);
-					vm_page_unwire(fs.m, PQ_INACTIVE);
-				}
-				/*
-				 * Save the cow page to be released after
-				 * pmap_enter is complete.
-				 */
-				fs.m_cow = fs.m;
-				fs.m = NULL;
-			}
-			/*
-			 * fs.object != fs.first_object due to above 
-			 * conditional
-			 */
-			vm_object_pip_wakeup(fs.object);
-
-=======
 			vm_fault_cow(&fs);
->>>>>>> d7855095
 			/*
 			 * We only try to prefault read-only mappings to the
 			 * neighboring pages when this copy-on-write fault is
