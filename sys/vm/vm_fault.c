--- conflicted
+++ resolved
@@ -292,11 +292,7 @@
 {
 	vm_prot_t prot;
 	int alloc_req, era, faultcount, nera, result;
-<<<<<<< HEAD
-	boolean_t dead, growstack, is_first_object_locked, wired;
 	u_int flags;
-=======
->>>>>>> ad944a45
 	int map_generation;
 	vm_object_t next_object;
 	struct faultstate fs;
