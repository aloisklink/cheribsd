--- conflicted
+++ resolved
@@ -1263,13 +1263,8 @@
 				 * least, if the top object is anonymously
 				 * backed.  But is this always true?
 				 */
-<<<<<<< HEAD
 				pmap_copy_page_tags(fs.m, fs.first_m);
-				fs.first_m->valid = VM_PAGE_BITS_ALL;
-=======
-				pmap_copy_page(fs.m, fs.first_m);
 				vm_page_valid(fs.first_m);
->>>>>>> e249e932
 				if (wired && (fault_flags &
 				    VM_FAULT_WIRE) == 0) {
 					vm_page_wire(fs.first_m);
@@ -1609,15 +1604,11 @@
 				VM_OBJECT_RUNLOCK(lobject);
 			break;
 		}
-<<<<<<< HEAD
 
 		/*
 		 * XXXRW: No flags argument we can use to pass NOTAGS!
 		 */
-		if (m->valid == VM_PAGE_BITS_ALL &&
-=======
 		if (vm_page_all_valid(m) &&
->>>>>>> e249e932
 		    (m->flags & PG_FICTITIOUS) == 0)
 			pmap_enter_quick(pmap, addr, m, entry->protection);
 		if (!obj_locked || lobject != entry->object.vm_object)
@@ -1897,7 +1888,6 @@
 		 * all copies of the wired map entry have similar
 		 * backing pages.
 		 */
-<<<<<<< HEAD
 		flags = access;
 		if (upgrade)
 			access |= PMAP_ENTER_WIRED;
@@ -1907,10 +1897,7 @@
 		if (dst_object->flags & OBJ_NOSTORETAGS)
 			flags |= PMAP_ENTER_NOSTORETAGS;
 #endif
-		if (dst_m->valid == VM_PAGE_BITS_ALL) {
-=======
 		if (vm_page_all_valid(dst_m)) {
->>>>>>> e249e932
 			pmap_enter(dst_map->pmap, vaddr, dst_m, prot,
 			    access | (upgrade ? PMAP_ENTER_WIRED : 0), 0);
 		}
