/*-
 * Copyright (c) 1991, 1993
 *	The Regents of the University of California.  All rights reserved.
 * Copyright (c) 1994 John S. Dyson
 * All rights reserved.
 * Copyright (c) 1994 David Greenman
 * All rights reserved.
 *
 *
 * This code is derived from software contributed to Berkeley by
 * The Mach Operating System project at Carnegie-Mellon University.
 *
 * Redistribution and use in source and binary forms, with or without
 * modification, are permitted provided that the following conditions
 * are met:
 * 1. Redistributions of source code must retain the above copyright
 *    notice, this list of conditions and the following disclaimer.
 * 2. Redistributions in binary form must reproduce the above copyright
 *    notice, this list of conditions and the following disclaimer in the
 *    documentation and/or other materials provided with the distribution.
 * 3. All advertising materials mentioning features or use of this software
 *    must display the following acknowledgement:
 *	This product includes software developed by the University of
 *	California, Berkeley and its contributors.
 * 4. Neither the name of the University nor the names of its contributors
 *    may be used to endorse or promote products derived from this software
 *    without specific prior written permission.
 *
 * THIS SOFTWARE IS PROVIDED BY THE REGENTS AND CONTRIBUTORS ``AS IS'' AND
 * ANY EXPRESS OR IMPLIED WARRANTIES, INCLUDING, BUT NOT LIMITED TO, THE
 * IMPLIED WARRANTIES OF MERCHANTABILITY AND FITNESS FOR A PARTICULAR PURPOSE
 * ARE DISCLAIMED.  IN NO EVENT SHALL THE REGENTS OR CONTRIBUTORS BE LIABLE
 * FOR ANY DIRECT, INDIRECT, INCIDENTAL, SPECIAL, EXEMPLARY, OR CONSEQUENTIAL
 * DAMAGES (INCLUDING, BUT NOT LIMITED TO, PROCUREMENT OF SUBSTITUTE GOODS
 * OR SERVICES; LOSS OF USE, DATA, OR PROFITS; OR BUSINESS INTERRUPTION)
 * HOWEVER CAUSED AND ON ANY THEORY OF LIABILITY, WHETHER IN CONTRACT, STRICT
 * LIABILITY, OR TORT (INCLUDING NEGLIGENCE OR OTHERWISE) ARISING IN ANY WAY
 * OUT OF THE USE OF THIS SOFTWARE, EVEN IF ADVISED OF THE POSSIBILITY OF
 * SUCH DAMAGE.
 *
 *	from: @(#)vm_fault.c	8.4 (Berkeley) 1/12/94
 *
 *
 * Copyright (c) 1987, 1990 Carnegie-Mellon University.
 * All rights reserved.
 *
 * Authors: Avadis Tevanian, Jr., Michael Wayne Young
 *
 * Permission to use, copy, modify and distribute this software and
 * its documentation is hereby granted, provided that both the copyright
 * notice and this permission notice appear in all copies of the
 * software, derivative works or modified versions, and any portions
 * thereof, and that both notices appear in supporting documentation.
 *
 * CARNEGIE MELLON ALLOWS FREE USE OF THIS SOFTWARE IN ITS "AS IS"
 * CONDITION.  CARNEGIE MELLON DISCLAIMS ANY LIABILITY OF ANY KIND
 * FOR ANY DAMAGES WHATSOEVER RESULTING FROM THE USE OF THIS SOFTWARE.
 *
 * Carnegie Mellon requests users of this software to return to
 *
 *  Software Distribution Coordinator  or  Software.Distribution@CS.CMU.EDU
 *  School of Computer Science
 *  Carnegie Mellon University
 *  Pittsburgh PA 15213-3890
 *
 * any improvements or extensions that they make and grant Carnegie the
 * rights to redistribute these changes.
 */

/*
 *	Page fault handling module.
 */

#include <sys/cdefs.h>
__FBSDID("$FreeBSD$");

#include "opt_ktrace.h"
#include "opt_vm.h"

#include <sys/param.h>
#include <sys/systm.h>
#include <sys/kernel.h>
#include <sys/lock.h>
#include <sys/mman.h>
#include <sys/proc.h>
#include <sys/racct.h>
#include <sys/resourcevar.h>
#include <sys/rwlock.h>
#include <sys/sysctl.h>
#include <sys/vmmeter.h>
#include <sys/vnode.h>
#ifdef KTRACE
#include <sys/ktrace.h>
#endif

#include <vm/vm.h>
#include <vm/vm_param.h>
#include <vm/pmap.h>
#include <vm/vm_map.h>
#include <vm/vm_object.h>
#include <vm/vm_page.h>
#include <vm/vm_pageout.h>
#include <vm/vm_kern.h>
#include <vm/vm_pager.h>
#include <vm/vm_extern.h>
#include <vm/vm_reserv.h>

#define PFBAK 4
#define PFFOR 4

#define	VM_FAULT_READ_DEFAULT	(1 + VM_FAULT_READ_AHEAD_INIT)
#define	VM_FAULT_READ_MAX	(1 + VM_FAULT_READ_AHEAD_MAX)

#define	VM_FAULT_DONTNEED_MIN	1048576

struct faultstate {
	vm_page_t m;
	vm_object_t object;
	vm_pindex_t pindex;
	vm_page_t first_m;
	vm_object_t	first_object;
	vm_pindex_t first_pindex;
	vm_map_t map;
	vm_map_entry_t entry;
	bool lookup_still_valid;
	struct vnode *vp;
};

static void vm_fault_dontneed(const struct faultstate *fs, vm_offset_t vaddr,
	    int ahead);
static void vm_fault_prefault(const struct faultstate *fs, vm_offset_t addra,
	    int backward, int forward);

static inline void
release_page(struct faultstate *fs)
{

	vm_page_xunbusy(fs->m);
	vm_page_lock(fs->m);
	vm_page_deactivate(fs->m);
	vm_page_unlock(fs->m);
	fs->m = NULL;
}

static inline void
unlock_map(struct faultstate *fs)
{

	if (fs->lookup_still_valid) {
		vm_map_lookup_done(fs->map, fs->entry);
		fs->lookup_still_valid = false;
	}
}

static void
unlock_vp(struct faultstate *fs)
{

	if (fs->vp != NULL) {
		vput(fs->vp);
		fs->vp = NULL;
	}
}

static void
unlock_and_deallocate(struct faultstate *fs)
{

	vm_object_pip_wakeup(fs->object);
	VM_OBJECT_WUNLOCK(fs->object);
	if (fs->object != fs->first_object) {
		VM_OBJECT_WLOCK(fs->first_object);
		vm_page_lock(fs->first_m);
		vm_page_free(fs->first_m);
		vm_page_unlock(fs->first_m);
		vm_object_pip_wakeup(fs->first_object);
		VM_OBJECT_WUNLOCK(fs->first_object);
		fs->first_m = NULL;
	}
	vm_object_deallocate(fs->first_object);
	unlock_map(fs);
	unlock_vp(fs);
}

static void
vm_fault_dirty(vm_map_entry_t entry, vm_page_t m, vm_prot_t prot,
    vm_prot_t fault_type, int fault_flags, bool set_wd)
{
	bool need_dirty;

	if (((prot & VM_PROT_WRITE) == 0 &&
	    (fault_flags & VM_FAULT_DIRTY) == 0) ||
	    (m->oflags & VPO_UNMANAGED) != 0)
		return;

	VM_OBJECT_ASSERT_LOCKED(m->object);

	need_dirty = ((fault_type & VM_PROT_WRITE) != 0 &&
	    (fault_flags & VM_FAULT_WIRE) == 0) ||
	    (fault_flags & VM_FAULT_DIRTY) != 0;

	if (set_wd)
		vm_object_set_writeable_dirty(m->object);
	else
		/*
		 * If two callers of vm_fault_dirty() with set_wd ==
		 * FALSE, one for the map entry with MAP_ENTRY_NOSYNC
		 * flag set, other with flag clear, race, it is
		 * possible for the no-NOSYNC thread to see m->dirty
		 * != 0 and not clear VPO_NOSYNC.  Take vm_page lock
		 * around manipulation of VPO_NOSYNC and
		 * vm_page_dirty() call, to avoid the race and keep
		 * m->oflags consistent.
		 */
		vm_page_lock(m);

	/*
	 * If this is a NOSYNC mmap we do not want to set VPO_NOSYNC
	 * if the page is already dirty to prevent data written with
	 * the expectation of being synced from not being synced.
	 * Likewise if this entry does not request NOSYNC then make
	 * sure the page isn't marked NOSYNC.  Applications sharing
	 * data should use the same flags to avoid ping ponging.
	 */
	if ((entry->eflags & MAP_ENTRY_NOSYNC) != 0) {
		if (m->dirty == 0) {
			m->oflags |= VPO_NOSYNC;
		}
	} else {
		m->oflags &= ~VPO_NOSYNC;
	}

	/*
	 * If the fault is a write, we know that this page is being
	 * written NOW so dirty it explicitly to save on
	 * pmap_is_modified() calls later.
	 *
	 * Also tell the backing pager, if any, that it should remove
	 * any swap backing since the page is now dirty.
	 */
	if (need_dirty)
		vm_page_dirty(m);
	if (!set_wd)
		vm_page_unlock(m);
	if (need_dirty)
		vm_pager_page_unswapped(m);
}

static void
vm_fault_fill_hold(vm_page_t *m_hold, vm_page_t m)
{

	if (m_hold != NULL) {
		*m_hold = m;
		vm_page_lock(m);
		vm_page_hold(m);
		vm_page_unlock(m);
	}
}

/*
 * Unlocks fs.first_object and fs.map on success.
 */
static int
vm_fault_soft_fast(struct faultstate *fs, vm_offset_t vaddr, vm_prot_t prot,
    int fault_type, int fault_flags, boolean_t wired, vm_page_t *m_hold)
{
	vm_page_t m;
	int rv;

	MPASS(fs->vp == NULL);
	m = vm_page_lookup(fs->first_object, fs->first_pindex);
	/* A busy page can be mapped for read|execute access. */
	if (m == NULL || ((prot & VM_PROT_WRITE) != 0 &&
	    vm_page_busied(m)) || m->valid != VM_PAGE_BITS_ALL)
		return (KERN_FAILURE);
	rv = pmap_enter(fs->map->pmap, vaddr, m, prot, fault_type |
	    PMAP_ENTER_NOSLEEP | (wired ? PMAP_ENTER_WIRED : 0), 0);
	if (rv != KERN_SUCCESS)
		return (rv);
	vm_fault_fill_hold(m_hold, m);
	vm_fault_dirty(fs->entry, m, prot, fault_type, fault_flags, false);
	VM_OBJECT_RUNLOCK(fs->first_object);
	if (!wired)
		vm_fault_prefault(fs, vaddr, PFBAK, PFFOR);
	vm_map_lookup_done(fs->map, fs->entry);
	curthread->td_ru.ru_minflt++;
	return (KERN_SUCCESS);
}

/*
 *	vm_fault:
 *
 *	Handle a page fault occurring at the given address,
 *	requiring the given permissions, in the map specified.
 *	If successful, the page is inserted into the
 *	associated physical map.
 *
 *	NOTE: the given address should be truncated to the
 *	proper page address.
 *
 *	KERN_SUCCESS is returned if the page fault is handled; otherwise,
 *	a standard error specifying why the fault is fatal is returned.
 *
 *	The map in question must be referenced, and remains so.
 *	Caller may hold no locks.
 */
int
vm_fault(vm_map_t map, vm_offset_t vaddr, vm_prot_t fault_type,
    int fault_flags)
{
	struct thread *td;
	int result;

	td = curthread;
	if ((td->td_pflags & TDP_NOFAULTING) != 0)
		return (KERN_PROTECTION_FAILURE);
#ifdef KTRACE
	if (map != kernel_map && KTRPOINT(td, KTR_FAULT))
		ktrfault(vaddr, fault_type);
#endif
	result = vm_fault_hold(map, trunc_page(vaddr), fault_type, fault_flags,
	    NULL);
#ifdef KTRACE
	if (map != kernel_map && KTRPOINT(td, KTR_FAULTEND))
		ktrfaultend(result);
#endif
	return (result);
}

int
vm_fault_hold(vm_map_t map, vm_offset_t vaddr, vm_prot_t fault_type,
    int fault_flags, vm_page_t *m_hold)
{
	u_int flags;
	struct faultstate fs;
	struct vnode *vp;
	vm_object_t next_object, retry_object;
	vm_offset_t e_end, e_start;
	vm_pindex_t retry_pindex;
	vm_prot_t prot, retry_prot;
	int ahead, alloc_req, behind, cluster_offset, error, era, faultcount;
	int locked, map_generation, nera, result, rv;
	u_char behavior;
	boolean_t wired;	/* Passed by reference. */
	bool dead, growstack, hardfault, is_first_object_locked;

	PCPU_INC(cnt.v_vm_faults);
	fs.vp = NULL;
	faultcount = 0;
	nera = -1;
	growstack = true;
	hardfault = false;

RetryFault:;

	/*
	 * Find the backing store object and offset into it to begin the
	 * search.
	 */
	fs.map = map;
	result = vm_map_lookup(&fs.map, vaddr, fault_type, &fs.entry,
	    &fs.first_object, &fs.first_pindex, &prot, &wired);
	if (result != KERN_SUCCESS) {
		if (growstack && result == KERN_INVALID_ADDRESS &&
		    map != kernel_map) {
			result = vm_map_growstack(curproc, vaddr);
			if (result != KERN_SUCCESS)
				return (KERN_FAILURE);
			growstack = false;
			goto RetryFault;
		}
		unlock_vp(&fs);
		return (result);
	}

	map_generation = fs.map->timestamp;

	if (fs.entry->eflags & MAP_ENTRY_NOFAULT) {
		panic("vm_fault: fault on nofault entry, addr: %lx",
		    (u_long)vaddr);
	}

	if (fs.entry->eflags & MAP_ENTRY_IN_TRANSITION &&
	    fs.entry->wiring_thread != curthread) {
		vm_map_unlock_read(fs.map);
		vm_map_lock(fs.map);
		if (vm_map_lookup_entry(fs.map, vaddr, &fs.entry) &&
		    (fs.entry->eflags & MAP_ENTRY_IN_TRANSITION)) {
			unlock_vp(&fs);
			fs.entry->eflags |= MAP_ENTRY_NEEDS_WAKEUP;
			vm_map_unlock_and_wait(fs.map, 0);
		} else
			vm_map_unlock(fs.map);
		goto RetryFault;
	}

	if (wired)
		fault_type = prot | (fault_type & VM_PROT_COPY);
	else
		KASSERT((fault_flags & VM_FAULT_WIRE) == 0,
		    ("!wired && VM_FAULT_WIRE"));

	/*
	 * Try to avoid lock contention on the top-level object through
	 * special-case handling of some types of page faults, specifically,
	 * those that are both (1) mapping an existing page from the top-
	 * level object and (2) not having to mark that object as containing
	 * dirty pages.  Under these conditions, a read lock on the top-level
	 * object suffices, allowing multiple page faults of a similar type to
	 * run in parallel on the same top-level object.
	 */
	if (fs.vp == NULL /* avoid locked vnode leak */ &&
	    (fault_flags & (VM_FAULT_WIRE | VM_FAULT_DIRTY)) == 0 &&
	    /* avoid calling vm_object_set_writeable_dirty() */
	    ((prot & VM_PROT_WRITE) == 0 ||
	    (fs.first_object->type != OBJT_VNODE &&
	    (fs.first_object->flags & OBJ_TMPFS_NODE) == 0) ||
	    (fs.first_object->flags & OBJ_MIGHTBEDIRTY) != 0)) {
		VM_OBJECT_RLOCK(fs.first_object);
<<<<<<< HEAD
		if ((prot & VM_PROT_WRITE) != 0 &&
		    (fs.first_object->type == OBJT_VNODE ||
		    (fs.first_object->flags & OBJ_TMPFS_NODE) != 0) &&
		    (fs.first_object->flags & OBJ_MIGHTBEDIRTY) == 0)
			goto fast_failed;
		m = vm_page_lookup(fs.first_object, fs.first_pindex);
		/* A busy page can be mapped for read|execute access. */
		if (m == NULL || ((prot & VM_PROT_WRITE) != 0 &&
		    vm_page_busied(m)) || m->valid != VM_PAGE_BITS_ALL)
			goto fast_failed;
		flags = fault_type | PMAP_ENTER_NOSLEEP;
		if (wired)
			flags |= PMAP_ENTER_WIRED;
#ifdef CPU_CHERI
		if (fs.first_object->flags & OBJ_NOLOADTAGS)
			flags |= PMAP_ENTER_NOLOADTAGS;
		if (fs.first_object->flags & OBJ_NOSTORETAGS)
			flags |= PMAP_ENTER_NOSTORETAGS;
#endif
		result = pmap_enter(fs.map->pmap, vaddr, m, prot, flags, 0);
		if (result != KERN_SUCCESS)
			goto fast_failed;
		if (m_hold != NULL) {
			*m_hold = m;
			vm_page_lock(m);
			vm_page_hold(m);
			vm_page_unlock(m);
=======
		if ((prot & VM_PROT_WRITE) == 0 ||
		    (fs.first_object->type != OBJT_VNODE &&
		    (fs.first_object->flags & OBJ_TMPFS_NODE) == 0) ||
		    (fs.first_object->flags & OBJ_MIGHTBEDIRTY) != 0) {
			rv = vm_fault_soft_fast(&fs, vaddr, prot, fault_type,
			    fault_flags, wired, m_hold);
			if (rv == KERN_SUCCESS)
				return (rv);
>>>>>>> 47319ab8
		}
		if (!VM_OBJECT_TRYUPGRADE(fs.first_object)) {
			VM_OBJECT_RUNLOCK(fs.first_object);
			VM_OBJECT_WLOCK(fs.first_object);
		}
	} else {
		VM_OBJECT_WLOCK(fs.first_object);
	}

	/*
	 * Make a reference to this object to prevent its disposal while we
	 * are messing with it.  Once we have the reference, the map is free
	 * to be diddled.  Since objects reference their shadows (and copies),
	 * they will stay around as well.
	 *
	 * Bump the paging-in-progress count to prevent size changes (e.g. 
	 * truncation operations) during I/O.
	 */
	vm_object_reference_locked(fs.first_object);
	vm_object_pip_add(fs.first_object, 1);

	fs.lookup_still_valid = true;

	fs.first_m = NULL;

	/*
	 * Search for the page at object/offset.
	 */
	fs.object = fs.first_object;
	fs.pindex = fs.first_pindex;
	while (TRUE) {
		/*
		 * If the object is marked for imminent termination,
		 * we retry here, since the collapse pass has raced
		 * with us.  Otherwise, if we see terminally dead
		 * object, return fail.
		 */
		if ((fs.object->flags & OBJ_DEAD) != 0) {
			dead = fs.object->type == OBJT_DEAD;
			unlock_and_deallocate(&fs);
			if (dead)
				return (KERN_PROTECTION_FAILURE);
			pause("vmf_de", 1);
			goto RetryFault;
		}

		/*
		 * See if page is resident
		 */
		fs.m = vm_page_lookup(fs.object, fs.pindex);
		if (fs.m != NULL) {
			/*
			 * Wait/Retry if the page is busy.  We have to do this
			 * if the page is either exclusive or shared busy
			 * because the vm_pager may be using read busy for
			 * pageouts (and even pageins if it is the vnode
			 * pager), and we could end up trying to pagein and
			 * pageout the same page simultaneously.
			 *
			 * We can theoretically allow the busy case on a read
			 * fault if the page is marked valid, but since such
			 * pages are typically already pmap'd, putting that
			 * special case in might be more effort then it is 
			 * worth.  We cannot under any circumstances mess
			 * around with a shared busied page except, perhaps,
			 * to pmap it.
			 */
			if (vm_page_busied(fs.m)) {
				/*
				 * Reference the page before unlocking and
				 * sleeping so that the page daemon is less
				 * likely to reclaim it. 
				 */
				vm_page_aflag_set(fs.m, PGA_REFERENCED);
				if (fs.object != fs.first_object) {
					if (!VM_OBJECT_TRYWLOCK(
					    fs.first_object)) {
						VM_OBJECT_WUNLOCK(fs.object);
						VM_OBJECT_WLOCK(fs.first_object);
						VM_OBJECT_WLOCK(fs.object);
					}
					vm_page_lock(fs.first_m);
					vm_page_free(fs.first_m);
					vm_page_unlock(fs.first_m);
					vm_object_pip_wakeup(fs.first_object);
					VM_OBJECT_WUNLOCK(fs.first_object);
					fs.first_m = NULL;
				}
				unlock_map(&fs);
				if (fs.m == vm_page_lookup(fs.object,
				    fs.pindex)) {
					vm_page_sleep_if_busy(fs.m, "vmpfw");
				}
				vm_object_pip_wakeup(fs.object);
				VM_OBJECT_WUNLOCK(fs.object);
				PCPU_INC(cnt.v_intrans);
				vm_object_deallocate(fs.first_object);
				goto RetryFault;
			}
			vm_page_lock(fs.m);
			vm_page_remque(fs.m);
			vm_page_unlock(fs.m);

			/*
			 * Mark page busy for other processes, and the 
			 * pagedaemon.  If it still isn't completely valid
			 * (readable), jump to readrest, else break-out ( we
			 * found the page ).
			 */
			vm_page_xbusy(fs.m);
			if (fs.m->valid != VM_PAGE_BITS_ALL)
				goto readrest;
			break;
		}
		KASSERT(fs.m == NULL, ("fs.m should be NULL, not %p", fs.m));

		/*
		 * Page is not resident.  If the pager might contain the page
		 * or this is the beginning of the search, allocate a new
		 * page.  (Default objects are zero-fill, so there is no real
		 * pager for them.)
		 */
		if (fs.object->type != OBJT_DEFAULT ||
		    fs.object == fs.first_object) {
			if (fs.pindex >= fs.object->size) {
				unlock_and_deallocate(&fs);
				return (KERN_PROTECTION_FAILURE);
			}

			/*
			 * Allocate a new page for this object/offset pair.
			 *
			 * Unlocked read of the p_flag is harmless. At
			 * worst, the P_KILLED might be not observed
			 * there, and allocation can fail, causing
			 * restart and new reading of the p_flag.
			 */
			if (!vm_page_count_severe() || P_KILLED(curproc)) {
#if VM_NRESERVLEVEL > 0
				vm_object_color(fs.object, atop(vaddr) -
				    fs.pindex);
#endif
				alloc_req = P_KILLED(curproc) ?
				    VM_ALLOC_SYSTEM : VM_ALLOC_NORMAL;
				if (fs.object->type != OBJT_VNODE &&
				    fs.object->backing_object == NULL)
					alloc_req |= VM_ALLOC_ZERO;
				fs.m = vm_page_alloc(fs.object, fs.pindex,
				    alloc_req);
			}
			if (fs.m == NULL) {
				unlock_and_deallocate(&fs);
				VM_WAITPFAULT;
				goto RetryFault;
			}
		}

readrest:
		/*
		 * At this point, we have either allocated a new page or found
		 * an existing page that is only partially valid.
		 *
		 * We hold a reference on the current object and the page is
		 * exclusive busied.
		 */

		/*
		 * If the pager for the current object might have the page,
		 * then determine the number of additional pages to read and
		 * potentially reprioritize previously read pages for earlier
		 * reclamation.  These operations should only be performed
		 * once per page fault.  Even if the current pager doesn't
		 * have the page, the number of additional pages to read will
		 * apply to subsequent objects in the shadow chain.
		 */
		if (fs.object->type != OBJT_DEFAULT && nera == -1 &&
		    !P_KILLED(curproc)) {
			KASSERT(fs.lookup_still_valid, ("map unlocked"));
			era = fs.entry->read_ahead;
			behavior = vm_map_entry_behavior(fs.entry);
			if (behavior == MAP_ENTRY_BEHAV_RANDOM) {
				nera = 0;
			} else if (behavior == MAP_ENTRY_BEHAV_SEQUENTIAL) {
				nera = VM_FAULT_READ_AHEAD_MAX;
				if (vaddr == fs.entry->next_read)
					vm_fault_dontneed(&fs, vaddr, nera);
			} else if (vaddr == fs.entry->next_read) {
				/*
				 * This is a sequential fault.  Arithmetically
				 * increase the requested number of pages in
				 * the read-ahead window.  The requested
				 * number of pages is "# of sequential faults
				 * x (read ahead min + 1) + read ahead min"
				 */
				nera = VM_FAULT_READ_AHEAD_MIN;
				if (era > 0) {
					nera += era + 1;
					if (nera > VM_FAULT_READ_AHEAD_MAX)
						nera = VM_FAULT_READ_AHEAD_MAX;
				}
				if (era == VM_FAULT_READ_AHEAD_MAX)
					vm_fault_dontneed(&fs, vaddr, nera);
			} else {
				/*
				 * This is a non-sequential fault.
				 */
				nera = 0;
			}
			if (era != nera) {
				/*
				 * A read lock on the map suffices to update
				 * the read ahead count safely.
				 */
				fs.entry->read_ahead = nera;
			}

			/*
			 * Prepare for unlocking the map.  Save the map
			 * entry's start and end addresses, which are used to
			 * optimize the size of the pager operation below.
			 * Even if the map entry's addresses change after
			 * unlocking the map, using the saved addresses is
			 * safe.
			 */
			e_start = fs.entry->start;
			e_end = fs.entry->end;
		}

		/*
		 * Call the pager to retrieve the page if there is a chance
		 * that the pager has it, and potentially retrieve additional
		 * pages at the same time.
		 */
		if (fs.object->type != OBJT_DEFAULT) {
			/*
			 * Release the map lock before locking the vnode or
			 * sleeping in the pager.  (If the current object has
			 * a shadow, then an earlier iteration of this loop
			 * may have already unlocked the map.)
			 */
			unlock_map(&fs);

			if (fs.object->type == OBJT_VNODE &&
			    (vp = fs.object->handle) != fs.vp) {
				/*
				 * Perform an unlock in case the desired vnode
				 * changed while the map was unlocked during a
				 * retry.
				 */
				unlock_vp(&fs);

				locked = VOP_ISLOCKED(vp);
				if (locked != LK_EXCLUSIVE)
					locked = LK_SHARED;

				/*
				 * We must not sleep acquiring the vnode lock
				 * while we have the page exclusive busied or
				 * the object's paging-in-progress count
				 * incremented.  Otherwise, we could deadlock.
				 */
				error = vget(vp, locked | LK_CANRECURSE |
				    LK_NOWAIT, curthread);
				if (error != 0) {
					vhold(vp);
					release_page(&fs);
					unlock_and_deallocate(&fs);
					error = vget(vp, locked | LK_RETRY |
					    LK_CANRECURSE, curthread);
					vdrop(vp);
					fs.vp = vp;
					KASSERT(error == 0,
					    ("vm_fault: vget failed"));
					goto RetryFault;
				}
				fs.vp = vp;
			}
			KASSERT(fs.vp == NULL || !fs.map->system_map,
			    ("vm_fault: vnode-backed object mapped by system map"));

			/*
			 * Page in the requested page and hint the pager,
			 * that it may bring up surrounding pages.
			 */
			if (nera == -1 || behavior == MAP_ENTRY_BEHAV_RANDOM ||
			    P_KILLED(curproc)) {
				behind = 0;
				ahead = 0;
			} else {
				/* Is this a sequential fault? */
				if (nera > 0) {
					behind = 0;
					ahead = nera;
				} else {
					/*
					 * Request a cluster of pages that is
					 * aligned to a VM_FAULT_READ_DEFAULT
					 * page offset boundary within the
					 * object.  Alignment to a page offset
					 * boundary is more likely to coincide
					 * with the underlying file system
					 * block than alignment to a virtual
					 * address boundary.
					 */
					cluster_offset = fs.pindex %
					    VM_FAULT_READ_DEFAULT;
					behind = ulmin(cluster_offset,
					    atop(vaddr - e_start));
					ahead = VM_FAULT_READ_DEFAULT - 1 -
					    cluster_offset;
				}
				ahead = ulmin(ahead, atop(e_end - vaddr) - 1);
			}
			rv = vm_pager_get_pages(fs.object, &fs.m, 1,
			    &behind, &ahead);
			if (rv == VM_PAGER_OK) {
				faultcount = behind + 1 + ahead;
				hardfault = true;
				break; /* break to PAGE HAS BEEN FOUND */
			}
			if (rv == VM_PAGER_ERROR)
				printf("vm_fault: pager read error, pid %d (%s)\n",
				    curproc->p_pid, curproc->p_comm);

			/*
			 * If an I/O error occurred or the requested page was
			 * outside the range of the pager, clean up and return
			 * an error.
			 */
			if (rv == VM_PAGER_ERROR || rv == VM_PAGER_BAD) {
				vm_page_lock(fs.m);
				if (fs.m->wire_count == 0)
					vm_page_free(fs.m);
				else
					vm_page_xunbusy_maybelocked(fs.m);
				vm_page_unlock(fs.m);
				fs.m = NULL;
				unlock_and_deallocate(&fs);
				return (rv == VM_PAGER_ERROR ? KERN_FAILURE :
				    KERN_PROTECTION_FAILURE);
			}

			/*
			 * The requested page does not exist at this object/
			 * offset.  Remove the invalid page from the object,
			 * waking up anyone waiting for it, and continue on to
			 * the next object.  However, if this is the top-level
			 * object, we must leave the busy page in place to
			 * prevent another process from rushing past us, and
			 * inserting the page in that object at the same time
			 * that we are.
			 */
			if (fs.object != fs.first_object) {
				vm_page_lock(fs.m);
				if (fs.m->wire_count == 0)
					vm_page_free(fs.m);
				else
					vm_page_xunbusy_maybelocked(fs.m);
				vm_page_unlock(fs.m);
				fs.m = NULL;
			}
		}

		/*
		 * We get here if the object has default pager (or unwiring) 
		 * or the pager doesn't have the page.
		 */
		if (fs.object == fs.first_object)
			fs.first_m = fs.m;

		/*
		 * Move on to the next object.  Lock the next object before
		 * unlocking the current one.
		 */
		next_object = fs.object->backing_object;
		if (next_object == NULL) {
			/*
			 * If there's no object left, fill the page in the top
			 * object with zeros.
			 */
			if (fs.object != fs.first_object) {
				vm_object_pip_wakeup(fs.object);
				VM_OBJECT_WUNLOCK(fs.object);

				fs.object = fs.first_object;
				fs.pindex = fs.first_pindex;
				fs.m = fs.first_m;
				VM_OBJECT_WLOCK(fs.object);
			}
			fs.first_m = NULL;

			/*
			 * Zero the page if necessary and mark it valid.
			 */
			if ((fs.m->flags & PG_ZERO) == 0) {
				pmap_zero_page(fs.m);
			} else {
				PCPU_INC(cnt.v_ozfod);
			}
			PCPU_INC(cnt.v_zfod);
			fs.m->valid = VM_PAGE_BITS_ALL;
			/* Don't try to prefault neighboring pages. */
			faultcount = 1;
			break;	/* break to PAGE HAS BEEN FOUND */
		} else {
			KASSERT(fs.object != next_object,
			    ("object loop %p", next_object));
			VM_OBJECT_WLOCK(next_object);
			vm_object_pip_add(next_object, 1);
			if (fs.object != fs.first_object)
				vm_object_pip_wakeup(fs.object);
			fs.pindex +=
			    OFF_TO_IDX(fs.object->backing_object_offset);
			VM_OBJECT_WUNLOCK(fs.object);
			fs.object = next_object;
		}
	}

	vm_page_assert_xbusied(fs.m);

	/*
	 * PAGE HAS BEEN FOUND. [Loop invariant still holds -- the object lock
	 * is held.]
	 */

	/*
	 * If the page is being written, but isn't already owned by the
	 * top-level object, we have to copy it into a new page owned by the
	 * top-level object.
	 */
	if (fs.object != fs.first_object) {
		/*
		 * We only really need to copy if we want to write it.
		 */
		if ((fault_type & (VM_PROT_COPY | VM_PROT_WRITE)) != 0) {
			/*
			 * This allows pages to be virtually copied from a 
			 * backing_object into the first_object, where the 
			 * backing object has no other refs to it, and cannot
			 * gain any more refs.  Instead of a bcopy, we just 
			 * move the page from the backing object to the 
			 * first object.  Note that we must mark the page 
			 * dirty in the first object so that it will go out 
			 * to swap when needed.
			 *
			 * XXXRW: Will tag bits on TLB entry get properly
			 * updated during move...?
			 */
			is_first_object_locked = false;
			if (
				/*
				 * Only one shadow object
				 */
				(fs.object->shadow_count == 1) &&
				/*
				 * No COW refs, except us
				 */
				(fs.object->ref_count == 1) &&
				/*
				 * No one else can look this object up
				 */
				(fs.object->handle == NULL) &&
				/*
				 * No other ways to look the object up
				 */
				((fs.object->type == OBJT_DEFAULT) ||
				 (fs.object->type == OBJT_SWAP)) &&
			    (is_first_object_locked = VM_OBJECT_TRYWLOCK(fs.first_object)) &&
				/*
				 * We don't chase down the shadow chain
				 */
			    fs.object == fs.first_object->backing_object) {
				vm_page_lock(fs.m);
				vm_page_remove(fs.m);
				vm_page_unlock(fs.m);
				vm_page_lock(fs.first_m);
				vm_page_replace_checked(fs.m, fs.first_object,
				    fs.first_pindex, fs.first_m);
				vm_page_free(fs.first_m);
				vm_page_unlock(fs.first_m);
				vm_page_dirty(fs.m);
#if VM_NRESERVLEVEL > 0
				/*
				 * Rename the reservation.
				 */
				vm_reserv_rename(fs.m, fs.first_object,
				    fs.object, OFF_TO_IDX(
				    fs.first_object->backing_object_offset));
#endif
				/*
				 * Removing the page from the backing object
				 * unbusied it.
				 */
				vm_page_xbusy(fs.m);
				fs.first_m = fs.m;
				fs.m = NULL;
				PCPU_INC(cnt.v_cow_optim);
			} else {
				/*
				 * Oh, well, lets copy it.
				 *
				 * XXXRW: Worth pondering this further; in
				 * general, copy-on-write should propagate any
				 * tags present in the underlying page -- at
				 * least, if the top object is anonymously
				 * backed.  But is this always true?
				 */
				pmap_copy_page_tags(fs.m, fs.first_m);
				fs.first_m->valid = VM_PAGE_BITS_ALL;
				if (wired && (fault_flags &
				    VM_FAULT_WIRE) == 0) {
					vm_page_lock(fs.first_m);
					vm_page_wire(fs.first_m);
					vm_page_unlock(fs.first_m);
					
					vm_page_lock(fs.m);
					vm_page_unwire(fs.m, PQ_INACTIVE);
					vm_page_unlock(fs.m);
				}
				/*
				 * We no longer need the old page or object.
				 */
				release_page(&fs);
			}
			/*
			 * fs.object != fs.first_object due to above 
			 * conditional
			 */
			vm_object_pip_wakeup(fs.object);
			VM_OBJECT_WUNLOCK(fs.object);
			/*
			 * Only use the new page below...
			 */
			fs.object = fs.first_object;
			fs.pindex = fs.first_pindex;
			fs.m = fs.first_m;
			if (!is_first_object_locked)
				VM_OBJECT_WLOCK(fs.object);
			PCPU_INC(cnt.v_cow_faults);
			curthread->td_cow++;
		} else {
			prot &= ~VM_PROT_WRITE;
		}
	}

	/*
	 * We must verify that the maps have not changed since our last
	 * lookup.
	 */
	if (!fs.lookup_still_valid) {
		if (!vm_map_trylock_read(fs.map)) {
			release_page(&fs);
			unlock_and_deallocate(&fs);
			goto RetryFault;
		}
		fs.lookup_still_valid = true;
		if (fs.map->timestamp != map_generation) {
			result = vm_map_lookup_locked(&fs.map, vaddr, fault_type,
			    &fs.entry, &retry_object, &retry_pindex, &retry_prot, &wired);

			/*
			 * If we don't need the page any longer, put it on the inactive
			 * list (the easiest thing to do here).  If no one needs it,
			 * pageout will grab it eventually.
			 */
			if (result != KERN_SUCCESS) {
				release_page(&fs);
				unlock_and_deallocate(&fs);

				/*
				 * If retry of map lookup would have blocked then
				 * retry fault from start.
				 */
				if (result == KERN_FAILURE)
					goto RetryFault;
				return (result);
			}
			if ((retry_object != fs.first_object) ||
			    (retry_pindex != fs.first_pindex)) {
				release_page(&fs);
				unlock_and_deallocate(&fs);
				goto RetryFault;
			}

			/*
			 * Check whether the protection has changed or the object has
			 * been copied while we left the map unlocked. Changing from
			 * read to write permission is OK - we leave the page
			 * write-protected, and catch the write fault. Changing from
			 * write to read permission means that we can't mark the page
			 * write-enabled after all.
			 */
			prot &= retry_prot;
		}
	}

	/*
	 * If the page was filled by a pager, save the virtual address that
	 * should be faulted on next under a sequential access pattern to the
	 * map entry.  A read lock on the map suffices to update this address
	 * safely.
	 */
	if (hardfault)
		fs.entry->next_read = vaddr + ptoa(ahead) + PAGE_SIZE;

	vm_fault_dirty(fs.entry, fs.m, prot, fault_type, fault_flags, true);
	vm_page_assert_xbusied(fs.m);

	/*
	 * Page must be completely valid or it is not fit to
	 * map into user space.  vm_pager_get_pages() ensures this.
	 */
	KASSERT(fs.m->valid == VM_PAGE_BITS_ALL,
	    ("vm_fault: page %p partially invalid", fs.m));
	VM_OBJECT_WUNLOCK(fs.object);

	/*
	 * Put this page into the physical map.  We had to do the unlock above
	 * because pmap_enter() may sleep.  We don't put the page
	 * back on the active queue until later so that the pageout daemon
	 * won't find it (yet).
	 */
	flags = fault_type;
	if (wired)
		flags |= PMAP_ENTER_WIRED;
#ifdef CPU_CHERI
	if (fs.object->flags & OBJ_NOLOADTAGS)
		flags |= PMAP_ENTER_NOLOADTAGS;
	if (fs.object->flags & OBJ_NOSTORETAGS)
		flags |= PMAP_ENTER_NOSTORETAGS;
#endif
	pmap_enter(fs.map->pmap, vaddr, fs.m, prot, flags, 0);
	if (faultcount != 1 && (fault_flags & VM_FAULT_WIRE) == 0 &&
	    wired == 0)
		vm_fault_prefault(&fs, vaddr,
		    faultcount > 0 ? behind : PFBAK,
		    faultcount > 0 ? ahead : PFFOR);
	VM_OBJECT_WLOCK(fs.object);
	vm_page_lock(fs.m);

	/*
	 * If the page is not wired down, then put it where the pageout daemon
	 * can find it.
	 */
	if ((fault_flags & VM_FAULT_WIRE) != 0) {
		KASSERT(wired, ("VM_FAULT_WIRE && !wired"));
		vm_page_wire(fs.m);
	} else
		vm_page_activate(fs.m);
	if (m_hold != NULL) {
		*m_hold = fs.m;
		vm_page_hold(fs.m);
	}
	vm_page_unlock(fs.m);
	vm_page_xunbusy(fs.m);

	/*
	 * Unlock everything, and return
	 */
	unlock_and_deallocate(&fs);
	if (hardfault) {
		PCPU_INC(cnt.v_io_faults);
		curthread->td_ru.ru_majflt++;
#ifdef RACCT
		if (racct_enable && fs.object->type == OBJT_VNODE) {
			PROC_LOCK(curproc);
			if ((fault_type & (VM_PROT_COPY | VM_PROT_WRITE)) != 0) {
				racct_add_force(curproc, RACCT_WRITEBPS,
				    PAGE_SIZE + behind * PAGE_SIZE);
				racct_add_force(curproc, RACCT_WRITEIOPS, 1);
			} else {
				racct_add_force(curproc, RACCT_READBPS,
				    PAGE_SIZE + ahead * PAGE_SIZE);
				racct_add_force(curproc, RACCT_READIOPS, 1);
			}
			PROC_UNLOCK(curproc);
		}
#endif
	} else 
		curthread->td_ru.ru_minflt++;

	return (KERN_SUCCESS);
}

/*
 * Speed up the reclamation of pages that precede the faulting pindex within
 * the first object of the shadow chain.  Essentially, perform the equivalent
 * to madvise(..., MADV_DONTNEED) on a large cluster of pages that precedes
 * the faulting pindex by the cluster size when the pages read by vm_fault()
 * cross a cluster-size boundary.  The cluster size is the greater of the
 * smallest superpage size and VM_FAULT_DONTNEED_MIN.
 *
 * When "fs->first_object" is a shadow object, the pages in the backing object
 * that precede the faulting pindex are deactivated by vm_fault().  So, this
 * function must only be concerned with pages in the first object.
 */
static void
vm_fault_dontneed(const struct faultstate *fs, vm_offset_t vaddr, int ahead)
{
	vm_map_entry_t entry;
	vm_object_t first_object, object;
	vm_offset_t end, start;
	vm_page_t m, m_next;
	vm_pindex_t pend, pstart;
	vm_size_t size;

	object = fs->object;
	VM_OBJECT_ASSERT_WLOCKED(object);
	first_object = fs->first_object;
	if (first_object != object) {
		if (!VM_OBJECT_TRYWLOCK(first_object)) {
			VM_OBJECT_WUNLOCK(object);
			VM_OBJECT_WLOCK(first_object);
			VM_OBJECT_WLOCK(object);
		}
	}
	/* Neither fictitious nor unmanaged pages can be reclaimed. */
	if ((first_object->flags & (OBJ_FICTITIOUS | OBJ_UNMANAGED)) == 0) {
		size = VM_FAULT_DONTNEED_MIN;
		if (MAXPAGESIZES > 1 && size < pagesizes[1])
			size = pagesizes[1];
		end = rounddown2(vaddr, size);
		if (vaddr - end >= size - PAGE_SIZE - ptoa(ahead) &&
		    (entry = fs->entry)->start < end) {
			if (end - entry->start < size)
				start = entry->start;
			else
				start = end - size;
			pmap_advise(fs->map->pmap, start, end, MADV_DONTNEED);
			pstart = OFF_TO_IDX(entry->offset) + atop(start -
			    entry->start);
			m_next = vm_page_find_least(first_object, pstart);
			pend = OFF_TO_IDX(entry->offset) + atop(end -
			    entry->start);
			while ((m = m_next) != NULL && m->pindex < pend) {
				m_next = TAILQ_NEXT(m, listq);
				if (m->valid != VM_PAGE_BITS_ALL ||
				    vm_page_busied(m))
					continue;

				/*
				 * Don't clear PGA_REFERENCED, since it would
				 * likely represent a reference by a different
				 * process.
				 *
				 * Typically, at this point, prefetched pages
				 * are still in the inactive queue.  Only
				 * pages that triggered page faults are in the
				 * active queue.
				 */
				vm_page_lock(m);
				vm_page_deactivate(m);
				vm_page_unlock(m);
			}
		}
	}
	if (first_object != object)
		VM_OBJECT_WUNLOCK(first_object);
}

/*
 * vm_fault_prefault provides a quick way of clustering
 * pagefaults into a processes address space.  It is a "cousin"
 * of vm_map_pmap_enter, except it runs at page fault time instead
 * of mmap time.
 */
static void
vm_fault_prefault(const struct faultstate *fs, vm_offset_t addra,
    int backward, int forward)
{
	pmap_t pmap;
	vm_map_entry_t entry;
	vm_object_t backing_object, lobject;
	vm_offset_t addr, starta;
	vm_pindex_t pindex;
	vm_page_t m;
	int i;

	pmap = fs->map->pmap;
	if (pmap != vmspace_pmap(curthread->td_proc->p_vmspace))
		return;

	entry = fs->entry;

	starta = addra - backward * PAGE_SIZE;
	if (starta < entry->start) {
		starta = entry->start;
	} else if (starta > addra) {
		starta = 0;
	}

	/*
	 * Generate the sequence of virtual addresses that are candidates for
	 * prefaulting in an outward spiral from the faulting virtual address,
	 * "addra".  Specifically, the sequence is "addra - PAGE_SIZE", "addra
	 * + PAGE_SIZE", "addra - 2 * PAGE_SIZE", "addra + 2 * PAGE_SIZE", ...
	 * If the candidate address doesn't have a backing physical page, then
	 * the loop immediately terminates.
	 */
	for (i = 0; i < 2 * imax(backward, forward); i++) {
		addr = addra + ((i >> 1) + 1) * ((i & 1) == 0 ? -PAGE_SIZE :
		    PAGE_SIZE);
		if (addr > addra + forward * PAGE_SIZE)
			addr = 0;

		if (addr < starta || addr >= entry->end)
			continue;

		if (!pmap_is_prefaultable(pmap, addr))
			continue;

		pindex = ((addr - entry->start) + entry->offset) >> PAGE_SHIFT;
		lobject = entry->object.vm_object;
		VM_OBJECT_RLOCK(lobject);
		while ((m = vm_page_lookup(lobject, pindex)) == NULL &&
		    lobject->type == OBJT_DEFAULT &&
		    (backing_object = lobject->backing_object) != NULL) {
			KASSERT((lobject->backing_object_offset & PAGE_MASK) ==
			    0, ("vm_fault_prefault: unaligned object offset"));
			pindex += lobject->backing_object_offset >> PAGE_SHIFT;
			VM_OBJECT_RLOCK(backing_object);
			VM_OBJECT_RUNLOCK(lobject);
			lobject = backing_object;
		}
		if (m == NULL) {
			VM_OBJECT_RUNLOCK(lobject);
			break;
		}

		/*
		 * XXXRW: No flags argument we can use to pass NOTAGS!
		 */
		if (m->valid == VM_PAGE_BITS_ALL &&
		    (m->flags & PG_FICTITIOUS) == 0)
			pmap_enter_quick(pmap, addr, m, entry->protection);
		VM_OBJECT_RUNLOCK(lobject);
	}
}

/*
 * Hold each of the physical pages that are mapped by the specified range of
 * virtual addresses, ["addr", "addr" + "len"), if those mappings are valid
 * and allow the specified types of access, "prot".  If all of the implied
 * pages are successfully held, then the number of held pages is returned
 * together with pointers to those pages in the array "ma".  However, if any
 * of the pages cannot be held, -1 is returned.
 */
int
vm_fault_quick_hold_pages(vm_map_t map, vm_offset_t addr, vm_size_t len,
    vm_prot_t prot, vm_page_t *ma, int max_count)
{
	vm_offset_t end, va;
	vm_page_t *mp;
	int count;
	boolean_t pmap_failed;

	if (len == 0)
		return (0);
	end = round_page(addr + len);
	addr = trunc_page(addr);

	/*
	 * Check for illegal addresses.
	 */
	if (addr < vm_map_min(map) || addr > end || end > vm_map_max(map))
		return (-1);

	if (atop(end - addr) > max_count)
		panic("vm_fault_quick_hold_pages: count > max_count");
	count = atop(end - addr);

	/*
	 * Most likely, the physical pages are resident in the pmap, so it is
	 * faster to try pmap_extract_and_hold() first.
	 */
	pmap_failed = FALSE;
	for (mp = ma, va = addr; va < end; mp++, va += PAGE_SIZE) {
		*mp = pmap_extract_and_hold(map->pmap, va, prot);
		if (*mp == NULL)
			pmap_failed = TRUE;
		else if ((prot & VM_PROT_WRITE) != 0 &&
		    (*mp)->dirty != VM_PAGE_BITS_ALL) {
			/*
			 * Explicitly dirty the physical page.  Otherwise, the
			 * caller's changes may go unnoticed because they are
			 * performed through an unmanaged mapping or by a DMA
			 * operation.
			 *
			 * The object lock is not held here.
			 * See vm_page_clear_dirty_mask().
			 */
			vm_page_dirty(*mp);
		}
	}
	if (pmap_failed) {
		/*
		 * One or more pages could not be held by the pmap.  Either no
		 * page was mapped at the specified virtual address or that
		 * mapping had insufficient permissions.  Attempt to fault in
		 * and hold these pages.
		 */
		for (mp = ma, va = addr; va < end; mp++, va += PAGE_SIZE)
			if (*mp == NULL && vm_fault_hold(map, va, prot,
			    VM_FAULT_NORMAL, mp) != KERN_SUCCESS)
				goto error;
	}
	return (count);
error:	
	for (mp = ma; mp < ma + count; mp++)
		if (*mp != NULL) {
			vm_page_lock(*mp);
			vm_page_unhold(*mp);
			vm_page_unlock(*mp);
		}
	return (-1);
}

/*
 *	Routine:
 *		vm_fault_copy_entry
 *	Function:
 *		Create new shadow object backing dst_entry with private copy of
 *		all underlying pages. When src_entry is equal to dst_entry,
 *		function implements COW for wired-down map entry. Otherwise,
 *		it forks wired entry into dst_map.
 *
 *	In/out conditions:
 *		The source and destination maps must be locked for write.
 *		The source map entry must be wired down (or be a sharing map
 *		entry corresponding to a main map entry that is wired down).
 */
void
vm_fault_copy_entry(vm_map_t dst_map, vm_map_t src_map,
    vm_map_entry_t dst_entry, vm_map_entry_t src_entry,
    vm_ooffset_t *fork_charge)
{
	vm_object_t backing_object, dst_object, object, src_object;
	vm_pindex_t dst_pindex, pindex, src_pindex;
	vm_prot_t access, prot;
	vm_offset_t vaddr;
	vm_page_t dst_m;
	vm_page_t src_m;
	u_int flags;
	boolean_t upgrade;

#ifdef	lint
	src_map++;
#endif	/* lint */

	upgrade = src_entry == dst_entry;
	access = prot = dst_entry->protection;

	src_object = src_entry->object.vm_object;
	src_pindex = OFF_TO_IDX(src_entry->offset);

	if (upgrade && (dst_entry->eflags & MAP_ENTRY_NEEDS_COPY) == 0) {
		dst_object = src_object;
		vm_object_reference(dst_object);
	} else {
		/*
		 * Create the top-level object for the destination entry. (Doesn't
		 * actually shadow anything - we copy the pages directly.)
		 */
		dst_object = vm_object_allocate(OBJT_DEFAULT,
		    OFF_TO_IDX(dst_entry->end - dst_entry->start));
#if VM_NRESERVLEVEL > 0
		dst_object->flags |= OBJ_COLORED;
		dst_object->pg_color = atop(dst_entry->start);
#endif
	}

	VM_OBJECT_WLOCK(dst_object);
	KASSERT(upgrade || dst_entry->object.vm_object == NULL,
	    ("vm_fault_copy_entry: vm_object not NULL"));
	if (src_object != dst_object) {
		dst_entry->object.vm_object = dst_object;
		dst_entry->offset = 0;
		dst_object->charge = dst_entry->end - dst_entry->start;
	}
	if (fork_charge != NULL) {
		KASSERT(dst_entry->cred == NULL,
		    ("vm_fault_copy_entry: leaked swp charge"));
		dst_object->cred = curthread->td_ucred;
		crhold(dst_object->cred);
		*fork_charge += dst_object->charge;
	} else if (dst_object->cred == NULL) {
		KASSERT(dst_entry->cred != NULL, ("no cred for entry %p",
		    dst_entry));
		dst_object->cred = dst_entry->cred;
		dst_entry->cred = NULL;
	}

	/*
	 * If not an upgrade, then enter the mappings in the pmap as
	 * read and/or execute accesses.  Otherwise, enter them as
	 * write accesses.
	 *
	 * A writeable large page mapping is only created if all of
	 * the constituent small page mappings are modified. Marking
	 * PTEs as modified on inception allows promotion to happen
	 * without taking potentially large number of soft faults.
	 */
	if (!upgrade)
		access &= ~VM_PROT_WRITE;

	/*
	 * Loop through all of the virtual pages within the entry's
	 * range, copying each page from the source object to the
	 * destination object.  Since the source is wired, those pages
	 * must exist.  In contrast, the destination is pageable.
	 * Since the destination object does share any backing storage
	 * with the source object, all of its pages must be dirtied,
	 * regardless of whether they can be written.
	 */
	for (vaddr = dst_entry->start, dst_pindex = 0;
	    vaddr < dst_entry->end;
	    vaddr += PAGE_SIZE, dst_pindex++) {
again:
		/*
		 * Find the page in the source object, and copy it in.
		 * Because the source is wired down, the page will be
		 * in memory.
		 */
		if (src_object != dst_object)
			VM_OBJECT_RLOCK(src_object);
		object = src_object;
		pindex = src_pindex + dst_pindex;
		while ((src_m = vm_page_lookup(object, pindex)) == NULL &&
		    (backing_object = object->backing_object) != NULL) {
			/*
			 * Unless the source mapping is read-only or
			 * it is presently being upgraded from
			 * read-only, the first object in the shadow
			 * chain should provide all of the pages.  In
			 * other words, this loop body should never be
			 * executed when the source mapping is already
			 * read/write.
			 */
			KASSERT((src_entry->protection & VM_PROT_WRITE) == 0 ||
			    upgrade,
			    ("vm_fault_copy_entry: main object missing page"));

			VM_OBJECT_RLOCK(backing_object);
			pindex += OFF_TO_IDX(object->backing_object_offset);
			if (object != dst_object)
				VM_OBJECT_RUNLOCK(object);
			object = backing_object;
		}
		KASSERT(src_m != NULL, ("vm_fault_copy_entry: page missing"));

		if (object != dst_object) {
			/*
			 * Allocate a page in the destination object.
			 */
			dst_m = vm_page_alloc(dst_object, (src_object ==
			    dst_object ? src_pindex : 0) + dst_pindex,
			    VM_ALLOC_NORMAL);
			if (dst_m == NULL) {
				VM_OBJECT_WUNLOCK(dst_object);
				VM_OBJECT_RUNLOCK(object);
				VM_WAIT;
				VM_OBJECT_WLOCK(dst_object);
				goto again;
			}

			/*
			 * XXXRW: VM preserves tags across copy-on-write.
			 */
			pmap_copy_page_tags(src_m, dst_m);
			VM_OBJECT_RUNLOCK(object);
			dst_m->valid = VM_PAGE_BITS_ALL;
			dst_m->dirty = VM_PAGE_BITS_ALL;
		} else {
			dst_m = src_m;
			if (vm_page_sleep_if_busy(dst_m, "fltupg"))
				goto again;
			vm_page_xbusy(dst_m);
			KASSERT(dst_m->valid == VM_PAGE_BITS_ALL,
			    ("invalid dst page %p", dst_m));
		}
		VM_OBJECT_WUNLOCK(dst_object);

		/*
		 * Enter it in the pmap. If a wired, copy-on-write
		 * mapping is being replaced by a write-enabled
		 * mapping, then wire that new mapping.
		 */
		flags = access;
		if (upgrade)
			access |= PMAP_ENTER_WIRED;
#ifdef CPU_CHERI
		if (dst_object->flags & OBJ_NOLOADTAGS)
			flags |= PMAP_ENTER_NOLOADTAGS;
		if (dst_object->flags & OBJ_NOSTORETAGS)
			flags |= PMAP_ENTER_NOSTORETAGS;
#endif
		pmap_enter(dst_map->pmap, vaddr, dst_m, prot, flags, 0);

		/*
		 * Mark it no longer busy, and put it on the active list.
		 */
		VM_OBJECT_WLOCK(dst_object);
		
		if (upgrade) {
			if (src_m != dst_m) {
				vm_page_lock(src_m);
				vm_page_unwire(src_m, PQ_INACTIVE);
				vm_page_unlock(src_m);
				vm_page_lock(dst_m);
				vm_page_wire(dst_m);
				vm_page_unlock(dst_m);
			} else {
				KASSERT(dst_m->wire_count > 0,
				    ("dst_m %p is not wired", dst_m));
			}
		} else {
			vm_page_lock(dst_m);
			vm_page_activate(dst_m);
			vm_page_unlock(dst_m);
		}
		vm_page_xunbusy(dst_m);
	}
	VM_OBJECT_WUNLOCK(dst_object);
	if (upgrade) {
		dst_entry->eflags &= ~(MAP_ENTRY_COW | MAP_ENTRY_NEEDS_COPY);
		vm_object_deallocate(src_object);
	}
}

/*
 * Block entry into the machine-independent layer's page fault handler by
 * the calling thread.  Subsequent calls to vm_fault() by that thread will
 * return KERN_PROTECTION_FAILURE.  Enable machine-dependent handling of
 * spurious page faults. 
 */
int
vm_fault_disable_pagefaults(void)
{

	return (curthread_pflags_set(TDP_NOFAULTING | TDP_RESETSPUR));
}

void
vm_fault_enable_pagefaults(int save)
{

	curthread_pflags_restore(save);
}<|MERGE_RESOLUTION|>--- conflicted
+++ resolved
@@ -274,6 +274,12 @@
 	if (m == NULL || ((prot & VM_PROT_WRITE) != 0 &&
 	    vm_page_busied(m)) || m->valid != VM_PAGE_BITS_ALL)
 		return (KERN_FAILURE);
+#ifdef CPU_CHERI
+	if (fs->first_object->flags & OBJ_NOLOADTAGS)
+		fault_type |= PMAP_ENTER_NOLOADTAGS;
+	if (fs->first_object->flags & OBJ_NOSTORETAGS)
+		fault_type |= PMAP_ENTER_NOSTORETAGS;
+#endif
 	rv = pmap_enter(fs->map->pmap, vaddr, m, prot, fault_type |
 	    PMAP_ENTER_NOSLEEP | (wired ? PMAP_ENTER_WIRED : 0), 0);
 	if (rv != KERN_SUCCESS)
@@ -418,35 +424,6 @@
 	    (fs.first_object->flags & OBJ_TMPFS_NODE) == 0) ||
 	    (fs.first_object->flags & OBJ_MIGHTBEDIRTY) != 0)) {
 		VM_OBJECT_RLOCK(fs.first_object);
-<<<<<<< HEAD
-		if ((prot & VM_PROT_WRITE) != 0 &&
-		    (fs.first_object->type == OBJT_VNODE ||
-		    (fs.first_object->flags & OBJ_TMPFS_NODE) != 0) &&
-		    (fs.first_object->flags & OBJ_MIGHTBEDIRTY) == 0)
-			goto fast_failed;
-		m = vm_page_lookup(fs.first_object, fs.first_pindex);
-		/* A busy page can be mapped for read|execute access. */
-		if (m == NULL || ((prot & VM_PROT_WRITE) != 0 &&
-		    vm_page_busied(m)) || m->valid != VM_PAGE_BITS_ALL)
-			goto fast_failed;
-		flags = fault_type | PMAP_ENTER_NOSLEEP;
-		if (wired)
-			flags |= PMAP_ENTER_WIRED;
-#ifdef CPU_CHERI
-		if (fs.first_object->flags & OBJ_NOLOADTAGS)
-			flags |= PMAP_ENTER_NOLOADTAGS;
-		if (fs.first_object->flags & OBJ_NOSTORETAGS)
-			flags |= PMAP_ENTER_NOSTORETAGS;
-#endif
-		result = pmap_enter(fs.map->pmap, vaddr, m, prot, flags, 0);
-		if (result != KERN_SUCCESS)
-			goto fast_failed;
-		if (m_hold != NULL) {
-			*m_hold = m;
-			vm_page_lock(m);
-			vm_page_hold(m);
-			vm_page_unlock(m);
-=======
 		if ((prot & VM_PROT_WRITE) == 0 ||
 		    (fs.first_object->type != OBJT_VNODE &&
 		    (fs.first_object->flags & OBJ_TMPFS_NODE) == 0) ||
@@ -455,7 +432,6 @@
 			    fault_flags, wired, m_hold);
 			if (rv == KERN_SUCCESS)
 				return (rv);
->>>>>>> 47319ab8
 		}
 		if (!VM_OBJECT_TRYUPGRADE(fs.first_object)) {
 			VM_OBJECT_RUNLOCK(fs.first_object);
