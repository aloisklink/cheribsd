/*-
 * SPDX-License-Identifier: (BSD-4-Clause AND MIT-CMU)
 *
 * Copyright (c) 1991, 1993
 *	The Regents of the University of California.  All rights reserved.
 * Copyright (c) 1994 John S. Dyson
 * All rights reserved.
 * Copyright (c) 1994 David Greenman
 * All rights reserved.
 *
 *
 * This code is derived from software contributed to Berkeley by
 * The Mach Operating System project at Carnegie-Mellon University.
 *
 * Redistribution and use in source and binary forms, with or without
 * modification, are permitted provided that the following conditions
 * are met:
 * 1. Redistributions of source code must retain the above copyright
 *    notice, this list of conditions and the following disclaimer.
 * 2. Redistributions in binary form must reproduce the above copyright
 *    notice, this list of conditions and the following disclaimer in the
 *    documentation and/or other materials provided with the distribution.
 * 3. All advertising materials mentioning features or use of this software
 *    must display the following acknowledgement:
 *	This product includes software developed by the University of
 *	California, Berkeley and its contributors.
 * 4. Neither the name of the University nor the names of its contributors
 *    may be used to endorse or promote products derived from this software
 *    without specific prior written permission.
 *
 * THIS SOFTWARE IS PROVIDED BY THE REGENTS AND CONTRIBUTORS ``AS IS'' AND
 * ANY EXPRESS OR IMPLIED WARRANTIES, INCLUDING, BUT NOT LIMITED TO, THE
 * IMPLIED WARRANTIES OF MERCHANTABILITY AND FITNESS FOR A PARTICULAR PURPOSE
 * ARE DISCLAIMED.  IN NO EVENT SHALL THE REGENTS OR CONTRIBUTORS BE LIABLE
 * FOR ANY DIRECT, INDIRECT, INCIDENTAL, SPECIAL, EXEMPLARY, OR CONSEQUENTIAL
 * DAMAGES (INCLUDING, BUT NOT LIMITED TO, PROCUREMENT OF SUBSTITUTE GOODS
 * OR SERVICES; LOSS OF USE, DATA, OR PROFITS; OR BUSINESS INTERRUPTION)
 * HOWEVER CAUSED AND ON ANY THEORY OF LIABILITY, WHETHER IN CONTRACT, STRICT
 * LIABILITY, OR TORT (INCLUDING NEGLIGENCE OR OTHERWISE) ARISING IN ANY WAY
 * OUT OF THE USE OF THIS SOFTWARE, EVEN IF ADVISED OF THE POSSIBILITY OF
 * SUCH DAMAGE.
 *
 *	from: @(#)vm_fault.c	8.4 (Berkeley) 1/12/94
 *
 *
 * Copyright (c) 1987, 1990 Carnegie-Mellon University.
 * All rights reserved.
 *
 * Authors: Avadis Tevanian, Jr., Michael Wayne Young
 *
 * Permission to use, copy, modify and distribute this software and
 * its documentation is hereby granted, provided that both the copyright
 * notice and this permission notice appear in all copies of the
 * software, derivative works or modified versions, and any portions
 * thereof, and that both notices appear in supporting documentation.
 *
 * CARNEGIE MELLON ALLOWS FREE USE OF THIS SOFTWARE IN ITS "AS IS"
 * CONDITION.  CARNEGIE MELLON DISCLAIMS ANY LIABILITY OF ANY KIND
 * FOR ANY DAMAGES WHATSOEVER RESULTING FROM THE USE OF THIS SOFTWARE.
 *
 * Carnegie Mellon requests users of this software to return to
 *
 *  Software Distribution Coordinator  or  Software.Distribution@CS.CMU.EDU
 *  School of Computer Science
 *  Carnegie Mellon University
 *  Pittsburgh PA 15213-3890
 *
 * any improvements or extensions that they make and grant Carnegie the
 * rights to redistribute these changes.
 */

/*
 *	Page fault handling module.
 */

#include <sys/cdefs.h>
__FBSDID("$FreeBSD$");

#include "opt_ktrace.h"
#include "opt_vm.h"

#include <sys/param.h>
#include <sys/systm.h>
#include <sys/kernel.h>
#include <sys/kdb.h>
#include <sys/lock.h>
#include <sys/mman.h>
#include <sys/proc.h>
#include <sys/racct.h>
#include <sys/resourcevar.h>
#include <sys/rwlock.h>
#include <sys/sysctl.h>
#include <sys/vmmeter.h>
#include <sys/vnode.h>
#ifdef KTRACE
#include <sys/ktrace.h>
#endif

#include <vm/vm.h>
#include <vm/vm_param.h>
#include <vm/pmap.h>
#include <vm/vm_map.h>
#include <vm/vm_object.h>
#include <vm/vm_page.h>
#include <vm/vm_pageout.h>
#include <vm/vm_kern.h>
#include <vm/vm_pager.h>
#include <vm/vm_extern.h>
#include <vm/vm_reserv.h>

#define PFBAK 4
#define PFFOR 4

#define	VM_FAULT_READ_DEFAULT	(1 + VM_FAULT_READ_AHEAD_INIT)
#define	VM_FAULT_READ_MAX	(1 + VM_FAULT_READ_AHEAD_MAX)

#define	VM_FAULT_DONTNEED_MIN	1048576

struct faultstate {
	vm_page_t m;
	vm_object_t object;
	vm_pindex_t pindex;
	vm_page_t first_m;
	vm_object_t	first_object;
	vm_pindex_t first_pindex;
	vm_map_t map;
	vm_map_entry_t entry;
	int map_generation;
	bool lookup_still_valid;
	struct vnode *vp;
};

static void vm_fault_dontneed(const struct faultstate *fs, vm_offset_t vaddr,
	    int ahead);
static void vm_fault_prefault(const struct faultstate *fs, vm_offset_t addra,
	    int backward, int forward, bool obj_locked);

static inline void
release_page(struct faultstate *fs)
{

	vm_page_xunbusy(fs->m);
	vm_page_lock(fs->m);
	vm_page_deactivate(fs->m);
	vm_page_unlock(fs->m);
	fs->m = NULL;
}

static inline void
unlock_map(struct faultstate *fs)
{

	if (fs->lookup_still_valid) {
		vm_map_lookup_done(fs->map, fs->entry);
		fs->lookup_still_valid = false;
	}
}

static void
unlock_vp(struct faultstate *fs)
{

	if (fs->vp != NULL) {
		vput(fs->vp);
		fs->vp = NULL;
	}
}

static void
unlock_and_deallocate(struct faultstate *fs)
{

	vm_object_pip_wakeup(fs->object);
	VM_OBJECT_WUNLOCK(fs->object);
	if (fs->object != fs->first_object) {
		VM_OBJECT_WLOCK(fs->first_object);
		vm_page_lock(fs->first_m);
		vm_page_free(fs->first_m);
		vm_page_unlock(fs->first_m);
		vm_object_pip_wakeup(fs->first_object);
		VM_OBJECT_WUNLOCK(fs->first_object);
		fs->first_m = NULL;
	}
	vm_object_deallocate(fs->first_object);
	unlock_map(fs);
	unlock_vp(fs);
}

static void
vm_fault_dirty(vm_map_entry_t entry, vm_page_t m, vm_prot_t prot,
    vm_prot_t fault_type, int fault_flags, bool set_wd)
{
	bool need_dirty;

	if (((prot & VM_PROT_WRITE) == 0 &&
	    (fault_flags & VM_FAULT_DIRTY) == 0) ||
	    (m->oflags & VPO_UNMANAGED) != 0)
		return;

	VM_OBJECT_ASSERT_LOCKED(m->object);

	need_dirty = ((fault_type & VM_PROT_WRITE) != 0 &&
	    (fault_flags & VM_FAULT_WIRE) == 0) ||
	    (fault_flags & VM_FAULT_DIRTY) != 0;

	if (set_wd)
		vm_object_set_writeable_dirty(m->object);
	else
		/*
		 * If two callers of vm_fault_dirty() with set_wd ==
		 * FALSE, one for the map entry with MAP_ENTRY_NOSYNC
		 * flag set, other with flag clear, race, it is
		 * possible for the no-NOSYNC thread to see m->dirty
		 * != 0 and not clear VPO_NOSYNC.  Take vm_page lock
		 * around manipulation of VPO_NOSYNC and
		 * vm_page_dirty() call, to avoid the race and keep
		 * m->oflags consistent.
		 */
		vm_page_lock(m);

	/*
	 * If this is a NOSYNC mmap we do not want to set VPO_NOSYNC
	 * if the page is already dirty to prevent data written with
	 * the expectation of being synced from not being synced.
	 * Likewise if this entry does not request NOSYNC then make
	 * sure the page isn't marked NOSYNC.  Applications sharing
	 * data should use the same flags to avoid ping ponging.
	 */
	if ((entry->eflags & MAP_ENTRY_NOSYNC) != 0) {
		if (m->dirty == 0) {
			m->oflags |= VPO_NOSYNC;
		}
	} else {
		m->oflags &= ~VPO_NOSYNC;
	}

	/*
	 * If the fault is a write, we know that this page is being
	 * written NOW so dirty it explicitly to save on
	 * pmap_is_modified() calls later.
	 *
	 * Also, since the page is now dirty, we can possibly tell
	 * the pager to release any swap backing the page.  Calling
	 * the pager requires a write lock on the object.
	 */
	if (need_dirty)
		vm_page_dirty(m);
	if (!set_wd)
		vm_page_unlock(m);
	else if (need_dirty)
		vm_pager_page_unswapped(m);
}

static void
vm_fault_fill_hold(vm_page_t *m_hold, vm_page_t m)
{

	if (m_hold != NULL) {
		*m_hold = m;
		vm_page_lock(m);
		vm_page_hold(m);
		vm_page_unlock(m);
	}
}

/*
 * Unlocks fs.first_object and fs.map on success.
 */
static int
vm_fault_soft_fast(struct faultstate *fs, vm_offset_t vaddr, vm_prot_t prot,
    int fault_type, int fault_flags, boolean_t wired, vm_page_t *m_hold)
{
	vm_page_t m, m_map;
#if (defined(__aarch64__) || defined(__amd64__) || (defined(__arm__) && \
    __ARM_ARCH >= 6) || defined(__i386__) || defined(__riscv)) && \
    VM_NRESERVLEVEL > 0
	vm_page_t m_super;
	int flags;
#endif
	int psind, rv;

	MPASS(fs->vp == NULL);
	m = vm_page_lookup(fs->first_object, fs->first_pindex);
	/* A busy page can be mapped for read|execute access. */
	if (m == NULL || ((prot & VM_PROT_WRITE) != 0 &&
	    vm_page_busied(m)) || m->valid != VM_PAGE_BITS_ALL)
		return (KERN_FAILURE);
	m_map = m;
	psind = 0;
#if (defined(__aarch64__) || defined(__amd64__) || (defined(__arm__) && \
    __ARM_ARCH >= 6) || defined(__i386__) || defined(__riscv)) && \
    VM_NRESERVLEVEL > 0
	if ((m->flags & PG_FICTITIOUS) == 0 &&
	    (m_super = vm_reserv_to_superpage(m)) != NULL &&
	    rounddown2(vaddr, pagesizes[m_super->psind]) >= fs->entry->start &&
	    roundup2(vaddr + 1, pagesizes[m_super->psind]) <= fs->entry->end &&
	    (vaddr & (pagesizes[m_super->psind] - 1)) == (VM_PAGE_TO_PHYS(m) &
	    (pagesizes[m_super->psind] - 1)) &&
	    pmap_ps_enabled(fs->map->pmap)) {
		flags = PS_ALL_VALID;
		if ((prot & VM_PROT_WRITE) != 0) {
			/*
			 * Create a superpage mapping allowing write access
			 * only if none of the constituent pages are busy and
			 * all of them are already dirty (except possibly for
			 * the page that was faulted on).
			 */
			flags |= PS_NONE_BUSY;
			if ((fs->first_object->flags & OBJ_UNMANAGED) == 0)
				flags |= PS_ALL_DIRTY;
		}
		if (vm_page_ps_test(m_super, flags, m)) {
			m_map = m_super;
			psind = m_super->psind;
			vaddr = rounddown2(vaddr, pagesizes[psind]);
			/* Preset the modified bit for dirty superpages. */
			if ((flags & PS_ALL_DIRTY) != 0)
				fault_type |= VM_PROT_WRITE;
		}
	}
#endif
#ifdef CPU_CHERI
	if (fs->first_object->flags & OBJ_NOLOADTAGS)
		fault_type |= PMAP_ENTER_NOLOADTAGS;
	if (fs->first_object->flags & OBJ_NOSTORETAGS)
		fault_type |= PMAP_ENTER_NOSTORETAGS;
#endif
	rv = pmap_enter(fs->map->pmap, vaddr, m_map, prot, fault_type |
	    PMAP_ENTER_NOSLEEP | (wired ? PMAP_ENTER_WIRED : 0), psind);
	if (rv != KERN_SUCCESS)
		return (rv);
	vm_fault_fill_hold(m_hold, m);
	vm_fault_dirty(fs->entry, m, prot, fault_type, fault_flags, false);
	if (psind == 0 && !wired)
		vm_fault_prefault(fs, vaddr, PFBAK, PFFOR, true);
	VM_OBJECT_RUNLOCK(fs->first_object);
	vm_map_lookup_done(fs->map, fs->entry);
	curthread->td_ru.ru_minflt++;
	return (KERN_SUCCESS);
}

static void
vm_fault_restore_map_lock(struct faultstate *fs)
{

	VM_OBJECT_ASSERT_WLOCKED(fs->first_object);
	MPASS(fs->first_object->paging_in_progress > 0);

	if (!vm_map_trylock_read(fs->map)) {
		VM_OBJECT_WUNLOCK(fs->first_object);
		vm_map_lock_read(fs->map);
		VM_OBJECT_WLOCK(fs->first_object);
	}
	fs->lookup_still_valid = true;
}

static void
vm_fault_populate_check_page(vm_page_t m)
{

	/*
	 * Check each page to ensure that the pager is obeying the
	 * interface: the page must be installed in the object, fully
	 * valid, and exclusively busied.
	 */
	MPASS(m != NULL);
	MPASS(m->valid == VM_PAGE_BITS_ALL);
	MPASS(vm_page_xbusied(m));
}

static void
vm_fault_populate_cleanup(vm_object_t object, vm_pindex_t first,
    vm_pindex_t last)
{
	vm_page_t m;
	vm_pindex_t pidx;

	VM_OBJECT_ASSERT_WLOCKED(object);
	MPASS(first <= last);
	for (pidx = first, m = vm_page_lookup(object, pidx);
	    pidx <= last; pidx++, m = vm_page_next(m)) {
		vm_fault_populate_check_page(m);
		vm_page_lock(m);
		vm_page_deactivate(m);
		vm_page_unlock(m);
		vm_page_xunbusy(m);
	}
}

static int
vm_fault_populate(struct faultstate *fs, vm_prot_t prot, int fault_type,
    int fault_flags, boolean_t wired, vm_page_t *m_hold)
{
	struct mtx *m_mtx;
	vm_offset_t vaddr;
	vm_page_t m;
	vm_pindex_t map_first, map_last, pager_first, pager_last, pidx;
	int i, npages, psind, rv;

	MPASS(fs->object == fs->first_object);
	VM_OBJECT_ASSERT_WLOCKED(fs->first_object);
	MPASS(fs->first_object->paging_in_progress > 0);
	MPASS(fs->first_object->backing_object == NULL);
	MPASS(fs->lookup_still_valid);

	pager_first = OFF_TO_IDX(fs->entry->offset);
	pager_last = pager_first + atop(fs->entry->end - fs->entry->start) - 1;
	unlock_map(fs);
	unlock_vp(fs);

	/*
	 * Call the pager (driver) populate() method.
	 *
	 * There is no guarantee that the method will be called again
	 * if the current fault is for read, and a future fault is
	 * for write.  Report the entry's maximum allowed protection
	 * to the driver.
	 */
	rv = vm_pager_populate(fs->first_object, fs->first_pindex,
	    fault_type, fs->entry->max_protection, &pager_first, &pager_last);

	VM_OBJECT_ASSERT_WLOCKED(fs->first_object);
	if (rv == VM_PAGER_BAD) {
		/*
		 * VM_PAGER_BAD is the backdoor for a pager to request
		 * normal fault handling.
		 */
		vm_fault_restore_map_lock(fs);
		if (fs->map->timestamp != fs->map_generation)
			return (KERN_RESOURCE_SHORTAGE); /* RetryFault */
		return (KERN_NOT_RECEIVER);
	}
	if (rv != VM_PAGER_OK)
		return (KERN_FAILURE); /* AKA SIGSEGV */

	/* Ensure that the driver is obeying the interface. */
	MPASS(pager_first <= pager_last);
	MPASS(fs->first_pindex <= pager_last);
	MPASS(fs->first_pindex >= pager_first);
	MPASS(pager_last < fs->first_object->size);

	vm_fault_restore_map_lock(fs);
	if (fs->map->timestamp != fs->map_generation) {
		vm_fault_populate_cleanup(fs->first_object, pager_first,
		    pager_last);
		return (KERN_RESOURCE_SHORTAGE); /* RetryFault */
	}

	/*
	 * The map is unchanged after our last unlock.  Process the fault.
	 *
	 * The range [pager_first, pager_last] that is given to the
	 * pager is only a hint.  The pager may populate any range
	 * within the object that includes the requested page index.
	 * In case the pager expanded the range, clip it to fit into
	 * the map entry.
	 */
	map_first = OFF_TO_IDX(fs->entry->offset);
	if (map_first > pager_first) {
		vm_fault_populate_cleanup(fs->first_object, pager_first,
		    map_first - 1);
		pager_first = map_first;
	}
	map_last = map_first + atop(fs->entry->end - fs->entry->start) - 1;
	if (map_last < pager_last) {
		vm_fault_populate_cleanup(fs->first_object, map_last + 1,
		    pager_last);
		pager_last = map_last;
	}
	for (pidx = pager_first, m = vm_page_lookup(fs->first_object, pidx);
	    pidx <= pager_last;
	    pidx += npages, m = vm_page_next(&m[npages - 1])) {
		vaddr = fs->entry->start + IDX_TO_OFF(pidx) - fs->entry->offset;
#if defined(__aarch64__) || defined(__amd64__) || (defined(__arm__) && \
    __ARM_ARCH >= 6) || defined(__i386__) || defined(__riscv)
		psind = m->psind;
		if (psind > 0 && ((vaddr & (pagesizes[psind] - 1)) != 0 ||
		    pidx + OFF_TO_IDX(pagesizes[psind]) - 1 > pager_last ||
		    !pmap_ps_enabled(fs->map->pmap)))
			psind = 0;
#else
		psind = 0;
#endif		
		npages = atop(pagesizes[psind]);
		for (i = 0; i < npages; i++) {
			vm_fault_populate_check_page(&m[i]);
			vm_fault_dirty(fs->entry, &m[i], prot, fault_type,
			    fault_flags, true);
		}
		VM_OBJECT_WUNLOCK(fs->first_object);
		rv = pmap_enter(fs->map->pmap, vaddr, m, prot, fault_type |
		    (wired ? PMAP_ENTER_WIRED : 0), psind);
#if defined(__amd64__)
		if (psind > 0 && rv == KERN_FAILURE) {
			for (i = 0; i < npages; i++) {
				rv = pmap_enter(fs->map->pmap, vaddr + ptoa(i),
				    &m[i], prot, fault_type |
				    (wired ? PMAP_ENTER_WIRED : 0), 0);
				MPASS(rv == KERN_SUCCESS);
			}
		}
#else
		MPASS(rv == KERN_SUCCESS);
#endif
		VM_OBJECT_WLOCK(fs->first_object);
		m_mtx = NULL;
		for (i = 0; i < npages; i++) {
			vm_page_change_lock(&m[i], &m_mtx);
			if ((fault_flags & VM_FAULT_WIRE) != 0)
				vm_page_wire(&m[i]);
			else
				vm_page_activate(&m[i]);
			if (m_hold != NULL && m[i].pindex == fs->first_pindex) {
				*m_hold = &m[i];
				vm_page_hold(&m[i]);
			}
			vm_page_xunbusy_maybelocked(&m[i]);
		}
		if (m_mtx != NULL)
			mtx_unlock(m_mtx);
	}
	curthread->td_ru.ru_majflt++;
	return (KERN_SUCCESS);
}

/*
 *	vm_fault:
 *
 *	Handle a page fault occurring at the given address,
 *	requiring the given permissions, in the map specified.
 *	If successful, the page is inserted into the
 *	associated physical map.
 *
 *	NOTE: the given address should be truncated to the
 *	proper page address.
 *
 *	KERN_SUCCESS is returned if the page fault is handled; otherwise,
 *	a standard error specifying why the fault is fatal is returned.
 *
 *	The map in question must be referenced, and remains so.
 *	Caller may hold no locks.
 */
int
vm_fault(vm_map_t map, vm_offset_t vaddr, vm_prot_t fault_type,
    int fault_flags)
{
	struct thread *td;
	int result;

	td = curthread;
	if ((td->td_pflags & TDP_NOFAULTING) != 0)
		return (KERN_PROTECTION_FAILURE);
#ifdef KTRACE
	if (map != kernel_map && KTRPOINT(td, KTR_FAULT))
		ktrfault(vaddr, fault_type);
#endif
	result = vm_fault_hold(map, trunc_page(vaddr), fault_type, fault_flags,
	    NULL);
#ifdef KTRACE
	if (map != kernel_map && KTRPOINT(td, KTR_FAULTEND))
		ktrfaultend(result);
#endif
	return (result);
}

int
vm_fault_hold(vm_map_t map, vm_offset_t vaddr, vm_prot_t fault_type,
    int fault_flags, vm_page_t *m_hold)
{
	u_int flags;
	struct faultstate fs;
	struct vnode *vp;
	struct domainset *dset;
	vm_object_t next_object, retry_object;
	vm_offset_t e_end, e_start;
	vm_pindex_t retry_pindex;
	vm_prot_t prot, retry_prot;
	int ahead, alloc_req, behind, cluster_offset, error, era, faultcount;
	int locked, nera, result, rv;
	u_char behavior;
	boolean_t wired;	/* Passed by reference. */
	bool dead, hardfault, is_first_object_locked;

	VM_CNT_INC(v_vm_faults);
	fs.vp = NULL;
	faultcount = 0;
	nera = -1;
	hardfault = false;

RetryFault:;

	/*
	 * Find the backing store object and offset into it to begin the
	 * search.
	 */
	fs.map = map;
	result = vm_map_lookup(&fs.map, vaddr, fault_type |
	    VM_PROT_FAULT_LOOKUP, &fs.entry, &fs.first_object,
	    &fs.first_pindex, &prot, &wired);
	if (result != KERN_SUCCESS) {
		unlock_vp(&fs);
		return (result);
	}

	fs.map_generation = fs.map->timestamp;

	if (fs.entry->eflags & MAP_ENTRY_NOFAULT) {
		kdb_backtrace();
		panic("%s: fault on nofault entry, addr: %#lx",
		    __func__, (u_long)vaddr);
	}

	if (fs.entry->eflags & MAP_ENTRY_IN_TRANSITION &&
	    fs.entry->wiring_thread != curthread) {
		vm_map_unlock_read(fs.map);
		vm_map_lock(fs.map);
		if (vm_map_lookup_entry(fs.map, vaddr, &fs.entry) &&
		    (fs.entry->eflags & MAP_ENTRY_IN_TRANSITION)) {
			unlock_vp(&fs);
			fs.entry->eflags |= MAP_ENTRY_NEEDS_WAKEUP;
			vm_map_unlock_and_wait(fs.map, 0);
		} else
			vm_map_unlock(fs.map);
		goto RetryFault;
	}

	MPASS((fs.entry->eflags & MAP_ENTRY_GUARD) == 0);

	if (wired)
		fault_type = prot | (fault_type & VM_PROT_COPY);
	else
		KASSERT((fault_flags & VM_FAULT_WIRE) == 0,
		    ("!wired && VM_FAULT_WIRE"));

	/*
	 * Try to avoid lock contention on the top-level object through
	 * special-case handling of some types of page faults, specifically,
	 * those that are both (1) mapping an existing page from the top-
	 * level object and (2) not having to mark that object as containing
	 * dirty pages.  Under these conditions, a read lock on the top-level
	 * object suffices, allowing multiple page faults of a similar type to
	 * run in parallel on the same top-level object.
	 */
	if (fs.vp == NULL /* avoid locked vnode leak */ &&
	    (fault_flags & (VM_FAULT_WIRE | VM_FAULT_DIRTY)) == 0 &&
	    /* avoid calling vm_object_set_writeable_dirty() */
	    ((prot & VM_PROT_WRITE) == 0 ||
	    (fs.first_object->type != OBJT_VNODE &&
	    (fs.first_object->flags & OBJ_TMPFS_NODE) == 0) ||
	    (fs.first_object->flags & OBJ_MIGHTBEDIRTY) != 0)) {
		VM_OBJECT_RLOCK(fs.first_object);
		if ((prot & VM_PROT_WRITE) == 0 ||
		    (fs.first_object->type != OBJT_VNODE &&
		    (fs.first_object->flags & OBJ_TMPFS_NODE) == 0) ||
		    (fs.first_object->flags & OBJ_MIGHTBEDIRTY) != 0) {
			rv = vm_fault_soft_fast(&fs, vaddr, prot, fault_type,
			    fault_flags, wired, m_hold);
			if (rv == KERN_SUCCESS)
				return (rv);
		}
		if (!VM_OBJECT_TRYUPGRADE(fs.first_object)) {
			VM_OBJECT_RUNLOCK(fs.first_object);
			VM_OBJECT_WLOCK(fs.first_object);
		}
	} else {
		VM_OBJECT_WLOCK(fs.first_object);
	}

	/*
	 * Make a reference to this object to prevent its disposal while we
	 * are messing with it.  Once we have the reference, the map is free
	 * to be diddled.  Since objects reference their shadows (and copies),
	 * they will stay around as well.
	 *
	 * Bump the paging-in-progress count to prevent size changes (e.g. 
	 * truncation operations) during I/O.
	 */
	vm_object_reference_locked(fs.first_object);
	vm_object_pip_add(fs.first_object, 1);

	fs.lookup_still_valid = true;

	fs.first_m = NULL;

	/*
	 * Search for the page at object/offset.
	 */
	fs.object = fs.first_object;
	fs.pindex = fs.first_pindex;
	while (TRUE) {
		/*
		 * If the object is marked for imminent termination,
		 * we retry here, since the collapse pass has raced
		 * with us.  Otherwise, if we see terminally dead
		 * object, return fail.
		 */
		if ((fs.object->flags & OBJ_DEAD) != 0) {
			dead = fs.object->type == OBJT_DEAD;
			unlock_and_deallocate(&fs);
			if (dead)
				return (KERN_PROTECTION_FAILURE);
			pause("vmf_de", 1);
			goto RetryFault;
		}

		/*
		 * See if page is resident
		 */
		fs.m = vm_page_lookup(fs.object, fs.pindex);
		if (fs.m != NULL) {
			/*
			 * Wait/Retry if the page is busy.  We have to do this
			 * if the page is either exclusive or shared busy
			 * because the vm_pager may be using read busy for
			 * pageouts (and even pageins if it is the vnode
			 * pager), and we could end up trying to pagein and
			 * pageout the same page simultaneously.
			 *
			 * We can theoretically allow the busy case on a read
			 * fault if the page is marked valid, but since such
			 * pages are typically already pmap'd, putting that
			 * special case in might be more effort then it is 
			 * worth.  We cannot under any circumstances mess
			 * around with a shared busied page except, perhaps,
			 * to pmap it.
			 */
			if (vm_page_busied(fs.m)) {
				/*
				 * Reference the page before unlocking and
				 * sleeping so that the page daemon is less
				 * likely to reclaim it.
				 */
				vm_page_aflag_set(fs.m, PGA_REFERENCED);
				if (fs.object != fs.first_object) {
					if (!VM_OBJECT_TRYWLOCK(
					    fs.first_object)) {
						VM_OBJECT_WUNLOCK(fs.object);
						VM_OBJECT_WLOCK(fs.first_object);
						VM_OBJECT_WLOCK(fs.object);
					}
					vm_page_lock(fs.first_m);
					vm_page_free(fs.first_m);
					vm_page_unlock(fs.first_m);
					vm_object_pip_wakeup(fs.first_object);
					VM_OBJECT_WUNLOCK(fs.first_object);
					fs.first_m = NULL;
				}
				unlock_map(&fs);
				if (fs.m == vm_page_lookup(fs.object,
				    fs.pindex)) {
					vm_page_sleep_if_busy(fs.m, "vmpfw");
				}
				vm_object_pip_wakeup(fs.object);
				VM_OBJECT_WUNLOCK(fs.object);
				VM_CNT_INC(v_intrans);
				vm_object_deallocate(fs.first_object);
				goto RetryFault;
			}

			/*
			 * Mark page busy for other processes, and the 
			 * pagedaemon.  If it still isn't completely valid
			 * (readable), jump to readrest, else break-out ( we
			 * found the page ).
			 */
			vm_page_xbusy(fs.m);
			if (fs.m->valid != VM_PAGE_BITS_ALL)
				goto readrest;
			break; /* break to PAGE HAS BEEN FOUND */
		}
		KASSERT(fs.m == NULL, ("fs.m should be NULL, not %p", fs.m));

		/*
		 * Page is not resident.  If the pager might contain the page
		 * or this is the beginning of the search, allocate a new
		 * page.  (Default objects are zero-fill, so there is no real
		 * pager for them.)
		 */
		if (fs.object->type != OBJT_DEFAULT ||
		    fs.object == fs.first_object) {
			if (fs.pindex >= fs.object->size) {
				unlock_and_deallocate(&fs);
				return (KERN_PROTECTION_FAILURE);
			}

			if (fs.object == fs.first_object &&
			    (fs.first_object->flags & OBJ_POPULATE) != 0 &&
			    fs.first_object->shadow_count == 0) {
				rv = vm_fault_populate(&fs, prot, fault_type,
				    fault_flags, wired, m_hold);
				switch (rv) {
				case KERN_SUCCESS:
				case KERN_FAILURE:
					unlock_and_deallocate(&fs);
					return (rv);
				case KERN_RESOURCE_SHORTAGE:
					unlock_and_deallocate(&fs);
					goto RetryFault;
				case KERN_NOT_RECEIVER:
					/*
					 * Pager's populate() method
					 * returned VM_PAGER_BAD.
					 */
					break;
				default:
					panic("inconsistent return codes");
				}
			}

			/*
			 * Allocate a new page for this object/offset pair.
			 *
			 * Unlocked read of the p_flag is harmless. At
			 * worst, the P_KILLED might be not observed
			 * there, and allocation can fail, causing
			 * restart and new reading of the p_flag.
			 */
			dset = fs.object->domain.dr_policy;
			if (dset == NULL)
				dset = curthread->td_domain.dr_policy;
			if (!vm_page_count_severe_set(&dset->ds_mask) ||
			    P_KILLED(curproc)) {
#if VM_NRESERVLEVEL > 0
				vm_object_color(fs.object, atop(vaddr) -
				    fs.pindex);
#endif
				alloc_req = P_KILLED(curproc) ?
				    VM_ALLOC_SYSTEM : VM_ALLOC_NORMAL;
				if (fs.object->type != OBJT_VNODE &&
				    fs.object->backing_object == NULL)
					alloc_req |= VM_ALLOC_ZERO;
				fs.m = vm_page_alloc(fs.object, fs.pindex,
				    alloc_req);
			}
			if (fs.m == NULL) {
				unlock_and_deallocate(&fs);
				vm_waitpfault(dset);
				goto RetryFault;
			}
		}

readrest:
		/*
		 * At this point, we have either allocated a new page or found
		 * an existing page that is only partially valid.
		 *
		 * We hold a reference on the current object and the page is
		 * exclusive busied.
		 */

		/*
		 * If the pager for the current object might have the page,
		 * then determine the number of additional pages to read and
		 * potentially reprioritize previously read pages for earlier
		 * reclamation.  These operations should only be performed
		 * once per page fault.  Even if the current pager doesn't
		 * have the page, the number of additional pages to read will
		 * apply to subsequent objects in the shadow chain.
		 */
		if (fs.object->type != OBJT_DEFAULT && nera == -1 &&
		    !P_KILLED(curproc)) {
			KASSERT(fs.lookup_still_valid, ("map unlocked"));
			era = fs.entry->read_ahead;
			behavior = vm_map_entry_behavior(fs.entry);
			if (behavior == MAP_ENTRY_BEHAV_RANDOM) {
				nera = 0;
			} else if (behavior == MAP_ENTRY_BEHAV_SEQUENTIAL) {
				nera = VM_FAULT_READ_AHEAD_MAX;
				if (vaddr == fs.entry->next_read)
					vm_fault_dontneed(&fs, vaddr, nera);
			} else if (vaddr == fs.entry->next_read) {
				/*
				 * This is a sequential fault.  Arithmetically
				 * increase the requested number of pages in
				 * the read-ahead window.  The requested
				 * number of pages is "# of sequential faults
				 * x (read ahead min + 1) + read ahead min"
				 */
				nera = VM_FAULT_READ_AHEAD_MIN;
				if (era > 0) {
					nera += era + 1;
					if (nera > VM_FAULT_READ_AHEAD_MAX)
						nera = VM_FAULT_READ_AHEAD_MAX;
				}
				if (era == VM_FAULT_READ_AHEAD_MAX)
					vm_fault_dontneed(&fs, vaddr, nera);
			} else {
				/*
				 * This is a non-sequential fault.
				 */
				nera = 0;
			}
			if (era != nera) {
				/*
				 * A read lock on the map suffices to update
				 * the read ahead count safely.
				 */
				fs.entry->read_ahead = nera;
			}

			/*
			 * Prepare for unlocking the map.  Save the map
			 * entry's start and end addresses, which are used to
			 * optimize the size of the pager operation below.
			 * Even if the map entry's addresses change after
			 * unlocking the map, using the saved addresses is
			 * safe.
			 */
			e_start = fs.entry->start;
			e_end = fs.entry->end;
		}

		/*
		 * Call the pager to retrieve the page if there is a chance
		 * that the pager has it, and potentially retrieve additional
		 * pages at the same time.
		 */
		if (fs.object->type != OBJT_DEFAULT) {
			/*
			 * Release the map lock before locking the vnode or
			 * sleeping in the pager.  (If the current object has
			 * a shadow, then an earlier iteration of this loop
			 * may have already unlocked the map.)
			 */
			unlock_map(&fs);

			if (fs.object->type == OBJT_VNODE &&
			    (vp = fs.object->handle) != fs.vp) {
				/*
				 * Perform an unlock in case the desired vnode
				 * changed while the map was unlocked during a
				 * retry.
				 */
				unlock_vp(&fs);

				locked = VOP_ISLOCKED(vp);
				if (locked != LK_EXCLUSIVE)
					locked = LK_SHARED;

				/*
				 * We must not sleep acquiring the vnode lock
				 * while we have the page exclusive busied or
				 * the object's paging-in-progress count
				 * incremented.  Otherwise, we could deadlock.
				 */
				error = vget(vp, locked | LK_CANRECURSE |
				    LK_NOWAIT, curthread);
				if (error != 0) {
					vhold(vp);
					release_page(&fs);
					unlock_and_deallocate(&fs);
					error = vget(vp, locked | LK_RETRY |
					    LK_CANRECURSE, curthread);
					vdrop(vp);
					fs.vp = vp;
					KASSERT(error == 0,
					    ("vm_fault: vget failed"));
					goto RetryFault;
				}
				fs.vp = vp;
			}
			KASSERT(fs.vp == NULL || !fs.map->system_map,
			    ("vm_fault: vnode-backed object mapped by system map"));

			/*
			 * Page in the requested page and hint the pager,
			 * that it may bring up surrounding pages.
			 */
			if (nera == -1 || behavior == MAP_ENTRY_BEHAV_RANDOM ||
			    P_KILLED(curproc)) {
				behind = 0;
				ahead = 0;
			} else {
				/* Is this a sequential fault? */
				if (nera > 0) {
					behind = 0;
					ahead = nera;
				} else {
					/*
					 * Request a cluster of pages that is
					 * aligned to a VM_FAULT_READ_DEFAULT
					 * page offset boundary within the
					 * object.  Alignment to a page offset
					 * boundary is more likely to coincide
					 * with the underlying file system
					 * block than alignment to a virtual
					 * address boundary.
					 */
					cluster_offset = fs.pindex %
					    VM_FAULT_READ_DEFAULT;
					behind = ulmin(cluster_offset,
					    atop(vaddr - e_start));
					ahead = VM_FAULT_READ_DEFAULT - 1 -
					    cluster_offset;
				}
				ahead = ulmin(ahead, atop(e_end - vaddr) - 1);
			}
			rv = vm_pager_get_pages(fs.object, &fs.m, 1,
			    &behind, &ahead);
			if (rv == VM_PAGER_OK) {
				faultcount = behind + 1 + ahead;
				hardfault = true;
				break; /* break to PAGE HAS BEEN FOUND */
			}
			if (rv == VM_PAGER_ERROR)
				printf("vm_fault: pager read error, pid %d (%s)\n",
				    curproc->p_pid, curproc->p_comm);

			/*
			 * If an I/O error occurred or the requested page was
			 * outside the range of the pager, clean up and return
			 * an error.
			 */
			if (rv == VM_PAGER_ERROR || rv == VM_PAGER_BAD) {
				vm_page_lock(fs.m);
				if (fs.m->wire_count == 0)
					vm_page_free(fs.m);
				else
					vm_page_xunbusy_maybelocked(fs.m);
				vm_page_unlock(fs.m);
				fs.m = NULL;
				unlock_and_deallocate(&fs);
				return (rv == VM_PAGER_ERROR ? KERN_FAILURE :
				    KERN_PROTECTION_FAILURE);
			}

			/*
			 * The requested page does not exist at this object/
			 * offset.  Remove the invalid page from the object,
			 * waking up anyone waiting for it, and continue on to
			 * the next object.  However, if this is the top-level
			 * object, we must leave the busy page in place to
			 * prevent another process from rushing past us, and
			 * inserting the page in that object at the same time
			 * that we are.
			 */
			if (fs.object != fs.first_object) {
				vm_page_lock(fs.m);
				if (fs.m->wire_count == 0)
					vm_page_free(fs.m);
				else
					vm_page_xunbusy_maybelocked(fs.m);
				vm_page_unlock(fs.m);
				fs.m = NULL;
			}
		}

		/*
		 * We get here if the object has default pager (or unwiring) 
		 * or the pager doesn't have the page.
		 */
		if (fs.object == fs.first_object)
			fs.first_m = fs.m;

		/*
		 * Move on to the next object.  Lock the next object before
		 * unlocking the current one.
		 */
		next_object = fs.object->backing_object;
		if (next_object == NULL) {
			/*
			 * If there's no object left, fill the page in the top
			 * object with zeros.
			 */
			if (fs.object != fs.first_object) {
				vm_object_pip_wakeup(fs.object);
				VM_OBJECT_WUNLOCK(fs.object);

				fs.object = fs.first_object;
				fs.pindex = fs.first_pindex;
				fs.m = fs.first_m;
				VM_OBJECT_WLOCK(fs.object);
			}
			fs.first_m = NULL;

			/*
			 * Zero the page if necessary and mark it valid.
			 */
			if ((fs.m->flags & PG_ZERO) == 0) {
				pmap_zero_page(fs.m);
			} else {
				VM_CNT_INC(v_ozfod);
			}
			VM_CNT_INC(v_zfod);
			fs.m->valid = VM_PAGE_BITS_ALL;
			/* Don't try to prefault neighboring pages. */
			faultcount = 1;
			break;	/* break to PAGE HAS BEEN FOUND */
		} else {
			KASSERT(fs.object != next_object,
			    ("object loop %p", next_object));
			VM_OBJECT_WLOCK(next_object);
			vm_object_pip_add(next_object, 1);
			if (fs.object != fs.first_object)
				vm_object_pip_wakeup(fs.object);
			fs.pindex +=
			    OFF_TO_IDX(fs.object->backing_object_offset);
			VM_OBJECT_WUNLOCK(fs.object);
			fs.object = next_object;
		}
	}

	vm_page_assert_xbusied(fs.m);

	/*
	 * PAGE HAS BEEN FOUND. [Loop invariant still holds -- the object lock
	 * is held.]
	 */

	/*
	 * If the page is being written, but isn't already owned by the
	 * top-level object, we have to copy it into a new page owned by the
	 * top-level object.
	 */
	if (fs.object != fs.first_object) {
		/*
		 * We only really need to copy if we want to write it.
		 */
		if ((fault_type & (VM_PROT_COPY | VM_PROT_WRITE)) != 0) {
			/*
			 * This allows pages to be virtually copied from a 
			 * backing_object into the first_object, where the 
			 * backing object has no other refs to it, and cannot
			 * gain any more refs.  Instead of a bcopy, we just 
			 * move the page from the backing object to the 
			 * first object.  Note that we must mark the page 
			 * dirty in the first object so that it will go out 
			 * to swap when needed.
			 *
			 * XXXRW: Will tag bits on TLB entry get properly
			 * updated during move...?
			 */
			is_first_object_locked = false;
			if (
				/*
				 * Only one shadow object
				 */
				(fs.object->shadow_count == 1) &&
				/*
				 * No COW refs, except us
				 */
				(fs.object->ref_count == 1) &&
				/*
				 * No one else can look this object up
				 */
				(fs.object->handle == NULL) &&
				/*
				 * No other ways to look the object up
				 */
				((fs.object->type == OBJT_DEFAULT) ||
				 (fs.object->type == OBJT_SWAP)) &&
			    (is_first_object_locked = VM_OBJECT_TRYWLOCK(fs.first_object)) &&
				/*
				 * We don't chase down the shadow chain
				 */
			    fs.object == fs.first_object->backing_object) {
				vm_page_lock(fs.m);
				vm_page_dequeue(fs.m);
				vm_page_remove(fs.m);
				vm_page_unlock(fs.m);
				vm_page_lock(fs.first_m);
				vm_page_replace_checked(fs.m, fs.first_object,
				    fs.first_pindex, fs.first_m);
				vm_page_free(fs.first_m);
				vm_page_unlock(fs.first_m);
				vm_page_dirty(fs.m);
#if VM_NRESERVLEVEL > 0
				/*
				 * Rename the reservation.
				 */
				vm_reserv_rename(fs.m, fs.first_object,
				    fs.object, OFF_TO_IDX(
				    fs.first_object->backing_object_offset));
#endif
				/*
				 * Removing the page from the backing object
				 * unbusied it.
				 */
				vm_page_xbusy(fs.m);
				fs.first_m = fs.m;
				fs.m = NULL;
				VM_CNT_INC(v_cow_optim);
			} else {
				/*
				 * Oh, well, lets copy it.
				 *
				 * XXXRW: Worth pondering this further; in
				 * general, copy-on-write should propagate any
				 * tags present in the underlying page -- at
				 * least, if the top object is anonymously
				 * backed.  But is this always true?
				 */
				pmap_copy_page_tags(fs.m, fs.first_m);
				fs.first_m->valid = VM_PAGE_BITS_ALL;
				if (wired && (fault_flags &
				    VM_FAULT_WIRE) == 0) {
					vm_page_lock(fs.first_m);
					vm_page_wire(fs.first_m);
					vm_page_unlock(fs.first_m);
					
					vm_page_lock(fs.m);
					vm_page_unwire(fs.m, PQ_INACTIVE);
					vm_page_unlock(fs.m);
				}
				/*
				 * We no longer need the old page or object.
				 */
				release_page(&fs);
			}
			/*
			 * fs.object != fs.first_object due to above 
			 * conditional
			 */
			vm_object_pip_wakeup(fs.object);
			VM_OBJECT_WUNLOCK(fs.object);

			/*
			 * We only try to prefault read-only mappings to the
			 * neighboring pages when this copy-on-write fault is
			 * a hard fault.  In other cases, trying to prefault
			 * is typically wasted effort.
			 */
			if (faultcount == 0)
				faultcount = 1;

			/*
			 * Only use the new page below...
			 */
			fs.object = fs.first_object;
			fs.pindex = fs.first_pindex;
			fs.m = fs.first_m;
			if (!is_first_object_locked)
				VM_OBJECT_WLOCK(fs.object);
			VM_CNT_INC(v_cow_faults);
			curthread->td_cow++;
		} else {
			prot &= ~VM_PROT_WRITE;
		}
	}

	/*
	 * We must verify that the maps have not changed since our last
	 * lookup.
	 */
	if (!fs.lookup_still_valid) {
		if (!vm_map_trylock_read(fs.map)) {
			release_page(&fs);
			unlock_and_deallocate(&fs);
			goto RetryFault;
		}
		fs.lookup_still_valid = true;
		if (fs.map->timestamp != fs.map_generation) {
			result = vm_map_lookup_locked(&fs.map, vaddr, fault_type,
			    &fs.entry, &retry_object, &retry_pindex, &retry_prot, &wired);

			/*
			 * If we don't need the page any longer, put it on the inactive
			 * list (the easiest thing to do here).  If no one needs it,
			 * pageout will grab it eventually.
			 */
			if (result != KERN_SUCCESS) {
				release_page(&fs);
				unlock_and_deallocate(&fs);

				/*
				 * If retry of map lookup would have blocked then
				 * retry fault from start.
				 */
				if (result == KERN_FAILURE)
					goto RetryFault;
				return (result);
			}
			if ((retry_object != fs.first_object) ||
			    (retry_pindex != fs.first_pindex)) {
				release_page(&fs);
				unlock_and_deallocate(&fs);
				goto RetryFault;
			}

			/*
			 * Check whether the protection has changed or the object has
			 * been copied while we left the map unlocked. Changing from
			 * read to write permission is OK - we leave the page
			 * write-protected, and catch the write fault. Changing from
			 * write to read permission means that we can't mark the page
			 * write-enabled after all.
			 */
			prot &= retry_prot;
			fault_type &= retry_prot;
			if (prot == 0) {
				release_page(&fs);
				unlock_and_deallocate(&fs);
				goto RetryFault;
			}

			/* Reassert because wired may have changed. */
			KASSERT(wired || (fault_flags & VM_FAULT_WIRE) == 0,
			    ("!wired && VM_FAULT_WIRE"));
		}
	}

	/*
	 * If the page was filled by a pager, save the virtual address that
	 * should be faulted on next under a sequential access pattern to the
	 * map entry.  A read lock on the map suffices to update this address
	 * safely.
	 */
	if (hardfault)
		fs.entry->next_read = vaddr + ptoa(ahead) + PAGE_SIZE;

	vm_fault_dirty(fs.entry, fs.m, prot, fault_type, fault_flags, true);
	vm_page_assert_xbusied(fs.m);

	/*
	 * Page must be completely valid or it is not fit to
	 * map into user space.  vm_pager_get_pages() ensures this.
	 */
	KASSERT(fs.m->valid == VM_PAGE_BITS_ALL,
	    ("vm_fault: page %p partially invalid", fs.m));
	VM_OBJECT_WUNLOCK(fs.object);

	/*
	 * Put this page into the physical map.  We had to do the unlock above
	 * because pmap_enter() may sleep.  We don't put the page
	 * back on the active queue until later so that the pageout daemon
	 * won't find it (yet).
	 */
	flags = fault_type;
	if (wired)
		flags |= PMAP_ENTER_WIRED;
#ifdef CPU_CHERI
	if (fs.object->flags & OBJ_NOLOADTAGS)
		flags |= PMAP_ENTER_NOLOADTAGS;
	if (fs.object->flags & OBJ_NOSTORETAGS)
		flags |= PMAP_ENTER_NOSTORETAGS;
#endif
	pmap_enter(fs.map->pmap, vaddr, fs.m, prot, flags, 0);
	if (faultcount != 1 && (fault_flags & VM_FAULT_WIRE) == 0 &&
	    wired == 0)
		vm_fault_prefault(&fs, vaddr,
		    faultcount > 0 ? behind : PFBAK,
		    faultcount > 0 ? ahead : PFFOR, false);
	VM_OBJECT_WLOCK(fs.object);
	vm_page_lock(fs.m);

	/*
	 * If the page is not wired down, then put it where the pageout daemon
	 * can find it.
	 */
	if ((fault_flags & VM_FAULT_WIRE) != 0)
		vm_page_wire(fs.m);
	else
		vm_page_activate(fs.m);
	if (m_hold != NULL) {
		*m_hold = fs.m;
		vm_page_hold(fs.m);
	}
	vm_page_unlock(fs.m);
	vm_page_xunbusy(fs.m);

	/*
	 * Unlock everything, and return
	 */
	unlock_and_deallocate(&fs);
	if (hardfault) {
		VM_CNT_INC(v_io_faults);
		curthread->td_ru.ru_majflt++;
#ifdef RACCT
		if (racct_enable && fs.object->type == OBJT_VNODE) {
			PROC_LOCK(curproc);
			if ((fault_type & (VM_PROT_COPY | VM_PROT_WRITE)) != 0) {
				racct_add_force(curproc, RACCT_WRITEBPS,
				    PAGE_SIZE + behind * PAGE_SIZE);
				racct_add_force(curproc, RACCT_WRITEIOPS, 1);
			} else {
				racct_add_force(curproc, RACCT_READBPS,
				    PAGE_SIZE + ahead * PAGE_SIZE);
				racct_add_force(curproc, RACCT_READIOPS, 1);
			}
			PROC_UNLOCK(curproc);
		}
#endif
	} else 
		curthread->td_ru.ru_minflt++;

	return (KERN_SUCCESS);
}

/*
 * Speed up the reclamation of pages that precede the faulting pindex within
 * the first object of the shadow chain.  Essentially, perform the equivalent
 * to madvise(..., MADV_DONTNEED) on a large cluster of pages that precedes
 * the faulting pindex by the cluster size when the pages read by vm_fault()
 * cross a cluster-size boundary.  The cluster size is the greater of the
 * smallest superpage size and VM_FAULT_DONTNEED_MIN.
 *
 * When "fs->first_object" is a shadow object, the pages in the backing object
 * that precede the faulting pindex are deactivated by vm_fault().  So, this
 * function must only be concerned with pages in the first object.
 */
static void
vm_fault_dontneed(const struct faultstate *fs, vm_offset_t vaddr, int ahead)
{
	vm_map_entry_t entry;
	vm_object_t first_object, object;
	vm_offset_t end, start;
	vm_page_t m, m_next;
	vm_pindex_t pend, pstart;
	vm_size_t size;

	object = fs->object;
	VM_OBJECT_ASSERT_WLOCKED(object);
	first_object = fs->first_object;
	if (first_object != object) {
		if (!VM_OBJECT_TRYWLOCK(first_object)) {
			VM_OBJECT_WUNLOCK(object);
			VM_OBJECT_WLOCK(first_object);
			VM_OBJECT_WLOCK(object);
		}
	}
	/* Neither fictitious nor unmanaged pages can be reclaimed. */
	if ((first_object->flags & (OBJ_FICTITIOUS | OBJ_UNMANAGED)) == 0) {
		size = VM_FAULT_DONTNEED_MIN;
		if (MAXPAGESIZES > 1 && size < pagesizes[1])
			size = pagesizes[1];
		end = rounddown2(vaddr, size);
		if (vaddr - end >= size - PAGE_SIZE - ptoa(ahead) &&
		    (entry = fs->entry)->start < end) {
			if (end - entry->start < size)
				start = entry->start;
			else
				start = end - size;
			pmap_advise(fs->map->pmap, start, end, MADV_DONTNEED);
			pstart = OFF_TO_IDX(entry->offset) + atop(start -
			    entry->start);
			m_next = vm_page_find_least(first_object, pstart);
			pend = OFF_TO_IDX(entry->offset) + atop(end -
			    entry->start);
			while ((m = m_next) != NULL && m->pindex < pend) {
				m_next = TAILQ_NEXT(m, listq);
				if (m->valid != VM_PAGE_BITS_ALL ||
				    vm_page_busied(m))
					continue;

				/*
				 * Don't clear PGA_REFERENCED, since it would
				 * likely represent a reference by a different
				 * process.
				 *
				 * Typically, at this point, prefetched pages
				 * are still in the inactive queue.  Only
				 * pages that triggered page faults are in the
				 * active queue.
				 */
				vm_page_lock(m);
				if (!vm_page_inactive(m))
					vm_page_deactivate(m);
				vm_page_unlock(m);
			}
		}
	}
	if (first_object != object)
		VM_OBJECT_WUNLOCK(first_object);
}

/*
 * vm_fault_prefault provides a quick way of clustering
 * pagefaults into a processes address space.  It is a "cousin"
 * of vm_map_pmap_enter, except it runs at page fault time instead
 * of mmap time.
 */
static void
vm_fault_prefault(const struct faultstate *fs, vm_offset_t addra,
    int backward, int forward, bool obj_locked)
{
	pmap_t pmap;
	vm_map_entry_t entry;
	vm_object_t backing_object, lobject;
	vm_offset_t addr, starta;
	vm_pindex_t pindex;
	vm_page_t m;
	int i;

	pmap = fs->map->pmap;
	if (pmap != vmspace_pmap(curthread->td_proc->p_vmspace))
		return;

	entry = fs->entry;

	if (addra < backward * PAGE_SIZE) {
		starta = entry->start;
	} else {
		starta = addra - backward * PAGE_SIZE;
		if (starta < entry->start)
			starta = entry->start;
	}

	/*
	 * Generate the sequence of virtual addresses that are candidates for
	 * prefaulting in an outward spiral from the faulting virtual address,
	 * "addra".  Specifically, the sequence is "addra - PAGE_SIZE", "addra
	 * + PAGE_SIZE", "addra - 2 * PAGE_SIZE", "addra + 2 * PAGE_SIZE", ...
	 * If the candidate address doesn't have a backing physical page, then
	 * the loop immediately terminates.
	 */
	for (i = 0; i < 2 * imax(backward, forward); i++) {
		addr = addra + ((i >> 1) + 1) * ((i & 1) == 0 ? -PAGE_SIZE :
		    PAGE_SIZE);
		if (addr > addra + forward * PAGE_SIZE)
			addr = 0;

		if (addr < starta || addr >= entry->end)
			continue;

		if (!pmap_is_prefaultable(pmap, addr))
			continue;

		pindex = ((addr - entry->start) + entry->offset) >> PAGE_SHIFT;
		lobject = entry->object.vm_object;
		if (!obj_locked)
			VM_OBJECT_RLOCK(lobject);
		while ((m = vm_page_lookup(lobject, pindex)) == NULL &&
		    lobject->type == OBJT_DEFAULT &&
		    (backing_object = lobject->backing_object) != NULL) {
			KASSERT((lobject->backing_object_offset & PAGE_MASK) ==
			    0, ("vm_fault_prefault: unaligned object offset"));
			pindex += lobject->backing_object_offset >> PAGE_SHIFT;
			VM_OBJECT_RLOCK(backing_object);
			if (!obj_locked || lobject != entry->object.vm_object)
				VM_OBJECT_RUNLOCK(lobject);
			lobject = backing_object;
		}
		if (m == NULL) {
			if (!obj_locked || lobject != entry->object.vm_object)
				VM_OBJECT_RUNLOCK(lobject);
			break;
		}

		/*
		 * XXXRW: No flags argument we can use to pass NOTAGS!
		 */
		if (m->valid == VM_PAGE_BITS_ALL &&
		    (m->flags & PG_FICTITIOUS) == 0)
			pmap_enter_quick(pmap, addr, m, entry->protection);
		if (!obj_locked || lobject != entry->object.vm_object)
			VM_OBJECT_RUNLOCK(lobject);
	}
}

/*
 * Hold each of the physical pages that are mapped by the specified range of
 * virtual addresses, ["addr", "addr" + "len"), if those mappings are valid
 * and allow the specified types of access, "prot".  If all of the implied
 * pages are successfully held, then the number of held pages is returned
 * together with pointers to those pages in the array "ma".  However, if any
 * of the pages cannot be held, -1 is returned.
 */
int
vm_fault_quick_hold_pages(vm_map_t map, vm_offset_t addr, vm_size_t len,
    vm_prot_t prot, vm_page_t *ma, int max_count)
{
	vm_offset_t end, va;
	vm_page_t *mp;
	int count;
	boolean_t pmap_failed;

	if (len == 0)
		return (0);
	end = round_page(addr + len);
	addr = trunc_page(addr);

	/*
	 * Check for illegal addresses.
	 */
	if (addr < vm_map_min(map) || addr > end || end > vm_map_max(map))
		return (-1);

	if (atop(end - addr) > max_count)
		panic("vm_fault_quick_hold_pages: count > max_count");
	count = atop(end - addr);

	/*
	 * Most likely, the physical pages are resident in the pmap, so it is
	 * faster to try pmap_extract_and_hold() first.
	 */
	pmap_failed = FALSE;
	for (mp = ma, va = addr; va < end; mp++, va += PAGE_SIZE) {
		*mp = pmap_extract_and_hold(map->pmap, va, prot);
		if (*mp == NULL)
			pmap_failed = TRUE;
		else if ((prot & VM_PROT_WRITE) != 0 &&
		    (*mp)->dirty != VM_PAGE_BITS_ALL) {
			/*
			 * Explicitly dirty the physical page.  Otherwise, the
			 * caller's changes may go unnoticed because they are
			 * performed through an unmanaged mapping or by a DMA
			 * operation.
			 *
			 * The object lock is not held here.
			 * See vm_page_clear_dirty_mask().
			 */
			vm_page_dirty(*mp);
		}
	}
	if (pmap_failed) {
		/*
		 * One or more pages could not be held by the pmap.  Either no
		 * page was mapped at the specified virtual address or that
		 * mapping had insufficient permissions.  Attempt to fault in
		 * and hold these pages.
		 *
		 * If vm_fault_disable_pagefaults() was called,
		 * i.e., TDP_NOFAULTING is set, we must not sleep nor
		 * acquire MD VM locks, which means we must not call
		 * vm_fault_hold().  Some (out of tree) callers mark
		 * too wide a code area with vm_fault_disable_pagefaults()
		 * already, use the VM_PROT_QUICK_NOFAULT flag to request
		 * the proper behaviour explicitly.
		 */
		if ((prot & VM_PROT_QUICK_NOFAULT) != 0 &&
		    (curthread->td_pflags & TDP_NOFAULTING) != 0)
			goto error;
		for (mp = ma, va = addr; va < end; mp++, va += PAGE_SIZE)
			if (*mp == NULL && vm_fault_hold(map, va, prot,
			    VM_FAULT_NORMAL, mp) != KERN_SUCCESS)
				goto error;
	}
	return (count);
error:	
	for (mp = ma; mp < ma + count; mp++)
		if (*mp != NULL) {
			vm_page_lock(*mp);
			vm_page_unhold(*mp);
			vm_page_unlock(*mp);
		}
	return (-1);
}

/*
 *	Routine:
 *		vm_fault_copy_entry
 *	Function:
 *		Create new shadow object backing dst_entry with private copy of
 *		all underlying pages. When src_entry is equal to dst_entry,
 *		function implements COW for wired-down map entry. Otherwise,
 *		it forks wired entry into dst_map.
 *
 *	In/out conditions:
 *		The source and destination maps must be locked for write.
 *		The source map entry must be wired down (or be a sharing map
 *		entry corresponding to a main map entry that is wired down).
 */
void
vm_fault_copy_entry(vm_map_t dst_map, vm_map_t src_map,
    vm_map_entry_t dst_entry, vm_map_entry_t src_entry,
    vm_ooffset_t *fork_charge)
{
	vm_object_t backing_object, dst_object, object, src_object;
	vm_pindex_t dst_pindex, pindex, src_pindex;
	vm_prot_t access, prot;
	vm_offset_t vaddr;
	vm_page_t dst_m;
	vm_page_t src_m;
	u_int flags;
	boolean_t upgrade;

#ifdef	lint
	src_map++;
#endif	/* lint */

	upgrade = src_entry == dst_entry;
	access = prot = dst_entry->protection;

	src_object = src_entry->object.vm_object;
	src_pindex = OFF_TO_IDX(src_entry->offset);

	if (upgrade && (dst_entry->eflags & MAP_ENTRY_NEEDS_COPY) == 0) {
		dst_object = src_object;
		vm_object_reference(dst_object);
	} else {
		/*
		 * Create the top-level object for the destination entry. (Doesn't
		 * actually shadow anything - we copy the pages directly.)
		 */
		dst_object = vm_object_allocate(OBJT_DEFAULT,
		    atop(dst_entry->end - dst_entry->start));
#if VM_NRESERVLEVEL > 0
		dst_object->flags |= OBJ_COLORED;
		dst_object->pg_color = atop(dst_entry->start);
#endif
		dst_object->domain = src_object->domain;
		dst_object->charge = dst_entry->end - dst_entry->start;
	}

	VM_OBJECT_WLOCK(dst_object);
	KASSERT(upgrade || dst_entry->object.vm_object == NULL,
	    ("vm_fault_copy_entry: vm_object not NULL"));
	if (src_object != dst_object) {
		dst_entry->object.vm_object = dst_object;
		dst_entry->offset = 0;
	}
	if (fork_charge != NULL) {
		KASSERT(dst_entry->cred == NULL,
		    ("vm_fault_copy_entry: leaked swp charge"));
		dst_object->cred = curthread->td_ucred;
		crhold(dst_object->cred);
		*fork_charge += dst_object->charge;
	} else if ((dst_object->type == OBJT_DEFAULT ||
	    dst_object->type == OBJT_SWAP) &&
	    dst_object->cred == NULL) {
		KASSERT(dst_entry->cred != NULL, ("no cred for entry %p",
		    dst_entry));
		dst_object->cred = dst_entry->cred;
		dst_entry->cred = NULL;
	}

	/*
	 * If not an upgrade, then enter the mappings in the pmap as
	 * read and/or execute accesses.  Otherwise, enter them as
	 * write accesses.
	 *
	 * A writeable large page mapping is only created if all of
	 * the constituent small page mappings are modified. Marking
	 * PTEs as modified on inception allows promotion to happen
	 * without taking potentially large number of soft faults.
	 */
	if (!upgrade)
		access &= ~VM_PROT_WRITE;

	/*
	 * Loop through all of the virtual pages within the entry's
	 * range, copying each page from the source object to the
	 * destination object.  Since the source is wired, those pages
	 * must exist.  In contrast, the destination is pageable.
	 * Since the destination object doesn't share any backing storage
	 * with the source object, all of its pages must be dirtied,
	 * regardless of whether they can be written.
	 */
	for (vaddr = dst_entry->start, dst_pindex = 0;
	    vaddr < dst_entry->end;
	    vaddr += PAGE_SIZE, dst_pindex++) {
again:
		/*
		 * Find the page in the source object, and copy it in.
		 * Because the source is wired down, the page will be
		 * in memory.
		 */
		if (src_object != dst_object)
			VM_OBJECT_RLOCK(src_object);
		object = src_object;
		pindex = src_pindex + dst_pindex;
		while ((src_m = vm_page_lookup(object, pindex)) == NULL &&
		    (backing_object = object->backing_object) != NULL) {
			/*
			 * Unless the source mapping is read-only or
			 * it is presently being upgraded from
			 * read-only, the first object in the shadow
			 * chain should provide all of the pages.  In
			 * other words, this loop body should never be
			 * executed when the source mapping is already
			 * read/write.
			 */
			KASSERT((src_entry->protection & VM_PROT_WRITE) == 0 ||
			    upgrade,
			    ("vm_fault_copy_entry: main object missing page"));

			VM_OBJECT_RLOCK(backing_object);
			pindex += OFF_TO_IDX(object->backing_object_offset);
			if (object != dst_object)
				VM_OBJECT_RUNLOCK(object);
			object = backing_object;
		}
		KASSERT(src_m != NULL, ("vm_fault_copy_entry: page missing"));

		if (object != dst_object) {
			/*
			 * Allocate a page in the destination object.
			 */
			dst_m = vm_page_alloc(dst_object, (src_object ==
			    dst_object ? src_pindex : 0) + dst_pindex,
			    VM_ALLOC_NORMAL);
			if (dst_m == NULL) {
				VM_OBJECT_WUNLOCK(dst_object);
				VM_OBJECT_RUNLOCK(object);
				vm_wait(dst_object);
				VM_OBJECT_WLOCK(dst_object);
				goto again;
			}

			/*
			 * XXXRW: VM preserves tags across copy-on-write.
			 */
			pmap_copy_page_tags(src_m, dst_m);
			VM_OBJECT_RUNLOCK(object);
			dst_m->dirty = dst_m->valid = src_m->valid;
		} else {
			dst_m = src_m;
			if (vm_page_sleep_if_busy(dst_m, "fltupg"))
				goto again;
			if (dst_m->pindex >= dst_object->size)
				/*
				 * We are upgrading.  Index can occur
				 * out of bounds if the object type is
				 * vnode and the file was truncated.
				 */
				break;
			vm_page_xbusy(dst_m);
		}
		VM_OBJECT_WUNLOCK(dst_object);

		/*
		 * Enter it in the pmap. If a wired, copy-on-write
		 * mapping is being replaced by a write-enabled
		 * mapping, then wire that new mapping.
		 *
		 * The page can be invalid if the user called
		 * msync(MS_INVALIDATE) or truncated the backing vnode
		 * or shared memory object.  In this case, do not
		 * insert it into pmap, but still do the copy so that
		 * all copies of the wired map entry have similar
		 * backing pages.
		 */
<<<<<<< HEAD
		flags = access;
		if (upgrade)
			access |= PMAP_ENTER_WIRED;
#ifdef CPU_CHERI
		if (dst_object->flags & OBJ_NOLOADTAGS)
			flags |= PMAP_ENTER_NOLOADTAGS;
		if (dst_object->flags & OBJ_NOSTORETAGS)
			flags |= PMAP_ENTER_NOSTORETAGS;
#endif
		pmap_enter(dst_map->pmap, vaddr, dst_m, prot, flags, 0);
=======
		if (dst_m->valid == VM_PAGE_BITS_ALL) {
			pmap_enter(dst_map->pmap, vaddr, dst_m, prot,
			    access | (upgrade ? PMAP_ENTER_WIRED : 0), 0);
		}
>>>>>>> 609c32a7

		/*
		 * Mark it no longer busy, and put it on the active list.
		 */
		VM_OBJECT_WLOCK(dst_object);
		
		if (upgrade) {
			if (src_m != dst_m) {
				vm_page_lock(src_m);
				vm_page_unwire(src_m, PQ_INACTIVE);
				vm_page_unlock(src_m);
				vm_page_lock(dst_m);
				vm_page_wire(dst_m);
				vm_page_unlock(dst_m);
			} else {
				KASSERT(dst_m->wire_count > 0,
				    ("dst_m %p is not wired", dst_m));
			}
		} else {
			vm_page_lock(dst_m);
			vm_page_activate(dst_m);
			vm_page_unlock(dst_m);
		}
		vm_page_xunbusy(dst_m);
	}
	VM_OBJECT_WUNLOCK(dst_object);
	if (upgrade) {
		dst_entry->eflags &= ~(MAP_ENTRY_COW | MAP_ENTRY_NEEDS_COPY);
		vm_object_deallocate(src_object);
	}
}

/*
 * Block entry into the machine-independent layer's page fault handler by
 * the calling thread.  Subsequent calls to vm_fault() by that thread will
 * return KERN_PROTECTION_FAILURE.  Enable machine-dependent handling of
 * spurious page faults. 
 */
int
vm_fault_disable_pagefaults(void)
{

	return (curthread_pflags_set(TDP_NOFAULTING | TDP_RESETSPUR));
}

void
vm_fault_enable_pagefaults(int save)
{

	curthread_pflags_restore(save);
}
// CHERI CHANGES START
// {
//   "updated": 20181114,
//   "target_type": "kernel",
//   "changes": [
//     "support"
//   ],
//   "change_comment": ""
// }
// CHERI CHANGES END<|MERGE_RESOLUTION|>--- conflicted
+++ resolved
@@ -1820,7 +1820,6 @@
 		 * all copies of the wired map entry have similar
 		 * backing pages.
 		 */
-<<<<<<< HEAD
 		flags = access;
 		if (upgrade)
 			access |= PMAP_ENTER_WIRED;
@@ -1830,13 +1829,10 @@
 		if (dst_object->flags & OBJ_NOSTORETAGS)
 			flags |= PMAP_ENTER_NOSTORETAGS;
 #endif
-		pmap_enter(dst_map->pmap, vaddr, dst_m, prot, flags, 0);
-=======
 		if (dst_m->valid == VM_PAGE_BITS_ALL) {
 			pmap_enter(dst_map->pmap, vaddr, dst_m, prot,
 			    access | (upgrade ? PMAP_ENTER_WIRED : 0), 0);
 		}
->>>>>>> 609c32a7
 
 		/*
 		 * Mark it no longer busy, and put it on the active list.
