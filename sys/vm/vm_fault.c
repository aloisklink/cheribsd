--- conflicted
+++ resolved
@@ -607,12 +607,7 @@
 			MPASS(!fs->wired);
 			for (i = 0; i < npages; i++) {
 				rv = pmap_enter(fs->map->pmap, vaddr + ptoa(i),
-<<<<<<< HEAD
-				    &m[i], prot, fs->fault_type |
-				    (fs->wired ? PMAP_ENTER_WIRED : 0), 0);
-=======
-				    &m[i], fs->prot, fs->fault_type, 0);
->>>>>>> 88642d97
+				    &m[i], prot, fs->fault_type, 0);
 				MPASS(rv == KERN_SUCCESS);
 			}
 		}
