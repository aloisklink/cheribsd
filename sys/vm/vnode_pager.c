/*-
 * Copyright (c) 1990 University of Utah.
 * Copyright (c) 1991 The Regents of the University of California.
 * All rights reserved.
 * Copyright (c) 1993, 1994 John S. Dyson
 * Copyright (c) 1995, David Greenman
 *
 * This code is derived from software contributed to Berkeley by
 * the Systems Programming Group of the University of Utah Computer
 * Science Department.
 *
 * Redistribution and use in source and binary forms, with or without
 * modification, are permitted provided that the following conditions
 * are met:
 * 1. Redistributions of source code must retain the above copyright
 *    notice, this list of conditions and the following disclaimer.
 * 2. Redistributions in binary form must reproduce the above copyright
 *    notice, this list of conditions and the following disclaimer in the
 *    documentation and/or other materials provided with the distribution.
 * 3. All advertising materials mentioning features or use of this software
 *    must display the following acknowledgement:
 *	This product includes software developed by the University of
 *	California, Berkeley and its contributors.
 * 4. Neither the name of the University nor the names of its contributors
 *    may be used to endorse or promote products derived from this software
 *    without specific prior written permission.
 *
 * THIS SOFTWARE IS PROVIDED BY THE REGENTS AND CONTRIBUTORS ``AS IS'' AND
 * ANY EXPRESS OR IMPLIED WARRANTIES, INCLUDING, BUT NOT LIMITED TO, THE
 * IMPLIED WARRANTIES OF MERCHANTABILITY AND FITNESS FOR A PARTICULAR PURPOSE
 * ARE DISCLAIMED.  IN NO EVENT SHALL THE REGENTS OR CONTRIBUTORS BE LIABLE
 * FOR ANY DIRECT, INDIRECT, INCIDENTAL, SPECIAL, EXEMPLARY, OR CONSEQUENTIAL
 * DAMAGES (INCLUDING, BUT NOT LIMITED TO, PROCUREMENT OF SUBSTITUTE GOODS
 * OR SERVICES; LOSS OF USE, DATA, OR PROFITS; OR BUSINESS INTERRUPTION)
 * HOWEVER CAUSED AND ON ANY THEORY OF LIABILITY, WHETHER IN CONTRACT, STRICT
 * LIABILITY, OR TORT (INCLUDING NEGLIGENCE OR OTHERWISE) ARISING IN ANY WAY
 * OUT OF THE USE OF THIS SOFTWARE, EVEN IF ADVISED OF THE POSSIBILITY OF
 * SUCH DAMAGE.
 *
 *	from: @(#)vnode_pager.c	7.5 (Berkeley) 4/20/91
 */

/*
 * Page to/from files (vnodes).
 */

/*
 * TODO:
 *	Implement VOP_GETPAGES/PUTPAGES interface for filesystems. Will
 *	greatly re-simplify the vnode_pager.
 */

#include <sys/cdefs.h>
__FBSDID("$FreeBSD$");

#include "opt_vm.h"

#include <sys/param.h>
#include <sys/systm.h>
#include <sys/proc.h>
#include <sys/vnode.h>
#include <sys/mount.h>
#include <sys/bio.h>
#include <sys/buf.h>
#include <sys/vmmeter.h>
#include <sys/limits.h>
#include <sys/conf.h>
#include <sys/rwlock.h>
#include <sys/sf_buf.h>

#include <machine/atomic.h>

#include <vm/vm.h>
#include <vm/vm_param.h>
#include <vm/vm_object.h>
#include <vm/vm_page.h>
#include <vm/vm_pager.h>
#include <vm/vm_map.h>
#include <vm/vnode_pager.h>
#include <vm/vm_extern.h>

static int vnode_pager_addr(struct vnode *vp, vm_ooffset_t address,
    daddr_t *rtaddress, int *run);
static int vnode_pager_input_smlfs(vm_object_t object, vm_page_t m);
static int vnode_pager_input_old(vm_object_t object, vm_page_t m);
static void vnode_pager_dealloc(vm_object_t);
static int vnode_pager_getpages(vm_object_t, vm_page_t *, int, int *, int *);
static int vnode_pager_getpages_async(vm_object_t, vm_page_t *, int, int *,
    int *, vop_getpages_iodone_t, void *);
static void vnode_pager_putpages(vm_object_t, vm_page_t *, int, int, int *);
static boolean_t vnode_pager_haspage(vm_object_t, vm_pindex_t, int *, int *);
static vm_object_t vnode_pager_alloc(void *, vm_ooffset_t, vm_prot_t,
    vm_ooffset_t, struct ucred *cred);
static int vnode_pager_generic_getpages_done(struct buf *);
static void vnode_pager_generic_getpages_done_async(struct buf *);

struct pagerops vnodepagerops = {
	.pgo_alloc =	vnode_pager_alloc,
	.pgo_dealloc =	vnode_pager_dealloc,
	.pgo_getpages =	vnode_pager_getpages,
	.pgo_getpages_async = vnode_pager_getpages_async,
	.pgo_putpages =	vnode_pager_putpages,
	.pgo_haspage =	vnode_pager_haspage,
};

int vnode_pbuf_freecnt;
int vnode_async_pbuf_freecnt;

/* Create the VM system backing object for this vnode */
int
vnode_create_vobject(struct vnode *vp, off_t isize, struct thread *td)
{
	vm_object_t object;
	vm_ooffset_t size = isize;
	struct vattr va;

	if (!vn_isdisk(vp, NULL) && vn_canvmio(vp) == FALSE)
		return (0);

	while ((object = vp->v_object) != NULL) {
		VM_OBJECT_WLOCK(object);
		if (!(object->flags & OBJ_DEAD)) {
			VM_OBJECT_WUNLOCK(object);
			return (0);
		}
		VOP_UNLOCK(vp, 0);
		vm_object_set_flag(object, OBJ_DISCONNECTWNT);
		VM_OBJECT_SLEEP(object, object, PDROP | PVM, "vodead", 0);
		vn_lock(vp, LK_EXCLUSIVE | LK_RETRY);
	}

	if (size == 0) {
		if (vn_isdisk(vp, NULL)) {
			size = IDX_TO_OFF(INT_MAX);
		} else {
			if (VOP_GETATTR(vp, &va, td->td_ucred))
				return (0);
			size = va.va_size;
		}
	}

	object = vnode_pager_alloc(vp, size, 0, 0, td->td_ucred);
	/*
	 * Dereference the reference we just created.  This assumes
	 * that the object is associated with the vp.
	 */
	VM_OBJECT_WLOCK(object);
	object->ref_count--;
	VM_OBJECT_WUNLOCK(object);
	vrele(vp);

	KASSERT(vp->v_object != NULL, ("vnode_create_vobject: NULL object"));

	return (0);
}

void
vnode_destroy_vobject(struct vnode *vp)
{
	struct vm_object *obj;

	obj = vp->v_object;
	if (obj == NULL)
		return;
	ASSERT_VOP_ELOCKED(vp, "vnode_destroy_vobject");
	VM_OBJECT_WLOCK(obj);
	umtx_shm_object_terminated(obj);
	if (obj->ref_count == 0) {
		/*
		 * don't double-terminate the object
		 */
		if ((obj->flags & OBJ_DEAD) == 0) {
			vm_object_terminate(obj);
		} else {
			/*
			 * Waiters were already handled during object
			 * termination.  The exclusive vnode lock hopefully
			 * prevented new waiters from referencing the dying
			 * object.
			 */
			KASSERT((obj->flags & OBJ_DISCONNECTWNT) == 0,
			    ("OBJ_DISCONNECTWNT set obj %p flags %x",
			    obj, obj->flags));
			vp->v_object = NULL;
			VM_OBJECT_WUNLOCK(obj);
		}
	} else {
		/*
		 * Woe to the process that tries to page now :-).
		 */
		vm_pager_deallocate(obj);
		VM_OBJECT_WUNLOCK(obj);
	}
	KASSERT(vp->v_object == NULL, ("vp %p obj %p", vp, vp->v_object));
}


/*
 * Allocate (or lookup) pager for a vnode.
 * Handle is a vnode pointer.
 *
 * MPSAFE
 */
vm_object_t
vnode_pager_alloc(void *handle, vm_ooffset_t size, vm_prot_t prot,
    vm_ooffset_t offset, struct ucred *cred)
{
	vm_object_t object;
	struct vnode *vp;

	/*
	 * Pageout to vnode, no can do yet.
	 */
	if (handle == NULL)
		return (NULL);

	vp = (struct vnode *) handle;

	/*
	 * If the object is being terminated, wait for it to
	 * go away.
	 */
retry:
	while ((object = vp->v_object) != NULL) {
		VM_OBJECT_WLOCK(object);
		if ((object->flags & OBJ_DEAD) == 0)
			break;
		vm_object_set_flag(object, OBJ_DISCONNECTWNT);
		VM_OBJECT_SLEEP(object, object, PDROP | PVM, "vadead", 0);
	}

	KASSERT(vp->v_usecount != 0, ("vnode_pager_alloc: no vnode reference"));

	if (object == NULL) {
		/*
		 * Add an object of the appropriate size
		 */
		object = vm_object_allocate(OBJT_VNODE, OFF_TO_IDX(round_page(size)));

		object->un_pager.vnp.vnp_size = size;
		object->un_pager.vnp.writemappings = 0;

		object->handle = handle;
		VI_LOCK(vp);
		if (vp->v_object != NULL) {
			/*
			 * Object has been created while we were sleeping
			 */
			VI_UNLOCK(vp);
			VM_OBJECT_WLOCK(object);
			KASSERT(object->ref_count == 1,
			    ("leaked ref %p %d", object, object->ref_count));
			object->type = OBJT_DEAD;
			object->ref_count = 0;
			VM_OBJECT_WUNLOCK(object);
			vm_object_destroy(object);
			goto retry;
		}
		vp->v_object = object;
		VI_UNLOCK(vp);
	} else {
		object->ref_count++;
#if VM_NRESERVLEVEL > 0
		vm_object_color(object, 0);
#endif
		VM_OBJECT_WUNLOCK(object);
	}
	vrefact(vp);
	return (object);
}

/*
 *	The object must be locked.
 */
static void
vnode_pager_dealloc(vm_object_t object)
{
	struct vnode *vp;
	int refs;

	vp = object->handle;
	if (vp == NULL)
		panic("vnode_pager_dealloc: pager already dealloced");

	VM_OBJECT_ASSERT_WLOCKED(object);
	vm_object_pip_wait(object, "vnpdea");
	refs = object->ref_count;

	object->handle = NULL;
	object->type = OBJT_DEAD;
	if (object->flags & OBJ_DISCONNECTWNT) {
		vm_object_clear_flag(object, OBJ_DISCONNECTWNT);
		wakeup(object);
	}
	ASSERT_VOP_ELOCKED(vp, "vnode_pager_dealloc");
	if (object->un_pager.vnp.writemappings > 0) {
		object->un_pager.vnp.writemappings = 0;
		VOP_ADD_WRITECOUNT(vp, -1);
		CTR3(KTR_VFS, "%s: vp %p v_writecount decreased to %d",
		    __func__, vp, vp->v_writecount);
	}
	vp->v_object = NULL;
	VOP_UNSET_TEXT(vp);
	VM_OBJECT_WUNLOCK(object);
	while (refs-- > 0)
		vunref(vp);
	VM_OBJECT_WLOCK(object);
}

static boolean_t
vnode_pager_haspage(vm_object_t object, vm_pindex_t pindex, int *before,
    int *after)
{
	struct vnode *vp = object->handle;
	daddr_t bn;
	int err;
	daddr_t reqblock;
	int poff;
	int bsize;
	int pagesperblock, blocksperpage;

	VM_OBJECT_ASSERT_WLOCKED(object);
	/*
	 * If no vp or vp is doomed or marked transparent to VM, we do not
	 * have the page.
	 */
	if (vp == NULL || vp->v_iflag & VI_DOOMED)
		return FALSE;
	/*
	 * If the offset is beyond end of file we do
	 * not have the page.
	 */
	if (IDX_TO_OFF(pindex) >= object->un_pager.vnp.vnp_size)
		return FALSE;

	bsize = vp->v_mount->mnt_stat.f_iosize;
	pagesperblock = bsize / PAGE_SIZE;
	blocksperpage = 0;
	if (pagesperblock > 0) {
		reqblock = pindex / pagesperblock;
	} else {
		blocksperpage = (PAGE_SIZE / bsize);
		reqblock = pindex * blocksperpage;
	}
	VM_OBJECT_WUNLOCK(object);
	err = VOP_BMAP(vp, reqblock, NULL, &bn, after, before);
	VM_OBJECT_WLOCK(object);
	if (err)
		return TRUE;
	if (bn == -1)
		return FALSE;
	if (pagesperblock > 0) {
		poff = pindex - (reqblock * pagesperblock);
		if (before) {
			*before *= pagesperblock;
			*before += poff;
		}
		if (after) {
			/*
			 * The BMAP vop can report a partial block in the
			 * 'after', but must not report blocks after EOF.
			 * Assert the latter, and truncate 'after' in case
			 * of the former.
			 */
			KASSERT((reqblock + *after) * pagesperblock <
			    roundup2(object->size, pagesperblock),
			    ("%s: reqblock %jd after %d size %ju", __func__,
			    (intmax_t )reqblock, *after,
			    (uintmax_t )object->size));
			*after *= pagesperblock;
			*after += pagesperblock - (poff + 1);
			if (pindex + *after >= object->size)
				*after = object->size - 1 - pindex;
		}
	} else {
		if (before) {
			*before /= blocksperpage;
		}

		if (after) {
			*after /= blocksperpage;
		}
	}
	return TRUE;
}

/*
 * Lets the VM system know about a change in size for a file.
 * We adjust our own internal size and flush any cached pages in
 * the associated object that are affected by the size change.
 *
 * Note: this routine may be invoked as a result of a pager put
 * operation (possibly at object termination time), so we must be careful.
 */
void
vnode_pager_setsize(struct vnode *vp, vm_ooffset_t nsize)
{
	vm_object_t object;
	vm_page_t m;
	vm_pindex_t nobjsize;

	if ((object = vp->v_object) == NULL)
		return;
/* 	ASSERT_VOP_ELOCKED(vp, "vnode_pager_setsize and not locked vnode"); */
	VM_OBJECT_WLOCK(object);
	if (object->type == OBJT_DEAD) {
		VM_OBJECT_WUNLOCK(object);
		return;
	}
	KASSERT(object->type == OBJT_VNODE,
	    ("not vnode-backed object %p", object));
	if (nsize == object->un_pager.vnp.vnp_size) {
		/*
		 * Hasn't changed size
		 */
		VM_OBJECT_WUNLOCK(object);
		return;
	}
	nobjsize = OFF_TO_IDX(nsize + PAGE_MASK);
	if (nsize < object->un_pager.vnp.vnp_size) {
		/*
		 * File has shrunk. Toss any cached pages beyond the new EOF.
		 */
		if (nobjsize < object->size)
			vm_object_page_remove(object, nobjsize, object->size,
			    0);
		/*
		 * this gets rid of garbage at the end of a page that is now
		 * only partially backed by the vnode.
		 *
		 * XXX for some reason (I don't know yet), if we take a
		 * completely invalid page and mark it partially valid
		 * it can screw up NFS reads, so we don't allow the case.
		 */
		if ((nsize & PAGE_MASK) &&
		    (m = vm_page_lookup(object, OFF_TO_IDX(nsize))) != NULL &&
		    m->valid != 0) {
			int base = (int)nsize & PAGE_MASK;
			int size = PAGE_SIZE - base;

			/*
			 * Clear out partial-page garbage in case
			 * the page has been mapped.
			 */
			pmap_zero_page_area(m, base, size);

			/*
			 * Update the valid bits to reflect the blocks that
			 * have been zeroed.  Some of these valid bits may
			 * have already been set.
			 */
			vm_page_set_valid_range(m, base, size);

			/*
			 * Round "base" to the next block boundary so that the
			 * dirty bit for a partially zeroed block is not
			 * cleared.
			 */
			base = roundup2(base, DEV_BSIZE);

			/*
			 * Clear out partial-page dirty bits.
			 *
			 * note that we do not clear out the valid
			 * bits.  This would prevent bogus_page
			 * replacement from working properly.
			 */
			vm_page_clear_dirty(m, base, PAGE_SIZE - base);
		}
	}
	object->un_pager.vnp.vnp_size = nsize;
	object->size = nobjsize;
	VM_OBJECT_WUNLOCK(object);
}

/*
 * calculate the linear (byte) disk address of specified virtual
 * file address
 */
static int
vnode_pager_addr(struct vnode *vp, vm_ooffset_t address, daddr_t *rtaddress,
    int *run)
{
	int bsize;
	int err;
	daddr_t vblock;
	daddr_t voffset;

	if (address < 0)
		return -1;

	if (vp->v_iflag & VI_DOOMED)
		return -1;

	bsize = vp->v_mount->mnt_stat.f_iosize;
	vblock = address / bsize;
	voffset = address % bsize;

	err = VOP_BMAP(vp, vblock, NULL, rtaddress, run, NULL);
	if (err == 0) {
		if (*rtaddress != -1)
			*rtaddress += voffset / DEV_BSIZE;
		if (run) {
			*run += 1;
			*run *= bsize/PAGE_SIZE;
			*run -= voffset/PAGE_SIZE;
		}
	}

	return (err);
}

/*
 * small block filesystem vnode pager input
 */
static int
vnode_pager_input_smlfs(vm_object_t object, vm_page_t m)
{
	struct vnode *vp;
	struct bufobj *bo;
	struct buf *bp;
	struct sf_buf *sf;
	daddr_t fileaddr;
	vm_offset_t bsize;
	vm_page_bits_t bits;
	int error, i;

	error = 0;
	vp = object->handle;
	if (vp->v_iflag & VI_DOOMED)
		return VM_PAGER_BAD;

	bsize = vp->v_mount->mnt_stat.f_iosize;

	VOP_BMAP(vp, 0, &bo, 0, NULL, NULL);

	sf = sf_buf_alloc(m, 0);

	for (i = 0; i < PAGE_SIZE / bsize; i++) {
		vm_ooffset_t address;

		bits = vm_page_bits(i * bsize, bsize);
		if (m->valid & bits)
			continue;

		address = IDX_TO_OFF(m->pindex) + i * bsize;
		if (address >= object->un_pager.vnp.vnp_size) {
			fileaddr = -1;
		} else {
			error = vnode_pager_addr(vp, address, &fileaddr, NULL);
			if (error)
				break;
		}
		if (fileaddr != -1) {
			bp = getpbuf(&vnode_pbuf_freecnt);

			/* build a minimal buffer header */
			bp->b_iocmd = BIO_READ;
			bp->b_iodone = bdone;
			KASSERT(bp->b_rcred == NOCRED, ("leaking read ucred"));
			KASSERT(bp->b_wcred == NOCRED, ("leaking write ucred"));
			bp->b_rcred = crhold(curthread->td_ucred);
			bp->b_wcred = crhold(curthread->td_ucred);
			bp->b_data = (caddr_t)sf_buf_kva(sf) + i * bsize;
			bp->b_blkno = fileaddr;
			pbgetbo(bo, bp);
			bp->b_vp = vp;
			bp->b_bcount = bsize;
			bp->b_bufsize = bsize;
			bp->b_runningbufspace = bp->b_bufsize;
			atomic_add_long(&runningbufspace, bp->b_runningbufspace);

			/* do the input */
			bp->b_iooffset = dbtob(bp->b_blkno);
			bstrategy(bp);

			bwait(bp, PVM, "vnsrd");

			if ((bp->b_ioflags & BIO_ERROR) != 0)
				error = EIO;

			/*
			 * free the buffer header back to the swap buffer pool
			 */
			bp->b_vp = NULL;
			pbrelbo(bp);
			relpbuf(bp, &vnode_pbuf_freecnt);
			if (error)
				break;
		} else
			bzero((caddr_t)sf_buf_kva(sf) + i * bsize, bsize);
		KASSERT((m->dirty & bits) == 0,
		    ("vnode_pager_input_smlfs: page %p is dirty", m));
		VM_OBJECT_WLOCK(object);
		m->valid |= bits;
		VM_OBJECT_WUNLOCK(object);
	}
	sf_buf_free(sf);
	if (error) {
		return VM_PAGER_ERROR;
	}
	return VM_PAGER_OK;
}

/*
 * old style vnode pager input routine
 */
static int
vnode_pager_input_old(vm_object_t object, vm_page_t m)
{
	struct uio auio;
	kiovec_t aiov;
	int error;
	int size;
	struct sf_buf *sf;
	struct vnode *vp;

	VM_OBJECT_ASSERT_WLOCKED(object);
	error = 0;

	/*
	 * Return failure if beyond current EOF
	 */
	if (IDX_TO_OFF(m->pindex) >= object->un_pager.vnp.vnp_size) {
		return VM_PAGER_BAD;
	} else {
		size = PAGE_SIZE;
		if (IDX_TO_OFF(m->pindex) + size > object->un_pager.vnp.vnp_size)
			size = object->un_pager.vnp.vnp_size - IDX_TO_OFF(m->pindex);
		vp = object->handle;
		VM_OBJECT_WUNLOCK(object);

		/*
		 * Allocate a kernel virtual address and initialize so that
		 * we can use VOP_READ/WRITE routines.
		 */
		sf = sf_buf_alloc(m, 0);

		IOVEC_INIT(&aiov, (void *)sf_buf_kva(sf), size);
		auio.uio_iov = &aiov;
		auio.uio_iovcnt = 1;
		auio.uio_offset = IDX_TO_OFF(m->pindex);
		auio.uio_segflg = UIO_SYSSPACE;
		auio.uio_rw = UIO_READ;
		auio.uio_resid = size;
		auio.uio_td = curthread;

		error = VOP_READ(vp, &auio, 0, curthread->td_ucred);
		if (!error) {
			int count = size - auio.uio_resid;

			if (count == 0)
				error = EINVAL;
			else if (count != PAGE_SIZE)
				bzero((caddr_t)sf_buf_kva(sf) + count,
				    PAGE_SIZE - count);
		}
		sf_buf_free(sf);

		VM_OBJECT_WLOCK(object);
	}
	KASSERT(m->dirty == 0, ("vnode_pager_input_old: page %p is dirty", m));
	if (!error)
		m->valid = VM_PAGE_BITS_ALL;
	return error ? VM_PAGER_ERROR : VM_PAGER_OK;
}

/*
 * generic vnode pager input routine
 */

/*
 * Local media VFS's that do not implement their own VOP_GETPAGES
 * should have their VOP_GETPAGES call to vnode_pager_generic_getpages()
 * to implement the previous behaviour.
 *
 * All other FS's should use the bypass to get to the local media
 * backing vp's VOP_GETPAGES.
 */
static int
vnode_pager_getpages(vm_object_t object, vm_page_t *m, int count, int *rbehind,
    int *rahead)
{
	struct vnode *vp;
	int rtval;

	vp = object->handle;
	VM_OBJECT_WUNLOCK(object);
	rtval = VOP_GETPAGES(vp, m, count, rbehind, rahead);
	KASSERT(rtval != EOPNOTSUPP,
	    ("vnode_pager: FS getpages not implemented\n"));
	VM_OBJECT_WLOCK(object);
	return rtval;
}

static int
vnode_pager_getpages_async(vm_object_t object, vm_page_t *m, int count,
    int *rbehind, int *rahead, vop_getpages_iodone_t iodone, void *arg)
{
	struct vnode *vp;
	int rtval;

	vp = object->handle;
	VM_OBJECT_WUNLOCK(object);
	rtval = VOP_GETPAGES_ASYNC(vp, m, count, rbehind, rahead, iodone, arg);
	KASSERT(rtval != EOPNOTSUPP,
	    ("vnode_pager: FS getpages_async not implemented\n"));
	VM_OBJECT_WLOCK(object);
	return (rtval);
}

/*
 * The implementation of VOP_GETPAGES() and VOP_GETPAGES_ASYNC() for
 * local filesystems, where partially valid pages can only occur at
 * the end of file.
 */
int
vnode_pager_local_getpages(struct vop_getpages_args *ap)
{

	return (vnode_pager_generic_getpages(ap->a_vp, ap->a_m, ap->a_count,
	    ap->a_rbehind, ap->a_rahead, NULL, NULL));
}

int
vnode_pager_local_getpages_async(struct vop_getpages_async_args *ap)
{

	return (vnode_pager_generic_getpages(ap->a_vp, ap->a_m, ap->a_count,
	    ap->a_rbehind, ap->a_rahead, ap->a_iodone, ap->a_arg));
}

/*
 * This is now called from local media FS's to operate against their
 * own vnodes if they fail to implement VOP_GETPAGES.
 */
int
vnode_pager_generic_getpages(struct vnode *vp, vm_page_t *m, int count,
    int *a_rbehind, int *a_rahead, vop_getpages_iodone_t iodone, void *arg)
{
	vm_object_t object;
	struct bufobj *bo;
	struct buf *bp;
	off_t foff;
#ifdef INVARIANTS
	off_t blkno0;
#endif
	int bsize, pagesperblock, *freecnt;
	int error, before, after, rbehind, rahead, poff, i;
	int bytecount, secmask;

	KASSERT(vp->v_type != VCHR && vp->v_type != VBLK,
	    ("%s does not support devices", __func__));

	if (vp->v_iflag & VI_DOOMED)
		return (VM_PAGER_BAD);

	object = vp->v_object;
	foff = IDX_TO_OFF(m[0]->pindex);
	bsize = vp->v_mount->mnt_stat.f_iosize;
	pagesperblock = bsize / PAGE_SIZE;

	KASSERT(foff < object->un_pager.vnp.vnp_size,
	    ("%s: page %p offset beyond vp %p size", __func__, m[0], vp));
	KASSERT(count <= sizeof(bp->b_pages),
	    ("%s: requested %d pages", __func__, count));

	/*
	 * The last page has valid blocks.  Invalid part can only
	 * exist at the end of file, and the page is made fully valid
	 * by zeroing in vm_pager_get_pages().
	 */
	if (m[count - 1]->valid != 0 && --count == 0) {
		if (iodone != NULL)
			iodone(arg, m, 1, 0);
		return (VM_PAGER_OK);
	}

	/*
	 * Synchronous and asynchronous paging operations use different
	 * free pbuf counters.  This is done to avoid asynchronous requests
	 * to consume all pbufs.
	 * Allocate the pbuf at the very beginning of the function, so that
	 * if we are low on certain kind of pbufs don't even proceed to BMAP,
	 * but sleep.
	 */
	freecnt = iodone != NULL ?
	    &vnode_async_pbuf_freecnt : &vnode_pbuf_freecnt;
	bp = getpbuf(freecnt);

	/*
	 * Get the underlying device blocks for the file with VOP_BMAP().
	 * If the file system doesn't support VOP_BMAP, use old way of
	 * getting pages via VOP_READ.
	 */
	error = VOP_BMAP(vp, foff / bsize, &bo, &bp->b_blkno, &after, &before);
	if (error == EOPNOTSUPP) {
		relpbuf(bp, freecnt);
		VM_OBJECT_WLOCK(object);
		for (i = 0; i < count; i++) {
			VM_CNT_INC(v_vnodein);
			VM_CNT_INC(v_vnodepgsin);
			error = vnode_pager_input_old(object, m[i]);
			if (error)
				break;
		}
		VM_OBJECT_WUNLOCK(object);
		return (error);
	} else if (error != 0) {
		relpbuf(bp, freecnt);
		return (VM_PAGER_ERROR);
	}

	/*
	 * If the file system supports BMAP, but blocksize is smaller
	 * than a page size, then use special small filesystem code.
	 */
	if (pagesperblock == 0) {
		relpbuf(bp, freecnt);
		for (i = 0; i < count; i++) {
			VM_CNT_INC(v_vnodein);
			VM_CNT_INC(v_vnodepgsin);
			error = vnode_pager_input_smlfs(object, m[i]);
			if (error)
				break;
		}
		return (error);
	}

	/*
	 * A sparse file can be encountered only for a single page request,
	 * which may not be preceded by call to vm_pager_haspage().
	 */
	if (bp->b_blkno == -1) {
		KASSERT(count == 1,
		    ("%s: array[%d] request to a sparse file %p", __func__,
		    count, vp));
		relpbuf(bp, freecnt);
		pmap_zero_page(m[0]);
		KASSERT(m[0]->dirty == 0, ("%s: page %p is dirty",
		    __func__, m[0]));
		VM_OBJECT_WLOCK(object);
		m[0]->valid = VM_PAGE_BITS_ALL;
		VM_OBJECT_WUNLOCK(object);
		return (VM_PAGER_OK);
	}

#ifdef INVARIANTS
	blkno0 = bp->b_blkno;
#endif
	bp->b_blkno += (foff % bsize) / DEV_BSIZE;

	/* Recalculate blocks available after/before to pages. */
	poff = (foff % bsize) / PAGE_SIZE;
	before *= pagesperblock;
	before += poff;
	after *= pagesperblock;
	after += pagesperblock - (poff + 1);
	if (m[0]->pindex + after >= object->size)
		after = object->size - 1 - m[0]->pindex;
	KASSERT(count <= after + 1, ("%s: %d pages asked, can do only %d",
	    __func__, count, after + 1));
	after -= count - 1;

	/* Trim requested rbehind/rahead to possible values. */   
	rbehind = a_rbehind ? *a_rbehind : 0;
	rahead = a_rahead ? *a_rahead : 0;
	rbehind = min(rbehind, before);
	rbehind = min(rbehind, m[0]->pindex);
	rahead = min(rahead, after);
	rahead = min(rahead, object->size - m[count - 1]->pindex);
	/*
	 * Check that total amount of pages fit into buf.  Trim rbehind and
	 * rahead evenly if not.
	 */
	if (rbehind + rahead + count > nitems(bp->b_pages)) {
		int trim, sum;

		trim = rbehind + rahead + count - nitems(bp->b_pages) + 1;
		sum = rbehind + rahead;
		if (rbehind == before) {
			/* Roundup rbehind trim to block size. */
			rbehind -= roundup(trim * rbehind / sum, pagesperblock);
			if (rbehind < 0)
				rbehind = 0;
		} else
			rbehind -= trim * rbehind / sum;
		rahead -= trim * rahead / sum;
	}
	KASSERT(rbehind + rahead + count <= nitems(bp->b_pages),
	    ("%s: behind %d ahead %d count %d", __func__,
	    rbehind, rahead, count));

	/*
	 * Fill in the bp->b_pages[] array with requested and optional   
	 * read behind or read ahead pages.  Read behind pages are looked
	 * up in a backward direction, down to a first cached page.  Same
	 * for read ahead pages, but there is no need to shift the array
	 * in case of encountering a cached page.
	 */
	i = bp->b_npages = 0;
	if (rbehind) {
		vm_pindex_t startpindex, tpindex;
		vm_page_t p;

		VM_OBJECT_WLOCK(object);
		startpindex = m[0]->pindex - rbehind;
		if ((p = TAILQ_PREV(m[0], pglist, listq)) != NULL &&
		    p->pindex >= startpindex)
			startpindex = p->pindex + 1;

		/* tpindex is unsigned; beware of numeric underflow. */
		for (tpindex = m[0]->pindex - 1;
		    tpindex >= startpindex && tpindex < m[0]->pindex;
		    tpindex--, i++) {
			p = vm_page_alloc(object, tpindex, VM_ALLOC_NORMAL);
			if (p == NULL) {
				/* Shift the array. */
				for (int j = 0; j < i; j++)
					bp->b_pages[j] = bp->b_pages[j + 
					    tpindex + 1 - startpindex]; 
				break;
			}
			bp->b_pages[tpindex - startpindex] = p;
		}

		bp->b_pgbefore = i;
		bp->b_npages += i;
		bp->b_blkno -= IDX_TO_OFF(i) / DEV_BSIZE;
	} else
		bp->b_pgbefore = 0;

	/* Requested pages. */
	for (int j = 0; j < count; j++, i++)
		bp->b_pages[i] = m[j];
	bp->b_npages += count;

	if (rahead) {
		vm_pindex_t endpindex, tpindex;
		vm_page_t p;

		if (!VM_OBJECT_WOWNED(object))
			VM_OBJECT_WLOCK(object);
		endpindex = m[count - 1]->pindex + rahead + 1;
		if ((p = TAILQ_NEXT(m[count - 1], listq)) != NULL &&
		    p->pindex < endpindex)
			endpindex = p->pindex;
		if (endpindex > object->size)
			endpindex = object->size;

		for (tpindex = m[count - 1]->pindex + 1;
		    tpindex < endpindex; i++, tpindex++) {
			p = vm_page_alloc(object, tpindex, VM_ALLOC_NORMAL);
			if (p == NULL)
				break;
			bp->b_pages[i] = p;
		}

		bp->b_pgafter = i - bp->b_npages;
		bp->b_npages = i;
	} else
		bp->b_pgafter = 0;

	if (VM_OBJECT_WOWNED(object))
		VM_OBJECT_WUNLOCK(object);

	/* Report back actual behind/ahead read. */
	if (a_rbehind)
		*a_rbehind = bp->b_pgbefore;
	if (a_rahead)
		*a_rahead = bp->b_pgafter;

#ifdef INVARIANTS
	KASSERT(bp->b_npages <= nitems(bp->b_pages),
	    ("%s: buf %p overflowed", __func__, bp));
	for (int j = 1, prev = 0; j < bp->b_npages; j++) {
		if (bp->b_pages[j] == bogus_page)
			continue;
		KASSERT(bp->b_pages[j]->pindex - bp->b_pages[prev]->pindex ==
		    j - prev, ("%s: pages array not consecutive, bp %p",
		     __func__, bp));
		prev = j;
	}
#endif

	/*
	 * Recalculate first offset and bytecount with regards to read behind.
	 * Truncate bytecount to vnode real size and round up physical size
	 * for real devices.
	 */
	foff = IDX_TO_OFF(bp->b_pages[0]->pindex);
	bytecount = bp->b_npages << PAGE_SHIFT;
	if ((foff + bytecount) > object->un_pager.vnp.vnp_size)
		bytecount = object->un_pager.vnp.vnp_size - foff;
	secmask = bo->bo_bsize - 1;
	KASSERT(secmask < PAGE_SIZE && secmask > 0,
	    ("%s: sector size %d too large", __func__, secmask + 1));
	bytecount = (bytecount + secmask) & ~secmask;

	/*
	 * And map the pages to be read into the kva, if the filesystem
	 * requires mapped buffers.
	 */
	if ((vp->v_mount->mnt_kern_flag & MNTK_UNMAPPED_BUFS) != 0 &&
	    unmapped_buf_allowed) {
		bp->b_data = unmapped_buf;
		bp->b_offset = 0;
	} else {
		bp->b_data = bp->b_kvabase;
		pmap_qenter((vm_offset_t)bp->b_data, bp->b_pages, bp->b_npages);
	}

	/* Build a minimal buffer header. */
	bp->b_iocmd = BIO_READ;
	KASSERT(bp->b_rcred == NOCRED, ("leaking read ucred"));
	KASSERT(bp->b_wcred == NOCRED, ("leaking write ucred"));
	bp->b_rcred = crhold(curthread->td_ucred);
	bp->b_wcred = crhold(curthread->td_ucred);
	pbgetbo(bo, bp);
	bp->b_vp = vp;
	bp->b_bcount = bp->b_bufsize = bp->b_runningbufspace = bytecount;
	bp->b_iooffset = dbtob(bp->b_blkno);
	KASSERT(IDX_TO_OFF(m[0]->pindex - bp->b_pages[0]->pindex) ==
	    (blkno0 - bp->b_blkno) * DEV_BSIZE +
	    IDX_TO_OFF(m[0]->pindex) % bsize,
	    ("wrong offsets bsize %d m[0] %ju b_pages[0] %ju "
	    "blkno0 %ju b_blkno %ju", bsize,
	    (uintmax_t)m[0]->pindex, (uintmax_t)bp->b_pages[0]->pindex,
	    (uintmax_t)blkno0, (uintmax_t)bp->b_blkno));

	atomic_add_long(&runningbufspace, bp->b_runningbufspace);
	VM_CNT_INC(v_vnodein);
	VM_CNT_ADD(v_vnodepgsin, bp->b_npages);

	if (iodone != NULL) { /* async */
		bp->b_pgiodone = iodone;
		bp->b_caller1 = arg;
		bp->b_iodone = vnode_pager_generic_getpages_done_async;
		bp->b_flags |= B_ASYNC;
		BUF_KERNPROC(bp);
		bstrategy(bp);
		return (VM_PAGER_OK);
	} else {
		bp->b_iodone = bdone;
		bstrategy(bp);
		bwait(bp, PVM, "vnread");
		error = vnode_pager_generic_getpages_done(bp);
		for (i = 0; i < bp->b_npages; i++)
			bp->b_pages[i] = NULL;
		bp->b_vp = NULL;
		pbrelbo(bp);
		relpbuf(bp, &vnode_pbuf_freecnt);
		return (error != 0 ? VM_PAGER_ERROR : VM_PAGER_OK);
	}
}

static void
vnode_pager_generic_getpages_done_async(struct buf *bp)
{
	int error;

	error = vnode_pager_generic_getpages_done(bp);
	/* Run the iodone upon the requested range. */
	bp->b_pgiodone(bp->b_caller1, bp->b_pages + bp->b_pgbefore,
	    bp->b_npages - bp->b_pgbefore - bp->b_pgafter, error);
	for (int i = 0; i < bp->b_npages; i++)
		bp->b_pages[i] = NULL;
	bp->b_vp = NULL;
	pbrelbo(bp);
	relpbuf(bp, &vnode_async_pbuf_freecnt);
}

static int
vnode_pager_generic_getpages_done(struct buf *bp)
{
	vm_object_t object;
	off_t tfoff, nextoff;
	int i, error;

	error = (bp->b_ioflags & BIO_ERROR) != 0 ? EIO : 0;
	object = bp->b_vp->v_object;

	if (error == 0 && bp->b_bcount != bp->b_npages * PAGE_SIZE) {
		if (!buf_mapped(bp)) {
			bp->b_data = bp->b_kvabase;
			pmap_qenter((vm_offset_t)bp->b_data, bp->b_pages,
			    bp->b_npages);
		}
		bzero(bp->b_data + bp->b_bcount,
		    PAGE_SIZE * bp->b_npages - bp->b_bcount);
	}
	if (buf_mapped(bp)) {
		pmap_qremove((vm_offset_t)bp->b_data, bp->b_npages);
		bp->b_data = unmapped_buf;
	}

	VM_OBJECT_WLOCK(object);
	for (i = 0, tfoff = IDX_TO_OFF(bp->b_pages[0]->pindex);
	    i < bp->b_npages; i++, tfoff = nextoff) {
		vm_page_t mt;

		nextoff = tfoff + PAGE_SIZE;
		mt = bp->b_pages[i];

		if (nextoff <= object->un_pager.vnp.vnp_size) {
			/*
			 * Read filled up entire page.
			 */
			mt->valid = VM_PAGE_BITS_ALL;
			KASSERT(mt->dirty == 0,
			    ("%s: page %p is dirty", __func__, mt));
			KASSERT(!pmap_page_is_mapped(mt),
			    ("%s: page %p is mapped", __func__, mt));
		} else {
			/*
			 * Read did not fill up entire page.
			 *
			 * Currently we do not set the entire page valid,
			 * we just try to clear the piece that we couldn't
			 * read.
			 */
			vm_page_set_valid_range(mt, 0,
			    object->un_pager.vnp.vnp_size - tfoff);
			KASSERT((mt->dirty & vm_page_bits(0,
			    object->un_pager.vnp.vnp_size - tfoff)) == 0,
			    ("%s: page %p is dirty", __func__, mt));
		}

		if (i < bp->b_pgbefore || i >= bp->b_npages - bp->b_pgafter)
			vm_page_readahead_finish(mt);
	}
	VM_OBJECT_WUNLOCK(object);
	if (error != 0)
		printf("%s: I/O read error %d\n", __func__, error);

	return (error);
}

/*
 * EOPNOTSUPP is no longer legal.  For local media VFS's that do not
 * implement their own VOP_PUTPAGES, their VOP_PUTPAGES should call to
 * vnode_pager_generic_putpages() to implement the previous behaviour.
 *
 * All other FS's should use the bypass to get to the local media
 * backing vp's VOP_PUTPAGES.
 */
static void
vnode_pager_putpages(vm_object_t object, vm_page_t *m, int count,
    int flags, int *rtvals)
{
	int rtval;
	struct vnode *vp;
	int bytes = count * PAGE_SIZE;

	/*
	 * Force synchronous operation if we are extremely low on memory
	 * to prevent a low-memory deadlock.  VOP operations often need to
	 * allocate more memory to initiate the I/O ( i.e. do a BMAP
	 * operation ).  The swapper handles the case by limiting the amount
	 * of asynchronous I/O, but that sort of solution doesn't scale well
	 * for the vnode pager without a lot of work.
	 *
	 * Also, the backing vnode's iodone routine may not wake the pageout
	 * daemon up.  This should be probably be addressed XXX.
	 */

	if (vm_cnt.v_free_count < vm_cnt.v_pageout_free_min)
		flags |= VM_PAGER_PUT_SYNC;

	/*
	 * Call device-specific putpages function
	 */
	vp = object->handle;
	VM_OBJECT_WUNLOCK(object);
	rtval = VOP_PUTPAGES(vp, m, bytes, flags, rtvals);
	KASSERT(rtval != EOPNOTSUPP, 
	    ("vnode_pager: stale FS putpages\n"));
	VM_OBJECT_WLOCK(object);
}

static int
vn_off2bidx(vm_ooffset_t offset)
{

	return ((offset & PAGE_MASK) / DEV_BSIZE);
}

static bool
vn_dirty_blk(vm_page_t m, vm_ooffset_t offset)
{

	KASSERT(IDX_TO_OFF(m->pindex) <= offset &&
	    offset < IDX_TO_OFF(m->pindex + 1),
	    ("page %p pidx %ju offset %ju", m, (uintmax_t)m->pindex,
	    (uintmax_t)offset));
	return ((m->dirty & ((vm_page_bits_t)1 << vn_off2bidx(offset))) != 0);
}

/*
 * This is now called from local media FS's to operate against their
 * own vnodes if they fail to implement VOP_PUTPAGES.
 *
 * This is typically called indirectly via the pageout daemon and
 * clustering has already typically occurred, so in general we ask the
 * underlying filesystem to write the data out asynchronously rather
 * then delayed.
 */
int
vnode_pager_generic_putpages(struct vnode *vp, vm_page_t *ma, int bytecount,
    int flags, int *rtvals)
{
	vm_object_t object;
	vm_page_t m;
	vm_ooffset_t maxblksz, next_offset, poffset, prev_offset;
	struct uio auio;
<<<<<<< HEAD
	kiovec_t aiov;
=======
	struct iovec aiov;
	off_t prev_resid, wrsz;
>>>>>>> 73e703b9
	int count, error, i, maxsize, ncount, pgoff, ppscheck;
	bool in_hole;
	static struct timeval lastfail;
	static int curfail;

	object = vp->v_object;
	count = bytecount / PAGE_SIZE;

	for (i = 0; i < count; i++)
		rtvals[i] = VM_PAGER_ERROR;

	if ((int64_t)ma[0]->pindex < 0) {
		printf("vnode_pager_generic_putpages: "
		    "attempt to write meta-data 0x%jx(%lx)\n",
		    (uintmax_t)ma[0]->pindex, (u_long)ma[0]->dirty);
		rtvals[0] = VM_PAGER_BAD;
		return (VM_PAGER_BAD);
	}

	maxsize = count * PAGE_SIZE;
	ncount = count;

	poffset = IDX_TO_OFF(ma[0]->pindex);

	/*
	 * If the page-aligned write is larger then the actual file we
	 * have to invalidate pages occurring beyond the file EOF.  However,
	 * there is an edge case where a file may not be page-aligned where
	 * the last page is partially invalid.  In this case the filesystem
	 * may not properly clear the dirty bits for the entire page (which
	 * could be VM_PAGE_BITS_ALL due to the page having been mmap()d).
	 * With the page locked we are free to fix-up the dirty bits here.
	 *
	 * We do not under any circumstances truncate the valid bits, as
	 * this will screw up bogus page replacement.
	 */
	VM_OBJECT_WLOCK(object);
	if (maxsize + poffset > object->un_pager.vnp.vnp_size) {
		if (object->un_pager.vnp.vnp_size > poffset) {
			maxsize = object->un_pager.vnp.vnp_size - poffset;
			ncount = btoc(maxsize);
			if ((pgoff = (int)maxsize & PAGE_MASK) != 0) {
				/*
				 * If the object is locked and the following
				 * conditions hold, then the page's dirty
				 * field cannot be concurrently changed by a
				 * pmap operation.
				 */
				m = ma[ncount - 1];
				vm_page_assert_sbusied(m);
				KASSERT(!pmap_page_is_write_mapped(m),
		("vnode_pager_generic_putpages: page %p is not read-only", m));
				MPASS(m->dirty != 0);
				vm_page_clear_dirty(m, pgoff, PAGE_SIZE -
				    pgoff);
			}
		} else {
			maxsize = 0;
			ncount = 0;
		}
		for (i = ncount; i < count; i++)
			rtvals[i] = VM_PAGER_BAD;
	}

	auio.uio_iov = &aiov;
	auio.uio_segflg = UIO_NOCOPY;
	auio.uio_rw = UIO_WRITE;
	auio.uio_td = NULL;
	maxblksz = roundup2(poffset + maxsize, DEV_BSIZE);

	for (prev_offset = poffset; prev_offset < maxblksz;) {
		/* Skip clean blocks. */
		for (in_hole = true; in_hole && prev_offset < maxblksz;) {
			m = ma[OFF_TO_IDX(prev_offset - poffset)];
			for (i = vn_off2bidx(prev_offset);
			    i < sizeof(vm_page_bits_t) * NBBY &&
			    prev_offset < maxblksz; i++) {
				if (vn_dirty_blk(m, prev_offset)) {
					in_hole = false;
					break;
				}
				prev_offset += DEV_BSIZE;
			}
		}
		if (in_hole)
			goto write_done;

		/* Find longest run of dirty blocks. */
		for (next_offset = prev_offset; next_offset < maxblksz;) {
			m = ma[OFF_TO_IDX(next_offset - poffset)];
			for (i = vn_off2bidx(next_offset);
			    i < sizeof(vm_page_bits_t) * NBBY &&
			    next_offset < maxblksz; i++) {
				if (!vn_dirty_blk(m, next_offset))
					goto start_write;
				next_offset += DEV_BSIZE;
			}
		}
start_write:
		if (next_offset > poffset + maxsize)
			next_offset = poffset + maxsize;

		/*
		 * Getting here requires finding a dirty block in the
		 * 'skip clean blocks' loop.
		 */
		MPASS(prev_offset < next_offset);

		VM_OBJECT_WUNLOCK(object);
		aiov.iov_base = NULL;
		auio.uio_iovcnt = 1;
		auio.uio_offset = prev_offset;
		prev_resid = auio.uio_resid = aiov.iov_len = next_offset -
		    prev_offset;
		error = VOP_WRITE(vp, &auio,
		    vnode_pager_putpages_ioflags(flags), curthread->td_ucred);

		wrsz = prev_resid - auio.uio_resid;
		if (wrsz == 0) {
			if (ppsratecheck(&lastfail, &curfail, 1) != 0) {
				vn_printf(vp, "vnode_pager_putpages: "
				    "zero-length write at %ju resid %zd\n",
				    auio.uio_offset, auio.uio_resid);
			}
			VM_OBJECT_WLOCK(object);
			break;
		}

		/* Adjust the starting offset for next iteration. */
		prev_offset += wrsz;
		MPASS(auio.uio_offset == prev_offset);

		ppscheck = 0;
		if (error != 0 && (ppscheck = ppsratecheck(&lastfail,
		    &curfail, 1)) != 0)
			vn_printf(vp, "vnode_pager_putpages: I/O error %d\n",
			    error);
		if (auio.uio_resid != 0 && (ppscheck != 0 ||
		    ppsratecheck(&lastfail, &curfail, 1) != 0))
			vn_printf(vp, "vnode_pager_putpages: residual I/O %zd "
			    "at %ju\n", auio.uio_resid,
			    (uintmax_t)ma[0]->pindex);
		VM_OBJECT_WLOCK(object);
		if (error != 0 || auio.uio_resid != 0)
			break;
	}
write_done:
	/* Mark completely processed pages. */
	for (i = 0; i < OFF_TO_IDX(prev_offset - poffset); i++)
		rtvals[i] = VM_PAGER_OK;
	/* Mark partial EOF page. */
	if (prev_offset == poffset + maxsize && (prev_offset & PAGE_MASK) != 0)
		rtvals[i++] = VM_PAGER_OK;
	/* Unwritten pages in range, free bonus if the page is clean. */
	for (; i < ncount; i++)
		rtvals[i] = ma[i]->dirty == 0 ? VM_PAGER_OK : VM_PAGER_ERROR;
	VM_OBJECT_WUNLOCK(object);
	VM_CNT_ADD(v_vnodepgsout, i);
	VM_CNT_INC(v_vnodeout);
	return (rtvals[0]);
}

int
vnode_pager_putpages_ioflags(int pager_flags)
{
	int ioflags;

	/*
	 * Pageouts are already clustered, use IO_ASYNC to force a
	 * bawrite() rather then a bdwrite() to prevent paging I/O
	 * from saturating the buffer cache.  Dummy-up the sequential
	 * heuristic to cause large ranges to cluster.  If neither
	 * IO_SYNC or IO_ASYNC is set, the system decides how to
	 * cluster.
	 */
	ioflags = IO_VMIO;
	if ((pager_flags & (VM_PAGER_PUT_SYNC | VM_PAGER_PUT_INVAL)) != 0)
		ioflags |= IO_SYNC;
	else if ((pager_flags & VM_PAGER_CLUSTER_OK) == 0)
		ioflags |= IO_ASYNC;
	ioflags |= (pager_flags & VM_PAGER_PUT_INVAL) != 0 ? IO_INVAL: 0;
	ioflags |= (pager_flags & VM_PAGER_PUT_NOREUSE) != 0 ? IO_NOREUSE : 0;
	ioflags |= IO_SEQMAX << IO_SEQSHIFT;
	return (ioflags);
}

/*
 * vnode_pager_undirty_pages().
 *
 * A helper to mark pages as clean after pageout that was possibly
 * done with a short write.  The lpos argument specifies the page run
 * length in bytes, and the written argument specifies how many bytes
 * were actually written.  eof is the offset past the last valid byte
 * in the vnode using the absolute file position of the first byte in
 * the run as the base from which it is computed.
 */
void
vnode_pager_undirty_pages(vm_page_t *ma, int *rtvals, int written, off_t eof,
    int lpos)
{
	vm_object_t obj;
	int i, pos, pos_devb;

	if (written == 0 && eof >= lpos)
		return;
	obj = ma[0]->object;
	VM_OBJECT_WLOCK(obj);
	for (i = 0, pos = 0; pos < written; i++, pos += PAGE_SIZE) {
		if (pos < trunc_page(written)) {
			rtvals[i] = VM_PAGER_OK;
			vm_page_undirty(ma[i]);
		} else {
			/* Partially written page. */
			rtvals[i] = VM_PAGER_AGAIN;
			vm_page_clear_dirty(ma[i], 0, written & PAGE_MASK);
		}
	}
	if (eof >= lpos) /* avoid truncation */
		goto done;
	for (pos = eof, i = OFF_TO_IDX(trunc_page(pos)); pos < lpos; i++) {
		if (pos != trunc_page(pos)) {
			/*
			 * The page contains the last valid byte in
			 * the vnode, mark the rest of the page as
			 * clean, potentially making the whole page
			 * clean.
			 */
			pos_devb = roundup2(pos & PAGE_MASK, DEV_BSIZE);
			vm_page_clear_dirty(ma[i], pos_devb, PAGE_SIZE -
			    pos_devb);

			/*
			 * If the page was cleaned, report the pageout
			 * on it as successful.  msync() no longer
			 * needs to write out the page, endlessly
			 * creating write requests and dirty buffers.
			 */
			if (ma[i]->dirty == 0)
				rtvals[i] = VM_PAGER_OK;

			pos = round_page(pos);
		} else {
			/* vm_pageout_flush() clears dirty */
			rtvals[i] = VM_PAGER_BAD;
			pos += PAGE_SIZE;
		}
	}
done:
	VM_OBJECT_WUNLOCK(obj);
}

void
vnode_pager_update_writecount(vm_object_t object, vm_offset_t start,
    vm_offset_t end)
{
	struct vnode *vp;
	vm_ooffset_t old_wm;

	VM_OBJECT_WLOCK(object);
	if (object->type != OBJT_VNODE) {
		VM_OBJECT_WUNLOCK(object);
		return;
	}
	old_wm = object->un_pager.vnp.writemappings;
	object->un_pager.vnp.writemappings += (vm_ooffset_t)end - start;
	vp = object->handle;
	if (old_wm == 0 && object->un_pager.vnp.writemappings != 0) {
		ASSERT_VOP_ELOCKED(vp, "v_writecount inc");
		VOP_ADD_WRITECOUNT(vp, 1);
		CTR3(KTR_VFS, "%s: vp %p v_writecount increased to %d",
		    __func__, vp, vp->v_writecount);
	} else if (old_wm != 0 && object->un_pager.vnp.writemappings == 0) {
		ASSERT_VOP_ELOCKED(vp, "v_writecount dec");
		VOP_ADD_WRITECOUNT(vp, -1);
		CTR3(KTR_VFS, "%s: vp %p v_writecount decreased to %d",
		    __func__, vp, vp->v_writecount);
	}
	VM_OBJECT_WUNLOCK(object);
}

void
vnode_pager_release_writecount(vm_object_t object, vm_offset_t start,
    vm_offset_t end)
{
	struct vnode *vp;
	struct mount *mp;
	vm_offset_t inc;

	VM_OBJECT_WLOCK(object);

	/*
	 * First, recheck the object type to account for the race when
	 * the vnode is reclaimed.
	 */
	if (object->type != OBJT_VNODE) {
		VM_OBJECT_WUNLOCK(object);
		return;
	}

	/*
	 * Optimize for the case when writemappings is not going to
	 * zero.
	 */
	inc = end - start;
	if (object->un_pager.vnp.writemappings != inc) {
		object->un_pager.vnp.writemappings -= inc;
		VM_OBJECT_WUNLOCK(object);
		return;
	}

	vp = object->handle;
	vhold(vp);
	VM_OBJECT_WUNLOCK(object);
	mp = NULL;
	vn_start_write(vp, &mp, V_WAIT);
	vn_lock(vp, LK_EXCLUSIVE | LK_RETRY);

	/*
	 * Decrement the object's writemappings, by swapping the start
	 * and end arguments for vnode_pager_update_writecount().  If
	 * there was not a race with vnode reclaimation, then the
	 * vnode's v_writecount is decremented.
	 */
	vnode_pager_update_writecount(object, end, start);
	VOP_UNLOCK(vp, 0);
	vdrop(vp);
	if (mp != NULL)
		vn_finished_write(mp);
}<|MERGE_RESOLUTION|>--- conflicted
+++ resolved
@@ -1213,12 +1213,8 @@
 	vm_page_t m;
 	vm_ooffset_t maxblksz, next_offset, poffset, prev_offset;
 	struct uio auio;
-<<<<<<< HEAD
 	kiovec_t aiov;
-=======
-	struct iovec aiov;
 	off_t prev_resid, wrsz;
->>>>>>> 73e703b9
 	int count, error, i, maxsize, ncount, pgoff, ppscheck;
 	bool in_hole;
 	static struct timeval lastfail;
