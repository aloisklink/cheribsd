/*-
 * SPDX-License-Identifier: (BSD-3-Clause AND MIT-CMU)
 *
 * Copyright (c) 1991, 1993
 *	The Regents of the University of California.  All rights reserved.
 *
 * This code is derived from software contributed to Berkeley by
 * The Mach Operating System project at Carnegie-Mellon University.
 *
 * Redistribution and use in source and binary forms, with or without
 * modification, are permitted provided that the following conditions
 * are met:
 * 1. Redistributions of source code must retain the above copyright
 *    notice, this list of conditions and the following disclaimer.
 * 2. Redistributions in binary form must reproduce the above copyright
 *    notice, this list of conditions and the following disclaimer in the
 *    documentation and/or other materials provided with the distribution.
 * 3. Neither the name of the University nor the names of its contributors
 *    may be used to endorse or promote products derived from this software
 *    without specific prior written permission.
 *
 * THIS SOFTWARE IS PROVIDED BY THE REGENTS AND CONTRIBUTORS ``AS IS'' AND
 * ANY EXPRESS OR IMPLIED WARRANTIES, INCLUDING, BUT NOT LIMITED TO, THE
 * IMPLIED WARRANTIES OF MERCHANTABILITY AND FITNESS FOR A PARTICULAR PURPOSE
 * ARE DISCLAIMED.  IN NO EVENT SHALL THE REGENTS OR CONTRIBUTORS BE LIABLE
 * FOR ANY DIRECT, INDIRECT, INCIDENTAL, SPECIAL, EXEMPLARY, OR CONSEQUENTIAL
 * DAMAGES (INCLUDING, BUT NOT LIMITED TO, PROCUREMENT OF SUBSTITUTE GOODS
 * OR SERVICES; LOSS OF USE, DATA, OR PROFITS; OR BUSINESS INTERRUPTION)
 * HOWEVER CAUSED AND ON ANY THEORY OF LIABILITY, WHETHER IN CONTRACT, STRICT
 * LIABILITY, OR TORT (INCLUDING NEGLIGENCE OR OTHERWISE) ARISING IN ANY WAY
 * OUT OF THE USE OF THIS SOFTWARE, EVEN IF ADVISED OF THE POSSIBILITY OF
 * SUCH DAMAGE.
 *
 *	from: @(#)vm_pager.c	8.6 (Berkeley) 1/12/94
 *
 *
 * Copyright (c) 1987, 1990 Carnegie-Mellon University.
 * All rights reserved.
 *
 * Authors: Avadis Tevanian, Jr., Michael Wayne Young
 *
 * Permission to use, copy, modify and distribute this software and
 * its documentation is hereby granted, provided that both the copyright
 * notice and this permission notice appear in all copies of the
 * software, derivative works or modified versions, and any portions
 * thereof, and that both notices appear in supporting documentation.
 *
 * CARNEGIE MELLON ALLOWS FREE USE OF THIS SOFTWARE IN ITS "AS IS"
 * CONDITION.  CARNEGIE MELLON DISCLAIMS ANY LIABILITY OF ANY KIND
 * FOR ANY DAMAGES WHATSOEVER RESULTING FROM THE USE OF THIS SOFTWARE.
 *
 * Carnegie Mellon requests users of this software to return to
 *
 *  Software Distribution Coordinator  or  Software.Distribution@CS.CMU.EDU
 *  School of Computer Science
 *  Carnegie Mellon University
 *  Pittsburgh PA 15213-3890
 *
 * any improvements or extensions that they make and grant Carnegie the
 * rights to redistribute these changes.
 */

/*
 *	Paging space routine stubs.  Emulates a matchmaker-like interface
 *	for builtin pagers.
 */

#include <sys/cdefs.h>
__FBSDID("$FreeBSD$");

#include "opt_param.h"

#include <sys/param.h>
#include <sys/systm.h>
#include <sys/kernel.h>
#include <sys/vnode.h>
#include <sys/bio.h>
#include <sys/buf.h>
#include <sys/ucred.h>
#include <sys/malloc.h>
#include <sys/rwlock.h>

#include <vm/vm.h>
#include <vm/vm_param.h>
#include <vm/vm_kern.h>
#include <vm/vm_object.h>
#include <vm/vm_page.h>
#include <vm/vm_pager.h>
#include <vm/vm_extern.h>
#include <vm/uma.h>

uma_zone_t pbuf_zone;
static int	pbuf_init(void *, int, int);
static int	pbuf_ctor(void *, int, void *, int);
static void	pbuf_dtor(void *, int, void *);

static int dead_pager_getpages(vm_object_t, vm_page_t *, int, int *, int *);
static vm_object_t dead_pager_alloc(void *, vm_ooffset_t, vm_prot_t,
    vm_ooffset_t, struct ucred *);
static void dead_pager_putpages(vm_object_t, vm_page_t *, int, int, int *);
static boolean_t dead_pager_haspage(vm_object_t, vm_pindex_t, int *, int *);
static void dead_pager_dealloc(vm_object_t);

static int
dead_pager_getpages(vm_object_t obj, vm_page_t *ma, int count, int *rbehind,
    int *rahead)
{

	return (VM_PAGER_FAIL);
}

static vm_object_t
dead_pager_alloc(void *handle, vm_ooffset_t size, vm_prot_t prot,
    vm_ooffset_t off, struct ucred *cred)
{

	return (NULL);
}

static void
dead_pager_putpages(vm_object_t object, vm_page_t *m, int count,
    int flags, int *rtvals)
{
	int i;

	for (i = 0; i < count; i++)
		rtvals[i] = VM_PAGER_AGAIN;
}

static int
dead_pager_haspage(vm_object_t object, vm_pindex_t pindex, int *prev, int *next)
{

	if (prev != NULL)
		*prev = 0;
	if (next != NULL)
		*next = 0;
	return (FALSE);
}

static void
dead_pager_dealloc(vm_object_t object)
{

}

static struct pagerops deadpagerops = {
	.pgo_alloc = 	dead_pager_alloc,
	.pgo_dealloc =	dead_pager_dealloc,
	.pgo_getpages =	dead_pager_getpages,
	.pgo_putpages =	dead_pager_putpages,
	.pgo_haspage =	dead_pager_haspage,
};

struct pagerops *pagertab[] = {
	&defaultpagerops,	/* OBJT_DEFAULT */
	&swappagerops,		/* OBJT_SWAP */
	&vnodepagerops,		/* OBJT_VNODE */
	&devicepagerops,	/* OBJT_DEVICE */
	&physpagerops,		/* OBJT_PHYS */
	&deadpagerops,		/* OBJT_DEAD */
	&sgpagerops,		/* OBJT_SG */
	&mgtdevicepagerops,	/* OBJT_MGTDEVICE */
};

<<<<<<< HEAD
/*
 * Kernel address space for mapping pages.
 * Used by pagers where KVAs are needed for IO.
 *
 * XXX needs to be large enough to support the number of pending async
 * cleaning requests (NPENDINGIO == 64) * the maximum swap cluster size
 * (MAXPHYS == 64k) if you want to get the most efficiency.
 */
struct mtx_padalign __exclusive_cache_line pbuf_mtx;
static TAILQ_HEAD(swqueue, buf) bswlist;
static int bswneeded;
vm_ptr_t swapbkva;		/* swap buffers kva */

=======
>>>>>>> e16ccb4a
void
vm_pager_init(void)
{
	struct pagerops **pgops;

	/*
	 * Initialize known pagers
	 */
	for (pgops = pagertab; pgops < &pagertab[nitems(pagertab)]; pgops++)
		if ((*pgops)->pgo_init != NULL)
			(*(*pgops)->pgo_init)();
}

static int nswbuf_max;

void
vm_pager_bufferinit(void)
{

	/* Main zone for paging bufs. */
	pbuf_zone = uma_zcreate("pbuf", sizeof(struct buf),
	    pbuf_ctor, pbuf_dtor, pbuf_init, NULL, UMA_ALIGN_CACHE,
	    UMA_ZONE_VM | UMA_ZONE_NOFREE);
	/* Few systems may still use this zone directly, so it needs a limit. */
	nswbuf_max += uma_zone_set_max(pbuf_zone, NSWBUF_MIN);
}

uma_zone_t
pbuf_zsecond_create(char *name, int max)
{
	uma_zone_t zone;

	zone = uma_zsecond_create(name, pbuf_ctor, pbuf_dtor, NULL, NULL,
	    pbuf_zone);
	/*
	 * uma_prealloc() rounds up to items per slab. If we would prealloc
	 * immediately on every pbuf_zsecond_create(), we may accumulate too
	 * much of difference between hard limit and prealloced items, which
	 * means wasted memory.
	 */
	if (nswbuf_max > 0)
		nswbuf_max += uma_zone_set_max(zone, max);
	else
		uma_prealloc(pbuf_zone, uma_zone_set_max(zone, max));

	return (zone);
}

static void
pbuf_prealloc(void *arg __unused)
{

	uma_prealloc(pbuf_zone, nswbuf_max);
	nswbuf_max = -1;
}

SYSINIT(pbuf, SI_SUB_KTHREAD_BUF, SI_ORDER_ANY, pbuf_prealloc, NULL);

/*
 * Allocate an instance of a pager of the given type.
 * Size, protection and offset parameters are passed in for pagers that
 * need to perform page-level validation (e.g. the device pager).
 */
vm_object_t
vm_pager_allocate(objtype_t type, void *handle, vm_ooffset_t size,
    vm_prot_t prot, vm_ooffset_t off, struct ucred *cred)
{
	vm_object_t ret;
	struct pagerops *ops;

	ops = pagertab[type];
	if (ops)
		ret = (*ops->pgo_alloc)(handle, size, prot, off, cred);
	else
		ret = NULL;
	return (ret);
}

/*
 *	The object must be locked.
 */
void
vm_pager_deallocate(vm_object_t object)
{

	VM_OBJECT_ASSERT_WLOCKED(object);
	(*pagertab[object->type]->pgo_dealloc) (object);
}

static void
vm_pager_assert_in(vm_object_t object, vm_page_t *m, int count)
{
#ifdef INVARIANTS

	VM_OBJECT_ASSERT_WLOCKED(object);
	KASSERT(count > 0, ("%s: 0 count", __func__));
	/*
	 * All pages must be busied, not mapped, not fully valid,
	 * not dirty and belong to the proper object.
	 */
	for (int i = 0 ; i < count; i++) {
		if (m[i] == bogus_page)
			continue;
		vm_page_assert_xbusied(m[i]);
		KASSERT(!pmap_page_is_mapped(m[i]),
		    ("%s: page %p is mapped", __func__, m[i]));
		KASSERT(m[i]->valid != VM_PAGE_BITS_ALL,
		    ("%s: request for a valid page %p", __func__, m[i]));
		KASSERT(m[i]->dirty == 0,
		    ("%s: page %p is dirty", __func__, m[i]));
		KASSERT(m[i]->object == object,
		    ("%s: wrong object %p/%p", __func__, object, m[i]->object));
	}
#endif
}

/*
 * Page in the pages for the object using its associated pager.
 * The requested page must be fully valid on successful return.
 */
int
vm_pager_get_pages(vm_object_t object, vm_page_t *m, int count, int *rbehind,
    int *rahead)
{
#ifdef INVARIANTS
	vm_pindex_t pindex = m[0]->pindex;
#endif
	int r;

	vm_pager_assert_in(object, m, count);

	r = (*pagertab[object->type]->pgo_getpages)(object, m, count, rbehind,
	    rahead);
	if (r != VM_PAGER_OK)
		return (r);

	for (int i = 0; i < count; i++) {
		/*
		 * If pager has replaced a page, assert that it had
		 * updated the array.
		 */
		KASSERT(m[i] == vm_page_lookup(object, pindex++),
		    ("%s: mismatch page %p pindex %ju", __func__,
		    m[i], (uintmax_t )pindex - 1));
		/*
		 * Zero out partially filled data.
		 */
		if (m[i]->valid != VM_PAGE_BITS_ALL)
			vm_page_zero_invalid(m[i], TRUE);
	}
	return (VM_PAGER_OK);
}

int
vm_pager_get_pages_async(vm_object_t object, vm_page_t *m, int count,
    int *rbehind, int *rahead, pgo_getpages_iodone_t iodone, void *arg)
{

	vm_pager_assert_in(object, m, count);

	return ((*pagertab[object->type]->pgo_getpages_async)(object, m,
	    count, rbehind, rahead, iodone, arg));
}

/*
 * vm_pager_put_pages() - inline, see vm/vm_pager.h
 * vm_pager_has_page() - inline, see vm/vm_pager.h
 */

/*
 * Search the specified pager object list for an object with the
 * specified handle.  If an object with the specified handle is found,
 * increase its reference count and return it.  Otherwise, return NULL.
 *
 * The pager object list must be locked.
 */
vm_object_t
vm_pager_object_lookup(struct pagerlst *pg_list, void *handle)
{
	vm_object_t object;

	TAILQ_FOREACH(object, pg_list, pager_object_list) {
		if (object->handle == handle) {
			VM_OBJECT_WLOCK(object);
			if ((object->flags & OBJ_DEAD) == 0) {
				vm_object_reference_locked(object);
				VM_OBJECT_WUNLOCK(object);
				break;
			}
			VM_OBJECT_WUNLOCK(object);
		}
	}
	return (object);
}

static int
pbuf_ctor(void *mem, int size, void *arg, int flags)
{
	struct buf *bp = mem;

	bp->b_vp = NULL;
	bp->b_bufobj = NULL;

	/* copied from initpbuf() */
	bp->b_rcred = NOCRED;
	bp->b_wcred = NOCRED;
	bp->b_qindex = 0;       /* On no queue (QUEUE_NONE) */
	bp->b_data = bp->b_kvabase;
	bp->b_xflags = 0;
	bp->b_flags = 0;
	bp->b_ioflags = 0;
	bp->b_iodone = NULL;
	bp->b_error = 0;
	BUF_LOCK(bp, LK_EXCLUSIVE, NULL);

	return (0);
}

static void
pbuf_dtor(void *mem, int size, void *arg)
{
	struct buf *bp = mem;

	if (bp->b_rcred != NOCRED) {
		crfree(bp->b_rcred);
		bp->b_rcred = NOCRED;
	}
	if (bp->b_wcred != NOCRED) {
		crfree(bp->b_wcred);
		bp->b_wcred = NOCRED;
	}

	BUF_UNLOCK(bp);
}

static int
pbuf_init(void *mem, int size, int flags)
{
	struct buf *bp = mem;

	bp->b_kvabase = (void *)kva_alloc(MAXPHYS);
	if (bp->b_kvabase == NULL)
		return (ENOMEM);
	bp->b_kvasize = MAXPHYS;
	BUF_LOCKINIT(bp);
	LIST_INIT(&bp->b_dep);
	bp->b_rcred = bp->b_wcred = NOCRED;
	bp->b_xflags = 0;

	return (0);
}

/*
 * Associate a p-buffer with a vnode.
 *
 * Also sets B_PAGING flag to indicate that vnode is not fully associated
 * with the buffer.  i.e. the bp has not been linked into the vnode or
 * ref-counted.
 */
void
pbgetvp(struct vnode *vp, struct buf *bp)
{

	KASSERT(bp->b_vp == NULL, ("pbgetvp: not free"));
	KASSERT(bp->b_bufobj == NULL, ("pbgetvp: not free (bufobj)"));

	bp->b_vp = vp;
	bp->b_flags |= B_PAGING;
	bp->b_bufobj = &vp->v_bufobj;
}

/*
 * Associate a p-buffer with a vnode.
 *
 * Also sets B_PAGING flag to indicate that vnode is not fully associated
 * with the buffer.  i.e. the bp has not been linked into the vnode or
 * ref-counted.
 */
void
pbgetbo(struct bufobj *bo, struct buf *bp)
{

	KASSERT(bp->b_vp == NULL, ("pbgetbo: not free (vnode)"));
	KASSERT(bp->b_bufobj == NULL, ("pbgetbo: not free (bufobj)"));

	bp->b_flags |= B_PAGING;
	bp->b_bufobj = bo;
}

/*
 * Disassociate a p-buffer from a vnode.
 */
void
pbrelvp(struct buf *bp)
{

	KASSERT(bp->b_vp != NULL, ("pbrelvp: NULL"));
	KASSERT(bp->b_bufobj != NULL, ("pbrelvp: NULL bufobj"));
	KASSERT((bp->b_xflags & (BX_VNDIRTY | BX_VNCLEAN)) == 0,
	    ("pbrelvp: pager buf on vnode list."));

	bp->b_vp = NULL;
	bp->b_bufobj = NULL;
	bp->b_flags &= ~B_PAGING;
}

/*
 * Disassociate a p-buffer from a bufobj.
 */
void
pbrelbo(struct buf *bp)
{

	KASSERT(bp->b_vp == NULL, ("pbrelbo: vnode"));
	KASSERT(bp->b_bufobj != NULL, ("pbrelbo: NULL bufobj"));
	KASSERT((bp->b_xflags & (BX_VNDIRTY | BX_VNCLEAN)) == 0,
	    ("pbrelbo: pager buf on vnode list."));

	bp->b_bufobj = NULL;
	bp->b_flags &= ~B_PAGING;
}<|MERGE_RESOLUTION|>--- conflicted
+++ resolved
@@ -163,22 +163,6 @@
 	&mgtdevicepagerops,	/* OBJT_MGTDEVICE */
 };
 
-<<<<<<< HEAD
-/*
- * Kernel address space for mapping pages.
- * Used by pagers where KVAs are needed for IO.
- *
- * XXX needs to be large enough to support the number of pending async
- * cleaning requests (NPENDINGIO == 64) * the maximum swap cluster size
- * (MAXPHYS == 64k) if you want to get the most efficiency.
- */
-struct mtx_padalign __exclusive_cache_line pbuf_mtx;
-static TAILQ_HEAD(swqueue, buf) bswlist;
-static int bswneeded;
-vm_ptr_t swapbkva;		/* swap buffers kva */
-
-=======
->>>>>>> e16ccb4a
 void
 vm_pager_init(void)
 {
