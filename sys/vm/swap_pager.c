--- conflicted
+++ resolved
@@ -116,7 +116,6 @@
 #include <geom/geom.h>
 
 /*
-<<<<<<< HEAD
  * XXXCHERI: It would be good to offer some sort of machine-dependent
  * metadata abstraction for swapped pages, getting CHERI-aware code out of
  * the machine-independent swap pager.  However, that will have to follow
@@ -127,13 +126,8 @@
 #endif
 
 /*
- * SWB_NPAGES must be a power of 2.  It may be set to 1, 2, 4, 8, 16
- * or 32 pages per allocation.
- * The 32-page limit is due to the radix code (kern/subr_blist.c).
-=======
  * MAX_PAGEOUT_CLUSTER must be a power of 2 between 1 and 64.
  * The 64-page limit is due to the radix code (kern/subr_blist.c).
->>>>>>> ce8181e2
  */
 #ifndef MAX_PAGEOUT_CLUSTER
 #define MAX_PAGEOUT_CLUSTER 16
