--- conflicted
+++ resolved
@@ -1567,12 +1567,9 @@
 			    ("swp_pager_async_iodone: page %p is mapped", m));
 			KASSERT(m->dirty == 0,
 			    ("swp_pager_async_iodone: page %p is dirty", m));
-<<<<<<< HEAD
 #ifdef CPU_CHERI
 			swp_pager_meta_cheri_get_tags(m);
 #endif
-=======
->>>>>>> fa1e90d6
 
 			m->valid = VM_PAGE_BITS_ALL;
 			if (i < bp->b_pgbefore ||
