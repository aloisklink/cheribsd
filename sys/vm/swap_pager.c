/*-
 * Copyright (c) 1998 Matthew Dillon,
 * Copyright (c) 1994 John S. Dyson
 * Copyright (c) 1990 University of Utah.
 * Copyright (c) 1982, 1986, 1989, 1993
 *	The Regents of the University of California.  All rights reserved.
 *
 * This code is derived from software contributed to Berkeley by
 * the Systems Programming Group of the University of Utah Computer
 * Science Department.
 *
 * Redistribution and use in source and binary forms, with or without
 * modification, are permitted provided that the following conditions
 * are met:
 * 1. Redistributions of source code must retain the above copyright
 *    notice, this list of conditions and the following disclaimer.
 * 2. Redistributions in binary form must reproduce the above copyright
 *    notice, this list of conditions and the following disclaimer in the
 *    documentation and/or other materials provided with the distribution.
 * 3. All advertising materials mentioning features or use of this software
 *    must display the following acknowledgement:
 *	This product includes software developed by the University of
 *	California, Berkeley and its contributors.
 * 4. Neither the name of the University nor the names of its contributors
 *    may be used to endorse or promote products derived from this software
 *    without specific prior written permission.
 *
 * THIS SOFTWARE IS PROVIDED BY THE REGENTS AND CONTRIBUTORS ``AS IS'' AND
 * ANY EXPRESS OR IMPLIED WARRANTIES, INCLUDING, BUT NOT LIMITED TO, THE
 * IMPLIED WARRANTIES OF MERCHANTABILITY AND FITNESS FOR A PARTICULAR PURPOSE
 * ARE DISCLAIMED.  IN NO EVENT SHALL THE REGENTS OR CONTRIBUTORS BE LIABLE
 * FOR ANY DIRECT, INDIRECT, INCIDENTAL, SPECIAL, EXEMPLARY, OR CONSEQUENTIAL
 * DAMAGES (INCLUDING, BUT NOT LIMITED TO, PROCUREMENT OF SUBSTITUTE GOODS
 * OR SERVICES; LOSS OF USE, DATA, OR PROFITS; OR BUSINESS INTERRUPTION)
 * HOWEVER CAUSED AND ON ANY THEORY OF LIABILITY, WHETHER IN CONTRACT, STRICT
 * LIABILITY, OR TORT (INCLUDING NEGLIGENCE OR OTHERWISE) ARISING IN ANY WAY
 * OUT OF THE USE OF THIS SOFTWARE, EVEN IF ADVISED OF THE POSSIBILITY OF
 * SUCH DAMAGE.
 *
 *				New Swap System
 *				Matthew Dillon
 *
 * Radix Bitmap 'blists'.
 *
 *	- The new swapper uses the new radix bitmap code.  This should scale
 *	  to arbitrarily small or arbitrarily large swap spaces and an almost
 *	  arbitrary degree of fragmentation.
 *
 * Features:
 *
 *	- on the fly reallocation of swap during putpages.  The new system
 *	  does not try to keep previously allocated swap blocks for dirty
 *	  pages.
 *
 *	- on the fly deallocation of swap
 *
 *	- No more garbage collection required.  Unnecessarily allocated swap
 *	  blocks only exist for dirty vm_page_t's now and these are already
 *	  cycled (in a high-load system) by the pager.  We also do on-the-fly
 *	  removal of invalidated swap blocks when a page is destroyed
 *	  or renamed.
 *
 * from: Utah $Hdr: swap_pager.c 1.4 91/04/30$
 *
 *	@(#)swap_pager.c	8.9 (Berkeley) 3/21/94
 *	@(#)vm_swap.c	8.5 (Berkeley) 2/17/94
 */

#include <sys/cdefs.h>
__FBSDID("$FreeBSD$");

#include "opt_compat.h"
#include "opt_swap.h"
#include "opt_vm.h"

#include <sys/param.h>
#include <sys/systm.h>
#include <sys/conf.h>
#include <sys/kernel.h>
#include <sys/priv.h>
#include <sys/proc.h>
#include <sys/bio.h>
#include <sys/buf.h>
#include <sys/disk.h>
#include <sys/fcntl.h>
#include <sys/mount.h>
#include <sys/namei.h>
#include <sys/vnode.h>
#include <sys/malloc.h>
#include <sys/racct.h>
#include <sys/resource.h>
#include <sys/resourcevar.h>
#include <sys/rwlock.h>
#include <sys/sysctl.h>
#include <sys/sysproto.h>
#include <sys/blist.h>
#include <sys/lock.h>
#include <sys/sx.h>
#include <sys/vmmeter.h>

#include <security/mac/mac_framework.h>

#ifdef CPU_CHERI
#include <cheri/cheric.h>
#endif

#include <vm/vm.h>
#include <vm/pmap.h>
#include <vm/vm_map.h>
#include <vm/vm_kern.h>
#include <vm/vm_object.h>
#include <vm/vm_page.h>
#include <vm/vm_pager.h>
#include <vm/vm_pageout.h>
#include <vm/vm_param.h>
#include <vm/swap_pager.h>
#include <vm/vm_extern.h>
#include <vm/uma.h>

#include <geom/geom.h>

/*
 * XXXCHERI: It would be good to offer some sort of machine-dependent
 * metadata abstraction for swapped pages, getting CHERI-aware code out of
 * the machine-independent swap pager.  However, that will have to follow
 * another day.
 */
#ifdef CPU_CHERI
#include <cheri/cheri.h>
#endif

/*
 * MAX_PAGEOUT_CLUSTER must be a power of 2 between 1 and 64.
 * The 64-page limit is due to the radix code (kern/subr_blist.c).
 */
#ifndef MAX_PAGEOUT_CLUSTER
#define MAX_PAGEOUT_CLUSTER 16
#endif

#if !defined(SWB_NPAGES)
#define SWB_NPAGES	MAX_PAGEOUT_CLUSTER
#endif

/*
 * The swblock structure maps an object and a small, fixed-size range
 * of page indices to disk addresses within a swap area.
 * The collection of these mappings is implemented as a hash table.
 * Unused disk addresses within a swap area are allocated and managed
 * using a blist.
 */
#define SWCORRECT(n) (sizeof(void *) * (n) / sizeof(daddr_t))
#define SWAP_META_PAGES		(SWB_NPAGES * 2)
#define SWAP_META_MASK		(SWAP_META_PAGES - 1)
#ifdef CPU_CHERI
#define	BITS_PER_TAGS_PER_PAGE					\
	((PAGE_SIZE / CHERICAP_SIZE) / (8 * sizeof(uint64_t)))

CTASSERT((PAGE_SIZE / CHERICAP_SIZE) % (8 * sizeof(uint64_t)) == 0);
#endif

struct swblock {
	struct swblock	*swb_hnext;
	vm_object_t	swb_object;
	vm_pindex_t	swb_index;
	int		swb_count;
#ifdef CPU_CHERI
	uint64_t	swb_tags[SWAP_META_PAGES * BITS_PER_TAGS_PER_PAGE];
#endif
	daddr_t		swb_pages[SWAP_META_PAGES];
};

static MALLOC_DEFINE(M_VMPGDATA, "vm_pgdata", "swap pager private data");
static struct mtx sw_dev_mtx;
static TAILQ_HEAD(, swdevt) swtailq = TAILQ_HEAD_INITIALIZER(swtailq);
static struct swdevt *swdevhd;	/* Allocate from here next */
static int nswapdev;		/* Number of swap devices */
int swap_pager_avail;
static struct sx swdev_syscall_lock;	/* serialize swap(on|off) */

static vm_ooffset_t swap_total;
SYSCTL_QUAD(_vm, OID_AUTO, swap_total, CTLFLAG_RD, &swap_total, 0,
    "Total amount of available swap storage.");
static vm_ooffset_t swap_reserved;
SYSCTL_QUAD(_vm, OID_AUTO, swap_reserved, CTLFLAG_RD, &swap_reserved, 0,
    "Amount of swap storage needed to back all allocated anonymous memory.");
static int overcommit = 0;
SYSCTL_INT(_vm, OID_AUTO, overcommit, CTLFLAG_RW, &overcommit, 0,
    "Configure virtual memory overcommit behavior. See tuning(7) "
    "for details.");
static unsigned long swzone;
SYSCTL_ULONG(_vm, OID_AUTO, swzone, CTLFLAG_RD, &swzone, 0,
    "Actual size of swap metadata zone");
static unsigned long swap_maxpages;
SYSCTL_ULONG(_vm, OID_AUTO, swap_maxpages, CTLFLAG_RD, &swap_maxpages, 0,
    "Maximum amount of swap supported");

/* bits from overcommit */
#define	SWAP_RESERVE_FORCE_ON		(1 << 0)
#define	SWAP_RESERVE_RLIMIT_ON		(1 << 1)
#define	SWAP_RESERVE_ALLOW_NONWIRED	(1 << 2)

int
swap_reserve(vm_ooffset_t incr)
{

	return (swap_reserve_by_cred(incr, curthread->td_ucred));
}

int
swap_reserve_by_cred(vm_ooffset_t incr, struct ucred *cred)
{
	vm_ooffset_t r, s;
	int res, error;
	static int curfail;
	static struct timeval lastfail;
	struct uidinfo *uip;

	uip = cred->cr_ruidinfo;

	if (incr & PAGE_MASK)
		panic("swap_reserve: & PAGE_MASK");

#ifdef RACCT
	if (racct_enable) {
		PROC_LOCK(curproc);
		error = racct_add(curproc, RACCT_SWAP, incr);
		PROC_UNLOCK(curproc);
		if (error != 0)
			return (0);
	}
#endif

	res = 0;
	mtx_lock(&sw_dev_mtx);
	r = swap_reserved + incr;
	if (overcommit & SWAP_RESERVE_ALLOW_NONWIRED) {
		s = vm_cnt.v_page_count - vm_cnt.v_free_reserved - vm_cnt.v_wire_count;
		s *= PAGE_SIZE;
	} else
		s = 0;
	s += swap_total;
	if ((overcommit & SWAP_RESERVE_FORCE_ON) == 0 || r <= s ||
	    (error = priv_check(curthread, PRIV_VM_SWAP_NOQUOTA)) == 0) {
		res = 1;
		swap_reserved = r;
	}
	mtx_unlock(&sw_dev_mtx);

	if (res) {
		UIDINFO_VMSIZE_LOCK(uip);
		if ((overcommit & SWAP_RESERVE_RLIMIT_ON) != 0 &&
		    uip->ui_vmsize + incr > lim_cur(curthread, RLIMIT_SWAP) &&
		    priv_check(curthread, PRIV_VM_SWAP_NORLIMIT))
			res = 0;
		else
			uip->ui_vmsize += incr;
		UIDINFO_VMSIZE_UNLOCK(uip);
		if (!res) {
			mtx_lock(&sw_dev_mtx);
			swap_reserved -= incr;
			mtx_unlock(&sw_dev_mtx);
		}
	}
	if (!res && ppsratecheck(&lastfail, &curfail, 1)) {
		printf("uid %d, pid %d: swap reservation for %jd bytes failed\n",
		    uip->ui_uid, curproc->p_pid, incr);
	}

#ifdef RACCT
	if (!res) {
		PROC_LOCK(curproc);
		racct_sub(curproc, RACCT_SWAP, incr);
		PROC_UNLOCK(curproc);
	}
#endif

	return (res);
}

void
swap_reserve_force(vm_ooffset_t incr)
{
	struct uidinfo *uip;

	mtx_lock(&sw_dev_mtx);
	swap_reserved += incr;
	mtx_unlock(&sw_dev_mtx);

#ifdef RACCT
	PROC_LOCK(curproc);
	racct_add_force(curproc, RACCT_SWAP, incr);
	PROC_UNLOCK(curproc);
#endif

	uip = curthread->td_ucred->cr_ruidinfo;
	PROC_LOCK(curproc);
	UIDINFO_VMSIZE_LOCK(uip);
	uip->ui_vmsize += incr;
	UIDINFO_VMSIZE_UNLOCK(uip);
	PROC_UNLOCK(curproc);
}

void
swap_release(vm_ooffset_t decr)
{
	struct ucred *cred;

	PROC_LOCK(curproc);
	cred = curthread->td_ucred;
	swap_release_by_cred(decr, cred);
	PROC_UNLOCK(curproc);
}

void
swap_release_by_cred(vm_ooffset_t decr, struct ucred *cred)
{
 	struct uidinfo *uip;

	uip = cred->cr_ruidinfo;

	if (decr & PAGE_MASK)
		panic("swap_release: & PAGE_MASK");

	mtx_lock(&sw_dev_mtx);
	if (swap_reserved < decr)
		panic("swap_reserved < decr");
	swap_reserved -= decr;
	mtx_unlock(&sw_dev_mtx);

	UIDINFO_VMSIZE_LOCK(uip);
	if (uip->ui_vmsize < decr)
		printf("negative vmsize for uid = %d\n", uip->ui_uid);
	uip->ui_vmsize -= decr;
	UIDINFO_VMSIZE_UNLOCK(uip);

	racct_sub_cred(cred, RACCT_SWAP, decr);
}

#define SWM_FREE	0x02	/* free, period			*/
#define SWM_POP		0x04	/* pop out			*/

int swap_pager_full = 2;	/* swap space exhaustion (task killing) */
static int swap_pager_almost_full = 1; /* swap space exhaustion (w/hysteresis)*/
static int nsw_rcount;		/* free read buffers			*/
static int nsw_wcount_sync;	/* limit write buffers / synchronous	*/
static int nsw_wcount_async;	/* limit write buffers / asynchronous	*/
static int nsw_wcount_async_max;/* assigned maximum			*/
static int nsw_cluster_max;	/* maximum VOP I/O allowed		*/

static int sysctl_swap_async_max(SYSCTL_HANDLER_ARGS);
SYSCTL_PROC(_vm, OID_AUTO, swap_async_max, CTLTYPE_INT | CTLFLAG_RW |
    CTLFLAG_MPSAFE, NULL, 0, sysctl_swap_async_max, "I",
    "Maximum running async swap ops");

static struct swblock **swhash;
static int swhash_mask;
static struct mtx swhash_mtx;

static struct sx sw_alloc_sx;

/*
 * "named" and "unnamed" anon region objects.  Try to reduce the overhead
 * of searching a named list by hashing it just a little.
 */

#define NOBJLISTS		8

#define NOBJLIST(handle)	\
	(&swap_pager_object_list[((int)(intptr_t)handle >> 4) & (NOBJLISTS-1)])

static struct pagerlst	swap_pager_object_list[NOBJLISTS];
static uma_zone_t	swap_zone;

/*
 * pagerops for OBJT_SWAP - "swap pager".  Some ops are also global procedure
 * calls hooked from other parts of the VM system and do not appear here.
 * (see vm/swap_pager.h).
 */
static vm_object_t
		swap_pager_alloc(void *handle, vm_ooffset_t size,
		    vm_prot_t prot, vm_ooffset_t offset, struct ucred *);
static void	swap_pager_dealloc(vm_object_t object);
static int	swap_pager_getpages(vm_object_t, vm_page_t *, int, int *,
    int *);
static int	swap_pager_getpages_async(vm_object_t, vm_page_t *, int, int *,
    int *, pgo_getpages_iodone_t, void *);
static void	swap_pager_putpages(vm_object_t, vm_page_t *, int, boolean_t, int *);
static boolean_t
		swap_pager_haspage(vm_object_t object, vm_pindex_t pindex, int *before, int *after);
static void	swap_pager_init(void);
static void	swap_pager_unswapped(vm_page_t);
static void	swap_pager_swapoff(struct swdevt *sp);

struct pagerops swappagerops = {
	.pgo_init =	swap_pager_init,	/* early system initialization of pager	*/
	.pgo_alloc =	swap_pager_alloc,	/* allocate an OBJT_SWAP object		*/
	.pgo_dealloc =	swap_pager_dealloc,	/* deallocate an OBJT_SWAP object	*/
	.pgo_getpages =	swap_pager_getpages,	/* pagein				*/
	.pgo_getpages_async = swap_pager_getpages_async, /* pagein (async)		*/
	.pgo_putpages =	swap_pager_putpages,	/* pageout				*/
	.pgo_haspage =	swap_pager_haspage,	/* get backing store status for page	*/
	.pgo_pageunswapped = swap_pager_unswapped,	/* remove swap related to page		*/
};

/*
 * swap_*() routines are externally accessible.  swp_*() routines are
 * internal.
 */
static int nswap_lowat = 128;	/* in pages, swap_pager_almost_full warn */
static int nswap_hiwat = 512;	/* in pages, swap_pager_almost_full warn */

SYSCTL_INT(_vm, OID_AUTO, dmmax, CTLFLAG_RD, &nsw_cluster_max, 0,
    "Maximum size of a swap block in pages");

static void	swp_sizecheck(void);
static void	swp_pager_async_iodone(struct buf *bp);
static int	swapongeom(struct vnode *);
static int	swaponvp(struct thread *, struct vnode *, u_long);
static int	swapoff_one(struct swdevt *sp, struct ucred *cred);

/*
 * Swap bitmap functions
 */
static void	swp_pager_freeswapspace(daddr_t blk, int npages);
static daddr_t	swp_pager_getswapspace(int npages);

/*
 * Metadata functions
 */
static struct swblock **swp_pager_hash(vm_object_t object, vm_pindex_t index);
static void swp_pager_meta_build(vm_object_t, vm_pindex_t, daddr_t);
#ifdef CPU_CHERI
static void cheri_restore_tag(void * __capability *);
static void swp_pager_meta_cheri_get_tags(vm_page_t);
static void swp_pager_meta_cheri_put_tags(vm_page_t);
#endif
static void swp_pager_meta_free(vm_object_t, vm_pindex_t, vm_pindex_t);
static void swp_pager_meta_free_all(vm_object_t);
static daddr_t swp_pager_meta_ctl(vm_object_t, vm_pindex_t, int);

/*
 * SWP_SIZECHECK() -	update swap_pager_full indication
 *
 *	update the swap_pager_almost_full indication and warn when we are
 *	about to run out of swap space, using lowat/hiwat hysteresis.
 *
 *	Clear swap_pager_full ( task killing ) indication when lowat is met.
 *
 *	No restrictions on call
 *	This routine may not block.
 */
static void
swp_sizecheck(void)
{

	if (swap_pager_avail < nswap_lowat) {
		if (swap_pager_almost_full == 0) {
			printf("swap_pager: out of swap space\n");
			swap_pager_almost_full = 1;
		}
	} else {
		swap_pager_full = 0;
		if (swap_pager_avail > nswap_hiwat)
			swap_pager_almost_full = 0;
	}
}

/*
 * SWP_PAGER_HASH() -	hash swap meta data
 *
 *	This is an helper function which hashes the swapblk given
 *	the object and page index.  It returns a pointer to a pointer
 *	to the object, or a pointer to a NULL pointer if it could not
 *	find a swapblk.
 */
static struct swblock **
swp_pager_hash(vm_object_t object, vm_pindex_t index)
{
	struct swblock **pswap;
	struct swblock *swap;

	index &= ~(vm_pindex_t)SWAP_META_MASK;
	pswap = &swhash[(index ^ (int)(intptr_t)object) & swhash_mask];
	while ((swap = *pswap) != NULL) {
		if (swap->swb_object == object &&
		    swap->swb_index == index
		) {
			break;
		}
		pswap = &swap->swb_hnext;
	}
	return (pswap);
}

/*
 * SWAP_PAGER_INIT() -	initialize the swap pager!
 *
 *	Expected to be started from system init.  NOTE:  This code is run
 *	before much else so be careful what you depend on.  Most of the VM
 *	system has yet to be initialized at this point.
 */
static void
swap_pager_init(void)
{
	/*
	 * Initialize object lists
	 */
	int i;

	for (i = 0; i < NOBJLISTS; ++i)
		TAILQ_INIT(&swap_pager_object_list[i]);
	mtx_init(&sw_dev_mtx, "swapdev", NULL, MTX_DEF);
	sx_init(&sw_alloc_sx, "swspsx");
	sx_init(&swdev_syscall_lock, "swsysc");
}

/*
 * SWAP_PAGER_SWAP_INIT() - swap pager initialization from pageout process
 *
 *	Expected to be started from pageout process once, prior to entering
 *	its main loop.
 */
void
swap_pager_swap_init(void)
{
	unsigned long n, n2;

	/*
	 * Number of in-transit swap bp operations.  Don't
	 * exhaust the pbufs completely.  Make sure we
	 * initialize workable values (0 will work for hysteresis
	 * but it isn't very efficient).
	 *
	 * The nsw_cluster_max is constrained by the bp->b_pages[]
	 * array (MAXPHYS/PAGE_SIZE) and our locally defined
	 * MAX_PAGEOUT_CLUSTER.   Also be aware that swap ops are
	 * constrained by the swap device interleave stripe size.
	 *
	 * Currently we hardwire nsw_wcount_async to 4.  This limit is
	 * designed to prevent other I/O from having high latencies due to
	 * our pageout I/O.  The value 4 works well for one or two active swap
	 * devices but is probably a little low if you have more.  Even so,
	 * a higher value would probably generate only a limited improvement
	 * with three or four active swap devices since the system does not
	 * typically have to pageout at extreme bandwidths.   We will want
	 * at least 2 per swap devices, and 4 is a pretty good value if you
	 * have one NFS swap device due to the command/ack latency over NFS.
	 * So it all works out pretty well.
	 */
	nsw_cluster_max = min((MAXPHYS/PAGE_SIZE), MAX_PAGEOUT_CLUSTER);

	mtx_lock(&pbuf_mtx);
	nsw_rcount = (nswbuf + 1) / 2;
	nsw_wcount_sync = (nswbuf + 3) / 4;
	nsw_wcount_async = 4;
	nsw_wcount_async_max = nsw_wcount_async;
	mtx_unlock(&pbuf_mtx);

	/*
	 * Initialize our zone.  Right now I'm just guessing on the number
	 * we need based on the number of pages in the system.  Each swblock
	 * can hold 32 pages, so this is probably overkill.  This reservation
	 * is typically limited to around 32MB by default.
	 */
	n = vm_cnt.v_page_count / 2;
	if (maxswzone && n > maxswzone / sizeof(struct swblock))
		n = maxswzone / sizeof(struct swblock);
	n2 = n;
	swap_zone = uma_zcreate("SWAPMETA", sizeof(struct swblock), NULL, NULL,
	    NULL, NULL, UMA_ALIGN_PTR, UMA_ZONE_NOFREE | UMA_ZONE_VM);
	if (swap_zone == NULL)
		panic("failed to create swap_zone.");
	do {
		if (uma_zone_reserve_kva(swap_zone, n))
			break;
		/*
		 * if the allocation failed, try a zone two thirds the
		 * size of the previous attempt.
		 */
		n -= ((n + 2) / 3);
	} while (n > 0);
	if (n2 != n)
		printf("Swap zone entries reduced from %lu to %lu.\n", n2, n);
	swap_maxpages = n * SWAP_META_PAGES;
	swzone = n * sizeof(struct swblock);
	n2 = n;

	/*
	 * Initialize our meta-data hash table.  The swapper does not need to
	 * be quite as efficient as the VM system, so we do not use an
	 * oversized hash table.
	 *
	 * 	n: 		size of hash table, must be power of 2
	 *	swhash_mask:	hash table index mask
	 */
	for (n = 1; n < n2 / 8; n *= 2)
		;
	swhash = malloc(sizeof(struct swblock *) * n, M_VMPGDATA, M_WAITOK | M_ZERO);
	swhash_mask = n - 1;
	mtx_init(&swhash_mtx, "swap_pager swhash", NULL, MTX_DEF);
}

static vm_object_t
swap_pager_alloc_init(void *handle, struct ucred *cred, vm_ooffset_t size,
    vm_ooffset_t offset)
{
	vm_object_t object;

	if (cred != NULL) {
		if (!swap_reserve_by_cred(size, cred))
			return (NULL);
		crhold(cred);
	}
	object = vm_object_allocate(OBJT_SWAP, OFF_TO_IDX(offset +
	    PAGE_MASK + size));
	object->handle = handle;
	if (cred != NULL) {
		object->cred = cred;
		object->charge = size;
	}
	object->un_pager.swp.swp_bcount = 0;
	return (object);
}

/*
 * SWAP_PAGER_ALLOC() -	allocate a new OBJT_SWAP VM object and instantiate
 *			its metadata structures.
 *
 *	This routine is called from the mmap and fork code to create a new
 *	OBJT_SWAP object.
 *
 *	This routine must ensure that no live duplicate is created for
 *	the named object request, which is protected against by
 *	holding the sw_alloc_sx lock in case handle != NULL.
 */
static vm_object_t
swap_pager_alloc(void *handle, vm_ooffset_t size, vm_prot_t prot,
    vm_ooffset_t offset, struct ucred *cred)
{
	vm_object_t object;

	if (handle != NULL) {
		/*
		 * Reference existing named region or allocate new one.  There
		 * should not be a race here against swp_pager_meta_build()
		 * as called from vm_page_remove() in regards to the lookup
		 * of the handle.
		 */
		sx_xlock(&sw_alloc_sx);
		object = vm_pager_object_lookup(NOBJLIST(handle), handle);
		if (object == NULL) {
			object = swap_pager_alloc_init(handle, cred, size,
			    offset);
			if (object != NULL) {
				TAILQ_INSERT_TAIL(NOBJLIST(object->handle),
				    object, pager_object_list);
			}
		}
		sx_xunlock(&sw_alloc_sx);
	} else {
		object = swap_pager_alloc_init(handle, cred, size, offset);
	}
	return (object);
}

/*
 * SWAP_PAGER_DEALLOC() -	remove swap metadata from object
 *
 *	The swap backing for the object is destroyed.  The code is
 *	designed such that we can reinstantiate it later, but this
 *	routine is typically called only when the entire object is
 *	about to be destroyed.
 *
 *	The object must be locked.
 */
static void
swap_pager_dealloc(vm_object_t object)
{

	VM_OBJECT_ASSERT_WLOCKED(object);
	KASSERT((object->flags & OBJ_DEAD) != 0, ("dealloc of reachable obj"));

	/*
	 * Remove from list right away so lookups will fail if we block for
	 * pageout completion.
	 */
	if (object->handle != NULL) {
		VM_OBJECT_WUNLOCK(object);
		sx_xlock(&sw_alloc_sx);
		TAILQ_REMOVE(NOBJLIST(object->handle), object,
		    pager_object_list);
		sx_xunlock(&sw_alloc_sx);
		VM_OBJECT_WLOCK(object);
	}

	vm_object_pip_wait(object, "swpdea");

	/*
	 * Free all remaining metadata.  We only bother to free it from
	 * the swap meta data.  We do not attempt to free swapblk's still
	 * associated with vm_page_t's for this object.  We do not care
	 * if paging is still in progress on some objects.
	 */
	swp_pager_meta_free_all(object);
	object->handle = NULL;
	object->type = OBJT_DEAD;
}

/************************************************************************
 *			SWAP PAGER BITMAP ROUTINES			*
 ************************************************************************/

/*
 * SWP_PAGER_GETSWAPSPACE() -	allocate raw swap space
 *
 *	Allocate swap for the requested number of pages.  The starting
 *	swap block number (a page index) is returned or SWAPBLK_NONE
 *	if the allocation failed.
 *
 *	Also has the side effect of advising that somebody made a mistake
 *	when they configured swap and didn't configure enough.
 *
 *	This routine may not sleep.
 *
 *	We allocate in round-robin fashion from the configured devices.
 */
static daddr_t
swp_pager_getswapspace(int npages)
{
	daddr_t blk;
	struct swdevt *sp;
	int i;

	blk = SWAPBLK_NONE;
	mtx_lock(&sw_dev_mtx);
	sp = swdevhd;
	for (i = 0; i < nswapdev; i++) {
		if (sp == NULL)
			sp = TAILQ_FIRST(&swtailq);
		if (!(sp->sw_flags & SW_CLOSING)) {
			blk = blist_alloc(sp->sw_blist, npages);
			if (blk != SWAPBLK_NONE) {
				blk += sp->sw_first;
				sp->sw_used += npages;
				swap_pager_avail -= npages;
				swp_sizecheck();
				swdevhd = TAILQ_NEXT(sp, sw_list);
				goto done;
			}
		}
		sp = TAILQ_NEXT(sp, sw_list);
	}
	if (swap_pager_full != 2) {
		printf("swap_pager_getswapspace(%d): failed\n", npages);
		swap_pager_full = 2;
		swap_pager_almost_full = 1;
	}
	swdevhd = NULL;
done:
	mtx_unlock(&sw_dev_mtx);
	return (blk);
}

static int
swp_pager_isondev(daddr_t blk, struct swdevt *sp)
{

	return (blk >= sp->sw_first && blk < sp->sw_end);
}

static void
swp_pager_strategy(struct buf *bp)
{
	struct swdevt *sp;

	mtx_lock(&sw_dev_mtx);
	TAILQ_FOREACH(sp, &swtailq, sw_list) {
		if (bp->b_blkno >= sp->sw_first && bp->b_blkno < sp->sw_end) {
			mtx_unlock(&sw_dev_mtx);
			if ((sp->sw_flags & SW_UNMAPPED) != 0 &&
			    unmapped_buf_allowed) {
				bp->b_data = unmapped_buf;
				bp->b_offset = 0;
			} else {
				pmap_qenter((vm_offset_t)bp->b_data,
				    &bp->b_pages[0], bp->b_bcount / PAGE_SIZE);
			}
			sp->sw_strategy(bp, sp);
			return;
		}
	}
	panic("Swapdev not found");
}


/*
 * SWP_PAGER_FREESWAPSPACE() -	free raw swap space
 *
 *	This routine returns the specified swap blocks back to the bitmap.
 *
 *	This routine may not sleep.
 */
static void
swp_pager_freeswapspace(daddr_t blk, int npages)
{
	struct swdevt *sp;

	mtx_lock(&sw_dev_mtx);
	TAILQ_FOREACH(sp, &swtailq, sw_list) {
		if (blk >= sp->sw_first && blk < sp->sw_end) {
			sp->sw_used -= npages;
			/*
			 * If we are attempting to stop swapping on
			 * this device, we don't want to mark any
			 * blocks free lest they be reused.
			 */
			if ((sp->sw_flags & SW_CLOSING) == 0) {
				blist_free(sp->sw_blist, blk - sp->sw_first,
				    npages);
				swap_pager_avail += npages;
				swp_sizecheck();
			}
			mtx_unlock(&sw_dev_mtx);
			return;
		}
	}
	panic("Swapdev not found");
}

/*
 * SWAP_PAGER_FREESPACE() -	frees swap blocks associated with a page
 *				range within an object.
 *
 *	This is a globally accessible routine.
 *
 *	This routine removes swapblk assignments from swap metadata.
 *
 *	The external callers of this routine typically have already destroyed
 *	or renamed vm_page_t's associated with this range in the object so
 *	we should be ok.
 *
 *	The object must be locked.
 */
void
swap_pager_freespace(vm_object_t object, vm_pindex_t start, vm_size_t size)
{

	swp_pager_meta_free(object, start, size);
}

/*
 * SWAP_PAGER_RESERVE() - reserve swap blocks in object
 *
 *	Assigns swap blocks to the specified range within the object.  The
 *	swap blocks are not zeroed.  Any previous swap assignment is destroyed.
 *
 *	Returns 0 on success, -1 on failure.
 */
int
swap_pager_reserve(vm_object_t object, vm_pindex_t start, vm_size_t size)
{
	int n = 0;
	daddr_t blk = SWAPBLK_NONE;
	vm_pindex_t beg = start;	/* save start index */

	VM_OBJECT_WLOCK(object);
	while (size) {
		if (n == 0) {
			n = BLIST_MAX_ALLOC;
			while ((blk = swp_pager_getswapspace(n)) == SWAPBLK_NONE) {
				n >>= 1;
				if (n == 0) {
					swp_pager_meta_free(object, beg, start - beg);
					VM_OBJECT_WUNLOCK(object);
					return (-1);
				}
			}
		}
		swp_pager_meta_build(object, start, blk);
		--size;
		++start;
		++blk;
		--n;
	}
	swp_pager_meta_free(object, start, n);
	VM_OBJECT_WUNLOCK(object);
	return (0);
}

/*
 * SWAP_PAGER_COPY() -  copy blocks from source pager to destination pager
 *			and destroy the source.
 *
 *	Copy any valid swapblks from the source to the destination.  In
 *	cases where both the source and destination have a valid swapblk,
 *	we keep the destination's.
 *
 *	This routine is allowed to sleep.  It may sleep allocating metadata
 *	indirectly through swp_pager_meta_build() or if paging is still in
 *	progress on the source.
 *
 *	The source object contains no vm_page_t's (which is just as well)
 *
 *	The source object is of type OBJT_SWAP.
 *
 *	The source and destination objects must be locked.
 *	Both object locks may temporarily be released.
 */
void
swap_pager_copy(vm_object_t srcobject, vm_object_t dstobject,
    vm_pindex_t offset, int destroysource)
{
	vm_pindex_t i;

	VM_OBJECT_ASSERT_WLOCKED(srcobject);
	VM_OBJECT_ASSERT_WLOCKED(dstobject);

	/*
	 * If destroysource is set, we remove the source object from the
	 * swap_pager internal queue now.
	 */
	if (destroysource && srcobject->handle != NULL) {
		vm_object_pip_add(srcobject, 1);
		VM_OBJECT_WUNLOCK(srcobject);
		vm_object_pip_add(dstobject, 1);
		VM_OBJECT_WUNLOCK(dstobject);
		sx_xlock(&sw_alloc_sx);
		TAILQ_REMOVE(NOBJLIST(srcobject->handle), srcobject,
		    pager_object_list);
		sx_xunlock(&sw_alloc_sx);
		VM_OBJECT_WLOCK(dstobject);
		vm_object_pip_wakeup(dstobject);
		VM_OBJECT_WLOCK(srcobject);
		vm_object_pip_wakeup(srcobject);
	}

	/*
	 * transfer source to destination.
	 */
	for (i = 0; i < dstobject->size; ++i) {
		daddr_t dstaddr;

		/*
		 * Locate (without changing) the swapblk on the destination,
		 * unless it is invalid in which case free it silently, or
		 * if the destination is a resident page, in which case the
		 * source is thrown away.
		 */
		dstaddr = swp_pager_meta_ctl(dstobject, i, 0);

		if (dstaddr == SWAPBLK_NONE) {
			/*
			 * Destination has no swapblk and is not resident,
			 * copy source.
			 */
			daddr_t srcaddr;

			srcaddr = swp_pager_meta_ctl(
			    srcobject,
			    i + offset,
			    SWM_POP
			);

			if (srcaddr != SWAPBLK_NONE) {
				/*
				 * swp_pager_meta_build() can sleep.
				 */
				vm_object_pip_add(srcobject, 1);
				VM_OBJECT_WUNLOCK(srcobject);
				vm_object_pip_add(dstobject, 1);
				swp_pager_meta_build(dstobject, i, srcaddr);
				vm_object_pip_wakeup(dstobject);
				VM_OBJECT_WLOCK(srcobject);
				vm_object_pip_wakeup(srcobject);
			}
		} else {
			/*
			 * Destination has valid swapblk or it is represented
			 * by a resident page.  We destroy the sourceblock.
			 */

			swp_pager_meta_ctl(srcobject, i + offset, SWM_FREE);
		}
	}

	/*
	 * Free left over swap blocks in source.
	 *
	 * We have to revert the type to OBJT_DEFAULT so we do not accidentally
	 * double-remove the object from the swap queues.
	 */
	if (destroysource) {
		swp_pager_meta_free_all(srcobject);
		/*
		 * Reverting the type is not necessary, the caller is going
		 * to destroy srcobject directly, but I'm doing it here
		 * for consistency since we've removed the object from its
		 * queues.
		 */
		srcobject->type = OBJT_DEFAULT;
	}
}

/*
 * SWAP_PAGER_HASPAGE() -	determine if we have good backing store for
 *				the requested page.
 *
 *	We determine whether good backing store exists for the requested
 *	page and return TRUE if it does, FALSE if it doesn't.
 *
 *	If TRUE, we also try to determine how much valid, contiguous backing
 *	store exists before and after the requested page.
 */
static boolean_t
swap_pager_haspage(vm_object_t object, vm_pindex_t pindex, int *before,
    int *after)
{
	daddr_t blk, blk0;
	int i;

	VM_OBJECT_ASSERT_LOCKED(object);

	/*
	 * do we have good backing store at the requested index ?
	 */
	blk0 = swp_pager_meta_ctl(object, pindex, 0);
	if (blk0 == SWAPBLK_NONE) {
		if (before)
			*before = 0;
		if (after)
			*after = 0;
		return (FALSE);
	}

	/*
	 * find backwards-looking contiguous good backing store
	 */
	if (before != NULL) {
		for (i = 1; i < SWB_NPAGES; i++) {
			if (i > pindex)
				break;
			blk = swp_pager_meta_ctl(object, pindex - i, 0);
			if (blk != blk0 - i)
				break;
		}
		*before = i - 1;
	}

	/*
	 * find forward-looking contiguous good backing store
	 */
	if (after != NULL) {
		for (i = 1; i < SWB_NPAGES; i++) {
			blk = swp_pager_meta_ctl(object, pindex + i, 0);
			if (blk != blk0 + i)
				break;
		}
		*after = i - 1;
	}
	return (TRUE);
}

/*
 * SWAP_PAGER_PAGE_UNSWAPPED() - remove swap backing store related to page
 *
 *	This removes any associated swap backing store, whether valid or
 *	not, from the page.
 *
 *	This routine is typically called when a page is made dirty, at
 *	which point any associated swap can be freed.  MADV_FREE also
 *	calls us in a special-case situation
 *
 *	NOTE!!!  If the page is clean and the swap was valid, the caller
 *	should make the page dirty before calling this routine.  This routine
 *	does NOT change the m->dirty status of the page.  Also: MADV_FREE
 *	depends on it.
 *
 *	This routine may not sleep.
 *
 *	The object containing the page must be locked.
 */
static void
swap_pager_unswapped(vm_page_t m)
{

	swp_pager_meta_ctl(m->object, m->pindex, SWM_FREE);
}

/*
 * swap_pager_getpages() - bring pages in from swap
 *
 *	Attempt to page in the pages in array "m" of length "count".  The caller
 *	may optionally specify that additional pages preceding and succeeding
 *	the specified range be paged in.  The number of such pages is returned
 *	in the "rbehind" and "rahead" parameters, and they will be in the
 *	inactive queue upon return.
 *
 *	The pages in "m" must be busied and will remain busied upon return.
 */
static int
swap_pager_getpages(vm_object_t object, vm_page_t *m, int count, int *rbehind,
    int *rahead)
{
	struct buf *bp;
	vm_page_t mpred, msucc, p;
	vm_pindex_t pindex;
	daddr_t blk;
	int i, j, maxahead, maxbehind, reqcount, shift;

	reqcount = count;

	VM_OBJECT_WUNLOCK(object);
	bp = getpbuf(&nsw_rcount);
	VM_OBJECT_WLOCK(object);

	if (!swap_pager_haspage(object, m[0]->pindex, &maxbehind, &maxahead)) {
		relpbuf(bp, &nsw_rcount);
		return (VM_PAGER_FAIL);
	}

	/*
	 * Clip the readahead and readbehind ranges to exclude resident pages.
	 */
	if (rahead != NULL) {
		KASSERT(reqcount - 1 <= maxahead,
		    ("page count %d extends beyond swap block", reqcount));
		*rahead = imin(*rahead, maxahead - (reqcount - 1));
		pindex = m[reqcount - 1]->pindex;
		msucc = TAILQ_NEXT(m[reqcount - 1], listq);
		if (msucc != NULL && msucc->pindex - pindex - 1 < *rahead)
			*rahead = msucc->pindex - pindex - 1;
	}
	if (rbehind != NULL) {
		*rbehind = imin(*rbehind, maxbehind);
		pindex = m[0]->pindex;
		mpred = TAILQ_PREV(m[0], pglist, listq);
		if (mpred != NULL && pindex - mpred->pindex - 1 < *rbehind)
			*rbehind = pindex - mpred->pindex - 1;
	}

	/*
	 * Allocate readahead and readbehind pages.
	 */
	shift = rbehind != NULL ? *rbehind : 0;
	if (shift != 0) {
		for (i = 1; i <= shift; i++) {
			p = vm_page_alloc(object, m[0]->pindex - i,
			    VM_ALLOC_NORMAL);
			if (p == NULL) {
				/* Shift allocated pages to the left. */
				for (j = 0; j < i - 1; j++)
					bp->b_pages[j] =
					    bp->b_pages[j + shift - i + 1];
				break;
			}
			bp->b_pages[shift - i] = p;
		}
		shift = i - 1;
		*rbehind = shift;
	}
	for (i = 0; i < reqcount; i++)
		bp->b_pages[i + shift] = m[i];
	if (rahead != NULL) {
		for (i = 0; i < *rahead; i++) {
			p = vm_page_alloc(object,
			    m[reqcount - 1]->pindex + i + 1, VM_ALLOC_NORMAL);
			if (p == NULL)
				break;
			bp->b_pages[shift + reqcount + i] = p;
		}
		*rahead = i;
	}
	if (rbehind != NULL)
		count += *rbehind;
	if (rahead != NULL)
		count += *rahead;

	vm_object_pip_add(object, count);

	for (i = 0; i < count; i++)
		bp->b_pages[i]->oflags |= VPO_SWAPINPROG;

	pindex = bp->b_pages[0]->pindex;
	blk = swp_pager_meta_ctl(object, pindex, 0);
	KASSERT(blk != SWAPBLK_NONE,
	    ("no swap blocking containing %p(%jx)", object, (uintmax_t)pindex));

	VM_OBJECT_WUNLOCK(object);

	bp->b_flags |= B_PAGING;
	bp->b_iocmd = BIO_READ;
	bp->b_iodone = swp_pager_async_iodone;
	bp->b_rcred = crhold(thread0.td_ucred);
	bp->b_wcred = crhold(thread0.td_ucred);
	bp->b_blkno = blk;
	bp->b_bcount = PAGE_SIZE * count;
	bp->b_bufsize = PAGE_SIZE * count;
	bp->b_npages = count;
	bp->b_pgbefore = rbehind != NULL ? *rbehind : 0;
	bp->b_pgafter = rahead != NULL ? *rahead : 0;

	VM_CNT_INC(v_swapin);
	VM_CNT_ADD(v_swappgsin, count);

	/*
	 * perform the I/O.  NOTE!!!  bp cannot be considered valid after
	 * this point because we automatically release it on completion.
	 * Instead, we look at the one page we are interested in which we
	 * still hold a lock on even through the I/O completion.
	 *
	 * The other pages in our m[] array are also released on completion,
	 * so we cannot assume they are valid anymore either.
	 *
	 * NOTE: b_blkno is destroyed by the call to swapdev_strategy
	 */
	BUF_KERNPROC(bp);
	swp_pager_strategy(bp);

	/*
	 * Wait for the pages we want to complete.  VPO_SWAPINPROG is always
	 * cleared on completion.  If an I/O error occurs, SWAPBLK_NONE
	 * is set in the metadata for each page in the request.
	 */
	VM_OBJECT_WLOCK(object);
	while ((m[0]->oflags & VPO_SWAPINPROG) != 0) {
		m[0]->oflags |= VPO_SWAPSLEEP;
		VM_CNT_INC(v_intrans);
		if (VM_OBJECT_SLEEP(object, &object->paging_in_progress, PSWP,
		    "swread", hz * 20)) {
			printf(
"swap_pager: indefinite wait buffer: bufobj: %p, blkno: %jd, size: %ld\n",
			    bp->b_bufobj, (intmax_t)bp->b_blkno, bp->b_bcount);
		}
	}

	/*
	 * If we had an unrecoverable read error pages will not be valid.
	 */
	for (i = 0; i < reqcount; i++)
		if (m[i]->valid != VM_PAGE_BITS_ALL)
			return (VM_PAGER_ERROR);

	return (VM_PAGER_OK);

	/*
	 * A final note: in a low swap situation, we cannot deallocate swap
	 * and mark a page dirty here because the caller is likely to mark
	 * the page clean when we return, causing the page to possibly revert
	 * to all-zero's later.
	 */
}

/*
 * 	swap_pager_getpages_async():
 *
 *	Right now this is emulation of asynchronous operation on top of
 *	swap_pager_getpages().
 */
static int
swap_pager_getpages_async(vm_object_t object, vm_page_t *m, int count,
    int *rbehind, int *rahead, pgo_getpages_iodone_t iodone, void *arg)
{
	int r, error;

	r = swap_pager_getpages(object, m, count, rbehind, rahead);
	VM_OBJECT_WUNLOCK(object);
	switch (r) {
	case VM_PAGER_OK:
		error = 0;
		break;
	case VM_PAGER_ERROR:
		error = EIO;
		break;
	case VM_PAGER_FAIL:
		error = EINVAL;
		break;
	default:
		panic("unhandled swap_pager_getpages() error %d", r);
	}
	(iodone)(arg, m, count, error);
	VM_OBJECT_WLOCK(object);

	return (r);
}

/*
 *	swap_pager_putpages:
 *
 *	Assign swap (if necessary) and initiate I/O on the specified pages.
 *
 *	We support both OBJT_DEFAULT and OBJT_SWAP objects.  DEFAULT objects
 *	are automatically converted to SWAP objects.
 *
 *	In a low memory situation we may block in VOP_STRATEGY(), but the new
 *	vm_page reservation system coupled with properly written VFS devices
 *	should ensure that no low-memory deadlock occurs.  This is an area
 *	which needs work.
 *
 *	The parent has N vm_object_pip_add() references prior to
 *	calling us and will remove references for rtvals[] that are
 *	not set to VM_PAGER_PEND.  We need to remove the rest on I/O
 *	completion.
 *
 *	The parent has soft-busy'd the pages it passes us and will unbusy
 *	those whos rtvals[] entry is not set to VM_PAGER_PEND on return.
 *	We need to unbusy the rest on I/O completion.
 */
static void
swap_pager_putpages(vm_object_t object, vm_page_t *m, int count,
    int flags, int *rtvals)
{
	int i, n;
	boolean_t sync;

	if (count && m[0]->object != object) {
		panic("swap_pager_putpages: object mismatch %p/%p",
		    object,
		    m[0]->object
		);
	}

	/*
	 * Step 1
	 *
	 * Turn object into OBJT_SWAP
	 * check for bogus sysops
	 * force sync if not pageout process
	 */
	if (object->type != OBJT_SWAP)
		swp_pager_meta_build(object, 0, SWAPBLK_NONE);
	VM_OBJECT_WUNLOCK(object);

	n = 0;
	if (curproc != pageproc)
		sync = TRUE;
	else
		sync = (flags & VM_PAGER_PUT_SYNC) != 0;

	/*
	 * Step 2
	 *
	 * Assign swap blocks and issue I/O.  We reallocate swap on the fly.
	 * The page is left dirty until the pageout operation completes
	 * successfully.
	 */
	for (i = 0; i < count; i += n) {
		int j;
		struct buf *bp;
		daddr_t blk;

		/*
		 * Maximum I/O size is limited by a number of factors.
		 */
		n = min(BLIST_MAX_ALLOC, count - i);
		n = min(n, nsw_cluster_max);

		/*
		 * Get biggest block of swap we can.  If we fail, fall
		 * back and try to allocate a smaller block.  Don't go
		 * overboard trying to allocate space if it would overly
		 * fragment swap.
		 */
		while (
		    (blk = swp_pager_getswapspace(n)) == SWAPBLK_NONE &&
		    n > 4
		) {
			n >>= 1;
		}
		if (blk == SWAPBLK_NONE) {
			for (j = 0; j < n; ++j)
				rtvals[i+j] = VM_PAGER_FAIL;
			continue;
		}

		/*
		 * All I/O parameters have been satisfied, build the I/O
		 * request and assign the swap space.
		 */
		if (sync == TRUE) {
			bp = getpbuf(&nsw_wcount_sync);
		} else {
			bp = getpbuf(&nsw_wcount_async);
			bp->b_flags = B_ASYNC;
		}
		bp->b_flags |= B_PAGING;
		bp->b_iocmd = BIO_WRITE;

		bp->b_rcred = crhold(thread0.td_ucred);
		bp->b_wcred = crhold(thread0.td_ucred);
		bp->b_bcount = PAGE_SIZE * n;
		bp->b_bufsize = PAGE_SIZE * n;
		bp->b_blkno = blk;

		VM_OBJECT_WLOCK(object);
		for (j = 0; j < n; ++j) {
			vm_page_t mreq = m[i+j];

			swp_pager_meta_build(
			    mreq->object,
			    mreq->pindex,
			    blk + j
			);
<<<<<<< HEAD

#ifdef CPU_CHERI
			swp_pager_meta_cheri_put_tags(mreq);
#endif

			vm_page_dirty(mreq);
=======
			MPASS(mreq->dirty == VM_PAGE_BITS_ALL);
>>>>>>> 3f217667
			mreq->oflags |= VPO_SWAPINPROG;
			bp->b_pages[j] = mreq;
		}
		VM_OBJECT_WUNLOCK(object);
		bp->b_npages = n;
		/*
		 * Must set dirty range for NFS to work.
		 */
		bp->b_dirtyoff = 0;
		bp->b_dirtyend = bp->b_bcount;

		VM_CNT_INC(v_swapout);
		VM_CNT_ADD(v_swappgsout, bp->b_npages);

		/*
		 * We unconditionally set rtvals[] to VM_PAGER_PEND so that we
		 * can call the async completion routine at the end of a
		 * synchronous I/O operation.  Otherwise, our caller would
		 * perform duplicate unbusy and wakeup operations on the page
		 * and object, respectively.
		 */
		for (j = 0; j < n; j++)
			rtvals[i + j] = VM_PAGER_PEND;

		/*
		 * asynchronous
		 *
		 * NOTE: b_blkno is destroyed by the call to swapdev_strategy
		 */
		if (sync == FALSE) {
			bp->b_iodone = swp_pager_async_iodone;
			BUF_KERNPROC(bp);
			swp_pager_strategy(bp);
			continue;
		}

		/*
		 * synchronous
		 *
		 * NOTE: b_blkno is destroyed by the call to swapdev_strategy
		 */
		bp->b_iodone = bdone;
		swp_pager_strategy(bp);

		/*
		 * Wait for the sync I/O to complete.
		 */
		bwait(bp, PVM, "swwrt");

		/*
		 * Now that we are through with the bp, we can call the
		 * normal async completion, which frees everything up.
		 */
		swp_pager_async_iodone(bp);
	}
	VM_OBJECT_WLOCK(object);
}

/*
 *	swp_pager_async_iodone:
 *
 *	Completion routine for asynchronous reads and writes from/to swap.
 *	Also called manually by synchronous code to finish up a bp.
 *
 *	This routine may not sleep.
 */
static void
swp_pager_async_iodone(struct buf *bp)
{
	int i;
	vm_object_t object = NULL;

	/*
	 * report error
	 */
	if (bp->b_ioflags & BIO_ERROR) {
		printf(
		    "swap_pager: I/O error - %s failed; blkno %ld,"
			"size %ld, error %d\n",
		    ((bp->b_iocmd == BIO_READ) ? "pagein" : "pageout"),
		    (long)bp->b_blkno,
		    (long)bp->b_bcount,
		    bp->b_error
		);
	}

	/*
	 * remove the mapping for kernel virtual
	 */
	if (buf_mapped(bp))
		pmap_qremove((vm_offset_t)bp->b_data, bp->b_npages);
	else
		bp->b_data = bp->b_kvabase;

	if (bp->b_npages) {
		object = bp->b_pages[0]->object;
		VM_OBJECT_WLOCK(object);
	}

	/*
	 * cleanup pages.  If an error occurs writing to swap, we are in
	 * very serious trouble.  If it happens to be a disk error, though,
	 * we may be able to recover by reassigning the swap later on.  So
	 * in this case we remove the m->swapblk assignment for the page
	 * but do not free it in the rlist.  The errornous block(s) are thus
	 * never reallocated as swap.  Redirty the page and continue.
	 */
	for (i = 0; i < bp->b_npages; ++i) {
		vm_page_t m = bp->b_pages[i];

		m->oflags &= ~VPO_SWAPINPROG;
		if (m->oflags & VPO_SWAPSLEEP) {
			m->oflags &= ~VPO_SWAPSLEEP;
			wakeup(&object->paging_in_progress);
		}

		if (bp->b_ioflags & BIO_ERROR) {
			/*
			 * If an error occurs I'd love to throw the swapblk
			 * away without freeing it back to swapspace, so it
			 * can never be used again.  But I can't from an
			 * interrupt.
			 */
			if (bp->b_iocmd == BIO_READ) {
				/*
				 * NOTE: for reads, m->dirty will probably
				 * be overridden by the original caller of
				 * getpages so don't play cute tricks here.
				 */
				m->valid = 0;
			} else {
				/*
				 * If a write error occurs, reactivate page
				 * so it doesn't clog the inactive list,
				 * then finish the I/O.
				 */
				vm_page_dirty(m);
				vm_page_lock(m);
				vm_page_activate(m);
				vm_page_unlock(m);
				vm_page_sunbusy(m);
			}
		} else if (bp->b_iocmd == BIO_READ) {
			/*
			 * NOTE: for reads, m->dirty will probably be
			 * overridden by the original caller of getpages so
			 * we cannot set them in order to free the underlying
			 * swap in a low-swap situation.  I don't think we'd
			 * want to do that anyway, but it was an optimization
			 * that existed in the old swapper for a time before
			 * it got ripped out due to precisely this problem.
			 */
			KASSERT(!pmap_page_is_mapped(m),
			    ("swp_pager_async_iodone: page %p is mapped", m));
			KASSERT(m->dirty == 0,
			    ("swp_pager_async_iodone: page %p is dirty", m));
#ifdef CPU_CHERI
			swp_pager_meta_cheri_get_tags(m);
#endif

			m->valid = VM_PAGE_BITS_ALL;
			if (i < bp->b_pgbefore ||
			    i >= bp->b_npages - bp->b_pgafter)
				vm_page_readahead_finish(m);
		} else {
			/*
			 * For write success, clear the dirty
			 * status, then finish the I/O ( which decrements the
			 * busy count and possibly wakes waiter's up ).
			 * A page is only written to swap after a period of
			 * inactivity.  Therefore, we do not expect it to be
			 * reused.
			 */
			KASSERT(!pmap_page_is_write_mapped(m),
			    ("swp_pager_async_iodone: page %p is not write"
			    " protected", m));
			vm_page_undirty(m);
			vm_page_lock(m);
			vm_page_deactivate_noreuse(m);
			vm_page_unlock(m);
			vm_page_sunbusy(m);
		}
	}

	/*
	 * adjust pip.  NOTE: the original parent may still have its own
	 * pip refs on the object.
	 */
	if (object != NULL) {
		vm_object_pip_wakeupn(object, bp->b_npages);
		VM_OBJECT_WUNLOCK(object);
	}

	/*
	 * swapdev_strategy() manually sets b_vp and b_bufobj before calling
	 * bstrategy(). Set them back to NULL now we're done with it, or we'll
	 * trigger a KASSERT in relpbuf().
	 */
	if (bp->b_vp) {
		    bp->b_vp = NULL;
		    bp->b_bufobj = NULL;
	}
	/*
	 * release the physical I/O buffer
	 */
	relpbuf(
	    bp,
	    ((bp->b_iocmd == BIO_READ) ? &nsw_rcount :
		((bp->b_flags & B_ASYNC) ?
		    &nsw_wcount_async :
		    &nsw_wcount_sync
		)
	    )
	);
}

/*
 *	swap_pager_isswapped:
 *
 *	Return 1 if at least one page in the given object is paged
 *	out to the given swap device.
 *
 *	This routine may not sleep.
 */
int
swap_pager_isswapped(vm_object_t object, struct swdevt *sp)
{
	daddr_t index = 0;
	int bcount;
	int i;

	VM_OBJECT_ASSERT_WLOCKED(object);
	if (object->type != OBJT_SWAP)
		return (0);

	mtx_lock(&swhash_mtx);
	for (bcount = 0; bcount < object->un_pager.swp.swp_bcount; bcount++) {
		struct swblock *swap;

		if ((swap = *swp_pager_hash(object, index)) != NULL) {
			for (i = 0; i < SWAP_META_PAGES; ++i) {
				if (swp_pager_isondev(swap->swb_pages[i], sp)) {
					mtx_unlock(&swhash_mtx);
					return (1);
				}
			}
		}
		index += SWAP_META_PAGES;
	}
	mtx_unlock(&swhash_mtx);
	return (0);
}

int
swap_pager_nswapdev(void)
{

	return (nswapdev);
}

/*
 * SWP_PAGER_FORCE_PAGEIN() - force a swap block to be paged in
 *
 *	This routine dissociates the page at the given index within an object
 *	from its backing store, paging it in if it does not reside in memory.
 *	If the page is paged in, it is marked dirty and placed in the laundry
 *	queue.  The page is marked dirty because it no longer has backing
 *	store.  It is placed in the laundry queue because it has not been
 *	accessed recently.  Otherwise, it would already reside in memory.
 *
 *	We also attempt to swap in all other pages in the swap block.
 *	However, we only guarantee that the one at the specified index is
 *	paged in.
 *
 *	XXX - The code to page the whole block in doesn't work, so we
 *	      revert to the one-by-one behavior for now.  Sigh.
 */
static inline void
swp_pager_force_pagein(vm_object_t object, vm_pindex_t pindex)
{
	vm_page_t m;

	vm_object_pip_add(object, 1);
	m = vm_page_grab(object, pindex, VM_ALLOC_NORMAL);
	if (m->valid == VM_PAGE_BITS_ALL) {
		vm_object_pip_wakeup(object);
		vm_page_dirty(m);
		vm_page_lock(m);
		vm_page_activate(m);
		vm_page_unlock(m);
		vm_page_xunbusy(m);
		vm_pager_page_unswapped(m);
		return;
	}

	if (swap_pager_getpages(object, &m, 1, NULL, NULL) != VM_PAGER_OK)
		panic("swap_pager_force_pagein: read from swap failed");/*XXX*/
	vm_object_pip_wakeup(object);
	vm_page_dirty(m);
	vm_page_lock(m);
	vm_page_launder(m);
	vm_page_unlock(m);
	vm_page_xunbusy(m);
	vm_pager_page_unswapped(m);
}

/*
 *	swap_pager_swapoff:
 *
 *	Page in all of the pages that have been paged out to the
 *	given device.  The corresponding blocks in the bitmap must be
 *	marked as allocated and the device must be flagged SW_CLOSING.
 *	There may be no processes swapped out to the device.
 *
 *	This routine may block.
 */
static void
swap_pager_swapoff(struct swdevt *sp)
{
	struct swblock *swap;
	vm_object_t locked_obj, object;
	vm_pindex_t pindex;
	int i, j, retries;

	sx_assert(&swdev_syscall_lock, SA_XLOCKED);

	retries = 0;
	locked_obj = NULL;
full_rescan:
	mtx_lock(&swhash_mtx);
	for (i = 0; i <= swhash_mask; i++) { /* '<=' is correct here */
restart:
		for (swap = swhash[i]; swap != NULL; swap = swap->swb_hnext) {
			object = swap->swb_object;
			pindex = swap->swb_index;
			for (j = 0; j < SWAP_META_PAGES; ++j) {
				if (!swp_pager_isondev(swap->swb_pages[j], sp))
					continue;
				if (locked_obj != object) {
					if (locked_obj != NULL)
						VM_OBJECT_WUNLOCK(locked_obj);
					locked_obj = object;
					if (!VM_OBJECT_TRYWLOCK(object)) {
						mtx_unlock(&swhash_mtx);
						/* Depends on type-stability. */
						VM_OBJECT_WLOCK(object);
						mtx_lock(&swhash_mtx);
						goto restart;
					}
				}
				MPASS(locked_obj == object);
				mtx_unlock(&swhash_mtx);
				swp_pager_force_pagein(object, pindex + j);
				mtx_lock(&swhash_mtx);
				goto restart;
			}
		}
	}
	mtx_unlock(&swhash_mtx);
	if (locked_obj != NULL) {
		VM_OBJECT_WUNLOCK(locked_obj);
		locked_obj = NULL;
	}
	if (sp->sw_used) {
		/*
		 * Objects may be locked or paging to the device being
		 * removed, so we will miss their pages and need to
		 * make another pass.  We have marked this device as
		 * SW_CLOSING, so the activity should finish soon.
		 */
		retries++;
		if (retries > 100) {
			panic("swapoff: failed to locate %d swap blocks",
			    sp->sw_used);
		}
		pause("swpoff", hz / 20);
		goto full_rescan;
	}
	EVENTHANDLER_INVOKE(swapoff, sp);
}

/************************************************************************
 *				SWAP META DATA 				*
 ************************************************************************
 *
 *	These routines manipulate the swap metadata stored in the
 *	OBJT_SWAP object.
 *
 *	Swap metadata is implemented with a global hash and not directly
 *	linked into the object.  Instead the object simply contains
 *	appropriate tracking counters.
 */

/*
 * SWP_PAGER_META_BUILD() -	add swap block to swap meta data for object
 *
 *	We first convert the object to a swap object if it is a default
 *	object.
 *
 *	The specified swapblk is added to the object's swap metadata.  If
 *	the swapblk is not valid, it is freed instead.  Any previously
 *	assigned swapblk is freed.
 */
static void
swp_pager_meta_build(vm_object_t object, vm_pindex_t pindex, daddr_t swapblk)
{
	static volatile int exhausted;
	struct swblock *swap;
	struct swblock **pswap;
	int idx;

	VM_OBJECT_ASSERT_WLOCKED(object);
	/*
	 * Convert default object to swap object if necessary
	 */
	if (object->type != OBJT_SWAP) {
		object->type = OBJT_SWAP;
		object->un_pager.swp.swp_bcount = 0;
		KASSERT(object->handle == NULL, ("default pager with handle"));
	}

	/*
	 * Locate hash entry.  If not found create, but if we aren't adding
	 * anything just return.  If we run out of space in the map we wait
	 * and, since the hash table may have changed, retry.
	 */
retry:
	mtx_lock(&swhash_mtx);
	pswap = swp_pager_hash(object, pindex);

	if ((swap = *pswap) == NULL) {
		int i;

		if (swapblk == SWAPBLK_NONE)
			goto done;

		swap = *pswap = uma_zalloc(swap_zone, M_NOWAIT |
		    (curproc == pageproc ? M_USE_RESERVE : 0));
		if (swap == NULL) {
			mtx_unlock(&swhash_mtx);
			VM_OBJECT_WUNLOCK(object);
			if (uma_zone_exhausted(swap_zone)) {
				if (atomic_cmpset_int(&exhausted, 0, 1))
					printf("swap zone exhausted, "
					    "increase kern.maxswzone\n");
				vm_pageout_oom(VM_OOM_SWAPZ);
				pause("swzonex", 10);
			} else
				VM_WAIT;
			VM_OBJECT_WLOCK(object);
			goto retry;
		}

		if (atomic_cmpset_int(&exhausted, 1, 0))
			printf("swap zone ok\n");

		swap->swb_hnext = NULL;
		swap->swb_object = object;
		swap->swb_index = pindex & ~(vm_pindex_t)SWAP_META_MASK;
		swap->swb_count = 0;

		++object->un_pager.swp.swp_bcount;

		for (i = 0; i < SWAP_META_PAGES; ++i)
			swap->swb_pages[i] = SWAPBLK_NONE;
	}

	/*
	 * Delete prior contents of metadata
	 */
	idx = pindex & SWAP_META_MASK;

	if (swap->swb_pages[idx] != SWAPBLK_NONE) {
		swp_pager_freeswapspace(swap->swb_pages[idx], 1);
		--swap->swb_count;
	}

	/*
	 * Enter block into metadata
	 */
	swap->swb_pages[idx] = swapblk;
	if (swapblk != SWAPBLK_NONE)
		++swap->swb_count;
done:
	mtx_unlock(&swhash_mtx);
}

#ifdef CPU_CHERI
/*
 *	cheri_restore_tag:
 *
 *	Restore a single tag.
 *
 *	XXX: It would be nice to replace this with a more portable
 *	CSETTAG().
 */
static void
cheri_restore_tag(void * __capability *cp)
{
	size_t base, len, offset, perm, sealed, type;
	void * __capability cap;
	void * __capability newcap;
	void * __capability sealcap;

	cap = *cp;

	base = cheri_getbase(cap);
	len = cheri_getlen(cap);
	offset = cheri_getoffset(cap);
	perm = cheri_getperm(cap);
	sealed = cheri_getsealed(cap);
	type = cheri_gettype(cap);

	newcap = cheri_getkdc();
	newcap = cheri_setoffset(newcap, base);
	newcap = cheri_csetbounds(newcap, len);
	newcap = cheri_andperm(newcap, perm);
	newcap = cheri_incoffset(newcap, offset);

	if (sealed) {
		sealcap = cheri_setoffset(cheri_getkdc(), type);
		newcap = cheri_seal(newcap, sealcap);
	}

	/*
	 * XXX: Does this guarantee a bit for bit indentical result?
	 * We should check in the slow path.
	 */

	*cp = newcap;
}

/*
 *	swp_pager_meta_cheri_get_tags:
 *
 *	Restore the capability tags of a page from its swap metadata
 *	structure.
 */
static void
swp_pager_meta_cheri_get_tags(vm_page_t page)
{
	size_t i, j, swidx;
	uint64_t t;
	void * __capability *scan;
	void * __capability *p;
	struct swblock *swap;

	/* XXX: Uses details internal to swp_pager_hash. */
	swidx = (int)(page->pindex & (vm_pindex_t)SWAP_META_MASK);
	scan = (void *)MIPS_PHYS_TO_DIRECT(VM_PAGE_TO_PHYS(page));
	swap = *swp_pager_hash(page->object, page->pindex);

	for (i = swidx * BITS_PER_TAGS_PER_PAGE;
	    i < (swidx + 1) * BITS_PER_TAGS_PER_PAGE; i++) {
		p = scan;
		for (t = swap->swb_tags[i]; t != 0; t >>= j) {
			j = ffsl((long)t);
			cheri_restore_tag(p + j - 1);
			p += j;
		}
		scan += 8 * sizeof(uint64_t);
	}
}

/*
 *	swp_pager_meta_cheri_put_tags:
 *
 *	Save the capability tags of a page to its swap metadata structure.
 */
static void
swp_pager_meta_cheri_put_tags(vm_page_t page)
{
	size_t i, j, swidx;
	uint64_t t, m;
	void * __capability *scan;
	struct swblock *swap;
	int tag;

	/* XXX: Uses details internal to swp_pager_hash. */
	swidx = (int)(page->pindex & (vm_pindex_t)SWAP_META_MASK);
	scan = (void *)MIPS_PHYS_TO_DIRECT(VM_PAGE_TO_PHYS(page));
	swap = *swp_pager_hash(page->object, page->pindex);

	for (i = swidx * BITS_PER_TAGS_PER_PAGE;
	    i < (swidx + 1) * BITS_PER_TAGS_PER_PAGE; i++) {
		t = 0;
		m = 1;
		for (j = 0; j < 8 * sizeof(uint64_t); j++) {
			tag = cheri_gettag(*scan);
			if (tag != 0)
				t |= m;
			m <<= 1;
			scan++;
		}
		swap->swb_tags[i] = t;
	}
}
#endif

/*
 * SWP_PAGER_META_FREE() - free a range of blocks in the object's swap metadata
 *
 *	The requested range of blocks is freed, with any associated swap
 *	returned to the swap bitmap.
 *
 *	This routine will free swap metadata structures as they are cleaned
 *	out.  This routine does *NOT* operate on swap metadata associated
 *	with resident pages.
 */
static void
swp_pager_meta_free(vm_object_t object, vm_pindex_t index, vm_pindex_t count)
{
	struct swblock **pswap, *swap;
	vm_pindex_t c;
	daddr_t v;
	int n, sidx;

	VM_OBJECT_ASSERT_LOCKED(object);
	if (object->type != OBJT_SWAP || count == 0)
		return;

	mtx_lock(&swhash_mtx);
	for (c = 0; c < count;) {
		pswap = swp_pager_hash(object, index);
		sidx = index & SWAP_META_MASK;
		n = SWAP_META_PAGES - sidx;
		index += n;
		if ((swap = *pswap) == NULL) {
			c += n;
			continue;
		}
		for (; c < count && sidx < SWAP_META_PAGES; ++c, ++sidx) {
			if ((v = swap->swb_pages[sidx]) == SWAPBLK_NONE)
				continue;
			swp_pager_freeswapspace(v, 1);
			swap->swb_pages[sidx] = SWAPBLK_NONE;
			if (--swap->swb_count == 0) {
				*pswap = swap->swb_hnext;
				uma_zfree(swap_zone, swap);
				--object->un_pager.swp.swp_bcount;
				c += SWAP_META_PAGES - sidx;
				break;
			}
		}
	}
	mtx_unlock(&swhash_mtx);
}

/*
 * SWP_PAGER_META_FREE_ALL() - destroy all swap metadata associated with object
 *
 *	This routine locates and destroys all swap metadata associated with
 *	an object.
 */
static void
swp_pager_meta_free_all(vm_object_t object)
{
	struct swblock **pswap, *swap;
	vm_pindex_t index;
	daddr_t v;
	int i;

	VM_OBJECT_ASSERT_WLOCKED(object);
	if (object->type != OBJT_SWAP)
		return;

	index = 0;
	while (object->un_pager.swp.swp_bcount != 0) {
		mtx_lock(&swhash_mtx);
		pswap = swp_pager_hash(object, index);
		if ((swap = *pswap) != NULL) {
			for (i = 0; i < SWAP_META_PAGES; ++i) {
				v = swap->swb_pages[i];
				if (v != SWAPBLK_NONE) {
					--swap->swb_count;
					swp_pager_freeswapspace(v, 1);
				}
			}
			if (swap->swb_count != 0)
				panic(
				    "swap_pager_meta_free_all: swb_count != 0");
			*pswap = swap->swb_hnext;
			uma_zfree(swap_zone, swap);
			--object->un_pager.swp.swp_bcount;
		}
		mtx_unlock(&swhash_mtx);
		index += SWAP_META_PAGES;
	}
}

/*
 * SWP_PAGER_METACTL() -  misc control of swap and vm_page_t meta data.
 *
 *	This routine is capable of looking up, popping, or freeing
 *	swapblk assignments in the swap meta data or in the vm_page_t.
 *	The routine typically returns the swapblk being looked-up, or popped,
 *	or SWAPBLK_NONE if the block was freed, or SWAPBLK_NONE if the block
 *	was invalid.  This routine will automatically free any invalid
 *	meta-data swapblks.
 *
 *	It is not possible to store invalid swapblks in the swap meta data
 *	(other then a literal 'SWAPBLK_NONE'), so we don't bother checking.
 *
 *	When acting on a busy resident page and paging is in progress, we
 *	have to wait until paging is complete but otherwise can act on the
 *	busy page.
 *
 *	SWM_FREE	remove and free swap block from metadata
 *	SWM_POP		remove from meta data but do not free.. pop it out
 */
static daddr_t
swp_pager_meta_ctl(vm_object_t object, vm_pindex_t pindex, int flags)
{
	struct swblock **pswap;
	struct swblock *swap;
	daddr_t r1;
	int idx;

	VM_OBJECT_ASSERT_LOCKED(object);
	/*
	 * The meta data only exists of the object is OBJT_SWAP
	 * and even then might not be allocated yet.
	 */
	if (object->type != OBJT_SWAP)
		return (SWAPBLK_NONE);

	r1 = SWAPBLK_NONE;
	mtx_lock(&swhash_mtx);
	pswap = swp_pager_hash(object, pindex);

	if ((swap = *pswap) != NULL) {
		idx = pindex & SWAP_META_MASK;
		r1 = swap->swb_pages[idx];

		if (r1 != SWAPBLK_NONE) {
			if (flags & SWM_FREE) {
				swp_pager_freeswapspace(r1, 1);
				r1 = SWAPBLK_NONE;
			}
			if (flags & (SWM_FREE|SWM_POP)) {
				swap->swb_pages[idx] = SWAPBLK_NONE;
				if (--swap->swb_count == 0) {
					*pswap = swap->swb_hnext;
					uma_zfree(swap_zone, swap);
					--object->un_pager.swp.swp_bcount;
				}
			}
		}
	}
	mtx_unlock(&swhash_mtx);
	return (r1);
}

/*
 * Returns the least page index which is greater than or equal to the
 * parameter pindex and for which there is a swap block allocated.
 * Returns object's size if the object's type is not swap or if there
 * are no allocated swap blocks for the object after the requested
 * pindex.
 */
vm_pindex_t
swap_pager_find_least(vm_object_t object, vm_pindex_t pindex)
{
	struct swblock **pswap, *swap;
	vm_pindex_t i, j, lim;
	int idx;

	VM_OBJECT_ASSERT_LOCKED(object);
	if (object->type != OBJT_SWAP || object->un_pager.swp.swp_bcount == 0)
		return (object->size);

	mtx_lock(&swhash_mtx);
	for (j = pindex; j < object->size; j = lim) {
		pswap = swp_pager_hash(object, j);
		lim = rounddown2(j + SWAP_META_PAGES, SWAP_META_PAGES);
		if (lim > object->size)
			lim = object->size;
		if ((swap = *pswap) != NULL) {
			for (idx = j & SWAP_META_MASK, i = j; i < lim;
			    i++, idx++) {
				if (swap->swb_pages[idx] != SWAPBLK_NONE)
					goto found;
			}
		}
	}
	i = object->size;
found:
	mtx_unlock(&swhash_mtx);
	return (i);
}

/*
 * System call swapon(name) enables swapping on device name,
 * which must be in the swdevsw.  Return EBUSY
 * if already swapping on this device.
 */
#ifndef _SYS_SYSPROTO_H_
struct swapon_args {
	char *name;
};
#endif

/*
 * MPSAFE
 */
/* ARGSUSED */
int
sys_swapon(struct thread *td, struct swapon_args *uap)
{
	struct vattr attr;
	struct vnode *vp;
	struct nameidata nd;
	int error;

	error = priv_check(td, PRIV_SWAPON);
	if (error)
		return (error);

	sx_xlock(&swdev_syscall_lock);

	/*
	 * Swap metadata may not fit in the KVM if we have physical
	 * memory of >1GB.
	 */
	if (swap_zone == NULL) {
		error = ENOMEM;
		goto done;
	}

	NDINIT(&nd, LOOKUP, ISOPEN | FOLLOW | AUDITVNODE1, UIO_USERSPACE,
	    uap->name, td);
	error = namei(&nd);
	if (error)
		goto done;

	NDFREE(&nd, NDF_ONLY_PNBUF);
	vp = nd.ni_vp;

	if (vn_isdisk(vp, &error)) {
		error = swapongeom(vp);
	} else if (vp->v_type == VREG &&
	    (vp->v_mount->mnt_vfc->vfc_flags & VFCF_NETWORK) != 0 &&
	    (error = VOP_GETATTR(vp, &attr, td->td_ucred)) == 0) {
		/*
		 * Allow direct swapping to NFS regular files in the same
		 * way that nfs_mountroot() sets up diskless swapping.
		 */
		error = swaponvp(td, vp, attr.va_size / DEV_BSIZE);
	}

	if (error)
		vrele(vp);
done:
	sx_xunlock(&swdev_syscall_lock);
	return (error);
}

/*
 * Check that the total amount of swap currently configured does not
 * exceed half the theoretical maximum.  If it does, print a warning
 * message and return -1; otherwise, return 0.
 */
static int
swapon_check_swzone(unsigned long npages)
{
	unsigned long maxpages;

	/* absolute maximum we can handle assuming 100% efficiency */
	maxpages = uma_zone_get_max(swap_zone) * SWAP_META_PAGES;

	/* recommend using no more than half that amount */
	if (npages > maxpages / 2) {
		printf("warning: total configured swap (%lu pages) "
		    "exceeds maximum recommended amount (%lu pages).\n",
		    npages, maxpages / 2);
		printf("warning: increase kern.maxswzone "
		    "or reduce amount of swap.\n");
		return (-1);
	}
	return (0);
}

static void
swaponsomething(struct vnode *vp, void *id, u_long nblks,
    sw_strategy_t *strategy, sw_close_t *close, dev_t dev, int flags)
{
	struct swdevt *sp, *tsp;
	swblk_t dvbase;
	u_long mblocks;

	/*
	 * nblks is in DEV_BSIZE'd chunks, convert to PAGE_SIZE'd chunks.
	 * First chop nblks off to page-align it, then convert.
	 *
	 * sw->sw_nblks is in page-sized chunks now too.
	 */
	nblks &= ~(ctodb(1) - 1);
	nblks = dbtoc(nblks);

	/*
	 * If we go beyond this, we get overflows in the radix
	 * tree bitmap code.
	 */
	mblocks = 0x40000000 / BLIST_META_RADIX;
	if (nblks > mblocks) {
		printf(
    "WARNING: reducing swap size to maximum of %luMB per unit\n",
		    mblocks / 1024 / 1024 * PAGE_SIZE);
		nblks = mblocks;
	}

	sp = malloc(sizeof *sp, M_VMPGDATA, M_WAITOK | M_ZERO);
	sp->sw_vp = vp;
	sp->sw_id = id;
	sp->sw_dev = dev;
	sp->sw_flags = 0;
	sp->sw_nblks = nblks;
	sp->sw_used = 0;
	sp->sw_strategy = strategy;
	sp->sw_close = close;
	sp->sw_flags = flags;

	sp->sw_blist = blist_create(nblks, M_WAITOK);
	/*
	 * Do not free the first two block in order to avoid overwriting
	 * any bsd label at the front of the partition
	 */
	blist_free(sp->sw_blist, 2, nblks - 2);

	dvbase = 0;
	mtx_lock(&sw_dev_mtx);
	TAILQ_FOREACH(tsp, &swtailq, sw_list) {
		if (tsp->sw_end >= dvbase) {
			/*
			 * We put one uncovered page between the devices
			 * in order to definitively prevent any cross-device
			 * I/O requests
			 */
			dvbase = tsp->sw_end + 1;
		}
	}
	sp->sw_first = dvbase;
	sp->sw_end = dvbase + nblks;
	TAILQ_INSERT_TAIL(&swtailq, sp, sw_list);
	nswapdev++;
	swap_pager_avail += nblks - 2;
	swap_total += (vm_ooffset_t)nblks * PAGE_SIZE;
	swapon_check_swzone(swap_total / PAGE_SIZE);
	swp_sizecheck();
	mtx_unlock(&sw_dev_mtx);
	EVENTHANDLER_INVOKE(swapon, sp);
}

/*
 * SYSCALL: swapoff(devname)
 *
 * Disable swapping on the given device.
 *
 * XXX: Badly designed system call: it should use a device index
 * rather than filename as specification.  We keep sw_vp around
 * only to make this work.
 */
#ifndef _SYS_SYSPROTO_H_
struct swapoff_args {
	char *name;
};
#endif

/*
 * MPSAFE
 */
/* ARGSUSED */
int
sys_swapoff(struct thread *td, struct swapoff_args *uap)
{
	struct vnode *vp;
	struct nameidata nd;
	struct swdevt *sp;
	int error;

	error = priv_check(td, PRIV_SWAPOFF);
	if (error)
		return (error);

	sx_xlock(&swdev_syscall_lock);

	NDINIT(&nd, LOOKUP, FOLLOW | AUDITVNODE1, UIO_USERSPACE, uap->name,
	    td);
	error = namei(&nd);
	if (error)
		goto done;
	NDFREE(&nd, NDF_ONLY_PNBUF);
	vp = nd.ni_vp;

	mtx_lock(&sw_dev_mtx);
	TAILQ_FOREACH(sp, &swtailq, sw_list) {
		if (sp->sw_vp == vp)
			break;
	}
	mtx_unlock(&sw_dev_mtx);
	if (sp == NULL) {
		error = EINVAL;
		goto done;
	}
	error = swapoff_one(sp, td->td_ucred);
done:
	sx_xunlock(&swdev_syscall_lock);
	return (error);
}

static int
swapoff_one(struct swdevt *sp, struct ucred *cred)
{
	u_long nblks;
#ifdef MAC
	int error;
#endif

	sx_assert(&swdev_syscall_lock, SA_XLOCKED);
#ifdef MAC
	(void) vn_lock(sp->sw_vp, LK_EXCLUSIVE | LK_RETRY);
	error = mac_system_check_swapoff(cred, sp->sw_vp);
	(void) VOP_UNLOCK(sp->sw_vp, 0);
	if (error != 0)
		return (error);
#endif
	nblks = sp->sw_nblks;

	/*
	 * We can turn off this swap device safely only if the
	 * available virtual memory in the system will fit the amount
	 * of data we will have to page back in, plus an epsilon so
	 * the system doesn't become critically low on swap space.
	 */
	if (vm_cnt.v_free_count + swap_pager_avail < nblks + nswap_lowat)
		return (ENOMEM);

	/*
	 * Prevent further allocations on this device.
	 */
	mtx_lock(&sw_dev_mtx);
	sp->sw_flags |= SW_CLOSING;
	swap_pager_avail -= blist_fill(sp->sw_blist, 0, nblks);
	swap_total -= (vm_ooffset_t)nblks * PAGE_SIZE;
	mtx_unlock(&sw_dev_mtx);

	/*
	 * Page in the contents of the device and close it.
	 */
	swap_pager_swapoff(sp);

	sp->sw_close(curthread, sp);
	mtx_lock(&sw_dev_mtx);
	sp->sw_id = NULL;
	TAILQ_REMOVE(&swtailq, sp, sw_list);
	nswapdev--;
	if (nswapdev == 0) {
		swap_pager_full = 2;
		swap_pager_almost_full = 1;
	}
	if (swdevhd == sp)
		swdevhd = NULL;
	mtx_unlock(&sw_dev_mtx);
	blist_destroy(sp->sw_blist);
	free(sp, M_VMPGDATA);
	return (0);
}

void
swapoff_all(void)
{
	struct swdevt *sp, *spt;
	const char *devname;
	int error;

	sx_xlock(&swdev_syscall_lock);

	mtx_lock(&sw_dev_mtx);
	TAILQ_FOREACH_SAFE(sp, &swtailq, sw_list, spt) {
		mtx_unlock(&sw_dev_mtx);
		if (vn_isdisk(sp->sw_vp, NULL))
			devname = devtoname(sp->sw_vp->v_rdev);
		else
			devname = "[file]";
		error = swapoff_one(sp, thread0.td_ucred);
		if (error != 0) {
			printf("Cannot remove swap device %s (error=%d), "
			    "skipping.\n", devname, error);
		} else if (bootverbose) {
			printf("Swap device %s removed.\n", devname);
		}
		mtx_lock(&sw_dev_mtx);
	}
	mtx_unlock(&sw_dev_mtx);

	sx_xunlock(&swdev_syscall_lock);
}

void
swap_pager_status(int *total, int *used)
{
	struct swdevt *sp;

	*total = 0;
	*used = 0;
	mtx_lock(&sw_dev_mtx);
	TAILQ_FOREACH(sp, &swtailq, sw_list) {
		*total += sp->sw_nblks;
		*used += sp->sw_used;
	}
	mtx_unlock(&sw_dev_mtx);
}

int
swap_dev_info(int name, struct xswdev *xs, char *devname, size_t len)
{
	struct swdevt *sp;
	const char *tmp_devname;
	int error, n;

	n = 0;
	error = ENOENT;
	mtx_lock(&sw_dev_mtx);
	TAILQ_FOREACH(sp, &swtailq, sw_list) {
		if (n != name) {
			n++;
			continue;
		}
		xs->xsw_version = XSWDEV_VERSION;
		xs->xsw_dev = sp->sw_dev;
		xs->xsw_flags = sp->sw_flags;
		xs->xsw_nblks = sp->sw_nblks;
		xs->xsw_used = sp->sw_used;
		if (devname != NULL) {
			if (vn_isdisk(sp->sw_vp, NULL))
				tmp_devname = devtoname(sp->sw_vp->v_rdev);
			else
				tmp_devname = "[file]";
			strncpy(devname, tmp_devname, len);
		}
		error = 0;
		break;
	}
	mtx_unlock(&sw_dev_mtx);
	return (error);
}

#if defined(COMPAT_FREEBSD11)
#define XSWDEV_VERSION_11	1
struct xswdev11 {
	u_int	xsw_version;
	uint32_t xsw_dev;
	int	xsw_flags;
	int	xsw_nblks;
	int     xsw_used;
};
#endif

static int
sysctl_vm_swap_info(SYSCTL_HANDLER_ARGS)
{
	struct xswdev xs;
#if defined(COMPAT_FREEBSD11)
	struct xswdev11 xs11;
#endif
	int error;

	if (arg2 != 1)			/* name length */
		return (EINVAL);
	error = swap_dev_info(*(int *)arg1, &xs, NULL, 0);
	if (error != 0)
		return (error);
#if defined(COMPAT_FREEBSD11)
	if (req->oldlen == sizeof(xs11)) {
		xs11.xsw_version = XSWDEV_VERSION_11;
		xs11.xsw_dev = xs.xsw_dev; /* truncation */
		xs11.xsw_flags = xs.xsw_flags;
		xs11.xsw_nblks = xs.xsw_nblks;
		xs11.xsw_used = xs.xsw_used;
		error = SYSCTL_OUT(req, &xs11, sizeof(xs11));
	} else
#endif
		error = SYSCTL_OUT(req, &xs, sizeof(xs));
	return (error);
}

SYSCTL_INT(_vm, OID_AUTO, nswapdev, CTLFLAG_RD, &nswapdev, 0,
    "Number of swap devices");
SYSCTL_NODE(_vm, OID_AUTO, swap_info, CTLFLAG_RD | CTLFLAG_MPSAFE,
    sysctl_vm_swap_info,
    "Swap statistics by device");

/*
 * vmspace_swap_count() - count the approximate swap usage in pages for a
 *			  vmspace.
 *
 *	The map must be locked.
 *
 *	Swap usage is determined by taking the proportional swap used by
 *	VM objects backing the VM map.  To make up for fractional losses,
 *	if the VM object has any swap use at all the associated map entries
 *	count for at least 1 swap page.
 */
long
vmspace_swap_count(struct vmspace *vmspace)
{
	vm_map_t map;
	vm_map_entry_t cur;
	vm_object_t object;
	long count, n;

	map = &vmspace->vm_map;
	count = 0;

	for (cur = map->header.next; cur != &map->header; cur = cur->next) {
		if ((cur->eflags & MAP_ENTRY_IS_SUB_MAP) == 0 &&
		    (object = cur->object.vm_object) != NULL) {
			VM_OBJECT_WLOCK(object);
			if (object->type == OBJT_SWAP &&
			    object->un_pager.swp.swp_bcount != 0) {
				n = (cur->end - cur->start) / PAGE_SIZE;
				count += object->un_pager.swp.swp_bcount *
				    SWAP_META_PAGES * n / object->size + 1;
			}
			VM_OBJECT_WUNLOCK(object);
		}
	}
	return (count);
}

/*
 * GEOM backend
 *
 * Swapping onto disk devices.
 *
 */

static g_orphan_t swapgeom_orphan;

static struct g_class g_swap_class = {
	.name = "SWAP",
	.version = G_VERSION,
	.orphan = swapgeom_orphan,
};

DECLARE_GEOM_CLASS(g_swap_class, g_class);


static void
swapgeom_close_ev(void *arg, int flags)
{
	struct g_consumer *cp;

	cp = arg;
	g_access(cp, -1, -1, 0);
	g_detach(cp);
	g_destroy_consumer(cp);
}

/*
 * Add a reference to the g_consumer for an inflight transaction.
 */
static void
swapgeom_acquire(struct g_consumer *cp)
{

	mtx_assert(&sw_dev_mtx, MA_OWNED);
	cp->index++;
}

/*
 * Remove a reference from the g_consumer.  Post a close event if all
 * references go away, since the function might be called from the
 * biodone context.
 */
static void
swapgeom_release(struct g_consumer *cp, struct swdevt *sp)
{

	mtx_assert(&sw_dev_mtx, MA_OWNED);
	cp->index--;
	if (cp->index == 0) {
		if (g_post_event(swapgeom_close_ev, cp, M_NOWAIT, NULL) == 0)
			sp->sw_id = NULL;
	}
}

static void
swapgeom_done(struct bio *bp2)
{
	struct swdevt *sp;
	struct buf *bp;
	struct g_consumer *cp;

	bp = bp2->bio_caller2;
	cp = bp2->bio_from;
	bp->b_ioflags = bp2->bio_flags;
	if (bp2->bio_error)
		bp->b_ioflags |= BIO_ERROR;
	bp->b_resid = bp->b_bcount - bp2->bio_completed;
	bp->b_error = bp2->bio_error;
	bufdone(bp);
	sp = bp2->bio_caller1;
	mtx_lock(&sw_dev_mtx);
	swapgeom_release(cp, sp);
	mtx_unlock(&sw_dev_mtx);
	g_destroy_bio(bp2);
}

static void
swapgeom_strategy(struct buf *bp, struct swdevt *sp)
{
	struct bio *bio;
	struct g_consumer *cp;

	mtx_lock(&sw_dev_mtx);
	cp = sp->sw_id;
	if (cp == NULL) {
		mtx_unlock(&sw_dev_mtx);
		bp->b_error = ENXIO;
		bp->b_ioflags |= BIO_ERROR;
		bufdone(bp);
		return;
	}
	swapgeom_acquire(cp);
	mtx_unlock(&sw_dev_mtx);
	if (bp->b_iocmd == BIO_WRITE)
		bio = g_new_bio();
	else
		bio = g_alloc_bio();
	if (bio == NULL) {
		mtx_lock(&sw_dev_mtx);
		swapgeom_release(cp, sp);
		mtx_unlock(&sw_dev_mtx);
		bp->b_error = ENOMEM;
		bp->b_ioflags |= BIO_ERROR;
		bufdone(bp);
		return;
	}

	bio->bio_caller1 = sp;
	bio->bio_caller2 = bp;
	bio->bio_cmd = bp->b_iocmd;
	bio->bio_offset = (bp->b_blkno - sp->sw_first) * PAGE_SIZE;
	bio->bio_length = bp->b_bcount;
	bio->bio_done = swapgeom_done;
	if (!buf_mapped(bp)) {
		bio->bio_ma = bp->b_pages;
		bio->bio_data = unmapped_buf;
		bio->bio_ma_offset = (vm_offset_t)bp->b_offset & PAGE_MASK;
		bio->bio_ma_n = bp->b_npages;
		bio->bio_flags |= BIO_UNMAPPED;
	} else {
		bio->bio_data = bp->b_data;
		bio->bio_ma = NULL;
	}
	g_io_request(bio, cp);
	return;
}

static void
swapgeom_orphan(struct g_consumer *cp)
{
	struct swdevt *sp;
	int destroy;

	mtx_lock(&sw_dev_mtx);
	TAILQ_FOREACH(sp, &swtailq, sw_list) {
		if (sp->sw_id == cp) {
			sp->sw_flags |= SW_CLOSING;
			break;
		}
	}
	/*
	 * Drop reference we were created with. Do directly since we're in a
	 * special context where we don't have to queue the call to
	 * swapgeom_close_ev().
	 */
	cp->index--;
	destroy = ((sp != NULL) && (cp->index == 0));
	if (destroy)
		sp->sw_id = NULL;
	mtx_unlock(&sw_dev_mtx);
	if (destroy)
		swapgeom_close_ev(cp, 0);
}

static void
swapgeom_close(struct thread *td, struct swdevt *sw)
{
	struct g_consumer *cp;

	mtx_lock(&sw_dev_mtx);
	cp = sw->sw_id;
	sw->sw_id = NULL;
	mtx_unlock(&sw_dev_mtx);

	/*
	 * swapgeom_close() may be called from the biodone context,
	 * where we cannot perform topology changes.  Delegate the
	 * work to the events thread.
	 */
	if (cp != NULL)
		g_waitfor_event(swapgeom_close_ev, cp, M_WAITOK, NULL);
}

static int
swapongeom_locked(struct cdev *dev, struct vnode *vp)
{
	struct g_provider *pp;
	struct g_consumer *cp;
	static struct g_geom *gp;
	struct swdevt *sp;
	u_long nblks;
	int error;

	pp = g_dev_getprovider(dev);
	if (pp == NULL)
		return (ENODEV);
	mtx_lock(&sw_dev_mtx);
	TAILQ_FOREACH(sp, &swtailq, sw_list) {
		cp = sp->sw_id;
		if (cp != NULL && cp->provider == pp) {
			mtx_unlock(&sw_dev_mtx);
			return (EBUSY);
		}
	}
	mtx_unlock(&sw_dev_mtx);
	if (gp == NULL)
		gp = g_new_geomf(&g_swap_class, "swap");
	cp = g_new_consumer(gp);
	cp->index = 1;	/* Number of active I/Os, plus one for being active. */
	cp->flags |=  G_CF_DIRECT_SEND | G_CF_DIRECT_RECEIVE;
	g_attach(cp, pp);
	/*
	 * XXX: Every time you think you can improve the margin for
	 * footshooting, somebody depends on the ability to do so:
	 * savecore(8) wants to write to our swapdev so we cannot
	 * set an exclusive count :-(
	 */
	error = g_access(cp, 1, 1, 0);
	if (error != 0) {
		g_detach(cp);
		g_destroy_consumer(cp);
		return (error);
	}
	nblks = pp->mediasize / DEV_BSIZE;
	swaponsomething(vp, cp, nblks, swapgeom_strategy,
	    swapgeom_close, dev2udev(dev),
	    (pp->flags & G_PF_ACCEPT_UNMAPPED) != 0 ? SW_UNMAPPED : 0);
	return (0);
}

static int
swapongeom(struct vnode *vp)
{
	int error;

	vn_lock(vp, LK_EXCLUSIVE | LK_RETRY);
	if (vp->v_type != VCHR || (vp->v_iflag & VI_DOOMED) != 0) {
		error = ENOENT;
	} else {
		g_topology_lock();
		error = swapongeom_locked(vp->v_rdev, vp);
		g_topology_unlock();
	}
	VOP_UNLOCK(vp, 0);
	return (error);
}

/*
 * VNODE backend
 *
 * This is used mainly for network filesystem (read: probably only tested
 * with NFS) swapfiles.
 *
 */

static void
swapdev_strategy(struct buf *bp, struct swdevt *sp)
{
	struct vnode *vp2;

	bp->b_blkno = ctodb(bp->b_blkno - sp->sw_first);

	vp2 = sp->sw_id;
	vhold(vp2);
	if (bp->b_iocmd == BIO_WRITE) {
		if (bp->b_bufobj)
			bufobj_wdrop(bp->b_bufobj);
		bufobj_wref(&vp2->v_bufobj);
	}
	if (bp->b_bufobj != &vp2->v_bufobj)
		bp->b_bufobj = &vp2->v_bufobj;
	bp->b_vp = vp2;
	bp->b_iooffset = dbtob(bp->b_blkno);
	bstrategy(bp);
	return;
}

static void
swapdev_close(struct thread *td, struct swdevt *sp)
{

	VOP_CLOSE(sp->sw_vp, FREAD | FWRITE, td->td_ucred, td);
	vrele(sp->sw_vp);
}


static int
swaponvp(struct thread *td, struct vnode *vp, u_long nblks)
{
	struct swdevt *sp;
	int error;

	if (nblks == 0)
		return (ENXIO);
	mtx_lock(&sw_dev_mtx);
	TAILQ_FOREACH(sp, &swtailq, sw_list) {
		if (sp->sw_id == vp) {
			mtx_unlock(&sw_dev_mtx);
			return (EBUSY);
		}
	}
	mtx_unlock(&sw_dev_mtx);

	(void) vn_lock(vp, LK_EXCLUSIVE | LK_RETRY);
#ifdef MAC
	error = mac_system_check_swapon(td->td_ucred, vp);
	if (error == 0)
#endif
		error = VOP_OPEN(vp, FREAD | FWRITE, td->td_ucred, td, NULL);
	(void) VOP_UNLOCK(vp, 0);
	if (error)
		return (error);

	swaponsomething(vp, vp, nblks, swapdev_strategy, swapdev_close,
	    NODEV, 0);
	return (0);
}

static int
sysctl_swap_async_max(SYSCTL_HANDLER_ARGS)
{
	int error, new, n;

	new = nsw_wcount_async_max;
	error = sysctl_handle_int(oidp, &new, 0, req);
	if (error != 0 || req->newptr == NULL)
		return (error);

	if (new > nswbuf / 2 || new < 1)
		return (EINVAL);

	mtx_lock(&pbuf_mtx);
	while (nsw_wcount_async_max != new) {
		/*
		 * Adjust difference.  If the current async count is too low,
		 * we will need to sqeeze our update slowly in.  Sleep with a
		 * higher priority than getpbuf() to finish faster.
		 */
		n = new - nsw_wcount_async_max;
		if (nsw_wcount_async + n >= 0) {
			nsw_wcount_async += n;
			nsw_wcount_async_max += n;
			wakeup(&nsw_wcount_async);
		} else {
			nsw_wcount_async_max -= nsw_wcount_async;
			nsw_wcount_async = 0;
			msleep(&nsw_wcount_async, &pbuf_mtx, PSWP,
			    "swpsysctl", 0);
		}
	}
	mtx_unlock(&pbuf_mtx);

	return (0);
}<|MERGE_RESOLUTION|>--- conflicted
+++ resolved
@@ -1400,16 +1400,12 @@
 			    mreq->pindex,
 			    blk + j
 			);
-<<<<<<< HEAD
 
 #ifdef CPU_CHERI
 			swp_pager_meta_cheri_put_tags(mreq);
 #endif
 
-			vm_page_dirty(mreq);
-=======
 			MPASS(mreq->dirty == VM_PAGE_BITS_ALL);
->>>>>>> 3f217667
 			mreq->oflags |= VPO_SWAPINPROG;
 			bp->b_pages[j] = mreq;
 		}
