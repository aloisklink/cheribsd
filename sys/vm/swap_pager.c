--- conflicted
+++ resolved
@@ -3289,7 +3289,13 @@
 	object->un_pager.swp.writemappings -= (vm_ooffset_t)end - start;
 	VM_OBJECT_WUNLOCK(object);
 }
-<<<<<<< HEAD
+
+static void
+swap_pager_set_writeable_dirty(vm_object_t object)
+{
+	if ((object->flags & OBJ_TMPFS_NODE) != 0)
+		vm_object_set_writeable_dirty_(object);
+}
 // CHERI CHANGES START
 // {
 //   "updated": 20190918,
@@ -3299,13 +3305,4 @@
 //   ],
 //   "change_comment": ""
 // }
-// CHERI CHANGES END
-=======
-
-static void
-swap_pager_set_writeable_dirty(vm_object_t object)
-{
-	if ((object->flags & OBJ_TMPFS_NODE) != 0)
-		vm_object_set_writeable_dirty_(object);
-}
->>>>>>> 180bcaa4
+// CHERI CHANGES END