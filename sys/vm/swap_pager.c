/*-
 * SPDX-License-Identifier: BSD-4-Clause
 *
 * Copyright (c) 1998 Matthew Dillon,
 * Copyright (c) 1994 John S. Dyson
 * Copyright (c) 1990 University of Utah.
 * Copyright (c) 1982, 1986, 1989, 1993
 *	The Regents of the University of California.  All rights reserved.
 *
 * This code is derived from software contributed to Berkeley by
 * the Systems Programming Group of the University of Utah Computer
 * Science Department.
 *
 * Redistribution and use in source and binary forms, with or without
 * modification, are permitted provided that the following conditions
 * are met:
 * 1. Redistributions of source code must retain the above copyright
 *    notice, this list of conditions and the following disclaimer.
 * 2. Redistributions in binary form must reproduce the above copyright
 *    notice, this list of conditions and the following disclaimer in the
 *    documentation and/or other materials provided with the distribution.
 * 3. All advertising materials mentioning features or use of this software
 *    must display the following acknowledgement:
 *	This product includes software developed by the University of
 *	California, Berkeley and its contributors.
 * 4. Neither the name of the University nor the names of its contributors
 *    may be used to endorse or promote products derived from this software
 *    without specific prior written permission.
 *
 * THIS SOFTWARE IS PROVIDED BY THE REGENTS AND CONTRIBUTORS ``AS IS'' AND
 * ANY EXPRESS OR IMPLIED WARRANTIES, INCLUDING, BUT NOT LIMITED TO, THE
 * IMPLIED WARRANTIES OF MERCHANTABILITY AND FITNESS FOR A PARTICULAR PURPOSE
 * ARE DISCLAIMED.  IN NO EVENT SHALL THE REGENTS OR CONTRIBUTORS BE LIABLE
 * FOR ANY DIRECT, INDIRECT, INCIDENTAL, SPECIAL, EXEMPLARY, OR CONSEQUENTIAL
 * DAMAGES (INCLUDING, BUT NOT LIMITED TO, PROCUREMENT OF SUBSTITUTE GOODS
 * OR SERVICES; LOSS OF USE, DATA, OR PROFITS; OR BUSINESS INTERRUPTION)
 * HOWEVER CAUSED AND ON ANY THEORY OF LIABILITY, WHETHER IN CONTRACT, STRICT
 * LIABILITY, OR TORT (INCLUDING NEGLIGENCE OR OTHERWISE) ARISING IN ANY WAY
 * OUT OF THE USE OF THIS SOFTWARE, EVEN IF ADVISED OF THE POSSIBILITY OF
 * SUCH DAMAGE.
 *
 *				New Swap System
 *				Matthew Dillon
 *
 * Radix Bitmap 'blists'.
 *
 *	- The new swapper uses the new radix bitmap code.  This should scale
 *	  to arbitrarily small or arbitrarily large swap spaces and an almost
 *	  arbitrary degree of fragmentation.
 *
 * Features:
 *
 *	- on the fly reallocation of swap during putpages.  The new system
 *	  does not try to keep previously allocated swap blocks for dirty
 *	  pages.
 *
 *	- on the fly deallocation of swap
 *
 *	- No more garbage collection required.  Unnecessarily allocated swap
 *	  blocks only exist for dirty vm_page_t's now and these are already
 *	  cycled (in a high-load system) by the pager.  We also do on-the-fly
 *	  removal of invalidated swap blocks when a page is destroyed
 *	  or renamed.
 *
 * from: Utah $Hdr: swap_pager.c 1.4 91/04/30$
 *
 *	@(#)swap_pager.c	8.9 (Berkeley) 3/21/94
 *	@(#)vm_swap.c	8.5 (Berkeley) 2/17/94
 */

#include <sys/cdefs.h>
__FBSDID("$FreeBSD$");

#include "opt_vm.h"

#include <sys/param.h>
#include <sys/bio.h>
#include <sys/blist.h>
#include <sys/buf.h>
#include <sys/conf.h>
#include <sys/disk.h>
#include <sys/disklabel.h>
#include <sys/eventhandler.h>
#include <sys/fcntl.h>
#include <sys/lock.h>
#include <sys/kernel.h>
#include <sys/mount.h>
#include <sys/namei.h>
#include <sys/malloc.h>
#include <sys/pctrie.h>
#include <sys/priv.h>
#include <sys/proc.h>
#include <sys/racct.h>
#include <sys/resource.h>
#include <sys/resourcevar.h>
#include <sys/rwlock.h>
#include <sys/sbuf.h>
#include <sys/syscallsubr.h>
#include <sys/sysctl.h>
#include <sys/sysproto.h>
#include <sys/systm.h>
#include <sys/sx.h>
#include <sys/vmmeter.h>
#include <sys/vnode.h>

#include <security/mac/mac_framework.h>

#if __has_feature(capabilities)
#include <cheri/cheric.h>
#endif

#include <vm/vm.h>
#include <vm/pmap.h>
#include <vm/vm_map.h>
#include <vm/vm_kern.h>
#include <vm/vm_object.h>
#include <vm/vm_page.h>
#include <vm/vm_pager.h>
#include <vm/vm_pageout.h>
#include <vm/vm_param.h>
#include <vm/swap_pager.h>
#include <vm/vm_extern.h>
#include <vm/uma.h>

#include <geom/geom.h>

/*
 * XXXCHERI: It would be good to offer some sort of machine-dependent
 * metadata abstraction for swapped pages, getting CHERI-aware code out of
 * the machine-independent swap pager.  However, that will have to follow
 * another day.
 */
#if __has_feature(capabilities)
#include <cheri/cheri.h>
#endif

/*
 * MAX_PAGEOUT_CLUSTER must be a power of 2 between 1 and 64.
 * The 64-page limit is due to the radix code (kern/subr_blist.c).
 */
#ifndef MAX_PAGEOUT_CLUSTER
#define	MAX_PAGEOUT_CLUSTER	32
#endif

#if !defined(SWB_NPAGES)
#define SWB_NPAGES	MAX_PAGEOUT_CLUSTER
#endif

#define	SWAP_META_PAGES		PCTRIE_COUNT
#if __has_feature(capabilities)
#define	BITS_PER_TAGS_PER_PAGE					\
	((PAGE_SIZE / CHERICAP_SIZE) / (8 * sizeof(uint64_t)))

CTASSERT((PAGE_SIZE / CHERICAP_SIZE) % (8 * sizeof(uint64_t)) == 0);
#endif

/*
 * A swblk structure maps each page index within a
 * SWAP_META_PAGES-aligned and sized range to the address of an
 * on-disk swap block (or SWAPBLK_NONE). The collection of these
 * mappings for an entire vm object is implemented as a pc-trie.
 */
struct swblk {
	vm_pindex_t	p;
#if __has_feature(capabilities)
	uint64_t	swb_tags[SWAP_META_PAGES * BITS_PER_TAGS_PER_PAGE];
#endif
	daddr_t		d[SWAP_META_PAGES];
};

static MALLOC_DEFINE(M_VMPGDATA, "vm_pgdata", "swap pager private data");
static struct mtx sw_dev_mtx;
static TAILQ_HEAD(, swdevt) swtailq = TAILQ_HEAD_INITIALIZER(swtailq);
static struct swdevt *swdevhd;	/* Allocate from here next */
static int nswapdev;		/* Number of swap devices */
int swap_pager_avail;
static struct sx swdev_syscall_lock;	/* serialize swap(on|off) */

#if __has_feature(capabilities)
void * __capability swap_restore_cap;
#endif

static __exclusive_cache_line u_long swap_reserved;
static u_long swap_total;
static int sysctl_page_shift(SYSCTL_HANDLER_ARGS);

static SYSCTL_NODE(_vm_stats, OID_AUTO, swap, CTLFLAG_RD | CTLFLAG_MPSAFE, 0,
    "VM swap stats");

SYSCTL_PROC(_vm, OID_AUTO, swap_reserved, CTLTYPE_U64 | CTLFLAG_RD | CTLFLAG_MPSAFE,
    &swap_reserved, 0, sysctl_page_shift, "A", 
    "Amount of swap storage needed to back all allocated anonymous memory.");
SYSCTL_PROC(_vm, OID_AUTO, swap_total, CTLTYPE_U64 | CTLFLAG_RD | CTLFLAG_MPSAFE,
    &swap_total, 0, sysctl_page_shift, "A", 
    "Total amount of available swap storage.");

static int overcommit = 0;
SYSCTL_INT(_vm, VM_OVERCOMMIT, overcommit, CTLFLAG_RW, &overcommit, 0,
    "Configure virtual memory overcommit behavior. See tuning(7) "
    "for details.");
static unsigned long swzone;
SYSCTL_ULONG(_vm, OID_AUTO, swzone, CTLFLAG_RD, &swzone, 0,
    "Actual size of swap metadata zone");
static unsigned long swap_maxpages;
SYSCTL_ULONG(_vm, OID_AUTO, swap_maxpages, CTLFLAG_RD, &swap_maxpages, 0,
    "Maximum amount of swap supported");

static COUNTER_U64_DEFINE_EARLY(swap_free_deferred);
SYSCTL_COUNTER_U64(_vm_stats_swap, OID_AUTO, free_deferred,
    CTLFLAG_RD, &swap_free_deferred,
    "Number of pages that deferred freeing swap space");

static COUNTER_U64_DEFINE_EARLY(swap_free_completed);
SYSCTL_COUNTER_U64(_vm_stats_swap, OID_AUTO, free_completed,
    CTLFLAG_RD, &swap_free_completed,
    "Number of deferred frees completed");

/* bits from overcommit */
#define	SWAP_RESERVE_FORCE_ON		(1 << 0)
#define	SWAP_RESERVE_RLIMIT_ON		(1 << 1)
#define	SWAP_RESERVE_ALLOW_NONWIRED	(1 << 2)

static int
sysctl_page_shift(SYSCTL_HANDLER_ARGS)
{
	uint64_t newval;
	u_long value = *(u_long *)arg1;

	newval = ((uint64_t)value) << PAGE_SHIFT;
	return (sysctl_handle_64(oidp, &newval, 0, req));
}

static bool
swap_reserve_by_cred_rlimit(u_long pincr, struct ucred *cred, int oc)
{
	struct uidinfo *uip;
	u_long prev;

	uip = cred->cr_ruidinfo;

	prev = atomic_fetchadd_long(&uip->ui_vmsize, pincr);
	if ((oc & SWAP_RESERVE_RLIMIT_ON) != 0 &&
	    prev + pincr > lim_cur(curthread, RLIMIT_SWAP) &&
	    priv_check(curthread, PRIV_VM_SWAP_NORLIMIT) != 0) {
		prev = atomic_fetchadd_long(&uip->ui_vmsize, -pincr);
		KASSERT(prev >= pincr, ("negative vmsize for uid = %d\n", uip->ui_uid));
		return (false);
	}
	return (true);
}

static void
swap_release_by_cred_rlimit(u_long pdecr, struct ucred *cred)
{
	struct uidinfo *uip;
#ifdef INVARIANTS
	u_long prev;
#endif

	uip = cred->cr_ruidinfo;

#ifdef INVARIANTS
	prev = atomic_fetchadd_long(&uip->ui_vmsize, -pdecr);
	KASSERT(prev >= pdecr, ("negative vmsize for uid = %d\n", uip->ui_uid));
#else
	atomic_subtract_long(&uip->ui_vmsize, pdecr);
#endif
}

static void
swap_reserve_force_rlimit(u_long pincr, struct ucred *cred)
{
	struct uidinfo *uip;

	uip = cred->cr_ruidinfo;
	atomic_add_long(&uip->ui_vmsize, pincr);
}

bool
swap_reserve(vm_ooffset_t incr)
{

	return (swap_reserve_by_cred(incr, curthread->td_ucred));
}

bool
swap_reserve_by_cred(vm_ooffset_t incr, struct ucred *cred)
{
	u_long r, s, prev, pincr;
#ifdef RACCT
	int error;
#endif
	int oc;
	static int curfail;
	static struct timeval lastfail;

	KASSERT((incr & PAGE_MASK) == 0, ("%s: incr: %ju & PAGE_MASK", __func__,
	    (uintmax_t)incr));

#ifdef RACCT
	if (RACCT_ENABLED()) {
		PROC_LOCK(curproc);
		error = racct_add(curproc, RACCT_SWAP, incr);
		PROC_UNLOCK(curproc);
		if (error != 0)
			return (false);
	}
#endif

	pincr = atop(incr);
	prev = atomic_fetchadd_long(&swap_reserved, pincr);
	r = prev + pincr;
	s = swap_total;
	oc = atomic_load_int(&overcommit);
	if (r > s && (oc & SWAP_RESERVE_ALLOW_NONWIRED) != 0) {
		s += vm_cnt.v_page_count - vm_cnt.v_free_reserved -
		    vm_wire_count();
	}
	if ((oc & SWAP_RESERVE_FORCE_ON) != 0 && r > s &&
	    priv_check(curthread, PRIV_VM_SWAP_NOQUOTA) != 0) {
		prev = atomic_fetchadd_long(&swap_reserved, -pincr);
		KASSERT(prev >= pincr, ("swap_reserved < incr on overcommit fail"));
		goto out_error;
	}

	if (!swap_reserve_by_cred_rlimit(pincr, cred, oc)) {
		prev = atomic_fetchadd_long(&swap_reserved, -pincr);
		KASSERT(prev >= pincr, ("swap_reserved < incr on overcommit fail"));
		goto out_error;
	}

	return (true);

out_error:
	if (ppsratecheck(&lastfail, &curfail, 1)) {
		printf("uid %d, pid %d: swap reservation for %jd bytes failed\n",
		    cred->cr_ruidinfo->ui_uid, curproc->p_pid, incr);
	}
#ifdef RACCT
	if (RACCT_ENABLED()) {
		PROC_LOCK(curproc);
		racct_sub(curproc, RACCT_SWAP, incr);
		PROC_UNLOCK(curproc);
	}
#endif

	return (false);
}

void
swap_reserve_force(vm_ooffset_t incr)
{
	u_long pincr;

	KASSERT((incr & PAGE_MASK) == 0, ("%s: incr: %ju & PAGE_MASK", __func__,
	    (uintmax_t)incr));

#ifdef RACCT
	if (RACCT_ENABLED()) {
		PROC_LOCK(curproc);
		racct_add_force(curproc, RACCT_SWAP, incr);
		PROC_UNLOCK(curproc);
	}
#endif
	pincr = atop(incr);
	atomic_add_long(&swap_reserved, pincr);
	swap_reserve_force_rlimit(pincr, curthread->td_ucred);
}

void
swap_release(vm_ooffset_t decr)
{
	struct ucred *cred;

	PROC_LOCK(curproc);
	cred = curproc->p_ucred;
	swap_release_by_cred(decr, cred);
	PROC_UNLOCK(curproc);
}

void
swap_release_by_cred(vm_ooffset_t decr, struct ucred *cred)
{
	u_long pdecr;
#ifdef INVARIANTS
	u_long prev;
#endif

	KASSERT((decr & PAGE_MASK) == 0, ("%s: decr: %ju & PAGE_MASK", __func__,
	    (uintmax_t)decr));

	pdecr = atop(decr);
#ifdef INVARIANTS
	prev = atomic_fetchadd_long(&swap_reserved, -pdecr);
	KASSERT(prev >= pdecr, ("swap_reserved < decr"));
#else
	atomic_subtract_long(&swap_reserved, pdecr);
#endif

	swap_release_by_cred_rlimit(pdecr, cred);
#ifdef RACCT
	if (racct_enable)
		racct_sub_cred(cred, RACCT_SWAP, decr);
#endif
}

static int swap_pager_full = 2;	/* swap space exhaustion (task killing) */
static int swap_pager_almost_full = 1; /* swap space exhaustion (w/hysteresis)*/
static struct mtx swbuf_mtx;	/* to sync nsw_wcount_async */
static int nsw_wcount_async;	/* limit async write buffers */
static int nsw_wcount_async_max;/* assigned maximum			*/
static int nsw_cluster_max;	/* maximum VOP I/O allowed		*/

static int sysctl_swap_async_max(SYSCTL_HANDLER_ARGS);
SYSCTL_PROC(_vm, OID_AUTO, swap_async_max, CTLTYPE_INT | CTLFLAG_RW |
    CTLFLAG_MPSAFE, NULL, 0, sysctl_swap_async_max, "I",
    "Maximum running async swap ops");
static int sysctl_swap_fragmentation(SYSCTL_HANDLER_ARGS);
SYSCTL_PROC(_vm, OID_AUTO, swap_fragmentation, CTLTYPE_STRING | CTLFLAG_RD |
    CTLFLAG_MPSAFE, NULL, 0, sysctl_swap_fragmentation, "A",
    "Swap Fragmentation Info");

static struct sx sw_alloc_sx;

/*
 * "named" and "unnamed" anon region objects.  Try to reduce the overhead
 * of searching a named list by hashing it just a little.
 */

#define NOBJLISTS		8

#define NOBJLIST(handle)	\
	(&swap_pager_object_list[((int)(intptr_t)handle >> 4) & (NOBJLISTS-1)])

static struct pagerlst	swap_pager_object_list[NOBJLISTS];
static uma_zone_t swwbuf_zone;
static uma_zone_t swrbuf_zone;
static uma_zone_t swblk_zone;
static uma_zone_t swpctrie_zone;

/*
 * pagerops for OBJT_SWAP - "swap pager".  Some ops are also global procedure
 * calls hooked from other parts of the VM system and do not appear here.
 * (see vm/swap_pager.h).
 */
static vm_object_t
		swap_pager_alloc(void *handle, vm_ooffset_t size,
		    vm_prot_t prot, vm_ooffset_t offset, struct ucred *);
static void	swap_pager_dealloc(vm_object_t object);
static int	swap_pager_getpages(vm_object_t, vm_page_t *, int, int *,
    int *);
static int	swap_pager_getpages_async(vm_object_t, vm_page_t *, int, int *,
    int *, pgo_getpages_iodone_t, void *);
static void	swap_pager_putpages(vm_object_t, vm_page_t *, int, boolean_t, int *);
static boolean_t
		swap_pager_haspage(vm_object_t object, vm_pindex_t pindex, int *before, int *after);
static void	swap_pager_init(void);
static void	swap_pager_unswapped(vm_page_t);
static void	swap_pager_swapoff(struct swdevt *sp);
static void	swap_pager_update_writecount(vm_object_t object,
    vm_offset_t start, vm_offset_t end);
static void	swap_pager_release_writecount(vm_object_t object,
    vm_offset_t start, vm_offset_t end);
static void	swap_pager_set_writeable_dirty(vm_object_t object);
static bool	swap_pager_mightbedirty(vm_object_t object);

struct pagerops swappagerops = {
	.pgo_init =	swap_pager_init,	/* early system initialization of pager	*/
	.pgo_alloc =	swap_pager_alloc,	/* allocate an OBJT_SWAP object */
	.pgo_dealloc =	swap_pager_dealloc,	/* deallocate an OBJT_SWAP object */
	.pgo_getpages =	swap_pager_getpages,	/* pagein */
	.pgo_getpages_async = swap_pager_getpages_async, /* pagein (async) */
	.pgo_putpages =	swap_pager_putpages,	/* pageout */
	.pgo_haspage =	swap_pager_haspage,	/* get backing store status for page */
	.pgo_pageunswapped = swap_pager_unswapped, /* remove swap related to page */
	.pgo_update_writecount = swap_pager_update_writecount,
	.pgo_release_writecount = swap_pager_release_writecount,
	.pgo_set_writeable_dirty = swap_pager_set_writeable_dirty,
	.pgo_mightbedirty = swap_pager_mightbedirty,
};

/*
 * swap_*() routines are externally accessible.  swp_*() routines are
 * internal.
 */
static int nswap_lowat = 128;	/* in pages, swap_pager_almost_full warn */
static int nswap_hiwat = 512;	/* in pages, swap_pager_almost_full warn */

SYSCTL_INT(_vm, OID_AUTO, dmmax, CTLFLAG_RD, &nsw_cluster_max, 0,
    "Maximum size of a swap block in pages");

static void	swp_sizecheck(void);
static void	swp_pager_async_iodone(struct buf *bp);
static bool	swp_pager_swblk_empty(struct swblk *sb, int start, int limit);
static void	swp_pager_free_empty_swblk(vm_object_t, struct swblk *sb);
static int	swapongeom(struct vnode *);
static int	swaponvp(struct thread *, struct vnode *, u_long);
static int	swapoff_one(struct swdevt *sp, struct ucred *cred);

/*
 * Swap bitmap functions
 */
static void	swp_pager_freeswapspace(daddr_t blk, daddr_t npages);
static daddr_t	swp_pager_getswapspace(int *npages);

/*
 * Metadata functions
 */
static daddr_t swp_pager_meta_build(vm_object_t, vm_pindex_t, daddr_t);
#if __has_feature(capabilities)
static void cheri_restore_tag(void * __capability *);
static void swp_pager_meta_cheri_get_tags(vm_page_t);
static void swp_pager_meta_cheri_put_tags(vm_page_t);
#endif
static void swp_pager_meta_free(vm_object_t, vm_pindex_t, vm_pindex_t);
static void swp_pager_meta_transfer(vm_object_t src, vm_object_t dst,
    vm_pindex_t pindex, vm_pindex_t count);
static void swp_pager_meta_free_all(vm_object_t);
static daddr_t swp_pager_meta_lookup(vm_object_t, vm_pindex_t);

static void
swp_pager_init_freerange(daddr_t *start, daddr_t *num)
{

	*start = SWAPBLK_NONE;
	*num = 0;
}

static void
swp_pager_update_freerange(daddr_t *start, daddr_t *num, daddr_t addr)
{

	if (*start + *num == addr) {
		(*num)++;
	} else {
		swp_pager_freeswapspace(*start, *num);
		*start = addr;
		*num = 1;
	}
}

static void *
swblk_trie_alloc(struct pctrie *ptree)
{

	return (uma_zalloc(swpctrie_zone, M_NOWAIT | (curproc == pageproc ?
	    M_USE_RESERVE : 0)));
}

static void
swblk_trie_free(struct pctrie *ptree, void *node)
{

	uma_zfree(swpctrie_zone, node);
}

PCTRIE_DEFINE(SWAP, swblk, p, swblk_trie_alloc, swblk_trie_free);

/*
 * SWP_SIZECHECK() -	update swap_pager_full indication
 *
 *	update the swap_pager_almost_full indication and warn when we are
 *	about to run out of swap space, using lowat/hiwat hysteresis.
 *
 *	Clear swap_pager_full ( task killing ) indication when lowat is met.
 *
 *	No restrictions on call
 *	This routine may not block.
 */
static void
swp_sizecheck(void)
{

	if (swap_pager_avail < nswap_lowat) {
		if (swap_pager_almost_full == 0) {
			printf("swap_pager: out of swap space\n");
			swap_pager_almost_full = 1;
		}
	} else {
		swap_pager_full = 0;
		if (swap_pager_avail > nswap_hiwat)
			swap_pager_almost_full = 0;
	}
}

/*
 * SWAP_PAGER_INIT() -	initialize the swap pager!
 *
 *	Expected to be started from system init.  NOTE:  This code is run
 *	before much else so be careful what you depend on.  Most of the VM
 *	system has yet to be initialized at this point.
 */
static void
swap_pager_init(void)
{
	/*
	 * Initialize object lists
	 */
	int i;

	for (i = 0; i < NOBJLISTS; ++i)
		TAILQ_INIT(&swap_pager_object_list[i]);
	mtx_init(&sw_dev_mtx, "swapdev", NULL, MTX_DEF);
	sx_init(&sw_alloc_sx, "swspsx");
	sx_init(&swdev_syscall_lock, "swsysc");
}

/*
 * SWAP_PAGER_SWAP_INIT() - swap pager initialization from pageout process
 *
 *	Expected to be started from pageout process once, prior to entering
 *	its main loop.
 */
void
swap_pager_swap_init(void)
{
	unsigned long n, n2;

	/*
	 * Number of in-transit swap bp operations.  Don't
	 * exhaust the pbufs completely.  Make sure we
	 * initialize workable values (0 will work for hysteresis
	 * but it isn't very efficient).
	 *
	 * The nsw_cluster_max is constrained by the bp->b_pages[]
	 * array, which has maxphys / PAGE_SIZE entries, and our locally
	 * defined MAX_PAGEOUT_CLUSTER.   Also be aware that swap ops are
	 * constrained by the swap device interleave stripe size.
	 *
	 * Currently we hardwire nsw_wcount_async to 4.  This limit is
	 * designed to prevent other I/O from having high latencies due to
	 * our pageout I/O.  The value 4 works well for one or two active swap
	 * devices but is probably a little low if you have more.  Even so,
	 * a higher value would probably generate only a limited improvement
	 * with three or four active swap devices since the system does not
	 * typically have to pageout at extreme bandwidths.   We will want
	 * at least 2 per swap devices, and 4 is a pretty good value if you
	 * have one NFS swap device due to the command/ack latency over NFS.
	 * So it all works out pretty well.
	 */
	nsw_cluster_max = min(maxphys / PAGE_SIZE, MAX_PAGEOUT_CLUSTER);

	nsw_wcount_async = 4;
	nsw_wcount_async_max = nsw_wcount_async;
	mtx_init(&swbuf_mtx, "async swbuf mutex", NULL, MTX_DEF);

	swwbuf_zone = pbuf_zsecond_create("swwbuf", nswbuf / 4);
	swrbuf_zone = pbuf_zsecond_create("swrbuf", nswbuf / 2);

	/*
	 * Initialize our zone, taking the user's requested size or
	 * estimating the number we need based on the number of pages
	 * in the system.
	 */
	n = maxswzone != 0 ? maxswzone / sizeof(struct swblk) :
	    vm_cnt.v_page_count / 2;
	swpctrie_zone = uma_zcreate("swpctrie", pctrie_node_size(), NULL, NULL,
	    pctrie_zone_init, NULL, UMA_ALIGN_PTR, 0);
	if (swpctrie_zone == NULL)
		panic("failed to create swap pctrie zone.");
	swblk_zone = uma_zcreate("swblk", sizeof(struct swblk), NULL, NULL,
	    NULL, NULL, _Alignof(struct swblk) - 1, 0);
	if (swblk_zone == NULL)
		panic("failed to create swap blk zone.");
	n2 = n;
	do {
		if (uma_zone_reserve_kva(swblk_zone, n))
			break;
		/*
		 * if the allocation failed, try a zone two thirds the
		 * size of the previous attempt.
		 */
		n -= ((n + 2) / 3);
	} while (n > 0);

	/*
	 * Often uma_zone_reserve_kva() cannot reserve exactly the
	 * requested size.  Account for the difference when
	 * calculating swap_maxpages.
	 */
	n = uma_zone_get_max(swblk_zone);

	if (n < n2)
		printf("Swap blk zone entries changed from %lu to %lu.\n",
		    n2, n);
	/* absolute maximum we can handle assuming 100% efficiency */
	swap_maxpages = n * SWAP_META_PAGES;
	swzone = n * sizeof(struct swblk);
	if (!uma_zone_reserve_kva(swpctrie_zone, n))
		printf("Cannot reserve swap pctrie zone, "
		    "reduce kern.maxswzone.\n");
}

static vm_object_t
swap_pager_alloc_init(void *handle, struct ucred *cred, vm_ooffset_t size,
    vm_ooffset_t offset)
{
	vm_object_t object;

	if (cred != NULL) {
		if (!swap_reserve_by_cred(size, cred))
			return (NULL);
		crhold(cred);
	}

	/*
	 * The un_pager.swp.swp_blks trie is initialized by
	 * vm_object_allocate() to ensure the correct order of
	 * visibility to other threads.
	 */
	object = vm_object_allocate(OBJT_SWAP, OFF_TO_IDX(offset +
	    PAGE_MASK + size));

	object->un_pager.swp.writemappings = 0;
	object->handle = handle;
	if (cred != NULL) {
		object->cred = cred;
		object->charge = size;
	}
	return (object);
}

/*
 * SWAP_PAGER_ALLOC() -	allocate a new OBJT_SWAP VM object and instantiate
 *			its metadata structures.
 *
 *	This routine is called from the mmap and fork code to create a new
 *	OBJT_SWAP object.
 *
 *	This routine must ensure that no live duplicate is created for
 *	the named object request, which is protected against by
 *	holding the sw_alloc_sx lock in case handle != NULL.
 */
static vm_object_t
swap_pager_alloc(void *handle, vm_ooffset_t size, vm_prot_t prot,
    vm_ooffset_t offset, struct ucred *cred)
{
	vm_object_t object;

	if (handle != NULL) {
		/*
		 * Reference existing named region or allocate new one.  There
		 * should not be a race here against swp_pager_meta_build()
		 * as called from vm_page_remove() in regards to the lookup
		 * of the handle.
		 */
		sx_xlock(&sw_alloc_sx);
		object = vm_pager_object_lookup(NOBJLIST(handle), handle);
		if (object == NULL) {
			object = swap_pager_alloc_init(handle, cred, size,
			    offset);
			if (object != NULL) {
				TAILQ_INSERT_TAIL(NOBJLIST(object->handle),
				    object, pager_object_list);
			}
		}
		sx_xunlock(&sw_alloc_sx);
	} else {
		object = swap_pager_alloc_init(handle, cred, size, offset);
	}
	return (object);
}

/*
 * SWAP_PAGER_DEALLOC() -	remove swap metadata from object
 *
 *	The swap backing for the object is destroyed.  The code is
 *	designed such that we can reinstantiate it later, but this
 *	routine is typically called only when the entire object is
 *	about to be destroyed.
 *
 *	The object must be locked.
 */
static void
swap_pager_dealloc(vm_object_t object)
{

	VM_OBJECT_ASSERT_WLOCKED(object);
	KASSERT((object->flags & OBJ_DEAD) != 0, ("dealloc of reachable obj"));

	/*
	 * Remove from list right away so lookups will fail if we block for
	 * pageout completion.
	 */
	if ((object->flags & OBJ_ANON) == 0 && object->handle != NULL) {
		VM_OBJECT_WUNLOCK(object);
		sx_xlock(&sw_alloc_sx);
		TAILQ_REMOVE(NOBJLIST(object->handle), object,
		    pager_object_list);
		sx_xunlock(&sw_alloc_sx);
		VM_OBJECT_WLOCK(object);
	}

	vm_object_pip_wait(object, "swpdea");

	/*
	 * Free all remaining metadata.  We only bother to free it from
	 * the swap meta data.  We do not attempt to free swapblk's still
	 * associated with vm_page_t's for this object.  We do not care
	 * if paging is still in progress on some objects.
	 */
	swp_pager_meta_free_all(object);
	object->handle = NULL;
	object->type = OBJT_DEAD;
}

/************************************************************************
 *			SWAP PAGER BITMAP ROUTINES			*
 ************************************************************************/

/*
 * SWP_PAGER_GETSWAPSPACE() -	allocate raw swap space
 *
 *	Allocate swap for up to the requested number of pages.  The
 *	starting swap block number (a page index) is returned or
 *	SWAPBLK_NONE if the allocation failed.
 *
 *	Also has the side effect of advising that somebody made a mistake
 *	when they configured swap and didn't configure enough.
 *
 *	This routine may not sleep.
 *
 *	We allocate in round-robin fashion from the configured devices.
 */
static daddr_t
swp_pager_getswapspace(int *io_npages)
{
	daddr_t blk;
	struct swdevt *sp;
	int mpages, npages;

	KASSERT(*io_npages >= 1,
	    ("%s: npages not positive", __func__));
	blk = SWAPBLK_NONE;
	mpages = *io_npages;
	npages = imin(BLIST_MAX_ALLOC, mpages);
	mtx_lock(&sw_dev_mtx);
	sp = swdevhd;
	while (!TAILQ_EMPTY(&swtailq)) {
		if (sp == NULL)
			sp = TAILQ_FIRST(&swtailq);
		if ((sp->sw_flags & SW_CLOSING) == 0)
			blk = blist_alloc(sp->sw_blist, &npages, mpages);
		if (blk != SWAPBLK_NONE)
			break;
		sp = TAILQ_NEXT(sp, sw_list);
		if (swdevhd == sp) {
			if (npages == 1)
				break;
			mpages = npages - 1;
			npages >>= 1;
		}
	}
	if (blk != SWAPBLK_NONE) {
		*io_npages = npages;
		blk += sp->sw_first;
		sp->sw_used += npages;
		swap_pager_avail -= npages;
		swp_sizecheck();
		swdevhd = TAILQ_NEXT(sp, sw_list);
	} else {
		if (swap_pager_full != 2) {
			printf("swp_pager_getswapspace(%d): failed\n",
			    *io_npages);
			swap_pager_full = 2;
			swap_pager_almost_full = 1;
		}
		swdevhd = NULL;
	}
	mtx_unlock(&sw_dev_mtx);
	return (blk);
}

static bool
swp_pager_isondev(daddr_t blk, struct swdevt *sp)
{

	return (blk >= sp->sw_first && blk < sp->sw_end);
}

static void
swp_pager_strategy(struct buf *bp)
{
	struct swdevt *sp;

	mtx_lock(&sw_dev_mtx);
	TAILQ_FOREACH(sp, &swtailq, sw_list) {
		if (swp_pager_isondev(bp->b_blkno, sp)) {
			mtx_unlock(&sw_dev_mtx);
			if ((sp->sw_flags & SW_UNMAPPED) != 0 &&
			    unmapped_buf_allowed) {
				bp->b_data = unmapped_buf;
				bp->b_offset = 0;
			} else {
				pmap_qenter((vm_offset_t)bp->b_data,
				    &bp->b_pages[0], bp->b_bcount / PAGE_SIZE);
			}
			sp->sw_strategy(bp, sp);
			return;
		}
	}
	panic("Swapdev not found");
}

/*
 * SWP_PAGER_FREESWAPSPACE() -	free raw swap space
 *
 *	This routine returns the specified swap blocks back to the bitmap.
 *
 *	This routine may not sleep.
 */
static void
swp_pager_freeswapspace(daddr_t blk, daddr_t npages)
{
	struct swdevt *sp;

	if (npages == 0)
		return;
	mtx_lock(&sw_dev_mtx);
	TAILQ_FOREACH(sp, &swtailq, sw_list) {
		if (swp_pager_isondev(blk, sp)) {
			sp->sw_used -= npages;
			/*
			 * If we are attempting to stop swapping on
			 * this device, we don't want to mark any
			 * blocks free lest they be reused.
			 */
			if ((sp->sw_flags & SW_CLOSING) == 0) {
				blist_free(sp->sw_blist, blk - sp->sw_first,
				    npages);
				swap_pager_avail += npages;
				swp_sizecheck();
			}
			mtx_unlock(&sw_dev_mtx);
			return;
		}
	}
	panic("Swapdev not found");
}

/*
 * SYSCTL_SWAP_FRAGMENTATION() -	produce raw swap space stats
 */
static int
sysctl_swap_fragmentation(SYSCTL_HANDLER_ARGS)
{
	struct sbuf sbuf;
	struct swdevt *sp;
	const char *devname;
	int error;

	error = sysctl_wire_old_buffer(req, 0);
	if (error != 0)
		return (error);
	sbuf_new_for_sysctl(&sbuf, NULL, 128, req);
	mtx_lock(&sw_dev_mtx);
	TAILQ_FOREACH(sp, &swtailq, sw_list) {
		if (vn_isdisk(sp->sw_vp))
			devname = devtoname(sp->sw_vp->v_rdev);
		else
			devname = "[file]";
		sbuf_printf(&sbuf, "\nFree space on device %s:\n", devname);
		blist_stats(sp->sw_blist, &sbuf);
	}
	mtx_unlock(&sw_dev_mtx);
	error = sbuf_finish(&sbuf);
	sbuf_delete(&sbuf);
	return (error);
}

/*
 * SWAP_PAGER_FREESPACE() -	frees swap blocks associated with a page
 *				range within an object.
 *
 *	This is a globally accessible routine.
 *
 *	This routine removes swapblk assignments from swap metadata.
 *
 *	The external callers of this routine typically have already destroyed
 *	or renamed vm_page_t's associated with this range in the object so
 *	we should be ok.
 *
 *	The object must be locked.
 */
void
swap_pager_freespace(vm_object_t object, vm_pindex_t start, vm_size_t size)
{

	swp_pager_meta_free(object, start, size);
}

/*
 * SWAP_PAGER_RESERVE() - reserve swap blocks in object
 *
 *	Assigns swap blocks to the specified range within the object.  The
 *	swap blocks are not zeroed.  Any previous swap assignment is destroyed.
 *
 *	Returns 0 on success, -1 on failure.
 */
int
swap_pager_reserve(vm_object_t object, vm_pindex_t start, vm_size_t size)
{
	daddr_t addr, blk, n_free, s_free;
	int i, j, n;

	swp_pager_init_freerange(&s_free, &n_free);
	VM_OBJECT_WLOCK(object);
	for (i = 0; i < size; i += n) {
		n = size - i;
		blk = swp_pager_getswapspace(&n);
		if (blk == SWAPBLK_NONE) {
			swp_pager_meta_free(object, start, i);
			VM_OBJECT_WUNLOCK(object);
			return (-1);
		}
		for (j = 0; j < n; ++j) {
			addr = swp_pager_meta_build(object,
			    start + i + j, blk + j);
			if (addr != SWAPBLK_NONE)
				swp_pager_update_freerange(&s_free, &n_free,
				    addr);
		}
	}
	swp_pager_freeswapspace(s_free, n_free);
	VM_OBJECT_WUNLOCK(object);
	return (0);
}

static bool
swp_pager_xfer_source(vm_object_t srcobject, vm_object_t dstobject,
    vm_pindex_t pindex, daddr_t addr)
{
	daddr_t dstaddr;

	KASSERT(srcobject->type == OBJT_SWAP,
	    ("%s: Srcobject not swappable", __func__));
	if (dstobject->type == OBJT_SWAP &&
	    swp_pager_meta_lookup(dstobject, pindex) != SWAPBLK_NONE) {
		/* Caller should destroy the source block. */
		return (false);
	}

	/*
	 * Destination has no swapblk and is not resident, transfer source.
	 * swp_pager_meta_build() can sleep.
	 */
	VM_OBJECT_WUNLOCK(srcobject);
	dstaddr = swp_pager_meta_build(dstobject, pindex, addr);
	KASSERT(dstaddr == SWAPBLK_NONE,
	    ("Unexpected destination swapblk"));
	VM_OBJECT_WLOCK(srcobject);

	return (true);
}

/*
 * SWAP_PAGER_COPY() -  copy blocks from source pager to destination pager
 *			and destroy the source.
 *
 *	Copy any valid swapblks from the source to the destination.  In
 *	cases where both the source and destination have a valid swapblk,
 *	we keep the destination's.
 *
 *	This routine is allowed to sleep.  It may sleep allocating metadata
 *	indirectly through swp_pager_meta_build().
 *
 *	The source object contains no vm_page_t's (which is just as well)
 *
 *	The source object is of type OBJT_SWAP.
 *
 *	The source and destination objects must be locked.
 *	Both object locks may temporarily be released.
 */
void
swap_pager_copy(vm_object_t srcobject, vm_object_t dstobject,
    vm_pindex_t offset, int destroysource)
{

	VM_OBJECT_ASSERT_WLOCKED(srcobject);
	VM_OBJECT_ASSERT_WLOCKED(dstobject);

	/*
	 * If destroysource is set, we remove the source object from the
	 * swap_pager internal queue now.
	 */
	if (destroysource && (srcobject->flags & OBJ_ANON) == 0 &&
	    srcobject->handle != NULL) {
		VM_OBJECT_WUNLOCK(srcobject);
		VM_OBJECT_WUNLOCK(dstobject);
		sx_xlock(&sw_alloc_sx);
		TAILQ_REMOVE(NOBJLIST(srcobject->handle), srcobject,
		    pager_object_list);
		sx_xunlock(&sw_alloc_sx);
		VM_OBJECT_WLOCK(dstobject);
		VM_OBJECT_WLOCK(srcobject);
	}

	/*
	 * Transfer source to destination.
	 */
	swp_pager_meta_transfer(srcobject, dstobject, offset, dstobject->size);

	/*
	 * Free left over swap blocks in source.
	 *
	 * We have to revert the type to OBJT_DEFAULT so we do not accidentally
	 * double-remove the object from the swap queues.
	 */
	if (destroysource) {
		swp_pager_meta_free_all(srcobject);
		/*
		 * Reverting the type is not necessary, the caller is going
		 * to destroy srcobject directly, but I'm doing it here
		 * for consistency since we've removed the object from its
		 * queues.
		 */
		srcobject->type = OBJT_DEFAULT;
	}
}

/*
 * SWAP_PAGER_HASPAGE() -	determine if we have good backing store for
 *				the requested page.
 *
 *	We determine whether good backing store exists for the requested
 *	page and return TRUE if it does, FALSE if it doesn't.
 *
 *	If TRUE, we also try to determine how much valid, contiguous backing
 *	store exists before and after the requested page.
 */
static boolean_t
swap_pager_haspage(vm_object_t object, vm_pindex_t pindex, int *before,
    int *after)
{
	daddr_t blk, blk0;
	int i;

	VM_OBJECT_ASSERT_LOCKED(object);
	KASSERT(object->type == OBJT_SWAP,
	    ("%s: object not swappable", __func__));

	/*
	 * do we have good backing store at the requested index ?
	 */
	blk0 = swp_pager_meta_lookup(object, pindex);
	if (blk0 == SWAPBLK_NONE) {
		if (before)
			*before = 0;
		if (after)
			*after = 0;
		return (FALSE);
	}

	/*
	 * find backwards-looking contiguous good backing store
	 */
	if (before != NULL) {
		for (i = 1; i < SWB_NPAGES; i++) {
			if (i > pindex)
				break;
			blk = swp_pager_meta_lookup(object, pindex - i);
			if (blk != blk0 - i)
				break;
		}
		*before = i - 1;
	}

	/*
	 * find forward-looking contiguous good backing store
	 */
	if (after != NULL) {
		for (i = 1; i < SWB_NPAGES; i++) {
			blk = swp_pager_meta_lookup(object, pindex + i);
			if (blk != blk0 + i)
				break;
		}
		*after = i - 1;
	}
	return (TRUE);
}

/*
 * SWAP_PAGER_PAGE_UNSWAPPED() - remove swap backing store related to page
 *
 *	This removes any associated swap backing store, whether valid or
 *	not, from the page.
 *
 *	This routine is typically called when a page is made dirty, at
 *	which point any associated swap can be freed.  MADV_FREE also
 *	calls us in a special-case situation
 *
 *	NOTE!!!  If the page is clean and the swap was valid, the caller
 *	should make the page dirty before calling this routine.  This routine
 *	does NOT change the m->dirty status of the page.  Also: MADV_FREE
 *	depends on it.
 *
 *	This routine may not sleep.
 *
 *	The object containing the page may be locked.
 */
static void
swap_pager_unswapped(vm_page_t m)
{
	struct swblk *sb;
	vm_object_t obj;

	/*
	 * Handle enqueing deferred frees first.  If we do not have the
	 * object lock we wait for the page daemon to clear the space.
	 */
	obj = m->object;
	if (!VM_OBJECT_WOWNED(obj)) {
		VM_PAGE_OBJECT_BUSY_ASSERT(m);
		/*
		 * The caller is responsible for synchronization but we
		 * will harmlessly handle races.  This is typically provided
		 * by only calling unswapped() when a page transitions from
		 * clean to dirty.
		 */
		if ((m->a.flags & (PGA_SWAP_SPACE | PGA_SWAP_FREE)) ==
		    PGA_SWAP_SPACE) {
			vm_page_aflag_set(m, PGA_SWAP_FREE);
			counter_u64_add(swap_free_deferred, 1);
		}
		return;
	}
	if ((m->a.flags & PGA_SWAP_FREE) != 0)
		counter_u64_add(swap_free_completed, 1);
	vm_page_aflag_clear(m, PGA_SWAP_FREE | PGA_SWAP_SPACE);

	/*
	 * The meta data only exists if the object is OBJT_SWAP
	 * and even then might not be allocated yet.
	 */
	KASSERT(m->object->type == OBJT_SWAP,
	    ("Free object not swappable"));

	sb = SWAP_PCTRIE_LOOKUP(&m->object->un_pager.swp.swp_blks,
	    rounddown(m->pindex, SWAP_META_PAGES));
	if (sb == NULL)
		return;
	if (sb->d[m->pindex % SWAP_META_PAGES] == SWAPBLK_NONE)
		return;
	swp_pager_freeswapspace(sb->d[m->pindex % SWAP_META_PAGES], 1);
	sb->d[m->pindex % SWAP_META_PAGES] = SWAPBLK_NONE;
	swp_pager_free_empty_swblk(m->object, sb);
}

/*
 * swap_pager_getpages() - bring pages in from swap
 *
 *	Attempt to page in the pages in array "ma" of length "count".  The
 *	caller may optionally specify that additional pages preceding and
 *	succeeding the specified range be paged in.  The number of such pages
 *	is returned in the "rbehind" and "rahead" parameters, and they will
 *	be in the inactive queue upon return.
 *
 *	The pages in "ma" must be busied and will remain busied upon return.
 */
static int
swap_pager_getpages_locked(vm_object_t object, vm_page_t *ma, int count,
    int *rbehind, int *rahead)
{
	struct buf *bp;
	vm_page_t bm, mpred, msucc, p;
	vm_pindex_t pindex;
	daddr_t blk;
	int i, maxahead, maxbehind, reqcount;

	VM_OBJECT_ASSERT_WLOCKED(object);
	reqcount = count;

	KASSERT(object->type == OBJT_SWAP,
	    ("%s: object not swappable", __func__));
	if (!swap_pager_haspage(object, ma[0]->pindex, &maxbehind, &maxahead)) {
		VM_OBJECT_WUNLOCK(object);
		return (VM_PAGER_FAIL);
	}

	KASSERT(reqcount - 1 <= maxahead,
	    ("page count %d extends beyond swap block", reqcount));

	/*
	 * Do not transfer any pages other than those that are xbusied
	 * when running during a split or collapse operation.  This
	 * prevents clustering from re-creating pages which are being
	 * moved into another object.
	 */
	if ((object->flags & (OBJ_SPLIT | OBJ_DEAD)) != 0) {
		maxahead = reqcount - 1;
		maxbehind = 0;
	}

	/*
	 * Clip the readahead and readbehind ranges to exclude resident pages.
	 */
	if (rahead != NULL) {
		*rahead = imin(*rahead, maxahead - (reqcount - 1));
		pindex = ma[reqcount - 1]->pindex;
		msucc = TAILQ_NEXT(ma[reqcount - 1], listq);
		if (msucc != NULL && msucc->pindex - pindex - 1 < *rahead)
			*rahead = msucc->pindex - pindex - 1;
	}
	if (rbehind != NULL) {
		*rbehind = imin(*rbehind, maxbehind);
		pindex = ma[0]->pindex;
		mpred = TAILQ_PREV(ma[0], pglist, listq);
		if (mpred != NULL && pindex - mpred->pindex - 1 < *rbehind)
			*rbehind = pindex - mpred->pindex - 1;
	}

	bm = ma[0];
	for (i = 0; i < count; i++)
		ma[i]->oflags |= VPO_SWAPINPROG;

	/*
	 * Allocate readahead and readbehind pages.
	 */
	if (rbehind != NULL) {
		for (i = 1; i <= *rbehind; i++) {
			p = vm_page_alloc(object, ma[0]->pindex - i,
			    VM_ALLOC_NORMAL);
			if (p == NULL)
				break;
			p->oflags |= VPO_SWAPINPROG;
			bm = p;
		}
		*rbehind = i - 1;
	}
	if (rahead != NULL) {
		for (i = 0; i < *rahead; i++) {
			p = vm_page_alloc(object,
			    ma[reqcount - 1]->pindex + i + 1, VM_ALLOC_NORMAL);
			if (p == NULL)
				break;
			p->oflags |= VPO_SWAPINPROG;
		}
		*rahead = i;
	}
	if (rbehind != NULL)
		count += *rbehind;
	if (rahead != NULL)
		count += *rahead;

	vm_object_pip_add(object, count);

	pindex = bm->pindex;
	blk = swp_pager_meta_lookup(object, pindex);
	KASSERT(blk != SWAPBLK_NONE,
	    ("no swap blocking containing %p(%jx)", object, (uintmax_t)pindex));

	VM_OBJECT_WUNLOCK(object);
	bp = uma_zalloc(swrbuf_zone, M_WAITOK);
	MPASS((bp->b_flags & B_MAXPHYS) != 0);
	/* Pages cannot leave the object while busy. */
	for (i = 0, p = bm; i < count; i++, p = TAILQ_NEXT(p, listq)) {
		MPASS(p->pindex == bm->pindex + i);
		bp->b_pages[i] = p;
	}

	bp->b_flags |= B_PAGING;
	bp->b_iocmd = BIO_READ;
	bp->b_iodone = swp_pager_async_iodone;
	bp->b_rcred = crhold(thread0.td_ucred);
	bp->b_wcred = crhold(thread0.td_ucred);
	bp->b_blkno = blk;
	bp->b_bcount = PAGE_SIZE * count;
	bp->b_bufsize = PAGE_SIZE * count;
	bp->b_npages = count;
	bp->b_pgbefore = rbehind != NULL ? *rbehind : 0;
	bp->b_pgafter = rahead != NULL ? *rahead : 0;

	VM_CNT_INC(v_swapin);
	VM_CNT_ADD(v_swappgsin, count);

	/*
	 * perform the I/O.  NOTE!!!  bp cannot be considered valid after
	 * this point because we automatically release it on completion.
	 * Instead, we look at the one page we are interested in which we
	 * still hold a lock on even through the I/O completion.
	 *
	 * The other pages in our ma[] array are also released on completion,
	 * so we cannot assume they are valid anymore either.
	 *
	 * NOTE: b_blkno is destroyed by the call to swapdev_strategy
	 */
	BUF_KERNPROC(bp);
	swp_pager_strategy(bp);

	/*
	 * Wait for the pages we want to complete.  VPO_SWAPINPROG is always
	 * cleared on completion.  If an I/O error occurs, SWAPBLK_NONE
	 * is set in the metadata for each page in the request.
	 */
	VM_OBJECT_WLOCK(object);
	/* This could be implemented more efficiently with aflags */
	while ((ma[0]->oflags & VPO_SWAPINPROG) != 0) {
		ma[0]->oflags |= VPO_SWAPSLEEP;
		VM_CNT_INC(v_intrans);
		if (VM_OBJECT_SLEEP(object, &object->handle, PSWP,
		    "swread", hz * 20)) {
			printf(
"swap_pager: indefinite wait buffer: bufobj: %p, blkno: %jd, size: %ld\n",
			    bp->b_bufobj, (intmax_t)bp->b_blkno, bp->b_bcount);
		}
	}
	VM_OBJECT_WUNLOCK(object);

	/*
	 * If we had an unrecoverable read error pages will not be valid.
	 */
	for (i = 0; i < reqcount; i++)
		if (ma[i]->valid != VM_PAGE_BITS_ALL)
			return (VM_PAGER_ERROR);

	return (VM_PAGER_OK);

	/*
	 * A final note: in a low swap situation, we cannot deallocate swap
	 * and mark a page dirty here because the caller is likely to mark
	 * the page clean when we return, causing the page to possibly revert
	 * to all-zero's later.
	 */
}

static int
swap_pager_getpages(vm_object_t object, vm_page_t *ma, int count,
    int *rbehind, int *rahead)
{

	VM_OBJECT_WLOCK(object);
	return (swap_pager_getpages_locked(object, ma, count, rbehind, rahead));
}

/*
 * 	swap_pager_getpages_async():
 *
 *	Right now this is emulation of asynchronous operation on top of
 *	swap_pager_getpages().
 */
static int
swap_pager_getpages_async(vm_object_t object, vm_page_t *ma, int count,
    int *rbehind, int *rahead, pgo_getpages_iodone_t iodone, void *arg)
{
	int r, error;

	r = swap_pager_getpages(object, ma, count, rbehind, rahead);
	switch (r) {
	case VM_PAGER_OK:
		error = 0;
		break;
	case VM_PAGER_ERROR:
		error = EIO;
		break;
	case VM_PAGER_FAIL:
		error = EINVAL;
		break;
	default:
		panic("unhandled swap_pager_getpages() error %d", r);
	}
	(iodone)(arg, ma, count, error);

	return (r);
}

/*
 *	swap_pager_putpages:
 *
 *	Assign swap (if necessary) and initiate I/O on the specified pages.
 *
 *	We support both OBJT_DEFAULT and OBJT_SWAP objects.  DEFAULT objects
 *	are automatically converted to SWAP objects.
 *
 *	In a low memory situation we may block in VOP_STRATEGY(), but the new
 *	vm_page reservation system coupled with properly written VFS devices
 *	should ensure that no low-memory deadlock occurs.  This is an area
 *	which needs work.
 *
 *	The parent has N vm_object_pip_add() references prior to
 *	calling us and will remove references for rtvals[] that are
 *	not set to VM_PAGER_PEND.  We need to remove the rest on I/O
 *	completion.
 *
 *	The parent has soft-busy'd the pages it passes us and will unbusy
 *	those whose rtvals[] entry is not set to VM_PAGER_PEND on return.
 *	We need to unbusy the rest on I/O completion.
 */
static void
swap_pager_putpages(vm_object_t object, vm_page_t *ma, int count,
    int flags, int *rtvals)
{
	struct buf *bp;
	daddr_t addr, blk, n_free, s_free;
	vm_page_t mreq;
	int i, j, n;
	bool async;

	KASSERT(count == 0 || ma[0]->object == object,
	    ("%s: object mismatch %p/%p",
	    __func__, object, ma[0]->object));

	/*
	 * Step 1
	 *
	 * Turn object into OBJT_SWAP.  Force sync if not a pageout process.
	 */
	if (object->type != OBJT_SWAP) {
		addr = swp_pager_meta_build(object, 0, SWAPBLK_NONE);
		KASSERT(addr == SWAPBLK_NONE,
		    ("unexpected object swap block"));
	}
	VM_OBJECT_WUNLOCK(object);
	async = curproc == pageproc && (flags & VM_PAGER_PUT_SYNC) == 0;
	swp_pager_init_freerange(&s_free, &n_free);

	/*
	 * Step 2
	 *
	 * Assign swap blocks and issue I/O.  We reallocate swap on the fly.
	 * The page is left dirty until the pageout operation completes
	 * successfully.
	 */
	for (i = 0; i < count; i += n) {
		/* Maximum I/O size is limited by maximum swap block size. */
		n = min(count - i, nsw_cluster_max);

		if (async) {
			mtx_lock(&swbuf_mtx);
			while (nsw_wcount_async == 0)
				msleep(&nsw_wcount_async, &swbuf_mtx, PVM,
				    "swbufa", 0);
			nsw_wcount_async--;
			mtx_unlock(&swbuf_mtx);
		}

		/* Get a block of swap of size up to size n. */
		VM_OBJECT_WLOCK(object);
		blk = swp_pager_getswapspace(&n);
		if (blk == SWAPBLK_NONE) {
			VM_OBJECT_WUNLOCK(object);
			mtx_lock(&swbuf_mtx);
			if (++nsw_wcount_async == 1)
				wakeup(&nsw_wcount_async);
			mtx_unlock(&swbuf_mtx);
			for (j = 0; j < n; ++j)
				rtvals[i + j] = VM_PAGER_FAIL;
			continue;
		}
		for (j = 0; j < n; ++j) {
			mreq = ma[i + j];
			vm_page_aflag_clear(mreq, PGA_SWAP_FREE);
			addr = swp_pager_meta_build(mreq->object, mreq->pindex,
			    blk + j);
			if (addr != SWAPBLK_NONE)
				swp_pager_update_freerange(&s_free, &n_free,
				    addr);
#if __has_feature(capabilities)
			swp_pager_meta_cheri_put_tags(mreq);
#endif
			MPASS(mreq->dirty == VM_PAGE_BITS_ALL);
			mreq->oflags |= VPO_SWAPINPROG;
		}
		VM_OBJECT_WUNLOCK(object);

		bp = uma_zalloc(swwbuf_zone, M_WAITOK);
		MPASS((bp->b_flags & B_MAXPHYS) != 0);
		if (async)
			bp->b_flags |= B_ASYNC;
		bp->b_flags |= B_PAGING;
		bp->b_iocmd = BIO_WRITE;

		bp->b_rcred = crhold(thread0.td_ucred);
		bp->b_wcred = crhold(thread0.td_ucred);
		bp->b_bcount = PAGE_SIZE * n;
		bp->b_bufsize = PAGE_SIZE * n;
		bp->b_blkno = blk;
		for (j = 0; j < n; j++)
			bp->b_pages[j] = ma[i + j];
		bp->b_npages = n;

		/*
		 * Must set dirty range for NFS to work.
		 */
		bp->b_dirtyoff = 0;
		bp->b_dirtyend = bp->b_bcount;

		VM_CNT_INC(v_swapout);
		VM_CNT_ADD(v_swappgsout, bp->b_npages);

		/*
		 * We unconditionally set rtvals[] to VM_PAGER_PEND so that we
		 * can call the async completion routine at the end of a
		 * synchronous I/O operation.  Otherwise, our caller would
		 * perform duplicate unbusy and wakeup operations on the page
		 * and object, respectively.
		 */
		for (j = 0; j < n; j++)
			rtvals[i + j] = VM_PAGER_PEND;

		/*
		 * asynchronous
		 *
		 * NOTE: b_blkno is destroyed by the call to swapdev_strategy.
		 */
		if (async) {
			bp->b_iodone = swp_pager_async_iodone;
			BUF_KERNPROC(bp);
			swp_pager_strategy(bp);
			continue;
		}

		/*
		 * synchronous
		 *
		 * NOTE: b_blkno is destroyed by the call to swapdev_strategy.
		 */
		bp->b_iodone = bdone;
		swp_pager_strategy(bp);

		/*
		 * Wait for the sync I/O to complete.
		 */
		bwait(bp, PVM, "swwrt");

		/*
		 * Now that we are through with the bp, we can call the
		 * normal async completion, which frees everything up.
		 */
		swp_pager_async_iodone(bp);
	}
	swp_pager_freeswapspace(s_free, n_free);
	VM_OBJECT_WLOCK(object);
}

/*
 *	swp_pager_async_iodone:
 *
 *	Completion routine for asynchronous reads and writes from/to swap.
 *	Also called manually by synchronous code to finish up a bp.
 *
 *	This routine may not sleep.
 */
static void
swp_pager_async_iodone(struct buf *bp)
{
	int i;
	vm_object_t object = NULL;

	/*
	 * Report error - unless we ran out of memory, in which case
	 * we've already logged it in swapgeom_strategy().
	 */
	if (bp->b_ioflags & BIO_ERROR && bp->b_error != ENOMEM) {
		printf(
		    "swap_pager: I/O error - %s failed; blkno %ld,"
			"size %ld, error %d\n",
		    ((bp->b_iocmd == BIO_READ) ? "pagein" : "pageout"),
		    (long)bp->b_blkno,
		    (long)bp->b_bcount,
		    bp->b_error
		);
	}

	/*
	 * remove the mapping for kernel virtual
	 */
	if (buf_mapped(bp))
		pmap_qremove((vm_offset_t)bp->b_data, bp->b_npages);
	else
		bp->b_data = bp->b_kvabase;

	if (bp->b_npages) {
		object = bp->b_pages[0]->object;
		VM_OBJECT_WLOCK(object);
	}

	/*
	 * cleanup pages.  If an error occurs writing to swap, we are in
	 * very serious trouble.  If it happens to be a disk error, though,
	 * we may be able to recover by reassigning the swap later on.  So
	 * in this case we remove the m->swapblk assignment for the page
	 * but do not free it in the rlist.  The errornous block(s) are thus
	 * never reallocated as swap.  Redirty the page and continue.
	 */
	for (i = 0; i < bp->b_npages; ++i) {
		vm_page_t m = bp->b_pages[i];

		m->oflags &= ~VPO_SWAPINPROG;
		if (m->oflags & VPO_SWAPSLEEP) {
			m->oflags &= ~VPO_SWAPSLEEP;
			wakeup(&object->handle);
		}

		/* We always have space after I/O, successful or not. */
		vm_page_aflag_set(m, PGA_SWAP_SPACE);

		if (bp->b_ioflags & BIO_ERROR) {
			/*
			 * If an error occurs I'd love to throw the swapblk
			 * away without freeing it back to swapspace, so it
			 * can never be used again.  But I can't from an
			 * interrupt.
			 */
			if (bp->b_iocmd == BIO_READ) {
				/*
				 * NOTE: for reads, m->dirty will probably
				 * be overridden by the original caller of
				 * getpages so don't play cute tricks here.
				 */
				vm_page_invalid(m);
			} else {
				/*
				 * If a write error occurs, reactivate page
				 * so it doesn't clog the inactive list,
				 * then finish the I/O.
				 */
				MPASS(m->dirty == VM_PAGE_BITS_ALL);

				/* PQ_UNSWAPPABLE? */
				vm_page_activate(m);
				vm_page_sunbusy(m);
			}
		} else if (bp->b_iocmd == BIO_READ) {
			/*
			 * NOTE: for reads, m->dirty will probably be
			 * overridden by the original caller of getpages so
			 * we cannot set them in order to free the underlying
			 * swap in a low-swap situation.  I don't think we'd
			 * want to do that anyway, but it was an optimization
			 * that existed in the old swapper for a time before
			 * it got ripped out due to precisely this problem.
			 */
			KASSERT(!pmap_page_is_mapped(m),
			    ("swp_pager_async_iodone: page %p is mapped", m));
			KASSERT(m->dirty == 0,
			    ("swp_pager_async_iodone: page %p is dirty", m));
#if __has_feature(capabilities)
			swp_pager_meta_cheri_get_tags(m);
#endif

			vm_page_valid(m);
			if (i < bp->b_pgbefore ||
			    i >= bp->b_npages - bp->b_pgafter)
				vm_page_readahead_finish(m);
		} else {
			/*
			 * For write success, clear the dirty
			 * status, then finish the I/O ( which decrements the
			 * busy count and possibly wakes waiter's up ).
			 * A page is only written to swap after a period of
			 * inactivity.  Therefore, we do not expect it to be
			 * reused.
			 */
			KASSERT(!pmap_page_is_write_mapped(m),
			    ("swp_pager_async_iodone: page %p is not write"
			    " protected", m));
			vm_page_undirty(m);
			vm_page_deactivate_noreuse(m);
			vm_page_sunbusy(m);
		}
	}

	/*
	 * adjust pip.  NOTE: the original parent may still have its own
	 * pip refs on the object.
	 */
	if (object != NULL) {
		vm_object_pip_wakeupn(object, bp->b_npages);
		VM_OBJECT_WUNLOCK(object);
	}

	/*
	 * swapdev_strategy() manually sets b_vp and b_bufobj before calling
	 * bstrategy(). Set them back to NULL now we're done with it, or we'll
	 * trigger a KASSERT in relpbuf().
	 */
	if (bp->b_vp) {
		    bp->b_vp = NULL;
		    bp->b_bufobj = NULL;
	}
	/*
	 * release the physical I/O buffer
	 */
	if (bp->b_flags & B_ASYNC) {
		mtx_lock(&swbuf_mtx);
		if (++nsw_wcount_async == 1)
			wakeup(&nsw_wcount_async);
		mtx_unlock(&swbuf_mtx);
	}
	uma_zfree((bp->b_iocmd == BIO_READ) ? swrbuf_zone : swwbuf_zone, bp);
}

int
swap_pager_nswapdev(void)
{

	return (nswapdev);
}

static void
swp_pager_force_dirty(vm_page_t m)
{

	vm_page_dirty(m);
	swap_pager_unswapped(m);
	vm_page_launder(m);
}

u_long
swap_pager_swapped_pages(vm_object_t object)
{
	struct swblk *sb;
	vm_pindex_t pi;
	u_long res;
	int i;

	VM_OBJECT_ASSERT_LOCKED(object);
	if (object->type != OBJT_SWAP)
		return (0);

	for (res = 0, pi = 0; (sb = SWAP_PCTRIE_LOOKUP_GE(
	    &object->un_pager.swp.swp_blks, pi)) != NULL;
	    pi = sb->p + SWAP_META_PAGES) {
		for (i = 0; i < SWAP_META_PAGES; i++) {
			if (sb->d[i] != SWAPBLK_NONE)
				res++;
		}
	}
	return (res);
}

/*
 *	swap_pager_swapoff_object:
 *
 *	Page in all of the pages that have been paged out for an object
 *	to a swap device.
 */
static void
swap_pager_swapoff_object(struct swdevt *sp, vm_object_t object)
{
	struct swblk *sb;
	vm_page_t m;
	vm_pindex_t pi;
	daddr_t blk;
	int i, nv, rahead, rv;

	KASSERT(object->type == OBJT_SWAP,
	    ("%s: Object not swappable", __func__));

	for (pi = 0; (sb = SWAP_PCTRIE_LOOKUP_GE(
	    &object->un_pager.swp.swp_blks, pi)) != NULL; ) {
		if ((object->flags & OBJ_DEAD) != 0) {
			/*
			 * Make sure that pending writes finish before
			 * returning.
			 */
			vm_object_pip_wait(object, "swpoff");
			swp_pager_meta_free_all(object);
			break;
		}
		for (i = 0; i < SWAP_META_PAGES; i++) {
			/*
			 * Count the number of contiguous valid blocks.
			 */
			for (nv = 0; nv < SWAP_META_PAGES - i; nv++) {
				blk = sb->d[i + nv];
				if (!swp_pager_isondev(blk, sp) ||
				    blk == SWAPBLK_NONE)
					break;
			}
			if (nv == 0)
				continue;

			/*
			 * Look for a page corresponding to the first
			 * valid block and ensure that any pending paging
			 * operations on it are complete.  If the page is valid,
			 * mark it dirty and free the swap block.  Try to batch
			 * this operation since it may cause sp to be freed,
			 * meaning that we must restart the scan.  Avoid busying
			 * valid pages since we may block forever on kernel
			 * stack pages.
			 */
			m = vm_page_lookup(object, sb->p + i);
			if (m == NULL) {
				m = vm_page_alloc(object, sb->p + i,
				    VM_ALLOC_NORMAL | VM_ALLOC_WAITFAIL);
				if (m == NULL)
					break;
			} else {
				if ((m->oflags & VPO_SWAPINPROG) != 0) {
					m->oflags |= VPO_SWAPSLEEP;
					VM_OBJECT_SLEEP(object, &object->handle,
					    PSWP, "swpoff", 0);
					break;
				}
				if (vm_page_all_valid(m)) {
					do {
						swp_pager_force_dirty(m);
					} while (--nv > 0 &&
					    (m = vm_page_next(m)) != NULL &&
					    vm_page_all_valid(m) &&
					    (m->oflags & VPO_SWAPINPROG) == 0);
					break;
				}
				if (!vm_page_busy_acquire(m, VM_ALLOC_WAITFAIL))
					break;
			}

			vm_object_pip_add(object, 1);
			rahead = SWAP_META_PAGES;
			rv = swap_pager_getpages_locked(object, &m, 1, NULL,
			    &rahead);
			if (rv != VM_PAGER_OK)
				panic("%s: read from swap failed: %d",
				    __func__, rv);
			vm_object_pip_wakeupn(object, 1);
			VM_OBJECT_WLOCK(object);
			vm_page_xunbusy(m);

			/*
			 * The object lock was dropped so we must restart the
			 * scan of this swap block.  Pages paged in during this
			 * iteration will be marked dirty in a future iteration.
			 */
			break;
		}
		if (i == SWAP_META_PAGES)
			pi = sb->p + SWAP_META_PAGES;
	}
}

/*
 *	swap_pager_swapoff:
 *
 *	Page in all of the pages that have been paged out to the
 *	given device.  The corresponding blocks in the bitmap must be
 *	marked as allocated and the device must be flagged SW_CLOSING.
 *	There may be no processes swapped out to the device.
 *
 *	This routine may block.
 */
static void
swap_pager_swapoff(struct swdevt *sp)
{
	vm_object_t object;
	int retries;

	sx_assert(&swdev_syscall_lock, SA_XLOCKED);

	retries = 0;
full_rescan:
	mtx_lock(&vm_object_list_mtx);
	TAILQ_FOREACH(object, &vm_object_list, object_list) {
		if (object->type != OBJT_SWAP)
			continue;
		mtx_unlock(&vm_object_list_mtx);
		/* Depends on type-stability. */
		VM_OBJECT_WLOCK(object);

		/*
		 * Dead objects are eventually terminated on their own.
		 */
		if ((object->flags & OBJ_DEAD) != 0)
			goto next_obj;

		/*
		 * Sync with fences placed after pctrie
		 * initialization.  We must not access pctrie below
		 * unless we checked that our object is swap and not
		 * dead.
		 */
		atomic_thread_fence_acq();
		if (object->type != OBJT_SWAP)
			goto next_obj;

		swap_pager_swapoff_object(sp, object);
next_obj:
		VM_OBJECT_WUNLOCK(object);
		mtx_lock(&vm_object_list_mtx);
	}
	mtx_unlock(&vm_object_list_mtx);

	if (sp->sw_used) {
		/*
		 * Objects may be locked or paging to the device being
		 * removed, so we will miss their pages and need to
		 * make another pass.  We have marked this device as
		 * SW_CLOSING, so the activity should finish soon.
		 */
		retries++;
		if (retries > 100) {
			panic("swapoff: failed to locate %d swap blocks",
			    sp->sw_used);
		}
		pause("swpoff", hz / 20);
		goto full_rescan;
	}
	EVENTHANDLER_INVOKE(swapoff, sp);
}

/************************************************************************
 *				SWAP META DATA 				*
 ************************************************************************
 *
 *	These routines manipulate the swap metadata stored in the
 *	OBJT_SWAP object.
 *
 *	Swap metadata is implemented with a global hash and not directly
 *	linked into the object.  Instead the object simply contains
 *	appropriate tracking counters.
 */

/*
 * SWP_PAGER_SWBLK_EMPTY() - is a range of blocks free?
 */
static bool
swp_pager_swblk_empty(struct swblk *sb, int start, int limit)
{
	int i;

	MPASS(0 <= start && start <= limit && limit <= SWAP_META_PAGES);
	for (i = start; i < limit; i++) {
		if (sb->d[i] != SWAPBLK_NONE)
			return (false);
	}
	return (true);
}

/*
 * SWP_PAGER_FREE_EMPTY_SWBLK() - frees if a block is free
 *
 *  Nothing is done if the block is still in use.
 */
static void
swp_pager_free_empty_swblk(vm_object_t object, struct swblk *sb)
{

	if (swp_pager_swblk_empty(sb, 0, SWAP_META_PAGES)) {
		SWAP_PCTRIE_REMOVE(&object->un_pager.swp.swp_blks, sb->p);
		uma_zfree(swblk_zone, sb);
	}
}
   
/*
 * SWP_PAGER_META_BUILD() -	add swap block to swap meta data for object
 *
 *	We first convert the object to a swap object if it is a default
 *	object.
 *
 *	The specified swapblk is added to the object's swap metadata.  If
 *	the swapblk is not valid, it is freed instead.  Any previously
 *	assigned swapblk is returned.
 */
static daddr_t
swp_pager_meta_build(vm_object_t object, vm_pindex_t pindex, daddr_t swapblk)
{
	static volatile int swblk_zone_exhausted, swpctrie_zone_exhausted;
	struct swblk *sb, *sb1;
	vm_pindex_t modpi, rdpi;
	daddr_t prev_swapblk;
	int error, i;

	VM_OBJECT_ASSERT_WLOCKED(object);

	/*
	 * Convert default object to swap object if necessary
	 */
	if (object->type != OBJT_SWAP) {
		pctrie_init(&object->un_pager.swp.swp_blks);

		/*
		 * Ensure that swap_pager_swapoff()'s iteration over
		 * object_list does not see a garbage pctrie.
		 */
		atomic_thread_fence_rel();

		object->type = OBJT_SWAP;
		object->un_pager.swp.writemappings = 0;
		KASSERT((object->flags & OBJ_ANON) != 0 ||
		    object->handle == NULL,
		    ("default pager %p with handle %p",
		    object, object->handle));
	}

	rdpi = rounddown(pindex, SWAP_META_PAGES);
	sb = SWAP_PCTRIE_LOOKUP(&object->un_pager.swp.swp_blks, rdpi);
	if (sb == NULL) {
		if (swapblk == SWAPBLK_NONE)
			return (SWAPBLK_NONE);
		for (;;) {
			sb = uma_zalloc(swblk_zone, M_NOWAIT | (curproc ==
			    pageproc ? M_USE_RESERVE : 0));
			if (sb != NULL) {
				sb->p = rdpi;
				for (i = 0; i < SWAP_META_PAGES; i++)
					sb->d[i] = SWAPBLK_NONE;
				if (atomic_cmpset_int(&swblk_zone_exhausted,
				    1, 0))
					printf("swblk zone ok\n");
				break;
			}
			VM_OBJECT_WUNLOCK(object);
			if (uma_zone_exhausted(swblk_zone)) {
				if (atomic_cmpset_int(&swblk_zone_exhausted,
				    0, 1))
					printf("swap blk zone exhausted, "
					    "increase kern.maxswzone\n");
				vm_pageout_oom(VM_OOM_SWAPZ);
				pause("swzonxb", 10);
			} else
				uma_zwait(swblk_zone);
			VM_OBJECT_WLOCK(object);
			sb = SWAP_PCTRIE_LOOKUP(&object->un_pager.swp.swp_blks,
			    rdpi);
			if (sb != NULL)
				/*
				 * Somebody swapped out a nearby page,
				 * allocating swblk at the rdpi index,
				 * while we dropped the object lock.
				 */
				goto allocated;
		}
		for (;;) {
			error = SWAP_PCTRIE_INSERT(
			    &object->un_pager.swp.swp_blks, sb);
			if (error == 0) {
				if (atomic_cmpset_int(&swpctrie_zone_exhausted,
				    1, 0))
					printf("swpctrie zone ok\n");
				break;
			}
			VM_OBJECT_WUNLOCK(object);
			if (uma_zone_exhausted(swpctrie_zone)) {
				if (atomic_cmpset_int(&swpctrie_zone_exhausted,
				    0, 1))
					printf("swap pctrie zone exhausted, "
					    "increase kern.maxswzone\n");
				vm_pageout_oom(VM_OOM_SWAPZ);
				pause("swzonxp", 10);
			} else
				uma_zwait(swpctrie_zone);
			VM_OBJECT_WLOCK(object);
			sb1 = SWAP_PCTRIE_LOOKUP(&object->un_pager.swp.swp_blks,
			    rdpi);
			if (sb1 != NULL) {
				uma_zfree(swblk_zone, sb);
				sb = sb1;
				goto allocated;
			}
		}
	}
allocated:
	MPASS(sb->p == rdpi);

	modpi = pindex % SWAP_META_PAGES;
	/* Return prior contents of metadata. */
	prev_swapblk = sb->d[modpi];
	/* Enter block into metadata. */
	sb->d[modpi] = swapblk;

	/*
	 * Free the swblk if we end up with the empty page run.
	 */
	if (swapblk == SWAPBLK_NONE)
		swp_pager_free_empty_swblk(object, sb);
	return (prev_swapblk);
}

#if __has_feature(capabilities)
/*
 *	cheri_restore_tag:
 *
 *	Restore a single tag.
 *
 *	XXX: It would be nice to replace this with a more portable
 *	CSETTAG().
 */
static void
cheri_restore_tag(void * __capability *cp)
{
	size_t base, len, offset, perm, sealed, type;
	void * __capability cap;
	void * __capability newcap;
	void * __capability sealcap;

	cap = *cp;

	base = cheri_getbase(cap);
	len = cheri_getlen(cap);
	offset = cheri_getoffset(cap);
	perm = cheri_getperm(cap);
	sealed = cheri_getsealed(cap);
	type = cheri_gettype(cap);

	newcap = swap_restore_cap;
	newcap = cheri_setoffset(newcap, base);
	newcap = cheri_setbounds(newcap, len);
	newcap = cheri_andperm(newcap, perm);
	newcap = cheri_incoffset(newcap, offset);

	if (sealed) {
		sealcap = cheri_setoffset(swap_restore_cap, type);
		newcap = cheri_seal(newcap, sealcap);
	}

	/*
	 * XXX: Does this guarantee a bit for bit indentical result?
	 * We should check in the slow path.
	 */

	*cp = newcap;
}

/*
 *	swp_pager_meta_cheri_get_tags:
 *
 *	Restore the capability tags of a page from its swap metadata
 *	structure.
 */
static void
swp_pager_meta_cheri_get_tags(vm_page_t page)
{
	size_t i, j;
	uint64_t t;
	void * __capability *scan;
	void * __capability *p;
	struct swblk *sb;
	vm_pindex_t swidx;

	swidx = rounddown(page->pindex, SWAP_META_PAGES);
	scan = (void *)PHYS_TO_DMAP(VM_PAGE_TO_PHYS(page));
	sb = SWAP_PCTRIE_LOOKUP(&page->object->un_pager.swp.swp_blks, swidx);

	for (i = swidx * BITS_PER_TAGS_PER_PAGE;
	    i < (swidx + 1) * BITS_PER_TAGS_PER_PAGE; i++) {
		p = scan;
		for (t = sb->swb_tags[i]; t != 0; t >>= j) {
			j = ffsl((long)t);
			cheri_restore_tag(p + j - 1);
			p += j;
		}
		scan += 8 * sizeof(uint64_t);
	}
}

/*
 *	swp_pager_meta_cheri_put_tags:
 *
 *	Save the capability tags of a page to its swap metadata structure.
 */
static void
swp_pager_meta_cheri_put_tags(vm_page_t page)
{
	size_t i, j;
	uint64_t t, m;
	void * __capability *scan;
	struct swblk *sb;
	vm_pindex_t swidx;
	int tag;

	swidx = rounddown(page->pindex, SWAP_META_PAGES);
	scan = (void *)PHYS_TO_DMAP(VM_PAGE_TO_PHYS(page));
	sb = SWAP_PCTRIE_LOOKUP(&page->object->un_pager.swp.swp_blks, swidx);

	for (i = swidx * BITS_PER_TAGS_PER_PAGE;
	    i < (swidx + 1) * BITS_PER_TAGS_PER_PAGE; i++) {
		t = 0;
		m = 1;
		for (j = 0; j < 8 * sizeof(uint64_t); j++) {
			tag = cheri_gettag(*scan);
			if (tag != 0)
				t |= m;
			m <<= 1;
			scan++;
		}
		sb->swb_tags[i] = t;
	}
}
#endif

/*
 * SWP_PAGER_META_TRANSFER() - free a range of blocks in the srcobject's swap
 * metadata, or transfer it into dstobject.
 *
 *	This routine will free swap metadata structures as they are cleaned
 *	out.
 */
static void
swp_pager_meta_transfer(vm_object_t srcobject, vm_object_t dstobject,
    vm_pindex_t pindex, vm_pindex_t count)
{
	struct swblk *sb;
	daddr_t n_free, s_free;
	vm_pindex_t offset, last;
	int i, limit, start;

	VM_OBJECT_ASSERT_WLOCKED(srcobject);
	if (srcobject->type != OBJT_SWAP || count == 0)
		return;

	swp_pager_init_freerange(&s_free, &n_free);
	offset = pindex;
	last = pindex + count;
	for (;;) {
		sb = SWAP_PCTRIE_LOOKUP_GE(&srcobject->un_pager.swp.swp_blks,
		    rounddown(pindex, SWAP_META_PAGES));
		if (sb == NULL || sb->p >= last)
			break;
		start = pindex > sb->p ? pindex - sb->p : 0;
		limit = last - sb->p < SWAP_META_PAGES ? last - sb->p :
		    SWAP_META_PAGES;
		for (i = start; i < limit; i++) {
			if (sb->d[i] == SWAPBLK_NONE)
				continue;
			if (dstobject == NULL ||
			    !swp_pager_xfer_source(srcobject, dstobject, 
			    sb->p + i - offset, sb->d[i])) {
				swp_pager_update_freerange(&s_free, &n_free,
				    sb->d[i]);
			}
			sb->d[i] = SWAPBLK_NONE;
		}
		pindex = sb->p + SWAP_META_PAGES;
		if (swp_pager_swblk_empty(sb, 0, start) &&
		    swp_pager_swblk_empty(sb, limit, SWAP_META_PAGES)) {
			SWAP_PCTRIE_REMOVE(&srcobject->un_pager.swp.swp_blks,
			    sb->p);
			uma_zfree(swblk_zone, sb);
		}
	}
	swp_pager_freeswapspace(s_free, n_free);
}

/*
 * SWP_PAGER_META_FREE() - free a range of blocks in the object's swap metadata
 *
 *	The requested range of blocks is freed, with any associated swap
 *	returned to the swap bitmap.
 *
 *	This routine will free swap metadata structures as they are cleaned
 *	out.  This routine does *NOT* operate on swap metadata associated
 *	with resident pages.
 */
static void
swp_pager_meta_free(vm_object_t object, vm_pindex_t pindex, vm_pindex_t count)
{
	swp_pager_meta_transfer(object, NULL, pindex, count);
}

/*
 * SWP_PAGER_META_FREE_ALL() - destroy all swap metadata associated with object
 *
 *	This routine locates and destroys all swap metadata associated with
 *	an object.
 */
static void
swp_pager_meta_free_all(vm_object_t object)
{
	struct swblk *sb;
	daddr_t n_free, s_free;
	vm_pindex_t pindex;
	int i;

	VM_OBJECT_ASSERT_WLOCKED(object);
	if (object->type != OBJT_SWAP)
		return;

	swp_pager_init_freerange(&s_free, &n_free);
	for (pindex = 0; (sb = SWAP_PCTRIE_LOOKUP_GE(
	    &object->un_pager.swp.swp_blks, pindex)) != NULL;) {
		pindex = sb->p + SWAP_META_PAGES;
		for (i = 0; i < SWAP_META_PAGES; i++) {
			if (sb->d[i] == SWAPBLK_NONE)
				continue;
			swp_pager_update_freerange(&s_free, &n_free, sb->d[i]);
		}
		SWAP_PCTRIE_REMOVE(&object->un_pager.swp.swp_blks, sb->p);
		uma_zfree(swblk_zone, sb);
	}
	swp_pager_freeswapspace(s_free, n_free);
}

/*
 * SWP_PAGER_METACTL() -  misc control of swap meta data.
 *
 *	This routine is capable of looking up, or removing swapblk
 *	assignments in the swap meta data.  It returns the swapblk being
 *	looked-up, popped, or SWAPBLK_NONE if the block was invalid.
 *
 *	When acting on a busy resident page and paging is in progress, we
 *	have to wait until paging is complete but otherwise can act on the
 *	busy page.
 */
static daddr_t
swp_pager_meta_lookup(vm_object_t object, vm_pindex_t pindex)
{
	struct swblk *sb;

	VM_OBJECT_ASSERT_LOCKED(object);

	/*
	 * The meta data only exists if the object is OBJT_SWAP
	 * and even then might not be allocated yet.
	 */
	KASSERT(object->type == OBJT_SWAP,
	    ("Lookup object not swappable"));

	sb = SWAP_PCTRIE_LOOKUP(&object->un_pager.swp.swp_blks,
	    rounddown(pindex, SWAP_META_PAGES));
	if (sb == NULL)
		return (SWAPBLK_NONE);
	return (sb->d[pindex % SWAP_META_PAGES]);
}

/*
 * Returns the least page index which is greater than or equal to the
 * parameter pindex and for which there is a swap block allocated.
 * Returns object's size if the object's type is not swap or if there
 * are no allocated swap blocks for the object after the requested
 * pindex.
 */
vm_pindex_t
swap_pager_find_least(vm_object_t object, vm_pindex_t pindex)
{
	struct swblk *sb;
	int i;

	VM_OBJECT_ASSERT_LOCKED(object);
	if (object->type != OBJT_SWAP)
		return (object->size);

	sb = SWAP_PCTRIE_LOOKUP_GE(&object->un_pager.swp.swp_blks,
	    rounddown(pindex, SWAP_META_PAGES));
	if (sb == NULL)
		return (object->size);
	if (sb->p < pindex) {
		for (i = pindex % SWAP_META_PAGES; i < SWAP_META_PAGES; i++) {
			if (sb->d[i] != SWAPBLK_NONE)
				return (sb->p + i);
		}
		sb = SWAP_PCTRIE_LOOKUP_GE(&object->un_pager.swp.swp_blks,
		    roundup(pindex, SWAP_META_PAGES));
		if (sb == NULL)
			return (object->size);
	}
	for (i = 0; i < SWAP_META_PAGES; i++) {
		if (sb->d[i] != SWAPBLK_NONE)
			return (sb->p + i);
	}

	/*
	 * We get here if a swblk is present in the trie but it
	 * doesn't map any blocks.
	 */
	MPASS(0);
	return (object->size);
}

/*
 * System call swapon(name) enables swapping on device name,
 * which must be in the swdevsw.  Return EBUSY
 * if already swapping on this device.
 */
#ifndef _SYS_SYSPROTO_H_
struct swapon_args {
	char *name;
};
#endif

/*
 * MPSAFE
 */
/* ARGSUSED */
int
sys_swapon(struct thread *td, struct swapon_args *uap)
{

	return (kern_swapon(td, uap->name));
}

int
kern_swapon(struct thread *td, const char * __capability name)
{
	struct vattr attr;
	struct vnode *vp;
	struct nameidata nd;
	int error;

	error = priv_check(td, PRIV_SWAPON);
	if (error)
		return (error);

	sx_xlock(&swdev_syscall_lock);

	/*
	 * Swap metadata may not fit in the KVM if we have physical
	 * memory of >1GB.
	 */
	if (swblk_zone == NULL) {
		error = ENOMEM;
		goto done;
	}

	NDINIT(&nd, LOOKUP, ISOPEN | FOLLOW | AUDITVNODE1, UIO_USERSPACE,
	    name, td);
	error = namei(&nd);
	if (error)
		goto done;

	NDFREE(&nd, NDF_ONLY_PNBUF);
	vp = nd.ni_vp;

	if (vn_isdisk_error(vp, &error)) {
		error = swapongeom(vp);
	} else if (vp->v_type == VREG &&
	    (vp->v_mount->mnt_vfc->vfc_flags & VFCF_NETWORK) != 0 &&
	    (error = VOP_GETATTR(vp, &attr, td->td_ucred)) == 0) {
		/*
		 * Allow direct swapping to NFS regular files in the same
		 * way that nfs_mountroot() sets up diskless swapping.
		 */
		error = swaponvp(td, vp, attr.va_size / DEV_BSIZE);
	}

	if (error)
		vrele(vp);
done:
	sx_xunlock(&swdev_syscall_lock);
	return (error);
}

/*
 * Check that the total amount of swap currently configured does not
 * exceed half the theoretical maximum.  If it does, print a warning
 * message.
 */
static void
swapon_check_swzone(void)
{

	/* recommend using no more than half that amount */
	if (swap_total > swap_maxpages / 2) {
		printf("warning: total configured swap (%lu pages) "
		    "exceeds maximum recommended amount (%lu pages).\n",
		    swap_total, swap_maxpages / 2);
		printf("warning: increase kern.maxswzone "
		    "or reduce amount of swap.\n");
	}
}

static void
swaponsomething(struct vnode *vp, void *id, u_long nblks,
    sw_strategy_t *strategy, sw_close_t *close, dev_t dev, int flags)
{
	struct swdevt *sp, *tsp;
	daddr_t dvbase;

	/*
	 * nblks is in DEV_BSIZE'd chunks, convert to PAGE_SIZE'd chunks.
	 * First chop nblks off to page-align it, then convert.
	 *
	 * sw->sw_nblks is in page-sized chunks now too.
	 */
	nblks &= ~(ctodb(1) - 1);
	nblks = dbtoc(nblks);

	sp = malloc(sizeof *sp, M_VMPGDATA, M_WAITOK | M_ZERO);
	sp->sw_blist = blist_create(nblks, M_WAITOK);
	sp->sw_vp = vp;
	sp->sw_id = id;
	sp->sw_dev = dev;
	sp->sw_nblks = nblks;
	sp->sw_used = 0;
	sp->sw_strategy = strategy;
	sp->sw_close = close;
	sp->sw_flags = flags;

	/*
	 * Do not free the first blocks in order to avoid overwriting
	 * any bsd label at the front of the partition
	 */
	blist_free(sp->sw_blist, howmany(BBSIZE, PAGE_SIZE),
	    nblks - howmany(BBSIZE, PAGE_SIZE));

	dvbase = 0;
	mtx_lock(&sw_dev_mtx);
	TAILQ_FOREACH(tsp, &swtailq, sw_list) {
		if (tsp->sw_end >= dvbase) {
			/*
			 * We put one uncovered page between the devices
			 * in order to definitively prevent any cross-device
			 * I/O requests
			 */
			dvbase = tsp->sw_end + 1;
		}
	}
	sp->sw_first = dvbase;
	sp->sw_end = dvbase + nblks;
	TAILQ_INSERT_TAIL(&swtailq, sp, sw_list);
	nswapdev++;
	swap_pager_avail += nblks - howmany(BBSIZE, PAGE_SIZE);
	swap_total += nblks;
	swapon_check_swzone();
	swp_sizecheck();
	mtx_unlock(&sw_dev_mtx);
	EVENTHANDLER_INVOKE(swapon, sp);
}

/*
 * SYSCALL: swapoff(devname)
 *
 * Disable swapping on the given device.
 *
 * XXX: Badly designed system call: it should use a device index
 * rather than filename as specification.  We keep sw_vp around
 * only to make this work.
 */
#ifndef _SYS_SYSPROTO_H_
struct swapoff_args {
	char *name;
};
#endif

/*
 * MPSAFE
 */
/* ARGSUSED */
int
sys_swapoff(struct thread *td, struct swapoff_args *uap)
{

	return (kern_swapoff(td, uap->name));
}

int
kern_swapoff(struct thread *td, const char * __capability name)
{
	struct vnode *vp;
	struct nameidata nd;
	struct swdevt *sp;
	int error;

	error = priv_check(td, PRIV_SWAPOFF);
	if (error)
		return (error);

	sx_xlock(&swdev_syscall_lock);

	NDINIT(&nd, LOOKUP, FOLLOW | AUDITVNODE1, UIO_USERSPACE, name, td);
	error = namei(&nd);
	if (error)
		goto done;
	NDFREE(&nd, NDF_ONLY_PNBUF);
	vp = nd.ni_vp;

	mtx_lock(&sw_dev_mtx);
	TAILQ_FOREACH(sp, &swtailq, sw_list) {
		if (sp->sw_vp == vp)
			break;
	}
	mtx_unlock(&sw_dev_mtx);
	if (sp == NULL) {
		error = EINVAL;
		goto done;
	}
	error = swapoff_one(sp, td->td_ucred);
done:
	sx_xunlock(&swdev_syscall_lock);
	return (error);
}

static int
swapoff_one(struct swdevt *sp, struct ucred *cred)
{
	u_long nblks;
#ifdef MAC
	int error;
#endif

	sx_assert(&swdev_syscall_lock, SA_XLOCKED);
#ifdef MAC
	(void) vn_lock(sp->sw_vp, LK_EXCLUSIVE | LK_RETRY);
	error = mac_system_check_swapoff(cred, sp->sw_vp);
	(void) VOP_UNLOCK(sp->sw_vp);
	if (error != 0)
		return (error);
#endif
	nblks = sp->sw_nblks;

	/*
	 * We can turn off this swap device safely only if the
	 * available virtual memory in the system will fit the amount
	 * of data we will have to page back in, plus an epsilon so
	 * the system doesn't become critically low on swap space.
	 */
	if (vm_free_count() + swap_pager_avail < nblks + nswap_lowat)
		return (ENOMEM);

	/*
	 * Prevent further allocations on this device.
	 */
	mtx_lock(&sw_dev_mtx);
	sp->sw_flags |= SW_CLOSING;
	swap_pager_avail -= blist_fill(sp->sw_blist, 0, nblks);
	swap_total -= nblks;
	mtx_unlock(&sw_dev_mtx);

	/*
	 * Page in the contents of the device and close it.
	 */
	swap_pager_swapoff(sp);

	sp->sw_close(curthread, sp);
	mtx_lock(&sw_dev_mtx);
	sp->sw_id = NULL;
	TAILQ_REMOVE(&swtailq, sp, sw_list);
	nswapdev--;
	if (nswapdev == 0) {
		swap_pager_full = 2;
		swap_pager_almost_full = 1;
	}
	if (swdevhd == sp)
		swdevhd = NULL;
	mtx_unlock(&sw_dev_mtx);
	blist_destroy(sp->sw_blist);
	free(sp, M_VMPGDATA);
	return (0);
}

void
swapoff_all(void)
{
	struct swdevt *sp, *spt;
	const char *devname;
	int error;

	sx_xlock(&swdev_syscall_lock);

	mtx_lock(&sw_dev_mtx);
	TAILQ_FOREACH_SAFE(sp, &swtailq, sw_list, spt) {
		mtx_unlock(&sw_dev_mtx);
		if (vn_isdisk(sp->sw_vp))
			devname = devtoname(sp->sw_vp->v_rdev);
		else
			devname = "[file]";
		error = swapoff_one(sp, thread0.td_ucred);
		if (error != 0) {
			printf("Cannot remove swap device %s (error=%d), "
			    "skipping.\n", devname, error);
		} else if (bootverbose) {
			printf("Swap device %s removed.\n", devname);
		}
		mtx_lock(&sw_dev_mtx);
	}
	mtx_unlock(&sw_dev_mtx);

	sx_xunlock(&swdev_syscall_lock);
}

void
swap_pager_status(int *total, int *used)
{

	*total = swap_total;
	*used = swap_total - swap_pager_avail -
	    nswapdev * howmany(BBSIZE, PAGE_SIZE);
}

int
swap_dev_info(int name, struct xswdev *xs, char *devname, size_t len)
{
	struct swdevt *sp;
	const char *tmp_devname;
	int error, n;

	n = 0;
	error = ENOENT;
	mtx_lock(&sw_dev_mtx);
	TAILQ_FOREACH(sp, &swtailq, sw_list) {
		if (n != name) {
			n++;
			continue;
		}
		xs->xsw_version = XSWDEV_VERSION;
		xs->xsw_dev = sp->sw_dev;
		xs->xsw_flags = sp->sw_flags;
		xs->xsw_nblks = sp->sw_nblks;
		xs->xsw_used = sp->sw_used;
		if (devname != NULL) {
			if (vn_isdisk(sp->sw_vp))
				tmp_devname = devtoname(sp->sw_vp->v_rdev);
			else
				tmp_devname = "[file]";
			strncpy(devname, tmp_devname, len);
		}
		error = 0;
		break;
	}
	mtx_unlock(&sw_dev_mtx);
	return (error);
}

#if defined(COMPAT_FREEBSD11)
#define XSWDEV_VERSION_11	1
struct xswdev11 {
	u_int	xsw_version;
	uint32_t xsw_dev;
	int	xsw_flags;
	int	xsw_nblks;
	int     xsw_used;
};
#endif

#if defined(__amd64__) && defined(COMPAT_FREEBSD32)
struct xswdev32 {
	u_int	xsw_version;
	u_int	xsw_dev1, xsw_dev2;
	int	xsw_flags;
	int	xsw_nblks;
	int     xsw_used;
};
#endif

static int
sysctl_vm_swap_info(SYSCTL_HANDLER_ARGS)
{
	struct xswdev xs;
#if defined(__amd64__) && defined(COMPAT_FREEBSD32)
	struct xswdev32 xs32;
#endif
#if defined(COMPAT_FREEBSD11)
	struct xswdev11 xs11;
#endif
	int error;

	if (arg2 != 1)			/* name length */
		return (EINVAL);
	error = swap_dev_info(*(int *)arg1, &xs, NULL, 0);
	if (error != 0)
		return (error);
#if defined(__amd64__) && defined(COMPAT_FREEBSD32)
	if (req->oldlen == sizeof(xs32)) {
		xs32.xsw_version = XSWDEV_VERSION;
		xs32.xsw_dev1 = xs.xsw_dev;
		xs32.xsw_dev2 = xs.xsw_dev >> 32;
		xs32.xsw_flags = xs.xsw_flags;
		xs32.xsw_nblks = xs.xsw_nblks;
		xs32.xsw_used = xs.xsw_used;
		error = SYSCTL_OUT(req, &xs32, sizeof(xs32));
		return (error);
	}
#endif
#if defined(COMPAT_FREEBSD11)
	if (req->oldlen == sizeof(xs11)) {
		xs11.xsw_version = XSWDEV_VERSION_11;
		xs11.xsw_dev = xs.xsw_dev; /* truncation */
		xs11.xsw_flags = xs.xsw_flags;
		xs11.xsw_nblks = xs.xsw_nblks;
		xs11.xsw_used = xs.xsw_used;
		error = SYSCTL_OUT(req, &xs11, sizeof(xs11));
		return (error);
	}
#endif
	error = SYSCTL_OUT(req, &xs, sizeof(xs));
	return (error);
}

SYSCTL_INT(_vm, OID_AUTO, nswapdev, CTLFLAG_RD, &nswapdev, 0,
    "Number of swap devices");
SYSCTL_NODE(_vm, OID_AUTO, swap_info, CTLFLAG_RD | CTLFLAG_MPSAFE,
    sysctl_vm_swap_info,
    "Swap statistics by device");

/*
 * Count the approximate swap usage in pages for a vmspace.  The
 * shadowed or not yet copied on write swap blocks are not accounted.
 * The map must be locked.
 */
long
vmspace_swap_count(struct vmspace *vmspace)
{
	vm_map_t map;
	vm_map_entry_t cur;
	vm_object_t object;
	struct swblk *sb;
	vm_pindex_t e, pi;
	long count;
	int i;

	map = &vmspace->vm_map;
	count = 0;

	VM_MAP_ENTRY_FOREACH(cur, map) {
		if ((cur->eflags & MAP_ENTRY_IS_SUB_MAP) != 0)
			continue;
		object = cur->object.vm_object;
		if (object == NULL || object->type != OBJT_SWAP)
			continue;
		VM_OBJECT_RLOCK(object);
		if (object->type != OBJT_SWAP)
			goto unlock;
		pi = OFF_TO_IDX(cur->offset);
		e = pi + OFF_TO_IDX(cur->end - cur->start);
		for (;; pi = sb->p + SWAP_META_PAGES) {
			sb = SWAP_PCTRIE_LOOKUP_GE(
			    &object->un_pager.swp.swp_blks, pi);
			if (sb == NULL || sb->p >= e)
				break;
			for (i = 0; i < SWAP_META_PAGES; i++) {
				if (sb->p + i < e &&
				    sb->d[i] != SWAPBLK_NONE)
					count++;
			}
		}
unlock:
		VM_OBJECT_RUNLOCK(object);
	}
	return (count);
}

/*
 * GEOM backend
 *
 * Swapping onto disk devices.
 *
 */

static g_orphan_t swapgeom_orphan;

static struct g_class g_swap_class = {
	.name = "SWAP",
	.version = G_VERSION,
	.orphan = swapgeom_orphan,
};

DECLARE_GEOM_CLASS(g_swap_class, g_class);

static void
swapgeom_close_ev(void *arg, int flags)
{
	struct g_consumer *cp;

	cp = arg;
	g_access(cp, -1, -1, 0);
	g_detach(cp);
	g_destroy_consumer(cp);
}

/*
 * Add a reference to the g_consumer for an inflight transaction.
 */
static void
swapgeom_acquire(struct g_consumer *cp)
{

	mtx_assert(&sw_dev_mtx, MA_OWNED);
	cp->index++;
}

/*
 * Remove a reference from the g_consumer.  Post a close event if all
 * references go away, since the function might be called from the
 * biodone context.
 */
static void
swapgeom_release(struct g_consumer *cp, struct swdevt *sp)
{

	mtx_assert(&sw_dev_mtx, MA_OWNED);
	cp->index--;
	if (cp->index == 0) {
		if (g_post_event(swapgeom_close_ev, cp, M_NOWAIT, NULL) == 0)
			sp->sw_id = NULL;
	}
}

static void
swapgeom_done(struct bio *bp2)
{
	struct swdevt *sp;
	struct buf *bp;
	struct g_consumer *cp;

	bp = bp2->bio_caller2;
	cp = bp2->bio_from;
	bp->b_ioflags = bp2->bio_flags;
	if (bp2->bio_error)
		bp->b_ioflags |= BIO_ERROR;
	bp->b_resid = bp->b_bcount - bp2->bio_completed;
	bp->b_error = bp2->bio_error;
	bp->b_caller1 = NULL;
	bufdone(bp);
	sp = bp2->bio_caller1;
	mtx_lock(&sw_dev_mtx);
	swapgeom_release(cp, sp);
	mtx_unlock(&sw_dev_mtx);
	g_destroy_bio(bp2);
}

static void
swapgeom_strategy(struct buf *bp, struct swdevt *sp)
{
	struct bio *bio;
	struct g_consumer *cp;

	mtx_lock(&sw_dev_mtx);
	cp = sp->sw_id;
	if (cp == NULL) {
		mtx_unlock(&sw_dev_mtx);
		bp->b_error = ENXIO;
		bp->b_ioflags |= BIO_ERROR;
		bufdone(bp);
		return;
	}
	swapgeom_acquire(cp);
	mtx_unlock(&sw_dev_mtx);
	if (bp->b_iocmd == BIO_WRITE)
		bio = g_new_bio();
	else
		bio = g_alloc_bio();
	if (bio == NULL) {
		mtx_lock(&sw_dev_mtx);
		swapgeom_release(cp, sp);
		mtx_unlock(&sw_dev_mtx);
		bp->b_error = ENOMEM;
		bp->b_ioflags |= BIO_ERROR;
		printf("swap_pager: cannot allocate bio\n");
		bufdone(bp);
		return;
	}

	bp->b_caller1 = bio;
	bio->bio_caller1 = sp;
	bio->bio_caller2 = bp;
	bio->bio_cmd = bp->b_iocmd;
	bio->bio_offset = (bp->b_blkno - sp->sw_first) * PAGE_SIZE;
	bio->bio_length = bp->b_bcount;
	bio->bio_done = swapgeom_done;
	if (!buf_mapped(bp)) {
		bio->bio_ma = bp->b_pages;
		bio->bio_data = unmapped_buf;
		bio->bio_ma_offset = (vm_offset_t)bp->b_offset & PAGE_MASK;
		bio->bio_ma_n = bp->b_npages;
		bio->bio_flags |= BIO_UNMAPPED;
	} else {
		bio->bio_data = bp->b_data;
		bio->bio_ma = NULL;
	}
	g_io_request(bio, cp);
	return;
}

static void
swapgeom_orphan(struct g_consumer *cp)
{
	struct swdevt *sp;
	int destroy;

	mtx_lock(&sw_dev_mtx);
	TAILQ_FOREACH(sp, &swtailq, sw_list) {
		if (sp->sw_id == cp) {
			sp->sw_flags |= SW_CLOSING;
			break;
		}
	}
	/*
	 * Drop reference we were created with. Do directly since we're in a
	 * special context where we don't have to queue the call to
	 * swapgeom_close_ev().
	 */
	cp->index--;
	destroy = ((sp != NULL) && (cp->index == 0));
	if (destroy)
		sp->sw_id = NULL;
	mtx_unlock(&sw_dev_mtx);
	if (destroy)
		swapgeom_close_ev(cp, 0);
}

static void
swapgeom_close(struct thread *td, struct swdevt *sw)
{
	struct g_consumer *cp;

	mtx_lock(&sw_dev_mtx);
	cp = sw->sw_id;
	sw->sw_id = NULL;
	mtx_unlock(&sw_dev_mtx);

	/*
	 * swapgeom_close() may be called from the biodone context,
	 * where we cannot perform topology changes.  Delegate the
	 * work to the events thread.
	 */
	if (cp != NULL)
		g_waitfor_event(swapgeom_close_ev, cp, M_WAITOK, NULL);
}

static int
swapongeom_locked(struct cdev *dev, struct vnode *vp)
{
	struct g_provider *pp;
	struct g_consumer *cp;
	static struct g_geom *gp;
	struct swdevt *sp;
	u_long nblks;
	int error;

	pp = g_dev_getprovider(dev);
	if (pp == NULL)
		return (ENODEV);
	mtx_lock(&sw_dev_mtx);
	TAILQ_FOREACH(sp, &swtailq, sw_list) {
		cp = sp->sw_id;
		if (cp != NULL && cp->provider == pp) {
			mtx_unlock(&sw_dev_mtx);
			return (EBUSY);
		}
	}
	mtx_unlock(&sw_dev_mtx);
	if (gp == NULL)
		gp = g_new_geomf(&g_swap_class, "swap");
	cp = g_new_consumer(gp);
	cp->index = 1;	/* Number of active I/Os, plus one for being active. */
	cp->flags |=  G_CF_DIRECT_SEND | G_CF_DIRECT_RECEIVE;
	g_attach(cp, pp);
	/*
	 * XXX: Every time you think you can improve the margin for
	 * footshooting, somebody depends on the ability to do so:
	 * savecore(8) wants to write to our swapdev so we cannot
	 * set an exclusive count :-(
	 */
	error = g_access(cp, 1, 1, 0);
	if (error != 0) {
		g_detach(cp);
		g_destroy_consumer(cp);
		return (error);
	}
	nblks = pp->mediasize / DEV_BSIZE;
	swaponsomething(vp, cp, nblks, swapgeom_strategy,
	    swapgeom_close, dev2udev(dev),
	    (pp->flags & G_PF_ACCEPT_UNMAPPED) != 0 ? SW_UNMAPPED : 0);
	return (0);
}

static int
swapongeom(struct vnode *vp)
{
	int error;

	vn_lock(vp, LK_EXCLUSIVE | LK_RETRY);
	if (vp->v_type != VCHR || VN_IS_DOOMED(vp)) {
		error = ENOENT;
	} else {
		g_topology_lock();
		error = swapongeom_locked(vp->v_rdev, vp);
		g_topology_unlock();
	}
	VOP_UNLOCK(vp);
	return (error);
}

/*
 * VNODE backend
 *
 * This is used mainly for network filesystem (read: probably only tested
 * with NFS) swapfiles.
 *
 */

static void
swapdev_strategy(struct buf *bp, struct swdevt *sp)
{
	struct vnode *vp2;

	bp->b_blkno = ctodb(bp->b_blkno - sp->sw_first);

	vp2 = sp->sw_id;
	vhold(vp2);
	if (bp->b_iocmd == BIO_WRITE) {
		if (bp->b_bufobj)
			bufobj_wdrop(bp->b_bufobj);
		bufobj_wref(&vp2->v_bufobj);
	}
	if (bp->b_bufobj != &vp2->v_bufobj)
		bp->b_bufobj = &vp2->v_bufobj;
	bp->b_vp = vp2;
	bp->b_iooffset = dbtob(bp->b_blkno);
	bstrategy(bp);
	return;
}

static void
swapdev_close(struct thread *td, struct swdevt *sp)
{

	VOP_CLOSE(sp->sw_vp, FREAD | FWRITE, td->td_ucred, td);
	vrele(sp->sw_vp);
}

static int
swaponvp(struct thread *td, struct vnode *vp, u_long nblks)
{
	struct swdevt *sp;
	int error;

	if (nblks == 0)
		return (ENXIO);
	mtx_lock(&sw_dev_mtx);
	TAILQ_FOREACH(sp, &swtailq, sw_list) {
		if (sp->sw_id == vp) {
			mtx_unlock(&sw_dev_mtx);
			return (EBUSY);
		}
	}
	mtx_unlock(&sw_dev_mtx);

	(void) vn_lock(vp, LK_EXCLUSIVE | LK_RETRY);
#ifdef MAC
	error = mac_system_check_swapon(td->td_ucred, vp);
	if (error == 0)
#endif
		error = VOP_OPEN(vp, FREAD | FWRITE, td->td_ucred, td, NULL);
	(void) VOP_UNLOCK(vp);
	if (error)
		return (error);

	swaponsomething(vp, vp, nblks, swapdev_strategy, swapdev_close,
	    NODEV, 0);
	return (0);
}

static int
sysctl_swap_async_max(SYSCTL_HANDLER_ARGS)
{
	int error, new, n;

	new = nsw_wcount_async_max;
	error = sysctl_handle_int(oidp, &new, 0, req);
	if (error != 0 || req->newptr == NULL)
		return (error);

	if (new > nswbuf / 2 || new < 1)
		return (EINVAL);

	mtx_lock(&swbuf_mtx);
	while (nsw_wcount_async_max != new) {
		/*
		 * Adjust difference.  If the current async count is too low,
		 * we will need to sqeeze our update slowly in.  Sleep with a
		 * higher priority than getpbuf() to finish faster.
		 */
		n = new - nsw_wcount_async_max;
		if (nsw_wcount_async + n >= 0) {
			nsw_wcount_async += n;
			nsw_wcount_async_max += n;
			wakeup(&nsw_wcount_async);
		} else {
			nsw_wcount_async_max -= nsw_wcount_async;
			nsw_wcount_async = 0;
			msleep(&nsw_wcount_async, &swbuf_mtx, PSWP,
			    "swpsysctl", 0);
		}
	}
	mtx_unlock(&swbuf_mtx);

	return (0);
}

static void
swap_pager_update_writecount(vm_object_t object, vm_offset_t start,
    vm_offset_t end)
{

	VM_OBJECT_WLOCK(object);
	KASSERT((object->flags & OBJ_ANON) == 0,
	    ("Splittable object with writecount"));
	object->un_pager.swp.writemappings += (vm_ooffset_t)end - start;
	VM_OBJECT_WUNLOCK(object);
}

static void
swap_pager_release_writecount(vm_object_t object, vm_offset_t start,
    vm_offset_t end)
{

	VM_OBJECT_WLOCK(object);
	KASSERT((object->flags & OBJ_ANON) == 0,
	    ("Splittable object with writecount"));
	object->un_pager.swp.writemappings -= (vm_ooffset_t)end - start;
	VM_OBJECT_WUNLOCK(object);
}

static void
swap_pager_set_writeable_dirty(vm_object_t object)
{
	if ((object->flags & OBJ_TMPFS_NODE) != 0)
		vm_object_set_writeable_dirty_(object);
}
<<<<<<< HEAD
// CHERI CHANGES START
// {
//   "updated": 20190918,
//   "target_type": "kernel",
//   "changes": [
//     "support"
//   ],
//   "change_comment": ""
// }
// CHERI CHANGES END
=======

static bool
swap_pager_mightbedirty(vm_object_t object)
{
	if ((object->flags & OBJ_TMPFS_NODE) != 0)
		return (vm_object_mightbedirty_(object));
	return (false);
}
>>>>>>> c23c555b
<|MERGE_RESOLUTION|>--- conflicted
+++ resolved
@@ -3298,7 +3298,14 @@
 	if ((object->flags & OBJ_TMPFS_NODE) != 0)
 		vm_object_set_writeable_dirty_(object);
 }
-<<<<<<< HEAD
+
+static bool
+swap_pager_mightbedirty(vm_object_t object)
+{
+	if ((object->flags & OBJ_TMPFS_NODE) != 0)
+		return (vm_object_mightbedirty_(object));
+	return (false);
+}
 // CHERI CHANGES START
 // {
 //   "updated": 20190918,
@@ -3308,14 +3315,4 @@
 //   ],
 //   "change_comment": ""
 // }
-// CHERI CHANGES END
-=======
-
-static bool
-swap_pager_mightbedirty(vm_object_t object)
-{
-	if ((object->flags & OBJ_TMPFS_NODE) != 0)
-		return (vm_object_mightbedirty_(object));
-	return (false);
-}
->>>>>>> c23c555b
+// CHERI CHANGES END