--- conflicted
+++ resolved
@@ -2638,16 +2638,9 @@
  * rather than filename as specification.  We keep sw_vp around
  * only to make this work.
  */
-static int
-kern_swapoff(struct thread *td, const char *name, enum uio_seg name_seg,
-    u_int flags)
-{
-
-	return (kern_swapoff(td, uap->name));
-}
-
 int
-kern_swapoff(struct thread *td, const char * __capability name)
+kern_swapoff(struct thread *td, const char * __capability name,
+    enum uio_seg name_seg, u_int flags)
 {
 	struct vnode *vp;
 	struct nameidata nd;
@@ -2657,33 +2650,8 @@
 	error = priv_check(td, PRIV_SWAPOFF);
 	if (error != 0)
 		return (error);
-<<<<<<< HEAD
-
-	/*
-	 * Detect old vs. new-style swapoff(2) syscall.  The first
-	 * pointer in the memory pointed to by uap->name is NULL for
-	 * the new variant.
-	 */
-	probe_byte = fubyte(name);
-	switch (probe_byte) {
-	case -1:
-		return (EFAULT);
-	case 0:
-		error = copyincap(name, &sa, sizeof(sa));
-		if (error != 0)
-			return (error);
-		if ((sa.flags & ~(SWAPOFF_FORCE)) != 0)
-			return (EINVAL);
-		break;
-	default:
-		bzero(&sa, sizeof(sa));
-		sa.name = name;
-		break;
-	}
-=======
 	if ((flags & ~(SWAPOFF_FORCE)) != 0)
 		return (EINVAL);
->>>>>>> 53465702
 
 	sx_xlock(&swdev_syscall_lock);
 
