/*-
 * SPDX-License-Identifier: BSD-4-Clause
 *
 * Copyright (c) 1998 Matthew Dillon,
 * Copyright (c) 1994 John S. Dyson
 * Copyright (c) 1990 University of Utah.
 * Copyright (c) 1982, 1986, 1989, 1993
 *	The Regents of the University of California.  All rights reserved.
 *
 * This code is derived from software contributed to Berkeley by
 * the Systems Programming Group of the University of Utah Computer
 * Science Department.
 *
 * Redistribution and use in source and binary forms, with or without
 * modification, are permitted provided that the following conditions
 * are met:
 * 1. Redistributions of source code must retain the above copyright
 *    notice, this list of conditions and the following disclaimer.
 * 2. Redistributions in binary form must reproduce the above copyright
 *    notice, this list of conditions and the following disclaimer in the
 *    documentation and/or other materials provided with the distribution.
 * 3. All advertising materials mentioning features or use of this software
 *    must display the following acknowledgement:
 *	This product includes software developed by the University of
 *	California, Berkeley and its contributors.
 * 4. Neither the name of the University nor the names of its contributors
 *    may be used to endorse or promote products derived from this software
 *    without specific prior written permission.
 *
 * THIS SOFTWARE IS PROVIDED BY THE REGENTS AND CONTRIBUTORS ``AS IS'' AND
 * ANY EXPRESS OR IMPLIED WARRANTIES, INCLUDING, BUT NOT LIMITED TO, THE
 * IMPLIED WARRANTIES OF MERCHANTABILITY AND FITNESS FOR A PARTICULAR PURPOSE
 * ARE DISCLAIMED.  IN NO EVENT SHALL THE REGENTS OR CONTRIBUTORS BE LIABLE
 * FOR ANY DIRECT, INDIRECT, INCIDENTAL, SPECIAL, EXEMPLARY, OR CONSEQUENTIAL
 * DAMAGES (INCLUDING, BUT NOT LIMITED TO, PROCUREMENT OF SUBSTITUTE GOODS
 * OR SERVICES; LOSS OF USE, DATA, OR PROFITS; OR BUSINESS INTERRUPTION)
 * HOWEVER CAUSED AND ON ANY THEORY OF LIABILITY, WHETHER IN CONTRACT, STRICT
 * LIABILITY, OR TORT (INCLUDING NEGLIGENCE OR OTHERWISE) ARISING IN ANY WAY
 * OUT OF THE USE OF THIS SOFTWARE, EVEN IF ADVISED OF THE POSSIBILITY OF
 * SUCH DAMAGE.
 *
 *				New Swap System
 *				Matthew Dillon
 *
 * Radix Bitmap 'blists'.
 *
 *	- The new swapper uses the new radix bitmap code.  This should scale
 *	  to arbitrarily small or arbitrarily large swap spaces and an almost
 *	  arbitrary degree of fragmentation.
 *
 * Features:
 *
 *	- on the fly reallocation of swap during putpages.  The new system
 *	  does not try to keep previously allocated swap blocks for dirty
 *	  pages.
 *
 *	- on the fly deallocation of swap
 *
 *	- No more garbage collection required.  Unnecessarily allocated swap
 *	  blocks only exist for dirty vm_page_t's now and these are already
 *	  cycled (in a high-load system) by the pager.  We also do on-the-fly
 *	  removal of invalidated swap blocks when a page is destroyed
 *	  or renamed.
 *
 * from: Utah $Hdr: swap_pager.c 1.4 91/04/30$
 *
 *	@(#)swap_pager.c	8.9 (Berkeley) 3/21/94
 *	@(#)vm_swap.c	8.5 (Berkeley) 2/17/94
 */

#include <sys/cdefs.h>
__FBSDID("$FreeBSD$");

#include "opt_swap.h"
#include "opt_vm.h"

#include <sys/param.h>
#include <sys/systm.h>
#include <sys/conf.h>
#include <sys/kernel.h>
#include <sys/priv.h>
#include <sys/proc.h>
#include <sys/bio.h>
#include <sys/buf.h>
#include <sys/disk.h>
#include <sys/fcntl.h>
#include <sys/mount.h>
#include <sys/namei.h>
#include <sys/vnode.h>
#include <sys/malloc.h>
#include <sys/pctrie.h>
#include <sys/racct.h>
#include <sys/resource.h>
#include <sys/resourcevar.h>
#include <sys/rwlock.h>
#include <sys/sbuf.h>
#include <sys/syscallsubr.h>
#include <sys/sysctl.h>
#include <sys/sysproto.h>
#include <sys/blist.h>
#include <sys/lock.h>
#include <sys/sx.h>
#include <sys/vmmeter.h>

#include <security/mac/mac_framework.h>

#ifdef CPU_CHERI
#include <cheri/cheric.h>
#endif

#include <vm/vm.h>
#include <vm/pmap.h>
#include <vm/vm_map.h>
#include <vm/vm_kern.h>
#include <vm/vm_object.h>
#include <vm/vm_page.h>
#include <vm/vm_pager.h>
#include <vm/vm_pageout.h>
#include <vm/vm_param.h>
#include <vm/swap_pager.h>
#include <vm/vm_extern.h>
#include <vm/uma.h>

#include <geom/geom.h>

/*
 * XXXCHERI: It would be good to offer some sort of machine-dependent
 * metadata abstraction for swapped pages, getting CHERI-aware code out of
 * the machine-independent swap pager.  However, that will have to follow
 * another day.
 */
#ifdef CPU_CHERI
#include <cheri/cheri.h>
#endif

/*
 * MAX_PAGEOUT_CLUSTER must be a power of 2 between 1 and 64.
 * The 64-page limit is due to the radix code (kern/subr_blist.c).
 */
#ifndef MAX_PAGEOUT_CLUSTER
#define	MAX_PAGEOUT_CLUSTER	32
#endif

#if !defined(SWB_NPAGES)
#define SWB_NPAGES	MAX_PAGEOUT_CLUSTER
#endif

#define	SWAP_META_PAGES		PCTRIE_COUNT
#ifdef CPU_CHERI
#define	BITS_PER_TAGS_PER_PAGE					\
	((PAGE_SIZE / CHERICAP_SIZE) / (8 * sizeof(uint64_t)))

CTASSERT((PAGE_SIZE / CHERICAP_SIZE) % (8 * sizeof(uint64_t)) == 0);
#endif

/*
 * A swblk structure maps each page index within a
 * SWAP_META_PAGES-aligned and sized range to the address of an
 * on-disk swap block (or SWAPBLK_NONE). The collection of these
 * mappings for an entire vm object is implemented as a pc-trie.
 */
struct swblk {
	vm_pindex_t	p;
#ifdef CPU_CHERI
	uint64_t	swb_tags[SWAP_META_PAGES * BITS_PER_TAGS_PER_PAGE];
#endif
	daddr_t		d[SWAP_META_PAGES];
};

static MALLOC_DEFINE(M_VMPGDATA, "vm_pgdata", "swap pager private data");
static struct mtx sw_dev_mtx;
static TAILQ_HEAD(, swdevt) swtailq = TAILQ_HEAD_INITIALIZER(swtailq);
static struct swdevt *swdevhd;	/* Allocate from here next */
static int nswapdev;		/* Number of swap devices */
int swap_pager_avail;
static struct sx swdev_syscall_lock;	/* serialize swap(on|off) */

<<<<<<< HEAD
#ifdef CPU_CHERI
/*
 * Omnipotent capability for restoring swapped capabilities.
 *
 * XXXBD: These should be a way to do this without storing such a potent
 * capability.  Splitting sealed and unsealed caps would be a start.
 */
void * __capability swap_restore_cap;
#endif

static vm_ooffset_t swap_total;
SYSCTL_QUAD(_vm, OID_AUTO, swap_total, CTLFLAG_RD, &swap_total, 0,
    "Total amount of available swap storage.");
static vm_ooffset_t swap_reserved;
SYSCTL_QUAD(_vm, OID_AUTO, swap_reserved, CTLFLAG_RD, &swap_reserved, 0,
=======
static u_long swap_reserved;
static u_long swap_total;
static int sysctl_page_shift(SYSCTL_HANDLER_ARGS);
SYSCTL_PROC(_vm, OID_AUTO, swap_reserved, CTLTYPE_U64 | CTLFLAG_RD | CTLFLAG_MPSAFE,
    &swap_reserved, 0, sysctl_page_shift, "A", 
>>>>>>> 9a1ff096
    "Amount of swap storage needed to back all allocated anonymous memory.");
SYSCTL_PROC(_vm, OID_AUTO, swap_total, CTLTYPE_U64 | CTLFLAG_RD | CTLFLAG_MPSAFE,
    &swap_total, 0, sysctl_page_shift, "A", 
    "Total amount of available swap storage.");

static int overcommit = 0;
SYSCTL_INT(_vm, VM_OVERCOMMIT, overcommit, CTLFLAG_RW, &overcommit, 0,
    "Configure virtual memory overcommit behavior. See tuning(7) "
    "for details.");
static unsigned long swzone;
SYSCTL_ULONG(_vm, OID_AUTO, swzone, CTLFLAG_RD, &swzone, 0,
    "Actual size of swap metadata zone");
static unsigned long swap_maxpages;
SYSCTL_ULONG(_vm, OID_AUTO, swap_maxpages, CTLFLAG_RD, &swap_maxpages, 0,
    "Maximum amount of swap supported");

/* bits from overcommit */
#define	SWAP_RESERVE_FORCE_ON		(1 << 0)
#define	SWAP_RESERVE_RLIMIT_ON		(1 << 1)
#define	SWAP_RESERVE_ALLOW_NONWIRED	(1 << 2)

static int
sysctl_page_shift(SYSCTL_HANDLER_ARGS)
{
	uint64_t newval;
	u_long value = *(u_long *)arg1;

	newval = ((uint64_t)value) << PAGE_SHIFT;
	return (sysctl_handle_64(oidp, &newval, 0, req));
}

int
swap_reserve(vm_ooffset_t incr)
{

	return (swap_reserve_by_cred(incr, curthread->td_ucred));
}

int
swap_reserve_by_cred(vm_ooffset_t incr, struct ucred *cred)
{
	u_long r, s, prev, pincr;
	int res, error;
	static int curfail;
	static struct timeval lastfail;
	struct uidinfo *uip;

	uip = cred->cr_ruidinfo;

	KASSERT((incr & PAGE_MASK) == 0, ("%s: incr: %ju & PAGE_MASK", __func__,
	    (uintmax_t)incr));

#ifdef RACCT
	if (racct_enable) {
		PROC_LOCK(curproc);
		error = racct_add(curproc, RACCT_SWAP, incr);
		PROC_UNLOCK(curproc);
		if (error != 0)
			return (0);
	}
#endif

	pincr = atop(incr);
	res = 0;
	prev = atomic_fetchadd_long(&swap_reserved, pincr);
	r = prev + pincr;
	if (overcommit & SWAP_RESERVE_ALLOW_NONWIRED) {
		s = vm_cnt.v_page_count - vm_cnt.v_free_reserved -
		    vm_wire_count();
	} else
		s = 0;
	s += swap_total;
	if ((overcommit & SWAP_RESERVE_FORCE_ON) == 0 || r <= s ||
	    (error = priv_check(curthread, PRIV_VM_SWAP_NOQUOTA)) == 0) {
		res = 1;
	} else {
		prev = atomic_fetchadd_long(&swap_reserved, -pincr);
		if (prev < pincr)
			panic("swap_reserved < incr on overcommit fail");
	}
	if (res) {
		prev = atomic_fetchadd_long(&uip->ui_vmsize, pincr);
		if ((overcommit & SWAP_RESERVE_RLIMIT_ON) != 0 &&
		    prev + pincr > lim_cur(curthread, RLIMIT_SWAP) &&
		    priv_check(curthread, PRIV_VM_SWAP_NORLIMIT)) {
			res = 0;
			prev = atomic_fetchadd_long(&uip->ui_vmsize, -pincr);
			if (prev < pincr)
				panic("uip->ui_vmsize < incr on overcommit fail");
		}
	}
	if (!res && ppsratecheck(&lastfail, &curfail, 1)) {
		printf("uid %d, pid %d: swap reservation for %jd bytes failed\n",
		    uip->ui_uid, curproc->p_pid, incr);
	}

#ifdef RACCT
	if (racct_enable && !res) {
		PROC_LOCK(curproc);
		racct_sub(curproc, RACCT_SWAP, incr);
		PROC_UNLOCK(curproc);
	}
#endif

	return (res);
}

void
swap_reserve_force(vm_ooffset_t incr)
{
	struct uidinfo *uip;
	u_long pincr;

	KASSERT((incr & PAGE_MASK) == 0, ("%s: incr: %ju & PAGE_MASK", __func__,
	    (uintmax_t)incr));

	PROC_LOCK(curproc);
#ifdef RACCT
	if (racct_enable)
		racct_add_force(curproc, RACCT_SWAP, incr);
#endif
	pincr = atop(incr);
	atomic_add_long(&swap_reserved, pincr);
	uip = curproc->p_ucred->cr_ruidinfo;
	atomic_add_long(&uip->ui_vmsize, pincr);
	PROC_UNLOCK(curproc);
}

void
swap_release(vm_ooffset_t decr)
{
	struct ucred *cred;

	PROC_LOCK(curproc);
	cred = curproc->p_ucred;
	swap_release_by_cred(decr, cred);
	PROC_UNLOCK(curproc);
}

void
swap_release_by_cred(vm_ooffset_t decr, struct ucred *cred)
{
	u_long prev, pdecr;
 	struct uidinfo *uip;

	uip = cred->cr_ruidinfo;

	KASSERT((decr & PAGE_MASK) == 0, ("%s: decr: %ju & PAGE_MASK", __func__,
	    (uintmax_t)decr));

	pdecr = atop(decr);
	prev = atomic_fetchadd_long(&swap_reserved, -pdecr);
	if (prev < pdecr)
		panic("swap_reserved < decr");

	prev = atomic_fetchadd_long(&uip->ui_vmsize, -pdecr);
	if (prev < pdecr)
		printf("negative vmsize for uid = %d\n", uip->ui_uid);
#ifdef RACCT
	if (racct_enable)
		racct_sub_cred(cred, RACCT_SWAP, decr);
#endif
}

#define SWM_POP		0x01	/* pop out			*/

static int swap_pager_full = 2;	/* swap space exhaustion (task killing) */
static int swap_pager_almost_full = 1; /* swap space exhaustion (w/hysteresis)*/
static int nsw_rcount;		/* free read buffers			*/
static int nsw_wcount_sync;	/* limit write buffers / synchronous	*/
static int nsw_wcount_async;	/* limit write buffers / asynchronous	*/
static int nsw_wcount_async_max;/* assigned maximum			*/
static int nsw_cluster_max;	/* maximum VOP I/O allowed		*/

static int sysctl_swap_async_max(SYSCTL_HANDLER_ARGS);
SYSCTL_PROC(_vm, OID_AUTO, swap_async_max, CTLTYPE_INT | CTLFLAG_RW |
    CTLFLAG_MPSAFE, NULL, 0, sysctl_swap_async_max, "I",
    "Maximum running async swap ops");
static int sysctl_swap_fragmentation(SYSCTL_HANDLER_ARGS);
SYSCTL_PROC(_vm, OID_AUTO, swap_fragmentation, CTLTYPE_STRING | CTLFLAG_RD |
    CTLFLAG_MPSAFE, NULL, 0, sysctl_swap_fragmentation, "A",
    "Swap Fragmentation Info");

static struct sx sw_alloc_sx;

/*
 * "named" and "unnamed" anon region objects.  Try to reduce the overhead
 * of searching a named list by hashing it just a little.
 */

#define NOBJLISTS		8

#define NOBJLIST(handle)	\
	(&swap_pager_object_list[((int)(intptr_t)handle >> 4) & (NOBJLISTS-1)])

static struct pagerlst	swap_pager_object_list[NOBJLISTS];
static uma_zone_t swblk_zone;
static uma_zone_t swpctrie_zone;

/*
 * pagerops for OBJT_SWAP - "swap pager".  Some ops are also global procedure
 * calls hooked from other parts of the VM system and do not appear here.
 * (see vm/swap_pager.h).
 */
static vm_object_t
		swap_pager_alloc(void *handle, vm_ooffset_t size,
		    vm_prot_t prot, vm_ooffset_t offset, struct ucred *);
static void	swap_pager_dealloc(vm_object_t object);
static int	swap_pager_getpages(vm_object_t, vm_page_t *, int, int *,
    int *);
static int	swap_pager_getpages_async(vm_object_t, vm_page_t *, int, int *,
    int *, pgo_getpages_iodone_t, void *);
static void	swap_pager_putpages(vm_object_t, vm_page_t *, int, boolean_t, int *);
static boolean_t
		swap_pager_haspage(vm_object_t object, vm_pindex_t pindex, int *before, int *after);
static void	swap_pager_init(void);
static void	swap_pager_unswapped(vm_page_t);
static void	swap_pager_swapoff(struct swdevt *sp);

struct pagerops swappagerops = {
	.pgo_init =	swap_pager_init,	/* early system initialization of pager	*/
	.pgo_alloc =	swap_pager_alloc,	/* allocate an OBJT_SWAP object		*/
	.pgo_dealloc =	swap_pager_dealloc,	/* deallocate an OBJT_SWAP object	*/
	.pgo_getpages =	swap_pager_getpages,	/* pagein				*/
	.pgo_getpages_async = swap_pager_getpages_async, /* pagein (async)		*/
	.pgo_putpages =	swap_pager_putpages,	/* pageout				*/
	.pgo_haspage =	swap_pager_haspage,	/* get backing store status for page	*/
	.pgo_pageunswapped = swap_pager_unswapped,	/* remove swap related to page		*/
};

/*
 * swap_*() routines are externally accessible.  swp_*() routines are
 * internal.
 */
static int nswap_lowat = 128;	/* in pages, swap_pager_almost_full warn */
static int nswap_hiwat = 512;	/* in pages, swap_pager_almost_full warn */

SYSCTL_INT(_vm, OID_AUTO, dmmax, CTLFLAG_RD, &nsw_cluster_max, 0,
    "Maximum size of a swap block in pages");

static void	swp_sizecheck(void);
static void	swp_pager_async_iodone(struct buf *bp);
static bool	swp_pager_swblk_empty(struct swblk *sb, int start, int limit);
static int	swapongeom(struct vnode *);
static int	swaponvp(struct thread *, struct vnode *, u_long);
static int	swapoff_one(struct swdevt *sp, struct ucred *cred);

/*
 * Swap bitmap functions
 */
static void	swp_pager_freeswapspace(daddr_t blk, daddr_t npages);
static daddr_t	swp_pager_getswapspace(int npages);

/*
 * Metadata functions
 */
static daddr_t swp_pager_meta_build(vm_object_t, vm_pindex_t, daddr_t);
#ifdef CPU_CHERI
static void cheri_restore_tag(void * __capability *);
static void swp_pager_meta_cheri_get_tags(vm_page_t);
static void swp_pager_meta_cheri_put_tags(vm_page_t);
#endif
static void swp_pager_meta_free(vm_object_t, vm_pindex_t, vm_pindex_t);
static void swp_pager_meta_free_all(vm_object_t);
static daddr_t swp_pager_meta_ctl(vm_object_t, vm_pindex_t, int);

static void
swp_pager_init_freerange(daddr_t *start, daddr_t *num)
{

	*start = SWAPBLK_NONE;
	*num = 0;
}

static void
swp_pager_update_freerange(daddr_t *start, daddr_t *num, daddr_t addr)
{

	if (*start + *num == addr) {
		(*num)++;
	} else {
		swp_pager_freeswapspace(*start, *num);
		*start = addr;
		*num = 1;
	}
}

static void *
swblk_trie_alloc(struct pctrie *ptree)
{

	return (uma_zalloc(swpctrie_zone, M_NOWAIT | (curproc == pageproc ?
	    M_USE_RESERVE : 0)));
}

static void
swblk_trie_free(struct pctrie *ptree, void *node)
{

	uma_zfree(swpctrie_zone, node);
}

PCTRIE_DEFINE(SWAP, swblk, p, swblk_trie_alloc, swblk_trie_free);

/*
 * SWP_SIZECHECK() -	update swap_pager_full indication
 *
 *	update the swap_pager_almost_full indication and warn when we are
 *	about to run out of swap space, using lowat/hiwat hysteresis.
 *
 *	Clear swap_pager_full ( task killing ) indication when lowat is met.
 *
 *	No restrictions on call
 *	This routine may not block.
 */
static void
swp_sizecheck(void)
{

	if (swap_pager_avail < nswap_lowat) {
		if (swap_pager_almost_full == 0) {
			printf("swap_pager: out of swap space\n");
			swap_pager_almost_full = 1;
		}
	} else {
		swap_pager_full = 0;
		if (swap_pager_avail > nswap_hiwat)
			swap_pager_almost_full = 0;
	}
}

/*
 * SWAP_PAGER_INIT() -	initialize the swap pager!
 *
 *	Expected to be started from system init.  NOTE:  This code is run
 *	before much else so be careful what you depend on.  Most of the VM
 *	system has yet to be initialized at this point.
 */
static void
swap_pager_init(void)
{
	/*
	 * Initialize object lists
	 */
	int i;

	for (i = 0; i < NOBJLISTS; ++i)
		TAILQ_INIT(&swap_pager_object_list[i]);
	mtx_init(&sw_dev_mtx, "swapdev", NULL, MTX_DEF);
	sx_init(&sw_alloc_sx, "swspsx");
	sx_init(&swdev_syscall_lock, "swsysc");
}

/*
 * SWAP_PAGER_SWAP_INIT() - swap pager initialization from pageout process
 *
 *	Expected to be started from pageout process once, prior to entering
 *	its main loop.
 */
void
swap_pager_swap_init(void)
{
	unsigned long n, n2;

	/*
	 * Number of in-transit swap bp operations.  Don't
	 * exhaust the pbufs completely.  Make sure we
	 * initialize workable values (0 will work for hysteresis
	 * but it isn't very efficient).
	 *
	 * The nsw_cluster_max is constrained by the bp->b_pages[]
	 * array (MAXPHYS/PAGE_SIZE) and our locally defined
	 * MAX_PAGEOUT_CLUSTER.   Also be aware that swap ops are
	 * constrained by the swap device interleave stripe size.
	 *
	 * Currently we hardwire nsw_wcount_async to 4.  This limit is
	 * designed to prevent other I/O from having high latencies due to
	 * our pageout I/O.  The value 4 works well for one or two active swap
	 * devices but is probably a little low if you have more.  Even so,
	 * a higher value would probably generate only a limited improvement
	 * with three or four active swap devices since the system does not
	 * typically have to pageout at extreme bandwidths.   We will want
	 * at least 2 per swap devices, and 4 is a pretty good value if you
	 * have one NFS swap device due to the command/ack latency over NFS.
	 * So it all works out pretty well.
	 */
	nsw_cluster_max = min((MAXPHYS/PAGE_SIZE), MAX_PAGEOUT_CLUSTER);

	mtx_lock(&pbuf_mtx);
	nsw_rcount = (nswbuf + 1) / 2;
	nsw_wcount_sync = (nswbuf + 3) / 4;
	nsw_wcount_async = 4;
	nsw_wcount_async_max = nsw_wcount_async;
	mtx_unlock(&pbuf_mtx);

	/*
	 * Initialize our zone, guessing on the number we need based
	 * on the number of pages in the system.
	 */
	n = vm_cnt.v_page_count / 2;
	if (maxswzone && n > maxswzone / sizeof(struct swblk))
		n = maxswzone / sizeof(struct swblk);
	swpctrie_zone = uma_zcreate("swpctrie", pctrie_node_size(), NULL, NULL,
	    pctrie_zone_init, NULL, UMA_ALIGN_PTR, UMA_ZONE_VM);
	if (swpctrie_zone == NULL)
		panic("failed to create swap pctrie zone.");
	swblk_zone = uma_zcreate("swblk", sizeof(struct swblk), NULL, NULL,
	    NULL, NULL, _Alignof(struct swblk) - 1, UMA_ZONE_VM);
	if (swblk_zone == NULL)
		panic("failed to create swap blk zone.");
	n2 = n;
	do {
		if (uma_zone_reserve_kva(swblk_zone, n))
			break;
		/*
		 * if the allocation failed, try a zone two thirds the
		 * size of the previous attempt.
		 */
		n -= ((n + 2) / 3);
	} while (n > 0);

	/*
	 * Often uma_zone_reserve_kva() cannot reserve exactly the
	 * requested size.  Account for the difference when
	 * calculating swap_maxpages.
	 */
	n = uma_zone_get_max(swblk_zone);

	if (n < n2)
		printf("Swap blk zone entries reduced from %lu to %lu.\n",
		    n2, n);
	swap_maxpages = n * SWAP_META_PAGES;
	swzone = n * sizeof(struct swblk);
	if (!uma_zone_reserve_kva(swpctrie_zone, n))
		printf("Cannot reserve swap pctrie zone, "
		    "reduce kern.maxswzone.\n");
}

static vm_object_t
swap_pager_alloc_init(void *handle, struct ucred *cred, vm_ooffset_t size,
    vm_ooffset_t offset)
{
	vm_object_t object;

	if (cred != NULL) {
		if (!swap_reserve_by_cred(size, cred))
			return (NULL);
		crhold(cred);
	}

	/*
	 * The un_pager.swp.swp_blks trie is initialized by
	 * vm_object_allocate() to ensure the correct order of
	 * visibility to other threads.
	 */
	object = vm_object_allocate(OBJT_SWAP, OFF_TO_IDX(offset +
	    PAGE_MASK + size));

	object->handle = handle;
	if (cred != NULL) {
		object->cred = cred;
		object->charge = size;
	}
	return (object);
}

/*
 * SWAP_PAGER_ALLOC() -	allocate a new OBJT_SWAP VM object and instantiate
 *			its metadata structures.
 *
 *	This routine is called from the mmap and fork code to create a new
 *	OBJT_SWAP object.
 *
 *	This routine must ensure that no live duplicate is created for
 *	the named object request, which is protected against by
 *	holding the sw_alloc_sx lock in case handle != NULL.
 */
static vm_object_t
swap_pager_alloc(void *handle, vm_ooffset_t size, vm_prot_t prot,
    vm_ooffset_t offset, struct ucred *cred)
{
	vm_object_t object;

	if (handle != NULL) {
		/*
		 * Reference existing named region or allocate new one.  There
		 * should not be a race here against swp_pager_meta_build()
		 * as called from vm_page_remove() in regards to the lookup
		 * of the handle.
		 */
		sx_xlock(&sw_alloc_sx);
		object = vm_pager_object_lookup(NOBJLIST(handle), handle);
		if (object == NULL) {
			object = swap_pager_alloc_init(handle, cred, size,
			    offset);
			if (object != NULL) {
				TAILQ_INSERT_TAIL(NOBJLIST(object->handle),
				    object, pager_object_list);
			}
		}
		sx_xunlock(&sw_alloc_sx);
	} else {
		object = swap_pager_alloc_init(handle, cred, size, offset);
	}
	return (object);
}

/*
 * SWAP_PAGER_DEALLOC() -	remove swap metadata from object
 *
 *	The swap backing for the object is destroyed.  The code is
 *	designed such that we can reinstantiate it later, but this
 *	routine is typically called only when the entire object is
 *	about to be destroyed.
 *
 *	The object must be locked.
 */
static void
swap_pager_dealloc(vm_object_t object)
{

	VM_OBJECT_ASSERT_WLOCKED(object);
	KASSERT((object->flags & OBJ_DEAD) != 0, ("dealloc of reachable obj"));

	/*
	 * Remove from list right away so lookups will fail if we block for
	 * pageout completion.
	 */
	if (object->handle != NULL) {
		VM_OBJECT_WUNLOCK(object);
		sx_xlock(&sw_alloc_sx);
		TAILQ_REMOVE(NOBJLIST(object->handle), object,
		    pager_object_list);
		sx_xunlock(&sw_alloc_sx);
		VM_OBJECT_WLOCK(object);
	}

	vm_object_pip_wait(object, "swpdea");

	/*
	 * Free all remaining metadata.  We only bother to free it from
	 * the swap meta data.  We do not attempt to free swapblk's still
	 * associated with vm_page_t's for this object.  We do not care
	 * if paging is still in progress on some objects.
	 */
	swp_pager_meta_free_all(object);
	object->handle = NULL;
	object->type = OBJT_DEAD;
}

/************************************************************************
 *			SWAP PAGER BITMAP ROUTINES			*
 ************************************************************************/

/*
 * SWP_PAGER_GETSWAPSPACE() -	allocate raw swap space
 *
 *	Allocate swap for the requested number of pages.  The starting
 *	swap block number (a page index) is returned or SWAPBLK_NONE
 *	if the allocation failed.
 *
 *	Also has the side effect of advising that somebody made a mistake
 *	when they configured swap and didn't configure enough.
 *
 *	This routine may not sleep.
 *
 *	We allocate in round-robin fashion from the configured devices.
 */
static daddr_t
swp_pager_getswapspace(int npages)
{
	daddr_t blk;
	struct swdevt *sp;
	int i;

	blk = SWAPBLK_NONE;
	mtx_lock(&sw_dev_mtx);
	sp = swdevhd;
	for (i = 0; i < nswapdev; i++) {
		if (sp == NULL)
			sp = TAILQ_FIRST(&swtailq);
		if (!(sp->sw_flags & SW_CLOSING)) {
			blk = blist_alloc(sp->sw_blist, npages);
			if (blk != SWAPBLK_NONE) {
				blk += sp->sw_first;
				sp->sw_used += npages;
				swap_pager_avail -= npages;
				swp_sizecheck();
				swdevhd = TAILQ_NEXT(sp, sw_list);
				goto done;
			}
		}
		sp = TAILQ_NEXT(sp, sw_list);
	}
	if (swap_pager_full != 2) {
		printf("swap_pager_getswapspace(%d): failed\n", npages);
		swap_pager_full = 2;
		swap_pager_almost_full = 1;
	}
	swdevhd = NULL;
done:
	mtx_unlock(&sw_dev_mtx);
	return (blk);
}

static int
swp_pager_isondev(daddr_t blk, struct swdevt *sp)
{

	return (blk >= sp->sw_first && blk < sp->sw_end);
}

static void
swp_pager_strategy(struct buf *bp)
{
	struct swdevt *sp;

	mtx_lock(&sw_dev_mtx);
	TAILQ_FOREACH(sp, &swtailq, sw_list) {
		if (bp->b_blkno >= sp->sw_first && bp->b_blkno < sp->sw_end) {
			mtx_unlock(&sw_dev_mtx);
			if ((sp->sw_flags & SW_UNMAPPED) != 0 &&
			    unmapped_buf_allowed) {
				bp->b_data = unmapped_buf;
				bp->b_offset = 0;
			} else {
				pmap_qenter((vm_offset_t)bp->b_data,
				    &bp->b_pages[0], bp->b_bcount / PAGE_SIZE);
			}
			sp->sw_strategy(bp, sp);
			return;
		}
	}
	panic("Swapdev not found");
}


/*
 * SWP_PAGER_FREESWAPSPACE() -	free raw swap space
 *
 *	This routine returns the specified swap blocks back to the bitmap.
 *
 *	This routine may not sleep.
 */
static void
swp_pager_freeswapspace(daddr_t blk, daddr_t npages)
{
	struct swdevt *sp;

	if (npages == 0)
		return;
	mtx_lock(&sw_dev_mtx);
	TAILQ_FOREACH(sp, &swtailq, sw_list) {
		if (blk >= sp->sw_first && blk < sp->sw_end) {
			sp->sw_used -= npages;
			/*
			 * If we are attempting to stop swapping on
			 * this device, we don't want to mark any
			 * blocks free lest they be reused.
			 */
			if ((sp->sw_flags & SW_CLOSING) == 0) {
				blist_free(sp->sw_blist, blk - sp->sw_first,
				    npages);
				swap_pager_avail += npages;
				swp_sizecheck();
			}
			mtx_unlock(&sw_dev_mtx);
			return;
		}
	}
	panic("Swapdev not found");
}

/*
 * SYSCTL_SWAP_FRAGMENTATION() -	produce raw swap space stats
 */
static int
sysctl_swap_fragmentation(SYSCTL_HANDLER_ARGS)
{
	struct sbuf sbuf;
	struct swdevt *sp;
	const char *devname;
	int error;

	error = sysctl_wire_old_buffer(req, 0);
	if (error != 0)
		return (error);
	sbuf_new_for_sysctl(&sbuf, NULL, 128, req);
	mtx_lock(&sw_dev_mtx);
	TAILQ_FOREACH(sp, &swtailq, sw_list) {
		if (vn_isdisk(sp->sw_vp, NULL))
			devname = devtoname(sp->sw_vp->v_rdev);
		else
			devname = "[file]";
		sbuf_printf(&sbuf, "\nFree space on device %s:\n", devname);
		blist_stats(sp->sw_blist, &sbuf);
	}
	mtx_unlock(&sw_dev_mtx);
	error = sbuf_finish(&sbuf);
	sbuf_delete(&sbuf);
	return (error);
}

/*
 * SWAP_PAGER_FREESPACE() -	frees swap blocks associated with a page
 *				range within an object.
 *
 *	This is a globally accessible routine.
 *
 *	This routine removes swapblk assignments from swap metadata.
 *
 *	The external callers of this routine typically have already destroyed
 *	or renamed vm_page_t's associated with this range in the object so
 *	we should be ok.
 *
 *	The object must be locked.
 */
void
swap_pager_freespace(vm_object_t object, vm_pindex_t start, vm_size_t size)
{

	swp_pager_meta_free(object, start, size);
}

/*
 * SWAP_PAGER_RESERVE() - reserve swap blocks in object
 *
 *	Assigns swap blocks to the specified range within the object.  The
 *	swap blocks are not zeroed.  Any previous swap assignment is destroyed.
 *
 *	Returns 0 on success, -1 on failure.
 */
int
swap_pager_reserve(vm_object_t object, vm_pindex_t start, vm_size_t size)
{
	int n = 0;
	daddr_t blk = SWAPBLK_NONE;
	vm_pindex_t beg = start;	/* save start index */
	daddr_t addr, n_free, s_free;

	swp_pager_init_freerange(&s_free, &n_free);
	VM_OBJECT_WLOCK(object);
	while (size) {
		if (n == 0) {
			n = BLIST_MAX_ALLOC;
			while ((blk = swp_pager_getswapspace(n)) == SWAPBLK_NONE) {
				n >>= 1;
				if (n == 0) {
					swp_pager_meta_free(object, beg, start - beg);
					VM_OBJECT_WUNLOCK(object);
					return (-1);
				}
			}
		}
		addr = swp_pager_meta_build(object, start, blk);
		if (addr != SWAPBLK_NONE)
			swp_pager_update_freerange(&s_free, &n_free, addr);
		--size;
		++start;
		++blk;
		--n;
	}
	swp_pager_freeswapspace(s_free, n_free);
	swp_pager_meta_free(object, start, n);
	VM_OBJECT_WUNLOCK(object);
	return (0);
}

/*
 * SWAP_PAGER_COPY() -  copy blocks from source pager to destination pager
 *			and destroy the source.
 *
 *	Copy any valid swapblks from the source to the destination.  In
 *	cases where both the source and destination have a valid swapblk,
 *	we keep the destination's.
 *
 *	This routine is allowed to sleep.  It may sleep allocating metadata
 *	indirectly through swp_pager_meta_build() or if paging is still in
 *	progress on the source.
 *
 *	The source object contains no vm_page_t's (which is just as well)
 *
 *	The source object is of type OBJT_SWAP.
 *
 *	The source and destination objects must be locked.
 *	Both object locks may temporarily be released.
 */
void
swap_pager_copy(vm_object_t srcobject, vm_object_t dstobject,
    vm_pindex_t offset, int destroysource)
{
	vm_pindex_t i;
	daddr_t dstaddr, n_free, s_free, srcaddr;

	VM_OBJECT_ASSERT_WLOCKED(srcobject);
	VM_OBJECT_ASSERT_WLOCKED(dstobject);

	/*
	 * If destroysource is set, we remove the source object from the
	 * swap_pager internal queue now.
	 */
	if (destroysource && srcobject->handle != NULL) {
		vm_object_pip_add(srcobject, 1);
		VM_OBJECT_WUNLOCK(srcobject);
		vm_object_pip_add(dstobject, 1);
		VM_OBJECT_WUNLOCK(dstobject);
		sx_xlock(&sw_alloc_sx);
		TAILQ_REMOVE(NOBJLIST(srcobject->handle), srcobject,
		    pager_object_list);
		sx_xunlock(&sw_alloc_sx);
		VM_OBJECT_WLOCK(dstobject);
		vm_object_pip_wakeup(dstobject);
		VM_OBJECT_WLOCK(srcobject);
		vm_object_pip_wakeup(srcobject);
	}

	/*
	 * Transfer source to destination.
	 */
	swp_pager_init_freerange(&s_free, &n_free);
	for (i = 0; i < dstobject->size; ++i) {
		srcaddr = swp_pager_meta_ctl(srcobject, i + offset, SWM_POP);
		if (srcaddr == SWAPBLK_NONE)
			continue;
		dstaddr = swp_pager_meta_ctl(dstobject, i, 0);
		if (dstaddr != SWAPBLK_NONE) {
			/*
			 * Destination has valid swapblk or it is represented
			 * by a resident page.  We destroy the source block.
			 */
			swp_pager_update_freerange(&s_free, &n_free, srcaddr);
			continue;
		}

		/*
		 * Destination has no swapblk and is not resident,
		 * copy source.
		 *
		 * swp_pager_meta_build() can sleep.
		 */
		vm_object_pip_add(srcobject, 1);
		VM_OBJECT_WUNLOCK(srcobject);
		vm_object_pip_add(dstobject, 1);
		dstaddr = swp_pager_meta_build(dstobject, i, srcaddr);
		KASSERT(dstaddr == SWAPBLK_NONE,
		    ("Unexpected destination swapblk"));
		vm_object_pip_wakeup(dstobject);
		VM_OBJECT_WLOCK(srcobject);
		vm_object_pip_wakeup(srcobject);
	}
	swp_pager_freeswapspace(s_free, n_free);

	/*
	 * Free left over swap blocks in source.
	 *
	 * We have to revert the type to OBJT_DEFAULT so we do not accidentally
	 * double-remove the object from the swap queues.
	 */
	if (destroysource) {
		swp_pager_meta_free_all(srcobject);
		/*
		 * Reverting the type is not necessary, the caller is going
		 * to destroy srcobject directly, but I'm doing it here
		 * for consistency since we've removed the object from its
		 * queues.
		 */
		srcobject->type = OBJT_DEFAULT;
	}
}

/*
 * SWAP_PAGER_HASPAGE() -	determine if we have good backing store for
 *				the requested page.
 *
 *	We determine whether good backing store exists for the requested
 *	page and return TRUE if it does, FALSE if it doesn't.
 *
 *	If TRUE, we also try to determine how much valid, contiguous backing
 *	store exists before and after the requested page.
 */
static boolean_t
swap_pager_haspage(vm_object_t object, vm_pindex_t pindex, int *before,
    int *after)
{
	daddr_t blk, blk0;
	int i;

	VM_OBJECT_ASSERT_LOCKED(object);

	/*
	 * do we have good backing store at the requested index ?
	 */
	blk0 = swp_pager_meta_ctl(object, pindex, 0);
	if (blk0 == SWAPBLK_NONE) {
		if (before)
			*before = 0;
		if (after)
			*after = 0;
		return (FALSE);
	}

	/*
	 * find backwards-looking contiguous good backing store
	 */
	if (before != NULL) {
		for (i = 1; i < SWB_NPAGES; i++) {
			if (i > pindex)
				break;
			blk = swp_pager_meta_ctl(object, pindex - i, 0);
			if (blk != blk0 - i)
				break;
		}
		*before = i - 1;
	}

	/*
	 * find forward-looking contiguous good backing store
	 */
	if (after != NULL) {
		for (i = 1; i < SWB_NPAGES; i++) {
			blk = swp_pager_meta_ctl(object, pindex + i, 0);
			if (blk != blk0 + i)
				break;
		}
		*after = i - 1;
	}
	return (TRUE);
}

/*
 * SWAP_PAGER_PAGE_UNSWAPPED() - remove swap backing store related to page
 *
 *	This removes any associated swap backing store, whether valid or
 *	not, from the page.
 *
 *	This routine is typically called when a page is made dirty, at
 *	which point any associated swap can be freed.  MADV_FREE also
 *	calls us in a special-case situation
 *
 *	NOTE!!!  If the page is clean and the swap was valid, the caller
 *	should make the page dirty before calling this routine.  This routine
 *	does NOT change the m->dirty status of the page.  Also: MADV_FREE
 *	depends on it.
 *
 *	This routine may not sleep.
 *
 *	The object containing the page must be locked.
 */
static void
swap_pager_unswapped(vm_page_t m)
{
	daddr_t srcaddr;

	srcaddr = swp_pager_meta_ctl(m->object, m->pindex, SWM_POP);
	if (srcaddr != SWAPBLK_NONE)
		swp_pager_freeswapspace(srcaddr, 1);
}

/*
 * swap_pager_getpages() - bring pages in from swap
 *
 *	Attempt to page in the pages in array "ma" of length "count".  The
 *	caller may optionally specify that additional pages preceding and
 *	succeeding the specified range be paged in.  The number of such pages
 *	is returned in the "rbehind" and "rahead" parameters, and they will
 *	be in the inactive queue upon return.
 *
 *	The pages in "ma" must be busied and will remain busied upon return.
 */
static int
swap_pager_getpages(vm_object_t object, vm_page_t *ma, int count, int *rbehind,
    int *rahead)
{
	struct buf *bp;
	vm_page_t bm, mpred, msucc, p;
	vm_pindex_t pindex;
	daddr_t blk;
	int i, maxahead, maxbehind, reqcount;

	reqcount = count;

	/*
	 * Determine the final number of read-behind pages and
	 * allocate them BEFORE releasing the object lock.  Otherwise,
	 * there can be a problematic race with vm_object_split().
	 * Specifically, vm_object_split() might first transfer pages
	 * that precede ma[0] in the current object to a new object,
	 * and then this function incorrectly recreates those pages as
	 * read-behind pages in the current object.
	 */
	if (!swap_pager_haspage(object, ma[0]->pindex, &maxbehind, &maxahead))
		return (VM_PAGER_FAIL);

	/*
	 * Clip the readahead and readbehind ranges to exclude resident pages.
	 */
	if (rahead != NULL) {
		KASSERT(reqcount - 1 <= maxahead,
		    ("page count %d extends beyond swap block", reqcount));
		*rahead = imin(*rahead, maxahead - (reqcount - 1));
		pindex = ma[reqcount - 1]->pindex;
		msucc = TAILQ_NEXT(ma[reqcount - 1], listq);
		if (msucc != NULL && msucc->pindex - pindex - 1 < *rahead)
			*rahead = msucc->pindex - pindex - 1;
	}
	if (rbehind != NULL) {
		*rbehind = imin(*rbehind, maxbehind);
		pindex = ma[0]->pindex;
		mpred = TAILQ_PREV(ma[0], pglist, listq);
		if (mpred != NULL && pindex - mpred->pindex - 1 < *rbehind)
			*rbehind = pindex - mpred->pindex - 1;
	}

	bm = ma[0];
	for (i = 0; i < count; i++)
		ma[i]->oflags |= VPO_SWAPINPROG;

	/*
	 * Allocate readahead and readbehind pages.
	 */
	if (rbehind != NULL) {
		for (i = 1; i <= *rbehind; i++) {
			p = vm_page_alloc(object, ma[0]->pindex - i,
			    VM_ALLOC_NORMAL);
			if (p == NULL)
				break;
			p->oflags |= VPO_SWAPINPROG;
			bm = p;
		}
		*rbehind = i - 1;
	}
	if (rahead != NULL) {
		for (i = 0; i < *rahead; i++) {
			p = vm_page_alloc(object,
			    ma[reqcount - 1]->pindex + i + 1, VM_ALLOC_NORMAL);
			if (p == NULL)
				break;
			p->oflags |= VPO_SWAPINPROG;
		}
		*rahead = i;
	}
	if (rbehind != NULL)
		count += *rbehind;
	if (rahead != NULL)
		count += *rahead;

	vm_object_pip_add(object, count);

	pindex = bm->pindex;
	blk = swp_pager_meta_ctl(object, pindex, 0);
	KASSERT(blk != SWAPBLK_NONE,
	    ("no swap blocking containing %p(%jx)", object, (uintmax_t)pindex));

	VM_OBJECT_WUNLOCK(object);
	bp = getpbuf(&nsw_rcount);
	/* Pages cannot leave the object while busy. */
	for (i = 0, p = bm; i < count; i++, p = TAILQ_NEXT(p, listq)) {
		MPASS(p->pindex == bm->pindex + i);
		bp->b_pages[i] = p;
	}

	bp->b_flags |= B_PAGING;
	bp->b_iocmd = BIO_READ;
	bp->b_iodone = swp_pager_async_iodone;
	bp->b_rcred = crhold(thread0.td_ucred);
	bp->b_wcred = crhold(thread0.td_ucred);
	bp->b_blkno = blk;
	bp->b_bcount = PAGE_SIZE * count;
	bp->b_bufsize = PAGE_SIZE * count;
	bp->b_npages = count;
	bp->b_pgbefore = rbehind != NULL ? *rbehind : 0;
	bp->b_pgafter = rahead != NULL ? *rahead : 0;

	VM_CNT_INC(v_swapin);
	VM_CNT_ADD(v_swappgsin, count);

	/*
	 * perform the I/O.  NOTE!!!  bp cannot be considered valid after
	 * this point because we automatically release it on completion.
	 * Instead, we look at the one page we are interested in which we
	 * still hold a lock on even through the I/O completion.
	 *
	 * The other pages in our ma[] array are also released on completion,
	 * so we cannot assume they are valid anymore either.
	 *
	 * NOTE: b_blkno is destroyed by the call to swapdev_strategy
	 */
	BUF_KERNPROC(bp);
	swp_pager_strategy(bp);

	/*
	 * Wait for the pages we want to complete.  VPO_SWAPINPROG is always
	 * cleared on completion.  If an I/O error occurs, SWAPBLK_NONE
	 * is set in the metadata for each page in the request.
	 */
	VM_OBJECT_WLOCK(object);
	while ((ma[0]->oflags & VPO_SWAPINPROG) != 0) {
		ma[0]->oflags |= VPO_SWAPSLEEP;
		VM_CNT_INC(v_intrans);
		if (VM_OBJECT_SLEEP(object, &object->paging_in_progress, PSWP,
		    "swread", hz * 20)) {
			printf(
"swap_pager: indefinite wait buffer: bufobj: %p, blkno: %jd, size: %ld\n",
			    bp->b_bufobj, (intmax_t)bp->b_blkno, bp->b_bcount);
		}
	}

	/*
	 * If we had an unrecoverable read error pages will not be valid.
	 */
	for (i = 0; i < reqcount; i++)
		if (ma[i]->valid != VM_PAGE_BITS_ALL)
			return (VM_PAGER_ERROR);

	return (VM_PAGER_OK);

	/*
	 * A final note: in a low swap situation, we cannot deallocate swap
	 * and mark a page dirty here because the caller is likely to mark
	 * the page clean when we return, causing the page to possibly revert
	 * to all-zero's later.
	 */
}

/*
 * 	swap_pager_getpages_async():
 *
 *	Right now this is emulation of asynchronous operation on top of
 *	swap_pager_getpages().
 */
static int
swap_pager_getpages_async(vm_object_t object, vm_page_t *ma, int count,
    int *rbehind, int *rahead, pgo_getpages_iodone_t iodone, void *arg)
{
	int r, error;

	r = swap_pager_getpages(object, ma, count, rbehind, rahead);
	VM_OBJECT_WUNLOCK(object);
	switch (r) {
	case VM_PAGER_OK:
		error = 0;
		break;
	case VM_PAGER_ERROR:
		error = EIO;
		break;
	case VM_PAGER_FAIL:
		error = EINVAL;
		break;
	default:
		panic("unhandled swap_pager_getpages() error %d", r);
	}
	(iodone)(arg, ma, count, error);
	VM_OBJECT_WLOCK(object);

	return (r);
}

/*
 *	swap_pager_putpages:
 *
 *	Assign swap (if necessary) and initiate I/O on the specified pages.
 *
 *	We support both OBJT_DEFAULT and OBJT_SWAP objects.  DEFAULT objects
 *	are automatically converted to SWAP objects.
 *
 *	In a low memory situation we may block in VOP_STRATEGY(), but the new
 *	vm_page reservation system coupled with properly written VFS devices
 *	should ensure that no low-memory deadlock occurs.  This is an area
 *	which needs work.
 *
 *	The parent has N vm_object_pip_add() references prior to
 *	calling us and will remove references for rtvals[] that are
 *	not set to VM_PAGER_PEND.  We need to remove the rest on I/O
 *	completion.
 *
 *	The parent has soft-busy'd the pages it passes us and will unbusy
 *	those whos rtvals[] entry is not set to VM_PAGER_PEND on return.
 *	We need to unbusy the rest on I/O completion.
 */
static void
swap_pager_putpages(vm_object_t object, vm_page_t *ma, int count,
    int flags, int *rtvals)
{
	int i, n;
	boolean_t sync;
	daddr_t addr, n_free, s_free;

	swp_pager_init_freerange(&s_free, &n_free);
	if (count && ma[0]->object != object) {
		panic("swap_pager_putpages: object mismatch %p/%p",
		    object,
		    ma[0]->object
		);
	}

	/*
	 * Step 1
	 *
	 * Turn object into OBJT_SWAP
	 * check for bogus sysops
	 * force sync if not pageout process
	 */
	if (object->type != OBJT_SWAP) {
		addr = swp_pager_meta_build(object, 0, SWAPBLK_NONE);
		KASSERT(addr == SWAPBLK_NONE,
		    ("unexpected object swap block"));
	}
	VM_OBJECT_WUNLOCK(object);

	n = 0;
	if (curproc != pageproc)
		sync = TRUE;
	else
		sync = (flags & VM_PAGER_PUT_SYNC) != 0;

	/*
	 * Step 2
	 *
	 * Assign swap blocks and issue I/O.  We reallocate swap on the fly.
	 * The page is left dirty until the pageout operation completes
	 * successfully.
	 */
	for (i = 0; i < count; i += n) {
		int j;
		struct buf *bp;
		daddr_t blk;

		/*
		 * Maximum I/O size is limited by a number of factors.
		 */
		n = min(BLIST_MAX_ALLOC, count - i);
		n = min(n, nsw_cluster_max);

		/*
		 * Get biggest block of swap we can.  If we fail, fall
		 * back and try to allocate a smaller block.  Don't go
		 * overboard trying to allocate space if it would overly
		 * fragment swap.
		 */
		while (
		    (blk = swp_pager_getswapspace(n)) == SWAPBLK_NONE &&
		    n > 4
		) {
			n >>= 1;
		}
		if (blk == SWAPBLK_NONE) {
			for (j = 0; j < n; ++j)
				rtvals[i+j] = VM_PAGER_FAIL;
			continue;
		}

		/*
		 * All I/O parameters have been satisfied, build the I/O
		 * request and assign the swap space.
		 */
		if (sync == TRUE) {
			bp = getpbuf(&nsw_wcount_sync);
		} else {
			bp = getpbuf(&nsw_wcount_async);
			bp->b_flags = B_ASYNC;
		}
		bp->b_flags |= B_PAGING;
		bp->b_iocmd = BIO_WRITE;

		bp->b_rcred = crhold(thread0.td_ucred);
		bp->b_wcred = crhold(thread0.td_ucred);
		bp->b_bcount = PAGE_SIZE * n;
		bp->b_bufsize = PAGE_SIZE * n;
		bp->b_blkno = blk;

		VM_OBJECT_WLOCK(object);
		for (j = 0; j < n; ++j) {
			vm_page_t mreq = ma[i+j];

			addr = swp_pager_meta_build(mreq->object, mreq->pindex,
			    blk + j);
			if (addr != SWAPBLK_NONE)
				swp_pager_update_freerange(&s_free, &n_free,
				    addr);
#ifdef CPU_CHERI
			swp_pager_meta_cheri_put_tags(mreq);
#endif
			MPASS(mreq->dirty == VM_PAGE_BITS_ALL);
			mreq->oflags |= VPO_SWAPINPROG;
			bp->b_pages[j] = mreq;
		}
		VM_OBJECT_WUNLOCK(object);
		bp->b_npages = n;
		/*
		 * Must set dirty range for NFS to work.
		 */
		bp->b_dirtyoff = 0;
		bp->b_dirtyend = bp->b_bcount;

		VM_CNT_INC(v_swapout);
		VM_CNT_ADD(v_swappgsout, bp->b_npages);

		/*
		 * We unconditionally set rtvals[] to VM_PAGER_PEND so that we
		 * can call the async completion routine at the end of a
		 * synchronous I/O operation.  Otherwise, our caller would
		 * perform duplicate unbusy and wakeup operations on the page
		 * and object, respectively.
		 */
		for (j = 0; j < n; j++)
			rtvals[i + j] = VM_PAGER_PEND;

		/*
		 * asynchronous
		 *
		 * NOTE: b_blkno is destroyed by the call to swapdev_strategy
		 */
		if (sync == FALSE) {
			bp->b_iodone = swp_pager_async_iodone;
			BUF_KERNPROC(bp);
			swp_pager_strategy(bp);
			continue;
		}

		/*
		 * synchronous
		 *
		 * NOTE: b_blkno is destroyed by the call to swapdev_strategy
		 */
		bp->b_iodone = bdone;
		swp_pager_strategy(bp);

		/*
		 * Wait for the sync I/O to complete.
		 */
		bwait(bp, PVM, "swwrt");

		/*
		 * Now that we are through with the bp, we can call the
		 * normal async completion, which frees everything up.
		 */
		swp_pager_async_iodone(bp);
	}
	VM_OBJECT_WLOCK(object);
	swp_pager_freeswapspace(s_free, n_free);
}

/*
 *	swp_pager_async_iodone:
 *
 *	Completion routine for asynchronous reads and writes from/to swap.
 *	Also called manually by synchronous code to finish up a bp.
 *
 *	This routine may not sleep.
 */
static void
swp_pager_async_iodone(struct buf *bp)
{
	int i;
	vm_object_t object = NULL;

	/*
	 * report error
	 */
	if (bp->b_ioflags & BIO_ERROR) {
		printf(
		    "swap_pager: I/O error - %s failed; blkno %ld,"
			"size %ld, error %d\n",
		    ((bp->b_iocmd == BIO_READ) ? "pagein" : "pageout"),
		    (long)bp->b_blkno,
		    (long)bp->b_bcount,
		    bp->b_error
		);
	}

	/*
	 * remove the mapping for kernel virtual
	 */
	if (buf_mapped(bp))
		pmap_qremove((vm_offset_t)bp->b_data, bp->b_npages);
	else
		bp->b_data = bp->b_kvabase;

	if (bp->b_npages) {
		object = bp->b_pages[0]->object;
		VM_OBJECT_WLOCK(object);
	}

	/*
	 * cleanup pages.  If an error occurs writing to swap, we are in
	 * very serious trouble.  If it happens to be a disk error, though,
	 * we may be able to recover by reassigning the swap later on.  So
	 * in this case we remove the m->swapblk assignment for the page
	 * but do not free it in the rlist.  The errornous block(s) are thus
	 * never reallocated as swap.  Redirty the page and continue.
	 */
	for (i = 0; i < bp->b_npages; ++i) {
		vm_page_t m = bp->b_pages[i];

		m->oflags &= ~VPO_SWAPINPROG;
		if (m->oflags & VPO_SWAPSLEEP) {
			m->oflags &= ~VPO_SWAPSLEEP;
			wakeup(&object->paging_in_progress);
		}

		if (bp->b_ioflags & BIO_ERROR) {
			/*
			 * If an error occurs I'd love to throw the swapblk
			 * away without freeing it back to swapspace, so it
			 * can never be used again.  But I can't from an
			 * interrupt.
			 */
			if (bp->b_iocmd == BIO_READ) {
				/*
				 * NOTE: for reads, m->dirty will probably
				 * be overridden by the original caller of
				 * getpages so don't play cute tricks here.
				 */
				m->valid = 0;
			} else {
				/*
				 * If a write error occurs, reactivate page
				 * so it doesn't clog the inactive list,
				 * then finish the I/O.
				 */
				MPASS(m->dirty == VM_PAGE_BITS_ALL);
				vm_page_lock(m);
				vm_page_activate(m);
				vm_page_unlock(m);
				vm_page_sunbusy(m);
			}
		} else if (bp->b_iocmd == BIO_READ) {
			/*
			 * NOTE: for reads, m->dirty will probably be
			 * overridden by the original caller of getpages so
			 * we cannot set them in order to free the underlying
			 * swap in a low-swap situation.  I don't think we'd
			 * want to do that anyway, but it was an optimization
			 * that existed in the old swapper for a time before
			 * it got ripped out due to precisely this problem.
			 */
			KASSERT(!pmap_page_is_mapped(m),
			    ("swp_pager_async_iodone: page %p is mapped", m));
			KASSERT(m->dirty == 0,
			    ("swp_pager_async_iodone: page %p is dirty", m));
#ifdef CPU_CHERI
			swp_pager_meta_cheri_get_tags(m);
#endif

			m->valid = VM_PAGE_BITS_ALL;
			if (i < bp->b_pgbefore ||
			    i >= bp->b_npages - bp->b_pgafter)
				vm_page_readahead_finish(m);
		} else {
			/*
			 * For write success, clear the dirty
			 * status, then finish the I/O ( which decrements the
			 * busy count and possibly wakes waiter's up ).
			 * A page is only written to swap after a period of
			 * inactivity.  Therefore, we do not expect it to be
			 * reused.
			 */
			KASSERT(!pmap_page_is_write_mapped(m),
			    ("swp_pager_async_iodone: page %p is not write"
			    " protected", m));
			vm_page_undirty(m);
			vm_page_lock(m);
			vm_page_deactivate_noreuse(m);
			vm_page_unlock(m);
			vm_page_sunbusy(m);
		}
	}

	/*
	 * adjust pip.  NOTE: the original parent may still have its own
	 * pip refs on the object.
	 */
	if (object != NULL) {
		vm_object_pip_wakeupn(object, bp->b_npages);
		VM_OBJECT_WUNLOCK(object);
	}

	/*
	 * swapdev_strategy() manually sets b_vp and b_bufobj before calling
	 * bstrategy(). Set them back to NULL now we're done with it, or we'll
	 * trigger a KASSERT in relpbuf().
	 */
	if (bp->b_vp) {
		    bp->b_vp = NULL;
		    bp->b_bufobj = NULL;
	}
	/*
	 * release the physical I/O buffer
	 */
	relpbuf(
	    bp,
	    ((bp->b_iocmd == BIO_READ) ? &nsw_rcount :
		((bp->b_flags & B_ASYNC) ?
		    &nsw_wcount_async :
		    &nsw_wcount_sync
		)
	    )
	);
}

int
swap_pager_nswapdev(void)
{

	return (nswapdev);
}

/*
 * SWP_PAGER_FORCE_PAGEIN() - force a swap block to be paged in
 *
 *	This routine dissociates the page at the given index within an object
 *	from its backing store, paging it in if it does not reside in memory.
 *	If the page is paged in, it is marked dirty and placed in the laundry
 *	queue.  The page is marked dirty because it no longer has backing
 *	store.  It is placed in the laundry queue because it has not been
 *	accessed recently.  Otherwise, it would already reside in memory.
 *
 *	We also attempt to swap in all other pages in the swap block.
 *	However, we only guarantee that the one at the specified index is
 *	paged in.
 *
 *	XXX - The code to page the whole block in doesn't work, so we
 *	      revert to the one-by-one behavior for now.  Sigh.
 */
static inline void
swp_pager_force_pagein(vm_object_t object, vm_pindex_t pindex)
{
	vm_page_t m;

	vm_object_pip_add(object, 1);
	m = vm_page_grab(object, pindex, VM_ALLOC_NORMAL);
	if (m->valid == VM_PAGE_BITS_ALL) {
		vm_object_pip_wakeup(object);
		vm_page_dirty(m);
#ifdef INVARIANTS
		vm_page_lock(m);
		if (m->wire_count == 0 && m->queue == PQ_NONE)
			panic("page %p is neither wired nor queued", m);
		vm_page_unlock(m);
#endif
		vm_page_xunbusy(m);
		vm_pager_page_unswapped(m);
		return;
	}

	if (swap_pager_getpages(object, &m, 1, NULL, NULL) != VM_PAGER_OK)
		panic("swap_pager_force_pagein: read from swap failed");/*XXX*/
	vm_object_pip_wakeup(object);
	vm_page_dirty(m);
	vm_page_lock(m);
	vm_page_launder(m);
	vm_page_unlock(m);
	vm_page_xunbusy(m);
	vm_pager_page_unswapped(m);
}

/*
 *	swap_pager_swapoff:
 *
 *	Page in all of the pages that have been paged out to the
 *	given device.  The corresponding blocks in the bitmap must be
 *	marked as allocated and the device must be flagged SW_CLOSING.
 *	There may be no processes swapped out to the device.
 *
 *	This routine may block.
 */
static void
swap_pager_swapoff(struct swdevt *sp)
{
	struct swblk *sb;
	vm_object_t object;
	vm_pindex_t pi;
	int i, retries;

	sx_assert(&swdev_syscall_lock, SA_XLOCKED);

	retries = 0;
full_rescan:
	mtx_lock(&vm_object_list_mtx);
	TAILQ_FOREACH(object, &vm_object_list, object_list) {
		if (object->type != OBJT_SWAP)
			continue;
		mtx_unlock(&vm_object_list_mtx);
		/* Depends on type-stability. */
		VM_OBJECT_WLOCK(object);

		/*
		 * Dead objects are eventually terminated on their own.
		 */
		if ((object->flags & OBJ_DEAD) != 0)
			goto next_obj;

		/*
		 * Sync with fences placed after pctrie
		 * initialization.  We must not access pctrie below
		 * unless we checked that our object is swap and not
		 * dead.
		 */
		atomic_thread_fence_acq();
		if (object->type != OBJT_SWAP)
			goto next_obj;

		for (pi = 0; (sb = SWAP_PCTRIE_LOOKUP_GE(
		    &object->un_pager.swp.swp_blks, pi)) != NULL; ) {
			pi = sb->p + SWAP_META_PAGES;
			for (i = 0; i < SWAP_META_PAGES; i++) {
				if (sb->d[i] == SWAPBLK_NONE)
					continue;
				if (swp_pager_isondev(sb->d[i], sp))
					swp_pager_force_pagein(object,
					    sb->p + i);
			}
		}
next_obj:
		VM_OBJECT_WUNLOCK(object);
		mtx_lock(&vm_object_list_mtx);
	}
	mtx_unlock(&vm_object_list_mtx);

	if (sp->sw_used) {
		/*
		 * Objects may be locked or paging to the device being
		 * removed, so we will miss their pages and need to
		 * make another pass.  We have marked this device as
		 * SW_CLOSING, so the activity should finish soon.
		 */
		retries++;
		if (retries > 100) {
			panic("swapoff: failed to locate %d swap blocks",
			    sp->sw_used);
		}
		pause("swpoff", hz / 20);
		goto full_rescan;
	}
	EVENTHANDLER_INVOKE(swapoff, sp);
}

/************************************************************************
 *				SWAP META DATA 				*
 ************************************************************************
 *
 *	These routines manipulate the swap metadata stored in the
 *	OBJT_SWAP object.
 *
 *	Swap metadata is implemented with a global hash and not directly
 *	linked into the object.  Instead the object simply contains
 *	appropriate tracking counters.
 */

/*
 * SWP_PAGER_SWBLK_EMPTY() - is a range of blocks free?
 */
static bool
swp_pager_swblk_empty(struct swblk *sb, int start, int limit)
{
	int i;

	MPASS(0 <= start && start <= limit && limit <= SWAP_META_PAGES);
	for (i = start; i < limit; i++) {
		if (sb->d[i] != SWAPBLK_NONE)
			return (false);
	}
	return (true);
}
   
/*
 * SWP_PAGER_META_BUILD() -	add swap block to swap meta data for object
 *
 *	We first convert the object to a swap object if it is a default
 *	object.
 *
 *	The specified swapblk is added to the object's swap metadata.  If
 *	the swapblk is not valid, it is freed instead.  Any previously
 *	assigned swapblk is returned.
 */
static daddr_t
swp_pager_meta_build(vm_object_t object, vm_pindex_t pindex, daddr_t swapblk)
{
	static volatile int swblk_zone_exhausted, swpctrie_zone_exhausted;
	struct swblk *sb, *sb1;
	vm_pindex_t modpi, rdpi;
	daddr_t prev_swapblk;
	int error, i;

	VM_OBJECT_ASSERT_WLOCKED(object);

	/*
	 * Convert default object to swap object if necessary
	 */
	if (object->type != OBJT_SWAP) {
		pctrie_init(&object->un_pager.swp.swp_blks);

		/*
		 * Ensure that swap_pager_swapoff()'s iteration over
		 * object_list does not see a garbage pctrie.
		 */
		atomic_thread_fence_rel();

		object->type = OBJT_SWAP;
		KASSERT(object->handle == NULL, ("default pager with handle"));
	}

	rdpi = rounddown(pindex, SWAP_META_PAGES);
	sb = SWAP_PCTRIE_LOOKUP(&object->un_pager.swp.swp_blks, rdpi);
	if (sb == NULL) {
		if (swapblk == SWAPBLK_NONE)
			return (SWAPBLK_NONE);
		for (;;) {
			sb = uma_zalloc(swblk_zone, M_NOWAIT | (curproc ==
			    pageproc ? M_USE_RESERVE : 0));
			if (sb != NULL) {
				sb->p = rdpi;
				for (i = 0; i < SWAP_META_PAGES; i++)
					sb->d[i] = SWAPBLK_NONE;
				if (atomic_cmpset_int(&swblk_zone_exhausted,
				    1, 0))
					printf("swblk zone ok\n");
				break;
			}
			VM_OBJECT_WUNLOCK(object);
			if (uma_zone_exhausted(swblk_zone)) {
				if (atomic_cmpset_int(&swblk_zone_exhausted,
				    0, 1))
					printf("swap blk zone exhausted, "
					    "increase kern.maxswzone\n");
				vm_pageout_oom(VM_OOM_SWAPZ);
				pause("swzonxb", 10);
			} else
				uma_zwait(swblk_zone);
			VM_OBJECT_WLOCK(object);
			sb = SWAP_PCTRIE_LOOKUP(&object->un_pager.swp.swp_blks,
			    rdpi);
			if (sb != NULL)
				/*
				 * Somebody swapped out a nearby page,
				 * allocating swblk at the rdpi index,
				 * while we dropped the object lock.
				 */
				goto allocated;
		}
		for (;;) {
			error = SWAP_PCTRIE_INSERT(
			    &object->un_pager.swp.swp_blks, sb);
			if (error == 0) {
				if (atomic_cmpset_int(&swpctrie_zone_exhausted,
				    1, 0))
					printf("swpctrie zone ok\n");
				break;
			}
			VM_OBJECT_WUNLOCK(object);
			if (uma_zone_exhausted(swpctrie_zone)) {
				if (atomic_cmpset_int(&swpctrie_zone_exhausted,
				    0, 1))
					printf("swap pctrie zone exhausted, "
					    "increase kern.maxswzone\n");
				vm_pageout_oom(VM_OOM_SWAPZ);
				pause("swzonxp", 10);
			} else
				uma_zwait(swpctrie_zone);
			VM_OBJECT_WLOCK(object);
			sb1 = SWAP_PCTRIE_LOOKUP(&object->un_pager.swp.swp_blks,
			    rdpi);
			if (sb1 != NULL) {
				uma_zfree(swblk_zone, sb);
				sb = sb1;
				goto allocated;
			}
		}
	}
allocated:
	MPASS(sb->p == rdpi);

	modpi = pindex % SWAP_META_PAGES;
	/* Return prior contents of metadata. */
	prev_swapblk = sb->d[modpi];
	/* Enter block into metadata. */
	sb->d[modpi] = swapblk;

	/*
	 * Free the swblk if we end up with the empty page run.
	 */
	if (swapblk == SWAPBLK_NONE &&
	    swp_pager_swblk_empty(sb, 0, SWAP_META_PAGES)) {
		SWAP_PCTRIE_REMOVE(&object->un_pager.swp.swp_blks, rdpi);
		uma_zfree(swblk_zone, sb);
	}
	return (prev_swapblk);
}

#ifdef CPU_CHERI
/*
 *	cheri_restore_tag:
 *
 *	Restore a single tag.
 *
 *	XXX: It would be nice to replace this with a more portable
 *	CSETTAG().
 */
static void
cheri_restore_tag(void * __capability *cp)
{
	size_t base, len, offset, perm, sealed, type;
	void * __capability cap;
	void * __capability newcap;
	void * __capability sealcap;

	cap = *cp;

	base = cheri_getbase(cap);
	len = cheri_getlen(cap);
	offset = cheri_getoffset(cap);
	perm = cheri_getperm(cap);
	sealed = cheri_getsealed(cap);
	type = cheri_gettype(cap);

	newcap = swap_restore_cap;
	newcap = cheri_setoffset(newcap, base);
	newcap = cheri_csetbounds(newcap, len);
	newcap = cheri_andperm(newcap, perm);
	newcap = cheri_incoffset(newcap, offset);

	if (sealed) {
		sealcap = cheri_setoffset(swap_restore_cap, type);
		newcap = cheri_seal(newcap, sealcap);
	}

	/*
	 * XXX: Does this guarantee a bit for bit indentical result?
	 * We should check in the slow path.
	 */

	*cp = newcap;
}

/*
 *	swp_pager_meta_cheri_get_tags:
 *
 *	Restore the capability tags of a page from its swap metadata
 *	structure.
 */
static void
swp_pager_meta_cheri_get_tags(vm_page_t page)
{
	size_t i, j;
	uint64_t t;
	void * __capability *scan;
	void * __capability *p;
	struct swblk *sb;
	vm_pindex_t swidx;

	swidx = rounddown(page->pindex, SWAP_META_PAGES);
	scan = (void *)MIPS_PHYS_TO_DIRECT(VM_PAGE_TO_PHYS(page));
	sb = SWAP_PCTRIE_LOOKUP(&page->object->un_pager.swp.swp_blks, swidx);

	for (i = swidx * BITS_PER_TAGS_PER_PAGE;
	    i < (swidx + 1) * BITS_PER_TAGS_PER_PAGE; i++) {
		p = scan;
		for (t = sb->swb_tags[i]; t != 0; t >>= j) {
			j = ffsl((long)t);
			cheri_restore_tag(p + j - 1);
			p += j;
		}
		scan += 8 * sizeof(uint64_t);
	}
}

/*
 *	swp_pager_meta_cheri_put_tags:
 *
 *	Save the capability tags of a page to its swap metadata structure.
 */
static void
swp_pager_meta_cheri_put_tags(vm_page_t page)
{
	size_t i, j;
	uint64_t t, m;
	void * __capability *scan;
	struct swblk *sb;
	vm_pindex_t swidx;
	int tag;

	swidx = rounddown(page->pindex, SWAP_META_PAGES);
	scan = (void *)MIPS_PHYS_TO_DIRECT(VM_PAGE_TO_PHYS(page));
	sb = SWAP_PCTRIE_LOOKUP(&page->object->un_pager.swp.swp_blks, swidx);

	for (i = swidx * BITS_PER_TAGS_PER_PAGE;
	    i < (swidx + 1) * BITS_PER_TAGS_PER_PAGE; i++) {
		t = 0;
		m = 1;
		for (j = 0; j < 8 * sizeof(uint64_t); j++) {
			tag = cheri_gettag(*scan);
			if (tag != 0)
				t |= m;
			m <<= 1;
			scan++;
		}
		sb->swb_tags[i] = t;
	}
}
#endif

/*
 * SWP_PAGER_META_FREE() - free a range of blocks in the object's swap metadata
 *
 *	The requested range of blocks is freed, with any associated swap
 *	returned to the swap bitmap.
 *
 *	This routine will free swap metadata structures as they are cleaned
 *	out.  This routine does *NOT* operate on swap metadata associated
 *	with resident pages.
 */
static void
swp_pager_meta_free(vm_object_t object, vm_pindex_t pindex, vm_pindex_t count)
{
	struct swblk *sb;
	daddr_t n_free, s_free;
	vm_pindex_t last;
	int i, limit, start;

	VM_OBJECT_ASSERT_WLOCKED(object);
	if (object->type != OBJT_SWAP || count == 0)
		return;

	swp_pager_init_freerange(&s_free, &n_free);
	last = pindex + count;
	for (;;) {
		sb = SWAP_PCTRIE_LOOKUP_GE(&object->un_pager.swp.swp_blks,
		    rounddown(pindex, SWAP_META_PAGES));
		if (sb == NULL || sb->p >= last)
			break;
		start = pindex > sb->p ? pindex - sb->p : 0;
		limit = last - sb->p < SWAP_META_PAGES ? last - sb->p :
		    SWAP_META_PAGES;
		for (i = start; i < limit; i++) {
			if (sb->d[i] == SWAPBLK_NONE)
				continue;
			swp_pager_update_freerange(&s_free, &n_free, sb->d[i]);
			sb->d[i] = SWAPBLK_NONE;
		}
		if (swp_pager_swblk_empty(sb, 0, start) &&
		    swp_pager_swblk_empty(sb, limit, SWAP_META_PAGES)) {
			SWAP_PCTRIE_REMOVE(&object->un_pager.swp.swp_blks,
			    sb->p);
			uma_zfree(swblk_zone, sb);
		}
		pindex = sb->p + SWAP_META_PAGES;
	}
	swp_pager_freeswapspace(s_free, n_free);
}

/*
 * SWP_PAGER_META_FREE_ALL() - destroy all swap metadata associated with object
 *
 *	This routine locates and destroys all swap metadata associated with
 *	an object.
 */
static void
swp_pager_meta_free_all(vm_object_t object)
{
	struct swblk *sb;
	daddr_t n_free, s_free;
	vm_pindex_t pindex;
	int i;

	VM_OBJECT_ASSERT_WLOCKED(object);
	if (object->type != OBJT_SWAP)
		return;

	swp_pager_init_freerange(&s_free, &n_free);
	for (pindex = 0; (sb = SWAP_PCTRIE_LOOKUP_GE(
	    &object->un_pager.swp.swp_blks, pindex)) != NULL;) {
		pindex = sb->p + SWAP_META_PAGES;
		for (i = 0; i < SWAP_META_PAGES; i++) {
			if (sb->d[i] == SWAPBLK_NONE)
				continue;
			swp_pager_update_freerange(&s_free, &n_free, sb->d[i]);
		}
		SWAP_PCTRIE_REMOVE(&object->un_pager.swp.swp_blks, sb->p);
		uma_zfree(swblk_zone, sb);
	}
	swp_pager_freeswapspace(s_free, n_free);
}

/*
 * SWP_PAGER_METACTL() -  misc control of swap meta data.
 *
 *	This routine is capable of looking up, or removing swapblk
 *	assignments in the swap meta data.  It returns the swapblk being
 *	looked-up, popped, or SWAPBLK_NONE if the block was invalid.
 *
 *	When acting on a busy resident page and paging is in progress, we
 *	have to wait until paging is complete but otherwise can act on the
 *	busy page.
 *
 *	SWM_POP		remove from meta data but do not free it
 */
static daddr_t
swp_pager_meta_ctl(vm_object_t object, vm_pindex_t pindex, int flags)
{
	struct swblk *sb;
	daddr_t r1;

	if ((flags & SWM_POP) != 0)
		VM_OBJECT_ASSERT_WLOCKED(object);
	else
		VM_OBJECT_ASSERT_LOCKED(object);

	/*
	 * The meta data only exists if the object is OBJT_SWAP
	 * and even then might not be allocated yet.
	 */
	if (object->type != OBJT_SWAP)
		return (SWAPBLK_NONE);

	sb = SWAP_PCTRIE_LOOKUP(&object->un_pager.swp.swp_blks,
	    rounddown(pindex, SWAP_META_PAGES));
	if (sb == NULL)
		return (SWAPBLK_NONE);
	r1 = sb->d[pindex % SWAP_META_PAGES];
	if (r1 == SWAPBLK_NONE)
		return (SWAPBLK_NONE);
	if ((flags & SWM_POP) != 0) {
		sb->d[pindex % SWAP_META_PAGES] = SWAPBLK_NONE;
		if (swp_pager_swblk_empty(sb, 0, SWAP_META_PAGES)) {
			SWAP_PCTRIE_REMOVE(&object->un_pager.swp.swp_blks,
			    rounddown(pindex, SWAP_META_PAGES));
			uma_zfree(swblk_zone, sb);
		}
	}
	return (r1);
}

/*
 * Returns the least page index which is greater than or equal to the
 * parameter pindex and for which there is a swap block allocated.
 * Returns object's size if the object's type is not swap or if there
 * are no allocated swap blocks for the object after the requested
 * pindex.
 */
vm_pindex_t
swap_pager_find_least(vm_object_t object, vm_pindex_t pindex)
{
	struct swblk *sb;
	int i;

	VM_OBJECT_ASSERT_LOCKED(object);
	if (object->type != OBJT_SWAP)
		return (object->size);

	sb = SWAP_PCTRIE_LOOKUP_GE(&object->un_pager.swp.swp_blks,
	    rounddown(pindex, SWAP_META_PAGES));
	if (sb == NULL)
		return (object->size);
	if (sb->p < pindex) {
		for (i = pindex % SWAP_META_PAGES; i < SWAP_META_PAGES; i++) {
			if (sb->d[i] != SWAPBLK_NONE)
				return (sb->p + i);
		}
		sb = SWAP_PCTRIE_LOOKUP_GE(&object->un_pager.swp.swp_blks,
		    roundup(pindex, SWAP_META_PAGES));
		if (sb == NULL)
			return (object->size);
	}
	for (i = 0; i < SWAP_META_PAGES; i++) {
		if (sb->d[i] != SWAPBLK_NONE)
			return (sb->p + i);
	}

	/*
	 * We get here if a swblk is present in the trie but it
	 * doesn't map any blocks.
	 */
	MPASS(0);
	return (object->size);
}

/*
 * System call swapon(name) enables swapping on device name,
 * which must be in the swdevsw.  Return EBUSY
 * if already swapping on this device.
 */
#ifndef _SYS_SYSPROTO_H_
struct swapon_args {
	char *name;
};
#endif

/*
 * MPSAFE
 */
/* ARGSUSED */
int
sys_swapon(struct thread *td, struct swapon_args *uap)
{

	return (kern_swapon(td, __USER_CAP_STR(uap->name)));
}

int
kern_swapon(struct thread *td, const char * __capability name)
{
	struct vattr attr;
	struct vnode *vp;
	struct nameidata nd;
	int error;

	error = priv_check(td, PRIV_SWAPON);
	if (error)
		return (error);

	sx_xlock(&swdev_syscall_lock);

	/*
	 * Swap metadata may not fit in the KVM if we have physical
	 * memory of >1GB.
	 */
	if (swblk_zone == NULL) {
		error = ENOMEM;
		goto done;
	}

	NDINIT_C(&nd, LOOKUP, ISOPEN | FOLLOW | AUDITVNODE1, UIO_USERSPACE,
	    name, td);
	error = namei(&nd);
	if (error)
		goto done;

	NDFREE(&nd, NDF_ONLY_PNBUF);
	vp = nd.ni_vp;

	if (vn_isdisk(vp, &error)) {
		error = swapongeom(vp);
	} else if (vp->v_type == VREG &&
	    (vp->v_mount->mnt_vfc->vfc_flags & VFCF_NETWORK) != 0 &&
	    (error = VOP_GETATTR(vp, &attr, td->td_ucred)) == 0) {
		/*
		 * Allow direct swapping to NFS regular files in the same
		 * way that nfs_mountroot() sets up diskless swapping.
		 */
		error = swaponvp(td, vp, attr.va_size / DEV_BSIZE);
	}

	if (error)
		vrele(vp);
done:
	sx_xunlock(&swdev_syscall_lock);
	return (error);
}

/*
 * Check that the total amount of swap currently configured does not
 * exceed half the theoretical maximum.  If it does, print a warning
 * message.
 */
static void
swapon_check_swzone(void)
{
	unsigned long maxpages, npages;

	npages = swap_total;
	/* absolute maximum we can handle assuming 100% efficiency */
	maxpages = uma_zone_get_max(swblk_zone) * SWAP_META_PAGES;

	/* recommend using no more than half that amount */
	if (npages > maxpages / 2) {
		printf("warning: total configured swap (%lu pages) "
		    "exceeds maximum recommended amount (%lu pages).\n",
		    npages, maxpages / 2);
		printf("warning: increase kern.maxswzone "
		    "or reduce amount of swap.\n");
	}
}

static void
swaponsomething(struct vnode *vp, void *id, u_long nblks,
    sw_strategy_t *strategy, sw_close_t *close, dev_t dev, int flags)
{
	struct swdevt *sp, *tsp;
	swblk_t dvbase;
	u_long mblocks;

	/*
	 * nblks is in DEV_BSIZE'd chunks, convert to PAGE_SIZE'd chunks.
	 * First chop nblks off to page-align it, then convert.
	 *
	 * sw->sw_nblks is in page-sized chunks now too.
	 */
	nblks &= ~(ctodb(1) - 1);
	nblks = dbtoc(nblks);

	/*
	 * If we go beyond this, we get overflows in the radix
	 * tree bitmap code.
	 */
	mblocks = 0x40000000 / BLIST_META_RADIX;
	if (nblks > mblocks) {
		printf(
    "WARNING: reducing swap size to maximum of %luMB per unit\n",
		    mblocks / 1024 / 1024 * PAGE_SIZE);
		nblks = mblocks;
	}

	sp = malloc(sizeof *sp, M_VMPGDATA, M_WAITOK | M_ZERO);
	sp->sw_vp = vp;
	sp->sw_id = id;
	sp->sw_dev = dev;
	sp->sw_flags = 0;
	sp->sw_nblks = nblks;
	sp->sw_used = 0;
	sp->sw_strategy = strategy;
	sp->sw_close = close;
	sp->sw_flags = flags;

	sp->sw_blist = blist_create(nblks, M_WAITOK);
	/*
	 * Do not free the first two block in order to avoid overwriting
	 * any bsd label at the front of the partition
	 */
	blist_free(sp->sw_blist, 2, nblks - 2);

	dvbase = 0;
	mtx_lock(&sw_dev_mtx);
	TAILQ_FOREACH(tsp, &swtailq, sw_list) {
		if (tsp->sw_end >= dvbase) {
			/*
			 * We put one uncovered page between the devices
			 * in order to definitively prevent any cross-device
			 * I/O requests
			 */
			dvbase = tsp->sw_end + 1;
		}
	}
	sp->sw_first = dvbase;
	sp->sw_end = dvbase + nblks;
	TAILQ_INSERT_TAIL(&swtailq, sp, sw_list);
	nswapdev++;
	swap_pager_avail += nblks - 2;
	swap_total += nblks;
	swapon_check_swzone();
	swp_sizecheck();
	mtx_unlock(&sw_dev_mtx);
	EVENTHANDLER_INVOKE(swapon, sp);
}

/*
 * SYSCALL: swapoff(devname)
 *
 * Disable swapping on the given device.
 *
 * XXX: Badly designed system call: it should use a device index
 * rather than filename as specification.  We keep sw_vp around
 * only to make this work.
 */
#ifndef _SYS_SYSPROTO_H_
struct swapoff_args {
	char *name;
};
#endif

/*
 * MPSAFE
 */
/* ARGSUSED */
int
sys_swapoff(struct thread *td, struct swapoff_args *uap)
{

	return (kern_swapoff(td, __USER_CAP_STR(uap->name)));
}

int
kern_swapoff(struct thread *td, const char * __capability name)
{
	struct vnode *vp;
	struct nameidata nd;
	struct swdevt *sp;
	int error;

	error = priv_check(td, PRIV_SWAPOFF);
	if (error)
		return (error);

	sx_xlock(&swdev_syscall_lock);

	NDINIT_C(&nd, LOOKUP, FOLLOW | AUDITVNODE1, UIO_USERSPACE, name, td);
	error = namei(&nd);
	if (error)
		goto done;
	NDFREE(&nd, NDF_ONLY_PNBUF);
	vp = nd.ni_vp;

	mtx_lock(&sw_dev_mtx);
	TAILQ_FOREACH(sp, &swtailq, sw_list) {
		if (sp->sw_vp == vp)
			break;
	}
	mtx_unlock(&sw_dev_mtx);
	if (sp == NULL) {
		error = EINVAL;
		goto done;
	}
	error = swapoff_one(sp, td->td_ucred);
done:
	sx_xunlock(&swdev_syscall_lock);
	return (error);
}

static int
swapoff_one(struct swdevt *sp, struct ucred *cred)
{
	u_long nblks;
#ifdef MAC
	int error;
#endif

	sx_assert(&swdev_syscall_lock, SA_XLOCKED);
#ifdef MAC
	(void) vn_lock(sp->sw_vp, LK_EXCLUSIVE | LK_RETRY);
	error = mac_system_check_swapoff(cred, sp->sw_vp);
	(void) VOP_UNLOCK(sp->sw_vp, 0);
	if (error != 0)
		return (error);
#endif
	nblks = sp->sw_nblks;

	/*
	 * We can turn off this swap device safely only if the
	 * available virtual memory in the system will fit the amount
	 * of data we will have to page back in, plus an epsilon so
	 * the system doesn't become critically low on swap space.
	 */
	if (vm_free_count() + swap_pager_avail < nblks + nswap_lowat)
		return (ENOMEM);

	/*
	 * Prevent further allocations on this device.
	 */
	mtx_lock(&sw_dev_mtx);
	sp->sw_flags |= SW_CLOSING;
	swap_pager_avail -= blist_fill(sp->sw_blist, 0, nblks);
	swap_total -= nblks;
	mtx_unlock(&sw_dev_mtx);

	/*
	 * Page in the contents of the device and close it.
	 */
	swap_pager_swapoff(sp);

	sp->sw_close(curthread, sp);
	mtx_lock(&sw_dev_mtx);
	sp->sw_id = NULL;
	TAILQ_REMOVE(&swtailq, sp, sw_list);
	nswapdev--;
	if (nswapdev == 0) {
		swap_pager_full = 2;
		swap_pager_almost_full = 1;
	}
	if (swdevhd == sp)
		swdevhd = NULL;
	mtx_unlock(&sw_dev_mtx);
	blist_destroy(sp->sw_blist);
	free(sp, M_VMPGDATA);
	return (0);
}

void
swapoff_all(void)
{
	struct swdevt *sp, *spt;
	const char *devname;
	int error;

	sx_xlock(&swdev_syscall_lock);

	mtx_lock(&sw_dev_mtx);
	TAILQ_FOREACH_SAFE(sp, &swtailq, sw_list, spt) {
		mtx_unlock(&sw_dev_mtx);
		if (vn_isdisk(sp->sw_vp, NULL))
			devname = devtoname(sp->sw_vp->v_rdev);
		else
			devname = "[file]";
		error = swapoff_one(sp, thread0.td_ucred);
		if (error != 0) {
			printf("Cannot remove swap device %s (error=%d), "
			    "skipping.\n", devname, error);
		} else if (bootverbose) {
			printf("Swap device %s removed.\n", devname);
		}
		mtx_lock(&sw_dev_mtx);
	}
	mtx_unlock(&sw_dev_mtx);

	sx_xunlock(&swdev_syscall_lock);
}

void
swap_pager_status(int *total, int *used)
{
	struct swdevt *sp;

	*total = 0;
	*used = 0;
	mtx_lock(&sw_dev_mtx);
	TAILQ_FOREACH(sp, &swtailq, sw_list) {
		*total += sp->sw_nblks;
		*used += sp->sw_used;
	}
	mtx_unlock(&sw_dev_mtx);
}

int
swap_dev_info(int name, struct xswdev *xs, char *devname, size_t len)
{
	struct swdevt *sp;
	const char *tmp_devname;
	int error, n;

	n = 0;
	error = ENOENT;
	mtx_lock(&sw_dev_mtx);
	TAILQ_FOREACH(sp, &swtailq, sw_list) {
		if (n != name) {
			n++;
			continue;
		}
		xs->xsw_version = XSWDEV_VERSION;
		xs->xsw_dev = sp->sw_dev;
		xs->xsw_flags = sp->sw_flags;
		xs->xsw_nblks = sp->sw_nblks;
		xs->xsw_used = sp->sw_used;
		if (devname != NULL) {
			if (vn_isdisk(sp->sw_vp, NULL))
				tmp_devname = devtoname(sp->sw_vp->v_rdev);
			else
				tmp_devname = "[file]";
			strncpy(devname, tmp_devname, len);
		}
		error = 0;
		break;
	}
	mtx_unlock(&sw_dev_mtx);
	return (error);
}

#if defined(COMPAT_FREEBSD11)
#define XSWDEV_VERSION_11	1
struct xswdev11 {
	u_int	xsw_version;
	uint32_t xsw_dev;
	int	xsw_flags;
	int	xsw_nblks;
	int     xsw_used;
};
#endif

static int
sysctl_vm_swap_info(SYSCTL_HANDLER_ARGS)
{
	struct xswdev xs;
#if defined(COMPAT_FREEBSD11)
	struct xswdev11 xs11;
#endif
	int error;

	if (arg2 != 1)			/* name length */
		return (EINVAL);
	error = swap_dev_info(*(int *)arg1, &xs, NULL, 0);
	if (error != 0)
		return (error);
#if defined(COMPAT_FREEBSD11)
	if (req->oldlen == sizeof(xs11)) {
		xs11.xsw_version = XSWDEV_VERSION_11;
		xs11.xsw_dev = xs.xsw_dev; /* truncation */
		xs11.xsw_flags = xs.xsw_flags;
		xs11.xsw_nblks = xs.xsw_nblks;
		xs11.xsw_used = xs.xsw_used;
		error = SYSCTL_OUT(req, &xs11, sizeof(xs11));
	} else
#endif
		error = SYSCTL_OUT(req, &xs, sizeof(xs));
	return (error);
}

SYSCTL_INT(_vm, OID_AUTO, nswapdev, CTLFLAG_RD, &nswapdev, 0,
    "Number of swap devices");
SYSCTL_NODE(_vm, OID_AUTO, swap_info, CTLFLAG_RD | CTLFLAG_MPSAFE,
    sysctl_vm_swap_info,
    "Swap statistics by device");

/*
 * Count the approximate swap usage in pages for a vmspace.  The
 * shadowed or not yet copied on write swap blocks are not accounted.
 * The map must be locked.
 */
long
vmspace_swap_count(struct vmspace *vmspace)
{
	vm_map_t map;
	vm_map_entry_t cur;
	vm_object_t object;
	struct swblk *sb;
	vm_pindex_t e, pi;
	long count;
	int i;

	map = &vmspace->vm_map;
	count = 0;

	for (cur = map->header.next; cur != &map->header; cur = cur->next) {
		if ((cur->eflags & MAP_ENTRY_IS_SUB_MAP) != 0)
			continue;
		object = cur->object.vm_object;
		if (object == NULL || object->type != OBJT_SWAP)
			continue;
		VM_OBJECT_RLOCK(object);
		if (object->type != OBJT_SWAP)
			goto unlock;
		pi = OFF_TO_IDX(cur->offset);
		e = pi + OFF_TO_IDX(cur->end - cur->start);
		for (;; pi = sb->p + SWAP_META_PAGES) {
			sb = SWAP_PCTRIE_LOOKUP_GE(
			    &object->un_pager.swp.swp_blks, pi);
			if (sb == NULL || sb->p >= e)
				break;
			for (i = 0; i < SWAP_META_PAGES; i++) {
				if (sb->p + i < e &&
				    sb->d[i] != SWAPBLK_NONE)
					count++;
			}
		}
unlock:
		VM_OBJECT_RUNLOCK(object);
	}
	return (count);
}

/*
 * GEOM backend
 *
 * Swapping onto disk devices.
 *
 */

static g_orphan_t swapgeom_orphan;

static struct g_class g_swap_class = {
	.name = "SWAP",
	.version = G_VERSION,
	.orphan = swapgeom_orphan,
};

DECLARE_GEOM_CLASS(g_swap_class, g_class);


static void
swapgeom_close_ev(void *arg, int flags)
{
	struct g_consumer *cp;

	cp = arg;
	g_access(cp, -1, -1, 0);
	g_detach(cp);
	g_destroy_consumer(cp);
}

/*
 * Add a reference to the g_consumer for an inflight transaction.
 */
static void
swapgeom_acquire(struct g_consumer *cp)
{

	mtx_assert(&sw_dev_mtx, MA_OWNED);
	cp->index++;
}

/*
 * Remove a reference from the g_consumer.  Post a close event if all
 * references go away, since the function might be called from the
 * biodone context.
 */
static void
swapgeom_release(struct g_consumer *cp, struct swdevt *sp)
{

	mtx_assert(&sw_dev_mtx, MA_OWNED);
	cp->index--;
	if (cp->index == 0) {
		if (g_post_event(swapgeom_close_ev, cp, M_NOWAIT, NULL) == 0)
			sp->sw_id = NULL;
	}
}

static void
swapgeom_done(struct bio *bp2)
{
	struct swdevt *sp;
	struct buf *bp;
	struct g_consumer *cp;

	bp = bp2->bio_caller2;
	cp = bp2->bio_from;
	bp->b_ioflags = bp2->bio_flags;
	if (bp2->bio_error)
		bp->b_ioflags |= BIO_ERROR;
	bp->b_resid = bp->b_bcount - bp2->bio_completed;
	bp->b_error = bp2->bio_error;
	bufdone(bp);
	sp = bp2->bio_caller1;
	mtx_lock(&sw_dev_mtx);
	swapgeom_release(cp, sp);
	mtx_unlock(&sw_dev_mtx);
	g_destroy_bio(bp2);
}

static void
swapgeom_strategy(struct buf *bp, struct swdevt *sp)
{
	struct bio *bio;
	struct g_consumer *cp;

	mtx_lock(&sw_dev_mtx);
	cp = sp->sw_id;
	if (cp == NULL) {
		mtx_unlock(&sw_dev_mtx);
		bp->b_error = ENXIO;
		bp->b_ioflags |= BIO_ERROR;
		bufdone(bp);
		return;
	}
	swapgeom_acquire(cp);
	mtx_unlock(&sw_dev_mtx);
	if (bp->b_iocmd == BIO_WRITE)
		bio = g_new_bio();
	else
		bio = g_alloc_bio();
	if (bio == NULL) {
		mtx_lock(&sw_dev_mtx);
		swapgeom_release(cp, sp);
		mtx_unlock(&sw_dev_mtx);
		bp->b_error = ENOMEM;
		bp->b_ioflags |= BIO_ERROR;
		bufdone(bp);
		return;
	}

	bio->bio_caller1 = sp;
	bio->bio_caller2 = bp;
	bio->bio_cmd = bp->b_iocmd;
	bio->bio_offset = (bp->b_blkno - sp->sw_first) * PAGE_SIZE;
	bio->bio_length = bp->b_bcount;
	bio->bio_done = swapgeom_done;
	if (!buf_mapped(bp)) {
		bio->bio_ma = bp->b_pages;
		bio->bio_data = unmapped_buf;
		bio->bio_ma_offset = (vm_offset_t)bp->b_offset & PAGE_MASK;
		bio->bio_ma_n = bp->b_npages;
		bio->bio_flags |= BIO_UNMAPPED;
	} else {
		bio->bio_data = bp->b_data;
		bio->bio_ma = NULL;
	}
	g_io_request(bio, cp);
	return;
}

static void
swapgeom_orphan(struct g_consumer *cp)
{
	struct swdevt *sp;
	int destroy;

	mtx_lock(&sw_dev_mtx);
	TAILQ_FOREACH(sp, &swtailq, sw_list) {
		if (sp->sw_id == cp) {
			sp->sw_flags |= SW_CLOSING;
			break;
		}
	}
	/*
	 * Drop reference we were created with. Do directly since we're in a
	 * special context where we don't have to queue the call to
	 * swapgeom_close_ev().
	 */
	cp->index--;
	destroy = ((sp != NULL) && (cp->index == 0));
	if (destroy)
		sp->sw_id = NULL;
	mtx_unlock(&sw_dev_mtx);
	if (destroy)
		swapgeom_close_ev(cp, 0);
}

static void
swapgeom_close(struct thread *td, struct swdevt *sw)
{
	struct g_consumer *cp;

	mtx_lock(&sw_dev_mtx);
	cp = sw->sw_id;
	sw->sw_id = NULL;
	mtx_unlock(&sw_dev_mtx);

	/*
	 * swapgeom_close() may be called from the biodone context,
	 * where we cannot perform topology changes.  Delegate the
	 * work to the events thread.
	 */
	if (cp != NULL)
		g_waitfor_event(swapgeom_close_ev, cp, M_WAITOK, NULL);
}

static int
swapongeom_locked(struct cdev *dev, struct vnode *vp)
{
	struct g_provider *pp;
	struct g_consumer *cp;
	static struct g_geom *gp;
	struct swdevt *sp;
	u_long nblks;
	int error;

	pp = g_dev_getprovider(dev);
	if (pp == NULL)
		return (ENODEV);
	mtx_lock(&sw_dev_mtx);
	TAILQ_FOREACH(sp, &swtailq, sw_list) {
		cp = sp->sw_id;
		if (cp != NULL && cp->provider == pp) {
			mtx_unlock(&sw_dev_mtx);
			return (EBUSY);
		}
	}
	mtx_unlock(&sw_dev_mtx);
	if (gp == NULL)
		gp = g_new_geomf(&g_swap_class, "swap");
	cp = g_new_consumer(gp);
	cp->index = 1;	/* Number of active I/Os, plus one for being active. */
	cp->flags |=  G_CF_DIRECT_SEND | G_CF_DIRECT_RECEIVE;
	g_attach(cp, pp);
	/*
	 * XXX: Every time you think you can improve the margin for
	 * footshooting, somebody depends on the ability to do so:
	 * savecore(8) wants to write to our swapdev so we cannot
	 * set an exclusive count :-(
	 */
	error = g_access(cp, 1, 1, 0);
	if (error != 0) {
		g_detach(cp);
		g_destroy_consumer(cp);
		return (error);
	}
	nblks = pp->mediasize / DEV_BSIZE;
	swaponsomething(vp, cp, nblks, swapgeom_strategy,
	    swapgeom_close, dev2udev(dev),
	    (pp->flags & G_PF_ACCEPT_UNMAPPED) != 0 ? SW_UNMAPPED : 0);
	return (0);
}

static int
swapongeom(struct vnode *vp)
{
	int error;

	vn_lock(vp, LK_EXCLUSIVE | LK_RETRY);
	if (vp->v_type != VCHR || (vp->v_iflag & VI_DOOMED) != 0) {
		error = ENOENT;
	} else {
		g_topology_lock();
		error = swapongeom_locked(vp->v_rdev, vp);
		g_topology_unlock();
	}
	VOP_UNLOCK(vp, 0);
	return (error);
}

/*
 * VNODE backend
 *
 * This is used mainly for network filesystem (read: probably only tested
 * with NFS) swapfiles.
 *
 */

static void
swapdev_strategy(struct buf *bp, struct swdevt *sp)
{
	struct vnode *vp2;

	bp->b_blkno = ctodb(bp->b_blkno - sp->sw_first);

	vp2 = sp->sw_id;
	vhold(vp2);
	if (bp->b_iocmd == BIO_WRITE) {
		if (bp->b_bufobj)
			bufobj_wdrop(bp->b_bufobj);
		bufobj_wref(&vp2->v_bufobj);
	}
	if (bp->b_bufobj != &vp2->v_bufobj)
		bp->b_bufobj = &vp2->v_bufobj;
	bp->b_vp = vp2;
	bp->b_iooffset = dbtob(bp->b_blkno);
	bstrategy(bp);
	return;
}

static void
swapdev_close(struct thread *td, struct swdevt *sp)
{

	VOP_CLOSE(sp->sw_vp, FREAD | FWRITE, td->td_ucred, td);
	vrele(sp->sw_vp);
}


static int
swaponvp(struct thread *td, struct vnode *vp, u_long nblks)
{
	struct swdevt *sp;
	int error;

	if (nblks == 0)
		return (ENXIO);
	mtx_lock(&sw_dev_mtx);
	TAILQ_FOREACH(sp, &swtailq, sw_list) {
		if (sp->sw_id == vp) {
			mtx_unlock(&sw_dev_mtx);
			return (EBUSY);
		}
	}
	mtx_unlock(&sw_dev_mtx);

	(void) vn_lock(vp, LK_EXCLUSIVE | LK_RETRY);
#ifdef MAC
	error = mac_system_check_swapon(td->td_ucred, vp);
	if (error == 0)
#endif
		error = VOP_OPEN(vp, FREAD | FWRITE, td->td_ucred, td, NULL);
	(void) VOP_UNLOCK(vp, 0);
	if (error)
		return (error);

	swaponsomething(vp, vp, nblks, swapdev_strategy, swapdev_close,
	    NODEV, 0);
	return (0);
}

static int
sysctl_swap_async_max(SYSCTL_HANDLER_ARGS)
{
	int error, new, n;

	new = nsw_wcount_async_max;
	error = sysctl_handle_int(oidp, &new, 0, req);
	if (error != 0 || req->newptr == NULL)
		return (error);

	if (new > nswbuf / 2 || new < 1)
		return (EINVAL);

	mtx_lock(&pbuf_mtx);
	while (nsw_wcount_async_max != new) {
		/*
		 * Adjust difference.  If the current async count is too low,
		 * we will need to sqeeze our update slowly in.  Sleep with a
		 * higher priority than getpbuf() to finish faster.
		 */
		n = new - nsw_wcount_async_max;
		if (nsw_wcount_async + n >= 0) {
			nsw_wcount_async += n;
			nsw_wcount_async_max += n;
			wakeup(&nsw_wcount_async);
		} else {
			nsw_wcount_async_max -= nsw_wcount_async;
			nsw_wcount_async = 0;
			msleep(&nsw_wcount_async, &pbuf_mtx, PSWP,
			    "swpsysctl", 0);
		}
	}
	mtx_unlock(&pbuf_mtx);

	return (0);
}
// CHERI CHANGES START
// {
//   "updated": 20180629,
//   "target_type": "kernel",
//   "changes": [
//     "support"
//   ],
//   "change_comment": ""
// }
// CHERI CHANGES END<|MERGE_RESOLUTION|>--- conflicted
+++ resolved
@@ -175,7 +175,6 @@
 int swap_pager_avail;
 static struct sx swdev_syscall_lock;	/* serialize swap(on|off) */
 
-<<<<<<< HEAD
 #ifdef CPU_CHERI
 /*
  * Omnipotent capability for restoring swapped capabilities.
@@ -186,18 +185,11 @@
 void * __capability swap_restore_cap;
 #endif
 
-static vm_ooffset_t swap_total;
-SYSCTL_QUAD(_vm, OID_AUTO, swap_total, CTLFLAG_RD, &swap_total, 0,
-    "Total amount of available swap storage.");
-static vm_ooffset_t swap_reserved;
-SYSCTL_QUAD(_vm, OID_AUTO, swap_reserved, CTLFLAG_RD, &swap_reserved, 0,
-=======
 static u_long swap_reserved;
 static u_long swap_total;
 static int sysctl_page_shift(SYSCTL_HANDLER_ARGS);
 SYSCTL_PROC(_vm, OID_AUTO, swap_reserved, CTLTYPE_U64 | CTLFLAG_RD | CTLFLAG_MPSAFE,
     &swap_reserved, 0, sysctl_page_shift, "A", 
->>>>>>> 9a1ff096
     "Amount of swap storage needed to back all allocated anonymous memory.");
 SYSCTL_PROC(_vm, OID_AUTO, swap_total, CTLTYPE_U64 | CTLFLAG_RD | CTLFLAG_MPSAFE,
     &swap_total, 0, sysctl_page_shift, "A", 
