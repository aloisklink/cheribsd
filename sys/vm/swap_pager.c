--- conflicted
+++ resolved
@@ -2525,11 +2525,7 @@
 	}
 
 	NDINIT(&nd, LOOKUP, ISOPEN | FOLLOW | LOCKLEAF | AUDITVNODE1,
-<<<<<<< HEAD
-	    UIO_USERSPACE, name, td);
-=======
-	    UIO_USERSPACE, uap->name);
->>>>>>> 7e1d3eef
+	    UIO_USERSPACE, name);
 	error = namei(&nd);
 	if (error)
 		goto done;
@@ -2675,11 +2671,7 @@
 
 	sx_xlock(&swdev_syscall_lock);
 
-<<<<<<< HEAD
-	NDINIT(&nd, LOOKUP, FOLLOW | AUDITVNODE1, UIO_USERSPACE, name, td);
-=======
-	NDINIT(&nd, LOOKUP, FOLLOW | AUDITVNODE1, UIO_USERSPACE, uap->name);
->>>>>>> 7e1d3eef
+	NDINIT(&nd, LOOKUP, FOLLOW | AUDITVNODE1, UIO_USERSPACE, name);
 	error = namei(&nd);
 	if (error)
 		goto done;
