/*-
 * SPDX-License-Identifier: (BSD-3-Clause AND MIT-CMU)
 *
 * Copyright (c) 1991, 1993
 *	The Regents of the University of California.  All rights reserved.
 *
 * This code is derived from software contributed to Berkeley by
 * The Mach Operating System project at Carnegie-Mellon University.
 *
 * Redistribution and use in source and binary forms, with or without
 * modification, are permitted provided that the following conditions
 * are met:
 * 1. Redistributions of source code must retain the above copyright
 *    notice, this list of conditions and the following disclaimer.
 * 2. Redistributions in binary form must reproduce the above copyright
 *    notice, this list of conditions and the following disclaimer in the
 *    documentation and/or other materials provided with the distribution.
 * 3. Neither the name of the University nor the names of its contributors
 *    may be used to endorse or promote products derived from this software
 *    without specific prior written permission.
 *
 * THIS SOFTWARE IS PROVIDED BY THE REGENTS AND CONTRIBUTORS ``AS IS'' AND
 * ANY EXPRESS OR IMPLIED WARRANTIES, INCLUDING, BUT NOT LIMITED TO, THE
 * IMPLIED WARRANTIES OF MERCHANTABILITY AND FITNESS FOR A PARTICULAR PURPOSE
 * ARE DISCLAIMED.  IN NO EVENT SHALL THE REGENTS OR CONTRIBUTORS BE LIABLE
 * FOR ANY DIRECT, INDIRECT, INCIDENTAL, SPECIAL, EXEMPLARY, OR CONSEQUENTIAL
 * DAMAGES (INCLUDING, BUT NOT LIMITED TO, PROCUREMENT OF SUBSTITUTE GOODS
 * OR SERVICES; LOSS OF USE, DATA, OR PROFITS; OR BUSINESS INTERRUPTION)
 * HOWEVER CAUSED AND ON ANY THEORY OF LIABILITY, WHETHER IN CONTRACT, STRICT
 * LIABILITY, OR TORT (INCLUDING NEGLIGENCE OR OTHERWISE) ARISING IN ANY WAY
 * OUT OF THE USE OF THIS SOFTWARE, EVEN IF ADVISED OF THE POSSIBILITY OF
 * SUCH DAMAGE.
 *
 *	from: @(#)vm_page.h	8.2 (Berkeley) 12/13/93
 *
 *
 * Copyright (c) 1987, 1990 Carnegie-Mellon University.
 * All rights reserved.
 *
 * Authors: Avadis Tevanian, Jr., Michael Wayne Young
 *
 * Permission to use, copy, modify and distribute this software and
 * its documentation is hereby granted, provided that both the copyright
 * notice and this permission notice appear in all copies of the
 * software, derivative works or modified versions, and any portions
 * thereof, and that both notices appear in supporting documentation.
 *
 * CARNEGIE MELLON ALLOWS FREE USE OF THIS SOFTWARE IN ITS "AS IS"
 * CONDITION.  CARNEGIE MELLON DISCLAIMS ANY LIABILITY OF ANY KIND
 * FOR ANY DAMAGES WHATSOEVER RESULTING FROM THE USE OF THIS SOFTWARE.
 *
 * Carnegie Mellon requests users of this software to return to
 *
 *  Software Distribution Coordinator  or  Software.Distribution@CS.CMU.EDU
 *  School of Computer Science
 *  Carnegie Mellon University
 *  Pittsburgh PA 15213-3890
 *
 * any improvements or extensions that they make and grant Carnegie the
 * rights to redistribute these changes.
 *
 * $FreeBSD$
 */

/*
 *	Resident memory system definitions.
 */

#ifndef	_VM_PAGE_
#define	_VM_PAGE_

#include <vm/pmap.h>

/*
 *	Management of resident (logical) pages.
 *
 *	A small structure is kept for each resident
 *	page, indexed by page number.  Each structure
 *	is an element of several collections:
 *
 *		A radix tree used to quickly
 *		perform object/offset lookups
 *
 *		A list of all pages for a given object,
 *		so they can be quickly deactivated at
 *		time of deallocation.
 *
 *		An ordered list of pages due for pageout.
 *
 *	In addition, the structure contains the object
 *	and offset to which this page belongs (for pageout),
 *	and sundry status bits.
 *
 *	In general, operations on this structure's mutable fields are
 *	synchronized using either one of or a combination of locks.  If a
 *	field is annotated with two of these locks then holding either is
 *	sufficient for read access but both are required for write access.
 *	The physical address of a page is used to select its page lock from
 *	a pool.  The queue lock for a page depends on the value of its queue
 *	field and is described in detail below.
 *
 *	The following annotations are possible:
 *	(A) the field is atomic and may require additional synchronization.
 *	(B) the page busy lock.
 *	(C) the field is immutable.
 *	(F) the per-domain lock for the free queues
 *	(M) Machine dependent, defined by pmap layer.
 *	(O) the object that the page belongs to.
 *	(P) the page lock.
 *	(Q) the page's queue lock.
 *
 *	The busy lock is an embedded reader-writer lock that protects the
 *	page's contents and identity (i.e., its <object, pindex> tuple) as
 *	well as certain valid/dirty modifications.  To avoid bloating the
 *	the page structure, the busy lock lacks some of the features available
 *	the kernel's general-purpose synchronization primitives.  As a result,
 *	busy lock ordering rules are not verified, lock recursion is not
 *	detected, and an attempt to xbusy a busy page or sbusy an xbusy page
 *	results will trigger a panic rather than causing the thread to block.
 *	vm_page_sleep_if_busy() can be used to sleep until the page's busy
 *	state changes, after which the caller must re-lookup the page and
 *	re-evaluate its state.  vm_page_busy_acquire() will block until
 *	the lock is acquired.
 *
 *	The valid field is protected by the page busy lock (B) and object
 *	lock (O).  Transitions from invalid to valid are generally done
 *	via I/O or zero filling and do not require the object lock.
 *	These must be protected with the busy lock to prevent page-in or
 *	creation races.  Page invalidation generally happens as a result
 *	of truncate or msync.  When invalidated, pages must not be present
 *	in pmap and must hold the object lock to prevent concurrent
 *	speculative read-only mappings that do not require busy.  I/O
 *	routines may check for validity without a lock if they are prepared
 *	to handle invalidation races with higher level locks (vnode) or are
 *	unconcerned with races so long as they hold a reference to prevent
 *	recycling.  When a valid bit is set while holding a shared busy
 *	lock (A) atomic operations are used to protect against concurrent
 *	modification.
 *
 *	In contrast, the synchronization of accesses to the page's
 *	dirty field is a mix of machine dependent (M) and busy (B).  In
 *	the machine-independent layer, the page busy must be held to
 *	operate on the field.  However, the pmap layer is permitted to
 *	set all bits within the field without holding that lock.  If the
 *	underlying architecture does not support atomic read-modify-write
 *	operations on the field's type, then the machine-independent
 *	layer uses a 32-bit atomic on the aligned 32-bit word that
 *	contains the dirty field.  In the machine-independent layer,
 *	the implementation of read-modify-write operations on the
 *	field is encapsulated in vm_page_clear_dirty_mask().  An
 *	exclusive busy lock combined with pmap_remove_{write/all}() is the
 *	only way to ensure a page can not become dirty.  I/O generally
 *	removes the page from pmap to ensure exclusive access and atomic
 *	writes.
 *
 *	The ref_count field tracks references to the page.  References that
 *	prevent the page from being reclaimable are called wirings and are
 *	counted in the low bits of ref_count.  The containing object's
 *	reference, if one exists, is counted using the VPRC_OBJREF bit in the
 *	ref_count field.  Additionally, the VPRC_BLOCKED bit is used to
 *	atomically check for wirings and prevent new wirings via
 *	pmap_extract_and_hold().  When a page belongs to an object, it may be
 *	wired only when the object is locked, or the page is busy, or by
 *	pmap_extract_and_hold().  As a result, if the object is locked and the
 *	page is not busy (or is exclusively busied by the current thread), and
 *	the page is unmapped, its wire count will not increase.  The ref_count
 *	field is updated using atomic operations in most cases, except when it
 *	is known that no other references to the page exist, such as in the page
 *	allocator.  A page may be present in the page queues, or even actively
 *	scanned by the page daemon, without an explicitly counted referenced.
 *	The page daemon must therefore handle the possibility of a concurrent
 *	free of the page.
 *
 *	The queue state of a page consists of the queue and act_count fields of
 *	its atomically updated state, and the subset of atomic flags specified
 *	by PGA_QUEUE_STATE_MASK.  The queue field contains the page's page queue
 *	index, or PQ_NONE if it does not belong to a page queue.  To modify the
 *	queue field, the page queue lock corresponding to the old value must be
 *	held, unless that value is PQ_NONE, in which case the queue index must
 *	be updated using an atomic RMW operation.  There is one exception to
 *	this rule: the page daemon may transition the queue field from
 *	PQ_INACTIVE to PQ_NONE immediately prior to freeing the page during an
 *	inactive queue scan.  At that point the page is already dequeued and no
 *	other references to that vm_page structure can exist.  The PGA_ENQUEUED
 *	flag, when set, indicates that the page structure is physically inserted
 *	into the queue corresponding to the page's queue index, and may only be
 *	set or cleared with the corresponding page queue lock held.
 *
 *	To avoid contention on page queue locks, page queue operations (enqueue,
 *	dequeue, requeue) are batched using fixed-size per-CPU queues.  A
 *	deferred operation is requested by setting one of the flags in
 *	PGA_QUEUE_OP_MASK and inserting an entry into a batch queue.  When a
 *	queue is full, an attempt to insert a new entry will lock the page
 *	queues and trigger processing of the pending entries.  The
 *	type-stability of vm_page structures is crucial to this scheme since the
 *	processing of entries in a given batch queue may be deferred
 *	indefinitely.  In particular, a page may be freed with pending batch
 *	queue entries.  The page queue operation flags must be set using atomic
 *	RWM operations.
 */

#if PAGE_SIZE == 4096
#define VM_PAGE_BITS_ALL 0xffu
#if defined(atomic_set_8)
typedef uint8_t vm_page_bits_t;
#else
typedef uint8_t __subobject_use_container_bounds vm_page_bits_t;
#endif
#elif PAGE_SIZE == 8192
#define VM_PAGE_BITS_ALL 0xffffu
#if defined(atomic_set_16)
typedef uint16_t vm_page_bits_t;
#else
typedef uint16_t __subobject_use_container_bounds vm_page_bits_t;
#endif
#elif PAGE_SIZE == 16384
#define VM_PAGE_BITS_ALL 0xffffffffu
typedef uint32_t vm_page_bits_t;
#elif PAGE_SIZE == 32768
#define VM_PAGE_BITS_ALL 0xfffffffffffffffflu
typedef uint64_t vm_page_bits_t;
#endif

typedef union vm_page_astate {
	struct {
		uint16_t flags;
		uint8_t	queue;
		uint8_t act_count;
	};
	uint32_t _bits;
} vm_page_astate_t;

struct vm_page {
	union {
		TAILQ_ENTRY(vm_page) q; /* page queue or free list (Q) */
		struct {
			SLIST_ENTRY(vm_page) ss; /* private slists */
		} s;
		struct {
			u_long p;
			u_long v;
		} memguard;
		struct {
			void *slab;
			void *zone;
		} uma;
	} plinks;
	TAILQ_ENTRY(vm_page) listq;	/* pages in same object (O) */
	vm_object_t object;		/* which object am I in (O) */
	vm_pindex_t pindex;		/* offset into object (O,P) */
	vm_paddr_t phys_addr;		/* physical address of page (C) */
	struct md_page md __subobject_use_container_bounds; 	/* machine dependent stuff */
	u_int ref_count;		/* page references (A) */
	volatile u_int busy_lock;	/* busy owners lock */
	union vm_page_astate a;		/* state accessed atomically */
	uint8_t order;			/* index of the buddy queue (F) */
	uint8_t pool;			/* vm_phys freepool index (F) */
	uint8_t flags;			/* page PG_* flags (P) */
	uint8_t oflags;			/* page VPO_* flags (O) */
	int8_t psind;			/* pagesizes[] index (O) */
	int8_t segind;			/* vm_phys segment index (C) */
	/* NOTE that these must support one bit per DEV_BSIZE in a page */
	/* so, on normal X86 kernels, they must be at least 8 bits wide */
	vm_page_bits_t valid;		/* valid DEV_BSIZE chunk map (O,B) */
	vm_page_bits_t dirty;		/* dirty DEV_BSIZE chunk map (M,B) */
};

/*
 * Special bits used in the ref_count field.
 *
 * ref_count is normally used to count wirings that prevent the page from being
 * reclaimed, but also supports several special types of references that do not
 * prevent reclamation.  Accesses to the ref_count field must be atomic unless
 * the page is unallocated.
 *
 * VPRC_OBJREF is the reference held by the containing object.  It can set or
 * cleared only when the corresponding object's write lock is held.
 *
 * VPRC_BLOCKED is used to atomically block wirings via pmap lookups while
 * attempting to tear down all mappings of a given page.  The page lock and
 * object write lock must both be held in order to set or clear this bit.
 */
#define	VPRC_BLOCKED	0x40000000u	/* mappings are being removed */
#define	VPRC_OBJREF	0x80000000u	/* object reference, cleared with (O) */
#define	VPRC_WIRE_COUNT(c)	((c) & ~(VPRC_BLOCKED | VPRC_OBJREF))
#define	VPRC_WIRE_COUNT_MAX	(~(VPRC_BLOCKED | VPRC_OBJREF))

/*
 * Page flags stored in oflags:
 *
 * Access to these page flags is synchronized by the lock on the object
 * containing the page (O).
 *
 * Note: VPO_UNMANAGED (used by OBJT_DEVICE, OBJT_PHYS and OBJT_SG)
 * 	 indicates that the page is not under PV management but
 * 	 otherwise should be treated as a normal page.  Pages not
 * 	 under PV management cannot be paged out via the
 * 	 object/vm_page_t because there is no knowledge of their pte
 * 	 mappings, and such pages are also not on any PQ queue.
 *
 */
#define	VPO_KMEM_EXEC	0x01		/* kmem mapping allows execution */
#define	VPO_SWAPSLEEP	0x02		/* waiting for swap to finish */
#define	VPO_UNMANAGED	0x04		/* no PV management for page */
#define	VPO_SWAPINPROG	0x08		/* swap I/O in progress on page */

/*
 * Busy page implementation details.
 * The algorithm is taken mostly by rwlock(9) and sx(9) locks implementation,
 * even if the support for owner identity is removed because of size
 * constraints.  Checks on lock recursion are then not possible, while the
 * lock assertions effectiveness is someway reduced.
 */
#define	VPB_BIT_SHARED		0x01
#define	VPB_BIT_EXCLUSIVE	0x02
#define	VPB_BIT_WAITERS		0x04
#define	VPB_BIT_FLAGMASK						\
	(VPB_BIT_SHARED | VPB_BIT_EXCLUSIVE | VPB_BIT_WAITERS)

#define	VPB_SHARERS_SHIFT	3
#define	VPB_SHARERS(x)							\
	(((x) & ~VPB_BIT_FLAGMASK) >> VPB_SHARERS_SHIFT)
#define	VPB_SHARERS_WORD(x)	((x) << VPB_SHARERS_SHIFT | VPB_BIT_SHARED)
#define	VPB_ONE_SHARER		(1 << VPB_SHARERS_SHIFT)

#define	VPB_SINGLE_EXCLUSIVE	VPB_BIT_EXCLUSIVE
#ifdef INVARIANTS
#define	VPB_CURTHREAD_EXCLUSIVE						\
	(VPB_BIT_EXCLUSIVE | ((u_int)(uintptr_t)curthread & ~VPB_BIT_FLAGMASK))
#else
#define	VPB_CURTHREAD_EXCLUSIVE	VPB_SINGLE_EXCLUSIVE
#endif

#define	VPB_UNBUSIED		VPB_SHARERS_WORD(0)

#define	PQ_NONE		255
#define	PQ_INACTIVE	0
#define	PQ_ACTIVE	1
#define	PQ_LAUNDRY	2
#define	PQ_UNSWAPPABLE	3
#define	PQ_COUNT	4

#ifndef VM_PAGE_HAVE_PGLIST
TAILQ_HEAD(pglist, vm_page);
#define VM_PAGE_HAVE_PGLIST
#endif
SLIST_HEAD(spglist, vm_page);

#ifdef _KERNEL
extern vm_page_t bogus_page;
#endif	/* _KERNEL */

extern struct mtx_padalign pa_lock[];

#if defined(__arm__)
#define	PDRSHIFT	PDR_SHIFT
#elif !defined(PDRSHIFT)
#define PDRSHIFT	21
#endif

#define	pa_index(pa)	((pa) >> PDRSHIFT)
#define	PA_LOCKPTR(pa)	((struct mtx *)(&pa_lock[pa_index(pa) % PA_LOCK_COUNT]))
#define	PA_LOCKOBJPTR(pa)	((struct lock_object *)PA_LOCKPTR((pa)))
#define	PA_LOCK(pa)	mtx_lock(PA_LOCKPTR(pa))
#define	PA_TRYLOCK(pa)	mtx_trylock(PA_LOCKPTR(pa))
#define	PA_UNLOCK(pa)	mtx_unlock(PA_LOCKPTR(pa))
#define	PA_UNLOCK_COND(pa) 			\
	do {		   			\
		if ((pa) != 0) {		\
			PA_UNLOCK((pa));	\
			(pa) = 0;		\
		}				\
	} while (0)

#define	PA_LOCK_ASSERT(pa, a)	mtx_assert(PA_LOCKPTR(pa), (a))

#if defined(KLD_MODULE) && !defined(KLD_TIED)
#define	vm_page_lock(m)		vm_page_lock_KBI((m), LOCK_FILE, LOCK_LINE)
#define	vm_page_unlock(m)	vm_page_unlock_KBI((m), LOCK_FILE, LOCK_LINE)
#define	vm_page_trylock(m)	vm_page_trylock_KBI((m), LOCK_FILE, LOCK_LINE)
#else	/* !KLD_MODULE */
#define	vm_page_lockptr(m)	(PA_LOCKPTR(VM_PAGE_TO_PHYS((m))))
#define	vm_page_lock(m)		mtx_lock(vm_page_lockptr((m)))
#define	vm_page_unlock(m)	mtx_unlock(vm_page_lockptr((m)))
#define	vm_page_trylock(m)	mtx_trylock(vm_page_lockptr((m)))
#endif
#if defined(INVARIANTS)
#define	vm_page_assert_locked(m)		\
    vm_page_assert_locked_KBI((m), __FILE__, __LINE__)
#define	vm_page_lock_assert(m, a)		\
    vm_page_lock_assert_KBI((m), (a), __FILE__, __LINE__)
#else
#define	vm_page_assert_locked(m)
#define	vm_page_lock_assert(m, a)
#endif

/*
 * The vm_page's aflags are updated using atomic operations.  To set or clear
 * these flags, the functions vm_page_aflag_set() and vm_page_aflag_clear()
 * must be used.  Neither these flags nor these functions are part of the KBI.
 *
 * PGA_REFERENCED may be cleared only if the page is locked.  It is set by
 * both the MI and MD VM layers.  However, kernel loadable modules should not
 * directly set this flag.  They should call vm_page_reference() instead.
 *
 * PGA_WRITEABLE is set exclusively on managed pages by pmap_enter().
 * When it does so, the object must be locked, or the page must be
 * exclusive busied.  The MI VM layer must never access this flag
 * directly.  Instead, it should call pmap_page_is_write_mapped().
 *
 * PGA_EXECUTABLE may be set by pmap routines, and indicates that a page has
 * at least one executable mapping.  It is not consumed by the MI VM layer.
 *
 * PGA_NOSYNC must be set and cleared with the page busy lock held.
 *
 * PGA_ENQUEUED is set and cleared when a page is inserted into or removed
 * from a page queue, respectively.  It determines whether the plinks.q field
 * of the page is valid.  To set or clear this flag, the queue lock for the
 * page must be held: the page queue lock corresponding to the page's "queue"
 * field if its value is not PQ_NONE, and the page lock otherwise.
 *
 * PGA_DEQUEUE is set when the page is scheduled to be dequeued from a page
 * queue, and cleared when the dequeue request is processed.  A page may
 * have PGA_DEQUEUE set and PGA_ENQUEUED cleared, for instance if a dequeue
 * is requested after the page is scheduled to be enqueued but before it is
 * actually inserted into the page queue.  For allocated pages, the page lock
 * must be held to set this flag, but it may be set by vm_page_free_prep()
 * without the page lock held.  The page queue lock must be held to clear the
 * PGA_DEQUEUE flag.
 *
 * PGA_REQUEUE is set when the page is scheduled to be enqueued or requeued
 * in its page queue.  The page lock must be held to set this flag, and the
 * queue lock for the page must be held to clear it.
 *
 * PGA_REQUEUE_HEAD is a special flag for enqueuing pages near the head of
 * the inactive queue, thus bypassing LRU.  The page lock must be held to
 * set this flag, and the queue lock for the page must be held to clear it.
 *
 * PGA_SWAP_FREE is used to defer freeing swap space to the pageout daemon
 * when the context that dirties the page does not have the object write lock
 * held.
 */
#define	PGA_WRITEABLE	0x0001		/* page may be mapped writeable */
#define	PGA_REFERENCED	0x0002		/* page has been referenced */
#define	PGA_EXECUTABLE	0x0004		/* page may be mapped executable */
#define	PGA_ENQUEUED	0x0008		/* page is enqueued in a page queue */
#define	PGA_DEQUEUE	0x0010		/* page is due to be dequeued */
#define	PGA_REQUEUE	0x0020		/* page is due to be requeued */
#define	PGA_REQUEUE_HEAD 0x0040		/* page requeue should bypass LRU */
#define	PGA_NOSYNC	0x0080		/* do not collect for syncer */
#define	PGA_SWAP_FREE	0x0100		/* page with swap space was dirtied */
#define	PGA_SWAP_SPACE	0x0200		/* page has allocated swap space */

#define	PGA_QUEUE_OP_MASK	(PGA_DEQUEUE | PGA_REQUEUE | PGA_REQUEUE_HEAD)
#define	PGA_QUEUE_STATE_MASK	(PGA_ENQUEUED | PGA_QUEUE_OP_MASK)

/*
 * Page flags.  If changed at any other time than page allocation or
 * freeing, the modification must be protected by the vm_page lock.
 *
 * The PG_PCPU_CACHE flag is set at allocation time if the page was
 * allocated from a per-CPU cache.  It is cleared the next time that the
 * page is allocated from the physical memory allocator.
 */
#define	PG_PCPU_CACHE	0x01		/* was allocated from per-CPU caches */
#define	PG_FICTITIOUS	0x02		/* physical page doesn't exist */
#define	PG_ZERO		0x04		/* page is zeroed */
#define	PG_MARKER	0x08		/* special queue marker page */
#define	PG_NODUMP	0x10		/* don't include this page in a dump */

/*
 * Misc constants.
 */
#define ACT_DECLINE		1
#define ACT_ADVANCE		3
#define ACT_INIT		5
#define ACT_MAX			64

#ifdef _KERNEL

#include <sys/systm.h>

#include <machine/atomic.h>

/*
 * Each pageable resident page falls into one of five lists:
 *
 *	free
 *		Available for allocation now.
 *
 *	inactive
 *		Low activity, candidates for reclamation.
 *		This list is approximately LRU ordered.
 *
 *	laundry
 *		This is the list of pages that should be
 *		paged out next.
 *
 *	unswappable
 *		Dirty anonymous pages that cannot be paged
 *		out because no swap device is configured.
 *
 *	active
 *		Pages that are "active", i.e., they have been
 *		recently referenced.
 *
 */

extern vm_page_t vm_page_array;		/* First resident page in table */
extern long vm_page_array_size;		/* number of vm_page_t's */
extern long first_page;			/* first physical page number */

#define VM_PAGE_TO_PHYS(entry)	((entry)->phys_addr)

/*
 * PHYS_TO_VM_PAGE() returns the vm_page_t object that represents a memory
 * page to which the given physical address belongs. The correct vm_page_t
 * object is returned for addresses that are not page-aligned.
 */
vm_page_t PHYS_TO_VM_PAGE(vm_paddr_t pa);

/*
 * Page allocation parameters for vm_page for the functions
 * vm_page_alloc(), vm_page_grab(), vm_page_alloc_contig() and
 * vm_page_alloc_freelist().  Some functions support only a subset
 * of the flags, and ignore others, see the flags legend.
 *
 * The meaning of VM_ALLOC_ZERO differs slightly between the vm_page_alloc*()
 * and the vm_page_grab*() functions.  See these functions for details.
 *
 * Bits 0 - 1 define class.
 * Bits 2 - 15 dedicated for flags.
 * Legend:
 * (a) - vm_page_alloc() supports the flag.
 * (c) - vm_page_alloc_contig() supports the flag.
 * (f) - vm_page_alloc_freelist() supports the flag.
 * (g) - vm_page_grab() supports the flag.
 * (p) - vm_page_grab_pages() supports the flag.
 * Bits above 15 define the count of additional pages that the caller
 * intends to allocate.
 */
#define VM_ALLOC_NORMAL		0
#define VM_ALLOC_INTERRUPT	1
#define VM_ALLOC_SYSTEM		2
#define	VM_ALLOC_CLASS_MASK	3
#define	VM_ALLOC_WAITOK		0x0008	/* (acf) Sleep and retry */
#define	VM_ALLOC_WAITFAIL	0x0010	/* (acf) Sleep and return error */
#define	VM_ALLOC_WIRED		0x0020	/* (acfgp) Allocate a wired page */
#define	VM_ALLOC_ZERO		0x0040	/* (acfgp) Allocate a prezeroed page */
#define	VM_ALLOC_NOOBJ		0x0100	/* (acg) No associated object */
#define	VM_ALLOC_NOBUSY		0x0200	/* (acgp) Do not excl busy the page */
#define	VM_ALLOC_NOCREAT	0x0400	/* (gp) Don't create a page */
#define	VM_ALLOC_IGN_SBUSY	0x1000	/* (gp) Ignore shared busy flag */
#define	VM_ALLOC_NODUMP		0x2000	/* (ag) don't include in dump */
#define	VM_ALLOC_SBUSY		0x4000	/* (acgp) Shared busy the page */
#define	VM_ALLOC_NOWAIT		0x8000	/* (acfgp) Do not sleep */
#define	VM_ALLOC_COUNT_SHIFT	16
#define	VM_ALLOC_COUNT(count)	((count) << VM_ALLOC_COUNT_SHIFT)

#ifdef M_NOWAIT
static inline int
malloc2vm_flags(int malloc_flags)
{
	int pflags;

	KASSERT((malloc_flags & M_USE_RESERVE) == 0 ||
	    (malloc_flags & M_NOWAIT) != 0,
	    ("M_USE_RESERVE requires M_NOWAIT"));
	pflags = (malloc_flags & M_USE_RESERVE) != 0 ? VM_ALLOC_INTERRUPT :
	    VM_ALLOC_SYSTEM;
	if ((malloc_flags & M_ZERO) != 0)
		pflags |= VM_ALLOC_ZERO;
	if ((malloc_flags & M_NODUMP) != 0)
		pflags |= VM_ALLOC_NODUMP;
	if ((malloc_flags & M_NOWAIT))
		pflags |= VM_ALLOC_NOWAIT;
	if ((malloc_flags & M_WAITOK))
		pflags |= VM_ALLOC_WAITOK;
	return (pflags);
}
#endif

/*
 * Predicates supported by vm_page_ps_test():
 *
 *	PS_ALL_DIRTY is true only if the entire (super)page is dirty.
 *	However, it can be spuriously false when the (super)page has become
 *	dirty in the pmap but that information has not been propagated to the
 *	machine-independent layer.
 */
#define	PS_ALL_DIRTY	0x1
#define	PS_ALL_VALID	0x2
#define	PS_NONE_BUSY	0x4

bool vm_page_busy_acquire(vm_page_t m, int allocflags);
void vm_page_busy_downgrade(vm_page_t m);
int vm_page_busy_tryupgrade(vm_page_t m);
void vm_page_busy_sleep(vm_page_t m, const char *msg, bool nonshared);
void vm_page_free(vm_page_t m);
void vm_page_free_zero(vm_page_t m);

void vm_page_activate (vm_page_t);
void vm_page_advise(vm_page_t m, int advice);
vm_page_t vm_page_alloc(vm_object_t, vm_pindex_t, int);
vm_page_t vm_page_alloc_domain(vm_object_t, vm_pindex_t, int, int);
vm_page_t vm_page_alloc_after(vm_object_t, vm_pindex_t, int, vm_page_t);
vm_page_t vm_page_alloc_domain_after(vm_object_t, vm_pindex_t, int, int,
    vm_page_t);
vm_page_t vm_page_alloc_contig(vm_object_t object, vm_pindex_t pindex, int req,
    u_long npages, vm_paddr_t low, vm_paddr_t high, u_long alignment,
    vm_paddr_t boundary, vm_memattr_t memattr);
vm_page_t vm_page_alloc_contig_domain(vm_object_t object,
    vm_pindex_t pindex, int domain, int req, u_long npages, vm_paddr_t low,
    vm_paddr_t high, u_long alignment, vm_paddr_t boundary,
    vm_memattr_t memattr);
vm_page_t vm_page_alloc_freelist(int, int);
vm_page_t vm_page_alloc_freelist_domain(int, int, int);
void vm_page_bits_set(vm_page_t m, vm_page_bits_t *bits, vm_page_bits_t set);
bool vm_page_blacklist_add(vm_paddr_t pa, bool verbose);
void vm_page_change_lock(vm_page_t m, struct mtx **mtx);
vm_page_t vm_page_grab (vm_object_t, vm_pindex_t, int);
int vm_page_grab_pages(vm_object_t object, vm_pindex_t pindex, int allocflags,
    vm_page_t *ma, int count);
int vm_page_grab_valid(vm_page_t *mp, vm_object_t object, vm_pindex_t pindex,
    int allocflags);
void vm_page_deactivate(vm_page_t);
void vm_page_deactivate_noreuse(vm_page_t);
void vm_page_dequeue(vm_page_t m);
void vm_page_dequeue_deferred(vm_page_t m);
vm_page_t vm_page_find_least(vm_object_t, vm_pindex_t);
vm_page_t vm_page_getfake(vm_paddr_t paddr, vm_memattr_t memattr);
void vm_page_initfake(vm_page_t m, vm_paddr_t paddr, vm_memattr_t memattr);
int vm_page_insert (vm_page_t, vm_object_t, vm_pindex_t);
void vm_page_invalid(vm_page_t m);
void vm_page_launder(vm_page_t m);
vm_page_t vm_page_lookup (vm_object_t, vm_pindex_t);
vm_page_t vm_page_next(vm_page_t m);
void vm_page_pqbatch_drain(void);
void vm_page_pqbatch_submit(vm_page_t m, uint8_t queue);
bool vm_page_pqstate_commit(vm_page_t m, vm_page_astate_t *old,
    vm_page_astate_t new);
vm_page_t vm_page_prev(vm_page_t m);
bool vm_page_ps_test(vm_page_t m, int flags, vm_page_t skip_m);
void vm_page_putfake(vm_page_t m);
void vm_page_readahead_finish(vm_page_t m);
bool vm_page_reclaim_contig(int req, u_long npages, vm_paddr_t low,
    vm_paddr_t high, u_long alignment, vm_paddr_t boundary);
bool vm_page_reclaim_contig_domain(int domain, int req, u_long npages,
    vm_paddr_t low, vm_paddr_t high, u_long alignment, vm_paddr_t boundary);
void vm_page_reference(vm_page_t m);
#define	VPR_TRYFREE	0x01
#define	VPR_NOREUSE	0x02
void vm_page_release(vm_page_t m, int flags);
void vm_page_release_locked(vm_page_t m, int flags);
bool vm_page_remove(vm_page_t);
bool vm_page_remove_xbusy(vm_page_t);
int vm_page_rename(vm_page_t, vm_object_t, vm_pindex_t);
void vm_page_replace(vm_page_t mnew, vm_object_t object,
    vm_pindex_t pindex, vm_page_t mold);
int vm_page_sbusied(vm_page_t m);
vm_page_t vm_page_scan_contig(u_long npages, vm_page_t m_start,
    vm_page_t m_end, u_long alignment, vm_paddr_t boundary, int options);
vm_page_bits_t vm_page_set_dirty(vm_page_t m);
void vm_page_set_valid_range(vm_page_t m, int base, int size);
int vm_page_sleep_if_busy(vm_page_t m, const char *msg);
int vm_page_sleep_if_xbusy(vm_page_t m, const char *msg);
vm_ptr_t vm_page_startup(vm_ptr_t vaddr);
void vm_page_sunbusy(vm_page_t m);
bool vm_page_try_remove_all(vm_page_t m);
bool vm_page_try_remove_write(vm_page_t m);
int vm_page_trysbusy(vm_page_t m);
int vm_page_tryxbusy(vm_page_t m);
void vm_page_unhold_pages(vm_page_t *ma, int count);
void vm_page_unswappable(vm_page_t m);
void vm_page_unwire(vm_page_t m, uint8_t queue);
bool vm_page_unwire_noq(vm_page_t m);
void vm_page_updatefake(vm_page_t m, vm_paddr_t paddr, vm_memattr_t memattr);
void vm_page_wire(vm_page_t);
bool vm_page_wire_mapped(vm_page_t m);
void vm_page_xunbusy_hard(vm_page_t m);
void vm_page_xunbusy_hard_unchecked(vm_page_t m);
void vm_page_set_validclean (vm_page_t, int, int);
void vm_page_clear_dirty(vm_page_t, int, int);
void vm_page_set_invalid(vm_page_t, int, int);
void vm_page_valid(vm_page_t m);
int vm_page_is_valid(vm_page_t, int, int);
void vm_page_test_dirty(vm_page_t);
vm_page_bits_t vm_page_bits(int base, int size);
void vm_page_zero_invalid(vm_page_t m, boolean_t setvalid);
void vm_page_free_pages_toq(struct spglist *free, bool update_wire_count);

void vm_page_dirty_KBI(vm_page_t m);
void vm_page_lock_KBI(vm_page_t m, const char *file, int line);
void vm_page_unlock_KBI(vm_page_t m, const char *file, int line);
int vm_page_trylock_KBI(vm_page_t m, const char *file, int line);
#if defined(INVARIANTS) || defined(INVARIANT_SUPPORT)
void vm_page_assert_locked_KBI(vm_page_t m, const char *file, int line);
void vm_page_lock_assert_KBI(vm_page_t m, int a, const char *file, int line);
#endif

#define	vm_page_assert_busied(m)					\
	KASSERT(vm_page_busied(m),					\
	    ("vm_page_assert_busied: page %p not busy @ %s:%d", \
	    (m), __FILE__, __LINE__))

#define	vm_page_assert_sbusied(m)					\
	KASSERT(vm_page_sbusied(m),					\
	    ("vm_page_assert_sbusied: page %p not shared busy @ %s:%d", \
	    (m), __FILE__, __LINE__))

#define	vm_page_assert_unbusied(m)					\
	KASSERT(!vm_page_busied(m),					\
	    ("vm_page_assert_unbusied: page %p busy @ %s:%d",		\
	    (m), __FILE__, __LINE__))

#define	vm_page_assert_xbusied_unchecked(m) do {			\
	KASSERT(vm_page_xbusied(m),					\
	    ("vm_page_assert_xbusied: page %p not exclusive busy @ %s:%d", \
	    (m), __FILE__, __LINE__));					\
} while (0)
#define	vm_page_assert_xbusied(m) do {					\
	vm_page_assert_xbusied_unchecked(m);				\
	KASSERT((m->busy_lock & ~VPB_BIT_WAITERS) == 			\
	    VPB_CURTHREAD_EXCLUSIVE,					\
	    ("vm_page_assert_xbusied: page %p busy_lock %#x not owned"	\
            " by me @ %s:%d",						\
	    (m), (m)->busy_lock, __FILE__, __LINE__));			\
} while (0)

#define	vm_page_busied(m)						\
	((m)->busy_lock != VPB_UNBUSIED)

#define	vm_page_sbusy(m) do {						\
	if (!vm_page_trysbusy(m))					\
		panic("%s: page %p failed shared busying", __func__,	\
		    (m));						\
} while (0)

#define	vm_page_xbusied(m)						\
	(((m)->busy_lock & VPB_SINGLE_EXCLUSIVE) != 0)

#define	vm_page_xbusy(m) do {						\
	if (!vm_page_tryxbusy(m))					\
		panic("%s: page %p failed exclusive busying", __func__,	\
		    (m));						\
} while (0)

/* Note: page m's lock must not be owned by the caller. */
#define	vm_page_xunbusy(m) do {						\
	if (!atomic_cmpset_rel_int(&(m)->busy_lock,			\
	    VPB_CURTHREAD_EXCLUSIVE, VPB_UNBUSIED))			\
		vm_page_xunbusy_hard(m);				\
} while (0)
#define	vm_page_xunbusy_unchecked(m) do {				\
	if (!atomic_cmpset_rel_int(&(m)->busy_lock,			\
	    VPB_CURTHREAD_EXCLUSIVE, VPB_UNBUSIED))			\
		vm_page_xunbusy_hard_unchecked(m);			\
} while (0)

#ifdef INVARIANTS
void vm_page_object_busy_assert(vm_page_t m);
#define	VM_PAGE_OBJECT_BUSY_ASSERT(m)	vm_page_object_busy_assert(m)
void vm_page_assert_pga_writeable(vm_page_t m, uint16_t bits);
#define	VM_PAGE_ASSERT_PGA_WRITEABLE(m, bits)				\
	vm_page_assert_pga_writeable(m, bits)
#else
#define	VM_PAGE_OBJECT_BUSY_ASSERT(m)	(void)0
#define	VM_PAGE_ASSERT_PGA_WRITEABLE(m, bits)	(void)0
#endif

#if BYTE_ORDER == BIG_ENDIAN
#define	VM_PAGE_AFLAG_SHIFT	16
#else
#define	VM_PAGE_AFLAG_SHIFT	0
#endif

/*
 *	Load a snapshot of a page's 32-bit atomic state.
 */
static inline vm_page_astate_t
vm_page_astate_load(vm_page_t m)
{
	vm_page_astate_t a;

	a._bits = atomic_load_32(&m->a._bits);
	return (a);
}

/*
 *	Atomically compare and set a page's atomic state.
 */
static inline bool
vm_page_astate_fcmpset(vm_page_t m, vm_page_astate_t *old, vm_page_astate_t new)
{

	KASSERT(new.queue == PQ_INACTIVE || (new.flags & PGA_REQUEUE_HEAD) == 0,
	    ("%s: invalid head requeue request for page %p", __func__, m));
	KASSERT((new.flags & PGA_ENQUEUED) == 0 || new.queue != PQ_NONE,
	    ("%s: setting PGA_ENQUEUED with PQ_NONE in page %p", __func__, m));
	KASSERT(new._bits != old->_bits,
	    ("%s: bits are unchanged", __func__));

	return (atomic_fcmpset_32(&m->a._bits, &old->_bits, new._bits) != 0);
}

/*
 *	Clear the given bits in the specified page.
 */
static inline void
vm_page_aflag_clear(vm_page_t m, uint16_t bits)
{
	uint32_t *addr, val;

	/*
	 * Access the whole 32-bit word containing the aflags field with an
	 * atomic update.  Parallel non-atomic updates to the other fields
	 * within this word are handled properly by the atomic update.
	 */
<<<<<<< HEAD
	addr = (void *)__bounded_addressof(m->aflags, sizeof(uint32_t));
=======
	addr = (void *)&m->a;
>>>>>>> 97c7520e
	val = bits << VM_PAGE_AFLAG_SHIFT;
	atomic_clear_32(addr, val);
}

/*
 *	Set the given bits in the specified page.
 */
static inline void
vm_page_aflag_set(vm_page_t m, uint16_t bits)
{
	uint32_t *addr, val;

	VM_PAGE_ASSERT_PGA_WRITEABLE(m, bits);

	/*
	 * Access the whole 32-bit word containing the aflags field with an
	 * atomic update.  Parallel non-atomic updates to the other fields
	 * within this word are handled properly by the atomic update.
	 */
<<<<<<< HEAD
	addr = (void *)__bounded_addressof(m->aflags, sizeof(uint32_t));
=======
	addr = (void *)&m->a;
>>>>>>> 97c7520e
	val = bits << VM_PAGE_AFLAG_SHIFT;
	atomic_set_32(addr, val);
}

/*
<<<<<<< HEAD
 *	Atomically update the queue state of the page.  The operation fails if
 *	any of the queue flags in "fflags" are set or if the "queue" field of
 *	the page does not match the expected value; if the operation is
 *	successful, the flags in "nflags" are set and all other queue state
 *	flags are cleared.
 */
static inline bool
vm_page_pqstate_cmpset(vm_page_t m, uint32_t oldq, uint32_t newq,
    uint32_t fflags, uint32_t nflags)
{
	uint32_t *addr, nval, oval, qsmask;

	fflags <<= VM_PAGE_AFLAG_SHIFT;
	nflags <<= VM_PAGE_AFLAG_SHIFT;
	newq <<= VM_PAGE_QUEUE_SHIFT;
	oldq <<= VM_PAGE_QUEUE_SHIFT;
	qsmask = ((PGA_DEQUEUE | PGA_REQUEUE | PGA_REQUEUE_HEAD) <<
	    VM_PAGE_AFLAG_SHIFT) | VM_PAGE_QUEUE_MASK;

	addr = (void *)__bounded_addressof(m->aflags, sizeof(uint32_t));
	oval = atomic_load_32(addr);
	do {
		if ((oval & fflags) != 0)
			return (false);
		if ((oval & VM_PAGE_QUEUE_MASK) != oldq)
			return (false);
		nval = (oval & ~qsmask) | nflags | newq;
	} while (!atomic_fcmpset_32(addr, &oval, nval));

	return (true);
}

/*
=======
>>>>>>> 97c7520e
 *	vm_page_dirty:
 *
 *	Set all bits in the page's dirty field.
 *
 *	The object containing the specified page must be locked if the
 *	call is made from the machine-independent layer.
 *
 *	See vm_page_clear_dirty_mask().
 */
static __inline void
vm_page_dirty(vm_page_t m)
{

	/* Use vm_page_dirty_KBI() under INVARIANTS to save memory. */
#if (defined(KLD_MODULE) && !defined(KLD_TIED)) || defined(INVARIANTS)
	vm_page_dirty_KBI(m);
#else
	m->dirty = VM_PAGE_BITS_ALL;
#endif
}

/*
 *	vm_page_undirty:
 *
 *	Set page to not be dirty.  Note: does not clear pmap modify bits
 */
static __inline void
vm_page_undirty(vm_page_t m)
{

	VM_PAGE_OBJECT_BUSY_ASSERT(m);
	m->dirty = 0;
}

static inline uint8_t
_vm_page_queue(vm_page_astate_t as)
{

	if ((as.flags & PGA_DEQUEUE) != 0)
		return (PQ_NONE);
	return (as.queue);
}

/*
 *	vm_page_queue:
 *
 *	Return the index of the queue containing m.
 */
static inline uint8_t
vm_page_queue(vm_page_t m)
{

	return (_vm_page_queue(vm_page_astate_load(m)));
}

static inline bool
vm_page_active(vm_page_t m)
{

	return (vm_page_queue(m) == PQ_ACTIVE);
}

static inline bool
vm_page_inactive(vm_page_t m)
{

	return (vm_page_queue(m) == PQ_INACTIVE);
}

static inline bool
vm_page_in_laundry(vm_page_t m)
{
	uint8_t queue;

	queue = vm_page_queue(m);
	return (queue == PQ_LAUNDRY || queue == PQ_UNSWAPPABLE);
}

/*
 *	vm_page_drop:
 *
 *	Release a reference to a page and return the old reference count.
 */
static inline u_int
vm_page_drop(vm_page_t m, u_int val)
{
	u_int old;

	/*
	 * Synchronize with vm_page_free_prep(): ensure that all updates to the
	 * page structure are visible before it is freed.
	 */
	atomic_thread_fence_rel();
	old = atomic_fetchadd_int(&m->ref_count, -val);
	KASSERT(old != VPRC_BLOCKED,
	    ("vm_page_drop: page %p has an invalid refcount value", m));
	return (old);
}

/*
 *	vm_page_wired:
 *
 *	Perform a racy check to determine whether a reference prevents the page
 *	from being reclaimable.  If the page's object is locked, and the page is
 *	unmapped and unbusied or exclusively busied by the current thread, no
 *	new wirings may be created.
 */
static inline bool
vm_page_wired(vm_page_t m)
{

	return (VPRC_WIRE_COUNT(m->ref_count) > 0);
}

static inline bool
vm_page_all_valid(vm_page_t m)
{

	return (m->valid == VM_PAGE_BITS_ALL);
}

static inline bool
vm_page_none_valid(vm_page_t m)
{

	return (m->valid == 0);
}

#endif				/* _KERNEL */
#endif				/* !_VM_PAGE_ */
// CHERI CHANGES START
// {
//   "updated": 20190812,
//   "target_type": "header",
//   "changes_purecap": [
//     "pointer_as_integer",
//     "uintptr_interp_offset",
//     "subobject_bounds"
//   ]
// }
// CHERI CHANGES END<|MERGE_RESOLUTION|>--- conflicted
+++ resolved
@@ -816,11 +816,7 @@
 	 * atomic update.  Parallel non-atomic updates to the other fields
 	 * within this word are handled properly by the atomic update.
 	 */
-<<<<<<< HEAD
-	addr = (void *)__bounded_addressof(m->aflags, sizeof(uint32_t));
-=======
-	addr = (void *)&m->a;
->>>>>>> 97c7520e
+	addr = (void *)__bounded_addressof(m->a, sizeof(uint32_t));
 	val = bits << VM_PAGE_AFLAG_SHIFT;
 	atomic_clear_32(addr, val);
 }
@@ -840,52 +836,12 @@
 	 * atomic update.  Parallel non-atomic updates to the other fields
 	 * within this word are handled properly by the atomic update.
 	 */
-<<<<<<< HEAD
-	addr = (void *)__bounded_addressof(m->aflags, sizeof(uint32_t));
-=======
-	addr = (void *)&m->a;
->>>>>>> 97c7520e
+	addr = (void *)__bounded_addressof(m->a, sizeof(uint32_t));
 	val = bits << VM_PAGE_AFLAG_SHIFT;
 	atomic_set_32(addr, val);
 }
 
 /*
-<<<<<<< HEAD
- *	Atomically update the queue state of the page.  The operation fails if
- *	any of the queue flags in "fflags" are set or if the "queue" field of
- *	the page does not match the expected value; if the operation is
- *	successful, the flags in "nflags" are set and all other queue state
- *	flags are cleared.
- */
-static inline bool
-vm_page_pqstate_cmpset(vm_page_t m, uint32_t oldq, uint32_t newq,
-    uint32_t fflags, uint32_t nflags)
-{
-	uint32_t *addr, nval, oval, qsmask;
-
-	fflags <<= VM_PAGE_AFLAG_SHIFT;
-	nflags <<= VM_PAGE_AFLAG_SHIFT;
-	newq <<= VM_PAGE_QUEUE_SHIFT;
-	oldq <<= VM_PAGE_QUEUE_SHIFT;
-	qsmask = ((PGA_DEQUEUE | PGA_REQUEUE | PGA_REQUEUE_HEAD) <<
-	    VM_PAGE_AFLAG_SHIFT) | VM_PAGE_QUEUE_MASK;
-
-	addr = (void *)__bounded_addressof(m->aflags, sizeof(uint32_t));
-	oval = atomic_load_32(addr);
-	do {
-		if ((oval & fflags) != 0)
-			return (false);
-		if ((oval & VM_PAGE_QUEUE_MASK) != oldq)
-			return (false);
-		nval = (oval & ~qsmask) | nflags | newq;
-	} while (!atomic_fcmpset_32(addr, &oval, nval));
-
-	return (true);
-}
-
-/*
-=======
->>>>>>> 97c7520e
  *	vm_page_dirty:
  *
  *	Set all bits in the page's dirty field.
