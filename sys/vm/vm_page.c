--- conflicted
+++ resolved
@@ -568,14 +568,9 @@
 	struct vm_phys_seg *seg;
 	vm_page_t m;
 	char *list, *listend;
-<<<<<<< HEAD
 	vm_ptr_t mapped;
-	vm_paddr_t end, high_avail, low_avail, new_end, page_range, size;
-=======
-	vm_offset_t mapped;
 	vm_paddr_t end, high_avail, low_avail, new_end, size;
 	vm_paddr_t page_range __unused;
->>>>>>> 97c7520e
 	vm_paddr_t last_pa, pa;
 	u_long pagecount;
 	int biggestone, i, segind;
@@ -629,11 +624,7 @@
 	 *
 	 * Each needs at least one page per-domain.
 	 */
-<<<<<<< HEAD
-	boot_pages += 2 * howmany(UMA_SLAB_SIZE, PAGE_SIZE);
-=======
-	boot_pages += 4 * vm_ndomains;
->>>>>>> 97c7520e
+	boot_pages += 4 * howmany(UMA_SLAB_SIZE, PAGE_SIZE) * vm_ndomains;
 #endif
 	/*
 	 * CTFLAG_RDTUN doesn't work during the early boot process, so we must
