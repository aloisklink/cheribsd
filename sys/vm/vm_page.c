--- conflicted
+++ resolved
@@ -430,20 +430,11 @@
 vm_ptr_t
 vm_page_startup(vm_ptr_t vaddr)
 {
-<<<<<<< HEAD
-	vm_ptr_t mapped;
-	vm_paddr_t high_avail, low_avail, page_range, size;
-	vm_paddr_t new_end;
-	int i;
-	vm_paddr_t pa;
-	vm_paddr_t last_pa;
-=======
 	struct vm_domain *vmd;
 	struct vm_phys_seg *seg;
 	vm_page_t m;
->>>>>>> 8d0d4aa5
 	char *list, *listend;
-	vm_offset_t mapped;
+	vm_ptr_t mapped;
 	vm_paddr_t end, high_avail, low_avail, new_end, page_range, size;
 	vm_paddr_t biggestsize, last_pa, pa;
 	u_long pagecount;
