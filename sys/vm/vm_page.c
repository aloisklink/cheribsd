/*-
 * SPDX-License-Identifier: (BSD-3-Clause AND MIT-CMU)
 *
 * Copyright (c) 1991 Regents of the University of California.
 * All rights reserved.
 * Copyright (c) 1998 Matthew Dillon.  All Rights Reserved.
 *
 * This code is derived from software contributed to Berkeley by
 * The Mach Operating System project at Carnegie-Mellon University.
 *
 * Redistribution and use in source and binary forms, with or without
 * modification, are permitted provided that the following conditions
 * are met:
 * 1. Redistributions of source code must retain the above copyright
 *    notice, this list of conditions and the following disclaimer.
 * 2. Redistributions in binary form must reproduce the above copyright
 *    notice, this list of conditions and the following disclaimer in the
 *    documentation and/or other materials provided with the distribution.
 * 3. Neither the name of the University nor the names of its contributors
 *    may be used to endorse or promote products derived from this software
 *    without specific prior written permission.
 *
 * THIS SOFTWARE IS PROVIDED BY THE REGENTS AND CONTRIBUTORS ``AS IS'' AND
 * ANY EXPRESS OR IMPLIED WARRANTIES, INCLUDING, BUT NOT LIMITED TO, THE
 * IMPLIED WARRANTIES OF MERCHANTABILITY AND FITNESS FOR A PARTICULAR PURPOSE
 * ARE DISCLAIMED.  IN NO EVENT SHALL THE REGENTS OR CONTRIBUTORS BE LIABLE
 * FOR ANY DIRECT, INDIRECT, INCIDENTAL, SPECIAL, EXEMPLARY, OR CONSEQUENTIAL
 * DAMAGES (INCLUDING, BUT NOT LIMITED TO, PROCUREMENT OF SUBSTITUTE GOODS
 * OR SERVICES; LOSS OF USE, DATA, OR PROFITS; OR BUSINESS INTERRUPTION)
 * HOWEVER CAUSED AND ON ANY THEORY OF LIABILITY, WHETHER IN CONTRACT, STRICT
 * LIABILITY, OR TORT (INCLUDING NEGLIGENCE OR OTHERWISE) ARISING IN ANY WAY
 * OUT OF THE USE OF THIS SOFTWARE, EVEN IF ADVISED OF THE POSSIBILITY OF
 * SUCH DAMAGE.
 *
 *	from: @(#)vm_page.c	7.4 (Berkeley) 5/7/91
 */

/*-
 * Copyright (c) 1987, 1990 Carnegie-Mellon University.
 * All rights reserved.
 *
 * Authors: Avadis Tevanian, Jr., Michael Wayne Young
 *
 * Permission to use, copy, modify and distribute this software and
 * its documentation is hereby granted, provided that both the copyright
 * notice and this permission notice appear in all copies of the
 * software, derivative works or modified versions, and any portions
 * thereof, and that both notices appear in supporting documentation.
 *
 * CARNEGIE MELLON ALLOWS FREE USE OF THIS SOFTWARE IN ITS "AS IS"
 * CONDITION.  CARNEGIE MELLON DISCLAIMS ANY LIABILITY OF ANY KIND
 * FOR ANY DAMAGES WHATSOEVER RESULTING FROM THE USE OF THIS SOFTWARE.
 *
 * Carnegie Mellon requests users of this software to return to
 *
 *  Software Distribution Coordinator  or  Software.Distribution@CS.CMU.EDU
 *  School of Computer Science
 *  Carnegie Mellon University
 *  Pittsburgh PA 15213-3890
 *
 * any improvements or extensions that they make and grant Carnegie the
 * rights to redistribute these changes.
 */

/*
 *	Resident memory management module.
 */

#include <sys/cdefs.h>
__FBSDID("$FreeBSD$");

#include "opt_vm.h"

#include <sys/param.h>
#include <sys/systm.h>
#include <sys/counter.h>
#include <sys/domainset.h>
#include <sys/kernel.h>
#include <sys/limits.h>
#include <sys/linker.h>
#include <sys/lock.h>
#include <sys/malloc.h>
#include <sys/mman.h>
#include <sys/msgbuf.h>
#include <sys/mutex.h>
#include <sys/proc.h>
#include <sys/rwlock.h>
#include <sys/sleepqueue.h>
#include <sys/sbuf.h>
#include <sys/sched.h>
#include <sys/smp.h>
#include <sys/sysctl.h>
#include <sys/vmmeter.h>
#include <sys/vnode.h>

#include <vm/vm.h>
#include <vm/pmap.h>
#include <vm/vm_param.h>
#include <vm/vm_domainset.h>
#include <vm/vm_kern.h>
#include <vm/vm_map.h>
#include <vm/vm_object.h>
#include <vm/vm_page.h>
#include <vm/vm_pageout.h>
#include <vm/vm_phys.h>
#include <vm/vm_pagequeue.h>
#include <vm/vm_pager.h>
#include <vm/vm_radix.h>
#include <vm/vm_reserv.h>
#include <vm/vm_extern.h>
#include <vm/uma.h>
#include <vm/uma_int.h>

#include <machine/md_var.h>

struct vm_domain vm_dom[MAXMEMDOM];

DPCPU_DEFINE_STATIC(struct vm_batchqueue, pqbatch[MAXMEMDOM][PQ_COUNT]);

struct mtx_padalign __exclusive_cache_line pa_lock[PA_LOCK_COUNT];

struct mtx_padalign __exclusive_cache_line vm_domainset_lock;
/* The following fields are protected by the domainset lock. */
domainset_t __exclusive_cache_line vm_min_domains;
domainset_t __exclusive_cache_line vm_severe_domains;
static int vm_min_waiters;
static int vm_severe_waiters;
static int vm_pageproc_waiters;

static SYSCTL_NODE(_vm_stats, OID_AUTO, page, CTLFLAG_RD, 0,
    "VM page statistics");

static counter_u64_t pqstate_commit_retries = EARLY_COUNTER;
SYSCTL_COUNTER_U64(_vm_stats_page, OID_AUTO, pqstate_commit_retries,
    CTLFLAG_RD, &pqstate_commit_retries,
    "Number of failed per-page atomic queue state updates");

static counter_u64_t queue_ops = EARLY_COUNTER;
SYSCTL_COUNTER_U64(_vm_stats_page, OID_AUTO, queue_ops,
    CTLFLAG_RD, &queue_ops,
    "Number of batched queue operations");

static counter_u64_t queue_nops = EARLY_COUNTER;
SYSCTL_COUNTER_U64(_vm_stats_page, OID_AUTO, queue_nops,
    CTLFLAG_RD, &queue_nops,
    "Number of batched queue operations with no effects");

static void
counter_startup(void)
{

	pqstate_commit_retries = counter_u64_alloc(M_WAITOK);
	queue_ops = counter_u64_alloc(M_WAITOK);
	queue_nops = counter_u64_alloc(M_WAITOK);
}
SYSINIT(page_counters, SI_SUB_CPU, SI_ORDER_ANY, counter_startup, NULL);

/*
 * bogus page -- for I/O to/from partially complete buffers,
 * or for paging into sparsely invalid regions.
 */
vm_page_t bogus_page;

vm_page_t vm_page_array;
long vm_page_array_size;
long first_page;

static TAILQ_HEAD(, vm_page) blacklist_head;
static int sysctl_vm_page_blacklist(SYSCTL_HANDLER_ARGS);
SYSCTL_PROC(_vm, OID_AUTO, page_blacklist, CTLTYPE_STRING | CTLFLAG_RD |
    CTLFLAG_MPSAFE, NULL, 0, sysctl_vm_page_blacklist, "A", "Blacklist pages");

static uma_zone_t fakepg_zone;

static void vm_page_alloc_check(vm_page_t m);
static bool _vm_page_busy_sleep(vm_object_t obj, vm_page_t m,
    const char *wmesg, bool nonshared, bool locked);
static void vm_page_clear_dirty_mask(vm_page_t m, vm_page_bits_t pagebits);
static void vm_page_enqueue(vm_page_t m, uint8_t queue);
static bool vm_page_free_prep(vm_page_t m);
static void vm_page_free_toq(vm_page_t m);
static void vm_page_init(void *dummy);
static int vm_page_insert_after(vm_page_t m, vm_object_t object,
    vm_pindex_t pindex, vm_page_t mpred);
static void vm_page_insert_radixdone(vm_page_t m, vm_object_t object,
    vm_page_t mpred);
static void vm_page_mvqueue(vm_page_t m, const uint8_t queue,
    const uint16_t nflag);
static int vm_page_reclaim_run(int req_class, int domain, u_long npages,
    vm_page_t m_run, vm_paddr_t high);
static void vm_page_release_toq(vm_page_t m, uint8_t nqueue, bool noreuse);
static int vm_domain_alloc_fail(struct vm_domain *vmd, vm_object_t object,
    int req);
static int vm_page_zone_import(void *arg, void **store, int cnt, int domain,
    int flags);
static void vm_page_zone_release(void *arg, void **store, int cnt);

SYSINIT(vm_page, SI_SUB_VM, SI_ORDER_SECOND, vm_page_init, NULL);

static void
vm_page_init(void *dummy)
{

	fakepg_zone = uma_zcreate("fakepg", sizeof(struct vm_page), NULL, NULL,
	    NULL, NULL, UMA_ALIGN_PTR, UMA_ZONE_NOFREE | UMA_ZONE_VM);
	bogus_page = vm_page_alloc(NULL, 0, VM_ALLOC_NOOBJ |
	    VM_ALLOC_NORMAL | VM_ALLOC_WIRED);
}

/*
 * The cache page zone is initialized later since we need to be able to allocate
 * pages before UMA is fully initialized.
 */
static void
vm_page_init_cache_zones(void *dummy __unused)
{
	struct vm_domain *vmd;
	struct vm_pgcache *pgcache;
	int cache, domain, maxcache, pool;

	maxcache = 0;
	TUNABLE_INT_FETCH("vm.pgcache_zone_max_pcpu", &maxcache);
	maxcache *= mp_ncpus;
	for (domain = 0; domain < vm_ndomains; domain++) {
		vmd = VM_DOMAIN(domain);
		for (pool = 0; pool < VM_NFREEPOOL; pool++) {
			pgcache = &vmd->vmd_pgcache[pool];
			pgcache->domain = domain;
			pgcache->pool = pool;
			pgcache->zone = uma_zcache_create("vm pgcache",
			    PAGE_SIZE, NULL, NULL, NULL, NULL,
			    vm_page_zone_import, vm_page_zone_release, pgcache,
			    UMA_ZONE_VM);

			/*
			 * Limit each pool's zone to 0.1% of the pages in the
			 * domain.
			 */
			cache = maxcache != 0 ? maxcache :
			    vmd->vmd_page_count / 1000;
			uma_zone_set_maxcache(pgcache->zone, cache);
		}
	}
}
SYSINIT(vm_page2, SI_SUB_VM_CONF, SI_ORDER_ANY, vm_page_init_cache_zones, NULL);

/* Make sure that u_long is at least 64 bits when PAGE_SIZE is 32K. */
#if PAGE_SIZE == 32768
#ifdef CTASSERT
CTASSERT(sizeof(u_long) >= 8);
#endif
#endif

/*
 *	vm_set_page_size:
 *
 *	Sets the page size, perhaps based upon the memory
 *	size.  Must be called before any use of page-size
 *	dependent functions.
 */
void
vm_set_page_size(void)
{
	if (vm_cnt.v_page_size == 0)
		vm_cnt.v_page_size = PAGE_SIZE;
	if (((vm_cnt.v_page_size - 1) & vm_cnt.v_page_size) != 0)
		panic("vm_set_page_size: page size not a power of two");
}

/*
 *	vm_page_blacklist_next:
 *
 *	Find the next entry in the provided string of blacklist
 *	addresses.  Entries are separated by space, comma, or newline.
 *	If an invalid integer is encountered then the rest of the
 *	string is skipped.  Updates the list pointer to the next
 *	character, or NULL if the string is exhausted or invalid.
 */
static vm_paddr_t
vm_page_blacklist_next(char **list, char *end)
{
	vm_paddr_t bad;
	char *cp, *pos;

	if (list == NULL || *list == NULL)
		return (0);
	if (**list =='\0') {
		*list = NULL;
		return (0);
	}

	/*
	 * If there's no end pointer then the buffer is coming from
	 * the kenv and we know it's null-terminated.
	 */
	if (end == NULL)
		end = *list + strlen(*list);

	/* Ensure that strtoq() won't walk off the end */
	if (*end != '\0') {
		if (*end == '\n' || *end == ' ' || *end  == ',')
			*end = '\0';
		else {
			printf("Blacklist not terminated, skipping\n");
			*list = NULL;
			return (0);
		}
	}

	for (pos = *list; *pos != '\0'; pos = cp) {
		bad = strtoq(pos, &cp, 0);
		if (*cp == '\0' || *cp == ' ' || *cp == ',' || *cp == '\n') {
			if (bad == 0) {
				if (++cp < end)
					continue;
				else
					break;
			}
		} else
			break;
		if (*cp == '\0' || ++cp >= end)
			*list = NULL;
		else
			*list = cp;
		return (trunc_page(bad));
	}
	printf("Garbage in RAM blacklist, skipping\n");
	*list = NULL;
	return (0);
}

bool
vm_page_blacklist_add(vm_paddr_t pa, bool verbose)
{
	struct vm_domain *vmd;
	vm_page_t m;
	int ret;

	m = vm_phys_paddr_to_vm_page(pa);
	if (m == NULL)
		return (true); /* page does not exist, no failure */

	vmd = vm_pagequeue_domain(m);
	vm_domain_free_lock(vmd);
	ret = vm_phys_unfree_page(m);
	vm_domain_free_unlock(vmd);
	if (ret != 0) {
		vm_domain_freecnt_inc(vmd, -1);
		TAILQ_INSERT_TAIL(&blacklist_head, m, listq);
		if (verbose)
			printf("Skipping page with pa 0x%jx\n", (uintmax_t)pa);
	}
	return (ret);
}

/*
 *	vm_page_blacklist_check:
 *
 *	Iterate through the provided string of blacklist addresses, pulling
 *	each entry out of the physical allocator free list and putting it
 *	onto a list for reporting via the vm.page_blacklist sysctl.
 */
static void
vm_page_blacklist_check(char *list, char *end)
{
	vm_paddr_t pa;
	char *next;

	next = list;
	while (next != NULL) {
		if ((pa = vm_page_blacklist_next(&next, end)) == 0)
			continue;
		vm_page_blacklist_add(pa, bootverbose);
	}
}

/*
 *	vm_page_blacklist_load:
 *
 *	Search for a special module named "ram_blacklist".  It'll be a
 *	plain text file provided by the user via the loader directive
 *	of the same name.
 */
static void
vm_page_blacklist_load(char **list, char **end)
{
	void *mod;
	u_char *ptr;
	u_int len;

	mod = NULL;
	ptr = NULL;

	mod = preload_search_by_type("ram_blacklist");
	if (mod != NULL) {
		ptr = preload_fetch_addr(mod);
		len = preload_fetch_size(mod);
        }
	*list = ptr;
	if (ptr != NULL)
		*end = ptr + len;
	else
		*end = NULL;
	return;
}

static int
sysctl_vm_page_blacklist(SYSCTL_HANDLER_ARGS)
{
	vm_page_t m;
	struct sbuf sbuf;
	int error, first;

	first = 1;
	error = sysctl_wire_old_buffer(req, 0);
	if (error != 0)
		return (error);
	sbuf_new_for_sysctl(&sbuf, NULL, 128, req);
	TAILQ_FOREACH(m, &blacklist_head, listq) {
		sbuf_printf(&sbuf, "%s%#jx", first ? "" : ",",
		    (uintmax_t)m->phys_addr);
		first = 0;
	}
	error = sbuf_finish(&sbuf);
	sbuf_delete(&sbuf);
	return (error);
}

/*
 * Initialize a dummy page for use in scans of the specified paging queue.
 * In principle, this function only needs to set the flag PG_MARKER.
 * Nonetheless, it write busies the page as a safety precaution.
 */
static void
vm_page_init_marker(vm_page_t marker, int queue, uint16_t aflags)
{

	bzero(marker, sizeof(*marker));
	marker->flags = PG_MARKER;
	marker->a.flags = aflags;
	marker->busy_lock = VPB_CURTHREAD_EXCLUSIVE;
	marker->a.queue = queue;
}

static void
vm_page_domain_init(int domain)
{
	struct vm_domain *vmd;
	struct vm_pagequeue *pq;
	int i;

	vmd = VM_DOMAIN(domain);
	bzero(vmd, sizeof(*vmd));
	*__DECONST(char **, &vmd->vmd_pagequeues[PQ_INACTIVE].pq_name) =
	    "vm inactive pagequeue";
	*__DECONST(char **, &vmd->vmd_pagequeues[PQ_ACTIVE].pq_name) =
	    "vm active pagequeue";
	*__DECONST(char **, &vmd->vmd_pagequeues[PQ_LAUNDRY].pq_name) =
	    "vm laundry pagequeue";
	*__DECONST(char **, &vmd->vmd_pagequeues[PQ_UNSWAPPABLE].pq_name) =
	    "vm unswappable pagequeue";
	vmd->vmd_domain = domain;
	vmd->vmd_page_count = 0;
	vmd->vmd_free_count = 0;
	vmd->vmd_segs = 0;
	vmd->vmd_oom = FALSE;
	for (i = 0; i < PQ_COUNT; i++) {
		pq = &vmd->vmd_pagequeues[i];
		TAILQ_INIT(&pq->pq_pl);
		mtx_init(&pq->pq_mutex, pq->pq_name, "vm pagequeue",
		    MTX_DEF | MTX_DUPOK);
		pq->pq_pdpages = 0;
		vm_page_init_marker(&vmd->vmd_markers[i], i, 0);
	}
	mtx_init(&vmd->vmd_free_mtx, "vm page free queue", NULL, MTX_DEF);
	mtx_init(&vmd->vmd_pageout_mtx, "vm pageout lock", NULL, MTX_DEF);
	snprintf(vmd->vmd_name, sizeof(vmd->vmd_name), "%d", domain);

	/*
	 * inacthead is used to provide FIFO ordering for LRU-bypassing
	 * insertions.
	 */
	vm_page_init_marker(&vmd->vmd_inacthead, PQ_INACTIVE, PGA_ENQUEUED);
	TAILQ_INSERT_HEAD(&vmd->vmd_pagequeues[PQ_INACTIVE].pq_pl,
	    &vmd->vmd_inacthead, plinks.q);

	/*
	 * The clock pages are used to implement active queue scanning without
	 * requeues.  Scans start at clock[0], which is advanced after the scan
	 * ends.  When the two clock hands meet, they are reset and scanning
	 * resumes from the head of the queue.
	 */
	vm_page_init_marker(&vmd->vmd_clock[0], PQ_ACTIVE, PGA_ENQUEUED);
	vm_page_init_marker(&vmd->vmd_clock[1], PQ_ACTIVE, PGA_ENQUEUED);
	TAILQ_INSERT_HEAD(&vmd->vmd_pagequeues[PQ_ACTIVE].pq_pl,
	    &vmd->vmd_clock[0], plinks.q);
	TAILQ_INSERT_TAIL(&vmd->vmd_pagequeues[PQ_ACTIVE].pq_pl,
	    &vmd->vmd_clock[1], plinks.q);
}

/*
 * Initialize a physical page in preparation for adding it to the free
 * lists.
 */
static void
vm_page_init_page(vm_page_t m, vm_paddr_t pa, int segind)
{

	m->object = NULL;
	m->ref_count = 0;
	m->busy_lock = VPB_UNBUSIED;
	m->flags = m->a.flags = 0;
	m->phys_addr = pa;
	m->a.queue = PQ_NONE;
	m->psind = 0;
	m->segind = segind;
	m->order = VM_NFREEORDER;
	m->pool = VM_FREEPOOL_DEFAULT;
	m->valid = m->dirty = 0;
	pmap_page_init(m);
}

#ifndef PMAP_HAS_PAGE_ARRAY
static vm_paddr_t
vm_page_array_alloc(vm_ptr_t *vaddr, vm_paddr_t end, vm_paddr_t page_range)
{
	vm_paddr_t new_end;

	/*
	 * Reserve an unmapped guard page to trap access to vm_page_array[-1].
	 * However, because this page is allocated from KVM, out-of-bounds
	 * accesses using the direct map will not be trapped.
	 */
	*vaddr += PAGE_SIZE;

	/*
	 * Allocate physical memory for the page structures, and map it.
	 */
	new_end = trunc_page(end - page_range * sizeof(struct vm_page));
	vm_page_array = (vm_page_t)pmap_map(vaddr, new_end, end,
	    VM_PROT_READ | VM_PROT_WRITE);
	vm_page_array_size = page_range;

	return (new_end);
}
#endif

/*
 *	vm_page_startup:
 *
 *	Initializes the resident memory module.  Allocates physical memory for
 *	bootstrapping UMA and some data structures that are used to manage
 *	physical pages.  Initializes these structures, and populates the free
 *	page queues.
 */
vm_ptr_t
vm_page_startup(vm_ptr_t vaddr)
{
	struct vm_phys_seg *seg;
	vm_page_t m;
	char *list, *listend;
<<<<<<< HEAD
	vm_ptr_t mapped;
=======
>>>>>>> 7edf3bfb
	vm_paddr_t end, high_avail, low_avail, new_end, size;
	vm_paddr_t page_range __unused;
	vm_paddr_t last_pa, pa;
	u_long pagecount;
	int biggestone, i, segind;
#ifdef WITNESS
	vm_offset_t mapped;
	int witness_size;
#endif
#if defined(__i386__) && defined(VM_PHYSSEG_DENSE)
	long ii;
#endif

	vaddr = round_page(vaddr);

	vm_phys_early_startup();
	biggestone = vm_phys_avail_largest();
	end = phys_avail[biggestone+1];

	/*
	 * Initialize the page and queue locks.
	 */
	mtx_init(&vm_domainset_lock, "vm domainset lock", NULL, MTX_DEF);
	for (i = 0; i < PA_LOCK_COUNT; i++)
		mtx_init(&pa_lock[i], "vm page", NULL, MTX_DEF);
	for (i = 0; i < vm_ndomains; i++)
		vm_page_domain_init(i);

<<<<<<< HEAD
	/*
	 * Allocate memory for use when boot strapping the kernel memory
	 * allocator.  Tell UMA how many zones we are going to create
	 * before going fully functional.  UMA will add its zones.
	 *
	 * VM startup zones: vmem, vmem_btag, VM OBJECT, RADIX NODE, MAP,
	 * KMAP ENTRY, MAP ENTRY, VMSPACE.
	 */
	boot_pages = uma_startup_count(8);

#ifndef UMA_MD_SMALL_ALLOC
	/* vmem_startup() calls uma_prealloc(). */
	boot_pages += vmem_startup_count();
	/* vm_map_startup() calls uma_prealloc(). */
	boot_pages += howmany(MAX_KMAP,
	    slab_ipers(sizeof(struct vm_map), UMA_ALIGN_PTR));

	/*
	 * Before we are fully boot strapped we need to account for the
	 * following allocations:
	 *
	 * "KMAP ENTRY" from kmem_init()
	 * "vmem btag" from vmem_startup()
	 * "vmem" from vmem_create()
	 * "KMAP" from vm_map_startup()
	 *
	 * Each needs at least one page per-domain.
	 */
	boot_pages += 4 * howmany(UMA_SLAB_SIZE, PAGE_SIZE) * vm_ndomains;
#endif
	/*
	 * CTFLAG_RDTUN doesn't work during the early boot process, so we must
	 * manually fetch the value.
	 */
	TUNABLE_INT_FETCH("vm.boot_pages", &boot_pages);
	new_end = end - (boot_pages * PAGE_SIZE);
	new_end = trunc_page(new_end);
	mapped = pmap_map(&vaddr, new_end, end,
	    VM_PROT_READ | VM_PROT_WRITE);
	bzero((void *)mapped, end - new_end);
	uma_startup((void *)mapped, boot_pages);

=======
	new_end = end;
>>>>>>> 7edf3bfb
#ifdef WITNESS
	witness_size = round_page(witness_startup_count());
	new_end -= witness_size;
	mapped = pmap_map(&vaddr, new_end, new_end + witness_size,
	    VM_PROT_READ | VM_PROT_WRITE);
	bzero((void *)mapped, witness_size);
	witness_startup((void *)mapped);
#endif

#if defined(__aarch64__) || defined(__amd64__) || defined(__arm__) || \
    defined(__i386__) || defined(__mips__) || defined(__riscv) || \
    defined(__powerpc64__)
	/*
	 * Allocate a bitmap to indicate that a random physical page
	 * needs to be included in a minidump.
	 *
	 * The amd64 port needs this to indicate which direct map pages
	 * need to be dumped, via calls to dump_add_page()/dump_drop_page().
	 *
	 * However, i386 still needs this workspace internally within the
	 * minidump code.  In theory, they are not needed on i386, but are
	 * included should the sf_buf code decide to use them.
	 */
	last_pa = 0;
	for (i = 0; dump_avail[i + 1] != 0; i += 2)
		if (dump_avail[i + 1] > last_pa)
			last_pa = dump_avail[i + 1];
	page_range = last_pa / PAGE_SIZE;
	vm_page_dump_size = round_page(roundup2(page_range, NBBY) / NBBY);
	new_end -= vm_page_dump_size;
	vm_page_dump = (void *)(uintptr_t)pmap_map(&vaddr, new_end,
	    new_end + vm_page_dump_size, VM_PROT_READ | VM_PROT_WRITE);
	bzero((void *)vm_page_dump, vm_page_dump_size);
#else
	(void)last_pa;
#endif
#if defined(__aarch64__) || defined(__amd64__) || defined(__mips__) || \
    defined(__riscv) || defined(__powerpc64__)
	/*
	 * Include the UMA bootstrap pages, witness pages and vm_page_dump
	 * in a crash dump.  When pmap_map() uses the direct map, they are
	 * not automatically included.
	 */
	for (pa = new_end; pa < end; pa += PAGE_SIZE)
		dump_add_page(pa);
#endif
	phys_avail[biggestone + 1] = new_end;
#ifdef __amd64__
	/*
	 * Request that the physical pages underlying the message buffer be
	 * included in a crash dump.  Since the message buffer is accessed
	 * through the direct map, they are not automatically included.
	 */
	pa = DMAP_TO_PHYS((vm_offset_t)msgbufp->msg_ptr);
	last_pa = pa + round_page(msgbufsize);
	while (pa < last_pa) {
		dump_add_page(pa);
		pa += PAGE_SIZE;
	}
#endif
	/*
	 * Compute the number of pages of memory that will be available for
	 * use, taking into account the overhead of a page structure per page.
	 * In other words, solve
	 *	"available physical memory" - round_page(page_range *
	 *	    sizeof(struct vm_page)) = page_range * PAGE_SIZE 
	 * for page_range.  
	 */
	low_avail = phys_avail[0];
	high_avail = phys_avail[1];
	for (i = 0; i < vm_phys_nsegs; i++) {
		if (vm_phys_segs[i].start < low_avail)
			low_avail = vm_phys_segs[i].start;
		if (vm_phys_segs[i].end > high_avail)
			high_avail = vm_phys_segs[i].end;
	}
	/* Skip the first chunk.  It is already accounted for. */
	for (i = 2; phys_avail[i + 1] != 0; i += 2) {
		if (phys_avail[i] < low_avail)
			low_avail = phys_avail[i];
		if (phys_avail[i + 1] > high_avail)
			high_avail = phys_avail[i + 1];
	}
	first_page = low_avail / PAGE_SIZE;
#ifdef VM_PHYSSEG_SPARSE
	size = 0;
	for (i = 0; i < vm_phys_nsegs; i++)
		size += vm_phys_segs[i].end - vm_phys_segs[i].start;
	for (i = 0; phys_avail[i + 1] != 0; i += 2)
		size += phys_avail[i + 1] - phys_avail[i];
#elif defined(VM_PHYSSEG_DENSE)
	size = high_avail - low_avail;
#else
#error "Either VM_PHYSSEG_DENSE or VM_PHYSSEG_SPARSE must be defined."
#endif

#ifdef PMAP_HAS_PAGE_ARRAY
	pmap_page_array_startup(size / PAGE_SIZE);
	biggestone = vm_phys_avail_largest();
	end = new_end = phys_avail[biggestone + 1];
#else
#ifdef VM_PHYSSEG_DENSE
	/*
	 * In the VM_PHYSSEG_DENSE case, the number of pages can account for
	 * the overhead of a page structure per page only if vm_page_array is
	 * allocated from the last physical memory chunk.  Otherwise, we must
	 * allocate page structures representing the physical memory
	 * underlying vm_page_array, even though they will not be used.
	 */
	if (new_end != high_avail)
		page_range = size / PAGE_SIZE;
	else
#endif
	{
		page_range = size / (PAGE_SIZE + sizeof(struct vm_page));

		/*
		 * If the partial bytes remaining are large enough for
		 * a page (PAGE_SIZE) without a corresponding
		 * 'struct vm_page', then new_end will contain an
		 * extra page after subtracting the length of the VM
		 * page array.  Compensate by subtracting an extra
		 * page from new_end.
		 */
		if (size % (PAGE_SIZE + sizeof(struct vm_page)) >= PAGE_SIZE) {
			if (new_end == high_avail)
				high_avail -= PAGE_SIZE;
			new_end -= PAGE_SIZE;
		}
	}
	end = new_end;
	new_end = vm_page_array_alloc(&vaddr, end, page_range);
#endif

#if VM_NRESERVLEVEL > 0
	/*
	 * Allocate physical memory for the reservation management system's
	 * data structures, and map it.
	 */
	new_end = vm_reserv_startup(&vaddr, new_end);
#endif
#if defined(__aarch64__) || defined(__amd64__) || defined(__mips__) || \
    defined(__riscv) || defined(__powerpc64__)
	/*
	 * Include vm_page_array and vm_reserv_array in a crash dump.
	 */
	for (pa = new_end; pa < end; pa += PAGE_SIZE)
		dump_add_page(pa);
#endif
	phys_avail[biggestone + 1] = new_end;

	/*
	 * Add physical memory segments corresponding to the available
	 * physical pages.
	 */
	for (i = 0; phys_avail[i + 1] != 0; i += 2)
		if (vm_phys_avail_size(i) != 0)
			vm_phys_add_seg(phys_avail[i], phys_avail[i + 1]);

	/*
	 * Initialize the physical memory allocator.
	 */
	vm_phys_init();

	/*
	 * Initialize the page structures and add every available page to the
	 * physical memory allocator's free lists.
	 */
#if defined(__i386__) && defined(VM_PHYSSEG_DENSE)
	for (ii = 0; ii < vm_page_array_size; ii++) {
		m = &vm_page_array[ii];
		vm_page_init_page(m, (first_page + ii) << PAGE_SHIFT, 0);
		m->flags = PG_FICTITIOUS;
	}
#endif
	vm_cnt.v_page_count = 0;
	for (segind = 0; segind < vm_phys_nsegs; segind++) {
		seg = &vm_phys_segs[segind];
		for (m = seg->first_page, pa = seg->start; pa < seg->end;
		    m++, pa += PAGE_SIZE)
			vm_page_init_page(m, pa, segind);

		/*
		 * Add the segment to the free lists only if it is covered by
		 * one of the ranges in phys_avail.  Because we've added the
		 * ranges to the vm_phys_segs array, we can assume that each
		 * segment is either entirely contained in one of the ranges,
		 * or doesn't overlap any of them.
		 */
		for (i = 0; phys_avail[i + 1] != 0; i += 2) {
			struct vm_domain *vmd;

			if (seg->start < phys_avail[i] ||
			    seg->end > phys_avail[i + 1])
				continue;

			m = seg->first_page;
			pagecount = (u_long)atop(seg->end - seg->start);

			vmd = VM_DOMAIN(seg->domain);
			vm_domain_free_lock(vmd);
			vm_phys_enqueue_contig(m, pagecount);
			vm_domain_free_unlock(vmd);
			vm_domain_freecnt_inc(vmd, pagecount);
			vm_cnt.v_page_count += (u_int)pagecount;

			vmd = VM_DOMAIN(seg->domain);
			vmd->vmd_page_count += (u_int)pagecount;
			vmd->vmd_segs |= 1UL << m->segind;
			break;
		}
	}

	/*
	 * Remove blacklisted pages from the physical memory allocator.
	 */
	TAILQ_INIT(&blacklist_head);
	vm_page_blacklist_load(&list, &listend);
	vm_page_blacklist_check(list, listend);

	list = kern_getenv("vm.blacklist");
	vm_page_blacklist_check(list, NULL);

	freeenv(list);
#if VM_NRESERVLEVEL > 0
	/*
	 * Initialize the reservation management system.
	 */
	vm_reserv_init();
#endif

	return (vaddr);
}

void
vm_page_reference(vm_page_t m)
{

	vm_page_aflag_set(m, PGA_REFERENCED);
}

static bool
vm_page_acquire_flags(vm_page_t m, int allocflags)
{
	bool locked;

	if ((allocflags & (VM_ALLOC_SBUSY | VM_ALLOC_IGN_SBUSY)) != 0)
		locked = vm_page_trysbusy(m);
	else
		locked = vm_page_tryxbusy(m);
	if (locked && (allocflags & VM_ALLOC_WIRED) != 0)
		vm_page_wire(m);
	return (locked);
}

/*
 *	vm_page_busy_sleep_flags
 *
 *	Sleep for busy according to VM_ALLOC_ parameters.
 */
static bool
vm_page_busy_sleep_flags(vm_object_t object, vm_page_t m, const char *wmesg,
    int allocflags)
{

	if ((allocflags & VM_ALLOC_NOWAIT) != 0)
		return (false);
	/*
	 * Reference the page before unlocking and
	 * sleeping so that the page daemon is less
	 * likely to reclaim it.
	 */
	if ((allocflags & VM_ALLOC_NOCREAT) == 0)
		vm_page_aflag_set(m, PGA_REFERENCED);
	if (_vm_page_busy_sleep(object, m, wmesg, (allocflags &
	    VM_ALLOC_IGN_SBUSY) != 0, true))
		VM_OBJECT_WLOCK(object);
	if ((allocflags & VM_ALLOC_WAITFAIL) != 0)
		return (false);
	return (true);
}

/*
 *	vm_page_busy_acquire:
 *
 *	Acquire the busy lock as described by VM_ALLOC_* flags.  Will loop
 *	and drop the object lock if necessary.
 */
bool
vm_page_busy_acquire(vm_page_t m, int allocflags)
{
	vm_object_t obj;
	bool locked;

	/*
	 * The page-specific object must be cached because page
	 * identity can change during the sleep, causing the
	 * re-lock of a different object.
	 * It is assumed that a reference to the object is already
	 * held by the callers.
	 */
	obj = m->object;
	for (;;) {
		if (vm_page_acquire_flags(m, allocflags))
			return (true);
		if ((allocflags & VM_ALLOC_NOWAIT) != 0)
			return (false);
		if (obj != NULL)
			locked = VM_OBJECT_WOWNED(obj);
		else
			locked = false;
		MPASS(locked || vm_page_wired(m));
		if (_vm_page_busy_sleep(obj, m, "vmpba",
		    (allocflags & VM_ALLOC_SBUSY) != 0, locked))
			VM_OBJECT_WLOCK(obj);
		if ((allocflags & VM_ALLOC_WAITFAIL) != 0)
			return (false);
		KASSERT(m->object == obj || m->object == NULL,
		    ("vm_page_busy_acquire: page %p does not belong to %p",
		    m, obj));
	}
}

/*
 *	vm_page_busy_downgrade:
 *
 *	Downgrade an exclusive busy page into a single shared busy page.
 */
void
vm_page_busy_downgrade(vm_page_t m)
{
	u_int x;

	vm_page_assert_xbusied(m);

	x = m->busy_lock;
	for (;;) {
		if (atomic_fcmpset_rel_int(&m->busy_lock,
		    &x, VPB_SHARERS_WORD(1)))
			break;
	}
	if ((x & VPB_BIT_WAITERS) != 0)
		wakeup(m);
}

/*
 *
 *	vm_page_busy_tryupgrade:
 *
 *	Attempt to upgrade a single shared busy into an exclusive busy.
 */
int
vm_page_busy_tryupgrade(vm_page_t m)
{
	u_int ce, x;

	vm_page_assert_sbusied(m);

	x = m->busy_lock;
	ce = VPB_CURTHREAD_EXCLUSIVE;
	for (;;) {
		if (VPB_SHARERS(x) > 1)
			return (0);
		KASSERT((x & ~VPB_BIT_WAITERS) == VPB_SHARERS_WORD(1),
		    ("vm_page_busy_tryupgrade: invalid lock state"));
		if (!atomic_fcmpset_acq_int(&m->busy_lock, &x,
		    ce | (x & VPB_BIT_WAITERS)))
			continue;
		return (1);
	}
}

/*
 *	vm_page_sbusied:
 *
 *	Return a positive value if the page is shared busied, 0 otherwise.
 */
int
vm_page_sbusied(vm_page_t m)
{
	u_int x;

	x = m->busy_lock;
	return ((x & VPB_BIT_SHARED) != 0 && x != VPB_UNBUSIED);
}

/*
 *	vm_page_sunbusy:
 *
 *	Shared unbusy a page.
 */
void
vm_page_sunbusy(vm_page_t m)
{
	u_int x;

	vm_page_assert_sbusied(m);

	x = m->busy_lock;
	for (;;) {
		if (VPB_SHARERS(x) > 1) {
			if (atomic_fcmpset_int(&m->busy_lock, &x,
			    x - VPB_ONE_SHARER))
				break;
			continue;
		}
		KASSERT((x & ~VPB_BIT_WAITERS) == VPB_SHARERS_WORD(1),
		    ("vm_page_sunbusy: invalid lock state"));
		if (!atomic_fcmpset_rel_int(&m->busy_lock, &x, VPB_UNBUSIED))
			continue;
		if ((x & VPB_BIT_WAITERS) == 0)
			break;
		wakeup(m);
		break;
	}
}

/*
 *	vm_page_busy_sleep:
 *
 *	Sleep if the page is busy, using the page pointer as wchan.
 *	This is used to implement the hard-path of busying mechanism.
 *
 *	If nonshared is true, sleep only if the page is xbusy.
 *
 *	The object lock must be held on entry and will be released on exit.
 */
void
vm_page_busy_sleep(vm_page_t m, const char *wmesg, bool nonshared)
{
	vm_object_t obj;

	obj = m->object;
	VM_OBJECT_ASSERT_LOCKED(obj);
	vm_page_lock_assert(m, MA_NOTOWNED);

	if (!_vm_page_busy_sleep(obj, m, wmesg, nonshared, true))
		VM_OBJECT_DROP(obj);
}

/*
 *	_vm_page_busy_sleep:
 *
 *	Internal busy sleep function.
 */
static bool
_vm_page_busy_sleep(vm_object_t obj, vm_page_t m, const char *wmesg,
    bool nonshared, bool locked)
{
	u_int x;

	/*
	 * If the object is busy we must wait for that to drain to zero
	 * before trying the page again.
	 */
	if (obj != NULL && vm_object_busied(obj)) {
		if (locked)
			VM_OBJECT_DROP(obj);
		vm_object_busy_wait(obj, wmesg);
		return (locked);
	}
	sleepq_lock(m);
	x = m->busy_lock;
	if (x == VPB_UNBUSIED || (nonshared && (x & VPB_BIT_SHARED) != 0) ||
	    ((x & VPB_BIT_WAITERS) == 0 &&
	    !atomic_cmpset_int(&m->busy_lock, x, x | VPB_BIT_WAITERS))) {
		sleepq_release(m);
		return (false);
	}
	if (locked)
		VM_OBJECT_DROP(obj);
	DROP_GIANT();
	sleepq_add(m, NULL, wmesg, 0, 0);
	sleepq_wait(m, PVM);
	PICKUP_GIANT();
	return (locked);
}

/*
 *	vm_page_trysbusy:
 *
 *	Try to shared busy a page.
 *	If the operation succeeds 1 is returned otherwise 0.
 *	The operation never sleeps.
 */
int
vm_page_trysbusy(vm_page_t m)
{
	vm_object_t obj;
	u_int x;

	obj = m->object;
	x = m->busy_lock;
	for (;;) {
		if ((x & VPB_BIT_SHARED) == 0)
			return (0);
		/*
		 * Reduce the window for transient busies that will trigger
		 * false negatives in vm_page_ps_test().
		 */
		if (obj != NULL && vm_object_busied(obj))
			return (0);
		if (atomic_fcmpset_acq_int(&m->busy_lock, &x,
		    x + VPB_ONE_SHARER))
			break;
	}

	/* Refetch the object now that we're guaranteed that it is stable. */
	obj = m->object;
	if (obj != NULL && vm_object_busied(obj)) {
		vm_page_sunbusy(m);
		return (0);
	}
	return (1);
}

/*
 *	vm_page_tryxbusy:
 *
 *	Try to exclusive busy a page.
 *	If the operation succeeds 1 is returned otherwise 0.
 *	The operation never sleeps.
 */
int
vm_page_tryxbusy(vm_page_t m)
{
	vm_object_t obj;

        if (atomic_cmpset_acq_int(&(m)->busy_lock, VPB_UNBUSIED,
            VPB_CURTHREAD_EXCLUSIVE) == 0)
		return (0);

	obj = m->object;
	if (obj != NULL && vm_object_busied(obj)) {
		vm_page_xunbusy(m);
		return (0);
	}
	return (1);
}

static void
vm_page_xunbusy_hard_tail(vm_page_t m)
{
	atomic_store_rel_int(&m->busy_lock, VPB_UNBUSIED);
	/* Wake the waiter. */
	wakeup(m);
}

/*
 *	vm_page_xunbusy_hard:
 *
 *	Called when unbusy has failed because there is a waiter.
 */
void
vm_page_xunbusy_hard(vm_page_t m)
{
	vm_page_assert_xbusied(m);
	vm_page_xunbusy_hard_tail(m);
}

void
vm_page_xunbusy_hard_unchecked(vm_page_t m)
{
	vm_page_assert_xbusied_unchecked(m);
	vm_page_xunbusy_hard_tail(m);
}

/*
 * Avoid releasing and reacquiring the same page lock.
 */
void
vm_page_change_lock(vm_page_t m, struct mtx **mtx)
{
	struct mtx *mtx1;

	mtx1 = vm_page_lockptr(m);
	if (*mtx == mtx1)
		return;
	if (*mtx != NULL)
		mtx_unlock(*mtx);
	*mtx = mtx1;
	mtx_lock(mtx1);
}

/*
 *	vm_page_unhold_pages:
 *
 *	Unhold each of the pages that is referenced by the given array.
 */
void
vm_page_unhold_pages(vm_page_t *ma, int count)
{

	for (; count != 0; count--) {
		vm_page_unwire(*ma, PQ_ACTIVE);
		ma++;
	}
}

vm_page_t
PHYS_TO_VM_PAGE(vm_paddr_t pa)
{
	vm_page_t m;

#ifdef VM_PHYSSEG_SPARSE
	m = vm_phys_paddr_to_vm_page(pa);
	if (m == NULL)
		m = vm_phys_fictitious_to_vm_page(pa);
	return (m);
#elif defined(VM_PHYSSEG_DENSE)
	long pi;

	pi = atop(pa);
	if (pi >= first_page && (pi - first_page) < vm_page_array_size) {
		m = &vm_page_array[pi - first_page];
		return (m);
	}
	return (vm_phys_fictitious_to_vm_page(pa));
#else
#error "Either VM_PHYSSEG_DENSE or VM_PHYSSEG_SPARSE must be defined."
#endif
}

/*
 *	vm_page_getfake:
 *
 *	Create a fictitious page with the specified physical address and
 *	memory attribute.  The memory attribute is the only the machine-
 *	dependent aspect of a fictitious page that must be initialized.
 */
vm_page_t
vm_page_getfake(vm_paddr_t paddr, vm_memattr_t memattr)
{
	vm_page_t m;

	m = uma_zalloc(fakepg_zone, M_WAITOK | M_ZERO);
	vm_page_initfake(m, paddr, memattr);
	return (m);
}

void
vm_page_initfake(vm_page_t m, vm_paddr_t paddr, vm_memattr_t memattr)
{

	if ((m->flags & PG_FICTITIOUS) != 0) {
		/*
		 * The page's memattr might have changed since the
		 * previous initialization.  Update the pmap to the
		 * new memattr.
		 */
		goto memattr;
	}
	m->phys_addr = paddr;
	m->a.queue = PQ_NONE;
	/* Fictitious pages don't use "segind". */
	m->flags = PG_FICTITIOUS;
	/* Fictitious pages don't use "order" or "pool". */
	m->oflags = VPO_UNMANAGED;
	m->busy_lock = VPB_CURTHREAD_EXCLUSIVE;
	/* Fictitious pages are unevictable. */
	m->ref_count = 1;
	pmap_page_init(m);
memattr:
	pmap_page_set_memattr(m, memattr);
}

/*
 *	vm_page_putfake:
 *
 *	Release a fictitious page.
 */
void
vm_page_putfake(vm_page_t m)
{

	KASSERT((m->oflags & VPO_UNMANAGED) != 0, ("managed %p", m));
	KASSERT((m->flags & PG_FICTITIOUS) != 0,
	    ("vm_page_putfake: bad page %p", m));
	vm_page_xunbusy(m);
	uma_zfree(fakepg_zone, m);
}

/*
 *	vm_page_updatefake:
 *
 *	Update the given fictitious page to the specified physical address and
 *	memory attribute.
 */
void
vm_page_updatefake(vm_page_t m, vm_paddr_t paddr, vm_memattr_t memattr)
{

	KASSERT((m->flags & PG_FICTITIOUS) != 0,
	    ("vm_page_updatefake: bad page %p", m));
	m->phys_addr = paddr;
	pmap_page_set_memattr(m, memattr);
}

/*
 *	vm_page_free:
 *
 *	Free a page.
 */
void
vm_page_free(vm_page_t m)
{

	m->flags &= ~PG_ZERO;
	vm_page_free_toq(m);
}

/*
 *	vm_page_free_zero:
 *
 *	Free a page to the zerod-pages queue
 */
void
vm_page_free_zero(vm_page_t m)
{

	m->flags |= PG_ZERO;
	vm_page_free_toq(m);
}

/*
 * Unbusy and handle the page queueing for a page from a getpages request that
 * was optionally read ahead or behind.
 */
void
vm_page_readahead_finish(vm_page_t m)
{

	/* We shouldn't put invalid pages on queues. */
	KASSERT(!vm_page_none_valid(m), ("%s: %p is invalid", __func__, m));

	/*
	 * Since the page is not the actually needed one, whether it should
	 * be activated or deactivated is not obvious.  Empirical results
	 * have shown that deactivating the page is usually the best choice,
	 * unless the page is wanted by another thread.
	 */
	if ((m->busy_lock & VPB_BIT_WAITERS) != 0)
		vm_page_activate(m);
	else
		vm_page_deactivate(m);
	vm_page_xunbusy_unchecked(m);
}

/*
 *	vm_page_sleep_if_busy:
 *
 *	Sleep and release the object lock if the page is busied.
 *	Returns TRUE if the thread slept.
 *
 *	The given page must be unlocked and object containing it must
 *	be locked.
 */
int
vm_page_sleep_if_busy(vm_page_t m, const char *msg)
{
	vm_object_t obj;

	vm_page_lock_assert(m, MA_NOTOWNED);
	VM_OBJECT_ASSERT_WLOCKED(m->object);

	/*
	 * The page-specific object must be cached because page
	 * identity can change during the sleep, causing the
	 * re-lock of a different object.
	 * It is assumed that a reference to the object is already
	 * held by the callers.
	 */
	obj = m->object;
	if (vm_page_busied(m) || (obj != NULL && obj->busy)) {
		vm_page_busy_sleep(m, msg, false);
		VM_OBJECT_WLOCK(obj);
		return (TRUE);
	}
	return (FALSE);
}

/*
 *	vm_page_sleep_if_xbusy:
 *
 *	Sleep and release the object lock if the page is xbusied.
 *	Returns TRUE if the thread slept.
 *
 *	The given page must be unlocked and object containing it must
 *	be locked.
 */
int
vm_page_sleep_if_xbusy(vm_page_t m, const char *msg)
{
	vm_object_t obj;

	vm_page_lock_assert(m, MA_NOTOWNED);
	VM_OBJECT_ASSERT_WLOCKED(m->object);

	/*
	 * The page-specific object must be cached because page
	 * identity can change during the sleep, causing the
	 * re-lock of a different object.
	 * It is assumed that a reference to the object is already
	 * held by the callers.
	 */
	obj = m->object;
	if (vm_page_xbusied(m) || (obj != NULL && obj->busy)) {
		vm_page_busy_sleep(m, msg, true);
		VM_OBJECT_WLOCK(obj);
		return (TRUE);
	}
	return (FALSE);
}

/*
 *	vm_page_dirty_KBI:		[ internal use only ]
 *
 *	Set all bits in the page's dirty field.
 *
 *	The object containing the specified page must be locked if the
 *	call is made from the machine-independent layer.
 *
 *	See vm_page_clear_dirty_mask().
 *
 *	This function should only be called by vm_page_dirty().
 */
void
vm_page_dirty_KBI(vm_page_t m)
{

	/* Refer to this operation by its public name. */
	KASSERT(vm_page_all_valid(m), ("vm_page_dirty: page is invalid!"));
	m->dirty = VM_PAGE_BITS_ALL;
}

/*
 *	vm_page_insert:		[ internal use only ]
 *
 *	Inserts the given mem entry into the object and object list.
 *
 *	The object must be locked.
 */
int
vm_page_insert(vm_page_t m, vm_object_t object, vm_pindex_t pindex)
{
	vm_page_t mpred;

	VM_OBJECT_ASSERT_WLOCKED(object);
	mpred = vm_radix_lookup_le(&object->rtree, pindex);
	return (vm_page_insert_after(m, object, pindex, mpred));
}

/*
 *	vm_page_insert_after:
 *
 *	Inserts the page "m" into the specified object at offset "pindex".
 *
 *	The page "mpred" must immediately precede the offset "pindex" within
 *	the specified object.
 *
 *	The object must be locked.
 */
static int
vm_page_insert_after(vm_page_t m, vm_object_t object, vm_pindex_t pindex,
    vm_page_t mpred)
{
	vm_page_t msucc;

	VM_OBJECT_ASSERT_WLOCKED(object);
	KASSERT(m->object == NULL,
	    ("vm_page_insert_after: page already inserted"));
	if (mpred != NULL) {
		KASSERT(mpred->object == object,
		    ("vm_page_insert_after: object doesn't contain mpred"));
		KASSERT(mpred->pindex < pindex,
		    ("vm_page_insert_after: mpred doesn't precede pindex"));
		msucc = TAILQ_NEXT(mpred, listq);
	} else
		msucc = TAILQ_FIRST(&object->memq);
	if (msucc != NULL)
		KASSERT(msucc->pindex > pindex,
		    ("vm_page_insert_after: msucc doesn't succeed pindex"));

	/*
	 * Record the object/offset pair in this page.
	 */
	m->object = object;
	m->pindex = pindex;
	m->ref_count |= VPRC_OBJREF;

	/*
	 * Now link into the object's ordered list of backed pages.
	 */
	if (vm_radix_insert(&object->rtree, m)) {
		m->object = NULL;
		m->pindex = 0;
		m->ref_count &= ~VPRC_OBJREF;
		return (1);
	}
	vm_page_insert_radixdone(m, object, mpred);
	return (0);
}

/*
 *	vm_page_insert_radixdone:
 *
 *	Complete page "m" insertion into the specified object after the
 *	radix trie hooking.
 *
 *	The page "mpred" must precede the offset "m->pindex" within the
 *	specified object.
 *
 *	The object must be locked.
 */
static void
vm_page_insert_radixdone(vm_page_t m, vm_object_t object, vm_page_t mpred)
{

	VM_OBJECT_ASSERT_WLOCKED(object);
	KASSERT(object != NULL && m->object == object,
	    ("vm_page_insert_radixdone: page %p has inconsistent object", m));
	KASSERT((m->ref_count & VPRC_OBJREF) != 0,
	    ("vm_page_insert_radixdone: page %p is missing object ref", m));
	if (mpred != NULL) {
		KASSERT(mpred->object == object,
		    ("vm_page_insert_radixdone: object doesn't contain mpred"));
		KASSERT(mpred->pindex < m->pindex,
		    ("vm_page_insert_radixdone: mpred doesn't precede pindex"));
	}

	if (mpred != NULL)
		TAILQ_INSERT_AFTER(&object->memq, mpred, m, listq);
	else
		TAILQ_INSERT_HEAD(&object->memq, m, listq);

	/*
	 * Show that the object has one more resident page.
	 */
	object->resident_page_count++;

	/*
	 * Hold the vnode until the last page is released.
	 */
	if (object->resident_page_count == 1 && object->type == OBJT_VNODE)
		vhold(object->handle);

	/*
	 * Since we are inserting a new and possibly dirty page,
	 * update the object's generation count.
	 */
	if (pmap_page_is_write_mapped(m))
		vm_object_set_writeable_dirty(object);
}

/*
 * Do the work to remove a page from its object.  The caller is responsible for
 * updating the page's fields to reflect this removal.
 */
static void
vm_page_object_remove(vm_page_t m)
{
	vm_object_t object;
	vm_page_t mrem;

	vm_page_assert_xbusied(m);
	object = m->object;
	VM_OBJECT_ASSERT_WLOCKED(object);
	KASSERT((m->ref_count & VPRC_OBJREF) != 0,
	    ("page %p is missing its object ref", m));

	/* Deferred free of swap space. */
	if ((m->a.flags & PGA_SWAP_FREE) != 0)
		vm_pager_page_unswapped(m);

	mrem = vm_radix_remove(&object->rtree, m->pindex);
	KASSERT(mrem == m, ("removed page %p, expected page %p", mrem, m));

	/*
	 * Now remove from the object's list of backed pages.
	 */
	TAILQ_REMOVE(&object->memq, m, listq);

	/*
	 * And show that the object has one fewer resident page.
	 */
	object->resident_page_count--;

	/*
	 * The vnode may now be recycled.
	 */
	if (object->resident_page_count == 0 && object->type == OBJT_VNODE)
		vdrop(object->handle);
}

/*
 *	vm_page_remove:
 *
 *	Removes the specified page from its containing object, but does not
 *	invalidate any backing storage.  Returns true if the object's reference
 *	was the last reference to the page, and false otherwise.
 *
 *	The object must be locked and the page must be exclusively busied.
 *	The exclusive busy will be released on return.  If this is not the
 *	final ref and the caller does not hold a wire reference it may not
 *	continue to access the page.
 */
bool
vm_page_remove(vm_page_t m)
{
	bool dropped;

	dropped = vm_page_remove_xbusy(m);
	vm_page_xunbusy(m);

	return (dropped);
}

/*
 *	vm_page_remove_xbusy
 *
 *	Removes the page but leaves the xbusy held.  Returns true if this
 *	removed the final ref and false otherwise.
 */
bool
vm_page_remove_xbusy(vm_page_t m)
{

	vm_page_object_remove(m);
	m->object = NULL;
	return (vm_page_drop(m, VPRC_OBJREF) == VPRC_OBJREF);
}

/*
 *	vm_page_lookup:
 *
 *	Returns the page associated with the object/offset
 *	pair specified; if none is found, NULL is returned.
 *
 *	The object must be locked.
 */
vm_page_t
vm_page_lookup(vm_object_t object, vm_pindex_t pindex)
{

	VM_OBJECT_ASSERT_LOCKED(object);
	return (vm_radix_lookup(&object->rtree, pindex));
}

/*
 *	vm_page_find_least:
 *
 *	Returns the page associated with the object with least pindex
 *	greater than or equal to the parameter pindex, or NULL.
 *
 *	The object must be locked.
 */
vm_page_t
vm_page_find_least(vm_object_t object, vm_pindex_t pindex)
{
	vm_page_t m;

	VM_OBJECT_ASSERT_LOCKED(object);
	if ((m = TAILQ_FIRST(&object->memq)) != NULL && m->pindex < pindex)
		m = vm_radix_lookup_ge(&object->rtree, pindex);
	return (m);
}

/*
 * Returns the given page's successor (by pindex) within the object if it is
 * resident; if none is found, NULL is returned.
 *
 * The object must be locked.
 */
vm_page_t
vm_page_next(vm_page_t m)
{
	vm_page_t next;

	VM_OBJECT_ASSERT_LOCKED(m->object);
	if ((next = TAILQ_NEXT(m, listq)) != NULL) {
		MPASS(next->object == m->object);
		if (next->pindex != m->pindex + 1)
			next = NULL;
	}
	return (next);
}

/*
 * Returns the given page's predecessor (by pindex) within the object if it is
 * resident; if none is found, NULL is returned.
 *
 * The object must be locked.
 */
vm_page_t
vm_page_prev(vm_page_t m)
{
	vm_page_t prev;

	VM_OBJECT_ASSERT_LOCKED(m->object);
	if ((prev = TAILQ_PREV(m, pglist, listq)) != NULL) {
		MPASS(prev->object == m->object);
		if (prev->pindex != m->pindex - 1)
			prev = NULL;
	}
	return (prev);
}

/*
 * Uses the page mnew as a replacement for an existing page at index
 * pindex which must be already present in the object.
 *
 * Both pages must be exclusively busied on enter.  The old page is
 * unbusied on exit.
 *
 * A return value of true means mold is now free.  If this is not the
 * final ref and the caller does not hold a wire reference it may not
 * continue to access the page.
 */
static bool
vm_page_replace_hold(vm_page_t mnew, vm_object_t object, vm_pindex_t pindex,
    vm_page_t mold)
{
	vm_page_t mret;
	bool dropped;

	VM_OBJECT_ASSERT_WLOCKED(object);
	vm_page_assert_xbusied(mold);
	KASSERT(mnew->object == NULL && (mnew->ref_count & VPRC_OBJREF) == 0,
	    ("vm_page_replace: page %p already in object", mnew));

	/*
	 * This function mostly follows vm_page_insert() and
	 * vm_page_remove() without the radix, object count and vnode
	 * dance.  Double check such functions for more comments.
	 */

	mnew->object = object;
	mnew->pindex = pindex;
	atomic_set_int(&mnew->ref_count, VPRC_OBJREF);
	mret = vm_radix_replace(&object->rtree, mnew);
	KASSERT(mret == mold,
	    ("invalid page replacement, mold=%p, mret=%p", mold, mret));
	KASSERT((mold->oflags & VPO_UNMANAGED) ==
	    (mnew->oflags & VPO_UNMANAGED),
	    ("vm_page_replace: mismatched VPO_UNMANAGED"));

	/* Keep the resident page list in sorted order. */
	TAILQ_INSERT_AFTER(&object->memq, mold, mnew, listq);
	TAILQ_REMOVE(&object->memq, mold, listq);
	mold->object = NULL;

	/*
	 * The object's resident_page_count does not change because we have
	 * swapped one page for another, but the generation count should
	 * change if the page is dirty.
	 */
	if (pmap_page_is_write_mapped(mnew))
		vm_object_set_writeable_dirty(object);
	dropped = vm_page_drop(mold, VPRC_OBJREF) == VPRC_OBJREF;
	vm_page_xunbusy(mold);

	return (dropped);
}

void
vm_page_replace(vm_page_t mnew, vm_object_t object, vm_pindex_t pindex,
    vm_page_t mold)
{

	vm_page_assert_xbusied(mnew);

	if (vm_page_replace_hold(mnew, object, pindex, mold))
		vm_page_free(mold);
}

/*
 *	vm_page_rename:
 *
 *	Move the given memory entry from its
 *	current object to the specified target object/offset.
 *
 *	Note: swap associated with the page must be invalidated by the move.  We
 *	      have to do this for several reasons:  (1) we aren't freeing the
 *	      page, (2) we are dirtying the page, (3) the VM system is probably
 *	      moving the page from object A to B, and will then later move
 *	      the backing store from A to B and we can't have a conflict.
 *
 *	Note: we *always* dirty the page.  It is necessary both for the
 *	      fact that we moved it, and because we may be invalidating
 *	      swap.
 *
 *	The objects must be locked.
 */
int
vm_page_rename(vm_page_t m, vm_object_t new_object, vm_pindex_t new_pindex)
{
	vm_page_t mpred;
	vm_pindex_t opidx;

	VM_OBJECT_ASSERT_WLOCKED(new_object);

	KASSERT(m->ref_count != 0, ("vm_page_rename: page %p has no refs", m));
	mpred = vm_radix_lookup_le(&new_object->rtree, new_pindex);
	KASSERT(mpred == NULL || mpred->pindex != new_pindex,
	    ("vm_page_rename: pindex already renamed"));

	/*
	 * Create a custom version of vm_page_insert() which does not depend
	 * by m_prev and can cheat on the implementation aspects of the
	 * function.
	 */
	opidx = m->pindex;
	m->pindex = new_pindex;
	if (vm_radix_insert(&new_object->rtree, m)) {
		m->pindex = opidx;
		return (1);
	}

	/*
	 * The operation cannot fail anymore.  The removal must happen before
	 * the listq iterator is tainted.
	 */
	m->pindex = opidx;
	vm_page_object_remove(m);

	/* Return back to the new pindex to complete vm_page_insert(). */
	m->pindex = new_pindex;
	m->object = new_object;

	vm_page_insert_radixdone(m, new_object, mpred);
	vm_page_dirty(m);
	return (0);
}

/*
 *	vm_page_alloc:
 *
 *	Allocate and return a page that is associated with the specified
 *	object and offset pair.  By default, this page is exclusive busied.
 *
 *	The caller must always specify an allocation class.
 *
 *	allocation classes:
 *	VM_ALLOC_NORMAL		normal process request
 *	VM_ALLOC_SYSTEM		system *really* needs a page
 *	VM_ALLOC_INTERRUPT	interrupt time request
 *
 *	optional allocation flags:
 *	VM_ALLOC_COUNT(number)	the number of additional pages that the caller
 *				intends to allocate
 *	VM_ALLOC_NOBUSY		do not exclusive busy the page
 *	VM_ALLOC_NODUMP		do not include the page in a kernel core dump
 *	VM_ALLOC_NOOBJ		page is not associated with an object and
 *				should not be exclusive busy
 *	VM_ALLOC_SBUSY		shared busy the allocated page
 *	VM_ALLOC_WIRED		wire the allocated page
 *	VM_ALLOC_ZERO		prefer a zeroed page
 */
vm_page_t
vm_page_alloc(vm_object_t object, vm_pindex_t pindex, int req)
{

	return (vm_page_alloc_after(object, pindex, req, object != NULL ?
	    vm_radix_lookup_le(&object->rtree, pindex) : NULL));
}

vm_page_t
vm_page_alloc_domain(vm_object_t object, vm_pindex_t pindex, int domain,
    int req)
{

	return (vm_page_alloc_domain_after(object, pindex, domain, req,
	    object != NULL ? vm_radix_lookup_le(&object->rtree, pindex) :
	    NULL));
}

/*
 * Allocate a page in the specified object with the given page index.  To
 * optimize insertion of the page into the object, the caller must also specifiy
 * the resident page in the object with largest index smaller than the given
 * page index, or NULL if no such page exists.
 */
vm_page_t
vm_page_alloc_after(vm_object_t object, vm_pindex_t pindex,
    int req, vm_page_t mpred)
{
	struct vm_domainset_iter di;
	vm_page_t m;
	int domain;

	vm_domainset_iter_page_init(&di, object, pindex, &domain, &req);
	do {
		m = vm_page_alloc_domain_after(object, pindex, domain, req,
		    mpred);
		if (m != NULL)
			break;
	} while (vm_domainset_iter_page(&di, object, &domain) == 0);

	return (m);
}

/*
 * Returns true if the number of free pages exceeds the minimum
 * for the request class and false otherwise.
 */
static int
_vm_domain_allocate(struct vm_domain *vmd, int req_class, int npages)
{
	u_int limit, old, new;

	if (req_class == VM_ALLOC_INTERRUPT)
		limit = 0;
	else if (req_class == VM_ALLOC_SYSTEM)
		limit = vmd->vmd_interrupt_free_min;
	else
		limit = vmd->vmd_free_reserved;

	/*
	 * Attempt to reserve the pages.  Fail if we're below the limit.
	 */
	limit += npages;
	old = vmd->vmd_free_count;
	do {
		if (old < limit)
			return (0);
		new = old - npages;
	} while (atomic_fcmpset_int(&vmd->vmd_free_count, &old, new) == 0);

	/* Wake the page daemon if we've crossed the threshold. */
	if (vm_paging_needed(vmd, new) && !vm_paging_needed(vmd, old))
		pagedaemon_wakeup(vmd->vmd_domain);

	/* Only update bitsets on transitions. */
	if ((old >= vmd->vmd_free_min && new < vmd->vmd_free_min) ||
	    (old >= vmd->vmd_free_severe && new < vmd->vmd_free_severe))
		vm_domain_set(vmd);

	return (1);
}

int
vm_domain_allocate(struct vm_domain *vmd, int req, int npages)
{
	int req_class;

	/*
	 * The page daemon is allowed to dig deeper into the free page list.
	 */
	req_class = req & VM_ALLOC_CLASS_MASK;
	if (curproc == pageproc && req_class != VM_ALLOC_INTERRUPT)
		req_class = VM_ALLOC_SYSTEM;
	return (_vm_domain_allocate(vmd, req_class, npages));
}

vm_page_t
vm_page_alloc_domain_after(vm_object_t object, vm_pindex_t pindex, int domain,
    int req, vm_page_t mpred)
{
	struct vm_domain *vmd;
	vm_page_t m;
	int flags, pool;

	KASSERT((object != NULL) == ((req & VM_ALLOC_NOOBJ) == 0) &&
	    (object != NULL || (req & VM_ALLOC_SBUSY) == 0) &&
	    ((req & (VM_ALLOC_NOBUSY | VM_ALLOC_SBUSY)) !=
	    (VM_ALLOC_NOBUSY | VM_ALLOC_SBUSY)),
	    ("inconsistent object(%p)/req(%x)", object, req));
	KASSERT(object == NULL || (req & VM_ALLOC_WAITOK) == 0,
	    ("Can't sleep and retry object insertion."));
	KASSERT(mpred == NULL || mpred->pindex < pindex,
	    ("mpred %p doesn't precede pindex 0x%jx", mpred,
	    (uintmax_t)pindex));
	if (object != NULL)
		VM_OBJECT_ASSERT_WLOCKED(object);

	flags = 0;
	m = NULL;
	pool = object != NULL ? VM_FREEPOOL_DEFAULT : VM_FREEPOOL_DIRECT;
again:
#if VM_NRESERVLEVEL > 0
	/*
	 * Can we allocate the page from a reservation?
	 */
	if (vm_object_reserv(object) &&
	    (m = vm_reserv_alloc_page(object, pindex, domain, req, mpred)) !=
	    NULL) {
		domain = vm_phys_domain(m);
		vmd = VM_DOMAIN(domain);
		goto found;
	}
#endif
	vmd = VM_DOMAIN(domain);
	if (vmd->vmd_pgcache[pool].zone != NULL) {
		m = uma_zalloc(vmd->vmd_pgcache[pool].zone, M_NOWAIT);
		if (m != NULL) {
			flags |= PG_PCPU_CACHE;
			goto found;
		}
	}
	if (vm_domain_allocate(vmd, req, 1)) {
		/*
		 * If not, allocate it from the free page queues.
		 */
		vm_domain_free_lock(vmd);
		m = vm_phys_alloc_pages(domain, pool, 0);
		vm_domain_free_unlock(vmd);
		if (m == NULL) {
			vm_domain_freecnt_inc(vmd, 1);
#if VM_NRESERVLEVEL > 0
			if (vm_reserv_reclaim_inactive(domain))
				goto again;
#endif
		}
	}
	if (m == NULL) {
		/*
		 * Not allocatable, give up.
		 */
		if (vm_domain_alloc_fail(vmd, object, req))
			goto again;
		return (NULL);
	}

	/*
	 * At this point we had better have found a good page.
	 */
found:
	vm_page_dequeue(m);
	vm_page_alloc_check(m);

	/*
	 * Initialize the page.  Only the PG_ZERO flag is inherited.
	 */
	if ((req & VM_ALLOC_ZERO) != 0)
		flags |= (m->flags & PG_ZERO);
	if ((req & VM_ALLOC_NODUMP) != 0)
		flags |= PG_NODUMP;
	m->flags = flags;
	m->a.flags = 0;
	m->oflags = object == NULL || (object->flags & OBJ_UNMANAGED) != 0 ?
	    VPO_UNMANAGED : 0;
	m->busy_lock = VPB_UNBUSIED;
	if ((req & (VM_ALLOC_NOBUSY | VM_ALLOC_NOOBJ | VM_ALLOC_SBUSY)) == 0)
		m->busy_lock = VPB_CURTHREAD_EXCLUSIVE;
	if ((req & VM_ALLOC_SBUSY) != 0)
		m->busy_lock = VPB_SHARERS_WORD(1);
	if (req & VM_ALLOC_WIRED) {
		vm_wire_add(1);
		m->ref_count = 1;
	}
	m->a.act_count = 0;

	if (object != NULL) {
		if (vm_page_insert_after(m, object, pindex, mpred)) {
			if (req & VM_ALLOC_WIRED) {
				vm_wire_sub(1);
				m->ref_count = 0;
			}
			KASSERT(m->object == NULL, ("page %p has object", m));
			m->oflags = VPO_UNMANAGED;
			m->busy_lock = VPB_UNBUSIED;
			/* Don't change PG_ZERO. */
			vm_page_free_toq(m);
			if (req & VM_ALLOC_WAITFAIL) {
				VM_OBJECT_WUNLOCK(object);
				vm_radix_wait();
				VM_OBJECT_WLOCK(object);
			}
			return (NULL);
		}

		/* Ignore device objects; the pager sets "memattr" for them. */
		if (object->memattr != VM_MEMATTR_DEFAULT &&
		    (object->flags & OBJ_FICTITIOUS) == 0)
			pmap_page_set_memattr(m, object->memattr);
	} else
		m->pindex = pindex;

	return (m);
}

/*
 *	vm_page_alloc_contig:
 *
 *	Allocate a contiguous set of physical pages of the given size "npages"
 *	from the free lists.  All of the physical pages must be at or above
 *	the given physical address "low" and below the given physical address
 *	"high".  The given value "alignment" determines the alignment of the
 *	first physical page in the set.  If the given value "boundary" is
 *	non-zero, then the set of physical pages cannot cross any physical
 *	address boundary that is a multiple of that value.  Both "alignment"
 *	and "boundary" must be a power of two.
 *
 *	If the specified memory attribute, "memattr", is VM_MEMATTR_DEFAULT,
 *	then the memory attribute setting for the physical pages is configured
 *	to the object's memory attribute setting.  Otherwise, the memory
 *	attribute setting for the physical pages is configured to "memattr",
 *	overriding the object's memory attribute setting.  However, if the
 *	object's memory attribute setting is not VM_MEMATTR_DEFAULT, then the
 *	memory attribute setting for the physical pages cannot be configured
 *	to VM_MEMATTR_DEFAULT.
 *
 *	The specified object may not contain fictitious pages.
 *
 *	The caller must always specify an allocation class.
 *
 *	allocation classes:
 *	VM_ALLOC_NORMAL		normal process request
 *	VM_ALLOC_SYSTEM		system *really* needs a page
 *	VM_ALLOC_INTERRUPT	interrupt time request
 *
 *	optional allocation flags:
 *	VM_ALLOC_NOBUSY		do not exclusive busy the page
 *	VM_ALLOC_NODUMP		do not include the page in a kernel core dump
 *	VM_ALLOC_NOOBJ		page is not associated with an object and
 *				should not be exclusive busy
 *	VM_ALLOC_SBUSY		shared busy the allocated page
 *	VM_ALLOC_WIRED		wire the allocated page
 *	VM_ALLOC_ZERO		prefer a zeroed page
 */
vm_page_t
vm_page_alloc_contig(vm_object_t object, vm_pindex_t pindex, int req,
    u_long npages, vm_paddr_t low, vm_paddr_t high, u_long alignment,
    vm_paddr_t boundary, vm_memattr_t memattr)
{
	struct vm_domainset_iter di;
	vm_page_t m;
	int domain;

	vm_domainset_iter_page_init(&di, object, pindex, &domain, &req);
	do {
		m = vm_page_alloc_contig_domain(object, pindex, domain, req,
		    npages, low, high, alignment, boundary, memattr);
		if (m != NULL)
			break;
	} while (vm_domainset_iter_page(&di, object, &domain) == 0);

	return (m);
}

vm_page_t
vm_page_alloc_contig_domain(vm_object_t object, vm_pindex_t pindex, int domain,
    int req, u_long npages, vm_paddr_t low, vm_paddr_t high, u_long alignment,
    vm_paddr_t boundary, vm_memattr_t memattr)
{
	struct vm_domain *vmd;
	vm_page_t m, m_ret, mpred;
	u_int busy_lock, flags, oflags;

	mpred = NULL;	/* XXX: pacify gcc */
	KASSERT((object != NULL) == ((req & VM_ALLOC_NOOBJ) == 0) &&
	    (object != NULL || (req & VM_ALLOC_SBUSY) == 0) &&
	    ((req & (VM_ALLOC_NOBUSY | VM_ALLOC_SBUSY)) !=
	    (VM_ALLOC_NOBUSY | VM_ALLOC_SBUSY)),
	    ("vm_page_alloc_contig: inconsistent object(%p)/req(%x)", object,
	    req));
	KASSERT(object == NULL || (req & VM_ALLOC_WAITOK) == 0,
	    ("Can't sleep and retry object insertion."));
	if (object != NULL) {
		VM_OBJECT_ASSERT_WLOCKED(object);
		KASSERT((object->flags & OBJ_FICTITIOUS) == 0,
		    ("vm_page_alloc_contig: object %p has fictitious pages",
		    object));
	}
	KASSERT(npages > 0, ("vm_page_alloc_contig: npages is zero"));

	if (object != NULL) {
		mpred = vm_radix_lookup_le(&object->rtree, pindex);
		KASSERT(mpred == NULL || mpred->pindex != pindex,
		    ("vm_page_alloc_contig: pindex already allocated"));
	}

	/*
	 * Can we allocate the pages without the number of free pages falling
	 * below the lower bound for the allocation class?
	 */
	m_ret = NULL;
again:
#if VM_NRESERVLEVEL > 0
	/*
	 * Can we allocate the pages from a reservation?
	 */
	if (vm_object_reserv(object) &&
	    (m_ret = vm_reserv_alloc_contig(object, pindex, domain, req,
	    mpred, npages, low, high, alignment, boundary)) != NULL) {
		domain = vm_phys_domain(m_ret);
		vmd = VM_DOMAIN(domain);
		goto found;
	}
#endif
	vmd = VM_DOMAIN(domain);
	if (vm_domain_allocate(vmd, req, npages)) {
		/*
		 * allocate them from the free page queues.
		 */
		vm_domain_free_lock(vmd);
		m_ret = vm_phys_alloc_contig(domain, npages, low, high,
		    alignment, boundary);
		vm_domain_free_unlock(vmd);
		if (m_ret == NULL) {
			vm_domain_freecnt_inc(vmd, npages);
#if VM_NRESERVLEVEL > 0
			if (vm_reserv_reclaim_contig(domain, npages, low,
			    high, alignment, boundary))
				goto again;
#endif
		}
	}
	if (m_ret == NULL) {
		if (vm_domain_alloc_fail(vmd, object, req))
			goto again;
		return (NULL);
	}
#if VM_NRESERVLEVEL > 0
found:
#endif
	for (m = m_ret; m < &m_ret[npages]; m++) {
		vm_page_dequeue(m);
		vm_page_alloc_check(m);
	}

	/*
	 * Initialize the pages.  Only the PG_ZERO flag is inherited.
	 */
	flags = 0;
	if ((req & VM_ALLOC_ZERO) != 0)
		flags = PG_ZERO;
	if ((req & VM_ALLOC_NODUMP) != 0)
		flags |= PG_NODUMP;
	oflags = object == NULL || (object->flags & OBJ_UNMANAGED) != 0 ?
	    VPO_UNMANAGED : 0;
	busy_lock = VPB_UNBUSIED;
	if ((req & (VM_ALLOC_NOBUSY | VM_ALLOC_NOOBJ | VM_ALLOC_SBUSY)) == 0)
		busy_lock = VPB_CURTHREAD_EXCLUSIVE;
	if ((req & VM_ALLOC_SBUSY) != 0)
		busy_lock = VPB_SHARERS_WORD(1);
	if ((req & VM_ALLOC_WIRED) != 0)
		vm_wire_add(npages);
	if (object != NULL) {
		if (object->memattr != VM_MEMATTR_DEFAULT &&
		    memattr == VM_MEMATTR_DEFAULT)
			memattr = object->memattr;
	}
	for (m = m_ret; m < &m_ret[npages]; m++) {
		m->a.flags = 0;
		m->flags = (m->flags | PG_NODUMP) & flags;
		m->busy_lock = busy_lock;
		if ((req & VM_ALLOC_WIRED) != 0)
			m->ref_count = 1;
		m->a.act_count = 0;
		m->oflags = oflags;
		if (object != NULL) {
			if (vm_page_insert_after(m, object, pindex, mpred)) {
				if ((req & VM_ALLOC_WIRED) != 0)
					vm_wire_sub(npages);
				KASSERT(m->object == NULL,
				    ("page %p has object", m));
				mpred = m;
				for (m = m_ret; m < &m_ret[npages]; m++) {
					if (m <= mpred &&
					    (req & VM_ALLOC_WIRED) != 0)
						m->ref_count = 0;
					m->oflags = VPO_UNMANAGED;
					m->busy_lock = VPB_UNBUSIED;
					/* Don't change PG_ZERO. */
					vm_page_free_toq(m);
				}
				if (req & VM_ALLOC_WAITFAIL) {
					VM_OBJECT_WUNLOCK(object);
					vm_radix_wait();
					VM_OBJECT_WLOCK(object);
				}
				return (NULL);
			}
			mpred = m;
		} else
			m->pindex = pindex;
		if (memattr != VM_MEMATTR_DEFAULT)
			pmap_page_set_memattr(m, memattr);
		pindex++;
	}
	return (m_ret);
}

/*
 * Check a page that has been freshly dequeued from a freelist.
 */
static void
vm_page_alloc_check(vm_page_t m)
{

	KASSERT(m->object == NULL, ("page %p has object", m));
	KASSERT(m->a.queue == PQ_NONE &&
	    (m->a.flags & PGA_QUEUE_STATE_MASK) == 0,
	    ("page %p has unexpected queue %d, flags %#x",
	    m, m->a.queue, (m->a.flags & PGA_QUEUE_STATE_MASK)));
	KASSERT(m->ref_count == 0, ("page %p has references", m));
	KASSERT(!vm_page_busied(m), ("page %p is busy", m));
	KASSERT(m->dirty == 0, ("page %p is dirty", m));
	KASSERT(pmap_page_get_memattr(m) == VM_MEMATTR_DEFAULT,
	    ("page %p has unexpected memattr %d",
	    m, pmap_page_get_memattr(m)));
	KASSERT(m->valid == 0, ("free page %p is valid", m));
}

/*
 * 	vm_page_alloc_freelist:
 *
 *	Allocate a physical page from the specified free page list.
 *
 *	The caller must always specify an allocation class.
 *
 *	allocation classes:
 *	VM_ALLOC_NORMAL		normal process request
 *	VM_ALLOC_SYSTEM		system *really* needs a page
 *	VM_ALLOC_INTERRUPT	interrupt time request
 *
 *	optional allocation flags:
 *	VM_ALLOC_COUNT(number)	the number of additional pages that the caller
 *				intends to allocate
 *	VM_ALLOC_WIRED		wire the allocated page
 *	VM_ALLOC_ZERO		prefer a zeroed page
 */
vm_page_t
vm_page_alloc_freelist(int freelist, int req)
{
	struct vm_domainset_iter di;
	vm_page_t m;
	int domain;

	vm_domainset_iter_page_init(&di, NULL, 0, &domain, &req);
	do {
		m = vm_page_alloc_freelist_domain(domain, freelist, req);
		if (m != NULL)
			break;
	} while (vm_domainset_iter_page(&di, NULL, &domain) == 0);

	return (m);
}

vm_page_t
vm_page_alloc_freelist_domain(int domain, int freelist, int req)
{
	struct vm_domain *vmd;
	vm_page_t m;
	u_int flags;

	m = NULL;
	vmd = VM_DOMAIN(domain);
again:
	if (vm_domain_allocate(vmd, req, 1)) {
		vm_domain_free_lock(vmd);
		m = vm_phys_alloc_freelist_pages(domain, freelist,
		    VM_FREEPOOL_DIRECT, 0);
		vm_domain_free_unlock(vmd);
		if (m == NULL)
			vm_domain_freecnt_inc(vmd, 1);
	}
	if (m == NULL) {
		if (vm_domain_alloc_fail(vmd, NULL, req))
			goto again;
		return (NULL);
	}
	vm_page_dequeue(m);
	vm_page_alloc_check(m);

	/*
	 * Initialize the page.  Only the PG_ZERO flag is inherited.
	 */
	m->a.flags = 0;
	flags = 0;
	if ((req & VM_ALLOC_ZERO) != 0)
		flags = PG_ZERO;
	m->flags &= flags;
	if ((req & VM_ALLOC_WIRED) != 0) {
		vm_wire_add(1);
		m->ref_count = 1;
	}
	/* Unmanaged pages don't use "act_count". */
	m->oflags = VPO_UNMANAGED;
	return (m);
}

static int
vm_page_zone_import(void *arg, void **store, int cnt, int domain, int flags)
{
	struct vm_domain *vmd;
	struct vm_pgcache *pgcache;
	int i;

	pgcache = arg;
	vmd = VM_DOMAIN(pgcache->domain);

	/*
	 * The page daemon should avoid creating extra memory pressure since its
	 * main purpose is to replenish the store of free pages.
	 */
	if (vmd->vmd_severeset || curproc == pageproc ||
	    !_vm_domain_allocate(vmd, VM_ALLOC_NORMAL, cnt))
		return (0);
	domain = vmd->vmd_domain;
	vm_domain_free_lock(vmd);
	i = vm_phys_alloc_npages(domain, pgcache->pool, cnt,
	    (vm_page_t *)store);
	vm_domain_free_unlock(vmd);
	if (cnt != i)
		vm_domain_freecnt_inc(vmd, cnt - i);

	return (i);
}

static void
vm_page_zone_release(void *arg, void **store, int cnt)
{
	struct vm_domain *vmd;
	struct vm_pgcache *pgcache;
	vm_page_t m;
	int i;

	pgcache = arg;
	vmd = VM_DOMAIN(pgcache->domain);
	vm_domain_free_lock(vmd);
	for (i = 0; i < cnt; i++) {
		m = (vm_page_t)store[i];
		vm_phys_free_pages(m, 0);
	}
	vm_domain_free_unlock(vmd);
	vm_domain_freecnt_inc(vmd, cnt);
}

#define	VPSC_ANY	0	/* No restrictions. */
#define	VPSC_NORESERV	1	/* Skip reservations; implies VPSC_NOSUPER. */
#define	VPSC_NOSUPER	2	/* Skip superpages. */

/*
 *	vm_page_scan_contig:
 *
 *	Scan vm_page_array[] between the specified entries "m_start" and
 *	"m_end" for a run of contiguous physical pages that satisfy the
 *	specified conditions, and return the lowest page in the run.  The
 *	specified "alignment" determines the alignment of the lowest physical
 *	page in the run.  If the specified "boundary" is non-zero, then the
 *	run of physical pages cannot span a physical address that is a
 *	multiple of "boundary".
 *
 *	"m_end" is never dereferenced, so it need not point to a vm_page
 *	structure within vm_page_array[].
 *
 *	"npages" must be greater than zero.  "m_start" and "m_end" must not
 *	span a hole (or discontiguity) in the physical address space.  Both
 *	"alignment" and "boundary" must be a power of two.
 */
vm_page_t
vm_page_scan_contig(u_long npages, vm_page_t m_start, vm_page_t m_end,
    u_long alignment, vm_paddr_t boundary, int options)
{
	struct mtx *m_mtx;
	vm_object_t object;
	vm_paddr_t pa;
	vm_page_t m, m_run;
#if VM_NRESERVLEVEL > 0
	int level;
#endif
	int m_inc, order, run_ext, run_len;

	KASSERT(npages > 0, ("npages is 0"));
	KASSERT(powerof2(alignment), ("alignment is not a power of 2"));
	KASSERT(powerof2(boundary), ("boundary is not a power of 2"));
	m_run = NULL;
	run_len = 0;
	m_mtx = NULL;
	for (m = m_start; m < m_end && run_len < npages; m += m_inc) {
		KASSERT((m->flags & PG_MARKER) == 0,
		    ("page %p is PG_MARKER", m));
		KASSERT((m->flags & PG_FICTITIOUS) == 0 || m->ref_count >= 1,
		    ("fictitious page %p has invalid ref count", m));

		/*
		 * If the current page would be the start of a run, check its
		 * physical address against the end, alignment, and boundary
		 * conditions.  If it doesn't satisfy these conditions, either
		 * terminate the scan or advance to the next page that
		 * satisfies the failed condition.
		 */
		if (run_len == 0) {
			KASSERT(m_run == NULL, ("m_run != NULL"));
			if (m + npages > m_end)
				break;
			pa = VM_PAGE_TO_PHYS(m);
			if ((pa & (alignment - 1)) != 0) {
				m_inc = atop(roundup2(pa, alignment) - pa);
				continue;
			}
			if (rounddown2(pa ^ (pa + ptoa(npages) - 1),
			    boundary) != 0) {
				m_inc = atop(roundup2(pa, boundary) - pa);
				continue;
			}
		} else
			KASSERT(m_run != NULL, ("m_run == NULL"));

		vm_page_change_lock(m, &m_mtx);
		m_inc = 1;
retry:
		if (vm_page_wired(m))
			run_ext = 0;
#if VM_NRESERVLEVEL > 0
		else if ((level = vm_reserv_level(m)) >= 0 &&
		    (options & VPSC_NORESERV) != 0) {
			run_ext = 0;
			/* Advance to the end of the reservation. */
			pa = VM_PAGE_TO_PHYS(m);
			m_inc = atop(roundup2(pa + 1, vm_reserv_size(level)) -
			    pa);
		}
#endif
		else if ((object = m->object) != NULL) {
			/*
			 * The page is considered eligible for relocation if
			 * and only if it could be laundered or reclaimed by
			 * the page daemon.
			 */
			if (!VM_OBJECT_TRYRLOCK(object)) {
				mtx_unlock(m_mtx);
				VM_OBJECT_RLOCK(object);
				mtx_lock(m_mtx);
				if (m->object != object) {
					/*
					 * The page may have been freed.
					 */
					VM_OBJECT_RUNLOCK(object);
					goto retry;
				}
			}
			/* Don't care: PG_NODUMP, PG_ZERO. */
			if (object->type != OBJT_DEFAULT &&
			    object->type != OBJT_SWAP &&
			    object->type != OBJT_VNODE) {
				run_ext = 0;
#if VM_NRESERVLEVEL > 0
			} else if ((options & VPSC_NOSUPER) != 0 &&
			    (level = vm_reserv_level_iffullpop(m)) >= 0) {
				run_ext = 0;
				/* Advance to the end of the superpage. */
				pa = VM_PAGE_TO_PHYS(m);
				m_inc = atop(roundup2(pa + 1,
				    vm_reserv_size(level)) - pa);
#endif
			} else if (object->memattr == VM_MEMATTR_DEFAULT &&
			    vm_page_queue(m) != PQ_NONE && !vm_page_busied(m) &&
			    !vm_page_wired(m)) {
				/*
				 * The page is allocated but eligible for
				 * relocation.  Extend the current run by one
				 * page.
				 */
				KASSERT(pmap_page_get_memattr(m) ==
				    VM_MEMATTR_DEFAULT,
				    ("page %p has an unexpected memattr", m));
				KASSERT((m->oflags & (VPO_SWAPINPROG |
				    VPO_SWAPSLEEP | VPO_UNMANAGED)) == 0,
				    ("page %p has unexpected oflags", m));
				/* Don't care: PGA_NOSYNC. */
				run_ext = 1;
			} else
				run_ext = 0;
			VM_OBJECT_RUNLOCK(object);
#if VM_NRESERVLEVEL > 0
		} else if (level >= 0) {
			/*
			 * The page is reserved but not yet allocated.  In
			 * other words, it is still free.  Extend the current
			 * run by one page.
			 */
			run_ext = 1;
#endif
		} else if ((order = m->order) < VM_NFREEORDER) {
			/*
			 * The page is enqueued in the physical memory
			 * allocator's free page queues.  Moreover, it is the
			 * first page in a power-of-two-sized run of
			 * contiguous free pages.  Add these pages to the end
			 * of the current run, and jump ahead.
			 */
			run_ext = 1 << order;
			m_inc = 1 << order;
		} else {
			/*
			 * Skip the page for one of the following reasons: (1)
			 * It is enqueued in the physical memory allocator's
			 * free page queues.  However, it is not the first
			 * page in a run of contiguous free pages.  (This case
			 * rarely occurs because the scan is performed in
			 * ascending order.) (2) It is not reserved, and it is
			 * transitioning from free to allocated.  (Conversely,
			 * the transition from allocated to free for managed
			 * pages is blocked by the page lock.) (3) It is
			 * allocated but not contained by an object and not
			 * wired, e.g., allocated by Xen's balloon driver.
			 */
			run_ext = 0;
		}

		/*
		 * Extend or reset the current run of pages.
		 */
		if (run_ext > 0) {
			if (run_len == 0)
				m_run = m;
			run_len += run_ext;
		} else {
			if (run_len > 0) {
				m_run = NULL;
				run_len = 0;
			}
		}
	}
	if (m_mtx != NULL)
		mtx_unlock(m_mtx);
	if (run_len >= npages)
		return (m_run);
	return (NULL);
}

/*
 *	vm_page_reclaim_run:
 *
 *	Try to relocate each of the allocated virtual pages within the
 *	specified run of physical pages to a new physical address.  Free the
 *	physical pages underlying the relocated virtual pages.  A virtual page
 *	is relocatable if and only if it could be laundered or reclaimed by
 *	the page daemon.  Whenever possible, a virtual page is relocated to a
 *	physical address above "high".
 *
 *	Returns 0 if every physical page within the run was already free or
 *	just freed by a successful relocation.  Otherwise, returns a non-zero
 *	value indicating why the last attempt to relocate a virtual page was
 *	unsuccessful.
 *
 *	"req_class" must be an allocation class.
 */
static int
vm_page_reclaim_run(int req_class, int domain, u_long npages, vm_page_t m_run,
    vm_paddr_t high)
{
	struct vm_domain *vmd;
	struct mtx *m_mtx;
	struct spglist free;
	vm_object_t object;
	vm_paddr_t pa;
	vm_page_t m, m_end, m_new;
	int error, order, req;

	KASSERT((req_class & VM_ALLOC_CLASS_MASK) == req_class,
	    ("req_class is not an allocation class"));
	SLIST_INIT(&free);
	error = 0;
	m = m_run;
	m_end = m_run + npages;
	m_mtx = NULL;
	for (; error == 0 && m < m_end; m++) {
		KASSERT((m->flags & (PG_FICTITIOUS | PG_MARKER)) == 0,
		    ("page %p is PG_FICTITIOUS or PG_MARKER", m));

		/*
		 * Avoid releasing and reacquiring the same page lock.
		 */
		vm_page_change_lock(m, &m_mtx);
retry:
		/*
		 * Racily check for wirings.  Races are handled below.
		 */
		if (vm_page_wired(m))
			error = EBUSY;
		else if ((object = m->object) != NULL) {
			/*
			 * The page is relocated if and only if it could be
			 * laundered or reclaimed by the page daemon.
			 */
			if (!VM_OBJECT_TRYWLOCK(object)) {
				mtx_unlock(m_mtx);
				VM_OBJECT_WLOCK(object);
				mtx_lock(m_mtx);
				if (m->object != object) {
					/*
					 * The page may have been freed.
					 */
					VM_OBJECT_WUNLOCK(object);
					goto retry;
				}
			}
			/* Don't care: PG_NODUMP, PG_ZERO. */
			if (object->type != OBJT_DEFAULT &&
			    object->type != OBJT_SWAP &&
			    object->type != OBJT_VNODE)
				error = EINVAL;
			else if (object->memattr != VM_MEMATTR_DEFAULT)
				error = EINVAL;
			else if (vm_page_queue(m) != PQ_NONE &&
			    vm_page_tryxbusy(m) != 0) {
				if (vm_page_wired(m)) {
					vm_page_xunbusy(m);
					error = EBUSY;
					goto unlock;
				}
				KASSERT(pmap_page_get_memattr(m) ==
				    VM_MEMATTR_DEFAULT,
				    ("page %p has an unexpected memattr", m));
				KASSERT(m->oflags == 0,
				    ("page %p has unexpected oflags", m));
				/* Don't care: PGA_NOSYNC. */
				if (!vm_page_none_valid(m)) {
					/*
					 * First, try to allocate a new page
					 * that is above "high".  Failing
					 * that, try to allocate a new page
					 * that is below "m_run".  Allocate
					 * the new page between the end of
					 * "m_run" and "high" only as a last
					 * resort.
					 */
					req = req_class | VM_ALLOC_NOOBJ;
					if ((m->flags & PG_NODUMP) != 0)
						req |= VM_ALLOC_NODUMP;
					if (trunc_page(high) !=
					    ~(vm_paddr_t)PAGE_MASK) {
						m_new = vm_page_alloc_contig(
						    NULL, 0, req, 1,
						    round_page(high),
						    ~(vm_paddr_t)0,
						    PAGE_SIZE, 0,
						    VM_MEMATTR_DEFAULT);
					} else
						m_new = NULL;
					if (m_new == NULL) {
						pa = VM_PAGE_TO_PHYS(m_run);
						m_new = vm_page_alloc_contig(
						    NULL, 0, req, 1,
						    0, pa - 1, PAGE_SIZE, 0,
						    VM_MEMATTR_DEFAULT);
					}
					if (m_new == NULL) {
						pa += ptoa(npages);
						m_new = vm_page_alloc_contig(
						    NULL, 0, req, 1,
						    pa, high, PAGE_SIZE, 0,
						    VM_MEMATTR_DEFAULT);
					}
					if (m_new == NULL) {
						vm_page_xunbusy(m);
						error = ENOMEM;
						goto unlock;
					}

					/*
					 * Unmap the page and check for new
					 * wirings that may have been acquired
					 * through a pmap lookup.
					 */
					if (object->ref_count != 0 &&
					    !vm_page_try_remove_all(m)) {
						vm_page_xunbusy(m);
						vm_page_free(m_new);
						error = EBUSY;
						goto unlock;
					}

					/*
					 * Replace "m" with the new page.  For
					 * vm_page_replace(), "m" must be busy
					 * and dequeued.  Finally, change "m"
					 * as if vm_page_free() was called.
					 */
					m_new->a.flags = m->a.flags &
					    ~PGA_QUEUE_STATE_MASK;
					KASSERT(m_new->oflags == VPO_UNMANAGED,
					    ("page %p is managed", m_new));
					m_new->oflags = 0;
					pmap_copy_page(m, m_new);
					m_new->valid = m->valid;
					m_new->dirty = m->dirty;
					m->flags &= ~PG_ZERO;
					vm_page_dequeue(m);
					if (vm_page_replace_hold(m_new, object,
					    m->pindex, m) &&
					    vm_page_free_prep(m))
						SLIST_INSERT_HEAD(&free, m,
						    plinks.s.ss);

					/*
					 * The new page must be deactivated
					 * before the object is unlocked.
					 */
					vm_page_change_lock(m_new, &m_mtx);
					vm_page_deactivate(m_new);
				} else {
					m->flags &= ~PG_ZERO;
					vm_page_dequeue(m);
					if (vm_page_free_prep(m))
						SLIST_INSERT_HEAD(&free, m,
						    plinks.s.ss);
					KASSERT(m->dirty == 0,
					    ("page %p is dirty", m));
				}
			} else
				error = EBUSY;
unlock:
			VM_OBJECT_WUNLOCK(object);
		} else {
			MPASS(vm_phys_domain(m) == domain);
			vmd = VM_DOMAIN(domain);
			vm_domain_free_lock(vmd);
			order = m->order;
			if (order < VM_NFREEORDER) {
				/*
				 * The page is enqueued in the physical memory
				 * allocator's free page queues.  Moreover, it
				 * is the first page in a power-of-two-sized
				 * run of contiguous free pages.  Jump ahead
				 * to the last page within that run, and
				 * continue from there.
				 */
				m += (1 << order) - 1;
			}
#if VM_NRESERVLEVEL > 0
			else if (vm_reserv_is_page_free(m))
				order = 0;
#endif
			vm_domain_free_unlock(vmd);
			if (order == VM_NFREEORDER)
				error = EINVAL;
		}
	}
	if (m_mtx != NULL)
		mtx_unlock(m_mtx);
	if ((m = SLIST_FIRST(&free)) != NULL) {
		int cnt;

		vmd = VM_DOMAIN(domain);
		cnt = 0;
		vm_domain_free_lock(vmd);
		do {
			MPASS(vm_phys_domain(m) == domain);
			SLIST_REMOVE_HEAD(&free, plinks.s.ss);
			vm_phys_free_pages(m, 0);
			cnt++;
		} while ((m = SLIST_FIRST(&free)) != NULL);
		vm_domain_free_unlock(vmd);
		vm_domain_freecnt_inc(vmd, cnt);
	}
	return (error);
}

#define	NRUNS	16

CTASSERT(powerof2(NRUNS));

#define	RUN_INDEX(count)	((count) & (NRUNS - 1))

#define	MIN_RECLAIM	8

/*
 *	vm_page_reclaim_contig:
 *
 *	Reclaim allocated, contiguous physical memory satisfying the specified
 *	conditions by relocating the virtual pages using that physical memory.
 *	Returns true if reclamation is successful and false otherwise.  Since
 *	relocation requires the allocation of physical pages, reclamation may
 *	fail due to a shortage of free pages.  When reclamation fails, callers
 *	are expected to perform vm_wait() before retrying a failed allocation
 *	operation, e.g., vm_page_alloc_contig().
 *
 *	The caller must always specify an allocation class through "req".
 *
 *	allocation classes:
 *	VM_ALLOC_NORMAL		normal process request
 *	VM_ALLOC_SYSTEM		system *really* needs a page
 *	VM_ALLOC_INTERRUPT	interrupt time request
 *
 *	The optional allocation flags are ignored.
 *
 *	"npages" must be greater than zero.  Both "alignment" and "boundary"
 *	must be a power of two.
 */
bool
vm_page_reclaim_contig_domain(int domain, int req, u_long npages,
    vm_paddr_t low, vm_paddr_t high, u_long alignment, vm_paddr_t boundary)
{
	struct vm_domain *vmd;
	vm_paddr_t curr_low;
	vm_page_t m_run, m_runs[NRUNS];
	u_long count, reclaimed;
	int error, i, options, req_class;

	KASSERT(npages > 0, ("npages is 0"));
	KASSERT(powerof2(alignment), ("alignment is not a power of 2"));
	KASSERT(powerof2(boundary), ("boundary is not a power of 2"));
	req_class = req & VM_ALLOC_CLASS_MASK;

	/*
	 * The page daemon is allowed to dig deeper into the free page list.
	 */
	if (curproc == pageproc && req_class != VM_ALLOC_INTERRUPT)
		req_class = VM_ALLOC_SYSTEM;

	/*
	 * Return if the number of free pages cannot satisfy the requested
	 * allocation.
	 */
	vmd = VM_DOMAIN(domain);
	count = vmd->vmd_free_count;
	if (count < npages + vmd->vmd_free_reserved || (count < npages +
	    vmd->vmd_interrupt_free_min && req_class == VM_ALLOC_SYSTEM) ||
	    (count < npages && req_class == VM_ALLOC_INTERRUPT))
		return (false);

	/*
	 * Scan up to three times, relaxing the restrictions ("options") on
	 * the reclamation of reservations and superpages each time.
	 */
	for (options = VPSC_NORESERV;;) {
		/*
		 * Find the highest runs that satisfy the given constraints
		 * and restrictions, and record them in "m_runs".
		 */
		curr_low = low;
		count = 0;
		for (;;) {
			m_run = vm_phys_scan_contig(domain, npages, curr_low,
			    high, alignment, boundary, options);
			if (m_run == NULL)
				break;
			curr_low = VM_PAGE_TO_PHYS(m_run) + ptoa(npages);
			m_runs[RUN_INDEX(count)] = m_run;
			count++;
		}

		/*
		 * Reclaim the highest runs in LIFO (descending) order until
		 * the number of reclaimed pages, "reclaimed", is at least
		 * MIN_RECLAIM.  Reset "reclaimed" each time because each
		 * reclamation is idempotent, and runs will (likely) recur
		 * from one scan to the next as restrictions are relaxed.
		 */
		reclaimed = 0;
		for (i = 0; count > 0 && i < NRUNS; i++) {
			count--;
			m_run = m_runs[RUN_INDEX(count)];
			error = vm_page_reclaim_run(req_class, domain, npages,
			    m_run, high);
			if (error == 0) {
				reclaimed += npages;
				if (reclaimed >= MIN_RECLAIM)
					return (true);
			}
		}

		/*
		 * Either relax the restrictions on the next scan or return if
		 * the last scan had no restrictions.
		 */
		if (options == VPSC_NORESERV)
			options = VPSC_NOSUPER;
		else if (options == VPSC_NOSUPER)
			options = VPSC_ANY;
		else if (options == VPSC_ANY)
			return (reclaimed != 0);
	}
}

bool
vm_page_reclaim_contig(int req, u_long npages, vm_paddr_t low, vm_paddr_t high,
    u_long alignment, vm_paddr_t boundary)
{
	struct vm_domainset_iter di;
	int domain;
	bool ret;

	vm_domainset_iter_page_init(&di, NULL, 0, &domain, &req);
	do {
		ret = vm_page_reclaim_contig_domain(domain, req, npages, low,
		    high, alignment, boundary);
		if (ret)
			break;
	} while (vm_domainset_iter_page(&di, NULL, &domain) == 0);

	return (ret);
}

/*
 * Set the domain in the appropriate page level domainset.
 */
void
vm_domain_set(struct vm_domain *vmd)
{

	mtx_lock(&vm_domainset_lock);
	if (!vmd->vmd_minset && vm_paging_min(vmd)) {
		vmd->vmd_minset = 1;
		DOMAINSET_SET(vmd->vmd_domain, &vm_min_domains);
	}
	if (!vmd->vmd_severeset && vm_paging_severe(vmd)) {
		vmd->vmd_severeset = 1;
		DOMAINSET_SET(vmd->vmd_domain, &vm_severe_domains);
	}
	mtx_unlock(&vm_domainset_lock);
}

/*
 * Clear the domain from the appropriate page level domainset.
 */
void
vm_domain_clear(struct vm_domain *vmd)
{

	mtx_lock(&vm_domainset_lock);
	if (vmd->vmd_minset && !vm_paging_min(vmd)) {
		vmd->vmd_minset = 0;
		DOMAINSET_CLR(vmd->vmd_domain, &vm_min_domains);
		if (vm_min_waiters != 0) {
			vm_min_waiters = 0;
			wakeup(&vm_min_domains);
		}
	}
	if (vmd->vmd_severeset && !vm_paging_severe(vmd)) {
		vmd->vmd_severeset = 0;
		DOMAINSET_CLR(vmd->vmd_domain, &vm_severe_domains);
		if (vm_severe_waiters != 0) {
			vm_severe_waiters = 0;
			wakeup(&vm_severe_domains);
		}
	}

	/*
	 * If pageout daemon needs pages, then tell it that there are
	 * some free.
	 */
	if (vmd->vmd_pageout_pages_needed &&
	    vmd->vmd_free_count >= vmd->vmd_pageout_free_min) {
		wakeup(&vmd->vmd_pageout_pages_needed);
		vmd->vmd_pageout_pages_needed = 0;
	}

	/* See comments in vm_wait_doms(). */
	if (vm_pageproc_waiters) {
		vm_pageproc_waiters = 0;
		wakeup(&vm_pageproc_waiters);
	}
	mtx_unlock(&vm_domainset_lock);
}

/*
 * Wait for free pages to exceed the min threshold globally.
 */
void
vm_wait_min(void)
{

	mtx_lock(&vm_domainset_lock);
	while (vm_page_count_min()) {
		vm_min_waiters++;
		msleep(&vm_min_domains, &vm_domainset_lock, PVM, "vmwait", 0);
	}
	mtx_unlock(&vm_domainset_lock);
}

/*
 * Wait for free pages to exceed the severe threshold globally.
 */
void
vm_wait_severe(void)
{

	mtx_lock(&vm_domainset_lock);
	while (vm_page_count_severe()) {
		vm_severe_waiters++;
		msleep(&vm_severe_domains, &vm_domainset_lock, PVM,
		    "vmwait", 0);
	}
	mtx_unlock(&vm_domainset_lock);
}

u_int
vm_wait_count(void)
{

	return (vm_severe_waiters + vm_min_waiters + vm_pageproc_waiters);
}

void
vm_wait_doms(const domainset_t *wdoms)
{

	/*
	 * We use racey wakeup synchronization to avoid expensive global
	 * locking for the pageproc when sleeping with a non-specific vm_wait.
	 * To handle this, we only sleep for one tick in this instance.  It
	 * is expected that most allocations for the pageproc will come from
	 * kmem or vm_page_grab* which will use the more specific and
	 * race-free vm_wait_domain().
	 */
	if (curproc == pageproc) {
		mtx_lock(&vm_domainset_lock);
		vm_pageproc_waiters++;
		msleep(&vm_pageproc_waiters, &vm_domainset_lock, PVM | PDROP,
		    "pageprocwait", 1);
	} else {
		/*
		 * XXX Ideally we would wait only until the allocation could
		 * be satisfied.  This condition can cause new allocators to
		 * consume all freed pages while old allocators wait.
		 */
		mtx_lock(&vm_domainset_lock);
		if (vm_page_count_min_set(wdoms)) {
			vm_min_waiters++;
			msleep(&vm_min_domains, &vm_domainset_lock,
			    PVM | PDROP, "vmwait", 0);
		} else
			mtx_unlock(&vm_domainset_lock);
	}
}

/*
 *	vm_wait_domain:
 *
 *	Sleep until free pages are available for allocation.
 *	- Called in various places after failed memory allocations.
 */
void
vm_wait_domain(int domain)
{
	struct vm_domain *vmd;
	domainset_t wdom;

	vmd = VM_DOMAIN(domain);
	vm_domain_free_assert_unlocked(vmd);

	if (curproc == pageproc) {
		mtx_lock(&vm_domainset_lock);
		if (vmd->vmd_free_count < vmd->vmd_pageout_free_min) {
			vmd->vmd_pageout_pages_needed = 1;
			msleep(&vmd->vmd_pageout_pages_needed,
			    &vm_domainset_lock, PDROP | PSWP, "VMWait", 0);
		} else
			mtx_unlock(&vm_domainset_lock);
	} else {
		if (pageproc == NULL)
			panic("vm_wait in early boot");
		DOMAINSET_ZERO(&wdom);
		DOMAINSET_SET(vmd->vmd_domain, &wdom);
		vm_wait_doms(&wdom);
	}
}

/*
 *	vm_wait:
 *
 *	Sleep until free pages are available for allocation in the
 *	affinity domains of the obj.  If obj is NULL, the domain set
 *	for the calling thread is used.
 *	Called in various places after failed memory allocations.
 */
void
vm_wait(vm_object_t obj)
{
	struct domainset *d;

	d = NULL;

	/*
	 * Carefully fetch pointers only once: the struct domainset
	 * itself is ummutable but the pointer might change.
	 */
	if (obj != NULL)
		d = obj->domain.dr_policy;
	if (d == NULL)
		d = curthread->td_domain.dr_policy;

	vm_wait_doms(&d->ds_mask);
}

/*
 *	vm_domain_alloc_fail:
 *
 *	Called when a page allocation function fails.  Informs the
 *	pagedaemon and performs the requested wait.  Requires the
 *	domain_free and object lock on entry.  Returns with the
 *	object lock held and free lock released.  Returns an error when
 *	retry is necessary.
 *
 */
static int
vm_domain_alloc_fail(struct vm_domain *vmd, vm_object_t object, int req)
{

	vm_domain_free_assert_unlocked(vmd);

	atomic_add_int(&vmd->vmd_pageout_deficit,
	    max((u_int)req >> VM_ALLOC_COUNT_SHIFT, 1));
	if (req & (VM_ALLOC_WAITOK | VM_ALLOC_WAITFAIL)) {
		if (object != NULL) 
			VM_OBJECT_WUNLOCK(object);
		vm_wait_domain(vmd->vmd_domain);
		if (object != NULL) 
			VM_OBJECT_WLOCK(object);
		if (req & VM_ALLOC_WAITOK)
			return (EAGAIN);
	}

	return (0);
}

/*
 *	vm_waitpfault:
 *
 *	Sleep until free pages are available for allocation.
 *	- Called only in vm_fault so that processes page faulting
 *	  can be easily tracked.
 *	- Sleeps at a lower priority than vm_wait() so that vm_wait()ing
 *	  processes will be able to grab memory first.  Do not change
 *	  this balance without careful testing first.
 */
void
vm_waitpfault(struct domainset *dset, int timo)
{

	/*
	 * XXX Ideally we would wait only until the allocation could
	 * be satisfied.  This condition can cause new allocators to
	 * consume all freed pages while old allocators wait.
	 */
	mtx_lock(&vm_domainset_lock);
	if (vm_page_count_min_set(&dset->ds_mask)) {
		vm_min_waiters++;
		msleep(&vm_min_domains, &vm_domainset_lock, PUSER | PDROP,
		    "pfault", timo);
	} else
		mtx_unlock(&vm_domainset_lock);
}

static struct vm_pagequeue *
_vm_page_pagequeue(vm_page_t m, uint8_t queue)
{

	return (&vm_pagequeue_domain(m)->vmd_pagequeues[queue]);
}

#ifdef INVARIANTS
static struct vm_pagequeue *
vm_page_pagequeue(vm_page_t m)
{

	return (_vm_page_pagequeue(m, vm_page_astate_load(m).queue));
}
#endif

static __always_inline bool
vm_page_pqstate_fcmpset(vm_page_t m, vm_page_astate_t *old, vm_page_astate_t new)
{
	vm_page_astate_t tmp;

	tmp = *old;
	do {
		if (__predict_true(vm_page_astate_fcmpset(m, old, new)))
			return (true);
		counter_u64_add(pqstate_commit_retries, 1);
	} while (old->_bits == tmp._bits);

	return (false);
}

/*
 * Do the work of committing a queue state update that moves the page out of
 * its current queue.
 */
static bool
_vm_page_pqstate_commit_dequeue(struct vm_pagequeue *pq, vm_page_t m,
    vm_page_astate_t *old, vm_page_astate_t new)
{
	vm_page_t next;

	vm_pagequeue_assert_locked(pq);
	KASSERT(vm_page_pagequeue(m) == pq,
	    ("%s: queue %p does not match page %p", __func__, pq, m));
	KASSERT(old->queue != PQ_NONE && new.queue != old->queue,
	    ("%s: invalid queue indices %d %d",
	    __func__, old->queue, new.queue));

	/*
	 * Once the queue index of the page changes there is nothing
	 * synchronizing with further updates to the page's physical
	 * queue state.  Therefore we must speculatively remove the page
	 * from the queue now and be prepared to roll back if the queue
	 * state update fails.  If the page is not physically enqueued then
	 * we just update its queue index.
	 */
	if ((old->flags & PGA_ENQUEUED) != 0) {
		new.flags &= ~PGA_ENQUEUED;
		next = TAILQ_NEXT(m, plinks.q);
		TAILQ_REMOVE(&pq->pq_pl, m, plinks.q);
		vm_pagequeue_cnt_dec(pq);
		if (!vm_page_pqstate_fcmpset(m, old, new)) {
			if (next == NULL)
				TAILQ_INSERT_TAIL(&pq->pq_pl, m, plinks.q);
			else
				TAILQ_INSERT_BEFORE(next, m, plinks.q);
			vm_pagequeue_cnt_inc(pq);
			return (false);
		} else {
			return (true);
		}
	} else {
		return (vm_page_pqstate_fcmpset(m, old, new));
	}
}

static bool
vm_page_pqstate_commit_dequeue(vm_page_t m, vm_page_astate_t *old,
    vm_page_astate_t new)
{
	struct vm_pagequeue *pq;
	vm_page_astate_t as;
	bool ret;

	pq = _vm_page_pagequeue(m, old->queue);

	/*
	 * The queue field and PGA_ENQUEUED flag are stable only so long as the
	 * corresponding page queue lock is held.
	 */
	vm_pagequeue_lock(pq);
	as = vm_page_astate_load(m);
	if (__predict_false(as._bits != old->_bits)) {
		*old = as;
		ret = false;
	} else {
		ret = _vm_page_pqstate_commit_dequeue(pq, m, old, new);
	}
	vm_pagequeue_unlock(pq);
	return (ret);
}

/*
 * Commit a queue state update that enqueues or requeues a page.
 */
static bool
_vm_page_pqstate_commit_requeue(struct vm_pagequeue *pq, vm_page_t m,
    vm_page_astate_t *old, vm_page_astate_t new)
{
	struct vm_domain *vmd;

	vm_pagequeue_assert_locked(pq);
	KASSERT(old->queue != PQ_NONE && new.queue == old->queue,
	    ("%s: invalid queue indices %d %d",
	    __func__, old->queue, new.queue));

	new.flags |= PGA_ENQUEUED;
	if (!vm_page_pqstate_fcmpset(m, old, new))
		return (false);

	if ((old->flags & PGA_ENQUEUED) != 0)
		TAILQ_REMOVE(&pq->pq_pl, m, plinks.q);
	else
		vm_pagequeue_cnt_inc(pq);

	/*
	 * Give PGA_REQUEUE_HEAD precedence over PGA_REQUEUE.  In particular, if
	 * both flags are set in close succession, only PGA_REQUEUE_HEAD will be
	 * applied, even if it was set first.
	 */
	if ((old->flags & PGA_REQUEUE_HEAD) != 0) {
		vmd = vm_pagequeue_domain(m);
		KASSERT(pq == &vmd->vmd_pagequeues[PQ_INACTIVE],
		    ("%s: invalid page queue for page %p", __func__, m));
		TAILQ_INSERT_BEFORE(&vmd->vmd_inacthead, m, plinks.q);
	} else {
		TAILQ_INSERT_TAIL(&pq->pq_pl, m, plinks.q);
	}
	return (true);
}

/*
 * Commit a queue state update that encodes a request for a deferred queue
 * operation.
 */
static bool
vm_page_pqstate_commit_request(vm_page_t m, vm_page_astate_t *old,
    vm_page_astate_t new)
{

	KASSERT(old->queue == new.queue || new.queue != PQ_NONE,
	    ("%s: invalid state, queue %d flags %x",
	    __func__, new.queue, new.flags));

	if (old->_bits != new._bits &&
	    !vm_page_pqstate_fcmpset(m, old, new))
		return (false);
	vm_page_pqbatch_submit(m, new.queue);
	return (true);
}

/*
 * A generic queue state update function.  This handles more cases than the
 * specialized functions above.
 */
bool
vm_page_pqstate_commit(vm_page_t m, vm_page_astate_t *old, vm_page_astate_t new)
{

	if (old->_bits == new._bits)
		return (true);

	if (old->queue != PQ_NONE && new.queue != old->queue) {
		if (!vm_page_pqstate_commit_dequeue(m, old, new))
			return (false);
		if (new.queue != PQ_NONE)
			vm_page_pqbatch_submit(m, new.queue);
	} else {
		if (!vm_page_pqstate_fcmpset(m, old, new))
			return (false);
		if (new.queue != PQ_NONE &&
		    ((new.flags & ~old->flags) & PGA_QUEUE_OP_MASK) != 0)
			vm_page_pqbatch_submit(m, new.queue);
	}
	return (true);
}

/*
 * Apply deferred queue state updates to a page.
 */
static inline void
vm_pqbatch_process_page(struct vm_pagequeue *pq, vm_page_t m, uint8_t queue)
{
	vm_page_astate_t new, old;

	CRITICAL_ASSERT(curthread);
	vm_pagequeue_assert_locked(pq);
	KASSERT(queue < PQ_COUNT,
	    ("%s: invalid queue index %d", __func__, queue));
	KASSERT(pq == _vm_page_pagequeue(m, queue),
	    ("%s: page %p does not belong to queue %p", __func__, m, pq));

	for (old = vm_page_astate_load(m);;) {
		if (__predict_false(old.queue != queue ||
		    (old.flags & PGA_QUEUE_OP_MASK) == 0)) {
			counter_u64_add(queue_nops, 1);
			break;
		}
		KASSERT(old.queue != PQ_NONE || (old.flags & PGA_QUEUE_STATE_MASK) == 0,
		    ("%s: page %p has unexpected queue state", __func__, m));

		new = old;
		if ((old.flags & PGA_DEQUEUE) != 0) {
			new.flags &= ~PGA_QUEUE_OP_MASK;
			new.queue = PQ_NONE;
			if (__predict_true(_vm_page_pqstate_commit_dequeue(pq,
			    m, &old, new))) {
				counter_u64_add(queue_ops, 1);
				break;
			}
		} else {
			new.flags &= ~(PGA_REQUEUE | PGA_REQUEUE_HEAD);
			if (__predict_true(_vm_page_pqstate_commit_requeue(pq,
			    m, &old, new))) {
				counter_u64_add(queue_ops, 1);
				break;
			}
		}
	}
}

static void
vm_pqbatch_process(struct vm_pagequeue *pq, struct vm_batchqueue *bq,
    uint8_t queue)
{
	int i;

	for (i = 0; i < bq->bq_cnt; i++)
		vm_pqbatch_process_page(pq, bq->bq_pa[i], queue);
	vm_batchqueue_init(bq);
}

/*
 *	vm_page_pqbatch_submit:		[ internal use only ]
 *
 *	Enqueue a page in the specified page queue's batched work queue.
 *	The caller must have encoded the requested operation in the page
 *	structure's a.flags field.
 */
void
vm_page_pqbatch_submit(vm_page_t m, uint8_t queue)
{
	struct vm_batchqueue *bq;
	struct vm_pagequeue *pq;
	int domain;

	KASSERT((m->oflags & VPO_UNMANAGED) == 0,
	    ("page %p is unmanaged", m));
	KASSERT(queue < PQ_COUNT, ("invalid queue %d", queue));

	domain = vm_phys_domain(m);
	pq = &vm_pagequeue_domain(m)->vmd_pagequeues[queue];

	critical_enter();
	bq = DPCPU_PTR(pqbatch[domain][queue]);
	if (vm_batchqueue_insert(bq, m)) {
		critical_exit();
		return;
	}
	critical_exit();
	vm_pagequeue_lock(pq);
	critical_enter();
	bq = DPCPU_PTR(pqbatch[domain][queue]);
	vm_pqbatch_process(pq, bq, queue);
	vm_pqbatch_process_page(pq, m, queue);
	vm_pagequeue_unlock(pq);
	critical_exit();
}

/*
 *	vm_page_pqbatch_drain:		[ internal use only ]
 *
 *	Force all per-CPU page queue batch queues to be drained.  This is
 *	intended for use in severe memory shortages, to ensure that pages
 *	do not remain stuck in the batch queues.
 */
void
vm_page_pqbatch_drain(void)
{
	struct thread *td;
	struct vm_domain *vmd;
	struct vm_pagequeue *pq;
	int cpu, domain, queue;

	td = curthread;
	CPU_FOREACH(cpu) {
		thread_lock(td);
		sched_bind(td, cpu);
		thread_unlock(td);

		for (domain = 0; domain < vm_ndomains; domain++) {
			vmd = VM_DOMAIN(domain);
			for (queue = 0; queue < PQ_COUNT; queue++) {
				pq = &vmd->vmd_pagequeues[queue];
				vm_pagequeue_lock(pq);
				critical_enter();
				vm_pqbatch_process(pq,
				    DPCPU_PTR(pqbatch[domain][queue]), queue);
				critical_exit();
				vm_pagequeue_unlock(pq);
			}
		}
	}
	thread_lock(td);
	sched_unbind(td);
	thread_unlock(td);
}

/*
 *	vm_page_dequeue_deferred:	[ internal use only ]
 *
 *	Request removal of the given page from its current page
 *	queue.  Physical removal from the queue may be deferred
 *	indefinitely.
 *
 *	The page must be locked.
 */
void
vm_page_dequeue_deferred(vm_page_t m)
{
	vm_page_astate_t new, old;

	old = vm_page_astate_load(m);
	do {
		if (old.queue == PQ_NONE) {
			KASSERT((old.flags & PGA_QUEUE_STATE_MASK) == 0,
			    ("%s: page %p has unexpected queue state",
			    __func__, m));
			break;
		}
		new = old;
		new.flags |= PGA_DEQUEUE;
	} while (!vm_page_pqstate_commit_request(m, &old, new));
}

/*
 *	vm_page_dequeue:
 *
 *	Remove the page from whichever page queue it's in, if any, before
 *	returning.
 */
void
vm_page_dequeue(vm_page_t m)
{
	vm_page_astate_t new, old;

	old = vm_page_astate_load(m);
	do {
		if (old.queue == PQ_NONE) {
			KASSERT((old.flags & PGA_QUEUE_STATE_MASK) == 0,
			    ("%s: page %p has unexpected queue state",
			    __func__, m));
			break;
		}
		new = old;
		new.flags &= ~PGA_QUEUE_OP_MASK;
		new.queue = PQ_NONE;
	} while (!vm_page_pqstate_commit_dequeue(m, &old, new));

}

/*
 * Schedule the given page for insertion into the specified page queue.
 * Physical insertion of the page may be deferred indefinitely.
 */
static void
vm_page_enqueue(vm_page_t m, uint8_t queue)
{

	KASSERT(m->a.queue == PQ_NONE &&
	    (m->a.flags & PGA_QUEUE_STATE_MASK) == 0,
	    ("%s: page %p is already enqueued", __func__, m));
	KASSERT(m->ref_count > 0,
	    ("%s: page %p does not carry any references", __func__, m));

	m->a.queue = queue;
	if ((m->a.flags & PGA_REQUEUE) == 0)
		vm_page_aflag_set(m, PGA_REQUEUE);
	vm_page_pqbatch_submit(m, queue);
}

/*
 *	vm_page_free_prep:
 *
 *	Prepares the given page to be put on the free list,
 *	disassociating it from any VM object. The caller may return
 *	the page to the free list only if this function returns true.
 *
 *	The object must be locked.  The page must be locked if it is
 *	managed.
 */
static bool
vm_page_free_prep(vm_page_t m)
{

	/*
	 * Synchronize with threads that have dropped a reference to this
	 * page.
	 */
	atomic_thread_fence_acq();

	if (vm_page_sbusied(m))
		panic("vm_page_free_prep: freeing shared busy page %p", m);

#if defined(DIAGNOSTIC) && defined(PHYS_TO_DMAP)
	if (PMAP_HAS_DMAP && (m->flags & PG_ZERO) != 0) {
		uint64_t *p;
		int i;
		p = (uint64_t *)PHYS_TO_DMAP(VM_PAGE_TO_PHYS(m));
		for (i = 0; i < PAGE_SIZE / sizeof(uint64_t); i++, p++)
			KASSERT(*p == 0, ("vm_page_free_prep %p PG_ZERO %d %jx",
			    m, i, (uintmax_t)*p));
	}
#endif
	if ((m->oflags & VPO_UNMANAGED) == 0) {
		KASSERT(!pmap_page_is_mapped(m),
		    ("vm_page_free_prep: freeing mapped page %p", m));
		KASSERT((m->a.flags & (PGA_EXECUTABLE | PGA_WRITEABLE)) == 0,
		    ("vm_page_free_prep: mapping flags set in page %p", m));
	} else {
		KASSERT(m->a.queue == PQ_NONE,
		    ("vm_page_free_prep: unmanaged page %p is queued", m));
	}
	VM_CNT_INC(v_tfree);

	if (m->object != NULL) {
		KASSERT(((m->oflags & VPO_UNMANAGED) != 0) ==
		    ((m->object->flags & OBJ_UNMANAGED) != 0),
		    ("vm_page_free_prep: managed flag mismatch for page %p",
		    m));
		vm_page_object_remove(m);

		/*
		 * The object reference can be released without an atomic
		 * operation.
		 */
		KASSERT((m->flags & PG_FICTITIOUS) != 0 ||
		    m->ref_count == VPRC_OBJREF,
		    ("vm_page_free_prep: page %p has unexpected ref_count %u",
		    m, m->ref_count));
		m->object = NULL;
		m->ref_count -= VPRC_OBJREF;
		vm_page_xunbusy(m);
	}

	if (vm_page_xbusied(m))
		panic("vm_page_free_prep: freeing exclusive busy page %p", m);

	/*
	 * If fictitious remove object association and
	 * return.
	 */
	if ((m->flags & PG_FICTITIOUS) != 0) {
		KASSERT(m->ref_count == 1,
		    ("fictitious page %p is referenced", m));
		KASSERT(m->a.queue == PQ_NONE,
		    ("fictitious page %p is queued", m));
		return (false);
	}

	/*
	 * Pages need not be dequeued before they are returned to the physical
	 * memory allocator, but they must at least be marked for a deferred
	 * dequeue.
	 */
	if ((m->oflags & VPO_UNMANAGED) == 0)
		vm_page_dequeue_deferred(m);

	m->valid = 0;
	vm_page_undirty(m);

	if (m->ref_count != 0)
		panic("vm_page_free_prep: page %p has references", m);

	/*
	 * Restore the default memory attribute to the page.
	 */
	if (pmap_page_get_memattr(m) != VM_MEMATTR_DEFAULT)
		pmap_page_set_memattr(m, VM_MEMATTR_DEFAULT);

#if VM_NRESERVLEVEL > 0
	/*
	 * Determine whether the page belongs to a reservation.  If the page was
	 * allocated from a per-CPU cache, it cannot belong to a reservation, so
	 * as an optimization, we avoid the check in that case.
	 */
	if ((m->flags & PG_PCPU_CACHE) == 0 && vm_reserv_free_page(m))
		return (false);
#endif

	return (true);
}

/*
 *	vm_page_free_toq:
 *
 *	Returns the given page to the free list, disassociating it
 *	from any VM object.
 *
 *	The object must be locked.  The page must be locked if it is
 *	managed.
 */
static void
vm_page_free_toq(vm_page_t m)
{
	struct vm_domain *vmd;
	uma_zone_t zone;

	if (!vm_page_free_prep(m))
		return;

	vmd = vm_pagequeue_domain(m);
	zone = vmd->vmd_pgcache[m->pool].zone;
	if ((m->flags & PG_PCPU_CACHE) != 0 && zone != NULL) {
		uma_zfree(zone, m);
		return;
	}
	vm_domain_free_lock(vmd);
	vm_phys_free_pages(m, 0);
	vm_domain_free_unlock(vmd);
	vm_domain_freecnt_inc(vmd, 1);
}

/*
 *	vm_page_free_pages_toq:
 *
 *	Returns a list of pages to the free list, disassociating it
 *	from any VM object.  In other words, this is equivalent to
 *	calling vm_page_free_toq() for each page of a list of VM objects.
 *
 *	The objects must be locked.  The pages must be locked if it is
 *	managed.
 */
void
vm_page_free_pages_toq(struct spglist *free, bool update_wire_count)
{
	vm_page_t m;
	int count;

	if (SLIST_EMPTY(free))
		return;

	count = 0;
	while ((m = SLIST_FIRST(free)) != NULL) {
		count++;
		SLIST_REMOVE_HEAD(free, plinks.s.ss);
		vm_page_free_toq(m);
	}

	if (update_wire_count)
		vm_wire_sub(count);
}

/*
 * Mark this page as wired down, preventing reclamation by the page daemon
 * or when the containing object is destroyed.
 */
void
vm_page_wire(vm_page_t m)
{
	u_int old;

	KASSERT(m->object != NULL,
	    ("vm_page_wire: page %p does not belong to an object", m));
	if (!vm_page_busied(m) && !vm_object_busied(m->object))
		VM_OBJECT_ASSERT_LOCKED(m->object);
	KASSERT((m->flags & PG_FICTITIOUS) == 0 ||
	    VPRC_WIRE_COUNT(m->ref_count) >= 1,
	    ("vm_page_wire: fictitious page %p has zero wirings", m));

	old = atomic_fetchadd_int(&m->ref_count, 1);
	KASSERT(VPRC_WIRE_COUNT(old) != VPRC_WIRE_COUNT_MAX,
	    ("vm_page_wire: counter overflow for page %p", m));
	if (VPRC_WIRE_COUNT(old) == 0) {
		if ((m->oflags & VPO_UNMANAGED) == 0)
			vm_page_aflag_set(m, PGA_DEQUEUE);
		vm_wire_add(1);
	}
}

/*
 * Attempt to wire a mapped page following a pmap lookup of that page.
 * This may fail if a thread is concurrently tearing down mappings of the page.
 * The transient failure is acceptable because it translates to the
 * failure of the caller pmap_extract_and_hold(), which should be then
 * followed by the vm_fault() fallback, see e.g. vm_fault_quick_hold_pages().
 */
bool
vm_page_wire_mapped(vm_page_t m)
{
	u_int old;

	old = m->ref_count;
	do {
		KASSERT(old > 0,
		    ("vm_page_wire_mapped: wiring unreferenced page %p", m));
		if ((old & VPRC_BLOCKED) != 0)
			return (false);
	} while (!atomic_fcmpset_int(&m->ref_count, &old, old + 1));

	if (VPRC_WIRE_COUNT(old) == 0) {
		if ((m->oflags & VPO_UNMANAGED) == 0)
			vm_page_aflag_set(m, PGA_DEQUEUE);
		vm_wire_add(1);
	}
	return (true);
}

/*
 * Release a wiring reference to a managed page.  If the page still belongs to
 * an object, update its position in the page queues to reflect the reference.
 * If the wiring was the last reference to the page, free the page.
 */
static void
vm_page_unwire_managed(vm_page_t m, uint8_t nqueue, bool noreuse)
{
	u_int old;

	KASSERT((m->oflags & VPO_UNMANAGED) == 0,
	    ("%s: page %p is unmanaged", __func__, m));

	/*
	 * Update LRU state before releasing the wiring reference.
	 * Use a release store when updating the reference count to
	 * synchronize with vm_page_free_prep().
	 */
	old = m->ref_count;
	do {
		KASSERT(VPRC_WIRE_COUNT(old) > 0,
		    ("vm_page_unwire: wire count underflow for page %p", m));

		if (old > VPRC_OBJREF + 1) {
			/*
			 * The page has at least one other wiring reference.  An
			 * earlier iteration of this loop may have called
			 * vm_page_release_toq() and cleared PGA_DEQUEUE, so
			 * re-set it if necessary.
			 */
			if ((vm_page_astate_load(m).flags & PGA_DEQUEUE) == 0)
				vm_page_aflag_set(m, PGA_DEQUEUE);
		} else if (old == VPRC_OBJREF + 1) {
			/*
			 * This is the last wiring.  Clear PGA_DEQUEUE and
			 * update the page's queue state to reflect the
			 * reference.  If the page does not belong to an object
			 * (i.e., the VPRC_OBJREF bit is clear), we only need to
			 * clear leftover queue state.
			 */
			vm_page_release_toq(m, nqueue, false);
		} else if (old == 1) {
			vm_page_aflag_clear(m, PGA_DEQUEUE);
		}
	} while (!atomic_fcmpset_rel_int(&m->ref_count, &old, old - 1));

	if (VPRC_WIRE_COUNT(old) == 1) {
		vm_wire_sub(1);
		if (old == 1)
			vm_page_free(m);
	}
}

/*
 * Release one wiring of the specified page, potentially allowing it to be
 * paged out.
 *
 * Only managed pages belonging to an object can be paged out.  If the number
 * of wirings transitions to zero and the page is eligible for page out, then
 * the page is added to the specified paging queue.  If the released wiring
 * represented the last reference to the page, the page is freed.
 *
 * A managed page must be locked.
 */
void
vm_page_unwire(vm_page_t m, uint8_t nqueue)
{

	KASSERT(nqueue < PQ_COUNT,
	    ("vm_page_unwire: invalid queue %u request for page %p",
	    nqueue, m));

	if ((m->oflags & VPO_UNMANAGED) != 0) {
		if (vm_page_unwire_noq(m) && m->ref_count == 0)
			vm_page_free(m);
		return;
	}
	vm_page_unwire_managed(m, nqueue, false);
}

/*
 * Unwire a page without (re-)inserting it into a page queue.  It is up
 * to the caller to enqueue, requeue, or free the page as appropriate.
 * In most cases involving managed pages, vm_page_unwire() should be used
 * instead.
 */
bool
vm_page_unwire_noq(vm_page_t m)
{
	u_int old;

	old = vm_page_drop(m, 1);
	KASSERT(VPRC_WIRE_COUNT(old) != 0,
	    ("vm_page_unref: counter underflow for page %p", m));
	KASSERT((m->flags & PG_FICTITIOUS) == 0 || VPRC_WIRE_COUNT(old) > 1,
	    ("vm_page_unref: missing ref on fictitious page %p", m));

	if (VPRC_WIRE_COUNT(old) > 1)
		return (false);
	if ((m->oflags & VPO_UNMANAGED) == 0)
		vm_page_aflag_clear(m, PGA_DEQUEUE);
	vm_wire_sub(1);
	return (true);
}

/*
 * Ensure that the page ends up in the specified page queue.  If the page is
 * active or being moved to the active queue, ensure that its act_count is
 * at least ACT_INIT but do not otherwise mess with it.
 *
 * A managed page must be locked.
 */
static __always_inline void
vm_page_mvqueue(vm_page_t m, const uint8_t nqueue, const uint16_t nflag)
{
	vm_page_astate_t old, new;

	KASSERT(m->ref_count > 0,
	    ("%s: page %p does not carry any references", __func__, m));
	KASSERT(nflag == PGA_REQUEUE || nflag == PGA_REQUEUE_HEAD,
	    ("%s: invalid flags %x", __func__, nflag));

	if ((m->oflags & VPO_UNMANAGED) != 0 || vm_page_wired(m))
		return;

	old = vm_page_astate_load(m);
	do {
		if ((old.flags & PGA_DEQUEUE) != 0)
			break;
		new = old;
		new.flags &= ~PGA_QUEUE_OP_MASK;
		if (nqueue == PQ_ACTIVE)
			new.act_count = max(old.act_count, ACT_INIT);
		if (old.queue == nqueue) {
			if (nqueue != PQ_ACTIVE)
				new.flags |= nflag;
		} else {
			new.flags |= nflag;
			new.queue = nqueue;
		}
	} while (!vm_page_pqstate_commit(m, &old, new));
}

/*
 * Put the specified page on the active list (if appropriate).
 */
void
vm_page_activate(vm_page_t m)
{

	vm_page_mvqueue(m, PQ_ACTIVE, PGA_REQUEUE);
}

/*
 * Move the specified page to the tail of the inactive queue, or requeue
 * the page if it is already in the inactive queue.
 */
void
vm_page_deactivate(vm_page_t m)
{

	vm_page_mvqueue(m, PQ_INACTIVE, PGA_REQUEUE);
}

void
vm_page_deactivate_noreuse(vm_page_t m)
{

	vm_page_mvqueue(m, PQ_INACTIVE, PGA_REQUEUE_HEAD);
}

/*
 * Put a page in the laundry, or requeue it if it is already there.
 */
void
vm_page_launder(vm_page_t m)
{

	vm_page_mvqueue(m, PQ_LAUNDRY, PGA_REQUEUE);
}

/*
 * Put a page in the PQ_UNSWAPPABLE holding queue.
 */
void
vm_page_unswappable(vm_page_t m)
{

	KASSERT(!vm_page_wired(m) && (m->oflags & VPO_UNMANAGED) == 0,
	    ("page %p already unswappable", m));

	vm_page_dequeue(m);
	vm_page_enqueue(m, PQ_UNSWAPPABLE);
}

/*
 * Release a page back to the page queues in preparation for unwiring.
 */
static void
vm_page_release_toq(vm_page_t m, uint8_t nqueue, const bool noreuse)
{
	vm_page_astate_t old, new;
	uint16_t nflag;

	/*
	 * Use a check of the valid bits to determine whether we should
	 * accelerate reclamation of the page.  The object lock might not be
	 * held here, in which case the check is racy.  At worst we will either
	 * accelerate reclamation of a valid page and violate LRU, or
	 * unnecessarily defer reclamation of an invalid page.
	 *
	 * If we were asked to not cache the page, place it near the head of the
	 * inactive queue so that is reclaimed sooner.
	 */
	if (noreuse || m->valid == 0) {
		nqueue = PQ_INACTIVE;
		nflag = PGA_REQUEUE_HEAD;
	} else {
		nflag = PGA_REQUEUE;
	}

	old = vm_page_astate_load(m);
	do {
		new = old;

		/*
		 * If the page is already in the active queue and we are not
		 * trying to accelerate reclamation, simply mark it as
		 * referenced and avoid any queue operations.
		 */
		new.flags &= ~PGA_QUEUE_OP_MASK;
		if (nflag != PGA_REQUEUE_HEAD && old.queue == PQ_ACTIVE)
			new.flags |= PGA_REFERENCED;
		else {
			new.flags |= nflag;
			new.queue = nqueue;
		}
	} while (!vm_page_pqstate_commit(m, &old, new));
}

/*
 * Unwire a page and either attempt to free it or re-add it to the page queues.
 */
void
vm_page_release(vm_page_t m, int flags)
{
	vm_object_t object;

	KASSERT((m->oflags & VPO_UNMANAGED) == 0,
	    ("vm_page_release: page %p is unmanaged", m));

	if ((flags & VPR_TRYFREE) != 0) {
		for (;;) {
			object = (vm_object_t)atomic_load_ptr(&m->object);
			if (object == NULL)
				break;
			/* Depends on type-stability. */
			if (vm_page_busied(m) || !VM_OBJECT_TRYWLOCK(object))
				break;
			if (object == m->object) {
				vm_page_release_locked(m, flags);
				VM_OBJECT_WUNLOCK(object);
				return;
			}
			VM_OBJECT_WUNLOCK(object);
		}
	}
	vm_page_unwire_managed(m, PQ_INACTIVE, flags != 0);
}

/* See vm_page_release(). */
void
vm_page_release_locked(vm_page_t m, int flags)
{

	VM_OBJECT_ASSERT_WLOCKED(m->object);
	KASSERT((m->oflags & VPO_UNMANAGED) == 0,
	    ("vm_page_release_locked: page %p is unmanaged", m));

	if (vm_page_unwire_noq(m)) {
		if ((flags & VPR_TRYFREE) != 0 &&
		    (m->object->ref_count == 0 || !pmap_page_is_mapped(m)) &&
		    m->dirty == 0 && vm_page_tryxbusy(m)) {
			vm_page_free(m);
		} else {
			vm_page_release_toq(m, PQ_INACTIVE, flags != 0);
		}
	}
}

static bool
vm_page_try_blocked_op(vm_page_t m, void (*op)(vm_page_t))
{
	u_int old;

	KASSERT(m->object != NULL && (m->oflags & VPO_UNMANAGED) == 0,
	    ("vm_page_try_blocked_op: page %p has no object", m));
	KASSERT(vm_page_busied(m),
	    ("vm_page_try_blocked_op: page %p is not busy", m));
	VM_OBJECT_ASSERT_LOCKED(m->object);

	old = m->ref_count;
	do {
		KASSERT(old != 0,
		    ("vm_page_try_blocked_op: page %p has no references", m));
		if (VPRC_WIRE_COUNT(old) != 0)
			return (false);
	} while (!atomic_fcmpset_int(&m->ref_count, &old, old | VPRC_BLOCKED));

	(op)(m);

	/*
	 * If the object is read-locked, new wirings may be created via an
	 * object lookup.
	 */
	old = vm_page_drop(m, VPRC_BLOCKED);
	KASSERT(!VM_OBJECT_WOWNED(m->object) ||
	    old == (VPRC_BLOCKED | VPRC_OBJREF),
	    ("vm_page_try_blocked_op: unexpected refcount value %u for %p",
	    old, m));
	return (true);
}

/*
 * Atomically check for wirings and remove all mappings of the page.
 */
bool
vm_page_try_remove_all(vm_page_t m)
{

	return (vm_page_try_blocked_op(m, pmap_remove_all));
}

/*
 * Atomically check for wirings and remove all writeable mappings of the page.
 */
bool
vm_page_try_remove_write(vm_page_t m)
{

	return (vm_page_try_blocked_op(m, pmap_remove_write));
}

/*
 * vm_page_advise
 *
 * 	Apply the specified advice to the given page.
 *
 *	The object and page must be locked.
 */
void
vm_page_advise(vm_page_t m, int advice)
{

	VM_OBJECT_ASSERT_WLOCKED(m->object);
	if (advice == MADV_FREE)
		/*
		 * Mark the page clean.  This will allow the page to be freed
		 * without first paging it out.  MADV_FREE pages are often
		 * quickly reused by malloc(3), so we do not do anything that
		 * would result in a page fault on a later access.
		 */
		vm_page_undirty(m);
	else if (advice != MADV_DONTNEED) {
		if (advice == MADV_WILLNEED)
			vm_page_activate(m);
		return;
	}

	if (advice != MADV_FREE && m->dirty == 0 && pmap_is_modified(m))
		vm_page_dirty(m);

	/*
	 * Clear any references to the page.  Otherwise, the page daemon will
	 * immediately reactivate the page.
	 */
	vm_page_aflag_clear(m, PGA_REFERENCED);

	/*
	 * Place clean pages near the head of the inactive queue rather than
	 * the tail, thus defeating the queue's LRU operation and ensuring that
	 * the page will be reused quickly.  Dirty pages not already in the
	 * laundry are moved there.
	 */
	if (m->dirty == 0)
		vm_page_deactivate_noreuse(m);
	else if (!vm_page_in_laundry(m))
		vm_page_launder(m);
}

static inline int
vm_page_grab_pflags(int allocflags)
{
	int pflags;

	KASSERT((allocflags & VM_ALLOC_NOBUSY) == 0 ||
	    (allocflags & VM_ALLOC_WIRED) != 0,
	    ("vm_page_grab_pflags: the pages must be busied or wired"));
	KASSERT((allocflags & VM_ALLOC_SBUSY) == 0 ||
	    (allocflags & VM_ALLOC_IGN_SBUSY) != 0,
	    ("vm_page_grab_pflags: VM_ALLOC_SBUSY/VM_ALLOC_IGN_SBUSY "
	    "mismatch"));
	pflags = allocflags &
	    ~(VM_ALLOC_NOWAIT | VM_ALLOC_WAITOK | VM_ALLOC_WAITFAIL |
	    VM_ALLOC_NOBUSY);
	if ((allocflags & VM_ALLOC_NOWAIT) == 0)
		pflags |= VM_ALLOC_WAITFAIL;
	if ((allocflags & VM_ALLOC_IGN_SBUSY) != 0)
		pflags |= VM_ALLOC_SBUSY;

	return (pflags);
}

/*
 * Grab a page, waiting until we are waken up due to the page
 * changing state.  We keep on waiting, if the page continues
 * to be in the object.  If the page doesn't exist, first allocate it
 * and then conditionally zero it.
 *
 * This routine may sleep.
 *
 * The object must be locked on entry.  The lock will, however, be released
 * and reacquired if the routine sleeps.
 */
vm_page_t
vm_page_grab(vm_object_t object, vm_pindex_t pindex, int allocflags)
{
	vm_page_t m;
	int pflags;

	VM_OBJECT_ASSERT_WLOCKED(object);
	pflags = vm_page_grab_pflags(allocflags);
retrylookup:
	if ((m = vm_page_lookup(object, pindex)) != NULL) {
		if (!vm_page_acquire_flags(m, allocflags)) {
			if (vm_page_busy_sleep_flags(object, m, "pgrbwt",
			    allocflags))
				goto retrylookup;
			return (NULL);
		}
		goto out;
	}
	if ((allocflags & VM_ALLOC_NOCREAT) != 0)
		return (NULL);
	m = vm_page_alloc(object, pindex, pflags);
	if (m == NULL) {
		if ((allocflags & VM_ALLOC_NOWAIT) != 0)
			return (NULL);
		goto retrylookup;
	}
	if (allocflags & VM_ALLOC_ZERO && (m->flags & PG_ZERO) == 0)
		pmap_zero_page(m);

out:
	if ((allocflags & VM_ALLOC_NOBUSY) != 0) {
		if ((allocflags & VM_ALLOC_IGN_SBUSY) != 0)
			vm_page_sunbusy(m);
		else
			vm_page_xunbusy(m);
	}
	return (m);
}

/*
 * Grab a page and make it valid, paging in if necessary.  Pages missing from
 * their pager are zero filled and validated.  If a VM_ALLOC_COUNT is supplied
 * and the page is not valid as many as VM_INITIAL_PAGEIN pages can be brought
 * in simultaneously.  Additional pages will be left on a paging queue but
 * will neither be wired nor busy regardless of allocflags.
 */
int
vm_page_grab_valid(vm_page_t *mp, vm_object_t object, vm_pindex_t pindex, int allocflags)
{
	vm_page_t m;
	vm_page_t ma[VM_INITIAL_PAGEIN];
	bool sleep, xbusy;
	int after, i, pflags, rv;

	KASSERT((allocflags & VM_ALLOC_SBUSY) == 0 ||
	    (allocflags & VM_ALLOC_IGN_SBUSY) != 0,
	    ("vm_page_grab_valid: VM_ALLOC_SBUSY/VM_ALLOC_IGN_SBUSY mismatch"));
	KASSERT((allocflags &
	    (VM_ALLOC_NOWAIT | VM_ALLOC_WAITFAIL | VM_ALLOC_ZERO)) == 0,
	    ("vm_page_grab_valid: Invalid flags 0x%X", allocflags));
	VM_OBJECT_ASSERT_WLOCKED(object);
	pflags = allocflags & ~(VM_ALLOC_NOBUSY | VM_ALLOC_SBUSY);
	pflags |= VM_ALLOC_WAITFAIL;

retrylookup:
	xbusy = false;
	if ((m = vm_page_lookup(object, pindex)) != NULL) {
		/*
		 * If the page is fully valid it can only become invalid
		 * with the object lock held.  If it is not valid it can
		 * become valid with the busy lock held.  Therefore, we
		 * may unnecessarily lock the exclusive busy here if we
		 * race with I/O completion not using the object lock.
		 * However, we will not end up with an invalid page and a
		 * shared lock.
		 */
		if (!vm_page_all_valid(m) ||
		    (allocflags & (VM_ALLOC_IGN_SBUSY | VM_ALLOC_SBUSY)) == 0) {
			sleep = !vm_page_tryxbusy(m);
			xbusy = true;
		} else
			sleep = !vm_page_trysbusy(m);
		if (sleep) {
			(void)vm_page_busy_sleep_flags(object, m, "pgrbwt",
			    allocflags);
			goto retrylookup;
		}
		if ((allocflags & VM_ALLOC_NOCREAT) != 0 &&
		   !vm_page_all_valid(m)) {
			if (xbusy)
				vm_page_xunbusy(m);
			else
				vm_page_sunbusy(m);
			*mp = NULL;
			return (VM_PAGER_FAIL);
		}
		if ((allocflags & VM_ALLOC_WIRED) != 0)
			vm_page_wire(m);
		if (vm_page_all_valid(m))
			goto out;
	} else if ((allocflags & VM_ALLOC_NOCREAT) != 0) {
		*mp = NULL;
		return (VM_PAGER_FAIL);
	} else if ((m = vm_page_alloc(object, pindex, pflags)) != NULL) {
		xbusy = true;
	} else {
		goto retrylookup;
	}

	vm_page_assert_xbusied(m);
	MPASS(xbusy);
	if (vm_pager_has_page(object, pindex, NULL, &after)) {
		after = MIN(after, VM_INITIAL_PAGEIN);
		after = MIN(after, allocflags >> VM_ALLOC_COUNT_SHIFT);
		after = MAX(after, 1);
		ma[0] = m;
		for (i = 1; i < after; i++) {
			if ((ma[i] = vm_page_next(ma[i - 1])) != NULL) {
				if (ma[i]->valid || !vm_page_tryxbusy(ma[i]))
					break;
			} else {
				ma[i] = vm_page_alloc(object, m->pindex + i,
				    VM_ALLOC_NORMAL);
				if (ma[i] == NULL)
					break;
			}
		}
		after = i;
		vm_object_pip_add(object, after);
		VM_OBJECT_WUNLOCK(object);
		rv = vm_pager_get_pages(object, ma, after, NULL, NULL);
		VM_OBJECT_WLOCK(object);
		vm_object_pip_wakeupn(object, after);
		/* Pager may have replaced a page. */
		m = ma[0];
		if (rv != VM_PAGER_OK) {
			if ((allocflags & VM_ALLOC_WIRED) != 0)
				vm_page_unwire_noq(m);
			for (i = 0; i < after; i++) {
				if (!vm_page_wired(ma[i]))
					vm_page_free(ma[i]);
				else
					vm_page_xunbusy(ma[i]);
			}
			*mp = NULL;
			return (rv);
		}
		for (i = 1; i < after; i++)
			vm_page_readahead_finish(ma[i]);
		MPASS(vm_page_all_valid(m));
	} else {
		vm_page_zero_invalid(m, TRUE);
	}
out:
	if ((allocflags & VM_ALLOC_NOBUSY) != 0) {
		if (xbusy)
			vm_page_xunbusy(m);
		else
			vm_page_sunbusy(m);
	}
	if ((allocflags & VM_ALLOC_SBUSY) != 0 && xbusy)
		vm_page_busy_downgrade(m);
	*mp = m;
	return (VM_PAGER_OK);
}

/*
 * Return the specified range of pages from the given object.  For each
 * page offset within the range, if a page already exists within the object
 * at that offset and it is busy, then wait for it to change state.  If,
 * instead, the page doesn't exist, then allocate it.
 *
 * The caller must always specify an allocation class.
 *
 * allocation classes:
 *	VM_ALLOC_NORMAL		normal process request
 *	VM_ALLOC_SYSTEM		system *really* needs the pages
 *
 * The caller must always specify that the pages are to be busied and/or
 * wired.
 *
 * optional allocation flags:
 *	VM_ALLOC_IGN_SBUSY	do not sleep on soft busy pages
 *	VM_ALLOC_NOBUSY		do not exclusive busy the page
 *	VM_ALLOC_NOWAIT		do not sleep
 *	VM_ALLOC_SBUSY		set page to sbusy state
 *	VM_ALLOC_WIRED		wire the pages
 *	VM_ALLOC_ZERO		zero and validate any invalid pages
 *
 * If VM_ALLOC_NOWAIT is not specified, this routine may sleep.  Otherwise, it
 * may return a partial prefix of the requested range.
 */
int
vm_page_grab_pages(vm_object_t object, vm_pindex_t pindex, int allocflags,
    vm_page_t *ma, int count)
{
	vm_page_t m, mpred;
	int pflags;
	int i;

	VM_OBJECT_ASSERT_WLOCKED(object);
	KASSERT(((u_int)allocflags >> VM_ALLOC_COUNT_SHIFT) == 0,
	    ("vm_page_grap_pages: VM_ALLOC_COUNT() is not allowed"));

	pflags = vm_page_grab_pflags(allocflags);
	if (count == 0)
		return (0);

	i = 0;
retrylookup:
	m = vm_radix_lookup_le(&object->rtree, pindex + i);
	if (m == NULL || m->pindex != pindex + i) {
		mpred = m;
		m = NULL;
	} else
		mpred = TAILQ_PREV(m, pglist, listq);
	for (; i < count; i++) {
		if (m != NULL) {
			if (!vm_page_acquire_flags(m, allocflags)) {
				if (vm_page_busy_sleep_flags(object, m,
				    "grbmaw", allocflags))
					goto retrylookup;
				break;
			}
		} else {
			if ((allocflags & VM_ALLOC_NOCREAT) != 0)
				break;
			m = vm_page_alloc_after(object, pindex + i,
			    pflags | VM_ALLOC_COUNT(count - i), mpred);
			if (m == NULL) {
				if ((allocflags & VM_ALLOC_NOWAIT) != 0)
					break;
				goto retrylookup;
			}
		}
		if (vm_page_none_valid(m) &&
		    (allocflags & VM_ALLOC_ZERO) != 0) {
			if ((m->flags & PG_ZERO) == 0)
				pmap_zero_page(m);
			vm_page_valid(m);
		}
		if ((allocflags & VM_ALLOC_NOBUSY) != 0) {
			if ((allocflags & VM_ALLOC_IGN_SBUSY) != 0)
				vm_page_sunbusy(m);
			else
				vm_page_xunbusy(m);
		}
		ma[i] = mpred = m;
		m = vm_page_next(m);
	}
	return (i);
}

/*
 * Mapping function for valid or dirty bits in a page.
 *
 * Inputs are required to range within a page.
 */
vm_page_bits_t
vm_page_bits(int base, int size)
{
	int first_bit;
	int last_bit;

	KASSERT(
	    base + size <= PAGE_SIZE,
	    ("vm_page_bits: illegal base/size %d/%d", base, size)
	);

	if (size == 0)		/* handle degenerate case */
		return (0);

	first_bit = base >> DEV_BSHIFT;
	last_bit = (base + size - 1) >> DEV_BSHIFT;

	return (((vm_page_bits_t)2 << last_bit) -
	    ((vm_page_bits_t)1 << first_bit));
}

void
vm_page_bits_set(vm_page_t m, vm_page_bits_t *bits, vm_page_bits_t set)
{

#if PAGE_SIZE == 32768
	atomic_set_64((uint64_t *)bits, set);
#elif PAGE_SIZE == 16384
	atomic_set_32((uint32_t *)bits, set);
#elif (PAGE_SIZE == 8192) && defined(atomic_set_16)
	atomic_set_16((uint16_t *)bits, set);
#elif (PAGE_SIZE == 4096) && defined(atomic_set_8)
	atomic_set_8((uint8_t *)bits, set);
#else		/* PAGE_SIZE <= 8192 */
	uintptr_t addr;
	int shift;

	addr = (uintptr_t)bits;
	/*
	 * Use a trick to perform a 32-bit atomic on the
	 * containing aligned word, to not depend on the existence
	 * of atomic_{set, clear}_{8, 16}.
	 */
	shift = ((__cheri_addr vaddr_t)addr) & (sizeof(uint32_t) - 1);
#if BYTE_ORDER == BIG_ENDIAN
	shift = (sizeof(uint32_t) - sizeof(vm_page_bits_t) - shift) * NBBY;
#else
	shift *= NBBY;
#endif
	addr = rounddown2(addr, sizeof(uint32_t));
	atomic_set_32((uint32_t *)addr, set << shift);
#endif		/* PAGE_SIZE */
}

static inline void
vm_page_bits_clear(vm_page_t m, vm_page_bits_t *bits, vm_page_bits_t clear)
{

#if PAGE_SIZE == 32768
	atomic_clear_64((uint64_t *)bits, clear);
#elif PAGE_SIZE == 16384
	atomic_clear_32((uint32_t *)bits, clear);
#elif (PAGE_SIZE == 8192) && defined(atomic_clear_16)
	atomic_clear_16((uint16_t *)bits, clear);
#elif (PAGE_SIZE == 4096) && defined(atomic_clear_8)
	atomic_clear_8((uint8_t *)bits, clear);
#else		/* PAGE_SIZE <= 8192 */
	uintptr_t addr;
	int shift;

	addr = (uintptr_t)bits;
	/*
	 * Use a trick to perform a 32-bit atomic on the
	 * containing aligned word, to not depend on the existence
	 * of atomic_{set, clear}_{8, 16}.
	 */
	shift = ((__cheri_addr vaddr_t)addr) & (sizeof(uint32_t) - 1);
#if BYTE_ORDER == BIG_ENDIAN
	shift = (sizeof(uint32_t) - sizeof(vm_page_bits_t) - shift) * NBBY;
#else
	shift *= NBBY;
#endif
	addr = rounddown2(addr, sizeof(uint32_t));
	atomic_clear_32((uint32_t *)addr, clear << shift);
#endif		/* PAGE_SIZE */
}

static inline vm_page_bits_t
vm_page_bits_swap(vm_page_t m, vm_page_bits_t *bits, vm_page_bits_t newbits)
{
#if PAGE_SIZE == 32768
	uint64_t old;

	old = *bits;
	while (atomic_fcmpset_64(bits, &old, newbits) == 0);
	return (old);
#elif PAGE_SIZE == 16384
	uint32_t old;

	old = *bits;
	while (atomic_fcmpset_32(bits, &old, newbits) == 0);
	return (old);
#elif (PAGE_SIZE == 8192) && defined(atomic_fcmpset_16)
	uint16_t old;

	old = *bits;
	while (atomic_fcmpset_16(bits, &old, newbits) == 0);
	return (old);
#elif (PAGE_SIZE == 4096) && defined(atomic_fcmpset_8)
	uint8_t old;

	old = *bits;
	while (atomic_fcmpset_8(bits, &old, newbits) == 0);
	return (old);
#else		/* PAGE_SIZE <= 4096*/
	uintptr_t addr;
	uint32_t old, new, mask;
	int shift;

	addr = (uintptr_t)bits;
	/*
	 * Use a trick to perform a 32-bit atomic on the
	 * containing aligned word, to not depend on the existence
	 * of atomic_{set, swap, clear}_{8, 16}.
	 */
	shift = addr & (sizeof(uint32_t) - 1);
#if BYTE_ORDER == BIG_ENDIAN
	shift = (sizeof(uint32_t) - sizeof(vm_page_bits_t) - shift) * NBBY;
#else
	shift *= NBBY;
#endif
	addr = rounddown2(addr, sizeof(uint32_t));
	mask = VM_PAGE_BITS_ALL << shift;

	old = *bits;
	do {
		new = old & ~mask;
		new |= newbits << shift;
	} while (atomic_fcmpset_32((uint32_t *)addr, &old, new) == 0);
	return (old >> shift);
#endif		/* PAGE_SIZE */
}

/*
 *	vm_page_set_valid_range:
 *
 *	Sets portions of a page valid.  The arguments are expected
 *	to be DEV_BSIZE aligned but if they aren't the bitmap is inclusive
 *	of any partial chunks touched by the range.  The invalid portion of
 *	such chunks will be zeroed.
 *
 *	(base + size) must be less then or equal to PAGE_SIZE.
 */
void
vm_page_set_valid_range(vm_page_t m, int base, int size)
{
	int endoff, frag;
	vm_page_bits_t pagebits;

	vm_page_assert_busied(m);
	if (size == 0)	/* handle degenerate case */
		return;

	/*
	 * If the base is not DEV_BSIZE aligned and the valid
	 * bit is clear, we have to zero out a portion of the
	 * first block.
	 */
	if ((frag = rounddown2(base, DEV_BSIZE)) != base &&
	    (m->valid & (1 << (base >> DEV_BSHIFT))) == 0)
		pmap_zero_page_area(m, frag, base - frag);

	/*
	 * If the ending offset is not DEV_BSIZE aligned and the
	 * valid bit is clear, we have to zero out a portion of
	 * the last block.
	 */
	endoff = base + size;
	if ((frag = rounddown2(endoff, DEV_BSIZE)) != endoff &&
	    (m->valid & (1 << (endoff >> DEV_BSHIFT))) == 0)
		pmap_zero_page_area(m, endoff,
		    DEV_BSIZE - (endoff & (DEV_BSIZE - 1)));

	/*
	 * Assert that no previously invalid block that is now being validated
	 * is already dirty.
	 */
	KASSERT((~m->valid & vm_page_bits(base, size) & m->dirty) == 0,
	    ("vm_page_set_valid_range: page %p is dirty", m));

	/*
	 * Set valid bits inclusive of any overlap.
	 */
	pagebits = vm_page_bits(base, size);
	if (vm_page_xbusied(m))
		m->valid |= pagebits;
	else
		vm_page_bits_set(m, &m->valid, pagebits);
}

/*
 * Set the page dirty bits and free the invalid swap space if
 * present.  Returns the previous dirty bits.
 */
vm_page_bits_t
vm_page_set_dirty(vm_page_t m)
{
	vm_page_bits_t old;

	VM_PAGE_OBJECT_BUSY_ASSERT(m);

	if (vm_page_xbusied(m) && !pmap_page_is_write_mapped(m)) {
		old = m->dirty;
		m->dirty = VM_PAGE_BITS_ALL;
	} else
		old = vm_page_bits_swap(m, &m->dirty, VM_PAGE_BITS_ALL);
	if (old == 0 && (m->a.flags & PGA_SWAP_SPACE) != 0)
		vm_pager_page_unswapped(m);

	return (old);
}

/*
 * Clear the given bits from the specified page's dirty field.
 */
static __inline void
vm_page_clear_dirty_mask(vm_page_t m, vm_page_bits_t pagebits)
{

	vm_page_assert_busied(m);

	/*
	 * If the page is xbusied and not write mapped we are the
	 * only thread that can modify dirty bits.  Otherwise, The pmap
	 * layer can call vm_page_dirty() without holding a distinguished
	 * lock.  The combination of page busy and atomic operations
	 * suffice to guarantee consistency of the page dirty field.
	 */
	if (vm_page_xbusied(m) && !pmap_page_is_write_mapped(m))
		m->dirty &= ~pagebits;
	else
		vm_page_bits_clear(m, &m->dirty, pagebits);
}

/*
 *	vm_page_set_validclean:
 *
 *	Sets portions of a page valid and clean.  The arguments are expected
 *	to be DEV_BSIZE aligned but if they aren't the bitmap is inclusive
 *	of any partial chunks touched by the range.  The invalid portion of
 *	such chunks will be zero'd.
 *
 *	(base + size) must be less then or equal to PAGE_SIZE.
 */
void
vm_page_set_validclean(vm_page_t m, int base, int size)
{
	vm_page_bits_t oldvalid, pagebits;
	int endoff, frag;

	vm_page_assert_busied(m);
	if (size == 0)	/* handle degenerate case */
		return;

	/*
	 * If the base is not DEV_BSIZE aligned and the valid
	 * bit is clear, we have to zero out a portion of the
	 * first block.
	 */
	if ((frag = rounddown2(base, DEV_BSIZE)) != base &&
	    (m->valid & ((vm_page_bits_t)1 << (base >> DEV_BSHIFT))) == 0)
		pmap_zero_page_area(m, frag, base - frag);

	/*
	 * If the ending offset is not DEV_BSIZE aligned and the
	 * valid bit is clear, we have to zero out a portion of
	 * the last block.
	 */
	endoff = base + size;
	if ((frag = rounddown2(endoff, DEV_BSIZE)) != endoff &&
	    (m->valid & ((vm_page_bits_t)1 << (endoff >> DEV_BSHIFT))) == 0)
		pmap_zero_page_area(m, endoff,
		    DEV_BSIZE - (endoff & (DEV_BSIZE - 1)));

	/*
	 * Set valid, clear dirty bits.  If validating the entire
	 * page we can safely clear the pmap modify bit.  We also
	 * use this opportunity to clear the PGA_NOSYNC flag.  If a process
	 * takes a write fault on a MAP_NOSYNC memory area the flag will
	 * be set again.
	 *
	 * We set valid bits inclusive of any overlap, but we can only
	 * clear dirty bits for DEV_BSIZE chunks that are fully within
	 * the range.
	 */
	oldvalid = m->valid;
	pagebits = vm_page_bits(base, size);
	if (vm_page_xbusied(m))
		m->valid |= pagebits;
	else
		vm_page_bits_set(m, &m->valid, pagebits);
#if 0	/* NOT YET */
	if ((frag = base & (DEV_BSIZE - 1)) != 0) {
		frag = DEV_BSIZE - frag;
		base += frag;
		size -= frag;
		if (size < 0)
			size = 0;
	}
	pagebits = vm_page_bits(base, size & (DEV_BSIZE - 1));
#endif
	if (base == 0 && size == PAGE_SIZE) {
		/*
		 * The page can only be modified within the pmap if it is
		 * mapped, and it can only be mapped if it was previously
		 * fully valid.
		 */
		if (oldvalid == VM_PAGE_BITS_ALL)
			/*
			 * Perform the pmap_clear_modify() first.  Otherwise,
			 * a concurrent pmap operation, such as
			 * pmap_protect(), could clear a modification in the
			 * pmap and set the dirty field on the page before
			 * pmap_clear_modify() had begun and after the dirty
			 * field was cleared here.
			 */
			pmap_clear_modify(m);
		m->dirty = 0;
		vm_page_aflag_clear(m, PGA_NOSYNC);
	} else if (oldvalid != VM_PAGE_BITS_ALL && vm_page_xbusied(m))
		m->dirty &= ~pagebits;
	else
		vm_page_clear_dirty_mask(m, pagebits);
}

void
vm_page_clear_dirty(vm_page_t m, int base, int size)
{

	vm_page_clear_dirty_mask(m, vm_page_bits(base, size));
}

/*
 *	vm_page_set_invalid:
 *
 *	Invalidates DEV_BSIZE'd chunks within a page.  Both the
 *	valid and dirty bits for the effected areas are cleared.
 */
void
vm_page_set_invalid(vm_page_t m, int base, int size)
{
	vm_page_bits_t bits;
	vm_object_t object;

	/*
	 * The object lock is required so that pages can't be mapped
	 * read-only while we're in the process of invalidating them.
	 */
	object = m->object;
	VM_OBJECT_ASSERT_WLOCKED(object);
	vm_page_assert_busied(m);

	if (object->type == OBJT_VNODE && base == 0 && IDX_TO_OFF(m->pindex) +
	    size >= object->un_pager.vnp.vnp_size)
		bits = VM_PAGE_BITS_ALL;
	else
		bits = vm_page_bits(base, size);
	if (object->ref_count != 0 && vm_page_all_valid(m) && bits != 0)
		pmap_remove_all(m);
	KASSERT((bits == 0 && vm_page_all_valid(m)) ||
	    !pmap_page_is_mapped(m),
	    ("vm_page_set_invalid: page %p is mapped", m));
	if (vm_page_xbusied(m)) {
		m->valid &= ~bits;
		m->dirty &= ~bits;
	} else {
		vm_page_bits_clear(m, &m->valid, bits);
		vm_page_bits_clear(m, &m->dirty, bits);
	}
}

/*
 *	vm_page_invalid:
 *
 *	Invalidates the entire page.  The page must be busy, unmapped, and
 *	the enclosing object must be locked.  The object locks protects
 *	against concurrent read-only pmap enter which is done without
 *	busy.
 */
void
vm_page_invalid(vm_page_t m)
{

	vm_page_assert_busied(m);
	VM_OBJECT_ASSERT_LOCKED(m->object);
	MPASS(!pmap_page_is_mapped(m));

	if (vm_page_xbusied(m))
		m->valid = 0;
	else
		vm_page_bits_clear(m, &m->valid, VM_PAGE_BITS_ALL);
}

/*
 * vm_page_zero_invalid()
 *
 *	The kernel assumes that the invalid portions of a page contain
 *	garbage, but such pages can be mapped into memory by user code.
 *	When this occurs, we must zero out the non-valid portions of the
 *	page so user code sees what it expects.
 *
 *	Pages are most often semi-valid when the end of a file is mapped
 *	into memory and the file's size is not page aligned.
 */
void
vm_page_zero_invalid(vm_page_t m, boolean_t setvalid)
{
	int b;
	int i;

	/*
	 * Scan the valid bits looking for invalid sections that
	 * must be zeroed.  Invalid sub-DEV_BSIZE'd areas ( where the
	 * valid bit may be set ) have already been zeroed by
	 * vm_page_set_validclean().
	 */
	for (b = i = 0; i <= PAGE_SIZE / DEV_BSIZE; ++i) {
		if (i == (PAGE_SIZE / DEV_BSIZE) ||
		    (m->valid & ((vm_page_bits_t)1 << i))) {
			if (i > b) {
				pmap_zero_page_area(m,
				    b << DEV_BSHIFT, (i - b) << DEV_BSHIFT);
			}
			b = i + 1;
		}
	}

	/*
	 * setvalid is TRUE when we can safely set the zero'd areas
	 * as being valid.  We can do this if there are no cache consistancy
	 * issues.  e.g. it is ok to do with UFS, but not ok to do with NFS.
	 */
	if (setvalid)
		vm_page_valid(m);
}

/*
 *	vm_page_is_valid:
 *
 *	Is (partial) page valid?  Note that the case where size == 0
 *	will return FALSE in the degenerate case where the page is
 *	entirely invalid, and TRUE otherwise.
 *
 *	Some callers envoke this routine without the busy lock held and
 *	handle races via higher level locks.  Typical callers should
 *	hold a busy lock to prevent invalidation.
 */
int
vm_page_is_valid(vm_page_t m, int base, int size)
{
	vm_page_bits_t bits;

	bits = vm_page_bits(base, size);
	return (m->valid != 0 && (m->valid & bits) == bits);
}

/*
 * Returns true if all of the specified predicates are true for the entire
 * (super)page and false otherwise.
 */
bool
vm_page_ps_test(vm_page_t m, int flags, vm_page_t skip_m)
{
	vm_object_t object;
	int i, npages;

	object = m->object;
	if (skip_m != NULL && skip_m->object != object)
		return (false);
	VM_OBJECT_ASSERT_LOCKED(object);
	npages = atop(pagesizes[m->psind]);

	/*
	 * The physically contiguous pages that make up a superpage, i.e., a
	 * page with a page size index ("psind") greater than zero, will
	 * occupy adjacent entries in vm_page_array[].
	 */
	for (i = 0; i < npages; i++) {
		/* Always test object consistency, including "skip_m". */
		if (m[i].object != object)
			return (false);
		if (&m[i] == skip_m)
			continue;
		if ((flags & PS_NONE_BUSY) != 0 && vm_page_busied(&m[i]))
			return (false);
		if ((flags & PS_ALL_DIRTY) != 0) {
			/*
			 * Calling vm_page_test_dirty() or pmap_is_modified()
			 * might stop this case from spuriously returning
			 * "false".  However, that would require a write lock
			 * on the object containing "m[i]".
			 */
			if (m[i].dirty != VM_PAGE_BITS_ALL)
				return (false);
		}
		if ((flags & PS_ALL_VALID) != 0 &&
		    m[i].valid != VM_PAGE_BITS_ALL)
			return (false);
	}
	return (true);
}

/*
 * Set the page's dirty bits if the page is modified.
 */
void
vm_page_test_dirty(vm_page_t m)
{

	vm_page_assert_busied(m);
	if (m->dirty != VM_PAGE_BITS_ALL && pmap_is_modified(m))
		vm_page_dirty(m);
}

void
vm_page_valid(vm_page_t m)
{

	vm_page_assert_busied(m);
	if (vm_page_xbusied(m))
		m->valid = VM_PAGE_BITS_ALL;
	else
		vm_page_bits_set(m, &m->valid, VM_PAGE_BITS_ALL);
}

void
vm_page_lock_KBI(vm_page_t m, const char *file, int line)
{

	mtx_lock_flags_(vm_page_lockptr(m), 0, file, line);
}

void
vm_page_unlock_KBI(vm_page_t m, const char *file, int line)
{

	mtx_unlock_flags_(vm_page_lockptr(m), 0, file, line);
}

int
vm_page_trylock_KBI(vm_page_t m, const char *file, int line)
{

	return (mtx_trylock_flags_(vm_page_lockptr(m), 0, file, line));
}

#if defined(INVARIANTS) || defined(INVARIANT_SUPPORT)
void
vm_page_assert_locked_KBI(vm_page_t m, const char *file, int line)
{

	vm_page_lock_assert_KBI(m, MA_OWNED, file, line);
}

void
vm_page_lock_assert_KBI(vm_page_t m, int a, const char *file, int line)
{

	mtx_assert_(vm_page_lockptr(m), a, file, line);
}
#endif

#ifdef INVARIANTS
void
vm_page_object_busy_assert(vm_page_t m)
{

	/*
	 * Certain of the page's fields may only be modified by the
	 * holder of a page or object busy.
	 */
	if (m->object != NULL && !vm_page_busied(m))
		VM_OBJECT_ASSERT_BUSY(m->object);
}

void
vm_page_assert_pga_writeable(vm_page_t m, uint16_t bits)
{

	if ((bits & PGA_WRITEABLE) == 0)
		return;

	/*
	 * The PGA_WRITEABLE flag can only be set if the page is
	 * managed, is exclusively busied or the object is locked.
	 * Currently, this flag is only set by pmap_enter().
	 */
	KASSERT((m->oflags & VPO_UNMANAGED) == 0,
	    ("PGA_WRITEABLE on unmanaged page"));
	if (!vm_page_xbusied(m))
		VM_OBJECT_ASSERT_BUSY(m->object);
}
#endif

#include "opt_ddb.h"
#ifdef DDB
#include <sys/kernel.h>

#include <ddb/ddb.h>

DB_SHOW_COMMAND(page, vm_page_print_page_info)
{

	db_printf("vm_cnt.v_free_count: %d\n", vm_free_count());
	db_printf("vm_cnt.v_inactive_count: %d\n", vm_inactive_count());
	db_printf("vm_cnt.v_active_count: %d\n", vm_active_count());
	db_printf("vm_cnt.v_laundry_count: %d\n", vm_laundry_count());
	db_printf("vm_cnt.v_wire_count: %d\n", vm_wire_count());
	db_printf("vm_cnt.v_free_reserved: %d\n", vm_cnt.v_free_reserved);
	db_printf("vm_cnt.v_free_min: %d\n", vm_cnt.v_free_min);
	db_printf("vm_cnt.v_free_target: %d\n", vm_cnt.v_free_target);
	db_printf("vm_cnt.v_inactive_target: %d\n", vm_cnt.v_inactive_target);
}

DB_SHOW_COMMAND(pageq, vm_page_print_pageq_info)
{
	int dom;

	db_printf("pq_free %d\n", vm_free_count());
	for (dom = 0; dom < vm_ndomains; dom++) {
		db_printf(
    "dom %d page_cnt %d free %d pq_act %d pq_inact %d pq_laund %d pq_unsw %d\n",
		    dom,
		    vm_dom[dom].vmd_page_count,
		    vm_dom[dom].vmd_free_count,
		    vm_dom[dom].vmd_pagequeues[PQ_ACTIVE].pq_cnt,
		    vm_dom[dom].vmd_pagequeues[PQ_INACTIVE].pq_cnt,
		    vm_dom[dom].vmd_pagequeues[PQ_LAUNDRY].pq_cnt,
		    vm_dom[dom].vmd_pagequeues[PQ_UNSWAPPABLE].pq_cnt);
	}
}

DB_SHOW_COMMAND(pginfo, vm_page_print_pginfo)
{
	vm_page_t m;
	boolean_t phys, virt;

	if (!have_addr) {
		db_printf("show pginfo addr\n");
		return;
	}

	phys = strchr(modif, 'p') != NULL;
	virt = strchr(modif, 'v') != NULL;
	if (virt)
		m = PHYS_TO_VM_PAGE(pmap_kextract(addr));
	else if (phys)
		m = PHYS_TO_VM_PAGE(addr);
	else
		m = (vm_page_t)addr;
	db_printf(
    "page %p obj %p pidx 0x%jx phys 0x%jx q %d ref %u\n"
    "  af 0x%x of 0x%x f 0x%x act %d busy %x valid 0x%x dirty 0x%x\n",
	    m, m->object, (uintmax_t)m->pindex, (uintmax_t)m->phys_addr,
	    m->a.queue, m->ref_count, m->a.flags, m->oflags,
	    m->flags, m->a.act_count, m->busy_lock, m->valid, m->dirty);
}
#endif /* DDB */
// CHERI CHANGES START
// {
//   "updated": 20200123,
//   "target_type": "kernel",
//   "changes_purecap": [
//     "uintptr_interp_offset",
//     "pointer_alignment",
//     "pointer_as_integer",
//     "support"
//   ]
// }
// CHERI CHANGES END<|MERGE_RESOLUTION|>--- conflicted
+++ resolved
@@ -559,17 +559,13 @@
 	struct vm_phys_seg *seg;
 	vm_page_t m;
 	char *list, *listend;
-<<<<<<< HEAD
-	vm_ptr_t mapped;
-=======
->>>>>>> 7edf3bfb
 	vm_paddr_t end, high_avail, low_avail, new_end, size;
 	vm_paddr_t page_range __unused;
 	vm_paddr_t last_pa, pa;
 	u_long pagecount;
 	int biggestone, i, segind;
 #ifdef WITNESS
-	vm_offset_t mapped;
+	vm_ptr_t mapped;
 	int witness_size;
 #endif
 #if defined(__i386__) && defined(VM_PHYSSEG_DENSE)
@@ -590,53 +586,7 @@
 		mtx_init(&pa_lock[i], "vm page", NULL, MTX_DEF);
 	for (i = 0; i < vm_ndomains; i++)
 		vm_page_domain_init(i);
-
-<<<<<<< HEAD
-	/*
-	 * Allocate memory for use when boot strapping the kernel memory
-	 * allocator.  Tell UMA how many zones we are going to create
-	 * before going fully functional.  UMA will add its zones.
-	 *
-	 * VM startup zones: vmem, vmem_btag, VM OBJECT, RADIX NODE, MAP,
-	 * KMAP ENTRY, MAP ENTRY, VMSPACE.
-	 */
-	boot_pages = uma_startup_count(8);
-
-#ifndef UMA_MD_SMALL_ALLOC
-	/* vmem_startup() calls uma_prealloc(). */
-	boot_pages += vmem_startup_count();
-	/* vm_map_startup() calls uma_prealloc(). */
-	boot_pages += howmany(MAX_KMAP,
-	    slab_ipers(sizeof(struct vm_map), UMA_ALIGN_PTR));
-
-	/*
-	 * Before we are fully boot strapped we need to account for the
-	 * following allocations:
-	 *
-	 * "KMAP ENTRY" from kmem_init()
-	 * "vmem btag" from vmem_startup()
-	 * "vmem" from vmem_create()
-	 * "KMAP" from vm_map_startup()
-	 *
-	 * Each needs at least one page per-domain.
-	 */
-	boot_pages += 4 * howmany(UMA_SLAB_SIZE, PAGE_SIZE) * vm_ndomains;
-#endif
-	/*
-	 * CTFLAG_RDTUN doesn't work during the early boot process, so we must
-	 * manually fetch the value.
-	 */
-	TUNABLE_INT_FETCH("vm.boot_pages", &boot_pages);
-	new_end = end - (boot_pages * PAGE_SIZE);
-	new_end = trunc_page(new_end);
-	mapped = pmap_map(&vaddr, new_end, end,
-	    VM_PROT_READ | VM_PROT_WRITE);
-	bzero((void *)mapped, end - new_end);
-	uma_startup((void *)mapped, boot_pages);
-
-=======
 	new_end = end;
->>>>>>> 7edf3bfb
 #ifdef WITNESS
 	witness_size = round_page(witness_startup_count());
 	new_end -= witness_size;
