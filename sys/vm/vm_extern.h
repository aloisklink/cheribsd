/*-
 * SPDX-License-Identifier: BSD-3-Clause
 *
 * Copyright (c) 1992, 1993
 *	The Regents of the University of California.  All rights reserved.
 *
 * Redistribution and use in source and binary forms, with or without
 * modification, are permitted provided that the following conditions
 * are met:
 * 1. Redistributions of source code must retain the above copyright
 *    notice, this list of conditions and the following disclaimer.
 * 2. Redistributions in binary form must reproduce the above copyright
 *    notice, this list of conditions and the following disclaimer in the
 *    documentation and/or other materials provided with the distribution.
 * 3. Neither the name of the University nor the names of its contributors
 *    may be used to endorse or promote products derived from this software
 *    without specific prior written permission.
 *
 * THIS SOFTWARE IS PROVIDED BY THE REGENTS AND CONTRIBUTORS ``AS IS'' AND
 * ANY EXPRESS OR IMPLIED WARRANTIES, INCLUDING, BUT NOT LIMITED TO, THE
 * IMPLIED WARRANTIES OF MERCHANTABILITY AND FITNESS FOR A PARTICULAR PURPOSE
 * ARE DISCLAIMED.  IN NO EVENT SHALL THE REGENTS OR CONTRIBUTORS BE LIABLE
 * FOR ANY DIRECT, INDIRECT, INCIDENTAL, SPECIAL, EXEMPLARY, OR CONSEQUENTIAL
 * DAMAGES (INCLUDING, BUT NOT LIMITED TO, PROCUREMENT OF SUBSTITUTE GOODS
 * OR SERVICES; LOSS OF USE, DATA, OR PROFITS; OR BUSINESS INTERRUPTION)
 * HOWEVER CAUSED AND ON ANY THEORY OF LIABILITY, WHETHER IN CONTRACT, STRICT
 * LIABILITY, OR TORT (INCLUDING NEGLIGENCE OR OTHERWISE) ARISING IN ANY WAY
 * OUT OF THE USE OF THIS SOFTWARE, EVEN IF ADVISED OF THE POSSIBILITY OF
 * SUCH DAMAGE.
 *
 *	@(#)vm_extern.h	8.2 (Berkeley) 1/12/94
 * $FreeBSD$
 */

#ifndef _VM_EXTERN_H_
#define	_VM_EXTERN_H_

struct pmap;
struct proc;
struct vmspace;
struct vnode;
struct vmem;

#ifdef _KERNEL
struct cdev;
struct cdevsw;

/* These operate on kernel virtual addresses only. */
vm_ptr_t kva_alloc(vm_size_t);
void kva_free(vm_offset_t, vm_size_t);

/* These operate on pageable virtual addresses. */
vm_ptr_t kmap_alloc_wait(vm_map_t, vm_size_t);
void kmap_free_wakeup(vm_map_t, vm_offset_t, vm_size_t);

/* These operate on virtual addresses backed by memory. */
vm_ptr_t kmem_alloc_attr(struct vmem *, vm_size_t size, int flags,
    vm_paddr_t low, vm_paddr_t high, vm_memattr_t memattr);
<<<<<<< HEAD
vm_ptr_t kmem_alloc_contig(struct vmem *, vm_size_t size, int flags,
    vm_paddr_t low, vm_paddr_t high, u_long alignment, vm_paddr_t boundary,
    vm_memattr_t memattr);
vm_ptr_t kmem_malloc(struct vmem *, vm_size_t size, int flags);
void kmem_free(struct vmem *, vm_offset_t, vm_size_t);

/* This provides memory for previously allocated address space. */
int kmem_back(vm_object_t, vm_ptr_t, vm_size_t, int);
=======
vm_offset_t kmem_alloc_attr_domain(int domain, vm_size_t size, int flags,
    vm_paddr_t low, vm_paddr_t high, vm_memattr_t memattr);
vm_offset_t kmem_alloc_contig(struct vmem *, vm_size_t size, int flags,
    vm_paddr_t low, vm_paddr_t high, u_long alignment, vm_paddr_t boundary,
    vm_memattr_t memattr);
vm_offset_t kmem_alloc_contig_domain(int domain, vm_size_t size, int flags,
    vm_paddr_t low, vm_paddr_t high, u_long alignment, vm_paddr_t boundary,
    vm_memattr_t memattr);
vm_offset_t kmem_malloc(struct vmem *, vm_size_t size, int flags);
vm_offset_t kmem_malloc_domain(int domain, vm_size_t size, int flags);
void kmem_free(struct vmem *, vm_offset_t, vm_size_t);

/* This provides memory for previously allocated address space. */
int kmem_back(vm_object_t, vm_offset_t, vm_size_t, int);
int kmem_back_domain(int, vm_object_t, vm_offset_t, vm_size_t, int);
>>>>>>> b3e0b47c
void kmem_unback(vm_object_t, vm_offset_t, vm_size_t);

/* Bootstrapping. */
vm_map_t kmem_suballoc(vm_map_t, vm_ptr_t *, vm_ptr_t *, vm_size_t,
    boolean_t);
void kmem_init(vm_ptr_t, vm_ptr_t);
void kmem_init_zero_region(void);
void kmeminit(void);

int kernacc(void *, int, int);
int useracc(void * __capability, int, int);
int vm_fault(vm_map_t, vm_offset_t, vm_prot_t, int);
void vm_fault_copy_entry(vm_map_t, vm_map_t, vm_map_entry_t, vm_map_entry_t,
    vm_ooffset_t *);
int vm_fault_disable_pagefaults(void);
void vm_fault_enable_pagefaults(int save);
int vm_fault_hold(vm_map_t map, vm_offset_t vaddr, vm_prot_t fault_type,
    int fault_flags, vm_page_t *m_hold);
int vm_fault_quick_hold_pages(vm_map_t map, vm_offset_t addr, vm_size_t len,
    vm_prot_t prot, vm_page_t *ma, int max_count);
int vm_forkproc(struct thread *, struct proc *, struct thread *,
    struct vmspace *, int);
void vm_waitproc(struct proc *);
int vm_mmap(vm_map_t, vm_offset_t *, vm_size_t, vm_prot_t, vm_prot_t, int,
    objtype_t, void *, vm_ooffset_t);
int vm_mmap_object(vm_map_t, vm_offset_t *, vm_offset_t, vm_size_t,
    vm_prot_t, vm_prot_t, int, vm_object_t, vm_ooffset_t, boolean_t,
    struct thread *);
int vm_mmap_to_errno(int rv);
int vm_mmap_cdev(struct thread *, vm_size_t, vm_prot_t, vm_prot_t *,
    int *, struct cdev *, struct cdevsw *, vm_ooffset_t *, vm_object_t *);
int vm_mmap_vnode(struct thread *, vm_size_t, vm_prot_t, vm_prot_t *, int *,
    struct vnode *, vm_ooffset_t *, vm_object_t *, boolean_t *);
void vm_set_page_size(void);
void vm_sync_icache(vm_map_t, vm_offset_t, vm_size_t);
typedef int (*pmap_pinit_t)(struct pmap *pmap);
struct vmspace *vmspace_alloc(vm_ptr_t, vm_ptr_t, pmap_pinit_t);
struct vmspace *vmspace_fork(struct vmspace *, vm_ooffset_t *);
int vmspace_exec(struct proc *, vm_offset_t, vm_offset_t);
int vmspace_unshare(struct proc *);
void vmspace_exit(struct thread *);
struct vmspace *vmspace_acquire_ref(struct proc *);
void vmspace_free(struct vmspace *);
void vmspace_exitfree(struct proc *);
void vmspace_switch_aio(struct vmspace *);
void vnode_pager_setsize(struct vnode *, vm_ooffset_t);
int vslock(void * __capability, size_t);
void vsunlock(void * __capability, size_t);
struct sf_buf *vm_imgact_map_page(vm_object_t object, vm_ooffset_t offset);
void vm_imgact_unmap_page(struct sf_buf *sf);
void vm_thread_dispose(struct thread *td);
int vm_thread_new(struct thread *td, int pages);
#endif				/* _KERNEL */
#endif				/* !_VM_EXTERN_H_ */
// CHERI CHANGES START
// {
//   "updated": 20180629,
//   "target_type": "header",
//   "changes": [
//     "user_capabilities"
//   ]
// }
// CHERI CHANGES END<|MERGE_RESOLUTION|>--- conflicted
+++ resolved
@@ -56,32 +56,21 @@
 /* These operate on virtual addresses backed by memory. */
 vm_ptr_t kmem_alloc_attr(struct vmem *, vm_size_t size, int flags,
     vm_paddr_t low, vm_paddr_t high, vm_memattr_t memattr);
-<<<<<<< HEAD
+vm_ptr_t kmem_alloc_attr_domain(int domain, vm_size_t size, int flags,
+    vm_paddr_t low, vm_paddr_t high, vm_memattr_t memattr);
 vm_ptr_t kmem_alloc_contig(struct vmem *, vm_size_t size, int flags,
     vm_paddr_t low, vm_paddr_t high, u_long alignment, vm_paddr_t boundary,
     vm_memattr_t memattr);
+vm_ptr_t kmem_alloc_contig_domain(int domain, vm_size_t size, int flags,
+    vm_paddr_t low, vm_paddr_t high, u_long alignment, vm_paddr_t boundary,
+    vm_memattr_t memattr);
 vm_ptr_t kmem_malloc(struct vmem *, vm_size_t size, int flags);
+vm_ptr_t kmem_malloc_domain(int domain, vm_size_t size, int flags);
 void kmem_free(struct vmem *, vm_offset_t, vm_size_t);
 
 /* This provides memory for previously allocated address space. */
 int kmem_back(vm_object_t, vm_ptr_t, vm_size_t, int);
-=======
-vm_offset_t kmem_alloc_attr_domain(int domain, vm_size_t size, int flags,
-    vm_paddr_t low, vm_paddr_t high, vm_memattr_t memattr);
-vm_offset_t kmem_alloc_contig(struct vmem *, vm_size_t size, int flags,
-    vm_paddr_t low, vm_paddr_t high, u_long alignment, vm_paddr_t boundary,
-    vm_memattr_t memattr);
-vm_offset_t kmem_alloc_contig_domain(int domain, vm_size_t size, int flags,
-    vm_paddr_t low, vm_paddr_t high, u_long alignment, vm_paddr_t boundary,
-    vm_memattr_t memattr);
-vm_offset_t kmem_malloc(struct vmem *, vm_size_t size, int flags);
-vm_offset_t kmem_malloc_domain(int domain, vm_size_t size, int flags);
-void kmem_free(struct vmem *, vm_offset_t, vm_size_t);
-
-/* This provides memory for previously allocated address space. */
-int kmem_back(vm_object_t, vm_offset_t, vm_size_t, int);
-int kmem_back_domain(int, vm_object_t, vm_offset_t, vm_size_t, int);
->>>>>>> b3e0b47c
+int kmem_back_domain(int, vm_object_t, vm_ptr_t, vm_size_t, int);
 void kmem_unback(vm_object_t, vm_offset_t, vm_size_t);
 
 /* Bootstrapping. */
