/*-
 * Copyright (c) 1992, 1993
 *	The Regents of the University of California.  All rights reserved.
 *
 * Redistribution and use in source and binary forms, with or without
 * modification, are permitted provided that the following conditions
 * are met:
 * 1. Redistributions of source code must retain the above copyright
 *    notice, this list of conditions and the following disclaimer.
 * 2. Redistributions in binary form must reproduce the above copyright
 *    notice, this list of conditions and the following disclaimer in the
 *    documentation and/or other materials provided with the distribution.
 * 4. Neither the name of the University nor the names of its contributors
 *    may be used to endorse or promote products derived from this software
 *    without specific prior written permission.
 *
 * THIS SOFTWARE IS PROVIDED BY THE REGENTS AND CONTRIBUTORS ``AS IS'' AND
 * ANY EXPRESS OR IMPLIED WARRANTIES, INCLUDING, BUT NOT LIMITED TO, THE
 * IMPLIED WARRANTIES OF MERCHANTABILITY AND FITNESS FOR A PARTICULAR PURPOSE
 * ARE DISCLAIMED.  IN NO EVENT SHALL THE REGENTS OR CONTRIBUTORS BE LIABLE
 * FOR ANY DIRECT, INDIRECT, INCIDENTAL, SPECIAL, EXEMPLARY, OR CONSEQUENTIAL
 * DAMAGES (INCLUDING, BUT NOT LIMITED TO, PROCUREMENT OF SUBSTITUTE GOODS
 * OR SERVICES; LOSS OF USE, DATA, OR PROFITS; OR BUSINESS INTERRUPTION)
 * HOWEVER CAUSED AND ON ANY THEORY OF LIABILITY, WHETHER IN CONTRACT, STRICT
 * LIABILITY, OR TORT (INCLUDING NEGLIGENCE OR OTHERWISE) ARISING IN ANY WAY
 * OUT OF THE USE OF THIS SOFTWARE, EVEN IF ADVISED OF THE POSSIBILITY OF
 * SUCH DAMAGE.
 *
 *	@(#)vm_extern.h	8.2 (Berkeley) 1/12/94
 * $FreeBSD$
 */

#ifndef _VM_EXTERN_H_
#define	_VM_EXTERN_H_

struct pmap;
struct proc;
struct vmspace;
struct vnode;
struct vmem;

#ifdef _KERNEL
struct cdev;
struct cdevsw;

/* These operate on kernel virtual addresses only. */
vm_offset_t kva_alloc(vm_size_t);
void kva_free(vm_offset_t, vm_size_t);

/* These operate on pageable virtual addresses. */
vm_offset_t kmap_alloc_wait(vm_map_t, vm_size_t);
void kmap_free_wakeup(vm_map_t, vm_offset_t, vm_size_t);

/* These operate on virtual addresses backed by memory. */
vm_offset_t kmem_alloc_attr(struct vmem *, vm_size_t size, int flags,
    vm_paddr_t low, vm_paddr_t high, vm_memattr_t memattr);
vm_offset_t kmem_alloc_contig(struct vmem *, vm_size_t size, int flags,
    vm_paddr_t low, vm_paddr_t high, u_long alignment, vm_paddr_t boundary,
    vm_memattr_t memattr);
vm_offset_t kmem_malloc(struct vmem *, vm_size_t size, int flags);
void kmem_free(struct vmem *, vm_offset_t, vm_size_t);

/* This provides memory for previously allocated address space. */
int kmem_back(vm_object_t, vm_offset_t, vm_size_t, int);
void kmem_unback(vm_object_t, vm_offset_t, vm_size_t);

/* Bootstrapping. */
vm_map_t kmem_suballoc(vm_map_t, vm_offset_t *, vm_offset_t *, vm_size_t,
    boolean_t);
void kmem_init(vm_offset_t, vm_offset_t);
void kmem_init_zero_region(void);
void kmeminit(void);

<<<<<<< HEAD
int kern_vm_mmap(struct thread *td, vm_offset_t addr, vm_offset_t max_addr,
    vm_size_t size, int prot, int flags, int fd, off_t pos);
int kern_vm_mprotect(struct thread *td, vm_offset_t addr, vm_size_t size,
    vm_prot_t prot);
int kern_vm_msync(struct thread *td, vm_offset_t addr, vm_size_t size,
    int flags);
int kern_vm_munlock(struct thread *td, vm_offset_t addr, vm_size_t size);
int kern_vm_munmap(struct thread *td, vm_offset_t addr, vm_size_t size);
int kern_vm_madvise(struct thread *td, vm_offset_t addr, vm_size_t len,
    int behav);
=======
>>>>>>> 0dac2c59
void swapout_procs(int);
int kernacc(void *, int, int);
int useracc(void *, int, int);
int vm_fault(vm_map_t, vm_offset_t, vm_prot_t, int);
void vm_fault_copy_entry(vm_map_t, vm_map_t, vm_map_entry_t, vm_map_entry_t,
    vm_ooffset_t *);
int vm_fault_disable_pagefaults(void);
void vm_fault_enable_pagefaults(int save);
int vm_fault_hold(vm_map_t map, vm_offset_t vaddr, vm_prot_t fault_type,
    int fault_flags, vm_page_t *m_hold);
int vm_fault_quick_hold_pages(vm_map_t map, vm_offset_t addr, vm_size_t len,
    vm_prot_t prot, vm_page_t *ma, int max_count);
int vm_forkproc(struct thread *, struct proc *, struct thread *,
    struct vmspace *, int);
void vm_waitproc(struct proc *);
int vm_mmap(vm_map_t, vm_offset_t *, vm_size_t, vm_prot_t, vm_prot_t, int,
    objtype_t, void *, vm_ooffset_t);
int vm_mmap_object(vm_map_t, vm_offset_t *, vm_offset_t, vm_size_t,
    vm_prot_t, vm_prot_t, int, vm_object_t, vm_ooffset_t, boolean_t,
    struct thread *);
int vm_mmap_to_errno(int rv);
int vm_mmap_cdev(struct thread *, vm_size_t, vm_prot_t, vm_prot_t *,
    int *, struct cdev *, struct cdevsw *, vm_ooffset_t *, vm_object_t *);
int vm_mmap_vnode(struct thread *, vm_size_t, vm_prot_t, vm_prot_t *, int *,
    struct vnode *, vm_ooffset_t *, vm_object_t *, boolean_t *);
void vm_set_page_size(void);
void vm_sync_icache(vm_map_t, vm_offset_t, vm_size_t);
typedef int (*pmap_pinit_t)(struct pmap *pmap);
struct vmspace *vmspace_alloc(vm_offset_t, vm_offset_t, pmap_pinit_t);
struct vmspace *vmspace_fork(struct vmspace *, vm_ooffset_t *);
int vmspace_exec(struct proc *, vm_offset_t, vm_offset_t);
int vmspace_unshare(struct proc *);
void vmspace_exit(struct thread *);
struct vmspace *vmspace_acquire_ref(struct proc *);
void vmspace_free(struct vmspace *);
void vmspace_exitfree(struct proc *);
void vmspace_switch_aio(struct vmspace *);
void vnode_pager_setsize(struct vnode *, vm_ooffset_t);
int vslock(void *, size_t);
void vsunlock(void *, size_t);
struct sf_buf *vm_imgact_map_page(vm_object_t object, vm_ooffset_t offset);
void vm_imgact_unmap_page(struct sf_buf *sf);
void vm_thread_dispose(struct thread *td);
int vm_thread_new(struct thread *td, int pages);
#endif				/* _KERNEL */
#endif				/* !_VM_EXTERN_H_ */<|MERGE_RESOLUTION|>--- conflicted
+++ resolved
@@ -71,19 +71,6 @@
 void kmem_init_zero_region(void);
 void kmeminit(void);
 
-<<<<<<< HEAD
-int kern_vm_mmap(struct thread *td, vm_offset_t addr, vm_offset_t max_addr,
-    vm_size_t size, int prot, int flags, int fd, off_t pos);
-int kern_vm_mprotect(struct thread *td, vm_offset_t addr, vm_size_t size,
-    vm_prot_t prot);
-int kern_vm_msync(struct thread *td, vm_offset_t addr, vm_size_t size,
-    int flags);
-int kern_vm_munlock(struct thread *td, vm_offset_t addr, vm_size_t size);
-int kern_vm_munmap(struct thread *td, vm_offset_t addr, vm_size_t size);
-int kern_vm_madvise(struct thread *td, vm_offset_t addr, vm_size_t len,
-    int behav);
-=======
->>>>>>> 0dac2c59
 void swapout_procs(int);
 int kernacc(void *, int, int);
 int useracc(void *, int, int);
