--- conflicted
+++ resolved
@@ -55,35 +55,21 @@
 void kmap_free_wakeup(vm_map_t, vm_offset_t, vm_size_t);
 
 /* These operate on virtual addresses backed by memory. */
-<<<<<<< HEAD
-vm_ptr_t kmem_alloc_attr(struct vmem *, vm_size_t size, int flags,
-=======
-vm_offset_t kmem_alloc_attr(vm_size_t size, int flags,
->>>>>>> d90a838e
+vm_ptr_t kmem_alloc_attr(vm_size_t size, int flags,
     vm_paddr_t low, vm_paddr_t high, vm_memattr_t memattr);
 vm_ptr_t kmem_alloc_attr_domain(int domain, vm_size_t size, int flags,
     vm_paddr_t low, vm_paddr_t high, vm_memattr_t memattr);
-<<<<<<< HEAD
-vm_ptr_t kmem_alloc_contig(struct vmem *, vm_size_t size, int flags,
-=======
-vm_offset_t kmem_alloc_contig(vm_size_t size, int flags,
->>>>>>> d90a838e
+vm_ptr_t kmem_alloc_contig(vm_size_t size, int flags,
     vm_paddr_t low, vm_paddr_t high, u_long alignment, vm_paddr_t boundary,
     vm_memattr_t memattr);
 vm_ptr_t kmem_alloc_contig_domain(int domain, vm_size_t size, int flags,
     vm_paddr_t low, vm_paddr_t high, u_long alignment, vm_paddr_t boundary,
     vm_memattr_t memattr);
-<<<<<<< HEAD
-vm_ptr_t kmem_malloc(struct vmem *, vm_size_t size, int flags);
+vm_ptr_t kmem_malloc(vm_size_t size, int flags);
 vm_ptr_t kmem_malloc_domain(int domain, vm_size_t size, int flags);
 vm_ptr_t kmem_malloc_domain_aligned(int domain, vm_size_t size,
     vm_offset_t align, int flags);
-void kmem_free(struct vmem *, vm_offset_t, vm_size_t);
-=======
-vm_offset_t kmem_malloc(vm_size_t size, int flags);
-vm_offset_t kmem_malloc_domain(int domain, vm_size_t size, int flags);
 void kmem_free(vm_offset_t addr, vm_size_t size);
->>>>>>> d90a838e
 
 /* This provides memory for previously allocated address space. */
 int kmem_back(vm_object_t, vm_ptr_t, vm_size_t, int);
@@ -91,12 +77,8 @@
 void kmem_unback(vm_object_t, vm_offset_t, vm_size_t);
 
 /* Bootstrapping. */
-<<<<<<< HEAD
+void kmem_bootstrap_free(vm_offset_t, vm_size_t);
 vm_map_t kmem_suballoc(vm_map_t, vm_ptr_t *, vm_ptr_t *, vm_size_t,
-=======
-void kmem_bootstrap_free(vm_offset_t, vm_size_t);
-vm_map_t kmem_suballoc(vm_map_t, vm_offset_t *, vm_offset_t *, vm_size_t,
->>>>>>> d90a838e
     boolean_t);
 void kmem_init(vm_ptr_t, vm_ptr_t);
 void kmem_init_zero_region(void);
