/*-
 * SPDX-License-Identifier: (BSD-3-Clause AND MIT-CMU)
 *
 * Copyright (c) 1991, 1993
 *	The Regents of the University of California.  All rights reserved.
 *
 * This code is derived from software contributed to Berkeley by
 * The Mach Operating System project at Carnegie-Mellon University.
 *
 * Redistribution and use in source and binary forms, with or without
 * modification, are permitted provided that the following conditions
 * are met:
 * 1. Redistributions of source code must retain the above copyright
 *    notice, this list of conditions and the following disclaimer.
 * 2. Redistributions in binary form must reproduce the above copyright
 *    notice, this list of conditions and the following disclaimer in the
 *    documentation and/or other materials provided with the distribution.
 * 3. Neither the name of the University nor the names of its contributors
 *    may be used to endorse or promote products derived from this software
 *    without specific prior written permission.
 *
 * THIS SOFTWARE IS PROVIDED BY THE REGENTS AND CONTRIBUTORS ``AS IS'' AND
 * ANY EXPRESS OR IMPLIED WARRANTIES, INCLUDING, BUT NOT LIMITED TO, THE
 * IMPLIED WARRANTIES OF MERCHANTABILITY AND FITNESS FOR A PARTICULAR PURPOSE
 * ARE DISCLAIMED.  IN NO EVENT SHALL THE REGENTS OR CONTRIBUTORS BE LIABLE
 * FOR ANY DIRECT, INDIRECT, INCIDENTAL, SPECIAL, EXEMPLARY, OR CONSEQUENTIAL
 * DAMAGES (INCLUDING, BUT NOT LIMITED TO, PROCUREMENT OF SUBSTITUTE GOODS
 * OR SERVICES; LOSS OF USE, DATA, OR PROFITS; OR BUSINESS INTERRUPTION)
 * HOWEVER CAUSED AND ON ANY THEORY OF LIABILITY, WHETHER IN CONTRACT, STRICT
 * LIABILITY, OR TORT (INCLUDING NEGLIGENCE OR OTHERWISE) ARISING IN ANY WAY
 * OUT OF THE USE OF THIS SOFTWARE, EVEN IF ADVISED OF THE POSSIBILITY OF
 * SUCH DAMAGE.
 *
 *	from: @(#)vm_kern.c	8.3 (Berkeley) 1/12/94
 *
 *
 * Copyright (c) 1987, 1990 Carnegie-Mellon University.
 * All rights reserved.
 *
 * Authors: Avadis Tevanian, Jr., Michael Wayne Young
 *
 * Permission to use, copy, modify and distribute this software and
 * its documentation is hereby granted, provided that both the copyright
 * notice and this permission notice appear in all copies of the
 * software, derivative works or modified versions, and any portions
 * thereof, and that both notices appear in supporting documentation.
 *
 * CARNEGIE MELLON ALLOWS FREE USE OF THIS SOFTWARE IN ITS "AS IS"
 * CONDITION.  CARNEGIE MELLON DISCLAIMS ANY LIABILITY OF ANY KIND
 * FOR ANY DAMAGES WHATSOEVER RESULTING FROM THE USE OF THIS SOFTWARE.
 *
 * Carnegie Mellon requests users of this software to return to
 *
 *  Software Distribution Coordinator  or  Software.Distribution@CS.CMU.EDU
 *  School of Computer Science
 *  Carnegie Mellon University
 *  Pittsburgh PA 15213-3890
 *
 * any improvements or extensions that they make and grant Carnegie the
 * rights to redistribute these changes.
 */

/*
 *	Kernel memory management.
 */

#include <sys/cdefs.h>
__FBSDID("$FreeBSD$");

#include "opt_vm.h"

#include <sys/param.h>
#include <sys/systm.h>
#include <sys/kernel.h>		/* for ticks and hz */
#include <sys/domainset.h>
#include <sys/eventhandler.h>
#include <sys/lock.h>
#include <sys/proc.h>
#include <sys/malloc.h>
#include <sys/rwlock.h>
#include <sys/sysctl.h>
#include <sys/vmem.h>
#include <sys/vmmeter.h>

#include <cheri/cheric.h>

#include <vm/vm.h>
#include <vm/vm_param.h>
#include <vm/vm_domainset.h>
#include <vm/vm_kern.h>
#include <vm/pmap.h>
#include <vm/vm_map.h>
#include <vm/vm_object.h>
#include <vm/vm_page.h>
#include <vm/vm_pageout.h>
#include <vm/vm_pagequeue.h>
#include <vm/vm_phys.h>
#include <vm/vm_radix.h>
#include <vm/vm_extern.h>
#include <vm/uma.h>

struct vm_map kernel_map_store;
struct vm_map exec_map_store;
struct vm_map pipe_map_store;

const void *zero_region;
CTASSERT((ZERO_REGION_SIZE & PAGE_MASK) == 0);

/* NB: Used by kernel debuggers. */
const u_long vm_maxuser_address = VM_MAXUSER_ADDRESS;

u_int exec_map_entry_size;
u_int exec_map_entries;

SYSCTL_ULONG(_vm, OID_AUTO, min_kernel_address, CTLFLAG_RD,
    SYSCTL_NULL_ULONG_PTR, VM_MIN_KERNEL_ADDRESS, "Min kernel address");

SYSCTL_ULONG(_vm, OID_AUTO, max_kernel_address, CTLFLAG_RD,
#if defined(__arm__)
    &vm_max_kernel_address, 0,
#else
    SYSCTL_NULL_ULONG_PTR, VM_MAX_KERNEL_ADDRESS,
#endif
    "Max kernel address");

#if VM_NRESERVLEVEL > 0
#define	KVA_QUANTUM_SHIFT	(VM_LEVEL_0_ORDER + PAGE_SHIFT)
#else
/* On non-superpage architectures we want large import sizes. */
#define	KVA_QUANTUM_SHIFT	(8 + PAGE_SHIFT)
#endif
#define	KVA_QUANTUM		(1ul << KVA_QUANTUM_SHIFT)
#define	KVA_NUMA_IMPORT_QUANTUM	(KVA_QUANTUM * 128)

extern void     uma_startup2(void);

/*
 *	kva_alloc:
 *
 *	Allocate a virtual address range with no underlying object and
 *	no initial mapping to physical memory.  Any mapping from this
 *	range to physical memory must be explicitly created prior to
 *	its use, typically with pmap_qenter().  Any attempt to create
 *	a mapping on demand through vm_fault() will result in a panic. 
 */
vm_pointer_t
kva_alloc(vm_size_t size)
{
	vmem_addr_t addr;

	size = round_page(size);
	if (vmem_alloc(kernel_arena, size, M_BESTFIT | M_NOWAIT, &addr))
		return (0);
#ifdef __CHERI_PURE_CAPABILITY__
	KASSERT(cheri_gettag(addr), ("Expected valid capability"));
#endif
	return (addr);
}

/*
 *	kva_free:
 *
 *	Release a region of kernel virtual memory allocated
 *	with kva_alloc, and return the physical pages
 *	associated with that region.
 *
 *	This routine may not block on kernel maps.
 */
void
kva_free(vm_pointer_t addr, vm_size_t size)
{

	size = round_page(size);
	vmem_free(kernel_arena, addr, size);
}

static vm_page_t
kmem_alloc_contig_pages(vm_object_t object, vm_pindex_t pindex, int domain,
    int pflags, u_long npages, vm_paddr_t low, vm_paddr_t high,
    u_long alignment, vm_paddr_t boundary, vm_memattr_t memattr)
{
	vm_page_t m;
	int tries;
	bool wait, reclaim;

	VM_OBJECT_ASSERT_WLOCKED(object);

	/* Disallow an invalid combination of flags. */
	MPASS((pflags & (VM_ALLOC_WAITOK | VM_ALLOC_NORECLAIM)) !=
	    (VM_ALLOC_WAITOK | VM_ALLOC_NORECLAIM));

	wait = (pflags & VM_ALLOC_WAITOK) != 0;
	reclaim = (pflags & VM_ALLOC_NORECLAIM) == 0;
	pflags &= ~(VM_ALLOC_NOWAIT | VM_ALLOC_WAITOK | VM_ALLOC_WAITFAIL);
	pflags |= VM_ALLOC_NOWAIT;
	for (tries = wait ? 3 : 1;; tries--) {
		m = vm_page_alloc_contig_domain(object, pindex, domain, pflags,
		    npages, low, high, alignment, boundary, memattr);
		if (m != NULL || tries == 0 || !reclaim)
			break;

		VM_OBJECT_WUNLOCK(object);
		if (!vm_page_reclaim_contig_domain(domain, pflags, npages,
		    low, high, alignment, boundary) && wait)
			vm_wait_domain(domain);
		VM_OBJECT_WLOCK(object);
	}
	return (m);
}

/*
 *	Allocates a region from the kernel address map and physical pages
 *	within the specified address range to the kernel object.  Creates a
 *	wired mapping from this region to these pages, and returns the
 *	region's starting virtual address.  The allocated pages are not
 *	necessarily physically contiguous.  If M_ZERO is specified through the
 *	given flags, then the pages are zeroed before they are mapped.
 */
static vm_pointer_t
kmem_alloc_attr_domain(int domain, vm_size_t size, int flags, vm_paddr_t low,
    vm_paddr_t high, vm_memattr_t memattr)
{
	vmem_t *vmem;
	vm_object_t object;
	vm_pointer_t addr;
	vm_offset_t i, offset;
	vm_page_t m;
	int pflags;
	vm_prot_t prot;

#ifdef __CHERI_PURE_CAPABILITY__
	size = CHERI_REPRESENTABLE_LENGTH(size);
#endif
	object = kernel_object;
	size = round_page(size);
	vmem = vm_dom[domain].vmd_kernel_arena;
	if (vmem_alloc(vmem, size, M_BESTFIT | flags, &addr))
		return (0);
	offset = addr - VM_MIN_KERNEL_ADDRESS;
	pflags = malloc2vm_flags(flags) | VM_ALLOC_WIRED;
	prot = (flags & M_EXEC) != 0 ? VM_PROT_RWX : VM_PROT_RW;

	/* XXX: Do we want a M_CAP? */
	prot |= VM_PROT_CAP;
	VM_OBJECT_WLOCK(object);
	for (i = 0; i < size; i += PAGE_SIZE) {
		m = kmem_alloc_contig_pages(object, atop(offset + i),
		    domain, pflags, 1, low, high, PAGE_SIZE, 0, memattr);
		if (m == NULL) {
			VM_OBJECT_WUNLOCK(object);
			kmem_unback(object, addr, i);
			vmem_free(vmem, addr, size);
			return (0);
		}
		KASSERT(vm_page_domain(m) == domain,
		    ("kmem_alloc_attr_domain: Domain mismatch %d != %d",
		    vm_page_domain(m), domain));
		if ((flags & M_ZERO) && (m->flags & PG_ZERO) == 0)
			pmap_zero_page(m);
		vm_page_valid(m);
		VM_OBJECT_ASSERT_CAP(object, prot);
		pmap_enter(kernel_pmap, addr + i, m, prot,
		    prot | PMAP_ENTER_WIRED, 0);
	}
	VM_OBJECT_WUNLOCK(object);
#ifdef __CHERI_PURE_CAPABILITY__
	KASSERT(cheri_gettag(addr), ("Expected valid capability"));
	KASSERT(cheri_getlen(addr) == size,
	    ("Inexact bounds expected %zx found %zx",
	    (size_t)size, (size_t)cheri_getlen(addr)));
#endif
	return (addr);
}

vm_pointer_t
kmem_alloc_attr(vm_size_t size, int flags, vm_paddr_t low, vm_paddr_t high,
    vm_memattr_t memattr)
{

	return (kmem_alloc_attr_domainset(DOMAINSET_RR(), size, flags, low,
	    high, memattr));
}

vm_pointer_t
kmem_alloc_attr_domainset(struct domainset *ds, vm_size_t size, int flags,
    vm_paddr_t low, vm_paddr_t high, vm_memattr_t memattr)
{
	struct vm_domainset_iter di;
	vm_pointer_t addr;
	int domain;

	vm_domainset_iter_policy_init(&di, ds, &domain, &flags);
	do {
		addr = kmem_alloc_attr_domain(domain, size, flags, low, high,
		    memattr);
		if (addr != 0)
			break;
	} while (vm_domainset_iter_policy(&di, &domain) == 0);

	return (addr);
}

/*
 *	Allocates a region from the kernel address map and physically
 *	contiguous pages within the specified address range to the kernel
 *	object.  Creates a wired mapping from this region to these pages, and
 *	returns the region's starting virtual address.  If M_ZERO is specified
 *	through the given flags, then the pages are zeroed before they are
 *	mapped.
 */
static vm_pointer_t
kmem_alloc_contig_domain(int domain, vm_size_t size, int flags, vm_paddr_t low,
    vm_paddr_t high, u_long alignment, vm_paddr_t boundary,
    vm_memattr_t memattr)
{
	vmem_t *vmem;
	vm_object_t object;
	vm_pointer_t addr;
	vm_offset_t offset, tmp;
	vm_page_t end_m, m;
	u_long npages;
	int pflags;

#ifdef __CHERI_PURE_CAPABILITY__
	size = CHERI_REPRESENTABLE_LENGTH(size);
#endif
	object = kernel_object;
	size = round_page(size);
	vmem = vm_dom[domain].vmd_kernel_arena;
	if (vmem_alloc(vmem, size, flags | M_BESTFIT, &addr))
		return (0);
	offset = addr - VM_MIN_KERNEL_ADDRESS;
	pflags = malloc2vm_flags(flags) | VM_ALLOC_WIRED;
	npages = atop(size);
	VM_OBJECT_WLOCK(object);
	m = kmem_alloc_contig_pages(object, atop(offset), domain,
	    pflags, npages, low, high, alignment, boundary, memattr);
	if (m == NULL) {
		VM_OBJECT_WUNLOCK(object);
		vmem_free(vmem, addr, size);
		return (0);
	}
	KASSERT(vm_page_domain(m) == domain,
	    ("kmem_alloc_contig_domain: Domain mismatch %d != %d",
	    vm_page_domain(m), domain));
	end_m = m + npages;
	tmp = addr;
	for (; m < end_m; m++) {
		if ((flags & M_ZERO) && (m->flags & PG_ZERO) == 0)
			pmap_zero_page(m);
		vm_page_valid(m);
		VM_OBJECT_ASSERT_CAP(object, VM_PROT_RW_CAP);
		pmap_enter(kernel_pmap, tmp, m, VM_PROT_RW_CAP,
		    VM_PROT_RW_CAP | PMAP_ENTER_WIRED, 0);
		tmp += PAGE_SIZE;
	}
	VM_OBJECT_WUNLOCK(object);
#ifdef __CHERI_PURE_CAPABILITY__
	KASSERT(cheri_gettag(addr), ("Expected valid capability"));
	KASSERT(cheri_getlen(addr) == size,
	    ("Inexact bounds expected %zx found %zx",
	    (size_t)size, (size_t)cheri_getlen(addr)));
#endif
	return (addr);
}

vm_pointer_t
kmem_alloc_contig(vm_size_t size, int flags, vm_paddr_t low, vm_paddr_t high,
    u_long alignment, vm_paddr_t boundary, vm_memattr_t memattr)
{

	return (kmem_alloc_contig_domainset(DOMAINSET_RR(), size, flags, low,
	    high, alignment, boundary, memattr));
}

vm_pointer_t
kmem_alloc_contig_domainset(struct domainset *ds, vm_size_t size, int flags,
    vm_paddr_t low, vm_paddr_t high, u_long alignment, vm_paddr_t boundary,
    vm_memattr_t memattr)
{
	struct vm_domainset_iter di;
	vm_pointer_t addr;
	int domain;

	vm_domainset_iter_policy_init(&di, ds, &domain, &flags);
	do {
		addr = kmem_alloc_contig_domain(domain, size, flags, low, high,
		    alignment, boundary, memattr);
		if (addr != 0)
			break;
	} while (vm_domainset_iter_policy(&di, &domain) == 0);

	return (addr);
}

/*
 *	kmem_subinit:
 *
 *	Initializes a map to manage a subrange
 *	of the kernel virtual address space.
 *
 *	Arguments are as follows:
 *
 *	parent		Map to take range from
 *	min, max	Returned endpoints of map
 *	size		Size of range to find
 *	superpage_align	Request that min is superpage aligned
 */
void
kmem_subinit(vm_map_t map, vm_map_t parent, vm_pointer_t *min, vm_pointer_t *max,
    vm_size_t size, bool superpage_align)
{
	int ret;

#ifdef __CHERI_PURE_CAPABILITY__
	KASSERT(cheri_gettag(min), ("Expected valid capability min"));
	KASSERT(cheri_gettag(max), ("Expected valid capability max"));
#endif
	size = round_page(size);

	*min = vm_map_min(parent);
	ret = vm_map_find(parent, NULL, 0, min, size, 0, superpage_align ?
	    VMFS_SUPER_SPACE : VMFS_ANY_SPACE, VM_PROT_ALL, VM_PROT_ALL,
	    MAP_ACC_NO_CHARGE);
	if (ret != KERN_SUCCESS)
		panic("kmem_subinit: bad status return of %d", ret);
	*max = *min + size;
	vm_map_init(map, vm_map_pmap(parent), *min, *max);
	if (vm_map_submap(parent, *min, *max, map) != KERN_SUCCESS)
		panic("kmem_subinit: unable to change range to submap");
}

/*
 *	kmem_malloc_domain:
 *
 *	Allocate wired-down pages in the kernel's address space.
 */
static vm_pointer_t
kmem_malloc_domain(int domain, vm_size_t size, int flags)
{
	vmem_t *arena;
	vm_pointer_t addr;
	int rv;

	if (__predict_true((flags & M_EXEC) == 0))
		arena = vm_dom[domain].vmd_kernel_arena;
	else
		arena = vm_dom[domain].vmd_kernel_rwx_arena;
	size = round_page(size);
	if (vmem_alloc(arena, size, flags | M_BESTFIT, &addr))
		return (0);

	rv = kmem_back_domain(domain, kernel_object, addr, size, flags);
	if (rv != KERN_SUCCESS) {
		vmem_free(arena, addr, size);
		return (0);
	}
#ifdef __CHERI_PURE_CAPABILITY__
	KASSERT(cheri_gettag(addr), ("Expected valid capability"));
#endif
	return (addr);
}

vm_pointer_t
kmem_malloc(vm_size_t size, int flags)
{

	return (kmem_malloc_domainset(DOMAINSET_RR(), size, flags));
}

vm_pointer_t
kmem_malloc_domainset(struct domainset *ds, vm_size_t size, int flags)
{
	struct vm_domainset_iter di;
	vm_pointer_t addr;
	int domain;

	vm_domainset_iter_policy_init(&di, ds, &domain, &flags);
	do {
		addr = kmem_malloc_domain(domain, size, flags);
		if (addr != 0)
			break;
	} while (vm_domainset_iter_policy(&di, &domain) == 0);

	return (addr);
}

/*
 *	kmem_back_domain:
 *
 *	Allocate physical pages from the specified domain for the specified
 *	virtual address range.
 *	XXX-AM:
 *	We should prevent physical pages allocation if whoever asks for it
 *	does not have a valid capability for the virtual address range
 *	of the specified size.
 */
int
kmem_back_domain(int domain, vm_object_t object, vm_pointer_t addr,
    vm_size_t size, int flags)
{
	vm_offset_t offset, i;
	vm_page_t m, mpred;
	vm_prot_t prot;
	int pflags;

	KASSERT(object == kernel_object,
	    ("kmem_back_domain: only supports kernel object."));
#ifdef __CHERI_PURE_CAPABILITY__
	KASSERT(cheri_gettag(addr), ("Expected valid capability"));
#endif

	offset = addr - VM_MIN_KERNEL_ADDRESS;
	pflags = malloc2vm_flags(flags) | VM_ALLOC_WIRED;
	pflags &= ~(VM_ALLOC_NOWAIT | VM_ALLOC_WAITOK | VM_ALLOC_WAITFAIL);
	if (flags & M_WAITOK)
		pflags |= VM_ALLOC_WAITFAIL;
	prot = (flags & M_EXEC) != 0 ? VM_PROT_RWX : VM_PROT_RW;

	/* XXX: Do we want a M_CAP? */
	prot |= VM_PROT_CAP;

	i = 0;
	VM_OBJECT_WLOCK(object);
retry:
	mpred = vm_radix_lookup_le(&object->rtree, atop(offset + i));
	for (; i < size; i += PAGE_SIZE, mpred = m) {
		m = vm_page_alloc_domain_after(object, atop(offset + i),
		    domain, pflags, mpred);

		/*
		 * Ran out of space, free everything up and return. Don't need
		 * to lock page queues here as we know that the pages we got
		 * aren't on any queues.
		 */
		if (m == NULL) {
			if ((flags & M_NOWAIT) == 0)
				goto retry;
			VM_OBJECT_WUNLOCK(object);
			kmem_unback(object, addr, i);
			return (KERN_NO_SPACE);
		}
		KASSERT(vm_page_domain(m) == domain,
		    ("kmem_back_domain: Domain mismatch %d != %d",
		    vm_page_domain(m), domain));
		if (flags & M_ZERO && (m->flags & PG_ZERO) == 0)
			pmap_zero_page(m);
		KASSERT((m->oflags & VPO_UNMANAGED) != 0,
		    ("kmem_malloc: page %p is managed", m));
		vm_page_valid(m);
		VM_OBJECT_ASSERT_CAP(object, prot);
		pmap_enter(kernel_pmap, addr + i, m, prot,
		    prot | PMAP_ENTER_WIRED, 0);
		if (__predict_false((prot & VM_PROT_EXECUTE) != 0))
			m->oflags |= VPO_KMEM_EXEC;
	}
	VM_OBJECT_WUNLOCK(object);

	return (KERN_SUCCESS);
}

/*
 *	kmem_back:
 *
 *	Allocate physical pages for the specified virtual address range.
 */
int
kmem_back(vm_object_t object, vm_pointer_t addr, vm_size_t size, int flags)
{
	vm_pointer_t end, next, start;
	int domain, rv;

	KASSERT(object == kernel_object,
	    ("kmem_back: only supports kernel object."));

	for (start = addr, end = addr + size; addr < end; addr = next) {
		/*
		 * We must ensure that pages backing a given large virtual page
		 * all come from the same physical domain.
		 */
		if (vm_ndomains > 1) {
			domain = (addr >> KVA_QUANTUM_SHIFT) % vm_ndomains;
			while (VM_DOMAIN_EMPTY(domain))
				domain++;
			next = roundup2(addr + 1, KVA_QUANTUM);
			if (next > end || next < start)
				next = end;
		} else {
			domain = 0;
			next = end;
		}
		rv = kmem_back_domain(domain, object, addr,
		    (ptraddr_t)next - (ptraddr_t)addr, flags);
		if (rv != KERN_SUCCESS) {
			kmem_unback(object, start,
			    (ptraddr_t)addr - (ptraddr_t)start);
			break;
		}
	}
	return (rv);
}

/*
 *	kmem_unback:
 *
 *	Unmap and free the physical pages underlying the specified virtual
 *	address range.
 *
 *	A physical page must exist within the specified object at each index
 *	that is being unmapped.
 */
static struct vmem *
_kmem_unback(vm_object_t object, vm_offset_t addr, vm_size_t size)
{
	struct vmem *arena;
	vm_page_t m, next;
	vm_offset_t end, offset;
	int domain;

	KASSERT(object == kernel_object,
	    ("kmem_unback: only supports kernel object."));

	if (size == 0)
		return (NULL);
	pmap_remove(kernel_pmap, addr, addr + size);
	offset = addr - VM_MIN_KERNEL_ADDRESS;
	end = offset + size;
	VM_OBJECT_WLOCK(object);
	m = vm_page_lookup(object, atop(offset)); 
	domain = vm_page_domain(m);
	if (__predict_true((m->oflags & VPO_KMEM_EXEC) == 0))
		arena = vm_dom[domain].vmd_kernel_arena;
	else
		arena = vm_dom[domain].vmd_kernel_rwx_arena;
	for (; offset < end; offset += PAGE_SIZE, m = next) {
		next = vm_page_next(m);
		vm_page_xbusy_claim(m);
		vm_page_unwire_noq(m);
		vm_page_free(m);
	}
	VM_OBJECT_WUNLOCK(object);

	return (arena);
}

void
kmem_unback(vm_object_t object, vm_offset_t addr, vm_size_t size)
{

	(void)_kmem_unback(object, addr, size);
}

/*
 *	kmem_free:
 *
 *	Free memory allocated with kmem_malloc.  The size must match the
 *	original allocation.
 */
void
kmem_free(vm_pointer_t addr, vm_size_t size)
{
	struct vmem *arena;

	size = round_page(size);
	arena = _kmem_unback(kernel_object, addr, size);
	if (arena != NULL)
		vmem_free(arena, addr, size);
}

/*
 *	kmap_alloc_wait:
 *
 *	Allocates pageable memory from a sub-map of the kernel.  If the submap
 *	has no room, the caller sleeps waiting for more memory in the submap.
 *
 *	This routine may block.
 */
vm_pointer_t
kmap_alloc_wait(vm_map_t map, vm_size_t size)
{
	int error;
	vm_size_t padded_size;
	vm_offset_t alignment;
	vm_offset_t addr;
	vm_pointer_t mapped;

	size = round_page(size);
	if (!swap_reserve(size))
		return (0);
	padded_size = CHERI_REPRESENTABLE_LENGTH(size);
	alignment = CHERI_REPRESENTABLE_ALIGNMENT(size);

	for (;;) {
		/*
		 * To make this work for more than one map, use the map's lock
		 * to lock out sleepers/wakers.
		 */
		vm_map_lock(map);
		addr = vm_map_findspace(map, vm_map_min(map), padded_size);
		if (addr + padded_size <= vm_map_max(map) && alignment == 0)
			break;
		if (alignment > 0) {
			error = vm_map_alignspace(map, NULL, 0, &addr,
			    padded_size, vm_map_max(map), alignment);
			if (error == KERN_SUCCESS)
				break;
		}

		/* no space now; see if we can ever get space */
		if (vm_map_max(map) - vm_map_min(map) < size) {
			vm_map_unlock(map);
			swap_release(size);
			return (0);
		}
		map->needs_wakeup = TRUE;
		vm_map_unlock_and_wait(map, 0);
	}

	mapped = addr;
	if (vm_map_reservation_create_locked(map, &mapped, padded_size,
	    VM_PROT_RW_CAP)) {
		vm_map_unlock(map);
		swap_release(size);
		return (0);
	}
	vm_map_insert(map, NULL, 0, mapped, mapped + size, VM_PROT_RW_CAP,
	    VM_PROT_RW_CAP, MAP_ACC_CHARGED, mapped);
	vm_map_unlock(map);

	return (mapped);
}

/*
 *	kmap_free_wakeup:
 *
 *	Returns memory to a submap of the kernel, and wakes up any processes
 *	waiting for memory in that map.
 */
void
kmap_free_wakeup(vm_map_t map, vm_offset_t addr, vm_size_t size)
{

	vm_map_lock(map);
	(void) vm_map_remove_locked(map, trunc_page(addr),
	    round_page(addr + size));

	if (map->needs_wakeup) {
		map->needs_wakeup = FALSE;
		vm_map_wakeup(map);
	}
	vm_map_unlock(map);
}

void
kmem_init_zero_region(void)
{
	vm_pointer_t addr;
	vm_offset_t i;
	vm_page_t m;

	/*
	 * Map a single physical page of zeros to a larger virtual range.
	 * This requires less looping in places that want large amounts of
	 * zeros, while not using much more physical resources.
	 */
	addr = kva_alloc(ZERO_REGION_SIZE);
	m = vm_page_alloc(NULL, 0, VM_ALLOC_NORMAL |
	    VM_ALLOC_NOOBJ | VM_ALLOC_WIRED | VM_ALLOC_ZERO);
	if ((m->flags & PG_ZERO) == 0)
		pmap_zero_page(m);
	for (i = 0; i < ZERO_REGION_SIZE; i += PAGE_SIZE)
		pmap_qenter(addr + i, &m, 1);
	pmap_protect(kernel_pmap, addr, addr + ZERO_REGION_SIZE, VM_PROT_READ);

	zero_region = (const void *)addr;
}

/*
 * Import KVA from the kernel map into the kernel arena.
 */
static int
kva_import(void *unused, vmem_size_t size, int flags, vmem_addr_t *addrp)
{
	vm_pointer_t addr;
	int result;

	KASSERT((size % KVA_QUANTUM) == 0,
	    ("kva_import: Size %jd is not a multiple of %d",
	    (intmax_t)size, (int)KVA_QUANTUM));
	addr = vm_map_min(kernel_map);
	result = vm_map_find(kernel_map, NULL, 0, &addr, size, 0,
	    VMFS_SUPER_SPACE, VM_PROT_ALL, VM_PROT_ALL, MAP_NOFAULT);
	if (result != KERN_SUCCESS)
                return (ENOMEM);

	*addrp = addr;

	return (0);
}

/*
 * Import KVA from a parent arena into a per-domain arena.  Imports must be
 * KVA_QUANTUM-aligned and a multiple of KVA_QUANTUM in size.
 */
static int
kva_import_domain(void *arena, vmem_size_t size, int flags, vmem_addr_t *addrp)
{

	KASSERT((size % KVA_QUANTUM) == 0,
	    ("kva_import_domain: Size %jd is not a multiple of %d",
	    (intmax_t)size, (int)KVA_QUANTUM));
	return (vmem_xalloc(arena, size, KVA_QUANTUM, 0, 0, VMEM_ADDR_MIN,
	    VMEM_ADDR_MAX, flags, addrp));
}

/*
 * 	kmem_init:
 *
 *	Create the kernel map; insert a mapping covering kernel text, 
 *	data, bss, and all space allocated thus far (`boostrap' data).  The 
 *	new map will thus map the range between VM_MIN_KERNEL_ADDRESS and 
 *	`start' as allocated, and the range between `start' and `end' as free.
 *	Create the kernel vmem arena and its per-domain children.
 */
void
kmem_init(vm_pointer_t start, vm_pointer_t end)
{
	vm_pointer_t addr;
	vm_size_t quantum;
	int domain;
	vm_size_t size;

#ifdef __CHERI_PURE_CAPABILITY__
	KASSERT(cheri_gettag(start), ("Expected valid start capability"));
	KASSERT(cheri_gettag(end), ("Expected valid end capability"));
#endif

	vm_map_init(kernel_map, kernel_pmap,
	    cheri_kern_setaddress(start, VM_MIN_KERNEL_ADDRESS), end);
	kernel_map->system_map = 1;
	vm_map_lock(kernel_map);
	/* N.B.: cannot use kgdb to debug, starting with this assignment ... */
#ifdef __amd64__
	addr = KERNBASE;
#else
	addr = VM_MIN_KERNEL_ADDRESS;
#endif

	/*
	 * We waste some virtual_avail for representability.
	 * This might be bad because we already have reserved page tables
	 * for that kva range.
	 */
	size = CHERI_REPRESENTABLE_LENGTH((ptraddr_t)start - (ptraddr_t)addr);
	start = roundup2(start, CHERI_REPRESENTABLE_ALIGNMENT(size));
	(void)vm_map_reservation_create_locked(kernel_map, &addr, size,
	    VM_PROT_ALL);
	(void)vm_map_insert(kernel_map, NULL, 0, addr, start, VM_PROT_ALL,
	    VM_PROT_ALL, MAP_NOFAULT, VM_MIN_KERNEL_ADDRESS);
	/* ... and ending with the completion of the above `insert' */

#ifdef __amd64__
	/*
	 * Mark KVA used for the page array as allocated.  Other platforms
	 * that handle vm_page_array allocation can simply adjust virtual_avail
	 * instead.
	 */
	addr = (vm_offset_t)vm_page_array;
	size = round_2mpage(vm_page_array_size * sizeof(struct vm_page));
	(void)vm_map_reservation_create_locked(kernel_map, &addr, size,
	    VM_PROT_RW);
	(void)vm_map_insert(kernel_map, NULL, 0, addr, addr + size, VM_PROT_RW,
	    VM_PROT_RW, MAP_NOFAULT, addr);
#endif
	vm_map_unlock(kernel_map);

	/*
	 * Use a large import quantum on NUMA systems.  This helps minimize
	 * interleaving of superpages, reducing internal fragmentation within
	 * the per-domain arenas.
	 */
	if (vm_ndomains > 1 && PMAP_HAS_DMAP)
		quantum = KVA_NUMA_IMPORT_QUANTUM;
	else
		quantum = KVA_QUANTUM;

	/*
	 * Initialize the kernel_arena.  This can grow on demand.
	 */
	vmem_init(kernel_arena, "kernel arena", 0, 0, PAGE_SIZE, 0, 0,
	    VMEM_CAPABILITY_ARENA);
	vmem_set_import(kernel_arena, kva_import, NULL, NULL, quantum);

	for (domain = 0; domain < vm_ndomains; domain++) {
		/*
		 * Initialize the per-domain arenas.  These are used to color
		 * the KVA space in a way that ensures that virtual large pages
		 * are backed by memory from the same physical domain,
		 * maximizing the potential for superpage promotion.
		 */
		vm_dom[domain].vmd_kernel_arena = vmem_create(
		    "kernel arena domain", 0, 0, PAGE_SIZE, 0, M_WAITOK,
		    VMEM_CAPABILITY_ARENA);
		vmem_set_import(vm_dom[domain].vmd_kernel_arena,
		    kva_import_domain, NULL, kernel_arena, quantum);

		/*
		 * In architectures with superpages, maintain separate arenas
		 * for allocations with permissions that differ from the
		 * "standard" read/write permissions used for kernel memory,
		 * so as not to inhibit superpage promotion.
		 *
		 * Use the base import quantum since this arena is rarely used.
		 */
#if VM_NRESERVLEVEL > 0
		vm_dom[domain].vmd_kernel_rwx_arena = vmem_create(
		    "kernel rwx arena domain", 0, 0, PAGE_SIZE, 0, M_WAITOK,
		    VMEM_CAPABILITY_ARENA);
		vmem_set_import(vm_dom[domain].vmd_kernel_rwx_arena,
		    kva_import_domain, (vmem_release_t *)vmem_xfree,
		    kernel_arena, KVA_QUANTUM);
#else
		vm_dom[domain].vmd_kernel_rwx_arena =
		    vm_dom[domain].vmd_kernel_arena;
#endif
	}

	/*
	 * This must be the very first call so that the virtual address
	 * space used for early allocations is properly marked used in
	 * the map.
	 */
	uma_startup2();
}

/*
 *	kmem_bootstrap_free:
 *
 *	Free pages backing preloaded data (e.g., kernel modules) to the
 *	system.  Currently only supported on platforms that create a
 *	vm_phys segment for preloaded data.
 */
void
kmem_bootstrap_free(vm_offset_t start, vm_size_t size)
{
#if defined(__i386__) || defined(__amd64__)
	struct vm_domain *vmd;
	vm_offset_t end, va;
	vm_paddr_t pa;
	vm_page_t m;

	end = trunc_page(start + size);
	start = round_page(start);

#ifdef __amd64__
	/*
	 * Preloaded files do not have execute permissions by default on amd64.
	 * Restore the default permissions to ensure that the direct map alias
	 * is updated.
	 */
	pmap_change_prot(start, end - start, VM_PROT_RW);
#endif
	for (va = start; va < end; va += PAGE_SIZE) {
		pa = pmap_kextract(va);
		m = PHYS_TO_VM_PAGE(pa);

		vmd = vm_pagequeue_domain(m);
		vm_domain_free_lock(vmd);
		vm_phys_free_pages(m, 0);
		vm_domain_free_unlock(vmd);

		vm_domain_freecnt_inc(vmd, 1);
		vm_cnt.v_page_count++;
	}
	pmap_remove(kernel_pmap, start, end);
	(void)vmem_add(kernel_arena, start, end - start, M_WAITOK);
#endif
}

/*
 * Allow userspace to directly trigger the VM drain routine for testing
 * purposes.
 */
static int
debug_vm_lowmem(SYSCTL_HANDLER_ARGS)
{
	int error, i;

	i = 0;
	error = sysctl_handle_int(oidp, &i, 0, req);
	if (error != 0)
		return (error);
	if ((i & ~(VM_LOW_KMEM | VM_LOW_PAGES)) != 0)
		return (EINVAL);
	if (i != 0)
		EVENTHANDLER_INVOKE(vm_lowmem, i);
	return (0);
}

<<<<<<< HEAD
SYSCTL_PROC(_debug, OID_AUTO, vm_lowmem, CTLTYPE_INT | CTLFLAG_MPSAFE | CTLFLAG_RW, 0, 0,
    debug_vm_lowmem, "I", "set to trigger vm_lowmem event with given flags");
// CHERI CHANGES START
// {
//   "updated": 20200708,
//   "target_type": "kernel",
//   "changes_purecap": [
//     "uintcap_arithmetic",
//     "bounds_compression",
//     "pointer_as_integer",
//     "support"
//   ]
// }
// CHERI CHANGES END
=======
SYSCTL_PROC(_debug, OID_AUTO, vm_lowmem,
    CTLTYPE_INT | CTLFLAG_MPSAFE | CTLFLAG_RW, 0, 0, debug_vm_lowmem, "I",
    "set to trigger vm_lowmem event with given flags");
>>>>>>> 51a7be5f
<|MERGE_RESOLUTION|>--- conflicted
+++ resolved
@@ -997,9 +997,9 @@
 	return (0);
 }
 
-<<<<<<< HEAD
-SYSCTL_PROC(_debug, OID_AUTO, vm_lowmem, CTLTYPE_INT | CTLFLAG_MPSAFE | CTLFLAG_RW, 0, 0,
-    debug_vm_lowmem, "I", "set to trigger vm_lowmem event with given flags");
+SYSCTL_PROC(_debug, OID_AUTO, vm_lowmem,
+    CTLTYPE_INT | CTLFLAG_MPSAFE | CTLFLAG_RW, 0, 0, debug_vm_lowmem, "I",
+    "set to trigger vm_lowmem event with given flags");
 // CHERI CHANGES START
 // {
 //   "updated": 20200708,
@@ -1011,9 +1011,4 @@
 //     "support"
 //   ]
 // }
-// CHERI CHANGES END
-=======
-SYSCTL_PROC(_debug, OID_AUTO, vm_lowmem,
-    CTLTYPE_INT | CTLFLAG_MPSAFE | CTLFLAG_RW, 0, 0, debug_vm_lowmem, "I",
-    "set to trigger vm_lowmem event with given flags");
->>>>>>> 51a7be5f
+// CHERI CHANGES END