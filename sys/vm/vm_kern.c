/*-
 * SPDX-License-Identifier: (BSD-3-Clause AND MIT-CMU)
 *
 * Copyright (c) 1991, 1993
 *	The Regents of the University of California.  All rights reserved.
 *
 * This code is derived from software contributed to Berkeley by
 * The Mach Operating System project at Carnegie-Mellon University.
 *
 * Redistribution and use in source and binary forms, with or without
 * modification, are permitted provided that the following conditions
 * are met:
 * 1. Redistributions of source code must retain the above copyright
 *    notice, this list of conditions and the following disclaimer.
 * 2. Redistributions in binary form must reproduce the above copyright
 *    notice, this list of conditions and the following disclaimer in the
 *    documentation and/or other materials provided with the distribution.
 * 3. Neither the name of the University nor the names of its contributors
 *    may be used to endorse or promote products derived from this software
 *    without specific prior written permission.
 *
 * THIS SOFTWARE IS PROVIDED BY THE REGENTS AND CONTRIBUTORS ``AS IS'' AND
 * ANY EXPRESS OR IMPLIED WARRANTIES, INCLUDING, BUT NOT LIMITED TO, THE
 * IMPLIED WARRANTIES OF MERCHANTABILITY AND FITNESS FOR A PARTICULAR PURPOSE
 * ARE DISCLAIMED.  IN NO EVENT SHALL THE REGENTS OR CONTRIBUTORS BE LIABLE
 * FOR ANY DIRECT, INDIRECT, INCIDENTAL, SPECIAL, EXEMPLARY, OR CONSEQUENTIAL
 * DAMAGES (INCLUDING, BUT NOT LIMITED TO, PROCUREMENT OF SUBSTITUTE GOODS
 * OR SERVICES; LOSS OF USE, DATA, OR PROFITS; OR BUSINESS INTERRUPTION)
 * HOWEVER CAUSED AND ON ANY THEORY OF LIABILITY, WHETHER IN CONTRACT, STRICT
 * LIABILITY, OR TORT (INCLUDING NEGLIGENCE OR OTHERWISE) ARISING IN ANY WAY
 * OUT OF THE USE OF THIS SOFTWARE, EVEN IF ADVISED OF THE POSSIBILITY OF
 * SUCH DAMAGE.
 *
 *	from: @(#)vm_kern.c	8.3 (Berkeley) 1/12/94
 *
 *
 * Copyright (c) 1987, 1990 Carnegie-Mellon University.
 * All rights reserved.
 *
 * Authors: Avadis Tevanian, Jr., Michael Wayne Young
 *
 * Permission to use, copy, modify and distribute this software and
 * its documentation is hereby granted, provided that both the copyright
 * notice and this permission notice appear in all copies of the
 * software, derivative works or modified versions, and any portions
 * thereof, and that both notices appear in supporting documentation.
 *
 * CARNEGIE MELLON ALLOWS FREE USE OF THIS SOFTWARE IN ITS "AS IS"
 * CONDITION.  CARNEGIE MELLON DISCLAIMS ANY LIABILITY OF ANY KIND
 * FOR ANY DAMAGES WHATSOEVER RESULTING FROM THE USE OF THIS SOFTWARE.
 *
 * Carnegie Mellon requests users of this software to return to
 *
 *  Software Distribution Coordinator  or  Software.Distribution@CS.CMU.EDU
 *  School of Computer Science
 *  Carnegie Mellon University
 *  Pittsburgh PA 15213-3890
 *
 * any improvements or extensions that they make and grant Carnegie the
 * rights to redistribute these changes.
 */

/*
 *	Kernel memory management.
 */

#include <sys/cdefs.h>
__FBSDID("$FreeBSD$");

#include "opt_vm.h"

#include <sys/param.h>
#include <sys/systm.h>
#include <sys/kernel.h>		/* for ticks and hz */
#include <sys/domainset.h>
#include <sys/eventhandler.h>
#include <sys/lock.h>
#include <sys/proc.h>
#include <sys/malloc.h>
#include <sys/rwlock.h>
#include <sys/sysctl.h>
#include <sys/vmem.h>
#include <sys/vmmeter.h>

#include <vm/vm.h>
#include <vm/vm_param.h>
#include <vm/vm_domainset.h>
#include <vm/vm_kern.h>
#include <vm/pmap.h>
#include <vm/vm_map.h>
#include <vm/vm_object.h>
#include <vm/vm_page.h>
#include <vm/vm_pageout.h>
#include <vm/vm_phys.h>
#include <vm/vm_pagequeue.h>
#include <vm/vm_radix.h>
#include <vm/vm_extern.h>
#include <vm/uma.h>
#include <vm/cheri.h>

vm_map_t kernel_map;
vm_map_t exec_map;
vm_map_t pipe_map;

const void *zero_region;
CTASSERT((ZERO_REGION_SIZE & PAGE_MASK) == 0);

/* NB: Used by kernel debuggers. */
const u_long vm_maxuser_address = VM_MAXUSER_ADDRESS;

u_int exec_map_entry_size;
u_int exec_map_entries;

SYSCTL_ULONG(_vm, OID_AUTO, min_kernel_address, CTLFLAG_RD,
    SYSCTL_NULL_ULONG_PTR, VM_MIN_KERNEL_ADDRESS, "Min kernel address");

SYSCTL_ULONG(_vm, OID_AUTO, max_kernel_address, CTLFLAG_RD,
#if defined(__arm__) || defined(__sparc64__)
    &vm_max_kernel_address, 0,
#else
    SYSCTL_NULL_ULONG_PTR, VM_MAX_KERNEL_ADDRESS,
#endif
    "Max kernel address");

#if VM_NRESERVLEVEL > 0
#define	KVA_QUANTUM_SHIFT	(VM_LEVEL_0_ORDER + PAGE_SHIFT)
#else
/* On non-superpage architectures we want large import sizes. */
#define	KVA_QUANTUM_SHIFT	(8 + PAGE_SHIFT)
#endif
#define	KVA_QUANTUM		(1 << KVA_QUANTUM_SHIFT)

/*
 *	kva_alloc:
 *
 *	Allocate a virtual address range with no underlying object and
 *	no initial mapping to physical memory.  Any mapping from this
 *	range to physical memory must be explicitly created prior to
 *	its use, typically with pmap_qenter().  Any attempt to create
 *	a mapping on demand through vm_fault() will result in a panic. 
 */
vm_ptr_t
kva_alloc(vm_size_t size)
{
	vmem_addr_t addr;

	size = round_page(size);
	if (vmem_alloc(kernel_arena, size, M_BESTFIT | M_NOWAIT, &addr))
		return (0);
	CHERI_VM_ASSERT_VALID(addr);
	return (addr);
}

vm_ptr_t
kva_alloc_aligned(vm_size_t size, vm_offset_t align)
{
	vmem_addr_t addr;

	size = round_page(size);
	if (vmem_xalloc(kernel_arena, size, align, 0, 0,
			VMEM_ADDR_MIN, VMEM_ADDR_MAX,
			M_BESTFIT | M_NOWAIT, &addr))
		return (0);
	CHERI_VM_ASSERT_VALID(addr);
	return (addr);
}

/*
 *	kva_free:
 *
 *	Release a region of kernel virtual memory allocated
 *	with kva_alloc, and return the physical pages
 *	associated with that region.
 *
 *	This routine may not block on kernel maps.
 */
void
kva_free(vm_ptr_t addr, vm_size_t size)
{

	size = round_page(size);
	vmem_free(kernel_arena, addr, size);
}

/*
 *	Allocates a region from the kernel address map and physical pages
 *	within the specified address range to the kernel object.  Creates a
 *	wired mapping from this region to these pages, and returns the
 *	region's starting virtual address.  The allocated pages are not
 *	necessarily physically contiguous.  If M_ZERO is specified through the
 *	given flags, then the pages are zeroed before they are mapped.
 */
static vm_ptr_t
kmem_alloc_attr_domain(int domain, vm_size_t size, int flags, vm_paddr_t low,
    vm_paddr_t high, vm_memattr_t memattr)
{
	vmem_t *vmem;
	vm_object_t object = kernel_object;
	vm_ptr_t addr;
	vm_offset_t i, offset;
	vm_page_t m;
	int pflags, tries;
	vm_prot_t prot;

	size = round_page(size);
	size = cheri_vm_representable_len(size);
	vmem = vm_dom[domain].vmd_kernel_arena;
	if (vmem_alloc(vmem, size, M_BESTFIT | flags, &addr))
		return (0);
	offset = ptr_to_va(addr) - VM_MIN_KERNEL_ADDRESS;
	pflags = malloc2vm_flags(flags) | VM_ALLOC_NOBUSY | VM_ALLOC_WIRED;
	pflags &= ~(VM_ALLOC_NOWAIT | VM_ALLOC_WAITOK | VM_ALLOC_WAITFAIL);
	pflags |= VM_ALLOC_NOWAIT;
	prot = (flags & M_EXEC) != 0 ? VM_PROT_ALL : VM_PROT_RW;
	VM_OBJECT_WLOCK(object);
	for (i = 0; i < size; i += PAGE_SIZE) {
		tries = 0;
retry:
		m = vm_page_alloc_contig_domain(object, atop(offset + i),
		    domain, pflags, 1, low, high, PAGE_SIZE, 0, memattr);
		if (m == NULL) {
			VM_OBJECT_WUNLOCK(object);
			if (tries < ((flags & M_NOWAIT) != 0 ? 1 : 3)) {
				if (!vm_page_reclaim_contig_domain(domain,
				    pflags, 1, low, high, PAGE_SIZE, 0) &&
				    (flags & M_WAITOK) != 0)
					vm_wait_domain(domain);
				VM_OBJECT_WLOCK(object);
				tries++;
				goto retry;
			}
			kmem_unback(object, ptr_to_va(addr), i);
			vmem_free(vmem, addr, size);
			return (0);
		}
		KASSERT(vm_phys_domain(m) == domain,
		    ("kmem_alloc_attr_domain: Domain mismatch %d != %d",
		    vm_phys_domain(m), domain));
		if ((flags & M_ZERO) && (m->flags & PG_ZERO) == 0)
			pmap_zero_page(m);
		m->valid = VM_PAGE_BITS_ALL;
		pmap_enter(kernel_pmap, ptr_to_va(addr) + i, m, prot,
		    prot | PMAP_ENTER_WIRED, 0);
	}
	VM_OBJECT_WUNLOCK(object);
	CHERI_VM_ASSERT_VALID(addr);
	CHERI_VM_ASSERT_EXACT(addr, size);
	return (addr);
}

vm_ptr_t
kmem_alloc_attr(vm_size_t size, int flags, vm_paddr_t low, vm_paddr_t high,
    vm_memattr_t memattr)
{

	return (kmem_alloc_attr_domainset(DOMAINSET_RR(), size, flags, low,
	    high, memattr));
}

vm_ptr_t
kmem_alloc_attr_domainset(struct domainset *ds, vm_size_t size, int flags,
    vm_paddr_t low, vm_paddr_t high, vm_memattr_t memattr)
{
	struct vm_domainset_iter di;
	vm_ptr_t addr;
	int domain;

	vm_domainset_iter_policy_init(&di, ds, &domain, &flags);
	do {
		addr = kmem_alloc_attr_domain(domain, size, flags, low, high,
		    memattr);
		if (addr != 0)
			break;
	} while (vm_domainset_iter_policy(&di, &domain) == 0);

	return (addr);
}

/*
 *	Allocates a region from the kernel address map and physically
 *	contiguous pages within the specified address range to the kernel
 *	object.  Creates a wired mapping from this region to these pages, and
 *	returns the region's starting virtual address.  If M_ZERO is specified
 *	through the given flags, then the pages are zeroed before they are
 *	mapped.
 */
static vm_ptr_t
kmem_alloc_contig_domain(int domain, vm_size_t size, int flags, vm_paddr_t low,
    vm_paddr_t high, u_long alignment, vm_paddr_t boundary,
    vm_memattr_t memattr)
{
	vmem_t *vmem;
	vm_object_t object = kernel_object;
	vm_ptr_t addr;
	vm_offset_t offset, tmp;
	vm_page_t end_m, m;
	u_long npages;
	int pflags, tries;
 
	size = round_page(size);
	size = cheri_vm_representable_len(size);
	vmem = vm_dom[domain].vmd_kernel_arena;
	if (vmem_alloc(vmem, size, flags | M_BESTFIT, &addr))
		return (0);
	offset = ptr_to_va(addr) - VM_MIN_KERNEL_ADDRESS;
	pflags = malloc2vm_flags(flags) | VM_ALLOC_NOBUSY | VM_ALLOC_WIRED;
	pflags &= ~(VM_ALLOC_NOWAIT | VM_ALLOC_WAITOK | VM_ALLOC_WAITFAIL);
	pflags |= VM_ALLOC_NOWAIT;
	npages = atop(size);
	VM_OBJECT_WLOCK(object);
	tries = 0;
retry:
	m = vm_page_alloc_contig_domain(object, atop(offset), domain, pflags,
	    npages, low, high, alignment, boundary, memattr);
	if (m == NULL) {
		VM_OBJECT_WUNLOCK(object);
		if (tries < ((flags & M_NOWAIT) != 0 ? 1 : 3)) {
			if (!vm_page_reclaim_contig_domain(domain, pflags,
			    npages, low, high, alignment, boundary) &&
			    (flags & M_WAITOK) != 0)
				vm_wait_domain(domain);
			VM_OBJECT_WLOCK(object);
			tries++;
			goto retry;
		}
		vmem_free(vmem, addr, size);
		return (0);
	}
	KASSERT(vm_phys_domain(m) == domain,
	    ("kmem_alloc_contig_domain: Domain mismatch %d != %d",
	    vm_phys_domain(m), domain));
	end_m = m + npages;
	tmp = ptr_to_va(addr);
	for (; m < end_m; m++) {
		if ((flags & M_ZERO) && (m->flags & PG_ZERO) == 0)
			pmap_zero_page(m);
		m->valid = VM_PAGE_BITS_ALL;
		pmap_enter(kernel_pmap, tmp, m, VM_PROT_RW,
		    VM_PROT_RW | PMAP_ENTER_WIRED, 0);
		tmp += PAGE_SIZE;
	}
	VM_OBJECT_WUNLOCK(object);
	CHERI_VM_ASSERT_VALID(addr);
	CHERI_VM_ASSERT_EXACT(addr, size);
	return (addr);
}

vm_ptr_t
kmem_alloc_contig(vm_size_t size, int flags, vm_paddr_t low, vm_paddr_t high,
    u_long alignment, vm_paddr_t boundary, vm_memattr_t memattr)
{

	return (kmem_alloc_contig_domainset(DOMAINSET_RR(), size, flags, low,
	    high, alignment, boundary, memattr));
}

vm_ptr_t
kmem_alloc_contig_domainset(struct domainset *ds, vm_size_t size, int flags,
    vm_paddr_t low, vm_paddr_t high, u_long alignment, vm_paddr_t boundary,
    vm_memattr_t memattr)
{
	struct vm_domainset_iter di;
	vm_ptr_t addr;
	int domain;

	vm_domainset_iter_policy_init(&di, ds, &domain, &flags);
	do {
		addr = kmem_alloc_contig_domain(domain, size, flags, low, high,
		    alignment, boundary, memattr);
		if (addr != 0)
			break;
	} while (vm_domainset_iter_policy(&di, &domain) == 0);

	return (addr);
}

/*
 *	kmem_suballoc:
 *
 *	Allocates a map to manage a subrange
 *	of the kernel virtual address space.
 *
 *	Arguments are as follows:
 *
 *	parent		Map to take range from
 *	min, max	Returned endpoints of map
 *	size		Size of range to find
 *	superpage_align	Request that min is superpage aligned
 */
vm_map_t
kmem_suballoc(vm_map_t parent, vm_ptr_t *min, vm_ptr_t *max,
    vm_size_t size, boolean_t superpage_align)
{
	int ret;
	vm_map_t result;

	CHERI_VM_ASSERT_VALID(min);
	CHERI_VM_ASSERT_VALID(max);
	size = round_page(size);

	*min = vm_map_min(parent);
	ret = vm_map_find(parent, NULL, 0, min, size, 0, superpage_align ?
	    VMFS_SUPER_SPACE : VMFS_ANY_SPACE, VM_PROT_ALL, VM_PROT_ALL,
	    MAP_ACC_NO_CHARGE);
	if (ret != KERN_SUCCESS)
		panic("kmem_suballoc: bad status return of %d", ret);
	*max = *min + size;
	result = vm_map_create(vm_map_pmap(parent), *min, *max);
	if (result == NULL)
		panic("kmem_suballoc: cannot create submap");
	if (vm_map_submap(parent, *min, *max, result) != KERN_SUCCESS)
		panic("kmem_suballoc: unable to change range to submap");
	return (result);
}

/*
 *	kmem_malloc_domain:
 *
 *	Allocate wired-down pages in the kernel's address space.
 */
static vm_ptr_t
kmem_malloc_domain(int domain, vm_size_t size, int flags, vm_size_t align)
{
	vmem_t *arena;
	vm_ptr_t addr;
	int rv;

#if VM_NRESERVLEVEL > 0
	if (__predict_true((flags & M_EXEC) == 0))
		arena = vm_dom[domain].vmd_kernel_arena;
	else
		arena = vm_dom[domain].vmd_kernel_rwx_arena;
#else
	arena = vm_dom[domain].vmd_kernel_arena;
#endif
	size = round_page(size);

	if (align == 0 && vmem_alloc(arena, size, flags | M_BESTFIT, &addr))
		return (0);
	else if (vmem_xalloc(arena, size, align, 0, 0, VMEM_ADDR_MIN, VMEM_ADDR_MAX,
			     flags | M_BESTFIT, &addr))
		return (0);

	rv = kmem_back_domain(domain, kernel_object, addr, size, flags);
	if (rv != KERN_SUCCESS) {
		vmem_free(arena, addr, size);
		return (0);
	}
	CHERI_VM_ASSERT_VALID(addr);
	return (addr);
}

vm_ptr_t
kmem_malloc(vm_size_t size, int flags)
{

	return (kmem_malloc_domainset(DOMAINSET_RR(), size, flags, 0));
}

vm_ptr_t
kmem_malloc_domainset(struct domainset *ds, vm_size_t size, int flags,
   vm_size_t align)
{
	struct vm_domainset_iter di;
	vm_ptr_t addr;
	int domain;

	vm_domainset_iter_policy_init(&di, ds, &domain, &flags);
	do {
		addr = kmem_malloc_domain(domain, size, flags, align);
		if (addr != 0)
			break;
	} while (vm_domainset_iter_policy(&di, &domain) == 0);

	return (addr);
}

/*
 *	kmem_back_domain:
 *
 *	Allocate physical pages from the specified domain for the specified
 *	virtual address range.
 *	XXX-AM:
 *	We should prevent physical pages allocation if whoever asks for it
 *	does not have a valid capability for the virtual address range
 *	of the specified size.
 */
int
kmem_back_domain(int domain, vm_object_t object, vm_ptr_t addr,
    vm_size_t size, int flags)
{
	vm_offset_t offset, i;
	vm_page_t m, mpred;
	vm_prot_t prot;
	int pflags;

	KASSERT(object == kernel_object,
	    ("kmem_back_domain: only supports kernel object."));
	CHERI_VM_ASSERT_VALID(addr);

	offset = ptr_to_va(addr) - VM_MIN_KERNEL_ADDRESS;
	pflags = malloc2vm_flags(flags) | VM_ALLOC_NOBUSY | VM_ALLOC_WIRED;
	pflags &= ~(VM_ALLOC_NOWAIT | VM_ALLOC_WAITOK | VM_ALLOC_WAITFAIL);
	if (flags & M_WAITOK)
		pflags |= VM_ALLOC_WAITFAIL;
	prot = (flags & M_EXEC) != 0 ? VM_PROT_ALL : VM_PROT_RW;

	i = 0;
	VM_OBJECT_WLOCK(object);
retry:
	mpred = vm_radix_lookup_le(&object->rtree, atop(offset + i));
	for (; i < size; i += PAGE_SIZE, mpred = m) {
		m = vm_page_alloc_domain_after(object, atop(offset + i),
		    domain, pflags, mpred);

		/*
		 * Ran out of space, free everything up and return. Don't need
		 * to lock page queues here as we know that the pages we got
		 * aren't on any queues.
		 */
		if (m == NULL) {
			if ((flags & M_NOWAIT) == 0)
				goto retry;
			VM_OBJECT_WUNLOCK(object);
			kmem_unback(object, ptr_to_va(addr), i);
			return (KERN_NO_SPACE);
		}
		KASSERT(vm_phys_domain(m) == domain,
		    ("kmem_back_domain: Domain mismatch %d != %d",
		    vm_phys_domain(m), domain));
		if (flags & M_ZERO && (m->flags & PG_ZERO) == 0)
			pmap_zero_page(m);
		KASSERT((m->oflags & VPO_UNMANAGED) != 0,
		    ("kmem_malloc: page %p is managed", m));
		m->valid = VM_PAGE_BITS_ALL;
		pmap_enter(kernel_pmap, ptr_to_va(addr) + i, m, prot,
		    prot | PMAP_ENTER_WIRED, 0);
#if VM_NRESERVLEVEL > 0
		if (__predict_false((prot & VM_PROT_EXECUTE) != 0))
			m->oflags |= VPO_KMEM_EXEC;
#endif
	}
	VM_OBJECT_WUNLOCK(object);

	return (KERN_SUCCESS);
}

/*
 *	kmem_back:
 *
 *	Allocate physical pages for the specified virtual address range.
 */
int
kmem_back(vm_object_t object, vm_ptr_t addr, vm_size_t size, int flags)
{
	vm_ptr_t end, next, start;
	int domain, rv;

	KASSERT(object == kernel_object,
	    ("kmem_back: only supports kernel object."));

	for (start = addr, end = addr + size; addr < end; addr = next) {
		/*
		 * We must ensure that pages backing a given large virtual page
		 * all come from the same physical domain.
		 */
		if (vm_ndomains > 1) {
			domain = (ptr_to_va(addr) >> KVA_QUANTUM_SHIFT) %
			    vm_ndomains;
			while (VM_DOMAIN_EMPTY(domain))
				domain++;
			next = roundup2(addr + 1, KVA_QUANTUM);
			if (next > end || next < start)
				next = end;
		} else {
			domain = 0;
			next = end;
		}
		rv = kmem_back_domain(domain, object, addr,
		    ptr_to_va(next) - ptr_to_va(addr), flags);
		if (rv != KERN_SUCCESS) {
			kmem_unback(object, start,
			    ptr_to_va(addr) - ptr_to_va(start));
			break;
		}
	}
	return (rv);
}

/*
 *	kmem_unback:
 *
 *	Unmap and free the physical pages underlying the specified virtual
 *	address range.
 *
 *	A physical page must exist within the specified object at each index
 *	that is being unmapped.
 */
static struct vmem *
_kmem_unback(vm_object_t object, vm_offset_t addr, vm_size_t size)
{
	struct vmem *arena;
	vm_page_t m, next;
	vm_offset_t end, offset;
	int domain;

	KASSERT(object == kernel_object,
	    ("kmem_unback: only supports kernel object."));

	if (size == 0)
		return (NULL);
	pmap_remove(kernel_pmap, addr, addr + size);
	offset = addr - VM_MIN_KERNEL_ADDRESS;
	end = offset + size;
	VM_OBJECT_WLOCK(object);
	m = vm_page_lookup(object, atop(offset)); 
	domain = vm_phys_domain(m);
#if VM_NRESERVLEVEL > 0
	if (__predict_true((m->oflags & VPO_KMEM_EXEC) == 0))
		arena = vm_dom[domain].vmd_kernel_arena;
	else
		arena = vm_dom[domain].vmd_kernel_rwx_arena;
#else
	arena = vm_dom[domain].vmd_kernel_arena;
#endif
	for (; offset < end; offset += PAGE_SIZE, m = next) {
		next = vm_page_next(m);
		vm_page_unwire_noq(m);
		vm_page_free(m);
	}
	VM_OBJECT_WUNLOCK(object);

	return (arena);
}

void
kmem_unback(vm_object_t object, vm_offset_t addr, vm_size_t size)
{

	(void)_kmem_unback(object, addr, size);
}

/*
 *	kmem_free:
 *
 *	Free memory allocated with kmem_malloc.  The size must match the
 *	original allocation.
 */
void
kmem_free(vm_ptr_t addr, vm_size_t size)
{
	struct vmem *arena;

	size = round_page(size);
	arena = _kmem_unback(kernel_object, ptr_to_va(addr), size);
	if (arena != NULL)
		vmem_free(arena, addr, size);
}

/*
 *	kmap_alloc_wait:
 *
 *	Allocates pageable memory from a sub-map of the kernel.  If the submap
 *	has no room, the caller sleeps waiting for more memory in the submap.
 *
 *	This routine may block.
 */
vm_ptr_t
kmap_alloc_wait(vm_map_t map, vm_size_t size)
{
	vm_offset_t addr;
	vm_ptr_t mapped;

	size = round_page(size);
	if (!swap_reserve(size))
		return (0);

	for (;;) {
		/*
		 * To make this work for more than one map, use the map's lock
		 * to lock out sleepers/wakers.
		 */
		vm_map_lock(map);
		addr = vm_map_findspace(map, vm_map_min(map), size);
		if (addr + size <= vm_map_max(map))
			break;
		/* no space now; see if we can ever get space */
		if (vm_map_max(map) - vm_map_min(map) < size) {
			vm_map_unlock(map);
			swap_release(size);
			return (0);
		}
		map->needs_wakeup = TRUE;
		vm_map_unlock_and_wait(map, 0);
	}
	vm_map_insert(map, NULL, 0, addr, addr + size, VM_PROT_RW, VM_PROT_RW,
	    MAP_ACC_CHARGED);
	vm_map_unlock(map);

	mapped = vm_map_make_ptr(map, addr, size, VM_PROT_ALL);
	CHERI_VM_ASSERT_VALID(mapped);
	return (mapped);
}

/*
 *	kmap_free_wakeup:
 *
 *	Returns memory to a submap of the kernel, and wakes up any processes
 *	waiting for memory in that map.
 */
void
kmap_free_wakeup(vm_map_t map, vm_offset_t addr, vm_size_t size)
{

	vm_map_lock(map);
	(void) vm_map_delete(map, trunc_page(addr), round_page(addr + size));
	if (map->needs_wakeup) {
		map->needs_wakeup = FALSE;
		vm_map_wakeup(map);
	}
	vm_map_unlock(map);
}

void
kmem_init_zero_region(void)
{
	vm_ptr_t addr;
	vm_offset_t i;
	vm_page_t m;

	/*
	 * Map a single physical page of zeros to a larger virtual range.
	 * This requires less looping in places that want large amounts of
	 * zeros, while not using much more physical resources.
	 */
	addr = kva_alloc(ZERO_REGION_SIZE);
	m = vm_page_alloc(NULL, 0, VM_ALLOC_NORMAL |
	    VM_ALLOC_NOOBJ | VM_ALLOC_WIRED | VM_ALLOC_ZERO);
	if ((m->flags & PG_ZERO) == 0)
		pmap_zero_page(m);
	for (i = 0; i < ZERO_REGION_SIZE; i += PAGE_SIZE)
		pmap_qenter(ptr_to_va(addr) + i, &m, 1);
	pmap_protect(kernel_pmap, ptr_to_va(addr),
	    ptr_to_va(addr) + ZERO_REGION_SIZE, VM_PROT_READ);

	zero_region = (const void *)addr;
}

/*
 * Import KVA from the kernel map into the kernel arena.
 */
static int
kva_import(void *unused, vmem_size_t size, int flags, vmem_addr_t *addrp)
{
	vm_ptr_t addr;
	int result;

	KASSERT((size % KVA_QUANTUM) == 0,
	    ("kva_import: Size %jd is not a multiple of %d",
	    (intmax_t)size, (int)KVA_QUANTUM));
	addr = vm_map_min(kernel_map);
	result = vm_map_find(kernel_map, NULL, 0, &addr, size, 0,
	    VMFS_SUPER_SPACE, VM_PROT_ALL, VM_PROT_ALL, MAP_NOFAULT);
	if (result != KERN_SUCCESS)
                return (ENOMEM);

	*addrp = addr;

	return (0);
}

/*
 * Import KVA from a parent arena into a per-domain arena.  Imports must be
 * KVA_QUANTUM-aligned and a multiple of KVA_QUANTUM in size.
 */
static int
kva_import_domain(void *arena, vmem_size_t size, int flags, vmem_addr_t *addrp)
{

	KASSERT((size % KVA_QUANTUM) == 0,
	    ("kva_import_domain: Size %jd is not a multiple of %d",
	    (intmax_t)size, (int)KVA_QUANTUM));
	return (vmem_xalloc(arena, size, KVA_QUANTUM, 0, 0, VMEM_ADDR_MIN,
	    VMEM_ADDR_MAX, flags, addrp));
}

/*
 * 	kmem_init:
 *
 *	Create the kernel map; insert a mapping covering kernel text, 
 *	data, bss, and all space allocated thus far (`boostrap' data).  The 
 *	new map will thus map the range between VM_MIN_KERNEL_ADDRESS and 
 *	`start' as allocated, and the range between `start' and `end' as free.
 *	Create the kernel vmem arena and its per-domain children.
 */
void
kmem_init(vm_ptr_t start, vm_ptr_t end)
{
	vm_map_t m;
	int domain;
	vm_ptr_t kern_map_start;

	CHERI_VM_ASSERT_VALID(start);
	CHERI_VM_ASSERT_VALID(end);
#ifndef CHERI_PURECAP_KERNEL
	kern_map_start = VM_MIN_KERNEL_ADDRESS;
#else
	kern_map_start = (vm_ptr_t)cheri_setoffset(
		(void *)start,
		VM_MIN_KERNEL_ADDRESS - cheri_getbase((void *)start));
#endif

	m = vm_map_create(kernel_pmap, kern_map_start, end);
	m->system_map = 1;
	vm_map_lock(m);
	/* N.B.: cannot use kgdb to debug, starting with this assignment ... */
	kernel_map = m;
	(void)vm_map_insert(m, NULL, 0,
#ifdef __amd64__
	    KERNBASE,
#else		     
	    ptr_to_va(kern_map_start),
#endif
	    ptr_to_va(start), VM_PROT_ALL, VM_PROT_ALL, MAP_NOFAULT);
	/* ... and ending with the completion of the above `insert' */

#ifdef __amd64__
	/*
	 * Mark KVA used for the page array as allocated.  Other platforms
	 * that handle vm_page_array allocation can simply adjust virtual_avail
	 * instead.
	 */
	(void)vm_map_insert(m, NULL, 0, (vm_offset_t)vm_page_array,
	    (vm_offset_t)vm_page_array + round_2mpage(vm_page_array_size *
	    sizeof(struct vm_page)),
	    VM_PROT_RW, VM_PROT_RW, MAP_NOFAULT);
#endif
	vm_map_unlock(m);

	/*
	 * Initialize the kernel_arena.  This can grow on demand.
	 */
	vmem_init(kernel_arena, "kernel arena", 0, 0, PAGE_SIZE, 0, 0);
	vmem_set_import(kernel_arena, kva_import, NULL, NULL, KVA_QUANTUM);

	for (domain = 0; domain < vm_ndomains; domain++) {
		/*
		 * Initialize the per-domain arenas.  These are used to color
		 * the KVA space in a way that ensures that virtual large pages
		 * are backed by memory from the same physical domain,
		 * maximizing the potential for superpage promotion.
		 */
		vm_dom[domain].vmd_kernel_arena = vmem_create(
		    "kernel arena domain", 0, 0, PAGE_SIZE, 0, M_WAITOK);
		vmem_set_import(vm_dom[domain].vmd_kernel_arena,
		    kva_import_domain, NULL, kernel_arena, KVA_QUANTUM);

		/*
		 * In architectures with superpages, maintain separate arenas
		 * for allocations with permissions that differ from the
		 * "standard" read/write permissions used for kernel memory,
		 * so as not to inhibit superpage promotion.
		 */
#if VM_NRESERVLEVEL > 0
		vm_dom[domain].vmd_kernel_rwx_arena = vmem_create(
		    "kernel rwx arena domain", 0, 0, PAGE_SIZE, 0, M_WAITOK);
		vmem_set_import(vm_dom[domain].vmd_kernel_rwx_arena,
		    kva_import_domain, (vmem_release_t *)vmem_xfree,
		    kernel_arena, KVA_QUANTUM);
#endif
	}
}

/*
 *	kmem_bootstrap_free:
 *
 *	Free pages backing preloaded data (e.g., kernel modules) to the
 *	system.  Currently only supported on platforms that create a
 *	vm_phys segment for preloaded data.
 */
void
kmem_bootstrap_free(vm_offset_t start, vm_size_t size)
{
#if defined(__i386__) || defined(__amd64__)
	struct vm_domain *vmd;
	vm_offset_t end, va;
	vm_paddr_t pa;
	vm_page_t m;

	end = trunc_page(start + size);
	start = round_page(start);

#ifdef __amd64__
	/*
	 * Preloaded files do not have execute permissions by default on amd64.
	 * Restore the default permissions to ensure that the direct map alias
	 * is updated.
	 */
	pmap_change_prot(start, end - start, VM_PROT_RW);
#endif
	for (va = start; va < end; va += PAGE_SIZE) {
		pa = pmap_kextract(va);
		m = PHYS_TO_VM_PAGE(pa);

		vmd = vm_pagequeue_domain(m);
		vm_domain_free_lock(vmd);
		vm_phys_free_pages(m, 0);
		vm_domain_free_unlock(vmd);

		vm_domain_freecnt_inc(vmd, 1);
		vm_cnt.v_page_count++;
	}
	pmap_remove(kernel_pmap, start, end);
	(void)vmem_add(kernel_arena, start, end - start, M_WAITOK);
#endif
}

/*
 * Allow userspace to directly trigger the VM drain routine for testing
 * purposes.
 */
static int
debug_vm_lowmem(SYSCTL_HANDLER_ARGS)
{
	int error, i;

	i = 0;
	error = sysctl_handle_int(oidp, &i, 0, req);
	if (error)
		return (error);
	if ((i & ~(VM_LOW_KMEM | VM_LOW_PAGES)) != 0)
		return (EINVAL);
	if (i != 0)
		EVENTHANDLER_INVOKE(vm_lowmem, i);
	return (0);
}

SYSCTL_PROC(_debug, OID_AUTO, vm_lowmem, CTLTYPE_INT | CTLFLAG_RW, 0, 0,
<<<<<<< HEAD
    debug_vm_lowmem, "I", "set to trigger vm_lowmem event with given flags");
#endif
// CHERI CHANGES START
// {
//   "updated": 20190606,
//   "target_type": "kernel",
//   "changes_purecap": [
//     "uintptr_interp_offset",
//     "pointer_as_integer",
//     "support"
//   ]
// }
// CHERI CHANGES END
=======
    debug_vm_lowmem, "I", "set to trigger vm_lowmem event with given flags");
>>>>>>> fe33cd02
<|MERGE_RESOLUTION|>--- conflicted
+++ resolved
@@ -936,20 +936,4 @@
 }
 
 SYSCTL_PROC(_debug, OID_AUTO, vm_lowmem, CTLTYPE_INT | CTLFLAG_RW, 0, 0,
-<<<<<<< HEAD
-    debug_vm_lowmem, "I", "set to trigger vm_lowmem event with given flags");
-#endif
-// CHERI CHANGES START
-// {
-//   "updated": 20190606,
-//   "target_type": "kernel",
-//   "changes_purecap": [
-//     "uintptr_interp_offset",
-//     "pointer_as_integer",
-//     "support"
-//   ]
-// }
-// CHERI CHANGES END
-=======
-    debug_vm_lowmem, "I", "set to trigger vm_lowmem event with given flags");
->>>>>>> fe33cd02
+    debug_vm_lowmem, "I", "set to trigger vm_lowmem event with given flags");