--- conflicted
+++ resolved
@@ -862,11 +862,7 @@
 	addr = VM_MIN_KERNEL_ADDRESS;
 #endif
 
-<<<<<<< HEAD
-	size = (vaddr_t)start - (vaddr_t)addr;
-=======
 	size = (ptraddr_t)start - (ptraddr_t)addr;
->>>>>>> abd72897
 	(void)vm_map_reservation_create_locked(kernel_map, &addr, size,
 	    VM_PROT_ALL);
 	(void)vm_map_insert(kernel_map, NULL, 0, addr, start, VM_PROT_ALL,
