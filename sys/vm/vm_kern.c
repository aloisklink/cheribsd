/*-
 * SPDX-License-Identifier: (BSD-3-Clause AND MIT-CMU)
 *
 * Copyright (c) 1991, 1993
 *	The Regents of the University of California.  All rights reserved.
 *
 * This code is derived from software contributed to Berkeley by
 * The Mach Operating System project at Carnegie-Mellon University.
 *
 * Redistribution and use in source and binary forms, with or without
 * modification, are permitted provided that the following conditions
 * are met:
 * 1. Redistributions of source code must retain the above copyright
 *    notice, this list of conditions and the following disclaimer.
 * 2. Redistributions in binary form must reproduce the above copyright
 *    notice, this list of conditions and the following disclaimer in the
 *    documentation and/or other materials provided with the distribution.
 * 3. Neither the name of the University nor the names of its contributors
 *    may be used to endorse or promote products derived from this software
 *    without specific prior written permission.
 *
 * THIS SOFTWARE IS PROVIDED BY THE REGENTS AND CONTRIBUTORS ``AS IS'' AND
 * ANY EXPRESS OR IMPLIED WARRANTIES, INCLUDING, BUT NOT LIMITED TO, THE
 * IMPLIED WARRANTIES OF MERCHANTABILITY AND FITNESS FOR A PARTICULAR PURPOSE
 * ARE DISCLAIMED.  IN NO EVENT SHALL THE REGENTS OR CONTRIBUTORS BE LIABLE
 * FOR ANY DIRECT, INDIRECT, INCIDENTAL, SPECIAL, EXEMPLARY, OR CONSEQUENTIAL
 * DAMAGES (INCLUDING, BUT NOT LIMITED TO, PROCUREMENT OF SUBSTITUTE GOODS
 * OR SERVICES; LOSS OF USE, DATA, OR PROFITS; OR BUSINESS INTERRUPTION)
 * HOWEVER CAUSED AND ON ANY THEORY OF LIABILITY, WHETHER IN CONTRACT, STRICT
 * LIABILITY, OR TORT (INCLUDING NEGLIGENCE OR OTHERWISE) ARISING IN ANY WAY
 * OUT OF THE USE OF THIS SOFTWARE, EVEN IF ADVISED OF THE POSSIBILITY OF
 * SUCH DAMAGE.
 *
 *	from: @(#)vm_kern.c	8.3 (Berkeley) 1/12/94
 *
 *
 * Copyright (c) 1987, 1990 Carnegie-Mellon University.
 * All rights reserved.
 *
 * Authors: Avadis Tevanian, Jr., Michael Wayne Young
 *
 * Permission to use, copy, modify and distribute this software and
 * its documentation is hereby granted, provided that both the copyright
 * notice and this permission notice appear in all copies of the
 * software, derivative works or modified versions, and any portions
 * thereof, and that both notices appear in supporting documentation.
 *
 * CARNEGIE MELLON ALLOWS FREE USE OF THIS SOFTWARE IN ITS "AS IS"
 * CONDITION.  CARNEGIE MELLON DISCLAIMS ANY LIABILITY OF ANY KIND
 * FOR ANY DAMAGES WHATSOEVER RESULTING FROM THE USE OF THIS SOFTWARE.
 *
 * Carnegie Mellon requests users of this software to return to
 *
 *  Software Distribution Coordinator  or  Software.Distribution@CS.CMU.EDU
 *  School of Computer Science
 *  Carnegie Mellon University
 *  Pittsburgh PA 15213-3890
 *
 * any improvements or extensions that they make and grant Carnegie the
 * rights to redistribute these changes.
 */

/*
 *	Kernel memory management.
 */

#include <sys/cdefs.h>
__FBSDID("$FreeBSD$");

#include "opt_vm.h"

#include <sys/param.h>
#include <sys/systm.h>
#include <sys/kernel.h>		/* for ticks and hz */
#include <sys/domainset.h>
#include <sys/eventhandler.h>
#include <sys/lock.h>
#include <sys/proc.h>
#include <sys/malloc.h>
#include <sys/rwlock.h>
#include <sys/sysctl.h>
#include <sys/vmem.h>
#include <sys/vmmeter.h>

#include <cheri/cheric.h>

#include <vm/vm.h>
#include <vm/vm_param.h>
#include <vm/vm_domainset.h>
#include <vm/vm_kern.h>
#include <vm/pmap.h>
#include <vm/vm_map.h>
#include <vm/vm_object.h>
#include <vm/vm_page.h>
#include <vm/vm_pageout.h>
#include <vm/vm_pagequeue.h>
#include <vm/vm_phys.h>
#include <vm/vm_radix.h>
#include <vm/vm_extern.h>
#include <vm/uma.h>

struct vm_map kernel_map_store;
struct vm_map exec_map_store;
struct vm_map pipe_map_store;

const void *zero_region;
CTASSERT((ZERO_REGION_SIZE & PAGE_MASK) == 0);

/* NB: Used by kernel debuggers. */
const u_long vm_maxuser_address = VM_MAXUSER_ADDRESS;

u_int exec_map_entry_size;
u_int exec_map_entries;

SYSCTL_ULONG(_vm, OID_AUTO, min_kernel_address, CTLFLAG_RD,
    SYSCTL_NULL_ULONG_PTR, VM_MIN_KERNEL_ADDRESS, "Min kernel address");

SYSCTL_ULONG(_vm, OID_AUTO, max_kernel_address, CTLFLAG_RD,
#if defined(__arm__)
    &vm_max_kernel_address, 0,
#else
    SYSCTL_NULL_ULONG_PTR, VM_MAX_KERNEL_ADDRESS,
#endif
    "Max kernel address");

#if VM_NRESERVLEVEL > 0
#define	KVA_QUANTUM_SHIFT	(VM_LEVEL_0_ORDER + PAGE_SHIFT)
#else
/* On non-superpage architectures we want large import sizes. */
#define	KVA_QUANTUM_SHIFT	(8 + PAGE_SHIFT)
#endif
#define	KVA_QUANTUM		(1 << KVA_QUANTUM_SHIFT)
#define	KVA_NUMA_IMPORT_QUANTUM	(KVA_QUANTUM * 128)

extern void     uma_startup2(void);

/*
 *	kva_alloc:
 *
 *	Allocate a virtual address range with no underlying object and
 *	no initial mapping to physical memory.  Any mapping from this
 *	range to physical memory must be explicitly created prior to
 *	its use, typically with pmap_qenter().  Any attempt to create
 *	a mapping on demand through vm_fault() will result in a panic. 
 */
vm_pointer_t
kva_alloc(vm_size_t size)
{
	vmem_addr_t addr;

	size = round_page(size);
	if (vmem_alloc(kernel_arena, size, M_BESTFIT | M_NOWAIT, &addr))
		return (0);
#ifdef __CHERI_PURE_CAPABILITY__
	KASSERT(cheri_gettag(addr), ("Expected valid capability"));
#endif
<<<<<<< HEAD
	return (addr);
}

vm_pointer_t
kva_alloc_aligned(vm_size_t size, vm_offset_t align)
{
	vmem_addr_t addr;

	size = round_page(size);
	if (vmem_xalloc(kernel_arena, size, align, 0, 0,
			VMEM_ADDR_MIN, VMEM_ADDR_MAX,
			M_BESTFIT | M_NOWAIT, &addr))
		return (0);
#ifdef __CHERI_PURE_CAPABILITY__
	KASSERT(cheri_gettag(addr), ("Expected valid capability"));
#endif
=======
>>>>>>> d4fc5724
	return (addr);
}

/*
 *	kva_free:
 *
 *	Release a region of kernel virtual memory allocated
 *	with kva_alloc, and return the physical pages
 *	associated with that region.
 *
 *	This routine may not block on kernel maps.
 */
void
kva_free(vm_pointer_t addr, vm_size_t size)
{

	size = round_page(size);
	vmem_free(kernel_arena, addr, size);
}

static vm_page_t
kmem_alloc_contig_pages(vm_object_t object, vm_pindex_t pindex, int domain,
    int pflags, u_long npages, vm_paddr_t low, vm_paddr_t high,
    u_long alignment, vm_paddr_t boundary, vm_memattr_t memattr)
{
	vm_page_t m;
	int tries;
	bool wait;

	VM_OBJECT_ASSERT_WLOCKED(object);

	wait = (pflags & VM_ALLOC_WAITOK) != 0;
	pflags &= ~(VM_ALLOC_NOWAIT | VM_ALLOC_WAITOK | VM_ALLOC_WAITFAIL);
	pflags |= VM_ALLOC_NOWAIT;
	for (tries = wait ? 3 : 1;; tries--) {
		m = vm_page_alloc_contig_domain(object, pindex, domain, pflags,
		    npages, low, high, alignment, boundary, memattr);
		if (m != NULL || tries == 0)
			break;

		VM_OBJECT_WUNLOCK(object);
		if (!vm_page_reclaim_contig_domain(domain, pflags, npages,
		    low, high, alignment, boundary) && wait)
			vm_wait_domain(domain);
		VM_OBJECT_WLOCK(object);
	}
	return (m);
}

/*
 *	Allocates a region from the kernel address map and physical pages
 *	within the specified address range to the kernel object.  Creates a
 *	wired mapping from this region to these pages, and returns the
 *	region's starting virtual address.  The allocated pages are not
 *	necessarily physically contiguous.  If M_ZERO is specified through the
 *	given flags, then the pages are zeroed before they are mapped.
 */
static vm_pointer_t
kmem_alloc_attr_domain(int domain, vm_size_t size, int flags, vm_paddr_t low,
    vm_paddr_t high, vm_memattr_t memattr)
{
	vmem_t *vmem;
	vm_object_t object;
	vm_pointer_t addr;
	vm_offset_t i, offset;
	vm_page_t m;
	int pflags;
	vm_prot_t prot;

#ifdef __CHERI_PURE_CAPABILITY__
<<<<<<< HEAD
        size = CHERI_REPRESENTABLE_LENGTH(size);
=======
	size = CHERI_REPRESENTABLE_LENGTH(size);
>>>>>>> d4fc5724
#endif
	object = kernel_object;
	size = round_page(size);
	vmem = vm_dom[domain].vmd_kernel_arena;
	if (vmem_alloc(vmem, size, M_BESTFIT | flags, &addr))
		return (0);
	offset = addr - VM_MIN_KERNEL_ADDRESS;
	pflags = malloc2vm_flags(flags) | VM_ALLOC_WIRED;
	prot = (flags & M_EXEC) != 0 ? VM_PROT_RWX : VM_PROT_RW;

	/* XXX: Do we want a M_CAP? */
	prot |= VM_PROT_CAP;
	VM_OBJECT_WLOCK(object);
	for (i = 0; i < size; i += PAGE_SIZE) {
		m = kmem_alloc_contig_pages(object, atop(offset + i),
		    domain, pflags, 1, low, high, PAGE_SIZE, 0, memattr);
		if (m == NULL) {
			VM_OBJECT_WUNLOCK(object);
			kmem_unback(object, addr, i);
			vmem_free(vmem, addr, size);
			return (0);
		}
		KASSERT(vm_page_domain(m) == domain,
		    ("kmem_alloc_attr_domain: Domain mismatch %d != %d",
		    vm_page_domain(m), domain));
		if ((flags & M_ZERO) && (m->flags & PG_ZERO) == 0)
			pmap_zero_page(m);
		vm_page_valid(m);
		VM_OBJECT_ASSERT_CAP(object, prot);
		pmap_enter(kernel_pmap, addr + i, m, prot,
		    prot | PMAP_ENTER_WIRED, 0);
	}
	VM_OBJECT_WUNLOCK(object);
#ifdef __CHERI_PURE_CAPABILITY__
	KASSERT(cheri_gettag(addr), ("Expected valid capability"));
	KASSERT(cheri_getlen(addr) == size,
	    ("Inexact bounds expected %zx found %zx",
	    (size_t)size, (size_t)cheri_getlen(addr)));
#endif
	return (addr);
}

vm_pointer_t
kmem_alloc_attr(vm_size_t size, int flags, vm_paddr_t low, vm_paddr_t high,
    vm_memattr_t memattr)
{

	return (kmem_alloc_attr_domainset(DOMAINSET_RR(), size, flags, low,
	    high, memattr));
}

vm_pointer_t
kmem_alloc_attr_domainset(struct domainset *ds, vm_size_t size, int flags,
    vm_paddr_t low, vm_paddr_t high, vm_memattr_t memattr)
{
	struct vm_domainset_iter di;
	vm_pointer_t addr;
	int domain;

	vm_domainset_iter_policy_init(&di, ds, &domain, &flags);
	do {
		addr = kmem_alloc_attr_domain(domain, size, flags, low, high,
		    memattr);
		if (addr != 0)
			break;
	} while (vm_domainset_iter_policy(&di, &domain) == 0);

	return (addr);
}

/*
 *	Allocates a region from the kernel address map and physically
 *	contiguous pages within the specified address range to the kernel
 *	object.  Creates a wired mapping from this region to these pages, and
 *	returns the region's starting virtual address.  If M_ZERO is specified
 *	through the given flags, then the pages are zeroed before they are
 *	mapped.
 */
static vm_pointer_t
kmem_alloc_contig_domain(int domain, vm_size_t size, int flags, vm_paddr_t low,
    vm_paddr_t high, u_long alignment, vm_paddr_t boundary,
    vm_memattr_t memattr)
{
	vmem_t *vmem;
	vm_object_t object;
	vm_pointer_t addr;
	vm_offset_t offset, tmp;
	vm_page_t end_m, m;
	u_long npages;
	int pflags;

#ifdef __CHERI_PURE_CAPABILITY__
<<<<<<< HEAD
        size = CHERI_REPRESENTABLE_LENGTH(size);
=======
	size = CHERI_REPRESENTABLE_LENGTH(size);
>>>>>>> d4fc5724
#endif
	object = kernel_object;
	size = round_page(size);
	vmem = vm_dom[domain].vmd_kernel_arena;
	if (vmem_alloc(vmem, size, flags | M_BESTFIT, &addr))
		return (0);
	offset = addr - VM_MIN_KERNEL_ADDRESS;
	pflags = malloc2vm_flags(flags) | VM_ALLOC_WIRED;
	npages = atop(size);
	VM_OBJECT_WLOCK(object);
	m = kmem_alloc_contig_pages(object, atop(offset), domain,
	    pflags, npages, low, high, alignment, boundary, memattr);
	if (m == NULL) {
		VM_OBJECT_WUNLOCK(object);
		vmem_free(vmem, addr, size);
		return (0);
	}
	KASSERT(vm_page_domain(m) == domain,
	    ("kmem_alloc_contig_domain: Domain mismatch %d != %d",
	    vm_page_domain(m), domain));
	end_m = m + npages;
	tmp = addr;
	for (; m < end_m; m++) {
		if ((flags & M_ZERO) && (m->flags & PG_ZERO) == 0)
			pmap_zero_page(m);
		vm_page_valid(m);
		VM_OBJECT_ASSERT_CAP(object, VM_PROT_RW_CAP);
		pmap_enter(kernel_pmap, tmp, m, VM_PROT_RW_CAP,
		    VM_PROT_RW_CAP | PMAP_ENTER_WIRED, 0);
		tmp += PAGE_SIZE;
	}
	VM_OBJECT_WUNLOCK(object);
#ifdef __CHERI_PURE_CAPABILITY__
	KASSERT(cheri_gettag(addr), ("Expected valid capability"));
	KASSERT(cheri_getlen(addr) == size,
	    ("Inexact bounds expected %zx found %zx",
	    (size_t)size, (size_t)cheri_getlen(addr)));
#endif
	return (addr);
}

vm_pointer_t
kmem_alloc_contig(vm_size_t size, int flags, vm_paddr_t low, vm_paddr_t high,
    u_long alignment, vm_paddr_t boundary, vm_memattr_t memattr)
{

	return (kmem_alloc_contig_domainset(DOMAINSET_RR(), size, flags, low,
	    high, alignment, boundary, memattr));
}

vm_pointer_t
kmem_alloc_contig_domainset(struct domainset *ds, vm_size_t size, int flags,
    vm_paddr_t low, vm_paddr_t high, u_long alignment, vm_paddr_t boundary,
    vm_memattr_t memattr)
{
	struct vm_domainset_iter di;
	vm_pointer_t addr;
	int domain;

	vm_domainset_iter_policy_init(&di, ds, &domain, &flags);
	do {
		addr = kmem_alloc_contig_domain(domain, size, flags, low, high,
		    alignment, boundary, memattr);
		if (addr != 0)
			break;
	} while (vm_domainset_iter_policy(&di, &domain) == 0);

	return (addr);
}

/*
 *	kmem_subinit:
 *
 *	Initializes a map to manage a subrange
 *	of the kernel virtual address space.
 *
 *	Arguments are as follows:
 *
 *	parent		Map to take range from
 *	min, max	Returned endpoints of map
 *	size		Size of range to find
 *	superpage_align	Request that min is superpage aligned
 */
void
kmem_subinit(vm_map_t map, vm_map_t parent, vm_pointer_t *min, vm_pointer_t *max,
    vm_size_t size, bool superpage_align)
{
	int ret;

#ifdef __CHERI_PURE_CAPABILITY__
	KASSERT(cheri_gettag(min), ("Expected valid capability min"));
	KASSERT(cheri_gettag(max), ("Expected valid capability max"));
#endif
	size = round_page(size);

	*min = vm_map_min(parent);
	ret = vm_map_find(parent, NULL, 0, min, size, 0, superpage_align ?
	    VMFS_SUPER_SPACE : VMFS_ANY_SPACE, VM_PROT_ALL, VM_PROT_ALL,
	    MAP_ACC_NO_CHARGE);
	if (ret != KERN_SUCCESS)
		panic("kmem_subinit: bad status return of %d", ret);
	*max = *min + size;
	vm_map_init(map, vm_map_pmap(parent), *min, *max);
	if (vm_map_submap(parent, *min, *max, map) != KERN_SUCCESS)
		panic("kmem_subinit: unable to change range to submap");
}

/*
 *	kmem_malloc_domain:
 *
 *	Allocate wired-down pages in the kernel's address space.
 */
static vm_pointer_t
<<<<<<< HEAD
kmem_malloc_domain(int domain, vm_size_t size, int flags, vm_size_t align)
=======
kmem_malloc_domain(int domain, vm_size_t size, int flags)
>>>>>>> d4fc5724
{
	vmem_t *arena;
	vm_pointer_t addr;
	int rv;

	if (__predict_true((flags & M_EXEC) == 0))
		arena = vm_dom[domain].vmd_kernel_arena;
	else
		arena = vm_dom[domain].vmd_kernel_rwx_arena;
	size = round_page(size);

	if (align == 0 && vmem_alloc(arena, size, flags | M_BESTFIT, &addr))
		return (0);
	else if (vmem_xalloc(arena, size, align, 0, 0, VMEM_ADDR_MIN, VMEM_ADDR_MAX,
			     flags | M_BESTFIT, &addr))
		return (0);

	rv = kmem_back_domain(domain, kernel_object, addr, size, flags);
	if (rv != KERN_SUCCESS) {
		vmem_free(arena, addr, size);
		return (0);
	}
#ifdef __CHERI_PURE_CAPABILITY__
	KASSERT(cheri_gettag(addr), ("Expected valid capability"));
#endif
	return (addr);
}

vm_pointer_t
kmem_malloc(vm_size_t size, int flags)
{

	return (kmem_malloc_domainset(DOMAINSET_RR(), size, flags, 0));
}

vm_pointer_t
<<<<<<< HEAD
kmem_malloc_domainset(struct domainset *ds, vm_size_t size, int flags,
   vm_size_t align)
=======
kmem_malloc_domainset(struct domainset *ds, vm_size_t size, int flags)
>>>>>>> d4fc5724
{
	struct vm_domainset_iter di;
	vm_pointer_t addr;
	int domain;

	vm_domainset_iter_policy_init(&di, ds, &domain, &flags);
	do {
		addr = kmem_malloc_domain(domain, size, flags, align);
		if (addr != 0)
			break;
	} while (vm_domainset_iter_policy(&di, &domain) == 0);

	return (addr);
}

/*
 *	kmem_back_domain:
 *
 *	Allocate physical pages from the specified domain for the specified
 *	virtual address range.
 *	XXX-AM:
 *	We should prevent physical pages allocation if whoever asks for it
 *	does not have a valid capability for the virtual address range
 *	of the specified size.
 */
int
kmem_back_domain(int domain, vm_object_t object, vm_pointer_t addr,
    vm_size_t size, int flags)
{
	vm_offset_t offset, i;
	vm_page_t m, mpred;
	vm_prot_t prot;
	int pflags;

	KASSERT(object == kernel_object,
	    ("kmem_back_domain: only supports kernel object."));
#ifdef __CHERI_PURE_CAPABILITY__
	KASSERT(cheri_gettag(addr), ("Expected valid capability"));
#endif

	offset = addr - VM_MIN_KERNEL_ADDRESS;
	pflags = malloc2vm_flags(flags) | VM_ALLOC_WIRED;
	pflags &= ~(VM_ALLOC_NOWAIT | VM_ALLOC_WAITOK | VM_ALLOC_WAITFAIL);
	if (flags & M_WAITOK)
		pflags |= VM_ALLOC_WAITFAIL;
	prot = (flags & M_EXEC) != 0 ? VM_PROT_RWX : VM_PROT_RW;

	/* XXX: Do we want a M_CAP? */
	prot |= VM_PROT_CAP;

	i = 0;
	VM_OBJECT_WLOCK(object);
retry:
	mpred = vm_radix_lookup_le(&object->rtree, atop(offset + i));
	for (; i < size; i += PAGE_SIZE, mpred = m) {
		m = vm_page_alloc_domain_after(object, atop(offset + i),
		    domain, pflags, mpred);

		/*
		 * Ran out of space, free everything up and return. Don't need
		 * to lock page queues here as we know that the pages we got
		 * aren't on any queues.
		 */
		if (m == NULL) {
			if ((flags & M_NOWAIT) == 0)
				goto retry;
			VM_OBJECT_WUNLOCK(object);
			kmem_unback(object, addr, i);
			return (KERN_NO_SPACE);
		}
		KASSERT(vm_page_domain(m) == domain,
		    ("kmem_back_domain: Domain mismatch %d != %d",
		    vm_page_domain(m), domain));
		if (flags & M_ZERO && (m->flags & PG_ZERO) == 0)
			pmap_zero_page(m);
		KASSERT((m->oflags & VPO_UNMANAGED) != 0,
		    ("kmem_malloc: page %p is managed", m));
		vm_page_valid(m);
		VM_OBJECT_ASSERT_CAP(object, prot);
		pmap_enter(kernel_pmap, addr + i, m, prot,
		    prot | PMAP_ENTER_WIRED, 0);
		if (__predict_false((prot & VM_PROT_EXECUTE) != 0))
			m->oflags |= VPO_KMEM_EXEC;
	}
	VM_OBJECT_WUNLOCK(object);

	return (KERN_SUCCESS);
}

/*
 *	kmem_back:
 *
 *	Allocate physical pages for the specified virtual address range.
 */
int
kmem_back(vm_object_t object, vm_pointer_t addr, vm_size_t size, int flags)
{
	vm_pointer_t end, next, start;
	int domain, rv;

	KASSERT(object == kernel_object,
	    ("kmem_back: only supports kernel object."));

	for (start = addr, end = addr + size; addr < end; addr = next) {
		/*
		 * We must ensure that pages backing a given large virtual page
		 * all come from the same physical domain.
		 */
		if (vm_ndomains > 1) {
			domain = (addr >> KVA_QUANTUM_SHIFT) % vm_ndomains;
			while (VM_DOMAIN_EMPTY(domain))
				domain++;
			next = roundup2(addr + 1, KVA_QUANTUM);
			if (next > end || next < start)
				next = end;
		} else {
			domain = 0;
			next = end;
		}
		rv = kmem_back_domain(domain, object, addr,
<<<<<<< HEAD
		    (vaddr_t)next - (vaddr_t)addr, flags);
		if (rv != KERN_SUCCESS) {
			kmem_unback(object, start,
			    (vaddr_t)addr - (vaddr_t)start);
=======
		    (ptraddr_t)next - (ptraddr_t)addr, flags);
		if (rv != KERN_SUCCESS) {
			kmem_unback(object, start,
			    (ptraddr_t)addr - (ptraddr_t)start);
>>>>>>> d4fc5724
			break;
		}
	}
	return (rv);
}

/*
 *	kmem_unback:
 *
 *	Unmap and free the physical pages underlying the specified virtual
 *	address range.
 *
 *	A physical page must exist within the specified object at each index
 *	that is being unmapped.
 */
static struct vmem *
_kmem_unback(vm_object_t object, vm_offset_t addr, vm_size_t size)
{
	struct vmem *arena;
	vm_page_t m, next;
	vm_offset_t end, offset;
	int domain;

	KASSERT(object == kernel_object,
	    ("kmem_unback: only supports kernel object."));

	if (size == 0)
		return (NULL);
	pmap_remove(kernel_pmap, addr, addr + size);
	offset = addr - VM_MIN_KERNEL_ADDRESS;
	end = offset + size;
	VM_OBJECT_WLOCK(object);
	m = vm_page_lookup(object, atop(offset)); 
	domain = vm_page_domain(m);
	if (__predict_true((m->oflags & VPO_KMEM_EXEC) == 0))
		arena = vm_dom[domain].vmd_kernel_arena;
	else
		arena = vm_dom[domain].vmd_kernel_rwx_arena;
	for (; offset < end; offset += PAGE_SIZE, m = next) {
		next = vm_page_next(m);
		vm_page_xbusy_claim(m);
		vm_page_unwire_noq(m);
		vm_page_free(m);
	}
	VM_OBJECT_WUNLOCK(object);

	return (arena);
}

void
kmem_unback(vm_object_t object, vm_offset_t addr, vm_size_t size)
{

	(void)_kmem_unback(object, addr, size);
}

/*
 *	kmem_free:
 *
 *	Free memory allocated with kmem_malloc.  The size must match the
 *	original allocation.
 */
void
kmem_free(vm_pointer_t addr, vm_size_t size)
{
	struct vmem *arena;

	size = round_page(size);
	arena = _kmem_unback(kernel_object, addr, size);
	if (arena != NULL)
		vmem_free(arena, addr, size);
}

/*
 *	kmap_alloc_wait:
 *
 *	Allocates pageable memory from a sub-map of the kernel.  If the submap
 *	has no room, the caller sleeps waiting for more memory in the submap.
 *
 *	This routine may block.
 */
vm_pointer_t
kmap_alloc_wait(vm_map_t map, vm_size_t size)
{
	int error;
	vm_size_t padded_size;
	vm_offset_t alignment;
	vm_offset_t addr;
	vm_pointer_t mapped;

	size = round_page(size);
	if (!swap_reserve(size))
		return (0);
	padded_size = CHERI_REPRESENTABLE_LENGTH(size);
	alignment = CHERI_REPRESENTABLE_ALIGNMENT(size);

	for (;;) {
		/*
		 * To make this work for more than one map, use the map's lock
		 * to lock out sleepers/wakers.
		 */
		vm_map_lock(map);
		addr = vm_map_findspace(map, vm_map_min(map), padded_size);
		if (addr + padded_size <= vm_map_max(map) && alignment == 0)
			break;
		if (alignment > 0) {
			error = vm_map_alignspace(map, NULL, 0, &addr,
			    padded_size, vm_map_max(map), alignment);
			if (error == KERN_SUCCESS)
				break;
		}

		/* no space now; see if we can ever get space */
		if (vm_map_max(map) - vm_map_min(map) < size) {
			vm_map_unlock(map);
			swap_release(size);
			return (0);
		}
		map->needs_wakeup = TRUE;
		vm_map_unlock_and_wait(map, 0);
	}

	mapped = addr;
	if (vm_map_reservation_create_locked(map, &mapped, padded_size,
	    VM_PROT_RW_CAP)) {
		vm_map_unlock(map);
		swap_release(size);
		return (0);
	}
	vm_map_insert(map, NULL, 0, mapped, mapped + size, VM_PROT_RW_CAP,
	    VM_PROT_RW_CAP, MAP_ACC_CHARGED, mapped);
	vm_map_unlock(map);

	return (mapped);
}

/*
 *	kmap_free_wakeup:
 *
 *	Returns memory to a submap of the kernel, and wakes up any processes
 *	waiting for memory in that map.
 */
void
kmap_free_wakeup(vm_map_t map, vm_offset_t addr, vm_size_t size)
{

	vm_map_lock(map);
	(void) vm_map_remove_locked(map, trunc_page(addr),
	    round_page(addr + size));

	if (map->needs_wakeup) {
		map->needs_wakeup = FALSE;
		vm_map_wakeup(map);
	}
	vm_map_unlock(map);
}

void
kmem_init_zero_region(void)
{
	vm_pointer_t addr;
	vm_offset_t i;
	vm_page_t m;

	/*
	 * Map a single physical page of zeros to a larger virtual range.
	 * This requires less looping in places that want large amounts of
	 * zeros, while not using much more physical resources.
	 */
	addr = kva_alloc(ZERO_REGION_SIZE);
	m = vm_page_alloc(NULL, 0, VM_ALLOC_NORMAL |
	    VM_ALLOC_NOOBJ | VM_ALLOC_WIRED | VM_ALLOC_ZERO);
	if ((m->flags & PG_ZERO) == 0)
		pmap_zero_page(m);
	for (i = 0; i < ZERO_REGION_SIZE; i += PAGE_SIZE)
		pmap_qenter(addr + i, &m, 1);
	pmap_protect(kernel_pmap, addr, addr + ZERO_REGION_SIZE, VM_PROT_READ);

	zero_region = (const void *)addr;
}

/*
 * Import KVA from the kernel map into the kernel arena.
 */
static int
kva_import(void *unused, vmem_size_t size, int flags, vmem_addr_t *addrp)
{
	vm_pointer_t addr;
	int result;

	KASSERT((size % KVA_QUANTUM) == 0,
	    ("kva_import: Size %jd is not a multiple of %d",
	    (intmax_t)size, (int)KVA_QUANTUM));
	addr = vm_map_min(kernel_map);
	result = vm_map_find(kernel_map, NULL, 0, &addr, size, 0,
	    VMFS_SUPER_SPACE, VM_PROT_ALL, VM_PROT_ALL, MAP_NOFAULT);
	if (result != KERN_SUCCESS)
                return (ENOMEM);

	*addrp = addr;

	return (0);
}

/*
 * Import KVA from a parent arena into a per-domain arena.  Imports must be
 * KVA_QUANTUM-aligned and a multiple of KVA_QUANTUM in size.
 */
static int
kva_import_domain(void *arena, vmem_size_t size, int flags, vmem_addr_t *addrp)
{

	KASSERT((size % KVA_QUANTUM) == 0,
	    ("kva_import_domain: Size %jd is not a multiple of %d",
	    (intmax_t)size, (int)KVA_QUANTUM));
	return (vmem_xalloc(arena, size, KVA_QUANTUM, 0, 0, VMEM_ADDR_MIN,
	    VMEM_ADDR_MAX, flags, addrp));
}

/*
 * 	kmem_init:
 *
 *	Create the kernel map; insert a mapping covering kernel text, 
 *	data, bss, and all space allocated thus far (`boostrap' data).  The 
 *	new map will thus map the range between VM_MIN_KERNEL_ADDRESS and 
 *	`start' as allocated, and the range between `start' and `end' as free.
 *	Create the kernel vmem arena and its per-domain children.
 */
void
kmem_init(vm_pointer_t start, vm_pointer_t end)
{
	vm_pointer_t addr;
	vm_size_t quantum;
	int domain;
	vm_size_t size;

#ifdef __CHERI_PURE_CAPABILITY__
	KASSERT(cheri_gettag(start), ("Expected valid start capability"));
	KASSERT(cheri_gettag(end), ("Expected valid end capability"));
#endif

	vm_map_init(kernel_map, kernel_pmap,
	    cheri_kern_setaddress(start, VM_MIN_KERNEL_ADDRESS), end);
	kernel_map->system_map = 1;
	vm_map_lock(kernel_map);
	/* N.B.: cannot use kgdb to debug, starting with this assignment ... */
#ifdef __amd64__
	addr = KERNBASE;
#else
	addr = VM_MIN_KERNEL_ADDRESS;
#endif

	size = (ptraddr_t)start - (ptraddr_t)addr;
	(void)vm_map_reservation_create_locked(kernel_map, &addr, size,
	    VM_PROT_ALL);
	(void)vm_map_insert(kernel_map, NULL, 0, addr, start, VM_PROT_ALL,
	    VM_PROT_ALL, MAP_NOFAULT, VM_MIN_KERNEL_ADDRESS);
	/* ... and ending with the completion of the above `insert' */

#ifdef __amd64__
	/*
	 * Mark KVA used for the page array as allocated.  Other platforms
	 * that handle vm_page_array allocation can simply adjust virtual_avail
	 * instead.
	 */
	addr = (vm_offset_t)vm_page_array;
	size = round_2mpage(vm_page_array_size * sizeof(struct vm_page));
	(void)vm_map_reservation_create_locked(kernel_map, &addr, size,
	    VM_PROT_RW);
	(void)vm_map_insert(kernel_map, NULL, 0, addr, addr + size, VM_PROT_RW,
	    VM_PROT_RW, MAP_NOFAULT, addr);
#endif
	vm_map_unlock(kernel_map);

	/*
	 * Use a large import quantum on NUMA systems.  This helps minimize
	 * interleaving of superpages, reducing internal fragmentation within
	 * the per-domain arenas.
	 */
	if (vm_ndomains > 1 && PMAP_HAS_DMAP)
		quantum = KVA_NUMA_IMPORT_QUANTUM;
	else
		quantum = KVA_QUANTUM;

	/*
	 * Initialize the kernel_arena.  This can grow on demand.
	 */
	vmem_init(kernel_arena, "kernel arena", 0, 0, PAGE_SIZE, 0, 0,
	    VMEM_CAPABILITY_ARENA);
	vmem_set_import(kernel_arena, kva_import, NULL, NULL, quantum);

	for (domain = 0; domain < vm_ndomains; domain++) {
		/*
		 * Initialize the per-domain arenas.  These are used to color
		 * the KVA space in a way that ensures that virtual large pages
		 * are backed by memory from the same physical domain,
		 * maximizing the potential for superpage promotion.
		 */
		vm_dom[domain].vmd_kernel_arena = vmem_create(
		    "kernel arena domain", 0, 0, PAGE_SIZE, 0, M_WAITOK,
		    VMEM_CAPABILITY_ARENA);
		vmem_set_import(vm_dom[domain].vmd_kernel_arena,
		    kva_import_domain, NULL, kernel_arena, quantum);

		/*
		 * In architectures with superpages, maintain separate arenas
		 * for allocations with permissions that differ from the
		 * "standard" read/write permissions used for kernel memory,
		 * so as not to inhibit superpage promotion.
		 *
		 * Use the base import quantum since this arena is rarely used.
		 */
#if VM_NRESERVLEVEL > 0
		vm_dom[domain].vmd_kernel_rwx_arena = vmem_create(
		    "kernel rwx arena domain", 0, 0, PAGE_SIZE, 0, M_WAITOK,
		    VMEM_CAPABILITY_ARENA);
		vmem_set_import(vm_dom[domain].vmd_kernel_rwx_arena,
		    kva_import_domain, (vmem_release_t *)vmem_xfree,
		    kernel_arena, KVA_QUANTUM);
#else
		vm_dom[domain].vmd_kernel_rwx_arena =
		    vm_dom[domain].vmd_kernel_arena;
#endif
	}

	/*
	 * This must be the very first call so that the virtual address
	 * space used for early allocations is properly marked used in
	 * the map.
	 */
	uma_startup2();
}

/*
 *	kmem_bootstrap_free:
 *
 *	Free pages backing preloaded data (e.g., kernel modules) to the
 *	system.  Currently only supported on platforms that create a
 *	vm_phys segment for preloaded data.
 */
void
kmem_bootstrap_free(vm_offset_t start, vm_size_t size)
{
#if defined(__i386__) || defined(__amd64__)
	struct vm_domain *vmd;
	vm_offset_t end, va;
	vm_paddr_t pa;
	vm_page_t m;

	end = trunc_page(start + size);
	start = round_page(start);

#ifdef __amd64__
	/*
	 * Preloaded files do not have execute permissions by default on amd64.
	 * Restore the default permissions to ensure that the direct map alias
	 * is updated.
	 */
	pmap_change_prot(start, end - start, VM_PROT_RW);
#endif
	for (va = start; va < end; va += PAGE_SIZE) {
		pa = pmap_kextract(va);
		m = PHYS_TO_VM_PAGE(pa);

		vmd = vm_pagequeue_domain(m);
		vm_domain_free_lock(vmd);
		vm_phys_free_pages(m, 0);
		vm_domain_free_unlock(vmd);

		vm_domain_freecnt_inc(vmd, 1);
		vm_cnt.v_page_count++;
	}
	pmap_remove(kernel_pmap, start, end);
	(void)vmem_add(kernel_arena, start, end - start, M_WAITOK);
#endif
}

/*
 * Allow userspace to directly trigger the VM drain routine for testing
 * purposes.
 */
static int
debug_vm_lowmem(SYSCTL_HANDLER_ARGS)
{
	int error, i;

	i = 0;
	error = sysctl_handle_int(oidp, &i, 0, req);
	if (error)
		return (error);
	if ((i & ~(VM_LOW_KMEM | VM_LOW_PAGES)) != 0)
		return (EINVAL);
	if (i != 0)
		EVENTHANDLER_INVOKE(vm_lowmem, i);
	return (0);
}

SYSCTL_PROC(_debug, OID_AUTO, vm_lowmem, CTLTYPE_INT | CTLFLAG_MPSAFE | CTLFLAG_RW, 0, 0,
    debug_vm_lowmem, "I", "set to trigger vm_lowmem event with given flags");
// CHERI CHANGES START
// {
//   "updated": 20200708,
//   "target_type": "kernel",
//   "changes_purecap": [
//     "uintcap_arithmetic",
//     "bounds_compression",
//     "pointer_as_integer",
//     "support"
//   ]
// }
// CHERI CHANGES END<|MERGE_RESOLUTION|>--- conflicted
+++ resolved
@@ -154,25 +154,6 @@
 #ifdef __CHERI_PURE_CAPABILITY__
 	KASSERT(cheri_gettag(addr), ("Expected valid capability"));
 #endif
-<<<<<<< HEAD
-	return (addr);
-}
-
-vm_pointer_t
-kva_alloc_aligned(vm_size_t size, vm_offset_t align)
-{
-	vmem_addr_t addr;
-
-	size = round_page(size);
-	if (vmem_xalloc(kernel_arena, size, align, 0, 0,
-			VMEM_ADDR_MIN, VMEM_ADDR_MAX,
-			M_BESTFIT | M_NOWAIT, &addr))
-		return (0);
-#ifdef __CHERI_PURE_CAPABILITY__
-	KASSERT(cheri_gettag(addr), ("Expected valid capability"));
-#endif
-=======
->>>>>>> d4fc5724
 	return (addr);
 }
 
@@ -243,11 +224,7 @@
 	vm_prot_t prot;
 
 #ifdef __CHERI_PURE_CAPABILITY__
-<<<<<<< HEAD
-        size = CHERI_REPRESENTABLE_LENGTH(size);
-=======
 	size = CHERI_REPRESENTABLE_LENGTH(size);
->>>>>>> d4fc5724
 #endif
 	object = kernel_object;
 	size = round_page(size);
@@ -340,11 +317,7 @@
 	int pflags;
 
 #ifdef __CHERI_PURE_CAPABILITY__
-<<<<<<< HEAD
-        size = CHERI_REPRESENTABLE_LENGTH(size);
-=======
 	size = CHERI_REPRESENTABLE_LENGTH(size);
->>>>>>> d4fc5724
 #endif
 	object = kernel_object;
 	size = round_page(size);
@@ -458,11 +431,7 @@
  *	Allocate wired-down pages in the kernel's address space.
  */
 static vm_pointer_t
-<<<<<<< HEAD
-kmem_malloc_domain(int domain, vm_size_t size, int flags, vm_size_t align)
-=======
 kmem_malloc_domain(int domain, vm_size_t size, int flags)
->>>>>>> d4fc5724
 {
 	vmem_t *arena;
 	vm_pointer_t addr;
@@ -499,12 +468,7 @@
 }
 
 vm_pointer_t
-<<<<<<< HEAD
-kmem_malloc_domainset(struct domainset *ds, vm_size_t size, int flags,
-   vm_size_t align)
-=======
 kmem_malloc_domainset(struct domainset *ds, vm_size_t size, int flags)
->>>>>>> d4fc5724
 {
 	struct vm_domainset_iter di;
 	vm_pointer_t addr;
@@ -625,17 +589,10 @@
 			next = end;
 		}
 		rv = kmem_back_domain(domain, object, addr,
-<<<<<<< HEAD
-		    (vaddr_t)next - (vaddr_t)addr, flags);
-		if (rv != KERN_SUCCESS) {
-			kmem_unback(object, start,
-			    (vaddr_t)addr - (vaddr_t)start);
-=======
 		    (ptraddr_t)next - (ptraddr_t)addr, flags);
 		if (rv != KERN_SUCCESS) {
 			kmem_unback(object, start,
 			    (ptraddr_t)addr - (ptraddr_t)start);
->>>>>>> d4fc5724
 			break;
 		}
 	}
