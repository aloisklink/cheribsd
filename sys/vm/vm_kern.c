/*-
 * SPDX-License-Identifier: (BSD-3-Clause AND MIT-CMU)
 *
 * Copyright (c) 1991, 1993
 *	The Regents of the University of California.  All rights reserved.
 *
 * This code is derived from software contributed to Berkeley by
 * The Mach Operating System project at Carnegie-Mellon University.
 *
 * Redistribution and use in source and binary forms, with or without
 * modification, are permitted provided that the following conditions
 * are met:
 * 1. Redistributions of source code must retain the above copyright
 *    notice, this list of conditions and the following disclaimer.
 * 2. Redistributions in binary form must reproduce the above copyright
 *    notice, this list of conditions and the following disclaimer in the
 *    documentation and/or other materials provided with the distribution.
 * 3. Neither the name of the University nor the names of its contributors
 *    may be used to endorse or promote products derived from this software
 *    without specific prior written permission.
 *
 * THIS SOFTWARE IS PROVIDED BY THE REGENTS AND CONTRIBUTORS ``AS IS'' AND
 * ANY EXPRESS OR IMPLIED WARRANTIES, INCLUDING, BUT NOT LIMITED TO, THE
 * IMPLIED WARRANTIES OF MERCHANTABILITY AND FITNESS FOR A PARTICULAR PURPOSE
 * ARE DISCLAIMED.  IN NO EVENT SHALL THE REGENTS OR CONTRIBUTORS BE LIABLE
 * FOR ANY DIRECT, INDIRECT, INCIDENTAL, SPECIAL, EXEMPLARY, OR CONSEQUENTIAL
 * DAMAGES (INCLUDING, BUT NOT LIMITED TO, PROCUREMENT OF SUBSTITUTE GOODS
 * OR SERVICES; LOSS OF USE, DATA, OR PROFITS; OR BUSINESS INTERRUPTION)
 * HOWEVER CAUSED AND ON ANY THEORY OF LIABILITY, WHETHER IN CONTRACT, STRICT
 * LIABILITY, OR TORT (INCLUDING NEGLIGENCE OR OTHERWISE) ARISING IN ANY WAY
 * OUT OF THE USE OF THIS SOFTWARE, EVEN IF ADVISED OF THE POSSIBILITY OF
 * SUCH DAMAGE.
 *
 *	from: @(#)vm_kern.c	8.3 (Berkeley) 1/12/94
 *
 *
 * Copyright (c) 1987, 1990 Carnegie-Mellon University.
 * All rights reserved.
 *
 * Authors: Avadis Tevanian, Jr., Michael Wayne Young
 *
 * Permission to use, copy, modify and distribute this software and
 * its documentation is hereby granted, provided that both the copyright
 * notice and this permission notice appear in all copies of the
 * software, derivative works or modified versions, and any portions
 * thereof, and that both notices appear in supporting documentation.
 *
 * CARNEGIE MELLON ALLOWS FREE USE OF THIS SOFTWARE IN ITS "AS IS"
 * CONDITION.  CARNEGIE MELLON DISCLAIMS ANY LIABILITY OF ANY KIND
 * FOR ANY DAMAGES WHATSOEVER RESULTING FROM THE USE OF THIS SOFTWARE.
 *
 * Carnegie Mellon requests users of this software to return to
 *
 *  Software Distribution Coordinator  or  Software.Distribution@CS.CMU.EDU
 *  School of Computer Science
 *  Carnegie Mellon University
 *  Pittsburgh PA 15213-3890
 *
 * any improvements or extensions that they make and grant Carnegie the
 * rights to redistribute these changes.
 */

/*
 *	Kernel memory management.
 */

#include <sys/cdefs.h>
__FBSDID("$FreeBSD$");

#include "opt_vm.h"

#include <sys/param.h>
#include <sys/systm.h>
#include <sys/asan.h>
#include <sys/domainset.h>
#include <sys/eventhandler.h>
#include <sys/kernel.h>
#include <sys/lock.h>
#include <sys/malloc.h>
#include <sys/proc.h>
#include <sys/rwlock.h>
#include <sys/sysctl.h>
#include <sys/vmem.h>
#include <sys/vmmeter.h>

#include <cheri/cheric.h>

#include <vm/vm.h>
#include <vm/vm_param.h>
#include <vm/vm_domainset.h>
#include <vm/vm_kern.h>
#include <vm/pmap.h>
#include <vm/vm_map.h>
#include <vm/vm_object.h>
#include <vm/vm_page.h>
#include <vm/vm_pageout.h>
#include <vm/vm_pagequeue.h>
#include <vm/vm_phys.h>
#include <vm/vm_radix.h>
#include <vm/vm_extern.h>
#include <vm/uma.h>

struct vm_map kernel_map_store;
struct vm_map exec_map_store;
struct vm_map pipe_map_store;

const void *zero_region;
CTASSERT((ZERO_REGION_SIZE & PAGE_MASK) == 0);

/* NB: Used by kernel debuggers. */
const u_long vm_maxuser_address = VM_MAXUSER_ADDRESS;

u_int exec_map_entry_size;
u_int exec_map_entries;

SYSCTL_ULONG(_vm, OID_AUTO, min_kernel_address, CTLFLAG_RD,
    SYSCTL_NULL_ULONG_PTR, VM_MIN_KERNEL_ADDRESS, "Min kernel address");

SYSCTL_ULONG(_vm, OID_AUTO, max_kernel_address, CTLFLAG_RD,
#if defined(__arm__)
    &vm_max_kernel_address, 0,
#else
    SYSCTL_NULL_ULONG_PTR, VM_MAX_KERNEL_ADDRESS,
#endif
    "Max kernel address");

#if VM_NRESERVLEVEL > 0
#define	KVA_QUANTUM_SHIFT	(VM_LEVEL_0_ORDER + PAGE_SHIFT)
#else
/* On non-superpage architectures we want large import sizes. */
#define	KVA_QUANTUM_SHIFT	(8 + PAGE_SHIFT)
#endif
#define	KVA_QUANTUM		(1ul << KVA_QUANTUM_SHIFT)
#define	KVA_NUMA_IMPORT_QUANTUM	(KVA_QUANTUM * 128)

extern void     uma_startup2(void);

/*
 *	kva_alloc:
 *
 *	Allocate a virtual address range with no underlying object and
 *	no initial mapping to physical memory.  Any mapping from this
 *	range to physical memory must be explicitly created prior to
 *	its use, typically with pmap_qenter().  Any attempt to create
 *	a mapping on demand through vm_fault() will result in a panic. 
 */
vm_pointer_t
kva_alloc(vm_size_t size)
{
	vmem_addr_t addr;

	size = round_page(size);
	if (vmem_alloc(kernel_arena, size, M_BESTFIT | M_NOWAIT, &addr))
		return (0);
#ifdef __CHERI_PURE_CAPABILITY__
	KASSERT(cheri_gettag(addr), ("Expected valid capability"));
#endif
	return (addr);
}

/*
 *	kva_free:
 *
 *	Release a region of kernel virtual memory allocated
 *	with kva_alloc, and return the physical pages
 *	associated with that region.
 *
 *	This routine may not block on kernel maps.
 */
void
kva_free(vm_pointer_t addr, vm_size_t size)
{

	size = round_page(size);
	vmem_free(kernel_arena, addr, size);
}

static vm_page_t
kmem_alloc_contig_pages(vm_object_t object, vm_pindex_t pindex, int domain,
    int pflags, u_long npages, vm_paddr_t low, vm_paddr_t high,
    u_long alignment, vm_paddr_t boundary, vm_memattr_t memattr)
{
	vm_page_t m;
	int tries;
	bool wait, reclaim;

	VM_OBJECT_ASSERT_WLOCKED(object);

	/* Disallow an invalid combination of flags. */
	MPASS((pflags & (VM_ALLOC_WAITOK | VM_ALLOC_NORECLAIM)) !=
	    (VM_ALLOC_WAITOK | VM_ALLOC_NORECLAIM));

	wait = (pflags & VM_ALLOC_WAITOK) != 0;
	reclaim = (pflags & VM_ALLOC_NORECLAIM) == 0;
	pflags &= ~(VM_ALLOC_NOWAIT | VM_ALLOC_WAITOK | VM_ALLOC_WAITFAIL);
	pflags |= VM_ALLOC_NOWAIT;
	for (tries = wait ? 3 : 1;; tries--) {
		m = vm_page_alloc_contig_domain(object, pindex, domain, pflags,
		    npages, low, high, alignment, boundary, memattr);
		if (m != NULL || tries == 0 || !reclaim)
			break;

		VM_OBJECT_WUNLOCK(object);
		if (!vm_page_reclaim_contig_domain(domain, pflags, npages,
		    low, high, alignment, boundary) && wait)
			vm_wait_domain(domain);
		VM_OBJECT_WLOCK(object);
	}
	return (m);
}

/*
 *	Allocates a region from the kernel address map and physical pages
 *	within the specified address range to the kernel object.  Creates a
 *	wired mapping from this region to these pages, and returns the
 *	region's starting virtual address.  The allocated pages are not
 *	necessarily physically contiguous.  If M_ZERO is specified through the
 *	given flags, then the pages are zeroed before they are mapped.
 */
static vm_pointer_t
kmem_alloc_attr_domain(int domain, vm_size_t size, int flags, vm_paddr_t low,
    vm_paddr_t high, vm_memattr_t memattr)
{
	vmem_t *vmem;
	vm_object_t object;
	vm_pointer_t addr;
	vm_offset_t i, offset;
	vm_page_t m;
	vm_size_t asize;
	int pflags;
	vm_prot_t prot;

#ifdef __CHERI_PURE_CAPABILITY__
	size = CHERI_REPRESENTABLE_LENGTH(size);
#endif
	object = kernel_object;
	asize = round_page(size);
	vmem = vm_dom[domain].vmd_kernel_arena;
	if (vmem_alloc(vmem, asize, M_BESTFIT | flags, &addr))
		return (0);
	offset = addr - VM_MIN_KERNEL_ADDRESS;
	pflags = malloc2vm_flags(flags) | VM_ALLOC_WIRED;
	prot = (flags & M_EXEC) != 0 ? VM_PROT_RWX : VM_PROT_RW;

	/* XXX: Do we want a M_CAP? */
	prot |= VM_PROT_CAP;
	VM_OBJECT_WLOCK(object);
	for (i = 0; i < asize; i += PAGE_SIZE) {
		m = kmem_alloc_contig_pages(object, atop(offset + i),
		    domain, pflags, 1, low, high, PAGE_SIZE, 0, memattr);
		if (m == NULL) {
			VM_OBJECT_WUNLOCK(object);
			kmem_unback(object, addr, i);
			vmem_free(vmem, addr, asize);
			return (0);
		}
		KASSERT(vm_page_domain(m) == domain,
		    ("kmem_alloc_attr_domain: Domain mismatch %d != %d",
		    vm_page_domain(m), domain));
		if ((flags & M_ZERO) && (m->flags & PG_ZERO) == 0)
			pmap_zero_page(m);
		vm_page_valid(m);
		VM_OBJECT_ASSERT_CAP(object, prot);
		pmap_enter(kernel_pmap, addr + i, m, prot,
		    prot | PMAP_ENTER_WIRED, 0);
	}
	VM_OBJECT_WUNLOCK(object);
<<<<<<< HEAD
#ifdef __CHERI_PURE_CAPABILITY__
	KASSERT(cheri_gettag(addr), ("Expected valid capability"));
	KASSERT(cheri_getlen(addr) == size,
	    ("Inexact bounds expected %zx found %zx",
	    (size_t)size, (size_t)cheri_getlen(addr)));
#endif
=======
	kasan_mark((void *)addr, size, asize, KASAN_KMEM_REDZONE);
>>>>>>> 2b914b85
	return (addr);
}

vm_pointer_t
kmem_alloc_attr(vm_size_t size, int flags, vm_paddr_t low, vm_paddr_t high,
    vm_memattr_t memattr)
{

	return (kmem_alloc_attr_domainset(DOMAINSET_RR(), size, flags, low,
	    high, memattr));
}

vm_pointer_t
kmem_alloc_attr_domainset(struct domainset *ds, vm_size_t size, int flags,
    vm_paddr_t low, vm_paddr_t high, vm_memattr_t memattr)
{
	struct vm_domainset_iter di;
	vm_pointer_t addr;
	int domain;

	vm_domainset_iter_policy_init(&di, ds, &domain, &flags);
	do {
		addr = kmem_alloc_attr_domain(domain, size, flags, low, high,
		    memattr);
		if (addr != 0)
			break;
	} while (vm_domainset_iter_policy(&di, &domain) == 0);

	return (addr);
}

/*
 *	Allocates a region from the kernel address map and physically
 *	contiguous pages within the specified address range to the kernel
 *	object.  Creates a wired mapping from this region to these pages, and
 *	returns the region's starting virtual address.  If M_ZERO is specified
 *	through the given flags, then the pages are zeroed before they are
 *	mapped.
 */
static vm_pointer_t
kmem_alloc_contig_domain(int domain, vm_size_t size, int flags, vm_paddr_t low,
    vm_paddr_t high, u_long alignment, vm_paddr_t boundary,
    vm_memattr_t memattr)
{
	vmem_t *vmem;
	vm_object_t object;
	vm_pointer_t addr;
	vm_offset_t offset, tmp;
	vm_page_t end_m, m;
	vm_size_t asize;
	u_long npages;
	int pflags;

#ifdef __CHERI_PURE_CAPABILITY__
	size = CHERI_REPRESENTABLE_LENGTH(size);
#endif
	object = kernel_object;
	asize = round_page(size);
	vmem = vm_dom[domain].vmd_kernel_arena;
	if (vmem_alloc(vmem, asize, flags | M_BESTFIT, &addr))
		return (0);
	offset = addr - VM_MIN_KERNEL_ADDRESS;
	pflags = malloc2vm_flags(flags) | VM_ALLOC_WIRED;
	npages = atop(asize);
	VM_OBJECT_WLOCK(object);
	m = kmem_alloc_contig_pages(object, atop(offset), domain,
	    pflags, npages, low, high, alignment, boundary, memattr);
	if (m == NULL) {
		VM_OBJECT_WUNLOCK(object);
		vmem_free(vmem, addr, asize);
		return (0);
	}
	KASSERT(vm_page_domain(m) == domain,
	    ("kmem_alloc_contig_domain: Domain mismatch %d != %d",
	    vm_page_domain(m), domain));
	end_m = m + npages;
	tmp = addr;
	for (; m < end_m; m++) {
		if ((flags & M_ZERO) && (m->flags & PG_ZERO) == 0)
			pmap_zero_page(m);
		vm_page_valid(m);
		VM_OBJECT_ASSERT_CAP(object, VM_PROT_RW_CAP);
		pmap_enter(kernel_pmap, tmp, m, VM_PROT_RW_CAP,
		    VM_PROT_RW_CAP | PMAP_ENTER_WIRED, 0);
		tmp += PAGE_SIZE;
	}
	VM_OBJECT_WUNLOCK(object);
<<<<<<< HEAD
#ifdef __CHERI_PURE_CAPABILITY__
	KASSERT(cheri_gettag(addr), ("Expected valid capability"));
	KASSERT(cheri_getlen(addr) == size,
	    ("Inexact bounds expected %zx found %zx",
	    (size_t)size, (size_t)cheri_getlen(addr)));
#endif
=======
	kasan_mark((void *)addr, size, asize, KASAN_KMEM_REDZONE);
>>>>>>> 2b914b85
	return (addr);
}

vm_pointer_t
kmem_alloc_contig(vm_size_t size, int flags, vm_paddr_t low, vm_paddr_t high,
    u_long alignment, vm_paddr_t boundary, vm_memattr_t memattr)
{

	return (kmem_alloc_contig_domainset(DOMAINSET_RR(), size, flags, low,
	    high, alignment, boundary, memattr));
}

vm_pointer_t
kmem_alloc_contig_domainset(struct domainset *ds, vm_size_t size, int flags,
    vm_paddr_t low, vm_paddr_t high, u_long alignment, vm_paddr_t boundary,
    vm_memattr_t memattr)
{
	struct vm_domainset_iter di;
	vm_pointer_t addr;
	int domain;

	vm_domainset_iter_policy_init(&di, ds, &domain, &flags);
	do {
		addr = kmem_alloc_contig_domain(domain, size, flags, low, high,
		    alignment, boundary, memattr);
		if (addr != 0)
			break;
	} while (vm_domainset_iter_policy(&di, &domain) == 0);

	return (addr);
}

/*
 *	kmem_subinit:
 *
 *	Initializes a map to manage a subrange
 *	of the kernel virtual address space.
 *
 *	Arguments are as follows:
 *
 *	parent		Map to take range from
 *	min, max	Returned endpoints of map
 *	size		Size of range to find
 *	superpage_align	Request that min is superpage aligned
 */
void
kmem_subinit(vm_map_t map, vm_map_t parent, vm_pointer_t *min, vm_pointer_t *max,
    vm_size_t size, bool superpage_align)
{
	int ret;

#ifdef __CHERI_PURE_CAPABILITY__
	KASSERT(cheri_gettag(min), ("Expected valid capability min"));
	KASSERT(cheri_gettag(max), ("Expected valid capability max"));
#endif
	size = round_page(size);

	*min = vm_map_min(parent);
	ret = vm_map_find(parent, NULL, 0, min, size, 0, superpage_align ?
	    VMFS_SUPER_SPACE : VMFS_ANY_SPACE, VM_PROT_ALL, VM_PROT_ALL,
	    MAP_ACC_NO_CHARGE);
	if (ret != KERN_SUCCESS)
		panic("kmem_subinit: bad status return of %d", ret);
	*max = *min + size;
	vm_map_init(map, vm_map_pmap(parent), *min, *max);
	if (vm_map_submap(parent, *min, *max, map) != KERN_SUCCESS)
		panic("kmem_subinit: unable to change range to submap");
}

/*
 *	kmem_malloc_domain:
 *
 *	Allocate wired-down pages in the kernel's address space.
 */
static vm_pointer_t
kmem_malloc_domain(int domain, vm_size_t size, int flags)
{
	vmem_t *arena;
<<<<<<< HEAD
	vm_pointer_t addr;
=======
	vm_offset_t addr;
	vm_size_t asize;
>>>>>>> 2b914b85
	int rv;

	if (__predict_true((flags & M_EXEC) == 0))
		arena = vm_dom[domain].vmd_kernel_arena;
	else
		arena = vm_dom[domain].vmd_kernel_rwx_arena;
	asize = round_page(size);
	if (vmem_alloc(arena, asize, flags | M_BESTFIT, &addr))
		return (0);

	rv = kmem_back_domain(domain, kernel_object, addr, asize, flags);
	if (rv != KERN_SUCCESS) {
		vmem_free(arena, addr, asize);
		return (0);
	}
<<<<<<< HEAD
#ifdef __CHERI_PURE_CAPABILITY__
	KASSERT(cheri_gettag(addr), ("Expected valid capability"));
#endif
=======
	kasan_mark((void *)addr, size, asize, KASAN_KMEM_REDZONE);
>>>>>>> 2b914b85
	return (addr);
}

vm_pointer_t
kmem_malloc(vm_size_t size, int flags)
{

	return (kmem_malloc_domainset(DOMAINSET_RR(), size, flags));
}

vm_pointer_t
kmem_malloc_domainset(struct domainset *ds, vm_size_t size, int flags)
{
	struct vm_domainset_iter di;
	vm_pointer_t addr;
	int domain;

	vm_domainset_iter_policy_init(&di, ds, &domain, &flags);
	do {
		addr = kmem_malloc_domain(domain, size, flags);
		if (addr != 0)
			break;
	} while (vm_domainset_iter_policy(&di, &domain) == 0);

	return (addr);
}

/*
 *	kmem_back_domain:
 *
 *	Allocate physical pages from the specified domain for the specified
 *	virtual address range.
 *	XXX-AM:
 *	We should prevent physical pages allocation if whoever asks for it
 *	does not have a valid capability for the virtual address range
 *	of the specified size.
 */
int
kmem_back_domain(int domain, vm_object_t object, vm_pointer_t addr,
    vm_size_t size, int flags)
{
	vm_offset_t offset, i;
	vm_page_t m, mpred;
	vm_prot_t prot;
	int pflags;

	KASSERT(object == kernel_object,
	    ("kmem_back_domain: only supports kernel object."));
#ifdef __CHERI_PURE_CAPABILITY__
	KASSERT(cheri_gettag(addr), ("Expected valid capability"));
#endif

	offset = addr - VM_MIN_KERNEL_ADDRESS;
	pflags = malloc2vm_flags(flags) | VM_ALLOC_WIRED;
	pflags &= ~(VM_ALLOC_NOWAIT | VM_ALLOC_WAITOK | VM_ALLOC_WAITFAIL);
	if (flags & M_WAITOK)
		pflags |= VM_ALLOC_WAITFAIL;
	prot = (flags & M_EXEC) != 0 ? VM_PROT_RWX : VM_PROT_RW;

	/* XXX: Do we want a M_CAP? */
	prot |= VM_PROT_CAP;

	i = 0;
	VM_OBJECT_WLOCK(object);
retry:
	mpred = vm_radix_lookup_le(&object->rtree, atop(offset + i));
	for (; i < size; i += PAGE_SIZE, mpred = m) {
		m = vm_page_alloc_domain_after(object, atop(offset + i),
		    domain, pflags, mpred);

		/*
		 * Ran out of space, free everything up and return. Don't need
		 * to lock page queues here as we know that the pages we got
		 * aren't on any queues.
		 */
		if (m == NULL) {
			if ((flags & M_NOWAIT) == 0)
				goto retry;
			VM_OBJECT_WUNLOCK(object);
			kmem_unback(object, addr, i);
			return (KERN_NO_SPACE);
		}
		KASSERT(vm_page_domain(m) == domain,
		    ("kmem_back_domain: Domain mismatch %d != %d",
		    vm_page_domain(m), domain));
		if (flags & M_ZERO && (m->flags & PG_ZERO) == 0)
			pmap_zero_page(m);
		KASSERT((m->oflags & VPO_UNMANAGED) != 0,
		    ("kmem_malloc: page %p is managed", m));
		vm_page_valid(m);
		VM_OBJECT_ASSERT_CAP(object, prot);
		pmap_enter(kernel_pmap, addr + i, m, prot,
		    prot | PMAP_ENTER_WIRED, 0);
		if (__predict_false((prot & VM_PROT_EXECUTE) != 0))
			m->oflags |= VPO_KMEM_EXEC;
	}
	VM_OBJECT_WUNLOCK(object);

	return (KERN_SUCCESS);
}

/*
 *	kmem_back:
 *
 *	Allocate physical pages for the specified virtual address range.
 */
int
kmem_back(vm_object_t object, vm_pointer_t addr, vm_size_t size, int flags)
{
	vm_pointer_t end, next, start;
	int domain, rv;

	KASSERT(object == kernel_object,
	    ("kmem_back: only supports kernel object."));

	for (start = addr, end = addr + size; addr < end; addr = next) {
		/*
		 * We must ensure that pages backing a given large virtual page
		 * all come from the same physical domain.
		 */
		if (vm_ndomains > 1) {
			domain = (addr >> KVA_QUANTUM_SHIFT) % vm_ndomains;
			while (VM_DOMAIN_EMPTY(domain))
				domain++;
			next = roundup2(addr + 1, KVA_QUANTUM);
			if (next > end || next < start)
				next = end;
		} else {
			domain = 0;
			next = end;
		}
		rv = kmem_back_domain(domain, object, addr,
		    (ptraddr_t)next - (ptraddr_t)addr, flags);
		if (rv != KERN_SUCCESS) {
			kmem_unback(object, start,
			    (ptraddr_t)addr - (ptraddr_t)start);
			break;
		}
	}
	return (rv);
}

/*
 *	kmem_unback:
 *
 *	Unmap and free the physical pages underlying the specified virtual
 *	address range.
 *
 *	A physical page must exist within the specified object at each index
 *	that is being unmapped.
 */
static struct vmem *
_kmem_unback(vm_object_t object, vm_offset_t addr, vm_size_t size)
{
	struct vmem *arena;
	vm_page_t m, next;
	vm_offset_t end, offset;
	int domain;

	KASSERT(object == kernel_object,
	    ("kmem_unback: only supports kernel object."));

	if (size == 0)
		return (NULL);
	pmap_remove(kernel_pmap, addr, addr + size);
	offset = addr - VM_MIN_KERNEL_ADDRESS;
	end = offset + size;
	VM_OBJECT_WLOCK(object);
	m = vm_page_lookup(object, atop(offset)); 
	domain = vm_page_domain(m);
	if (__predict_true((m->oflags & VPO_KMEM_EXEC) == 0))
		arena = vm_dom[domain].vmd_kernel_arena;
	else
		arena = vm_dom[domain].vmd_kernel_rwx_arena;
	for (; offset < end; offset += PAGE_SIZE, m = next) {
		next = vm_page_next(m);
		vm_page_xbusy_claim(m);
		vm_page_unwire_noq(m);
		vm_page_free(m);
	}
	VM_OBJECT_WUNLOCK(object);

	return (arena);
}

void
kmem_unback(vm_object_t object, vm_offset_t addr, vm_size_t size)
{

	(void)_kmem_unback(object, addr, size);
}

/*
 *	kmem_free:
 *
 *	Free memory allocated with kmem_malloc.  The size must match the
 *	original allocation.
 */
void
kmem_free(vm_pointer_t addr, vm_size_t size)
{
	struct vmem *arena;

	size = round_page(size);
	kasan_mark((void *)addr, size, size, 0);
	arena = _kmem_unback(kernel_object, addr, size);
	if (arena != NULL)
		vmem_free(arena, addr, size);
}

/*
 *	kmap_alloc_wait:
 *
 *	Allocates pageable memory from a sub-map of the kernel.  If the submap
 *	has no room, the caller sleeps waiting for more memory in the submap.
 *
 *	This routine may block.
 */
vm_pointer_t
kmap_alloc_wait(vm_map_t map, vm_size_t size)
{
	int error;
	vm_size_t padded_size;
	vm_offset_t alignment;
	vm_offset_t addr;
	vm_pointer_t mapped;

	size = round_page(size);
	if (!swap_reserve(size))
		return (0);
	padded_size = CHERI_REPRESENTABLE_LENGTH(size);
	alignment = CHERI_REPRESENTABLE_ALIGNMENT(size);

	for (;;) {
		/*
		 * To make this work for more than one map, use the map's lock
		 * to lock out sleepers/wakers.
		 */
		vm_map_lock(map);
		addr = vm_map_findspace(map, vm_map_min(map), padded_size);
		if (addr + padded_size <= vm_map_max(map) && alignment == 0)
			break;
		if (alignment > 0) {
			error = vm_map_alignspace(map, NULL, 0, &addr,
			    padded_size, vm_map_max(map), alignment);
			if (error == KERN_SUCCESS)
				break;
		}

		/* no space now; see if we can ever get space */
		if (vm_map_max(map) - vm_map_min(map) < size) {
			vm_map_unlock(map);
			swap_release(size);
			return (0);
		}
		map->needs_wakeup = TRUE;
		vm_map_unlock_and_wait(map, 0);
	}

	mapped = addr;
	if (vm_map_reservation_create_locked(map, &mapped, padded_size,
	    VM_PROT_RW_CAP)) {
		vm_map_unlock(map);
		swap_release(size);
		return (0);
	}
	vm_map_insert(map, NULL, 0, mapped, mapped + size, VM_PROT_RW_CAP,
	    VM_PROT_RW_CAP, MAP_ACC_CHARGED, mapped);
	vm_map_unlock(map);

	return (mapped);
}

/*
 *	kmap_free_wakeup:
 *
 *	Returns memory to a submap of the kernel, and wakes up any processes
 *	waiting for memory in that map.
 */
void
kmap_free_wakeup(vm_map_t map, vm_offset_t addr, vm_size_t size)
{

	vm_map_lock(map);
	(void) vm_map_remove_locked(map, trunc_page(addr),
	    round_page(addr + size));

	if (map->needs_wakeup) {
		map->needs_wakeup = FALSE;
		vm_map_wakeup(map);
	}
	vm_map_unlock(map);
}

void
kmem_init_zero_region(void)
{
	vm_pointer_t addr;
	vm_offset_t i;
	vm_page_t m;

	/*
	 * Map a single physical page of zeros to a larger virtual range.
	 * This requires less looping in places that want large amounts of
	 * zeros, while not using much more physical resources.
	 */
	addr = kva_alloc(ZERO_REGION_SIZE);
	m = vm_page_alloc(NULL, 0, VM_ALLOC_NORMAL |
	    VM_ALLOC_NOOBJ | VM_ALLOC_WIRED | VM_ALLOC_ZERO);
	if ((m->flags & PG_ZERO) == 0)
		pmap_zero_page(m);
	for (i = 0; i < ZERO_REGION_SIZE; i += PAGE_SIZE)
		pmap_qenter(addr + i, &m, 1);
	pmap_protect(kernel_pmap, addr, addr + ZERO_REGION_SIZE, VM_PROT_READ);

	zero_region = (const void *)addr;
}

/*
 * Import KVA from the kernel map into the kernel arena.
 */
static int
kva_import(void *unused, vmem_size_t size, int flags, vmem_addr_t *addrp)
{
	vm_pointer_t addr;
	int result;

	KASSERT((size % KVA_QUANTUM) == 0,
	    ("kva_import: Size %jd is not a multiple of %d",
	    (intmax_t)size, (int)KVA_QUANTUM));
	addr = vm_map_min(kernel_map);
	result = vm_map_find(kernel_map, NULL, 0, &addr, size, 0,
	    VMFS_SUPER_SPACE, VM_PROT_ALL, VM_PROT_ALL, MAP_NOFAULT);
	if (result != KERN_SUCCESS)
                return (ENOMEM);

	*addrp = addr;

	return (0);
}

/*
 * Import KVA from a parent arena into a per-domain arena.  Imports must be
 * KVA_QUANTUM-aligned and a multiple of KVA_QUANTUM in size.
 */
static int
kva_import_domain(void *arena, vmem_size_t size, int flags, vmem_addr_t *addrp)
{

	KASSERT((size % KVA_QUANTUM) == 0,
	    ("kva_import_domain: Size %jd is not a multiple of %d",
	    (intmax_t)size, (int)KVA_QUANTUM));
	return (vmem_xalloc(arena, size, KVA_QUANTUM, 0, 0, VMEM_ADDR_MIN,
	    VMEM_ADDR_MAX, flags, addrp));
}

/*
 * 	kmem_init:
 *
 *	Create the kernel map; insert a mapping covering kernel text, 
 *	data, bss, and all space allocated thus far (`boostrap' data).  The 
 *	new map will thus map the range between VM_MIN_KERNEL_ADDRESS and 
 *	`start' as allocated, and the range between `start' and `end' as free.
 *	Create the kernel vmem arena and its per-domain children.
 */
void
kmem_init(vm_pointer_t start, vm_pointer_t end)
{
	vm_pointer_t addr;
	vm_size_t quantum;
	int domain;
	vm_size_t size;

#ifdef __CHERI_PURE_CAPABILITY__
	KASSERT(cheri_gettag(start), ("Expected valid start capability"));
	KASSERT(cheri_gettag(end), ("Expected valid end capability"));
#endif

	vm_map_init(kernel_map, kernel_pmap,
	    cheri_kern_setaddress(start, VM_MIN_KERNEL_ADDRESS), end);
	kernel_map->system_map = 1;
	vm_map_lock(kernel_map);
	/* N.B.: cannot use kgdb to debug, starting with this assignment ... */
#ifdef __amd64__
	addr = KERNBASE;
#else
	addr = VM_MIN_KERNEL_ADDRESS;
#endif

	/*
	 * We waste some virtual_avail for representability.
	 * This might be bad because we already have reserved page tables
	 * for that kva range.
	 */
	size = CHERI_REPRESENTABLE_LENGTH((ptraddr_t)start - (ptraddr_t)addr);
	start = roundup2(start, CHERI_REPRESENTABLE_ALIGNMENT(size));
	(void)vm_map_reservation_create_locked(kernel_map, &addr, size,
	    VM_PROT_ALL);
	(void)vm_map_insert(kernel_map, NULL, 0, addr, start, VM_PROT_ALL,
	    VM_PROT_ALL, MAP_NOFAULT, VM_MIN_KERNEL_ADDRESS);
	/* ... and ending with the completion of the above `insert' */

#ifdef __amd64__
	/*
	 * Mark KVA used for the page array as allocated.  Other platforms
	 * that handle vm_page_array allocation can simply adjust virtual_avail
	 * instead.
	 */
	addr = (vm_offset_t)vm_page_array;
	size = round_2mpage(vm_page_array_size * sizeof(struct vm_page));
	(void)vm_map_reservation_create_locked(kernel_map, &addr, size,
	    VM_PROT_RW);
	(void)vm_map_insert(kernel_map, NULL, 0, addr, addr + size, VM_PROT_RW,
	    VM_PROT_RW, MAP_NOFAULT, addr);
#endif
	vm_map_unlock(kernel_map);

	/*
	 * Use a large import quantum on NUMA systems.  This helps minimize
	 * interleaving of superpages, reducing internal fragmentation within
	 * the per-domain arenas.
	 */
	if (vm_ndomains > 1 && PMAP_HAS_DMAP)
		quantum = KVA_NUMA_IMPORT_QUANTUM;
	else
		quantum = KVA_QUANTUM;

	/*
	 * Initialize the kernel_arena.  This can grow on demand.
	 */
	vmem_init(kernel_arena, "kernel arena", 0, 0, PAGE_SIZE, 0, 0,
	    VMEM_CAPABILITY_ARENA);
	vmem_set_import(kernel_arena, kva_import, NULL, NULL, quantum);

	for (domain = 0; domain < vm_ndomains; domain++) {
		/*
		 * Initialize the per-domain arenas.  These are used to color
		 * the KVA space in a way that ensures that virtual large pages
		 * are backed by memory from the same physical domain,
		 * maximizing the potential for superpage promotion.
		 */
		vm_dom[domain].vmd_kernel_arena = vmem_create(
		    "kernel arena domain", 0, 0, PAGE_SIZE, 0, M_WAITOK,
		    VMEM_CAPABILITY_ARENA);
		vmem_set_import(vm_dom[domain].vmd_kernel_arena,
		    kva_import_domain, NULL, kernel_arena, quantum);

		/*
		 * In architectures with superpages, maintain separate arenas
		 * for allocations with permissions that differ from the
		 * "standard" read/write permissions used for kernel memory,
		 * so as not to inhibit superpage promotion.
		 *
		 * Use the base import quantum since this arena is rarely used.
		 */
#if VM_NRESERVLEVEL > 0
		vm_dom[domain].vmd_kernel_rwx_arena = vmem_create(
		    "kernel rwx arena domain", 0, 0, PAGE_SIZE, 0, M_WAITOK,
		    VMEM_CAPABILITY_ARENA);
		vmem_set_import(vm_dom[domain].vmd_kernel_rwx_arena,
		    kva_import_domain, (vmem_release_t *)vmem_xfree,
		    kernel_arena, KVA_QUANTUM);
#else
		vm_dom[domain].vmd_kernel_rwx_arena =
		    vm_dom[domain].vmd_kernel_arena;
#endif
	}

	/*
	 * This must be the very first call so that the virtual address
	 * space used for early allocations is properly marked used in
	 * the map.
	 */
	uma_startup2();
}

/*
 *	kmem_bootstrap_free:
 *
 *	Free pages backing preloaded data (e.g., kernel modules) to the
 *	system.  Currently only supported on platforms that create a
 *	vm_phys segment for preloaded data.
 */
void
kmem_bootstrap_free(vm_offset_t start, vm_size_t size)
{
#if defined(__i386__) || defined(__amd64__)
	struct vm_domain *vmd;
	vm_offset_t end, va;
	vm_paddr_t pa;
	vm_page_t m;

	end = trunc_page(start + size);
	start = round_page(start);

#ifdef __amd64__
	/*
	 * Preloaded files do not have execute permissions by default on amd64.
	 * Restore the default permissions to ensure that the direct map alias
	 * is updated.
	 */
	pmap_change_prot(start, end - start, VM_PROT_RW);
#endif
	for (va = start; va < end; va += PAGE_SIZE) {
		pa = pmap_kextract(va);
		m = PHYS_TO_VM_PAGE(pa);

		vmd = vm_pagequeue_domain(m);
		vm_domain_free_lock(vmd);
		vm_phys_free_pages(m, 0);
		vm_domain_free_unlock(vmd);

		vm_domain_freecnt_inc(vmd, 1);
		vm_cnt.v_page_count++;
	}
	pmap_remove(kernel_pmap, start, end);
	(void)vmem_add(kernel_arena, start, end - start, M_WAITOK);
#endif
}

/*
 * Allow userspace to directly trigger the VM drain routine for testing
 * purposes.
 */
static int
debug_vm_lowmem(SYSCTL_HANDLER_ARGS)
{
	int error, i;

	i = 0;
	error = sysctl_handle_int(oidp, &i, 0, req);
	if (error != 0)
		return (error);
	if ((i & ~(VM_LOW_KMEM | VM_LOW_PAGES)) != 0)
		return (EINVAL);
	if (i != 0)
		EVENTHANDLER_INVOKE(vm_lowmem, i);
	return (0);
}

SYSCTL_PROC(_debug, OID_AUTO, vm_lowmem,
    CTLTYPE_INT | CTLFLAG_MPSAFE | CTLFLAG_RW, 0, 0, debug_vm_lowmem, "I",
    "set to trigger vm_lowmem event with given flags");

static int
debug_uma_reclaim(SYSCTL_HANDLER_ARGS)
{
	int error, i;

	i = 0;
	error = sysctl_handle_int(oidp, &i, 0, req);
	if (error != 0)
		return (error);
	if (i != UMA_RECLAIM_TRIM && i != UMA_RECLAIM_DRAIN &&
	    i != UMA_RECLAIM_DRAIN_CPU)
		return (EINVAL);
	uma_reclaim(i);
	return (0);
}

SYSCTL_PROC(_debug, OID_AUTO, uma_reclaim,
    CTLTYPE_INT | CTLFLAG_MPSAFE | CTLFLAG_RW, 0, 0, debug_uma_reclaim, "I",
    "set to generate request to reclaim uma caches");
// CHERI CHANGES START
// {
//   "updated": 20200708,
//   "target_type": "kernel",
//   "changes_purecap": [
//     "uintcap_arithmetic",
//     "bounds_compression",
//     "pointer_as_integer",
//     "support"
//   ]
// }
// CHERI CHANGES END<|MERGE_RESOLUTION|>--- conflicted
+++ resolved
@@ -265,16 +265,13 @@
 		    prot | PMAP_ENTER_WIRED, 0);
 	}
 	VM_OBJECT_WUNLOCK(object);
-<<<<<<< HEAD
+	kasan_mark((void *)addr, size, asize, KASAN_KMEM_REDZONE);
 #ifdef __CHERI_PURE_CAPABILITY__
 	KASSERT(cheri_gettag(addr), ("Expected valid capability"));
-	KASSERT(cheri_getlen(addr) == size,
+	KASSERT(cheri_getlen(addr) == asize,
 	    ("Inexact bounds expected %zx found %zx",
-	    (size_t)size, (size_t)cheri_getlen(addr)));
-#endif
-=======
-	kasan_mark((void *)addr, size, asize, KASAN_KMEM_REDZONE);
->>>>>>> 2b914b85
+	    (size_t)asize, (size_t)cheri_getlen(addr)));
+#endif
 	return (addr);
 }
 
@@ -362,16 +359,13 @@
 		tmp += PAGE_SIZE;
 	}
 	VM_OBJECT_WUNLOCK(object);
-<<<<<<< HEAD
+	kasan_mark((void *)addr, size, asize, KASAN_KMEM_REDZONE);
 #ifdef __CHERI_PURE_CAPABILITY__
 	KASSERT(cheri_gettag(addr), ("Expected valid capability"));
-	KASSERT(cheri_getlen(addr) == size,
+	KASSERT(cheri_getlen(addr) == asize,
 	    ("Inexact bounds expected %zx found %zx",
-	    (size_t)size, (size_t)cheri_getlen(addr)));
-#endif
-=======
-	kasan_mark((void *)addr, size, asize, KASAN_KMEM_REDZONE);
->>>>>>> 2b914b85
+	    (size_t)asize, (size_t)cheri_getlen(addr)));
+#endif
 	return (addr);
 }
 
@@ -450,12 +444,8 @@
 kmem_malloc_domain(int domain, vm_size_t size, int flags)
 {
 	vmem_t *arena;
-<<<<<<< HEAD
 	vm_pointer_t addr;
-=======
-	vm_offset_t addr;
 	vm_size_t asize;
->>>>>>> 2b914b85
 	int rv;
 
 	if (__predict_true((flags & M_EXEC) == 0))
@@ -471,13 +461,10 @@
 		vmem_free(arena, addr, asize);
 		return (0);
 	}
-<<<<<<< HEAD
+	kasan_mark((void *)addr, size, asize, KASAN_KMEM_REDZONE);
 #ifdef __CHERI_PURE_CAPABILITY__
 	KASSERT(cheri_gettag(addr), ("Expected valid capability"));
 #endif
-=======
-	kasan_mark((void *)addr, size, asize, KASAN_KMEM_REDZONE);
->>>>>>> 2b914b85
 	return (addr);
 }
 
