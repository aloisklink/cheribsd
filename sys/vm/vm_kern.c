--- conflicted
+++ resolved
@@ -122,14 +122,8 @@
  *	its use, typically with pmap_qenter().  Any attempt to create
  *	a mapping on demand through vm_fault() will result in a panic. 
  */
-<<<<<<< HEAD
 vm_ptr_t
-kva_alloc(size)
-	vm_size_t size;
-=======
-vm_offset_t
 kva_alloc(vm_size_t size)
->>>>>>> 8d0d4aa5
 {
 	vmem_addr_t addr;
 
@@ -448,15 +442,8 @@
  *
  *	This routine may block.
  */
-<<<<<<< HEAD
 vm_ptr_t
-kmap_alloc_wait(map, size)
-	vm_map_t map;
-	vm_size_t size;
-=======
-vm_offset_t
 kmap_alloc_wait(vm_map_t map, vm_size_t size)
->>>>>>> 8d0d4aa5
 {
 	vm_offset_t addr;
 	vm_ptr_t mapped;
@@ -543,12 +530,7 @@
  *	`start' as allocated, and the range between `start' and `end' as free.
  */
 void
-<<<<<<< HEAD
-kmem_init(start, end)
-	vm_ptr_t start, end;
-=======
-kmem_init(vm_offset_t start, vm_offset_t end)
->>>>>>> 8d0d4aa5
+kmem_init(vm_ptr_t start, vm_ptr_t end)
 {
 	vm_map_t m;
 	vm_ptr_t kern_map_start;
