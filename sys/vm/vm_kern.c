--- conflicted
+++ resolved
@@ -279,17 +279,13 @@
 		    prot | PMAP_ENTER_WIRED, 0);
 	}
 	VM_OBJECT_WUNLOCK(object);
-<<<<<<< HEAD
-	kasan_mark((void *)addr, size, asize, KASAN_KMEM_REDZONE);
+	kmem_alloc_san(addr, size, asize, flags);
 #ifdef __CHERI_PURE_CAPABILITY__
 	KASSERT(cheri_gettag(addr), ("Expected valid capability"));
 	KASSERT(cheri_getlen(addr) == asize,
 	    ("Inexact bounds expected %zx found %zx",
 	    (size_t)asize, (size_t)cheri_getlen(addr)));
 #endif
-=======
-	kmem_alloc_san(addr, size, asize, flags);
->>>>>>> 540da48d
 	return (addr);
 }
 
@@ -377,17 +373,13 @@
 		tmp += PAGE_SIZE;
 	}
 	VM_OBJECT_WUNLOCK(object);
-<<<<<<< HEAD
-	kasan_mark((void *)addr, size, asize, KASAN_KMEM_REDZONE);
+	kmem_alloc_san(addr, size, asize, flags);
 #ifdef __CHERI_PURE_CAPABILITY__
 	KASSERT(cheri_gettag(addr), ("Expected valid capability"));
 	KASSERT(cheri_getlen(addr) == asize,
 	    ("Inexact bounds expected %zx found %zx",
 	    (size_t)asize, (size_t)cheri_getlen(addr)));
 #endif
-=======
-	kmem_alloc_san(addr, size, asize, flags);
->>>>>>> 540da48d
 	return (addr);
 }
 
