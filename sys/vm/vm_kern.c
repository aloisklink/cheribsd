/*-
 * SPDX-License-Identifier: (BSD-3-Clause AND MIT-CMU)
 *
 * Copyright (c) 1991, 1993
 *	The Regents of the University of California.  All rights reserved.
 *
 * This code is derived from software contributed to Berkeley by
 * The Mach Operating System project at Carnegie-Mellon University.
 *
 * Redistribution and use in source and binary forms, with or without
 * modification, are permitted provided that the following conditions
 * are met:
 * 1. Redistributions of source code must retain the above copyright
 *    notice, this list of conditions and the following disclaimer.
 * 2. Redistributions in binary form must reproduce the above copyright
 *    notice, this list of conditions and the following disclaimer in the
 *    documentation and/or other materials provided with the distribution.
 * 3. Neither the name of the University nor the names of its contributors
 *    may be used to endorse or promote products derived from this software
 *    without specific prior written permission.
 *
 * THIS SOFTWARE IS PROVIDED BY THE REGENTS AND CONTRIBUTORS ``AS IS'' AND
 * ANY EXPRESS OR IMPLIED WARRANTIES, INCLUDING, BUT NOT LIMITED TO, THE
 * IMPLIED WARRANTIES OF MERCHANTABILITY AND FITNESS FOR A PARTICULAR PURPOSE
 * ARE DISCLAIMED.  IN NO EVENT SHALL THE REGENTS OR CONTRIBUTORS BE LIABLE
 * FOR ANY DIRECT, INDIRECT, INCIDENTAL, SPECIAL, EXEMPLARY, OR CONSEQUENTIAL
 * DAMAGES (INCLUDING, BUT NOT LIMITED TO, PROCUREMENT OF SUBSTITUTE GOODS
 * OR SERVICES; LOSS OF USE, DATA, OR PROFITS; OR BUSINESS INTERRUPTION)
 * HOWEVER CAUSED AND ON ANY THEORY OF LIABILITY, WHETHER IN CONTRACT, STRICT
 * LIABILITY, OR TORT (INCLUDING NEGLIGENCE OR OTHERWISE) ARISING IN ANY WAY
 * OUT OF THE USE OF THIS SOFTWARE, EVEN IF ADVISED OF THE POSSIBILITY OF
 * SUCH DAMAGE.
 *
 *	from: @(#)vm_kern.c	8.3 (Berkeley) 1/12/94
 *
 *
 * Copyright (c) 1987, 1990 Carnegie-Mellon University.
 * All rights reserved.
 *
 * Authors: Avadis Tevanian, Jr., Michael Wayne Young
 *
 * Permission to use, copy, modify and distribute this software and
 * its documentation is hereby granted, provided that both the copyright
 * notice and this permission notice appear in all copies of the
 * software, derivative works or modified versions, and any portions
 * thereof, and that both notices appear in supporting documentation.
 *
 * CARNEGIE MELLON ALLOWS FREE USE OF THIS SOFTWARE IN ITS "AS IS"
 * CONDITION.  CARNEGIE MELLON DISCLAIMS ANY LIABILITY OF ANY KIND
 * FOR ANY DAMAGES WHATSOEVER RESULTING FROM THE USE OF THIS SOFTWARE.
 *
 * Carnegie Mellon requests users of this software to return to
 *
 *  Software Distribution Coordinator  or  Software.Distribution@CS.CMU.EDU
 *  School of Computer Science
 *  Carnegie Mellon University
 *  Pittsburgh PA 15213-3890
 *
 * any improvements or extensions that they make and grant Carnegie the
 * rights to redistribute these changes.
 */

/*
 *	Kernel memory management.
 */

#include <sys/cdefs.h>
__FBSDID("$FreeBSD$");

#include "opt_vm.h"

#include <sys/param.h>
#include <sys/systm.h>
#include <sys/kernel.h>		/* for ticks and hz */
#include <sys/domainset.h>
#include <sys/eventhandler.h>
#include <sys/lock.h>
#include <sys/proc.h>
#include <sys/malloc.h>
#include <sys/rwlock.h>
#include <sys/sysctl.h>
#include <sys/vmem.h>
#include <sys/vmmeter.h>

#include <cheri/cheric.h>

#include <vm/vm.h>
#include <vm/vm_param.h>
#include <vm/vm_domainset.h>
#include <vm/vm_kern.h>
#include <vm/pmap.h>
#include <vm/vm_map.h>
#include <vm/vm_object.h>
#include <vm/vm_page.h>
#include <vm/vm_pageout.h>
#include <vm/vm_pagequeue.h>
#include <vm/vm_phys.h>
#include <vm/vm_radix.h>
#include <vm/vm_extern.h>
#include <vm/uma.h>

struct vm_map kernel_map_store;
struct vm_map exec_map_store;
struct vm_map pipe_map_store;

const void *zero_region;
CTASSERT((ZERO_REGION_SIZE & PAGE_MASK) == 0);

/* NB: Used by kernel debuggers. */
const u_long vm_maxuser_address = VM_MAXUSER_ADDRESS;

u_int exec_map_entry_size;
u_int exec_map_entries;

SYSCTL_ULONG(_vm, OID_AUTO, min_kernel_address, CTLFLAG_RD,
    SYSCTL_NULL_ULONG_PTR, VM_MIN_KERNEL_ADDRESS, "Min kernel address");

SYSCTL_ULONG(_vm, OID_AUTO, max_kernel_address, CTLFLAG_RD,
#if defined(__arm__)
    &vm_max_kernel_address, 0,
#else
    SYSCTL_NULL_ULONG_PTR, VM_MAX_KERNEL_ADDRESS,
#endif
    "Max kernel address");

#if VM_NRESERVLEVEL > 0
#define	KVA_QUANTUM_SHIFT	(VM_LEVEL_0_ORDER + PAGE_SHIFT)
#else
/* On non-superpage architectures we want large import sizes. */
#define	KVA_QUANTUM_SHIFT	(8 + PAGE_SHIFT)
#endif
#define	KVA_QUANTUM		(1 << KVA_QUANTUM_SHIFT)
#define	KVA_NUMA_IMPORT_QUANTUM	(KVA_QUANTUM * 128)

extern void     uma_startup2(void);

/*
 *	kva_alloc:
 *
 *	Allocate a virtual address range with no underlying object and
 *	no initial mapping to physical memory.  Any mapping from this
 *	range to physical memory must be explicitly created prior to
 *	its use, typically with pmap_qenter().  Any attempt to create
 *	a mapping on demand through vm_fault() will result in a panic. 
 */
vm_pointer_t
kva_alloc(vm_size_t size)
{
	vmem_addr_t addr;

	size = round_page(size);
	if (vmem_alloc(kernel_arena, size, M_BESTFIT | M_NOWAIT, &addr))
		return (0);
#ifdef __CHERI_PURE_CAPABILITY__
	KASSERT(cheri_gettag(addr), ("Expected valid capability"));
#endif
	return (addr);
}

vm_pointer_t
kva_alloc_aligned(vm_size_t size, vm_offset_t align)
{
	vmem_addr_t addr;

	size = round_page(size);
	if (vmem_xalloc(kernel_arena, size, align, 0, 0,
			VMEM_ADDR_MIN, VMEM_ADDR_MAX,
			M_BESTFIT | M_NOWAIT, &addr))
		return (0);
#ifdef __CHERI_PURE_CAPABILITY__
	KASSERT(cheri_gettag(addr), ("Expected valid capability"));
#endif
	return (addr);
}

/*
 *	kva_free:
 *
 *	Release a region of kernel virtual memory allocated
 *	with kva_alloc, and return the physical pages
 *	associated with that region.
 *
 *	This routine may not block on kernel maps.
 */
void
kva_free(vm_pointer_t addr, vm_size_t size)
{

	size = round_page(size);
	vmem_free(kernel_arena, addr, size);
}

static vm_page_t
kmem_alloc_contig_pages(vm_object_t object, vm_pindex_t pindex, int domain,
    int pflags, u_long npages, vm_paddr_t low, vm_paddr_t high,
    u_long alignment, vm_paddr_t boundary, vm_memattr_t memattr)
{
	vm_page_t m;
	int tries;
	bool wait;

	VM_OBJECT_ASSERT_WLOCKED(object);

	wait = (pflags & VM_ALLOC_WAITOK) != 0;
	pflags &= ~(VM_ALLOC_NOWAIT | VM_ALLOC_WAITOK | VM_ALLOC_WAITFAIL);
	pflags |= VM_ALLOC_NOWAIT;
	for (tries = wait ? 3 : 1;; tries--) {
		m = vm_page_alloc_contig_domain(object, pindex, domain, pflags,
		    npages, low, high, alignment, boundary, memattr);
		if (m != NULL || tries == 0)
			break;

		VM_OBJECT_WUNLOCK(object);
		if (!vm_page_reclaim_contig_domain(domain, pflags, npages,
		    low, high, alignment, boundary) && wait)
			vm_wait_domain(domain);
		VM_OBJECT_WLOCK(object);
	}
	return (m);
}

/*
 *	Allocates a region from the kernel address map and physical pages
 *	within the specified address range to the kernel object.  Creates a
 *	wired mapping from this region to these pages, and returns the
 *	region's starting virtual address.  The allocated pages are not
 *	necessarily physically contiguous.  If M_ZERO is specified through the
 *	given flags, then the pages are zeroed before they are mapped.
 */
static vm_pointer_t
kmem_alloc_attr_domain(int domain, vm_size_t size, int flags, vm_paddr_t low,
    vm_paddr_t high, vm_memattr_t memattr)
{
	vmem_t *vmem;
	vm_object_t object;
	vm_pointer_t addr;
	vm_offset_t i, offset;
	vm_page_t m;
	int pflags;
	vm_prot_t prot;

#ifdef __CHERI_PURE_CAPABILITY__
        size = CHERI_REPRESENTABLE_LENGTH(size);
#endif
	object = kernel_object;
	size = round_page(size);
	vmem = vm_dom[domain].vmd_kernel_arena;
	if (vmem_alloc(vmem, size, M_BESTFIT | flags, &addr))
		return (0);
	offset = addr - VM_MIN_KERNEL_ADDRESS;
	pflags = malloc2vm_flags(flags) | VM_ALLOC_WIRED;
	prot = (flags & M_EXEC) != 0 ? VM_PROT_RWX : VM_PROT_RW;

	/* XXX: Do we want a M_CAP? */
	prot |= VM_PROT_CAP;
	VM_OBJECT_WLOCK(object);
	for (i = 0; i < size; i += PAGE_SIZE) {
		m = kmem_alloc_contig_pages(object, atop(offset + i),
		    domain, pflags, 1, low, high, PAGE_SIZE, 0, memattr);
		if (m == NULL) {
			VM_OBJECT_WUNLOCK(object);
			kmem_unback(object, addr, i);
			vmem_free(vmem, addr, size);
			return (0);
		}
		KASSERT(vm_page_domain(m) == domain,
		    ("kmem_alloc_attr_domain: Domain mismatch %d != %d",
		    vm_page_domain(m), domain));
		if ((flags & M_ZERO) && (m->flags & PG_ZERO) == 0)
			pmap_zero_page(m);
		vm_page_valid(m);
		VM_OBJECT_ASSERT_CAP(object, prot);
		pmap_enter(kernel_pmap, addr + i, m, prot,
		    prot | PMAP_ENTER_WIRED, 0);
	}
	VM_OBJECT_WUNLOCK(object);
#ifdef __CHERI_PURE_CAPABILITY__
	KASSERT(cheri_gettag(addr), ("Expected valid capability"));
	KASSERT(cheri_getlen(addr) == size,
	    ("Inexact bounds expected %zx found %zx",
	    (size_t)size, (size_t)cheri_getlen(addr)));
#endif
	return (addr);
}

vm_pointer_t
kmem_alloc_attr(vm_size_t size, int flags, vm_paddr_t low, vm_paddr_t high,
    vm_memattr_t memattr)
{

	return (kmem_alloc_attr_domainset(DOMAINSET_RR(), size, flags, low,
	    high, memattr));
}

vm_pointer_t
kmem_alloc_attr_domainset(struct domainset *ds, vm_size_t size, int flags,
    vm_paddr_t low, vm_paddr_t high, vm_memattr_t memattr)
{
	struct vm_domainset_iter di;
	vm_pointer_t addr;
	int domain;

	vm_domainset_iter_policy_init(&di, ds, &domain, &flags);
	do {
		addr = kmem_alloc_attr_domain(domain, size, flags, low, high,
		    memattr);
		if (addr != 0)
			break;
	} while (vm_domainset_iter_policy(&di, &domain) == 0);

	return (addr);
}

/*
 *	Allocates a region from the kernel address map and physically
 *	contiguous pages within the specified address range to the kernel
 *	object.  Creates a wired mapping from this region to these pages, and
 *	returns the region's starting virtual address.  If M_ZERO is specified
 *	through the given flags, then the pages are zeroed before they are
 *	mapped.
 */
static vm_pointer_t
kmem_alloc_contig_domain(int domain, vm_size_t size, int flags, vm_paddr_t low,
    vm_paddr_t high, u_long alignment, vm_paddr_t boundary,
    vm_memattr_t memattr)
{
	vmem_t *vmem;
	vm_object_t object;
	vm_pointer_t addr;
	vm_offset_t offset, tmp;
	vm_page_t end_m, m;
	u_long npages;
	int pflags;

#ifdef __CHERI_PURE_CAPABILITY__
        size = CHERI_REPRESENTABLE_LENGTH(size);
#endif
	object = kernel_object;
	size = round_page(size);
	vmem = vm_dom[domain].vmd_kernel_arena;
	if (vmem_alloc(vmem, size, flags | M_BESTFIT, &addr))
		return (0);
	offset = addr - VM_MIN_KERNEL_ADDRESS;
	pflags = malloc2vm_flags(flags) | VM_ALLOC_WIRED;
	npages = atop(size);
	VM_OBJECT_WLOCK(object);
	m = kmem_alloc_contig_pages(object, atop(offset), domain,
	    pflags, npages, low, high, alignment, boundary, memattr);
	if (m == NULL) {
		VM_OBJECT_WUNLOCK(object);
		vmem_free(vmem, addr, size);
		return (0);
	}
	KASSERT(vm_page_domain(m) == domain,
	    ("kmem_alloc_contig_domain: Domain mismatch %d != %d",
	    vm_page_domain(m), domain));
	end_m = m + npages;
	tmp = addr;
	for (; m < end_m; m++) {
		if ((flags & M_ZERO) && (m->flags & PG_ZERO) == 0)
			pmap_zero_page(m);
		vm_page_valid(m);
		VM_OBJECT_ASSERT_CAP(object, VM_PROT_RW_CAP);
		pmap_enter(kernel_pmap, tmp, m, VM_PROT_RW_CAP,
		    VM_PROT_RW_CAP | PMAP_ENTER_WIRED, 0);
		tmp += PAGE_SIZE;
	}
	VM_OBJECT_WUNLOCK(object);
#ifdef __CHERI_PURE_CAPABILITY__
	KASSERT(cheri_gettag(addr), ("Expected valid capability"));
	KASSERT(cheri_getlen(addr) == size,
	    ("Inexact bounds expected %zx found %zx",
	    (size_t)size, (size_t)cheri_getlen(addr)));
#endif
	return (addr);
}

vm_pointer_t
kmem_alloc_contig(vm_size_t size, int flags, vm_paddr_t low, vm_paddr_t high,
    u_long alignment, vm_paddr_t boundary, vm_memattr_t memattr)
{

	return (kmem_alloc_contig_domainset(DOMAINSET_RR(), size, flags, low,
	    high, alignment, boundary, memattr));
}

vm_pointer_t
kmem_alloc_contig_domainset(struct domainset *ds, vm_size_t size, int flags,
    vm_paddr_t low, vm_paddr_t high, u_long alignment, vm_paddr_t boundary,
    vm_memattr_t memattr)
{
	struct vm_domainset_iter di;
	vm_pointer_t addr;
	int domain;

	vm_domainset_iter_policy_init(&di, ds, &domain, &flags);
	do {
		addr = kmem_alloc_contig_domain(domain, size, flags, low, high,
		    alignment, boundary, memattr);
		if (addr != 0)
			break;
	} while (vm_domainset_iter_policy(&di, &domain) == 0);

	return (addr);
}

/*
 *	kmem_subinit:
 *
 *	Initializes a map to manage a subrange
 *	of the kernel virtual address space.
 *
 *	Arguments are as follows:
 *
 *	parent		Map to take range from
 *	min, max	Returned endpoints of map
 *	size		Size of range to find
 *	superpage_align	Request that min is superpage aligned
 */
void
kmem_subinit(vm_map_t map, vm_map_t parent, vm_pointer_t *min, vm_pointer_t *max,
    vm_size_t size, bool superpage_align)
{
	int ret;

#ifdef __CHERI_PURE_CAPABILITY__
	KASSERT(cheri_gettag(min), ("Expected valid capability min"));
	KASSERT(cheri_gettag(max), ("Expected valid capability max"));
#endif
	size = round_page(size);

	*min = vm_map_min(parent);
	ret = vm_map_find(parent, NULL, 0, min, size, 0, superpage_align ?
	    VMFS_SUPER_SPACE : VMFS_ANY_SPACE, VM_PROT_ALL, VM_PROT_ALL,
	    MAP_ACC_NO_CHARGE);
	if (ret != KERN_SUCCESS)
		panic("kmem_subinit: bad status return of %d", ret);
	*max = *min + size;
	vm_map_init(map, vm_map_pmap(parent), *min, *max);
	if (vm_map_submap(parent, *min, *max, map) != KERN_SUCCESS)
		panic("kmem_subinit: unable to change range to submap");
}

/*
 *	kmem_malloc_domain:
 *
 *	Allocate wired-down pages in the kernel's address space.
 */
static vm_pointer_t
kmem_malloc_domain(int domain, vm_size_t size, int flags, vm_size_t align)
{
	vmem_t *arena;
	vm_pointer_t addr;
	int rv;

	if (__predict_true((flags & M_EXEC) == 0))
		arena = vm_dom[domain].vmd_kernel_arena;
	else
		arena = vm_dom[domain].vmd_kernel_rwx_arena;
	size = round_page(size);

	if (align == 0 && vmem_alloc(arena, size, flags | M_BESTFIT, &addr))
		return (0);
	else if (vmem_xalloc(arena, size, align, 0, 0, VMEM_ADDR_MIN, VMEM_ADDR_MAX,
			     flags | M_BESTFIT, &addr))
		return (0);

	rv = kmem_back_domain(domain, kernel_object, addr, size, flags);
	if (rv != KERN_SUCCESS) {
		vmem_free(arena, addr, size);
		return (0);
	}
#ifdef __CHERI_PURE_CAPABILITY__
	KASSERT(cheri_gettag(addr), ("Expected valid capability"));
#endif
	return (addr);
}

vm_pointer_t
kmem_malloc(vm_size_t size, int flags)
{

	return (kmem_malloc_domainset(DOMAINSET_RR(), size, flags, 0));
}

vm_pointer_t
kmem_malloc_domainset(struct domainset *ds, vm_size_t size, int flags,
   vm_size_t align)
{
	struct vm_domainset_iter di;
	vm_pointer_t addr;
	int domain;

	vm_domainset_iter_policy_init(&di, ds, &domain, &flags);
	do {
		addr = kmem_malloc_domain(domain, size, flags, align);
		if (addr != 0)
			break;
	} while (vm_domainset_iter_policy(&di, &domain) == 0);

	return (addr);
}

/*
 *	kmem_back_domain:
 *
 *	Allocate physical pages from the specified domain for the specified
 *	virtual address range.
 *	XXX-AM:
 *	We should prevent physical pages allocation if whoever asks for it
 *	does not have a valid capability for the virtual address range
 *	of the specified size.
 */
int
kmem_back_domain(int domain, vm_object_t object, vm_pointer_t addr,
    vm_size_t size, int flags)
{
	vm_offset_t offset, i;
	vm_page_t m, mpred;
	vm_prot_t prot;
	int pflags;

	KASSERT(object == kernel_object,
	    ("kmem_back_domain: only supports kernel object."));
#ifdef __CHERI_PURE_CAPABILITY__
	KASSERT(cheri_gettag(addr), ("Expected valid capability"));
#endif

	offset = addr - VM_MIN_KERNEL_ADDRESS;
	pflags = malloc2vm_flags(flags) | VM_ALLOC_WIRED;
	pflags &= ~(VM_ALLOC_NOWAIT | VM_ALLOC_WAITOK | VM_ALLOC_WAITFAIL);
	if (flags & M_WAITOK)
		pflags |= VM_ALLOC_WAITFAIL;
	prot = (flags & M_EXEC) != 0 ? VM_PROT_RWX : VM_PROT_RW;

	/* XXX: Do we want a M_CAP? */
	prot |= VM_PROT_CAP;

	i = 0;
	VM_OBJECT_WLOCK(object);
retry:
	mpred = vm_radix_lookup_le(&object->rtree, atop(offset + i));
	for (; i < size; i += PAGE_SIZE, mpred = m) {
		m = vm_page_alloc_domain_after(object, atop(offset + i),
		    domain, pflags, mpred);

		/*
		 * Ran out of space, free everything up and return. Don't need
		 * to lock page queues here as we know that the pages we got
		 * aren't on any queues.
		 */
		if (m == NULL) {
			if ((flags & M_NOWAIT) == 0)
				goto retry;
			VM_OBJECT_WUNLOCK(object);
			kmem_unback(object, addr, i);
			return (KERN_NO_SPACE);
		}
		KASSERT(vm_page_domain(m) == domain,
		    ("kmem_back_domain: Domain mismatch %d != %d",
		    vm_page_domain(m), domain));
		if (flags & M_ZERO && (m->flags & PG_ZERO) == 0)
			pmap_zero_page(m);
		KASSERT((m->oflags & VPO_UNMANAGED) != 0,
		    ("kmem_malloc: page %p is managed", m));
		vm_page_valid(m);
		VM_OBJECT_ASSERT_CAP(object, prot);
		pmap_enter(kernel_pmap, addr + i, m, prot,
		    prot | PMAP_ENTER_WIRED, 0);
		if (__predict_false((prot & VM_PROT_EXECUTE) != 0))
			m->oflags |= VPO_KMEM_EXEC;
	}
	VM_OBJECT_WUNLOCK(object);

	return (KERN_SUCCESS);
}

/*
 *	kmem_back:
 *
 *	Allocate physical pages for the specified virtual address range.
 */
int
kmem_back(vm_object_t object, vm_pointer_t addr, vm_size_t size, int flags)
{
	vm_pointer_t end, next, start;
	int domain, rv;

	KASSERT(object == kernel_object,
	    ("kmem_back: only supports kernel object."));

	for (start = addr, end = addr + size; addr < end; addr = next) {
		/*
		 * We must ensure that pages backing a given large virtual page
		 * all come from the same physical domain.
		 */
		if (vm_ndomains > 1) {
			domain = (addr >> KVA_QUANTUM_SHIFT) % vm_ndomains;
			while (VM_DOMAIN_EMPTY(domain))
				domain++;
			next = roundup2(addr + 1, KVA_QUANTUM);
			if (next > end || next < start)
				next = end;
		} else {
			domain = 0;
			next = end;
		}
		rv = kmem_back_domain(domain, object, addr,
		    (vaddr_t)next - (vaddr_t)addr, flags);
		if (rv != KERN_SUCCESS) {
			kmem_unback(object, start,
			    (vaddr_t)addr - (vaddr_t)start);
			break;
		}
	}
	return (rv);
}

/*
 *	kmem_unback:
 *
 *	Unmap and free the physical pages underlying the specified virtual
 *	address range.
 *
 *	A physical page must exist within the specified object at each index
 *	that is being unmapped.
 */
static struct vmem *
_kmem_unback(vm_object_t object, vm_offset_t addr, vm_size_t size)
{
	struct vmem *arena;
	vm_page_t m, next;
	vm_offset_t end, offset;
	int domain;

	KASSERT(object == kernel_object,
	    ("kmem_unback: only supports kernel object."));

	if (size == 0)
		return (NULL);
	pmap_remove(kernel_pmap, addr, addr + size);
	offset = addr - VM_MIN_KERNEL_ADDRESS;
	end = offset + size;
	VM_OBJECT_WLOCK(object);
	m = vm_page_lookup(object, atop(offset)); 
	domain = vm_page_domain(m);
	if (__predict_true((m->oflags & VPO_KMEM_EXEC) == 0))
		arena = vm_dom[domain].vmd_kernel_arena;
	else
		arena = vm_dom[domain].vmd_kernel_rwx_arena;
	for (; offset < end; offset += PAGE_SIZE, m = next) {
		next = vm_page_next(m);
		vm_page_xbusy_claim(m);
		vm_page_unwire_noq(m);
		vm_page_free(m);
	}
	VM_OBJECT_WUNLOCK(object);

	return (arena);
}

void
kmem_unback(vm_object_t object, vm_offset_t addr, vm_size_t size)
{

	(void)_kmem_unback(object, addr, size);
}

/*
 *	kmem_free:
 *
 *	Free memory allocated with kmem_malloc.  The size must match the
 *	original allocation.
 */
void
kmem_free(vm_pointer_t addr, vm_size_t size)
{
	struct vmem *arena;

	size = round_page(size);
	arena = _kmem_unback(kernel_object, addr, size);
	if (arena != NULL)
		vmem_free(arena, addr, size);
}

/*
 *	kmap_alloc_wait:
 *
 *	Allocates pageable memory from a sub-map of the kernel.  If the submap
 *	has no room, the caller sleeps waiting for more memory in the submap.
 *
 *	This routine may block.
 */
vm_pointer_t
kmap_alloc_wait(vm_map_t map, vm_size_t size)
{
	int error;
	vm_size_t padded_size;
	vm_offset_t alignment;
	vm_offset_t addr;
	vm_pointer_t mapped;

	size = round_page(size);
	if (!swap_reserve(size))
		return (0);
	padded_size = CHERI_REPRESENTABLE_LENGTH(size);
	alignment = CHERI_REPRESENTABLE_ALIGNMENT(size);

	for (;;) {
		/*
		 * To make this work for more than one map, use the map's lock
		 * to lock out sleepers/wakers.
		 */
		vm_map_lock(map);
		addr = vm_map_findspace(map, vm_map_min(map), padded_size);
		if (addr + padded_size <= vm_map_max(map) && alignment == 0)
			break;
		if (alignment > 0) {
			error = vm_map_alignspace(map, NULL, 0, &addr,
			    padded_size, vm_map_max(map), alignment);
			if (error == KERN_SUCCESS)
				break;
		}

		/* no space now; see if we can ever get space */
		if (vm_map_max(map) - vm_map_min(map) < size) {
			vm_map_unlock(map);
			swap_release(size);
			return (0);
		}
		map->needs_wakeup = TRUE;
		vm_map_unlock_and_wait(map, 0);
	}

	mapped = addr;
	if (vm_map_reservation_create_locked(map, &mapped, padded_size,
<<<<<<< HEAD
	    VM_PROT_RW_CAP))
		return (0);
=======
	    VM_PROT_RW_CAP)) {
		vm_map_unlock(map);
		swap_release(size);
		return (0);
	}
>>>>>>> ca9d0bbd
	vm_map_insert(map, NULL, 0, mapped, mapped + size, VM_PROT_RW_CAP,
	    VM_PROT_RW_CAP, MAP_ACC_CHARGED, mapped);
	vm_map_unlock(map);

	return (mapped);
}

/*
 *	kmap_free_wakeup:
 *
 *	Returns memory to a submap of the kernel, and wakes up any processes
 *	waiting for memory in that map.
 */
void
kmap_free_wakeup(vm_map_t map, vm_offset_t addr, vm_size_t size)
{

	vm_map_lock(map);
	(void) vm_map_remove_locked(map, trunc_page(addr),
	    round_page(addr + size));

	if (map->needs_wakeup) {
		map->needs_wakeup = FALSE;
		vm_map_wakeup(map);
	}
	vm_map_unlock(map);
}

void
kmem_init_zero_region(void)
{
	vm_pointer_t addr;
	vm_offset_t i;
	vm_page_t m;

	/*
	 * Map a single physical page of zeros to a larger virtual range.
	 * This requires less looping in places that want large amounts of
	 * zeros, while not using much more physical resources.
	 */
	addr = kva_alloc(ZERO_REGION_SIZE);
	m = vm_page_alloc(NULL, 0, VM_ALLOC_NORMAL |
	    VM_ALLOC_NOOBJ | VM_ALLOC_WIRED | VM_ALLOC_ZERO);
	if ((m->flags & PG_ZERO) == 0)
		pmap_zero_page(m);
	for (i = 0; i < ZERO_REGION_SIZE; i += PAGE_SIZE)
		pmap_qenter(addr + i, &m, 1);
	pmap_protect(kernel_pmap, addr, addr + ZERO_REGION_SIZE, VM_PROT_READ);

	zero_region = (const void *)addr;
}

/*
 * Import KVA from the kernel map into the kernel arena.
 */
static int
kva_import(void *unused, vmem_size_t size, int flags, vmem_addr_t *addrp)
{
	vm_pointer_t addr;
	int result;

	KASSERT((size % KVA_QUANTUM) == 0,
	    ("kva_import: Size %jd is not a multiple of %d",
	    (intmax_t)size, (int)KVA_QUANTUM));
	addr = vm_map_min(kernel_map);
	result = vm_map_find(kernel_map, NULL, 0, &addr, size, 0,
	    VMFS_SUPER_SPACE, VM_PROT_ALL, VM_PROT_ALL, MAP_NOFAULT);
	if (result != KERN_SUCCESS)
                return (ENOMEM);

	*addrp = addr;

	return (0);
}

/*
 * Import KVA from a parent arena into a per-domain arena.  Imports must be
 * KVA_QUANTUM-aligned and a multiple of KVA_QUANTUM in size.
 */
static int
kva_import_domain(void *arena, vmem_size_t size, int flags, vmem_addr_t *addrp)
{

	KASSERT((size % KVA_QUANTUM) == 0,
	    ("kva_import_domain: Size %jd is not a multiple of %d",
	    (intmax_t)size, (int)KVA_QUANTUM));
	return (vmem_xalloc(arena, size, KVA_QUANTUM, 0, 0, VMEM_ADDR_MIN,
	    VMEM_ADDR_MAX, flags, addrp));
}

/*
 * 	kmem_init:
 *
 *	Create the kernel map; insert a mapping covering kernel text, 
 *	data, bss, and all space allocated thus far (`boostrap' data).  The 
 *	new map will thus map the range between VM_MIN_KERNEL_ADDRESS and 
 *	`start' as allocated, and the range between `start' and `end' as free.
 *	Create the kernel vmem arena and its per-domain children.
 */
void
kmem_init(vm_pointer_t start, vm_pointer_t end)
{
	vm_pointer_t addr;
	vm_size_t quantum;
	int domain;
	vm_size_t size;

#ifdef __CHERI_PURE_CAPABILITY__
	KASSERT(cheri_gettag(start), ("Expected valid start capability"));
	KASSERT(cheri_gettag(end), ("Expected valid end capability"));
#endif

	vm_map_init(kernel_map, kernel_pmap,
	    cheri_kern_setaddress(start, VM_MIN_KERNEL_ADDRESS), end);
	kernel_map->system_map = 1;
	vm_map_lock(kernel_map);
	/* N.B.: cannot use kgdb to debug, starting with this assignment ... */
#ifdef __amd64__
	addr = KERNBASE;
#else
	addr = VM_MIN_KERNEL_ADDRESS;
#endif

	size = (vaddr_t)start - (vaddr_t)addr;
	(void)vm_map_reservation_create_locked(kernel_map, &addr, size,
	    VM_PROT_ALL);
	(void)vm_map_insert(kernel_map, NULL, 0, addr, start, VM_PROT_ALL,
	    VM_PROT_ALL, MAP_NOFAULT, VM_MIN_KERNEL_ADDRESS);
	/* ... and ending with the completion of the above `insert' */

#ifdef __amd64__
	/*
	 * Mark KVA used for the page array as allocated.  Other platforms
	 * that handle vm_page_array allocation can simply adjust virtual_avail
	 * instead.
	 */
	addr = (vm_offset_t)vm_page_array;
	size = round_2mpage(vm_page_array_size * sizeof(struct vm_page));
	(void)vm_map_reservation_create_locked(kernel_map, &addr, size,
	    VM_PROT_RW);
	(void)vm_map_insert(kernel_map, NULL, 0, addr, addr + size, VM_PROT_RW,
	    VM_PROT_RW, MAP_NOFAULT, addr);
#endif
	vm_map_unlock(kernel_map);

	/*
	 * Use a large import quantum on NUMA systems.  This helps minimize
	 * interleaving of superpages, reducing internal fragmentation within
	 * the per-domain arenas.
	 */
	if (vm_ndomains > 1 && PMAP_HAS_DMAP)
		quantum = KVA_NUMA_IMPORT_QUANTUM;
	else
		quantum = KVA_QUANTUM;

	/*
	 * Initialize the kernel_arena.  This can grow on demand.
	 */
	vmem_init(kernel_arena, "kernel arena", 0, 0, PAGE_SIZE, 0, 0,
	    VMEM_CAPABILITY_ARENA);
	vmem_set_import(kernel_arena, kva_import, NULL, NULL, quantum);

	for (domain = 0; domain < vm_ndomains; domain++) {
		/*
		 * Initialize the per-domain arenas.  These are used to color
		 * the KVA space in a way that ensures that virtual large pages
		 * are backed by memory from the same physical domain,
		 * maximizing the potential for superpage promotion.
		 */
		vm_dom[domain].vmd_kernel_arena = vmem_create(
		    "kernel arena domain", 0, 0, PAGE_SIZE, 0, M_WAITOK,
		    VMEM_CAPABILITY_ARENA);
		vmem_set_import(vm_dom[domain].vmd_kernel_arena,
		    kva_import_domain, NULL, kernel_arena, quantum);

		/*
		 * In architectures with superpages, maintain separate arenas
		 * for allocations with permissions that differ from the
		 * "standard" read/write permissions used for kernel memory,
		 * so as not to inhibit superpage promotion.
		 *
		 * Use the base import quantum since this arena is rarely used.
		 */
#if VM_NRESERVLEVEL > 0
		vm_dom[domain].vmd_kernel_rwx_arena = vmem_create(
		    "kernel rwx arena domain", 0, 0, PAGE_SIZE, 0, M_WAITOK,
		    VMEM_CAPABILITY_ARENA);
		vmem_set_import(vm_dom[domain].vmd_kernel_rwx_arena,
		    kva_import_domain, (vmem_release_t *)vmem_xfree,
		    kernel_arena, KVA_QUANTUM);
#else
		vm_dom[domain].vmd_kernel_rwx_arena =
		    vm_dom[domain].vmd_kernel_arena;
#endif
	}

	/*
	 * This must be the very first call so that the virtual address
	 * space used for early allocations is properly marked used in
	 * the map.
	 */
	uma_startup2();
}

/*
 *	kmem_bootstrap_free:
 *
 *	Free pages backing preloaded data (e.g., kernel modules) to the
 *	system.  Currently only supported on platforms that create a
 *	vm_phys segment for preloaded data.
 */
void
kmem_bootstrap_free(vm_offset_t start, vm_size_t size)
{
#if defined(__i386__) || defined(__amd64__)
	struct vm_domain *vmd;
	vm_offset_t end, va;
	vm_paddr_t pa;
	vm_page_t m;

	end = trunc_page(start + size);
	start = round_page(start);

#ifdef __amd64__
	/*
	 * Preloaded files do not have execute permissions by default on amd64.
	 * Restore the default permissions to ensure that the direct map alias
	 * is updated.
	 */
	pmap_change_prot(start, end - start, VM_PROT_RW);
#endif
	for (va = start; va < end; va += PAGE_SIZE) {
		pa = pmap_kextract(va);
		m = PHYS_TO_VM_PAGE(pa);

		vmd = vm_pagequeue_domain(m);
		vm_domain_free_lock(vmd);
		vm_phys_free_pages(m, 0);
		vm_domain_free_unlock(vmd);

		vm_domain_freecnt_inc(vmd, 1);
		vm_cnt.v_page_count++;
	}
	pmap_remove(kernel_pmap, start, end);
	(void)vmem_add(kernel_arena, start, end - start, M_WAITOK);
#endif
}

/*
 * Allow userspace to directly trigger the VM drain routine for testing
 * purposes.
 */
static int
debug_vm_lowmem(SYSCTL_HANDLER_ARGS)
{
	int error, i;

	i = 0;
	error = sysctl_handle_int(oidp, &i, 0, req);
	if (error)
		return (error);
	if ((i & ~(VM_LOW_KMEM | VM_LOW_PAGES)) != 0)
		return (EINVAL);
	if (i != 0)
		EVENTHANDLER_INVOKE(vm_lowmem, i);
	return (0);
}

SYSCTL_PROC(_debug, OID_AUTO, vm_lowmem, CTLTYPE_INT | CTLFLAG_MPSAFE | CTLFLAG_RW, 0, 0,
    debug_vm_lowmem, "I", "set to trigger vm_lowmem event with given flags");
// CHERI CHANGES START
// {
//   "updated": 20200708,
//   "target_type": "kernel",
//   "changes_purecap": [
//     "uintcap_arithmetic",
//     "bounds_compression",
//     "pointer_as_integer",
//     "support"
//   ]
// }
// CHERI CHANGES END<|MERGE_RESOLUTION|>--- conflicted
+++ resolved
@@ -734,16 +734,11 @@
 
 	mapped = addr;
 	if (vm_map_reservation_create_locked(map, &mapped, padded_size,
-<<<<<<< HEAD
-	    VM_PROT_RW_CAP))
-		return (0);
-=======
 	    VM_PROT_RW_CAP)) {
 		vm_map_unlock(map);
 		swap_release(size);
 		return (0);
 	}
->>>>>>> ca9d0bbd
 	vm_map_insert(map, NULL, 0, mapped, mapped + size, VM_PROT_RW_CAP,
 	    VM_PROT_RW_CAP, MAP_ACC_CHARGED, mapped);
 	vm_map_unlock(map);
