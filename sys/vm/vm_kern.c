/*-
 * SPDX-License-Identifier: (BSD-3-Clause AND MIT-CMU)
 *
 * Copyright (c) 1991, 1993
 *	The Regents of the University of California.  All rights reserved.
 *
 * This code is derived from software contributed to Berkeley by
 * The Mach Operating System project at Carnegie-Mellon University.
 *
 * Redistribution and use in source and binary forms, with or without
 * modification, are permitted provided that the following conditions
 * are met:
 * 1. Redistributions of source code must retain the above copyright
 *    notice, this list of conditions and the following disclaimer.
 * 2. Redistributions in binary form must reproduce the above copyright
 *    notice, this list of conditions and the following disclaimer in the
 *    documentation and/or other materials provided with the distribution.
 * 3. Neither the name of the University nor the names of its contributors
 *    may be used to endorse or promote products derived from this software
 *    without specific prior written permission.
 *
 * THIS SOFTWARE IS PROVIDED BY THE REGENTS AND CONTRIBUTORS ``AS IS'' AND
 * ANY EXPRESS OR IMPLIED WARRANTIES, INCLUDING, BUT NOT LIMITED TO, THE
 * IMPLIED WARRANTIES OF MERCHANTABILITY AND FITNESS FOR A PARTICULAR PURPOSE
 * ARE DISCLAIMED.  IN NO EVENT SHALL THE REGENTS OR CONTRIBUTORS BE LIABLE
 * FOR ANY DIRECT, INDIRECT, INCIDENTAL, SPECIAL, EXEMPLARY, OR CONSEQUENTIAL
 * DAMAGES (INCLUDING, BUT NOT LIMITED TO, PROCUREMENT OF SUBSTITUTE GOODS
 * OR SERVICES; LOSS OF USE, DATA, OR PROFITS; OR BUSINESS INTERRUPTION)
 * HOWEVER CAUSED AND ON ANY THEORY OF LIABILITY, WHETHER IN CONTRACT, STRICT
 * LIABILITY, OR TORT (INCLUDING NEGLIGENCE OR OTHERWISE) ARISING IN ANY WAY
 * OUT OF THE USE OF THIS SOFTWARE, EVEN IF ADVISED OF THE POSSIBILITY OF
 * SUCH DAMAGE.
 *
 *	from: @(#)vm_kern.c	8.3 (Berkeley) 1/12/94
 *
 *
 * Copyright (c) 1987, 1990 Carnegie-Mellon University.
 * All rights reserved.
 *
 * Authors: Avadis Tevanian, Jr., Michael Wayne Young
 *
 * Permission to use, copy, modify and distribute this software and
 * its documentation is hereby granted, provided that both the copyright
 * notice and this permission notice appear in all copies of the
 * software, derivative works or modified versions, and any portions
 * thereof, and that both notices appear in supporting documentation.
 *
 * CARNEGIE MELLON ALLOWS FREE USE OF THIS SOFTWARE IN ITS "AS IS"
 * CONDITION.  CARNEGIE MELLON DISCLAIMS ANY LIABILITY OF ANY KIND
 * FOR ANY DAMAGES WHATSOEVER RESULTING FROM THE USE OF THIS SOFTWARE.
 *
 * Carnegie Mellon requests users of this software to return to
 *
 *  Software Distribution Coordinator  or  Software.Distribution@CS.CMU.EDU
 *  School of Computer Science
 *  Carnegie Mellon University
 *  Pittsburgh PA 15213-3890
 *
 * any improvements or extensions that they make and grant Carnegie the
 * rights to redistribute these changes.
 */

/*
 *	Kernel memory management.
 */

#include <sys/cdefs.h>
__FBSDID("$FreeBSD$");

#include "opt_vm.h"

#include <sys/param.h>
#include <sys/systm.h>
#include <sys/kernel.h>		/* for ticks and hz */
#include <sys/domainset.h>
#include <sys/eventhandler.h>
#include <sys/lock.h>
#include <sys/proc.h>
#include <sys/malloc.h>
#include <sys/rwlock.h>
#include <sys/sysctl.h>
#include <sys/vmem.h>
#include <sys/vmmeter.h>

#include <cheri/cheric.h>

#include <vm/vm.h>
#include <vm/vm_param.h>
#include <vm/vm_domainset.h>
#include <vm/vm_kern.h>
#include <vm/pmap.h>
#include <vm/vm_map.h>
#include <vm/vm_object.h>
#include <vm/vm_page.h>
#include <vm/vm_pageout.h>
#include <vm/vm_pagequeue.h>
#include <vm/vm_phys.h>
#include <vm/vm_radix.h>
#include <vm/vm_extern.h>
#include <vm/uma.h>

struct vm_map kernel_map_store;
struct vm_map exec_map_store;
struct vm_map pipe_map_store;

const void *zero_region;
CTASSERT((ZERO_REGION_SIZE & PAGE_MASK) == 0);

/* NB: Used by kernel debuggers. */
const u_long vm_maxuser_address = VM_MAXUSER_ADDRESS;

u_int exec_map_entry_size;
u_int exec_map_entries;

SYSCTL_ULONG(_vm, OID_AUTO, min_kernel_address, CTLFLAG_RD,
    SYSCTL_NULL_ULONG_PTR, VM_MIN_KERNEL_ADDRESS, "Min kernel address");

SYSCTL_ULONG(_vm, OID_AUTO, max_kernel_address, CTLFLAG_RD,
#if defined(__arm__)
    &vm_max_kernel_address, 0,
#else
    SYSCTL_NULL_ULONG_PTR, VM_MAX_KERNEL_ADDRESS,
#endif
    "Max kernel address");

#if VM_NRESERVLEVEL > 0
#define	KVA_QUANTUM_SHIFT	(VM_LEVEL_0_ORDER + PAGE_SHIFT)
#else
/* On non-superpage architectures we want large import sizes. */
#define	KVA_QUANTUM_SHIFT	(8 + PAGE_SHIFT)
#endif
#define	KVA_QUANTUM		(1 << KVA_QUANTUM_SHIFT)
#define	KVA_NUMA_IMPORT_QUANTUM	(KVA_QUANTUM * 128)

extern void     uma_startup2(void);

/*
 *	kva_alloc:
 *
 *	Allocate a virtual address range with no underlying object and
 *	no initial mapping to physical memory.  Any mapping from this
 *	range to physical memory must be explicitly created prior to
 *	its use, typically with pmap_qenter().  Any attempt to create
 *	a mapping on demand through vm_fault() will result in a panic. 
 */
vm_pointer_t
kva_alloc(vm_size_t size)
{
	vmem_addr_t addr;

	size = round_page(size);
	if (vmem_alloc(kernel_arena, size, M_BESTFIT | M_NOWAIT, &addr))
		return (0);
#ifdef __CHERI_PURE_CAPABILITY__
	KASSERT(cheri_gettag(addr), ("Expected valid capability"));
#endif
	return (addr);
}

/*
 *	kva_free:
 *
 *	Release a region of kernel virtual memory allocated
 *	with kva_alloc, and return the physical pages
 *	associated with that region.
 *
 *	This routine may not block on kernel maps.
 */
void
kva_free(vm_pointer_t addr, vm_size_t size)
{

	size = round_page(size);
	vmem_free(kernel_arena, addr, size);
}

static vm_page_t
kmem_alloc_contig_pages(vm_object_t object, vm_pindex_t pindex, int domain,
    int pflags, u_long npages, vm_paddr_t low, vm_paddr_t high,
    u_long alignment, vm_paddr_t boundary, vm_memattr_t memattr)
{
	vm_page_t m;
	int tries;
	bool wait;

	VM_OBJECT_ASSERT_WLOCKED(object);

	wait = (pflags & VM_ALLOC_WAITOK) != 0;
	pflags &= ~(VM_ALLOC_NOWAIT | VM_ALLOC_WAITOK | VM_ALLOC_WAITFAIL);
	pflags |= VM_ALLOC_NOWAIT;
	for (tries = wait ? 3 : 1;; tries--) {
		m = vm_page_alloc_contig_domain(object, pindex, domain, pflags,
		    npages, low, high, alignment, boundary, memattr);
		if (m != NULL || tries == 0)
			break;

		VM_OBJECT_WUNLOCK(object);
		if (!vm_page_reclaim_contig_domain(domain, pflags, npages,
		    low, high, alignment, boundary) && wait)
			vm_wait_domain(domain);
		VM_OBJECT_WLOCK(object);
	}
	return (m);
}

/*
 *	Allocates a region from the kernel address map and physical pages
 *	within the specified address range to the kernel object.  Creates a
 *	wired mapping from this region to these pages, and returns the
 *	region's starting virtual address.  The allocated pages are not
 *	necessarily physically contiguous.  If M_ZERO is specified through the
 *	given flags, then the pages are zeroed before they are mapped.
 */
static vm_pointer_t
kmem_alloc_attr_domain(int domain, vm_size_t size, int flags, vm_paddr_t low,
    vm_paddr_t high, vm_memattr_t memattr)
{
	vmem_t *vmem;
	vm_object_t object;
	vm_pointer_t addr;
	vm_offset_t i, offset;
	vm_page_t m;
	int pflags;
	vm_prot_t prot;

#ifdef __CHERI_PURE_CAPABILITY__
	size = CHERI_REPRESENTABLE_LENGTH(size);
#endif
	object = kernel_object;
	size = round_page(size);
	vmem = vm_dom[domain].vmd_kernel_arena;
	if (vmem_alloc(vmem, size, M_BESTFIT | flags, &addr))
		return (0);
	offset = addr - VM_MIN_KERNEL_ADDRESS;
	pflags = malloc2vm_flags(flags) | VM_ALLOC_WIRED;
	prot = (flags & M_EXEC) != 0 ? VM_PROT_RWX : VM_PROT_RW;

	/* XXX: Do we want a M_CAP? */
	prot |= VM_PROT_CAP;
	VM_OBJECT_WLOCK(object);
	for (i = 0; i < size; i += PAGE_SIZE) {
		m = kmem_alloc_contig_pages(object, atop(offset + i),
		    domain, pflags, 1, low, high, PAGE_SIZE, 0, memattr);
		if (m == NULL) {
			VM_OBJECT_WUNLOCK(object);
			kmem_unback(object, addr, i);
			vmem_free(vmem, addr, size);
			return (0);
		}
		KASSERT(vm_page_domain(m) == domain,
		    ("kmem_alloc_attr_domain: Domain mismatch %d != %d",
		    vm_page_domain(m), domain));
		if ((flags & M_ZERO) && (m->flags & PG_ZERO) == 0)
			pmap_zero_page(m);
		vm_page_valid(m);
		VM_OBJECT_ASSERT_CAP(object, prot);
		pmap_enter(kernel_pmap, addr + i, m, prot,
		    prot | PMAP_ENTER_WIRED, 0);
	}
	VM_OBJECT_WUNLOCK(object);
#ifdef __CHERI_PURE_CAPABILITY__
	KASSERT(cheri_gettag(addr), ("Expected valid capability"));
	KASSERT(cheri_getlen(addr) == size,
	    ("Inexact bounds expected %zx found %zx",
	    (size_t)size, (size_t)cheri_getlen(addr)));
#endif
	return (addr);
}

vm_pointer_t
kmem_alloc_attr(vm_size_t size, int flags, vm_paddr_t low, vm_paddr_t high,
    vm_memattr_t memattr)
{

	return (kmem_alloc_attr_domainset(DOMAINSET_RR(), size, flags, low,
	    high, memattr));
}

vm_pointer_t
kmem_alloc_attr_domainset(struct domainset *ds, vm_size_t size, int flags,
    vm_paddr_t low, vm_paddr_t high, vm_memattr_t memattr)
{
	struct vm_domainset_iter di;
<<<<<<< HEAD
	vm_pointer_t addr;
	int domain, iflags;
=======
	vm_offset_t addr;
	int domain;
>>>>>>> 5fee468e

	vm_domainset_iter_policy_init(&di, ds, &domain, &flags);
	do {
		addr = kmem_alloc_attr_domain(domain, size, flags, low, high,
		    memattr);
		if (addr != 0)
			break;
	} while (vm_domainset_iter_policy(&di, &domain) == 0);

	return (addr);
}

/*
 *	Allocates a region from the kernel address map and physically
 *	contiguous pages within the specified address range to the kernel
 *	object.  Creates a wired mapping from this region to these pages, and
 *	returns the region's starting virtual address.  If M_ZERO is specified
 *	through the given flags, then the pages are zeroed before they are
 *	mapped.
 */
static vm_pointer_t
kmem_alloc_contig_domain(int domain, vm_size_t size, int flags, vm_paddr_t low,
    vm_paddr_t high, u_long alignment, vm_paddr_t boundary,
    vm_memattr_t memattr)
{
	vmem_t *vmem;
	vm_object_t object;
	vm_pointer_t addr;
	vm_offset_t offset, tmp;
	vm_page_t end_m, m;
	u_long npages;
	int pflags;

#ifdef __CHERI_PURE_CAPABILITY__
	size = CHERI_REPRESENTABLE_LENGTH(size);
#endif
	object = kernel_object;
	size = round_page(size);
	vmem = vm_dom[domain].vmd_kernel_arena;
	if (vmem_alloc(vmem, size, flags | M_BESTFIT, &addr))
		return (0);
	offset = addr - VM_MIN_KERNEL_ADDRESS;
	pflags = malloc2vm_flags(flags) | VM_ALLOC_WIRED;
	npages = atop(size);
	VM_OBJECT_WLOCK(object);
	m = kmem_alloc_contig_pages(object, atop(offset), domain,
	    pflags, npages, low, high, alignment, boundary, memattr);
	if (m == NULL) {
		VM_OBJECT_WUNLOCK(object);
		vmem_free(vmem, addr, size);
		return (0);
	}
	KASSERT(vm_page_domain(m) == domain,
	    ("kmem_alloc_contig_domain: Domain mismatch %d != %d",
	    vm_page_domain(m), domain));
	end_m = m + npages;
	tmp = addr;
	for (; m < end_m; m++) {
		if ((flags & M_ZERO) && (m->flags & PG_ZERO) == 0)
			pmap_zero_page(m);
		vm_page_valid(m);
		VM_OBJECT_ASSERT_CAP(object, VM_PROT_RW_CAP);
		pmap_enter(kernel_pmap, tmp, m, VM_PROT_RW_CAP,
		    VM_PROT_RW_CAP | PMAP_ENTER_WIRED, 0);
		tmp += PAGE_SIZE;
	}
	VM_OBJECT_WUNLOCK(object);
#ifdef __CHERI_PURE_CAPABILITY__
	KASSERT(cheri_gettag(addr), ("Expected valid capability"));
	KASSERT(cheri_getlen(addr) == size,
	    ("Inexact bounds expected %zx found %zx",
	    (size_t)size, (size_t)cheri_getlen(addr)));
#endif
	return (addr);
}

vm_pointer_t
kmem_alloc_contig(vm_size_t size, int flags, vm_paddr_t low, vm_paddr_t high,
    u_long alignment, vm_paddr_t boundary, vm_memattr_t memattr)
{

	return (kmem_alloc_contig_domainset(DOMAINSET_RR(), size, flags, low,
	    high, alignment, boundary, memattr));
}

vm_pointer_t
kmem_alloc_contig_domainset(struct domainset *ds, vm_size_t size, int flags,
    vm_paddr_t low, vm_paddr_t high, u_long alignment, vm_paddr_t boundary,
    vm_memattr_t memattr)
{
	struct vm_domainset_iter di;
<<<<<<< HEAD
	vm_pointer_t addr;
	int domain, iflags;
=======
	vm_offset_t addr;
	int domain;
>>>>>>> 5fee468e

	vm_domainset_iter_policy_init(&di, ds, &domain, &flags);
	do {
		addr = kmem_alloc_contig_domain(domain, size, flags, low, high,
		    alignment, boundary, memattr);
		if (addr != 0)
			break;
	} while (vm_domainset_iter_policy(&di, &domain) == 0);

	return (addr);
}

/*
 *	kmem_subinit:
 *
 *	Initializes a map to manage a subrange
 *	of the kernel virtual address space.
 *
 *	Arguments are as follows:
 *
 *	parent		Map to take range from
 *	min, max	Returned endpoints of map
 *	size		Size of range to find
 *	superpage_align	Request that min is superpage aligned
 */
void
kmem_subinit(vm_map_t map, vm_map_t parent, vm_pointer_t *min, vm_pointer_t *max,
    vm_size_t size, bool superpage_align)
{
	int ret;

#ifdef __CHERI_PURE_CAPABILITY__
	KASSERT(cheri_gettag(min), ("Expected valid capability min"));
	KASSERT(cheri_gettag(max), ("Expected valid capability max"));
#endif
	size = round_page(size);

	*min = vm_map_min(parent);
	ret = vm_map_find(parent, NULL, 0, min, size, 0, superpage_align ?
	    VMFS_SUPER_SPACE : VMFS_ANY_SPACE, VM_PROT_ALL, VM_PROT_ALL,
	    MAP_ACC_NO_CHARGE);
	if (ret != KERN_SUCCESS)
		panic("kmem_subinit: bad status return of %d", ret);
	*max = *min + size;
	vm_map_init(map, vm_map_pmap(parent), *min, *max);
	if (vm_map_submap(parent, *min, *max, map) != KERN_SUCCESS)
		panic("kmem_subinit: unable to change range to submap");
}

/*
 *	kmem_malloc_domain:
 *
 *	Allocate wired-down pages in the kernel's address space.
 */
static vm_pointer_t
kmem_malloc_domain(int domain, vm_size_t size, int flags)
{
	vmem_t *arena;
	vm_pointer_t addr;
	int rv;

	if (__predict_true((flags & M_EXEC) == 0))
		arena = vm_dom[domain].vmd_kernel_arena;
	else
		arena = vm_dom[domain].vmd_kernel_rwx_arena;
	size = round_page(size);
	if (vmem_alloc(arena, size, flags | M_BESTFIT, &addr))
		return (0);

	rv = kmem_back_domain(domain, kernel_object, addr, size, flags);
	if (rv != KERN_SUCCESS) {
		vmem_free(arena, addr, size);
		return (0);
	}
#ifdef __CHERI_PURE_CAPABILITY__
	KASSERT(cheri_gettag(addr), ("Expected valid capability"));
#endif
	return (addr);
}

vm_pointer_t
kmem_malloc(vm_size_t size, int flags)
{

	return (kmem_malloc_domainset(DOMAINSET_RR(), size, flags));
}

vm_pointer_t
kmem_malloc_domainset(struct domainset *ds, vm_size_t size, int flags)
{
	struct vm_domainset_iter di;
	vm_pointer_t addr;
	int domain;

	vm_domainset_iter_policy_init(&di, ds, &domain, &flags);
	do {
		addr = kmem_malloc_domain(domain, size, flags);
		if (addr != 0)
			break;
	} while (vm_domainset_iter_policy(&di, &domain) == 0);

	return (addr);
}

/*
 *	kmem_back_domain:
 *
 *	Allocate physical pages from the specified domain for the specified
 *	virtual address range.
 *	XXX-AM:
 *	We should prevent physical pages allocation if whoever asks for it
 *	does not have a valid capability for the virtual address range
 *	of the specified size.
 */
int
kmem_back_domain(int domain, vm_object_t object, vm_pointer_t addr,
    vm_size_t size, int flags)
{
	vm_offset_t offset, i;
	vm_page_t m, mpred;
	vm_prot_t prot;
	int pflags;

	KASSERT(object == kernel_object,
	    ("kmem_back_domain: only supports kernel object."));
#ifdef __CHERI_PURE_CAPABILITY__
	KASSERT(cheri_gettag(addr), ("Expected valid capability"));
#endif

	offset = addr - VM_MIN_KERNEL_ADDRESS;
	pflags = malloc2vm_flags(flags) | VM_ALLOC_WIRED;
	pflags &= ~(VM_ALLOC_NOWAIT | VM_ALLOC_WAITOK | VM_ALLOC_WAITFAIL);
	if (flags & M_WAITOK)
		pflags |= VM_ALLOC_WAITFAIL;
	prot = (flags & M_EXEC) != 0 ? VM_PROT_RWX : VM_PROT_RW;

	/* XXX: Do we want a M_CAP? */
	prot |= VM_PROT_CAP;

	i = 0;
	VM_OBJECT_WLOCK(object);
retry:
	mpred = vm_radix_lookup_le(&object->rtree, atop(offset + i));
	for (; i < size; i += PAGE_SIZE, mpred = m) {
		m = vm_page_alloc_domain_after(object, atop(offset + i),
		    domain, pflags, mpred);

		/*
		 * Ran out of space, free everything up and return. Don't need
		 * to lock page queues here as we know that the pages we got
		 * aren't on any queues.
		 */
		if (m == NULL) {
			if ((flags & M_NOWAIT) == 0)
				goto retry;
			VM_OBJECT_WUNLOCK(object);
			kmem_unback(object, addr, i);
			return (KERN_NO_SPACE);
		}
		KASSERT(vm_page_domain(m) == domain,
		    ("kmem_back_domain: Domain mismatch %d != %d",
		    vm_page_domain(m), domain));
		if (flags & M_ZERO && (m->flags & PG_ZERO) == 0)
			pmap_zero_page(m);
		KASSERT((m->oflags & VPO_UNMANAGED) != 0,
		    ("kmem_malloc: page %p is managed", m));
		vm_page_valid(m);
		VM_OBJECT_ASSERT_CAP(object, prot);
		pmap_enter(kernel_pmap, addr + i, m, prot,
		    prot | PMAP_ENTER_WIRED, 0);
		if (__predict_false((prot & VM_PROT_EXECUTE) != 0))
			m->oflags |= VPO_KMEM_EXEC;
	}
	VM_OBJECT_WUNLOCK(object);

	return (KERN_SUCCESS);
}

/*
 *	kmem_back:
 *
 *	Allocate physical pages for the specified virtual address range.
 */
int
kmem_back(vm_object_t object, vm_pointer_t addr, vm_size_t size, int flags)
{
	vm_pointer_t end, next, start;
	int domain, rv;

	KASSERT(object == kernel_object,
	    ("kmem_back: only supports kernel object."));

	for (start = addr, end = addr + size; addr < end; addr = next) {
		/*
		 * We must ensure that pages backing a given large virtual page
		 * all come from the same physical domain.
		 */
		if (vm_ndomains > 1) {
			domain = (addr >> KVA_QUANTUM_SHIFT) % vm_ndomains;
			while (VM_DOMAIN_EMPTY(domain))
				domain++;
			next = roundup2(addr + 1, KVA_QUANTUM);
			if (next > end || next < start)
				next = end;
		} else {
			domain = 0;
			next = end;
		}
		rv = kmem_back_domain(domain, object, addr,
		    (ptraddr_t)next - (ptraddr_t)addr, flags);
		if (rv != KERN_SUCCESS) {
			kmem_unback(object, start,
			    (ptraddr_t)addr - (ptraddr_t)start);
			break;
		}
	}
	return (rv);
}

/*
 *	kmem_unback:
 *
 *	Unmap and free the physical pages underlying the specified virtual
 *	address range.
 *
 *	A physical page must exist within the specified object at each index
 *	that is being unmapped.
 */
static struct vmem *
_kmem_unback(vm_object_t object, vm_offset_t addr, vm_size_t size)
{
	struct vmem *arena;
	vm_page_t m, next;
	vm_offset_t end, offset;
	int domain;

	KASSERT(object == kernel_object,
	    ("kmem_unback: only supports kernel object."));

	if (size == 0)
		return (NULL);
	pmap_remove(kernel_pmap, addr, addr + size);
	offset = addr - VM_MIN_KERNEL_ADDRESS;
	end = offset + size;
	VM_OBJECT_WLOCK(object);
	m = vm_page_lookup(object, atop(offset)); 
	domain = vm_page_domain(m);
	if (__predict_true((m->oflags & VPO_KMEM_EXEC) == 0))
		arena = vm_dom[domain].vmd_kernel_arena;
	else
		arena = vm_dom[domain].vmd_kernel_rwx_arena;
	for (; offset < end; offset += PAGE_SIZE, m = next) {
		next = vm_page_next(m);
		vm_page_xbusy_claim(m);
		vm_page_unwire_noq(m);
		vm_page_free(m);
	}
	VM_OBJECT_WUNLOCK(object);

	return (arena);
}

void
kmem_unback(vm_object_t object, vm_offset_t addr, vm_size_t size)
{

	(void)_kmem_unback(object, addr, size);
}

/*
 *	kmem_free:
 *
 *	Free memory allocated with kmem_malloc.  The size must match the
 *	original allocation.
 */
void
kmem_free(vm_pointer_t addr, vm_size_t size)
{
	struct vmem *arena;

	size = round_page(size);
	arena = _kmem_unback(kernel_object, addr, size);
	if (arena != NULL)
		vmem_free(arena, addr, size);
}

/*
 *	kmap_alloc_wait:
 *
 *	Allocates pageable memory from a sub-map of the kernel.  If the submap
 *	has no room, the caller sleeps waiting for more memory in the submap.
 *
 *	This routine may block.
 */
vm_pointer_t
kmap_alloc_wait(vm_map_t map, vm_size_t size)
{
	int error;
	vm_size_t padded_size;
	vm_offset_t alignment;
	vm_offset_t addr;
	vm_pointer_t mapped;

	size = round_page(size);
	if (!swap_reserve(size))
		return (0);
	padded_size = CHERI_REPRESENTABLE_LENGTH(size);
	alignment = CHERI_REPRESENTABLE_ALIGNMENT(size);

	for (;;) {
		/*
		 * To make this work for more than one map, use the map's lock
		 * to lock out sleepers/wakers.
		 */
		vm_map_lock(map);
		addr = vm_map_findspace(map, vm_map_min(map), padded_size);
		if (addr + padded_size <= vm_map_max(map) && alignment == 0)
			break;
		if (alignment > 0) {
			error = vm_map_alignspace(map, NULL, 0, &addr,
			    padded_size, vm_map_max(map), alignment);
			if (error == KERN_SUCCESS)
				break;
		}

		/* no space now; see if we can ever get space */
		if (vm_map_max(map) - vm_map_min(map) < size) {
			vm_map_unlock(map);
			swap_release(size);
			return (0);
		}
		map->needs_wakeup = TRUE;
		vm_map_unlock_and_wait(map, 0);
	}

	mapped = addr;
	if (vm_map_reservation_create_locked(map, &mapped, padded_size,
	    VM_PROT_RW_CAP)) {
		vm_map_unlock(map);
		swap_release(size);
		return (0);
	}
	vm_map_insert(map, NULL, 0, mapped, mapped + size, VM_PROT_RW_CAP,
	    VM_PROT_RW_CAP, MAP_ACC_CHARGED, mapped);
	vm_map_unlock(map);

	return (mapped);
}

/*
 *	kmap_free_wakeup:
 *
 *	Returns memory to a submap of the kernel, and wakes up any processes
 *	waiting for memory in that map.
 */
void
kmap_free_wakeup(vm_map_t map, vm_offset_t addr, vm_size_t size)
{

	vm_map_lock(map);
	(void) vm_map_remove_locked(map, trunc_page(addr),
	    round_page(addr + size));

	if (map->needs_wakeup) {
		map->needs_wakeup = FALSE;
		vm_map_wakeup(map);
	}
	vm_map_unlock(map);
}

void
kmem_init_zero_region(void)
{
	vm_pointer_t addr;
	vm_offset_t i;
	vm_page_t m;

	/*
	 * Map a single physical page of zeros to a larger virtual range.
	 * This requires less looping in places that want large amounts of
	 * zeros, while not using much more physical resources.
	 */
	addr = kva_alloc(ZERO_REGION_SIZE);
	m = vm_page_alloc(NULL, 0, VM_ALLOC_NORMAL |
	    VM_ALLOC_NOOBJ | VM_ALLOC_WIRED | VM_ALLOC_ZERO);
	if ((m->flags & PG_ZERO) == 0)
		pmap_zero_page(m);
	for (i = 0; i < ZERO_REGION_SIZE; i += PAGE_SIZE)
		pmap_qenter(addr + i, &m, 1);
	pmap_protect(kernel_pmap, addr, addr + ZERO_REGION_SIZE, VM_PROT_READ);

	zero_region = (const void *)addr;
}

/*
 * Import KVA from the kernel map into the kernel arena.
 */
static int
kva_import(void *unused, vmem_size_t size, int flags, vmem_addr_t *addrp)
{
	vm_pointer_t addr;
	int result;

	KASSERT((size % KVA_QUANTUM) == 0,
	    ("kva_import: Size %jd is not a multiple of %d",
	    (intmax_t)size, (int)KVA_QUANTUM));
	addr = vm_map_min(kernel_map);
	result = vm_map_find(kernel_map, NULL, 0, &addr, size, 0,
	    VMFS_SUPER_SPACE, VM_PROT_ALL, VM_PROT_ALL, MAP_NOFAULT);
	if (result != KERN_SUCCESS)
                return (ENOMEM);

	*addrp = addr;

	return (0);
}

/*
 * Import KVA from a parent arena into a per-domain arena.  Imports must be
 * KVA_QUANTUM-aligned and a multiple of KVA_QUANTUM in size.
 */
static int
kva_import_domain(void *arena, vmem_size_t size, int flags, vmem_addr_t *addrp)
{

	KASSERT((size % KVA_QUANTUM) == 0,
	    ("kva_import_domain: Size %jd is not a multiple of %d",
	    (intmax_t)size, (int)KVA_QUANTUM));
	return (vmem_xalloc(arena, size, KVA_QUANTUM, 0, 0, VMEM_ADDR_MIN,
	    VMEM_ADDR_MAX, flags, addrp));
}

/*
 * 	kmem_init:
 *
 *	Create the kernel map; insert a mapping covering kernel text, 
 *	data, bss, and all space allocated thus far (`boostrap' data).  The 
 *	new map will thus map the range between VM_MIN_KERNEL_ADDRESS and 
 *	`start' as allocated, and the range between `start' and `end' as free.
 *	Create the kernel vmem arena and its per-domain children.
 */
void
kmem_init(vm_pointer_t start, vm_pointer_t end)
{
	vm_pointer_t addr;
	vm_size_t quantum;
	int domain;
	vm_size_t size;

#ifdef __CHERI_PURE_CAPABILITY__
	KASSERT(cheri_gettag(start), ("Expected valid start capability"));
	KASSERT(cheri_gettag(end), ("Expected valid end capability"));
#endif

	vm_map_init(kernel_map, kernel_pmap,
	    cheri_kern_setaddress(start, VM_MIN_KERNEL_ADDRESS), end);
	kernel_map->system_map = 1;
	vm_map_lock(kernel_map);
	/* N.B.: cannot use kgdb to debug, starting with this assignment ... */
#ifdef __amd64__
	addr = KERNBASE;
#else
	addr = VM_MIN_KERNEL_ADDRESS;
#endif

	/*
	 * We waste some virtual_avail for representability.
	 * This might be bad because we already have reserved page tables
	 * for that kva range.
	 */
	size = CHERI_REPRESENTABLE_LENGTH((ptraddr_t)start - (ptraddr_t)addr);
	start = roundup2(start, CHERI_REPRESENTABLE_ALIGNMENT(size));
	(void)vm_map_reservation_create_locked(kernel_map, &addr, size,
	    VM_PROT_ALL);
	(void)vm_map_insert(kernel_map, NULL, 0, addr, start, VM_PROT_ALL,
	    VM_PROT_ALL, MAP_NOFAULT, VM_MIN_KERNEL_ADDRESS);
	/* ... and ending with the completion of the above `insert' */

#ifdef __amd64__
	/*
	 * Mark KVA used for the page array as allocated.  Other platforms
	 * that handle vm_page_array allocation can simply adjust virtual_avail
	 * instead.
	 */
	addr = (vm_offset_t)vm_page_array;
	size = round_2mpage(vm_page_array_size * sizeof(struct vm_page));
	(void)vm_map_reservation_create_locked(kernel_map, &addr, size,
	    VM_PROT_RW);
	(void)vm_map_insert(kernel_map, NULL, 0, addr, addr + size, VM_PROT_RW,
	    VM_PROT_RW, MAP_NOFAULT, addr);
#endif
	vm_map_unlock(kernel_map);

	/*
	 * Use a large import quantum on NUMA systems.  This helps minimize
	 * interleaving of superpages, reducing internal fragmentation within
	 * the per-domain arenas.
	 */
	if (vm_ndomains > 1 && PMAP_HAS_DMAP)
		quantum = KVA_NUMA_IMPORT_QUANTUM;
	else
		quantum = KVA_QUANTUM;

	/*
	 * Initialize the kernel_arena.  This can grow on demand.
	 */
	vmem_init(kernel_arena, "kernel arena", 0, 0, PAGE_SIZE, 0, 0,
	    VMEM_CAPABILITY_ARENA);
	vmem_set_import(kernel_arena, kva_import, NULL, NULL, quantum);

	for (domain = 0; domain < vm_ndomains; domain++) {
		/*
		 * Initialize the per-domain arenas.  These are used to color
		 * the KVA space in a way that ensures that virtual large pages
		 * are backed by memory from the same physical domain,
		 * maximizing the potential for superpage promotion.
		 */
		vm_dom[domain].vmd_kernel_arena = vmem_create(
		    "kernel arena domain", 0, 0, PAGE_SIZE, 0, M_WAITOK,
		    VMEM_CAPABILITY_ARENA);
		vmem_set_import(vm_dom[domain].vmd_kernel_arena,
		    kva_import_domain, NULL, kernel_arena, quantum);

		/*
		 * In architectures with superpages, maintain separate arenas
		 * for allocations with permissions that differ from the
		 * "standard" read/write permissions used for kernel memory,
		 * so as not to inhibit superpage promotion.
		 *
		 * Use the base import quantum since this arena is rarely used.
		 */
#if VM_NRESERVLEVEL > 0
		vm_dom[domain].vmd_kernel_rwx_arena = vmem_create(
		    "kernel rwx arena domain", 0, 0, PAGE_SIZE, 0, M_WAITOK,
		    VMEM_CAPABILITY_ARENA);
		vmem_set_import(vm_dom[domain].vmd_kernel_rwx_arena,
		    kva_import_domain, (vmem_release_t *)vmem_xfree,
		    kernel_arena, KVA_QUANTUM);
#else
		vm_dom[domain].vmd_kernel_rwx_arena =
		    vm_dom[domain].vmd_kernel_arena;
#endif
	}

	/*
	 * This must be the very first call so that the virtual address
	 * space used for early allocations is properly marked used in
	 * the map.
	 */
	uma_startup2();
}

/*
 *	kmem_bootstrap_free:
 *
 *	Free pages backing preloaded data (e.g., kernel modules) to the
 *	system.  Currently only supported on platforms that create a
 *	vm_phys segment for preloaded data.
 */
void
kmem_bootstrap_free(vm_offset_t start, vm_size_t size)
{
#if defined(__i386__) || defined(__amd64__)
	struct vm_domain *vmd;
	vm_offset_t end, va;
	vm_paddr_t pa;
	vm_page_t m;

	end = trunc_page(start + size);
	start = round_page(start);

#ifdef __amd64__
	/*
	 * Preloaded files do not have execute permissions by default on amd64.
	 * Restore the default permissions to ensure that the direct map alias
	 * is updated.
	 */
	pmap_change_prot(start, end - start, VM_PROT_RW);
#endif
	for (va = start; va < end; va += PAGE_SIZE) {
		pa = pmap_kextract(va);
		m = PHYS_TO_VM_PAGE(pa);

		vmd = vm_pagequeue_domain(m);
		vm_domain_free_lock(vmd);
		vm_phys_free_pages(m, 0);
		vm_domain_free_unlock(vmd);

		vm_domain_freecnt_inc(vmd, 1);
		vm_cnt.v_page_count++;
	}
	pmap_remove(kernel_pmap, start, end);
	(void)vmem_add(kernel_arena, start, end - start, M_WAITOK);
#endif
}

/*
 * Allow userspace to directly trigger the VM drain routine for testing
 * purposes.
 */
static int
debug_vm_lowmem(SYSCTL_HANDLER_ARGS)
{
	int error, i;

	i = 0;
	error = sysctl_handle_int(oidp, &i, 0, req);
	if (error)
		return (error);
	if ((i & ~(VM_LOW_KMEM | VM_LOW_PAGES)) != 0)
		return (EINVAL);
	if (i != 0)
		EVENTHANDLER_INVOKE(vm_lowmem, i);
	return (0);
}

SYSCTL_PROC(_debug, OID_AUTO, vm_lowmem, CTLTYPE_INT | CTLFLAG_MPSAFE | CTLFLAG_RW, 0, 0,
    debug_vm_lowmem, "I", "set to trigger vm_lowmem event with given flags");
// CHERI CHANGES START
// {
//   "updated": 20200708,
//   "target_type": "kernel",
//   "changes_purecap": [
//     "uintcap_arithmetic",
//     "bounds_compression",
//     "pointer_as_integer",
//     "support"
//   ]
// }
// CHERI CHANGES END<|MERGE_RESOLUTION|>--- conflicted
+++ resolved
@@ -281,13 +281,8 @@
     vm_paddr_t low, vm_paddr_t high, vm_memattr_t memattr)
 {
 	struct vm_domainset_iter di;
-<<<<<<< HEAD
 	vm_pointer_t addr;
-	int domain, iflags;
-=======
-	vm_offset_t addr;
 	int domain;
->>>>>>> 5fee468e
 
 	vm_domainset_iter_policy_init(&di, ds, &domain, &flags);
 	do {
@@ -379,13 +374,8 @@
     vm_memattr_t memattr)
 {
 	struct vm_domainset_iter di;
-<<<<<<< HEAD
 	vm_pointer_t addr;
-	int domain, iflags;
-=======
-	vm_offset_t addr;
 	int domain;
->>>>>>> 5fee468e
 
 	vm_domainset_iter_policy_init(&di, ds, &domain, &flags);
 	do {
