--- conflicted
+++ resolved
@@ -1026,7 +1026,31 @@
 SYSCTL_PROC(_debug, OID_AUTO, uma_reclaim,
     CTLTYPE_INT | CTLFLAG_MPSAFE | CTLFLAG_RW, 0, 0, debug_uma_reclaim, "I",
     "set to generate request to reclaim uma caches");
-<<<<<<< HEAD
+
+static int
+debug_uma_reclaim_domain(SYSCTL_HANDLER_ARGS)
+{
+	int domain, error, request;
+
+	request = 0;
+	error = sysctl_handle_int(oidp, &request, 0, req);
+	if (error != 0 || req->newptr == NULL)
+		return (error);
+
+	domain = request >> 4;
+	request &= 0xf;
+	if (request != UMA_RECLAIM_TRIM && request != UMA_RECLAIM_DRAIN &&
+	    request != UMA_RECLAIM_DRAIN_CPU)
+		return (EINVAL);
+	if (domain < 0 || domain >= vm_ndomains)
+		return (EINVAL);
+	uma_reclaim_domain(request, domain);
+	return (0);
+}
+SYSCTL_PROC(_debug, OID_AUTO, uma_reclaim_domain,
+    CTLTYPE_INT | CTLFLAG_MPSAFE | CTLFLAG_RW, 0, 0,
+    debug_uma_reclaim_domain, "I",
+    "");
 // CHERI CHANGES START
 // {
 //   "updated": 20200708,
@@ -1038,31 +1062,4 @@
 //     "support"
 //   ]
 // }
-// CHERI CHANGES END
-=======
-
-static int
-debug_uma_reclaim_domain(SYSCTL_HANDLER_ARGS)
-{
-	int domain, error, request;
-
-	request = 0;
-	error = sysctl_handle_int(oidp, &request, 0, req);
-	if (error != 0 || req->newptr == NULL)
-		return (error);
-
-	domain = request >> 4;
-	request &= 0xf;
-	if (request != UMA_RECLAIM_TRIM && request != UMA_RECLAIM_DRAIN &&
-	    request != UMA_RECLAIM_DRAIN_CPU)
-		return (EINVAL);
-	if (domain < 0 || domain >= vm_ndomains)
-		return (EINVAL);
-	uma_reclaim_domain(request, domain);
-	return (0);
-}
-SYSCTL_PROC(_debug, OID_AUTO, uma_reclaim_domain,
-    CTLTYPE_INT | CTLFLAG_MPSAFE | CTLFLAG_RW, 0, 0,
-    debug_uma_reclaim_domain, "I",
-    "");
->>>>>>> aabe13f1
+// CHERI CHANGES END