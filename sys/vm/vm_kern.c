/*-
 * SPDX-License-Identifier: (BSD-3-Clause AND MIT-CMU)
 *
 * Copyright (c) 1991, 1993
 *	The Regents of the University of California.  All rights reserved.
 *
 * This code is derived from software contributed to Berkeley by
 * The Mach Operating System project at Carnegie-Mellon University.
 *
 * Redistribution and use in source and binary forms, with or without
 * modification, are permitted provided that the following conditions
 * are met:
 * 1. Redistributions of source code must retain the above copyright
 *    notice, this list of conditions and the following disclaimer.
 * 2. Redistributions in binary form must reproduce the above copyright
 *    notice, this list of conditions and the following disclaimer in the
 *    documentation and/or other materials provided with the distribution.
 * 3. Neither the name of the University nor the names of its contributors
 *    may be used to endorse or promote products derived from this software
 *    without specific prior written permission.
 *
 * THIS SOFTWARE IS PROVIDED BY THE REGENTS AND CONTRIBUTORS ``AS IS'' AND
 * ANY EXPRESS OR IMPLIED WARRANTIES, INCLUDING, BUT NOT LIMITED TO, THE
 * IMPLIED WARRANTIES OF MERCHANTABILITY AND FITNESS FOR A PARTICULAR PURPOSE
 * ARE DISCLAIMED.  IN NO EVENT SHALL THE REGENTS OR CONTRIBUTORS BE LIABLE
 * FOR ANY DIRECT, INDIRECT, INCIDENTAL, SPECIAL, EXEMPLARY, OR CONSEQUENTIAL
 * DAMAGES (INCLUDING, BUT NOT LIMITED TO, PROCUREMENT OF SUBSTITUTE GOODS
 * OR SERVICES; LOSS OF USE, DATA, OR PROFITS; OR BUSINESS INTERRUPTION)
 * HOWEVER CAUSED AND ON ANY THEORY OF LIABILITY, WHETHER IN CONTRACT, STRICT
 * LIABILITY, OR TORT (INCLUDING NEGLIGENCE OR OTHERWISE) ARISING IN ANY WAY
 * OUT OF THE USE OF THIS SOFTWARE, EVEN IF ADVISED OF THE POSSIBILITY OF
 * SUCH DAMAGE.
 *
 *	from: @(#)vm_kern.c	8.3 (Berkeley) 1/12/94
 *
 *
 * Copyright (c) 1987, 1990 Carnegie-Mellon University.
 * All rights reserved.
 *
 * Authors: Avadis Tevanian, Jr., Michael Wayne Young
 *
 * Permission to use, copy, modify and distribute this software and
 * its documentation is hereby granted, provided that both the copyright
 * notice and this permission notice appear in all copies of the
 * software, derivative works or modified versions, and any portions
 * thereof, and that both notices appear in supporting documentation.
 *
 * CARNEGIE MELLON ALLOWS FREE USE OF THIS SOFTWARE IN ITS "AS IS"
 * CONDITION.  CARNEGIE MELLON DISCLAIMS ANY LIABILITY OF ANY KIND
 * FOR ANY DAMAGES WHATSOEVER RESULTING FROM THE USE OF THIS SOFTWARE.
 *
 * Carnegie Mellon requests users of this software to return to
 *
 *  Software Distribution Coordinator  or  Software.Distribution@CS.CMU.EDU
 *  School of Computer Science
 *  Carnegie Mellon University
 *  Pittsburgh PA 15213-3890
 *
 * any improvements or extensions that they make and grant Carnegie the
 * rights to redistribute these changes.
 */

/*
 *	Kernel memory management.
 */

#include <sys/cdefs.h>
__FBSDID("$FreeBSD$");

#include "opt_vm.h"

#include <sys/param.h>
#include <sys/systm.h>
#include <sys/kernel.h>		/* for ticks and hz */
#include <sys/domainset.h>
#include <sys/eventhandler.h>
#include <sys/lock.h>
#include <sys/proc.h>
#include <sys/malloc.h>
#include <sys/rwlock.h>
#include <sys/sysctl.h>
#include <sys/vmem.h>
#include <sys/vmmeter.h>

#include <vm/vm.h>
#include <vm/vm_param.h>
#include <vm/vm_domainset.h>
#include <vm/vm_kern.h>
#include <vm/pmap.h>
#include <vm/vm_map.h>
#include <vm/vm_object.h>
#include <vm/vm_page.h>
#include <vm/vm_pageout.h>
#include <vm/vm_phys.h>
#include <vm/vm_pagequeue.h>
#include <vm/vm_radix.h>
#include <vm/vm_extern.h>
#include <vm/uma.h>
#include <vm/cheri.h>

vm_map_t kernel_map;
vm_map_t exec_map;
vm_map_t pipe_map;

const void *zero_region;
CTASSERT((ZERO_REGION_SIZE & PAGE_MASK) == 0);

/* NB: Used by kernel debuggers. */
const u_long vm_maxuser_address = VM_MAXUSER_ADDRESS;

u_int exec_map_entry_size;
u_int exec_map_entries;

SYSCTL_ULONG(_vm, OID_AUTO, min_kernel_address, CTLFLAG_RD,
    SYSCTL_NULL_ULONG_PTR, VM_MIN_KERNEL_ADDRESS, "Min kernel address");

SYSCTL_ULONG(_vm, OID_AUTO, max_kernel_address, CTLFLAG_RD,
#if defined(__arm__) || defined(__sparc64__)
    &vm_max_kernel_address, 0,
#else
    SYSCTL_NULL_ULONG_PTR, VM_MAX_KERNEL_ADDRESS,
#endif
    "Max kernel address");

#if VM_NRESERVLEVEL > 0
#define	KVA_QUANTUM_SHIFT	(VM_LEVEL_0_ORDER + PAGE_SHIFT)
#else
/* On non-superpage architectures we want large import sizes. */
#define	KVA_QUANTUM_SHIFT	(8 + PAGE_SHIFT)
#endif
#define	KVA_QUANTUM		(1 << KVA_QUANTUM_SHIFT)

/*
 *	kva_alloc:
 *
 *	Allocate a virtual address range with no underlying object and
 *	no initial mapping to physical memory.  Any mapping from this
 *	range to physical memory must be explicitly created prior to
 *	its use, typically with pmap_qenter().  Any attempt to create
 *	a mapping on demand through vm_fault() will result in a panic. 
 */
vm_ptr_t
kva_alloc(vm_size_t size)
{
	vmem_addr_t addr;

	size = round_page(size);
	if (vmem_alloc(kernel_arena, size, M_BESTFIT | M_NOWAIT, &addr))
		return (0);
	CHERI_VM_ASSERT_VALID(addr);
	return (addr);
}

vm_ptr_t
kva_alloc_aligned(vm_size_t size, vm_offset_t align)
{
	vmem_addr_t addr;

	size = round_page(size);
	if (vmem_xalloc(kernel_arena, size, align, 0, 0,
			VMEM_ADDR_MIN, VMEM_ADDR_MAX,
			M_BESTFIT | M_NOWAIT, &addr))
		return (0);
	CHERI_VM_ASSERT_VALID(addr);
	return (addr);
}

/*
 *	kva_free:
 *
 *	Release a region of kernel virtual memory allocated
 *	with kva_alloc, and return the physical pages
 *	associated with that region.
 *
 *	This routine may not block on kernel maps.
 */
void
kva_free(vm_offset_t addr, vm_size_t size)
{

	size = round_page(size);
	vmem_free(kernel_arena, addr, size);
}

/*
 *	Allocates a region from the kernel address map and physical pages
 *	within the specified address range to the kernel object.  Creates a
 *	wired mapping from this region to these pages, and returns the
 *	region's starting virtual address.  The allocated pages are not
 *	necessarily physically contiguous.  If M_ZERO is specified through the
 *	given flags, then the pages are zeroed before they are mapped.
 */
<<<<<<< HEAD
vm_ptr_t
=======
static vm_offset_t
>>>>>>> e16ccb4a
kmem_alloc_attr_domain(int domain, vm_size_t size, int flags, vm_paddr_t low,
    vm_paddr_t high, vm_memattr_t memattr)
{
	vmem_t *vmem;
	vm_object_t object = kernel_object;
	vm_ptr_t addr;
	vm_offset_t i, offset;
	vm_page_t m;
	int pflags, tries;
	vm_prot_t prot;

	size = round_page(size);
	vmem = vm_dom[domain].vmd_kernel_arena;
	if (vmem_alloc(vmem, size, M_BESTFIT | flags, &addr))
		return (0);
	offset = ptr_to_va(addr) - VM_MIN_KERNEL_ADDRESS;
	pflags = malloc2vm_flags(flags) | VM_ALLOC_NOBUSY | VM_ALLOC_WIRED;
	pflags &= ~(VM_ALLOC_NOWAIT | VM_ALLOC_WAITOK | VM_ALLOC_WAITFAIL);
	pflags |= VM_ALLOC_NOWAIT;
	prot = (flags & M_EXEC) != 0 ? VM_PROT_ALL : VM_PROT_RW;
	VM_OBJECT_WLOCK(object);
	for (i = 0; i < size; i += PAGE_SIZE) {
		tries = 0;
retry:
		m = vm_page_alloc_contig_domain(object, atop(offset + i),
		    domain, pflags, 1, low, high, PAGE_SIZE, 0, memattr);
		if (m == NULL) {
			VM_OBJECT_WUNLOCK(object);
			if (tries < ((flags & M_NOWAIT) != 0 ? 1 : 3)) {
				if (!vm_page_reclaim_contig_domain(domain,
				    pflags, 1, low, high, PAGE_SIZE, 0) &&
				    (flags & M_WAITOK) != 0)
					vm_wait_domain(domain);
				VM_OBJECT_WLOCK(object);
				tries++;
				goto retry;
			}
			kmem_unback(object, ptr_to_va(addr), i);
			vmem_free(vmem, addr, size);
			return (0);
		}
		KASSERT(vm_phys_domain(m) == domain,
		    ("kmem_alloc_attr_domain: Domain mismatch %d != %d",
		    vm_phys_domain(m), domain));
		if ((flags & M_ZERO) && (m->flags & PG_ZERO) == 0)
			pmap_zero_page(m);
		m->valid = VM_PAGE_BITS_ALL;
<<<<<<< HEAD
		pmap_enter(kernel_pmap, ptr_to_va(addr) + i, m, VM_PROT_RW,
		    VM_PROT_RW | PMAP_ENTER_WIRED, 0);
=======
		pmap_enter(kernel_pmap, addr + i, m, prot,
		    prot | PMAP_ENTER_WIRED, 0);
>>>>>>> e16ccb4a
	}
	VM_OBJECT_WUNLOCK(object);
	CHERI_VM_ASSERT_VALID(addr);
	return (addr);
}

vm_ptr_t
kmem_alloc_attr(vm_size_t size, int flags, vm_paddr_t low, vm_paddr_t high,
    vm_memattr_t memattr)
{

	return (kmem_alloc_attr_domainset(DOMAINSET_RR(), size, flags, low,
	    high, memattr));
}

vm_offset_t
kmem_alloc_attr_domainset(struct domainset *ds, vm_size_t size, int flags,
    vm_paddr_t low, vm_paddr_t high, vm_memattr_t memattr)
{
	struct vm_domainset_iter di;
	vm_ptr_t addr;
	int domain;

	vm_domainset_iter_policy_init(&di, ds, &domain, &flags);
	do {
		addr = kmem_alloc_attr_domain(domain, size, flags, low, high,
		    memattr);
		if (addr != 0)
			break;
	} while (vm_domainset_iter_policy(&di, &domain) == 0);

	return (addr);
}

/*
 *	Allocates a region from the kernel address map and physically
 *	contiguous pages within the specified address range to the kernel
 *	object.  Creates a wired mapping from this region to these pages, and
 *	returns the region's starting virtual address.  If M_ZERO is specified
 *	through the given flags, then the pages are zeroed before they are
 *	mapped.
 */
<<<<<<< HEAD
vm_ptr_t
=======
static vm_offset_t
>>>>>>> e16ccb4a
kmem_alloc_contig_domain(int domain, vm_size_t size, int flags, vm_paddr_t low,
    vm_paddr_t high, u_long alignment, vm_paddr_t boundary,
    vm_memattr_t memattr)
{
	vmem_t *vmem;
	vm_object_t object = kernel_object;
	vm_ptr_t addr;
	vm_offset_t offset, tmp;
	vm_page_t end_m, m;
	u_long npages;
	int pflags, tries;
 
	size = round_page(size);
	vmem = vm_dom[domain].vmd_kernel_arena;
	if (vmem_alloc(vmem, size, flags | M_BESTFIT, &addr))
		return (0);
	offset = ptr_to_va(addr) - VM_MIN_KERNEL_ADDRESS;
	pflags = malloc2vm_flags(flags) | VM_ALLOC_NOBUSY | VM_ALLOC_WIRED;
	pflags &= ~(VM_ALLOC_NOWAIT | VM_ALLOC_WAITOK | VM_ALLOC_WAITFAIL);
	pflags |= VM_ALLOC_NOWAIT;
	npages = atop(size);
	VM_OBJECT_WLOCK(object);
	tries = 0;
retry:
	m = vm_page_alloc_contig_domain(object, atop(offset), domain, pflags,
	    npages, low, high, alignment, boundary, memattr);
	if (m == NULL) {
		VM_OBJECT_WUNLOCK(object);
		if (tries < ((flags & M_NOWAIT) != 0 ? 1 : 3)) {
			if (!vm_page_reclaim_contig_domain(domain, pflags,
			    npages, low, high, alignment, boundary) &&
			    (flags & M_WAITOK) != 0)
				vm_wait_domain(domain);
			VM_OBJECT_WLOCK(object);
			tries++;
			goto retry;
		}
		vmem_free(vmem, addr, size);
		return (0);
	}
	KASSERT(vm_phys_domain(m) == domain,
	    ("kmem_alloc_contig_domain: Domain mismatch %d != %d",
	    vm_phys_domain(m), domain));
	end_m = m + npages;
	tmp = ptr_to_va(addr);
	for (; m < end_m; m++) {
		if ((flags & M_ZERO) && (m->flags & PG_ZERO) == 0)
			pmap_zero_page(m);
		m->valid = VM_PAGE_BITS_ALL;
		pmap_enter(kernel_pmap, tmp, m, VM_PROT_RW,
		    VM_PROT_RW | PMAP_ENTER_WIRED, 0);
		tmp += PAGE_SIZE;
	}
	VM_OBJECT_WUNLOCK(object);
	CHERI_VM_ASSERT_VALID(addr);
	return (addr);
}

vm_ptr_t
kmem_alloc_contig(vm_size_t size, int flags, vm_paddr_t low, vm_paddr_t high,
    u_long alignment, vm_paddr_t boundary, vm_memattr_t memattr)
{

	return (kmem_alloc_contig_domainset(DOMAINSET_RR(), size, flags, low,
	    high, alignment, boundary, memattr));
}

vm_offset_t
kmem_alloc_contig_domainset(struct domainset *ds, vm_size_t size, int flags,
    vm_paddr_t low, vm_paddr_t high, u_long alignment, vm_paddr_t boundary,
    vm_memattr_t memattr)
{
	struct vm_domainset_iter di;
	vm_ptr_t addr;
	int domain;

	vm_domainset_iter_policy_init(&di, ds, &domain, &flags);
	do {
		addr = kmem_alloc_contig_domain(domain, size, flags, low, high,
		    alignment, boundary, memattr);
		if (addr != 0)
			break;
	} while (vm_domainset_iter_policy(&di, &domain) == 0);

	return (addr);
}

/*
 *	kmem_suballoc:
 *
 *	Allocates a map to manage a subrange
 *	of the kernel virtual address space.
 *
 *	Arguments are as follows:
 *
 *	parent		Map to take range from
 *	min, max	Returned endpoints of map
 *	size		Size of range to find
 *	superpage_align	Request that min is superpage aligned
 */
vm_map_t
kmem_suballoc(vm_map_t parent, vm_ptr_t *min, vm_ptr_t *max,
    vm_size_t size, boolean_t superpage_align)
{
	int ret;
	vm_map_t result;

	CHERI_VM_ASSERT_VALID(min);
	CHERI_VM_ASSERT_VALID(max);
	size = round_page(size);

	*min = vm_map_min(parent);
	ret = vm_map_find(parent, NULL, 0, min, size, 0, superpage_align ?
	    VMFS_SUPER_SPACE : VMFS_ANY_SPACE, VM_PROT_ALL, VM_PROT_ALL,
	    MAP_ACC_NO_CHARGE);
	if (ret != KERN_SUCCESS)
		panic("kmem_suballoc: bad status return of %d", ret);
	*max = *min + size;
	result = vm_map_create(vm_map_pmap(parent), *min, *max);
	if (result == NULL)
		panic("kmem_suballoc: cannot create submap");
	if (vm_map_submap(parent, *min, *max, result) != KERN_SUCCESS)
		panic("kmem_suballoc: unable to change range to submap");
	return (result);
}

/*
 *	kmem_malloc_domain:
 *
 *	Allocate wired-down pages in the kernel's address space.
 */
<<<<<<< HEAD
vm_ptr_t
=======
static vm_offset_t
>>>>>>> e16ccb4a
kmem_malloc_domain(int domain, vm_size_t size, int flags)
{
	vmem_t *arena;
	vm_ptr_t addr;
	int rv;

#if VM_NRESERVLEVEL > 0
	if (__predict_true((flags & M_EXEC) == 0))
		arena = vm_dom[domain].vmd_kernel_arena;
	else
		arena = vm_dom[domain].vmd_kernel_rwx_arena;
#else
	arena = vm_dom[domain].vmd_kernel_arena;
#endif
	size = round_page(size);
	if (vmem_alloc(arena, size, flags | M_BESTFIT, &addr))
		return (0);

	rv = kmem_back_domain(domain, kernel_object, addr, size, flags);
	if (rv != KERN_SUCCESS) {
		vmem_free(arena, addr, size);
		return (0);
	}
	CHERI_VM_ASSERT_VALID(addr);
	return (addr);
}

vm_ptr_t
kmem_malloc_domain_aligned(int domain, vm_size_t size, vm_offset_t align, int flags)
{
	vmem_t *vmem;
	vm_ptr_t addr;
	int rv;

	vmem = vm_dom[domain].vmd_kernel_arena;
	size = round_page(size);
	if (vmem_xalloc(vmem, size, align, 0, 0, VMEM_ADDR_MIN, VMEM_ADDR_MAX,
			flags | M_BESTFIT, &addr))
		return (0);

	rv = kmem_back_domain(domain, kernel_object, addr, size, flags);
	if (rv != KERN_SUCCESS) {
		vmem_free(vmem, addr, size);
		return (0);
	}
	CHERI_VM_ASSERT_VALID(addr);
	return (addr);
}

vm_ptr_t
kmem_malloc(vm_size_t size, int flags)
{

	return (kmem_malloc_domainset(DOMAINSET_RR(), size, flags));
}

vm_offset_t
kmem_malloc_domainset(struct domainset *ds, vm_size_t size, int flags)
{
	struct vm_domainset_iter di;
	vm_ptr_t addr;
	int domain;

	vm_domainset_iter_policy_init(&di, ds, &domain, &flags);
	do {
		addr = kmem_malloc_domain(domain, size, flags);
		if (addr != 0)
			break;
	} while (vm_domainset_iter_policy(&di, &domain) == 0);

	return (addr);
}

/*
 *	kmem_back_domain:
 *
 *	Allocate physical pages from the specified domain for the specified
 *	virtual address range.
 *	XXX-AM:
 *	We should prevent physical pages allocation if whoever asks for it
 *	does not have a valid capability for the virtual address range
 *	of the specified size.
 */
int
kmem_back_domain(int domain, vm_object_t object, vm_ptr_t addr,
    vm_size_t size, int flags)
{
	vm_offset_t offset, i;
	vm_page_t m, mpred;
	vm_prot_t prot;
	int pflags;

	KASSERT(object == kernel_object,
	    ("kmem_back_domain: only supports kernel object."));
	CHERI_VM_ASSERT_VALID(addr);

	offset = ptr_to_va(addr) - VM_MIN_KERNEL_ADDRESS;
	pflags = malloc2vm_flags(flags) | VM_ALLOC_NOBUSY | VM_ALLOC_WIRED;
	pflags &= ~(VM_ALLOC_NOWAIT | VM_ALLOC_WAITOK | VM_ALLOC_WAITFAIL);
	if (flags & M_WAITOK)
		pflags |= VM_ALLOC_WAITFAIL;
	prot = (flags & M_EXEC) != 0 ? VM_PROT_ALL : VM_PROT_RW;

	i = 0;
	VM_OBJECT_WLOCK(object);
retry:
	mpred = vm_radix_lookup_le(&object->rtree, atop(offset + i));
	for (; i < size; i += PAGE_SIZE, mpred = m) {
		m = vm_page_alloc_domain_after(object, atop(offset + i),
		    domain, pflags, mpred);

		/*
		 * Ran out of space, free everything up and return. Don't need
		 * to lock page queues here as we know that the pages we got
		 * aren't on any queues.
		 */
		if (m == NULL) {
			if ((flags & M_NOWAIT) == 0)
				goto retry;
			VM_OBJECT_WUNLOCK(object);
			kmem_unback(object, addr, i);
			return (KERN_NO_SPACE);
		}
		KASSERT(vm_phys_domain(m) == domain,
		    ("kmem_back_domain: Domain mismatch %d != %d",
		    vm_phys_domain(m), domain));
		if (flags & M_ZERO && (m->flags & PG_ZERO) == 0)
			pmap_zero_page(m);
		KASSERT((m->oflags & VPO_UNMANAGED) != 0,
		    ("kmem_malloc: page %p is managed", m));
		m->valid = VM_PAGE_BITS_ALL;
		pmap_enter(kernel_pmap, ptr_to_va(addr) + i, m, prot,
		    prot | PMAP_ENTER_WIRED, 0);
#if VM_NRESERVLEVEL > 0
		if (__predict_false((prot & VM_PROT_EXECUTE) != 0))
			m->oflags |= VPO_KMEM_EXEC;
#endif
	}
	VM_OBJECT_WUNLOCK(object);

	return (KERN_SUCCESS);
}

/*
 *	kmem_back:
 *
 *	Allocate physical pages for the specified virtual address range.
 */
int
kmem_back(vm_object_t object, vm_ptr_t addr, vm_size_t size, int flags)
{
	vm_offset_t end, next, start;
	int domain, rv;

	KASSERT(object == kernel_object,
	    ("kmem_back: only supports kernel object."));

	for (start = addr, end = addr + size; addr < end; addr = next) {
		/*
		 * We must ensure that pages backing a given large virtual page
		 * all come from the same physical domain.
		 */
		if (vm_ndomains > 1) {
			domain = (addr >> KVA_QUANTUM_SHIFT) % vm_ndomains;
			while (VM_DOMAIN_EMPTY(domain))
				domain++;
			next = roundup2(addr + 1, KVA_QUANTUM);
			if (next > end || next < start)
				next = end;
		} else {
			domain = 0;
			next = end;
		}
		rv = kmem_back_domain(domain, object, addr, next - addr, flags);
		if (rv != KERN_SUCCESS) {
			kmem_unback(object, start, addr - start);
			break;
		}
	}
	return (rv);
}

/*
 *	kmem_unback:
 *
 *	Unmap and free the physical pages underlying the specified virtual
 *	address range.
 *
 *	A physical page must exist within the specified object at each index
 *	that is being unmapped.
 */
static struct vmem *
_kmem_unback(vm_object_t object, vm_offset_t addr, vm_size_t size)
{
	struct vmem *arena;
	vm_page_t m, next;
	vm_offset_t end, offset;
	int domain;

	KASSERT(object == kernel_object,
	    ("kmem_unback: only supports kernel object."));

	if (size == 0)
		return (NULL);
	pmap_remove(kernel_pmap, addr, addr + size);
	offset = addr - VM_MIN_KERNEL_ADDRESS;
	end = offset + size;
	VM_OBJECT_WLOCK(object);
	m = vm_page_lookup(object, atop(offset)); 
	domain = vm_phys_domain(m);
#if VM_NRESERVLEVEL > 0
	if (__predict_true((m->oflags & VPO_KMEM_EXEC) == 0))
		arena = vm_dom[domain].vmd_kernel_arena;
	else
		arena = vm_dom[domain].vmd_kernel_rwx_arena;
#else
	arena = vm_dom[domain].vmd_kernel_arena;
#endif
	for (; offset < end; offset += PAGE_SIZE, m = next) {
		next = vm_page_next(m);
		vm_page_unwire(m, PQ_NONE);
		vm_page_free(m);
	}
	VM_OBJECT_WUNLOCK(object);

	return (arena);
}

void
kmem_unback(vm_object_t object, vm_offset_t addr, vm_size_t size)
{

	(void)_kmem_unback(object, addr, size);
}

/*
 *	kmem_free:
 *
 *	Free memory allocated with kmem_malloc.  The size must match the
 *	original allocation.
 */
void
kmem_free(vm_offset_t addr, vm_size_t size)
{
	struct vmem *arena;

	size = round_page(size);
	arena = _kmem_unback(kernel_object, addr, size);
	if (arena != NULL)
		vmem_free(arena, addr, size);
}

/*
 *	kmap_alloc_wait:
 *
 *	Allocates pageable memory from a sub-map of the kernel.  If the submap
 *	has no room, the caller sleeps waiting for more memory in the submap.
 *
 *	This routine may block.
 */
vm_ptr_t
kmap_alloc_wait(vm_map_t map, vm_size_t size)
{
	vm_offset_t addr;
	vm_ptr_t mapped;

	size = round_page(size);
	if (!swap_reserve(size))
		return (0);

	for (;;) {
		/*
		 * To make this work for more than one map, use the map's lock
		 * to lock out sleepers/wakers.
		 */
		vm_map_lock(map);
		addr = vm_map_findspace(map, vm_map_min(map), size);
		if (addr + size <= vm_map_max(map))
			break;
		/* no space now; see if we can ever get space */
		if (vm_map_max(map) - vm_map_min(map) < size) {
			vm_map_unlock(map);
			swap_release(size);
			return (0);
		}
		map->needs_wakeup = TRUE;
		vm_map_unlock_and_wait(map, 0);
	}
	vm_map_insert(map, NULL, 0, addr, addr + size, VM_PROT_RW, VM_PROT_RW,
	    MAP_ACC_CHARGED);
	vm_map_unlock(map);

	mapped = vm_map_make_ptr(map, addr, size, VM_PROT_ALL);
	CHERI_VM_ASSERT_VALID(mapped);
	return (mapped);
}

/*
 *	kmap_free_wakeup:
 *
 *	Returns memory to a submap of the kernel, and wakes up any processes
 *	waiting for memory in that map.
 */
void
kmap_free_wakeup(vm_map_t map, vm_offset_t addr, vm_size_t size)
{

	vm_map_lock(map);
	(void) vm_map_delete(map, trunc_page(addr), round_page(addr + size));
	if (map->needs_wakeup) {
		map->needs_wakeup = FALSE;
		vm_map_wakeup(map);
	}
	vm_map_unlock(map);
}

void
kmem_init_zero_region(void)
{
	vm_ptr_t addr;
	vm_offset_t i;
	vm_page_t m;

	/*
	 * Map a single physical page of zeros to a larger virtual range.
	 * This requires less looping in places that want large amounts of
	 * zeros, while not using much more physical resources.
	 */
	addr = kva_alloc(ZERO_REGION_SIZE);
	m = vm_page_alloc(NULL, 0, VM_ALLOC_NORMAL |
	    VM_ALLOC_NOOBJ | VM_ALLOC_WIRED | VM_ALLOC_ZERO);
	if ((m->flags & PG_ZERO) == 0)
		pmap_zero_page(m);
	for (i = 0; i < ZERO_REGION_SIZE; i += PAGE_SIZE)
		pmap_qenter(addr + i, &m, 1);
	pmap_protect(kernel_pmap, addr, addr + ZERO_REGION_SIZE, VM_PROT_READ);

	zero_region = (const void *)addr;
}

/*
 * Import KVA from the kernel map into the kernel arena.
 */
static int
kva_import(void *unused, vmem_size_t size, int flags, vmem_addr_t *addrp)
{
	vm_ptr_t addr;
	int result;

	KASSERT((size % KVA_QUANTUM) == 0,
	    ("kva_import: Size %jd is not a multiple of %d",
	    (intmax_t)size, (int)KVA_QUANTUM));
	addr = vm_map_min(kernel_map);
	result = vm_map_find(kernel_map, NULL, 0, &addr, size, 0,
	    VMFS_SUPER_SPACE, VM_PROT_ALL, VM_PROT_ALL, MAP_NOFAULT);
	if (result != KERN_SUCCESS)
                return (ENOMEM);

	*addrp = addr;

	return (0);
}

/*
 * Import KVA from a parent arena into a per-domain arena.  Imports must be
 * KVA_QUANTUM-aligned and a multiple of KVA_QUANTUM in size.
 */
static int
kva_import_domain(void *arena, vmem_size_t size, int flags, vmem_addr_t *addrp)
{

	KASSERT((size % KVA_QUANTUM) == 0,
	    ("kva_import_domain: Size %jd is not a multiple of %d",
	    (intmax_t)size, (int)KVA_QUANTUM));
	return (vmem_xalloc(arena, size, KVA_QUANTUM, 0, 0, VMEM_ADDR_MIN,
	    VMEM_ADDR_MAX, flags, addrp));
}

/*
 * 	kmem_init:
 *
 *	Create the kernel map; insert a mapping covering kernel text, 
 *	data, bss, and all space allocated thus far (`boostrap' data).  The 
 *	new map will thus map the range between VM_MIN_KERNEL_ADDRESS and 
 *	`start' as allocated, and the range between `start' and `end' as free.
 *	Create the kernel vmem arena and its per-domain children.
 */
void
kmem_init(vm_ptr_t start, vm_ptr_t end)
{
	vm_map_t m;
	int domain;
	vm_ptr_t kern_map_start;

	CHERI_VM_ASSERT_VALID(start);
	CHERI_VM_ASSERT_VALID(end);
#ifndef CHERI_KERNEL
	kern_map_start = VM_MIN_KERNEL_ADDRESS;
#else
	kern_map_start = (vm_ptr_t)cheri_setoffset(
		(void *)start,
		VM_MIN_KERNEL_ADDRESS - cheri_getbase((void *)start));
#endif

	m = vm_map_create(kernel_pmap, kern_map_start, end);
	m->system_map = 1;
	vm_map_lock(m);
	/* N.B.: cannot use kgdb to debug, starting with this assignment ... */
	kernel_map = m;
	(void) vm_map_insert(m, NULL, (vm_ooffset_t) 0,
#ifdef __amd64__
	    KERNBASE,
#else		     
	    ptr_to_va(kern_map_start),
#endif
	    ptr_to_va(start), VM_PROT_ALL, VM_PROT_ALL, MAP_NOFAULT);
	/* ... and ending with the completion of the above `insert' */
	vm_map_unlock(m);

	/*
	 * Initialize the kernel_arena.  This can grow on demand.
	 */
	vmem_init(kernel_arena, "kernel arena", 0, 0, PAGE_SIZE, 0, 0);
	vmem_set_import(kernel_arena, kva_import, NULL, NULL, KVA_QUANTUM);

	for (domain = 0; domain < vm_ndomains; domain++) {
		/*
		 * Initialize the per-domain arenas.  These are used to color
		 * the KVA space in a way that ensures that virtual large pages
		 * are backed by memory from the same physical domain,
		 * maximizing the potential for superpage promotion.
		 */
		vm_dom[domain].vmd_kernel_arena = vmem_create(
		    "kernel arena domain", 0, 0, PAGE_SIZE, 0, M_WAITOK);
		vmem_set_import(vm_dom[domain].vmd_kernel_arena,
		    kva_import_domain, NULL, kernel_arena, KVA_QUANTUM);

		/*
		 * In architectures with superpages, maintain separate arenas
		 * for allocations with permissions that differ from the
		 * "standard" read/write permissions used for kernel memory,
		 * so as not to inhibit superpage promotion.
		 */
#if VM_NRESERVLEVEL > 0
		vm_dom[domain].vmd_kernel_rwx_arena = vmem_create(
		    "kernel rwx arena domain", 0, 0, PAGE_SIZE, 0, M_WAITOK);
		vmem_set_import(vm_dom[domain].vmd_kernel_rwx_arena,
		    kva_import_domain, (vmem_release_t *)vmem_xfree,
		    kernel_arena, KVA_QUANTUM);
#endif
	}
}

/*
 *	kmem_bootstrap_free:
 *
 *	Free pages backing preloaded data (e.g., kernel modules) to the
 *	system.  Currently only supported on platforms that create a
 *	vm_phys segment for preloaded data.
 */
void
kmem_bootstrap_free(vm_offset_t start, vm_size_t size)
{
#if defined(__i386__) || defined(__amd64__)
	struct vm_domain *vmd;
	vm_offset_t end, va;
	vm_paddr_t pa;
	vm_page_t m;

	end = trunc_page(start + size);
	start = round_page(start);

	for (va = start; va < end; va += PAGE_SIZE) {
		pa = pmap_kextract(va);
		m = PHYS_TO_VM_PAGE(pa);

		vmd = vm_pagequeue_domain(m);
		vm_domain_free_lock(vmd);
		vm_phys_free_pages(m, 0);
		vm_domain_free_unlock(vmd);

		vm_domain_freecnt_inc(vmd, 1);
		vm_cnt.v_page_count++;
	}
	pmap_remove(kernel_pmap, start, end);
	(void)vmem_add(kernel_arena, start, end - start, M_WAITOK);
#endif
}

#ifdef DIAGNOSTIC
/*
 * Allow userspace to directly trigger the VM drain routine for testing
 * purposes.
 */
static int
debug_vm_lowmem(SYSCTL_HANDLER_ARGS)
{
	int error, i;

	i = 0;
	error = sysctl_handle_int(oidp, &i, 0, req);
	if (error)
		return (error);
	if ((i & ~(VM_LOW_KMEM | VM_LOW_PAGES)) != 0)
		return (EINVAL);
	if (i != 0)
		EVENTHANDLER_INVOKE(vm_lowmem, i);
	return (0);
}

SYSCTL_PROC(_debug, OID_AUTO, vm_lowmem, CTLTYPE_INT | CTLFLAG_RW, 0, 0,
    debug_vm_lowmem, "I", "set to trigger vm_lowmem event with given flags");
#endif<|MERGE_RESOLUTION|>--- conflicted
+++ resolved
@@ -190,11 +190,7 @@
  *	necessarily physically contiguous.  If M_ZERO is specified through the
  *	given flags, then the pages are zeroed before they are mapped.
  */
-<<<<<<< HEAD
-vm_ptr_t
-=======
-static vm_offset_t
->>>>>>> e16ccb4a
+static vm_ptr_t
 kmem_alloc_attr_domain(int domain, vm_size_t size, int flags, vm_paddr_t low,
     vm_paddr_t high, vm_memattr_t memattr)
 {
@@ -242,13 +238,8 @@
 		if ((flags & M_ZERO) && (m->flags & PG_ZERO) == 0)
 			pmap_zero_page(m);
 		m->valid = VM_PAGE_BITS_ALL;
-<<<<<<< HEAD
-		pmap_enter(kernel_pmap, ptr_to_va(addr) + i, m, VM_PROT_RW,
-		    VM_PROT_RW | PMAP_ENTER_WIRED, 0);
-=======
-		pmap_enter(kernel_pmap, addr + i, m, prot,
+		pmap_enter(kernel_pmap, ptr_to_va(addr) + i, m, prot,
 		    prot | PMAP_ENTER_WIRED, 0);
->>>>>>> e16ccb4a
 	}
 	VM_OBJECT_WUNLOCK(object);
 	CHERI_VM_ASSERT_VALID(addr);
@@ -264,7 +255,7 @@
 	    high, memattr));
 }
 
-vm_offset_t
+vm_ptr_t
 kmem_alloc_attr_domainset(struct domainset *ds, vm_size_t size, int flags,
     vm_paddr_t low, vm_paddr_t high, vm_memattr_t memattr)
 {
@@ -291,11 +282,7 @@
  *	through the given flags, then the pages are zeroed before they are
  *	mapped.
  */
-<<<<<<< HEAD
-vm_ptr_t
-=======
-static vm_offset_t
->>>>>>> e16ccb4a
+static vm_ptr_t
 kmem_alloc_contig_domain(int domain, vm_size_t size, int flags, vm_paddr_t low,
     vm_paddr_t high, u_long alignment, vm_paddr_t boundary,
     vm_memattr_t memattr)
@@ -363,7 +350,7 @@
 	    high, alignment, boundary, memattr));
 }
 
-vm_offset_t
+vm_ptr_t
 kmem_alloc_contig_domainset(struct domainset *ds, vm_size_t size, int flags,
     vm_paddr_t low, vm_paddr_t high, u_long alignment, vm_paddr_t boundary,
     vm_memattr_t memattr)
@@ -427,12 +414,8 @@
  *
  *	Allocate wired-down pages in the kernel's address space.
  */
-<<<<<<< HEAD
-vm_ptr_t
-=======
-static vm_offset_t
->>>>>>> e16ccb4a
-kmem_malloc_domain(int domain, vm_size_t size, int flags)
+static vm_ptr_t
+kmem_malloc_domain(int domain, vm_size_t size, int flags, vm_size_t align)
 {
 	vmem_t *arena;
 	vm_ptr_t addr;
@@ -447,7 +430,11 @@
 	arena = vm_dom[domain].vmd_kernel_arena;
 #endif
 	size = round_page(size);
-	if (vmem_alloc(arena, size, flags | M_BESTFIT, &addr))
+
+	if (align == 0 && vmem_alloc(arena, size, flags | M_BESTFIT, &addr))
+		return (0);
+	else if (vmem_xalloc(arena, size, align, 0, 0, VMEM_ADDR_MIN, VMEM_ADDR_MAX,
+			     flags | M_BESTFIT, &addr))
 		return (0);
 
 	rv = kmem_back_domain(domain, kernel_object, addr, size, flags);
@@ -460,36 +447,15 @@
 }
 
 vm_ptr_t
-kmem_malloc_domain_aligned(int domain, vm_size_t size, vm_offset_t align, int flags)
-{
-	vmem_t *vmem;
-	vm_ptr_t addr;
-	int rv;
-
-	vmem = vm_dom[domain].vmd_kernel_arena;
-	size = round_page(size);
-	if (vmem_xalloc(vmem, size, align, 0, 0, VMEM_ADDR_MIN, VMEM_ADDR_MAX,
-			flags | M_BESTFIT, &addr))
-		return (0);
-
-	rv = kmem_back_domain(domain, kernel_object, addr, size, flags);
-	if (rv != KERN_SUCCESS) {
-		vmem_free(vmem, addr, size);
-		return (0);
-	}
-	CHERI_VM_ASSERT_VALID(addr);
-	return (addr);
+kmem_malloc(vm_size_t size, int flags)
+{
+
+	return (kmem_malloc_domainset(DOMAINSET_RR(), size, flags));
 }
 
 vm_ptr_t
-kmem_malloc(vm_size_t size, int flags)
-{
-
-	return (kmem_malloc_domainset(DOMAINSET_RR(), size, flags));
-}
-
-vm_offset_t
-kmem_malloc_domainset(struct domainset *ds, vm_size_t size, int flags)
+kmem_malloc_domainset(struct domainset *ds, vm_size_t size, int flags,
+   vm_size_t align)
 {
 	struct vm_domainset_iter di;
 	vm_ptr_t addr;
@@ -497,7 +463,7 @@
 
 	vm_domainset_iter_policy_init(&di, ds, &domain, &flags);
 	do {
-		addr = kmem_malloc_domain(domain, size, flags);
+		addr = kmem_malloc_domain(domain, size, flags, align);
 		if (addr != 0)
 			break;
 	} while (vm_domainset_iter_policy(&di, &domain) == 0);
