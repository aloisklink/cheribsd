/*-
 * SPDX-License-Identifier: (BSD-3-Clause AND MIT-CMU)
 *
 * Copyright (c) 1991, 1993
 *	The Regents of the University of California.  All rights reserved.
 *
 * This code is derived from software contributed to Berkeley by
 * The Mach Operating System project at Carnegie-Mellon University.
 *
 * Redistribution and use in source and binary forms, with or without
 * modification, are permitted provided that the following conditions
 * are met:
 * 1. Redistributions of source code must retain the above copyright
 *    notice, this list of conditions and the following disclaimer.
 * 2. Redistributions in binary form must reproduce the above copyright
 *    notice, this list of conditions and the following disclaimer in the
 *    documentation and/or other materials provided with the distribution.
 * 3. Neither the name of the University nor the names of its contributors
 *    may be used to endorse or promote products derived from this software
 *    without specific prior written permission.
 *
 * THIS SOFTWARE IS PROVIDED BY THE REGENTS AND CONTRIBUTORS ``AS IS'' AND
 * ANY EXPRESS OR IMPLIED WARRANTIES, INCLUDING, BUT NOT LIMITED TO, THE
 * IMPLIED WARRANTIES OF MERCHANTABILITY AND FITNESS FOR A PARTICULAR PURPOSE
 * ARE DISCLAIMED.  IN NO EVENT SHALL THE REGENTS OR CONTRIBUTORS BE LIABLE
 * FOR ANY DIRECT, INDIRECT, INCIDENTAL, SPECIAL, EXEMPLARY, OR CONSEQUENTIAL
 * DAMAGES (INCLUDING, BUT NOT LIMITED TO, PROCUREMENT OF SUBSTITUTE GOODS
 * OR SERVICES; LOSS OF USE, DATA, OR PROFITS; OR BUSINESS INTERRUPTION)
 * HOWEVER CAUSED AND ON ANY THEORY OF LIABILITY, WHETHER IN CONTRACT, STRICT
 * LIABILITY, OR TORT (INCLUDING NEGLIGENCE OR OTHERWISE) ARISING IN ANY WAY
 * OUT OF THE USE OF THIS SOFTWARE, EVEN IF ADVISED OF THE POSSIBILITY OF
 * SUCH DAMAGE.
 *
 *	from: @(#)vm_kern.c	8.3 (Berkeley) 1/12/94
 *
 *
 * Copyright (c) 1987, 1990 Carnegie-Mellon University.
 * All rights reserved.
 *
 * Authors: Avadis Tevanian, Jr., Michael Wayne Young
 *
 * Permission to use, copy, modify and distribute this software and
 * its documentation is hereby granted, provided that both the copyright
 * notice and this permission notice appear in all copies of the
 * software, derivative works or modified versions, and any portions
 * thereof, and that both notices appear in supporting documentation.
 *
 * CARNEGIE MELLON ALLOWS FREE USE OF THIS SOFTWARE IN ITS "AS IS"
 * CONDITION.  CARNEGIE MELLON DISCLAIMS ANY LIABILITY OF ANY KIND
 * FOR ANY DAMAGES WHATSOEVER RESULTING FROM THE USE OF THIS SOFTWARE.
 *
 * Carnegie Mellon requests users of this software to return to
 *
 *  Software Distribution Coordinator  or  Software.Distribution@CS.CMU.EDU
 *  School of Computer Science
 *  Carnegie Mellon University
 *  Pittsburgh PA 15213-3890
 *
 * any improvements or extensions that they make and grant Carnegie the
 * rights to redistribute these changes.
 */

/*
 *	Kernel memory management.
 */

#include <sys/cdefs.h>
__FBSDID("$FreeBSD$");

#include "opt_vm.h"

#include <sys/param.h>
#include <sys/systm.h>
#include <sys/kernel.h>		/* for ticks and hz */
#include <sys/domainset.h>
#include <sys/eventhandler.h>
#include <sys/lock.h>
#include <sys/proc.h>
#include <sys/malloc.h>
#include <sys/rwlock.h>
#include <sys/sysctl.h>
#include <sys/vmem.h>
#include <sys/vmmeter.h>

#include <vm/vm.h>
#include <vm/vm_param.h>
#include <vm/vm_domainset.h>
#include <vm/vm_kern.h>
#include <vm/pmap.h>
#include <vm/vm_map.h>
#include <vm/vm_object.h>
#include <vm/vm_page.h>
#include <vm/vm_pageout.h>
#include <vm/vm_phys.h>
#include <vm/vm_radix.h>
#include <vm/vm_extern.h>
#include <vm/uma.h>
#include <vm/cheri.h>

vm_map_t kernel_map;
vm_map_t exec_map;
vm_map_t pipe_map;

const void *zero_region;
CTASSERT((ZERO_REGION_SIZE & PAGE_MASK) == 0);

/* NB: Used by kernel debuggers. */
const u_long vm_maxuser_address = VM_MAXUSER_ADDRESS;

u_int exec_map_entry_size;
u_int exec_map_entries;

SYSCTL_ULONG(_vm, OID_AUTO, min_kernel_address, CTLFLAG_RD,
    SYSCTL_NULL_ULONG_PTR, VM_MIN_KERNEL_ADDRESS, "Min kernel address");

SYSCTL_ULONG(_vm, OID_AUTO, max_kernel_address, CTLFLAG_RD,
#if defined(__arm__) || defined(__sparc64__)
    &vm_max_kernel_address, 0,
#else
    SYSCTL_NULL_ULONG_PTR, VM_MAX_KERNEL_ADDRESS,
#endif
    "Max kernel address");

/*
 *	kva_alloc:
 *
 *	Allocate a virtual address range with no underlying object and
 *	no initial mapping to physical memory.  Any mapping from this
 *	range to physical memory must be explicitly created prior to
 *	its use, typically with pmap_qenter().  Any attempt to create
 *	a mapping on demand through vm_fault() will result in a panic. 
 */
vm_ptr_t
kva_alloc(vm_size_t size)
{
	vmem_addr_t addr;

	size = round_page(size);
	if (vmem_alloc(kernel_arena, size, M_BESTFIT | M_NOWAIT, &addr))
		return (0);
	CHERI_VM_ASSERT_VALID(addr);
	return (addr);
}

/*
 *	kva_free:
 *
 *	Release a region of kernel virtual memory allocated
 *	with kva_alloc, and return the physical pages
 *	associated with that region.
 *
 *	This routine may not block on kernel maps.
 */
void
kva_free(vm_offset_t addr, vm_size_t size)
{

	size = round_page(size);
	vmem_free(kernel_arena, addr, size);
}

/*
 *	Allocates a region from the kernel address map and physical pages
 *	within the specified address range to the kernel object.  Creates a
 *	wired mapping from this region to these pages, and returns the
 *	region's starting virtual address.  The allocated pages are not
 *	necessarily physically contiguous.  If M_ZERO is specified through the
 *	given flags, then the pages are zeroed before they are mapped.
 */
<<<<<<< HEAD
vm_ptr_t
kmem_alloc_attr(vmem_t *vmem, vm_size_t size, int flags, vm_paddr_t low,
    vm_paddr_t high, vm_memattr_t memattr)
{
	vm_object_t object = vmem == kmem_arena ? kmem_object : kernel_object;
	vm_ptr_t addr;
	vm_offset_t i, offset;
=======
vm_offset_t
kmem_alloc_attr_domain(int domain, vm_size_t size, int flags, vm_paddr_t low,
    vm_paddr_t high, vm_memattr_t memattr)
{
	vmem_t *vmem;
	vm_object_t object = kernel_object;
	vm_offset_t addr, i, offset;
>>>>>>> b3e0b47c
	vm_page_t m;
	int pflags, tries;

	size = round_page(size);
	vmem = vm_dom[domain].vmd_kernel_arena;
	if (vmem_alloc(vmem, size, M_BESTFIT | flags, &addr))
		return (0);
	offset = ptr_to_va(addr) - VM_MIN_KERNEL_ADDRESS;
	pflags = malloc2vm_flags(flags) | VM_ALLOC_NOBUSY | VM_ALLOC_WIRED;
	pflags &= ~(VM_ALLOC_NOWAIT | VM_ALLOC_WAITOK | VM_ALLOC_WAITFAIL);
	pflags |= VM_ALLOC_NOWAIT;
	VM_OBJECT_WLOCK(object);
	for (i = 0; i < size; i += PAGE_SIZE) {
		tries = 0;
retry:
		m = vm_page_alloc_contig_domain(object, atop(offset + i),
		    domain, pflags, 1, low, high, PAGE_SIZE, 0, memattr);
		if (m == NULL) {
			VM_OBJECT_WUNLOCK(object);
			if (tries < ((flags & M_NOWAIT) != 0 ? 1 : 3)) {
				if (!vm_page_reclaim_contig_domain(domain,
				    pflags, 1, low, high, PAGE_SIZE, 0) &&
				    (flags & M_WAITOK) != 0)
					VM_WAIT;
				VM_OBJECT_WLOCK(object);
				tries++;
				goto retry;
			}
			kmem_unback(object, ptr_to_va(addr), i);
			vmem_free(vmem, addr, size);
			return (0);
		}
		KASSERT(vm_phys_domidx(m) == domain,
		    ("kmem_alloc_attr_domain: Domain mismatch %d != %d",
		    vm_phys_domidx(m), domain));
		if ((flags & M_ZERO) && (m->flags & PG_ZERO) == 0)
			pmap_zero_page(m);
		m->valid = VM_PAGE_BITS_ALL;
		pmap_enter(kernel_pmap, ptr_to_va(addr) + i, m, VM_PROT_ALL,
		    VM_PROT_ALL | PMAP_ENTER_WIRED, 0);
	}
	VM_OBJECT_WUNLOCK(object);
	CHERI_VM_ASSERT_VALID(addr);
	return (addr);
}

vm_offset_t
kmem_alloc_attr(vmem_t *vmem, vm_size_t size, int flags, vm_paddr_t low,
    vm_paddr_t high, vm_memattr_t memattr)
{
	struct vm_domainset_iter di;
	vm_offset_t addr;
	int domain;

	KASSERT(vmem == kernel_arena,
	    ("kmem_alloc_attr: Only kernel_arena is supported."));

	vm_domainset_iter_malloc_init(&di, kernel_object, &domain, &flags);
	do {
		addr = kmem_alloc_attr_domain(domain, size, flags, low, high,
		    memattr);
		if (addr != 0)
			break;
	} while (vm_domainset_iter_malloc(&di, &domain, &flags) == 0);

	return (addr);
}

/*
 *	Allocates a region from the kernel address map and physically
 *	contiguous pages within the specified address range to the kernel
 *	object.  Creates a wired mapping from this region to these pages, and
 *	returns the region's starting virtual address.  If M_ZERO is specified
 *	through the given flags, then the pages are zeroed before they are
 *	mapped.
 */
<<<<<<< HEAD
vm_ptr_t
kmem_alloc_contig(struct vmem *vmem, vm_size_t size, int flags, vm_paddr_t low,
    vm_paddr_t high, u_long alignment, vm_paddr_t boundary,
    vm_memattr_t memattr)
{
	vm_object_t object = vmem == kmem_arena ? kmem_object : kernel_object;
	vm_ptr_t addr;
	vm_offset_t offset, tmp;
=======
vm_offset_t
kmem_alloc_contig_domain(int domain, vm_size_t size, int flags, vm_paddr_t low,
    vm_paddr_t high, u_long alignment, vm_paddr_t boundary,
    vm_memattr_t memattr)
{
	vmem_t *vmem;
	vm_object_t object = kernel_object;
	vm_offset_t addr, offset, tmp;
>>>>>>> b3e0b47c
	vm_page_t end_m, m;
	u_long npages;
	int pflags, tries;
 
	size = round_page(size);
	vmem = vm_dom[domain].vmd_kernel_arena;
	if (vmem_alloc(vmem, size, flags | M_BESTFIT, &addr))
		return (0);
	offset = ptr_to_va(addr) - VM_MIN_KERNEL_ADDRESS;
	pflags = malloc2vm_flags(flags) | VM_ALLOC_NOBUSY | VM_ALLOC_WIRED;
	pflags &= ~(VM_ALLOC_NOWAIT | VM_ALLOC_WAITOK | VM_ALLOC_WAITFAIL);
	pflags |= VM_ALLOC_NOWAIT;
	npages = atop(size);
	VM_OBJECT_WLOCK(object);
	tries = 0;
retry:
	m = vm_page_alloc_contig_domain(object, atop(offset), domain, pflags,
	    npages, low, high, alignment, boundary, memattr);
	if (m == NULL) {
		VM_OBJECT_WUNLOCK(object);
		if (tries < ((flags & M_NOWAIT) != 0 ? 1 : 3)) {
			if (!vm_page_reclaim_contig_domain(domain, pflags,
			    npages, low, high, alignment, boundary) &&
			    (flags & M_WAITOK) != 0)
				VM_WAIT;
			VM_OBJECT_WLOCK(object);
			tries++;
			goto retry;
		}
		vmem_free(vmem, addr, size);
		return (0);
	}
	KASSERT(vm_phys_domidx(m) == domain,
	    ("kmem_alloc_contig_domain: Domain mismatch %d != %d",
	    vm_phys_domidx(m), domain));
	end_m = m + npages;
	tmp = ptr_to_va(addr);
	for (; m < end_m; m++) {
		if ((flags & M_ZERO) && (m->flags & PG_ZERO) == 0)
			pmap_zero_page(m);
		m->valid = VM_PAGE_BITS_ALL;
		pmap_enter(kernel_pmap, tmp, m, VM_PROT_ALL,
		    VM_PROT_ALL | PMAP_ENTER_WIRED, 0);
		tmp += PAGE_SIZE;
	}
	VM_OBJECT_WUNLOCK(object);
	CHERI_VM_ASSERT_VALID(addr);
	return (addr);
}

vm_offset_t
kmem_alloc_contig(struct vmem *vmem, vm_size_t size, int flags, vm_paddr_t low,
    vm_paddr_t high, u_long alignment, vm_paddr_t boundary,
    vm_memattr_t memattr)
{
	struct vm_domainset_iter di;
	vm_offset_t addr;
	int domain;

	KASSERT(vmem == kernel_arena,
	    ("kmem_alloc_contig: Only kernel_arena is supported."));

	vm_domainset_iter_malloc_init(&di, kernel_object, &domain, &flags);
	do {
		addr = kmem_alloc_contig_domain(domain, size, flags, low, high,
		    alignment, boundary, memattr);
		if (addr != 0)
			break;
	} while (vm_domainset_iter_malloc(&di, &domain, &flags) == 0);

	return (addr);
}

/*
 *	kmem_suballoc:
 *
 *	Allocates a map to manage a subrange
 *	of the kernel virtual address space.
 *
 *	Arguments are as follows:
 *
 *	parent		Map to take range from
 *	min, max	Returned endpoints of map
 *	size		Size of range to find
 *	superpage_align	Request that min is superpage aligned
 */
vm_map_t
kmem_suballoc(vm_map_t parent, vm_ptr_t *min, vm_ptr_t *max,
    vm_size_t size, boolean_t superpage_align)
{
	int ret;
	vm_map_t result;

	CHERI_VM_ASSERT_VALID(min);
	CHERI_VM_ASSERT_VALID(max);
	size = round_page(size);

	*min = vm_map_min(parent);
	ret = vm_map_find(parent, NULL, 0, min, size, 0, superpage_align ?
	    VMFS_SUPER_SPACE : VMFS_ANY_SPACE, VM_PROT_ALL, VM_PROT_ALL,
	    MAP_ACC_NO_CHARGE);
	if (ret != KERN_SUCCESS)
		panic("kmem_suballoc: bad status return of %d", ret);
	*max = *min + size;
	result = vm_map_create(vm_map_pmap(parent), *min, *max);
	if (result == NULL)
		panic("kmem_suballoc: cannot create submap");
	if (vm_map_submap(parent, *min, *max, result) != KERN_SUCCESS)
		panic("kmem_suballoc: unable to change range to submap");
	return (result);
}

/*
 *	kmem_malloc:
 *
 *	Allocate wired-down pages in the kernel's address space.
 */
<<<<<<< HEAD
vm_ptr_t
kmem_malloc(struct vmem *vmem, vm_size_t size, int flags)
{
	vm_ptr_t addr;
=======
vm_offset_t
kmem_malloc_domain(int domain, vm_size_t size, int flags)
{
	vmem_t *vmem;
	vm_offset_t addr;
>>>>>>> b3e0b47c
	int rv;

	vmem = vm_dom[domain].vmd_kernel_arena;
	size = round_page(size);
	if (vmem_alloc(vmem, size, flags | M_BESTFIT, &addr))
		return (0);

	rv = kmem_back_domain(domain, kernel_object, addr, size, flags);
	if (rv != KERN_SUCCESS) {
		vmem_free(vmem, addr, size);
		return (0);
	}
	CHERI_VM_ASSERT_VALID(addr);
	return (addr);
}

vm_offset_t
kmem_malloc(struct vmem *vmem, vm_size_t size, int flags)
{
	struct vm_domainset_iter di;
	vm_offset_t addr;
	int domain;

	KASSERT(vmem == kernel_arena,
	    ("kmem_malloc: Only kernel_arena is supported."));

	vm_domainset_iter_malloc_init(&di, kernel_object, &domain, &flags);
	do {
		addr = kmem_malloc_domain(domain, size, flags);
		if (addr != 0)
			break;
	} while (vm_domainset_iter_malloc(&di, &domain, &flags) == 0);

	return (addr);
}

/*
 *	kmem_back:
 *
 *	Allocate physical pages for the specified virtual address range.
 *	XXX-AM:
 *	We should prevent physical pages allocation if whoever asks for it
 *	does not have a valid capability for the virtual address range
 *	of the specified size.
 */
int
<<<<<<< HEAD
kmem_back(vm_object_t object, vm_ptr_t addr, vm_size_t size, int flags)
=======
kmem_back_domain(int domain, vm_object_t object, vm_offset_t addr,
    vm_size_t size, int flags)
>>>>>>> b3e0b47c
{
	vm_offset_t offset, i;
	vm_page_t m, mpred;
	int pflags;

<<<<<<< HEAD
	KASSERT(object == kmem_object || object == kernel_object,
	    ("kmem_back: only supports kernel objects."));
	CHERI_VM_ASSERT_VALID(addr);
=======
	KASSERT(object == kernel_object,
	    ("kmem_back_domain: only supports kernel object."));
>>>>>>> b3e0b47c

	offset = ptr_to_va(addr) - VM_MIN_KERNEL_ADDRESS;
	pflags = malloc2vm_flags(flags) | VM_ALLOC_NOBUSY | VM_ALLOC_WIRED;
	pflags &= ~(VM_ALLOC_NOWAIT | VM_ALLOC_WAITOK | VM_ALLOC_WAITFAIL);
	if (flags & M_WAITOK)
		pflags |= VM_ALLOC_WAITFAIL;

	i = 0;
	VM_OBJECT_WLOCK(object);
retry:
	mpred = vm_radix_lookup_le(&object->rtree, atop(offset + i));
	for (; i < size; i += PAGE_SIZE, mpred = m) {
		m = vm_page_alloc_domain_after(object, atop(offset + i),
		    domain, pflags, mpred);

		/*
		 * Ran out of space, free everything up and return. Don't need
		 * to lock page queues here as we know that the pages we got
		 * aren't on any queues.
		 */
		if (m == NULL) {
			if ((flags & M_NOWAIT) == 0)
				goto retry;
			VM_OBJECT_WUNLOCK(object);
			kmem_unback(object, addr, i);
			return (KERN_NO_SPACE);
		}
		KASSERT(vm_phys_domidx(m) == domain,
		    ("kmem_back_domain: Domain mismatch %d != %d",
		    vm_phys_domidx(m), domain));
		if (flags & M_ZERO && (m->flags & PG_ZERO) == 0)
			pmap_zero_page(m);
		KASSERT((m->oflags & VPO_UNMANAGED) != 0,
		    ("kmem_malloc: page %p is managed", m));
		m->valid = VM_PAGE_BITS_ALL;
		pmap_enter(kernel_pmap, ptr_to_va(addr) + i, m, VM_PROT_ALL,
		    VM_PROT_ALL | PMAP_ENTER_WIRED, 0);
	}
	VM_OBJECT_WUNLOCK(object);

	return (KERN_SUCCESS);
}

int
kmem_back(vm_object_t object, vm_offset_t addr, vm_size_t size, int flags)
{
	struct vm_domainset_iter di;
	int domain;
	int ret;

	KASSERT(object == kernel_object,
	    ("kmem_back: only supports kernel object."));

	vm_domainset_iter_malloc_init(&di, kernel_object, &domain, &flags);
	do {
		ret = kmem_back_domain(domain, object, addr, size, flags);
		if (ret == KERN_SUCCESS)
			break;
	} while (vm_domainset_iter_malloc(&di, &domain, &flags) == 0);

	return (ret);
}

/*
 *	kmem_unback:
 *
 *	Unmap and free the physical pages underlying the specified virtual
 *	address range.
 *
 *	A physical page must exist within the specified object at each index
 *	that is being unmapped.
 */
static int
_kmem_unback(vm_object_t object, vm_offset_t addr, vm_size_t size)
{
	vm_page_t m, next;
	vm_offset_t end, offset;
	int domain;

	KASSERT(object == kernel_object,
	    ("kmem_unback: only supports kernel object."));

	if (size == 0)
		return (0);
	pmap_remove(kernel_pmap, addr, addr + size);
	offset = addr - VM_MIN_KERNEL_ADDRESS;
	end = offset + size;
	VM_OBJECT_WLOCK(object);
	m = vm_page_lookup(object, atop(offset)); 
	domain = vm_phys_domidx(m);
	for (; offset < end; offset += PAGE_SIZE, m = next) {
		next = vm_page_next(m);
		vm_page_unwire(m, PQ_NONE);
		vm_page_free(m);
	}
	VM_OBJECT_WUNLOCK(object);

	return (domain);
}

void
kmem_unback(vm_object_t object, vm_offset_t addr, vm_size_t size)
{

	_kmem_unback(object, addr, size);
}

/*
 *	kmem_free:
 *
 *	Free memory allocated with kmem_malloc.  The size must match the
 *	original allocation.
 */
void
kmem_free(struct vmem *vmem, vm_offset_t addr, vm_size_t size)
{
	int domain;

	KASSERT(vmem == kernel_arena,
	    ("kmem_free: Only kernel_arena is supported."));
	size = round_page(size);
	domain = _kmem_unback(kernel_object, addr, size);
	vmem_free(vm_dom[domain].vmd_kernel_arena, addr, size);
}

/*
 *	kmap_alloc_wait:
 *
 *	Allocates pageable memory from a sub-map of the kernel.  If the submap
 *	has no room, the caller sleeps waiting for more memory in the submap.
 *
 *	This routine may block.
 */
vm_ptr_t
kmap_alloc_wait(vm_map_t map, vm_size_t size)
{
	vm_offset_t addr;
	vm_ptr_t mapped;

	size = round_page(size);
	if (!swap_reserve(size))
		return (0);

	for (;;) {
		/*
		 * To make this work for more than one map, use the map's lock
		 * to lock out sleepers/wakers.
		 */
		vm_map_lock(map);
		if (vm_map_findspace(map, vm_map_min(map), size, &addr) == 0)
			break;
		/* no space now; see if we can ever get space */
		if (vm_map_max(map) - vm_map_min(map) < size) {
			vm_map_unlock(map);
			swap_release(size);
			return (0);
		}
		map->needs_wakeup = TRUE;
		vm_map_unlock_and_wait(map, 0);
	}
	vm_map_insert(map, NULL, 0, addr, addr + size, VM_PROT_ALL,
	    VM_PROT_ALL, MAP_ACC_CHARGED);
	vm_map_unlock(map);

	mapped = vm_map_make_ptr(map, addr, size, VM_PROT_ALL);
	CHERI_VM_ASSERT_VALID(mapped);
	return (mapped);
}

/*
 *	kmap_free_wakeup:
 *
 *	Returns memory to a submap of the kernel, and wakes up any processes
 *	waiting for memory in that map.
 */
void
kmap_free_wakeup(vm_map_t map, vm_offset_t addr, vm_size_t size)
{

	vm_map_lock(map);
	(void) vm_map_delete(map, trunc_page(addr), round_page(addr + size));
	if (map->needs_wakeup) {
		map->needs_wakeup = FALSE;
		vm_map_wakeup(map);
	}
	vm_map_unlock(map);
}

void
kmem_init_zero_region(void)
{
	vm_ptr_t addr;
	vm_offset_t i;
	vm_page_t m;

	/*
	 * Map a single physical page of zeros to a larger virtual range.
	 * This requires less looping in places that want large amounts of
	 * zeros, while not using much more physical resources.
	 */
	addr = kva_alloc(ZERO_REGION_SIZE);
	m = vm_page_alloc(NULL, 0, VM_ALLOC_NORMAL |
	    VM_ALLOC_NOOBJ | VM_ALLOC_WIRED | VM_ALLOC_ZERO);
	if ((m->flags & PG_ZERO) == 0)
		pmap_zero_page(m);
	for (i = 0; i < ZERO_REGION_SIZE; i += PAGE_SIZE)
		pmap_qenter(addr + i, &m, 1);
	pmap_protect(kernel_pmap, addr, addr + ZERO_REGION_SIZE, VM_PROT_READ);

	zero_region = (const void *)addr;
}

/*
 * 	kmem_init:
 *
 *	Create the kernel map; insert a mapping covering kernel text, 
 *	data, bss, and all space allocated thus far (`boostrap' data).  The 
 *	new map will thus map the range between VM_MIN_KERNEL_ADDRESS and 
 *	`start' as allocated, and the range between `start' and `end' as free.
 */
void
kmem_init(vm_ptr_t start, vm_ptr_t end)
{
	vm_map_t m;
	vm_ptr_t kern_map_start;

	CHERI_VM_ASSERT_VALID(start);
	CHERI_VM_ASSERT_VALID(end);
#ifndef CHERI_KERNEL
	kern_map_start = VM_MIN_KERNEL_ADDRESS;
#else
	kern_map_start = (vm_ptr_t)cheri_setoffset(
		(void *)start,
		VM_MIN_KERNEL_ADDRESS - cheri_getbase((void *)start));
#endif

	m = vm_map_create(kernel_pmap, kern_map_start, end);
	m->system_map = 1;
	vm_map_lock(m);
	/* N.B.: cannot use kgdb to debug, starting with this assignment ... */
	kernel_map = m;
	(void) vm_map_insert(m, NULL, (vm_ooffset_t) 0,
#ifdef __amd64__
	    KERNBASE,
#else		     
	    ptr_to_va(kern_map_start),
#endif
	    ptr_to_va(start), VM_PROT_ALL, VM_PROT_ALL, MAP_NOFAULT);
	/* ... and ending with the completion of the above `insert' */
	vm_map_unlock(m);
}

#ifdef DIAGNOSTIC
/*
 * Allow userspace to directly trigger the VM drain routine for testing
 * purposes.
 */
static int
debug_vm_lowmem(SYSCTL_HANDLER_ARGS)
{
	int error, i;

	i = 0;
	error = sysctl_handle_int(oidp, &i, 0, req);
	if (error)
		return (error);
	if ((i & ~(VM_LOW_KMEM | VM_LOW_PAGES)) != 0)
		return (EINVAL);
	if (i != 0)
		EVENTHANDLER_INVOKE(vm_lowmem, i);
	return (0);
}

SYSCTL_PROC(_debug, OID_AUTO, vm_lowmem, CTLTYPE_INT | CTLFLAG_RW, 0, 0,
    debug_vm_lowmem, "I", "set to trigger vm_lowmem event with given flags");
#endif<|MERGE_RESOLUTION|>--- conflicted
+++ resolved
@@ -167,23 +167,14 @@
  *	necessarily physically contiguous.  If M_ZERO is specified through the
  *	given flags, then the pages are zeroed before they are mapped.
  */
-<<<<<<< HEAD
 vm_ptr_t
-kmem_alloc_attr(vmem_t *vmem, vm_size_t size, int flags, vm_paddr_t low,
+kmem_alloc_attr_domain(int domain, vm_size_t size, int flags, vm_paddr_t low,
     vm_paddr_t high, vm_memattr_t memattr)
 {
-	vm_object_t object = vmem == kmem_arena ? kmem_object : kernel_object;
+	vmem_t *vmem;
+	vm_object_t object = kernel_object;
 	vm_ptr_t addr;
 	vm_offset_t i, offset;
-=======
-vm_offset_t
-kmem_alloc_attr_domain(int domain, vm_size_t size, int flags, vm_paddr_t low,
-    vm_paddr_t high, vm_memattr_t memattr)
-{
-	vmem_t *vmem;
-	vm_object_t object = kernel_object;
-	vm_offset_t addr, i, offset;
->>>>>>> b3e0b47c
 	vm_page_t m;
 	int pflags, tries;
 
@@ -230,12 +221,12 @@
 	return (addr);
 }
 
-vm_offset_t
+vm_ptr_t
 kmem_alloc_attr(vmem_t *vmem, vm_size_t size, int flags, vm_paddr_t low,
     vm_paddr_t high, vm_memattr_t memattr)
 {
 	struct vm_domainset_iter di;
-	vm_offset_t addr;
+	vm_ptr_t addr;
 	int domain;
 
 	KASSERT(vmem == kernel_arena,
@@ -260,25 +251,15 @@
  *	through the given flags, then the pages are zeroed before they are
  *	mapped.
  */
-<<<<<<< HEAD
 vm_ptr_t
-kmem_alloc_contig(struct vmem *vmem, vm_size_t size, int flags, vm_paddr_t low,
-    vm_paddr_t high, u_long alignment, vm_paddr_t boundary,
-    vm_memattr_t memattr)
-{
-	vm_object_t object = vmem == kmem_arena ? kmem_object : kernel_object;
-	vm_ptr_t addr;
-	vm_offset_t offset, tmp;
-=======
-vm_offset_t
 kmem_alloc_contig_domain(int domain, vm_size_t size, int flags, vm_paddr_t low,
     vm_paddr_t high, u_long alignment, vm_paddr_t boundary,
     vm_memattr_t memattr)
 {
 	vmem_t *vmem;
 	vm_object_t object = kernel_object;
-	vm_offset_t addr, offset, tmp;
->>>>>>> b3e0b47c
+	vm_ptr_t addr;
+	vm_offset_t offset, tmp;
 	vm_page_t end_m, m;
 	u_long npages;
 	int pflags, tries;
@@ -329,13 +310,13 @@
 	return (addr);
 }
 
-vm_offset_t
+vm_ptr_t
 kmem_alloc_contig(struct vmem *vmem, vm_size_t size, int flags, vm_paddr_t low,
     vm_paddr_t high, u_long alignment, vm_paddr_t boundary,
     vm_memattr_t memattr)
 {
 	struct vm_domainset_iter di;
-	vm_offset_t addr;
+	vm_ptr_t addr;
 	int domain;
 
 	KASSERT(vmem == kernel_arena,
@@ -396,18 +377,11 @@
  *
  *	Allocate wired-down pages in the kernel's address space.
  */
-<<<<<<< HEAD
 vm_ptr_t
-kmem_malloc(struct vmem *vmem, vm_size_t size, int flags)
-{
+kmem_malloc_domain(int domain, vm_size_t size, int flags)
+{
+	vmem_t *vmem;
 	vm_ptr_t addr;
-=======
-vm_offset_t
-kmem_malloc_domain(int domain, vm_size_t size, int flags)
-{
-	vmem_t *vmem;
-	vm_offset_t addr;
->>>>>>> b3e0b47c
 	int rv;
 
 	vmem = vm_dom[domain].vmd_kernel_arena;
@@ -424,11 +398,11 @@
 	return (addr);
 }
 
-vm_offset_t
+vm_ptr_t
 kmem_malloc(struct vmem *vmem, vm_size_t size, int flags)
 {
 	struct vm_domainset_iter di;
-	vm_offset_t addr;
+	vm_ptr_t addr;
 	int domain;
 
 	KASSERT(vmem == kernel_arena,
@@ -454,25 +428,16 @@
  *	of the specified size.
  */
 int
-<<<<<<< HEAD
-kmem_back(vm_object_t object, vm_ptr_t addr, vm_size_t size, int flags)
-=======
-kmem_back_domain(int domain, vm_object_t object, vm_offset_t addr,
+kmem_back_domain(int domain, vm_object_t object, vm_ptr_t addr,
     vm_size_t size, int flags)
->>>>>>> b3e0b47c
 {
 	vm_offset_t offset, i;
 	vm_page_t m, mpred;
 	int pflags;
 
-<<<<<<< HEAD
-	KASSERT(object == kmem_object || object == kernel_object,
-	    ("kmem_back: only supports kernel objects."));
-	CHERI_VM_ASSERT_VALID(addr);
-=======
 	KASSERT(object == kernel_object,
 	    ("kmem_back_domain: only supports kernel object."));
->>>>>>> b3e0b47c
+	CHERI_VM_ASSERT_VALID(addr);
 
 	offset = ptr_to_va(addr) - VM_MIN_KERNEL_ADDRESS;
 	pflags = malloc2vm_flags(flags) | VM_ALLOC_NOBUSY | VM_ALLOC_WIRED;
@@ -517,7 +482,7 @@
 }
 
 int
-kmem_back(vm_object_t object, vm_offset_t addr, vm_size_t size, int flags)
+kmem_back(vm_object_t object, vm_ptr_t addr, vm_size_t size, int flags)
 {
 	struct vm_domainset_iter di;
 	int domain;
