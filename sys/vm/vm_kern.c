--- conflicted
+++ resolved
@@ -281,13 +281,8 @@
     vm_paddr_t low, vm_paddr_t high, vm_memattr_t memattr)
 {
 	struct vm_domainset_iter di;
-<<<<<<< HEAD
 	vm_pointer_t addr;
-	int domain;
-=======
-	vm_offset_t addr;
 	int domain, iflags;
->>>>>>> bbfec163
 
 	/*
 	 * Do not allow the domainset iterator to override wait flags.  The
@@ -385,13 +380,8 @@
     vm_memattr_t memattr)
 {
 	struct vm_domainset_iter di;
-<<<<<<< HEAD
 	vm_pointer_t addr;
-	int domain;
-=======
-	vm_offset_t addr;
 	int domain, iflags;
->>>>>>> bbfec163
 
 	/*
 	 * Do not allow the domainset iterator to override wait flags.  The
