--- conflicted
+++ resolved
@@ -755,11 +755,8 @@
 void
 kmem_init(vm_offset_t start, vm_offset_t end)
 {
-<<<<<<< HEAD
 	vm_offset_t addr;
-=======
 	vm_size_t quantum;
->>>>>>> ac70c3a8
 	int domain;
 
 	vm_map_init(kernel_map, kernel_pmap, VM_MIN_KERNEL_ADDRESS, end);
