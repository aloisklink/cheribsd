--- conflicted
+++ resolved
@@ -754,28 +754,19 @@
 void
 kmem_init(vm_offset_t start, vm_offset_t end)
 {
-<<<<<<< HEAD
-	vm_map_t m;
 	vm_offset_t addr;
-=======
->>>>>>> 71796d54
 	int domain;
 
 	vm_map_init(kernel_map, kernel_pmap, VM_MIN_KERNEL_ADDRESS, end);
 	kernel_map->system_map = 1;
 	vm_map_lock(kernel_map);
 	/* N.B.: cannot use kgdb to debug, starting with this assignment ... */
-<<<<<<< HEAD
-	kernel_map = m;
-=======
-	(void)vm_map_insert(kernel_map, NULL, 0,
->>>>>>> 71796d54
 #ifdef __amd64__
 	addr = KERNBASE;
 #else
 	addr = VM_MIN_KERNEL_ADDRESS;
 #endif
-	(void)vm_map_insert(m, NULL, 0, addr, start, VM_PROT_ALL,
+	(void)vm_map_insert(kernel_map, NULL, 0, addr, start, VM_PROT_ALL,
 	    VM_PROT_ALL, MAP_NOFAULT, VM_MIN_KERNEL_ADDRESS);
 	/* ... and ending with the completion of the above `insert' */
 
