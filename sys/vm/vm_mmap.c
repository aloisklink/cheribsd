--- conflicted
+++ resolved
@@ -850,27 +850,15 @@
 		 * rights, but also return the maximum rights to be combined
 		 * with maxprot later.
 		 */
-<<<<<<< HEAD
-		cap_rights_init(&rights, CAP_MMAP);
+		cap_rights_init_one(&rights, CAP_MMAP);
 		if (max_prot & PROT_READ)
-			cap_rights_set(&rights, CAP_MMAP_R);
+			cap_rights_set_one(&rights, CAP_MMAP_R);
 		if ((flags & MAP_SHARED) != 0) {
 			if (max_prot & PROT_WRITE)
-				cap_rights_set(&rights, CAP_MMAP_W);
+				cap_rights_set_one(&rights, CAP_MMAP_W);
 		}
 		if (max_prot & PROT_EXEC)
-			cap_rights_set(&rights, CAP_MMAP_X);
-=======
-		cap_rights_init_one(&rights, CAP_MMAP);
-		if (prot & PROT_READ)
-			cap_rights_set_one(&rights, CAP_MMAP_R);
-		if ((flags & MAP_SHARED) != 0) {
-			if (prot & PROT_WRITE)
-				cap_rights_set_one(&rights, CAP_MMAP_W);
-		}
-		if (prot & PROT_EXEC)
 			cap_rights_set_one(&rights, CAP_MMAP_X);
->>>>>>> e6a4b66e
 		error = fget_mmap(td, fd, &rights, &cap_maxprot, &fp);
 		if (error != 0)
 			goto done;
