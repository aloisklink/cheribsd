--- conflicted
+++ resolved
@@ -176,11 +176,7 @@
 	newcap = cheri_andperm(newcap, cheri_getperm(mrp->mr_source_cap));
 #else
 	newcap = mrp->mr_source_cap;
-<<<<<<< HEAD
-#endif
-	perms = cheri_getperm(newcap);
-=======
->>>>>>> 38053e75
+#endif
 
 	/*
 	 * If PROT_MAX() was not passed, use the prot value to derive
@@ -193,13 +189,8 @@
 	 * Set the permissions to PROT_MAX to allow a full
 	 * range of access subject to page permissions.
 	 */
-<<<<<<< HEAD
-	newcap = cheri_andperm(newcap,
-	    ~CHERI_CAP_PERM_RWX | vm_map_prot2perms(cap_prot));
-=======
 	perms = ~MAP_CAP_PERM_MASK | vm_map_prot2perms(cap_prot);
 	newcap = cheri_andperm(newcap, perms);
->>>>>>> 38053e75
 
 #ifndef __CHERI_PURE_CAPABILITY__
 	/* Reservations in the kernel ensure this */
@@ -1007,11 +998,7 @@
 	vm_offset_t addr, end;
 	vm_size_t pageoff;
 	vm_map_t map;
-<<<<<<< HEAD
-        int rv = KERN_SUCCESS;
-=======
 	int rv = KERN_SUCCESS;
->>>>>>> 38053e75
 
 	if (size == 0)
 		return (EINVAL);
@@ -1049,11 +1036,7 @@
 		}
 	}
 #endif
-<<<<<<< HEAD
-	vm_map_remove_locked(map, addr, addr + size);
-=======
 	rv = vm_map_remove_locked(map, addr, addr + size);
->>>>>>> 38053e75
 
 #ifdef HWPMC_HOOKS
 	if (rv == KERN_SUCCESS && __predict_false(pmc_handled)) {
@@ -2059,15 +2042,6 @@
 	bool curmap, fitit, new_reservation;
 	vm_size_t padded_size;
 	vm_pointer_t reservation;
-<<<<<<< HEAD
-
-#ifdef __CHERI_PURE_CAPABILITY__
-	KASSERT(cheri_getlen(addr) == sizeof(void *),
-	    ("Invalid bounds for pointer-sized object %zx",
-	    (size_t)cheri_getlen(addr)));
-#endif
-=======
->>>>>>> 38053e75
 
 	curmap = map == &td->td_proc->p_vmspace->vm_map;
 	if (curmap) {
@@ -2098,15 +2072,9 @@
 	}
 
 	if (flags & MAP_RESERVATION_CREATE)
-<<<<<<< HEAD
-		new_reservation = TRUE;
-	else
-		new_reservation = FALSE;
-=======
 		new_reservation = true;
 	else
 		new_reservation = false;
->>>>>>> 38053e75
 
 	if (flags & MAP_ANON) {
 		if (object != NULL || foff != 0)
