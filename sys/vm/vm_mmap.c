--- conflicted
+++ resolved
@@ -493,8 +493,20 @@
 }
 
 int
-kern_mmap(struct thread *td, uintptr_t addr0, size_t len, int prot,
-    int flags, int fd, off_t pos)
+kern_mmap(struct thread *td, uintptr_t addr0, size_t len, int prot, int flags,
+    int fd, off_t pos)
+{
+
+	return (kern_mmap_fpcheck(td, addr0, len, prot, flags, fd, pos, NULL));
+}
+
+/*
+ * When mmap'ing a file, check_fp_fn may be used for the caller to do any
+ * last-minute validation based on the referenced file in a non-racy way.
+ */
+int
+kern_mmap_fpcheck(struct thread *td, uintptr_t addr0, size_t len, int prot,
+    int flags, int fd, off_t pos, mmap_check_fp_fn check_fp_fn)
 {
 	struct mmap_req	mr = {
 		.mr_hint = addr0,
@@ -502,7 +514,8 @@
 		.mr_prot = prot,
 		.mr_flags = flags,
 		.mr_fd = fd,
-		.mr_pos = pos
+		.mr_pos = pos,
+		.mr_check_fp_fn = check_fp_fn
 	};
 
 	return (kern_mmap_req(td, &mr));
@@ -527,18 +540,6 @@
 
 int
 kern_mmap_req(struct thread *td, const struct mmap_req *mrp)
-{
-
-	return (kern_mmap_fpcheck(td, addr, len, prot, flags, fd, pos, NULL));
-}
-
-/*
- * When mmap'ing a file, check_fp_fn may be used for the caller to do any
- * last-minute validation based on the referenced file in a non-racy way.
- */
-int
-kern_mmap_fpcheck(struct thread *td, uintptr_t addr0, size_t len, int prot,
-    int flags, int fd, off_t pos, mmap_check_fp_fn check_fp_fn)
 {
 	struct vmspace *vms;
 	struct file *fp;
@@ -550,6 +551,7 @@
 	vm_prot_t cap_maxprot;
 	int align, error, fd, flags, max_prot, prot;
 	cap_rights_t rights;
+	mmap_check_fp_fn check_fp_fn;
 
 	addr = mrp->mr_hint;
 	max_addr = mrp->mr_max_addr;
@@ -558,6 +560,7 @@
 	flags = mrp->mr_flags;
 	fd = mrp->mr_fd;
 	pos = mrp->mr_pos;
+	check_fp_fn = mrp->mr_check_fp_fn;
 
 	p = td->td_proc;
 
@@ -859,19 +862,17 @@
 			error = EINVAL;
 			goto done;
 		}
-<<<<<<< HEAD
 		if ((max_prot & cap_maxprot) != max_prot) {
 			SYSERRCAUSE("%s: unable to map file with "
 			    "requested maximum permissions", __func__);
 			error = EINVAL;
 			goto done;
-=======
+		}
 		if (check_fp_fn != NULL) {
 			error = check_fp_fn(fp, prot, max_prot & cap_maxprot,
 			    flags);
 			if (error != 0)
 				goto done;
->>>>>>> a0042773
 		}
 		/* This relies on VM_PROT_* matching PROT_*. */
 		error = fo_mmap(fp, &vms->vm_map, &addr, max_addr, size,
