/*-
 * SPDX-License-Identifier: BSD-3-Clause
 *
 * Copyright (c) 1988 University of Utah.
 * Copyright (c) 1991, 1993
 *	The Regents of the University of California.  All rights reserved.
 * Copyright (c) 2016 SRI International
 *
 * This code is derived from software contributed to Berkeley by
 * the Systems Programming Group of the University of Utah Computer
 * Science Department.
 *
 * This software was developed by SRI International and the University of
 * Cambridge Computer Laboratory under DARPA/AFRL contract FA8750-10-C-0237
 * ("CTSRD"), as part of the DARPA CRASH research programme.
 *
 * Redistribution and use in source and binary forms, with or without
 * modification, are permitted provided that the following conditions
 * are met:
 * 1. Redistributions of source code must retain the above copyright
 *    notice, this list of conditions and the following disclaimer.
 * 2. Redistributions in binary form must reproduce the above copyright
 *    notice, this list of conditions and the following disclaimer in the
 *    documentation and/or other materials provided with the distribution.
 * 3. Neither the name of the University nor the names of its contributors
 *    may be used to endorse or promote products derived from this software
 *    without specific prior written permission.
 *
 * THIS SOFTWARE IS PROVIDED BY THE REGENTS AND CONTRIBUTORS ``AS IS'' AND
 * ANY EXPRESS OR IMPLIED WARRANTIES, INCLUDING, BUT NOT LIMITED TO, THE
 * IMPLIED WARRANTIES OF MERCHANTABILITY AND FITNESS FOR A PARTICULAR PURPOSE
 * ARE DISCLAIMED.  IN NO EVENT SHALL THE REGENTS OR CONTRIBUTORS BE LIABLE
 * FOR ANY DIRECT, INDIRECT, INCIDENTAL, SPECIAL, EXEMPLARY, OR CONSEQUENTIAL
 * DAMAGES (INCLUDING, BUT NOT LIMITED TO, PROCUREMENT OF SUBSTITUTE GOODS
 * OR SERVICES; LOSS OF USE, DATA, OR PROFITS; OR BUSINESS INTERRUPTION)
 * HOWEVER CAUSED AND ON ANY THEORY OF LIABILITY, WHETHER IN CONTRACT, STRICT
 * LIABILITY, OR TORT (INCLUDING NEGLIGENCE OR OTHERWISE) ARISING IN ANY WAY
 * OUT OF THE USE OF THIS SOFTWARE, EVEN IF ADVISED OF THE POSSIBILITY OF
 * SUCH DAMAGE.
 *
 * from: Utah $Hdr: vm_mmap.c 1.6 91/10/21$
 *
 *	@(#)vm_mmap.c	8.4 (Berkeley) 1/12/94
 */

/*
 * Mapped file (mmap) interface to VM
 */

#include <sys/cdefs.h>
__FBSDID("$FreeBSD$");

#include "opt_hwpmc_hooks.h"
#include "opt_ktrace.h"
#include "opt_vm.h"

#include <sys/param.h>
#include <sys/systm.h>
#include <sys/capsicum.h>
#include <sys/kernel.h>
#include <sys/lock.h>
#include <sys/mutex.h>
#include <sys/sysproto.h>
#include <sys/elf.h>
#include <sys/filedesc.h>
#include <sys/priv.h>
#include <sys/proc.h>
#include <sys/procctl.h>
#include <sys/racct.h>
#include <sys/resource.h>
#include <sys/resourcevar.h>
#include <sys/rwlock.h>
#include <sys/signal.h>
#include <sys/sysctl.h>
#include <sys/vnode.h>
#include <sys/fcntl.h>
#include <sys/file.h>
#include <sys/mman.h>
#include <sys/mount.h>
#include <sys/conf.h>
#include <sys/stat.h>
#include <sys/syscallsubr.h>
#include <sys/sysent.h>
#include <sys/syslog.h>
#include <sys/uio.h>
#include <sys/ktrace.h>		/* Requires sys/signal.h, sys/uio.h */
#include <sys/vmmeter.h>
#if defined(__amd64__) || defined(__i386__) /* for i386_read_exec */
#include <machine/md_var.h>
#endif

#include <cheri/cheric.h>

#include <security/audit/audit.h>
#include <security/mac/mac_framework.h>

#include <vm/vm.h>
#include <vm/vm_param.h>
#include <vm/pmap.h>
#include <vm/vm_map.h>
#include <vm/vm_object.h>
#include <vm/vm_page.h>
#include <vm/vm_pager.h>
#include <vm/vm_pageout.h>
#include <vm/vm_extern.h>
#include <vm/vm_page.h>
#include <vm/vnode_pager.h>

#ifdef HWPMC_HOOKS
#include <sys/pmckern.h>
#endif

#if __has_feature(capabilities)
#include <cheri/cheric.h>
#endif

int old_mlock = 0;
SYSCTL_INT(_vm, OID_AUTO, old_mlock, CTLFLAG_RWTUN, &old_mlock, 0,
    "Do not apply RLIMIT_MEMLOCK on mlockall");
static int mincore_mapped = 1;
SYSCTL_INT(_vm, OID_AUTO, mincore_mapped, CTLFLAG_RWTUN, &mincore_mapped, 0,
    "mincore reports mappings, not residency");
static int imply_prot_max = 1;
SYSCTL_INT(_vm, OID_AUTO, imply_prot_max, CTLFLAG_RWTUN, &imply_prot_max, 0,
    "Imply maximum page protections in mmap() when none are specified");
static int log_wxrequests = 0;
SYSCTL_INT(_vm, OID_AUTO, log_wxrequests, CTLFLAG_RWTUN, &log_wxrequests, 0,
    "Log requests for PROT_WRITE and PROT_EXEC");

#ifdef MAP_32BIT
#define	MAP_32BIT_MAX_ADDR	((vm_offset_t)1 << 31)
#endif

_Static_assert(MAXPAGESIZES <= 4, "MINCORE_SUPER too narrow");

#if __has_feature(capabilities)
static int
cap_covers_pages(const void * __capability cap, size_t size)
{
	const char * __capability addr;
	size_t pageoff;

	addr = cap;
	pageoff = ((__cheri_addr vaddr_t)addr & PAGE_MASK);
	addr -= pageoff;
	size += pageoff;
	size = (vm_size_t)round_page(size);

	return (__CAP_CHECK(__DECONST_CAP(void * __capability, addr), size));
}

static void * __capability
mmap_retcap(struct thread *td, vm_pointer_t addr,
    const struct mmap_req *mrp)
{
	void * __capability newcap;
#ifndef __CHERI_PURE_CAPABILITY__
	size_t cap_base, cap_len;
#endif
	register_t perms, cap_prot;

	/*
	 * Return the original capability when MAP_CHERI_NOSETBOUNDS is set.
	 *
	 * NB: This means no permission changes.
	 * The assumption is that the larger capability has the correct
	 * permissions and we're only intrested in adjusting page mappings.
	 */
	if (mrp->mr_flags & MAP_CHERI_NOSETBOUNDS)
		return (mrp->mr_source_cap);

#ifdef __CHERI_PURE_CAPABILITY__
	KASSERT(cheri_gettag(addr), ("Expected valid capability"));
	newcap = (void *)addr;
	/* Enforce per-thread mmap capability permission */
	newcap = cheri_andperm(newcap, cheri_getperm(mrp->mr_source_cap));
#else
	newcap = mrp->mr_source_cap;
#endif

	/*
	 * If PROT_MAX() was not passed, use the prot value to derive
	 * capability permissions.
	 */
	cap_prot = PROT_MAX_EXTRACT(mrp->mr_prot);
	if (cap_prot == 0)
		cap_prot = PROT_EXTRACT(mrp->mr_prot);
	/*
	 * Set the permissions to PROT_MAX to allow a full
	 * range of access subject to page permissions.
	 */
	perms = ~MAP_CAP_PERM_MASK | vm_map_prot2perms(cap_prot);
	newcap = cheri_andperm(newcap, perms);

#ifndef __CHERI_PURE_CAPABILITY__
	/* Reservations in the kernel ensure this */
	if (mrp->mr_flags & MAP_FIXED) {
		/*
		 * If hint was under aligned, we need to return a
		 * capability to the whole, properly aligned region
		 * with the offset pointing to hint.
		 */
		cap_base = cheri_getbase(newcap);
		/* TODO: use cheri_setaddress? */
		/* Set offset to vaddr of page */
		newcap = cheri_setoffset(newcap,
		    rounddown2(addr, PAGE_SIZE) - cap_base);
		newcap = cheri_setbounds(newcap,
		    roundup2(mrp->mr_len + (addr - rounddown2(addr, PAGE_SIZE)),
		    PAGE_SIZE));
		/* Shift offset up if required */
		newcap = cheri_setaddress(newcap, addr);
	} else {
		cap_base = cheri_getbase(newcap);
		cap_len = cheri_getlen(newcap);
		KASSERT(addr >= cap_base &&
		    addr + mrp->mr_len <= cap_base + cap_len,
		    ("Allocated range (%zx - %zx) is not within source "
		    "capability (%zx - %zx)", addr, addr + mrp->mr_len,
		    cap_base, cap_base + cap_len));
		newcap = cheri_setbounds(
		    cheri_setaddress(newcap, addr),
		    roundup2(mrp->mr_len, PAGE_SIZE));
	}
#endif

	return (newcap);
}
#endif

#ifndef _SYS_SYSPROTO_H_
struct sbrk_args {
	int incr;
};
#endif

int
sys_sbrk(struct thread *td, struct sbrk_args *uap)
{
	/* Not yet implemented */
	return (EOPNOTSUPP);
}

#ifndef _SYS_SYSPROTO_H_
struct sstk_args {
	int incr;
};
#endif

int
sys_sstk(struct thread *td, struct sstk_args *uap)
{
	/* Not yet implemented */
	return (EOPNOTSUPP);
}

#if defined(COMPAT_43)
int
ogetpagesize(struct thread *td, struct ogetpagesize_args *uap)
{

	td->td_retval[0] = PAGE_SIZE;
	return (0);
}
#endif				/* COMPAT_43 */

static inline int
vm_wxcheck(struct proc *p, char *call)
{
	if (log_wxrequests)
		log(LOG_NOTICE, "%s(%d): W^X requested from %s\n",
		    p->p_comm, p->p_pid, call);
	return (0);
}

/*
 * Memory Map (mmap) system call.  Note that the file offset
 * and address are allowed to be NOT page aligned, though if
 * the MAP_FIXED flag it set, both must have the same remainder
 * modulo the PAGE_SIZE (POSIX 1003.1b).  If the address is not
 * page-aligned, the actual mapping starts at trunc_page(addr)
 * and the return value is adjusted up by the page offset.
 *
 * Generally speaking, only character devices which are themselves
 * memory-based, such as a video framebuffer, can be mmap'd.  Otherwise
 * there would be no cache coherency between a descriptor and a VM mapping
 * both to the same character device.
 */
#ifndef _SYS_SYSPROTO_H_
struct mmap_args {
	void *addr;
	size_t len;
	int prot;
	int flags;
	int fd;
	long pad;
	off_t pos;
};
#endif

int
sys_mmap(struct thread *td, struct mmap_args *uap)
{
#if !__has_feature(capabilities)
	return (kern_mmap(td,
	    &(struct mmap_req){
		.mr_hint = (uintptr_t)uap->addr,
		.mr_len = uap->len,
		.mr_prot = uap->prot,
		.mr_flags = uap->flags,
		.mr_fd = uap->fd,
		.mr_pos = uap->pos,
	    }));
#else
	int flags = uap->flags;
	void * __capability source_cap;
	register_t perms, reqperms;
	vm_offset_t hint;

	if (flags & MAP_32BIT) {
		SYSERRCAUSE("MAP_32BIT not supported in CheriABI");
		return (EINVAL);
	}
#ifdef __CHERI_PURE_CAPABILITY__
		/* Needed for fixed mappings */
		.mr_source_cap = userspace_root_cap,
#endif

	/*
	 * Allow existing mapping to be replaced using the MAP_FIXED
	 * flag IFF the addr argument is a valid capability with the
	 * VMMAP user permission.  In this case, the new capability is
	 * derived from the passed capability.  In all other cases, the
	 * new capability is derived from the per-thread mmap capability.
	 *
	 * If MAP_FIXED specified and addr does not meet the above
	 * requirements, then MAP_EXCL is implied to prevent changing
	 * page contents without permission.
	 *
	 * If addr is not a valid capability, it must be NULL-derived,
	 * otherwise the syscall fails.
	 *
	 * XXXAM: Update this comment
	 * XXXBD: The fact that using valid a capability to a currently
	 * unmapped region with and without the VMMAP permission will
	 * yield different results (and even failure modes) is potentially
	 * confusing and incompatible with non-CHERI code.  One could
	 * potentially check if the region contains any mappings and
	 * switch to using userspace_root_cap as the source
	 * capability if this pattern proves common.
	 */
	hint = cheri_getaddress(uap->addr);

	if (cheri_gettag(uap->addr)) {
		if ((flags & MAP_FIXED) == 0)
			return (EPROT);
		else if ((cheri_getperm(uap->addr) & CHERI_PERM_CHERIABI_VMMAP))
			source_cap = uap->addr;
		else
			return (EACCES);
	} else {
		if (!cheri_is_null_derived(uap->addr))
			return (EINVAL);

		/*
		 * When a capability is not provided, we implicitly
		 * request the creation of a reservation.
		 */
		flags |= MAP_RESERVATION_CREATE;

		if (flags & MAP_FIXED)
			flags |= MAP_EXCL;
		if (flags & MAP_CHERI_NOSETBOUNDS) {
			SYSERRCAUSE("MAP_CHERI_NOSETBOUNDS without a valid "
			    "addr capability");
			return (EINVAL);
		}

		source_cap = userspace_root_cap;
	}
	KASSERT(cheri_gettag(source_cap),
	    ("td->td_cheri_mmap_cap is untagged!"));

	/*
	 * If MAP_FIXED is specified, make sure that that the reqested
	 * address range fits within the source capability.
	 */
	if ((flags & MAP_FIXED) &&
	    (rounddown2(hint, PAGE_SIZE) < cheri_getbase(source_cap) ||
	    roundup2(hint + uap->len, PAGE_SIZE) >
	    cheri_getaddress(source_cap) + cheri_getlen(source_cap))) {
		SYSERRCAUSE("MAP_FIXED and too little space in "
		    "capablity (0x%zx < 0x%zx)",
		    cheri_getlen(source_cap) - cheri_getoffset(source_cap),
		    roundup2(uap->len, PAGE_SIZE));
		return (EPROT);
	}

	perms = cheri_getperm(source_cap);
	reqperms = vm_map_prot2perms(uap->prot);
	if ((perms & reqperms) != reqperms) {
		SYSERRCAUSE("capability has insufficient perms (0x%lx)"
		    "for request (0x%lx)", perms, reqperms);
		return (EPROT);
	}

	if ((flags & MAP_ALIGNMENT_MASK) == MAP_ALIGNED_SUPER) {
#if VM_NRESERVLEVEL > 0
		/*
		 * pmap_align_superpage() is a no-op for allocations
		 * less than a super page so request data alignment
		 * in that case.
		 *
		 * In practice this is a no-op as super-pages are
		 * precisely representable.
		 */
		if (uap->len < (1UL << (VM_LEVEL_0_ORDER + PAGE_SHIFT)) &&
		    CHERI_REPRESENTABLE_ALIGNMENT(uap->len) > (1UL << PAGE_SHIFT)) {
			flags &= ~MAP_ALIGNMENT_MASK;
			flags |= MAP_ALIGNED_CHERI;
		}
#endif
	}
	else if ((flags & MAP_ALIGNMENT_MASK) != MAP_ALIGNED(0) &&
		 (flags & MAP_ALIGNMENT_MASK) != MAP_ALIGNED_CHERI &&
		 (flags & MAP_ALIGNMENT_MASK) != MAP_ALIGNED_CHERI_SEAL) {
		/* Reject nonsensical sub-page alignment requests */
		if ((flags >> MAP_ALIGNMENT_SHIFT) < PAGE_SHIFT) {
			SYSERRCAUSE("subpage alignment request");
			return (EINVAL);
		}
	}

	/*
	 * NOTE: If this architecture requires an alignment constraint, it is
	 * set at this point.  A simple assert is not easy to contruct...
	 */

	return (kern_mmap(td,
	    &(struct mmap_req){
		.mr_hint = hint,
		.mr_max_addr = cheri_gettop(source_cap),
		.mr_len = uap->len,
		.mr_prot = uap->prot,
		.mr_flags = flags,
		.mr_fd = uap->fd,
		.mr_pos = uap->pos,
		.mr_source_cap = source_cap,
	    }));
#endif
}

int
kern_mmap_maxprot(struct proc *p, int prot)
{

#if __has_feature(capabilities)
	if (SV_PROC_FLAG(p, SV_CHERI))
		return (prot);
#endif
	if ((p->p_flag2 & P2_PROTMAX_DISABLE) != 0 ||
	    (p->p_fctl0 & NT_FREEBSD_FCTL_PROTMAX_DISABLE) != 0)
		return (_PROT_ALL);
	if (((p->p_flag2 & P2_PROTMAX_ENABLE) != 0 || imply_prot_max) &&
	    prot != PROT_NONE)
		 return (prot);
	return (_PROT_ALL);
}

int
kern_mmap(struct thread *td, struct mmap_req *mrp)
{
	struct vmspace *vms;
	struct file *fp;
	struct proc *p;
	off_t pos;
	vm_offset_t addr_mask = PAGE_MASK;
	vm_pointer_t addr, orig_addr;
	vm_offset_t max_addr;
	vm_size_t len, pageoff, size;
	vm_prot_t cap_maxprot;
	int align, error, fd, flags, max_prot, prot;
	cap_rights_t rights;
	mmap_check_fp_fn check_fp_fn;

	orig_addr = addr = mrp->mr_hint;
	max_addr = mrp->mr_max_addr;
	len = mrp->mr_len;
	prot = mrp->mr_prot;
	flags = mrp->mr_flags;
	fd = mrp->mr_fd;
	pos = mrp->mr_pos;
	check_fp_fn = mrp->mr_check_fp_fn;

	p = td->td_proc;

	if ((prot & ~(_PROT_ALL | PROT_MAX(_PROT_ALL))) != 0) {
		SYSERRCAUSE(
		    "%s: invalid bits in prot %x", __func__,
		    (prot & ~(_PROT_ALL | PROT_MAX(_PROT_ALL))));
		return (EINVAL);
	}
	max_prot = PROT_MAX_EXTRACT(prot);
	prot = PROT_EXTRACT(prot);
	if (max_prot != 0 && (max_prot & prot) != prot) {
		SYSERRCAUSE(
		    "%s: requested page permissions exceed requesed maximum",
		    __func__);
		return (ENOTSUP);
	}
	if ((prot & (PROT_WRITE | PROT_EXEC)) == (PROT_WRITE | PROT_EXEC) &&
	    (error = vm_wxcheck(p, "mmap")))
		return (error);

	/*
	 * Always honor PROT_MAX if set.  If not, default to all
	 * permissions unless we're implying maximum permissions.
	 */
	if (max_prot == 0)
		max_prot = kern_mmap_maxprot(p, prot);

	vms = p->p_vmspace;
	fp = NULL;
	AUDIT_ARG_FD(fd);

	/*
	 * Ignore old flags that used to be defined but did not do anything.
	 */
	if (!SV_CURPROC_FLAG(SV_CHERI))
		flags &= ~(MAP_RESERVED0020 | MAP_RESERVED0040);

	/*
	 * Enforce the constraints.
	 * Mapping of length 0 is only allowed for old binaries.
	 * Anonymous mapping shall specify -1 as filedescriptor and
	 * zero position for new code. Be nice to ancient a.out
	 * binaries and correct pos for anonymous mapping, since old
	 * ld.so sometimes issues anonymous map requests with non-zero
	 * pos.
	 */
	if (!SV_CURPROC_FLAG(SV_AOUT)) {
		if ((len == 0 && p->p_osrel >= P_OSREL_MAP_ANON) ||
		    ((flags & MAP_ANON) != 0 && (fd != -1 || pos != 0))) {
			SYSERRCAUSE("%s: len == 0", __func__);
			return (EINVAL);
		}
	} else {
		if ((flags & MAP_ANON) != 0)
			pos = 0;
	}

	if (flags & MAP_STACK) {
		if (fd != -1) {
			SYSERRCAUSE("%s: MAP_STACK with fd", __func__);
			return (EINVAL);
		}

		if ((prot & (PROT_READ | PROT_WRITE)) !=
		    (PROT_READ | PROT_WRITE)) {
			SYSERRCAUSE("%s: MAP_STACK without both PROT_READ "
			    "and PROT_WRITE", __func__);
			return (EINVAL);
		}
		flags |= MAP_ANON;
		pos = 0;
	}
	unsigned int extra_flags =
	    (flags & ~(MAP_SHARED | MAP_PRIVATE | MAP_FIXED | MAP_HASSEMAPHORE |
	    MAP_STACK | MAP_NOSYNC | MAP_ANON | MAP_EXCL | MAP_NOCORE |
	    MAP_PREFAULT_READ | MAP_GUARD |
	    MAP_CHERI_NOSETBOUNDS | MAP_RESERVATION_CREATE |
#ifdef MAP_32BIT
	    MAP_32BIT |
#endif
	    MAP_ALIGNMENT_MASK));
	if (extra_flags != 0) {
		SYSERRCAUSE("%s: Unhandled flag(s) 0x%x", __func__,
		    extra_flags);
		return (EINVAL);
	}
	if ((flags & (MAP_EXCL | MAP_FIXED)) == MAP_EXCL) {
		SYSERRCAUSE("%s: MAP_EXCL without MAP_FIXED", __func__);
		return (EINVAL);
	}
	if ((flags & (MAP_SHARED | MAP_PRIVATE)) == (MAP_SHARED | MAP_PRIVATE)) {
		SYSERRCAUSE("%s: both MAP_SHARED and MAP_PRIVATE", __func__);
		return (EINVAL);
	}
	if (prot != PROT_NONE &&
	    (prot & ~(PROT_READ | PROT_WRITE | PROT_EXEC)) != 0) {
		SYSERRCAUSE("%s: Unexpected protections 0x%x", __func__,
		    (prot & ~(PROT_READ | PROT_WRITE | PROT_EXEC)));
		return (EINVAL);
	}
	if ((flags & MAP_GUARD) != 0 && (prot != PROT_NONE || fd != -1 ||
	    pos != 0 || (flags & ~(MAP_FIXED | MAP_GUARD | MAP_EXCL |
	    MAP_CHERI_NOSETBOUNDS | MAP_RESERVATION_CREATE |
#ifdef MAP_32BIT
	    MAP_32BIT |
#endif
	    MAP_ALIGNMENT_MASK)) != 0)) {
		SYSERRCAUSE("%s: Invalid arguments with MAP_GUARD", __func__);
		return (EINVAL);
	}

	/*
	 * Align the file position to a page boundary,
	 * and save its page offset component.
	 */
	pageoff = (pos & PAGE_MASK);
	pos -= pageoff;

	/* Compute size from len by rounding (on both ends). */
	size = len + pageoff;			/* low end... */
	size = round_page(size);		/* hi end */
	/* Check for rounding up to zero. */
	if (len > size)
		return (ENOMEM);

	align = flags & MAP_ALIGNMENT_MASK;

#if !__has_feature(capabilities)
	/* In the non-CHERI case, remove the alignment request. */
	if (align == MAP_ALIGNED_CHERI || align == MAP_ALIGNED_CHERI_SEAL) {
		flags &= ~MAP_ALIGNMENT_MASK;
		align = 0;
	}
#else
	/*
	 * Convert MAP_ALIGNED_CHERI(_SEAL) into explicit alignment
	 * requests and pad lengths.  The combination of alignment (via
	 * the updated, explicit alignment flags) and padding is required
	 * for any request that would otherwise be unrepresentable due
	 * to compressed capability bounds.
	 *
	 * XXX: With CHERI Concentrate, there is no difference in
	 * precision between sealed and unsealed capabilities.  We
	 * retain the duplicate code paths in case other otype tradeoffs
	 * are made at a later date.
	 */
	if (align == MAP_ALIGNED_CHERI) {
		flags &= ~MAP_ALIGNMENT_MASK;
		if (CHERI_REPRESENTABLE_ALIGNMENT(size) > PAGE_SIZE) {
			flags |= MAP_ALIGNED(CHERI_ALIGN_SHIFT(size));

			if (size != CHERI_REPRESENTABLE_LENGTH(size))
				size = CHERI_REPRESENTABLE_LENGTH(size);

			if (CHERI_ALIGN_MASK(size) != 0)
				addr_mask = CHERI_ALIGN_MASK(size);
		}
		align = flags & MAP_ALIGNMENT_MASK;
	} else if (align == MAP_ALIGNED_CHERI_SEAL) {
		flags &= ~MAP_ALIGNMENT_MASK;
		if (CHERI_SEALABLE_ALIGNMENT(size) > (1UL << PAGE_SHIFT)) {
			flags |= MAP_ALIGNED(CHERI_SEAL_ALIGN_SHIFT(size));

			if (size != CHERI_SEALABLE_LENGTH(size))
				size = CHERI_SEALABLE_LENGTH(size);

			if (CHERI_SEAL_ALIGN_MASK(size) != 0)
				addr_mask = CHERI_SEAL_ALIGN_MASK(size);
		}
		align = flags & MAP_ALIGNMENT_MASK;
	}
#endif

	/* Ensure alignment is at least a page and fits in a pointer. */
	if (align != 0 && align != MAP_ALIGNED_SUPER &&
	    (align >> MAP_ALIGNMENT_SHIFT >= sizeof(void *) * NBBY ||
	    align >> MAP_ALIGNMENT_SHIFT < PAGE_SHIFT)) {
		SYSERRCAUSE("%s: nonsensical alignment (2^%d)",
		    __func__, align >> MAP_ALIGNMENT_SHIFT);
		return (EINVAL);
	}

	/*
	 * Check for illegal addresses.  Watch out for address wrap... Note
	 * that VM_*_ADDRESS are not constants due to casts (argh).
	 */
	if (flags & MAP_FIXED) {
		/*
		 * The specified address must have the same remainder
		 * as the file offset taken modulo PAGE_SIZE, so it
		 * should be aligned after adjustment by pageoff.
		 */
		addr -= pageoff;
		if (addr & addr_mask) {
			SYSERRCAUSE("%s: addr (%p) is underaligned "
			    "(mask 0x%zx)", __func__, (void *)addr, addr_mask);
			return (EINVAL);
		}

		/* Address range must be all in user VM space. */
		if (!vm_map_range_valid(&vms->vm_map, addr, addr + size))
			return (EINVAL);
#ifdef MAP_32BIT
		if (flags & MAP_32BIT) {
			KASSERT(!SV_CURPROC_FLAG(SV_CHERI),
			    ("MAP_32BIT on a CheriABI process"));
			max_addr = MAP_32BIT_MAX_ADDR;
			if (addr + size > MAP_32BIT_MAX_ADDR) {
				SYSERRCAUSE("%s: addr (%p) + size (0x%zx) is "
				    "> 0x%zx (MAP_32BIT_MAX_ADDR)", __func__,
				    (void *)addr, size, MAP_32BIT_MAX_ADDR);
				return (EINVAL);
			}
		}
#ifdef __CHERI_PURE_CAPABILITY__
		/*
		 * This makes sure we use the correct source capability and hint
		 * address for hybrid userland and for MAP_FIXED.
		 * If MAP_RESERVATION_CREATE is requested, addr is just the hint
		 * virtual address and will not be a valid capability.
		 */
		if ((flags & MAP_RESERVATION_CREATE) == 0)
			addr = cheri_setaddress((uintcap_t)mrp->mr_source_cap,
			    addr);
#endif
	} else if (flags & MAP_32BIT) {
		KASSERT(!SV_CURPROC_FLAG(SV_CHERI),
		    ("MAP_32BIT on a CheriABI process"));
		max_addr = MAP_32BIT_MAX_ADDR;
		/*
		 * For MAP_32BIT, override the hint if it is too high and
		 * do not bother moving the mapping past the heap (since
		 * the heap is usually above 2GB).
		 */
		if (addr + size > MAP_32BIT_MAX_ADDR)
			addr = 0;
#endif
	} else {
		/*
		 * XXX for non-fixed mappings where no hint is provided or
		 * the hint would fall in the potential heap space,
		 * place it after the end of the largest possible heap.
		 *
		 * There should really be a pmap call to determine a reasonable
		 * location.
		 */
		if (addr == 0 ||
		    (addr >= round_page((vm_offset_t)vms->vm_taddr) &&
		    addr < round_page((vm_offset_t)vms->vm_daddr +
		    lim_max(td, RLIMIT_DATA))))
			addr = round_page((vm_offset_t)vms->vm_daddr +
			    lim_max(td, RLIMIT_DATA));
	}

	if (len == 0) {
		/*
		 * Return success without mapping anything for old
		 * binaries that request a page-aligned mapping of
		 * length 0.  For modern binaries, this function
		 * returns an error earlier.
		 */
		error = 0;
	} else if ((flags & MAP_GUARD) != 0) {
		error = vm_mmap_object(&vms->vm_map, &addr, max_addr, size,
		    VM_PROT_NONE, max_prot, flags, NULL, pos, FALSE, td);
	} else if ((flags & MAP_ANON) != 0) {
		/*
		 * Mapping blank space is trivial.
		 *
		 * This relies on VM_PROT_* matching PROT_*.
		 */
		error = vm_mmap_object(&vms->vm_map, &addr, max_addr, size,
		    VM_PROT_ADD_CAP(prot), VM_PROT_ADD_CAP(max_prot), flags,
		    NULL, pos, FALSE, td);
	} else {
		/*
		 * Mapping file, get fp for validation and don't let the
		 * descriptor disappear on us if we block. Check capability
		 * rights, but also return the maximum rights to be combined
		 * with maxprot later.
		 */
		cap_rights_init_one(&rights, CAP_MMAP);
		if (max_prot & PROT_READ)
			cap_rights_set_one(&rights, CAP_MMAP_R);
		if ((flags & MAP_SHARED) != 0) {
			if (max_prot & PROT_WRITE)
				cap_rights_set_one(&rights, CAP_MMAP_W);
		}
		if (max_prot & PROT_EXEC)
			cap_rights_set_one(&rights, CAP_MMAP_X);
		error = fget_mmap(td, fd, &rights, &cap_maxprot, &fp);
		if (error != 0)
			goto done;
		if ((flags & (MAP_SHARED | MAP_PRIVATE)) == 0 &&
		    p->p_osrel >= P_OSREL_MAP_FSTRICT) {
			error = EINVAL;
			goto done;
		}
		if ((max_prot & cap_maxprot) != max_prot) {
			SYSERRCAUSE("%s: unable to map file with "
			    "requested maximum permissions", __func__);
			error = EINVAL;
			goto done;
		}
		if (check_fp_fn != NULL) {
			error = check_fp_fn(fp, prot, max_prot & cap_maxprot,
			    flags);
			if (error != 0)
				goto done;
		}
		if (fp->f_ops == &shm_ops && shm_largepage(fp->f_data))
			addr = orig_addr;
		/* This relies on VM_PROT_* matching PROT_*. */
		error = fo_mmap(fp, &vms->vm_map, &addr, max_addr, size,
		    prot, max_prot & cap_maxprot, flags, pos, td);
	}

	if (error == 0) {
#if __has_feature(capabilities)
		if (SV_CURPROC_FLAG(SV_CHERI))
			td->td_retval[0] = (uintcap_t)mmap_retcap(td,
			    addr + pageoff,  mrp);
		else
#endif
			td->td_retval[0] = (syscallarg_t)(addr + pageoff);
	}
done:
	if (fp)
		fdrop(fp, td);

	return (error);
}

#if defined(COMPAT_FREEBSD6)
int
freebsd6_mmap(struct thread *td, struct freebsd6_mmap_args *uap)
{
	return (kern_mmap(td,
	    &(struct mmap_req){
		.mr_hint = (uintptr_t)uap->addr,
		.mr_len = uap->len,
		.mr_prot = uap->prot,
		.mr_flags = uap->flags,
		.mr_fd = uap->fd,
		.mr_pos = uap->pos,
	    }));
}
#endif

#ifdef COMPAT_43
#ifndef _SYS_SYSPROTO_H_
struct ommap_args {
	caddr_t addr;
	int len;
	int prot;
	int flags;
	int fd;
	long pos;
};
#endif
int
ommap(struct thread *td, struct ommap_args *uap)
{
	static const char cvtbsdprot[8] = {
		0,
		PROT_EXEC,
		PROT_WRITE,
		PROT_EXEC | PROT_WRITE,
		PROT_READ,
		PROT_EXEC | PROT_READ,
		PROT_WRITE | PROT_READ,
		PROT_EXEC | PROT_WRITE | PROT_READ,
	};
	int flags, prot;

#define	OMAP_ANON	0x0002
#define	OMAP_COPY	0x0020
#define	OMAP_SHARED	0x0010
#define	OMAP_FIXED	0x0100

	prot = cvtbsdprot[uap->prot & 0x7];
#if (defined(COMPAT_FREEBSD32) && defined(__amd64__)) || defined(__i386__)
	if (i386_read_exec && SV_PROC_FLAG(td->td_proc, SV_ILP32) &&
	    prot != 0)
		prot |= PROT_EXEC;
#endif
	flags = 0;
	if (uap->flags & OMAP_ANON)
		flags |= MAP_ANON;
	if (uap->flags & OMAP_COPY)
		flags |= MAP_COPY;
	if (uap->flags & OMAP_SHARED)
		flags |= MAP_SHARED;
	else
		flags |= MAP_PRIVATE;
	if (uap->flags & OMAP_FIXED)
		flags |= MAP_FIXED;
	return (kern_mmap(td,
	    &(struct mmap_req){
		.mr_hint = (uintptr_t)uap->addr,
		.mr_len = uap->len,
		.mr_prot = prot,
		.mr_flags = flags,
		.mr_fd = uap->fd,
		.mr_pos = uap->pos,
	    }));
}
#endif				/* COMPAT_43 */

#ifndef _SYS_SYSPROTO_H_
struct msync_args {
	void *addr;
	size_t len;
	int flags;
};
#endif
int
sys_msync(struct thread *td, struct msync_args *uap)
{

#if __has_feature(capabilities)
	/*
	 * FreeBSD msync() has a non-standard behavior that a len of 0
	 * effects the whole vm entry.  We allow this because it is used
	 * and we currently think there is little attack value in
	 * msync calls.
	 *
	 * XXX-BD: Revisit with co-processes...
	 */
	if (uap->len != 0 && cap_covers_pages(uap->addr, uap->len) == 0)
		return (EINVAL);
#endif

<<<<<<< HEAD
	return (kern_msync(td, (__cheri_addr vaddr_t)uap->addr, uap->len,
=======
	return (kern_msync(td, (uintptr_t)(uintcap_t)uap->addr, uap->len,
>>>>>>> 460c72d6
	    uap->flags));
}

int
kern_msync(struct thread *td, uintptr_t addr0, size_t size, int flags)
{
	vm_offset_t addr;
	vm_size_t pageoff;
	vm_map_t map;
	int rv;

	addr = addr0;
	pageoff = (addr & PAGE_MASK);
	addr -= pageoff;
	size += pageoff;
	size = (vm_size_t) round_page(size);
	if (addr + size < addr)
		return (EINVAL);

	if ((flags & ~(MS_ASYNC | MS_INVALIDATE | MS_PAGEOUT)) != 0)
		return (EINVAL);
	if ((flags & (MS_ASYNC|MS_INVALIDATE)) == (MS_ASYNC|MS_INVALIDATE))
		return (EINVAL);
	if ((flags & MS_PAGEOUT) != 0 && (flags & ~MS_PAGEOUT) != 0)
		return (EINVAL);

	map = &td->td_proc->p_vmspace->vm_map;

	/*
	 * Clean the pages and interpret the return value.
	 */
	rv = vm_map_sync(map, addr, addr + size, (flags & MS_ASYNC) == 0,
	    (flags & MS_INVALIDATE) != 0, (flags & MS_PAGEOUT) != 0);
	switch (rv) {
	case KERN_SUCCESS:
		return (0);
	case KERN_INVALID_ADDRESS:
		return (ENOMEM);
	case KERN_INVALID_ARGUMENT:
		return (EBUSY);
	case KERN_FAILURE:
		return (EIO);
	default:
		return (EINVAL);
	}
}

#ifndef _SYS_SYSPROTO_H_
struct munmap_args {
	void *addr;
	size_t len;
};
#endif
int
sys_munmap(struct thread *td, struct munmap_args *uap)
{

#if __has_feature(capabilities)
	if (cap_covers_pages(uap->addr, uap->len) == 0)
		return (EPROT);
	if ((cheri_getperm(uap->addr) & CHERI_PERM_CHERIABI_VMMAP) == 0)
		return (EPROT);
#endif

<<<<<<< HEAD
	return (kern_munmap(td, (__cheri_addr vaddr_t)uap->addr, uap->len));
=======
	return (kern_munmap(td, (uintptr_t)(uintcap_t)uap->addr, uap->len));
>>>>>>> 460c72d6
}

int
kern_munmap(struct thread *td, uintptr_t addr0, size_t size)
{
#ifdef HWPMC_HOOKS
	struct pmckern_map_out pkm;
	bool pmc_handled;
	vm_map_entry_t entry;
#endif
	vm_offset_t addr, end;
	vm_size_t pageoff;
	vm_map_t map;
	int rv = KERN_SUCCESS;

	if (size == 0)
		return (EINVAL);

	addr = addr0;
	pageoff = (addr & PAGE_MASK);
	addr -= pageoff;
	size += pageoff;
	size = (vm_size_t) round_page(size);
	end = addr + size;
	map = &td->td_proc->p_vmspace->vm_map;
	if (!vm_map_range_valid(map, addr, end))
		return (EINVAL);

	vm_map_lock(map);
#ifdef HWPMC_HOOKS
	pmc_handled = false;
	if (PMC_HOOK_INSTALLED(PMC_FN_MUNMAP)) {
		pmc_handled = true;
		/*
		 * Inform hwpmc if the address range being unmapped contains
		 * an executable region.
		 */
		pkm.pm_address = (uintptr_t) NULL;
		if (vm_map_lookup_entry(map, addr, &entry)) {
			for (; entry->start < end;
			    entry = vm_map_entry_succ(entry)) {
				if (vm_map_check_protection(map, entry->start,
					entry->end, VM_PROT_EXECUTE) == TRUE) {
					pkm.pm_address = (uintptr_t) addr;
					pkm.pm_size = (size_t) size;
					break;
				}
			}
		}
	}
#endif
	rv = vm_map_remove_locked(map, addr, addr + size);

#ifdef HWPMC_HOOKS
	if (rv == KERN_SUCCESS && __predict_false(pmc_handled)) {
		/* downgrade the lock to prevent a LOR with the pmc-sx lock */
		vm_map_lock_downgrade(map);
		if (pkm.pm_address != (uintptr_t) NULL)
			PMC_CALL_HOOK(td, PMC_FN_MUNMAP, (void *) &pkm);
		vm_map_unlock_read(map);
	} else
#endif
		vm_map_unlock(map);

	return (vm_mmap_to_errno(rv));
}

#ifndef _SYS_SYSPROTO_H_
struct mprotect_args {
	const void *addr;
	size_t len;
	int prot;
};
#endif
int
sys_mprotect(struct thread *td, struct mprotect_args *uap)
{

#if __has_feature(capabilities)
	if (cap_covers_pages(uap->addr, uap->len) == 0)
		return (EPROT);
	if ((cheri_getperm(uap->addr) & CHERI_PERM_CHERIABI_VMMAP) == 0)
		return (EPROT);
#endif

<<<<<<< HEAD
	return (kern_mprotect(td, (__cheri_addr vaddr_t)uap->addr, uap->len,
=======
	return (kern_mprotect(td, (uintptr_t)(uintcap_t)uap->addr, uap->len,
>>>>>>> 460c72d6
	    uap->prot));
}

int
kern_mprotect(struct thread *td, uintptr_t addr0, size_t size, int prot)
{
	vm_offset_t addr;
	vm_size_t pageoff;
	int vm_error, max_prot;

	addr = addr0;
	if ((prot & ~(_PROT_ALL | PROT_MAX(_PROT_ALL))) != 0)
		return (EINVAL);
	max_prot = PROT_MAX_EXTRACT(prot);
	prot = PROT_EXTRACT(prot);
	pageoff = (addr & PAGE_MASK);
	addr -= pageoff;
	size += pageoff;
	size = (vm_size_t) round_page(size);
#ifdef COMPAT_FREEBSD32
	if (SV_PROC_FLAG(td->td_proc, SV_ILP32)) {
		if (((addr + size) & 0xffffffff) < addr)
			return (EINVAL);
	} else
#endif
	if (addr + size < addr)
		return (EINVAL);

	if ((prot & (PROT_WRITE | PROT_EXEC)) == (PROT_WRITE | PROT_EXEC) &&
	    (vm_error = vm_wxcheck(td->td_proc, "mprotect")))
		goto out;

	vm_error = KERN_SUCCESS;
	if (max_prot != 0) {
		if ((max_prot & prot) != prot)
			return (ENOTSUP);
		vm_error = vm_map_protect(&td->td_proc->p_vmspace->vm_map,
		    addr, addr + size, max_prot, TRUE, TRUE);
	}
	if (vm_error == KERN_SUCCESS)
		vm_error = vm_map_protect(&td->td_proc->p_vmspace->vm_map,
		    addr, addr + size, prot, FALSE, TRUE);

out:
	switch (vm_error) {
	case KERN_SUCCESS:
		return (0);
	case KERN_PROTECTION_FAILURE:
		return (EACCES);
	case KERN_RESOURCE_SHORTAGE:
		return (ENOMEM);
	}
	return (EINVAL);
}

#ifndef _SYS_SYSPROTO_H_
struct minherit_args {
	void *addr;
	size_t len;
	int inherit;
};
#endif
int
sys_minherit(struct thread *td, struct minherit_args *uap)
{

#if __has_feature(capabilities)
	if (cap_covers_pages(uap->addr, uap->len) == 0)
		return (EPROT);
	if ((cheri_getperm(uap->addr) & CHERI_PERM_CHERIABI_VMMAP) == 0)
		return (EPROT);
#endif
	return (kern_minherit(td, (uintptr_t)(uintcap_t)uap->addr, uap->len,
	    uap->inherit));
}

int
kern_minherit(struct thread *td, uintptr_t addr0, size_t len, int inherit0)
{
	vm_offset_t addr;
	vm_size_t size, pageoff;
	vm_inherit_t inherit;

	addr = (vm_offset_t)addr0;
	size = len;
	inherit = inherit0;

	pageoff = (addr & PAGE_MASK);
	addr -= pageoff;
	size += pageoff;
	size = (vm_size_t) round_page(size);
	if (addr + size < addr)
		return (EINVAL);

	switch (vm_map_inherit(&td->td_proc->p_vmspace->vm_map, addr,
	    addr + size, (vm_inherit_t)inherit)) {
	case KERN_SUCCESS:
		return (0);
	case KERN_PROTECTION_FAILURE:
		return (EACCES);
	}
	return (EINVAL);
}

#ifndef _SYS_SYSPROTO_H_
struct madvise_args {
	void *addr;
	size_t len;
	int behav;
};
#endif

int
sys_madvise(struct thread *td, struct madvise_args *uap)
{

#if __has_feature(capabilities)
	if (cap_covers_pages(uap->addr, uap->len) == 0)
		return (EPROT);

	/*
	 * MADV_FREE may change the page contents so require
	 * CHERI_PERM_CHERIABI_VMMAP.
	 */
	if (uap->behav == MADV_FREE &&
	    (cheri_getperm(uap->addr) & CHERI_PERM_CHERIABI_VMMAP) == 0)
		return (EPROT);
#endif

<<<<<<< HEAD
	return (kern_madvise(td, (__cheri_addr vaddr_t)uap->addr, uap->len,
=======
	return (kern_madvise(td, (uintptr_t)(uintcap_t)uap->addr, uap->len,
>>>>>>> 460c72d6
	    uap->behav));
}

int
kern_madvise(struct thread *td, uintptr_t addr0, size_t len, int behav)
{
	vm_map_t map;
	vm_offset_t addr, end, start;
	int flags;

	/*
	 * Check for our special case, advising the swap pager we are
	 * "immortal."
	 */
	if (behav == MADV_PROTECT) {
		flags = PPROT_SET;
		return (kern_procctl(td, P_PID, td->td_proc->p_pid,
		    PROC_SPROTECT, &flags));
	}

	/*
	 * Check for illegal addresses.  Watch out for address wrap... Note
	 * that VM_*_ADDRESS are not constants due to casts (argh).
	 */
	map = &td->td_proc->p_vmspace->vm_map;
	addr = addr0;
	if (!vm_map_range_valid(map, addr, addr + len))
		return (EINVAL);

	/*
	 * Since this routine is only advisory, we default to conservative
	 * behavior.
	 */
	start = trunc_page(addr);
	end = round_page(addr + len);

	/*
	 * vm_map_madvise() checks for illegal values of behav.
	 */
	return (vm_map_madvise(map, start, end, behav));
}

#ifndef _SYS_SYSPROTO_H_
struct mincore_args {
	const void *addr;
	size_t len;
	char *vec;
};
#endif

int
sys_mincore(struct thread *td, struct mincore_args *uap)
{

#if __has_feature(capabilities)
	if (cap_covers_pages(uap->addr, uap->len) == 0)
		return (EPROT);
#endif

<<<<<<< HEAD
	return (kern_mincore(td, (__cheri_addr vaddr_t)uap->addr, uap->len,
=======
	return (kern_mincore(td, (uintptr_t)(uintcap_t)uap->addr, uap->len,
>>>>>>> 460c72d6
	    uap->vec));
}

int
kern_mincore(struct thread *td, uintptr_t addr0, size_t len,
    char * __capability vec)
{
	pmap_t pmap;
	vm_map_t map;
	vm_map_entry_t current, entry;
	vm_object_t object;
	vm_offset_t addr, cend, end, first_addr;
	vm_paddr_t pa;
	vm_page_t m;
	vm_pindex_t pindex;
	int error, lastvecindex, mincoreinfo, vecindex;
	unsigned int timestamp;

	/*
	 * Make sure that the addresses presented are valid for user
	 * mode.
	 */
	first_addr = addr = trunc_page(addr0);
	end = round_page(addr0 + len);
	map = &td->td_proc->p_vmspace->vm_map;
	if (end > vm_map_max(map) || end < addr)
		return (ENOMEM);

	pmap = vmspace_pmap(td->td_proc->p_vmspace);

	vm_map_lock_read(map);
RestartScan:
	timestamp = map->timestamp;

	if (!vm_map_lookup_entry(map, addr, &entry)) {
		vm_map_unlock_read(map);
		return (ENOMEM);
	}

	/*
	 * Do this on a map entry basis so that if the pages are not
	 * in the current processes address space, we can easily look
	 * up the pages elsewhere.
	 */
	lastvecindex = -1;
	while (entry->start < end) {
		/*
		 * check for contiguity
		 */
		current = entry;
		entry = vm_map_entry_succ(current);
		if (current->end < end &&
		    entry->start > current->end) {
			vm_map_unlock_read(map);
			return (ENOMEM);
		}

		/*
		 * ignore submaps (for now) or null objects
		 */
		if ((current->eflags & MAP_ENTRY_IS_SUB_MAP) ||
		    current->object.vm_object == NULL)
			continue;

		/*
		 * limit this scan to the current map entry and the
		 * limits for the mincore call
		 */
		if (addr < current->start)
			addr = current->start;
		cend = current->end;
		if (cend > end)
			cend = end;

		for (; addr < cend; addr += PAGE_SIZE) {
			/*
			 * Check pmap first, it is likely faster, also
			 * it can provide info as to whether we are the
			 * one referencing or modifying the page.
			 */
			m = NULL;
			object = NULL;
retry:
			pa = 0;
			mincoreinfo = pmap_mincore(pmap, addr, &pa);
			if (mincore_mapped) {
				/*
				 * We only care about this pmap's
				 * mapping of the page, if any.
				 */
				;
			} else if (pa != 0) {
				/*
				 * The page is mapped by this process but not
				 * both accessed and modified.  It is also
				 * managed.  Acquire the object lock so that
				 * other mappings might be examined.  The page's
				 * identity may change at any point before its
				 * object lock is acquired, so re-validate if
				 * necessary.
				 */
				m = PHYS_TO_VM_PAGE(pa);
				while (object == NULL || m->object != object) {
					if (object != NULL)
						VM_OBJECT_WUNLOCK(object);
					object = atomic_load_ptr(&m->object);
					if (object == NULL)
						goto retry;
					VM_OBJECT_WLOCK(object);
				}
				if (pa != pmap_extract(pmap, addr))
					goto retry;
				KASSERT(vm_page_all_valid(m),
				    ("mincore: page %p is mapped but invalid",
				    m));
			} else if (mincoreinfo == 0) {
				/*
				 * The page is not mapped by this process.  If
				 * the object implements managed pages, then
				 * determine if the page is resident so that
				 * the mappings might be examined.
				 */
				if (current->object.vm_object != object) {
					if (object != NULL)
						VM_OBJECT_WUNLOCK(object);
					object = current->object.vm_object;
					VM_OBJECT_WLOCK(object);
				}
				if (object->type == OBJT_DEFAULT ||
				    object->type == OBJT_SWAP ||
				    object->type == OBJT_VNODE) {
					pindex = OFF_TO_IDX(current->offset +
					    (addr - current->start));
					m = vm_page_lookup(object, pindex);
					if (m != NULL && vm_page_none_valid(m))
						m = NULL;
					if (m != NULL)
						mincoreinfo = MINCORE_INCORE;
				}
			}
			if (m != NULL) {
				VM_OBJECT_ASSERT_WLOCKED(m->object);

				/* Examine other mappings of the page. */
				if (m->dirty == 0 && pmap_is_modified(m))
					vm_page_dirty(m);
				if (m->dirty != 0)
					mincoreinfo |= MINCORE_MODIFIED_OTHER;

				/*
				 * The first test for PGA_REFERENCED is an
				 * optimization.  The second test is
				 * required because a concurrent pmap
				 * operation could clear the last reference
				 * and set PGA_REFERENCED before the call to
				 * pmap_is_referenced().
				 */
				if ((m->a.flags & PGA_REFERENCED) != 0 ||
				    pmap_is_referenced(m) ||
				    (m->a.flags & PGA_REFERENCED) != 0)
					mincoreinfo |= MINCORE_REFERENCED_OTHER;
			}
			if (object != NULL)
				VM_OBJECT_WUNLOCK(object);

			/*
			 * subyte may page fault.  In case it needs to modify
			 * the map, we release the lock.
			 */
			vm_map_unlock_read(map);

			/*
			 * calculate index into user supplied byte vector
			 */
			vecindex = atop(addr - first_addr);

			/*
			 * If we have skipped map entries, we need to make sure that
			 * the byte vector is zeroed for those skipped entries.
			 */
			while ((lastvecindex + 1) < vecindex) {
				++lastvecindex;
				error = subyte(vec + lastvecindex, 0);
				if (error) {
					error = EFAULT;
					goto done2;
				}
			}

			/*
			 * Pass the page information to the user
			 */
			error = subyte(vec + vecindex, mincoreinfo);
			if (error) {
				error = EFAULT;
				goto done2;
			}

			/*
			 * If the map has changed, due to the subyte, the previous
			 * output may be invalid.
			 */
			vm_map_lock_read(map);
			if (timestamp != map->timestamp)
				goto RestartScan;

			lastvecindex = vecindex;
		}
	}

	/*
	 * subyte may page fault.  In case it needs to modify
	 * the map, we release the lock.
	 */
	vm_map_unlock_read(map);

	/*
	 * Zero the last entries in the byte vector.
	 */
	vecindex = atop(end - first_addr);
	while ((lastvecindex + 1) < vecindex) {
		++lastvecindex;
		error = subyte(vec + lastvecindex, 0);
		if (error) {
			error = EFAULT;
			goto done2;
		}
	}

	/*
	 * If the map has changed, due to the subyte, the previous
	 * output may be invalid.
	 */
	vm_map_lock_read(map);
	if (timestamp != map->timestamp)
		goto RestartScan;
	vm_map_unlock_read(map);
done2:
	return (error);
}

#ifndef _SYS_SYSPROTO_H_
struct mlock_args {
	const void *addr;
	size_t len;
};
#endif
int
sys_mlock(struct thread *td, struct mlock_args *uap)
{

#if __has_feature(capabilities)
	if (cap_covers_pages(uap->addr, uap->len) == 0)
		return (EPROT);
#endif

	return (kern_mlock(td->td_proc, td->td_ucred,
	    __DECONST_CAP(__cheri_addr vaddr_t, uap->addr), uap->len));
}

int
kern_mlock(struct proc *proc, struct ucred *cred, uintptr_t addr0, size_t len)
{
	vm_offset_t addr, end, last, start;
	vm_size_t npages, size;
	vm_map_t map;
	unsigned long nsize;
	int error;

	error = priv_check_cred(cred, PRIV_VM_MLOCK);
	if (error)
		return (error);
	addr = addr0;
	size = len;
	last = addr + size;
	start = trunc_page(addr);
	end = round_page(last);
	if (last < addr || end < addr)
		return (EINVAL);
	npages = atop(end - start);
	if (npages > vm_page_max_user_wired)
		return (ENOMEM);
	map = &proc->p_vmspace->vm_map;
	PROC_LOCK(proc);
	nsize = ptoa(npages + pmap_wired_count(map->pmap));
	if (nsize > lim_cur_proc(proc, RLIMIT_MEMLOCK)) {
		PROC_UNLOCK(proc);
		return (ENOMEM);
	}
	PROC_UNLOCK(proc);
#ifdef RACCT
	if (racct_enable) {
		PROC_LOCK(proc);
		error = racct_set(proc, RACCT_MEMLOCK, nsize);
		PROC_UNLOCK(proc);
		if (error != 0)
			return (ENOMEM);
	}
#endif
	error = vm_map_wire(map, start, end,
	    VM_MAP_WIRE_USER | VM_MAP_WIRE_NOHOLES);
#ifdef RACCT
	if (racct_enable && error != KERN_SUCCESS) {
		PROC_LOCK(proc);
		racct_set(proc, RACCT_MEMLOCK,
		    ptoa(pmap_wired_count(map->pmap)));
		PROC_UNLOCK(proc);
	}
#endif
	switch (error) {
	case KERN_SUCCESS:
		return (0);
	case KERN_INVALID_ARGUMENT:
		return (EINVAL);
	default:
		return (ENOMEM);
	}
}

#ifndef _SYS_SYSPROTO_H_
struct mlockall_args {
	int	how;
};
#endif

int
sys_mlockall(struct thread *td, struct mlockall_args *uap)
{
	vm_map_t map;
	int error;

	map = &td->td_proc->p_vmspace->vm_map;
	error = priv_check(td, PRIV_VM_MLOCK);
	if (error)
		return (error);

	if ((uap->how == 0) || ((uap->how & ~(MCL_CURRENT|MCL_FUTURE)) != 0))
		return (EINVAL);

	/*
	 * If wiring all pages in the process would cause it to exceed
	 * a hard resource limit, return ENOMEM.
	 */
	if (!old_mlock && uap->how & MCL_CURRENT) {
		if (map->size > lim_cur(td, RLIMIT_MEMLOCK))
			return (ENOMEM);
	}
#ifdef RACCT
	if (racct_enable) {
		PROC_LOCK(td->td_proc);
		error = racct_set(td->td_proc, RACCT_MEMLOCK, map->size);
		PROC_UNLOCK(td->td_proc);
		if (error != 0)
			return (ENOMEM);
	}
#endif

	if (uap->how & MCL_FUTURE) {
		vm_map_lock(map);
		vm_map_modflags(map, MAP_WIREFUTURE, 0);
		vm_map_unlock(map);
		error = 0;
	}

	if (uap->how & MCL_CURRENT) {
		/*
		 * P1003.1-2001 mandates that all currently mapped pages
		 * will be memory resident and locked (wired) upon return
		 * from mlockall(). vm_map_wire() will wire pages, by
		 * calling vm_fault_wire() for each page in the region.
		 */
		error = vm_map_wire(map, vm_map_min(map), vm_map_max(map),
		    VM_MAP_WIRE_USER|VM_MAP_WIRE_HOLESOK);
		if (error == KERN_SUCCESS)
			error = 0;
		else if (error == KERN_RESOURCE_SHORTAGE)
			error = ENOMEM;
		else
			error = EAGAIN;
	}
#ifdef RACCT
	if (racct_enable && error != KERN_SUCCESS) {
		PROC_LOCK(td->td_proc);
		racct_set(td->td_proc, RACCT_MEMLOCK,
		    ptoa(pmap_wired_count(map->pmap)));
		PROC_UNLOCK(td->td_proc);
	}
#endif

	return (error);
}

#ifndef _SYS_SYSPROTO_H_
struct munlockall_args {
	register_t dummy;
};
#endif

int
sys_munlockall(struct thread *td, struct munlockall_args *uap)
{
	vm_map_t map;
	int error;

	map = &td->td_proc->p_vmspace->vm_map;
	error = priv_check(td, PRIV_VM_MUNLOCK);
	if (error)
		return (error);

	/* Clear the MAP_WIREFUTURE flag from this vm_map. */
	vm_map_lock(map);
	vm_map_modflags(map, 0, MAP_WIREFUTURE);
	vm_map_unlock(map);

	/* Forcibly unwire all pages. */
	error = vm_map_unwire(map, vm_map_min(map), vm_map_max(map),
	    VM_MAP_WIRE_USER|VM_MAP_WIRE_HOLESOK);
#ifdef RACCT
	if (racct_enable && error == KERN_SUCCESS) {
		PROC_LOCK(td->td_proc);
		racct_set(td->td_proc, RACCT_MEMLOCK, 0);
		PROC_UNLOCK(td->td_proc);
	}
#endif

	return (error);
}

#ifndef _SYS_SYSPROTO_H_
struct munlock_args {
	const void *addr;
	size_t len;
};
#endif
int
sys_munlock(struct thread *td, struct munlock_args *uap)
{

#if __has_feature(capabilities)
	if (cap_covers_pages(uap->addr, uap->len) == 0)
		return (EPROT);
#endif

<<<<<<< HEAD
	return (kern_munlock(td, (__cheri_addr vaddr_t)uap->addr, uap->len));
=======
	return (kern_munlock(td, (uintptr_t)(uintcap_t)uap->addr, uap->len));
>>>>>>> 460c72d6
}

int
kern_munlock(struct thread *td, uintptr_t addr0, size_t size)
{
	vm_offset_t addr, end, last, start;
#ifdef RACCT
	vm_map_t map;
#endif
	int error;

	error = priv_check(td, PRIV_VM_MUNLOCK);
	if (error)
		return (error);
	addr = addr0;
	last = addr + size;
	start = trunc_page(addr);
	end = round_page(last);
	if (last < addr || end < addr)
		return (EINVAL);
	error = vm_map_unwire(&td->td_proc->p_vmspace->vm_map, start, end,
	    VM_MAP_WIRE_USER | VM_MAP_WIRE_NOHOLES);
#ifdef RACCT
	if (racct_enable && error == KERN_SUCCESS) {
		PROC_LOCK(td->td_proc);
		map = &td->td_proc->p_vmspace->vm_map;
		racct_set(td->td_proc, RACCT_MEMLOCK,
		    ptoa(pmap_wired_count(map->pmap)));
		PROC_UNLOCK(td->td_proc);
	}
#endif
	return (error == KERN_SUCCESS ? 0 : ENOMEM);
}

/*
 * vm_mmap_vnode()
 *
 * Helper function for vm_mmap.  Perform sanity check specific for mmap
 * operations on vnodes.
 */
int
vm_mmap_vnode(struct thread *td, vm_size_t objsize,
    vm_prot_t prot, vm_prot_t *maxprotp, int *flagsp,
    struct vnode *vp, vm_ooffset_t *foffp, vm_object_t *objp,
    boolean_t *writecounted)
{
	struct vattr va;
	vm_object_t obj;
	vm_ooffset_t foff;
	struct ucred *cred;
	int error, flags;
	bool writex;

	cred = td->td_ucred;
	writex = (*maxprotp & VM_PROT_WRITE) != 0 &&
	    (*flagsp & MAP_SHARED) != 0;
	if ((error = vget(vp, LK_SHARED)) != 0)
		return (error);
	AUDIT_ARG_VNODE1(vp);
	foff = *foffp;
	flags = *flagsp;
	obj = vp->v_object;
	if (vp->v_type == VREG) {
		/*
		 * Get the proper underlying object
		 */
		if (obj == NULL) {
			error = EINVAL;
			goto done;
		}
		if (obj->type == OBJT_VNODE && obj->handle != vp) {
			vput(vp);
			vp = (struct vnode *)obj->handle;
			/*
			 * Bypass filesystems obey the mpsafety of the
			 * underlying fs.  Tmpfs never bypasses.
			 */
			error = vget(vp, LK_SHARED);
			if (error != 0)
				return (error);
		}
		if (writex) {
			*writecounted = TRUE;
			vm_pager_update_writecount(obj, 0, objsize);
		}
	} else {
		error = EINVAL;
		goto done;
	}
	if ((error = VOP_GETATTR(vp, &va, cred)))
		goto done;
#ifdef MAC
	/* This relies on VM_PROT_* matching PROT_*. */
	error = mac_vnode_check_mmap(cred, vp, (int)prot, flags);
	if (error != 0)
		goto done;
#endif
	if ((flags & MAP_SHARED) != 0) {
		if ((va.va_flags & (SF_SNAPSHOT|IMMUTABLE|APPEND)) != 0) {
			if (prot & VM_PROT_WRITE) {
				error = EPERM;
				goto done;
			}
			*maxprotp &= ~VM_PROT_WRITE;
		}
	}
	/*
	 * If it is a regular file without any references
	 * we do not need to sync it.
	 * Adjust object size to be the size of actual file.
	 */
	objsize = round_page(va.va_size);
	if (va.va_nlink == 0)
		flags |= MAP_NOSYNC;
	if (obj->type == OBJT_VNODE) {
		obj = vm_pager_allocate(OBJT_VNODE, vp, objsize, prot, foff,
		    cred);
		if (obj == NULL) {
			error = ENOMEM;
			goto done;
		}
	} else {
		KASSERT(obj->type == OBJT_DEFAULT || obj->type == OBJT_SWAP,
		    ("wrong object type"));
		vm_object_reference(obj);
#if VM_NRESERVLEVEL > 0
		if ((obj->flags & OBJ_COLORED) == 0) {
			VM_OBJECT_WLOCK(obj);
			vm_object_color(obj, 0);
			VM_OBJECT_WUNLOCK(obj);
		}
#endif
	}
	*objp = obj;
	*flagsp = flags;

	VOP_MMAPPED(vp);

done:
	if (error != 0 && *writecounted) {
		*writecounted = FALSE;
		vm_pager_update_writecount(obj, objsize, 0);
	}
	vput(vp);
	return (error);
}

/*
 * vm_mmap_cdev()
 *
 * Helper function for vm_mmap.  Perform sanity check specific for mmap
 * operations on cdevs.
 */
int
vm_mmap_cdev(struct thread *td, vm_size_t objsize, vm_prot_t *protp,
    vm_prot_t *maxprotp, int *flagsp, struct cdev *cdev, struct cdevsw *dsw,
    vm_ooffset_t *foff, vm_object_t *objp)
{
	vm_object_t obj;
	vm_prot_t prot;
	int error, flags;

	flags = *flagsp;
	prot = *protp;

	if (dsw->d_flags & D_MMAP_ANON) {
		*objp = NULL;
		*foff = 0;
		*maxprotp = VM_PROT_ALL;
		*protp = VM_PROT_ADD_CAP(*protp);
		*flagsp |= MAP_ANON;
		return (0);
	}
	/*
	 * cdevs do not provide private mappings of any kind.
	 */
	if ((*maxprotp & VM_PROT_WRITE) == 0 &&
	    (prot & VM_PROT_WRITE) != 0)
		return (EACCES);
	if (flags & (MAP_PRIVATE|MAP_COPY))
		return (EINVAL);
	/*
	 * Force device mappings to be shared.
	 */
	flags |= MAP_SHARED;
#ifdef MAC_XXX
	error = mac_cdev_check_mmap(td->td_ucred, cdev, (int)prot);
	if (error != 0)
		return (error);
#endif
	/*
	 * First, try d_mmap_single().  If that is not implemented
	 * (returns ENODEV), fall back to using the device pager.
	 * Note that d_mmap_single() must return a reference to the
	 * object (it needs to bump the reference count of the object
	 * it returns somehow).
	 *
	 * XXX assumes VM_PROT_* == PROT_*
	 */
	error = dsw->d_mmap_single(cdev, foff, objsize, objp, (int)prot);
	if (error != ENODEV)
		return (error);
	obj = vm_pager_allocate(OBJT_DEVICE, cdev, objsize, prot, *foff,
	    td->td_ucred);
	if (obj == NULL)
		return (EINVAL);
	*objp = obj;
	*flagsp = flags;
	return (0);
}

/*
 * vm_mmap()
 *
 * Internal version of mmap used by exec, sys5 shared memory, and
 * various device drivers.  Handle is either a vnode pointer, a
 * character device, or NULL for MAP_ANON.
 */
int
vm_mmap(vm_map_t map, vm_pointer_t *addr, vm_size_t size, vm_prot_t prot,
	vm_prot_t maxprot, int flags,
	objtype_t handle_type, void *handle,
	vm_ooffset_t foff)
{
	vm_object_t object;
	struct thread *td = curthread;
	int error;
	boolean_t writecounted;

	if (size == 0)
		return (EINVAL);

	size = round_page(size);
	object = NULL;
	writecounted = FALSE;

	KASSERT((prot & VM_PROT_CAP) == 0, ("VM_PROT_CAP set in prot"));
	KASSERT((maxprot & VM_PROT_CAP) == 0, ("VM_PROT_CAP set in maxprot"));

	/*
	 * Lookup/allocate object.
	 */
	switch (handle_type) {
	case OBJT_DEVICE: {
		struct cdevsw *dsw;
		struct cdev *cdev;
		int ref;

		cdev = handle;
		dsw = dev_refthread(cdev, &ref);
		if (dsw == NULL)
			return (ENXIO);
		error = vm_mmap_cdev(td, size, &prot, &maxprot, &flags, cdev,
		    dsw, &foff, &object);
		dev_relthread(cdev, ref);
		break;
	}
	case OBJT_VNODE:
		error = vm_mmap_vnode(td, size, prot, &maxprot, &flags,
		    handle, &foff, &object, &writecounted);
		break;
	case OBJT_DEFAULT:
		if (handle == NULL) {
			prot = VM_PROT_ADD_CAP(prot);
			maxprot = VM_PROT_ADD_CAP(prot);
			error = 0;
			break;
		}
		/* FALLTHROUGH */
	default:
		error = EINVAL;
		break;
	}
	if (error)
		return (error);

	error = vm_mmap_object(map, addr, 0, size, prot, maxprot, flags,
	    object, foff, writecounted, td);
	if (error != 0 && object != NULL) {
		/*
		 * If this mapping was accounted for in the vnode's
		 * writecount, then undo that now.
		 */
		if (writecounted)
			vm_pager_release_writecount(object, 0, size);
		vm_object_deallocate(object);
	}
	return (error);
}

int
kern_mmap_racct_check(struct thread *td, vm_map_t map, vm_size_t size)
{
	int error;

	RACCT_PROC_LOCK(td->td_proc);
	if (map->size + size > lim_cur(td, RLIMIT_VMEM)) {
		RACCT_PROC_UNLOCK(td->td_proc);
		return (ENOMEM);
	}
	if (racct_set(td->td_proc, RACCT_VMEM, map->size + size)) {
		RACCT_PROC_UNLOCK(td->td_proc);
		return (ENOMEM);
	}
	if (!old_mlock && map->flags & MAP_WIREFUTURE) {
		if (ptoa(pmap_wired_count(map->pmap)) + size >
		    lim_cur(td, RLIMIT_MEMLOCK)) {
			racct_set_force(td->td_proc, RACCT_VMEM, map->size);
			RACCT_PROC_UNLOCK(td->td_proc);
			return (ENOMEM);
		}
		error = racct_set(td->td_proc, RACCT_MEMLOCK,
		    ptoa(pmap_wired_count(map->pmap)) + size);
		if (error != 0) {
			racct_set_force(td->td_proc, RACCT_VMEM, map->size);
			RACCT_PROC_UNLOCK(td->td_proc);
			return (error);
		}
	}
	RACCT_PROC_UNLOCK(td->td_proc);
	return (0);
}

/*
 * Internal version of mmap that maps a specific VM object into an
 * map.  Called by mmap for MAP_ANON, vm_mmap, shm_mmap, and vn_mmap.
 */
int
vm_mmap_object(vm_map_t map, vm_pointer_t *addr, vm_offset_t max_addr,
    vm_size_t size, vm_prot_t prot,
    vm_prot_t maxprot, int flags, vm_object_t object, vm_ooffset_t foff,
    boolean_t writecounted, struct thread *td)
{
	int docow, error, findspace, rv;
	bool curmap, fitit, new_reservation;
	vm_size_t padded_size;
	vm_pointer_t reservation;

#ifdef __CHERI_PURE_CAPABILITY__
	KASSERT(cheri_getlen(addr) == sizeof(void *),
	    ("Invalid bounds for pointer-sized object %zx",
	    (size_t)cheri_getlen(addr)));
#endif

	curmap = map == &td->td_proc->p_vmspace->vm_map;
	if (curmap) {
		padded_size = CHERI_REPRESENTABLE_LENGTH(size);
		error = kern_mmap_racct_check(td, map, size);
		if (error != 0)
			return (error);
	}

	/*
	 * We currently can only deal with page aligned file offsets.
	 * The mmap() system call already enforces this by subtracting
	 * the page offset from the file offset, but checking here
	 * catches errors in device drivers (e.g. d_single_mmap()
	 * callbacks) and other internal mapping requests (such as in
	 * exec).
	 */
	if (foff & PAGE_MASK)
		return (EINVAL);

	if ((flags & MAP_FIXED) == 0) {
		fitit = TRUE;
		*addr = round_page(*addr);
	} else {
		if (*addr != trunc_page(*addr))
			return (EINVAL);
		fitit = FALSE;
	}

	if (flags & MAP_RESERVATION_CREATE)
		new_reservation = true;
	else
		new_reservation = false;

	if (flags & MAP_ANON) {
		if (object != NULL || foff != 0)
			return (EINVAL);
		docow = 0;
	} else if (flags & MAP_PREFAULT_READ)
		docow = MAP_PREFAULT;
	else
		docow = MAP_PREFAULT_PARTIAL;

	if ((flags & (MAP_ANON|MAP_SHARED)) == 0)
		docow |= MAP_COPY_ON_WRITE;
	if (flags & MAP_NOSYNC)
		docow |= MAP_DISABLE_SYNCER;
	if (flags & MAP_NOCORE)
		docow |= MAP_DISABLE_COREDUMP;
	/* Shared memory is also shared with children. */
	if (flags & MAP_SHARED)
		docow |= MAP_INHERIT_SHARE;
	if (writecounted)
		docow |= MAP_WRITECOUNT;
	if (flags & MAP_STACK) {
		if (object != NULL)
			return (EINVAL);
		docow |= MAP_STACK_GROWS_DOWN;
	}
	if ((flags & MAP_EXCL) != 0)
		docow |= MAP_CHECK_EXCL;
	if ((flags & MAP_GUARD) != 0)
		docow |= MAP_CREATE_GUARD;

	if (fitit) {
		if ((flags & MAP_ALIGNMENT_MASK) == MAP_ALIGNED_SUPER)
			findspace = VMFS_SUPER_SPACE;
		else if ((flags & MAP_ALIGNMENT_MASK) != 0)
			findspace = VMFS_ALIGNED_SPACE(flags >>
			    MAP_ALIGNMENT_SHIFT);
		else
			findspace = VMFS_OPTIMAL_SPACE;

		if (curmap) {
			rv = vm_map_find_min(map, object, foff, addr, size,
			    round_page((vm_offset_t)td->td_proc->p_vmspace->
			    vm_daddr + lim_max(td, RLIMIT_DATA)), max_addr,
			    findspace, prot, maxprot, docow);
		} else {
			rv = vm_map_find(map, object, foff, addr, size,
			    max_addr, findspace, prot, maxprot, docow);
		}
	} else {
		if (max_addr != 0 && *addr + size > max_addr)
			return (ENOMEM);
		if (docow & MAP_GUARD)
			maxprot = PROT_NONE;
		reservation = *addr;
		if (new_reservation) {
			rv = vm_map_reservation_create(map, &reservation,
			    size, PAGE_SIZE, maxprot);
			if (rv != KERN_SUCCESS)
				return (vm_mmap_to_errno(rv));
		}

		rv = vm_map_fixed(map, object, foff, reservation, size,
		    prot, maxprot, docow);
		if (rv != KERN_SUCCESS && new_reservation)
			vm_map_reservation_delete(map, reservation);
		else
			*addr = reservation;
	}

	if (rv == KERN_SUCCESS) {
		/*
		 * If the process has requested that all future mappings
		 * be wired, then heed this.
		 */
		if ((map->flags & MAP_WIREFUTURE) != 0) {
			vm_map_lock(map);
			if ((map->flags & MAP_WIREFUTURE) != 0)
				(void)vm_map_wire_locked(map, *addr,
				    *addr + size, VM_MAP_WIRE_USER |
				    ((flags & MAP_STACK) ? VM_MAP_WIRE_HOLESOK :
				    VM_MAP_WIRE_NOHOLES));
			vm_map_unlock(map);
		}
	}
	return (vm_mmap_to_errno(rv));
}

/*
 * Translate a Mach VM return code to zero on success or the appropriate errno
 * on failure.
 */
int
vm_mmap_to_errno(int rv)
{

	switch (rv) {
	case KERN_SUCCESS:
		return (0);
	case KERN_INVALID_ADDRESS:
	case KERN_NO_SPACE:
		return (ENOMEM);
	case KERN_PROTECTION_FAILURE:
		return (EACCES);
	case KERN_MEM_PROT_FAILURE:
		return (EPROT);
	default:
		return (EINVAL);
	}
}
// CHERI CHANGES START
// {
//   "updated": 20200123,
//   "target_type": "kernel",
//   "changes": [
//     "support",
//     "user_capabilities"
//   ],
//   "changes_purecap": [
//     "support",
//     "pointer_as_integer"
//   ]
// }
// CHERI CHANGES END<|MERGE_RESOLUTION|>--- conflicted
+++ resolved
@@ -925,11 +925,7 @@
 		return (EINVAL);
 #endif
 
-<<<<<<< HEAD
-	return (kern_msync(td, (__cheri_addr vaddr_t)uap->addr, uap->len,
-=======
 	return (kern_msync(td, (uintptr_t)(uintcap_t)uap->addr, uap->len,
->>>>>>> 460c72d6
 	    uap->flags));
 }
 
@@ -994,11 +990,7 @@
 		return (EPROT);
 #endif
 
-<<<<<<< HEAD
-	return (kern_munmap(td, (__cheri_addr vaddr_t)uap->addr, uap->len));
-=======
 	return (kern_munmap(td, (uintptr_t)(uintcap_t)uap->addr, uap->len));
->>>>>>> 460c72d6
 }
 
 int
@@ -1084,11 +1076,7 @@
 		return (EPROT);
 #endif
 
-<<<<<<< HEAD
-	return (kern_mprotect(td, (__cheri_addr vaddr_t)uap->addr, uap->len,
-=======
 	return (kern_mprotect(td, (uintptr_t)(uintcap_t)uap->addr, uap->len,
->>>>>>> 460c72d6
 	    uap->prot));
 }
 
@@ -1218,11 +1206,7 @@
 		return (EPROT);
 #endif
 
-<<<<<<< HEAD
-	return (kern_madvise(td, (__cheri_addr vaddr_t)uap->addr, uap->len,
-=======
 	return (kern_madvise(td, (uintptr_t)(uintcap_t)uap->addr, uap->len,
->>>>>>> 460c72d6
 	    uap->behav));
 }
 
@@ -1282,11 +1266,7 @@
 		return (EPROT);
 #endif
 
-<<<<<<< HEAD
-	return (kern_mincore(td, (__cheri_addr vaddr_t)uap->addr, uap->len,
-=======
 	return (kern_mincore(td, (uintptr_t)(uintcap_t)uap->addr, uap->len,
->>>>>>> 460c72d6
 	    uap->vec));
 }
 
@@ -1730,11 +1710,7 @@
 		return (EPROT);
 #endif
 
-<<<<<<< HEAD
-	return (kern_munlock(td, (__cheri_addr vaddr_t)uap->addr, uap->len));
-=======
 	return (kern_munlock(td, (uintptr_t)(uintcap_t)uap->addr, uap->len));
->>>>>>> 460c72d6
 }
 
 int
