/*-
 * SPDX-License-Identifier: BSD-3-Clause
 *
 * Copyright (c) 1988 University of Utah.
 * Copyright (c) 1991, 1993
 *	The Regents of the University of California.  All rights reserved.
 * Copyright (c) 2016 SRI International
 *
 * This code is derived from software contributed to Berkeley by
 * the Systems Programming Group of the University of Utah Computer
 * Science Department.
 *
 * This software was developed by SRI International and the University of
 * Cambridge Computer Laboratory under DARPA/AFRL contract FA8750-10-C-0237
 * ("CTSRD"), as part of the DARPA CRASH research programme.
 *
 * Redistribution and use in source and binary forms, with or without
 * modification, are permitted provided that the following conditions
 * are met:
 * 1. Redistributions of source code must retain the above copyright
 *    notice, this list of conditions and the following disclaimer.
 * 2. Redistributions in binary form must reproduce the above copyright
 *    notice, this list of conditions and the following disclaimer in the
 *    documentation and/or other materials provided with the distribution.
 * 3. Neither the name of the University nor the names of its contributors
 *    may be used to endorse or promote products derived from this software
 *    without specific prior written permission.
 *
 * THIS SOFTWARE IS PROVIDED BY THE REGENTS AND CONTRIBUTORS ``AS IS'' AND
 * ANY EXPRESS OR IMPLIED WARRANTIES, INCLUDING, BUT NOT LIMITED TO, THE
 * IMPLIED WARRANTIES OF MERCHANTABILITY AND FITNESS FOR A PARTICULAR PURPOSE
 * ARE DISCLAIMED.  IN NO EVENT SHALL THE REGENTS OR CONTRIBUTORS BE LIABLE
 * FOR ANY DIRECT, INDIRECT, INCIDENTAL, SPECIAL, EXEMPLARY, OR CONSEQUENTIAL
 * DAMAGES (INCLUDING, BUT NOT LIMITED TO, PROCUREMENT OF SUBSTITUTE GOODS
 * OR SERVICES; LOSS OF USE, DATA, OR PROFITS; OR BUSINESS INTERRUPTION)
 * HOWEVER CAUSED AND ON ANY THEORY OF LIABILITY, WHETHER IN CONTRACT, STRICT
 * LIABILITY, OR TORT (INCLUDING NEGLIGENCE OR OTHERWISE) ARISING IN ANY WAY
 * OUT OF THE USE OF THIS SOFTWARE, EVEN IF ADVISED OF THE POSSIBILITY OF
 * SUCH DAMAGE.
 *
 * from: Utah $Hdr: vm_mmap.c 1.6 91/10/21$
 *
 *	@(#)vm_mmap.c	8.4 (Berkeley) 1/12/94
 */

/*
 * Mapped file (mmap) interface to VM
 */

#include <sys/cdefs.h>
__FBSDID("$FreeBSD$");

#include "opt_hwpmc_hooks.h"
#include "opt_ktrace.h"
#include "opt_vm.h"

#include <sys/param.h>
#include <sys/systm.h>
#ifdef CPU_CHERI
#include <sys/cheriabi.h>
#endif
#include <sys/capsicum.h>
#include <sys/kernel.h>
#include <sys/lock.h>
#include <sys/mutex.h>
#include <sys/sysproto.h>
#include <sys/filedesc.h>
#include <sys/priv.h>
#include <sys/proc.h>
#include <sys/procctl.h>
#include <sys/racct.h>
#include <sys/resource.h>
#include <sys/resourcevar.h>
#include <sys/rwlock.h>
#include <sys/signal.h>
#include <sys/sysctl.h>
#include <sys/vnode.h>
#include <sys/fcntl.h>
#include <sys/file.h>
#include <sys/mman.h>
#include <sys/mount.h>
#include <sys/conf.h>
#include <sys/stat.h>
#include <sys/syscallsubr.h>
#include <sys/sysent.h>
#include <sys/syslog.h>
#include <sys/uio.h>
#include <sys/ktrace.h>		/* Requires sys/signal.h, sys/uio.h */
#include <sys/vmmeter.h>
#if defined(__amd64__) || defined(__i386__) /* for i386_read_exec */
#include <machine/md_var.h>
#endif

#include <security/audit/audit.h>
#include <security/mac/mac_framework.h>

#include <vm/vm.h>
#include <vm/vm_param.h>
#include <vm/pmap.h>
#include <vm/vm_map.h>
#include <vm/vm_object.h>
#include <vm/vm_page.h>
#include <vm/vm_pager.h>
#include <vm/vm_pageout.h>
#include <vm/vm_extern.h>
#include <vm/vm_page.h>
#include <vm/vnode_pager.h>

#ifdef HWPMC_HOOKS
#include <sys/pmckern.h>
#endif

#ifdef COMPAT_CHERIABI
#include <compat/cheriabi/cheriabi_util.h>
#endif

int old_mlock = 0;
SYSCTL_INT(_vm, OID_AUTO, old_mlock, CTLFLAG_RWTUN, &old_mlock, 0,
    "Do not apply RLIMIT_MEMLOCK on mlockall");
static int mincore_mapped = 1;
SYSCTL_INT(_vm, OID_AUTO, mincore_mapped, CTLFLAG_RWTUN, &mincore_mapped, 0,
    "mincore reports mappings, not residency");
static int log_wxrequests = 0;
SYSCTL_INT(_vm, OID_AUTO, log_wxrequests, CTLFLAG_RWTUN, &log_wxrequests, 0,
    "Log requests for PROT_WRITE and PROT_EXEC");

#ifdef MAP_32BIT
#define	MAP_32BIT_MAX_ADDR	((vm_offset_t)1 << 31)
#endif

#ifndef _SYS_SYSPROTO_H_
struct sbrk_args {
	int incr;
};
#endif

int
sys_sbrk(struct thread *td, struct sbrk_args *uap)
{
	/* Not yet implemented */
	return (EOPNOTSUPP);
}

#ifndef _SYS_SYSPROTO_H_
struct sstk_args {
	int incr;
};
#endif

int
sys_sstk(struct thread *td, struct sstk_args *uap)
{
	/* Not yet implemented */
	return (EOPNOTSUPP);
}

#if defined(COMPAT_43)
int
ogetpagesize(struct thread *td, struct ogetpagesize_args *uap)
{

	td->td_retval[0] = PAGE_SIZE;
	return (0);
}
#endif				/* COMPAT_43 */

static inline int
vm_wxcheck(struct proc *p, char *call)
{
	if (log_wxrequests)
		log(LOG_NOTICE, "%s(%d): W^X requested from %s\n",
		    p->p_comm, p->p_pid, call);
	return (0);
}

/*
 * Memory Map (mmap) system call.  Note that the file offset
 * and address are allowed to be NOT page aligned, though if
 * the MAP_FIXED flag it set, both must have the same remainder
 * modulo the PAGE_SIZE (POSIX 1003.1b).  If the address is not
 * page-aligned, the actual mapping starts at trunc_page(addr)
 * and the return value is adjusted up by the page offset.
 *
 * Generally speaking, only character devices which are themselves
 * memory-based, such as a video framebuffer, can be mmap'd.  Otherwise
 * there would be no cache coherency between a descriptor and a VM mapping
 * both to the same character device.
 */
#ifndef _SYS_SYSPROTO_H_
struct mmap_args {
	void *addr;
	size_t len;
	int prot;
	int flags;
	int fd;
	long pad;
	off_t pos;
};
#endif

int
sys_mmap(struct thread *td, struct mmap_args *uap)
{

	return (kern_mmap(td, (uintptr_t)uap->addr, uap->len, uap->prot,
	    uap->flags, uap->fd, uap->pos));
}

int
<<<<<<< HEAD
kern_mmap(struct thread *td, uintptr_t addr0, size_t size, int prot,
    int flags, int fd, off_t pos)
{
	struct mmap_req	mr = {
		.mr_hint = addr0,
		.mr_size = size,
		.mr_prot = prot,
		.mr_flags = flags,
		.mr_fd = fd,
		.mr_pos = pos
	};

	return (kern_mmap_req(td, &mr));
}

int
kern_mmap_req(struct thread *td, const struct mmap_req *mrp)
{
	struct vmspace *vms;
	struct file *fp;
	off_t pos;
	vm_offset_t addr_mask = PAGE_MASK;
	vm_size_t pageoff, size;
	vm_offset_t addr, max_addr;
=======
kern_mmap(struct thread *td, uintptr_t addr0, size_t len, int prot, int flags,
    int fd, off_t pos)
{
	struct vmspace *vms;
	struct file *fp;
	vm_offset_t addr;
	vm_size_t pageoff, size;
>>>>>>> ee63b959
	vm_prot_t cap_maxprot;
	int align, error, fd, flags, max_prot, prot;
	cap_rights_t rights;

	addr = mrp->mr_hint;
	max_addr = mrp->mr_max_addr;
	size = mrp->mr_size;
	max_prot = EXTRACT_PROT_MAX(mrp->mr_prot);
	prot = EXTRACT_PROT(mrp->mr_prot);
	flags = mrp->mr_flags;
	fd = mrp->mr_fd;
	pos = mrp->mr_pos;

	if ((prot & max_prot) != prot) {
		SYSERRCAUSE(
		    "%s: requested page permissions exceed requesed maximum",
		    __func__);
		return (EACCES);
	}
	if ((prot & (PROT_WRITE | PROT_EXEC)) == (PROT_WRITE | PROT_EXEC) &&
	    (error = vm_wxcheck(td->td_proc, "mmap")))
		return (error);

	vms = td->td_proc->p_vmspace;
	fp = NULL;
	AUDIT_ARG_FD(fd);

	/*
	 * Ignore old flags that used to be defined but did not do anything.
	 */
	if (!SV_CURPROC_FLAG(SV_CHERI))
		flags &= ~(MAP_RESERVED0020 | MAP_RESERVED0040);
	
	/*
	 * Enforce the constraints.
	 * Mapping of length 0 is only allowed for old binaries.
	 * Anonymous mapping shall specify -1 as filedescriptor and
	 * zero position for new code. Be nice to ancient a.out
	 * binaries and correct pos for anonymous mapping, since old
	 * ld.so sometimes issues anonymous map requests with non-zero
	 * pos.
	 */
	if (!SV_CURPROC_FLAG(SV_AOUT)) {
<<<<<<< HEAD
		if ((size == 0 && curproc->p_osrel >= P_OSREL_MAP_ANON) ||
		    ((flags & MAP_ANON) != 0 && (fd != -1 || pos != 0))) {
			SYSERRCAUSE("%s: size == 0", __func__);
=======
		if ((len == 0 && curproc->p_osrel >= P_OSREL_MAP_ANON) ||
		    ((flags & MAP_ANON) != 0 && (fd != -1 || pos != 0)))
>>>>>>> ee63b959
			return (EINVAL);
		}
	} else {
		if ((flags & MAP_ANON) != 0)
			pos = 0;
	}

	if (flags & MAP_STACK) {
		if (fd != -1) {
			SYSERRCAUSE("%s: MAP_STACK with fd", __func__);
			return (EINVAL);
		}

		if ((prot & (PROT_READ | PROT_WRITE)) !=
		    (PROT_READ | PROT_WRITE)) {
			SYSERRCAUSE("%s: MAP_STACK without both PROT_READ "
			    "and PROT_WRITE", __func__);
			return (EINVAL);
		}
		flags |= MAP_ANON;
		pos = 0;
	}
	unsigned int extra_flags =
	    (flags & ~(MAP_SHARED | MAP_PRIVATE | MAP_FIXED | MAP_HASSEMAPHORE |
	    MAP_STACK | MAP_NOSYNC | MAP_ANON | MAP_EXCL | MAP_NOCORE |
	    MAP_PREFAULT_READ | MAP_GUARD |
	    MAP_CHERI_NOSETBOUNDS |
#ifdef MAP_32BIT
	    MAP_32BIT |
#endif
	    MAP_ALIGNMENT_MASK));
	if (extra_flags != 0) {
		SYSERRCAUSE("%s: Unhandled flag(s) 0x%x", __func__,
		    extra_flags);
		return (EINVAL);
	}
	if ((flags & (MAP_EXCL | MAP_FIXED)) == MAP_EXCL) {
		SYSERRCAUSE("%s: MAP_EXCL without MAP_FIXED", __func__);
		return (EINVAL);
	}
	if ((flags & (MAP_SHARED | MAP_PRIVATE)) == (MAP_SHARED | MAP_PRIVATE)) {
		SYSERRCAUSE("%s: both MAP_SHARED and MAP_PRIVATE", __func__);
		return (EINVAL);
	}
	if (prot != PROT_NONE &&
	    (prot & ~(PROT_READ | PROT_WRITE | PROT_EXEC)) != 0) {
		SYSERRCAUSE("%s: Unexpected protections 0x%x", __func__,
		    (prot & ~(PROT_READ | PROT_WRITE | PROT_EXEC)));
		return (EINVAL);
	}
	if ((flags & MAP_GUARD) != 0 && (prot != PROT_NONE || fd != -1 ||
	    pos != 0 || (flags & ~(MAP_FIXED | MAP_GUARD | MAP_EXCL |
#ifdef MAP_32BIT
	    MAP_32BIT |
#endif
	    MAP_ALIGNMENT_MASK)) != 0)) {
		SYSERRCAUSE("%s: Invalid arguments with MAP_GUARD", __func__);
		return (EINVAL);
	}

	/*
	 * Align the file position to a page boundary,
	 * and save its page offset component.
	 */
	pageoff = (pos & PAGE_MASK);
	pos -= pageoff;

	/* Compute size from len by rounding (on both ends). */
	size = len + pageoff;			/* low end... */
	size = round_page(size);		/* hi end */
	/* Check for rounding up to zero. */
	if (len < size)
		return (ENOMEM);

	align = flags & MAP_ALIGNMENT_MASK;
#ifndef CPU_CHERI
	/* In the non-CHERI case, remove the alignment request. */
	if (align == MAP_ALIGNED_CHERI || align == MAP_ALIGNED_CHERI_SEAL) {
		flags &= ~MAP_ALIGNMENT_MASK;
		align = 0;
	}
#else /* CPU_CHERI */
	/*
	 * Convert MAP_ALIGNED_CHERI(_SEAL) into explicit alignment
	 * requests and check lengths.
	 */
	if (align == MAP_ALIGNED_CHERI) {
		flags &= ~MAP_ALIGNMENT_MASK;
		if (CHERI_ALIGN_SHIFT(size) > PAGE_SHIFT) {
			flags |= MAP_ALIGNED(CHERI_ALIGN_SHIFT(size));

			if (size & CHERI_ALIGN_MASK(size) &&
			    cheriabi_mmap_precise_bounds) {
				SYSERRCAUSE("%s: MAP_ALIGNED_CHERI and size "
				    "(0x%zx) is insufficently rounded (mask "
				    "0x%llx)", __func__, size,
				    CHERI_ALIGN_MASK(size));
				return (ERANGE);
			}

			if (CHERI_ALIGN_MASK(size) != 0)
				addr_mask = CHERI_ALIGN_MASK(size);
		}
		align = flags & MAP_ALIGNMENT_MASK;
	} else if (align == MAP_ALIGNED_CHERI_SEAL) {
		flags &= ~MAP_ALIGNMENT_MASK;
		if (CHERI_SEAL_ALIGN_SHIFT(size) > PAGE_SHIFT) {
			flags |= MAP_ALIGNED(CHERI_SEAL_ALIGN_SHIFT(size));

			if (size & CHERI_SEAL_ALIGN_MASK(size) &&
			    cheriabi_mmap_precise_bounds) {
				SYSERRCAUSE("%s: MAP_ALIGNED_CHERI_SEAL and "
				    "size (0x%zx) is insufficently rounded "
				    "(mask 0x%llx)", __func__, size,
				    CHERI_SEAL_ALIGN_MASK(size));
				return (ERANGE);
			}

			if (CHERI_ALIGN_MASK(size) != 0)
				addr_mask = CHERI_SEAL_ALIGN_MASK(size);
		}
		align = flags & MAP_ALIGNMENT_MASK;
	}
#endif /* CPU_CHERI */

	/* Ensure alignment is at least a page and fits in a pointer. */
	if (align != 0 && align != MAP_ALIGNED_SUPER &&
	    (align >> MAP_ALIGNMENT_SHIFT >= sizeof(void *) * NBBY ||
	    align >> MAP_ALIGNMENT_SHIFT < PAGE_SHIFT)) {
		SYSERRCAUSE("%s: nonsensical alignment (2^%d)",
		    __func__, align >> MAP_ALIGNMENT_SHIFT);
		return (EINVAL);
	}

	/*
	 * Check for illegal addresses.  Watch out for address wrap... Note
	 * that VM_*_ADDRESS are not constants due to casts (argh).
	 */
	if (flags & MAP_FIXED) {
		/*
		 * The specified address must have the same remainder
		 * as the file offset taken modulo PAGE_SIZE, so it
		 * should be aligned after adjustment by pageoff.
		 */
		addr -= pageoff;
		if (addr & addr_mask) {
			SYSERRCAUSE("%s: addr (%p) is underaligned "
			    "(mask 0x%zx)", __func__, (void *)addr, addr_mask);
			return (EINVAL);
		}

		/* Address range must be all in user VM space. */
		if (addr < vm_map_min(&vms->vm_map) ||
		    addr + size > vm_map_max(&vms->vm_map)) {
			SYSERRCAUSE("%s: range (%p-%p) is outside user "
			    "address range (%p-%p)", __func__, (void *)addr,
			    (void *)(addr + size),
			    (void *)vm_map_min(&vms->vm_map),
			    (void *)vm_map_max(&vms->vm_map));
			return (EINVAL);
		}
		if (addr + size < addr) {
			SYSERRCAUSE("%s: addr (%p) + size (0x%zx) overflows",
			    __func__, (void *)addr, size);
			return (EINVAL);
		}
#ifdef MAP_32BIT
		if (flags & MAP_32BIT) {
			KASSERT(!SV_CURPROC_FLAG(SV_CHERI),
			    ("MAP_32BIT on a CheriABI process"));
			max_addr = MAP_32BIT_MAX_ADDR;
			if (addr + size > MAP_32BIT_MAX_ADDR) {
				SYSERRCAUSE("%s: addr (%p) + size (0x%zx) is "
				    "> 0x%zx (MAP_32BIT_MAX_ADDR)", __func__,
				    (void *)addr, size, MAP_32BIT_MAX_ADDR);
				return (EINVAL);
			}
		}
	} else if (flags & MAP_32BIT) {
		KASSERT(!SV_CURPROC_FLAG(SV_CHERI),
		    ("MAP_32BIT on a CheriABI process"));
		max_addr = MAP_32BIT_MAX_ADDR;
		/*
		 * For MAP_32BIT, override the hint if it is too high and
		 * do not bother moving the mapping past the heap (since
		 * the heap is usually above 2GB).
		 */
		if (addr + size > MAP_32BIT_MAX_ADDR)
			addr = 0;
#endif
	} else {
		/*
		 * XXX for non-fixed mappings where no hint is provided or
		 * the hint would fall in the potential heap space,
		 * place it after the end of the largest possible heap.
		 *
		 * There should really be a pmap call to determine a reasonable
		 * location.
		 */
		if (addr == 0 ||
		    (addr >= round_page((vm_offset_t)vms->vm_taddr) &&
		    addr < round_page((vm_offset_t)vms->vm_daddr +
		    lim_max(td, RLIMIT_DATA))))
			addr = round_page((vm_offset_t)vms->vm_daddr +
			    lim_max(td, RLIMIT_DATA));
	}
	if (len == 0) {
		/*
		 * Return success without mapping anything for old
		 * binaries that request a page-aligned mapping of
		 * length 0.  For modern binaries, this function
		 * returns an error earlier.
		 */
		error = 0;
	} else if ((flags & MAP_GUARD) != 0) {
		error = vm_mmap_object(&vms->vm_map, &addr, max_addr, size,
		    VM_PROT_NONE, VM_PROT_NONE, flags, NULL, pos, FALSE, td);
	} else if ((flags & MAP_ANON) != 0) {
		/*
		 * Mapping blank space is trivial.
		 *
		 * This relies on VM_PROT_* matching PROT_*.
		 */
		error = vm_mmap_object(&vms->vm_map, &addr, max_addr, size,
		    prot, max_prot, flags, NULL, pos, FALSE, td);
	} else {
		/*
		 * Mapping file, get fp for validation and don't let the
		 * descriptor disappear on us if we block. Check capability
		 * rights, but also return the maximum rights to be combined
		 * with maxprot later.
		 */
		cap_rights_init(&rights, CAP_MMAP);
		if (max_prot & PROT_READ)
			cap_rights_set(&rights, CAP_MMAP_R);
		if ((flags & MAP_SHARED) != 0) {
			if (max_prot & PROT_WRITE)
				cap_rights_set(&rights, CAP_MMAP_W);
		}
		if (max_prot & PROT_EXEC)
			cap_rights_set(&rights, CAP_MMAP_X);
		error = fget_mmap(td, fd, &rights, &cap_maxprot, &fp);
		if (error != 0)
			goto done;
		if ((flags & (MAP_SHARED | MAP_PRIVATE)) == 0 &&
		    td->td_proc->p_osrel >= P_OSREL_MAP_FSTRICT) {
			error = EINVAL;
			goto done;
		}
		if ((max_prot & cap_maxprot) != max_prot) {
			SYSERRCAUSE("%s: unable to map file with "
			    "requested maximum permissions", __func__);
			error = EINVAL;
			goto done;
		}
		/* This relies on VM_PROT_* matching PROT_*. */
		error = fo_mmap(fp, &vms->vm_map, &addr, max_addr, size,
		    prot, max_prot & cap_maxprot, flags, pos, td);
	}

	if (error == 0) {
#ifdef COMPAT_CHERIABI
		if (SV_CURPROC_FLAG(SV_CHERI))
			td->td_retcap = cheriabi_mmap_retcap(td,
			    addr + pageoff,  mrp);
		/* Unconditionaly return the VA in td_retval[0] for ktrace */
#endif
		td->td_retval[0] = (register_t) (addr + pageoff);
	}
done:
	if (fp)
		fdrop(fp, td);

	return (error);
}

#if defined(COMPAT_FREEBSD6)
int
freebsd6_mmap(struct thread *td, struct freebsd6_mmap_args *uap)
{

	return (kern_mmap(td, (uintptr_t)uap->addr, 0, uap->len,
	    PROT_MAX(PROT_ALL) | uap->prot, uap->flags, uap->fd, uap->pos));
}
#endif

#ifdef COMPAT_43
#ifndef _SYS_SYSPROTO_H_
struct ommap_args {
	caddr_t addr;
	int len;
	int prot;
	int flags;
	int fd;
	long pos;
};
#endif
int
ommap(struct thread *td, struct ommap_args *uap)
{
	static const char cvtbsdprot[8] = {
		0,
		PROT_EXEC,
		PROT_WRITE,
		PROT_EXEC | PROT_WRITE,
		PROT_READ,
		PROT_EXEC | PROT_READ,
		PROT_WRITE | PROT_READ,
		PROT_EXEC | PROT_WRITE | PROT_READ,
	};
	int flags, prot;

#define	OMAP_ANON	0x0002
#define	OMAP_COPY	0x0020
#define	OMAP_SHARED	0x0010
#define	OMAP_FIXED	0x0100

	prot = cvtbsdprot[uap->prot & 0x7];
#if (defined(COMPAT_FREEBSD32) && defined(__amd64__)) || defined(__i386__)
	if (i386_read_exec && SV_PROC_FLAG(td->td_proc, SV_ILP32) &&
	    prot != 0)
		prot |= PROT_EXEC;
#endif
	flags = 0;
	if (uap->flags & OMAP_ANON)
		flags |= MAP_ANON;
	if (uap->flags & OMAP_COPY)
		flags |= MAP_COPY;
	if (uap->flags & OMAP_SHARED)
		flags |= MAP_SHARED;
	else
		flags |= MAP_PRIVATE;
	if (uap->flags & OMAP_FIXED)
		flags |= MAP_FIXED;
	return (kern_mmap(td, (uintptr_t)uap->addr, 0, uap->len,
	    PROT_MAX(PROT_ALL) | prot, flags, uap->fd, uap->pos));
}
#endif				/* COMPAT_43 */


#ifndef _SYS_SYSPROTO_H_
struct msync_args {
	void *addr;
	size_t len;
	int flags;
};
#endif
int
sys_msync(struct thread *td, struct msync_args *uap)
{

	return (kern_msync(td, (uintptr_t)uap->addr, uap->len, uap->flags));
}

int
kern_msync(struct thread *td, uintptr_t addr0, size_t size, int flags)
{
	vm_offset_t addr;
	vm_size_t pageoff;
	vm_map_t map;
	int rv;

	addr = addr0;
	pageoff = (addr & PAGE_MASK);
	addr -= pageoff;
	size += pageoff;
	size = (vm_size_t) round_page(size);
	if (addr + size < addr)
		return (EINVAL);

	if ((flags & ~(MS_ASYNC | MS_INVALIDATE | MS_PAGEOUT)) != 0)
		return (EINVAL);
	if ((flags & (MS_ASYNC|MS_INVALIDATE)) == (MS_ASYNC|MS_INVALIDATE))
		return (EINVAL);
	if ((flags & MS_PAGEOUT) != 0 && (flags & ~MS_PAGEOUT) != 0)
		return (EINVAL);

	map = &td->td_proc->p_vmspace->vm_map;

	/*
	 * Clean the pages and interpret the return value.
	 */
	rv = vm_map_sync(map, addr, addr + size, (flags & MS_ASYNC) == 0,
	    (flags & MS_INVALIDATE) != 0, (flags & MS_PAGEOUT) != 0);
	switch (rv) {
	case KERN_SUCCESS:
		return (0);
	case KERN_INVALID_ADDRESS:
		return (ENOMEM);
	case KERN_INVALID_ARGUMENT:
		return (EBUSY);
	case KERN_FAILURE:
		return (EIO);
	default:
		return (EINVAL);
	}
}

#ifndef _SYS_SYSPROTO_H_
struct munmap_args {
	void *addr;
	size_t len;
};
#endif
int
sys_munmap(struct thread *td, struct munmap_args *uap)
{

	return (kern_munmap(td, (uintptr_t)uap->addr, uap->len));
}

int
kern_munmap(struct thread *td, uintptr_t addr0, size_t size)
{
#ifdef HWPMC_HOOKS
	struct pmckern_map_out pkm;
	vm_map_entry_t entry;
	bool pmc_handled;
#endif
	vm_offset_t addr;
	vm_size_t pageoff;
	vm_map_t map;

	if (size == 0)
		return (EINVAL);

	addr = addr0;
	pageoff = (addr & PAGE_MASK);
	addr -= pageoff;
	size += pageoff;
	size = (vm_size_t) round_page(size);
	if (addr + size < addr)
		return (EINVAL);

	/*
	 * Check for illegal addresses.  Watch out for address wrap...
	 */
	map = &td->td_proc->p_vmspace->vm_map;
	if (addr < vm_map_min(map) || addr + size > vm_map_max(map))
		return (EINVAL);
	vm_map_lock(map);
#ifdef HWPMC_HOOKS
	pmc_handled = false;
	if (PMC_HOOK_INSTALLED(PMC_FN_MUNMAP)) {
		pmc_handled = true;
		/*
		 * Inform hwpmc if the address range being unmapped contains
		 * an executable region.
		 */
		pkm.pm_address = (uintptr_t) NULL;
		if (vm_map_lookup_entry(map, addr, &entry)) {
			for (; entry->start < addr + size;
			    entry = entry->next) {
				if (vm_map_check_protection(map, entry->start,
					entry->end, VM_PROT_EXECUTE) == TRUE) {
					pkm.pm_address = (uintptr_t) addr;
					pkm.pm_size = (size_t) size;
					break;
				}
			}
		}
	}
#endif
	vm_map_delete(map, addr, addr + size);

#ifdef HWPMC_HOOKS
	if (__predict_false(pmc_handled)) {
		/* downgrade the lock to prevent a LOR with the pmc-sx lock */
		vm_map_lock_downgrade(map);
		if (pkm.pm_address != (uintptr_t) NULL)
			PMC_CALL_HOOK(td, PMC_FN_MUNMAP, (void *) &pkm);
		vm_map_unlock_read(map);
	} else
#endif
		vm_map_unlock(map);

	/* vm_map_delete returns nothing but KERN_SUCCESS anyway */
	return (0);
}

#ifndef _SYS_SYSPROTO_H_
struct mprotect_args {
	const void *addr;
	size_t len;
	int prot;
};
#endif
int
sys_mprotect(struct thread *td, struct mprotect_args *uap)
{

	return (kern_mprotect(td, (uintptr_t)uap->addr, uap->len, uap->prot));
}

int
kern_mprotect(struct thread *td, uintptr_t addr0, size_t size, int prot)
{
	vm_offset_t addr;
	vm_size_t pageoff;
	int error;

	addr = addr0;
	prot = (prot & VM_PROT_ALL);
	pageoff = (addr & PAGE_MASK);
	addr -= pageoff;
	size += pageoff;
	size = (vm_size_t) round_page(size);
#ifdef COMPAT_FREEBSD32
	if (SV_PROC_FLAG(td->td_proc, SV_ILP32)) {
		if (((addr + size) & 0xffffffff) < addr)
			return (EINVAL);
	} else
#endif
	if (addr + size < addr)
		return (EINVAL);

	if ((prot & (PROT_WRITE | PROT_EXEC)) == (PROT_WRITE | PROT_EXEC) &&
	    (error = vm_wxcheck(td->td_proc, "mprotect")))
		return (error);

	switch (vm_map_protect(&td->td_proc->p_vmspace->vm_map, addr,
	    addr + size, prot, FALSE)) {
	case KERN_SUCCESS:
		return (0);
	case KERN_PROTECTION_FAILURE:
		return (EACCES);
	case KERN_RESOURCE_SHORTAGE:
		return (ENOMEM);
	}
	return (EINVAL);
}

#ifndef _SYS_SYSPROTO_H_
struct minherit_args {
	void *addr;
	size_t len;
	int inherit;
};
#endif
int
sys_minherit(struct thread *td, struct minherit_args *uap)
{

	return (kern_minherit(td, (vm_offset_t)uap->addr, uap->len,
	    uap->inherit));
}

int
kern_minherit(struct thread *td, vm_offset_t addr, vm_size_t size, int inherit)
{
	vm_size_t pageoff;

	pageoff = (addr & PAGE_MASK);
	addr -= pageoff;
	size += pageoff;
	size = (vm_size_t) round_page(size);
	if (addr + size < addr)
		return (EINVAL);

	switch (vm_map_inherit(&td->td_proc->p_vmspace->vm_map, addr,
	    addr + size, (vm_inherit_t)inherit)) {
	case KERN_SUCCESS:
		return (0);
	case KERN_PROTECTION_FAILURE:
		return (EACCES);
	}
	return (EINVAL);
}

#ifndef _SYS_SYSPROTO_H_
struct madvise_args {
	void *addr;
	size_t len;
	int behav;
};
#endif

int
sys_madvise(struct thread *td, struct madvise_args *uap)
{

	return (kern_madvise(td, (uintptr_t)uap->addr, uap->len, uap->behav));
}

int
kern_madvise(struct thread *td, uintptr_t addr0, size_t len, int behav)
{
	vm_map_t map;
	vm_offset_t addr, end, start;
	int flags;

	/*
	 * Check for our special case, advising the swap pager we are
	 * "immortal."
	 */
	if (behav == MADV_PROTECT) {
		flags = PPROT_SET;
		return (kern_procctl(td, P_PID, td->td_proc->p_pid,
		    PROC_SPROTECT, &flags));
	}

	/*
	 * Check for illegal addresses.  Watch out for address wrap... Note
	 * that VM_*_ADDRESS are not constants due to casts (argh).
	 */
	map = &td->td_proc->p_vmspace->vm_map;
	addr = addr0;
	if (addr < vm_map_min(map) || addr + len > vm_map_max(map))
		return (EINVAL);
	if ((addr + len) < addr)
		return (EINVAL);

	/*
	 * Since this routine is only advisory, we default to conservative
	 * behavior.
	 */
	start = trunc_page(addr);
	end = round_page(addr + len);

	/*
	 * vm_map_madvise() checks for illegal values of behav.
	 */
	return (vm_map_madvise(map, start, end, behav));
}

#ifndef _SYS_SYSPROTO_H_
struct mincore_args {
	const void *addr;
	size_t len;
	char *vec;
};
#endif

int
sys_mincore(struct thread *td, struct mincore_args *uap)
{

	return (kern_mincore(td, (uintptr_t)uap->addr, uap->len,
	    __USER_CAP(uap->vec, uap->len)));
}

int
kern_mincore(struct thread *td, uintptr_t addr0, size_t len,
    char * __capability vec)
{
	vm_offset_t addr, first_addr;
	vm_offset_t end, cend;
	pmap_t pmap;
	vm_map_t map;
	int error = 0;
	int vecindex, lastvecindex;
	vm_map_entry_t current;
	vm_map_entry_t entry;
	vm_object_t object;
	vm_paddr_t locked_pa;
	vm_page_t m;
	vm_pindex_t pindex;
	int mincoreinfo;
	unsigned int timestamp;
	boolean_t locked;

	/*
	 * Make sure that the addresses presented are valid for user
	 * mode.
	 */
	first_addr = addr = trunc_page(addr0);
	end = addr + (vm_size_t)round_page(len);
	map = &td->td_proc->p_vmspace->vm_map;
	if (end > vm_map_max(map) || end < addr)
		return (ENOMEM);

	pmap = vmspace_pmap(td->td_proc->p_vmspace);

	vm_map_lock_read(map);
RestartScan:
	timestamp = map->timestamp;

	if (!vm_map_lookup_entry(map, addr, &entry)) {
		vm_map_unlock_read(map);
		return (ENOMEM);
	}

	/*
	 * Do this on a map entry basis so that if the pages are not
	 * in the current processes address space, we can easily look
	 * up the pages elsewhere.
	 */
	lastvecindex = -1;
	for (current = entry; current->start < end; current = current->next) {

		/*
		 * check for contiguity
		 */
		if (current->end < end && current->next->start > current->end) {
			vm_map_unlock_read(map);
			return (ENOMEM);
		}

		/*
		 * ignore submaps (for now) or null objects
		 */
		if ((current->eflags & MAP_ENTRY_IS_SUB_MAP) ||
			current->object.vm_object == NULL)
			continue;

		/*
		 * limit this scan to the current map entry and the
		 * limits for the mincore call
		 */
		if (addr < current->start)
			addr = current->start;
		cend = current->end;
		if (cend > end)
			cend = end;

		/*
		 * scan this entry one page at a time
		 */
		while (addr < cend) {
			/*
			 * Check pmap first, it is likely faster, also
			 * it can provide info as to whether we are the
			 * one referencing or modifying the page.
			 */
			object = NULL;
			locked_pa = 0;
		retry:
			m = NULL;
			mincoreinfo = pmap_mincore(pmap, addr, &locked_pa);
			if (mincore_mapped) {
				/*
				 * We only care about this pmap's
				 * mapping of the page, if any.
				 */
				if (locked_pa != 0) {
					vm_page_unlock(PHYS_TO_VM_PAGE(
					    locked_pa));
				}
			} else if (locked_pa != 0) {
				/*
				 * The page is mapped by this process but not
				 * both accessed and modified.  It is also
				 * managed.  Acquire the object lock so that
				 * other mappings might be examined.
				 */
				m = PHYS_TO_VM_PAGE(locked_pa);
				if (m->object != object) {
					if (object != NULL)
						VM_OBJECT_WUNLOCK(object);
					object = m->object;
					locked = VM_OBJECT_TRYWLOCK(object);
					vm_page_unlock(m);
					if (!locked) {
						VM_OBJECT_WLOCK(object);
						vm_page_lock(m);
						goto retry;
					}
				} else
					vm_page_unlock(m);
				KASSERT(m->valid == VM_PAGE_BITS_ALL,
				    ("mincore: page %p is mapped but invalid",
				    m));
			} else if (mincoreinfo == 0) {
				/*
				 * The page is not mapped by this process.  If
				 * the object implements managed pages, then
				 * determine if the page is resident so that
				 * the mappings might be examined.
				 */
				if (current->object.vm_object != object) {
					if (object != NULL)
						VM_OBJECT_WUNLOCK(object);
					object = current->object.vm_object;
					VM_OBJECT_WLOCK(object);
				}
				if (object->type == OBJT_DEFAULT ||
				    object->type == OBJT_SWAP ||
				    object->type == OBJT_VNODE) {
					pindex = OFF_TO_IDX(current->offset +
					    (addr - current->start));
					m = vm_page_lookup(object, pindex);
					if (m != NULL && m->valid == 0)
						m = NULL;
					if (m != NULL)
						mincoreinfo = MINCORE_INCORE;
				}
			}
			if (m != NULL) {
				/* Examine other mappings to the page. */
				if (m->dirty == 0 && pmap_is_modified(m))
					vm_page_dirty(m);
				if (m->dirty != 0)
					mincoreinfo |= MINCORE_MODIFIED_OTHER;
				/*
				 * The first test for PGA_REFERENCED is an
				 * optimization.  The second test is
				 * required because a concurrent pmap
				 * operation could clear the last reference
				 * and set PGA_REFERENCED before the call to
				 * pmap_is_referenced(). 
				 */
				if ((m->aflags & PGA_REFERENCED) != 0 ||
				    pmap_is_referenced(m) ||
				    (m->aflags & PGA_REFERENCED) != 0)
					mincoreinfo |= MINCORE_REFERENCED_OTHER;
			}
			if (object != NULL)
				VM_OBJECT_WUNLOCK(object);

			/*
			 * subyte may page fault.  In case it needs to modify
			 * the map, we release the lock.
			 */
			vm_map_unlock_read(map);

			/*
			 * calculate index into user supplied byte vector
			 */
			vecindex = atop(addr - first_addr);

			/*
			 * If we have skipped map entries, we need to make sure that
			 * the byte vector is zeroed for those skipped entries.
			 */
			while ((lastvecindex + 1) < vecindex) {
				++lastvecindex;
				error = subyte_c(vec + lastvecindex, 0);
				if (error) {
					error = EFAULT;
					goto done2;
				}
			}

			/*
			 * Pass the page information to the user
			 */
			error = subyte_c(vec + vecindex, mincoreinfo);
			if (error) {
				error = EFAULT;
				goto done2;
			}

			/*
			 * If the map has changed, due to the subyte, the previous
			 * output may be invalid.
			 */
			vm_map_lock_read(map);
			if (timestamp != map->timestamp)
				goto RestartScan;

			lastvecindex = vecindex;
			addr += PAGE_SIZE;
		}
	}

	/*
	 * subyte may page fault.  In case it needs to modify
	 * the map, we release the lock.
	 */
	vm_map_unlock_read(map);

	/*
	 * Zero the last entries in the byte vector.
	 */
	vecindex = atop(end - first_addr);
	while ((lastvecindex + 1) < vecindex) {
		++lastvecindex;
		error = subyte_c(vec + lastvecindex, 0);
		if (error) {
			error = EFAULT;
			goto done2;
		}
	}

	/*
	 * If the map has changed, due to the subyte, the previous
	 * output may be invalid.
	 */
	vm_map_lock_read(map);
	if (timestamp != map->timestamp)
		goto RestartScan;
	vm_map_unlock_read(map);
done2:
	return (error);
}

#ifndef _SYS_SYSPROTO_H_
struct mlock_args {
	const void *addr;
	size_t len;
};
#endif
int
sys_mlock(struct thread *td, struct mlock_args *uap)
{

	return (kern_mlock(td->td_proc, td->td_ucred,
	    __DECONST(uintptr_t, uap->addr), uap->len));
}

int
kern_mlock(struct proc *proc, struct ucred *cred, uintptr_t addr0, size_t len)
{
	vm_offset_t addr, end, last, start;
	vm_size_t npages, size;
	vm_map_t map;
	unsigned long nsize;
	int error;

	error = priv_check_cred(cred, PRIV_VM_MLOCK);
	if (error)
		return (error);
	addr = addr0;
	size = len;
	last = addr + size;
	start = trunc_page(addr);
	end = round_page(last);
	if (last < addr || end < addr)
		return (EINVAL);
	npages = atop(end - start);
	if (npages > vm_page_max_user_wired)
		return (ENOMEM);
	map = &proc->p_vmspace->vm_map;
	PROC_LOCK(proc);
	nsize = ptoa(npages + pmap_wired_count(map->pmap));
	if (nsize > lim_cur_proc(proc, RLIMIT_MEMLOCK)) {
		PROC_UNLOCK(proc);
		return (ENOMEM);
	}
	PROC_UNLOCK(proc);
#ifdef RACCT
	if (racct_enable) {
		PROC_LOCK(proc);
		error = racct_set(proc, RACCT_MEMLOCK, nsize);
		PROC_UNLOCK(proc);
		if (error != 0)
			return (ENOMEM);
	}
#endif
	error = vm_map_wire(map, start, end,
	    VM_MAP_WIRE_USER | VM_MAP_WIRE_NOHOLES);
#ifdef RACCT
	if (racct_enable && error != KERN_SUCCESS) {
		PROC_LOCK(proc);
		racct_set(proc, RACCT_MEMLOCK,
		    ptoa(pmap_wired_count(map->pmap)));
		PROC_UNLOCK(proc);
	}
#endif
	return (error == KERN_SUCCESS ? 0 : ENOMEM);
}

#ifndef _SYS_SYSPROTO_H_
struct mlockall_args {
	int	how;
};
#endif

int
sys_mlockall(struct thread *td, struct mlockall_args *uap)
{
	vm_map_t map;
	int error;

	map = &td->td_proc->p_vmspace->vm_map;
	error = priv_check(td, PRIV_VM_MLOCK);
	if (error)
		return (error);

	if ((uap->how == 0) || ((uap->how & ~(MCL_CURRENT|MCL_FUTURE)) != 0))
		return (EINVAL);

	/*
	 * If wiring all pages in the process would cause it to exceed
	 * a hard resource limit, return ENOMEM.
	 */
	if (!old_mlock && uap->how & MCL_CURRENT) {
		if (map->size > lim_cur(td, RLIMIT_MEMLOCK))
			return (ENOMEM);
	}
#ifdef RACCT
	if (racct_enable) {
		PROC_LOCK(td->td_proc);
		error = racct_set(td->td_proc, RACCT_MEMLOCK, map->size);
		PROC_UNLOCK(td->td_proc);
		if (error != 0)
			return (ENOMEM);
	}
#endif

	if (uap->how & MCL_FUTURE) {
		vm_map_lock(map);
		vm_map_modflags(map, MAP_WIREFUTURE, 0);
		vm_map_unlock(map);
		error = 0;
	}

	if (uap->how & MCL_CURRENT) {
		/*
		 * P1003.1-2001 mandates that all currently mapped pages
		 * will be memory resident and locked (wired) upon return
		 * from mlockall(). vm_map_wire() will wire pages, by
		 * calling vm_fault_wire() for each page in the region.
		 */
		error = vm_map_wire(map, vm_map_min(map), vm_map_max(map),
		    VM_MAP_WIRE_USER|VM_MAP_WIRE_HOLESOK);
		if (error == KERN_SUCCESS)
			error = 0;
		else if (error == KERN_RESOURCE_SHORTAGE)
			error = ENOMEM;
		else
			error = EAGAIN;
	}
#ifdef RACCT
	if (racct_enable && error != KERN_SUCCESS) {
		PROC_LOCK(td->td_proc);
		racct_set(td->td_proc, RACCT_MEMLOCK,
		    ptoa(pmap_wired_count(map->pmap)));
		PROC_UNLOCK(td->td_proc);
	}
#endif

	return (error);
}

#ifndef _SYS_SYSPROTO_H_
struct munlockall_args {
	register_t dummy;
};
#endif

int
sys_munlockall(struct thread *td, struct munlockall_args *uap)
{
	vm_map_t map;
	int error;

	map = &td->td_proc->p_vmspace->vm_map;
	error = priv_check(td, PRIV_VM_MUNLOCK);
	if (error)
		return (error);

	/* Clear the MAP_WIREFUTURE flag from this vm_map. */
	vm_map_lock(map);
	vm_map_modflags(map, 0, MAP_WIREFUTURE);
	vm_map_unlock(map);

	/* Forcibly unwire all pages. */
	error = vm_map_unwire(map, vm_map_min(map), vm_map_max(map),
	    VM_MAP_WIRE_USER|VM_MAP_WIRE_HOLESOK);
#ifdef RACCT
	if (racct_enable && error == KERN_SUCCESS) {
		PROC_LOCK(td->td_proc);
		racct_set(td->td_proc, RACCT_MEMLOCK, 0);
		PROC_UNLOCK(td->td_proc);
	}
#endif

	return (error);
}

#ifndef _SYS_SYSPROTO_H_
struct munlock_args {
	const void *addr;
	size_t len;
};
#endif
int
sys_munlock(struct thread *td, struct munlock_args *uap)
{

	return (kern_munlock(td, (uintptr_t)uap->addr, uap->len));
}

int
kern_munlock(struct thread *td, uintptr_t addr0, size_t size)
{
	vm_offset_t addr, end, last, start;
#ifdef RACCT
	vm_map_t map;
#endif
	int error;

	error = priv_check(td, PRIV_VM_MUNLOCK);
	if (error)
		return (error);
	addr = addr0;
	last = addr + size;
	start = trunc_page(addr);
	end = round_page(last);
	if (last < addr || end < addr)
		return (EINVAL);
	error = vm_map_unwire(&td->td_proc->p_vmspace->vm_map, start, end,
	    VM_MAP_WIRE_USER | VM_MAP_WIRE_NOHOLES);
#ifdef RACCT
	if (racct_enable && error == KERN_SUCCESS) {
		PROC_LOCK(td->td_proc);
		map = &td->td_proc->p_vmspace->vm_map;
		racct_set(td->td_proc, RACCT_MEMLOCK,
		    ptoa(pmap_wired_count(map->pmap)));
		PROC_UNLOCK(td->td_proc);
	}
#endif
	return (error == KERN_SUCCESS ? 0 : ENOMEM);
}

/*
 * vm_mmap_vnode()
 *
 * Helper function for vm_mmap.  Perform sanity check specific for mmap
 * operations on vnodes.
 */
int
vm_mmap_vnode(struct thread *td, vm_size_t objsize,
    vm_prot_t prot, vm_prot_t *maxprotp, int *flagsp,
    struct vnode *vp, vm_ooffset_t *foffp, vm_object_t *objp,
    boolean_t *writecounted)
{
	struct vattr va;
	vm_object_t obj;
	vm_ooffset_t foff;
	struct ucred *cred;
	int error, flags;
	bool writex;

	cred = td->td_ucred;
	writex = (*maxprotp & VM_PROT_WRITE) != 0 &&
	    (*flagsp & MAP_SHARED) != 0;
	if ((error = vget(vp, LK_SHARED, td)) != 0)
		return (error);
	AUDIT_ARG_VNODE1(vp);
	foff = *foffp;
	flags = *flagsp;
	obj = vp->v_object;
	if (vp->v_type == VREG) {
		/*
		 * Get the proper underlying object
		 */
		if (obj == NULL) {
			error = EINVAL;
			goto done;
		}
		if (obj->type == OBJT_VNODE && obj->handle != vp) {
			vput(vp);
			vp = (struct vnode *)obj->handle;
			/*
			 * Bypass filesystems obey the mpsafety of the
			 * underlying fs.  Tmpfs never bypasses.
			 */
			error = vget(vp, LK_SHARED, td);
			if (error != 0)
				return (error);
		}
		if (writex) {
			*writecounted = TRUE;
			vnode_pager_update_writecount(obj, 0, objsize);
		}
	} else {
		error = EINVAL;
		goto done;
	}
	if ((error = VOP_GETATTR(vp, &va, cred)))
		goto done;
#ifdef MAC
	/* This relies on VM_PROT_* matching PROT_*. */
	error = mac_vnode_check_mmap(cred, vp, (int)prot, flags);
	if (error != 0)
		goto done;
#endif
	if ((flags & MAP_SHARED) != 0) {
		if ((va.va_flags & (SF_SNAPSHOT|IMMUTABLE|APPEND)) != 0) {
			if (prot & VM_PROT_WRITE) {
				error = EPERM;
				goto done;
			}
			*maxprotp &= ~VM_PROT_WRITE;
		}
	}
	/*
	 * If it is a regular file without any references
	 * we do not need to sync it.
	 * Adjust object size to be the size of actual file.
	 */
	objsize = round_page(va.va_size);
	if (va.va_nlink == 0)
		flags |= MAP_NOSYNC;
	if (obj->type == OBJT_VNODE) {
		obj = vm_pager_allocate(OBJT_VNODE, vp, objsize, prot, foff,
		    cred);
		if (obj == NULL) {
			error = ENOMEM;
			goto done;
		}
	} else {
		KASSERT(obj->type == OBJT_DEFAULT || obj->type == OBJT_SWAP,
		    ("wrong object type"));
		VM_OBJECT_WLOCK(obj);
		vm_object_reference_locked(obj);
#if VM_NRESERVLEVEL > 0
		vm_object_color(obj, 0);
#endif
		VM_OBJECT_WUNLOCK(obj);
	}
	*objp = obj;
	*flagsp = flags;

	vfs_mark_atime(vp, cred);

done:
	if (error != 0 && *writecounted) {
		*writecounted = FALSE;
		vnode_pager_update_writecount(obj, objsize, 0);
	}
	vput(vp);
	return (error);
}

/*
 * vm_mmap_cdev()
 *
 * Helper function for vm_mmap.  Perform sanity check specific for mmap
 * operations on cdevs.
 */
int
vm_mmap_cdev(struct thread *td, vm_size_t objsize, vm_prot_t prot,
    vm_prot_t *maxprotp, int *flagsp, struct cdev *cdev, struct cdevsw *dsw,
    vm_ooffset_t *foff, vm_object_t *objp)
{
	vm_object_t obj;
	int error, flags;

	flags = *flagsp;

	if (dsw->d_flags & D_MMAP_ANON) {
		*objp = NULL;
		*foff = 0;
		*maxprotp = VM_PROT_ALL;
		*flagsp |= MAP_ANON;
		return (0);
	}
	/*
	 * cdevs do not provide private mappings of any kind.
	 */
	if ((*maxprotp & VM_PROT_WRITE) == 0 &&
	    (prot & VM_PROT_WRITE) != 0)
		return (EACCES);
	if (flags & (MAP_PRIVATE|MAP_COPY))
		return (EINVAL);
	/*
	 * Force device mappings to be shared.
	 */
	flags |= MAP_SHARED;
#ifdef MAC_XXX
	error = mac_cdev_check_mmap(td->td_ucred, cdev, (int)prot);
	if (error != 0)
		return (error);
#endif
	/*
	 * First, try d_mmap_single().  If that is not implemented
	 * (returns ENODEV), fall back to using the device pager.
	 * Note that d_mmap_single() must return a reference to the
	 * object (it needs to bump the reference count of the object
	 * it returns somehow).
	 *
	 * XXX assumes VM_PROT_* == PROT_*
	 */
	error = dsw->d_mmap_single(cdev, foff, objsize, objp, (int)prot);
	if (error != ENODEV)
		return (error);
	obj = vm_pager_allocate(OBJT_DEVICE, cdev, objsize, prot, *foff,
	    td->td_ucred);
	if (obj == NULL)
		return (EINVAL);
	*objp = obj;
	*flagsp = flags;
	return (0);
}

/*
 * vm_mmap()
 *
 * Internal version of mmap used by exec, sys5 shared memory, and
 * various device drivers.  Handle is either a vnode pointer, a
 * character device, or NULL for MAP_ANON.
 */
int
vm_mmap(vm_map_t map, vm_offset_t *addr, vm_size_t size, vm_prot_t prot,
	vm_prot_t maxprot, int flags,
	objtype_t handle_type, void *handle,
	vm_ooffset_t foff)
{
	vm_object_t object;
	struct thread *td = curthread;
	int error;
	boolean_t writecounted;

	if (size == 0)
		return (EINVAL);

	size = round_page(size);
	object = NULL;
	writecounted = FALSE;

	/*
	 * Lookup/allocate object.
	 */
	switch (handle_type) {
	case OBJT_DEVICE: {
		struct cdevsw *dsw;
		struct cdev *cdev;
		int ref;

		cdev = handle;
		dsw = dev_refthread(cdev, &ref);
		if (dsw == NULL)
			return (ENXIO);
		error = vm_mmap_cdev(td, size, prot, &maxprot, &flags, cdev,
		    dsw, &foff, &object);
		dev_relthread(cdev, ref);
		break;
	}
	case OBJT_VNODE:
		error = vm_mmap_vnode(td, size, prot, &maxprot, &flags,
		    handle, &foff, &object, &writecounted);
		break;
	case OBJT_DEFAULT:
		if (handle == NULL) {
			error = 0;
			break;
		}
		/* FALLTHROUGH */
	default:
		error = EINVAL;
		break;
	}
	if (error)
		return (error);

	error = vm_mmap_object(map, addr, 0, size, prot, maxprot, flags,
	    object, foff, writecounted, td);
	if (error != 0 && object != NULL) {
		/*
		 * If this mapping was accounted for in the vnode's
		 * writecount, then undo that now.
		 */
		if (writecounted)
			vnode_pager_release_writecount(object, 0, size);
		vm_object_deallocate(object);
	}
	return (error);
}

/*
 * Internal version of mmap that maps a specific VM object into an
 * map.  Called by mmap for MAP_ANON, vm_mmap, shm_mmap, and vn_mmap.
 */
int
vm_mmap_object(vm_map_t map, vm_offset_t *addr, vm_offset_t max_addr,
    vm_size_t size, vm_prot_t prot,
    vm_prot_t maxprot, int flags, vm_object_t object, vm_ooffset_t foff,
    boolean_t writecounted, struct thread *td)
{
	boolean_t curmap, fitit;
	int docow, error, findspace, rv;

	curmap = map == &td->td_proc->p_vmspace->vm_map;
	if (curmap) {
		RACCT_PROC_LOCK(td->td_proc);
		if (map->size + size > lim_cur(td, RLIMIT_VMEM)) {
			RACCT_PROC_UNLOCK(td->td_proc);
			return (ENOMEM);
		}
		if (racct_set(td->td_proc, RACCT_VMEM, map->size + size)) {
			RACCT_PROC_UNLOCK(td->td_proc);
			return (ENOMEM);
		}
		if (!old_mlock && map->flags & MAP_WIREFUTURE) {
			if (ptoa(pmap_wired_count(map->pmap)) + size >
			    lim_cur(td, RLIMIT_MEMLOCK)) {
				racct_set_force(td->td_proc, RACCT_VMEM,
				    map->size);
				RACCT_PROC_UNLOCK(td->td_proc);
				return (ENOMEM);
			}
			error = racct_set(td->td_proc, RACCT_MEMLOCK,
			    ptoa(pmap_wired_count(map->pmap)) + size);
			if (error != 0) {
				racct_set_force(td->td_proc, RACCT_VMEM,
				    map->size);
				RACCT_PROC_UNLOCK(td->td_proc);
				return (error);
			}
		}
		RACCT_PROC_UNLOCK(td->td_proc);
	}

	/*
	 * We currently can only deal with page aligned file offsets.
	 * The mmap() system call already enforces this by subtracting
	 * the page offset from the file offset, but checking here
	 * catches errors in device drivers (e.g. d_single_mmap()
	 * callbacks) and other internal mapping requests (such as in
	 * exec).
	 */
	if (foff & PAGE_MASK)
		return (EINVAL);

	if ((flags & MAP_FIXED) == 0) {
		fitit = TRUE;
		*addr = round_page(*addr);
	} else {
		if (*addr != trunc_page(*addr))
			return (EINVAL);
		fitit = FALSE;
	}

	if (flags & MAP_ANON) {
		if (object != NULL || foff != 0)
			return (EINVAL);
		docow = 0;
	} else if (flags & MAP_PREFAULT_READ)
		docow = MAP_PREFAULT;
	else
		docow = MAP_PREFAULT_PARTIAL;

	if ((flags & (MAP_ANON|MAP_SHARED)) == 0)
		docow |= MAP_COPY_ON_WRITE;
	if (flags & MAP_NOSYNC)
		docow |= MAP_DISABLE_SYNCER;
	if (flags & MAP_NOCORE)
		docow |= MAP_DISABLE_COREDUMP;
	/* Shared memory is also shared with children. */
	if (flags & MAP_SHARED)
		docow |= MAP_INHERIT_SHARE;
	if (writecounted)
		docow |= MAP_VN_WRITECOUNT;
	if (flags & MAP_STACK) {
		if (object != NULL)
			return (EINVAL);
		docow |= MAP_STACK_GROWS_DOWN;
	}
	if ((flags & MAP_EXCL) != 0)
		docow |= MAP_CHECK_EXCL;
	if ((flags & MAP_GUARD) != 0)
		docow |= MAP_CREATE_GUARD;

	if (fitit) {
		if ((flags & MAP_ALIGNMENT_MASK) == MAP_ALIGNED_SUPER)
			findspace = VMFS_SUPER_SPACE;
		else if ((flags & MAP_ALIGNMENT_MASK) != 0)
			findspace = VMFS_ALIGNED_SPACE(flags >>
			    MAP_ALIGNMENT_SHIFT);
		else
			findspace = VMFS_OPTIMAL_SPACE;
		if (curmap) {
			rv = vm_map_find_min(map, object, foff, addr, size,
			    round_page((vm_offset_t)td->td_proc->p_vmspace->
			    vm_daddr + lim_max(td, RLIMIT_DATA)), max_addr,
			    findspace, prot, maxprot, docow);
		} else {
			rv = vm_map_find(map, object, foff, addr, size,
			    max_addr, findspace, prot, maxprot, docow);
		}
	} else {
		if (max_addr != 0 && *addr + size > max_addr)
			return (ENOMEM);
		rv = vm_map_fixed(map, object, foff, *addr, size,
		    prot, maxprot, docow);
	}

	if (rv == KERN_SUCCESS) {
		/*
		 * If the process has requested that all future mappings
		 * be wired, then heed this.
		 */
		if ((map->flags & MAP_WIREFUTURE) != 0) {
			vm_map_lock(map);
			if ((map->flags & MAP_WIREFUTURE) != 0)
				(void)vm_map_wire_locked(map, *addr,
				    *addr + size, VM_MAP_WIRE_USER |
				    ((flags & MAP_STACK) ? VM_MAP_WIRE_HOLESOK :
				    VM_MAP_WIRE_NOHOLES));
			vm_map_unlock(map);
		}
	}
	return (vm_mmap_to_errno(rv));
}

/*
 * Translate a Mach VM return code to zero on success or the appropriate errno
 * on failure.
 */
int
vm_mmap_to_errno(int rv)
{

	switch (rv) {
	case KERN_SUCCESS:
		return (0);
	case KERN_INVALID_ADDRESS:
	case KERN_NO_SPACE:
		return (ENOMEM);
	case KERN_PROTECTION_FAILURE:
		return (EACCES);
	default:
		return (EINVAL);
	}
}
// CHERI CHANGES START
// {
//   "updated": 20181114,
//   "target_type": "kernel",
//   "changes": [
//     "support",
//     "user_capabilities"
//   ],
//   "change_comment": ""
// }
// CHERI CHANGES END<|MERGE_RESOLUTION|>--- conflicted
+++ resolved
@@ -207,13 +207,12 @@
 }
 
 int
-<<<<<<< HEAD
-kern_mmap(struct thread *td, uintptr_t addr0, size_t size, int prot,
+kern_mmap(struct thread *td, uintptr_t addr0, size_t len, int prot,
     int flags, int fd, off_t pos)
 {
 	struct mmap_req	mr = {
 		.mr_hint = addr0,
-		.mr_size = size,
+		.mr_len = len,
 		.mr_prot = prot,
 		.mr_flags = flags,
 		.mr_fd = fd,
@@ -230,24 +229,15 @@
 	struct file *fp;
 	off_t pos;
 	vm_offset_t addr_mask = PAGE_MASK;
-	vm_size_t pageoff, size;
+	vm_size_t len, pageoff, size;
 	vm_offset_t addr, max_addr;
-=======
-kern_mmap(struct thread *td, uintptr_t addr0, size_t len, int prot, int flags,
-    int fd, off_t pos)
-{
-	struct vmspace *vms;
-	struct file *fp;
-	vm_offset_t addr;
-	vm_size_t pageoff, size;
->>>>>>> ee63b959
 	vm_prot_t cap_maxprot;
 	int align, error, fd, flags, max_prot, prot;
 	cap_rights_t rights;
 
 	addr = mrp->mr_hint;
 	max_addr = mrp->mr_max_addr;
-	size = mrp->mr_size;
+	len = mrp->mr_len;
 	max_prot = EXTRACT_PROT_MAX(mrp->mr_prot);
 	prot = EXTRACT_PROT(mrp->mr_prot);
 	flags = mrp->mr_flags;
@@ -284,14 +274,9 @@
 	 * pos.
 	 */
 	if (!SV_CURPROC_FLAG(SV_AOUT)) {
-<<<<<<< HEAD
-		if ((size == 0 && curproc->p_osrel >= P_OSREL_MAP_ANON) ||
+		if ((len == 0 && curproc->p_osrel >= P_OSREL_MAP_ANON) ||
 		    ((flags & MAP_ANON) != 0 && (fd != -1 || pos != 0))) {
-			SYSERRCAUSE("%s: size == 0", __func__);
-=======
-		if ((len == 0 && curproc->p_osrel >= P_OSREL_MAP_ANON) ||
-		    ((flags & MAP_ANON) != 0 && (fd != -1 || pos != 0)))
->>>>>>> ee63b959
+			SYSERRCAUSE("%s: len == 0", __func__);
 			return (EINVAL);
 		}
 	} else {
