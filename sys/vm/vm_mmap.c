/*-
 * SPDX-License-Identifier: BSD-3-Clause
 *
 * Copyright (c) 1988 University of Utah.
 * Copyright (c) 1991, 1993
 *	The Regents of the University of California.  All rights reserved.
 * Copyright (c) 2016 SRI International
 *
 * This code is derived from software contributed to Berkeley by
 * the Systems Programming Group of the University of Utah Computer
 * Science Department.
 *
 * This software was developed by SRI International and the University of
 * Cambridge Computer Laboratory under DARPA/AFRL contract FA8750-10-C-0237
 * ("CTSRD"), as part of the DARPA CRASH research programme.
 *
 * Redistribution and use in source and binary forms, with or without
 * modification, are permitted provided that the following conditions
 * are met:
 * 1. Redistributions of source code must retain the above copyright
 *    notice, this list of conditions and the following disclaimer.
 * 2. Redistributions in binary form must reproduce the above copyright
 *    notice, this list of conditions and the following disclaimer in the
 *    documentation and/or other materials provided with the distribution.
 * 3. Neither the name of the University nor the names of its contributors
 *    may be used to endorse or promote products derived from this software
 *    without specific prior written permission.
 *
 * THIS SOFTWARE IS PROVIDED BY THE REGENTS AND CONTRIBUTORS ``AS IS'' AND
 * ANY EXPRESS OR IMPLIED WARRANTIES, INCLUDING, BUT NOT LIMITED TO, THE
 * IMPLIED WARRANTIES OF MERCHANTABILITY AND FITNESS FOR A PARTICULAR PURPOSE
 * ARE DISCLAIMED.  IN NO EVENT SHALL THE REGENTS OR CONTRIBUTORS BE LIABLE
 * FOR ANY DIRECT, INDIRECT, INCIDENTAL, SPECIAL, EXEMPLARY, OR CONSEQUENTIAL
 * DAMAGES (INCLUDING, BUT NOT LIMITED TO, PROCUREMENT OF SUBSTITUTE GOODS
 * OR SERVICES; LOSS OF USE, DATA, OR PROFITS; OR BUSINESS INTERRUPTION)
 * HOWEVER CAUSED AND ON ANY THEORY OF LIABILITY, WHETHER IN CONTRACT, STRICT
 * LIABILITY, OR TORT (INCLUDING NEGLIGENCE OR OTHERWISE) ARISING IN ANY WAY
 * OUT OF THE USE OF THIS SOFTWARE, EVEN IF ADVISED OF THE POSSIBILITY OF
 * SUCH DAMAGE.
 *
 * from: Utah $Hdr: vm_mmap.c 1.6 91/10/21$
 *
 *	@(#)vm_mmap.c	8.4 (Berkeley) 1/12/94
 */

/*
 * Mapped file (mmap) interface to VM
 */

#include <sys/cdefs.h>
__FBSDID("$FreeBSD$");

#include "opt_hwpmc_hooks.h"
#include "opt_ktrace.h"
#include "opt_vm.h"

#include <sys/param.h>
#include <sys/systm.h>
#include <sys/capsicum.h>
#include <sys/kernel.h>
#include <sys/lock.h>
#include <sys/mutex.h>
#include <sys/sysproto.h>
#include <sys/elf.h>
#include <sys/filedesc.h>
#include <sys/priv.h>
#include <sys/proc.h>
#include <sys/procctl.h>
#include <sys/racct.h>
#include <sys/resource.h>
#include <sys/resourcevar.h>
#include <sys/rwlock.h>
#include <sys/signal.h>
#include <sys/sysctl.h>
#include <sys/vnode.h>
#include <sys/fcntl.h>
#include <sys/file.h>
#include <sys/mman.h>
#include <sys/mount.h>
#include <sys/conf.h>
#include <sys/stat.h>
#include <sys/syscallsubr.h>
#include <sys/sysent.h>
#include <sys/syslog.h>
#include <sys/uio.h>
#include <sys/ktrace.h>		/* Requires sys/signal.h, sys/uio.h */
#include <sys/vmmeter.h>
#if defined(__amd64__) || defined(__i386__) /* for i386_read_exec */
#include <machine/md_var.h>
#endif

#include <security/audit/audit.h>
#include <security/mac/mac_framework.h>

#include <vm/vm.h>
#include <vm/vm_param.h>
#include <vm/pmap.h>
#include <vm/vm_map.h>
#include <vm/vm_object.h>
#include <vm/vm_page.h>
#include <vm/vm_pager.h>
#include <vm/vm_pageout.h>
#include <vm/vm_extern.h>
#include <vm/vm_page.h>
#include <vm/vnode_pager.h>

#ifdef HWPMC_HOOKS
#include <sys/pmckern.h>
#endif

#if __has_feature(capabilities)
#include <cheri/cheric.h>
#endif

#ifdef COMPAT_CHERIABI
#include <compat/cheriabi/cheriabi_util.h>
#endif

int old_mlock = 0;
SYSCTL_INT(_vm, OID_AUTO, old_mlock, CTLFLAG_RWTUN, &old_mlock, 0,
    "Do not apply RLIMIT_MEMLOCK on mlockall");
static int mincore_mapped = 1;
SYSCTL_INT(_vm, OID_AUTO, mincore_mapped, CTLFLAG_RWTUN, &mincore_mapped, 0,
    "mincore reports mappings, not residency");
static int imply_prot_max = 0;
SYSCTL_INT(_vm, OID_AUTO, imply_prot_max, CTLFLAG_RWTUN, &imply_prot_max, 0,
    "Imply maximum page permissions in mmap() when none are specified");
static int log_wxrequests = 0;
SYSCTL_INT(_vm, OID_AUTO, log_wxrequests, CTLFLAG_RWTUN, &log_wxrequests, 0,
    "Log requests for PROT_WRITE and PROT_EXEC");
#if __has_feature(capabilities)
SYSCTL_DECL(_security_cheri);
SYSCTL_NODE(_security_cheri, OID_AUTO, mmap, CTLFLAG_RW, 0, "mmap");
static int cheriabi_mmap_precise_bounds = 1;
SYSCTL_INT(_security_cheri_mmap, OID_AUTO, precise_bounds,
    CTLFLAG_RWTUN, &cheriabi_mmap_precise_bounds, 0,
    "Require that bounds on returned capabilities be precise.");
#ifdef COMPAT_CHERIABI
SYSCTL_DECL(_compat_cheriabi_mmap);
SYSCTL_INT(_compat_cheriabi_mmap, OID_AUTO, precise_bounds,
     CTLFLAG_RWTUN, &cheriabi_mmap_precise_bounds, 0,
     "Require that bounds on returned capabilities be precise.");
#endif
#endif

#ifdef MAP_32BIT
#define	MAP_32BIT_MAX_ADDR	((vm_offset_t)1 << 31)
#endif

#if __has_feature(capabilities)
static int
cap_covers_pages(const void * __capability cap, size_t size)
{
	const char * __capability addr;
	size_t pageoff;

	addr = cap;
	pageoff = ((__cheri_addr vaddr_t)addr & PAGE_MASK);
	addr -= pageoff;
	size += pageoff;
	size = (vm_size_t)round_page(size);

	return (__CAP_CHECK(__DECONST_CAP(void * __capability, addr), size));
}

#define	PERM_READ	(CHERI_PERM_LOAD | CHERI_PERM_LOAD_CAP)
#define	PERM_WRITE	(CHERI_PERM_STORE | CHERI_PERM_STORE_CAP | \
			    CHERI_PERM_STORE_LOCAL_CAP)
#define	PERM_EXEC	CHERI_PERM_EXECUTE
#define	PERM_RWX	(PERM_READ | PERM_WRITE | PERM_EXEC)
/*
 * Given a starting set of CHERI permissions (operms), set (not AND) the load,
 * store, and execute permissions based on the mmap permissions (prot).
 *
 * This function is intended to be used when creating a capability to a
 * new region or rederiving a capability when upgrading a sub-region.
 */
static register_t
mmap_prot2perms(int prot)
{
	register_t perms = 0;

	if (prot & PROT_READ)
		perms |= CHERI_PERM_LOAD | CHERI_PERM_LOAD_CAP;
	if (prot & PROT_WRITE)
		perms |= CHERI_PERM_STORE | CHERI_PERM_STORE_CAP |
		CHERI_PERM_STORE_LOCAL_CAP;
	if (prot & PROT_EXEC)
		perms |= CHERI_PERM_EXECUTE;

	return (perms);
}

static void * __capability
mmap_retcap(struct thread *td, vm_offset_t addr,
    const struct mmap_req *mrp)
{
	void * __capability newcap;
	size_t cap_base, cap_len;
	register_t perms, cap_prot;

	/*
	 * Return the original capability when MAP_CHERI_NOSETBOUNDS is set.
	 *
	 * NB: This means no permission changes.
	 * The assumption is that the larger capability has the correct
	 * permissions and we're only intrested in adjusting page mappings.
	 */
	if (mrp->mr_flags & MAP_CHERI_NOSETBOUNDS)
		return (mrp->mr_source_cap);

	newcap = mrp->mr_source_cap;
	perms = cheri_getperm(newcap);
	/*
	 * If PROT_MAX() was not passed, use the prot value to derive
	 * capability permissions.
	 */
	cap_prot = PROT_MAX_EXTRACT(mrp->mr_prot);
	if (cap_prot == 0)
		cap_prot = PROT_EXTRACT(mrp->mr_prot);
	/*
	 * Set the permissions to PROT_MAX to allow a full
	 * range of access subject to page permissions.
	 */
	newcap = cheri_andperm(newcap, ~PERM_RWX |
	    mmap_prot2perms(cap_prot));

	if (mrp->mr_flags & MAP_FIXED) {
		/*
		 * If hint was under aligned, we need to return a
		 * capability to the whole, properly aligned region
		 * with the offset pointing to hint.
		 */
		cap_base = cheri_getbase(newcap);
		/* TODO: use cheri_setaddress? */
		/* Set offset to vaddr of page */
		newcap = cheri_setoffset(newcap,
		    rounddown2(addr, PAGE_SIZE) - cap_base);
		newcap = cheri_csetbounds(newcap,
		    roundup2(mrp->mr_len + (addr - rounddown2(addr, PAGE_SIZE)),
		    PAGE_SIZE));
		/* Shift offset up if required */
		cap_base = cheri_getbase(newcap);
		newcap = cheri_setoffset(newcap, cap_base - addr);
	} else {
		cap_base = cheri_getbase(newcap);
		cap_len = cheri_getlen(newcap);
		KASSERT(addr >= cap_base &&
		    addr + mrp->mr_len <= cap_base + cap_len,
		    ("Allocated range (%zx - %zx) is not within source "
		    "capability (%zx - %zx)", addr, addr + mrp->mr_len,
		    cap_base, cap_base + cap_len));
		newcap = cheri_csetbounds(
		    cheri_setoffset(newcap, addr - cap_base),
		    roundup2(mrp->mr_len, PAGE_SIZE));
	}

	return (newcap);
}
#endif

#ifndef _SYS_SYSPROTO_H_
struct sbrk_args {
	int incr;
};
#endif

int
sys_sbrk(struct thread *td, struct sbrk_args *uap)
{
	/* Not yet implemented */
	return (EOPNOTSUPP);
}

#ifndef _SYS_SYSPROTO_H_
struct sstk_args {
	int incr;
};
#endif

int
sys_sstk(struct thread *td, struct sstk_args *uap)
{
	/* Not yet implemented */
	return (EOPNOTSUPP);
}

#if defined(COMPAT_43)
int
ogetpagesize(struct thread *td, struct ogetpagesize_args *uap)
{

	td->td_retval[0] = PAGE_SIZE;
	return (0);
}
#endif				/* COMPAT_43 */

static inline int
vm_wxcheck(struct proc *p, char *call)
{
	if (log_wxrequests)
		log(LOG_NOTICE, "%s(%d): W^X requested from %s\n",
		    p->p_comm, p->p_pid, call);
	return (0);
}

/*
 * Memory Map (mmap) system call.  Note that the file offset
 * and address are allowed to be NOT page aligned, though if
 * the MAP_FIXED flag it set, both must have the same remainder
 * modulo the PAGE_SIZE (POSIX 1003.1b).  If the address is not
 * page-aligned, the actual mapping starts at trunc_page(addr)
 * and the return value is adjusted up by the page offset.
 *
 * Generally speaking, only character devices which are themselves
 * memory-based, such as a video framebuffer, can be mmap'd.  Otherwise
 * there would be no cache coherency between a descriptor and a VM mapping
 * both to the same character device.
 */
#ifndef _SYS_SYSPROTO_H_
struct mmap_args {
	void *addr;
	size_t len;
	int prot;
	int flags;
	int fd;
	long pad;
	off_t pos;
};
#endif

int
sys_mmap(struct thread *td, struct mmap_args *uap)
{
#if !__has_feature(capabilities)

	return (kern_mmap(td, (__cheri_addr uintptr_t)uap->addr, uap->len,
	    uap->prot, uap->flags, uap->fd, uap->pos));
#else
	int flags = uap->flags;
	void * __capability source_cap;
	register_t perms, reqperms;
	vm_offset_t hint;
	struct mmap_req mr;

	if (flags & MAP_32BIT) {
		SYSERRCAUSE("MAP_32BIT not supported in CheriABI");
		return (EINVAL);
	}

	/*
	 * Allow existing mapping to be replaced using the MAP_FIXED
	 * flag IFF the addr argument is a valid capability with the
	 * VMMAP user permission.  In this case, the new capability is
	 * derived from the passed capability.  In all other cases, the
	 * new capability is derived from the per-thread mmap capability.
	 *
	 * If MAP_FIXED specified and addr does not meet the above
	 * requirements, then MAP_EXCL is implied to prevent changing
	 * page contents without permission.
	 *
	 * XXXBD: The fact that using valid a capability to a currently
	 * unmapped region with and without the VMMAP permission will
	 * yield different results (and even failure modes) is potentially
	 * confusing and incompatible with non-CHERI code.  One could
	 * potentially check if the region contains any mappings and
	 * switch to using the per-thread mmap capability as the source
	 * capability if this pattern proves common.
	 */
	hint = cheri_getaddress(uap->addr);
	if (cheri_gettag(uap->addr) &&
	    (cheri_getperm(uap->addr) & CHERI_PERM_CHERIABI_VMMAP) &&
	    (flags & MAP_FIXED))
		source_cap = uap->addr;
	else {
		if (flags & MAP_FIXED)
			flags |= MAP_EXCL;

		if (flags & MAP_CHERI_NOSETBOUNDS) {
			SYSERRCAUSE("MAP_CHERI_NOSETBOUNDS without a valid "
			    "addr capability");
			return (EINVAL);
		}

		/* Allocate from the per-thread capability. */
		source_cap = td->td_cheri_mmap_cap;
	}
	KASSERT(cheri_gettag(source_cap),
	    ("td->td_cheri_mmap_cap is untagged!"));

	/*
	 * If MAP_FIXED is specified, make sure that that the reqested
	 * address range fits within the source capability.
	 */
	if ((flags & MAP_FIXED) &&
	    (rounddown2(hint, PAGE_SIZE) < cheri_getbase(source_cap) ||
	    roundup2(hint + uap->len, PAGE_SIZE) >
	    cheri_getaddress(source_cap) + cheri_getlen(source_cap))) {
		SYSERRCAUSE("MAP_FIXED and too little space in "
		    "capablity (0x%zx < 0x%zx)",
		    cheri_getlen(source_cap) - cheri_getoffset(source_cap),
		    roundup2(uap->len, PAGE_SIZE));
		return (EPROT);
	}

	perms = cheri_getperm(source_cap);
	reqperms = mmap_prot2perms(uap->prot);
	if ((perms & reqperms) != reqperms) {
		SYSERRCAUSE("capability has insufficient perms (0x%lx)"
		    "for request (0x%lx)", perms, reqperms);
		return (EPROT);
	}

	/*
	 * If alignment is specified, check that it is sufficent and
	 * increase as required.  If not, assume data alignment.
	 */
	switch (flags & MAP_ALIGNMENT_MASK) {
	case MAP_ALIGNED(0):
		flags &= ~MAP_ALIGNMENT_MASK;
		/*
		 * Request CHERI data alignment when no other request is made.
		 * However, do not request alignment if both MAP_FIXED and
		 * MAP_CHERI_NOSETBOUNDS is set since that means we are filling
		 * in reserved address space from a file or MAP_ANON memory.
		 */
		if (!((flags & MAP_FIXED) && (flags & MAP_CHERI_NOSETBOUNDS))) {
			flags |= MAP_ALIGNED_CHERI;
		}
		break;
	case MAP_ALIGNED_CHERI:
	case MAP_ALIGNED_CHERI_SEAL:
		break;
	case MAP_ALIGNED_SUPER:
#if VM_NRESERVLEVEL > 0
		/*
		 * pmap_align_superpage() is a no-op for allocations
		 * less than a super page so request data alignment
		 * in that case.
		 *
		 * In practice this is a no-op as super-pages are
		 * precisely representable.
		 */
		if (uap->len < (1UL << (VM_LEVEL_0_ORDER + PAGE_SHIFT)) &&
		    CHERI_REPRESENTABLE_ALIGNMENT(uap->len) > (1UL << PAGE_SHIFT)) {
			flags &= ~MAP_ALIGNMENT_MASK;
			flags |= MAP_ALIGNED_CHERI;
		}
#endif
		break;
	default:
		/* Reject nonsensical sub-page alignment requests */
		if ((flags >> MAP_ALIGNMENT_SHIFT) < PAGE_SHIFT) {
			SYSERRCAUSE("subpage alignment request");
			return (EINVAL);
		}

		/*
		 * Honor the caller's alignment request, if any unless
		 * it is too small.  If is, promote the request to
		 * MAP_ALIGNED_CHERI.
		 *
		 * However, do not request alignment if both MAP_FIXED and
		 * MAP_CHERI_NOSETBOUNDS is set since that means we are filling
		 * in reserved address space from a file or MAP_ANON memory.
		 *
		 * XXX: It seems likely a user passing too small an
		 * alignment will have also passed an invalid length,
		 * but upgrading the alignment is always safe and
		 * we'll catch the length later.
		 */
		if (!((flags & MAP_FIXED) && (flags & MAP_CHERI_NOSETBOUNDS))) {
			if ((1UL << (flags >> MAP_ALIGNMENT_SHIFT)) <
			    CHERI_REPRESENTABLE_ALIGNMENT(uap->len)) {
				flags &= ~MAP_ALIGNMENT_MASK;
				flags |= MAP_ALIGNED_CHERI;
			}
		}
		break;
	}
	/*
	 * NOTE: If this architecture requires an alignment constraint, it is
	 * set at this point.  A simple assert is not easy to contruct...
	 */

	memset(&mr, 0, sizeof(mr));
	mr.mr_hint = hint;
	mr.mr_max_addr = cheri_gettop(source_cap);
	mr.mr_len = uap->len;
	mr.mr_prot = uap->prot;
	mr.mr_flags = flags;
	mr.mr_fd = uap->fd;
	mr.mr_pos = uap->pos;
	mr.mr_source_cap = source_cap;

	return (kern_mmap_req(td, &mr));
#endif
}

int
kern_mmap(struct thread *td, uintptr_t addr0, size_t len, int prot, int flags,
    int fd, off_t pos)
{

	return (kern_mmap_fpcheck(td, addr0, len, prot, flags, fd, pos, NULL));
}

/*
 * When mmap'ing a file, check_fp_fn may be used for the caller to do any
 * last-minute validation based on the referenced file in a non-racy way.
 */
int
kern_mmap_fpcheck(struct thread *td, uintptr_t addr0, size_t len, int prot,
    int flags, int fd, off_t pos, mmap_check_fp_fn check_fp_fn)
{
	struct mmap_req	mr = {
		.mr_hint = addr0,
		.mr_len = len,
		.mr_prot = prot,
		.mr_flags = flags,
		.mr_fd = fd,
		.mr_pos = pos,
		.mr_check_fp_fn = check_fp_fn
	};

	return (kern_mmap_req(td, &mr));
}

int
kern_mmap_maxprot(struct proc *p, int prot)
{

#if __has_feature(capabilities)
	if (SV_PROC_FLAG(p, SV_CHERI))
		return (prot);
#endif
	if ((p->p_flag2 & P2_PROTMAX_DISABLE) != 0 ||
	    (p->p_fctl0 & NT_FREEBSD_FCTL_PROTMAX_DISABLE) != 0)
		return (_PROT_ALL);
	if (((p->p_flag2 & P2_PROTMAX_ENABLE) != 0 || imply_prot_max) &&
	    prot != PROT_NONE)
		 return (prot);
	return (_PROT_ALL);
}

int
kern_mmap_req(struct thread *td, const struct mmap_req *mrp)
{
	struct vmspace *vms;
	struct file *fp;
	struct proc *p;
	off_t pos;
	vm_offset_t addr_mask = PAGE_MASK;
	vm_size_t len, pageoff, size;
	vm_offset_t addr, max_addr;
	vm_prot_t cap_maxprot;
	int align, error, fd, flags, max_prot, prot;
	cap_rights_t rights;
	mmap_check_fp_fn check_fp_fn;

	addr = mrp->mr_hint;
	max_addr = mrp->mr_max_addr;
	len = mrp->mr_len;
	prot = mrp->mr_prot;
	flags = mrp->mr_flags;
	fd = mrp->mr_fd;
	pos = mrp->mr_pos;
	check_fp_fn = mrp->mr_check_fp_fn;

	p = td->td_proc;

	if ((prot & ~(_PROT_ALL | PROT_MAX(_PROT_ALL))) != 0) {
		SYSERRCAUSE(
		    "%s: invalid bits in prot %x", __func__,
		    (prot & ~(_PROT_ALL | PROT_MAX(_PROT_ALL))));
		return (EINVAL);
	}
	max_prot = PROT_MAX_EXTRACT(prot);
	prot = PROT_EXTRACT(prot);
<<<<<<< HEAD
	if (max_prot != 0 && (max_prot & prot) != prot) {
		SYSERRCAUSE(
		    "%s: requested page permissions exceed requesed maximum",
		    __func__);
		return (EINVAL);
	}
	if ((prot & (PROT_WRITE | PROT_EXEC)) == (PROT_WRITE | PROT_EXEC) &&
	    (error = vm_wxcheck(p, "mmap")))
		return (error);
=======
	if (max_prot != 0 && (max_prot & prot) != prot)
		return (ENOTSUP);

	p = td->td_proc;
>>>>>>> b2166359

	/*
	 * Always honor PROT_MAX if set.  If not, default to all
	 * permissions unless we're implying maximum permissions.
	 */
	if (max_prot == 0)
		max_prot = kern_mmap_maxprot(p, prot);

	vms = p->p_vmspace;
	fp = NULL;
	AUDIT_ARG_FD(fd);

	/*
	 * Ignore old flags that used to be defined but did not do anything.
	 */
	if (!SV_CURPROC_FLAG(SV_CHERI))
		flags &= ~(MAP_RESERVED0020 | MAP_RESERVED0040);
	
	/*
	 * Enforce the constraints.
	 * Mapping of length 0 is only allowed for old binaries.
	 * Anonymous mapping shall specify -1 as filedescriptor and
	 * zero position for new code. Be nice to ancient a.out
	 * binaries and correct pos for anonymous mapping, since old
	 * ld.so sometimes issues anonymous map requests with non-zero
	 * pos.
	 */
	if (!SV_CURPROC_FLAG(SV_AOUT)) {
		if ((len == 0 && p->p_osrel >= P_OSREL_MAP_ANON) ||
		    ((flags & MAP_ANON) != 0 && (fd != -1 || pos != 0))) {
			SYSERRCAUSE("%s: len == 0", __func__);
			return (EINVAL);
		}
	} else {
		if ((flags & MAP_ANON) != 0)
			pos = 0;
	}

	if (flags & MAP_STACK) {
		if (fd != -1) {
			SYSERRCAUSE("%s: MAP_STACK with fd", __func__);
			return (EINVAL);
		}

		if ((prot & (PROT_READ | PROT_WRITE)) !=
		    (PROT_READ | PROT_WRITE)) {
			SYSERRCAUSE("%s: MAP_STACK without both PROT_READ "
			    "and PROT_WRITE", __func__);
			return (EINVAL);
		}
		flags |= MAP_ANON;
		pos = 0;
	}
	unsigned int extra_flags =
	    (flags & ~(MAP_SHARED | MAP_PRIVATE | MAP_FIXED | MAP_HASSEMAPHORE |
	    MAP_STACK | MAP_NOSYNC | MAP_ANON | MAP_EXCL | MAP_NOCORE |
	    MAP_PREFAULT_READ | MAP_GUARD |
	    MAP_CHERI_NOSETBOUNDS |
#ifdef MAP_32BIT
	    MAP_32BIT |
#endif
	    MAP_ALIGNMENT_MASK));
	if (extra_flags != 0) {
		SYSERRCAUSE("%s: Unhandled flag(s) 0x%x", __func__,
		    extra_flags);
		return (EINVAL);
	}
	if ((flags & (MAP_EXCL | MAP_FIXED)) == MAP_EXCL) {
		SYSERRCAUSE("%s: MAP_EXCL without MAP_FIXED", __func__);
		return (EINVAL);
	}
	if ((flags & (MAP_SHARED | MAP_PRIVATE)) == (MAP_SHARED | MAP_PRIVATE)) {
		SYSERRCAUSE("%s: both MAP_SHARED and MAP_PRIVATE", __func__);
		return (EINVAL);
	}
	if (prot != PROT_NONE &&
	    (prot & ~(PROT_READ | PROT_WRITE | PROT_EXEC)) != 0) {
		SYSERRCAUSE("%s: Unexpected protections 0x%x", __func__,
		    (prot & ~(PROT_READ | PROT_WRITE | PROT_EXEC)));
		return (EINVAL);
	}
	if ((flags & MAP_GUARD) != 0 && (prot != PROT_NONE || fd != -1 ||
	    pos != 0 || (flags & ~(MAP_FIXED | MAP_GUARD | MAP_EXCL |
	    MAP_CHERI_NOSETBOUNDS |
#ifdef MAP_32BIT
	    MAP_32BIT |
#endif
	    MAP_ALIGNMENT_MASK)) != 0)) {
		SYSERRCAUSE("%s: Invalid arguments with MAP_GUARD", __func__);
		return (EINVAL);
	}

	/*
	 * Align the file position to a page boundary,
	 * and save its page offset component.
	 */
	pageoff = (pos & PAGE_MASK);
	pos -= pageoff;

	/* Compute size from len by rounding (on both ends). */
	size = len + pageoff;			/* low end... */
	size = round_page(size);		/* hi end */
	/* Check for rounding up to zero. */
	if (len > size)
		return (ENOMEM);

	align = flags & MAP_ALIGNMENT_MASK;
#if !__has_feature(capabilities)
	/* In the non-CHERI case, remove the alignment request. */
	if (align == MAP_ALIGNED_CHERI || align == MAP_ALIGNED_CHERI_SEAL) {
		flags &= ~MAP_ALIGNMENT_MASK;
		align = 0;
	}
#else /* __has_feature(capabilities) */
	/*
	 * Convert MAP_ALIGNED_CHERI(_SEAL) into explicit alignment
	 * requests and check lengths.
	 */
	if (align == MAP_ALIGNED_CHERI) {
		flags &= ~MAP_ALIGNMENT_MASK;
		if (CHERI_REPRESENTABLE_ALIGNMENT(size) > (1UL << PAGE_SHIFT)) {
			flags |= MAP_ALIGNED(CHERI_ALIGN_SHIFT(size));

			if (size != CHERI_REPRESENTABLE_LENGTH(size) &&
			    (cheriabi_mmap_precise_bounds || (flags & MAP_FIXED))) {
				SYSERRCAUSE("%s: MAP_ALIGNED_CHERI and size "
				    "(0x%zx) is insufficently rounded (mask "
				    "0x%lx)", __func__, size,
				    CHERI_ALIGN_MASK(size));
				return (ERANGE);
			}

			if (CHERI_ALIGN_MASK(size) != 0)
				addr_mask = CHERI_ALIGN_MASK(size);
		}
		align = flags & MAP_ALIGNMENT_MASK;
	} else if (align == MAP_ALIGNED_CHERI_SEAL) {
		flags &= ~MAP_ALIGNMENT_MASK;
		if (CHERI_SEALABLE_ALIGNMENT(size) > (1UL << PAGE_SHIFT)) {
			flags |= MAP_ALIGNED(CHERI_SEAL_ALIGN_SHIFT(size));

			if (size != CHERI_SEALABLE_LENGTH(size) &&
			    (cheriabi_mmap_precise_bounds || (flags & MAP_FIXED))) {
				SYSERRCAUSE("%s: MAP_ALIGNED_CHERI_SEAL and "
				    "size (0x%zx) is insufficently rounded "
				    "(mask 0x%lx)", __func__, size,
				    CHERI_SEAL_ALIGN_MASK(size));
				return (ERANGE);
			}

			if (CHERI_SEAL_ALIGN_MASK(size) != 0)
				addr_mask = CHERI_SEAL_ALIGN_MASK(size);
		}
		align = flags & MAP_ALIGNMENT_MASK;
	}
#endif /* __has_feature(capabilities) */

	/* Ensure alignment is at least a page and fits in a pointer. */
	if (align != 0 && align != MAP_ALIGNED_SUPER &&
	    (align >> MAP_ALIGNMENT_SHIFT >= sizeof(void *) * NBBY ||
	    align >> MAP_ALIGNMENT_SHIFT < PAGE_SHIFT)) {
		SYSERRCAUSE("%s: nonsensical alignment (2^%d)",
		    __func__, align >> MAP_ALIGNMENT_SHIFT);
		return (EINVAL);
	}

	/*
	 * Check for illegal addresses.  Watch out for address wrap... Note
	 * that VM_*_ADDRESS are not constants due to casts (argh).
	 */
	if (flags & MAP_FIXED) {
		/*
		 * The specified address must have the same remainder
		 * as the file offset taken modulo PAGE_SIZE, so it
		 * should be aligned after adjustment by pageoff.
		 */
		addr -= pageoff;
		if (addr & addr_mask) {
			SYSERRCAUSE("%s: addr (%p) is underaligned "
			    "(mask 0x%zx)", __func__, (void *)addr, addr_mask);
			return (EINVAL);
		}

		/* Address range must be all in user VM space. */
		if (addr < vm_map_min(&vms->vm_map) ||
		    addr + size > vm_map_max(&vms->vm_map)) {
			SYSERRCAUSE("%s: range (%p-%p) is outside user "
			    "address range (%p-%p)", __func__, (void *)addr,
			    (void *)(addr + size),
			    (void *)vm_map_min(&vms->vm_map),
			    (void *)vm_map_max(&vms->vm_map));
			return (EINVAL);
		}
		if (addr + size < addr) {
			SYSERRCAUSE("%s: addr (%p) + size (0x%zx) overflows",
			    __func__, (void *)addr, size);
			return (EINVAL);
		}
#ifdef MAP_32BIT
		if (flags & MAP_32BIT) {
			KASSERT(!SV_CURPROC_FLAG(SV_CHERI),
			    ("MAP_32BIT on a CheriABI process"));
			max_addr = MAP_32BIT_MAX_ADDR;
			if (addr + size > MAP_32BIT_MAX_ADDR) {
				SYSERRCAUSE("%s: addr (%p) + size (0x%zx) is "
				    "> 0x%zx (MAP_32BIT_MAX_ADDR)", __func__,
				    (void *)addr, size, MAP_32BIT_MAX_ADDR);
				return (EINVAL);
			}
		}
	} else if (flags & MAP_32BIT) {
		KASSERT(!SV_CURPROC_FLAG(SV_CHERI),
		    ("MAP_32BIT on a CheriABI process"));
		max_addr = MAP_32BIT_MAX_ADDR;
		/*
		 * For MAP_32BIT, override the hint if it is too high and
		 * do not bother moving the mapping past the heap (since
		 * the heap is usually above 2GB).
		 */
		if (addr + size > MAP_32BIT_MAX_ADDR)
			addr = 0;
#endif
	} else {
		/*
		 * XXX for non-fixed mappings where no hint is provided or
		 * the hint would fall in the potential heap space,
		 * place it after the end of the largest possible heap.
		 *
		 * There should really be a pmap call to determine a reasonable
		 * location.
		 */
		if (addr == 0 ||
		    (addr >= round_page((vm_offset_t)vms->vm_taddr) &&
		    addr < round_page((vm_offset_t)vms->vm_daddr +
		    lim_max(td, RLIMIT_DATA))))
			addr = round_page((vm_offset_t)vms->vm_daddr +
			    lim_max(td, RLIMIT_DATA));
	}
	if (len == 0) {
		/*
		 * Return success without mapping anything for old
		 * binaries that request a page-aligned mapping of
		 * length 0.  For modern binaries, this function
		 * returns an error earlier.
		 */
		error = 0;
	} else if ((flags & MAP_GUARD) != 0) {
		error = vm_mmap_object(&vms->vm_map, &addr, max_addr, size,
		    VM_PROT_NONE, VM_PROT_NONE, flags, NULL, pos, FALSE, td);
	} else if ((flags & MAP_ANON) != 0) {
		/*
		 * Mapping blank space is trivial.
		 *
		 * This relies on VM_PROT_* matching PROT_*.
		 */
		error = vm_mmap_object(&vms->vm_map, &addr, max_addr, size,
		    prot, max_prot, flags, NULL, pos, FALSE, td);
	} else {
		/*
		 * Mapping file, get fp for validation and don't let the
		 * descriptor disappear on us if we block. Check capability
		 * rights, but also return the maximum rights to be combined
		 * with maxprot later.
		 */
		cap_rights_init_one(&rights, CAP_MMAP);
		if (max_prot & PROT_READ)
			cap_rights_set_one(&rights, CAP_MMAP_R);
		if ((flags & MAP_SHARED) != 0) {
			if (max_prot & PROT_WRITE)
				cap_rights_set_one(&rights, CAP_MMAP_W);
		}
		if (max_prot & PROT_EXEC)
			cap_rights_set_one(&rights, CAP_MMAP_X);
		error = fget_mmap(td, fd, &rights, &cap_maxprot, &fp);
		if (error != 0)
			goto done;
		if ((flags & (MAP_SHARED | MAP_PRIVATE)) == 0 &&
		    p->p_osrel >= P_OSREL_MAP_FSTRICT) {
			error = EINVAL;
			goto done;
		}
		if ((max_prot & cap_maxprot) != max_prot) {
			SYSERRCAUSE("%s: unable to map file with "
			    "requested maximum permissions", __func__);
			error = EINVAL;
			goto done;
		}
		if (check_fp_fn != NULL) {
			error = check_fp_fn(fp, prot, max_prot & cap_maxprot,
			    flags);
			if (error != 0)
				goto done;
		}
		/* This relies on VM_PROT_* matching PROT_*. */
		error = fo_mmap(fp, &vms->vm_map, &addr, max_addr, size,
		    prot, max_prot & cap_maxprot, flags, pos, td);
	}

	if (error == 0) {
#if __has_feature(capabilities)
		if (SV_CURPROC_FLAG(SV_CHERI))
			td->td_retval[0] = (uintcap_t)mmap_retcap(td,
			    addr + pageoff,  mrp);
		else
#endif
			td->td_retval[0] = (syscallarg_t)(addr + pageoff);
	}
done:
	if (fp)
		fdrop(fp, td);

	return (error);
}

#if defined(COMPAT_FREEBSD6)
int
freebsd6_mmap(struct thread *td, struct freebsd6_mmap_args *uap)
{

	return (kern_mmap(td, (uintptr_t)uap->addr, 0, uap->len, uap->prot,
	    uap->flags, uap->fd, uap->pos));
}
#endif

#ifdef COMPAT_43
#ifndef _SYS_SYSPROTO_H_
struct ommap_args {
	caddr_t addr;
	int len;
	int prot;
	int flags;
	int fd;
	long pos;
};
#endif
int
ommap(struct thread *td, struct ommap_args *uap)
{
	static const char cvtbsdprot[8] = {
		0,
		PROT_EXEC,
		PROT_WRITE,
		PROT_EXEC | PROT_WRITE,
		PROT_READ,
		PROT_EXEC | PROT_READ,
		PROT_WRITE | PROT_READ,
		PROT_EXEC | PROT_WRITE | PROT_READ,
	};
	int flags, prot;

#define	OMAP_ANON	0x0002
#define	OMAP_COPY	0x0020
#define	OMAP_SHARED	0x0010
#define	OMAP_FIXED	0x0100

	prot = cvtbsdprot[uap->prot & 0x7];
#if (defined(COMPAT_FREEBSD32) && defined(__amd64__)) || defined(__i386__)
	if (i386_read_exec && SV_PROC_FLAG(td->td_proc, SV_ILP32) &&
	    prot != 0)
		prot |= PROT_EXEC;
#endif
	flags = 0;
	if (uap->flags & OMAP_ANON)
		flags |= MAP_ANON;
	if (uap->flags & OMAP_COPY)
		flags |= MAP_COPY;
	if (uap->flags & OMAP_SHARED)
		flags |= MAP_SHARED;
	else
		flags |= MAP_PRIVATE;
	if (uap->flags & OMAP_FIXED)
		flags |= MAP_FIXED;
	return (kern_mmap(td, (uintptr_t)uap->addr, 0, uap->len, prot, flags,
	    uap->fd, uap->pos));
}
#endif				/* COMPAT_43 */


#ifndef _SYS_SYSPROTO_H_
struct msync_args {
	void *addr;
	size_t len;
	int flags;
};
#endif
int
sys_msync(struct thread *td, struct msync_args *uap)
{

#if __has_feature(capabilities)
	/*
	 * FreeBSD msync() has a non-standard behavior that a len of 0
	 * effects the whole vm entry.  We allow this because it is used
	 * and we currently think there is little attack value in
	 * msync calls.
	 *
	 * XXX-BD: Revisit with co-processes...
	 */
	if (uap->len != 0 && cap_covers_pages(uap->addr, uap->len) == 0)
		return (EINVAL);
#endif

	return (kern_msync(td, (__cheri_addr uintptr_t)uap->addr, uap->len,
	    uap->flags));
}

int
kern_msync(struct thread *td, uintptr_t addr0, size_t size, int flags)
{
	vm_offset_t addr;
	vm_size_t pageoff;
	vm_map_t map;
	int rv;

	addr = addr0;
	pageoff = (addr & PAGE_MASK);
	addr -= pageoff;
	size += pageoff;
	size = (vm_size_t) round_page(size);
	if (addr + size < addr)
		return (EINVAL);

	if ((flags & ~(MS_ASYNC | MS_INVALIDATE | MS_PAGEOUT)) != 0)
		return (EINVAL);
	if ((flags & (MS_ASYNC|MS_INVALIDATE)) == (MS_ASYNC|MS_INVALIDATE))
		return (EINVAL);
	if ((flags & MS_PAGEOUT) != 0 && (flags & ~MS_PAGEOUT) != 0)
		return (EINVAL);

	map = &td->td_proc->p_vmspace->vm_map;

	/*
	 * Clean the pages and interpret the return value.
	 */
	rv = vm_map_sync(map, addr, addr + size, (flags & MS_ASYNC) == 0,
	    (flags & MS_INVALIDATE) != 0, (flags & MS_PAGEOUT) != 0);
	switch (rv) {
	case KERN_SUCCESS:
		return (0);
	case KERN_INVALID_ADDRESS:
		return (ENOMEM);
	case KERN_INVALID_ARGUMENT:
		return (EBUSY);
	case KERN_FAILURE:
		return (EIO);
	default:
		return (EINVAL);
	}
}

#ifndef _SYS_SYSPROTO_H_
struct munmap_args {
	void *addr;
	size_t len;
};
#endif
int
sys_munmap(struct thread *td, struct munmap_args *uap)
{

	return (kern_munmap(td, (__cheri_addr uintptr_t)uap->addr, uap->len));
}

int
kern_munmap(struct thread *td, uintptr_t addr0, size_t size)
{
#ifdef HWPMC_HOOKS
	struct pmckern_map_out pkm;
	vm_map_entry_t entry;
	bool pmc_handled;
#endif
	vm_offset_t addr;
	vm_size_t pageoff;
	vm_map_t map;

	if (size == 0)
		return (EINVAL);

	addr = addr0;
	pageoff = (addr & PAGE_MASK);
	addr -= pageoff;
	size += pageoff;
	size = (vm_size_t) round_page(size);
	if (addr + size < addr)
		return (EINVAL);

	/*
	 * Check for illegal addresses.  Watch out for address wrap...
	 */
	map = &td->td_proc->p_vmspace->vm_map;
	if (addr < vm_map_min(map) || addr + size > vm_map_max(map))
		return (EINVAL);
	vm_map_lock(map);
#ifdef HWPMC_HOOKS
	pmc_handled = false;
	if (PMC_HOOK_INSTALLED(PMC_FN_MUNMAP)) {
		pmc_handled = true;
		/*
		 * Inform hwpmc if the address range being unmapped contains
		 * an executable region.
		 */
		pkm.pm_address = (uintptr_t) NULL;
		if (vm_map_lookup_entry(map, addr, &entry)) {
			for (; entry->start < addr + size;
			    entry = vm_map_entry_succ(entry)) {
				if (vm_map_check_protection(map, entry->start,
					entry->end, VM_PROT_EXECUTE) == TRUE) {
					pkm.pm_address = (uintptr_t) addr;
					pkm.pm_size = (size_t) size;
					break;
				}
			}
		}
	}
#endif
	vm_map_delete(map, addr, addr + size);

#ifdef HWPMC_HOOKS
	if (__predict_false(pmc_handled)) {
		/* downgrade the lock to prevent a LOR with the pmc-sx lock */
		vm_map_lock_downgrade(map);
		if (pkm.pm_address != (uintptr_t) NULL)
			PMC_CALL_HOOK(td, PMC_FN_MUNMAP, (void *) &pkm);
		vm_map_unlock_read(map);
	} else
#endif
		vm_map_unlock(map);

	/* vm_map_delete returns nothing but KERN_SUCCESS anyway */
	return (0);
}

#ifndef _SYS_SYSPROTO_H_
struct mprotect_args {
	const void *addr;
	size_t len;
	int prot;
};
#endif
int
sys_mprotect(struct thread *td, struct mprotect_args *uap)
{

	return (kern_mprotect(td, (__cheri_addr uintptr_t)uap->addr, uap->len,
	    uap->prot));
}

int
kern_mprotect(struct thread *td, uintptr_t addr0, size_t size, int prot)
{
	vm_offset_t addr;
	vm_size_t pageoff;
	int vm_error, max_prot;

	addr = addr0;
	if ((prot & ~(_PROT_ALL | PROT_MAX(_PROT_ALL))) != 0)
		return (EINVAL);
	max_prot = PROT_MAX_EXTRACT(prot);
	prot = PROT_EXTRACT(prot);
	pageoff = (addr & PAGE_MASK);
	addr -= pageoff;
	size += pageoff;
	size = (vm_size_t) round_page(size);
#ifdef COMPAT_FREEBSD32
	if (SV_PROC_FLAG(td->td_proc, SV_ILP32)) {
		if (((addr + size) & 0xffffffff) < addr)
			return (EINVAL);
	} else
#endif
	if (addr + size < addr)
		return (EINVAL);

	if ((prot & (PROT_WRITE | PROT_EXEC)) == (PROT_WRITE | PROT_EXEC) &&
	    (vm_error = vm_wxcheck(td->td_proc, "mprotect")))
		goto out;

	vm_error = KERN_SUCCESS;
	if (max_prot != 0) {
		if ((max_prot & prot) != prot)
			return (ENOTSUP);
		vm_error = vm_map_protect(&td->td_proc->p_vmspace->vm_map,
		    addr, addr + size, max_prot, TRUE);
	}
	if (vm_error == KERN_SUCCESS)
		vm_error = vm_map_protect(&td->td_proc->p_vmspace->vm_map,
		    addr, addr + size, prot, FALSE);

out:
	switch (vm_error) {
	case KERN_SUCCESS:
		return (0);
	case KERN_PROTECTION_FAILURE:
		return (EACCES);
	case KERN_RESOURCE_SHORTAGE:
		return (ENOMEM);
	}
	return (EINVAL);
}

#ifndef _SYS_SYSPROTO_H_
struct minherit_args {
	void *addr;
	size_t len;
	int inherit;
};
#endif
int
sys_minherit(struct thread *td, struct minherit_args *uap)
{

	return (kern_minherit(td, (__cheri_addr vm_offset_t)uap->addr, uap->len,
	    uap->inherit));
}

int
kern_minherit(struct thread *td, vm_offset_t addr, vm_size_t size, int inherit)
{
	vm_size_t pageoff;

	pageoff = (addr & PAGE_MASK);
	addr -= pageoff;
	size += pageoff;
	size = (vm_size_t) round_page(size);
	if (addr + size < addr)
		return (EINVAL);

	switch (vm_map_inherit(&td->td_proc->p_vmspace->vm_map, addr,
	    addr + size, (vm_inherit_t)inherit)) {
	case KERN_SUCCESS:
		return (0);
	case KERN_PROTECTION_FAILURE:
		return (EACCES);
	}
	return (EINVAL);
}

#ifndef _SYS_SYSPROTO_H_
struct madvise_args {
	void *addr;
	size_t len;
	int behav;
};
#endif

int
sys_madvise(struct thread *td, struct madvise_args *uap)
{

#if __has_feature(capabilities)
	if (cap_covers_pages(uap->addr, uap->len) == 0)
		return (EPROT);

	/*
	 * MADV_FREE may change the page contents so require
	 * CHERI_PERM_CHERIABI_VMMAP.
	 */
	if (uap->behav == MADV_FREE &&
	    (cheri_getperm(uap->addr) & CHERI_PERM_CHERIABI_VMMAP) == 0)
		return (EPROT);
#endif

	return (kern_madvise(td, (__cheri_addr uintptr_t)uap->addr, uap->len,
	    uap->behav));
}

int
kern_madvise(struct thread *td, uintptr_t addr0, size_t len, int behav)
{
	vm_map_t map;
	vm_offset_t addr, end, start;
	int flags;

	/*
	 * Check for our special case, advising the swap pager we are
	 * "immortal."
	 */
	if (behav == MADV_PROTECT) {
		flags = PPROT_SET;
		return (kern_procctl(td, P_PID, td->td_proc->p_pid,
		    PROC_SPROTECT, &flags));
	}

	/*
	 * Check for illegal addresses.  Watch out for address wrap... Note
	 * that VM_*_ADDRESS are not constants due to casts (argh).
	 */
	map = &td->td_proc->p_vmspace->vm_map;
	addr = addr0;
	if (addr < vm_map_min(map) || addr + len > vm_map_max(map))
		return (EINVAL);
	if ((addr + len) < addr)
		return (EINVAL);

	/*
	 * Since this routine is only advisory, we default to conservative
	 * behavior.
	 */
	start = trunc_page(addr);
	end = round_page(addr + len);

	/*
	 * vm_map_madvise() checks for illegal values of behav.
	 */
	return (vm_map_madvise(map, start, end, behav));
}

#ifndef _SYS_SYSPROTO_H_
struct mincore_args {
	const void *addr;
	size_t len;
	char *vec;
};
#endif

int
sys_mincore(struct thread *td, struct mincore_args *uap)
{

#if __has_feature(capabilities)
	if (cap_covers_pages(uap->addr, uap->len) == 0)
		return (EPROT);
#endif

	return (kern_mincore(td, (__cheri_addr uintptr_t)uap->addr, uap->len,
	    uap->vec));
}

int
kern_mincore(struct thread *td, uintptr_t addr0, size_t len,
    char * __capability vec)
{
	pmap_t pmap;
	vm_map_t map;
	vm_map_entry_t current, entry;
	vm_object_t object;
	vm_offset_t addr, cend, end, first_addr;
	vm_paddr_t pa;
	vm_page_t m;
	vm_pindex_t pindex;
	int error, lastvecindex, mincoreinfo, vecindex;
	unsigned int timestamp;

	/*
	 * Make sure that the addresses presented are valid for user
	 * mode.
	 */
	first_addr = addr = trunc_page(addr0);
	end = round_page(addr0 + len);
	map = &td->td_proc->p_vmspace->vm_map;
	if (end > vm_map_max(map) || end < addr)
		return (ENOMEM);

	pmap = vmspace_pmap(td->td_proc->p_vmspace);

	vm_map_lock_read(map);
RestartScan:
	timestamp = map->timestamp;

	if (!vm_map_lookup_entry(map, addr, &entry)) {
		vm_map_unlock_read(map);
		return (ENOMEM);
	}

	/*
	 * Do this on a map entry basis so that if the pages are not
	 * in the current processes address space, we can easily look
	 * up the pages elsewhere.
	 */
	lastvecindex = -1;
	while (entry->start < end) {

		/*
		 * check for contiguity
		 */
		current = entry;
		entry = vm_map_entry_succ(current);
		if (current->end < end &&
		    entry->start > current->end) {
			vm_map_unlock_read(map);
			return (ENOMEM);
		}

		/*
		 * ignore submaps (for now) or null objects
		 */
		if ((current->eflags & MAP_ENTRY_IS_SUB_MAP) ||
		    current->object.vm_object == NULL)
			continue;

		/*
		 * limit this scan to the current map entry and the
		 * limits for the mincore call
		 */
		if (addr < current->start)
			addr = current->start;
		cend = current->end;
		if (cend > end)
			cend = end;

		for (; addr < cend; addr += PAGE_SIZE) {
			/*
			 * Check pmap first, it is likely faster, also
			 * it can provide info as to whether we are the
			 * one referencing or modifying the page.
			 */
			m = NULL;
			object = NULL;
retry:
			pa = 0;
			mincoreinfo = pmap_mincore(pmap, addr, &pa);
			if (mincore_mapped) {
				/*
				 * We only care about this pmap's
				 * mapping of the page, if any.
				 */
				;
			} else if (pa != 0) {
				/*
				 * The page is mapped by this process but not
				 * both accessed and modified.  It is also
				 * managed.  Acquire the object lock so that
				 * other mappings might be examined.  The page's
				 * identity may change at any point before its
				 * object lock is acquired, so re-validate if
				 * necessary.
				 */
				m = PHYS_TO_VM_PAGE(pa);
				while (object == NULL || m->object != object) {
					if (object != NULL)
						VM_OBJECT_WUNLOCK(object);
					object = atomic_load_ptr(&m->object);
					if (object == NULL)
						goto retry;
					VM_OBJECT_WLOCK(object);
				}
				if (pa != pmap_extract(pmap, addr))
					goto retry;
				KASSERT(vm_page_all_valid(m),
				    ("mincore: page %p is mapped but invalid",
				    m));
			} else if (mincoreinfo == 0) {
				/*
				 * The page is not mapped by this process.  If
				 * the object implements managed pages, then
				 * determine if the page is resident so that
				 * the mappings might be examined.
				 */
				if (current->object.vm_object != object) {
					if (object != NULL)
						VM_OBJECT_WUNLOCK(object);
					object = current->object.vm_object;
					VM_OBJECT_WLOCK(object);
				}
				if (object->type == OBJT_DEFAULT ||
				    object->type == OBJT_SWAP ||
				    object->type == OBJT_VNODE) {
					pindex = OFF_TO_IDX(current->offset +
					    (addr - current->start));
					m = vm_page_lookup(object, pindex);
					if (m != NULL && vm_page_none_valid(m))
						m = NULL;
					if (m != NULL)
						mincoreinfo = MINCORE_INCORE;
				}
			}
			if (m != NULL) {
				VM_OBJECT_ASSERT_WLOCKED(m->object);

				/* Examine other mappings of the page. */
				if (m->dirty == 0 && pmap_is_modified(m))
					vm_page_dirty(m);
				if (m->dirty != 0)
					mincoreinfo |= MINCORE_MODIFIED_OTHER;

				/*
				 * The first test for PGA_REFERENCED is an
				 * optimization.  The second test is
				 * required because a concurrent pmap
				 * operation could clear the last reference
				 * and set PGA_REFERENCED before the call to
				 * pmap_is_referenced(). 
				 */
				if ((m->a.flags & PGA_REFERENCED) != 0 ||
				    pmap_is_referenced(m) ||
				    (m->a.flags & PGA_REFERENCED) != 0)
					mincoreinfo |= MINCORE_REFERENCED_OTHER;
			}
			if (object != NULL)
				VM_OBJECT_WUNLOCK(object);

			/*
			 * subyte may page fault.  In case it needs to modify
			 * the map, we release the lock.
			 */
			vm_map_unlock_read(map);

			/*
			 * calculate index into user supplied byte vector
			 */
			vecindex = atop(addr - first_addr);

			/*
			 * If we have skipped map entries, we need to make sure that
			 * the byte vector is zeroed for those skipped entries.
			 */
			while ((lastvecindex + 1) < vecindex) {
				++lastvecindex;
				error = subyte_c(vec + lastvecindex, 0);
				if (error) {
					error = EFAULT;
					goto done2;
				}
			}

			/*
			 * Pass the page information to the user
			 */
			error = subyte_c(vec + vecindex, mincoreinfo);
			if (error) {
				error = EFAULT;
				goto done2;
			}

			/*
			 * If the map has changed, due to the subyte, the previous
			 * output may be invalid.
			 */
			vm_map_lock_read(map);
			if (timestamp != map->timestamp)
				goto RestartScan;

			lastvecindex = vecindex;
		}
	}

	/*
	 * subyte may page fault.  In case it needs to modify
	 * the map, we release the lock.
	 */
	vm_map_unlock_read(map);

	/*
	 * Zero the last entries in the byte vector.
	 */
	vecindex = atop(end - first_addr);
	while ((lastvecindex + 1) < vecindex) {
		++lastvecindex;
		error = subyte_c(vec + lastvecindex, 0);
		if (error) {
			error = EFAULT;
			goto done2;
		}
	}

	/*
	 * If the map has changed, due to the subyte, the previous
	 * output may be invalid.
	 */
	vm_map_lock_read(map);
	if (timestamp != map->timestamp)
		goto RestartScan;
	vm_map_unlock_read(map);
done2:
	return (error);
}

#ifndef _SYS_SYSPROTO_H_
struct mlock_args {
	const void *addr;
	size_t len;
};
#endif
int
sys_mlock(struct thread *td, struct mlock_args *uap)
{

#if __has_feature(capabilities)
	if (cap_covers_pages(uap->addr, uap->len) == 0)
		return (EPROT);
#endif

	return (kern_mlock(td->td_proc, td->td_ucred,
	    __DECONST_CAP(__cheri_addr uintptr_t, uap->addr), uap->len));
}

int
kern_mlock(struct proc *proc, struct ucred *cred, uintptr_t addr0, size_t len)
{
	vm_offset_t addr, end, last, start;
	vm_size_t npages, size;
	vm_map_t map;
	unsigned long nsize;
	int error;

	error = priv_check_cred(cred, PRIV_VM_MLOCK);
	if (error)
		return (error);
	addr = addr0;
	size = len;
	last = addr + size;
	start = trunc_page(addr);
	end = round_page(last);
	if (last < addr || end < addr)
		return (EINVAL);
	npages = atop(end - start);
	if (npages > vm_page_max_user_wired)
		return (ENOMEM);
	map = &proc->p_vmspace->vm_map;
	PROC_LOCK(proc);
	nsize = ptoa(npages + pmap_wired_count(map->pmap));
	if (nsize > lim_cur_proc(proc, RLIMIT_MEMLOCK)) {
		PROC_UNLOCK(proc);
		return (ENOMEM);
	}
	PROC_UNLOCK(proc);
#ifdef RACCT
	if (racct_enable) {
		PROC_LOCK(proc);
		error = racct_set(proc, RACCT_MEMLOCK, nsize);
		PROC_UNLOCK(proc);
		if (error != 0)
			return (ENOMEM);
	}
#endif
	error = vm_map_wire(map, start, end,
	    VM_MAP_WIRE_USER | VM_MAP_WIRE_NOHOLES);
#ifdef RACCT
	if (racct_enable && error != KERN_SUCCESS) {
		PROC_LOCK(proc);
		racct_set(proc, RACCT_MEMLOCK,
		    ptoa(pmap_wired_count(map->pmap)));
		PROC_UNLOCK(proc);
	}
#endif
	return (error == KERN_SUCCESS ? 0 : ENOMEM);
}

#ifndef _SYS_SYSPROTO_H_
struct mlockall_args {
	int	how;
};
#endif

int
sys_mlockall(struct thread *td, struct mlockall_args *uap)
{
	vm_map_t map;
	int error;

	map = &td->td_proc->p_vmspace->vm_map;
	error = priv_check(td, PRIV_VM_MLOCK);
	if (error)
		return (error);

	if ((uap->how == 0) || ((uap->how & ~(MCL_CURRENT|MCL_FUTURE)) != 0))
		return (EINVAL);

	/*
	 * If wiring all pages in the process would cause it to exceed
	 * a hard resource limit, return ENOMEM.
	 */
	if (!old_mlock && uap->how & MCL_CURRENT) {
		if (map->size > lim_cur(td, RLIMIT_MEMLOCK))
			return (ENOMEM);
	}
#ifdef RACCT
	if (racct_enable) {
		PROC_LOCK(td->td_proc);
		error = racct_set(td->td_proc, RACCT_MEMLOCK, map->size);
		PROC_UNLOCK(td->td_proc);
		if (error != 0)
			return (ENOMEM);
	}
#endif

	if (uap->how & MCL_FUTURE) {
		vm_map_lock(map);
		vm_map_modflags(map, MAP_WIREFUTURE, 0);
		vm_map_unlock(map);
		error = 0;
	}

	if (uap->how & MCL_CURRENT) {
		/*
		 * P1003.1-2001 mandates that all currently mapped pages
		 * will be memory resident and locked (wired) upon return
		 * from mlockall(). vm_map_wire() will wire pages, by
		 * calling vm_fault_wire() for each page in the region.
		 */
		error = vm_map_wire(map, vm_map_min(map), vm_map_max(map),
		    VM_MAP_WIRE_USER|VM_MAP_WIRE_HOLESOK);
		if (error == KERN_SUCCESS)
			error = 0;
		else if (error == KERN_RESOURCE_SHORTAGE)
			error = ENOMEM;
		else
			error = EAGAIN;
	}
#ifdef RACCT
	if (racct_enable && error != KERN_SUCCESS) {
		PROC_LOCK(td->td_proc);
		racct_set(td->td_proc, RACCT_MEMLOCK,
		    ptoa(pmap_wired_count(map->pmap)));
		PROC_UNLOCK(td->td_proc);
	}
#endif

	return (error);
}

#ifndef _SYS_SYSPROTO_H_
struct munlockall_args {
	register_t dummy;
};
#endif

int
sys_munlockall(struct thread *td, struct munlockall_args *uap)
{
	vm_map_t map;
	int error;

	map = &td->td_proc->p_vmspace->vm_map;
	error = priv_check(td, PRIV_VM_MUNLOCK);
	if (error)
		return (error);

	/* Clear the MAP_WIREFUTURE flag from this vm_map. */
	vm_map_lock(map);
	vm_map_modflags(map, 0, MAP_WIREFUTURE);
	vm_map_unlock(map);

	/* Forcibly unwire all pages. */
	error = vm_map_unwire(map, vm_map_min(map), vm_map_max(map),
	    VM_MAP_WIRE_USER|VM_MAP_WIRE_HOLESOK);
#ifdef RACCT
	if (racct_enable && error == KERN_SUCCESS) {
		PROC_LOCK(td->td_proc);
		racct_set(td->td_proc, RACCT_MEMLOCK, 0);
		PROC_UNLOCK(td->td_proc);
	}
#endif

	return (error);
}

#ifndef _SYS_SYSPROTO_H_
struct munlock_args {
	const void *addr;
	size_t len;
};
#endif
int
sys_munlock(struct thread *td, struct munlock_args *uap)
{

#if __has_feature(capabilities)
	if (cap_covers_pages(uap->addr, uap->len) == 0)
		return (EPROT);
#endif

	return (kern_munlock(td, (__cheri_addr uintptr_t)uap->addr, uap->len));
}

int
kern_munlock(struct thread *td, uintptr_t addr0, size_t size)
{
	vm_offset_t addr, end, last, start;
#ifdef RACCT
	vm_map_t map;
#endif
	int error;

	error = priv_check(td, PRIV_VM_MUNLOCK);
	if (error)
		return (error);
	addr = addr0;
	last = addr + size;
	start = trunc_page(addr);
	end = round_page(last);
	if (last < addr || end < addr)
		return (EINVAL);
	error = vm_map_unwire(&td->td_proc->p_vmspace->vm_map, start, end,
	    VM_MAP_WIRE_USER | VM_MAP_WIRE_NOHOLES);
#ifdef RACCT
	if (racct_enable && error == KERN_SUCCESS) {
		PROC_LOCK(td->td_proc);
		map = &td->td_proc->p_vmspace->vm_map;
		racct_set(td->td_proc, RACCT_MEMLOCK,
		    ptoa(pmap_wired_count(map->pmap)));
		PROC_UNLOCK(td->td_proc);
	}
#endif
	return (error == KERN_SUCCESS ? 0 : ENOMEM);
}

/*
 * vm_mmap_vnode()
 *
 * Helper function for vm_mmap.  Perform sanity check specific for mmap
 * operations on vnodes.
 */
int
vm_mmap_vnode(struct thread *td, vm_size_t objsize,
    vm_prot_t prot, vm_prot_t *maxprotp, int *flagsp,
    struct vnode *vp, vm_ooffset_t *foffp, vm_object_t *objp,
    boolean_t *writecounted)
{
	struct vattr va;
	vm_object_t obj;
	vm_ooffset_t foff;
	struct ucred *cred;
	int error, flags;
	bool writex;

	cred = td->td_ucred;
	writex = (*maxprotp & VM_PROT_WRITE) != 0 &&
	    (*flagsp & MAP_SHARED) != 0;
	if ((error = vget(vp, LK_SHARED, td)) != 0)
		return (error);
	AUDIT_ARG_VNODE1(vp);
	foff = *foffp;
	flags = *flagsp;
	obj = vp->v_object;
	if (vp->v_type == VREG) {
		/*
		 * Get the proper underlying object
		 */
		if (obj == NULL) {
			error = EINVAL;
			goto done;
		}
		if (obj->type == OBJT_VNODE && obj->handle != vp) {
			vput(vp);
			vp = (struct vnode *)obj->handle;
			/*
			 * Bypass filesystems obey the mpsafety of the
			 * underlying fs.  Tmpfs never bypasses.
			 */
			error = vget(vp, LK_SHARED, td);
			if (error != 0)
				return (error);
		}
		if (writex) {
			*writecounted = TRUE;
			vm_pager_update_writecount(obj, 0, objsize);
		}
	} else {
		error = EINVAL;
		goto done;
	}
	if ((error = VOP_GETATTR(vp, &va, cred)))
		goto done;
#ifdef MAC
	/* This relies on VM_PROT_* matching PROT_*. */
	error = mac_vnode_check_mmap(cred, vp, (int)prot, flags);
	if (error != 0)
		goto done;
#endif
	if ((flags & MAP_SHARED) != 0) {
		if ((va.va_flags & (SF_SNAPSHOT|IMMUTABLE|APPEND)) != 0) {
			if (prot & VM_PROT_WRITE) {
				error = EPERM;
				goto done;
			}
			*maxprotp &= ~VM_PROT_WRITE;
		}
	}
	/*
	 * If it is a regular file without any references
	 * we do not need to sync it.
	 * Adjust object size to be the size of actual file.
	 */
	objsize = round_page(va.va_size);
	if (va.va_nlink == 0)
		flags |= MAP_NOSYNC;
	if (obj->type == OBJT_VNODE) {
		obj = vm_pager_allocate(OBJT_VNODE, vp, objsize, prot, foff,
		    cred);
		if (obj == NULL) {
			error = ENOMEM;
			goto done;
		}
	} else {
		KASSERT(obj->type == OBJT_DEFAULT || obj->type == OBJT_SWAP,
		    ("wrong object type"));
		vm_object_reference(obj);
#if VM_NRESERVLEVEL > 0
		if ((obj->flags & OBJ_COLORED) == 0) {
			VM_OBJECT_WLOCK(obj);
			vm_object_color(obj, 0);
			VM_OBJECT_WUNLOCK(obj);
		}
#endif
	}
	*objp = obj;
	*flagsp = flags;

	VOP_MMAPPED(vp);

done:
	if (error != 0 && *writecounted) {
		*writecounted = FALSE;
		vm_pager_update_writecount(obj, objsize, 0);
	}
	vput(vp);
	return (error);
}

/*
 * vm_mmap_cdev()
 *
 * Helper function for vm_mmap.  Perform sanity check specific for mmap
 * operations on cdevs.
 */
int
vm_mmap_cdev(struct thread *td, vm_size_t objsize, vm_prot_t prot,
    vm_prot_t *maxprotp, int *flagsp, struct cdev *cdev, struct cdevsw *dsw,
    vm_ooffset_t *foff, vm_object_t *objp)
{
	vm_object_t obj;
	int error, flags;

	flags = *flagsp;

	if (dsw->d_flags & D_MMAP_ANON) {
		*objp = NULL;
		*foff = 0;
		*maxprotp = VM_PROT_ALL;
		*flagsp |= MAP_ANON;
		return (0);
	}
	/*
	 * cdevs do not provide private mappings of any kind.
	 */
	if ((*maxprotp & VM_PROT_WRITE) == 0 &&
	    (prot & VM_PROT_WRITE) != 0)
		return (EACCES);
	if (flags & (MAP_PRIVATE|MAP_COPY))
		return (EINVAL);
	/*
	 * Force device mappings to be shared.
	 */
	flags |= MAP_SHARED;
#ifdef MAC_XXX
	error = mac_cdev_check_mmap(td->td_ucred, cdev, (int)prot);
	if (error != 0)
		return (error);
#endif
	/*
	 * First, try d_mmap_single().  If that is not implemented
	 * (returns ENODEV), fall back to using the device pager.
	 * Note that d_mmap_single() must return a reference to the
	 * object (it needs to bump the reference count of the object
	 * it returns somehow).
	 *
	 * XXX assumes VM_PROT_* == PROT_*
	 */
	error = dsw->d_mmap_single(cdev, foff, objsize, objp, (int)prot);
	if (error != ENODEV)
		return (error);
	obj = vm_pager_allocate(OBJT_DEVICE, cdev, objsize, prot, *foff,
	    td->td_ucred);
	if (obj == NULL)
		return (EINVAL);
	*objp = obj;
	*flagsp = flags;
	return (0);
}

/*
 * vm_mmap()
 *
 * Internal version of mmap used by exec, sys5 shared memory, and
 * various device drivers.  Handle is either a vnode pointer, a
 * character device, or NULL for MAP_ANON.
 */
int
vm_mmap(vm_map_t map, vm_offset_t *addr, vm_size_t size, vm_prot_t prot,
	vm_prot_t maxprot, int flags,
	objtype_t handle_type, void *handle,
	vm_ooffset_t foff)
{
	vm_object_t object;
	struct thread *td = curthread;
	int error;
	boolean_t writecounted;

	if (size == 0)
		return (EINVAL);

	size = round_page(size);
	object = NULL;
	writecounted = FALSE;

	/*
	 * Lookup/allocate object.
	 */
	switch (handle_type) {
	case OBJT_DEVICE: {
		struct cdevsw *dsw;
		struct cdev *cdev;
		int ref;

		cdev = handle;
		dsw = dev_refthread(cdev, &ref);
		if (dsw == NULL)
			return (ENXIO);
		error = vm_mmap_cdev(td, size, prot, &maxprot, &flags, cdev,
		    dsw, &foff, &object);
		dev_relthread(cdev, ref);
		break;
	}
	case OBJT_VNODE:
		error = vm_mmap_vnode(td, size, prot, &maxprot, &flags,
		    handle, &foff, &object, &writecounted);
		break;
	case OBJT_DEFAULT:
		if (handle == NULL) {
			error = 0;
			break;
		}
		/* FALLTHROUGH */
	default:
		error = EINVAL;
		break;
	}
	if (error)
		return (error);

	error = vm_mmap_object(map, addr, 0, size, prot, maxprot, flags,
	    object, foff, writecounted, td);
	if (error != 0 && object != NULL) {
		/*
		 * If this mapping was accounted for in the vnode's
		 * writecount, then undo that now.
		 */
		if (writecounted)
			vm_pager_release_writecount(object, 0, size);
		vm_object_deallocate(object);
	}
	return (error);
}

/*
 * Internal version of mmap that maps a specific VM object into an
 * map.  Called by mmap for MAP_ANON, vm_mmap, shm_mmap, and vn_mmap.
 */
int
vm_mmap_object(vm_map_t map, vm_offset_t *addr, vm_offset_t max_addr,
    vm_size_t size, vm_prot_t prot,
    vm_prot_t maxprot, int flags, vm_object_t object, vm_ooffset_t foff,
    boolean_t writecounted, struct thread *td)
{
	boolean_t curmap, fitit;
	int docow, error, findspace, rv;

	curmap = map == &td->td_proc->p_vmspace->vm_map;
	if (curmap) {
		RACCT_PROC_LOCK(td->td_proc);
		if (map->size + size > lim_cur(td, RLIMIT_VMEM)) {
			RACCT_PROC_UNLOCK(td->td_proc);
			return (ENOMEM);
		}
		if (racct_set(td->td_proc, RACCT_VMEM, map->size + size)) {
			RACCT_PROC_UNLOCK(td->td_proc);
			return (ENOMEM);
		}
		if (!old_mlock && map->flags & MAP_WIREFUTURE) {
			if (ptoa(pmap_wired_count(map->pmap)) + size >
			    lim_cur(td, RLIMIT_MEMLOCK)) {
				racct_set_force(td->td_proc, RACCT_VMEM,
				    map->size);
				RACCT_PROC_UNLOCK(td->td_proc);
				return (ENOMEM);
			}
			error = racct_set(td->td_proc, RACCT_MEMLOCK,
			    ptoa(pmap_wired_count(map->pmap)) + size);
			if (error != 0) {
				racct_set_force(td->td_proc, RACCT_VMEM,
				    map->size);
				RACCT_PROC_UNLOCK(td->td_proc);
				return (error);
			}
		}
		RACCT_PROC_UNLOCK(td->td_proc);
	}

	/*
	 * We currently can only deal with page aligned file offsets.
	 * The mmap() system call already enforces this by subtracting
	 * the page offset from the file offset, but checking here
	 * catches errors in device drivers (e.g. d_single_mmap()
	 * callbacks) and other internal mapping requests (such as in
	 * exec).
	 */
	if (foff & PAGE_MASK)
		return (EINVAL);

	if ((flags & MAP_FIXED) == 0) {
		fitit = TRUE;
		*addr = round_page(*addr);
	} else {
		if (*addr != trunc_page(*addr))
			return (EINVAL);
		fitit = FALSE;
	}

	if (flags & MAP_ANON) {
		if (object != NULL || foff != 0)
			return (EINVAL);
		docow = 0;
	} else if (flags & MAP_PREFAULT_READ)
		docow = MAP_PREFAULT;
	else
		docow = MAP_PREFAULT_PARTIAL;

	if ((flags & (MAP_ANON|MAP_SHARED)) == 0)
		docow |= MAP_COPY_ON_WRITE;
	if (flags & MAP_NOSYNC)
		docow |= MAP_DISABLE_SYNCER;
	if (flags & MAP_NOCORE)
		docow |= MAP_DISABLE_COREDUMP;
	/* Shared memory is also shared with children. */
	if (flags & MAP_SHARED)
		docow |= MAP_INHERIT_SHARE;
	if (writecounted)
		docow |= MAP_WRITECOUNT;
	if (flags & MAP_STACK) {
		if (object != NULL)
			return (EINVAL);
		docow |= MAP_STACK_GROWS_DOWN;
	}
	if ((flags & MAP_EXCL) != 0)
		docow |= MAP_CHECK_EXCL;
	if ((flags & MAP_GUARD) != 0)
		docow |= MAP_CREATE_GUARD;

	if (fitit) {
		if ((flags & MAP_ALIGNMENT_MASK) == MAP_ALIGNED_SUPER)
			findspace = VMFS_SUPER_SPACE;
		else if ((flags & MAP_ALIGNMENT_MASK) != 0)
			findspace = VMFS_ALIGNED_SPACE(flags >>
			    MAP_ALIGNMENT_SHIFT);
		else
			findspace = VMFS_OPTIMAL_SPACE;
		if (curmap) {
			rv = vm_map_find_min(map, object, foff, addr, size,
			    round_page((vm_offset_t)td->td_proc->p_vmspace->
			    vm_daddr + lim_max(td, RLIMIT_DATA)), max_addr,
			    findspace, prot, maxprot, docow);
		} else {
			rv = vm_map_find(map, object, foff, addr, size,
			    max_addr, findspace, prot, maxprot, docow);
		}
	} else {
		if (max_addr != 0 && *addr + size > max_addr)
			return (ENOMEM);
		rv = vm_map_fixed(map, object, foff, *addr, size,
		    prot, maxprot, docow);
	}

	if (rv == KERN_SUCCESS) {
		/*
		 * If the process has requested that all future mappings
		 * be wired, then heed this.
		 */
		if ((map->flags & MAP_WIREFUTURE) != 0) {
			vm_map_lock(map);
			if ((map->flags & MAP_WIREFUTURE) != 0)
				(void)vm_map_wire_locked(map, *addr,
				    *addr + size, VM_MAP_WIRE_USER |
				    ((flags & MAP_STACK) ? VM_MAP_WIRE_HOLESOK :
				    VM_MAP_WIRE_NOHOLES));
			vm_map_unlock(map);
		}
	}
	return (vm_mmap_to_errno(rv));
}

/*
 * Translate a Mach VM return code to zero on success or the appropriate errno
 * on failure.
 */
int
vm_mmap_to_errno(int rv)
{

	switch (rv) {
	case KERN_SUCCESS:
		return (0);
	case KERN_INVALID_ADDRESS:
	case KERN_NO_SPACE:
		return (ENOMEM);
	case KERN_PROTECTION_FAILURE:
		return (EACCES);
	default:
		return (EINVAL);
	}
}
// CHERI CHANGES START
// {
//   "updated": 20181114,
//   "target_type": "kernel",
//   "changes": [
//     "support",
//     "user_capabilities"
//   ],
//   "change_comment": ""
// }
// CHERI CHANGES END<|MERGE_RESOLUTION|>--- conflicted
+++ resolved
@@ -577,22 +577,15 @@
 	}
 	max_prot = PROT_MAX_EXTRACT(prot);
 	prot = PROT_EXTRACT(prot);
-<<<<<<< HEAD
 	if (max_prot != 0 && (max_prot & prot) != prot) {
 		SYSERRCAUSE(
 		    "%s: requested page permissions exceed requesed maximum",
 		    __func__);
-		return (EINVAL);
+		return (ENOTSUP);
 	}
 	if ((prot & (PROT_WRITE | PROT_EXEC)) == (PROT_WRITE | PROT_EXEC) &&
 	    (error = vm_wxcheck(p, "mmap")))
 		return (error);
-=======
-	if (max_prot != 0 && (max_prot & prot) != prot)
-		return (ENOTSUP);
-
-	p = td->td_proc;
->>>>>>> b2166359
 
 	/*
 	 * Always honor PROT_MAX if set.  If not, default to all
