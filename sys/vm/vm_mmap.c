--- conflicted
+++ resolved
@@ -995,14 +995,11 @@
 	struct pmckern_map_out pkm;
 	bool pmc_handled;
 	vm_map_entry_t entry;
+	int rv;
 #endif
 	vm_offset_t addr, end;
 	vm_size_t pageoff;
 	vm_map_t map;
-<<<<<<< HEAD
-=======
-	int rv;
->>>>>>> 6924b3c8
 
 	if (size == 0)
 		return (EINVAL);
@@ -1040,26 +1037,7 @@
 		}
 	}
 #endif
-<<<<<<< HEAD
 	vm_map_remove_locked(map, addr, addr + size);
-=======
-	if ((map->flags & MAP_RESERVATIONS) != 0) {
-		reservation = 0;
-		if (vm_map_lookup_entry(map, addr, &entry))
-			reservation = entry->reservation;
-	}
-
-	rv = vm_map_delete(map, addr, end);
-
-	if ((map->flags & MAP_RESERVATIONS) != 0) {
-		rv = vm_map_insert(map, NULL, 0, addr, addr + size,
-		    VM_PROT_NONE, VM_PROT_NONE, MAP_CREATE_UNMAPPED,
-		    reservation);
-
-		if (vm_map_reservation_is_unmapped(map, reservation))
-			vm_map_reservation_delete(map, reservation);
-	}
->>>>>>> 6924b3c8
 
 #ifdef HWPMC_HOOKS
 	if (rv == KERN_SUCCESS && __predict_false(pmc_handled)) {
