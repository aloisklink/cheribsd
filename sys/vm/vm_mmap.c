--- conflicted
+++ resolved
@@ -367,13 +367,8 @@
 			    "addr capability");
 			return (EINVAL);
 		}
-<<<<<<< HEAD
-		/* Allocate from the per-thread capability. */
-		source_cap = td->td_cheri_mmap_cap;
-=======
 
 		source_cap = userspace_root_cap;
->>>>>>> cafdeb45
 	}
 	KASSERT(cheri_gettag(source_cap),
 	    ("td->td_cheri_mmap_cap is untagged!"));
