--- conflicted
+++ resolved
@@ -1100,28 +1100,19 @@
 	if (addr + size < addr)
 		return (EINVAL);
 
-<<<<<<< HEAD
 	if ((prot & (PROT_WRITE | PROT_EXEC)) == (PROT_WRITE | PROT_EXEC) &&
 	    (vm_error = vm_wxcheck(td->td_proc, "mprotect")))
 		goto out;
 
-	vm_error = KERN_SUCCESS;
+	flags = VM_MAP_PROTECT_SET_PROT | VM_MAP_PROTECT_KEEP_CAP;
 	if (max_prot != 0) {
 		if ((max_prot & prot) != prot)
 			return (ENOTSUP);
-		vm_error = vm_map_protect(&td->td_proc->p_vmspace->vm_map,
-		    addr, addr + size, max_prot, TRUE, TRUE);
+		flags |= VM_MAP_PROTECT_SET_MAXPROT;
 	}
 	if (vm_error == KERN_SUCCESS)
 		vm_error = vm_map_protect(&td->td_proc->p_vmspace->vm_map,
-		    addr, addr + size, prot, FALSE, TRUE);
-=======
-	flags = VM_MAP_PROTECT_SET_PROT;
-	if (max_prot != 0)
-		flags |= VM_MAP_PROTECT_SET_MAXPROT;
-	vm_error = vm_map_protect(&td->td_proc->p_vmspace->vm_map,
-	    addr, addr + size, prot, max_prot, flags);
->>>>>>> 0659df6f
+		    addr, addr + size, prot, max_prot, flags);
 
 out:
 	switch (vm_error) {
