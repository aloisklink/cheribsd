--- conflicted
+++ resolved
@@ -128,7 +128,6 @@
 static int log_wxrequests = 0;
 SYSCTL_INT(_vm, OID_AUTO, log_wxrequests, CTLFLAG_RWTUN, &log_wxrequests, 0,
     "Log requests for PROT_WRITE and PROT_EXEC");
-<<<<<<< HEAD
 static int abandon_on_munmap = 1;
 SYSCTL_INT(_debug, OID_AUTO, abandon_on_munmap, CTLFLAG_RWTUN, &abandon_on_munmap, 0,
     "Add abandoned vm entries on munmap(2)");
@@ -146,8 +145,6 @@
      "Require that bounds on returned capabilities be precise.");
 #endif
 #endif
-=======
->>>>>>> 3e8f77e0
 
 #ifdef MAP_32BIT
 #define	MAP_32BIT_MAX_ADDR	((vm_offset_t)1 << 31)
@@ -1069,8 +1066,12 @@
 	struct pmckern_map_out pkm;
 	bool pmc_handled;
 #endif
+#ifdef notyet
 	vm_map_entry_t entry;
 	vm_offset_t addr, reservation;
+#else
+	vm_offset_t addr;
+#endif
 	vm_size_t pageoff;
 	vm_map_t map;
 	int result;
@@ -1124,7 +1125,6 @@
 		}
 	}
 #endif
-<<<<<<< HEAD
 	/*
 	 * XXX: This is suboptimal; it makes it impossible for the application
 	 *	to reuse the address range it just munmapped.
@@ -1133,7 +1133,8 @@
 		vm_map_abandon_and_delete(map, addr, addr + size);
 	else
 		vm_map_delete(map, addr, addr + size);
-=======
+
+#ifdef notyet
 	if ((map->flags & MAP_RESERVATIONS) != 0) {
 		reservation = 0;
 		if (vm_map_lookup_entry(map, addr, &entry))
@@ -1141,7 +1142,6 @@
 	}
 
 	vm_map_delete(map, addr, addr + size);
->>>>>>> 3e8f77e0
 
 	if ((map->flags & MAP_RESERVATIONS) != 0) {
 		result = vm_map_insert(map, NULL, 0, addr, addr + size,
@@ -1151,6 +1151,7 @@
 		if (vm_map_reservation_is_unmapped(map, reservation))
 			vm_map_reservation_delete(map, reservation);
 	}
+#endif
 
 #ifdef HWPMC_HOOKS
 	if (__predict_false(pmc_handled)) {
