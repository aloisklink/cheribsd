/*-
 * SPDX-License-Identifier: BSD-3-Clause
 *
 * Copyright (c) 1988 University of Utah.
 * Copyright (c) 1991, 1993
 *	The Regents of the University of California.  All rights reserved.
 * Copyright (c) 2016 SRI International
 *
 * This code is derived from software contributed to Berkeley by
 * the Systems Programming Group of the University of Utah Computer
 * Science Department.
 *
 * This software was developed by SRI International and the University of
 * Cambridge Computer Laboratory under DARPA/AFRL contract FA8750-10-C-0237
 * ("CTSRD"), as part of the DARPA CRASH research programme.
 *
 * Redistribution and use in source and binary forms, with or without
 * modification, are permitted provided that the following conditions
 * are met:
 * 1. Redistributions of source code must retain the above copyright
 *    notice, this list of conditions and the following disclaimer.
 * 2. Redistributions in binary form must reproduce the above copyright
 *    notice, this list of conditions and the following disclaimer in the
 *    documentation and/or other materials provided with the distribution.
 * 3. Neither the name of the University nor the names of its contributors
 *    may be used to endorse or promote products derived from this software
 *    without specific prior written permission.
 *
 * THIS SOFTWARE IS PROVIDED BY THE REGENTS AND CONTRIBUTORS ``AS IS'' AND
 * ANY EXPRESS OR IMPLIED WARRANTIES, INCLUDING, BUT NOT LIMITED TO, THE
 * IMPLIED WARRANTIES OF MERCHANTABILITY AND FITNESS FOR A PARTICULAR PURPOSE
 * ARE DISCLAIMED.  IN NO EVENT SHALL THE REGENTS OR CONTRIBUTORS BE LIABLE
 * FOR ANY DIRECT, INDIRECT, INCIDENTAL, SPECIAL, EXEMPLARY, OR CONSEQUENTIAL
 * DAMAGES (INCLUDING, BUT NOT LIMITED TO, PROCUREMENT OF SUBSTITUTE GOODS
 * OR SERVICES; LOSS OF USE, DATA, OR PROFITS; OR BUSINESS INTERRUPTION)
 * HOWEVER CAUSED AND ON ANY THEORY OF LIABILITY, WHETHER IN CONTRACT, STRICT
 * LIABILITY, OR TORT (INCLUDING NEGLIGENCE OR OTHERWISE) ARISING IN ANY WAY
 * OUT OF THE USE OF THIS SOFTWARE, EVEN IF ADVISED OF THE POSSIBILITY OF
 * SUCH DAMAGE.
 *
 * from: Utah $Hdr: vm_mmap.c 1.6 91/10/21$
 *
 *	@(#)vm_mmap.c	8.4 (Berkeley) 1/12/94
 */

/*
 * Mapped file (mmap) interface to VM
 */

#include <sys/cdefs.h>
__FBSDID("$FreeBSD$");

#include "opt_hwpmc_hooks.h"
#include "opt_ktrace.h"
#include "opt_vm.h"

#include <sys/param.h>
#include <sys/systm.h>
#include <sys/capsicum.h>
#include <sys/kernel.h>
#include <sys/lock.h>
#include <sys/mutex.h>
#include <sys/sysproto.h>
#include <sys/elf.h>
#include <sys/filedesc.h>
#include <sys/priv.h>
#include <sys/proc.h>
#include <sys/procctl.h>
#include <sys/racct.h>
#include <sys/resource.h>
#include <sys/resourcevar.h>
#include <sys/rwlock.h>
#include <sys/signal.h>
#include <sys/sysctl.h>
#include <sys/vnode.h>
#include <sys/fcntl.h>
#include <sys/file.h>
#include <sys/mman.h>
#include <sys/mount.h>
#include <sys/conf.h>
#include <sys/stat.h>
#include <sys/syscallsubr.h>
#include <sys/sysent.h>
#include <sys/syslog.h>
#include <sys/uio.h>
#include <sys/ktrace.h>		/* Requires sys/signal.h, sys/uio.h */
#include <sys/vmmeter.h>
#if defined(__amd64__) || defined(__i386__) /* for i386_read_exec */
#include <machine/md_var.h>
#endif

#include <security/audit/audit.h>
#include <security/mac/mac_framework.h>

#include <vm/vm.h>
#include <vm/vm_param.h>
#include <vm/pmap.h>
#include <vm/vm_map.h>
#include <vm/vm_object.h>
#include <vm/vm_page.h>
#include <vm/vm_pager.h>
#include <vm/vm_pageout.h>
#include <vm/vm_extern.h>
#include <vm/vm_page.h>
#include <vm/vnode_pager.h>

#ifdef HWPMC_HOOKS
#include <sys/pmckern.h>
#endif

#if __has_feature(capabilities)
#include <cheri/cheric.h>
#endif

int old_mlock = 0;
SYSCTL_INT(_vm, OID_AUTO, old_mlock, CTLFLAG_RWTUN, &old_mlock, 0,
    "Do not apply RLIMIT_MEMLOCK on mlockall");
static int mincore_mapped = 1;
SYSCTL_INT(_vm, OID_AUTO, mincore_mapped, CTLFLAG_RWTUN, &mincore_mapped, 0,
    "mincore reports mappings, not residency");
static int imply_prot_max = 0;
SYSCTL_INT(_vm, OID_AUTO, imply_prot_max, CTLFLAG_RWTUN, &imply_prot_max, 0,
    "Imply maximum page protections in mmap() when none are specified");
static int log_wxrequests = 0;
SYSCTL_INT(_vm, OID_AUTO, log_wxrequests, CTLFLAG_RWTUN, &log_wxrequests, 0,
    "Log requests for PROT_WRITE and PROT_EXEC");

#ifdef MAP_32BIT
#define	MAP_32BIT_MAX_ADDR	((vm_offset_t)1 << 31)
#endif

<<<<<<< HEAD
#if __has_feature(capabilities)
static int
cap_covers_pages(const void * __capability cap, size_t size)
{
	const char * __capability addr;
	size_t pageoff;

	addr = cap;
	pageoff = ((__cheri_addr vaddr_t)addr & PAGE_MASK);
	addr -= pageoff;
	size += pageoff;
	size = (vm_size_t)round_page(size);

	return (__CAP_CHECK(__DECONST_CAP(void * __capability, addr), size));
}

#define	PERM_READ	(CHERI_PERM_LOAD | CHERI_PERM_LOAD_CAP)
#define	PERM_WRITE	(CHERI_PERM_STORE | CHERI_PERM_STORE_CAP | \
			    CHERI_PERM_STORE_LOCAL_CAP)
#define	PERM_EXEC	CHERI_PERM_EXECUTE
#define	PERM_RWX	(PERM_READ | PERM_WRITE | PERM_EXEC)
/*
 * Given a starting set of CHERI permissions (operms), set (not AND) the load,
 * store, and execute permissions based on the mmap permissions (prot).
 *
 * This function is intended to be used when creating a capability to a
 * new region or rederiving a capability when upgrading a sub-region.
 */
static register_t
mmap_prot2perms(int prot)
{
	register_t perms = 0;

	if (prot & PROT_READ)
		perms |= CHERI_PERM_LOAD | CHERI_PERM_LOAD_CAP;
	if (prot & PROT_WRITE)
		perms |= CHERI_PERM_STORE | CHERI_PERM_STORE_CAP |
		CHERI_PERM_STORE_LOCAL_CAP;
	if (prot & PROT_EXEC)
		perms |= CHERI_PERM_EXECUTE;

	return (perms);
}

static void * __capability
mmap_retcap(struct thread *td, vm_offset_t addr,
    const struct mmap_req *mrp)
{
	void * __capability newcap;
	size_t cap_base, cap_len;
	register_t perms, cap_prot;

	/*
	 * Return the original capability when MAP_CHERI_NOSETBOUNDS is set.
	 *
	 * NB: This means no permission changes.
	 * The assumption is that the larger capability has the correct
	 * permissions and we're only intrested in adjusting page mappings.
	 */
	if (mrp->mr_flags & MAP_CHERI_NOSETBOUNDS)
		return (mrp->mr_source_cap);

	newcap = mrp->mr_source_cap;
	perms = cheri_getperm(newcap);
	/*
	 * If PROT_MAX() was not passed, use the prot value to derive
	 * capability permissions.
	 */
	cap_prot = PROT_MAX_EXTRACT(mrp->mr_prot);
	if (cap_prot == 0)
		cap_prot = PROT_EXTRACT(mrp->mr_prot);
	/*
	 * Set the permissions to PROT_MAX to allow a full
	 * range of access subject to page permissions.
	 */
	newcap = cheri_andperm(newcap, ~PERM_RWX |
	    mmap_prot2perms(cap_prot));

	if (mrp->mr_flags & MAP_FIXED) {
		/*
		 * If hint was under aligned, we need to return a
		 * capability to the whole, properly aligned region
		 * with the offset pointing to hint.
		 */
		cap_base = cheri_getbase(newcap);
		/* TODO: use cheri_setaddress? */
		/* Set offset to vaddr of page */
		newcap = cheri_setoffset(newcap,
		    rounddown2(addr, PAGE_SIZE) - cap_base);
		newcap = cheri_setbounds(newcap,
		    roundup2(mrp->mr_len + (addr - rounddown2(addr, PAGE_SIZE)),
		    PAGE_SIZE));
		/* Shift offset up if required */
		cap_base = cheri_getbase(newcap);
		newcap = cheri_setoffset(newcap, cap_base - addr);
	} else {
		cap_base = cheri_getbase(newcap);
		cap_len = cheri_getlen(newcap);
		KASSERT(addr >= cap_base &&
		    addr + mrp->mr_len <= cap_base + cap_len,
		    ("Allocated range (%zx - %zx) is not within source "
		    "capability (%zx - %zx)", addr, addr + mrp->mr_len,
		    cap_base, cap_base + cap_len));
		newcap = cheri_setbounds(
		    cheri_setoffset(newcap, addr - cap_base),
		    roundup2(mrp->mr_len, PAGE_SIZE));
	}

	return (newcap);
}
#endif
=======
_Static_assert(MAXPAGESIZES <= 4, "MINCORE_SUPER too narrow");
>>>>>>> 06b00cea

#ifndef _SYS_SYSPROTO_H_
struct sbrk_args {
	int incr;
};
#endif

int
sys_sbrk(struct thread *td, struct sbrk_args *uap)
{
	/* Not yet implemented */
	return (EOPNOTSUPP);
}

#ifndef _SYS_SYSPROTO_H_
struct sstk_args {
	int incr;
};
#endif

int
sys_sstk(struct thread *td, struct sstk_args *uap)
{
	/* Not yet implemented */
	return (EOPNOTSUPP);
}

#if defined(COMPAT_43)
int
ogetpagesize(struct thread *td, struct ogetpagesize_args *uap)
{

	td->td_retval[0] = PAGE_SIZE;
	return (0);
}
#endif				/* COMPAT_43 */

static inline int
vm_wxcheck(struct proc *p, char *call)
{
	if (log_wxrequests)
		log(LOG_NOTICE, "%s(%d): W^X requested from %s\n",
		    p->p_comm, p->p_pid, call);
	return (0);
}

/*
 * Memory Map (mmap) system call.  Note that the file offset
 * and address are allowed to be NOT page aligned, though if
 * the MAP_FIXED flag it set, both must have the same remainder
 * modulo the PAGE_SIZE (POSIX 1003.1b).  If the address is not
 * page-aligned, the actual mapping starts at trunc_page(addr)
 * and the return value is adjusted up by the page offset.
 *
 * Generally speaking, only character devices which are themselves
 * memory-based, such as a video framebuffer, can be mmap'd.  Otherwise
 * there would be no cache coherency between a descriptor and a VM mapping
 * both to the same character device.
 */
#ifndef _SYS_SYSPROTO_H_
struct mmap_args {
	void *addr;
	size_t len;
	int prot;
	int flags;
	int fd;
	long pad;
	off_t pos;
};
#endif

int
sys_mmap(struct thread *td, struct mmap_args *uap)
{
#if !__has_feature(capabilities)

	return (kern_mmap(td, (__cheri_addr uintptr_t)uap->addr, uap->len,
	    uap->prot, uap->flags, uap->fd, uap->pos));
#else
	int flags = uap->flags;
	void * __capability source_cap;
	register_t perms, reqperms;
	vm_offset_t hint;
	struct mmap_req mr;

	if (flags & MAP_32BIT) {
		SYSERRCAUSE("MAP_32BIT not supported in CheriABI");
		return (EINVAL);
	}

	/*
	 * Allow existing mapping to be replaced using the MAP_FIXED
	 * flag IFF the addr argument is a valid capability with the
	 * VMMAP user permission.  In this case, the new capability is
	 * derived from the passed capability.  In all other cases, the
	 * new capability is derived from the per-thread mmap capability.
	 *
	 * If MAP_FIXED specified and addr does not meet the above
	 * requirements, then MAP_EXCL is implied to prevent changing
	 * page contents without permission.
	 *
	 * XXXBD: The fact that using valid a capability to a currently
	 * unmapped region with and without the VMMAP permission will
	 * yield different results (and even failure modes) is potentially
	 * confusing and incompatible with non-CHERI code.  One could
	 * potentially check if the region contains any mappings and
	 * switch to using the per-thread mmap capability as the source
	 * capability if this pattern proves common.
	 */
	hint = cheri_getaddress(uap->addr);
	if (cheri_gettag(uap->addr) &&
	    (cheri_getperm(uap->addr) & CHERI_PERM_CHERIABI_VMMAP) &&
	    (flags & MAP_FIXED))
		source_cap = uap->addr;
	else {
		if (flags & MAP_FIXED)
			flags |= MAP_EXCL;

		if (flags & MAP_CHERI_NOSETBOUNDS) {
			SYSERRCAUSE("MAP_CHERI_NOSETBOUNDS without a valid "
			    "addr capability");
			return (EINVAL);
		}

		/* Allocate from the per-thread capability. */
		source_cap = td->td_cheri_mmap_cap;
	}
	KASSERT(cheri_gettag(source_cap),
	    ("td->td_cheri_mmap_cap is untagged!"));

	/*
	 * If MAP_FIXED is specified, make sure that that the reqested
	 * address range fits within the source capability.
	 */
	if ((flags & MAP_FIXED) &&
	    (rounddown2(hint, PAGE_SIZE) < cheri_getbase(source_cap) ||
	    roundup2(hint + uap->len, PAGE_SIZE) >
	    cheri_getaddress(source_cap) + cheri_getlen(source_cap))) {
		SYSERRCAUSE("MAP_FIXED and too little space in "
		    "capablity (0x%zx < 0x%zx)",
		    cheri_getlen(source_cap) - cheri_getoffset(source_cap),
		    roundup2(uap->len, PAGE_SIZE));
		return (EPROT);
	}

	perms = cheri_getperm(source_cap);
	reqperms = mmap_prot2perms(uap->prot);
	if ((perms & reqperms) != reqperms) {
		SYSERRCAUSE("capability has insufficient perms (0x%lx)"
		    "for request (0x%lx)", perms, reqperms);
		return (EPROT);
	}

	/*
	 * If alignment is specified, check that it is sufficent and
	 * increase as required.  If not, assume data alignment.
	 */
	switch (flags & MAP_ALIGNMENT_MASK) {
	case MAP_ALIGNED(0):
		flags &= ~MAP_ALIGNMENT_MASK;
		/*
		 * Request CHERI data alignment when no other request is made.
		 * However, do not request alignment if both MAP_FIXED and
		 * MAP_CHERI_NOSETBOUNDS is set since that means we are filling
		 * in reserved address space from a file or MAP_ANON memory.
		 */
		if (!((flags & MAP_FIXED) && (flags & MAP_CHERI_NOSETBOUNDS))) {
			flags |= MAP_ALIGNED_CHERI;
		}
		break;
	case MAP_ALIGNED_CHERI:
	case MAP_ALIGNED_CHERI_SEAL:
		break;
	case MAP_ALIGNED_SUPER:
#if VM_NRESERVLEVEL > 0
		/*
		 * pmap_align_superpage() is a no-op for allocations
		 * less than a super page so request data alignment
		 * in that case.
		 *
		 * In practice this is a no-op as super-pages are
		 * precisely representable.
		 */
		if (uap->len < (1UL << (VM_LEVEL_0_ORDER + PAGE_SHIFT)) &&
		    CHERI_REPRESENTABLE_ALIGNMENT(uap->len) > (1UL << PAGE_SHIFT)) {
			flags &= ~MAP_ALIGNMENT_MASK;
			flags |= MAP_ALIGNED_CHERI;
		}
#endif
		break;
	default:
		/* Reject nonsensical sub-page alignment requests */
		if ((flags >> MAP_ALIGNMENT_SHIFT) < PAGE_SHIFT) {
			SYSERRCAUSE("subpage alignment request");
			return (EINVAL);
		}

		/*
		 * Honor the caller's alignment request, if any unless
		 * it is too small.  If is, promote the request to
		 * MAP_ALIGNED_CHERI.
		 *
		 * However, do not request alignment if both MAP_FIXED and
		 * MAP_CHERI_NOSETBOUNDS is set since that means we are filling
		 * in reserved address space from a file or MAP_ANON memory.
		 */
		if (!((flags & MAP_FIXED) && (flags & MAP_CHERI_NOSETBOUNDS))) {
			if ((1UL << (flags >> MAP_ALIGNMENT_SHIFT)) <
			    CHERI_REPRESENTABLE_ALIGNMENT(uap->len)) {
				flags &= ~MAP_ALIGNMENT_MASK;
				flags |= MAP_ALIGNED_CHERI;
			}
		}
		break;
	}
	/*
	 * NOTE: If this architecture requires an alignment constraint, it is
	 * set at this point.  A simple assert is not easy to contruct...
	 */

	memset(&mr, 0, sizeof(mr));
	mr.mr_hint = hint;
	mr.mr_max_addr = cheri_gettop(source_cap);
	mr.mr_len = uap->len;
	mr.mr_prot = uap->prot;
	mr.mr_flags = flags;
	mr.mr_fd = uap->fd;
	mr.mr_pos = uap->pos;
	mr.mr_source_cap = source_cap;

	return (kern_mmap_req(td, &mr));
#endif
}

int
kern_mmap(struct thread *td, uintptr_t addr0, size_t len, int prot, int flags,
    int fd, off_t pos)
{
	struct mmap_req mr = {
		.mr_hint = addr0,
		.mr_len = len,
		.mr_prot = prot,
		.mr_flags = flags,
		.mr_fd = fd,
		.mr_pos = pos
	};

	return (kern_mmap_req(td, &mr));
}

int
kern_mmap_maxprot(struct proc *p, int prot)
{

#if __has_feature(capabilities)
	if (SV_PROC_FLAG(p, SV_CHERI))
		return (prot);
#endif
	if ((p->p_flag2 & P2_PROTMAX_DISABLE) != 0 ||
	    (p->p_fctl0 & NT_FREEBSD_FCTL_PROTMAX_DISABLE) != 0)
		return (_PROT_ALL);
	if (((p->p_flag2 & P2_PROTMAX_ENABLE) != 0 || imply_prot_max) &&
	    prot != PROT_NONE)
		 return (prot);
	return (_PROT_ALL);
}

int
kern_mmap_req(struct thread *td, struct mmap_req *mrp)
{
	struct vmspace *vms;
	struct file *fp;
	struct proc *p;
	off_t pos;
	vm_offset_t addr_mask = PAGE_MASK;
	vm_size_t len, pageoff, size;
#if __has_feature(capabilities)
	vm_size_t padded_size = 0;
#endif
	vm_offset_t addr, max_addr;
	vm_prot_t cap_maxprot;
	int align, error, fd, flags, max_prot, prot;
	cap_rights_t rights;
	mmap_check_fp_fn check_fp_fn;

	addr = mrp->mr_hint;
	max_addr = mrp->mr_max_addr;
	len = mrp->mr_len;
	prot = mrp->mr_prot;
	flags = mrp->mr_flags;
	fd = mrp->mr_fd;
	pos = mrp->mr_pos;
	check_fp_fn = mrp->mr_check_fp_fn;

	p = td->td_proc;

	if ((prot & ~(_PROT_ALL | PROT_MAX(_PROT_ALL))) != 0) {
		SYSERRCAUSE(
		    "%s: invalid bits in prot %x", __func__,
		    (prot & ~(_PROT_ALL | PROT_MAX(_PROT_ALL))));
		return (EINVAL);
	}
	max_prot = PROT_MAX_EXTRACT(prot);
	prot = PROT_EXTRACT(prot);
	if (max_prot != 0 && (max_prot & prot) != prot) {
		SYSERRCAUSE(
		    "%s: requested page permissions exceed requesed maximum",
		    __func__);
		return (ENOTSUP);
	}
	if ((prot & (PROT_WRITE | PROT_EXEC)) == (PROT_WRITE | PROT_EXEC) &&
	    (error = vm_wxcheck(p, "mmap")))
		return (error);

	/*
	 * Always honor PROT_MAX if set.  If not, default to all
	 * permissions unless we're implying maximum permissions.
	 */
	if (max_prot == 0)
		max_prot = kern_mmap_maxprot(p, prot);

	vms = p->p_vmspace;
	fp = NULL;
	AUDIT_ARG_FD(fd);

	/*
	 * Ignore old flags that used to be defined but did not do anything.
	 */
	if (!SV_CURPROC_FLAG(SV_CHERI))
		flags &= ~(MAP_RESERVED0020 | MAP_RESERVED0040);
	
	/*
	 * Enforce the constraints.
	 * Mapping of length 0 is only allowed for old binaries.
	 * Anonymous mapping shall specify -1 as filedescriptor and
	 * zero position for new code. Be nice to ancient a.out
	 * binaries and correct pos for anonymous mapping, since old
	 * ld.so sometimes issues anonymous map requests with non-zero
	 * pos.
	 */
	if (!SV_CURPROC_FLAG(SV_AOUT)) {
		if ((len == 0 && p->p_osrel >= P_OSREL_MAP_ANON) ||
		    ((flags & MAP_ANON) != 0 && (fd != -1 || pos != 0))) {
			SYSERRCAUSE("%s: len == 0", __func__);
			return (EINVAL);
		}
	} else {
		if ((flags & MAP_ANON) != 0)
			pos = 0;
	}

	if (flags & MAP_STACK) {
		if (fd != -1) {
			SYSERRCAUSE("%s: MAP_STACK with fd", __func__);
			return (EINVAL);
		}

		if ((prot & (PROT_READ | PROT_WRITE)) !=
		    (PROT_READ | PROT_WRITE)) {
			SYSERRCAUSE("%s: MAP_STACK without both PROT_READ "
			    "and PROT_WRITE", __func__);
			return (EINVAL);
		}
		flags |= MAP_ANON;
		pos = 0;
	}
	unsigned int extra_flags =
	    (flags & ~(MAP_SHARED | MAP_PRIVATE | MAP_FIXED | MAP_HASSEMAPHORE |
	    MAP_STACK | MAP_NOSYNC | MAP_ANON | MAP_EXCL | MAP_NOCORE |
	    MAP_PREFAULT_READ | MAP_GUARD |
	    MAP_CHERI_NOSETBOUNDS |
#ifdef MAP_32BIT
	    MAP_32BIT |
#endif
	    MAP_ALIGNMENT_MASK));
	if (extra_flags != 0) {
		SYSERRCAUSE("%s: Unhandled flag(s) 0x%x", __func__,
		    extra_flags);
		return (EINVAL);
	}
	if ((flags & (MAP_EXCL | MAP_FIXED)) == MAP_EXCL) {
		SYSERRCAUSE("%s: MAP_EXCL without MAP_FIXED", __func__);
		return (EINVAL);
	}
	if ((flags & (MAP_SHARED | MAP_PRIVATE)) == (MAP_SHARED | MAP_PRIVATE)) {
		SYSERRCAUSE("%s: both MAP_SHARED and MAP_PRIVATE", __func__);
		return (EINVAL);
	}
	if (prot != PROT_NONE &&
	    (prot & ~(PROT_READ | PROT_WRITE | PROT_EXEC)) != 0) {
		SYSERRCAUSE("%s: Unexpected protections 0x%x", __func__,
		    (prot & ~(PROT_READ | PROT_WRITE | PROT_EXEC)));
		return (EINVAL);
	}
	if ((flags & MAP_GUARD) != 0 && (prot != PROT_NONE || fd != -1 ||
	    pos != 0 || (flags & ~(MAP_FIXED | MAP_GUARD | MAP_EXCL |
	    MAP_CHERI_NOSETBOUNDS |
#ifdef MAP_32BIT
	    MAP_32BIT |
#endif
	    MAP_ALIGNMENT_MASK)) != 0)) {
		SYSERRCAUSE("%s: Invalid arguments with MAP_GUARD", __func__);
		return (EINVAL);
	}

	/*
	 * Align the file position to a page boundary,
	 * and save its page offset component.
	 */
	pageoff = (pos & PAGE_MASK);
	pos -= pageoff;

	/* Compute size from len by rounding (on both ends). */
	size = len + pageoff;			/* low end... */
	size = round_page(size);		/* hi end */
	/* Check for rounding up to zero. */
	if (len > size)
		return (ENOMEM);

	align = flags & MAP_ALIGNMENT_MASK;
#if !__has_feature(capabilities)
	/* In the non-CHERI case, remove the alignment request. */
	if (align == MAP_ALIGNED_CHERI || align == MAP_ALIGNED_CHERI_SEAL) {
		flags &= ~MAP_ALIGNMENT_MASK;
		align = 0;
	}
#else /* __has_feature(capabilities) */
	/*
	 * Convert MAP_ALIGNED_CHERI(_SEAL) into explicit alignment
	 * requests and pad lengths.  The combination of alignment (via
	 * the updated, explicit alignment flags) and padding is required
	 * for any request that would otherwise be unrepresentable due
	 * to compressed capability bounds.
	 *
	 * XXX: With CHERI Concentrate, there is no difference in
	 * precision between sealed and unsealed capabilities.  We
	 * retain the duplicate code paths in case other otype tradeoffs
	 * are made at a later date.
	 */
	if (align == MAP_ALIGNED_CHERI) {
		flags &= ~MAP_ALIGNMENT_MASK;
		if (CHERI_REPRESENTABLE_ALIGNMENT(size) > PAGE_SIZE) {
			flags |= MAP_ALIGNED(CHERI_ALIGN_SHIFT(size));

			if (size != CHERI_REPRESENTABLE_LENGTH(size))
				padded_size = CHERI_REPRESENTABLE_LENGTH(size);

			if (CHERI_ALIGN_MASK(size) != 0)
				addr_mask = CHERI_ALIGN_MASK(size);
		}
		align = flags & MAP_ALIGNMENT_MASK;
	} else if (align == MAP_ALIGNED_CHERI_SEAL) {
		flags &= ~MAP_ALIGNMENT_MASK;
		if (CHERI_SEALABLE_ALIGNMENT(size) > (1UL << PAGE_SHIFT)) {
			flags |= MAP_ALIGNED(CHERI_SEAL_ALIGN_SHIFT(size));

			if (size != CHERI_SEALABLE_LENGTH(size))
				padded_size = CHERI_SEALABLE_LENGTH(size);

			if (CHERI_SEAL_ALIGN_MASK(size) != 0)
				addr_mask = CHERI_SEAL_ALIGN_MASK(size);
		}
		align = flags & MAP_ALIGNMENT_MASK;
	}
	if ((flags & MAP_STACK) != 0 && padded_size != 0) {
		SYSERRCAUSE("%s: MAP_STACK request requires padding to "
		    "be representable (%#lx -> %#lx)", __func__, size,
		    padded_size);
		return (EINVAL);
	}
#endif /* __has_feature(capabilities) */

	/* Ensure alignment is at least a page and fits in a pointer. */
	if (align != 0 && align != MAP_ALIGNED_SUPER &&
	    (align >> MAP_ALIGNMENT_SHIFT >= sizeof(void *) * NBBY ||
	    align >> MAP_ALIGNMENT_SHIFT < PAGE_SHIFT)) {
		SYSERRCAUSE("%s: nonsensical alignment (2^%d)",
		    __func__, align >> MAP_ALIGNMENT_SHIFT);
		return (EINVAL);
	}

	/*
	 * Check for illegal addresses.  Watch out for address wrap... Note
	 * that VM_*_ADDRESS are not constants due to casts (argh).
	 */
	if (flags & MAP_FIXED) {
		/*
		 * The specified address must have the same remainder
		 * as the file offset taken modulo PAGE_SIZE, so it
		 * should be aligned after adjustment by pageoff.
		 */
		addr -= pageoff;
		if (addr & addr_mask) {
			SYSERRCAUSE("%s: addr (%p) is underaligned "
			    "(mask 0x%zx)", __func__, (void *)addr, addr_mask);
			return (EINVAL);
		}

		/* Address range must be all in user VM space. */
		if (!vm_map_range_valid(&vms->vm_map, addr, addr + size))
			return (EINVAL);
#ifdef MAP_32BIT
		if (flags & MAP_32BIT) {
			KASSERT(!SV_CURPROC_FLAG(SV_CHERI),
			    ("MAP_32BIT on a CheriABI process"));
			max_addr = MAP_32BIT_MAX_ADDR;
			if (addr + size > MAP_32BIT_MAX_ADDR) {
				SYSERRCAUSE("%s: addr (%p) + size (0x%zx) is "
				    "> 0x%zx (MAP_32BIT_MAX_ADDR)", __func__,
				    (void *)addr, size, MAP_32BIT_MAX_ADDR);
				return (EINVAL);
			}
		}
	} else if (flags & MAP_32BIT) {
		KASSERT(!SV_CURPROC_FLAG(SV_CHERI),
		    ("MAP_32BIT on a CheriABI process"));
		max_addr = MAP_32BIT_MAX_ADDR;
		/*
		 * For MAP_32BIT, override the hint if it is too high and
		 * do not bother moving the mapping past the heap (since
		 * the heap is usually above 2GB).
		 */
		if (addr + size > MAP_32BIT_MAX_ADDR)
			addr = 0;
#endif
	} else {
		/*
		 * XXX for non-fixed mappings where no hint is provided or
		 * the hint would fall in the potential heap space,
		 * place it after the end of the largest possible heap.
		 *
		 * There should really be a pmap call to determine a reasonable
		 * location.
		 */
		if (addr == 0 ||
		    (addr >= round_page((vm_offset_t)vms->vm_taddr) &&
		    addr < round_page((vm_offset_t)vms->vm_daddr +
		    lim_max(td, RLIMIT_DATA))))
			addr = round_page((vm_offset_t)vms->vm_daddr +
			    lim_max(td, RLIMIT_DATA));
	}

#if __has_feature(capabilities)
	if (padded_size != 0) {
		KASSERT(size != padded_size,
		    ("padded_size is non-zero, and equal to size %#lx", size));
		error = vm_mmap_object(&vms->vm_map, &addr,
		    max_addr, padded_size,
		    VM_PROT_NONE, VM_PROT_NONE,
		    (flags & ~MAP_GUARD) | MAP_UNMAPPED,
		    NULL, pos, FALSE, td);
		if (error != 0)
			return (error);
		flags &= ~MAP_EXCL;
		flags |= MAP_FIXED;
		mrp->mr_source_cap = mmap_retcap(td,
		    addr + pageoff, mrp);
		mrp->mr_flags = flags;
	}
#endif	/* __has_feature(capabilities) */

	if (len == 0) {
		/*
		 * Return success without mapping anything for old
		 * binaries that request a page-aligned mapping of
		 * length 0.  For modern binaries, this function
		 * returns an error earlier.
		 */
		error = 0;
	} else if ((flags & MAP_GUARD) != 0) {
		error = vm_mmap_object(&vms->vm_map, &addr, max_addr, size,
		    VM_PROT_NONE, VM_PROT_NONE, flags, NULL, pos, FALSE, td);
	} else if ((flags & MAP_ANON) != 0) {
		/*
		 * Mapping blank space is trivial.
		 *
		 * This relies on VM_PROT_* matching PROT_*.
		 */
		error = vm_mmap_object(&vms->vm_map, &addr, max_addr, size,
		    VM_PROT_ADD_CAP(prot), VM_PROT_ADD_CAP(max_prot), flags,
		    NULL, pos, FALSE, td);
	} else {
		/*
		 * Mapping file, get fp for validation and don't let the
		 * descriptor disappear on us if we block. Check capability
		 * rights, but also return the maximum rights to be combined
		 * with maxprot later.
		 */
		cap_rights_init_one(&rights, CAP_MMAP);
		if (max_prot & PROT_READ)
			cap_rights_set_one(&rights, CAP_MMAP_R);
		if ((flags & MAP_SHARED) != 0) {
			if (max_prot & PROT_WRITE)
				cap_rights_set_one(&rights, CAP_MMAP_W);
		}
		if (max_prot & PROT_EXEC)
			cap_rights_set_one(&rights, CAP_MMAP_X);
		error = fget_mmap(td, fd, &rights, &cap_maxprot, &fp);
		if (error != 0)
			goto done;
		if ((flags & (MAP_SHARED | MAP_PRIVATE)) == 0 &&
		    p->p_osrel >= P_OSREL_MAP_FSTRICT) {
			error = EINVAL;
			goto done;
		}
		if ((max_prot & cap_maxprot) != max_prot) {
			SYSERRCAUSE("%s: unable to map file with "
			    "requested maximum permissions", __func__);
			error = EINVAL;
			goto done;
		}
		if (check_fp_fn != NULL) {
			error = check_fp_fn(fp, prot, max_prot & cap_maxprot,
			    flags);
			if (error != 0)
				goto done;
		}
		/* This relies on VM_PROT_* matching PROT_*. */
		error = fo_mmap(fp, &vms->vm_map, &addr, max_addr, size,
		    prot, max_prot & cap_maxprot, flags, pos, td);
	}

	if (error == 0) {
#if __has_feature(capabilities)
		if (SV_CURPROC_FLAG(SV_CHERI))
			td->td_retval[0] = (uintcap_t)mmap_retcap(td,
			    addr + pageoff,  mrp);
		else
#endif
			td->td_retval[0] = (syscallarg_t)(addr + pageoff);
	}
done:
	if (fp)
		fdrop(fp, td);

	return (error);
}

#if defined(COMPAT_FREEBSD6)
int
freebsd6_mmap(struct thread *td, struct freebsd6_mmap_args *uap)
{

	return (kern_mmap(td, (uintptr_t)uap->addr, uap->len, uap->prot,
	    uap->flags, uap->fd, uap->pos));
}
#endif

#ifdef COMPAT_43
#ifndef _SYS_SYSPROTO_H_
struct ommap_args {
	caddr_t addr;
	int len;
	int prot;
	int flags;
	int fd;
	long pos;
};
#endif
int
ommap(struct thread *td, struct ommap_args *uap)
{
	static const char cvtbsdprot[8] = {
		0,
		PROT_EXEC,
		PROT_WRITE,
		PROT_EXEC | PROT_WRITE,
		PROT_READ,
		PROT_EXEC | PROT_READ,
		PROT_WRITE | PROT_READ,
		PROT_EXEC | PROT_WRITE | PROT_READ,
	};
	int flags, prot;

#define	OMAP_ANON	0x0002
#define	OMAP_COPY	0x0020
#define	OMAP_SHARED	0x0010
#define	OMAP_FIXED	0x0100

	prot = cvtbsdprot[uap->prot & 0x7];
#if (defined(COMPAT_FREEBSD32) && defined(__amd64__)) || defined(__i386__)
	if (i386_read_exec && SV_PROC_FLAG(td->td_proc, SV_ILP32) &&
	    prot != 0)
		prot |= PROT_EXEC;
#endif
	flags = 0;
	if (uap->flags & OMAP_ANON)
		flags |= MAP_ANON;
	if (uap->flags & OMAP_COPY)
		flags |= MAP_COPY;
	if (uap->flags & OMAP_SHARED)
		flags |= MAP_SHARED;
	else
		flags |= MAP_PRIVATE;
	if (uap->flags & OMAP_FIXED)
		flags |= MAP_FIXED;
	return (kern_mmap(td, (uintptr_t)uap->addr, 0, uap->len, prot, flags,
	    uap->fd, uap->pos));
}
#endif				/* COMPAT_43 */

#ifndef _SYS_SYSPROTO_H_
struct msync_args {
	void *addr;
	size_t len;
	int flags;
};
#endif
int
sys_msync(struct thread *td, struct msync_args *uap)
{

#if __has_feature(capabilities)
	/*
	 * FreeBSD msync() has a non-standard behavior that a len of 0
	 * effects the whole vm entry.  We allow this because it is used
	 * and we currently think there is little attack value in
	 * msync calls.
	 *
	 * XXX-BD: Revisit with co-processes...
	 */
	if (uap->len != 0 && cap_covers_pages(uap->addr, uap->len) == 0)
		return (EINVAL);
#endif

	return (kern_msync(td, (__cheri_addr uintptr_t)uap->addr, uap->len,
	    uap->flags));
}

int
kern_msync(struct thread *td, uintptr_t addr0, size_t size, int flags)
{
	vm_offset_t addr;
	vm_size_t pageoff;
	vm_map_t map;
	int rv;

	addr = addr0;
	pageoff = (addr & PAGE_MASK);
	addr -= pageoff;
	size += pageoff;
	size = (vm_size_t) round_page(size);
	if (addr + size < addr)
		return (EINVAL);

	if ((flags & ~(MS_ASYNC | MS_INVALIDATE | MS_PAGEOUT)) != 0)
		return (EINVAL);
	if ((flags & (MS_ASYNC|MS_INVALIDATE)) == (MS_ASYNC|MS_INVALIDATE))
		return (EINVAL);
	if ((flags & MS_PAGEOUT) != 0 && (flags & ~MS_PAGEOUT) != 0)
		return (EINVAL);

	map = &td->td_proc->p_vmspace->vm_map;

	/*
	 * Clean the pages and interpret the return value.
	 */
	rv = vm_map_sync(map, addr, addr + size, (flags & MS_ASYNC) == 0,
	    (flags & MS_INVALIDATE) != 0, (flags & MS_PAGEOUT) != 0);
	switch (rv) {
	case KERN_SUCCESS:
		return (0);
	case KERN_INVALID_ADDRESS:
		return (ENOMEM);
	case KERN_INVALID_ARGUMENT:
		return (EBUSY);
	case KERN_FAILURE:
		return (EIO);
	default:
		return (EINVAL);
	}
}

#ifndef _SYS_SYSPROTO_H_
struct munmap_args {
	void *addr;
	size_t len;
};
#endif
int
sys_munmap(struct thread *td, struct munmap_args *uap)
{

#if __has_feature(capabilities)
	if (cap_covers_pages(uap->addr, uap->len) == 0)
		return (EPROT);
	if ((cheri_getperm(uap->addr) & CHERI_PERM_CHERIABI_VMMAP) == 0)
		return (EPROT);
#endif

	return (kern_munmap(td, (__cheri_addr uintptr_t)uap->addr, uap->len));
}

int
kern_munmap(struct thread *td, uintptr_t addr0, size_t size)
{
#ifdef HWPMC_HOOKS
	struct pmckern_map_out pkm;
	bool pmc_handled;
#endif
	vm_map_entry_t entry;
	vm_offset_t addr, end, reservation;
	vm_size_t pageoff;
	vm_map_t map;
	int result;

	if (size == 0)
		return (EINVAL);

	addr = addr0;
	pageoff = (addr & PAGE_MASK);
	addr -= pageoff;
	size += pageoff;
	size = (vm_size_t) round_page(size);
	end = addr + size;
	map = &td->td_proc->p_vmspace->vm_map;
	if (!vm_map_range_valid(map, addr, end))
		return (EINVAL);

	vm_map_lock(map);
#ifdef HWPMC_HOOKS
	pmc_handled = false;
	if (PMC_HOOK_INSTALLED(PMC_FN_MUNMAP)) {
		pmc_handled = true;
		/*
		 * Inform hwpmc if the address range being unmapped contains
		 * an executable region.
		 */
		pkm.pm_address = (uintptr_t) NULL;
		if (vm_map_lookup_entry(map, addr, &entry)) {
			for (; entry->start < end;
			    entry = vm_map_entry_succ(entry)) {
				if (vm_map_check_protection(map, entry->start,
					entry->end, VM_PROT_EXECUTE) == TRUE) {
					pkm.pm_address = (uintptr_t) addr;
					pkm.pm_size = (size_t) size;
					break;
				}
			}
		}
	}
#endif
	if ((map->flags & MAP_RESERVATIONS) != 0) {
		reservation = 0;
		if (vm_map_lookup_entry(map, addr, &entry))
			reservation = entry->reservation;
	}

	vm_map_delete(map, addr, end);

	if ((map->flags & MAP_RESERVATIONS) != 0) {
		result = vm_map_insert(map, NULL, 0, addr, addr + size,
		    VM_PROT_NONE, VM_PROT_NONE, MAP_CREATE_UNMAPPED,
		    reservation);

		if (vm_map_reservation_is_unmapped(map, reservation))
			vm_map_reservation_delete(map, reservation);
	}

#ifdef HWPMC_HOOKS
	if (__predict_false(pmc_handled)) {
		/* downgrade the lock to prevent a LOR with the pmc-sx lock */
		vm_map_lock_downgrade(map);
		if (pkm.pm_address != (uintptr_t) NULL)
			PMC_CALL_HOOK(td, PMC_FN_MUNMAP, (void *) &pkm);
		vm_map_unlock_read(map);
	} else
#endif
		vm_map_unlock(map);

	/* vm_map_delete returns nothing but KERN_SUCCESS anyway */
	return (0);
}

#ifndef _SYS_SYSPROTO_H_
struct mprotect_args {
	const void *addr;
	size_t len;
	int prot;
};
#endif
int
sys_mprotect(struct thread *td, struct mprotect_args *uap)
{

#if __has_feature(capabilities)
	if (cap_covers_pages(uap->addr, uap->len) == 0)
		return (EPROT);
	if ((cheri_getperm(uap->addr) & CHERI_PERM_CHERIABI_VMMAP) == 0)
		return (EPROT);
#endif

	return (kern_mprotect(td, (__cheri_addr uintptr_t)uap->addr, uap->len,
	    uap->prot));
}

int
kern_mprotect(struct thread *td, uintptr_t addr0, size_t size, int prot)
{
	vm_offset_t addr;
	vm_size_t pageoff;
	int vm_error, max_prot;

	addr = addr0;
	if ((prot & ~(_PROT_ALL | PROT_MAX(_PROT_ALL))) != 0)
		return (EINVAL);
	max_prot = PROT_MAX_EXTRACT(prot);
	prot = PROT_EXTRACT(prot);
	pageoff = (addr & PAGE_MASK);
	addr -= pageoff;
	size += pageoff;
	size = (vm_size_t) round_page(size);
#ifdef COMPAT_FREEBSD32
	if (SV_PROC_FLAG(td->td_proc, SV_ILP32)) {
		if (((addr + size) & 0xffffffff) < addr)
			return (EINVAL);
	} else
#endif
	if (addr + size < addr)
		return (EINVAL);

	if ((prot & (PROT_WRITE | PROT_EXEC)) == (PROT_WRITE | PROT_EXEC) &&
	    (vm_error = vm_wxcheck(td->td_proc, "mprotect")))
		goto out;

	vm_error = KERN_SUCCESS;
	if (max_prot != 0) {
		if ((max_prot & prot) != prot)
			return (ENOTSUP);
		vm_error = vm_map_protect(&td->td_proc->p_vmspace->vm_map,
		    addr, addr + size, max_prot, TRUE, TRUE);
	}
	if (vm_error == KERN_SUCCESS)
		vm_error = vm_map_protect(&td->td_proc->p_vmspace->vm_map,
		    addr, addr + size, prot, FALSE, TRUE);

out:
	switch (vm_error) {
	case KERN_SUCCESS:
		return (0);
	case KERN_PROTECTION_FAILURE:
		return (EACCES);
	case KERN_RESOURCE_SHORTAGE:
		return (ENOMEM);
	}
	return (EINVAL);
}

#ifndef _SYS_SYSPROTO_H_
struct minherit_args {
	void *addr;
	size_t len;
	int inherit;
};
#endif
int
sys_minherit(struct thread *td, struct minherit_args *uap)
{

#if __has_feature(capabilities)
	if (cap_covers_pages(uap->addr, uap->len) == 0)
		return (EPROT);
	if ((cheri_getperm(uap->addr) & CHERI_PERM_CHERIABI_VMMAP) == 0)
		return (EPROT);
#endif
	return (kern_minherit(td, (__cheri_addr uintptr_t)uap->addr, uap->len,
	    uap->inherit));
}

int
kern_minherit(struct thread *td, uintptr_t addr0, size_t len, int inherit0)
{
	vm_offset_t addr;
	vm_size_t size, pageoff;
	vm_inherit_t inherit;

	addr = (vm_offset_t)addr0;
	size = len;
	inherit = inherit0;

	pageoff = (addr & PAGE_MASK);
	addr -= pageoff;
	size += pageoff;
	size = (vm_size_t) round_page(size);
	if (addr + size < addr)
		return (EINVAL);

	switch (vm_map_inherit(&td->td_proc->p_vmspace->vm_map, addr,
	    addr + size, (vm_inherit_t)inherit)) {
	case KERN_SUCCESS:
		return (0);
	case KERN_PROTECTION_FAILURE:
		return (EACCES);
	}
	return (EINVAL);
}

#ifndef _SYS_SYSPROTO_H_
struct madvise_args {
	void *addr;
	size_t len;
	int behav;
};
#endif

int
sys_madvise(struct thread *td, struct madvise_args *uap)
{

#if __has_feature(capabilities)
	if (cap_covers_pages(uap->addr, uap->len) == 0)
		return (EPROT);

	/*
	 * MADV_FREE may change the page contents so require
	 * CHERI_PERM_CHERIABI_VMMAP.
	 */
	if (uap->behav == MADV_FREE &&
	    (cheri_getperm(uap->addr) & CHERI_PERM_CHERIABI_VMMAP) == 0)
		return (EPROT);
#endif

	return (kern_madvise(td, (__cheri_addr uintptr_t)uap->addr, uap->len,
	    uap->behav));
}

int
kern_madvise(struct thread *td, uintptr_t addr0, size_t len, int behav)
{
	vm_map_t map;
	vm_offset_t addr, end, start;
	int flags;

	/*
	 * Check for our special case, advising the swap pager we are
	 * "immortal."
	 */
	if (behav == MADV_PROTECT) {
		flags = PPROT_SET;
		return (kern_procctl(td, P_PID, td->td_proc->p_pid,
		    PROC_SPROTECT, &flags));
	}

	/*
	 * Check for illegal addresses.  Watch out for address wrap... Note
	 * that VM_*_ADDRESS are not constants due to casts (argh).
	 */
	map = &td->td_proc->p_vmspace->vm_map;
	addr = addr0;
	if (!vm_map_range_valid(map, addr, addr + len))
		return (EINVAL);

	/*
	 * Since this routine is only advisory, we default to conservative
	 * behavior.
	 */
	start = trunc_page(addr);
	end = round_page(addr + len);

	/*
	 * vm_map_madvise() checks for illegal values of behav.
	 */
	return (vm_map_madvise(map, start, end, behav));
}

#ifndef _SYS_SYSPROTO_H_
struct mincore_args {
	const void *addr;
	size_t len;
	char *vec;
};
#endif

int
sys_mincore(struct thread *td, struct mincore_args *uap)
{

#if __has_feature(capabilities)
	if (cap_covers_pages(uap->addr, uap->len) == 0)
		return (EPROT);
#endif

	return (kern_mincore(td, (__cheri_addr uintptr_t)uap->addr, uap->len,
	    uap->vec));
}

int
kern_mincore(struct thread *td, uintptr_t addr0, size_t len,
    char * __capability vec)
{
	pmap_t pmap;
	vm_map_t map;
	vm_map_entry_t current, entry;
	vm_object_t object;
	vm_offset_t addr, cend, end, first_addr;
	vm_paddr_t pa;
	vm_page_t m;
	vm_pindex_t pindex;
	int error, lastvecindex, mincoreinfo, vecindex;
	unsigned int timestamp;

	/*
	 * Make sure that the addresses presented are valid for user
	 * mode.
	 */
	first_addr = addr = trunc_page(addr0);
	end = round_page(addr0 + len);
	map = &td->td_proc->p_vmspace->vm_map;
	if (end > vm_map_max(map) || end < addr)
		return (ENOMEM);

	pmap = vmspace_pmap(td->td_proc->p_vmspace);

	vm_map_lock_read(map);
RestartScan:
	timestamp = map->timestamp;

	if (!vm_map_lookup_entry(map, addr, &entry)) {
		vm_map_unlock_read(map);
		return (ENOMEM);
	}

	/*
	 * Do this on a map entry basis so that if the pages are not
	 * in the current processes address space, we can easily look
	 * up the pages elsewhere.
	 */
	lastvecindex = -1;
	while (entry->start < end) {
		/*
		 * check for contiguity
		 */
		current = entry;
		entry = vm_map_entry_succ(current);
		if (current->end < end &&
		    entry->start > current->end) {
			vm_map_unlock_read(map);
			return (ENOMEM);
		}

		/*
		 * ignore submaps (for now) or null objects
		 */
		if ((current->eflags & MAP_ENTRY_IS_SUB_MAP) ||
		    current->object.vm_object == NULL)
			continue;

		/*
		 * limit this scan to the current map entry and the
		 * limits for the mincore call
		 */
		if (addr < current->start)
			addr = current->start;
		cend = current->end;
		if (cend > end)
			cend = end;

		for (; addr < cend; addr += PAGE_SIZE) {
			/*
			 * Check pmap first, it is likely faster, also
			 * it can provide info as to whether we are the
			 * one referencing or modifying the page.
			 */
			m = NULL;
			object = NULL;
retry:
			pa = 0;
			mincoreinfo = pmap_mincore(pmap, addr, &pa);
			if (mincore_mapped) {
				/*
				 * We only care about this pmap's
				 * mapping of the page, if any.
				 */
				;
			} else if (pa != 0) {
				/*
				 * The page is mapped by this process but not
				 * both accessed and modified.  It is also
				 * managed.  Acquire the object lock so that
				 * other mappings might be examined.  The page's
				 * identity may change at any point before its
				 * object lock is acquired, so re-validate if
				 * necessary.
				 */
				m = PHYS_TO_VM_PAGE(pa);
				while (object == NULL || m->object != object) {
					if (object != NULL)
						VM_OBJECT_WUNLOCK(object);
					object = atomic_load_ptr(&m->object);
					if (object == NULL)
						goto retry;
					VM_OBJECT_WLOCK(object);
				}
				if (pa != pmap_extract(pmap, addr))
					goto retry;
				KASSERT(vm_page_all_valid(m),
				    ("mincore: page %p is mapped but invalid",
				    m));
			} else if (mincoreinfo == 0) {
				/*
				 * The page is not mapped by this process.  If
				 * the object implements managed pages, then
				 * determine if the page is resident so that
				 * the mappings might be examined.
				 */
				if (current->object.vm_object != object) {
					if (object != NULL)
						VM_OBJECT_WUNLOCK(object);
					object = current->object.vm_object;
					VM_OBJECT_WLOCK(object);
				}
				if (object->type == OBJT_DEFAULT ||
				    object->type == OBJT_SWAP ||
				    object->type == OBJT_VNODE) {
					pindex = OFF_TO_IDX(current->offset +
					    (addr - current->start));
					m = vm_page_lookup(object, pindex);
					if (m != NULL && vm_page_none_valid(m))
						m = NULL;
					if (m != NULL)
						mincoreinfo = MINCORE_INCORE;
				}
			}
			if (m != NULL) {
				VM_OBJECT_ASSERT_WLOCKED(m->object);

				/* Examine other mappings of the page. */
				if (m->dirty == 0 && pmap_is_modified(m))
					vm_page_dirty(m);
				if (m->dirty != 0)
					mincoreinfo |= MINCORE_MODIFIED_OTHER;

				/*
				 * The first test for PGA_REFERENCED is an
				 * optimization.  The second test is
				 * required because a concurrent pmap
				 * operation could clear the last reference
				 * and set PGA_REFERENCED before the call to
				 * pmap_is_referenced(). 
				 */
				if ((m->a.flags & PGA_REFERENCED) != 0 ||
				    pmap_is_referenced(m) ||
				    (m->a.flags & PGA_REFERENCED) != 0)
					mincoreinfo |= MINCORE_REFERENCED_OTHER;
			}
			if (object != NULL)
				VM_OBJECT_WUNLOCK(object);

			/*
			 * subyte may page fault.  In case it needs to modify
			 * the map, we release the lock.
			 */
			vm_map_unlock_read(map);

			/*
			 * calculate index into user supplied byte vector
			 */
			vecindex = atop(addr - first_addr);

			/*
			 * If we have skipped map entries, we need to make sure that
			 * the byte vector is zeroed for those skipped entries.
			 */
			while ((lastvecindex + 1) < vecindex) {
				++lastvecindex;
				error = subyte(vec + lastvecindex, 0);
				if (error) {
					error = EFAULT;
					goto done2;
				}
			}

			/*
			 * Pass the page information to the user
			 */
			error = subyte(vec + vecindex, mincoreinfo);
			if (error) {
				error = EFAULT;
				goto done2;
			}

			/*
			 * If the map has changed, due to the subyte, the previous
			 * output may be invalid.
			 */
			vm_map_lock_read(map);
			if (timestamp != map->timestamp)
				goto RestartScan;

			lastvecindex = vecindex;
		}
	}

	/*
	 * subyte may page fault.  In case it needs to modify
	 * the map, we release the lock.
	 */
	vm_map_unlock_read(map);

	/*
	 * Zero the last entries in the byte vector.
	 */
	vecindex = atop(end - first_addr);
	while ((lastvecindex + 1) < vecindex) {
		++lastvecindex;
		error = subyte(vec + lastvecindex, 0);
		if (error) {
			error = EFAULT;
			goto done2;
		}
	}

	/*
	 * If the map has changed, due to the subyte, the previous
	 * output may be invalid.
	 */
	vm_map_lock_read(map);
	if (timestamp != map->timestamp)
		goto RestartScan;
	vm_map_unlock_read(map);
done2:
	return (error);
}

#ifndef _SYS_SYSPROTO_H_
struct mlock_args {
	const void *addr;
	size_t len;
};
#endif
int
sys_mlock(struct thread *td, struct mlock_args *uap)
{

#if __has_feature(capabilities)
	if (cap_covers_pages(uap->addr, uap->len) == 0)
		return (EPROT);
#endif

	return (kern_mlock(td->td_proc, td->td_ucred,
	    __DECONST_CAP(__cheri_addr uintptr_t, uap->addr), uap->len));
}

int
kern_mlock(struct proc *proc, struct ucred *cred, uintptr_t addr0, size_t len)
{
	vm_offset_t addr, end, last, start;
	vm_size_t npages, size;
	vm_map_t map;
	unsigned long nsize;
	int error;

	error = priv_check_cred(cred, PRIV_VM_MLOCK);
	if (error)
		return (error);
	addr = addr0;
	size = len;
	last = addr + size;
	start = trunc_page(addr);
	end = round_page(last);
	if (last < addr || end < addr)
		return (EINVAL);
	npages = atop(end - start);
	if (npages > vm_page_max_user_wired)
		return (ENOMEM);
	map = &proc->p_vmspace->vm_map;
	PROC_LOCK(proc);
	nsize = ptoa(npages + pmap_wired_count(map->pmap));
	if (nsize > lim_cur_proc(proc, RLIMIT_MEMLOCK)) {
		PROC_UNLOCK(proc);
		return (ENOMEM);
	}
	PROC_UNLOCK(proc);
#ifdef RACCT
	if (racct_enable) {
		PROC_LOCK(proc);
		error = racct_set(proc, RACCT_MEMLOCK, nsize);
		PROC_UNLOCK(proc);
		if (error != 0)
			return (ENOMEM);
	}
#endif
	error = vm_map_wire(map, start, end,
	    VM_MAP_WIRE_USER | VM_MAP_WIRE_NOHOLES);
#ifdef RACCT
	if (racct_enable && error != KERN_SUCCESS) {
		PROC_LOCK(proc);
		racct_set(proc, RACCT_MEMLOCK,
		    ptoa(pmap_wired_count(map->pmap)));
		PROC_UNLOCK(proc);
	}
#endif
	return (error == KERN_SUCCESS ? 0 : ENOMEM);
}

#ifndef _SYS_SYSPROTO_H_
struct mlockall_args {
	int	how;
};
#endif

int
sys_mlockall(struct thread *td, struct mlockall_args *uap)
{
	vm_map_t map;
	int error;

	map = &td->td_proc->p_vmspace->vm_map;
	error = priv_check(td, PRIV_VM_MLOCK);
	if (error)
		return (error);

	if ((uap->how == 0) || ((uap->how & ~(MCL_CURRENT|MCL_FUTURE)) != 0))
		return (EINVAL);

	/*
	 * If wiring all pages in the process would cause it to exceed
	 * a hard resource limit, return ENOMEM.
	 */
	if (!old_mlock && uap->how & MCL_CURRENT) {
		if (map->size > lim_cur(td, RLIMIT_MEMLOCK))
			return (ENOMEM);
	}
#ifdef RACCT
	if (racct_enable) {
		PROC_LOCK(td->td_proc);
		error = racct_set(td->td_proc, RACCT_MEMLOCK, map->size);
		PROC_UNLOCK(td->td_proc);
		if (error != 0)
			return (ENOMEM);
	}
#endif

	if (uap->how & MCL_FUTURE) {
		vm_map_lock(map);
		vm_map_modflags(map, MAP_WIREFUTURE, 0);
		vm_map_unlock(map);
		error = 0;
	}

	if (uap->how & MCL_CURRENT) {
		/*
		 * P1003.1-2001 mandates that all currently mapped pages
		 * will be memory resident and locked (wired) upon return
		 * from mlockall(). vm_map_wire() will wire pages, by
		 * calling vm_fault_wire() for each page in the region.
		 */
		error = vm_map_wire(map, vm_map_min(map), vm_map_max(map),
		    VM_MAP_WIRE_USER|VM_MAP_WIRE_HOLESOK);
		if (error == KERN_SUCCESS)
			error = 0;
		else if (error == KERN_RESOURCE_SHORTAGE)
			error = ENOMEM;
		else
			error = EAGAIN;
	}
#ifdef RACCT
	if (racct_enable && error != KERN_SUCCESS) {
		PROC_LOCK(td->td_proc);
		racct_set(td->td_proc, RACCT_MEMLOCK,
		    ptoa(pmap_wired_count(map->pmap)));
		PROC_UNLOCK(td->td_proc);
	}
#endif

	return (error);
}

#ifndef _SYS_SYSPROTO_H_
struct munlockall_args {
	register_t dummy;
};
#endif

int
sys_munlockall(struct thread *td, struct munlockall_args *uap)
{
	vm_map_t map;
	int error;

	map = &td->td_proc->p_vmspace->vm_map;
	error = priv_check(td, PRIV_VM_MUNLOCK);
	if (error)
		return (error);

	/* Clear the MAP_WIREFUTURE flag from this vm_map. */
	vm_map_lock(map);
	vm_map_modflags(map, 0, MAP_WIREFUTURE);
	vm_map_unlock(map);

	/* Forcibly unwire all pages. */
	error = vm_map_unwire(map, vm_map_min(map), vm_map_max(map),
	    VM_MAP_WIRE_USER|VM_MAP_WIRE_HOLESOK);
#ifdef RACCT
	if (racct_enable && error == KERN_SUCCESS) {
		PROC_LOCK(td->td_proc);
		racct_set(td->td_proc, RACCT_MEMLOCK, 0);
		PROC_UNLOCK(td->td_proc);
	}
#endif

	return (error);
}

#ifndef _SYS_SYSPROTO_H_
struct munlock_args {
	const void *addr;
	size_t len;
};
#endif
int
sys_munlock(struct thread *td, struct munlock_args *uap)
{

#if __has_feature(capabilities)
	if (cap_covers_pages(uap->addr, uap->len) == 0)
		return (EPROT);
#endif

	return (kern_munlock(td, (__cheri_addr uintptr_t)uap->addr, uap->len));
}

int
kern_munlock(struct thread *td, uintptr_t addr0, size_t size)
{
	vm_offset_t addr, end, last, start;
#ifdef RACCT
	vm_map_t map;
#endif
	int error;

	error = priv_check(td, PRIV_VM_MUNLOCK);
	if (error)
		return (error);
	addr = addr0;
	last = addr + size;
	start = trunc_page(addr);
	end = round_page(last);
	if (last < addr || end < addr)
		return (EINVAL);
	error = vm_map_unwire(&td->td_proc->p_vmspace->vm_map, start, end,
	    VM_MAP_WIRE_USER | VM_MAP_WIRE_NOHOLES);
#ifdef RACCT
	if (racct_enable && error == KERN_SUCCESS) {
		PROC_LOCK(td->td_proc);
		map = &td->td_proc->p_vmspace->vm_map;
		racct_set(td->td_proc, RACCT_MEMLOCK,
		    ptoa(pmap_wired_count(map->pmap)));
		PROC_UNLOCK(td->td_proc);
	}
#endif
	return (error == KERN_SUCCESS ? 0 : ENOMEM);
}

/*
 * vm_mmap_vnode()
 *
 * Helper function for vm_mmap.  Perform sanity check specific for mmap
 * operations on vnodes.
 */
int
vm_mmap_vnode(struct thread *td, vm_size_t objsize,
    vm_prot_t prot, vm_prot_t *maxprotp, int *flagsp,
    struct vnode *vp, vm_ooffset_t *foffp, vm_object_t *objp,
    boolean_t *writecounted)
{
	struct vattr va;
	vm_object_t obj;
	vm_ooffset_t foff;
	struct ucred *cred;
	int error, flags;
	bool writex;

	cred = td->td_ucred;
	writex = (*maxprotp & VM_PROT_WRITE) != 0 &&
	    (*flagsp & MAP_SHARED) != 0;
	if ((error = vget(vp, LK_SHARED)) != 0)
		return (error);
	AUDIT_ARG_VNODE1(vp);
	foff = *foffp;
	flags = *flagsp;
	obj = vp->v_object;
	if (vp->v_type == VREG) {
		/*
		 * Get the proper underlying object
		 */
		if (obj == NULL) {
			error = EINVAL;
			goto done;
		}
		if (obj->type == OBJT_VNODE && obj->handle != vp) {
			vput(vp);
			vp = (struct vnode *)obj->handle;
			/*
			 * Bypass filesystems obey the mpsafety of the
			 * underlying fs.  Tmpfs never bypasses.
			 */
			error = vget(vp, LK_SHARED);
			if (error != 0)
				return (error);
		}
		if (writex) {
			*writecounted = TRUE;
			vm_pager_update_writecount(obj, 0, objsize);
		}
	} else {
		error = EINVAL;
		goto done;
	}
	if ((error = VOP_GETATTR(vp, &va, cred)))
		goto done;
#ifdef MAC
	/* This relies on VM_PROT_* matching PROT_*. */
	error = mac_vnode_check_mmap(cred, vp, (int)prot, flags);
	if (error != 0)
		goto done;
#endif
	if ((flags & MAP_SHARED) != 0) {
		if ((va.va_flags & (SF_SNAPSHOT|IMMUTABLE|APPEND)) != 0) {
			if (prot & VM_PROT_WRITE) {
				error = EPERM;
				goto done;
			}
			*maxprotp &= ~VM_PROT_WRITE;
		}
	}
	/*
	 * If it is a regular file without any references
	 * we do not need to sync it.
	 * Adjust object size to be the size of actual file.
	 */
	objsize = round_page(va.va_size);
	if (va.va_nlink == 0)
		flags |= MAP_NOSYNC;
	if (obj->type == OBJT_VNODE) {
		obj = vm_pager_allocate(OBJT_VNODE, vp, objsize, prot, foff,
		    cred);
		if (obj == NULL) {
			error = ENOMEM;
			goto done;
		}
	} else {
		KASSERT(obj->type == OBJT_DEFAULT || obj->type == OBJT_SWAP,
		    ("wrong object type"));
		vm_object_reference(obj);
#if VM_NRESERVLEVEL > 0
		if ((obj->flags & OBJ_COLORED) == 0) {
			VM_OBJECT_WLOCK(obj);
			vm_object_color(obj, 0);
			VM_OBJECT_WUNLOCK(obj);
		}
#endif
	}
	*objp = obj;
	*flagsp = flags;

	VOP_MMAPPED(vp);

done:
	if (error != 0 && *writecounted) {
		*writecounted = FALSE;
		vm_pager_update_writecount(obj, objsize, 0);
	}
	vput(vp);
	return (error);
}

/*
 * vm_mmap_cdev()
 *
 * Helper function for vm_mmap.  Perform sanity check specific for mmap
 * operations on cdevs.
 */
int
vm_mmap_cdev(struct thread *td, vm_size_t objsize, vm_prot_t *protp,
    vm_prot_t *maxprotp, int *flagsp, struct cdev *cdev, struct cdevsw *dsw,
    vm_ooffset_t *foff, vm_object_t *objp)
{
	vm_object_t obj;
	vm_prot_t prot;
	int error, flags;

	flags = *flagsp;
	prot = *protp;

	if (dsw->d_flags & D_MMAP_ANON) {
		*objp = NULL;
		*foff = 0;
		*maxprotp = VM_PROT_ALL;
		*protp = VM_PROT_ADD_CAP(*protp);
		*flagsp |= MAP_ANON;
		return (0);
	}
	/*
	 * cdevs do not provide private mappings of any kind.
	 */
	if ((*maxprotp & VM_PROT_WRITE) == 0 &&
	    (prot & VM_PROT_WRITE) != 0)
		return (EACCES);
	if (flags & (MAP_PRIVATE|MAP_COPY))
		return (EINVAL);
	/*
	 * Force device mappings to be shared.
	 */
	flags |= MAP_SHARED;
#ifdef MAC_XXX
	error = mac_cdev_check_mmap(td->td_ucred, cdev, (int)prot);
	if (error != 0)
		return (error);
#endif
	/*
	 * First, try d_mmap_single().  If that is not implemented
	 * (returns ENODEV), fall back to using the device pager.
	 * Note that d_mmap_single() must return a reference to the
	 * object (it needs to bump the reference count of the object
	 * it returns somehow).
	 *
	 * XXX assumes VM_PROT_* == PROT_*
	 */
	error = dsw->d_mmap_single(cdev, foff, objsize, objp, (int)prot);
	if (error != ENODEV)
		return (error);
	obj = vm_pager_allocate(OBJT_DEVICE, cdev, objsize, prot, *foff,
	    td->td_ucred);
	if (obj == NULL)
		return (EINVAL);
	*objp = obj;
	*flagsp = flags;
	return (0);
}

/*
 * vm_mmap()
 *
 * Internal version of mmap used by exec, sys5 shared memory, and
 * various device drivers.  Handle is either a vnode pointer, a
 * character device, or NULL for MAP_ANON.
 */
int
vm_mmap(vm_map_t map, vm_offset_t *addr, vm_size_t size, vm_prot_t prot,
	vm_prot_t maxprot, int flags,
	objtype_t handle_type, void *handle,
	vm_ooffset_t foff)
{
	vm_object_t object;
	struct thread *td = curthread;
	int error;
	boolean_t writecounted;

	if (size == 0)
		return (EINVAL);

	size = round_page(size);
	object = NULL;
	writecounted = FALSE;

	KASSERT((prot & VM_PROT_CAP) == 0, ("VM_PROT_CAP set in prot"));
	KASSERT((maxprot & VM_PROT_CAP) == 0, ("VM_PROT_CAP set in maxprot"));

	/*
	 * Lookup/allocate object.
	 */
	switch (handle_type) {
	case OBJT_DEVICE: {
		struct cdevsw *dsw;
		struct cdev *cdev;
		int ref;

		cdev = handle;
		dsw = dev_refthread(cdev, &ref);
		if (dsw == NULL)
			return (ENXIO);
		error = vm_mmap_cdev(td, size, &prot, &maxprot, &flags, cdev,
		    dsw, &foff, &object);
		dev_relthread(cdev, ref);
		break;
	}
	case OBJT_VNODE:
		error = vm_mmap_vnode(td, size, prot, &maxprot, &flags,
		    handle, &foff, &object, &writecounted);
		break;
	case OBJT_DEFAULT:
		if (handle == NULL) {
			prot = VM_PROT_ADD_CAP(prot);
			maxprot = VM_PROT_ADD_CAP(prot);
			error = 0;
			break;
		}
		/* FALLTHROUGH */
	default:
		error = EINVAL;
		break;
	}
	if (error)
		return (error);

	error = vm_mmap_object(map, addr, 0, size, prot, maxprot, flags,
	    object, foff, writecounted, td);
	if (error != 0 && object != NULL) {
		/*
		 * If this mapping was accounted for in the vnode's
		 * writecount, then undo that now.
		 */
		if (writecounted)
			vm_pager_release_writecount(object, 0, size);
		vm_object_deallocate(object);
	}
	return (error);
}

/*
 * Internal version of mmap that maps a specific VM object into an
 * map.  Called by mmap for MAP_ANON, vm_mmap, shm_mmap, and vn_mmap.
 */
int
vm_mmap_object(vm_map_t map, vm_offset_t *addr, vm_offset_t max_addr,
    vm_size_t size, vm_prot_t prot,
    vm_prot_t maxprot, int flags, vm_object_t object, vm_ooffset_t foff,
    boolean_t writecounted, struct thread *td)
{
	boolean_t curmap, fitit;
	int docow, error, findspace, rv;

	curmap = map == &td->td_proc->p_vmspace->vm_map;
	if (curmap) {
		RACCT_PROC_LOCK(td->td_proc);
		if (map->size + size > lim_cur(td, RLIMIT_VMEM)) {
			RACCT_PROC_UNLOCK(td->td_proc);
			return (ENOMEM);
		}
		if (racct_set(td->td_proc, RACCT_VMEM, map->size + size)) {
			RACCT_PROC_UNLOCK(td->td_proc);
			return (ENOMEM);
		}
		if (!old_mlock && map->flags & MAP_WIREFUTURE) {
			if (ptoa(pmap_wired_count(map->pmap)) + size >
			    lim_cur(td, RLIMIT_MEMLOCK)) {
				racct_set_force(td->td_proc, RACCT_VMEM,
				    map->size);
				RACCT_PROC_UNLOCK(td->td_proc);
				return (ENOMEM);
			}
			error = racct_set(td->td_proc, RACCT_MEMLOCK,
			    ptoa(pmap_wired_count(map->pmap)) + size);
			if (error != 0) {
				racct_set_force(td->td_proc, RACCT_VMEM,
				    map->size);
				RACCT_PROC_UNLOCK(td->td_proc);
				return (error);
			}
		}
		RACCT_PROC_UNLOCK(td->td_proc);
	}

	/*
	 * We currently can only deal with page aligned file offsets.
	 * The mmap() system call already enforces this by subtracting
	 * the page offset from the file offset, but checking here
	 * catches errors in device drivers (e.g. d_single_mmap()
	 * callbacks) and other internal mapping requests (such as in
	 * exec).
	 */
	if (foff & PAGE_MASK)
		return (EINVAL);

	if ((flags & MAP_FIXED) == 0) {
		fitit = TRUE;
		*addr = round_page(*addr);
	} else {
		if (*addr != trunc_page(*addr))
			return (EINVAL);
		fitit = FALSE;
	}

	if (flags & MAP_ANON) {
		if (object != NULL || foff != 0)
			return (EINVAL);
		docow = 0;
	} else if (flags & MAP_PREFAULT_READ)
		docow = MAP_PREFAULT;
	else
		docow = MAP_PREFAULT_PARTIAL;

	if ((flags & (MAP_ANON|MAP_SHARED)) == 0)
		docow |= MAP_COPY_ON_WRITE;
	if (flags & MAP_NOSYNC)
		docow |= MAP_DISABLE_SYNCER;
	if (flags & MAP_NOCORE)
		docow |= MAP_DISABLE_COREDUMP;
	/* Shared memory is also shared with children. */
	if (flags & MAP_SHARED)
		docow |= MAP_INHERIT_SHARE;
	if (writecounted)
		docow |= MAP_WRITECOUNT;
	if (flags & MAP_STACK) {
		if (object != NULL)
			return (EINVAL);
		docow |= MAP_STACK_GROWS_DOWN;
	}
	if ((flags & MAP_EXCL) != 0)
		docow |= MAP_CHECK_EXCL;
	if ((flags & MAP_GUARD) != 0)
		docow |= MAP_CREATE_GUARD;

	if (fitit) {
		if ((flags & MAP_ALIGNMENT_MASK) == MAP_ALIGNED_SUPER)
			findspace = VMFS_SUPER_SPACE;
		else if ((flags & MAP_ALIGNMENT_MASK) != 0)
			findspace = VMFS_ALIGNED_SPACE(flags >>
			    MAP_ALIGNMENT_SHIFT);
		else
			findspace = VMFS_OPTIMAL_SPACE;
		if (curmap) {
			rv = vm_map_find_min(map, object, foff, addr, size,
			    round_page((vm_offset_t)td->td_proc->p_vmspace->
			    vm_daddr + lim_max(td, RLIMIT_DATA)), max_addr,
			    findspace, prot, maxprot, docow);
		} else {
			rv = vm_map_find(map, object, foff, addr, size,
			    max_addr, findspace, prot, maxprot, docow);
		}
	} else {
		if (max_addr != 0 && *addr + size > max_addr)
			return (ENOMEM);
		rv = vm_map_fixed(map, object, foff, *addr, size,
		    prot, maxprot, docow);
	}

	if (rv == KERN_SUCCESS) {
		/*
		 * If the process has requested that all future mappings
		 * be wired, then heed this.
		 */
		if ((map->flags & MAP_WIREFUTURE) != 0) {
			vm_map_lock(map);
			if ((map->flags & MAP_WIREFUTURE) != 0)
				(void)vm_map_wire_locked(map, *addr,
				    *addr + size, VM_MAP_WIRE_USER |
				    ((flags & MAP_STACK) ? VM_MAP_WIRE_HOLESOK :
				    VM_MAP_WIRE_NOHOLES));
			vm_map_unlock(map);
		}
	}
	return (vm_mmap_to_errno(rv));
}

/*
 * Translate a Mach VM return code to zero on success or the appropriate errno
 * on failure.
 */
int
vm_mmap_to_errno(int rv)
{

	switch (rv) {
	case KERN_SUCCESS:
		return (0);
	case KERN_INVALID_ADDRESS:
	case KERN_NO_SPACE:
		return (ENOMEM);
	case KERN_PROTECTION_FAILURE:
		return (EACCES);
	default:
		return (EINVAL);
	}
}
// CHERI CHANGES START
// {
//   "updated": 20181114,
//   "target_type": "kernel",
//   "changes": [
//     "support",
//     "user_capabilities"
//   ],
//   "change_comment": ""
// }
// CHERI CHANGES END<|MERGE_RESOLUTION|>--- conflicted
+++ resolved
@@ -129,7 +129,8 @@
 #define	MAP_32BIT_MAX_ADDR	((vm_offset_t)1 << 31)
 #endif
 
-<<<<<<< HEAD
+_Static_assert(MAXPAGESIZES <= 4, "MINCORE_SUPER too narrow");
+
 #if __has_feature(capabilities)
 static int
 cap_covers_pages(const void * __capability cap, size_t size)
@@ -241,9 +242,6 @@
 	return (newcap);
 }
 #endif
-=======
-_Static_assert(MAXPAGESIZES <= 4, "MINCORE_SUPER too narrow");
->>>>>>> 06b00cea
 
 #ifndef _SYS_SYSPROTO_H_
 struct sbrk_args {
