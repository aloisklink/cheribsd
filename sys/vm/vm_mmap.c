/*-
 * SPDX-License-Identifier: BSD-3-Clause
 *
 * Copyright (c) 1988 University of Utah.
 * Copyright (c) 1991, 1993
 *	The Regents of the University of California.  All rights reserved.
 * Copyright (c) 2016 SRI International
 *
 * This code is derived from software contributed to Berkeley by
 * the Systems Programming Group of the University of Utah Computer
 * Science Department.
 *
 * This software was developed by SRI International and the University of
 * Cambridge Computer Laboratory under DARPA/AFRL contract FA8750-10-C-0237
 * ("CTSRD"), as part of the DARPA CRASH research programme.
 *
 * Redistribution and use in source and binary forms, with or without
 * modification, are permitted provided that the following conditions
 * are met:
 * 1. Redistributions of source code must retain the above copyright
 *    notice, this list of conditions and the following disclaimer.
 * 2. Redistributions in binary form must reproduce the above copyright
 *    notice, this list of conditions and the following disclaimer in the
 *    documentation and/or other materials provided with the distribution.
 * 3. Neither the name of the University nor the names of its contributors
 *    may be used to endorse or promote products derived from this software
 *    without specific prior written permission.
 *
 * THIS SOFTWARE IS PROVIDED BY THE REGENTS AND CONTRIBUTORS ``AS IS'' AND
 * ANY EXPRESS OR IMPLIED WARRANTIES, INCLUDING, BUT NOT LIMITED TO, THE
 * IMPLIED WARRANTIES OF MERCHANTABILITY AND FITNESS FOR A PARTICULAR PURPOSE
 * ARE DISCLAIMED.  IN NO EVENT SHALL THE REGENTS OR CONTRIBUTORS BE LIABLE
 * FOR ANY DIRECT, INDIRECT, INCIDENTAL, SPECIAL, EXEMPLARY, OR CONSEQUENTIAL
 * DAMAGES (INCLUDING, BUT NOT LIMITED TO, PROCUREMENT OF SUBSTITUTE GOODS
 * OR SERVICES; LOSS OF USE, DATA, OR PROFITS; OR BUSINESS INTERRUPTION)
 * HOWEVER CAUSED AND ON ANY THEORY OF LIABILITY, WHETHER IN CONTRACT, STRICT
 * LIABILITY, OR TORT (INCLUDING NEGLIGENCE OR OTHERWISE) ARISING IN ANY WAY
 * OUT OF THE USE OF THIS SOFTWARE, EVEN IF ADVISED OF THE POSSIBILITY OF
 * SUCH DAMAGE.
 *
 * from: Utah $Hdr: vm_mmap.c 1.6 91/10/21$
 *
 *	@(#)vm_mmap.c	8.4 (Berkeley) 1/12/94
 */

/*
 * Mapped file (mmap) interface to VM
 */

#include <sys/cdefs.h>
__FBSDID("$FreeBSD$");

#include "opt_hwpmc_hooks.h"
#include "opt_ktrace.h"
#include "opt_vm.h"

#include <sys/param.h>
#include <sys/systm.h>
#include <sys/capsicum.h>
#include <sys/kernel.h>
#include <sys/lock.h>
#include <sys/mutex.h>
#include <sys/sysproto.h>
#include <sys/elf.h>
#include <sys/filedesc.h>
#include <sys/priv.h>
#include <sys/proc.h>
#include <sys/procctl.h>
#include <sys/racct.h>
#include <sys/resource.h>
#include <sys/resourcevar.h>
#include <sys/rwlock.h>
#include <sys/signal.h>
#include <sys/sysctl.h>
#include <sys/vnode.h>
#include <sys/fcntl.h>
#include <sys/file.h>
#include <sys/mman.h>
#include <sys/mount.h>
#include <sys/conf.h>
#include <sys/stat.h>
#include <sys/syscallsubr.h>
#include <sys/sysent.h>
#include <sys/syslog.h>
#include <sys/uio.h>
#include <sys/ktrace.h>		/* Requires sys/signal.h, sys/uio.h */
#include <sys/vmmeter.h>
#if defined(__amd64__) || defined(__i386__) /* for i386_read_exec */
#include <machine/md_var.h>
#endif

#include <security/audit/audit.h>
#include <security/mac/mac_framework.h>

#include <vm/vm.h>
#include <vm/vm_param.h>
#include <vm/pmap.h>
#include <vm/vm_map.h>
#include <vm/vm_object.h>
#include <vm/vm_page.h>
#include <vm/vm_pager.h>
#include <vm/vm_pageout.h>
#include <vm/vm_extern.h>
#include <vm/vm_page.h>
#include <vm/vnode_pager.h>

#ifdef HWPMC_HOOKS
#include <sys/pmckern.h>
#endif

#if __has_feature(capabilities)
#include <cheri/cheric.h>
#endif

#ifdef COMPAT_CHERIABI
#include <compat/cheriabi/cheriabi_util.h>
#endif

int old_mlock = 0;
SYSCTL_INT(_vm, OID_AUTO, old_mlock, CTLFLAG_RWTUN, &old_mlock, 0,
    "Do not apply RLIMIT_MEMLOCK on mlockall");
static int mincore_mapped = 1;
SYSCTL_INT(_vm, OID_AUTO, mincore_mapped, CTLFLAG_RWTUN, &mincore_mapped, 0,
    "mincore reports mappings, not residency");
static int imply_prot_max = 0;
SYSCTL_INT(_vm, OID_AUTO, imply_prot_max, CTLFLAG_RWTUN, &imply_prot_max, 0,
<<<<<<< HEAD
    "Imply maximum page permissions in mmap() when none are specified");
static int log_wxrequests = 0;
SYSCTL_INT(_vm, OID_AUTO, log_wxrequests, CTLFLAG_RWTUN, &log_wxrequests, 0,
    "Log requests for PROT_WRITE and PROT_EXEC");
=======
    "Imply maximum page protections in mmap() when none are specified");
>>>>>>> 04e4964d

#ifdef MAP_32BIT
#define	MAP_32BIT_MAX_ADDR	((vm_offset_t)1 << 31)
#endif

#if __has_feature(capabilities)
static int
cap_covers_pages(const void * __capability cap, size_t size)
{
	const char * __capability addr;
	size_t pageoff;

	addr = cap;
	pageoff = ((__cheri_addr vaddr_t)addr & PAGE_MASK);
	addr -= pageoff;
	size += pageoff;
	size = (vm_size_t)round_page(size);

	return (__CAP_CHECK(__DECONST_CAP(void * __capability, addr), size));
}

#define	PERM_READ	(CHERI_PERM_LOAD | CHERI_PERM_LOAD_CAP)
#define	PERM_WRITE	(CHERI_PERM_STORE | CHERI_PERM_STORE_CAP | \
			    CHERI_PERM_STORE_LOCAL_CAP)
#define	PERM_EXEC	CHERI_PERM_EXECUTE
#define	PERM_RWX	(PERM_READ | PERM_WRITE | PERM_EXEC)
/*
 * Given a starting set of CHERI permissions (operms), set (not AND) the load,
 * store, and execute permissions based on the mmap permissions (prot).
 *
 * This function is intended to be used when creating a capability to a
 * new region or rederiving a capability when upgrading a sub-region.
 */
static register_t
mmap_prot2perms(int prot)
{
	register_t perms = 0;

	if (prot & PROT_READ)
		perms |= CHERI_PERM_LOAD | CHERI_PERM_LOAD_CAP;
	if (prot & PROT_WRITE)
		perms |= CHERI_PERM_STORE | CHERI_PERM_STORE_CAP |
		CHERI_PERM_STORE_LOCAL_CAP;
	if (prot & PROT_EXEC)
		perms |= CHERI_PERM_EXECUTE;

	return (perms);
}

static void * __capability
mmap_retcap(struct thread *td, vm_offset_t addr,
    const struct mmap_req *mrp)
{
	void * __capability newcap;
	size_t cap_base, cap_len;
	register_t perms, cap_prot;

	/*
	 * Return the original capability when MAP_CHERI_NOSETBOUNDS is set.
	 *
	 * NB: This means no permission changes.
	 * The assumption is that the larger capability has the correct
	 * permissions and we're only intrested in adjusting page mappings.
	 */
	if (mrp->mr_flags & MAP_CHERI_NOSETBOUNDS)
		return (mrp->mr_source_cap);

	newcap = mrp->mr_source_cap;
	perms = cheri_getperm(newcap);
	/*
	 * If PROT_MAX() was not passed, use the prot value to derive
	 * capability permissions.
	 */
	cap_prot = PROT_MAX_EXTRACT(mrp->mr_prot);
	if (cap_prot == 0)
		cap_prot = PROT_EXTRACT(mrp->mr_prot);
	/*
	 * Set the permissions to PROT_MAX to allow a full
	 * range of access subject to page permissions.
	 */
	newcap = cheri_andperm(newcap, ~PERM_RWX |
	    mmap_prot2perms(cap_prot));

	if (mrp->mr_flags & MAP_FIXED) {
		/*
		 * If hint was under aligned, we need to return a
		 * capability to the whole, properly aligned region
		 * with the offset pointing to hint.
		 */
		cap_base = cheri_getbase(newcap);
		/* TODO: use cheri_setaddress? */
		/* Set offset to vaddr of page */
		newcap = cheri_setoffset(newcap,
		    rounddown2(addr, PAGE_SIZE) - cap_base);
		newcap = cheri_setbounds(newcap,
		    roundup2(mrp->mr_len + (addr - rounddown2(addr, PAGE_SIZE)),
		    PAGE_SIZE));
		/* Shift offset up if required */
		cap_base = cheri_getbase(newcap);
		newcap = cheri_setoffset(newcap, cap_base - addr);
	} else {
		cap_base = cheri_getbase(newcap);
		cap_len = cheri_getlen(newcap);
		KASSERT(addr >= cap_base &&
		    addr + mrp->mr_len <= cap_base + cap_len,
		    ("Allocated range (%zx - %zx) is not within source "
		    "capability (%zx - %zx)", addr, addr + mrp->mr_len,
		    cap_base, cap_base + cap_len));
		newcap = cheri_setbounds(
		    cheri_setoffset(newcap, addr - cap_base),
		    roundup2(mrp->mr_len, PAGE_SIZE));
	}

	return (newcap);
}
#endif

#ifndef _SYS_SYSPROTO_H_
struct sbrk_args {
	int incr;
};
#endif

int
sys_sbrk(struct thread *td, struct sbrk_args *uap)
{
	/* Not yet implemented */
	return (EOPNOTSUPP);
}

#ifndef _SYS_SYSPROTO_H_
struct sstk_args {
	int incr;
};
#endif

int
sys_sstk(struct thread *td, struct sstk_args *uap)
{
	/* Not yet implemented */
	return (EOPNOTSUPP);
}

#if defined(COMPAT_43)
int
ogetpagesize(struct thread *td, struct ogetpagesize_args *uap)
{

	td->td_retval[0] = PAGE_SIZE;
	return (0);
}
#endif				/* COMPAT_43 */

static inline int
vm_wxcheck(struct proc *p, char *call)
{
	if (log_wxrequests)
		log(LOG_NOTICE, "%s(%d): W^X requested from %s\n",
		    p->p_comm, p->p_pid, call);
	return (0);
}

/*
 * Memory Map (mmap) system call.  Note that the file offset
 * and address are allowed to be NOT page aligned, though if
 * the MAP_FIXED flag it set, both must have the same remainder
 * modulo the PAGE_SIZE (POSIX 1003.1b).  If the address is not
 * page-aligned, the actual mapping starts at trunc_page(addr)
 * and the return value is adjusted up by the page offset.
 *
 * Generally speaking, only character devices which are themselves
 * memory-based, such as a video framebuffer, can be mmap'd.  Otherwise
 * there would be no cache coherency between a descriptor and a VM mapping
 * both to the same character device.
 */
#ifndef _SYS_SYSPROTO_H_
struct mmap_args {
	void *addr;
	size_t len;
	int prot;
	int flags;
	int fd;
	long pad;
	off_t pos;
};
#endif

int
sys_mmap(struct thread *td, struct mmap_args *uap)
{
#if !__has_feature(capabilities)

	return (kern_mmap(td, (__cheri_addr uintptr_t)uap->addr, uap->len,
	    uap->prot, uap->flags, uap->fd, uap->pos));
#else
	int flags = uap->flags;
	void * __capability source_cap;
	register_t perms, reqperms;
	vm_offset_t hint;
	struct mmap_req mr;

	if (flags & MAP_32BIT) {
		SYSERRCAUSE("MAP_32BIT not supported in CheriABI");
		return (EINVAL);
	}

	/*
	 * Allow existing mapping to be replaced using the MAP_FIXED
	 * flag IFF the addr argument is a valid capability with the
	 * VMMAP user permission.  In this case, the new capability is
	 * derived from the passed capability.  In all other cases, the
	 * new capability is derived from the per-thread mmap capability.
	 *
	 * If MAP_FIXED specified and addr does not meet the above
	 * requirements, then MAP_EXCL is implied to prevent changing
	 * page contents without permission.
	 *
	 * XXXBD: The fact that using valid a capability to a currently
	 * unmapped region with and without the VMMAP permission will
	 * yield different results (and even failure modes) is potentially
	 * confusing and incompatible with non-CHERI code.  One could
	 * potentially check if the region contains any mappings and
	 * switch to using the per-thread mmap capability as the source
	 * capability if this pattern proves common.
	 */
	hint = cheri_getaddress(uap->addr);
	if (cheri_gettag(uap->addr) &&
	    (cheri_getperm(uap->addr) & CHERI_PERM_CHERIABI_VMMAP) &&
	    (flags & MAP_FIXED))
		source_cap = uap->addr;
	else {
		if (flags & MAP_FIXED)
			flags |= MAP_EXCL;

		if (flags & MAP_CHERI_NOSETBOUNDS) {
			SYSERRCAUSE("MAP_CHERI_NOSETBOUNDS without a valid "
			    "addr capability");
			return (EINVAL);
		}

		/* Allocate from the per-thread capability. */
		source_cap = td->td_cheri_mmap_cap;
	}
	KASSERT(cheri_gettag(source_cap),
	    ("td->td_cheri_mmap_cap is untagged!"));

	/*
	 * If MAP_FIXED is specified, make sure that that the reqested
	 * address range fits within the source capability.
	 */
	if ((flags & MAP_FIXED) &&
	    (rounddown2(hint, PAGE_SIZE) < cheri_getbase(source_cap) ||
	    roundup2(hint + uap->len, PAGE_SIZE) >
	    cheri_getaddress(source_cap) + cheri_getlen(source_cap))) {
		SYSERRCAUSE("MAP_FIXED and too little space in "
		    "capablity (0x%zx < 0x%zx)",
		    cheri_getlen(source_cap) - cheri_getoffset(source_cap),
		    roundup2(uap->len, PAGE_SIZE));
		return (EPROT);
	}

	perms = cheri_getperm(source_cap);
	reqperms = mmap_prot2perms(uap->prot);
	if ((perms & reqperms) != reqperms) {
		SYSERRCAUSE("capability has insufficient perms (0x%lx)"
		    "for request (0x%lx)", perms, reqperms);
		return (EPROT);
	}

	/*
	 * If alignment is specified, check that it is sufficent and
	 * increase as required.  If not, assume data alignment.
	 */
	switch (flags & MAP_ALIGNMENT_MASK) {
	case MAP_ALIGNED(0):
		flags &= ~MAP_ALIGNMENT_MASK;
		/*
		 * Request CHERI data alignment when no other request is made.
		 * However, do not request alignment if both MAP_FIXED and
		 * MAP_CHERI_NOSETBOUNDS is set since that means we are filling
		 * in reserved address space from a file or MAP_ANON memory.
		 */
		if (!((flags & MAP_FIXED) && (flags & MAP_CHERI_NOSETBOUNDS))) {
			flags |= MAP_ALIGNED_CHERI;
		}
		break;
	case MAP_ALIGNED_CHERI:
	case MAP_ALIGNED_CHERI_SEAL:
		break;
	case MAP_ALIGNED_SUPER:
#if VM_NRESERVLEVEL > 0
		/*
		 * pmap_align_superpage() is a no-op for allocations
		 * less than a super page so request data alignment
		 * in that case.
		 *
		 * In practice this is a no-op as super-pages are
		 * precisely representable.
		 */
		if (uap->len < (1UL << (VM_LEVEL_0_ORDER + PAGE_SHIFT)) &&
		    CHERI_REPRESENTABLE_ALIGNMENT(uap->len) > (1UL << PAGE_SHIFT)) {
			flags &= ~MAP_ALIGNMENT_MASK;
			flags |= MAP_ALIGNED_CHERI;
		}
#endif
		break;
	default:
		/* Reject nonsensical sub-page alignment requests */
		if ((flags >> MAP_ALIGNMENT_SHIFT) < PAGE_SHIFT) {
			SYSERRCAUSE("subpage alignment request");
			return (EINVAL);
		}

		/*
		 * Honor the caller's alignment request, if any unless
		 * it is too small.  If is, promote the request to
		 * MAP_ALIGNED_CHERI.
		 *
		 * However, do not request alignment if both MAP_FIXED and
		 * MAP_CHERI_NOSETBOUNDS is set since that means we are filling
		 * in reserved address space from a file or MAP_ANON memory.
		 */
		if (!((flags & MAP_FIXED) && (flags & MAP_CHERI_NOSETBOUNDS))) {
			if ((1UL << (flags >> MAP_ALIGNMENT_SHIFT)) <
			    CHERI_REPRESENTABLE_ALIGNMENT(uap->len)) {
				flags &= ~MAP_ALIGNMENT_MASK;
				flags |= MAP_ALIGNED_CHERI;
			}
		}
		break;
	}
	/*
	 * NOTE: If this architecture requires an alignment constraint, it is
	 * set at this point.  A simple assert is not easy to contruct...
	 */

	memset(&mr, 0, sizeof(mr));
	mr.mr_hint = hint;
	mr.mr_max_addr = cheri_gettop(source_cap);
	mr.mr_len = uap->len;
	mr.mr_prot = uap->prot;
	mr.mr_flags = flags;
	mr.mr_fd = uap->fd;
	mr.mr_pos = uap->pos;
	mr.mr_source_cap = source_cap;

	return (kern_mmap_req(td, &mr));
#endif
}

int
kern_mmap(struct thread *td, uintptr_t addr0, size_t len, int prot, int flags,
    int fd, off_t pos)
{
	struct mmap_req mr = {
		.mr_hint = addr0,
		.mr_len = len,
		.mr_prot = prot,
		.mr_flags = flags,
		.mr_fd = fd,
		.mr_pos = pos
	};

	return (kern_mmap_req(td, &mr));
}

int
kern_mmap_maxprot(struct proc *p, int prot)
{

#if __has_feature(capabilities)
	if (SV_PROC_FLAG(p, SV_CHERI))
		return (prot);
#endif
	if ((p->p_flag2 & P2_PROTMAX_DISABLE) != 0 ||
	    (p->p_fctl0 & NT_FREEBSD_FCTL_PROTMAX_DISABLE) != 0)
		return (_PROT_ALL);
	if (((p->p_flag2 & P2_PROTMAX_ENABLE) != 0 || imply_prot_max) &&
	    prot != PROT_NONE)
		 return (prot);
	return (_PROT_ALL);
}

int
kern_mmap_req(struct thread *td, struct mmap_req *mrp)
{
	struct vmspace *vms;
	struct file *fp;
	struct proc *p;
	off_t pos;
	vm_offset_t addr_mask = PAGE_MASK;
	vm_size_t len, pageoff, size;
#if __has_feature(capabilities)
	vm_size_t padded_size = 0;
#endif
	vm_offset_t addr, max_addr;
	vm_prot_t cap_maxprot;
	int align, error, fd, flags, max_prot, prot;
	cap_rights_t rights;
	mmap_check_fp_fn check_fp_fn;

	addr = mrp->mr_hint;
	max_addr = mrp->mr_max_addr;
	len = mrp->mr_len;
	prot = mrp->mr_prot;
	flags = mrp->mr_flags;
	fd = mrp->mr_fd;
	pos = mrp->mr_pos;
	check_fp_fn = mrp->mr_check_fp_fn;

	p = td->td_proc;

	if ((prot & ~(_PROT_ALL | PROT_MAX(_PROT_ALL))) != 0) {
		SYSERRCAUSE(
		    "%s: invalid bits in prot %x", __func__,
		    (prot & ~(_PROT_ALL | PROT_MAX(_PROT_ALL))));
		return (EINVAL);
	}
	max_prot = PROT_MAX_EXTRACT(prot);
	prot = PROT_EXTRACT(prot);
	if (max_prot != 0 && (max_prot & prot) != prot) {
		SYSERRCAUSE(
		    "%s: requested page permissions exceed requesed maximum",
		    __func__);
		return (ENOTSUP);
	}
	if ((prot & (PROT_WRITE | PROT_EXEC)) == (PROT_WRITE | PROT_EXEC) &&
	    (error = vm_wxcheck(p, "mmap")))
		return (error);

	/*
	 * Always honor PROT_MAX if set.  If not, default to all
	 * permissions unless we're implying maximum permissions.
	 */
	if (max_prot == 0)
		max_prot = kern_mmap_maxprot(p, prot);

	vms = p->p_vmspace;
	fp = NULL;
	AUDIT_ARG_FD(fd);

	/*
	 * Ignore old flags that used to be defined but did not do anything.
	 */
	if (!SV_CURPROC_FLAG(SV_CHERI))
		flags &= ~(MAP_RESERVED0020 | MAP_RESERVED0040);
	
	/*
	 * Enforce the constraints.
	 * Mapping of length 0 is only allowed for old binaries.
	 * Anonymous mapping shall specify -1 as filedescriptor and
	 * zero position for new code. Be nice to ancient a.out
	 * binaries and correct pos for anonymous mapping, since old
	 * ld.so sometimes issues anonymous map requests with non-zero
	 * pos.
	 */
	if (!SV_CURPROC_FLAG(SV_AOUT)) {
		if ((len == 0 && p->p_osrel >= P_OSREL_MAP_ANON) ||
		    ((flags & MAP_ANON) != 0 && (fd != -1 || pos != 0))) {
			SYSERRCAUSE("%s: len == 0", __func__);
			return (EINVAL);
		}
	} else {
		if ((flags & MAP_ANON) != 0)
			pos = 0;
	}

	if (flags & MAP_STACK) {
		if (fd != -1) {
			SYSERRCAUSE("%s: MAP_STACK with fd", __func__);
			return (EINVAL);
		}

		if ((prot & (PROT_READ | PROT_WRITE)) !=
		    (PROT_READ | PROT_WRITE)) {
			SYSERRCAUSE("%s: MAP_STACK without both PROT_READ "
			    "and PROT_WRITE", __func__);
			return (EINVAL);
		}
		flags |= MAP_ANON;
		pos = 0;
	}
	unsigned int extra_flags =
	    (flags & ~(MAP_SHARED | MAP_PRIVATE | MAP_FIXED | MAP_HASSEMAPHORE |
	    MAP_STACK | MAP_NOSYNC | MAP_ANON | MAP_EXCL | MAP_NOCORE |
	    MAP_PREFAULT_READ | MAP_GUARD |
	    MAP_CHERI_NOSETBOUNDS |
#ifdef MAP_32BIT
	    MAP_32BIT |
#endif
	    MAP_ALIGNMENT_MASK));
	if (extra_flags != 0) {
		SYSERRCAUSE("%s: Unhandled flag(s) 0x%x", __func__,
		    extra_flags);
		return (EINVAL);
	}
	if ((flags & (MAP_EXCL | MAP_FIXED)) == MAP_EXCL) {
		SYSERRCAUSE("%s: MAP_EXCL without MAP_FIXED", __func__);
		return (EINVAL);
	}
	if ((flags & (MAP_SHARED | MAP_PRIVATE)) == (MAP_SHARED | MAP_PRIVATE)) {
		SYSERRCAUSE("%s: both MAP_SHARED and MAP_PRIVATE", __func__);
		return (EINVAL);
	}
	if (prot != PROT_NONE &&
	    (prot & ~(PROT_READ | PROT_WRITE | PROT_EXEC)) != 0) {
		SYSERRCAUSE("%s: Unexpected protections 0x%x", __func__,
		    (prot & ~(PROT_READ | PROT_WRITE | PROT_EXEC)));
		return (EINVAL);
	}
	if ((flags & MAP_GUARD) != 0 && (prot != PROT_NONE || fd != -1 ||
	    pos != 0 || (flags & ~(MAP_FIXED | MAP_GUARD | MAP_EXCL |
	    MAP_CHERI_NOSETBOUNDS |
#ifdef MAP_32BIT
	    MAP_32BIT |
#endif
	    MAP_ALIGNMENT_MASK)) != 0)) {
		SYSERRCAUSE("%s: Invalid arguments with MAP_GUARD", __func__);
		return (EINVAL);
	}

	/*
	 * Align the file position to a page boundary,
	 * and save its page offset component.
	 */
	pageoff = (pos & PAGE_MASK);
	pos -= pageoff;

	/* Compute size from len by rounding (on both ends). */
	size = len + pageoff;			/* low end... */
	size = round_page(size);		/* hi end */
	/* Check for rounding up to zero. */
	if (len > size)
		return (ENOMEM);

	align = flags & MAP_ALIGNMENT_MASK;
#if !__has_feature(capabilities)
	/* In the non-CHERI case, remove the alignment request. */
	if (align == MAP_ALIGNED_CHERI || align == MAP_ALIGNED_CHERI_SEAL) {
		flags &= ~MAP_ALIGNMENT_MASK;
		align = 0;
	}
#else /* __has_feature(capabilities) */
	/*
	 * Convert MAP_ALIGNED_CHERI(_SEAL) into explicit alignment
	 * requests and pad lengths.  The combination of alignment (via
	 * the updated, explicit alignment flags) and padding is required
	 * for any request that would otherwise be unrepresentable due
	 * to compressed capability bounds.
	 *
	 * XXX: With CHERI Concentrate, there is no difference in
	 * precision between sealed and unsealed capabilities.  We
	 * retain the duplicate code paths in case other otype tradeoffs
	 * are made at a later date.
	 */
	if (align == MAP_ALIGNED_CHERI) {
		flags &= ~MAP_ALIGNMENT_MASK;
		if (CHERI_REPRESENTABLE_ALIGNMENT(size) > PAGE_SIZE) {
			flags |= MAP_ALIGNED(CHERI_ALIGN_SHIFT(size));

			if (size != CHERI_REPRESENTABLE_LENGTH(size))
				padded_size = CHERI_REPRESENTABLE_LENGTH(size);

			if (CHERI_ALIGN_MASK(size) != 0)
				addr_mask = CHERI_ALIGN_MASK(size);
		}
		align = flags & MAP_ALIGNMENT_MASK;
	} else if (align == MAP_ALIGNED_CHERI_SEAL) {
		flags &= ~MAP_ALIGNMENT_MASK;
		if (CHERI_SEALABLE_ALIGNMENT(size) > (1UL << PAGE_SHIFT)) {
			flags |= MAP_ALIGNED(CHERI_SEAL_ALIGN_SHIFT(size));

			if (size != CHERI_SEALABLE_LENGTH(size))
				padded_size = CHERI_SEALABLE_LENGTH(size);

			if (CHERI_SEAL_ALIGN_MASK(size) != 0)
				addr_mask = CHERI_SEAL_ALIGN_MASK(size);
		}
		align = flags & MAP_ALIGNMENT_MASK;
	}
	if ((flags & MAP_STACK) != 0 && padded_size != 0) {
		SYSERRCAUSE("%s: MAP_STACK request requires padding to "
		    "be representable (%#lx -> %#lx)", __func__, size,
		    padded_size);
		return (EINVAL);
	}
#endif /* __has_feature(capabilities) */

	/* Ensure alignment is at least a page and fits in a pointer. */
	if (align != 0 && align != MAP_ALIGNED_SUPER &&
	    (align >> MAP_ALIGNMENT_SHIFT >= sizeof(void *) * NBBY ||
	    align >> MAP_ALIGNMENT_SHIFT < PAGE_SHIFT)) {
		SYSERRCAUSE("%s: nonsensical alignment (2^%d)",
		    __func__, align >> MAP_ALIGNMENT_SHIFT);
		return (EINVAL);
	}

	/*
	 * Check for illegal addresses.  Watch out for address wrap... Note
	 * that VM_*_ADDRESS are not constants due to casts (argh).
	 */
	if (flags & MAP_FIXED) {
		/*
		 * The specified address must have the same remainder
		 * as the file offset taken modulo PAGE_SIZE, so it
		 * should be aligned after adjustment by pageoff.
		 */
		addr -= pageoff;
		if (addr & addr_mask) {
			SYSERRCAUSE("%s: addr (%p) is underaligned "
			    "(mask 0x%zx)", __func__, (void *)addr, addr_mask);
			return (EINVAL);
		}

		/* Address range must be all in user VM space. */
		if (addr < vm_map_min(&vms->vm_map) ||
		    addr + size > vm_map_max(&vms->vm_map)) {
			SYSERRCAUSE("%s: range (%p-%p) is outside user "
			    "address range (%p-%p)", __func__, (void *)addr,
			    (void *)(addr + size),
			    (void *)vm_map_min(&vms->vm_map),
			    (void *)vm_map_max(&vms->vm_map));
			return (EINVAL);
		}
		if (addr + size < addr) {
			SYSERRCAUSE("%s: addr (%p) + size (0x%zx) overflows",
			    __func__, (void *)addr, size);
			return (EINVAL);
		}
#ifdef MAP_32BIT
		if (flags & MAP_32BIT) {
			KASSERT(!SV_CURPROC_FLAG(SV_CHERI),
			    ("MAP_32BIT on a CheriABI process"));
			max_addr = MAP_32BIT_MAX_ADDR;
			if (addr + size > MAP_32BIT_MAX_ADDR) {
				SYSERRCAUSE("%s: addr (%p) + size (0x%zx) is "
				    "> 0x%zx (MAP_32BIT_MAX_ADDR)", __func__,
				    (void *)addr, size, MAP_32BIT_MAX_ADDR);
				return (EINVAL);
			}
		}
	} else if (flags & MAP_32BIT) {
		KASSERT(!SV_CURPROC_FLAG(SV_CHERI),
		    ("MAP_32BIT on a CheriABI process"));
		max_addr = MAP_32BIT_MAX_ADDR;
		/*
		 * For MAP_32BIT, override the hint if it is too high and
		 * do not bother moving the mapping past the heap (since
		 * the heap is usually above 2GB).
		 */
		if (addr + size > MAP_32BIT_MAX_ADDR)
			addr = 0;
#endif
	} else {
		/*
		 * XXX for non-fixed mappings where no hint is provided or
		 * the hint would fall in the potential heap space,
		 * place it after the end of the largest possible heap.
		 *
		 * There should really be a pmap call to determine a reasonable
		 * location.
		 */
		if (addr == 0 ||
		    (addr >= round_page((vm_offset_t)vms->vm_taddr) &&
		    addr < round_page((vm_offset_t)vms->vm_daddr +
		    lim_max(td, RLIMIT_DATA))))
			addr = round_page((vm_offset_t)vms->vm_daddr +
			    lim_max(td, RLIMIT_DATA));
	}

#if __has_feature(capabilities)
	if (padded_size != 0) {
		KASSERT(size != padded_size,
		    ("padded_size is non-zero, and equal to size %#lx", size));
		error = vm_mmap_object(&vms->vm_map, &addr,
		    max_addr, padded_size,
		    VM_PROT_NONE, VM_PROT_NONE,
		    (flags & ~MAP_GUARD) | MAP_UNMAPPED,
		    NULL, pos, FALSE, td);
		if (error != 0)
			return (error);
		flags &= ~MAP_EXCL;
		flags |= MAP_FIXED;
		mrp->mr_source_cap = mmap_retcap(td,
		    addr + pageoff, mrp);
		mrp->mr_flags = flags;
	}
#endif	/* __has_feature(capabilities) */

	if (len == 0) {
		/*
		 * Return success without mapping anything for old
		 * binaries that request a page-aligned mapping of
		 * length 0.  For modern binaries, this function
		 * returns an error earlier.
		 */
		error = 0;
	} else if ((flags & MAP_GUARD) != 0) {
		error = vm_mmap_object(&vms->vm_map, &addr, max_addr, size,
		    VM_PROT_NONE, VM_PROT_NONE, flags, NULL, pos, FALSE, td);
	} else if ((flags & MAP_ANON) != 0) {
		/*
		 * Mapping blank space is trivial.
		 *
		 * This relies on VM_PROT_* matching PROT_*.
		 */
		error = vm_mmap_object(&vms->vm_map, &addr, max_addr, size,
		    prot, max_prot, flags, NULL, pos, FALSE, td);
	} else {
		/*
		 * Mapping file, get fp for validation and don't let the
		 * descriptor disappear on us if we block. Check capability
		 * rights, but also return the maximum rights to be combined
		 * with maxprot later.
		 */
		cap_rights_init_one(&rights, CAP_MMAP);
		if (max_prot & PROT_READ)
			cap_rights_set_one(&rights, CAP_MMAP_R);
		if ((flags & MAP_SHARED) != 0) {
			if (max_prot & PROT_WRITE)
				cap_rights_set_one(&rights, CAP_MMAP_W);
		}
		if (max_prot & PROT_EXEC)
			cap_rights_set_one(&rights, CAP_MMAP_X);
		error = fget_mmap(td, fd, &rights, &cap_maxprot, &fp);
		if (error != 0)
			goto done;
		if ((flags & (MAP_SHARED | MAP_PRIVATE)) == 0 &&
		    p->p_osrel >= P_OSREL_MAP_FSTRICT) {
			error = EINVAL;
			goto done;
		}
		if ((max_prot & cap_maxprot) != max_prot) {
			SYSERRCAUSE("%s: unable to map file with "
			    "requested maximum permissions", __func__);
			error = EINVAL;
			goto done;
		}
		if (check_fp_fn != NULL) {
			error = check_fp_fn(fp, prot, max_prot & cap_maxprot,
			    flags);
			if (error != 0)
				goto done;
		}
		/* This relies on VM_PROT_* matching PROT_*. */
		error = fo_mmap(fp, &vms->vm_map, &addr, max_addr, size,
		    prot, max_prot & cap_maxprot, flags, pos, td);
	}

	if (error == 0) {
#if __has_feature(capabilities)
		if (SV_CURPROC_FLAG(SV_CHERI))
			td->td_retval[0] = (uintcap_t)mmap_retcap(td,
			    addr + pageoff,  mrp);
		else
#endif
			td->td_retval[0] = (syscallarg_t)(addr + pageoff);
	}
done:
	if (fp)
		fdrop(fp, td);

	return (error);
}

#if defined(COMPAT_FREEBSD6)
int
freebsd6_mmap(struct thread *td, struct freebsd6_mmap_args *uap)
{

	return (kern_mmap(td, (uintptr_t)uap->addr, uap->len, uap->prot,
	    uap->flags, uap->fd, uap->pos));
}
#endif

#ifdef COMPAT_43
#ifndef _SYS_SYSPROTO_H_
struct ommap_args {
	caddr_t addr;
	int len;
	int prot;
	int flags;
	int fd;
	long pos;
};
#endif
int
ommap(struct thread *td, struct ommap_args *uap)
{
	static const char cvtbsdprot[8] = {
		0,
		PROT_EXEC,
		PROT_WRITE,
		PROT_EXEC | PROT_WRITE,
		PROT_READ,
		PROT_EXEC | PROT_READ,
		PROT_WRITE | PROT_READ,
		PROT_EXEC | PROT_WRITE | PROT_READ,
	};
	int flags, prot;

#define	OMAP_ANON	0x0002
#define	OMAP_COPY	0x0020
#define	OMAP_SHARED	0x0010
#define	OMAP_FIXED	0x0100

	prot = cvtbsdprot[uap->prot & 0x7];
#if (defined(COMPAT_FREEBSD32) && defined(__amd64__)) || defined(__i386__)
	if (i386_read_exec && SV_PROC_FLAG(td->td_proc, SV_ILP32) &&
	    prot != 0)
		prot |= PROT_EXEC;
#endif
	flags = 0;
	if (uap->flags & OMAP_ANON)
		flags |= MAP_ANON;
	if (uap->flags & OMAP_COPY)
		flags |= MAP_COPY;
	if (uap->flags & OMAP_SHARED)
		flags |= MAP_SHARED;
	else
		flags |= MAP_PRIVATE;
	if (uap->flags & OMAP_FIXED)
		flags |= MAP_FIXED;
	return (kern_mmap(td, (uintptr_t)uap->addr, 0, uap->len, prot, flags,
	    uap->fd, uap->pos));
}
#endif				/* COMPAT_43 */


#ifndef _SYS_SYSPROTO_H_
struct msync_args {
	void *addr;
	size_t len;
	int flags;
};
#endif
int
sys_msync(struct thread *td, struct msync_args *uap)
{

#if __has_feature(capabilities)
	/*
	 * FreeBSD msync() has a non-standard behavior that a len of 0
	 * effects the whole vm entry.  We allow this because it is used
	 * and we currently think there is little attack value in
	 * msync calls.
	 *
	 * XXX-BD: Revisit with co-processes...
	 */
	if (uap->len != 0 && cap_covers_pages(uap->addr, uap->len) == 0)
		return (EINVAL);
#endif

	return (kern_msync(td, (__cheri_addr uintptr_t)uap->addr, uap->len,
	    uap->flags));
}

int
kern_msync(struct thread *td, uintptr_t addr0, size_t size, int flags)
{
	vm_offset_t addr;
	vm_size_t pageoff;
	vm_map_t map;
	int rv;

	addr = addr0;
	pageoff = (addr & PAGE_MASK);
	addr -= pageoff;
	size += pageoff;
	size = (vm_size_t) round_page(size);
	if (addr + size < addr)
		return (EINVAL);

	if ((flags & ~(MS_ASYNC | MS_INVALIDATE | MS_PAGEOUT)) != 0)
		return (EINVAL);
	if ((flags & (MS_ASYNC|MS_INVALIDATE)) == (MS_ASYNC|MS_INVALIDATE))
		return (EINVAL);
	if ((flags & MS_PAGEOUT) != 0 && (flags & ~MS_PAGEOUT) != 0)
		return (EINVAL);

	map = &td->td_proc->p_vmspace->vm_map;

	/*
	 * Clean the pages and interpret the return value.
	 */
	rv = vm_map_sync(map, addr, addr + size, (flags & MS_ASYNC) == 0,
	    (flags & MS_INVALIDATE) != 0, (flags & MS_PAGEOUT) != 0);
	switch (rv) {
	case KERN_SUCCESS:
		return (0);
	case KERN_INVALID_ADDRESS:
		return (ENOMEM);
	case KERN_INVALID_ARGUMENT:
		return (EBUSY);
	case KERN_FAILURE:
		return (EIO);
	default:
		return (EINVAL);
	}
}

#ifndef _SYS_SYSPROTO_H_
struct munmap_args {
	void *addr;
	size_t len;
};
#endif
int
sys_munmap(struct thread *td, struct munmap_args *uap)
{

#if __has_feature(capabilities)
	if (cap_covers_pages(uap->addr, uap->len) == 0)
		return (ENOMEM);
	if ((cheri_getperm(uap->addr) & CHERI_PERM_CHERIABI_VMMAP) == 0)
		return (EPROT);
#endif

	return (kern_munmap(td, (__cheri_addr uintptr_t)uap->addr, uap->len));
}

int
kern_munmap(struct thread *td, uintptr_t addr0, size_t size)
{
#ifdef HWPMC_HOOKS
	struct pmckern_map_out pkm;
	bool pmc_handled;
#endif
	vm_map_entry_t entry;
	vm_offset_t addr, reservation;
	vm_size_t pageoff;
	vm_map_t map;
	int result;

	if (size == 0)
		return (EINVAL);

	addr = addr0;
	pageoff = (addr & PAGE_MASK);
	addr -= pageoff;
	size += pageoff;
	size = (vm_size_t) round_page(size);
	if (addr + size < addr)
		return (EINVAL);

	/*
	 * Check for illegal addresses.  Watch out for address wrap...
	 */
	map = &td->td_proc->p_vmspace->vm_map;
	if (addr < vm_map_min(map) || addr + size > vm_map_max(map))
		return (EINVAL);
	vm_map_lock(map);
#ifdef HWPMC_HOOKS
	pmc_handled = false;
	if (PMC_HOOK_INSTALLED(PMC_FN_MUNMAP)) {
		pmc_handled = true;
		/*
		 * Inform hwpmc if the address range being unmapped contains
		 * an executable region.
		 */
		pkm.pm_address = (uintptr_t) NULL;
		if (vm_map_lookup_entry(map, addr, &entry)) {
			for (; entry->start < addr + size;
			    entry = vm_map_entry_succ(entry)) {
				if (vm_map_check_protection(map, entry->start,
					entry->end, VM_PROT_EXECUTE) == TRUE) {
					pkm.pm_address = (uintptr_t) addr;
					pkm.pm_size = (size_t) size;
					break;
				}
			}
		}
	}
#endif
	if ((map->flags & MAP_RESERVATIONS) != 0) {
		reservation = 0;
		if (vm_map_lookup_entry(map, addr, &entry))
			reservation = entry->reservation;
	}

	vm_map_delete(map, addr, addr + size);

	if ((map->flags & MAP_RESERVATIONS) != 0) {
		result = vm_map_insert(map, NULL, 0, addr, addr + size,
		    VM_PROT_NONE, VM_PROT_NONE, MAP_CREATE_UNMAPPED,
		    reservation);

		if (vm_map_reservation_is_unmapped(map, reservation))
			vm_map_reservation_delete(map, reservation);
	}

#ifdef HWPMC_HOOKS
	if (__predict_false(pmc_handled)) {
		/* downgrade the lock to prevent a LOR with the pmc-sx lock */
		vm_map_lock_downgrade(map);
		if (pkm.pm_address != (uintptr_t) NULL)
			PMC_CALL_HOOK(td, PMC_FN_MUNMAP, (void *) &pkm);
		vm_map_unlock_read(map);
	} else
#endif
		vm_map_unlock(map);

	/* vm_map_delete returns nothing but KERN_SUCCESS anyway */
	return (0);
}

#ifndef _SYS_SYSPROTO_H_
struct mprotect_args {
	const void *addr;
	size_t len;
	int prot;
};
#endif
int
sys_mprotect(struct thread *td, struct mprotect_args *uap)
{

#if __has_feature(capabilities)
	if (cap_covers_pages(uap->addr, uap->len) == 0)
		return (ENOMEM);
	if ((cheri_getperm(uap->addr) & CHERI_PERM_CHERIABI_VMMAP) == 0)
		return (EPROT);
#endif

	return (kern_mprotect(td, (__cheri_addr uintptr_t)uap->addr, uap->len,
	    uap->prot));
}

int
kern_mprotect(struct thread *td, uintptr_t addr0, size_t size, int prot)
{
	vm_offset_t addr;
	vm_size_t pageoff;
	int vm_error, max_prot;

	addr = addr0;
	if ((prot & ~(_PROT_ALL | PROT_MAX(_PROT_ALL))) != 0)
		return (EINVAL);
	max_prot = PROT_MAX_EXTRACT(prot);
	prot = PROT_EXTRACT(prot);
	pageoff = (addr & PAGE_MASK);
	addr -= pageoff;
	size += pageoff;
	size = (vm_size_t) round_page(size);
#ifdef COMPAT_FREEBSD32
	if (SV_PROC_FLAG(td->td_proc, SV_ILP32)) {
		if (((addr + size) & 0xffffffff) < addr)
			return (EINVAL);
	} else
#endif
	if (addr + size < addr)
		return (EINVAL);

	if ((prot & (PROT_WRITE | PROT_EXEC)) == (PROT_WRITE | PROT_EXEC) &&
	    (vm_error = vm_wxcheck(td->td_proc, "mprotect")))
		goto out;

	vm_error = KERN_SUCCESS;
	if (max_prot != 0) {
		if ((max_prot & prot) != prot)
			return (ENOTSUP);
		vm_error = vm_map_protect(&td->td_proc->p_vmspace->vm_map,
		    addr, addr + size, max_prot, TRUE);
	}
	if (vm_error == KERN_SUCCESS)
		vm_error = vm_map_protect(&td->td_proc->p_vmspace->vm_map,
		    addr, addr + size, prot, FALSE);

out:
	switch (vm_error) {
	case KERN_SUCCESS:
		return (0);
	case KERN_PROTECTION_FAILURE:
		return (EACCES);
	case KERN_RESOURCE_SHORTAGE:
		return (ENOMEM);
	}
	return (EINVAL);
}

#ifndef _SYS_SYSPROTO_H_
struct minherit_args {
	void *addr;
	size_t len;
	int inherit;
};
#endif
int
sys_minherit(struct thread *td, struct minherit_args *uap)
{

#if __has_feature(capabilities)
	if (cap_covers_pages(uap->addr, uap->len) == 0)
		return (ENOMEM);
	if ((cheri_getperm(uap->addr) & CHERI_PERM_CHERIABI_VMMAP) == 0)
		return (EPROT);
#endif
	return (kern_minherit(td, (__cheri_addr vm_offset_t)uap->addr, uap->len,
	    uap->inherit));
}

int
kern_minherit(struct thread *td, vm_offset_t addr, vm_size_t size, int inherit)
{
	vm_size_t pageoff;

	pageoff = (addr & PAGE_MASK);
	addr -= pageoff;
	size += pageoff;
	size = (vm_size_t) round_page(size);
	if (addr + size < addr)
		return (EINVAL);

	switch (vm_map_inherit(&td->td_proc->p_vmspace->vm_map, addr,
	    addr + size, (vm_inherit_t)inherit)) {
	case KERN_SUCCESS:
		return (0);
	case KERN_PROTECTION_FAILURE:
		return (EACCES);
	}
	return (EINVAL);
}

#ifndef _SYS_SYSPROTO_H_
struct madvise_args {
	void *addr;
	size_t len;
	int behav;
};
#endif

int
sys_madvise(struct thread *td, struct madvise_args *uap)
{

#if __has_feature(capabilities)
	if (cap_covers_pages(uap->addr, uap->len) == 0)
		return (EPROT);

	/*
	 * MADV_FREE may change the page contents so require
	 * CHERI_PERM_CHERIABI_VMMAP.
	 */
	if (uap->behav == MADV_FREE &&
	    (cheri_getperm(uap->addr) & CHERI_PERM_CHERIABI_VMMAP) == 0)
		return (EPROT);
#endif

	return (kern_madvise(td, (__cheri_addr uintptr_t)uap->addr, uap->len,
	    uap->behav));
}

int
kern_madvise(struct thread *td, uintptr_t addr0, size_t len, int behav)
{
	vm_map_t map;
	vm_offset_t addr, end, start;
	int flags;

	/*
	 * Check for our special case, advising the swap pager we are
	 * "immortal."
	 */
	if (behav == MADV_PROTECT) {
		flags = PPROT_SET;
		return (kern_procctl(td, P_PID, td->td_proc->p_pid,
		    PROC_SPROTECT, &flags));
	}

	/*
	 * Check for illegal addresses.  Watch out for address wrap... Note
	 * that VM_*_ADDRESS are not constants due to casts (argh).
	 */
	map = &td->td_proc->p_vmspace->vm_map;
	addr = addr0;
	if (addr < vm_map_min(map) || addr + len > vm_map_max(map))
		return (EINVAL);
	if ((addr + len) < addr)
		return (EINVAL);

	/*
	 * Since this routine is only advisory, we default to conservative
	 * behavior.
	 */
	start = trunc_page(addr);
	end = round_page(addr + len);

	/*
	 * vm_map_madvise() checks for illegal values of behav.
	 */
	return (vm_map_madvise(map, start, end, behav));
}

#ifndef _SYS_SYSPROTO_H_
struct mincore_args {
	const void *addr;
	size_t len;
	char *vec;
};
#endif

int
sys_mincore(struct thread *td, struct mincore_args *uap)
{

#if __has_feature(capabilities)
	if (cap_covers_pages(uap->addr, uap->len) == 0)
		return (EPROT);
#endif

	return (kern_mincore(td, (__cheri_addr uintptr_t)uap->addr, uap->len,
	    uap->vec));
}

int
kern_mincore(struct thread *td, uintptr_t addr0, size_t len,
    char * __capability vec)
{
	pmap_t pmap;
	vm_map_t map;
	vm_map_entry_t current, entry;
	vm_object_t object;
	vm_offset_t addr, cend, end, first_addr;
	vm_paddr_t pa;
	vm_page_t m;
	vm_pindex_t pindex;
	int error, lastvecindex, mincoreinfo, vecindex;
	unsigned int timestamp;

	/*
	 * Make sure that the addresses presented are valid for user
	 * mode.
	 */
	first_addr = addr = trunc_page(addr0);
	end = round_page(addr0 + len);
	map = &td->td_proc->p_vmspace->vm_map;
	if (end > vm_map_max(map) || end < addr)
		return (ENOMEM);

	pmap = vmspace_pmap(td->td_proc->p_vmspace);

	vm_map_lock_read(map);
RestartScan:
	timestamp = map->timestamp;

	if (!vm_map_lookup_entry(map, addr, &entry)) {
		vm_map_unlock_read(map);
		return (ENOMEM);
	}

	/*
	 * Do this on a map entry basis so that if the pages are not
	 * in the current processes address space, we can easily look
	 * up the pages elsewhere.
	 */
	lastvecindex = -1;
	while (entry->start < end) {

		/*
		 * check for contiguity
		 */
		current = entry;
		entry = vm_map_entry_succ(current);
		if (current->end < end &&
		    entry->start > current->end) {
			vm_map_unlock_read(map);
			return (ENOMEM);
		}

		/*
		 * ignore submaps (for now) or null objects
		 */
		if ((current->eflags & MAP_ENTRY_IS_SUB_MAP) ||
		    current->object.vm_object == NULL)
			continue;

		/*
		 * limit this scan to the current map entry and the
		 * limits for the mincore call
		 */
		if (addr < current->start)
			addr = current->start;
		cend = current->end;
		if (cend > end)
			cend = end;

		for (; addr < cend; addr += PAGE_SIZE) {
			/*
			 * Check pmap first, it is likely faster, also
			 * it can provide info as to whether we are the
			 * one referencing or modifying the page.
			 */
			m = NULL;
			object = NULL;
retry:
			pa = 0;
			mincoreinfo = pmap_mincore(pmap, addr, &pa);
			if (mincore_mapped) {
				/*
				 * We only care about this pmap's
				 * mapping of the page, if any.
				 */
				;
			} else if (pa != 0) {
				/*
				 * The page is mapped by this process but not
				 * both accessed and modified.  It is also
				 * managed.  Acquire the object lock so that
				 * other mappings might be examined.  The page's
				 * identity may change at any point before its
				 * object lock is acquired, so re-validate if
				 * necessary.
				 */
				m = PHYS_TO_VM_PAGE(pa);
				while (object == NULL || m->object != object) {
					if (object != NULL)
						VM_OBJECT_WUNLOCK(object);
					object = atomic_load_ptr(&m->object);
					if (object == NULL)
						goto retry;
					VM_OBJECT_WLOCK(object);
				}
				if (pa != pmap_extract(pmap, addr))
					goto retry;
				KASSERT(vm_page_all_valid(m),
				    ("mincore: page %p is mapped but invalid",
				    m));
			} else if (mincoreinfo == 0) {
				/*
				 * The page is not mapped by this process.  If
				 * the object implements managed pages, then
				 * determine if the page is resident so that
				 * the mappings might be examined.
				 */
				if (current->object.vm_object != object) {
					if (object != NULL)
						VM_OBJECT_WUNLOCK(object);
					object = current->object.vm_object;
					VM_OBJECT_WLOCK(object);
				}
				if (object->type == OBJT_DEFAULT ||
				    object->type == OBJT_SWAP ||
				    object->type == OBJT_VNODE) {
					pindex = OFF_TO_IDX(current->offset +
					    (addr - current->start));
					m = vm_page_lookup(object, pindex);
					if (m != NULL && vm_page_none_valid(m))
						m = NULL;
					if (m != NULL)
						mincoreinfo = MINCORE_INCORE;
				}
			}
			if (m != NULL) {
				VM_OBJECT_ASSERT_WLOCKED(m->object);

				/* Examine other mappings of the page. */
				if (m->dirty == 0 && pmap_is_modified(m))
					vm_page_dirty(m);
				if (m->dirty != 0)
					mincoreinfo |= MINCORE_MODIFIED_OTHER;

				/*
				 * The first test for PGA_REFERENCED is an
				 * optimization.  The second test is
				 * required because a concurrent pmap
				 * operation could clear the last reference
				 * and set PGA_REFERENCED before the call to
				 * pmap_is_referenced(). 
				 */
				if ((m->a.flags & PGA_REFERENCED) != 0 ||
				    pmap_is_referenced(m) ||
				    (m->a.flags & PGA_REFERENCED) != 0)
					mincoreinfo |= MINCORE_REFERENCED_OTHER;
			}
			if (object != NULL)
				VM_OBJECT_WUNLOCK(object);

			/*
			 * subyte may page fault.  In case it needs to modify
			 * the map, we release the lock.
			 */
			vm_map_unlock_read(map);

			/*
			 * calculate index into user supplied byte vector
			 */
			vecindex = atop(addr - first_addr);

			/*
			 * If we have skipped map entries, we need to make sure that
			 * the byte vector is zeroed for those skipped entries.
			 */
			while ((lastvecindex + 1) < vecindex) {
				++lastvecindex;
				error = subyte(vec + lastvecindex, 0);
				if (error) {
					error = EFAULT;
					goto done2;
				}
			}

			/*
			 * Pass the page information to the user
			 */
			error = subyte(vec + vecindex, mincoreinfo);
			if (error) {
				error = EFAULT;
				goto done2;
			}

			/*
			 * If the map has changed, due to the subyte, the previous
			 * output may be invalid.
			 */
			vm_map_lock_read(map);
			if (timestamp != map->timestamp)
				goto RestartScan;

			lastvecindex = vecindex;
		}
	}

	/*
	 * subyte may page fault.  In case it needs to modify
	 * the map, we release the lock.
	 */
	vm_map_unlock_read(map);

	/*
	 * Zero the last entries in the byte vector.
	 */
	vecindex = atop(end - first_addr);
	while ((lastvecindex + 1) < vecindex) {
		++lastvecindex;
		error = subyte(vec + lastvecindex, 0);
		if (error) {
			error = EFAULT;
			goto done2;
		}
	}

	/*
	 * If the map has changed, due to the subyte, the previous
	 * output may be invalid.
	 */
	vm_map_lock_read(map);
	if (timestamp != map->timestamp)
		goto RestartScan;
	vm_map_unlock_read(map);
done2:
	return (error);
}

#ifndef _SYS_SYSPROTO_H_
struct mlock_args {
	const void *addr;
	size_t len;
};
#endif
int
sys_mlock(struct thread *td, struct mlock_args *uap)
{

#if __has_feature(capabilities)
	if (cap_covers_pages(uap->addr, uap->len) == 0)
		return (EPROT);
#endif

	return (kern_mlock(td->td_proc, td->td_ucred,
	    __DECONST_CAP(__cheri_addr uintptr_t, uap->addr), uap->len));
}

int
kern_mlock(struct proc *proc, struct ucred *cred, uintptr_t addr0, size_t len)
{
	vm_offset_t addr, end, last, start;
	vm_size_t npages, size;
	vm_map_t map;
	unsigned long nsize;
	int error;

	error = priv_check_cred(cred, PRIV_VM_MLOCK);
	if (error)
		return (error);
	addr = addr0;
	size = len;
	last = addr + size;
	start = trunc_page(addr);
	end = round_page(last);
	if (last < addr || end < addr)
		return (EINVAL);
	npages = atop(end - start);
	if (npages > vm_page_max_user_wired)
		return (ENOMEM);
	map = &proc->p_vmspace->vm_map;
	PROC_LOCK(proc);
	nsize = ptoa(npages + pmap_wired_count(map->pmap));
	if (nsize > lim_cur_proc(proc, RLIMIT_MEMLOCK)) {
		PROC_UNLOCK(proc);
		return (ENOMEM);
	}
	PROC_UNLOCK(proc);
#ifdef RACCT
	if (racct_enable) {
		PROC_LOCK(proc);
		error = racct_set(proc, RACCT_MEMLOCK, nsize);
		PROC_UNLOCK(proc);
		if (error != 0)
			return (ENOMEM);
	}
#endif
	error = vm_map_wire(map, start, end,
	    VM_MAP_WIRE_USER | VM_MAP_WIRE_NOHOLES);
#ifdef RACCT
	if (racct_enable && error != KERN_SUCCESS) {
		PROC_LOCK(proc);
		racct_set(proc, RACCT_MEMLOCK,
		    ptoa(pmap_wired_count(map->pmap)));
		PROC_UNLOCK(proc);
	}
#endif
	return (error == KERN_SUCCESS ? 0 : ENOMEM);
}

#ifndef _SYS_SYSPROTO_H_
struct mlockall_args {
	int	how;
};
#endif

int
sys_mlockall(struct thread *td, struct mlockall_args *uap)
{
	vm_map_t map;
	int error;

	map = &td->td_proc->p_vmspace->vm_map;
	error = priv_check(td, PRIV_VM_MLOCK);
	if (error)
		return (error);

	if ((uap->how == 0) || ((uap->how & ~(MCL_CURRENT|MCL_FUTURE)) != 0))
		return (EINVAL);

	/*
	 * If wiring all pages in the process would cause it to exceed
	 * a hard resource limit, return ENOMEM.
	 */
	if (!old_mlock && uap->how & MCL_CURRENT) {
		if (map->size > lim_cur(td, RLIMIT_MEMLOCK))
			return (ENOMEM);
	}
#ifdef RACCT
	if (racct_enable) {
		PROC_LOCK(td->td_proc);
		error = racct_set(td->td_proc, RACCT_MEMLOCK, map->size);
		PROC_UNLOCK(td->td_proc);
		if (error != 0)
			return (ENOMEM);
	}
#endif

	if (uap->how & MCL_FUTURE) {
		vm_map_lock(map);
		vm_map_modflags(map, MAP_WIREFUTURE, 0);
		vm_map_unlock(map);
		error = 0;
	}

	if (uap->how & MCL_CURRENT) {
		/*
		 * P1003.1-2001 mandates that all currently mapped pages
		 * will be memory resident and locked (wired) upon return
		 * from mlockall(). vm_map_wire() will wire pages, by
		 * calling vm_fault_wire() for each page in the region.
		 */
		error = vm_map_wire(map, vm_map_min(map), vm_map_max(map),
		    VM_MAP_WIRE_USER|VM_MAP_WIRE_HOLESOK);
		if (error == KERN_SUCCESS)
			error = 0;
		else if (error == KERN_RESOURCE_SHORTAGE)
			error = ENOMEM;
		else
			error = EAGAIN;
	}
#ifdef RACCT
	if (racct_enable && error != KERN_SUCCESS) {
		PROC_LOCK(td->td_proc);
		racct_set(td->td_proc, RACCT_MEMLOCK,
		    ptoa(pmap_wired_count(map->pmap)));
		PROC_UNLOCK(td->td_proc);
	}
#endif

	return (error);
}

#ifndef _SYS_SYSPROTO_H_
struct munlockall_args {
	register_t dummy;
};
#endif

int
sys_munlockall(struct thread *td, struct munlockall_args *uap)
{
	vm_map_t map;
	int error;

	map = &td->td_proc->p_vmspace->vm_map;
	error = priv_check(td, PRIV_VM_MUNLOCK);
	if (error)
		return (error);

	/* Clear the MAP_WIREFUTURE flag from this vm_map. */
	vm_map_lock(map);
	vm_map_modflags(map, 0, MAP_WIREFUTURE);
	vm_map_unlock(map);

	/* Forcibly unwire all pages. */
	error = vm_map_unwire(map, vm_map_min(map), vm_map_max(map),
	    VM_MAP_WIRE_USER|VM_MAP_WIRE_HOLESOK);
#ifdef RACCT
	if (racct_enable && error == KERN_SUCCESS) {
		PROC_LOCK(td->td_proc);
		racct_set(td->td_proc, RACCT_MEMLOCK, 0);
		PROC_UNLOCK(td->td_proc);
	}
#endif

	return (error);
}

#ifndef _SYS_SYSPROTO_H_
struct munlock_args {
	const void *addr;
	size_t len;
};
#endif
int
sys_munlock(struct thread *td, struct munlock_args *uap)
{

#if __has_feature(capabilities)
	if (cap_covers_pages(uap->addr, uap->len) == 0)
		return (EPROT);
#endif

	return (kern_munlock(td, (__cheri_addr uintptr_t)uap->addr, uap->len));
}

int
kern_munlock(struct thread *td, uintptr_t addr0, size_t size)
{
	vm_offset_t addr, end, last, start;
#ifdef RACCT
	vm_map_t map;
#endif
	int error;

	error = priv_check(td, PRIV_VM_MUNLOCK);
	if (error)
		return (error);
	addr = addr0;
	last = addr + size;
	start = trunc_page(addr);
	end = round_page(last);
	if (last < addr || end < addr)
		return (EINVAL);
	error = vm_map_unwire(&td->td_proc->p_vmspace->vm_map, start, end,
	    VM_MAP_WIRE_USER | VM_MAP_WIRE_NOHOLES);
#ifdef RACCT
	if (racct_enable && error == KERN_SUCCESS) {
		PROC_LOCK(td->td_proc);
		map = &td->td_proc->p_vmspace->vm_map;
		racct_set(td->td_proc, RACCT_MEMLOCK,
		    ptoa(pmap_wired_count(map->pmap)));
		PROC_UNLOCK(td->td_proc);
	}
#endif
	return (error == KERN_SUCCESS ? 0 : ENOMEM);
}

/*
 * vm_mmap_vnode()
 *
 * Helper function for vm_mmap.  Perform sanity check specific for mmap
 * operations on vnodes.
 */
int
vm_mmap_vnode(struct thread *td, vm_size_t objsize,
    vm_prot_t prot, vm_prot_t *maxprotp, int *flagsp,
    struct vnode *vp, vm_ooffset_t *foffp, vm_object_t *objp,
    boolean_t *writecounted)
{
	struct vattr va;
	vm_object_t obj;
	vm_ooffset_t foff;
	struct ucred *cred;
	int error, flags;
	bool writex;

	cred = td->td_ucred;
	writex = (*maxprotp & VM_PROT_WRITE) != 0 &&
	    (*flagsp & MAP_SHARED) != 0;
	if ((error = vget(vp, LK_SHARED, td)) != 0)
		return (error);
	AUDIT_ARG_VNODE1(vp);
	foff = *foffp;
	flags = *flagsp;
	obj = vp->v_object;
	if (vp->v_type == VREG) {
		/*
		 * Get the proper underlying object
		 */
		if (obj == NULL) {
			error = EINVAL;
			goto done;
		}
		if (obj->type == OBJT_VNODE && obj->handle != vp) {
			vput(vp);
			vp = (struct vnode *)obj->handle;
			/*
			 * Bypass filesystems obey the mpsafety of the
			 * underlying fs.  Tmpfs never bypasses.
			 */
			error = vget(vp, LK_SHARED, td);
			if (error != 0)
				return (error);
		}
		if (writex) {
			*writecounted = TRUE;
			vm_pager_update_writecount(obj, 0, objsize);
		}
	} else {
		error = EINVAL;
		goto done;
	}
	if ((error = VOP_GETATTR(vp, &va, cred)))
		goto done;
#ifdef MAC
	/* This relies on VM_PROT_* matching PROT_*. */
	error = mac_vnode_check_mmap(cred, vp, (int)prot, flags);
	if (error != 0)
		goto done;
#endif
	if ((flags & MAP_SHARED) != 0) {
		if ((va.va_flags & (SF_SNAPSHOT|IMMUTABLE|APPEND)) != 0) {
			if (prot & VM_PROT_WRITE) {
				error = EPERM;
				goto done;
			}
			*maxprotp &= ~VM_PROT_WRITE;
		}
	}
	/*
	 * If it is a regular file without any references
	 * we do not need to sync it.
	 * Adjust object size to be the size of actual file.
	 */
	objsize = round_page(va.va_size);
	if (va.va_nlink == 0)
		flags |= MAP_NOSYNC;
	if (obj->type == OBJT_VNODE) {
		obj = vm_pager_allocate(OBJT_VNODE, vp, objsize, prot, foff,
		    cred);
		if (obj == NULL) {
			error = ENOMEM;
			goto done;
		}
	} else {
		KASSERT(obj->type == OBJT_DEFAULT || obj->type == OBJT_SWAP,
		    ("wrong object type"));
		vm_object_reference(obj);
#if VM_NRESERVLEVEL > 0
		if ((obj->flags & OBJ_COLORED) == 0) {
			VM_OBJECT_WLOCK(obj);
			vm_object_color(obj, 0);
			VM_OBJECT_WUNLOCK(obj);
		}
#endif
	}
	*objp = obj;
	*flagsp = flags;

	VOP_MMAPPED(vp);

done:
	if (error != 0 && *writecounted) {
		*writecounted = FALSE;
		vm_pager_update_writecount(obj, objsize, 0);
	}
	vput(vp);
	return (error);
}

/*
 * vm_mmap_cdev()
 *
 * Helper function for vm_mmap.  Perform sanity check specific for mmap
 * operations on cdevs.
 */
int
vm_mmap_cdev(struct thread *td, vm_size_t objsize, vm_prot_t prot,
    vm_prot_t *maxprotp, int *flagsp, struct cdev *cdev, struct cdevsw *dsw,
    vm_ooffset_t *foff, vm_object_t *objp)
{
	vm_object_t obj;
	int error, flags;

	flags = *flagsp;

	if (dsw->d_flags & D_MMAP_ANON) {
		*objp = NULL;
		*foff = 0;
		*maxprotp = VM_PROT_ALL;
		*flagsp |= MAP_ANON;
		return (0);
	}
	/*
	 * cdevs do not provide private mappings of any kind.
	 */
	if ((*maxprotp & VM_PROT_WRITE) == 0 &&
	    (prot & VM_PROT_WRITE) != 0)
		return (EACCES);
	if (flags & (MAP_PRIVATE|MAP_COPY))
		return (EINVAL);
	/*
	 * Force device mappings to be shared.
	 */
	flags |= MAP_SHARED;
#ifdef MAC_XXX
	error = mac_cdev_check_mmap(td->td_ucred, cdev, (int)prot);
	if (error != 0)
		return (error);
#endif
	/*
	 * First, try d_mmap_single().  If that is not implemented
	 * (returns ENODEV), fall back to using the device pager.
	 * Note that d_mmap_single() must return a reference to the
	 * object (it needs to bump the reference count of the object
	 * it returns somehow).
	 *
	 * XXX assumes VM_PROT_* == PROT_*
	 */
	error = dsw->d_mmap_single(cdev, foff, objsize, objp, (int)prot);
	if (error != ENODEV)
		return (error);
	obj = vm_pager_allocate(OBJT_DEVICE, cdev, objsize, prot, *foff,
	    td->td_ucred);
	if (obj == NULL)
		return (EINVAL);
	*objp = obj;
	*flagsp = flags;
	return (0);
}

/*
 * vm_mmap()
 *
 * Internal version of mmap used by exec, sys5 shared memory, and
 * various device drivers.  Handle is either a vnode pointer, a
 * character device, or NULL for MAP_ANON.
 */
int
vm_mmap(vm_map_t map, vm_offset_t *addr, vm_size_t size, vm_prot_t prot,
	vm_prot_t maxprot, int flags,
	objtype_t handle_type, void *handle,
	vm_ooffset_t foff)
{
	vm_object_t object;
	struct thread *td = curthread;
	int error;
	boolean_t writecounted;

	if (size == 0)
		return (EINVAL);

	size = round_page(size);
	object = NULL;
	writecounted = FALSE;

	/*
	 * Lookup/allocate object.
	 */
	switch (handle_type) {
	case OBJT_DEVICE: {
		struct cdevsw *dsw;
		struct cdev *cdev;
		int ref;

		cdev = handle;
		dsw = dev_refthread(cdev, &ref);
		if (dsw == NULL)
			return (ENXIO);
		error = vm_mmap_cdev(td, size, prot, &maxprot, &flags, cdev,
		    dsw, &foff, &object);
		dev_relthread(cdev, ref);
		break;
	}
	case OBJT_VNODE:
		error = vm_mmap_vnode(td, size, prot, &maxprot, &flags,
		    handle, &foff, &object, &writecounted);
		break;
	case OBJT_DEFAULT:
		if (handle == NULL) {
			error = 0;
			break;
		}
		/* FALLTHROUGH */
	default:
		error = EINVAL;
		break;
	}
	if (error)
		return (error);

	error = vm_mmap_object(map, addr, 0, size, prot, maxprot, flags,
	    object, foff, writecounted, td);
	if (error != 0 && object != NULL) {
		/*
		 * If this mapping was accounted for in the vnode's
		 * writecount, then undo that now.
		 */
		if (writecounted)
			vm_pager_release_writecount(object, 0, size);
		vm_object_deallocate(object);
	}
	return (error);
}

/*
 * Internal version of mmap that maps a specific VM object into an
 * map.  Called by mmap for MAP_ANON, vm_mmap, shm_mmap, and vn_mmap.
 */
int
vm_mmap_object(vm_map_t map, vm_offset_t *addr, vm_offset_t max_addr,
    vm_size_t size, vm_prot_t prot,
    vm_prot_t maxprot, int flags, vm_object_t object, vm_ooffset_t foff,
    boolean_t writecounted, struct thread *td)
{
	boolean_t curmap, fitit;
	int docow, error, findspace, rv;

	curmap = map == &td->td_proc->p_vmspace->vm_map;
	if (curmap) {
		RACCT_PROC_LOCK(td->td_proc);
		if (map->size + size > lim_cur(td, RLIMIT_VMEM)) {
			RACCT_PROC_UNLOCK(td->td_proc);
			return (ENOMEM);
		}
		if (racct_set(td->td_proc, RACCT_VMEM, map->size + size)) {
			RACCT_PROC_UNLOCK(td->td_proc);
			return (ENOMEM);
		}
		if (!old_mlock && map->flags & MAP_WIREFUTURE) {
			if (ptoa(pmap_wired_count(map->pmap)) + size >
			    lim_cur(td, RLIMIT_MEMLOCK)) {
				racct_set_force(td->td_proc, RACCT_VMEM,
				    map->size);
				RACCT_PROC_UNLOCK(td->td_proc);
				return (ENOMEM);
			}
			error = racct_set(td->td_proc, RACCT_MEMLOCK,
			    ptoa(pmap_wired_count(map->pmap)) + size);
			if (error != 0) {
				racct_set_force(td->td_proc, RACCT_VMEM,
				    map->size);
				RACCT_PROC_UNLOCK(td->td_proc);
				return (error);
			}
		}
		RACCT_PROC_UNLOCK(td->td_proc);
	}

	/*
	 * We currently can only deal with page aligned file offsets.
	 * The mmap() system call already enforces this by subtracting
	 * the page offset from the file offset, but checking here
	 * catches errors in device drivers (e.g. d_single_mmap()
	 * callbacks) and other internal mapping requests (such as in
	 * exec).
	 */
	if (foff & PAGE_MASK)
		return (EINVAL);

	if ((flags & MAP_FIXED) == 0) {
		fitit = TRUE;
		*addr = round_page(*addr);
	} else {
		if (*addr != trunc_page(*addr))
			return (EINVAL);
		fitit = FALSE;
	}

	if (flags & MAP_ANON) {
		if (object != NULL || foff != 0)
			return (EINVAL);
		docow = 0;
	} else if (flags & MAP_PREFAULT_READ)
		docow = MAP_PREFAULT;
	else
		docow = MAP_PREFAULT_PARTIAL;

	if ((flags & (MAP_ANON|MAP_SHARED)) == 0)
		docow |= MAP_COPY_ON_WRITE;
	if (flags & MAP_NOSYNC)
		docow |= MAP_DISABLE_SYNCER;
	if (flags & MAP_NOCORE)
		docow |= MAP_DISABLE_COREDUMP;
	/* Shared memory is also shared with children. */
	if (flags & MAP_SHARED)
		docow |= MAP_INHERIT_SHARE;
	if (writecounted)
		docow |= MAP_WRITECOUNT;
	if (flags & MAP_STACK) {
		if (object != NULL)
			return (EINVAL);
		docow |= MAP_STACK_GROWS_DOWN;
	}
	if ((flags & MAP_EXCL) != 0)
		docow |= MAP_CHECK_EXCL;
	if ((flags & MAP_GUARD) != 0)
		docow |= MAP_CREATE_GUARD;

	if (fitit) {
		if ((flags & MAP_ALIGNMENT_MASK) == MAP_ALIGNED_SUPER)
			findspace = VMFS_SUPER_SPACE;
		else if ((flags & MAP_ALIGNMENT_MASK) != 0)
			findspace = VMFS_ALIGNED_SPACE(flags >>
			    MAP_ALIGNMENT_SHIFT);
		else
			findspace = VMFS_OPTIMAL_SPACE;
		if (curmap) {
			rv = vm_map_find_min(map, object, foff, addr, size,
			    round_page((vm_offset_t)td->td_proc->p_vmspace->
			    vm_daddr + lim_max(td, RLIMIT_DATA)), max_addr,
			    findspace, prot, maxprot, docow);
		} else {
			rv = vm_map_find(map, object, foff, addr, size,
			    max_addr, findspace, prot, maxprot, docow);
		}
	} else {
		if (max_addr != 0 && *addr + size > max_addr)
			return (ENOMEM);
		rv = vm_map_fixed(map, object, foff, *addr, size,
		    prot, maxprot, docow);
	}

	if (rv == KERN_SUCCESS) {
		/*
		 * If the process has requested that all future mappings
		 * be wired, then heed this.
		 */
		if ((map->flags & MAP_WIREFUTURE) != 0) {
			vm_map_lock(map);
			if ((map->flags & MAP_WIREFUTURE) != 0)
				(void)vm_map_wire_locked(map, *addr,
				    *addr + size, VM_MAP_WIRE_USER |
				    ((flags & MAP_STACK) ? VM_MAP_WIRE_HOLESOK :
				    VM_MAP_WIRE_NOHOLES));
			vm_map_unlock(map);
		}
	}
	return (vm_mmap_to_errno(rv));
}

/*
 * Translate a Mach VM return code to zero on success or the appropriate errno
 * on failure.
 */
int
vm_mmap_to_errno(int rv)
{

	switch (rv) {
	case KERN_SUCCESS:
		return (0);
	case KERN_INVALID_ADDRESS:
	case KERN_NO_SPACE:
		return (ENOMEM);
	case KERN_PROTECTION_FAILURE:
		return (EACCES);
	default:
		return (EINVAL);
	}
}
// CHERI CHANGES START
// {
//   "updated": 20181114,
//   "target_type": "kernel",
//   "changes": [
//     "support",
//     "user_capabilities"
//   ],
//   "change_comment": ""
// }
// CHERI CHANGES END<|MERGE_RESOLUTION|>--- conflicted
+++ resolved
@@ -124,14 +124,10 @@
     "mincore reports mappings, not residency");
 static int imply_prot_max = 0;
 SYSCTL_INT(_vm, OID_AUTO, imply_prot_max, CTLFLAG_RWTUN, &imply_prot_max, 0,
-<<<<<<< HEAD
-    "Imply maximum page permissions in mmap() when none are specified");
+    "Imply maximum page protections in mmap() when none are specified");
 static int log_wxrequests = 0;
 SYSCTL_INT(_vm, OID_AUTO, log_wxrequests, CTLFLAG_RWTUN, &log_wxrequests, 0,
     "Log requests for PROT_WRITE and PROT_EXEC");
-=======
-    "Imply maximum page protections in mmap() when none are specified");
->>>>>>> 04e4964d
 
 #ifdef MAP_32BIT
 #define	MAP_32BIT_MAX_ADDR	((vm_offset_t)1 << 31)
