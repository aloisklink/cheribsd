--- conflicted
+++ resolved
@@ -739,24 +739,8 @@
 		}
 
 		/* Address range must be all in user VM space. */
-<<<<<<< HEAD
-		if (addr < vm_map_min(&vms->vm_map) ||
-		    addr + size > vm_map_max(&vms->vm_map)) {
-			SYSERRCAUSE("%s: range (%p-%p) is outside user "
-			    "address range (%p-%p)", __func__, (void *)addr,
-			    (void *)(addr + size),
-			    (void *)vm_map_min(&vms->vm_map),
-			    (void *)vm_map_max(&vms->vm_map));
+		if (!vm_map_range_valid(&vms->vm_map, addr, addr + size))
 			return (EINVAL);
-		}
-		if (addr + size < addr) {
-			SYSERRCAUSE("%s: addr (%p) + size (0x%zx) overflows",
-			    __func__, (void *)addr, size);
-=======
-		if (!vm_map_range_valid(&vms->vm_map, addr, addr + size))
->>>>>>> 492642d5
-			return (EINVAL);
-		}
 #ifdef MAP_32BIT
 		if (flags & MAP_32BIT) {
 			KASSERT(!SV_CURPROC_FLAG(SV_CHERI),
@@ -1057,12 +1041,8 @@
 	struct pmckern_map_out pkm;
 	bool pmc_handled;
 #endif
-<<<<<<< HEAD
 	vm_map_entry_t entry;
-	vm_offset_t addr, reservation;
-=======
-	vm_offset_t addr, end;
->>>>>>> 492642d5
+	vm_offset_t addr, end, reservation;
 	vm_size_t pageoff;
 	vm_map_t map;
 	int result;
@@ -1103,17 +1083,13 @@
 		}
 	}
 #endif
-<<<<<<< HEAD
 	if ((map->flags & MAP_RESERVATIONS) != 0) {
 		reservation = 0;
 		if (vm_map_lookup_entry(map, addr, &entry))
 			reservation = entry->reservation;
 	}
 
-	vm_map_delete(map, addr, addr + size);
-=======
 	vm_map_delete(map, addr, end);
->>>>>>> 492642d5
 
 	if ((map->flags & MAP_RESERVATIONS) != 0) {
 		result = vm_map_insert(map, NULL, 0, addr, addr + size,
