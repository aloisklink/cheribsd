--- conflicted
+++ resolved
@@ -230,16 +230,11 @@
 {
 	struct vmspace *vms;
 	struct file *fp;
-<<<<<<< HEAD
+	struct proc *p;
 	off_t pos;
 	vm_offset_t addr_mask = PAGE_MASK;
 	vm_size_t len, pageoff, size;
 	vm_offset_t addr, max_addr;
-=======
-	struct proc *p;
-	vm_offset_t addr;
-	vm_size_t pageoff, size;
->>>>>>> 558f1c0d
 	vm_prot_t cap_maxprot;
 	int align, error, fd, flags, max_prot, prot;
 	cap_rights_t rights;
@@ -252,6 +247,8 @@
 	fd = mrp->mr_fd;
 	pos = mrp->mr_pos;
 
+	p = td->td_proc;
+
 	if ((prot & ~(_PROT_ALL | PROT_MAX(_PROT_ALL))) != 0) {
 		SYSERRCAUSE(
 		    "%s: invalid bits in prot %x", __func__,
@@ -265,16 +262,11 @@
 		    "%s: requested page permissions exceed requesed maximum",
 		    __func__);
 		return (EINVAL);
-<<<<<<< HEAD
 	}
 	if ((prot & (PROT_WRITE | PROT_EXEC)) == (PROT_WRITE | PROT_EXEC) &&
-	    (error = vm_wxcheck(td->td_proc, "mmap")))
+	    (error = vm_wxcheck(p, "mmap")))
 		return (error);
-=======
-
-	p = td->td_proc;
-
->>>>>>> 558f1c0d
+
 	/*
 	 * Always honor PROT_MAX if set.  If not, default to all
 	 * permissions unless we're implying maximum permissions.
@@ -305,14 +297,9 @@
 	 * pos.
 	 */
 	if (!SV_CURPROC_FLAG(SV_AOUT)) {
-<<<<<<< HEAD
-		if ((len == 0 && curproc->p_osrel >= P_OSREL_MAP_ANON) ||
+		if ((len == 0 && p->p_osrel >= P_OSREL_MAP_ANON) ||
 		    ((flags & MAP_ANON) != 0 && (fd != -1 || pos != 0))) {
 			SYSERRCAUSE("%s: len == 0", __func__);
-=======
-		if ((len == 0 && p->p_osrel >= P_OSREL_MAP_ANON) ||
-		    ((flags & MAP_ANON) != 0 && (fd != -1 || pos != 0)))
->>>>>>> 558f1c0d
 			return (EINVAL);
 		}
 	} else {
