--- conflicted
+++ resolved
@@ -487,16 +487,9 @@
 	struct proc *p;
 	off_t pos;
 	vm_offset_t addr_mask = PAGE_MASK;
-	vm_offset_t addr, max_addr, orig_addr;
+	vm_ptr_t addr, orig_addr;
+	vm_offset_t max_addr;
 	vm_size_t len, pageoff, size;
-<<<<<<< HEAD
-	vm_ptr_t addr;
-	vm_offset_t max_addr;
-=======
-#if __has_feature(capabilities)
-	vm_size_t padded_size = 0;
-#endif
->>>>>>> a70a44b5
 	vm_prot_t cap_maxprot;
 	int align, error, fd, flags, max_prot, prot;
 	cap_rights_t rights;
