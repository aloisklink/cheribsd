--- conflicted
+++ resolved
@@ -114,15 +114,12 @@
 int old_mlock = 0;
 SYSCTL_INT(_vm, OID_AUTO, old_mlock, CTLFLAG_RWTUN, &old_mlock, 0,
     "Do not apply RLIMIT_MEMLOCK on mlockall");
-<<<<<<< HEAD
+static int mincore_mapped = 1;
+SYSCTL_INT(_vm, OID_AUTO, mincore_mapped, CTLFLAG_RWTUN, &mincore_mapped, 0,
+    "mincore reports mappings, not residency");
 static int log_wxrequests = 0;
 SYSCTL_INT(_vm, OID_AUTO, log_wxrequests, CTLFLAG_RWTUN, &log_wxrequests, 0,
     "Log requests for PROT_WRITE and PROT_EXEC");
-=======
-static int mincore_mapped = 1;
-SYSCTL_INT(_vm, OID_AUTO, mincore_mapped, CTLFLAG_RWTUN, &mincore_mapped, 0,
-    "mincore reports mappings, not residency");
->>>>>>> 54e59fff
 
 #ifdef MAP_32BIT
 #define	MAP_32BIT_MAX_ADDR	((vm_offset_t)1 << 31)
