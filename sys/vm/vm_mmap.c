--- conflicted
+++ resolved
@@ -1667,7 +1667,6 @@
     boolean_t writecounted, struct thread *td)
 {
 	boolean_t curmap, fitit;
-	vm_offset_t max_addr;
 	int docow, error, findspace, rv;
 
 	curmap = map == &td->td_proc->p_vmspace->vm_map;
@@ -1759,15 +1758,6 @@
 			    MAP_ALIGNMENT_SHIFT);
 		else
 			findspace = VMFS_OPTIMAL_SPACE;
-<<<<<<< HEAD
-		rv = vm_map_find(map, object, foff, addr, size,
-		    max_addr, findspace, prot, maxprot, docow);
-=======
-		max_addr = 0;
-#ifdef MAP_32BIT
-		if ((flags & MAP_32BIT) != 0)
-			max_addr = MAP_32BIT_MAX_ADDR;
-#endif
 		if (curmap) {
 			rv = vm_map_find_min(map, object, foff, addr, size,
 			    round_page((vm_offset_t)td->td_proc->p_vmspace->
@@ -1777,7 +1767,6 @@
 			rv = vm_map_find(map, object, foff, addr, size,
 			    max_addr, findspace, prot, maxprot, docow);
 		}
->>>>>>> 91d820a4
 	} else {
 		if (max_addr != 0 && *addr + size > max_addr)
 			return (ENOMEM);
