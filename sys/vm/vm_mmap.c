--- conflicted
+++ resolved
@@ -212,13 +212,8 @@
     int flags, int fd, off_t pos)
 {
 	struct mmap_req	mr = {
-<<<<<<< HEAD
 		.mr_hint = ptr_to_va(addr0),
-		.mr_size = size,
-=======
-		.mr_hint = addr0,
 		.mr_len = len,
->>>>>>> 1248e31f
 		.mr_prot = prot,
 		.mr_flags = flags,
 		.mr_fd = fd,
@@ -235,14 +230,9 @@
 	struct file *fp;
 	off_t pos;
 	vm_offset_t addr_mask = PAGE_MASK;
-<<<<<<< HEAD
-	vm_size_t pageoff, size;
+	vm_size_t len, pageoff, size;
 	vm_ptr_t addr;
 	vm_offset_t max_addr;
-=======
-	vm_size_t len, pageoff, size;
-	vm_offset_t addr, max_addr;
->>>>>>> 1248e31f
 	vm_prot_t cap_maxprot;
 	int align, error, fd, flags, max_prot, prot;
 	cap_rights_t rights;
@@ -441,8 +431,8 @@
 		}
 
 		/* Address range must be all in user VM space. */
-		if (addr < vm_map_min(&vms->vm_map) ||
-		    addr + size > vm_map_max(&vms->vm_map)) {
+		if (ptr_to_va(addr) < vm_map_min(&vms->vm_map) ||
+		    ptr_to_va(addr) + size > vm_map_max(&vms->vm_map)) {
 			SYSERRCAUSE("%s: range (%p-%p) is outside user "
 			    "address range (%p-%p)", __func__, (void *)addr,
 			    (void *)(addr + size),
@@ -450,7 +440,7 @@
 			    (void *)(uintptr_t)vm_map_max(&vms->vm_map));
 			return (EINVAL);
 		}
-		if (addr + size < addr) {
+		if (ptr_to_va(addr) + size < ptr_to_va(addr)) {
 			SYSERRCAUSE("%s: addr (%p) + size (0x%zx) overflows",
 			    __func__, (void *)addr, size);
 			return (EINVAL);
@@ -460,7 +450,7 @@
 			KASSERT(!SV_CURPROC_FLAG(SV_CHERI),
 			    ("MAP_32BIT on a CheriABI process"));
 			max_addr = MAP_32BIT_MAX_ADDR;
-			if (addr + size > MAP_32BIT_MAX_ADDR) {
+			if (ptr_to_va(addr) + size > MAP_32BIT_MAX_ADDR) {
 				SYSERRCAUSE("%s: addr (%p) + size (0x%zx) is "
 				    "> 0x%zx (MAP_32BIT_MAX_ADDR)", __func__,
 				    (void *)addr, size, MAP_32BIT_MAX_ADDR);
@@ -476,7 +466,7 @@
 		 * do not bother moving the mapping past the heap (since
 		 * the heap is usually above 2GB).
 		 */
-		if (addr + size > MAP_32BIT_MAX_ADDR)
+		if (ptr_to_va(addr) + size > MAP_32BIT_MAX_ADDR)
 			addr = 0;
 #endif
 	} else {
@@ -488,9 +478,9 @@
 		 * There should really be a pmap call to determine a reasonable
 		 * location.
 		 */
-		if (addr == 0 ||
-		    (addr >= round_page((vm_offset_t)vms->vm_taddr) &&
-		    addr < round_page((vm_offset_t)vms->vm_daddr +
+		if (ptr_to_va(addr) == 0 ||
+		    (ptr_to_va(addr) >= round_page((vm_offset_t)vms->vm_taddr) &&
+		    ptr_to_va(addr) < round_page((vm_offset_t)vms->vm_daddr +
 		    lim_max(td, RLIMIT_DATA))))
 			addr = round_page((vm_offset_t)vms->vm_daddr +
 			    lim_max(td, RLIMIT_DATA));
@@ -556,7 +546,7 @@
 			     ptr_to_va(addr) + pageoff,  mrp);
 		/* Unconditionaly return the VA in td_retval[0] for ktrace */
 #endif
-		td->td_retval[0] = (register_t) (addr + pageoff);
+		td->td_retval[0] = (register_t) (ptr_to_va(addr) + pageoff);
 	}
 done:
 	if (fp)
