--- conflicted
+++ resolved
@@ -521,15 +521,11 @@
 	off_t pos;
 	vm_offset_t addr_mask = PAGE_MASK;
 	vm_size_t len, pageoff, size;
-<<<<<<< HEAD
+#if __has_feature(capabilities)
+	vm_size_t padded_size = 0;
+#endif
 	vm_ptr_t addr;
 	vm_offset_t max_addr;
-=======
-#if __has_feature(capabilities)
-	vm_size_t padded_size = 0;
-#endif
-	vm_offset_t addr, max_addr;
->>>>>>> 22e7e049
 	vm_prot_t cap_maxprot;
 	int align, error, fd, flags, max_prot, prot;
 	cap_rights_t rights;
@@ -580,7 +576,7 @@
 	 */
 	if (!SV_CURPROC_FLAG(SV_CHERI))
 		flags &= ~(MAP_RESERVED0020 | MAP_RESERVED0040);
-	
+
 	/*
 	 * Enforce the constraints.
 	 * Mapping of length 0 is only allowed for old binaries.
@@ -1045,9 +1041,6 @@
 sys_munmap(struct thread *td, struct munmap_args *uap)
 {
 
-<<<<<<< HEAD
-	return (kern_munmap(td, (__cheri_addr vaddr_t)uap->addr, uap->len));
-=======
 #if __has_feature(capabilities)
 	if (cap_covers_pages(uap->addr, uap->len) == 0)
 		return (ENOMEM);
@@ -1055,8 +1048,7 @@
 		return (EPROT);
 #endif
 
-	return (kern_munmap(td, (__cheri_addr uintptr_t)uap->addr, uap->len));
->>>>>>> 22e7e049
+	return (kern_munmap(td, (__cheri_addr vaddr_t)uap->addr, uap->len));
 }
 
 int
@@ -1155,9 +1147,6 @@
 sys_mprotect(struct thread *td, struct mprotect_args *uap)
 {
 
-<<<<<<< HEAD
-	return (kern_mprotect(td, (__cheri_addr vaddr_t)uap->addr, uap->len,
-=======
 #if __has_feature(capabilities)
 	if (cap_covers_pages(uap->addr, uap->len) == 0)
 		return (ENOMEM);
@@ -1165,8 +1154,7 @@
 		return (EPROT);
 #endif
 
-	return (kern_mprotect(td, (__cheri_addr uintptr_t)uap->addr, uap->len,
->>>>>>> 22e7e049
+	return (kern_mprotect(td, (__cheri_addr vaddr_t)uap->addr, uap->len,
 	    uap->prot));
 }
 
@@ -1509,7 +1497,7 @@
 				 * required because a concurrent pmap
 				 * operation could clear the last reference
 				 * and set PGA_REFERENCED before the call to
-				 * pmap_is_referenced(). 
+				 * pmap_is_referenced().
 				 */
 				if ((m->a.flags & PGA_REFERENCED) != 0 ||
 				    pmap_is_referenced(m) ||
