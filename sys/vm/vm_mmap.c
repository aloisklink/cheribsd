--- conflicted
+++ resolved
@@ -516,27 +516,19 @@
 	struct file *fp;
 	struct proc *p;
 	off_t pos;
-<<<<<<< HEAD
 	vm_offset_t addr_mask = PAGE_MASK;
-=======
-	vm_offset_t addr, orig_addr;
->>>>>>> 7cd478d5
+	vm_offset_t addr, max_addr, orig_addr;
 	vm_size_t len, pageoff, size;
 #if __has_feature(capabilities)
 	vm_size_t padded_size = 0;
 #endif
-	vm_offset_t addr, max_addr;
 	vm_prot_t cap_maxprot;
 	int align, error, fd, flags, max_prot, prot;
 	cap_rights_t rights;
 	mmap_check_fp_fn check_fp_fn;
 
-<<<<<<< HEAD
-	addr = mrp->mr_hint;
+	orig_addr = addr = mrp->mr_hint;
 	max_addr = mrp->mr_max_addr;
-=======
-	orig_addr = addr = mrp->mr_hint;
->>>>>>> 7cd478d5
 	len = mrp->mr_len;
 	prot = mrp->mr_prot;
 	flags = mrp->mr_flags;
