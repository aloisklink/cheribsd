/*-
 * SPDX-License-Identifier: BSD-3-Clause
 *
 * Copyright (c) 1988 University of Utah.
 * Copyright (c) 1991, 1993
 *	The Regents of the University of California.  All rights reserved.
 * Copyright (c) 2016 SRI International
 *
 * This code is derived from software contributed to Berkeley by
 * the Systems Programming Group of the University of Utah Computer
 * Science Department.
 *
 * This software was developed by SRI International and the University of
 * Cambridge Computer Laboratory under DARPA/AFRL contract FA8750-10-C-0237
 * ("CTSRD"), as part of the DARPA CRASH research programme.
 *
 * Redistribution and use in source and binary forms, with or without
 * modification, are permitted provided that the following conditions
 * are met:
 * 1. Redistributions of source code must retain the above copyright
 *    notice, this list of conditions and the following disclaimer.
 * 2. Redistributions in binary form must reproduce the above copyright
 *    notice, this list of conditions and the following disclaimer in the
 *    documentation and/or other materials provided with the distribution.
 * 3. Neither the name of the University nor the names of its contributors
 *    may be used to endorse or promote products derived from this software
 *    without specific prior written permission.
 *
 * THIS SOFTWARE IS PROVIDED BY THE REGENTS AND CONTRIBUTORS ``AS IS'' AND
 * ANY EXPRESS OR IMPLIED WARRANTIES, INCLUDING, BUT NOT LIMITED TO, THE
 * IMPLIED WARRANTIES OF MERCHANTABILITY AND FITNESS FOR A PARTICULAR PURPOSE
 * ARE DISCLAIMED.  IN NO EVENT SHALL THE REGENTS OR CONTRIBUTORS BE LIABLE
 * FOR ANY DIRECT, INDIRECT, INCIDENTAL, SPECIAL, EXEMPLARY, OR CONSEQUENTIAL
 * DAMAGES (INCLUDING, BUT NOT LIMITED TO, PROCUREMENT OF SUBSTITUTE GOODS
 * OR SERVICES; LOSS OF USE, DATA, OR PROFITS; OR BUSINESS INTERRUPTION)
 * HOWEVER CAUSED AND ON ANY THEORY OF LIABILITY, WHETHER IN CONTRACT, STRICT
 * LIABILITY, OR TORT (INCLUDING NEGLIGENCE OR OTHERWISE) ARISING IN ANY WAY
 * OUT OF THE USE OF THIS SOFTWARE, EVEN IF ADVISED OF THE POSSIBILITY OF
 * SUCH DAMAGE.
 *
 * from: Utah $Hdr: vm_mmap.c 1.6 91/10/21$
 *
 *	@(#)vm_mmap.c	8.4 (Berkeley) 1/12/94
 */

/*
 * Mapped file (mmap) interface to VM
 */

#include <sys/cdefs.h>
__FBSDID("$FreeBSD$");

#include "opt_hwpmc_hooks.h"
#include "opt_ktrace.h"
#include "opt_vm.h"

#include <sys/param.h>
#include <sys/systm.h>
#ifdef CPU_CHERI
#include <sys/cheriabi.h>
#endif
#include <sys/capsicum.h>
#include <sys/kernel.h>
#include <sys/lock.h>
#include <sys/mutex.h>
#include <sys/sysproto.h>
#include <sys/filedesc.h>
#include <sys/priv.h>
#include <sys/proc.h>
#include <sys/procctl.h>
#include <sys/racct.h>
#include <sys/resource.h>
#include <sys/resourcevar.h>
#include <sys/rwlock.h>
#include <sys/signal.h>
#include <sys/sysctl.h>
#include <sys/vnode.h>
#include <sys/fcntl.h>
#include <sys/file.h>
#include <sys/mman.h>
#include <sys/mount.h>
#include <sys/conf.h>
#include <sys/stat.h>
#include <sys/syscallsubr.h>
#include <sys/sysent.h>
#include <sys/syslog.h>
#include <sys/uio.h>
#include <sys/ktrace.h>		/* Requires sys/signal.h, sys/uio.h */
#include <sys/vmmeter.h>
#if defined(__amd64__) || defined(__i386__) /* for i386_read_exec */
#include <machine/md_var.h>
#endif

#include <security/audit/audit.h>
#include <security/mac/mac_framework.h>

#include <vm/vm.h>
#include <vm/vm_param.h>
#include <vm/pmap.h>
#include <vm/vm_map.h>
#include <vm/vm_object.h>
#include <vm/vm_page.h>
#include <vm/vm_pager.h>
#include <vm/vm_pageout.h>
#include <vm/vm_extern.h>
#include <vm/vm_page.h>
#include <vm/vnode_pager.h>
#include <vm/cheri.h>

#ifdef HWPMC_HOOKS
#include <sys/pmckern.h>
#endif

#ifdef COMPAT_CHERIABI
#include <compat/cheriabi/cheriabi_util.h>
#endif

int old_mlock = 0;
SYSCTL_INT(_vm, OID_AUTO, old_mlock, CTLFLAG_RWTUN, &old_mlock, 0,
    "Do not apply RLIMIT_MEMLOCK on mlockall");
static int mincore_mapped = 1;
SYSCTL_INT(_vm, OID_AUTO, mincore_mapped, CTLFLAG_RWTUN, &mincore_mapped, 0,
    "mincore reports mappings, not residency");
static int log_wxrequests = 0;
SYSCTL_INT(_vm, OID_AUTO, log_wxrequests, CTLFLAG_RWTUN, &log_wxrequests, 0,
    "Log requests for PROT_WRITE and PROT_EXEC");

#ifdef MAP_32BIT
#define	MAP_32BIT_MAX_ADDR	((vm_offset_t)1 << 31)
#endif

#ifndef _SYS_SYSPROTO_H_
struct sbrk_args {
	int incr;
};
#endif

int
sys_sbrk(struct thread *td, struct sbrk_args *uap)
{
	/* Not yet implemented */
	return (EOPNOTSUPP);
}

#ifndef _SYS_SYSPROTO_H_
struct sstk_args {
	int incr;
};
#endif

int
sys_sstk(struct thread *td, struct sstk_args *uap)
{
	/* Not yet implemented */
	return (EOPNOTSUPP);
}

#if defined(COMPAT_43)
int
ogetpagesize(struct thread *td, struct ogetpagesize_args *uap)
{

	td->td_retval[0] = PAGE_SIZE;
	return (0);
}
#endif				/* COMPAT_43 */

static inline int
vm_wxcheck(struct proc *p, char *call)
{
	if (log_wxrequests)
		log(LOG_NOTICE, "%s(%d): W^X requested from %s\n",
		    p->p_comm, p->p_pid, call);
	return (0);
}

/*
 * Memory Map (mmap) system call.  Note that the file offset
 * and address are allowed to be NOT page aligned, though if
 * the MAP_FIXED flag it set, both must have the same remainder
 * modulo the PAGE_SIZE (POSIX 1003.1b).  If the address is not
 * page-aligned, the actual mapping starts at trunc_page(addr)
 * and the return value is adjusted up by the page offset.
 *
 * Generally speaking, only character devices which are themselves
 * memory-based, such as a video framebuffer, can be mmap'd.  Otherwise
 * there would be no cache coherency between a descriptor and a VM mapping
 * both to the same character device.
 */
#ifndef _SYS_SYSPROTO_H_
struct mmap_args {
	void *addr;
	size_t len;
	int prot;
	int flags;
	int fd;
	long pad;
	off_t pos;
};
#endif

int
sys_mmap(struct thread *td, struct mmap_args *uap)
{

	return (kern_mmap(td, (uintptr_t)uap->addr, uap->len, uap->prot,
	    uap->flags, uap->fd, uap->pos));
}

int
kern_mmap(struct thread *td, uintptr_t addr0, size_t size, int prot,
    int flags, int fd, off_t pos)
{
	struct mmap_req	mr = {
		.mr_hint = ptr_to_va(addr0),
		.mr_size = size,
		.mr_prot = prot,
		.mr_flags = flags,
		.mr_fd = fd,
		.mr_pos = pos
	};

	return (kern_mmap_req(td, &mr));
}

int
kern_mmap_req(struct thread *td, const struct mmap_req *mrp)
{
	struct vmspace *vms;
	struct file *fp;
	off_t pos;
	vm_offset_t addr_mask = PAGE_MASK;
	vm_size_t pageoff, size;
	vm_ptr_t addr;
	vm_offset_t max_addr;
	vm_prot_t cap_maxprot;
	int align, error, fd, flags, max_prot, prot;
	cap_rights_t rights;

	addr = mrp->mr_hint;
	max_addr = mrp->mr_max_addr;
	size = mrp->mr_size;
	max_prot = EXTRACT_PROT_MAX(mrp->mr_prot);
	prot = EXTRACT_PROT(mrp->mr_prot);
	flags = mrp->mr_flags;
	fd = mrp->mr_fd;
	pos = mrp->mr_pos;

	if ((prot & max_prot) != prot) {
		SYSERRCAUSE(
		    "%s: requested page permissions exceed requesed maximum",
		    __func__);
		return (EACCES);
	}
	if ((prot & (PROT_WRITE | PROT_EXEC)) == (PROT_WRITE | PROT_EXEC) &&
	    (error = vm_wxcheck(td->td_proc, "mmap")))
		return (error);

	vms = td->td_proc->p_vmspace;
	fp = NULL;
	AUDIT_ARG_FD(fd);

	/*
	 * Ignore old flags that used to be defined but did not do anything.
	 */
	if (!SV_CURPROC_FLAG(SV_CHERI))
		flags &= ~(MAP_RESERVED0020 | MAP_RESERVED0040);
	
	/*
	 * Enforce the constraints.
	 * Mapping of length 0 is only allowed for old binaries.
	 * Anonymous mapping shall specify -1 as filedescriptor and
	 * zero position for new code. Be nice to ancient a.out
	 * binaries and correct pos for anonymous mapping, since old
	 * ld.so sometimes issues anonymous map requests with non-zero
	 * pos.
	 */
	if (!SV_CURPROC_FLAG(SV_AOUT)) {
		if ((size == 0 && curproc->p_osrel >= P_OSREL_MAP_ANON) ||
		    ((flags & MAP_ANON) != 0 && (fd != -1 || pos != 0))) {
			SYSERRCAUSE("%s: size == 0", __func__);
			return (EINVAL);
		}
	} else {
		if ((flags & MAP_ANON) != 0)
			pos = 0;
	}

	if (flags & MAP_STACK) {
		if (fd != -1) {
			SYSERRCAUSE("%s: MAP_STACK with fd", __func__);
			return (EINVAL);
		}

		if ((prot & (PROT_READ | PROT_WRITE)) !=
		    (PROT_READ | PROT_WRITE)) {
			SYSERRCAUSE("%s: MAP_STACK without both PROT_READ "
			    "and PROT_WRITE", __func__);
			return (EINVAL);
		}
		flags |= MAP_ANON;
		pos = 0;
	}
	unsigned int extra_flags =
	    (flags & ~(MAP_SHARED | MAP_PRIVATE | MAP_FIXED | MAP_HASSEMAPHORE |
	    MAP_STACK | MAP_NOSYNC | MAP_ANON | MAP_EXCL | MAP_NOCORE |
	    MAP_PREFAULT_READ | MAP_GUARD |
	    MAP_CHERI_NOSETBOUNDS |
#ifdef MAP_32BIT
	    MAP_32BIT |
#endif
	    MAP_ALIGNMENT_MASK));
	if (extra_flags != 0) {
		SYSERRCAUSE("%s: Unhandled flag(s) 0x%x", __func__,
		    extra_flags);
		return (EINVAL);
	}
	if ((flags & (MAP_EXCL | MAP_FIXED)) == MAP_EXCL) {
		SYSERRCAUSE("%s: MAP_EXCL without MAP_FIXED", __func__);
		return (EINVAL);
	}
	if ((flags & (MAP_SHARED | MAP_PRIVATE)) == (MAP_SHARED | MAP_PRIVATE)) {
		SYSERRCAUSE("%s: both MAP_SHARED and MAP_PRIVATE", __func__);
		return (EINVAL);
	}
	if (prot != PROT_NONE &&
	    (prot & ~(PROT_READ | PROT_WRITE | PROT_EXEC)) != 0) {
		SYSERRCAUSE("%s: Unexpected protections 0x%x", __func__,
		    (prot & ~(PROT_READ | PROT_WRITE | PROT_EXEC)));
		return (EINVAL);
	}
	if ((flags & MAP_GUARD) != 0 && (prot != PROT_NONE || fd != -1 ||
	    pos != 0 || (flags & ~(MAP_FIXED | MAP_GUARD | MAP_EXCL |
#ifdef MAP_32BIT
	    MAP_32BIT |
#endif
	    MAP_ALIGNMENT_MASK)) != 0)) {
		SYSERRCAUSE("%s: Invalid arguments with MAP_GUARD", __func__);
		return (EINVAL);
	}

	/*
	 * Align the file position to a page boundary,
	 * and save its page offset component.
	 */
	pageoff = (pos & PAGE_MASK);
	pos -= pageoff;

	/* Adjust size for rounding (on both ends). */
	size += pageoff;			/* low end... */
	size = (vm_size_t) round_page(size);	/* hi end */

	align = flags & MAP_ALIGNMENT_MASK;
#ifndef CPU_CHERI
	/* In the non-CHERI case, remove the alignment request. */
	if (align == MAP_ALIGNED_CHERI || align == MAP_ALIGNED_CHERI_SEAL) {
		flags &= ~MAP_ALIGNMENT_MASK;
		align = 0;
	}
#else /* CPU_CHERI */
	/*
	 * Convert MAP_ALIGNED_CHERI(_SEAL) into explicit alignment
	 * requests and check lengths.
	 */
	if (align == MAP_ALIGNED_CHERI) {
		flags &= ~MAP_ALIGNMENT_MASK;
		if (CHERI_ALIGN_SHIFT(size) > PAGE_SHIFT) {
			flags |= MAP_ALIGNED(CHERI_ALIGN_SHIFT(size));

			if (size & CHERI_ALIGN_MASK(size) &&
			    cheriabi_mmap_precise_bounds) {
				SYSERRCAUSE("%s: MAP_ALIGNED_CHERI and size "
				    "(0x%zx) is insufficently rounded (mask "
				    "0x%llx)", __func__, size,
				    CHERI_ALIGN_MASK(size));
				return (ERANGE);
			}

			if (CHERI_ALIGN_MASK(size) != 0)
				addr_mask = CHERI_ALIGN_MASK(size);
		}
		align = flags & MAP_ALIGNMENT_MASK;
	} else if (align == MAP_ALIGNED_CHERI_SEAL) {
		flags &= ~MAP_ALIGNMENT_MASK;
		if (CHERI_SEAL_ALIGN_SHIFT(size) > PAGE_SHIFT) {
			flags |= MAP_ALIGNED(CHERI_SEAL_ALIGN_SHIFT(size));

			if (size & CHERI_SEAL_ALIGN_MASK(size) &&
			    cheriabi_mmap_precise_bounds) {
				SYSERRCAUSE("%s: MAP_ALIGNED_CHERI_SEAL and "
				    "size (0x%zx) is insufficently rounded "
				    "(mask 0x%llx)", __func__, size,
				    CHERI_SEAL_ALIGN_MASK(size));
				return (ERANGE);
			}

			if (CHERI_ALIGN_MASK(size) != 0)
				addr_mask = CHERI_SEAL_ALIGN_MASK(size);
		}
		align = flags & MAP_ALIGNMENT_MASK;
	}
#endif /* CPU_CHERI */

	/* Ensure alignment is at least a page and fits in a pointer. */
	if (align != 0 && align != MAP_ALIGNED_SUPER &&
	    (align >> MAP_ALIGNMENT_SHIFT >= sizeof(void *) * NBBY ||
	    align >> MAP_ALIGNMENT_SHIFT < PAGE_SHIFT)) {
		SYSERRCAUSE("%s: nonsensical alignment (2^%d)",
		    __func__, align >> MAP_ALIGNMENT_SHIFT);
		return (EINVAL);
	}

	/*
	 * Check for illegal addresses.  Watch out for address wrap... Note
	 * that VM_*_ADDRESS are not constants due to casts (argh).
	 */
	if (flags & MAP_FIXED) {
		/*
		 * The specified address must have the same remainder
		 * as the file offset taken modulo PAGE_SIZE, so it
		 * should be aligned after adjustment by pageoff.
		 */
		addr -= pageoff;
		if (ptr_to_va(addr) & addr_mask) {
			SYSERRCAUSE("%s: addr (%p) is underaligned "
			    "(mask 0x%zx)", __func__, (void *)addr, addr_mask);
			return (EINVAL);
		}

		/* Address range must be all in user VM space. */
		if (addr < vm_map_min(&vms->vm_map) ||
		    addr + size > vm_map_max(&vms->vm_map)) {
			SYSERRCAUSE("%s: range (%p-%p) is outside user "
			    "address range (%p-%p)", __func__, (void *)addr,
			    (void *)(addr + size),
			    (void *)(uintptr_t)vm_map_min(&vms->vm_map),
			    (void *)(uintptr_t)vm_map_max(&vms->vm_map));
			return (EINVAL);
		}
		if (addr + size < addr) {
			SYSERRCAUSE("%s: addr (%p) + size (0x%zx) overflows",
			    __func__, (void *)addr, size);
			return (EINVAL);
		}
#ifdef MAP_32BIT
		if (flags & MAP_32BIT) {
			KASSERT(!SV_CURPROC_FLAG(SV_CHERI),
			    ("MAP_32BIT on a CheriABI process"));
			max_addr = MAP_32BIT_MAX_ADDR;
			if (addr + size > MAP_32BIT_MAX_ADDR) {
				SYSERRCAUSE("%s: addr (%p) + size (0x%zx) is "
				    "> 0x%zx (MAP_32BIT_MAX_ADDR)", __func__,
				    (void *)addr, size, MAP_32BIT_MAX_ADDR);
				return (EINVAL);
			}
		}
	} else if (flags & MAP_32BIT) {
		KASSERT(!SV_CURPROC_FLAG(SV_CHERI),
		    ("MAP_32BIT on a CheriABI process"));
		max_addr = MAP_32BIT_MAX_ADDR;
		/*
		 * For MAP_32BIT, override the hint if it is too high and
		 * do not bother moving the mapping past the heap (since
		 * the heap is usually above 2GB).
		 */
		if (addr + size > MAP_32BIT_MAX_ADDR)
			addr = 0;
#endif
	} else {
		/*
		 * XXX for non-fixed mappings where no hint is provided or
		 * the hint would fall in the potential heap space,
		 * place it after the end of the largest possible heap.
		 *
		 * There should really be a pmap call to determine a reasonable
		 * location.
		 */
		if (addr == 0 ||
		    (addr >= round_page((vm_offset_t)vms->vm_taddr) &&
		    addr < round_page((vm_offset_t)vms->vm_daddr +
		    lim_max(td, RLIMIT_DATA))))
			addr = round_page((vm_offset_t)vms->vm_daddr +
			    lim_max(td, RLIMIT_DATA));
	}
	if (size == 0) {
		/*
		 * Return success without mapping anything for old
		 * binaries that request a page-aligned mapping of
		 * length 0.  For modern binaries, this function
		 * returns an error earlier.
		 */
		error = 0;
	} else if ((flags & MAP_GUARD) != 0) {
		error = vm_mmap_object(&vms->vm_map, &addr, max_addr, size,
		    VM_PROT_NONE, VM_PROT_NONE, flags, NULL, pos, FALSE, td);
	} else if ((flags & MAP_ANON) != 0) {
		/*
		 * Mapping blank space is trivial.
		 *
		 * This relies on VM_PROT_* matching PROT_*.
		 */
		error = vm_mmap_object(&vms->vm_map, &addr, max_addr, size,
		    prot, max_prot, flags, NULL, pos, FALSE, td);
	} else {
		/*
		 * Mapping file, get fp for validation and don't let the
		 * descriptor disappear on us if we block. Check capability
		 * rights, but also return the maximum rights to be combined
		 * with maxprot later.
		 */
		cap_rights_init(&rights, CAP_MMAP);
		if (max_prot & PROT_READ)
			cap_rights_set(&rights, CAP_MMAP_R);
		if ((flags & MAP_SHARED) != 0) {
			if (max_prot & PROT_WRITE)
				cap_rights_set(&rights, CAP_MMAP_W);
		}
		if (max_prot & PROT_EXEC)
			cap_rights_set(&rights, CAP_MMAP_X);
		error = fget_mmap(td, fd, &rights, &cap_maxprot, &fp);
		if (error != 0)
			goto done;
		if ((flags & (MAP_SHARED | MAP_PRIVATE)) == 0 &&
		    td->td_proc->p_osrel >= P_OSREL_MAP_FSTRICT) {
			error = EINVAL;
			goto done;
		}
		if ((max_prot & cap_maxprot) != max_prot) {
			SYSERRCAUSE("%s: unable to map file with "
			    "requested maximum permissions", __func__);
			error = EINVAL;
			goto done;
		}
		/* This relies on VM_PROT_* matching PROT_*. */
		error = fo_mmap(fp, &vms->vm_map, &addr, max_addr, size,
		    prot, max_prot & cap_maxprot, flags, pos, td);
	}

	if (error == 0) {
#ifdef COMPAT_CHERIABI
		if (SV_CURPROC_FLAG(SV_CHERI))
			td->td_retcap = cheriabi_mmap_retcap(td,
			     ptr_to_va(addr) + pageoff,  mrp);
		/* Unconditionaly return the VA in td_retval[0] for ktrace */
#endif
		td->td_retval[0] = (register_t) (addr + pageoff);
	}
done:
	if (fp)
		fdrop(fp, td);

	return (error);
}

#if defined(COMPAT_FREEBSD6)
int
freebsd6_mmap(struct thread *td, struct freebsd6_mmap_args *uap)
{

	return (kern_mmap(td, (uintptr_t)uap->addr, 0, uap->len,
	    PROT_MAX(PROT_ALL) | uap->prot, uap->flags, uap->fd, uap->pos));
}
#endif

#ifdef COMPAT_43
#ifndef _SYS_SYSPROTO_H_
struct ommap_args {
	caddr_t addr;
	int len;
	int prot;
	int flags;
	int fd;
	long pos;
};
#endif
int
ommap(struct thread *td, struct ommap_args *uap)
{
	static const char cvtbsdprot[8] = {
		0,
		PROT_EXEC,
		PROT_WRITE,
		PROT_EXEC | PROT_WRITE,
		PROT_READ,
		PROT_EXEC | PROT_READ,
		PROT_WRITE | PROT_READ,
		PROT_EXEC | PROT_WRITE | PROT_READ,
	};
	int flags, prot;

#define	OMAP_ANON	0x0002
#define	OMAP_COPY	0x0020
#define	OMAP_SHARED	0x0010
#define	OMAP_FIXED	0x0100

	prot = cvtbsdprot[uap->prot & 0x7];
#if (defined(COMPAT_FREEBSD32) && defined(__amd64__)) || defined(__i386__)
	if (i386_read_exec && SV_PROC_FLAG(td->td_proc, SV_ILP32) &&
	    prot != 0)
		prot |= PROT_EXEC;
#endif
	flags = 0;
	if (uap->flags & OMAP_ANON)
		flags |= MAP_ANON;
	if (uap->flags & OMAP_COPY)
		flags |= MAP_COPY;
	if (uap->flags & OMAP_SHARED)
		flags |= MAP_SHARED;
	else
		flags |= MAP_PRIVATE;
	if (uap->flags & OMAP_FIXED)
		flags |= MAP_FIXED;
	return (kern_mmap(td, (uintptr_t)uap->addr, 0, uap->len,
	    PROT_MAX(PROT_ALL) | prot, flags, uap->fd, uap->pos));
}
#endif				/* COMPAT_43 */


#ifndef _SYS_SYSPROTO_H_
struct msync_args {
	void *addr;
	size_t len;
	int flags;
};
#endif
int
sys_msync(struct thread *td, struct msync_args *uap)
{

	return (kern_msync(td, (uintptr_t)uap->addr, uap->len, uap->flags));
}

int
kern_msync(struct thread *td, uintptr_t addr0, size_t size, int flags)
{
	vm_offset_t addr;
	vm_size_t pageoff;
	vm_map_t map;
	int rv;

	addr = addr0;
	pageoff = (addr & PAGE_MASK);
	addr -= pageoff;
	size += pageoff;
	size = (vm_size_t) round_page(size);
	if (addr + size < addr)
		return (EINVAL);

	if ((flags & ~(MS_ASYNC | MS_INVALIDATE | MS_PAGEOUT)) != 0)
		return (EINVAL);
	if ((flags & (MS_ASYNC|MS_INVALIDATE)) == (MS_ASYNC|MS_INVALIDATE))
		return (EINVAL);
	if ((flags & MS_PAGEOUT) != 0 && (flags & ~MS_PAGEOUT) != 0)
		return (EINVAL);

	map = &td->td_proc->p_vmspace->vm_map;

	/*
	 * Clean the pages and interpret the return value.
	 */
	rv = vm_map_sync(map, addr, addr + size, (flags & MS_ASYNC) == 0,
	    (flags & MS_INVALIDATE) != 0, (flags & MS_PAGEOUT) != 0);
	switch (rv) {
	case KERN_SUCCESS:
		return (0);
	case KERN_INVALID_ADDRESS:
		return (ENOMEM);
	case KERN_INVALID_ARGUMENT:
		return (EBUSY);
	case KERN_FAILURE:
		return (EIO);
	default:
		return (EINVAL);
	}
}

#ifndef _SYS_SYSPROTO_H_
struct munmap_args {
	void *addr;
	size_t len;
};
#endif
int
sys_munmap(struct thread *td, struct munmap_args *uap)
{

	return (kern_munmap(td, (uintptr_t)uap->addr, uap->len));
}

int
kern_munmap(struct thread *td, uintptr_t addr0, size_t size)
{
#ifdef HWPMC_HOOKS
	struct pmckern_map_out pkm;
	vm_map_entry_t entry;
	bool pmc_handled;
#endif
	vm_offset_t addr;
	vm_size_t pageoff;
	vm_map_t map;

	if (size == 0)
		return (EINVAL);

	addr = addr0;
	pageoff = (addr & PAGE_MASK);
	addr -= pageoff;
	size += pageoff;
	size = (vm_size_t) round_page(size);
	if (addr + size < addr)
		return (EINVAL);

	/*
	 * Check for illegal addresses.  Watch out for address wrap...
	 */
	map = &td->td_proc->p_vmspace->vm_map;
	if (addr < vm_map_min(map) || addr + size > vm_map_max(map))
		return (EINVAL);
	vm_map_lock(map);
#ifdef HWPMC_HOOKS
	pmc_handled = false;
	if (PMC_HOOK_INSTALLED(PMC_FN_MUNMAP)) {
		pmc_handled = true;
		/*
		 * Inform hwpmc if the address range being unmapped contains
		 * an executable region.
		 */
		pkm.pm_address = (uintptr_t) NULL;
		if (vm_map_lookup_entry(map, addr, &entry)) {
			for (; entry->start < addr + size;
			    entry = entry->next) {
				if (vm_map_check_protection(map, entry->start,
					entry->end, VM_PROT_EXECUTE) == TRUE) {
					pkm.pm_address = (uintptr_t) addr;
					pkm.pm_size = (size_t) size;
					break;
				}
			}
		}
	}
#endif
	vm_map_delete(map, addr, addr + size);

#ifdef HWPMC_HOOKS
	if (__predict_false(pmc_handled)) {
		/* downgrade the lock to prevent a LOR with the pmc-sx lock */
		vm_map_lock_downgrade(map);
		if (pkm.pm_address != (uintptr_t) NULL)
			PMC_CALL_HOOK(td, PMC_FN_MUNMAP, (void *) &pkm);
		vm_map_unlock_read(map);
	} else
#endif
		vm_map_unlock(map);

	/* vm_map_delete returns nothing but KERN_SUCCESS anyway */
	return (0);
}

#ifndef _SYS_SYSPROTO_H_
struct mprotect_args {
	const void *addr;
	size_t len;
	int prot;
};
#endif
int
sys_mprotect(struct thread *td, struct mprotect_args *uap)
{

	return (kern_mprotect(td, (uintptr_t)uap->addr, uap->len, uap->prot));
}

int
kern_mprotect(struct thread *td, uintptr_t addr0, size_t size, int prot)
{
	vm_offset_t addr;
	vm_size_t pageoff;
	int error;

	addr = addr0;
	prot = (prot & VM_PROT_ALL);
	pageoff = (addr & PAGE_MASK);
	addr -= pageoff;
	size += pageoff;
	size = (vm_size_t) round_page(size);
#ifdef COMPAT_FREEBSD32
	if (SV_PROC_FLAG(td->td_proc, SV_ILP32)) {
		if (((addr + size) & 0xffffffff) < addr)
			return (EINVAL);
	} else
#endif
	if (addr + size < addr)
		return (EINVAL);

	if ((prot & (PROT_WRITE | PROT_EXEC)) == (PROT_WRITE | PROT_EXEC) &&
	    (error = vm_wxcheck(td->td_proc, "mprotect")))
		return (error);

	switch (vm_map_protect(&td->td_proc->p_vmspace->vm_map, addr,
	    addr + size, prot, FALSE)) {
	case KERN_SUCCESS:
		return (0);
	case KERN_PROTECTION_FAILURE:
		return (EACCES);
	case KERN_RESOURCE_SHORTAGE:
		return (ENOMEM);
	}
	return (EINVAL);
}

#ifndef _SYS_SYSPROTO_H_
struct minherit_args {
	void *addr;
	size_t len;
	int inherit;
};
#endif
int
sys_minherit(struct thread *td, struct minherit_args *uap)
{

	return (kern_minherit(td, (vm_offset_t)uap->addr, uap->len,
	    uap->inherit));
}

int
kern_minherit(struct thread *td, vm_offset_t addr, vm_size_t size, int inherit)
{
	vm_size_t pageoff;

	pageoff = (addr & PAGE_MASK);
	addr -= pageoff;
	size += pageoff;
	size = (vm_size_t) round_page(size);
	if (addr + size < addr)
		return (EINVAL);

	switch (vm_map_inherit(&td->td_proc->p_vmspace->vm_map, addr,
	    addr + size, (vm_inherit_t)inherit)) {
	case KERN_SUCCESS:
		return (0);
	case KERN_PROTECTION_FAILURE:
		return (EACCES);
	}
	return (EINVAL);
}

#ifndef _SYS_SYSPROTO_H_
struct madvise_args {
	void *addr;
	size_t len;
	int behav;
};
#endif

int
sys_madvise(struct thread *td, struct madvise_args *uap)
{

	return (kern_madvise(td, (uintptr_t)uap->addr, uap->len, uap->behav));
}

int
kern_madvise(struct thread *td, uintptr_t addr0, size_t len, int behav)
{
	vm_map_t map;
	vm_offset_t addr, end, start;
	int flags;

	/*
	 * Check for our special case, advising the swap pager we are
	 * "immortal."
	 */
	if (behav == MADV_PROTECT) {
		flags = PPROT_SET;
		return (kern_procctl(td, P_PID, td->td_proc->p_pid,
		    PROC_SPROTECT, &flags));
	}

	/*
	 * Check for illegal addresses.  Watch out for address wrap... Note
	 * that VM_*_ADDRESS are not constants due to casts (argh).
	 */
	map = &td->td_proc->p_vmspace->vm_map;
	addr = addr0;
	if (addr < vm_map_min(map) || addr + len > vm_map_max(map))
		return (EINVAL);
	if ((addr + len) < addr)
		return (EINVAL);

	/*
	 * Since this routine is only advisory, we default to conservative
	 * behavior.
	 */
	start = trunc_page(addr);
	end = round_page(addr + len);

	/*
	 * vm_map_madvise() checks for illegal values of behav.
	 */
	return (vm_map_madvise(map, start, end, behav));
}

#ifndef _SYS_SYSPROTO_H_
struct mincore_args {
	const void *addr;
	size_t len;
	char *vec;
};
#endif

int
sys_mincore(struct thread *td, struct mincore_args *uap)
{

	return (kern_mincore(td, (uintptr_t)uap->addr, uap->len,
	    __USER_CAP(uap->vec, uap->len)));
}

int
kern_mincore(struct thread *td, uintptr_t addr0, size_t len,
    char * __capability vec)
{
	vm_offset_t addr, first_addr;
	vm_offset_t end, cend;
	pmap_t pmap;
	vm_map_t map;
	int error = 0;
	int vecindex, lastvecindex;
	vm_map_entry_t current;
	vm_map_entry_t entry;
	vm_object_t object;
	vm_paddr_t locked_pa;
	vm_page_t m;
	vm_pindex_t pindex;
	int mincoreinfo;
	unsigned int timestamp;
	boolean_t locked;

	/*
	 * Make sure that the addresses presented are valid for user
	 * mode.
	 */
	first_addr = addr = trunc_page(addr0);
	end = addr + (vm_size_t)round_page(len);
	map = &td->td_proc->p_vmspace->vm_map;
	if (end > vm_map_max(map) || end < addr)
		return (ENOMEM);

	pmap = vmspace_pmap(td->td_proc->p_vmspace);

	vm_map_lock_read(map);
RestartScan:
	timestamp = map->timestamp;

	if (!vm_map_lookup_entry(map, addr, &entry)) {
		vm_map_unlock_read(map);
		return (ENOMEM);
	}

	/*
	 * Do this on a map entry basis so that if the pages are not
	 * in the current processes address space, we can easily look
	 * up the pages elsewhere.
	 */
	lastvecindex = -1;
	for (current = entry; current->start < end; current = current->next) {

		/*
		 * check for contiguity
		 */
		if (current->end < end && current->next->start > current->end) {
			vm_map_unlock_read(map);
			return (ENOMEM);
		}

		/*
		 * ignore submaps (for now) or null objects
		 */
		if ((current->eflags & MAP_ENTRY_IS_SUB_MAP) ||
			current->object.vm_object == NULL)
			continue;

		/*
		 * limit this scan to the current map entry and the
		 * limits for the mincore call
		 */
		if (addr < current->start)
			addr = current->start;
		cend = current->end;
		if (cend > end)
			cend = end;

		/*
		 * scan this entry one page at a time
		 */
		while (addr < cend) {
			/*
			 * Check pmap first, it is likely faster, also
			 * it can provide info as to whether we are the
			 * one referencing or modifying the page.
			 */
			object = NULL;
			locked_pa = 0;
		retry:
			m = NULL;
			mincoreinfo = pmap_mincore(pmap, addr, &locked_pa);
			if (mincore_mapped) {
				/*
				 * We only care about this pmap's
				 * mapping of the page, if any.
				 */
				if (locked_pa != 0) {
					vm_page_unlock(PHYS_TO_VM_PAGE(
					    locked_pa));
				}
			} else if (locked_pa != 0) {
				/*
				 * The page is mapped by this process but not
				 * both accessed and modified.  It is also
				 * managed.  Acquire the object lock so that
				 * other mappings might be examined.
				 */
				m = PHYS_TO_VM_PAGE(locked_pa);
				if (m->object != object) {
					if (object != NULL)
						VM_OBJECT_WUNLOCK(object);
					object = m->object;
					locked = VM_OBJECT_TRYWLOCK(object);
					vm_page_unlock(m);
					if (!locked) {
						VM_OBJECT_WLOCK(object);
						vm_page_lock(m);
						goto retry;
					}
				} else
					vm_page_unlock(m);
				KASSERT(m->valid == VM_PAGE_BITS_ALL,
				    ("mincore: page %p is mapped but invalid",
				    m));
			} else if (mincoreinfo == 0) {
				/*
				 * The page is not mapped by this process.  If
				 * the object implements managed pages, then
				 * determine if the page is resident so that
				 * the mappings might be examined.
				 */
				if (current->object.vm_object != object) {
					if (object != NULL)
						VM_OBJECT_WUNLOCK(object);
					object = current->object.vm_object;
					VM_OBJECT_WLOCK(object);
				}
				if (object->type == OBJT_DEFAULT ||
				    object->type == OBJT_SWAP ||
				    object->type == OBJT_VNODE) {
					pindex = OFF_TO_IDX(current->offset +
					    (addr - current->start));
					m = vm_page_lookup(object, pindex);
					if (m != NULL && m->valid == 0)
						m = NULL;
					if (m != NULL)
						mincoreinfo = MINCORE_INCORE;
				}
			}
			if (m != NULL) {
				/* Examine other mappings to the page. */
				if (m->dirty == 0 && pmap_is_modified(m))
					vm_page_dirty(m);
				if (m->dirty != 0)
					mincoreinfo |= MINCORE_MODIFIED_OTHER;
				/*
				 * The first test for PGA_REFERENCED is an
				 * optimization.  The second test is
				 * required because a concurrent pmap
				 * operation could clear the last reference
				 * and set PGA_REFERENCED before the call to
				 * pmap_is_referenced(). 
				 */
				if ((m->aflags & PGA_REFERENCED) != 0 ||
				    pmap_is_referenced(m) ||
				    (m->aflags & PGA_REFERENCED) != 0)
					mincoreinfo |= MINCORE_REFERENCED_OTHER;
			}
			if (object != NULL)
				VM_OBJECT_WUNLOCK(object);

			/*
			 * subyte may page fault.  In case it needs to modify
			 * the map, we release the lock.
			 */
			vm_map_unlock_read(map);

			/*
			 * calculate index into user supplied byte vector
			 */
			vecindex = atop(addr - first_addr);

			/*
			 * If we have skipped map entries, we need to make sure that
			 * the byte vector is zeroed for those skipped entries.
			 */
			while ((lastvecindex + 1) < vecindex) {
				++lastvecindex;
				error = subyte_c(vec + lastvecindex, 0);
				if (error) {
					error = EFAULT;
					goto done2;
				}
			}

			/*
			 * Pass the page information to the user
			 */
			error = subyte_c(vec + vecindex, mincoreinfo);
			if (error) {
				error = EFAULT;
				goto done2;
			}

			/*
			 * If the map has changed, due to the subyte, the previous
			 * output may be invalid.
			 */
			vm_map_lock_read(map);
			if (timestamp != map->timestamp)
				goto RestartScan;

			lastvecindex = vecindex;
			addr += PAGE_SIZE;
		}
	}

	/*
	 * subyte may page fault.  In case it needs to modify
	 * the map, we release the lock.
	 */
	vm_map_unlock_read(map);

	/*
	 * Zero the last entries in the byte vector.
	 */
	vecindex = atop(end - first_addr);
	while ((lastvecindex + 1) < vecindex) {
		++lastvecindex;
		error = subyte_c(vec + lastvecindex, 0);
		if (error) {
			error = EFAULT;
			goto done2;
		}
	}

	/*
	 * If the map has changed, due to the subyte, the previous
	 * output may be invalid.
	 */
	vm_map_lock_read(map);
	if (timestamp != map->timestamp)
		goto RestartScan;
	vm_map_unlock_read(map);
done2:
	return (error);
}

#ifndef _SYS_SYSPROTO_H_
struct mlock_args {
	const void *addr;
	size_t len;
};
#endif
int
sys_mlock(struct thread *td, struct mlock_args *uap)
{

	return (kern_mlock(td->td_proc, td->td_ucred,
	    __DECONST(uintptr_t, uap->addr), uap->len));
}

int
kern_mlock(struct proc *proc, struct ucred *cred, uintptr_t addr0, size_t len)
{
	vm_offset_t addr, end, last, start;
	vm_size_t npages, size;
	vm_map_t map;
	unsigned long nsize;
	int error;

	error = priv_check_cred(cred, PRIV_VM_MLOCK);
	if (error)
		return (error);
	addr = addr0;
	size = len;
	last = addr + size;
	start = trunc_page(addr);
	end = round_page(last);
	if (last < addr || end < addr)
		return (EINVAL);
	npages = atop(end - start);
	if (npages > vm_page_max_user_wired)
		return (ENOMEM);
	map = &proc->p_vmspace->vm_map;
	PROC_LOCK(proc);
	nsize = ptoa(npages + pmap_wired_count(map->pmap));
	if (nsize > lim_cur_proc(proc, RLIMIT_MEMLOCK)) {
		PROC_UNLOCK(proc);
		return (ENOMEM);
	}
	PROC_UNLOCK(proc);
#ifdef RACCT
	if (racct_enable) {
		PROC_LOCK(proc);
		error = racct_set(proc, RACCT_MEMLOCK, nsize);
		PROC_UNLOCK(proc);
		if (error != 0)
			return (ENOMEM);
	}
#endif
	error = vm_map_wire(map, start, end,
	    VM_MAP_WIRE_USER | VM_MAP_WIRE_NOHOLES);
#ifdef RACCT
	if (racct_enable && error != KERN_SUCCESS) {
		PROC_LOCK(proc);
		racct_set(proc, RACCT_MEMLOCK,
		    ptoa(pmap_wired_count(map->pmap)));
		PROC_UNLOCK(proc);
	}
#endif
	return (error == KERN_SUCCESS ? 0 : ENOMEM);
}

#ifndef _SYS_SYSPROTO_H_
struct mlockall_args {
	int	how;
};
#endif

int
sys_mlockall(struct thread *td, struct mlockall_args *uap)
{
	vm_map_t map;
	int error;

	map = &td->td_proc->p_vmspace->vm_map;
	error = priv_check(td, PRIV_VM_MLOCK);
	if (error)
		return (error);

	if ((uap->how == 0) || ((uap->how & ~(MCL_CURRENT|MCL_FUTURE)) != 0))
		return (EINVAL);

	/*
	 * If wiring all pages in the process would cause it to exceed
	 * a hard resource limit, return ENOMEM.
	 */
	if (!old_mlock && uap->how & MCL_CURRENT) {
		if (map->size > lim_cur(td, RLIMIT_MEMLOCK))
			return (ENOMEM);
	}
#ifdef RACCT
	if (racct_enable) {
		PROC_LOCK(td->td_proc);
		error = racct_set(td->td_proc, RACCT_MEMLOCK, map->size);
		PROC_UNLOCK(td->td_proc);
		if (error != 0)
			return (ENOMEM);
	}
#endif

	if (uap->how & MCL_FUTURE) {
		vm_map_lock(map);
		vm_map_modflags(map, MAP_WIREFUTURE, 0);
		vm_map_unlock(map);
		error = 0;
	}

	if (uap->how & MCL_CURRENT) {
		/*
		 * P1003.1-2001 mandates that all currently mapped pages
		 * will be memory resident and locked (wired) upon return
		 * from mlockall(). vm_map_wire() will wire pages, by
		 * calling vm_fault_wire() for each page in the region.
		 */
		error = vm_map_wire(map, vm_map_min(map), vm_map_max(map),
		    VM_MAP_WIRE_USER|VM_MAP_WIRE_HOLESOK);
		if (error == KERN_SUCCESS)
			error = 0;
		else if (error == KERN_RESOURCE_SHORTAGE)
			error = ENOMEM;
		else
			error = EAGAIN;
	}
#ifdef RACCT
	if (racct_enable && error != KERN_SUCCESS) {
		PROC_LOCK(td->td_proc);
		racct_set(td->td_proc, RACCT_MEMLOCK,
		    ptoa(pmap_wired_count(map->pmap)));
		PROC_UNLOCK(td->td_proc);
	}
#endif

	return (error);
}

#ifndef _SYS_SYSPROTO_H_
struct munlockall_args {
	register_t dummy;
};
#endif

int
sys_munlockall(struct thread *td, struct munlockall_args *uap)
{
	vm_map_t map;
	int error;

	map = &td->td_proc->p_vmspace->vm_map;
	error = priv_check(td, PRIV_VM_MUNLOCK);
	if (error)
		return (error);

	/* Clear the MAP_WIREFUTURE flag from this vm_map. */
	vm_map_lock(map);
	vm_map_modflags(map, 0, MAP_WIREFUTURE);
	vm_map_unlock(map);

	/* Forcibly unwire all pages. */
	error = vm_map_unwire(map, vm_map_min(map), vm_map_max(map),
	    VM_MAP_WIRE_USER|VM_MAP_WIRE_HOLESOK);
#ifdef RACCT
	if (racct_enable && error == KERN_SUCCESS) {
		PROC_LOCK(td->td_proc);
		racct_set(td->td_proc, RACCT_MEMLOCK, 0);
		PROC_UNLOCK(td->td_proc);
	}
#endif

	return (error);
}

#ifndef _SYS_SYSPROTO_H_
struct munlock_args {
	const void *addr;
	size_t len;
};
#endif
int
sys_munlock(struct thread *td, struct munlock_args *uap)
{

	return (kern_munlock(td, (uintptr_t)uap->addr, uap->len));
}

int
kern_munlock(struct thread *td, uintptr_t addr0, size_t size)
{
	vm_offset_t addr, end, last, start;
#ifdef RACCT
	vm_map_t map;
#endif
	int error;

	error = priv_check(td, PRIV_VM_MUNLOCK);
	if (error)
		return (error);
	addr = addr0;
	last = addr + size;
	start = trunc_page(addr);
	end = round_page(last);
	if (last < addr || end < addr)
		return (EINVAL);
	error = vm_map_unwire(&td->td_proc->p_vmspace->vm_map, start, end,
	    VM_MAP_WIRE_USER | VM_MAP_WIRE_NOHOLES);
#ifdef RACCT
	if (racct_enable && error == KERN_SUCCESS) {
		PROC_LOCK(td->td_proc);
		map = &td->td_proc->p_vmspace->vm_map;
		racct_set(td->td_proc, RACCT_MEMLOCK,
		    ptoa(pmap_wired_count(map->pmap)));
		PROC_UNLOCK(td->td_proc);
	}
#endif
	return (error == KERN_SUCCESS ? 0 : ENOMEM);
}

/*
 * vm_mmap_vnode()
 *
 * Helper function for vm_mmap.  Perform sanity check specific for mmap
 * operations on vnodes.
 */
int
vm_mmap_vnode(struct thread *td, vm_size_t objsize,
    vm_prot_t prot, vm_prot_t *maxprotp, int *flagsp,
    struct vnode *vp, vm_ooffset_t *foffp, vm_object_t *objp,
    boolean_t *writecounted)
{
	struct vattr va;
	vm_object_t obj;
	vm_ooffset_t foff;
	struct ucred *cred;
	int error, flags;
	bool writex;

	cred = td->td_ucred;
	writex = (*maxprotp & VM_PROT_WRITE) != 0 &&
	    (*flagsp & MAP_SHARED) != 0;
	if ((error = vget(vp, LK_SHARED, td)) != 0)
		return (error);
	AUDIT_ARG_VNODE1(vp);
	foff = *foffp;
	flags = *flagsp;
	obj = vp->v_object;
	if (vp->v_type == VREG) {
		/*
		 * Get the proper underlying object
		 */
		if (obj == NULL) {
			error = EINVAL;
			goto done;
		}
		if (obj->type == OBJT_VNODE && obj->handle != vp) {
			vput(vp);
			vp = (struct vnode *)obj->handle;
			/*
			 * Bypass filesystems obey the mpsafety of the
			 * underlying fs.  Tmpfs never bypasses.
			 */
			error = vget(vp, LK_SHARED, td);
			if (error != 0)
				return (error);
		}
		if (writex) {
			*writecounted = TRUE;
			vnode_pager_update_writecount(obj, 0, objsize);
		}
	} else {
		error = EINVAL;
		goto done;
	}
	if ((error = VOP_GETATTR(vp, &va, cred)))
		goto done;
#ifdef MAC
	/* This relies on VM_PROT_* matching PROT_*. */
	error = mac_vnode_check_mmap(cred, vp, (int)prot, flags);
	if (error != 0)
		goto done;
#endif
	if ((flags & MAP_SHARED) != 0) {
		if ((va.va_flags & (SF_SNAPSHOT|IMMUTABLE|APPEND)) != 0) {
			if (prot & VM_PROT_WRITE) {
				error = EPERM;
				goto done;
			}
			*maxprotp &= ~VM_PROT_WRITE;
		}
	}
	/*
	 * If it is a regular file without any references
	 * we do not need to sync it.
	 * Adjust object size to be the size of actual file.
	 */
	objsize = round_page(va.va_size);
	if (va.va_nlink == 0)
		flags |= MAP_NOSYNC;
	if (obj->type == OBJT_VNODE) {
		obj = vm_pager_allocate(OBJT_VNODE, vp, objsize, prot, foff,
		    cred);
		if (obj == NULL) {
			error = ENOMEM;
			goto done;
		}
	} else {
		KASSERT(obj->type == OBJT_DEFAULT || obj->type == OBJT_SWAP,
		    ("wrong object type"));
		VM_OBJECT_WLOCK(obj);
		vm_object_reference_locked(obj);
#if VM_NRESERVLEVEL > 0
		vm_object_color(obj, 0);
#endif
		VM_OBJECT_WUNLOCK(obj);
	}
	*objp = obj;
	*flagsp = flags;

	vfs_mark_atime(vp, cred);

done:
	if (error != 0 && *writecounted) {
		*writecounted = FALSE;
		vnode_pager_update_writecount(obj, objsize, 0);
	}
	vput(vp);
	return (error);
}

/*
 * vm_mmap_cdev()
 *
 * Helper function for vm_mmap.  Perform sanity check specific for mmap
 * operations on cdevs.
 */
int
vm_mmap_cdev(struct thread *td, vm_size_t objsize, vm_prot_t prot,
    vm_prot_t *maxprotp, int *flagsp, struct cdev *cdev, struct cdevsw *dsw,
    vm_ooffset_t *foff, vm_object_t *objp)
{
	vm_object_t obj;
	int error, flags;

	flags = *flagsp;

	if (dsw->d_flags & D_MMAP_ANON) {
		*objp = NULL;
		*foff = 0;
		*maxprotp = VM_PROT_ALL;
		*flagsp |= MAP_ANON;
		return (0);
	}
	/*
	 * cdevs do not provide private mappings of any kind.
	 */
	if ((*maxprotp & VM_PROT_WRITE) == 0 &&
	    (prot & VM_PROT_WRITE) != 0)
		return (EACCES);
	if (flags & (MAP_PRIVATE|MAP_COPY))
		return (EINVAL);
	/*
	 * Force device mappings to be shared.
	 */
	flags |= MAP_SHARED;
#ifdef MAC_XXX
	error = mac_cdev_check_mmap(td->td_ucred, cdev, (int)prot);
	if (error != 0)
		return (error);
#endif
	/*
	 * First, try d_mmap_single().  If that is not implemented
	 * (returns ENODEV), fall back to using the device pager.
	 * Note that d_mmap_single() must return a reference to the
	 * object (it needs to bump the reference count of the object
	 * it returns somehow).
	 *
	 * XXX assumes VM_PROT_* == PROT_*
	 */
	error = dsw->d_mmap_single(cdev, foff, objsize, objp, (int)prot);
	if (error != ENODEV)
		return (error);
	obj = vm_pager_allocate(OBJT_DEVICE, cdev, objsize, prot, *foff,
	    td->td_ucred);
	if (obj == NULL)
		return (EINVAL);
	*objp = obj;
	*flagsp = flags;
	return (0);
}

/*
 * vm_mmap()
 *
 * Internal version of mmap used by exec, sys5 shared memory, and
 * various device drivers.  Handle is either a vnode pointer, a
 * character device, or NULL for MAP_ANON.
 */
int
vm_mmap(vm_map_t map, vm_ptr_t *addr, vm_size_t size, vm_prot_t prot,
	vm_prot_t maxprot, int flags,
	objtype_t handle_type, void *handle,
	vm_ooffset_t foff)
{
	vm_object_t object;
	struct thread *td = curthread;
	int error;
	boolean_t writecounted;

	if (size == 0)
		return (EINVAL);

	size = round_page(size);
	object = NULL;
	writecounted = FALSE;

	/*
	 * Lookup/allocate object.
	 */
	switch (handle_type) {
	case OBJT_DEVICE: {
		struct cdevsw *dsw;
		struct cdev *cdev;
		int ref;

		cdev = handle;
		dsw = dev_refthread(cdev, &ref);
		if (dsw == NULL)
			return (ENXIO);
		error = vm_mmap_cdev(td, size, prot, &maxprot, &flags, cdev,
		    dsw, &foff, &object);
		dev_relthread(cdev, ref);
		break;
	}
	case OBJT_VNODE:
		error = vm_mmap_vnode(td, size, prot, &maxprot, &flags,
		    handle, &foff, &object, &writecounted);
		break;
	case OBJT_DEFAULT:
		if (handle == NULL) {
			error = 0;
			break;
		}
		/* FALLTHROUGH */
	default:
		error = EINVAL;
		break;
	}
	if (error)
		return (error);

	error = vm_mmap_object(map, addr, 0, size, prot, maxprot, flags,
	    object, foff, writecounted, td);
	if (error != 0 && object != NULL) {
		/*
		 * If this mapping was accounted for in the vnode's
		 * writecount, then undo that now.
		 */
		if (writecounted)
			vnode_pager_release_writecount(object, 0, size);
		vm_object_deallocate(object);
	}
	return (error);
}

/*
 * Internal version of mmap that maps a specific VM object into an
 * map.  Called by mmap for MAP_ANON, vm_mmap, shm_mmap, and vn_mmap.
 */
int
vm_mmap_object(vm_map_t map, vm_ptr_t *addr, vm_offset_t max_addr,
    vm_size_t size, vm_prot_t prot,
    vm_prot_t maxprot, int flags, vm_object_t object, vm_ooffset_t foff,
    boolean_t writecounted, struct thread *td)
{
	boolean_t curmap, fitit;
	int docow, error, findspace, rv;

	CHERI_VM_ASSERT_FIT_PTR(addr);

	curmap = map == &td->td_proc->p_vmspace->vm_map;
	if (curmap) {
		RACCT_PROC_LOCK(td->td_proc);
		if (map->size + size > lim_cur(td, RLIMIT_VMEM)) {
			RACCT_PROC_UNLOCK(td->td_proc);
			return (ENOMEM);
		}
		if (racct_set(td->td_proc, RACCT_VMEM, map->size + size)) {
			RACCT_PROC_UNLOCK(td->td_proc);
			return (ENOMEM);
		}
		if (!old_mlock && map->flags & MAP_WIREFUTURE) {
			if (ptoa(pmap_wired_count(map->pmap)) + size >
			    lim_cur(td, RLIMIT_MEMLOCK)) {
				racct_set_force(td->td_proc, RACCT_VMEM,
				    map->size);
				RACCT_PROC_UNLOCK(td->td_proc);
				return (ENOMEM);
			}
			error = racct_set(td->td_proc, RACCT_MEMLOCK,
			    ptoa(pmap_wired_count(map->pmap)) + size);
			if (error != 0) {
				racct_set_force(td->td_proc, RACCT_VMEM,
				    map->size);
				RACCT_PROC_UNLOCK(td->td_proc);
				return (error);
			}
		}
		RACCT_PROC_UNLOCK(td->td_proc);
	}

	/*
	 * We currently can only deal with page aligned file offsets.
	 * The mmap() system call already enforces this by subtracting
	 * the page offset from the file offset, but checking here
	 * catches errors in device drivers (e.g. d_single_mmap()
	 * callbacks) and other internal mapping requests (such as in
	 * exec).
	 */
	if (foff & PAGE_MASK)
		return (EINVAL);

	if ((flags & MAP_FIXED) == 0) {
		fitit = TRUE;
		*addr = round_page(*addr);
	} else {
		if (*addr != trunc_page(*addr))
			return (EINVAL);
		fitit = FALSE;
	}

	if (flags & MAP_ANON) {
		if (object != NULL || foff != 0)
			return (EINVAL);
		docow = 0;
	} else if (flags & MAP_PREFAULT_READ)
		docow = MAP_PREFAULT;
	else
		docow = MAP_PREFAULT_PARTIAL;

	if ((flags & (MAP_ANON|MAP_SHARED)) == 0)
		docow |= MAP_COPY_ON_WRITE;
	if (flags & MAP_NOSYNC)
		docow |= MAP_DISABLE_SYNCER;
	if (flags & MAP_NOCORE)
		docow |= MAP_DISABLE_COREDUMP;
	/* Shared memory is also shared with children. */
	if (flags & MAP_SHARED)
		docow |= MAP_INHERIT_SHARE;
	if (writecounted)
		docow |= MAP_VN_WRITECOUNT;
	if (flags & MAP_STACK) {
		if (object != NULL)
			return (EINVAL);
		docow |= MAP_STACK_GROWS_DOWN;
	}
	if ((flags & MAP_EXCL) != 0)
		docow |= MAP_CHECK_EXCL;
	if ((flags & MAP_GUARD) != 0)
		docow |= MAP_CREATE_GUARD;

	if (fitit) {
		if ((flags & MAP_ALIGNMENT_MASK) == MAP_ALIGNED_SUPER)
			findspace = VMFS_SUPER_SPACE;
		else if ((flags & MAP_ALIGNMENT_MASK) != 0)
			findspace = VMFS_ALIGNED_SPACE(flags >>
			    MAP_ALIGNMENT_SHIFT);
		else
			findspace = VMFS_OPTIMAL_SPACE;
		if (curmap) {
			rv = vm_map_find_min(map, object, foff, addr, size,
			    round_page((vm_offset_t)td->td_proc->p_vmspace->
			    vm_daddr + lim_max(td, RLIMIT_DATA)), max_addr,
			    findspace, prot, maxprot, docow);
		} else {
			rv = vm_map_find(map, object, foff, addr, size,
			    max_addr, findspace, prot, maxprot, docow);
		}
	} else {
		if (max_addr != 0 && ptr_to_va(*addr) + size > max_addr)
			return (ENOMEM);
		rv = vm_map_fixed(map, object, foff, ptr_to_va(*addr), size,
		    prot, maxprot, docow);
#ifdef CHERI_KERNEL
		/*
		 * In this case *addr is not changed by vm_map_fixed but we
		 * need to return a valid capability for the mapping, so
		 * we make one.
		 */
		if (rv == KERN_SUCCESS)
			*addr = vm_map_make_ptr(map, ptr_to_va(*addr),
			    size, prot);
#endif
	}

	if (rv == KERN_SUCCESS) {
		/*
		 * If the process has requested that all future mappings
		 * be wired, then heed this.
		 */
<<<<<<< HEAD
		if (map->flags & MAP_WIREFUTURE) {
			vm_map_wire(map, ptr_to_va(*addr),
			    ptr_to_va(*addr) + size,
			    VM_MAP_WIRE_USER | ((flags & MAP_STACK) ?
			    VM_MAP_WIRE_HOLESOK : VM_MAP_WIRE_NOHOLES));
=======
		if ((map->flags & MAP_WIREFUTURE) != 0) {
			vm_map_lock(map);
			if ((map->flags & MAP_WIREFUTURE) != 0)
				(void)vm_map_wire_locked(map, *addr,
				    *addr + size, VM_MAP_WIRE_USER |
				    ((flags & MAP_STACK) ? VM_MAP_WIRE_HOLESOK :
				    VM_MAP_WIRE_NOHOLES));
			vm_map_unlock(map);
>>>>>>> def7a422
		}
	}
	return (vm_mmap_to_errno(rv));
}

/*
 * Translate a Mach VM return code to zero on success or the appropriate errno
 * on failure.
 */
int
vm_mmap_to_errno(int rv)
{

	switch (rv) {
	case KERN_SUCCESS:
		return (0);
	case KERN_INVALID_ADDRESS:
	case KERN_NO_SPACE:
		return (ENOMEM);
	case KERN_PROTECTION_FAILURE:
		return (EACCES);
	default:
		return (EINVAL);
	}
}
// CHERI CHANGES START
// {
//   "updated": 20181114,
//   "target_type": "kernel",
//   "changes": [
//     "support",
//     "user_capabilities"
//   ],
//   "change_comment": ""
// }
// CHERI CHANGES END<|MERGE_RESOLUTION|>--- conflicted
+++ resolved
@@ -1763,22 +1763,14 @@
 		 * If the process has requested that all future mappings
 		 * be wired, then heed this.
 		 */
-<<<<<<< HEAD
-		if (map->flags & MAP_WIREFUTURE) {
-			vm_map_wire(map, ptr_to_va(*addr),
-			    ptr_to_va(*addr) + size,
-			    VM_MAP_WIRE_USER | ((flags & MAP_STACK) ?
-			    VM_MAP_WIRE_HOLESOK : VM_MAP_WIRE_NOHOLES));
-=======
 		if ((map->flags & MAP_WIREFUTURE) != 0) {
 			vm_map_lock(map);
 			if ((map->flags & MAP_WIREFUTURE) != 0)
-				(void)vm_map_wire_locked(map, *addr,
-				    *addr + size, VM_MAP_WIRE_USER |
+				(void)vm_map_wire_locked(map, ptr_to_va(*addr),
+				    ptr_to_va(*addr) + size, VM_MAP_WIRE_USER |
 				    ((flags & MAP_STACK) ? VM_MAP_WIRE_HOLESOK :
 				    VM_MAP_WIRE_NOHOLES));
 			vm_map_unlock(map);
->>>>>>> def7a422
 		}
 	}
 	return (vm_mmap_to_errno(rv));
