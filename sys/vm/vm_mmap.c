--- conflicted
+++ resolved
@@ -211,7 +211,6 @@
 }
 
 int
-<<<<<<< HEAD
 kern_mmap(struct thread *td, uintptr_t addr0, size_t len, int prot,
     int flags, int fd, off_t pos)
 {
@@ -228,11 +227,13 @@
 }
 
 int
-kern_mmap_req(struct thread *td, const struct mmap_req *mrp)
-=======
 kern_mmap_maxprot(struct proc *p, int prot)
 {
 
+#if __has_feature(capabilities)
+	if (SV_PROC_FLAG(p, SV_CHERI))
+		return (prot);
+#endif
 	if ((p->p_flag2 & P2_PROTMAX_DISABLE) != 0 ||
 	    (p->p_fctl0 & NT_FREEBSD_FCTL_PROTMAX_DISABLE) != 0)
 		return (_PROT_ALL);
@@ -243,9 +244,7 @@
 }
 
 int
-kern_mmap(struct thread *td, uintptr_t addr0, size_t len, int prot, int flags,
-    int fd, off_t pos)
->>>>>>> 5144f608
+kern_mmap_req(struct thread *td, const struct mmap_req *mrp)
 {
 	struct vmspace *vms;
 	struct file *fp;
@@ -291,12 +290,7 @@
 	 * permissions unless we're implying maximum permissions.
 	 */
 	if (max_prot == 0)
-<<<<<<< HEAD
-		max_prot = (imply_prot_max && prot != PROT_NONE) ||
-		    SV_CURPROC_FLAG(SV_CHERI) ? prot : _PROT_ALL;
-=======
 		max_prot = kern_mmap_maxprot(p, prot);
->>>>>>> 5144f608
 
 	vms = p->p_vmspace;
 	fp = NULL;
