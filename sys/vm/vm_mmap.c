--- conflicted
+++ resolved
@@ -2095,11 +2095,6 @@
     vm_prot_t maxprot, int flags, vm_object_t object, vm_ooffset_t foff,
     boolean_t writecounted, struct thread *td)
 {
-<<<<<<< HEAD
-	boolean_t curmap, fitit;
-=======
-	vm_offset_t max_addr;
->>>>>>> eee254df
 	int docow, error, findspace, rv;
 	bool curmap, fitit;
 
