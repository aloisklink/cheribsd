--- conflicted
+++ resolved
@@ -207,13 +207,8 @@
 }
 
 int
-<<<<<<< HEAD
 kern_vm_mmap(struct thread *td, vm_offset_t addr, vm_offset_t max_addr,
-    vm_size_t size, vm_prot_t prot, int flags, int fd, off_t pos)
-=======
-kern_vm_mmap(struct thread *td, vm_offset_t addr, vm_size_t size,
-    int prot, int flags, int fd, off_t pos)
->>>>>>> 95e32f28
+    vm_size_t size, int prot, int flags, int fd, off_t pos)
 {
 	struct file *fp;
 	vm_size_t addr_mask, pageoff;
