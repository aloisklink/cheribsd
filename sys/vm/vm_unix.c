/*-
 * SPDX-License-Identifier: BSD-3-Clause
 *
 * Copyright (c) 1988 University of Utah.
 * Copyright (c) 1991, 1993
 *	The Regents of the University of California.  All rights reserved.
 *
 * This code is derived from software contributed to Berkeley by
 * the Systems Programming Group of the University of Utah Computer
 * Science Department.
 *
 * Redistribution and use in source and binary forms, with or without
 * modification, are permitted provided that the following conditions
 * are met:
 * 1. Redistributions of source code must retain the above copyright
 *    notice, this list of conditions and the following disclaimer.
 * 2. Redistributions in binary form must reproduce the above copyright
 *    notice, this list of conditions and the following disclaimer in the
 *    documentation and/or other materials provided with the distribution.
 * 3. Neither the name of the University nor the names of its contributors
 *    may be used to endorse or promote products derived from this software
 *    without specific prior written permission.
 *
 * THIS SOFTWARE IS PROVIDED BY THE REGENTS AND CONTRIBUTORS ``AS IS'' AND
 * ANY EXPRESS OR IMPLIED WARRANTIES, INCLUDING, BUT NOT LIMITED TO, THE
 * IMPLIED WARRANTIES OF MERCHANTABILITY AND FITNESS FOR A PARTICULAR PURPOSE
 * ARE DISCLAIMED.  IN NO EVENT SHALL THE REGENTS OR CONTRIBUTORS BE LIABLE
 * FOR ANY DIRECT, INDIRECT, INCIDENTAL, SPECIAL, EXEMPLARY, OR CONSEQUENTIAL
 * DAMAGES (INCLUDING, BUT NOT LIMITED TO, PROCUREMENT OF SUBSTITUTE GOODS
 * OR SERVICES; LOSS OF USE, DATA, OR PROFITS; OR BUSINESS INTERRUPTION)
 * HOWEVER CAUSED AND ON ANY THEORY OF LIABILITY, WHETHER IN CONTRACT, STRICT
 * LIABILITY, OR TORT (INCLUDING NEGLIGENCE OR OTHERWISE) ARISING IN ANY WAY
 * OUT OF THE USE OF THIS SOFTWARE, EVEN IF ADVISED OF THE POSSIBILITY OF
 * SUCH DAMAGE.
 *
 * from: Utah $Hdr: vm_unix.c 1.1 89/11/07$
 *
 *	@(#)vm_unix.c	8.1 (Berkeley) 6/11/93
 */

/*
 * Traditional sbrk/grow interface to VM
 */

#include <sys/cdefs.h>
__FBSDID("$FreeBSD$");

#include <sys/param.h>
#include <sys/lock.h>
#include <sys/mutex.h>
#include <sys/proc.h>
#include <sys/racct.h>
#include <sys/resourcevar.h>
#include <sys/syscallsubr.h>
#include <sys/sysent.h>
#include <sys/sysproto.h>
#include <sys/systm.h>
#if defined(__amd64__) || defined(__i386__) /* for i386_read_exec */
#include <machine/md_var.h>
#endif

#include <vm/vm.h>
#include <vm/vm_param.h>
#include <vm/pmap.h>
#include <vm/vm_map.h>

#ifndef _SYS_SYSPROTO_H_
struct break_args {
	char *nsize;
};
#endif
int
sys_break(struct thread *td, struct break_args *uap)
{
#if !defined(__aarch64__) && !defined(__riscv)
	uintptr_t addr;
	int error;

	addr = (__cheri_addr vaddr_t)uap->nsize;
	error = kern_break(td, &addr);
	if (error == 0)
		td->td_retval[0] = addr;
	return (error);
#else /* defined(__aarch64__) || defined(__riscv) */
	return (ENOSYS);
#endif /* defined(__aarch64__) || defined(__riscv) */
}

int
kern_break(struct thread *td, uintptr_t *addr)
{
	struct vmspace *vm = td->td_proc->p_vmspace;
	vm_map_t map = &vm->vm_map;
	vm_offset_t new, old, base;
	rlim_t datalim, lmemlim, vmemlim;
	int prot, rv;
	int error = 0;

	datalim = lim_cur(td, RLIMIT_DATA);
	lmemlim = lim_cur(td, RLIMIT_MEMLOCK);
	vmemlim = lim_cur(td, RLIMIT_VMEM);

	new = round_page(*addr);
	vm_map_lock(map);

	base = round_page((vm_offset_t) vm->vm_daddr);
	old = base + ctob(vm->vm_dsize);
	if (new > base) {
		/*
		 * Check the resource limit, but allow a process to reduce
		 * its usage, even if it remains over the limit.
		 */
		if (new - base > datalim && new > old) {
			error = ENOMEM;
			goto done;
		}
		if (new > vm_map_max(map)) {
			error = ENOMEM;
			goto done;
		}
	} else if (new < base) {
		/*
		 * Simply return the current break address without
		 * modifying any state.  This is an ad-hoc interface
		 * used by libc to determine the initial break address,
		 * avoiding a dependency on magic features in the system
		 * linker.
		 */
		new = old;
		goto done;
	}

	if (new > old) {
		if (!old_mlock && map->flags & MAP_WIREFUTURE) {
			if (ptoa(pmap_wired_count(map->pmap)) +
			    (new - old) > lmemlim) {
				error = ENOMEM;
				goto done;
			}
		}
		if (map->size + (new - old) > vmemlim) {
			error = ENOMEM;
			goto done;
		}
#ifdef RACCT
		if (racct_enable) {
			PROC_LOCK(td->td_proc);
			error = racct_set(td->td_proc, RACCT_DATA, new - base);
			if (error != 0) {
				PROC_UNLOCK(td->td_proc);
				error = ENOMEM;
				goto done;
			}
			error = racct_set(td->td_proc, RACCT_VMEM,
			    map->size + (new - old));
			if (error != 0) {
				racct_set_force(td->td_proc, RACCT_DATA,
				    old - base);
				PROC_UNLOCK(td->td_proc);
				error = ENOMEM;
				goto done;
			}
			if (!old_mlock && map->flags & MAP_WIREFUTURE) {
				error = racct_set(td->td_proc, RACCT_MEMLOCK,
				    ptoa(pmap_wired_count(map->pmap)) +
				    (new - old));
				if (error != 0) {
					racct_set_force(td->td_proc, RACCT_DATA,
					    old - base);
					racct_set_force(td->td_proc, RACCT_VMEM,
					    map->size);
					PROC_UNLOCK(td->td_proc);
					error = ENOMEM;
					goto done;
				}
			}
			PROC_UNLOCK(td->td_proc);
		}
#endif
		prot = VM_PROT_RW_CAP;
#if (defined(COMPAT_FREEBSD32) && defined(__amd64__)) || defined(__i386__)
		if (i386_read_exec && SV_PROC_FLAG(td->td_proc, SV_ILP32))
			prot |= VM_PROT_EXECUTE;
#endif
		rv = vm_map_insert(map, NULL, 0, old, new, prot, VM_PROT_ALL,
		    0, base);
		if (rv == KERN_SUCCESS && (map->flags & MAP_WIREFUTURE) != 0) {
			rv = vm_map_wire_locked(map, old, new,
			    VM_MAP_WIRE_USER | VM_MAP_WIRE_NOHOLES);
			if (rv != KERN_SUCCESS)
<<<<<<< HEAD
				vm_map_delete(map, old, new, false);
=======
				(void)vm_map_delete(map, old, new);
>>>>>>> 6924b3c8
		}
		if (rv != KERN_SUCCESS) {
#ifdef RACCT
			if (racct_enable) {
				PROC_LOCK(td->td_proc);
				racct_set_force(td->td_proc,
				    RACCT_DATA, old - base);
				racct_set_force(td->td_proc,
				    RACCT_VMEM, map->size);
				if (!old_mlock && map->flags & MAP_WIREFUTURE) {
					racct_set_force(td->td_proc,
					    RACCT_MEMLOCK,
					    ptoa(pmap_wired_count(map->pmap)));
				}
				PROC_UNLOCK(td->td_proc);
			}
#endif
			error = ENOMEM;
			goto done;
		}
		vm->vm_dsize += btoc(new - old);
	} else if (new < old) {
		rv = vm_map_delete(map, new, old, false);
		if (rv != KERN_SUCCESS) {
			error = ENOMEM;
			goto done;
		}
		vm->vm_dsize -= btoc(old - new);
#ifdef RACCT
		if (racct_enable) {
			PROC_LOCK(td->td_proc);
			racct_set_force(td->td_proc, RACCT_DATA, new - base);
			racct_set_force(td->td_proc, RACCT_VMEM, map->size);
			if (!old_mlock && map->flags & MAP_WIREFUTURE) {
				racct_set_force(td->td_proc, RACCT_MEMLOCK,
				    ptoa(pmap_wired_count(map->pmap)));
			}
			PROC_UNLOCK(td->td_proc);
		}
#endif
	}
done:
	vm_map_unlock(map);

	if (error == 0)
		*addr = new;

	return (error);
}

#ifdef COMPAT_FREEBSD11
int
freebsd11_vadvise(struct thread *td, struct freebsd11_vadvise_args *uap)
{

	return (EINVAL);
}
#endif<|MERGE_RESOLUTION|>--- conflicted
+++ resolved
@@ -188,11 +188,7 @@
 			rv = vm_map_wire_locked(map, old, new,
 			    VM_MAP_WIRE_USER | VM_MAP_WIRE_NOHOLES);
 			if (rv != KERN_SUCCESS)
-<<<<<<< HEAD
-				vm_map_delete(map, old, new, false);
-=======
-				(void)vm_map_delete(map, old, new);
->>>>>>> 6924b3c8
+				(void)vm_map_delete(map, old, new, false);
 		}
 		if (rv != KERN_SUCCESS) {
 #ifdef RACCT
