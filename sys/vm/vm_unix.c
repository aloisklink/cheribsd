/*-
 * SPDX-License-Identifier: BSD-3-Clause
 *
 * Copyright (c) 1988 University of Utah.
 * Copyright (c) 1991, 1993
 *	The Regents of the University of California.  All rights reserved.
 *
 * This code is derived from software contributed to Berkeley by
 * the Systems Programming Group of the University of Utah Computer
 * Science Department.
 *
 * Redistribution and use in source and binary forms, with or without
 * modification, are permitted provided that the following conditions
 * are met:
 * 1. Redistributions of source code must retain the above copyright
 *    notice, this list of conditions and the following disclaimer.
 * 2. Redistributions in binary form must reproduce the above copyright
 *    notice, this list of conditions and the following disclaimer in the
 *    documentation and/or other materials provided with the distribution.
 * 3. Neither the name of the University nor the names of its contributors
 *    may be used to endorse or promote products derived from this software
 *    without specific prior written permission.
 *
 * THIS SOFTWARE IS PROVIDED BY THE REGENTS AND CONTRIBUTORS ``AS IS'' AND
 * ANY EXPRESS OR IMPLIED WARRANTIES, INCLUDING, BUT NOT LIMITED TO, THE
 * IMPLIED WARRANTIES OF MERCHANTABILITY AND FITNESS FOR A PARTICULAR PURPOSE
 * ARE DISCLAIMED.  IN NO EVENT SHALL THE REGENTS OR CONTRIBUTORS BE LIABLE
 * FOR ANY DIRECT, INDIRECT, INCIDENTAL, SPECIAL, EXEMPLARY, OR CONSEQUENTIAL
 * DAMAGES (INCLUDING, BUT NOT LIMITED TO, PROCUREMENT OF SUBSTITUTE GOODS
 * OR SERVICES; LOSS OF USE, DATA, OR PROFITS; OR BUSINESS INTERRUPTION)
 * HOWEVER CAUSED AND ON ANY THEORY OF LIABILITY, WHETHER IN CONTRACT, STRICT
 * LIABILITY, OR TORT (INCLUDING NEGLIGENCE OR OTHERWISE) ARISING IN ANY WAY
 * OUT OF THE USE OF THIS SOFTWARE, EVEN IF ADVISED OF THE POSSIBILITY OF
 * SUCH DAMAGE.
 *
 * from: Utah $Hdr: vm_unix.c 1.1 89/11/07$
 *
 *	@(#)vm_unix.c	8.1 (Berkeley) 6/11/93
 */

/*
 * Traditional sbrk/grow interface to VM
 */

#include <sys/cdefs.h>
__FBSDID("$FreeBSD$");

#include <sys/param.h>
#include <sys/lock.h>
#include <sys/mutex.h>
#include <sys/proc.h>
#include <sys/racct.h>
#include <sys/resourcevar.h>
#include <sys/syscallsubr.h>
#include <sys/sysent.h>
#include <sys/sysproto.h>
#include <sys/systm.h>
#if defined(__amd64__) || defined(__i386__) /* for i386_read_exec */
#include <machine/md_var.h>
#endif

#include <vm/vm.h>
#include <vm/vm_param.h>
#include <vm/pmap.h>
#include <vm/vm_map.h>

#ifndef _SYS_SYSPROTO_H_
struct break_args {
	char *nsize;
};
#endif
int
sys_break(struct thread *td, struct break_args *uap)
{
#if !defined(__aarch64__) && !defined(__riscv)
	uintptr_t addr;
	int error;

<<<<<<< HEAD
	addr = (__cheri_addr vaddr_t)uap->nsize;
=======
	addr = (uintptr_t)(uintcap_t)uap->nsize;
>>>>>>> 460c72d6
	error = kern_break(td, &addr);
	if (error == 0)
		td->td_retval[0] = addr;
	return (error);
#else /* defined(__aarch64__) || defined(__riscv) */
	return (ENOSYS);
#endif /* defined(__aarch64__) || defined(__riscv) */
}

int
kern_break(struct thread *td, uintptr_t *addr)
{
	struct vmspace *vm = td->td_proc->p_vmspace;
	vm_map_t map = &vm->vm_map;
	vm_offset_t new, old, base;
	rlim_t datalim, lmemlim, vmemlim;
	int prot, rv;
	int error = 0;

	datalim = lim_cur(td, RLIMIT_DATA);
	lmemlim = lim_cur(td, RLIMIT_MEMLOCK);
	vmemlim = lim_cur(td, RLIMIT_VMEM);

	new = round_page(*addr);
	vm_map_lock(map);

	base = round_page((vm_offset_t) vm->vm_daddr);
	old = base + ctob(vm->vm_dsize);
	if (new > base) {
		/*
		 * Check the resource limit, but allow a process to reduce
		 * its usage, even if it remains over the limit.
		 */
		if (new - base > datalim && new > old) {
			error = ENOMEM;
			goto done;
		}
		if (new > vm_map_max(map)) {
			error = ENOMEM;
			goto done;
		}
	} else if (new < base) {
		/*
		 * Simply return the current break address without
		 * modifying any state.  This is an ad-hoc interface
		 * used by libc to determine the initial break address,
		 * avoiding a dependency on magic features in the system
		 * linker.
		 */
		new = old;
		goto done;
	}

	if (new > old) {
		if (!old_mlock && map->flags & MAP_WIREFUTURE) {
			if (ptoa(pmap_wired_count(map->pmap)) +
			    (new - old) > lmemlim) {
				error = ENOMEM;
				goto done;
			}
		}
		if (map->size + (new - old) > vmemlim) {
			error = ENOMEM;
			goto done;
		}
#ifdef RACCT
		if (racct_enable) {
			PROC_LOCK(td->td_proc);
			error = racct_set(td->td_proc, RACCT_DATA, new - base);
			if (error != 0) {
				PROC_UNLOCK(td->td_proc);
				error = ENOMEM;
				goto done;
			}
			error = racct_set(td->td_proc, RACCT_VMEM,
			    map->size + (new - old));
			if (error != 0) {
				racct_set_force(td->td_proc, RACCT_DATA,
				    old - base);
				PROC_UNLOCK(td->td_proc);
				error = ENOMEM;
				goto done;
			}
			if (!old_mlock && map->flags & MAP_WIREFUTURE) {
				error = racct_set(td->td_proc, RACCT_MEMLOCK,
				    ptoa(pmap_wired_count(map->pmap)) +
				    (new - old));
				if (error != 0) {
					racct_set_force(td->td_proc, RACCT_DATA,
					    old - base);
					racct_set_force(td->td_proc, RACCT_VMEM,
					    map->size);
					PROC_UNLOCK(td->td_proc);
					error = ENOMEM;
					goto done;
				}
			}
			PROC_UNLOCK(td->td_proc);
		}
#endif
		prot = VM_PROT_RW_CAP;
#if (defined(COMPAT_FREEBSD32) && defined(__amd64__)) || defined(__i386__)
		if (i386_read_exec && SV_PROC_FLAG(td->td_proc, SV_ILP32))
			prot |= VM_PROT_EXECUTE;
#endif
		rv = vm_map_insert(map, NULL, 0, old, new, prot, VM_PROT_ALL,
		    0, base);
		if (rv == KERN_SUCCESS && (map->flags & MAP_WIREFUTURE) != 0) {
			rv = vm_map_wire_locked(map, old, new,
			    VM_MAP_WIRE_USER | VM_MAP_WIRE_NOHOLES);
			if (rv != KERN_SUCCESS)
				(void)vm_map_delete(map, old, new, false);
		}
		if (rv != KERN_SUCCESS) {
#ifdef RACCT
			if (racct_enable) {
				PROC_LOCK(td->td_proc);
				racct_set_force(td->td_proc,
				    RACCT_DATA, old - base);
				racct_set_force(td->td_proc,
				    RACCT_VMEM, map->size);
				if (!old_mlock && map->flags & MAP_WIREFUTURE) {
					racct_set_force(td->td_proc,
					    RACCT_MEMLOCK,
					    ptoa(pmap_wired_count(map->pmap)));
				}
				PROC_UNLOCK(td->td_proc);
			}
#endif
			error = ENOMEM;
			goto done;
		}
		vm->vm_dsize += btoc(new - old);
	} else if (new < old) {
		rv = vm_map_delete(map, new, old, false);
		if (rv != KERN_SUCCESS) {
			error = ENOMEM;
			goto done;
		}
		vm->vm_dsize -= btoc(old - new);
#ifdef RACCT
		if (racct_enable) {
			PROC_LOCK(td->td_proc);
			racct_set_force(td->td_proc, RACCT_DATA, new - base);
			racct_set_force(td->td_proc, RACCT_VMEM, map->size);
			if (!old_mlock && map->flags & MAP_WIREFUTURE) {
				racct_set_force(td->td_proc, RACCT_MEMLOCK,
				    ptoa(pmap_wired_count(map->pmap)));
			}
			PROC_UNLOCK(td->td_proc);
		}
#endif
	}
done:
	vm_map_unlock(map);

	if (error == 0)
		*addr = new;

	return (error);
}

#ifdef COMPAT_FREEBSD11
int
freebsd11_vadvise(struct thread *td, struct freebsd11_vadvise_args *uap)
{

	return (EINVAL);
}
#endif<|MERGE_RESOLUTION|>--- conflicted
+++ resolved
@@ -76,11 +76,7 @@
 	uintptr_t addr;
 	int error;
 
-<<<<<<< HEAD
-	addr = (__cheri_addr vaddr_t)uap->nsize;
-=======
 	addr = (uintptr_t)(uintcap_t)uap->nsize;
->>>>>>> 460c72d6
 	error = kern_break(td, &addr);
 	if (error == 0)
 		td->td_retval[0] = addr;
