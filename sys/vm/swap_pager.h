/*-
 * SPDX-License-Identifier: BSD-3-Clause
 *
 * Copyright (c) 1990 University of Utah.
 * Copyright (c) 1991 The Regents of the University of California.
 * All rights reserved.
 *
 * This code is derived from software contributed to Berkeley by
 * the Systems Programming Group of the University of Utah Computer
 * Science Department.
 *
 * Redistribution and use in source and binary forms, with or without
 * modification, are permitted provided that the following conditions
 * are met:
 * 1. Redistributions of source code must retain the above copyright
 *    notice, this list of conditions and the following disclaimer.
 * 2. Redistributions in binary form must reproduce the above copyright
 *    notice, this list of conditions and the following disclaimer in the
 *    documentation and/or other materials provided with the distribution.
 * 3. Neither the name of the University nor the names of its contributors
 *    may be used to endorse or promote products derived from this software
 *    without specific prior written permission.
 *
 * THIS SOFTWARE IS PROVIDED BY THE REGENTS AND CONTRIBUTORS ``AS IS'' AND
 * ANY EXPRESS OR IMPLIED WARRANTIES, INCLUDING, BUT NOT LIMITED TO, THE
 * IMPLIED WARRANTIES OF MERCHANTABILITY AND FITNESS FOR A PARTICULAR PURPOSE
 * ARE DISCLAIMED.  IN NO EVENT SHALL THE REGENTS OR CONTRIBUTORS BE LIABLE
 * FOR ANY DIRECT, INDIRECT, INCIDENTAL, SPECIAL, EXEMPLARY, OR CONSEQUENTIAL
 * DAMAGES (INCLUDING, BUT NOT LIMITED TO, PROCUREMENT OF SUBSTITUTE GOODS
 * OR SERVICES; LOSS OF USE, DATA, OR PROFITS; OR BUSINESS INTERRUPTION)
 * HOWEVER CAUSED AND ON ANY THEORY OF LIABILITY, WHETHER IN CONTRACT, STRICT
 * LIABILITY, OR TORT (INCLUDING NEGLIGENCE OR OTHERWISE) ARISING IN ANY WAY
 * OUT OF THE USE OF THIS SOFTWARE, EVEN IF ADVISED OF THE POSSIBILITY OF
 * SUCH DAMAGE.
 *
 *	from: @(#)swap_pager.h	7.1 (Berkeley) 12/5/90
 * $FreeBSD$
 */

#ifndef	_VM_SWAP_PAGER_H_
#define	_VM_SWAP_PAGER_H_

#include <sys/_types.h>

struct buf;
struct swdevt;
struct thread;
typedef void sw_strategy_t(struct buf *, struct swdevt *);
typedef void sw_close_t(struct thread *, struct swdevt *);

/*
 * Swap device table
 */
struct swdevt {
	int	sw_flags;
	int	sw_nblks;
	int     sw_used;
	dev_t	sw_dev;
	struct vnode *sw_vp;
	void	*sw_id;
	__daddr_t sw_first;
	__daddr_t sw_end;
	struct blist *sw_blist;
	TAILQ_ENTRY(swdevt)	sw_list;
	sw_strategy_t		*sw_strategy;
	sw_close_t		*sw_close;
};

#define	SW_UNMAPPED	0x01
#define	SW_CLOSING	0x04

<<<<<<< HEAD
struct swapoff_new_args {
	const char * __kerncap name_old_syscall;
	const char * __kerncap name;
	u_int flags;
	u_int pad0;
	uintptr_t pad1[8];
};

#define	SWAPOFF_FORCE	0x00000001

=======
>>>>>>> 53465702
#ifdef _KERNEL

extern int swap_pager_avail;
extern int nsw_cluster_max;

struct xswdev;
int swap_dev_info(int name, struct xswdev *xs, char *devname, size_t len);
void swap_pager_copy(vm_object_t, vm_object_t, vm_pindex_t, int);
vm_pindex_t swap_pager_find_least(vm_object_t object, vm_pindex_t pindex);
void swap_pager_swap_init(void);
int swap_pager_nswapdev(void);
int swap_pager_reserve(vm_object_t, vm_pindex_t, vm_pindex_t);
void swap_pager_status(int *total, int *used);
u_long swap_pager_swapped_pages(vm_object_t object);
void swapoff_all(void);
bool swap_pager_init_object(vm_object_t object, void *handle,
    struct ucred *cred, vm_ooffset_t size, vm_ooffset_t offset);
#endif				/* _KERNEL */
#endif				/* _VM_SWAP_PAGER_H_ */<|MERGE_RESOLUTION|>--- conflicted
+++ resolved
@@ -69,19 +69,6 @@
 #define	SW_UNMAPPED	0x01
 #define	SW_CLOSING	0x04
 
-<<<<<<< HEAD
-struct swapoff_new_args {
-	const char * __kerncap name_old_syscall;
-	const char * __kerncap name;
-	u_int flags;
-	u_int pad0;
-	uintptr_t pad1[8];
-};
-
-#define	SWAPOFF_FORCE	0x00000001
-
-=======
->>>>>>> 53465702
 #ifdef _KERNEL
 
 extern int swap_pager_avail;
