/*-
 * SPDX-License-Identifier: BSD-2-Clause-FreeBSD
 *
 * Copyright (c) 2002-2019 Jeffrey Roberson <jeff@FreeBSD.org>
 * Copyright (c) 2004, 2005 Bosko Milekic <bmilekic@FreeBSD.org>
 * Copyright (c) 2004-2006 Robert N. M. Watson
 * All rights reserved.
 *
 * Redistribution and use in source and binary forms, with or without
 * modification, are permitted provided that the following conditions
 * are met:
 * 1. Redistributions of source code must retain the above copyright
 *    notice unmodified, this list of conditions, and the following
 *    disclaimer.
 * 2. Redistributions in binary form must reproduce the above copyright
 *    notice, this list of conditions and the following disclaimer in the
 *    documentation and/or other materials provided with the distribution.
 *
 * THIS SOFTWARE IS PROVIDED BY THE AUTHOR ``AS IS'' AND ANY EXPRESS OR
 * IMPLIED WARRANTIES, INCLUDING, BUT NOT LIMITED TO, THE IMPLIED WARRANTIES
 * OF MERCHANTABILITY AND FITNESS FOR A PARTICULAR PURPOSE ARE DISCLAIMED.
 * IN NO EVENT SHALL THE AUTHOR BE LIABLE FOR ANY DIRECT, INDIRECT,
 * INCIDENTAL, SPECIAL, EXEMPLARY, OR CONSEQUENTIAL DAMAGES (INCLUDING, BUT
 * NOT LIMITED TO, PROCUREMENT OF SUBSTITUTE GOODS OR SERVICES; LOSS OF USE,
 * DATA, OR PROFITS; OR BUSINESS INTERRUPTION) HOWEVER CAUSED AND ON ANY
 * THEORY OF LIABILITY, WHETHER IN CONTRACT, STRICT LIABILITY, OR TORT
 * (INCLUDING NEGLIGENCE OR OTHERWISE) ARISING IN ANY WAY OUT OF THE USE OF
 * THIS SOFTWARE, EVEN IF ADVISED OF THE POSSIBILITY OF SUCH DAMAGE.
 */

/*
 * uma_core.c  Implementation of the Universal Memory allocator
 *
 * This allocator is intended to replace the multitude of similar object caches
 * in the standard FreeBSD kernel.  The intent is to be flexible as well as
 * efficient.  A primary design goal is to return unused memory to the rest of
 * the system.  This will make the system as a whole more flexible due to the
 * ability to move memory to subsystems which most need it instead of leaving
 * pools of reserved memory unused.
 *
 * The basic ideas stem from similar slab/zone based allocators whose algorithms
 * are well known.
 *
 */

/*
 * TODO:
 *	- Improve memory usage for large allocations
 *	- Investigate cache size adjustments
 */

#include <sys/cdefs.h>
__FBSDID("$FreeBSD$");

#include "opt_ddb.h"
#include "opt_param.h"
#include "opt_vm.h"

#include <sys/param.h>
#include <sys/systm.h>
#include <sys/bitset.h>
#include <sys/domainset.h>
#include <sys/eventhandler.h>
#include <sys/kernel.h>
#include <sys/types.h>
#include <sys/limits.h>
#include <sys/queue.h>
#include <sys/malloc.h>
#include <sys/ktr.h>
#include <sys/lock.h>
#include <sys/sysctl.h>
#include <sys/mutex.h>
#include <sys/proc.h>
#include <sys/ptrbits.h>
#include <sys/random.h>
#include <sys/rwlock.h>
#include <sys/sbuf.h>
#include <sys/sched.h>
#include <sys/sleepqueue.h>
#include <sys/smp.h>
#include <sys/taskqueue.h>
#include <sys/vmmeter.h>

#include <vm/vm.h>
#include <vm/vm_domainset.h>
#include <vm/vm_object.h>
#include <vm/vm_page.h>
#include <vm/vm_pageout.h>
#include <vm/vm_param.h>
#include <vm/vm_phys.h>
#include <vm/vm_pagequeue.h>
#include <vm/vm_map.h>
#include <vm/vm_kern.h>
#include <vm/vm_extern.h>
#include <vm/uma.h>
#include <vm/uma_int.h>
#include <vm/uma_dbg.h>
#include <vm/cheri.h>

#include <ddb/ddb.h>

#ifdef DEBUG_MEMGUARD
#include <vm/memguard.h>
#endif

/*
 * This is the zone and keg from which all zones are spawned.
 */
static uma_zone_t kegs;
static uma_zone_t zones;

/* This is the zone from which all offpage uma_slab_ts are allocated. */
static uma_zone_t slabzone;

/*
 * The initial hash tables come out of this zone so they can be allocated
 * prior to malloc coming up.
 */
static uma_zone_t hashzone;

/* The boot-time adjusted value for cache line alignment. */
int uma_align_cache = 64 - 1;

static MALLOC_DEFINE(M_UMAHASH, "UMAHash", "UMA Hash Buckets");
static MALLOC_DEFINE(M_UMA, "UMA", "UMA Misc");

/*
 * Are we allowed to allocate buckets?
 */
static int bucketdisable = 1;

/* Linked list of all kegs in the system */
static LIST_HEAD(,uma_keg) uma_kegs = LIST_HEAD_INITIALIZER(uma_kegs);

/* Linked list of all cache-only zones in the system */
static LIST_HEAD(,uma_zone) uma_cachezones =
    LIST_HEAD_INITIALIZER(uma_cachezones);

/* This RW lock protects the keg list */
static struct rwlock_padalign __exclusive_cache_line uma_rwlock;

/*
 * Pointer and counter to pool of pages, that is preallocated at
 * startup to bootstrap UMA.
 */
static char *bootmem;
static int boot_pages;
#ifdef CHERI_PURECAP_KERNEL
/*
 * Boundaries of the UMA boot memory pool.
 */
vm_offset_t uma_bootmem_start;
vm_offset_t uma_bootmem_end;
/*
 * Map slab to pages in the boot memory pool.
 * These do not have any vm_page to store the slab pointer in.
 */
uma_slab_t *uma_boot_vtoslab;
#endif

static struct sx uma_reclaim_lock;

/*
 * kmem soft limit, initialized by uma_set_limit().  Ensure that early
 * allocations don't trigger a wakeup of the reclaim thread.
 */
unsigned long uma_kmem_limit = LONG_MAX;
SYSCTL_ULONG(_vm, OID_AUTO, uma_kmem_limit, CTLFLAG_RD, &uma_kmem_limit, 0,
    "UMA kernel memory soft limit");
unsigned long uma_kmem_total;
SYSCTL_ULONG(_vm, OID_AUTO, uma_kmem_total, CTLFLAG_RD, &uma_kmem_total, 0,
    "UMA kernel memory usage");

/* Is the VM done starting up? */
static enum {
	BOOT_COLD,
	BOOT_STRAPPED,
	BOOT_PAGEALLOC,
	BOOT_BUCKETS,
	BOOT_RUNNING,
	BOOT_SHUTDOWN,
} booted = BOOT_COLD;

/*
 * This is the handle used to schedule events that need to happen
 * outside of the allocation fast path.
 */
static struct callout uma_callout;
#define	UMA_TIMEOUT	20		/* Seconds for callout interval. */

/*
 * This structure is passed as the zone ctor arg so that I don't have to create
 * a special allocation function just for zones.
 */
struct uma_zctor_args {
	const char *name;
	size_t size;
	uma_ctor ctor;
	uma_dtor dtor;
	uma_init uminit;
	uma_fini fini;
	uma_import import;
	uma_release release;
	void *arg;
	uma_keg_t keg;
	int align;
	uint32_t flags;
};

struct uma_kctor_args {
	uma_zone_t zone;
	size_t size;
	uma_init uminit;
	uma_fini fini;
	int align;
	uint32_t flags;
};

struct uma_bucket_zone {
	uma_zone_t	ubz_zone;
	char		*ubz_name;
	int		ubz_entries;	/* Number of items it can hold. */
	int		ubz_maxsize;	/* Maximum allocation size per-item. */
};

/*
 * Compute the actual number of bucket entries to pack them in power
 * of two sizes for more efficient space utilization.
 */
#define	BUCKET_SIZE(n)						\
    (((sizeof(void *) * (n)) - sizeof(struct uma_bucket)) / sizeof(void *))

#define	BUCKET_MAX	BUCKET_SIZE(256)
#define	BUCKET_MIN	BUCKET_SIZE(4)

struct uma_bucket_zone bucket_zones[] = {
	{ NULL, "4 Bucket", BUCKET_SIZE(4), 4096 },
	{ NULL, "6 Bucket", BUCKET_SIZE(6), 3072 },
	{ NULL, "8 Bucket", BUCKET_SIZE(8), 2048 },
	{ NULL, "12 Bucket", BUCKET_SIZE(12), 1536 },
	{ NULL, "16 Bucket", BUCKET_SIZE(16), 1024 },
	{ NULL, "32 Bucket", BUCKET_SIZE(32), 512 },
	{ NULL, "64 Bucket", BUCKET_SIZE(64), 256 },
	{ NULL, "128 Bucket", BUCKET_SIZE(128), 128 },
	{ NULL, "256 Bucket", BUCKET_SIZE(256), 64 },
	{ NULL, NULL, 0}
};

/*
 * Flags and enumerations to be passed to internal functions.
 */
enum zfreeskip {
	SKIP_NONE =	0,
	SKIP_CNT =	0x00000001,
	SKIP_DTOR =	0x00010000,
	SKIP_FINI =	0x00020000,
};

/* Prototypes.. */

int	uma_startup_count(int);
void	uma_startup(void *, int);
void	uma_startup1(void);
void	uma_startup2(void);

static void *noobj_alloc(uma_zone_t, vm_size_t, int, uint8_t *, int);
static void *page_alloc(uma_zone_t, vm_size_t, int, uint8_t *, int);
static void *pcpu_page_alloc(uma_zone_t, vm_size_t, int, uint8_t *, int);
static void *startup_alloc(uma_zone_t, vm_size_t, int, uint8_t *, int);
static void page_free(void *, vm_size_t, uint8_t);
static void pcpu_page_free(void *, vm_size_t, uint8_t);
static uma_slab_t keg_alloc_slab(uma_keg_t, uma_zone_t, int, int, int);
static void cache_drain(uma_zone_t);
static void bucket_drain(uma_zone_t, uma_bucket_t);
static void bucket_cache_reclaim(uma_zone_t zone, bool);
static int keg_ctor(void *, int, void *, int);
static void keg_dtor(void *, int, void *);
static int zone_ctor(void *, int, void *, int);
static void zone_dtor(void *, int, void *);
static int zero_init(void *, int, int);
static void zone_foreach(void (*zfunc)(uma_zone_t, void *), void *);
static void zone_timeout(uma_zone_t zone, void *);
static int hash_alloc(struct uma_hash *, u_int);
static int hash_expand(struct uma_hash *, struct uma_hash *);
static void hash_free(struct uma_hash *hash);
static void uma_timeout(void *);
static void uma_startup3(void);
static void uma_shutdown(void);
static void *zone_alloc_item(uma_zone_t, void *, int, int);
static void zone_free_item(uma_zone_t, void *, void *, enum zfreeskip);
static int zone_alloc_limit(uma_zone_t zone, int count, int flags);
static void zone_free_limit(uma_zone_t zone, int count);
static void bucket_enable(void);
static void bucket_init(void);
static uma_bucket_t bucket_alloc(uma_zone_t zone, void *, int);
static void bucket_free(uma_zone_t zone, uma_bucket_t, void *);
static void bucket_zone_drain(void);
static uma_bucket_t zone_alloc_bucket(uma_zone_t, void *, int, int);
static void *slab_alloc_item(uma_keg_t keg, uma_slab_t slab);
static void slab_free_item(uma_zone_t zone, uma_slab_t slab, void *item);
static uma_keg_t uma_kcreate(uma_zone_t zone, size_t size, uma_init uminit,
    uma_fini fini, int align, uint32_t flags);
static int zone_import(void *, void **, int, int, int);
static void zone_release(void *, void **, int);
static bool cache_alloc(uma_zone_t, uma_cache_t, void *, int);
static bool cache_free(uma_zone_t, uma_cache_t, void *, void *, int);

static int sysctl_vm_zone_count(SYSCTL_HANDLER_ARGS);
static int sysctl_vm_zone_stats(SYSCTL_HANDLER_ARGS);
static int sysctl_handle_uma_zone_allocs(SYSCTL_HANDLER_ARGS);
static int sysctl_handle_uma_zone_frees(SYSCTL_HANDLER_ARGS);
static int sysctl_handle_uma_zone_flags(SYSCTL_HANDLER_ARGS);
static int sysctl_handle_uma_slab_efficiency(SYSCTL_HANDLER_ARGS);
static int sysctl_handle_uma_zone_items(SYSCTL_HANDLER_ARGS);

static uint64_t uma_zone_get_allocs(uma_zone_t zone);

#ifdef INVARIANTS
static uint64_t uma_keg_get_allocs(uma_keg_t zone);
static inline struct noslabbits *slab_dbg_bits(uma_slab_t slab, uma_keg_t keg);

static bool uma_dbg_kskip(uma_keg_t keg, void *mem);
static bool uma_dbg_zskip(uma_zone_t zone, void *mem);
static void uma_dbg_free(uma_zone_t zone, uma_slab_t slab, void *item);
static void uma_dbg_alloc(uma_zone_t zone, uma_slab_t slab, void *item);

static SYSCTL_NODE(_vm, OID_AUTO, debug, CTLFLAG_RD, 0,
    "Memory allocation debugging");

static u_int dbg_divisor = 1;
SYSCTL_UINT(_vm_debug, OID_AUTO, divisor,
    CTLFLAG_RDTUN | CTLFLAG_NOFETCH, &dbg_divisor, 0,
    "Debug & thrash every this item in memory allocator");

static counter_u64_t uma_dbg_cnt = EARLY_COUNTER;
static counter_u64_t uma_skip_cnt = EARLY_COUNTER;
SYSCTL_COUNTER_U64(_vm_debug, OID_AUTO, trashed, CTLFLAG_RD,
    &uma_dbg_cnt, "memory items debugged");
SYSCTL_COUNTER_U64(_vm_debug, OID_AUTO, skipped, CTLFLAG_RD,
    &uma_skip_cnt, "memory items skipped, not debugged");
#endif

SYSINIT(uma_startup3, SI_SUB_VM_CONF, SI_ORDER_SECOND, uma_startup3, NULL);

SYSCTL_NODE(_vm, OID_AUTO, uma, CTLFLAG_RW, 0, "Universal Memory Allocator");

SYSCTL_PROC(_vm, OID_AUTO, zone_count, CTLFLAG_RD|CTLTYPE_INT,
    0, 0, sysctl_vm_zone_count, "I", "Number of UMA zones");

SYSCTL_PROC(_vm, OID_AUTO, zone_stats, CTLFLAG_RD|CTLTYPE_STRUCT,
    0, 0, sysctl_vm_zone_stats, "s,struct uma_type_header", "Zone Stats");

static int zone_warnings = 1;
SYSCTL_INT(_vm, OID_AUTO, zone_warnings, CTLFLAG_RWTUN, &zone_warnings, 0,
    "Warn when UMA zones becomes full");

/*
 * This routine checks to see whether or not it's safe to enable buckets.
 */
static void
bucket_enable(void)
{

	KASSERT(booted >= BOOT_BUCKETS, ("Bucket enable before init"));
	bucketdisable = vm_page_count_min();
}

/*
 * Initialize bucket_zones, the array of zones of buckets of various sizes.
 *
 * For each zone, calculate the memory required for each bucket, consisting
 * of the header and an array of pointers.
 */
static void
bucket_init(void)
{
	struct uma_bucket_zone *ubz;
	int size;

	for (ubz = &bucket_zones[0]; ubz->ubz_entries != 0; ubz++) {
		size = roundup(sizeof(struct uma_bucket), sizeof(void *));
		size += sizeof(void *) * ubz->ubz_entries;
		ubz->ubz_zone = uma_zcreate(ubz->ubz_name, size,
		    NULL, NULL, NULL, NULL, UMA_ALIGN_PTR,
		    UMA_ZONE_MTXCLASS | UMA_ZFLAG_BUCKET |
		    UMA_ZONE_FIRSTTOUCH);
	}
}

/*
 * Given a desired number of entries for a bucket, return the zone from which
 * to allocate the bucket.
 */
static struct uma_bucket_zone *
bucket_zone_lookup(int entries)
{
	struct uma_bucket_zone *ubz;

	for (ubz = &bucket_zones[0]; ubz->ubz_entries != 0; ubz++)
		if (ubz->ubz_entries >= entries)
			return (ubz);
	ubz--;
	return (ubz);
}

static struct uma_bucket_zone *
bucket_zone_max(uma_zone_t zone, int nitems)
{
	struct uma_bucket_zone *ubz;
	int bpcpu;

	bpcpu = 2;
	if ((zone->uz_flags & UMA_ZONE_FIRSTTOUCH) != 0)
		/* Count the cross-domain bucket. */
		bpcpu++;

	for (ubz = &bucket_zones[0]; ubz->ubz_entries != 0; ubz++)
		if (ubz->ubz_entries * bpcpu * mp_ncpus > nitems)
			break;
	if (ubz == &bucket_zones[0])
		ubz = NULL;
	else
		ubz--;
	return (ubz);
}

static int
bucket_select(int size)
{
	struct uma_bucket_zone *ubz;

	ubz = &bucket_zones[0];
	if (size > ubz->ubz_maxsize)
		return MAX((ubz->ubz_maxsize * ubz->ubz_entries) / size, 1);

	for (; ubz->ubz_entries != 0; ubz++)
		if (ubz->ubz_maxsize < size)
			break;
	ubz--;
	return (ubz->ubz_entries);
}

static uma_bucket_t
bucket_alloc(uma_zone_t zone, void *udata, int flags)
{
	struct uma_bucket_zone *ubz;
	uma_bucket_t bucket;

	/*
	 * This is to stop us from allocating per cpu buckets while we're
	 * running out of vm.boot_pages.  Otherwise, we would exhaust the
	 * boot pages.  This also prevents us from allocating buckets in
	 * low memory situations.
	 */
	if (bucketdisable)
		return (NULL);
	/*
	 * To limit bucket recursion we store the original zone flags
	 * in a cookie passed via zalloc_arg/zfree_arg.  This allows the
	 * NOVM flag to persist even through deep recursions.  We also
	 * store ZFLAG_BUCKET once we have recursed attempting to allocate
	 * a bucket for a bucket zone so we do not allow infinite bucket
	 * recursion.  This cookie will even persist to frees of unused
	 * buckets via the allocation path or bucket allocations in the
	 * free path.
	 */
	if ((zone->uz_flags & UMA_ZFLAG_BUCKET) == 0)
		udata = (void *)(uintptr_t)zone->uz_flags;
	else {
		if (ptr_get_flag(udata, UMA_ZFLAG_BUCKET))
			return (NULL);
		udata = (void *)ptr_set_flag(udata, UMA_ZFLAG_BUCKET);
	}
	if (ptr_get_flag(udata, UMA_ZFLAG_CACHEONLY))
		flags |= M_NOVM;
	ubz = bucket_zone_lookup(zone->uz_bucket_size);
	if (ubz->ubz_zone == zone && (ubz + 1)->ubz_entries != 0)
		ubz++;
	bucket = uma_zalloc_arg(ubz->ubz_zone, udata, flags);
	if (bucket) {
#ifdef INVARIANTS
		bzero(bucket->ub_bucket, sizeof(void *) * ubz->ubz_entries);
#endif
		bucket->ub_cnt = 0;
		bucket->ub_entries = ubz->ubz_entries;
	}

	return (bucket);
}

static void
bucket_free(uma_zone_t zone, uma_bucket_t bucket, void *udata)
{
	struct uma_bucket_zone *ubz;

	KASSERT(bucket->ub_cnt == 0,
	    ("bucket_free: Freeing a non free bucket."));
	if ((zone->uz_flags & UMA_ZFLAG_BUCKET) == 0)
		udata = (void *)(uintptr_t)zone->uz_flags;
	ubz = bucket_zone_lookup(bucket->ub_entries);
	uma_zfree_arg(ubz->ubz_zone, bucket, udata);
}

static void
bucket_zone_drain(void)
{
	struct uma_bucket_zone *ubz;

	for (ubz = &bucket_zones[0]; ubz->ubz_entries != 0; ubz++)
		uma_zone_reclaim(ubz->ubz_zone, UMA_RECLAIM_DRAIN);
}

/*
 * Attempt to satisfy an allocation by retrieving a full bucket from one of the
 * zone's caches.
 */
static uma_bucket_t
zone_fetch_bucket(uma_zone_t zone, uma_zone_domain_t zdom)
{
	uma_bucket_t bucket;

	ZONE_LOCK_ASSERT(zone);

	if ((bucket = TAILQ_FIRST(&zdom->uzd_buckets)) != NULL) {
		MPASS(zdom->uzd_nitems >= bucket->ub_cnt);
		TAILQ_REMOVE(&zdom->uzd_buckets, bucket, ub_link);
		zdom->uzd_nitems -= bucket->ub_cnt;
		if (zdom->uzd_imin > zdom->uzd_nitems)
			zdom->uzd_imin = zdom->uzd_nitems;
		zone->uz_bkt_count -= bucket->ub_cnt;
	}
	return (bucket);
}

/*
 * Insert a full bucket into the specified cache.  The "ws" parameter indicates
 * whether the bucket's contents should be counted as part of the zone's working
 * set.
 */
static void
zone_put_bucket(uma_zone_t zone, uma_zone_domain_t zdom, uma_bucket_t bucket,
    const bool ws)
{

	ZONE_LOCK_ASSERT(zone);
	KASSERT(!ws || zone->uz_bkt_count < zone->uz_bkt_max,
	    ("%s: zone %p overflow", __func__, zone));

	if (ws)
		TAILQ_INSERT_HEAD(&zdom->uzd_buckets, bucket, ub_link);
	else
		TAILQ_INSERT_TAIL(&zdom->uzd_buckets, bucket, ub_link);
	zdom->uzd_nitems += bucket->ub_cnt;
	if (ws && zdom->uzd_imax < zdom->uzd_nitems)
		zdom->uzd_imax = zdom->uzd_nitems;
	zone->uz_bkt_count += bucket->ub_cnt;
}

/* Pops an item out of a per-cpu cache bucket. */
static inline void *
cache_bucket_pop(uma_cache_t cache, uma_cache_bucket_t bucket)
{
	void *item;

	CRITICAL_ASSERT(curthread);

	bucket->ucb_cnt--;
	item = bucket->ucb_bucket->ub_bucket[bucket->ucb_cnt];
#ifdef INVARIANTS
	bucket->ucb_bucket->ub_bucket[bucket->ucb_cnt] = NULL;
	KASSERT(item != NULL, ("uma_zalloc: Bucket pointer mangled."));
#endif
	cache->uc_allocs++;

	return (item);
}

/* Pushes an item into a per-cpu cache bucket. */
static inline void
cache_bucket_push(uma_cache_t cache, uma_cache_bucket_t bucket, void *item)
{

	CRITICAL_ASSERT(curthread);
	KASSERT(bucket->ucb_bucket->ub_bucket[bucket->ucb_cnt] == NULL,
	    ("uma_zfree: Freeing to non free bucket index."));

	bucket->ucb_bucket->ub_bucket[bucket->ucb_cnt] = item;
	bucket->ucb_cnt++;
	cache->uc_frees++;
}

/*
 * Unload a UMA bucket from a per-cpu cache.
 */
static inline uma_bucket_t
cache_bucket_unload(uma_cache_bucket_t bucket)
{
	uma_bucket_t b;

	b = bucket->ucb_bucket;
	if (b != NULL) {
		MPASS(b->ub_entries == bucket->ucb_entries);
		b->ub_cnt = bucket->ucb_cnt;
		bucket->ucb_bucket = NULL;
		bucket->ucb_entries = bucket->ucb_cnt = 0;
	}

	return (b);
}

static inline uma_bucket_t
cache_bucket_unload_alloc(uma_cache_t cache)
{

	return (cache_bucket_unload(&cache->uc_allocbucket));
}

static inline uma_bucket_t
cache_bucket_unload_free(uma_cache_t cache)
{

	return (cache_bucket_unload(&cache->uc_freebucket));
}

static inline uma_bucket_t
cache_bucket_unload_cross(uma_cache_t cache)
{

	return (cache_bucket_unload(&cache->uc_crossbucket));
}

/*
 * Load a bucket into a per-cpu cache bucket.
 */
static inline void
cache_bucket_load(uma_cache_bucket_t bucket, uma_bucket_t b)
{

	CRITICAL_ASSERT(curthread);
	MPASS(bucket->ucb_bucket == NULL);

	bucket->ucb_bucket = b;
	bucket->ucb_cnt = b->ub_cnt;
	bucket->ucb_entries = b->ub_entries;
}

static inline void
cache_bucket_load_alloc(uma_cache_t cache, uma_bucket_t b)
{

	cache_bucket_load(&cache->uc_allocbucket, b);
}

static inline void
cache_bucket_load_free(uma_cache_t cache, uma_bucket_t b)
{

	cache_bucket_load(&cache->uc_freebucket, b);
}

#ifdef NUMA
static inline void 
cache_bucket_load_cross(uma_cache_t cache, uma_bucket_t b)
{

	cache_bucket_load(&cache->uc_crossbucket, b);
}
#endif

/*
 * Copy and preserve ucb_spare.
 */
static inline void
cache_bucket_copy(uma_cache_bucket_t b1, uma_cache_bucket_t b2)
{

	b1->ucb_bucket = b2->ucb_bucket;
	b1->ucb_entries = b2->ucb_entries;
	b1->ucb_cnt = b2->ucb_cnt;
}

/*
 * Swap two cache buckets.
 */
static inline void
cache_bucket_swap(uma_cache_bucket_t b1, uma_cache_bucket_t b2)
{
	struct uma_cache_bucket b3;

	CRITICAL_ASSERT(curthread);

	cache_bucket_copy(&b3, b1);
	cache_bucket_copy(b1, b2);
	cache_bucket_copy(b2, &b3);
}

static void
zone_log_warning(uma_zone_t zone)
{
	static const struct timeval warninterval = { 300, 0 };

	if (!zone_warnings || zone->uz_warning == NULL)
		return;

	if (ratecheck(&zone->uz_ratecheck, &warninterval))
		printf("[zone: %s] %s\n", zone->uz_name, zone->uz_warning);
}

static inline void
zone_maxaction(uma_zone_t zone)
{

	if (zone->uz_maxaction.ta_func != NULL)
		taskqueue_enqueue(taskqueue_thread, &zone->uz_maxaction);
}

/*
 * Routine called by timeout which is used to fire off some time interval
 * based calculations.  (stats, hash size, etc.)
 *
 * Arguments:
 *	arg   Unused
 *
 * Returns:
 *	Nothing
 */
static void
uma_timeout(void *unused)
{
	bucket_enable();
	zone_foreach(zone_timeout, NULL);

	/* Reschedule this event */
	callout_reset(&uma_callout, UMA_TIMEOUT * hz, uma_timeout, NULL);
}

/*
 * Update the working set size estimate for the zone's bucket cache.
 * The constants chosen here are somewhat arbitrary.  With an update period of
 * 20s (UMA_TIMEOUT), this estimate is dominated by zone activity over the
 * last 100s.
 */
static void
zone_domain_update_wss(uma_zone_domain_t zdom)
{
	long wss;

	MPASS(zdom->uzd_imax >= zdom->uzd_imin);
	wss = zdom->uzd_imax - zdom->uzd_imin;
	zdom->uzd_imax = zdom->uzd_imin = zdom->uzd_nitems;
	zdom->uzd_wss = (4 * wss + zdom->uzd_wss) / 5;
}

/*
 * Routine to perform timeout driven calculations.  This expands the
 * hashes and does per cpu statistics aggregation.
 *
 *  Returns nothing.
 */
static void
zone_timeout(uma_zone_t zone, void *unused)
{
	uma_keg_t keg;
	u_int slabs, pages;

	if ((zone->uz_flags & UMA_ZFLAG_HASH) == 0)
		goto update_wss;

	keg = zone->uz_keg;

	/*
	 * Hash zones are non-numa by definition so the first domain
	 * is the only one present.
	 */
	KEG_LOCK(keg, 0);
	pages = keg->uk_domain[0].ud_pages;

	/*
	 * Expand the keg hash table.
	 *
	 * This is done if the number of slabs is larger than the hash size.
	 * What I'm trying to do here is completely reduce collisions.  This
	 * may be a little aggressive.  Should I allow for two collisions max?
	 */
	if ((slabs = pages / keg->uk_ppera) > keg->uk_hash.uh_hashsize) {
		struct uma_hash newhash;
		struct uma_hash oldhash;
		int ret;

		/*
		 * This is so involved because allocating and freeing
		 * while the keg lock is held will lead to deadlock.
		 * I have to do everything in stages and check for
		 * races.
		 */
		KEG_UNLOCK(keg, 0);
		ret = hash_alloc(&newhash, 1 << fls(slabs));
		KEG_LOCK(keg, 0);
		if (ret) {
			if (hash_expand(&keg->uk_hash, &newhash)) {
				oldhash = keg->uk_hash;
				keg->uk_hash = newhash;
			} else
				oldhash = newhash;

			KEG_UNLOCK(keg, 0);
			hash_free(&oldhash);
			goto update_wss;
		}
	}
	KEG_UNLOCK(keg, 0);

update_wss:
	ZONE_LOCK(zone);
	for (int i = 0; i < vm_ndomains; i++)
		zone_domain_update_wss(&zone->uz_domain[i]);
	ZONE_UNLOCK(zone);
}

/*
 * Allocate and zero fill the next sized hash table from the appropriate
 * backing store.
 *
 * Arguments:
 *	hash  A new hash structure with the old hash size in uh_hashsize
 *
 * Returns:
 *	1 on success and 0 on failure.
 */
static int
hash_alloc(struct uma_hash *hash, u_int size)
{
	size_t alloc;

	KASSERT(powerof2(size), ("hash size must be power of 2"));
	if (size > UMA_HASH_SIZE_INIT)  {
		hash->uh_hashsize = size;
		alloc = sizeof(hash->uh_slab_hash[0]) * hash->uh_hashsize;
		hash->uh_slab_hash = malloc(alloc, M_UMAHASH, M_NOWAIT);
	} else {
		alloc = sizeof(hash->uh_slab_hash[0]) * UMA_HASH_SIZE_INIT;
		hash->uh_slab_hash = zone_alloc_item(hashzone, NULL,
		    UMA_ANYDOMAIN, M_WAITOK);
		hash->uh_hashsize = UMA_HASH_SIZE_INIT;
	}
	if (hash->uh_slab_hash) {
		bzero(hash->uh_slab_hash, alloc);
		hash->uh_hashmask = hash->uh_hashsize - 1;
		return (1);
	}

	return (0);
}

/*
 * Expands the hash table for HASH zones.  This is done from zone_timeout
 * to reduce collisions.  This must not be done in the regular allocation
 * path, otherwise, we can recurse on the vm while allocating pages.
 *
 * Arguments:
 *	oldhash  The hash you want to expand
 *	newhash  The hash structure for the new table
 *
 * Returns:
 *	Nothing
 *
 * Discussion:
 */
static int
hash_expand(struct uma_hash *oldhash, struct uma_hash *newhash)
{
	uma_hash_slab_t slab;
	u_int hval;
	u_int idx;

	if (!newhash->uh_slab_hash)
		return (0);

	if (oldhash->uh_hashsize >= newhash->uh_hashsize)
		return (0);

	/*
	 * I need to investigate hash algorithms for resizing without a
	 * full rehash.
	 */

	for (idx = 0; idx < oldhash->uh_hashsize; idx++)
		while (!LIST_EMPTY(&oldhash->uh_slab_hash[idx])) {
			slab = LIST_FIRST(&oldhash->uh_slab_hash[idx]);
			LIST_REMOVE(slab, uhs_hlink);
			hval = UMA_HASH(newhash, slab->uhs_data);
			LIST_INSERT_HEAD(&newhash->uh_slab_hash[hval],
			    slab, uhs_hlink);
		}

	return (1);
}

/*
 * Free the hash bucket to the appropriate backing store.
 *
 * Arguments:
 *	slab_hash  The hash bucket we're freeing
 *	hashsize   The number of entries in that hash bucket
 *
 * Returns:
 *	Nothing
 */
static void
hash_free(struct uma_hash *hash)
{
	if (hash->uh_slab_hash == NULL)
		return;
	if (hash->uh_hashsize == UMA_HASH_SIZE_INIT)
		zone_free_item(hashzone, hash->uh_slab_hash, NULL, SKIP_NONE);
	else
		free(hash->uh_slab_hash, M_UMAHASH);
}

/*
 * Frees all outstanding items in a bucket
 *
 * Arguments:
 *	zone   The zone to free to, must be unlocked.
 *	bucket The free/alloc bucket with items.
 *
 * Returns:
 *	Nothing
 */

static void
bucket_drain(uma_zone_t zone, uma_bucket_t bucket)
{
	int i;

	if (bucket == NULL || bucket->ub_cnt == 0)
		return;

	if (zone->uz_fini)
		for (i = 0; i < bucket->ub_cnt; i++)
			zone->uz_fini(bucket->ub_bucket[i], zone->uz_size);
	zone->uz_release(zone->uz_arg, bucket->ub_bucket, bucket->ub_cnt);
	if (zone->uz_max_items > 0)
		zone_free_limit(zone, bucket->ub_cnt);
	bucket->ub_cnt = 0;
}

/*
 * Drains the per cpu caches for a zone.
 *
 * NOTE: This may only be called while the zone is being torn down, and not
 * during normal operation.  This is necessary in order that we do not have
 * to migrate CPUs to drain the per-CPU caches.
 *
 * Arguments:
 *	zone     The zone to drain, must be unlocked.
 *
 * Returns:
 *	Nothing
 */
static void
cache_drain(uma_zone_t zone)
{
	uma_cache_t cache;
	uma_bucket_t bucket;
	int cpu;

	/*
	 * XXX: It is safe to not lock the per-CPU caches, because we're
	 * tearing down the zone anyway.  I.e., there will be no further use
	 * of the caches at this point.
	 *
	 * XXX: It would good to be able to assert that the zone is being
	 * torn down to prevent improper use of cache_drain().
	 */
	CPU_FOREACH(cpu) {
		cache = &zone->uz_cpu[cpu];
		bucket = cache_bucket_unload_alloc(cache);
		if (bucket != NULL) {
			bucket_drain(zone, bucket);
			bucket_free(zone, bucket, NULL);
		}
		bucket = cache_bucket_unload_free(cache);
		if (bucket != NULL) {
			bucket_drain(zone, bucket);
			bucket_free(zone, bucket, NULL);
		}
		bucket = cache_bucket_unload_cross(cache);
		if (bucket != NULL) {
			bucket_drain(zone, bucket);
			bucket_free(zone, bucket, NULL);
		}
	}
	bucket_cache_reclaim(zone, true);
}

static void
cache_shrink(uma_zone_t zone, void *unused)
{

	if (zone->uz_flags & UMA_ZFLAG_INTERNAL)
		return;

	ZONE_LOCK(zone);
	zone->uz_bucket_size =
	    (zone->uz_bucket_size_min + zone->uz_bucket_size) / 2;
	ZONE_UNLOCK(zone);
}

static void
cache_drain_safe_cpu(uma_zone_t zone, void *unused)
{
	uma_cache_t cache;
	uma_bucket_t b1, b2, b3;
	int domain;

	if (zone->uz_flags & UMA_ZFLAG_INTERNAL)
		return;

	b1 = b2 = b3 = NULL;
	ZONE_LOCK(zone);
	critical_enter();
	if (zone->uz_flags & UMA_ZONE_FIRSTTOUCH)
		domain = PCPU_GET(domain);
	else
		domain = 0;
	cache = &zone->uz_cpu[curcpu];
	b1 = cache_bucket_unload_alloc(cache);
	if (b1 != NULL && b1->ub_cnt != 0) {
		zone_put_bucket(zone, &zone->uz_domain[domain], b1, false);
		b1 = NULL;
	}
	b2 = cache_bucket_unload_free(cache);
	if (b2 != NULL && b2->ub_cnt != 0) {
		zone_put_bucket(zone, &zone->uz_domain[domain], b2, false);
		b2 = NULL;
	}
	b3 = cache_bucket_unload_cross(cache);
	critical_exit();
	ZONE_UNLOCK(zone);
	if (b1)
		bucket_free(zone, b1, NULL);
	if (b2)
		bucket_free(zone, b2, NULL);
	if (b3) {
		bucket_drain(zone, b3);
		bucket_free(zone, b3, NULL);
	}
}

/*
 * Safely drain per-CPU caches of a zone(s) to alloc bucket.
 * This is an expensive call because it needs to bind to all CPUs
 * one by one and enter a critical section on each of them in order
 * to safely access their cache buckets.
 * Zone lock must not be held on call this function.
 */
static void
pcpu_cache_drain_safe(uma_zone_t zone)
{
	int cpu;

	/*
	 * Polite bucket sizes shrinking was not enough, shrink aggressively.
	 */
	if (zone)
		cache_shrink(zone, NULL);
	else
		zone_foreach(cache_shrink, NULL);

	CPU_FOREACH(cpu) {
		thread_lock(curthread);
		sched_bind(curthread, cpu);
		thread_unlock(curthread);

		if (zone)
			cache_drain_safe_cpu(zone, NULL);
		else
			zone_foreach(cache_drain_safe_cpu, NULL);
	}
	thread_lock(curthread);
	sched_unbind(curthread);
	thread_unlock(curthread);
}

/*
 * Reclaim cached buckets from a zone.  All buckets are reclaimed if the caller
 * requested a drain, otherwise the per-domain caches are trimmed to either
 * estimated working set size.
 */
static void
bucket_cache_reclaim(uma_zone_t zone, bool drain)
{
	uma_zone_domain_t zdom;
	uma_bucket_t bucket;
	long target, tofree;
	int i;

	for (i = 0; i < vm_ndomains; i++) {
		/*
		 * The cross bucket is partially filled and not part of
		 * the item count.  Reclaim it individually here.
		 */
		zdom = &zone->uz_domain[i];
		ZONE_CROSS_LOCK(zone);
		bucket = zdom->uzd_cross;
		zdom->uzd_cross = NULL;
		ZONE_CROSS_UNLOCK(zone);
		if (bucket != NULL) {
			bucket_drain(zone, bucket);
			bucket_free(zone, bucket, NULL);
		}

		/*
		 * Shrink the zone bucket size to ensure that the per-CPU caches
		 * don't grow too large.
		 */
		ZONE_LOCK(zone);
		if (i == 0 && zone->uz_bucket_size > zone->uz_bucket_size_min)
			zone->uz_bucket_size--;

		/*
		 * If we were asked to drain the zone, we are done only once
		 * this bucket cache is empty.  Otherwise, we reclaim items in
		 * excess of the zone's estimated working set size.  If the
		 * difference nitems - imin is larger than the WSS estimate,
		 * then the estimate will grow at the end of this interval and
		 * we ignore the historical average.
		 */
		target = drain ? 0 : lmax(zdom->uzd_wss, zdom->uzd_nitems -
		    zdom->uzd_imin);
		while (zdom->uzd_nitems > target) {
			bucket = TAILQ_LAST(&zdom->uzd_buckets, uma_bucketlist);
			if (bucket == NULL)
				break;
			tofree = bucket->ub_cnt;
			TAILQ_REMOVE(&zdom->uzd_buckets, bucket, ub_link);
			zdom->uzd_nitems -= tofree;

			/*
			 * Shift the bounds of the current WSS interval to avoid
			 * perturbing the estimate.
			 */
			zdom->uzd_imax -= lmin(zdom->uzd_imax, tofree);
			zdom->uzd_imin -= lmin(zdom->uzd_imin, tofree);

			ZONE_UNLOCK(zone);
			bucket_drain(zone, bucket);
			bucket_free(zone, bucket, NULL);
			ZONE_LOCK(zone);
		}
		ZONE_UNLOCK(zone);
	}
}

static void
keg_free_slab(uma_keg_t keg, uma_slab_t slab, int start)
{
	uint8_t *mem;
	int i;
	uint8_t flags;

	CTR4(KTR_UMA, "keg_free_slab keg %s(%p) slab %p, returning %d bytes",
	    keg->uk_name, keg, slab, PAGE_SIZE * keg->uk_ppera);

	mem = slab_data(slab, keg);
	flags = slab->us_flags;
	i = start;
	if (keg->uk_fini != NULL) {
		for (i--; i > -1; i--)
#ifdef INVARIANTS
		/*
		 * trash_fini implies that dtor was trash_dtor. trash_fini
		 * would check that memory hasn't been modified since free,
		 * which executed trash_dtor.
		 * That's why we need to run uma_dbg_kskip() check here,
		 * albeit we don't make skip check for other init/fini
		 * invocations.
		 */
		if (!uma_dbg_kskip(keg, slab_item(slab, keg, i)) ||
		    keg->uk_fini != trash_fini)
#endif
			keg->uk_fini(slab_item(slab, keg, i), keg->uk_size);
	}
	if (keg->uk_flags & UMA_ZFLAG_OFFPAGE)
		zone_free_item(keg->uk_slabzone, slab, NULL, SKIP_NONE);
	keg->uk_freef(mem, PAGE_SIZE * keg->uk_ppera, flags);
	uma_total_dec(PAGE_SIZE * keg->uk_ppera);
}

/*
 * Frees pages from a keg back to the system.  This is done on demand from
 * the pageout daemon.
 *
 * Returns nothing.
 */
static void
keg_drain(uma_keg_t keg)
{
	struct slabhead freeslabs = { 0 };
	uma_domain_t dom;
	uma_slab_t slab, tmp;
	int i, n;

	/*
	 * We don't want to take pages from statically allocated kegs at this
	 * time
	 */
	if (keg->uk_flags & UMA_ZONE_NOFREE || keg->uk_freef == NULL)
		return;

	for (i = 0; i < vm_ndomains; i++) {
		CTR4(KTR_UMA, "keg_drain %s(%p) domain %d free items: %u",
		    keg->uk_name, keg, i, dom->ud_free);
		n = 0;
		dom = &keg->uk_domain[i];
		KEG_LOCK(keg, i);
		LIST_FOREACH_SAFE(slab, &dom->ud_free_slab, us_link, tmp) {
			/* We have nowhere to free these to. */
			if (slab->us_flags & UMA_SLAB_BOOT)
				continue;
			if (keg->uk_flags & UMA_ZFLAG_HASH)
				UMA_HASH_REMOVE(&keg->uk_hash, slab);
			n++;
			LIST_REMOVE(slab, us_link);
			LIST_INSERT_HEAD(&freeslabs, slab, us_link);
		}
		dom->ud_pages -= n * keg->uk_ppera;
		dom->ud_free -= n * keg->uk_ipers;
		KEG_UNLOCK(keg, i);
	}

	while ((slab = LIST_FIRST(&freeslabs)) != NULL) {
		LIST_REMOVE(slab, us_link);
		keg_free_slab(keg, slab, keg->uk_ipers);
	}
}

static void
zone_reclaim(uma_zone_t zone, int waitok, bool drain)
{

	/*
	 * Set draining to interlock with zone_dtor() so we can release our
	 * locks as we go.  Only dtor() should do a WAITOK call since it
	 * is the only call that knows the structure will still be available
	 * when it wakes up.
	 */
	ZONE_LOCK(zone);
	while (zone->uz_flags & UMA_ZFLAG_RECLAIMING) {
		if (waitok == M_NOWAIT)
			goto out;
		msleep(zone, &zone->uz_lock, PVM, "zonedrain", 1);
	}
	zone->uz_flags |= UMA_ZFLAG_RECLAIMING;
	ZONE_UNLOCK(zone);
	bucket_cache_reclaim(zone, drain);

	/*
	 * The DRAINING flag protects us from being freed while
	 * we're running.  Normally the uma_rwlock would protect us but we
	 * must be able to release and acquire the right lock for each keg.
	 */
	if ((zone->uz_flags & UMA_ZFLAG_CACHE) == 0)
		keg_drain(zone->uz_keg);
	ZONE_LOCK(zone);
	zone->uz_flags &= ~UMA_ZFLAG_RECLAIMING;
	wakeup(zone);
out:
	ZONE_UNLOCK(zone);
}

static void
zone_drain(uma_zone_t zone, void *unused)
{

	zone_reclaim(zone, M_NOWAIT, true);
}

static void
zone_trim(uma_zone_t zone, void *unused)
{

	zone_reclaim(zone, M_NOWAIT, false);
}

/*
 * Allocate a new slab for a keg and inserts it into the partial slab list.
 * The keg should be unlocked on entry.  If the allocation succeeds it will
 * be locked on return.
 *
 * Arguments:
 *	flags   Wait flags for the item initialization routine
 *	aflags  Wait flags for the slab allocation
 *
 * Returns:
 *	The slab that was allocated or NULL if there is no memory and the
 *	caller specified M_NOWAIT.
 */
static uma_slab_t
keg_alloc_slab(uma_keg_t keg, uma_zone_t zone, int domain, int flags,
    int aflags)
{
	uma_domain_t dom;
	uma_alloc allocf;
	uma_slab_t slab;
	unsigned long size;
	uint8_t *mem;
	uint8_t sflags;
	int i;

	KASSERT(domain >= 0 && domain < vm_ndomains,
	    ("keg_alloc_slab: domain %d out of range", domain));

	allocf = keg->uk_allocf;
	slab = NULL;
	mem = NULL;
	if (keg->uk_flags & UMA_ZFLAG_OFFPAGE) {
		slab = zone_alloc_item(keg->uk_slabzone, NULL, domain, aflags);
		if (slab == NULL)
			goto fail;
	}

	/*
	 * This reproduces the old vm_zone behavior of zero filling pages the
	 * first time they are added to a zone.
	 *
	 * Malloced items are zeroed in uma_zalloc.
	 */

	if ((keg->uk_flags & UMA_ZONE_MALLOC) == 0)
		aflags |= M_ZERO;
	else
		aflags &= ~M_ZERO;

	if (keg->uk_flags & UMA_ZONE_NODUMP)
		aflags |= M_NODUMP;

	/* zone is passed for legacy reasons. */
	size = keg->uk_ppera * PAGE_SIZE;
	mem = allocf(zone, size, domain, &sflags, aflags);
	if (mem == NULL) {
		if (keg->uk_flags & UMA_ZFLAG_OFFPAGE)
			zone_free_item(keg->uk_slabzone, slab, NULL, SKIP_NONE);
		goto fail;
	}
	CHERI_VM_ASSERT_BOUNDS(mem, size);
	uma_total_inc(size);

<<<<<<< HEAD
	/*
	 * Point the slab into the allocated memory
	 * In CHERI we separate the data pointer and the uma_slab
	 * structure pointer.
	 */
	if (!(keg->uk_flags & UMA_ZONE_OFFPAGE))
		slab = (uma_slab_t)cheri_bound(mem + keg->uk_pgoff,
		    size - keg->uk_pgoff);
=======
	/* For HASH zones all pages go to the same uma_domain. */
	if ((keg->uk_flags & UMA_ZFLAG_HASH) != 0)
		domain = 0;

	/* Point the slab into the allocated memory */
	if (!(keg->uk_flags & UMA_ZFLAG_OFFPAGE))
		slab = (uma_slab_t )(mem + keg->uk_pgoff);
	else
		((uma_hash_slab_t)slab)->uhs_data = mem;
>>>>>>> 97c7520e

	if (keg->uk_flags & UMA_ZFLAG_VTOSLAB)
		for (i = 0; i < keg->uk_ppera; i++)
			vsetzoneslab(ptr_to_va(mem) + (i * PAGE_SIZE),
			    zone, slab);

<<<<<<< HEAD
	slab->us_data = cheri_bound(mem, (keg->uk_flags & UMA_ZONE_OFFPAGE) ?
	    size : keg->uk_pgoff);
=======
>>>>>>> 97c7520e
	slab->us_freecount = keg->uk_ipers;
	slab->us_flags = sflags;
	slab->us_domain = domain;

	BIT_FILL(keg->uk_ipers, &slab->us_free);
#ifdef INVARIANTS
	BIT_ZERO(keg->uk_ipers, slab_dbg_bits(slab, keg));
#endif

	if (keg->uk_init != NULL) {
<<<<<<< HEAD
		for (i = 0; i < keg->uk_ipers; i++) {
			CHERI_VM_ASSERT_VALID(slab->us_data);
			if (keg->uk_init(slab->us_data + (keg->uk_rsize * i),
=======
		for (i = 0; i < keg->uk_ipers; i++)
			if (keg->uk_init(slab_item(slab, keg, i),
>>>>>>> 97c7520e
			    keg->uk_size, flags) != 0)
				break;
		}
		if (i != keg->uk_ipers) {
			keg_free_slab(keg, slab, i);
			goto fail;
		}
	}
	KEG_LOCK(keg, domain);

	CTR3(KTR_UMA, "keg_alloc_slab: allocated slab %p for %s(%p)",
	    slab, keg->uk_name, keg);

	if (keg->uk_flags & UMA_ZFLAG_HASH)
		UMA_HASH_INSERT(&keg->uk_hash, slab, mem);

	/*
	 * If we got a slab here it's safe to mark it partially used
	 * and return.  We assume that the caller is going to remove
	 * at least one item.
	 */
	dom = &keg->uk_domain[domain];
	LIST_INSERT_HEAD(&dom->ud_part_slab, slab, us_link);
	dom->ud_pages += keg->uk_ppera;
	dom->ud_free += keg->uk_ipers;

	return (slab);

fail:
	return (NULL);
}

/*
 * This function is intended to be used early on in place of page_alloc() so
 * that we may use the boot time page cache to satisfy allocations before
 * the VM is ready.
 */
static void *
startup_alloc(uma_zone_t zone, vm_size_t bytes, int domain, uint8_t *pflag,
    int wait)
{
	uma_keg_t keg;
	void *mem;
	int pages;

	keg = zone->uz_keg;
	/*
	 * If we are in BOOT_BUCKETS or higher, than switch to real
	 * allocator.  Zones with page sized slabs switch at BOOT_PAGEALLOC.
	 */
	switch (booted) {
		case BOOT_COLD:
		case BOOT_STRAPPED:
			break;
		case BOOT_PAGEALLOC:
			if (keg->uk_ppera > 1)
				break;
		default:
#ifdef UMA_MD_SMALL_ALLOC
			/* keg->uk_allocf = (keg->uk_ppera >
			   (1 << (UMA_SLAB_SHIFT - PAGE_SHIFT))) ? */
			/*	page_alloc : uma_small_alloc; */
			keg->uk_allocf = (keg->uk_ppera > 1) ?
				page_alloc : uma_small_alloc;

#else
			keg->uk_allocf = page_alloc;
#endif
			return keg->uk_allocf(zone, bytes, domain, pflag, wait);
	}

	/*
	 * Check our small startup cache to see if it has pages remaining.
	 */
	pages = howmany(bytes, PAGE_SIZE);
	KASSERT(pages > 0, ("%s can't reserve 0 pages", __func__));
	if (pages > boot_pages)
		panic("UMA zone \"%s\": Increase vm.boot_pages", zone->uz_name);
#ifdef DIAGNOSTIC
	printf("%s from \"%s\", %d boot pages left\n", __func__, zone->uz_name,
	    boot_pages);
#endif
#ifdef UMA_SUPERPAGE_SLAB
	/* Align bootmem to slab size */
	mem = roundup2(bootmem, UMA_SLAB_SIZE);
	boot_pages -= ((caddr_t)mem - bootmem) / PAGE_SIZE;
	bootmem = mem;
#endif
	mem = bootmem;
	boot_pages -= pages;
	bootmem += pages * PAGE_SIZE;
	*pflag = UMA_SLAB_BOOT;

	return (cheri_bound(mem, bytes));
}

/*
 * Allocates a number of pages from the system
 *
 * Arguments:
 *	bytes  The number of bytes requested
 *	wait  Shall we wait?
 *
 * Returns:
 *	A pointer to the alloced memory or possibly
 *	NULL if M_NOWAIT is set.
 */
static void *
page_alloc(uma_zone_t zone, vm_size_t bytes, int domain, uint8_t *pflag,
    int wait)
{
	void *p;	/* Returned page */

	*pflag = UMA_SLAB_KERNEL;
#if defined(UMA_SUPERPAGE_SLAB) && !defined(UMA_MD_SMALL_ALLOC)
	/*
	 * We use page_alloc for multi-item slabs, so make sure
	 * that we align the allocation.
	 */
	/* uma_keg_t keg; */

	/* keg = zone_first_keg(zone); */
	/* if (keg->uk_ipers > 1) */
	p = (void *)kmem_malloc_domainset(DOMAINSET_FIXED(domain), bytes,
	    wait, UMA_SLAB_SIZE);
	/* else */
#else
	p = (void *)kmem_malloc_domainset(DOMAINSET_FIXED(domain), bytes,
	    wait, 0);
#endif

	return (p);
}

static void *
pcpu_page_alloc(uma_zone_t zone, vm_size_t bytes, int domain, uint8_t *pflag,
    int wait)
{
	struct pglist alloctail;
	vm_ptr_t addr, zkva;
	int cpu, flags;
	vm_page_t p, p_next;
#ifdef NUMA
	struct pcpu *pc;
#endif

	MPASS(bytes == (mp_maxid + 1) * PAGE_SIZE);

	TAILQ_INIT(&alloctail);
	flags = VM_ALLOC_SYSTEM | VM_ALLOC_WIRED | VM_ALLOC_NOOBJ |
	    malloc2vm_flags(wait);
	*pflag = UMA_SLAB_KERNEL;
	for (cpu = 0; cpu <= mp_maxid; cpu++) {
		if (CPU_ABSENT(cpu)) {
			p = vm_page_alloc(NULL, 0, flags);
		} else {
#ifndef NUMA
			p = vm_page_alloc(NULL, 0, flags);
#else
			pc = pcpu_find(cpu);
			p = vm_page_alloc_domain(NULL, 0, pc->pc_domain, flags);
			if (__predict_false(p == NULL))
				p = vm_page_alloc(NULL, 0, flags);
#endif
		}
		if (__predict_false(p == NULL))
			goto fail;
		TAILQ_INSERT_TAIL(&alloctail, p, listq);
	}
#ifdef UMA_SUPERPAGE_SLAB
	if ((addr = kva_alloc_aligned(bytes, UMA_SLAB_SIZE)) == 0)
#else
	if ((addr = kva_alloc(bytes)) == 0)
#endif
		goto fail;
	CHERI_VM_ASSERT_BOUNDS(addr, bytes);
	zkva = addr;
	TAILQ_FOREACH(p, &alloctail, listq) {
		pmap_qenter(ptr_to_va(zkva), &p, 1);
		zkva += PAGE_SIZE;
	}
	return ((void*)addr);
fail:
	TAILQ_FOREACH_SAFE(p, &alloctail, listq, p_next) {
		vm_page_unwire_noq(p);
		vm_page_free(p);
	}
	return (NULL);
}

/*
 * Allocates a number of pages from within an object
 *
 * Arguments:
 *	bytes  The number of bytes requested
 *	wait   Shall we wait?
 *
 * Returns:
 *	A pointer to the alloced memory or possibly
 *	NULL if M_NOWAIT is set.
 */
static void *
noobj_alloc(uma_zone_t zone, vm_size_t bytes, int domain, uint8_t *flags,
    int wait)
{
	TAILQ_HEAD(, vm_page) alloctail;
	u_long npages;
	vm_ptr_t retkva, zkva;
	vm_page_t p, p_next;
	uma_keg_t keg;

	TAILQ_INIT(&alloctail);
	keg = zone->uz_keg;

	npages = howmany(bytes, PAGE_SIZE);
	while (npages > 0) {
		p = vm_page_alloc_domain(NULL, 0, domain, VM_ALLOC_INTERRUPT |
		    VM_ALLOC_WIRED | VM_ALLOC_NOOBJ |
		    ((wait & M_WAITOK) != 0 ? VM_ALLOC_WAITOK :
		    VM_ALLOC_NOWAIT));
		if (p != NULL) {
			/*
			 * Since the page does not belong to an object, its
			 * listq is unused.
			 */
			TAILQ_INSERT_TAIL(&alloctail, p, listq);
			npages--;
			continue;
		}
		/*
		 * Page allocation failed, free intermediate pages and
		 * exit.
		 */
		TAILQ_FOREACH_SAFE(p, &alloctail, listq, p_next) {
			vm_page_unwire_noq(p);
			vm_page_free(p); 
		}
		return (NULL);
	}
	*flags = UMA_SLAB_PRIV;
	zkva = keg->uk_kva +
	    atomic_fetchadd_long(&keg->uk_offset, round_page(bytes));
	retkva = zkva;
	TAILQ_FOREACH(p, &alloctail, listq) {
		pmap_qenter(ptr_to_va(zkva), &p, 1);
		zkva += PAGE_SIZE;
	}

	CHERI_VM_ASSERT_VALID(retkva);
	return (cheri_bound((void *)retkva, bytes));
}

/*
 * Frees a number of pages to the system
 *
 * Arguments:
 *	mem   A pointer to the memory to be freed
 *	size  The size of the memory being freed
 *	flags The original p->us_flags field
 *
 * Returns:
 *	Nothing
 */
static void
page_free(void *mem, vm_size_t size, uint8_t flags)
{

	if ((flags & UMA_SLAB_KERNEL) == 0)
		panic("UMA: page_free used with invalid flags %x", flags);

	kmem_free((vm_ptr_t)mem, size);
}

/*
 * Frees pcpu zone allocations
 *
 * Arguments:
 *	mem   A pointer to the memory to be freed
 *	size  The size of the memory being freed
 *	flags The original p->us_flags field
 *
 * Returns:
 *	Nothing
 */
static void
pcpu_page_free(void *mem, vm_size_t size, uint8_t flags)
{
	vm_offset_t sva, curva;
	vm_paddr_t paddr;
	vm_page_t m;

	MPASS(size == (mp_maxid+1)*PAGE_SIZE);
	sva = ptr_to_va(mem);
	for (curva = sva; curva < sva + size; curva += PAGE_SIZE) {
		paddr = pmap_kextract(curva);
		m = PHYS_TO_VM_PAGE(paddr);
		vm_page_unwire_noq(m);
		vm_page_free(m);
	}
	pmap_qremove(sva, size >> PAGE_SHIFT);
	kva_free(sva, size);
}


/*
 * Zero fill initializer
 *
 * Arguments/Returns follow uma_init specifications
 */
static int
zero_init(void *mem, int size, int flags)
{
	CHERI_VM_ASSERT_VALID(mem);
	bzero(mem, size);
	return (0);
}

#ifdef INVARIANTS
struct noslabbits *
slab_dbg_bits(uma_slab_t slab, uma_keg_t keg)
{

	return ((void *)((char *)&slab->us_free + BITSET_SIZE(keg->uk_ipers)));
}
#endif

/*
 * Actual size of embedded struct slab (!OFFPAGE).
 */
size_t
slab_sizeof(int nitems)
{
	size_t s;

	s = sizeof(struct uma_slab) + BITSET_SIZE(nitems) * SLAB_BITSETS;
	return (roundup(s, UMA_ALIGN_PTR + 1));
}

/*
 * Size of memory for embedded slabs (!OFFPAGE).
 */
size_t
slab_space(int nitems)
{
	return (UMA_SLAB_SIZE - slab_sizeof(nitems));
}

#define	UMA_FIXPT_SHIFT	31
#define	UMA_FRAC_FIXPT(n, d)						\
	((uint32_t)(((uint64_t)(n) << UMA_FIXPT_SHIFT) / (d)))
#define	UMA_FIXPT_PCT(f)						\
	((u_int)(((uint64_t)100 * (f)) >> UMA_FIXPT_SHIFT))
#define	UMA_PCT_FIXPT(pct)	UMA_FRAC_FIXPT((pct), 100)
#define	UMA_MIN_EFF	UMA_PCT_FIXPT(100 - UMA_MAX_WASTE)

/*
 * Compute the number of items that will fit in a slab.  If hdr is true, the
 * item count may be limited to provide space in the slab for an inline slab
 * header.  Otherwise, all slab space will be provided for item storage.
 */
static u_int
slab_ipers_hdr(u_int size, u_int rsize, u_int slabsize, bool hdr)
{
	u_int ipers;
	u_int padpi;

	/* The padding between items is not needed after the last item. */
	padpi = rsize - size;

	if (hdr) {
		/*
		 * Start with the maximum item count and remove items until
		 * the slab header first alongside the allocatable memory.
		 */
		for (ipers = MIN(SLAB_MAX_SETSIZE,
		    (slabsize + padpi - slab_sizeof(1)) / rsize);
		    ipers > 0 &&
		    ipers * rsize - padpi + slab_sizeof(ipers) > slabsize;
		    ipers--)
			continue;
	} else {
		ipers = MIN((slabsize + padpi) / rsize, SLAB_MAX_SETSIZE);
	}

	return (ipers);
}

/*
 * Compute the number of items that will fit in a slab for a startup zone.
 */
int
slab_ipers(size_t size, int align)
{
	int rsize;

	rsize = roundup(size, align + 1); /* Assume no CACHESPREAD */
	return (slab_ipers_hdr(size, rsize, UMA_SLAB_SIZE, true));
}

/*
 * Determine the format of a uma keg.  This determines where the slab header
 * will be placed (inline or offpage) and calculates ipers, rsize, and ppera.
 *
 * Arguments
 *	keg  The zone we should initialize
 *
 * Returns
 *	Nothing
 */
static void
keg_layout(uma_keg_t keg)
{
	u_int alignsize;
	u_int eff;
	u_int eff_offpage;
	u_int format;
	u_int ipers;
	u_int ipers_offpage;
	u_int pages;
	u_int rsize;
	u_int slabsize;

	KASSERT((keg->uk_flags & UMA_ZONE_PCPU) == 0 ||
	    (keg->uk_size <= UMA_PCPU_ALLOC_SIZE &&
	     (keg->uk_flags & UMA_ZONE_CACHESPREAD) == 0),
	    ("%s: cannot configure for PCPU: keg=%s, size=%u, flags=0x%b",
	     __func__, keg->uk_name, keg->uk_size, keg->uk_flags,
	     PRINT_UMA_ZFLAGS));
	KASSERT((keg->uk_flags &
	    (UMA_ZFLAG_INTERNAL | UMA_ZFLAG_CACHEONLY)) == 0 ||
	    (keg->uk_flags & (UMA_ZONE_NOTOUCH | UMA_ZONE_PCPU)) == 0,
	    ("%s: incompatible flags 0x%b", __func__, keg->uk_flags,
	     PRINT_UMA_ZFLAGS));

<<<<<<< HEAD
		slabsize = UMA_PCPU_ALLOC_SIZE;
		keg->uk_ppera = ncpus;
	} else {
		slabsize = UMA_SLAB_SIZE;
		keg->uk_ppera = howmany(UMA_SLAB_SIZE, PAGE_SIZE);
	}
=======
	alignsize = keg->uk_align + 1;
	format = 0;
	ipers = 0;
>>>>>>> 97c7520e

	/*
	 * Calculate the size of each allocation (rsize) according to
	 * alignment.  If the requested size is smaller than we have
	 * allocation bits for we round it up.
	 */
	rsize = MAX(keg->uk_size, UMA_SLAB_SIZE / SLAB_MAX_SETSIZE);
	rsize = roundup2(rsize, alignsize);

	if ((keg->uk_flags & UMA_ZONE_PCPU) != 0) {
		slabsize = UMA_PCPU_ALLOC_SIZE;
		pages = mp_maxid + 1;
	} else if ((keg->uk_flags & UMA_ZONE_CACHESPREAD) != 0) {
		/*
		 * We want one item to start on every align boundary in a page.
		 * To do this we will span pages.  We will also extend the item
		 * by the size of align if it is an even multiple of align.
		 * Otherwise, it would fall on the same boundary every time.
		 */
		if ((rsize & alignsize) == 0)
			rsize += alignsize;
		slabsize = rsize * (PAGE_SIZE / alignsize);
		slabsize = MIN(slabsize, rsize * SLAB_MAX_SETSIZE);
		slabsize = MIN(slabsize, UMA_CACHESPREAD_MAX_SIZE);
		pages = howmany(slabsize, PAGE_SIZE);
		slabsize = ptoa(pages);
	} else {
		/*
		 * Choose a slab size of as many pages as it takes to represent
		 * a single item.  We will then try to fit as many additional
		 * items into the slab as possible.  At some point, we may want
		 * to increase the slab size for awkward item sizes in order to
		 * increase efficiency.
		 */
		pages = howmany(keg->uk_size, PAGE_SIZE);
		slabsize = ptoa(pages);
	}

	/* Evaluate an inline slab layout. */
	if ((keg->uk_flags & (UMA_ZONE_NOTOUCH | UMA_ZONE_PCPU)) == 0)
		ipers = slab_ipers_hdr(keg->uk_size, rsize, slabsize, true);

	/* TODO: vm_page-embedded slab. */

	/*
	 * We can't do OFFPAGE if we're internal or if we've been
	 * asked to not go to the VM for buckets.  If we do this we
	 * may end up going to the VM  for slabs which we do not
	 * want to do if we're UMA_ZFLAG_CACHEONLY as a result
	 * of UMA_ZONE_VM, which clearly forbids it.
	 */
	if ((keg->uk_flags &
	    (UMA_ZFLAG_INTERNAL | UMA_ZFLAG_CACHEONLY)) != 0) {
		if (ipers == 0) {
			/* We need an extra page for the slab header. */
			pages++;
			slabsize = ptoa(pages);
			ipers = slab_ipers_hdr(keg->uk_size, rsize, slabsize,
			    true);
		}
		goto out;
	}

	/*
	 * See if using an OFFPAGE slab will improve our efficiency.
	 * Only do this if we are below our efficiency threshold.
	 *
	 * XXX We could try growing slabsize to limit max waste as well.
	 * Historically this was not done because the VM could not
	 * efficiently handle contiguous allocations.
	 */
	eff = UMA_FRAC_FIXPT(ipers * rsize, slabsize);
	ipers_offpage = slab_ipers_hdr(keg->uk_size, rsize, slabsize, false);
	eff_offpage = UMA_FRAC_FIXPT(ipers_offpage * rsize,
	    slabsize + slab_sizeof(SLAB_MAX_SETSIZE));
	if (ipers == 0 || (eff < UMA_MIN_EFF && eff < eff_offpage)) {
		CTR5(KTR_UMA, "UMA decided we need offpage slab headers for "
		    "keg: %s(%p), minimum efficiency allowed = %u%%, "
		    "old efficiency = %u%%, offpage efficiency = %u%%\n",
		    keg->uk_name, keg, UMA_FIXPT_PCT(UMA_MIN_EFF),
		    UMA_FIXPT_PCT(eff), UMA_FIXPT_PCT(eff_offpage));
		format = UMA_ZFLAG_OFFPAGE;
		ipers = ipers_offpage;
	}

out:
	/*
	 * How do we find the slab header if it is offpage or if not all item
	 * start addresses are in the same page?  We could solve the latter
	 * case with vaddr alignment, but we don't.
	 */
	if ((format & UMA_ZFLAG_OFFPAGE) != 0 ||
	    (ipers - 1) * rsize >= PAGE_SIZE) {
		if ((keg->uk_flags & UMA_ZONE_NOTPAGE) != 0)
			format |= UMA_ZFLAG_HASH;
		else
			format |= UMA_ZFLAG_VTOSLAB;
	}
	keg->uk_ipers = ipers;
	keg->uk_rsize = rsize;
	keg->uk_flags |= format;
	keg->uk_ppera = pages;
	CTR6(KTR_UMA, "%s: keg=%s, flags=%#x, rsize=%u, ipers=%u, ppera=%u\n",
	    __func__, keg->uk_name, keg->uk_flags, rsize, ipers, pages);
	KASSERT(keg->uk_ipers > 0 && keg->uk_ipers <= SLAB_MAX_SETSIZE,
	    ("%s: keg=%s, flags=0x%b, rsize=%u, ipers=%u, ppera=%u", __func__,
	     keg->uk_name, keg->uk_flags, PRINT_UMA_ZFLAGS, rsize, ipers,
	     pages));
}

/*
 * Keg header ctor.  This initializes all fields, locks, etc.  And inserts
 * the keg onto the global keg list.
 *
 * Arguments/Returns follow uma_ctor specifications
 *	udata  Actually uma_kctor_args
 */
static int
keg_ctor(void *mem, int size, void *udata, int flags)
{
	struct uma_kctor_args *arg = udata;
	uma_keg_t keg = mem;
	uma_zone_t zone;
	int i;

	bzero(keg, size);
	keg->uk_size = arg->size;
	keg->uk_init = arg->uminit;
	keg->uk_fini = arg->fini;
	keg->uk_align = arg->align;
	keg->uk_reserve = 0;
	keg->uk_flags = arg->flags;
	keg->uk_slabzone = NULL;

#ifdef CHERI_PURECAP_KERNEL
	if ((keg->uk_flags & UMA_ZONE_HASH) == 0)
		keg->uk_flags |= UMA_ZONE_VTOSLAB;
#endif

	/*
	 * We use a global round-robin policy by default.  Zones with
	 * UMA_ZONE_FIRSTTOUCH set will use first-touch instead, in which
	 * case the iterator is never run.
	 */
	keg->uk_dr.dr_policy = DOMAINSET_RR();
	keg->uk_dr.dr_iter = 0;

	/*
	 * The master zone is passed to us at keg-creation time.
	 */
	zone = arg->zone;
	keg->uk_name = zone->uz_name;

	if (arg->flags & UMA_ZONE_VM)
		keg->uk_flags |= UMA_ZFLAG_CACHEONLY;

	if (arg->flags & UMA_ZONE_ZINIT)
		keg->uk_init = zero_init;

	if (arg->flags & UMA_ZONE_MALLOC)
		keg->uk_flags |= UMA_ZFLAG_VTOSLAB;

#ifndef SMP
	keg->uk_flags &= ~UMA_ZONE_PCPU;
#endif

	keg_layout(keg);

	/*
	 * Use a first-touch NUMA policy for all kegs that pmap_extract()
	 * will work on with the exception of critical VM structures
	 * necessary for paging.
	 *
	 * Zones may override the default by specifying either.
	 */
#ifdef NUMA
	if ((keg->uk_flags &
	    (UMA_ZFLAG_HASH | UMA_ZONE_VM | UMA_ZONE_ROUNDROBIN)) == 0)
		keg->uk_flags |= UMA_ZONE_FIRSTTOUCH;
	else if ((keg->uk_flags & UMA_ZONE_FIRSTTOUCH) == 0)
		keg->uk_flags |= UMA_ZONE_ROUNDROBIN;
#endif

	if (keg->uk_flags & UMA_ZFLAG_OFFPAGE)
		keg->uk_slabzone = slabzone;

	/*
	 * If we haven't booted yet we need allocations to go through the
	 * startup cache until the vm is ready.
	 */
	if (booted < BOOT_PAGEALLOC)
		keg->uk_allocf = startup_alloc;
#ifdef UMA_MD_SMALL_ALLOC
	else if (keg->uk_ppera == 1)
		keg->uk_allocf = uma_small_alloc;
#endif
	else if (keg->uk_flags & UMA_ZONE_PCPU)
		keg->uk_allocf = pcpu_page_alloc;
	else
		keg->uk_allocf = page_alloc;
#ifdef UMA_MD_SMALL_ALLOC
	if (keg->uk_ppera == 1)
		keg->uk_freef = uma_small_free;
	else
#endif
	if (keg->uk_flags & UMA_ZONE_PCPU)
		keg->uk_freef = pcpu_page_free;
	else
		keg->uk_freef = page_free;

	/*
	 * Initialize keg's locks.
	 */
	for (i = 0; i < vm_ndomains; i++)
		KEG_LOCK_INIT(keg, i, (arg->flags & UMA_ZONE_MTXCLASS));

	/*
	 * If we're putting the slab header in the actual page we need to
	 * figure out where in each page it goes.  See slab_sizeof
	 * definition.
	 */
	if (!(keg->uk_flags & UMA_ZFLAG_OFFPAGE)) {
		size_t shsize;

		shsize = slab_sizeof(keg->uk_ipers);
		keg->uk_pgoff = (PAGE_SIZE * keg->uk_ppera) - shsize;
		/*
		 * The only way the following is possible is if with our
		 * UMA_ALIGN_PTR adjustments we are now bigger than
		 * UMA_SLAB_SIZE.  I haven't checked whether this is
		 * mathematically possible for all cases, so we make
		 * sure here anyway.
		 */
		KASSERT(keg->uk_pgoff + shsize <= PAGE_SIZE * keg->uk_ppera,
		    ("zone %s ipers %d rsize %d size %d slab won't fit",
		    zone->uz_name, keg->uk_ipers, keg->uk_rsize, keg->uk_size));
	}

	if (keg->uk_flags & UMA_ZFLAG_HASH)
		hash_alloc(&keg->uk_hash, 0);

	CTR3(KTR_UMA, "keg_ctor %p zone %s(%p)\n", keg, zone->uz_name, zone);

	LIST_INSERT_HEAD(&keg->uk_zones, zone, uz_link);

	rw_wlock(&uma_rwlock);
	LIST_INSERT_HEAD(&uma_kegs, keg, uk_link);
	rw_wunlock(&uma_rwlock);
	return (0);
}

static void
zone_alloc_counters(uma_zone_t zone, void *unused)
{

	zone->uz_allocs = counter_u64_alloc(M_WAITOK);
	zone->uz_frees = counter_u64_alloc(M_WAITOK);
	zone->uz_fails = counter_u64_alloc(M_WAITOK);
}

static void
zone_alloc_sysctl(uma_zone_t zone, void *unused)
{
	uma_zone_domain_t zdom;
	uma_domain_t dom;
	uma_keg_t keg;
	struct sysctl_oid *oid, *domainoid;
	int domains, i, cnt;
	static const char *nokeg = "cache zone";
	char *c;

	/*
	 * Make a sysctl safe copy of the zone name by removing
	 * any special characters and handling dups by appending
	 * an index.
	 */
	if (zone->uz_namecnt != 0) {
		/* Count the number of decimal digits and '_' separator. */
		for (i = 1, cnt = zone->uz_namecnt; cnt != 0; i++)
			cnt /= 10;
		zone->uz_ctlname = malloc(strlen(zone->uz_name) + i + 1,
		    M_UMA, M_WAITOK);
		sprintf(zone->uz_ctlname, "%s_%d", zone->uz_name,
		    zone->uz_namecnt);
	} else
		zone->uz_ctlname = strdup(zone->uz_name, M_UMA);
	for (c = zone->uz_ctlname; *c != '\0'; c++)
		if (strchr("./\\ -", *c) != NULL)
			*c = '_';

	/*
	 * Basic parameters at the root.
	 */
	zone->uz_oid = SYSCTL_ADD_NODE(NULL, SYSCTL_STATIC_CHILDREN(_vm_uma),
	    OID_AUTO, zone->uz_ctlname, CTLFLAG_RD, NULL, "");
	oid = zone->uz_oid;
	SYSCTL_ADD_U32(NULL, SYSCTL_CHILDREN(oid), OID_AUTO,
	    "size", CTLFLAG_RD, &zone->uz_size, 0, "Allocation size");
	SYSCTL_ADD_PROC(NULL, SYSCTL_CHILDREN(oid), OID_AUTO,
	    "flags", CTLFLAG_RD | CTLTYPE_STRING | CTLFLAG_MPSAFE,
	    zone, 0, sysctl_handle_uma_zone_flags, "A",
	    "Allocator configuration flags");
	SYSCTL_ADD_U16(NULL, SYSCTL_CHILDREN(oid), OID_AUTO,
	    "bucket_size", CTLFLAG_RD, &zone->uz_bucket_size, 0,
	    "Desired per-cpu cache size");
	SYSCTL_ADD_U16(NULL, SYSCTL_CHILDREN(oid), OID_AUTO,
	    "bucket_size_max", CTLFLAG_RD, &zone->uz_bucket_size_max, 0,
	    "Maximum allowed per-cpu cache size");

	/*
	 * keg if present.
	 */
	if ((zone->uz_flags & UMA_ZFLAG_HASH) == 0)
		domains = vm_ndomains;
	else
		domains = 1;
	oid = SYSCTL_ADD_NODE(NULL, SYSCTL_CHILDREN(zone->uz_oid), OID_AUTO,
	    "keg", CTLFLAG_RD, NULL, "");
	keg = zone->uz_keg;
	if ((zone->uz_flags & UMA_ZFLAG_CACHE) == 0) {
		SYSCTL_ADD_CONST_STRING(NULL, SYSCTL_CHILDREN(oid), OID_AUTO,
		    "name", CTLFLAG_RD, keg->uk_name, "Keg name");
		SYSCTL_ADD_U32(NULL, SYSCTL_CHILDREN(oid), OID_AUTO,
		    "rsize", CTLFLAG_RD, &keg->uk_rsize, 0,
		    "Real object size with alignment");
		SYSCTL_ADD_U16(NULL, SYSCTL_CHILDREN(oid), OID_AUTO,
		    "ppera", CTLFLAG_RD, &keg->uk_ppera, 0,
		    "pages per-slab allocation");
		SYSCTL_ADD_U16(NULL, SYSCTL_CHILDREN(oid), OID_AUTO,
		    "ipers", CTLFLAG_RD, &keg->uk_ipers, 0,
		    "items available per-slab");
		SYSCTL_ADD_U32(NULL, SYSCTL_CHILDREN(oid), OID_AUTO,
		    "align", CTLFLAG_RD, &keg->uk_align, 0,
		    "item alignment mask");
		SYSCTL_ADD_PROC(NULL, SYSCTL_CHILDREN(oid), OID_AUTO,
		    "efficiency", CTLFLAG_RD | CTLTYPE_INT | CTLFLAG_MPSAFE,
		    keg, 0, sysctl_handle_uma_slab_efficiency, "I",
		    "Slab utilization (100 - internal fragmentation %)");
		domainoid = SYSCTL_ADD_NODE(NULL, SYSCTL_CHILDREN(oid),
		    OID_AUTO, "domain", CTLFLAG_RD, NULL, "");
		for (i = 0; i < domains; i++) {
			dom = &keg->uk_domain[i];
			oid = SYSCTL_ADD_NODE(NULL, SYSCTL_CHILDREN(domainoid),
			    OID_AUTO, VM_DOMAIN(i)->vmd_name, CTLFLAG_RD,
			    NULL, "");
			SYSCTL_ADD_U32(NULL, SYSCTL_CHILDREN(oid), OID_AUTO,
			    "pages", CTLFLAG_RD, &dom->ud_pages, 0,
			    "Total pages currently allocated from VM");
			SYSCTL_ADD_U32(NULL, SYSCTL_CHILDREN(oid), OID_AUTO,
			    "free", CTLFLAG_RD, &dom->ud_free, 0,
			    "items free in the slab layer");
		}
	} else
		SYSCTL_ADD_CONST_STRING(NULL, SYSCTL_CHILDREN(oid), OID_AUTO,
		    "name", CTLFLAG_RD, nokeg, "Keg name");

	/*
	 * Information about zone limits.
	 */
	oid = SYSCTL_ADD_NODE(NULL, SYSCTL_CHILDREN(zone->uz_oid), OID_AUTO,
	    "limit", CTLFLAG_RD, NULL, "");
	SYSCTL_ADD_PROC(NULL, SYSCTL_CHILDREN(oid), OID_AUTO,
	    "items", CTLFLAG_RD | CTLTYPE_U64 | CTLFLAG_MPSAFE,
	    zone, 0, sysctl_handle_uma_zone_items, "QU",
	    "current number of allocated items if limit is set");
	SYSCTL_ADD_U64(NULL, SYSCTL_CHILDREN(oid), OID_AUTO,
	    "max_items", CTLFLAG_RD, &zone->uz_max_items, 0,
	    "Maximum number of cached items");
	SYSCTL_ADD_U32(NULL, SYSCTL_CHILDREN(oid), OID_AUTO,
	    "sleepers", CTLFLAG_RD, &zone->uz_sleepers, 0,
	    "Number of threads sleeping at limit");
	SYSCTL_ADD_U64(NULL, SYSCTL_CHILDREN(oid), OID_AUTO,
	    "sleeps", CTLFLAG_RD, &zone->uz_sleeps, 0,
	    "Total zone limit sleeps");
	SYSCTL_ADD_U64(NULL, SYSCTL_CHILDREN(oid), OID_AUTO,
	    "bucket_max", CTLFLAG_RD, &zone->uz_bkt_max, 0,
	    "Maximum number of items in the bucket cache");
	SYSCTL_ADD_U64(NULL, SYSCTL_CHILDREN(oid), OID_AUTO,
	    "bucket_cnt", CTLFLAG_RD, &zone->uz_bkt_count, 0,
	    "Number of items in the bucket cache");

	/*
	 * Per-domain zone information.
	 */
	domainoid = SYSCTL_ADD_NODE(NULL, SYSCTL_CHILDREN(zone->uz_oid),
	    OID_AUTO, "domain", CTLFLAG_RD, NULL, "");
	if ((zone->uz_flags & UMA_ZONE_FIRSTTOUCH) == 0)
		domains = 1;
	for (i = 0; i < domains; i++) {
		zdom = &zone->uz_domain[i];
		oid = SYSCTL_ADD_NODE(NULL, SYSCTL_CHILDREN(domainoid),
		    OID_AUTO, VM_DOMAIN(i)->vmd_name, CTLFLAG_RD, NULL, "");
		SYSCTL_ADD_LONG(NULL, SYSCTL_CHILDREN(oid), OID_AUTO,
		    "nitems", CTLFLAG_RD, &zdom->uzd_nitems,
		    "number of items in this domain");
		SYSCTL_ADD_LONG(NULL, SYSCTL_CHILDREN(oid), OID_AUTO,
		    "imax", CTLFLAG_RD, &zdom->uzd_imax,
		    "maximum item count in this period");
		SYSCTL_ADD_LONG(NULL, SYSCTL_CHILDREN(oid), OID_AUTO,
		    "imin", CTLFLAG_RD, &zdom->uzd_imin,
		    "minimum item count in this period");
		SYSCTL_ADD_LONG(NULL, SYSCTL_CHILDREN(oid), OID_AUTO,
		    "wss", CTLFLAG_RD, &zdom->uzd_wss,
		    "Working set size");
	}

	/*
	 * General statistics.
	 */
	oid = SYSCTL_ADD_NODE(NULL, SYSCTL_CHILDREN(zone->uz_oid), OID_AUTO,
	    "stats", CTLFLAG_RD, NULL, "");
	SYSCTL_ADD_PROC(NULL, SYSCTL_CHILDREN(oid), OID_AUTO,
	    "current", CTLFLAG_RD | CTLTYPE_INT | CTLFLAG_MPSAFE,
	    zone, 1, sysctl_handle_uma_zone_cur, "I",
	    "Current number of allocated items");
	SYSCTL_ADD_PROC(NULL, SYSCTL_CHILDREN(oid), OID_AUTO,
	    "allocs", CTLFLAG_RD | CTLTYPE_U64 | CTLFLAG_MPSAFE,
	    zone, 0, sysctl_handle_uma_zone_allocs, "QU",
	    "Total allocation calls");
	SYSCTL_ADD_PROC(NULL, SYSCTL_CHILDREN(oid), OID_AUTO,
	    "frees", CTLFLAG_RD | CTLTYPE_U64 | CTLFLAG_MPSAFE,
	    zone, 0, sysctl_handle_uma_zone_frees, "QU",
	    "Total free calls");
	SYSCTL_ADD_COUNTER_U64(NULL, SYSCTL_CHILDREN(oid), OID_AUTO,
	    "fails", CTLFLAG_RD, &zone->uz_fails,
	    "Number of allocation failures");
	SYSCTL_ADD_U64(NULL, SYSCTL_CHILDREN(oid), OID_AUTO,
	    "xdomain", CTLFLAG_RD, &zone->uz_xdomain, 0,
	    "Free calls from the wrong domain");
}

struct uma_zone_count {
	const char	*name;
	int		count;
};

static void
zone_count(uma_zone_t zone, void *arg)
{
	struct uma_zone_count *cnt;

	cnt = arg;
	/*
	 * Some zones are rapidly created with identical names and
	 * destroyed out of order.  This can lead to gaps in the count.
	 * Use one greater than the maximum observed for this name.
	 */
	if (strcmp(zone->uz_name, cnt->name) == 0)
		cnt->count = MAX(cnt->count,
		    zone->uz_namecnt + 1);
}

static void
zone_update_caches(uma_zone_t zone)
{
	int i;

	for (i = 0; i <= mp_maxid; i++) {
		cache_set_uz_size(&zone->uz_cpu[i], zone->uz_size);
		cache_set_uz_flags(&zone->uz_cpu[i], zone->uz_flags);
	}
}

/*
 * Zone header ctor.  This initializes all fields, locks, etc.
 *
 * Arguments/Returns follow uma_ctor specifications
 *	udata  Actually uma_zctor_args
 */
static int
zone_ctor(void *mem, int size, void *udata, int flags)
{
	struct uma_zone_count cnt;
	struct uma_zctor_args *arg = udata;
	uma_zone_t zone = mem;
	uma_zone_t z;
	uma_keg_t keg;
	int i;

	bzero(zone, size);
	zone->uz_name = arg->name;
	zone->uz_ctor = arg->ctor;
	zone->uz_dtor = arg->dtor;
	zone->uz_init = NULL;
	zone->uz_fini = NULL;
	zone->uz_sleeps = 0;
	zone->uz_xdomain = 0;
	zone->uz_bucket_size = 0;
	zone->uz_bucket_size_min = 0;
	zone->uz_bucket_size_max = BUCKET_MAX;
	zone->uz_flags = 0;
	zone->uz_warning = NULL;
	/* The domain structures follow the cpu structures. */
	zone->uz_domain = (struct uma_zone_domain *)&zone->uz_cpu[mp_ncpus];
	zone->uz_bkt_max = ULONG_MAX;
	timevalclear(&zone->uz_ratecheck);

	/* Count the number of duplicate names. */
	cnt.name = arg->name;
	cnt.count = 0;
	zone_foreach(zone_count, &cnt);
	zone->uz_namecnt = cnt.count;
	ZONE_LOCK_INIT(zone, (arg->flags & UMA_ZONE_MTXCLASS));
	ZONE_CROSS_LOCK_INIT(zone);

	for (i = 0; i < vm_ndomains; i++)
		TAILQ_INIT(&zone->uz_domain[i].uzd_buckets);

#ifdef INVARIANTS
	if (arg->uminit == trash_init && arg->fini == trash_fini)
		zone->uz_flags |= UMA_ZFLAG_TRASH | UMA_ZFLAG_CTORDTOR;
#endif

	/*
	 * This is a pure cache zone, no kegs.
	 */
	if (arg->import) {
<<<<<<< HEAD
		CHERI_VM_ASSERT_VALID(arg->import);
=======
		KASSERT((arg->flags & UMA_ZFLAG_CACHE) != 0,
		    ("zone_ctor: Import specified for non-cache zone."));
>>>>>>> 97c7520e
		if (arg->flags & UMA_ZONE_VM)
			arg->flags |= UMA_ZFLAG_CACHEONLY;
		zone->uz_flags = arg->flags;
		zone->uz_size = arg->size;
		zone->uz_import = arg->import;
		zone->uz_release = arg->release;
		zone->uz_arg = arg->arg;
		rw_wlock(&uma_rwlock);
		LIST_INSERT_HEAD(&uma_cachezones, zone, uz_link);
		rw_wunlock(&uma_rwlock);
		goto out;
	}

	/*
	 * Use the regular zone/keg/slab allocator.
	 */
	zone->uz_import = zone_import;
	zone->uz_release = zone_release;
	zone->uz_arg = zone; 
	keg = arg->keg;

	if (arg->flags & UMA_ZONE_SECONDARY) {
		KASSERT((zone->uz_flags & UMA_ZONE_SECONDARY) == 0,
		    ("Secondary zone requested UMA_ZFLAG_INTERNAL"));
		KASSERT(arg->keg != NULL, ("Secondary zone on zero'd keg"));
		zone->uz_init = arg->uminit;
		zone->uz_fini = arg->fini;
		zone->uz_flags |= UMA_ZONE_SECONDARY;
		rw_wlock(&uma_rwlock);
		ZONE_LOCK(zone);
		LIST_FOREACH(z, &keg->uk_zones, uz_link) {
			if (LIST_NEXT(z, uz_link) == NULL) {
				LIST_INSERT_AFTER(z, zone, uz_link);
				break;
			}
		}
		ZONE_UNLOCK(zone);
		rw_wunlock(&uma_rwlock);
	} else if (keg == NULL) {
		if ((keg = uma_kcreate(zone, arg->size, arg->uminit, arg->fini,
		    arg->align, arg->flags)) == NULL)
			return (ENOMEM);
	} else {
		struct uma_kctor_args karg;
		int error;

		/* We should only be here from uma_startup() */
		karg.size = arg->size;
		karg.uminit = arg->uminit;
		karg.fini = arg->fini;
		karg.align = arg->align;
		karg.flags = arg->flags;
		karg.zone = zone;
		error = keg_ctor(arg->keg, sizeof(struct uma_keg), &karg,
		    flags);
		if (error)
			return (error);
	}

	/* Inherit properties from the keg. */
	zone->uz_keg = keg;
	zone->uz_size = keg->uk_size;
	zone->uz_flags |= (keg->uk_flags &
	    (UMA_ZONE_INHERIT | UMA_ZFLAG_INHERIT));

out:
	if (__predict_true(booted >= BOOT_RUNNING)) {
		zone_alloc_counters(zone, NULL);
		zone_alloc_sysctl(zone, NULL);
	} else {
		zone->uz_allocs = EARLY_COUNTER;
		zone->uz_frees = EARLY_COUNTER;
		zone->uz_fails = EARLY_COUNTER;
	}

	KASSERT((arg->flags & (UMA_ZONE_MAXBUCKET | UMA_ZONE_NOBUCKET)) !=
	    (UMA_ZONE_MAXBUCKET | UMA_ZONE_NOBUCKET),
	    ("Invalid zone flag combination"));
	if (arg->flags & UMA_ZFLAG_INTERNAL)
		zone->uz_bucket_size_max = zone->uz_bucket_size = 0;
	if ((arg->flags & UMA_ZONE_MAXBUCKET) != 0)
		zone->uz_bucket_size = BUCKET_MAX;
	else if ((arg->flags & UMA_ZONE_MINBUCKET) != 0)
		zone->uz_bucket_size_max = zone->uz_bucket_size = BUCKET_MIN;
	else if ((arg->flags & UMA_ZONE_NOBUCKET) != 0)
		zone->uz_bucket_size = 0;
	else
		zone->uz_bucket_size = bucket_select(zone->uz_size);
	zone->uz_bucket_size_min = zone->uz_bucket_size;
	if (zone->uz_dtor != NULL || zone->uz_ctor != NULL)
		zone->uz_flags |= UMA_ZFLAG_CTORDTOR;
	zone_update_caches(zone);

	return (0);
}

/*
 * Keg header dtor.  This frees all data, destroys locks, frees the hash
 * table and removes the keg from the global list.
 *
 * Arguments/Returns follow uma_dtor specifications
 *	udata  unused
 */
static void
keg_dtor(void *arg, int size, void *udata)
{
	uma_keg_t keg;
	uint32_t free, pages;
	int i;

	keg = (uma_keg_t)arg;
	free = pages = 0;
	for (i = 0; i < vm_ndomains; i++) {
		free += keg->uk_domain[i].ud_free;
		pages += keg->uk_domain[i].ud_pages;
		KEG_LOCK_FINI(keg, i);
	}
	if (free != 0)
		printf("Freed UMA keg (%s) was not empty (%u items). "
		    " Lost %u pages of memory.\n",
		    keg->uk_name ? keg->uk_name : "",
		    free, pages);

	hash_free(&keg->uk_hash);
}

/*
 * Zone header dtor.
 *
 * Arguments/Returns follow uma_dtor specifications
 *	udata  unused
 */
static void
zone_dtor(void *arg, int size, void *udata)
{
	uma_zone_t zone;
	uma_keg_t keg;

	zone = (uma_zone_t)arg;

	sysctl_remove_oid(zone->uz_oid, 1, 1);

	if (!(zone->uz_flags & UMA_ZFLAG_INTERNAL))
		cache_drain(zone);

	rw_wlock(&uma_rwlock);
	LIST_REMOVE(zone, uz_link);
	rw_wunlock(&uma_rwlock);
	/*
	 * XXX there are some races here where
	 * the zone can be drained but zone lock
	 * released and then refilled before we
	 * remove it... we dont care for now
	 */
	zone_reclaim(zone, M_WAITOK, true);
	/*
	 * We only destroy kegs from non secondary/non cache zones.
	 */
	if ((zone->uz_flags & (UMA_ZONE_SECONDARY | UMA_ZFLAG_CACHE)) == 0) {
		keg = zone->uz_keg;
		rw_wlock(&uma_rwlock);
		LIST_REMOVE(keg, uk_link);
		rw_wunlock(&uma_rwlock);
		zone_free_item(kegs, keg, NULL, SKIP_NONE);
	}
	counter_u64_free(zone->uz_allocs);
	counter_u64_free(zone->uz_frees);
	counter_u64_free(zone->uz_fails);
	free(zone->uz_ctlname, M_UMA);
	ZONE_LOCK_FINI(zone);
	ZONE_CROSS_LOCK_FINI(zone);
}

/*
 * Traverses every zone in the system and calls a callback
 *
 * Arguments:
 *	zfunc  A pointer to a function which accepts a zone
 *		as an argument.
 *
 * Returns:
 *	Nothing
 */
static void
zone_foreach(void (*zfunc)(uma_zone_t, void *arg), void *arg)
{
	uma_keg_t keg;
	uma_zone_t zone;

	/*
	 * Before BOOT_RUNNING we are guaranteed to be single
	 * threaded, so locking isn't needed. Startup functions
	 * are allowed to use M_WAITOK.
	 */
	if (__predict_true(booted >= BOOT_RUNNING))
		rw_rlock(&uma_rwlock);
	LIST_FOREACH(keg, &uma_kegs, uk_link) {
		LIST_FOREACH(zone, &keg->uk_zones, uz_link)
			zfunc(zone, arg);
	}
	LIST_FOREACH(zone, &uma_cachezones, uz_link)
		zfunc(zone, arg);
	if (__predict_true(booted >= BOOT_RUNNING))
		rw_runlock(&uma_rwlock);
}

/*
 * Count how many pages do we need to bootstrap.  VM supplies
 * its need in early zones in the argument, we add up our zones,
 * which consist of the UMA Slabs, UMA Hash and 9 Bucket zones.  The
 * zone of zones and zone of kegs are accounted separately.
 */
#define	UMA_BOOT_ZONES	11
static int zsize, ksize;
int
uma_startup_count(int vm_zones)
{
	int zones, pages;
	u_int zppera, zipers;
	u_int kppera, kipers;
	size_t space, size;

	ksize = sizeof(struct uma_keg) +
	    (sizeof(struct uma_domain) * vm_ndomains);
	ksize = roundup(ksize, UMA_SUPER_ALIGN);
	zsize = sizeof(struct uma_zone) +
	    (sizeof(struct uma_cache) * (mp_maxid + 1)) +
	    (sizeof(struct uma_zone_domain) * vm_ndomains);
	zsize = roundup(zsize, UMA_SUPER_ALIGN);

	/*
	 * Memory for the zone of kegs and its keg, and for zone
	 * of zones.  Allocated directly in uma_startup().
	 */
	pages = howmany(zsize * 2 + ksize, PAGE_SIZE);

#ifdef	UMA_MD_SMALL_ALLOC
	zones = UMA_BOOT_ZONES;
#else
	zones = UMA_BOOT_ZONES + vm_zones;
	vm_zones = 0;
#endif
	size = slab_sizeof(SLAB_MAX_SETSIZE);
	space = slab_space(SLAB_MAX_SETSIZE);

	/* Memory for the rest of startup zones, UMA and VM, ... */
	if (zsize > space) {
		/* See keg_large_init(). */
<<<<<<< HEAD
		u_int ppera;
		ppera = howmany(roundup2(zsize, UMA_BOOT_ALIGN), PAGE_SIZE);
		if (PAGE_SIZE * ppera - roundup2(zsize, UMA_BOOT_ALIGN) < size)
			ppera++;
		pages += (zones + vm_zones) * ppera;
	} else if (roundup2(zsize, UMA_BOOT_ALIGN) > space)
		/* See keg_small_init() special case for uk_ppera = 1. */
		pages += zones;
	else
		pages += howmany(zones,
		    space / roundup2(zsize, UMA_BOOT_ALIGN));
=======
		zppera = howmany(zsize + slab_sizeof(1), PAGE_SIZE);
		zipers = 1;
		zones += vm_zones;
	} else {
		zppera = 1;
		zipers = space / zsize;
	}
	pages += howmany(zones, zipers) * zppera;
>>>>>>> 97c7520e

	/* ... and their kegs. Note that zone of zones allocates a keg! */
	if (ksize > space) {
		/* See keg_large_init(). */
		kppera = howmany(ksize + slab_sizeof(1), PAGE_SIZE);
		kipers = 1;
	} else {
		kppera = 1;
		kipers = space / ksize;
	}
	pages += howmany(zones + 1, kipers) * kppera;

	/*
	 * Allocate an additional slab for zones and kegs on NUMA
	 * systems.  The round-robin allocation policy will populate at
	 * least one slab per-domain.
	 */
	pages += (vm_ndomains - 1) * (zppera + kppera);

	return (pages);
}

void
uma_startup(void *mem, int npages)
{
	struct uma_zctor_args args;
	uma_keg_t masterkeg;
	uintptr_t m;

#ifdef DIAGNOSTIC
	printf("Entering %s with %d boot pages configured\n", __func__, npages);
#endif

	rw_init(&uma_rwlock, "UMA lock");

	/* Use bootpages memory for the zone of zones and zone of kegs. */
	m = (uintptr_t)mem;
#ifdef CHERI_PURECAP_KERNEL
	uma_bootmem_start = ptr_to_va(mem);
	uma_bootmem_end = uma_bootmem_start + (npages * PAGE_SIZE);
	uma_boot_vtoslab = (uma_slab_t *)m;
	m += sizeof(uma_slab_t) * npages;
	bzero(uma_boot_vtoslab, sizeof(uma_slab_t) * npages);
#endif
	zones = (uma_zone_t)m;
	m += zsize;
	kegs = (uma_zone_t)m;
	m += zsize;
	masterkeg = (uma_keg_t)m;
	m += ksize;
	m = roundup(m, PAGE_SIZE);
	npages -= (ptr_to_va(m) - ptr_to_va(mem)) / PAGE_SIZE;
	mem = (void *)m;

	/* "manually" create the initial zone */
	memset(&args, 0, sizeof(args));
	args.name = "UMA Kegs";
	args.size = ksize;
	args.ctor = keg_ctor;
	args.dtor = keg_dtor;
	args.uminit = zero_init;
	args.fini = NULL;
	args.keg = masterkeg;
	args.align = UMA_SUPER_ALIGN - 1;
	args.flags = UMA_ZFLAG_INTERNAL;
	zone_ctor(kegs, zsize, &args, M_WAITOK);

	bootmem = mem;
	boot_pages = npages;

	args.name = "UMA Zones";
	args.size = zsize;
	args.ctor = zone_ctor;
	args.dtor = zone_dtor;
	args.uminit = zero_init;
	args.fini = NULL;
	args.keg = NULL;
	args.align = UMA_SUPER_ALIGN - 1;
	args.flags = UMA_ZFLAG_INTERNAL;
	zone_ctor(zones, zsize, &args, M_WAITOK);

	/* Now make a zone for slab headers */
	slabzone = uma_zcreate("UMA Slabs", sizeof(struct uma_hash_slab),
	    NULL, NULL, NULL, NULL, UMA_ALIGN_PTR, UMA_ZFLAG_INTERNAL);

	hashzone = uma_zcreate("UMA Hash",
	    sizeof(struct slabhead *) * UMA_HASH_SIZE_INIT,
	    NULL, NULL, NULL, NULL, UMA_ALIGN_PTR, UMA_ZFLAG_INTERNAL);

	booted = BOOT_STRAPPED;
}

void
uma_startup1(void)
{

#ifdef DIAGNOSTIC
	printf("Entering %s with %d boot pages left\n", __func__, boot_pages);
#endif
	booted = BOOT_PAGEALLOC;
}

void
uma_startup2(void)
{

#ifdef DIAGNOSTIC
	printf("Entering %s with %d boot pages left\n", __func__, boot_pages);
#endif
	sx_init(&uma_reclaim_lock, "umareclaim");
	bucket_init();
	booted = BOOT_BUCKETS;
	bucket_enable();
}

static void
uma_startup3(void)
{

#ifdef INVARIANTS
	TUNABLE_INT_FETCH("vm.debug.divisor", &dbg_divisor);
	uma_dbg_cnt = counter_u64_alloc(M_WAITOK);
	uma_skip_cnt = counter_u64_alloc(M_WAITOK);
#endif
	zone_foreach(zone_alloc_counters, NULL);
	zone_foreach(zone_alloc_sysctl, NULL);
	callout_init(&uma_callout, 1);
	callout_reset(&uma_callout, UMA_TIMEOUT * hz, uma_timeout, NULL);
	booted = BOOT_RUNNING;

	EVENTHANDLER_REGISTER(shutdown_post_sync, uma_shutdown, NULL,
	    EVENTHANDLER_PRI_FIRST);
}

static void
uma_shutdown(void)
{

	booted = BOOT_SHUTDOWN;
}

static uma_keg_t
uma_kcreate(uma_zone_t zone, size_t size, uma_init uminit, uma_fini fini,
		int align, uint32_t flags)
{
	struct uma_kctor_args args;

	args.size = size;
	args.uminit = uminit;
	args.fini = fini;
	args.align = (align == UMA_ALIGN_CACHE) ? uma_align_cache : align;
	args.flags = flags;
	args.zone = zone;
	return (zone_alloc_item(kegs, &args, UMA_ANYDOMAIN, M_WAITOK));
}

/* Public functions */
/* See uma.h */
void
uma_set_align(int align)
{

	if (align != UMA_ALIGN_CACHE)
		uma_align_cache = align;
}

/* See uma.h */
uma_zone_t
uma_zcreate(const char *name, size_t size, uma_ctor ctor, uma_dtor dtor,
		uma_init uminit, uma_fini fini, int align, uint32_t flags)

{
	struct uma_zctor_args args;
	uma_zone_t res;
	bool locked;

	KASSERT(powerof2(align + 1), ("invalid zone alignment %d for \"%s\"",
	    align, name));

	/* This stuff is essential for the zone ctor */
	memset(&args, 0, sizeof(args));
	args.name = name;
	args.size = size;
	args.ctor = ctor;
	args.dtor = dtor;
	args.uminit = uminit;
	args.fini = fini;
#ifdef  INVARIANTS
	/*
	 * Inject procedures which check for memory use after free if we are
	 * allowed to scramble the memory while it is not allocated.  This
	 * requires that: UMA is actually able to access the memory, no init
	 * or fini procedures, no dependency on the initial value of the
	 * memory, and no (legitimate) use of the memory after free.  Note,
	 * the ctor and dtor do not need to be empty.
	 */
	if ((!(flags & (UMA_ZONE_ZINIT | UMA_ZONE_NOTOUCH |
	    UMA_ZONE_NOFREE))) && uminit == NULL && fini == NULL) {
		args.uminit = trash_init;
		args.fini = trash_fini;
	}
#endif
	args.align = align;
	args.flags = flags;
	args.keg = NULL;

	if (booted < BOOT_BUCKETS) {
		locked = false;
	} else {
		sx_slock(&uma_reclaim_lock);
		locked = true;
	}
	res = zone_alloc_item(zones, &args, UMA_ANYDOMAIN, M_WAITOK);
	if (locked)
		sx_sunlock(&uma_reclaim_lock);
	return (res);
}

/* See uma.h */
uma_zone_t
uma_zsecond_create(char *name, uma_ctor ctor, uma_dtor dtor,
		    uma_init zinit, uma_fini zfini, uma_zone_t master)
{
	struct uma_zctor_args args;
	uma_keg_t keg;
	uma_zone_t res;
	bool locked;

	keg = master->uz_keg;
	memset(&args, 0, sizeof(args));
	args.name = name;
	args.size = keg->uk_size;
	args.ctor = ctor;
	args.dtor = dtor;
	args.uminit = zinit;
	args.fini = zfini;
	args.align = keg->uk_align;
	args.flags = keg->uk_flags | UMA_ZONE_SECONDARY;
	args.keg = keg;

	if (booted < BOOT_BUCKETS) {
		locked = false;
	} else {
		sx_slock(&uma_reclaim_lock);
		locked = true;
	}
	/* XXX Attaches only one keg of potentially many. */
	res = zone_alloc_item(zones, &args, UMA_ANYDOMAIN, M_WAITOK);
	if (locked)
		sx_sunlock(&uma_reclaim_lock);
	return (res);
}

/* See uma.h */
uma_zone_t
uma_zcache_create(char *name, int size, uma_ctor ctor, uma_dtor dtor,
		    uma_init zinit, uma_fini zfini, uma_import zimport,
		    uma_release zrelease, void *arg, int flags)
{
	struct uma_zctor_args args;

	memset(&args, 0, sizeof(args));
	args.name = name;
	args.size = size;
	args.ctor = ctor;
	args.dtor = dtor;
	args.uminit = zinit;
	args.fini = zfini;
	args.import = zimport;
	args.release = zrelease;
	args.arg = arg;
	args.align = 0;
	args.flags = flags | UMA_ZFLAG_CACHE;

	return (zone_alloc_item(zones, &args, UMA_ANYDOMAIN, M_WAITOK));
}

/* See uma.h */
void
uma_zdestroy(uma_zone_t zone)
{

	/*
	 * Large slabs are expensive to reclaim, so don't bother doing
	 * unnecessary work if we're shutting down.
	 */
	if (booted == BOOT_SHUTDOWN &&
	    zone->uz_fini == NULL && zone->uz_release == zone_release)
		return;
	sx_slock(&uma_reclaim_lock);
	zone_free_item(zones, zone, NULL, SKIP_NONE);
	sx_sunlock(&uma_reclaim_lock);
}

void
uma_zwait(uma_zone_t zone)
{
	void *item;

	item = uma_zalloc_arg(zone, NULL, M_WAITOK);
	uma_zfree(zone, item);
}

void *
uma_zalloc_pcpu_arg(uma_zone_t zone, void *udata, int flags)
{
	void *item;
#ifdef SMP
	int i;

	MPASS(zone->uz_flags & UMA_ZONE_PCPU);
#endif
	item = uma_zalloc_arg(zone, udata, flags & ~M_ZERO);
	if (item != NULL && (flags & M_ZERO)) {
#ifdef SMP
		for (i = 0; i <= mp_maxid; i++)
			bzero(zpcpu_get_cpu(item, i), zone->uz_size);
#else
		bzero(item, zone->uz_size);
#endif
	}
	return (item);
}

/*
 * A stub while both regular and pcpu cases are identical.
 */
void
uma_zfree_pcpu_arg(uma_zone_t zone, void *item, void *udata)
{

#ifdef SMP
	MPASS(zone->uz_flags & UMA_ZONE_PCPU);
#endif
	uma_zfree_arg(zone, item, udata);
}

#ifdef INVARIANTS
#define	UMA_ALWAYS_CTORDTOR	1
#else
#define	UMA_ALWAYS_CTORDTOR	0
#endif

static void *
item_ctor(uma_zone_t zone, int size, void *udata, int flags, void *item)
{
#ifdef INVARIANTS
	bool skipdbg;

	skipdbg = uma_dbg_zskip(zone, item);
	if (!skipdbg && (zone->uz_flags & UMA_ZFLAG_TRASH) != 0 &&
	    zone->uz_ctor != trash_ctor)
		trash_ctor(item, size, udata, flags);
#endif
	if (__predict_false(zone->uz_ctor != NULL) &&
	    zone->uz_ctor(item, size, udata, flags) != 0) {
		counter_u64_add(zone->uz_fails, 1);
		zone_free_item(zone, item, udata, SKIP_DTOR | SKIP_CNT);
		return (NULL);
	}
#ifdef INVARIANTS
	if (!skipdbg)
		uma_dbg_alloc(zone, NULL, item);
#endif
	if (flags & M_ZERO)
		bzero(item, size);

	return (item);
}

static inline void
item_dtor(uma_zone_t zone, void *item, int size, void *udata,
    enum zfreeskip skip)
{
#ifdef INVARIANTS
	bool skipdbg;

	skipdbg = uma_dbg_zskip(zone, item);
	if (skip == SKIP_NONE && !skipdbg) {
		if ((zone->uz_flags & UMA_ZONE_MALLOC) != 0)
			uma_dbg_free(zone, udata, item);
		else
			uma_dbg_free(zone, NULL, item);
	}
#endif
	if (__predict_true(skip < SKIP_DTOR)) {
		if (zone->uz_dtor != NULL)
			zone->uz_dtor(item, size, udata);
#ifdef INVARIANTS
		if (!skipdbg && (zone->uz_flags & UMA_ZFLAG_TRASH) != 0 &&
		    zone->uz_dtor != trash_dtor)
			trash_dtor(item, size, udata);
#endif
	}
}

/* See uma.h */
void *
uma_zalloc_arg(uma_zone_t zone, void *udata, int flags)
{
	uma_cache_bucket_t bucket;
	uma_cache_t cache;
	void *item;
	int domain, size, uz_flags;

	/* Enable entropy collection for RANDOM_ENABLE_UMA kernel option */
	random_harvest_fast_uma(&zone, sizeof(zone), RANDOM_UMA);

	/* This is the fast path allocation */
	CTR4(KTR_UMA, "uma_zalloc_arg thread %x zone %s(%p) flags %d",
	    curthread, zone->uz_name, zone, flags);

#ifdef WITNESS
	if (flags & M_WAITOK) {
		WITNESS_WARN(WARN_GIANTOK | WARN_SLEEPOK, NULL,
		    "uma_zalloc_arg: zone \"%s\"", zone->uz_name);
	}
#endif

#ifdef INVARIANTS
	KASSERT((flags & M_EXEC) == 0, ("uma_zalloc_arg: called with M_EXEC"));
	KASSERT(curthread->td_critnest == 0 || SCHEDULER_STOPPED(),
	    ("uma_zalloc_arg: called with spinlock or critical section held"));
	if (zone->uz_flags & UMA_ZONE_PCPU)
		KASSERT((flags & M_ZERO) == 0, ("allocating from a pcpu zone "
		    "with M_ZERO passed"));
#endif

#ifdef DEBUG_MEMGUARD
	if (memguard_cmp_zone(zone)) {
		item = memguard_alloc(zone->uz_size, flags);
		if (item != NULL) {
			if (zone->uz_init != NULL &&
			    zone->uz_init(item, zone->uz_size, flags) != 0)
				return (NULL);
			if (zone->uz_ctor != NULL &&
			    zone->uz_ctor(item, zone->uz_size, udata,
			    flags) != 0) {
				counter_u64_add(zone->uz_fails, 1);
			    	zone->uz_fini(item, zone->uz_size);
				return (NULL);
			}
			return (item);
		}
		/* This is unfortunate but should not be fatal. */
	}
#endif
	/*
	 * If possible, allocate from the per-CPU cache.  There are two
	 * requirements for safe access to the per-CPU cache: (1) the thread
	 * accessing the cache must not be preempted or yield during access,
	 * and (2) the thread must not migrate CPUs without switching which
	 * cache it accesses.  We rely on a critical section to prevent
	 * preemption and migration.  We release the critical section in
	 * order to acquire the zone mutex if we are unable to allocate from
	 * the current cache; when we re-acquire the critical section, we
	 * must detect and handle migration if it has occurred.
	 */
	critical_enter();
	do {
		cache = &zone->uz_cpu[curcpu];
		bucket = &cache->uc_allocbucket;
		size = cache_uz_size(cache);
		uz_flags = cache_uz_flags(cache);
		if (__predict_true(bucket->ucb_cnt != 0)) {
			item = cache_bucket_pop(cache, bucket);
			critical_exit();
			if (__predict_false((uz_flags & UMA_ZFLAG_CTORDTOR) != 0 ||
			    UMA_ALWAYS_CTORDTOR))
				return (item_ctor(zone, size, udata, flags, item));
			if (flags & M_ZERO)
				bzero(item, size);
			return (item);
		}
	} while (cache_alloc(zone, cache, udata, flags));
	critical_exit();

	/*
	 * We can not get a bucket so try to return a single item.
	 */
	if (uz_flags & UMA_ZONE_FIRSTTOUCH)
		domain = PCPU_GET(domain);
	else
		domain = UMA_ANYDOMAIN;
	return (zone_alloc_item(zone, udata, domain, flags));
}

/*
 * Replenish an alloc bucket and possibly restore an old one.  Called in
 * a critical section.  Returns in a critical section.
 *
 * A false return value indicates an allocation failure.
 * A true return value indicates success and the caller should retry.
 */
static __noinline bool
cache_alloc(uma_zone_t zone, uma_cache_t cache, void *udata, int flags)
{
	uma_zone_domain_t zdom;
	uma_bucket_t bucket;
	int domain;
	bool lockfail;

	CRITICAL_ASSERT(curthread);

	/*
	 * If we have run out of items in our alloc bucket see
	 * if we can switch with the free bucket.
	 */
	if (cache->uc_freebucket.ucb_cnt != 0) {
		cache_bucket_swap(&cache->uc_freebucket, &cache->uc_allocbucket);
		return (true);
	}

	/*
	 * Discard any empty allocation bucket while we hold no locks.
	 */
	bucket = cache_bucket_unload_alloc(cache);
	critical_exit();
	if (bucket != NULL)
		bucket_free(zone, bucket, udata);

	/* Short-circuit for zones without buckets and low memory. */
	if (zone->uz_bucket_size == 0 || bucketdisable) {
		critical_enter();
		return (false);
	}

	/*
	 * Attempt to retrieve the item from the per-CPU cache has failed, so
	 * we must go back to the zone.  This requires the zone lock, so we
	 * must drop the critical section, then re-acquire it when we go back
	 * to the cache.  Since the critical section is released, we may be
	 * preempted or migrate.  As such, make sure not to maintain any
	 * thread-local state specific to the cache from prior to releasing
	 * the critical section.
	 */
	lockfail = 0;
	if (ZONE_TRYLOCK(zone) == 0) {
		/* Record contention to size the buckets. */
		ZONE_LOCK(zone);
		lockfail = 1;
	}

	/* See if we lost the race to fill the cache. */
	critical_enter();
	cache = &zone->uz_cpu[curcpu];
	if (cache->uc_allocbucket.ucb_bucket != NULL) {
		ZONE_UNLOCK(zone);
		return (true);
	}

	/*
	 * Check the zone's cache of buckets.
	 */
	if (zone->uz_flags & UMA_ZONE_FIRSTTOUCH) {
		domain = PCPU_GET(domain);
		zdom = &zone->uz_domain[domain];
	} else {
		domain = UMA_ANYDOMAIN;
		zdom = &zone->uz_domain[0];
	}

	if ((bucket = zone_fetch_bucket(zone, zdom)) != NULL) {
		ZONE_UNLOCK(zone);
		KASSERT(bucket->ub_cnt != 0,
		    ("uma_zalloc_arg: Returning an empty bucket."));
		cache_bucket_load_alloc(cache, bucket);
		return (true);
	}
	/* We are no longer associated with this CPU. */
	critical_exit();

	/*
	 * We bump the uz count when the cache size is insufficient to
	 * handle the working set.
	 */
	if (lockfail && zone->uz_bucket_size < zone->uz_bucket_size_max)
		zone->uz_bucket_size++;
	ZONE_UNLOCK(zone);

	/*
	 * Fill a bucket and attempt to use it as the alloc bucket.
	 */
	bucket = zone_alloc_bucket(zone, udata, domain, flags);
	CTR3(KTR_UMA, "uma_zalloc: zone %s(%p) bucket zone returned %p",
	    zone->uz_name, zone, bucket);
	if (bucket == NULL) {
		critical_enter();
		return (false);
	}

	/*
	 * See if we lost the race or were migrated.  Cache the
	 * initialized bucket to make this less likely or claim
	 * the memory directly.
	 */
	ZONE_LOCK(zone);
	critical_enter();
	cache = &zone->uz_cpu[curcpu];
	if (cache->uc_allocbucket.ucb_bucket == NULL &&
	    ((zone->uz_flags & UMA_ZONE_FIRSTTOUCH) == 0 ||
	    domain == PCPU_GET(domain))) {
		cache_bucket_load_alloc(cache, bucket);
		zdom->uzd_imax += bucket->ub_cnt;
	} else if (zone->uz_bkt_count >= zone->uz_bkt_max) {
		critical_exit();
		ZONE_UNLOCK(zone);
		bucket_drain(zone, bucket);
		bucket_free(zone, bucket, udata);
		critical_enter();
		return (true);
	} else
		zone_put_bucket(zone, zdom, bucket, false);
	ZONE_UNLOCK(zone);
	return (true);
}

void *
uma_zalloc_domain(uma_zone_t zone, void *udata, int domain, int flags)
{

	/* Enable entropy collection for RANDOM_ENABLE_UMA kernel option */
	random_harvest_fast_uma(&zone, sizeof(zone), RANDOM_UMA);

	/* This is the fast path allocation */
	CTR5(KTR_UMA,
	    "uma_zalloc_domain thread %x zone %s(%p) domain %d flags %d",
	    curthread, zone->uz_name, zone, domain, flags);

	if (flags & M_WAITOK) {
		WITNESS_WARN(WARN_GIANTOK | WARN_SLEEPOK, NULL,
		    "uma_zalloc_domain: zone \"%s\"", zone->uz_name);
	}
	KASSERT(curthread->td_critnest == 0 || SCHEDULER_STOPPED(),
	    ("uma_zalloc_domain: called with spinlock or critical section held"));

	return (zone_alloc_item(zone, udata, domain, flags));
}

/*
 * Find a slab with some space.  Prefer slabs that are partially used over those
 * that are totally full.  This helps to reduce fragmentation.
 *
 * If 'rr' is 1, search all domains starting from 'domain'.  Otherwise check
 * only 'domain'.
 */
static uma_slab_t
keg_first_slab(uma_keg_t keg, int domain, bool rr)
{
	uma_domain_t dom;
	uma_slab_t slab;
	int start;

	KASSERT(domain >= 0 && domain < vm_ndomains,
	    ("keg_first_slab: domain %d out of range", domain));
	KEG_LOCK_ASSERT(keg, domain);

	slab = NULL;
	start = domain;
	do {
		dom = &keg->uk_domain[domain];
		if (!LIST_EMPTY(&dom->ud_part_slab))
			return (LIST_FIRST(&dom->ud_part_slab));
		if (!LIST_EMPTY(&dom->ud_free_slab)) {
			slab = LIST_FIRST(&dom->ud_free_slab);
			LIST_REMOVE(slab, us_link);
			LIST_INSERT_HEAD(&dom->ud_part_slab, slab, us_link);
			return (slab);
		}
		if (rr)
			domain = (domain + 1) % vm_ndomains;
	} while (domain != start);

	return (NULL);
}

/*
 * Fetch an existing slab from a free or partial list.  Returns with the
 * keg domain lock held if a slab was found or unlocked if not.
 */
static uma_slab_t
keg_fetch_free_slab(uma_keg_t keg, int domain, bool rr, int flags)
{
	uma_slab_t slab;
	uint32_t reserve;

	/* HASH has a single free list. */
	if ((keg->uk_flags & UMA_ZFLAG_HASH) != 0)
		domain = 0;

	KEG_LOCK(keg, domain);
	reserve = (flags & M_USE_RESERVE) != 0 ? 0 : keg->uk_reserve;
	if (keg->uk_domain[domain].ud_free <= reserve ||
	    (slab = keg_first_slab(keg, domain, rr)) == NULL) {
		KEG_UNLOCK(keg, domain);
		return (NULL);
	}
	return (slab);
}

static uma_slab_t
keg_fetch_slab(uma_keg_t keg, uma_zone_t zone, int rdomain, const int flags)
{
	struct vm_domainset_iter di;
	uma_slab_t slab;
	int aflags, domain;
	bool rr;

restart:
	/*
	 * Use the keg's policy if upper layers haven't already specified a
	 * domain (as happens with first-touch zones).
	 *
	 * To avoid races we run the iterator with the keg lock held, but that
	 * means that we cannot allow the vm_domainset layer to sleep.  Thus,
	 * clear M_WAITOK and handle low memory conditions locally.
	 */
	rr = rdomain == UMA_ANYDOMAIN;
	if (rr) {
		aflags = (flags & ~M_WAITOK) | M_NOWAIT;
		vm_domainset_iter_policy_ref_init(&di, &keg->uk_dr, &domain,
		    &aflags);
	} else {
		aflags = flags;
		domain = rdomain;
	}

	for (;;) {
		slab = keg_fetch_free_slab(keg, domain, rr, flags);
		if (slab != NULL)
			return (slab);

		/*
		 * M_NOVM means don't ask at all!
		 */
		if (flags & M_NOVM)
			break;

		slab = keg_alloc_slab(keg, zone, domain, flags, aflags);
		if (slab != NULL)
			return (slab);
		if (!rr && (flags & M_WAITOK) == 0)
			break;
		if (rr && vm_domainset_iter_policy(&di, &domain) != 0) {
			if ((flags & M_WAITOK) != 0) {
				vm_wait_doms(&keg->uk_dr.dr_policy->ds_mask);
				goto restart;
			}
			break;
		}
	}

	/*
	 * We might not have been able to get a slab but another cpu
	 * could have while we were unlocked.  Check again before we
	 * fail.
	 */
	if ((slab = keg_fetch_free_slab(keg, domain, rr, flags)) != NULL)
		return (slab);

	return (NULL);
}

static void *
slab_alloc_item(uma_keg_t keg, uma_slab_t slab)
{
	uma_domain_t dom;
	void *item;
	uint8_t freei;

	KEG_LOCK_ASSERT(keg, slab->us_domain);

	dom = &keg->uk_domain[slab->us_domain];
	freei = BIT_FFS(keg->uk_ipers, &slab->us_free) - 1;
	BIT_CLR(keg->uk_ipers, freei, &slab->us_free);
	item = slab_item(slab, keg, freei);
	slab->us_freecount--;
	dom->ud_free--;

	/* Move this slab to the full list */
	if (slab->us_freecount == 0) {
		LIST_REMOVE(slab, us_link);
		LIST_INSERT_HEAD(&dom->ud_full_slab, slab, us_link);
	}

	return (item);
}

static int
zone_import(void *arg, void **bucket, int max, int domain, int flags)
{
	uma_domain_t dom;
	uma_zone_t zone;
	uma_slab_t slab;
	uma_keg_t keg;
#ifdef NUMA
	int stripe;
#endif
	int i;

	zone = arg;
	slab = NULL;
	keg = zone->uz_keg;
	/* Try to keep the buckets totally full */
	for (i = 0; i < max; ) {
		if ((slab = keg_fetch_slab(keg, zone, domain, flags)) == NULL)
			break;
#ifdef NUMA
		stripe = howmany(max, vm_ndomains);
#endif
<<<<<<< HEAD
		while (slab->us_freecount && i < max) {
=======
		dom = &keg->uk_domain[slab->us_domain];
		while (slab->us_freecount && i < max) { 
>>>>>>> 97c7520e
			bucket[i++] = slab_alloc_item(keg, slab);
			if (dom->ud_free <= keg->uk_reserve)
				break;
#ifdef NUMA
			/*
			 * If the zone is striped we pick a new slab for every
			 * N allocations.  Eliminating this conditional will
			 * instead pick a new domain for each bucket rather
			 * than stripe within each bucket.  The current option
			 * produces more fragmentation and requires more cpu
			 * time but yields better distribution.
			 */
			if ((zone->uz_flags & UMA_ZONE_ROUNDROBIN) != 0 &&
			    vm_ndomains > 1 && --stripe == 0)
				break;
#endif
		}
		KEG_UNLOCK(keg, slab->us_domain);
		/* Don't block if we allocated any successfully. */
		flags &= ~M_WAITOK;
		flags |= M_NOWAIT;
	}

	return i;
}

static int
zone_alloc_limit_hard(uma_zone_t zone, int count, int flags)
{
	uint64_t old, new, total, max;

	/*
	 * The hard case.  We're going to sleep because there were existing
	 * sleepers or because we ran out of items.  This routine enforces
	 * fairness by keeping fifo order.
	 *
	 * First release our ill gotten gains and make some noise.
	 */
	for (;;) {
		zone_free_limit(zone, count);
		zone_log_warning(zone);
		zone_maxaction(zone);
		if (flags & M_NOWAIT)
			return (0);

		/*
		 * We need to allocate an item or set ourself as a sleeper
		 * while the sleepq lock is held to avoid wakeup races.  This
		 * is essentially a home rolled semaphore.
		 */
		sleepq_lock(&zone->uz_max_items);
		old = zone->uz_items;
		do {
			MPASS(UZ_ITEMS_SLEEPERS(old) < UZ_ITEMS_SLEEPERS_MAX);
			/* Cache the max since we will evaluate twice. */
			max = zone->uz_max_items;
			if (UZ_ITEMS_SLEEPERS(old) != 0 ||
			    UZ_ITEMS_COUNT(old) >= max)
				new = old + UZ_ITEMS_SLEEPER;
			else
				new = old + MIN(count, max - old);
		} while (atomic_fcmpset_64(&zone->uz_items, &old, new) == 0);

		/* We may have successfully allocated under the sleepq lock. */
		if (UZ_ITEMS_SLEEPERS(new) == 0) {
			sleepq_release(&zone->uz_max_items);
			return (new - old);
		}

		/*
		 * This is in a different cacheline from uz_items so that we
		 * don't constantly invalidate the fastpath cacheline when we
		 * adjust item counts.  This could be limited to toggling on
		 * transitions.
		 */
		atomic_add_32(&zone->uz_sleepers, 1);
		atomic_add_64(&zone->uz_sleeps, 1);

		/*
		 * We have added ourselves as a sleeper.  The sleepq lock
		 * protects us from wakeup races.  Sleep now and then retry.
		 */
		sleepq_add(&zone->uz_max_items, NULL, "zonelimit", 0, 0);
		sleepq_wait(&zone->uz_max_items, PVM);

		/*
		 * After wakeup, remove ourselves as a sleeper and try
		 * again.  We no longer have the sleepq lock for protection.
		 *
		 * Subract ourselves as a sleeper while attempting to add
		 * our count.
		 */
		atomic_subtract_32(&zone->uz_sleepers, 1);
		old = atomic_fetchadd_64(&zone->uz_items,
		    -(UZ_ITEMS_SLEEPER - count));
		/* We're no longer a sleeper. */
		old -= UZ_ITEMS_SLEEPER;

		/*
		 * If we're still at the limit, restart.  Notably do not
		 * block on other sleepers.  Cache the max value to protect
		 * against changes via sysctl.
		 */
		total = UZ_ITEMS_COUNT(old);
		max = zone->uz_max_items;
		if (total >= max)
			continue;
		/* Truncate if necessary, otherwise wake other sleepers. */
		if (total + count > max) {
			zone_free_limit(zone, total + count - max);
			count = max - total;
		} else if (total + count < max && UZ_ITEMS_SLEEPERS(old) != 0)
			wakeup_one(&zone->uz_max_items);

		return (count);
	}
}

/*
 * Allocate 'count' items from our max_items limit.  Returns the number
 * available.  If M_NOWAIT is not specified it will sleep until at least
 * one item can be allocated.
 */
static int
zone_alloc_limit(uma_zone_t zone, int count, int flags)
{
	uint64_t old;
	uint64_t max;

	max = zone->uz_max_items;
	MPASS(max > 0);

	/*
	 * We expect normal allocations to succeed with a simple
	 * fetchadd.
	 */
	old = atomic_fetchadd_64(&zone->uz_items, count);
	if (__predict_true(old + count <= max))
		return (count);

	/*
	 * If we had some items and no sleepers just return the
	 * truncated value.  We have to release the excess space
	 * though because that may wake sleepers who weren't woken
	 * because we were temporarily over the limit.
	 */
	if (old < max) {
		zone_free_limit(zone, (old + count) - max);
		return (max - old);
	}
	return (zone_alloc_limit_hard(zone, count, flags));
}

/*
 * Free a number of items back to the limit.
 */
static void
zone_free_limit(uma_zone_t zone, int count)
{
	uint64_t old;

	MPASS(count > 0);

	/*
	 * In the common case we either have no sleepers or
	 * are still over the limit and can just return.
	 */
	old = atomic_fetchadd_64(&zone->uz_items, -count);
	if (__predict_true(UZ_ITEMS_SLEEPERS(old) == 0 ||
	   UZ_ITEMS_COUNT(old) - count >= zone->uz_max_items))
		return;

	/*
	 * Moderate the rate of wakeups.  Sleepers will continue
	 * to generate wakeups if necessary.
	 */
	wakeup_one(&zone->uz_max_items);
}

static uma_bucket_t
zone_alloc_bucket(uma_zone_t zone, void *udata, int domain, int flags)
{
	uma_bucket_t bucket;
	int maxbucket, cnt;

	CTR1(KTR_UMA, "zone_alloc:_bucket domain %d)", domain);

	/* Avoid allocs targeting empty domains. */
	if (domain != UMA_ANYDOMAIN && VM_DOMAIN_EMPTY(domain))
		domain = UMA_ANYDOMAIN;

	if (zone->uz_max_items > 0)
		maxbucket = zone_alloc_limit(zone, zone->uz_bucket_size,
		    M_NOWAIT);
	else
		maxbucket = zone->uz_bucket_size;
	if (maxbucket == 0)
		return (false);

	/* Don't wait for buckets, preserve caller's NOVM setting. */
	bucket = bucket_alloc(zone, udata, M_NOWAIT | (flags & M_NOVM));
	if (bucket == NULL) {
		cnt = 0;
		goto out;
	}

	bucket->ub_cnt = zone->uz_import(zone->uz_arg, bucket->ub_bucket,
	    MIN(maxbucket, bucket->ub_entries), domain, flags);

	/*
	 * Initialize the memory if necessary.
	 */
	if (bucket->ub_cnt != 0 && zone->uz_init != NULL) {
		int i;

		for (i = 0; i < bucket->ub_cnt; i++)
			if (zone->uz_init(bucket->ub_bucket[i], zone->uz_size,
			    flags) != 0)
				break;
		/*
		 * If we couldn't initialize the whole bucket, put the
		 * rest back onto the freelist.
		 */
		if (i != bucket->ub_cnt) {
			zone->uz_release(zone->uz_arg, &bucket->ub_bucket[i],
			    bucket->ub_cnt - i);
#ifdef INVARIANTS
			bzero(&bucket->ub_bucket[i],
			    sizeof(void *) * (bucket->ub_cnt - i));
#endif
			bucket->ub_cnt = i;
		}
	}

	cnt = bucket->ub_cnt;
	if (bucket->ub_cnt == 0) {
		bucket_free(zone, bucket, udata);
		counter_u64_add(zone->uz_fails, 1);
		bucket = NULL;
	}
out:
	if (zone->uz_max_items > 0 && cnt < maxbucket)
		zone_free_limit(zone, maxbucket - cnt);

	return (bucket);
}

/*
 * Allocates a single item from a zone.
 *
 * Arguments
 *	zone   The zone to alloc for.
 *	udata  The data to be passed to the constructor.
 *	domain The domain to allocate from or UMA_ANYDOMAIN.
 *	flags  M_WAITOK, M_NOWAIT, M_ZERO.
 *
 * Returns
 *	NULL if there is no memory and M_NOWAIT is set
 *	An item if successful
 */

static void *
zone_alloc_item(uma_zone_t zone, void *udata, int domain, int flags)
{
	void *item;

	if (zone->uz_max_items > 0 && zone_alloc_limit(zone, 1, flags) == 0)
		return (NULL);

	/* Avoid allocs targeting empty domains. */
	if (domain != UMA_ANYDOMAIN && VM_DOMAIN_EMPTY(domain))
		domain = UMA_ANYDOMAIN;

	if (zone->uz_import(zone->uz_arg, &item, 1, domain, flags) != 1)
		goto fail_cnt;
	item = cheri_bound(item, zone->uz_size);

	/*
	 * We have to call both the zone's init (not the keg's init)
	 * and the zone's ctor.  This is because the item is going from
	 * a keg slab directly to the user, and the user is expecting it
	 * to be both zone-init'd as well as zone-ctor'd.
	 */
	if (zone->uz_init != NULL) {
		if (zone->uz_init(item, zone->uz_size, flags) != 0) {
			zone_free_item(zone, item, udata, SKIP_FINI | SKIP_CNT);
			goto fail_cnt;
		}
	}
	item = item_ctor(zone, zone->uz_size, udata, flags, item);
	if (item == NULL)
		goto fail;

	counter_u64_add(zone->uz_allocs, 1);
	CTR3(KTR_UMA, "zone_alloc_item item %p from %s(%p)", item,
	    zone->uz_name, zone);

	return (item);

fail_cnt:
	counter_u64_add(zone->uz_fails, 1);
fail:
	if (zone->uz_max_items > 0)
		zone_free_limit(zone, 1);
	CTR2(KTR_UMA, "zone_alloc_item failed from %s(%p)",
	    zone->uz_name, zone);

	return (NULL);
}

/* See uma.h */
void
uma_zfree_arg(uma_zone_t zone, void *item, void *udata)
{
	uma_cache_t cache;
	uma_cache_bucket_t bucket;
	int domain, itemdomain, uz_flags;

	/* Enable entropy collection for RANDOM_ENABLE_UMA kernel option */
	random_harvest_fast_uma(&zone, sizeof(zone), RANDOM_UMA);

	CTR2(KTR_UMA, "uma_zfree_arg thread %x zone %s", curthread,
	    zone->uz_name);

	KASSERT(curthread->td_critnest == 0 || SCHEDULER_STOPPED(),
	    ("uma_zfree_arg: called with spinlock or critical section held"));

	/* uma_zfree(..., NULL) does nothing, to match free(9). */
	if (item == NULL)
		return;
#ifdef DEBUG_MEMGUARD
	if (is_memguard_addr(item)) {
		if (zone->uz_dtor != NULL)
			zone->uz_dtor(item, zone->uz_size, udata);
		if (zone->uz_fini != NULL)
			zone->uz_fini(item, zone->uz_size);
		memguard_free(item);
		return;
	}
#endif

	/*
	 * We are accessing the per-cpu cache without a critical section to
	 * fetch size and flags.  This is acceptable, if we are preempted we
	 * will simply read another cpu's line.
	 */
	cache = &zone->uz_cpu[curcpu];
	uz_flags = cache_uz_flags(cache);
	if (__predict_false((uz_flags & UMA_ZFLAG_CTORDTOR) != 0 ||
	    UMA_ALWAYS_CTORDTOR))
		item_dtor(zone, item, cache_uz_size(cache), udata, SKIP_NONE);

	/*
	 * The race here is acceptable.  If we miss it we'll just have to wait
	 * a little longer for the limits to be reset.
	 */
	if (__predict_false(uz_flags & UMA_ZFLAG_LIMIT)) {
		if (zone->uz_sleepers > 0)
			goto zfree_item;
	}

	/*
	 * If possible, free to the per-CPU cache.  There are two
	 * requirements for safe access to the per-CPU cache: (1) the thread
	 * accessing the cache must not be preempted or yield during access,
	 * and (2) the thread must not migrate CPUs without switching which
	 * cache it accesses.  We rely on a critical section to prevent
	 * preemption and migration.  We release the critical section in
	 * order to acquire the zone mutex if we are unable to free to the
	 * current cache; when we re-acquire the critical section, we must
	 * detect and handle migration if it has occurred.
	 */
	domain = itemdomain = 0;
#ifdef NUMA
	if ((uz_flags & UMA_ZONE_FIRSTTOUCH) != 0)
		itemdomain = _vm_phys_domain(pmap_kextract((vm_offset_t)item));
#endif
	critical_enter();
	do {
		cache = &zone->uz_cpu[curcpu];
#ifdef NUMA
		domain = PCPU_GET(domain);
		if ((uz_flags & UMA_ZONE_FIRSTTOUCH) != 0 &&
		    domain != itemdomain) {
			bucket = &cache->uc_crossbucket;
		} else
#endif
		{
			/*
			 * Try to free into the allocbucket first to give LIFO
			 * ordering for cache-hot datastructures.  Spill over
			 * into the freebucket if necessary.  Alloc will swap
			 * them if one runs dry.
			 */
			bucket = &cache->uc_allocbucket;
			if (__predict_false(bucket->ucb_cnt >=
			    bucket->ucb_entries))
				bucket = &cache->uc_freebucket;
		}
		if (__predict_true(bucket->ucb_cnt < bucket->ucb_entries)) {
			cache_bucket_push(cache, bucket, item);
			critical_exit();
			return;
		}
	} while (cache_free(zone, cache, udata, item, itemdomain));
	critical_exit();

	/*
	 * If nothing else caught this, we'll just do an internal free.
	 */
zfree_item:
	zone_free_item(zone, item, udata, SKIP_DTOR);
}

#ifdef NUMA
/*
 * sort crossdomain free buckets to domain correct buckets and cache
 * them.
 */
static void
zone_free_cross(uma_zone_t zone, uma_bucket_t bucket, void *udata)
{
	struct uma_bucketlist fullbuckets;
	uma_zone_domain_t zdom;
	uma_bucket_t b;
	void *item;
	int domain;

	CTR3(KTR_UMA,
	    "uma_zfree: zone %s(%p) draining cross bucket %p",
	    zone->uz_name, zone, bucket);

	TAILQ_INIT(&fullbuckets);

	/*
	 * To avoid having ndomain * ndomain buckets for sorting we have a
	 * lock on the current crossfree bucket.  A full matrix with
	 * per-domain locking could be used if necessary.
	 */
	ZONE_CROSS_LOCK(zone);
	while (bucket->ub_cnt > 0) {
		item = bucket->ub_bucket[bucket->ub_cnt - 1];
		domain = _vm_phys_domain(pmap_kextract((vm_offset_t)item));
		zdom = &zone->uz_domain[domain];
		if (zdom->uzd_cross == NULL) {
			zdom->uzd_cross = bucket_alloc(zone, udata, M_NOWAIT);
			if (zdom->uzd_cross == NULL)
				break;
		}
		zdom->uzd_cross->ub_bucket[zdom->uzd_cross->ub_cnt++] = item;
		if (zdom->uzd_cross->ub_cnt == zdom->uzd_cross->ub_entries) {
			TAILQ_INSERT_HEAD(&fullbuckets, zdom->uzd_cross,
			    ub_link);
			zdom->uzd_cross = NULL;
		}
		bucket->ub_cnt--;
	}
	ZONE_CROSS_UNLOCK(zone);
	if (!TAILQ_EMPTY(&fullbuckets)) {
		ZONE_LOCK(zone);
		while ((b = TAILQ_FIRST(&fullbuckets)) != NULL) {
			TAILQ_REMOVE(&fullbuckets, b, ub_link);
			if (zone->uz_bkt_count >= zone->uz_bkt_max) {
				ZONE_UNLOCK(zone);
				bucket_drain(zone, b);
				bucket_free(zone, b, udata);
				ZONE_LOCK(zone);
			} else {
				domain = _vm_phys_domain(
				    pmap_kextract(
				    (vm_offset_t)b->ub_bucket[0]));
				zdom = &zone->uz_domain[domain];
				zone_put_bucket(zone, zdom, b, true);
			}
		}
		ZONE_UNLOCK(zone);
	}
	if (bucket->ub_cnt != 0)
		bucket_drain(zone, bucket);
	bucket_free(zone, bucket, udata);
}
#endif

static void
zone_free_bucket(uma_zone_t zone, uma_bucket_t bucket, void *udata,
    int domain, int itemdomain)
{
	uma_zone_domain_t zdom;

#ifdef NUMA
	/*
	 * Buckets coming from the wrong domain will be entirely for the
	 * only other domain on two domain systems.  In this case we can
	 * simply cache them.  Otherwise we need to sort them back to
	 * correct domains.
	 */
	if (domain != itemdomain && vm_ndomains > 2) {
		zone_free_cross(zone, bucket, udata);
		return;
	}
#endif

	/*
	 * Attempt to save the bucket in the zone's domain bucket cache.
	 *
	 * We bump the uz count when the cache size is insufficient to
	 * handle the working set.
	 */
	if (ZONE_TRYLOCK(zone) == 0) {
		/* Record contention to size the buckets. */
		ZONE_LOCK(zone);
		if (zone->uz_bucket_size < zone->uz_bucket_size_max)
			zone->uz_bucket_size++;
	}

	CTR3(KTR_UMA,
	    "uma_zfree: zone %s(%p) putting bucket %p on free list",
	    zone->uz_name, zone, bucket);
	/* ub_cnt is pointing to the last free item */
	KASSERT(bucket->ub_cnt == bucket->ub_entries,
	    ("uma_zfree: Attempting to insert partial  bucket onto the full list.\n"));
	if (zone->uz_bkt_count >= zone->uz_bkt_max) {
		ZONE_UNLOCK(zone);
		bucket_drain(zone, bucket);
		bucket_free(zone, bucket, udata);
	} else {
		zdom = &zone->uz_domain[itemdomain];
		zone_put_bucket(zone, zdom, bucket, true);
		ZONE_UNLOCK(zone);
	}
}

/*
 * Populate a free or cross bucket for the current cpu cache.  Free any
 * existing full bucket either to the zone cache or back to the slab layer.
 *
 * Enters and returns in a critical section.  false return indicates that
 * we can not satisfy this free in the cache layer.  true indicates that
 * the caller should retry.
 */
static __noinline bool
cache_free(uma_zone_t zone, uma_cache_t cache, void *udata, void *item,
    int itemdomain)
{
	uma_cache_bucket_t cbucket;
	uma_bucket_t bucket;
	int domain;

	CRITICAL_ASSERT(curthread);

	if (zone->uz_bucket_size == 0 || bucketdisable)
		return false;

	cache = &zone->uz_cpu[curcpu];

	/*
	 * FIRSTTOUCH domains need to free to the correct zdom.  When
	 * enabled this is the zdom of the item.   The bucket is the
	 * cross bucket if the current domain and itemdomain do not match.
	 */
	cbucket = &cache->uc_freebucket;
#ifdef NUMA
	if ((zone->uz_flags & UMA_ZONE_FIRSTTOUCH) != 0) {
		domain = PCPU_GET(domain);
		if (domain != itemdomain) {
			cbucket = &cache->uc_crossbucket;
			if (cbucket->ucb_cnt != 0)
				atomic_add_64(&zone->uz_xdomain,
				    cbucket->ucb_cnt);
		}
	} else
#endif
		itemdomain = domain = 0;
	bucket = cache_bucket_unload(cbucket);

	/* We are no longer associated with this CPU. */
	critical_exit();

	if (bucket != NULL)
		zone_free_bucket(zone, bucket, udata, domain, itemdomain);

	bucket = bucket_alloc(zone, udata, M_NOWAIT);
	CTR3(KTR_UMA, "uma_zfree: zone %s(%p) allocated bucket %p",
	    zone->uz_name, zone, bucket);
	critical_enter();
	if (bucket == NULL)
		return (false);
	cache = &zone->uz_cpu[curcpu];
#ifdef NUMA
	/*
	 * Check to see if we should be populating the cross bucket.  If it
	 * is already populated we will fall through and attempt to populate
	 * the free bucket.
	 */
	if ((zone->uz_flags & UMA_ZONE_FIRSTTOUCH) != 0) {
		domain = PCPU_GET(domain);
		if (domain != itemdomain &&
		    cache->uc_crossbucket.ucb_bucket == NULL) {
			cache_bucket_load_cross(cache, bucket);
			return (true);
		}
	}
#endif
	/*
	 * We may have lost the race to fill the bucket or switched CPUs.
	 */
	if (cache->uc_freebucket.ucb_bucket != NULL) {
		critical_exit();
		bucket_free(zone, bucket, udata);
		critical_enter();
	} else
		cache_bucket_load_free(cache, bucket);

	return (true);
}

void
uma_zfree_domain(uma_zone_t zone, void *item, void *udata)
{

	/* Enable entropy collection for RANDOM_ENABLE_UMA kernel option */
	random_harvest_fast_uma(&zone, sizeof(zone), RANDOM_UMA);

	CTR2(KTR_UMA, "uma_zfree_domain thread %x zone %s", curthread,
	    zone->uz_name);

	KASSERT(curthread->td_critnest == 0 || SCHEDULER_STOPPED(),
	    ("uma_zfree_domain: called with spinlock or critical section held"));

	/* uma_zfree(..., NULL) does nothing, to match free(9). */
	if (item == NULL)
		return;
	zone_free_item(zone, item, udata, SKIP_NONE);
}

static void
slab_free_item(uma_zone_t zone, uma_slab_t slab, void *item)
{
	uma_keg_t keg;
	uma_domain_t dom;
	uint8_t freei;

	keg = zone->uz_keg;
	KEG_LOCK_ASSERT(keg, slab->us_domain);

	/* Do we need to remove from any lists? */
	dom = &keg->uk_domain[slab->us_domain];
	if (slab->us_freecount+1 == keg->uk_ipers) {
		LIST_REMOVE(slab, us_link);
		LIST_INSERT_HEAD(&dom->ud_free_slab, slab, us_link);
	} else if (slab->us_freecount == 0) {
		LIST_REMOVE(slab, us_link);
		LIST_INSERT_HEAD(&dom->ud_part_slab, slab, us_link);
	}

	/* Slab management. */
<<<<<<< HEAD
	freei = (ptr_to_va(item) - ptr_to_va(slab->us_data)) / keg->uk_rsize;
=======
	freei = slab_item_index(slab, keg, item);
>>>>>>> 97c7520e
	BIT_SET(keg->uk_ipers, freei, &slab->us_free);
	slab->us_freecount++;

	/* Keg statistics. */
	dom->ud_free++;
}

static void
zone_release(void *arg, void **bucket, int cnt)
{
	struct mtx *lock;
	uma_zone_t zone;
	uma_slab_t slab;
	uma_keg_t keg;
	uint8_t *mem;
	void *item;
	int i;

	zone = arg;
	keg = zone->uz_keg;
	lock = NULL;
	if (__predict_false((zone->uz_flags & UMA_ZFLAG_HASH) != 0))
		lock = KEG_LOCK(keg, 0);
	for (i = 0; i < cnt; i++) {
		item = bucket[i];
<<<<<<< HEAD
		if (!(zone->uz_flags & UMA_ZONE_VTOSLAB)) {
			mem = (uint8_t *)rounddown2(item, UMA_SLAB_SIZE);
			if (zone->uz_flags & UMA_ZONE_HASH) {
				slab = hash_sfind(&keg->uk_hash, mem);
			} else {
#ifdef CHERI_PURECAP_KERNEL
				slab = vtoslab(ptr_to_va(item));
#else
				mem += keg->uk_pgoff;
				slab = (uma_slab_t)mem;
#endif
			}
		} else
			slab = vtoslab((vm_offset_t)item);
=======
		if (__predict_true((zone->uz_flags & UMA_ZFLAG_VTOSLAB) != 0)) {
			slab = vtoslab((vm_offset_t)item);
		} else {
			mem = (uint8_t *)((uintptr_t)item & (~UMA_SLAB_MASK));
			if ((zone->uz_flags & UMA_ZFLAG_HASH) != 0)
				slab = hash_sfind(&keg->uk_hash, mem);
			else
				slab = (uma_slab_t)(mem + keg->uk_pgoff);
		}
		if (lock != KEG_LOCKPTR(keg, slab->us_domain)) {
			if (lock != NULL)
				mtx_unlock(lock);
			lock = KEG_LOCK(keg, slab->us_domain);
		}
>>>>>>> 97c7520e
		slab_free_item(zone, slab, item);
	}
	if (lock != NULL)
		mtx_unlock(lock);
}

/*
 * Frees a single item to any zone.
 *
 * Arguments:
 *	zone   The zone to free to
 *	item   The item we're freeing
 *	udata  User supplied data for the dtor
 *	skip   Skip dtors and finis
 */
static void
zone_free_item(uma_zone_t zone, void *item, void *udata, enum zfreeskip skip)
{

	item_dtor(zone, item, zone->uz_size, udata, skip);

	if (skip < SKIP_FINI && zone->uz_fini)
		zone->uz_fini(item, zone->uz_size);

	zone->uz_release(zone->uz_arg, &item, 1);

	if (skip & SKIP_CNT)
		return;

	counter_u64_add(zone->uz_frees, 1);

	if (zone->uz_max_items > 0)
		zone_free_limit(zone, 1);
}

/* See uma.h */
int
uma_zone_set_max(uma_zone_t zone, int nitems)
{
	struct uma_bucket_zone *ubz;
	int count;

	/*
	 * XXX This can misbehave if the zone has any allocations with
	 * no limit and a limit is imposed.  There is currently no
	 * way to clear a limit.
	 */
	ZONE_LOCK(zone);
	ubz = bucket_zone_max(zone, nitems);
	count = ubz != NULL ? ubz->ubz_entries : 0;
	zone->uz_bucket_size_max = zone->uz_bucket_size = count;
	if (zone->uz_bucket_size_min > zone->uz_bucket_size_max)
		zone->uz_bucket_size_min = zone->uz_bucket_size_max;
	zone->uz_max_items = nitems;
	zone->uz_flags |= UMA_ZFLAG_LIMIT;
	zone_update_caches(zone);
	/* We may need to wake waiters. */
	wakeup(&zone->uz_max_items);
	ZONE_UNLOCK(zone);

	return (nitems);
}

/* See uma.h */
void
uma_zone_set_maxcache(uma_zone_t zone, int nitems)
{
	struct uma_bucket_zone *ubz;
	int bpcpu;

	ZONE_LOCK(zone);
	ubz = bucket_zone_max(zone, nitems);
	if (ubz != NULL) {
		bpcpu = 2;
		if ((zone->uz_flags & UMA_ZONE_FIRSTTOUCH) != 0)
			/* Count the cross-domain bucket. */
			bpcpu++;
		nitems -= ubz->ubz_entries * bpcpu * mp_ncpus;
		zone->uz_bucket_size_max = ubz->ubz_entries;
	} else {
		zone->uz_bucket_size_max = zone->uz_bucket_size = 0;
	}
	if (zone->uz_bucket_size_min > zone->uz_bucket_size_max)
		zone->uz_bucket_size_min = zone->uz_bucket_size_max;
	zone->uz_bkt_max = nitems;
	ZONE_UNLOCK(zone);
}

/* See uma.h */
int
uma_zone_get_max(uma_zone_t zone)
{
	int nitems;

	nitems = atomic_load_64(&zone->uz_max_items);

	return (nitems);
}

/* See uma.h */
void
uma_zone_set_warning(uma_zone_t zone, const char *warning)
{

	ZONE_ASSERT_COLD(zone);
	zone->uz_warning = warning;
}

/* See uma.h */
void
uma_zone_set_maxaction(uma_zone_t zone, uma_maxaction_t maxaction)
{

	ZONE_ASSERT_COLD(zone);
	TASK_INIT(&zone->uz_maxaction, 0, (task_fn_t *)maxaction, zone);
}

/* See uma.h */
int
uma_zone_get_cur(uma_zone_t zone)
{
	int64_t nitems;
	u_int i;

	nitems = 0;
	if (zone->uz_allocs != EARLY_COUNTER && zone->uz_frees != EARLY_COUNTER)
		nitems = counter_u64_fetch(zone->uz_allocs) -
		    counter_u64_fetch(zone->uz_frees);
	CPU_FOREACH(i)
		nitems += atomic_load_64(&zone->uz_cpu[i].uc_allocs) -
		    atomic_load_64(&zone->uz_cpu[i].uc_frees);

	return (nitems < 0 ? 0 : nitems);
}

static uint64_t
uma_zone_get_allocs(uma_zone_t zone)
{
	uint64_t nitems;
	u_int i;

	nitems = 0;
	if (zone->uz_allocs != EARLY_COUNTER)
		nitems = counter_u64_fetch(zone->uz_allocs);
	CPU_FOREACH(i)
		nitems += atomic_load_64(&zone->uz_cpu[i].uc_allocs);

	return (nitems);
}

static uint64_t
uma_zone_get_frees(uma_zone_t zone)
{
	uint64_t nitems;
	u_int i;

	nitems = 0;
	if (zone->uz_frees != EARLY_COUNTER)
		nitems = counter_u64_fetch(zone->uz_frees);
	CPU_FOREACH(i)
		nitems += atomic_load_64(&zone->uz_cpu[i].uc_frees);

	return (nitems);
}

#ifdef INVARIANTS
/* Used only for KEG_ASSERT_COLD(). */
static uint64_t
uma_keg_get_allocs(uma_keg_t keg)
{
	uma_zone_t z;
	uint64_t nitems;

	nitems = 0;
	LIST_FOREACH(z, &keg->uk_zones, uz_link)
		nitems += uma_zone_get_allocs(z);

	return (nitems);
}
#endif

/* See uma.h */
void
uma_zone_set_init(uma_zone_t zone, uma_init uminit)
{
	uma_keg_t keg;

	KEG_GET(zone, keg);
	KEG_ASSERT_COLD(keg);
	keg->uk_init = uminit;
}

/* See uma.h */
void
uma_zone_set_fini(uma_zone_t zone, uma_fini fini)
{
	uma_keg_t keg;

	KEG_GET(zone, keg);
	KEG_ASSERT_COLD(keg);
	keg->uk_fini = fini;
}

/* See uma.h */
void
uma_zone_set_zinit(uma_zone_t zone, uma_init zinit)
{

	ZONE_ASSERT_COLD(zone);
	zone->uz_init = zinit;
}

/* See uma.h */
void
uma_zone_set_zfini(uma_zone_t zone, uma_fini zfini)
{

	ZONE_ASSERT_COLD(zone);
	zone->uz_fini = zfini;
}

/* See uma.h */
void
uma_zone_set_freef(uma_zone_t zone, uma_free freef)
{
	uma_keg_t keg;

	KEG_GET(zone, keg);
	KEG_ASSERT_COLD(keg);
	keg->uk_freef = freef;
}

/* See uma.h */
void
uma_zone_set_allocf(uma_zone_t zone, uma_alloc allocf)
{
	uma_keg_t keg;

	KEG_GET(zone, keg);
	KEG_ASSERT_COLD(keg);
	keg->uk_allocf = allocf;
}

/* See uma.h */
void
uma_zone_reserve(uma_zone_t zone, int items)
{
	uma_keg_t keg;

	KEG_GET(zone, keg);
	KEG_ASSERT_COLD(keg);
	keg->uk_reserve = items;
}

/* See uma.h */
int
uma_zone_reserve_kva(uma_zone_t zone, int count)
{
	uma_keg_t keg;
	vm_ptr_t kva;
	u_int pages;

	KEG_GET(zone, keg);
	KEG_ASSERT_COLD(keg);
	ZONE_ASSERT_COLD(zone);

	pages = howmany(count, keg->uk_ipers) * keg->uk_ppera;

#ifdef UMA_MD_SMALL_ALLOC
	/* XXX-AM change ppera check */
	if (keg->uk_ppera > 1) {
#else
	if (1) {
#endif
#ifdef UMA_SUPERPAGE_SLAB
		kva = kva_alloc_aligned((vm_size_t)pages * PAGE_SIZE,
		    UMA_SLAB_SIZE);
#else
		kva = kva_alloc((vm_size_t)pages * PAGE_SIZE);
#endif
		if (kva == 0)
			return (0);
	} else
		kva = 0;

	ZONE_LOCK(zone);
	MPASS(keg->uk_kva == 0);
	keg->uk_kva = kva;
	keg->uk_offset = 0;
	zone->uz_max_items = pages * keg->uk_ipers;
#ifdef UMA_MD_SMALL_ALLOC
	/* XXX-AM change ppera check */
	keg->uk_allocf = (keg->uk_ppera > 1) ? noobj_alloc : uma_small_alloc;
#else
	keg->uk_allocf = noobj_alloc;
#endif
	keg->uk_flags |= UMA_ZFLAG_LIMIT | UMA_ZONE_NOFREE;
	zone->uz_flags |= UMA_ZFLAG_LIMIT | UMA_ZONE_NOFREE;
	zone_update_caches(zone);
	ZONE_UNLOCK(zone);

	return (1);
}

/* See uma.h */
void
uma_prealloc(uma_zone_t zone, int items)
{
	struct vm_domainset_iter di;
	uma_domain_t dom;
	uma_slab_t slab;
	uma_keg_t keg;
	int aflags, domain, slabs;

	KEG_GET(zone, keg);
	slabs = howmany(items, keg->uk_ipers);
	while (slabs-- > 0) {
		aflags = M_NOWAIT;
		vm_domainset_iter_policy_ref_init(&di, &keg->uk_dr, &domain,
		    &aflags);
		for (;;) {
			slab = keg_alloc_slab(keg, zone, domain, M_WAITOK,
			    aflags);
			if (slab != NULL) {
				dom = &keg->uk_domain[slab->us_domain];
				LIST_REMOVE(slab, us_link);
				LIST_INSERT_HEAD(&dom->ud_free_slab, slab,
				    us_link);
				KEG_UNLOCK(keg, slab->us_domain);
				break;
			}
			if (vm_domainset_iter_policy(&di, &domain) != 0)
				vm_wait_doms(&keg->uk_dr.dr_policy->ds_mask);
		}
	}
}

/* See uma.h */
void
uma_reclaim(int req)
{

	CTR0(KTR_UMA, "UMA: vm asked us to release pages!");
	sx_xlock(&uma_reclaim_lock);
	bucket_enable();

	switch (req) {
	case UMA_RECLAIM_TRIM:
		zone_foreach(zone_trim, NULL);
		break;
	case UMA_RECLAIM_DRAIN:
	case UMA_RECLAIM_DRAIN_CPU:
		zone_foreach(zone_drain, NULL);
		if (req == UMA_RECLAIM_DRAIN_CPU) {
			pcpu_cache_drain_safe(NULL);
			zone_foreach(zone_drain, NULL);
		}
		break;
	default:
		panic("unhandled reclamation request %d", req);
	}

	/*
	 * Some slabs may have been freed but this zone will be visited early
	 * we visit again so that we can free pages that are empty once other
	 * zones are drained.  We have to do the same for buckets.
	 */
	zone_drain(slabzone, NULL);
	bucket_zone_drain();
	sx_xunlock(&uma_reclaim_lock);
}

static volatile int uma_reclaim_needed;

void
uma_reclaim_wakeup(void)
{

	if (atomic_fetchadd_int(&uma_reclaim_needed, 1) == 0)
		wakeup(uma_reclaim);
}

void
uma_reclaim_worker(void *arg __unused)
{

	for (;;) {
		sx_xlock(&uma_reclaim_lock);
		while (atomic_load_int(&uma_reclaim_needed) == 0)
			sx_sleep(uma_reclaim, &uma_reclaim_lock, PVM, "umarcl",
			    hz);
		sx_xunlock(&uma_reclaim_lock);
		EVENTHANDLER_INVOKE(vm_lowmem, VM_LOW_KMEM);
		uma_reclaim(UMA_RECLAIM_DRAIN_CPU);
		atomic_store_int(&uma_reclaim_needed, 0);
		/* Don't fire more than once per-second. */
		pause("umarclslp", hz);
	}
}

/* See uma.h */
void
uma_zone_reclaim(uma_zone_t zone, int req)
{

	switch (req) {
	case UMA_RECLAIM_TRIM:
		zone_trim(zone, NULL);
		break;
	case UMA_RECLAIM_DRAIN:
		zone_drain(zone, NULL);
		break;
	case UMA_RECLAIM_DRAIN_CPU:
		pcpu_cache_drain_safe(zone);
		zone_drain(zone, NULL);
		break;
	default:
		panic("unhandled reclamation request %d", req);
	}
}

/* See uma.h */
int
uma_zone_exhausted(uma_zone_t zone)
{

<<<<<<< HEAD
	ZONE_LOCK(zone);
	full = zone->uz_sleepers > 0;
	ZONE_UNLOCK(zone);
	return (full);
}

int
uma_zone_exhausted_nolock(uma_zone_t zone)
{
	return (zone->uz_sleepers > 0);
}

static void
uma_zero_item(void *item, uma_zone_t zone)
{

	bzero(item, zone->uz_size);
=======
	return (atomic_load_32(&zone->uz_sleepers) > 0);
>>>>>>> 97c7520e
}

unsigned long
uma_limit(void)
{

	return (uma_kmem_limit);
}

void
uma_set_limit(unsigned long limit)
{

	uma_kmem_limit = limit;
}

unsigned long
uma_size(void)
{

	return (atomic_load_long(&uma_kmem_total));
}

long
uma_avail(void)
{

	return (uma_kmem_limit - uma_size());
}

#ifdef DDB
/*
 * Generate statistics across both the zone and its per-cpu cache's.  Return
 * desired statistics if the pointer is non-NULL for that statistic.
 *
 * Note: does not update the zone statistics, as it can't safely clear the
 * per-CPU cache statistic.
 *
 */
static void
uma_zone_sumstat(uma_zone_t z, long *cachefreep, uint64_t *allocsp,
    uint64_t *freesp, uint64_t *sleepsp, uint64_t *xdomainp)
{
	uma_cache_t cache;
	uint64_t allocs, frees, sleeps, xdomain;
	int cachefree, cpu;

	allocs = frees = sleeps = xdomain = 0;
	cachefree = 0;
	CPU_FOREACH(cpu) {
		cache = &z->uz_cpu[cpu];
		cachefree += cache->uc_allocbucket.ucb_cnt;
		cachefree += cache->uc_freebucket.ucb_cnt;
		xdomain += cache->uc_crossbucket.ucb_cnt;
		cachefree += cache->uc_crossbucket.ucb_cnt;
		allocs += cache->uc_allocs;
		frees += cache->uc_frees;
	}
	allocs += counter_u64_fetch(z->uz_allocs);
	frees += counter_u64_fetch(z->uz_frees);
	sleeps += z->uz_sleeps;
	xdomain += z->uz_xdomain;
	if (cachefreep != NULL)
		*cachefreep = cachefree;
	if (allocsp != NULL)
		*allocsp = allocs;
	if (freesp != NULL)
		*freesp = frees;
	if (sleepsp != NULL)
		*sleepsp = sleeps;
	if (xdomainp != NULL)
		*xdomainp = xdomain;
}
#endif /* DDB */

static int
sysctl_vm_zone_count(SYSCTL_HANDLER_ARGS)
{
	uma_keg_t kz;
	uma_zone_t z;
	int count;

	count = 0;
	rw_rlock(&uma_rwlock);
	LIST_FOREACH(kz, &uma_kegs, uk_link) {
		LIST_FOREACH(z, &kz->uk_zones, uz_link)
			count++;
	}
	LIST_FOREACH(z, &uma_cachezones, uz_link)
		count++;

	rw_runlock(&uma_rwlock);
	return (sysctl_handle_int(oidp, &count, 0, req));
}

static void
uma_vm_zone_stats(struct uma_type_header *uth, uma_zone_t z, struct sbuf *sbuf,
    struct uma_percpu_stat *ups, bool internal)
{
	uma_zone_domain_t zdom;
	uma_cache_t cache;
	int i;


	for (i = 0; i < vm_ndomains; i++) {
		zdom = &z->uz_domain[i];
		uth->uth_zone_free += zdom->uzd_nitems;
	}
	uth->uth_allocs = counter_u64_fetch(z->uz_allocs);
	uth->uth_frees = counter_u64_fetch(z->uz_frees);
	uth->uth_fails = counter_u64_fetch(z->uz_fails);
	uth->uth_sleeps = z->uz_sleeps;
	uth->uth_xdomain = z->uz_xdomain;

	/*
	 * While it is not normally safe to access the cache bucket pointers
	 * while not on the CPU that owns the cache, we only allow the pointers
	 * to be exchanged without the zone lock held, not invalidated, so
	 * accept the possible race associated with bucket exchange during
	 * monitoring.  Use atomic_load_ptr() to ensure that the bucket pointers
	 * are loaded only once.
	 */
	for (i = 0; i < mp_maxid + 1; i++) {
		bzero(&ups[i], sizeof(*ups));
		if (internal || CPU_ABSENT(i))
			continue;
		cache = &z->uz_cpu[i];
		ups[i].ups_cache_free += cache->uc_allocbucket.ucb_cnt;
		ups[i].ups_cache_free += cache->uc_freebucket.ucb_cnt;
		ups[i].ups_cache_free += cache->uc_crossbucket.ucb_cnt;
		ups[i].ups_allocs = cache->uc_allocs;
		ups[i].ups_frees = cache->uc_frees;
	}
}

static int
sysctl_vm_zone_stats(SYSCTL_HANDLER_ARGS)
{
	struct uma_stream_header ush;
	struct uma_type_header uth;
	struct uma_percpu_stat *ups;
	struct sbuf sbuf;
	uma_keg_t kz;
	uma_zone_t z;
	uint64_t items;
	uint32_t kfree, pages;
	int count, error, i;

	error = sysctl_wire_old_buffer(req, 0);
	if (error != 0)
		return (error);
	sbuf_new_for_sysctl(&sbuf, NULL, 128, req);
	sbuf_clear_flags(&sbuf, SBUF_INCLUDENUL);
	ups = malloc((mp_maxid + 1) * sizeof(*ups), M_TEMP, M_WAITOK);

	count = 0;
	rw_rlock(&uma_rwlock);
	LIST_FOREACH(kz, &uma_kegs, uk_link) {
		LIST_FOREACH(z, &kz->uk_zones, uz_link)
			count++;
	}

	LIST_FOREACH(z, &uma_cachezones, uz_link)
		count++;

	/*
	 * Insert stream header.
	 */
	bzero(&ush, sizeof(ush));
	ush.ush_version = UMA_STREAM_VERSION;
	ush.ush_maxcpus = (mp_maxid + 1);
	ush.ush_count = count;
	(void)sbuf_bcat(&sbuf, &ush, sizeof(ush));

	LIST_FOREACH(kz, &uma_kegs, uk_link) {
		kfree = pages = 0;
		for (i = 0; i < vm_ndomains; i++) {
			kfree += kz->uk_domain[i].ud_free;
			pages += kz->uk_domain[i].ud_pages;
		}
		LIST_FOREACH(z, &kz->uk_zones, uz_link) {
			bzero(&uth, sizeof(uth));
			ZONE_LOCK(z);
			strlcpy(uth.uth_name, z->uz_name, UTH_MAX_NAME);
			uth.uth_align = kz->uk_align;
			uth.uth_size = kz->uk_size;
			uth.uth_rsize = kz->uk_rsize;
			if (z->uz_max_items > 0) {
				items = UZ_ITEMS_COUNT(z->uz_items);
				uth.uth_pages = (items / kz->uk_ipers) *
					kz->uk_ppera;
			} else
				uth.uth_pages = pages;
			uth.uth_maxpages = (z->uz_max_items / kz->uk_ipers) *
			    kz->uk_ppera;
			uth.uth_limit = z->uz_max_items;
			uth.uth_keg_free = kfree;

			/*
			 * A zone is secondary is it is not the first entry
			 * on the keg's zone list.
			 */
			if ((z->uz_flags & UMA_ZONE_SECONDARY) &&
			    (LIST_FIRST(&kz->uk_zones) != z))
				uth.uth_zone_flags = UTH_ZONE_SECONDARY;
			uma_vm_zone_stats(&uth, z, &sbuf, ups,
			    kz->uk_flags & UMA_ZFLAG_INTERNAL);
			ZONE_UNLOCK(z);
			(void)sbuf_bcat(&sbuf, &uth, sizeof(uth));
			for (i = 0; i < mp_maxid + 1; i++)
				(void)sbuf_bcat(&sbuf, &ups[i], sizeof(ups[i]));
		}
	}
	LIST_FOREACH(z, &uma_cachezones, uz_link) {
		bzero(&uth, sizeof(uth));
		ZONE_LOCK(z);
		strlcpy(uth.uth_name, z->uz_name, UTH_MAX_NAME);
		uth.uth_size = z->uz_size;
		uma_vm_zone_stats(&uth, z, &sbuf, ups, false);
		ZONE_UNLOCK(z);
		(void)sbuf_bcat(&sbuf, &uth, sizeof(uth));
		for (i = 0; i < mp_maxid + 1; i++)
			(void)sbuf_bcat(&sbuf, &ups[i], sizeof(ups[i]));
	}

	rw_runlock(&uma_rwlock);
	error = sbuf_finish(&sbuf);
	sbuf_delete(&sbuf);
	free(ups, M_TEMP);
	return (error);
}

int
sysctl_handle_uma_zone_max(SYSCTL_HANDLER_ARGS)
{
	uma_zone_t zone = *(uma_zone_t *)arg1;
	int error, max;

	max = uma_zone_get_max(zone);
	error = sysctl_handle_int(oidp, &max, 0, req);
	if (error || !req->newptr)
		return (error);

	uma_zone_set_max(zone, max);

	return (0);
}

int
sysctl_handle_uma_zone_cur(SYSCTL_HANDLER_ARGS)
{
	uma_zone_t zone;
	int cur;

	/*
	 * Some callers want to add sysctls for global zones that
	 * may not yet exist so they pass a pointer to a pointer.
	 */
	if (arg2 == 0)
		zone = *(uma_zone_t *)arg1;
	else
		zone = arg1;
	cur = uma_zone_get_cur(zone);
	return (sysctl_handle_int(oidp, &cur, 0, req));
}

static int
sysctl_handle_uma_zone_allocs(SYSCTL_HANDLER_ARGS)
{
	uma_zone_t zone = arg1;
	uint64_t cur;

	cur = uma_zone_get_allocs(zone);
	return (sysctl_handle_64(oidp, &cur, 0, req));
}

static int
sysctl_handle_uma_zone_frees(SYSCTL_HANDLER_ARGS)
{
	uma_zone_t zone = arg1;
	uint64_t cur;

	cur = uma_zone_get_frees(zone);
	return (sysctl_handle_64(oidp, &cur, 0, req));
}

static int
sysctl_handle_uma_zone_flags(SYSCTL_HANDLER_ARGS)
{
	struct sbuf sbuf;
	uma_zone_t zone = arg1;
	int error;

	sbuf_new_for_sysctl(&sbuf, NULL, 0, req);
	if (zone->uz_flags != 0)
		sbuf_printf(&sbuf, "0x%b", zone->uz_flags, PRINT_UMA_ZFLAGS);
	else
		sbuf_printf(&sbuf, "0");
	error = sbuf_finish(&sbuf);
	sbuf_delete(&sbuf);

	return (error);
}

static int
sysctl_handle_uma_slab_efficiency(SYSCTL_HANDLER_ARGS)
{
	uma_keg_t keg = arg1;
	int avail, effpct, total;

	total = keg->uk_ppera * PAGE_SIZE;
	if ((keg->uk_flags & UMA_ZFLAG_OFFPAGE) != 0)
		total += slab_sizeof(SLAB_MAX_SETSIZE);
	/*
	 * We consider the client's requested size and alignment here, not the
	 * real size determination uk_rsize, because we also adjust the real
	 * size for internal implementation reasons (max bitset size).
	 */
	avail = keg->uk_ipers * roundup2(keg->uk_size, keg->uk_align + 1);
	if ((keg->uk_flags & UMA_ZONE_PCPU) != 0)
		avail *= mp_maxid + 1;
	effpct = 100 * avail / total;
	return (sysctl_handle_int(oidp, &effpct, 0, req));
}

static int
sysctl_handle_uma_zone_items(SYSCTL_HANDLER_ARGS)
{
	uma_zone_t zone = arg1;
	uint64_t cur;

	cur = UZ_ITEMS_COUNT(atomic_load_64(&zone->uz_items));
	return (sysctl_handle_64(oidp, &cur, 0, req));
}

#ifdef INVARIANTS
static uma_slab_t
uma_dbg_getslab(uma_zone_t zone, void *item)
{
	uma_slab_t slab;
	uma_keg_t keg;
	uint8_t *mem;

<<<<<<< HEAD
	mem = rounddown2(item, PAGE_SIZE);
	if (zone->uz_flags & UMA_ZONE_VTOSLAB) {
		slab = vtoslab(ptr_to_va(mem));
	} else {
		/*
		 * It is safe to return the slab here even though the
		 * zone is unlocked because the item's allocation state
		 * essentially holds a reference.
		 */
		if (zone->uz_lockptr == &zone->uz_lock)
			return (NULL);
		ZONE_LOCK(zone);
		keg = zone->uz_keg;
		if (keg->uk_flags & UMA_ZONE_HASH) {
			slab = hash_sfind(&keg->uk_hash, mem);
		}
		else {
#ifdef CHERI_PURECAP_KERNEL
			slab = vtoslab(ptr_to_va(item));
#else
			slab = (uma_slab_t)(mem + keg->uk_pgoff);
#endif
		}
		ZONE_UNLOCK(zone);
	}
=======
	/*
	 * It is safe to return the slab here even though the
	 * zone is unlocked because the item's allocation state
	 * essentially holds a reference.
	 */
	mem = (uint8_t *)((uintptr_t)item & (~UMA_SLAB_MASK));
	if ((zone->uz_flags & UMA_ZFLAG_CACHE) != 0)
		return (NULL);
	if (zone->uz_flags & UMA_ZFLAG_VTOSLAB)
		return (vtoslab((vm_offset_t)mem));
	keg = zone->uz_keg;
	if ((keg->uk_flags & UMA_ZFLAG_HASH) == 0)
		return ((uma_slab_t)(mem + keg->uk_pgoff));
	KEG_LOCK(keg, 0);
	slab = hash_sfind(&keg->uk_hash, mem);
	KEG_UNLOCK(keg, 0);

>>>>>>> 97c7520e
	return (slab);
}

static bool
uma_dbg_zskip(uma_zone_t zone, void *mem)
{

	if ((zone->uz_flags & UMA_ZFLAG_CACHE) != 0)
		return (true);

	return (uma_dbg_kskip(zone->uz_keg, mem));
}

static bool
uma_dbg_kskip(uma_keg_t keg, void *mem)
{
	uintptr_t idx;

	if (dbg_divisor == 0)
		return (true);

	if (dbg_divisor == 1)
		return (false);

	idx = ptr_to_va(mem) >> PAGE_SHIFT;
	if (keg->uk_ipers > 1) {
		idx *= keg->uk_ipers;
		idx += (ptr_to_va(mem) & PAGE_MASK) / keg->uk_rsize;
	}

	if ((idx / dbg_divisor) * dbg_divisor != idx) {
		counter_u64_add(uma_skip_cnt, 1);
		return (true);
	}
	counter_u64_add(uma_dbg_cnt, 1);

	return (false);
}

/*
 * Set up the slab's freei data such that uma_dbg_free can function.
 *
 */
static void
uma_dbg_alloc(uma_zone_t zone, uma_slab_t slab, void *item)
{
	uma_keg_t keg;
	int freei;

	if (slab == NULL) {
		slab = uma_dbg_getslab(zone, item);
		if (slab == NULL)
			panic("uma: item %p did not belong to zone %s\n",
			    item, zone->uz_name);
	}
<<<<<<< HEAD
	keg = zone->uz_keg;	
#ifdef CHERI_PURECAP_KERNEL
	/* Check first that item is a subset of slab->us_data */
	if (!cheri_is_subset(slab->us_data, item))
		panic("Item capability %p is not a subset of the"
		    " slab capability %p.", item, slab->us_data);
#endif
	freei = (ptr_to_va(item) - ptr_to_va(slab->us_data)) / keg->uk_rsize;
=======
	keg = zone->uz_keg;
	freei = slab_item_index(slab, keg, item);
>>>>>>> 97c7520e

	if (BIT_ISSET(keg->uk_ipers, freei, slab_dbg_bits(slab, keg)))
		panic("Duplicate alloc of %p from zone %p(%s) slab %p(%d)\n",
		    item, zone, zone->uz_name, slab, freei);
	BIT_SET_ATOMIC(keg->uk_ipers, freei, slab_dbg_bits(slab, keg));
}

/*
 * Verifies freed addresses.  Checks for alignment, valid slab membership
 * and duplicate frees.
 *
 */
static void
uma_dbg_free(uma_zone_t zone, uma_slab_t slab, void *item)
{
	uma_keg_t keg;
	int freei;

	if (slab == NULL) {
		slab = uma_dbg_getslab(zone, item);
		if (slab == NULL)
			panic("uma: Freed item %p did not belong to zone %s\n",
			    item, zone->uz_name);
	}
	keg = zone->uz_keg;
<<<<<<< HEAD
#ifdef CHERI_PURECAP_KERNEL
	/* Check first that item is a subset of slab->us_data */
	if (!cheri_is_subset(slab->us_data, item))
		panic("Item capability %p is not a subset of the"
		    " slab capability %p.", item, slab->us_data);
#endif
	freei = (ptr_to_va(item) - ptr_to_va(slab->us_data)) / keg->uk_rsize;
=======
	freei = slab_item_index(slab, keg, item);
>>>>>>> 97c7520e

	if (freei >= keg->uk_ipers)
		panic("Invalid free of %p from zone %p(%s) slab %p(%d)\n",
		    item, zone, zone->uz_name, slab, freei);

<<<<<<< HEAD
	if (((freei * keg->uk_rsize) + slab->us_data) != item)
=======
	if (slab_item(slab, keg, freei) != item)
>>>>>>> 97c7520e
		panic("Unaligned free of %p from zone %p(%s) slab %p(%d)\n",
		    item, zone, zone->uz_name, slab, freei);

	if (!BIT_ISSET(keg->uk_ipers, freei, slab_dbg_bits(slab, keg)))
		panic("Duplicate free of %p from zone %p(%s) slab %p(%d)\n",
		    item, zone, zone->uz_name, slab, freei);

	BIT_CLR_ATOMIC(keg->uk_ipers, freei, slab_dbg_bits(slab, keg));
}
#endif /* INVARIANTS */

#ifdef DDB
static int64_t
get_uma_stats(uma_keg_t kz, uma_zone_t z, uint64_t *allocs, uint64_t *used,
    uint64_t *sleeps, long *cachefree, uint64_t *xdomain)
{
	uint64_t frees;
	int i;

	if (kz->uk_flags & UMA_ZFLAG_INTERNAL) {
		*allocs = counter_u64_fetch(z->uz_allocs);
		frees = counter_u64_fetch(z->uz_frees);
		*sleeps = z->uz_sleeps;
		*cachefree = 0;
		*xdomain = 0;
	} else
		uma_zone_sumstat(z, cachefree, allocs, &frees, sleeps,
		    xdomain);
	for (i = 0; i < vm_ndomains; i++) {
		*cachefree += z->uz_domain[i].uzd_nitems;
		if (!((z->uz_flags & UMA_ZONE_SECONDARY) &&
		    (LIST_FIRST(&kz->uk_zones) != z)))
			*cachefree += kz->uk_domain[i].ud_free;
	}
	*used = *allocs - frees;
	return (((int64_t)*used + *cachefree) * kz->uk_size);
}

DB_SHOW_COMMAND(uma, db_show_uma)
{
	const char *fmt_hdr, *fmt_entry;
	uma_keg_t kz;
	uma_zone_t z;
	uint64_t allocs, used, sleeps, xdomain;
	long cachefree;
	/* variables for sorting */
	uma_keg_t cur_keg;
	uma_zone_t cur_zone, last_zone;
	int64_t cur_size, last_size, size;
	int ties;

	/* /i option produces machine-parseable CSV output */
	if (modif[0] == 'i') {
		fmt_hdr = "%s,%s,%s,%s,%s,%s,%s,%s,%s\n";
		fmt_entry = "\"%s\",%ju,%jd,%ld,%ju,%ju,%u,%jd,%ju\n";
	} else {
		fmt_hdr = "%18s %6s %7s %7s %11s %7s %7s %10s %8s\n";
		fmt_entry = "%18s %6ju %7jd %7ld %11ju %7ju %7u %10jd %8ju\n";
	}

	db_printf(fmt_hdr, "Zone", "Size", "Used", "Free", "Requests",
	    "Sleeps", "Bucket", "Total Mem", "XFree");

	/* Sort the zones with largest size first. */
	last_zone = NULL;
	last_size = INT64_MAX;
	for (;;) {
		cur_zone = NULL;
		cur_size = -1;
		ties = 0;
		LIST_FOREACH(kz, &uma_kegs, uk_link) {
			LIST_FOREACH(z, &kz->uk_zones, uz_link) {
				/*
				 * In the case of size ties, print out zones
				 * in the order they are encountered.  That is,
				 * when we encounter the most recently output
				 * zone, we have already printed all preceding
				 * ties, and we must print all following ties.
				 */
				if (z == last_zone) {
					ties = 1;
					continue;
				}
				size = get_uma_stats(kz, z, &allocs, &used,
				    &sleeps, &cachefree, &xdomain);
				if (size > cur_size && size < last_size + ties)
				{
					cur_size = size;
					cur_zone = z;
					cur_keg = kz;
				}
			}
		}
		if (cur_zone == NULL)
			break;

		size = get_uma_stats(cur_keg, cur_zone, &allocs, &used,
		    &sleeps, &cachefree, &xdomain);
		db_printf(fmt_entry, cur_zone->uz_name,
		    (uintmax_t)cur_keg->uk_size, (intmax_t)used, cachefree,
		    (uintmax_t)allocs, (uintmax_t)sleeps,
		    (unsigned)cur_zone->uz_bucket_size, (intmax_t)size,
		    xdomain);

		if (db_pager_quit)
			return;
		last_zone = cur_zone;
		last_size = cur_size;
	}
}

DB_SHOW_COMMAND(umacache, db_show_umacache)
{
	uma_zone_t z;
	uint64_t allocs, frees;
	long cachefree;
	int i;

	db_printf("%18s %8s %8s %8s %12s %8s\n", "Zone", "Size", "Used", "Free",
	    "Requests", "Bucket");
	LIST_FOREACH(z, &uma_cachezones, uz_link) {
		uma_zone_sumstat(z, &cachefree, &allocs, &frees, NULL, NULL);
		for (i = 0; i < vm_ndomains; i++)
			cachefree += z->uz_domain[i].uzd_nitems;
		db_printf("%18s %8ju %8jd %8ld %12ju %8u\n",
		    z->uz_name, (uintmax_t)z->uz_size,
		    (intmax_t)(allocs - frees), cachefree,
		    (uintmax_t)allocs, z->uz_bucket_size);
		if (db_pager_quit)
			return;
	}
}
#endif	/* DDB */
// CHERI CHANGES START
// {
//   "updated": 20190617,
//   "target_type": "kernel",
//   "changes_purecap": [
//     "uintptr_interp_offset",
//     "pointer_shape",
//     "pointer_as_integer",
//     "monotonicity",
//     "support"
//   ]
// }
// CHERI CHANGES END<|MERGE_RESOLUTION|>--- conflicted
+++ resolved
@@ -1347,16 +1347,6 @@
 	CHERI_VM_ASSERT_BOUNDS(mem, size);
 	uma_total_inc(size);
 
-<<<<<<< HEAD
-	/*
-	 * Point the slab into the allocated memory
-	 * In CHERI we separate the data pointer and the uma_slab
-	 * structure pointer.
-	 */
-	if (!(keg->uk_flags & UMA_ZONE_OFFPAGE))
-		slab = (uma_slab_t)cheri_bound(mem + keg->uk_pgoff,
-		    size - keg->uk_pgoff);
-=======
 	/* For HASH zones all pages go to the same uma_domain. */
 	if ((keg->uk_flags & UMA_ZFLAG_HASH) != 0)
 		domain = 0;
@@ -1366,18 +1356,12 @@
 		slab = (uma_slab_t )(mem + keg->uk_pgoff);
 	else
 		((uma_hash_slab_t)slab)->uhs_data = mem;
->>>>>>> 97c7520e
 
 	if (keg->uk_flags & UMA_ZFLAG_VTOSLAB)
 		for (i = 0; i < keg->uk_ppera; i++)
 			vsetzoneslab(ptr_to_va(mem) + (i * PAGE_SIZE),
 			    zone, slab);
 
-<<<<<<< HEAD
-	slab->us_data = cheri_bound(mem, (keg->uk_flags & UMA_ZONE_OFFPAGE) ?
-	    size : keg->uk_pgoff);
-=======
->>>>>>> 97c7520e
 	slab->us_freecount = keg->uk_ipers;
 	slab->us_flags = sflags;
 	slab->us_domain = domain;
@@ -1388,14 +1372,8 @@
 #endif
 
 	if (keg->uk_init != NULL) {
-<<<<<<< HEAD
-		for (i = 0; i < keg->uk_ipers; i++) {
-			CHERI_VM_ASSERT_VALID(slab->us_data);
-			if (keg->uk_init(slab->us_data + (keg->uk_rsize * i),
-=======
 		for (i = 0; i < keg->uk_ipers; i++)
 			if (keg->uk_init(slab_item(slab, keg, i),
->>>>>>> 97c7520e
 			    keg->uk_size, flags) != 0)
 				break;
 		}
@@ -1830,18 +1808,9 @@
 	    ("%s: incompatible flags 0x%b", __func__, keg->uk_flags,
 	     PRINT_UMA_ZFLAGS));
 
-<<<<<<< HEAD
-		slabsize = UMA_PCPU_ALLOC_SIZE;
-		keg->uk_ppera = ncpus;
-	} else {
-		slabsize = UMA_SLAB_SIZE;
-		keg->uk_ppera = howmany(UMA_SLAB_SIZE, PAGE_SIZE);
-	}
-=======
 	alignsize = keg->uk_align + 1;
 	format = 0;
 	ipers = 0;
->>>>>>> 97c7520e
 
 	/*
 	 * Calculate the size of each allocation (rsize) according to
@@ -1863,7 +1832,7 @@
 		 */
 		if ((rsize & alignsize) == 0)
 			rsize += alignsize;
-		slabsize = rsize * (PAGE_SIZE / alignsize);
+		slabsize = rsize * (UMA_SLAB_SIZE / alignsize);
 		slabsize = MIN(slabsize, rsize * SLAB_MAX_SETSIZE);
 		slabsize = MIN(slabsize, UMA_CACHESPREAD_MAX_SIZE);
 		pages = howmany(slabsize, PAGE_SIZE);
@@ -2359,12 +2328,9 @@
 	 * This is a pure cache zone, no kegs.
 	 */
 	if (arg->import) {
-<<<<<<< HEAD
 		CHERI_VM_ASSERT_VALID(arg->import);
-=======
 		KASSERT((arg->flags & UMA_ZFLAG_CACHE) != 0,
 		    ("zone_ctor: Import specified for non-cache zone."));
->>>>>>> 97c7520e
 		if (arg->flags & UMA_ZONE_VM)
 			arg->flags |= UMA_ZFLAG_CACHEONLY;
 		zone->uz_flags = arg->flags;
@@ -2612,20 +2578,6 @@
 
 	/* Memory for the rest of startup zones, UMA and VM, ... */
 	if (zsize > space) {
-		/* See keg_large_init(). */
-<<<<<<< HEAD
-		u_int ppera;
-		ppera = howmany(roundup2(zsize, UMA_BOOT_ALIGN), PAGE_SIZE);
-		if (PAGE_SIZE * ppera - roundup2(zsize, UMA_BOOT_ALIGN) < size)
-			ppera++;
-		pages += (zones + vm_zones) * ppera;
-	} else if (roundup2(zsize, UMA_BOOT_ALIGN) > space)
-		/* See keg_small_init() special case for uk_ppera = 1. */
-		pages += zones;
-	else
-		pages += howmany(zones,
-		    space / roundup2(zsize, UMA_BOOT_ALIGN));
-=======
 		zppera = howmany(zsize + slab_sizeof(1), PAGE_SIZE);
 		zipers = 1;
 		zones += vm_zones;
@@ -2634,11 +2586,9 @@
 		zipers = space / zsize;
 	}
 	pages += howmany(zones, zipers) * zppera;
->>>>>>> 97c7520e
 
 	/* ... and their kegs. Note that zone of zones allocates a keg! */
 	if (ksize > space) {
-		/* See keg_large_init(). */
 		kppera = howmany(ksize + slab_sizeof(1), PAGE_SIZE);
 		kipers = 1;
 	} else {
@@ -3445,12 +3395,8 @@
 #ifdef NUMA
 		stripe = howmany(max, vm_ndomains);
 #endif
-<<<<<<< HEAD
-		while (slab->us_freecount && i < max) {
-=======
 		dom = &keg->uk_domain[slab->us_domain];
 		while (slab->us_freecount && i < max) { 
->>>>>>> 97c7520e
 			bucket[i++] = slab_alloc_item(keg, slab);
 			if (dom->ud_free <= keg->uk_reserve)
 				break;
@@ -4107,11 +4053,7 @@
 	}
 
 	/* Slab management. */
-<<<<<<< HEAD
-	freei = (ptr_to_va(item) - ptr_to_va(slab->us_data)) / keg->uk_rsize;
-=======
 	freei = slab_item_index(slab, keg, item);
->>>>>>> 97c7520e
 	BIT_SET(keg->uk_ipers, freei, &slab->us_free);
 	slab->us_freecount++;
 
@@ -4137,24 +4079,8 @@
 		lock = KEG_LOCK(keg, 0);
 	for (i = 0; i < cnt; i++) {
 		item = bucket[i];
-<<<<<<< HEAD
-		if (!(zone->uz_flags & UMA_ZONE_VTOSLAB)) {
-			mem = (uint8_t *)rounddown2(item, UMA_SLAB_SIZE);
-			if (zone->uz_flags & UMA_ZONE_HASH) {
-				slab = hash_sfind(&keg->uk_hash, mem);
-			} else {
-#ifdef CHERI_PURECAP_KERNEL
-				slab = vtoslab(ptr_to_va(item));
-#else
-				mem += keg->uk_pgoff;
-				slab = (uma_slab_t)mem;
-#endif
-			}
-		} else
-			slab = vtoslab((vm_offset_t)item);
-=======
 		if (__predict_true((zone->uz_flags & UMA_ZFLAG_VTOSLAB) != 0)) {
-			slab = vtoslab((vm_offset_t)item);
+			slab = vtoslab((vm_offset_t)ptr_to_va(item));
 		} else {
 			mem = (uint8_t *)((uintptr_t)item & (~UMA_SLAB_MASK));
 			if ((zone->uz_flags & UMA_ZFLAG_HASH) != 0)
@@ -4167,7 +4093,6 @@
 				mtx_unlock(lock);
 			lock = KEG_LOCK(keg, slab->us_domain);
 		}
->>>>>>> 97c7520e
 		slab_free_item(zone, slab, item);
 	}
 	if (lock != NULL)
@@ -4594,27 +4519,7 @@
 uma_zone_exhausted(uma_zone_t zone)
 {
 
-<<<<<<< HEAD
-	ZONE_LOCK(zone);
-	full = zone->uz_sleepers > 0;
-	ZONE_UNLOCK(zone);
-	return (full);
-}
-
-int
-uma_zone_exhausted_nolock(uma_zone_t zone)
-{
-	return (zone->uz_sleepers > 0);
-}
-
-static void
-uma_zero_item(void *item, uma_zone_t zone)
-{
-
-	bzero(item, zone->uz_size);
-=======
 	return (atomic_load_32(&zone->uz_sleepers) > 0);
->>>>>>> 97c7520e
 }
 
 unsigned long
@@ -4958,33 +4863,6 @@
 	uma_keg_t keg;
 	uint8_t *mem;
 
-<<<<<<< HEAD
-	mem = rounddown2(item, PAGE_SIZE);
-	if (zone->uz_flags & UMA_ZONE_VTOSLAB) {
-		slab = vtoslab(ptr_to_va(mem));
-	} else {
-		/*
-		 * It is safe to return the slab here even though the
-		 * zone is unlocked because the item's allocation state
-		 * essentially holds a reference.
-		 */
-		if (zone->uz_lockptr == &zone->uz_lock)
-			return (NULL);
-		ZONE_LOCK(zone);
-		keg = zone->uz_keg;
-		if (keg->uk_flags & UMA_ZONE_HASH) {
-			slab = hash_sfind(&keg->uk_hash, mem);
-		}
-		else {
-#ifdef CHERI_PURECAP_KERNEL
-			slab = vtoslab(ptr_to_va(item));
-#else
-			slab = (uma_slab_t)(mem + keg->uk_pgoff);
-#endif
-		}
-		ZONE_UNLOCK(zone);
-	}
-=======
 	/*
 	 * It is safe to return the slab here even though the
 	 * zone is unlocked because the item's allocation state
@@ -4994,7 +4872,7 @@
 	if ((zone->uz_flags & UMA_ZFLAG_CACHE) != 0)
 		return (NULL);
 	if (zone->uz_flags & UMA_ZFLAG_VTOSLAB)
-		return (vtoslab((vm_offset_t)mem));
+		return (vtoslab((vm_offset_t)ptr_to_va(mem)));
 	keg = zone->uz_keg;
 	if ((keg->uk_flags & UMA_ZFLAG_HASH) == 0)
 		return ((uma_slab_t)(mem + keg->uk_pgoff));
@@ -5002,7 +4880,6 @@
 	slab = hash_sfind(&keg->uk_hash, mem);
 	KEG_UNLOCK(keg, 0);
 
->>>>>>> 97c7520e
 	return (slab);
 }
 
@@ -5058,19 +4935,15 @@
 			panic("uma: item %p did not belong to zone %s\n",
 			    item, zone->uz_name);
 	}
-<<<<<<< HEAD
-	keg = zone->uz_keg;	
+
+	keg = zone->uz_keg;
 #ifdef CHERI_PURECAP_KERNEL
 	/* Check first that item is a subset of slab->us_data */
-	if (!cheri_is_subset(slab->us_data, item))
+	if (!cheri_is_subset(slab, item))
 		panic("Item capability %p is not a subset of the"
 		    " slab capability %p.", item, slab->us_data);
 #endif
-	freei = (ptr_to_va(item) - ptr_to_va(slab->us_data)) / keg->uk_rsize;
-=======
-	keg = zone->uz_keg;
 	freei = slab_item_index(slab, keg, item);
->>>>>>> 97c7520e
 
 	if (BIT_ISSET(keg->uk_ipers, freei, slab_dbg_bits(slab, keg)))
 		panic("Duplicate alloc of %p from zone %p(%s) slab %p(%d)\n",
@@ -5096,27 +4969,19 @@
 			    item, zone->uz_name);
 	}
 	keg = zone->uz_keg;
-<<<<<<< HEAD
 #ifdef CHERI_PURECAP_KERNEL
 	/* Check first that item is a subset of slab->us_data */
-	if (!cheri_is_subset(slab->us_data, item))
+	if (!cheri_is_subset(slab, item))
 		panic("Item capability %p is not a subset of the"
 		    " slab capability %p.", item, slab->us_data);
 #endif
-	freei = (ptr_to_va(item) - ptr_to_va(slab->us_data)) / keg->uk_rsize;
-=======
 	freei = slab_item_index(slab, keg, item);
->>>>>>> 97c7520e
 
 	if (freei >= keg->uk_ipers)
 		panic("Invalid free of %p from zone %p(%s) slab %p(%d)\n",
 		    item, zone, zone->uz_name, slab, freei);
 
-<<<<<<< HEAD
-	if (((freei * keg->uk_rsize) + slab->us_data) != item)
-=======
 	if (slab_item(slab, keg, freei) != item)
->>>>>>> 97c7520e
 		panic("Unaligned free of %p from zone %p(%s) slab %p(%d)\n",
 		    item, zone, zone->uz_name, slab, freei);
 
