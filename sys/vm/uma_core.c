/*-
 * SPDX-License-Identifier: BSD-2-Clause-FreeBSD
 *
 * Copyright (c) 2002-2019 Jeffrey Roberson <jeff@FreeBSD.org>
 * Copyright (c) 2004, 2005 Bosko Milekic <bmilekic@FreeBSD.org>
 * Copyright (c) 2004-2006 Robert N. M. Watson
 * All rights reserved.
 *
 * Redistribution and use in source and binary forms, with or without
 * modification, are permitted provided that the following conditions
 * are met:
 * 1. Redistributions of source code must retain the above copyright
 *    notice unmodified, this list of conditions, and the following
 *    disclaimer.
 * 2. Redistributions in binary form must reproduce the above copyright
 *    notice, this list of conditions and the following disclaimer in the
 *    documentation and/or other materials provided with the distribution.
 *
 * THIS SOFTWARE IS PROVIDED BY THE AUTHOR ``AS IS'' AND ANY EXPRESS OR
 * IMPLIED WARRANTIES, INCLUDING, BUT NOT LIMITED TO, THE IMPLIED WARRANTIES
 * OF MERCHANTABILITY AND FITNESS FOR A PARTICULAR PURPOSE ARE DISCLAIMED.
 * IN NO EVENT SHALL THE AUTHOR BE LIABLE FOR ANY DIRECT, INDIRECT,
 * INCIDENTAL, SPECIAL, EXEMPLARY, OR CONSEQUENTIAL DAMAGES (INCLUDING, BUT
 * NOT LIMITED TO, PROCUREMENT OF SUBSTITUTE GOODS OR SERVICES; LOSS OF USE,
 * DATA, OR PROFITS; OR BUSINESS INTERRUPTION) HOWEVER CAUSED AND ON ANY
 * THEORY OF LIABILITY, WHETHER IN CONTRACT, STRICT LIABILITY, OR TORT
 * (INCLUDING NEGLIGENCE OR OTHERWISE) ARISING IN ANY WAY OUT OF THE USE OF
 * THIS SOFTWARE, EVEN IF ADVISED OF THE POSSIBILITY OF SUCH DAMAGE.
 */

/*
 * uma_core.c  Implementation of the Universal Memory allocator
 *
 * This allocator is intended to replace the multitude of similar object caches
 * in the standard FreeBSD kernel.  The intent is to be flexible as well as
 * efficient.  A primary design goal is to return unused memory to the rest of
 * the system.  This will make the system as a whole more flexible due to the
 * ability to move memory to subsystems which most need it instead of leaving
 * pools of reserved memory unused.
 *
 * The basic ideas stem from similar slab/zone based allocators whose algorithms
 * are well known.
 *
 */

/*
 * TODO:
 *	- Improve memory usage for large allocations
 *	- Investigate cache size adjustments
 */

#include <sys/cdefs.h>
__FBSDID("$FreeBSD$");

#include "opt_ddb.h"
#include "opt_param.h"
#include "opt_vm.h"

#include <sys/param.h>
#include <sys/systm.h>
#include <sys/bitset.h>
#include <sys/domainset.h>
#include <sys/eventhandler.h>
#include <sys/kernel.h>
#include <sys/types.h>
#include <sys/limits.h>
#include <sys/queue.h>
#include <sys/malloc.h>
#include <sys/ktr.h>
#include <sys/lock.h>
#include <sys/sysctl.h>
#include <sys/mutex.h>
#include <sys/proc.h>
#include <sys/random.h>
#include <sys/rwlock.h>
#include <sys/sbuf.h>
#include <sys/sched.h>
#include <sys/sleepqueue.h>
#include <sys/smp.h>
#include <sys/smr.h>
#include <sys/taskqueue.h>
#include <sys/vmmeter.h>

#include <vm/vm.h>
#include <vm/vm_domainset.h>
#include <vm/vm_object.h>
#include <vm/vm_page.h>
#include <vm/vm_pageout.h>
#include <vm/vm_param.h>
#include <vm/vm_phys.h>
#include <vm/vm_pagequeue.h>
#include <vm/vm_map.h>
#include <vm/vm_kern.h>
#include <vm/vm_extern.h>
#include <vm/uma.h>
#include <vm/uma_int.h>
#include <vm/uma_dbg.h>
#include <vm/cheri.h>

#include <ddb/ddb.h>

#ifdef DEBUG_MEMGUARD
#include <vm/memguard.h>
#endif

#include <machine/md_var.h>

#ifdef INVARIANTS
#define	UMA_ALWAYS_CTORDTOR	1
#else
#define	UMA_ALWAYS_CTORDTOR	0
#endif

/*
 * This is the zone and keg from which all zones are spawned.
 */
static uma_zone_t kegs;
static uma_zone_t zones;

/*
 * These are the two zones from which all offpage uma_slab_ts are allocated.
 *
 * One zone is for slab headers that can represent a larger number of items,
 * making the slabs themselves more efficient, and the other zone is for
 * headers that are smaller and represent fewer items, making the headers more
 * efficient.
 */
#define	SLABZONE_SIZE(setsize)					\
    (sizeof(struct uma_hash_slab) + BITSET_SIZE(setsize) * SLAB_BITSETS)
#define	SLABZONE0_SETSIZE	(PAGE_SIZE / 16)
#define	SLABZONE1_SETSIZE	SLAB_MAX_SETSIZE
#define	SLABZONE0_SIZE	SLABZONE_SIZE(SLABZONE0_SETSIZE)
#define	SLABZONE1_SIZE	SLABZONE_SIZE(SLABZONE1_SETSIZE)
static uma_zone_t slabzones[2];

/*
 * The initial hash tables come out of this zone so they can be allocated
 * prior to malloc coming up.
 */
static uma_zone_t hashzone;

/* The boot-time adjusted value for cache line alignment. */
int uma_align_cache = 64 - 1;

static MALLOC_DEFINE(M_UMAHASH, "UMAHash", "UMA Hash Buckets");
static MALLOC_DEFINE(M_UMA, "UMA", "UMA Misc");

/*
 * Are we allowed to allocate buckets?
 */
static int bucketdisable = 1;

/* Linked list of all kegs in the system */
static LIST_HEAD(,uma_keg) uma_kegs = LIST_HEAD_INITIALIZER(uma_kegs);

/* Linked list of all cache-only zones in the system */
static LIST_HEAD(,uma_zone) uma_cachezones =
    LIST_HEAD_INITIALIZER(uma_cachezones);

/* This RW lock protects the keg list */
static struct rwlock_padalign __exclusive_cache_line uma_rwlock;

/*
 * First available virual address for boot time allocations.
 */
static vm_offset_t bootstart;
static vm_ptr_t bootmem;
#ifdef CHERI_PURECAP_KERNEL
/*
 * Boundaries of the UMA boot memory pool.
 */
vm_offset_t uma_bootmem_start;
vm_offset_t uma_bootmem_end;
/*
 * Map slab to pages in the boot memory pool.
 * These do not have any vm_page to store the slab pointer in.
 */
uma_slab_t *uma_boot_vtoslab;
#endif

static struct sx uma_reclaim_lock;

/*
 * kmem soft limit, initialized by uma_set_limit().  Ensure that early
 * allocations don't trigger a wakeup of the reclaim thread.
 */
unsigned long uma_kmem_limit = LONG_MAX;
SYSCTL_ULONG(_vm, OID_AUTO, uma_kmem_limit, CTLFLAG_RD, &uma_kmem_limit, 0,
    "UMA kernel memory soft limit");
unsigned long uma_kmem_total;
SYSCTL_ULONG(_vm, OID_AUTO, uma_kmem_total, CTLFLAG_RD, &uma_kmem_total, 0,
    "UMA kernel memory usage");

/* Is the VM done starting up? */
static enum {
	BOOT_COLD,
	BOOT_KVA,
	BOOT_RUNNING,
	BOOT_SHUTDOWN,
} booted = BOOT_COLD;

/*
 * This is the handle used to schedule events that need to happen
 * outside of the allocation fast path.
 */
static struct callout uma_callout;
#define	UMA_TIMEOUT	20		/* Seconds for callout interval. */

/*
 * This structure is passed as the zone ctor arg so that I don't have to create
 * a special allocation function just for zones.
 */
struct uma_zctor_args {
	const char *name;
	size_t size;
	uma_ctor ctor;
	uma_dtor dtor;
	uma_init uminit;
	uma_fini fini;
	uma_import import;
	uma_release release;
	void *arg;
	uma_keg_t keg;
	int align;
	uint32_t flags;
};

struct uma_kctor_args {
	uma_zone_t zone;
	size_t size;
	uma_init uminit;
	uma_fini fini;
	int align;
	uint32_t flags;
};

struct uma_bucket_zone {
	uma_zone_t	ubz_zone;
	char		*ubz_name;
	int		ubz_entries;	/* Number of items it can hold. */
	int		ubz_maxsize;	/* Maximum allocation size per-item. */
};

/*
 * Compute the actual number of bucket entries to pack them in power
 * of two sizes for more efficient space utilization.
 */
#define	BUCKET_SIZE(n)						\
    (((sizeof(void *) * (n)) - sizeof(struct uma_bucket)) / sizeof(void *))

#define	BUCKET_MAX	BUCKET_SIZE(256)
#define	BUCKET_MIN	2

struct uma_bucket_zone bucket_zones[] = {
	/* Literal bucket sizes. */
	{ NULL, "2 Bucket", 2, 4096 },
	{ NULL, "4 Bucket", 4, 3072 },
	{ NULL, "8 Bucket", 8, 2048 },
	{ NULL, "16 Bucket", 16, 1024 },
	/* Rounded down power of 2 sizes for efficiency. */
	{ NULL, "32 Bucket", BUCKET_SIZE(32), 512 },
	{ NULL, "64 Bucket", BUCKET_SIZE(64), 256 },
	{ NULL, "128 Bucket", BUCKET_SIZE(128), 128 },
	{ NULL, "256 Bucket", BUCKET_SIZE(256), 64 },
	{ NULL, NULL, 0}
};

/*
 * Flags and enumerations to be passed to internal functions.
 */
enum zfreeskip {
	SKIP_NONE =	0,
	SKIP_CNT =	0x00000001,
	SKIP_DTOR =	0x00010000,
	SKIP_FINI =	0x00020000,
};

/* Prototypes.. */

void	uma_startup1(vm_ptr_t);
void	uma_startup2(void);

static void *noobj_alloc(uma_zone_t, vm_size_t, int, uint8_t *, int);
static void *page_alloc(uma_zone_t, vm_size_t, int, uint8_t *, int);
static void *pcpu_page_alloc(uma_zone_t, vm_size_t, int, uint8_t *, int);
static void *startup_alloc(uma_zone_t, vm_size_t, int, uint8_t *, int);
static void *contig_alloc(uma_zone_t, vm_size_t, int, uint8_t *, int);
static void page_free(void *, vm_size_t, uint8_t);
static void pcpu_page_free(void *, vm_size_t, uint8_t);
static uma_slab_t keg_alloc_slab(uma_keg_t, uma_zone_t, int, int, int);
static void cache_drain(uma_zone_t);
static void bucket_drain(uma_zone_t, uma_bucket_t);
static void bucket_cache_reclaim(uma_zone_t zone, bool);
static int keg_ctor(void *, int, void *, int);
static void keg_dtor(void *, int, void *);
static int zone_ctor(void *, int, void *, int);
static void zone_dtor(void *, int, void *);
static inline void item_dtor(uma_zone_t zone, void *item, int size,
    void *udata, enum zfreeskip skip);
static int zero_init(void *, int, int);
static void zone_foreach(void (*zfunc)(uma_zone_t, void *), void *);
static void zone_foreach_unlocked(void (*zfunc)(uma_zone_t, void *), void *);
static void zone_timeout(uma_zone_t zone, void *);
static int hash_alloc(struct uma_hash *, u_int);
static int hash_expand(struct uma_hash *, struct uma_hash *);
static void hash_free(struct uma_hash *hash);
static void uma_timeout(void *);
static void uma_startup3(void);
static void uma_shutdown(void);
static void *zone_alloc_item(uma_zone_t, void *, int, int);
static void zone_free_item(uma_zone_t, void *, void *, enum zfreeskip);
static int zone_alloc_limit(uma_zone_t zone, int count, int flags);
static void zone_free_limit(uma_zone_t zone, int count);
static void bucket_enable(void);
static void bucket_init(void);
static uma_bucket_t bucket_alloc(uma_zone_t zone, void *, int);
static void bucket_free(uma_zone_t zone, uma_bucket_t, void *);
static void bucket_zone_drain(void);
static uma_bucket_t zone_alloc_bucket(uma_zone_t, void *, int, int);
static void *slab_alloc_item(uma_keg_t keg, uma_slab_t slab);
static void slab_free_item(uma_zone_t zone, uma_slab_t slab, void *item);
static uma_keg_t uma_kcreate(uma_zone_t zone, size_t size, uma_init uminit,
    uma_fini fini, int align, uint32_t flags);
static int zone_import(void *, void **, int, int, int);
static void zone_release(void *, void **, int);
static bool cache_alloc(uma_zone_t, uma_cache_t, void *, int);
static bool cache_free(uma_zone_t, uma_cache_t, void *, void *, int);

static int sysctl_vm_zone_count(SYSCTL_HANDLER_ARGS);
static int sysctl_vm_zone_stats(SYSCTL_HANDLER_ARGS);
static int sysctl_handle_uma_zone_allocs(SYSCTL_HANDLER_ARGS);
static int sysctl_handle_uma_zone_frees(SYSCTL_HANDLER_ARGS);
static int sysctl_handle_uma_zone_flags(SYSCTL_HANDLER_ARGS);
static int sysctl_handle_uma_slab_efficiency(SYSCTL_HANDLER_ARGS);
static int sysctl_handle_uma_zone_items(SYSCTL_HANDLER_ARGS);

static uint64_t uma_zone_get_allocs(uma_zone_t zone);

static SYSCTL_NODE(_vm, OID_AUTO, debug, CTLFLAG_RD, 0,
    "Memory allocation debugging");

#ifdef INVARIANTS
static uint64_t uma_keg_get_allocs(uma_keg_t zone);
static inline struct noslabbits *slab_dbg_bits(uma_slab_t slab, uma_keg_t keg);

static bool uma_dbg_kskip(uma_keg_t keg, void *mem);
static bool uma_dbg_zskip(uma_zone_t zone, void *mem);
static void uma_dbg_free(uma_zone_t zone, uma_slab_t slab, void *item);
static void uma_dbg_alloc(uma_zone_t zone, uma_slab_t slab, void *item);

static u_int dbg_divisor = 1;
SYSCTL_UINT(_vm_debug, OID_AUTO, divisor,
    CTLFLAG_RDTUN | CTLFLAG_NOFETCH, &dbg_divisor, 0,
    "Debug & thrash every this item in memory allocator");

static counter_u64_t uma_dbg_cnt = EARLY_COUNTER;
static counter_u64_t uma_skip_cnt = EARLY_COUNTER;
SYSCTL_COUNTER_U64(_vm_debug, OID_AUTO, trashed, CTLFLAG_RD,
    &uma_dbg_cnt, "memory items debugged");
SYSCTL_COUNTER_U64(_vm_debug, OID_AUTO, skipped, CTLFLAG_RD,
    &uma_skip_cnt, "memory items skipped, not debugged");
#endif

SYSINIT(uma_startup3, SI_SUB_VM_CONF, SI_ORDER_SECOND, uma_startup3, NULL);

SYSCTL_NODE(_vm, OID_AUTO, uma, CTLFLAG_RW, 0, "Universal Memory Allocator");

SYSCTL_PROC(_vm, OID_AUTO, zone_count, CTLFLAG_RD|CTLFLAG_MPSAFE|CTLTYPE_INT,
    0, 0, sysctl_vm_zone_count, "I", "Number of UMA zones");

SYSCTL_PROC(_vm, OID_AUTO, zone_stats, CTLFLAG_RD|CTLFLAG_MPSAFE|CTLTYPE_STRUCT,
    0, 0, sysctl_vm_zone_stats, "s,struct uma_type_header", "Zone Stats");

static int zone_warnings = 1;
SYSCTL_INT(_vm, OID_AUTO, zone_warnings, CTLFLAG_RWTUN, &zone_warnings, 0,
    "Warn when UMA zones becomes full");

static int multipage_slabs = 1;
TUNABLE_INT("vm.debug.uma_multipage_slabs", &multipage_slabs);
SYSCTL_INT(_vm_debug, OID_AUTO, uma_multipage_slabs,
    CTLFLAG_RDTUN | CTLFLAG_NOFETCH, &multipage_slabs, 0,
    "UMA may choose larger slab sizes for better efficiency");

/*
 * Select the slab zone for an offpage slab with the given maximum item count.
 */
static inline uma_zone_t
slabzone(int ipers)
{

	return (slabzones[ipers > SLABZONE0_SETSIZE]);
}

/*
 * This routine checks to see whether or not it's safe to enable buckets.
 */
static void
bucket_enable(void)
{

	KASSERT(booted >= BOOT_KVA, ("Bucket enable before init"));
	bucketdisable = vm_page_count_min();
}

/*
 * Initialize bucket_zones, the array of zones of buckets of various sizes.
 *
 * For each zone, calculate the memory required for each bucket, consisting
 * of the header and an array of pointers.
 */
static void
bucket_init(void)
{
	struct uma_bucket_zone *ubz;
	int size;

	for (ubz = &bucket_zones[0]; ubz->ubz_entries != 0; ubz++) {
		size = roundup(sizeof(struct uma_bucket), sizeof(void *));
		size += sizeof(void *) * ubz->ubz_entries;
		ubz->ubz_zone = uma_zcreate(ubz->ubz_name, size,
		    NULL, NULL, NULL, NULL, UMA_ALIGN_PTR,
		    UMA_ZONE_MTXCLASS | UMA_ZFLAG_BUCKET |
		    UMA_ZONE_FIRSTTOUCH);
	}
}

/*
 * Given a desired number of entries for a bucket, return the zone from which
 * to allocate the bucket.
 */
static struct uma_bucket_zone *
bucket_zone_lookup(int entries)
{
	struct uma_bucket_zone *ubz;

	for (ubz = &bucket_zones[0]; ubz->ubz_entries != 0; ubz++)
		if (ubz->ubz_entries >= entries)
			return (ubz);
	ubz--;
	return (ubz);
}

static struct uma_bucket_zone *
bucket_zone_max(uma_zone_t zone, int nitems)
{
	struct uma_bucket_zone *ubz;
	int bpcpu;

	bpcpu = 2;
	if ((zone->uz_flags & UMA_ZONE_FIRSTTOUCH) != 0)
		/* Count the cross-domain bucket. */
		bpcpu++;

	for (ubz = &bucket_zones[0]; ubz->ubz_entries != 0; ubz++)
		if (ubz->ubz_entries * bpcpu * mp_ncpus > nitems)
			break;
	if (ubz == &bucket_zones[0])
		ubz = NULL;
	else
		ubz--;
	return (ubz);
}

static int
bucket_select(int size)
{
	struct uma_bucket_zone *ubz;

	ubz = &bucket_zones[0];
	if (size > ubz->ubz_maxsize)
		return MAX((ubz->ubz_maxsize * ubz->ubz_entries) / size, 1);

	for (; ubz->ubz_entries != 0; ubz++)
		if (ubz->ubz_maxsize < size)
			break;
	ubz--;
	return (ubz->ubz_entries);
}

static uma_bucket_t
bucket_alloc(uma_zone_t zone, void *udata, int flags)
{
	struct uma_bucket_zone *ubz;
	uma_bucket_t bucket;

	/*
	 * Don't allocate buckets early in boot.
	 */
	if (__predict_false(booted < BOOT_KVA))
		return (NULL);

	/*
	 * To limit bucket recursion we store the original zone flags
	 * in a cookie passed via zalloc_arg/zfree_arg.  This allows the
	 * NOVM flag to persist even through deep recursions.  We also
	 * store ZFLAG_BUCKET once we have recursed attempting to allocate
	 * a bucket for a bucket zone so we do not allow infinite bucket
	 * recursion.  This cookie will even persist to frees of unused
	 * buckets via the allocation path or bucket allocations in the
	 * free path.
	 */
	if ((zone->uz_flags & UMA_ZFLAG_BUCKET) == 0)
		udata = (void *)(uintptr_t)zone->uz_flags;
	else {
		if ((uintptr_t)udata & UMA_ZFLAG_BUCKET)
			return (NULL);
		udata = (void *)((uintptr_t)udata | UMA_ZFLAG_BUCKET);
	}
	if (((uintptr_t)udata & UMA_ZONE_VM) != 0)
		flags |= M_NOVM;
	ubz = bucket_zone_lookup(zone->uz_bucket_size);
	if (ubz->ubz_zone == zone && (ubz + 1)->ubz_entries != 0)
		ubz++;
	bucket = uma_zalloc_arg(ubz->ubz_zone, udata, flags);
	if (bucket) {
#ifdef INVARIANTS
		bzero(bucket->ub_bucket, sizeof(void *) * ubz->ubz_entries);
#endif
		bucket->ub_cnt = 0;
		bucket->ub_entries = ubz->ubz_entries;
		bucket->ub_seq = SMR_SEQ_INVALID;
		CTR3(KTR_UMA, "bucket_alloc: zone %s(%p) allocated bucket %p",
		    zone->uz_name, zone, bucket);
	}

	return (bucket);
}

static void
bucket_free(uma_zone_t zone, uma_bucket_t bucket, void *udata)
{
	struct uma_bucket_zone *ubz;

	KASSERT(bucket->ub_cnt == 0,
	    ("bucket_free: Freeing a non free bucket."));
	KASSERT(bucket->ub_seq == SMR_SEQ_INVALID,
	    ("bucket_free: Freeing an SMR bucket."));
	if ((zone->uz_flags & UMA_ZFLAG_BUCKET) == 0)
		udata = (void *)(uintptr_t)zone->uz_flags;
	ubz = bucket_zone_lookup(bucket->ub_entries);
	uma_zfree_arg(ubz->ubz_zone, bucket, udata);
}

static void
bucket_zone_drain(void)
{
	struct uma_bucket_zone *ubz;

	for (ubz = &bucket_zones[0]; ubz->ubz_entries != 0; ubz++)
		uma_zone_reclaim(ubz->ubz_zone, UMA_RECLAIM_DRAIN);
}

/*
 * Attempt to satisfy an allocation by retrieving a full bucket from one of the
 * zone's caches.  If a bucket is found the zone is not locked on return.
 */
static uma_bucket_t
zone_fetch_bucket(uma_zone_t zone, uma_zone_domain_t zdom)
{
	uma_bucket_t bucket;
	int i;
	bool dtor = false;

	ZONE_LOCK_ASSERT(zone);

	if ((bucket = STAILQ_FIRST(&zdom->uzd_buckets)) == NULL)
		return (NULL);

	if ((zone->uz_flags & UMA_ZONE_SMR) != 0 &&
	    bucket->ub_seq != SMR_SEQ_INVALID) {
		if (!smr_poll(zone->uz_smr, bucket->ub_seq, false))
			return (NULL);
		bucket->ub_seq = SMR_SEQ_INVALID;
		dtor = (zone->uz_dtor != NULL) | UMA_ALWAYS_CTORDTOR;
	}
	MPASS(zdom->uzd_nitems >= bucket->ub_cnt);
	STAILQ_REMOVE_HEAD(&zdom->uzd_buckets, ub_link);
	zdom->uzd_nitems -= bucket->ub_cnt;
	if (zdom->uzd_imin > zdom->uzd_nitems)
		zdom->uzd_imin = zdom->uzd_nitems;
	zone->uz_bkt_count -= bucket->ub_cnt;
	ZONE_UNLOCK(zone);
	if (dtor)
		for (i = 0; i < bucket->ub_cnt; i++)
			item_dtor(zone, bucket->ub_bucket[i], zone->uz_size,
			    NULL, SKIP_NONE);

	return (bucket);
}

/*
 * Insert a full bucket into the specified cache.  The "ws" parameter indicates
 * whether the bucket's contents should be counted as part of the zone's working
 * set.
 */
static void
zone_put_bucket(uma_zone_t zone, uma_zone_domain_t zdom, uma_bucket_t bucket,
    const bool ws)
{

	ZONE_LOCK_ASSERT(zone);
	KASSERT(!ws || zone->uz_bkt_count < zone->uz_bkt_max,
	    ("%s: zone %p overflow", __func__, zone));

	STAILQ_INSERT_TAIL(&zdom->uzd_buckets, bucket, ub_link);
	zdom->uzd_nitems += bucket->ub_cnt;
	if (ws && zdom->uzd_imax < zdom->uzd_nitems)
		zdom->uzd_imax = zdom->uzd_nitems;
	zone->uz_bkt_count += bucket->ub_cnt;
}

/* Pops an item out of a per-cpu cache bucket. */
static inline void *
cache_bucket_pop(uma_cache_t cache, uma_cache_bucket_t bucket)
{
	void *item;

	CRITICAL_ASSERT(curthread);

	bucket->ucb_cnt--;
	item = bucket->ucb_bucket->ub_bucket[bucket->ucb_cnt];
#ifdef INVARIANTS
	bucket->ucb_bucket->ub_bucket[bucket->ucb_cnt] = NULL;
	KASSERT(item != NULL, ("uma_zalloc: Bucket pointer mangled."));
#endif
	cache->uc_allocs++;

	return (item);
}

/* Pushes an item into a per-cpu cache bucket. */
static inline void
cache_bucket_push(uma_cache_t cache, uma_cache_bucket_t bucket, void *item)
{

	CRITICAL_ASSERT(curthread);
	KASSERT(bucket->ucb_bucket->ub_bucket[bucket->ucb_cnt] == NULL,
	    ("uma_zfree: Freeing to non free bucket index."));

	bucket->ucb_bucket->ub_bucket[bucket->ucb_cnt] = item;
	bucket->ucb_cnt++;
	cache->uc_frees++;
}

/*
 * Unload a UMA bucket from a per-cpu cache.
 */
static inline uma_bucket_t
cache_bucket_unload(uma_cache_bucket_t bucket)
{
	uma_bucket_t b;

	b = bucket->ucb_bucket;
	if (b != NULL) {
		MPASS(b->ub_entries == bucket->ucb_entries);
		b->ub_cnt = bucket->ucb_cnt;
		bucket->ucb_bucket = NULL;
		bucket->ucb_entries = bucket->ucb_cnt = 0;
	}

	return (b);
}

static inline uma_bucket_t
cache_bucket_unload_alloc(uma_cache_t cache)
{

	return (cache_bucket_unload(&cache->uc_allocbucket));
}

static inline uma_bucket_t
cache_bucket_unload_free(uma_cache_t cache)
{

	return (cache_bucket_unload(&cache->uc_freebucket));
}

static inline uma_bucket_t
cache_bucket_unload_cross(uma_cache_t cache)
{

	return (cache_bucket_unload(&cache->uc_crossbucket));
}

/*
 * Load a bucket into a per-cpu cache bucket.
 */
static inline void
cache_bucket_load(uma_cache_bucket_t bucket, uma_bucket_t b)
{

	CRITICAL_ASSERT(curthread);
	MPASS(bucket->ucb_bucket == NULL);

	bucket->ucb_bucket = b;
	bucket->ucb_cnt = b->ub_cnt;
	bucket->ucb_entries = b->ub_entries;
}

static inline void
cache_bucket_load_alloc(uma_cache_t cache, uma_bucket_t b)
{

	cache_bucket_load(&cache->uc_allocbucket, b);
}

static inline void
cache_bucket_load_free(uma_cache_t cache, uma_bucket_t b)
{

	cache_bucket_load(&cache->uc_freebucket, b);
}

#ifdef NUMA
static inline void 
cache_bucket_load_cross(uma_cache_t cache, uma_bucket_t b)
{

	cache_bucket_load(&cache->uc_crossbucket, b);
}
#endif

/*
 * Copy and preserve ucb_spare.
 */
static inline void
cache_bucket_copy(uma_cache_bucket_t b1, uma_cache_bucket_t b2)
{

	b1->ucb_bucket = b2->ucb_bucket;
	b1->ucb_entries = b2->ucb_entries;
	b1->ucb_cnt = b2->ucb_cnt;
}

/*
 * Swap two cache buckets.
 */
static inline void
cache_bucket_swap(uma_cache_bucket_t b1, uma_cache_bucket_t b2)
{
	struct uma_cache_bucket b3;

	CRITICAL_ASSERT(curthread);

	cache_bucket_copy(&b3, b1);
	cache_bucket_copy(b1, b2);
	cache_bucket_copy(b2, &b3);
}

static void
zone_log_warning(uma_zone_t zone)
{
	static const struct timeval warninterval = { 300, 0 };

	if (!zone_warnings || zone->uz_warning == NULL)
		return;

	if (ratecheck(&zone->uz_ratecheck, &warninterval))
		printf("[zone: %s] %s\n", zone->uz_name, zone->uz_warning);
}

static inline void
zone_maxaction(uma_zone_t zone)
{

	if (zone->uz_maxaction.ta_func != NULL)
		taskqueue_enqueue(taskqueue_thread, &zone->uz_maxaction);
}

/*
 * Routine called by timeout which is used to fire off some time interval
 * based calculations.  (stats, hash size, etc.)
 *
 * Arguments:
 *	arg   Unused
 *
 * Returns:
 *	Nothing
 */
static void
uma_timeout(void *unused)
{
	bucket_enable();
	zone_foreach(zone_timeout, NULL);

	/* Reschedule this event */
	callout_reset(&uma_callout, UMA_TIMEOUT * hz, uma_timeout, NULL);
}

/*
 * Update the working set size estimate for the zone's bucket cache.
 * The constants chosen here are somewhat arbitrary.  With an update period of
 * 20s (UMA_TIMEOUT), this estimate is dominated by zone activity over the
 * last 100s.
 */
static void
zone_domain_update_wss(uma_zone_domain_t zdom)
{
	long wss;

	MPASS(zdom->uzd_imax >= zdom->uzd_imin);
	wss = zdom->uzd_imax - zdom->uzd_imin;
	zdom->uzd_imax = zdom->uzd_imin = zdom->uzd_nitems;
	zdom->uzd_wss = (4 * wss + zdom->uzd_wss) / 5;
}

/*
 * Routine to perform timeout driven calculations.  This expands the
 * hashes and does per cpu statistics aggregation.
 *
 *  Returns nothing.
 */
static void
zone_timeout(uma_zone_t zone, void *unused)
{
	uma_keg_t keg;
	u_int slabs, pages;

	if ((zone->uz_flags & UMA_ZFLAG_HASH) == 0)
		goto update_wss;

	keg = zone->uz_keg;

	/*
	 * Hash zones are non-numa by definition so the first domain
	 * is the only one present.
	 */
	KEG_LOCK(keg, 0);
	pages = keg->uk_domain[0].ud_pages;

	/*
	 * Expand the keg hash table.
	 *
	 * This is done if the number of slabs is larger than the hash size.
	 * What I'm trying to do here is completely reduce collisions.  This
	 * may be a little aggressive.  Should I allow for two collisions max?
	 */
	if ((slabs = pages / keg->uk_ppera) > keg->uk_hash.uh_hashsize) {
		struct uma_hash newhash;
		struct uma_hash oldhash;
		int ret;

		/*
		 * This is so involved because allocating and freeing
		 * while the keg lock is held will lead to deadlock.
		 * I have to do everything in stages and check for
		 * races.
		 */
		KEG_UNLOCK(keg, 0);
		ret = hash_alloc(&newhash, 1 << fls(slabs));
		KEG_LOCK(keg, 0);
		if (ret) {
			if (hash_expand(&keg->uk_hash, &newhash)) {
				oldhash = keg->uk_hash;
				keg->uk_hash = newhash;
			} else
				oldhash = newhash;

			KEG_UNLOCK(keg, 0);
			hash_free(&oldhash);
			goto update_wss;
		}
	}
	KEG_UNLOCK(keg, 0);

update_wss:
	ZONE_LOCK(zone);
	for (int i = 0; i < vm_ndomains; i++)
		zone_domain_update_wss(&zone->uz_domain[i]);
	ZONE_UNLOCK(zone);
}

/*
 * Allocate and zero fill the next sized hash table from the appropriate
 * backing store.
 *
 * Arguments:
 *	hash  A new hash structure with the old hash size in uh_hashsize
 *
 * Returns:
 *	1 on success and 0 on failure.
 */
static int
hash_alloc(struct uma_hash *hash, u_int size)
{
	size_t alloc;

	KASSERT(powerof2(size), ("hash size must be power of 2"));
	if (size > UMA_HASH_SIZE_INIT)  {
		hash->uh_hashsize = size;
		alloc = sizeof(hash->uh_slab_hash[0]) * hash->uh_hashsize;
		hash->uh_slab_hash = malloc(alloc, M_UMAHASH, M_NOWAIT);
	} else {
		alloc = sizeof(hash->uh_slab_hash[0]) * UMA_HASH_SIZE_INIT;
		hash->uh_slab_hash = zone_alloc_item(hashzone, NULL,
		    UMA_ANYDOMAIN, M_WAITOK);
		hash->uh_hashsize = UMA_HASH_SIZE_INIT;
	}
	if (hash->uh_slab_hash) {
		bzero(hash->uh_slab_hash, alloc);
		hash->uh_hashmask = hash->uh_hashsize - 1;
		return (1);
	}

	return (0);
}

/*
 * Expands the hash table for HASH zones.  This is done from zone_timeout
 * to reduce collisions.  This must not be done in the regular allocation
 * path, otherwise, we can recurse on the vm while allocating pages.
 *
 * Arguments:
 *	oldhash  The hash you want to expand
 *	newhash  The hash structure for the new table
 *
 * Returns:
 *	Nothing
 *
 * Discussion:
 */
static int
hash_expand(struct uma_hash *oldhash, struct uma_hash *newhash)
{
	uma_hash_slab_t slab;
	u_int hval;
	u_int idx;

	if (!newhash->uh_slab_hash)
		return (0);

	if (oldhash->uh_hashsize >= newhash->uh_hashsize)
		return (0);

	/*
	 * I need to investigate hash algorithms for resizing without a
	 * full rehash.
	 */

	for (idx = 0; idx < oldhash->uh_hashsize; idx++)
		while (!LIST_EMPTY(&oldhash->uh_slab_hash[idx])) {
			slab = LIST_FIRST(&oldhash->uh_slab_hash[idx]);
			LIST_REMOVE(slab, uhs_hlink);
			hval = UMA_HASH(newhash, slab->uhs_data);
			LIST_INSERT_HEAD(&newhash->uh_slab_hash[hval],
			    slab, uhs_hlink);
		}

	return (1);
}

/*
 * Free the hash bucket to the appropriate backing store.
 *
 * Arguments:
 *	slab_hash  The hash bucket we're freeing
 *	hashsize   The number of entries in that hash bucket
 *
 * Returns:
 *	Nothing
 */
static void
hash_free(struct uma_hash *hash)
{
	if (hash->uh_slab_hash == NULL)
		return;
	if (hash->uh_hashsize == UMA_HASH_SIZE_INIT)
		zone_free_item(hashzone, hash->uh_slab_hash, NULL, SKIP_NONE);
	else
		free(hash->uh_slab_hash, M_UMAHASH);
}

/*
 * Frees all outstanding items in a bucket
 *
 * Arguments:
 *	zone   The zone to free to, must be unlocked.
 *	bucket The free/alloc bucket with items.
 *
 * Returns:
 *	Nothing
 */

static void
bucket_drain(uma_zone_t zone, uma_bucket_t bucket)
{
	int i;

	if (bucket == NULL || bucket->ub_cnt == 0)
		return;

	if ((zone->uz_flags & UMA_ZONE_SMR) != 0 &&
	    bucket->ub_seq != SMR_SEQ_INVALID) {
		smr_wait(zone->uz_smr, bucket->ub_seq);
		for (i = 0; i < bucket->ub_cnt; i++)
			item_dtor(zone, bucket->ub_bucket[i],
			    zone->uz_size, NULL, SKIP_NONE);
		bucket->ub_seq = SMR_SEQ_INVALID;
	}
	if (zone->uz_fini)
		for (i = 0; i < bucket->ub_cnt; i++)
			zone->uz_fini(bucket->ub_bucket[i], zone->uz_size);
	zone->uz_release(zone->uz_arg, bucket->ub_bucket, bucket->ub_cnt);
	if (zone->uz_max_items > 0)
		zone_free_limit(zone, bucket->ub_cnt);
#ifdef INVARIANTS
	bzero(bucket->ub_bucket, sizeof(void *) * bucket->ub_cnt);
#endif
	bucket->ub_cnt = 0;
}

/*
 * Drains the per cpu caches for a zone.
 *
 * NOTE: This may only be called while the zone is being torn down, and not
 * during normal operation.  This is necessary in order that we do not have
 * to migrate CPUs to drain the per-CPU caches.
 *
 * Arguments:
 *	zone     The zone to drain, must be unlocked.
 *
 * Returns:
 *	Nothing
 */
static void
cache_drain(uma_zone_t zone)
{
	uma_cache_t cache;
	uma_bucket_t bucket;
	int cpu;

	/*
	 * XXX: It is safe to not lock the per-CPU caches, because we're
	 * tearing down the zone anyway.  I.e., there will be no further use
	 * of the caches at this point.
	 *
	 * XXX: It would good to be able to assert that the zone is being
	 * torn down to prevent improper use of cache_drain().
	 */
	CPU_FOREACH(cpu) {
		cache = &zone->uz_cpu[cpu];
		bucket = cache_bucket_unload_alloc(cache);
		if (bucket != NULL) {
			bucket_drain(zone, bucket);
			bucket_free(zone, bucket, NULL);
		}
		bucket = cache_bucket_unload_free(cache);
		if (bucket != NULL) {
			bucket_drain(zone, bucket);
			bucket_free(zone, bucket, NULL);
		}
		bucket = cache_bucket_unload_cross(cache);
		if (bucket != NULL) {
			bucket_drain(zone, bucket);
			bucket_free(zone, bucket, NULL);
		}
	}
	bucket_cache_reclaim(zone, true);
}

static void
cache_shrink(uma_zone_t zone, void *unused)
{

	if (zone->uz_flags & UMA_ZFLAG_INTERNAL)
		return;

	ZONE_LOCK(zone);
	zone->uz_bucket_size =
	    (zone->uz_bucket_size_min + zone->uz_bucket_size) / 2;
	ZONE_UNLOCK(zone);
}

static void
cache_drain_safe_cpu(uma_zone_t zone, void *unused)
{
	uma_cache_t cache;
	uma_bucket_t b1, b2, b3;
	int domain;

	if (zone->uz_flags & UMA_ZFLAG_INTERNAL)
		return;

	b1 = b2 = b3 = NULL;
	ZONE_LOCK(zone);
	critical_enter();
	if (zone->uz_flags & UMA_ZONE_FIRSTTOUCH)
		domain = PCPU_GET(domain);
	else
		domain = 0;
	cache = &zone->uz_cpu[curcpu];
	b1 = cache_bucket_unload_alloc(cache);
	if (b1 != NULL && b1->ub_cnt != 0) {
		zone_put_bucket(zone, &zone->uz_domain[domain], b1, false);
		b1 = NULL;
	}

	/*
	 * Don't flush SMR zone buckets.  This leaves the zone without a
	 * bucket and forces every free to synchronize().
	 */
	if ((zone->uz_flags & UMA_ZONE_SMR) != 0)
		goto out;
	b2 = cache_bucket_unload_free(cache);
	if (b2 != NULL && b2->ub_cnt != 0) {
		zone_put_bucket(zone, &zone->uz_domain[domain], b2, false);
		b2 = NULL;
	}
	b3 = cache_bucket_unload_cross(cache);

out:
	critical_exit();
	ZONE_UNLOCK(zone);
	if (b1)
		bucket_free(zone, b1, NULL);
	if (b2)
		bucket_free(zone, b2, NULL);
	if (b3) {
		bucket_drain(zone, b3);
		bucket_free(zone, b3, NULL);
	}
}

/*
 * Safely drain per-CPU caches of a zone(s) to alloc bucket.
 * This is an expensive call because it needs to bind to all CPUs
 * one by one and enter a critical section on each of them in order
 * to safely access their cache buckets.
 * Zone lock must not be held on call this function.
 */
static void
pcpu_cache_drain_safe(uma_zone_t zone)
{
	int cpu;

	/*
	 * Polite bucket sizes shrinking was not enough, shrink aggressively.
	 */
	if (zone)
		cache_shrink(zone, NULL);
	else
		zone_foreach(cache_shrink, NULL);

	CPU_FOREACH(cpu) {
		thread_lock(curthread);
		sched_bind(curthread, cpu);
		thread_unlock(curthread);

		if (zone)
			cache_drain_safe_cpu(zone, NULL);
		else
			zone_foreach(cache_drain_safe_cpu, NULL);
	}
	thread_lock(curthread);
	sched_unbind(curthread);
	thread_unlock(curthread);
}

/*
 * Reclaim cached buckets from a zone.  All buckets are reclaimed if the caller
 * requested a drain, otherwise the per-domain caches are trimmed to either
 * estimated working set size.
 */
static void
bucket_cache_reclaim(uma_zone_t zone, bool drain)
{
	uma_zone_domain_t zdom;
	uma_bucket_t bucket;
	long target, tofree;
	int i;

	for (i = 0; i < vm_ndomains; i++) {
		/*
		 * The cross bucket is partially filled and not part of
		 * the item count.  Reclaim it individually here.
		 */
		zdom = &zone->uz_domain[i];
		ZONE_CROSS_LOCK(zone);
		bucket = zdom->uzd_cross;
		zdom->uzd_cross = NULL;
		ZONE_CROSS_UNLOCK(zone);
		if (bucket != NULL) {
			bucket_drain(zone, bucket);
			bucket_free(zone, bucket, NULL);
		}

		/*
		 * Shrink the zone bucket size to ensure that the per-CPU caches
		 * don't grow too large.
		 */
		ZONE_LOCK(zone);
		if (i == 0 && zone->uz_bucket_size > zone->uz_bucket_size_min)
			zone->uz_bucket_size--;

		/*
		 * If we were asked to drain the zone, we are done only once
		 * this bucket cache is empty.  Otherwise, we reclaim items in
		 * excess of the zone's estimated working set size.  If the
		 * difference nitems - imin is larger than the WSS estimate,
		 * then the estimate will grow at the end of this interval and
		 * we ignore the historical average.
		 */
		target = drain ? 0 : lmax(zdom->uzd_wss, zdom->uzd_nitems -
		    zdom->uzd_imin);
		while (zdom->uzd_nitems > target) {
			bucket = STAILQ_FIRST(&zdom->uzd_buckets);
			if (bucket == NULL)
				break;
			tofree = bucket->ub_cnt;
			STAILQ_REMOVE_HEAD(&zdom->uzd_buckets, ub_link);
			zdom->uzd_nitems -= tofree;

			/*
			 * Shift the bounds of the current WSS interval to avoid
			 * perturbing the estimate.
			 */
			zdom->uzd_imax -= lmin(zdom->uzd_imax, tofree);
			zdom->uzd_imin -= lmin(zdom->uzd_imin, tofree);

			ZONE_UNLOCK(zone);
			bucket_drain(zone, bucket);
			bucket_free(zone, bucket, NULL);
			ZONE_LOCK(zone);
		}
		ZONE_UNLOCK(zone);
	}
}

static void
keg_free_slab(uma_keg_t keg, uma_slab_t slab, int start)
{
	uint8_t *mem;
	int i;
	uint8_t flags;

	CTR4(KTR_UMA, "keg_free_slab keg %s(%p) slab %p, returning %d bytes",
	    keg->uk_name, keg, slab, PAGE_SIZE * keg->uk_ppera);

	mem = slab_data(slab, keg);
	flags = slab->us_flags;
	i = start;
	if (keg->uk_fini != NULL) {
		for (i--; i > -1; i--)
#ifdef INVARIANTS
		/*
		 * trash_fini implies that dtor was trash_dtor. trash_fini
		 * would check that memory hasn't been modified since free,
		 * which executed trash_dtor.
		 * That's why we need to run uma_dbg_kskip() check here,
		 * albeit we don't make skip check for other init/fini
		 * invocations.
		 */
		if (!uma_dbg_kskip(keg, slab_item(slab, keg, i)) ||
		    keg->uk_fini != trash_fini)
#endif
			keg->uk_fini(slab_item(slab, keg, i), keg->uk_size);
	}
	if (keg->uk_flags & UMA_ZFLAG_OFFPAGE)
		zone_free_item(slabzone(keg->uk_ipers), slab_tohashslab(slab),
		    NULL, SKIP_NONE);
	keg->uk_freef(mem, PAGE_SIZE * keg->uk_ppera, flags);
	uma_total_dec(PAGE_SIZE * keg->uk_ppera);
}

/*
 * Frees pages from a keg back to the system.  This is done on demand from
 * the pageout daemon.
 *
 * Returns nothing.
 */
static void
keg_drain(uma_keg_t keg)
{
	struct slabhead freeslabs = { 0 };
	uma_domain_t dom;
	uma_slab_t slab, tmp;
	int i, n;

	/*
	 * We don't want to take pages from statically allocated kegs at this
	 * time
	 */
	if (keg->uk_flags & UMA_ZONE_NOFREE || keg->uk_freef == NULL)
		return;

	for (i = 0; i < vm_ndomains; i++) {
		CTR4(KTR_UMA, "keg_drain %s(%p) domain %d free items: %u",
		    keg->uk_name, keg, i, dom->ud_free);
		n = 0;
		dom = &keg->uk_domain[i];
		KEG_LOCK(keg, i);
		LIST_FOREACH_SAFE(slab, &dom->ud_free_slab, us_link, tmp) {
			if (keg->uk_flags & UMA_ZFLAG_HASH)
				UMA_HASH_REMOVE(&keg->uk_hash, slab);
			n++;
			LIST_REMOVE(slab, us_link);
			LIST_INSERT_HEAD(&freeslabs, slab, us_link);
		}
		dom->ud_pages -= n * keg->uk_ppera;
		dom->ud_free -= n * keg->uk_ipers;
		KEG_UNLOCK(keg, i);
	}

	while ((slab = LIST_FIRST(&freeslabs)) != NULL) {
		LIST_REMOVE(slab, us_link);
		keg_free_slab(keg, slab, keg->uk_ipers);
	}
}

static void
zone_reclaim(uma_zone_t zone, int waitok, bool drain)
{

	/*
	 * Set draining to interlock with zone_dtor() so we can release our
	 * locks as we go.  Only dtor() should do a WAITOK call since it
	 * is the only call that knows the structure will still be available
	 * when it wakes up.
	 */
	ZONE_LOCK(zone);
	while (zone->uz_flags & UMA_ZFLAG_RECLAIMING) {
		if (waitok == M_NOWAIT)
			goto out;
		msleep(zone, &zone->uz_lock, PVM, "zonedrain", 1);
	}
	zone->uz_flags |= UMA_ZFLAG_RECLAIMING;
	ZONE_UNLOCK(zone);
	bucket_cache_reclaim(zone, drain);

	/*
	 * The DRAINING flag protects us from being freed while
	 * we're running.  Normally the uma_rwlock would protect us but we
	 * must be able to release and acquire the right lock for each keg.
	 */
	if ((zone->uz_flags & UMA_ZFLAG_CACHE) == 0)
		keg_drain(zone->uz_keg);
	ZONE_LOCK(zone);
	zone->uz_flags &= ~UMA_ZFLAG_RECLAIMING;
	wakeup(zone);
out:
	ZONE_UNLOCK(zone);
}

static void
zone_drain(uma_zone_t zone, void *unused)
{

	zone_reclaim(zone, M_NOWAIT, true);
}

static void
zone_trim(uma_zone_t zone, void *unused)
{

	zone_reclaim(zone, M_NOWAIT, false);
}

/*
 * Allocate a new slab for a keg and inserts it into the partial slab list.
 * The keg should be unlocked on entry.  If the allocation succeeds it will
 * be locked on return.
 *
 * Arguments:
 *	flags   Wait flags for the item initialization routine
 *	aflags  Wait flags for the slab allocation
 *
 * Returns:
 *	The slab that was allocated or NULL if there is no memory and the
 *	caller specified M_NOWAIT.
 */
static uma_slab_t
keg_alloc_slab(uma_keg_t keg, uma_zone_t zone, int domain, int flags,
    int aflags)
{
	uma_domain_t dom;
	uma_alloc allocf;
	uma_slab_t slab;
	unsigned long size;
	uint8_t *mem;
	uint8_t sflags;
	int i;

	KASSERT(domain >= 0 && domain < vm_ndomains,
	    ("keg_alloc_slab: domain %d out of range", domain));

	allocf = keg->uk_allocf;
	slab = NULL;
	mem = NULL;
	if (keg->uk_flags & UMA_ZFLAG_OFFPAGE) {
		uma_hash_slab_t hslab;
		hslab = zone_alloc_item(slabzone(keg->uk_ipers), NULL,
		    domain, aflags);
		if (hslab == NULL)
			goto fail;
		slab = &hslab->uhs_slab;
	}

	/*
	 * This reproduces the old vm_zone behavior of zero filling pages the
	 * first time they are added to a zone.
	 *
	 * Malloced items are zeroed in uma_zalloc.
	 */

	if ((keg->uk_flags & UMA_ZONE_MALLOC) == 0)
		aflags |= M_ZERO;
	else
		aflags &= ~M_ZERO;

	if (keg->uk_flags & UMA_ZONE_NODUMP)
		aflags |= M_NODUMP;

	/* zone is passed for legacy reasons. */
	size = keg->uk_ppera * PAGE_SIZE;
	mem = allocf(zone, size, domain, &sflags, aflags);
	if (mem == NULL) {
		if (keg->uk_flags & UMA_ZFLAG_OFFPAGE)
			zone_free_item(slabzone(keg->uk_ipers),
			    slab_tohashslab(slab), NULL, SKIP_NONE);
		goto fail;
	}
	CHERI_VM_ASSERT_BOUNDS(mem, size);
	uma_total_inc(size);

	/* For HASH zones all pages go to the same uma_domain. */
	if ((keg->uk_flags & UMA_ZFLAG_HASH) != 0)
		domain = 0;

	/* Point the slab into the allocated memory */
	if (!(keg->uk_flags & UMA_ZFLAG_OFFPAGE))
		slab = (uma_slab_t)(mem + keg->uk_pgoff);
	else
		slab_tohashslab(slab)->uhs_data = mem;

	if (keg->uk_flags & UMA_ZFLAG_VTOSLAB)
		for (i = 0; i < keg->uk_ppera; i++)
			vsetzoneslab((vm_offset_t)mem + (i * PAGE_SIZE),
			    zone, slab);

	slab->us_freecount = keg->uk_ipers;
	slab->us_flags = sflags;
	slab->us_domain = domain;

	BIT_FILL(keg->uk_ipers, &slab->us_free);
#ifdef INVARIANTS
	BIT_ZERO(keg->uk_ipers, slab_dbg_bits(slab, keg));
#endif

	if (keg->uk_init != NULL) {
		for (i = 0; i < keg->uk_ipers; i++) {
			if (keg->uk_init(slab_item(slab, keg, i),
			    keg->uk_size, flags) != 0)
				break;
		}
		if (i != keg->uk_ipers) {
			keg_free_slab(keg, slab, i);
			goto fail;
		}
	}
	KEG_LOCK(keg, domain);

	CTR3(KTR_UMA, "keg_alloc_slab: allocated slab %p for %s(%p)",
	    slab, keg->uk_name, keg);

	if (keg->uk_flags & UMA_ZFLAG_HASH)
		UMA_HASH_INSERT(&keg->uk_hash, slab, mem);

	/*
	 * If we got a slab here it's safe to mark it partially used
	 * and return.  We assume that the caller is going to remove
	 * at least one item.
	 */
	dom = &keg->uk_domain[domain];
	LIST_INSERT_HEAD(&dom->ud_part_slab, slab, us_link);
	dom->ud_pages += keg->uk_ppera;
	dom->ud_free += keg->uk_ipers;

	return (slab);

fail:
	return (NULL);
}

/*
 * This function is intended to be used early on in place of page_alloc() so
 * that we may use the boot time page cache to satisfy allocations before
 * the VM is ready.
 */
static void *
startup_alloc(uma_zone_t zone, vm_size_t bytes, int domain, uint8_t *pflag,
    int wait)
{
	vm_paddr_t pa;
	vm_page_t m;
	void *mem;
	int pages;
	int i;
	int bootmem_align;

	pages = howmany(bytes, PAGE_SIZE);
	KASSERT(pages > 0, ("%s can't reserve 0 pages", __func__));

	*pflag = UMA_SLAB_BOOT;
#ifdef UMA_SUPERPAGE_SLAB	
	/* Align bootmem to slab size */
	bootmem_align = UMA_SLAB_SIZE;
#else
	bootmem_align = 1;
#endif
	m = vm_page_alloc_contig_domain(NULL, 0, domain,
	    malloc2vm_flags(wait) | VM_ALLOC_NOOBJ | VM_ALLOC_WIRED, pages, 
	    (vm_paddr_t)0, ~(vm_paddr_t)0, bootmem_align, 0,
	    VM_MEMATTR_DEFAULT);
	if (m == NULL)
		return (NULL);

	pa = VM_PAGE_TO_PHYS(m);
	for (i = 0; i < pages; i++, pa += PAGE_SIZE) {
#if defined(__aarch64__) || defined(__amd64__) || defined(__mips__) || \
    defined(__riscv) || defined(__powerpc64__)
		if ((wait & M_NODUMP) == 0)
			dump_add_page(pa);
#endif
	}
	/* Allocate KVA and indirectly advance bootmem. */
	mem = (void *)pmap_map(&bootmem, m->phys_addr,
	    m->phys_addr + (pages * PAGE_SIZE), VM_PROT_READ | VM_PROT_WRITE);
        if ((wait & M_ZERO) != 0)
                bzero(mem, pages * PAGE_SIZE);

	return (cheri_bound(mem, bytes));
}

static void
startup_free(void *mem, vm_size_t bytes)
{
	vm_offset_t va;
	vm_page_t m;

	va = (vm_offset_t)mem;
	m = PHYS_TO_VM_PAGE(pmap_kextract(va));
	pmap_remove(kernel_pmap, va, va + bytes);
	for (; bytes != 0; bytes -= PAGE_SIZE, m++) {
#if defined(__aarch64__) || defined(__amd64__) || defined(__mips__) || \
    defined(__riscv) || defined(__powerpc64__)
		dump_drop_page(VM_PAGE_TO_PHYS(m));
#endif
		vm_page_unwire_noq(m);
		vm_page_free(m);
	}
}

/*
 * Allocates a number of pages from the system
 *
 * Arguments:
 *	bytes  The number of bytes requested
 *	wait  Shall we wait?
 *
 * Returns:
 *	A pointer to the alloced memory or possibly
 *	NULL if M_NOWAIT is set.
 */
static void *
page_alloc(uma_zone_t zone, vm_size_t bytes, int domain, uint8_t *pflag,
    int wait)
{
	void *p;	/* Returned page */

	*pflag = UMA_SLAB_KERNEL;
#if defined(UMA_SUPERPAGE_SLAB) && !defined(UMA_MD_SMALL_ALLOC)
	/*
	 * We use page_alloc for multi-item slabs, so make sure
	 * that we align the allocation.
	 */
	/* uma_keg_t keg; */

	/* keg = zone_first_keg(zone); */
	/* if (keg->uk_ipers > 1) */
	p = (void *)kmem_malloc_domainset(DOMAINSET_FIXED(domain), bytes,
	    wait, UMA_SLAB_SIZE);
	/* else */
#else
	p = (void *)kmem_malloc_domainset(DOMAINSET_FIXED(domain), bytes,
	    wait, 0);
#endif

	return (p);
}

static void *
pcpu_page_alloc(uma_zone_t zone, vm_size_t bytes, int domain, uint8_t *pflag,
    int wait)
{
	struct pglist alloctail;
	vm_ptr_t addr, zkva;
	int cpu, flags;
	vm_page_t p, p_next;
#ifdef NUMA
	struct pcpu *pc;
#endif

	MPASS(bytes == (mp_maxid + 1) * PAGE_SIZE);

	TAILQ_INIT(&alloctail);
	flags = VM_ALLOC_SYSTEM | VM_ALLOC_WIRED | VM_ALLOC_NOOBJ |
	    malloc2vm_flags(wait);
	*pflag = UMA_SLAB_KERNEL;
	for (cpu = 0; cpu <= mp_maxid; cpu++) {
		if (CPU_ABSENT(cpu)) {
			p = vm_page_alloc(NULL, 0, flags);
		} else {
#ifndef NUMA
			p = vm_page_alloc(NULL, 0, flags);
#else
			pc = pcpu_find(cpu);
			if (__predict_false(VM_DOMAIN_EMPTY(pc->pc_domain)))
				p = NULL;
			else
				p = vm_page_alloc_domain(NULL, 0,
				    pc->pc_domain, flags);
			if (__predict_false(p == NULL))
				p = vm_page_alloc(NULL, 0, flags);
#endif
		}
		if (__predict_false(p == NULL))
			goto fail;
		TAILQ_INSERT_TAIL(&alloctail, p, listq);
	}
#ifdef UMA_SUPERPAGE_SLAB
	if ((addr = kva_alloc_aligned(bytes, UMA_SLAB_SIZE)) == 0)
#else
	if ((addr = kva_alloc(bytes)) == 0)
#endif
		goto fail;
	CHERI_VM_ASSERT_BOUNDS(addr, bytes);
	zkva = addr;
	TAILQ_FOREACH(p, &alloctail, listq) {
		pmap_qenter(zkva, &p, 1);
		zkva += PAGE_SIZE;
	}
	return ((void*)addr);
fail:
	TAILQ_FOREACH_SAFE(p, &alloctail, listq, p_next) {
		vm_page_unwire_noq(p);
		vm_page_free(p);
	}
	return (NULL);
}

/*
 * Allocates a number of pages from within an object
 *
 * Arguments:
 *	bytes  The number of bytes requested
 *	wait   Shall we wait?
 *
 * Returns:
 *	A pointer to the alloced memory or possibly
 *	NULL if M_NOWAIT is set.
 */
static void *
noobj_alloc(uma_zone_t zone, vm_size_t bytes, int domain, uint8_t *flags,
    int wait)
{
	TAILQ_HEAD(, vm_page) alloctail;
	u_long npages;
	vm_ptr_t retkva, zkva;
	vm_page_t p, p_next;
	uma_keg_t keg;

	TAILQ_INIT(&alloctail);
	keg = zone->uz_keg;

	npages = howmany(bytes, PAGE_SIZE);
	while (npages > 0) {
		p = vm_page_alloc_domain(NULL, 0, domain, VM_ALLOC_INTERRUPT |
		    VM_ALLOC_WIRED | VM_ALLOC_NOOBJ |
		    ((wait & M_WAITOK) != 0 ? VM_ALLOC_WAITOK :
		    VM_ALLOC_NOWAIT));
		if (p != NULL) {
			/*
			 * Since the page does not belong to an object, its
			 * listq is unused.
			 */
			TAILQ_INSERT_TAIL(&alloctail, p, listq);
			npages--;
			continue;
		}
		/*
		 * Page allocation failed, free intermediate pages and
		 * exit.
		 */
		TAILQ_FOREACH_SAFE(p, &alloctail, listq, p_next) {
			vm_page_unwire_noq(p);
			vm_page_free(p); 
		}
		return (NULL);
	}
	*flags = UMA_SLAB_PRIV;
	zkva = keg->uk_kva +
	    atomic_fetchadd_long(&keg->uk_offset, round_page(bytes));
	retkva = zkva;
	TAILQ_FOREACH(p, &alloctail, listq) {
		pmap_qenter(zkva, &p, 1);
		zkva += PAGE_SIZE;
	}

	CHERI_VM_ASSERT_VALID(retkva);
	return (cheri_bound((void *)retkva, bytes));
}

/*
 * Allocate physically contiguous pages.
 */
static void *
contig_alloc(uma_zone_t zone, vm_size_t bytes, int domain, uint8_t *pflag,
    int wait)
{

	*pflag = UMA_SLAB_KERNEL;
	return ((void *)kmem_alloc_contig_domainset(DOMAINSET_FIXED(domain),
	    bytes, wait, 0, ~(vm_paddr_t)0, 1, 0, VM_MEMATTR_DEFAULT));
}

/*
 * Frees a number of pages to the system
 *
 * Arguments:
 *	mem   A pointer to the memory to be freed
 *	size  The size of the memory being freed
 *	flags The original p->us_flags field
 *
 * Returns:
 *	Nothing
 */
static void
page_free(void *mem, vm_size_t size, uint8_t flags)
{

	if ((flags & UMA_SLAB_BOOT) != 0) {
		startup_free(mem, size);
		return;
	}

	KASSERT((flags & UMA_SLAB_KERNEL) != 0,
	    ("UMA: page_free used with invalid flags %x", flags));

	kmem_free((vm_ptr_t)mem, size);
}

/*
 * Frees pcpu zone allocations
 *
 * Arguments:
 *	mem   A pointer to the memory to be freed
 *	size  The size of the memory being freed
 *	flags The original p->us_flags field
 *
 * Returns:
 *	Nothing
 */
static void
pcpu_page_free(void *mem, vm_size_t size, uint8_t flags)
{
	vm_offset_t sva, curva;
	vm_paddr_t paddr;
	vm_page_t m;

	MPASS(size == (mp_maxid+1)*PAGE_SIZE);

	if ((flags & UMA_SLAB_BOOT) != 0) {
		startup_free(mem, size);
		return;
	}

	sva = (vm_offset_t)mem;
	for (curva = sva; curva < sva + size; curva += PAGE_SIZE) {
		paddr = pmap_kextract(curva);
		m = PHYS_TO_VM_PAGE(paddr);
		vm_page_unwire_noq(m);
		vm_page_free(m);
	}
	pmap_qremove(sva, size >> PAGE_SHIFT);
	kva_free(sva, size);
}


/*
 * Zero fill initializer
 *
 * Arguments/Returns follow uma_init specifications
 */
static int
zero_init(void *mem, int size, int flags)
{
	CHERI_VM_ASSERT_VALID(mem);
	bzero(mem, size);
	return (0);
}

#ifdef INVARIANTS
struct noslabbits *
slab_dbg_bits(uma_slab_t slab, uma_keg_t keg)
{

	return ((void *)((char *)&slab->us_free + BITSET_SIZE(keg->uk_ipers)));
}
#endif

/*
 * Actual size of embedded struct slab (!OFFPAGE).
 */
size_t
slab_sizeof(int nitems)
{
	size_t s;

	s = sizeof(struct uma_slab) + BITSET_SIZE(nitems) * SLAB_BITSETS;
	return (roundup(s, UMA_ALIGN_PTR + 1));
}

/*
 * Size of memory for embedded slabs (!OFFPAGE).
 */
size_t
slab_space(int nitems)
{
	return (UMA_SLAB_SIZE - slab_sizeof(nitems));
}

#define	UMA_FIXPT_SHIFT	31
#define	UMA_FRAC_FIXPT(n, d)						\
	((uint32_t)(((uint64_t)(n) << UMA_FIXPT_SHIFT) / (d)))
#define	UMA_FIXPT_PCT(f)						\
	((u_int)(((uint64_t)100 * (f)) >> UMA_FIXPT_SHIFT))
#define	UMA_PCT_FIXPT(pct)	UMA_FRAC_FIXPT((pct), 100)
#define	UMA_MIN_EFF	UMA_PCT_FIXPT(100 - UMA_MAX_WASTE)

/*
 * Compute the number of items that will fit in a slab.  If hdr is true, the
 * item count may be limited to provide space in the slab for an inline slab
 * header.  Otherwise, all slab space will be provided for item storage.
 */
static u_int
slab_ipers_hdr(u_int size, u_int rsize, u_int slabsize, bool hdr)
{
	u_int ipers;
	u_int padpi;

	/* The padding between items is not needed after the last item. */
	padpi = rsize - size;

	if (hdr) {
		/*
		 * Start with the maximum item count and remove items until
		 * the slab header first alongside the allocatable memory.
		 */
		for (ipers = MIN(SLAB_MAX_SETSIZE,
		    (slabsize + padpi - slab_sizeof(1)) / rsize);
		    ipers > 0 &&
		    ipers * rsize - padpi + slab_sizeof(ipers) > slabsize;
		    ipers--)
			continue;
	} else {
		ipers = MIN((slabsize + padpi) / rsize, SLAB_MAX_SETSIZE);
	}

	return (ipers);
}

/*
 * Compute the number of items that will fit in a slab for a startup zone.
 */
int
slab_ipers(size_t size, int align)
{
	int rsize;

	rsize = roundup(size, align + 1); /* Assume no CACHESPREAD */
	return (slab_ipers_hdr(size, rsize, UMA_SLAB_SIZE, true));
}

struct keg_layout_result {
	u_int format;
	u_int slabsize;
	u_int ipers;
	u_int eff;
};

static void
keg_layout_one(uma_keg_t keg, u_int rsize, u_int slabsize, u_int fmt,
    struct keg_layout_result *kl)
{
	u_int total;

	kl->format = fmt;
	kl->slabsize = slabsize;

	/* Handle INTERNAL as inline with an extra page. */
	if ((fmt & UMA_ZFLAG_INTERNAL) != 0) {
		kl->format &= ~UMA_ZFLAG_INTERNAL;
		kl->slabsize += PAGE_SIZE;
	}

	kl->ipers = slab_ipers_hdr(keg->uk_size, rsize, kl->slabsize,
	    (fmt & UMA_ZFLAG_OFFPAGE) == 0);

	/* Account for memory used by an offpage slab header. */
	total = kl->slabsize;
	if ((fmt & UMA_ZFLAG_OFFPAGE) != 0)
		total += slabzone(kl->ipers)->uz_keg->uk_rsize;

	kl->eff = UMA_FRAC_FIXPT(kl->ipers * rsize, total);
}

/*
 * Determine the format of a uma keg.  This determines where the slab header
 * will be placed (inline or offpage) and calculates ipers, rsize, and ppera.
 *
 * Arguments
 *	keg  The zone we should initialize
 *
 * Returns
 *	Nothing
 */
static void
keg_layout(uma_keg_t keg)
{
	struct keg_layout_result kl = {}, kl_tmp;
	u_int fmts[2];
	u_int alignsize;
	u_int nfmt;
	u_int pages;
	u_int rsize;
	u_int slabsize;
	u_int i, j;

	KASSERT((keg->uk_flags & UMA_ZONE_PCPU) == 0 ||
	    (keg->uk_size <= UMA_PCPU_ALLOC_SIZE &&
	     (keg->uk_flags & UMA_ZONE_CACHESPREAD) == 0),
	    ("%s: cannot configure for PCPU: keg=%s, size=%u, flags=0x%b",
	     __func__, keg->uk_name, keg->uk_size, keg->uk_flags,
	     PRINT_UMA_ZFLAGS));
	KASSERT((keg->uk_flags & (UMA_ZFLAG_INTERNAL | UMA_ZONE_VM)) == 0 ||
	    (keg->uk_flags & (UMA_ZONE_NOTOUCH | UMA_ZONE_PCPU)) == 0,
	    ("%s: incompatible flags 0x%b", __func__, keg->uk_flags,
	     PRINT_UMA_ZFLAGS));

	alignsize = keg->uk_align + 1;

	/*
	 * Calculate the size of each allocation (rsize) according to
	 * alignment.  If the requested size is smaller than we have
	 * allocation bits for we round it up.
	 */
	rsize = MAX(keg->uk_size, UMA_SMALLEST_UNIT);
	rsize = roundup2(rsize, alignsize);

	if ((keg->uk_flags & UMA_ZONE_CACHESPREAD) != 0) {
		/*
		 * We want one item to start on every align boundary in a page.
		 * To do this we will span pages.  We will also extend the item
		 * by the size of align if it is an even multiple of align.
		 * Otherwise, it would fall on the same boundary every time.
		 */
		if ((rsize & alignsize) == 0)
			rsize += alignsize;
		slabsize = rsize * (UMA_SLAB_SIZE / alignsize);
		slabsize = MIN(slabsize, rsize * SLAB_MAX_SETSIZE);
		slabsize = MIN(slabsize, UMA_CACHESPREAD_MAX_SIZE);
		slabsize = round_page(slabsize);
	} else {
		/*
		 * Start with a slab size of as many pages as it takes to
		 * represent a single item.  We will try to fit as many
		 * additional items into the slab as possible.
		 */
		slabsize = round_page(keg->uk_size);
	}

	/* Build a list of all of the available formats for this keg. */
	nfmt = 0;

	/* Evaluate an inline slab layout. */
	if ((keg->uk_flags & (UMA_ZONE_NOTOUCH | UMA_ZONE_PCPU)) == 0)
		fmts[nfmt++] = 0;

	/* TODO: vm_page-embedded slab. */

	/*
	 * We can't do OFFPAGE if we're internal or if we've been
	 * asked to not go to the VM for buckets.  If we do this we
	 * may end up going to the VM for slabs which we do not want
	 * to do if we're UMA_ZONE_VM, which clearly forbids it.
	 * In those cases, evaluate a pseudo-format called INTERNAL
	 * which has an inline slab header and one extra page to
	 * guarantee that it fits.
	 *
	 * Otherwise, see if using an OFFPAGE slab will improve our
	 * efficiency.
	 */
	if ((keg->uk_flags & (UMA_ZFLAG_INTERNAL | UMA_ZONE_VM)) != 0)
		fmts[nfmt++] = UMA_ZFLAG_INTERNAL;
	else
		fmts[nfmt++] = UMA_ZFLAG_OFFPAGE;

	/*
	 * Choose a slab size and format which satisfy the minimum efficiency.
	 * Prefer the smallest slab size that meets the constraints.
	 *
	 * Start with a minimum slab size, to accommodate CACHESPREAD.  Then,
	 * for small items (up to PAGE_SIZE), the iteration increment is one
	 * page; and for large items, the increment is one item.
	 */
	i = (slabsize + rsize - keg->uk_size) / MAX(PAGE_SIZE, rsize);
	KASSERT(i >= 1, ("keg %s(%p) flags=0x%b slabsize=%u, rsize=%u, i=%u",
	    keg->uk_name, keg, keg->uk_flags, PRINT_UMA_ZFLAGS, slabsize,
	    rsize, i));
	for ( ; ; i++) {
		slabsize = (rsize <= PAGE_SIZE) ? ptoa(i) :
		    round_page(rsize * (i - 1) + keg->uk_size);

		for (j = 0; j < nfmt; j++) {
			/* Only if we have no viable format yet. */
			if ((fmts[j] & UMA_ZFLAG_INTERNAL) != 0 &&
			    kl.ipers > 0)
				continue;

			keg_layout_one(keg, rsize, slabsize, fmts[j], &kl_tmp);
			if (kl_tmp.eff <= kl.eff)
				continue;

			kl = kl_tmp;

			CTR6(KTR_UMA, "keg %s layout: format %#x "
			    "(ipers %u * rsize %u) / slabsize %#x = %u%% eff",
			    keg->uk_name, kl.format, kl.ipers, rsize,
			    kl.slabsize, UMA_FIXPT_PCT(kl.eff));

			/* Stop when we reach the minimum efficiency. */
			if (kl.eff >= UMA_MIN_EFF)
				break;
		}

		if (kl.eff >= UMA_MIN_EFF || !multipage_slabs ||
		    slabsize >= SLAB_MAX_SETSIZE * rsize ||
		    (keg->uk_flags & (UMA_ZONE_PCPU | UMA_ZONE_CONTIG)) != 0)
			break;
	}

	pages = atop(kl.slabsize);
	if ((keg->uk_flags & UMA_ZONE_PCPU) != 0)
		pages *= mp_maxid + 1;

	keg->uk_rsize = rsize;
	keg->uk_ipers = kl.ipers;
	keg->uk_ppera = pages;
	keg->uk_flags |= kl.format;

	/*
	 * How do we find the slab header if it is offpage or if not all item
	 * start addresses are in the same page?  We could solve the latter
	 * case with vaddr alignment, but we don't.
	 */
	if ((keg->uk_flags & UMA_ZFLAG_OFFPAGE) != 0 ||
	    (keg->uk_ipers - 1) * rsize >= PAGE_SIZE) {
		if ((keg->uk_flags & UMA_ZONE_NOTPAGE) != 0)
			keg->uk_flags |= UMA_ZFLAG_HASH;
		else
			keg->uk_flags |= UMA_ZFLAG_VTOSLAB;
	}

	CTR6(KTR_UMA, "%s: keg=%s, flags=%#x, rsize=%u, ipers=%u, ppera=%u",
	    __func__, keg->uk_name, keg->uk_flags, rsize, keg->uk_ipers,
	    pages);
	KASSERT(keg->uk_ipers > 0 && keg->uk_ipers <= SLAB_MAX_SETSIZE,
	    ("%s: keg=%s, flags=0x%b, rsize=%u, ipers=%u, ppera=%u", __func__,
	     keg->uk_name, keg->uk_flags, PRINT_UMA_ZFLAGS, rsize,
	     keg->uk_ipers, pages));
}

/*
 * Keg header ctor.  This initializes all fields, locks, etc.  And inserts
 * the keg onto the global keg list.
 *
 * Arguments/Returns follow uma_ctor specifications
 *	udata  Actually uma_kctor_args
 */
static int
keg_ctor(void *mem, int size, void *udata, int flags)
{
	struct uma_kctor_args *arg = udata;
	uma_keg_t keg = mem;
	uma_zone_t zone;
	int i;

	bzero(keg, size);
	keg->uk_size = arg->size;
	keg->uk_init = arg->uminit;
	keg->uk_fini = arg->fini;
	keg->uk_align = arg->align;
	keg->uk_reserve = 0;
	keg->uk_flags = arg->flags;

#ifdef CHERI_PURECAP_KERNEL
	if ((keg->uk_flags & UMA_ZFLAG_HASH) == 0)
		keg->uk_flags |= UMA_ZFLAG_VTOSLAB;
#endif

	/*
	 * We use a global round-robin policy by default.  Zones with
	 * UMA_ZONE_FIRSTTOUCH set will use first-touch instead, in which
	 * case the iterator is never run.
	 */
	keg->uk_dr.dr_policy = DOMAINSET_RR();
	keg->uk_dr.dr_iter = 0;

	/*
	 * The master zone is passed to us at keg-creation time.
	 */
	zone = arg->zone;
	keg->uk_name = zone->uz_name;

	if (arg->flags & UMA_ZONE_ZINIT)
		keg->uk_init = zero_init;

	if (arg->flags & UMA_ZONE_MALLOC)
		keg->uk_flags |= UMA_ZFLAG_VTOSLAB;

#ifndef SMP
	keg->uk_flags &= ~UMA_ZONE_PCPU;
#endif

	keg_layout(keg);

	/*
	 * Use a first-touch NUMA policy for all kegs that pmap_extract()
	 * will work on with the exception of critical VM structures
	 * necessary for paging.
	 *
	 * Zones may override the default by specifying either.
	 */
#ifdef NUMA
	if ((keg->uk_flags &
	    (UMA_ZFLAG_HASH | UMA_ZONE_VM | UMA_ZONE_ROUNDROBIN)) == 0)
		keg->uk_flags |= UMA_ZONE_FIRSTTOUCH;
	else if ((keg->uk_flags & UMA_ZONE_FIRSTTOUCH) == 0)
		keg->uk_flags |= UMA_ZONE_ROUNDROBIN;
#endif

	/*
	 * If we haven't booted yet we need allocations to go through the
	 * startup cache until the vm is ready.
	 */
#ifdef UMA_MD_SMALL_ALLOC
	if (keg->uk_ppera == 1)
		keg->uk_allocf = uma_small_alloc;
	else
#endif
	if (booted < BOOT_KVA)
		keg->uk_allocf = startup_alloc;
	else if (keg->uk_flags & UMA_ZONE_PCPU)
		keg->uk_allocf = pcpu_page_alloc;
	else if ((keg->uk_flags & UMA_ZONE_CONTIG) != 0 && keg->uk_ppera > 1)
		keg->uk_allocf = contig_alloc;
	else
		keg->uk_allocf = page_alloc;
#ifdef UMA_MD_SMALL_ALLOC
	if (keg->uk_ppera == 1)
		keg->uk_freef = uma_small_free;
	else
#endif
	if (keg->uk_flags & UMA_ZONE_PCPU)
		keg->uk_freef = pcpu_page_free;
	else
		keg->uk_freef = page_free;

	/*
	 * Initialize keg's locks.
	 */
	for (i = 0; i < vm_ndomains; i++)
		KEG_LOCK_INIT(keg, i, (arg->flags & UMA_ZONE_MTXCLASS));

	/*
	 * If we're putting the slab header in the actual page we need to
	 * figure out where in each page it goes.  See slab_sizeof
	 * definition.
	 */
	if (!(keg->uk_flags & UMA_ZFLAG_OFFPAGE)) {
		size_t shsize;

		shsize = slab_sizeof(keg->uk_ipers);
		keg->uk_pgoff = (PAGE_SIZE * keg->uk_ppera) - shsize;
		/*
		 * The only way the following is possible is if with our
		 * UMA_ALIGN_PTR adjustments we are now bigger than
		 * UMA_SLAB_SIZE.  I haven't checked whether this is
		 * mathematically possible for all cases, so we make
		 * sure here anyway.
		 */
		KASSERT(keg->uk_pgoff + shsize <= PAGE_SIZE * keg->uk_ppera,
		    ("zone %s ipers %d rsize %d size %d slab won't fit",
		    zone->uz_name, keg->uk_ipers, keg->uk_rsize, keg->uk_size));
	}

	if (keg->uk_flags & UMA_ZFLAG_HASH)
		hash_alloc(&keg->uk_hash, 0);

	CTR3(KTR_UMA, "keg_ctor %p zone %s(%p)", keg, zone->uz_name, zone);

	LIST_INSERT_HEAD(&keg->uk_zones, zone, uz_link);

	rw_wlock(&uma_rwlock);
	LIST_INSERT_HEAD(&uma_kegs, keg, uk_link);
	rw_wunlock(&uma_rwlock);
	return (0);
}

static void
zone_kva_available(uma_zone_t zone, void *unused)
{
	uma_keg_t keg;

	if ((zone->uz_flags & UMA_ZFLAG_CACHE) != 0)
		return;
	KEG_GET(zone, keg);

	if (keg->uk_allocf == startup_alloc) {
		/* Switch to the real allocator. */
		if (keg->uk_flags & UMA_ZONE_PCPU)
			keg->uk_allocf = pcpu_page_alloc;
		else if ((keg->uk_flags & UMA_ZONE_CONTIG) != 0 &&
		    keg->uk_ppera > 1)
			keg->uk_allocf = contig_alloc;
		else
			keg->uk_allocf = page_alloc;
	}
}

static void
zone_alloc_counters(uma_zone_t zone, void *unused)
{

	zone->uz_allocs = counter_u64_alloc(M_WAITOK);
	zone->uz_frees = counter_u64_alloc(M_WAITOK);
	zone->uz_fails = counter_u64_alloc(M_WAITOK);
}

static void
zone_alloc_sysctl(uma_zone_t zone, void *unused)
{
	uma_zone_domain_t zdom;
	uma_domain_t dom;
	uma_keg_t keg;
	struct sysctl_oid *oid, *domainoid;
	int domains, i, cnt;
	static const char *nokeg = "cache zone";
	char *c;

	/*
	 * Make a sysctl safe copy of the zone name by removing
	 * any special characters and handling dups by appending
	 * an index.
	 */
	if (zone->uz_namecnt != 0) {
		/* Count the number of decimal digits and '_' separator. */
		for (i = 1, cnt = zone->uz_namecnt; cnt != 0; i++)
			cnt /= 10;
		zone->uz_ctlname = malloc(strlen(zone->uz_name) + i + 1,
		    M_UMA, M_WAITOK);
		sprintf(zone->uz_ctlname, "%s_%d", zone->uz_name,
		    zone->uz_namecnt);
	} else
		zone->uz_ctlname = strdup(zone->uz_name, M_UMA);
	for (c = zone->uz_ctlname; *c != '\0'; c++)
		if (strchr("./\\ -", *c) != NULL)
			*c = '_';

	/*
	 * Basic parameters at the root.
	 */
	zone->uz_oid = SYSCTL_ADD_NODE(NULL, SYSCTL_STATIC_CHILDREN(_vm_uma),
	    OID_AUTO, zone->uz_ctlname, CTLFLAG_RD, NULL, "");
	oid = zone->uz_oid;
	SYSCTL_ADD_U32(NULL, SYSCTL_CHILDREN(oid), OID_AUTO,
	    "size", CTLFLAG_RD, &zone->uz_size, 0, "Allocation size");
	SYSCTL_ADD_PROC(NULL, SYSCTL_CHILDREN(oid), OID_AUTO,
	    "flags", CTLFLAG_RD | CTLTYPE_STRING | CTLFLAG_MPSAFE,
	    zone, 0, sysctl_handle_uma_zone_flags, "A",
	    "Allocator configuration flags");
	SYSCTL_ADD_U16(NULL, SYSCTL_CHILDREN(oid), OID_AUTO,
	    "bucket_size", CTLFLAG_RD, &zone->uz_bucket_size, 0,
	    "Desired per-cpu cache size");
	SYSCTL_ADD_U16(NULL, SYSCTL_CHILDREN(oid), OID_AUTO,
	    "bucket_size_max", CTLFLAG_RD, &zone->uz_bucket_size_max, 0,
	    "Maximum allowed per-cpu cache size");

	/*
	 * keg if present.
	 */
	if ((zone->uz_flags & UMA_ZFLAG_HASH) == 0)
		domains = vm_ndomains;
	else
		domains = 1;
	oid = SYSCTL_ADD_NODE(NULL, SYSCTL_CHILDREN(zone->uz_oid), OID_AUTO,
	    "keg", CTLFLAG_RD, NULL, "");
	keg = zone->uz_keg;
	if ((zone->uz_flags & UMA_ZFLAG_CACHE) == 0) {
		SYSCTL_ADD_CONST_STRING(NULL, SYSCTL_CHILDREN(oid), OID_AUTO,
		    "name", CTLFLAG_RD, keg->uk_name, "Keg name");
		SYSCTL_ADD_U32(NULL, SYSCTL_CHILDREN(oid), OID_AUTO,
		    "rsize", CTLFLAG_RD, &keg->uk_rsize, 0,
		    "Real object size with alignment");
		SYSCTL_ADD_U16(NULL, SYSCTL_CHILDREN(oid), OID_AUTO,
		    "ppera", CTLFLAG_RD, &keg->uk_ppera, 0,
		    "pages per-slab allocation");
		SYSCTL_ADD_U16(NULL, SYSCTL_CHILDREN(oid), OID_AUTO,
		    "ipers", CTLFLAG_RD, &keg->uk_ipers, 0,
		    "items available per-slab");
		SYSCTL_ADD_U32(NULL, SYSCTL_CHILDREN(oid), OID_AUTO,
		    "align", CTLFLAG_RD, &keg->uk_align, 0,
		    "item alignment mask");
		SYSCTL_ADD_PROC(NULL, SYSCTL_CHILDREN(oid), OID_AUTO,
		    "efficiency", CTLFLAG_RD | CTLTYPE_INT | CTLFLAG_MPSAFE,
		    keg, 0, sysctl_handle_uma_slab_efficiency, "I",
		    "Slab utilization (100 - internal fragmentation %)");
		domainoid = SYSCTL_ADD_NODE(NULL, SYSCTL_CHILDREN(oid),
		    OID_AUTO, "domain", CTLFLAG_RD, NULL, "");
		for (i = 0; i < domains; i++) {
			dom = &keg->uk_domain[i];
			oid = SYSCTL_ADD_NODE(NULL, SYSCTL_CHILDREN(domainoid),
			    OID_AUTO, VM_DOMAIN(i)->vmd_name, CTLFLAG_RD,
			    NULL, "");
			SYSCTL_ADD_U32(NULL, SYSCTL_CHILDREN(oid), OID_AUTO,
			    "pages", CTLFLAG_RD, &dom->ud_pages, 0,
			    "Total pages currently allocated from VM");
			SYSCTL_ADD_U32(NULL, SYSCTL_CHILDREN(oid), OID_AUTO,
			    "free", CTLFLAG_RD, &dom->ud_free, 0,
			    "items free in the slab layer");
		}
	} else
		SYSCTL_ADD_CONST_STRING(NULL, SYSCTL_CHILDREN(oid), OID_AUTO,
		    "name", CTLFLAG_RD, nokeg, "Keg name");

	/*
	 * Information about zone limits.
	 */
	oid = SYSCTL_ADD_NODE(NULL, SYSCTL_CHILDREN(zone->uz_oid), OID_AUTO,
	    "limit", CTLFLAG_RD, NULL, "");
	SYSCTL_ADD_PROC(NULL, SYSCTL_CHILDREN(oid), OID_AUTO,
	    "items", CTLFLAG_RD | CTLTYPE_U64 | CTLFLAG_MPSAFE,
	    zone, 0, sysctl_handle_uma_zone_items, "QU",
	    "current number of allocated items if limit is set");
	SYSCTL_ADD_U64(NULL, SYSCTL_CHILDREN(oid), OID_AUTO,
	    "max_items", CTLFLAG_RD, &zone->uz_max_items, 0,
	    "Maximum number of cached items");
	SYSCTL_ADD_U32(NULL, SYSCTL_CHILDREN(oid), OID_AUTO,
	    "sleepers", CTLFLAG_RD, &zone->uz_sleepers, 0,
	    "Number of threads sleeping at limit");
	SYSCTL_ADD_U64(NULL, SYSCTL_CHILDREN(oid), OID_AUTO,
	    "sleeps", CTLFLAG_RD, &zone->uz_sleeps, 0,
	    "Total zone limit sleeps");
	SYSCTL_ADD_U64(NULL, SYSCTL_CHILDREN(oid), OID_AUTO,
	    "bucket_max", CTLFLAG_RD, &zone->uz_bkt_max, 0,
	    "Maximum number of items in the bucket cache");
	SYSCTL_ADD_U64(NULL, SYSCTL_CHILDREN(oid), OID_AUTO,
	    "bucket_cnt", CTLFLAG_RD, &zone->uz_bkt_count, 0,
	    "Number of items in the bucket cache");

	/*
	 * Per-domain zone information.
	 */
	domainoid = SYSCTL_ADD_NODE(NULL, SYSCTL_CHILDREN(zone->uz_oid),
	    OID_AUTO, "domain", CTLFLAG_RD, NULL, "");
	if ((zone->uz_flags & UMA_ZONE_FIRSTTOUCH) == 0)
		domains = 1;
	for (i = 0; i < domains; i++) {
		zdom = &zone->uz_domain[i];
		oid = SYSCTL_ADD_NODE(NULL, SYSCTL_CHILDREN(domainoid),
		    OID_AUTO, VM_DOMAIN(i)->vmd_name, CTLFLAG_RD, NULL, "");
		SYSCTL_ADD_LONG(NULL, SYSCTL_CHILDREN(oid), OID_AUTO,
		    "nitems", CTLFLAG_RD, &zdom->uzd_nitems,
		    "number of items in this domain");
		SYSCTL_ADD_LONG(NULL, SYSCTL_CHILDREN(oid), OID_AUTO,
		    "imax", CTLFLAG_RD, &zdom->uzd_imax,
		    "maximum item count in this period");
		SYSCTL_ADD_LONG(NULL, SYSCTL_CHILDREN(oid), OID_AUTO,
		    "imin", CTLFLAG_RD, &zdom->uzd_imin,
		    "minimum item count in this period");
		SYSCTL_ADD_LONG(NULL, SYSCTL_CHILDREN(oid), OID_AUTO,
		    "wss", CTLFLAG_RD, &zdom->uzd_wss,
		    "Working set size");
	}

	/*
	 * General statistics.
	 */
	oid = SYSCTL_ADD_NODE(NULL, SYSCTL_CHILDREN(zone->uz_oid), OID_AUTO,
	    "stats", CTLFLAG_RD, NULL, "");
	SYSCTL_ADD_PROC(NULL, SYSCTL_CHILDREN(oid), OID_AUTO,
	    "current", CTLFLAG_RD | CTLTYPE_INT | CTLFLAG_MPSAFE,
	    zone, 1, sysctl_handle_uma_zone_cur, "I",
	    "Current number of allocated items");
	SYSCTL_ADD_PROC(NULL, SYSCTL_CHILDREN(oid), OID_AUTO,
	    "allocs", CTLFLAG_RD | CTLTYPE_U64 | CTLFLAG_MPSAFE,
	    zone, 0, sysctl_handle_uma_zone_allocs, "QU",
	    "Total allocation calls");
	SYSCTL_ADD_PROC(NULL, SYSCTL_CHILDREN(oid), OID_AUTO,
	    "frees", CTLFLAG_RD | CTLTYPE_U64 | CTLFLAG_MPSAFE,
	    zone, 0, sysctl_handle_uma_zone_frees, "QU",
	    "Total free calls");
	SYSCTL_ADD_COUNTER_U64(NULL, SYSCTL_CHILDREN(oid), OID_AUTO,
	    "fails", CTLFLAG_RD, &zone->uz_fails,
	    "Number of allocation failures");
	SYSCTL_ADD_U64(NULL, SYSCTL_CHILDREN(oid), OID_AUTO,
	    "xdomain", CTLFLAG_RD, &zone->uz_xdomain, 0,
	    "Free calls from the wrong domain");
}

struct uma_zone_count {
	const char	*name;
	int		count;
};

static void
zone_count(uma_zone_t zone, void *arg)
{
	struct uma_zone_count *cnt;

	cnt = arg;
	/*
	 * Some zones are rapidly created with identical names and
	 * destroyed out of order.  This can lead to gaps in the count.
	 * Use one greater than the maximum observed for this name.
	 */
	if (strcmp(zone->uz_name, cnt->name) == 0)
		cnt->count = MAX(cnt->count,
		    zone->uz_namecnt + 1);
}

static void
zone_update_caches(uma_zone_t zone)
{
	int i;

	for (i = 0; i <= mp_maxid; i++) {
		cache_set_uz_size(&zone->uz_cpu[i], zone->uz_size);
		cache_set_uz_flags(&zone->uz_cpu[i], zone->uz_flags);
	}
}

/*
 * Zone header ctor.  This initializes all fields, locks, etc.
 *
 * Arguments/Returns follow uma_ctor specifications
 *	udata  Actually uma_zctor_args
 */
static int
zone_ctor(void *mem, int size, void *udata, int flags)
{
	struct uma_zone_count cnt;
	struct uma_zctor_args *arg = udata;
	uma_zone_t zone = mem;
	uma_zone_t z;
	uma_keg_t keg;
	int i;

	bzero(zone, size);
	zone->uz_name = arg->name;
	zone->uz_ctor = arg->ctor;
	zone->uz_dtor = arg->dtor;
	zone->uz_init = NULL;
	zone->uz_fini = NULL;
	zone->uz_sleeps = 0;
	zone->uz_xdomain = 0;
	zone->uz_bucket_size = 0;
	zone->uz_bucket_size_min = 0;
	zone->uz_bucket_size_max = BUCKET_MAX;
	zone->uz_flags = (arg->flags & UMA_ZONE_SMR);
	zone->uz_warning = NULL;
	/* The domain structures follow the cpu structures. */
	zone->uz_domain =
	    (struct uma_zone_domain *)&zone->uz_cpu[mp_maxid + 1];
	zone->uz_bkt_max = ULONG_MAX;
	timevalclear(&zone->uz_ratecheck);

	/* Count the number of duplicate names. */
	cnt.name = arg->name;
	cnt.count = 0;
	zone_foreach(zone_count, &cnt);
	zone->uz_namecnt = cnt.count;
	ZONE_LOCK_INIT(zone, (arg->flags & UMA_ZONE_MTXCLASS));
	ZONE_CROSS_LOCK_INIT(zone);

	for (i = 0; i < vm_ndomains; i++)
		STAILQ_INIT(&zone->uz_domain[i].uzd_buckets);

#ifdef INVARIANTS
	if (arg->uminit == trash_init && arg->fini == trash_fini)
		zone->uz_flags |= UMA_ZFLAG_TRASH | UMA_ZFLAG_CTORDTOR;
#endif

	/*
	 * This is a pure cache zone, no kegs.
	 */
	if (arg->import) {
		CHERI_VM_ASSERT_VALID(arg->import);
		KASSERT((arg->flags & UMA_ZFLAG_CACHE) != 0,
		    ("zone_ctor: Import specified for non-cache zone."));
		zone->uz_flags = arg->flags;
		zone->uz_size = arg->size;
		zone->uz_import = arg->import;
		zone->uz_release = arg->release;
		zone->uz_arg = arg->arg;
		rw_wlock(&uma_rwlock);
		LIST_INSERT_HEAD(&uma_cachezones, zone, uz_link);
		rw_wunlock(&uma_rwlock);
		goto out;
	}

	/*
	 * Use the regular zone/keg/slab allocator.
	 */
	zone->uz_import = zone_import;
	zone->uz_release = zone_release;
	zone->uz_arg = zone; 
	keg = arg->keg;

	if (arg->flags & UMA_ZONE_SECONDARY) {
		KASSERT((zone->uz_flags & UMA_ZONE_SECONDARY) == 0,
		    ("Secondary zone requested UMA_ZFLAG_INTERNAL"));
		KASSERT(arg->keg != NULL, ("Secondary zone on zero'd keg"));
		zone->uz_init = arg->uminit;
		zone->uz_fini = arg->fini;
		zone->uz_flags |= UMA_ZONE_SECONDARY;
		rw_wlock(&uma_rwlock);
		ZONE_LOCK(zone);
		LIST_FOREACH(z, &keg->uk_zones, uz_link) {
			if (LIST_NEXT(z, uz_link) == NULL) {
				LIST_INSERT_AFTER(z, zone, uz_link);
				break;
			}
		}
		ZONE_UNLOCK(zone);
		rw_wunlock(&uma_rwlock);
	} else if (keg == NULL) {
		if ((keg = uma_kcreate(zone, arg->size, arg->uminit, arg->fini,
		    arg->align, arg->flags)) == NULL)
			return (ENOMEM);
	} else {
		struct uma_kctor_args karg;
		int error;

		/* We should only be here from uma_startup() */
		karg.size = arg->size;
		karg.uminit = arg->uminit;
		karg.fini = arg->fini;
		karg.align = arg->align;
		karg.flags = (arg->flags & ~UMA_ZONE_SMR);
		karg.zone = zone;
		error = keg_ctor(arg->keg, sizeof(struct uma_keg), &karg,
		    flags);
		if (error)
			return (error);
	}

	/* Inherit properties from the keg. */
	zone->uz_keg = keg;
	zone->uz_size = keg->uk_size;
	zone->uz_flags |= (keg->uk_flags &
	    (UMA_ZONE_INHERIT | UMA_ZFLAG_INHERIT));

out:
	if (__predict_true(booted >= BOOT_RUNNING)) {
		zone_alloc_counters(zone, NULL);
		zone_alloc_sysctl(zone, NULL);
	} else {
		zone->uz_allocs = EARLY_COUNTER;
		zone->uz_frees = EARLY_COUNTER;
		zone->uz_fails = EARLY_COUNTER;
	}

	/* Caller requests a private SMR context. */
	if ((zone->uz_flags & UMA_ZONE_SMR) != 0)
		zone->uz_smr = smr_create(zone->uz_name);

	KASSERT((arg->flags & (UMA_ZONE_MAXBUCKET | UMA_ZONE_NOBUCKET)) !=
	    (UMA_ZONE_MAXBUCKET | UMA_ZONE_NOBUCKET),
	    ("Invalid zone flag combination"));
	if (arg->flags & UMA_ZFLAG_INTERNAL)
		zone->uz_bucket_size_max = zone->uz_bucket_size = 0;
	if ((arg->flags & UMA_ZONE_MAXBUCKET) != 0)
		zone->uz_bucket_size = BUCKET_MAX;
	else if ((arg->flags & UMA_ZONE_MINBUCKET) != 0)
		zone->uz_bucket_size_max = zone->uz_bucket_size = BUCKET_MIN;
	else if ((arg->flags & UMA_ZONE_NOBUCKET) != 0)
		zone->uz_bucket_size = 0;
	else
		zone->uz_bucket_size = bucket_select(zone->uz_size);
	zone->uz_bucket_size_min = zone->uz_bucket_size;
	if (zone->uz_dtor != NULL || zone->uz_ctor != NULL)
		zone->uz_flags |= UMA_ZFLAG_CTORDTOR;
	zone_update_caches(zone);

	return (0);
}

/*
 * Keg header dtor.  This frees all data, destroys locks, frees the hash
 * table and removes the keg from the global list.
 *
 * Arguments/Returns follow uma_dtor specifications
 *	udata  unused
 */
static void
keg_dtor(void *arg, int size, void *udata)
{
	uma_keg_t keg;
	uint32_t free, pages;
	int i;

	keg = (uma_keg_t)arg;
	free = pages = 0;
	for (i = 0; i < vm_ndomains; i++) {
		free += keg->uk_domain[i].ud_free;
		pages += keg->uk_domain[i].ud_pages;
		KEG_LOCK_FINI(keg, i);
	}
	if (pages != 0)
		printf("Freed UMA keg (%s) was not empty (%u items). "
		    " Lost %u pages of memory.\n",
		    keg->uk_name ? keg->uk_name : "",
		    pages / keg->uk_ppera * keg->uk_ipers - free, pages);

	hash_free(&keg->uk_hash);
}

/*
 * Zone header dtor.
 *
 * Arguments/Returns follow uma_dtor specifications
 *	udata  unused
 */
static void
zone_dtor(void *arg, int size, void *udata)
{
	uma_zone_t zone;
	uma_keg_t keg;

	zone = (uma_zone_t)arg;

	sysctl_remove_oid(zone->uz_oid, 1, 1);

	if (!(zone->uz_flags & UMA_ZFLAG_INTERNAL))
		cache_drain(zone);

	rw_wlock(&uma_rwlock);
	LIST_REMOVE(zone, uz_link);
	rw_wunlock(&uma_rwlock);
	/*
	 * XXX there are some races here where
	 * the zone can be drained but zone lock
	 * released and then refilled before we
	 * remove it... we dont care for now
	 */
	zone_reclaim(zone, M_WAITOK, true);
	/*
	 * We only destroy kegs from non secondary/non cache zones.
	 */
	if ((zone->uz_flags & (UMA_ZONE_SECONDARY | UMA_ZFLAG_CACHE)) == 0) {
		keg = zone->uz_keg;
		rw_wlock(&uma_rwlock);
		LIST_REMOVE(keg, uk_link);
		rw_wunlock(&uma_rwlock);
		zone_free_item(kegs, keg, NULL, SKIP_NONE);
	}
	counter_u64_free(zone->uz_allocs);
	counter_u64_free(zone->uz_frees);
	counter_u64_free(zone->uz_fails);
	free(zone->uz_ctlname, M_UMA);
	ZONE_LOCK_FINI(zone);
	ZONE_CROSS_LOCK_FINI(zone);
}

static void
zone_foreach_unlocked(void (*zfunc)(uma_zone_t, void *arg), void *arg)
{
	uma_keg_t keg;
	uma_zone_t zone;

	LIST_FOREACH(keg, &uma_kegs, uk_link) {
		LIST_FOREACH(zone, &keg->uk_zones, uz_link)
			zfunc(zone, arg);
	}
	LIST_FOREACH(zone, &uma_cachezones, uz_link)
		zfunc(zone, arg);
}

/*
 * Traverses every zone in the system and calls a callback
 *
 * Arguments:
 *	zfunc  A pointer to a function which accepts a zone
 *		as an argument.
 *
 * Returns:
 *	Nothing
 */
static void
zone_foreach(void (*zfunc)(uma_zone_t, void *arg), void *arg)
{

	rw_rlock(&uma_rwlock);
	zone_foreach_unlocked(zfunc, arg);
	rw_runlock(&uma_rwlock);
}

/*
 * Initialize the kernel memory allocator.  This is done after pages can be
 * allocated but before general KVA is available.
 */
void
uma_startup1(vm_ptr_t virtual_avail)
{
	struct uma_zctor_args args;
	size_t ksize, zsize, size;
	uma_keg_t masterkeg;
	uintptr_t m;
	uint8_t pflag;

	bootstart = bootmem = virtual_avail;

	rw_init(&uma_rwlock, "UMA lock");
	sx_init(&uma_reclaim_lock, "umareclaim");

	ksize = sizeof(struct uma_keg) +
	    (sizeof(struct uma_domain) * vm_ndomains);
	ksize = roundup(ksize, UMA_SUPER_ALIGN);
	zsize = sizeof(struct uma_zone) +
	    (sizeof(struct uma_cache) * (mp_maxid + 1)) +
	    (sizeof(struct uma_zone_domain) * vm_ndomains);
	zsize = roundup(zsize, UMA_SUPER_ALIGN);

	/* Allocate the zone of zones, zone of kegs, and zone of zones keg. */
	size = (zsize * 2) + ksize;
	m = (uintptr_t)startup_alloc(NULL, size, 0, &pflag, M_NOWAIT | M_ZERO);

	zones = (uma_zone_t)m;
	m += zsize;
	kegs = (uma_zone_t)m;
	m += zsize;
	masterkeg = (uma_keg_t)m;

	/* "manually" create the initial zone */
	memset(&args, 0, sizeof(args));
	args.name = "UMA Kegs";
	args.size = ksize;
	args.ctor = keg_ctor;
	args.dtor = keg_dtor;
	args.uminit = zero_init;
	args.fini = NULL;
	args.keg = masterkeg;
	args.align = UMA_SUPER_ALIGN - 1;
	args.flags = UMA_ZFLAG_INTERNAL;
	zone_ctor(kegs, zsize, &args, M_WAITOK);

	args.name = "UMA Zones";
	args.size = zsize;
	args.ctor = zone_ctor;
	args.dtor = zone_dtor;
	args.uminit = zero_init;
	args.fini = NULL;
	args.keg = NULL;
	args.align = UMA_SUPER_ALIGN - 1;
	args.flags = UMA_ZFLAG_INTERNAL;
	zone_ctor(zones, zsize, &args, M_WAITOK);

	/* Now make zones for slab headers */
	slabzones[0] = uma_zcreate("UMA Slabs 0", SLABZONE0_SIZE,
	    NULL, NULL, NULL, NULL, UMA_ALIGN_PTR, UMA_ZFLAG_INTERNAL);
	slabzones[1] = uma_zcreate("UMA Slabs 1", SLABZONE1_SIZE,
	    NULL, NULL, NULL, NULL, UMA_ALIGN_PTR, UMA_ZFLAG_INTERNAL);

	hashzone = uma_zcreate("UMA Hash",
	    sizeof(struct slabhead *) * UMA_HASH_SIZE_INIT,
	    NULL, NULL, NULL, NULL, UMA_ALIGN_PTR, UMA_ZFLAG_INTERNAL);

	bucket_init();
	smr_init();
}

#ifndef UMA_MD_SMALL_ALLOC
extern void vm_radix_reserve_kva(void);
#endif

/*
 * Advertise the availability of normal kva allocations and switch to
 * the default back-end allocator.  Marks the KVA we consumed on startup
 * as used in the map.
 */
void
uma_startup2(void)
{

	if (bootstart != bootmem) {
		vm_map_lock(kernel_map);
		(void)vm_map_insert(kernel_map, NULL, 0, bootstart, bootmem,
		    VM_PROT_RW, VM_PROT_RW, MAP_NOFAULT);
		vm_map_unlock(kernel_map);
	}

#ifndef UMA_MD_SMALL_ALLOC
	/* Set up radix zone to use noobj_alloc. */
	vm_radix_reserve_kva();
#endif

	booted = BOOT_KVA;
	zone_foreach_unlocked(zone_kva_available, NULL);
	bucket_enable();
}

/*
 * Finish our initialization steps.
 */
static void
uma_startup3(void)
{

#ifdef INVARIANTS
	TUNABLE_INT_FETCH("vm.debug.divisor", &dbg_divisor);
	uma_dbg_cnt = counter_u64_alloc(M_WAITOK);
	uma_skip_cnt = counter_u64_alloc(M_WAITOK);
#endif
	zone_foreach_unlocked(zone_alloc_counters, NULL);
	zone_foreach_unlocked(zone_alloc_sysctl, NULL);
	callout_init(&uma_callout, 1);
	callout_reset(&uma_callout, UMA_TIMEOUT * hz, uma_timeout, NULL);
	booted = BOOT_RUNNING;

	EVENTHANDLER_REGISTER(shutdown_post_sync, uma_shutdown, NULL,
	    EVENTHANDLER_PRI_FIRST);
}

static void
uma_shutdown(void)
{

	booted = BOOT_SHUTDOWN;
}

static uma_keg_t
uma_kcreate(uma_zone_t zone, size_t size, uma_init uminit, uma_fini fini,
		int align, uint32_t flags)
{
	struct uma_kctor_args args;

	args.size = size;
	args.uminit = uminit;
	args.fini = fini;
	args.align = (align == UMA_ALIGN_CACHE) ? uma_align_cache : align;
	args.flags = flags;
	args.zone = zone;
	return (zone_alloc_item(kegs, &args, UMA_ANYDOMAIN, M_WAITOK));
}

/* Public functions */
/* See uma.h */
void
uma_set_align(int align)
{

	if (align != UMA_ALIGN_CACHE)
		uma_align_cache = align;
}

/* See uma.h */
uma_zone_t
uma_zcreate(const char *name, size_t size, uma_ctor ctor, uma_dtor dtor,
		uma_init uminit, uma_fini fini, int align, uint32_t flags)

{
	struct uma_zctor_args args;
	uma_zone_t res;

	KASSERT(powerof2(align + 1), ("invalid zone alignment %d for \"%s\"",
	    align, name));

	/* This stuff is essential for the zone ctor */
	memset(&args, 0, sizeof(args));
	args.name = name;
	args.size = size;
	args.ctor = ctor;
	args.dtor = dtor;
	args.uminit = uminit;
	args.fini = fini;
#ifdef  INVARIANTS
	/*
	 * Inject procedures which check for memory use after free if we are
	 * allowed to scramble the memory while it is not allocated.  This
	 * requires that: UMA is actually able to access the memory, no init
	 * or fini procedures, no dependency on the initial value of the
	 * memory, and no (legitimate) use of the memory after free.  Note,
	 * the ctor and dtor do not need to be empty.
	 */
	if ((!(flags & (UMA_ZONE_ZINIT | UMA_ZONE_NOTOUCH |
	    UMA_ZONE_NOFREE))) && uminit == NULL && fini == NULL) {
		args.uminit = trash_init;
		args.fini = trash_fini;
	}
#endif
	args.align = align;
	args.flags = flags;
	args.keg = NULL;

	sx_slock(&uma_reclaim_lock);
	res = zone_alloc_item(zones, &args, UMA_ANYDOMAIN, M_WAITOK);
	sx_sunlock(&uma_reclaim_lock);

	return (res);
}

/* See uma.h */
uma_zone_t
uma_zsecond_create(char *name, uma_ctor ctor, uma_dtor dtor,
		    uma_init zinit, uma_fini zfini, uma_zone_t master)
{
	struct uma_zctor_args args;
	uma_keg_t keg;
	uma_zone_t res;

	keg = master->uz_keg;
	memset(&args, 0, sizeof(args));
	args.name = name;
	args.size = keg->uk_size;
	args.ctor = ctor;
	args.dtor = dtor;
	args.uminit = zinit;
	args.fini = zfini;
	args.align = keg->uk_align;
	args.flags = keg->uk_flags | UMA_ZONE_SECONDARY;
	args.keg = keg;

	sx_slock(&uma_reclaim_lock);
	res = zone_alloc_item(zones, &args, UMA_ANYDOMAIN, M_WAITOK);
	sx_sunlock(&uma_reclaim_lock);

	return (res);
}

/* See uma.h */
uma_zone_t
uma_zcache_create(char *name, int size, uma_ctor ctor, uma_dtor dtor,
		    uma_init zinit, uma_fini zfini, uma_import zimport,
		    uma_release zrelease, void *arg, int flags)
{
	struct uma_zctor_args args;

	memset(&args, 0, sizeof(args));
	args.name = name;
	args.size = size;
	args.ctor = ctor;
	args.dtor = dtor;
	args.uminit = zinit;
	args.fini = zfini;
	args.import = zimport;
	args.release = zrelease;
	args.arg = arg;
	args.align = 0;
	args.flags = flags | UMA_ZFLAG_CACHE;

	return (zone_alloc_item(zones, &args, UMA_ANYDOMAIN, M_WAITOK));
}

/* See uma.h */
void
uma_zdestroy(uma_zone_t zone)
{

	/*
	 * Large slabs are expensive to reclaim, so don't bother doing
	 * unnecessary work if we're shutting down.
	 */
	if (booted == BOOT_SHUTDOWN &&
	    zone->uz_fini == NULL && zone->uz_release == zone_release)
		return;
	sx_slock(&uma_reclaim_lock);
	zone_free_item(zones, zone, NULL, SKIP_NONE);
	sx_sunlock(&uma_reclaim_lock);
}

void
uma_zwait(uma_zone_t zone)
{
	void *item;

	item = uma_zalloc_arg(zone, NULL, M_WAITOK);
	uma_zfree(zone, item);
}

void *
uma_zalloc_pcpu_arg(uma_zone_t zone, void *udata, int flags)
{
	void *item;
#ifdef SMP
	int i;

	MPASS(zone->uz_flags & UMA_ZONE_PCPU);
#endif
	item = uma_zalloc_arg(zone, udata, flags & ~M_ZERO);
	if (item != NULL && (flags & M_ZERO)) {
#ifdef SMP
		for (i = 0; i <= mp_maxid; i++)
			bzero(zpcpu_get_cpu(item, i), zone->uz_size);
#else
		bzero(item, zone->uz_size);
#endif
	}
	return (item);
}

/*
 * A stub while both regular and pcpu cases are identical.
 */
void
uma_zfree_pcpu_arg(uma_zone_t zone, void *item, void *udata)
{

#ifdef SMP
	MPASS(zone->uz_flags & UMA_ZONE_PCPU);
#endif
	uma_zfree_arg(zone, item, udata);
}

static inline void *
item_ctor(uma_zone_t zone, int uz_flags, int size, void *udata, int flags,
    void *item)
{
#ifdef INVARIANTS
	bool skipdbg;

	skipdbg = uma_dbg_zskip(zone, item);
	if (!skipdbg && (zone->uz_flags & UMA_ZFLAG_TRASH) != 0 &&
	    zone->uz_ctor != trash_ctor)
		trash_ctor(item, size, udata, flags);
#endif
	/* Check flags before loading ctor pointer. */
	if (__predict_false((uz_flags & UMA_ZFLAG_CTORDTOR) != 0) &&
	    __predict_false(zone->uz_ctor != NULL) &&
	    zone->uz_ctor(item, size, udata, flags) != 0) {
		counter_u64_add(zone->uz_fails, 1);
		zone_free_item(zone, item, udata, SKIP_DTOR | SKIP_CNT);
		return (NULL);
	}
#ifdef INVARIANTS
	if (!skipdbg)
		uma_dbg_alloc(zone, NULL, item);
#endif
	if (flags & M_ZERO)
		bzero(item, size);

	return (item);
}

static inline void
item_dtor(uma_zone_t zone, void *item, int size, void *udata,
    enum zfreeskip skip)
{
#ifdef INVARIANTS
	bool skipdbg;

	skipdbg = uma_dbg_zskip(zone, item);
	if (skip == SKIP_NONE && !skipdbg) {
		if ((zone->uz_flags & UMA_ZONE_MALLOC) != 0)
			uma_dbg_free(zone, udata, item);
		else
			uma_dbg_free(zone, NULL, item);
	}
#endif
	if (__predict_true(skip < SKIP_DTOR)) {
		if (zone->uz_dtor != NULL)
			zone->uz_dtor(item, size, udata);
#ifdef INVARIANTS
		if (!skipdbg && (zone->uz_flags & UMA_ZFLAG_TRASH) != 0 &&
		    zone->uz_dtor != trash_dtor)
			trash_dtor(item, size, udata);
#endif
	}
}

#if defined(INVARIANTS) || defined(DEBUG_MEMGUARD) || defined(WITNESS)
#define	UMA_ZALLOC_DEBUG
static int
uma_zalloc_debug(uma_zone_t zone, void **itemp, void *udata, int flags)
{
	int error;

	error = 0;
#ifdef WITNESS
	if (flags & M_WAITOK) {
		WITNESS_WARN(WARN_GIANTOK | WARN_SLEEPOK, NULL,
		    "uma_zalloc_debug: zone \"%s\"", zone->uz_name);
	}
#endif

#ifdef INVARIANTS
	KASSERT((flags & M_EXEC) == 0,
	    ("uma_zalloc_debug: called with M_EXEC"));
	KASSERT(curthread->td_critnest == 0 || SCHEDULER_STOPPED(),
	    ("uma_zalloc_debug: called within spinlock or critical section"));
	KASSERT((zone->uz_flags & UMA_ZONE_PCPU) == 0 || (flags & M_ZERO) == 0,
	    ("uma_zalloc_debug: allocating from a pcpu zone with M_ZERO"));
#endif

#ifdef DEBUG_MEMGUARD
	if ((zone->uz_flags & UMA_ZONE_SMR) == 0 && memguard_cmp_zone(zone)) {
		void *item;
		item = memguard_alloc(zone->uz_size, flags);
		if (item != NULL) {
			error = EJUSTRETURN;
			if (zone->uz_init != NULL &&
			    zone->uz_init(item, zone->uz_size, flags) != 0) {
				*itemp = NULL;
				return (error);
			}
			if (zone->uz_ctor != NULL &&
			    zone->uz_ctor(item, zone->uz_size, udata,
			    flags) != 0) {
				counter_u64_add(zone->uz_fails, 1);
			    	zone->uz_fini(item, zone->uz_size);
				*itemp = NULL;
				return (error);
			}
			*itemp = item;
			return (error);
		}
		/* This is unfortunate but should not be fatal. */
	}
#endif
	return (error);
}

static int
uma_zfree_debug(uma_zone_t zone, void *item, void *udata)
{
	KASSERT(curthread->td_critnest == 0 || SCHEDULER_STOPPED(),
	    ("uma_zfree_debug: called with spinlock or critical section held"));

#ifdef DEBUG_MEMGUARD
	if ((zone->uz_flags & UMA_ZONE_SMR) == 0 && is_memguard_addr(item)) {
		if (zone->uz_dtor != NULL)
			zone->uz_dtor(item, zone->uz_size, udata);
		if (zone->uz_fini != NULL)
			zone->uz_fini(item, zone->uz_size);
		memguard_free(item);
		return (EJUSTRETURN);
	}
#endif
	return (0);
}
#endif

static __noinline void *
uma_zalloc_single(uma_zone_t zone, void *udata, int flags)
{
	int domain;

	/*
	 * We can not get a bucket so try to return a single item.
	 */
	if (zone->uz_flags & UMA_ZONE_FIRSTTOUCH)
		domain = PCPU_GET(domain);
	else
		domain = UMA_ANYDOMAIN;
	return (zone_alloc_item(zone, udata, domain, flags));
}

/* See uma.h */
void *
uma_zalloc_smr(uma_zone_t zone, int flags)
{
	uma_cache_bucket_t bucket;
	uma_cache_t cache;
	void *item;
	int size, uz_flags;

#ifdef UMA_ZALLOC_DEBUG
	KASSERT((zone->uz_flags & UMA_ZONE_SMR) != 0,
	    ("uma_zalloc_arg: called with non-SMR zone.\n"));
	if (uma_zalloc_debug(zone, &item, NULL, flags) == EJUSTRETURN)
		return (item);
#endif

	critical_enter();
	do {
		cache = &zone->uz_cpu[curcpu];
		bucket = &cache->uc_allocbucket;
		size = cache_uz_size(cache);
		uz_flags = cache_uz_flags(cache);
		if (__predict_true(bucket->ucb_cnt != 0)) {
			item = cache_bucket_pop(cache, bucket);
			critical_exit();
			return (item_ctor(zone, uz_flags, size, NULL, flags,
			    item));
		}
	} while (cache_alloc(zone, cache, NULL, flags));
	critical_exit();

	return (uma_zalloc_single(zone, NULL, flags));
}

/* See uma.h */
void *
uma_zalloc_arg(uma_zone_t zone, void *udata, int flags)
{
	uma_cache_bucket_t bucket;
	uma_cache_t cache;
	void *item;
	int size, uz_flags;

	/* Enable entropy collection for RANDOM_ENABLE_UMA kernel option */
	random_harvest_fast_uma(&zone, sizeof(zone), RANDOM_UMA);

	/* This is the fast path allocation */
	CTR3(KTR_UMA, "uma_zalloc_arg zone %s(%p) flags %d", zone->uz_name,
	    zone, flags);

#ifdef UMA_ZALLOC_DEBUG
	KASSERT((zone->uz_flags & UMA_ZONE_SMR) == 0,
	    ("uma_zalloc_arg: called with SMR zone.\n"));
	if (uma_zalloc_debug(zone, &item, udata, flags) == EJUSTRETURN)
		return (item);
#endif

	/*
	 * If possible, allocate from the per-CPU cache.  There are two
	 * requirements for safe access to the per-CPU cache: (1) the thread
	 * accessing the cache must not be preempted or yield during access,
	 * and (2) the thread must not migrate CPUs without switching which
	 * cache it accesses.  We rely on a critical section to prevent
	 * preemption and migration.  We release the critical section in
	 * order to acquire the zone mutex if we are unable to allocate from
	 * the current cache; when we re-acquire the critical section, we
	 * must detect and handle migration if it has occurred.
	 */
	critical_enter();
	do {
		cache = &zone->uz_cpu[curcpu];
		bucket = &cache->uc_allocbucket;
		size = cache_uz_size(cache);
		uz_flags = cache_uz_flags(cache);
		if (__predict_true(bucket->ucb_cnt != 0)) {
			item = cache_bucket_pop(cache, bucket);
			critical_exit();
			return (item_ctor(zone, uz_flags, size, udata, flags,
			    item));
		}
	} while (cache_alloc(zone, cache, udata, flags));
	critical_exit();

	return (uma_zalloc_single(zone, udata, flags));
}

/*
 * Replenish an alloc bucket and possibly restore an old one.  Called in
 * a critical section.  Returns in a critical section.
 *
 * A false return value indicates an allocation failure.
 * A true return value indicates success and the caller should retry.
 */
static __noinline bool
cache_alloc(uma_zone_t zone, uma_cache_t cache, void *udata, int flags)
{
	uma_zone_domain_t zdom;
	uma_bucket_t bucket;
	int domain;
	bool lockfail;

	CRITICAL_ASSERT(curthread);

	/*
	 * If we have run out of items in our alloc bucket see
	 * if we can switch with the free bucket.
	 *
	 * SMR Zones can't re-use the free bucket until the sequence has
	 * expired.
	 */
	if ((zone->uz_flags & UMA_ZONE_SMR) == 0 &&
	    cache->uc_freebucket.ucb_cnt != 0) {
		cache_bucket_swap(&cache->uc_freebucket,
		    &cache->uc_allocbucket);
		return (true);
	}

	/*
	 * Discard any empty allocation bucket while we hold no locks.
	 */
	bucket = cache_bucket_unload_alloc(cache);
	critical_exit();
	if (bucket != NULL)
		bucket_free(zone, bucket, udata);

	/* Short-circuit for zones without buckets and low memory. */
	if (zone->uz_bucket_size == 0 || bucketdisable) {
		critical_enter();
		return (false);
	}

	/*
	 * Attempt to retrieve the item from the per-CPU cache has failed, so
	 * we must go back to the zone.  This requires the zone lock, so we
	 * must drop the critical section, then re-acquire it when we go back
	 * to the cache.  Since the critical section is released, we may be
	 * preempted or migrate.  As such, make sure not to maintain any
	 * thread-local state specific to the cache from prior to releasing
	 * the critical section.
	 */
	lockfail = 0;
	if (ZONE_TRYLOCK(zone) == 0) {
		/* Record contention to size the buckets. */
		ZONE_LOCK(zone);
		lockfail = 1;
	}

	/* See if we lost the race to fill the cache. */
	critical_enter();
	cache = &zone->uz_cpu[curcpu];
	if (cache->uc_allocbucket.ucb_bucket != NULL) {
		ZONE_UNLOCK(zone);
		return (true);
	}

	/*
	 * Check the zone's cache of buckets.
	 */
	if (zone->uz_flags & UMA_ZONE_FIRSTTOUCH) {
		domain = PCPU_GET(domain);
		zdom = &zone->uz_domain[domain];
	} else {
		domain = UMA_ANYDOMAIN;
		zdom = &zone->uz_domain[0];
	}

	if ((bucket = zone_fetch_bucket(zone, zdom)) != NULL) {
		KASSERT(bucket->ub_cnt != 0,
		    ("uma_zalloc_arg: Returning an empty bucket."));
		cache_bucket_load_alloc(cache, bucket);
		return (true);
	}
	/* We are no longer associated with this CPU. */
	critical_exit();

	/*
	 * We bump the uz count when the cache size is insufficient to
	 * handle the working set.
	 */
	if (lockfail && zone->uz_bucket_size < zone->uz_bucket_size_max)
		zone->uz_bucket_size++;
	ZONE_UNLOCK(zone);

	/*
	 * Fill a bucket and attempt to use it as the alloc bucket.
	 */
	bucket = zone_alloc_bucket(zone, udata, domain, flags);
	CTR3(KTR_UMA, "uma_zalloc: zone %s(%p) bucket zone returned %p",
	    zone->uz_name, zone, bucket);
	if (bucket == NULL) {
		critical_enter();
		return (false);
	}

	/*
	 * See if we lost the race or were migrated.  Cache the
	 * initialized bucket to make this less likely or claim
	 * the memory directly.
	 */
	ZONE_LOCK(zone);
	critical_enter();
	cache = &zone->uz_cpu[curcpu];
	if (cache->uc_allocbucket.ucb_bucket == NULL &&
	    ((zone->uz_flags & UMA_ZONE_FIRSTTOUCH) == 0 ||
	    domain == PCPU_GET(domain))) {
		cache_bucket_load_alloc(cache, bucket);
		zdom->uzd_imax += bucket->ub_cnt;
	} else if (zone->uz_bkt_count >= zone->uz_bkt_max) {
		critical_exit();
		ZONE_UNLOCK(zone);
		bucket_drain(zone, bucket);
		bucket_free(zone, bucket, udata);
		critical_enter();
		return (true);
	} else
		zone_put_bucket(zone, zdom, bucket, false);
	ZONE_UNLOCK(zone);
	return (true);
}

void *
uma_zalloc_domain(uma_zone_t zone, void *udata, int domain, int flags)
{

	/* Enable entropy collection for RANDOM_ENABLE_UMA kernel option */
	random_harvest_fast_uma(&zone, sizeof(zone), RANDOM_UMA);

	/* This is the fast path allocation */
	CTR4(KTR_UMA, "uma_zalloc_domain zone %s(%p) domain %d flags %d",
	    zone->uz_name, zone, domain, flags);

	if (flags & M_WAITOK) {
		WITNESS_WARN(WARN_GIANTOK | WARN_SLEEPOK, NULL,
		    "uma_zalloc_domain: zone \"%s\"", zone->uz_name);
	}
	KASSERT(curthread->td_critnest == 0 || SCHEDULER_STOPPED(),
	    ("uma_zalloc_domain: called with spinlock or critical section held"));

	return (zone_alloc_item(zone, udata, domain, flags));
}

/*
 * Find a slab with some space.  Prefer slabs that are partially used over those
 * that are totally full.  This helps to reduce fragmentation.
 *
 * If 'rr' is 1, search all domains starting from 'domain'.  Otherwise check
 * only 'domain'.
 */
static uma_slab_t
keg_first_slab(uma_keg_t keg, int domain, bool rr)
{
	uma_domain_t dom;
	uma_slab_t slab;
	int start;

	KASSERT(domain >= 0 && domain < vm_ndomains,
	    ("keg_first_slab: domain %d out of range", domain));
	KEG_LOCK_ASSERT(keg, domain);

	slab = NULL;
	start = domain;
	do {
		dom = &keg->uk_domain[domain];
		if (!LIST_EMPTY(&dom->ud_part_slab))
			return (LIST_FIRST(&dom->ud_part_slab));
		if (!LIST_EMPTY(&dom->ud_free_slab)) {
			slab = LIST_FIRST(&dom->ud_free_slab);
			LIST_REMOVE(slab, us_link);
			LIST_INSERT_HEAD(&dom->ud_part_slab, slab, us_link);
			return (slab);
		}
		if (rr)
			domain = (domain + 1) % vm_ndomains;
	} while (domain != start);

	return (NULL);
}

/*
 * Fetch an existing slab from a free or partial list.  Returns with the
 * keg domain lock held if a slab was found or unlocked if not.
 */
static uma_slab_t
keg_fetch_free_slab(uma_keg_t keg, int domain, bool rr, int flags)
{
	uma_slab_t slab;
	uint32_t reserve;

	/* HASH has a single free list. */
	if ((keg->uk_flags & UMA_ZFLAG_HASH) != 0)
		domain = 0;

	KEG_LOCK(keg, domain);
	reserve = (flags & M_USE_RESERVE) != 0 ? 0 : keg->uk_reserve;
	if (keg->uk_domain[domain].ud_free <= reserve ||
	    (slab = keg_first_slab(keg, domain, rr)) == NULL) {
		KEG_UNLOCK(keg, domain);
		return (NULL);
	}
	return (slab);
}

static uma_slab_t
keg_fetch_slab(uma_keg_t keg, uma_zone_t zone, int rdomain, const int flags)
{
	struct vm_domainset_iter di;
	uma_slab_t slab;
	int aflags, domain;
	bool rr;

restart:
	/*
	 * Use the keg's policy if upper layers haven't already specified a
	 * domain (as happens with first-touch zones).
	 *
	 * To avoid races we run the iterator with the keg lock held, but that
	 * means that we cannot allow the vm_domainset layer to sleep.  Thus,
	 * clear M_WAITOK and handle low memory conditions locally.
	 */
	rr = rdomain == UMA_ANYDOMAIN;
	if (rr) {
		aflags = (flags & ~M_WAITOK) | M_NOWAIT;
		vm_domainset_iter_policy_ref_init(&di, &keg->uk_dr, &domain,
		    &aflags);
	} else {
		aflags = flags;
		domain = rdomain;
	}

	for (;;) {
		slab = keg_fetch_free_slab(keg, domain, rr, flags);
		if (slab != NULL)
			return (slab);

		/*
		 * M_NOVM means don't ask at all!
		 */
		if (flags & M_NOVM)
			break;

		slab = keg_alloc_slab(keg, zone, domain, flags, aflags);
		if (slab != NULL)
			return (slab);
		if (!rr && (flags & M_WAITOK) == 0)
			break;
		if (rr && vm_domainset_iter_policy(&di, &domain) != 0) {
			if ((flags & M_WAITOK) != 0) {
				vm_wait_doms(&keg->uk_dr.dr_policy->ds_mask);
				goto restart;
			}
			break;
		}
	}

	/*
	 * We might not have been able to get a slab but another cpu
	 * could have while we were unlocked.  Check again before we
	 * fail.
	 */
	if ((slab = keg_fetch_free_slab(keg, domain, rr, flags)) != NULL)
		return (slab);

	return (NULL);
}

static void *
slab_alloc_item(uma_keg_t keg, uma_slab_t slab)
{
	uma_domain_t dom;
	void *item;
	int freei;

	KEG_LOCK_ASSERT(keg, slab->us_domain);

	dom = &keg->uk_domain[slab->us_domain];
	freei = BIT_FFS(keg->uk_ipers, &slab->us_free) - 1;
	BIT_CLR(keg->uk_ipers, freei, &slab->us_free);
	item = slab_item(slab, keg, freei);
	slab->us_freecount--;
	dom->ud_free--;

	/* Move this slab to the full list */
	if (slab->us_freecount == 0) {
		LIST_REMOVE(slab, us_link);
		LIST_INSERT_HEAD(&dom->ud_full_slab, slab, us_link);
	}

	return (item);
}

static int
zone_import(void *arg, void **bucket, int max, int domain, int flags)
{
	uma_domain_t dom;
	uma_zone_t zone;
	uma_slab_t slab;
	uma_keg_t keg;
#ifdef NUMA
	int stripe;
#endif
	int i;

	zone = arg;
	slab = NULL;
	keg = zone->uz_keg;
	/* Try to keep the buckets totally full */
	for (i = 0; i < max; ) {
		if ((slab = keg_fetch_slab(keg, zone, domain, flags)) == NULL)
			break;
#ifdef NUMA
		stripe = howmany(max, vm_ndomains);
#endif
		dom = &keg->uk_domain[slab->us_domain];
		while (slab->us_freecount && i < max) { 
			bucket[i++] = slab_alloc_item(keg, slab);
			if (dom->ud_free <= keg->uk_reserve)
				break;
#ifdef NUMA
			/*
			 * If the zone is striped we pick a new slab for every
			 * N allocations.  Eliminating this conditional will
			 * instead pick a new domain for each bucket rather
			 * than stripe within each bucket.  The current option
			 * produces more fragmentation and requires more cpu
			 * time but yields better distribution.
			 */
			if ((zone->uz_flags & UMA_ZONE_ROUNDROBIN) != 0 &&
			    vm_ndomains > 1 && --stripe == 0)
				break;
#endif
		}
		KEG_UNLOCK(keg, slab->us_domain);
		/* Don't block if we allocated any successfully. */
		flags &= ~M_WAITOK;
		flags |= M_NOWAIT;
	}

	return i;
}

static int
zone_alloc_limit_hard(uma_zone_t zone, int count, int flags)
{
	uint64_t old, new, total, max;

	/*
	 * The hard case.  We're going to sleep because there were existing
	 * sleepers or because we ran out of items.  This routine enforces
	 * fairness by keeping fifo order.
	 *
	 * First release our ill gotten gains and make some noise.
	 */
	for (;;) {
		zone_free_limit(zone, count);
		zone_log_warning(zone);
		zone_maxaction(zone);
		if (flags & M_NOWAIT)
			return (0);

		/*
		 * We need to allocate an item or set ourself as a sleeper
		 * while the sleepq lock is held to avoid wakeup races.  This
		 * is essentially a home rolled semaphore.
		 */
		sleepq_lock(&zone->uz_max_items);
		old = zone->uz_items;
		do {
			MPASS(UZ_ITEMS_SLEEPERS(old) < UZ_ITEMS_SLEEPERS_MAX);
			/* Cache the max since we will evaluate twice. */
			max = zone->uz_max_items;
			if (UZ_ITEMS_SLEEPERS(old) != 0 ||
			    UZ_ITEMS_COUNT(old) >= max)
				new = old + UZ_ITEMS_SLEEPER;
			else
				new = old + MIN(count, max - old);
		} while (atomic_fcmpset_64(&zone->uz_items, &old, new) == 0);

		/* We may have successfully allocated under the sleepq lock. */
		if (UZ_ITEMS_SLEEPERS(new) == 0) {
			sleepq_release(&zone->uz_max_items);
			return (new - old);
		}

		/*
		 * This is in a different cacheline from uz_items so that we
		 * don't constantly invalidate the fastpath cacheline when we
		 * adjust item counts.  This could be limited to toggling on
		 * transitions.
		 */
		atomic_add_32(&zone->uz_sleepers, 1);
		atomic_add_64(&zone->uz_sleeps, 1);

		/*
		 * We have added ourselves as a sleeper.  The sleepq lock
		 * protects us from wakeup races.  Sleep now and then retry.
		 */
		sleepq_add(&zone->uz_max_items, NULL, "zonelimit", 0, 0);
		sleepq_wait(&zone->uz_max_items, PVM);

		/*
		 * After wakeup, remove ourselves as a sleeper and try
		 * again.  We no longer have the sleepq lock for protection.
		 *
		 * Subract ourselves as a sleeper while attempting to add
		 * our count.
		 */
		atomic_subtract_32(&zone->uz_sleepers, 1);
		old = atomic_fetchadd_64(&zone->uz_items,
		    -(UZ_ITEMS_SLEEPER - count));
		/* We're no longer a sleeper. */
		old -= UZ_ITEMS_SLEEPER;

		/*
		 * If we're still at the limit, restart.  Notably do not
		 * block on other sleepers.  Cache the max value to protect
		 * against changes via sysctl.
		 */
		total = UZ_ITEMS_COUNT(old);
		max = zone->uz_max_items;
		if (total >= max)
			continue;
		/* Truncate if necessary, otherwise wake other sleepers. */
		if (total + count > max) {
			zone_free_limit(zone, total + count - max);
			count = max - total;
		} else if (total + count < max && UZ_ITEMS_SLEEPERS(old) != 0)
			wakeup_one(&zone->uz_max_items);

		return (count);
	}
}

/*
 * Allocate 'count' items from our max_items limit.  Returns the number
 * available.  If M_NOWAIT is not specified it will sleep until at least
 * one item can be allocated.
 */
static int
zone_alloc_limit(uma_zone_t zone, int count, int flags)
{
	uint64_t old;
	uint64_t max;

	max = zone->uz_max_items;
	MPASS(max > 0);

	/*
	 * We expect normal allocations to succeed with a simple
	 * fetchadd.
	 */
	old = atomic_fetchadd_64(&zone->uz_items, count);
	if (__predict_true(old + count <= max))
		return (count);

	/*
	 * If we had some items and no sleepers just return the
	 * truncated value.  We have to release the excess space
	 * though because that may wake sleepers who weren't woken
	 * because we were temporarily over the limit.
	 */
	if (old < max) {
		zone_free_limit(zone, (old + count) - max);
		return (max - old);
	}
	return (zone_alloc_limit_hard(zone, count, flags));
}

/*
 * Free a number of items back to the limit.
 */
static void
zone_free_limit(uma_zone_t zone, int count)
{
	uint64_t old;

	MPASS(count > 0);

	/*
	 * In the common case we either have no sleepers or
	 * are still over the limit and can just return.
	 */
	old = atomic_fetchadd_64(&zone->uz_items, -count);
	if (__predict_true(UZ_ITEMS_SLEEPERS(old) == 0 ||
	   UZ_ITEMS_COUNT(old) - count >= zone->uz_max_items))
		return;

	/*
	 * Moderate the rate of wakeups.  Sleepers will continue
	 * to generate wakeups if necessary.
	 */
	wakeup_one(&zone->uz_max_items);
}

static uma_bucket_t
zone_alloc_bucket(uma_zone_t zone, void *udata, int domain, int flags)
{
	uma_bucket_t bucket;
	int maxbucket, cnt;

	CTR3(KTR_UMA, "zone_alloc_bucket zone %s(%p) domain %d", zone->uz_name,
	    zone, domain);

	/* Avoid allocs targeting empty domains. */
	if (domain != UMA_ANYDOMAIN && VM_DOMAIN_EMPTY(domain))
		domain = UMA_ANYDOMAIN;

	if (zone->uz_max_items > 0)
		maxbucket = zone_alloc_limit(zone, zone->uz_bucket_size,
		    M_NOWAIT);
	else
		maxbucket = zone->uz_bucket_size;
	if (maxbucket == 0)
		return (false);

	/* Don't wait for buckets, preserve caller's NOVM setting. */
	bucket = bucket_alloc(zone, udata, M_NOWAIT | (flags & M_NOVM));
	if (bucket == NULL) {
		cnt = 0;
		goto out;
	}

	bucket->ub_cnt = zone->uz_import(zone->uz_arg, bucket->ub_bucket,
	    MIN(maxbucket, bucket->ub_entries), domain, flags);

	/*
	 * Initialize the memory if necessary.
	 */
	if (bucket->ub_cnt != 0 && zone->uz_init != NULL) {
		int i;

		for (i = 0; i < bucket->ub_cnt; i++)
			if (zone->uz_init(bucket->ub_bucket[i], zone->uz_size,
			    flags) != 0)
				break;
		/*
		 * If we couldn't initialize the whole bucket, put the
		 * rest back onto the freelist.
		 */
		if (i != bucket->ub_cnt) {
			zone->uz_release(zone->uz_arg, &bucket->ub_bucket[i],
			    bucket->ub_cnt - i);
#ifdef INVARIANTS
			bzero(&bucket->ub_bucket[i],
			    sizeof(void *) * (bucket->ub_cnt - i));
#endif
			bucket->ub_cnt = i;
		}
	}

	cnt = bucket->ub_cnt;
	if (bucket->ub_cnt == 0) {
		bucket_free(zone, bucket, udata);
		counter_u64_add(zone->uz_fails, 1);
		bucket = NULL;
	}
out:
	if (zone->uz_max_items > 0 && cnt < maxbucket)
		zone_free_limit(zone, maxbucket - cnt);

	return (bucket);
}

/*
 * Allocates a single item from a zone.
 *
 * Arguments
 *	zone   The zone to alloc for.
 *	udata  The data to be passed to the constructor.
 *	domain The domain to allocate from or UMA_ANYDOMAIN.
 *	flags  M_WAITOK, M_NOWAIT, M_ZERO.
 *
 * Returns
 *	NULL if there is no memory and M_NOWAIT is set
 *	An item if successful
 */

static void *
zone_alloc_item(uma_zone_t zone, void *udata, int domain, int flags)
{
	void *item;

	if (zone->uz_max_items > 0 && zone_alloc_limit(zone, 1, flags) == 0)
		return (NULL);

	/* Avoid allocs targeting empty domains. */
	if (domain != UMA_ANYDOMAIN && VM_DOMAIN_EMPTY(domain))
		domain = UMA_ANYDOMAIN;

	if (zone->uz_import(zone->uz_arg, &item, 1, domain, flags) != 1)
		goto fail_cnt;
	item = cheri_bound(item, zone->uz_size);

	/*
	 * We have to call both the zone's init (not the keg's init)
	 * and the zone's ctor.  This is because the item is going from
	 * a keg slab directly to the user, and the user is expecting it
	 * to be both zone-init'd as well as zone-ctor'd.
	 */
	if (zone->uz_init != NULL) {
		if (zone->uz_init(item, zone->uz_size, flags) != 0) {
			zone_free_item(zone, item, udata, SKIP_FINI | SKIP_CNT);
			goto fail_cnt;
		}
	}
	item = item_ctor(zone, zone->uz_flags, zone->uz_size, udata, flags,
	    item);
	if (item == NULL)
		goto fail;

	counter_u64_add(zone->uz_allocs, 1);
	CTR3(KTR_UMA, "zone_alloc_item item %p from %s(%p)", item,
	    zone->uz_name, zone);

	return (item);

fail_cnt:
	counter_u64_add(zone->uz_fails, 1);
fail:
	if (zone->uz_max_items > 0)
		zone_free_limit(zone, 1);
	CTR2(KTR_UMA, "zone_alloc_item failed from %s(%p)",
	    zone->uz_name, zone);

	return (NULL);
}

/* See uma.h */
void
uma_zfree_smr(uma_zone_t zone, void *item)
{
	uma_cache_t cache;
	uma_cache_bucket_t bucket;
	int domain, itemdomain, uz_flags;

#ifdef UMA_ZALLOC_DEBUG
	KASSERT((zone->uz_flags & UMA_ZONE_SMR) != 0,
	    ("uma_zfree_smr: called with non-SMR zone.\n"));
	KASSERT(item != NULL, ("uma_zfree_smr: Called with NULL pointer."));
	if (uma_zfree_debug(zone, item, NULL) == EJUSTRETURN)
		return;
#endif
	cache = &zone->uz_cpu[curcpu];
	uz_flags = cache_uz_flags(cache);
	domain = itemdomain = 0;
#ifdef NUMA
	if ((uz_flags & UMA_ZONE_FIRSTTOUCH) != 0)
		itemdomain = _vm_phys_domain(pmap_kextract((vm_offset_t)item));
#endif
	critical_enter();
	do {
		cache = &zone->uz_cpu[curcpu];
		/* SMR Zones must free to the free bucket. */
		bucket = &cache->uc_freebucket;
#ifdef NUMA
		domain = PCPU_GET(domain);
		if ((uz_flags & UMA_ZONE_FIRSTTOUCH) != 0 &&
		    domain != itemdomain) {
			bucket = &cache->uc_crossbucket;
		}
#endif
		if (__predict_true(bucket->ucb_cnt < bucket->ucb_entries)) {
			cache_bucket_push(cache, bucket, item);
			critical_exit();
			return;
		}
	} while (cache_free(zone, cache, NULL, item, itemdomain));
	critical_exit();

	/*
	 * If nothing else caught this, we'll just do an internal free.
	 */
	zone_free_item(zone, item, NULL, SKIP_NONE);
}

/* See uma.h */
void
uma_zfree_arg(uma_zone_t zone, void *item, void *udata)
{
	uma_cache_t cache;
	uma_cache_bucket_t bucket;
	int domain, itemdomain, uz_flags;

	/* Enable entropy collection for RANDOM_ENABLE_UMA kernel option */
	random_harvest_fast_uma(&zone, sizeof(zone), RANDOM_UMA);

	CTR2(KTR_UMA, "uma_zfree_arg zone %s(%p)", zone->uz_name, zone);

<<<<<<< HEAD
	KASSERT(curthread->td_critnest == 0 || SCHEDULER_STOPPED(),
	    ("uma_zfree_arg: called with spinlock or critical section held"));

	/* uma_zfree(..., NULL) does nothing, to match free(9). */
	if (item == NULL)
		return;
#ifdef DEBUG_MEMGUARD
	if (is_memguard_addr(item)) {
		if (zone->uz_dtor != NULL)
			zone->uz_dtor(item, zone->uz_size, udata);
		if (zone->uz_fini != NULL)
			zone->uz_fini(item, zone->uz_size);
		memguard_free(item);
		return;
	}
#endif
=======
#ifdef UMA_ZALLOC_DEBUG
	KASSERT((zone->uz_flags & UMA_ZONE_SMR) == 0,
	    ("uma_zfree_arg: called with SMR zone.\n"));
	if (uma_zfree_debug(zone, item, udata) == EJUSTRETURN)
		return;
#endif
        /* uma_zfree(..., NULL) does nothing, to match free(9). */
        if (item == NULL)
                return;
>>>>>>> 50042d5e

	/*
	 * We are accessing the per-cpu cache without a critical section to
	 * fetch size and flags.  This is acceptable, if we are preempted we
	 * will simply read another cpu's line.
	 */
	cache = &zone->uz_cpu[curcpu];
	uz_flags = cache_uz_flags(cache);
	if (UMA_ALWAYS_CTORDTOR ||
	    __predict_false((uz_flags & UMA_ZFLAG_CTORDTOR) != 0))
		item_dtor(zone, item, cache_uz_size(cache), udata, SKIP_NONE);

	/*
	 * The race here is acceptable.  If we miss it we'll just have to wait
	 * a little longer for the limits to be reset.
	 */
	if (__predict_false(uz_flags & UMA_ZFLAG_LIMIT)) {
		if (zone->uz_sleepers > 0)
			goto zfree_item;
	}

	/*
	 * If possible, free to the per-CPU cache.  There are two
	 * requirements for safe access to the per-CPU cache: (1) the thread
	 * accessing the cache must not be preempted or yield during access,
	 * and (2) the thread must not migrate CPUs without switching which
	 * cache it accesses.  We rely on a critical section to prevent
	 * preemption and migration.  We release the critical section in
	 * order to acquire the zone mutex if we are unable to free to the
	 * current cache; when we re-acquire the critical section, we must
	 * detect and handle migration if it has occurred.
	 */
	domain = itemdomain = 0;
#ifdef NUMA
	if ((uz_flags & UMA_ZONE_FIRSTTOUCH) != 0)
		itemdomain = _vm_phys_domain(pmap_kextract((vm_offset_t)item));
#endif
	critical_enter();
	do {
		cache = &zone->uz_cpu[curcpu];
		/*
		 * Try to free into the allocbucket first to give LIFO
		 * ordering for cache-hot datastructures.  Spill over
		 * into the freebucket if necessary.  Alloc will swap
		 * them if one runs dry.
		 */
		bucket = &cache->uc_allocbucket;
#ifdef NUMA
		domain = PCPU_GET(domain);
		if ((uz_flags & UMA_ZONE_FIRSTTOUCH) != 0 &&
		    domain != itemdomain) {
			bucket = &cache->uc_crossbucket;
		} else
#endif
		if (bucket->ucb_cnt >= bucket->ucb_entries)
			bucket = &cache->uc_freebucket;
		if (__predict_true(bucket->ucb_cnt < bucket->ucb_entries)) {
			cache_bucket_push(cache, bucket, item);
			critical_exit();
			return;
		}
	} while (cache_free(zone, cache, udata, item, itemdomain));
	critical_exit();

	/*
	 * If nothing else caught this, we'll just do an internal free.
	 */
zfree_item:
	zone_free_item(zone, item, udata, SKIP_DTOR);
}

#ifdef NUMA
/*
 * sort crossdomain free buckets to domain correct buckets and cache
 * them.
 */
static void
zone_free_cross(uma_zone_t zone, uma_bucket_t bucket, void *udata)
{
	struct uma_bucketlist fullbuckets;
	uma_zone_domain_t zdom;
	uma_bucket_t b;
	void *item;
	int domain;

	CTR3(KTR_UMA,
	    "uma_zfree: zone %s(%p) draining cross bucket %p",
	    zone->uz_name, zone, bucket);

	STAILQ_INIT(&fullbuckets);

	/*
	 * To avoid having ndomain * ndomain buckets for sorting we have a
	 * lock on the current crossfree bucket.  A full matrix with
	 * per-domain locking could be used if necessary.
	 */
	ZONE_CROSS_LOCK(zone);
	while (bucket->ub_cnt > 0) {
		item = bucket->ub_bucket[bucket->ub_cnt - 1];
		domain = _vm_phys_domain(pmap_kextract((vm_offset_t)item));
		zdom = &zone->uz_domain[domain];
		if (zdom->uzd_cross == NULL) {
			zdom->uzd_cross = bucket_alloc(zone, udata, M_NOWAIT);
			if (zdom->uzd_cross == NULL)
				break;
		}
		zdom->uzd_cross->ub_bucket[zdom->uzd_cross->ub_cnt++] = item;
		if (zdom->uzd_cross->ub_cnt == zdom->uzd_cross->ub_entries) {
			STAILQ_INSERT_HEAD(&fullbuckets, zdom->uzd_cross,
			    ub_link);
			zdom->uzd_cross = NULL;
		}
		bucket->ub_cnt--;
	}
	ZONE_CROSS_UNLOCK(zone);
	if (!STAILQ_EMPTY(&fullbuckets)) {
		ZONE_LOCK(zone);
		while ((b = STAILQ_FIRST(&fullbuckets)) != NULL) {
			if ((zone->uz_flags & UMA_ZONE_SMR) != 0)
				bucket->ub_seq = smr_current(zone->uz_smr);
			STAILQ_REMOVE_HEAD(&fullbuckets, ub_link);
			if (zone->uz_bkt_count >= zone->uz_bkt_max) {
				ZONE_UNLOCK(zone);
				bucket_drain(zone, b);
				bucket_free(zone, b, udata);
				ZONE_LOCK(zone);
			} else {
				domain = _vm_phys_domain(
				    pmap_kextract(
				    (vm_offset_t)b->ub_bucket[0]));
				zdom = &zone->uz_domain[domain];
				zone_put_bucket(zone, zdom, b, true);
			}
		}
		ZONE_UNLOCK(zone);
	}
	if (bucket->ub_cnt != 0)
		bucket_drain(zone, bucket);
	bucket->ub_seq = SMR_SEQ_INVALID;
	bucket_free(zone, bucket, udata);
}
#endif

static void
zone_free_bucket(uma_zone_t zone, uma_bucket_t bucket, void *udata,
    int domain, int itemdomain)
{
	uma_zone_domain_t zdom;

#ifdef NUMA
	/*
	 * Buckets coming from the wrong domain will be entirely for the
	 * only other domain on two domain systems.  In this case we can
	 * simply cache them.  Otherwise we need to sort them back to
	 * correct domains.
	 */
	if (domain != itemdomain && vm_ndomains > 2) {
		zone_free_cross(zone, bucket, udata);
		return;
	}
#endif

	/*
	 * Attempt to save the bucket in the zone's domain bucket cache.
	 *
	 * We bump the uz count when the cache size is insufficient to
	 * handle the working set.
	 */
	if (ZONE_TRYLOCK(zone) == 0) {
		/* Record contention to size the buckets. */
		ZONE_LOCK(zone);
		if (zone->uz_bucket_size < zone->uz_bucket_size_max)
			zone->uz_bucket_size++;
	}

	CTR3(KTR_UMA,
	    "uma_zfree: zone %s(%p) putting bucket %p on free list",
	    zone->uz_name, zone, bucket);
	/* ub_cnt is pointing to the last free item */
	KASSERT(bucket->ub_cnt == bucket->ub_entries,
	    ("uma_zfree: Attempting to insert partial  bucket onto the full list.\n"));
	if (zone->uz_bkt_count >= zone->uz_bkt_max) {
		ZONE_UNLOCK(zone);
		bucket_drain(zone, bucket);
		bucket_free(zone, bucket, udata);
	} else {
		zdom = &zone->uz_domain[itemdomain];
		zone_put_bucket(zone, zdom, bucket, true);
		ZONE_UNLOCK(zone);
	}
}

/*
 * Populate a free or cross bucket for the current cpu cache.  Free any
 * existing full bucket either to the zone cache or back to the slab layer.
 *
 * Enters and returns in a critical section.  false return indicates that
 * we can not satisfy this free in the cache layer.  true indicates that
 * the caller should retry.
 */
static __noinline bool
cache_free(uma_zone_t zone, uma_cache_t cache, void *udata, void *item,
    int itemdomain)
{
	uma_cache_bucket_t cbucket;
	uma_bucket_t newbucket, bucket;
	int domain;

	CRITICAL_ASSERT(curthread);

	if (zone->uz_bucket_size == 0)
		return false;

	cache = &zone->uz_cpu[curcpu];
	newbucket = NULL;

	/*
	 * FIRSTTOUCH domains need to free to the correct zdom.  When
	 * enabled this is the zdom of the item.   The bucket is the
	 * cross bucket if the current domain and itemdomain do not match.
	 */
	cbucket = &cache->uc_freebucket;
#ifdef NUMA
	if ((zone->uz_flags & UMA_ZONE_FIRSTTOUCH) != 0) {
		domain = PCPU_GET(domain);
		if (domain != itemdomain) {
			cbucket = &cache->uc_crossbucket;
			if (cbucket->ucb_cnt != 0)
				atomic_add_64(&zone->uz_xdomain,
				    cbucket->ucb_cnt);
		}
	} else
#endif
		itemdomain = domain = 0;
	bucket = cache_bucket_unload(cbucket);

	/* We are no longer associated with this CPU. */
	critical_exit();

	/*
	 * Don't let SMR zones operate without a free bucket.  Force
	 * a synchronize and re-use this one.  We will only degrade
	 * to a synchronize every bucket_size items rather than every
	 * item if we fail to allocate a bucket.
	 */
	if ((zone->uz_flags & UMA_ZONE_SMR) != 0) {
		if (bucket != NULL)
			bucket->ub_seq = smr_advance(zone->uz_smr);
		newbucket = bucket_alloc(zone, udata, M_NOWAIT);
		if (newbucket == NULL && bucket != NULL) {
			bucket_drain(zone, bucket);
			newbucket = bucket;
			bucket = NULL;
		}
	} else if (!bucketdisable)
		newbucket = bucket_alloc(zone, udata, M_NOWAIT);

	if (bucket != NULL)
		zone_free_bucket(zone, bucket, udata, domain, itemdomain);

	critical_enter();
	if ((bucket = newbucket) == NULL)
		return (false);
	cache = &zone->uz_cpu[curcpu];
#ifdef NUMA
	/*
	 * Check to see if we should be populating the cross bucket.  If it
	 * is already populated we will fall through and attempt to populate
	 * the free bucket.
	 */
	if ((zone->uz_flags & UMA_ZONE_FIRSTTOUCH) != 0) {
		domain = PCPU_GET(domain);
		if (domain != itemdomain &&
		    cache->uc_crossbucket.ucb_bucket == NULL) {
			cache_bucket_load_cross(cache, bucket);
			return (true);
		}
	}
#endif
	/*
	 * We may have lost the race to fill the bucket or switched CPUs.
	 */
	if (cache->uc_freebucket.ucb_bucket != NULL) {
		critical_exit();
		bucket_free(zone, bucket, udata);
		critical_enter();
	} else
		cache_bucket_load_free(cache, bucket);

	return (true);
}

void
uma_zfree_domain(uma_zone_t zone, void *item, void *udata)
{

	/* Enable entropy collection for RANDOM_ENABLE_UMA kernel option */
	random_harvest_fast_uma(&zone, sizeof(zone), RANDOM_UMA);

	CTR2(KTR_UMA, "uma_zfree_domain zone %s(%p)", zone->uz_name, zone);

	KASSERT(curthread->td_critnest == 0 || SCHEDULER_STOPPED(),
	    ("uma_zfree_domain: called with spinlock or critical section held"));

	/* uma_zfree(..., NULL) does nothing, to match free(9). */
	if (item == NULL)
		return;
	zone_free_item(zone, item, udata, SKIP_NONE);
}

static void
slab_free_item(uma_zone_t zone, uma_slab_t slab, void *item)
{
	uma_keg_t keg;
	uma_domain_t dom;
	int freei;

	keg = zone->uz_keg;
	KEG_LOCK_ASSERT(keg, slab->us_domain);

	/* Do we need to remove from any lists? */
	dom = &keg->uk_domain[slab->us_domain];
	if (slab->us_freecount+1 == keg->uk_ipers) {
		LIST_REMOVE(slab, us_link);
		LIST_INSERT_HEAD(&dom->ud_free_slab, slab, us_link);
	} else if (slab->us_freecount == 0) {
		LIST_REMOVE(slab, us_link);
		LIST_INSERT_HEAD(&dom->ud_part_slab, slab, us_link);
	}

	/* Slab management. */
	freei = slab_item_index(slab, keg, item);
	BIT_SET(keg->uk_ipers, freei, &slab->us_free);
	slab->us_freecount++;

	/* Keg statistics. */
	dom->ud_free++;
}

static void
zone_release(void *arg, void **bucket, int cnt)
{
	struct mtx *lock;
	uma_zone_t zone;
	uma_slab_t slab;
	uma_keg_t keg;
	uint8_t *mem;
	void *item;
	int i;

	zone = arg;
	keg = zone->uz_keg;
	lock = NULL;
	if (__predict_false((zone->uz_flags & UMA_ZFLAG_HASH) != 0))
		lock = KEG_LOCK(keg, 0);
	for (i = 0; i < cnt; i++) {
		item = bucket[i];
		if (__predict_true((zone->uz_flags & UMA_ZFLAG_VTOSLAB) != 0)) {
			slab = vtoslab((vm_offset_t)item);
		} else {
			mem = (uint8_t *)rounddown2(item, UMA_SLAB_SIZE);
			if ((zone->uz_flags & UMA_ZFLAG_HASH) != 0)
				slab = hash_sfind(&keg->uk_hash, mem);
			else
				slab = (uma_slab_t)(mem + keg->uk_pgoff);
		}
		if (lock != KEG_LOCKPTR(keg, slab->us_domain)) {
			if (lock != NULL)
				mtx_unlock(lock);
			lock = KEG_LOCK(keg, slab->us_domain);
		}
		slab_free_item(zone, slab, item);
	}
	if (lock != NULL)
		mtx_unlock(lock);
}

/*
 * Frees a single item to any zone.
 *
 * Arguments:
 *	zone   The zone to free to
 *	item   The item we're freeing
 *	udata  User supplied data for the dtor
 *	skip   Skip dtors and finis
 */
static void
zone_free_item(uma_zone_t zone, void *item, void *udata, enum zfreeskip skip)
{

	/*
	 * If a free is sent directly to an SMR zone we have to
	 * synchronize immediately because the item can instantly
	 * be reallocated. This should only happen in degenerate
	 * cases when no memory is available for per-cpu caches.
	 */
	if ((zone->uz_flags & UMA_ZONE_SMR) != 0 && skip == SKIP_NONE)
		smr_synchronize(zone->uz_smr);

	item_dtor(zone, item, zone->uz_size, udata, skip);

	if (skip < SKIP_FINI && zone->uz_fini)
		zone->uz_fini(item, zone->uz_size);

	zone->uz_release(zone->uz_arg, &item, 1);

	if (skip & SKIP_CNT)
		return;

	counter_u64_add(zone->uz_frees, 1);

	if (zone->uz_max_items > 0)
		zone_free_limit(zone, 1);
}

/* See uma.h */
int
uma_zone_set_max(uma_zone_t zone, int nitems)
{
	struct uma_bucket_zone *ubz;
	int count;

	/*
	 * XXX This can misbehave if the zone has any allocations with
	 * no limit and a limit is imposed.  There is currently no
	 * way to clear a limit.
	 */
	ZONE_LOCK(zone);
	ubz = bucket_zone_max(zone, nitems);
	count = ubz != NULL ? ubz->ubz_entries : 0;
	zone->uz_bucket_size_max = zone->uz_bucket_size = count;
	if (zone->uz_bucket_size_min > zone->uz_bucket_size_max)
		zone->uz_bucket_size_min = zone->uz_bucket_size_max;
	zone->uz_max_items = nitems;
	zone->uz_flags |= UMA_ZFLAG_LIMIT;
	zone_update_caches(zone);
	/* We may need to wake waiters. */
	wakeup(&zone->uz_max_items);
	ZONE_UNLOCK(zone);

	return (nitems);
}

/* See uma.h */
void
uma_zone_set_maxcache(uma_zone_t zone, int nitems)
{
	struct uma_bucket_zone *ubz;
	int bpcpu;

	ZONE_LOCK(zone);
	ubz = bucket_zone_max(zone, nitems);
	if (ubz != NULL) {
		bpcpu = 2;
		if ((zone->uz_flags & UMA_ZONE_FIRSTTOUCH) != 0)
			/* Count the cross-domain bucket. */
			bpcpu++;
		nitems -= ubz->ubz_entries * bpcpu * mp_ncpus;
		zone->uz_bucket_size_max = ubz->ubz_entries;
	} else {
		zone->uz_bucket_size_max = zone->uz_bucket_size = 0;
	}
	if (zone->uz_bucket_size_min > zone->uz_bucket_size_max)
		zone->uz_bucket_size_min = zone->uz_bucket_size_max;
	zone->uz_bkt_max = nitems;
	ZONE_UNLOCK(zone);
}

/* See uma.h */
int
uma_zone_get_max(uma_zone_t zone)
{
	int nitems;

	nitems = atomic_load_64(&zone->uz_max_items);

	return (nitems);
}

/* See uma.h */
void
uma_zone_set_warning(uma_zone_t zone, const char *warning)
{

	ZONE_ASSERT_COLD(zone);
	zone->uz_warning = warning;
}

/* See uma.h */
void
uma_zone_set_maxaction(uma_zone_t zone, uma_maxaction_t maxaction)
{

	ZONE_ASSERT_COLD(zone);
	TASK_INIT(&zone->uz_maxaction, 0, (task_fn_t *)maxaction, zone);
}

/* See uma.h */
int
uma_zone_get_cur(uma_zone_t zone)
{
	int64_t nitems;
	u_int i;

	nitems = 0;
	if (zone->uz_allocs != EARLY_COUNTER && zone->uz_frees != EARLY_COUNTER)
		nitems = counter_u64_fetch(zone->uz_allocs) -
		    counter_u64_fetch(zone->uz_frees);
	CPU_FOREACH(i)
		nitems += atomic_load_64(&zone->uz_cpu[i].uc_allocs) -
		    atomic_load_64(&zone->uz_cpu[i].uc_frees);

	return (nitems < 0 ? 0 : nitems);
}

static uint64_t
uma_zone_get_allocs(uma_zone_t zone)
{
	uint64_t nitems;
	u_int i;

	nitems = 0;
	if (zone->uz_allocs != EARLY_COUNTER)
		nitems = counter_u64_fetch(zone->uz_allocs);
	CPU_FOREACH(i)
		nitems += atomic_load_64(&zone->uz_cpu[i].uc_allocs);

	return (nitems);
}

static uint64_t
uma_zone_get_frees(uma_zone_t zone)
{
	uint64_t nitems;
	u_int i;

	nitems = 0;
	if (zone->uz_frees != EARLY_COUNTER)
		nitems = counter_u64_fetch(zone->uz_frees);
	CPU_FOREACH(i)
		nitems += atomic_load_64(&zone->uz_cpu[i].uc_frees);

	return (nitems);
}

#ifdef INVARIANTS
/* Used only for KEG_ASSERT_COLD(). */
static uint64_t
uma_keg_get_allocs(uma_keg_t keg)
{
	uma_zone_t z;
	uint64_t nitems;

	nitems = 0;
	LIST_FOREACH(z, &keg->uk_zones, uz_link)
		nitems += uma_zone_get_allocs(z);

	return (nitems);
}
#endif

/* See uma.h */
void
uma_zone_set_init(uma_zone_t zone, uma_init uminit)
{
	uma_keg_t keg;

	KEG_GET(zone, keg);
	KEG_ASSERT_COLD(keg);
	keg->uk_init = uminit;
}

/* See uma.h */
void
uma_zone_set_fini(uma_zone_t zone, uma_fini fini)
{
	uma_keg_t keg;

	KEG_GET(zone, keg);
	KEG_ASSERT_COLD(keg);
	keg->uk_fini = fini;
}

/* See uma.h */
void
uma_zone_set_zinit(uma_zone_t zone, uma_init zinit)
{

	ZONE_ASSERT_COLD(zone);
	zone->uz_init = zinit;
}

/* See uma.h */
void
uma_zone_set_zfini(uma_zone_t zone, uma_fini zfini)
{

	ZONE_ASSERT_COLD(zone);
	zone->uz_fini = zfini;
}

/* See uma.h */
void
uma_zone_set_freef(uma_zone_t zone, uma_free freef)
{
	uma_keg_t keg;

	KEG_GET(zone, keg);
	KEG_ASSERT_COLD(keg);
	keg->uk_freef = freef;
}

/* See uma.h */
void
uma_zone_set_allocf(uma_zone_t zone, uma_alloc allocf)
{
	uma_keg_t keg;

	KEG_GET(zone, keg);
	KEG_ASSERT_COLD(keg);
	keg->uk_allocf = allocf;
}

/* See uma.h */
void
uma_zone_set_smr(uma_zone_t zone, smr_t smr)
{

	ZONE_ASSERT_COLD(zone);

	zone->uz_flags |= UMA_ZONE_SMR;
	zone->uz_smr = smr;
	zone_update_caches(zone);
}

smr_t
uma_zone_get_smr(uma_zone_t zone)
{

	return (zone->uz_smr);
}

/* See uma.h */
void
uma_zone_reserve(uma_zone_t zone, int items)
{
	uma_keg_t keg;

	KEG_GET(zone, keg);
	KEG_ASSERT_COLD(keg);
	keg->uk_reserve = items;
}

/* See uma.h */
int
uma_zone_reserve_kva(uma_zone_t zone, int count)
{
	uma_keg_t keg;
	vm_ptr_t kva;
	u_int pages;

	KEG_GET(zone, keg);
	KEG_ASSERT_COLD(keg);
	ZONE_ASSERT_COLD(zone);

	pages = howmany(count, keg->uk_ipers) * keg->uk_ppera;

#ifdef UMA_MD_SMALL_ALLOC
	/* XXX-AM change ppera check */
	if (keg->uk_ppera > 1) {
#else
	if (1) {
#endif
#ifdef UMA_SUPERPAGE_SLAB
		kva = kva_alloc_aligned((vm_size_t)pages * PAGE_SIZE,
		    UMA_SLAB_SIZE);
#else
		kva = kva_alloc((vm_size_t)pages * PAGE_SIZE);
#endif
		if (kva == 0)
			return (0);
	} else
		kva = 0;

	ZONE_LOCK(zone);
	MPASS(keg->uk_kva == 0);
	keg->uk_kva = kva;
	keg->uk_offset = 0;
	zone->uz_max_items = pages * keg->uk_ipers;
#ifdef UMA_MD_SMALL_ALLOC
	/* XXX-AM change ppera check */
	keg->uk_allocf = (keg->uk_ppera > 1) ? noobj_alloc : uma_small_alloc;
#else
	keg->uk_allocf = noobj_alloc;
#endif
	keg->uk_flags |= UMA_ZFLAG_LIMIT | UMA_ZONE_NOFREE;
	zone->uz_flags |= UMA_ZFLAG_LIMIT | UMA_ZONE_NOFREE;
	zone_update_caches(zone);
	ZONE_UNLOCK(zone);

	return (1);
}

/* See uma.h */
void
uma_prealloc(uma_zone_t zone, int items)
{
	struct vm_domainset_iter di;
	uma_domain_t dom;
	uma_slab_t slab;
	uma_keg_t keg;
	int aflags, domain, slabs;

	KEG_GET(zone, keg);
	slabs = howmany(items, keg->uk_ipers);
	while (slabs-- > 0) {
		aflags = M_NOWAIT;
		vm_domainset_iter_policy_ref_init(&di, &keg->uk_dr, &domain,
		    &aflags);
		for (;;) {
			slab = keg_alloc_slab(keg, zone, domain, M_WAITOK,
			    aflags);
			if (slab != NULL) {
				dom = &keg->uk_domain[slab->us_domain];
				LIST_REMOVE(slab, us_link);
				LIST_INSERT_HEAD(&dom->ud_free_slab, slab,
				    us_link);
				KEG_UNLOCK(keg, slab->us_domain);
				break;
			}
			if (vm_domainset_iter_policy(&di, &domain) != 0)
				vm_wait_doms(&keg->uk_dr.dr_policy->ds_mask);
		}
	}
}

/* See uma.h */
void
uma_reclaim(int req)
{

	CTR0(KTR_UMA, "UMA: vm asked us to release pages!");
	sx_xlock(&uma_reclaim_lock);
	bucket_enable();

	switch (req) {
	case UMA_RECLAIM_TRIM:
		zone_foreach(zone_trim, NULL);
		break;
	case UMA_RECLAIM_DRAIN:
	case UMA_RECLAIM_DRAIN_CPU:
		zone_foreach(zone_drain, NULL);
		if (req == UMA_RECLAIM_DRAIN_CPU) {
			pcpu_cache_drain_safe(NULL);
			zone_foreach(zone_drain, NULL);
		}
		break;
	default:
		panic("unhandled reclamation request %d", req);
	}

	/*
	 * Some slabs may have been freed but this zone will be visited early
	 * we visit again so that we can free pages that are empty once other
	 * zones are drained.  We have to do the same for buckets.
	 */
	zone_drain(slabzones[0], NULL);
	zone_drain(slabzones[1], NULL);
	bucket_zone_drain();
	sx_xunlock(&uma_reclaim_lock);
}

static volatile int uma_reclaim_needed;

void
uma_reclaim_wakeup(void)
{

	if (atomic_fetchadd_int(&uma_reclaim_needed, 1) == 0)
		wakeup(uma_reclaim);
}

void
uma_reclaim_worker(void *arg __unused)
{

	for (;;) {
		sx_xlock(&uma_reclaim_lock);
		while (atomic_load_int(&uma_reclaim_needed) == 0)
			sx_sleep(uma_reclaim, &uma_reclaim_lock, PVM, "umarcl",
			    hz);
		sx_xunlock(&uma_reclaim_lock);
		EVENTHANDLER_INVOKE(vm_lowmem, VM_LOW_KMEM);
		uma_reclaim(UMA_RECLAIM_DRAIN_CPU);
		atomic_store_int(&uma_reclaim_needed, 0);
		/* Don't fire more than once per-second. */
		pause("umarclslp", hz);
	}
}

/* See uma.h */
void
uma_zone_reclaim(uma_zone_t zone, int req)
{

	switch (req) {
	case UMA_RECLAIM_TRIM:
		zone_trim(zone, NULL);
		break;
	case UMA_RECLAIM_DRAIN:
		zone_drain(zone, NULL);
		break;
	case UMA_RECLAIM_DRAIN_CPU:
		pcpu_cache_drain_safe(zone);
		zone_drain(zone, NULL);
		break;
	default:
		panic("unhandled reclamation request %d", req);
	}
}

/* See uma.h */
int
uma_zone_exhausted(uma_zone_t zone)
{

	return (atomic_load_32(&zone->uz_sleepers) > 0);
}

unsigned long
uma_limit(void)
{

	return (uma_kmem_limit);
}

void
uma_set_limit(unsigned long limit)
{

	uma_kmem_limit = limit;
}

unsigned long
uma_size(void)
{

	return (atomic_load_long(&uma_kmem_total));
}

long
uma_avail(void)
{

	return (uma_kmem_limit - uma_size());
}

#ifdef DDB
/*
 * Generate statistics across both the zone and its per-cpu cache's.  Return
 * desired statistics if the pointer is non-NULL for that statistic.
 *
 * Note: does not update the zone statistics, as it can't safely clear the
 * per-CPU cache statistic.
 *
 */
static void
uma_zone_sumstat(uma_zone_t z, long *cachefreep, uint64_t *allocsp,
    uint64_t *freesp, uint64_t *sleepsp, uint64_t *xdomainp)
{
	uma_cache_t cache;
	uint64_t allocs, frees, sleeps, xdomain;
	int cachefree, cpu;

	allocs = frees = sleeps = xdomain = 0;
	cachefree = 0;
	CPU_FOREACH(cpu) {
		cache = &z->uz_cpu[cpu];
		cachefree += cache->uc_allocbucket.ucb_cnt;
		cachefree += cache->uc_freebucket.ucb_cnt;
		xdomain += cache->uc_crossbucket.ucb_cnt;
		cachefree += cache->uc_crossbucket.ucb_cnt;
		allocs += cache->uc_allocs;
		frees += cache->uc_frees;
	}
	allocs += counter_u64_fetch(z->uz_allocs);
	frees += counter_u64_fetch(z->uz_frees);
	sleeps += z->uz_sleeps;
	xdomain += z->uz_xdomain;
	if (cachefreep != NULL)
		*cachefreep = cachefree;
	if (allocsp != NULL)
		*allocsp = allocs;
	if (freesp != NULL)
		*freesp = frees;
	if (sleepsp != NULL)
		*sleepsp = sleeps;
	if (xdomainp != NULL)
		*xdomainp = xdomain;
}
#endif /* DDB */

static int
sysctl_vm_zone_count(SYSCTL_HANDLER_ARGS)
{
	uma_keg_t kz;
	uma_zone_t z;
	int count;

	count = 0;
	rw_rlock(&uma_rwlock);
	LIST_FOREACH(kz, &uma_kegs, uk_link) {
		LIST_FOREACH(z, &kz->uk_zones, uz_link)
			count++;
	}
	LIST_FOREACH(z, &uma_cachezones, uz_link)
		count++;

	rw_runlock(&uma_rwlock);
	return (sysctl_handle_int(oidp, &count, 0, req));
}

static void
uma_vm_zone_stats(struct uma_type_header *uth, uma_zone_t z, struct sbuf *sbuf,
    struct uma_percpu_stat *ups, bool internal)
{
	uma_zone_domain_t zdom;
	uma_cache_t cache;
	int i;


	for (i = 0; i < vm_ndomains; i++) {
		zdom = &z->uz_domain[i];
		uth->uth_zone_free += zdom->uzd_nitems;
	}
	uth->uth_allocs = counter_u64_fetch(z->uz_allocs);
	uth->uth_frees = counter_u64_fetch(z->uz_frees);
	uth->uth_fails = counter_u64_fetch(z->uz_fails);
	uth->uth_sleeps = z->uz_sleeps;
	uth->uth_xdomain = z->uz_xdomain;

	/*
	 * While it is not normally safe to access the cache bucket pointers
	 * while not on the CPU that owns the cache, we only allow the pointers
	 * to be exchanged without the zone lock held, not invalidated, so
	 * accept the possible race associated with bucket exchange during
	 * monitoring.  Use atomic_load_ptr() to ensure that the bucket pointers
	 * are loaded only once.
	 */
	for (i = 0; i < mp_maxid + 1; i++) {
		bzero(&ups[i], sizeof(*ups));
		if (internal || CPU_ABSENT(i))
			continue;
		cache = &z->uz_cpu[i];
		ups[i].ups_cache_free += cache->uc_allocbucket.ucb_cnt;
		ups[i].ups_cache_free += cache->uc_freebucket.ucb_cnt;
		ups[i].ups_cache_free += cache->uc_crossbucket.ucb_cnt;
		ups[i].ups_allocs = cache->uc_allocs;
		ups[i].ups_frees = cache->uc_frees;
	}
}

static int
sysctl_vm_zone_stats(SYSCTL_HANDLER_ARGS)
{
	struct uma_stream_header ush;
	struct uma_type_header uth;
	struct uma_percpu_stat *ups;
	struct sbuf sbuf;
	uma_keg_t kz;
	uma_zone_t z;
	uint64_t items;
	uint32_t kfree, pages;
	int count, error, i;

	error = sysctl_wire_old_buffer(req, 0);
	if (error != 0)
		return (error);
	sbuf_new_for_sysctl(&sbuf, NULL, 128, req);
	sbuf_clear_flags(&sbuf, SBUF_INCLUDENUL);
	ups = malloc((mp_maxid + 1) * sizeof(*ups), M_TEMP, M_WAITOK);

	count = 0;
	rw_rlock(&uma_rwlock);
	LIST_FOREACH(kz, &uma_kegs, uk_link) {
		LIST_FOREACH(z, &kz->uk_zones, uz_link)
			count++;
	}

	LIST_FOREACH(z, &uma_cachezones, uz_link)
		count++;

	/*
	 * Insert stream header.
	 */
	bzero(&ush, sizeof(ush));
	ush.ush_version = UMA_STREAM_VERSION;
	ush.ush_maxcpus = (mp_maxid + 1);
	ush.ush_count = count;
	(void)sbuf_bcat(&sbuf, &ush, sizeof(ush));

	LIST_FOREACH(kz, &uma_kegs, uk_link) {
		kfree = pages = 0;
		for (i = 0; i < vm_ndomains; i++) {
			kfree += kz->uk_domain[i].ud_free;
			pages += kz->uk_domain[i].ud_pages;
		}
		LIST_FOREACH(z, &kz->uk_zones, uz_link) {
			bzero(&uth, sizeof(uth));
			ZONE_LOCK(z);
			strlcpy(uth.uth_name, z->uz_name, UTH_MAX_NAME);
			uth.uth_align = kz->uk_align;
			uth.uth_size = kz->uk_size;
			uth.uth_rsize = kz->uk_rsize;
			if (z->uz_max_items > 0) {
				items = UZ_ITEMS_COUNT(z->uz_items);
				uth.uth_pages = (items / kz->uk_ipers) *
					kz->uk_ppera;
			} else
				uth.uth_pages = pages;
			uth.uth_maxpages = (z->uz_max_items / kz->uk_ipers) *
			    kz->uk_ppera;
			uth.uth_limit = z->uz_max_items;
			uth.uth_keg_free = kfree;

			/*
			 * A zone is secondary is it is not the first entry
			 * on the keg's zone list.
			 */
			if ((z->uz_flags & UMA_ZONE_SECONDARY) &&
			    (LIST_FIRST(&kz->uk_zones) != z))
				uth.uth_zone_flags = UTH_ZONE_SECONDARY;
			uma_vm_zone_stats(&uth, z, &sbuf, ups,
			    kz->uk_flags & UMA_ZFLAG_INTERNAL);
			ZONE_UNLOCK(z);
			(void)sbuf_bcat(&sbuf, &uth, sizeof(uth));
			for (i = 0; i < mp_maxid + 1; i++)
				(void)sbuf_bcat(&sbuf, &ups[i], sizeof(ups[i]));
		}
	}
	LIST_FOREACH(z, &uma_cachezones, uz_link) {
		bzero(&uth, sizeof(uth));
		ZONE_LOCK(z);
		strlcpy(uth.uth_name, z->uz_name, UTH_MAX_NAME);
		uth.uth_size = z->uz_size;
		uma_vm_zone_stats(&uth, z, &sbuf, ups, false);
		ZONE_UNLOCK(z);
		(void)sbuf_bcat(&sbuf, &uth, sizeof(uth));
		for (i = 0; i < mp_maxid + 1; i++)
			(void)sbuf_bcat(&sbuf, &ups[i], sizeof(ups[i]));
	}

	rw_runlock(&uma_rwlock);
	error = sbuf_finish(&sbuf);
	sbuf_delete(&sbuf);
	free(ups, M_TEMP);
	return (error);
}

int
sysctl_handle_uma_zone_max(SYSCTL_HANDLER_ARGS)
{
	uma_zone_t zone = *(uma_zone_t *)arg1;
	int error, max;

	max = uma_zone_get_max(zone);
	error = sysctl_handle_int(oidp, &max, 0, req);
	if (error || !req->newptr)
		return (error);

	uma_zone_set_max(zone, max);

	return (0);
}

int
sysctl_handle_uma_zone_cur(SYSCTL_HANDLER_ARGS)
{
	uma_zone_t zone;
	int cur;

	/*
	 * Some callers want to add sysctls for global zones that
	 * may not yet exist so they pass a pointer to a pointer.
	 */
	if (arg2 == 0)
		zone = *(uma_zone_t *)arg1;
	else
		zone = arg1;
	cur = uma_zone_get_cur(zone);
	return (sysctl_handle_int(oidp, &cur, 0, req));
}

static int
sysctl_handle_uma_zone_allocs(SYSCTL_HANDLER_ARGS)
{
	uma_zone_t zone = arg1;
	uint64_t cur;

	cur = uma_zone_get_allocs(zone);
	return (sysctl_handle_64(oidp, &cur, 0, req));
}

static int
sysctl_handle_uma_zone_frees(SYSCTL_HANDLER_ARGS)
{
	uma_zone_t zone = arg1;
	uint64_t cur;

	cur = uma_zone_get_frees(zone);
	return (sysctl_handle_64(oidp, &cur, 0, req));
}

static int
sysctl_handle_uma_zone_flags(SYSCTL_HANDLER_ARGS)
{
	struct sbuf sbuf;
	uma_zone_t zone = arg1;
	int error;

	sbuf_new_for_sysctl(&sbuf, NULL, 0, req);
	if (zone->uz_flags != 0)
		sbuf_printf(&sbuf, "0x%b", zone->uz_flags, PRINT_UMA_ZFLAGS);
	else
		sbuf_printf(&sbuf, "0");
	error = sbuf_finish(&sbuf);
	sbuf_delete(&sbuf);

	return (error);
}

static int
sysctl_handle_uma_slab_efficiency(SYSCTL_HANDLER_ARGS)
{
	uma_keg_t keg = arg1;
	int avail, effpct, total;

	total = keg->uk_ppera * PAGE_SIZE;
	if ((keg->uk_flags & UMA_ZFLAG_OFFPAGE) != 0)
		total += slabzone(keg->uk_ipers)->uz_keg->uk_rsize;
	/*
	 * We consider the client's requested size and alignment here, not the
	 * real size determination uk_rsize, because we also adjust the real
	 * size for internal implementation reasons (max bitset size).
	 */
	avail = keg->uk_ipers * roundup2(keg->uk_size, keg->uk_align + 1);
	if ((keg->uk_flags & UMA_ZONE_PCPU) != 0)
		avail *= mp_maxid + 1;
	effpct = 100 * avail / total;
	return (sysctl_handle_int(oidp, &effpct, 0, req));
}

static int
sysctl_handle_uma_zone_items(SYSCTL_HANDLER_ARGS)
{
	uma_zone_t zone = arg1;
	uint64_t cur;

	cur = UZ_ITEMS_COUNT(atomic_load_64(&zone->uz_items));
	return (sysctl_handle_64(oidp, &cur, 0, req));
}

#ifdef INVARIANTS
static uma_slab_t
uma_dbg_getslab(uma_zone_t zone, void *item)
{
	uma_slab_t slab;
	uma_keg_t keg;
	uint8_t *mem;

	/*
	 * It is safe to return the slab here even though the
	 * zone is unlocked because the item's allocation state
	 * essentially holds a reference.
	 */
	mem = (uint8_t *)rounddown2(item, UMA_SLAB_SIZE);
	if ((zone->uz_flags & UMA_ZFLAG_CACHE) != 0)
		return (NULL);
	if (zone->uz_flags & UMA_ZFLAG_VTOSLAB)
		return (vtoslab((vm_offset_t)mem));
	keg = zone->uz_keg;
	if ((keg->uk_flags & UMA_ZFLAG_HASH) == 0)
		return ((uma_slab_t)(mem + keg->uk_pgoff));
	KEG_LOCK(keg, 0);
	slab = hash_sfind(&keg->uk_hash, mem);
	KEG_UNLOCK(keg, 0);

	return (slab);
}

static bool
uma_dbg_zskip(uma_zone_t zone, void *mem)
{

	if ((zone->uz_flags & UMA_ZFLAG_CACHE) != 0)
		return (true);

	return (uma_dbg_kskip(zone->uz_keg, mem));
}

static bool
uma_dbg_kskip(uma_keg_t keg, void *mem)
{
	uintptr_t idx;

	if (dbg_divisor == 0)
		return (true);

	if (dbg_divisor == 1)
		return (false);

	idx = (uintptr_t)mem >> PAGE_SHIFT;
	if (keg->uk_ipers > 1) {
		idx *= keg->uk_ipers;
		idx += ((uintptr_t)mem & PAGE_MASK) / keg->uk_rsize;
	}

	if ((idx / dbg_divisor) * dbg_divisor != idx) {
		counter_u64_add(uma_skip_cnt, 1);
		return (true);
	}
	counter_u64_add(uma_dbg_cnt, 1);

	return (false);
}

/*
 * Set up the slab's freei data such that uma_dbg_free can function.
 *
 */
static void
uma_dbg_alloc(uma_zone_t zone, uma_slab_t slab, void *item)
{
	uma_keg_t keg;
	int freei;

	if (slab == NULL) {
		slab = uma_dbg_getslab(zone, item);
		if (slab == NULL)
			panic("uma: item %p did not belong to zone %s\n",
			    item, zone->uz_name);
	}

	keg = zone->uz_keg;
#ifdef CHERI_PURECAP_KERNEL
	/* Check first that item is a subset of slab capability */
	if ((keg->uk_flags & UMA_ZFLAG_OFFPAGE) == 0 &&
	    !cheri_is_subset(slab, item))
		panic("Item capability %p is not a subset of the"
		    " slab capability %p.", item, slab);
#endif
	freei = slab_item_index(slab, keg, item);

	if (BIT_ISSET(keg->uk_ipers, freei, slab_dbg_bits(slab, keg)))
		panic("Duplicate alloc of %p from zone %p(%s) slab %p(%d)\n",
		    item, zone, zone->uz_name, slab, freei);
	BIT_SET_ATOMIC(keg->uk_ipers, freei, slab_dbg_bits(slab, keg));
}

/*
 * Verifies freed addresses.  Checks for alignment, valid slab membership
 * and duplicate frees.
 *
 */
static void
uma_dbg_free(uma_zone_t zone, uma_slab_t slab, void *item)
{
	uma_keg_t keg;
	int freei;

	if (slab == NULL) {
		slab = uma_dbg_getslab(zone, item);
		if (slab == NULL)
			panic("uma: Freed item %p did not belong to zone %s\n",
			    item, zone->uz_name);
	}
	keg = zone->uz_keg;
#ifdef CHERI_PURECAP_KERNEL
	/* Check first that item is a subset of slab */
	if ((keg->uk_flags & UMA_ZFLAG_OFFPAGE) == 0 &&
	    !cheri_is_subset(slab, item))
		panic("Item capability %p is not a subset of the"
		    " slab capability %p.", item, slab);
#endif
	freei = slab_item_index(slab, keg, item);

	if (freei >= keg->uk_ipers)
		panic("Invalid free of %p from zone %p(%s) slab %p(%d)\n",
		    item, zone, zone->uz_name, slab, freei);

	if (slab_item(slab, keg, freei) != item)
		panic("Unaligned free of %p from zone %p(%s) slab %p(%d)\n",
		    item, zone, zone->uz_name, slab, freei);

	if (!BIT_ISSET(keg->uk_ipers, freei, slab_dbg_bits(slab, keg)))
		panic("Duplicate free of %p from zone %p(%s) slab %p(%d)\n",
		    item, zone, zone->uz_name, slab, freei);

	BIT_CLR_ATOMIC(keg->uk_ipers, freei, slab_dbg_bits(slab, keg));
}
#endif /* INVARIANTS */

#ifdef DDB
static int64_t
get_uma_stats(uma_keg_t kz, uma_zone_t z, uint64_t *allocs, uint64_t *used,
    uint64_t *sleeps, long *cachefree, uint64_t *xdomain)
{
	uint64_t frees;
	int i;

	if (kz->uk_flags & UMA_ZFLAG_INTERNAL) {
		*allocs = counter_u64_fetch(z->uz_allocs);
		frees = counter_u64_fetch(z->uz_frees);
		*sleeps = z->uz_sleeps;
		*cachefree = 0;
		*xdomain = 0;
	} else
		uma_zone_sumstat(z, cachefree, allocs, &frees, sleeps,
		    xdomain);
	for (i = 0; i < vm_ndomains; i++) {
		*cachefree += z->uz_domain[i].uzd_nitems;
		if (!((z->uz_flags & UMA_ZONE_SECONDARY) &&
		    (LIST_FIRST(&kz->uk_zones) != z)))
			*cachefree += kz->uk_domain[i].ud_free;
	}
	*used = *allocs - frees;
	return (((int64_t)*used + *cachefree) * kz->uk_size);
}

DB_SHOW_COMMAND(uma, db_show_uma)
{
	const char *fmt_hdr, *fmt_entry;
	uma_keg_t kz;
	uma_zone_t z;
	uint64_t allocs, used, sleeps, xdomain;
	long cachefree;
	/* variables for sorting */
	uma_keg_t cur_keg;
	uma_zone_t cur_zone, last_zone;
	int64_t cur_size, last_size, size;
	int ties;

	/* /i option produces machine-parseable CSV output */
	if (modif[0] == 'i') {
		fmt_hdr = "%s,%s,%s,%s,%s,%s,%s,%s,%s\n";
		fmt_entry = "\"%s\",%ju,%jd,%ld,%ju,%ju,%u,%jd,%ju\n";
	} else {
		fmt_hdr = "%18s %6s %7s %7s %11s %7s %7s %10s %8s\n";
		fmt_entry = "%18s %6ju %7jd %7ld %11ju %7ju %7u %10jd %8ju\n";
	}

	db_printf(fmt_hdr, "Zone", "Size", "Used", "Free", "Requests",
	    "Sleeps", "Bucket", "Total Mem", "XFree");

	/* Sort the zones with largest size first. */
	last_zone = NULL;
	last_size = INT64_MAX;
	for (;;) {
		cur_zone = NULL;
		cur_size = -1;
		ties = 0;
		LIST_FOREACH(kz, &uma_kegs, uk_link) {
			LIST_FOREACH(z, &kz->uk_zones, uz_link) {
				/*
				 * In the case of size ties, print out zones
				 * in the order they are encountered.  That is,
				 * when we encounter the most recently output
				 * zone, we have already printed all preceding
				 * ties, and we must print all following ties.
				 */
				if (z == last_zone) {
					ties = 1;
					continue;
				}
				size = get_uma_stats(kz, z, &allocs, &used,
				    &sleeps, &cachefree, &xdomain);
				if (size > cur_size && size < last_size + ties)
				{
					cur_size = size;
					cur_zone = z;
					cur_keg = kz;
				}
			}
		}
		if (cur_zone == NULL)
			break;

		size = get_uma_stats(cur_keg, cur_zone, &allocs, &used,
		    &sleeps, &cachefree, &xdomain);
		db_printf(fmt_entry, cur_zone->uz_name,
		    (uintmax_t)cur_keg->uk_size, (intmax_t)used, cachefree,
		    (uintmax_t)allocs, (uintmax_t)sleeps,
		    (unsigned)cur_zone->uz_bucket_size, (intmax_t)size,
		    xdomain);

		if (db_pager_quit)
			return;
		last_zone = cur_zone;
		last_size = cur_size;
	}
}

DB_SHOW_COMMAND(umacache, db_show_umacache)
{
	uma_zone_t z;
	uint64_t allocs, frees;
	long cachefree;
	int i;

	db_printf("%18s %8s %8s %8s %12s %8s\n", "Zone", "Size", "Used", "Free",
	    "Requests", "Bucket");
	LIST_FOREACH(z, &uma_cachezones, uz_link) {
		uma_zone_sumstat(z, &cachefree, &allocs, &frees, NULL, NULL);
		for (i = 0; i < vm_ndomains; i++)
			cachefree += z->uz_domain[i].uzd_nitems;
		db_printf("%18s %8ju %8jd %8ld %12ju %8u\n",
		    z->uz_name, (uintmax_t)z->uz_size,
		    (intmax_t)(allocs - frees), cachefree,
		    (uintmax_t)allocs, z->uz_bucket_size);
		if (db_pager_quit)
			return;
	}
}
#endif	/* DDB */
// CHERI CHANGES START
// {
//   "updated": 20200127,
//   "target_type": "kernel",
//   "changes_purecap": [
//     "pointer_bit_flags",
//     "uintptr_interp_offset",
//     "pointer_shape",
//     "pointer_as_integer",
//     "monotonicity",
//     "support"
//   ]
// }
// CHERI CHANGES END<|MERGE_RESOLUTION|>--- conflicted
+++ resolved
@@ -3962,24 +3962,6 @@
 
 	CTR2(KTR_UMA, "uma_zfree_arg zone %s(%p)", zone->uz_name, zone);
 
-<<<<<<< HEAD
-	KASSERT(curthread->td_critnest == 0 || SCHEDULER_STOPPED(),
-	    ("uma_zfree_arg: called with spinlock or critical section held"));
-
-	/* uma_zfree(..., NULL) does nothing, to match free(9). */
-	if (item == NULL)
-		return;
-#ifdef DEBUG_MEMGUARD
-	if (is_memguard_addr(item)) {
-		if (zone->uz_dtor != NULL)
-			zone->uz_dtor(item, zone->uz_size, udata);
-		if (zone->uz_fini != NULL)
-			zone->uz_fini(item, zone->uz_size);
-		memguard_free(item);
-		return;
-	}
-#endif
-=======
 #ifdef UMA_ZALLOC_DEBUG
 	KASSERT((zone->uz_flags & UMA_ZONE_SMR) == 0,
 	    ("uma_zfree_arg: called with SMR zone.\n"));
@@ -3989,7 +3971,6 @@
         /* uma_zfree(..., NULL) does nothing, to match free(9). */
         if (item == NULL)
                 return;
->>>>>>> 50042d5e
 
 	/*
 	 * We are accessing the per-cpu cache without a critical section to
