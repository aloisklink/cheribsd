--- conflicted
+++ resolved
@@ -1259,7 +1259,6 @@
 	void *p;	/* Returned page */
 
 	*pflag = UMA_SLAB_KERNEL;
-<<<<<<< HEAD
 #if defined(UMA_SUPERPAGE_SLAB) && !defined(UMA_MD_SMALL_ALLOC)
 	/*
 	 * We use page_alloc for multi-item slabs, so make sure
@@ -1269,15 +1268,13 @@
 
 	/* keg = zone_first_keg(zone); */
 	/* if (keg->uk_ipers > 1) */
-	p = (void *) kmem_malloc_domain_aligned(domain, bytes,
-	    UMA_SLAB_SIZE, wait);
+	p = (void *)kmem_malloc_domainset(DOMAINSET_FIXED(domain), bytes,
+	    wait, UMA_SLAB_SIZE);
 	/* else */
 #else
-	p = (void *) kmem_malloc_domain(domain, bytes, wait);
-#endif
-=======
-	p = (void *)kmem_malloc_domainset(DOMAINSET_FIXED(domain), bytes, wait);
->>>>>>> e16ccb4a
+	p = (void *)kmem_malloc_domainset(DOMAINSET_FIXED(domain), bytes,
+	    wait, 0);
+#endif
 
 	return (p);
 }
@@ -1511,13 +1508,8 @@
 
 	if (keg->uk_flags & UMA_ZONE_OFFPAGE)
 		shsize = 0;
-<<<<<<< HEAD
-	else
-		shsize = sizeof(struct uma_slab);
-=======
 	else 
 		shsize = SIZEOF_UMA_SLAB;
->>>>>>> e16ccb4a
 
 	if (rsize <= slabsize - shsize)
 		keg->uk_ipers = (slabsize - shsize) / rsize;
@@ -1860,12 +1852,8 @@
 	 */
 	zone->uz_import = (uma_import)zone_import;
 	zone->uz_release = (uma_release)zone_release;
-<<<<<<< HEAD
-	zone->uz_arg = zone;
-=======
 	zone->uz_arg = zone; 
 	keg = arg->keg;
->>>>>>> e16ccb4a
 
 	if (arg->flags & UMA_ZONE_SECONDARY) {
 		KASSERT(arg->keg != NULL, ("Secondary zone on zero'd keg"));
@@ -2072,25 +2060,18 @@
 #endif
 
 	/* Memory for the rest of startup zones, UMA and VM, ... */
-<<<<<<< HEAD
-	if (zsize > UMA_SLAB_SPACE)
-		pages += (zones + vm_zones) *
-		    howmany(roundup2(zsize, UMA_BOOT_ALIGN), UMA_SLAB_SIZE) *
-		    howmany(UMA_SLAB_SIZE, PAGE_SIZE);
-	else if (roundup2(zsize, UMA_BOOT_ALIGN) > UMA_SLAB_SPACE)
-=======
 	if (zsize > UMA_SLAB_SPACE) {
 		/* See keg_large_init(). */
 		u_int ppera;
 
-		ppera = howmany(roundup2(zsize, UMA_BOOT_ALIGN), PAGE_SIZE);
+		ppera = howmany(roundup2(zsize, UMA_BOOT_ALIGN), UMA_SLAB_SIZE);
 		if (PAGE_SIZE * ppera - roundup2(zsize, UMA_BOOT_ALIGN) <
 		    SIZEOF_UMA_SLAB)
 			ppera++;
-		pages += (zones + vm_zones) * ppera;
+		pages += (zones + vm_zones) * ppera *
+		    howmany(UMA_SLAB_SIZE, PAGE_SIZE);
 	} else if (roundup2(zsize, UMA_BOOT_ALIGN) > UMA_SLAB_SPACE)
 		/* See keg_small_init() special case for uk_ppera = 1. */
->>>>>>> e16ccb4a
 		pages += zones;
 	else
 		pages += howmany(zones,
@@ -3035,12 +3016,8 @@
 	}
 	if (zone->uz_import(zone->uz_arg, &item, 1, domain, flags) != 1)
 		goto fail;
-<<<<<<< HEAD
-	atomic_add_long(&zone->uz_allocs, 1);
 	item = cheri_bound(item, zone->uz_size);
-=======
-
->>>>>>> e16ccb4a
+
 #ifdef INVARIANTS
 	skipdbg = uma_dbg_zskip(zone, item);
 #endif
@@ -3357,33 +3334,8 @@
 #endif
 			}
 		} else {
-<<<<<<< HEAD
-			slab = vtoslab(ptr_to_va(item));
-			if (slab->us_keg != keg) {
-				KEG_UNLOCK(keg);
-				keg = slab->us_keg;
-				KEG_LOCK(keg);
-			}
-		}
-		slab_free_item(keg, slab, item);
-		if (keg->uk_flags & UMA_ZFLAG_FULL) {
-			if (keg->uk_pages < keg->uk_maxpages) {
-				keg->uk_flags &= ~UMA_ZFLAG_FULL;
-				clearfull = 1;
-			}
-
-			/*
-			 * We can handle one more allocation. Since we're
-			 * clearing ZFLAG_FULL, wake up all procs blocked
-			 * on pages. This should be uncommon, so keeping this
-			 * simple for now (rather than adding count of blocked
-			 * threads etc).
-			 */
-			wakeup(keg);
-=======
 			slab = vtoslab((vm_offset_t)item);
 			MPASS(slab->us_keg == keg);
->>>>>>> e16ccb4a
 		}
 		slab_free_item(zone, slab, item);
 	}
@@ -3802,12 +3754,8 @@
 void *
 uma_large_malloc_domain(vm_size_t size, int domain, int wait)
 {
-<<<<<<< HEAD
+	struct domainset *policy;		
 	vm_ptr_t addr;
-=======
-	struct domainset *policy;
-	vm_offset_t addr;
->>>>>>> e16ccb4a
 	uma_slab_t slab;
 
 	if (domain != UMA_ANYDOMAIN) {
@@ -3820,7 +3768,7 @@
 		return (NULL);
 	policy = (domain == UMA_ANYDOMAIN) ? DOMAINSET_RR() :
 	    DOMAINSET_FIXED(domain);
-	addr = kmem_malloc_domainset(policy, size, wait);
+	addr = kmem_malloc_domainset(policy, size, wait, 0);
 	if (addr != 0) {
 		vsetslab(ptr_to_va(addr), slab);
 		slab->us_data = (void *)addr;
@@ -4198,13 +4146,8 @@
 		if (zone->uz_lockptr == &zone->uz_lock)
 			return (NULL);
 		ZONE_LOCK(zone);
-<<<<<<< HEAD
-		keg = LIST_FIRST(&zone->uz_kegs)->kl_keg;
+		keg = zone->uz_keg;
 		if (keg->uk_flags & UMA_ZONE_HASH) {
-=======
-		keg = zone->uz_keg;
-		if (keg->uk_flags & UMA_ZONE_HASH)
->>>>>>> e16ccb4a
 			slab = hash_sfind(&keg->uk_hash, mem);
 		}
 		else {
