--- conflicted
+++ resolved
@@ -5434,13 +5434,8 @@
 
 	if (slab == NULL) {
 		slab = uma_dbg_getslab(zone, item);
-<<<<<<< HEAD
-		if (slab == NULL)
-			panic("uma: Freed item %p did not belong to zone %s\n",
-=======
 		if (slab == NULL) 
 			panic("uma: Freed item %p did not belong to zone %s",
->>>>>>> 4311cdec
 			    item, zone->uz_name);
 	}
 	keg = zone->uz_keg;
