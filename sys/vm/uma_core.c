--- conflicted
+++ resolved
@@ -1384,13 +1384,8 @@
 		 * exit.
 		 */
 		TAILQ_FOREACH_SAFE(p, &alloctail, listq, p_next) {
-<<<<<<< HEAD
-			vm_page_unwire(p, PQ_NONE);
-			vm_page_free(p);
-=======
 			vm_page_unwire_noq(p);
 			vm_page_free(p); 
->>>>>>> 173ad090
 		}
 		return (NULL);
 	}
