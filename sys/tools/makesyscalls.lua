--- conflicted
+++ resolved
@@ -218,10 +218,6 @@
 -- be fine to make various assumptions
 local function process_config(file)
 	local cfg = {}
-<<<<<<< HEAD
-	local commentExpr = "^#.*"
-	local lineExpr = "([%w%p]+)%s*=%s*([`\"]?[^\"`]+[`\"]?)"
-=======
 	local comment_line_expr = "^%s*#.*"
 	-- We capture any whitespace padding here so we can easily advance to
 	-- the end of the line as needed to check for any trailing bogus bits.
@@ -229,7 +225,6 @@
 	-- use a pattern to strip out the meaty part of the line, but then we
 	-- would need to sanitize the line for potentially special characters.
 	local line_expr = "^([%w%p]+%s*)=(%s*[`\"]?[^\"`]+[`\"]?)"
->>>>>>> 590f666c
 
 	if file == nil then
 		return nil, "No file given"
