--- conflicted
+++ resolved
@@ -614,10 +614,6 @@
 		-- XX TODO: Forward declarations? See: sysstubfwd in CheriBSD
 		if arg_abi_change then
 			local abi_type_suffix = config["abi_type_suffix"]
-<<<<<<< HEAD
-			argtype = argtype:gsub("_native ", " ")
-=======
->>>>>>> 5203efea
 			argtype = argtype:gsub("(struct [^ ]*)", "%1" ..
 			    abi_type_suffix)
 			argtype = argtype:gsub("(union [^ ]*)", "%1" ..
