--- conflicted
+++ resolved
@@ -151,18 +151,6 @@
 local known_flags = {
 	STD		= 0x00000001,
 	OBSOL		= 0x00000002,
-<<<<<<< HEAD
-	UNIMPL		= 0x00000004,
-	NODEF		= 0x00000008,
-	NOARGS		= 0x00000010,
-	NOPROTO		= 0x00000020,
-	NOSTD		= 0x00000040,
-	NOTSTATIC	= 0x00000080,
-	VARARG		= 0x00000100,
-	VARARG3		= 0x00000200,
-	VARARG4		= 0x00000400,
-	VARARG5		= 0x00000800,
-=======
 	RESERVED	= 0x00000004,
 	UNIMPL		= 0x00000008,
 	NODEF		= 0x00000010,
@@ -170,7 +158,10 @@
 	NOPROTO		= 0x00000040,
 	NOSTD		= 0x00000080,
 	NOTSTATIC	= 0x00000100,
->>>>>>> 119fa6ee
+	VARARG		= 0x00000200,
+	VARARG3		= 0x00000400,
+	VARARG4		= 0x00000800,
+	VARARG5		= 0x00001000,
 
 	-- Compat flags start from here.  We have plenty of space.
 }
@@ -406,6 +397,9 @@
 local function strip_abi_prefix(funcname)
 	local abiprefix = config["abi_func_prefix"]
 	local stripped_name
+	if funcname == nil then
+		return nil
+	end
 	if abiprefix ~= "" and funcname:find("^" .. abiprefix) then
 		stripped_name = funcname:gsub("^" .. abiprefix, "")
 	else
