--
-- SPDX-License-Identifier: BSD-2-Clause-FreeBSD
--
-- Copyright (c) 2019 Kyle Evans <kevans@FreeBSD.org>
--
-- Redistribution and use in source and binary forms, with or without
-- modification, are permitted provided that the following conditions
-- are met:
-- 1. Redistributions of source code must retain the above copyright
--    notice, this list of conditions and the following disclaimer.
-- 2. Redistributions in binary form must reproduce the above copyright
--    notice, this list of conditions and the following disclaimer in the
--    documentation and/or other materials provided with the distribution.
--
-- THIS SOFTWARE IS PROVIDED BY THE AUTHOR AND CONTRIBUTORS ``AS IS'' AND
-- ANY EXPRESS OR IMPLIED WARRANTIES, INCLUDING, BUT NOT LIMITED TO, THE
-- IMPLIED WARRANTIES OF MERCHANTABILITY AND FITNESS FOR A PARTICULAR PURPOSE
-- ARE DISCLAIMED.  IN NO EVENT SHALL THE AUTHOR OR CONTRIBUTORS BE LIABLE
-- FOR ANY DIRECT, INDIRECT, INCIDENTAL, SPECIAL, EXEMPLARY, OR CONSEQUENTIAL
-- DAMAGES (INCLUDING, BUT NOT LIMITED TO, PROCUREMENT OF SUBSTITUTE GOODS
-- OR SERVICES; LOSS OF USE, DATA, OR PROFITS; OR BUSINESS INTERRUPTION)
-- HOWEVER CAUSED AND ON ANY THEORY OF LIABILITY, WHETHER IN CONTRACT, STRICT
-- LIABILITY, OR TORT (INCLUDING NEGLIGENCE OR OTHERWISE) ARISING IN ANY WAY
-- OUT OF THE USE OF THIS SOFTWARE, EVEN IF ADVISED OF THE POSSIBILITY OF
-- SUCH DAMAGE.
--
-- $FreeBSD$
--


-- We generally assume that this script will be run by flua, however we've
-- carefully crafted modules for it that mimic interfaces provided by modules
-- available in ports.  Currently, this script is compatible with lua from ports
-- along with the compatible luafilesystem and lua-posix modules.
local lfs = require("lfs")
local unistd = require("posix.unistd")

local savesyscall = -1
local maxsyscall = -1
local generated_tag = "@" .. "generated"

-- Default configuration; any of these may get replaced by a configuration file
-- optionally specified.
local config = {
	os_id_keyword = "FreeBSD",
	abi_func_prefix = "",
	sysargmap = "/dev/null",
	sysargmap_h = "_SYS_SYSARGMAP_H_",
	sysnames = "syscalls.c",
	sysproto = "../sys/sysproto.h",
	sysproto_h = "_SYS_SYSPROTO_H_",
	syshdr = "../sys/syscall.h",
	sysmk = "../sys/syscall.mk",
	syssw = "init_sysent.c",
	syscallprefix = "SYS_",
	switchname = "sysent",
	namesname = "syscallnames",
	systrace = "systrace_args.c",
	capabilities_conf = "capabilities.conf",
	capenabled = {},
	mincompat = 0,
	abi_type_suffix = "",
	abi_flags = "",
	abi_flags_mask = 0,
	abi_headers = "",
	abi_intptr_t = "intptr_t",
	abi_size_t = "size_t",
	abi_u_long = "u_long",
	abi_long = "long",
	abi_semid_t = "semid_t",
	abi_ptr_array_t = "",
	ptr_intptr_t_cast = "intptr_t",
	ptr_qualified="*",
	ptrmaskname = "sysargmask",
	obsol = "",
	obsol_dict = {},
	unimpl = "",
	unimpl_dict = {},
}

local config_modified = {}
local cleantmp = true
local tmpspace = "/tmp/sysent." .. unistd.getpid() .. "/"

local output_files = {
	"sysargmap",
	"sysnames",
	"syshdr",
	"sysmk",
	"syssw",
	"systrace",
	"sysproto",
}

-- These ones we'll create temporary files for; generation purposes.
local temp_files = {
	"sysaue",
	"sysdcl",
	"syscompat",
	"syscompatdcl",
	"sysent",
	"sysinc",
	"sysarg",
	"sysprotoend",
	"systracetmp",
	"systraceret",
}

-- Opened files
local files = {}

local function cleanup()
	for _, v in pairs(files) do
		assert(v:close())
	end
	if cleantmp then
		if lfs.dir(tmpspace) then
			for fname in lfs.dir(tmpspace) do
				if fname ~= "." and fname ~= ".." then
					assert(os.remove(tmpspace .. "/" ..
					    fname))
				end
			end
		end

		if lfs.attributes(tmpspace) and not lfs.rmdir(tmpspace) then
			assert(io.stderr:write("Failed to clean up tmpdir: " ..
			    tmpspace .. "\n"))
		end
	else
		assert(io.stderr:write("Temp files left in " .. tmpspace ..
		    "\n"))
	end
end

local function abort(status, msg)
	assert(io.stderr:write(msg .. "\n"))
	cleanup()
	os.exit(status)
end

-- Each entry should have a value so we can represent abi flags as a bitmask
-- for convenience.  One may also optionally provide an expr; this gets applied
-- to each argument type to indicate whether this argument is subject to ABI
-- change given the configured flags.
local known_abi_flags = {
	long_size = {
		value	= 0x00000001,
		exprs	= {
			"_Contains[a-z_]*_long_",
			"^long [a-z0-9_]+$",
			"long [*]",
			"size_t [*]",
			-- semid_t is not included because it is only used
			-- as an argument or written out individually and
			-- said writes are handled by the ksem framework.
			-- Technically a sign-extension issue exists for
			-- arguments, but because semid_t is actually a file
			-- descriptor negative 32-bit values are invalid
			-- regardless of sign-extension.
		},
	},
	time_t_size = {
		value	= 0x00000002,
		exprs	= {
			"_Contains[a-z_]*_timet_",
		},
	},
	pointer_args = {
		value	= 0x00000004,
	},
	pointer_size = {
		value	= 0x00000008,
		exprs	= {
			"_Contains[a-z_]*_ptr_",
			"[*][*]",
		},
	},
	pair_64bit = {
		value	= 0x00000010,
		exprs	= {
			"^dev_t[ ]*$",
			"^id_t[ ]*$",
			"^off_t[ ]*$",
		},
	},
}

local known_flags = {
	STD		= 0x00000001,
	OBSOL		= 0x00000002,
	RESERVED	= 0x00000004,
	UNIMPL		= 0x00000008,
	NODEF		= 0x00000010,
	NOARGS		= 0x00000020,
	NOPROTO		= 0x00000040,
	NOSTD		= 0x00000080,
	NOTSTATIC	= 0x00000100,
	CAPENABLED	= 0x00000200,
	VARARG		= 0x00000400,
	VARARG3		= 0x00000800,
	VARARG4		= 0x00001000,
	VARARG5		= 0x00002000,

	-- Compat flags start from here.  We have plenty of space.
}

-- All compat_options entries should have five entries:
--	definition: The preprocessor macro that will be set for this
--	compatlevel: The level this compatibility should be included at.  This
--	    generally represents the version of FreeBSD that it is compatible
--	    with, but ultimately it's just the level of mincompat in which it's
--	    included.
--	flag: The name of the flag in syscalls.master.
--	prefix: The prefix to use for _args and syscall prototype.  This will be
--	    used as-is, without "_" or any other character appended.
--	descr: The description of this compat option in init_sysent.c comments.
-- The special "stdcompat" entry will cause the other five to be autogenerated.
local compat_options = {
	{
		definition = "COMPAT_43",
		compatlevel = 3,
		flag = "COMPAT",
		prefix = "o",
		descr = "old",
	},
	{ stdcompat = "FREEBSD4" },
	{ stdcompat = "FREEBSD6" },
	{ stdcompat = "FREEBSD7" },
	{ stdcompat = "FREEBSD10" },
	{ stdcompat = "FREEBSD11" },
	{ stdcompat = "FREEBSD12" },
}

local function trim(s, char)
	if s == nil then
		return nil
	end
	if char == nil then
		char = "%s"
	end
	return s:gsub("^" .. char .. "+", ""):gsub(char .. "+$", "")
end

-- config looks like a shell script; in fact, the previous makesyscalls.sh
-- script actually sourced it in.  It had a pretty common format, so we should
-- be fine to make various assumptions
local function process_config(file)
	local cfg = {}
	local comment_line_expr = "^%s*#.*"
	-- We capture any whitespace padding here so we can easily advance to
	-- the end of the line as needed to check for any trailing bogus bits.
	-- Alternatively, we could drop the whitespace and instead try to
	-- use a pattern to strip out the meaty part of the line, but then we
	-- would need to sanitize the line for potentially special characters.
	local line_expr = "^([%w%p]+%s*)=(%s*[`\"]?[^\"`]+[`\"]?)"

	if not file then
		return nil, "No file given"
	end

	local fh = assert(io.open(file))

	for nextline in fh:lines() do
		-- Strip any whole-line comments
		nextline = nextline:gsub(comment_line_expr, "")
		-- Parse it into key, value pairs
		local key, value = nextline:match(line_expr)
		if key ~= nil and value ~= nil then
			local kvp = key .. "=" .. value
			key = trim(key)
			value = trim(value)
			local delim = value:sub(1,1)
			if delim == '"' then
				local trailing_context

				-- Strip off the key/value part
				trailing_context = nextline:sub(kvp:len() + 1)
				-- Strip off any trailing comment
				trailing_context = trailing_context:gsub("#.*$",
				    "")
				-- Strip off leading/trailing whitespace
				trailing_context = trim(trailing_context)
				if trailing_context ~= "" then
					print(trailing_context)
					abort(1, "Malformed line: " .. nextline)
				end

				value = trim(value, delim)
			else
				-- Strip off potential comments
				value = value:gsub("#.*$", "")
				-- Strip off any padding whitespace
				value = trim(value)
				if value:match("%s") then
					abort(1, "Malformed config line: " ..
					    nextline)
				end
			end
			-- Heuristically convert anything fully numeric
			-- to a number.
			if tonumber(value) ~= nil then
				value = tonumber(value)
			end
			cfg[key] = value
		elseif not nextline:match("^%s*$") then
			-- Make sure format violations don't get overlooked
			-- here, but ignore blank lines.  Comments are already
			-- stripped above.
			abort(1, "Malformed config line: " .. nextline)
		end
	end

	assert(io.close(fh))
	return cfg
end

local function grab_capenabled(file, open_fail_ok)
	local capentries = {}
	local commentExpr = "#.*"

	if file == nil then
		print "No file"
		return {}
	end

	local fh = io.open(file)
	if fh == nil then
		if not open_fail_ok then
			abort(1, "Failed to open " .. file)
		end
		return {}
	end

	for nextline in fh:lines() do
		-- Strip any comments
		nextline = nextline:gsub(commentExpr, "")
		if nextline ~= "" then
			capentries[nextline] = true
		end
	end

	assert(io.close(fh))
	return capentries
end

local function process_compat()
	local nval = 0
	for _, v in pairs(known_flags) do
		if v > nval then
			nval = v
		end
	end

	nval = nval << 1
	for _, v in pairs(compat_options) do
		if v["stdcompat"] ~= nil then
			local stdcompat = v["stdcompat"]
			v["definition"] = "COMPAT_" .. stdcompat:upper()
			v["compatlevel"] = tonumber(stdcompat:match("([0-9]+)$"))
			v["flag"] = stdcompat:gsub("FREEBSD", "COMPAT")
			v["prefix"] = stdcompat:lower() .. "_"
			v["descr"] = stdcompat:lower()
		end

		local tmpname = "sys" .. v["flag"]:lower()
		local dcltmpname = tmpname .. "dcl"
		files[tmpname] = io.tmpfile()
		files[dcltmpname] = io.tmpfile()
		v["tmp"] = tmpname
		v["dcltmp"] = dcltmpname

		known_flags[v["flag"]] = nval
		v["mask"] = nval
		nval = nval << 1

		v["count"] = 0
	end
end

local function process_abi_flags()
	local flags, mask = config["abi_flags"], 0
	for txtflag in flags:gmatch("([^|]+)") do
		if known_abi_flags[txtflag] == nil then
			abort(1, "Unknown abi_flag: " .. txtflag)
		end

		mask = mask | known_abi_flags[txtflag]["value"]
	end

	config["abi_flags_mask"] = mask
end

local function process_obsol()
	local obsol = config["obsol"]
	for syscall in obsol:gmatch("([^ ]+)") do
		config["obsol_dict"][syscall] = true
	end
end

local function process_unimpl()
	local unimpl = config["unimpl"]
	for syscall in unimpl:gmatch("([^ ]+)") do
		config["unimpl_dict"][syscall] = true
	end
end

local function abi_changes(name)
	if known_abi_flags[name] == nil then
		abort(1, "abi_changes: unknown flag: " .. name)
	end

	return config["abi_flags_mask"] & known_abi_flags[name]["value"] ~= 0
end

local function strip_abi_prefix(funcname)
	local abiprefix = config["abi_func_prefix"]
	local stripped_name
	if funcname == nil then
		return nil
	end
	if abiprefix ~= "" and funcname:find("^" .. abiprefix) then
		stripped_name = funcname:gsub("^" .. abiprefix, "")
	else
		stripped_name = funcname
	end

	return stripped_name
end

local function read_file(tmpfile)
	if files[tmpfile] == nil then
		print("Not found: " .. tmpfile)
		return
	end

	local fh = files[tmpfile]
	assert(fh:seek("set"))
	return assert(fh:read("a"))
end

local function write_line(tmpfile, line)
	if files[tmpfile] == nil then
		print("Not found: " .. tmpfile)
		return
	end
	assert(files[tmpfile]:write(line))
end

local function write_line_pfile(tmppat, line)
	for k in pairs(files) do
		if k:match(tmppat) ~= nil then
			assert(files[k]:write(line))
		end
	end
end

-- Check both literal intptr_t and the abi version because this needs
-- to work both before and after the substitution
local function isptrtype(type)
	return type:find("*") or type:find("caddr_t") or
	    type:find("intptr_t") or type:find(config['abi_intptr_t'])
end

local function isptrarraytype(type)
	return type:find("[*][*]") or type:find("[*][ ]*const[ ]*[*]")
end

-- Find types that are always 64-bits wide
local function is64bittype(type)
	return type:find("^dev_t[ ]*$") or type:find("^id_t[ ]*$") or type:find("^off_t[ ]*$")
end

local process_syscall_def

-- These patterns are processed in order on any line that isn't empty.
local pattern_table = {
	{
		pattern = "%s*$" .. config['os_id_keyword'],
		process = function(_, _)
			-- Ignore... ID tag
		end,
	},
	{
		dump_prevline = true,
		pattern = "^#%s*include",
		process = function(line)
			line = line .. "\n"
			write_line('sysinc', line)
		end,
	},
	{
		dump_prevline = true,
		pattern = "^#",
		process = function(line)
			if line:find("^#%s*if") then
				savesyscall = maxsyscall
			elseif line:find("^#%s*else") then
				maxsyscall = savesyscall
			end
			line = line .. "\n"
			write_line('sysent', line)
			write_line('sysdcl', line)
			write_line('sysarg', line)
			write_line_pfile('syscompat[0-9]*$', line)
			write_line('sysnames', line)
			write_line_pfile('systrace.*', line)
		end,
	},
	{
		dump_prevline = true,
		pattern = "%%ABI_HEADERS%%",
		process = function()
			if config['abi_headers'] ~= "" then
				line = config['abi_headers'] .. "\n"
				write_line('sysinc', line)
			end
		end,
	},
	{
		-- Buffer anything else
		pattern = ".+",
		process = function(line, prevline)
			local incomplete = line:find("\\$") ~= nil
			-- Lines that end in \ get the \ stripped
			-- Lines that start with a syscall number, prepend \n
			line = trim(line):gsub("\\$", "")
			if line:find("^[0-9]") and prevline then
				process_syscall_def(prevline)
				prevline = nil
			end

			prevline = (prevline or '') .. line
			incomplete = incomplete or prevline:find(",$") ~= nil
			incomplete = incomplete or prevline:find("{") ~= nil and
			    prevline:find("}") == nil
			if prevline:find("^[0-9]") and not incomplete then
				process_syscall_def(prevline)
				prevline = nil
			end

			return prevline
		end,
	},
}

local function process_sysfile(file)
	local capentries = {}
	local commentExpr = "^%s*;.*"

	if file == nil then
		print "No file"
		return {}
	end

	local fh = io.open(file)
	if fh == nil then
		print("Failed to open " .. file)
		return {}
	end

	local function do_match(nextline, prevline)
		local pattern, handler, dump
		for _, v in pairs(pattern_table) do
			pattern = v['pattern']
			handler = v['process']
			dump = v['dump_prevline']
			if nextline:match(pattern) then
				if dump and prevline then
					process_syscall_def(prevline)
					prevline = nil
				end

				return handler(nextline, prevline)
			end
		end

		abort(1, "Failed to handle: " .. nextline)
	end

	local prevline
	for nextline in fh:lines() do
		-- Strip any comments
		nextline = nextline:gsub(commentExpr, "")
		if nextline ~= "" then
			prevline = do_match(nextline, prevline)
		end
	end

	-- Dump any remainder
	if prevline ~= nil and prevline:find("^[0-9]") then
		process_syscall_def(prevline)
	end

	assert(io.close(fh))
	return capentries
end

local function get_mask(flags)
	local mask = 0
	for _, v in ipairs(flags) do
		if known_flags[v] == nil then
			abort(1, "Checking for unknown flag " .. v)
		end

		mask = mask | known_flags[v]
	end

	return mask
end

local function get_mask_pat(pflags)
	local mask = 0
	for k, v in pairs(known_flags) do
		if k:find(pflags) then
			mask = mask | v
		end
	end

	return mask
end

local function align_sysent_comment(col)
	write_line("sysent", "\t")
	col = col + 8 - col % 8
	while col < 56 do
		write_line("sysent", "\t")
		col = col + 8
	end
end

local function strip_arg_annotations(arg)
	arg = arg:gsub("_Contains_[^ ]*[_)] ?", "")
	arg = arg:gsub("_In[^ ]*[_)] ?", "")
	arg = arg:gsub("_Out[^ ]*[_)] ?", "")
	return trim(arg)
end

local function check_abi_changes(arg)
	for k, v in pairs(known_abi_flags) do
		local exprs = v["exprs"]
		if abi_changes(k) and exprs ~= nil then
			for _, e in pairs(exprs) do
				if arg:find(e) then
					return true
				end
			end
		end
	end

	return false
end

local function process_args(args)
	local funcargs = {}
	local changes_abi = false

	for arg in args:gmatch("([^,]+)") do
<<<<<<< HEAD
		local arg_abi_change = not isptrtype(arg) or check_abi_changes(arg)
=======
		local arg_abi_change = check_abi_changes(arg)
>>>>>>> 988e8db3
		changes_abi = changes_abi or arg_abi_change

		arg = strip_arg_annotations(arg)

		local argname = arg:match("([^* ]+)$")

		-- argtype is... everything else.
		local argtype = trim(arg:gsub(argname .. "$", ""), nil)

		if argtype == "" and argname == "void" then
			goto out
		end

		-- is64bittype() needs a bare type so check it after argname
		-- is removed
		changes_abi = changes_abi or (abi_changes("pair_64bit") and is64bittype(argtype))

		argtype = argtype:gsub("intptr_t", config["abi_intptr_t"])
		argtype = argtype:gsub("semid_t", config["abi_semid_t"])
		if isptrtype(argtype) then
			argtype = argtype:gsub("size_t", config["abi_size_t"])
			argtype = argtype:gsub("^long", config["abi_long"]);
			argtype = argtype:gsub("^u_long", config["abi_u_long"]);
			argtype = argtype:gsub("^const u_long", "const " .. config["abi_u_long"]);
		elseif argtype:find("^long$") then
			argtype = config["abi_long"]
		end
		if isptrarraytype(argtype) and config["abi_ptr_array_t"] ~= "" then
			-- `* const *` -> `**`
			argtype = argtype:gsub("[*][ ]*const[ ]*[*]", "**")
			-- e.g., `struct aiocb **` -> `uint32_t *`
			argtype = argtype:gsub("[^*]*[*]", config["abi_ptr_array_t"] .. " ", 1)
		end

		-- XX TODO: Forward declarations? See: sysstubfwd in CheriBSD
		if arg_abi_change then
			local abi_type_suffix = config["abi_type_suffix"]
			argtype = argtype:gsub("(struct [^ ]*)", "%1" ..
			    abi_type_suffix)
			argtype = argtype:gsub("(union [^ ]*)", "%1" ..
			    abi_type_suffix)
		end

		-- Allow pointers to be qualified
		argtype = argtype:gsub("[*]", config['ptr_qualified'])
		argtype = argtype:gsub(" *$", "")

		-- Strip extra whitespace around pointers
		argtype = argtype:gsub("  *", " ")

		if abi_changes("pair_64bit") and is64bittype(argtype) then
			if #funcargs % 2 == 1 then
				funcargs[#funcargs + 1] = {
					type = "int",
					name = "_pad",
				}
			end
			funcargs[#funcargs + 1] = {
				type = "uint32_t",
				name = argname .. "1",
			}
			funcargs[#funcargs + 1] = {
				type = "uint32_t",
				name = argname .. "2",
			}
		else
			funcargs[#funcargs + 1] = {
				type = argtype,
				name = argname,
			}
		end
	end

	::out::
	return funcargs, changes_abi
end

local function handle_noncompat(sysnum, thr_flag, flags, sysflags, rettype,
    auditev, syscallret, funcname, funcalias, funcargs, argalias)
	local argssize

	if #funcargs > 0 or flags & known_flags["NODEF"] ~= 0 then
		argssize = "AS(" .. argalias .. ")"
	else
		argssize = "0"
	end

	write_line("systrace", string.format([[
	/* %s */
	case %d: {
]], funcname, sysnum))
	write_line("systracetmp", string.format([[
	/* %s */
	case %d:
]], funcname, sysnum))
	write_line("systraceret", string.format([[
	/* %s */
	case %d:
]], funcname, sysnum))

	if #funcargs > 0 then
		write_line("systracetmp", "\t\tswitch (ndx) {\n")
		write_line("systrace", string.format(
		    "\t\tstruct %s *p = params;\n", argalias))


		local argtype, argname, desc, padding
		padding = ""
		for idx, arg in ipairs(funcargs) do
			argtype = arg["type"]
			argname = arg["name"]

			argtype = trim(argtype:gsub("__restrict$", ""), nil)
			if argtype == "int" and argname == "_pad" and abi_changes("pair_64bit") then
				write_line("systracetmp", "#ifdef PAD64_REQUIRED\n")
			end
			-- Pointer arg?
			if argtype:find("*") then
				desc = "userland " .. argtype
			else
				desc = argtype;
			end
			write_line("systracetmp", string.format(
			    "\t\tcase %d%s:\n\t\t\tp = \"%s\";\n\t\t\tbreak;\n",
			    idx - 1, padding, desc))
			if argtype == "int" and argname == "_pad" and abi_changes("pair_64bit") then
				padding = " - _P_"
				write_line("systracetmp", "#define _P_ 0\n#else\n#define _P_ 1\n#endif\n")
			end

			if isptrtype(argtype) then
				write_line("systrace", string.format(
				    "\t\tuarg[a++] = (%s)p->%s; /* %s */\n",
				    config["ptr_intptr_t_cast"],
				    argname, argtype))
			elseif argtype == "union l_semun" then
				write_line("systrace", string.format(
				    "\t\tuarg[a++] = p->%s.buf; /* %s */\n",
				    argname, argtype))
			elseif argtype:sub(1,1) == "u" or argtype == "size_t" then
				write_line("systrace", string.format(
				    "\t\tuarg[a++] = p->%s; /* %s */\n",
				    argname, argtype))
			else
				if argtype == "int" and argname == "_pad" and abi_changes("pair_64bit") then
					write_line("systrace", "#ifdef PAD64_REQUIRED\n")
				end
				write_line("systrace", string.format(
				    "\t\tiarg[a++] = p->%s; /* %s */\n",
				    argname, argtype))
				if argtype == "int" and argname == "_pad" and abi_changes("pair_64bit") then
					write_line("systrace", "#endif\n")
				end
			end
		end

		write_line("systracetmp",
		    "\t\tdefault:\n\t\t\tbreak;\n\t\t};\n")
		if padding ~= "" then
			write_line("systracetmp", "#undef _P_\n\n")
		end

		write_line("systraceret", string.format([[
		if (ndx == 0 || ndx == 1)
			p = "%s";
		break;
]], syscallret))
	end
	write_line("systrace", string.format(
	    "\t\t*n_args = %d;\n\t\tbreak;\n\t}\n", #funcargs))
	write_line("systracetmp", "\t\tbreak;\n")

	local nargflags = get_mask({"NOARGS", "NOPROTO", "NODEF"})
	if flags & nargflags == 0 then
		if #funcargs > 0 then
			write_line("sysarg", string.format("struct %s {\n",
			    argalias))
			for _, v in ipairs(funcargs) do
				local argname, argtype = v["name"], v["type"]
				if argtype == "int" and argname == "_pad" and abi_changes("pair_64bit") then
					write_line("sysarg", "#ifdef PAD64_REQUIRED\n")
				end
				write_line("sysarg", string.format(
				    "\tchar %s_l_[PADL_(%s)]; %s %s; char %s_r_[PADR_(%s)];\n",
				    argname, argtype,
				    argtype, argname,
				    argname, argtype))
				if argtype == "int" and argname == "_pad" and abi_changes("pair_64bit") then
					write_line("sysarg", "#endif\n")
				end
			end
			write_line("sysarg", "};\n")
		else
			write_line("sysarg", string.format(
			    "struct %s {\n\tregister_t dummy;\n};\n", argalias))
		end
	end

	local daflags = get_mask({"NOPROTO", "NODEF"})
	if flags & daflags == 0 then
		write_line("sysargmap", string.format("\t[%s%s] = (0x0",
		    config["syscallprefix"], funcalias))
		local i = 0
		for _, v in ipairs(funcargs) do
			if isptrtype(v["type"]) then
			    write_line("sysargmap", string.format(" | 0x%x",
				1 << i))
			end
			i = i + 1
		end
		write_line("sysargmap", "),\n")
	end

	local protoflags = get_mask({"NOPROTO", "NODEF"})
	if flags & protoflags == 0 then
		if funcname == "nosys" or funcname == "lkmnosys" or
		    funcname == "sysarch" or funcname:find("^freebsd") or
		    funcname:find("^linux") then
			write_line("sysdcl", string.format(
			    "%s\t%s(struct thread *, struct %s *)",
			    rettype, funcname, argalias))
		else
			write_line("sysdcl", string.format(
			    "%s\tsys_%s(struct thread *, struct %s *)",
			    rettype, funcname, argalias))
		end
		write_line("sysdcl", ";\n")
		write_line("sysaue", string.format("#define\t%sAUE_%s\t%s\n",
		    config['syscallprefix'], funcalias, auditev))
	end

	write_line("sysent",
	    string.format("\t{ .sy_narg = %s, .sy_call = (sy_call_t *)", argssize))
	local column = 8 + 2 + #argssize + 15

	if flags & known_flags["NOSTD"] ~= 0 then
		write_line("sysent", string.format(
		    "lkmressys, .sy_auevent = AUE_NULL, " ..
		    ".sy_flags = %s, .sy_thrcnt = SY_THR_ABSENT },",
		    sysflags))
		column = column + #"lkmressys" + #"AUE_NULL" + 3
	else
		if funcname == "nosys" or funcname == "lkmnosys" or
		    funcname == "sysarch" or funcname:find("^freebsd") or
		    funcname:find("^linux") then
			write_line("sysent", string.format(
			    "%s, .sy_auevent = %s, .sy_flags = %s, .sy_thrcnt = %s },",
			    funcname, auditev, sysflags, thr_flag))
			column = column + #funcname + #auditev + #sysflags + 3
		else
			write_line("sysent", string.format(
			    "sys_%s, .sy_auevent = %s, .sy_flags = %s, .sy_thrcnt = %s },",
			    funcname, auditev, sysflags, thr_flag))
			column = column + #funcname + #auditev + #sysflags + 7
		end
	end

	align_sysent_comment(column)
	write_line("sysent", string.format("/* %d = %s */\n",
	    sysnum, funcalias))
	write_line("sysnames", string.format("\t\"%s\",\t\t\t/* %d = %s */\n",
	    funcalias, sysnum, funcalias))

	if flags & known_flags["NODEF"] == 0 then
		write_line("syshdr", string.format("#define\t%s%s\t%d\n",
		    config['syscallprefix'], funcalias, sysnum))
		write_line("sysmk", string.format(" \\\n\t%s.o",
		    funcalias))
	end
end

local function handle_obsol(sysnum, funcname, comment)
	write_line("sysent",
	    "\t{ .sy_narg = 0, .sy_call = (sy_call_t *)nosys, " ..
	    ".sy_auevent = AUE_NULL, .sy_flags = 0, .sy_thrcnt = SY_THR_ABSENT },")
	align_sysent_comment(34)

	write_line("sysent", string.format("/* %d = obsolete %s */\n",
	    sysnum, comment))
	write_line("sysnames", string.format(
	    "\t\"obs_%s\",\t\t\t/* %d = obsolete %s */\n",
	    funcname, sysnum, comment))
	write_line("syshdr", string.format("\t\t\t\t/* %d is obsolete %s */\n",
	    sysnum, comment))
end

local function handle_compat(sysnum, thr_flag, flags, sysflags, rettype,
    auditev, funcname, funcalias, funcargs, argalias)
	local argssize, out, outdcl, wrap, prefix, descr

	if #funcargs > 0 or flags & known_flags["NODEF"] ~= 0 then
		argssize = "AS(" .. argalias .. ")"
	else
		argssize = "0"
	end

	for _, v in pairs(compat_options) do
		if flags & v["mask"] ~= 0 then
			if config["mincompat"] > v["compatlevel"] then
				funcname = strip_abi_prefix(funcname)
				funcname = v["prefix"] .. funcname
				return handle_obsol(sysnum, funcname, funcname)
			end
			v["count"] = v["count"] + 1
			out = v["tmp"]
			outdcl = v["dcltmp"]
			wrap = v["flag"]:lower()
			prefix = v["prefix"]
			descr = v["descr"]
			goto compatdone
		end
	end

	::compatdone::
	local dprotoflags = get_mask({"NOPROTO", "NODEF"})
	local nargflags = dprotoflags | known_flags["NOARGS"]
	if #funcargs > 0 and flags & nargflags == 0 then
		write_line(out, string.format("struct %s {\n", argalias))
		for _, v in ipairs(funcargs) do
			local argname, argtype = v["name"], v["type"]
			write_line(out, string.format(
			    "\tchar %s_l_[PADL_(%s)]; %s %s; char %s_r_[PADR_(%s)];\n",
			    argname, argtype,
			    argtype, argname,
			    argname, argtype))
		end
		write_line(out, "};\n")
	elseif flags & nargflags == 0 then
		write_line("sysarg", string.format(
		    "struct %s {\n\tregister_t dummy;\n};\n", argalias))
	end
	if flags & dprotoflags == 0 then
		write_line(outdcl, string.format(
		    "%s\t%s%s(struct thread *, struct %s *);\n",
		    rettype, prefix, funcname, argalias))
		write_line("sysaue", string.format(
		    "#define\t%sAUE_%s%s\t%s\n", config['syscallprefix'],
		    prefix, funcname, auditev))
	end

	if flags & known_flags['NOSTD'] ~= 0 then
		write_line("sysent", string.format(
		    "\t{ .sy_narg = %s, .sy_call = (sy_call_t *)%s, " ..
		    ".sy_auevent = %s, .sy_flags = 0, " ..
		    ".sy_thrcnt = SY_THR_ABSENT },",
		    "0", "lkmressys", "AUE_NULL"))
		align_sysent_comment(8 + 2 + #"0" + 15 + #"lkmressys" +
		    #"AUE_NULL" + 3)
	else
		write_line("sysent", string.format(
		    "\t{ %s(%s,%s), .sy_auevent = %s, .sy_flags = %s, .sy_thrcnt = %s },",
		    wrap, argssize, funcname, auditev, sysflags, thr_flag))
		align_sysent_comment(8 + 9 + #argssize + 1 + #funcname +
		    #auditev + #sysflags + 4)
	end

	write_line("sysent", string.format("/* %d = %s %s */\n",
	    sysnum, descr, funcalias))
	write_line("sysnames", string.format(
	    "\t\"%s.%s\",\t\t/* %d = %s %s */\n",
	    wrap, funcalias, sysnum, descr, funcalias))
	-- Do not provide freebsdN_* symbols in libc for < FreeBSD 7
	local nosymflags = get_mask({"COMPAT", "COMPAT4", "COMPAT6"})
	if flags & nosymflags ~= 0 then
		write_line("syshdr", string.format(
		    "\t\t\t\t/* %d is %s %s */\n",
		    sysnum, descr, funcalias))
	elseif flags & known_flags["NODEF"] == 0 then
		write_line("syshdr", string.format("#define\t%s%s%s\t%d\n",
		    config['syscallprefix'], prefix, funcalias, sysnum))
		write_line("sysmk", string.format(" \\\n\t%s%s.o",
		    prefix, funcalias))
	end
end

local function handle_unimpl(sysnum, sysstart, sysend, comment)
	if sysstart == nil and sysend == nil then
		sysstart = tonumber(sysnum)
		sysend = tonumber(sysnum)
	end

	sysnum = sysstart
	while sysnum <= sysend do
		write_line("sysent", string.format(
		    "\t{ .sy_narg = 0, .sy_call = (sy_call_t *)nosys, " ..
		    ".sy_auevent = AUE_NULL, .sy_flags = 0, " ..
		    ".sy_thrcnt = SY_THR_ABSENT },\t\t\t/* %d = %s */\n",
		    sysnum, comment))
		write_line("sysnames", string.format(
		    "\t\"#%d\",\t\t\t/* %d = %s */\n",
		    sysnum, sysnum, comment))
		sysnum = sysnum + 1
	end
end

local function handle_reserved(sysnum, sysstart, sysend, comment)
	handle_unimpl(sysnum, sysstart, sysend, "reserved for local use")
end

process_syscall_def = function(line)
	local sysstart, sysend, flags, funcname, sysflags
	local thr_flag, syscallret
	local orig = line
	flags = 0
	thr_flag = "SY_THR_STATIC"

	-- Parse out the interesting information first
	local initialExpr = "^([^%s]+)%s+([^%s]+)%s+([^%s]+)%s*"
	local sysnum, auditev, allflags = line:match(initialExpr)

	if sysnum == nil or auditev == nil or allflags == nil then
		-- XXX TODO: Better?
		abort(1, "Completely malformed: " .. line)
	end

	if sysnum:find("-") then
		sysstart, sysend = sysnum:match("^([%d]+)-([%d]+)$")
		if sysstart == nil or sysend == nil then
			abort(1, "Malformed range: " .. sysnum)
		end
		sysnum = nil
		sysstart = tonumber(sysstart)
		sysend = tonumber(sysend)
		if sysstart ~= maxsyscall + 1 then
			abort(1, "syscall number out of sync, missing " ..
			    maxsyscall + 1)
		end
	else
		sysnum = tonumber(sysnum)
		if sysnum ~= maxsyscall + 1 then
			abort(1, "syscall number out of sync, missing " ..
			    maxsyscall + 1)
		end
	end

	-- Split flags
	for flag in allflags:gmatch("([^|]+)") do
		if known_flags[flag] == nil then
			abort(1, "Unknown flag " .. flag .. " for " ..  sysnum)
		end
		flags = flags | known_flags[flag]
	end

	if (flags & get_mask({"RESERVED", "UNIMPL"})) == 0 and sysnum == nil then
		abort(1, "Range only allowed with RESERVED and UNIMPL: " .. line)
	end

	if (flags & known_flags["NOTSTATIC"]) ~= 0 then
		thr_flag = "SY_THR_ABSENT"
	end

	-- Strip earlier bits out, leave declaration + alt
	line = line:gsub("^.+" .. allflags .. "%s*", "")

	local decl_fnd = line:find("^{") ~= nil
	if decl_fnd and line:find("}") == nil then
		abort(1, "Malformed, no closing brace: " .. line)
	end

	local decl, alt
	if decl_fnd then
		line = line:gsub("^{", "")
		decl, alt = line:match("([^}]*)}[%s]*(.*)$")
	else
		alt = line
	end

	if decl == nil and alt == nil then
		abort(1, "Malformed bits: " .. line)
	end

	local funcalias, funcomment, argalias, rettype, args
	if not decl_fnd and alt ~= nil and alt ~= "" then
		-- Peel off one entry for name
		funcname = trim(alt:match("^([^%s]+)"), nil)
		alt = alt:gsub("^([^%s]+)[%s]*", "")
	end
	-- Do we even need it?
	if flags & get_mask({"OBSOL", "UNIMPL"}) ~= 0 then
		local NF = 0
		for _ in orig:gmatch("[^%s]+") do
			NF = NF + 1
		end

		funcomment = funcname or ''
		if NF < 6 then
			funcomment = funcomment .. " " .. alt
		end

		funcomment = trim(funcomment)

--		if funcname ~= nil then
--		else
--			funcomment = trim(alt)
--		end
		goto skipalt
	end

	if alt ~= nil and alt ~= "" then
		local altExpr = "^([^%s]+)%s+([^%s]+)%s+([^%s]+)"
		funcalias, argalias, rettype = alt:match(altExpr)
		funcalias = trim(funcalias)
		if funcalias == nil or argalias == nil or rettype == nil then
			abort(1, "Malformed alt: " .. line)
		end
	end
	if decl_fnd then
		-- Don't clobber rettype set in the alt information
		if rettype == nil then
			rettype = "int"
		end
		-- Peel off the return type
		syscallret = line:match("([^%s]+)%s")
		line = line:match("[^%s]+%s(.+)")
		-- Pointer incoming
		if line:sub(1,1) == "*" then
			syscallret = syscallret .. " "
		end
		while line:sub(1,1) == "*" do
			line = line:sub(2)
			syscallret = syscallret .. "*"
		end
		funcname = line:match("^([^(]+)%(")
		if funcname == nil then
			abort(1, "Not a signature? " .. line)
		end
		args = line:match("^[^(]+%((.+)%)[^)]*$")
		args = trim(args, '[,%s]')
	end

	::skipalt::

	if funcname == nil then
		funcname = funcalias
	end

	funcname = trim(funcname)

	if config["obsol_dict"][funcname] then
		local compat_prefix = ""
		for _, v in pairs(compat_options) do
			if flags & v["mask"] ~= 0 then
				compat_prefix = v["prefix"]
				goto obsol_compat_done
			end
		end
		::obsol_compat_done::
		args = nil
		flags = known_flags['OBSOL']
		funcomment = compat_prefix .. funcname
	end
	if config["unimpl_dict"][funcname] then
		flags = known_flags['UNIMPL']
		funcomment = funcname
	end

	sysflags = "0"

	-- NODEF events do not get audited
	if flags & known_flags['NODEF'] ~= 0 then
		auditev = 'AUE_NULL'
	end

	-- If applicable; strip the ABI prefix from the name
	local stripped_name = strip_abi_prefix(funcname)

	if flags & known_flags['CAPENABLED'] ~= 0 or
	    config["capenabled"][funcname] ~= nil or
	    config["capenabled"][stripped_name] ~= nil then
		sysflags = "SYF_CAPENABLED"
	end

	local funcargs = {}
	local changes_abi = false
	if args ~= nil then
		funcargs, changes_abi = process_args(args)
	end
<<<<<<< HEAD
	local noproto = config["abi_flags"] ~= "" and changes_abi
=======
	local noproto = config["abi_flags"] ~= "" and not changes_abi
>>>>>>> 988e8db3

	local argprefix = ''
	local funcprefix = ''
	if abi_changes("pointer_args") then
		for _, v in ipairs(funcargs) do
			if isptrtype(v["type"]) then
<<<<<<< HEAD
				-- argalias should be:
				--   COMPAT_PREFIX + ABI Prefix + funcname
				argprefix = config['abi_func_prefix']
				funcprefix = config['abi_func_prefix']
				funcalias = funcprefix .. funcname
				noproto = false
=======
				changes_abi = true
>>>>>>> 988e8db3
				goto ptrfound
			end
		end
		::ptrfound::
	end
	if changes_abi then
		-- argalias should be:
		--   COMPAT_PREFIX + ABI Prefix + funcname
		argprefix = config['abi_func_prefix']
		funcprefix = config['abi_func_prefix']
		funcalias = funcprefix .. funcname
		noproto = false
	end
	if funcname ~= nil then
		funcname = funcprefix .. funcname
	end
	if funcalias == nil or funcalias == "" then
		funcalias = funcname
	end

	if argalias == nil and funcname ~= nil then
		argalias = funcname .. "_args"
		for _, v in pairs(compat_options) do
			local mask = v["mask"]
			if (flags & mask) ~= 0 then
				-- Multiple aliases doesn't seem to make
				-- sense.
				argalias = v["prefix"] .. argalias
				goto out
			end
		end
		::out::
	elseif argalias ~= nil then
		argalias = argprefix .. argalias
	end

	local ncompatflags = get_mask({"STD", "NODEF", "NOARGS", "NOPROTO",
	    "NOSTD"})
	local compatflags = get_mask_pat("COMPAT.*")
	if noproto then
		flags = flags | known_flags["NOPROTO"];
	end
	if flags & known_flags["OBSOL"] ~= 0 then
		handle_obsol(sysnum, funcname, funcomment)
	elseif flags & known_flags["RESERVED"] ~= 0 then
		handle_reserved(sysnum, sysstart, sysend)
	elseif flags & known_flags["UNIMPL"] ~= 0 then
		handle_unimpl(sysnum, sysstart, sysend, funcomment)
	elseif flags & compatflags ~= 0 then
		if flags & known_flags['STD'] ~= 0 then
			abort(1, "Incompatible COMPAT/STD: " .. line)
		end
		handle_compat(sysnum, thr_flag, flags, sysflags, rettype,
		    auditev, funcname, funcalias, funcargs, argalias)
	elseif flags & ncompatflags ~= 0 then
		handle_noncompat(sysnum, thr_flag, flags, sysflags, rettype,
		    auditev, syscallret, funcname, funcalias, funcargs,
		    argalias)
	else
		abort(1, "Bad flags? " .. line)
	end

	if sysend ~= nil then
		maxsyscall = sysend
	elseif sysnum ~= nil then
		maxsyscall = sysnum
	end
end

-- Entry point

if #arg < 1 or #arg > 2 then
	error("usage: " .. arg[0] .. " input-file <config-file>")
end

local sysfile, configfile = arg[1], arg[2]

-- process_config either returns nil and a message, or a
-- table that we should merge into the global config
if configfile ~= nil then
	local res = assert(process_config(configfile))

	for k, v in pairs(res) do
		if v ~= config[k] then
			config[k] = v
			config_modified[k] = true
		end
	end
end

-- We ignore errors here if we're relying on the default configuration.
if not config_modified["capenabled"] then
	config["capenabled"] = grab_capenabled(config['capabilities_conf'],
	    config_modified["capabilities_conf"] == nil)
elseif config["capenabled"] ~= "" then
	-- Due to limitations in the config format mostly, we'll have a comma
	-- separated list.  Parse it into lines
	local capenabled, sysc = {}
	-- print("here: " .. config["capenabled"])
	for sysc in config["capenabled"]:gmatch("([^,]+)") do
		capenabled[sysc] = true
	end
	config["capenabled"] = capenabled
end
process_compat()
process_abi_flags()
process_obsol()
process_unimpl()

if not lfs.mkdir(tmpspace) then
	error("Failed to create tempdir " .. tmpspace)
end

-- XXX Revisit the error handling here, we should probably move the rest of this
-- into a function that we pcall() so we can catch the errors and clean up
-- gracefully.
for _, v in ipairs(temp_files) do
	local tmpname = tmpspace .. v
	files[v] = io.open(tmpname, "w+")
	-- XXX Revisit these with a pcall() + error handler
	if not files[v] then
		abort(1, "Failed to open temp file: " .. tmpname)
	end
end

for _, v in ipairs(output_files) do
	local tmpname = tmpspace .. v
	files[v] = io.open(tmpname, "w+")
	-- XXX Revisit these with a pcall() + error handler
	if not files[v] then
		abort(1, "Failed to open temp output file: " .. tmpname)
	end
end

-- Write out all of the preamble bits
write_line("sysent", string.format([[

/* The casts are bogus but will do for now. */
struct sysent %s[] = {
]], config['switchname']))

write_line("syssw", string.format([[/*
 * System call switch table.
 *
 * DO NOT EDIT-- this file is automatically %s.
 * $%s$
 */

]], generated_tag, config['os_id_keyword']))

write_line("sysarg", string.format([[/*
 * System call prototypes.
 *
 * DO NOT EDIT-- this file is automatically %s.
 * $%s$
 */

#ifndef %s
#define	%s

#include <sys/signal.h>
#include <sys/acl.h>
#include <sys/cpuset.h>
#include <sys/domainset.h>
#include <sys/_ffcounter.h>
#include <sys/_semaphore.h>
#include <sys/ucontext.h>
#include <sys/wait.h>

#include <bsm/audit_kevents.h>

struct proc;

struct thread;

#define	PAD_(t)	(sizeof(syscallarg_t) <= sizeof(t) ? \
		0 : sizeof(syscallarg_t) - sizeof(t))

#if BYTE_ORDER == LITTLE_ENDIAN
#define	PADL_(t)	0
#define	PADR_(t)	PAD_(t)
#else
#define	PADL_(t)	PAD_(t)
#define	PADR_(t)	0
#endif

]], generated_tag, config['os_id_keyword'], config['sysproto_h'],
    config['sysproto_h']))
if abi_changes("pair_64bit") then
	write_line("sysarg", string.format([[
#if !defined(PAD64_REQUIRED) && !defined(__amd64__)
#define PAD64_REQUIRED
#endif
]]))
end
if abi_changes("pair_64bit") then
	write_line("systrace", string.format([[
#if !defined(PAD64_REQUIRED) && !defined(__amd64__)
#define PAD64_REQUIRED
#endif
]]))
end
for _, v in pairs(compat_options) do
	write_line(v["tmp"], string.format("\n#ifdef %s\n\n", v["definition"]))
end

write_line("sysargmap", string.format([[/*
 * System call argument map.
 *
 * DO NOT EDIT-- this file is automatically %s.
 * $%s$
 */

#ifndef %s
#define	%s

static int %s[] = {
]], generated_tag, config['os_id_keyword'], config['sysargmap_h'],
    config['sysargmap_h'], config['ptrmaskname']))

write_line("sysnames", string.format([[/*
 * System call names.
 *
 * DO NOT EDIT-- this file is automatically %s.
 * $%s$
 */

const char *%s[] = {
]], generated_tag, config['os_id_keyword'], config['namesname']))

write_line("syshdr", string.format([[/*
 * System call numbers.
 *
 * DO NOT EDIT-- this file is automatically %s.
 * $%s$
 */

]], generated_tag, config['os_id_keyword']))

write_line("sysmk", string.format([[# FreeBSD system call object files.
# DO NOT EDIT-- this file is automatically %s.
# $%s$
MIASM = ]], generated_tag, config['os_id_keyword']))

write_line("systrace", string.format([[/*
 * System call argument to DTrace register array converstion.
 *
 * DO NOT EDIT-- this file is automatically %s.
 * $%s$
 * This file is part of the DTrace syscall provider.
 */

static void
systrace_args(int sysnum, void *params, uint64_t *uarg, int *n_args)
{
	int64_t *iarg = (int64_t *)uarg;
	int a = 0;
	switch (sysnum) {
]], generated_tag, config['os_id_keyword']))

write_line("systracetmp", [[static void
systrace_entry_setargdesc(int sysnum, int ndx, char *desc, size_t descsz)
{
	const char *p = NULL;
	switch (sysnum) {
]])

write_line("systraceret", [[static void
systrace_return_setargdesc(int sysnum, int ndx, char *desc, size_t descsz)
{
	const char *p = NULL;
	switch (sysnum) {
]])

-- Processing the sysfile will parse out the preprocessor bits and put them into
-- the appropriate place.  Any syscall-looking lines get thrown into the sysfile
-- buffer, one per line, for later processing once they're all glued together.
process_sysfile(sysfile)

write_line("sysinc",
    "\n#define AS(name) (sizeof(struct name) / sizeof(syscallarg_t))\n")

for _, v in pairs(compat_options) do
	if v["count"] > 0 then
		write_line("sysinc", string.format([[

#ifdef %s
#define %s(n, name) .sy_narg = n, .sy_call = (sy_call_t *)__CONCAT(%s, name)
#else
#define %s(n, name) .sy_narg = 0, .sy_call = (sy_call_t *)nosys
#endif
]], v["definition"], v["flag"]:lower(), v["prefix"], v["flag"]:lower()))
	end

	write_line(v["dcltmp"], string.format("\n#endif /* %s */\n\n",
	    v["definition"]))
end

write_line("sysprotoend", string.format([[

#undef PAD_
#undef PADL_
#undef PADR_

#endif /* !%s */
]], config["sysproto_h"]))

write_line("sysmk", "\n")
write_line("sysent", "};\n")
write_line("sysnames", "};\n")
-- maxsyscall is the highest seen; MAXSYSCALL should be one higher
write_line("syshdr", string.format("#define\t%sMAXSYSCALL\t%d\n",
    config["syscallprefix"], maxsyscall + 1))
write_line("systrace", [[
	default:
		*n_args = 0;
		break;
	};
}
]])

write_line("systracetmp", [[
	default:
		break;
	};
	if (p != NULL)
		strlcpy(desc, p, descsz);
}
]])

write_line("systraceret", [[
	default:
		break;
	};
	if (p != NULL)
		strlcpy(desc, p, descsz);
}
]])

-- Finish up; output
write_line("sysargmap", string.format([[
};

#endif /* !%s */
]], config["sysargmap_h"]))

write_line("syssw", read_file("sysinc"))
write_line("syssw", read_file("sysent"))

write_line("sysproto", read_file("sysarg"))
write_line("sysproto", read_file("sysdcl"))
for _, v in pairs(compat_options) do
	write_line("sysproto", read_file(v["tmp"]))
	write_line("sysproto", read_file(v["dcltmp"]))
end
write_line("sysproto", read_file("sysaue"))
write_line("sysproto", read_file("sysprotoend"))

write_line("systrace", read_file("systracetmp"))
write_line("systrace", read_file("systraceret"))

for _, v in ipairs(output_files) do
	local target = config[v]
	if target ~= "/dev/null" then
		local fh = assert(io.open(target, "w+"))
		if fh == nil then
			abort(1, "Failed to open '" .. target .. "'")
		end
		assert(fh:write(read_file(v)))
		assert(fh:close())
	end
end

cleanup()<|MERGE_RESOLUTION|>--- conflicted
+++ resolved
@@ -656,11 +656,7 @@
 	local changes_abi = false
 
 	for arg in args:gmatch("([^,]+)") do
-<<<<<<< HEAD
-		local arg_abi_change = not isptrtype(arg) or check_abi_changes(arg)
-=======
 		local arg_abi_change = check_abi_changes(arg)
->>>>>>> 988e8db3
 		changes_abi = changes_abi or arg_abi_change
 
 		arg = strip_arg_annotations(arg)
@@ -1238,27 +1234,14 @@
 	if args ~= nil then
 		funcargs, changes_abi = process_args(args)
 	end
-<<<<<<< HEAD
-	local noproto = config["abi_flags"] ~= "" and changes_abi
-=======
 	local noproto = config["abi_flags"] ~= "" and not changes_abi
->>>>>>> 988e8db3
 
 	local argprefix = ''
 	local funcprefix = ''
 	if abi_changes("pointer_args") then
 		for _, v in ipairs(funcargs) do
 			if isptrtype(v["type"]) then
-<<<<<<< HEAD
-				-- argalias should be:
-				--   COMPAT_PREFIX + ABI Prefix + funcname
-				argprefix = config['abi_func_prefix']
-				funcprefix = config['abi_func_prefix']
-				funcalias = funcprefix .. funcname
-				noproto = false
-=======
 				changes_abi = true
->>>>>>> 988e8db3
 				goto ptrfound
 			end
 		end
