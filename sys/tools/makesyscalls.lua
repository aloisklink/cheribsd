--
-- SPDX-License-Identifier: BSD-2-Clause-FreeBSD
--
-- Copyright (c) 2019 Kyle Evans <kevans@FreeBSD.org>
--
-- Redistribution and use in source and binary forms, with or without
-- modification, are permitted provided that the following conditions
-- are met:
-- 1. Redistributions of source code must retain the above copyright
--    notice, this list of conditions and the following disclaimer.
-- 2. Redistributions in binary form must reproduce the above copyright
--    notice, this list of conditions and the following disclaimer in the
--    documentation and/or other materials provided with the distribution.
--
-- THIS SOFTWARE IS PROVIDED BY THE AUTHOR AND CONTRIBUTORS ``AS IS'' AND
-- ANY EXPRESS OR IMPLIED WARRANTIES, INCLUDING, BUT NOT LIMITED TO, THE
-- IMPLIED WARRANTIES OF MERCHANTABILITY AND FITNESS FOR A PARTICULAR PURPOSE
-- ARE DISCLAIMED.  IN NO EVENT SHALL THE AUTHOR OR CONTRIBUTORS BE LIABLE
-- FOR ANY DIRECT, INDIRECT, INCIDENTAL, SPECIAL, EXEMPLARY, OR CONSEQUENTIAL
-- DAMAGES (INCLUDING, BUT NOT LIMITED TO, PROCUREMENT OF SUBSTITUTE GOODS
-- OR SERVICES; LOSS OF USE, DATA, OR PROFITS; OR BUSINESS INTERRUPTION)
-- HOWEVER CAUSED AND ON ANY THEORY OF LIABILITY, WHETHER IN CONTRACT, STRICT
-- LIABILITY, OR TORT (INCLUDING NEGLIGENCE OR OTHERWISE) ARISING IN ANY WAY
-- OUT OF THE USE OF THIS SOFTWARE, EVEN IF ADVISED OF THE POSSIBILITY OF
-- SUCH DAMAGE.
--
-- $FreeBSD$
--


-- We generally assume that this script will be run by flua, however we've
-- carefully crafted modules for it that mimic interfaces provided by modules
-- available in ports.  Currently, this script is compatible with lua from ports
-- along with the compatible luafilesystem and lua-posix modules.
local lfs = require("lfs")
local unistd = require("posix.unistd")

local maxsyscall = 0
local generated_tag = "@" .. "generated"

-- Default configuration; any of these may get replaced by a configuration file
-- optionally specified.
local config = {
	os_id_keyword = "FreeBSD",
	abi_func_prefix = "",
	sysargmap = "/dev/null",
	sysargmap_h = "_SYS_SYSARGMAP_H_",
	sysnames = "syscalls.c",
	sysproto = "../sys/sysproto.h",
	sysproto_h = "_SYS_SYSPROTO_H_",
	syshdr = "../sys/syscall.h",
	sysmk = "../sys/syscall.mk",
	syssw = "init_sysent.c",
	syscallprefix = "SYS_",
	switchname = "sysent",
	namesname = "syscallnames",
	systrace = "systrace_args.c",
	capabilities_conf = "capabilities.conf",
	capenabled = {},
	mincompat = 0,
	abi_type_suffix = "",
	abi_flags = "",
	abi_flags_mask = 0,
	abi_headers = "",
	abi_intptr_t = "intptr_t",
	ptr_intptr_t_cast = "intptr_t",
	ptr_qualified="*",
	ptrmaskname = "sysargmask",
}

local config_modified = {}
local cleantmp = true
local tmpspace = "/tmp/sysent." .. unistd.getpid() .. "/"

<<<<<<< HEAD
-- These ones we'll open in place
local config_files_needed = {
	"sysargmap",
=======
local output_files = {
>>>>>>> c88bebda
	"sysnames",
	"syshdr",
	"sysmk",
	"syssw",
	"systrace",
	"sysproto",
}

-- These ones we'll create temporary files for; generation purposes.
local temp_files = {
	"sysaue",
	"sysdcl",
	"syscompat",
	"syscompatdcl",
	"sysent",
	"sysinc",
	"sysarg",
	"sysprotoend",
	"systracetmp",
	"systraceret",
}

-- Opened files
local files = {}

local function cleanup()
	for _, v in pairs(files) do
		v:close()
	end
	if cleantmp then
		if lfs.dir(tmpspace) then
			for fname in lfs.dir(tmpspace) do
				os.remove(tmpspace .. "/" .. fname)
			end
		end

		if lfs.attributes(tmpspace) and not lfs.rmdir(tmpspace) then
			io.stderr:write("Failed to clean up tmpdir: " ..
			    tmpspace .. "\n")
		end
	else
		io.stderr:write("Temp files left in " .. tmpspace .. "\n")
	end
end

local function abort(status, msg)
	io.stderr:write(msg .. "\n")
	cleanup()
	os.exit(status)
end

-- Each entry should have a value so we can represent abi flags as a bitmask
-- for convenience.  One may also optionally provide an expr; this gets applied
-- to each argument type to indicate whether this argument is subject to ABI
-- change given the configured flags.
local known_abi_flags = {
	long_size = {
		value	= 0x00000001,
		expr	= "_Contains[a-z_]*_long_",
	},
	time_t_size = {
		value	= 0x00000002,
		expr	= "_Contains[a-z_]*_timet_/",
	},
	pointer_args = {
		value	= 0x00000004,
	},
	pointer_size = {
		value	= 0x00000008,
		expr	= "_Contains[a-z_]*_ptr_",
	},
}

local known_flags = {
	STD		= 0x00000001,
	OBSOL		= 0x00000002,
	UNIMPL		= 0x00000004,
	NODEF		= 0x00000008,
	NOARGS		= 0x00000010,
	NOPROTO		= 0x00000020,
	NOSTD		= 0x00000040,
	NOTSTATIC	= 0x00000080,
	VARARG		= 0x00000100,
	VARARG3		= 0x00000200,
	VARARG4		= 0x00000400,
	VARARG5		= 0x00000800,

	-- Compat flags start from here.  We have plenty of space.
}

-- All compat_options entries should have five entries:
--	definition: The preprocessor macro that will be set for this
--	compatlevel: The level this compatibility should be included at.  This
--	    generally represents the version of FreeBSD that it is compatible
--	    with, but ultimately it's just the level of mincompat in which it's
--	    included.
--	flag: The name of the flag in syscalls.master.
--	prefix: The prefix to use for _args and syscall prototype.  This will be
--	    used as-is, without "_" or any other character appended.
--	descr: The description of this compat option in init_sysent.c comments.
-- The special "stdcompat" entry will cause the other five to be autogenerated.
local compat_options = {
	{
		definition = "COMPAT_43",
		compatlevel = 3,
		flag = "COMPAT",
		prefix = "o",
		descr = "old",
	},
	{ stdcompat = "FREEBSD4" },
	{ stdcompat = "FREEBSD6" },
	{ stdcompat = "FREEBSD7" },
	{ stdcompat = "FREEBSD10" },
	{ stdcompat = "FREEBSD11" },
	{ stdcompat = "FREEBSD12" },
}

local function trim(s, char)
	if s == nil then
		return nil
	end
	if char == nil then
		char = "%s"
	end
	return s:gsub("^" .. char .. "+", ""):gsub(char .. "+$", "")
end

-- We have to io.popen it, making sure it's properly escaped, and grab the
-- output from the handle returned.
local function exec(cmd)
	cmd = cmd:gsub('"', '\\"')

	local shcmd = "/bin/sh -c \"" .. cmd .. "\""
	local fh = io.popen(shcmd)
	local output = fh:read("a")

	fh:close()
	return output
end

-- config looks like a shell script; in fact, the previous makesyscalls.sh
-- script actually sourced it in.  It had a pretty common format, so we should
-- be fine to make various assumptions
local function process_config(file)
	local cfg = {}
	local comment_line_expr = "^%s*#.*"
	-- We capture any whitespace padding here so we can easily advance to
	-- the end of the line as needed to check for any trailing bogus bits.
	-- Alternatively, we could drop the whitespace and instead try to
	-- use a pattern to strip out the meaty part of the line, but then we
	-- would need to sanitize the line for potentially special characters.
	local line_expr = "^([%w%p]+%s*)=(%s*[`\"]?[^\"`]+[`\"]?)"

	if file == nil then
		return nil, "No file given"
	end

	local fh = io.open(file)
	if fh == nil then
		return nil, "Could not open file"
	end

	for nextline in fh:lines() do
		-- Strip any whole-line comments
		nextline = nextline:gsub(comment_line_expr, "")
		-- Parse it into key, value pairs
		local key, value = nextline:match(line_expr)
		if key ~= nil and value ~= nil then
			local kvp = key .. "=" .. value
			key = trim(key)
			value = trim(value)
			local delim = value:sub(1,1)
			if delim == '`' or delim == '"' then
				local trailing_context
				-- Strip off the key/value part
				trailing_context = nextline:sub(kvp:len() + 1)
				-- Strip off any trailing comment
				trailing_context = trailing_context:gsub("#.*$",
				    "")
				-- Strip off leading/trailing whitespace
				trailing_context = trim(trailing_context)
				if trailing_context ~= "" then
					print(trailing_context)
					abort(1, "Malformed line: " .. nextline)
				end
			end
			if delim == '`' then
				-- Command substition may use $1 and $2 to mean
				-- the syscall definition file and itself
				-- respectively.  We'll go ahead and replace
				-- $[0-9] with respective arg in case we want to
				-- expand this in the future easily...
				value = trim(value, delim)
				for capture in value:gmatch("$([0-9]+)") do
					capture = tonumber(capture)
					if capture > #arg then
						abort(1, "Not enough args: " ..
						    value)
					end
					value = value:gsub("$" .. capture,
					    arg[capture])
				end

				value = exec(value)
			elseif delim == '"' then
				value = trim(value, delim)
			else
				-- Strip off potential comments
				value = value:gsub("#.*$", "")
				-- Strip off any padding whitespace
				value = trim(value)
				if value:match("%s") then
					abort(1, "Malformed config line: " ..
					    nextline)
				end
			end
			-- Heuristically convert anything fully numeric
			-- to a number.
			if tonumber(value) ~= nil then
				value = tonumber(value)
			end
			cfg[key] = value
		elseif not nextline:match("^%s*$") then
			-- Make sure format violations don't get overlooked
			-- here, but ignore blank lines.  Comments are already
			-- stripped above.
			abort(1, "Malformed config line: " .. nextline)
		end
	end

	io.close(fh)
	return cfg
end

local function grab_capenabled(file, open_fail_ok)
	local capentries = {}
	local commentExpr = "#.*"

	if file == nil then
		print "No file"
		return {}
	end

	local fh = io.open(file)
	if fh == nil then
		if not open_fail_ok then
			abort(1, "Failed to open " .. file)
		end
		return {}
	end

	for nextline in fh:lines() do
		-- Strip any comments
		nextline = nextline:gsub(commentExpr, "")
		if nextline ~= "" then
			capentries[nextline] = true
		end
	end

	io.close(fh)
	return capentries
end

local function process_compat()
	local nval = 0
	for _, v in pairs(known_flags) do
		if v > nval then
			nval = v
		end
	end

	nval = nval << 1
	for _, v in pairs(compat_options) do
		if v["stdcompat"] ~= nil then
			local stdcompat = v["stdcompat"]
			v["definition"] = "COMPAT_" .. stdcompat:upper()
			v["compatlevel"] = tonumber(stdcompat:match("([0-9]+)$"))
			v["flag"] = stdcompat:gsub("FREEBSD", "COMPAT")
			v["prefix"] = stdcompat:lower() .. "_"
			v["descr"] = stdcompat:lower()
		end

		local tmpname = "sys" .. v["flag"]:lower()
		local dcltmpname = tmpname .. "dcl"
		files[tmpname] = io.tmpfile()
		files[dcltmpname] = io.tmpfile()
		v["tmp"] = tmpname
		v["dcltmp"] = dcltmpname

		known_flags[v["flag"]] = nval
		v["mask"] = nval
		nval = nval << 1

		v["count"] = 0
	end
end

local function process_abi_flags()
	local flags, mask = config["abi_flags"], 0
	for txtflag in flags:gmatch("([^|]+)") do
		if known_abi_flags[txtflag] == nil then
			abort(1, "Unknown abi_flag: " .. txtflag)
		end

		mask = mask | known_abi_flags[txtflag]["value"]
	end

	config["abi_flags_mask"] = mask
end

local function abi_changes(name)
	if known_abi_flags[name] == nil then
		abort(1, "abi_changes: unknown flag: " .. name)
	end

	return config["abi_flags_mask"] & known_abi_flags[name]["value"] ~= 0
end

local function strip_abi_prefix(funcname)
	local abiprefix = config["abi_func_prefix"]
	local stripped_name
	if abiprefix ~= "" and funcname:find("^" .. abiprefix) then
		stripped_name = funcname:gsub("^" .. abiprefix, "")
	else
		stripped_name = funcname
	end

	return stripped_name
end

local function read_file(tmpfile)
	if files[tmpfile] == nil then
		print("Not found: " .. tmpfile)
		return
	end

	local fh = files[tmpfile]
	fh:seek("set")
	return fh:read("a")
end

local function write_line(tmpfile, line)
	if files[tmpfile] == nil then
		print("Not found: " .. tmpfile)
		return
	end
	files[tmpfile]:write(line)
end

local function write_line_pfile(tmppat, line)
	for k in pairs(files) do
		if k:match(tmppat) ~= nil then
			files[k]:write(line)
		end
	end
end

-- Check both literal intptr_t and the abi version because this needs
-- to work both before and after the substitution
local function isptrtype(type)
	return type:find("*") or type:find("caddr_t") or
	    type:find("intptr_t") or type:find(config['abi_intptr_t'])
end

local process_syscall_def

-- These patterns are processed in order on any line that isn't empty.
local pattern_table = {
	{
		pattern = "%s*$" .. config['os_id_keyword'],
		process = function(_, _)
			-- Ignore... ID tag
		end,
	},
	{
		dump_prevline = true,
		pattern = "^#%s*include",
		process = function(line)
			line = line .. "\n"
			write_line('sysinc', line)
		end,
	},
	{
		dump_prevline = true,
		pattern = "^#",
		process = function(line)
			line = line .. "\n"
			write_line('sysent', line)
			write_line('sysdcl', line)
			write_line('sysarg', line)
			write_line_pfile('syscompat[0-9]*$', line)
			write_line('sysnames', line)
			write_line_pfile('systrace.*', line)
		end,
	},
	{
		dump_prevline = true,
		pattern = "%%ABI_HEADERS%%",
		process = function()
			line = config['abi_headers'] .. "\n"
			write_line('sysinc', line)
		end,
	},
	{
		-- Buffer anything else
		pattern = ".+",
		process = function(line, prevline)
			local incomplete = line:find("\\$") ~= nil
			-- Lines that end in \ get the \ stripped
			-- Lines that start with a syscall number, prepend \n
			line = trim(line):gsub("\\$", "")
			if line:find("^[0-9]") and prevline then
				process_syscall_def(prevline)
				prevline = nil
			end

			prevline = (prevline or '') .. line
			incomplete = incomplete or prevline:find(",$") ~= nil
			incomplete = incomplete or prevline:find("{") ~= nil and
			    prevline:find("}") == nil
			if prevline:find("^[0-9]") and not incomplete then
				process_syscall_def(prevline)
				prevline = nil
			end

			return prevline
		end,
	},
}

local function process_sysfile(file)
	local capentries = {}
	local commentExpr = "^%s*;.*"

	if file == nil then
		print "No file"
		return {}
	end

	local fh = io.open(file)
	if fh == nil then
		print("Failed to open " .. file)
		return {}
	end

	local function do_match(nextline, prevline)
		local pattern, handler, dump
		for _, v in pairs(pattern_table) do
			pattern = v['pattern']
			handler = v['process']
			dump = v['dump_prevline']
			if nextline:match(pattern) then
				if dump and prevline then
					process_syscall_def(prevline)
					prevline = nil
				end

				return handler(nextline, prevline)
			end
		end

		abort(1, "Failed to handle: " .. nextline)
	end

	local prevline
	for nextline in fh:lines() do
		-- Strip any comments
		nextline = nextline:gsub(commentExpr, "")
		if nextline ~= "" then
			prevline = do_match(nextline, prevline)
		end
	end

	-- Dump any remainder
	if prevline ~= nil and prevline:find("^[0-9]") then
		process_syscall_def(prevline)
	end

	io.close(fh)
	return capentries
end

local function get_mask(flags)
	local mask = 0
	for _, v in ipairs(flags) do
		if known_flags[v] == nil then
			abort(1, "Checking for unknown flag " .. v)
		end

		mask = mask | known_flags[v]
	end

	return mask
end

local function get_mask_pat(pflags)
	local mask = 0
	for k, v in pairs(known_flags) do
		if k:find(pflags) then
			mask = mask | v
		end
	end

	return mask
end

local function align_sysent_comment(col)
	write_line("sysent", "\t")
	col = col + 8 - col % 8
	while col < 56 do
		write_line("sysent", "\t")
		col = col + 8
	end
end

local function strip_arg_annotations(arg)
	arg = arg:gsub("_Contains_[^ ]*[_)] ?", "")
	arg = arg:gsub("_In[^ ]*[_)] ?", "")
	arg = arg:gsub("_Out[^ ]*[_)] ?", "")
	return trim(arg)
end

local function check_abi_changes(arg)
	for k, v in pairs(known_abi_flags) do
		local expr = v["expr"]
		if abi_changes(k) and expr ~= nil and arg:find(expr) then
			return true
		end
	end

	return false
end

local function process_args(args)
	local funcargs = {}
	local changes_abi = false

	for arg in args:gmatch("([^,]+)") do
		local abi_change = not isptrtype(arg) or check_abi_changes(arg)
		changes_abi = changes_abi or abi_change

		arg = strip_arg_annotations(arg)

		local argname = arg:match("([^* ]+)$")

		-- argtype is... everything else.
		local argtype = trim(arg:gsub(argname .. "$", ""), nil)

		if argtype == "" and argname == "void" then
			goto out
		end

		argtype = argtype:gsub("intptr_t", config["abi_intptr_t"])

		-- XX TODO: Forward declarations? See: sysstubfwd in CheriBSD
		if abi_change then
			local abi_type_suffix = config["abi_type_suffix"]
			argtype = argtype:gsub("_native ", " ")
			argtype = argtype:gsub("(struct [^ ]*)", "%1" ..
			    abi_type_suffix)
			argtype = argtype:gsub("(union [^ ]*)", "%1" ..
			    abi_type_suffix)
		end

		-- Allow pointers to be qualified
		argtype = argtype:gsub("[*]", config['ptr_qualified'])
		argtype = argtype:gsub(" *$", "")

		-- Strip extra whitespace around pointers
		argtype = argtype:gsub("  *", " ")

		funcargs[#funcargs + 1] = {
			type = argtype,
			name = argname,
		}
	end

	::out::
	return funcargs, changes_abi
end

local function handle_noncompat(sysnum, thr_flag, flags, sysflags, rettype,
    auditev, syscallret, funcname, funcalias, funcargs, argalias,
    skip_proto)
	local argssize

	if #funcargs > 0 or flags & known_flags["NODEF"] ~= 0 then
		argssize = "AS(" .. argalias .. ")"
	else
		argssize = "0"
	end

	write_line("systrace", string.format([[
	/* %s */
	case %d: {
]], funcname, sysnum))
	write_line("systracetmp", string.format([[
	/* %s */
	case %d:
]], funcname, sysnum))
	write_line("systraceret", string.format([[
	/* %s */
	case %d:
]], funcname, sysnum))

	if #funcargs > 0 then
		write_line("systracetmp", "\t\tswitch(ndx) {\n")
		write_line("systrace", string.format(
		    "\t\tstruct %s *p = params;\n", argalias))

		local argtype, argname
		for idx, arg in ipairs(funcargs) do
			argtype = arg["type"]
			argname = arg["name"]

			argtype = trim(argtype:gsub("__restrict$", ""), nil)
			-- Pointer arg?
			if argtype:find("*") then
				write_line("systracetmp", string.format(
				    "\t\tcase %d:\n\t\t\tp = \"userland %s\";\n\t\t\tbreak;\n",
				    idx - 1, argtype))
			else
				write_line("systracetmp", string.format(
				    "\t\tcase %d:\n\t\t\tp = \"%s\";\n\t\t\tbreak;\n",
				    idx - 1, argtype))
			end

			if isptrtype(argtype) then
				write_line("systrace", string.format(
				    "\t\tuarg[%d] = (%s) p->%s; /* %s */\n",
				    idx - 1, config["ptr_intptr_t_cast"],
				    argname, argtype))
			elseif argtype == "union l_semun" then
				write_line("systrace", string.format(
				    "\t\tuarg[%d] = p->%s.buf; /* %s */\n",
				    idx - 1, argname, argtype))
			elseif argtype:sub(1,1) == "u" or argtype == "size_t" then
				write_line("systrace", string.format(
				    "\t\tuarg[%d] = p->%s; /* %s */\n",
				    idx - 1, argname, argtype))
			else
				write_line("systrace", string.format(
				    "\t\tiarg[%d] = p->%s; /* %s */\n",
				    idx - 1, argname, argtype))
			end
		end

		write_line("systracetmp",
		    "\t\tdefault:\n\t\t\tbreak;\n\t\t};\n")

		write_line("systraceret", string.format([[
		if (ndx == 0 || ndx == 1)
			p = "%s";
		break;
]], syscallret))
	end
	write_line("systrace", string.format(
	    "\t\t*n_args = %d;\n\t\tbreak;\n\t}\n", #funcargs))
	write_line("systracetmp", "\t\tbreak;\n")

	local nargflags = get_mask({"NOARGS", "NOPROTO", "NODEF"})
	if flags & nargflags == 0 and not skip_proto then
		if #funcargs > 0 then
			write_line("sysarg", string.format("struct %s {\n",
			    argalias))
			for _, v in ipairs(funcargs) do
				local argname, argtype = v["name"], v["type"]
				write_line("sysarg", string.format(
				    "\tchar %s_l_[PADL_(%s)]; %s %s; char %s_r_[PADR_(%s)];\n",
				    argname, argtype,
				    argtype, argname,
				    argname, argtype))
			end
			write_line("sysarg", "};\n")
		else
			write_line("sysarg", string.format(
			    "struct %s {\n\tregister_t dummy;\n};\n", argalias))
		end
	end

	local daflags = get_mask({"NOPROTO", "NODEF"})
	if flags & daflags == 0 then
		write_line("sysargmap", string.format("\t[%s%s] = (0x0",
		    config["syscallprefix"], funcalias))
		local i = 0
		for _, v in ipairs(funcargs) do
			if isptrtype(v["type"]) then
			    write_line("sysargmap", string.format(" | 0x%x",
				1 << i))
			end
			i = i + 1
		end
		write_line("sysargmap", "),\n")
	end

	local protoflags = get_mask({"NOPROTO", "NODEF"})
	if flags & protoflags == 0 and not skip_proto then
		if funcname == "nosys" or funcname == "lkmnosys" or
		    funcname == "sysarch" or funcname:find("^freebsd") or
		    funcname:find("^linux") or
		    funcname:find("^cloudabi") then
			write_line("sysdcl", string.format(
			    "%s\t%s(struct thread *, struct %s *)",
			    rettype, funcname, argalias))
		else
			write_line("sysdcl", string.format(
			    "%s\tsys_%s(struct thread *, struct %s *)",
			    rettype, funcname, argalias))
		end
		write_line("sysdcl", ";\n")
		write_line("sysaue", string.format("#define\t%sAUE_%s\t%s\n",
		    config['syscallprefix'], funcalias, auditev))
	end

	write_line("sysent", string.format("\t{ %s, (sy_call_t *)", argssize))
	local column = 8 + 2 + #argssize + 15

	if flags & known_flags["NOSTD"] ~= 0 then
		write_line("sysent", string.format(
		    "lkmressys, AUE_NULL, NULL, 0, 0, %s, SY_THR_ABSENT },",
		    sysflags))
		column = column + #"lkmressys" + #"AUE_NULL" + 3
	else
		if funcname == "nosys" or funcname == "lkmnosys" or
		    funcname == "sysarch" or funcname:find("^freebsd") or
		    funcname:find("^linux") or
		    funcname:find("^cloudabi") then
			write_line("sysent", string.format(
			    "%s, %s, NULL, 0, 0, %s, %s },",
			    funcname, auditev, sysflags, thr_flag))
			column = column + #funcname + #auditev + #sysflags + 3
		else
			write_line("sysent", string.format(
			    "sys_%s, %s, NULL, 0, 0, %s, %s },",
			    funcname, auditev, sysflags, thr_flag))
			column = column + #funcname + #auditev + #sysflags + 7
		end
	end

	align_sysent_comment(column)
	write_line("sysent", string.format("/* %d = %s */\n",
	    sysnum, funcalias))
	write_line("sysnames", string.format("\t\"%s\",\t\t\t/* %d = %s */\n",
	    funcalias, sysnum, funcalias))

	if flags & known_flags["NODEF"] == 0 then
		write_line("syshdr", string.format("#define\t%s%s\t%d\n",
		    config['syscallprefix'], funcalias, sysnum))
		write_line("sysmk", string.format(" \\\n\t%s.o",
		    funcalias))
	end
end

local function handle_obsol(sysnum, funcname, comment)
	write_line("sysent",
	    "\t{ 0, (sy_call_t *)nosys, AUE_NULL, NULL, 0, 0, 0, SY_THR_ABSENT },")
	align_sysent_comment(34)

	write_line("sysent", string.format("/* %d = obsolete %s */\n",
	    sysnum, comment))
	write_line("sysnames", string.format(
	    "\t\"obs_%s\",\t\t\t/* %d = obsolete %s */\n",
	    funcname, sysnum, comment))
	write_line("syshdr", string.format("\t\t\t\t/* %d is obsolete %s */\n",
	    sysnum, comment))
end

local function handle_compat(sysnum, thr_flag, flags, sysflags, rettype,
    auditev, funcname, funcalias, funcargs, argalias, skip_proto)
	local argssize, out, outdcl, wrap, prefix, descr

	if #funcargs > 0 or flags & known_flags["NODEF"] ~= 0 then
		argssize = "AS(" .. argalias .. ")"
	else
		argssize = "0"
	end

	for _, v in pairs(compat_options) do
		if flags & v["mask"] ~= 0 then
			if config["mincompat"] > v["compatlevel"] then
				funcname = strip_abi_prefix(funcname)
				funcname = v["prefix"] .. funcname
				return handle_obsol(sysnum, funcname, funcname)
			end
			v["count"] = v["count"] + 1
			out = v["tmp"]
			outdcl = v["dcltmp"]
			wrap = v["flag"]:lower()
			prefix = v["prefix"]
			descr = v["descr"]
			goto compatdone
		end
	end

	::compatdone::
	local dprotoflags = get_mask({"NOPROTO", "NODEF"})
	local nargflags = dprotoflags | known_flags["NOARGS"]
	if #funcargs > 0 and flags & nargflags == 0 and not skip_proto then
		write_line(out, string.format("struct %s {\n", argalias))
		for _, v in ipairs(funcargs) do
			local argname, argtype = v["name"], v["type"]
			write_line(out, string.format(
			    "\tchar %s_l_[PADL_(%s)]; %s %s; char %s_r_[PADR_(%s)];\n",
			    argname, argtype,
			    argtype, argname,
			    argname, argtype))
		end
		write_line(out, "};\n")
	elseif flags & nargflags == 0 and not skip_proto then
		write_line("sysarg", string.format(
		    "struct %s {\n\tregister_t dummy;\n};\n", argalias))
	end
	if flags & dprotoflags == 0 and not skip_proto then
		write_line(outdcl, string.format(
		    "%s\t%s%s(struct thread *, struct %s *);\n",
		    rettype, prefix, funcname, argalias))
		write_line("sysaue", string.format(
		    "#define\t%sAUE_%s%s\t%s\n", config['syscallprefix'],
		    prefix, funcname, auditev))
	end

	if flags & known_flags['NOSTD'] ~= 0 then
		write_line("sysent", string.format(
		    "\t{ %s, (sy_call_t *)%s, %s, NULL, 0, 0, 0, SY_THR_ABSENT },",
		    "0", "lkmressys", "AUE_NULL"))
		align_sysent_comment(8 + 2 + #"0" + 15 + #"lkmressys" +
		    #"AUE_NULL" + 3)
	else
		write_line("sysent", string.format(
		    "\t{ %s(%s,%s), %s, NULL, 0, 0, %s, %s },",
		    wrap, argssize, funcname, auditev, sysflags, thr_flag))
		align_sysent_comment(8 + 9 + #argssize + 1 + #funcname +
		    #auditev + #sysflags + 4)
	end

	write_line("sysent", string.format("/* %d = %s %s */\n",
	    sysnum, descr, funcalias))
	write_line("sysnames", string.format(
	    "\t\"%s.%s\",\t\t/* %d = %s %s */\n",
	    wrap, funcalias, sysnum, descr, funcalias))
	-- Do not provide freebsdN_* symbols in libc for < FreeBSD 7
	local nosymflags = get_mask({"COMPAT", "COMPAT4", "COMPAT6"})
	if flags & nosymflags ~= 0 then
		write_line("syshdr", string.format(
		    "\t\t\t\t/* %d is %s %s */\n",
		    sysnum, descr, funcalias))
	elseif flags & known_flags["NODEF"] == 0 then
		write_line("syshdr", string.format("#define\t%s%s%s\t%d\n",
		    config['syscallprefix'], prefix, funcalias, sysnum))
		write_line("sysmk", string.format(" \\\n\t%s%s.o",
		    prefix, funcalias))
	end
end

local function handle_unimpl(sysnum, sysstart, sysend, comment)
	if sysstart == nil and sysend == nil then
		sysstart = tonumber(sysnum)
		sysend = tonumber(sysnum)
	end

	sysnum = sysstart
	while sysnum <= sysend do
		write_line("sysent", string.format(
		    "\t{ 0, (sy_call_t *)nosys, AUE_NULL, NULL, 0, 0, 0, SY_THR_ABSENT },\t\t\t/* %d = %s */\n",
		    sysnum, comment))
		write_line("sysnames", string.format(
		    "\t\"#%d\",\t\t\t/* %d = %s */\n",
		    sysnum, sysnum, comment))
		sysnum = sysnum + 1
	end
end

process_syscall_def = function(line)
	local sysstart, sysend, flags, funcname, sysflags
	local thr_flag, syscallret
	local orig = line
	flags = 0
	thr_flag = "SY_THR_STATIC"

	-- Parse out the interesting information first
	local initialExpr = "^([^%s]+)%s+([^%s]+)%s+([^%s]+)%s*"
	local sysnum, auditev, allflags = line:match(initialExpr)

	if sysnum == nil or auditev == nil or allflags == nil then
		-- XXX TODO: Better?
		abort(1, "Completely malformed: " .. line)
	end

	if sysnum:find("-") then
		sysstart, sysend = sysnum:match("^([%d]+)-([%d]+)$")
		if sysstart == nil or sysend == nil then
			abort(1, "Malformed range: " .. sysnum)
		end
		sysnum = nil
		sysstart = tonumber(sysstart)
		sysend = tonumber(sysend)
	end

	-- Split flags
	for flag in allflags:gmatch("([^|]+)") do
		if known_flags[flag] == nil then
			abort(1, "Unknown flag " .. flag .. " for " ..  sysnum)
		end
		flags = flags | known_flags[flag]
	end

	if (flags & known_flags["UNIMPL"]) == 0 and sysnum == nil then
		abort(1, "Range only allowed with UNIMPL: " .. line)
	end

	if (flags & known_flags["NOTSTATIC"]) ~= 0 then
		thr_flag = "SY_THR_ABSENT"
	end

	-- Strip earlier bits out, leave declaration + alt
	line = line:gsub("^.+" .. allflags .. "%s*", "")

	local decl_fnd = line:find("^{") ~= nil
	if decl_fnd and line:find("}") == nil then
		abort(1, "Malformed, no closing brace: " .. line)
	end

	local decl, alt
	if decl_fnd then
		line = line:gsub("^{", "")
		decl, alt = line:match("([^}]*)}[%s]*(.*)$")
	else
		alt = line
	end

	if decl == nil and alt == nil then
		abort(1, "Malformed bits: " .. line)
	end

	local funcalias, funcomment, argalias, rettype, args
	if not decl_fnd and alt ~= nil and alt ~= "" then
		-- Peel off one entry for name
		funcname = trim(alt:match("^([^%s]+)"), nil)
		alt = alt:gsub("^([^%s]+)[%s]*", "")
	end
	-- Do we even need it?
	if flags & get_mask({"OBSOL", "UNIMPL"}) ~= 0 then
		local NF = 0
		for _ in orig:gmatch("[^%s]+") do
			NF = NF + 1
		end

		funcomment = funcname or ''
		if NF < 6 then
			funcomment = funcomment .. " " .. alt
		end

		funcomment = trim(funcomment)

--		if funcname ~= nil then
--		else
--			funcomment = trim(alt)
--		end
		goto skipalt
	end

	if alt ~= nil and alt ~= "" then
		local altExpr = "^([^%s]+)%s+([^%s]+)%s+([^%s]+)"
		funcalias, argalias, rettype = alt:match(altExpr)
		funcalias = trim(funcalias)
		if funcalias == nil or argalias == nil or rettype == nil then
			abort(1, "Malformed alt: " .. line)
		end
	end
	if decl_fnd then
		-- Don't clobber rettype set in the alt information
		if rettype == nil then
			rettype = "int"
		end
		-- Peel off the return type
		syscallret = line:match("([^%s]+)%s")
		line = line:match("[^%s]+%s(.+)")
		-- Pointer incoming
		if line:sub(1,1) == "*" then
			syscallret = syscallret .. " "
		end
		while line:sub(1,1) == "*" do
			line = line:sub(2)
			syscallret = syscallret .. "*"
		end
		funcname = line:match("^([^(]+)%(")
		if funcname == nil then
			abort(1, "Not a signature? " .. line)
		end
		args = line:match("^[^(]+%((.+)%)[^)]*$")
		args = trim(args, '[,%s]')
	end

	::skipalt::

	if funcname == nil then
		funcname = funcalias
	end

	funcname = trim(funcname)

	sysflags = "0"

	-- NODEF events do not get audited
	if flags & known_flags['NODEF'] ~= 0 then
		auditev = 'AUE_NULL'
	end

	-- If applicable; strip the ABI prefix from the name
	local stripped_name = strip_abi_prefix(funcname)

	if config["capenabled"][funcname] ~= nil or
	    config["capenabled"][stripped_name] ~= nil then
		sysflags = "SYF_CAPENABLED"
	end

	local funcargs = {}
	local changes_abi = false
	if args ~= nil then
		funcargs, changes_abi = process_args(args)
	end
	local skip_proto = config["abi_flags"] ~= "" and changes_abi

	local argprefix = ''
	local funcprefix = ''
	if abi_changes("pointer_args") then
		for _, v in ipairs(funcargs) do
			if isptrtype(v["type"]) then
				-- argalias should be:
				--   COMPAT_PREFIX + ABI Prefix + funcname
				argprefix = config['abi_func_prefix']
				funcprefix = config['abi_func_prefix']
				funcalias = funcprefix .. funcname
				skip_proto = false
				goto ptrfound
			end
		end
		::ptrfound::
	end
	if funcname ~= nil then
		funcname = funcprefix .. funcname
	end
	if funcalias == nil or funcalias == "" then
		funcalias = funcname
	end

	if argalias == nil and funcname ~= nil then
		argalias = funcname .. "_args"
		for _, v in pairs(compat_options) do
			local mask = v["mask"]
			if (flags & mask) ~= 0 then
				-- Multiple aliases doesn't seem to make
				-- sense.
				argalias = v["prefix"] .. argalias
				goto out
			end
		end
		::out::
	elseif argalias ~= nil then
		argalias = argprefix .. argalias
	end

	local ncompatflags = get_mask({"STD", "NODEF", "NOARGS", "NOPROTO",
	    "NOSTD"})
	local compatflags = get_mask_pat("COMPAT.*")
	-- Now try compat...
	if flags & compatflags ~= 0 then
		if flags & known_flags['STD'] ~= 0 then
			abort(1, "Incompatible COMPAT/STD: " .. line)
		end
		handle_compat(sysnum, thr_flag, flags, sysflags, rettype,
		    auditev, funcname, funcalias, funcargs, argalias,
		    skip_proto)
	elseif flags & ncompatflags ~= 0 then
		handle_noncompat(sysnum, thr_flag, flags, sysflags, rettype,
		    auditev, syscallret, funcname, funcalias, funcargs,
		    argalias, skip_proto)
	elseif flags & known_flags["OBSOL"] ~= 0 then
		handle_obsol(sysnum, funcname, funcomment)
	elseif flags & known_flags["UNIMPL"] ~= 0 then
		handle_unimpl(sysnum, sysstart, sysend, funcomment)
		if sysend ~= nil and sysend > maxsyscall then
			maxsyscall = sysend
		end
	else
		abort(1, "Bad flags? " .. line)
	end

	if sysnum ~= nil and tonumber(sysnum) > maxsyscall then
		maxsyscall = tonumber(sysnum)
	end
end

-- Entry point

if #arg < 1 or #arg > 2 then
	abort(1, "usage: " .. arg[0] .. " input-file <config-file>")
end

local sysfile, configfile = arg[1], arg[2]

-- process_config either returns nil and a message, or a
-- table that we should merge into the global config
if configfile ~= nil then
	local res, msg = process_config(configfile)

	if res == nil then
		-- Error... handle?
		print(msg)
		os.exit(1)
	end

	for k, v in pairs(res) do
		if v ~= config[k] then
			config[k] = v
			config_modified[k] = true
		end
	end
end

-- We ignore errors here if we're relying on the default configuration.
if not config_modified["capenabled"] then
	config["capenabled"] = grab_capenabled(config['capabilities_conf'],
	    config_modified["capabilities_conf"] == nil)
elseif config["capenabled"] ~= "" then
	-- Due to limitations in the config format mostly, we'll have a comma
	-- separated list.  Parse it into lines
	local capenabled, sysc = {}
	-- print("here: " .. config["capenabled"])
	for sysc in config["capenabled"]:gmatch("([^,]+)") do
		capenabled[sysc] = true
	end
	config["capenabled"] = capenabled
end
process_compat()
process_abi_flags()

if not lfs.mkdir(tmpspace) then
	abort(1, "Failed to create tempdir " .. tmpspace)
end

for _, v in ipairs(temp_files) do
	local tmpname = tmpspace .. v
	files[v] = io.open(tmpname, "w+")
end

for _, v in ipairs(output_files) do
	local tmpname = tmpspace .. v
	files[v] = io.open(tmpname, "w+")
end

-- Write out all of the preamble bits
write_line("sysent", string.format([[

/* The casts are bogus but will do for now. */
struct sysent %s[] = {
]], config['switchname']))

write_line("syssw", string.format([[/*
 * System call switch table.
 *
 * DO NOT EDIT-- this file is automatically %s.
 * $%s$
 */

]], generated_tag, config['os_id_keyword']))

write_line("sysarg", string.format([[/*
 * System call prototypes.
 *
 * DO NOT EDIT-- this file is automatically %s.
 * $%s$
 */

#ifndef %s
#define	%s

#include <sys/signal.h>
#include <sys/acl.h>
#include <sys/cpuset.h>
#include <sys/domainset.h>
#include <sys/_ffcounter.h>
#include <sys/_semaphore.h>
#include <sys/ucontext.h>
#include <sys/wait.h>

#include <bsm/audit_kevents.h>

struct proc;

struct thread;

#define	PAD_(t)	(sizeof(syscallarg_t) <= sizeof(t) ? \
		0 : sizeof(syscallarg_t) - sizeof(t))

#if BYTE_ORDER == LITTLE_ENDIAN
#define	PADL_(t)	0
#define	PADR_(t)	PAD_(t)
#elif defined(_MIPS_SZCAP) && _MIPS_SZCAP == 256
/*
 * For non-capability arguments, the syscall argument is stored in the
 * cursor field in the second word.
 */
#define	PADL_(t)	(sizeof (t) > sizeof(register_t) ? \
		0 : 2 * sizeof(register_t) - sizeof(t))
#define	PADR_(t)	(sizeof (t) > sizeof(register_t) ? \
		0 : 2 * sizeof(register_t))
#else
#define	PADL_(t)	PAD_(t)
#define	PADR_(t)	0
#endif

]], generated_tag, config['os_id_keyword'], config['sysproto_h'],
    config['sysproto_h']))
for _, v in pairs(compat_options) do
	write_line(v["tmp"], string.format("\n#ifdef %s\n\n", v["definition"]))
end

write_line("sysargmap", string.format([[/*
 * System call argument map.
 *
 * DO NOT EDIT-- this file is automatically %s.
 * $%s$
 */

#ifndef %s
#define	%s

static int %s[] = {
]], generated_tag, config['os_id_keyword'], config['sysargmap_h'],
    config['sysargmap_h'], config['ptrmaskname']))

write_line("sysnames", string.format([[/*
 * System call names.
 *
 * DO NOT EDIT-- this file is automatically %s.
 * $%s$
 */

const char *%s[] = {
]], generated_tag, config['os_id_keyword'], config['namesname']))

write_line("syshdr", string.format([[/*
 * System call numbers.
 *
 * DO NOT EDIT-- this file is automatically %s.
 * $%s$
 */

]], generated_tag, config['os_id_keyword']))

write_line("sysmk", string.format([[# FreeBSD system call object files.
# DO NOT EDIT-- this file is automatically %s.
# $%s$
MIASM = ]], generated_tag, config['os_id_keyword']))

write_line("systrace", string.format([[/*
 * System call argument to DTrace register array converstion.
 *
 * DO NOT EDIT-- this file is automatically %s.
 * $%s$
 * This file is part of the DTrace syscall provider.
 */

static void
systrace_args(int sysnum, void *params, uint64_t *uarg, int *n_args)
{
	int64_t *iarg  = (int64_t *) uarg;
	switch (sysnum) {
]], generated_tag, config['os_id_keyword']))

write_line("systracetmp", [[static void
systrace_entry_setargdesc(int sysnum, int ndx, char *desc, size_t descsz)
{
	const char *p = NULL;
	switch (sysnum) {
]])

write_line("systraceret", [[static void
systrace_return_setargdesc(int sysnum, int ndx, char *desc, size_t descsz)
{
	const char *p = NULL;
	switch (sysnum) {
]])

-- Processing the sysfile will parse out the preprocessor bits and put them into
-- the appropriate place.  Any syscall-looking lines get thrown into the sysfile
-- buffer, one per line, for later processing once they're all glued together.
process_sysfile(sysfile)

write_line("sysinc",
    "\n#define AS(name) (sizeof(struct name) / sizeof(syscallarg_t))\n")

for _, v in pairs(compat_options) do
	if v["count"] > 0 then
		write_line("sysinc", string.format([[

#ifdef %s
#define %s(n, name) n, (sy_call_t *)__CONCAT(%s,name)
#else
#define %s(n, name) 0, (sy_call_t *)nosys
#endif
]], v["definition"], v["flag"]:lower(), v["prefix"], v["flag"]:lower()))
	end

	write_line(v["dcltmp"], string.format("\n#endif /* %s */\n\n",
	    v["definition"]))
end

write_line("sysprotoend", string.format([[

#undef PAD_
#undef PADL_
#undef PADR_

#endif /* !%s */
]], config["sysproto_h"]))

write_line("sysmk", "\n")
write_line("sysent", "};\n")
write_line("sysnames", "};\n")
-- maxsyscall is the highest seen; MAXSYSCALL should be one higher
write_line("syshdr", string.format("#define\t%sMAXSYSCALL\t%d\n",
    config["syscallprefix"], maxsyscall + 1))
write_line("systrace", [[
	default:
		*n_args = 0;
		break;
	};
}
]])

write_line("systracetmp", [[
	default:
		break;
	};
	if (p != NULL)
		strlcpy(desc, p, descsz);
}
]])

write_line("systraceret", [[
	default:
		break;
	};
	if (p != NULL)
		strlcpy(desc, p, descsz);
}
]])

-- Finish up; output
write_line("sysargmap", string.format([[
};

#endif /* !%s */
]], config["sysargmap_h"]))

write_line("syssw", read_file("sysinc"))
write_line("syssw", read_file("sysent"))

write_line("sysproto", read_file("sysarg"))
write_line("sysproto", read_file("sysdcl"))
for _, v in pairs(compat_options) do
	write_line("sysproto", read_file(v["tmp"]))
	write_line("sysproto", read_file(v["dcltmp"]))
end
write_line("sysproto", read_file("sysaue"))
write_line("sysproto", read_file("sysprotoend"))

write_line("systrace", read_file("systracetmp"))
write_line("systrace", read_file("systraceret"))

for _, v in ipairs(output_files) do
	local target = config[v]
	if target ~= "/dev/null" then
		local fh = io.open(target, "w+")
		if fh == nil then
			abort(1, "Failed to open '" .. target .. "'")
		end
		fh:write(read_file(v))
		fh:close()
	end
end

cleanup()<|MERGE_RESOLUTION|>--- conflicted
+++ resolved
@@ -72,13 +72,8 @@
 local cleantmp = true
 local tmpspace = "/tmp/sysent." .. unistd.getpid() .. "/"
 
-<<<<<<< HEAD
--- These ones we'll open in place
-local config_files_needed = {
+local output_files = {
 	"sysargmap",
-=======
-local output_files = {
->>>>>>> c88bebda
 	"sysnames",
 	"syshdr",
 	"sysmk",
