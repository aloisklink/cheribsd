--
-- SPDX-License-Identifier: BSD-2-Clause-FreeBSD
--
-- Copyright (c) 2019 Kyle Evans <kevans@FreeBSD.org>
--
-- Redistribution and use in source and binary forms, with or without
-- modification, are permitted provided that the following conditions
-- are met:
-- 1. Redistributions of source code must retain the above copyright
--    notice, this list of conditions and the following disclaimer.
-- 2. Redistributions in binary form must reproduce the above copyright
--    notice, this list of conditions and the following disclaimer in the
--    documentation and/or other materials provided with the distribution.
--
-- THIS SOFTWARE IS PROVIDED BY THE AUTHOR AND CONTRIBUTORS ``AS IS'' AND
-- ANY EXPRESS OR IMPLIED WARRANTIES, INCLUDING, BUT NOT LIMITED TO, THE
-- IMPLIED WARRANTIES OF MERCHANTABILITY AND FITNESS FOR A PARTICULAR PURPOSE
-- ARE DISCLAIMED.  IN NO EVENT SHALL THE AUTHOR OR CONTRIBUTORS BE LIABLE
-- FOR ANY DIRECT, INDIRECT, INCIDENTAL, SPECIAL, EXEMPLARY, OR CONSEQUENTIAL
-- DAMAGES (INCLUDING, BUT NOT LIMITED TO, PROCUREMENT OF SUBSTITUTE GOODS
-- OR SERVICES; LOSS OF USE, DATA, OR PROFITS; OR BUSINESS INTERRUPTION)
-- HOWEVER CAUSED AND ON ANY THEORY OF LIABILITY, WHETHER IN CONTRACT, STRICT
-- LIABILITY, OR TORT (INCLUDING NEGLIGENCE OR OTHERWISE) ARISING IN ANY WAY
-- OUT OF THE USE OF THIS SOFTWARE, EVEN IF ADVISED OF THE POSSIBILITY OF
-- SUCH DAMAGE.
--
-- $FreeBSD$
--


-- We generally assume that this script will be run by flua, however we've
-- carefully crafted modules for it that mimic interfaces provided by modules
-- available in ports.  Currently, this script is compatible with lua from ports
-- along with the compatible luafilesystem and lua-posix modules.
local lfs = require("lfs")
local unistd = require("posix.unistd")

local savesyscall = -1
local maxsyscall = -1
local generated_tag = "@" .. "generated"

-- Default configuration; any of these may get replaced by a configuration file
-- optionally specified.
local config = {
	os_id_keyword = "FreeBSD",
	abi_func_prefix = "",
	sysargmap = "/dev/null",
	sysargmap_h = "_SYS_SYSARGMAP_H_",
	sysnames = "syscalls.c",
	sysproto = "../sys/sysproto.h",
	sysproto_h = "_SYS_SYSPROTO_H_",
	syshdr = "../sys/syscall.h",
	sysmk = "../sys/syscall.mk",
	syssw = "init_sysent.c",
	syscallprefix = "SYS_",
	switchname = "sysent",
	namesname = "syscallnames",
	systrace = "systrace_args.c",
	capabilities_conf = "capabilities.conf",
	capenabled = {},
	mincompat = 0,
	abi_type_suffix = "",
	abi_flags = "",
	abi_flags_mask = 0,
	abi_headers = "",
	abi_intptr_t = "intptr_t",
	ptr_intptr_t_cast = "intptr_t",
	ptr_qualified="*",
	ptrmaskname = "sysargmask",
}

local config_modified = {}
local cleantmp = true
local tmpspace = "/tmp/sysent." .. unistd.getpid() .. "/"

local output_files = {
	"sysargmap",
	"sysnames",
	"syshdr",
	"sysmk",
	"syssw",
	"systrace",
	"sysproto",
}

-- These ones we'll create temporary files for; generation purposes.
local temp_files = {
	"sysaue",
	"sysdcl",
	"syscompat",
	"syscompatdcl",
	"sysent",
	"sysinc",
	"sysarg",
	"sysprotoend",
	"systracetmp",
	"systraceret",
}

-- Opened files
local files = {}

local function cleanup()
	for _, v in pairs(files) do
		v:close()
	end
	if cleantmp then
		if lfs.dir(tmpspace) then
			for fname in lfs.dir(tmpspace) do
				os.remove(tmpspace .. "/" .. fname)
			end
		end

		if lfs.attributes(tmpspace) and not lfs.rmdir(tmpspace) then
			io.stderr:write("Failed to clean up tmpdir: " ..
			    tmpspace .. "\n")
		end
	else
		io.stderr:write("Temp files left in " .. tmpspace .. "\n")
	end
end

local function abort(status, msg)
	io.stderr:write(msg .. "\n")
	cleanup()
	os.exit(status)
end

-- Each entry should have a value so we can represent abi flags as a bitmask
-- for convenience.  One may also optionally provide an expr; this gets applied
-- to each argument type to indicate whether this argument is subject to ABI
-- change given the configured flags.
local known_abi_flags = {
	long_size = {
		value	= 0x00000001,
		expr	= "_Contains[a-z_]*_long_",
	},
	time_t_size = {
		value	= 0x00000002,
		expr	= "_Contains[a-z_]*_timet_/",
	},
	pointer_args = {
		value	= 0x00000004,
	},
	pointer_size = {
		value	= 0x00000008,
		expr	= "_Contains[a-z_]*_ptr_",
	},
}

local known_flags = {
	STD		= 0x00000001,
	OBSOL		= 0x00000002,
	RESERVED	= 0x00000004,
	UNIMPL		= 0x00000008,
	NODEF		= 0x00000010,
	NOARGS		= 0x00000020,
	NOPROTO		= 0x00000040,
	NOSTD		= 0x00000080,
	NOTSTATIC	= 0x00000100,
<<<<<<< HEAD
	VARARG		= 0x00000200,
	VARARG3		= 0x00000400,
	VARARG4		= 0x00000800,
	VARARG5		= 0x00001000,
=======
	CAPENABLED	= 0x00000200,
>>>>>>> 6945df3f

	-- Compat flags start from here.  We have plenty of space.
}

-- All compat_options entries should have five entries:
--	definition: The preprocessor macro that will be set for this
--	compatlevel: The level this compatibility should be included at.  This
--	    generally represents the version of FreeBSD that it is compatible
--	    with, but ultimately it's just the level of mincompat in which it's
--	    included.
--	flag: The name of the flag in syscalls.master.
--	prefix: The prefix to use for _args and syscall prototype.  This will be
--	    used as-is, without "_" or any other character appended.
--	descr: The description of this compat option in init_sysent.c comments.
-- The special "stdcompat" entry will cause the other five to be autogenerated.
local compat_options = {
	{
		definition = "COMPAT_43",
		compatlevel = 3,
		flag = "COMPAT",
		prefix = "o",
		descr = "old",
	},
	{ stdcompat = "FREEBSD4" },
	{ stdcompat = "FREEBSD6" },
	{ stdcompat = "FREEBSD7" },
	{ stdcompat = "FREEBSD10" },
	{ stdcompat = "FREEBSD11" },
	{ stdcompat = "FREEBSD12" },
}

local function trim(s, char)
	if s == nil then
		return nil
	end
	if char == nil then
		char = "%s"
	end
	return s:gsub("^" .. char .. "+", ""):gsub(char .. "+$", "")
end

-- We have to io.popen it, making sure it's properly escaped, and grab the
-- output from the handle returned.
local function exec(cmd)
	cmd = cmd:gsub('"', '\\"')

	local shcmd = "/bin/sh -c \"" .. cmd .. "\""
	local fh = io.popen(shcmd)
	local output = fh:read("a")

	fh:close()
	return output
end

-- config looks like a shell script; in fact, the previous makesyscalls.sh
-- script actually sourced it in.  It had a pretty common format, so we should
-- be fine to make various assumptions
local function process_config(file)
	local cfg = {}
	local comment_line_expr = "^%s*#.*"
	-- We capture any whitespace padding here so we can easily advance to
	-- the end of the line as needed to check for any trailing bogus bits.
	-- Alternatively, we could drop the whitespace and instead try to
	-- use a pattern to strip out the meaty part of the line, but then we
	-- would need to sanitize the line for potentially special characters.
	local line_expr = "^([%w%p]+%s*)=(%s*[`\"]?[^\"`]+[`\"]?)"

	if file == nil then
		return nil, "No file given"
	end

	local fh = io.open(file)
	if fh == nil then
		return nil, "Could not open file"
	end

	for nextline in fh:lines() do
		-- Strip any whole-line comments
		nextline = nextline:gsub(comment_line_expr, "")
		-- Parse it into key, value pairs
		local key, value = nextline:match(line_expr)
		if key ~= nil and value ~= nil then
			local kvp = key .. "=" .. value
			key = trim(key)
			value = trim(value)
			local delim = value:sub(1,1)
			if delim == '`' or delim == '"' then
				local trailing_context
				-- Strip off the key/value part
				trailing_context = nextline:sub(kvp:len() + 1)
				-- Strip off any trailing comment
				trailing_context = trailing_context:gsub("#.*$",
				    "")
				-- Strip off leading/trailing whitespace
				trailing_context = trim(trailing_context)
				if trailing_context ~= "" then
					print(trailing_context)
					abort(1, "Malformed line: " .. nextline)
				end
			end
			if delim == '`' then
				-- Command substition may use $1 and $2 to mean
				-- the syscall definition file and itself
				-- respectively.  We'll go ahead and replace
				-- $[0-9] with respective arg in case we want to
				-- expand this in the future easily...
				value = trim(value, delim)
				for capture in value:gmatch("$([0-9]+)") do
					capture = tonumber(capture)
					if capture > #arg then
						abort(1, "Not enough args: " ..
						    value)
					end
					value = value:gsub("$" .. capture,
					    arg[capture])
				end

				value = exec(value)
			elseif delim == '"' then
				value = trim(value, delim)
			else
				-- Strip off potential comments
				value = value:gsub("#.*$", "")
				-- Strip off any padding whitespace
				value = trim(value)
				if value:match("%s") then
					abort(1, "Malformed config line: " ..
					    nextline)
				end
			end
			-- Heuristically convert anything fully numeric
			-- to a number.
			if tonumber(value) ~= nil then
				value = tonumber(value)
			end
			cfg[key] = value
		elseif not nextline:match("^%s*$") then
			-- Make sure format violations don't get overlooked
			-- here, but ignore blank lines.  Comments are already
			-- stripped above.
			abort(1, "Malformed config line: " .. nextline)
		end
	end

	io.close(fh)
	return cfg
end

local function grab_capenabled(file, open_fail_ok)
	local capentries = {}
	local commentExpr = "#.*"

	if file == nil then
		print "No file"
		return {}
	end

	local fh = io.open(file)
	if fh == nil then
		if not open_fail_ok then
			abort(1, "Failed to open " .. file)
		end
		return {}
	end

	for nextline in fh:lines() do
		-- Strip any comments
		nextline = nextline:gsub(commentExpr, "")
		if nextline ~= "" then
			capentries[nextline] = true
		end
	end

	io.close(fh)
	return capentries
end

local function process_compat()
	local nval = 0
	for _, v in pairs(known_flags) do
		if v > nval then
			nval = v
		end
	end

	nval = nval << 1
	for _, v in pairs(compat_options) do
		if v["stdcompat"] ~= nil then
			local stdcompat = v["stdcompat"]
			v["definition"] = "COMPAT_" .. stdcompat:upper()
			v["compatlevel"] = tonumber(stdcompat:match("([0-9]+)$"))
			v["flag"] = stdcompat:gsub("FREEBSD", "COMPAT")
			v["prefix"] = stdcompat:lower() .. "_"
			v["descr"] = stdcompat:lower()
		end

		local tmpname = "sys" .. v["flag"]:lower()
		local dcltmpname = tmpname .. "dcl"
		files[tmpname] = io.tmpfile()
		files[dcltmpname] = io.tmpfile()
		v["tmp"] = tmpname
		v["dcltmp"] = dcltmpname

		known_flags[v["flag"]] = nval
		v["mask"] = nval
		nval = nval << 1

		v["count"] = 0
	end
end

local function process_abi_flags()
	local flags, mask = config["abi_flags"], 0
	for txtflag in flags:gmatch("([^|]+)") do
		if known_abi_flags[txtflag] == nil then
			abort(1, "Unknown abi_flag: " .. txtflag)
		end

		mask = mask | known_abi_flags[txtflag]["value"]
	end

	config["abi_flags_mask"] = mask
end

local function abi_changes(name)
	if known_abi_flags[name] == nil then
		abort(1, "abi_changes: unknown flag: " .. name)
	end

	return config["abi_flags_mask"] & known_abi_flags[name]["value"] ~= 0
end

local function strip_abi_prefix(funcname)
	local abiprefix = config["abi_func_prefix"]
	local stripped_name
	if funcname == nil then
		return nil
	end
	if abiprefix ~= "" and funcname:find("^" .. abiprefix) then
		stripped_name = funcname:gsub("^" .. abiprefix, "")
	else
		stripped_name = funcname
	end

	return stripped_name
end

local function read_file(tmpfile)
	if files[tmpfile] == nil then
		print("Not found: " .. tmpfile)
		return
	end

	local fh = files[tmpfile]
	fh:seek("set")
	return fh:read("a")
end

local function write_line(tmpfile, line)
	if files[tmpfile] == nil then
		print("Not found: " .. tmpfile)
		return
	end
	files[tmpfile]:write(line)
end

local function write_line_pfile(tmppat, line)
	for k in pairs(files) do
		if k:match(tmppat) ~= nil then
			files[k]:write(line)
		end
	end
end

-- Check both literal intptr_t and the abi version because this needs
-- to work both before and after the substitution
local function isptrtype(type)
	return type:find("*") or type:find("caddr_t") or
	    type:find("intptr_t") or type:find(config['abi_intptr_t'])
end

local process_syscall_def

-- These patterns are processed in order on any line that isn't empty.
local pattern_table = {
	{
		pattern = "%s*$" .. config['os_id_keyword'],
		process = function(_, _)
			-- Ignore... ID tag
		end,
	},
	{
		dump_prevline = true,
		pattern = "^#%s*include",
		process = function(line)
			line = line .. "\n"
			write_line('sysinc', line)
		end,
	},
	{
		dump_prevline = true,
		pattern = "^#",
		process = function(line)
			if line:find("^#%s*if") then
				savesyscall = maxsyscall
			elseif line:find("^#%s*else") then
				maxsyscall = savesyscall
			end
			line = line .. "\n"
			write_line('sysent', line)
			write_line('sysdcl', line)
			write_line('sysarg', line)
			write_line_pfile('syscompat[0-9]*$', line)
			write_line('sysnames', line)
			write_line_pfile('systrace.*', line)
		end,
	},
	{
		dump_prevline = true,
		pattern = "%%ABI_HEADERS%%",
		process = function()
			if config['abi_headers'] ~= "" then
				line = config['abi_headers'] .. "\n"
				write_line('sysinc', line)
			end
		end,
	},
	{
		-- Buffer anything else
		pattern = ".+",
		process = function(line, prevline)
			local incomplete = line:find("\\$") ~= nil
			-- Lines that end in \ get the \ stripped
			-- Lines that start with a syscall number, prepend \n
			line = trim(line):gsub("\\$", "")
			if line:find("^[0-9]") and prevline then
				process_syscall_def(prevline)
				prevline = nil
			end

			prevline = (prevline or '') .. line
			incomplete = incomplete or prevline:find(",$") ~= nil
			incomplete = incomplete or prevline:find("{") ~= nil and
			    prevline:find("}") == nil
			if prevline:find("^[0-9]") and not incomplete then
				process_syscall_def(prevline)
				prevline = nil
			end

			return prevline
		end,
	},
}

local function process_sysfile(file)
	local capentries = {}
	local commentExpr = "^%s*;.*"

	if file == nil then
		print "No file"
		return {}
	end

	local fh = io.open(file)
	if fh == nil then
		print("Failed to open " .. file)
		return {}
	end

	local function do_match(nextline, prevline)
		local pattern, handler, dump
		for _, v in pairs(pattern_table) do
			pattern = v['pattern']
			handler = v['process']
			dump = v['dump_prevline']
			if nextline:match(pattern) then
				if dump and prevline then
					process_syscall_def(prevline)
					prevline = nil
				end

				return handler(nextline, prevline)
			end
		end

		abort(1, "Failed to handle: " .. nextline)
	end

	local prevline
	for nextline in fh:lines() do
		-- Strip any comments
		nextline = nextline:gsub(commentExpr, "")
		if nextline ~= "" then
			prevline = do_match(nextline, prevline)
		end
	end

	-- Dump any remainder
	if prevline ~= nil and prevline:find("^[0-9]") then
		process_syscall_def(prevline)
	end

	io.close(fh)
	return capentries
end

local function get_mask(flags)
	local mask = 0
	for _, v in ipairs(flags) do
		if known_flags[v] == nil then
			abort(1, "Checking for unknown flag " .. v)
		end

		mask = mask | known_flags[v]
	end

	return mask
end

local function get_mask_pat(pflags)
	local mask = 0
	for k, v in pairs(known_flags) do
		if k:find(pflags) then
			mask = mask | v
		end
	end

	return mask
end

local function align_sysent_comment(col)
	write_line("sysent", "\t")
	col = col + 8 - col % 8
	while col < 56 do
		write_line("sysent", "\t")
		col = col + 8
	end
end

local function strip_arg_annotations(arg)
	arg = arg:gsub("_Contains_[^ ]*[_)] ?", "")
	arg = arg:gsub("_In[^ ]*[_)] ?", "")
	arg = arg:gsub("_Out[^ ]*[_)] ?", "")
	return trim(arg)
end

local function check_abi_changes(arg)
	for k, v in pairs(known_abi_flags) do
		local expr = v["expr"]
		if abi_changes(k) and expr ~= nil and arg:find(expr) then
			return true
		end
	end

	return false
end

local function process_args(args)
	local funcargs = {}
	local changes_abi = false

	for arg in args:gmatch("([^,]+)") do
		local arg_abi_change = not isptrtype(arg) or check_abi_changes(arg)
		changes_abi = changes_abi or arg_abi_change

		arg = strip_arg_annotations(arg)

		local argname = arg:match("([^* ]+)$")

		-- argtype is... everything else.
		local argtype = trim(arg:gsub(argname .. "$", ""), nil)

		if argtype == "" and argname == "void" then
			goto out
		end

		argtype = argtype:gsub("intptr_t", config["abi_intptr_t"])

		-- XX TODO: Forward declarations? See: sysstubfwd in CheriBSD
		if arg_abi_change then
			local abi_type_suffix = config["abi_type_suffix"]
			argtype = argtype:gsub("_native ", " ")
			argtype = argtype:gsub("(struct [^ ]*)", "%1" ..
			    abi_type_suffix)
			argtype = argtype:gsub("(union [^ ]*)", "%1" ..
			    abi_type_suffix)
		end

		-- Allow pointers to be qualified
		argtype = argtype:gsub("[*]", config['ptr_qualified'])
		argtype = argtype:gsub(" *$", "")

		-- Strip extra whitespace around pointers
		argtype = argtype:gsub("  *", " ")

		funcargs[#funcargs + 1] = {
			type = argtype,
			name = argname,
		}
	end

	::out::
	return funcargs, changes_abi
end

local function handle_noncompat(sysnum, thr_flag, flags, sysflags, rettype,
    auditev, syscallret, funcname, funcalias, funcargs, argalias)
	local argssize

	if #funcargs > 0 or flags & known_flags["NODEF"] ~= 0 then
		argssize = "AS(" .. argalias .. ")"
	else
		argssize = "0"
	end

	write_line("systrace", string.format([[
	/* %s */
	case %d: {
]], funcname, sysnum))
	write_line("systracetmp", string.format([[
	/* %s */
	case %d:
]], funcname, sysnum))
	write_line("systraceret", string.format([[
	/* %s */
	case %d:
]], funcname, sysnum))

	if #funcargs > 0 then
		write_line("systracetmp", "\t\tswitch (ndx) {\n")
		write_line("systrace", string.format(
		    "\t\tstruct %s *p = params;\n", argalias))

		local argtype, argname
		for idx, arg in ipairs(funcargs) do
			argtype = arg["type"]
			argname = arg["name"]

			argtype = trim(argtype:gsub("__restrict$", ""), nil)
			-- Pointer arg?
			if argtype:find("*") then
				write_line("systracetmp", string.format(
				    "\t\tcase %d:\n\t\t\tp = \"userland %s\";\n\t\t\tbreak;\n",
				    idx - 1, argtype))
			else
				write_line("systracetmp", string.format(
				    "\t\tcase %d:\n\t\t\tp = \"%s\";\n\t\t\tbreak;\n",
				    idx - 1, argtype))
			end

			if isptrtype(argtype) then
				write_line("systrace", string.format(
				    "\t\tuarg[%d] = (%s)p->%s; /* %s */\n",
				    idx - 1, config["ptr_intptr_t_cast"],
				    argname, argtype))
			elseif argtype == "union l_semun" then
				write_line("systrace", string.format(
				    "\t\tuarg[%d] = p->%s.buf; /* %s */\n",
				    idx - 1, argname, argtype))
			elseif argtype:sub(1,1) == "u" or argtype == "size_t" then
				write_line("systrace", string.format(
				    "\t\tuarg[%d] = p->%s; /* %s */\n",
				    idx - 1, argname, argtype))
			else
				write_line("systrace", string.format(
				    "\t\tiarg[%d] = p->%s; /* %s */\n",
				    idx - 1, argname, argtype))
			end
		end

		write_line("systracetmp",
		    "\t\tdefault:\n\t\t\tbreak;\n\t\t};\n")

		write_line("systraceret", string.format([[
		if (ndx == 0 || ndx == 1)
			p = "%s";
		break;
]], syscallret))
	end
	write_line("systrace", string.format(
	    "\t\t*n_args = %d;\n\t\tbreak;\n\t}\n", #funcargs))
	write_line("systracetmp", "\t\tbreak;\n")

	local nargflags = get_mask({"NOARGS", "NOPROTO", "NODEF"})
	if flags & nargflags == 0 then
		if #funcargs > 0 then
			write_line("sysarg", string.format("struct %s {\n",
			    argalias))
			for _, v in ipairs(funcargs) do
				local argname, argtype = v["name"], v["type"]
				write_line("sysarg", string.format(
				    "\tchar %s_l_[PADL_(%s)]; %s %s; char %s_r_[PADR_(%s)];\n",
				    argname, argtype,
				    argtype, argname,
				    argname, argtype))
			end
			write_line("sysarg", "};\n")
		else
			write_line("sysarg", string.format(
			    "struct %s {\n\tregister_t dummy;\n};\n", argalias))
		end
	end

	local daflags = get_mask({"NOPROTO", "NODEF"})
	if flags & daflags == 0 then
		write_line("sysargmap", string.format("\t[%s%s] = (0x0",
		    config["syscallprefix"], funcalias))
		local i = 0
		for _, v in ipairs(funcargs) do
			if isptrtype(v["type"]) then
			    write_line("sysargmap", string.format(" | 0x%x",
				1 << i))
			end
			i = i + 1
		end
		write_line("sysargmap", "),\n")
	end

	local protoflags = get_mask({"NOPROTO", "NODEF"})
	if flags & protoflags == 0 then
		if funcname == "nosys" or funcname == "lkmnosys" or
		    funcname == "sysarch" or funcname:find("^freebsd") or
		    funcname:find("^linux") or
		    funcname:find("^cloudabi") then
			write_line("sysdcl", string.format(
			    "%s\t%s(struct thread *, struct %s *)",
			    rettype, funcname, argalias))
		else
			write_line("sysdcl", string.format(
			    "%s\tsys_%s(struct thread *, struct %s *)",
			    rettype, funcname, argalias))
		end
		write_line("sysdcl", ";\n")
		write_line("sysaue", string.format("#define\t%sAUE_%s\t%s\n",
		    config['syscallprefix'], funcalias, auditev))
	end

	write_line("sysent",
	    string.format("\t{ .sy_narg = %s, .sy_call = (sy_call_t *)", argssize))
	local column = 8 + 2 + #argssize + 15

	if flags & known_flags["NOSTD"] ~= 0 then
		write_line("sysent", string.format(
		    "lkmressys, .sy_auevent = AUE_NULL, " ..
		    ".sy_flags = %s, .sy_thrcnt = SY_THR_ABSENT },",
		    sysflags))
		column = column + #"lkmressys" + #"AUE_NULL" + 3
	else
		if funcname == "nosys" or funcname == "lkmnosys" or
		    funcname == "sysarch" or funcname:find("^freebsd") or
		    funcname:find("^linux") or
		    funcname:find("^cloudabi") then
			write_line("sysent", string.format(
			    "%s, .sy_auevent = %s, .sy_flags = %s, .sy_thrcnt = %s },",
			    funcname, auditev, sysflags, thr_flag))
			column = column + #funcname + #auditev + #sysflags + 3
		else
			write_line("sysent", string.format(
			    "sys_%s, .sy_auevent = %s, .sy_flags = %s, .sy_thrcnt = %s },",
			    funcname, auditev, sysflags, thr_flag))
			column = column + #funcname + #auditev + #sysflags + 7
		end
	end

	align_sysent_comment(column)
	write_line("sysent", string.format("/* %d = %s */\n",
	    sysnum, funcalias))
	write_line("sysnames", string.format("\t\"%s\",\t\t\t/* %d = %s */\n",
	    funcalias, sysnum, funcalias))

	if flags & known_flags["NODEF"] == 0 then
		write_line("syshdr", string.format("#define\t%s%s\t%d\n",
		    config['syscallprefix'], funcalias, sysnum))
		write_line("sysmk", string.format(" \\\n\t%s.o",
		    funcalias))
	end
end

local function handle_obsol(sysnum, funcname, comment)
	write_line("sysent",
	    "\t{ .sy_narg = 0, .sy_call = (sy_call_t *)nosys, " ..
	    ".sy_auevent = AUE_NULL, .sy_flags = 0, .sy_thrcnt = SY_THR_ABSENT },")
	align_sysent_comment(34)

	write_line("sysent", string.format("/* %d = obsolete %s */\n",
	    sysnum, comment))
	write_line("sysnames", string.format(
	    "\t\"obs_%s\",\t\t\t/* %d = obsolete %s */\n",
	    funcname, sysnum, comment))
	write_line("syshdr", string.format("\t\t\t\t/* %d is obsolete %s */\n",
	    sysnum, comment))
end

local function handle_compat(sysnum, thr_flag, flags, sysflags, rettype,
    auditev, funcname, funcalias, funcargs, argalias)
	local argssize, out, outdcl, wrap, prefix, descr

	if #funcargs > 0 or flags & known_flags["NODEF"] ~= 0 then
		argssize = "AS(" .. argalias .. ")"
	else
		argssize = "0"
	end

	for _, v in pairs(compat_options) do
		if flags & v["mask"] ~= 0 then
			if config["mincompat"] > v["compatlevel"] then
				funcname = strip_abi_prefix(funcname)
				funcname = v["prefix"] .. funcname
				return handle_obsol(sysnum, funcname, funcname)
			end
			v["count"] = v["count"] + 1
			out = v["tmp"]
			outdcl = v["dcltmp"]
			wrap = v["flag"]:lower()
			prefix = v["prefix"]
			descr = v["descr"]
			goto compatdone
		end
	end

	::compatdone::
	local dprotoflags = get_mask({"NOPROTO", "NODEF"})
	local nargflags = dprotoflags | known_flags["NOARGS"]
	if #funcargs > 0 and flags & nargflags == 0 then
		write_line(out, string.format("struct %s {\n", argalias))
		for _, v in ipairs(funcargs) do
			local argname, argtype = v["name"], v["type"]
			write_line(out, string.format(
			    "\tchar %s_l_[PADL_(%s)]; %s %s; char %s_r_[PADR_(%s)];\n",
			    argname, argtype,
			    argtype, argname,
			    argname, argtype))
		end
		write_line(out, "};\n")
	elseif flags & nargflags == 0 then
		write_line("sysarg", string.format(
		    "struct %s {\n\tregister_t dummy;\n};\n", argalias))
	end
	if flags & dprotoflags == 0 then
		write_line(outdcl, string.format(
		    "%s\t%s%s(struct thread *, struct %s *);\n",
		    rettype, prefix, funcname, argalias))
		write_line("sysaue", string.format(
		    "#define\t%sAUE_%s%s\t%s\n", config['syscallprefix'],
		    prefix, funcname, auditev))
	end

	if flags & known_flags['NOSTD'] ~= 0 then
		write_line("sysent", string.format(
		    "\t{ .sy_narg = %s, .sy_call = (sy_call_t *)%s, " ..
		    ".sy_auevent = %s, .sy_flags = 0, " ..
		    ".sy_thrcnt = SY_THR_ABSENT },",
		    "0", "lkmressys", "AUE_NULL"))
		align_sysent_comment(8 + 2 + #"0" + 15 + #"lkmressys" +
		    #"AUE_NULL" + 3)
	else
		write_line("sysent", string.format(
		    "\t{ %s(%s,%s), .sy_auevent = %s, .sy_flags = %s, .sy_thrcnt = %s },",
		    wrap, argssize, funcname, auditev, sysflags, thr_flag))
		align_sysent_comment(8 + 9 + #argssize + 1 + #funcname +
		    #auditev + #sysflags + 4)
	end

	write_line("sysent", string.format("/* %d = %s %s */\n",
	    sysnum, descr, funcalias))
	write_line("sysnames", string.format(
	    "\t\"%s.%s\",\t\t/* %d = %s %s */\n",
	    wrap, funcalias, sysnum, descr, funcalias))
	-- Do not provide freebsdN_* symbols in libc for < FreeBSD 7
	local nosymflags = get_mask({"COMPAT", "COMPAT4", "COMPAT6"})
	if flags & nosymflags ~= 0 then
		write_line("syshdr", string.format(
		    "\t\t\t\t/* %d is %s %s */\n",
		    sysnum, descr, funcalias))
	elseif flags & known_flags["NODEF"] == 0 then
		write_line("syshdr", string.format("#define\t%s%s%s\t%d\n",
		    config['syscallprefix'], prefix, funcalias, sysnum))
		write_line("sysmk", string.format(" \\\n\t%s%s.o",
		    prefix, funcalias))
	end
end

local function handle_unimpl(sysnum, sysstart, sysend, comment)
	if sysstart == nil and sysend == nil then
		sysstart = tonumber(sysnum)
		sysend = tonumber(sysnum)
	end

	sysnum = sysstart
	while sysnum <= sysend do
		write_line("sysent", string.format(
		    "\t{ .sy_narg = 0, .sy_call = (sy_call_t *)nosys, " ..
		    ".sy_auevent = AUE_NULL, .sy_flags = 0, " ..
		    ".sy_thrcnt = SY_THR_ABSENT },\t\t\t/* %d = %s */\n",
		    sysnum, comment))
		write_line("sysnames", string.format(
		    "\t\"#%d\",\t\t\t/* %d = %s */\n",
		    sysnum, sysnum, comment))
		sysnum = sysnum + 1
	end
end

local function handle_reserved(sysnum, sysstart, sysend, comment)
	handle_unimpl(sysnum, sysstart, sysend, "reserved for local use")
end

process_syscall_def = function(line)
	local sysstart, sysend, flags, funcname, sysflags
	local thr_flag, syscallret
	local orig = line
	flags = 0
	thr_flag = "SY_THR_STATIC"

	-- Parse out the interesting information first
	local initialExpr = "^([^%s]+)%s+([^%s]+)%s+([^%s]+)%s*"
	local sysnum, auditev, allflags = line:match(initialExpr)

	if sysnum == nil or auditev == nil or allflags == nil then
		-- XXX TODO: Better?
		abort(1, "Completely malformed: " .. line)
	end

	if sysnum:find("-") then
		sysstart, sysend = sysnum:match("^([%d]+)-([%d]+)$")
		if sysstart == nil or sysend == nil then
			abort(1, "Malformed range: " .. sysnum)
		end
		sysnum = nil
		sysstart = tonumber(sysstart)
		sysend = tonumber(sysend)
		if sysstart ~= maxsyscall + 1 then
			abort(1, "syscall number out of sync, missing " ..
			    maxsyscall + 1)
		end
	else
		sysnum = tonumber(sysnum)
		if sysnum ~= maxsyscall + 1 then
			abort(1, "syscall number out of sync, missing " ..
			    maxsyscall + 1)
		end
	end

	-- Split flags
	for flag in allflags:gmatch("([^|]+)") do
		if known_flags[flag] == nil then
			abort(1, "Unknown flag " .. flag .. " for " ..  sysnum)
		end
		flags = flags | known_flags[flag]
	end

	if (flags & get_mask({"RESERVED", "UNIMPL"})) == 0 and sysnum == nil then
		abort(1, "Range only allowed with RESERVED and UNIMPL: " .. line)
	end

	if (flags & known_flags["NOTSTATIC"]) ~= 0 then
		thr_flag = "SY_THR_ABSENT"
	end

	-- Strip earlier bits out, leave declaration + alt
	line = line:gsub("^.+" .. allflags .. "%s*", "")

	local decl_fnd = line:find("^{") ~= nil
	if decl_fnd and line:find("}") == nil then
		abort(1, "Malformed, no closing brace: " .. line)
	end

	local decl, alt
	if decl_fnd then
		line = line:gsub("^{", "")
		decl, alt = line:match("([^}]*)}[%s]*(.*)$")
	else
		alt = line
	end

	if decl == nil and alt == nil then
		abort(1, "Malformed bits: " .. line)
	end

	local funcalias, funcomment, argalias, rettype, args
	if not decl_fnd and alt ~= nil and alt ~= "" then
		-- Peel off one entry for name
		funcname = trim(alt:match("^([^%s]+)"), nil)
		alt = alt:gsub("^([^%s]+)[%s]*", "")
	end
	-- Do we even need it?
	if flags & get_mask({"OBSOL", "UNIMPL"}) ~= 0 then
		local NF = 0
		for _ in orig:gmatch("[^%s]+") do
			NF = NF + 1
		end

		funcomment = funcname or ''
		if NF < 6 then
			funcomment = funcomment .. " " .. alt
		end

		funcomment = trim(funcomment)

--		if funcname ~= nil then
--		else
--			funcomment = trim(alt)
--		end
		goto skipalt
	end

	if alt ~= nil and alt ~= "" then
		local altExpr = "^([^%s]+)%s+([^%s]+)%s+([^%s]+)"
		funcalias, argalias, rettype = alt:match(altExpr)
		funcalias = trim(funcalias)
		if funcalias == nil or argalias == nil or rettype == nil then
			abort(1, "Malformed alt: " .. line)
		end
	end
	if decl_fnd then
		-- Don't clobber rettype set in the alt information
		if rettype == nil then
			rettype = "int"
		end
		-- Peel off the return type
		syscallret = line:match("([^%s]+)%s")
		line = line:match("[^%s]+%s(.+)")
		-- Pointer incoming
		if line:sub(1,1) == "*" then
			syscallret = syscallret .. " "
		end
		while line:sub(1,1) == "*" do
			line = line:sub(2)
			syscallret = syscallret .. "*"
		end
		funcname = line:match("^([^(]+)%(")
		if funcname == nil then
			abort(1, "Not a signature? " .. line)
		end
		args = line:match("^[^(]+%((.+)%)[^)]*$")
		args = trim(args, '[,%s]')
	end

	::skipalt::

	if funcname == nil then
		funcname = funcalias
	end

	funcname = trim(funcname)

	sysflags = "0"

	-- NODEF events do not get audited
	if flags & known_flags['NODEF'] ~= 0 then
		auditev = 'AUE_NULL'
	end

	-- If applicable; strip the ABI prefix from the name
	local stripped_name = strip_abi_prefix(funcname)

	if flags & known_flags['CAPENABLED'] ~= 0 or
	    config["capenabled"][funcname] ~= nil or
	    config["capenabled"][stripped_name] ~= nil then
		sysflags = "SYF_CAPENABLED"
	end

	local funcargs = {}
	local changes_abi = false
	if args ~= nil then
		funcargs, changes_abi = process_args(args)
	end
	local noproto = config["abi_flags"] ~= "" and changes_abi

	local argprefix = ''
	local funcprefix = ''
	if abi_changes("pointer_args") then
		for _, v in ipairs(funcargs) do
			if isptrtype(v["type"]) then
				-- argalias should be:
				--   COMPAT_PREFIX + ABI Prefix + funcname
				argprefix = config['abi_func_prefix']
				funcprefix = config['abi_func_prefix']
				funcalias = funcprefix .. funcname
				noproto = false
				goto ptrfound
			end
		end
		::ptrfound::
	end
	if funcname ~= nil then
		funcname = funcprefix .. funcname
	end
	if funcalias == nil or funcalias == "" then
		funcalias = funcname
	end

	if argalias == nil and funcname ~= nil then
		argalias = funcname .. "_args"
		for _, v in pairs(compat_options) do
			local mask = v["mask"]
			if (flags & mask) ~= 0 then
				-- Multiple aliases doesn't seem to make
				-- sense.
				argalias = v["prefix"] .. argalias
				goto out
			end
		end
		::out::
	elseif argalias ~= nil then
		argalias = argprefix .. argalias
	end

	local ncompatflags = get_mask({"STD", "NODEF", "NOARGS", "NOPROTO",
	    "NOSTD"})
	local compatflags = get_mask_pat("COMPAT.*")
	if noproto then
		flags = flags | known_flags["NOPROTO"];
	end
	-- Now try compat...
	if flags & compatflags ~= 0 then
		if flags & known_flags['STD'] ~= 0 then
			abort(1, "Incompatible COMPAT/STD: " .. line)
		end
		handle_compat(sysnum, thr_flag, flags, sysflags, rettype,
		    auditev, funcname, funcalias, funcargs, argalias)
	elseif flags & ncompatflags ~= 0 then
		handle_noncompat(sysnum, thr_flag, flags, sysflags, rettype,
		    auditev, syscallret, funcname, funcalias, funcargs,
		    argalias)
	elseif flags & known_flags["OBSOL"] ~= 0 then
		handle_obsol(sysnum, funcname, funcomment)
	elseif flags & known_flags["RESERVED"] ~= 0 then
		handle_reserved(sysnum, sysstart, sysend)
	elseif flags & known_flags["UNIMPL"] ~= 0 then
		handle_unimpl(sysnum, sysstart, sysend, funcomment)
	else
		abort(1, "Bad flags? " .. line)
	end

	if sysend ~= nil then
		maxsyscall = sysend
	elseif sysnum ~= nil then
		maxsyscall = sysnum
	end
end

-- Entry point

if #arg < 1 or #arg > 2 then
	abort(1, "usage: " .. arg[0] .. " input-file <config-file>")
end

local sysfile, configfile = arg[1], arg[2]

-- process_config either returns nil and a message, or a
-- table that we should merge into the global config
if configfile ~= nil then
	local res, msg = process_config(configfile)

	if res == nil then
		-- Error... handle?
		print(msg)
		os.exit(1)
	end

	for k, v in pairs(res) do
		if v ~= config[k] then
			config[k] = v
			config_modified[k] = true
		end
	end
end

-- We ignore errors here if we're relying on the default configuration.
if not config_modified["capenabled"] then
	config["capenabled"] = grab_capenabled(config['capabilities_conf'],
	    config_modified["capabilities_conf"] == nil)
elseif config["capenabled"] ~= "" then
	-- Due to limitations in the config format mostly, we'll have a comma
	-- separated list.  Parse it into lines
	local capenabled, sysc = {}
	-- print("here: " .. config["capenabled"])
	for sysc in config["capenabled"]:gmatch("([^,]+)") do
		capenabled[sysc] = true
	end
	config["capenabled"] = capenabled
end
process_compat()
process_abi_flags()

if not lfs.mkdir(tmpspace) then
	abort(1, "Failed to create tempdir " .. tmpspace)
end

for _, v in ipairs(temp_files) do
	local tmpname = tmpspace .. v
	files[v] = io.open(tmpname, "w+")
end

for _, v in ipairs(output_files) do
	local tmpname = tmpspace .. v
	files[v] = io.open(tmpname, "w+")
end

-- Write out all of the preamble bits
write_line("sysent", string.format([[

/* The casts are bogus but will do for now. */
struct sysent %s[] = {
]], config['switchname']))

write_line("syssw", string.format([[/*
 * System call switch table.
 *
 * DO NOT EDIT-- this file is automatically %s.
 * $%s$
 */

]], generated_tag, config['os_id_keyword']))

write_line("sysarg", string.format([[/*
 * System call prototypes.
 *
 * DO NOT EDIT-- this file is automatically %s.
 * $%s$
 */

#ifndef %s
#define	%s

#include <sys/signal.h>
#include <sys/acl.h>
#include <sys/cpuset.h>
#include <sys/domainset.h>
#include <sys/_ffcounter.h>
#include <sys/_semaphore.h>
#include <sys/ucontext.h>
#include <sys/wait.h>

#include <bsm/audit_kevents.h>

struct proc;

struct thread;

#define	PAD_(t)	(sizeof(syscallarg_t) <= sizeof(t) ? \
		0 : sizeof(syscallarg_t) - sizeof(t))

#if BYTE_ORDER == LITTLE_ENDIAN
#define	PADL_(t)	0
#define	PADR_(t)	PAD_(t)
#else
#define	PADL_(t)	PAD_(t)
#define	PADR_(t)	0
#endif

]], generated_tag, config['os_id_keyword'], config['sysproto_h'],
    config['sysproto_h']))
for _, v in pairs(compat_options) do
	write_line(v["tmp"], string.format("\n#ifdef %s\n\n", v["definition"]))
end

write_line("sysargmap", string.format([[/*
 * System call argument map.
 *
 * DO NOT EDIT-- this file is automatically %s.
 * $%s$
 */

#ifndef %s
#define	%s

static int %s[] = {
]], generated_tag, config['os_id_keyword'], config['sysargmap_h'],
    config['sysargmap_h'], config['ptrmaskname']))

write_line("sysnames", string.format([[/*
 * System call names.
 *
 * DO NOT EDIT-- this file is automatically %s.
 * $%s$
 */

const char *%s[] = {
]], generated_tag, config['os_id_keyword'], config['namesname']))

write_line("syshdr", string.format([[/*
 * System call numbers.
 *
 * DO NOT EDIT-- this file is automatically %s.
 * $%s$
 */

]], generated_tag, config['os_id_keyword']))

write_line("sysmk", string.format([[# FreeBSD system call object files.
# DO NOT EDIT-- this file is automatically %s.
# $%s$
MIASM = ]], generated_tag, config['os_id_keyword']))

write_line("systrace", string.format([[/*
 * System call argument to DTrace register array converstion.
 *
 * DO NOT EDIT-- this file is automatically %s.
 * $%s$
 * This file is part of the DTrace syscall provider.
 */

static void
systrace_args(int sysnum, void *params, uint64_t *uarg, int *n_args)
{
	int64_t *iarg = (int64_t *)uarg;
	switch (sysnum) {
]], generated_tag, config['os_id_keyword']))

write_line("systracetmp", [[static void
systrace_entry_setargdesc(int sysnum, int ndx, char *desc, size_t descsz)
{
	const char *p = NULL;
	switch (sysnum) {
]])

write_line("systraceret", [[static void
systrace_return_setargdesc(int sysnum, int ndx, char *desc, size_t descsz)
{
	const char *p = NULL;
	switch (sysnum) {
]])

-- Processing the sysfile will parse out the preprocessor bits and put them into
-- the appropriate place.  Any syscall-looking lines get thrown into the sysfile
-- buffer, one per line, for later processing once they're all glued together.
process_sysfile(sysfile)

write_line("sysinc",
    "\n#define AS(name) (sizeof(struct name) / sizeof(syscallarg_t))\n")

for _, v in pairs(compat_options) do
	if v["count"] > 0 then
		write_line("sysinc", string.format([[

#ifdef %s
#define %s(n, name) .sy_narg = n, .sy_call = (sy_call_t *)__CONCAT(%s, name)
#else
#define %s(n, name) .sy_narg = 0, .sy_call = (sy_call_t *)nosys
#endif
]], v["definition"], v["flag"]:lower(), v["prefix"], v["flag"]:lower()))
	end

	write_line(v["dcltmp"], string.format("\n#endif /* %s */\n\n",
	    v["definition"]))
end

write_line("sysprotoend", string.format([[

#undef PAD_
#undef PADL_
#undef PADR_

#endif /* !%s */
]], config["sysproto_h"]))

write_line("sysmk", "\n")
write_line("sysent", "};\n")
write_line("sysnames", "};\n")
-- maxsyscall is the highest seen; MAXSYSCALL should be one higher
write_line("syshdr", string.format("#define\t%sMAXSYSCALL\t%d\n",
    config["syscallprefix"], maxsyscall + 1))
write_line("systrace", [[
	default:
		*n_args = 0;
		break;
	};
}
]])

write_line("systracetmp", [[
	default:
		break;
	};
	if (p != NULL)
		strlcpy(desc, p, descsz);
}
]])

write_line("systraceret", [[
	default:
		break;
	};
	if (p != NULL)
		strlcpy(desc, p, descsz);
}
]])

-- Finish up; output
write_line("sysargmap", string.format([[
};

#endif /* !%s */
]], config["sysargmap_h"]))

write_line("syssw", read_file("sysinc"))
write_line("syssw", read_file("sysent"))

write_line("sysproto", read_file("sysarg"))
write_line("sysproto", read_file("sysdcl"))
for _, v in pairs(compat_options) do
	write_line("sysproto", read_file(v["tmp"]))
	write_line("sysproto", read_file(v["dcltmp"]))
end
write_line("sysproto", read_file("sysaue"))
write_line("sysproto", read_file("sysprotoend"))

write_line("systrace", read_file("systracetmp"))
write_line("systrace", read_file("systraceret"))

for _, v in ipairs(output_files) do
	local target = config[v]
	if target ~= "/dev/null" then
		local fh = io.open(target, "w+")
		if fh == nil then
			abort(1, "Failed to open '" .. target .. "'")
		end
		fh:write(read_file(v))
		fh:close()
	end
end

cleanup()<|MERGE_RESOLUTION|>--- conflicted
+++ resolved
@@ -158,14 +158,11 @@
 	NOPROTO		= 0x00000040,
 	NOSTD		= 0x00000080,
 	NOTSTATIC	= 0x00000100,
-<<<<<<< HEAD
-	VARARG		= 0x00000200,
-	VARARG3		= 0x00000400,
-	VARARG4		= 0x00000800,
-	VARARG5		= 0x00001000,
-=======
 	CAPENABLED	= 0x00000200,
->>>>>>> 6945df3f
+	VARARG		= 0x00000400,
+	VARARG3		= 0x00000800,
+	VARARG4		= 0x00001000,
+	VARARG5		= 0x00002000,
 
 	-- Compat flags start from here.  We have plenty of space.
 }
