--- conflicted
+++ resolved
@@ -223,15 +223,9 @@
 	 * If accounting is to be started to a file, open that file for
 	 * appending and make sure it's a 'normal'.
 	 */
-<<<<<<< HEAD
 	if (path != NULL) {
 		NDINIT(&nd, LOOKUP, NOFOLLOW | AUDITVNODE1,
-		    UIO_USERSPACE, path, td);
-=======
-	if (uap->path != NULL) {
-		NDINIT(&nd, LOOKUP, NOFOLLOW | AUDITVNODE1, UIO_USERSPACE,
-		    uap->path);
->>>>>>> 7e1d3eef
+		    UIO_USERSPACE, path);
 		flags = FWRITE | O_APPEND;
 		error = vn_open(&nd, &flags, 0, NULL);
 		if (error)
