--- conflicted
+++ resolved
@@ -56,585 +56,6 @@
 
 /* The casts are bogus but will do for now. */
 struct sysent sysent[] = {
-<<<<<<< HEAD
-	{ 0, (sy_call_t *)nosys, AUE_NULL, NULL, 0, 0, 0, SY_THR_STATIC },		/* 0 = syscall */
-	{ AS(sys_exit_args), (sy_call_t *)sys_sys_exit, AUE_EXIT, NULL, 0, 0, SYF_CAPENABLED, SY_THR_STATIC },	/* 1 = exit */
-	{ 0, (sy_call_t *)sys_fork, AUE_FORK, NULL, 0, 0, SYF_CAPENABLED, SY_THR_STATIC },	/* 2 = fork */
-	{ AS(read_args), (sy_call_t *)sys_read, AUE_READ, NULL, 0, 0, SYF_CAPENABLED, SY_THR_STATIC },	/* 3 = read */
-	{ AS(write_args), (sy_call_t *)sys_write, AUE_WRITE, NULL, 0, 0, SYF_CAPENABLED, SY_THR_STATIC },	/* 4 = write */
-	{ AS(open_args), (sy_call_t *)sys_open, AUE_OPEN_RWTC, NULL, 0, 0, 0, SY_THR_STATIC },	/* 5 = open */
-	{ AS(close_args), (sy_call_t *)sys_close, AUE_CLOSE, NULL, 0, 0, SYF_CAPENABLED, SY_THR_STATIC },	/* 6 = close */
-	{ AS(wait4_args), (sy_call_t *)sys_wait4, AUE_WAIT4, NULL, 0, 0, 0, SY_THR_STATIC },	/* 7 = wait4 */
-	{ compat(AS(ocreat_args),creat), AUE_CREAT, NULL, 0, 0, 0, SY_THR_STATIC },	/* 8 = old creat */
-	{ AS(link_args), (sy_call_t *)sys_link, AUE_LINK, NULL, 0, 0, 0, SY_THR_STATIC },	/* 9 = link */
-	{ AS(unlink_args), (sy_call_t *)sys_unlink, AUE_UNLINK, NULL, 0, 0, 0, SY_THR_STATIC },	/* 10 = unlink */
-	{ 0, (sy_call_t *)nosys, AUE_NULL, NULL, 0, 0, 0, SY_THR_ABSENT },			/* 11 = obsolete execv */
-	{ AS(chdir_args), (sy_call_t *)sys_chdir, AUE_CHDIR, NULL, 0, 0, 0, SY_THR_STATIC },	/* 12 = chdir */
-	{ AS(fchdir_args), (sy_call_t *)sys_fchdir, AUE_FCHDIR, NULL, 0, 0, 0, SY_THR_STATIC },	/* 13 = fchdir */
-	{ compat11(AS(freebsd11_mknod_args),mknod), AUE_MKNOD, NULL, 0, 0, 0, SY_THR_STATIC },	/* 14 = freebsd11 mknod */
-	{ AS(chmod_args), (sy_call_t *)sys_chmod, AUE_CHMOD, NULL, 0, 0, 0, SY_THR_STATIC },	/* 15 = chmod */
-	{ AS(chown_args), (sy_call_t *)sys_chown, AUE_CHOWN, NULL, 0, 0, 0, SY_THR_STATIC },	/* 16 = chown */
-	{ AS(break_args), (sy_call_t *)sys_break, AUE_NULL, NULL, 0, 0, SYF_CAPENABLED, SY_THR_STATIC },	/* 17 = break */
-	{ compat4(AS(freebsd4_getfsstat_args),getfsstat), AUE_GETFSSTAT, NULL, 0, 0, 0, SY_THR_STATIC },	/* 18 = freebsd4 getfsstat */
-	{ compat(AS(olseek_args),lseek), AUE_LSEEK, NULL, 0, 0, SYF_CAPENABLED, SY_THR_STATIC },	/* 19 = old lseek */
-	{ 0, (sy_call_t *)sys_getpid, AUE_GETPID, NULL, 0, 0, SYF_CAPENABLED, SY_THR_STATIC },	/* 20 = getpid */
-	{ AS(mount_args), (sy_call_t *)sys_mount, AUE_MOUNT, NULL, 0, 0, 0, SY_THR_STATIC },	/* 21 = mount */
-	{ AS(unmount_args), (sy_call_t *)sys_unmount, AUE_UMOUNT, NULL, 0, 0, 0, SY_THR_STATIC },	/* 22 = unmount */
-	{ AS(setuid_args), (sy_call_t *)sys_setuid, AUE_SETUID, NULL, 0, 0, SYF_CAPENABLED, SY_THR_STATIC },	/* 23 = setuid */
-	{ 0, (sy_call_t *)sys_getuid, AUE_GETUID, NULL, 0, 0, SYF_CAPENABLED, SY_THR_STATIC },	/* 24 = getuid */
-	{ 0, (sy_call_t *)sys_geteuid, AUE_GETEUID, NULL, 0, 0, SYF_CAPENABLED, SY_THR_STATIC },	/* 25 = geteuid */
-	{ AS(ptrace_args), (sy_call_t *)sys_ptrace, AUE_PTRACE, NULL, 0, 0, 0, SY_THR_STATIC },	/* 26 = ptrace */
-	{ AS(recvmsg_args), (sy_call_t *)sys_recvmsg, AUE_RECVMSG, NULL, 0, 0, SYF_CAPENABLED, SY_THR_STATIC },	/* 27 = recvmsg */
-	{ AS(sendmsg_args), (sy_call_t *)sys_sendmsg, AUE_SENDMSG, NULL, 0, 0, SYF_CAPENABLED, SY_THR_STATIC },	/* 28 = sendmsg */
-	{ AS(recvfrom_args), (sy_call_t *)sys_recvfrom, AUE_RECVFROM, NULL, 0, 0, SYF_CAPENABLED, SY_THR_STATIC },	/* 29 = recvfrom */
-	{ AS(accept_args), (sy_call_t *)sys_accept, AUE_ACCEPT, NULL, 0, 0, SYF_CAPENABLED, SY_THR_STATIC },	/* 30 = accept */
-	{ AS(getpeername_args), (sy_call_t *)sys_getpeername, AUE_GETPEERNAME, NULL, 0, 0, SYF_CAPENABLED, SY_THR_STATIC },	/* 31 = getpeername */
-	{ AS(getsockname_args), (sy_call_t *)sys_getsockname, AUE_GETSOCKNAME, NULL, 0, 0, SYF_CAPENABLED, SY_THR_STATIC },	/* 32 = getsockname */
-	{ AS(access_args), (sy_call_t *)sys_access, AUE_ACCESS, NULL, 0, 0, 0, SY_THR_STATIC },	/* 33 = access */
-	{ AS(chflags_args), (sy_call_t *)sys_chflags, AUE_CHFLAGS, NULL, 0, 0, 0, SY_THR_STATIC },	/* 34 = chflags */
-	{ AS(fchflags_args), (sy_call_t *)sys_fchflags, AUE_FCHFLAGS, NULL, 0, 0, SYF_CAPENABLED, SY_THR_STATIC },	/* 35 = fchflags */
-	{ 0, (sy_call_t *)sys_sync, AUE_SYNC, NULL, 0, 0, SYF_CAPENABLED, SY_THR_STATIC },	/* 36 = sync */
-	{ AS(kill_args), (sy_call_t *)sys_kill, AUE_KILL, NULL, 0, 0, SYF_CAPENABLED, SY_THR_STATIC },	/* 37 = kill */
-	{ compat(AS(ostat_args),stat), AUE_STAT, NULL, 0, 0, 0, SY_THR_STATIC },	/* 38 = old stat */
-	{ 0, (sy_call_t *)sys_getppid, AUE_GETPPID, NULL, 0, 0, SYF_CAPENABLED, SY_THR_STATIC },	/* 39 = getppid */
-	{ compat(AS(olstat_args),lstat), AUE_LSTAT, NULL, 0, 0, 0, SY_THR_STATIC },	/* 40 = old lstat */
-	{ AS(dup_args), (sy_call_t *)sys_dup, AUE_DUP, NULL, 0, 0, SYF_CAPENABLED, SY_THR_STATIC },	/* 41 = dup */
-	{ compat10(0,pipe), AUE_PIPE, NULL, 0, 0, SYF_CAPENABLED, SY_THR_STATIC },	/* 42 = freebsd10 pipe */
-	{ 0, (sy_call_t *)sys_getegid, AUE_GETEGID, NULL, 0, 0, SYF_CAPENABLED, SY_THR_STATIC },	/* 43 = getegid */
-	{ AS(profil_args), (sy_call_t *)sys_profil, AUE_PROFILE, NULL, 0, 0, SYF_CAPENABLED, SY_THR_STATIC },	/* 44 = profil */
-	{ AS(ktrace_args), (sy_call_t *)sys_ktrace, AUE_KTRACE, NULL, 0, 0, 0, SY_THR_STATIC },	/* 45 = ktrace */
-	{ compat(AS(osigaction_args),sigaction), AUE_SIGACTION, NULL, 0, 0, SYF_CAPENABLED, SY_THR_STATIC },	/* 46 = old sigaction */
-	{ 0, (sy_call_t *)sys_getgid, AUE_GETGID, NULL, 0, 0, SYF_CAPENABLED, SY_THR_STATIC },	/* 47 = getgid */
-	{ compat(AS(osigprocmask_args),sigprocmask), AUE_SIGPROCMASK, NULL, 0, 0, SYF_CAPENABLED, SY_THR_STATIC },	/* 48 = old sigprocmask */
-	{ AS(getlogin_args), (sy_call_t *)sys_getlogin, AUE_GETLOGIN, NULL, 0, 0, SYF_CAPENABLED, SY_THR_STATIC },	/* 49 = getlogin */
-	{ AS(setlogin_args), (sy_call_t *)sys_setlogin, AUE_SETLOGIN, NULL, 0, 0, 0, SY_THR_STATIC },	/* 50 = setlogin */
-	{ AS(acct_args), (sy_call_t *)sys_acct, AUE_ACCT, NULL, 0, 0, 0, SY_THR_STATIC },	/* 51 = acct */
-	{ compat(0,sigpending), AUE_SIGPENDING, NULL, 0, 0, SYF_CAPENABLED, SY_THR_STATIC },	/* 52 = old sigpending */
-	{ AS(sigaltstack_args), (sy_call_t *)sys_sigaltstack, AUE_SIGALTSTACK, NULL, 0, 0, SYF_CAPENABLED, SY_THR_STATIC },	/* 53 = sigaltstack */
-	{ AS(ioctl_args), (sy_call_t *)sys_ioctl, AUE_IOCTL, NULL, 0, 0, SYF_CAPENABLED, SY_THR_STATIC },	/* 54 = ioctl */
-	{ AS(reboot_args), (sy_call_t *)sys_reboot, AUE_REBOOT, NULL, 0, 0, 0, SY_THR_STATIC },	/* 55 = reboot */
-	{ AS(revoke_args), (sy_call_t *)sys_revoke, AUE_REVOKE, NULL, 0, 0, 0, SY_THR_STATIC },	/* 56 = revoke */
-	{ AS(symlink_args), (sy_call_t *)sys_symlink, AUE_SYMLINK, NULL, 0, 0, 0, SY_THR_STATIC },	/* 57 = symlink */
-	{ AS(readlink_args), (sy_call_t *)sys_readlink, AUE_READLINK, NULL, 0, 0, 0, SY_THR_STATIC },	/* 58 = readlink */
-	{ AS(execve_args), (sy_call_t *)sys_execve, AUE_EXECVE, NULL, 0, 0, 0, SY_THR_STATIC },	/* 59 = execve */
-	{ AS(umask_args), (sy_call_t *)sys_umask, AUE_UMASK, NULL, 0, 0, SYF_CAPENABLED, SY_THR_STATIC },	/* 60 = umask */
-	{ AS(chroot_args), (sy_call_t *)sys_chroot, AUE_CHROOT, NULL, 0, 0, 0, SY_THR_STATIC },	/* 61 = chroot */
-	{ compat(AS(ofstat_args),fstat), AUE_FSTAT, NULL, 0, 0, SYF_CAPENABLED, SY_THR_STATIC },	/* 62 = old fstat */
-	{ compat(AS(ogetkerninfo_args),getkerninfo), AUE_NULL, NULL, 0, 0, 0, SY_THR_STATIC },	/* 63 = old getkerninfo */
-	{ compat(0,getpagesize), AUE_NULL, NULL, 0, 0, SYF_CAPENABLED, SY_THR_STATIC },	/* 64 = old getpagesize */
-	{ AS(msync_args), (sy_call_t *)sys_msync, AUE_MSYNC, NULL, 0, 0, SYF_CAPENABLED, SY_THR_STATIC },	/* 65 = msync */
-	{ 0, (sy_call_t *)sys_vfork, AUE_VFORK, NULL, 0, 0, 0, SY_THR_STATIC },	/* 66 = vfork */
-	{ 0, (sy_call_t *)nosys, AUE_NULL, NULL, 0, 0, 0, SY_THR_ABSENT },			/* 67 = obsolete vread */
-	{ 0, (sy_call_t *)nosys, AUE_NULL, NULL, 0, 0, 0, SY_THR_ABSENT },			/* 68 = obsolete vwrite */
-	{ AS(sbrk_args), (sy_call_t *)sys_sbrk, AUE_SBRK, NULL, 0, 0, SYF_CAPENABLED, SY_THR_STATIC },	/* 69 = sbrk */
-	{ AS(sstk_args), (sy_call_t *)sys_sstk, AUE_SSTK, NULL, 0, 0, SYF_CAPENABLED, SY_THR_STATIC },	/* 70 = sstk */
-	{ compat(AS(ommap_args),mmap), AUE_MMAP, NULL, 0, 0, SYF_CAPENABLED, SY_THR_STATIC },	/* 71 = old mmap */
-	{ compat11(AS(freebsd11_vadvise_args),vadvise), AUE_O_VADVISE, NULL, 0, 0, 0, SY_THR_STATIC },	/* 72 = freebsd11 vadvise */
-	{ AS(munmap_args), (sy_call_t *)sys_munmap, AUE_MUNMAP, NULL, 0, 0, SYF_CAPENABLED, SY_THR_STATIC },	/* 73 = munmap */
-	{ AS(mprotect_args), (sy_call_t *)sys_mprotect, AUE_MPROTECT, NULL, 0, 0, SYF_CAPENABLED, SY_THR_STATIC },	/* 74 = mprotect */
-	{ AS(madvise_args), (sy_call_t *)sys_madvise, AUE_MADVISE, NULL, 0, 0, SYF_CAPENABLED, SY_THR_STATIC },	/* 75 = madvise */
-	{ 0, (sy_call_t *)nosys, AUE_NULL, NULL, 0, 0, 0, SY_THR_ABSENT },			/* 76 = obsolete vhangup */
-	{ 0, (sy_call_t *)nosys, AUE_NULL, NULL, 0, 0, 0, SY_THR_ABSENT },			/* 77 = obsolete vlimit */
-	{ AS(mincore_args), (sy_call_t *)sys_mincore, AUE_MINCORE, NULL, 0, 0, SYF_CAPENABLED, SY_THR_STATIC },	/* 78 = mincore */
-	{ AS(getgroups_args), (sy_call_t *)sys_getgroups, AUE_GETGROUPS, NULL, 0, 0, SYF_CAPENABLED, SY_THR_STATIC },	/* 79 = getgroups */
-	{ AS(setgroups_args), (sy_call_t *)sys_setgroups, AUE_SETGROUPS, NULL, 0, 0, 0, SY_THR_STATIC },	/* 80 = setgroups */
-	{ 0, (sy_call_t *)sys_getpgrp, AUE_GETPGRP, NULL, 0, 0, SYF_CAPENABLED, SY_THR_STATIC },	/* 81 = getpgrp */
-	{ AS(setpgid_args), (sy_call_t *)sys_setpgid, AUE_SETPGRP, NULL, 0, 0, 0, SY_THR_STATIC },	/* 82 = setpgid */
-	{ AS(setitimer_args), (sy_call_t *)sys_setitimer, AUE_SETITIMER, NULL, 0, 0, SYF_CAPENABLED, SY_THR_STATIC },	/* 83 = setitimer */
-	{ compat(0,wait), AUE_WAIT4, NULL, 0, 0, 0, SY_THR_STATIC },			/* 84 = old wait */
-	{ AS(swapon_args), (sy_call_t *)sys_swapon, AUE_SWAPON, NULL, 0, 0, 0, SY_THR_STATIC },	/* 85 = swapon */
-	{ AS(getitimer_args), (sy_call_t *)sys_getitimer, AUE_GETITIMER, NULL, 0, 0, SYF_CAPENABLED, SY_THR_STATIC },	/* 86 = getitimer */
-	{ compat(AS(ogethostname_args),gethostname), AUE_SYSCTL, NULL, 0, 0, SYF_CAPENABLED, SY_THR_STATIC },	/* 87 = old gethostname */
-	{ compat(AS(osethostname_args),sethostname), AUE_SYSCTL, NULL, 0, 0, 0, SY_THR_STATIC },	/* 88 = old sethostname */
-	{ 0, (sy_call_t *)sys_getdtablesize, AUE_GETDTABLESIZE, NULL, 0, 0, SYF_CAPENABLED, SY_THR_STATIC },	/* 89 = getdtablesize */
-	{ AS(dup2_args), (sy_call_t *)sys_dup2, AUE_DUP2, NULL, 0, 0, SYF_CAPENABLED, SY_THR_STATIC },	/* 90 = dup2 */
-	{ 0, (sy_call_t *)nosys, AUE_NULL, NULL, 0, 0, 0, SY_THR_ABSENT },			/* 91 = getdopt */
-	{ AS(fcntl_args), (sy_call_t *)sys_fcntl, AUE_FCNTL, NULL, 0, 0, SYF_CAPENABLED, SY_THR_STATIC },	/* 92 = fcntl */
-	{ AS(select_args), (sy_call_t *)sys_select, AUE_SELECT, NULL, 0, 0, SYF_CAPENABLED, SY_THR_STATIC },	/* 93 = select */
-	{ 0, (sy_call_t *)nosys, AUE_NULL, NULL, 0, 0, 0, SY_THR_ABSENT },			/* 94 = setdopt */
-	{ AS(fsync_args), (sy_call_t *)sys_fsync, AUE_FSYNC, NULL, 0, 0, SYF_CAPENABLED, SY_THR_STATIC },	/* 95 = fsync */
-	{ AS(setpriority_args), (sy_call_t *)sys_setpriority, AUE_SETPRIORITY, NULL, 0, 0, SYF_CAPENABLED, SY_THR_STATIC },	/* 96 = setpriority */
-	{ AS(socket_args), (sy_call_t *)sys_socket, AUE_SOCKET, NULL, 0, 0, SYF_CAPENABLED, SY_THR_STATIC },	/* 97 = socket */
-	{ AS(connect_args), (sy_call_t *)sys_connect, AUE_CONNECT, NULL, 0, 0, 0, SY_THR_STATIC },	/* 98 = connect */
-	{ compat(AS(oaccept_args),accept), AUE_ACCEPT, NULL, 0, 0, SYF_CAPENABLED, SY_THR_STATIC },	/* 99 = old accept */
-	{ AS(getpriority_args), (sy_call_t *)sys_getpriority, AUE_GETPRIORITY, NULL, 0, 0, SYF_CAPENABLED, SY_THR_STATIC },	/* 100 = getpriority */
-	{ compat(AS(osend_args),send), AUE_SEND, NULL, 0, 0, SYF_CAPENABLED, SY_THR_STATIC },	/* 101 = old send */
-	{ compat(AS(orecv_args),recv), AUE_RECV, NULL, 0, 0, SYF_CAPENABLED, SY_THR_STATIC },	/* 102 = old recv */
-	{ compat(AS(osigreturn_args),sigreturn), AUE_SIGRETURN, NULL, 0, 0, SYF_CAPENABLED, SY_THR_STATIC },	/* 103 = old sigreturn */
-	{ AS(bind_args), (sy_call_t *)sys_bind, AUE_BIND, NULL, 0, 0, 0, SY_THR_STATIC },	/* 104 = bind */
-	{ AS(setsockopt_args), (sy_call_t *)sys_setsockopt, AUE_SETSOCKOPT, NULL, 0, 0, SYF_CAPENABLED, SY_THR_STATIC },	/* 105 = setsockopt */
-	{ AS(listen_args), (sy_call_t *)sys_listen, AUE_LISTEN, NULL, 0, 0, SYF_CAPENABLED, SY_THR_STATIC },	/* 106 = listen */
-	{ 0, (sy_call_t *)nosys, AUE_NULL, NULL, 0, 0, 0, SY_THR_ABSENT },			/* 107 = obsolete vtimes */
-	{ compat(AS(osigvec_args),sigvec), AUE_NULL, NULL, 0, 0, SYF_CAPENABLED, SY_THR_STATIC },	/* 108 = old sigvec */
-	{ compat(AS(osigblock_args),sigblock), AUE_NULL, NULL, 0, 0, SYF_CAPENABLED, SY_THR_STATIC },	/* 109 = old sigblock */
-	{ compat(AS(osigsetmask_args),sigsetmask), AUE_NULL, NULL, 0, 0, SYF_CAPENABLED, SY_THR_STATIC },	/* 110 = old sigsetmask */
-	{ compat(AS(osigsuspend_args),sigsuspend), AUE_NULL, NULL, 0, 0, SYF_CAPENABLED, SY_THR_STATIC },	/* 111 = old sigsuspend */
-	{ compat(AS(osigstack_args),sigstack), AUE_NULL, NULL, 0, 0, SYF_CAPENABLED, SY_THR_STATIC },	/* 112 = old sigstack */
-	{ compat(AS(orecvmsg_args),recvmsg), AUE_RECVMSG, NULL, 0, 0, SYF_CAPENABLED, SY_THR_STATIC },	/* 113 = old recvmsg */
-	{ compat(AS(osendmsg_args),sendmsg), AUE_SENDMSG, NULL, 0, 0, SYF_CAPENABLED, SY_THR_STATIC },	/* 114 = old sendmsg */
-	{ 0, (sy_call_t *)nosys, AUE_NULL, NULL, 0, 0, 0, SY_THR_ABSENT },			/* 115 = obsolete vtrace */
-	{ AS(gettimeofday_args), (sy_call_t *)sys_gettimeofday, AUE_GETTIMEOFDAY, NULL, 0, 0, SYF_CAPENABLED, SY_THR_STATIC },	/* 116 = gettimeofday */
-	{ AS(getrusage_args), (sy_call_t *)sys_getrusage, AUE_GETRUSAGE, NULL, 0, 0, SYF_CAPENABLED, SY_THR_STATIC },	/* 117 = getrusage */
-	{ AS(getsockopt_args), (sy_call_t *)sys_getsockopt, AUE_GETSOCKOPT, NULL, 0, 0, SYF_CAPENABLED, SY_THR_STATIC },	/* 118 = getsockopt */
-	{ 0, (sy_call_t *)nosys, AUE_NULL, NULL, 0, 0, 0, SY_THR_ABSENT },			/* 119 = resuba */
-	{ AS(readv_args), (sy_call_t *)sys_readv, AUE_READV, NULL, 0, 0, SYF_CAPENABLED, SY_THR_STATIC },	/* 120 = readv */
-	{ AS(writev_args), (sy_call_t *)sys_writev, AUE_WRITEV, NULL, 0, 0, SYF_CAPENABLED, SY_THR_STATIC },	/* 121 = writev */
-	{ AS(settimeofday_args), (sy_call_t *)sys_settimeofday, AUE_SETTIMEOFDAY, NULL, 0, 0, 0, SY_THR_STATIC },	/* 122 = settimeofday */
-	{ AS(fchown_args), (sy_call_t *)sys_fchown, AUE_FCHOWN, NULL, 0, 0, SYF_CAPENABLED, SY_THR_STATIC },	/* 123 = fchown */
-	{ AS(fchmod_args), (sy_call_t *)sys_fchmod, AUE_FCHMOD, NULL, 0, 0, SYF_CAPENABLED, SY_THR_STATIC },	/* 124 = fchmod */
-	{ compat(AS(recvfrom_args),recvfrom), AUE_RECVFROM, NULL, 0, 0, SYF_CAPENABLED, SY_THR_STATIC },	/* 125 = old recvfrom */
-	{ AS(setreuid_args), (sy_call_t *)sys_setreuid, AUE_SETREUID, NULL, 0, 0, SYF_CAPENABLED, SY_THR_STATIC },	/* 126 = setreuid */
-	{ AS(setregid_args), (sy_call_t *)sys_setregid, AUE_SETREGID, NULL, 0, 0, SYF_CAPENABLED, SY_THR_STATIC },	/* 127 = setregid */
-	{ AS(rename_args), (sy_call_t *)sys_rename, AUE_RENAME, NULL, 0, 0, 0, SY_THR_STATIC },	/* 128 = rename */
-	{ compat(AS(otruncate_args),truncate), AUE_TRUNCATE, NULL, 0, 0, 0, SY_THR_STATIC },	/* 129 = old truncate */
-	{ compat(AS(oftruncate_args),ftruncate), AUE_FTRUNCATE, NULL, 0, 0, SYF_CAPENABLED, SY_THR_STATIC },	/* 130 = old ftruncate */
-	{ AS(flock_args), (sy_call_t *)sys_flock, AUE_FLOCK, NULL, 0, 0, SYF_CAPENABLED, SY_THR_STATIC },	/* 131 = flock */
-	{ AS(mkfifo_args), (sy_call_t *)sys_mkfifo, AUE_MKFIFO, NULL, 0, 0, 0, SY_THR_STATIC },	/* 132 = mkfifo */
-	{ AS(sendto_args), (sy_call_t *)sys_sendto, AUE_SENDTO, NULL, 0, 0, SYF_CAPENABLED, SY_THR_STATIC },	/* 133 = sendto */
-	{ AS(shutdown_args), (sy_call_t *)sys_shutdown, AUE_SHUTDOWN, NULL, 0, 0, SYF_CAPENABLED, SY_THR_STATIC },	/* 134 = shutdown */
-	{ AS(socketpair_args), (sy_call_t *)sys_socketpair, AUE_SOCKETPAIR, NULL, 0, 0, SYF_CAPENABLED, SY_THR_STATIC },	/* 135 = socketpair */
-	{ AS(mkdir_args), (sy_call_t *)sys_mkdir, AUE_MKDIR, NULL, 0, 0, 0, SY_THR_STATIC },	/* 136 = mkdir */
-	{ AS(rmdir_args), (sy_call_t *)sys_rmdir, AUE_RMDIR, NULL, 0, 0, 0, SY_THR_STATIC },	/* 137 = rmdir */
-	{ AS(utimes_args), (sy_call_t *)sys_utimes, AUE_UTIMES, NULL, 0, 0, 0, SY_THR_STATIC },	/* 138 = utimes */
-	{ 0, (sy_call_t *)nosys, AUE_NULL, NULL, 0, 0, 0, SY_THR_ABSENT },			/* 139 = obsolete 4.2 sigreturn */
-	{ AS(adjtime_args), (sy_call_t *)sys_adjtime, AUE_ADJTIME, NULL, 0, 0, 0, SY_THR_STATIC },	/* 140 = adjtime */
-	{ compat(AS(ogetpeername_args),getpeername), AUE_GETPEERNAME, NULL, 0, 0, SYF_CAPENABLED, SY_THR_STATIC },	/* 141 = old getpeername */
-	{ compat(0,gethostid), AUE_SYSCTL, NULL, 0, 0, SYF_CAPENABLED, SY_THR_STATIC },	/* 142 = old gethostid */
-	{ compat(AS(osethostid_args),sethostid), AUE_SYSCTL, NULL, 0, 0, 0, SY_THR_STATIC },	/* 143 = old sethostid */
-	{ compat(AS(ogetrlimit_args),getrlimit), AUE_GETRLIMIT, NULL, 0, 0, SYF_CAPENABLED, SY_THR_STATIC },	/* 144 = old getrlimit */
-	{ compat(AS(osetrlimit_args),setrlimit), AUE_SETRLIMIT, NULL, 0, 0, SYF_CAPENABLED, SY_THR_STATIC },	/* 145 = old setrlimit */
-	{ compat(AS(okillpg_args),killpg), AUE_KILLPG, NULL, 0, 0, 0, SY_THR_STATIC },	/* 146 = old killpg */
-	{ 0, (sy_call_t *)sys_setsid, AUE_SETSID, NULL, 0, 0, SYF_CAPENABLED, SY_THR_STATIC },	/* 147 = setsid */
-	{ AS(quotactl_args), (sy_call_t *)sys_quotactl, AUE_QUOTACTL, NULL, 0, 0, 0, SY_THR_STATIC },	/* 148 = quotactl */
-	{ compat(0,quota), AUE_O_QUOTA, NULL, 0, 0, 0, SY_THR_STATIC },		/* 149 = old quota */
-	{ compat(AS(getsockname_args),getsockname), AUE_GETSOCKNAME, NULL, 0, 0, SYF_CAPENABLED, SY_THR_STATIC },	/* 150 = old getsockname */
-	{ 0, (sy_call_t *)nosys, AUE_NULL, NULL, 0, 0, 0, SY_THR_ABSENT },			/* 151 = sem_lock */
-	{ 0, (sy_call_t *)nosys, AUE_NULL, NULL, 0, 0, 0, SY_THR_ABSENT },			/* 152 = sem_wakeup */
-	{ 0, (sy_call_t *)nosys, AUE_NULL, NULL, 0, 0, 0, SY_THR_ABSENT },			/* 153 = asyncdaemon */
-	{ AS(nlm_syscall_args), (sy_call_t *)lkmressys, AUE_NULL, NULL, 0, 0, 0, SY_THR_ABSENT },	/* 154 = nlm_syscall */
-	{ AS(nfssvc_args), (sy_call_t *)lkmressys, AUE_NULL, NULL, 0, 0, 0, SY_THR_ABSENT },	/* 155 = nfssvc */
-	{ compat(AS(ogetdirentries_args),getdirentries), AUE_GETDIRENTRIES, NULL, 0, 0, SYF_CAPENABLED, SY_THR_STATIC },	/* 156 = old getdirentries */
-	{ compat4(AS(freebsd4_statfs_args),statfs), AUE_STATFS, NULL, 0, 0, 0, SY_THR_STATIC },	/* 157 = freebsd4 statfs */
-	{ compat4(AS(freebsd4_fstatfs_args),fstatfs), AUE_FSTATFS, NULL, 0, 0, SYF_CAPENABLED, SY_THR_STATIC },	/* 158 = freebsd4 fstatfs */
-	{ 0, (sy_call_t *)nosys, AUE_NULL, NULL, 0, 0, 0, SY_THR_ABSENT },			/* 159 = nosys */
-	{ AS(lgetfh_args), (sy_call_t *)sys_lgetfh, AUE_LGETFH, NULL, 0, 0, 0, SY_THR_STATIC },	/* 160 = lgetfh */
-	{ AS(getfh_args), (sy_call_t *)sys_getfh, AUE_NFS_GETFH, NULL, 0, 0, 0, SY_THR_STATIC },	/* 161 = getfh */
-	{ compat4(AS(freebsd4_getdomainname_args),getdomainname), AUE_SYSCTL, NULL, 0, 0, SYF_CAPENABLED, SY_THR_STATIC },	/* 162 = freebsd4 getdomainname */
-	{ compat4(AS(freebsd4_setdomainname_args),setdomainname), AUE_SYSCTL, NULL, 0, 0, 0, SY_THR_STATIC },	/* 163 = freebsd4 setdomainname */
-	{ compat4(AS(freebsd4_uname_args),uname), AUE_NULL, NULL, 0, 0, 0, SY_THR_STATIC },	/* 164 = freebsd4 uname */
-	{ AS(sysarch_args), (sy_call_t *)sysarch, AUE_SYSARCH, NULL, 0, 0, SYF_CAPENABLED, SY_THR_STATIC },	/* 165 = sysarch */
-	{ AS(rtprio_args), (sy_call_t *)sys_rtprio, AUE_RTPRIO, NULL, 0, 0, SYF_CAPENABLED, SY_THR_STATIC },	/* 166 = rtprio */
-	{ 0, (sy_call_t *)nosys, AUE_NULL, NULL, 0, 0, 0, SY_THR_ABSENT },			/* 167 = nosys */
-	{ 0, (sy_call_t *)nosys, AUE_NULL, NULL, 0, 0, 0, SY_THR_ABSENT },			/* 168 = nosys */
-	{ AS(semsys_args), (sy_call_t *)lkmressys, AUE_NULL, NULL, 0, 0, 0, SY_THR_ABSENT },	/* 169 = semsys */
-	{ AS(msgsys_args), (sy_call_t *)lkmressys, AUE_NULL, NULL, 0, 0, 0, SY_THR_ABSENT },	/* 170 = msgsys */
-	{ AS(shmsys_args), (sy_call_t *)lkmressys, AUE_NULL, NULL, 0, 0, 0, SY_THR_ABSENT },	/* 171 = shmsys */
-	{ 0, (sy_call_t *)nosys, AUE_NULL, NULL, 0, 0, 0, SY_THR_ABSENT },			/* 172 = nosys */
-	{ compat6(AS(freebsd6_pread_args),pread), AUE_PREAD, NULL, 0, 0, SYF_CAPENABLED, SY_THR_STATIC },	/* 173 = freebsd6 pread */
-	{ compat6(AS(freebsd6_pwrite_args),pwrite), AUE_PWRITE, NULL, 0, 0, SYF_CAPENABLED, SY_THR_STATIC },	/* 174 = freebsd6 pwrite */
-	{ AS(setfib_args), (sy_call_t *)sys_setfib, AUE_SETFIB, NULL, 0, 0, 0, SY_THR_STATIC },	/* 175 = setfib */
-	{ AS(ntp_adjtime_args), (sy_call_t *)sys_ntp_adjtime, AUE_NTP_ADJTIME, NULL, 0, 0, 0, SY_THR_STATIC },	/* 176 = ntp_adjtime */
-	{ 0, (sy_call_t *)nosys, AUE_NULL, NULL, 0, 0, 0, SY_THR_ABSENT },			/* 177 = sfork */
-	{ 0, (sy_call_t *)nosys, AUE_NULL, NULL, 0, 0, 0, SY_THR_ABSENT },			/* 178 = getdescriptor */
-	{ 0, (sy_call_t *)nosys, AUE_NULL, NULL, 0, 0, 0, SY_THR_ABSENT },			/* 179 = setdescriptor */
-	{ 0, (sy_call_t *)nosys, AUE_NULL, NULL, 0, 0, 0, SY_THR_ABSENT },			/* 180 = nosys */
-	{ AS(setgid_args), (sy_call_t *)sys_setgid, AUE_SETGID, NULL, 0, 0, SYF_CAPENABLED, SY_THR_STATIC },	/* 181 = setgid */
-	{ AS(setegid_args), (sy_call_t *)sys_setegid, AUE_SETEGID, NULL, 0, 0, SYF_CAPENABLED, SY_THR_STATIC },	/* 182 = setegid */
-	{ AS(seteuid_args), (sy_call_t *)sys_seteuid, AUE_SETEUID, NULL, 0, 0, SYF_CAPENABLED, SY_THR_STATIC },	/* 183 = seteuid */
-	{ 0, (sy_call_t *)nosys, AUE_NULL, NULL, 0, 0, 0, SY_THR_ABSENT },			/* 184 = obsolete lfs_bmapv */
-	{ 0, (sy_call_t *)nosys, AUE_NULL, NULL, 0, 0, 0, SY_THR_ABSENT },			/* 185 = obsolete lfs_markv */
-	{ 0, (sy_call_t *)nosys, AUE_NULL, NULL, 0, 0, 0, SY_THR_ABSENT },			/* 186 = obsolete lfs_segclean */
-	{ 0, (sy_call_t *)nosys, AUE_NULL, NULL, 0, 0, 0, SY_THR_ABSENT },			/* 187 = obsolete lfs_segwait */
-	{ compat11(AS(freebsd11_stat_args),stat), AUE_STAT, NULL, 0, 0, 0, SY_THR_STATIC },	/* 188 = freebsd11 stat */
-	{ compat11(AS(freebsd11_fstat_args),fstat), AUE_FSTAT, NULL, 0, 0, SYF_CAPENABLED, SY_THR_STATIC },	/* 189 = freebsd11 fstat */
-	{ compat11(AS(freebsd11_lstat_args),lstat), AUE_LSTAT, NULL, 0, 0, 0, SY_THR_STATIC },	/* 190 = freebsd11 lstat */
-	{ AS(pathconf_args), (sy_call_t *)sys_pathconf, AUE_PATHCONF, NULL, 0, 0, 0, SY_THR_STATIC },	/* 191 = pathconf */
-	{ AS(fpathconf_args), (sy_call_t *)sys_fpathconf, AUE_FPATHCONF, NULL, 0, 0, SYF_CAPENABLED, SY_THR_STATIC },	/* 192 = fpathconf */
-	{ 0, (sy_call_t *)nosys, AUE_NULL, NULL, 0, 0, 0, SY_THR_ABSENT },			/* 193 = nosys */
-	{ AS(__getrlimit_args), (sy_call_t *)sys_getrlimit, AUE_GETRLIMIT, NULL, 0, 0, SYF_CAPENABLED, SY_THR_STATIC },	/* 194 = getrlimit */
-	{ AS(__setrlimit_args), (sy_call_t *)sys_setrlimit, AUE_SETRLIMIT, NULL, 0, 0, SYF_CAPENABLED, SY_THR_STATIC },	/* 195 = setrlimit */
-	{ compat11(AS(freebsd11_getdirentries_args),getdirentries), AUE_GETDIRENTRIES, NULL, 0, 0, SYF_CAPENABLED, SY_THR_STATIC },	/* 196 = freebsd11 getdirentries */
-	{ compat6(AS(freebsd6_mmap_args),mmap), AUE_MMAP, NULL, 0, 0, SYF_CAPENABLED, SY_THR_STATIC },	/* 197 = freebsd6 mmap */
-	{ 0, (sy_call_t *)nosys, AUE_NULL, NULL, 0, 0, 0, SY_THR_STATIC },		/* 198 = __syscall */
-	{ compat6(AS(freebsd6_lseek_args),lseek), AUE_LSEEK, NULL, 0, 0, SYF_CAPENABLED, SY_THR_STATIC },	/* 199 = freebsd6 lseek */
-	{ compat6(AS(freebsd6_truncate_args),truncate), AUE_TRUNCATE, NULL, 0, 0, 0, SY_THR_STATIC },	/* 200 = freebsd6 truncate */
-	{ compat6(AS(freebsd6_ftruncate_args),ftruncate), AUE_FTRUNCATE, NULL, 0, 0, SYF_CAPENABLED, SY_THR_STATIC },	/* 201 = freebsd6 ftruncate */
-	{ AS(__sysctl_args), (sy_call_t *)sys___sysctl, AUE_SYSCTL, NULL, 0, 0, SYF_CAPENABLED, SY_THR_STATIC },	/* 202 = __sysctl */
-	{ AS(mlock_args), (sy_call_t *)sys_mlock, AUE_MLOCK, NULL, 0, 0, SYF_CAPENABLED, SY_THR_STATIC },	/* 203 = mlock */
-	{ AS(munlock_args), (sy_call_t *)sys_munlock, AUE_MUNLOCK, NULL, 0, 0, SYF_CAPENABLED, SY_THR_STATIC },	/* 204 = munlock */
-	{ AS(undelete_args), (sy_call_t *)sys_undelete, AUE_UNDELETE, NULL, 0, 0, 0, SY_THR_STATIC },	/* 205 = undelete */
-	{ AS(futimes_args), (sy_call_t *)sys_futimes, AUE_FUTIMES, NULL, 0, 0, SYF_CAPENABLED, SY_THR_STATIC },	/* 206 = futimes */
-	{ AS(getpgid_args), (sy_call_t *)sys_getpgid, AUE_GETPGID, NULL, 0, 0, SYF_CAPENABLED, SY_THR_STATIC },	/* 207 = getpgid */
-	{ 0, (sy_call_t *)nosys, AUE_NULL, NULL, 0, 0, 0, SY_THR_ABSENT },			/* 208 = nosys */
-	{ AS(poll_args), (sy_call_t *)sys_poll, AUE_POLL, NULL, 0, 0, SYF_CAPENABLED, SY_THR_STATIC },	/* 209 = poll */
-	{ AS(nosys_args), (sy_call_t *)lkmnosys, AUE_NULL, NULL, 0, 0, 0, SY_THR_ABSENT },	/* 210 = lkmnosys */
-	{ AS(nosys_args), (sy_call_t *)lkmnosys, AUE_NULL, NULL, 0, 0, 0, SY_THR_ABSENT },	/* 211 = lkmnosys */
-	{ AS(nosys_args), (sy_call_t *)lkmnosys, AUE_NULL, NULL, 0, 0, 0, SY_THR_ABSENT },	/* 212 = lkmnosys */
-	{ AS(nosys_args), (sy_call_t *)lkmnosys, AUE_NULL, NULL, 0, 0, 0, SY_THR_ABSENT },	/* 213 = lkmnosys */
-	{ AS(nosys_args), (sy_call_t *)lkmnosys, AUE_NULL, NULL, 0, 0, 0, SY_THR_ABSENT },	/* 214 = lkmnosys */
-	{ AS(nosys_args), (sy_call_t *)lkmnosys, AUE_NULL, NULL, 0, 0, 0, SY_THR_ABSENT },	/* 215 = lkmnosys */
-	{ AS(nosys_args), (sy_call_t *)lkmnosys, AUE_NULL, NULL, 0, 0, 0, SY_THR_ABSENT },	/* 216 = lkmnosys */
-	{ AS(nosys_args), (sy_call_t *)lkmnosys, AUE_NULL, NULL, 0, 0, 0, SY_THR_ABSENT },	/* 217 = lkmnosys */
-	{ AS(nosys_args), (sy_call_t *)lkmnosys, AUE_NULL, NULL, 0, 0, 0, SY_THR_ABSENT },	/* 218 = lkmnosys */
-	{ AS(nosys_args), (sy_call_t *)lkmnosys, AUE_NULL, NULL, 0, 0, 0, SY_THR_ABSENT },	/* 219 = lkmnosys */
-	{ 0, (sy_call_t *)lkmressys, AUE_NULL, NULL, 0, 0, 0, SY_THR_ABSENT },		/* 220 = freebsd7 __semctl */
-	{ AS(semget_args), (sy_call_t *)lkmressys, AUE_NULL, NULL, 0, 0, 0, SY_THR_ABSENT },	/* 221 = semget */
-	{ AS(semop_args), (sy_call_t *)lkmressys, AUE_NULL, NULL, 0, 0, 0, SY_THR_ABSENT },	/* 222 = semop */
-	{ 0, (sy_call_t *)nosys, AUE_NULL, NULL, 0, 0, 0, SY_THR_ABSENT },			/* 223 = obsolete semconfig */
-	{ 0, (sy_call_t *)lkmressys, AUE_NULL, NULL, 0, 0, 0, SY_THR_ABSENT },		/* 224 = freebsd7 msgctl */
-	{ AS(msgget_args), (sy_call_t *)lkmressys, AUE_NULL, NULL, 0, 0, 0, SY_THR_ABSENT },	/* 225 = msgget */
-	{ AS(msgsnd_args), (sy_call_t *)lkmressys, AUE_NULL, NULL, 0, 0, 0, SY_THR_ABSENT },	/* 226 = msgsnd */
-	{ AS(msgrcv_args), (sy_call_t *)lkmressys, AUE_NULL, NULL, 0, 0, 0, SY_THR_ABSENT },	/* 227 = msgrcv */
-	{ AS(shmat_args), (sy_call_t *)lkmressys, AUE_NULL, NULL, 0, 0, 0, SY_THR_ABSENT },	/* 228 = shmat */
-	{ 0, (sy_call_t *)lkmressys, AUE_NULL, NULL, 0, 0, 0, SY_THR_ABSENT },		/* 229 = freebsd7 shmctl */
-	{ AS(shmdt_args), (sy_call_t *)lkmressys, AUE_NULL, NULL, 0, 0, 0, SY_THR_ABSENT },	/* 230 = shmdt */
-	{ AS(shmget_args), (sy_call_t *)lkmressys, AUE_NULL, NULL, 0, 0, 0, SY_THR_ABSENT },	/* 231 = shmget */
-	{ AS(clock_gettime_args), (sy_call_t *)sys_clock_gettime, AUE_NULL, NULL, 0, 0, SYF_CAPENABLED, SY_THR_STATIC },	/* 232 = clock_gettime */
-	{ AS(clock_settime_args), (sy_call_t *)sys_clock_settime, AUE_CLOCK_SETTIME, NULL, 0, 0, 0, SY_THR_STATIC },	/* 233 = clock_settime */
-	{ AS(clock_getres_args), (sy_call_t *)sys_clock_getres, AUE_NULL, NULL, 0, 0, SYF_CAPENABLED, SY_THR_STATIC },	/* 234 = clock_getres */
-	{ AS(ktimer_create_args), (sy_call_t *)sys_ktimer_create, AUE_NULL, NULL, 0, 0, SYF_CAPENABLED, SY_THR_STATIC },	/* 235 = ktimer_create */
-	{ AS(ktimer_delete_args), (sy_call_t *)sys_ktimer_delete, AUE_NULL, NULL, 0, 0, SYF_CAPENABLED, SY_THR_STATIC },	/* 236 = ktimer_delete */
-	{ AS(ktimer_settime_args), (sy_call_t *)sys_ktimer_settime, AUE_NULL, NULL, 0, 0, SYF_CAPENABLED, SY_THR_STATIC },	/* 237 = ktimer_settime */
-	{ AS(ktimer_gettime_args), (sy_call_t *)sys_ktimer_gettime, AUE_NULL, NULL, 0, 0, SYF_CAPENABLED, SY_THR_STATIC },	/* 238 = ktimer_gettime */
-	{ AS(ktimer_getoverrun_args), (sy_call_t *)sys_ktimer_getoverrun, AUE_NULL, NULL, 0, 0, SYF_CAPENABLED, SY_THR_STATIC },	/* 239 = ktimer_getoverrun */
-	{ AS(nanosleep_args), (sy_call_t *)sys_nanosleep, AUE_NULL, NULL, 0, 0, SYF_CAPENABLED, SY_THR_STATIC },	/* 240 = nanosleep */
-	{ AS(ffclock_getcounter_args), (sy_call_t *)sys_ffclock_getcounter, AUE_NULL, NULL, 0, 0, 0, SY_THR_STATIC },	/* 241 = ffclock_getcounter */
-	{ AS(ffclock_setestimate_args), (sy_call_t *)sys_ffclock_setestimate, AUE_NULL, NULL, 0, 0, 0, SY_THR_STATIC },	/* 242 = ffclock_setestimate */
-	{ AS(ffclock_getestimate_args), (sy_call_t *)sys_ffclock_getestimate, AUE_NULL, NULL, 0, 0, 0, SY_THR_STATIC },	/* 243 = ffclock_getestimate */
-	{ AS(clock_nanosleep_args), (sy_call_t *)sys_clock_nanosleep, AUE_NULL, NULL, 0, 0, 0, SY_THR_STATIC },	/* 244 = clock_nanosleep */
-	{ 0, (sy_call_t *)nosys, AUE_NULL, NULL, 0, 0, 0, SY_THR_ABSENT },			/* 245 = nosys */
-	{ 0, (sy_call_t *)nosys, AUE_NULL, NULL, 0, 0, 0, SY_THR_ABSENT },			/* 246 = nosys */
-	{ AS(clock_getcpuclockid2_args), (sy_call_t *)sys_clock_getcpuclockid2, AUE_NULL, NULL, 0, 0, 0, SY_THR_STATIC },	/* 247 = clock_getcpuclockid2 */
-	{ AS(ntp_gettime_args), (sy_call_t *)sys_ntp_gettime, AUE_NULL, NULL, 0, 0, SYF_CAPENABLED, SY_THR_STATIC },	/* 248 = ntp_gettime */
-	{ 0, (sy_call_t *)nosys, AUE_NULL, NULL, 0, 0, 0, SY_THR_ABSENT },			/* 249 = nosys */
-	{ AS(minherit_args), (sy_call_t *)sys_minherit, AUE_MINHERIT, NULL, 0, 0, SYF_CAPENABLED, SY_THR_STATIC },	/* 250 = minherit */
-	{ AS(rfork_args), (sy_call_t *)sys_rfork, AUE_RFORK, NULL, 0, 0, 0, SY_THR_STATIC },	/* 251 = rfork */
-	{ 0, (sy_call_t *)nosys, AUE_NULL, NULL, 0, 0, 0, SY_THR_ABSENT },			/* 252 = obsolete openbsd_poll */
-	{ 0, (sy_call_t *)sys_issetugid, AUE_ISSETUGID, NULL, 0, 0, SYF_CAPENABLED, SY_THR_STATIC },	/* 253 = issetugid */
-	{ AS(lchown_args), (sy_call_t *)sys_lchown, AUE_LCHOWN, NULL, 0, 0, 0, SY_THR_STATIC },	/* 254 = lchown */
-	{ AS(aio_read_args), (sy_call_t *)sys_aio_read, AUE_AIO_READ, NULL, 0, 0, SYF_CAPENABLED, SY_THR_STATIC },	/* 255 = aio_read */
-	{ AS(aio_write_args), (sy_call_t *)sys_aio_write, AUE_AIO_WRITE, NULL, 0, 0, SYF_CAPENABLED, SY_THR_STATIC },	/* 256 = aio_write */
-	{ AS(lio_listio_args), (sy_call_t *)sys_lio_listio, AUE_LIO_LISTIO, NULL, 0, 0, SYF_CAPENABLED, SY_THR_STATIC },	/* 257 = lio_listio */
-	{ AS(kbounce_args), (sy_call_t *)sys_kbounce, AUE_NULL, NULL, 0, 0, 0, SY_THR_STATIC },	/* 258 = kbounce */
-	{ AS(flag_captured_args), (sy_call_t *)sys_flag_captured, AUE_NULL, NULL, 0, 0, 0, SY_THR_STATIC },	/* 259 = flag_captured */
-	{ 0, (sy_call_t *)nosys, AUE_NULL, NULL, 0, 0, 0, SY_THR_ABSENT },			/* 260 = nosys */
-	{ 0, (sy_call_t *)nosys, AUE_NULL, NULL, 0, 0, 0, SY_THR_ABSENT },			/* 261 = nosys */
-	{ 0, (sy_call_t *)nosys, AUE_NULL, NULL, 0, 0, 0, SY_THR_ABSENT },			/* 262 = nosys */
-	{ 0, (sy_call_t *)nosys, AUE_NULL, NULL, 0, 0, 0, SY_THR_ABSENT },			/* 263 = nosys */
-	{ 0, (sy_call_t *)nosys, AUE_NULL, NULL, 0, 0, 0, SY_THR_ABSENT },			/* 264 = nosys */
-	{ 0, (sy_call_t *)nosys, AUE_NULL, NULL, 0, 0, 0, SY_THR_ABSENT },			/* 265 = nosys */
-	{ 0, (sy_call_t *)nosys, AUE_NULL, NULL, 0, 0, 0, SY_THR_ABSENT },			/* 266 = nosys */
-	{ 0, (sy_call_t *)nosys, AUE_NULL, NULL, 0, 0, 0, SY_THR_ABSENT },			/* 267 = nosys */
-	{ 0, (sy_call_t *)nosys, AUE_NULL, NULL, 0, 0, 0, SY_THR_ABSENT },			/* 268 = nosys */
-	{ 0, (sy_call_t *)nosys, AUE_NULL, NULL, 0, 0, 0, SY_THR_ABSENT },			/* 269 = nosys */
-	{ 0, (sy_call_t *)nosys, AUE_NULL, NULL, 0, 0, 0, SY_THR_ABSENT },			/* 270 = nosys */
-	{ 0, (sy_call_t *)nosys, AUE_NULL, NULL, 0, 0, 0, SY_THR_ABSENT },			/* 271 = nosys */
-	{ compat11(AS(freebsd11_getdents_args),getdents), AUE_O_GETDENTS, NULL, 0, 0, SYF_CAPENABLED, SY_THR_STATIC },	/* 272 = freebsd11 getdents */
-	{ 0, (sy_call_t *)nosys, AUE_NULL, NULL, 0, 0, 0, SY_THR_ABSENT },			/* 273 = nosys */
-	{ AS(lchmod_args), (sy_call_t *)sys_lchmod, AUE_LCHMOD, NULL, 0, 0, 0, SY_THR_STATIC },	/* 274 = lchmod */
-	{ 0, (sy_call_t *)nosys, AUE_NULL, NULL, 0, 0, 0, SY_THR_ABSENT },			/* 275 = obsolete netbsd_lchown */
-	{ AS(lutimes_args), (sy_call_t *)sys_lutimes, AUE_LUTIMES, NULL, 0, 0, 0, SY_THR_STATIC },	/* 276 = lutimes */
-	{ 0, (sy_call_t *)nosys, AUE_NULL, NULL, 0, 0, 0, SY_THR_ABSENT },			/* 277 = obsolete netbsd_msync */
-	{ compat11(AS(freebsd11_nstat_args),nstat), AUE_STAT, NULL, 0, 0, 0, SY_THR_STATIC },	/* 278 = freebsd11 nstat */
-	{ compat11(AS(freebsd11_nfstat_args),nfstat), AUE_FSTAT, NULL, 0, 0, 0, SY_THR_STATIC },	/* 279 = freebsd11 nfstat */
-	{ compat11(AS(freebsd11_nlstat_args),nlstat), AUE_LSTAT, NULL, 0, 0, 0, SY_THR_STATIC },	/* 280 = freebsd11 nlstat */
-	{ 0, (sy_call_t *)nosys, AUE_NULL, NULL, 0, 0, 0, SY_THR_ABSENT },			/* 281 = nosys */
-	{ 0, (sy_call_t *)nosys, AUE_NULL, NULL, 0, 0, 0, SY_THR_ABSENT },			/* 282 = nosys */
-	{ 0, (sy_call_t *)nosys, AUE_NULL, NULL, 0, 0, 0, SY_THR_ABSENT },			/* 283 = nosys */
-	{ 0, (sy_call_t *)nosys, AUE_NULL, NULL, 0, 0, 0, SY_THR_ABSENT },			/* 284 = nosys */
-	{ 0, (sy_call_t *)nosys, AUE_NULL, NULL, 0, 0, 0, SY_THR_ABSENT },			/* 285 = nosys */
-	{ 0, (sy_call_t *)nosys, AUE_NULL, NULL, 0, 0, 0, SY_THR_ABSENT },			/* 286 = nosys */
-	{ 0, (sy_call_t *)nosys, AUE_NULL, NULL, 0, 0, 0, SY_THR_ABSENT },			/* 287 = nosys */
-	{ 0, (sy_call_t *)nosys, AUE_NULL, NULL, 0, 0, 0, SY_THR_ABSENT },			/* 288 = nosys */
-	{ AS(preadv_args), (sy_call_t *)sys_preadv, AUE_PREADV, NULL, 0, 0, SYF_CAPENABLED, SY_THR_STATIC },	/* 289 = preadv */
-	{ AS(pwritev_args), (sy_call_t *)sys_pwritev, AUE_PWRITEV, NULL, 0, 0, SYF_CAPENABLED, SY_THR_STATIC },	/* 290 = pwritev */
-	{ 0, (sy_call_t *)nosys, AUE_NULL, NULL, 0, 0, 0, SY_THR_ABSENT },			/* 291 = nosys */
-	{ 0, (sy_call_t *)nosys, AUE_NULL, NULL, 0, 0, 0, SY_THR_ABSENT },			/* 292 = nosys */
-	{ 0, (sy_call_t *)nosys, AUE_NULL, NULL, 0, 0, 0, SY_THR_ABSENT },			/* 293 = nosys */
-	{ 0, (sy_call_t *)nosys, AUE_NULL, NULL, 0, 0, 0, SY_THR_ABSENT },			/* 294 = nosys */
-	{ 0, (sy_call_t *)nosys, AUE_NULL, NULL, 0, 0, 0, SY_THR_ABSENT },			/* 295 = nosys */
-	{ 0, (sy_call_t *)nosys, AUE_NULL, NULL, 0, 0, 0, SY_THR_ABSENT },			/* 296 = nosys */
-	{ compat4(AS(freebsd4_fhstatfs_args),fhstatfs), AUE_FHSTATFS, NULL, 0, 0, 0, SY_THR_STATIC },	/* 297 = freebsd4 fhstatfs */
-	{ AS(fhopen_args), (sy_call_t *)sys_fhopen, AUE_FHOPEN, NULL, 0, 0, 0, SY_THR_STATIC },	/* 298 = fhopen */
-	{ compat11(AS(freebsd11_fhstat_args),fhstat), AUE_FHSTAT, NULL, 0, 0, 0, SY_THR_STATIC },	/* 299 = freebsd11 fhstat */
-	{ AS(modnext_args), (sy_call_t *)sys_modnext, AUE_NULL, NULL, 0, 0, 0, SY_THR_STATIC },	/* 300 = modnext */
-	{ AS(modstat_args), (sy_call_t *)sys_modstat, AUE_NULL, NULL, 0, 0, 0, SY_THR_STATIC },	/* 301 = modstat */
-	{ AS(modfnext_args), (sy_call_t *)sys_modfnext, AUE_NULL, NULL, 0, 0, 0, SY_THR_STATIC },	/* 302 = modfnext */
-	{ AS(modfind_args), (sy_call_t *)sys_modfind, AUE_NULL, NULL, 0, 0, 0, SY_THR_STATIC },	/* 303 = modfind */
-	{ AS(kldload_args), (sy_call_t *)sys_kldload, AUE_MODLOAD, NULL, 0, 0, 0, SY_THR_STATIC },	/* 304 = kldload */
-	{ AS(kldunload_args), (sy_call_t *)sys_kldunload, AUE_MODUNLOAD, NULL, 0, 0, 0, SY_THR_STATIC },	/* 305 = kldunload */
-	{ AS(kldfind_args), (sy_call_t *)sys_kldfind, AUE_NULL, NULL, 0, 0, 0, SY_THR_STATIC },	/* 306 = kldfind */
-	{ AS(kldnext_args), (sy_call_t *)sys_kldnext, AUE_NULL, NULL, 0, 0, 0, SY_THR_STATIC },	/* 307 = kldnext */
-	{ AS(kldstat_args), (sy_call_t *)sys_kldstat, AUE_NULL, NULL, 0, 0, 0, SY_THR_STATIC },	/* 308 = kldstat */
-	{ AS(kldfirstmod_args), (sy_call_t *)sys_kldfirstmod, AUE_NULL, NULL, 0, 0, 0, SY_THR_STATIC },	/* 309 = kldfirstmod */
-	{ AS(getsid_args), (sy_call_t *)sys_getsid, AUE_GETSID, NULL, 0, 0, SYF_CAPENABLED, SY_THR_STATIC },	/* 310 = getsid */
-	{ AS(setresuid_args), (sy_call_t *)sys_setresuid, AUE_SETRESUID, NULL, 0, 0, SYF_CAPENABLED, SY_THR_STATIC },	/* 311 = setresuid */
-	{ AS(setresgid_args), (sy_call_t *)sys_setresgid, AUE_SETRESGID, NULL, 0, 0, SYF_CAPENABLED, SY_THR_STATIC },	/* 312 = setresgid */
-	{ 0, (sy_call_t *)nosys, AUE_NULL, NULL, 0, 0, 0, SY_THR_ABSENT },			/* 313 = obsolete signanosleep */
-	{ AS(aio_return_args), (sy_call_t *)sys_aio_return, AUE_AIO_RETURN, NULL, 0, 0, SYF_CAPENABLED, SY_THR_STATIC },	/* 314 = aio_return */
-	{ AS(aio_suspend_args), (sy_call_t *)sys_aio_suspend, AUE_AIO_SUSPEND, NULL, 0, 0, SYF_CAPENABLED, SY_THR_STATIC },	/* 315 = aio_suspend */
-	{ AS(aio_cancel_args), (sy_call_t *)sys_aio_cancel, AUE_AIO_CANCEL, NULL, 0, 0, SYF_CAPENABLED, SY_THR_STATIC },	/* 316 = aio_cancel */
-	{ AS(aio_error_args), (sy_call_t *)sys_aio_error, AUE_AIO_ERROR, NULL, 0, 0, SYF_CAPENABLED, SY_THR_STATIC },	/* 317 = aio_error */
-	{ compat6(AS(freebsd6_aio_read_args),aio_read), AUE_AIO_READ, NULL, 0, 0, SYF_CAPENABLED, SY_THR_STATIC },	/* 318 = freebsd6 aio_read */
-	{ compat6(AS(freebsd6_aio_write_args),aio_write), AUE_AIO_WRITE, NULL, 0, 0, SYF_CAPENABLED, SY_THR_STATIC },	/* 319 = freebsd6 aio_write */
-	{ compat6(AS(freebsd6_lio_listio_args),lio_listio), AUE_LIO_LISTIO, NULL, 0, 0, SYF_CAPENABLED, SY_THR_STATIC },	/* 320 = freebsd6 lio_listio */
-	{ 0, (sy_call_t *)sys_yield, AUE_NULL, NULL, 0, 0, SYF_CAPENABLED, SY_THR_STATIC },	/* 321 = yield */
-	{ 0, (sy_call_t *)nosys, AUE_NULL, NULL, 0, 0, 0, SY_THR_ABSENT },			/* 322 = obsolete thr_sleep */
-	{ 0, (sy_call_t *)nosys, AUE_NULL, NULL, 0, 0, 0, SY_THR_ABSENT },			/* 323 = obsolete thr_wakeup */
-	{ AS(mlockall_args), (sy_call_t *)sys_mlockall, AUE_MLOCKALL, NULL, 0, 0, SYF_CAPENABLED, SY_THR_STATIC },	/* 324 = mlockall */
-	{ 0, (sy_call_t *)sys_munlockall, AUE_MUNLOCKALL, NULL, 0, 0, SYF_CAPENABLED, SY_THR_STATIC },	/* 325 = munlockall */
-	{ AS(__getcwd_args), (sy_call_t *)sys___getcwd, AUE_GETCWD, NULL, 0, 0, 0, SY_THR_STATIC },	/* 326 = __getcwd */
-	{ AS(sched_setparam_args), (sy_call_t *)sys_sched_setparam, AUE_NULL, NULL, 0, 0, SYF_CAPENABLED, SY_THR_STATIC },	/* 327 = sched_setparam */
-	{ AS(sched_getparam_args), (sy_call_t *)sys_sched_getparam, AUE_NULL, NULL, 0, 0, SYF_CAPENABLED, SY_THR_STATIC },	/* 328 = sched_getparam */
-	{ AS(sched_setscheduler_args), (sy_call_t *)sys_sched_setscheduler, AUE_NULL, NULL, 0, 0, SYF_CAPENABLED, SY_THR_STATIC },	/* 329 = sched_setscheduler */
-	{ AS(sched_getscheduler_args), (sy_call_t *)sys_sched_getscheduler, AUE_NULL, NULL, 0, 0, SYF_CAPENABLED, SY_THR_STATIC },	/* 330 = sched_getscheduler */
-	{ 0, (sy_call_t *)sys_sched_yield, AUE_NULL, NULL, 0, 0, SYF_CAPENABLED, SY_THR_STATIC },	/* 331 = sched_yield */
-	{ AS(sched_get_priority_max_args), (sy_call_t *)sys_sched_get_priority_max, AUE_NULL, NULL, 0, 0, SYF_CAPENABLED, SY_THR_STATIC },	/* 332 = sched_get_priority_max */
-	{ AS(sched_get_priority_min_args), (sy_call_t *)sys_sched_get_priority_min, AUE_NULL, NULL, 0, 0, SYF_CAPENABLED, SY_THR_STATIC },	/* 333 = sched_get_priority_min */
-	{ AS(sched_rr_get_interval_args), (sy_call_t *)sys_sched_rr_get_interval, AUE_NULL, NULL, 0, 0, SYF_CAPENABLED, SY_THR_STATIC },	/* 334 = sched_rr_get_interval */
-	{ AS(utrace_args), (sy_call_t *)sys_utrace, AUE_NULL, NULL, 0, 0, SYF_CAPENABLED, SY_THR_STATIC },	/* 335 = utrace */
-	{ compat4(AS(freebsd4_sendfile_args),sendfile), AUE_SENDFILE, NULL, 0, 0, SYF_CAPENABLED, SY_THR_STATIC },	/* 336 = freebsd4 sendfile */
-	{ AS(kldsym_args), (sy_call_t *)sys_kldsym, AUE_NULL, NULL, 0, 0, 0, SY_THR_STATIC },	/* 337 = kldsym */
-	{ AS(jail_args), (sy_call_t *)sys_jail, AUE_JAIL, NULL, 0, 0, 0, SY_THR_STATIC },	/* 338 = jail */
-	{ AS(nnpfs_syscall_args), (sy_call_t *)lkmressys, AUE_NULL, NULL, 0, 0, 0, SY_THR_ABSENT },	/* 339 = nnpfs_syscall */
-	{ AS(sigprocmask_args), (sy_call_t *)sys_sigprocmask, AUE_SIGPROCMASK, NULL, 0, 0, SYF_CAPENABLED, SY_THR_STATIC },	/* 340 = sigprocmask */
-	{ AS(sigsuspend_args), (sy_call_t *)sys_sigsuspend, AUE_SIGSUSPEND, NULL, 0, 0, SYF_CAPENABLED, SY_THR_STATIC },	/* 341 = sigsuspend */
-	{ compat4(AS(freebsd4_sigaction_args),sigaction), AUE_SIGACTION, NULL, 0, 0, SYF_CAPENABLED, SY_THR_STATIC },	/* 342 = freebsd4 sigaction */
-	{ AS(sigpending_args), (sy_call_t *)sys_sigpending, AUE_SIGPENDING, NULL, 0, 0, SYF_CAPENABLED, SY_THR_STATIC },	/* 343 = sigpending */
-	{ compat4(AS(freebsd4_sigreturn_args),sigreturn), AUE_SIGRETURN, NULL, 0, 0, SYF_CAPENABLED, SY_THR_STATIC },	/* 344 = freebsd4 sigreturn */
-	{ AS(sigtimedwait_args), (sy_call_t *)sys_sigtimedwait, AUE_SIGWAIT, NULL, 0, 0, SYF_CAPENABLED, SY_THR_STATIC },	/* 345 = sigtimedwait */
-	{ AS(sigwaitinfo_args), (sy_call_t *)sys_sigwaitinfo, AUE_NULL, NULL, 0, 0, SYF_CAPENABLED, SY_THR_STATIC },	/* 346 = sigwaitinfo */
-	{ AS(__acl_get_file_args), (sy_call_t *)sys___acl_get_file, AUE_ACL_GET_FILE, NULL, 0, 0, 0, SY_THR_STATIC },	/* 347 = __acl_get_file */
-	{ AS(__acl_set_file_args), (sy_call_t *)sys___acl_set_file, AUE_ACL_SET_FILE, NULL, 0, 0, 0, SY_THR_STATIC },	/* 348 = __acl_set_file */
-	{ AS(__acl_get_fd_args), (sy_call_t *)sys___acl_get_fd, AUE_ACL_GET_FD, NULL, 0, 0, SYF_CAPENABLED, SY_THR_STATIC },	/* 349 = __acl_get_fd */
-	{ AS(__acl_set_fd_args), (sy_call_t *)sys___acl_set_fd, AUE_ACL_SET_FD, NULL, 0, 0, SYF_CAPENABLED, SY_THR_STATIC },	/* 350 = __acl_set_fd */
-	{ AS(__acl_delete_file_args), (sy_call_t *)sys___acl_delete_file, AUE_ACL_DELETE_FILE, NULL, 0, 0, 0, SY_THR_STATIC },	/* 351 = __acl_delete_file */
-	{ AS(__acl_delete_fd_args), (sy_call_t *)sys___acl_delete_fd, AUE_ACL_DELETE_FD, NULL, 0, 0, SYF_CAPENABLED, SY_THR_STATIC },	/* 352 = __acl_delete_fd */
-	{ AS(__acl_aclcheck_file_args), (sy_call_t *)sys___acl_aclcheck_file, AUE_ACL_CHECK_FILE, NULL, 0, 0, 0, SY_THR_STATIC },	/* 353 = __acl_aclcheck_file */
-	{ AS(__acl_aclcheck_fd_args), (sy_call_t *)sys___acl_aclcheck_fd, AUE_ACL_CHECK_FD, NULL, 0, 0, SYF_CAPENABLED, SY_THR_STATIC },	/* 354 = __acl_aclcheck_fd */
-	{ AS(extattrctl_args), (sy_call_t *)sys_extattrctl, AUE_EXTATTRCTL, NULL, 0, 0, 0, SY_THR_STATIC },	/* 355 = extattrctl */
-	{ AS(extattr_set_file_args), (sy_call_t *)sys_extattr_set_file, AUE_EXTATTR_SET_FILE, NULL, 0, 0, 0, SY_THR_STATIC },	/* 356 = extattr_set_file */
-	{ AS(extattr_get_file_args), (sy_call_t *)sys_extattr_get_file, AUE_EXTATTR_GET_FILE, NULL, 0, 0, 0, SY_THR_STATIC },	/* 357 = extattr_get_file */
-	{ AS(extattr_delete_file_args), (sy_call_t *)sys_extattr_delete_file, AUE_EXTATTR_DELETE_FILE, NULL, 0, 0, 0, SY_THR_STATIC },	/* 358 = extattr_delete_file */
-	{ AS(aio_waitcomplete_args), (sy_call_t *)sys_aio_waitcomplete, AUE_AIO_WAITCOMPLETE, NULL, 0, 0, SYF_CAPENABLED, SY_THR_STATIC },	/* 359 = aio_waitcomplete */
-	{ AS(getresuid_args), (sy_call_t *)sys_getresuid, AUE_GETRESUID, NULL, 0, 0, SYF_CAPENABLED, SY_THR_STATIC },	/* 360 = getresuid */
-	{ AS(getresgid_args), (sy_call_t *)sys_getresgid, AUE_GETRESGID, NULL, 0, 0, SYF_CAPENABLED, SY_THR_STATIC },	/* 361 = getresgid */
-	{ 0, (sy_call_t *)sys_kqueue, AUE_KQUEUE, NULL, 0, 0, SYF_CAPENABLED, SY_THR_STATIC },	/* 362 = kqueue */
-	{ compat11(AS(freebsd11_kevent_args),kevent), AUE_KEVENT, NULL, 0, 0, SYF_CAPENABLED, SY_THR_STATIC },	/* 363 = freebsd11 kevent */
-	{ 0, (sy_call_t *)nosys, AUE_NULL, NULL, 0, 0, 0, SY_THR_ABSENT },			/* 364 = obsolete __cap_get_proc */
-	{ 0, (sy_call_t *)nosys, AUE_NULL, NULL, 0, 0, 0, SY_THR_ABSENT },			/* 365 = obsolete __cap_set_proc */
-	{ 0, (sy_call_t *)nosys, AUE_NULL, NULL, 0, 0, 0, SY_THR_ABSENT },			/* 366 = obsolete __cap_get_fd */
-	{ 0, (sy_call_t *)nosys, AUE_NULL, NULL, 0, 0, 0, SY_THR_ABSENT },			/* 367 = obsolete __cap_get_file */
-	{ 0, (sy_call_t *)nosys, AUE_NULL, NULL, 0, 0, 0, SY_THR_ABSENT },			/* 368 = obsolete __cap_set_fd */
-	{ 0, (sy_call_t *)nosys, AUE_NULL, NULL, 0, 0, 0, SY_THR_ABSENT },			/* 369 = obsolete __cap_set_file */
-	{ 0, (sy_call_t *)nosys, AUE_NULL, NULL, 0, 0, 0, SY_THR_ABSENT },			/* 370 = nosys */
-	{ AS(extattr_set_fd_args), (sy_call_t *)sys_extattr_set_fd, AUE_EXTATTR_SET_FD, NULL, 0, 0, SYF_CAPENABLED, SY_THR_STATIC },	/* 371 = extattr_set_fd */
-	{ AS(extattr_get_fd_args), (sy_call_t *)sys_extattr_get_fd, AUE_EXTATTR_GET_FD, NULL, 0, 0, SYF_CAPENABLED, SY_THR_STATIC },	/* 372 = extattr_get_fd */
-	{ AS(extattr_delete_fd_args), (sy_call_t *)sys_extattr_delete_fd, AUE_EXTATTR_DELETE_FD, NULL, 0, 0, SYF_CAPENABLED, SY_THR_STATIC },	/* 373 = extattr_delete_fd */
-	{ AS(__setugid_args), (sy_call_t *)sys___setugid, AUE_SETUGID, NULL, 0, 0, 0, SY_THR_STATIC },	/* 374 = __setugid */
-	{ 0, (sy_call_t *)nosys, AUE_NULL, NULL, 0, 0, 0, SY_THR_ABSENT },			/* 375 = obsolete nfsclnt */
-	{ AS(eaccess_args), (sy_call_t *)sys_eaccess, AUE_EACCESS, NULL, 0, 0, 0, SY_THR_STATIC },	/* 376 = eaccess */
-	{ AS(afs3_syscall_args), (sy_call_t *)lkmressys, AUE_NULL, NULL, 0, 0, 0, SY_THR_ABSENT },	/* 377 = afs3_syscall */
-	{ AS(nmount_args), (sy_call_t *)sys_nmount, AUE_NMOUNT, NULL, 0, 0, 0, SY_THR_STATIC },	/* 378 = nmount */
-	{ 0, (sy_call_t *)nosys, AUE_NULL, NULL, 0, 0, 0, SY_THR_ABSENT },			/* 379 = obsolete kse_exit */
-	{ 0, (sy_call_t *)nosys, AUE_NULL, NULL, 0, 0, 0, SY_THR_ABSENT },			/* 380 = obsolete kse_wakeup */
-	{ 0, (sy_call_t *)nosys, AUE_NULL, NULL, 0, 0, 0, SY_THR_ABSENT },			/* 381 = obsolete kse_create */
-	{ 0, (sy_call_t *)nosys, AUE_NULL, NULL, 0, 0, 0, SY_THR_ABSENT },			/* 382 = obsolete kse_thr_interrupt */
-	{ 0, (sy_call_t *)nosys, AUE_NULL, NULL, 0, 0, 0, SY_THR_ABSENT },			/* 383 = obsolete kse_release */
-	{ AS(__mac_get_proc_args), (sy_call_t *)sys___mac_get_proc, AUE_NULL, NULL, 0, 0, SYF_CAPENABLED, SY_THR_STATIC },	/* 384 = __mac_get_proc */
-	{ AS(__mac_set_proc_args), (sy_call_t *)sys___mac_set_proc, AUE_NULL, NULL, 0, 0, SYF_CAPENABLED, SY_THR_STATIC },	/* 385 = __mac_set_proc */
-	{ AS(__mac_get_fd_args), (sy_call_t *)sys___mac_get_fd, AUE_NULL, NULL, 0, 0, SYF_CAPENABLED, SY_THR_STATIC },	/* 386 = __mac_get_fd */
-	{ AS(__mac_get_file_args), (sy_call_t *)sys___mac_get_file, AUE_NULL, NULL, 0, 0, 0, SY_THR_STATIC },	/* 387 = __mac_get_file */
-	{ AS(__mac_set_fd_args), (sy_call_t *)sys___mac_set_fd, AUE_NULL, NULL, 0, 0, SYF_CAPENABLED, SY_THR_STATIC },	/* 388 = __mac_set_fd */
-	{ AS(__mac_set_file_args), (sy_call_t *)sys___mac_set_file, AUE_NULL, NULL, 0, 0, 0, SY_THR_STATIC },	/* 389 = __mac_set_file */
-	{ AS(kenv_args), (sy_call_t *)sys_kenv, AUE_NULL, NULL, 0, 0, 0, SY_THR_STATIC },	/* 390 = kenv */
-	{ AS(lchflags_args), (sy_call_t *)sys_lchflags, AUE_LCHFLAGS, NULL, 0, 0, 0, SY_THR_STATIC },	/* 391 = lchflags */
-	{ AS(uuidgen_args), (sy_call_t *)sys_uuidgen, AUE_NULL, NULL, 0, 0, SYF_CAPENABLED, SY_THR_STATIC },	/* 392 = uuidgen */
-	{ AS(sendfile_args), (sy_call_t *)sys_sendfile, AUE_SENDFILE, NULL, 0, 0, SYF_CAPENABLED, SY_THR_STATIC },	/* 393 = sendfile */
-	{ AS(mac_syscall_args), (sy_call_t *)sys_mac_syscall, AUE_NULL, NULL, 0, 0, 0, SY_THR_STATIC },	/* 394 = mac_syscall */
-	{ compat11(AS(freebsd11_getfsstat_args),getfsstat), AUE_GETFSSTAT, NULL, 0, 0, 0, SY_THR_STATIC },	/* 395 = freebsd11 getfsstat */
-	{ compat11(AS(freebsd11_statfs_args),statfs), AUE_STATFS, NULL, 0, 0, 0, SY_THR_STATIC },	/* 396 = freebsd11 statfs */
-	{ compat11(AS(freebsd11_fstatfs_args),fstatfs), AUE_FSTATFS, NULL, 0, 0, SYF_CAPENABLED, SY_THR_STATIC },	/* 397 = freebsd11 fstatfs */
-	{ compat11(AS(freebsd11_fhstatfs_args),fhstatfs), AUE_FHSTATFS, NULL, 0, 0, 0, SY_THR_STATIC },	/* 398 = freebsd11 fhstatfs */
-	{ 0, (sy_call_t *)nosys, AUE_NULL, NULL, 0, 0, 0, SY_THR_ABSENT },			/* 399 = nosys */
-	{ AS(ksem_close_args), (sy_call_t *)lkmressys, AUE_NULL, NULL, 0, 0, 0, SY_THR_ABSENT },	/* 400 = ksem_close */
-	{ AS(ksem_post_args), (sy_call_t *)lkmressys, AUE_NULL, NULL, 0, 0, 0, SY_THR_ABSENT },	/* 401 = ksem_post */
-	{ AS(ksem_wait_args), (sy_call_t *)lkmressys, AUE_NULL, NULL, 0, 0, 0, SY_THR_ABSENT },	/* 402 = ksem_wait */
-	{ AS(ksem_trywait_args), (sy_call_t *)lkmressys, AUE_NULL, NULL, 0, 0, 0, SY_THR_ABSENT },	/* 403 = ksem_trywait */
-	{ AS(ksem_init_args), (sy_call_t *)lkmressys, AUE_NULL, NULL, 0, 0, 0, SY_THR_ABSENT },	/* 404 = ksem_init */
-	{ AS(ksem_open_args), (sy_call_t *)lkmressys, AUE_NULL, NULL, 0, 0, 0, SY_THR_ABSENT },	/* 405 = ksem_open */
-	{ AS(ksem_unlink_args), (sy_call_t *)lkmressys, AUE_NULL, NULL, 0, 0, 0, SY_THR_ABSENT },	/* 406 = ksem_unlink */
-	{ AS(ksem_getvalue_args), (sy_call_t *)lkmressys, AUE_NULL, NULL, 0, 0, 0, SY_THR_ABSENT },	/* 407 = ksem_getvalue */
-	{ AS(ksem_destroy_args), (sy_call_t *)lkmressys, AUE_NULL, NULL, 0, 0, 0, SY_THR_ABSENT },	/* 408 = ksem_destroy */
-	{ AS(__mac_get_pid_args), (sy_call_t *)sys___mac_get_pid, AUE_NULL, NULL, 0, 0, 0, SY_THR_STATIC },	/* 409 = __mac_get_pid */
-	{ AS(__mac_get_link_args), (sy_call_t *)sys___mac_get_link, AUE_NULL, NULL, 0, 0, 0, SY_THR_STATIC },	/* 410 = __mac_get_link */
-	{ AS(__mac_set_link_args), (sy_call_t *)sys___mac_set_link, AUE_NULL, NULL, 0, 0, 0, SY_THR_STATIC },	/* 411 = __mac_set_link */
-	{ AS(extattr_set_link_args), (sy_call_t *)sys_extattr_set_link, AUE_EXTATTR_SET_LINK, NULL, 0, 0, 0, SY_THR_STATIC },	/* 412 = extattr_set_link */
-	{ AS(extattr_get_link_args), (sy_call_t *)sys_extattr_get_link, AUE_EXTATTR_GET_LINK, NULL, 0, 0, 0, SY_THR_STATIC },	/* 413 = extattr_get_link */
-	{ AS(extattr_delete_link_args), (sy_call_t *)sys_extattr_delete_link, AUE_EXTATTR_DELETE_LINK, NULL, 0, 0, 0, SY_THR_STATIC },	/* 414 = extattr_delete_link */
-	{ AS(__mac_execve_args), (sy_call_t *)sys___mac_execve, AUE_NULL, NULL, 0, 0, 0, SY_THR_STATIC },	/* 415 = __mac_execve */
-	{ AS(sigaction_args), (sy_call_t *)sys_sigaction, AUE_SIGACTION, NULL, 0, 0, SYF_CAPENABLED, SY_THR_STATIC },	/* 416 = sigaction */
-	{ AS(sigreturn_args), (sy_call_t *)sys_sigreturn, AUE_SIGRETURN, NULL, 0, 0, SYF_CAPENABLED, SY_THR_STATIC },	/* 417 = sigreturn */
-	{ 0, (sy_call_t *)nosys, AUE_NULL, NULL, 0, 0, 0, SY_THR_ABSENT },			/* 418 = __xstat */
-	{ 0, (sy_call_t *)nosys, AUE_NULL, NULL, 0, 0, 0, SY_THR_ABSENT },			/* 419 = __xfstat */
-	{ 0, (sy_call_t *)nosys, AUE_NULL, NULL, 0, 0, 0, SY_THR_ABSENT },			/* 420 = __xlstat */
-	{ AS(getcontext_args), (sy_call_t *)sys_getcontext, AUE_NULL, NULL, 0, 0, SYF_CAPENABLED, SY_THR_STATIC },	/* 421 = getcontext */
-	{ AS(setcontext_args), (sy_call_t *)sys_setcontext, AUE_NULL, NULL, 0, 0, SYF_CAPENABLED, SY_THR_STATIC },	/* 422 = setcontext */
-	{ AS(swapcontext_args), (sy_call_t *)sys_swapcontext, AUE_NULL, NULL, 0, 0, 0, SY_THR_STATIC },	/* 423 = swapcontext */
-	{ AS(swapoff_args), (sy_call_t *)sys_swapoff, AUE_SWAPOFF, NULL, 0, 0, 0, SY_THR_STATIC },	/* 424 = swapoff */
-	{ AS(__acl_get_link_args), (sy_call_t *)sys___acl_get_link, AUE_ACL_GET_LINK, NULL, 0, 0, 0, SY_THR_STATIC },	/* 425 = __acl_get_link */
-	{ AS(__acl_set_link_args), (sy_call_t *)sys___acl_set_link, AUE_ACL_SET_LINK, NULL, 0, 0, 0, SY_THR_STATIC },	/* 426 = __acl_set_link */
-	{ AS(__acl_delete_link_args), (sy_call_t *)sys___acl_delete_link, AUE_ACL_DELETE_LINK, NULL, 0, 0, 0, SY_THR_STATIC },	/* 427 = __acl_delete_link */
-	{ AS(__acl_aclcheck_link_args), (sy_call_t *)sys___acl_aclcheck_link, AUE_ACL_CHECK_LINK, NULL, 0, 0, 0, SY_THR_STATIC },	/* 428 = __acl_aclcheck_link */
-	{ AS(sigwait_args), (sy_call_t *)sys_sigwait, AUE_SIGWAIT, NULL, 0, 0, SYF_CAPENABLED, SY_THR_STATIC },	/* 429 = sigwait */
-	{ AS(thr_create_args), (sy_call_t *)sys_thr_create, AUE_THR_CREATE, NULL, 0, 0, SYF_CAPENABLED, SY_THR_STATIC },	/* 430 = thr_create */
-	{ AS(thr_exit_args), (sy_call_t *)sys_thr_exit, AUE_THR_EXIT, NULL, 0, 0, SYF_CAPENABLED, SY_THR_STATIC },	/* 431 = thr_exit */
-	{ AS(thr_self_args), (sy_call_t *)sys_thr_self, AUE_NULL, NULL, 0, 0, SYF_CAPENABLED, SY_THR_STATIC },	/* 432 = thr_self */
-	{ AS(thr_kill_args), (sy_call_t *)sys_thr_kill, AUE_THR_KILL, NULL, 0, 0, SYF_CAPENABLED, SY_THR_STATIC },	/* 433 = thr_kill */
-	{ 0, (sy_call_t *)nosys, AUE_NULL, NULL, 0, 0, 0, SY_THR_ABSENT },			/* 434 = nosys */
-	{ 0, (sy_call_t *)nosys, AUE_NULL, NULL, 0, 0, 0, SY_THR_ABSENT },			/* 435 = nosys */
-	{ AS(jail_attach_args), (sy_call_t *)sys_jail_attach, AUE_JAIL_ATTACH, NULL, 0, 0, 0, SY_THR_STATIC },	/* 436 = jail_attach */
-	{ AS(extattr_list_fd_args), (sy_call_t *)sys_extattr_list_fd, AUE_EXTATTR_LIST_FD, NULL, 0, 0, SYF_CAPENABLED, SY_THR_STATIC },	/* 437 = extattr_list_fd */
-	{ AS(extattr_list_file_args), (sy_call_t *)sys_extattr_list_file, AUE_EXTATTR_LIST_FILE, NULL, 0, 0, 0, SY_THR_STATIC },	/* 438 = extattr_list_file */
-	{ AS(extattr_list_link_args), (sy_call_t *)sys_extattr_list_link, AUE_EXTATTR_LIST_LINK, NULL, 0, 0, 0, SY_THR_STATIC },	/* 439 = extattr_list_link */
-	{ 0, (sy_call_t *)nosys, AUE_NULL, NULL, 0, 0, 0, SY_THR_ABSENT },			/* 440 = obsolete kse_switchin */
-	{ AS(ksem_timedwait_args), (sy_call_t *)lkmressys, AUE_NULL, NULL, 0, 0, 0, SY_THR_ABSENT },	/* 441 = ksem_timedwait */
-	{ AS(thr_suspend_args), (sy_call_t *)sys_thr_suspend, AUE_NULL, NULL, 0, 0, SYF_CAPENABLED, SY_THR_STATIC },	/* 442 = thr_suspend */
-	{ AS(thr_wake_args), (sy_call_t *)sys_thr_wake, AUE_NULL, NULL, 0, 0, SYF_CAPENABLED, SY_THR_STATIC },	/* 443 = thr_wake */
-	{ AS(kldunloadf_args), (sy_call_t *)sys_kldunloadf, AUE_MODUNLOAD, NULL, 0, 0, 0, SY_THR_STATIC },	/* 444 = kldunloadf */
-	{ AS(audit_args), (sy_call_t *)sys_audit, AUE_AUDIT, NULL, 0, 0, 0, SY_THR_STATIC },	/* 445 = audit */
-	{ AS(auditon_args), (sy_call_t *)sys_auditon, AUE_AUDITON, NULL, 0, 0, 0, SY_THR_STATIC },	/* 446 = auditon */
-	{ AS(getauid_args), (sy_call_t *)sys_getauid, AUE_GETAUID, NULL, 0, 0, SYF_CAPENABLED, SY_THR_STATIC },	/* 447 = getauid */
-	{ AS(setauid_args), (sy_call_t *)sys_setauid, AUE_SETAUID, NULL, 0, 0, SYF_CAPENABLED, SY_THR_STATIC },	/* 448 = setauid */
-	{ AS(getaudit_args), (sy_call_t *)sys_getaudit, AUE_GETAUDIT, NULL, 0, 0, SYF_CAPENABLED, SY_THR_STATIC },	/* 449 = getaudit */
-	{ AS(setaudit_args), (sy_call_t *)sys_setaudit, AUE_SETAUDIT, NULL, 0, 0, SYF_CAPENABLED, SY_THR_STATIC },	/* 450 = setaudit */
-	{ AS(getaudit_addr_args), (sy_call_t *)sys_getaudit_addr, AUE_GETAUDIT_ADDR, NULL, 0, 0, SYF_CAPENABLED, SY_THR_STATIC },	/* 451 = getaudit_addr */
-	{ AS(setaudit_addr_args), (sy_call_t *)sys_setaudit_addr, AUE_SETAUDIT_ADDR, NULL, 0, 0, SYF_CAPENABLED, SY_THR_STATIC },	/* 452 = setaudit_addr */
-	{ AS(auditctl_args), (sy_call_t *)sys_auditctl, AUE_AUDITCTL, NULL, 0, 0, 0, SY_THR_STATIC },	/* 453 = auditctl */
-	{ AS(_umtx_op_args), (sy_call_t *)sys__umtx_op, AUE_NULL, NULL, 0, 0, SYF_CAPENABLED, SY_THR_STATIC },	/* 454 = _umtx_op */
-	{ AS(thr_new_args), (sy_call_t *)sys_thr_new, AUE_THR_NEW, NULL, 0, 0, SYF_CAPENABLED, SY_THR_STATIC },	/* 455 = thr_new */
-	{ AS(sigqueue_args), (sy_call_t *)sys_sigqueue, AUE_NULL, NULL, 0, 0, SYF_CAPENABLED, SY_THR_STATIC },	/* 456 = sigqueue */
-	{ AS(kmq_open_args), (sy_call_t *)lkmressys, AUE_NULL, NULL, 0, 0, 0, SY_THR_ABSENT },	/* 457 = kmq_open */
-	{ AS(kmq_setattr_args), (sy_call_t *)lkmressys, AUE_NULL, NULL, 0, 0, SYF_CAPENABLED, SY_THR_ABSENT },	/* 458 = kmq_setattr */
-	{ AS(kmq_timedreceive_args), (sy_call_t *)lkmressys, AUE_NULL, NULL, 0, 0, SYF_CAPENABLED, SY_THR_ABSENT },	/* 459 = kmq_timedreceive */
-	{ AS(kmq_timedsend_args), (sy_call_t *)lkmressys, AUE_NULL, NULL, 0, 0, SYF_CAPENABLED, SY_THR_ABSENT },	/* 460 = kmq_timedsend */
-	{ AS(kmq_notify_args), (sy_call_t *)lkmressys, AUE_NULL, NULL, 0, 0, SYF_CAPENABLED, SY_THR_ABSENT },	/* 461 = kmq_notify */
-	{ AS(kmq_unlink_args), (sy_call_t *)lkmressys, AUE_NULL, NULL, 0, 0, 0, SY_THR_ABSENT },	/* 462 = kmq_unlink */
-	{ AS(abort2_args), (sy_call_t *)sys_abort2, AUE_NULL, NULL, 0, 0, SYF_CAPENABLED, SY_THR_STATIC },	/* 463 = abort2 */
-	{ AS(thr_set_name_args), (sy_call_t *)sys_thr_set_name, AUE_NULL, NULL, 0, 0, SYF_CAPENABLED, SY_THR_STATIC },	/* 464 = thr_set_name */
-	{ AS(aio_fsync_args), (sy_call_t *)sys_aio_fsync, AUE_AIO_FSYNC, NULL, 0, 0, SYF_CAPENABLED, SY_THR_STATIC },	/* 465 = aio_fsync */
-	{ AS(rtprio_thread_args), (sy_call_t *)sys_rtprio_thread, AUE_RTPRIO, NULL, 0, 0, SYF_CAPENABLED, SY_THR_STATIC },	/* 466 = rtprio_thread */
-	{ 0, (sy_call_t *)nosys, AUE_NULL, NULL, 0, 0, 0, SY_THR_ABSENT },			/* 467 = nosys */
-	{ 0, (sy_call_t *)nosys, AUE_NULL, NULL, 0, 0, 0, SY_THR_ABSENT },			/* 468 = nosys */
-	{ 0, (sy_call_t *)nosys, AUE_NULL, NULL, 0, 0, 0, SY_THR_ABSENT },			/* 469 = __getpath_fromfd */
-	{ 0, (sy_call_t *)nosys, AUE_NULL, NULL, 0, 0, 0, SY_THR_ABSENT },			/* 470 = __getpath_fromaddr */
-	{ AS(sctp_peeloff_args), (sy_call_t *)lkmressys, AUE_NULL, NULL, 0, 0, SYF_CAPENABLED, SY_THR_ABSENT },	/* 471 = sctp_peeloff */
-	{ AS(sctp_generic_sendmsg_args), (sy_call_t *)lkmressys, AUE_NULL, NULL, 0, 0, SYF_CAPENABLED, SY_THR_ABSENT },	/* 472 = sctp_generic_sendmsg */
-	{ AS(sctp_generic_sendmsg_iov_args), (sy_call_t *)lkmressys, AUE_NULL, NULL, 0, 0, SYF_CAPENABLED, SY_THR_ABSENT },	/* 473 = sctp_generic_sendmsg_iov */
-	{ AS(sctp_generic_recvmsg_args), (sy_call_t *)lkmressys, AUE_NULL, NULL, 0, 0, SYF_CAPENABLED, SY_THR_ABSENT },	/* 474 = sctp_generic_recvmsg */
-	{ AS(pread_args), (sy_call_t *)sys_pread, AUE_PREAD, NULL, 0, 0, SYF_CAPENABLED, SY_THR_STATIC },	/* 475 = pread */
-	{ AS(pwrite_args), (sy_call_t *)sys_pwrite, AUE_PWRITE, NULL, 0, 0, SYF_CAPENABLED, SY_THR_STATIC },	/* 476 = pwrite */
-	{ AS(mmap_args), (sy_call_t *)sys_mmap, AUE_MMAP, NULL, 0, 0, SYF_CAPENABLED, SY_THR_STATIC },	/* 477 = mmap */
-	{ AS(lseek_args), (sy_call_t *)sys_lseek, AUE_LSEEK, NULL, 0, 0, SYF_CAPENABLED, SY_THR_STATIC },	/* 478 = lseek */
-	{ AS(truncate_args), (sy_call_t *)sys_truncate, AUE_TRUNCATE, NULL, 0, 0, 0, SY_THR_STATIC },	/* 479 = truncate */
-	{ AS(ftruncate_args), (sy_call_t *)sys_ftruncate, AUE_FTRUNCATE, NULL, 0, 0, SYF_CAPENABLED, SY_THR_STATIC },	/* 480 = ftruncate */
-	{ AS(thr_kill2_args), (sy_call_t *)sys_thr_kill2, AUE_THR_KILL2, NULL, 0, 0, 0, SY_THR_STATIC },	/* 481 = thr_kill2 */
-	{ compat12(AS(freebsd12_shm_open_args),shm_open), AUE_SHMOPEN, NULL, 0, 0, SYF_CAPENABLED, SY_THR_STATIC },	/* 482 = freebsd12 shm_open */
-	{ AS(shm_unlink_args), (sy_call_t *)sys_shm_unlink, AUE_SHMUNLINK, NULL, 0, 0, 0, SY_THR_STATIC },	/* 483 = shm_unlink */
-	{ AS(cpuset_args), (sy_call_t *)sys_cpuset, AUE_NULL, NULL, 0, 0, 0, SY_THR_STATIC },	/* 484 = cpuset */
-	{ AS(cpuset_setid_args), (sy_call_t *)sys_cpuset_setid, AUE_NULL, NULL, 0, 0, 0, SY_THR_STATIC },	/* 485 = cpuset_setid */
-	{ AS(cpuset_getid_args), (sy_call_t *)sys_cpuset_getid, AUE_NULL, NULL, 0, 0, 0, SY_THR_STATIC },	/* 486 = cpuset_getid */
-	{ AS(cpuset_getaffinity_args), (sy_call_t *)sys_cpuset_getaffinity, AUE_NULL, NULL, 0, 0, SYF_CAPENABLED, SY_THR_STATIC },	/* 487 = cpuset_getaffinity */
-	{ AS(cpuset_setaffinity_args), (sy_call_t *)sys_cpuset_setaffinity, AUE_NULL, NULL, 0, 0, SYF_CAPENABLED, SY_THR_STATIC },	/* 488 = cpuset_setaffinity */
-	{ AS(faccessat_args), (sy_call_t *)sys_faccessat, AUE_FACCESSAT, NULL, 0, 0, SYF_CAPENABLED, SY_THR_STATIC },	/* 489 = faccessat */
-	{ AS(fchmodat_args), (sy_call_t *)sys_fchmodat, AUE_FCHMODAT, NULL, 0, 0, SYF_CAPENABLED, SY_THR_STATIC },	/* 490 = fchmodat */
-	{ AS(fchownat_args), (sy_call_t *)sys_fchownat, AUE_FCHOWNAT, NULL, 0, 0, SYF_CAPENABLED, SY_THR_STATIC },	/* 491 = fchownat */
-	{ AS(fexecve_args), (sy_call_t *)sys_fexecve, AUE_FEXECVE, NULL, 0, 0, SYF_CAPENABLED, SY_THR_STATIC },	/* 492 = fexecve */
-	{ compat11(AS(freebsd11_fstatat_args),fstatat), AUE_FSTATAT, NULL, 0, 0, SYF_CAPENABLED, SY_THR_STATIC },	/* 493 = freebsd11 fstatat */
-	{ AS(futimesat_args), (sy_call_t *)sys_futimesat, AUE_FUTIMESAT, NULL, 0, 0, SYF_CAPENABLED, SY_THR_STATIC },	/* 494 = futimesat */
-	{ AS(linkat_args), (sy_call_t *)sys_linkat, AUE_LINKAT, NULL, 0, 0, SYF_CAPENABLED, SY_THR_STATIC },	/* 495 = linkat */
-	{ AS(mkdirat_args), (sy_call_t *)sys_mkdirat, AUE_MKDIRAT, NULL, 0, 0, SYF_CAPENABLED, SY_THR_STATIC },	/* 496 = mkdirat */
-	{ AS(mkfifoat_args), (sy_call_t *)sys_mkfifoat, AUE_MKFIFOAT, NULL, 0, 0, SYF_CAPENABLED, SY_THR_STATIC },	/* 497 = mkfifoat */
-	{ compat11(AS(freebsd11_mknodat_args),mknodat), AUE_MKNODAT, NULL, 0, 0, SYF_CAPENABLED, SY_THR_STATIC },	/* 498 = freebsd11 mknodat */
-	{ AS(openat_args), (sy_call_t *)sys_openat, AUE_OPENAT_RWTC, NULL, 0, 0, SYF_CAPENABLED, SY_THR_STATIC },	/* 499 = openat */
-	{ AS(readlinkat_args), (sy_call_t *)sys_readlinkat, AUE_READLINKAT, NULL, 0, 0, SYF_CAPENABLED, SY_THR_STATIC },	/* 500 = readlinkat */
-	{ AS(renameat_args), (sy_call_t *)sys_renameat, AUE_RENAMEAT, NULL, 0, 0, SYF_CAPENABLED, SY_THR_STATIC },	/* 501 = renameat */
-	{ AS(symlinkat_args), (sy_call_t *)sys_symlinkat, AUE_SYMLINKAT, NULL, 0, 0, SYF_CAPENABLED, SY_THR_STATIC },	/* 502 = symlinkat */
-	{ AS(unlinkat_args), (sy_call_t *)sys_unlinkat, AUE_UNLINKAT, NULL, 0, 0, SYF_CAPENABLED, SY_THR_STATIC },	/* 503 = unlinkat */
-	{ AS(posix_openpt_args), (sy_call_t *)sys_posix_openpt, AUE_POSIX_OPENPT, NULL, 0, 0, 0, SY_THR_STATIC },	/* 504 = posix_openpt */
-	{ AS(gssd_syscall_args), (sy_call_t *)lkmressys, AUE_NULL, NULL, 0, 0, 0, SY_THR_ABSENT },	/* 505 = gssd_syscall */
-	{ AS(jail_get_args), (sy_call_t *)sys_jail_get, AUE_JAIL_GET, NULL, 0, 0, 0, SY_THR_STATIC },	/* 506 = jail_get */
-	{ AS(jail_set_args), (sy_call_t *)sys_jail_set, AUE_JAIL_SET, NULL, 0, 0, 0, SY_THR_STATIC },	/* 507 = jail_set */
-	{ AS(jail_remove_args), (sy_call_t *)sys_jail_remove, AUE_JAIL_REMOVE, NULL, 0, 0, 0, SY_THR_STATIC },	/* 508 = jail_remove */
-	{ compat12(AS(freebsd12_closefrom_args),closefrom), AUE_CLOSEFROM, NULL, 0, 0, SYF_CAPENABLED, SY_THR_STATIC },	/* 509 = freebsd12 closefrom */
-	{ AS(__semctl_args), (sy_call_t *)lkmressys, AUE_NULL, NULL, 0, 0, 0, SY_THR_ABSENT },	/* 510 = __semctl */
-	{ AS(msgctl_args), (sy_call_t *)lkmressys, AUE_NULL, NULL, 0, 0, 0, SY_THR_ABSENT },	/* 511 = msgctl */
-	{ AS(shmctl_args), (sy_call_t *)lkmressys, AUE_NULL, NULL, 0, 0, 0, SY_THR_ABSENT },	/* 512 = shmctl */
-	{ AS(lpathconf_args), (sy_call_t *)sys_lpathconf, AUE_LPATHCONF, NULL, 0, 0, 0, SY_THR_STATIC },	/* 513 = lpathconf */
-	{ 0, (sy_call_t *)nosys, AUE_NULL, NULL, 0, 0, 0, SY_THR_ABSENT },			/* 514 = obsolete cap_new */
-	{ AS(__cap_rights_get_args), (sy_call_t *)sys___cap_rights_get, AUE_CAP_RIGHTS_GET, NULL, 0, 0, SYF_CAPENABLED, SY_THR_STATIC },	/* 515 = __cap_rights_get */
-	{ 0, (sy_call_t *)sys_cap_enter, AUE_CAP_ENTER, NULL, 0, 0, SYF_CAPENABLED, SY_THR_STATIC },	/* 516 = cap_enter */
-	{ AS(cap_getmode_args), (sy_call_t *)sys_cap_getmode, AUE_CAP_GETMODE, NULL, 0, 0, SYF_CAPENABLED, SY_THR_STATIC },	/* 517 = cap_getmode */
-	{ AS(pdfork_args), (sy_call_t *)sys_pdfork, AUE_PDFORK, NULL, 0, 0, SYF_CAPENABLED, SY_THR_STATIC },	/* 518 = pdfork */
-	{ AS(pdkill_args), (sy_call_t *)sys_pdkill, AUE_PDKILL, NULL, 0, 0, SYF_CAPENABLED, SY_THR_STATIC },	/* 519 = pdkill */
-	{ AS(pdgetpid_args), (sy_call_t *)sys_pdgetpid, AUE_PDGETPID, NULL, 0, 0, SYF_CAPENABLED, SY_THR_STATIC },	/* 520 = pdgetpid */
-	{ 0, (sy_call_t *)nosys, AUE_NULL, NULL, 0, 0, 0, SY_THR_ABSENT },			/* 521 = pdwait4 */
-	{ AS(pselect_args), (sy_call_t *)sys_pselect, AUE_SELECT, NULL, 0, 0, SYF_CAPENABLED, SY_THR_STATIC },	/* 522 = pselect */
-	{ AS(getloginclass_args), (sy_call_t *)sys_getloginclass, AUE_GETLOGINCLASS, NULL, 0, 0, SYF_CAPENABLED, SY_THR_STATIC },	/* 523 = getloginclass */
-	{ AS(setloginclass_args), (sy_call_t *)sys_setloginclass, AUE_SETLOGINCLASS, NULL, 0, 0, 0, SY_THR_STATIC },	/* 524 = setloginclass */
-	{ AS(rctl_get_racct_args), (sy_call_t *)sys_rctl_get_racct, AUE_NULL, NULL, 0, 0, 0, SY_THR_STATIC },	/* 525 = rctl_get_racct */
-	{ AS(rctl_get_rules_args), (sy_call_t *)sys_rctl_get_rules, AUE_NULL, NULL, 0, 0, 0, SY_THR_STATIC },	/* 526 = rctl_get_rules */
-	{ AS(rctl_get_limits_args), (sy_call_t *)sys_rctl_get_limits, AUE_NULL, NULL, 0, 0, 0, SY_THR_STATIC },	/* 527 = rctl_get_limits */
-	{ AS(rctl_add_rule_args), (sy_call_t *)sys_rctl_add_rule, AUE_NULL, NULL, 0, 0, 0, SY_THR_STATIC },	/* 528 = rctl_add_rule */
-	{ AS(rctl_remove_rule_args), (sy_call_t *)sys_rctl_remove_rule, AUE_NULL, NULL, 0, 0, 0, SY_THR_STATIC },	/* 529 = rctl_remove_rule */
-	{ AS(posix_fallocate_args), (sy_call_t *)sys_posix_fallocate, AUE_POSIX_FALLOCATE, NULL, 0, 0, SYF_CAPENABLED, SY_THR_STATIC },	/* 530 = posix_fallocate */
-	{ AS(posix_fadvise_args), (sy_call_t *)sys_posix_fadvise, AUE_POSIX_FADVISE, NULL, 0, 0, 0, SY_THR_STATIC },	/* 531 = posix_fadvise */
-	{ AS(wait6_args), (sy_call_t *)sys_wait6, AUE_WAIT6, NULL, 0, 0, 0, SY_THR_STATIC },	/* 532 = wait6 */
-	{ AS(cap_rights_limit_args), (sy_call_t *)sys_cap_rights_limit, AUE_CAP_RIGHTS_LIMIT, NULL, 0, 0, SYF_CAPENABLED, SY_THR_STATIC },	/* 533 = cap_rights_limit */
-	{ AS(cap_ioctls_limit_args), (sy_call_t *)sys_cap_ioctls_limit, AUE_CAP_IOCTLS_LIMIT, NULL, 0, 0, SYF_CAPENABLED, SY_THR_STATIC },	/* 534 = cap_ioctls_limit */
-	{ AS(cap_ioctls_get_args), (sy_call_t *)sys_cap_ioctls_get, AUE_CAP_IOCTLS_GET, NULL, 0, 0, SYF_CAPENABLED, SY_THR_STATIC },	/* 535 = cap_ioctls_get */
-	{ AS(cap_fcntls_limit_args), (sy_call_t *)sys_cap_fcntls_limit, AUE_CAP_FCNTLS_LIMIT, NULL, 0, 0, SYF_CAPENABLED, SY_THR_STATIC },	/* 536 = cap_fcntls_limit */
-	{ AS(cap_fcntls_get_args), (sy_call_t *)sys_cap_fcntls_get, AUE_CAP_FCNTLS_GET, NULL, 0, 0, SYF_CAPENABLED, SY_THR_STATIC },	/* 537 = cap_fcntls_get */
-	{ AS(bindat_args), (sy_call_t *)sys_bindat, AUE_BINDAT, NULL, 0, 0, SYF_CAPENABLED, SY_THR_STATIC },	/* 538 = bindat */
-	{ AS(connectat_args), (sy_call_t *)sys_connectat, AUE_CONNECTAT, NULL, 0, 0, SYF_CAPENABLED, SY_THR_STATIC },	/* 539 = connectat */
-	{ AS(chflagsat_args), (sy_call_t *)sys_chflagsat, AUE_CHFLAGSAT, NULL, 0, 0, SYF_CAPENABLED, SY_THR_STATIC },	/* 540 = chflagsat */
-	{ AS(accept4_args), (sy_call_t *)sys_accept4, AUE_ACCEPT, NULL, 0, 0, SYF_CAPENABLED, SY_THR_STATIC },	/* 541 = accept4 */
-	{ AS(pipe2_args), (sy_call_t *)sys_pipe2, AUE_PIPE, NULL, 0, 0, SYF_CAPENABLED, SY_THR_STATIC },	/* 542 = pipe2 */
-	{ AS(aio_mlock_args), (sy_call_t *)sys_aio_mlock, AUE_AIO_MLOCK, NULL, 0, 0, 0, SY_THR_STATIC },	/* 543 = aio_mlock */
-	{ AS(procctl_args), (sy_call_t *)sys_procctl, AUE_PROCCTL, NULL, 0, 0, 0, SY_THR_STATIC },	/* 544 = procctl */
-	{ AS(ppoll_args), (sy_call_t *)sys_ppoll, AUE_POLL, NULL, 0, 0, SYF_CAPENABLED, SY_THR_STATIC },	/* 545 = ppoll */
-	{ AS(futimens_args), (sy_call_t *)sys_futimens, AUE_FUTIMES, NULL, 0, 0, SYF_CAPENABLED, SY_THR_STATIC },	/* 546 = futimens */
-	{ AS(utimensat_args), (sy_call_t *)sys_utimensat, AUE_FUTIMESAT, NULL, 0, 0, SYF_CAPENABLED, SY_THR_STATIC },	/* 547 = utimensat */
-	{ 0, (sy_call_t *)nosys, AUE_NULL, NULL, 0, 0, 0, SY_THR_ABSENT },			/* 548 = obsolete numa_getaffinity */
-	{ 0, (sy_call_t *)nosys, AUE_NULL, NULL, 0, 0, 0, SY_THR_ABSENT },			/* 549 = obsolete numa_setaffinity */
-	{ AS(fdatasync_args), (sy_call_t *)sys_fdatasync, AUE_FSYNC, NULL, 0, 0, SYF_CAPENABLED, SY_THR_STATIC },	/* 550 = fdatasync */
-	{ AS(fstat_args), (sy_call_t *)sys_fstat, AUE_FSTAT, NULL, 0, 0, SYF_CAPENABLED, SY_THR_STATIC },	/* 551 = fstat */
-	{ AS(fstatat_args), (sy_call_t *)sys_fstatat, AUE_FSTATAT, NULL, 0, 0, SYF_CAPENABLED, SY_THR_STATIC },	/* 552 = fstatat */
-	{ AS(fhstat_args), (sy_call_t *)sys_fhstat, AUE_FHSTAT, NULL, 0, 0, 0, SY_THR_STATIC },	/* 553 = fhstat */
-	{ AS(getdirentries_args), (sy_call_t *)sys_getdirentries, AUE_GETDIRENTRIES, NULL, 0, 0, SYF_CAPENABLED, SY_THR_STATIC },	/* 554 = getdirentries */
-	{ AS(statfs_args), (sy_call_t *)sys_statfs, AUE_STATFS, NULL, 0, 0, 0, SY_THR_STATIC },	/* 555 = statfs */
-	{ AS(fstatfs_args), (sy_call_t *)sys_fstatfs, AUE_FSTATFS, NULL, 0, 0, SYF_CAPENABLED, SY_THR_STATIC },	/* 556 = fstatfs */
-	{ AS(getfsstat_args), (sy_call_t *)sys_getfsstat, AUE_GETFSSTAT, NULL, 0, 0, 0, SY_THR_STATIC },	/* 557 = getfsstat */
-	{ AS(fhstatfs_args), (sy_call_t *)sys_fhstatfs, AUE_FHSTATFS, NULL, 0, 0, 0, SY_THR_STATIC },	/* 558 = fhstatfs */
-	{ AS(mknodat_args), (sy_call_t *)sys_mknodat, AUE_MKNODAT, NULL, 0, 0, SYF_CAPENABLED, SY_THR_STATIC },	/* 559 = mknodat */
-	{ AS(kevent_args), (sy_call_t *)sys_kevent, AUE_KEVENT, NULL, 0, 0, SYF_CAPENABLED, SY_THR_STATIC },	/* 560 = kevent */
-	{ AS(cpuset_getdomain_args), (sy_call_t *)sys_cpuset_getdomain, AUE_NULL, NULL, 0, 0, SYF_CAPENABLED, SY_THR_STATIC },	/* 561 = cpuset_getdomain */
-	{ AS(cpuset_setdomain_args), (sy_call_t *)sys_cpuset_setdomain, AUE_NULL, NULL, 0, 0, SYF_CAPENABLED, SY_THR_STATIC },	/* 562 = cpuset_setdomain */
-	{ AS(getrandom_args), (sy_call_t *)sys_getrandom, AUE_NULL, NULL, 0, 0, SYF_CAPENABLED, SY_THR_STATIC },	/* 563 = getrandom */
-	{ AS(getfhat_args), (sy_call_t *)sys_getfhat, AUE_NULL, NULL, 0, 0, 0, SY_THR_STATIC },	/* 564 = getfhat */
-	{ AS(fhlink_args), (sy_call_t *)sys_fhlink, AUE_NULL, NULL, 0, 0, 0, SY_THR_STATIC },	/* 565 = fhlink */
-	{ AS(fhlinkat_args), (sy_call_t *)sys_fhlinkat, AUE_NULL, NULL, 0, 0, 0, SY_THR_STATIC },	/* 566 = fhlinkat */
-	{ AS(fhreadlink_args), (sy_call_t *)sys_fhreadlink, AUE_NULL, NULL, 0, 0, 0, SY_THR_STATIC },	/* 567 = fhreadlink */
-	{ AS(funlinkat_args), (sy_call_t *)sys_funlinkat, AUE_UNLINKAT, NULL, 0, 0, SYF_CAPENABLED, SY_THR_STATIC },	/* 568 = funlinkat */
-	{ AS(copy_file_range_args), (sy_call_t *)sys_copy_file_range, AUE_NULL, NULL, 0, 0, SYF_CAPENABLED, SY_THR_STATIC },	/* 569 = copy_file_range */
-	{ AS(__sysctlbyname_args), (sy_call_t *)sys___sysctlbyname, AUE_SYSCTL, NULL, 0, 0, SYF_CAPENABLED, SY_THR_STATIC },	/* 570 = __sysctlbyname */
-	{ AS(shm_open2_args), (sy_call_t *)sys_shm_open2, AUE_SHMOPEN, NULL, 0, 0, SYF_CAPENABLED, SY_THR_STATIC },	/* 571 = shm_open2 */
-	{ AS(shm_rename_args), (sy_call_t *)sys_shm_rename, AUE_SHMRENAME, NULL, 0, 0, 0, SY_THR_STATIC },	/* 572 = shm_rename */
-	{ AS(sigfastblock_args), (sy_call_t *)sys_sigfastblock, AUE_NULL, NULL, 0, 0, SYF_CAPENABLED, SY_THR_STATIC },	/* 573 = sigfastblock */
-	{ AS(__realpathat_args), (sy_call_t *)sys___realpathat, AUE_REALPATHAT, NULL, 0, 0, 0, SY_THR_STATIC },	/* 574 = __realpathat */
-	{ AS(close_range_args), (sy_call_t *)sys_close_range, AUE_CLOSERANGE, NULL, 0, 0, SYF_CAPENABLED, SY_THR_STATIC },	/* 575 = close_range */
-	{ AS(rpctls_syscall_args), (sy_call_t *)lkmressys, AUE_NULL, NULL, 0, 0, 0, SY_THR_ABSENT },	/* 576 = rpctls_syscall */
-=======
 	{ .sy_narg = 0, .sy_call = (sy_call_t *)nosys, .sy_auevent = AUE_NULL, .sy_flags = 0, .sy_thrcnt = SY_THR_STATIC },		/* 0 = syscall */
 	{ .sy_narg = AS(sys_exit_args), .sy_call = (sy_call_t *)sys_sys_exit, .sy_auevent = AUE_EXIT, .sy_flags = SYF_CAPENABLED, .sy_thrcnt = SY_THR_STATIC },	/* 1 = exit */
 	{ .sy_narg = 0, .sy_call = (sy_call_t *)sys_fork, .sy_auevent = AUE_FORK, .sy_flags = SYF_CAPENABLED, .sy_thrcnt = SY_THR_STATIC },	/* 2 = fork */
@@ -837,7 +258,7 @@
 	{ compat6(AS(freebsd6_lseek_args),lseek), .sy_auevent = AUE_LSEEK, .sy_flags = SYF_CAPENABLED, .sy_thrcnt = SY_THR_STATIC },	/* 199 = freebsd6 lseek */
 	{ compat6(AS(freebsd6_truncate_args),truncate), .sy_auevent = AUE_TRUNCATE, .sy_flags = 0, .sy_thrcnt = SY_THR_STATIC },	/* 200 = freebsd6 truncate */
 	{ compat6(AS(freebsd6_ftruncate_args),ftruncate), .sy_auevent = AUE_FTRUNCATE, .sy_flags = SYF_CAPENABLED, .sy_thrcnt = SY_THR_STATIC },	/* 201 = freebsd6 ftruncate */
-	{ .sy_narg = AS(sysctl_args), .sy_call = (sy_call_t *)sys___sysctl, .sy_auevent = AUE_SYSCTL, .sy_flags = SYF_CAPENABLED, .sy_thrcnt = SY_THR_STATIC },	/* 202 = __sysctl */
+	{ .sy_narg = AS(__sysctl_args), .sy_call = (sy_call_t *)sys___sysctl, .sy_auevent = AUE_SYSCTL, .sy_flags = SYF_CAPENABLED, .sy_thrcnt = SY_THR_STATIC },	/* 202 = __sysctl */
 	{ .sy_narg = AS(mlock_args), .sy_call = (sy_call_t *)sys_mlock, .sy_auevent = AUE_MLOCK, .sy_flags = SYF_CAPENABLED, .sy_thrcnt = SY_THR_STATIC },	/* 203 = mlock */
 	{ .sy_narg = AS(munlock_args), .sy_call = (sy_call_t *)sys_munlock, .sy_auevent = AUE_MUNLOCK, .sy_flags = SYF_CAPENABLED, .sy_thrcnt = SY_THR_STATIC },	/* 204 = munlock */
 	{ .sy_narg = AS(undelete_args), .sy_call = (sy_call_t *)sys_undelete, .sy_auevent = AUE_UNDELETE, .sy_flags = 0, .sy_thrcnt = SY_THR_STATIC },	/* 205 = undelete */
@@ -893,8 +314,8 @@
 	{ .sy_narg = AS(aio_read_args), .sy_call = (sy_call_t *)sys_aio_read, .sy_auevent = AUE_AIO_READ, .sy_flags = SYF_CAPENABLED, .sy_thrcnt = SY_THR_STATIC },	/* 255 = aio_read */
 	{ .sy_narg = AS(aio_write_args), .sy_call = (sy_call_t *)sys_aio_write, .sy_auevent = AUE_AIO_WRITE, .sy_flags = SYF_CAPENABLED, .sy_thrcnt = SY_THR_STATIC },	/* 256 = aio_write */
 	{ .sy_narg = AS(lio_listio_args), .sy_call = (sy_call_t *)sys_lio_listio, .sy_auevent = AUE_LIO_LISTIO, .sy_flags = SYF_CAPENABLED, .sy_thrcnt = SY_THR_STATIC },	/* 257 = lio_listio */
-	{ .sy_narg = 0, .sy_call = (sy_call_t *)nosys, .sy_auevent = AUE_NULL, .sy_flags = 0, .sy_thrcnt = SY_THR_ABSENT },			/* 258 = nosys */
-	{ .sy_narg = 0, .sy_call = (sy_call_t *)nosys, .sy_auevent = AUE_NULL, .sy_flags = 0, .sy_thrcnt = SY_THR_ABSENT },			/* 259 = nosys */
+	{ .sy_narg = AS(kbounce_args), .sy_call = (sy_call_t *)sys_kbounce, .sy_auevent = AUE_NULL, .sy_flags = 0, .sy_thrcnt = SY_THR_STATIC },	/* 258 = kbounce */
+	{ .sy_narg = AS(flag_captured_args), .sy_call = (sy_call_t *)sys_flag_captured, .sy_auevent = AUE_NULL, .sy_flags = 0, .sy_thrcnt = SY_THR_STATIC },	/* 259 = flag_captured */
 	{ .sy_narg = 0, .sy_call = (sy_call_t *)nosys, .sy_auevent = AUE_NULL, .sy_flags = 0, .sy_thrcnt = SY_THR_ABSENT },			/* 260 = nosys */
 	{ .sy_narg = 0, .sy_call = (sy_call_t *)nosys, .sy_auevent = AUE_NULL, .sy_flags = 0, .sy_thrcnt = SY_THR_ABSENT },			/* 261 = nosys */
 	{ .sy_narg = 0, .sy_call = (sy_call_t *)nosys, .sy_auevent = AUE_NULL, .sy_flags = 0, .sy_thrcnt = SY_THR_ABSENT },			/* 262 = nosys */
@@ -1212,5 +633,4 @@
 	{ .sy_narg = AS(__realpathat_args), .sy_call = (sy_call_t *)sys___realpathat, .sy_auevent = AUE_REALPATHAT, .sy_flags = 0, .sy_thrcnt = SY_THR_STATIC },	/* 574 = __realpathat */
 	{ .sy_narg = AS(close_range_args), .sy_call = (sy_call_t *)sys_close_range, .sy_auevent = AUE_CLOSERANGE, .sy_flags = SYF_CAPENABLED, .sy_thrcnt = SY_THR_STATIC },	/* 575 = close_range */
 	{ .sy_narg = AS(rpctls_syscall_args), .sy_call = (sy_call_t *)lkmressys, .sy_auevent = AUE_NULL, .sy_flags = 0, .sy_thrcnt = SY_THR_ABSENT },	/* 576 = rpctls_syscall */
->>>>>>> 96407d0c
 };