/*
 * System call switch table.
 *
 * DO NOT EDIT-- this file is automatically @generated.
 * $FreeBSD$
 */

#include <sys/param.h>
#include <sys/sysent.h>
#include <sys/sysproto.h>

#define AS(name) (sizeof(struct name) / sizeof(syscallarg_t))

#ifdef COMPAT_43
#define compat(n, name) .sy_narg = n, .sy_call = (sy_call_t *)__CONCAT(o, name)
#else
#define compat(n, name) .sy_narg = 0, .sy_call = (sy_call_t *)nosys
#endif

#ifdef COMPAT_FREEBSD4
#define compat4(n, name) .sy_narg = n, .sy_call = (sy_call_t *)__CONCAT(freebsd4_, name)
#else
#define compat4(n, name) .sy_narg = 0, .sy_call = (sy_call_t *)nosys
#endif

#ifdef COMPAT_FREEBSD6
#define compat6(n, name) .sy_narg = n, .sy_call = (sy_call_t *)__CONCAT(freebsd6_, name)
#else
#define compat6(n, name) .sy_narg = 0, .sy_call = (sy_call_t *)nosys
#endif

#ifdef COMPAT_FREEBSD7
#define compat7(n, name) .sy_narg = n, .sy_call = (sy_call_t *)__CONCAT(freebsd7_, name)
#else
#define compat7(n, name) .sy_narg = 0, .sy_call = (sy_call_t *)nosys
#endif

#ifdef COMPAT_FREEBSD10
#define compat10(n, name) .sy_narg = n, .sy_call = (sy_call_t *)__CONCAT(freebsd10_, name)
#else
#define compat10(n, name) .sy_narg = 0, .sy_call = (sy_call_t *)nosys
#endif

#ifdef COMPAT_FREEBSD11
#define compat11(n, name) .sy_narg = n, .sy_call = (sy_call_t *)__CONCAT(freebsd11_, name)
#else
#define compat11(n, name) .sy_narg = 0, .sy_call = (sy_call_t *)nosys
#endif

#ifdef COMPAT_FREEBSD12
#define compat12(n, name) .sy_narg = n, .sy_call = (sy_call_t *)__CONCAT(freebsd12_, name)
#else
#define compat12(n, name) .sy_narg = 0, .sy_call = (sy_call_t *)nosys
#endif

#ifdef COMPAT_FREEBSD13
#define compat13(n, name) .sy_narg = n, .sy_call = (sy_call_t *)__CONCAT(freebsd13_, name)
#else
#define compat13(n, name) .sy_narg = 0, .sy_call = (sy_call_t *)nosys
#endif

/* The casts are bogus but will do for now. */
struct sysent sysent[] = {
	{ .sy_narg = 0, .sy_call = (sy_call_t *)nosys, .sy_auevent = AUE_NULL, .sy_flags = 0, .sy_thrcnt = SY_THR_STATIC },		/* 0 = syscall */
	{ .sy_narg = AS(exit_args), .sy_call = (sy_call_t *)sys_exit, .sy_auevent = AUE_EXIT, .sy_flags = SYF_CAPENABLED, .sy_thrcnt = SY_THR_STATIC },	/* 1 = exit */
	{ .sy_narg = 0, .sy_call = (sy_call_t *)sys_fork, .sy_auevent = AUE_FORK, .sy_flags = SYF_CAPENABLED, .sy_thrcnt = SY_THR_STATIC },	/* 2 = fork */
	{ .sy_narg = AS(read_args), .sy_call = (sy_call_t *)sys_read, .sy_auevent = AUE_READ, .sy_flags = SYF_CAPENABLED, .sy_thrcnt = SY_THR_STATIC },	/* 3 = read */
	{ .sy_narg = AS(write_args), .sy_call = (sy_call_t *)sys_write, .sy_auevent = AUE_WRITE, .sy_flags = SYF_CAPENABLED, .sy_thrcnt = SY_THR_STATIC },	/* 4 = write */
	{ .sy_narg = AS(open_args), .sy_call = (sy_call_t *)sys_open, .sy_auevent = AUE_OPEN_RWTC, .sy_flags = 0, .sy_thrcnt = SY_THR_STATIC },	/* 5 = open */
	{ .sy_narg = AS(close_args), .sy_call = (sy_call_t *)sys_close, .sy_auevent = AUE_CLOSE, .sy_flags = SYF_CAPENABLED, .sy_thrcnt = SY_THR_STATIC },	/* 6 = close */
	{ .sy_narg = AS(wait4_args), .sy_call = (sy_call_t *)sys_wait4, .sy_auevent = AUE_WAIT4, .sy_flags = 0, .sy_thrcnt = SY_THR_STATIC },	/* 7 = wait4 */
	{ compat(AS(ocreat_args),creat), .sy_auevent = AUE_CREAT, .sy_flags = 0, .sy_thrcnt = SY_THR_STATIC },	/* 8 = old creat */
	{ .sy_narg = AS(link_args), .sy_call = (sy_call_t *)sys_link, .sy_auevent = AUE_LINK, .sy_flags = 0, .sy_thrcnt = SY_THR_STATIC },	/* 9 = link */
	{ .sy_narg = AS(unlink_args), .sy_call = (sy_call_t *)sys_unlink, .sy_auevent = AUE_UNLINK, .sy_flags = 0, .sy_thrcnt = SY_THR_STATIC },	/* 10 = unlink */
	{ .sy_narg = 0, .sy_call = (sy_call_t *)nosys, .sy_auevent = AUE_NULL, .sy_flags = 0, .sy_thrcnt = SY_THR_ABSENT },			/* 11 = obsolete execv */
	{ .sy_narg = AS(chdir_args), .sy_call = (sy_call_t *)sys_chdir, .sy_auevent = AUE_CHDIR, .sy_flags = 0, .sy_thrcnt = SY_THR_STATIC },	/* 12 = chdir */
	{ .sy_narg = AS(fchdir_args), .sy_call = (sy_call_t *)sys_fchdir, .sy_auevent = AUE_FCHDIR, .sy_flags = 0, .sy_thrcnt = SY_THR_STATIC },	/* 13 = fchdir */
	{ compat11(AS(freebsd11_mknod_args),mknod), .sy_auevent = AUE_MKNOD, .sy_flags = 0, .sy_thrcnt = SY_THR_STATIC },	/* 14 = freebsd11 mknod */
	{ .sy_narg = AS(chmod_args), .sy_call = (sy_call_t *)sys_chmod, .sy_auevent = AUE_CHMOD, .sy_flags = 0, .sy_thrcnt = SY_THR_STATIC },	/* 15 = chmod */
	{ .sy_narg = AS(chown_args), .sy_call = (sy_call_t *)sys_chown, .sy_auevent = AUE_CHOWN, .sy_flags = 0, .sy_thrcnt = SY_THR_STATIC },	/* 16 = chown */
	{ .sy_narg = AS(break_args), .sy_call = (sy_call_t *)sys_break, .sy_auevent = AUE_NULL, .sy_flags = SYF_CAPENABLED, .sy_thrcnt = SY_THR_STATIC },	/* 17 = break */
	{ compat4(AS(freebsd4_getfsstat_args),getfsstat), .sy_auevent = AUE_GETFSSTAT, .sy_flags = 0, .sy_thrcnt = SY_THR_STATIC },	/* 18 = freebsd4 getfsstat */
	{ compat(AS(olseek_args),lseek), .sy_auevent = AUE_LSEEK, .sy_flags = SYF_CAPENABLED, .sy_thrcnt = SY_THR_STATIC },	/* 19 = old lseek */
	{ .sy_narg = 0, .sy_call = (sy_call_t *)sys_getpid, .sy_auevent = AUE_GETPID, .sy_flags = SYF_CAPENABLED, .sy_thrcnt = SY_THR_STATIC },	/* 20 = getpid */
	{ .sy_narg = AS(mount_args), .sy_call = (sy_call_t *)sys_mount, .sy_auevent = AUE_MOUNT, .sy_flags = 0, .sy_thrcnt = SY_THR_STATIC },	/* 21 = mount */
	{ .sy_narg = AS(unmount_args), .sy_call = (sy_call_t *)sys_unmount, .sy_auevent = AUE_UMOUNT, .sy_flags = 0, .sy_thrcnt = SY_THR_STATIC },	/* 22 = unmount */
	{ .sy_narg = AS(setuid_args), .sy_call = (sy_call_t *)sys_setuid, .sy_auevent = AUE_SETUID, .sy_flags = SYF_CAPENABLED, .sy_thrcnt = SY_THR_STATIC },	/* 23 = setuid */
	{ .sy_narg = 0, .sy_call = (sy_call_t *)sys_getuid, .sy_auevent = AUE_GETUID, .sy_flags = SYF_CAPENABLED, .sy_thrcnt = SY_THR_STATIC },	/* 24 = getuid */
	{ .sy_narg = 0, .sy_call = (sy_call_t *)sys_geteuid, .sy_auevent = AUE_GETEUID, .sy_flags = SYF_CAPENABLED, .sy_thrcnt = SY_THR_STATIC },	/* 25 = geteuid */
	{ .sy_narg = AS(ptrace_args), .sy_call = (sy_call_t *)sys_ptrace, .sy_auevent = AUE_PTRACE, .sy_flags = 0, .sy_thrcnt = SY_THR_STATIC },	/* 26 = ptrace */
	{ .sy_narg = AS(recvmsg_args), .sy_call = (sy_call_t *)sys_recvmsg, .sy_auevent = AUE_RECVMSG, .sy_flags = SYF_CAPENABLED, .sy_thrcnt = SY_THR_STATIC },	/* 27 = recvmsg */
	{ .sy_narg = AS(sendmsg_args), .sy_call = (sy_call_t *)sys_sendmsg, .sy_auevent = AUE_SENDMSG, .sy_flags = SYF_CAPENABLED, .sy_thrcnt = SY_THR_STATIC },	/* 28 = sendmsg */
	{ .sy_narg = AS(recvfrom_args), .sy_call = (sy_call_t *)sys_recvfrom, .sy_auevent = AUE_RECVFROM, .sy_flags = SYF_CAPENABLED, .sy_thrcnt = SY_THR_STATIC },	/* 29 = recvfrom */
	{ .sy_narg = AS(accept_args), .sy_call = (sy_call_t *)sys_accept, .sy_auevent = AUE_ACCEPT, .sy_flags = SYF_CAPENABLED, .sy_thrcnt = SY_THR_STATIC },	/* 30 = accept */
	{ .sy_narg = AS(getpeername_args), .sy_call = (sy_call_t *)sys_getpeername, .sy_auevent = AUE_GETPEERNAME, .sy_flags = SYF_CAPENABLED, .sy_thrcnt = SY_THR_STATIC },	/* 31 = getpeername */
	{ .sy_narg = AS(getsockname_args), .sy_call = (sy_call_t *)sys_getsockname, .sy_auevent = AUE_GETSOCKNAME, .sy_flags = SYF_CAPENABLED, .sy_thrcnt = SY_THR_STATIC },	/* 32 = getsockname */
	{ .sy_narg = AS(access_args), .sy_call = (sy_call_t *)sys_access, .sy_auevent = AUE_ACCESS, .sy_flags = 0, .sy_thrcnt = SY_THR_STATIC },	/* 33 = access */
	{ .sy_narg = AS(chflags_args), .sy_call = (sy_call_t *)sys_chflags, .sy_auevent = AUE_CHFLAGS, .sy_flags = 0, .sy_thrcnt = SY_THR_STATIC },	/* 34 = chflags */
	{ .sy_narg = AS(fchflags_args), .sy_call = (sy_call_t *)sys_fchflags, .sy_auevent = AUE_FCHFLAGS, .sy_flags = SYF_CAPENABLED, .sy_thrcnt = SY_THR_STATIC },	/* 35 = fchflags */
	{ .sy_narg = 0, .sy_call = (sy_call_t *)sys_sync, .sy_auevent = AUE_SYNC, .sy_flags = SYF_CAPENABLED, .sy_thrcnt = SY_THR_STATIC },	/* 36 = sync */
	{ .sy_narg = AS(kill_args), .sy_call = (sy_call_t *)sys_kill, .sy_auevent = AUE_KILL, .sy_flags = SYF_CAPENABLED, .sy_thrcnt = SY_THR_STATIC },	/* 37 = kill */
	{ compat(AS(ostat_args),stat), .sy_auevent = AUE_STAT, .sy_flags = 0, .sy_thrcnt = SY_THR_STATIC },	/* 38 = old stat */
	{ .sy_narg = 0, .sy_call = (sy_call_t *)sys_getppid, .sy_auevent = AUE_GETPPID, .sy_flags = SYF_CAPENABLED, .sy_thrcnt = SY_THR_STATIC },	/* 39 = getppid */
	{ compat(AS(olstat_args),lstat), .sy_auevent = AUE_LSTAT, .sy_flags = 0, .sy_thrcnt = SY_THR_STATIC },	/* 40 = old lstat */
	{ .sy_narg = AS(dup_args), .sy_call = (sy_call_t *)sys_dup, .sy_auevent = AUE_DUP, .sy_flags = SYF_CAPENABLED, .sy_thrcnt = SY_THR_STATIC },	/* 41 = dup */
	{ compat10(0,pipe), .sy_auevent = AUE_PIPE, .sy_flags = SYF_CAPENABLED, .sy_thrcnt = SY_THR_STATIC },	/* 42 = freebsd10 pipe */
	{ .sy_narg = 0, .sy_call = (sy_call_t *)sys_getegid, .sy_auevent = AUE_GETEGID, .sy_flags = SYF_CAPENABLED, .sy_thrcnt = SY_THR_STATIC },	/* 43 = getegid */
	{ .sy_narg = AS(profil_args), .sy_call = (sy_call_t *)sys_profil, .sy_auevent = AUE_PROFILE, .sy_flags = SYF_CAPENABLED, .sy_thrcnt = SY_THR_STATIC },	/* 44 = profil */
	{ .sy_narg = AS(ktrace_args), .sy_call = (sy_call_t *)sys_ktrace, .sy_auevent = AUE_KTRACE, .sy_flags = 0, .sy_thrcnt = SY_THR_STATIC },	/* 45 = ktrace */
	{ compat(AS(osigaction_args),sigaction), .sy_auevent = AUE_SIGACTION, .sy_flags = SYF_CAPENABLED, .sy_thrcnt = SY_THR_STATIC },	/* 46 = old sigaction */
	{ .sy_narg = 0, .sy_call = (sy_call_t *)sys_getgid, .sy_auevent = AUE_GETGID, .sy_flags = SYF_CAPENABLED, .sy_thrcnt = SY_THR_STATIC },	/* 47 = getgid */
	{ compat(AS(osigprocmask_args),sigprocmask), .sy_auevent = AUE_SIGPROCMASK, .sy_flags = SYF_CAPENABLED, .sy_thrcnt = SY_THR_STATIC },	/* 48 = old sigprocmask */
	{ .sy_narg = AS(getlogin_args), .sy_call = (sy_call_t *)sys_getlogin, .sy_auevent = AUE_GETLOGIN, .sy_flags = SYF_CAPENABLED, .sy_thrcnt = SY_THR_STATIC },	/* 49 = getlogin */
	{ .sy_narg = AS(setlogin_args), .sy_call = (sy_call_t *)sys_setlogin, .sy_auevent = AUE_SETLOGIN, .sy_flags = 0, .sy_thrcnt = SY_THR_STATIC },	/* 50 = setlogin */
	{ .sy_narg = AS(acct_args), .sy_call = (sy_call_t *)sys_acct, .sy_auevent = AUE_ACCT, .sy_flags = 0, .sy_thrcnt = SY_THR_STATIC },	/* 51 = acct */
	{ compat(0,sigpending), .sy_auevent = AUE_SIGPENDING, .sy_flags = SYF_CAPENABLED, .sy_thrcnt = SY_THR_STATIC },	/* 52 = old sigpending */
	{ .sy_narg = AS(sigaltstack_args), .sy_call = (sy_call_t *)sys_sigaltstack, .sy_auevent = AUE_SIGALTSTACK, .sy_flags = SYF_CAPENABLED, .sy_thrcnt = SY_THR_STATIC },	/* 53 = sigaltstack */
	{ .sy_narg = AS(ioctl_args), .sy_call = (sy_call_t *)sys_ioctl, .sy_auevent = AUE_IOCTL, .sy_flags = SYF_CAPENABLED, .sy_thrcnt = SY_THR_STATIC },	/* 54 = ioctl */
	{ .sy_narg = AS(reboot_args), .sy_call = (sy_call_t *)sys_reboot, .sy_auevent = AUE_REBOOT, .sy_flags = 0, .sy_thrcnt = SY_THR_STATIC },	/* 55 = reboot */
	{ .sy_narg = AS(revoke_args), .sy_call = (sy_call_t *)sys_revoke, .sy_auevent = AUE_REVOKE, .sy_flags = 0, .sy_thrcnt = SY_THR_STATIC },	/* 56 = revoke */
	{ .sy_narg = AS(symlink_args), .sy_call = (sy_call_t *)sys_symlink, .sy_auevent = AUE_SYMLINK, .sy_flags = 0, .sy_thrcnt = SY_THR_STATIC },	/* 57 = symlink */
	{ .sy_narg = AS(readlink_args), .sy_call = (sy_call_t *)sys_readlink, .sy_auevent = AUE_READLINK, .sy_flags = 0, .sy_thrcnt = SY_THR_STATIC },	/* 58 = readlink */
	{ .sy_narg = AS(execve_args), .sy_call = (sy_call_t *)sys_execve, .sy_auevent = AUE_EXECVE, .sy_flags = 0, .sy_thrcnt = SY_THR_STATIC },	/* 59 = execve */
	{ .sy_narg = AS(umask_args), .sy_call = (sy_call_t *)sys_umask, .sy_auevent = AUE_UMASK, .sy_flags = SYF_CAPENABLED, .sy_thrcnt = SY_THR_STATIC },	/* 60 = umask */
	{ .sy_narg = AS(chroot_args), .sy_call = (sy_call_t *)sys_chroot, .sy_auevent = AUE_CHROOT, .sy_flags = 0, .sy_thrcnt = SY_THR_STATIC },	/* 61 = chroot */
	{ compat(AS(ofstat_args),fstat), .sy_auevent = AUE_FSTAT, .sy_flags = SYF_CAPENABLED, .sy_thrcnt = SY_THR_STATIC },	/* 62 = old fstat */
	{ compat(AS(ogetkerninfo_args),getkerninfo), .sy_auevent = AUE_NULL, .sy_flags = 0, .sy_thrcnt = SY_THR_STATIC },	/* 63 = old getkerninfo */
	{ compat(0,getpagesize), .sy_auevent = AUE_NULL, .sy_flags = SYF_CAPENABLED, .sy_thrcnt = SY_THR_STATIC },	/* 64 = old getpagesize */
	{ .sy_narg = AS(msync_args), .sy_call = (sy_call_t *)sys_msync, .sy_auevent = AUE_MSYNC, .sy_flags = SYF_CAPENABLED, .sy_thrcnt = SY_THR_STATIC },	/* 65 = msync */
	{ .sy_narg = 0, .sy_call = (sy_call_t *)sys_vfork, .sy_auevent = AUE_VFORK, .sy_flags = 0, .sy_thrcnt = SY_THR_STATIC },	/* 66 = vfork */
	{ .sy_narg = 0, .sy_call = (sy_call_t *)nosys, .sy_auevent = AUE_NULL, .sy_flags = 0, .sy_thrcnt = SY_THR_ABSENT },			/* 67 = obsolete vread */
	{ .sy_narg = 0, .sy_call = (sy_call_t *)nosys, .sy_auevent = AUE_NULL, .sy_flags = 0, .sy_thrcnt = SY_THR_ABSENT },			/* 68 = obsolete vwrite */
	{ .sy_narg = AS(sbrk_args), .sy_call = (sy_call_t *)sys_sbrk, .sy_auevent = AUE_SBRK, .sy_flags = SYF_CAPENABLED, .sy_thrcnt = SY_THR_STATIC },	/* 69 = sbrk */
	{ .sy_narg = AS(sstk_args), .sy_call = (sy_call_t *)sys_sstk, .sy_auevent = AUE_SSTK, .sy_flags = SYF_CAPENABLED, .sy_thrcnt = SY_THR_STATIC },	/* 70 = sstk */
	{ compat(AS(ommap_args),mmap), .sy_auevent = AUE_MMAP, .sy_flags = SYF_CAPENABLED, .sy_thrcnt = SY_THR_STATIC },	/* 71 = old mmap */
	{ compat11(AS(freebsd11_vadvise_args),vadvise), .sy_auevent = AUE_O_VADVISE, .sy_flags = 0, .sy_thrcnt = SY_THR_STATIC },	/* 72 = freebsd11 vadvise */
	{ .sy_narg = AS(munmap_args), .sy_call = (sy_call_t *)sys_munmap, .sy_auevent = AUE_MUNMAP, .sy_flags = SYF_CAPENABLED, .sy_thrcnt = SY_THR_STATIC },	/* 73 = munmap */
	{ .sy_narg = AS(mprotect_args), .sy_call = (sy_call_t *)sys_mprotect, .sy_auevent = AUE_MPROTECT, .sy_flags = SYF_CAPENABLED, .sy_thrcnt = SY_THR_STATIC },	/* 74 = mprotect */
	{ .sy_narg = AS(madvise_args), .sy_call = (sy_call_t *)sys_madvise, .sy_auevent = AUE_MADVISE, .sy_flags = SYF_CAPENABLED, .sy_thrcnt = SY_THR_STATIC },	/* 75 = madvise */
	{ .sy_narg = 0, .sy_call = (sy_call_t *)nosys, .sy_auevent = AUE_NULL, .sy_flags = 0, .sy_thrcnt = SY_THR_ABSENT },			/* 76 = obsolete vhangup */
	{ .sy_narg = 0, .sy_call = (sy_call_t *)nosys, .sy_auevent = AUE_NULL, .sy_flags = 0, .sy_thrcnt = SY_THR_ABSENT },			/* 77 = obsolete vlimit */
	{ .sy_narg = AS(mincore_args), .sy_call = (sy_call_t *)sys_mincore, .sy_auevent = AUE_MINCORE, .sy_flags = SYF_CAPENABLED, .sy_thrcnt = SY_THR_STATIC },	/* 78 = mincore */
	{ .sy_narg = AS(getgroups_args), .sy_call = (sy_call_t *)sys_getgroups, .sy_auevent = AUE_GETGROUPS, .sy_flags = SYF_CAPENABLED, .sy_thrcnt = SY_THR_STATIC },	/* 79 = getgroups */
	{ .sy_narg = AS(setgroups_args), .sy_call = (sy_call_t *)sys_setgroups, .sy_auevent = AUE_SETGROUPS, .sy_flags = 0, .sy_thrcnt = SY_THR_STATIC },	/* 80 = setgroups */
	{ .sy_narg = 0, .sy_call = (sy_call_t *)sys_getpgrp, .sy_auevent = AUE_GETPGRP, .sy_flags = SYF_CAPENABLED, .sy_thrcnt = SY_THR_STATIC },	/* 81 = getpgrp */
	{ .sy_narg = AS(setpgid_args), .sy_call = (sy_call_t *)sys_setpgid, .sy_auevent = AUE_SETPGRP, .sy_flags = 0, .sy_thrcnt = SY_THR_STATIC },	/* 82 = setpgid */
	{ .sy_narg = AS(setitimer_args), .sy_call = (sy_call_t *)sys_setitimer, .sy_auevent = AUE_SETITIMER, .sy_flags = SYF_CAPENABLED, .sy_thrcnt = SY_THR_STATIC },	/* 83 = setitimer */
	{ compat(0,wait), .sy_auevent = AUE_WAIT4, .sy_flags = 0, .sy_thrcnt = SY_THR_STATIC },			/* 84 = old wait */
	{ .sy_narg = AS(swapon_args), .sy_call = (sy_call_t *)sys_swapon, .sy_auevent = AUE_SWAPON, .sy_flags = 0, .sy_thrcnt = SY_THR_STATIC },	/* 85 = swapon */
	{ .sy_narg = AS(getitimer_args), .sy_call = (sy_call_t *)sys_getitimer, .sy_auevent = AUE_GETITIMER, .sy_flags = SYF_CAPENABLED, .sy_thrcnt = SY_THR_STATIC },	/* 86 = getitimer */
	{ compat(AS(ogethostname_args),gethostname), .sy_auevent = AUE_SYSCTL, .sy_flags = SYF_CAPENABLED, .sy_thrcnt = SY_THR_STATIC },	/* 87 = old gethostname */
	{ compat(AS(osethostname_args),sethostname), .sy_auevent = AUE_SYSCTL, .sy_flags = 0, .sy_thrcnt = SY_THR_STATIC },	/* 88 = old sethostname */
	{ .sy_narg = 0, .sy_call = (sy_call_t *)sys_getdtablesize, .sy_auevent = AUE_GETDTABLESIZE, .sy_flags = SYF_CAPENABLED, .sy_thrcnt = SY_THR_STATIC },	/* 89 = getdtablesize */
	{ .sy_narg = AS(dup2_args), .sy_call = (sy_call_t *)sys_dup2, .sy_auevent = AUE_DUP2, .sy_flags = SYF_CAPENABLED, .sy_thrcnt = SY_THR_STATIC },	/* 90 = dup2 */
	{ .sy_narg = 0, .sy_call = (sy_call_t *)nosys, .sy_auevent = AUE_NULL, .sy_flags = 0, .sy_thrcnt = SY_THR_ABSENT },			/* 91 = reserved for local use */
	{ .sy_narg = AS(fcntl_args), .sy_call = (sy_call_t *)sys_fcntl, .sy_auevent = AUE_FCNTL, .sy_flags = SYF_CAPENABLED, .sy_thrcnt = SY_THR_STATIC },	/* 92 = fcntl */
	{ .sy_narg = AS(select_args), .sy_call = (sy_call_t *)sys_select, .sy_auevent = AUE_SELECT, .sy_flags = SYF_CAPENABLED, .sy_thrcnt = SY_THR_STATIC },	/* 93 = select */
	{ .sy_narg = 0, .sy_call = (sy_call_t *)nosys, .sy_auevent = AUE_NULL, .sy_flags = 0, .sy_thrcnt = SY_THR_ABSENT },			/* 94 = reserved for local use */
	{ .sy_narg = AS(fsync_args), .sy_call = (sy_call_t *)sys_fsync, .sy_auevent = AUE_FSYNC, .sy_flags = SYF_CAPENABLED, .sy_thrcnt = SY_THR_STATIC },	/* 95 = fsync */
	{ .sy_narg = AS(setpriority_args), .sy_call = (sy_call_t *)sys_setpriority, .sy_auevent = AUE_SETPRIORITY, .sy_flags = SYF_CAPENABLED, .sy_thrcnt = SY_THR_STATIC },	/* 96 = setpriority */
	{ .sy_narg = AS(socket_args), .sy_call = (sy_call_t *)sys_socket, .sy_auevent = AUE_SOCKET, .sy_flags = SYF_CAPENABLED, .sy_thrcnt = SY_THR_STATIC },	/* 97 = socket */
	{ .sy_narg = AS(connect_args), .sy_call = (sy_call_t *)sys_connect, .sy_auevent = AUE_CONNECT, .sy_flags = 0, .sy_thrcnt = SY_THR_STATIC },	/* 98 = connect */
	{ compat(AS(oaccept_args),accept), .sy_auevent = AUE_ACCEPT, .sy_flags = SYF_CAPENABLED, .sy_thrcnt = SY_THR_STATIC },	/* 99 = old accept */
	{ .sy_narg = AS(getpriority_args), .sy_call = (sy_call_t *)sys_getpriority, .sy_auevent = AUE_GETPRIORITY, .sy_flags = SYF_CAPENABLED, .sy_thrcnt = SY_THR_STATIC },	/* 100 = getpriority */
	{ compat(AS(osend_args),send), .sy_auevent = AUE_SEND, .sy_flags = SYF_CAPENABLED, .sy_thrcnt = SY_THR_STATIC },	/* 101 = old send */
	{ compat(AS(orecv_args),recv), .sy_auevent = AUE_RECV, .sy_flags = SYF_CAPENABLED, .sy_thrcnt = SY_THR_STATIC },	/* 102 = old recv */
	{ compat(AS(osigreturn_args),sigreturn), .sy_auevent = AUE_SIGRETURN, .sy_flags = SYF_CAPENABLED, .sy_thrcnt = SY_THR_STATIC },	/* 103 = old sigreturn */
	{ .sy_narg = AS(bind_args), .sy_call = (sy_call_t *)sys_bind, .sy_auevent = AUE_BIND, .sy_flags = 0, .sy_thrcnt = SY_THR_STATIC },	/* 104 = bind */
	{ .sy_narg = AS(setsockopt_args), .sy_call = (sy_call_t *)sys_setsockopt, .sy_auevent = AUE_SETSOCKOPT, .sy_flags = SYF_CAPENABLED, .sy_thrcnt = SY_THR_STATIC },	/* 105 = setsockopt */
	{ .sy_narg = AS(listen_args), .sy_call = (sy_call_t *)sys_listen, .sy_auevent = AUE_LISTEN, .sy_flags = SYF_CAPENABLED, .sy_thrcnt = SY_THR_STATIC },	/* 106 = listen */
	{ .sy_narg = 0, .sy_call = (sy_call_t *)nosys, .sy_auevent = AUE_NULL, .sy_flags = 0, .sy_thrcnt = SY_THR_ABSENT },			/* 107 = obsolete vtimes */
	{ compat(AS(osigvec_args),sigvec), .sy_auevent = AUE_NULL, .sy_flags = SYF_CAPENABLED, .sy_thrcnt = SY_THR_STATIC },	/* 108 = old sigvec */
	{ compat(AS(osigblock_args),sigblock), .sy_auevent = AUE_NULL, .sy_flags = SYF_CAPENABLED, .sy_thrcnt = SY_THR_STATIC },	/* 109 = old sigblock */
	{ compat(AS(osigsetmask_args),sigsetmask), .sy_auevent = AUE_NULL, .sy_flags = SYF_CAPENABLED, .sy_thrcnt = SY_THR_STATIC },	/* 110 = old sigsetmask */
	{ compat(AS(osigsuspend_args),sigsuspend), .sy_auevent = AUE_NULL, .sy_flags = SYF_CAPENABLED, .sy_thrcnt = SY_THR_STATIC },	/* 111 = old sigsuspend */
	{ compat(AS(osigstack_args),sigstack), .sy_auevent = AUE_NULL, .sy_flags = SYF_CAPENABLED, .sy_thrcnt = SY_THR_STATIC },	/* 112 = old sigstack */
	{ compat(AS(orecvmsg_args),recvmsg), .sy_auevent = AUE_RECVMSG, .sy_flags = SYF_CAPENABLED, .sy_thrcnt = SY_THR_STATIC },	/* 113 = old recvmsg */
	{ compat(AS(osendmsg_args),sendmsg), .sy_auevent = AUE_SENDMSG, .sy_flags = SYF_CAPENABLED, .sy_thrcnt = SY_THR_STATIC },	/* 114 = old sendmsg */
	{ .sy_narg = 0, .sy_call = (sy_call_t *)nosys, .sy_auevent = AUE_NULL, .sy_flags = 0, .sy_thrcnt = SY_THR_ABSENT },			/* 115 = obsolete vtrace */
	{ .sy_narg = AS(gettimeofday_args), .sy_call = (sy_call_t *)sys_gettimeofday, .sy_auevent = AUE_GETTIMEOFDAY, .sy_flags = SYF_CAPENABLED, .sy_thrcnt = SY_THR_STATIC },	/* 116 = gettimeofday */
	{ .sy_narg = AS(getrusage_args), .sy_call = (sy_call_t *)sys_getrusage, .sy_auevent = AUE_GETRUSAGE, .sy_flags = SYF_CAPENABLED, .sy_thrcnt = SY_THR_STATIC },	/* 117 = getrusage */
	{ .sy_narg = AS(getsockopt_args), .sy_call = (sy_call_t *)sys_getsockopt, .sy_auevent = AUE_GETSOCKOPT, .sy_flags = SYF_CAPENABLED, .sy_thrcnt = SY_THR_STATIC },	/* 118 = getsockopt */
	{ .sy_narg = 0, .sy_call = (sy_call_t *)nosys, .sy_auevent = AUE_NULL, .sy_flags = 0, .sy_thrcnt = SY_THR_ABSENT },			/* 119 = reserved for local use */
	{ .sy_narg = AS(readv_args), .sy_call = (sy_call_t *)sys_readv, .sy_auevent = AUE_READV, .sy_flags = SYF_CAPENABLED, .sy_thrcnt = SY_THR_STATIC },	/* 120 = readv */
	{ .sy_narg = AS(writev_args), .sy_call = (sy_call_t *)sys_writev, .sy_auevent = AUE_WRITEV, .sy_flags = SYF_CAPENABLED, .sy_thrcnt = SY_THR_STATIC },	/* 121 = writev */
	{ .sy_narg = AS(settimeofday_args), .sy_call = (sy_call_t *)sys_settimeofday, .sy_auevent = AUE_SETTIMEOFDAY, .sy_flags = 0, .sy_thrcnt = SY_THR_STATIC },	/* 122 = settimeofday */
	{ .sy_narg = AS(fchown_args), .sy_call = (sy_call_t *)sys_fchown, .sy_auevent = AUE_FCHOWN, .sy_flags = SYF_CAPENABLED, .sy_thrcnt = SY_THR_STATIC },	/* 123 = fchown */
	{ .sy_narg = AS(fchmod_args), .sy_call = (sy_call_t *)sys_fchmod, .sy_auevent = AUE_FCHMOD, .sy_flags = SYF_CAPENABLED, .sy_thrcnt = SY_THR_STATIC },	/* 124 = fchmod */
	{ compat(AS(orecvfrom_args),recvfrom), .sy_auevent = AUE_RECVFROM, .sy_flags = SYF_CAPENABLED, .sy_thrcnt = SY_THR_STATIC },	/* 125 = old recvfrom */
	{ .sy_narg = AS(setreuid_args), .sy_call = (sy_call_t *)sys_setreuid, .sy_auevent = AUE_SETREUID, .sy_flags = SYF_CAPENABLED, .sy_thrcnt = SY_THR_STATIC },	/* 126 = setreuid */
	{ .sy_narg = AS(setregid_args), .sy_call = (sy_call_t *)sys_setregid, .sy_auevent = AUE_SETREGID, .sy_flags = SYF_CAPENABLED, .sy_thrcnt = SY_THR_STATIC },	/* 127 = setregid */
	{ .sy_narg = AS(rename_args), .sy_call = (sy_call_t *)sys_rename, .sy_auevent = AUE_RENAME, .sy_flags = 0, .sy_thrcnt = SY_THR_STATIC },	/* 128 = rename */
	{ compat(AS(otruncate_args),truncate), .sy_auevent = AUE_TRUNCATE, .sy_flags = 0, .sy_thrcnt = SY_THR_STATIC },	/* 129 = old truncate */
	{ compat(AS(oftruncate_args),ftruncate), .sy_auevent = AUE_FTRUNCATE, .sy_flags = SYF_CAPENABLED, .sy_thrcnt = SY_THR_STATIC },	/* 130 = old ftruncate */
	{ .sy_narg = AS(flock_args), .sy_call = (sy_call_t *)sys_flock, .sy_auevent = AUE_FLOCK, .sy_flags = SYF_CAPENABLED, .sy_thrcnt = SY_THR_STATIC },	/* 131 = flock */
	{ .sy_narg = AS(mkfifo_args), .sy_call = (sy_call_t *)sys_mkfifo, .sy_auevent = AUE_MKFIFO, .sy_flags = 0, .sy_thrcnt = SY_THR_STATIC },	/* 132 = mkfifo */
	{ .sy_narg = AS(sendto_args), .sy_call = (sy_call_t *)sys_sendto, .sy_auevent = AUE_SENDTO, .sy_flags = SYF_CAPENABLED, .sy_thrcnt = SY_THR_STATIC },	/* 133 = sendto */
	{ .sy_narg = AS(shutdown_args), .sy_call = (sy_call_t *)sys_shutdown, .sy_auevent = AUE_SHUTDOWN, .sy_flags = SYF_CAPENABLED, .sy_thrcnt = SY_THR_STATIC },	/* 134 = shutdown */
	{ .sy_narg = AS(socketpair_args), .sy_call = (sy_call_t *)sys_socketpair, .sy_auevent = AUE_SOCKETPAIR, .sy_flags = SYF_CAPENABLED, .sy_thrcnt = SY_THR_STATIC },	/* 135 = socketpair */
	{ .sy_narg = AS(mkdir_args), .sy_call = (sy_call_t *)sys_mkdir, .sy_auevent = AUE_MKDIR, .sy_flags = 0, .sy_thrcnt = SY_THR_STATIC },	/* 136 = mkdir */
	{ .sy_narg = AS(rmdir_args), .sy_call = (sy_call_t *)sys_rmdir, .sy_auevent = AUE_RMDIR, .sy_flags = 0, .sy_thrcnt = SY_THR_STATIC },	/* 137 = rmdir */
	{ .sy_narg = AS(utimes_args), .sy_call = (sy_call_t *)sys_utimes, .sy_auevent = AUE_UTIMES, .sy_flags = 0, .sy_thrcnt = SY_THR_STATIC },	/* 138 = utimes */
	{ .sy_narg = 0, .sy_call = (sy_call_t *)nosys, .sy_auevent = AUE_NULL, .sy_flags = 0, .sy_thrcnt = SY_THR_ABSENT },			/* 139 = obsolete 4.2 sigreturn */
	{ .sy_narg = AS(adjtime_args), .sy_call = (sy_call_t *)sys_adjtime, .sy_auevent = AUE_ADJTIME, .sy_flags = 0, .sy_thrcnt = SY_THR_STATIC },	/* 140 = adjtime */
	{ compat(AS(ogetpeername_args),getpeername), .sy_auevent = AUE_GETPEERNAME, .sy_flags = SYF_CAPENABLED, .sy_thrcnt = SY_THR_STATIC },	/* 141 = old getpeername */
	{ compat(0,gethostid), .sy_auevent = AUE_SYSCTL, .sy_flags = SYF_CAPENABLED, .sy_thrcnt = SY_THR_STATIC },	/* 142 = old gethostid */
	{ compat(AS(osethostid_args),sethostid), .sy_auevent = AUE_SYSCTL, .sy_flags = 0, .sy_thrcnt = SY_THR_STATIC },	/* 143 = old sethostid */
	{ compat(AS(ogetrlimit_args),getrlimit), .sy_auevent = AUE_GETRLIMIT, .sy_flags = SYF_CAPENABLED, .sy_thrcnt = SY_THR_STATIC },	/* 144 = old getrlimit */
	{ compat(AS(osetrlimit_args),setrlimit), .sy_auevent = AUE_SETRLIMIT, .sy_flags = SYF_CAPENABLED, .sy_thrcnt = SY_THR_STATIC },	/* 145 = old setrlimit */
	{ compat(AS(okillpg_args),killpg), .sy_auevent = AUE_KILLPG, .sy_flags = 0, .sy_thrcnt = SY_THR_STATIC },	/* 146 = old killpg */
	{ .sy_narg = 0, .sy_call = (sy_call_t *)sys_setsid, .sy_auevent = AUE_SETSID, .sy_flags = SYF_CAPENABLED, .sy_thrcnt = SY_THR_STATIC },	/* 147 = setsid */
	{ .sy_narg = AS(quotactl_args), .sy_call = (sy_call_t *)sys_quotactl, .sy_auevent = AUE_QUOTACTL, .sy_flags = 0, .sy_thrcnt = SY_THR_STATIC },	/* 148 = quotactl */
	{ compat(0,quota), .sy_auevent = AUE_O_QUOTA, .sy_flags = 0, .sy_thrcnt = SY_THR_STATIC },		/* 149 = old quota */
	{ compat(AS(ogetsockname_args),getsockname), .sy_auevent = AUE_GETSOCKNAME, .sy_flags = SYF_CAPENABLED, .sy_thrcnt = SY_THR_STATIC },	/* 150 = old getsockname */
	{ .sy_narg = AS(coexecve_args), .sy_call = (sy_call_t *)sys_coexecve, .sy_auevent = AUE_NULL, .sy_flags = 0, .sy_thrcnt = SY_THR_STATIC },	/* 151 = coexecve */
	{ .sy_narg = AS(coexecvec_args), .sy_call = (sy_call_t *)sys_coexecvec, .sy_auevent = AUE_NULL, .sy_flags = 0, .sy_thrcnt = SY_THR_STATIC },	/* 152 = coexecvec */
	{ .sy_narg = 0, .sy_call = (sy_call_t *)nosys, .sy_auevent = AUE_NULL, .sy_flags = 0, .sy_thrcnt = SY_THR_ABSENT },			/* 153 = reserved for local use */
	{ .sy_narg = AS(nlm_syscall_args), .sy_call = (sy_call_t *)lkmressys, .sy_auevent = AUE_NULL, .sy_flags = 0, .sy_thrcnt = SY_THR_ABSENT },	/* 154 = nlm_syscall */
	{ .sy_narg = AS(nfssvc_args), .sy_call = (sy_call_t *)lkmressys, .sy_auevent = AUE_NULL, .sy_flags = 0, .sy_thrcnt = SY_THR_ABSENT },	/* 155 = nfssvc */
	{ compat(AS(ogetdirentries_args),getdirentries), .sy_auevent = AUE_GETDIRENTRIES, .sy_flags = SYF_CAPENABLED, .sy_thrcnt = SY_THR_STATIC },	/* 156 = old getdirentries */
	{ compat4(AS(freebsd4_statfs_args),statfs), .sy_auevent = AUE_STATFS, .sy_flags = 0, .sy_thrcnt = SY_THR_STATIC },	/* 157 = freebsd4 statfs */
	{ compat4(AS(freebsd4_fstatfs_args),fstatfs), .sy_auevent = AUE_FSTATFS, .sy_flags = SYF_CAPENABLED, .sy_thrcnt = SY_THR_STATIC },	/* 158 = freebsd4 fstatfs */
	{ .sy_narg = 0, .sy_call = (sy_call_t *)nosys, .sy_auevent = AUE_NULL, .sy_flags = 0, .sy_thrcnt = SY_THR_ABSENT },			/* 159 = reserved for local use */
	{ .sy_narg = AS(lgetfh_args), .sy_call = (sy_call_t *)sys_lgetfh, .sy_auevent = AUE_LGETFH, .sy_flags = 0, .sy_thrcnt = SY_THR_STATIC },	/* 160 = lgetfh */
	{ .sy_narg = AS(getfh_args), .sy_call = (sy_call_t *)sys_getfh, .sy_auevent = AUE_NFS_GETFH, .sy_flags = 0, .sy_thrcnt = SY_THR_STATIC },	/* 161 = getfh */
	{ compat4(AS(freebsd4_getdomainname_args),getdomainname), .sy_auevent = AUE_SYSCTL, .sy_flags = SYF_CAPENABLED, .sy_thrcnt = SY_THR_STATIC },	/* 162 = freebsd4 getdomainname */
	{ compat4(AS(freebsd4_setdomainname_args),setdomainname), .sy_auevent = AUE_SYSCTL, .sy_flags = 0, .sy_thrcnt = SY_THR_STATIC },	/* 163 = freebsd4 setdomainname */
	{ compat4(AS(freebsd4_uname_args),uname), .sy_auevent = AUE_NULL, .sy_flags = 0, .sy_thrcnt = SY_THR_STATIC },	/* 164 = freebsd4 uname */
	{ .sy_narg = AS(sysarch_args), .sy_call = (sy_call_t *)sysarch, .sy_auevent = AUE_SYSARCH, .sy_flags = SYF_CAPENABLED, .sy_thrcnt = SY_THR_STATIC },	/* 165 = sysarch */
	{ .sy_narg = AS(rtprio_args), .sy_call = (sy_call_t *)sys_rtprio, .sy_auevent = AUE_RTPRIO, .sy_flags = SYF_CAPENABLED, .sy_thrcnt = SY_THR_STATIC },	/* 166 = rtprio */
	{ .sy_narg = 0, .sy_call = (sy_call_t *)nosys, .sy_auevent = AUE_NULL, .sy_flags = 0, .sy_thrcnt = SY_THR_ABSENT },			/* 167 = reserved for local use */
	{ .sy_narg = 0, .sy_call = (sy_call_t *)nosys, .sy_auevent = AUE_NULL, .sy_flags = 0, .sy_thrcnt = SY_THR_ABSENT },			/* 168 = reserved for local use */
	{ .sy_narg = AS(semsys_args), .sy_call = (sy_call_t *)lkmressys, .sy_auevent = AUE_NULL, .sy_flags = 0, .sy_thrcnt = SY_THR_ABSENT },	/* 169 = semsys */
	{ .sy_narg = AS(msgsys_args), .sy_call = (sy_call_t *)lkmressys, .sy_auevent = AUE_NULL, .sy_flags = 0, .sy_thrcnt = SY_THR_ABSENT },	/* 170 = msgsys */
	{ .sy_narg = AS(shmsys_args), .sy_call = (sy_call_t *)lkmressys, .sy_auevent = AUE_NULL, .sy_flags = 0, .sy_thrcnt = SY_THR_ABSENT },	/* 171 = shmsys */
	{ .sy_narg = 0, .sy_call = (sy_call_t *)nosys, .sy_auevent = AUE_NULL, .sy_flags = 0, .sy_thrcnt = SY_THR_ABSENT },			/* 172 = reserved for local use */
	{ compat6(AS(freebsd6_pread_args),pread), .sy_auevent = AUE_PREAD, .sy_flags = SYF_CAPENABLED, .sy_thrcnt = SY_THR_STATIC },	/* 173 = freebsd6 pread */
	{ compat6(AS(freebsd6_pwrite_args),pwrite), .sy_auevent = AUE_PWRITE, .sy_flags = SYF_CAPENABLED, .sy_thrcnt = SY_THR_STATIC },	/* 174 = freebsd6 pwrite */
	{ .sy_narg = AS(setfib_args), .sy_call = (sy_call_t *)sys_setfib, .sy_auevent = AUE_SETFIB, .sy_flags = 0, .sy_thrcnt = SY_THR_STATIC },	/* 175 = setfib */
	{ .sy_narg = AS(ntp_adjtime_args), .sy_call = (sy_call_t *)sys_ntp_adjtime, .sy_auevent = AUE_NTP_ADJTIME, .sy_flags = 0, .sy_thrcnt = SY_THR_STATIC },	/* 176 = ntp_adjtime */
	{ .sy_narg = AS(_cosetup_args), .sy_call = (sy_call_t *)sys__cosetup, .sy_auevent = AUE_NULL, .sy_flags = 0, .sy_thrcnt = SY_THR_STATIC },	/* 177 = _cosetup */
	{ .sy_narg = AS(coregister_args), .sy_call = (sy_call_t *)sys_coregister, .sy_auevent = AUE_NULL, .sy_flags = 0, .sy_thrcnt = SY_THR_STATIC },	/* 178 = coregister */
	{ .sy_narg = AS(colookup_args), .sy_call = (sy_call_t *)sys_colookup, .sy_auevent = AUE_NULL, .sy_flags = 0, .sy_thrcnt = SY_THR_STATIC },	/* 179 = colookup */
	{ .sy_narg = 0, .sy_call = (sy_call_t *)sys_copark, .sy_auevent = AUE_NULL, .sy_flags = 0, .sy_thrcnt = SY_THR_STATIC },	/* 180 = copark */
	{ .sy_narg = AS(setgid_args), .sy_call = (sy_call_t *)sys_setgid, .sy_auevent = AUE_SETGID, .sy_flags = SYF_CAPENABLED, .sy_thrcnt = SY_THR_STATIC },	/* 181 = setgid */
	{ .sy_narg = AS(setegid_args), .sy_call = (sy_call_t *)sys_setegid, .sy_auevent = AUE_SETEGID, .sy_flags = SYF_CAPENABLED, .sy_thrcnt = SY_THR_STATIC },	/* 182 = setegid */
	{ .sy_narg = AS(seteuid_args), .sy_call = (sy_call_t *)sys_seteuid, .sy_auevent = AUE_SETEUID, .sy_flags = SYF_CAPENABLED, .sy_thrcnt = SY_THR_STATIC },	/* 183 = seteuid */
	{ .sy_narg = 0, .sy_call = (sy_call_t *)nosys, .sy_auevent = AUE_NULL, .sy_flags = 0, .sy_thrcnt = SY_THR_ABSENT },			/* 184 = obsolete lfs_bmapv */
	{ .sy_narg = 0, .sy_call = (sy_call_t *)nosys, .sy_auevent = AUE_NULL, .sy_flags = 0, .sy_thrcnt = SY_THR_ABSENT },			/* 185 = obsolete lfs_markv */
	{ .sy_narg = 0, .sy_call = (sy_call_t *)nosys, .sy_auevent = AUE_NULL, .sy_flags = 0, .sy_thrcnt = SY_THR_ABSENT },			/* 186 = obsolete lfs_segclean */
	{ .sy_narg = 0, .sy_call = (sy_call_t *)nosys, .sy_auevent = AUE_NULL, .sy_flags = 0, .sy_thrcnt = SY_THR_ABSENT },			/* 187 = obsolete lfs_segwait */
	{ compat11(AS(freebsd11_stat_args),stat), .sy_auevent = AUE_STAT, .sy_flags = 0, .sy_thrcnt = SY_THR_STATIC },	/* 188 = freebsd11 stat */
	{ compat11(AS(freebsd11_fstat_args),fstat), .sy_auevent = AUE_FSTAT, .sy_flags = SYF_CAPENABLED, .sy_thrcnt = SY_THR_STATIC },	/* 189 = freebsd11 fstat */
	{ compat11(AS(freebsd11_lstat_args),lstat), .sy_auevent = AUE_LSTAT, .sy_flags = 0, .sy_thrcnt = SY_THR_STATIC },	/* 190 = freebsd11 lstat */
	{ .sy_narg = AS(pathconf_args), .sy_call = (sy_call_t *)sys_pathconf, .sy_auevent = AUE_PATHCONF, .sy_flags = 0, .sy_thrcnt = SY_THR_STATIC },	/* 191 = pathconf */
	{ .sy_narg = AS(fpathconf_args), .sy_call = (sy_call_t *)sys_fpathconf, .sy_auevent = AUE_FPATHCONF, .sy_flags = SYF_CAPENABLED, .sy_thrcnt = SY_THR_STATIC },	/* 192 = fpathconf */
<<<<<<< HEAD
	{ .sy_narg = AS(cogetpid_args), .sy_call = (sy_call_t *)sys_cogetpid, .sy_auevent = AUE_NULL, .sy_flags = 0, .sy_thrcnt = SY_THR_STATIC },	/* 193 = cogetpid */
	{ .sy_narg = AS(__getrlimit_args), .sy_call = (sy_call_t *)sys_getrlimit, .sy_auevent = AUE_GETRLIMIT, .sy_flags = SYF_CAPENABLED, .sy_thrcnt = SY_THR_STATIC },	/* 194 = getrlimit */
	{ .sy_narg = AS(__setrlimit_args), .sy_call = (sy_call_t *)sys_setrlimit, .sy_auevent = AUE_SETRLIMIT, .sy_flags = SYF_CAPENABLED, .sy_thrcnt = SY_THR_STATIC },	/* 195 = setrlimit */
=======
	{ .sy_narg = 0, .sy_call = (sy_call_t *)nosys, .sy_auevent = AUE_NULL, .sy_flags = 0, .sy_thrcnt = SY_THR_ABSENT },			/* 193 = reserved for local use */
	{ .sy_narg = AS(getrlimit_args), .sy_call = (sy_call_t *)sys_getrlimit, .sy_auevent = AUE_GETRLIMIT, .sy_flags = SYF_CAPENABLED, .sy_thrcnt = SY_THR_STATIC },	/* 194 = getrlimit */
	{ .sy_narg = AS(setrlimit_args), .sy_call = (sy_call_t *)sys_setrlimit, .sy_auevent = AUE_SETRLIMIT, .sy_flags = SYF_CAPENABLED, .sy_thrcnt = SY_THR_STATIC },	/* 195 = setrlimit */
>>>>>>> 1af25819
	{ compat11(AS(freebsd11_getdirentries_args),getdirentries), .sy_auevent = AUE_GETDIRENTRIES, .sy_flags = SYF_CAPENABLED, .sy_thrcnt = SY_THR_STATIC },	/* 196 = freebsd11 getdirentries */
	{ compat6(AS(freebsd6_mmap_args),mmap), .sy_auevent = AUE_MMAP, .sy_flags = SYF_CAPENABLED, .sy_thrcnt = SY_THR_STATIC },	/* 197 = freebsd6 mmap */
	{ .sy_narg = 0, .sy_call = (sy_call_t *)nosys, .sy_auevent = AUE_NULL, .sy_flags = 0, .sy_thrcnt = SY_THR_STATIC },		/* 198 = __syscall */
	{ compat6(AS(freebsd6_lseek_args),lseek), .sy_auevent = AUE_LSEEK, .sy_flags = SYF_CAPENABLED, .sy_thrcnt = SY_THR_STATIC },	/* 199 = freebsd6 lseek */
	{ compat6(AS(freebsd6_truncate_args),truncate), .sy_auevent = AUE_TRUNCATE, .sy_flags = 0, .sy_thrcnt = SY_THR_STATIC },	/* 200 = freebsd6 truncate */
	{ compat6(AS(freebsd6_ftruncate_args),ftruncate), .sy_auevent = AUE_FTRUNCATE, .sy_flags = SYF_CAPENABLED, .sy_thrcnt = SY_THR_STATIC },	/* 201 = freebsd6 ftruncate */
	{ .sy_narg = AS(__sysctl_args), .sy_call = (sy_call_t *)sys___sysctl, .sy_auevent = AUE_SYSCTL, .sy_flags = SYF_CAPENABLED, .sy_thrcnt = SY_THR_STATIC },	/* 202 = __sysctl */
	{ .sy_narg = AS(mlock_args), .sy_call = (sy_call_t *)sys_mlock, .sy_auevent = AUE_MLOCK, .sy_flags = SYF_CAPENABLED, .sy_thrcnt = SY_THR_STATIC },	/* 203 = mlock */
	{ .sy_narg = AS(munlock_args), .sy_call = (sy_call_t *)sys_munlock, .sy_auevent = AUE_MUNLOCK, .sy_flags = SYF_CAPENABLED, .sy_thrcnt = SY_THR_STATIC },	/* 204 = munlock */
	{ .sy_narg = AS(undelete_args), .sy_call = (sy_call_t *)sys_undelete, .sy_auevent = AUE_UNDELETE, .sy_flags = 0, .sy_thrcnt = SY_THR_STATIC },	/* 205 = undelete */
	{ .sy_narg = AS(futimes_args), .sy_call = (sy_call_t *)sys_futimes, .sy_auevent = AUE_FUTIMES, .sy_flags = SYF_CAPENABLED, .sy_thrcnt = SY_THR_STATIC },	/* 206 = futimes */
	{ .sy_narg = AS(getpgid_args), .sy_call = (sy_call_t *)sys_getpgid, .sy_auevent = AUE_GETPGID, .sy_flags = SYF_CAPENABLED, .sy_thrcnt = SY_THR_STATIC },	/* 207 = getpgid */
	{ .sy_narg = 0, .sy_call = (sy_call_t *)nosys, .sy_auevent = AUE_NULL, .sy_flags = 0, .sy_thrcnt = SY_THR_ABSENT },			/* 208 = reserved for local use */
	{ .sy_narg = AS(poll_args), .sy_call = (sy_call_t *)sys_poll, .sy_auevent = AUE_POLL, .sy_flags = SYF_CAPENABLED, .sy_thrcnt = SY_THR_STATIC },	/* 209 = poll */
	{ .sy_narg = AS(nosys_args), .sy_call = (sy_call_t *)lkmnosys, .sy_auevent = AUE_NULL, .sy_flags = 0, .sy_thrcnt = SY_THR_ABSENT },	/* 210 = lkmnosys */
	{ .sy_narg = AS(nosys_args), .sy_call = (sy_call_t *)lkmnosys, .sy_auevent = AUE_NULL, .sy_flags = 0, .sy_thrcnt = SY_THR_ABSENT },	/* 211 = lkmnosys */
	{ .sy_narg = AS(nosys_args), .sy_call = (sy_call_t *)lkmnosys, .sy_auevent = AUE_NULL, .sy_flags = 0, .sy_thrcnt = SY_THR_ABSENT },	/* 212 = lkmnosys */
	{ .sy_narg = AS(nosys_args), .sy_call = (sy_call_t *)lkmnosys, .sy_auevent = AUE_NULL, .sy_flags = 0, .sy_thrcnt = SY_THR_ABSENT },	/* 213 = lkmnosys */
	{ .sy_narg = AS(nosys_args), .sy_call = (sy_call_t *)lkmnosys, .sy_auevent = AUE_NULL, .sy_flags = 0, .sy_thrcnt = SY_THR_ABSENT },	/* 214 = lkmnosys */
	{ .sy_narg = AS(nosys_args), .sy_call = (sy_call_t *)lkmnosys, .sy_auevent = AUE_NULL, .sy_flags = 0, .sy_thrcnt = SY_THR_ABSENT },	/* 215 = lkmnosys */
	{ .sy_narg = AS(nosys_args), .sy_call = (sy_call_t *)lkmnosys, .sy_auevent = AUE_NULL, .sy_flags = 0, .sy_thrcnt = SY_THR_ABSENT },	/* 216 = lkmnosys */
	{ .sy_narg = AS(nosys_args), .sy_call = (sy_call_t *)lkmnosys, .sy_auevent = AUE_NULL, .sy_flags = 0, .sy_thrcnt = SY_THR_ABSENT },	/* 217 = lkmnosys */
	{ .sy_narg = AS(nosys_args), .sy_call = (sy_call_t *)lkmnosys, .sy_auevent = AUE_NULL, .sy_flags = 0, .sy_thrcnt = SY_THR_ABSENT },	/* 218 = lkmnosys */
	{ .sy_narg = AS(nosys_args), .sy_call = (sy_call_t *)lkmnosys, .sy_auevent = AUE_NULL, .sy_flags = 0, .sy_thrcnt = SY_THR_ABSENT },	/* 219 = lkmnosys */
	{ .sy_narg = 0, .sy_call = (sy_call_t *)lkmressys, .sy_auevent = AUE_NULL, .sy_flags = 0, .sy_thrcnt = SY_THR_ABSENT },		/* 220 = freebsd7 __semctl */
	{ .sy_narg = AS(semget_args), .sy_call = (sy_call_t *)lkmressys, .sy_auevent = AUE_NULL, .sy_flags = 0, .sy_thrcnt = SY_THR_ABSENT },	/* 221 = semget */
	{ .sy_narg = AS(semop_args), .sy_call = (sy_call_t *)lkmressys, .sy_auevent = AUE_NULL, .sy_flags = 0, .sy_thrcnt = SY_THR_ABSENT },	/* 222 = semop */
	{ .sy_narg = 0, .sy_call = (sy_call_t *)nosys, .sy_auevent = AUE_NULL, .sy_flags = 0, .sy_thrcnt = SY_THR_ABSENT },			/* 223 = obsolete semconfig */
	{ .sy_narg = 0, .sy_call = (sy_call_t *)lkmressys, .sy_auevent = AUE_NULL, .sy_flags = 0, .sy_thrcnt = SY_THR_ABSENT },		/* 224 = freebsd7 msgctl */
	{ .sy_narg = AS(msgget_args), .sy_call = (sy_call_t *)lkmressys, .sy_auevent = AUE_NULL, .sy_flags = 0, .sy_thrcnt = SY_THR_ABSENT },	/* 225 = msgget */
	{ .sy_narg = AS(msgsnd_args), .sy_call = (sy_call_t *)lkmressys, .sy_auevent = AUE_NULL, .sy_flags = 0, .sy_thrcnt = SY_THR_ABSENT },	/* 226 = msgsnd */
	{ .sy_narg = AS(msgrcv_args), .sy_call = (sy_call_t *)lkmressys, .sy_auevent = AUE_NULL, .sy_flags = 0, .sy_thrcnt = SY_THR_ABSENT },	/* 227 = msgrcv */
	{ .sy_narg = AS(shmat_args), .sy_call = (sy_call_t *)lkmressys, .sy_auevent = AUE_NULL, .sy_flags = 0, .sy_thrcnt = SY_THR_ABSENT },	/* 228 = shmat */
	{ .sy_narg = 0, .sy_call = (sy_call_t *)lkmressys, .sy_auevent = AUE_NULL, .sy_flags = 0, .sy_thrcnt = SY_THR_ABSENT },		/* 229 = freebsd7 shmctl */
	{ .sy_narg = AS(shmdt_args), .sy_call = (sy_call_t *)lkmressys, .sy_auevent = AUE_NULL, .sy_flags = 0, .sy_thrcnt = SY_THR_ABSENT },	/* 230 = shmdt */
	{ .sy_narg = AS(shmget_args), .sy_call = (sy_call_t *)lkmressys, .sy_auevent = AUE_NULL, .sy_flags = 0, .sy_thrcnt = SY_THR_ABSENT },	/* 231 = shmget */
	{ .sy_narg = AS(clock_gettime_args), .sy_call = (sy_call_t *)sys_clock_gettime, .sy_auevent = AUE_NULL, .sy_flags = SYF_CAPENABLED, .sy_thrcnt = SY_THR_STATIC },	/* 232 = clock_gettime */
	{ .sy_narg = AS(clock_settime_args), .sy_call = (sy_call_t *)sys_clock_settime, .sy_auevent = AUE_CLOCK_SETTIME, .sy_flags = 0, .sy_thrcnt = SY_THR_STATIC },	/* 233 = clock_settime */
	{ .sy_narg = AS(clock_getres_args), .sy_call = (sy_call_t *)sys_clock_getres, .sy_auevent = AUE_NULL, .sy_flags = SYF_CAPENABLED, .sy_thrcnt = SY_THR_STATIC },	/* 234 = clock_getres */
	{ .sy_narg = AS(ktimer_create_args), .sy_call = (sy_call_t *)sys_ktimer_create, .sy_auevent = AUE_NULL, .sy_flags = SYF_CAPENABLED, .sy_thrcnt = SY_THR_STATIC },	/* 235 = ktimer_create */
	{ .sy_narg = AS(ktimer_delete_args), .sy_call = (sy_call_t *)sys_ktimer_delete, .sy_auevent = AUE_NULL, .sy_flags = SYF_CAPENABLED, .sy_thrcnt = SY_THR_STATIC },	/* 236 = ktimer_delete */
	{ .sy_narg = AS(ktimer_settime_args), .sy_call = (sy_call_t *)sys_ktimer_settime, .sy_auevent = AUE_NULL, .sy_flags = SYF_CAPENABLED, .sy_thrcnt = SY_THR_STATIC },	/* 237 = ktimer_settime */
	{ .sy_narg = AS(ktimer_gettime_args), .sy_call = (sy_call_t *)sys_ktimer_gettime, .sy_auevent = AUE_NULL, .sy_flags = SYF_CAPENABLED, .sy_thrcnt = SY_THR_STATIC },	/* 238 = ktimer_gettime */
	{ .sy_narg = AS(ktimer_getoverrun_args), .sy_call = (sy_call_t *)sys_ktimer_getoverrun, .sy_auevent = AUE_NULL, .sy_flags = SYF_CAPENABLED, .sy_thrcnt = SY_THR_STATIC },	/* 239 = ktimer_getoverrun */
	{ .sy_narg = AS(nanosleep_args), .sy_call = (sy_call_t *)sys_nanosleep, .sy_auevent = AUE_NULL, .sy_flags = SYF_CAPENABLED, .sy_thrcnt = SY_THR_STATIC },	/* 240 = nanosleep */
	{ .sy_narg = AS(ffclock_getcounter_args), .sy_call = (sy_call_t *)sys_ffclock_getcounter, .sy_auevent = AUE_NULL, .sy_flags = 0, .sy_thrcnt = SY_THR_STATIC },	/* 241 = ffclock_getcounter */
	{ .sy_narg = AS(ffclock_setestimate_args), .sy_call = (sy_call_t *)sys_ffclock_setestimate, .sy_auevent = AUE_NULL, .sy_flags = 0, .sy_thrcnt = SY_THR_STATIC },	/* 242 = ffclock_setestimate */
	{ .sy_narg = AS(ffclock_getestimate_args), .sy_call = (sy_call_t *)sys_ffclock_getestimate, .sy_auevent = AUE_NULL, .sy_flags = 0, .sy_thrcnt = SY_THR_STATIC },	/* 243 = ffclock_getestimate */
	{ .sy_narg = AS(clock_nanosleep_args), .sy_call = (sy_call_t *)sys_clock_nanosleep, .sy_auevent = AUE_NULL, .sy_flags = 0, .sy_thrcnt = SY_THR_STATIC },	/* 244 = clock_nanosleep */
	{ .sy_narg = 0, .sy_call = (sy_call_t *)nosys, .sy_auevent = AUE_NULL, .sy_flags = 0, .sy_thrcnt = SY_THR_ABSENT },			/* 245 = reserved for local use */
	{ .sy_narg = 0, .sy_call = (sy_call_t *)nosys, .sy_auevent = AUE_NULL, .sy_flags = 0, .sy_thrcnt = SY_THR_ABSENT },			/* 246 = reserved for local use */
	{ .sy_narg = AS(clock_getcpuclockid2_args), .sy_call = (sy_call_t *)sys_clock_getcpuclockid2, .sy_auevent = AUE_NULL, .sy_flags = 0, .sy_thrcnt = SY_THR_STATIC },	/* 247 = clock_getcpuclockid2 */
	{ .sy_narg = AS(ntp_gettime_args), .sy_call = (sy_call_t *)sys_ntp_gettime, .sy_auevent = AUE_NULL, .sy_flags = SYF_CAPENABLED, .sy_thrcnt = SY_THR_STATIC },	/* 248 = ntp_gettime */
	{ .sy_narg = 0, .sy_call = (sy_call_t *)nosys, .sy_auevent = AUE_NULL, .sy_flags = 0, .sy_thrcnt = SY_THR_ABSENT },			/* 249 = reserved for local use */
	{ .sy_narg = AS(minherit_args), .sy_call = (sy_call_t *)sys_minherit, .sy_auevent = AUE_MINHERIT, .sy_flags = SYF_CAPENABLED, .sy_thrcnt = SY_THR_STATIC },	/* 250 = minherit */
	{ .sy_narg = AS(rfork_args), .sy_call = (sy_call_t *)sys_rfork, .sy_auevent = AUE_RFORK, .sy_flags = 0, .sy_thrcnt = SY_THR_STATIC },	/* 251 = rfork */
	{ .sy_narg = 0, .sy_call = (sy_call_t *)nosys, .sy_auevent = AUE_NULL, .sy_flags = 0, .sy_thrcnt = SY_THR_ABSENT },			/* 252 = obsolete openbsd_poll */
	{ .sy_narg = 0, .sy_call = (sy_call_t *)sys_issetugid, .sy_auevent = AUE_ISSETUGID, .sy_flags = SYF_CAPENABLED, .sy_thrcnt = SY_THR_STATIC },	/* 253 = issetugid */
	{ .sy_narg = AS(lchown_args), .sy_call = (sy_call_t *)sys_lchown, .sy_auevent = AUE_LCHOWN, .sy_flags = 0, .sy_thrcnt = SY_THR_STATIC },	/* 254 = lchown */
	{ .sy_narg = AS(aio_read_args), .sy_call = (sy_call_t *)sys_aio_read, .sy_auevent = AUE_AIO_READ, .sy_flags = SYF_CAPENABLED, .sy_thrcnt = SY_THR_STATIC },	/* 255 = aio_read */
	{ .sy_narg = AS(aio_write_args), .sy_call = (sy_call_t *)sys_aio_write, .sy_auevent = AUE_AIO_WRITE, .sy_flags = SYF_CAPENABLED, .sy_thrcnt = SY_THR_STATIC },	/* 256 = aio_write */
	{ .sy_narg = AS(lio_listio_args), .sy_call = (sy_call_t *)sys_lio_listio, .sy_auevent = AUE_LIO_LISTIO, .sy_flags = SYF_CAPENABLED, .sy_thrcnt = SY_THR_STATIC },	/* 257 = lio_listio */
	{ .sy_narg = AS(kbounce_args), .sy_call = (sy_call_t *)sys_kbounce, .sy_auevent = AUE_NULL, .sy_flags = 0, .sy_thrcnt = SY_THR_STATIC },	/* 258 = kbounce */
	{ .sy_narg = AS(flag_captured_args), .sy_call = (sy_call_t *)sys_flag_captured, .sy_auevent = AUE_NULL, .sy_flags = 0, .sy_thrcnt = SY_THR_STATIC },	/* 259 = flag_captured */
	{ .sy_narg = 0, .sy_call = (sy_call_t *)nosys, .sy_auevent = AUE_NULL, .sy_flags = 0, .sy_thrcnt = SY_THR_ABSENT },			/* 260 = reserved for local use */
	{ .sy_narg = 0, .sy_call = (sy_call_t *)nosys, .sy_auevent = AUE_NULL, .sy_flags = 0, .sy_thrcnt = SY_THR_ABSENT },			/* 261 = reserved for local use */
	{ .sy_narg = 0, .sy_call = (sy_call_t *)nosys, .sy_auevent = AUE_NULL, .sy_flags = 0, .sy_thrcnt = SY_THR_ABSENT },			/* 262 = reserved for local use */
	{ .sy_narg = 0, .sy_call = (sy_call_t *)nosys, .sy_auevent = AUE_NULL, .sy_flags = 0, .sy_thrcnt = SY_THR_ABSENT },			/* 263 = reserved for local use */
	{ .sy_narg = 0, .sy_call = (sy_call_t *)nosys, .sy_auevent = AUE_NULL, .sy_flags = 0, .sy_thrcnt = SY_THR_ABSENT },			/* 264 = reserved for local use */
	{ .sy_narg = 0, .sy_call = (sy_call_t *)nosys, .sy_auevent = AUE_NULL, .sy_flags = 0, .sy_thrcnt = SY_THR_ABSENT },			/* 265 = reserved for local use */
	{ .sy_narg = 0, .sy_call = (sy_call_t *)nosys, .sy_auevent = AUE_NULL, .sy_flags = 0, .sy_thrcnt = SY_THR_ABSENT },			/* 266 = reserved for local use */
	{ .sy_narg = 0, .sy_call = (sy_call_t *)nosys, .sy_auevent = AUE_NULL, .sy_flags = 0, .sy_thrcnt = SY_THR_ABSENT },			/* 267 = reserved for local use */
	{ .sy_narg = 0, .sy_call = (sy_call_t *)nosys, .sy_auevent = AUE_NULL, .sy_flags = 0, .sy_thrcnt = SY_THR_ABSENT },			/* 268 = reserved for local use */
	{ .sy_narg = 0, .sy_call = (sy_call_t *)nosys, .sy_auevent = AUE_NULL, .sy_flags = 0, .sy_thrcnt = SY_THR_ABSENT },			/* 269 = reserved for local use */
	{ .sy_narg = 0, .sy_call = (sy_call_t *)nosys, .sy_auevent = AUE_NULL, .sy_flags = 0, .sy_thrcnt = SY_THR_ABSENT },			/* 270 = reserved for local use */
	{ .sy_narg = 0, .sy_call = (sy_call_t *)nosys, .sy_auevent = AUE_NULL, .sy_flags = 0, .sy_thrcnt = SY_THR_ABSENT },			/* 271 = reserved for local use */
	{ compat11(AS(freebsd11_getdents_args),getdents), .sy_auevent = AUE_O_GETDENTS, .sy_flags = SYF_CAPENABLED, .sy_thrcnt = SY_THR_STATIC },	/* 272 = freebsd11 getdents */
	{ .sy_narg = 0, .sy_call = (sy_call_t *)nosys, .sy_auevent = AUE_NULL, .sy_flags = 0, .sy_thrcnt = SY_THR_ABSENT },			/* 273 = reserved for local use */
	{ .sy_narg = AS(lchmod_args), .sy_call = (sy_call_t *)sys_lchmod, .sy_auevent = AUE_LCHMOD, .sy_flags = 0, .sy_thrcnt = SY_THR_STATIC },	/* 274 = lchmod */
	{ .sy_narg = 0, .sy_call = (sy_call_t *)nosys, .sy_auevent = AUE_NULL, .sy_flags = 0, .sy_thrcnt = SY_THR_ABSENT },			/* 275 = obsolete netbsd_lchown */
	{ .sy_narg = AS(lutimes_args), .sy_call = (sy_call_t *)sys_lutimes, .sy_auevent = AUE_LUTIMES, .sy_flags = 0, .sy_thrcnt = SY_THR_STATIC },	/* 276 = lutimes */
	{ .sy_narg = 0, .sy_call = (sy_call_t *)nosys, .sy_auevent = AUE_NULL, .sy_flags = 0, .sy_thrcnt = SY_THR_ABSENT },			/* 277 = obsolete netbsd_msync */
	{ compat11(AS(freebsd11_nstat_args),nstat), .sy_auevent = AUE_STAT, .sy_flags = 0, .sy_thrcnt = SY_THR_STATIC },	/* 278 = freebsd11 nstat */
	{ compat11(AS(freebsd11_nfstat_args),nfstat), .sy_auevent = AUE_FSTAT, .sy_flags = 0, .sy_thrcnt = SY_THR_STATIC },	/* 279 = freebsd11 nfstat */
	{ compat11(AS(freebsd11_nlstat_args),nlstat), .sy_auevent = AUE_LSTAT, .sy_flags = 0, .sy_thrcnt = SY_THR_STATIC },	/* 280 = freebsd11 nlstat */
	{ .sy_narg = 0, .sy_call = (sy_call_t *)nosys, .sy_auevent = AUE_NULL, .sy_flags = 0, .sy_thrcnt = SY_THR_ABSENT },			/* 281 = reserved for local use */
	{ .sy_narg = 0, .sy_call = (sy_call_t *)nosys, .sy_auevent = AUE_NULL, .sy_flags = 0, .sy_thrcnt = SY_THR_ABSENT },			/* 282 = reserved for local use */
	{ .sy_narg = 0, .sy_call = (sy_call_t *)nosys, .sy_auevent = AUE_NULL, .sy_flags = 0, .sy_thrcnt = SY_THR_ABSENT },			/* 283 = reserved for local use */
	{ .sy_narg = 0, .sy_call = (sy_call_t *)nosys, .sy_auevent = AUE_NULL, .sy_flags = 0, .sy_thrcnt = SY_THR_ABSENT },			/* 284 = reserved for local use */
	{ .sy_narg = 0, .sy_call = (sy_call_t *)nosys, .sy_auevent = AUE_NULL, .sy_flags = 0, .sy_thrcnt = SY_THR_ABSENT },			/* 285 = reserved for local use */
	{ .sy_narg = 0, .sy_call = (sy_call_t *)nosys, .sy_auevent = AUE_NULL, .sy_flags = 0, .sy_thrcnt = SY_THR_ABSENT },			/* 286 = reserved for local use */
	{ .sy_narg = 0, .sy_call = (sy_call_t *)nosys, .sy_auevent = AUE_NULL, .sy_flags = 0, .sy_thrcnt = SY_THR_ABSENT },			/* 287 = reserved for local use */
	{ .sy_narg = 0, .sy_call = (sy_call_t *)nosys, .sy_auevent = AUE_NULL, .sy_flags = 0, .sy_thrcnt = SY_THR_ABSENT },			/* 288 = reserved for local use */
	{ .sy_narg = AS(preadv_args), .sy_call = (sy_call_t *)sys_preadv, .sy_auevent = AUE_PREADV, .sy_flags = SYF_CAPENABLED, .sy_thrcnt = SY_THR_STATIC },	/* 289 = preadv */
	{ .sy_narg = AS(pwritev_args), .sy_call = (sy_call_t *)sys_pwritev, .sy_auevent = AUE_PWRITEV, .sy_flags = SYF_CAPENABLED, .sy_thrcnt = SY_THR_STATIC },	/* 290 = pwritev */
	{ .sy_narg = 0, .sy_call = (sy_call_t *)nosys, .sy_auevent = AUE_NULL, .sy_flags = 0, .sy_thrcnt = SY_THR_ABSENT },			/* 291 = reserved for local use */
	{ .sy_narg = 0, .sy_call = (sy_call_t *)nosys, .sy_auevent = AUE_NULL, .sy_flags = 0, .sy_thrcnt = SY_THR_ABSENT },			/* 292 = reserved for local use */
	{ .sy_narg = 0, .sy_call = (sy_call_t *)nosys, .sy_auevent = AUE_NULL, .sy_flags = 0, .sy_thrcnt = SY_THR_ABSENT },			/* 293 = reserved for local use */
	{ .sy_narg = 0, .sy_call = (sy_call_t *)nosys, .sy_auevent = AUE_NULL, .sy_flags = 0, .sy_thrcnt = SY_THR_ABSENT },			/* 294 = reserved for local use */
	{ .sy_narg = 0, .sy_call = (sy_call_t *)nosys, .sy_auevent = AUE_NULL, .sy_flags = 0, .sy_thrcnt = SY_THR_ABSENT },			/* 295 = reserved for local use */
	{ .sy_narg = 0, .sy_call = (sy_call_t *)nosys, .sy_auevent = AUE_NULL, .sy_flags = 0, .sy_thrcnt = SY_THR_ABSENT },			/* 296 = reserved for local use */
	{ compat4(AS(freebsd4_fhstatfs_args),fhstatfs), .sy_auevent = AUE_FHSTATFS, .sy_flags = 0, .sy_thrcnt = SY_THR_STATIC },	/* 297 = freebsd4 fhstatfs */
	{ .sy_narg = AS(fhopen_args), .sy_call = (sy_call_t *)sys_fhopen, .sy_auevent = AUE_FHOPEN, .sy_flags = 0, .sy_thrcnt = SY_THR_STATIC },	/* 298 = fhopen */
	{ compat11(AS(freebsd11_fhstat_args),fhstat), .sy_auevent = AUE_FHSTAT, .sy_flags = 0, .sy_thrcnt = SY_THR_STATIC },	/* 299 = freebsd11 fhstat */
	{ .sy_narg = AS(modnext_args), .sy_call = (sy_call_t *)sys_modnext, .sy_auevent = AUE_NULL, .sy_flags = 0, .sy_thrcnt = SY_THR_STATIC },	/* 300 = modnext */
	{ .sy_narg = AS(modstat_args), .sy_call = (sy_call_t *)sys_modstat, .sy_auevent = AUE_NULL, .sy_flags = 0, .sy_thrcnt = SY_THR_STATIC },	/* 301 = modstat */
	{ .sy_narg = AS(modfnext_args), .sy_call = (sy_call_t *)sys_modfnext, .sy_auevent = AUE_NULL, .sy_flags = 0, .sy_thrcnt = SY_THR_STATIC },	/* 302 = modfnext */
	{ .sy_narg = AS(modfind_args), .sy_call = (sy_call_t *)sys_modfind, .sy_auevent = AUE_NULL, .sy_flags = 0, .sy_thrcnt = SY_THR_STATIC },	/* 303 = modfind */
	{ .sy_narg = AS(kldload_args), .sy_call = (sy_call_t *)sys_kldload, .sy_auevent = AUE_MODLOAD, .sy_flags = 0, .sy_thrcnt = SY_THR_STATIC },	/* 304 = kldload */
	{ .sy_narg = AS(kldunload_args), .sy_call = (sy_call_t *)sys_kldunload, .sy_auevent = AUE_MODUNLOAD, .sy_flags = 0, .sy_thrcnt = SY_THR_STATIC },	/* 305 = kldunload */
	{ .sy_narg = AS(kldfind_args), .sy_call = (sy_call_t *)sys_kldfind, .sy_auevent = AUE_NULL, .sy_flags = 0, .sy_thrcnt = SY_THR_STATIC },	/* 306 = kldfind */
	{ .sy_narg = AS(kldnext_args), .sy_call = (sy_call_t *)sys_kldnext, .sy_auevent = AUE_NULL, .sy_flags = 0, .sy_thrcnt = SY_THR_STATIC },	/* 307 = kldnext */
	{ .sy_narg = AS(kldstat_args), .sy_call = (sy_call_t *)sys_kldstat, .sy_auevent = AUE_NULL, .sy_flags = 0, .sy_thrcnt = SY_THR_STATIC },	/* 308 = kldstat */
	{ .sy_narg = AS(kldfirstmod_args), .sy_call = (sy_call_t *)sys_kldfirstmod, .sy_auevent = AUE_NULL, .sy_flags = 0, .sy_thrcnt = SY_THR_STATIC },	/* 309 = kldfirstmod */
	{ .sy_narg = AS(getsid_args), .sy_call = (sy_call_t *)sys_getsid, .sy_auevent = AUE_GETSID, .sy_flags = SYF_CAPENABLED, .sy_thrcnt = SY_THR_STATIC },	/* 310 = getsid */
	{ .sy_narg = AS(setresuid_args), .sy_call = (sy_call_t *)sys_setresuid, .sy_auevent = AUE_SETRESUID, .sy_flags = SYF_CAPENABLED, .sy_thrcnt = SY_THR_STATIC },	/* 311 = setresuid */
	{ .sy_narg = AS(setresgid_args), .sy_call = (sy_call_t *)sys_setresgid, .sy_auevent = AUE_SETRESGID, .sy_flags = SYF_CAPENABLED, .sy_thrcnt = SY_THR_STATIC },	/* 312 = setresgid */
	{ .sy_narg = 0, .sy_call = (sy_call_t *)nosys, .sy_auevent = AUE_NULL, .sy_flags = 0, .sy_thrcnt = SY_THR_ABSENT },			/* 313 = obsolete signanosleep */
	{ .sy_narg = AS(aio_return_args), .sy_call = (sy_call_t *)sys_aio_return, .sy_auevent = AUE_AIO_RETURN, .sy_flags = SYF_CAPENABLED, .sy_thrcnt = SY_THR_STATIC },	/* 314 = aio_return */
	{ .sy_narg = AS(aio_suspend_args), .sy_call = (sy_call_t *)sys_aio_suspend, .sy_auevent = AUE_AIO_SUSPEND, .sy_flags = SYF_CAPENABLED, .sy_thrcnt = SY_THR_STATIC },	/* 315 = aio_suspend */
	{ .sy_narg = AS(aio_cancel_args), .sy_call = (sy_call_t *)sys_aio_cancel, .sy_auevent = AUE_AIO_CANCEL, .sy_flags = SYF_CAPENABLED, .sy_thrcnt = SY_THR_STATIC },	/* 316 = aio_cancel */
	{ .sy_narg = AS(aio_error_args), .sy_call = (sy_call_t *)sys_aio_error, .sy_auevent = AUE_AIO_ERROR, .sy_flags = SYF_CAPENABLED, .sy_thrcnt = SY_THR_STATIC },	/* 317 = aio_error */
	{ compat6(AS(freebsd6_aio_read_args),aio_read), .sy_auevent = AUE_AIO_READ, .sy_flags = SYF_CAPENABLED, .sy_thrcnt = SY_THR_STATIC },	/* 318 = freebsd6 aio_read */
	{ compat6(AS(freebsd6_aio_write_args),aio_write), .sy_auevent = AUE_AIO_WRITE, .sy_flags = SYF_CAPENABLED, .sy_thrcnt = SY_THR_STATIC },	/* 319 = freebsd6 aio_write */
	{ compat6(AS(freebsd6_lio_listio_args),lio_listio), .sy_auevent = AUE_LIO_LISTIO, .sy_flags = SYF_CAPENABLED, .sy_thrcnt = SY_THR_STATIC },	/* 320 = freebsd6 lio_listio */
	{ .sy_narg = 0, .sy_call = (sy_call_t *)sys_yield, .sy_auevent = AUE_NULL, .sy_flags = SYF_CAPENABLED, .sy_thrcnt = SY_THR_STATIC },	/* 321 = yield */
	{ .sy_narg = 0, .sy_call = (sy_call_t *)nosys, .sy_auevent = AUE_NULL, .sy_flags = 0, .sy_thrcnt = SY_THR_ABSENT },			/* 322 = obsolete thr_sleep */
	{ .sy_narg = 0, .sy_call = (sy_call_t *)nosys, .sy_auevent = AUE_NULL, .sy_flags = 0, .sy_thrcnt = SY_THR_ABSENT },			/* 323 = obsolete thr_wakeup */
	{ .sy_narg = AS(mlockall_args), .sy_call = (sy_call_t *)sys_mlockall, .sy_auevent = AUE_MLOCKALL, .sy_flags = SYF_CAPENABLED, .sy_thrcnt = SY_THR_STATIC },	/* 324 = mlockall */
	{ .sy_narg = 0, .sy_call = (sy_call_t *)sys_munlockall, .sy_auevent = AUE_MUNLOCKALL, .sy_flags = SYF_CAPENABLED, .sy_thrcnt = SY_THR_STATIC },	/* 325 = munlockall */
	{ .sy_narg = AS(__getcwd_args), .sy_call = (sy_call_t *)sys___getcwd, .sy_auevent = AUE_GETCWD, .sy_flags = 0, .sy_thrcnt = SY_THR_STATIC },	/* 326 = __getcwd */
	{ .sy_narg = AS(sched_setparam_args), .sy_call = (sy_call_t *)sys_sched_setparam, .sy_auevent = AUE_NULL, .sy_flags = SYF_CAPENABLED, .sy_thrcnt = SY_THR_STATIC },	/* 327 = sched_setparam */
	{ .sy_narg = AS(sched_getparam_args), .sy_call = (sy_call_t *)sys_sched_getparam, .sy_auevent = AUE_NULL, .sy_flags = SYF_CAPENABLED, .sy_thrcnt = SY_THR_STATIC },	/* 328 = sched_getparam */
	{ .sy_narg = AS(sched_setscheduler_args), .sy_call = (sy_call_t *)sys_sched_setscheduler, .sy_auevent = AUE_NULL, .sy_flags = SYF_CAPENABLED, .sy_thrcnt = SY_THR_STATIC },	/* 329 = sched_setscheduler */
	{ .sy_narg = AS(sched_getscheduler_args), .sy_call = (sy_call_t *)sys_sched_getscheduler, .sy_auevent = AUE_NULL, .sy_flags = SYF_CAPENABLED, .sy_thrcnt = SY_THR_STATIC },	/* 330 = sched_getscheduler */
	{ .sy_narg = 0, .sy_call = (sy_call_t *)sys_sched_yield, .sy_auevent = AUE_NULL, .sy_flags = SYF_CAPENABLED, .sy_thrcnt = SY_THR_STATIC },	/* 331 = sched_yield */
	{ .sy_narg = AS(sched_get_priority_max_args), .sy_call = (sy_call_t *)sys_sched_get_priority_max, .sy_auevent = AUE_NULL, .sy_flags = SYF_CAPENABLED, .sy_thrcnt = SY_THR_STATIC },	/* 332 = sched_get_priority_max */
	{ .sy_narg = AS(sched_get_priority_min_args), .sy_call = (sy_call_t *)sys_sched_get_priority_min, .sy_auevent = AUE_NULL, .sy_flags = SYF_CAPENABLED, .sy_thrcnt = SY_THR_STATIC },	/* 333 = sched_get_priority_min */
	{ .sy_narg = AS(sched_rr_get_interval_args), .sy_call = (sy_call_t *)sys_sched_rr_get_interval, .sy_auevent = AUE_NULL, .sy_flags = SYF_CAPENABLED, .sy_thrcnt = SY_THR_STATIC },	/* 334 = sched_rr_get_interval */
	{ .sy_narg = AS(utrace_args), .sy_call = (sy_call_t *)sys_utrace, .sy_auevent = AUE_NULL, .sy_flags = SYF_CAPENABLED, .sy_thrcnt = SY_THR_STATIC },	/* 335 = utrace */
	{ compat4(AS(freebsd4_sendfile_args),sendfile), .sy_auevent = AUE_SENDFILE, .sy_flags = SYF_CAPENABLED, .sy_thrcnt = SY_THR_STATIC },	/* 336 = freebsd4 sendfile */
	{ .sy_narg = AS(kldsym_args), .sy_call = (sy_call_t *)sys_kldsym, .sy_auevent = AUE_NULL, .sy_flags = 0, .sy_thrcnt = SY_THR_STATIC },	/* 337 = kldsym */
	{ .sy_narg = AS(jail_args), .sy_call = (sy_call_t *)sys_jail, .sy_auevent = AUE_JAIL, .sy_flags = 0, .sy_thrcnt = SY_THR_STATIC },	/* 338 = jail */
	{ .sy_narg = AS(nnpfs_syscall_args), .sy_call = (sy_call_t *)lkmressys, .sy_auevent = AUE_NULL, .sy_flags = 0, .sy_thrcnt = SY_THR_ABSENT },	/* 339 = nnpfs_syscall */
	{ .sy_narg = AS(sigprocmask_args), .sy_call = (sy_call_t *)sys_sigprocmask, .sy_auevent = AUE_SIGPROCMASK, .sy_flags = SYF_CAPENABLED, .sy_thrcnt = SY_THR_STATIC },	/* 340 = sigprocmask */
	{ .sy_narg = AS(sigsuspend_args), .sy_call = (sy_call_t *)sys_sigsuspend, .sy_auevent = AUE_SIGSUSPEND, .sy_flags = SYF_CAPENABLED, .sy_thrcnt = SY_THR_STATIC },	/* 341 = sigsuspend */
	{ compat4(AS(freebsd4_sigaction_args),sigaction), .sy_auevent = AUE_SIGACTION, .sy_flags = SYF_CAPENABLED, .sy_thrcnt = SY_THR_STATIC },	/* 342 = freebsd4 sigaction */
	{ .sy_narg = AS(sigpending_args), .sy_call = (sy_call_t *)sys_sigpending, .sy_auevent = AUE_SIGPENDING, .sy_flags = SYF_CAPENABLED, .sy_thrcnt = SY_THR_STATIC },	/* 343 = sigpending */
	{ compat4(AS(freebsd4_sigreturn_args),sigreturn), .sy_auevent = AUE_SIGRETURN, .sy_flags = SYF_CAPENABLED, .sy_thrcnt = SY_THR_STATIC },	/* 344 = freebsd4 sigreturn */
	{ .sy_narg = AS(sigtimedwait_args), .sy_call = (sy_call_t *)sys_sigtimedwait, .sy_auevent = AUE_SIGWAIT, .sy_flags = SYF_CAPENABLED, .sy_thrcnt = SY_THR_STATIC },	/* 345 = sigtimedwait */
	{ .sy_narg = AS(sigwaitinfo_args), .sy_call = (sy_call_t *)sys_sigwaitinfo, .sy_auevent = AUE_NULL, .sy_flags = SYF_CAPENABLED, .sy_thrcnt = SY_THR_STATIC },	/* 346 = sigwaitinfo */
	{ .sy_narg = AS(__acl_get_file_args), .sy_call = (sy_call_t *)sys___acl_get_file, .sy_auevent = AUE_ACL_GET_FILE, .sy_flags = 0, .sy_thrcnt = SY_THR_STATIC },	/* 347 = __acl_get_file */
	{ .sy_narg = AS(__acl_set_file_args), .sy_call = (sy_call_t *)sys___acl_set_file, .sy_auevent = AUE_ACL_SET_FILE, .sy_flags = 0, .sy_thrcnt = SY_THR_STATIC },	/* 348 = __acl_set_file */
	{ .sy_narg = AS(__acl_get_fd_args), .sy_call = (sy_call_t *)sys___acl_get_fd, .sy_auevent = AUE_ACL_GET_FD, .sy_flags = SYF_CAPENABLED, .sy_thrcnt = SY_THR_STATIC },	/* 349 = __acl_get_fd */
	{ .sy_narg = AS(__acl_set_fd_args), .sy_call = (sy_call_t *)sys___acl_set_fd, .sy_auevent = AUE_ACL_SET_FD, .sy_flags = SYF_CAPENABLED, .sy_thrcnt = SY_THR_STATIC },	/* 350 = __acl_set_fd */
	{ .sy_narg = AS(__acl_delete_file_args), .sy_call = (sy_call_t *)sys___acl_delete_file, .sy_auevent = AUE_ACL_DELETE_FILE, .sy_flags = 0, .sy_thrcnt = SY_THR_STATIC },	/* 351 = __acl_delete_file */
	{ .sy_narg = AS(__acl_delete_fd_args), .sy_call = (sy_call_t *)sys___acl_delete_fd, .sy_auevent = AUE_ACL_DELETE_FD, .sy_flags = SYF_CAPENABLED, .sy_thrcnt = SY_THR_STATIC },	/* 352 = __acl_delete_fd */
	{ .sy_narg = AS(__acl_aclcheck_file_args), .sy_call = (sy_call_t *)sys___acl_aclcheck_file, .sy_auevent = AUE_ACL_CHECK_FILE, .sy_flags = 0, .sy_thrcnt = SY_THR_STATIC },	/* 353 = __acl_aclcheck_file */
	{ .sy_narg = AS(__acl_aclcheck_fd_args), .sy_call = (sy_call_t *)sys___acl_aclcheck_fd, .sy_auevent = AUE_ACL_CHECK_FD, .sy_flags = SYF_CAPENABLED, .sy_thrcnt = SY_THR_STATIC },	/* 354 = __acl_aclcheck_fd */
	{ .sy_narg = AS(extattrctl_args), .sy_call = (sy_call_t *)sys_extattrctl, .sy_auevent = AUE_EXTATTRCTL, .sy_flags = 0, .sy_thrcnt = SY_THR_STATIC },	/* 355 = extattrctl */
	{ .sy_narg = AS(extattr_set_file_args), .sy_call = (sy_call_t *)sys_extattr_set_file, .sy_auevent = AUE_EXTATTR_SET_FILE, .sy_flags = 0, .sy_thrcnt = SY_THR_STATIC },	/* 356 = extattr_set_file */
	{ .sy_narg = AS(extattr_get_file_args), .sy_call = (sy_call_t *)sys_extattr_get_file, .sy_auevent = AUE_EXTATTR_GET_FILE, .sy_flags = 0, .sy_thrcnt = SY_THR_STATIC },	/* 357 = extattr_get_file */
	{ .sy_narg = AS(extattr_delete_file_args), .sy_call = (sy_call_t *)sys_extattr_delete_file, .sy_auevent = AUE_EXTATTR_DELETE_FILE, .sy_flags = 0, .sy_thrcnt = SY_THR_STATIC },	/* 358 = extattr_delete_file */
	{ .sy_narg = AS(aio_waitcomplete_args), .sy_call = (sy_call_t *)sys_aio_waitcomplete, .sy_auevent = AUE_AIO_WAITCOMPLETE, .sy_flags = SYF_CAPENABLED, .sy_thrcnt = SY_THR_STATIC },	/* 359 = aio_waitcomplete */
	{ .sy_narg = AS(getresuid_args), .sy_call = (sy_call_t *)sys_getresuid, .sy_auevent = AUE_GETRESUID, .sy_flags = SYF_CAPENABLED, .sy_thrcnt = SY_THR_STATIC },	/* 360 = getresuid */
	{ .sy_narg = AS(getresgid_args), .sy_call = (sy_call_t *)sys_getresgid, .sy_auevent = AUE_GETRESGID, .sy_flags = SYF_CAPENABLED, .sy_thrcnt = SY_THR_STATIC },	/* 361 = getresgid */
	{ .sy_narg = 0, .sy_call = (sy_call_t *)sys_kqueue, .sy_auevent = AUE_KQUEUE, .sy_flags = SYF_CAPENABLED, .sy_thrcnt = SY_THR_STATIC },	/* 362 = kqueue */
	{ compat11(AS(freebsd11_kevent_args),kevent), .sy_auevent = AUE_KEVENT, .sy_flags = SYF_CAPENABLED, .sy_thrcnt = SY_THR_STATIC },	/* 363 = freebsd11 kevent */
	{ .sy_narg = 0, .sy_call = (sy_call_t *)nosys, .sy_auevent = AUE_NULL, .sy_flags = 0, .sy_thrcnt = SY_THR_ABSENT },			/* 364 = obsolete __cap_get_proc */
	{ .sy_narg = 0, .sy_call = (sy_call_t *)nosys, .sy_auevent = AUE_NULL, .sy_flags = 0, .sy_thrcnt = SY_THR_ABSENT },			/* 365 = obsolete __cap_set_proc */
	{ .sy_narg = 0, .sy_call = (sy_call_t *)nosys, .sy_auevent = AUE_NULL, .sy_flags = 0, .sy_thrcnt = SY_THR_ABSENT },			/* 366 = obsolete __cap_get_fd */
	{ .sy_narg = 0, .sy_call = (sy_call_t *)nosys, .sy_auevent = AUE_NULL, .sy_flags = 0, .sy_thrcnt = SY_THR_ABSENT },			/* 367 = obsolete __cap_get_file */
	{ .sy_narg = 0, .sy_call = (sy_call_t *)nosys, .sy_auevent = AUE_NULL, .sy_flags = 0, .sy_thrcnt = SY_THR_ABSENT },			/* 368 = obsolete __cap_set_fd */
	{ .sy_narg = 0, .sy_call = (sy_call_t *)nosys, .sy_auevent = AUE_NULL, .sy_flags = 0, .sy_thrcnt = SY_THR_ABSENT },			/* 369 = obsolete __cap_set_file */
	{ .sy_narg = 0, .sy_call = (sy_call_t *)nosys, .sy_auevent = AUE_NULL, .sy_flags = 0, .sy_thrcnt = SY_THR_ABSENT },			/* 370 = reserved for local use */
	{ .sy_narg = AS(extattr_set_fd_args), .sy_call = (sy_call_t *)sys_extattr_set_fd, .sy_auevent = AUE_EXTATTR_SET_FD, .sy_flags = SYF_CAPENABLED, .sy_thrcnt = SY_THR_STATIC },	/* 371 = extattr_set_fd */
	{ .sy_narg = AS(extattr_get_fd_args), .sy_call = (sy_call_t *)sys_extattr_get_fd, .sy_auevent = AUE_EXTATTR_GET_FD, .sy_flags = SYF_CAPENABLED, .sy_thrcnt = SY_THR_STATIC },	/* 372 = extattr_get_fd */
	{ .sy_narg = AS(extattr_delete_fd_args), .sy_call = (sy_call_t *)sys_extattr_delete_fd, .sy_auevent = AUE_EXTATTR_DELETE_FD, .sy_flags = SYF_CAPENABLED, .sy_thrcnt = SY_THR_STATIC },	/* 373 = extattr_delete_fd */
	{ .sy_narg = AS(__setugid_args), .sy_call = (sy_call_t *)sys___setugid, .sy_auevent = AUE_SETUGID, .sy_flags = 0, .sy_thrcnt = SY_THR_STATIC },	/* 374 = __setugid */
	{ .sy_narg = 0, .sy_call = (sy_call_t *)nosys, .sy_auevent = AUE_NULL, .sy_flags = 0, .sy_thrcnt = SY_THR_ABSENT },			/* 375 = obsolete nfsclnt */
	{ .sy_narg = AS(eaccess_args), .sy_call = (sy_call_t *)sys_eaccess, .sy_auevent = AUE_EACCESS, .sy_flags = 0, .sy_thrcnt = SY_THR_STATIC },	/* 376 = eaccess */
	{ .sy_narg = AS(afs3_syscall_args), .sy_call = (sy_call_t *)lkmressys, .sy_auevent = AUE_NULL, .sy_flags = 0, .sy_thrcnt = SY_THR_ABSENT },	/* 377 = afs3_syscall */
	{ .sy_narg = AS(nmount_args), .sy_call = (sy_call_t *)sys_nmount, .sy_auevent = AUE_NMOUNT, .sy_flags = 0, .sy_thrcnt = SY_THR_STATIC },	/* 378 = nmount */
	{ .sy_narg = 0, .sy_call = (sy_call_t *)nosys, .sy_auevent = AUE_NULL, .sy_flags = 0, .sy_thrcnt = SY_THR_ABSENT },			/* 379 = obsolete kse_exit */
	{ .sy_narg = 0, .sy_call = (sy_call_t *)nosys, .sy_auevent = AUE_NULL, .sy_flags = 0, .sy_thrcnt = SY_THR_ABSENT },			/* 380 = obsolete kse_wakeup */
	{ .sy_narg = 0, .sy_call = (sy_call_t *)nosys, .sy_auevent = AUE_NULL, .sy_flags = 0, .sy_thrcnt = SY_THR_ABSENT },			/* 381 = obsolete kse_create */
	{ .sy_narg = 0, .sy_call = (sy_call_t *)nosys, .sy_auevent = AUE_NULL, .sy_flags = 0, .sy_thrcnt = SY_THR_ABSENT },			/* 382 = obsolete kse_thr_interrupt */
	{ .sy_narg = 0, .sy_call = (sy_call_t *)nosys, .sy_auevent = AUE_NULL, .sy_flags = 0, .sy_thrcnt = SY_THR_ABSENT },			/* 383 = obsolete kse_release */
	{ .sy_narg = AS(__mac_get_proc_args), .sy_call = (sy_call_t *)sys___mac_get_proc, .sy_auevent = AUE_NULL, .sy_flags = SYF_CAPENABLED, .sy_thrcnt = SY_THR_STATIC },	/* 384 = __mac_get_proc */
	{ .sy_narg = AS(__mac_set_proc_args), .sy_call = (sy_call_t *)sys___mac_set_proc, .sy_auevent = AUE_NULL, .sy_flags = SYF_CAPENABLED, .sy_thrcnt = SY_THR_STATIC },	/* 385 = __mac_set_proc */
	{ .sy_narg = AS(__mac_get_fd_args), .sy_call = (sy_call_t *)sys___mac_get_fd, .sy_auevent = AUE_NULL, .sy_flags = SYF_CAPENABLED, .sy_thrcnt = SY_THR_STATIC },	/* 386 = __mac_get_fd */
	{ .sy_narg = AS(__mac_get_file_args), .sy_call = (sy_call_t *)sys___mac_get_file, .sy_auevent = AUE_NULL, .sy_flags = 0, .sy_thrcnt = SY_THR_STATIC },	/* 387 = __mac_get_file */
	{ .sy_narg = AS(__mac_set_fd_args), .sy_call = (sy_call_t *)sys___mac_set_fd, .sy_auevent = AUE_NULL, .sy_flags = SYF_CAPENABLED, .sy_thrcnt = SY_THR_STATIC },	/* 388 = __mac_set_fd */
	{ .sy_narg = AS(__mac_set_file_args), .sy_call = (sy_call_t *)sys___mac_set_file, .sy_auevent = AUE_NULL, .sy_flags = 0, .sy_thrcnt = SY_THR_STATIC },	/* 389 = __mac_set_file */
	{ .sy_narg = AS(kenv_args), .sy_call = (sy_call_t *)sys_kenv, .sy_auevent = AUE_NULL, .sy_flags = 0, .sy_thrcnt = SY_THR_STATIC },	/* 390 = kenv */
	{ .sy_narg = AS(lchflags_args), .sy_call = (sy_call_t *)sys_lchflags, .sy_auevent = AUE_LCHFLAGS, .sy_flags = 0, .sy_thrcnt = SY_THR_STATIC },	/* 391 = lchflags */
	{ .sy_narg = AS(uuidgen_args), .sy_call = (sy_call_t *)sys_uuidgen, .sy_auevent = AUE_NULL, .sy_flags = SYF_CAPENABLED, .sy_thrcnt = SY_THR_STATIC },	/* 392 = uuidgen */
	{ .sy_narg = AS(sendfile_args), .sy_call = (sy_call_t *)sys_sendfile, .sy_auevent = AUE_SENDFILE, .sy_flags = SYF_CAPENABLED, .sy_thrcnt = SY_THR_STATIC },	/* 393 = sendfile */
	{ .sy_narg = AS(mac_syscall_args), .sy_call = (sy_call_t *)sys_mac_syscall, .sy_auevent = AUE_NULL, .sy_flags = 0, .sy_thrcnt = SY_THR_STATIC },	/* 394 = mac_syscall */
	{ compat11(AS(freebsd11_getfsstat_args),getfsstat), .sy_auevent = AUE_GETFSSTAT, .sy_flags = 0, .sy_thrcnt = SY_THR_STATIC },	/* 395 = freebsd11 getfsstat */
	{ compat11(AS(freebsd11_statfs_args),statfs), .sy_auevent = AUE_STATFS, .sy_flags = 0, .sy_thrcnt = SY_THR_STATIC },	/* 396 = freebsd11 statfs */
	{ compat11(AS(freebsd11_fstatfs_args),fstatfs), .sy_auevent = AUE_FSTATFS, .sy_flags = SYF_CAPENABLED, .sy_thrcnt = SY_THR_STATIC },	/* 397 = freebsd11 fstatfs */
	{ compat11(AS(freebsd11_fhstatfs_args),fhstatfs), .sy_auevent = AUE_FHSTATFS, .sy_flags = 0, .sy_thrcnt = SY_THR_STATIC },	/* 398 = freebsd11 fhstatfs */
	{ .sy_narg = 0, .sy_call = (sy_call_t *)nosys, .sy_auevent = AUE_NULL, .sy_flags = 0, .sy_thrcnt = SY_THR_ABSENT },			/* 399 = reserved for local use */
	{ .sy_narg = AS(ksem_close_args), .sy_call = (sy_call_t *)lkmressys, .sy_auevent = AUE_NULL, .sy_flags = 0, .sy_thrcnt = SY_THR_ABSENT },	/* 400 = ksem_close */
	{ .sy_narg = AS(ksem_post_args), .sy_call = (sy_call_t *)lkmressys, .sy_auevent = AUE_NULL, .sy_flags = 0, .sy_thrcnt = SY_THR_ABSENT },	/* 401 = ksem_post */
	{ .sy_narg = AS(ksem_wait_args), .sy_call = (sy_call_t *)lkmressys, .sy_auevent = AUE_NULL, .sy_flags = 0, .sy_thrcnt = SY_THR_ABSENT },	/* 402 = ksem_wait */
	{ .sy_narg = AS(ksem_trywait_args), .sy_call = (sy_call_t *)lkmressys, .sy_auevent = AUE_NULL, .sy_flags = 0, .sy_thrcnt = SY_THR_ABSENT },	/* 403 = ksem_trywait */
	{ .sy_narg = AS(ksem_init_args), .sy_call = (sy_call_t *)lkmressys, .sy_auevent = AUE_NULL, .sy_flags = 0, .sy_thrcnt = SY_THR_ABSENT },	/* 404 = ksem_init */
	{ .sy_narg = AS(ksem_open_args), .sy_call = (sy_call_t *)lkmressys, .sy_auevent = AUE_NULL, .sy_flags = 0, .sy_thrcnt = SY_THR_ABSENT },	/* 405 = ksem_open */
	{ .sy_narg = AS(ksem_unlink_args), .sy_call = (sy_call_t *)lkmressys, .sy_auevent = AUE_NULL, .sy_flags = 0, .sy_thrcnt = SY_THR_ABSENT },	/* 406 = ksem_unlink */
	{ .sy_narg = AS(ksem_getvalue_args), .sy_call = (sy_call_t *)lkmressys, .sy_auevent = AUE_NULL, .sy_flags = 0, .sy_thrcnt = SY_THR_ABSENT },	/* 407 = ksem_getvalue */
	{ .sy_narg = AS(ksem_destroy_args), .sy_call = (sy_call_t *)lkmressys, .sy_auevent = AUE_NULL, .sy_flags = 0, .sy_thrcnt = SY_THR_ABSENT },	/* 408 = ksem_destroy */
	{ .sy_narg = AS(__mac_get_pid_args), .sy_call = (sy_call_t *)sys___mac_get_pid, .sy_auevent = AUE_NULL, .sy_flags = 0, .sy_thrcnt = SY_THR_STATIC },	/* 409 = __mac_get_pid */
	{ .sy_narg = AS(__mac_get_link_args), .sy_call = (sy_call_t *)sys___mac_get_link, .sy_auevent = AUE_NULL, .sy_flags = 0, .sy_thrcnt = SY_THR_STATIC },	/* 410 = __mac_get_link */
	{ .sy_narg = AS(__mac_set_link_args), .sy_call = (sy_call_t *)sys___mac_set_link, .sy_auevent = AUE_NULL, .sy_flags = 0, .sy_thrcnt = SY_THR_STATIC },	/* 411 = __mac_set_link */
	{ .sy_narg = AS(extattr_set_link_args), .sy_call = (sy_call_t *)sys_extattr_set_link, .sy_auevent = AUE_EXTATTR_SET_LINK, .sy_flags = 0, .sy_thrcnt = SY_THR_STATIC },	/* 412 = extattr_set_link */
	{ .sy_narg = AS(extattr_get_link_args), .sy_call = (sy_call_t *)sys_extattr_get_link, .sy_auevent = AUE_EXTATTR_GET_LINK, .sy_flags = 0, .sy_thrcnt = SY_THR_STATIC },	/* 413 = extattr_get_link */
	{ .sy_narg = AS(extattr_delete_link_args), .sy_call = (sy_call_t *)sys_extattr_delete_link, .sy_auevent = AUE_EXTATTR_DELETE_LINK, .sy_flags = 0, .sy_thrcnt = SY_THR_STATIC },	/* 414 = extattr_delete_link */
	{ .sy_narg = AS(__mac_execve_args), .sy_call = (sy_call_t *)sys___mac_execve, .sy_auevent = AUE_NULL, .sy_flags = 0, .sy_thrcnt = SY_THR_STATIC },	/* 415 = __mac_execve */
	{ .sy_narg = AS(sigaction_args), .sy_call = (sy_call_t *)sys_sigaction, .sy_auevent = AUE_SIGACTION, .sy_flags = SYF_CAPENABLED, .sy_thrcnt = SY_THR_STATIC },	/* 416 = sigaction */
	{ .sy_narg = AS(sigreturn_args), .sy_call = (sy_call_t *)sys_sigreturn, .sy_auevent = AUE_SIGRETURN, .sy_flags = SYF_CAPENABLED, .sy_thrcnt = SY_THR_STATIC },	/* 417 = sigreturn */
	{ .sy_narg = 0, .sy_call = (sy_call_t *)nosys, .sy_auevent = AUE_NULL, .sy_flags = 0, .sy_thrcnt = SY_THR_ABSENT },			/* 418 = reserved for local use */
	{ .sy_narg = 0, .sy_call = (sy_call_t *)nosys, .sy_auevent = AUE_NULL, .sy_flags = 0, .sy_thrcnt = SY_THR_ABSENT },			/* 419 = reserved for local use */
	{ .sy_narg = 0, .sy_call = (sy_call_t *)nosys, .sy_auevent = AUE_NULL, .sy_flags = 0, .sy_thrcnt = SY_THR_ABSENT },			/* 420 = reserved for local use */
	{ .sy_narg = AS(getcontext_args), .sy_call = (sy_call_t *)sys_getcontext, .sy_auevent = AUE_NULL, .sy_flags = SYF_CAPENABLED, .sy_thrcnt = SY_THR_STATIC },	/* 421 = getcontext */
	{ .sy_narg = AS(setcontext_args), .sy_call = (sy_call_t *)sys_setcontext, .sy_auevent = AUE_NULL, .sy_flags = SYF_CAPENABLED, .sy_thrcnt = SY_THR_STATIC },	/* 422 = setcontext */
	{ .sy_narg = AS(swapcontext_args), .sy_call = (sy_call_t *)sys_swapcontext, .sy_auevent = AUE_NULL, .sy_flags = 0, .sy_thrcnt = SY_THR_STATIC },	/* 423 = swapcontext */
	{ compat13(AS(freebsd13_swapoff_args),swapoff), .sy_auevent = AUE_SWAPOFF, .sy_flags = 0, .sy_thrcnt = SY_THR_STATIC },	/* 424 = freebsd13 swapoff */
	{ .sy_narg = AS(__acl_get_link_args), .sy_call = (sy_call_t *)sys___acl_get_link, .sy_auevent = AUE_ACL_GET_LINK, .sy_flags = 0, .sy_thrcnt = SY_THR_STATIC },	/* 425 = __acl_get_link */
	{ .sy_narg = AS(__acl_set_link_args), .sy_call = (sy_call_t *)sys___acl_set_link, .sy_auevent = AUE_ACL_SET_LINK, .sy_flags = 0, .sy_thrcnt = SY_THR_STATIC },	/* 426 = __acl_set_link */
	{ .sy_narg = AS(__acl_delete_link_args), .sy_call = (sy_call_t *)sys___acl_delete_link, .sy_auevent = AUE_ACL_DELETE_LINK, .sy_flags = 0, .sy_thrcnt = SY_THR_STATIC },	/* 427 = __acl_delete_link */
	{ .sy_narg = AS(__acl_aclcheck_link_args), .sy_call = (sy_call_t *)sys___acl_aclcheck_link, .sy_auevent = AUE_ACL_CHECK_LINK, .sy_flags = 0, .sy_thrcnt = SY_THR_STATIC },	/* 428 = __acl_aclcheck_link */
	{ .sy_narg = AS(sigwait_args), .sy_call = (sy_call_t *)sys_sigwait, .sy_auevent = AUE_SIGWAIT, .sy_flags = SYF_CAPENABLED, .sy_thrcnt = SY_THR_STATIC },	/* 429 = sigwait */
	{ .sy_narg = AS(thr_create_args), .sy_call = (sy_call_t *)sys_thr_create, .sy_auevent = AUE_THR_CREATE, .sy_flags = SYF_CAPENABLED, .sy_thrcnt = SY_THR_STATIC },	/* 430 = thr_create */
	{ .sy_narg = AS(thr_exit_args), .sy_call = (sy_call_t *)sys_thr_exit, .sy_auevent = AUE_THR_EXIT, .sy_flags = SYF_CAPENABLED, .sy_thrcnt = SY_THR_STATIC },	/* 431 = thr_exit */
	{ .sy_narg = AS(thr_self_args), .sy_call = (sy_call_t *)sys_thr_self, .sy_auevent = AUE_NULL, .sy_flags = SYF_CAPENABLED, .sy_thrcnt = SY_THR_STATIC },	/* 432 = thr_self */
	{ .sy_narg = AS(thr_kill_args), .sy_call = (sy_call_t *)sys_thr_kill, .sy_auevent = AUE_THR_KILL, .sy_flags = SYF_CAPENABLED, .sy_thrcnt = SY_THR_STATIC },	/* 433 = thr_kill */
	{ compat10(AS(freebsd10__umtx_lock_args),_umtx_lock), .sy_auevent = AUE_NULL, .sy_flags = 0, .sy_thrcnt = SY_THR_STATIC },	/* 434 = freebsd10 _umtx_lock */
	{ compat10(AS(freebsd10__umtx_unlock_args),_umtx_unlock), .sy_auevent = AUE_NULL, .sy_flags = 0, .sy_thrcnt = SY_THR_STATIC },	/* 435 = freebsd10 _umtx_unlock */
	{ .sy_narg = AS(jail_attach_args), .sy_call = (sy_call_t *)sys_jail_attach, .sy_auevent = AUE_JAIL_ATTACH, .sy_flags = 0, .sy_thrcnt = SY_THR_STATIC },	/* 436 = jail_attach */
	{ .sy_narg = AS(extattr_list_fd_args), .sy_call = (sy_call_t *)sys_extattr_list_fd, .sy_auevent = AUE_EXTATTR_LIST_FD, .sy_flags = SYF_CAPENABLED, .sy_thrcnt = SY_THR_STATIC },	/* 437 = extattr_list_fd */
	{ .sy_narg = AS(extattr_list_file_args), .sy_call = (sy_call_t *)sys_extattr_list_file, .sy_auevent = AUE_EXTATTR_LIST_FILE, .sy_flags = 0, .sy_thrcnt = SY_THR_STATIC },	/* 438 = extattr_list_file */
	{ .sy_narg = AS(extattr_list_link_args), .sy_call = (sy_call_t *)sys_extattr_list_link, .sy_auevent = AUE_EXTATTR_LIST_LINK, .sy_flags = 0, .sy_thrcnt = SY_THR_STATIC },	/* 439 = extattr_list_link */
	{ .sy_narg = 0, .sy_call = (sy_call_t *)nosys, .sy_auevent = AUE_NULL, .sy_flags = 0, .sy_thrcnt = SY_THR_ABSENT },			/* 440 = obsolete kse_switchin */
	{ .sy_narg = AS(ksem_timedwait_args), .sy_call = (sy_call_t *)lkmressys, .sy_auevent = AUE_NULL, .sy_flags = 0, .sy_thrcnt = SY_THR_ABSENT },	/* 441 = ksem_timedwait */
	{ .sy_narg = AS(thr_suspend_args), .sy_call = (sy_call_t *)sys_thr_suspend, .sy_auevent = AUE_NULL, .sy_flags = SYF_CAPENABLED, .sy_thrcnt = SY_THR_STATIC },	/* 442 = thr_suspend */
	{ .sy_narg = AS(thr_wake_args), .sy_call = (sy_call_t *)sys_thr_wake, .sy_auevent = AUE_NULL, .sy_flags = SYF_CAPENABLED, .sy_thrcnt = SY_THR_STATIC },	/* 443 = thr_wake */
	{ .sy_narg = AS(kldunloadf_args), .sy_call = (sy_call_t *)sys_kldunloadf, .sy_auevent = AUE_MODUNLOAD, .sy_flags = 0, .sy_thrcnt = SY_THR_STATIC },	/* 444 = kldunloadf */
	{ .sy_narg = AS(audit_args), .sy_call = (sy_call_t *)sys_audit, .sy_auevent = AUE_AUDIT, .sy_flags = 0, .sy_thrcnt = SY_THR_STATIC },	/* 445 = audit */
	{ .sy_narg = AS(auditon_args), .sy_call = (sy_call_t *)sys_auditon, .sy_auevent = AUE_AUDITON, .sy_flags = 0, .sy_thrcnt = SY_THR_STATIC },	/* 446 = auditon */
	{ .sy_narg = AS(getauid_args), .sy_call = (sy_call_t *)sys_getauid, .sy_auevent = AUE_GETAUID, .sy_flags = SYF_CAPENABLED, .sy_thrcnt = SY_THR_STATIC },	/* 447 = getauid */
	{ .sy_narg = AS(setauid_args), .sy_call = (sy_call_t *)sys_setauid, .sy_auevent = AUE_SETAUID, .sy_flags = SYF_CAPENABLED, .sy_thrcnt = SY_THR_STATIC },	/* 448 = setauid */
	{ .sy_narg = AS(getaudit_args), .sy_call = (sy_call_t *)sys_getaudit, .sy_auevent = AUE_GETAUDIT, .sy_flags = SYF_CAPENABLED, .sy_thrcnt = SY_THR_STATIC },	/* 449 = getaudit */
	{ .sy_narg = AS(setaudit_args), .sy_call = (sy_call_t *)sys_setaudit, .sy_auevent = AUE_SETAUDIT, .sy_flags = SYF_CAPENABLED, .sy_thrcnt = SY_THR_STATIC },	/* 450 = setaudit */
	{ .sy_narg = AS(getaudit_addr_args), .sy_call = (sy_call_t *)sys_getaudit_addr, .sy_auevent = AUE_GETAUDIT_ADDR, .sy_flags = SYF_CAPENABLED, .sy_thrcnt = SY_THR_STATIC },	/* 451 = getaudit_addr */
	{ .sy_narg = AS(setaudit_addr_args), .sy_call = (sy_call_t *)sys_setaudit_addr, .sy_auevent = AUE_SETAUDIT_ADDR, .sy_flags = SYF_CAPENABLED, .sy_thrcnt = SY_THR_STATIC },	/* 452 = setaudit_addr */
	{ .sy_narg = AS(auditctl_args), .sy_call = (sy_call_t *)sys_auditctl, .sy_auevent = AUE_AUDITCTL, .sy_flags = 0, .sy_thrcnt = SY_THR_STATIC },	/* 453 = auditctl */
	{ .sy_narg = AS(_umtx_op_args), .sy_call = (sy_call_t *)sys__umtx_op, .sy_auevent = AUE_NULL, .sy_flags = SYF_CAPENABLED, .sy_thrcnt = SY_THR_STATIC },	/* 454 = _umtx_op */
	{ .sy_narg = AS(thr_new_args), .sy_call = (sy_call_t *)sys_thr_new, .sy_auevent = AUE_THR_NEW, .sy_flags = SYF_CAPENABLED, .sy_thrcnt = SY_THR_STATIC },	/* 455 = thr_new */
	{ .sy_narg = AS(sigqueue_args), .sy_call = (sy_call_t *)sys_sigqueue, .sy_auevent = AUE_NULL, .sy_flags = SYF_CAPENABLED, .sy_thrcnt = SY_THR_STATIC },	/* 456 = sigqueue */
	{ .sy_narg = AS(kmq_open_args), .sy_call = (sy_call_t *)lkmressys, .sy_auevent = AUE_NULL, .sy_flags = 0, .sy_thrcnt = SY_THR_ABSENT },	/* 457 = kmq_open */
	{ .sy_narg = AS(kmq_setattr_args), .sy_call = (sy_call_t *)lkmressys, .sy_auevent = AUE_NULL, .sy_flags = SYF_CAPENABLED, .sy_thrcnt = SY_THR_ABSENT },	/* 458 = kmq_setattr */
	{ .sy_narg = AS(kmq_timedreceive_args), .sy_call = (sy_call_t *)lkmressys, .sy_auevent = AUE_NULL, .sy_flags = SYF_CAPENABLED, .sy_thrcnt = SY_THR_ABSENT },	/* 459 = kmq_timedreceive */
	{ .sy_narg = AS(kmq_timedsend_args), .sy_call = (sy_call_t *)lkmressys, .sy_auevent = AUE_NULL, .sy_flags = SYF_CAPENABLED, .sy_thrcnt = SY_THR_ABSENT },	/* 460 = kmq_timedsend */
	{ .sy_narg = AS(kmq_notify_args), .sy_call = (sy_call_t *)lkmressys, .sy_auevent = AUE_NULL, .sy_flags = SYF_CAPENABLED, .sy_thrcnt = SY_THR_ABSENT },	/* 461 = kmq_notify */
	{ .sy_narg = AS(kmq_unlink_args), .sy_call = (sy_call_t *)lkmressys, .sy_auevent = AUE_NULL, .sy_flags = 0, .sy_thrcnt = SY_THR_ABSENT },	/* 462 = kmq_unlink */
	{ .sy_narg = AS(abort2_args), .sy_call = (sy_call_t *)sys_abort2, .sy_auevent = AUE_NULL, .sy_flags = SYF_CAPENABLED, .sy_thrcnt = SY_THR_STATIC },	/* 463 = abort2 */
	{ .sy_narg = AS(thr_set_name_args), .sy_call = (sy_call_t *)sys_thr_set_name, .sy_auevent = AUE_NULL, .sy_flags = SYF_CAPENABLED, .sy_thrcnt = SY_THR_STATIC },	/* 464 = thr_set_name */
	{ .sy_narg = AS(aio_fsync_args), .sy_call = (sy_call_t *)sys_aio_fsync, .sy_auevent = AUE_AIO_FSYNC, .sy_flags = SYF_CAPENABLED, .sy_thrcnt = SY_THR_STATIC },	/* 465 = aio_fsync */
	{ .sy_narg = AS(rtprio_thread_args), .sy_call = (sy_call_t *)sys_rtprio_thread, .sy_auevent = AUE_RTPRIO, .sy_flags = SYF_CAPENABLED, .sy_thrcnt = SY_THR_STATIC },	/* 466 = rtprio_thread */
	{ .sy_narg = 0, .sy_call = (sy_call_t *)nosys, .sy_auevent = AUE_NULL, .sy_flags = 0, .sy_thrcnt = SY_THR_ABSENT },			/* 467 = reserved for local use */
	{ .sy_narg = 0, .sy_call = (sy_call_t *)nosys, .sy_auevent = AUE_NULL, .sy_flags = 0, .sy_thrcnt = SY_THR_ABSENT },			/* 468 = reserved for local use */
	{ .sy_narg = 0, .sy_call = (sy_call_t *)nosys, .sy_auevent = AUE_NULL, .sy_flags = 0, .sy_thrcnt = SY_THR_ABSENT },			/* 469 = reserved for local use */
	{ .sy_narg = 0, .sy_call = (sy_call_t *)nosys, .sy_auevent = AUE_NULL, .sy_flags = 0, .sy_thrcnt = SY_THR_ABSENT },			/* 470 = reserved for local use */
	{ .sy_narg = AS(sctp_peeloff_args), .sy_call = (sy_call_t *)lkmressys, .sy_auevent = AUE_NULL, .sy_flags = SYF_CAPENABLED, .sy_thrcnt = SY_THR_ABSENT },	/* 471 = sctp_peeloff */
	{ .sy_narg = AS(sctp_generic_sendmsg_args), .sy_call = (sy_call_t *)lkmressys, .sy_auevent = AUE_NULL, .sy_flags = SYF_CAPENABLED, .sy_thrcnt = SY_THR_ABSENT },	/* 472 = sctp_generic_sendmsg */
	{ .sy_narg = AS(sctp_generic_sendmsg_iov_args), .sy_call = (sy_call_t *)lkmressys, .sy_auevent = AUE_NULL, .sy_flags = SYF_CAPENABLED, .sy_thrcnt = SY_THR_ABSENT },	/* 473 = sctp_generic_sendmsg_iov */
	{ .sy_narg = AS(sctp_generic_recvmsg_args), .sy_call = (sy_call_t *)lkmressys, .sy_auevent = AUE_NULL, .sy_flags = SYF_CAPENABLED, .sy_thrcnt = SY_THR_ABSENT },	/* 474 = sctp_generic_recvmsg */
	{ .sy_narg = AS(pread_args), .sy_call = (sy_call_t *)sys_pread, .sy_auevent = AUE_PREAD, .sy_flags = SYF_CAPENABLED, .sy_thrcnt = SY_THR_STATIC },	/* 475 = pread */
	{ .sy_narg = AS(pwrite_args), .sy_call = (sy_call_t *)sys_pwrite, .sy_auevent = AUE_PWRITE, .sy_flags = SYF_CAPENABLED, .sy_thrcnt = SY_THR_STATIC },	/* 476 = pwrite */
	{ .sy_narg = AS(mmap_args), .sy_call = (sy_call_t *)sys_mmap, .sy_auevent = AUE_MMAP, .sy_flags = SYF_CAPENABLED, .sy_thrcnt = SY_THR_STATIC },	/* 477 = mmap */
	{ .sy_narg = AS(lseek_args), .sy_call = (sy_call_t *)sys_lseek, .sy_auevent = AUE_LSEEK, .sy_flags = SYF_CAPENABLED, .sy_thrcnt = SY_THR_STATIC },	/* 478 = lseek */
	{ .sy_narg = AS(truncate_args), .sy_call = (sy_call_t *)sys_truncate, .sy_auevent = AUE_TRUNCATE, .sy_flags = 0, .sy_thrcnt = SY_THR_STATIC },	/* 479 = truncate */
	{ .sy_narg = AS(ftruncate_args), .sy_call = (sy_call_t *)sys_ftruncate, .sy_auevent = AUE_FTRUNCATE, .sy_flags = SYF_CAPENABLED, .sy_thrcnt = SY_THR_STATIC },	/* 480 = ftruncate */
	{ .sy_narg = AS(thr_kill2_args), .sy_call = (sy_call_t *)sys_thr_kill2, .sy_auevent = AUE_THR_KILL2, .sy_flags = 0, .sy_thrcnt = SY_THR_STATIC },	/* 481 = thr_kill2 */
	{ compat12(AS(freebsd12_shm_open_args),shm_open), .sy_auevent = AUE_SHMOPEN, .sy_flags = SYF_CAPENABLED, .sy_thrcnt = SY_THR_STATIC },	/* 482 = freebsd12 shm_open */
	{ .sy_narg = AS(shm_unlink_args), .sy_call = (sy_call_t *)sys_shm_unlink, .sy_auevent = AUE_SHMUNLINK, .sy_flags = 0, .sy_thrcnt = SY_THR_STATIC },	/* 483 = shm_unlink */
	{ .sy_narg = AS(cpuset_args), .sy_call = (sy_call_t *)sys_cpuset, .sy_auevent = AUE_NULL, .sy_flags = 0, .sy_thrcnt = SY_THR_STATIC },	/* 484 = cpuset */
	{ .sy_narg = AS(cpuset_setid_args), .sy_call = (sy_call_t *)sys_cpuset_setid, .sy_auevent = AUE_NULL, .sy_flags = 0, .sy_thrcnt = SY_THR_STATIC },	/* 485 = cpuset_setid */
	{ .sy_narg = AS(cpuset_getid_args), .sy_call = (sy_call_t *)sys_cpuset_getid, .sy_auevent = AUE_NULL, .sy_flags = 0, .sy_thrcnt = SY_THR_STATIC },	/* 486 = cpuset_getid */
	{ .sy_narg = AS(cpuset_getaffinity_args), .sy_call = (sy_call_t *)sys_cpuset_getaffinity, .sy_auevent = AUE_NULL, .sy_flags = SYF_CAPENABLED, .sy_thrcnt = SY_THR_STATIC },	/* 487 = cpuset_getaffinity */
	{ .sy_narg = AS(cpuset_setaffinity_args), .sy_call = (sy_call_t *)sys_cpuset_setaffinity, .sy_auevent = AUE_NULL, .sy_flags = SYF_CAPENABLED, .sy_thrcnt = SY_THR_STATIC },	/* 488 = cpuset_setaffinity */
	{ .sy_narg = AS(faccessat_args), .sy_call = (sy_call_t *)sys_faccessat, .sy_auevent = AUE_FACCESSAT, .sy_flags = SYF_CAPENABLED, .sy_thrcnt = SY_THR_STATIC },	/* 489 = faccessat */
	{ .sy_narg = AS(fchmodat_args), .sy_call = (sy_call_t *)sys_fchmodat, .sy_auevent = AUE_FCHMODAT, .sy_flags = SYF_CAPENABLED, .sy_thrcnt = SY_THR_STATIC },	/* 490 = fchmodat */
	{ .sy_narg = AS(fchownat_args), .sy_call = (sy_call_t *)sys_fchownat, .sy_auevent = AUE_FCHOWNAT, .sy_flags = SYF_CAPENABLED, .sy_thrcnt = SY_THR_STATIC },	/* 491 = fchownat */
	{ .sy_narg = AS(fexecve_args), .sy_call = (sy_call_t *)sys_fexecve, .sy_auevent = AUE_FEXECVE, .sy_flags = SYF_CAPENABLED, .sy_thrcnt = SY_THR_STATIC },	/* 492 = fexecve */
	{ compat11(AS(freebsd11_fstatat_args),fstatat), .sy_auevent = AUE_FSTATAT, .sy_flags = SYF_CAPENABLED, .sy_thrcnt = SY_THR_STATIC },	/* 493 = freebsd11 fstatat */
	{ .sy_narg = AS(futimesat_args), .sy_call = (sy_call_t *)sys_futimesat, .sy_auevent = AUE_FUTIMESAT, .sy_flags = SYF_CAPENABLED, .sy_thrcnt = SY_THR_STATIC },	/* 494 = futimesat */
	{ .sy_narg = AS(linkat_args), .sy_call = (sy_call_t *)sys_linkat, .sy_auevent = AUE_LINKAT, .sy_flags = SYF_CAPENABLED, .sy_thrcnt = SY_THR_STATIC },	/* 495 = linkat */
	{ .sy_narg = AS(mkdirat_args), .sy_call = (sy_call_t *)sys_mkdirat, .sy_auevent = AUE_MKDIRAT, .sy_flags = SYF_CAPENABLED, .sy_thrcnt = SY_THR_STATIC },	/* 496 = mkdirat */
	{ .sy_narg = AS(mkfifoat_args), .sy_call = (sy_call_t *)sys_mkfifoat, .sy_auevent = AUE_MKFIFOAT, .sy_flags = SYF_CAPENABLED, .sy_thrcnt = SY_THR_STATIC },	/* 497 = mkfifoat */
	{ compat11(AS(freebsd11_mknodat_args),mknodat), .sy_auevent = AUE_MKNODAT, .sy_flags = SYF_CAPENABLED, .sy_thrcnt = SY_THR_STATIC },	/* 498 = freebsd11 mknodat */
	{ .sy_narg = AS(openat_args), .sy_call = (sy_call_t *)sys_openat, .sy_auevent = AUE_OPENAT_RWTC, .sy_flags = SYF_CAPENABLED, .sy_thrcnt = SY_THR_STATIC },	/* 499 = openat */
	{ .sy_narg = AS(readlinkat_args), .sy_call = (sy_call_t *)sys_readlinkat, .sy_auevent = AUE_READLINKAT, .sy_flags = SYF_CAPENABLED, .sy_thrcnt = SY_THR_STATIC },	/* 500 = readlinkat */
	{ .sy_narg = AS(renameat_args), .sy_call = (sy_call_t *)sys_renameat, .sy_auevent = AUE_RENAMEAT, .sy_flags = SYF_CAPENABLED, .sy_thrcnt = SY_THR_STATIC },	/* 501 = renameat */
	{ .sy_narg = AS(symlinkat_args), .sy_call = (sy_call_t *)sys_symlinkat, .sy_auevent = AUE_SYMLINKAT, .sy_flags = SYF_CAPENABLED, .sy_thrcnt = SY_THR_STATIC },	/* 502 = symlinkat */
	{ .sy_narg = AS(unlinkat_args), .sy_call = (sy_call_t *)sys_unlinkat, .sy_auevent = AUE_UNLINKAT, .sy_flags = SYF_CAPENABLED, .sy_thrcnt = SY_THR_STATIC },	/* 503 = unlinkat */
	{ .sy_narg = AS(posix_openpt_args), .sy_call = (sy_call_t *)sys_posix_openpt, .sy_auevent = AUE_POSIX_OPENPT, .sy_flags = 0, .sy_thrcnt = SY_THR_STATIC },	/* 504 = posix_openpt */
	{ .sy_narg = AS(gssd_syscall_args), .sy_call = (sy_call_t *)lkmressys, .sy_auevent = AUE_NULL, .sy_flags = 0, .sy_thrcnt = SY_THR_ABSENT },	/* 505 = gssd_syscall */
	{ .sy_narg = AS(jail_get_args), .sy_call = (sy_call_t *)sys_jail_get, .sy_auevent = AUE_JAIL_GET, .sy_flags = 0, .sy_thrcnt = SY_THR_STATIC },	/* 506 = jail_get */
	{ .sy_narg = AS(jail_set_args), .sy_call = (sy_call_t *)sys_jail_set, .sy_auevent = AUE_JAIL_SET, .sy_flags = 0, .sy_thrcnt = SY_THR_STATIC },	/* 507 = jail_set */
	{ .sy_narg = AS(jail_remove_args), .sy_call = (sy_call_t *)sys_jail_remove, .sy_auevent = AUE_JAIL_REMOVE, .sy_flags = 0, .sy_thrcnt = SY_THR_STATIC },	/* 508 = jail_remove */
	{ compat12(AS(freebsd12_closefrom_args),closefrom), .sy_auevent = AUE_CLOSEFROM, .sy_flags = SYF_CAPENABLED, .sy_thrcnt = SY_THR_STATIC },	/* 509 = freebsd12 closefrom */
	{ .sy_narg = AS(__semctl_args), .sy_call = (sy_call_t *)lkmressys, .sy_auevent = AUE_NULL, .sy_flags = 0, .sy_thrcnt = SY_THR_ABSENT },	/* 510 = __semctl */
	{ .sy_narg = AS(msgctl_args), .sy_call = (sy_call_t *)lkmressys, .sy_auevent = AUE_NULL, .sy_flags = 0, .sy_thrcnt = SY_THR_ABSENT },	/* 511 = msgctl */
	{ .sy_narg = AS(shmctl_args), .sy_call = (sy_call_t *)lkmressys, .sy_auevent = AUE_NULL, .sy_flags = 0, .sy_thrcnt = SY_THR_ABSENT },	/* 512 = shmctl */
	{ .sy_narg = AS(lpathconf_args), .sy_call = (sy_call_t *)sys_lpathconf, .sy_auevent = AUE_LPATHCONF, .sy_flags = 0, .sy_thrcnt = SY_THR_STATIC },	/* 513 = lpathconf */
	{ .sy_narg = 0, .sy_call = (sy_call_t *)nosys, .sy_auevent = AUE_NULL, .sy_flags = 0, .sy_thrcnt = SY_THR_ABSENT },			/* 514 = obsolete cap_new */
	{ .sy_narg = AS(__cap_rights_get_args), .sy_call = (sy_call_t *)sys___cap_rights_get, .sy_auevent = AUE_CAP_RIGHTS_GET, .sy_flags = SYF_CAPENABLED, .sy_thrcnt = SY_THR_STATIC },	/* 515 = __cap_rights_get */
	{ .sy_narg = 0, .sy_call = (sy_call_t *)sys_cap_enter, .sy_auevent = AUE_CAP_ENTER, .sy_flags = SYF_CAPENABLED, .sy_thrcnt = SY_THR_STATIC },	/* 516 = cap_enter */
	{ .sy_narg = AS(cap_getmode_args), .sy_call = (sy_call_t *)sys_cap_getmode, .sy_auevent = AUE_CAP_GETMODE, .sy_flags = SYF_CAPENABLED, .sy_thrcnt = SY_THR_STATIC },	/* 517 = cap_getmode */
	{ .sy_narg = AS(pdfork_args), .sy_call = (sy_call_t *)sys_pdfork, .sy_auevent = AUE_PDFORK, .sy_flags = SYF_CAPENABLED, .sy_thrcnt = SY_THR_STATIC },	/* 518 = pdfork */
	{ .sy_narg = AS(pdkill_args), .sy_call = (sy_call_t *)sys_pdkill, .sy_auevent = AUE_PDKILL, .sy_flags = SYF_CAPENABLED, .sy_thrcnt = SY_THR_STATIC },	/* 519 = pdkill */
	{ .sy_narg = AS(pdgetpid_args), .sy_call = (sy_call_t *)sys_pdgetpid, .sy_auevent = AUE_PDGETPID, .sy_flags = SYF_CAPENABLED, .sy_thrcnt = SY_THR_STATIC },	/* 520 = pdgetpid */
	{ .sy_narg = 0, .sy_call = (sy_call_t *)nosys, .sy_auevent = AUE_NULL, .sy_flags = 0, .sy_thrcnt = SY_THR_ABSENT },			/* 521 = reserved for local use */
	{ .sy_narg = AS(pselect_args), .sy_call = (sy_call_t *)sys_pselect, .sy_auevent = AUE_SELECT, .sy_flags = SYF_CAPENABLED, .sy_thrcnt = SY_THR_STATIC },	/* 522 = pselect */
	{ .sy_narg = AS(getloginclass_args), .sy_call = (sy_call_t *)sys_getloginclass, .sy_auevent = AUE_GETLOGINCLASS, .sy_flags = SYF_CAPENABLED, .sy_thrcnt = SY_THR_STATIC },	/* 523 = getloginclass */
	{ .sy_narg = AS(setloginclass_args), .sy_call = (sy_call_t *)sys_setloginclass, .sy_auevent = AUE_SETLOGINCLASS, .sy_flags = 0, .sy_thrcnt = SY_THR_STATIC },	/* 524 = setloginclass */
	{ .sy_narg = AS(rctl_get_racct_args), .sy_call = (sy_call_t *)sys_rctl_get_racct, .sy_auevent = AUE_NULL, .sy_flags = 0, .sy_thrcnt = SY_THR_STATIC },	/* 525 = rctl_get_racct */
	{ .sy_narg = AS(rctl_get_rules_args), .sy_call = (sy_call_t *)sys_rctl_get_rules, .sy_auevent = AUE_NULL, .sy_flags = 0, .sy_thrcnt = SY_THR_STATIC },	/* 526 = rctl_get_rules */
	{ .sy_narg = AS(rctl_get_limits_args), .sy_call = (sy_call_t *)sys_rctl_get_limits, .sy_auevent = AUE_NULL, .sy_flags = 0, .sy_thrcnt = SY_THR_STATIC },	/* 527 = rctl_get_limits */
	{ .sy_narg = AS(rctl_add_rule_args), .sy_call = (sy_call_t *)sys_rctl_add_rule, .sy_auevent = AUE_NULL, .sy_flags = 0, .sy_thrcnt = SY_THR_STATIC },	/* 528 = rctl_add_rule */
	{ .sy_narg = AS(rctl_remove_rule_args), .sy_call = (sy_call_t *)sys_rctl_remove_rule, .sy_auevent = AUE_NULL, .sy_flags = 0, .sy_thrcnt = SY_THR_STATIC },	/* 529 = rctl_remove_rule */
	{ .sy_narg = AS(posix_fallocate_args), .sy_call = (sy_call_t *)sys_posix_fallocate, .sy_auevent = AUE_POSIX_FALLOCATE, .sy_flags = SYF_CAPENABLED, .sy_thrcnt = SY_THR_STATIC },	/* 530 = posix_fallocate */
	{ .sy_narg = AS(posix_fadvise_args), .sy_call = (sy_call_t *)sys_posix_fadvise, .sy_auevent = AUE_POSIX_FADVISE, .sy_flags = 0, .sy_thrcnt = SY_THR_STATIC },	/* 531 = posix_fadvise */
	{ .sy_narg = AS(wait6_args), .sy_call = (sy_call_t *)sys_wait6, .sy_auevent = AUE_WAIT6, .sy_flags = 0, .sy_thrcnt = SY_THR_STATIC },	/* 532 = wait6 */
	{ .sy_narg = AS(cap_rights_limit_args), .sy_call = (sy_call_t *)sys_cap_rights_limit, .sy_auevent = AUE_CAP_RIGHTS_LIMIT, .sy_flags = SYF_CAPENABLED, .sy_thrcnt = SY_THR_STATIC },	/* 533 = cap_rights_limit */
	{ .sy_narg = AS(cap_ioctls_limit_args), .sy_call = (sy_call_t *)sys_cap_ioctls_limit, .sy_auevent = AUE_CAP_IOCTLS_LIMIT, .sy_flags = SYF_CAPENABLED, .sy_thrcnt = SY_THR_STATIC },	/* 534 = cap_ioctls_limit */
	{ .sy_narg = AS(cap_ioctls_get_args), .sy_call = (sy_call_t *)sys_cap_ioctls_get, .sy_auevent = AUE_CAP_IOCTLS_GET, .sy_flags = SYF_CAPENABLED, .sy_thrcnt = SY_THR_STATIC },	/* 535 = cap_ioctls_get */
	{ .sy_narg = AS(cap_fcntls_limit_args), .sy_call = (sy_call_t *)sys_cap_fcntls_limit, .sy_auevent = AUE_CAP_FCNTLS_LIMIT, .sy_flags = SYF_CAPENABLED, .sy_thrcnt = SY_THR_STATIC },	/* 536 = cap_fcntls_limit */
	{ .sy_narg = AS(cap_fcntls_get_args), .sy_call = (sy_call_t *)sys_cap_fcntls_get, .sy_auevent = AUE_CAP_FCNTLS_GET, .sy_flags = SYF_CAPENABLED, .sy_thrcnt = SY_THR_STATIC },	/* 537 = cap_fcntls_get */
	{ .sy_narg = AS(bindat_args), .sy_call = (sy_call_t *)sys_bindat, .sy_auevent = AUE_BINDAT, .sy_flags = SYF_CAPENABLED, .sy_thrcnt = SY_THR_STATIC },	/* 538 = bindat */
	{ .sy_narg = AS(connectat_args), .sy_call = (sy_call_t *)sys_connectat, .sy_auevent = AUE_CONNECTAT, .sy_flags = SYF_CAPENABLED, .sy_thrcnt = SY_THR_STATIC },	/* 539 = connectat */
	{ .sy_narg = AS(chflagsat_args), .sy_call = (sy_call_t *)sys_chflagsat, .sy_auevent = AUE_CHFLAGSAT, .sy_flags = SYF_CAPENABLED, .sy_thrcnt = SY_THR_STATIC },	/* 540 = chflagsat */
	{ .sy_narg = AS(accept4_args), .sy_call = (sy_call_t *)sys_accept4, .sy_auevent = AUE_ACCEPT, .sy_flags = SYF_CAPENABLED, .sy_thrcnt = SY_THR_STATIC },	/* 541 = accept4 */
	{ .sy_narg = AS(pipe2_args), .sy_call = (sy_call_t *)sys_pipe2, .sy_auevent = AUE_PIPE, .sy_flags = SYF_CAPENABLED, .sy_thrcnt = SY_THR_STATIC },	/* 542 = pipe2 */
	{ .sy_narg = AS(aio_mlock_args), .sy_call = (sy_call_t *)sys_aio_mlock, .sy_auevent = AUE_AIO_MLOCK, .sy_flags = 0, .sy_thrcnt = SY_THR_STATIC },	/* 543 = aio_mlock */
	{ .sy_narg = AS(procctl_args), .sy_call = (sy_call_t *)sys_procctl, .sy_auevent = AUE_PROCCTL, .sy_flags = 0, .sy_thrcnt = SY_THR_STATIC },	/* 544 = procctl */
	{ .sy_narg = AS(ppoll_args), .sy_call = (sy_call_t *)sys_ppoll, .sy_auevent = AUE_POLL, .sy_flags = SYF_CAPENABLED, .sy_thrcnt = SY_THR_STATIC },	/* 545 = ppoll */
	{ .sy_narg = AS(futimens_args), .sy_call = (sy_call_t *)sys_futimens, .sy_auevent = AUE_FUTIMES, .sy_flags = SYF_CAPENABLED, .sy_thrcnt = SY_THR_STATIC },	/* 546 = futimens */
	{ .sy_narg = AS(utimensat_args), .sy_call = (sy_call_t *)sys_utimensat, .sy_auevent = AUE_FUTIMESAT, .sy_flags = SYF_CAPENABLED, .sy_thrcnt = SY_THR_STATIC },	/* 547 = utimensat */
	{ .sy_narg = AS(cocall_slow_args), .sy_call = (sy_call_t *)sys_cocall_slow, .sy_auevent = AUE_NULL, .sy_flags = 0, .sy_thrcnt = SY_THR_STATIC },	/* 548 = cocall_slow */
	{ .sy_narg = AS(coaccept_slow_args), .sy_call = (sy_call_t *)sys_coaccept_slow, .sy_auevent = AUE_NULL, .sy_flags = 0, .sy_thrcnt = SY_THR_STATIC },	/* 549 = coaccept_slow */
	{ .sy_narg = AS(fdatasync_args), .sy_call = (sy_call_t *)sys_fdatasync, .sy_auevent = AUE_FSYNC, .sy_flags = SYF_CAPENABLED, .sy_thrcnt = SY_THR_STATIC },	/* 550 = fdatasync */
	{ .sy_narg = AS(fstat_args), .sy_call = (sy_call_t *)sys_fstat, .sy_auevent = AUE_FSTAT, .sy_flags = SYF_CAPENABLED, .sy_thrcnt = SY_THR_STATIC },	/* 551 = fstat */
	{ .sy_narg = AS(fstatat_args), .sy_call = (sy_call_t *)sys_fstatat, .sy_auevent = AUE_FSTATAT, .sy_flags = SYF_CAPENABLED, .sy_thrcnt = SY_THR_STATIC },	/* 552 = fstatat */
	{ .sy_narg = AS(fhstat_args), .sy_call = (sy_call_t *)sys_fhstat, .sy_auevent = AUE_FHSTAT, .sy_flags = 0, .sy_thrcnt = SY_THR_STATIC },	/* 553 = fhstat */
	{ .sy_narg = AS(getdirentries_args), .sy_call = (sy_call_t *)sys_getdirentries, .sy_auevent = AUE_GETDIRENTRIES, .sy_flags = SYF_CAPENABLED, .sy_thrcnt = SY_THR_STATIC },	/* 554 = getdirentries */
	{ .sy_narg = AS(statfs_args), .sy_call = (sy_call_t *)sys_statfs, .sy_auevent = AUE_STATFS, .sy_flags = 0, .sy_thrcnt = SY_THR_STATIC },	/* 555 = statfs */
	{ .sy_narg = AS(fstatfs_args), .sy_call = (sy_call_t *)sys_fstatfs, .sy_auevent = AUE_FSTATFS, .sy_flags = SYF_CAPENABLED, .sy_thrcnt = SY_THR_STATIC },	/* 556 = fstatfs */
	{ .sy_narg = AS(getfsstat_args), .sy_call = (sy_call_t *)sys_getfsstat, .sy_auevent = AUE_GETFSSTAT, .sy_flags = 0, .sy_thrcnt = SY_THR_STATIC },	/* 557 = getfsstat */
	{ .sy_narg = AS(fhstatfs_args), .sy_call = (sy_call_t *)sys_fhstatfs, .sy_auevent = AUE_FHSTATFS, .sy_flags = 0, .sy_thrcnt = SY_THR_STATIC },	/* 558 = fhstatfs */
	{ .sy_narg = AS(mknodat_args), .sy_call = (sy_call_t *)sys_mknodat, .sy_auevent = AUE_MKNODAT, .sy_flags = SYF_CAPENABLED, .sy_thrcnt = SY_THR_STATIC },	/* 559 = mknodat */
	{ .sy_narg = AS(kevent_args), .sy_call = (sy_call_t *)sys_kevent, .sy_auevent = AUE_KEVENT, .sy_flags = SYF_CAPENABLED, .sy_thrcnt = SY_THR_STATIC },	/* 560 = kevent */
	{ .sy_narg = AS(cpuset_getdomain_args), .sy_call = (sy_call_t *)sys_cpuset_getdomain, .sy_auevent = AUE_NULL, .sy_flags = SYF_CAPENABLED, .sy_thrcnt = SY_THR_STATIC },	/* 561 = cpuset_getdomain */
	{ .sy_narg = AS(cpuset_setdomain_args), .sy_call = (sy_call_t *)sys_cpuset_setdomain, .sy_auevent = AUE_NULL, .sy_flags = SYF_CAPENABLED, .sy_thrcnt = SY_THR_STATIC },	/* 562 = cpuset_setdomain */
	{ .sy_narg = AS(getrandom_args), .sy_call = (sy_call_t *)sys_getrandom, .sy_auevent = AUE_NULL, .sy_flags = SYF_CAPENABLED, .sy_thrcnt = SY_THR_STATIC },	/* 563 = getrandom */
	{ .sy_narg = AS(getfhat_args), .sy_call = (sy_call_t *)sys_getfhat, .sy_auevent = AUE_NULL, .sy_flags = 0, .sy_thrcnt = SY_THR_STATIC },	/* 564 = getfhat */
	{ .sy_narg = AS(fhlink_args), .sy_call = (sy_call_t *)sys_fhlink, .sy_auevent = AUE_NULL, .sy_flags = 0, .sy_thrcnt = SY_THR_STATIC },	/* 565 = fhlink */
	{ .sy_narg = AS(fhlinkat_args), .sy_call = (sy_call_t *)sys_fhlinkat, .sy_auevent = AUE_NULL, .sy_flags = 0, .sy_thrcnt = SY_THR_STATIC },	/* 566 = fhlinkat */
	{ .sy_narg = AS(fhreadlink_args), .sy_call = (sy_call_t *)sys_fhreadlink, .sy_auevent = AUE_NULL, .sy_flags = 0, .sy_thrcnt = SY_THR_STATIC },	/* 567 = fhreadlink */
	{ .sy_narg = AS(funlinkat_args), .sy_call = (sy_call_t *)sys_funlinkat, .sy_auevent = AUE_UNLINKAT, .sy_flags = SYF_CAPENABLED, .sy_thrcnt = SY_THR_STATIC },	/* 568 = funlinkat */
	{ .sy_narg = AS(copy_file_range_args), .sy_call = (sy_call_t *)sys_copy_file_range, .sy_auevent = AUE_NULL, .sy_flags = SYF_CAPENABLED, .sy_thrcnt = SY_THR_STATIC },	/* 569 = copy_file_range */
	{ .sy_narg = AS(__sysctlbyname_args), .sy_call = (sy_call_t *)sys___sysctlbyname, .sy_auevent = AUE_SYSCTL, .sy_flags = SYF_CAPENABLED, .sy_thrcnt = SY_THR_STATIC },	/* 570 = __sysctlbyname */
	{ .sy_narg = AS(shm_open2_args), .sy_call = (sy_call_t *)sys_shm_open2, .sy_auevent = AUE_SHMOPEN, .sy_flags = SYF_CAPENABLED, .sy_thrcnt = SY_THR_STATIC },	/* 571 = shm_open2 */
	{ .sy_narg = AS(shm_rename_args), .sy_call = (sy_call_t *)sys_shm_rename, .sy_auevent = AUE_SHMRENAME, .sy_flags = 0, .sy_thrcnt = SY_THR_STATIC },	/* 572 = shm_rename */
	{ .sy_narg = AS(sigfastblock_args), .sy_call = (sy_call_t *)sys_sigfastblock, .sy_auevent = AUE_NULL, .sy_flags = SYF_CAPENABLED, .sy_thrcnt = SY_THR_STATIC },	/* 573 = sigfastblock */
	{ .sy_narg = AS(__realpathat_args), .sy_call = (sy_call_t *)sys___realpathat, .sy_auevent = AUE_REALPATHAT, .sy_flags = 0, .sy_thrcnt = SY_THR_STATIC },	/* 574 = __realpathat */
	{ .sy_narg = AS(close_range_args), .sy_call = (sy_call_t *)sys_close_range, .sy_auevent = AUE_CLOSERANGE, .sy_flags = SYF_CAPENABLED, .sy_thrcnt = SY_THR_STATIC },	/* 575 = close_range */
	{ .sy_narg = AS(rpctls_syscall_args), .sy_call = (sy_call_t *)lkmressys, .sy_auevent = AUE_NULL, .sy_flags = 0, .sy_thrcnt = SY_THR_ABSENT },	/* 576 = rpctls_syscall */
	{ .sy_narg = AS(__specialfd_args), .sy_call = (sy_call_t *)sys___specialfd, .sy_auevent = AUE_SPECIALFD, .sy_flags = SYF_CAPENABLED, .sy_thrcnt = SY_THR_STATIC },	/* 577 = __specialfd */
	{ .sy_narg = AS(aio_writev_args), .sy_call = (sy_call_t *)sys_aio_writev, .sy_auevent = AUE_AIO_WRITEV, .sy_flags = SYF_CAPENABLED, .sy_thrcnt = SY_THR_STATIC },	/* 578 = aio_writev */
	{ .sy_narg = AS(aio_readv_args), .sy_call = (sy_call_t *)sys_aio_readv, .sy_auevent = AUE_AIO_READV, .sy_flags = SYF_CAPENABLED, .sy_thrcnt = SY_THR_STATIC },	/* 579 = aio_readv */
	{ .sy_narg = AS(fspacectl_args), .sy_call = (sy_call_t *)sys_fspacectl, .sy_auevent = AUE_FSPACECTL, .sy_flags = SYF_CAPENABLED, .sy_thrcnt = SY_THR_STATIC },	/* 580 = fspacectl */
	{ .sy_narg = 0, .sy_call = (sy_call_t *)sys_sched_getcpu, .sy_auevent = AUE_NULL, .sy_flags = SYF_CAPENABLED, .sy_thrcnt = SY_THR_STATIC },	/* 581 = sched_getcpu */
	{ .sy_narg = AS(swapoff_args), .sy_call = (sy_call_t *)sys_swapoff, .sy_auevent = AUE_SWAPOFF, .sy_flags = 0, .sy_thrcnt = SY_THR_STATIC },	/* 582 = swapoff */
};<|MERGE_RESOLUTION|>--- conflicted
+++ resolved
@@ -254,15 +254,9 @@
 	{ compat11(AS(freebsd11_lstat_args),lstat), .sy_auevent = AUE_LSTAT, .sy_flags = 0, .sy_thrcnt = SY_THR_STATIC },	/* 190 = freebsd11 lstat */
 	{ .sy_narg = AS(pathconf_args), .sy_call = (sy_call_t *)sys_pathconf, .sy_auevent = AUE_PATHCONF, .sy_flags = 0, .sy_thrcnt = SY_THR_STATIC },	/* 191 = pathconf */
 	{ .sy_narg = AS(fpathconf_args), .sy_call = (sy_call_t *)sys_fpathconf, .sy_auevent = AUE_FPATHCONF, .sy_flags = SYF_CAPENABLED, .sy_thrcnt = SY_THR_STATIC },	/* 192 = fpathconf */
-<<<<<<< HEAD
 	{ .sy_narg = AS(cogetpid_args), .sy_call = (sy_call_t *)sys_cogetpid, .sy_auevent = AUE_NULL, .sy_flags = 0, .sy_thrcnt = SY_THR_STATIC },	/* 193 = cogetpid */
-	{ .sy_narg = AS(__getrlimit_args), .sy_call = (sy_call_t *)sys_getrlimit, .sy_auevent = AUE_GETRLIMIT, .sy_flags = SYF_CAPENABLED, .sy_thrcnt = SY_THR_STATIC },	/* 194 = getrlimit */
-	{ .sy_narg = AS(__setrlimit_args), .sy_call = (sy_call_t *)sys_setrlimit, .sy_auevent = AUE_SETRLIMIT, .sy_flags = SYF_CAPENABLED, .sy_thrcnt = SY_THR_STATIC },	/* 195 = setrlimit */
-=======
-	{ .sy_narg = 0, .sy_call = (sy_call_t *)nosys, .sy_auevent = AUE_NULL, .sy_flags = 0, .sy_thrcnt = SY_THR_ABSENT },			/* 193 = reserved for local use */
 	{ .sy_narg = AS(getrlimit_args), .sy_call = (sy_call_t *)sys_getrlimit, .sy_auevent = AUE_GETRLIMIT, .sy_flags = SYF_CAPENABLED, .sy_thrcnt = SY_THR_STATIC },	/* 194 = getrlimit */
 	{ .sy_narg = AS(setrlimit_args), .sy_call = (sy_call_t *)sys_setrlimit, .sy_auevent = AUE_SETRLIMIT, .sy_flags = SYF_CAPENABLED, .sy_thrcnt = SY_THR_STATIC },	/* 195 = setrlimit */
->>>>>>> 1af25819
 	{ compat11(AS(freebsd11_getdirentries_args),getdirentries), .sy_auevent = AUE_GETDIRENTRIES, .sy_flags = SYF_CAPENABLED, .sy_thrcnt = SY_THR_STATIC },	/* 196 = freebsd11 getdirentries */
 	{ compat6(AS(freebsd6_mmap_args),mmap), .sy_auevent = AUE_MMAP, .sy_flags = SYF_CAPENABLED, .sy_thrcnt = SY_THR_STATIC },	/* 197 = freebsd6 mmap */
 	{ .sy_narg = 0, .sy_call = (sy_call_t *)nosys, .sy_auevent = AUE_NULL, .sy_flags = 0, .sy_thrcnt = SY_THR_STATIC },		/* 198 = __syscall */
