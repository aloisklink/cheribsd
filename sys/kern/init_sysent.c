--- conflicted
+++ resolved
@@ -316,22 +316,8 @@
 	{ .sy_narg = AS(lio_listio_args), .sy_call = (sy_call_t *)sys_lio_listio, .sy_auevent = AUE_LIO_LISTIO, .sy_flags = SYF_CAPENABLED, .sy_thrcnt = SY_THR_STATIC },	/* 257 = lio_listio */
 	{ .sy_narg = AS(kbounce_args), .sy_call = (sy_call_t *)sys_kbounce, .sy_auevent = AUE_NULL, .sy_flags = 0, .sy_thrcnt = SY_THR_STATIC },	/* 258 = kbounce */
 	{ .sy_narg = AS(flag_captured_args), .sy_call = (sy_call_t *)sys_flag_captured, .sy_auevent = AUE_NULL, .sy_flags = 0, .sy_thrcnt = SY_THR_STATIC },	/* 259 = flag_captured */
-<<<<<<< HEAD
 	{ .sy_narg = AS(cheri_revoke_shadow_args), .sy_call = (sy_call_t *)sys_cheri_revoke_shadow, .sy_auevent = AUE_NULL, .sy_flags = SYF_CAPENABLED, .sy_thrcnt = SY_THR_STATIC },	/* 260 = cheri_revoke_shadow */
 	{ .sy_narg = AS(cheri_revoke_args), .sy_call = (sy_call_t *)sys_cheri_revoke, .sy_auevent = AUE_NULL, .sy_flags = SYF_CAPENABLED, .sy_thrcnt = SY_THR_STATIC },	/* 261 = cheri_revoke */
-	{ .sy_narg = 0, .sy_call = (sy_call_t *)nosys, .sy_auevent = AUE_NULL, .sy_flags = 0, .sy_thrcnt = SY_THR_ABSENT },			/* 262 = nosys */
-	{ .sy_narg = 0, .sy_call = (sy_call_t *)nosys, .sy_auevent = AUE_NULL, .sy_flags = 0, .sy_thrcnt = SY_THR_ABSENT },			/* 263 = nosys */
-	{ .sy_narg = 0, .sy_call = (sy_call_t *)nosys, .sy_auevent = AUE_NULL, .sy_flags = 0, .sy_thrcnt = SY_THR_ABSENT },			/* 264 = nosys */
-	{ .sy_narg = 0, .sy_call = (sy_call_t *)nosys, .sy_auevent = AUE_NULL, .sy_flags = 0, .sy_thrcnt = SY_THR_ABSENT },			/* 265 = nosys */
-	{ .sy_narg = 0, .sy_call = (sy_call_t *)nosys, .sy_auevent = AUE_NULL, .sy_flags = 0, .sy_thrcnt = SY_THR_ABSENT },			/* 266 = nosys */
-	{ .sy_narg = 0, .sy_call = (sy_call_t *)nosys, .sy_auevent = AUE_NULL, .sy_flags = 0, .sy_thrcnt = SY_THR_ABSENT },			/* 267 = nosys */
-	{ .sy_narg = 0, .sy_call = (sy_call_t *)nosys, .sy_auevent = AUE_NULL, .sy_flags = 0, .sy_thrcnt = SY_THR_ABSENT },			/* 268 = nosys */
-	{ .sy_narg = 0, .sy_call = (sy_call_t *)nosys, .sy_auevent = AUE_NULL, .sy_flags = 0, .sy_thrcnt = SY_THR_ABSENT },			/* 269 = nosys */
-	{ .sy_narg = 0, .sy_call = (sy_call_t *)nosys, .sy_auevent = AUE_NULL, .sy_flags = 0, .sy_thrcnt = SY_THR_ABSENT },			/* 270 = nosys */
-	{ .sy_narg = 0, .sy_call = (sy_call_t *)nosys, .sy_auevent = AUE_NULL, .sy_flags = 0, .sy_thrcnt = SY_THR_ABSENT },			/* 271 = nosys */
-=======
-	{ .sy_narg = 0, .sy_call = (sy_call_t *)nosys, .sy_auevent = AUE_NULL, .sy_flags = 0, .sy_thrcnt = SY_THR_ABSENT },			/* 260 = reserved for local use */
-	{ .sy_narg = 0, .sy_call = (sy_call_t *)nosys, .sy_auevent = AUE_NULL, .sy_flags = 0, .sy_thrcnt = SY_THR_ABSENT },			/* 261 = reserved for local use */
 	{ .sy_narg = 0, .sy_call = (sy_call_t *)nosys, .sy_auevent = AUE_NULL, .sy_flags = 0, .sy_thrcnt = SY_THR_ABSENT },			/* 262 = reserved for local use */
 	{ .sy_narg = 0, .sy_call = (sy_call_t *)nosys, .sy_auevent = AUE_NULL, .sy_flags = 0, .sy_thrcnt = SY_THR_ABSENT },			/* 263 = reserved for local use */
 	{ .sy_narg = 0, .sy_call = (sy_call_t *)nosys, .sy_auevent = AUE_NULL, .sy_flags = 0, .sy_thrcnt = SY_THR_ABSENT },			/* 264 = reserved for local use */
@@ -342,7 +328,6 @@
 	{ .sy_narg = 0, .sy_call = (sy_call_t *)nosys, .sy_auevent = AUE_NULL, .sy_flags = 0, .sy_thrcnt = SY_THR_ABSENT },			/* 269 = reserved for local use */
 	{ .sy_narg = 0, .sy_call = (sy_call_t *)nosys, .sy_auevent = AUE_NULL, .sy_flags = 0, .sy_thrcnt = SY_THR_ABSENT },			/* 270 = reserved for local use */
 	{ .sy_narg = 0, .sy_call = (sy_call_t *)nosys, .sy_auevent = AUE_NULL, .sy_flags = 0, .sy_thrcnt = SY_THR_ABSENT },			/* 271 = reserved for local use */
->>>>>>> 053e1b78
 	{ compat11(AS(freebsd11_getdents_args),getdents), .sy_auevent = AUE_O_GETDENTS, .sy_flags = SYF_CAPENABLED, .sy_thrcnt = SY_THR_STATIC },	/* 272 = freebsd11 getdents */
 	{ .sy_narg = 0, .sy_call = (sy_call_t *)nosys, .sy_auevent = AUE_NULL, .sy_flags = 0, .sy_thrcnt = SY_THR_ABSENT },			/* 273 = reserved for local use */
 	{ .sy_narg = AS(lchmod_args), .sy_call = (sy_call_t *)sys_lchmod, .sy_auevent = AUE_LCHMOD, .sy_flags = 0, .sy_thrcnt = SY_THR_STATIC },	/* 274 = lchmod */
