--- conflicted
+++ resolved
@@ -6415,7 +6415,18 @@
 	mtx_unlock(&mp->mnt_listmtx);
 	mnt_vnode_markerfree_lazy(mvp, mp);
 }
-<<<<<<< HEAD
+
+int
+vn_dir_check_exec(struct vnode *vp, struct componentname *cnp)
+{
+
+	if ((cnp->cn_flags & NOEXECCHECK) != 0) {
+		cnp->cn_flags &= ~NOEXECCHECK;
+		return (0);
+	}
+
+	return (VOP_ACCESS(vp, VEXEC, cnp->cn_cred, cnp->cn_thread));
+}
 // CHERI CHANGES START
 // {
 //   "updated": 20181114,
@@ -6424,18 +6435,4 @@
 //     "sysctl"
 //   ]
 // }
-// CHERI CHANGES END
-=======
-
-int
-vn_dir_check_exec(struct vnode *vp, struct componentname *cnp)
-{
-
-	if ((cnp->cn_flags & NOEXECCHECK) != 0) {
-		cnp->cn_flags &= ~NOEXECCHECK;
-		return (0);
-	}
-
-	return (VOP_ACCESS(vp, VEXEC, cnp->cn_cred, cnp->cn_thread));
-}
->>>>>>> 11e74d9f
+// CHERI CHANGES END