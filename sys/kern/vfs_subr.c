--- conflicted
+++ resolved
@@ -408,13 +408,8 @@
 
 	buf[req->newlen] = '\0';
 
-<<<<<<< HEAD
-	ndflags = LOCKLEAF | NOFOLLOW | AUDITVNODE1 | NOCACHE | SAVENAME;
+	ndflags = LOCKLEAF | NOFOLLOW | AUDITVNODE1 | SAVENAME;
 	NDINIT(&nd, LOOKUP, ndflags, UIO_SYSSPACE, PTR2CAP(buf), curthread);
-=======
-	ndflags = LOCKLEAF | NOFOLLOW | AUDITVNODE1 | SAVENAME;
-	NDINIT(&nd, LOOKUP, ndflags, UIO_SYSSPACE, buf, curthread);
->>>>>>> e57f3aa4
 	if ((error = namei(&nd)) != 0)
 		goto out;
 	vp = nd.ni_vp;
