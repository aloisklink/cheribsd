--- conflicted
+++ resolved
@@ -4161,11 +4161,7 @@
 
 	if (!have_addr)
 		return;
-<<<<<<< HEAD
-	vp = DB_DATA_PTR(addr, sizeof(*vp));
-=======
 	vp = DB_DATA_PTR(addr, struct vnode);
->>>>>>> 5714f9f7
 	vn_printf(vp, "vnode ");
 }
 
@@ -4196,11 +4192,7 @@
 		return;
 	}
 
-<<<<<<< HEAD
-	mp = DB_DATA_PTR(addr, sizeof(*mp));
-=======
 	mp = DB_DATA_PTR(addr, struct mount);
->>>>>>> 5714f9f7
 	db_printf("%p %s on %s (%s)\n", mp, mp->mnt_stat.f_mntfromname,
 	    mp->mnt_stat.f_mntonname, mp->mnt_stat.f_fstypename);
 
@@ -6849,10 +6841,7 @@
 //     "sysctl"
 //   ],
 //   "changes_purecap": [
-<<<<<<< HEAD
 //     "hashing",
-=======
->>>>>>> 5714f9f7
 //     "kdb"
 //   ]
 // }
