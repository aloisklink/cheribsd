/*-
 * SPDX-License-Identifier: BSD-3-Clause
 *
 * Copyright (c) 1989, 1993
 *	The Regents of the University of California.  All rights reserved.
 * (c) UNIX System Laboratories, Inc.
 * All or some portions of this file are derived from material licensed
 * to the University of California by American Telephone and Telegraph
 * Co. or Unix System Laboratories, Inc. and are reproduced herein with
 * the permission of UNIX System Laboratories, Inc.
 *
 * Redistribution and use in source and binary forms, with or without
 * modification, are permitted provided that the following conditions
 * are met:
 * 1. Redistributions of source code must retain the above copyright
 *    notice, this list of conditions and the following disclaimer.
 * 2. Redistributions in binary form must reproduce the above copyright
 *    notice, this list of conditions and the following disclaimer in the
 *    documentation and/or other materials provided with the distribution.
 * 3. Neither the name of the University nor the names of its contributors
 *    may be used to endorse or promote products derived from this software
 *    without specific prior written permission.
 *
 * THIS SOFTWARE IS PROVIDED BY THE REGENTS AND CONTRIBUTORS ``AS IS'' AND
 * ANY EXPRESS OR IMPLIED WARRANTIES, INCLUDING, BUT NOT LIMITED TO, THE
 * IMPLIED WARRANTIES OF MERCHANTABILITY AND FITNESS FOR A PARTICULAR PURPOSE
 * ARE DISCLAIMED.  IN NO EVENT SHALL THE REGENTS OR CONTRIBUTORS BE LIABLE
 * FOR ANY DIRECT, INDIRECT, INCIDENTAL, SPECIAL, EXEMPLARY, OR CONSEQUENTIAL
 * DAMAGES (INCLUDING, BUT NOT LIMITED TO, PROCUREMENT OF SUBSTITUTE GOODS
 * OR SERVICES; LOSS OF USE, DATA, OR PROFITS; OR BUSINESS INTERRUPTION)
 * HOWEVER CAUSED AND ON ANY THEORY OF LIABILITY, WHETHER IN CONTRACT, STRICT
 * LIABILITY, OR TORT (INCLUDING NEGLIGENCE OR OTHERWISE) ARISING IN ANY WAY
 * OUT OF THE USE OF THIS SOFTWARE, EVEN IF ADVISED OF THE POSSIBILITY OF
 * SUCH DAMAGE.
 *
 *	@(#)vfs_subr.c	8.31 (Berkeley) 5/26/95
 */

/*
 * External virtual filesystem routines
 */

#include <sys/cdefs.h>
__FBSDID("$FreeBSD$");

#include "opt_ddb.h"
#include "opt_watchdog.h"

#include <sys/param.h>
#include <sys/systm.h>
#include <sys/bio.h>
#include <sys/buf.h>
#include <sys/capsicum.h>
#include <sys/condvar.h>
#include <sys/conf.h>
#include <sys/counter.h>
#include <sys/dirent.h>
#include <sys/event.h>
#include <sys/eventhandler.h>
#include <sys/extattr.h>
#include <sys/file.h>
#include <sys/fcntl.h>
#include <sys/jail.h>
#include <sys/kdb.h>
#include <sys/kernel.h>
#include <sys/kthread.h>
#include <sys/ktr.h>
#include <sys/lockf.h>
#include <sys/malloc.h>
#include <sys/mount.h>
#include <sys/namei.h>
#include <sys/pctrie.h>
#include <sys/priv.h>
#include <sys/reboot.h>
#include <sys/refcount.h>
#include <sys/rwlock.h>
#include <sys/sched.h>
#include <sys/sleepqueue.h>
#include <sys/smr.h>
#include <sys/smp.h>
#include <sys/stat.h>
#include <sys/sysctl.h>
#include <sys/syslog.h>
#include <sys/vmmeter.h>
#include <sys/vnode.h>
#include <sys/watchdog.h>

#include <machine/stdarg.h>

#include <security/mac/mac_framework.h>

#include <vm/vm.h>
#include <vm/vm_object.h>
#include <vm/vm_extern.h>
#include <vm/pmap.h>
#include <vm/vm_map.h>
#include <vm/vm_page.h>
#include <vm/vm_kern.h>
#include <vm/uma.h>

#ifdef DDB
#include <ddb/ddb.h>
#endif

static void	delmntque(struct vnode *vp);
static int	flushbuflist(struct bufv *bufv, int flags, struct bufobj *bo,
		    int slpflag, int slptimeo);
static void	syncer_shutdown(void *arg, int howto);
static int	vtryrecycle(struct vnode *vp);
static void	v_init_counters(struct vnode *);
static void	vgonel(struct vnode *);
static bool	vhold_recycle_free(struct vnode *);
static void	vfs_knllock(void *arg);
static void	vfs_knlunlock(void *arg);
static void	vfs_knl_assert_lock(void *arg, int what);
static void	destroy_vpollinfo(struct vpollinfo *vi);
static int	v_inval_buf_range_locked(struct vnode *vp, struct bufobj *bo,
		    daddr_t startlbn, daddr_t endlbn);
static void	vnlru_recalc(void);

/*
 * These fences are intended for cases where some synchronization is
 * needed between access of v_iflags and lockless vnode refcount (v_holdcnt
 * and v_usecount) updates.  Access to v_iflags is generally synchronized
 * by the interlock, but we have some internal assertions that check vnode
 * flags without acquiring the lock.  Thus, these fences are INVARIANTS-only
 * for now.
 */
#ifdef INVARIANTS
#define	VNODE_REFCOUNT_FENCE_ACQ()	atomic_thread_fence_acq()
#define	VNODE_REFCOUNT_FENCE_REL()	atomic_thread_fence_rel()
#else
#define	VNODE_REFCOUNT_FENCE_ACQ()
#define	VNODE_REFCOUNT_FENCE_REL()
#endif

/*
 * Number of vnodes in existence.  Increased whenever getnewvnode()
 * allocates a new vnode, decreased in vdropl() for VIRF_DOOMED vnode.
 */
static u_long __exclusive_cache_line numvnodes;

SYSCTL_ULONG(_vfs, OID_AUTO, numvnodes, CTLFLAG_RD, &numvnodes, 0,
    "Number of vnodes in existence");

static counter_u64_t vnodes_created;
SYSCTL_COUNTER_U64(_vfs, OID_AUTO, vnodes_created, CTLFLAG_RD, &vnodes_created,
    "Number of vnodes created by getnewvnode");

/*
 * Conversion tables for conversion from vnode types to inode formats
 * and back.
 */
enum vtype iftovt_tab[16] = {
	VNON, VFIFO, VCHR, VNON, VDIR, VNON, VBLK, VNON,
	VREG, VNON, VLNK, VNON, VSOCK, VNON, VNON, VNON
};
int vttoif_tab[10] = {
	0, S_IFREG, S_IFDIR, S_IFBLK, S_IFCHR, S_IFLNK,
	S_IFSOCK, S_IFIFO, S_IFMT, S_IFMT
};

/*
 * List of allocates vnodes in the system.
 */
static TAILQ_HEAD(freelst, vnode) vnode_list;
static struct vnode *vnode_list_free_marker;
static struct vnode *vnode_list_reclaim_marker;

/*
 * "Free" vnode target.  Free vnodes are rarely completely free, but are
 * just ones that are cheap to recycle.  Usually they are for files which
 * have been stat'd but not read; these usually have inode and namecache
 * data attached to them.  This target is the preferred minimum size of a
 * sub-cache consisting mostly of such files. The system balances the size
 * of this sub-cache with its complement to try to prevent either from
 * thrashing while the other is relatively inactive.  The targets express
 * a preference for the best balance.
 *
 * "Above" this target there are 2 further targets (watermarks) related
 * to recyling of free vnodes.  In the best-operating case, the cache is
 * exactly full, the free list has size between vlowat and vhiwat above the
 * free target, and recycling from it and normal use maintains this state.
 * Sometimes the free list is below vlowat or even empty, but this state
 * is even better for immediate use provided the cache is not full.
 * Otherwise, vnlru_proc() runs to reclaim enough vnodes (usually non-free
 * ones) to reach one of these states.  The watermarks are currently hard-
 * coded as 4% and 9% of the available space higher.  These and the default
 * of 25% for wantfreevnodes are too large if the memory size is large.
 * E.g., 9% of 75% of MAXVNODES is more than 566000 vnodes to reclaim
 * whenever vnlru_proc() becomes active.
 */
static long wantfreevnodes;
static long __exclusive_cache_line freevnodes;
SYSCTL_ULONG(_vfs, OID_AUTO, freevnodes, CTLFLAG_RD,
    &freevnodes, 0, "Number of \"free\" vnodes");
static long freevnodes_old;

static counter_u64_t recycles_count;
SYSCTL_COUNTER_U64(_vfs, OID_AUTO, recycles, CTLFLAG_RD, &recycles_count,
    "Number of vnodes recycled to meet vnode cache targets");

static counter_u64_t recycles_free_count;
SYSCTL_COUNTER_U64(_vfs, OID_AUTO, recycles_free, CTLFLAG_RD, &recycles_free_count,
    "Number of free vnodes recycled to meet vnode cache targets");

static counter_u64_t deferred_inact;
SYSCTL_COUNTER_U64(_vfs, OID_AUTO, deferred_inact, CTLFLAG_RD, &deferred_inact,
    "Number of times inactive processing was deferred");

/* To keep more than one thread at a time from running vfs_getnewfsid */
static struct mtx mntid_mtx;

/*
 * Lock for any access to the following:
 *	vnode_list
 *	numvnodes
 *	freevnodes
 */
static struct mtx __exclusive_cache_line vnode_list_mtx;

/* Publicly exported FS */
struct nfs_public nfs_pub;

static uma_zone_t buf_trie_zone;
static smr_t buf_trie_smr;

/* Zone for allocation of new vnodes - used exclusively by getnewvnode() */
static uma_zone_t vnode_zone;
MALLOC_DEFINE(M_VNODEPOLL, "VN POLL", "vnode poll");

__read_frequently smr_t vfs_smr;

/*
 * The workitem queue.
 *
 * It is useful to delay writes of file data and filesystem metadata
 * for tens of seconds so that quickly created and deleted files need
 * not waste disk bandwidth being created and removed. To realize this,
 * we append vnodes to a "workitem" queue. When running with a soft
 * updates implementation, most pending metadata dependencies should
 * not wait for more than a few seconds. Thus, mounted on block devices
 * are delayed only about a half the time that file data is delayed.
 * Similarly, directory updates are more critical, so are only delayed
 * about a third the time that file data is delayed. Thus, there are
 * SYNCER_MAXDELAY queues that are processed round-robin at a rate of
 * one each second (driven off the filesystem syncer process). The
 * syncer_delayno variable indicates the next queue that is to be processed.
 * Items that need to be processed soon are placed in this queue:
 *
 *	syncer_workitem_pending[syncer_delayno]
 *
 * A delay of fifteen seconds is done by placing the request fifteen
 * entries later in the queue:
 *
 *	syncer_workitem_pending[(syncer_delayno + 15) & syncer_mask]
 *
 */
static int syncer_delayno;
static long syncer_mask;
LIST_HEAD(synclist, bufobj);
static struct synclist *syncer_workitem_pending;
/*
 * The sync_mtx protects:
 *	bo->bo_synclist
 *	sync_vnode_count
 *	syncer_delayno
 *	syncer_state
 *	syncer_workitem_pending
 *	syncer_worklist_len
 *	rushjob
 */
static struct mtx sync_mtx;
static struct cv sync_wakeup;

#define SYNCER_MAXDELAY		32
static int syncer_maxdelay = SYNCER_MAXDELAY;	/* maximum delay time */
static int syncdelay = 30;		/* max time to delay syncing data */
static int filedelay = 30;		/* time to delay syncing files */
SYSCTL_INT(_kern, OID_AUTO, filedelay, CTLFLAG_RW, &filedelay, 0,
    "Time to delay syncing files (in seconds)");
static int dirdelay = 29;		/* time to delay syncing directories */
SYSCTL_INT(_kern, OID_AUTO, dirdelay, CTLFLAG_RW, &dirdelay, 0,
    "Time to delay syncing directories (in seconds)");
static int metadelay = 28;		/* time to delay syncing metadata */
SYSCTL_INT(_kern, OID_AUTO, metadelay, CTLFLAG_RW, &metadelay, 0,
    "Time to delay syncing metadata (in seconds)");
static int rushjob;		/* number of slots to run ASAP */
static int stat_rush_requests;	/* number of times I/O speeded up */
SYSCTL_INT(_debug, OID_AUTO, rush_requests, CTLFLAG_RW, &stat_rush_requests, 0,
    "Number of times I/O speeded up (rush requests)");

#define	VDBATCH_SIZE 8
struct vdbatch {
	u_int index;
	long freevnodes;
	struct mtx lock;
	struct vnode *tab[VDBATCH_SIZE];
};
DPCPU_DEFINE_STATIC(struct vdbatch, vd);

static void	vdbatch_dequeue(struct vnode *vp);

/*
 * When shutting down the syncer, run it at four times normal speed.
 */
#define SYNCER_SHUTDOWN_SPEEDUP		4
static int sync_vnode_count;
static int syncer_worklist_len;
static enum { SYNCER_RUNNING, SYNCER_SHUTTING_DOWN, SYNCER_FINAL_DELAY }
    syncer_state;

/* Target for maximum number of vnodes. */
u_long desiredvnodes;
static u_long gapvnodes;		/* gap between wanted and desired */
static u_long vhiwat;		/* enough extras after expansion */
static u_long vlowat;		/* minimal extras before expansion */
static u_long vstir;		/* nonzero to stir non-free vnodes */
static volatile int vsmalltrigger = 8;	/* pref to keep if > this many pages */

static u_long vnlru_read_freevnodes(void);

/*
 * Note that no attempt is made to sanitize these parameters.
 */
static int
sysctl_maxvnodes(SYSCTL_HANDLER_ARGS)
{
	u_long val;
	int error;

	val = desiredvnodes;
	error = sysctl_handle_long(oidp, &val, 0, req);
	if (error != 0 || req->newptr == NULL)
		return (error);

	if (val == desiredvnodes)
		return (0);
	mtx_lock(&vnode_list_mtx);
	desiredvnodes = val;
	wantfreevnodes = desiredvnodes / 4;
	vnlru_recalc();
	mtx_unlock(&vnode_list_mtx);
	/*
	 * XXX There is no protection against multiple threads changing
	 * desiredvnodes at the same time. Locking above only helps vnlru and
	 * getnewvnode.
	 */
	vfs_hash_changesize(desiredvnodes);
	cache_changesize(desiredvnodes);
	return (0);
}

SYSCTL_PROC(_kern, KERN_MAXVNODES, maxvnodes,
    CTLTYPE_ULONG | CTLFLAG_MPSAFE | CTLFLAG_RW, NULL, 0, sysctl_maxvnodes,
    "LU", "Target for maximum number of vnodes");

static int
sysctl_wantfreevnodes(SYSCTL_HANDLER_ARGS)
{
	u_long val;
	int error;

	val = wantfreevnodes;
	error = sysctl_handle_long(oidp, &val, 0, req);
	if (error != 0 || req->newptr == NULL)
		return (error);

	if (val == wantfreevnodes)
		return (0);
	mtx_lock(&vnode_list_mtx);
	wantfreevnodes = val;
	vnlru_recalc();
	mtx_unlock(&vnode_list_mtx);
	return (0);
}

SYSCTL_PROC(_vfs, OID_AUTO, wantfreevnodes,
    CTLTYPE_ULONG | CTLFLAG_MPSAFE | CTLFLAG_RW, NULL, 0, sysctl_wantfreevnodes,
    "LU", "Target for minimum number of \"free\" vnodes");

SYSCTL_ULONG(_kern, OID_AUTO, minvnodes, CTLFLAG_RW,
    &wantfreevnodes, 0, "Old name for vfs.wantfreevnodes (legacy)");
static int vnlru_nowhere;
SYSCTL_INT(_debug, OID_AUTO, vnlru_nowhere, CTLFLAG_RW,
    &vnlru_nowhere, 0, "Number of times the vnlru process ran without success");

static int
sysctl_try_reclaim_vnode(SYSCTL_HANDLER_ARGS)
{
	struct vnode *vp;
	struct nameidata nd;
	char *buf;
	unsigned long ndflags;
	int error;

	if (req->newptr == NULL)
		return (EINVAL);
	if (req->newlen >= PATH_MAX)
		return (E2BIG);

	buf = malloc(PATH_MAX, M_TEMP, M_WAITOK);
	error = SYSCTL_IN(req, buf, req->newlen);
	if (error != 0)
		goto out;

	buf[req->newlen] = '\0';

	ndflags = LOCKLEAF | NOFOLLOW | AUDITVNODE1 | SAVENAME;
	NDINIT(&nd, LOOKUP, ndflags, UIO_SYSSPACE, PTR2CAP(buf), curthread);
	if ((error = namei(&nd)) != 0)
		goto out;
	vp = nd.ni_vp;

	if (VN_IS_DOOMED(vp)) {
		/*
		 * This vnode is being recycled.  Return != 0 to let the caller
		 * know that the sysctl had no effect.  Return EAGAIN because a
		 * subsequent call will likely succeed (since namei will create
		 * a new vnode if necessary)
		 */
		error = EAGAIN;
		goto putvnode;
	}

	counter_u64_add(recycles_count, 1);
	vgone(vp);
putvnode:
	NDFREE(&nd, 0);
out:
	free(buf, M_TEMP);
	return (error);
}

static int
sysctl_ftry_reclaim_vnode(SYSCTL_HANDLER_ARGS)
{
	struct thread *td = curthread;
	struct vnode *vp;
	struct file *fp;
	int error;
	int fd;

	if (req->newptr == NULL)
		return (EBADF);

        error = sysctl_handle_int(oidp, &fd, 0, req);
        if (error != 0)
                return (error);
	error = getvnode(curthread, fd, &cap_fcntl_rights, &fp);
	if (error != 0)
		return (error);
	vp = fp->f_vnode;

	error = vn_lock(vp, LK_EXCLUSIVE);
	if (error != 0)
		goto drop;

	counter_u64_add(recycles_count, 1);
	vgone(vp);
	VOP_UNLOCK(vp);
drop:
	fdrop(fp, td);
	return (error);
}

SYSCTL_PROC(_debug, OID_AUTO, try_reclaim_vnode,
    CTLTYPE_STRING | CTLFLAG_MPSAFE | CTLFLAG_WR, NULL, 0,
    sysctl_try_reclaim_vnode, "A", "Try to reclaim a vnode by its pathname");
SYSCTL_PROC(_debug, OID_AUTO, ftry_reclaim_vnode,
    CTLTYPE_INT | CTLFLAG_MPSAFE | CTLFLAG_WR, NULL, 0,
    sysctl_ftry_reclaim_vnode, "I",
    "Try to reclaim a vnode by its file descriptor");

/* Shift count for (uintptr_t)vp to initialize vp->v_hash. */
static int vnsz2log;

/*
 * Support for the bufobj clean & dirty pctrie.
 */
static void *
buf_trie_alloc(struct pctrie *ptree)
{
	return (uma_zalloc_smr(buf_trie_zone, M_NOWAIT));
}

static void
buf_trie_free(struct pctrie *ptree, void *node)
{
	uma_zfree_smr(buf_trie_zone, node);
}
PCTRIE_DEFINE_SMR(BUF, buf, b_lblkno, buf_trie_alloc, buf_trie_free,
    buf_trie_smr);

/*
 * Initialize the vnode management data structures.
 *
 * Reevaluate the following cap on the number of vnodes after the physical
 * memory size exceeds 512GB.  In the limit, as the physical memory size
 * grows, the ratio of the memory size in KB to vnodes approaches 64:1.
 */
#ifndef	MAXVNODES_MAX
#define	MAXVNODES_MAX	(512UL * 1024 * 1024 / 64)	/* 8M */
#endif

static MALLOC_DEFINE(M_VNODE_MARKER, "vnodemarker", "vnode marker");

static struct vnode *
vn_alloc_marker(struct mount *mp)
{
	struct vnode *vp;

	vp = malloc(sizeof(struct vnode), M_VNODE_MARKER, M_WAITOK | M_ZERO);
	vp->v_type = VMARKER;
	vp->v_mount = mp;

	return (vp);
}

static void
vn_free_marker(struct vnode *vp)
{

	MPASS(vp->v_type == VMARKER);
	free(vp, M_VNODE_MARKER);
}

/*
 * Initialize a vnode as it first enters the zone.
 */
static int
vnode_init(void *mem, int size, int flags)
{
	struct vnode *vp;

	vp = mem;
	bzero(vp, size);
	/*
	 * Setup locks.
	 */
	vp->v_vnlock = &vp->v_lock;
	mtx_init(&vp->v_interlock, "vnode interlock", NULL, MTX_DEF);
	/*
	 * By default, don't allow shared locks unless filesystems opt-in.
	 */
	lockinit(vp->v_vnlock, PVFS, "vnode", VLKTIMEOUT,
	    LK_NOSHARE | LK_IS_VNODE);
	/*
	 * Initialize bufobj.
	 */
	bufobj_init(&vp->v_bufobj, vp);
	/*
	 * Initialize namecache.
	 */
	cache_vnode_init(vp);
	/*
	 * Initialize rangelocks.
	 */
	rangelock_init(&vp->v_rl);

	vp->v_dbatchcpu = NOCPU;

	/*
	 * Check vhold_recycle_free for an explanation.
	 */
	vp->v_holdcnt = VHOLD_NO_SMR;
	vp->v_type = VNON;
	mtx_lock(&vnode_list_mtx);
	TAILQ_INSERT_BEFORE(vnode_list_free_marker, vp, v_vnodelist);
	mtx_unlock(&vnode_list_mtx);
	return (0);
}

/*
 * Free a vnode when it is cleared from the zone.
 */
static void
vnode_fini(void *mem, int size)
{
	struct vnode *vp;
	struct bufobj *bo;

	vp = mem;
	vdbatch_dequeue(vp);
	mtx_lock(&vnode_list_mtx);
	TAILQ_REMOVE(&vnode_list, vp, v_vnodelist);
	mtx_unlock(&vnode_list_mtx);
	rangelock_destroy(&vp->v_rl);
	lockdestroy(vp->v_vnlock);
	mtx_destroy(&vp->v_interlock);
	bo = &vp->v_bufobj;
	rw_destroy(BO_LOCKPTR(bo));
}

/*
 * Provide the size of NFS nclnode and NFS fh for calculation of the
 * vnode memory consumption.  The size is specified directly to
 * eliminate dependency on NFS-private header.
 *
 * Other filesystems may use bigger or smaller (like UFS and ZFS)
 * private inode data, but the NFS-based estimation is ample enough.
 * Still, we care about differences in the size between 64- and 32-bit
 * platforms.
 *
 * Namecache structure size is heuristically
 * sizeof(struct namecache_ts) + CACHE_PATH_CUTOFF + 1.
 */
#ifdef _LP64
#define	NFS_NCLNODE_SZ	(528 + 64)
#define	NC_SZ		148
#else
#define	NFS_NCLNODE_SZ	(360 + 32)
#define	NC_SZ		92
#endif

static void
vntblinit(void *dummy __unused)
{
	struct vdbatch *vd;
	int cpu, physvnodes, virtvnodes;
	u_int i;

	/*
	 * Desiredvnodes is a function of the physical memory size and the
	 * kernel's heap size.  Generally speaking, it scales with the
	 * physical memory size.  The ratio of desiredvnodes to the physical
	 * memory size is 1:16 until desiredvnodes exceeds 98,304.
	 * Thereafter, the
	 * marginal ratio of desiredvnodes to the physical memory size is
	 * 1:64.  However, desiredvnodes is limited by the kernel's heap
	 * size.  The memory required by desiredvnodes vnodes and vm objects
	 * must not exceed 1/10th of the kernel's heap size.
	 */
	physvnodes = maxproc + pgtok(vm_cnt.v_page_count) / 64 +
	    3 * min(98304 * 16, pgtok(vm_cnt.v_page_count)) / 64;
	virtvnodes = vm_kmem_size / (10 * (sizeof(struct vm_object) +
	    sizeof(struct vnode) + NC_SZ * ncsizefactor + NFS_NCLNODE_SZ));
	desiredvnodes = min(physvnodes, virtvnodes);
	if (desiredvnodes > MAXVNODES_MAX) {
		if (bootverbose)
			printf("Reducing kern.maxvnodes %lu -> %lu\n",
			    desiredvnodes, MAXVNODES_MAX);
		desiredvnodes = MAXVNODES_MAX;
	}
	wantfreevnodes = desiredvnodes / 4;
	mtx_init(&mntid_mtx, "mntid", NULL, MTX_DEF);
	TAILQ_INIT(&vnode_list);
	mtx_init(&vnode_list_mtx, "vnode_list", NULL, MTX_DEF);
	/*
	 * The lock is taken to appease WITNESS.
	 */
	mtx_lock(&vnode_list_mtx);
	vnlru_recalc();
	mtx_unlock(&vnode_list_mtx);
	vnode_list_free_marker = vn_alloc_marker(NULL);
	TAILQ_INSERT_HEAD(&vnode_list, vnode_list_free_marker, v_vnodelist);
	vnode_list_reclaim_marker = vn_alloc_marker(NULL);
	TAILQ_INSERT_HEAD(&vnode_list, vnode_list_reclaim_marker, v_vnodelist);
	vnode_zone = uma_zcreate("VNODE", sizeof (struct vnode), NULL, NULL,
	    vnode_init, vnode_fini, UMA_ALIGN_PTR, 0);
	uma_zone_set_smr(vnode_zone, vfs_smr);
	/*
	 * Preallocate enough nodes to support one-per buf so that
	 * we can not fail an insert.  reassignbuf() callers can not
	 * tolerate the insertion failure.
	 */
	buf_trie_zone = uma_zcreate("BUF TRIE", pctrie_node_size(),
	    NULL, NULL, pctrie_zone_init, NULL, UMA_ALIGN_PTR, 
	    UMA_ZONE_NOFREE | UMA_ZONE_SMR);
	buf_trie_smr = uma_zone_get_smr(buf_trie_zone);
	uma_prealloc(buf_trie_zone, nbuf);

	vnodes_created = counter_u64_alloc(M_WAITOK);
	recycles_count = counter_u64_alloc(M_WAITOK);
	recycles_free_count = counter_u64_alloc(M_WAITOK);
	deferred_inact = counter_u64_alloc(M_WAITOK);

	/*
	 * Initialize the filesystem syncer.
	 */
	syncer_workitem_pending = hashinit(syncer_maxdelay, M_VNODE,
	    &syncer_mask);
	syncer_maxdelay = syncer_mask + 1;
	mtx_init(&sync_mtx, "Syncer mtx", NULL, MTX_DEF);
	cv_init(&sync_wakeup, "syncer");
	for (i = 1; i <= sizeof(struct vnode); i <<= 1)
		vnsz2log++;
	vnsz2log--;

	CPU_FOREACH(cpu) {
		vd = DPCPU_ID_PTR((cpu), vd);
		bzero(vd, sizeof(*vd));
		mtx_init(&vd->lock, "vdbatch", NULL, MTX_DEF);
	}
}
SYSINIT(vfs, SI_SUB_VFS, SI_ORDER_FIRST, vntblinit, NULL);

/*
 * Mark a mount point as busy. Used to synchronize access and to delay
 * unmounting. Eventually, mountlist_mtx is not released on failure.
 *
 * vfs_busy() is a custom lock, it can block the caller.
 * vfs_busy() only sleeps if the unmount is active on the mount point.
 * For a mountpoint mp, vfs_busy-enforced lock is before lock of any
 * vnode belonging to mp.
 *
 * Lookup uses vfs_busy() to traverse mount points.
 * root fs			var fs
 * / vnode lock		A	/ vnode lock (/var)		D
 * /var vnode lock	B	/log vnode lock(/var/log)	E
 * vfs_busy lock	C	vfs_busy lock			F
 *
 * Within each file system, the lock order is C->A->B and F->D->E.
 *
 * When traversing across mounts, the system follows that lock order:
 *
 *        C->A->B
 *              |
 *              +->F->D->E
 *
 * The lookup() process for namei("/var") illustrates the process:
 *  VOP_LOOKUP() obtains B while A is held
 *  vfs_busy() obtains a shared lock on F while A and B are held
 *  vput() releases lock on B
 *  vput() releases lock on A
 *  VFS_ROOT() obtains lock on D while shared lock on F is held
 *  vfs_unbusy() releases shared lock on F
 *  vn_lock() obtains lock on deadfs vnode vp_crossmp instead of A.
 *    Attempt to lock A (instead of vp_crossmp) while D is held would
 *    violate the global order, causing deadlocks.
 *
 * dounmount() locks B while F is drained.
 */
int
vfs_busy(struct mount *mp, int flags)
{
	struct mount_pcpu *mpcpu;

	MPASS((flags & ~MBF_MASK) == 0);
	CTR3(KTR_VFS, "%s: mp %p with flags %d", __func__, mp, flags);

	if (vfs_op_thread_enter(mp, mpcpu)) {
		MPASS((mp->mnt_kern_flag & MNTK_DRAINING) == 0);
		MPASS((mp->mnt_kern_flag & MNTK_UNMOUNT) == 0);
		MPASS((mp->mnt_kern_flag & MNTK_REFEXPIRE) == 0);
		vfs_mp_count_add_pcpu(mpcpu, ref, 1);
		vfs_mp_count_add_pcpu(mpcpu, lockref, 1);
		vfs_op_thread_exit(mp, mpcpu);
		if (flags & MBF_MNTLSTLOCK)
			mtx_unlock(&mountlist_mtx);
		return (0);
	}

	MNT_ILOCK(mp);
	vfs_assert_mount_counters(mp);
	MNT_REF(mp);
	/*
	 * If mount point is currently being unmounted, sleep until the
	 * mount point fate is decided.  If thread doing the unmounting fails,
	 * it will clear MNTK_UNMOUNT flag before waking us up, indicating
	 * that this mount point has survived the unmount attempt and vfs_busy
	 * should retry.  Otherwise the unmounter thread will set MNTK_REFEXPIRE
	 * flag in addition to MNTK_UNMOUNT, indicating that mount point is
	 * about to be really destroyed.  vfs_busy needs to release its
	 * reference on the mount point in this case and return with ENOENT,
	 * telling the caller that mount mount it tried to busy is no longer
	 * valid.
	 */
	while (mp->mnt_kern_flag & MNTK_UNMOUNT) {
		if (flags & MBF_NOWAIT || mp->mnt_kern_flag & MNTK_REFEXPIRE) {
			MNT_REL(mp);
			MNT_IUNLOCK(mp);
			CTR1(KTR_VFS, "%s: failed busying before sleeping",
			    __func__);
			return (ENOENT);
		}
		if (flags & MBF_MNTLSTLOCK)
			mtx_unlock(&mountlist_mtx);
		mp->mnt_kern_flag |= MNTK_MWAIT;
		msleep(mp, MNT_MTX(mp), PVFS | PDROP, "vfs_busy", 0);
		if (flags & MBF_MNTLSTLOCK)
			mtx_lock(&mountlist_mtx);
		MNT_ILOCK(mp);
	}
	if (flags & MBF_MNTLSTLOCK)
		mtx_unlock(&mountlist_mtx);
	mp->mnt_lockref++;
	MNT_IUNLOCK(mp);
	return (0);
}

/*
 * Free a busy filesystem.
 */
void
vfs_unbusy(struct mount *mp)
{
	struct mount_pcpu *mpcpu;
	int c;

	CTR2(KTR_VFS, "%s: mp %p", __func__, mp);

	if (vfs_op_thread_enter(mp, mpcpu)) {
		MPASS((mp->mnt_kern_flag & MNTK_DRAINING) == 0);
		vfs_mp_count_sub_pcpu(mpcpu, lockref, 1);
		vfs_mp_count_sub_pcpu(mpcpu, ref, 1);
		vfs_op_thread_exit(mp, mpcpu);
		return;
	}

	MNT_ILOCK(mp);
	vfs_assert_mount_counters(mp);
	MNT_REL(mp);
	c = --mp->mnt_lockref;
	if (mp->mnt_vfs_ops == 0) {
		MPASS((mp->mnt_kern_flag & MNTK_DRAINING) == 0);
		MNT_IUNLOCK(mp);
		return;
	}
	if (c < 0)
		vfs_dump_mount_counters(mp);
	if (c == 0 && (mp->mnt_kern_flag & MNTK_DRAINING) != 0) {
		MPASS(mp->mnt_kern_flag & MNTK_UNMOUNT);
		CTR1(KTR_VFS, "%s: waking up waiters", __func__);
		mp->mnt_kern_flag &= ~MNTK_DRAINING;
		wakeup(&mp->mnt_lockref);
	}
	MNT_IUNLOCK(mp);
}

/*
 * Lookup a mount point by filesystem identifier.
 */
struct mount *
vfs_getvfs(fsid_t *fsid)
{
	struct mount *mp;

	CTR2(KTR_VFS, "%s: fsid %p", __func__, fsid);
	mtx_lock(&mountlist_mtx);
	TAILQ_FOREACH(mp, &mountlist, mnt_list) {
		if (fsidcmp(&mp->mnt_stat.f_fsid, fsid) == 0) {
			vfs_ref(mp);
			mtx_unlock(&mountlist_mtx);
			return (mp);
		}
	}
	mtx_unlock(&mountlist_mtx);
	CTR2(KTR_VFS, "%s: lookup failed for %p id", __func__, fsid);
	return ((struct mount *) 0);
}

/*
 * Lookup a mount point by filesystem identifier, busying it before
 * returning.
 *
 * To avoid congestion on mountlist_mtx, implement simple direct-mapped
 * cache for popular filesystem identifiers.  The cache is lockess, using
 * the fact that struct mount's are never freed.  In worst case we may
 * get pointer to unmounted or even different filesystem, so we have to
 * check what we got, and go slow way if so.
 */
struct mount *
vfs_busyfs(fsid_t *fsid)
{
#define	FSID_CACHE_SIZE	256
	typedef struct mount * volatile vmp_t;
	static vmp_t cache[FSID_CACHE_SIZE];
	struct mount *mp;
	int error;
	uint32_t hash;

	CTR2(KTR_VFS, "%s: fsid %p", __func__, fsid);
	hash = fsid->val[0] ^ fsid->val[1];
	hash = (hash >> 16 ^ hash) & (FSID_CACHE_SIZE - 1);
	mp = cache[hash];
	if (mp == NULL || fsidcmp(&mp->mnt_stat.f_fsid, fsid) != 0)
		goto slow;
	if (vfs_busy(mp, 0) != 0) {
		cache[hash] = NULL;
		goto slow;
	}
	if (fsidcmp(&mp->mnt_stat.f_fsid, fsid) == 0)
		return (mp);
	else
	    vfs_unbusy(mp);

slow:
	mtx_lock(&mountlist_mtx);
	TAILQ_FOREACH(mp, &mountlist, mnt_list) {
		if (fsidcmp(&mp->mnt_stat.f_fsid, fsid) == 0) {
			error = vfs_busy(mp, MBF_MNTLSTLOCK);
			if (error) {
				cache[hash] = NULL;
				mtx_unlock(&mountlist_mtx);
				return (NULL);
			}
			cache[hash] = mp;
			return (mp);
		}
	}
	CTR2(KTR_VFS, "%s: lookup failed for %p id", __func__, fsid);
	mtx_unlock(&mountlist_mtx);
	return ((struct mount *) 0);
}

/*
 * Check if a user can access privileged mount options.
 */
int
vfs_suser(struct mount *mp, struct thread *td)
{
	int error;

	if (jailed(td->td_ucred)) {
		/*
		 * If the jail of the calling thread lacks permission for
		 * this type of file system, deny immediately.
		 */
		if (!prison_allow(td->td_ucred, mp->mnt_vfc->vfc_prison_flag))
			return (EPERM);

		/*
		 * If the file system was mounted outside the jail of the
		 * calling thread, deny immediately.
		 */
		if (prison_check(td->td_ucred, mp->mnt_cred) != 0)
			return (EPERM);
	}

	/*
	 * If file system supports delegated administration, we don't check
	 * for the PRIV_VFS_MOUNT_OWNER privilege - it will be better verified
	 * by the file system itself.
	 * If this is not the user that did original mount, we check for
	 * the PRIV_VFS_MOUNT_OWNER privilege.
	 */
	if (!(mp->mnt_vfc->vfc_flags & VFCF_DELEGADMIN) &&
	    mp->mnt_cred->cr_uid != td->td_ucred->cr_uid) {
		if ((error = priv_check(td, PRIV_VFS_MOUNT_OWNER)) != 0)
			return (error);
	}
	return (0);
}

/*
 * Get a new unique fsid.  Try to make its val[0] unique, since this value
 * will be used to create fake device numbers for stat().  Also try (but
 * not so hard) make its val[0] unique mod 2^16, since some emulators only
 * support 16-bit device numbers.  We end up with unique val[0]'s for the
 * first 2^16 calls and unique val[0]'s mod 2^16 for the first 2^8 calls.
 *
 * Keep in mind that several mounts may be running in parallel.  Starting
 * the search one past where the previous search terminated is both a
 * micro-optimization and a defense against returning the same fsid to
 * different mounts.
 */
void
vfs_getnewfsid(struct mount *mp)
{
	static uint16_t mntid_base;
	struct mount *nmp;
	fsid_t tfsid;
	int mtype;

	CTR2(KTR_VFS, "%s: mp %p", __func__, mp);
	mtx_lock(&mntid_mtx);
	mtype = mp->mnt_vfc->vfc_typenum;
	tfsid.val[1] = mtype;
	mtype = (mtype & 0xFF) << 24;
	for (;;) {
		tfsid.val[0] = makedev(255,
		    mtype | ((mntid_base & 0xFF00) << 8) | (mntid_base & 0xFF));
		mntid_base++;
		if ((nmp = vfs_getvfs(&tfsid)) == NULL)
			break;
		vfs_rel(nmp);
	}
	mp->mnt_stat.f_fsid.val[0] = tfsid.val[0];
	mp->mnt_stat.f_fsid.val[1] = tfsid.val[1];
	mtx_unlock(&mntid_mtx);
}

/*
 * Knob to control the precision of file timestamps:
 *
 *   0 = seconds only; nanoseconds zeroed.
 *   1 = seconds and nanoseconds, accurate within 1/HZ.
 *   2 = seconds and nanoseconds, truncated to microseconds.
 * >=3 = seconds and nanoseconds, maximum precision.
 */
enum { TSP_SEC, TSP_HZ, TSP_USEC, TSP_NSEC };

static int timestamp_precision = TSP_USEC;
SYSCTL_INT(_vfs, OID_AUTO, timestamp_precision, CTLFLAG_RW,
    &timestamp_precision, 0, "File timestamp precision (0: seconds, "
    "1: sec + ns accurate to 1/HZ, 2: sec + ns truncated to us, "
    "3+: sec + ns (max. precision))");

/*
 * Get a current timestamp.
 */
void
vfs_timestamp(struct timespec *tsp)
{
	struct timeval tv;

	switch (timestamp_precision) {
	case TSP_SEC:
		tsp->tv_sec = time_second;
		tsp->tv_nsec = 0;
		break;
	case TSP_HZ:
		getnanotime(tsp);
		break;
	case TSP_USEC:
		microtime(&tv);
		TIMEVAL_TO_TIMESPEC(&tv, tsp);
		break;
	case TSP_NSEC:
	default:
		nanotime(tsp);
		break;
	}
}

/*
 * Set vnode attributes to VNOVAL
 */
void
vattr_null(struct vattr *vap)
{

	vap->va_type = VNON;
	vap->va_size = VNOVAL;
	vap->va_bytes = VNOVAL;
	vap->va_mode = VNOVAL;
	vap->va_nlink = VNOVAL;
	vap->va_uid = VNOVAL;
	vap->va_gid = VNOVAL;
	vap->va_fsid = VNOVAL;
	vap->va_fileid = VNOVAL;
	vap->va_blocksize = VNOVAL;
	vap->va_rdev = VNOVAL;
	vap->va_atime.tv_sec = VNOVAL;
	vap->va_atime.tv_nsec = VNOVAL;
	vap->va_mtime.tv_sec = VNOVAL;
	vap->va_mtime.tv_nsec = VNOVAL;
	vap->va_ctime.tv_sec = VNOVAL;
	vap->va_ctime.tv_nsec = VNOVAL;
	vap->va_birthtime.tv_sec = VNOVAL;
	vap->va_birthtime.tv_nsec = VNOVAL;
	vap->va_flags = VNOVAL;
	vap->va_gen = VNOVAL;
	vap->va_vaflags = 0;
}

/*
 * Try to reduce the total number of vnodes.
 *
 * This routine (and its user) are buggy in at least the following ways:
 * - all parameters were picked years ago when RAM sizes were significantly
 *   smaller
 * - it can pick vnodes based on pages used by the vm object, but filesystems
 *   like ZFS don't use it making the pick broken
 * - since ZFS has its own aging policy it gets partially combated by this one
 * - a dedicated method should be provided for filesystems to let them decide
 *   whether the vnode should be recycled
 *
 * This routine is called when we have too many vnodes.  It attempts
 * to free <count> vnodes and will potentially free vnodes that still
 * have VM backing store (VM backing store is typically the cause
 * of a vnode blowout so we want to do this).  Therefore, this operation
 * is not considered cheap.
 *
 * A number of conditions may prevent a vnode from being reclaimed.
 * the buffer cache may have references on the vnode, a directory
 * vnode may still have references due to the namei cache representing
 * underlying files, or the vnode may be in active use.   It is not
 * desirable to reuse such vnodes.  These conditions may cause the
 * number of vnodes to reach some minimum value regardless of what
 * you set kern.maxvnodes to.  Do not set kern.maxvnodes too low.
 *
 * @param reclaim_nc_src Only reclaim directories with outgoing namecache
 * 			 entries if this argument is strue
 * @param trigger	 Only reclaim vnodes with fewer than this many resident
 *			 pages.
 * @param target	 How many vnodes to reclaim.
 * @return		 The number of vnodes that were reclaimed.
 */
static int
vlrureclaim(bool reclaim_nc_src, int trigger, u_long target)
{
	struct vnode *vp, *mvp;
	struct mount *mp;
	struct vm_object *object;
	u_long done;
	bool retried;

	mtx_assert(&vnode_list_mtx, MA_OWNED);

	retried = false;
	done = 0;

	mvp = vnode_list_reclaim_marker;
restart:
	vp = mvp;
	while (done < target) {
		vp = TAILQ_NEXT(vp, v_vnodelist);
		if (__predict_false(vp == NULL))
			break;

		if (__predict_false(vp->v_type == VMARKER))
			continue;

		/*
		 * If it's been deconstructed already, it's still
		 * referenced, or it exceeds the trigger, skip it.
		 * Also skip free vnodes.  We are trying to make space
		 * to expand the free list, not reduce it.
		 */
		if (vp->v_usecount > 0 || vp->v_holdcnt == 0 ||
		    (!reclaim_nc_src && !LIST_EMPTY(&vp->v_cache_src)))
			goto next_iter;

		if (vp->v_type == VBAD || vp->v_type == VNON)
			goto next_iter;

		object = atomic_load_ptr(&vp->v_object);
		if (object == NULL || object->resident_page_count > trigger) {
			goto next_iter;
		}

		/*
		 * Handle races against vnode allocation. Filesystems lock the
		 * vnode some time after it gets returned from getnewvnode,
		 * despite type and hold count being manipulated earlier.
		 * Resorting to checking v_mount restores guarantees present
		 * before the global list was reworked to contain all vnodes.
		 */
		if (!VI_TRYLOCK(vp))
			goto next_iter;
		if (__predict_false(vp->v_type == VBAD || vp->v_type == VNON)) {
			VI_UNLOCK(vp);
			goto next_iter;
		}
		if (vp->v_mount == NULL) {
			VI_UNLOCK(vp);
			goto next_iter;
		}
		vholdl(vp);
		VI_UNLOCK(vp);
		TAILQ_REMOVE(&vnode_list, mvp, v_vnodelist);
		TAILQ_INSERT_AFTER(&vnode_list, vp, mvp, v_vnodelist);
		mtx_unlock(&vnode_list_mtx);

		if (vn_start_write(vp, &mp, V_NOWAIT) != 0) {
			vdrop(vp);
			goto next_iter_unlocked;
		}
		if (VOP_LOCK(vp, LK_EXCLUSIVE|LK_NOWAIT) != 0) {
			vdrop(vp);
			vn_finished_write(mp);
			goto next_iter_unlocked;
		}

		VI_LOCK(vp);
		if (vp->v_usecount > 0 ||
		    (!reclaim_nc_src && !LIST_EMPTY(&vp->v_cache_src)) ||
		    (vp->v_object != NULL &&
		    vp->v_object->resident_page_count > trigger)) {
			VOP_UNLOCK(vp);
			vdropl(vp);
			vn_finished_write(mp);
			goto next_iter_unlocked;
		}
		counter_u64_add(recycles_count, 1);
		vgonel(vp);
		VOP_UNLOCK(vp);
		vdropl(vp);
		vn_finished_write(mp);
		done++;
next_iter_unlocked:
		if (should_yield())
			kern_yield(PRI_USER);
		mtx_lock(&vnode_list_mtx);
		goto restart;
next_iter:
		MPASS(vp->v_type != VMARKER);
		if (!should_yield())
			continue;
		TAILQ_REMOVE(&vnode_list, mvp, v_vnodelist);
		TAILQ_INSERT_AFTER(&vnode_list, vp, mvp, v_vnodelist);
		mtx_unlock(&vnode_list_mtx);
		kern_yield(PRI_USER);
		mtx_lock(&vnode_list_mtx);
		goto restart;
	}
	if (done == 0 && !retried) {
		TAILQ_REMOVE(&vnode_list, mvp, v_vnodelist);
		TAILQ_INSERT_HEAD(&vnode_list, mvp, v_vnodelist);
		retried = true;
		goto restart;
	}
	return (done);
}

static int max_vnlru_free = 10000; /* limit on vnode free requests per call */
SYSCTL_INT(_debug, OID_AUTO, max_vnlru_free, CTLFLAG_RW, &max_vnlru_free,
    0,
    "limit on vnode free requests per call to the vnlru_free routine");

/*
 * Attempt to reduce the free list by the requested amount.
 */
static int
vnlru_free_locked(int count, struct vfsops *mnt_op)
{
	struct vnode *vp, *mvp;
	struct mount *mp;
	int ocount;

	mtx_assert(&vnode_list_mtx, MA_OWNED);
	if (count > max_vnlru_free)
		count = max_vnlru_free;
	ocount = count;
	mvp = vnode_list_free_marker;
	vp = mvp;
	for (;;) {
		if (count == 0) {
			break;
		}
		vp = TAILQ_NEXT(vp, v_vnodelist);
		if (__predict_false(vp == NULL)) {
			TAILQ_REMOVE(&vnode_list, mvp, v_vnodelist);
			TAILQ_INSERT_TAIL(&vnode_list, mvp, v_vnodelist);
			break;
		}
		if (__predict_false(vp->v_type == VMARKER))
			continue;
		if (vp->v_holdcnt > 0)
			continue;
		/*
		 * Don't recycle if our vnode is from different type
		 * of mount point.  Note that mp is type-safe, the
		 * check does not reach unmapped address even if
		 * vnode is reclaimed.
		 */
		if (mnt_op != NULL && (mp = vp->v_mount) != NULL &&
		    mp->mnt_op != mnt_op) {
			continue;
		}
		if (__predict_false(vp->v_type == VBAD || vp->v_type == VNON)) {
			continue;
		}
		if (!vhold_recycle_free(vp))
			continue;
		TAILQ_REMOVE(&vnode_list, mvp, v_vnodelist);
		TAILQ_INSERT_AFTER(&vnode_list, vp, mvp, v_vnodelist);
		mtx_unlock(&vnode_list_mtx);
		if (vtryrecycle(vp) == 0)
			count--;
		mtx_lock(&vnode_list_mtx);
		vp = mvp;
	}
	return (ocount - count);
}

void
vnlru_free(int count, struct vfsops *mnt_op)
{

	mtx_lock(&vnode_list_mtx);
	vnlru_free_locked(count, mnt_op);
	mtx_unlock(&vnode_list_mtx);
}

static void
vnlru_recalc(void)
{

	mtx_assert(&vnode_list_mtx, MA_OWNED);
	gapvnodes = imax(desiredvnodes - wantfreevnodes, 100);
	vhiwat = gapvnodes / 11; /* 9% -- just under the 10% in vlrureclaim() */
	vlowat = vhiwat / 2;
}

/*
 * Attempt to recycle vnodes in a context that is always safe to block.
 * Calling vlrurecycle() from the bowels of filesystem code has some
 * interesting deadlock problems.
 */
static struct proc *vnlruproc;
static int vnlruproc_sig;

/*
 * The main freevnodes counter is only updated when threads requeue their vnode
 * batches. CPUs are conditionally walked to compute a more accurate total.
 *
 * Limit how much of a slop are we willing to tolerate. Note: the actual value
 * at any given moment can still exceed slop, but it should not be by significant
 * margin in practice.
 */
#define VNLRU_FREEVNODES_SLOP 128

static __inline void
vn_freevnodes_inc(void)
{
	struct vdbatch *vd;

	critical_enter();
	vd = DPCPU_PTR(vd);
	vd->freevnodes++;
	critical_exit();
}

static __inline void
vn_freevnodes_dec(void)
{
	struct vdbatch *vd;

	critical_enter();
	vd = DPCPU_PTR(vd);
	vd->freevnodes--;
	critical_exit();
}

static u_long
vnlru_read_freevnodes(void)
{
	struct vdbatch *vd;
	long slop;
	int cpu;

	mtx_assert(&vnode_list_mtx, MA_OWNED);
	if (freevnodes > freevnodes_old)
		slop = freevnodes - freevnodes_old;
	else
		slop = freevnodes_old - freevnodes;
	if (slop < VNLRU_FREEVNODES_SLOP)
		return (freevnodes >= 0 ? freevnodes : 0);
	freevnodes_old = freevnodes;
	CPU_FOREACH(cpu) {
		vd = DPCPU_ID_PTR((cpu), vd);
		freevnodes_old += vd->freevnodes;
	}
	return (freevnodes_old >= 0 ? freevnodes_old : 0);
}

static bool
vnlru_under(u_long rnumvnodes, u_long limit)
{
	u_long rfreevnodes, space;

	if (__predict_false(rnumvnodes > desiredvnodes))
		return (true);

	space = desiredvnodes - rnumvnodes;
	if (space < limit) {
		rfreevnodes = vnlru_read_freevnodes();
		if (rfreevnodes > wantfreevnodes)
			space += rfreevnodes - wantfreevnodes;
	}
	return (space < limit);
}

static bool
vnlru_under_unlocked(u_long rnumvnodes, u_long limit)
{
	long rfreevnodes, space;

	if (__predict_false(rnumvnodes > desiredvnodes))
		return (true);

	space = desiredvnodes - rnumvnodes;
	if (space < limit) {
		rfreevnodes = atomic_load_long(&freevnodes);
		if (rfreevnodes > wantfreevnodes)
			space += rfreevnodes - wantfreevnodes;
	}
	return (space < limit);
}

static void
vnlru_kick(void)
{

	mtx_assert(&vnode_list_mtx, MA_OWNED);
	if (vnlruproc_sig == 0) {
		vnlruproc_sig = 1;
		wakeup(vnlruproc);
	}
}

static void
vnlru_proc(void)
{
	u_long rnumvnodes, rfreevnodes, target;
	unsigned long onumvnodes;
	int done, force, trigger, usevnodes;
	bool reclaim_nc_src, want_reread;

	EVENTHANDLER_REGISTER(shutdown_pre_sync, kproc_shutdown, vnlruproc,
	    SHUTDOWN_PRI_FIRST);

	force = 0;
	want_reread = false;
	for (;;) {
		kproc_suspend_check(vnlruproc);
		mtx_lock(&vnode_list_mtx);
		rnumvnodes = atomic_load_long(&numvnodes);

		if (want_reread) {
			force = vnlru_under(numvnodes, vhiwat) ? 1 : 0;
			want_reread = false;
		}

		/*
		 * If numvnodes is too large (due to desiredvnodes being
		 * adjusted using its sysctl, or emergency growth), first
		 * try to reduce it by discarding from the free list.
		 */
		if (rnumvnodes > desiredvnodes) {
			vnlru_free_locked(rnumvnodes - desiredvnodes, NULL);
			rnumvnodes = atomic_load_long(&numvnodes);
		}
		/*
		 * Sleep if the vnode cache is in a good state.  This is
		 * when it is not over-full and has space for about a 4%
		 * or 9% expansion (by growing its size or inexcessively
		 * reducing its free list).  Otherwise, try to reclaim
		 * space for a 10% expansion.
		 */
		if (vstir && force == 0) {
			force = 1;
			vstir = 0;
		}
		if (force == 0 && !vnlru_under(rnumvnodes, vlowat)) {
			vnlruproc_sig = 0;
			wakeup(&vnlruproc_sig);
			msleep(vnlruproc, &vnode_list_mtx,
			    PVFS|PDROP, "vlruwt", hz);
			continue;
		}
		rfreevnodes = vnlru_read_freevnodes();

		onumvnodes = rnumvnodes;
		/*
		 * Calculate parameters for recycling.  These are the same
		 * throughout the loop to give some semblance of fairness.
		 * The trigger point is to avoid recycling vnodes with lots
		 * of resident pages.  We aren't trying to free memory; we
		 * are trying to recycle or at least free vnodes.
		 */
		if (rnumvnodes <= desiredvnodes)
			usevnodes = rnumvnodes - rfreevnodes;
		else
			usevnodes = rnumvnodes;
		if (usevnodes <= 0)
			usevnodes = 1;
		/*
		 * The trigger value is is chosen to give a conservatively
		 * large value to ensure that it alone doesn't prevent
		 * making progress.  The value can easily be so large that
		 * it is effectively infinite in some congested and
		 * misconfigured cases, and this is necessary.  Normally
		 * it is about 8 to 100 (pages), which is quite large.
		 */
		trigger = vm_cnt.v_page_count * 2 / usevnodes;
		if (force < 2)
			trigger = vsmalltrigger;
		reclaim_nc_src = force >= 3;
		target = rnumvnodes * (int64_t)gapvnodes / imax(desiredvnodes, 1);
		target = target / 10 + 1;
		done = vlrureclaim(reclaim_nc_src, trigger, target);
		mtx_unlock(&vnode_list_mtx);
		if (onumvnodes > desiredvnodes && numvnodes <= desiredvnodes)
			uma_reclaim(UMA_RECLAIM_DRAIN);
		if (done == 0) {
			if (force == 0 || force == 1) {
				force = 2;
				continue;
			}
			if (force == 2) {
				force = 3;
				continue;
			}
			want_reread = true;
			force = 0;
			vnlru_nowhere++;
			tsleep(vnlruproc, PPAUSE, "vlrup", hz * 3);
		} else {
			want_reread = true;
			kern_yield(PRI_USER);
		}
	}
}

static struct kproc_desc vnlru_kp = {
	"vnlru",
	vnlru_proc,
	&vnlruproc
};
SYSINIT(vnlru, SI_SUB_KTHREAD_UPDATE, SI_ORDER_FIRST, kproc_start,
    &vnlru_kp);

/*
 * Routines having to do with the management of the vnode table.
 */

/*
 * Try to recycle a freed vnode.  We abort if anyone picks up a reference
 * before we actually vgone().  This function must be called with the vnode
 * held to prevent the vnode from being returned to the free list midway
 * through vgone().
 */
static int
vtryrecycle(struct vnode *vp)
{
	struct mount *vnmp;

	CTR2(KTR_VFS, "%s: vp %p", __func__, vp);
	VNASSERT(vp->v_holdcnt, vp,
	    ("vtryrecycle: Recycling vp %p without a reference.", vp));
	/*
	 * This vnode may found and locked via some other list, if so we
	 * can't recycle it yet.
	 */
	if (VOP_LOCK(vp, LK_EXCLUSIVE | LK_NOWAIT) != 0) {
		CTR2(KTR_VFS,
		    "%s: impossible to recycle, vp %p lock is already held",
		    __func__, vp);
		vdrop(vp);
		return (EWOULDBLOCK);
	}
	/*
	 * Don't recycle if its filesystem is being suspended.
	 */
	if (vn_start_write(vp, &vnmp, V_NOWAIT) != 0) {
		VOP_UNLOCK(vp);
		CTR2(KTR_VFS,
		    "%s: impossible to recycle, cannot start the write for %p",
		    __func__, vp);
		vdrop(vp);
		return (EBUSY);
	}
	/*
	 * If we got this far, we need to acquire the interlock and see if
	 * anyone picked up this vnode from another list.  If not, we will
	 * mark it with DOOMED via vgonel() so that anyone who does find it
	 * will skip over it.
	 */
	VI_LOCK(vp);
	if (vp->v_usecount) {
		VOP_UNLOCK(vp);
		vdropl(vp);
		vn_finished_write(vnmp);
		CTR2(KTR_VFS,
		    "%s: impossible to recycle, %p is already referenced",
		    __func__, vp);
		return (EBUSY);
	}
	if (!VN_IS_DOOMED(vp)) {
		counter_u64_add(recycles_free_count, 1);
		vgonel(vp);
	}
	VOP_UNLOCK(vp);
	vdropl(vp);
	vn_finished_write(vnmp);
	return (0);
}

/*
 * Allocate a new vnode.
 *
 * The operation never returns an error. Returning an error was disabled
 * in r145385 (dated 2005) with the following comment:
 *
 * XXX Not all VFS_VGET/ffs_vget callers check returns.
 *
 * Given the age of this commit (almost 15 years at the time of writing this
 * comment) restoring the ability to fail requires a significant audit of
 * all codepaths.
 *
 * The routine can try to free a vnode or stall for up to 1 second waiting for
 * vnlru to clear things up, but ultimately always performs a M_WAITOK allocation.
 */
static u_long vn_alloc_cyclecount;

static struct vnode * __noinline
vn_alloc_hard(struct mount *mp)
{
	u_long rnumvnodes, rfreevnodes;

	mtx_lock(&vnode_list_mtx);
	rnumvnodes = atomic_load_long(&numvnodes);
	if (rnumvnodes + 1 < desiredvnodes) {
		vn_alloc_cyclecount = 0;
		goto alloc;
	}
	rfreevnodes = vnlru_read_freevnodes();
	if (vn_alloc_cyclecount++ >= rfreevnodes) {
		vn_alloc_cyclecount = 0;
		vstir = 1;
	}
	/*
	 * Grow the vnode cache if it will not be above its target max
	 * after growing.  Otherwise, if the free list is nonempty, try
	 * to reclaim 1 item from it before growing the cache (possibly
	 * above its target max if the reclamation failed or is delayed).
	 * Otherwise, wait for some space.  In all cases, schedule
	 * vnlru_proc() if we are getting short of space.  The watermarks
	 * should be chosen so that we never wait or even reclaim from
	 * the free list to below its target minimum.
	 */
	if (vnlru_free_locked(1, NULL) > 0)
		goto alloc;
	if (mp == NULL || (mp->mnt_kern_flag & MNTK_SUSPEND) == 0) {
		/*
		 * Wait for space for a new vnode.
		 */
		vnlru_kick();
		msleep(&vnlruproc_sig, &vnode_list_mtx, PVFS, "vlruwk", hz);
		if (atomic_load_long(&numvnodes) + 1 > desiredvnodes &&
		    vnlru_read_freevnodes() > 1)
			vnlru_free_locked(1, NULL);
	}
alloc:
	rnumvnodes = atomic_fetchadd_long(&numvnodes, 1) + 1;
	if (vnlru_under(rnumvnodes, vlowat))
		vnlru_kick();
	mtx_unlock(&vnode_list_mtx);
	return (uma_zalloc_smr(vnode_zone, M_WAITOK));
}

static struct vnode *
vn_alloc(struct mount *mp)
{
	u_long rnumvnodes;

	if (__predict_false(vn_alloc_cyclecount != 0))
		return (vn_alloc_hard(mp));
	rnumvnodes = atomic_fetchadd_long(&numvnodes, 1) + 1;
	if (__predict_false(vnlru_under_unlocked(rnumvnodes, vlowat))) {
		atomic_subtract_long(&numvnodes, 1);
		return (vn_alloc_hard(mp));
	}

	return (uma_zalloc_smr(vnode_zone, M_WAITOK));
}

static void
vn_free(struct vnode *vp)
{

	atomic_subtract_long(&numvnodes, 1);
	uma_zfree_smr(vnode_zone, vp);
}

/*
 * Return the next vnode from the free list.
 */
int
getnewvnode(const char *tag, struct mount *mp, struct vop_vector *vops,
    struct vnode **vpp)
{
	struct vnode *vp;
	struct thread *td;
	struct lock_object *lo;

	CTR3(KTR_VFS, "%s: mp %p with tag %s", __func__, mp, tag);

	KASSERT(vops->registered,
	    ("%s: not registered vector op %p\n", __func__, vops));

	td = curthread;
	if (td->td_vp_reserved != NULL) {
		vp = td->td_vp_reserved;
		td->td_vp_reserved = NULL;
	} else {
		vp = vn_alloc(mp);
	}
	counter_u64_add(vnodes_created, 1);
	/*
	 * Locks are given the generic name "vnode" when created.
	 * Follow the historic practice of using the filesystem
	 * name when they allocated, e.g., "zfs", "ufs", "nfs, etc.
	 *
	 * Locks live in a witness group keyed on their name. Thus,
	 * when a lock is renamed, it must also move from the witness
	 * group of its old name to the witness group of its new name.
	 *
	 * The change only needs to be made when the vnode moves
	 * from one filesystem type to another. We ensure that each
	 * filesystem use a single static name pointer for its tag so
	 * that we can compare pointers rather than doing a strcmp().
	 */
	lo = &vp->v_vnlock->lock_object;
#ifdef WITNESS
	if (lo->lo_name != tag) {
#endif
		lo->lo_name = tag;
#ifdef WITNESS
		WITNESS_DESTROY(lo);
		WITNESS_INIT(lo, tag);
	}
#endif
	/*
	 * By default, don't allow shared locks unless filesystems opt-in.
	 */
	vp->v_vnlock->lock_object.lo_flags |= LK_NOSHARE;
	/*
	 * Finalize various vnode identity bits.
	 */
	KASSERT(vp->v_object == NULL, ("stale v_object %p", vp));
	KASSERT(vp->v_lockf == NULL, ("stale v_lockf %p", vp));
	KASSERT(vp->v_pollinfo == NULL, ("stale v_pollinfo %p", vp));
	vp->v_type = VNON;
	vp->v_op = vops;
	vp->v_irflag = 0;
	v_init_counters(vp);
	vp->v_bufobj.bo_ops = &buf_ops_bio;
#ifdef DIAGNOSTIC
	if (mp == NULL && vops != &dead_vnodeops)
		printf("NULL mp in getnewvnode(9), tag %s\n", tag);
#endif
#ifdef MAC
	mac_vnode_init(vp);
	if (mp != NULL && (mp->mnt_flag & MNT_MULTILABEL) == 0)
		mac_vnode_associate_singlelabel(mp, vp);
#endif
	if (mp != NULL) {
		vp->v_bufobj.bo_bsize = mp->mnt_stat.f_iosize;
		if ((mp->mnt_kern_flag & MNTK_NOKNOTE) != 0)
			vp->v_vflag |= VV_NOKNOTE;
	}

	/*
	 * For the filesystems which do not use vfs_hash_insert(),
	 * still initialize v_hash to have vfs_hash_index() useful.
	 * E.g., nullfs uses vfs_hash_index() on the lower vnode for
	 * its own hashing.
	 */
	vp->v_hash = (ptraddr_t)vp >> vnsz2log;

	*vpp = vp;
	return (0);
}

void
getnewvnode_reserve(void)
{
	struct thread *td;

	td = curthread;
	MPASS(td->td_vp_reserved == NULL);
	td->td_vp_reserved = vn_alloc(NULL);
}

void
getnewvnode_drop_reserve(void)
{
	struct thread *td;

	td = curthread;
	if (td->td_vp_reserved != NULL) {
		vn_free(td->td_vp_reserved);
		td->td_vp_reserved = NULL;
	}
}

static void __noinline
freevnode(struct vnode *vp)
{
	struct bufobj *bo;

	/*
	 * The vnode has been marked for destruction, so free it.
	 *
	 * The vnode will be returned to the zone where it will
	 * normally remain until it is needed for another vnode. We
	 * need to cleanup (or verify that the cleanup has already
	 * been done) any residual data left from its current use
	 * so as not to contaminate the freshly allocated vnode.
	 */
	CTR2(KTR_VFS, "%s: destroying the vnode %p", __func__, vp);
	/*
	 * Paired with vgone.
	 */
	vn_seqc_write_end_locked(vp);
	VNPASS(vp->v_seqc_users == 0, vp);

	bo = &vp->v_bufobj;
	VNASSERT(vp->v_data == NULL, vp, ("cleaned vnode isn't"));
	VNPASS(vp->v_holdcnt == VHOLD_NO_SMR, vp);
	VNASSERT(vp->v_usecount == 0, vp, ("Non-zero use count"));
	VNASSERT(vp->v_writecount == 0, vp, ("Non-zero write count"));
	VNASSERT(bo->bo_numoutput == 0, vp, ("Clean vnode has pending I/O's"));
	VNASSERT(bo->bo_clean.bv_cnt == 0, vp, ("cleanbufcnt not 0"));
	VNASSERT(pctrie_is_empty(&bo->bo_clean.bv_root), vp,
	    ("clean blk trie not empty"));
	VNASSERT(bo->bo_dirty.bv_cnt == 0, vp, ("dirtybufcnt not 0"));
	VNASSERT(pctrie_is_empty(&bo->bo_dirty.bv_root), vp,
	    ("dirty blk trie not empty"));
	VNASSERT(TAILQ_EMPTY(&vp->v_cache_dst), vp, ("vp has namecache dst"));
	VNASSERT(LIST_EMPTY(&vp->v_cache_src), vp, ("vp has namecache src"));
	VNASSERT(vp->v_cache_dd == NULL, vp, ("vp has namecache for .."));
	VNASSERT(TAILQ_EMPTY(&vp->v_rl.rl_waiters), vp,
	    ("Dangling rangelock waiters"));
	VNASSERT((vp->v_iflag & (VI_DOINGINACT | VI_OWEINACT)) == 0, vp,
	    ("Leaked inactivation"));
	VI_UNLOCK(vp);
#ifdef MAC
	mac_vnode_destroy(vp);
#endif
	if (vp->v_pollinfo != NULL) {
		destroy_vpollinfo(vp->v_pollinfo);
		vp->v_pollinfo = NULL;
	}
	vp->v_mountedhere = NULL;
	vp->v_unpcb = NULL;
	vp->v_rdev = NULL;
	vp->v_fifoinfo = NULL;
	vp->v_lasta = vp->v_clen = vp->v_cstart = vp->v_lastw = 0;
	vp->v_iflag = 0;
	vp->v_vflag = 0;
	bo->bo_flag = 0;
	vn_free(vp);
}

/*
 * Delete from old mount point vnode list, if on one.
 */
static void
delmntque(struct vnode *vp)
{
	struct mount *mp;

	VNPASS((vp->v_mflag & VMP_LAZYLIST) == 0, vp);

	mp = vp->v_mount;
	if (mp == NULL)
		return;
	MNT_ILOCK(mp);
	VI_LOCK(vp);
	vp->v_mount = NULL;
	VI_UNLOCK(vp);
	VNASSERT(mp->mnt_nvnodelistsize > 0, vp,
		("bad mount point vnode list size"));
	TAILQ_REMOVE(&mp->mnt_nvnodelist, vp, v_nmntvnodes);
	mp->mnt_nvnodelistsize--;
	MNT_REL(mp);
	MNT_IUNLOCK(mp);
}

static void
insmntque_stddtr(struct vnode *vp, void *dtr_arg)
{

	vp->v_data = NULL;
	vp->v_op = &dead_vnodeops;
	vgone(vp);
	vput(vp);
}

/*
 * Insert into list of vnodes for the new mount point, if available.
 */
int
insmntque1(struct vnode *vp, struct mount *mp,
	void (*dtr)(struct vnode *, void *), void *dtr_arg)
{

	KASSERT(vp->v_mount == NULL,
		("insmntque: vnode already on per mount vnode list"));
	VNASSERT(mp != NULL, vp, ("Don't call insmntque(foo, NULL)"));
	ASSERT_VOP_ELOCKED(vp, "insmntque: non-locked vp");

	/*
	 * We acquire the vnode interlock early to ensure that the
	 * vnode cannot be recycled by another process releasing a
	 * holdcnt on it before we get it on both the vnode list
	 * and the active vnode list. The mount mutex protects only
	 * manipulation of the vnode list and the vnode freelist
	 * mutex protects only manipulation of the active vnode list.
	 * Hence the need to hold the vnode interlock throughout.
	 */
	MNT_ILOCK(mp);
	VI_LOCK(vp);
	if (((mp->mnt_kern_flag & MNTK_UNMOUNT) != 0 &&
	    ((mp->mnt_kern_flag & MNTK_UNMOUNTF) != 0 ||
	    mp->mnt_nvnodelistsize == 0)) &&
	    (vp->v_vflag & VV_FORCEINSMQ) == 0) {
		VI_UNLOCK(vp);
		MNT_IUNLOCK(mp);
		if (dtr != NULL)
			dtr(vp, dtr_arg);
		return (EBUSY);
	}
	vp->v_mount = mp;
	MNT_REF(mp);
	TAILQ_INSERT_TAIL(&mp->mnt_nvnodelist, vp, v_nmntvnodes);
	VNASSERT(mp->mnt_nvnodelistsize >= 0, vp,
		("neg mount point vnode list size"));
	mp->mnt_nvnodelistsize++;
	VI_UNLOCK(vp);
	MNT_IUNLOCK(mp);
	return (0);
}

int
insmntque(struct vnode *vp, struct mount *mp)
{

	return (insmntque1(vp, mp, insmntque_stddtr, NULL));
}

/*
 * Flush out and invalidate all buffers associated with a bufobj
 * Called with the underlying object locked.
 */
int
bufobj_invalbuf(struct bufobj *bo, int flags, int slpflag, int slptimeo)
{
	int error;

	BO_LOCK(bo);
	if (flags & V_SAVE) {
		error = bufobj_wwait(bo, slpflag, slptimeo);
		if (error) {
			BO_UNLOCK(bo);
			return (error);
		}
		if (bo->bo_dirty.bv_cnt > 0) {
			BO_UNLOCK(bo);
			do {
				error = BO_SYNC(bo, MNT_WAIT);
			} while (error == ERELOOKUP);
			if (error != 0)
				return (error);
			/*
			 * XXX We could save a lock/unlock if this was only
			 * enabled under INVARIANTS
			 */
			BO_LOCK(bo);
			if (bo->bo_numoutput > 0 || bo->bo_dirty.bv_cnt > 0)
				panic("vinvalbuf: dirty bufs");
		}
	}
	/*
	 * If you alter this loop please notice that interlock is dropped and
	 * reacquired in flushbuflist.  Special care is needed to ensure that
	 * no race conditions occur from this.
	 */
	do {
		error = flushbuflist(&bo->bo_clean,
		    flags, bo, slpflag, slptimeo);
		if (error == 0 && !(flags & V_CLEANONLY))
			error = flushbuflist(&bo->bo_dirty,
			    flags, bo, slpflag, slptimeo);
		if (error != 0 && error != EAGAIN) {
			BO_UNLOCK(bo);
			return (error);
		}
	} while (error != 0);

	/*
	 * Wait for I/O to complete.  XXX needs cleaning up.  The vnode can
	 * have write I/O in-progress but if there is a VM object then the
	 * VM object can also have read-I/O in-progress.
	 */
	do {
		bufobj_wwait(bo, 0, 0);
		if ((flags & V_VMIO) == 0 && bo->bo_object != NULL) {
			BO_UNLOCK(bo);
			vm_object_pip_wait_unlocked(bo->bo_object, "bovlbx");
			BO_LOCK(bo);
		}
	} while (bo->bo_numoutput > 0);
	BO_UNLOCK(bo);

	/*
	 * Destroy the copy in the VM cache, too.
	 */
	if (bo->bo_object != NULL &&
	    (flags & (V_ALT | V_NORMAL | V_CLEANONLY | V_VMIO)) == 0) {
		VM_OBJECT_WLOCK(bo->bo_object);
		vm_object_page_remove(bo->bo_object, 0, 0, (flags & V_SAVE) ?
		    OBJPR_CLEANONLY : 0);
		VM_OBJECT_WUNLOCK(bo->bo_object);
	}

#ifdef INVARIANTS
	BO_LOCK(bo);
	if ((flags & (V_ALT | V_NORMAL | V_CLEANONLY | V_VMIO |
	    V_ALLOWCLEAN)) == 0 && (bo->bo_dirty.bv_cnt > 0 ||
	    bo->bo_clean.bv_cnt > 0))
		panic("vinvalbuf: flush failed");
	if ((flags & (V_ALT | V_NORMAL | V_CLEANONLY | V_VMIO)) == 0 &&
	    bo->bo_dirty.bv_cnt > 0)
		panic("vinvalbuf: flush dirty failed");
	BO_UNLOCK(bo);
#endif
	return (0);
}

/*
 * Flush out and invalidate all buffers associated with a vnode.
 * Called with the underlying object locked.
 */
int
vinvalbuf(struct vnode *vp, int flags, int slpflag, int slptimeo)
{

	CTR3(KTR_VFS, "%s: vp %p with flags %d", __func__, vp, flags);
	ASSERT_VOP_LOCKED(vp, "vinvalbuf");
	if (vp->v_object != NULL && vp->v_object->handle != vp)
		return (0);
	return (bufobj_invalbuf(&vp->v_bufobj, flags, slpflag, slptimeo));
}

/*
 * Flush out buffers on the specified list.
 *
 */
static int
flushbuflist(struct bufv *bufv, int flags, struct bufobj *bo, int slpflag,
    int slptimeo)
{
	struct buf *bp, *nbp;
	int retval, error;
	daddr_t lblkno;
	b_xflags_t xflags;

	ASSERT_BO_WLOCKED(bo);

	retval = 0;
	TAILQ_FOREACH_SAFE(bp, &bufv->bv_hd, b_bobufs, nbp) {
		/*
		 * If we are flushing both V_NORMAL and V_ALT buffers then
		 * do not skip any buffers. If we are flushing only V_NORMAL
		 * buffers then skip buffers marked as BX_ALTDATA. If we are
		 * flushing only V_ALT buffers then skip buffers not marked
		 * as BX_ALTDATA.
		 */
		if (((flags & (V_NORMAL | V_ALT)) != (V_NORMAL | V_ALT)) &&
		   (((flags & V_NORMAL) && (bp->b_xflags & BX_ALTDATA) != 0) ||
		    ((flags & V_ALT) && (bp->b_xflags & BX_ALTDATA) == 0))) {
			continue;
		}
		if (nbp != NULL) {
			lblkno = nbp->b_lblkno;
			xflags = nbp->b_xflags & (BX_VNDIRTY | BX_VNCLEAN);
		}
		retval = EAGAIN;
		error = BUF_TIMELOCK(bp,
		    LK_EXCLUSIVE | LK_SLEEPFAIL | LK_INTERLOCK, BO_LOCKPTR(bo),
		    "flushbuf", slpflag, slptimeo);
		if (error) {
			BO_LOCK(bo);
			return (error != ENOLCK ? error : EAGAIN);
		}
		KASSERT(bp->b_bufobj == bo,
		    ("bp %p wrong b_bufobj %p should be %p",
		    bp, bp->b_bufobj, bo));
		/*
		 * XXX Since there are no node locks for NFS, I
		 * believe there is a slight chance that a delayed
		 * write will occur while sleeping just above, so
		 * check for it.
		 */
		if (((bp->b_flags & (B_DELWRI | B_INVAL)) == B_DELWRI) &&
		    (flags & V_SAVE)) {
			bremfree(bp);
			bp->b_flags |= B_ASYNC;
			bwrite(bp);
			BO_LOCK(bo);
			return (EAGAIN);	/* XXX: why not loop ? */
		}
		bremfree(bp);
		bp->b_flags |= (B_INVAL | B_RELBUF);
		bp->b_flags &= ~B_ASYNC;
		brelse(bp);
		BO_LOCK(bo);
		if (nbp == NULL)
			break;
		nbp = gbincore(bo, lblkno);
		if (nbp == NULL || (nbp->b_xflags & (BX_VNDIRTY | BX_VNCLEAN))
		    != xflags)
			break;			/* nbp invalid */
	}
	return (retval);
}

int
bnoreuselist(struct bufv *bufv, struct bufobj *bo, daddr_t startn, daddr_t endn)
{
	struct buf *bp;
	int error;
	daddr_t lblkno;

	ASSERT_BO_LOCKED(bo);

	for (lblkno = startn;;) {
again:
		bp = BUF_PCTRIE_LOOKUP_GE(&bufv->bv_root, lblkno);
		if (bp == NULL || bp->b_lblkno >= endn ||
		    bp->b_lblkno < startn)
			break;
		error = BUF_TIMELOCK(bp, LK_EXCLUSIVE | LK_SLEEPFAIL |
		    LK_INTERLOCK, BO_LOCKPTR(bo), "brlsfl", 0, 0);
		if (error != 0) {
			BO_RLOCK(bo);
			if (error == ENOLCK)
				goto again;
			return (error);
		}
		KASSERT(bp->b_bufobj == bo,
		    ("bp %p wrong b_bufobj %p should be %p",
		    bp, bp->b_bufobj, bo));
		lblkno = bp->b_lblkno + 1;
		if ((bp->b_flags & B_MANAGED) == 0)
			bremfree(bp);
		bp->b_flags |= B_RELBUF;
		/*
		 * In the VMIO case, use the B_NOREUSE flag to hint that the
		 * pages backing each buffer in the range are unlikely to be
		 * reused.  Dirty buffers will have the hint applied once
		 * they've been written.
		 */
		if ((bp->b_flags & B_VMIO) != 0)
			bp->b_flags |= B_NOREUSE;
		brelse(bp);
		BO_RLOCK(bo);
	}
	return (0);
}

/*
 * Truncate a file's buffer and pages to a specified length.  This
 * is in lieu of the old vinvalbuf mechanism, which performed unneeded
 * sync activity.
 */
int
vtruncbuf(struct vnode *vp, off_t length, int blksize)
{
	struct buf *bp, *nbp;
	struct bufobj *bo;
	daddr_t startlbn;

	CTR4(KTR_VFS, "%s: vp %p with block %d:%ju", __func__,
	    vp, blksize, (uintmax_t)length);

	/*
	 * Round up to the *next* lbn.
	 */
	startlbn = howmany(length, blksize);

	ASSERT_VOP_LOCKED(vp, "vtruncbuf");

	bo = &vp->v_bufobj;
restart_unlocked:
	BO_LOCK(bo);

	while (v_inval_buf_range_locked(vp, bo, startlbn, INT64_MAX) == EAGAIN)
		;

	if (length > 0) {
restartsync:
		TAILQ_FOREACH_SAFE(bp, &bo->bo_dirty.bv_hd, b_bobufs, nbp) {
			if (bp->b_lblkno > 0)
				continue;
			/*
			 * Since we hold the vnode lock this should only
			 * fail if we're racing with the buf daemon.
			 */
			if (BUF_LOCK(bp,
			    LK_EXCLUSIVE | LK_SLEEPFAIL | LK_INTERLOCK,
			    BO_LOCKPTR(bo)) == ENOLCK)
				goto restart_unlocked;

			VNASSERT((bp->b_flags & B_DELWRI), vp,
			    ("buf(%p) on dirty queue without DELWRI", bp));

			bremfree(bp);
			bawrite(bp);
			BO_LOCK(bo);
			goto restartsync;
		}
	}

	bufobj_wwait(bo, 0, 0);
	BO_UNLOCK(bo);
	vnode_pager_setsize(vp, length);

	return (0);
}

/*
 * Invalidate the cached pages of a file's buffer within the range of block
 * numbers [startlbn, endlbn).
 */
void
v_inval_buf_range(struct vnode *vp, daddr_t startlbn, daddr_t endlbn,
    int blksize)
{
	struct bufobj *bo;
	off_t start, end;

	ASSERT_VOP_LOCKED(vp, "v_inval_buf_range");

	start = blksize * startlbn;
	end = blksize * endlbn;

	bo = &vp->v_bufobj;
	BO_LOCK(bo);
	MPASS(blksize == bo->bo_bsize);

	while (v_inval_buf_range_locked(vp, bo, startlbn, endlbn) == EAGAIN)
		;

	BO_UNLOCK(bo);
	vn_pages_remove(vp, OFF_TO_IDX(start), OFF_TO_IDX(end + PAGE_SIZE - 1));
}

static int
v_inval_buf_range_locked(struct vnode *vp, struct bufobj *bo,
    daddr_t startlbn, daddr_t endlbn)
{
	struct buf *bp, *nbp;
	bool anyfreed;

	ASSERT_VOP_LOCKED(vp, "v_inval_buf_range_locked");
	ASSERT_BO_LOCKED(bo);

	do {
		anyfreed = false;
		TAILQ_FOREACH_SAFE(bp, &bo->bo_clean.bv_hd, b_bobufs, nbp) {
			if (bp->b_lblkno < startlbn || bp->b_lblkno >= endlbn)
				continue;
			if (BUF_LOCK(bp,
			    LK_EXCLUSIVE | LK_SLEEPFAIL | LK_INTERLOCK,
			    BO_LOCKPTR(bo)) == ENOLCK) {
				BO_LOCK(bo);
				return (EAGAIN);
			}

			bremfree(bp);
			bp->b_flags |= B_INVAL | B_RELBUF;
			bp->b_flags &= ~B_ASYNC;
			brelse(bp);
			anyfreed = true;

			BO_LOCK(bo);
			if (nbp != NULL &&
			    (((nbp->b_xflags & BX_VNCLEAN) == 0) ||
			    nbp->b_vp != vp ||
			    (nbp->b_flags & B_DELWRI) != 0))
				return (EAGAIN);
		}

		TAILQ_FOREACH_SAFE(bp, &bo->bo_dirty.bv_hd, b_bobufs, nbp) {
			if (bp->b_lblkno < startlbn || bp->b_lblkno >= endlbn)
				continue;
			if (BUF_LOCK(bp,
			    LK_EXCLUSIVE | LK_SLEEPFAIL | LK_INTERLOCK,
			    BO_LOCKPTR(bo)) == ENOLCK) {
				BO_LOCK(bo);
				return (EAGAIN);
			}
			bremfree(bp);
			bp->b_flags |= B_INVAL | B_RELBUF;
			bp->b_flags &= ~B_ASYNC;
			brelse(bp);
			anyfreed = true;

			BO_LOCK(bo);
			if (nbp != NULL &&
			    (((nbp->b_xflags & BX_VNDIRTY) == 0) ||
			    (nbp->b_vp != vp) ||
			    (nbp->b_flags & B_DELWRI) == 0))
				return (EAGAIN);
		}
	} while (anyfreed);
	return (0);
}

static void
buf_vlist_remove(struct buf *bp)
{
	struct bufv *bv;
	b_xflags_t flags;

	flags = bp->b_xflags;

	KASSERT(bp->b_bufobj != NULL, ("No b_bufobj %p", bp));
	ASSERT_BO_WLOCKED(bp->b_bufobj);
	KASSERT((flags & (BX_VNDIRTY | BX_VNCLEAN)) != 0 &&
	    (flags & (BX_VNDIRTY | BX_VNCLEAN)) != (BX_VNDIRTY | BX_VNCLEAN),
	    ("%s: buffer %p has invalid queue state", __func__, bp));

	if ((flags & BX_VNDIRTY) != 0)
		bv = &bp->b_bufobj->bo_dirty;
	else
		bv = &bp->b_bufobj->bo_clean;
	BUF_PCTRIE_REMOVE(&bv->bv_root, bp->b_lblkno);
	TAILQ_REMOVE(&bv->bv_hd, bp, b_bobufs);
	bv->bv_cnt--;
	bp->b_xflags &= ~(BX_VNDIRTY | BX_VNCLEAN);
}

/*
 * Add the buffer to the sorted clean or dirty block list.
 *
 * NOTE: xflags is passed as a constant, optimizing this inline function!
 */
static void
buf_vlist_add(struct buf *bp, struct bufobj *bo, b_xflags_t xflags)
{
	struct bufv *bv;
	struct buf *n;
	int error;

	ASSERT_BO_WLOCKED(bo);
	KASSERT((bo->bo_flag & BO_NOBUFS) == 0,
	    ("buf_vlist_add: bo %p does not allow bufs", bo));
	KASSERT((xflags & BX_VNDIRTY) == 0 || (bo->bo_flag & BO_DEAD) == 0,
	    ("dead bo %p", bo));
	KASSERT((bp->b_xflags & (BX_VNDIRTY|BX_VNCLEAN)) == 0,
	    ("buf_vlist_add: Buf %p has existing xflags %d", bp, bp->b_xflags));
	bp->b_xflags |= xflags;
	if (xflags & BX_VNDIRTY)
		bv = &bo->bo_dirty;
	else
		bv = &bo->bo_clean;

	/*
	 * Keep the list ordered.  Optimize empty list insertion.  Assume
	 * we tend to grow at the tail so lookup_le should usually be cheaper
	 * than _ge. 
	 */
	if (bv->bv_cnt == 0 ||
	    bp->b_lblkno > TAILQ_LAST(&bv->bv_hd, buflists)->b_lblkno)
		TAILQ_INSERT_TAIL(&bv->bv_hd, bp, b_bobufs);
	else if ((n = BUF_PCTRIE_LOOKUP_LE(&bv->bv_root, bp->b_lblkno)) == NULL)
		TAILQ_INSERT_HEAD(&bv->bv_hd, bp, b_bobufs);
	else
		TAILQ_INSERT_AFTER(&bv->bv_hd, n, bp, b_bobufs);
	error = BUF_PCTRIE_INSERT(&bv->bv_root, bp);
	if (error)
		panic("buf_vlist_add:  Preallocated nodes insufficient.");
	bv->bv_cnt++;
}

/*
 * Look up a buffer using the buffer tries.
 */
struct buf *
gbincore(struct bufobj *bo, daddr_t lblkno)
{
	struct buf *bp;

	ASSERT_BO_LOCKED(bo);
	bp = BUF_PCTRIE_LOOKUP(&bo->bo_clean.bv_root, lblkno);
	if (bp != NULL)
		return (bp);
	return (BUF_PCTRIE_LOOKUP(&bo->bo_dirty.bv_root, lblkno));
}

/*
 * Look up a buf using the buffer tries, without the bufobj lock.  This relies
 * on SMR for safe lookup, and bufs being in a no-free zone to provide type
 * stability of the result.  Like other lockless lookups, the found buf may
 * already be invalid by the time this function returns.
 */
struct buf *
gbincore_unlocked(struct bufobj *bo, daddr_t lblkno)
{
	struct buf *bp;

	ASSERT_BO_UNLOCKED(bo);
	bp = BUF_PCTRIE_LOOKUP_UNLOCKED(&bo->bo_clean.bv_root, lblkno);
	if (bp != NULL)
		return (bp);
	return (BUF_PCTRIE_LOOKUP_UNLOCKED(&bo->bo_dirty.bv_root, lblkno));
}

/*
 * Associate a buffer with a vnode.
 */
void
bgetvp(struct vnode *vp, struct buf *bp)
{
	struct bufobj *bo;

	bo = &vp->v_bufobj;
	ASSERT_BO_WLOCKED(bo);
	VNASSERT(bp->b_vp == NULL, bp->b_vp, ("bgetvp: not free"));

	CTR3(KTR_BUF, "bgetvp(%p) vp %p flags %X", bp, vp, bp->b_flags);
	VNASSERT((bp->b_xflags & (BX_VNDIRTY|BX_VNCLEAN)) == 0, vp,
	    ("bgetvp: bp already attached! %p", bp));

	vhold(vp);
	bp->b_vp = vp;
	bp->b_bufobj = bo;
	/*
	 * Insert onto list for new vnode.
	 */
	buf_vlist_add(bp, bo, BX_VNCLEAN);
}

/*
 * Disassociate a buffer from a vnode.
 */
void
brelvp(struct buf *bp)
{
	struct bufobj *bo;
	struct vnode *vp;

	CTR3(KTR_BUF, "brelvp(%p) vp %p flags %X", bp, bp->b_vp, bp->b_flags);
	KASSERT(bp->b_vp != NULL, ("brelvp: NULL"));

	/*
	 * Delete from old vnode list, if on one.
	 */
	vp = bp->b_vp;		/* XXX */
	bo = bp->b_bufobj;
	BO_LOCK(bo);
	buf_vlist_remove(bp);
	if ((bo->bo_flag & BO_ONWORKLST) && bo->bo_dirty.bv_cnt == 0) {
		bo->bo_flag &= ~BO_ONWORKLST;
		mtx_lock(&sync_mtx);
		LIST_REMOVE(bo, bo_synclist);
		syncer_worklist_len--;
		mtx_unlock(&sync_mtx);
	}
	bp->b_vp = NULL;
	bp->b_bufobj = NULL;
	BO_UNLOCK(bo);
	vdrop(vp);
}

/*
 * Add an item to the syncer work queue.
 */
static void
vn_syncer_add_to_worklist(struct bufobj *bo, int delay)
{
	int slot;

	ASSERT_BO_WLOCKED(bo);

	mtx_lock(&sync_mtx);
	if (bo->bo_flag & BO_ONWORKLST)
		LIST_REMOVE(bo, bo_synclist);
	else {
		bo->bo_flag |= BO_ONWORKLST;
		syncer_worklist_len++;
	}

	if (delay > syncer_maxdelay - 2)
		delay = syncer_maxdelay - 2;
	slot = (syncer_delayno + delay) & syncer_mask;

	LIST_INSERT_HEAD(&syncer_workitem_pending[slot], bo, bo_synclist);
	mtx_unlock(&sync_mtx);
}

static int
sysctl_vfs_worklist_len(SYSCTL_HANDLER_ARGS)
{
	int error, len;

	mtx_lock(&sync_mtx);
	len = syncer_worklist_len - sync_vnode_count;
	mtx_unlock(&sync_mtx);
	error = SYSCTL_OUT(req, &len, sizeof(len));
	return (error);
}

SYSCTL_PROC(_vfs, OID_AUTO, worklist_len,
    CTLTYPE_INT | CTLFLAG_MPSAFE| CTLFLAG_RD, NULL, 0,
    sysctl_vfs_worklist_len, "I", "Syncer thread worklist length");

static struct proc *updateproc;
static void sched_sync(void);
static struct kproc_desc up_kp = {
	"syncer",
	sched_sync,
	&updateproc
};
SYSINIT(syncer, SI_SUB_KTHREAD_UPDATE, SI_ORDER_FIRST, kproc_start, &up_kp);

static int
sync_vnode(struct synclist *slp, struct bufobj **bo, struct thread *td)
{
	struct vnode *vp;
	struct mount *mp;

	*bo = LIST_FIRST(slp);
	if (*bo == NULL)
		return (0);
	vp = bo2vnode(*bo);
	if (VOP_ISLOCKED(vp) != 0 || VI_TRYLOCK(vp) == 0)
		return (1);
	/*
	 * We use vhold in case the vnode does not
	 * successfully sync.  vhold prevents the vnode from
	 * going away when we unlock the sync_mtx so that
	 * we can acquire the vnode interlock.
	 */
	vholdl(vp);
	mtx_unlock(&sync_mtx);
	VI_UNLOCK(vp);
	if (vn_start_write(vp, &mp, V_NOWAIT) != 0) {
		vdrop(vp);
		mtx_lock(&sync_mtx);
		return (*bo == LIST_FIRST(slp));
	}
	vn_lock(vp, LK_EXCLUSIVE | LK_RETRY);
	(void) VOP_FSYNC(vp, MNT_LAZY, td);
	VOP_UNLOCK(vp);
	vn_finished_write(mp);
	BO_LOCK(*bo);
	if (((*bo)->bo_flag & BO_ONWORKLST) != 0) {
		/*
		 * Put us back on the worklist.  The worklist
		 * routine will remove us from our current
		 * position and then add us back in at a later
		 * position.
		 */
		vn_syncer_add_to_worklist(*bo, syncdelay);
	}
	BO_UNLOCK(*bo);
	vdrop(vp);
	mtx_lock(&sync_mtx);
	return (0);
}

static int first_printf = 1;

/*
 * System filesystem synchronizer daemon.
 */
static void
sched_sync(void)
{
	struct synclist *next, *slp;
	struct bufobj *bo;
	long starttime;
	struct thread *td = curthread;
	int last_work_seen;
	int net_worklist_len;
	int syncer_final_iter;
	int error;

	last_work_seen = 0;
	syncer_final_iter = 0;
	syncer_state = SYNCER_RUNNING;
	starttime = time_uptime;
	td->td_pflags |= TDP_NORUNNINGBUF;

	EVENTHANDLER_REGISTER(shutdown_pre_sync, syncer_shutdown, td->td_proc,
	    SHUTDOWN_PRI_LAST);

	mtx_lock(&sync_mtx);
	for (;;) {
		if (syncer_state == SYNCER_FINAL_DELAY &&
		    syncer_final_iter == 0) {
			mtx_unlock(&sync_mtx);
			kproc_suspend_check(td->td_proc);
			mtx_lock(&sync_mtx);
		}
		net_worklist_len = syncer_worklist_len - sync_vnode_count;
		if (syncer_state != SYNCER_RUNNING &&
		    starttime != time_uptime) {
			if (first_printf) {
				printf("\nSyncing disks, vnodes remaining... ");
				first_printf = 0;
			}
			printf("%d ", net_worklist_len);
		}
		starttime = time_uptime;

		/*
		 * Push files whose dirty time has expired.  Be careful
		 * of interrupt race on slp queue.
		 *
		 * Skip over empty worklist slots when shutting down.
		 */
		do {
			slp = &syncer_workitem_pending[syncer_delayno];
			syncer_delayno += 1;
			if (syncer_delayno == syncer_maxdelay)
				syncer_delayno = 0;
			next = &syncer_workitem_pending[syncer_delayno];
			/*
			 * If the worklist has wrapped since the
			 * it was emptied of all but syncer vnodes,
			 * switch to the FINAL_DELAY state and run
			 * for one more second.
			 */
			if (syncer_state == SYNCER_SHUTTING_DOWN &&
			    net_worklist_len == 0 &&
			    last_work_seen == syncer_delayno) {
				syncer_state = SYNCER_FINAL_DELAY;
				syncer_final_iter = SYNCER_SHUTDOWN_SPEEDUP;
			}
		} while (syncer_state != SYNCER_RUNNING && LIST_EMPTY(slp) &&
		    syncer_worklist_len > 0);

		/*
		 * Keep track of the last time there was anything
		 * on the worklist other than syncer vnodes.
		 * Return to the SHUTTING_DOWN state if any
		 * new work appears.
		 */
		if (net_worklist_len > 0 || syncer_state == SYNCER_RUNNING)
			last_work_seen = syncer_delayno;
		if (net_worklist_len > 0 && syncer_state == SYNCER_FINAL_DELAY)
			syncer_state = SYNCER_SHUTTING_DOWN;
		while (!LIST_EMPTY(slp)) {
			error = sync_vnode(slp, &bo, td);
			if (error == 1) {
				LIST_REMOVE(bo, bo_synclist);
				LIST_INSERT_HEAD(next, bo, bo_synclist);
				continue;
			}

			if (first_printf == 0) {
				/*
				 * Drop the sync mutex, because some watchdog
				 * drivers need to sleep while patting
				 */
				mtx_unlock(&sync_mtx);
				wdog_kern_pat(WD_LASTVAL);
				mtx_lock(&sync_mtx);
			}
		}
		if (syncer_state == SYNCER_FINAL_DELAY && syncer_final_iter > 0)
			syncer_final_iter--;
		/*
		 * The variable rushjob allows the kernel to speed up the
		 * processing of the filesystem syncer process. A rushjob
		 * value of N tells the filesystem syncer to process the next
		 * N seconds worth of work on its queue ASAP. Currently rushjob
		 * is used by the soft update code to speed up the filesystem
		 * syncer process when the incore state is getting so far
		 * ahead of the disk that the kernel memory pool is being
		 * threatened with exhaustion.
		 */
		if (rushjob > 0) {
			rushjob -= 1;
			continue;
		}
		/*
		 * Just sleep for a short period of time between
		 * iterations when shutting down to allow some I/O
		 * to happen.
		 *
		 * If it has taken us less than a second to process the
		 * current work, then wait. Otherwise start right over
		 * again. We can still lose time if any single round
		 * takes more than two seconds, but it does not really
		 * matter as we are just trying to generally pace the
		 * filesystem activity.
		 */
		if (syncer_state != SYNCER_RUNNING ||
		    time_uptime == starttime) {
			thread_lock(td);
			sched_prio(td, PPAUSE);
			thread_unlock(td);
		}
		if (syncer_state != SYNCER_RUNNING)
			cv_timedwait(&sync_wakeup, &sync_mtx,
			    hz / SYNCER_SHUTDOWN_SPEEDUP);
		else if (time_uptime == starttime)
			cv_timedwait(&sync_wakeup, &sync_mtx, hz);
	}
}

/*
 * Request the syncer daemon to speed up its work.
 * We never push it to speed up more than half of its
 * normal turn time, otherwise it could take over the cpu.
 */
int
speedup_syncer(void)
{
	int ret = 0;

	mtx_lock(&sync_mtx);
	if (rushjob < syncdelay / 2) {
		rushjob += 1;
		stat_rush_requests += 1;
		ret = 1;
	}
	mtx_unlock(&sync_mtx);
	cv_broadcast(&sync_wakeup);
	return (ret);
}

/*
 * Tell the syncer to speed up its work and run though its work
 * list several times, then tell it to shut down.
 */
static void
syncer_shutdown(void *arg, int howto)
{

	if (howto & RB_NOSYNC)
		return;
	mtx_lock(&sync_mtx);
	syncer_state = SYNCER_SHUTTING_DOWN;
	rushjob = 0;
	mtx_unlock(&sync_mtx);
	cv_broadcast(&sync_wakeup);
	kproc_shutdown(arg, howto);
}

void
syncer_suspend(void)
{

	syncer_shutdown(updateproc, 0);
}

void
syncer_resume(void)
{

	mtx_lock(&sync_mtx);
	first_printf = 1;
	syncer_state = SYNCER_RUNNING;
	mtx_unlock(&sync_mtx);
	cv_broadcast(&sync_wakeup);
	kproc_resume(updateproc);
}

/*
 * Move the buffer between the clean and dirty lists of its vnode.
 */
void
reassignbuf(struct buf *bp)
{
	struct vnode *vp;
	struct bufobj *bo;
	int delay;
#ifdef INVARIANTS
	struct bufv *bv;
#endif

	vp = bp->b_vp;
	bo = bp->b_bufobj;

	KASSERT((bp->b_flags & B_PAGING) == 0,
	    ("%s: cannot reassign paging buffer %p", __func__, bp));

	CTR3(KTR_BUF, "reassignbuf(%p) vp %p flags %X",
	    bp, bp->b_vp, bp->b_flags);

	BO_LOCK(bo);
	buf_vlist_remove(bp);

	/*
	 * If dirty, put on list of dirty buffers; otherwise insert onto list
	 * of clean buffers.
	 */
	if (bp->b_flags & B_DELWRI) {
		if ((bo->bo_flag & BO_ONWORKLST) == 0) {
			switch (vp->v_type) {
			case VDIR:
				delay = dirdelay;
				break;
			case VCHR:
				delay = metadelay;
				break;
			default:
				delay = filedelay;
			}
			vn_syncer_add_to_worklist(bo, delay);
		}
		buf_vlist_add(bp, bo, BX_VNDIRTY);
	} else {
		buf_vlist_add(bp, bo, BX_VNCLEAN);

		if ((bo->bo_flag & BO_ONWORKLST) && bo->bo_dirty.bv_cnt == 0) {
			mtx_lock(&sync_mtx);
			LIST_REMOVE(bo, bo_synclist);
			syncer_worklist_len--;
			mtx_unlock(&sync_mtx);
			bo->bo_flag &= ~BO_ONWORKLST;
		}
	}
#ifdef INVARIANTS
	bv = &bo->bo_clean;
	bp = TAILQ_FIRST(&bv->bv_hd);
	KASSERT(bp == NULL || bp->b_bufobj == bo,
	    ("bp %p wrong b_bufobj %p should be %p", bp, bp->b_bufobj, bo));
	bp = TAILQ_LAST(&bv->bv_hd, buflists);
	KASSERT(bp == NULL || bp->b_bufobj == bo,
	    ("bp %p wrong b_bufobj %p should be %p", bp, bp->b_bufobj, bo));
	bv = &bo->bo_dirty;
	bp = TAILQ_FIRST(&bv->bv_hd);
	KASSERT(bp == NULL || bp->b_bufobj == bo,
	    ("bp %p wrong b_bufobj %p should be %p", bp, bp->b_bufobj, bo));
	bp = TAILQ_LAST(&bv->bv_hd, buflists);
	KASSERT(bp == NULL || bp->b_bufobj == bo,
	    ("bp %p wrong b_bufobj %p should be %p", bp, bp->b_bufobj, bo));
#endif
	BO_UNLOCK(bo);
}

static void
v_init_counters(struct vnode *vp)
{

	VNASSERT(vp->v_type == VNON && vp->v_data == NULL && vp->v_iflag == 0,
	    vp, ("%s called for an initialized vnode", __FUNCTION__));
	ASSERT_VI_UNLOCKED(vp, __FUNCTION__);

	refcount_init(&vp->v_holdcnt, 1);
	refcount_init(&vp->v_usecount, 1);
}

/*
 * Grab a particular vnode from the free list, increment its
 * reference count and lock it.  VIRF_DOOMED is set if the vnode
 * is being destroyed.  Only callers who specify LK_RETRY will
 * see doomed vnodes.  If inactive processing was delayed in
 * vput try to do it here.
 *
 * usecount is manipulated using atomics without holding any locks.
 *
 * holdcnt can be manipulated using atomics without holding any locks,
 * except when transitioning 1<->0, in which case the interlock is held.
 *
 * Consumers which don't guarantee liveness of the vnode can use SMR to
 * try to get a reference. Note this operation can fail since the vnode
 * may be awaiting getting freed by the time they get to it.
 */
enum vgetstate
vget_prep_smr(struct vnode *vp)
{
	enum vgetstate vs;

	VFS_SMR_ASSERT_ENTERED();

	if (refcount_acquire_if_not_zero(&vp->v_usecount)) {
		vs = VGET_USECOUNT;
	} else {
		if (vhold_smr(vp))
			vs = VGET_HOLDCNT;
		else
			vs = VGET_NONE;
	}
	return (vs);
}

enum vgetstate
vget_prep(struct vnode *vp)
{
	enum vgetstate vs;

	if (refcount_acquire_if_not_zero(&vp->v_usecount)) {
		vs = VGET_USECOUNT;
	} else {
		vhold(vp);
		vs = VGET_HOLDCNT;
	}
	return (vs);
}

void
vget_abort(struct vnode *vp, enum vgetstate vs)
{

	switch (vs) {
	case VGET_USECOUNT:
		vrele(vp);
		break;
	case VGET_HOLDCNT:
		vdrop(vp);
		break;
	default:
		__assert_unreachable();
	}
}

int
vget(struct vnode *vp, int flags)
{
	enum vgetstate vs;

	vs = vget_prep(vp);
	return (vget_finish(vp, flags, vs));
}

int
vget_finish(struct vnode *vp, int flags, enum vgetstate vs)
{
	int error;

	if ((flags & LK_INTERLOCK) != 0)
		ASSERT_VI_LOCKED(vp, __func__);
	else
		ASSERT_VI_UNLOCKED(vp, __func__);
	VNPASS(vs == VGET_HOLDCNT || vs == VGET_USECOUNT, vp);
	VNPASS(vp->v_holdcnt > 0, vp);
	VNPASS(vs == VGET_HOLDCNT || vp->v_usecount > 0, vp);

	error = vn_lock(vp, flags);
	if (__predict_false(error != 0)) {
		vget_abort(vp, vs);
		CTR2(KTR_VFS, "%s: impossible to lock vnode %p", __func__,
		    vp);
		return (error);
	}

	vget_finish_ref(vp, vs);
	return (0);
}

void
vget_finish_ref(struct vnode *vp, enum vgetstate vs)
{
	int old;

	VNPASS(vs == VGET_HOLDCNT || vs == VGET_USECOUNT, vp);
	VNPASS(vp->v_holdcnt > 0, vp);
	VNPASS(vs == VGET_HOLDCNT || vp->v_usecount > 0, vp);

	if (vs == VGET_USECOUNT)
		return;

	/*
	 * We hold the vnode. If the usecount is 0 it will be utilized to keep
	 * the vnode around. Otherwise someone else lended their hold count and
	 * we have to drop ours.
	 */
	old = atomic_fetchadd_int(&vp->v_usecount, 1);
	VNASSERT(old >= 0, vp, ("%s: wrong use count %d", __func__, old));
	if (old != 0) {
#ifdef INVARIANTS
		old = atomic_fetchadd_int(&vp->v_holdcnt, -1);
		VNASSERT(old > 1, vp, ("%s: wrong hold count %d", __func__, old));
#else
		refcount_release(&vp->v_holdcnt);
#endif
	}
}

void
vref(struct vnode *vp)
{
	enum vgetstate vs;

	CTR2(KTR_VFS, "%s: vp %p", __func__, vp);
	vs = vget_prep(vp);
	vget_finish_ref(vp, vs);
}

void
vrefact(struct vnode *vp)
{

	CTR2(KTR_VFS, "%s: vp %p", __func__, vp);
#ifdef INVARIANTS
	int old = atomic_fetchadd_int(&vp->v_usecount, 1);
	VNASSERT(old > 0, vp, ("%s: wrong use count %d", __func__, old));
#else
	refcount_acquire(&vp->v_usecount);
#endif
}

void
vlazy(struct vnode *vp)
{
	struct mount *mp;

	VNASSERT(vp->v_holdcnt > 0, vp, ("%s: vnode not held", __func__));

	if ((vp->v_mflag & VMP_LAZYLIST) != 0)
		return;
	/*
	 * We may get here for inactive routines after the vnode got doomed.
	 */
	if (VN_IS_DOOMED(vp))
		return;
	mp = vp->v_mount;
	mtx_lock(&mp->mnt_listmtx);
	if ((vp->v_mflag & VMP_LAZYLIST) == 0) {
		vp->v_mflag |= VMP_LAZYLIST;
		TAILQ_INSERT_TAIL(&mp->mnt_lazyvnodelist, vp, v_lazylist);
		mp->mnt_lazyvnodelistsize++;
	}
	mtx_unlock(&mp->mnt_listmtx);
}

/*
 * This routine is only meant to be called from vgonel prior to dooming
 * the vnode.
 */
static void
vunlazy_gone(struct vnode *vp)
{
	struct mount *mp;

	ASSERT_VOP_ELOCKED(vp, __func__);
	ASSERT_VI_LOCKED(vp, __func__);
	VNPASS(!VN_IS_DOOMED(vp), vp);

	if (vp->v_mflag & VMP_LAZYLIST) {
		mp = vp->v_mount;
		mtx_lock(&mp->mnt_listmtx);
		VNPASS(vp->v_mflag & VMP_LAZYLIST, vp);
		vp->v_mflag &= ~VMP_LAZYLIST;
		TAILQ_REMOVE(&mp->mnt_lazyvnodelist, vp, v_lazylist);
		mp->mnt_lazyvnodelistsize--;
		mtx_unlock(&mp->mnt_listmtx);
	}
}

static void
vdefer_inactive(struct vnode *vp)
{

	ASSERT_VI_LOCKED(vp, __func__);
	VNASSERT(vp->v_holdcnt > 0, vp,
	    ("%s: vnode without hold count", __func__));
	if (VN_IS_DOOMED(vp)) {
		vdropl(vp);
		return;
	}
	if (vp->v_iflag & VI_DEFINACT) {
		VNASSERT(vp->v_holdcnt > 1, vp, ("lost hold count"));
		vdropl(vp);
		return;
	}
	if (vp->v_usecount > 0) {
		vp->v_iflag &= ~VI_OWEINACT;
		vdropl(vp);
		return;
	}
	vlazy(vp);
	vp->v_iflag |= VI_DEFINACT;
	VI_UNLOCK(vp);
	counter_u64_add(deferred_inact, 1);
}

static void
vdefer_inactive_unlocked(struct vnode *vp)
{

	VI_LOCK(vp);
	if ((vp->v_iflag & VI_OWEINACT) == 0) {
		vdropl(vp);
		return;
	}
	vdefer_inactive(vp);
}

enum vput_op { VRELE, VPUT, VUNREF };

/*
 * Handle ->v_usecount transitioning to 0.
 *
 * By releasing the last usecount we take ownership of the hold count which
 * provides liveness of the vnode, meaning we have to vdrop.
 *
 * For all vnodes we may need to perform inactive processing. It requires an
 * exclusive lock on the vnode, while it is legal to call here with only a
 * shared lock (or no locks). If locking the vnode in an expected manner fails,
 * inactive processing gets deferred to the syncer.
 *
 * XXX Some filesystems pass in an exclusively locked vnode and strongly depend
 * on the lock being held all the way until VOP_INACTIVE. This in particular
 * happens with UFS which adds half-constructed vnodes to the hash, where they
 * can be found by other code.
 */
static void
vput_final(struct vnode *vp, enum vput_op func)
{
	int error;
	bool want_unlock;

	CTR2(KTR_VFS, "%s: vp %p", __func__, vp);
	VNPASS(vp->v_holdcnt > 0, vp);

	VI_LOCK(vp);

	/*
	 * By the time we got here someone else might have transitioned
	 * the count back to > 0.
	 */
	if (vp->v_usecount > 0)
		goto out;

	/*
	 * If the vnode is doomed vgone already performed inactive processing
	 * (if needed).
	 */
	if (VN_IS_DOOMED(vp))
		goto out;

	if (__predict_true(VOP_NEED_INACTIVE(vp) == 0))
		goto out;

	if (vp->v_iflag & VI_DOINGINACT)
		goto out;

	/*
	 * Locking operations here will drop the interlock and possibly the
	 * vnode lock, opening a window where the vnode can get doomed all the
	 * while ->v_usecount is 0. Set VI_OWEINACT to let vgone know to
	 * perform inactive.
	 */
	vp->v_iflag |= VI_OWEINACT;
	want_unlock = false;
	error = 0;
	switch (func) {
	case VRELE:
		switch (VOP_ISLOCKED(vp)) {
		case LK_EXCLUSIVE:
			break;
		case LK_EXCLOTHER:
		case 0:
			want_unlock = true;
			error = vn_lock(vp, LK_EXCLUSIVE | LK_INTERLOCK);
			VI_LOCK(vp);
			break;
		default:
			/*
			 * The lock has at least one sharer, but we have no way
			 * to conclude whether this is us. Play it safe and
			 * defer processing.
			 */
			error = EAGAIN;
			break;
		}
		break;
	case VPUT:
		want_unlock = true;
		if (VOP_ISLOCKED(vp) != LK_EXCLUSIVE) {
			error = VOP_LOCK(vp, LK_UPGRADE | LK_INTERLOCK |
			    LK_NOWAIT);
			VI_LOCK(vp);
		}
		break;
	case VUNREF:
		if (VOP_ISLOCKED(vp) != LK_EXCLUSIVE) {
			error = VOP_LOCK(vp, LK_TRYUPGRADE | LK_INTERLOCK);
			VI_LOCK(vp);
		}
		break;
	}
	if (error == 0) {
		vinactive(vp);
		if (want_unlock)
			VOP_UNLOCK(vp);
		vdropl(vp);
	} else {
		vdefer_inactive(vp);
	}
	return;
out:
	if (func == VPUT)
		VOP_UNLOCK(vp);
	vdropl(vp);
}

/*
 * Decrement ->v_usecount for a vnode.
 *
 * Releasing the last use count requires additional processing, see vput_final
 * above for details.
 *
 * Comment above each variant denotes lock state on entry and exit.
 */

/*
 * in: any
 * out: same as passed in
 */
void
vrele(struct vnode *vp)
{

	ASSERT_VI_UNLOCKED(vp, __func__);
	if (!refcount_release(&vp->v_usecount))
		return;
	vput_final(vp, VRELE);
}

/*
 * in: locked
 * out: unlocked
 */
void
vput(struct vnode *vp)
{

	ASSERT_VOP_LOCKED(vp, __func__);
	ASSERT_VI_UNLOCKED(vp, __func__);
	if (!refcount_release(&vp->v_usecount)) {
		VOP_UNLOCK(vp);
		return;
	}
	vput_final(vp, VPUT);
}

/*
 * in: locked
 * out: locked
 */
void
vunref(struct vnode *vp)
{

	ASSERT_VOP_LOCKED(vp, __func__);
	ASSERT_VI_UNLOCKED(vp, __func__);
	if (!refcount_release(&vp->v_usecount))
		return;
	vput_final(vp, VUNREF);
}

void
vhold(struct vnode *vp)
{
	int old;

	CTR2(KTR_VFS, "%s: vp %p", __func__, vp);
	old = atomic_fetchadd_int(&vp->v_holdcnt, 1);
	VNASSERT(old >= 0 && (old & VHOLD_ALL_FLAGS) == 0, vp,
	    ("%s: wrong hold count %d", __func__, old));
	if (old == 0)
		vn_freevnodes_dec();
}

void
vholdnz(struct vnode *vp)
{

	CTR2(KTR_VFS, "%s: vp %p", __func__, vp);
#ifdef INVARIANTS
	int old = atomic_fetchadd_int(&vp->v_holdcnt, 1);
	VNASSERT(old > 0 && (old & VHOLD_ALL_FLAGS) == 0, vp,
	    ("%s: wrong hold count %d", __func__, old));
#else
	atomic_add_int(&vp->v_holdcnt, 1);
#endif
}

/*
 * Grab a hold count unless the vnode is freed.
 *
 * Only use this routine if vfs smr is the only protection you have against
 * freeing the vnode.
 *
 * The code loops trying to add a hold count as long as the VHOLD_NO_SMR flag
 * is not set.  After the flag is set the vnode becomes immutable to anyone but
 * the thread which managed to set the flag.
 *
 * It may be tempting to replace the loop with:
 * count = atomic_fetchadd_int(&vp->v_holdcnt, 1);
 * if (count & VHOLD_NO_SMR) {
 *     backpedal and error out;
 * }
 *
 * However, while this is more performant, it hinders debugging by eliminating
 * the previously mentioned invariant.
 */
bool
vhold_smr(struct vnode *vp)
{
	int count;

	VFS_SMR_ASSERT_ENTERED();

	count = atomic_load_int(&vp->v_holdcnt);
	for (;;) {
		if (count & VHOLD_NO_SMR) {
			VNASSERT((count & ~VHOLD_NO_SMR) == 0, vp,
			    ("non-zero hold count with flags %d\n", count));
			return (false);
		}
		VNASSERT(count >= 0, vp, ("invalid hold count %d\n", count));
		if (atomic_fcmpset_int(&vp->v_holdcnt, &count, count + 1)) {
			if (count == 0)
				vn_freevnodes_dec();
			return (true);
		}
	}
}

/*
 * Hold a free vnode for recycling.
 *
 * Note: vnode_init references this comment.
 *
 * Attempts to recycle only need the global vnode list lock and have no use for
 * SMR.
 *
 * However, vnodes get inserted into the global list before they get fully
 * initialized and stay there until UMA decides to free the memory. This in
 * particular means the target can be found before it becomes usable and after
 * it becomes recycled. Picking up such vnodes is guarded with v_holdcnt set to
 * VHOLD_NO_SMR.
 *
 * Note: the vnode may gain more references after we transition the count 0->1.
 */
static bool
vhold_recycle_free(struct vnode *vp)
{
	int count;

	mtx_assert(&vnode_list_mtx, MA_OWNED);

	count = atomic_load_int(&vp->v_holdcnt);
	for (;;) {
		if (count & VHOLD_NO_SMR) {
			VNASSERT((count & ~VHOLD_NO_SMR) == 0, vp,
			    ("non-zero hold count with flags %d\n", count));
			return (false);
		}
		VNASSERT(count >= 0, vp, ("invalid hold count %d\n", count));
		if (count > 0) {
			return (false);
		}
		if (atomic_fcmpset_int(&vp->v_holdcnt, &count, count + 1)) {
			vn_freevnodes_dec();
			return (true);
		}
	}
}

static void __noinline
vdbatch_process(struct vdbatch *vd)
{
	struct vnode *vp;
	int i;

	mtx_assert(&vd->lock, MA_OWNED);
	MPASS(curthread->td_pinned > 0);
	MPASS(vd->index == VDBATCH_SIZE);

	mtx_lock(&vnode_list_mtx);
	critical_enter();
	freevnodes += vd->freevnodes;
	for (i = 0; i < VDBATCH_SIZE; i++) {
		vp = vd->tab[i];
		TAILQ_REMOVE(&vnode_list, vp, v_vnodelist);
		TAILQ_INSERT_TAIL(&vnode_list, vp, v_vnodelist);
		MPASS(vp->v_dbatchcpu != NOCPU);
		vp->v_dbatchcpu = NOCPU;
	}
	mtx_unlock(&vnode_list_mtx);
	vd->freevnodes = 0;
	bzero(vd->tab, sizeof(vd->tab));
	vd->index = 0;
	critical_exit();
}

static void
vdbatch_enqueue(struct vnode *vp)
{
	struct vdbatch *vd;

	ASSERT_VI_LOCKED(vp, __func__);
	VNASSERT(!VN_IS_DOOMED(vp), vp,
	    ("%s: deferring requeue of a doomed vnode", __func__));

	if (vp->v_dbatchcpu != NOCPU) {
		VI_UNLOCK(vp);
		return;
	}

	sched_pin();
	vd = DPCPU_PTR(vd);
	mtx_lock(&vd->lock);
	MPASS(vd->index < VDBATCH_SIZE);
	MPASS(vd->tab[vd->index] == NULL);
	/*
	 * A hack: we depend on being pinned so that we know what to put in
	 * ->v_dbatchcpu.
	 */
	vp->v_dbatchcpu = curcpu;
	vd->tab[vd->index] = vp;
	vd->index++;
	VI_UNLOCK(vp);
	if (vd->index == VDBATCH_SIZE)
		vdbatch_process(vd);
	mtx_unlock(&vd->lock);
	sched_unpin();
}

/*
 * This routine must only be called for vnodes which are about to be
 * deallocated. Supporting dequeue for arbitrary vndoes would require
 * validating that the locked batch matches.
 */
static void
vdbatch_dequeue(struct vnode *vp)
{
	struct vdbatch *vd;
	int i;
	short cpu;

	VNASSERT(vp->v_type == VBAD || vp->v_type == VNON, vp,
	    ("%s: called for a used vnode\n", __func__));

	cpu = vp->v_dbatchcpu;
	if (cpu == NOCPU)
		return;

	vd = DPCPU_ID_PTR(cpu, vd);
	mtx_lock(&vd->lock);
	for (i = 0; i < vd->index; i++) {
		if (vd->tab[i] != vp)
			continue;
		vp->v_dbatchcpu = NOCPU;
		vd->index--;
		vd->tab[i] = vd->tab[vd->index];
		vd->tab[vd->index] = NULL;
		break;
	}
	mtx_unlock(&vd->lock);
	/*
	 * Either we dequeued the vnode above or the target CPU beat us to it.
	 */
	MPASS(vp->v_dbatchcpu == NOCPU);
}

/*
 * Drop the hold count of the vnode.  If this is the last reference to
 * the vnode we place it on the free list unless it has been vgone'd
 * (marked VIRF_DOOMED) in which case we will free it.
 *
 * Because the vnode vm object keeps a hold reference on the vnode if
 * there is at least one resident non-cached page, the vnode cannot
 * leave the active list without the page cleanup done.
 */
static void
vdrop_deactivate(struct vnode *vp)
{
	struct mount *mp;

	ASSERT_VI_LOCKED(vp, __func__);
	/*
	 * Mark a vnode as free: remove it from its active list
	 * and put it up for recycling on the freelist.
	 */
	VNASSERT(!VN_IS_DOOMED(vp), vp,
	    ("vdrop: returning doomed vnode"));
	VNASSERT((vp->v_iflag & VI_OWEINACT) == 0, vp,
	    ("vnode with VI_OWEINACT set"));
	VNASSERT((vp->v_iflag & VI_DEFINACT) == 0, vp,
	    ("vnode with VI_DEFINACT set"));
	if (vp->v_mflag & VMP_LAZYLIST) {
		mp = vp->v_mount;
		mtx_lock(&mp->mnt_listmtx);
		VNASSERT(vp->v_mflag & VMP_LAZYLIST, vp, ("lost VMP_LAZYLIST"));
		/*
		 * Don't remove the vnode from the lazy list if another thread
		 * has increased the hold count. It may have re-enqueued the
		 * vnode to the lazy list and is now responsible for its
		 * removal.
		 */
		if (vp->v_holdcnt == 0) {
			vp->v_mflag &= ~VMP_LAZYLIST;
			TAILQ_REMOVE(&mp->mnt_lazyvnodelist, vp, v_lazylist);
			mp->mnt_lazyvnodelistsize--;
		}
		mtx_unlock(&mp->mnt_listmtx);
	}
	vdbatch_enqueue(vp);
}

static void __noinline
vdropl_final(struct vnode *vp)
{

	ASSERT_VI_LOCKED(vp, __func__);
	VNPASS(VN_IS_DOOMED(vp), vp);
	/*
	 * Set the VHOLD_NO_SMR flag.
	 *
	 * We may be racing against vhold_smr. If they win we can just pretend
	 * we never got this far, they will vdrop later.
	 */
	if (__predict_false(!atomic_cmpset_int(&vp->v_holdcnt, 0, VHOLD_NO_SMR))) {
		vn_freevnodes_inc();
		VI_UNLOCK(vp);
		/*
		 * We lost the aforementioned race. Any subsequent access is
		 * invalid as they might have managed to vdropl on their own.
		 */
		return;
	}
	/*
	 * Don't bump freevnodes as this one is going away.
	 */
	freevnode(vp);
}

void
vdrop(struct vnode *vp)
{

	ASSERT_VI_UNLOCKED(vp, __func__);
	CTR2(KTR_VFS, "%s: vp %p", __func__, vp);
	if (refcount_release_if_not_last(&vp->v_holdcnt))
		return;
	VI_LOCK(vp);
	vdropl(vp);
}

void
vdropl(struct vnode *vp)
{

	ASSERT_VI_LOCKED(vp, __func__);
	CTR2(KTR_VFS, "%s: vp %p", __func__, vp);
	if (!refcount_release(&vp->v_holdcnt)) {
		VI_UNLOCK(vp);
		return;
	}
	if (!VN_IS_DOOMED(vp)) {
		vn_freevnodes_inc();
		vdrop_deactivate(vp);
		/*
		 * Also unlocks the interlock. We can't assert on it as we
		 * released our hold and by now the vnode might have been
		 * freed.
		 */
		return;
	}
	vdropl_final(vp);
}

/*
 * Call VOP_INACTIVE on the vnode and manage the DOINGINACT and OWEINACT
 * flags.  DOINGINACT prevents us from recursing in calls to vinactive.
 */
static void
vinactivef(struct vnode *vp)
{
	struct vm_object *obj;

	ASSERT_VOP_ELOCKED(vp, "vinactive");
	ASSERT_VI_LOCKED(vp, "vinactive");
	VNASSERT((vp->v_iflag & VI_DOINGINACT) == 0, vp,
	    ("vinactive: recursed on VI_DOINGINACT"));
	CTR2(KTR_VFS, "%s: vp %p", __func__, vp);
	vp->v_iflag |= VI_DOINGINACT;
	vp->v_iflag &= ~VI_OWEINACT;
	VI_UNLOCK(vp);
	/*
	 * Before moving off the active list, we must be sure that any
	 * modified pages are converted into the vnode's dirty
	 * buffers, since these will no longer be checked once the
	 * vnode is on the inactive list.
	 *
	 * The write-out of the dirty pages is asynchronous.  At the
	 * point that VOP_INACTIVE() is called, there could still be
	 * pending I/O and dirty pages in the object.
	 */
	if ((obj = vp->v_object) != NULL && (vp->v_vflag & VV_NOSYNC) == 0 &&
	    vm_object_mightbedirty(obj)) {
		VM_OBJECT_WLOCK(obj);
		vm_object_page_clean(obj, 0, 0, 0);
		VM_OBJECT_WUNLOCK(obj);
	}
	VOP_INACTIVE(vp);
	VI_LOCK(vp);
	VNASSERT(vp->v_iflag & VI_DOINGINACT, vp,
	    ("vinactive: lost VI_DOINGINACT"));
	vp->v_iflag &= ~VI_DOINGINACT;
}

void
vinactive(struct vnode *vp)
{

	ASSERT_VOP_ELOCKED(vp, "vinactive");
	ASSERT_VI_LOCKED(vp, "vinactive");
	CTR2(KTR_VFS, "%s: vp %p", __func__, vp);

	if ((vp->v_iflag & VI_OWEINACT) == 0)
		return;
	if (vp->v_iflag & VI_DOINGINACT)
		return;
	if (vp->v_usecount > 0) {
		vp->v_iflag &= ~VI_OWEINACT;
		return;
	}
	vinactivef(vp);
}

/*
 * Remove any vnodes in the vnode table belonging to mount point mp.
 *
 * If FORCECLOSE is not specified, there should not be any active ones,
 * return error if any are found (nb: this is a user error, not a
 * system error). If FORCECLOSE is specified, detach any active vnodes
 * that are found.
 *
 * If WRITECLOSE is set, only flush out regular file vnodes open for
 * writing.
 *
 * SKIPSYSTEM causes any vnodes marked VV_SYSTEM to be skipped.
 *
 * `rootrefs' specifies the base reference count for the root vnode
 * of this filesystem. The root vnode is considered busy if its
 * v_usecount exceeds this value. On a successful return, vflush(, td)
 * will call vrele() on the root vnode exactly rootrefs times.
 * If the SKIPSYSTEM or WRITECLOSE flags are specified, rootrefs must
 * be zero.
 */
#ifdef DIAGNOSTIC
static int busyprt = 0;		/* print out busy vnodes */
SYSCTL_INT(_debug, OID_AUTO, busyprt, CTLFLAG_RW, &busyprt, 0, "Print out busy vnodes");
#endif

int
vflush(struct mount *mp, int rootrefs, int flags, struct thread *td)
{
	struct vnode *vp, *mvp, *rootvp = NULL;
	struct vattr vattr;
	int busy = 0, error;

	CTR4(KTR_VFS, "%s: mp %p with rootrefs %d and flags %d", __func__, mp,
	    rootrefs, flags);
	if (rootrefs > 0) {
		KASSERT((flags & (SKIPSYSTEM | WRITECLOSE)) == 0,
		    ("vflush: bad args"));
		/*
		 * Get the filesystem root vnode. We can vput() it
		 * immediately, since with rootrefs > 0, it won't go away.
		 */
		if ((error = VFS_ROOT(mp, LK_EXCLUSIVE, &rootvp)) != 0) {
			CTR2(KTR_VFS, "%s: vfs_root lookup failed with %d",
			    __func__, error);
			return (error);
		}
		vput(rootvp);
	}
loop:
	MNT_VNODE_FOREACH_ALL(vp, mp, mvp) {
		vholdl(vp);
		error = vn_lock(vp, LK_INTERLOCK | LK_EXCLUSIVE);
		if (error) {
			vdrop(vp);
			MNT_VNODE_FOREACH_ALL_ABORT(mp, mvp);
			goto loop;
		}
		/*
		 * Skip over a vnodes marked VV_SYSTEM.
		 */
		if ((flags & SKIPSYSTEM) && (vp->v_vflag & VV_SYSTEM)) {
			VOP_UNLOCK(vp);
			vdrop(vp);
			continue;
		}
		/*
		 * If WRITECLOSE is set, flush out unlinked but still open
		 * files (even if open only for reading) and regular file
		 * vnodes open for writing.
		 */
		if (flags & WRITECLOSE) {
			if (vp->v_object != NULL) {
				VM_OBJECT_WLOCK(vp->v_object);
				vm_object_page_clean(vp->v_object, 0, 0, 0);
				VM_OBJECT_WUNLOCK(vp->v_object);
			}
			do {
				error = VOP_FSYNC(vp, MNT_WAIT, td);
			} while (error == ERELOOKUP);
			if (error != 0) {
				VOP_UNLOCK(vp);
				vdrop(vp);
				MNT_VNODE_FOREACH_ALL_ABORT(mp, mvp);
				return (error);
			}
			error = VOP_GETATTR(vp, &vattr, td->td_ucred);
			VI_LOCK(vp);

			if ((vp->v_type == VNON ||
			    (error == 0 && vattr.va_nlink > 0)) &&
			    (vp->v_writecount <= 0 || vp->v_type != VREG)) {
				VOP_UNLOCK(vp);
				vdropl(vp);
				continue;
			}
		} else
			VI_LOCK(vp);
		/*
		 * With v_usecount == 0, all we need to do is clear out the
		 * vnode data structures and we are done.
		 *
		 * If FORCECLOSE is set, forcibly close the vnode.
		 */
		if (vp->v_usecount == 0 || (flags & FORCECLOSE)) {
			vgonel(vp);
		} else {
			busy++;
#ifdef DIAGNOSTIC
			if (busyprt)
				vn_printf(vp, "vflush: busy vnode ");
#endif
		}
		VOP_UNLOCK(vp);
		vdropl(vp);
	}
	if (rootrefs > 0 && (flags & FORCECLOSE) == 0) {
		/*
		 * If just the root vnode is busy, and if its refcount
		 * is equal to `rootrefs', then go ahead and kill it.
		 */
		VI_LOCK(rootvp);
		KASSERT(busy > 0, ("vflush: not busy"));
		VNASSERT(rootvp->v_usecount >= rootrefs, rootvp,
		    ("vflush: usecount %d < rootrefs %d",
		     rootvp->v_usecount, rootrefs));
		if (busy == 1 && rootvp->v_usecount == rootrefs) {
			VOP_LOCK(rootvp, LK_EXCLUSIVE|LK_INTERLOCK);
			vgone(rootvp);
			VOP_UNLOCK(rootvp);
			busy = 0;
		} else
			VI_UNLOCK(rootvp);
	}
	if (busy) {
		CTR2(KTR_VFS, "%s: failing as %d vnodes are busy", __func__,
		    busy);
		return (EBUSY);
	}
	for (; rootrefs > 0; rootrefs--)
		vrele(rootvp);
	return (0);
}

/*
 * Recycle an unused vnode to the front of the free list.
 */
int
vrecycle(struct vnode *vp)
{
	int recycled;

	VI_LOCK(vp);
	recycled = vrecyclel(vp);
	VI_UNLOCK(vp);
	return (recycled);
}

/*
 * vrecycle, with the vp interlock held.
 */
int
vrecyclel(struct vnode *vp)
{
	int recycled;

	ASSERT_VOP_ELOCKED(vp, __func__);
	ASSERT_VI_LOCKED(vp, __func__);
	CTR2(KTR_VFS, "%s: vp %p", __func__, vp);
	recycled = 0;
	if (vp->v_usecount == 0) {
		recycled = 1;
		vgonel(vp);
	}
	return (recycled);
}

/*
 * Eliminate all activity associated with a vnode
 * in preparation for reuse.
 */
void
vgone(struct vnode *vp)
{
	VI_LOCK(vp);
	vgonel(vp);
	VI_UNLOCK(vp);
}

static void
notify_lowervp_vfs_dummy(struct mount *mp __unused,
    struct vnode *lowervp __unused)
{
}

/*
 * Notify upper mounts about reclaimed or unlinked vnode.
 */
void
vfs_notify_upper(struct vnode *vp, int event)
{
	static struct vfsops vgonel_vfsops = {
		.vfs_reclaim_lowervp = notify_lowervp_vfs_dummy,
		.vfs_unlink_lowervp = notify_lowervp_vfs_dummy,
	};
	struct mount *mp, *ump, *mmp;

	mp = vp->v_mount;
	if (mp == NULL)
		return;
	if (TAILQ_EMPTY(&mp->mnt_uppers))
		return;

	mmp = malloc(sizeof(struct mount), M_TEMP, M_WAITOK | M_ZERO);
	mmp->mnt_op = &vgonel_vfsops;
	mmp->mnt_kern_flag |= MNTK_MARKER;
	MNT_ILOCK(mp);
	mp->mnt_kern_flag |= MNTK_VGONE_UPPER;
	for (ump = TAILQ_FIRST(&mp->mnt_uppers); ump != NULL;) {
		if ((ump->mnt_kern_flag & MNTK_MARKER) != 0) {
			ump = TAILQ_NEXT(ump, mnt_upper_link);
			continue;
		}
		TAILQ_INSERT_AFTER(&mp->mnt_uppers, ump, mmp, mnt_upper_link);
		MNT_IUNLOCK(mp);
		switch (event) {
		case VFS_NOTIFY_UPPER_RECLAIM:
			VFS_RECLAIM_LOWERVP(ump, vp);
			break;
		case VFS_NOTIFY_UPPER_UNLINK:
			VFS_UNLINK_LOWERVP(ump, vp);
			break;
		default:
			KASSERT(0, ("invalid event %d", event));
			break;
		}
		MNT_ILOCK(mp);
		ump = TAILQ_NEXT(mmp, mnt_upper_link);
		TAILQ_REMOVE(&mp->mnt_uppers, mmp, mnt_upper_link);
	}
	free(mmp, M_TEMP);
	mp->mnt_kern_flag &= ~MNTK_VGONE_UPPER;
	if ((mp->mnt_kern_flag & MNTK_VGONE_WAITER) != 0) {
		mp->mnt_kern_flag &= ~MNTK_VGONE_WAITER;
		wakeup(&mp->mnt_uppers);
	}
	MNT_IUNLOCK(mp);
}

/*
 * vgone, with the vp interlock held.
 */
static void
vgonel(struct vnode *vp)
{
	struct thread *td;
	struct mount *mp;
	vm_object_t object;
	bool active, doinginact, oweinact;

	ASSERT_VOP_ELOCKED(vp, "vgonel");
	ASSERT_VI_LOCKED(vp, "vgonel");
	VNASSERT(vp->v_holdcnt, vp,
	    ("vgonel: vp %p has no reference.", vp));
	CTR2(KTR_VFS, "%s: vp %p", __func__, vp);
	td = curthread;

	/*
	 * Don't vgonel if we're already doomed.
	 */
	if (VN_IS_DOOMED(vp))
		return;
	/*
	 * Paired with freevnode.
	 */
	vn_seqc_write_begin_locked(vp);
	vunlazy_gone(vp);
	vn_irflag_set_locked(vp, VIRF_DOOMED);

	/*
	 * Check to see if the vnode is in use.  If so, we have to
	 * call VOP_CLOSE() and VOP_INACTIVE().
	 *
	 * It could be that VOP_INACTIVE() requested reclamation, in
	 * which case we should avoid recursion, so check
	 * VI_DOINGINACT.  This is not precise but good enough.
	 */
	active = vp->v_usecount > 0;
	oweinact = (vp->v_iflag & VI_OWEINACT) != 0;
	doinginact = (vp->v_iflag & VI_DOINGINACT) != 0;

	/*
	 * If we need to do inactive VI_OWEINACT will be set.
	 */
	if (vp->v_iflag & VI_DEFINACT) {
		VNASSERT(vp->v_holdcnt > 1, vp, ("lost hold count"));
		vp->v_iflag &= ~VI_DEFINACT;
		vdropl(vp);
	} else {
		VNASSERT(vp->v_holdcnt > 0, vp, ("vnode without hold count"));
		VI_UNLOCK(vp);
	}
	cache_purge_vgone(vp);
	vfs_notify_upper(vp, VFS_NOTIFY_UPPER_RECLAIM);

	/*
	 * If purging an active vnode, it must be closed and
	 * deactivated before being reclaimed.
	 */
	if (active)
		VOP_CLOSE(vp, FNONBLOCK, NOCRED, td);
	if ((oweinact || active) && !doinginact) {
		VI_LOCK(vp);
		vinactivef(vp);
		VI_UNLOCK(vp);
	}
	if (vp->v_type == VSOCK)
		vfs_unp_reclaim(vp);

	/*
	 * Clean out any buffers associated with the vnode.
	 * If the flush fails, just toss the buffers.
	 */
	mp = NULL;
	if (!TAILQ_EMPTY(&vp->v_bufobj.bo_dirty.bv_hd))
		(void) vn_start_secondary_write(vp, &mp, V_WAIT);
	if (vinvalbuf(vp, V_SAVE, 0, 0) != 0) {
		while (vinvalbuf(vp, 0, 0, 0) != 0)
			;
	}

	BO_LOCK(&vp->v_bufobj);
	KASSERT(TAILQ_EMPTY(&vp->v_bufobj.bo_dirty.bv_hd) &&
	    vp->v_bufobj.bo_dirty.bv_cnt == 0 &&
	    TAILQ_EMPTY(&vp->v_bufobj.bo_clean.bv_hd) &&
	    vp->v_bufobj.bo_clean.bv_cnt == 0,
	    ("vp %p bufobj not invalidated", vp));

	/*
	 * For VMIO bufobj, BO_DEAD is set later, or in
	 * vm_object_terminate() after the object's page queue is
	 * flushed.
	 */
	object = vp->v_bufobj.bo_object;
	if (object == NULL)
		vp->v_bufobj.bo_flag |= BO_DEAD;
	BO_UNLOCK(&vp->v_bufobj);

	/*
	 * Handle the VM part.  Tmpfs handles v_object on its own (the
	 * OBJT_VNODE check).  Nullfs or other bypassing filesystems
	 * should not touch the object borrowed from the lower vnode
	 * (the handle check).
	 */
	if (object != NULL && object->type == OBJT_VNODE &&
	    object->handle == vp)
		vnode_destroy_vobject(vp);

	/*
	 * Reclaim the vnode.
	 */
	if (VOP_RECLAIM(vp))
		panic("vgone: cannot reclaim");
	if (mp != NULL)
		vn_finished_secondary_write(mp);
	VNASSERT(vp->v_object == NULL, vp,
	    ("vop_reclaim left v_object vp=%p", vp));
	/*
	 * Clear the advisory locks and wake up waiting threads.
	 */
	(void)VOP_ADVLOCKPURGE(vp);
	vp->v_lockf = NULL;
	/*
	 * Delete from old mount point vnode list.
	 */
	delmntque(vp);
	/*
	 * Done with purge, reset to the standard lock and invalidate
	 * the vnode.
	 */
	VI_LOCK(vp);
	vp->v_vnlock = &vp->v_lock;
	vp->v_op = &dead_vnodeops;
	vp->v_type = VBAD;
}

/*
 * Print out a description of a vnode.
 */
static const char * const typename[] =
{"VNON", "VREG", "VDIR", "VBLK", "VCHR", "VLNK", "VSOCK", "VFIFO", "VBAD",
 "VMARKER"};

_Static_assert((VHOLD_ALL_FLAGS & ~VHOLD_NO_SMR) == 0,
    "new hold count flag not added to vn_printf");

void
vn_printf(struct vnode *vp, const char *fmt, ...)
{
	va_list ap;
	char buf[256], buf2[16];
	u_long flags;
	u_int holdcnt;
	short irflag;

	va_start(ap, fmt);
	vprintf(fmt, ap);
	va_end(ap);
	printf("%p: ", (void *)vp);
	printf("type %s\n", typename[vp->v_type]);
	holdcnt = atomic_load_int(&vp->v_holdcnt);
	printf("    usecount %d, writecount %d, refcount %d seqc users %d",
	    vp->v_usecount, vp->v_writecount, holdcnt & ~VHOLD_ALL_FLAGS,
	    vp->v_seqc_users);
	switch (vp->v_type) {
	case VDIR:
		printf(" mountedhere %p\n", vp->v_mountedhere);
		break;
	case VCHR:
		printf(" rdev %p\n", vp->v_rdev);
		break;
	case VSOCK:
		printf(" socket %p\n", vp->v_unpcb);
		break;
	case VFIFO:
		printf(" fifoinfo %p\n", vp->v_fifoinfo);
		break;
	default:
		printf("\n");
		break;
	}
	buf[0] = '\0';
	buf[1] = '\0';
	if (holdcnt & VHOLD_NO_SMR)
		strlcat(buf, "|VHOLD_NO_SMR", sizeof(buf));
	printf("    hold count flags (%s)\n", buf + 1);

	buf[0] = '\0';
	buf[1] = '\0';
	irflag = vn_irflag_read(vp);
	if (irflag & VIRF_DOOMED)
		strlcat(buf, "|VIRF_DOOMED", sizeof(buf));
	if (irflag & VIRF_PGREAD)
		strlcat(buf, "|VIRF_PGREAD", sizeof(buf));
	flags = irflag & ~(VIRF_DOOMED | VIRF_PGREAD);
	if (flags != 0) {
		snprintf(buf2, sizeof(buf2), "|VIRF(0x%lx)", flags);
		strlcat(buf, buf2, sizeof(buf));
	}
	if (vp->v_vflag & VV_ROOT)
		strlcat(buf, "|VV_ROOT", sizeof(buf));
	if (vp->v_vflag & VV_ISTTY)
		strlcat(buf, "|VV_ISTTY", sizeof(buf));
	if (vp->v_vflag & VV_NOSYNC)
		strlcat(buf, "|VV_NOSYNC", sizeof(buf));
	if (vp->v_vflag & VV_ETERNALDEV)
		strlcat(buf, "|VV_ETERNALDEV", sizeof(buf));
	if (vp->v_vflag & VV_CACHEDLABEL)
		strlcat(buf, "|VV_CACHEDLABEL", sizeof(buf));
	if (vp->v_vflag & VV_VMSIZEVNLOCK)
		strlcat(buf, "|VV_VMSIZEVNLOCK", sizeof(buf));
	if (vp->v_vflag & VV_COPYONWRITE)
		strlcat(buf, "|VV_COPYONWRITE", sizeof(buf));
	if (vp->v_vflag & VV_SYSTEM)
		strlcat(buf, "|VV_SYSTEM", sizeof(buf));
	if (vp->v_vflag & VV_PROCDEP)
		strlcat(buf, "|VV_PROCDEP", sizeof(buf));
	if (vp->v_vflag & VV_NOKNOTE)
		strlcat(buf, "|VV_NOKNOTE", sizeof(buf));
	if (vp->v_vflag & VV_DELETED)
		strlcat(buf, "|VV_DELETED", sizeof(buf));
	if (vp->v_vflag & VV_MD)
		strlcat(buf, "|VV_MD", sizeof(buf));
	if (vp->v_vflag & VV_FORCEINSMQ)
		strlcat(buf, "|VV_FORCEINSMQ", sizeof(buf));
	if (vp->v_vflag & VV_READLINK)
		strlcat(buf, "|VV_READLINK", sizeof(buf));
	flags = vp->v_vflag & ~(VV_ROOT | VV_ISTTY | VV_NOSYNC | VV_ETERNALDEV |
	    VV_CACHEDLABEL | VV_VMSIZEVNLOCK | VV_COPYONWRITE | VV_SYSTEM |
	    VV_PROCDEP | VV_NOKNOTE | VV_DELETED | VV_MD | VV_FORCEINSMQ |
	    VV_READLINK);
	if (flags != 0) {
		snprintf(buf2, sizeof(buf2), "|VV(0x%lx)", flags);
		strlcat(buf, buf2, sizeof(buf));
	}
	if (vp->v_iflag & VI_TEXT_REF)
		strlcat(buf, "|VI_TEXT_REF", sizeof(buf));
	if (vp->v_iflag & VI_MOUNT)
		strlcat(buf, "|VI_MOUNT", sizeof(buf));
	if (vp->v_iflag & VI_DOINGINACT)
		strlcat(buf, "|VI_DOINGINACT", sizeof(buf));
	if (vp->v_iflag & VI_OWEINACT)
		strlcat(buf, "|VI_OWEINACT", sizeof(buf));
	if (vp->v_iflag & VI_DEFINACT)
		strlcat(buf, "|VI_DEFINACT", sizeof(buf));
	flags = vp->v_iflag & ~(VI_TEXT_REF | VI_MOUNT | VI_DOINGINACT |
	    VI_OWEINACT | VI_DEFINACT);
	if (flags != 0) {
		snprintf(buf2, sizeof(buf2), "|VI(0x%lx)", flags);
		strlcat(buf, buf2, sizeof(buf));
	}
	if (vp->v_mflag & VMP_LAZYLIST)
		strlcat(buf, "|VMP_LAZYLIST", sizeof(buf));
	flags = vp->v_mflag & ~(VMP_LAZYLIST);
	if (flags != 0) {
		snprintf(buf2, sizeof(buf2), "|VMP(0x%lx)", flags);
		strlcat(buf, buf2, sizeof(buf));
	}
	printf("    flags (%s)", buf + 1);
	if (mtx_owned(VI_MTX(vp)))
		printf(" VI_LOCKed");
	printf("\n");
	if (vp->v_object != NULL)
		printf("    v_object %p ref %d pages %d "
		    "cleanbuf %d dirtybuf %d\n",
		    vp->v_object, vp->v_object->ref_count,
		    vp->v_object->resident_page_count,
		    vp->v_bufobj.bo_clean.bv_cnt,
		    vp->v_bufobj.bo_dirty.bv_cnt);
	printf("    ");
	lockmgr_printinfo(vp->v_vnlock);
	if (vp->v_data != NULL)
		VOP_PRINT(vp);
}

#ifdef DDB
/*
 * List all of the locked vnodes in the system.
 * Called when debugging the kernel.
 */
DB_SHOW_COMMAND(lockedvnods, lockedvnodes)
{
	struct mount *mp;
	struct vnode *vp;

	/*
	 * Note: because this is DDB, we can't obey the locking semantics
	 * for these structures, which means we could catch an inconsistent
	 * state and dereference a nasty pointer.  Not much to be done
	 * about that.
	 */
	db_printf("Locked vnodes\n");
	TAILQ_FOREACH(mp, &mountlist, mnt_list) {
		TAILQ_FOREACH(vp, &mp->mnt_nvnodelist, v_nmntvnodes) {
			if (vp->v_type != VMARKER && VOP_ISLOCKED(vp))
				vn_printf(vp, "vnode ");
		}
	}
}

/*
 * Show details about the given vnode.
 */
DB_SHOW_COMMAND(vnode, db_show_vnode)
{
	struct vnode *vp;

	if (!have_addr)
		return;
	vp = DB_DATA_PTR(addr, struct vnode);
	vn_printf(vp, "vnode ");
}

/*
 * Show details about the given mount point.
 */
DB_SHOW_COMMAND(mount, db_show_mount)
{
	struct mount *mp;
	struct vfsopt *opt;
	struct statfs *sp;
	struct vnode *vp;
	char buf[512];
	uint64_t mflags;
	u_int flags;

	if (!have_addr) {
		/* No address given, print short info about all mount points. */
		TAILQ_FOREACH(mp, &mountlist, mnt_list) {
			db_printf("%p %s on %s (%s)\n", mp,
			    mp->mnt_stat.f_mntfromname,
			    mp->mnt_stat.f_mntonname,
			    mp->mnt_stat.f_fstypename);
			if (db_pager_quit)
				break;
		}
		db_printf("\nMore info: show mount <addr>\n");
		return;
	}

	mp = DB_DATA_PTR(addr, struct mount);
	db_printf("%p %s on %s (%s)\n", mp, mp->mnt_stat.f_mntfromname,
	    mp->mnt_stat.f_mntonname, mp->mnt_stat.f_fstypename);

	buf[0] = '\0';
	mflags = mp->mnt_flag;
#define	MNT_FLAG(flag)	do {						\
	if (mflags & (flag)) {						\
		if (buf[0] != '\0')					\
			strlcat(buf, ", ", sizeof(buf));		\
		strlcat(buf, (#flag) + 4, sizeof(buf));			\
		mflags &= ~(flag);					\
	}								\
} while (0)
	MNT_FLAG(MNT_RDONLY);
	MNT_FLAG(MNT_SYNCHRONOUS);
	MNT_FLAG(MNT_NOEXEC);
	MNT_FLAG(MNT_NOSUID);
	MNT_FLAG(MNT_NFS4ACLS);
	MNT_FLAG(MNT_UNION);
	MNT_FLAG(MNT_ASYNC);
	MNT_FLAG(MNT_SUIDDIR);
	MNT_FLAG(MNT_SOFTDEP);
	MNT_FLAG(MNT_NOSYMFOLLOW);
	MNT_FLAG(MNT_GJOURNAL);
	MNT_FLAG(MNT_MULTILABEL);
	MNT_FLAG(MNT_ACLS);
	MNT_FLAG(MNT_NOATIME);
	MNT_FLAG(MNT_NOCLUSTERR);
	MNT_FLAG(MNT_NOCLUSTERW);
	MNT_FLAG(MNT_SUJ);
	MNT_FLAG(MNT_EXRDONLY);
	MNT_FLAG(MNT_EXPORTED);
	MNT_FLAG(MNT_DEFEXPORTED);
	MNT_FLAG(MNT_EXPORTANON);
	MNT_FLAG(MNT_EXKERB);
	MNT_FLAG(MNT_EXPUBLIC);
	MNT_FLAG(MNT_LOCAL);
	MNT_FLAG(MNT_QUOTA);
	MNT_FLAG(MNT_ROOTFS);
	MNT_FLAG(MNT_USER);
	MNT_FLAG(MNT_IGNORE);
	MNT_FLAG(MNT_UPDATE);
	MNT_FLAG(MNT_DELEXPORT);
	MNT_FLAG(MNT_RELOAD);
	MNT_FLAG(MNT_FORCE);
	MNT_FLAG(MNT_SNAPSHOT);
	MNT_FLAG(MNT_BYFSID);
#undef MNT_FLAG
	if (mflags != 0) {
		if (buf[0] != '\0')
			strlcat(buf, ", ", sizeof(buf));
		snprintf(buf + strlen(buf), sizeof(buf) - strlen(buf),
		    "0x%016jx", mflags);
	}
	db_printf("    mnt_flag = %s\n", buf);

	buf[0] = '\0';
	flags = mp->mnt_kern_flag;
#define	MNT_KERN_FLAG(flag)	do {					\
	if (flags & (flag)) {						\
		if (buf[0] != '\0')					\
			strlcat(buf, ", ", sizeof(buf));		\
		strlcat(buf, (#flag) + 5, sizeof(buf));			\
		flags &= ~(flag);					\
	}								\
} while (0)
	MNT_KERN_FLAG(MNTK_UNMOUNTF);
	MNT_KERN_FLAG(MNTK_ASYNC);
	MNT_KERN_FLAG(MNTK_SOFTDEP);
	MNT_KERN_FLAG(MNTK_DRAINING);
	MNT_KERN_FLAG(MNTK_REFEXPIRE);
	MNT_KERN_FLAG(MNTK_EXTENDED_SHARED);
	MNT_KERN_FLAG(MNTK_SHARED_WRITES);
	MNT_KERN_FLAG(MNTK_NO_IOPF);
	MNT_KERN_FLAG(MNTK_VGONE_UPPER);
	MNT_KERN_FLAG(MNTK_VGONE_WAITER);
	MNT_KERN_FLAG(MNTK_LOOKUP_EXCL_DOTDOT);
	MNT_KERN_FLAG(MNTK_MARKER);
	MNT_KERN_FLAG(MNTK_USES_BCACHE);
	MNT_KERN_FLAG(MNTK_FPLOOKUP);
	MNT_KERN_FLAG(MNTK_NOASYNC);
	MNT_KERN_FLAG(MNTK_UNMOUNT);
	MNT_KERN_FLAG(MNTK_MWAIT);
	MNT_KERN_FLAG(MNTK_SUSPEND);
	MNT_KERN_FLAG(MNTK_SUSPEND2);
	MNT_KERN_FLAG(MNTK_SUSPENDED);
	MNT_KERN_FLAG(MNTK_LOOKUP_SHARED);
	MNT_KERN_FLAG(MNTK_NOKNOTE);
#undef MNT_KERN_FLAG
	if (flags != 0) {
		if (buf[0] != '\0')
			strlcat(buf, ", ", sizeof(buf));
		snprintf(buf + strlen(buf), sizeof(buf) - strlen(buf),
		    "0x%08x", flags);
	}
	db_printf("    mnt_kern_flag = %s\n", buf);

	db_printf("    mnt_opt = ");
	opt = TAILQ_FIRST(mp->mnt_opt);
	if (opt != NULL) {
		db_printf("%s", opt->name);
		opt = TAILQ_NEXT(opt, link);
		while (opt != NULL) {
			db_printf(", %s", opt->name);
			opt = TAILQ_NEXT(opt, link);
		}
	}
	db_printf("\n");

	sp = &mp->mnt_stat;
	db_printf("    mnt_stat = { version=%u type=%u flags=0x%016jx "
	    "bsize=%ju iosize=%ju blocks=%ju bfree=%ju bavail=%jd files=%ju "
	    "ffree=%jd syncwrites=%ju asyncwrites=%ju syncreads=%ju "
	    "asyncreads=%ju namemax=%u owner=%u fsid=[%d, %d] }\n",
	    (u_int)sp->f_version, (u_int)sp->f_type, (uintmax_t)sp->f_flags,
	    (uintmax_t)sp->f_bsize, (uintmax_t)sp->f_iosize,
	    (uintmax_t)sp->f_blocks, (uintmax_t)sp->f_bfree,
	    (intmax_t)sp->f_bavail, (uintmax_t)sp->f_files,
	    (intmax_t)sp->f_ffree, (uintmax_t)sp->f_syncwrites,
	    (uintmax_t)sp->f_asyncwrites, (uintmax_t)sp->f_syncreads,
	    (uintmax_t)sp->f_asyncreads, (u_int)sp->f_namemax,
	    (u_int)sp->f_owner, (int)sp->f_fsid.val[0], (int)sp->f_fsid.val[1]);

	db_printf("    mnt_cred = { uid=%u ruid=%u",
	    (u_int)mp->mnt_cred->cr_uid, (u_int)mp->mnt_cred->cr_ruid);
	if (jailed(mp->mnt_cred))
		db_printf(", jail=%d", mp->mnt_cred->cr_prison->pr_id);
	db_printf(" }\n");
	db_printf("    mnt_ref = %d (with %d in the struct)\n",
	    vfs_mount_fetch_counter(mp, MNT_COUNT_REF), mp->mnt_ref);
	db_printf("    mnt_gen = %d\n", mp->mnt_gen);
	db_printf("    mnt_nvnodelistsize = %d\n", mp->mnt_nvnodelistsize);
	db_printf("    mnt_lazyvnodelistsize = %d\n",
	    mp->mnt_lazyvnodelistsize);
	db_printf("    mnt_writeopcount = %d (with %d in the struct)\n",
	    vfs_mount_fetch_counter(mp, MNT_COUNT_WRITEOPCOUNT), mp->mnt_writeopcount);
	db_printf("    mnt_maxsymlinklen = %d\n", mp->mnt_maxsymlinklen);
	db_printf("    mnt_iosize_max = %d\n", mp->mnt_iosize_max);
	db_printf("    mnt_hashseed = %u\n", mp->mnt_hashseed);
	db_printf("    mnt_lockref = %d (with %d in the struct)\n",
	    vfs_mount_fetch_counter(mp, MNT_COUNT_LOCKREF), mp->mnt_lockref);
	db_printf("    mnt_secondary_writes = %d\n", mp->mnt_secondary_writes);
	db_printf("    mnt_secondary_accwrites = %d\n",
	    mp->mnt_secondary_accwrites);
	db_printf("    mnt_gjprovider = %s\n",
	    mp->mnt_gjprovider != NULL ? mp->mnt_gjprovider : "NULL");
	db_printf("    mnt_vfs_ops = %d\n", mp->mnt_vfs_ops);

	db_printf("\n\nList of active vnodes\n");
	TAILQ_FOREACH(vp, &mp->mnt_nvnodelist, v_nmntvnodes) {
		if (vp->v_type != VMARKER && vp->v_holdcnt > 0) {
			vn_printf(vp, "vnode ");
			if (db_pager_quit)
				break;
		}
	}
	db_printf("\n\nList of inactive vnodes\n");
	TAILQ_FOREACH(vp, &mp->mnt_nvnodelist, v_nmntvnodes) {
		if (vp->v_type != VMARKER && vp->v_holdcnt == 0) {
			vn_printf(vp, "vnode ");
			if (db_pager_quit)
				break;
		}
	}
}
#endif	/* DDB */

/*
 * Fill in a struct xvfsconf based on a struct vfsconf.
 */
static int
vfsconf2x(struct sysctl_req *req, struct vfsconf *vfsp)
{
	struct xvfsconf xvfsp;

	bzero(&xvfsp, sizeof(xvfsp));
	strcpy(xvfsp.vfc_name, vfsp->vfc_name);
	xvfsp.vfc_typenum = vfsp->vfc_typenum;
	xvfsp.vfc_refcount = vfsp->vfc_refcount;
	xvfsp.vfc_flags = vfsp->vfc_flags;
	/*
	 * These are unused in userland, we keep them
	 * to not break binary compatibility.
	 */
	xvfsp.vfc_vfsops = NULL;
	xvfsp.vfc_next = NULL;
	return (SYSCTL_OUT(req, &xvfsp, sizeof(xvfsp)));
}

#ifdef COMPAT_FREEBSD32
struct xvfsconf32 {
	uint32_t	vfc_vfsops;
	char		vfc_name[MFSNAMELEN];
	int32_t		vfc_typenum;
	int32_t		vfc_refcount;
	int32_t		vfc_flags;
	uint32_t	vfc_next;
};

static int
vfsconf2x32(struct sysctl_req *req, struct vfsconf *vfsp)
{
	struct xvfsconf32 xvfsp;

	bzero(&xvfsp, sizeof(xvfsp));
	strcpy(xvfsp.vfc_name, vfsp->vfc_name);
	xvfsp.vfc_typenum = vfsp->vfc_typenum;
	xvfsp.vfc_refcount = vfsp->vfc_refcount;
	xvfsp.vfc_flags = vfsp->vfc_flags;
	return (SYSCTL_OUT(req, &xvfsp, sizeof(xvfsp)));
}
#endif

#ifdef COMPAT_FREEBSD64
struct xvfsconf64 {
	uint64_t	vfc_vfsops;
	char		vfc_name[MFSNAMELEN];
	int32_t		vfc_typenum;
	int32_t		vfc_refcount;
	int32_t		vfc_flags;
	uint64_t	vfc_next;
};

static int
vfsconf2x64(struct sysctl_req *req, struct vfsconf *vfsp)
{
	struct xvfsconf64 xvfsp;

	bzero(&xvfsp, sizeof(xvfsp));
	strcpy(xvfsp.vfc_name, vfsp->vfc_name);
	xvfsp.vfc_typenum = vfsp->vfc_typenum;
	xvfsp.vfc_refcount = vfsp->vfc_refcount;
	xvfsp.vfc_flags = vfsp->vfc_flags;
	return (SYSCTL_OUT(req, &xvfsp, sizeof(xvfsp)));
}
#endif

/*
 * Top level filesystem related information gathering.
 */
static int
sysctl_vfs_conflist(SYSCTL_HANDLER_ARGS)
{
	struct vfsconf *vfsp;
	int error;

	error = 0;
	vfsconf_slock();
	TAILQ_FOREACH(vfsp, &vfsconf, vfc_list) {
#ifdef COMPAT_FREEBSD32
		if (req->flags & SCTL_MASK32)
			error = vfsconf2x32(req, vfsp);
		else
#endif
#ifdef COMPAT_FREEBSD64
		if (req->flags & SCTL_MASK64)
			error = vfsconf2x64(req, vfsp);
		else
#endif
			error = vfsconf2x(req, vfsp);
		if (error)
			break;
	}
	vfsconf_sunlock();
	return (error);
}

SYSCTL_PROC(_vfs, OID_AUTO, conflist, CTLTYPE_OPAQUE | CTLFLAG_RD |
    CTLFLAG_MPSAFE, NULL, 0, sysctl_vfs_conflist,
    "S,xvfsconf", "List of all configured filesystems");

#ifndef BURN_BRIDGES
static int	sysctl_ovfs_conf(SYSCTL_HANDLER_ARGS);

static int
vfs_sysctl(SYSCTL_HANDLER_ARGS)
{
	int *name = (int *)arg1 - 1;	/* XXX */
	u_int namelen = arg2 + 1;	/* XXX */
	struct vfsconf *vfsp;

	log(LOG_WARNING, "userland calling deprecated sysctl, "
	    "please rebuild world\n");

#if 1 || defined(COMPAT_PRELITE2)
	/* Resolve ambiguity between VFS_VFSCONF and VFS_GENERIC. */
	if (namelen == 1)
		return (sysctl_ovfs_conf(oidp, arg1, arg2, req));
#endif

	switch (name[1]) {
	case VFS_MAXTYPENUM:
		if (namelen != 2)
			return (ENOTDIR);
		return (SYSCTL_OUT(req, &maxvfsconf, sizeof(int)));
	case VFS_CONF:
		if (namelen != 3)
			return (ENOTDIR);	/* overloaded */
		vfsconf_slock();
		TAILQ_FOREACH(vfsp, &vfsconf, vfc_list) {
			if (vfsp->vfc_typenum == name[2])
				break;
		}
		vfsconf_sunlock();
		if (vfsp == NULL)
			return (EOPNOTSUPP);
#ifdef COMPAT_FREEBSD32
		if (req->flags & SCTL_MASK32)
			return (vfsconf2x32(req, vfsp));
		else
#endif
#ifdef COMPAT_FREEBSD64
		if (req->flags & SCTL_MASK64)
			return (vfsconf2x64(req, vfsp));
		else
#endif
			return (vfsconf2x(req, vfsp));
	}
	return (EOPNOTSUPP);
}

static SYSCTL_NODE(_vfs, VFS_GENERIC, generic, CTLFLAG_RD | CTLFLAG_SKIP |
    CTLFLAG_MPSAFE, vfs_sysctl,
    "Generic filesystem");

#if 1 || defined(COMPAT_PRELITE2)

static int
sysctl_ovfs_conf(SYSCTL_HANDLER_ARGS)
{
	int error;
	struct vfsconf *vfsp;
	struct ovfsconf ovfs;

	vfsconf_slock();
	TAILQ_FOREACH(vfsp, &vfsconf, vfc_list) {
		bzero(&ovfs, sizeof(ovfs));
		ovfs.vfc_vfsops = vfsp->vfc_vfsops;	/* XXX used as flag */
		strcpy(ovfs.vfc_name, vfsp->vfc_name);
		ovfs.vfc_index = vfsp->vfc_typenum;
		ovfs.vfc_refcount = vfsp->vfc_refcount;
		ovfs.vfc_flags = vfsp->vfc_flags;
		error = SYSCTL_OUT(req, &ovfs, sizeof ovfs);
		if (error != 0) {
			vfsconf_sunlock();
			return (error);
		}
	}
	vfsconf_sunlock();
	return (0);
}

#endif /* 1 || COMPAT_PRELITE2 */
#endif /* !BURN_BRIDGES */

#define KINFO_VNODESLOP		10
#ifdef notyet
/*
 * Dump vnode list (via sysctl).
 */
/* ARGSUSED */
static int
sysctl_vnode(SYSCTL_HANDLER_ARGS)
{
	struct xvnode *xvn;
	struct mount *mp;
	struct vnode *vp;
	int error, len, n;

	/*
	 * Stale numvnodes access is not fatal here.
	 */
	req->lock = 0;
	len = (numvnodes + KINFO_VNODESLOP) * sizeof *xvn;
	if (!req->oldptr)
		/* Make an estimate */
		return (SYSCTL_OUT(req, 0, len));

	error = sysctl_wire_old_buffer(req, 0);
	if (error != 0)
		return (error);
	xvn = malloc(len, M_TEMP, M_ZERO | M_WAITOK);
	n = 0;
	mtx_lock(&mountlist_mtx);
	TAILQ_FOREACH(mp, &mountlist, mnt_list) {
		if (vfs_busy(mp, MBF_NOWAIT | MBF_MNTLSTLOCK))
			continue;
		MNT_ILOCK(mp);
		TAILQ_FOREACH(vp, &mp->mnt_nvnodelist, v_nmntvnodes) {
			if (n == len)
				break;
			vref(vp);
			xvn[n].xv_size = sizeof *xvn;
			xvn[n].xv_vnode = vp;
			xvn[n].xv_id = 0;	/* XXX compat */
#define XV_COPY(field) xvn[n].xv_##field = vp->v_##field
			XV_COPY(usecount);
			XV_COPY(writecount);
			XV_COPY(holdcnt);
			XV_COPY(mount);
			XV_COPY(numoutput);
			XV_COPY(type);
#undef XV_COPY
			xvn[n].xv_flag = vp->v_vflag;

			switch (vp->v_type) {
			case VREG:
			case VDIR:
			case VLNK:
				break;
			case VBLK:
			case VCHR:
				if (vp->v_rdev == NULL) {
					vrele(vp);
					continue;
				}
				xvn[n].xv_dev = dev2udev(vp->v_rdev);
				break;
			case VSOCK:
				xvn[n].xv_socket = vp->v_socket;
				break;
			case VFIFO:
				xvn[n].xv_fifo = vp->v_fifoinfo;
				break;
			case VNON:
			case VBAD:
			default:
				/* shouldn't happen? */
				vrele(vp);
				continue;
			}
			vrele(vp);
			++n;
		}
		MNT_IUNLOCK(mp);
		mtx_lock(&mountlist_mtx);
		vfs_unbusy(mp);
		if (n == len)
			break;
	}
	mtx_unlock(&mountlist_mtx);

	error = SYSCTL_OUT(req, xvn, n * sizeof *xvn);
	free(xvn, M_TEMP);
	return (error);
}

SYSCTL_PROC(_kern, KERN_VNODE, vnode, CTLTYPE_OPAQUE | CTLFLAG_RD |
    CTLFLAG_MPSAFE, 0, 0, sysctl_vnode, "S,xvnode",
    "");
#endif

static void
unmount_or_warn(struct mount *mp)
{
	int error;

	error = dounmount(mp, MNT_FORCE, curthread);
	if (error != 0) {
		printf("unmount of %s failed (", mp->mnt_stat.f_mntonname);
		if (error == EBUSY)
			printf("BUSY)\n");
		else
			printf("%d)\n", error);
	}
}

/*
 * Unmount all filesystems. The list is traversed in reverse order
 * of mounting to avoid dependencies.
 */
void
vfs_unmountall(void)
{
	struct mount *mp, *tmp;

	CTR1(KTR_VFS, "%s: unmounting all filesystems", __func__);

	/*
	 * Since this only runs when rebooting, it is not interlocked.
	 */
	TAILQ_FOREACH_REVERSE_SAFE(mp, &mountlist, mntlist, mnt_list, tmp) {
		vfs_ref(mp);

		/*
		 * Forcibly unmounting "/dev" before "/" would prevent clean
		 * unmount of the latter.
		 */
		if (mp == rootdevmp)
			continue;

		unmount_or_warn(mp);
	}

	if (rootdevmp != NULL)
		unmount_or_warn(rootdevmp);
}

static void
vfs_deferred_inactive(struct vnode *vp, int lkflags)
{

	ASSERT_VI_LOCKED(vp, __func__);
	VNASSERT((vp->v_iflag & VI_DEFINACT) == 0, vp, ("VI_DEFINACT still set"));
	if ((vp->v_iflag & VI_OWEINACT) == 0) {
		vdropl(vp);
		return;
	}
	if (vn_lock(vp, lkflags) == 0) {
		VI_LOCK(vp);
		vinactive(vp);
		VOP_UNLOCK(vp);
		vdropl(vp);
		return;
	}
	vdefer_inactive_unlocked(vp);
}

static int
vfs_periodic_inactive_filter(struct vnode *vp, void *arg)
{

	return (vp->v_iflag & VI_DEFINACT);
}

static void __noinline
vfs_periodic_inactive(struct mount *mp, int flags)
{
	struct vnode *vp, *mvp;
	int lkflags;

	lkflags = LK_EXCLUSIVE | LK_INTERLOCK;
	if (flags != MNT_WAIT)
		lkflags |= LK_NOWAIT;

	MNT_VNODE_FOREACH_LAZY(vp, mp, mvp, vfs_periodic_inactive_filter, NULL) {
		if ((vp->v_iflag & VI_DEFINACT) == 0) {
			VI_UNLOCK(vp);
			continue;
		}
		vp->v_iflag &= ~VI_DEFINACT;
		vfs_deferred_inactive(vp, lkflags);
	}
}

static inline bool
vfs_want_msync(struct vnode *vp)
{
	struct vm_object *obj;

	/*
	 * This test may be performed without any locks held.
	 * We rely on vm_object's type stability.
	 */
	if (vp->v_vflag & VV_NOSYNC)
		return (false);
	obj = vp->v_object;
	return (obj != NULL && vm_object_mightbedirty(obj));
}

static int
vfs_periodic_msync_inactive_filter(struct vnode *vp, void *arg __unused)
{

	if (vp->v_vflag & VV_NOSYNC)
		return (false);
	if (vp->v_iflag & VI_DEFINACT)
		return (true);
	return (vfs_want_msync(vp));
}

static void __noinline
vfs_periodic_msync_inactive(struct mount *mp, int flags)
{
	struct vnode *vp, *mvp;
	struct vm_object *obj;
	int lkflags, objflags;
	bool seen_defer;

	lkflags = LK_EXCLUSIVE | LK_INTERLOCK;
	if (flags != MNT_WAIT) {
		lkflags |= LK_NOWAIT;
		objflags = OBJPC_NOSYNC;
	} else {
		objflags = OBJPC_SYNC;
	}

	MNT_VNODE_FOREACH_LAZY(vp, mp, mvp, vfs_periodic_msync_inactive_filter, NULL) {
		seen_defer = false;
		if (vp->v_iflag & VI_DEFINACT) {
			vp->v_iflag &= ~VI_DEFINACT;
			seen_defer = true;
		}
		if (!vfs_want_msync(vp)) {
			if (seen_defer)
				vfs_deferred_inactive(vp, lkflags);
			else
				VI_UNLOCK(vp);
			continue;
		}
		if (vget(vp, lkflags) == 0) {
			obj = vp->v_object;
			if (obj != NULL && (vp->v_vflag & VV_NOSYNC) == 0) {
				VM_OBJECT_WLOCK(obj);
				vm_object_page_clean(obj, 0, 0, objflags);
				VM_OBJECT_WUNLOCK(obj);
			}
			vput(vp);
			if (seen_defer)
				vdrop(vp);
		} else {
			if (seen_defer)
				vdefer_inactive_unlocked(vp);
		}
	}
}

void
vfs_periodic(struct mount *mp, int flags)
{

	CTR2(KTR_VFS, "%s: mp %p", __func__, mp);

	if ((mp->mnt_kern_flag & MNTK_NOMSYNC) != 0)
		vfs_periodic_inactive(mp, flags);
	else
		vfs_periodic_msync_inactive(mp, flags);
}

static void
destroy_vpollinfo_free(struct vpollinfo *vi)
{

	knlist_destroy(&vi->vpi_selinfo.si_note);
	mtx_destroy(&vi->vpi_lock);
	free(vi, M_VNODEPOLL);
}

static void
destroy_vpollinfo(struct vpollinfo *vi)
{

	knlist_clear(&vi->vpi_selinfo.si_note, 1);
	seldrain(&vi->vpi_selinfo);
	destroy_vpollinfo_free(vi);
}

/*
 * Initialize per-vnode helper structure to hold poll-related state.
 */
void
v_addpollinfo(struct vnode *vp)
{
	struct vpollinfo *vi;

	if (vp->v_pollinfo != NULL)
		return;
	vi = malloc(sizeof(*vi), M_VNODEPOLL, M_WAITOK | M_ZERO);
	mtx_init(&vi->vpi_lock, "vnode pollinfo", NULL, MTX_DEF);
	knlist_init(&vi->vpi_selinfo.si_note, vp, vfs_knllock,
	    vfs_knlunlock, vfs_knl_assert_lock);
	VI_LOCK(vp);
	if (vp->v_pollinfo != NULL) {
		VI_UNLOCK(vp);
		destroy_vpollinfo_free(vi);
		return;
	}
	vp->v_pollinfo = vi;
	VI_UNLOCK(vp);
}

/*
 * Record a process's interest in events which might happen to
 * a vnode.  Because poll uses the historic select-style interface
 * internally, this routine serves as both the ``check for any
 * pending events'' and the ``record my interest in future events''
 * functions.  (These are done together, while the lock is held,
 * to avoid race conditions.)
 */
int
vn_pollrecord(struct vnode *vp, struct thread *td, int events)
{

	v_addpollinfo(vp);
	mtx_lock(&vp->v_pollinfo->vpi_lock);
	if (vp->v_pollinfo->vpi_revents & events) {
		/*
		 * This leaves events we are not interested
		 * in available for the other process which
		 * which presumably had requested them
		 * (otherwise they would never have been
		 * recorded).
		 */
		events &= vp->v_pollinfo->vpi_revents;
		vp->v_pollinfo->vpi_revents &= ~events;

		mtx_unlock(&vp->v_pollinfo->vpi_lock);
		return (events);
	}
	vp->v_pollinfo->vpi_events |= events;
	selrecord(td, &vp->v_pollinfo->vpi_selinfo);
	mtx_unlock(&vp->v_pollinfo->vpi_lock);
	return (0);
}

/*
 * Routine to create and manage a filesystem syncer vnode.
 */
#define sync_close ((int (*)(struct  vop_close_args *))nullop)
static int	sync_fsync(struct  vop_fsync_args *);
static int	sync_inactive(struct  vop_inactive_args *);
static int	sync_reclaim(struct  vop_reclaim_args *);

static struct vop_vector sync_vnodeops = {
	.vop_bypass =	VOP_EOPNOTSUPP,
	.vop_close =	sync_close,		/* close */
	.vop_fsync =	sync_fsync,		/* fsync */
	.vop_inactive =	sync_inactive,	/* inactive */
	.vop_need_inactive = vop_stdneed_inactive, /* need_inactive */
	.vop_reclaim =	sync_reclaim,	/* reclaim */
	.vop_lock1 =	vop_stdlock,	/* lock */
	.vop_unlock =	vop_stdunlock,	/* unlock */
	.vop_islocked =	vop_stdislocked,	/* islocked */
};
VFS_VOP_VECTOR_REGISTER(sync_vnodeops);

/*
 * Create a new filesystem syncer vnode for the specified mount point.
 */
void
vfs_allocate_syncvnode(struct mount *mp)
{
	struct vnode *vp;
	struct bufobj *bo;
	static long start, incr, next;
	int error;

	/* Allocate a new vnode */
	error = getnewvnode("syncer", mp, &sync_vnodeops, &vp);
	if (error != 0)
		panic("vfs_allocate_syncvnode: getnewvnode() failed");
	vp->v_type = VNON;
	vn_lock(vp, LK_EXCLUSIVE | LK_RETRY);
	vp->v_vflag |= VV_FORCEINSMQ;
	error = insmntque(vp, mp);
	if (error != 0)
		panic("vfs_allocate_syncvnode: insmntque() failed");
	vp->v_vflag &= ~VV_FORCEINSMQ;
	VOP_UNLOCK(vp);
	/*
	 * Place the vnode onto the syncer worklist. We attempt to
	 * scatter them about on the list so that they will go off
	 * at evenly distributed times even if all the filesystems
	 * are mounted at once.
	 */
	next += incr;
	if (next == 0 || next > syncer_maxdelay) {
		start /= 2;
		incr /= 2;
		if (start == 0) {
			start = syncer_maxdelay / 2;
			incr = syncer_maxdelay;
		}
		next = start;
	}
	bo = &vp->v_bufobj;
	BO_LOCK(bo);
	vn_syncer_add_to_worklist(bo, syncdelay > 0 ? next % syncdelay : 0);
	/* XXX - vn_syncer_add_to_worklist() also grabs and drops sync_mtx. */
	mtx_lock(&sync_mtx);
	sync_vnode_count++;
	if (mp->mnt_syncer == NULL) {
		mp->mnt_syncer = vp;
		vp = NULL;
	}
	mtx_unlock(&sync_mtx);
	BO_UNLOCK(bo);
	if (vp != NULL) {
		vn_lock(vp, LK_EXCLUSIVE | LK_RETRY);
		vgone(vp);
		vput(vp);
	}
}

void
vfs_deallocate_syncvnode(struct mount *mp)
{
	struct vnode *vp;

	mtx_lock(&sync_mtx);
	vp = mp->mnt_syncer;
	if (vp != NULL)
		mp->mnt_syncer = NULL;
	mtx_unlock(&sync_mtx);
	if (vp != NULL)
		vrele(vp);
}

/*
 * Do a lazy sync of the filesystem.
 */
static int
sync_fsync(struct vop_fsync_args *ap)
{
	struct vnode *syncvp = ap->a_vp;
	struct mount *mp = syncvp->v_mount;
	int error, save;
	struct bufobj *bo;

	/*
	 * We only need to do something if this is a lazy evaluation.
	 */
	if (ap->a_waitfor != MNT_LAZY)
		return (0);

	/*
	 * Move ourselves to the back of the sync list.
	 */
	bo = &syncvp->v_bufobj;
	BO_LOCK(bo);
	vn_syncer_add_to_worklist(bo, syncdelay);
	BO_UNLOCK(bo);

	/*
	 * Walk the list of vnodes pushing all that are dirty and
	 * not already on the sync list.
	 */
	if (vfs_busy(mp, MBF_NOWAIT) != 0)
		return (0);
	if (vn_start_write(NULL, &mp, V_NOWAIT) != 0) {
		vfs_unbusy(mp);
		return (0);
	}
	save = curthread_pflags_set(TDP_SYNCIO);
	/*
	 * The filesystem at hand may be idle with free vnodes stored in the
	 * batch.  Return them instead of letting them stay there indefinitely.
	 */
	vfs_periodic(mp, MNT_NOWAIT);
	error = VFS_SYNC(mp, MNT_LAZY);
	curthread_pflags_restore(save);
	vn_finished_write(mp);
	vfs_unbusy(mp);
	return (error);
}

/*
 * The syncer vnode is no referenced.
 */
static int
sync_inactive(struct vop_inactive_args *ap)
{

	vgone(ap->a_vp);
	return (0);
}

/*
 * The syncer vnode is no longer needed and is being decommissioned.
 *
 * Modifications to the worklist must be protected by sync_mtx.
 */
static int
sync_reclaim(struct vop_reclaim_args *ap)
{
	struct vnode *vp = ap->a_vp;
	struct bufobj *bo;

	bo = &vp->v_bufobj;
	BO_LOCK(bo);
	mtx_lock(&sync_mtx);
	if (vp->v_mount->mnt_syncer == vp)
		vp->v_mount->mnt_syncer = NULL;
	if (bo->bo_flag & BO_ONWORKLST) {
		LIST_REMOVE(bo, bo_synclist);
		syncer_worklist_len--;
		sync_vnode_count--;
		bo->bo_flag &= ~BO_ONWORKLST;
	}
	mtx_unlock(&sync_mtx);
	BO_UNLOCK(bo);

	return (0);
}

int
vn_need_pageq_flush(struct vnode *vp)
{
	struct vm_object *obj;
	int need;

	MPASS(mtx_owned(VI_MTX(vp)));
	need = 0;
	if ((obj = vp->v_object) != NULL && (vp->v_vflag & VV_NOSYNC) == 0 &&
	    vm_object_mightbedirty(obj))
		need = 1;
	return (need);
}

/*
 * Check if vnode represents a disk device
 */
bool
vn_isdisk_error(struct vnode *vp, int *errp)
{
	int error;

	if (vp->v_type != VCHR) {
		error = ENOTBLK;
		goto out;
	}
	error = 0;
	dev_lock();
	if (vp->v_rdev == NULL)
		error = ENXIO;
	else if (vp->v_rdev->si_devsw == NULL)
		error = ENXIO;
	else if (!(vp->v_rdev->si_devsw->d_flags & D_DISK))
		error = ENOTBLK;
	dev_unlock();
out:
	*errp = error;
	return (error == 0);
}

bool
vn_isdisk(struct vnode *vp)
{
	int error;

	return (vn_isdisk_error(vp, &error));
}

/*
 * VOP_FPLOOKUP_VEXEC routines are subject to special circumstances, see
 * the comment above cache_fplookup for details.
 */
int
vaccess_vexec_smr(mode_t file_mode, uid_t file_uid, gid_t file_gid, struct ucred *cred)
{
	int error;

	VFS_SMR_ASSERT_ENTERED();

	/* Check the owner. */
	if (cred->cr_uid == file_uid) {
		if (file_mode & S_IXUSR)
			return (0);
		goto out_error;
	}

	/* Otherwise, check the groups (first match) */
	if (groupmember(file_gid, cred)) {
		if (file_mode & S_IXGRP)
			return (0);
		goto out_error;
	}

	/* Otherwise, check everyone else. */
	if (file_mode & S_IXOTH)
		return (0);
out_error:
	/*
	 * Permission check failed, but it is possible denial will get overwritten
	 * (e.g., when root is traversing through a 700 directory owned by someone
	 * else).
	 *
	 * vaccess() calls priv_check_cred which in turn can descent into MAC
	 * modules overriding this result. It's quite unclear what semantics
	 * are allowed for them to operate, thus for safety we don't call them
	 * from within the SMR section. This also means if any such modules
	 * are present, we have to let the regular lookup decide.
	 */
	error = priv_check_cred_vfs_lookup_nomac(cred);
	switch (error) {
	case 0:
		return (0);
	case EAGAIN:
		/*
		 * MAC modules present.
		 */
		return (EAGAIN);
	case EPERM:
		return (EACCES);
	default:
		return (error);
	}
}

/*
 * Common filesystem object access control check routine.  Accepts a
 * vnode's type, "mode", uid and gid, requested access mode, and credentials.
 * Returns 0 on success, or an errno on failure.
 */
int
vaccess(enum vtype type, mode_t file_mode, uid_t file_uid, gid_t file_gid,
    accmode_t accmode, struct ucred *cred)
{
	accmode_t dac_granted;
	accmode_t priv_granted;

	KASSERT((accmode & ~(VEXEC | VWRITE | VREAD | VADMIN | VAPPEND)) == 0,
	    ("invalid bit in accmode"));
	KASSERT((accmode & VAPPEND) == 0 || (accmode & VWRITE),
	    ("VAPPEND without VWRITE"));

	/*
	 * Look for a normal, non-privileged way to access the file/directory
	 * as requested.  If it exists, go with that.
	 */

	dac_granted = 0;

	/* Check the owner. */
	if (cred->cr_uid == file_uid) {
		dac_granted |= VADMIN;
		if (file_mode & S_IXUSR)
			dac_granted |= VEXEC;
		if (file_mode & S_IRUSR)
			dac_granted |= VREAD;
		if (file_mode & S_IWUSR)
			dac_granted |= (VWRITE | VAPPEND);

		if ((accmode & dac_granted) == accmode)
			return (0);

		goto privcheck;
	}

	/* Otherwise, check the groups (first match) */
	if (groupmember(file_gid, cred)) {
		if (file_mode & S_IXGRP)
			dac_granted |= VEXEC;
		if (file_mode & S_IRGRP)
			dac_granted |= VREAD;
		if (file_mode & S_IWGRP)
			dac_granted |= (VWRITE | VAPPEND);

		if ((accmode & dac_granted) == accmode)
			return (0);

		goto privcheck;
	}

	/* Otherwise, check everyone else. */
	if (file_mode & S_IXOTH)
		dac_granted |= VEXEC;
	if (file_mode & S_IROTH)
		dac_granted |= VREAD;
	if (file_mode & S_IWOTH)
		dac_granted |= (VWRITE | VAPPEND);
	if ((accmode & dac_granted) == accmode)
		return (0);

privcheck:
	/*
	 * Build a privilege mask to determine if the set of privileges
	 * satisfies the requirements when combined with the granted mask
	 * from above.  For each privilege, if the privilege is required,
	 * bitwise or the request type onto the priv_granted mask.
	 */
	priv_granted = 0;

	if (type == VDIR) {
		/*
		 * For directories, use PRIV_VFS_LOOKUP to satisfy VEXEC
		 * requests, instead of PRIV_VFS_EXEC.
		 */
		if ((accmode & VEXEC) && ((dac_granted & VEXEC) == 0) &&
		    !priv_check_cred(cred, PRIV_VFS_LOOKUP))
			priv_granted |= VEXEC;
	} else {
		/*
		 * Ensure that at least one execute bit is on. Otherwise,
		 * a privileged user will always succeed, and we don't want
		 * this to happen unless the file really is executable.
		 */
		if ((accmode & VEXEC) && ((dac_granted & VEXEC) == 0) &&
		    (file_mode & (S_IXUSR | S_IXGRP | S_IXOTH)) != 0 &&
		    !priv_check_cred(cred, PRIV_VFS_EXEC))
			priv_granted |= VEXEC;
	}

	if ((accmode & VREAD) && ((dac_granted & VREAD) == 0) &&
	    !priv_check_cred(cred, PRIV_VFS_READ))
		priv_granted |= VREAD;

	if ((accmode & VWRITE) && ((dac_granted & VWRITE) == 0) &&
	    !priv_check_cred(cred, PRIV_VFS_WRITE))
		priv_granted |= (VWRITE | VAPPEND);

	if ((accmode & VADMIN) && ((dac_granted & VADMIN) == 0) &&
	    !priv_check_cred(cred, PRIV_VFS_ADMIN))
		priv_granted |= VADMIN;

	if ((accmode & (priv_granted | dac_granted)) == accmode) {
		return (0);
	}

	return ((accmode & VADMIN) ? EPERM : EACCES);
}

/*
 * Credential check based on process requesting service, and per-attribute
 * permissions.
 */
int
extattr_check_cred(struct vnode *vp, int attrnamespace, struct ucred *cred,
    struct thread *td, accmode_t accmode)
{

	/*
	 * Kernel-invoked always succeeds.
	 */
	if (cred == NOCRED)
		return (0);

	/*
	 * Do not allow privileged processes in jail to directly manipulate
	 * system attributes.
	 */
	switch (attrnamespace) {
	case EXTATTR_NAMESPACE_SYSTEM:
		/* Potentially should be: return (EPERM); */
		return (priv_check_cred(cred, PRIV_VFS_EXTATTR_SYSTEM));
	case EXTATTR_NAMESPACE_USER:
		return (VOP_ACCESS(vp, accmode, cred, td));
	default:
		return (EPERM);
	}
}

#ifdef DEBUG_VFS_LOCKS
/*
 * This only exists to suppress warnings from unlocked specfs accesses.  It is
 * no longer ok to have an unlocked VFS.
 */
#define	IGNORE_LOCK(vp) (KERNEL_PANICKED() || (vp) == NULL ||		\
	(vp)->v_type == VCHR ||	(vp)->v_type == VBAD)

int vfs_badlock_ddb = 1;	/* Drop into debugger on violation. */
SYSCTL_INT(_debug, OID_AUTO, vfs_badlock_ddb, CTLFLAG_RW, &vfs_badlock_ddb, 0,
    "Drop into debugger on lock violation");

int vfs_badlock_mutex = 1;	/* Check for interlock across VOPs. */
SYSCTL_INT(_debug, OID_AUTO, vfs_badlock_mutex, CTLFLAG_RW, &vfs_badlock_mutex,
    0, "Check for interlock across VOPs");

int vfs_badlock_print = 1;	/* Print lock violations. */
SYSCTL_INT(_debug, OID_AUTO, vfs_badlock_print, CTLFLAG_RW, &vfs_badlock_print,
    0, "Print lock violations");

int vfs_badlock_vnode = 1;	/* Print vnode details on lock violations. */
SYSCTL_INT(_debug, OID_AUTO, vfs_badlock_vnode, CTLFLAG_RW, &vfs_badlock_vnode,
    0, "Print vnode details on lock violations");

#ifdef KDB
int vfs_badlock_backtrace = 1;	/* Print backtrace at lock violations. */
SYSCTL_INT(_debug, OID_AUTO, vfs_badlock_backtrace, CTLFLAG_RW,
    &vfs_badlock_backtrace, 0, "Print backtrace at lock violations");
#endif

static void
vfs_badlock(const char *msg, const char *str, struct vnode *vp)
{

#ifdef KDB
	if (vfs_badlock_backtrace)
		kdb_backtrace();
#endif
	if (vfs_badlock_vnode)
		vn_printf(vp, "vnode ");
	if (vfs_badlock_print)
		printf("%s: %p %s\n", str, (void *)vp, msg);
	if (vfs_badlock_ddb)
		kdb_enter(KDB_WHY_VFSLOCK, "lock violation");
}

void
assert_vi_locked(struct vnode *vp, const char *str)
{

	if (vfs_badlock_mutex && !mtx_owned(VI_MTX(vp)))
		vfs_badlock("interlock is not locked but should be", str, vp);
}

void
assert_vi_unlocked(struct vnode *vp, const char *str)
{

	if (vfs_badlock_mutex && mtx_owned(VI_MTX(vp)))
		vfs_badlock("interlock is locked but should not be", str, vp);
}

void
assert_vop_locked(struct vnode *vp, const char *str)
{
	int locked;

	if (!IGNORE_LOCK(vp)) {
		locked = VOP_ISLOCKED(vp);
		if (locked == 0 || locked == LK_EXCLOTHER)
			vfs_badlock("is not locked but should be", str, vp);
	}
}

void
assert_vop_unlocked(struct vnode *vp, const char *str)
{

	if (!IGNORE_LOCK(vp) && VOP_ISLOCKED(vp) == LK_EXCLUSIVE)
		vfs_badlock("is locked but should not be", str, vp);
}

void
assert_vop_elocked(struct vnode *vp, const char *str)
{

	if (!IGNORE_LOCK(vp) && VOP_ISLOCKED(vp) != LK_EXCLUSIVE)
		vfs_badlock("is not exclusive locked but should be", str, vp);
}
#endif /* DEBUG_VFS_LOCKS */

void
vop_rename_fail(struct vop_rename_args *ap)
{

	if (ap->a_tvp != NULL)
		vput(ap->a_tvp);
	if (ap->a_tdvp == ap->a_tvp)
		vrele(ap->a_tdvp);
	else
		vput(ap->a_tdvp);
	vrele(ap->a_fdvp);
	vrele(ap->a_fvp);
}

void
vop_rename_pre(void *ap)
{
	struct vop_rename_args *a = ap;

#ifdef DEBUG_VFS_LOCKS
	if (a->a_tvp)
		ASSERT_VI_UNLOCKED(a->a_tvp, "VOP_RENAME");
	ASSERT_VI_UNLOCKED(a->a_tdvp, "VOP_RENAME");
	ASSERT_VI_UNLOCKED(a->a_fvp, "VOP_RENAME");
	ASSERT_VI_UNLOCKED(a->a_fdvp, "VOP_RENAME");

	/* Check the source (from). */
	if (a->a_tdvp->v_vnlock != a->a_fdvp->v_vnlock &&
	    (a->a_tvp == NULL || a->a_tvp->v_vnlock != a->a_fdvp->v_vnlock))
		ASSERT_VOP_UNLOCKED(a->a_fdvp, "vop_rename: fdvp locked");
	if (a->a_tvp == NULL || a->a_tvp->v_vnlock != a->a_fvp->v_vnlock)
		ASSERT_VOP_UNLOCKED(a->a_fvp, "vop_rename: fvp locked");

	/* Check the target. */
	if (a->a_tvp)
		ASSERT_VOP_LOCKED(a->a_tvp, "vop_rename: tvp not locked");
	ASSERT_VOP_LOCKED(a->a_tdvp, "vop_rename: tdvp not locked");
#endif
	/*
	 * It may be tempting to add vn_seqc_write_begin/end calls here and
	 * in vop_rename_post but that's not going to work out since some
	 * filesystems relookup vnodes mid-rename. This is probably a bug.
	 *
	 * For now filesystems are expected to do the relevant calls after they
	 * decide what vnodes to operate on.
	 */
	if (a->a_tdvp != a->a_fdvp)
		vhold(a->a_fdvp);
	if (a->a_tvp != a->a_fvp)
		vhold(a->a_fvp);
	vhold(a->a_tdvp);
	if (a->a_tvp)
		vhold(a->a_tvp);
}

#ifdef DEBUG_VFS_LOCKS
void
vop_fplookup_vexec_debugpre(void *ap __unused)
{

	VFS_SMR_ASSERT_ENTERED();
}

void
vop_fplookup_vexec_debugpost(void *ap __unused, int rc __unused)
{

	VFS_SMR_ASSERT_ENTERED();
}

void
vop_strategy_debugpre(void *ap)
{
	struct vop_strategy_args *a;
	struct buf *bp;

	a = ap;
	bp = a->a_bp;

	/*
	 * Cluster ops lock their component buffers but not the IO container.
	 */
	if ((bp->b_flags & B_CLUSTER) != 0)
		return;

	if (!KERNEL_PANICKED() && !BUF_ISLOCKED(bp)) {
		if (vfs_badlock_print)
			printf(
			    "VOP_STRATEGY: bp is not locked but should be\n");
		if (vfs_badlock_ddb)
			kdb_enter(KDB_WHY_VFSLOCK, "lock violation");
	}
}

void
vop_lock_debugpre(void *ap)
{
	struct vop_lock1_args *a = ap;

	if ((a->a_flags & LK_INTERLOCK) == 0)
		ASSERT_VI_UNLOCKED(a->a_vp, "VOP_LOCK");
	else
		ASSERT_VI_LOCKED(a->a_vp, "VOP_LOCK");
}

void
vop_lock_debugpost(void *ap, int rc)
{
	struct vop_lock1_args *a = ap;

	ASSERT_VI_UNLOCKED(a->a_vp, "VOP_LOCK");
	if (rc == 0 && (a->a_flags & LK_EXCLOTHER) == 0)
		ASSERT_VOP_LOCKED(a->a_vp, "VOP_LOCK");
}

void
vop_unlock_debugpre(void *ap)
{
	struct vop_unlock_args *a = ap;

	ASSERT_VOP_LOCKED(a->a_vp, "VOP_UNLOCK");
}

void
vop_need_inactive_debugpre(void *ap)
{
	struct vop_need_inactive_args *a = ap;

	ASSERT_VI_LOCKED(a->a_vp, "VOP_NEED_INACTIVE");
}

void
vop_need_inactive_debugpost(void *ap, int rc)
{
	struct vop_need_inactive_args *a = ap;

	ASSERT_VI_LOCKED(a->a_vp, "VOP_NEED_INACTIVE");
}
#endif

void
vop_create_pre(void *ap)
{
	struct vop_create_args *a;
	struct vnode *dvp;

	a = ap;
	dvp = a->a_dvp;
	vn_seqc_write_begin(dvp);
}

void
vop_create_post(void *ap, int rc)
{
	struct vop_create_args *a;
	struct vnode *dvp;

	a = ap;
	dvp = a->a_dvp;
	vn_seqc_write_end(dvp);
	if (!rc)
		VFS_KNOTE_LOCKED(dvp, NOTE_WRITE);
}

void
vop_whiteout_pre(void *ap)
{
	struct vop_whiteout_args *a;
	struct vnode *dvp;

	a = ap;
	dvp = a->a_dvp;
	vn_seqc_write_begin(dvp);
}

void
vop_whiteout_post(void *ap, int rc)
{
	struct vop_whiteout_args *a;
	struct vnode *dvp;

	a = ap;
	dvp = a->a_dvp;
	vn_seqc_write_end(dvp);
}

void
vop_deleteextattr_pre(void *ap)
{
	struct vop_deleteextattr_args *a;
	struct vnode *vp;

	a = ap;
	vp = a->a_vp;
	vn_seqc_write_begin(vp);
}

void
vop_deleteextattr_post(void *ap, int rc)
{
	struct vop_deleteextattr_args *a;
	struct vnode *vp;

	a = ap;
	vp = a->a_vp;
	vn_seqc_write_end(vp);
	if (!rc)
		VFS_KNOTE_LOCKED(a->a_vp, NOTE_ATTRIB);
}

void
vop_link_pre(void *ap)
{
	struct vop_link_args *a;
	struct vnode *vp, *tdvp;

	a = ap;
	vp = a->a_vp;
	tdvp = a->a_tdvp;
	vn_seqc_write_begin(vp);
	vn_seqc_write_begin(tdvp);
}

void
vop_link_post(void *ap, int rc)
{
	struct vop_link_args *a;
	struct vnode *vp, *tdvp;

	a = ap;
	vp = a->a_vp;
	tdvp = a->a_tdvp;
	vn_seqc_write_end(vp);
	vn_seqc_write_end(tdvp);
	if (!rc) {
		VFS_KNOTE_LOCKED(vp, NOTE_LINK);
		VFS_KNOTE_LOCKED(tdvp, NOTE_WRITE);
	}
}

void
vop_mkdir_pre(void *ap)
{
	struct vop_mkdir_args *a;
	struct vnode *dvp;

	a = ap;
	dvp = a->a_dvp;
	vn_seqc_write_begin(dvp);
}

void
vop_mkdir_post(void *ap, int rc)
{
	struct vop_mkdir_args *a;
	struct vnode *dvp;

	a = ap;
	dvp = a->a_dvp;
	vn_seqc_write_end(dvp);
	if (!rc)
		VFS_KNOTE_LOCKED(dvp, NOTE_WRITE | NOTE_LINK);
}

#ifdef DEBUG_VFS_LOCKS
void
vop_mkdir_debugpost(void *ap, int rc)
{
	struct vop_mkdir_args *a;

	a = ap;
	if (!rc)
		cache_validate(a->a_dvp, *a->a_vpp, a->a_cnp);
}
#endif

void
vop_mknod_pre(void *ap)
{
	struct vop_mknod_args *a;
	struct vnode *dvp;

	a = ap;
	dvp = a->a_dvp;
	vn_seqc_write_begin(dvp);
}

void
vop_mknod_post(void *ap, int rc)
{
	struct vop_mknod_args *a;
	struct vnode *dvp;

	a = ap;
	dvp = a->a_dvp;
	vn_seqc_write_end(dvp);
	if (!rc)
		VFS_KNOTE_LOCKED(dvp, NOTE_WRITE);
}

void
vop_reclaim_post(void *ap, int rc)
{
	struct vop_reclaim_args *a;
	struct vnode *vp;

	a = ap;
	vp = a->a_vp;
	ASSERT_VOP_IN_SEQC(vp);
	if (!rc)
		VFS_KNOTE_LOCKED(vp, NOTE_REVOKE);
}

void
vop_remove_pre(void *ap)
{
	struct vop_remove_args *a;
	struct vnode *dvp, *vp;

	a = ap;
	dvp = a->a_dvp;
	vp = a->a_vp;
	vn_seqc_write_begin(dvp);
	vn_seqc_write_begin(vp);
}

void
vop_remove_post(void *ap, int rc)
{
	struct vop_remove_args *a;
	struct vnode *dvp, *vp;

	a = ap;
	dvp = a->a_dvp;
	vp = a->a_vp;
	vn_seqc_write_end(dvp);
	vn_seqc_write_end(vp);
	if (!rc) {
		VFS_KNOTE_LOCKED(dvp, NOTE_WRITE);
		VFS_KNOTE_LOCKED(vp, NOTE_DELETE);
	}
}

void
vop_rename_post(void *ap, int rc)
{
	struct vop_rename_args *a = ap;
	long hint;

	if (!rc) {
		hint = NOTE_WRITE;
		if (a->a_fdvp == a->a_tdvp) {
			if (a->a_tvp != NULL && a->a_tvp->v_type == VDIR)
				hint |= NOTE_LINK;
			VFS_KNOTE_UNLOCKED(a->a_fdvp, hint);
			VFS_KNOTE_UNLOCKED(a->a_tdvp, hint);
		} else {
			hint |= NOTE_EXTEND;
			if (a->a_fvp->v_type == VDIR)
				hint |= NOTE_LINK;
			VFS_KNOTE_UNLOCKED(a->a_fdvp, hint);

			if (a->a_fvp->v_type == VDIR && a->a_tvp != NULL &&
			    a->a_tvp->v_type == VDIR)
				hint &= ~NOTE_LINK;
			VFS_KNOTE_UNLOCKED(a->a_tdvp, hint);
		}

		VFS_KNOTE_UNLOCKED(a->a_fvp, NOTE_RENAME);
		if (a->a_tvp)
			VFS_KNOTE_UNLOCKED(a->a_tvp, NOTE_DELETE);
	}
	if (a->a_tdvp != a->a_fdvp)
		vdrop(a->a_fdvp);
	if (a->a_tvp != a->a_fvp)
		vdrop(a->a_fvp);
	vdrop(a->a_tdvp);
	if (a->a_tvp)
		vdrop(a->a_tvp);
}

void
vop_rmdir_pre(void *ap)
{
	struct vop_rmdir_args *a;
	struct vnode *dvp, *vp;

	a = ap;
	dvp = a->a_dvp;
	vp = a->a_vp;
	vn_seqc_write_begin(dvp);
	vn_seqc_write_begin(vp);
}

void
vop_rmdir_post(void *ap, int rc)
{
	struct vop_rmdir_args *a;
	struct vnode *dvp, *vp;

	a = ap;
	dvp = a->a_dvp;
	vp = a->a_vp;
	vn_seqc_write_end(dvp);
	vn_seqc_write_end(vp);
	if (!rc) {
		VFS_KNOTE_LOCKED(dvp, NOTE_WRITE | NOTE_LINK);
		VFS_KNOTE_LOCKED(vp, NOTE_DELETE);
	}
}

void
vop_setattr_pre(void *ap)
{
	struct vop_setattr_args *a;
	struct vnode *vp;

	a = ap;
	vp = a->a_vp;
	vn_seqc_write_begin(vp);
}

void
vop_setattr_post(void *ap, int rc)
{
	struct vop_setattr_args *a;
	struct vnode *vp;

	a = ap;
	vp = a->a_vp;
	vn_seqc_write_end(vp);
	if (!rc)
		VFS_KNOTE_LOCKED(vp, NOTE_ATTRIB);
}

void
vop_setacl_pre(void *ap)
{
	struct vop_setacl_args *a;
	struct vnode *vp;

	a = ap;
	vp = a->a_vp;
	vn_seqc_write_begin(vp);
}

void
vop_setacl_post(void *ap, int rc __unused)
{
	struct vop_setacl_args *a;
	struct vnode *vp;

	a = ap;
	vp = a->a_vp;
	vn_seqc_write_end(vp);
}

void
vop_setextattr_pre(void *ap)
{
	struct vop_setextattr_args *a;
	struct vnode *vp;

	a = ap;
	vp = a->a_vp;
	vn_seqc_write_begin(vp);
}

void
vop_setextattr_post(void *ap, int rc)
{
	struct vop_setextattr_args *a;
	struct vnode *vp;

	a = ap;
	vp = a->a_vp;
	vn_seqc_write_end(vp);
	if (!rc)
		VFS_KNOTE_LOCKED(vp, NOTE_ATTRIB);
}

void
vop_symlink_pre(void *ap)
{
	struct vop_symlink_args *a;
	struct vnode *dvp;

	a = ap;
	dvp = a->a_dvp;
	vn_seqc_write_begin(dvp);
}

void
vop_symlink_post(void *ap, int rc)
{
	struct vop_symlink_args *a;
	struct vnode *dvp;

	a = ap;
	dvp = a->a_dvp;
	vn_seqc_write_end(dvp);
	if (!rc)
		VFS_KNOTE_LOCKED(dvp, NOTE_WRITE);
}

void
vop_open_post(void *ap, int rc)
{
	struct vop_open_args *a = ap;

	if (!rc)
		VFS_KNOTE_LOCKED(a->a_vp, NOTE_OPEN);
}

void
vop_close_post(void *ap, int rc)
{
	struct vop_close_args *a = ap;

	if (!rc && (a->a_cred != NOCRED || /* filter out revokes */
	    !VN_IS_DOOMED(a->a_vp))) {
		VFS_KNOTE_LOCKED(a->a_vp, (a->a_fflag & FWRITE) != 0 ?
		    NOTE_CLOSE_WRITE : NOTE_CLOSE);
	}
}

void
vop_read_post(void *ap, int rc)
{
	struct vop_read_args *a = ap;

	if (!rc)
		VFS_KNOTE_LOCKED(a->a_vp, NOTE_READ);
}

void
vop_read_pgcache_post(void *ap, int rc)
{
	struct vop_read_pgcache_args *a = ap;

	if (!rc)
		VFS_KNOTE_UNLOCKED(a->a_vp, NOTE_READ);
}

void
vop_readdir_post(void *ap, int rc)
{
	struct vop_readdir_args *a = ap;

	if (!rc)
		VFS_KNOTE_LOCKED(a->a_vp, NOTE_READ);
}

static struct knlist fs_knlist;

static void
vfs_event_init(void *arg)
{
	knlist_init_mtx(&fs_knlist, NULL);
}
/* XXX - correct order? */
SYSINIT(vfs_knlist, SI_SUB_VFS, SI_ORDER_ANY, vfs_event_init, NULL);

void
vfs_event_signal(fsid_t *fsid, uint32_t event, intptr_t data __unused)
{

	KNOTE_UNLOCKED(&fs_knlist, event);
}

static int	filt_fsattach(struct knote *kn);
static void	filt_fsdetach(struct knote *kn);
static int	filt_fsevent(struct knote *kn, long hint);

struct filterops fs_filtops = {
	.f_isfd = 0,
	.f_attach = filt_fsattach,
	.f_detach = filt_fsdetach,
	.f_event = filt_fsevent
};

static int
filt_fsattach(struct knote *kn)
{

	kn->kn_flags |= EV_CLEAR;
	knlist_add(&fs_knlist, kn, 0);
	return (0);
}

static void
filt_fsdetach(struct knote *kn)
{

	knlist_remove(&fs_knlist, kn, 0);
}

static int
filt_fsevent(struct knote *kn, long hint)
{

	kn->kn_fflags |= hint;
	return (kn->kn_fflags != 0);
}

static int
sysctl_vfs_ctl(SYSCTL_HANDLER_ARGS)
{
	struct vfsidctl vc;
	int error;
	struct mount *mp;

	error = SYSCTL_IN(req, &vc, sizeof(vc));
	if (error)
		return (error);
	if (vc.vc_vers != VFS_CTL_VERS1)
		return (EINVAL);
	mp = vfs_getvfs(&vc.vc_fsid);
	if (mp == NULL)
		return (ENOENT);
	/* ensure that a specific sysctl goes to the right filesystem. */
	if (strcmp(vc.vc_fstypename, "*") != 0 &&
	    strcmp(vc.vc_fstypename, mp->mnt_vfc->vfc_name) != 0) {
		vfs_rel(mp);
		return (EINVAL);
	}
	VCTLTOREQ(&vc, req);
	error = VFS_SYSCTL(mp, vc.vc_op, req);
	vfs_rel(mp);
	return (error);
}

SYSCTL_PROC(_vfs, OID_AUTO, ctl, CTLTYPE_OPAQUE | CTLFLAG_MPSAFE | CTLFLAG_WR,
    NULL, 0, sysctl_vfs_ctl, "",
    "Sysctl by fsid");

/*
 * Function to initialize a va_filerev field sensibly.
 * XXX: Wouldn't a random number make a lot more sense ??
 */
u_quad_t
init_va_filerev(void)
{
	struct bintime bt;

	getbinuptime(&bt);
	return (((u_quad_t)bt.sec << 32LL) | (bt.frac >> 32LL));
}

static int	filt_vfsread(struct knote *kn, long hint);
static int	filt_vfswrite(struct knote *kn, long hint);
static int	filt_vfsvnode(struct knote *kn, long hint);
static void	filt_vfsdetach(struct knote *kn);
static struct filterops vfsread_filtops = {
	.f_isfd = 1,
	.f_detach = filt_vfsdetach,
	.f_event = filt_vfsread
};
static struct filterops vfswrite_filtops = {
	.f_isfd = 1,
	.f_detach = filt_vfsdetach,
	.f_event = filt_vfswrite
};
static struct filterops vfsvnode_filtops = {
	.f_isfd = 1,
	.f_detach = filt_vfsdetach,
	.f_event = filt_vfsvnode
};

static void
vfs_knllock(void *arg)
{
	struct vnode *vp = arg;

	vn_lock(vp, LK_EXCLUSIVE | LK_RETRY);
}

static void
vfs_knlunlock(void *arg)
{
	struct vnode *vp = arg;

	VOP_UNLOCK(vp);
}

static void
vfs_knl_assert_lock(void *arg, int what)
{
#ifdef DEBUG_VFS_LOCKS
	struct vnode *vp = arg;

	if (what == LA_LOCKED)
		ASSERT_VOP_LOCKED(vp, "vfs_knl_assert_locked");
	else
		ASSERT_VOP_UNLOCKED(vp, "vfs_knl_assert_unlocked");
#endif
}

int
vfs_kqfilter(struct vop_kqfilter_args *ap)
{
	struct vnode *vp = ap->a_vp;
	struct knote *kn = ap->a_kn;
	struct knlist *knl;

	switch (kn->kn_filter) {
	case EVFILT_READ:
		kn->kn_fop = &vfsread_filtops;
		break;
	case EVFILT_WRITE:
		kn->kn_fop = &vfswrite_filtops;
		break;
	case EVFILT_VNODE:
		kn->kn_fop = &vfsvnode_filtops;
		break;
	default:
		return (EINVAL);
	}

	kn->kn_hook = (caddr_t)vp;

	v_addpollinfo(vp);
	if (vp->v_pollinfo == NULL)
		return (ENOMEM);
	knl = &vp->v_pollinfo->vpi_selinfo.si_note;
	vhold(vp);
	knlist_add(knl, kn, 0);

	return (0);
}

/*
 * Detach knote from vnode
 */
static void
filt_vfsdetach(struct knote *kn)
{
	struct vnode *vp = (struct vnode *)kn->kn_hook;

	KASSERT(vp->v_pollinfo != NULL, ("Missing v_pollinfo"));
	knlist_remove(&vp->v_pollinfo->vpi_selinfo.si_note, kn, 0);
	vdrop(vp);
}

/*ARGSUSED*/
static int
filt_vfsread(struct knote *kn, long hint)
{
	struct vnode *vp = (struct vnode *)kn->kn_hook;
	struct vattr va;
	int res;

	/*
	 * filesystem is gone, so set the EOF flag and schedule
	 * the knote for deletion.
	 */
	if (hint == NOTE_REVOKE || (hint == 0 && vp->v_type == VBAD)) {
		VI_LOCK(vp);
		kn->kn_flags |= (EV_EOF | EV_ONESHOT);
		VI_UNLOCK(vp);
		return (1);
	}

	if (VOP_GETATTR(vp, &va, curthread->td_ucred))
		return (0);

	VI_LOCK(vp);
	kn->kn_data = va.va_size - kn->kn_fp->f_offset;
	res = (kn->kn_sfflags & NOTE_FILE_POLL) != 0 || kn->kn_data != 0;
	VI_UNLOCK(vp);
	return (res);
}

/*ARGSUSED*/
static int
filt_vfswrite(struct knote *kn, long hint)
{
	struct vnode *vp = (struct vnode *)kn->kn_hook;

	VI_LOCK(vp);

	/*
	 * filesystem is gone, so set the EOF flag and schedule
	 * the knote for deletion.
	 */
	if (hint == NOTE_REVOKE || (hint == 0 && vp->v_type == VBAD))
		kn->kn_flags |= (EV_EOF | EV_ONESHOT);

	kn->kn_data = 0;
	VI_UNLOCK(vp);
	return (1);
}

static int
filt_vfsvnode(struct knote *kn, long hint)
{
	struct vnode *vp = (struct vnode *)kn->kn_hook;
	int res;

	VI_LOCK(vp);
	if (kn->kn_sfflags & hint)
		kn->kn_fflags |= hint;
	if (hint == NOTE_REVOKE || (hint == 0 && vp->v_type == VBAD)) {
		kn->kn_flags |= EV_EOF;
		VI_UNLOCK(vp);
		return (1);
	}
	res = (kn->kn_fflags != 0);
	VI_UNLOCK(vp);
	return (res);
}

/*
 * Returns whether the directory is empty or not.
 * If it is empty, the return value is 0; otherwise
 * the return value is an error value (which may
 * be ENOTEMPTY).
 */
int
vfs_emptydir(struct vnode *vp)
{
	struct uio uio;
	struct iovec iov;
	struct dirent *dirent, *dp, *endp;
	int error, eof;

	error = 0;
	eof = 0;

	ASSERT_VOP_LOCKED(vp, "vfs_emptydir");

	dirent = malloc(sizeof(struct dirent), M_TEMP, M_WAITOK);
	IOVEC_INIT_OBJ(&iov, *dirent);

	uio.uio_iov = &iov;
	uio.uio_iovcnt = 1;
	uio.uio_offset = 0;
	uio.uio_resid = sizeof(struct dirent);
	uio.uio_segflg = UIO_SYSSPACE;
	uio.uio_rw = UIO_READ;
	uio.uio_td = curthread;

	while (eof == 0 && error == 0) {
		error = VOP_READDIR(vp, &uio, curthread->td_ucred, &eof,
		    NULL, NULL);
		if (error != 0)
			break;
		endp = (void *)((uint8_t *)dirent +
		    sizeof(struct dirent) - uio.uio_resid);
		for (dp = dirent; dp < endp;
		     dp = (void *)((uint8_t *)dp + GENERIC_DIRSIZ(dp))) {
			if (dp->d_type == DT_WHT)
				continue;
			if (dp->d_namlen == 0)
				continue;
			if (dp->d_type != DT_DIR &&
			    dp->d_type != DT_UNKNOWN) {
				error = ENOTEMPTY;
				break;
			}
			if (dp->d_namlen > 2) {
				error = ENOTEMPTY;
				break;
			}
			if (dp->d_namlen == 1 &&
			    dp->d_name[0] != '.') {
				error = ENOTEMPTY;
				break;
			}
			if (dp->d_namlen == 2 &&
			    dp->d_name[1] != '.') {
				error = ENOTEMPTY;
				break;
			}
			uio.uio_resid = sizeof(struct dirent);
		}
	}
	free(dirent, M_TEMP);
	return (error);
}

int
vfs_read_dirent(struct vop_readdir_args *ap, struct dirent *dp, off_t off)
{
	int error;

	if (dp->d_reclen > ap->a_uio->uio_resid)
		return (ENAMETOOLONG);
	error = uiomove(dp, dp->d_reclen, ap->a_uio);
	if (error) {
		if (ap->a_ncookies != NULL) {
			if (ap->a_cookies != NULL)
				free(ap->a_cookies, M_TEMP);
			ap->a_cookies = NULL;
			*ap->a_ncookies = 0;
		}
		return (error);
	}
	if (ap->a_ncookies == NULL)
		return (0);

	KASSERT(ap->a_cookies,
	    ("NULL ap->a_cookies value with non-NULL ap->a_ncookies!"));

	*ap->a_cookies = realloc(*ap->a_cookies,
	    (*ap->a_ncookies + 1) * sizeof(u_long), M_TEMP, M_WAITOK | M_ZERO);
	(*ap->a_cookies)[*ap->a_ncookies] = off;
	*ap->a_ncookies += 1;
	return (0);
}

/*
 * The purpose of this routine is to remove granularity from accmode_t,
 * reducing it into standard unix access bits - VEXEC, VREAD, VWRITE,
 * VADMIN and VAPPEND.
 *
 * If it returns 0, the caller is supposed to continue with the usual
 * access checks using 'accmode' as modified by this routine.  If it
 * returns nonzero value, the caller is supposed to return that value
 * as errno.
 *
 * Note that after this routine runs, accmode may be zero.
 */
int
vfs_unixify_accmode(accmode_t *accmode)
{
	/*
	 * There is no way to specify explicit "deny" rule using
	 * file mode or POSIX.1e ACLs.
	 */
	if (*accmode & VEXPLICIT_DENY) {
		*accmode = 0;
		return (0);
	}

	/*
	 * None of these can be translated into usual access bits.
	 * Also, the common case for NFSv4 ACLs is to not contain
	 * either of these bits. Caller should check for VWRITE
	 * on the containing directory instead.
	 */
	if (*accmode & (VDELETE_CHILD | VDELETE))
		return (EPERM);

	if (*accmode & VADMIN_PERMS) {
		*accmode &= ~VADMIN_PERMS;
		*accmode |= VADMIN;
	}

	/*
	 * There is no way to deny VREAD_ATTRIBUTES, VREAD_ACL
	 * or VSYNCHRONIZE using file mode or POSIX.1e ACL.
	 */
	*accmode &= ~(VSTAT_PERMS | VSYNCHRONIZE);

	return (0);
}

/*
 * Clear out a doomed vnode (if any) and replace it with a new one as long
 * as the fs is not being unmounted. Return the root vnode to the caller.
 */
static int __noinline
vfs_cache_root_fallback(struct mount *mp, int flags, struct vnode **vpp)
{
	struct vnode *vp;
	int error;

restart:
	if (mp->mnt_rootvnode != NULL) {
		MNT_ILOCK(mp);
		vp = mp->mnt_rootvnode;
		if (vp != NULL) {
			if (!VN_IS_DOOMED(vp)) {
				vrefact(vp);
				MNT_IUNLOCK(mp);
				error = vn_lock(vp, flags);
				if (error == 0) {
					*vpp = vp;
					return (0);
				}
				vrele(vp);
				goto restart;
			}
			/*
			 * Clear the old one.
			 */
			mp->mnt_rootvnode = NULL;
		}
		MNT_IUNLOCK(mp);
		if (vp != NULL) {
			vfs_op_barrier_wait(mp);
			vrele(vp);
		}
	}
	error = VFS_CACHEDROOT(mp, flags, vpp);
	if (error != 0)
		return (error);
	if (mp->mnt_vfs_ops == 0) {
		MNT_ILOCK(mp);
		if (mp->mnt_vfs_ops != 0) {
			MNT_IUNLOCK(mp);
			return (0);
		}
		if (mp->mnt_rootvnode == NULL) {
			vrefact(*vpp);
			mp->mnt_rootvnode = *vpp;
		} else {
			if (mp->mnt_rootvnode != *vpp) {
				if (!VN_IS_DOOMED(mp->mnt_rootvnode)) {
					panic("%s: mismatch between vnode returned "
					    " by VFS_CACHEDROOT and the one cached "
					    " (%p != %p)",
					    __func__, *vpp, mp->mnt_rootvnode);
				}
			}
		}
		MNT_IUNLOCK(mp);
	}
	return (0);
}

int
vfs_cache_root(struct mount *mp, int flags, struct vnode **vpp)
{
	struct mount_pcpu *mpcpu;
	struct vnode *vp;
	int error;

	if (!vfs_op_thread_enter(mp, mpcpu))
		return (vfs_cache_root_fallback(mp, flags, vpp));
	vp = atomic_load_ptr(&mp->mnt_rootvnode);
	if (vp == NULL || VN_IS_DOOMED(vp)) {
		vfs_op_thread_exit(mp, mpcpu);
		return (vfs_cache_root_fallback(mp, flags, vpp));
	}
	vrefact(vp);
	vfs_op_thread_exit(mp, mpcpu);
	error = vn_lock(vp, flags);
	if (error != 0) {
		vrele(vp);
		return (vfs_cache_root_fallback(mp, flags, vpp));
	}
	*vpp = vp;
	return (0);
}

struct vnode *
vfs_cache_root_clear(struct mount *mp)
{
	struct vnode *vp;

	/*
	 * ops > 0 guarantees there is nobody who can see this vnode
	 */
	MPASS(mp->mnt_vfs_ops > 0);
	vp = mp->mnt_rootvnode;
	if (vp != NULL)
		vn_seqc_write_begin(vp);
	mp->mnt_rootvnode = NULL;
	return (vp);
}

void
vfs_cache_root_set(struct mount *mp, struct vnode *vp)
{

	MPASS(mp->mnt_vfs_ops > 0);
	vrefact(vp);
	mp->mnt_rootvnode = vp;
}

/*
 * These are helper functions for filesystems to traverse all
 * their vnodes.  See MNT_VNODE_FOREACH_ALL() in sys/mount.h.
 *
 * This interface replaces MNT_VNODE_FOREACH.
 */

struct vnode *
__mnt_vnode_next_all(struct vnode **mvp, struct mount *mp)
{
	struct vnode *vp;

	if (should_yield())
		kern_yield(PRI_USER);
	MNT_ILOCK(mp);
	KASSERT((*mvp)->v_mount == mp, ("marker vnode mount list mismatch"));
	for (vp = TAILQ_NEXT(*mvp, v_nmntvnodes); vp != NULL;
	    vp = TAILQ_NEXT(vp, v_nmntvnodes)) {
		/* Allow a racy peek at VIRF_DOOMED to save a lock acquisition. */
		if (vp->v_type == VMARKER || VN_IS_DOOMED(vp))
			continue;
		VI_LOCK(vp);
		if (VN_IS_DOOMED(vp)) {
			VI_UNLOCK(vp);
			continue;
		}
		break;
	}
	if (vp == NULL) {
		__mnt_vnode_markerfree_all(mvp, mp);
		/* MNT_IUNLOCK(mp); -- done in above function */
		mtx_assert(MNT_MTX(mp), MA_NOTOWNED);
		return (NULL);
	}
	TAILQ_REMOVE(&mp->mnt_nvnodelist, *mvp, v_nmntvnodes);
	TAILQ_INSERT_AFTER(&mp->mnt_nvnodelist, vp, *mvp, v_nmntvnodes);
	MNT_IUNLOCK(mp);
	return (vp);
}

struct vnode *
__mnt_vnode_first_all(struct vnode **mvp, struct mount *mp)
{
	struct vnode *vp;

	*mvp = vn_alloc_marker(mp);
	MNT_ILOCK(mp);
	MNT_REF(mp);

	TAILQ_FOREACH(vp, &mp->mnt_nvnodelist, v_nmntvnodes) {
		/* Allow a racy peek at VIRF_DOOMED to save a lock acquisition. */
		if (vp->v_type == VMARKER || VN_IS_DOOMED(vp))
			continue;
		VI_LOCK(vp);
		if (VN_IS_DOOMED(vp)) {
			VI_UNLOCK(vp);
			continue;
		}
		break;
	}
	if (vp == NULL) {
		MNT_REL(mp);
		MNT_IUNLOCK(mp);
		vn_free_marker(*mvp);
		*mvp = NULL;
		return (NULL);
	}
	TAILQ_INSERT_AFTER(&mp->mnt_nvnodelist, vp, *mvp, v_nmntvnodes);
	MNT_IUNLOCK(mp);
	return (vp);
}

void
__mnt_vnode_markerfree_all(struct vnode **mvp, struct mount *mp)
{

	if (*mvp == NULL) {
		MNT_IUNLOCK(mp);
		return;
	}

	mtx_assert(MNT_MTX(mp), MA_OWNED);

	KASSERT((*mvp)->v_mount == mp, ("marker vnode mount list mismatch"));
	TAILQ_REMOVE(&mp->mnt_nvnodelist, *mvp, v_nmntvnodes);
	MNT_REL(mp);
	MNT_IUNLOCK(mp);
	vn_free_marker(*mvp);
	*mvp = NULL;
}

/*
 * These are helper functions for filesystems to traverse their
 * lazy vnodes.  See MNT_VNODE_FOREACH_LAZY() in sys/mount.h
 */
static void
mnt_vnode_markerfree_lazy(struct vnode **mvp, struct mount *mp)
{

	KASSERT((*mvp)->v_mount == mp, ("marker vnode mount list mismatch"));

	MNT_ILOCK(mp);
	MNT_REL(mp);
	MNT_IUNLOCK(mp);
	vn_free_marker(*mvp);
	*mvp = NULL;
}

/*
 * Relock the mp mount vnode list lock with the vp vnode interlock in the
 * conventional lock order during mnt_vnode_next_lazy iteration.
 *
 * On entry, the mount vnode list lock is held and the vnode interlock is not.
 * The list lock is dropped and reacquired.  On success, both locks are held.
 * On failure, the mount vnode list lock is held but the vnode interlock is
 * not, and the procedure may have yielded.
 */
static bool
mnt_vnode_next_lazy_relock(struct vnode *mvp, struct mount *mp,
    struct vnode *vp)
{

	VNASSERT(mvp->v_mount == mp && mvp->v_type == VMARKER &&
	    TAILQ_NEXT(mvp, v_lazylist) != NULL, mvp,
	    ("%s: bad marker", __func__));
	VNASSERT(vp->v_mount == mp && vp->v_type != VMARKER, vp,
	    ("%s: inappropriate vnode", __func__));
	ASSERT_VI_UNLOCKED(vp, __func__);
	mtx_assert(&mp->mnt_listmtx, MA_OWNED);

	TAILQ_REMOVE(&mp->mnt_lazyvnodelist, mvp, v_lazylist);
	TAILQ_INSERT_BEFORE(vp, mvp, v_lazylist);

	/*
	 * Note we may be racing against vdrop which transitioned the hold
	 * count to 0 and now waits for the ->mnt_listmtx lock. This is fine,
	 * if we are the only user after we get the interlock we will just
	 * vdrop.
	 */
	vhold(vp);
	mtx_unlock(&mp->mnt_listmtx);
	VI_LOCK(vp);
	if (VN_IS_DOOMED(vp)) {
		VNPASS((vp->v_mflag & VMP_LAZYLIST) == 0, vp);
		goto out_lost;
	}
	VNPASS(vp->v_mflag & VMP_LAZYLIST, vp);
	/*
	 * There is nothing to do if we are the last user.
	 */
	if (!refcount_release_if_not_last(&vp->v_holdcnt))
		goto out_lost;
	mtx_lock(&mp->mnt_listmtx);
	return (true);
out_lost:
	vdropl(vp);
	maybe_yield();
	mtx_lock(&mp->mnt_listmtx);
	return (false);
}

static struct vnode *
mnt_vnode_next_lazy(struct vnode **mvp, struct mount *mp, mnt_lazy_cb_t *cb,
    void *cbarg)
{
	struct vnode *vp;

	mtx_assert(&mp->mnt_listmtx, MA_OWNED);
	KASSERT((*mvp)->v_mount == mp, ("marker vnode mount list mismatch"));
restart:
	vp = TAILQ_NEXT(*mvp, v_lazylist);
	while (vp != NULL) {
		if (vp->v_type == VMARKER) {
			vp = TAILQ_NEXT(vp, v_lazylist);
			continue;
		}
		/*
		 * See if we want to process the vnode. Note we may encounter a
		 * long string of vnodes we don't care about and hog the list
		 * as a result. Check for it and requeue the marker.
		 */
		VNPASS(!VN_IS_DOOMED(vp), vp);
		if (!cb(vp, cbarg)) {
			if (!should_yield()) {
				vp = TAILQ_NEXT(vp, v_lazylist);
				continue;
			}
			TAILQ_REMOVE(&mp->mnt_lazyvnodelist, *mvp,
			    v_lazylist);
			TAILQ_INSERT_AFTER(&mp->mnt_lazyvnodelist, vp, *mvp,
			    v_lazylist);
			mtx_unlock(&mp->mnt_listmtx);
			kern_yield(PRI_USER);
			mtx_lock(&mp->mnt_listmtx);
			goto restart;
		}
		/*
		 * Try-lock because this is the wrong lock order.
		 */
		if (!VI_TRYLOCK(vp) &&
		    !mnt_vnode_next_lazy_relock(*mvp, mp, vp))
			goto restart;
		KASSERT(vp->v_type != VMARKER, ("locked marker %p", vp));
		KASSERT(vp->v_mount == mp || vp->v_mount == NULL,
		    ("alien vnode on the lazy list %p %p", vp, mp));
		VNPASS(vp->v_mount == mp, vp);
		VNPASS(!VN_IS_DOOMED(vp), vp);
		break;
	}
	TAILQ_REMOVE(&mp->mnt_lazyvnodelist, *mvp, v_lazylist);

	/* Check if we are done */
	if (vp == NULL) {
		mtx_unlock(&mp->mnt_listmtx);
		mnt_vnode_markerfree_lazy(mvp, mp);
		return (NULL);
	}
	TAILQ_INSERT_AFTER(&mp->mnt_lazyvnodelist, vp, *mvp, v_lazylist);
	mtx_unlock(&mp->mnt_listmtx);
	ASSERT_VI_LOCKED(vp, "lazy iter");
	return (vp);
}

struct vnode *
__mnt_vnode_next_lazy(struct vnode **mvp, struct mount *mp, mnt_lazy_cb_t *cb,
    void *cbarg)
{

	if (should_yield())
		kern_yield(PRI_USER);
	mtx_lock(&mp->mnt_listmtx);
	return (mnt_vnode_next_lazy(mvp, mp, cb, cbarg));
}

struct vnode *
__mnt_vnode_first_lazy(struct vnode **mvp, struct mount *mp, mnt_lazy_cb_t *cb,
    void *cbarg)
{
	struct vnode *vp;

	if (TAILQ_EMPTY(&mp->mnt_lazyvnodelist))
		return (NULL);

	*mvp = vn_alloc_marker(mp);
	MNT_ILOCK(mp);
	MNT_REF(mp);
	MNT_IUNLOCK(mp);

	mtx_lock(&mp->mnt_listmtx);
	vp = TAILQ_FIRST(&mp->mnt_lazyvnodelist);
	if (vp == NULL) {
		mtx_unlock(&mp->mnt_listmtx);
		mnt_vnode_markerfree_lazy(mvp, mp);
		return (NULL);
	}
	TAILQ_INSERT_BEFORE(vp, *mvp, v_lazylist);
	return (mnt_vnode_next_lazy(mvp, mp, cb, cbarg));
}

void
__mnt_vnode_markerfree_lazy(struct vnode **mvp, struct mount *mp)
{

	if (*mvp == NULL)
		return;

	mtx_lock(&mp->mnt_listmtx);
	TAILQ_REMOVE(&mp->mnt_lazyvnodelist, *mvp, v_lazylist);
	mtx_unlock(&mp->mnt_listmtx);
	mnt_vnode_markerfree_lazy(mvp, mp);
}

int
vn_dir_check_exec(struct vnode *vp, struct componentname *cnp)
{

	if ((cnp->cn_flags & NOEXECCHECK) != 0) {
		cnp->cn_flags &= ~NOEXECCHECK;
		return (0);
	}

	return (VOP_ACCESS(vp, VEXEC, cnp->cn_cred, cnp->cn_thread));
}

/*
 * Do not use this variant unless you have means other than the hold count
 * to prevent the vnode from getting freed.
 */
void
vn_seqc_write_begin_unheld_locked(struct vnode *vp)
{

	ASSERT_VI_LOCKED(vp, __func__);
	VNPASS(vp->v_seqc_users >= 0, vp);
	vp->v_seqc_users++;
	if (vp->v_seqc_users == 1)
		seqc_sleepable_write_begin(&vp->v_seqc);
}

void
vn_seqc_write_begin_locked(struct vnode *vp)
{

	ASSERT_VI_LOCKED(vp, __func__);
	VNPASS(vp->v_holdcnt > 0, vp);
	vn_seqc_write_begin_unheld_locked(vp);
}

void
vn_seqc_write_begin(struct vnode *vp)
{

	VI_LOCK(vp);
	vn_seqc_write_begin_locked(vp);
	VI_UNLOCK(vp);
}

void
vn_seqc_write_begin_unheld(struct vnode *vp)
{

	VI_LOCK(vp);
	vn_seqc_write_begin_unheld_locked(vp);
	VI_UNLOCK(vp);
}

void
vn_seqc_write_end_locked(struct vnode *vp)
{

	ASSERT_VI_LOCKED(vp, __func__);
	VNPASS(vp->v_seqc_users > 0, vp);
	vp->v_seqc_users--;
	if (vp->v_seqc_users == 0)
		seqc_sleepable_write_end(&vp->v_seqc);
}

void
vn_seqc_write_end(struct vnode *vp)
{

	VI_LOCK(vp);
	vn_seqc_write_end_locked(vp);
	VI_UNLOCK(vp);
}
<<<<<<< HEAD
// CHERI CHANGES START
// {
//   "updated": 20200706,
//   "target_type": "kernel",
//   "changes": [
//     "sysctl"
//   ],
//   "changes_purecap": [
//     "hashing",
//     "kdb"
//   ]
// }
// CHERI CHANGES END
=======

void
vn_irflag_set_locked(struct vnode *vp, short toset)
{
	short flags;

	ASSERT_VI_LOCKED(vp, __func__);
	flags = vn_irflag_read(vp);
	VNASSERT((flags & toset) == 0, vp,
	    ("%s: some of the passed flags already set (have %d, passed %d)\n",
	    __func__, flags, toset));
	atomic_store_short(&vp->v_irflag, flags | toset);
}

void
vn_irflag_set(struct vnode *vp, short toset)
{

	VI_LOCK(vp);
	vn_irflag_set_locked(vp, toset);
	VI_UNLOCK(vp);
}

void
vn_irflag_set_cond_locked(struct vnode *vp, short toset)
{
	short flags;

	ASSERT_VI_LOCKED(vp, __func__);
	flags = vn_irflag_read(vp);
	atomic_store_short(&vp->v_irflag, flags | toset);
}

void
vn_irflag_set_cond(struct vnode *vp, short toset)
{

	VI_LOCK(vp);
	vn_irflag_set_cond_locked(vp, toset);
	VI_UNLOCK(vp);
}

void
vn_irflag_unset_locked(struct vnode *vp, short tounset)
{
	short flags;

	ASSERT_VI_LOCKED(vp, __func__);
	flags = vn_irflag_read(vp);
	VNASSERT((flags & tounset) == tounset, vp,
	    ("%s: some of the passed flags not set (have %d, passed %d)\n",
	    __func__, flags, tounset));
	atomic_store_short(&vp->v_irflag, flags & ~tounset);
}

void
vn_irflag_unset(struct vnode *vp, short tounset)
{

	VI_LOCK(vp);
	vn_irflag_unset_locked(vp, tounset);
	VI_UNLOCK(vp);
}
>>>>>>> 3e506a67
<|MERGE_RESOLUTION|>--- conflicted
+++ resolved
@@ -6829,7 +6829,69 @@
 	vn_seqc_write_end_locked(vp);
 	VI_UNLOCK(vp);
 }
-<<<<<<< HEAD
+
+void
+vn_irflag_set_locked(struct vnode *vp, short toset)
+{
+	short flags;
+
+	ASSERT_VI_LOCKED(vp, __func__);
+	flags = vn_irflag_read(vp);
+	VNASSERT((flags & toset) == 0, vp,
+	    ("%s: some of the passed flags already set (have %d, passed %d)\n",
+	    __func__, flags, toset));
+	atomic_store_short(&vp->v_irflag, flags | toset);
+}
+
+void
+vn_irflag_set(struct vnode *vp, short toset)
+{
+
+	VI_LOCK(vp);
+	vn_irflag_set_locked(vp, toset);
+	VI_UNLOCK(vp);
+}
+
+void
+vn_irflag_set_cond_locked(struct vnode *vp, short toset)
+{
+	short flags;
+
+	ASSERT_VI_LOCKED(vp, __func__);
+	flags = vn_irflag_read(vp);
+	atomic_store_short(&vp->v_irflag, flags | toset);
+}
+
+void
+vn_irflag_set_cond(struct vnode *vp, short toset)
+{
+
+	VI_LOCK(vp);
+	vn_irflag_set_cond_locked(vp, toset);
+	VI_UNLOCK(vp);
+}
+
+void
+vn_irflag_unset_locked(struct vnode *vp, short tounset)
+{
+	short flags;
+
+	ASSERT_VI_LOCKED(vp, __func__);
+	flags = vn_irflag_read(vp);
+	VNASSERT((flags & tounset) == tounset, vp,
+	    ("%s: some of the passed flags not set (have %d, passed %d)\n",
+	    __func__, flags, tounset));
+	atomic_store_short(&vp->v_irflag, flags & ~tounset);
+}
+
+void
+vn_irflag_unset(struct vnode *vp, short tounset)
+{
+
+	VI_LOCK(vp);
+	vn_irflag_unset_locked(vp, tounset);
+	VI_UNLOCK(vp);
+}
 // CHERI CHANGES START
 // {
 //   "updated": 20200706,
@@ -6842,69 +6904,4 @@
 //     "kdb"
 //   ]
 // }
-// CHERI CHANGES END
-=======
-
-void
-vn_irflag_set_locked(struct vnode *vp, short toset)
-{
-	short flags;
-
-	ASSERT_VI_LOCKED(vp, __func__);
-	flags = vn_irflag_read(vp);
-	VNASSERT((flags & toset) == 0, vp,
-	    ("%s: some of the passed flags already set (have %d, passed %d)\n",
-	    __func__, flags, toset));
-	atomic_store_short(&vp->v_irflag, flags | toset);
-}
-
-void
-vn_irflag_set(struct vnode *vp, short toset)
-{
-
-	VI_LOCK(vp);
-	vn_irflag_set_locked(vp, toset);
-	VI_UNLOCK(vp);
-}
-
-void
-vn_irflag_set_cond_locked(struct vnode *vp, short toset)
-{
-	short flags;
-
-	ASSERT_VI_LOCKED(vp, __func__);
-	flags = vn_irflag_read(vp);
-	atomic_store_short(&vp->v_irflag, flags | toset);
-}
-
-void
-vn_irflag_set_cond(struct vnode *vp, short toset)
-{
-
-	VI_LOCK(vp);
-	vn_irflag_set_cond_locked(vp, toset);
-	VI_UNLOCK(vp);
-}
-
-void
-vn_irflag_unset_locked(struct vnode *vp, short tounset)
-{
-	short flags;
-
-	ASSERT_VI_LOCKED(vp, __func__);
-	flags = vn_irflag_read(vp);
-	VNASSERT((flags & tounset) == tounset, vp,
-	    ("%s: some of the passed flags not set (have %d, passed %d)\n",
-	    __func__, flags, tounset));
-	atomic_store_short(&vp->v_irflag, flags & ~tounset);
-}
-
-void
-vn_irflag_unset(struct vnode *vp, short tounset)
-{
-
-	VI_LOCK(vp);
-	vn_irflag_unset_locked(vp, tounset);
-	VI_UNLOCK(vp);
-}
->>>>>>> 3e506a67
+// CHERI CHANGES END