/*-
 * SPDX-License-Identifier: BSD-3-Clause
 *
 * Copyright (c) 1989, 1993
 *	The Regents of the University of California.  All rights reserved.
 * (c) UNIX System Laboratories, Inc.
 * All or some portions of this file are derived from material licensed
 * to the University of California by American Telephone and Telegraph
 * Co. or Unix System Laboratories, Inc. and are reproduced herein with
 * the permission of UNIX System Laboratories, Inc.
 *
 * Redistribution and use in source and binary forms, with or without
 * modification, are permitted provided that the following conditions
 * are met:
 * 1. Redistributions of source code must retain the above copyright
 *    notice, this list of conditions and the following disclaimer.
 * 2. Redistributions in binary form must reproduce the above copyright
 *    notice, this list of conditions and the following disclaimer in the
 *    documentation and/or other materials provided with the distribution.
 * 3. Neither the name of the University nor the names of its contributors
 *    may be used to endorse or promote products derived from this software
 *    without specific prior written permission.
 *
 * THIS SOFTWARE IS PROVIDED BY THE REGENTS AND CONTRIBUTORS ``AS IS'' AND
 * ANY EXPRESS OR IMPLIED WARRANTIES, INCLUDING, BUT NOT LIMITED TO, THE
 * IMPLIED WARRANTIES OF MERCHANTABILITY AND FITNESS FOR A PARTICULAR PURPOSE
 * ARE DISCLAIMED.  IN NO EVENT SHALL THE REGENTS OR CONTRIBUTORS BE LIABLE
 * FOR ANY DIRECT, INDIRECT, INCIDENTAL, SPECIAL, EXEMPLARY, OR CONSEQUENTIAL
 * DAMAGES (INCLUDING, BUT NOT LIMITED TO, PROCUREMENT OF SUBSTITUTE GOODS
 * OR SERVICES; LOSS OF USE, DATA, OR PROFITS; OR BUSINESS INTERRUPTION)
 * HOWEVER CAUSED AND ON ANY THEORY OF LIABILITY, WHETHER IN CONTRACT, STRICT
 * LIABILITY, OR TORT (INCLUDING NEGLIGENCE OR OTHERWISE) ARISING IN ANY WAY
 * OUT OF THE USE OF THIS SOFTWARE, EVEN IF ADVISED OF THE POSSIBILITY OF
 * SUCH DAMAGE.
 *
 *	@(#)vfs_subr.c	8.31 (Berkeley) 5/26/95
 */

/*
 * External virtual filesystem routines
 */

#include <sys/cdefs.h>
__FBSDID("$FreeBSD$");

#include "opt_ddb.h"
#include "opt_watchdog.h"

#include <sys/param.h>
#include <sys/systm.h>
#include <sys/bio.h>
#include <sys/buf.h>
#include <sys/capsicum.h>
#include <sys/condvar.h>
#include <sys/conf.h>
#include <sys/counter.h>
#include <sys/dirent.h>
#include <sys/event.h>
#include <sys/eventhandler.h>
#include <sys/extattr.h>
#include <sys/file.h>
#include <sys/fcntl.h>
#include <sys/jail.h>
#include <sys/kdb.h>
#include <sys/kernel.h>
#include <sys/kthread.h>
#include <sys/ktr.h>
#include <sys/lockf.h>
#include <sys/malloc.h>
#include <sys/mount.h>
#include <sys/namei.h>
#include <sys/pctrie.h>
#include <sys/priv.h>
#include <sys/reboot.h>
#include <sys/refcount.h>
#include <sys/rwlock.h>
#include <sys/sched.h>
#include <sys/sleepqueue.h>
#include <sys/smr.h>
#include <sys/smp.h>
#include <sys/stat.h>
#include <sys/sysctl.h>
#include <sys/syslog.h>
#include <sys/vmmeter.h>
#include <sys/vnode.h>
#include <sys/watchdog.h>

#include <machine/stdarg.h>

#include <security/mac/mac_framework.h>

#include <vm/vm.h>
#include <vm/vm_object.h>
#include <vm/vm_extern.h>
#include <vm/pmap.h>
#include <vm/vm_map.h>
#include <vm/vm_page.h>
#include <vm/vm_kern.h>
#include <vm/uma.h>

#ifdef DDB
#include <ddb/ddb.h>
#endif

static void	delmntque(struct vnode *vp);
static int	flushbuflist(struct bufv *bufv, int flags, struct bufobj *bo,
		    int slpflag, int slptimeo);
static void	syncer_shutdown(void *arg, int howto);
static int	vtryrecycle(struct vnode *vp);
static void	v_init_counters(struct vnode *);
static void	v_incr_devcount(struct vnode *);
static void	v_decr_devcount(struct vnode *);
static void	vgonel(struct vnode *);
static void	vfs_knllock(void *arg);
static void	vfs_knlunlock(void *arg);
static void	vfs_knl_assert_locked(void *arg);
static void	vfs_knl_assert_unlocked(void *arg);
static void	destroy_vpollinfo(struct vpollinfo *vi);
static int	v_inval_buf_range_locked(struct vnode *vp, struct bufobj *bo,
		    daddr_t startlbn, daddr_t endlbn);
static void	vnlru_recalc(void);

/*
 * These fences are intended for cases where some synchronization is
 * needed between access of v_iflags and lockless vnode refcount (v_holdcnt
 * and v_usecount) updates.  Access to v_iflags is generally synchronized
 * by the interlock, but we have some internal assertions that check vnode
 * flags without acquiring the lock.  Thus, these fences are INVARIANTS-only
 * for now.
 */
#ifdef INVARIANTS
#define	VNODE_REFCOUNT_FENCE_ACQ()	atomic_thread_fence_acq()
#define	VNODE_REFCOUNT_FENCE_REL()	atomic_thread_fence_rel()
#else
#define	VNODE_REFCOUNT_FENCE_ACQ()
#define	VNODE_REFCOUNT_FENCE_REL()
#endif

/*
 * Number of vnodes in existence.  Increased whenever getnewvnode()
 * allocates a new vnode, decreased in vdropl() for VIRF_DOOMED vnode.
 */
static u_long __exclusive_cache_line numvnodes;

SYSCTL_ULONG(_vfs, OID_AUTO, numvnodes, CTLFLAG_RD, &numvnodes, 0,
    "Number of vnodes in existence");

static counter_u64_t vnodes_created;
SYSCTL_COUNTER_U64(_vfs, OID_AUTO, vnodes_created, CTLFLAG_RD, &vnodes_created,
    "Number of vnodes created by getnewvnode");

/*
 * Conversion tables for conversion from vnode types to inode formats
 * and back.
 */
enum vtype iftovt_tab[16] = {
	VNON, VFIFO, VCHR, VNON, VDIR, VNON, VBLK, VNON,
	VREG, VNON, VLNK, VNON, VSOCK, VNON, VNON, VNON
};
int vttoif_tab[10] = {
	0, S_IFREG, S_IFDIR, S_IFBLK, S_IFCHR, S_IFLNK,
	S_IFSOCK, S_IFIFO, S_IFMT, S_IFMT
};

/*
 * List of allocates vnodes in the system.
 */
static TAILQ_HEAD(freelst, vnode) vnode_list;
static struct vnode *vnode_list_free_marker;
static struct vnode *vnode_list_reclaim_marker;

/*
 * "Free" vnode target.  Free vnodes are rarely completely free, but are
 * just ones that are cheap to recycle.  Usually they are for files which
 * have been stat'd but not read; these usually have inode and namecache
 * data attached to them.  This target is the preferred minimum size of a
 * sub-cache consisting mostly of such files. The system balances the size
 * of this sub-cache with its complement to try to prevent either from
 * thrashing while the other is relatively inactive.  The targets express
 * a preference for the best balance.
 *
 * "Above" this target there are 2 further targets (watermarks) related
 * to recyling of free vnodes.  In the best-operating case, the cache is
 * exactly full, the free list has size between vlowat and vhiwat above the
 * free target, and recycling from it and normal use maintains this state.
 * Sometimes the free list is below vlowat or even empty, but this state
 * is even better for immediate use provided the cache is not full.
 * Otherwise, vnlru_proc() runs to reclaim enough vnodes (usually non-free
 * ones) to reach one of these states.  The watermarks are currently hard-
 * coded as 4% and 9% of the available space higher.  These and the default
 * of 25% for wantfreevnodes are too large if the memory size is large.
 * E.g., 9% of 75% of MAXVNODES is more than 566000 vnodes to reclaim
 * whenever vnlru_proc() becomes active.
 */
static long wantfreevnodes;
static long __exclusive_cache_line freevnodes;
SYSCTL_ULONG(_vfs, OID_AUTO, freevnodes, CTLFLAG_RD,
    &freevnodes, 0, "Number of \"free\" vnodes");
static long freevnodes_old;

static counter_u64_t recycles_count;
SYSCTL_COUNTER_U64(_vfs, OID_AUTO, recycles, CTLFLAG_RD, &recycles_count,
    "Number of vnodes recycled to meet vnode cache targets");

static counter_u64_t recycles_free_count;
SYSCTL_COUNTER_U64(_vfs, OID_AUTO, recycles_free, CTLFLAG_RD, &recycles_free_count,
    "Number of free vnodes recycled to meet vnode cache targets");

/*
 * Various variables used for debugging the new implementation of
 * reassignbuf().
 * XXX these are probably of (very) limited utility now.
 */
static int reassignbufcalls;
SYSCTL_INT(_vfs, OID_AUTO, reassignbufcalls, CTLFLAG_RW | CTLFLAG_STATS,
    &reassignbufcalls, 0, "Number of calls to reassignbuf");

static counter_u64_t deferred_inact;
SYSCTL_COUNTER_U64(_vfs, OID_AUTO, deferred_inact, CTLFLAG_RD, &deferred_inact,
    "Number of times inactive processing was deferred");

/* To keep more than one thread at a time from running vfs_getnewfsid */
static struct mtx mntid_mtx;

/*
 * Lock for any access to the following:
 *	vnode_list
 *	numvnodes
 *	freevnodes
 */
static struct mtx __exclusive_cache_line vnode_list_mtx;

/* Publicly exported FS */
struct nfs_public nfs_pub;

static uma_zone_t buf_trie_zone;
static smr_t buf_trie_smr;

/* Zone for allocation of new vnodes - used exclusively by getnewvnode() */
static uma_zone_t vnode_zone;
static uma_zone_t vnodepoll_zone;

__read_frequently smr_t vfs_smr;

/*
 * The workitem queue.
 *
 * It is useful to delay writes of file data and filesystem metadata
 * for tens of seconds so that quickly created and deleted files need
 * not waste disk bandwidth being created and removed. To realize this,
 * we append vnodes to a "workitem" queue. When running with a soft
 * updates implementation, most pending metadata dependencies should
 * not wait for more than a few seconds. Thus, mounted on block devices
 * are delayed only about a half the time that file data is delayed.
 * Similarly, directory updates are more critical, so are only delayed
 * about a third the time that file data is delayed. Thus, there are
 * SYNCER_MAXDELAY queues that are processed round-robin at a rate of
 * one each second (driven off the filesystem syncer process). The
 * syncer_delayno variable indicates the next queue that is to be processed.
 * Items that need to be processed soon are placed in this queue:
 *
 *	syncer_workitem_pending[syncer_delayno]
 *
 * A delay of fifteen seconds is done by placing the request fifteen
 * entries later in the queue:
 *
 *	syncer_workitem_pending[(syncer_delayno + 15) & syncer_mask]
 *
 */
static int syncer_delayno;
static long syncer_mask;
LIST_HEAD(synclist, bufobj);
static struct synclist *syncer_workitem_pending;
/*
 * The sync_mtx protects:
 *	bo->bo_synclist
 *	sync_vnode_count
 *	syncer_delayno
 *	syncer_state
 *	syncer_workitem_pending
 *	syncer_worklist_len
 *	rushjob
 */
static struct mtx sync_mtx;
static struct cv sync_wakeup;

#define SYNCER_MAXDELAY		32
static int syncer_maxdelay = SYNCER_MAXDELAY;	/* maximum delay time */
static int syncdelay = 30;		/* max time to delay syncing data */
static int filedelay = 30;		/* time to delay syncing files */
SYSCTL_INT(_kern, OID_AUTO, filedelay, CTLFLAG_RW, &filedelay, 0,
    "Time to delay syncing files (in seconds)");
static int dirdelay = 29;		/* time to delay syncing directories */
SYSCTL_INT(_kern, OID_AUTO, dirdelay, CTLFLAG_RW, &dirdelay, 0,
    "Time to delay syncing directories (in seconds)");
static int metadelay = 28;		/* time to delay syncing metadata */
SYSCTL_INT(_kern, OID_AUTO, metadelay, CTLFLAG_RW, &metadelay, 0,
    "Time to delay syncing metadata (in seconds)");
static int rushjob;		/* number of slots to run ASAP */
static int stat_rush_requests;	/* number of times I/O speeded up */
SYSCTL_INT(_debug, OID_AUTO, rush_requests, CTLFLAG_RW, &stat_rush_requests, 0,
    "Number of times I/O speeded up (rush requests)");

#define	VDBATCH_SIZE 8
struct vdbatch {
	u_int index;
	long freevnodes;
	struct mtx lock;
	struct vnode *tab[VDBATCH_SIZE];
};
DPCPU_DEFINE_STATIC(struct vdbatch, vd);

static void	vdbatch_dequeue(struct vnode *vp);

/*
 * When shutting down the syncer, run it at four times normal speed.
 */
#define SYNCER_SHUTDOWN_SPEEDUP		4
static int sync_vnode_count;
static int syncer_worklist_len;
static enum { SYNCER_RUNNING, SYNCER_SHUTTING_DOWN, SYNCER_FINAL_DELAY }
    syncer_state;

/* Target for maximum number of vnodes. */
u_long desiredvnodes;
static u_long gapvnodes;		/* gap between wanted and desired */
static u_long vhiwat;		/* enough extras after expansion */
static u_long vlowat;		/* minimal extras before expansion */
static u_long vstir;		/* nonzero to stir non-free vnodes */
static volatile int vsmalltrigger = 8;	/* pref to keep if > this many pages */

static u_long vnlru_read_freevnodes(void);

/*
 * Note that no attempt is made to sanitize these parameters.
 */
static int
sysctl_maxvnodes(SYSCTL_HANDLER_ARGS)
{
	u_long val;
	int error;

	val = desiredvnodes;
	error = sysctl_handle_long(oidp, &val, 0, req);
	if (error != 0 || req->newptr == NULL)
		return (error);

	if (val == desiredvnodes)
		return (0);
	mtx_lock(&vnode_list_mtx);
	desiredvnodes = val;
	wantfreevnodes = desiredvnodes / 4;
	vnlru_recalc();
	mtx_unlock(&vnode_list_mtx);
	/*
	 * XXX There is no protection against multiple threads changing
	 * desiredvnodes at the same time. Locking above only helps vnlru and
	 * getnewvnode.
	 */
	vfs_hash_changesize(desiredvnodes);
	cache_changesize(desiredvnodes);
	return (0);
}

SYSCTL_PROC(_kern, KERN_MAXVNODES, maxvnodes,
    CTLTYPE_ULONG | CTLFLAG_MPSAFE | CTLFLAG_RW, NULL, 0, sysctl_maxvnodes,
    "LU", "Target for maximum number of vnodes");

static int
sysctl_wantfreevnodes(SYSCTL_HANDLER_ARGS)
{
	u_long val;
	int error;

	val = wantfreevnodes;
	error = sysctl_handle_long(oidp, &val, 0, req);
	if (error != 0 || req->newptr == NULL)
		return (error);

	if (val == wantfreevnodes)
		return (0);
	mtx_lock(&vnode_list_mtx);
	wantfreevnodes = val;
	vnlru_recalc();
	mtx_unlock(&vnode_list_mtx);
	return (0);
}

SYSCTL_PROC(_vfs, OID_AUTO, wantfreevnodes,
    CTLTYPE_ULONG | CTLFLAG_MPSAFE | CTLFLAG_RW, NULL, 0, sysctl_wantfreevnodes,
    "LU", "Target for minimum number of \"free\" vnodes");

SYSCTL_ULONG(_kern, OID_AUTO, minvnodes, CTLFLAG_RW,
    &wantfreevnodes, 0, "Old name for vfs.wantfreevnodes (legacy)");
static int vnlru_nowhere;
SYSCTL_INT(_debug, OID_AUTO, vnlru_nowhere, CTLFLAG_RW,
    &vnlru_nowhere, 0, "Number of times the vnlru process ran without success");

static int
sysctl_try_reclaim_vnode(SYSCTL_HANDLER_ARGS)
{
	struct vnode *vp;
	struct nameidata nd;
	char *buf;
	unsigned long ndflags;
	int error;

	if (req->newptr == NULL)
		return (EINVAL);
	if (req->newlen >= PATH_MAX)
		return (E2BIG);

	buf = malloc(PATH_MAX, M_TEMP, M_WAITOK);
	error = SYSCTL_IN(req, buf, req->newlen);
	if (error != 0)
		goto out;

	buf[req->newlen] = '\0';

	ndflags = LOCKLEAF | NOFOLLOW | AUDITVNODE1 | NOCACHE | SAVENAME;
	NDINIT(&nd, LOOKUP, ndflags, UIO_SYSSPACE, PTR2CAP(buf), curthread);
	if ((error = namei(&nd)) != 0)
		goto out;
	vp = nd.ni_vp;

	if (VN_IS_DOOMED(vp)) {
		/*
		 * This vnode is being recycled.  Return != 0 to let the caller
		 * know that the sysctl had no effect.  Return EAGAIN because a
		 * subsequent call will likely succeed (since namei will create
		 * a new vnode if necessary)
		 */
		error = EAGAIN;
		goto putvnode;
	}

	counter_u64_add(recycles_count, 1);
	vgone(vp);
putvnode:
	NDFREE(&nd, 0);
out:
	free(buf, M_TEMP);
	return (error);
}

static int
sysctl_ftry_reclaim_vnode(SYSCTL_HANDLER_ARGS)
{
	struct thread *td = curthread;
	struct vnode *vp;
	struct file *fp;
	int error;
	int fd;

	if (req->newptr == NULL)
		return (EBADF);

        error = sysctl_handle_int(oidp, &fd, 0, req);
        if (error != 0)
                return (error);
	error = getvnode(curthread, fd, &cap_fcntl_rights, &fp);
	if (error != 0)
		return (error);
	vp = fp->f_vnode;

	error = vn_lock(vp, LK_EXCLUSIVE);
	if (error != 0)
		goto drop;

	counter_u64_add(recycles_count, 1);
	vgone(vp);
	VOP_UNLOCK(vp);
drop:
	fdrop(fp, td);
	return (error);
}

SYSCTL_PROC(_debug, OID_AUTO, try_reclaim_vnode,
    CTLTYPE_STRING | CTLFLAG_MPSAFE | CTLFLAG_WR, NULL, 0,
    sysctl_try_reclaim_vnode, "A", "Try to reclaim a vnode by its pathname");
SYSCTL_PROC(_debug, OID_AUTO, ftry_reclaim_vnode,
    CTLTYPE_INT | CTLFLAG_MPSAFE | CTLFLAG_WR, NULL, 0,
    sysctl_ftry_reclaim_vnode, "I",
    "Try to reclaim a vnode by its file descriptor");

/* Shift count for (uintptr_t)vp to initialize vp->v_hash. */
static int vnsz2log;

/*
 * Support for the bufobj clean & dirty pctrie.
 */
static void *
buf_trie_alloc(struct pctrie *ptree)
{
	return (uma_zalloc_smr(buf_trie_zone, M_NOWAIT));
}

static void
buf_trie_free(struct pctrie *ptree, void *node)
{
	uma_zfree_smr(buf_trie_zone, node);
}
PCTRIE_DEFINE_SMR(BUF, buf, b_lblkno, buf_trie_alloc, buf_trie_free,
    buf_trie_smr);

/*
 * Initialize the vnode management data structures.
 *
 * Reevaluate the following cap on the number of vnodes after the physical
 * memory size exceeds 512GB.  In the limit, as the physical memory size
 * grows, the ratio of the memory size in KB to vnodes approaches 64:1.
 */
#ifndef	MAXVNODES_MAX
#define	MAXVNODES_MAX	(512UL * 1024 * 1024 / 64)	/* 8M */
#endif

static MALLOC_DEFINE(M_VNODE_MARKER, "vnodemarker", "vnode marker");

static struct vnode *
vn_alloc_marker(struct mount *mp)
{
	struct vnode *vp;

	vp = malloc(sizeof(struct vnode), M_VNODE_MARKER, M_WAITOK | M_ZERO);
	vp->v_type = VMARKER;
	vp->v_mount = mp;

	return (vp);
}

static void
vn_free_marker(struct vnode *vp)
{

	MPASS(vp->v_type == VMARKER);
	free(vp, M_VNODE_MARKER);
}

/*
 * Initialize a vnode as it first enters the zone.
 */
static int
vnode_init(void *mem, int size, int flags)
{
	struct vnode *vp;

	vp = mem;
	bzero(vp, size);
	/*
	 * Setup locks.
	 */
	vp->v_vnlock = &vp->v_lock;
	mtx_init(&vp->v_interlock, "vnode interlock", NULL, MTX_DEF);
	/*
	 * By default, don't allow shared locks unless filesystems opt-in.
	 */
	lockinit(vp->v_vnlock, PVFS, "vnode", VLKTIMEOUT,
	    LK_NOSHARE | LK_IS_VNODE);
	/*
	 * Initialize bufobj.
	 */
	bufobj_init(&vp->v_bufobj, vp);
	/*
	 * Initialize namecache.
	 */
	LIST_INIT(&vp->v_cache_src);
	TAILQ_INIT(&vp->v_cache_dst);
	/*
	 * Initialize rangelocks.
	 */
	rangelock_init(&vp->v_rl);

	vp->v_dbatchcpu = NOCPU;

	mtx_lock(&vnode_list_mtx);
	TAILQ_INSERT_BEFORE(vnode_list_free_marker, vp, v_vnodelist);
	mtx_unlock(&vnode_list_mtx);
	return (0);
}

/*
 * Free a vnode when it is cleared from the zone.
 */
static void
vnode_fini(void *mem, int size)
{
	struct vnode *vp;
	struct bufobj *bo;

	vp = mem;
	vdbatch_dequeue(vp);
	mtx_lock(&vnode_list_mtx);
	TAILQ_REMOVE(&vnode_list, vp, v_vnodelist);
	mtx_unlock(&vnode_list_mtx);
	rangelock_destroy(&vp->v_rl);
	lockdestroy(vp->v_vnlock);
	mtx_destroy(&vp->v_interlock);
	bo = &vp->v_bufobj;
	rw_destroy(BO_LOCKPTR(bo));
}

/*
 * Provide the size of NFS nclnode and NFS fh for calculation of the
 * vnode memory consumption.  The size is specified directly to
 * eliminate dependency on NFS-private header.
 *
 * Other filesystems may use bigger or smaller (like UFS and ZFS)
 * private inode data, but the NFS-based estimation is ample enough.
 * Still, we care about differences in the size between 64- and 32-bit
 * platforms.
 *
 * Namecache structure size is heuristically
 * sizeof(struct namecache_ts) + CACHE_PATH_CUTOFF + 1.
 */
#ifdef _LP64
#define	NFS_NCLNODE_SZ	(528 + 64)
#define	NC_SZ		148
#else
#define	NFS_NCLNODE_SZ	(360 + 32)
#define	NC_SZ		92
#endif

static void
vntblinit(void *dummy __unused)
{
	struct vdbatch *vd;
	int cpu, physvnodes, virtvnodes;
	u_int i;

	/*
	 * Desiredvnodes is a function of the physical memory size and the
	 * kernel's heap size.  Generally speaking, it scales with the
	 * physical memory size.  The ratio of desiredvnodes to the physical
	 * memory size is 1:16 until desiredvnodes exceeds 98,304.
	 * Thereafter, the
	 * marginal ratio of desiredvnodes to the physical memory size is
	 * 1:64.  However, desiredvnodes is limited by the kernel's heap
	 * size.  The memory required by desiredvnodes vnodes and vm objects
	 * must not exceed 1/10th of the kernel's heap size.
	 */
	physvnodes = maxproc + pgtok(vm_cnt.v_page_count) / 64 +
	    3 * min(98304 * 16, pgtok(vm_cnt.v_page_count)) / 64;
	virtvnodes = vm_kmem_size / (10 * (sizeof(struct vm_object) +
	    sizeof(struct vnode) + NC_SZ * ncsizefactor + NFS_NCLNODE_SZ));
	desiredvnodes = min(physvnodes, virtvnodes);
	if (desiredvnodes > MAXVNODES_MAX) {
		if (bootverbose)
			printf("Reducing kern.maxvnodes %lu -> %lu\n",
			    desiredvnodes, MAXVNODES_MAX);
		desiredvnodes = MAXVNODES_MAX;
	}
	wantfreevnodes = desiredvnodes / 4;
	mtx_init(&mntid_mtx, "mntid", NULL, MTX_DEF);
	TAILQ_INIT(&vnode_list);
	mtx_init(&vnode_list_mtx, "vnode_list", NULL, MTX_DEF);
	/*
	 * The lock is taken to appease WITNESS.
	 */
	mtx_lock(&vnode_list_mtx);
	vnlru_recalc();
	mtx_unlock(&vnode_list_mtx);
	vnode_list_free_marker = vn_alloc_marker(NULL);
	TAILQ_INSERT_HEAD(&vnode_list, vnode_list_free_marker, v_vnodelist);
	vnode_list_reclaim_marker = vn_alloc_marker(NULL);
	TAILQ_INSERT_HEAD(&vnode_list, vnode_list_reclaim_marker, v_vnodelist);
	vnode_zone = uma_zcreate("VNODE", sizeof (struct vnode), NULL, NULL,
	    vnode_init, vnode_fini, UMA_ALIGN_PTR, UMA_ZONE_SMR);
	vfs_smr = uma_zone_get_smr(vnode_zone);
	vnodepoll_zone = uma_zcreate("VNODEPOLL", sizeof (struct vpollinfo),
	    NULL, NULL, NULL, NULL, UMA_ALIGN_PTR, 0);
	/*
	 * Preallocate enough nodes to support one-per buf so that
	 * we can not fail an insert.  reassignbuf() callers can not
	 * tolerate the insertion failure.
	 */
	buf_trie_zone = uma_zcreate("BUF TRIE", pctrie_node_size(),
	    NULL, NULL, pctrie_zone_init, NULL, UMA_ALIGN_PTR, 
	    UMA_ZONE_NOFREE | UMA_ZONE_SMR);
	buf_trie_smr = uma_zone_get_smr(buf_trie_zone);
	uma_prealloc(buf_trie_zone, nbuf);

	vnodes_created = counter_u64_alloc(M_WAITOK);
	recycles_count = counter_u64_alloc(M_WAITOK);
	recycles_free_count = counter_u64_alloc(M_WAITOK);
	deferred_inact = counter_u64_alloc(M_WAITOK);

	/*
	 * Initialize the filesystem syncer.
	 */
	syncer_workitem_pending = hashinit(syncer_maxdelay, M_VNODE,
	    &syncer_mask);
	syncer_maxdelay = syncer_mask + 1;
	mtx_init(&sync_mtx, "Syncer mtx", NULL, MTX_DEF);
	cv_init(&sync_wakeup, "syncer");
	for (i = 1; i <= sizeof(struct vnode); i <<= 1)
		vnsz2log++;
	vnsz2log--;

	CPU_FOREACH(cpu) {
		vd = DPCPU_ID_PTR((cpu), vd);
		bzero(vd, sizeof(*vd));
		mtx_init(&vd->lock, "vdbatch", NULL, MTX_DEF);
	}
}
SYSINIT(vfs, SI_SUB_VFS, SI_ORDER_FIRST, vntblinit, NULL);

/*
 * Mark a mount point as busy. Used to synchronize access and to delay
 * unmounting. Eventually, mountlist_mtx is not released on failure.
 *
 * vfs_busy() is a custom lock, it can block the caller.
 * vfs_busy() only sleeps if the unmount is active on the mount point.
 * For a mountpoint mp, vfs_busy-enforced lock is before lock of any
 * vnode belonging to mp.
 *
 * Lookup uses vfs_busy() to traverse mount points.
 * root fs			var fs
 * / vnode lock		A	/ vnode lock (/var)		D
 * /var vnode lock	B	/log vnode lock(/var/log)	E
 * vfs_busy lock	C	vfs_busy lock			F
 *
 * Within each file system, the lock order is C->A->B and F->D->E.
 *
 * When traversing across mounts, the system follows that lock order:
 *
 *        C->A->B
 *              |
 *              +->F->D->E
 *
 * The lookup() process for namei("/var") illustrates the process:
 *  VOP_LOOKUP() obtains B while A is held
 *  vfs_busy() obtains a shared lock on F while A and B are held
 *  vput() releases lock on B
 *  vput() releases lock on A
 *  VFS_ROOT() obtains lock on D while shared lock on F is held
 *  vfs_unbusy() releases shared lock on F
 *  vn_lock() obtains lock on deadfs vnode vp_crossmp instead of A.
 *    Attempt to lock A (instead of vp_crossmp) while D is held would
 *    violate the global order, causing deadlocks.
 *
 * dounmount() locks B while F is drained.
 */
int
vfs_busy(struct mount *mp, int flags)
{

	MPASS((flags & ~MBF_MASK) == 0);
	CTR3(KTR_VFS, "%s: mp %p with flags %d", __func__, mp, flags);

	if (vfs_op_thread_enter(mp)) {
		MPASS((mp->mnt_kern_flag & MNTK_DRAINING) == 0);
		MPASS((mp->mnt_kern_flag & MNTK_UNMOUNT) == 0);
		MPASS((mp->mnt_kern_flag & MNTK_REFEXPIRE) == 0);
		vfs_mp_count_add_pcpu(mp, ref, 1);
		vfs_mp_count_add_pcpu(mp, lockref, 1);
		vfs_op_thread_exit(mp);
		if (flags & MBF_MNTLSTLOCK)
			mtx_unlock(&mountlist_mtx);
		return (0);
	}

	MNT_ILOCK(mp);
	vfs_assert_mount_counters(mp);
	MNT_REF(mp);
	/*
	 * If mount point is currently being unmounted, sleep until the
	 * mount point fate is decided.  If thread doing the unmounting fails,
	 * it will clear MNTK_UNMOUNT flag before waking us up, indicating
	 * that this mount point has survived the unmount attempt and vfs_busy
	 * should retry.  Otherwise the unmounter thread will set MNTK_REFEXPIRE
	 * flag in addition to MNTK_UNMOUNT, indicating that mount point is
	 * about to be really destroyed.  vfs_busy needs to release its
	 * reference on the mount point in this case and return with ENOENT,
	 * telling the caller that mount mount it tried to busy is no longer
	 * valid.
	 */
	while (mp->mnt_kern_flag & MNTK_UNMOUNT) {
		if (flags & MBF_NOWAIT || mp->mnt_kern_flag & MNTK_REFEXPIRE) {
			MNT_REL(mp);
			MNT_IUNLOCK(mp);
			CTR1(KTR_VFS, "%s: failed busying before sleeping",
			    __func__);
			return (ENOENT);
		}
		if (flags & MBF_MNTLSTLOCK)
			mtx_unlock(&mountlist_mtx);
		mp->mnt_kern_flag |= MNTK_MWAIT;
		msleep(mp, MNT_MTX(mp), PVFS | PDROP, "vfs_busy", 0);
		if (flags & MBF_MNTLSTLOCK)
			mtx_lock(&mountlist_mtx);
		MNT_ILOCK(mp);
	}
	if (flags & MBF_MNTLSTLOCK)
		mtx_unlock(&mountlist_mtx);
	mp->mnt_lockref++;
	MNT_IUNLOCK(mp);
	return (0);
}

/*
 * Free a busy filesystem.
 */
void
vfs_unbusy(struct mount *mp)
{
	int c;

	CTR2(KTR_VFS, "%s: mp %p", __func__, mp);

	if (vfs_op_thread_enter(mp)) {
		MPASS((mp->mnt_kern_flag & MNTK_DRAINING) == 0);
		vfs_mp_count_sub_pcpu(mp, lockref, 1);
		vfs_mp_count_sub_pcpu(mp, ref, 1);
		vfs_op_thread_exit(mp);
		return;
	}

	MNT_ILOCK(mp);
	vfs_assert_mount_counters(mp);
	MNT_REL(mp);
	c = --mp->mnt_lockref;
	if (mp->mnt_vfs_ops == 0) {
		MPASS((mp->mnt_kern_flag & MNTK_DRAINING) == 0);
		MNT_IUNLOCK(mp);
		return;
	}
	if (c < 0)
		vfs_dump_mount_counters(mp);
	if (c == 0 && (mp->mnt_kern_flag & MNTK_DRAINING) != 0) {
		MPASS(mp->mnt_kern_flag & MNTK_UNMOUNT);
		CTR1(KTR_VFS, "%s: waking up waiters", __func__);
		mp->mnt_kern_flag &= ~MNTK_DRAINING;
		wakeup(&mp->mnt_lockref);
	}
	MNT_IUNLOCK(mp);
}

/*
 * Lookup a mount point by filesystem identifier.
 */
struct mount *
vfs_getvfs(fsid_t *fsid)
{
	struct mount *mp;

	CTR2(KTR_VFS, "%s: fsid %p", __func__, fsid);
	mtx_lock(&mountlist_mtx);
	TAILQ_FOREACH(mp, &mountlist, mnt_list) {
		if (fsidcmp(&mp->mnt_stat.f_fsid, fsid) == 0) {
			vfs_ref(mp);
			mtx_unlock(&mountlist_mtx);
			return (mp);
		}
	}
	mtx_unlock(&mountlist_mtx);
	CTR2(KTR_VFS, "%s: lookup failed for %p id", __func__, fsid);
	return ((struct mount *) 0);
}

/*
 * Lookup a mount point by filesystem identifier, busying it before
 * returning.
 *
 * To avoid congestion on mountlist_mtx, implement simple direct-mapped
 * cache for popular filesystem identifiers.  The cache is lockess, using
 * the fact that struct mount's are never freed.  In worst case we may
 * get pointer to unmounted or even different filesystem, so we have to
 * check what we got, and go slow way if so.
 */
struct mount *
vfs_busyfs(fsid_t *fsid)
{
#define	FSID_CACHE_SIZE	256
	typedef struct mount * volatile vmp_t;
	static vmp_t cache[FSID_CACHE_SIZE];
	struct mount *mp;
	int error;
	uint32_t hash;

	CTR2(KTR_VFS, "%s: fsid %p", __func__, fsid);
	hash = fsid->val[0] ^ fsid->val[1];
	hash = (hash >> 16 ^ hash) & (FSID_CACHE_SIZE - 1);
	mp = cache[hash];
	if (mp == NULL || fsidcmp(&mp->mnt_stat.f_fsid, fsid) != 0)
		goto slow;
	if (vfs_busy(mp, 0) != 0) {
		cache[hash] = NULL;
		goto slow;
	}
	if (fsidcmp(&mp->mnt_stat.f_fsid, fsid) == 0)
		return (mp);
	else
	    vfs_unbusy(mp);

slow:
	mtx_lock(&mountlist_mtx);
	TAILQ_FOREACH(mp, &mountlist, mnt_list) {
		if (fsidcmp(&mp->mnt_stat.f_fsid, fsid) == 0) {
			error = vfs_busy(mp, MBF_MNTLSTLOCK);
			if (error) {
				cache[hash] = NULL;
				mtx_unlock(&mountlist_mtx);
				return (NULL);
			}
			cache[hash] = mp;
			return (mp);
		}
	}
	CTR2(KTR_VFS, "%s: lookup failed for %p id", __func__, fsid);
	mtx_unlock(&mountlist_mtx);
	return ((struct mount *) 0);
}

/*
 * Check if a user can access privileged mount options.
 */
int
vfs_suser(struct mount *mp, struct thread *td)
{
	int error;

	if (jailed(td->td_ucred)) {
		/*
		 * If the jail of the calling thread lacks permission for
		 * this type of file system, deny immediately.
		 */
		if (!prison_allow(td->td_ucred, mp->mnt_vfc->vfc_prison_flag))
			return (EPERM);

		/*
		 * If the file system was mounted outside the jail of the
		 * calling thread, deny immediately.
		 */
		if (prison_check(td->td_ucred, mp->mnt_cred) != 0)
			return (EPERM);
	}

	/*
	 * If file system supports delegated administration, we don't check
	 * for the PRIV_VFS_MOUNT_OWNER privilege - it will be better verified
	 * by the file system itself.
	 * If this is not the user that did original mount, we check for
	 * the PRIV_VFS_MOUNT_OWNER privilege.
	 */
	if (!(mp->mnt_vfc->vfc_flags & VFCF_DELEGADMIN) &&
	    mp->mnt_cred->cr_uid != td->td_ucred->cr_uid) {
		if ((error = priv_check(td, PRIV_VFS_MOUNT_OWNER)) != 0)
			return (error);
	}
	return (0);
}

/*
 * Get a new unique fsid.  Try to make its val[0] unique, since this value
 * will be used to create fake device numbers for stat().  Also try (but
 * not so hard) make its val[0] unique mod 2^16, since some emulators only
 * support 16-bit device numbers.  We end up with unique val[0]'s for the
 * first 2^16 calls and unique val[0]'s mod 2^16 for the first 2^8 calls.
 *
 * Keep in mind that several mounts may be running in parallel.  Starting
 * the search one past where the previous search terminated is both a
 * micro-optimization and a defense against returning the same fsid to
 * different mounts.
 */
void
vfs_getnewfsid(struct mount *mp)
{
	static uint16_t mntid_base;
	struct mount *nmp;
	fsid_t tfsid;
	int mtype;

	CTR2(KTR_VFS, "%s: mp %p", __func__, mp);
	mtx_lock(&mntid_mtx);
	mtype = mp->mnt_vfc->vfc_typenum;
	tfsid.val[1] = mtype;
	mtype = (mtype & 0xFF) << 24;
	for (;;) {
		tfsid.val[0] = makedev(255,
		    mtype | ((mntid_base & 0xFF00) << 8) | (mntid_base & 0xFF));
		mntid_base++;
		if ((nmp = vfs_getvfs(&tfsid)) == NULL)
			break;
		vfs_rel(nmp);
	}
	mp->mnt_stat.f_fsid.val[0] = tfsid.val[0];
	mp->mnt_stat.f_fsid.val[1] = tfsid.val[1];
	mtx_unlock(&mntid_mtx);
}

/*
 * Knob to control the precision of file timestamps:
 *
 *   0 = seconds only; nanoseconds zeroed.
 *   1 = seconds and nanoseconds, accurate within 1/HZ.
 *   2 = seconds and nanoseconds, truncated to microseconds.
 * >=3 = seconds and nanoseconds, maximum precision.
 */
enum { TSP_SEC, TSP_HZ, TSP_USEC, TSP_NSEC };

static int timestamp_precision = TSP_USEC;
SYSCTL_INT(_vfs, OID_AUTO, timestamp_precision, CTLFLAG_RW,
    &timestamp_precision, 0, "File timestamp precision (0: seconds, "
    "1: sec + ns accurate to 1/HZ, 2: sec + ns truncated to us, "
    "3+: sec + ns (max. precision))");

/*
 * Get a current timestamp.
 */
void
vfs_timestamp(struct timespec *tsp)
{
	struct timeval tv;

	switch (timestamp_precision) {
	case TSP_SEC:
		tsp->tv_sec = time_second;
		tsp->tv_nsec = 0;
		break;
	case TSP_HZ:
		getnanotime(tsp);
		break;
	case TSP_USEC:
		microtime(&tv);
		TIMEVAL_TO_TIMESPEC(&tv, tsp);
		break;
	case TSP_NSEC:
	default:
		nanotime(tsp);
		break;
	}
}

/*
 * Set vnode attributes to VNOVAL
 */
void
vattr_null(struct vattr *vap)
{

	vap->va_type = VNON;
	vap->va_size = VNOVAL;
	vap->va_bytes = VNOVAL;
	vap->va_mode = VNOVAL;
	vap->va_nlink = VNOVAL;
	vap->va_uid = VNOVAL;
	vap->va_gid = VNOVAL;
	vap->va_fsid = VNOVAL;
	vap->va_fileid = VNOVAL;
	vap->va_blocksize = VNOVAL;
	vap->va_rdev = VNOVAL;
	vap->va_atime.tv_sec = VNOVAL;
	vap->va_atime.tv_nsec = VNOVAL;
	vap->va_mtime.tv_sec = VNOVAL;
	vap->va_mtime.tv_nsec = VNOVAL;
	vap->va_ctime.tv_sec = VNOVAL;
	vap->va_ctime.tv_nsec = VNOVAL;
	vap->va_birthtime.tv_sec = VNOVAL;
	vap->va_birthtime.tv_nsec = VNOVAL;
	vap->va_flags = VNOVAL;
	vap->va_gen = VNOVAL;
	vap->va_vaflags = 0;
}

/*
 * Try to reduce the total number of vnodes.
 *
 * This routine (and its user) are buggy in at least the following ways:
 * - all parameters were picked years ago when RAM sizes were significantly
 *   smaller
 * - it can pick vnodes based on pages used by the vm object, but filesystems
 *   like ZFS don't use it making the pick broken
 * - since ZFS has its own aging policy it gets partially combated by this one
 * - a dedicated method should be provided for filesystems to let them decide
 *   whether the vnode should be recycled
 *
 * This routine is called when we have too many vnodes.  It attempts
 * to free <count> vnodes and will potentially free vnodes that still
 * have VM backing store (VM backing store is typically the cause
 * of a vnode blowout so we want to do this).  Therefore, this operation
 * is not considered cheap.
 *
 * A number of conditions may prevent a vnode from being reclaimed.
 * the buffer cache may have references on the vnode, a directory
 * vnode may still have references due to the namei cache representing
 * underlying files, or the vnode may be in active use.   It is not
 * desirable to reuse such vnodes.  These conditions may cause the
 * number of vnodes to reach some minimum value regardless of what
 * you set kern.maxvnodes to.  Do not set kern.maxvnodes too low.
 *
 * @param reclaim_nc_src Only reclaim directories with outgoing namecache
 * 			 entries if this argument is strue
 * @param trigger	 Only reclaim vnodes with fewer than this many resident
 *			 pages.
 * @param target	 How many vnodes to reclaim.
 * @return		 The number of vnodes that were reclaimed.
 */
static int
vlrureclaim(bool reclaim_nc_src, int trigger, u_long target)
{
	struct vnode *vp, *mvp;
	struct mount *mp;
	struct vm_object *object;
	u_long done;
	bool retried;

	mtx_assert(&vnode_list_mtx, MA_OWNED);

	retried = false;
	done = 0;

	mvp = vnode_list_reclaim_marker;
restart:
	vp = mvp;
	while (done < target) {
		vp = TAILQ_NEXT(vp, v_vnodelist);
		if (__predict_false(vp == NULL))
			break;

		if (__predict_false(vp->v_type == VMARKER))
			continue;

		/*
		 * If it's been deconstructed already, it's still
		 * referenced, or it exceeds the trigger, skip it.
		 * Also skip free vnodes.  We are trying to make space
		 * to expand the free list, not reduce it.
		 */
		if (vp->v_usecount > 0 || vp->v_holdcnt == 0 ||
		    (!reclaim_nc_src && !LIST_EMPTY(&vp->v_cache_src)))
			goto next_iter;

		if (vp->v_type == VBAD || vp->v_type == VNON)
			goto next_iter;

		if (!VI_TRYLOCK(vp))
			goto next_iter;

		if (vp->v_usecount > 0 || vp->v_holdcnt == 0 ||
		    (!reclaim_nc_src && !LIST_EMPTY(&vp->v_cache_src)) ||
		    VN_IS_DOOMED(vp) || vp->v_type == VNON) {
			VI_UNLOCK(vp);
			goto next_iter;
		}

		object = atomic_load_ptr(&vp->v_object);
		if (object == NULL || object->resident_page_count > trigger) {
			VI_UNLOCK(vp);
			goto next_iter;
		}

		vholdl(vp);
		VI_UNLOCK(vp);
		TAILQ_REMOVE(&vnode_list, mvp, v_vnodelist);
		TAILQ_INSERT_AFTER(&vnode_list, vp, mvp, v_vnodelist);
		mtx_unlock(&vnode_list_mtx);

		if (vn_start_write(vp, &mp, V_NOWAIT) != 0) {
			vdrop(vp);
			goto next_iter_unlocked;
		}
		if (VOP_LOCK(vp, LK_EXCLUSIVE|LK_NOWAIT) != 0) {
			vdrop(vp);
			vn_finished_write(mp);
			goto next_iter_unlocked;
		}

		VI_LOCK(vp);
		if (vp->v_usecount > 0 ||
		    (!reclaim_nc_src && !LIST_EMPTY(&vp->v_cache_src)) ||
		    (vp->v_object != NULL &&
		    vp->v_object->resident_page_count > trigger)) {
			VOP_UNLOCK(vp);
			vdropl(vp);
			vn_finished_write(mp);
			goto next_iter_unlocked;
		}
		counter_u64_add(recycles_count, 1);
		vgonel(vp);
		VOP_UNLOCK(vp);
		vdropl(vp);
		vn_finished_write(mp);
		done++;
next_iter_unlocked:
		if (should_yield())
			kern_yield(PRI_USER);
		mtx_lock(&vnode_list_mtx);
		goto restart;
next_iter:
		MPASS(vp->v_type != VMARKER);
		if (!should_yield())
			continue;
		TAILQ_REMOVE(&vnode_list, mvp, v_vnodelist);
		TAILQ_INSERT_AFTER(&vnode_list, vp, mvp, v_vnodelist);
		mtx_unlock(&vnode_list_mtx);
		kern_yield(PRI_USER);
		mtx_lock(&vnode_list_mtx);
		goto restart;
	}
	if (done == 0 && !retried) {
		TAILQ_REMOVE(&vnode_list, mvp, v_vnodelist);
		TAILQ_INSERT_HEAD(&vnode_list, mvp, v_vnodelist);
		retried = true;
		goto restart;
	}
	return (done);
}

static int max_vnlru_free = 10000; /* limit on vnode free requests per call */
SYSCTL_INT(_debug, OID_AUTO, max_vnlru_free, CTLFLAG_RW, &max_vnlru_free,
    0,
    "limit on vnode free requests per call to the vnlru_free routine");

/*
 * Attempt to reduce the free list by the requested amount.
 */
static int
vnlru_free_locked(int count, struct vfsops *mnt_op)
{
	struct vnode *vp, *mvp;
	struct mount *mp;
	int ocount;

	mtx_assert(&vnode_list_mtx, MA_OWNED);
	if (count > max_vnlru_free)
		count = max_vnlru_free;
	ocount = count;
	mvp = vnode_list_free_marker;
restart:
	vp = mvp;
	while (count > 0) {
		vp = TAILQ_NEXT(vp, v_vnodelist);
		if (__predict_false(vp == NULL)) {
			TAILQ_REMOVE(&vnode_list, mvp, v_vnodelist);
			TAILQ_INSERT_TAIL(&vnode_list, mvp, v_vnodelist);
			break;
		}
		if (__predict_false(vp->v_type == VMARKER))
			continue;

		/*
		 * Don't recycle if our vnode is from different type
		 * of mount point.  Note that mp is type-safe, the
		 * check does not reach unmapped address even if
		 * vnode is reclaimed.
		 * Don't recycle if we can't get the interlock without
		 * blocking.
		 */
		if (vp->v_holdcnt > 0 || (mnt_op != NULL && (mp = vp->v_mount) != NULL &&
		    mp->mnt_op != mnt_op) || !VI_TRYLOCK(vp)) {
			continue;
		}
		TAILQ_REMOVE(&vnode_list, mvp, v_vnodelist);
		TAILQ_INSERT_AFTER(&vnode_list, vp, mvp, v_vnodelist);
		if (__predict_false(vp->v_type == VBAD || vp->v_type == VNON)) {
			VI_UNLOCK(vp);
			continue;
		}
		vholdl(vp);
		count--;
		mtx_unlock(&vnode_list_mtx);
		VI_UNLOCK(vp);
		vtryrecycle(vp);
		vdrop(vp);
		mtx_lock(&vnode_list_mtx);
		goto restart;
	}
	return (ocount - count);
}

void
vnlru_free(int count, struct vfsops *mnt_op)
{

	mtx_lock(&vnode_list_mtx);
	vnlru_free_locked(count, mnt_op);
	mtx_unlock(&vnode_list_mtx);
}

static void
vnlru_recalc(void)
{

	mtx_assert(&vnode_list_mtx, MA_OWNED);
	gapvnodes = imax(desiredvnodes - wantfreevnodes, 100);
	vhiwat = gapvnodes / 11; /* 9% -- just under the 10% in vlrureclaim() */
	vlowat = vhiwat / 2;
}

/*
 * Attempt to recycle vnodes in a context that is always safe to block.
 * Calling vlrurecycle() from the bowels of filesystem code has some
 * interesting deadlock problems.
 */
static struct proc *vnlruproc;
static int vnlruproc_sig;

/*
 * The main freevnodes counter is only updated when threads requeue their vnode
 * batches. CPUs are conditionally walked to compute a more accurate total.
 *
 * Limit how much of a slop are we willing to tolerate. Note: the actual value
 * at any given moment can still exceed slop, but it should not be by significant
 * margin in practice.
 */
#define VNLRU_FREEVNODES_SLOP 128

static u_long
vnlru_read_freevnodes(void)
{
	struct vdbatch *vd;
	long slop;
	int cpu;

	mtx_assert(&vnode_list_mtx, MA_OWNED);
	if (freevnodes > freevnodes_old)
		slop = freevnodes - freevnodes_old;
	else
		slop = freevnodes_old - freevnodes;
	if (slop < VNLRU_FREEVNODES_SLOP)
		return (freevnodes >= 0 ? freevnodes : 0);
	freevnodes_old = freevnodes;
	CPU_FOREACH(cpu) {
		vd = DPCPU_ID_PTR((cpu), vd);
		freevnodes_old += vd->freevnodes;
	}
	return (freevnodes_old >= 0 ? freevnodes_old : 0);
}

static bool
vnlru_under(u_long rnumvnodes, u_long limit)
{
	u_long rfreevnodes, space;

	if (__predict_false(rnumvnodes > desiredvnodes))
		return (true);

	space = desiredvnodes - rnumvnodes;
	if (space < limit) {
		rfreevnodes = vnlru_read_freevnodes();
		if (rfreevnodes > wantfreevnodes)
			space += rfreevnodes - wantfreevnodes;
	}
	return (space < limit);
}

static bool
vnlru_under_unlocked(u_long rnumvnodes, u_long limit)
{
	long rfreevnodes, space;

	if (__predict_false(rnumvnodes > desiredvnodes))
		return (true);

	space = desiredvnodes - rnumvnodes;
	if (space < limit) {
		rfreevnodes = atomic_load_long(&freevnodes);
		if (rfreevnodes > wantfreevnodes)
			space += rfreevnodes - wantfreevnodes;
	}
	return (space < limit);
}

static void
vnlru_kick(void)
{

	mtx_assert(&vnode_list_mtx, MA_OWNED);
	if (vnlruproc_sig == 0) {
		vnlruproc_sig = 1;
		wakeup(vnlruproc);
	}
}

static void
vnlru_proc(void)
{
	u_long rnumvnodes, rfreevnodes, target;
	unsigned long onumvnodes;
	int done, force, trigger, usevnodes;
	bool reclaim_nc_src, want_reread;

	EVENTHANDLER_REGISTER(shutdown_pre_sync, kproc_shutdown, vnlruproc,
	    SHUTDOWN_PRI_FIRST);

	force = 0;
	want_reread = false;
	for (;;) {
		kproc_suspend_check(vnlruproc);
		mtx_lock(&vnode_list_mtx);
		rnumvnodes = atomic_load_long(&numvnodes);

		if (want_reread) {
			force = vnlru_under(numvnodes, vhiwat) ? 1 : 0;
			want_reread = false;
		}

		/*
		 * If numvnodes is too large (due to desiredvnodes being
		 * adjusted using its sysctl, or emergency growth), first
		 * try to reduce it by discarding from the free list.
		 */
		if (rnumvnodes > desiredvnodes) {
			vnlru_free_locked(rnumvnodes - desiredvnodes, NULL);
			rnumvnodes = atomic_load_long(&numvnodes);
		}
		/*
		 * Sleep if the vnode cache is in a good state.  This is
		 * when it is not over-full and has space for about a 4%
		 * or 9% expansion (by growing its size or inexcessively
		 * reducing its free list).  Otherwise, try to reclaim
		 * space for a 10% expansion.
		 */
		if (vstir && force == 0) {
			force = 1;
			vstir = 0;
		}
		if (force == 0 && !vnlru_under(rnumvnodes, vlowat)) {
			vnlruproc_sig = 0;
			wakeup(&vnlruproc_sig);
			msleep(vnlruproc, &vnode_list_mtx,
			    PVFS|PDROP, "vlruwt", hz);
			continue;
		}
		rfreevnodes = vnlru_read_freevnodes();

		onumvnodes = rnumvnodes;
		/*
		 * Calculate parameters for recycling.  These are the same
		 * throughout the loop to give some semblance of fairness.
		 * The trigger point is to avoid recycling vnodes with lots
		 * of resident pages.  We aren't trying to free memory; we
		 * are trying to recycle or at least free vnodes.
		 */
		if (rnumvnodes <= desiredvnodes)
			usevnodes = rnumvnodes - rfreevnodes;
		else
			usevnodes = rnumvnodes;
		if (usevnodes <= 0)
			usevnodes = 1;
		/*
		 * The trigger value is is chosen to give a conservatively
		 * large value to ensure that it alone doesn't prevent
		 * making progress.  The value can easily be so large that
		 * it is effectively infinite in some congested and
		 * misconfigured cases, and this is necessary.  Normally
		 * it is about 8 to 100 (pages), which is quite large.
		 */
		trigger = vm_cnt.v_page_count * 2 / usevnodes;
		if (force < 2)
			trigger = vsmalltrigger;
		reclaim_nc_src = force >= 3;
		target = rnumvnodes * (int64_t)gapvnodes / imax(desiredvnodes, 1);
		target = target / 10 + 1;
		done = vlrureclaim(reclaim_nc_src, trigger, target);
		mtx_unlock(&vnode_list_mtx);
		if (onumvnodes > desiredvnodes && numvnodes <= desiredvnodes)
			uma_reclaim(UMA_RECLAIM_DRAIN);
		if (done == 0) {
			if (force == 0 || force == 1) {
				force = 2;
				continue;
			}
			if (force == 2) {
				force = 3;
				continue;
			}
			want_reread = true;
			force = 0;
			vnlru_nowhere++;
			tsleep(vnlruproc, PPAUSE, "vlrup", hz * 3);
		} else {
			want_reread = true;
			kern_yield(PRI_USER);
		}
	}
}

static struct kproc_desc vnlru_kp = {
	"vnlru",
	vnlru_proc,
	&vnlruproc
};
SYSINIT(vnlru, SI_SUB_KTHREAD_UPDATE, SI_ORDER_FIRST, kproc_start,
    &vnlru_kp);

/*
 * Routines having to do with the management of the vnode table.
 */

/*
 * Try to recycle a freed vnode.  We abort if anyone picks up a reference
 * before we actually vgone().  This function must be called with the vnode
 * held to prevent the vnode from being returned to the free list midway
 * through vgone().
 */
static int
vtryrecycle(struct vnode *vp)
{
	struct mount *vnmp;

	CTR2(KTR_VFS, "%s: vp %p", __func__, vp);
	VNASSERT(vp->v_holdcnt, vp,
	    ("vtryrecycle: Recycling vp %p without a reference.", vp));
	/*
	 * This vnode may found and locked via some other list, if so we
	 * can't recycle it yet.
	 */
	if (VOP_LOCK(vp, LK_EXCLUSIVE | LK_NOWAIT) != 0) {
		CTR2(KTR_VFS,
		    "%s: impossible to recycle, vp %p lock is already held",
		    __func__, vp);
		return (EWOULDBLOCK);
	}
	/*
	 * Don't recycle if its filesystem is being suspended.
	 */
	if (vn_start_write(vp, &vnmp, V_NOWAIT) != 0) {
		VOP_UNLOCK(vp);
		CTR2(KTR_VFS,
		    "%s: impossible to recycle, cannot start the write for %p",
		    __func__, vp);
		return (EBUSY);
	}
	/*
	 * If we got this far, we need to acquire the interlock and see if
	 * anyone picked up this vnode from another list.  If not, we will
	 * mark it with DOOMED via vgonel() so that anyone who does find it
	 * will skip over it.
	 */
	VI_LOCK(vp);
	if (vp->v_usecount) {
		VOP_UNLOCK(vp);
		VI_UNLOCK(vp);
		vn_finished_write(vnmp);
		CTR2(KTR_VFS,
		    "%s: impossible to recycle, %p is already referenced",
		    __func__, vp);
		return (EBUSY);
	}
	if (!VN_IS_DOOMED(vp)) {
		counter_u64_add(recycles_free_count, 1);
		vgonel(vp);
	}
	VOP_UNLOCK(vp);
	VI_UNLOCK(vp);
	vn_finished_write(vnmp);
	return (0);
}

/*
 * Allocate a new vnode.
 *
 * The operation never returns an error. Returning an error was disabled
 * in r145385 (dated 2005) with the following comment:
 *
 * XXX Not all VFS_VGET/ffs_vget callers check returns.
 *
 * Given the age of this commit (almost 15 years at the time of writing this
 * comment) restoring the ability to fail requires a significant audit of
 * all codepaths.
 *
 * The routine can try to free a vnode or stall for up to 1 second waiting for
 * vnlru to clear things up, but ultimately always performs a M_WAITOK allocation.
 */
static u_long vn_alloc_cyclecount;

static struct vnode * __noinline
vn_alloc_hard(struct mount *mp)
{
	u_long rnumvnodes, rfreevnodes;

	mtx_lock(&vnode_list_mtx);
	rnumvnodes = atomic_load_long(&numvnodes);
	if (rnumvnodes + 1 < desiredvnodes) {
		vn_alloc_cyclecount = 0;
		goto alloc;
	}
	rfreevnodes = vnlru_read_freevnodes();
	if (vn_alloc_cyclecount++ >= rfreevnodes) {
		vn_alloc_cyclecount = 0;
		vstir = 1;
	}
	/*
	 * Grow the vnode cache if it will not be above its target max
	 * after growing.  Otherwise, if the free list is nonempty, try
	 * to reclaim 1 item from it before growing the cache (possibly
	 * above its target max if the reclamation failed or is delayed).
	 * Otherwise, wait for some space.  In all cases, schedule
	 * vnlru_proc() if we are getting short of space.  The watermarks
	 * should be chosen so that we never wait or even reclaim from
	 * the free list to below its target minimum.
	 */
	if (vnlru_free_locked(1, NULL) > 0)
		goto alloc;
	if (mp == NULL || (mp->mnt_kern_flag & MNTK_SUSPEND) == 0) {
		/*
		 * Wait for space for a new vnode.
		 */
		vnlru_kick();
		msleep(&vnlruproc_sig, &vnode_list_mtx, PVFS, "vlruwk", hz);
		if (atomic_load_long(&numvnodes) + 1 > desiredvnodes &&
		    vnlru_read_freevnodes() > 1)
			vnlru_free_locked(1, NULL);
	}
alloc:
	rnumvnodes = atomic_fetchadd_long(&numvnodes, 1) + 1;
	if (vnlru_under(rnumvnodes, vlowat))
		vnlru_kick();
	mtx_unlock(&vnode_list_mtx);
	return (uma_zalloc_smr(vnode_zone, M_WAITOK));
}

static struct vnode *
vn_alloc(struct mount *mp)
{
	u_long rnumvnodes;

	if (__predict_false(vn_alloc_cyclecount != 0))
		return (vn_alloc_hard(mp));
	rnumvnodes = atomic_fetchadd_long(&numvnodes, 1) + 1;
	if (__predict_false(vnlru_under_unlocked(rnumvnodes, vlowat))) {
		atomic_subtract_long(&numvnodes, 1);
		return (vn_alloc_hard(mp));
	}

	return (uma_zalloc_smr(vnode_zone, M_WAITOK));
}

static void
vn_free(struct vnode *vp)
{

	atomic_subtract_long(&numvnodes, 1);
	uma_zfree_smr(vnode_zone, vp);
}

/*
 * Return the next vnode from the free list.
 */
int
getnewvnode(const char *tag, struct mount *mp, struct vop_vector *vops,
    struct vnode **vpp)
{
	struct vnode *vp;
	struct thread *td;
	struct lock_object *lo;

	CTR3(KTR_VFS, "%s: mp %p with tag %s", __func__, mp, tag);

	KASSERT(vops->registered,
	    ("%s: not registered vector op %p\n", __func__, vops));

	td = curthread;
	if (td->td_vp_reserved != NULL) {
		vp = td->td_vp_reserved;
		td->td_vp_reserved = NULL;
	} else {
		vp = vn_alloc(mp);
	}
	counter_u64_add(vnodes_created, 1);
	/*
	 * Locks are given the generic name "vnode" when created.
	 * Follow the historic practice of using the filesystem
	 * name when they allocated, e.g., "zfs", "ufs", "nfs, etc.
	 *
	 * Locks live in a witness group keyed on their name. Thus,
	 * when a lock is renamed, it must also move from the witness
	 * group of its old name to the witness group of its new name.
	 *
	 * The change only needs to be made when the vnode moves
	 * from one filesystem type to another. We ensure that each
	 * filesystem use a single static name pointer for its tag so
	 * that we can compare pointers rather than doing a strcmp().
	 */
	lo = &vp->v_vnlock->lock_object;
#ifdef WITNESS
	if (lo->lo_name != tag) {
#endif
		lo->lo_name = tag;
#ifdef WITNESS
		WITNESS_DESTROY(lo);
		WITNESS_INIT(lo, tag);
	}
#endif
	/*
	 * By default, don't allow shared locks unless filesystems opt-in.
	 */
	vp->v_vnlock->lock_object.lo_flags |= LK_NOSHARE;
	/*
	 * Finalize various vnode identity bits.
	 */
	KASSERT(vp->v_object == NULL, ("stale v_object %p", vp));
	KASSERT(vp->v_lockf == NULL, ("stale v_lockf %p", vp));
	KASSERT(vp->v_pollinfo == NULL, ("stale v_pollinfo %p", vp));
	vp->v_type = VNON;
	vp->v_op = vops;
	v_init_counters(vp);
	vp->v_bufobj.bo_ops = &buf_ops_bio;
#ifdef DIAGNOSTIC
	if (mp == NULL && vops != &dead_vnodeops)
		printf("NULL mp in getnewvnode(9), tag %s\n", tag);
#endif
#ifdef MAC
	mac_vnode_init(vp);
	if (mp != NULL && (mp->mnt_flag & MNT_MULTILABEL) == 0)
		mac_vnode_associate_singlelabel(mp, vp);
#endif
	if (mp != NULL) {
		vp->v_bufobj.bo_bsize = mp->mnt_stat.f_iosize;
		if ((mp->mnt_kern_flag & MNTK_NOKNOTE) != 0)
			vp->v_vflag |= VV_NOKNOTE;
	}

	/*
	 * For the filesystems which do not use vfs_hash_insert(),
	 * still initialize v_hash to have vfs_hash_index() useful.
	 * E.g., nullfs uses vfs_hash_index() on the lower vnode for
	 * its own hashing.
	 */
	vp->v_hash = (uintptr_t)vp >> vnsz2log;

	*vpp = vp;
	return (0);
}

void
getnewvnode_reserve(void)
{
	struct thread *td;

	td = curthread;
	MPASS(td->td_vp_reserved == NULL);
	td->td_vp_reserved = vn_alloc(NULL);
}

void
getnewvnode_drop_reserve(void)
{
	struct thread *td;

	td = curthread;
	if (td->td_vp_reserved != NULL) {
		vn_free(td->td_vp_reserved);
		td->td_vp_reserved = NULL;
	}
}

static void
freevnode(struct vnode *vp)
{
	struct bufobj *bo;

	/*
	 * The vnode has been marked for destruction, so free it.
	 *
	 * The vnode will be returned to the zone where it will
	 * normally remain until it is needed for another vnode. We
	 * need to cleanup (or verify that the cleanup has already
	 * been done) any residual data left from its current use
	 * so as not to contaminate the freshly allocated vnode.
	 */
	CTR2(KTR_VFS, "%s: destroying the vnode %p", __func__, vp);
	/*
	 * Paired with vgone.
	 */
	vn_seqc_write_end_locked(vp);
	VNPASS(vp->v_seqc_users == 0, vp);

	bo = &vp->v_bufobj;
	VNASSERT(vp->v_data == NULL, vp, ("cleaned vnode isn't"));
	VNPASS(vp->v_holdcnt == VHOLD_NO_SMR, vp);
	VNASSERT(vp->v_usecount == 0, vp, ("Non-zero use count"));
	VNASSERT(vp->v_writecount == 0, vp, ("Non-zero write count"));
	VNASSERT(bo->bo_numoutput == 0, vp, ("Clean vnode has pending I/O's"));
	VNASSERT(bo->bo_clean.bv_cnt == 0, vp, ("cleanbufcnt not 0"));
	VNASSERT(pctrie_is_empty(&bo->bo_clean.bv_root), vp,
	    ("clean blk trie not empty"));
	VNASSERT(bo->bo_dirty.bv_cnt == 0, vp, ("dirtybufcnt not 0"));
	VNASSERT(pctrie_is_empty(&bo->bo_dirty.bv_root), vp,
	    ("dirty blk trie not empty"));
	VNASSERT(TAILQ_EMPTY(&vp->v_cache_dst), vp, ("vp has namecache dst"));
	VNASSERT(LIST_EMPTY(&vp->v_cache_src), vp, ("vp has namecache src"));
	VNASSERT(vp->v_cache_dd == NULL, vp, ("vp has namecache for .."));
	VNASSERT(TAILQ_EMPTY(&vp->v_rl.rl_waiters), vp,
	    ("Dangling rangelock waiters"));
	VI_UNLOCK(vp);
#ifdef MAC
	mac_vnode_destroy(vp);
#endif
	if (vp->v_pollinfo != NULL) {
		destroy_vpollinfo(vp->v_pollinfo);
		vp->v_pollinfo = NULL;
	}
#ifdef INVARIANTS
	/* XXX Elsewhere we detect an already freed vnode via NULL v_op. */
	vp->v_op = NULL;
#endif
	vp->v_mountedhere = NULL;
	vp->v_unpcb = NULL;
	vp->v_rdev = NULL;
	vp->v_fifoinfo = NULL;
	vp->v_lasta = vp->v_clen = vp->v_cstart = vp->v_lastw = 0;
	vp->v_irflag = 0;
	vp->v_iflag = 0;
	vp->v_vflag = 0;
	bo->bo_flag = 0;
	vn_free(vp);
}

/*
 * Delete from old mount point vnode list, if on one.
 */
static void
delmntque(struct vnode *vp)
{
	struct mount *mp;

	VNPASS((vp->v_mflag & VMP_LAZYLIST) == 0, vp);

	mp = vp->v_mount;
	if (mp == NULL)
		return;
	MNT_ILOCK(mp);
	VI_LOCK(vp);
	vp->v_mount = NULL;
	VI_UNLOCK(vp);
	VNASSERT(mp->mnt_nvnodelistsize > 0, vp,
		("bad mount point vnode list size"));
	TAILQ_REMOVE(&mp->mnt_nvnodelist, vp, v_nmntvnodes);
	mp->mnt_nvnodelistsize--;
	MNT_REL(mp);
	MNT_IUNLOCK(mp);
}

static void
insmntque_stddtr(struct vnode *vp, void *dtr_arg)
{

	vp->v_data = NULL;
	vp->v_op = &dead_vnodeops;
	vgone(vp);
	vput(vp);
}

/*
 * Insert into list of vnodes for the new mount point, if available.
 */
int
insmntque1(struct vnode *vp, struct mount *mp,
	void (*dtr)(struct vnode *, void *), void *dtr_arg)
{

	KASSERT(vp->v_mount == NULL,
		("insmntque: vnode already on per mount vnode list"));
	VNASSERT(mp != NULL, vp, ("Don't call insmntque(foo, NULL)"));
	ASSERT_VOP_ELOCKED(vp, "insmntque: non-locked vp");

	/*
	 * We acquire the vnode interlock early to ensure that the
	 * vnode cannot be recycled by another process releasing a
	 * holdcnt on it before we get it on both the vnode list
	 * and the active vnode list. The mount mutex protects only
	 * manipulation of the vnode list and the vnode freelist
	 * mutex protects only manipulation of the active vnode list.
	 * Hence the need to hold the vnode interlock throughout.
	 */
	MNT_ILOCK(mp);
	VI_LOCK(vp);
	if (((mp->mnt_kern_flag & MNTK_UNMOUNT) != 0 &&
	    ((mp->mnt_kern_flag & MNTK_UNMOUNTF) != 0 ||
	    mp->mnt_nvnodelistsize == 0)) &&
	    (vp->v_vflag & VV_FORCEINSMQ) == 0) {
		VI_UNLOCK(vp);
		MNT_IUNLOCK(mp);
		if (dtr != NULL)
			dtr(vp, dtr_arg);
		return (EBUSY);
	}
	vp->v_mount = mp;
	MNT_REF(mp);
	TAILQ_INSERT_TAIL(&mp->mnt_nvnodelist, vp, v_nmntvnodes);
	VNASSERT(mp->mnt_nvnodelistsize >= 0, vp,
		("neg mount point vnode list size"));
	mp->mnt_nvnodelistsize++;
	VI_UNLOCK(vp);
	MNT_IUNLOCK(mp);
	return (0);
}

int
insmntque(struct vnode *vp, struct mount *mp)
{

	return (insmntque1(vp, mp, insmntque_stddtr, NULL));
}

/*
 * Flush out and invalidate all buffers associated with a bufobj
 * Called with the underlying object locked.
 */
int
bufobj_invalbuf(struct bufobj *bo, int flags, int slpflag, int slptimeo)
{
	int error;

	BO_LOCK(bo);
	if (flags & V_SAVE) {
		error = bufobj_wwait(bo, slpflag, slptimeo);
		if (error) {
			BO_UNLOCK(bo);
			return (error);
		}
		if (bo->bo_dirty.bv_cnt > 0) {
			BO_UNLOCK(bo);
			if ((error = BO_SYNC(bo, MNT_WAIT)) != 0)
				return (error);
			/*
			 * XXX We could save a lock/unlock if this was only
			 * enabled under INVARIANTS
			 */
			BO_LOCK(bo);
			if (bo->bo_numoutput > 0 || bo->bo_dirty.bv_cnt > 0)
				panic("vinvalbuf: dirty bufs");
		}
	}
	/*
	 * If you alter this loop please notice that interlock is dropped and
	 * reacquired in flushbuflist.  Special care is needed to ensure that
	 * no race conditions occur from this.
	 */
	do {
		error = flushbuflist(&bo->bo_clean,
		    flags, bo, slpflag, slptimeo);
		if (error == 0 && !(flags & V_CLEANONLY))
			error = flushbuflist(&bo->bo_dirty,
			    flags, bo, slpflag, slptimeo);
		if (error != 0 && error != EAGAIN) {
			BO_UNLOCK(bo);
			return (error);
		}
	} while (error != 0);

	/*
	 * Wait for I/O to complete.  XXX needs cleaning up.  The vnode can
	 * have write I/O in-progress but if there is a VM object then the
	 * VM object can also have read-I/O in-progress.
	 */
	do {
		bufobj_wwait(bo, 0, 0);
		if ((flags & V_VMIO) == 0 && bo->bo_object != NULL) {
			BO_UNLOCK(bo);
			vm_object_pip_wait_unlocked(bo->bo_object, "bovlbx");
			BO_LOCK(bo);
		}
	} while (bo->bo_numoutput > 0);
	BO_UNLOCK(bo);

	/*
	 * Destroy the copy in the VM cache, too.
	 */
	if (bo->bo_object != NULL &&
	    (flags & (V_ALT | V_NORMAL | V_CLEANONLY | V_VMIO)) == 0) {
		VM_OBJECT_WLOCK(bo->bo_object);
		vm_object_page_remove(bo->bo_object, 0, 0, (flags & V_SAVE) ?
		    OBJPR_CLEANONLY : 0);
		VM_OBJECT_WUNLOCK(bo->bo_object);
	}

#ifdef INVARIANTS
	BO_LOCK(bo);
	if ((flags & (V_ALT | V_NORMAL | V_CLEANONLY | V_VMIO |
	    V_ALLOWCLEAN)) == 0 && (bo->bo_dirty.bv_cnt > 0 ||
	    bo->bo_clean.bv_cnt > 0))
		panic("vinvalbuf: flush failed");
	if ((flags & (V_ALT | V_NORMAL | V_CLEANONLY | V_VMIO)) == 0 &&
	    bo->bo_dirty.bv_cnt > 0)
		panic("vinvalbuf: flush dirty failed");
	BO_UNLOCK(bo);
#endif
	return (0);
}

/*
 * Flush out and invalidate all buffers associated with a vnode.
 * Called with the underlying object locked.
 */
int
vinvalbuf(struct vnode *vp, int flags, int slpflag, int slptimeo)
{

	CTR3(KTR_VFS, "%s: vp %p with flags %d", __func__, vp, flags);
	ASSERT_VOP_LOCKED(vp, "vinvalbuf");
	if (vp->v_object != NULL && vp->v_object->handle != vp)
		return (0);
	return (bufobj_invalbuf(&vp->v_bufobj, flags, slpflag, slptimeo));
}

/*
 * Flush out buffers on the specified list.
 *
 */
static int
flushbuflist(struct bufv *bufv, int flags, struct bufobj *bo, int slpflag,
    int slptimeo)
{
	struct buf *bp, *nbp;
	int retval, error;
	daddr_t lblkno;
	b_xflags_t xflags;

	ASSERT_BO_WLOCKED(bo);

	retval = 0;
	TAILQ_FOREACH_SAFE(bp, &bufv->bv_hd, b_bobufs, nbp) {
		/*
		 * If we are flushing both V_NORMAL and V_ALT buffers then
		 * do not skip any buffers. If we are flushing only V_NORMAL
		 * buffers then skip buffers marked as BX_ALTDATA. If we are
		 * flushing only V_ALT buffers then skip buffers not marked
		 * as BX_ALTDATA.
		 */
		if (((flags & (V_NORMAL | V_ALT)) != (V_NORMAL | V_ALT)) &&
		   (((flags & V_NORMAL) && (bp->b_xflags & BX_ALTDATA) != 0) ||
		    ((flags & V_ALT) && (bp->b_xflags & BX_ALTDATA) == 0))) {
			continue;
		}
		if (nbp != NULL) {
			lblkno = nbp->b_lblkno;
			xflags = nbp->b_xflags & (BX_VNDIRTY | BX_VNCLEAN);
		}
		retval = EAGAIN;
		error = BUF_TIMELOCK(bp,
		    LK_EXCLUSIVE | LK_SLEEPFAIL | LK_INTERLOCK, BO_LOCKPTR(bo),
		    "flushbuf", slpflag, slptimeo);
		if (error) {
			BO_LOCK(bo);
			return (error != ENOLCK ? error : EAGAIN);
		}
		KASSERT(bp->b_bufobj == bo,
		    ("bp %p wrong b_bufobj %p should be %p",
		    bp, bp->b_bufobj, bo));
		/*
		 * XXX Since there are no node locks for NFS, I
		 * believe there is a slight chance that a delayed
		 * write will occur while sleeping just above, so
		 * check for it.
		 */
		if (((bp->b_flags & (B_DELWRI | B_INVAL)) == B_DELWRI) &&
		    (flags & V_SAVE)) {
			bremfree(bp);
			bp->b_flags |= B_ASYNC;
			bwrite(bp);
			BO_LOCK(bo);
			return (EAGAIN);	/* XXX: why not loop ? */
		}
		bremfree(bp);
		bp->b_flags |= (B_INVAL | B_RELBUF);
		bp->b_flags &= ~B_ASYNC;
		brelse(bp);
		BO_LOCK(bo);
		if (nbp == NULL)
			break;
		nbp = gbincore(bo, lblkno);
		if (nbp == NULL || (nbp->b_xflags & (BX_VNDIRTY | BX_VNCLEAN))
		    != xflags)
			break;			/* nbp invalid */
	}
	return (retval);
}

int
bnoreuselist(struct bufv *bufv, struct bufobj *bo, daddr_t startn, daddr_t endn)
{
	struct buf *bp;
	int error;
	daddr_t lblkno;

	ASSERT_BO_LOCKED(bo);

	for (lblkno = startn;;) {
again:
		bp = BUF_PCTRIE_LOOKUP_GE(&bufv->bv_root, lblkno);
		if (bp == NULL || bp->b_lblkno >= endn ||
		    bp->b_lblkno < startn)
			break;
		error = BUF_TIMELOCK(bp, LK_EXCLUSIVE | LK_SLEEPFAIL |
		    LK_INTERLOCK, BO_LOCKPTR(bo), "brlsfl", 0, 0);
		if (error != 0) {
			BO_RLOCK(bo);
			if (error == ENOLCK)
				goto again;
			return (error);
		}
		KASSERT(bp->b_bufobj == bo,
		    ("bp %p wrong b_bufobj %p should be %p",
		    bp, bp->b_bufobj, bo));
		lblkno = bp->b_lblkno + 1;
		if ((bp->b_flags & B_MANAGED) == 0)
			bremfree(bp);
		bp->b_flags |= B_RELBUF;
		/*
		 * In the VMIO case, use the B_NOREUSE flag to hint that the
		 * pages backing each buffer in the range are unlikely to be
		 * reused.  Dirty buffers will have the hint applied once
		 * they've been written.
		 */
		if ((bp->b_flags & B_VMIO) != 0)
			bp->b_flags |= B_NOREUSE;
		brelse(bp);
		BO_RLOCK(bo);
	}
	return (0);
}

/*
 * Truncate a file's buffer and pages to a specified length.  This
 * is in lieu of the old vinvalbuf mechanism, which performed unneeded
 * sync activity.
 */
int
vtruncbuf(struct vnode *vp, off_t length, int blksize)
{
	struct buf *bp, *nbp;
	struct bufobj *bo;
	daddr_t startlbn;

	CTR4(KTR_VFS, "%s: vp %p with block %d:%ju", __func__,
	    vp, blksize, (uintmax_t)length);

	/*
	 * Round up to the *next* lbn.
	 */
	startlbn = howmany(length, blksize);

	ASSERT_VOP_LOCKED(vp, "vtruncbuf");

	bo = &vp->v_bufobj;
restart_unlocked:
	BO_LOCK(bo);

	while (v_inval_buf_range_locked(vp, bo, startlbn, INT64_MAX) == EAGAIN)
		;

	if (length > 0) {
restartsync:
		TAILQ_FOREACH_SAFE(bp, &bo->bo_dirty.bv_hd, b_bobufs, nbp) {
			if (bp->b_lblkno > 0)
				continue;
			/*
			 * Since we hold the vnode lock this should only
			 * fail if we're racing with the buf daemon.
			 */
			if (BUF_LOCK(bp,
			    LK_EXCLUSIVE | LK_SLEEPFAIL | LK_INTERLOCK,
			    BO_LOCKPTR(bo)) == ENOLCK)
				goto restart_unlocked;

			VNASSERT((bp->b_flags & B_DELWRI), vp,
			    ("buf(%p) on dirty queue without DELWRI", bp));

			bremfree(bp);
			bawrite(bp);
			BO_LOCK(bo);
			goto restartsync;
		}
	}

	bufobj_wwait(bo, 0, 0);
	BO_UNLOCK(bo);
	vnode_pager_setsize(vp, length);

	return (0);
}

/*
 * Invalidate the cached pages of a file's buffer within the range of block
 * numbers [startlbn, endlbn).
 */
void
v_inval_buf_range(struct vnode *vp, daddr_t startlbn, daddr_t endlbn,
    int blksize)
{
	struct bufobj *bo;
	off_t start, end;

	ASSERT_VOP_LOCKED(vp, "v_inval_buf_range");

	start = blksize * startlbn;
	end = blksize * endlbn;

	bo = &vp->v_bufobj;
	BO_LOCK(bo);
	MPASS(blksize == bo->bo_bsize);

	while (v_inval_buf_range_locked(vp, bo, startlbn, endlbn) == EAGAIN)
		;

	BO_UNLOCK(bo);
	vn_pages_remove(vp, OFF_TO_IDX(start), OFF_TO_IDX(end + PAGE_SIZE - 1));
}

static int
v_inval_buf_range_locked(struct vnode *vp, struct bufobj *bo,
    daddr_t startlbn, daddr_t endlbn)
{
	struct buf *bp, *nbp;
	bool anyfreed;

	ASSERT_VOP_LOCKED(vp, "v_inval_buf_range_locked");
	ASSERT_BO_LOCKED(bo);

	do {
		anyfreed = false;
		TAILQ_FOREACH_SAFE(bp, &bo->bo_clean.bv_hd, b_bobufs, nbp) {
			if (bp->b_lblkno < startlbn || bp->b_lblkno >= endlbn)
				continue;
			if (BUF_LOCK(bp,
			    LK_EXCLUSIVE | LK_SLEEPFAIL | LK_INTERLOCK,
			    BO_LOCKPTR(bo)) == ENOLCK) {
				BO_LOCK(bo);
				return (EAGAIN);
			}

			bremfree(bp);
			bp->b_flags |= B_INVAL | B_RELBUF;
			bp->b_flags &= ~B_ASYNC;
			brelse(bp);
			anyfreed = true;

			BO_LOCK(bo);
			if (nbp != NULL &&
			    (((nbp->b_xflags & BX_VNCLEAN) == 0) ||
			    nbp->b_vp != vp ||
			    (nbp->b_flags & B_DELWRI) != 0))
				return (EAGAIN);
		}

		TAILQ_FOREACH_SAFE(bp, &bo->bo_dirty.bv_hd, b_bobufs, nbp) {
			if (bp->b_lblkno < startlbn || bp->b_lblkno >= endlbn)
				continue;
			if (BUF_LOCK(bp,
			    LK_EXCLUSIVE | LK_SLEEPFAIL | LK_INTERLOCK,
			    BO_LOCKPTR(bo)) == ENOLCK) {
				BO_LOCK(bo);
				return (EAGAIN);
			}
			bremfree(bp);
			bp->b_flags |= B_INVAL | B_RELBUF;
			bp->b_flags &= ~B_ASYNC;
			brelse(bp);
			anyfreed = true;

			BO_LOCK(bo);
			if (nbp != NULL &&
			    (((nbp->b_xflags & BX_VNDIRTY) == 0) ||
			    (nbp->b_vp != vp) ||
			    (nbp->b_flags & B_DELWRI) == 0))
				return (EAGAIN);
		}
	} while (anyfreed);
	return (0);
}

static void
buf_vlist_remove(struct buf *bp)
{
	struct bufv *bv;

	KASSERT(bp->b_bufobj != NULL, ("No b_bufobj %p", bp));
	ASSERT_BO_WLOCKED(bp->b_bufobj);
	KASSERT((bp->b_xflags & (BX_VNDIRTY|BX_VNCLEAN)) !=
	    (BX_VNDIRTY|BX_VNCLEAN),
	    ("buf_vlist_remove: Buf %p is on two lists", bp));
	if (bp->b_xflags & BX_VNDIRTY)
		bv = &bp->b_bufobj->bo_dirty;
	else
		bv = &bp->b_bufobj->bo_clean;
	BUF_PCTRIE_REMOVE(&bv->bv_root, bp->b_lblkno);
	TAILQ_REMOVE(&bv->bv_hd, bp, b_bobufs);
	bv->bv_cnt--;
	bp->b_xflags &= ~(BX_VNDIRTY | BX_VNCLEAN);
}

/*
 * Add the buffer to the sorted clean or dirty block list.
 *
 * NOTE: xflags is passed as a constant, optimizing this inline function!
 */
static void
buf_vlist_add(struct buf *bp, struct bufobj *bo, b_xflags_t xflags)
{
	struct bufv *bv;
	struct buf *n;
	int error;

	ASSERT_BO_WLOCKED(bo);
	KASSERT((bo->bo_flag & BO_NOBUFS) == 0,
	    ("buf_vlist_add: bo %p does not allow bufs", bo));
	KASSERT((xflags & BX_VNDIRTY) == 0 || (bo->bo_flag & BO_DEAD) == 0,
	    ("dead bo %p", bo));
	KASSERT((bp->b_xflags & (BX_VNDIRTY|BX_VNCLEAN)) == 0,
	    ("buf_vlist_add: Buf %p has existing xflags %d", bp, bp->b_xflags));
	bp->b_xflags |= xflags;
	if (xflags & BX_VNDIRTY)
		bv = &bo->bo_dirty;
	else
		bv = &bo->bo_clean;

	/*
	 * Keep the list ordered.  Optimize empty list insertion.  Assume
	 * we tend to grow at the tail so lookup_le should usually be cheaper
	 * than _ge. 
	 */
	if (bv->bv_cnt == 0 ||
	    bp->b_lblkno > TAILQ_LAST(&bv->bv_hd, buflists)->b_lblkno)
		TAILQ_INSERT_TAIL(&bv->bv_hd, bp, b_bobufs);
	else if ((n = BUF_PCTRIE_LOOKUP_LE(&bv->bv_root, bp->b_lblkno)) == NULL)
		TAILQ_INSERT_HEAD(&bv->bv_hd, bp, b_bobufs);
	else
		TAILQ_INSERT_AFTER(&bv->bv_hd, n, bp, b_bobufs);
	error = BUF_PCTRIE_INSERT(&bv->bv_root, bp);
	if (error)
		panic("buf_vlist_add:  Preallocated nodes insufficient.");
	bv->bv_cnt++;
}

/*
 * Look up a buffer using the buffer tries.
 */
struct buf *
gbincore(struct bufobj *bo, daddr_t lblkno)
{
	struct buf *bp;

	ASSERT_BO_LOCKED(bo);
	bp = BUF_PCTRIE_LOOKUP(&bo->bo_clean.bv_root, lblkno);
	if (bp != NULL)
		return (bp);
	return (BUF_PCTRIE_LOOKUP(&bo->bo_dirty.bv_root, lblkno));
}

/*
 * Look up a buf using the buffer tries, without the bufobj lock.  This relies
 * on SMR for safe lookup, and bufs being in a no-free zone to provide type
 * stability of the result.  Like other lockless lookups, the found buf may
 * already be invalid by the time this function returns.
 */
struct buf *
gbincore_unlocked(struct bufobj *bo, daddr_t lblkno)
{
	struct buf *bp;

	ASSERT_BO_UNLOCKED(bo);
	bp = BUF_PCTRIE_LOOKUP_UNLOCKED(&bo->bo_clean.bv_root, lblkno);
	if (bp != NULL)
		return (bp);
	return (BUF_PCTRIE_LOOKUP_UNLOCKED(&bo->bo_dirty.bv_root, lblkno));
}

/*
 * Associate a buffer with a vnode.
 */
void
bgetvp(struct vnode *vp, struct buf *bp)
{
	struct bufobj *bo;

	bo = &vp->v_bufobj;
	ASSERT_BO_WLOCKED(bo);
	VNASSERT(bp->b_vp == NULL, bp->b_vp, ("bgetvp: not free"));

	CTR3(KTR_BUF, "bgetvp(%p) vp %p flags %X", bp, vp, bp->b_flags);
	VNASSERT((bp->b_xflags & (BX_VNDIRTY|BX_VNCLEAN)) == 0, vp,
	    ("bgetvp: bp already attached! %p", bp));

	vhold(vp);
	bp->b_vp = vp;
	bp->b_bufobj = bo;
	/*
	 * Insert onto list for new vnode.
	 */
	buf_vlist_add(bp, bo, BX_VNCLEAN);
}

/*
 * Disassociate a buffer from a vnode.
 */
void
brelvp(struct buf *bp)
{
	struct bufobj *bo;
	struct vnode *vp;

	CTR3(KTR_BUF, "brelvp(%p) vp %p flags %X", bp, bp->b_vp, bp->b_flags);
	KASSERT(bp->b_vp != NULL, ("brelvp: NULL"));

	/*
	 * Delete from old vnode list, if on one.
	 */
	vp = bp->b_vp;		/* XXX */
	bo = bp->b_bufobj;
	BO_LOCK(bo);
	if (bp->b_xflags & (BX_VNDIRTY | BX_VNCLEAN))
		buf_vlist_remove(bp);
	else
		panic("brelvp: Buffer %p not on queue.", bp);
	if ((bo->bo_flag & BO_ONWORKLST) && bo->bo_dirty.bv_cnt == 0) {
		bo->bo_flag &= ~BO_ONWORKLST;
		mtx_lock(&sync_mtx);
		LIST_REMOVE(bo, bo_synclist);
		syncer_worklist_len--;
		mtx_unlock(&sync_mtx);
	}
	bp->b_vp = NULL;
	bp->b_bufobj = NULL;
	BO_UNLOCK(bo);
	vdrop(vp);
}

/*
 * Add an item to the syncer work queue.
 */
static void
vn_syncer_add_to_worklist(struct bufobj *bo, int delay)
{
	int slot;

	ASSERT_BO_WLOCKED(bo);

	mtx_lock(&sync_mtx);
	if (bo->bo_flag & BO_ONWORKLST)
		LIST_REMOVE(bo, bo_synclist);
	else {
		bo->bo_flag |= BO_ONWORKLST;
		syncer_worklist_len++;
	}

	if (delay > syncer_maxdelay - 2)
		delay = syncer_maxdelay - 2;
	slot = (syncer_delayno + delay) & syncer_mask;

	LIST_INSERT_HEAD(&syncer_workitem_pending[slot], bo, bo_synclist);
	mtx_unlock(&sync_mtx);
}

static int
sysctl_vfs_worklist_len(SYSCTL_HANDLER_ARGS)
{
	int error, len;

	mtx_lock(&sync_mtx);
	len = syncer_worklist_len - sync_vnode_count;
	mtx_unlock(&sync_mtx);
	error = SYSCTL_OUT(req, &len, sizeof(len));
	return (error);
}

SYSCTL_PROC(_vfs, OID_AUTO, worklist_len,
    CTLTYPE_INT | CTLFLAG_MPSAFE| CTLFLAG_RD, NULL, 0,
    sysctl_vfs_worklist_len, "I", "Syncer thread worklist length");

static struct proc *updateproc;
static void sched_sync(void);
static struct kproc_desc up_kp = {
	"syncer",
	sched_sync,
	&updateproc
};
SYSINIT(syncer, SI_SUB_KTHREAD_UPDATE, SI_ORDER_FIRST, kproc_start, &up_kp);

static int
sync_vnode(struct synclist *slp, struct bufobj **bo, struct thread *td)
{
	struct vnode *vp;
	struct mount *mp;

	*bo = LIST_FIRST(slp);
	if (*bo == NULL)
		return (0);
	vp = bo2vnode(*bo);
	if (VOP_ISLOCKED(vp) != 0 || VI_TRYLOCK(vp) == 0)
		return (1);
	/*
	 * We use vhold in case the vnode does not
	 * successfully sync.  vhold prevents the vnode from
	 * going away when we unlock the sync_mtx so that
	 * we can acquire the vnode interlock.
	 */
	vholdl(vp);
	mtx_unlock(&sync_mtx);
	VI_UNLOCK(vp);
	if (vn_start_write(vp, &mp, V_NOWAIT) != 0) {
		vdrop(vp);
		mtx_lock(&sync_mtx);
		return (*bo == LIST_FIRST(slp));
	}
	vn_lock(vp, LK_EXCLUSIVE | LK_RETRY);
	(void) VOP_FSYNC(vp, MNT_LAZY, td);
	VOP_UNLOCK(vp);
	vn_finished_write(mp);
	BO_LOCK(*bo);
	if (((*bo)->bo_flag & BO_ONWORKLST) != 0) {
		/*
		 * Put us back on the worklist.  The worklist
		 * routine will remove us from our current
		 * position and then add us back in at a later
		 * position.
		 */
		vn_syncer_add_to_worklist(*bo, syncdelay);
	}
	BO_UNLOCK(*bo);
	vdrop(vp);
	mtx_lock(&sync_mtx);
	return (0);
}

static int first_printf = 1;

/*
 * System filesystem synchronizer daemon.
 */
static void
sched_sync(void)
{
	struct synclist *next, *slp;
	struct bufobj *bo;
	long starttime;
	struct thread *td = curthread;
	int last_work_seen;
	int net_worklist_len;
	int syncer_final_iter;
	int error;

	last_work_seen = 0;
	syncer_final_iter = 0;
	syncer_state = SYNCER_RUNNING;
	starttime = time_uptime;
	td->td_pflags |= TDP_NORUNNINGBUF;

	EVENTHANDLER_REGISTER(shutdown_pre_sync, syncer_shutdown, td->td_proc,
	    SHUTDOWN_PRI_LAST);

	mtx_lock(&sync_mtx);
	for (;;) {
		if (syncer_state == SYNCER_FINAL_DELAY &&
		    syncer_final_iter == 0) {
			mtx_unlock(&sync_mtx);
			kproc_suspend_check(td->td_proc);
			mtx_lock(&sync_mtx);
		}
		net_worklist_len = syncer_worklist_len - sync_vnode_count;
		if (syncer_state != SYNCER_RUNNING &&
		    starttime != time_uptime) {
			if (first_printf) {
				printf("\nSyncing disks, vnodes remaining... ");
				first_printf = 0;
			}
			printf("%d ", net_worklist_len);
		}
		starttime = time_uptime;

		/*
		 * Push files whose dirty time has expired.  Be careful
		 * of interrupt race on slp queue.
		 *
		 * Skip over empty worklist slots when shutting down.
		 */
		do {
			slp = &syncer_workitem_pending[syncer_delayno];
			syncer_delayno += 1;
			if (syncer_delayno == syncer_maxdelay)
				syncer_delayno = 0;
			next = &syncer_workitem_pending[syncer_delayno];
			/*
			 * If the worklist has wrapped since the
			 * it was emptied of all but syncer vnodes,
			 * switch to the FINAL_DELAY state and run
			 * for one more second.
			 */
			if (syncer_state == SYNCER_SHUTTING_DOWN &&
			    net_worklist_len == 0 &&
			    last_work_seen == syncer_delayno) {
				syncer_state = SYNCER_FINAL_DELAY;
				syncer_final_iter = SYNCER_SHUTDOWN_SPEEDUP;
			}
		} while (syncer_state != SYNCER_RUNNING && LIST_EMPTY(slp) &&
		    syncer_worklist_len > 0);

		/*
		 * Keep track of the last time there was anything
		 * on the worklist other than syncer vnodes.
		 * Return to the SHUTTING_DOWN state if any
		 * new work appears.
		 */
		if (net_worklist_len > 0 || syncer_state == SYNCER_RUNNING)
			last_work_seen = syncer_delayno;
		if (net_worklist_len > 0 && syncer_state == SYNCER_FINAL_DELAY)
			syncer_state = SYNCER_SHUTTING_DOWN;
		while (!LIST_EMPTY(slp)) {
			error = sync_vnode(slp, &bo, td);
			if (error == 1) {
				LIST_REMOVE(bo, bo_synclist);
				LIST_INSERT_HEAD(next, bo, bo_synclist);
				continue;
			}

			if (first_printf == 0) {
				/*
				 * Drop the sync mutex, because some watchdog
				 * drivers need to sleep while patting
				 */
				mtx_unlock(&sync_mtx);
				wdog_kern_pat(WD_LASTVAL);
				mtx_lock(&sync_mtx);
			}

		}
		if (syncer_state == SYNCER_FINAL_DELAY && syncer_final_iter > 0)
			syncer_final_iter--;
		/*
		 * The variable rushjob allows the kernel to speed up the
		 * processing of the filesystem syncer process. A rushjob
		 * value of N tells the filesystem syncer to process the next
		 * N seconds worth of work on its queue ASAP. Currently rushjob
		 * is used by the soft update code to speed up the filesystem
		 * syncer process when the incore state is getting so far
		 * ahead of the disk that the kernel memory pool is being
		 * threatened with exhaustion.
		 */
		if (rushjob > 0) {
			rushjob -= 1;
			continue;
		}
		/*
		 * Just sleep for a short period of time between
		 * iterations when shutting down to allow some I/O
		 * to happen.
		 *
		 * If it has taken us less than a second to process the
		 * current work, then wait. Otherwise start right over
		 * again. We can still lose time if any single round
		 * takes more than two seconds, but it does not really
		 * matter as we are just trying to generally pace the
		 * filesystem activity.
		 */
		if (syncer_state != SYNCER_RUNNING ||
		    time_uptime == starttime) {
			thread_lock(td);
			sched_prio(td, PPAUSE);
			thread_unlock(td);
		}
		if (syncer_state != SYNCER_RUNNING)
			cv_timedwait(&sync_wakeup, &sync_mtx,
			    hz / SYNCER_SHUTDOWN_SPEEDUP);
		else if (time_uptime == starttime)
			cv_timedwait(&sync_wakeup, &sync_mtx, hz);
	}
}

/*
 * Request the syncer daemon to speed up its work.
 * We never push it to speed up more than half of its
 * normal turn time, otherwise it could take over the cpu.
 */
int
speedup_syncer(void)
{
	int ret = 0;

	mtx_lock(&sync_mtx);
	if (rushjob < syncdelay / 2) {
		rushjob += 1;
		stat_rush_requests += 1;
		ret = 1;
	}
	mtx_unlock(&sync_mtx);
	cv_broadcast(&sync_wakeup);
	return (ret);
}

/*
 * Tell the syncer to speed up its work and run though its work
 * list several times, then tell it to shut down.
 */
static void
syncer_shutdown(void *arg, int howto)
{

	if (howto & RB_NOSYNC)
		return;
	mtx_lock(&sync_mtx);
	syncer_state = SYNCER_SHUTTING_DOWN;
	rushjob = 0;
	mtx_unlock(&sync_mtx);
	cv_broadcast(&sync_wakeup);
	kproc_shutdown(arg, howto);
}

void
syncer_suspend(void)
{

	syncer_shutdown(updateproc, 0);
}

void
syncer_resume(void)
{

	mtx_lock(&sync_mtx);
	first_printf = 1;
	syncer_state = SYNCER_RUNNING;
	mtx_unlock(&sync_mtx);
	cv_broadcast(&sync_wakeup);
	kproc_resume(updateproc);
}

/*
 * Reassign a buffer from one vnode to another.
 * Used to assign file specific control information
 * (indirect blocks) to the vnode to which they belong.
 */
void
reassignbuf(struct buf *bp)
{
	struct vnode *vp;
	struct bufobj *bo;
	int delay;
#ifdef INVARIANTS
	struct bufv *bv;
#endif

	vp = bp->b_vp;
	bo = bp->b_bufobj;
	++reassignbufcalls;

	CTR3(KTR_BUF, "reassignbuf(%p) vp %p flags %X",
	    bp, bp->b_vp, bp->b_flags);
	/*
	 * B_PAGING flagged buffers cannot be reassigned because their vp
	 * is not fully linked in.
	 */
	if (bp->b_flags & B_PAGING)
		panic("cannot reassign paging buffer");

	/*
	 * Delete from old vnode list, if on one.
	 */
	BO_LOCK(bo);
	if (bp->b_xflags & (BX_VNDIRTY | BX_VNCLEAN))
		buf_vlist_remove(bp);
	else
		panic("reassignbuf: Buffer %p not on queue.", bp);
	/*
	 * If dirty, put on list of dirty buffers; otherwise insert onto list
	 * of clean buffers.
	 */
	if (bp->b_flags & B_DELWRI) {
		if ((bo->bo_flag & BO_ONWORKLST) == 0) {
			switch (vp->v_type) {
			case VDIR:
				delay = dirdelay;
				break;
			case VCHR:
				delay = metadelay;
				break;
			default:
				delay = filedelay;
			}
			vn_syncer_add_to_worklist(bo, delay);
		}
		buf_vlist_add(bp, bo, BX_VNDIRTY);
	} else {
		buf_vlist_add(bp, bo, BX_VNCLEAN);

		if ((bo->bo_flag & BO_ONWORKLST) && bo->bo_dirty.bv_cnt == 0) {
			mtx_lock(&sync_mtx);
			LIST_REMOVE(bo, bo_synclist);
			syncer_worklist_len--;
			mtx_unlock(&sync_mtx);
			bo->bo_flag &= ~BO_ONWORKLST;
		}
	}
#ifdef INVARIANTS
	bv = &bo->bo_clean;
	bp = TAILQ_FIRST(&bv->bv_hd);
	KASSERT(bp == NULL || bp->b_bufobj == bo,
	    ("bp %p wrong b_bufobj %p should be %p", bp, bp->b_bufobj, bo));
	bp = TAILQ_LAST(&bv->bv_hd, buflists);
	KASSERT(bp == NULL || bp->b_bufobj == bo,
	    ("bp %p wrong b_bufobj %p should be %p", bp, bp->b_bufobj, bo));
	bv = &bo->bo_dirty;
	bp = TAILQ_FIRST(&bv->bv_hd);
	KASSERT(bp == NULL || bp->b_bufobj == bo,
	    ("bp %p wrong b_bufobj %p should be %p", bp, bp->b_bufobj, bo));
	bp = TAILQ_LAST(&bv->bv_hd, buflists);
	KASSERT(bp == NULL || bp->b_bufobj == bo,
	    ("bp %p wrong b_bufobj %p should be %p", bp, bp->b_bufobj, bo));
#endif
	BO_UNLOCK(bo);
}

static void
v_init_counters(struct vnode *vp)
{

	VNASSERT(vp->v_type == VNON && vp->v_data == NULL && vp->v_iflag == 0,
	    vp, ("%s called for an initialized vnode", __FUNCTION__));
	ASSERT_VI_UNLOCKED(vp, __FUNCTION__);

	refcount_init(&vp->v_holdcnt, 1);
	refcount_init(&vp->v_usecount, 1);
}

/*
 * Increment si_usecount of the associated device, if any.
 */
static void
v_incr_devcount(struct vnode *vp)
{

	ASSERT_VI_LOCKED(vp, __FUNCTION__);
	if (vp->v_type == VCHR && vp->v_rdev != NULL) {
		dev_lock();
		vp->v_rdev->si_usecount++;
		dev_unlock();
	}
}

/*
 * Decrement si_usecount of the associated device, if any.
 *
 * The caller is required to hold the interlock when transitioning a VCHR use
 * count to zero. This prevents a race with devfs_reclaim_vchr() that would
 * leak a si_usecount reference. The vnode lock will also prevent this race
 * if it is held while dropping the last ref.
 *
 * The race is:
 *
 * CPU1					CPU2
 *				  	devfs_reclaim_vchr
 * make v_usecount == 0
 * 				    	  VI_LOCK
 * 				    	  sees v_usecount == 0, no updates
 * 				    	  vp->v_rdev = NULL;
 * 				    	  ...
 * 				    	  VI_UNLOCK
 * VI_LOCK
 * v_decr_devcount
 *   sees v_rdev == NULL, no updates
 *
 * In this scenario si_devcount decrement is not performed.
 */
static void
v_decr_devcount(struct vnode *vp)
{

	ASSERT_VOP_LOCKED(vp, __func__);
	ASSERT_VI_LOCKED(vp, __FUNCTION__);
	if (vp->v_type == VCHR && vp->v_rdev != NULL) {
		dev_lock();
		VNPASS(vp->v_rdev->si_usecount > 0, vp);
		vp->v_rdev->si_usecount--;
		dev_unlock();
	}
}

/*
 * Grab a particular vnode from the free list, increment its
 * reference count and lock it.  VIRF_DOOMED is set if the vnode
 * is being destroyed.  Only callers who specify LK_RETRY will
 * see doomed vnodes.  If inactive processing was delayed in
 * vput try to do it here.
 *
 * usecount is manipulated using atomics without holding any locks.
 *
 * holdcnt can be manipulated using atomics without holding any locks,
 * except when transitioning 1<->0, in which case the interlock is held.
 *
 * Consumers which don't guarantee liveness of the vnode can use SMR to
 * try to get a reference. Note this operation can fail since the vnode
 * may be awaiting getting freed by the time they get to it.
 */
enum vgetstate
vget_prep_smr(struct vnode *vp)
{
	enum vgetstate vs;

	VFS_SMR_ASSERT_ENTERED();

	if (refcount_acquire_if_not_zero(&vp->v_usecount)) {
		vs = VGET_USECOUNT;
	} else {
		if (vhold_smr(vp))
			vs = VGET_HOLDCNT;
		else
			vs = VGET_NONE;
	}
	return (vs);
}

enum vgetstate
vget_prep(struct vnode *vp)
{
	enum vgetstate vs;

	if (refcount_acquire_if_not_zero(&vp->v_usecount)) {
		vs = VGET_USECOUNT;
	} else {
		vhold(vp);
		vs = VGET_HOLDCNT;
	}
	return (vs);
}

int
vget(struct vnode *vp, int flags, struct thread *td)
{
	enum vgetstate vs;

	MPASS(td == curthread);

	vs = vget_prep(vp);
	return (vget_finish(vp, flags, vs));
}

static int __noinline
vget_finish_vchr(struct vnode *vp)
{

	VNASSERT(vp->v_type == VCHR, vp, ("type != VCHR)"));

	/*
	 * See the comment in vget_finish before usecount bump.
	 */
	if (refcount_acquire_if_not_zero(&vp->v_usecount)) {
#ifdef INVARIANTS
		int old = atomic_fetchadd_int(&vp->v_holdcnt, -1);
		VNASSERT(old > 0, vp, ("%s: wrong hold count %d", __func__, old));
#else
		refcount_release(&vp->v_holdcnt);
#endif
		return (0);
	}

	VI_LOCK(vp);
	if (refcount_acquire_if_not_zero(&vp->v_usecount)) {
#ifdef INVARIANTS
		int old = atomic_fetchadd_int(&vp->v_holdcnt, -1);
		VNASSERT(old > 1, vp, ("%s: wrong hold count %d", __func__, old));
#else
		refcount_release(&vp->v_holdcnt);
#endif
		VI_UNLOCK(vp);
		return (0);
	}
	v_incr_devcount(vp);
	refcount_acquire(&vp->v_usecount);
	VI_UNLOCK(vp);
	return (0);
}

int
vget_finish(struct vnode *vp, int flags, enum vgetstate vs)
{
	int error, old;

	if ((flags & LK_INTERLOCK) != 0)
		ASSERT_VI_LOCKED(vp, __func__);
	else
		ASSERT_VI_UNLOCKED(vp, __func__);
	VNPASS(vs == VGET_HOLDCNT || vs == VGET_USECOUNT, vp);
	VNPASS(vp->v_holdcnt > 0, vp);
	VNPASS(vs == VGET_HOLDCNT || vp->v_usecount > 0, vp);

	error = vn_lock(vp, flags);
	if (__predict_false(error != 0)) {
		if (vs == VGET_USECOUNT)
			vrele(vp);
		else
			vdrop(vp);
		CTR2(KTR_VFS, "%s: impossible to lock vnode %p", __func__,
		    vp);
		return (error);
	}

	if (vs == VGET_USECOUNT)
		return (0);

	if (__predict_false(vp->v_type == VCHR))
		return (vget_finish_vchr(vp));

	/*
	 * We hold the vnode. If the usecount is 0 it will be utilized to keep
	 * the vnode around. Otherwise someone else lended their hold count and
	 * we have to drop ours.
	 */
	old = atomic_fetchadd_int(&vp->v_usecount, 1);
	VNASSERT(old >= 0, vp, ("%s: wrong use count %d", __func__, old));
	if (old != 0) {
#ifdef INVARIANTS
		old = atomic_fetchadd_int(&vp->v_holdcnt, -1);
		VNASSERT(old > 1, vp, ("%s: wrong hold count %d", __func__, old));
#else
		refcount_release(&vp->v_holdcnt);
#endif
	}
	return (0);
}

/*
 * Increase the reference (use) and hold count of a vnode.
 * This will also remove the vnode from the free list if it is presently free.
 */
static void __noinline
vref_vchr(struct vnode *vp, bool interlock)
{

	/*
	 * See the comment in vget_finish before usecount bump.
	 */
	if (!interlock) {
		if (refcount_acquire_if_not_zero(&vp->v_usecount)) {
			VNODE_REFCOUNT_FENCE_ACQ();
			VNASSERT(vp->v_holdcnt > 0, vp,
			    ("%s: active vnode not held", __func__));
			return;
		}
		VI_LOCK(vp);
		/*
		 * By the time we get here the vnode might have been doomed, at
		 * which point the 0->1 use count transition is no longer
		 * protected by the interlock. Since it can't bounce back to
		 * VCHR and requires vref semantics, punt it back
		 */
		if (__predict_false(vp->v_type == VBAD)) {
			VI_UNLOCK(vp);
			vref(vp);
			return;
		}
	}
	VNASSERT(vp->v_type == VCHR, vp, ("type != VCHR)"));
	if (refcount_acquire_if_not_zero(&vp->v_usecount)) {
		VNODE_REFCOUNT_FENCE_ACQ();
		VNASSERT(vp->v_holdcnt > 0, vp,
		    ("%s: active vnode not held", __func__));
		if (!interlock)
			VI_UNLOCK(vp);
		return;
	}
	vhold(vp);
	v_incr_devcount(vp);
	refcount_acquire(&vp->v_usecount);
	if (!interlock)
		VI_UNLOCK(vp);
	return;
}

void
vref(struct vnode *vp)
{
	int old;

	CTR2(KTR_VFS, "%s: vp %p", __func__, vp);
	if (__predict_false(vp->v_type == VCHR)) {
		 vref_vchr(vp, false);
		 return;
	}

	if (refcount_acquire_if_not_zero(&vp->v_usecount)) {
		VNODE_REFCOUNT_FENCE_ACQ();
		VNASSERT(vp->v_holdcnt > 0, vp,
		    ("%s: active vnode not held", __func__));
		return;
	}
	vhold(vp);
	/*
	 * See the comment in vget_finish.
	 */
	old = atomic_fetchadd_int(&vp->v_usecount, 1);
	VNASSERT(old >= 0, vp, ("%s: wrong use count %d", __func__, old));
	if (old != 0) {
#ifdef INVARIANTS
		old = atomic_fetchadd_int(&vp->v_holdcnt, -1);
		VNASSERT(old > 1, vp, ("%s: wrong hold count %d", __func__, old));
#else
		refcount_release(&vp->v_holdcnt);
#endif
	}
}

void
vrefl(struct vnode *vp)
{

	ASSERT_VI_LOCKED(vp, __func__);
	CTR2(KTR_VFS, "%s: vp %p", __func__, vp);
	if (__predict_false(vp->v_type == VCHR)) {
		vref_vchr(vp, true);
		return;
	}
	vref(vp);
}

void
vrefact(struct vnode *vp)
{

	CTR2(KTR_VFS, "%s: vp %p", __func__, vp);
#ifdef INVARIANTS
	int old = atomic_fetchadd_int(&vp->v_usecount, 1);
	VNASSERT(old > 0, vp, ("%s: wrong use count %d", __func__, old));
#else
	refcount_acquire(&vp->v_usecount);
#endif
}

void
vrefactn(struct vnode *vp, u_int n)
{

	CTR2(KTR_VFS, "%s: vp %p", __func__, vp);
#ifdef INVARIANTS
	int old = atomic_fetchadd_int(&vp->v_usecount, n);
	VNASSERT(old > 0, vp, ("%s: wrong use count %d", __func__, old));
#else
	atomic_add_int(&vp->v_usecount, n);
#endif
}

/*
 * Return reference count of a vnode.
 *
 * The results of this call are only guaranteed when some mechanism is used to
 * stop other processes from gaining references to the vnode.  This may be the
 * case if the caller holds the only reference.  This is also useful when stale
 * data is acceptable as race conditions may be accounted for by some other
 * means.
 */
int
vrefcnt(struct vnode *vp)
{

	return (vp->v_usecount);
}

void
vlazy(struct vnode *vp)
{
	struct mount *mp;

	VNASSERT(vp->v_holdcnt > 0, vp, ("%s: vnode not held", __func__));

	if ((vp->v_mflag & VMP_LAZYLIST) != 0)
		return;
	/*
	 * We may get here for inactive routines after the vnode got doomed.
	 */
	if (VN_IS_DOOMED(vp))
		return;
	mp = vp->v_mount;
	mtx_lock(&mp->mnt_listmtx);
	if ((vp->v_mflag & VMP_LAZYLIST) == 0) {
		vp->v_mflag |= VMP_LAZYLIST;
		TAILQ_INSERT_TAIL(&mp->mnt_lazyvnodelist, vp, v_lazylist);
		mp->mnt_lazyvnodelistsize++;
	}
	mtx_unlock(&mp->mnt_listmtx);
}

/*
 * This routine is only meant to be called from vgonel prior to dooming
 * the vnode.
 */
static void
vunlazy_gone(struct vnode *vp)
{
	struct mount *mp;

	ASSERT_VOP_ELOCKED(vp, __func__);
	ASSERT_VI_LOCKED(vp, __func__);
	VNPASS(!VN_IS_DOOMED(vp), vp);

	if (vp->v_mflag & VMP_LAZYLIST) {
		mp = vp->v_mount;
		mtx_lock(&mp->mnt_listmtx);
		VNPASS(vp->v_mflag & VMP_LAZYLIST, vp);
		vp->v_mflag &= ~VMP_LAZYLIST;
		TAILQ_REMOVE(&mp->mnt_lazyvnodelist, vp, v_lazylist);
		mp->mnt_lazyvnodelistsize--;
		mtx_unlock(&mp->mnt_listmtx);
	}
}

static void
vdefer_inactive(struct vnode *vp)
{

	ASSERT_VI_LOCKED(vp, __func__);
	VNASSERT(vp->v_holdcnt > 0, vp,
	    ("%s: vnode without hold count", __func__));
	if (VN_IS_DOOMED(vp)) {
		vdropl(vp);
		return;
	}
	if (vp->v_iflag & VI_DEFINACT) {
		VNASSERT(vp->v_holdcnt > 1, vp, ("lost hold count"));
		vdropl(vp);
		return;
	}
	if (vp->v_usecount > 0) {
		vp->v_iflag &= ~VI_OWEINACT;
		vdropl(vp);
		return;
	}
	vlazy(vp);
	vp->v_iflag |= VI_DEFINACT;
	VI_UNLOCK(vp);
	counter_u64_add(deferred_inact, 1);
}

static void
vdefer_inactive_unlocked(struct vnode *vp)
{

	VI_LOCK(vp);
	if ((vp->v_iflag & VI_OWEINACT) == 0) {
		vdropl(vp);
		return;
	}
	vdefer_inactive(vp);
}

enum vput_op { VRELE, VPUT, VUNREF };

/*
 * Handle ->v_usecount transitioning to 0.
 *
 * By releasing the last usecount we take ownership of the hold count which
 * provides liveness of the vnode, meaning we have to vdrop.
 *
 * If the vnode is of type VCHR we may need to decrement si_usecount, see
 * v_decr_devcount for details.
 *
 * For all vnodes we may need to perform inactive processing. It requires an
 * exclusive lock on the vnode, while it is legal to call here with only a
 * shared lock (or no locks). If locking the vnode in an expected manner fails,
 * inactive processing gets deferred to the syncer.
 *
 * XXX Some filesystems pass in an exclusively locked vnode and strongly depend
 * on the lock being held all the way until VOP_INACTIVE. This in particular
 * happens with UFS which adds half-constructed vnodes to the hash, where they
 * can be found by other code.
 */
static void
vput_final(struct vnode *vp, enum vput_op func)
{
	int error;
	bool want_unlock;

	CTR2(KTR_VFS, "%s: vp %p", __func__, vp);
	VNPASS(vp->v_holdcnt > 0, vp);

	VI_LOCK(vp);
	if (__predict_false(vp->v_type == VCHR && func != VRELE))
		v_decr_devcount(vp);

	/*
	 * By the time we got here someone else might have transitioned
	 * the count back to > 0.
	 */
	if (vp->v_usecount > 0)
		goto out;

	/*
	 * If the vnode is doomed vgone already performed inactive processing
	 * (if needed).
	 */
	if (VN_IS_DOOMED(vp))
		goto out;

	if (__predict_true(VOP_NEED_INACTIVE(vp) == 0))
		goto out;

	if (vp->v_iflag & VI_DOINGINACT)
		goto out;

	/*
	 * Locking operations here will drop the interlock and possibly the
	 * vnode lock, opening a window where the vnode can get doomed all the
	 * while ->v_usecount is 0. Set VI_OWEINACT to let vgone know to
	 * perform inactive.
	 */
	vp->v_iflag |= VI_OWEINACT;
	want_unlock = false;
	error = 0;
	switch (func) {
	case VRELE:
		switch (VOP_ISLOCKED(vp)) {
		case LK_EXCLUSIVE:
			break;
		case LK_EXCLOTHER:
		case 0:
			want_unlock = true;
			error = vn_lock(vp, LK_EXCLUSIVE | LK_INTERLOCK);
			VI_LOCK(vp);
			break;
		default:
			/*
			 * The lock has at least one sharer, but we have no way
			 * to conclude whether this is us. Play it safe and
			 * defer processing.
			 */
			error = EAGAIN;
			break;
		}
		break;
	case VPUT:
		want_unlock = true;
		if (VOP_ISLOCKED(vp) != LK_EXCLUSIVE) {
			error = VOP_LOCK(vp, LK_UPGRADE | LK_INTERLOCK |
			    LK_NOWAIT);
			VI_LOCK(vp);
		}
		break;
	case VUNREF:
		if (VOP_ISLOCKED(vp) != LK_EXCLUSIVE) {
			error = VOP_LOCK(vp, LK_TRYUPGRADE | LK_INTERLOCK);
			VI_LOCK(vp);
		}
		break;
	}
	if (error == 0) {
		vinactive(vp);
		if (want_unlock)
			VOP_UNLOCK(vp);
		vdropl(vp);
	} else {
		vdefer_inactive(vp);
	}
	return;
out:
	if (func == VPUT)
		VOP_UNLOCK(vp);
	vdropl(vp);
}

/*
 * Decrement ->v_usecount for a vnode.
 *
 * Releasing the last use count requires additional processing, see vput_final
 * above for details.
 *
 * Note that releasing use count without the vnode lock requires special casing
 * for VCHR, see v_decr_devcount for details.
 *
 * Comment above each variant denotes lock state on entry and exit.
 */

static void __noinline
vrele_vchr(struct vnode *vp)
{

	if (refcount_release_if_not_last(&vp->v_usecount))
		return;
	VI_LOCK(vp);
	if (!refcount_release(&vp->v_usecount)) {
		VI_UNLOCK(vp);
		return;
	}
	v_decr_devcount(vp);
	VI_UNLOCK(vp);
	vput_final(vp, VRELE);
}

/*
 * in: any
 * out: same as passed in
 */
void
vrele(struct vnode *vp)
{

	ASSERT_VI_UNLOCKED(vp, __func__);
	if (__predict_false(vp->v_type == VCHR)) {
		vrele_vchr(vp);
		return;
	}
	if (!refcount_release(&vp->v_usecount))
		return;
	vput_final(vp, VRELE);
}

/*
 * in: locked
 * out: unlocked
 */
void
vput(struct vnode *vp)
{

	ASSERT_VOP_LOCKED(vp, __func__);
	ASSERT_VI_UNLOCKED(vp, __func__);
	if (!refcount_release(&vp->v_usecount)) {
		VOP_UNLOCK(vp);
		return;
	}
	vput_final(vp, VPUT);
}

/*
 * in: locked
 * out: locked
 */
void
vunref(struct vnode *vp)
{

	ASSERT_VOP_LOCKED(vp, __func__);
	ASSERT_VI_UNLOCKED(vp, __func__);
	if (!refcount_release(&vp->v_usecount))
		return;
	vput_final(vp, VUNREF);
}

void
vhold(struct vnode *vp)
{
	struct vdbatch *vd;
	int old;

	CTR2(KTR_VFS, "%s: vp %p", __func__, vp);
	old = atomic_fetchadd_int(&vp->v_holdcnt, 1);
	VNASSERT(old >= 0 && (old & VHOLD_ALL_FLAGS) == 0, vp,
	    ("%s: wrong hold count %d", __func__, old));
	if (old != 0)
		return;
	critical_enter();
	vd = DPCPU_PTR(vd);
	vd->freevnodes--;
	critical_exit();
}

void
vholdl(struct vnode *vp)
{

	ASSERT_VI_LOCKED(vp, __func__);
	CTR2(KTR_VFS, "%s: vp %p", __func__, vp);
	vhold(vp);
}

void
vholdnz(struct vnode *vp)
{

	CTR2(KTR_VFS, "%s: vp %p", __func__, vp);
#ifdef INVARIANTS
	int old = atomic_fetchadd_int(&vp->v_holdcnt, 1);
	VNASSERT(old > 0 && (old & VHOLD_ALL_FLAGS) == 0, vp,
	    ("%s: wrong hold count %d", __func__, old));
#else
	atomic_add_int(&vp->v_holdcnt, 1);
#endif
}

/*
 * Grab a hold count unless the vnode is freed.
 *
 * Only use this routine if vfs smr is the only protection you have against
 * freeing the vnode.
 *
 * The code loops trying to add a hold count as long as the VHOLD_NO_SMR flag
 * is not set.  After the flag is set the vnode becomes immutable to anyone but
 * the thread which managed to set the flag.
 *
 * It may be tempting to replace the loop with:
 * count = atomic_fetchadd_int(&vp->v_holdcnt, 1);
 * if (count & VHOLD_NO_SMR) {
 *     backpedal and error out;
 * }
 *
 * However, while this is more performant, it hinders debugging by eliminating
 * the previously mentioned invariant.
 */
bool
vhold_smr(struct vnode *vp)
{
	int count;

	VFS_SMR_ASSERT_ENTERED();

	count = atomic_load_int(&vp->v_holdcnt);
	for (;;) {
		if (count & VHOLD_NO_SMR) {
			VNASSERT((count & ~VHOLD_NO_SMR) == 0, vp,
			    ("non-zero hold count with flags %d\n", count));
			return (false);
		}

		VNASSERT(count >= 0, vp, ("invalid hold count %d\n", count));
		if (atomic_fcmpset_int(&vp->v_holdcnt, &count, count + 1))
			return (true);
	}
}

static void __noinline
vdbatch_process(struct vdbatch *vd)
{
	struct vnode *vp;
	int i;

	mtx_assert(&vd->lock, MA_OWNED);
	MPASS(curthread->td_pinned > 0);
	MPASS(vd->index == VDBATCH_SIZE);

	mtx_lock(&vnode_list_mtx);
	critical_enter();
	freevnodes += vd->freevnodes;
	for (i = 0; i < VDBATCH_SIZE; i++) {
		vp = vd->tab[i];
		TAILQ_REMOVE(&vnode_list, vp, v_vnodelist);
		TAILQ_INSERT_TAIL(&vnode_list, vp, v_vnodelist);
		MPASS(vp->v_dbatchcpu != NOCPU);
		vp->v_dbatchcpu = NOCPU;
	}
	mtx_unlock(&vnode_list_mtx);
	vd->freevnodes = 0;
	bzero(vd->tab, sizeof(vd->tab));
	vd->index = 0;
	critical_exit();
}

static void
vdbatch_enqueue(struct vnode *vp)
{
	struct vdbatch *vd;

	ASSERT_VI_LOCKED(vp, __func__);
	VNASSERT(!VN_IS_DOOMED(vp), vp,
	    ("%s: deferring requeue of a doomed vnode", __func__));

	critical_enter();
	vd = DPCPU_PTR(vd);
	vd->freevnodes++;
	if (vp->v_dbatchcpu != NOCPU) {
		VI_UNLOCK(vp);
		critical_exit();
		return;
	}

	sched_pin();
	critical_exit();
	mtx_lock(&vd->lock);
	MPASS(vd->index < VDBATCH_SIZE);
	MPASS(vd->tab[vd->index] == NULL);
	/*
	 * A hack: we depend on being pinned so that we know what to put in
	 * ->v_dbatchcpu.
	 */
	vp->v_dbatchcpu = curcpu;
	vd->tab[vd->index] = vp;
	vd->index++;
	VI_UNLOCK(vp);
	if (vd->index == VDBATCH_SIZE)
		vdbatch_process(vd);
	mtx_unlock(&vd->lock);
	sched_unpin();
}

/*
 * This routine must only be called for vnodes which are about to be
 * deallocated. Supporting dequeue for arbitrary vndoes would require
 * validating that the locked batch matches.
 */
static void
vdbatch_dequeue(struct vnode *vp)
{
	struct vdbatch *vd;
	int i;
	short cpu;

	VNASSERT(vp->v_type == VBAD || vp->v_type == VNON, vp,
	    ("%s: called for a used vnode\n", __func__));

	cpu = vp->v_dbatchcpu;
	if (cpu == NOCPU)
		return;

	vd = DPCPU_ID_PTR(cpu, vd);
	mtx_lock(&vd->lock);
	for (i = 0; i < vd->index; i++) {
		if (vd->tab[i] != vp)
			continue;
		vp->v_dbatchcpu = NOCPU;
		vd->index--;
		vd->tab[i] = vd->tab[vd->index];
		vd->tab[vd->index] = NULL;
		break;
	}
	mtx_unlock(&vd->lock);
	/*
	 * Either we dequeued the vnode above or the target CPU beat us to it.
	 */
	MPASS(vp->v_dbatchcpu == NOCPU);
}

/*
 * Drop the hold count of the vnode.  If this is the last reference to
 * the vnode we place it on the free list unless it has been vgone'd
 * (marked VIRF_DOOMED) in which case we will free it.
 *
 * Because the vnode vm object keeps a hold reference on the vnode if
 * there is at least one resident non-cached page, the vnode cannot
 * leave the active list without the page cleanup done.
 */
static void
vdrop_deactivate(struct vnode *vp)
{
	struct mount *mp;

	ASSERT_VI_LOCKED(vp, __func__);
	/*
	 * Mark a vnode as free: remove it from its active list
	 * and put it up for recycling on the freelist.
	 */
	VNASSERT(!VN_IS_DOOMED(vp), vp,
	    ("vdrop: returning doomed vnode"));
	VNASSERT(vp->v_op != NULL, vp,
	    ("vdrop: vnode already reclaimed."));
	VNASSERT((vp->v_iflag & VI_OWEINACT) == 0, vp,
	    ("vnode with VI_OWEINACT set"));
	VNASSERT((vp->v_iflag & VI_DEFINACT) == 0, vp,
	    ("vnode with VI_DEFINACT set"));
	if (vp->v_mflag & VMP_LAZYLIST) {
		mp = vp->v_mount;
		mtx_lock(&mp->mnt_listmtx);
		VNASSERT(vp->v_mflag & VMP_LAZYLIST, vp, ("lost VMP_LAZYLIST"));
		/*
		 * Don't remove the vnode from the lazy list if another thread
		 * has increased the hold count. It may have re-enqueued the
		 * vnode to the lazy list and is now responsible for its
		 * removal.
		 */
		if (vp->v_holdcnt == 0) {
			vp->v_mflag &= ~VMP_LAZYLIST;
			TAILQ_REMOVE(&mp->mnt_lazyvnodelist, vp, v_lazylist);
			mp->mnt_lazyvnodelistsize--;
		}
		mtx_unlock(&mp->mnt_listmtx);
	}
	vdbatch_enqueue(vp);
}

void
vdrop(struct vnode *vp)
{

	ASSERT_VI_UNLOCKED(vp, __func__);
	CTR2(KTR_VFS, "%s: vp %p", __func__, vp);
	if (refcount_release_if_not_last(&vp->v_holdcnt))
		return;
	VI_LOCK(vp);
	vdropl(vp);
}

void
vdropl(struct vnode *vp)
{

	ASSERT_VI_LOCKED(vp, __func__);
	CTR2(KTR_VFS, "%s: vp %p", __func__, vp);
	if (!refcount_release(&vp->v_holdcnt)) {
		VI_UNLOCK(vp);
		return;
	}
	if (!VN_IS_DOOMED(vp)) {
		vdrop_deactivate(vp);
		return;
	}
	/*
	 * We may be racing against vhold_smr.
	 *
	 * If they win we can just pretend we never got this far, they will
	 * vdrop later.
	 */
	if (!atomic_cmpset_int(&vp->v_holdcnt, 0, VHOLD_NO_SMR)) {
		/*
		 * We lost the aforementioned race. Note that any subsequent
		 * access is invalid as they might have managed to vdropl on
		 * their own.
		 */
		return;
	}
	freevnode(vp);
}

/*
 * Call VOP_INACTIVE on the vnode and manage the DOINGINACT and OWEINACT
 * flags.  DOINGINACT prevents us from recursing in calls to vinactive.
 */
static void
vinactivef(struct vnode *vp)
{
	struct vm_object *obj;

	ASSERT_VOP_ELOCKED(vp, "vinactive");
	ASSERT_VI_LOCKED(vp, "vinactive");
	VNASSERT((vp->v_iflag & VI_DOINGINACT) == 0, vp,
	    ("vinactive: recursed on VI_DOINGINACT"));
	CTR2(KTR_VFS, "%s: vp %p", __func__, vp);
	vp->v_iflag |= VI_DOINGINACT;
	vp->v_iflag &= ~VI_OWEINACT;
	VI_UNLOCK(vp);
	/*
	 * Before moving off the active list, we must be sure that any
	 * modified pages are converted into the vnode's dirty
	 * buffers, since these will no longer be checked once the
	 * vnode is on the inactive list.
	 *
	 * The write-out of the dirty pages is asynchronous.  At the
	 * point that VOP_INACTIVE() is called, there could still be
	 * pending I/O and dirty pages in the object.
	 */
	if ((obj = vp->v_object) != NULL && (vp->v_vflag & VV_NOSYNC) == 0 &&
	    vm_object_mightbedirty(obj)) {
		VM_OBJECT_WLOCK(obj);
		vm_object_page_clean(obj, 0, 0, 0);
		VM_OBJECT_WUNLOCK(obj);
	}
	VOP_INACTIVE(vp, curthread);
	VI_LOCK(vp);
	VNASSERT(vp->v_iflag & VI_DOINGINACT, vp,
	    ("vinactive: lost VI_DOINGINACT"));
	vp->v_iflag &= ~VI_DOINGINACT;
}

void
vinactive(struct vnode *vp)
{

	ASSERT_VOP_ELOCKED(vp, "vinactive");
	ASSERT_VI_LOCKED(vp, "vinactive");
	CTR2(KTR_VFS, "%s: vp %p", __func__, vp);

	if ((vp->v_iflag & VI_OWEINACT) == 0)
		return;
	if (vp->v_iflag & VI_DOINGINACT)
		return;
	if (vp->v_usecount > 0) {
		vp->v_iflag &= ~VI_OWEINACT;
		return;
	}
	vinactivef(vp);
}

/*
 * Remove any vnodes in the vnode table belonging to mount point mp.
 *
 * If FORCECLOSE is not specified, there should not be any active ones,
 * return error if any are found (nb: this is a user error, not a
 * system error). If FORCECLOSE is specified, detach any active vnodes
 * that are found.
 *
 * If WRITECLOSE is set, only flush out regular file vnodes open for
 * writing.
 *
 * SKIPSYSTEM causes any vnodes marked VV_SYSTEM to be skipped.
 *
 * `rootrefs' specifies the base reference count for the root vnode
 * of this filesystem. The root vnode is considered busy if its
 * v_usecount exceeds this value. On a successful return, vflush(, td)
 * will call vrele() on the root vnode exactly rootrefs times.
 * If the SKIPSYSTEM or WRITECLOSE flags are specified, rootrefs must
 * be zero.
 */
#ifdef DIAGNOSTIC
static int busyprt = 0;		/* print out busy vnodes */
SYSCTL_INT(_debug, OID_AUTO, busyprt, CTLFLAG_RW, &busyprt, 0, "Print out busy vnodes");
#endif

int
vflush(struct mount *mp, int rootrefs, int flags, struct thread *td)
{
	struct vnode *vp, *mvp, *rootvp = NULL;
	struct vattr vattr;
	int busy = 0, error;

	CTR4(KTR_VFS, "%s: mp %p with rootrefs %d and flags %d", __func__, mp,
	    rootrefs, flags);
	if (rootrefs > 0) {
		KASSERT((flags & (SKIPSYSTEM | WRITECLOSE)) == 0,
		    ("vflush: bad args"));
		/*
		 * Get the filesystem root vnode. We can vput() it
		 * immediately, since with rootrefs > 0, it won't go away.
		 */
		if ((error = VFS_ROOT(mp, LK_EXCLUSIVE, &rootvp)) != 0) {
			CTR2(KTR_VFS, "%s: vfs_root lookup failed with %d",
			    __func__, error);
			return (error);
		}
		vput(rootvp);
	}
loop:
	MNT_VNODE_FOREACH_ALL(vp, mp, mvp) {
		vholdl(vp);
		error = vn_lock(vp, LK_INTERLOCK | LK_EXCLUSIVE);
		if (error) {
			vdrop(vp);
			MNT_VNODE_FOREACH_ALL_ABORT(mp, mvp);
			goto loop;
		}
		/*
		 * Skip over a vnodes marked VV_SYSTEM.
		 */
		if ((flags & SKIPSYSTEM) && (vp->v_vflag & VV_SYSTEM)) {
			VOP_UNLOCK(vp);
			vdrop(vp);
			continue;
		}
		/*
		 * If WRITECLOSE is set, flush out unlinked but still open
		 * files (even if open only for reading) and regular file
		 * vnodes open for writing.
		 */
		if (flags & WRITECLOSE) {
			if (vp->v_object != NULL) {
				VM_OBJECT_WLOCK(vp->v_object);
				vm_object_page_clean(vp->v_object, 0, 0, 0);
				VM_OBJECT_WUNLOCK(vp->v_object);
			}
			error = VOP_FSYNC(vp, MNT_WAIT, td);
			if (error != 0) {
				VOP_UNLOCK(vp);
				vdrop(vp);
				MNT_VNODE_FOREACH_ALL_ABORT(mp, mvp);
				return (error);
			}
			error = VOP_GETATTR(vp, &vattr, td->td_ucred);
			VI_LOCK(vp);

			if ((vp->v_type == VNON ||
			    (error == 0 && vattr.va_nlink > 0)) &&
			    (vp->v_writecount <= 0 || vp->v_type != VREG)) {
				VOP_UNLOCK(vp);
				vdropl(vp);
				continue;
			}
		} else
			VI_LOCK(vp);
		/*
		 * With v_usecount == 0, all we need to do is clear out the
		 * vnode data structures and we are done.
		 *
		 * If FORCECLOSE is set, forcibly close the vnode.
		 */
		if (vp->v_usecount == 0 || (flags & FORCECLOSE)) {
			vgonel(vp);
		} else {
			busy++;
#ifdef DIAGNOSTIC
			if (busyprt)
				vn_printf(vp, "vflush: busy vnode ");
#endif
		}
		VOP_UNLOCK(vp);
		vdropl(vp);
	}
	if (rootrefs > 0 && (flags & FORCECLOSE) == 0) {
		/*
		 * If just the root vnode is busy, and if its refcount
		 * is equal to `rootrefs', then go ahead and kill it.
		 */
		VI_LOCK(rootvp);
		KASSERT(busy > 0, ("vflush: not busy"));
		VNASSERT(rootvp->v_usecount >= rootrefs, rootvp,
		    ("vflush: usecount %d < rootrefs %d",
		     rootvp->v_usecount, rootrefs));
		if (busy == 1 && rootvp->v_usecount == rootrefs) {
			VOP_LOCK(rootvp, LK_EXCLUSIVE|LK_INTERLOCK);
			vgone(rootvp);
			VOP_UNLOCK(rootvp);
			busy = 0;
		} else
			VI_UNLOCK(rootvp);
	}
	if (busy) {
		CTR2(KTR_VFS, "%s: failing as %d vnodes are busy", __func__,
		    busy);
		return (EBUSY);
	}
	for (; rootrefs > 0; rootrefs--)
		vrele(rootvp);
	return (0);
}

/*
 * Recycle an unused vnode to the front of the free list.
 */
int
vrecycle(struct vnode *vp)
{
	int recycled;

	VI_LOCK(vp);
	recycled = vrecyclel(vp);
	VI_UNLOCK(vp);
	return (recycled);
}

/*
 * vrecycle, with the vp interlock held.
 */
int
vrecyclel(struct vnode *vp)
{
	int recycled;

	ASSERT_VOP_ELOCKED(vp, __func__);
	ASSERT_VI_LOCKED(vp, __func__);
	CTR2(KTR_VFS, "%s: vp %p", __func__, vp);
	recycled = 0;
	if (vp->v_usecount == 0) {
		recycled = 1;
		vgonel(vp);
	}
	return (recycled);
}

/*
 * Eliminate all activity associated with a vnode
 * in preparation for reuse.
 */
void
vgone(struct vnode *vp)
{
	VI_LOCK(vp);
	vgonel(vp);
	VI_UNLOCK(vp);
}

static void
notify_lowervp_vfs_dummy(struct mount *mp __unused,
    struct vnode *lowervp __unused)
{
}

/*
 * Notify upper mounts about reclaimed or unlinked vnode.
 */
void
vfs_notify_upper(struct vnode *vp, int event)
{
	static struct vfsops vgonel_vfsops = {
		.vfs_reclaim_lowervp = notify_lowervp_vfs_dummy,
		.vfs_unlink_lowervp = notify_lowervp_vfs_dummy,
	};
	struct mount *mp, *ump, *mmp;

	mp = vp->v_mount;
	if (mp == NULL)
		return;
	if (TAILQ_EMPTY(&mp->mnt_uppers))
		return;

	mmp = malloc(sizeof(struct mount), M_TEMP, M_WAITOK | M_ZERO);
	mmp->mnt_op = &vgonel_vfsops;
	mmp->mnt_kern_flag |= MNTK_MARKER;
	MNT_ILOCK(mp);
	mp->mnt_kern_flag |= MNTK_VGONE_UPPER;
	for (ump = TAILQ_FIRST(&mp->mnt_uppers); ump != NULL;) {
		if ((ump->mnt_kern_flag & MNTK_MARKER) != 0) {
			ump = TAILQ_NEXT(ump, mnt_upper_link);
			continue;
		}
		TAILQ_INSERT_AFTER(&mp->mnt_uppers, ump, mmp, mnt_upper_link);
		MNT_IUNLOCK(mp);
		switch (event) {
		case VFS_NOTIFY_UPPER_RECLAIM:
			VFS_RECLAIM_LOWERVP(ump, vp);
			break;
		case VFS_NOTIFY_UPPER_UNLINK:
			VFS_UNLINK_LOWERVP(ump, vp);
			break;
		default:
			KASSERT(0, ("invalid event %d", event));
			break;
		}
		MNT_ILOCK(mp);
		ump = TAILQ_NEXT(mmp, mnt_upper_link);
		TAILQ_REMOVE(&mp->mnt_uppers, mmp, mnt_upper_link);
	}
	free(mmp, M_TEMP);
	mp->mnt_kern_flag &= ~MNTK_VGONE_UPPER;
	if ((mp->mnt_kern_flag & MNTK_VGONE_WAITER) != 0) {
		mp->mnt_kern_flag &= ~MNTK_VGONE_WAITER;
		wakeup(&mp->mnt_uppers);
	}
	MNT_IUNLOCK(mp);
}

/*
 * vgone, with the vp interlock held.
 */
static void
vgonel(struct vnode *vp)
{
	struct thread *td;
	struct mount *mp;
	vm_object_t object;
	bool active, oweinact;

	ASSERT_VOP_ELOCKED(vp, "vgonel");
	ASSERT_VI_LOCKED(vp, "vgonel");
	VNASSERT(vp->v_holdcnt, vp,
	    ("vgonel: vp %p has no reference.", vp));
	CTR2(KTR_VFS, "%s: vp %p", __func__, vp);
	td = curthread;

	/*
	 * Don't vgonel if we're already doomed.
	 */
	if (vp->v_irflag & VIRF_DOOMED)
		return;
	/*
	 * Paired with freevnode.
	 */
	vn_seqc_write_begin_locked(vp);
	vunlazy_gone(vp);
	vp->v_irflag |= VIRF_DOOMED;

	/*
	 * Check to see if the vnode is in use.  If so, we have to call
	 * VOP_CLOSE() and VOP_INACTIVE().
	 */
	active = vp->v_usecount > 0;
	oweinact = (vp->v_iflag & VI_OWEINACT) != 0;
	/*
	 * If we need to do inactive VI_OWEINACT will be set.
	 */
	if (vp->v_iflag & VI_DEFINACT) {
		VNASSERT(vp->v_holdcnt > 1, vp, ("lost hold count"));
		vp->v_iflag &= ~VI_DEFINACT;
		vdropl(vp);
	} else {
		VNASSERT(vp->v_holdcnt > 0, vp, ("vnode without hold count"));
		VI_UNLOCK(vp);
	}
	vfs_notify_upper(vp, VFS_NOTIFY_UPPER_RECLAIM);

	/*
	 * If purging an active vnode, it must be closed and
	 * deactivated before being reclaimed.
	 */
	if (active)
		VOP_CLOSE(vp, FNONBLOCK, NOCRED, td);
	if (oweinact || active) {
		VI_LOCK(vp);
		vinactivef(vp);
		VI_UNLOCK(vp);
	}
	if (vp->v_type == VSOCK)
		vfs_unp_reclaim(vp);

	/*
	 * Clean out any buffers associated with the vnode.
	 * If the flush fails, just toss the buffers.
	 */
	mp = NULL;
	if (!TAILQ_EMPTY(&vp->v_bufobj.bo_dirty.bv_hd))
		(void) vn_start_secondary_write(vp, &mp, V_WAIT);
	if (vinvalbuf(vp, V_SAVE, 0, 0) != 0) {
		while (vinvalbuf(vp, 0, 0, 0) != 0)
			;
	}

	BO_LOCK(&vp->v_bufobj);
	KASSERT(TAILQ_EMPTY(&vp->v_bufobj.bo_dirty.bv_hd) &&
	    vp->v_bufobj.bo_dirty.bv_cnt == 0 &&
	    TAILQ_EMPTY(&vp->v_bufobj.bo_clean.bv_hd) &&
	    vp->v_bufobj.bo_clean.bv_cnt == 0,
	    ("vp %p bufobj not invalidated", vp));

	/*
	 * For VMIO bufobj, BO_DEAD is set later, or in
	 * vm_object_terminate() after the object's page queue is
	 * flushed.
	 */
	object = vp->v_bufobj.bo_object;
	if (object == NULL)
		vp->v_bufobj.bo_flag |= BO_DEAD;
	BO_UNLOCK(&vp->v_bufobj);

	/*
	 * Handle the VM part.  Tmpfs handles v_object on its own (the
	 * OBJT_VNODE check).  Nullfs or other bypassing filesystems
	 * should not touch the object borrowed from the lower vnode
	 * (the handle check).
	 */
	if (object != NULL && object->type == OBJT_VNODE &&
	    object->handle == vp)
		vnode_destroy_vobject(vp);

	/*
	 * Reclaim the vnode.
	 */
	if (VOP_RECLAIM(vp, td))
		panic("vgone: cannot reclaim");
	if (mp != NULL)
		vn_finished_secondary_write(mp);
	VNASSERT(vp->v_object == NULL, vp,
	    ("vop_reclaim left v_object vp=%p", vp));
	/*
	 * Clear the advisory locks and wake up waiting threads.
	 */
	(void)VOP_ADVLOCKPURGE(vp);
	vp->v_lockf = NULL;
	/*
	 * Delete from old mount point vnode list.
	 */
	delmntque(vp);
	cache_purge(vp);
	/*
	 * Done with purge, reset to the standard lock and invalidate
	 * the vnode.
	 */
	VI_LOCK(vp);
	vp->v_vnlock = &vp->v_lock;
	vp->v_op = &dead_vnodeops;
	vp->v_type = VBAD;
}

/*
 * Calculate the total number of references to a special device.
 */
int
vcount(struct vnode *vp)
{
	int count;

	dev_lock();
	count = vp->v_rdev->si_usecount;
	dev_unlock();
	return (count);
}

/*
 * Print out a description of a vnode.
 */
static const char * const typename[] =
{"VNON", "VREG", "VDIR", "VBLK", "VCHR", "VLNK", "VSOCK", "VFIFO", "VBAD",
 "VMARKER"};

_Static_assert((VHOLD_ALL_FLAGS & ~VHOLD_NO_SMR) == 0,
    "new hold count flag not added to vn_printf");

void
vn_printf(struct vnode *vp, const char *fmt, ...)
{
	va_list ap;
	char buf[256], buf2[16];
	u_long flags;
	u_int holdcnt;

	va_start(ap, fmt);
	vprintf(fmt, ap);
	va_end(ap);
	printf("%p: ", (void *)vp);
	printf("type %s\n", typename[vp->v_type]);
	holdcnt = atomic_load_int(&vp->v_holdcnt);
	printf("    usecount %d, writecount %d, refcount %d seqc users %d",
	    vp->v_usecount, vp->v_writecount, holdcnt & ~VHOLD_ALL_FLAGS,
	    vp->v_seqc_users);
	switch (vp->v_type) {
	case VDIR:
		printf(" mountedhere %p\n", vp->v_mountedhere);
		break;
	case VCHR:
		printf(" rdev %p\n", vp->v_rdev);
		break;
	case VSOCK:
		printf(" socket %p\n", vp->v_unpcb);
		break;
	case VFIFO:
		printf(" fifoinfo %p\n", vp->v_fifoinfo);
		break;
	default:
		printf("\n");
		break;
	}
	buf[0] = '\0';
	buf[1] = '\0';
	if (holdcnt & VHOLD_NO_SMR)
		strlcat(buf, "|VHOLD_NO_SMR", sizeof(buf));
	printf("    hold count flags (%s)\n", buf + 1);

	buf[0] = '\0';
	buf[1] = '\0';
	if (vp->v_irflag & VIRF_DOOMED)
		strlcat(buf, "|VIRF_DOOMED", sizeof(buf));
	flags = vp->v_irflag & ~(VIRF_DOOMED);
	if (flags != 0) {
		snprintf(buf2, sizeof(buf2), "|VIRF(0x%lx)", flags);
		strlcat(buf, buf2, sizeof(buf));
	}
	if (vp->v_vflag & VV_ROOT)
		strlcat(buf, "|VV_ROOT", sizeof(buf));
	if (vp->v_vflag & VV_ISTTY)
		strlcat(buf, "|VV_ISTTY", sizeof(buf));
	if (vp->v_vflag & VV_NOSYNC)
		strlcat(buf, "|VV_NOSYNC", sizeof(buf));
	if (vp->v_vflag & VV_ETERNALDEV)
		strlcat(buf, "|VV_ETERNALDEV", sizeof(buf));
	if (vp->v_vflag & VV_CACHEDLABEL)
		strlcat(buf, "|VV_CACHEDLABEL", sizeof(buf));
	if (vp->v_vflag & VV_VMSIZEVNLOCK)
		strlcat(buf, "|VV_VMSIZEVNLOCK", sizeof(buf));
	if (vp->v_vflag & VV_COPYONWRITE)
		strlcat(buf, "|VV_COPYONWRITE", sizeof(buf));
	if (vp->v_vflag & VV_SYSTEM)
		strlcat(buf, "|VV_SYSTEM", sizeof(buf));
	if (vp->v_vflag & VV_PROCDEP)
		strlcat(buf, "|VV_PROCDEP", sizeof(buf));
	if (vp->v_vflag & VV_NOKNOTE)
		strlcat(buf, "|VV_NOKNOTE", sizeof(buf));
	if (vp->v_vflag & VV_DELETED)
		strlcat(buf, "|VV_DELETED", sizeof(buf));
	if (vp->v_vflag & VV_MD)
		strlcat(buf, "|VV_MD", sizeof(buf));
	if (vp->v_vflag & VV_FORCEINSMQ)
		strlcat(buf, "|VV_FORCEINSMQ", sizeof(buf));
	if (vp->v_vflag & VV_READLINK)
		strlcat(buf, "|VV_READLINK", sizeof(buf));
	flags = vp->v_vflag & ~(VV_ROOT | VV_ISTTY | VV_NOSYNC | VV_ETERNALDEV |
	    VV_CACHEDLABEL | VV_COPYONWRITE | VV_SYSTEM | VV_PROCDEP |
	    VV_NOKNOTE | VV_DELETED | VV_MD | VV_FORCEINSMQ);
	if (flags != 0) {
		snprintf(buf2, sizeof(buf2), "|VV(0x%lx)", flags);
		strlcat(buf, buf2, sizeof(buf));
	}
	if (vp->v_iflag & VI_TEXT_REF)
		strlcat(buf, "|VI_TEXT_REF", sizeof(buf));
	if (vp->v_iflag & VI_MOUNT)
		strlcat(buf, "|VI_MOUNT", sizeof(buf));
	if (vp->v_iflag & VI_DOINGINACT)
		strlcat(buf, "|VI_DOINGINACT", sizeof(buf));
	if (vp->v_iflag & VI_OWEINACT)
		strlcat(buf, "|VI_OWEINACT", sizeof(buf));
	if (vp->v_iflag & VI_DEFINACT)
		strlcat(buf, "|VI_DEFINACT", sizeof(buf));
	flags = vp->v_iflag & ~(VI_TEXT_REF | VI_MOUNT | VI_DOINGINACT |
	    VI_OWEINACT | VI_DEFINACT);
	if (flags != 0) {
		snprintf(buf2, sizeof(buf2), "|VI(0x%lx)", flags);
		strlcat(buf, buf2, sizeof(buf));
	}
	if (vp->v_mflag & VMP_LAZYLIST)
		strlcat(buf, "|VMP_LAZYLIST", sizeof(buf));
	flags = vp->v_mflag & ~(VMP_LAZYLIST);
	if (flags != 0) {
		snprintf(buf2, sizeof(buf2), "|VMP(0x%lx)", flags);
		strlcat(buf, buf2, sizeof(buf));
	}
	printf("    flags (%s)\n", buf + 1);
	if (mtx_owned(VI_MTX(vp)))
		printf(" VI_LOCKed");
	if (vp->v_object != NULL)
		printf("    v_object %p ref %d pages %d "
		    "cleanbuf %d dirtybuf %d\n",
		    vp->v_object, vp->v_object->ref_count,
		    vp->v_object->resident_page_count,
		    vp->v_bufobj.bo_clean.bv_cnt,
		    vp->v_bufobj.bo_dirty.bv_cnt);
	printf("    ");
	lockmgr_printinfo(vp->v_vnlock);
	if (vp->v_data != NULL)
		VOP_PRINT(vp);
}

#ifdef DDB
/*
 * List all of the locked vnodes in the system.
 * Called when debugging the kernel.
 */
DB_SHOW_COMMAND(lockedvnods, lockedvnodes)
{
	struct mount *mp;
	struct vnode *vp;

	/*
	 * Note: because this is DDB, we can't obey the locking semantics
	 * for these structures, which means we could catch an inconsistent
	 * state and dereference a nasty pointer.  Not much to be done
	 * about that.
	 */
	db_printf("Locked vnodes\n");
	TAILQ_FOREACH(mp, &mountlist, mnt_list) {
		TAILQ_FOREACH(vp, &mp->mnt_nvnodelist, v_nmntvnodes) {
			if (vp->v_type != VMARKER && VOP_ISLOCKED(vp))
				vn_printf(vp, "vnode ");
		}
	}
}

/*
 * Show details about the given vnode.
 */
DB_SHOW_COMMAND(vnode, db_show_vnode)
{
	struct vnode *vp;

	if (!have_addr)
		return;
	vp = (struct vnode *)addr;
	vn_printf(vp, "vnode ");
}

/*
 * Show details about the given mount point.
 */
DB_SHOW_COMMAND(mount, db_show_mount)
{
	struct mount *mp;
	struct vfsopt *opt;
	struct statfs *sp;
	struct vnode *vp;
	char buf[512];
	uint64_t mflags;
	u_int flags;

	if (!have_addr) {
		/* No address given, print short info about all mount points. */
		TAILQ_FOREACH(mp, &mountlist, mnt_list) {
			db_printf("%p %s on %s (%s)\n", mp,
			    mp->mnt_stat.f_mntfromname,
			    mp->mnt_stat.f_mntonname,
			    mp->mnt_stat.f_fstypename);
			if (db_pager_quit)
				break;
		}
		db_printf("\nMore info: show mount <addr>\n");
		return;
	}

	mp = (struct mount *)addr;
	db_printf("%p %s on %s (%s)\n", mp, mp->mnt_stat.f_mntfromname,
	    mp->mnt_stat.f_mntonname, mp->mnt_stat.f_fstypename);

	buf[0] = '\0';
	mflags = mp->mnt_flag;
#define	MNT_FLAG(flag)	do {						\
	if (mflags & (flag)) {						\
		if (buf[0] != '\0')					\
			strlcat(buf, ", ", sizeof(buf));		\
		strlcat(buf, (#flag) + 4, sizeof(buf));			\
		mflags &= ~(flag);					\
	}								\
} while (0)
	MNT_FLAG(MNT_RDONLY);
	MNT_FLAG(MNT_SYNCHRONOUS);
	MNT_FLAG(MNT_NOEXEC);
	MNT_FLAG(MNT_NOSUID);
	MNT_FLAG(MNT_NFS4ACLS);
	MNT_FLAG(MNT_UNION);
	MNT_FLAG(MNT_ASYNC);
	MNT_FLAG(MNT_SUIDDIR);
	MNT_FLAG(MNT_SOFTDEP);
	MNT_FLAG(MNT_NOSYMFOLLOW);
	MNT_FLAG(MNT_GJOURNAL);
	MNT_FLAG(MNT_MULTILABEL);
	MNT_FLAG(MNT_ACLS);
	MNT_FLAG(MNT_NOATIME);
	MNT_FLAG(MNT_NOCLUSTERR);
	MNT_FLAG(MNT_NOCLUSTERW);
	MNT_FLAG(MNT_SUJ);
	MNT_FLAG(MNT_EXRDONLY);
	MNT_FLAG(MNT_EXPORTED);
	MNT_FLAG(MNT_DEFEXPORTED);
	MNT_FLAG(MNT_EXPORTANON);
	MNT_FLAG(MNT_EXKERB);
	MNT_FLAG(MNT_EXPUBLIC);
	MNT_FLAG(MNT_LOCAL);
	MNT_FLAG(MNT_QUOTA);
	MNT_FLAG(MNT_ROOTFS);
	MNT_FLAG(MNT_USER);
	MNT_FLAG(MNT_IGNORE);
	MNT_FLAG(MNT_UPDATE);
	MNT_FLAG(MNT_DELEXPORT);
	MNT_FLAG(MNT_RELOAD);
	MNT_FLAG(MNT_FORCE);
	MNT_FLAG(MNT_SNAPSHOT);
	MNT_FLAG(MNT_BYFSID);
#undef MNT_FLAG
	if (mflags != 0) {
		if (buf[0] != '\0')
			strlcat(buf, ", ", sizeof(buf));
		snprintf(buf + strlen(buf), sizeof(buf) - strlen(buf),
		    "0x%016jx", mflags);
	}
	db_printf("    mnt_flag = %s\n", buf);

	buf[0] = '\0';
	flags = mp->mnt_kern_flag;
#define	MNT_KERN_FLAG(flag)	do {					\
	if (flags & (flag)) {						\
		if (buf[0] != '\0')					\
			strlcat(buf, ", ", sizeof(buf));		\
		strlcat(buf, (#flag) + 5, sizeof(buf));			\
		flags &= ~(flag);					\
	}								\
} while (0)
	MNT_KERN_FLAG(MNTK_UNMOUNTF);
	MNT_KERN_FLAG(MNTK_ASYNC);
	MNT_KERN_FLAG(MNTK_SOFTDEP);
	MNT_KERN_FLAG(MNTK_DRAINING);
	MNT_KERN_FLAG(MNTK_REFEXPIRE);
	MNT_KERN_FLAG(MNTK_EXTENDED_SHARED);
	MNT_KERN_FLAG(MNTK_SHARED_WRITES);
	MNT_KERN_FLAG(MNTK_NO_IOPF);
	MNT_KERN_FLAG(MNTK_VGONE_UPPER);
	MNT_KERN_FLAG(MNTK_VGONE_WAITER);
	MNT_KERN_FLAG(MNTK_LOOKUP_EXCL_DOTDOT);
	MNT_KERN_FLAG(MNTK_MARKER);
	MNT_KERN_FLAG(MNTK_USES_BCACHE);
	MNT_KERN_FLAG(MNTK_NOASYNC);
	MNT_KERN_FLAG(MNTK_UNMOUNT);
	MNT_KERN_FLAG(MNTK_MWAIT);
	MNT_KERN_FLAG(MNTK_SUSPEND);
	MNT_KERN_FLAG(MNTK_SUSPEND2);
	MNT_KERN_FLAG(MNTK_SUSPENDED);
	MNT_KERN_FLAG(MNTK_LOOKUP_SHARED);
	MNT_KERN_FLAG(MNTK_NOKNOTE);
#undef MNT_KERN_FLAG
	if (flags != 0) {
		if (buf[0] != '\0')
			strlcat(buf, ", ", sizeof(buf));
		snprintf(buf + strlen(buf), sizeof(buf) - strlen(buf),
		    "0x%08x", flags);
	}
	db_printf("    mnt_kern_flag = %s\n", buf);

	db_printf("    mnt_opt = ");
	opt = TAILQ_FIRST(mp->mnt_opt);
	if (opt != NULL) {
		db_printf("%s", opt->name);
		opt = TAILQ_NEXT(opt, link);
		while (opt != NULL) {
			db_printf(", %s", opt->name);
			opt = TAILQ_NEXT(opt, link);
		}
	}
	db_printf("\n");

	sp = &mp->mnt_stat;
	db_printf("    mnt_stat = { version=%u type=%u flags=0x%016jx "
	    "bsize=%ju iosize=%ju blocks=%ju bfree=%ju bavail=%jd files=%ju "
	    "ffree=%jd syncwrites=%ju asyncwrites=%ju syncreads=%ju "
	    "asyncreads=%ju namemax=%u owner=%u fsid=[%d, %d] }\n",
	    (u_int)sp->f_version, (u_int)sp->f_type, (uintmax_t)sp->f_flags,
	    (uintmax_t)sp->f_bsize, (uintmax_t)sp->f_iosize,
	    (uintmax_t)sp->f_blocks, (uintmax_t)sp->f_bfree,
	    (intmax_t)sp->f_bavail, (uintmax_t)sp->f_files,
	    (intmax_t)sp->f_ffree, (uintmax_t)sp->f_syncwrites,
	    (uintmax_t)sp->f_asyncwrites, (uintmax_t)sp->f_syncreads,
	    (uintmax_t)sp->f_asyncreads, (u_int)sp->f_namemax,
	    (u_int)sp->f_owner, (int)sp->f_fsid.val[0], (int)sp->f_fsid.val[1]);

	db_printf("    mnt_cred = { uid=%u ruid=%u",
	    (u_int)mp->mnt_cred->cr_uid, (u_int)mp->mnt_cred->cr_ruid);
	if (jailed(mp->mnt_cred))
		db_printf(", jail=%d", mp->mnt_cred->cr_prison->pr_id);
	db_printf(" }\n");
	db_printf("    mnt_ref = %d (with %d in the struct)\n",
	    vfs_mount_fetch_counter(mp, MNT_COUNT_REF), mp->mnt_ref);
	db_printf("    mnt_gen = %d\n", mp->mnt_gen);
	db_printf("    mnt_nvnodelistsize = %d\n", mp->mnt_nvnodelistsize);
	db_printf("    mnt_lazyvnodelistsize = %d\n",
	    mp->mnt_lazyvnodelistsize);
	db_printf("    mnt_writeopcount = %d (with %d in the struct)\n",
	    vfs_mount_fetch_counter(mp, MNT_COUNT_WRITEOPCOUNT), mp->mnt_writeopcount);
	db_printf("    mnt_maxsymlinklen = %d\n", mp->mnt_maxsymlinklen);
	db_printf("    mnt_iosize_max = %d\n", mp->mnt_iosize_max);
	db_printf("    mnt_hashseed = %u\n", mp->mnt_hashseed);
	db_printf("    mnt_lockref = %d (with %d in the struct)\n",
	    vfs_mount_fetch_counter(mp, MNT_COUNT_LOCKREF), mp->mnt_lockref);
	db_printf("    mnt_secondary_writes = %d\n", mp->mnt_secondary_writes);
	db_printf("    mnt_secondary_accwrites = %d\n",
	    mp->mnt_secondary_accwrites);
	db_printf("    mnt_gjprovider = %s\n",
	    mp->mnt_gjprovider != NULL ? mp->mnt_gjprovider : "NULL");
	db_printf("    mnt_vfs_ops = %d\n", mp->mnt_vfs_ops);

	db_printf("\n\nList of active vnodes\n");
	TAILQ_FOREACH(vp, &mp->mnt_nvnodelist, v_nmntvnodes) {
		if (vp->v_type != VMARKER && vp->v_holdcnt > 0) {
			vn_printf(vp, "vnode ");
			if (db_pager_quit)
				break;
		}
	}
	db_printf("\n\nList of inactive vnodes\n");
	TAILQ_FOREACH(vp, &mp->mnt_nvnodelist, v_nmntvnodes) {
		if (vp->v_type != VMARKER && vp->v_holdcnt == 0) {
			vn_printf(vp, "vnode ");
			if (db_pager_quit)
				break;
		}
	}
}
#endif	/* DDB */

/*
 * Fill in a struct xvfsconf based on a struct vfsconf.
 */
static int
vfsconf2x(struct sysctl_req *req, struct vfsconf *vfsp)
{
	struct xvfsconf xvfsp;

	bzero(&xvfsp, sizeof(xvfsp));
	strcpy(xvfsp.vfc_name, vfsp->vfc_name);
	xvfsp.vfc_typenum = vfsp->vfc_typenum;
	xvfsp.vfc_refcount = vfsp->vfc_refcount;
	xvfsp.vfc_flags = vfsp->vfc_flags;
	/*
	 * These are unused in userland, we keep them
	 * to not break binary compatibility.
	 */
	xvfsp.vfc_vfsops = NULL;
	xvfsp.vfc_next = NULL;
	return (SYSCTL_OUT(req, &xvfsp, sizeof(xvfsp)));
}

#ifdef COMPAT_FREEBSD32
struct xvfsconf32 {
	uint32_t	vfc_vfsops;
	char		vfc_name[MFSNAMELEN];
	int32_t		vfc_typenum;
	int32_t		vfc_refcount;
	int32_t		vfc_flags;
	uint32_t	vfc_next;
};

static int
vfsconf2x32(struct sysctl_req *req, struct vfsconf *vfsp)
{
	struct xvfsconf32 xvfsp;

	bzero(&xvfsp, sizeof(xvfsp));
	strcpy(xvfsp.vfc_name, vfsp->vfc_name);
	xvfsp.vfc_typenum = vfsp->vfc_typenum;
	xvfsp.vfc_refcount = vfsp->vfc_refcount;
	xvfsp.vfc_flags = vfsp->vfc_flags;
	return (SYSCTL_OUT(req, &xvfsp, sizeof(xvfsp)));
}
#endif

#ifdef COMPAT_FREEBSD64
struct xvfsconf64 {
	uint64_t	vfc_vfsops;
	char		vfc_name[MFSNAMELEN];
	int32_t		vfc_typenum;
	int32_t		vfc_refcount;
	int32_t		vfc_flags;
	uint64_t	vfc_next;
};

static int
vfsconf2x64(struct sysctl_req *req, struct vfsconf *vfsp)
{
	struct xvfsconf64 xvfsp;

	bzero(&xvfsp, sizeof(xvfsp));
	strcpy(xvfsp.vfc_name, vfsp->vfc_name);
	xvfsp.vfc_typenum = vfsp->vfc_typenum;
	xvfsp.vfc_refcount = vfsp->vfc_refcount;
	xvfsp.vfc_flags = vfsp->vfc_flags;
	return (SYSCTL_OUT(req, &xvfsp, sizeof(xvfsp)));
}
#endif

/*
 * Top level filesystem related information gathering.
 */
static int
sysctl_vfs_conflist(SYSCTL_HANDLER_ARGS)
{
	struct vfsconf *vfsp;
	int error;

	error = 0;
	vfsconf_slock();
	TAILQ_FOREACH(vfsp, &vfsconf, vfc_list) {
#ifdef COMPAT_FREEBSD32
		if (req->flags & SCTL_MASK32)
			error = vfsconf2x32(req, vfsp);
		else
#endif
#ifdef COMPAT_FREEBSD64
		if (req->flags & SCTL_MASK64)
			error = vfsconf2x64(req, vfsp);
		else
#endif
			error = vfsconf2x(req, vfsp);
		if (error)
			break;
	}
	vfsconf_sunlock();
	return (error);
}

SYSCTL_PROC(_vfs, OID_AUTO, conflist, CTLTYPE_OPAQUE | CTLFLAG_RD |
    CTLFLAG_MPSAFE, NULL, 0, sysctl_vfs_conflist,
    "S,xvfsconf", "List of all configured filesystems");

#ifndef BURN_BRIDGES
static int	sysctl_ovfs_conf(SYSCTL_HANDLER_ARGS);

static int
vfs_sysctl(SYSCTL_HANDLER_ARGS)
{
	int *name = (int *)arg1 - 1;	/* XXX */
	u_int namelen = arg2 + 1;	/* XXX */
	struct vfsconf *vfsp;

	log(LOG_WARNING, "userland calling deprecated sysctl, "
	    "please rebuild world\n");

#if 1 || defined(COMPAT_PRELITE2)
	/* Resolve ambiguity between VFS_VFSCONF and VFS_GENERIC. */
	if (namelen == 1)
		return (sysctl_ovfs_conf(oidp, arg1, arg2, req));
#endif

	switch (name[1]) {
	case VFS_MAXTYPENUM:
		if (namelen != 2)
			return (ENOTDIR);
		return (SYSCTL_OUT(req, &maxvfsconf, sizeof(int)));
	case VFS_CONF:
		if (namelen != 3)
			return (ENOTDIR);	/* overloaded */
		vfsconf_slock();
		TAILQ_FOREACH(vfsp, &vfsconf, vfc_list) {
			if (vfsp->vfc_typenum == name[2])
				break;
		}
		vfsconf_sunlock();
		if (vfsp == NULL)
			return (EOPNOTSUPP);
#ifdef COMPAT_FREEBSD32
		if (req->flags & SCTL_MASK32)
			return (vfsconf2x32(req, vfsp));
		else
#endif
#ifdef COMPAT_FREEBSD64
		if (req->flags & SCTL_MASK64)
			return (vfsconf2x64(req, vfsp));
		else
#endif
			return (vfsconf2x(req, vfsp));
	}
	return (EOPNOTSUPP);
}

static SYSCTL_NODE(_vfs, VFS_GENERIC, generic, CTLFLAG_RD | CTLFLAG_SKIP |
    CTLFLAG_MPSAFE, vfs_sysctl,
    "Generic filesystem");

#if 1 || defined(COMPAT_PRELITE2)

static int
sysctl_ovfs_conf(SYSCTL_HANDLER_ARGS)
{
	int error;
	struct vfsconf *vfsp;
	struct ovfsconf ovfs;

	vfsconf_slock();
	TAILQ_FOREACH(vfsp, &vfsconf, vfc_list) {
		bzero(&ovfs, sizeof(ovfs));
		ovfs.vfc_vfsops = vfsp->vfc_vfsops;	/* XXX used as flag */
		strcpy(ovfs.vfc_name, vfsp->vfc_name);
		ovfs.vfc_index = vfsp->vfc_typenum;
		ovfs.vfc_refcount = vfsp->vfc_refcount;
		ovfs.vfc_flags = vfsp->vfc_flags;
		error = SYSCTL_OUT(req, &ovfs, sizeof ovfs);
		if (error != 0) {
			vfsconf_sunlock();
			return (error);
		}
	}
	vfsconf_sunlock();
	return (0);
}

#endif /* 1 || COMPAT_PRELITE2 */
#endif /* !BURN_BRIDGES */

#define KINFO_VNODESLOP		10
#ifdef notyet
/*
 * Dump vnode list (via sysctl).
 */
/* ARGSUSED */
static int
sysctl_vnode(SYSCTL_HANDLER_ARGS)
{
	struct xvnode *xvn;
	struct mount *mp;
	struct vnode *vp;
	int error, len, n;

	/*
	 * Stale numvnodes access is not fatal here.
	 */
	req->lock = 0;
	len = (numvnodes + KINFO_VNODESLOP) * sizeof *xvn;
	if (!req->oldptr)
		/* Make an estimate */
		return (SYSCTL_OUT(req, 0, len));

	error = sysctl_wire_old_buffer(req, 0);
	if (error != 0)
		return (error);
	xvn = malloc(len, M_TEMP, M_ZERO | M_WAITOK);
	n = 0;
	mtx_lock(&mountlist_mtx);
	TAILQ_FOREACH(mp, &mountlist, mnt_list) {
		if (vfs_busy(mp, MBF_NOWAIT | MBF_MNTLSTLOCK))
			continue;
		MNT_ILOCK(mp);
		TAILQ_FOREACH(vp, &mp->mnt_nvnodelist, v_nmntvnodes) {
			if (n == len)
				break;
			vref(vp);
			xvn[n].xv_size = sizeof *xvn;
			xvn[n].xv_vnode = vp;
			xvn[n].xv_id = 0;	/* XXX compat */
#define XV_COPY(field) xvn[n].xv_##field = vp->v_##field
			XV_COPY(usecount);
			XV_COPY(writecount);
			XV_COPY(holdcnt);
			XV_COPY(mount);
			XV_COPY(numoutput);
			XV_COPY(type);
#undef XV_COPY
			xvn[n].xv_flag = vp->v_vflag;

			switch (vp->v_type) {
			case VREG:
			case VDIR:
			case VLNK:
				break;
			case VBLK:
			case VCHR:
				if (vp->v_rdev == NULL) {
					vrele(vp);
					continue;
				}
				xvn[n].xv_dev = dev2udev(vp->v_rdev);
				break;
			case VSOCK:
				xvn[n].xv_socket = vp->v_socket;
				break;
			case VFIFO:
				xvn[n].xv_fifo = vp->v_fifoinfo;
				break;
			case VNON:
			case VBAD:
			default:
				/* shouldn't happen? */
				vrele(vp);
				continue;
			}
			vrele(vp);
			++n;
		}
		MNT_IUNLOCK(mp);
		mtx_lock(&mountlist_mtx);
		vfs_unbusy(mp);
		if (n == len)
			break;
	}
	mtx_unlock(&mountlist_mtx);

	error = SYSCTL_OUT(req, xvn, n * sizeof *xvn);
	free(xvn, M_TEMP);
	return (error);
}

SYSCTL_PROC(_kern, KERN_VNODE, vnode, CTLTYPE_OPAQUE | CTLFLAG_RD |
    CTLFLAG_MPSAFE, 0, 0, sysctl_vnode, "S,xvnode",
    "");
#endif

static void
unmount_or_warn(struct mount *mp)
{
	int error;

	error = dounmount(mp, MNT_FORCE, curthread);
	if (error != 0) {
		printf("unmount of %s failed (", mp->mnt_stat.f_mntonname);
		if (error == EBUSY)
			printf("BUSY)\n");
		else
			printf("%d)\n", error);
	}
}

/*
 * Unmount all filesystems. The list is traversed in reverse order
 * of mounting to avoid dependencies.
 */
void
vfs_unmountall(void)
{
	struct mount *mp, *tmp;

	CTR1(KTR_VFS, "%s: unmounting all filesystems", __func__);

	/*
	 * Since this only runs when rebooting, it is not interlocked.
	 */
	TAILQ_FOREACH_REVERSE_SAFE(mp, &mountlist, mntlist, mnt_list, tmp) {
		vfs_ref(mp);

		/*
		 * Forcibly unmounting "/dev" before "/" would prevent clean
		 * unmount of the latter.
		 */
		if (mp == rootdevmp)
			continue;

		unmount_or_warn(mp);
	}

	if (rootdevmp != NULL)
		unmount_or_warn(rootdevmp);
}

static void
vfs_deferred_inactive(struct vnode *vp, int lkflags)
{

	ASSERT_VI_LOCKED(vp, __func__);
	VNASSERT((vp->v_iflag & VI_DEFINACT) == 0, vp, ("VI_DEFINACT still set"));
	if ((vp->v_iflag & VI_OWEINACT) == 0) {
		vdropl(vp);
		return;
	}
	if (vn_lock(vp, lkflags) == 0) {
		VI_LOCK(vp);
		vinactive(vp);
		VOP_UNLOCK(vp);
		vdropl(vp);
		return;
	}
	vdefer_inactive_unlocked(vp);
}

static int
vfs_periodic_inactive_filter(struct vnode *vp, void *arg)
{

	return (vp->v_iflag & VI_DEFINACT);
}

static void __noinline
vfs_periodic_inactive(struct mount *mp, int flags)
{
	struct vnode *vp, *mvp;
	int lkflags;

	lkflags = LK_EXCLUSIVE | LK_INTERLOCK;
	if (flags != MNT_WAIT)
		lkflags |= LK_NOWAIT;

	MNT_VNODE_FOREACH_LAZY(vp, mp, mvp, vfs_periodic_inactive_filter, NULL) {
		if ((vp->v_iflag & VI_DEFINACT) == 0) {
			VI_UNLOCK(vp);
			continue;
		}
		vp->v_iflag &= ~VI_DEFINACT;
		vfs_deferred_inactive(vp, lkflags);
	}
}

static inline bool
vfs_want_msync(struct vnode *vp)
{
	struct vm_object *obj;

	/*
	 * This test may be performed without any locks held.
	 * We rely on vm_object's type stability.
	 */
	if (vp->v_vflag & VV_NOSYNC)
		return (false);
	obj = vp->v_object;
	return (obj != NULL && vm_object_mightbedirty(obj));
}

static int
vfs_periodic_msync_inactive_filter(struct vnode *vp, void *arg __unused)
{

	if (vp->v_vflag & VV_NOSYNC)
		return (false);
	if (vp->v_iflag & VI_DEFINACT)
		return (true);
	return (vfs_want_msync(vp));
}

static void __noinline
vfs_periodic_msync_inactive(struct mount *mp, int flags)
{
	struct vnode *vp, *mvp;
	struct vm_object *obj;
	struct thread *td;
	int lkflags, objflags;
	bool seen_defer;

	td = curthread;

	lkflags = LK_EXCLUSIVE | LK_INTERLOCK;
	if (flags != MNT_WAIT) {
		lkflags |= LK_NOWAIT;
		objflags = OBJPC_NOSYNC;
	} else {
		objflags = OBJPC_SYNC;
	}

	MNT_VNODE_FOREACH_LAZY(vp, mp, mvp, vfs_periodic_msync_inactive_filter, NULL) {
		seen_defer = false;
		if (vp->v_iflag & VI_DEFINACT) {
			vp->v_iflag &= ~VI_DEFINACT;
			seen_defer = true;
		}
		if (!vfs_want_msync(vp)) {
			if (seen_defer)
				vfs_deferred_inactive(vp, lkflags);
			else
				VI_UNLOCK(vp);
			continue;
		}
		if (vget(vp, lkflags, td) == 0) {
			obj = vp->v_object;
			if (obj != NULL && (vp->v_vflag & VV_NOSYNC) == 0) {
				VM_OBJECT_WLOCK(obj);
				vm_object_page_clean(obj, 0, 0, objflags);
				VM_OBJECT_WUNLOCK(obj);
			}
			vput(vp);
			if (seen_defer)
				vdrop(vp);
		} else {
			if (seen_defer)
				vdefer_inactive_unlocked(vp);
		}
	}
}

void
vfs_periodic(struct mount *mp, int flags)
{

	CTR2(KTR_VFS, "%s: mp %p", __func__, mp);

	if ((mp->mnt_kern_flag & MNTK_NOMSYNC) != 0)
		vfs_periodic_inactive(mp, flags);
	else
		vfs_periodic_msync_inactive(mp, flags);
}

static void
destroy_vpollinfo_free(struct vpollinfo *vi)
{

	knlist_destroy(&vi->vpi_selinfo.si_note);
	mtx_destroy(&vi->vpi_lock);
	uma_zfree(vnodepoll_zone, vi);
}

static void
destroy_vpollinfo(struct vpollinfo *vi)
{

	knlist_clear(&vi->vpi_selinfo.si_note, 1);
	seldrain(&vi->vpi_selinfo);
	destroy_vpollinfo_free(vi);
}

/*
 * Initialize per-vnode helper structure to hold poll-related state.
 */
void
v_addpollinfo(struct vnode *vp)
{
	struct vpollinfo *vi;

	if (vp->v_pollinfo != NULL)
		return;
	vi = uma_zalloc(vnodepoll_zone, M_WAITOK | M_ZERO);
	mtx_init(&vi->vpi_lock, "vnode pollinfo", NULL, MTX_DEF);
	knlist_init(&vi->vpi_selinfo.si_note, vp, vfs_knllock,
	    vfs_knlunlock, vfs_knl_assert_locked, vfs_knl_assert_unlocked);
	VI_LOCK(vp);
	if (vp->v_pollinfo != NULL) {
		VI_UNLOCK(vp);
		destroy_vpollinfo_free(vi);
		return;
	}
	vp->v_pollinfo = vi;
	VI_UNLOCK(vp);
}

/*
 * Record a process's interest in events which might happen to
 * a vnode.  Because poll uses the historic select-style interface
 * internally, this routine serves as both the ``check for any
 * pending events'' and the ``record my interest in future events''
 * functions.  (These are done together, while the lock is held,
 * to avoid race conditions.)
 */
int
vn_pollrecord(struct vnode *vp, struct thread *td, int events)
{

	v_addpollinfo(vp);
	mtx_lock(&vp->v_pollinfo->vpi_lock);
	if (vp->v_pollinfo->vpi_revents & events) {
		/*
		 * This leaves events we are not interested
		 * in available for the other process which
		 * which presumably had requested them
		 * (otherwise they would never have been
		 * recorded).
		 */
		events &= vp->v_pollinfo->vpi_revents;
		vp->v_pollinfo->vpi_revents &= ~events;

		mtx_unlock(&vp->v_pollinfo->vpi_lock);
		return (events);
	}
	vp->v_pollinfo->vpi_events |= events;
	selrecord(td, &vp->v_pollinfo->vpi_selinfo);
	mtx_unlock(&vp->v_pollinfo->vpi_lock);
	return (0);
}

/*
 * Routine to create and manage a filesystem syncer vnode.
 */
#define sync_close ((int (*)(struct  vop_close_args *))nullop)
static int	sync_fsync(struct  vop_fsync_args *);
static int	sync_inactive(struct  vop_inactive_args *);
static int	sync_reclaim(struct  vop_reclaim_args *);

static struct vop_vector sync_vnodeops = {
	.vop_bypass =	VOP_EOPNOTSUPP,
	.vop_close =	sync_close,		/* close */
	.vop_fsync =	sync_fsync,		/* fsync */
	.vop_inactive =	sync_inactive,	/* inactive */
	.vop_need_inactive = vop_stdneed_inactive, /* need_inactive */
	.vop_reclaim =	sync_reclaim,	/* reclaim */
	.vop_lock1 =	vop_stdlock,	/* lock */
	.vop_unlock =	vop_stdunlock,	/* unlock */
	.vop_islocked =	vop_stdislocked,	/* islocked */
};
VFS_VOP_VECTOR_REGISTER(sync_vnodeops);

/*
 * Create a new filesystem syncer vnode for the specified mount point.
 */
void
vfs_allocate_syncvnode(struct mount *mp)
{
	struct vnode *vp;
	struct bufobj *bo;
	static long start, incr, next;
	int error;

	/* Allocate a new vnode */
	error = getnewvnode("syncer", mp, &sync_vnodeops, &vp);
	if (error != 0)
		panic("vfs_allocate_syncvnode: getnewvnode() failed");
	vp->v_type = VNON;
	vn_lock(vp, LK_EXCLUSIVE | LK_RETRY);
	vp->v_vflag |= VV_FORCEINSMQ;
	error = insmntque(vp, mp);
	if (error != 0)
		panic("vfs_allocate_syncvnode: insmntque() failed");
	vp->v_vflag &= ~VV_FORCEINSMQ;
	VOP_UNLOCK(vp);
	/*
	 * Place the vnode onto the syncer worklist. We attempt to
	 * scatter them about on the list so that they will go off
	 * at evenly distributed times even if all the filesystems
	 * are mounted at once.
	 */
	next += incr;
	if (next == 0 || next > syncer_maxdelay) {
		start /= 2;
		incr /= 2;
		if (start == 0) {
			start = syncer_maxdelay / 2;
			incr = syncer_maxdelay;
		}
		next = start;
	}
	bo = &vp->v_bufobj;
	BO_LOCK(bo);
	vn_syncer_add_to_worklist(bo, syncdelay > 0 ? next % syncdelay : 0);
	/* XXX - vn_syncer_add_to_worklist() also grabs and drops sync_mtx. */
	mtx_lock(&sync_mtx);
	sync_vnode_count++;
	if (mp->mnt_syncer == NULL) {
		mp->mnt_syncer = vp;
		vp = NULL;
	}
	mtx_unlock(&sync_mtx);
	BO_UNLOCK(bo);
	if (vp != NULL) {
		vn_lock(vp, LK_EXCLUSIVE | LK_RETRY);
		vgone(vp);
		vput(vp);
	}
}

void
vfs_deallocate_syncvnode(struct mount *mp)
{
	struct vnode *vp;

	mtx_lock(&sync_mtx);
	vp = mp->mnt_syncer;
	if (vp != NULL)
		mp->mnt_syncer = NULL;
	mtx_unlock(&sync_mtx);
	if (vp != NULL)
		vrele(vp);
}

/*
 * Do a lazy sync of the filesystem.
 */
static int
sync_fsync(struct vop_fsync_args *ap)
{
	struct vnode *syncvp = ap->a_vp;
	struct mount *mp = syncvp->v_mount;
	int error, save;
	struct bufobj *bo;

	/*
	 * We only need to do something if this is a lazy evaluation.
	 */
	if (ap->a_waitfor != MNT_LAZY)
		return (0);

	/*
	 * Move ourselves to the back of the sync list.
	 */
	bo = &syncvp->v_bufobj;
	BO_LOCK(bo);
	vn_syncer_add_to_worklist(bo, syncdelay);
	BO_UNLOCK(bo);

	/*
	 * Walk the list of vnodes pushing all that are dirty and
	 * not already on the sync list.
	 */
	if (vfs_busy(mp, MBF_NOWAIT) != 0)
		return (0);
	if (vn_start_write(NULL, &mp, V_NOWAIT) != 0) {
		vfs_unbusy(mp);
		return (0);
	}
	save = curthread_pflags_set(TDP_SYNCIO);
	/*
	 * The filesystem at hand may be idle with free vnodes stored in the
	 * batch.  Return them instead of letting them stay there indefinitely.
	 */
	vfs_periodic(mp, MNT_NOWAIT);
	error = VFS_SYNC(mp, MNT_LAZY);
	curthread_pflags_restore(save);
	vn_finished_write(mp);
	vfs_unbusy(mp);
	return (error);
}

/*
 * The syncer vnode is no referenced.
 */
static int
sync_inactive(struct vop_inactive_args *ap)
{

	vgone(ap->a_vp);
	return (0);
}

/*
 * The syncer vnode is no longer needed and is being decommissioned.
 *
 * Modifications to the worklist must be protected by sync_mtx.
 */
static int
sync_reclaim(struct vop_reclaim_args *ap)
{
	struct vnode *vp = ap->a_vp;
	struct bufobj *bo;

	bo = &vp->v_bufobj;
	BO_LOCK(bo);
	mtx_lock(&sync_mtx);
	if (vp->v_mount->mnt_syncer == vp)
		vp->v_mount->mnt_syncer = NULL;
	if (bo->bo_flag & BO_ONWORKLST) {
		LIST_REMOVE(bo, bo_synclist);
		syncer_worklist_len--;
		sync_vnode_count--;
		bo->bo_flag &= ~BO_ONWORKLST;
	}
	mtx_unlock(&sync_mtx);
	BO_UNLOCK(bo);

	return (0);
}

int
vn_need_pageq_flush(struct vnode *vp)
{
	struct vm_object *obj;
	int need;

	MPASS(mtx_owned(VI_MTX(vp)));
	need = 0;
	if ((obj = vp->v_object) != NULL && (vp->v_vflag & VV_NOSYNC) == 0 &&
	    vm_object_mightbedirty(obj))
		need = 1;
	return (need);
}

/*
 * Check if vnode represents a disk device
 */
int
vn_isdisk(struct vnode *vp, int *errp)
{
	int error;

	if (vp->v_type != VCHR) {
		error = ENOTBLK;
		goto out;
	}
	error = 0;
	dev_lock();
	if (vp->v_rdev == NULL)
		error = ENXIO;
	else if (vp->v_rdev->si_devsw == NULL)
		error = ENXIO;
	else if (!(vp->v_rdev->si_devsw->d_flags & D_DISK))
		error = ENOTBLK;
	dev_unlock();
out:
	if (errp != NULL)
		*errp = error;
	return (error == 0);
}

/*
 * Common filesystem object access control check routine.  Accepts a
 * vnode's type, "mode", uid and gid, requested access mode, credentials,
 * and optional call-by-reference privused argument allowing vaccess()
 * to indicate to the caller whether privilege was used to satisfy the
 * request (obsoleted).  Returns 0 on success, or an errno on failure.
 */
int
vaccess(enum vtype type, mode_t file_mode, uid_t file_uid, gid_t file_gid,
    accmode_t accmode, struct ucred *cred, int *privused)
{
	accmode_t dac_granted;
	accmode_t priv_granted;

	KASSERT((accmode & ~(VEXEC | VWRITE | VREAD | VADMIN | VAPPEND)) == 0,
	    ("invalid bit in accmode"));
	KASSERT((accmode & VAPPEND) == 0 || (accmode & VWRITE),
	    ("VAPPEND without VWRITE"));

	/*
	 * Look for a normal, non-privileged way to access the file/directory
	 * as requested.  If it exists, go with that.
	 */

	if (privused != NULL)
		*privused = 0;

	dac_granted = 0;

	/* Check the owner. */
	if (cred->cr_uid == file_uid) {
		dac_granted |= VADMIN;
		if (file_mode & S_IXUSR)
			dac_granted |= VEXEC;
		if (file_mode & S_IRUSR)
			dac_granted |= VREAD;
		if (file_mode & S_IWUSR)
			dac_granted |= (VWRITE | VAPPEND);

		if ((accmode & dac_granted) == accmode)
			return (0);

		goto privcheck;
	}

	/* Otherwise, check the groups (first match) */
	if (groupmember(file_gid, cred)) {
		if (file_mode & S_IXGRP)
			dac_granted |= VEXEC;
		if (file_mode & S_IRGRP)
			dac_granted |= VREAD;
		if (file_mode & S_IWGRP)
			dac_granted |= (VWRITE | VAPPEND);

		if ((accmode & dac_granted) == accmode)
			return (0);

		goto privcheck;
	}

	/* Otherwise, check everyone else. */
	if (file_mode & S_IXOTH)
		dac_granted |= VEXEC;
	if (file_mode & S_IROTH)
		dac_granted |= VREAD;
	if (file_mode & S_IWOTH)
		dac_granted |= (VWRITE | VAPPEND);
	if ((accmode & dac_granted) == accmode)
		return (0);

privcheck:
	/*
	 * Build a privilege mask to determine if the set of privileges
	 * satisfies the requirements when combined with the granted mask
	 * from above.  For each privilege, if the privilege is required,
	 * bitwise or the request type onto the priv_granted mask.
	 */
	priv_granted = 0;

	if (type == VDIR) {
		/*
		 * For directories, use PRIV_VFS_LOOKUP to satisfy VEXEC
		 * requests, instead of PRIV_VFS_EXEC.
		 */
		if ((accmode & VEXEC) && ((dac_granted & VEXEC) == 0) &&
		    !priv_check_cred(cred, PRIV_VFS_LOOKUP))
			priv_granted |= VEXEC;
	} else {
		/*
		 * Ensure that at least one execute bit is on. Otherwise,
		 * a privileged user will always succeed, and we don't want
		 * this to happen unless the file really is executable.
		 */
		if ((accmode & VEXEC) && ((dac_granted & VEXEC) == 0) &&
		    (file_mode & (S_IXUSR | S_IXGRP | S_IXOTH)) != 0 &&
		    !priv_check_cred(cred, PRIV_VFS_EXEC))
			priv_granted |= VEXEC;
	}

	if ((accmode & VREAD) && ((dac_granted & VREAD) == 0) &&
	    !priv_check_cred(cred, PRIV_VFS_READ))
		priv_granted |= VREAD;

	if ((accmode & VWRITE) && ((dac_granted & VWRITE) == 0) &&
	    !priv_check_cred(cred, PRIV_VFS_WRITE))
		priv_granted |= (VWRITE | VAPPEND);

	if ((accmode & VADMIN) && ((dac_granted & VADMIN) == 0) &&
	    !priv_check_cred(cred, PRIV_VFS_ADMIN))
		priv_granted |= VADMIN;

	if ((accmode & (priv_granted | dac_granted)) == accmode) {
		/* XXX audit: privilege used */
		if (privused != NULL)
			*privused = 1;
		return (0);
	}

	return ((accmode & VADMIN) ? EPERM : EACCES);
}

/*
 * Credential check based on process requesting service, and per-attribute
 * permissions.
 */
int
extattr_check_cred(struct vnode *vp, int attrnamespace, struct ucred *cred,
    struct thread *td, accmode_t accmode)
{

	/*
	 * Kernel-invoked always succeeds.
	 */
	if (cred == NOCRED)
		return (0);

	/*
	 * Do not allow privileged processes in jail to directly manipulate
	 * system attributes.
	 */
	switch (attrnamespace) {
	case EXTATTR_NAMESPACE_SYSTEM:
		/* Potentially should be: return (EPERM); */
		return (priv_check_cred(cred, PRIV_VFS_EXTATTR_SYSTEM));
	case EXTATTR_NAMESPACE_USER:
		return (VOP_ACCESS(vp, accmode, cred, td));
	default:
		return (EPERM);
	}
}

#ifdef DEBUG_VFS_LOCKS
/*
 * This only exists to suppress warnings from unlocked specfs accesses.  It is
 * no longer ok to have an unlocked VFS.
 */
#define	IGNORE_LOCK(vp) (KERNEL_PANICKED() || (vp) == NULL ||		\
	(vp)->v_type == VCHR ||	(vp)->v_type == VBAD)

int vfs_badlock_ddb = 1;	/* Drop into debugger on violation. */
SYSCTL_INT(_debug, OID_AUTO, vfs_badlock_ddb, CTLFLAG_RW, &vfs_badlock_ddb, 0,
    "Drop into debugger on lock violation");

int vfs_badlock_mutex = 1;	/* Check for interlock across VOPs. */
SYSCTL_INT(_debug, OID_AUTO, vfs_badlock_mutex, CTLFLAG_RW, &vfs_badlock_mutex,
    0, "Check for interlock across VOPs");

int vfs_badlock_print = 1;	/* Print lock violations. */
SYSCTL_INT(_debug, OID_AUTO, vfs_badlock_print, CTLFLAG_RW, &vfs_badlock_print,
    0, "Print lock violations");

int vfs_badlock_vnode = 1;	/* Print vnode details on lock violations. */
SYSCTL_INT(_debug, OID_AUTO, vfs_badlock_vnode, CTLFLAG_RW, &vfs_badlock_vnode,
    0, "Print vnode details on lock violations");

#ifdef KDB
int vfs_badlock_backtrace = 1;	/* Print backtrace at lock violations. */
SYSCTL_INT(_debug, OID_AUTO, vfs_badlock_backtrace, CTLFLAG_RW,
    &vfs_badlock_backtrace, 0, "Print backtrace at lock violations");
#endif

static void
vfs_badlock(const char *msg, const char *str, struct vnode *vp)
{

#ifdef KDB
	if (vfs_badlock_backtrace)
		kdb_backtrace();
#endif
	if (vfs_badlock_vnode)
		vn_printf(vp, "vnode ");
	if (vfs_badlock_print)
		printf("%s: %p %s\n", str, (void *)vp, msg);
	if (vfs_badlock_ddb)
		kdb_enter(KDB_WHY_VFSLOCK, "lock violation");
}

void
assert_vi_locked(struct vnode *vp, const char *str)
{

	if (vfs_badlock_mutex && !mtx_owned(VI_MTX(vp)))
		vfs_badlock("interlock is not locked but should be", str, vp);
}

void
assert_vi_unlocked(struct vnode *vp, const char *str)
{

	if (vfs_badlock_mutex && mtx_owned(VI_MTX(vp)))
		vfs_badlock("interlock is locked but should not be", str, vp);
}

void
assert_vop_locked(struct vnode *vp, const char *str)
{
	int locked;

	if (!IGNORE_LOCK(vp)) {
		locked = VOP_ISLOCKED(vp);
		if (locked == 0 || locked == LK_EXCLOTHER)
			vfs_badlock("is not locked but should be", str, vp);
	}
}

void
assert_vop_unlocked(struct vnode *vp, const char *str)
{

	if (!IGNORE_LOCK(vp) && VOP_ISLOCKED(vp) == LK_EXCLUSIVE)
		vfs_badlock("is locked but should not be", str, vp);
}

void
assert_vop_elocked(struct vnode *vp, const char *str)
{

	if (!IGNORE_LOCK(vp) && VOP_ISLOCKED(vp) != LK_EXCLUSIVE)
		vfs_badlock("is not exclusive locked but should be", str, vp);
}
#endif /* DEBUG_VFS_LOCKS */

void
vop_rename_fail(struct vop_rename_args *ap)
{

	if (ap->a_tvp != NULL)
		vput(ap->a_tvp);
	if (ap->a_tdvp == ap->a_tvp)
		vrele(ap->a_tdvp);
	else
		vput(ap->a_tdvp);
	vrele(ap->a_fdvp);
	vrele(ap->a_fvp);
}

void
vop_rename_pre(void *ap)
{
	struct vop_rename_args *a = ap;

#ifdef DEBUG_VFS_LOCKS
	if (a->a_tvp)
		ASSERT_VI_UNLOCKED(a->a_tvp, "VOP_RENAME");
	ASSERT_VI_UNLOCKED(a->a_tdvp, "VOP_RENAME");
	ASSERT_VI_UNLOCKED(a->a_fvp, "VOP_RENAME");
	ASSERT_VI_UNLOCKED(a->a_fdvp, "VOP_RENAME");

	/* Check the source (from). */
	if (a->a_tdvp->v_vnlock != a->a_fdvp->v_vnlock &&
	    (a->a_tvp == NULL || a->a_tvp->v_vnlock != a->a_fdvp->v_vnlock))
		ASSERT_VOP_UNLOCKED(a->a_fdvp, "vop_rename: fdvp locked");
	if (a->a_tvp == NULL || a->a_tvp->v_vnlock != a->a_fvp->v_vnlock)
		ASSERT_VOP_UNLOCKED(a->a_fvp, "vop_rename: fvp locked");

	/* Check the target. */
	if (a->a_tvp)
		ASSERT_VOP_LOCKED(a->a_tvp, "vop_rename: tvp not locked");
	ASSERT_VOP_LOCKED(a->a_tdvp, "vop_rename: tdvp not locked");
#endif
	/*
	 * It may be tempting to add vn_seqc_write_begin/end calls here and
	 * in vop_rename_post but that's not going to work out since some
	 * filesystems relookup vnodes mid-rename. This is probably a bug.
	 *
	 * For now filesystems are expected to do the relevant calls after they
	 * decide what vnodes to operate on.
	 */
	if (a->a_tdvp != a->a_fdvp)
		vhold(a->a_fdvp);
	if (a->a_tvp != a->a_fvp)
		vhold(a->a_fvp);
	vhold(a->a_tdvp);
	if (a->a_tvp)
		vhold(a->a_tvp);
}

#ifdef DEBUG_VFS_LOCKS
void
vop_strategy_pre(void *ap)
{
	struct vop_strategy_args *a;
	struct buf *bp;

	a = ap;
	bp = a->a_bp;

	/*
	 * Cluster ops lock their component buffers but not the IO container.
	 */
	if ((bp->b_flags & B_CLUSTER) != 0)
		return;

	if (!KERNEL_PANICKED() && !BUF_ISLOCKED(bp)) {
		if (vfs_badlock_print)
			printf(
			    "VOP_STRATEGY: bp is not locked but should be\n");
		if (vfs_badlock_ddb)
			kdb_enter(KDB_WHY_VFSLOCK, "lock violation");
	}
}

void
vop_lock_pre(void *ap)
{
	struct vop_lock1_args *a = ap;

	if ((a->a_flags & LK_INTERLOCK) == 0)
		ASSERT_VI_UNLOCKED(a->a_vp, "VOP_LOCK");
	else
		ASSERT_VI_LOCKED(a->a_vp, "VOP_LOCK");
}

void
vop_lock_post(void *ap, int rc)
{
	struct vop_lock1_args *a = ap;

	ASSERT_VI_UNLOCKED(a->a_vp, "VOP_LOCK");
	if (rc == 0 && (a->a_flags & LK_EXCLOTHER) == 0)
		ASSERT_VOP_LOCKED(a->a_vp, "VOP_LOCK");
}

void
vop_unlock_pre(void *ap)
{
	struct vop_unlock_args *a = ap;

	ASSERT_VOP_LOCKED(a->a_vp, "VOP_UNLOCK");
}

void
vop_need_inactive_pre(void *ap)
{
	struct vop_need_inactive_args *a = ap;

	ASSERT_VI_LOCKED(a->a_vp, "VOP_NEED_INACTIVE");
}

void
vop_need_inactive_post(void *ap, int rc)
{
	struct vop_need_inactive_args *a = ap;

	ASSERT_VI_LOCKED(a->a_vp, "VOP_NEED_INACTIVE");
}
#endif

void
vop_create_pre(void *ap)
{
	struct vop_create_args *a;
	struct vnode *dvp;

	a = ap;
	dvp = a->a_dvp;
	vn_seqc_write_begin(dvp);
}

void
vop_create_post(void *ap, int rc)
{
	struct vop_create_args *a;
	struct vnode *dvp;

	a = ap;
	dvp = a->a_dvp;
	vn_seqc_write_end(dvp);
	if (!rc)
		VFS_KNOTE_LOCKED(dvp, NOTE_WRITE);
}

void
vop_whiteout_pre(void *ap)
{
	struct vop_whiteout_args *a;
	struct vnode *dvp;

	a = ap;
	dvp = a->a_dvp;
	vn_seqc_write_begin(dvp);
}

void
vop_whiteout_post(void *ap, int rc)
{
	struct vop_whiteout_args *a;
	struct vnode *dvp;

	a = ap;
	dvp = a->a_dvp;
	vn_seqc_write_end(dvp);
}

void
vop_deleteextattr_pre(void *ap)
{
	struct vop_deleteextattr_args *a;
	struct vnode *vp;

	a = ap;
	vp = a->a_vp;
	vn_seqc_write_begin(vp);
}

void
vop_deleteextattr_post(void *ap, int rc)
{
	struct vop_deleteextattr_args *a;
	struct vnode *vp;

	a = ap;
	vp = a->a_vp;
	vn_seqc_write_end(vp);
	if (!rc)
		VFS_KNOTE_LOCKED(a->a_vp, NOTE_ATTRIB);
}

void
vop_link_pre(void *ap)
{
	struct vop_link_args *a;
	struct vnode *vp, *tdvp;

	a = ap;
	vp = a->a_vp;
	tdvp = a->a_tdvp;
	vn_seqc_write_begin(vp);
	vn_seqc_write_begin(tdvp);
}

void
vop_link_post(void *ap, int rc)
{
	struct vop_link_args *a;
	struct vnode *vp, *tdvp;

	a = ap;
	vp = a->a_vp;
	tdvp = a->a_tdvp;
	vn_seqc_write_end(vp);
	vn_seqc_write_end(tdvp);
	if (!rc) {
		VFS_KNOTE_LOCKED(vp, NOTE_LINK);
		VFS_KNOTE_LOCKED(tdvp, NOTE_WRITE);
	}
}

void
vop_mkdir_pre(void *ap)
{
	struct vop_mkdir_args *a;
	struct vnode *dvp;

	a = ap;
	dvp = a->a_dvp;
	vn_seqc_write_begin(dvp);
}

void
vop_mkdir_post(void *ap, int rc)
{
	struct vop_mkdir_args *a;
	struct vnode *dvp;

	a = ap;
	dvp = a->a_dvp;
	vn_seqc_write_end(dvp);
	if (!rc)
		VFS_KNOTE_LOCKED(dvp, NOTE_WRITE | NOTE_LINK);
}

void
vop_mknod_pre(void *ap)
{
	struct vop_mknod_args *a;
	struct vnode *dvp;

	a = ap;
	dvp = a->a_dvp;
	vn_seqc_write_begin(dvp);
}

void
vop_mknod_post(void *ap, int rc)
{
	struct vop_mknod_args *a;
	struct vnode *dvp;

	a = ap;
	dvp = a->a_dvp;
	vn_seqc_write_end(dvp);
	if (!rc)
		VFS_KNOTE_LOCKED(dvp, NOTE_WRITE);
}

void
vop_reclaim_post(void *ap, int rc)
{
	struct vop_reclaim_args *a;
	struct vnode *vp;

	a = ap;
	vp = a->a_vp;
	ASSERT_VOP_IN_SEQC(vp);
	if (!rc)
		VFS_KNOTE_LOCKED(vp, NOTE_REVOKE);
}

void
vop_remove_pre(void *ap)
{
	struct vop_remove_args *a;
	struct vnode *dvp, *vp;

	a = ap;
	dvp = a->a_dvp;
	vp = a->a_vp;
	vn_seqc_write_begin(dvp);
	vn_seqc_write_begin(vp);
}

void
vop_remove_post(void *ap, int rc)
{
	struct vop_remove_args *a;
	struct vnode *dvp, *vp;

	a = ap;
	dvp = a->a_dvp;
	vp = a->a_vp;
	vn_seqc_write_end(dvp);
	vn_seqc_write_end(vp);
	if (!rc) {
		VFS_KNOTE_LOCKED(dvp, NOTE_WRITE);
		VFS_KNOTE_LOCKED(vp, NOTE_DELETE);
	}
}

void
vop_rename_post(void *ap, int rc)
{
	struct vop_rename_args *a = ap;
	long hint;

	if (!rc) {
		hint = NOTE_WRITE;
		if (a->a_fdvp == a->a_tdvp) {
			if (a->a_tvp != NULL && a->a_tvp->v_type == VDIR)
				hint |= NOTE_LINK;
			VFS_KNOTE_UNLOCKED(a->a_fdvp, hint);
			VFS_KNOTE_UNLOCKED(a->a_tdvp, hint);
		} else {
			hint |= NOTE_EXTEND;
			if (a->a_fvp->v_type == VDIR)
				hint |= NOTE_LINK;
			VFS_KNOTE_UNLOCKED(a->a_fdvp, hint);

			if (a->a_fvp->v_type == VDIR && a->a_tvp != NULL &&
			    a->a_tvp->v_type == VDIR)
				hint &= ~NOTE_LINK;
			VFS_KNOTE_UNLOCKED(a->a_tdvp, hint);
		}

		VFS_KNOTE_UNLOCKED(a->a_fvp, NOTE_RENAME);
		if (a->a_tvp)
			VFS_KNOTE_UNLOCKED(a->a_tvp, NOTE_DELETE);
	}
	if (a->a_tdvp != a->a_fdvp)
		vdrop(a->a_fdvp);
	if (a->a_tvp != a->a_fvp)
		vdrop(a->a_fvp);
	vdrop(a->a_tdvp);
	if (a->a_tvp)
		vdrop(a->a_tvp);
}

void
vop_rmdir_pre(void *ap)
{
	struct vop_rmdir_args *a;
	struct vnode *dvp, *vp;

	a = ap;
	dvp = a->a_dvp;
	vp = a->a_vp;
	vn_seqc_write_begin(dvp);
	vn_seqc_write_begin(vp);
}

void
vop_rmdir_post(void *ap, int rc)
{
	struct vop_rmdir_args *a;
	struct vnode *dvp, *vp;

	a = ap;
	dvp = a->a_dvp;
	vp = a->a_vp;
	vn_seqc_write_end(dvp);
	vn_seqc_write_end(vp);
	if (!rc) {
		VFS_KNOTE_LOCKED(dvp, NOTE_WRITE | NOTE_LINK);
		VFS_KNOTE_LOCKED(vp, NOTE_DELETE);
	}
}

void
vop_setattr_pre(void *ap)
{
	struct vop_setattr_args *a;
	struct vnode *vp;

	a = ap;
	vp = a->a_vp;
	vn_seqc_write_begin(vp);
}

void
vop_setattr_post(void *ap, int rc)
{
	struct vop_setattr_args *a;
	struct vnode *vp;

	a = ap;
	vp = a->a_vp;
	vn_seqc_write_end(vp);
	if (!rc)
		VFS_KNOTE_LOCKED(vp, NOTE_ATTRIB);
}

void
vop_setacl_pre(void *ap)
{
	struct vop_setacl_args *a;
	struct vnode *vp;

	a = ap;
	vp = a->a_vp;
	vn_seqc_write_begin(vp);
}

void
vop_setacl_post(void *ap, int rc __unused)
{
	struct vop_setacl_args *a;
	struct vnode *vp;

	a = ap;
	vp = a->a_vp;
	vn_seqc_write_end(vp);
}

void
vop_setextattr_pre(void *ap)
{
	struct vop_setextattr_args *a;
	struct vnode *vp;

	a = ap;
	vp = a->a_vp;
	vn_seqc_write_begin(vp);
}

void
vop_setextattr_post(void *ap, int rc)
{
	struct vop_setextattr_args *a;
	struct vnode *vp;

	a = ap;
	vp = a->a_vp;
	vn_seqc_write_end(vp);
	if (!rc)
		VFS_KNOTE_LOCKED(vp, NOTE_ATTRIB);
}

void
vop_symlink_pre(void *ap)
{
	struct vop_symlink_args *a;
	struct vnode *dvp;

	a = ap;
	dvp = a->a_dvp;
	vn_seqc_write_begin(dvp);
}

void
vop_symlink_post(void *ap, int rc)
{
	struct vop_symlink_args *a;
	struct vnode *dvp;

	a = ap;
	dvp = a->a_dvp;
	vn_seqc_write_end(dvp);
	if (!rc)
		VFS_KNOTE_LOCKED(dvp, NOTE_WRITE);
}

void
vop_open_post(void *ap, int rc)
{
	struct vop_open_args *a = ap;

	if (!rc)
		VFS_KNOTE_LOCKED(a->a_vp, NOTE_OPEN);
}

void
vop_close_post(void *ap, int rc)
{
	struct vop_close_args *a = ap;

	if (!rc && (a->a_cred != NOCRED || /* filter out revokes */
	    !VN_IS_DOOMED(a->a_vp))) {
		VFS_KNOTE_LOCKED(a->a_vp, (a->a_fflag & FWRITE) != 0 ?
		    NOTE_CLOSE_WRITE : NOTE_CLOSE);
	}
}

void
vop_read_post(void *ap, int rc)
{
	struct vop_read_args *a = ap;

	if (!rc)
		VFS_KNOTE_LOCKED(a->a_vp, NOTE_READ);
}

void
vop_readdir_post(void *ap, int rc)
{
	struct vop_readdir_args *a = ap;

	if (!rc)
		VFS_KNOTE_LOCKED(a->a_vp, NOTE_READ);
}

static struct knlist fs_knlist;

static void
vfs_event_init(void *arg)
{
	knlist_init_mtx(&fs_knlist, NULL);
}
/* XXX - correct order? */
SYSINIT(vfs_knlist, SI_SUB_VFS, SI_ORDER_ANY, vfs_event_init, NULL);

void
vfs_event_signal(fsid_t *fsid, uint32_t event, intptr_t data __unused)
{

	KNOTE_UNLOCKED(&fs_knlist, event);
}

static int	filt_fsattach(struct knote *kn);
static void	filt_fsdetach(struct knote *kn);
static int	filt_fsevent(struct knote *kn, long hint);

struct filterops fs_filtops = {
	.f_isfd = 0,
	.f_attach = filt_fsattach,
	.f_detach = filt_fsdetach,
	.f_event = filt_fsevent
};

static int
filt_fsattach(struct knote *kn)
{

	kn->kn_flags |= EV_CLEAR;
	knlist_add(&fs_knlist, kn, 0);
	return (0);
}

static void
filt_fsdetach(struct knote *kn)
{

	knlist_remove(&fs_knlist, kn, 0);
}

static int
filt_fsevent(struct knote *kn, long hint)
{

	kn->kn_fflags |= hint;
	return (kn->kn_fflags != 0);
}

static int
sysctl_vfs_ctl(SYSCTL_HANDLER_ARGS)
{
	struct vfsidctl vc;
	int error;
	struct mount *mp;

	error = SYSCTL_IN(req, &vc, sizeof(vc));
	if (error)
		return (error);
	if (vc.vc_vers != VFS_CTL_VERS1)
		return (EINVAL);
	mp = vfs_getvfs(&vc.vc_fsid);
	if (mp == NULL)
		return (ENOENT);
	/* ensure that a specific sysctl goes to the right filesystem. */
	if (strcmp(vc.vc_fstypename, "*") != 0 &&
	    strcmp(vc.vc_fstypename, mp->mnt_vfc->vfc_name) != 0) {
		vfs_rel(mp);
		return (EINVAL);
	}
	VCTLTOREQ(&vc, req);
	error = VFS_SYSCTL(mp, vc.vc_op, req);
	vfs_rel(mp);
	return (error);
}

SYSCTL_PROC(_vfs, OID_AUTO, ctl, CTLTYPE_OPAQUE | CTLFLAG_MPSAFE | CTLFLAG_WR,
    NULL, 0, sysctl_vfs_ctl, "",
    "Sysctl by fsid");

/*
 * Function to initialize a va_filerev field sensibly.
 * XXX: Wouldn't a random number make a lot more sense ??
 */
u_quad_t
init_va_filerev(void)
{
	struct bintime bt;

	getbinuptime(&bt);
	return (((u_quad_t)bt.sec << 32LL) | (bt.frac >> 32LL));
}

static int	filt_vfsread(struct knote *kn, long hint);
static int	filt_vfswrite(struct knote *kn, long hint);
static int	filt_vfsvnode(struct knote *kn, long hint);
static void	filt_vfsdetach(struct knote *kn);
static struct filterops vfsread_filtops = {
	.f_isfd = 1,
	.f_detach = filt_vfsdetach,
	.f_event = filt_vfsread
};
static struct filterops vfswrite_filtops = {
	.f_isfd = 1,
	.f_detach = filt_vfsdetach,
	.f_event = filt_vfswrite
};
static struct filterops vfsvnode_filtops = {
	.f_isfd = 1,
	.f_detach = filt_vfsdetach,
	.f_event = filt_vfsvnode
};

static void
vfs_knllock(void *arg)
{
	struct vnode *vp = arg;

	vn_lock(vp, LK_EXCLUSIVE | LK_RETRY);
}

static void
vfs_knlunlock(void *arg)
{
	struct vnode *vp = arg;

	VOP_UNLOCK(vp);
}

static void
vfs_knl_assert_locked(void *arg)
{
#ifdef DEBUG_VFS_LOCKS
	struct vnode *vp = arg;

	ASSERT_VOP_LOCKED(vp, "vfs_knl_assert_locked");
#endif
}

static void
vfs_knl_assert_unlocked(void *arg)
{
#ifdef DEBUG_VFS_LOCKS
	struct vnode *vp = arg;

	ASSERT_VOP_UNLOCKED(vp, "vfs_knl_assert_unlocked");
#endif
}

int
vfs_kqfilter(struct vop_kqfilter_args *ap)
{
	struct vnode *vp = ap->a_vp;
	struct knote *kn = ap->a_kn;
	struct knlist *knl;

	switch (kn->kn_filter) {
	case EVFILT_READ:
		kn->kn_fop = &vfsread_filtops;
		break;
	case EVFILT_WRITE:
		kn->kn_fop = &vfswrite_filtops;
		break;
	case EVFILT_VNODE:
		kn->kn_fop = &vfsvnode_filtops;
		break;
	default:
		return (EINVAL);
	}

	kn->kn_hook = (caddr_t)vp;

	v_addpollinfo(vp);
	if (vp->v_pollinfo == NULL)
		return (ENOMEM);
	knl = &vp->v_pollinfo->vpi_selinfo.si_note;
	vhold(vp);
	knlist_add(knl, kn, 0);

	return (0);
}

/*
 * Detach knote from vnode
 */
static void
filt_vfsdetach(struct knote *kn)
{
	struct vnode *vp = (struct vnode *)kn->kn_hook;

	KASSERT(vp->v_pollinfo != NULL, ("Missing v_pollinfo"));
	knlist_remove(&vp->v_pollinfo->vpi_selinfo.si_note, kn, 0);
	vdrop(vp);
}

/*ARGSUSED*/
static int
filt_vfsread(struct knote *kn, long hint)
{
	struct vnode *vp = (struct vnode *)kn->kn_hook;
	struct vattr va;
	int res;

	/*
	 * filesystem is gone, so set the EOF flag and schedule
	 * the knote for deletion.
	 */
	if (hint == NOTE_REVOKE || (hint == 0 && vp->v_type == VBAD)) {
		VI_LOCK(vp);
		kn->kn_flags |= (EV_EOF | EV_ONESHOT);
		VI_UNLOCK(vp);
		return (1);
	}

	if (VOP_GETATTR(vp, &va, curthread->td_ucred))
		return (0);

	VI_LOCK(vp);
	kn->kn_data = va.va_size - kn->kn_fp->f_offset;
	res = (kn->kn_sfflags & NOTE_FILE_POLL) != 0 || kn->kn_data != 0;
	VI_UNLOCK(vp);
	return (res);
}

/*ARGSUSED*/
static int
filt_vfswrite(struct knote *kn, long hint)
{
	struct vnode *vp = (struct vnode *)kn->kn_hook;

	VI_LOCK(vp);

	/*
	 * filesystem is gone, so set the EOF flag and schedule
	 * the knote for deletion.
	 */
	if (hint == NOTE_REVOKE || (hint == 0 && vp->v_type == VBAD))
		kn->kn_flags |= (EV_EOF | EV_ONESHOT);

	kn->kn_data = 0;
	VI_UNLOCK(vp);
	return (1);
}

static int
filt_vfsvnode(struct knote *kn, long hint)
{
	struct vnode *vp = (struct vnode *)kn->kn_hook;
	int res;

	VI_LOCK(vp);
	if (kn->kn_sfflags & hint)
		kn->kn_fflags |= hint;
	if (hint == NOTE_REVOKE || (hint == 0 && vp->v_type == VBAD)) {
		kn->kn_flags |= EV_EOF;
		VI_UNLOCK(vp);
		return (1);
	}
	res = (kn->kn_fflags != 0);
	VI_UNLOCK(vp);
	return (res);
}

/*
 * Returns whether the directory is empty or not.
 * If it is empty, the return value is 0; otherwise
 * the return value is an error value (which may
 * be ENOTEMPTY).
 */
int
vfs_emptydir(struct vnode *vp)
{
	struct uio uio;
	struct iovec iov;
	struct dirent *dirent, *dp, *endp;
	int error, eof;

	error = 0;
	eof = 0;

	ASSERT_VOP_LOCKED(vp, "vfs_emptydir");

	dirent = malloc(sizeof(struct dirent), M_TEMP, M_WAITOK);
	IOVEC_INIT_OBJ(&iov, *dirent);

	uio.uio_iov = &iov;
	uio.uio_iovcnt = 1;
	uio.uio_offset = 0;
	uio.uio_resid = sizeof(struct dirent);
	uio.uio_segflg = UIO_SYSSPACE;
	uio.uio_rw = UIO_READ;
	uio.uio_td = curthread;

	while (eof == 0 && error == 0) {
		error = VOP_READDIR(vp, &uio, curthread->td_ucred, &eof,
		    NULL, NULL);
		if (error != 0)
			break;
		endp = (void *)((uint8_t *)dirent +
		    sizeof(struct dirent) - uio.uio_resid);
		for (dp = dirent; dp < endp;
		     dp = (void *)((uint8_t *)dp + GENERIC_DIRSIZ(dp))) {
			if (dp->d_type == DT_WHT)
				continue;
			if (dp->d_namlen == 0)
				continue;
			if (dp->d_type != DT_DIR &&
			    dp->d_type != DT_UNKNOWN) {
				error = ENOTEMPTY;
				break;
			}
			if (dp->d_namlen > 2) {
				error = ENOTEMPTY;
				break;
			}
			if (dp->d_namlen == 1 &&
			    dp->d_name[0] != '.') {
				error = ENOTEMPTY;
				break;
			}
			if (dp->d_namlen == 2 &&
			    dp->d_name[1] != '.') {
				error = ENOTEMPTY;
				break;
			}
			uio.uio_resid = sizeof(struct dirent);
		}
	}
	free(dirent, M_TEMP);
	return (error);
}

int
vfs_read_dirent(struct vop_readdir_args *ap, struct dirent *dp, off_t off)
{
	int error;

	if (dp->d_reclen > ap->a_uio->uio_resid)
		return (ENAMETOOLONG);
	error = uiomove(dp, dp->d_reclen, ap->a_uio);
	if (error) {
		if (ap->a_ncookies != NULL) {
			if (ap->a_cookies != NULL)
				free(ap->a_cookies, M_TEMP);
			ap->a_cookies = NULL;
			*ap->a_ncookies = 0;
		}
		return (error);
	}
	if (ap->a_ncookies == NULL)
		return (0);

	KASSERT(ap->a_cookies,
	    ("NULL ap->a_cookies value with non-NULL ap->a_ncookies!"));

	*ap->a_cookies = realloc(*ap->a_cookies,
	    (*ap->a_ncookies + 1) * sizeof(u_long), M_TEMP, M_WAITOK | M_ZERO);
	(*ap->a_cookies)[*ap->a_ncookies] = off;
	*ap->a_ncookies += 1;
	return (0);
}

/*
 * The purpose of this routine is to remove granularity from accmode_t,
 * reducing it into standard unix access bits - VEXEC, VREAD, VWRITE,
 * VADMIN and VAPPEND.
 *
 * If it returns 0, the caller is supposed to continue with the usual
 * access checks using 'accmode' as modified by this routine.  If it
 * returns nonzero value, the caller is supposed to return that value
 * as errno.
 *
 * Note that after this routine runs, accmode may be zero.
 */
int
vfs_unixify_accmode(accmode_t *accmode)
{
	/*
	 * There is no way to specify explicit "deny" rule using
	 * file mode or POSIX.1e ACLs.
	 */
	if (*accmode & VEXPLICIT_DENY) {
		*accmode = 0;
		return (0);
	}

	/*
	 * None of these can be translated into usual access bits.
	 * Also, the common case for NFSv4 ACLs is to not contain
	 * either of these bits. Caller should check for VWRITE
	 * on the containing directory instead.
	 */
	if (*accmode & (VDELETE_CHILD | VDELETE))
		return (EPERM);

	if (*accmode & VADMIN_PERMS) {
		*accmode &= ~VADMIN_PERMS;
		*accmode |= VADMIN;
	}

	/*
	 * There is no way to deny VREAD_ATTRIBUTES, VREAD_ACL
	 * or VSYNCHRONIZE using file mode or POSIX.1e ACL.
	 */
	*accmode &= ~(VSTAT_PERMS | VSYNCHRONIZE);

	return (0);
}

/*
 * Clear out a doomed vnode (if any) and replace it with a new one as long
 * as the fs is not being unmounted. Return the root vnode to the caller.
 */
static int __noinline
vfs_cache_root_fallback(struct mount *mp, int flags, struct vnode **vpp)
{
	struct vnode *vp;
	int error;

restart:
	if (mp->mnt_rootvnode != NULL) {
		MNT_ILOCK(mp);
		vp = mp->mnt_rootvnode;
		if (vp != NULL) {
			if (!VN_IS_DOOMED(vp)) {
				vrefact(vp);
				MNT_IUNLOCK(mp);
				error = vn_lock(vp, flags);
				if (error == 0) {
					*vpp = vp;
					return (0);
				}
				vrele(vp);
				goto restart;
			}
			/*
			 * Clear the old one.
			 */
			mp->mnt_rootvnode = NULL;
		}
		MNT_IUNLOCK(mp);
		if (vp != NULL) {
			vfs_op_barrier_wait(mp);
			vrele(vp);
		}
	}
	error = VFS_CACHEDROOT(mp, flags, vpp);
	if (error != 0)
		return (error);
	if (mp->mnt_vfs_ops == 0) {
		MNT_ILOCK(mp);
		if (mp->mnt_vfs_ops != 0) {
			MNT_IUNLOCK(mp);
			return (0);
		}
		if (mp->mnt_rootvnode == NULL) {
			vrefact(*vpp);
			mp->mnt_rootvnode = *vpp;
		} else {
			if (mp->mnt_rootvnode != *vpp) {
				if (!VN_IS_DOOMED(mp->mnt_rootvnode)) {
					panic("%s: mismatch between vnode returned "
					    " by VFS_CACHEDROOT and the one cached "
					    " (%p != %p)",
					    __func__, *vpp, mp->mnt_rootvnode);
				}
			}
		}
		MNT_IUNLOCK(mp);
	}
	return (0);
}

int
vfs_cache_root(struct mount *mp, int flags, struct vnode **vpp)
{
	struct vnode *vp;
	int error;

	if (!vfs_op_thread_enter(mp))
		return (vfs_cache_root_fallback(mp, flags, vpp));
	vp = atomic_load_ptr(&mp->mnt_rootvnode);
	if (vp == NULL || VN_IS_DOOMED(vp)) {
		vfs_op_thread_exit(mp);
		return (vfs_cache_root_fallback(mp, flags, vpp));
	}
	vrefact(vp);
	vfs_op_thread_exit(mp);
	error = vn_lock(vp, flags);
	if (error != 0) {
		vrele(vp);
		return (vfs_cache_root_fallback(mp, flags, vpp));
	}
	*vpp = vp;
	return (0);
}

struct vnode *
vfs_cache_root_clear(struct mount *mp)
{
	struct vnode *vp;

	/*
	 * ops > 0 guarantees there is nobody who can see this vnode
	 */
	MPASS(mp->mnt_vfs_ops > 0);
	vp = mp->mnt_rootvnode;
	if (vp != NULL)
		vn_seqc_write_begin(vp);
	mp->mnt_rootvnode = NULL;
	return (vp);
}

void
vfs_cache_root_set(struct mount *mp, struct vnode *vp)
{

	MPASS(mp->mnt_vfs_ops > 0);
	vrefact(vp);
	mp->mnt_rootvnode = vp;
}

/*
 * These are helper functions for filesystems to traverse all
 * their vnodes.  See MNT_VNODE_FOREACH_ALL() in sys/mount.h.
 *
 * This interface replaces MNT_VNODE_FOREACH.
 */

struct vnode *
__mnt_vnode_next_all(struct vnode **mvp, struct mount *mp)
{
	struct vnode *vp;

	if (should_yield())
		kern_yield(PRI_USER);
	MNT_ILOCK(mp);
	KASSERT((*mvp)->v_mount == mp, ("marker vnode mount list mismatch"));
	for (vp = TAILQ_NEXT(*mvp, v_nmntvnodes); vp != NULL;
	    vp = TAILQ_NEXT(vp, v_nmntvnodes)) {
		/* Allow a racy peek at VIRF_DOOMED to save a lock acquisition. */
		if (vp->v_type == VMARKER || VN_IS_DOOMED(vp))
			continue;
		VI_LOCK(vp);
		if (VN_IS_DOOMED(vp)) {
			VI_UNLOCK(vp);
			continue;
		}
		break;
	}
	if (vp == NULL) {
		__mnt_vnode_markerfree_all(mvp, mp);
		/* MNT_IUNLOCK(mp); -- done in above function */
		mtx_assert(MNT_MTX(mp), MA_NOTOWNED);
		return (NULL);
	}
	TAILQ_REMOVE(&mp->mnt_nvnodelist, *mvp, v_nmntvnodes);
	TAILQ_INSERT_AFTER(&mp->mnt_nvnodelist, vp, *mvp, v_nmntvnodes);
	MNT_IUNLOCK(mp);
	return (vp);
}

struct vnode *
__mnt_vnode_first_all(struct vnode **mvp, struct mount *mp)
{
	struct vnode *vp;

	*mvp = vn_alloc_marker(mp);
	MNT_ILOCK(mp);
	MNT_REF(mp);

	TAILQ_FOREACH(vp, &mp->mnt_nvnodelist, v_nmntvnodes) {
		/* Allow a racy peek at VIRF_DOOMED to save a lock acquisition. */
		if (vp->v_type == VMARKER || VN_IS_DOOMED(vp))
			continue;
		VI_LOCK(vp);
		if (VN_IS_DOOMED(vp)) {
			VI_UNLOCK(vp);
			continue;
		}
		break;
	}
	if (vp == NULL) {
		MNT_REL(mp);
		MNT_IUNLOCK(mp);
		vn_free_marker(*mvp);
		*mvp = NULL;
		return (NULL);
	}
	TAILQ_INSERT_AFTER(&mp->mnt_nvnodelist, vp, *mvp, v_nmntvnodes);
	MNT_IUNLOCK(mp);
	return (vp);
}

void
__mnt_vnode_markerfree_all(struct vnode **mvp, struct mount *mp)
{

	if (*mvp == NULL) {
		MNT_IUNLOCK(mp);
		return;
	}

	mtx_assert(MNT_MTX(mp), MA_OWNED);

	KASSERT((*mvp)->v_mount == mp, ("marker vnode mount list mismatch"));
	TAILQ_REMOVE(&mp->mnt_nvnodelist, *mvp, v_nmntvnodes);
	MNT_REL(mp);
	MNT_IUNLOCK(mp);
	vn_free_marker(*mvp);
	*mvp = NULL;
}

/*
 * These are helper functions for filesystems to traverse their
 * lazy vnodes.  See MNT_VNODE_FOREACH_LAZY() in sys/mount.h
 */
static void
mnt_vnode_markerfree_lazy(struct vnode **mvp, struct mount *mp)
{

	KASSERT((*mvp)->v_mount == mp, ("marker vnode mount list mismatch"));

	MNT_ILOCK(mp);
	MNT_REL(mp);
	MNT_IUNLOCK(mp);
	vn_free_marker(*mvp);
	*mvp = NULL;
}

/*
 * Relock the mp mount vnode list lock with the vp vnode interlock in the
 * conventional lock order during mnt_vnode_next_lazy iteration.
 *
 * On entry, the mount vnode list lock is held and the vnode interlock is not.
 * The list lock is dropped and reacquired.  On success, both locks are held.
 * On failure, the mount vnode list lock is held but the vnode interlock is
 * not, and the procedure may have yielded.
 */
static bool
mnt_vnode_next_lazy_relock(struct vnode *mvp, struct mount *mp,
    struct vnode *vp)
{

	VNASSERT(mvp->v_mount == mp && mvp->v_type == VMARKER &&
	    TAILQ_NEXT(mvp, v_lazylist) != NULL, mvp,
	    ("%s: bad marker", __func__));
	VNASSERT(vp->v_mount == mp && vp->v_type != VMARKER, vp,
	    ("%s: inappropriate vnode", __func__));
	ASSERT_VI_UNLOCKED(vp, __func__);
	mtx_assert(&mp->mnt_listmtx, MA_OWNED);

	TAILQ_REMOVE(&mp->mnt_lazyvnodelist, mvp, v_lazylist);
	TAILQ_INSERT_BEFORE(vp, mvp, v_lazylist);

	/*
	 * Note we may be racing against vdrop which transitioned the hold
	 * count to 0 and now waits for the ->mnt_listmtx lock. This is fine,
	 * if we are the only user after we get the interlock we will just
	 * vdrop.
	 */
	vhold(vp);
	mtx_unlock(&mp->mnt_listmtx);
	VI_LOCK(vp);
	if (VN_IS_DOOMED(vp)) {
		VNPASS((vp->v_mflag & VMP_LAZYLIST) == 0, vp);
		goto out_lost;
	}
	VNPASS(vp->v_mflag & VMP_LAZYLIST, vp);
	/*
	 * There is nothing to do if we are the last user.
	 */
	if (!refcount_release_if_not_last(&vp->v_holdcnt))
		goto out_lost;
	mtx_lock(&mp->mnt_listmtx);
	return (true);
out_lost:
	vdropl(vp);
	maybe_yield();
	mtx_lock(&mp->mnt_listmtx);
	return (false);
}

static struct vnode *
mnt_vnode_next_lazy(struct vnode **mvp, struct mount *mp, mnt_lazy_cb_t *cb,
    void *cbarg)
{
	struct vnode *vp;

	mtx_assert(&mp->mnt_listmtx, MA_OWNED);
	KASSERT((*mvp)->v_mount == mp, ("marker vnode mount list mismatch"));
restart:
	vp = TAILQ_NEXT(*mvp, v_lazylist);
	while (vp != NULL) {
		if (vp->v_type == VMARKER) {
			vp = TAILQ_NEXT(vp, v_lazylist);
			continue;
		}
		/*
		 * See if we want to process the vnode. Note we may encounter a
		 * long string of vnodes we don't care about and hog the list
		 * as a result. Check for it and requeue the marker.
		 */
		VNPASS(!VN_IS_DOOMED(vp), vp);
		if (!cb(vp, cbarg)) {
			if (!should_yield()) {
				vp = TAILQ_NEXT(vp, v_lazylist);
				continue;
			}
			TAILQ_REMOVE(&mp->mnt_lazyvnodelist, *mvp,
			    v_lazylist);
			TAILQ_INSERT_AFTER(&mp->mnt_lazyvnodelist, vp, *mvp,
			    v_lazylist);
			mtx_unlock(&mp->mnt_listmtx);
			kern_yield(PRI_USER);
			mtx_lock(&mp->mnt_listmtx);
			goto restart;
		}
		/*
		 * Try-lock because this is the wrong lock order.
		 */
		if (!VI_TRYLOCK(vp) &&
		    !mnt_vnode_next_lazy_relock(*mvp, mp, vp))
			goto restart;
		KASSERT(vp->v_type != VMARKER, ("locked marker %p", vp));
		KASSERT(vp->v_mount == mp || vp->v_mount == NULL,
		    ("alien vnode on the lazy list %p %p", vp, mp));
		VNPASS(vp->v_mount == mp, vp);
		VNPASS(!VN_IS_DOOMED(vp), vp);
		break;
	}
	TAILQ_REMOVE(&mp->mnt_lazyvnodelist, *mvp, v_lazylist);

	/* Check if we are done */
	if (vp == NULL) {
		mtx_unlock(&mp->mnt_listmtx);
		mnt_vnode_markerfree_lazy(mvp, mp);
		return (NULL);
	}
	TAILQ_INSERT_AFTER(&mp->mnt_lazyvnodelist, vp, *mvp, v_lazylist);
	mtx_unlock(&mp->mnt_listmtx);
	ASSERT_VI_LOCKED(vp, "lazy iter");
	return (vp);
}

struct vnode *
__mnt_vnode_next_lazy(struct vnode **mvp, struct mount *mp, mnt_lazy_cb_t *cb,
    void *cbarg)
{

	if (should_yield())
		kern_yield(PRI_USER);
	mtx_lock(&mp->mnt_listmtx);
	return (mnt_vnode_next_lazy(mvp, mp, cb, cbarg));
}

struct vnode *
__mnt_vnode_first_lazy(struct vnode **mvp, struct mount *mp, mnt_lazy_cb_t *cb,
    void *cbarg)
{
	struct vnode *vp;

	if (TAILQ_EMPTY(&mp->mnt_lazyvnodelist))
		return (NULL);

	*mvp = vn_alloc_marker(mp);
	MNT_ILOCK(mp);
	MNT_REF(mp);
	MNT_IUNLOCK(mp);

	mtx_lock(&mp->mnt_listmtx);
	vp = TAILQ_FIRST(&mp->mnt_lazyvnodelist);
	if (vp == NULL) {
		mtx_unlock(&mp->mnt_listmtx);
		mnt_vnode_markerfree_lazy(mvp, mp);
		return (NULL);
	}
	TAILQ_INSERT_BEFORE(vp, *mvp, v_lazylist);
	return (mnt_vnode_next_lazy(mvp, mp, cb, cbarg));
}

void
__mnt_vnode_markerfree_lazy(struct vnode **mvp, struct mount *mp)
{

	if (*mvp == NULL)
		return;

	mtx_lock(&mp->mnt_listmtx);
	TAILQ_REMOVE(&mp->mnt_lazyvnodelist, *mvp, v_lazylist);
	mtx_unlock(&mp->mnt_listmtx);
	mnt_vnode_markerfree_lazy(mvp, mp);
}

int
vn_dir_check_exec(struct vnode *vp, struct componentname *cnp)
{

	if ((cnp->cn_flags & NOEXECCHECK) != 0) {
		cnp->cn_flags &= ~NOEXECCHECK;
		return (0);
	}

	return (VOP_ACCESS(vp, VEXEC, cnp->cn_cred, cnp->cn_thread));
}
<<<<<<< HEAD
// CHERI CHANGES START
// {
//   "updated": 20181114,
//   "target_type": "kernel",
//   "changes": [
//     "sysctl"
//   ]
// }
// CHERI CHANGES END
=======

void
vn_seqc_write_begin_locked(struct vnode *vp)
{

	ASSERT_VI_LOCKED(vp, __func__);
	VNPASS(vp->v_holdcnt > 0, vp);
	VNPASS(vp->v_seqc_users >= 0, vp);
	vp->v_seqc_users++;
	if (vp->v_seqc_users == 1)
		seqc_sleepable_write_begin(&vp->v_seqc);
}

void
vn_seqc_write_begin(struct vnode *vp)
{

	VI_LOCK(vp);
	vn_seqc_write_begin_locked(vp);
	VI_UNLOCK(vp);
}

void
vn_seqc_write_end_locked(struct vnode *vp)
{

	ASSERT_VI_LOCKED(vp, __func__);
	VNPASS(vp->v_seqc_users > 0, vp);
	vp->v_seqc_users--;
	if (vp->v_seqc_users == 0)
		seqc_sleepable_write_end(&vp->v_seqc);
}

void
vn_seqc_write_end(struct vnode *vp)
{

	VI_LOCK(vp);
	vn_seqc_write_end_locked(vp);
	VI_UNLOCK(vp);
}
>>>>>>> d6afb797
<|MERGE_RESOLUTION|>--- conflicted
+++ resolved
@@ -6841,7 +6841,47 @@
 
 	return (VOP_ACCESS(vp, VEXEC, cnp->cn_cred, cnp->cn_thread));
 }
-<<<<<<< HEAD
+
+void
+vn_seqc_write_begin_locked(struct vnode *vp)
+{
+
+	ASSERT_VI_LOCKED(vp, __func__);
+	VNPASS(vp->v_holdcnt > 0, vp);
+	VNPASS(vp->v_seqc_users >= 0, vp);
+	vp->v_seqc_users++;
+	if (vp->v_seqc_users == 1)
+		seqc_sleepable_write_begin(&vp->v_seqc);
+}
+
+void
+vn_seqc_write_begin(struct vnode *vp)
+{
+
+	VI_LOCK(vp);
+	vn_seqc_write_begin_locked(vp);
+	VI_UNLOCK(vp);
+}
+
+void
+vn_seqc_write_end_locked(struct vnode *vp)
+{
+
+	ASSERT_VI_LOCKED(vp, __func__);
+	VNPASS(vp->v_seqc_users > 0, vp);
+	vp->v_seqc_users--;
+	if (vp->v_seqc_users == 0)
+		seqc_sleepable_write_end(&vp->v_seqc);
+}
+
+void
+vn_seqc_write_end(struct vnode *vp)
+{
+
+	VI_LOCK(vp);
+	vn_seqc_write_end_locked(vp);
+	VI_UNLOCK(vp);
+}
 // CHERI CHANGES START
 // {
 //   "updated": 20181114,
@@ -6850,47 +6890,4 @@
 //     "sysctl"
 //   ]
 // }
-// CHERI CHANGES END
-=======
-
-void
-vn_seqc_write_begin_locked(struct vnode *vp)
-{
-
-	ASSERT_VI_LOCKED(vp, __func__);
-	VNPASS(vp->v_holdcnt > 0, vp);
-	VNPASS(vp->v_seqc_users >= 0, vp);
-	vp->v_seqc_users++;
-	if (vp->v_seqc_users == 1)
-		seqc_sleepable_write_begin(&vp->v_seqc);
-}
-
-void
-vn_seqc_write_begin(struct vnode *vp)
-{
-
-	VI_LOCK(vp);
-	vn_seqc_write_begin_locked(vp);
-	VI_UNLOCK(vp);
-}
-
-void
-vn_seqc_write_end_locked(struct vnode *vp)
-{
-
-	ASSERT_VI_LOCKED(vp, __func__);
-	VNPASS(vp->v_seqc_users > 0, vp);
-	vp->v_seqc_users--;
-	if (vp->v_seqc_users == 0)
-		seqc_sleepable_write_end(&vp->v_seqc);
-}
-
-void
-vn_seqc_write_end(struct vnode *vp)
-{
-
-	VI_LOCK(vp);
-	vn_seqc_write_end_locked(vp);
-	VI_UNLOCK(vp);
-}
->>>>>>> d6afb797
+// CHERI CHANGES END