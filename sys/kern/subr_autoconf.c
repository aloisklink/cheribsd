--- conflicted
+++ resolved
@@ -103,11 +103,7 @@
 		    "seconds for", warned * WARNING_INTERVAL_SECS);
 		TAILQ_FOREACH(hook_entry, &intr_config_hook_list, ich_links) {
 			if (linker_search_symbol_name(
-<<<<<<< HEAD
-			    (vaddr_t)hook_entry->ich_func, namebuf,
-=======
 			    (ptraddr_t)hook_entry->ich_func, namebuf,
->>>>>>> cb836b48
 			    sizeof(namebuf), &offset) == 0)
 				printf(" %s", namebuf);
 			else
@@ -264,11 +260,7 @@
 
 	TAILQ_FOREACH(hook_entry, &intr_config_hook_list, ich_links) {
 		if (linker_ddb_search_symbol_name(
-<<<<<<< HEAD
-		    (vaddr_t)hook_entry->ich_func, namebuf,
-=======
 		    (ptraddr_t)hook_entry->ich_func, namebuf,
->>>>>>> cb836b48
 		    sizeof(namebuf), &offset) == 0) {
 			db_printf("hook: %p at %s+%#lx arg: %p\n",
 			    hook_entry->ich_func, namebuf, offset,
@@ -280,10 +272,6 @@
 	}
 }
 #endif /* DDB */
-<<<<<<< HEAD
-
-=======
->>>>>>> cb836b48
 // CHERI CHANGES START
 // {
 //   "updated": 20200708,
