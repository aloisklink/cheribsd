/*-
 * SPDX-License-Identifier: BSD-3-Clause
 *
 * Copyright (c) 1982, 1986, 1989, 1990, 1993
 *	The Regents of the University of California.  All rights reserved.
 *
 * Redistribution and use in source and binary forms, with or without
 * modification, are permitted provided that the following conditions
 * are met:
 * 1. Redistributions of source code must retain the above copyright
 *    notice, this list of conditions and the following disclaimer.
 * 2. Redistributions in binary form must reproduce the above copyright
 *    notice, this list of conditions and the following disclaimer in the
 *    documentation and/or other materials provided with the distribution.
 * 3. Neither the name of the University nor the names of its contributors
 *    may be used to endorse or promote products derived from this software
 *    without specific prior written permission.
 *
 * THIS SOFTWARE IS PROVIDED BY THE REGENTS AND CONTRIBUTORS ``AS IS'' AND
 * ANY EXPRESS OR IMPLIED WARRANTIES, INCLUDING, BUT NOT LIMITED TO, THE
 * IMPLIED WARRANTIES OF MERCHANTABILITY AND FITNESS FOR A PARTICULAR PURPOSE
 * ARE DISCLAIMED.  IN NO EVENT SHALL THE REGENTS OR CONTRIBUTORS BE LIABLE
 * FOR ANY DIRECT, INDIRECT, INCIDENTAL, SPECIAL, EXEMPLARY, OR CONSEQUENTIAL
 * DAMAGES (INCLUDING, BUT NOT LIMITED TO, PROCUREMENT OF SUBSTITUTE GOODS
 * OR SERVICES; LOSS OF USE, DATA, OR PROFITS; OR BUSINESS INTERRUPTION)
 * HOWEVER CAUSED AND ON ANY THEORY OF LIABILITY, WHETHER IN CONTRACT, STRICT
 * LIABILITY, OR TORT (INCLUDING NEGLIGENCE OR OTHERWISE) ARISING IN ANY WAY
 * OUT OF THE USE OF THIS SOFTWARE, EVEN IF ADVISED OF THE POSSIBILITY OF
 * SUCH DAMAGE.
 *
 *	@(#)uipc_syscalls.c	8.4 (Berkeley) 2/21/94
 */

#include <sys/cdefs.h>
__FBSDID("$FreeBSD$");

#include "opt_capsicum.h"
#include "opt_inet.h"
#include "opt_inet6.h"
#include "opt_ktrace.h"

#include <sys/param.h>
#include <sys/systm.h>
#include <sys/capsicum.h>
#include <sys/kernel.h>
#include <sys/lock.h>
#include <sys/mutex.h>
#include <sys/sysproto.h>
#include <sys/malloc.h>
#include <sys/filedesc.h>
#include <sys/proc.h>
#include <sys/filio.h>
#include <sys/jail.h>
#include <sys/mbuf.h>
#include <sys/protosw.h>
#include <sys/rwlock.h>
#include <sys/socket.h>
#include <sys/socketvar.h>
#include <sys/syscallsubr.h>
#include <sys/uio.h>
#ifdef KTRACE
#include <sys/ktrace.h>
#endif
#ifdef COMPAT_FREEBSD32
#include <compat/freebsd32/freebsd32_util.h>
#endif

#include <net/vnet.h>

#include <security/audit/audit.h>
#include <security/mac/mac_framework.h>

static int sendit(struct thread *td, int s, kmsghdr_t *mp, int flags);
static int recvit(struct thread *td, int s, kmsghdr_t *mp,
    socklen_t * __capability namelenp);

/*
 * Convert a user file descriptor to a kernel file entry and check if required
 * capability rights are present.
 * If required copy of current set of capability rights is returned.
 * A reference on the file entry is held upon returning.
 */
int
getsock_cap(struct thread *td, int fd, cap_rights_t *rightsp,
    struct file **fpp, u_int *fflagp, struct filecaps *havecapsp)
{
	struct file *fp;
	int error;

	error = fget_cap(td, fd, rightsp, &fp, havecapsp);
	if (error != 0)
		return (error);
	if (fp->f_type != DTYPE_SOCKET) {
		fdrop(fp, td);
		if (havecapsp != NULL)
			filecaps_free(havecapsp);
		return (ENOTSOCK);
	}
	if (fflagp != NULL)
		*fflagp = fp->f_flag;
	*fpp = fp;
	return (0);
}

/*
 * System call interface to the socket abstraction.
 */
#if defined(COMPAT_43)
#define COMPAT_OLDSOCK
#endif

int
sys_socket(struct thread *td, struct socket_args *uap)
{

	return (kern_socket(td, uap->domain, uap->type, uap->protocol));
}

int
kern_socket(struct thread *td, int domain, int type, int protocol)
{
	struct socket *so;
	struct file *fp;
	int fd, error, oflag, fflag;

	AUDIT_ARG_SOCKET(domain, type, protocol);

	oflag = 0;
	fflag = 0;
	if ((type & SOCK_CLOEXEC) != 0) {
		type &= ~SOCK_CLOEXEC;
		oflag |= O_CLOEXEC;
	}
	if ((type & SOCK_NONBLOCK) != 0) {
		type &= ~SOCK_NONBLOCK;
		fflag |= FNONBLOCK;
	}

#ifdef MAC
	error = mac_socket_check_create(td->td_ucred, domain, type, protocol);
	if (error != 0)
		return (error);
#endif
	error = falloc(td, &fp, &fd, oflag);
	if (error != 0)
		return (error);
	/* An extra reference on `fp' has been held for us by falloc(). */
	error = socreate(domain, &so, type, protocol, td->td_ucred, td);
	if (error != 0) {
		fdclose(td, fp, fd);
	} else {
		finit(fp, FREAD | FWRITE | fflag, DTYPE_SOCKET, so, &socketops);
		if ((fflag & FNONBLOCK) != 0)
			(void) fo_ioctl(fp, FIONBIO, &fflag, td->td_ucred, td);
		td->td_retval[0] = fd;
	}
	fdrop(fp, td);
	return (error);
}

int
sys_bind(struct thread *td, struct bind_args *uap)
{

	return (user_bind(td, uap->s, __USER_CAP(uap->name, uap->namelen),
	    uap->namelen));
}

int
user_bind(struct thread *td, int s, const struct sockaddr * __capability name,
    socklen_t namelen)
{
	struct sockaddr *sa;
	int error;

	error = getsockaddr(&sa, name, namelen);
	if (error == 0) {
		error = kern_bindat(td, AT_FDCWD, s, sa);
		free(sa, M_SONAME);
	}
	return (error);
}

int
kern_bindat(struct thread *td, int dirfd, int fd, struct sockaddr *sa)
{
	struct socket *so;
	struct file *fp;
	int error;

#ifdef CAPABILITY_MODE
	if (IN_CAPABILITY_MODE(td) && (dirfd == AT_FDCWD))
		return (ECAPMODE);
#endif

	AUDIT_ARG_FD(fd);
	AUDIT_ARG_SOCKADDR(td, dirfd, sa);
	error = getsock_cap(td, fd, &cap_bind_rights,
	    &fp, NULL, NULL);
	if (error != 0)
		return (error);
	so = fp->f_data;
#ifdef KTRACE
	if (KTRPOINT(td, KTR_STRUCT))
		ktrsockaddr(sa);
#endif
#ifdef MAC
	error = mac_socket_check_bind(td->td_ucred, so, sa);
	if (error == 0) {
#endif
		if (dirfd == AT_FDCWD)
			error = sobind(so, sa, td);
		else
			error = sobindat(dirfd, so, sa, td);
#ifdef MAC
	}
#endif
	fdrop(fp, td);
	return (error);
}

int
sys_bindat(struct thread *td, struct bindat_args *uap)
{

	return(user_bindat(td, uap->fd, uap->s,
	    __USER_CAP(uap->name, uap->namelen), uap->namelen));
}

int
user_bindat(struct thread *td, int fd, int s,
    const struct sockaddr * __capability name, socklen_t namelen)
{
	struct sockaddr *sa;
	int error;

	error = getsockaddr(&sa, name, namelen);
	if (error == 0) {
		error = kern_bindat(td, fd, s, sa);
		free(sa, M_SONAME);
	}
	return (error);
}

int
sys_listen(struct thread *td, struct listen_args *uap)
{

	return (kern_listen(td, uap->s, uap->backlog));
}

int
kern_listen(struct thread *td, int s, int backlog)
{
	struct socket *so;
	struct file *fp;
	int error;

	AUDIT_ARG_FD(s);
	error = getsock_cap(td, s, &cap_listen_rights,
	    &fp, NULL, NULL);
	if (error == 0) {
		so = fp->f_data;
#ifdef MAC
		error = mac_socket_check_listen(td->td_ucred, so);
		if (error == 0)
#endif
			error = solisten(so, backlog, td);
		fdrop(fp, td);
	}
	return (error);
}

int
user_accept(struct thread *td, int s, struct sockaddr * __capability uname,
    socklen_t * __capability anamelen, int flags)
{
	struct sockaddr *name;
	socklen_t namelen;
	struct file *fp;
	int error;

	if (uname == NULL)
		return (kern_accept4(td, s, NULL, NULL, flags, NULL));

	error = copyin_c(anamelen, &namelen, sizeof(namelen));
	if (error != 0)
		return (error);

	error = kern_accept4(td, s, &name, &namelen, flags, &fp);

	if (error != 0)
		return (error);

	if (error == 0 && uname != NULL) {
#ifdef COMPAT_OLDSOCK
		if (flags & ACCEPT4_COMPAT)
			((struct osockaddr *)name)->sa_family =
			    name->sa_family;
#endif
		error = copyout_c(name, uname, namelen);
	}
	if (error == 0)
		error = copyout_c(&namelen, anamelen, sizeof(namelen));
	if (error != 0)
		fdclose(td, fp, td->td_retval[0]);
	fdrop(fp, td);
	free(name, M_SONAME);
	return (error);
}

int
kern_accept(struct thread *td, int s, struct sockaddr **name,
    socklen_t *namelen, struct file **fp)
{
	return (kern_accept4(td, s, name, namelen, ACCEPT4_INHERIT, fp));
}

int
kern_accept4(struct thread *td, int s, struct sockaddr **name,
    socklen_t *namelen, int flags, struct file **fp)
{
	struct file *headfp, *nfp = NULL;
	struct sockaddr *sa = NULL;
	struct socket *head, *so;
	struct filecaps fcaps;
	u_int fflag;
	pid_t pgid;
	int error, fd, tmp;

	if (name != NULL)
		*name = NULL;

	AUDIT_ARG_FD(s);
	error = getsock_cap(td, s, &cap_accept_rights,
	    &headfp, &fflag, &fcaps);
	if (error != 0)
		return (error);
	head = headfp->f_data;
	if ((head->so_options & SO_ACCEPTCONN) == 0) {
		error = EINVAL;
		goto done;
	}
#ifdef MAC
	error = mac_socket_check_accept(td->td_ucred, head);
	if (error != 0)
		goto done;
#endif
	error = falloc_caps(td, &nfp, &fd,
	    (flags & SOCK_CLOEXEC) ? O_CLOEXEC : 0, &fcaps);
	if (error != 0)
		goto done;
	SOCK_LOCK(head);
	if (!SOLISTENING(head)) {
		SOCK_UNLOCK(head);
		error = EINVAL;
		goto noconnection;
	}

	error = solisten_dequeue(head, &so, flags);
	if (error != 0)
		goto noconnection;

	/* An extra reference on `nfp' has been held for us by falloc(). */
	td->td_retval[0] = fd;

	/* Connection has been removed from the listen queue. */
	KNOTE_UNLOCKED(&head->so_rdsel.si_note, 0);

	if (flags & ACCEPT4_INHERIT) {
		pgid = fgetown(&head->so_sigio);
		if (pgid != 0)
			fsetown(pgid, &so->so_sigio);
	} else {
		fflag &= ~(FNONBLOCK | FASYNC);
		if (flags & SOCK_NONBLOCK)
			fflag |= FNONBLOCK;
	}

	finit(nfp, fflag, DTYPE_SOCKET, so, &socketops);
	/* Sync socket nonblocking/async state with file flags */
	tmp = fflag & FNONBLOCK;
	(void) fo_ioctl(nfp, FIONBIO, &tmp, td->td_ucred, td);
	tmp = fflag & FASYNC;
	(void) fo_ioctl(nfp, FIOASYNC, &tmp, td->td_ucred, td);
	error = soaccept(so, &sa);
	if (error != 0)
		goto noconnection;
	if (sa == NULL) {
		if (name)
			*namelen = 0;
		goto done;
	}
	AUDIT_ARG_SOCKADDR(td, AT_FDCWD, sa);
	if (name) {
		/* check sa_len before it is destroyed */
		if (*namelen > sa->sa_len)
			*namelen = sa->sa_len;
#ifdef KTRACE
		if (KTRPOINT(td, KTR_STRUCT))
			ktrsockaddr(sa);
#endif
		*name = sa;
		sa = NULL;
	}
noconnection:
	free(sa, M_SONAME);

	/*
	 * close the new descriptor, assuming someone hasn't ripped it
	 * out from under us.
	 */
	if (error != 0)
		fdclose(td, nfp, fd);

	/*
	 * Release explicitly held references before returning.  We return
	 * a reference on nfp to the caller on success if they request it.
	 */
done:
	if (nfp == NULL)
		filecaps_free(&fcaps);
	if (fp != NULL) {
		if (error == 0) {
			*fp = nfp;
			nfp = NULL;
		} else
			*fp = NULL;
	}
	if (nfp != NULL)
		fdrop(nfp, td);
	fdrop(headfp, td);
	return (error);
}

int
sys_accept(struct thread *td, struct accept_args *uap)
{

	return (user_accept(td, uap->s, __USER_CAP_UNBOUND(uap->name),
	    __USER_CAP_OBJ(uap->anamelen), ACCEPT4_INHERIT));
}

int
sys_accept4(struct thread *td, struct accept4_args *uap)
{

	if (uap->flags & ~(SOCK_CLOEXEC | SOCK_NONBLOCK))
		return (EINVAL);

	return (user_accept(td, uap->s, __USER_CAP_UNBOUND(uap->name),
	    __USER_CAP_OBJ(uap->anamelen), uap->flags));
}

#ifdef COMPAT_OLDSOCK
int
oaccept(struct thread *td, struct accept_args *uap)
{

	return (user_accept(td, uap->s, __USER_CAP_UNBCOUND(uap->name),
	    __USER_CAP_OBJ(uap->anamelen), ACCEPT4_INHERIT | ACCEPT4_COMPAT));
}
#endif /* COMPAT_OLDSOCK */

int
sys_connect(struct thread *td, struct connect_args *uap)
{

	return (user_connectat(td, AT_FDCWD, uap->s,
	    __USER_CAP(uap->name, uap->namelen), uap->namelen));
}

int
user_connectat(struct thread *td, int fd, int s,
    const struct sockaddr * __capability name, socklen_t namelen)
{
	struct sockaddr *sa;
	int error;

	error = getsockaddr(&sa, name, namelen);
	if (error == 0) {
		error = kern_connectat(td, AT_FDCWD, s, sa);
		free(sa, M_SONAME);
	}
	return (error);
}

int
kern_connectat(struct thread *td, int dirfd, int fd, struct sockaddr *sa)
{
	struct socket *so;
	struct file *fp;
	int error, interrupted = 0;

#ifdef CAPABILITY_MODE
	if (IN_CAPABILITY_MODE(td) && (dirfd == AT_FDCWD))
		return (ECAPMODE);
#endif

	AUDIT_ARG_FD(fd);
	AUDIT_ARG_SOCKADDR(td, dirfd, sa);
	error = getsock_cap(td, fd, &cap_connect_rights,
	    &fp, NULL, NULL);
	if (error != 0)
		return (error);
	so = fp->f_data;
	if (so->so_state & SS_ISCONNECTING) {
		error = EALREADY;
		goto done1;
	}
#ifdef KTRACE
	if (KTRPOINT(td, KTR_STRUCT))
		ktrsockaddr(sa);
#endif
#ifdef MAC
	error = mac_socket_check_connect(td->td_ucred, so, sa);
	if (error != 0)
		goto bad;
#endif
	if (dirfd == AT_FDCWD)
		error = soconnect(so, sa, td);
	else
		error = soconnectat(dirfd, so, sa, td);
	if (error != 0)
		goto bad;
	if ((so->so_state & SS_NBIO) && (so->so_state & SS_ISCONNECTING)) {
		error = EINPROGRESS;
		goto done1;
	}
	SOCK_LOCK(so);
	while ((so->so_state & SS_ISCONNECTING) && so->so_error == 0) {
		error = msleep(&so->so_timeo, &so->so_lock, PSOCK | PCATCH,
		    "connec", 0);
		if (error != 0) {
			if (error == EINTR || error == ERESTART)
				interrupted = 1;
			break;
		}
	}
	if (error == 0) {
		error = so->so_error;
		so->so_error = 0;
	}
	SOCK_UNLOCK(so);
bad:
	if (!interrupted)
		so->so_state &= ~SS_ISCONNECTING;
	if (error == ERESTART)
		error = EINTR;
done1:
	fdrop(fp, td);
	return (error);
}

int
sys_connectat(struct thread *td, struct connectat_args *uap)
{

	return (user_connectat(td, uap->fd, uap->s,
	    __USER_CAP(uap->name, uap->namelen), uap->namelen));
}

int
kern_socketpair(struct thread *td, int domain, int type, int protocol,
    int *rsv)
{
	struct file *fp1, *fp2;
	struct socket *so1, *so2;
	int fd, error, oflag, fflag;

	AUDIT_ARG_SOCKET(domain, type, protocol);

	oflag = 0;
	fflag = 0;
	if ((type & SOCK_CLOEXEC) != 0) {
		type &= ~SOCK_CLOEXEC;
		oflag |= O_CLOEXEC;
	}
	if ((type & SOCK_NONBLOCK) != 0) {
		type &= ~SOCK_NONBLOCK;
		fflag |= FNONBLOCK;
	}
#ifdef MAC
	/* We might want to have a separate check for socket pairs. */
	error = mac_socket_check_create(td->td_ucred, domain, type,
	    protocol);
	if (error != 0)
		return (error);
#endif
	error = socreate(domain, &so1, type, protocol, td->td_ucred, td);
	if (error != 0)
		return (error);
	error = socreate(domain, &so2, type, protocol, td->td_ucred, td);
	if (error != 0)
		goto free1;
	/* On success extra reference to `fp1' and 'fp2' is set by falloc. */
	error = falloc(td, &fp1, &fd, oflag);
	if (error != 0)
		goto free2;
	rsv[0] = fd;
	fp1->f_data = so1;	/* so1 already has ref count */
	error = falloc(td, &fp2, &fd, oflag);
	if (error != 0)
		goto free3;
	fp2->f_data = so2;	/* so2 already has ref count */
	rsv[1] = fd;
	error = soconnect2(so1, so2);
	if (error != 0)
		goto free4;
	if (type == SOCK_DGRAM) {
		/*
		 * Datagram socket connection is asymmetric.
		 */
		 error = soconnect2(so2, so1);
		 if (error != 0)
			goto free4;
	}
	finit(fp1, FREAD | FWRITE | fflag, DTYPE_SOCKET, fp1->f_data,
	    &socketops);
	finit(fp2, FREAD | FWRITE | fflag, DTYPE_SOCKET, fp2->f_data,
	    &socketops);
	if ((fflag & FNONBLOCK) != 0) {
		(void) fo_ioctl(fp1, FIONBIO, &fflag, td->td_ucred, td);
		(void) fo_ioctl(fp2, FIONBIO, &fflag, td->td_ucred, td);
	}
	fdrop(fp1, td);
	fdrop(fp2, td);
	return (0);
free4:
	fdclose(td, fp2, rsv[1]);
	fdrop(fp2, td);
free3:
	fdclose(td, fp1, rsv[0]);
	fdrop(fp1, td);
free2:
	if (so2 != NULL)
		(void)soclose(so2);
free1:
	if (so1 != NULL)
		(void)soclose(so1);
	return (error);
}

int
sys_socketpair(struct thread *td, struct socketpair_args *uap)
{

	return (user_socketpair(td, uap->domain, uap->type, uap->protocol,
	    __USER_CAP(uap->rsv, 2 * sizeof(int))));
}

int
user_socketpair(struct thread *td, int domain, int type, int protocol,
    int * __capability rsv)
{
	int error, sv[2];

	error = kern_socketpair(td, domain, type, protocol, sv);
	if (error != 0)
		return (error);
	error = copyout_c(&sv[0], rsv, 2 * sizeof(int));
	if (error != 0) {
		(void)kern_close(td, sv[0]);
		(void)kern_close(td, sv[1]);
	}
	return (error);
}

static int
sendit(struct thread *td, int s, kmsghdr_t *mp, int flags)
{
	struct mbuf *control;
	struct sockaddr *to;
	int error;

#ifdef CAPABILITY_MODE
	if (IN_CAPABILITY_MODE(td) && (mp->msg_name != NULL))
		return (ECAPMODE);
#endif

	if (mp->msg_name != NULL) {
		error = getsockaddr(&to, mp->msg_name, mp->msg_namelen);
		if (error != 0) {
			to = NULL;
			goto bad;
		}
		mp->msg_name = (__cheri_tocap struct sockaddr * __capability)to;
	} else {
		to = NULL;
	}

	if (mp->msg_control) {
		if (mp->msg_controllen < sizeof(struct cmsghdr)
#ifdef COMPAT_OLDSOCK
		    && mp->msg_flags != MSG_COMPAT
#endif
		) {
			error = EINVAL;
			goto bad;
		}
		error = sockargs(&control, mp->msg_control, mp->msg_controllen,
		MT_CONTROL);
		if (error != 0)
			goto bad;
#ifdef COMPAT_OLDSOCK
		if (mp->msg_flags == MSG_COMPAT) {
			struct cmsghdr *cm;

			M_PREPEND(control, sizeof(*cm), M_WAITOK);
			cm = mtod(control, struct cmsghdr *);
			cm->cmsg_len = control->m_len;
			cm->cmsg_level = SOL_SOCKET;
			cm->cmsg_type = SCM_RIGHTS;
		}
#endif
	} else {
		control = NULL;
	}

	error = kern_sendit(td, s, mp, flags, control, UIO_USERSPACE);

bad:
	free(to, M_SONAME);
	return (error);
}

int
kern_sendit(struct thread *td, int s, kmsghdr_t *mp, int flags,
    struct mbuf *control, enum uio_seg segflg)
{
	struct file *fp;
	struct uio auio;
	kiovec_t * __capability iov;
	struct socket *so;
	cap_rights_t *rights;
#ifdef KTRACE
	struct uio *ktruio = NULL;
#endif
	ssize_t len;
	int i, error;

	AUDIT_ARG_FD(s);
	rights = &cap_send_rights;
	if (mp->msg_name != NULL) {
<<<<<<< HEAD
		AUDIT_ARG_SOCKADDR(td, AT_FDCWD,
		    (__cheri_fromcap struct sockaddr *)
		    mp->msg_name);
		cap_rights_set(&rights, CAP_CONNECT);
=======
		AUDIT_ARG_SOCKADDR(td, AT_FDCWD, mp->msg_name);
		rights = &cap_send_connect_rights;
>>>>>>> abeb3096
	}
	error = getsock_cap(td, s, rights, &fp, NULL, NULL);
	if (error != 0) {
		m_freem(control);
		return (error);
	}
	so = (struct socket *)fp->f_data;

#ifdef KTRACE
	if (mp->msg_name != NULL && KTRPOINT(td, KTR_STRUCT))
		ktrsockaddr((__cheri_fromcap void *)mp->msg_name);
#endif
#ifdef MAC
	if (mp->msg_name != NULL) {
		error = mac_socket_check_connect(td->td_ucred, so,
		    (__cheri_fromcap void *)mp->msg_name);
		if (error != 0) {
			m_freem(control);
			goto bad;
		}
	}
	error = mac_socket_check_send(td->td_ucred, so);
	if (error != 0) {
		m_freem(control);
		goto bad;
	}
#endif

	auio.uio_iov = (__cheri_fromcap kiovec_t *)mp->msg_iov;
	auio.uio_iovcnt = mp->msg_iovlen;
	auio.uio_segflg = segflg;
	auio.uio_rw = UIO_WRITE;
	auio.uio_td = td;
	auio.uio_offset = 0;			/* XXX */
	auio.uio_resid = 0;
	iov = mp->msg_iov;
	for (i = 0; i < mp->msg_iovlen; i++, iov++) {
		if ((auio.uio_resid += iov->iov_len) < 0) {
			error = EINVAL;
			m_freem(control);
			goto bad;
		}
	}
#ifdef KTRACE
	if (KTRPOINT(td, KTR_GENIO))
		ktruio = cloneuio(&auio);
#endif
	len = auio.uio_resid;
	error = sosend(so, (__cheri_fromcap struct sockaddr *)mp->msg_name,
	    &auio, 0, control, flags, td);
	if (error != 0) {
		if (auio.uio_resid != len && (error == ERESTART ||
		    error == EINTR || error == EWOULDBLOCK))
			error = 0;
		/* Generation of SIGPIPE can be controlled per socket */
		if (error == EPIPE && !(so->so_options & SO_NOSIGPIPE) &&
		    !(flags & MSG_NOSIGNAL)) {
			PROC_LOCK(td->td_proc);
			tdsignal(td, SIGPIPE);
			PROC_UNLOCK(td->td_proc);
		}
	}
	if (error == 0)
		td->td_retval[0] = len - auio.uio_resid;
#ifdef KTRACE
	if (ktruio != NULL) {
		ktruio->uio_resid = td->td_retval[0];
		ktrgenio(s, UIO_WRITE, ktruio, error);
	}
#endif
bad:
	fdrop(fp, td);
	return (error);
}

int
sys_sendto(struct thread *td, struct sendto_args *uap)
{

	return (user_sendto(td, uap->s, __USER_CAP(uap->buf, uap->len),
	    uap->len, uap->flags, __USER_CAP(uap->to, uap->tolen), uap->tolen));
}

int
user_sendto(struct thread *td, int s, const char * __capability buf,
    size_t len, int flags, const struct sockaddr * __capability to,
    socklen_t tolen)
{
	kmsghdr_t msg;
	kiovec_t aiov;

	msg.msg_name = __DECONST_CAP(void * __capability, to);
	msg.msg_namelen = tolen;
	msg.msg_iov = &aiov;
	msg.msg_iovlen = 1;
	msg.msg_control = 0;
#ifdef COMPAT_OLDSOCK
	msg.msg_flags = 0;
#endif
	IOVEC_INIT_C(&aiov, __DECONST_CAP(void * __capability, buf), len);
	return (sendit(td, s, &msg, flags));
}

#ifdef COMPAT_OLDSOCK
int
osend(struct thread *td, struct osend_args *uap)
{
	kmsghdr_t msg;
	kiovec_t aiov;

	msg.msg_name = 0;
	msg.msg_namelen = 0;
	msg.msg_iov = &aiov;
	msg.msg_iovlen = 1;
	IOVEC_INIT(&aiov, uap->buf, uap->len);
	msg.msg_control = 0;
	msg.msg_flags = 0;
	return (sendit(td, uap->s, &msg, uap->flags));
}

int
osendmsg(struct thread *td, struct osendmsg_args *uap)
{
	kmsthdr_t msg;
	struct omsghdr umsg;
	kiovec_t *iov;
	int error;

	error = copyin(uap->msg, &umsg, sizeof (umsg));
	if (error != 0)
		return (error);
	msg.msg_name = __USER_CAP(umsg.msg_name, umsg.msg_namelen);
	msg.msg_namelen = umsg.msg_namelen;
	error = copyiniov(umsg.msg_iov, umsg.msg_iovlen, &iov, EMSGSIZE);
	if (error != 0)
		return (error);
	msg.msg_iov = iov;
	msg.msg_iovlen = umsg.msg_iovlen;
	msg.msg_control = __USER_CAP(umsg.msg_accrights, umsg.msg_accrightslen);
	msg.msg_controllen = umsg.msg_accrightslen;
	msg.msg_flags = MSG_COMPAT;
	error = sendit(td, uap->s, &msg, uap->flags);
	free(iov, M_IOV);
	return (error);
}
#endif

int
sys_sendmsg(struct thread *td, struct sendmsg_args *uap)
{
	kmsghdr_t msg;
	umsghdr_t umsg;
	kiovec_t *iov;
	int error;

	error = copyin(uap->msg, &umsg, sizeof(umsg));
	if (error != 0)
		return (error);
	msg.msg_name = __USER_CAP(umsg.msg_name, umsg.msg_namelen);
	msg.msg_namelen = umsg.msg_namelen;
	error = copyiniov(__USER_CAP_ARRAY(umsg.msg_iov, umsg.msg_iovlen),
	    umsg.msg_iovlen, &iov, EMSGSIZE);
	if (error != 0)
		return (error);
	msg.msg_iov = (__cheri_tocap kiovec_t * __capability)iov;
	msg.msg_iovlen = umsg.msg_iovlen;
	msg.msg_control = __USER_CAP(umsg.msg_control, umsg.msg_controllen);
	msg.msg_controllen = umsg.msg_controllen;
#ifdef COMPAT_OLDSOCK
	msg.msg_flags = 0;
#else
	msg.msg_flags = umsg.msg_flags;
#endif
	error = sendit(td, uap->s, &msg, uap->flags);
	free(iov, M_IOV);
	return (error);
}

int
kern_recvit(struct thread *td, int s, kmsghdr_t *mp, enum uio_seg fromseg,
    struct mbuf **controlp)
{
	struct uio auio;
	kiovec_t * __capability iov;
	struct mbuf *m, *control = NULL;
	char * __capability ctlbuf;
	struct file *fp;
	struct socket *so;
	struct sockaddr *fromsa = NULL;
#ifdef KTRACE
	struct uio *ktruio = NULL;
#endif
	ssize_t len;
	int error, i;

	if (controlp != NULL)
		*controlp = NULL;

	AUDIT_ARG_FD(s);
	error = getsock_cap(td, s, &cap_recv_rights,
	    &fp, NULL, NULL);
	if (error != 0)
		return (error);
	so = fp->f_data;

#ifdef MAC
	error = mac_socket_check_receive(td->td_ucred, so);
	if (error != 0) {
		fdrop(fp, td);
		return (error);
	}
#endif

	auio.uio_iov = (__cheri_fromcap kiovec_t *)mp->msg_iov;
	auio.uio_iovcnt = mp->msg_iovlen;
	auio.uio_segflg = UIO_USERSPACE;
	auio.uio_rw = UIO_READ;
	auio.uio_td = td;
	auio.uio_offset = 0;			/* XXX */
	auio.uio_resid = 0;
	iov = mp->msg_iov;
	for (i = 0; i < mp->msg_iovlen; i++, iov++) {
		if ((auio.uio_resid += iov->iov_len) < 0) {
			fdrop(fp, td);
			return (EINVAL);
		}
	}
#ifdef KTRACE
	if (KTRPOINT(td, KTR_GENIO))
		ktruio = cloneuio(&auio);
#endif
	len = auio.uio_resid;
	error = soreceive(so, &fromsa, &auio, NULL,
	    (mp->msg_control || controlp) ? &control : NULL,
	    &mp->msg_flags);
	if (error != 0) {
		if (auio.uio_resid != len && (error == ERESTART ||
		    error == EINTR || error == EWOULDBLOCK))
			error = 0;
	}
	if (fromsa != NULL)
		AUDIT_ARG_SOCKADDR(td, AT_FDCWD, fromsa);
#ifdef KTRACE
	if (ktruio != NULL) {
		ktruio->uio_resid = len - auio.uio_resid;
		ktrgenio(s, UIO_READ, ktruio, error);
	}
#endif
	if (error != 0)
		goto out;
	td->td_retval[0] = len - auio.uio_resid;
	if (mp->msg_name) {
		len = mp->msg_namelen;
		if (len <= 0 || fromsa == NULL)
			len = 0;
		else {
			/* save sa_len before it is destroyed by MSG_COMPAT */
			len = MIN(len, fromsa->sa_len);
#ifdef COMPAT_OLDSOCK
			if (mp->msg_flags & MSG_COMPAT)
				((struct osockaddr *)fromsa)->sa_family =
				    fromsa->sa_family;
#endif
			if (fromseg == UIO_USERSPACE) {
				error = copyout_c(fromsa, mp->msg_name,
				    (unsigned)len);
				if (error != 0)
					goto out;
			} else
				bcopy(fromsa,
				    (__cheri_fromcap void *)mp->msg_name,
				    len);
		}
		mp->msg_namelen = len;
	}
	if (mp->msg_control && controlp == NULL) {
#ifdef COMPAT_OLDSOCK
		/*
		 * We assume that old recvmsg calls won't receive access
		 * rights and other control info, esp. as control info
		 * is always optional and those options didn't exist in 4.3.
		 * If we receive rights, trim the cmsghdr; anything else
		 * is tossed.
		 */
		if (control && mp->msg_flags & MSG_COMPAT) {
			if (mtod(control, struct cmsghdr *)->cmsg_level !=
			    SOL_SOCKET ||
			    mtod(control, struct cmsghdr *)->cmsg_type !=
			    SCM_RIGHTS) {
				mp->msg_controllen = 0;
				goto out;
			}
			control->m_len -= sizeof (struct cmsghdr);
			control->m_data += sizeof (struct cmsghdr);
		}
#endif
		len = mp->msg_controllen;
		m = control;
		mp->msg_controllen = 0;
		ctlbuf = mp->msg_control;

		while (m && len > 0) {
			unsigned int tocopy;

			if (len >= m->m_len)
				tocopy = m->m_len;
			else {
				mp->msg_flags |= MSG_CTRUNC;
				tocopy = len;
			}

			if ((error = copyout_c(mtod(m, caddr_t), ctlbuf,
			    tocopy)) != 0)
				goto out;

			ctlbuf += tocopy;
			len -= tocopy;
			m = m->m_next;
		}
		mp->msg_controllen = (__cheri_addr vaddr_t)ctlbuf - (__cheri_addr vaddr_t)mp->msg_control;
	}
out:
	fdrop(fp, td);
#ifdef KTRACE
	if (fromsa && KTRPOINT(td, KTR_STRUCT))
		ktrsockaddr(fromsa);
#endif
	free(fromsa, M_SONAME);

	if (error == 0 && controlp != NULL)
		*controlp = control;
	else  if (control)
		m_freem(control);

	return (error);
}

static int
recvit(struct thread *td, int s, kmsghdr_t *mp,
    socklen_t * __capability namelenp)
{
	int error;

	error = kern_recvit(td, s, mp, UIO_USERSPACE, NULL);
	if (error != 0)
		return (error);
	if (namelenp != NULL) {
		error = copyout_c(&mp->msg_namelen, namelenp,
		    sizeof (socklen_t));
#ifdef COMPAT_OLDSOCK
		if (mp->msg_flags & MSG_COMPAT)
			error = 0;	/* old recvfrom didn't check */
#endif
	}
	return (error);
}

int
sys_recvfrom(struct thread *td, struct recvfrom_args *uap)
{

	return (kern_recvfrom(td, uap->s, __USER_CAP(uap->buf, uap->len),
	    uap->len, uap->flags, __USER_CAP_UNBOUND(uap->from),
	    __USER_CAP_OBJ(uap->fromlenaddr)));
}

int
kern_recvfrom(struct thread *td, int s, void * __capability buf, size_t len,
    int flags, struct sockaddr * __capability __restrict from,
    socklen_t * __capability __restrict fromlenaddr)
{
	kmsghdr_t msg;
	kiovec_t aiov;
	int error;

	if (fromlenaddr != NULL) {
		error = copyin_c(fromlenaddr, &msg.msg_namelen,
		    sizeof (msg.msg_namelen));
		if (error != 0)
			goto done2;
	} else {
		msg.msg_namelen = 0;
	}
	msg.msg_name = from;
	msg.msg_iov = &aiov;
	msg.msg_iovlen = 1;
	IOVEC_INIT_C(&aiov, buf, len);
	msg.msg_control = 0;
	msg.msg_flags = flags;
	error = recvit(td, s, &msg, fromlenaddr);
done2:
	return (error);
}

#ifdef COMPAT_OLDSOCK
int
orecvfrom(struct thread *td, struct recvfrom_args *uap)
{

	uap->flags |= MSG_COMPAT;
	return (sys_recvfrom(td, uap));
}
#endif

#ifdef COMPAT_OLDSOCK
int
orecv(struct thread *td, struct orecv_args *uap)
{
	kmsghdr_t msg;
	kiovec_t aiov;

	msg.msg_name = 0;
	msg.msg_namelen = 0;
	msg.msg_iov = &aiov;
	msg.msg_iovlen = 1;
	IOVEC_INIT(&aiov, uap->buf, uap->len);
	msg.msg_control = 0;
	msg.msg_flags = uap->flags;
	return (recvit(td, uap->s, &msg, NULL));
}

/*
 * Old recvmsg.  This code takes advantage of the fact that the old msghdr
 * overlays the new one, missing only the flags, and with the (old) access
 * rights where the control fields are now.
 */
int
orecvmsg(struct thread *td, struct orecvmsg_args *uap)
{
	kmsghdr_t msg;
	struct omsghdr umsg;
	kiovec_t *iov;
	int error;

	error = copyin(uap->msg, &umsg, sizeof(umsg));
	if (error != 0)
		return (error);
	msg.msg_name = __USER_CAP(umsg.msg_name, umsg.msg_namelen);
	msg.msg_namelen = umsg.msg_namelen;
	error = copyiniov(msg.msg_iov, msg.msg_iovlen, &iov, EMSGSIZE);
	if (error != 0)
		return (error);
	msg.msg_iov = iov;
	msg.msg_iovlen = umsg.msg_iovlen;
	msg.msg_control = umsg.msg_accrights;
	msg.msg_controllen = umsg.msg_accrightslen;
	msg.msg_flags = uap->flags | MSG_COMPAT;
	error = recvit(td, uap->s, &msg, &uap->msg->msg_namelen);
	if (msg.msg_controllen && error == 0)
		error = copyout(&msg.msg_controllen,
		    &uap->msg->msg_accrightslen, sizeof (int));
	free(iov, M_IOV);
	return (error);
}
#endif

int
sys_recvmsg(struct thread *td, struct recvmsg_args *uap)
{
	kmsghdr_t msg;
	umsghdr_t umsg;
	kiovec_t *iov;
	int error;

	error = copyin(uap->msg, &umsg, sizeof(umsg));
	if (error != 0)
		return (error);
	msg.msg_name = __USER_CAP(umsg.msg_name, umsg.msg_namelen);
	msg.msg_namelen = umsg.msg_namelen;
	error = copyiniov(__USER_CAP_ARRAY(umsg.msg_iov, umsg.msg_iovlen),
	    umsg.msg_iovlen, &iov, EMSGSIZE);
	if (error != 0)
		return (error);
	msg.msg_iov = (__cheri_tocap kiovec_t * __capability)iov;
	msg.msg_iovlen = umsg.msg_iovlen;
	msg.msg_control = __USER_CAP(umsg.msg_control, umsg.msg_controllen);
	msg.msg_controllen = umsg.msg_controllen;
	msg.msg_flags = uap->flags;
#ifdef COMPAT_OLDSOCK
	msg.msg_flags &= ~MSG_COMPAT;
#endif
	error = recvit(td, uap->s, &msg, NULL);
	if (error == 0) {
		/*
		 * The pointers should not have changed so don't touch them.
		 * XXX: assert this?
		 * XXX: what if anything else should have changed?
		 */
		umsg.msg_namelen = msg.msg_namelen;
		umsg.msg_iovlen = msg.msg_iovlen;
		umsg.msg_controllen = msg.msg_controllen;
		error = copyout(&umsg, uap->msg, sizeof(umsg));
	}
	free(iov, M_IOV);
	return (error);
}

int
sys_shutdown(struct thread *td, struct shutdown_args *uap)
{

	return (kern_shutdown(td, uap->s, uap->how));
}

int
kern_shutdown(struct thread *td, int s, int how)
{
	struct socket *so;
	struct file *fp;
	int error;

	AUDIT_ARG_FD(s);
	error = getsock_cap(td, s, &cap_shutdown_rights,
	    &fp, NULL, NULL);
	if (error == 0) {
		so = fp->f_data;
		error = soshutdown(so, how);
		/*
		 * Previous versions did not return ENOTCONN, but 0 in
		 * case the socket was not connected. Some important
		 * programs like syslogd up to r279016, 2015-02-19,
		 * still depend on this behavior.
		 */
		if (error == ENOTCONN &&
		    td->td_proc->p_osrel < P_OSREL_SHUTDOWN_ENOTCONN)
			error = 0;
		fdrop(fp, td);
	}
	return (error);
}

int
sys_setsockopt(struct thread *td, struct setsockopt_args *uap)
{

	return (kern_setsockopt(td, uap->s, uap->level, uap->name,
	    __USER_CAP(uap->val, uap->valsize), UIO_USERSPACE, uap->valsize));
}

int
kern_setsockopt(struct thread *td, int s, int level, int name,
    const void * __capability val, enum uio_seg valseg, socklen_t valsize)
{
	struct socket *so;
	struct file *fp;
	struct sockopt sopt;
	int error;

	if (val == NULL && valsize != 0)
		return (EFAULT);
	if ((int)valsize < 0)
		return (EINVAL);

	sopt.sopt_dir = SOPT_SET;
	sopt.sopt_level = level;
	sopt.sopt_name = name;
	sopt.sopt_val = __DECONST_CAP(void * __capability, val);
	sopt.sopt_valsize = valsize;
	switch (valseg) {
	case UIO_USERSPACE:
		sopt.sopt_td = td;
		break;
	case UIO_SYSSPACE:
		sopt.sopt_td = NULL;
		break;
	default:
		panic("kern_setsockopt called with bad valseg");
	}

	AUDIT_ARG_FD(s);
	error = getsock_cap(td, s, &cap_setsockopt_rights,
	    &fp, NULL, NULL);
	if (error == 0) {
		so = fp->f_data;
		error = sosetopt(so, &sopt);
		fdrop(fp, td);
	}
	return(error);
}

int
sys_getsockopt(struct thread *td, struct getsockopt_args *uap)
{

	return (user_getsockopt(td, uap->s, uap->level, uap->name,
	    __USER_CAP_UNBOUND(uap->val), __USER_CAP_OBJ(uap->avalsize)));
}

int
user_getsockopt(struct thread *td, int s, int level, int name,
    void * __capability val, socklen_t * __capability avalsize)
{
	socklen_t valsize;
	int error;

	if (val != NULL) {
		error = copyin_c(avalsize, &valsize, sizeof (valsize));
		if (error != 0)
			return (error);
	}

	error = kern_getsockopt(td, s, level, name, val, UIO_USERSPACE,
	    &valsize);

	if (error == 0)
		error = copyout_c(&valsize, avalsize, sizeof (valsize));
	return (error);
}

/*
 * Kernel version of getsockopt.
 * optval can be a userland or userspace. optlen is always a kernel pointer.
 */
int
kern_getsockopt(struct thread *td, int s, int level, int name,
    void * __capability val, enum uio_seg valseg, socklen_t *valsize)
{
	struct socket *so;
	struct file *fp;
	struct sockopt sopt;
	int error;

	if (val == NULL)
		*valsize = 0;
	if ((int)*valsize < 0)
		return (EINVAL);

	sopt.sopt_dir = SOPT_GET;
	sopt.sopt_level = level;
	sopt.sopt_name = name;
	sopt.sopt_val = val;
	sopt.sopt_valsize = (size_t)*valsize; /* checked non-negative above */
	switch (valseg) {
	case UIO_USERSPACE:
		sopt.sopt_td = td;
		break;
	case UIO_SYSSPACE:
		sopt.sopt_td = NULL;
		break;
	default:
		panic("kern_getsockopt called with bad valseg");
	}

	AUDIT_ARG_FD(s);
	error = getsock_cap(td, s, &cap_getsockopt_rights,
	    &fp, NULL, NULL);
	if (error == 0) {
		so = fp->f_data;
		error = sogetopt(so, &sopt);
		*valsize = sopt.sopt_valsize;
		fdrop(fp, td);
	}
	return (error);
}

int
user_getsockname(struct thread *td, int fdes,
    struct sockaddr * __restrict __capability asa,
    socklen_t * __capability alen, int compat)
{
	struct sockaddr *sa;
	socklen_t len;
	int error;

	error = copyin_c(alen, &len, sizeof(len));
	if (error != 0)
		return (error);

	error = kern_getsockname(td, fdes, &sa, &len);
	if (error != 0)
		return (error);

	if (len != 0) {
#ifdef COMPAT_OLDSOCK
		if (compat)
			((struct osockaddr *)sa)->sa_family = sa->sa_family;
#endif
		error = copyout_c(sa, asa, len);
	}
	free(sa, M_SONAME);
	if (error == 0)
		error = copyout_c(&len, alen, sizeof(len));
	return (error);
}

int
kern_getsockname(struct thread *td, int fd, struct sockaddr **sa,
    socklen_t *alen)
{
	struct socket *so;
	struct file *fp;
	socklen_t len;
	int error;

	AUDIT_ARG_FD(fd);
	error = getsock_cap(td, fd, &cap_getsockname_rights,
	    &fp, NULL, NULL);
	if (error != 0)
		return (error);
	so = fp->f_data;
	*sa = NULL;
	CURVNET_SET(so->so_vnet);
	error = (*so->so_proto->pr_usrreqs->pru_sockaddr)(so, sa);
	CURVNET_RESTORE();
	if (error != 0)
		goto bad;
	if (*sa == NULL)
		len = 0;
	else
		len = MIN(*alen, (*sa)->sa_len);
	*alen = len;
#ifdef KTRACE
	if (KTRPOINT(td, KTR_STRUCT))
		ktrsockaddr(*sa);
#endif
bad:
	fdrop(fp, td);
	if (error != 0 && *sa != NULL) {
		free(*sa, M_SONAME);
		*sa = NULL;
	}
	return (error);
}

int
sys_getsockname(struct thread *td, struct getsockname_args *uap)
{

	return (user_getsockname(td, uap->fdes,
	    __USER_CAP_UNBOUND(uap->asa), __USER_CAP_OBJ(uap->alen), 0));
}

#ifdef COMPAT_OLDSOCK
int
ogetsockname(struct thread *td, struct getsockname_args *uap)
{

	return (user_getsockname(td, uap->fdes,
	    __USER_CAP_UNBOUND(uap->asa), __USER_CAP_OBJ(uap->alen), 1));
}
#endif /* COMPAT_OLDSOCK */

int
user_getpeername(struct thread *td, int fdes,
    struct sockaddr * __restrict __capability asa,
    socklen_t * __capability alen, int compat)
{
	struct sockaddr *sa;
	socklen_t len;
	int error;

	error = copyin_c(alen, &len, sizeof (len));
	if (error != 0)
		return (error);

	error = kern_getpeername(td, fdes, &sa, &len);
	if (error != 0)
		return (error);

	if (len != 0) {
#ifdef COMPAT_OLDSOCK
		if (compat)
			((struct osockaddr *)sa)->sa_family = sa->sa_family;
#endif
		error = copyout_c(sa, asa, len);
	}
	free(sa, M_SONAME);
	if (error == 0)
		error = copyout_c(&len, alen, sizeof(len));
	return (error);
}

int
kern_getpeername(struct thread *td, int fd, struct sockaddr **sa,
    socklen_t *alen)
{
	struct socket *so;
	struct file *fp;
	socklen_t len;
	int error;

	AUDIT_ARG_FD(fd);
	error = getsock_cap(td, fd, &cap_getpeername_rights,
	    &fp, NULL, NULL);
	if (error != 0)
		return (error);
	so = fp->f_data;
	if ((so->so_state & (SS_ISCONNECTED|SS_ISCONFIRMING)) == 0) {
		error = ENOTCONN;
		goto done;
	}
	*sa = NULL;
	CURVNET_SET(so->so_vnet);
	error = (*so->so_proto->pr_usrreqs->pru_peeraddr)(so, sa);
	CURVNET_RESTORE();
	if (error != 0)
		goto bad;
	if (*sa == NULL)
		len = 0;
	else
		len = MIN(*alen, (*sa)->sa_len);
	*alen = len;
#ifdef KTRACE
	if (KTRPOINT(td, KTR_STRUCT))
		ktrsockaddr(*sa);
#endif
bad:
	if (error != 0 && *sa != NULL) {
		free(*sa, M_SONAME);
		*sa = NULL;
	}
done:
	fdrop(fp, td);
	return (error);
}

int
sys_getpeername(struct thread *td, struct getpeername_args *uap)
{

	return (user_getpeername(td, uap->fdes, __USER_CAP_UNBOUND(uap->asa),
	    __USER_CAP_OBJ(uap->alen), 0));
}

#ifdef COMPAT_OLDSOCK
int
ogetpeername(struct thread *td, struct ogetpeername_args *uap)
{

	return (user_getpeername(td, uap->fdes, __USER_CAP_UNBOUND(uap->asa),
	    __USER_CAP_OBJ(uap->alen), 1));
}
#endif /* COMPAT_OLDSOCK */

int
sockargs(struct mbuf **mp, char * __capability buf, socklen_t buflen, int type)
{
	struct sockaddr *sa;
	struct mbuf *m;
	int error;

	if (buflen > MLEN) {
#ifdef COMPAT_OLDSOCK
		if (type == MT_SONAME && buflen <= 112)
			buflen = MLEN;		/* unix domain compat. hack */
		else
#endif
			if (buflen > MCLBYTES)
				return (EINVAL);
	}
	m = m_get2(buflen, M_WAITOK, type, 0);
	m->m_len = buflen;
	error = copyin_c(buf, mtod(m, void *), buflen);
	if (error != 0)
		(void) m_free(m);
	else {
		*mp = m;
		if (type == MT_SONAME) {
			sa = mtod(m, struct sockaddr *);

#if defined(COMPAT_OLDSOCK) && BYTE_ORDER != BIG_ENDIAN
			if (sa->sa_family == 0 && sa->sa_len < AF_MAX)
				sa->sa_family = sa->sa_len;
#endif
			sa->sa_len = buflen;
		}
	}
	return (error);
}

int
getsockaddr(struct sockaddr **namp, const struct sockaddr * __capability uaddr,
    size_t len)
{
	struct sockaddr *sa;
	int error;

	if (len > SOCK_MAXADDRLEN)
		return (ENAMETOOLONG);
	if (len < offsetof(struct sockaddr, sa_data[0]))
		return (EINVAL);
	sa = malloc(len, M_SONAME, M_WAITOK);
	error = copyin_c(uaddr, sa, len);
	if (error != 0) {
		free(sa, M_SONAME);
	} else {
#if defined(COMPAT_OLDSOCK) && BYTE_ORDER != BIG_ENDIAN
		if (sa->sa_family == 0 && sa->sa_len < AF_MAX)
			sa->sa_family = sa->sa_len;
#endif
		sa->sa_len = len;
		*namp = sa;
	}
	return (error);
}
// CHERI CHANGES START
// {
//   "updated": 20180629,
//   "target_type": "kernel",
//   "changes": [
//     "iovec-macros",
//     "kiovec_t",
//     "user_capabilities"
//   ]
// }
// CHERI CHANGES END<|MERGE_RESOLUTION|>--- conflicted
+++ resolved
@@ -742,15 +742,11 @@
 	AUDIT_ARG_FD(s);
 	rights = &cap_send_rights;
 	if (mp->msg_name != NULL) {
-<<<<<<< HEAD
 		AUDIT_ARG_SOCKADDR(td, AT_FDCWD,
 		    (__cheri_fromcap struct sockaddr *)
 		    mp->msg_name);
-		cap_rights_set(&rights, CAP_CONNECT);
-=======
 		AUDIT_ARG_SOCKADDR(td, AT_FDCWD, mp->msg_name);
 		rights = &cap_send_connect_rights;
->>>>>>> abeb3096
 	}
 	error = getsock_cap(td, s, rights, &fp, NULL, NULL);
 	if (error != 0) {
