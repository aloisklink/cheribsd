--- conflicted
+++ resolved
@@ -1706,10 +1706,6 @@
 //   "target_type": "kernel",
 //   "changes": [
 //     "iovec-macros",
-<<<<<<< HEAD
-//     "struct iovec",
-=======
->>>>>>> fe33cd02
 //     "user_capabilities"
 //   ]
 // }
