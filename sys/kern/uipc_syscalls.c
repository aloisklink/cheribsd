/*-
 * SPDX-License-Identifier: BSD-3-Clause
 *
 * Copyright (c) 1982, 1986, 1989, 1990, 1993
 *	The Regents of the University of California.  All rights reserved.
 *
 * Redistribution and use in source and binary forms, with or without
 * modification, are permitted provided that the following conditions
 * are met:
 * 1. Redistributions of source code must retain the above copyright
 *    notice, this list of conditions and the following disclaimer.
 * 2. Redistributions in binary form must reproduce the above copyright
 *    notice, this list of conditions and the following disclaimer in the
 *    documentation and/or other materials provided with the distribution.
 * 3. Neither the name of the University nor the names of its contributors
 *    may be used to endorse or promote products derived from this software
 *    without specific prior written permission.
 *
 * THIS SOFTWARE IS PROVIDED BY THE REGENTS AND CONTRIBUTORS ``AS IS'' AND
 * ANY EXPRESS OR IMPLIED WARRANTIES, INCLUDING, BUT NOT LIMITED TO, THE
 * IMPLIED WARRANTIES OF MERCHANTABILITY AND FITNESS FOR A PARTICULAR PURPOSE
 * ARE DISCLAIMED.  IN NO EVENT SHALL THE REGENTS OR CONTRIBUTORS BE LIABLE
 * FOR ANY DIRECT, INDIRECT, INCIDENTAL, SPECIAL, EXEMPLARY, OR CONSEQUENTIAL
 * DAMAGES (INCLUDING, BUT NOT LIMITED TO, PROCUREMENT OF SUBSTITUTE GOODS
 * OR SERVICES; LOSS OF USE, DATA, OR PROFITS; OR BUSINESS INTERRUPTION)
 * HOWEVER CAUSED AND ON ANY THEORY OF LIABILITY, WHETHER IN CONTRACT, STRICT
 * LIABILITY, OR TORT (INCLUDING NEGLIGENCE OR OTHERWISE) ARISING IN ANY WAY
 * OUT OF THE USE OF THIS SOFTWARE, EVEN IF ADVISED OF THE POSSIBILITY OF
 * SUCH DAMAGE.
 *
 *	@(#)uipc_syscalls.c	8.4 (Berkeley) 2/21/94
 */

#include <sys/cdefs.h>
__FBSDID("$FreeBSD$");

#include "opt_capsicum.h"
#include "opt_inet.h"
#include "opt_inet6.h"
#include "opt_ktrace.h"

#include <sys/param.h>
#include <sys/systm.h>
#include <sys/capsicum.h>
#include <sys/kernel.h>
#include <sys/lock.h>
#include <sys/mutex.h>
#include <sys/sysproto.h>
#include <sys/malloc.h>
#include <sys/filedesc.h>
#include <sys/proc.h>
#include <sys/filio.h>
#include <sys/jail.h>
#include <sys/mbuf.h>
#include <sys/protosw.h>
#include <sys/rwlock.h>
#include <sys/socket.h>
#include <sys/socketvar.h>
#include <sys/syscallsubr.h>
#include <sys/sysent.h>
#include <sys/uio.h>
#include <sys/un.h>
#include <sys/unpcb.h>
#ifdef KTRACE
#include <sys/ktrace.h>
#endif
#ifdef COMPAT_FREEBSD32
#include <compat/freebsd32/freebsd32_util.h>
#endif

#include <net/vnet.h>

#include <security/audit/audit.h>
#include <security/mac/mac_framework.h>

static int recvit(struct thread *td, int s, struct msghdr *mp,
    socklen_t * __capability namelenp);

/*
 * Convert a user file descriptor to a kernel file entry and check if required
 * capability rights are present.
 * If required copy of current set of capability rights is returned.
 * A reference on the file entry is held upon returning.
 */
int
getsock_cap(struct thread *td, int fd, cap_rights_t *rightsp,
    struct file **fpp, u_int *fflagp, struct filecaps *havecapsp)
{
	struct file *fp;
	int error;

	error = fget_cap(td, fd, rightsp, &fp, havecapsp);
	if (error != 0)
		return (error);
	if (fp->f_type != DTYPE_SOCKET) {
		fdrop(fp, td);
		if (havecapsp != NULL)
			filecaps_free(havecapsp);
		return (ENOTSOCK);
	}
	if (fflagp != NULL)
		*fflagp = fp->f_flag;
	*fpp = fp;
	return (0);
}

/*
 * System call interface to the socket abstraction.
 */
#if defined(COMPAT_43)
#define COMPAT_OLDSOCK
#endif

int
sys_socket(struct thread *td, struct socket_args *uap)
{

	return (kern_socket(td, uap->domain, uap->type, uap->protocol));
}

int
kern_socket(struct thread *td, int domain, int type, int protocol)
{
	struct socket *so;
	struct file *fp;
	int fd, error, oflag, fflag;

	AUDIT_ARG_SOCKET(domain, type, protocol);

	oflag = 0;
	fflag = 0;
	if ((type & SOCK_CLOEXEC) != 0) {
		type &= ~SOCK_CLOEXEC;
		oflag |= O_CLOEXEC;
	}
	if ((type & SOCK_NONBLOCK) != 0) {
		type &= ~SOCK_NONBLOCK;
		fflag |= FNONBLOCK;
	}

#ifdef MAC
	error = mac_socket_check_create(td->td_ucred, domain, type, protocol);
	if (error != 0)
		return (error);
#endif
	error = falloc(td, &fp, &fd, oflag);
	if (error != 0)
		return (error);
	/* An extra reference on `fp' has been held for us by falloc(). */
	error = socreate(domain, &so, type, protocol, td->td_ucred, td);
	if (error != 0) {
		fdclose(td, fp, fd);
	} else {
		finit(fp, FREAD | FWRITE | fflag, DTYPE_SOCKET, so, &socketops);
		if ((fflag & FNONBLOCK) != 0)
			(void) fo_ioctl(fp, FIONBIO, &fflag, td->td_ucred, td);
		td->td_retval[0] = fd;
	}
	fdrop(fp, td);
	return (error);
}

int
sys_bind(struct thread *td, struct bind_args *uap)
{

	return (user_bind(td, uap->s, uap->name, uap->namelen));
}

int
user_bind(struct thread *td, int s, const struct sockaddr * __capability name,
    socklen_t namelen)
{
	struct sockaddr *sa;
	int error;

	error = getsockaddr(&sa, name, namelen);
	if (error == 0) {
		error = kern_bindat(td, AT_FDCWD, s, sa);
		free(sa, M_SONAME);
	}
	return (error);
}

int
kern_bindat(struct thread *td, int dirfd, int fd, struct sockaddr *sa)
{
	struct socket *so;
	struct file *fp;
	int error;

#ifdef CAPABILITY_MODE
	if (IN_CAPABILITY_MODE(td) && (dirfd == AT_FDCWD))
		return (ECAPMODE);
#endif

	AUDIT_ARG_FD(fd);
	AUDIT_ARG_SOCKADDR(td, dirfd, sa);
	error = getsock_cap(td, fd, &cap_bind_rights,
	    &fp, NULL, NULL);
	if (error != 0)
		return (error);
	so = fp->f_data;
#ifdef KTRACE
	if (KTRPOINT(td, KTR_STRUCT))
		ktrsockaddr(sa);
#endif
#ifdef MAC
	error = mac_socket_check_bind(td->td_ucred, so, sa);
	if (error == 0) {
#endif
		if (dirfd == AT_FDCWD)
			error = sobind(so, sa, td);
		else
			error = sobindat(dirfd, so, sa, td);
#ifdef MAC
	}
#endif
	fdrop(fp, td);
	return (error);
}

int
sys_bindat(struct thread *td, struct bindat_args *uap)
{

	return(user_bindat(td, uap->fd, uap->s, uap->name, uap->namelen));
}

int
user_bindat(struct thread *td, int fd, int s,
    const struct sockaddr * __capability name, socklen_t namelen)
{
	struct sockaddr *sa;
	int error;

	error = getsockaddr(&sa, name, namelen);
	if (error == 0) {
		error = kern_bindat(td, fd, s, sa);
		free(sa, M_SONAME);
	}
	return (error);
}

int
sys_listen(struct thread *td, struct listen_args *uap)
{

	return (kern_listen(td, uap->s, uap->backlog));
}

int
kern_listen(struct thread *td, int s, int backlog)
{
	struct socket *so;
	struct file *fp;
	int error;

	AUDIT_ARG_FD(s);
	error = getsock_cap(td, s, &cap_listen_rights,
	    &fp, NULL, NULL);
	if (error == 0) {
		so = fp->f_data;
#ifdef MAC
		error = mac_socket_check_listen(td->td_ucred, so);
		if (error == 0)
#endif
			error = solisten(so, backlog, td);
		fdrop(fp, td);
	}
	return (error);
}

int
user_accept(struct thread *td, int s, struct sockaddr * __capability uname,
    socklen_t * __capability anamelen, int flags)
{
	struct sockaddr *name;
	socklen_t namelen;
	struct file *fp;
	int error;

	if (uname == NULL)
		return (kern_accept4(td, s, NULL, NULL, flags, NULL));

	error = copyin(anamelen, &namelen, sizeof(namelen));
	if (error != 0)
		return (error);

	error = kern_accept4(td, s, &name, &namelen, flags, &fp);

	if (error != 0)
		return (error);

	if (error == 0 && uname != NULL) {
#ifdef COMPAT_OLDSOCK
		if (SV_PROC_FLAG(td->td_proc, SV_AOUT) &&
		    (flags & ACCEPT4_COMPAT) != 0)
			((struct osockaddr *)name)->sa_family =
			    name->sa_family;
#endif
		error = copyout(name, uname, namelen);
	}
	if (error == 0)
		error = copyout(&namelen, anamelen, sizeof(namelen));
	if (error != 0)
		fdclose(td, fp, td->td_retval[0]);
	fdrop(fp, td);
	free(name, M_SONAME);
	return (error);
}

int
kern_accept(struct thread *td, int s, struct sockaddr **name,
    socklen_t *namelen, struct file **fp)
{
	return (kern_accept4(td, s, name, namelen, ACCEPT4_INHERIT, fp));
}

int
kern_accept4(struct thread *td, int s, struct sockaddr **name,
    socklen_t *namelen, int flags, struct file **fp)
{
	struct file *headfp, *nfp = NULL;
	struct sockaddr *sa = NULL;
	struct socket *head, *so;
	struct filecaps fcaps;
	u_int fflag;
	pid_t pgid;
	int error, fd, tmp;

	if (name != NULL)
		*name = NULL;

	AUDIT_ARG_FD(s);
	error = getsock_cap(td, s, &cap_accept_rights,
	    &headfp, &fflag, &fcaps);
	if (error != 0)
		return (error);
	head = headfp->f_data;
	if (!SOLISTENING(head)) {
		error = EINVAL;
		goto done;
	}
#ifdef MAC
	error = mac_socket_check_accept(td->td_ucred, head);
	if (error != 0)
		goto done;
#endif
	error = falloc_caps(td, &nfp, &fd,
	    (flags & SOCK_CLOEXEC) ? O_CLOEXEC : 0, &fcaps);
	if (error != 0)
		goto done;
	SOCK_LOCK(head);
	if (!SOLISTENING(head)) {
		SOCK_UNLOCK(head);
		error = EINVAL;
		goto noconnection;
	}

	error = solisten_dequeue(head, &so, flags);
	if (error != 0)
		goto noconnection;

	/* An extra reference on `nfp' has been held for us by falloc(). */
	td->td_retval[0] = fd;

	/* Connection has been removed from the listen queue. */
	KNOTE_UNLOCKED(&head->so_rdsel.si_note, 0);

	if (flags & ACCEPT4_INHERIT) {
		pgid = fgetown(&head->so_sigio);
		if (pgid != 0)
			fsetown(pgid, &so->so_sigio);
	} else {
		fflag &= ~(FNONBLOCK | FASYNC);
		if (flags & SOCK_NONBLOCK)
			fflag |= FNONBLOCK;
	}

	finit(nfp, fflag, DTYPE_SOCKET, so, &socketops);
	/* Sync socket nonblocking/async state with file flags */
	tmp = fflag & FNONBLOCK;
	(void) fo_ioctl(nfp, FIONBIO, &tmp, td->td_ucred, td);
	tmp = fflag & FASYNC;
	(void) fo_ioctl(nfp, FIOASYNC, &tmp, td->td_ucred, td);
	error = soaccept(so, &sa);
	if (error != 0)
		goto noconnection;
	if (sa == NULL) {
		if (name)
			*namelen = 0;
		goto done;
	}
	AUDIT_ARG_SOCKADDR(td, AT_FDCWD, sa);
	if (name) {
		/* check sa_len before it is destroyed */
		if (*namelen > sa->sa_len)
			*namelen = sa->sa_len;
#ifdef KTRACE
		if (KTRPOINT(td, KTR_STRUCT))
			ktrsockaddr(sa);
#endif
		*name = sa;
		sa = NULL;
	}
noconnection:
	free(sa, M_SONAME);

	/*
	 * close the new descriptor, assuming someone hasn't ripped it
	 * out from under us.
	 */
	if (error != 0)
		fdclose(td, nfp, fd);

	/*
	 * Release explicitly held references before returning.  We return
	 * a reference on nfp to the caller on success if they request it.
	 */
done:
	if (nfp == NULL)
		filecaps_free(&fcaps);
	if (fp != NULL) {
		if (error == 0) {
			*fp = nfp;
			nfp = NULL;
		} else
			*fp = NULL;
	}
	if (nfp != NULL)
		fdrop(nfp, td);
	fdrop(headfp, td);
	return (error);
}

int
sys_accept(struct thread *td, struct accept_args *uap)
{

	return (user_accept(td, uap->s, uap->name, uap->anamelen,
	    ACCEPT4_INHERIT));
}

int
sys_accept4(struct thread *td, struct accept4_args *uap)
{

	if (uap->flags & ~(SOCK_CLOEXEC | SOCK_NONBLOCK))
		return (EINVAL);

	return (user_accept(td, uap->s, uap->name, uap->anamelen, uap->flags));
}

#ifdef COMPAT_OLDSOCK
int
oaccept(struct thread *td, struct oaccept_args *uap)
{

	return (user_accept(td, uap->s, uap->name, uap->anamelen,
	    ACCEPT4_INHERIT | ACCEPT4_COMPAT));
}
#endif /* COMPAT_OLDSOCK */

int
sys_connect(struct thread *td, struct connect_args *uap)
{

	return (user_connectat(td, AT_FDCWD, uap->s, uap->name, uap->namelen));
}

int
user_connectat(struct thread *td, int fd, int s,
    const struct sockaddr * __capability name, socklen_t namelen)
{
	struct sockaddr *sa;
	int error;

	error = getsockaddr(&sa, name, namelen);
	if (error == 0) {
		error = kern_connectat(td, AT_FDCWD, s, sa);
		free(sa, M_SONAME);
	}
	return (error);
}

int
kern_connectat(struct thread *td, int dirfd, int fd, struct sockaddr *sa)
{
	struct socket *so;
	struct file *fp;
	int error;

#ifdef CAPABILITY_MODE
	if (IN_CAPABILITY_MODE(td) && (dirfd == AT_FDCWD))
		return (ECAPMODE);
#endif

	AUDIT_ARG_FD(fd);
	AUDIT_ARG_SOCKADDR(td, dirfd, sa);
	error = getsock_cap(td, fd, &cap_connect_rights,
	    &fp, NULL, NULL);
	if (error != 0)
		return (error);
	so = fp->f_data;
	if (so->so_state & SS_ISCONNECTING) {
		error = EALREADY;
		goto done1;
	}
#ifdef KTRACE
	if (KTRPOINT(td, KTR_STRUCT))
		ktrsockaddr(sa);
#endif
#ifdef MAC
	error = mac_socket_check_connect(td->td_ucred, so, sa);
	if (error != 0)
		goto bad;
#endif
	error = soconnectat(dirfd, so, sa, td);
	if (error != 0)
		goto bad;
	if ((so->so_state & SS_NBIO) && (so->so_state & SS_ISCONNECTING)) {
		error = EINPROGRESS;
		goto done1;
	}
	SOCK_LOCK(so);
	while ((so->so_state & SS_ISCONNECTING) && so->so_error == 0) {
		error = msleep(&so->so_timeo, &so->so_lock, PSOCK | PCATCH,
		    "connec", 0);
		if (error != 0)
			break;
	}
	if (error == 0) {
		error = so->so_error;
		so->so_error = 0;
	}
	SOCK_UNLOCK(so);
bad:
	if (error == ERESTART)
		error = EINTR;
done1:
	fdrop(fp, td);
	return (error);
}

int
sys_connectat(struct thread *td, struct connectat_args *uap)
{

	return (user_connectat(td, uap->fd, uap->s, uap->name, uap->namelen));
}

int
kern_socketpair(struct thread *td, int domain, int type, int protocol,
    int *rsv)
{
	struct file *fp1, *fp2;
	struct socket *so1, *so2;
	int fd, error, oflag, fflag;

	AUDIT_ARG_SOCKET(domain, type, protocol);

	oflag = 0;
	fflag = 0;
	if ((type & SOCK_CLOEXEC) != 0) {
		type &= ~SOCK_CLOEXEC;
		oflag |= O_CLOEXEC;
	}
	if ((type & SOCK_NONBLOCK) != 0) {
		type &= ~SOCK_NONBLOCK;
		fflag |= FNONBLOCK;
	}
#ifdef MAC
	/* We might want to have a separate check for socket pairs. */
	error = mac_socket_check_create(td->td_ucred, domain, type,
	    protocol);
	if (error != 0)
		return (error);
#endif
	error = socreate(domain, &so1, type, protocol, td->td_ucred, td);
	if (error != 0)
		return (error);
	error = socreate(domain, &so2, type, protocol, td->td_ucred, td);
	if (error != 0)
		goto free1;
	/* On success extra reference to `fp1' and 'fp2' is set by falloc. */
	error = falloc(td, &fp1, &fd, oflag);
	if (error != 0)
		goto free2;
	rsv[0] = fd;
	fp1->f_data = so1;	/* so1 already has ref count */
	error = falloc(td, &fp2, &fd, oflag);
	if (error != 0)
		goto free3;
	fp2->f_data = so2;	/* so2 already has ref count */
	rsv[1] = fd;
	error = soconnect2(so1, so2);
	if (error != 0)
		goto free4;
	if (type == SOCK_DGRAM) {
		/*
		 * Datagram socket connection is asymmetric.
		 */
		 error = soconnect2(so2, so1);
		 if (error != 0)
			goto free4;
	} else if (so1->so_proto->pr_flags & PR_CONNREQUIRED) {
		struct unpcb *unp, *unp2;
		unp = sotounpcb(so1);
		unp2 = sotounpcb(so2);
		/* 
		 * No need to lock the unps, because the sockets are brand-new.
		 * No other threads can be using them yet
		 */
		unp_copy_peercred(td, unp, unp2, unp);
	}
	finit(fp1, FREAD | FWRITE | fflag, DTYPE_SOCKET, fp1->f_data,
	    &socketops);
	finit(fp2, FREAD | FWRITE | fflag, DTYPE_SOCKET, fp2->f_data,
	    &socketops);
	if ((fflag & FNONBLOCK) != 0) {
		(void) fo_ioctl(fp1, FIONBIO, &fflag, td->td_ucred, td);
		(void) fo_ioctl(fp2, FIONBIO, &fflag, td->td_ucred, td);
	}
	fdrop(fp1, td);
	fdrop(fp2, td);
	return (0);
free4:
	fdclose(td, fp2, rsv[1]);
	fdrop(fp2, td);
free3:
	fdclose(td, fp1, rsv[0]);
	fdrop(fp1, td);
free2:
	if (so2 != NULL)
		(void)soclose(so2);
free1:
	if (so1 != NULL)
		(void)soclose(so1);
	return (error);
}

int
sys_socketpair(struct thread *td, struct socketpair_args *uap)
{

	return (user_socketpair(td, uap->domain, uap->type, uap->protocol,
	    uap->rsv));
}

int
user_socketpair(struct thread *td, int domain, int type, int protocol,
    int * __capability rsv)
{
	int error, sv[2];

	error = kern_socketpair(td, domain, type, protocol, sv);
	if (error != 0)
		return (error);
	error = copyout(&sv[0], rsv, 2 * sizeof(int));
	if (error != 0) {
		(void)kern_close(td, sv[0]);
		(void)kern_close(td, sv[1]);
	}
	return (error);
}

int
user_sendit(struct thread *td, int s, struct msghdr *mp, int flags)
{
	struct mbuf *control;
	struct sockaddr *to;
	int error;

#ifdef CAPABILITY_MODE
	if (IN_CAPABILITY_MODE(td) && (mp->msg_name != NULL))
		return (ECAPMODE);
#endif

	if (mp->msg_name != NULL) {
		error = getsockaddr(&to, mp->msg_name, mp->msg_namelen);
		if (error != 0) {
			to = NULL;
			goto bad;
		}
		mp->msg_name = PTR2CAP(to);
	} else {
		to = NULL;
	}

	if (mp->msg_control) {
		if (mp->msg_controllen < sizeof(struct cmsghdr)
#ifdef COMPAT_OLDSOCK
		    && (mp->msg_flags != MSG_COMPAT ||
		    !SV_PROC_FLAG(td->td_proc, SV_AOUT))
#endif
		) {
			error = EINVAL;
			goto bad;
		}
		error = sockargs(&control, mp->msg_control, mp->msg_controllen,
		MT_CONTROL);
		if (error != 0)
			goto bad;
#ifdef COMPAT_OLDSOCK
		if (mp->msg_flags == MSG_COMPAT &&
		    SV_PROC_FLAG(td->td_proc, SV_AOUT)) {
			struct cmsghdr *cm;

			M_PREPEND(control, sizeof(*cm), M_WAITOK);
			cm = mtod(control, struct cmsghdr *);
			cm->cmsg_len = control->m_len;
			cm->cmsg_level = SOL_SOCKET;
			cm->cmsg_type = SCM_RIGHTS;
		}
#endif
	} else {
		control = NULL;
	}

	error = kern_sendit(td, s, mp, flags, control, UIO_USERSPACE);

bad:
	free(to, M_SONAME);
	return (error);
}

int
kern_sendit(struct thread *td, int s, struct msghdr *mp, int flags,
    struct mbuf *control, enum uio_seg segflg)
{
	struct file *fp;
	struct uio auio;
	struct iovec * __capability iov;
	struct socket *so;
	cap_rights_t *rights;
#ifdef KTRACE
	struct uio *ktruio = NULL;
#endif
	ssize_t len;
	int i, error;

	AUDIT_ARG_FD(s);
	rights = &cap_send_rights;
	if (mp->msg_name != NULL) {
		AUDIT_ARG_SOCKADDR(td, AT_FDCWD,
		    (__cheri_fromcap struct sockaddr *)mp->msg_name);
		rights = &cap_send_connect_rights;
	}
	error = getsock_cap(td, s, rights, &fp, NULL, NULL);
	if (error != 0) {
		m_freem(control);
		return (error);
	}
	so = (struct socket *)fp->f_data;

#ifdef KTRACE
	if (mp->msg_name != NULL && KTRPOINT(td, KTR_STRUCT))
		ktrsockaddr((__cheri_fromcap void *)mp->msg_name);
#endif
#ifdef MAC
	if (mp->msg_name != NULL) {
		error = mac_socket_check_connect(td->td_ucred, so,
		    (__cheri_fromcap void *)mp->msg_name);
		if (error != 0) {
			m_freem(control);
			goto bad;
		}
	}
	error = mac_socket_check_send(td->td_ucred, so);
	if (error != 0) {
		m_freem(control);
		goto bad;
	}
#endif

	auio.uio_iov = (__cheri_fromcap struct iovec *)mp->msg_iov;
	auio.uio_iovcnt = mp->msg_iovlen;
	auio.uio_segflg = segflg;
	auio.uio_rw = UIO_WRITE;
	auio.uio_td = td;
	auio.uio_offset = 0;			/* XXX */
	auio.uio_resid = 0;
	iov = mp->msg_iov;
	for (i = 0; i < mp->msg_iovlen; i++, iov++) {
		if ((auio.uio_resid += iov->iov_len) < 0) {
			error = EINVAL;
			m_freem(control);
			goto bad;
		}
	}
#ifdef KTRACE
	if (KTRPOINT(td, KTR_GENIO))
		ktruio = cloneuio(&auio);
#endif
	len = auio.uio_resid;
	error = sosend(so, (__cheri_fromcap struct sockaddr *)mp->msg_name,
	    &auio, 0, control, flags, td);
	if (error != 0) {
		if (auio.uio_resid != len && (error == ERESTART ||
		    error == EINTR || error == EWOULDBLOCK))
			error = 0;
		/* Generation of SIGPIPE can be controlled per socket */
		if (error == EPIPE && !(so->so_options & SO_NOSIGPIPE) &&
		    !(flags & MSG_NOSIGNAL)) {
			PROC_LOCK(td->td_proc);
			tdsignal(td, SIGPIPE);
			PROC_UNLOCK(td->td_proc);
		}
	}
	if (error == 0)
		td->td_retval[0] = len - auio.uio_resid;
#ifdef KTRACE
	if (ktruio != NULL) {
		ktruio->uio_resid = td->td_retval[0];
		ktrgenio(s, UIO_WRITE, ktruio, error);
	}
#endif
bad:
	fdrop(fp, td);
	return (error);
}

int
sys_sendto(struct thread *td, struct sendto_args *uap)
{

	return (user_sendto(td, uap->s, uap->buf,
	    uap->len, uap->flags, uap->to, uap->tolen));
}

int
user_sendto(struct thread *td, int s, const char * __capability buf,
    size_t len, int flags, const struct sockaddr * __capability to,
    socklen_t tolen)
{
	struct msghdr msg;
	struct iovec aiov;

	msg.msg_name = __DECONST_CAP(void * __capability, to);
	msg.msg_namelen = tolen;
	msg.msg_iov = &aiov;
	msg.msg_iovlen = 1;
	msg.msg_control = 0;
#ifdef COMPAT_OLDSOCK
	if (SV_PROC_FLAG(td->td_proc, SV_AOUT))
		msg.msg_flags = 0;
#endif
	IOVEC_INIT_C(&aiov, __DECONST_CAP(void * __capability, buf), len);
	return (user_sendit(td, s, &msg, flags));
}

#ifdef COMPAT_OLDSOCK
int
osend(struct thread *td, struct osend_args *uap)
{
	struct msghdr msg;
	struct iovec aiov;

	msg.msg_name = 0;
	msg.msg_namelen = 0;
	msg.msg_iov = &aiov;
	msg.msg_iovlen = 1;
	IOVEC_INIT_C(&aiov, uap->buf, uap->len);
	msg.msg_control = 0;
	msg.msg_flags = 0;
	return (user_sendit(td, uap->s, &msg, uap->flags));
}

int
osendmsg(struct thread *td, struct osendmsg_args *uap)
{
	struct msghdr msg;
	struct omsghdr umsg;
	struct iovec *iov;
	int error;

	error = copyin(uap->msg, &umsg, sizeof (umsg));
	if (error != 0)
		return (error);
	msg.msg_name = umsg.msg_name;
	msg.msg_namelen = umsg.msg_namelen;
	error = copyiniov(umsg.msg_iov, umsg.msg_iovlen, &iov, EMSGSIZE);
	if (error != 0)
		return (error);
	msg.msg_iov = iov;
	msg.msg_iovlen = umsg.msg_iovlen;
	msg.msg_control = umsg.msg_accrights;
	msg.msg_controllen = umsg.msg_accrightslen;
	msg.msg_flags = MSG_COMPAT;
	error = user_sendit(td, uap->s, &msg, uap->flags);
	free(iov, M_IOV);
	return (error);
}
#endif

int
sys_sendmsg(struct thread *td, struct sendmsg_args *uap)
{
	struct msghdr msg;
	struct iovec *iov;
	int error;

	error = copyincap(uap->msg, &msg, sizeof(msg));
	if (error != 0)
		return (error);
	error = copyiniov(msg.msg_iov, msg.msg_iovlen, &iov, EMSGSIZE);
	if (error != 0)
		return (error);
	msg.msg_iov = PTR2CAP(iov);
#ifdef COMPAT_OLDSOCK
	if (SV_PROC_FLAG(td->td_proc, SV_AOUT))
		msg.msg_flags = 0;
#endif
	error = user_sendit(td, uap->s, &msg, uap->flags);
	free(iov, M_IOV);
	return (error);
}

int
kern_recvit(struct thread *td, int s, struct msghdr *mp, enum uio_seg fromseg,
    struct mbuf **controlp)
{
	struct uio auio;
	struct iovec * __capability iov;
	struct mbuf *control, *m;
	char * __capability ctlbuf;
	struct file *fp;
	struct socket *so;
	struct sockaddr *fromsa = NULL;
#ifdef KTRACE
	struct uio *ktruio = NULL;
#endif
	ssize_t len;
	int error, i;

	if (controlp != NULL)
		*controlp = NULL;

	AUDIT_ARG_FD(s);
	error = getsock_cap(td, s, &cap_recv_rights,
	    &fp, NULL, NULL);
	if (error != 0)
		return (error);
	so = fp->f_data;

#ifdef MAC
	error = mac_socket_check_receive(td->td_ucred, so);
	if (error != 0) {
		fdrop(fp, td);
		return (error);
	}
#endif

	auio.uio_iov = (__cheri_fromcap struct iovec *)mp->msg_iov;
	auio.uio_iovcnt = mp->msg_iovlen;
	auio.uio_segflg = UIO_USERSPACE;
	auio.uio_rw = UIO_READ;
	auio.uio_td = td;
	auio.uio_offset = 0;			/* XXX */
	auio.uio_resid = 0;
	iov = mp->msg_iov;
	for (i = 0; i < mp->msg_iovlen; i++, iov++) {
		if ((auio.uio_resid += iov->iov_len) < 0) {
			fdrop(fp, td);
			return (EINVAL);
		}
	}
#ifdef KTRACE
	if (KTRPOINT(td, KTR_GENIO))
		ktruio = cloneuio(&auio);
#endif
	control = NULL;
	len = auio.uio_resid;
	error = soreceive(so, &fromsa, &auio, NULL,
	    (mp->msg_control || controlp) ? &control : NULL,
	    &mp->msg_flags);
	if (error != 0) {
		if (auio.uio_resid != len && (error == ERESTART ||
		    error == EINTR || error == EWOULDBLOCK))
			error = 0;
	}
	if (fromsa != NULL)
		AUDIT_ARG_SOCKADDR(td, AT_FDCWD, fromsa);
#ifdef KTRACE
	if (ktruio != NULL) {
		ktruio->uio_resid = len - auio.uio_resid;
		ktrgenio(s, UIO_READ, ktruio, error);
	}
#endif
	if (error != 0)
		goto out;
	td->td_retval[0] = len - auio.uio_resid;
	if (mp->msg_name) {
		len = mp->msg_namelen;
		if (len <= 0 || fromsa == NULL)
			len = 0;
		else {
			/* save sa_len before it is destroyed by MSG_COMPAT */
			len = MIN(len, fromsa->sa_len);
#ifdef COMPAT_OLDSOCK
			if ((mp->msg_flags & MSG_COMPAT) != 0 &&
			    SV_PROC_FLAG(td->td_proc, SV_AOUT))
				((struct osockaddr *)fromsa)->sa_family =
				    fromsa->sa_family;
#endif
			if (fromseg == UIO_USERSPACE) {
				error = copyout(fromsa, mp->msg_name,
				    (unsigned)len);
				if (error != 0)
					goto out;
			} else
				bcopy(fromsa,
				    (__cheri_fromcap void *)mp->msg_name,
				    len);
		}
		mp->msg_namelen = len;
	}
	if (mp->msg_control && controlp == NULL) {
#ifdef COMPAT_OLDSOCK
		/*
		 * We assume that old recvmsg calls won't receive access
		 * rights and other control info, esp. as control info
		 * is always optional and those options didn't exist in 4.3.
		 * If we receive rights, trim the cmsghdr; anything else
		 * is tossed.
		 */
		if (control && (mp->msg_flags & MSG_COMPAT) != 0 &&
		    SV_PROC_FLAG(td->td_proc, SV_AOUT)) {
			if (mtod(control, struct cmsghdr *)->cmsg_level !=
			    SOL_SOCKET ||
			    mtod(control, struct cmsghdr *)->cmsg_type !=
			    SCM_RIGHTS) {
				mp->msg_controllen = 0;
				goto out;
			}
			control->m_len -= sizeof (struct cmsghdr);
			control->m_data += sizeof (struct cmsghdr);
		}
#endif
		ctlbuf = mp->msg_control;
		len = mp->msg_controllen;
		mp->msg_controllen = 0;
		for (m = control; m != NULL && len >= m->m_len; m = m->m_next) {
			if ((error = copyout(mtod(m, caddr_t), ctlbuf,
			    m->m_len)) != 0)
				goto out;

			ctlbuf += m->m_len;
			len -= m->m_len;
			mp->msg_controllen += m->m_len;
		}
		if (m != NULL) {
			mp->msg_flags |= MSG_CTRUNC;
			m_dispose_extcontrolm(m);
		}
	}
out:
	fdrop(fp, td);
#ifdef KTRACE
	if (fromsa && KTRPOINT(td, KTR_STRUCT))
		ktrsockaddr(fromsa);
#endif
	free(fromsa, M_SONAME);

	if (error == 0 && controlp != NULL)
		*controlp = control;
	else if (control != NULL) {
		if (error != 0)
			m_dispose_extcontrolm(control);
		m_freem(control);
	}

	return (error);
}

static int
recvit(struct thread *td, int s, struct msghdr *mp,
    socklen_t * __capability namelenp)
{
	int error;

	error = kern_recvit(td, s, mp, UIO_USERSPACE, NULL);
	if (error != 0)
		return (error);
	if (namelenp != NULL) {
		error = copyout(&mp->msg_namelen, namelenp,
		    sizeof (socklen_t));
#ifdef COMPAT_OLDSOCK
		if ((mp->msg_flags & MSG_COMPAT) != 0 &&
		    SV_PROC_FLAG(td->td_proc, SV_AOUT))
			error = 0;	/* old recvfrom didn't check */
#endif
	}
	return (error);
}

int
kern_recvfrom(struct thread *td, int s, void * __capability buf, size_t len,
    int flags, struct sockaddr * __capability __restrict from,
    socklen_t * __capability __restrict fromlenaddr)
{
	struct msghdr msg;
	struct iovec aiov;
	int error;

	if (fromlenaddr != NULL) {
		error = copyin(fromlenaddr, &msg.msg_namelen,
		    sizeof (msg.msg_namelen));
		if (error != 0)
			goto done2;
	} else {
		msg.msg_namelen = 0;
	}
	msg.msg_name = from;
	msg.msg_iov = &aiov;
	msg.msg_iovlen = 1;
	IOVEC_INIT_C(&aiov, buf, len);
	msg.msg_control = 0;
	msg.msg_flags = flags;
	error = recvit(td, s, &msg, fromlenaddr);
done2:
	return (error);
}

int
sys_recvfrom(struct thread *td, struct recvfrom_args *uap)
{
	return (kern_recvfrom(td, uap->s, uap->buf, uap->len,
	    uap->flags, uap->from, uap->fromlenaddr));
}

#ifdef COMPAT_OLDSOCK
int
orecvfrom(struct thread *td, struct orecvfrom_args *uap)
{
	return (kern_recvfrom(td, uap->s, uap->buf, uap->len,
	    uap->flags | MSG_COMPAT, uap->from, uap->fromlenaddr));
}
#endif

#ifdef COMPAT_OLDSOCK
int
orecv(struct thread *td, struct orecv_args *uap)
{
	struct msghdr msg;
	struct iovec aiov;

	msg.msg_name = 0;
	msg.msg_namelen = 0;
	msg.msg_iov = &aiov;
	msg.msg_iovlen = 1;
	IOVEC_INIT_C(&aiov, uap->buf, uap->len);
	msg.msg_control = 0;
	msg.msg_flags = uap->flags;
	return (recvit(td, uap->s, &msg, NULL));
}

/*
 * Old recvmsg.  This code takes advantage of the fact that the old msghdr
 * overlays the new one, missing only the flags, and with the (old) access
 * rights where the control fields are now.
 */
int
orecvmsg(struct thread *td, struct orecvmsg_args *uap)
{
	struct msghdr msg;
	struct omsghdr umsg;
	struct iovec *iov;
	int error;

	error = copyin(uap->msg, &umsg, sizeof(umsg));
	if (error != 0)
		return (error);
	msg.msg_name = umsg.msg_name;
	msg.msg_namelen = umsg.msg_namelen;
	error = copyiniov(msg.msg_iov, msg.msg_iovlen, &iov, EMSGSIZE);
	if (error != 0)
		return (error);
	msg.msg_iov = iov;
	msg.msg_iovlen = umsg.msg_iovlen;
	msg.msg_control = umsg.msg_accrights;
	msg.msg_controllen = umsg.msg_accrightslen;
	msg.msg_flags = uap->flags | MSG_COMPAT;
	error = recvit(td, uap->s, &msg, &uap->msg->msg_namelen);
	if (msg.msg_controllen && error == 0)
		error = copyout(&msg.msg_controllen,
		    &uap->msg->msg_accrightslen, sizeof (int));
	free(iov, M_IOV);
	return (error);
}
#endif

int
sys_recvmsg(struct thread *td, struct recvmsg_args *uap)
{
	struct msghdr msg;
	struct iovec * __capability uiov, *iov;
	int error;

	error = copyincap(uap->msg, &msg, sizeof(msg));
	if (error != 0)
		return (error);
	error = copyiniov(msg.msg_iov, msg.msg_iovlen, &iov, EMSGSIZE);
	if (error != 0)
		return (error);
	msg.msg_flags = uap->flags;
#ifdef COMPAT_OLDSOCK
	if (SV_PROC_FLAG(td->td_proc, SV_AOUT))
		msg.msg_flags &= ~MSG_COMPAT;
#endif
	uiov = msg.msg_iov;
	msg.msg_iov = PTR2CAP(iov);
	error = recvit(td, uap->s, &msg, NULL);
	if (error == 0) {
		msg.msg_iov = uiov;
		error = copyoutcap(&msg, uap->msg, sizeof(msg));
	}
	free(iov, M_IOV);
	return (error);
}

int
sys_shutdown(struct thread *td, struct shutdown_args *uap)
{

	return (kern_shutdown(td, uap->s, uap->how));
}

int
kern_shutdown(struct thread *td, int s, int how)
{
	struct socket *so;
	struct file *fp;
	int error;

	AUDIT_ARG_FD(s);
	error = getsock_cap(td, s, &cap_shutdown_rights,
	    &fp, NULL, NULL);
	if (error == 0) {
		so = fp->f_data;
		error = soshutdown(so, how);
		/*
		 * Previous versions did not return ENOTCONN, but 0 in
		 * case the socket was not connected. Some important
		 * programs like syslogd up to r279016, 2015-02-19,
		 * still depend on this behavior.
		 */
		if (error == ENOTCONN &&
		    td->td_proc->p_osrel < P_OSREL_SHUTDOWN_ENOTCONN)
			error = 0;
		fdrop(fp, td);
	}
	return (error);
}

int
sys_setsockopt(struct thread *td, struct setsockopt_args *uap)
{

	return (kern_setsockopt(td, uap->s, uap->level, uap->name,
	    uap->val, UIO_USERSPACE, uap->valsize));
}

int
kern_setsockopt(struct thread *td, int s, int level, int name,
    const void * __capability val, enum uio_seg valseg, socklen_t valsize)
{
	struct socket *so;
	struct file *fp;
	struct sockopt sopt;
	int error;

	if (val == NULL && valsize != 0)
		return (EFAULT);
	if ((int)valsize < 0)
		return (EINVAL);

	sopt.sopt_dir = SOPT_SET;
	sopt.sopt_level = level;
	sopt.sopt_name = name;
	sopt.sopt_val = __DECONST_CAP(void * __capability, val);
	sopt.sopt_valsize = valsize;
	switch (valseg) {
	case UIO_USERSPACE:
		sopt.sopt_td = td;
		break;
	case UIO_SYSSPACE:
		sopt.sopt_td = NULL;
		break;
	default:
		panic("kern_setsockopt called with bad valseg");
	}

	AUDIT_ARG_FD(s);
	error = getsock_cap(td, s, &cap_setsockopt_rights,
	    &fp, NULL, NULL);
	if (error == 0) {
		so = fp->f_data;
		error = sosetopt(so, &sopt);
		fdrop(fp, td);
	}
	return(error);
}

int
sys_getsockopt(struct thread *td, struct getsockopt_args *uap)
{

	return (user_getsockopt(td, uap->s, uap->level, uap->name,
	    uap->val, uap->avalsize));
}

int
user_getsockopt(struct thread *td, int s, int level, int name,
    void * __capability val, socklen_t * __capability avalsize)
{
	socklen_t valsize;
	int error;

	if (val != NULL) {
		error = copyin(avalsize, &valsize, sizeof (valsize));
		if (error != 0)
			return (error);
	}

	error = kern_getsockopt(td, s, level, name, val, UIO_USERSPACE,
	    &valsize);

	if (error == 0)
		error = copyout(&valsize, avalsize, sizeof (valsize));
	return (error);
}

/*
 * Kernel version of getsockopt.
 * optval can be a userland or userspace. optlen is always a kernel pointer.
 */
int
kern_getsockopt(struct thread *td, int s, int level, int name,
    void * __capability val, enum uio_seg valseg, socklen_t *valsize)
{
	struct socket *so;
	struct file *fp;
	struct sockopt sopt;
	int error;

	if (val == NULL)
		*valsize = 0;
	if ((int)*valsize < 0)
		return (EINVAL);

	sopt.sopt_dir = SOPT_GET;
	sopt.sopt_level = level;
	sopt.sopt_name = name;
	sopt.sopt_val = val;
	sopt.sopt_valsize = (size_t)*valsize; /* checked non-negative above */
	switch (valseg) {
	case UIO_USERSPACE:
		sopt.sopt_td = td;
		break;
	case UIO_SYSSPACE:
		sopt.sopt_td = NULL;
		break;
	default:
		panic("kern_getsockopt called with bad valseg");
	}

	AUDIT_ARG_FD(s);
	error = getsock_cap(td, s, &cap_getsockopt_rights,
	    &fp, NULL, NULL);
	if (error == 0) {
		so = fp->f_data;
		error = sogetopt(so, &sopt);
		*valsize = sopt.sopt_valsize;
		fdrop(fp, td);
	}
	return (error);
}

int
user_getsockname(struct thread *td, int fdes,
    struct sockaddr * __restrict __capability asa,
    socklen_t * __capability alen, bool compat)
{
	struct sockaddr *sa;
	socklen_t len;
	int error;

	error = copyin(alen, &len, sizeof(len));
	if (error != 0)
		return (error);

	error = kern_getsockname(td, fdes, &sa, &len);
	if (error != 0)
		return (error);

	if (len != 0) {
#ifdef COMPAT_OLDSOCK
		if (compat && SV_PROC_FLAG(td->td_proc, SV_AOUT))
			((struct osockaddr *)sa)->sa_family = sa->sa_family;
#endif
		error = copyout(sa, asa, len);
	}
	free(sa, M_SONAME);
	if (error == 0)
		error = copyout(&len, alen, sizeof(len));
	return (error);
}

int
kern_getsockname(struct thread *td, int fd, struct sockaddr **sa,
    socklen_t *alen)
{
	struct socket *so;
	struct file *fp;
	socklen_t len;
	int error;

	AUDIT_ARG_FD(fd);
	error = getsock_cap(td, fd, &cap_getsockname_rights,
	    &fp, NULL, NULL);
	if (error != 0)
		return (error);
	so = fp->f_data;
	*sa = NULL;
	CURVNET_SET(so->so_vnet);
	error = (*so->so_proto->pr_usrreqs->pru_sockaddr)(so, sa);
	CURVNET_RESTORE();
	if (error != 0)
		goto bad;
	if (*sa == NULL)
		len = 0;
	else
		len = MIN(*alen, (*sa)->sa_len);
	*alen = len;
#ifdef KTRACE
	if (KTRPOINT(td, KTR_STRUCT))
		ktrsockaddr(*sa);
#endif
bad:
	fdrop(fp, td);
	if (error != 0 && *sa != NULL) {
		free(*sa, M_SONAME);
		*sa = NULL;
	}
	return (error);
}

int
sys_getsockname(struct thread *td, struct getsockname_args *uap)
{
	return (user_getsockname(td, uap->fdes, uap->asa, uap->alen, false));
}

#ifdef COMPAT_OLDSOCK
int
ogetsockname(struct thread *td, struct ogetsockname_args *uap)
{
	return (user_getsockname(td, uap->fdes, uap->asa, uap->alen, true));
}
#endif /* COMPAT_OLDSOCK */

<<<<<<< HEAD
int
user_getpeername(struct thread *td, int fdes,
    struct sockaddr * __restrict __capability asa,
    socklen_t * __capability alen, int compat)
=======
static int
user_getpeername(struct thread *td, int fdes, struct sockaddr *asa,
    socklen_t *alen, bool compat)
>>>>>>> 308fc7e5
{
	struct sockaddr *sa;
	socklen_t len;
	int error;

	error = copyin(alen, &len, sizeof (len));
	if (error != 0)
		return (error);

	error = kern_getpeername(td, fdes, &sa, &len);
	if (error != 0)
		return (error);

	if (len != 0) {
#ifdef COMPAT_OLDSOCK
		if (compat && SV_PROC_FLAG(td->td_proc, SV_AOUT))
			((struct osockaddr *)sa)->sa_family = sa->sa_family;
#endif
		error = copyout(sa, asa, len);
	}
	free(sa, M_SONAME);
	if (error == 0)
		error = copyout(&len, alen, sizeof(len));
	return (error);
}

int
kern_getpeername(struct thread *td, int fd, struct sockaddr **sa,
    socklen_t *alen)
{
	struct socket *so;
	struct file *fp;
	socklen_t len;
	int error;

	AUDIT_ARG_FD(fd);
	error = getsock_cap(td, fd, &cap_getpeername_rights,
	    &fp, NULL, NULL);
	if (error != 0)
		return (error);
	so = fp->f_data;
	if ((so->so_state & (SS_ISCONNECTED|SS_ISCONFIRMING)) == 0) {
		error = ENOTCONN;
		goto done;
	}
	*sa = NULL;
	CURVNET_SET(so->so_vnet);
	error = (*so->so_proto->pr_usrreqs->pru_peeraddr)(so, sa);
	CURVNET_RESTORE();
	if (error != 0)
		goto bad;
	if (*sa == NULL)
		len = 0;
	else
		len = MIN(*alen, (*sa)->sa_len);
	*alen = len;
#ifdef KTRACE
	if (KTRPOINT(td, KTR_STRUCT))
		ktrsockaddr(*sa);
#endif
bad:
	if (error != 0 && *sa != NULL) {
		free(*sa, M_SONAME);
		*sa = NULL;
	}
done:
	fdrop(fp, td);
	return (error);
}

int
sys_getpeername(struct thread *td, struct getpeername_args *uap)
{
	return (user_getpeername(td, uap->fdes, uap->asa, uap->alen, false));
}

#ifdef COMPAT_OLDSOCK
int
ogetpeername(struct thread *td, struct ogetpeername_args *uap)
{
	return (user_getpeername(td, uap->fdes, uap->asa, uap->alen, true));
}
#endif /* COMPAT_OLDSOCK */

int
sockargs(struct mbuf **mp, char * __capability buf, socklen_t buflen, int type)
{
	struct sockaddr *sa;
	struct mbuf *m;
	int error;

	if (buflen > MLEN) {
#ifdef COMPAT_OLDSOCK
		if (type == MT_SONAME && buflen <= 112 &&
		    SV_CURPROC_FLAG(SV_AOUT))
			buflen = MLEN;		/* unix domain compat. hack */
		else
#endif
			if (buflen > MCLBYTES)
				return (EINVAL);
	}
	m = m_get2(buflen, M_WAITOK, type, 0);
	m->m_len = buflen;
	error = copyin(buf, mtod(m, void *), buflen);
	if (error != 0)
		(void) m_free(m);
	else {
		*mp = m;
		if (type == MT_SONAME) {
			sa = mtod(m, struct sockaddr *);

#if defined(COMPAT_OLDSOCK) && BYTE_ORDER != BIG_ENDIAN
			if (sa->sa_family == 0 && sa->sa_len < AF_MAX &&
			    SV_CURPROC_FLAG(SV_AOUT))
				sa->sa_family = sa->sa_len;
#endif
			sa->sa_len = buflen;
		}
	}
	return (error);
}

int
getsockaddr(struct sockaddr **namp, const struct sockaddr * __capability uaddr,
    size_t len)
{
	struct sockaddr *sa;
	int error;

	if (len > SOCK_MAXADDRLEN)
		return (ENAMETOOLONG);
	if (len < offsetof(struct sockaddr, sa_data[0]))
		return (EINVAL);
	sa = malloc(len, M_SONAME, M_WAITOK);
	error = copyin(uaddr, sa, len);
	if (error != 0) {
		free(sa, M_SONAME);
	} else {
#if defined(COMPAT_OLDSOCK) && BYTE_ORDER != BIG_ENDIAN
		if (sa->sa_family == 0 && sa->sa_len < AF_MAX &&
		    SV_CURPROC_FLAG(SV_AOUT))
			sa->sa_family = sa->sa_len;
#endif
		sa->sa_len = len;
		*namp = sa;
	}
	return (error);
}

/*
 * Dispose of externalized rights from an SCM_RIGHTS message.  This function
 * should be used in error or truncation cases to avoid leaking file descriptors
 * into the recipient's (the current thread's) table.
 */
void
m_dispose_extcontrolm(struct mbuf *m)
{
	struct cmsghdr *cm;
	struct file *fp;
	struct thread *td;
	socklen_t clen, datalen;
	int error, fd, *fds, nfd;

	td = curthread;
	for (; m != NULL; m = m->m_next) {
		if (m->m_type != MT_EXTCONTROL)
			continue;
		cm = mtod(m, struct cmsghdr *);
		clen = m->m_len;
		while (clen > 0) {
			if (clen < sizeof(*cm))
				panic("%s: truncated mbuf %p", __func__, m);
			datalen = CMSG_SPACE(cm->cmsg_len - CMSG_SPACE(0));
			if (clen < datalen)
				panic("%s: truncated mbuf %p", __func__, m);

			if (cm->cmsg_level == SOL_SOCKET &&
			    cm->cmsg_type == SCM_RIGHTS) {
				fds = (int *)CMSG_DATA(cm);
				nfd = (cm->cmsg_len - CMSG_SPACE(0)) /
				    sizeof(int);

				while (nfd-- > 0) {
					fd = *fds++;
					error = fget(td, fd, &cap_no_rights,
					    &fp);
					if (error == 0) {
						fdclose(td, fp, fd);
						fdrop(fp, td);
					}
				}
			}
			clen -= datalen;
			cm = (struct cmsghdr *)((uint8_t *)cm + datalen);
		}
		m_chtype(m, MT_CONTROL);
	}
}
// CHERI CHANGES START
// {
//   "updated": 20191025,
//   "target_type": "kernel",
//   "changes": [
//     "iovec-macros",
//     "user_capabilities"
//   ]
// }
// CHERI CHANGES END<|MERGE_RESOLUTION|>--- conflicted
+++ resolved
@@ -1461,16 +1461,10 @@
 }
 #endif /* COMPAT_OLDSOCK */
 
-<<<<<<< HEAD
 int
 user_getpeername(struct thread *td, int fdes,
     struct sockaddr * __restrict __capability asa,
-    socklen_t * __capability alen, int compat)
-=======
-static int
-user_getpeername(struct thread *td, int fdes, struct sockaddr *asa,
-    socklen_t *alen, bool compat)
->>>>>>> 308fc7e5
+    socklen_t * __capability alen, bool compat)
 {
 	struct sockaddr *sa;
 	socklen_t len;
