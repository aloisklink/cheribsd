/*-
 * SPDX-License-Identifier: BSD-3-Clause
 *
 * Copyright (c) 1982, 1986, 1989, 1990, 1993
 *	The Regents of the University of California.  All rights reserved.
 *
 * Redistribution and use in source and binary forms, with or without
 * modification, are permitted provided that the following conditions
 * are met:
 * 1. Redistributions of source code must retain the above copyright
 *    notice, this list of conditions and the following disclaimer.
 * 2. Redistributions in binary form must reproduce the above copyright
 *    notice, this list of conditions and the following disclaimer in the
 *    documentation and/or other materials provided with the distribution.
 * 3. Neither the name of the University nor the names of its contributors
 *    may be used to endorse or promote products derived from this software
 *    without specific prior written permission.
 *
 * THIS SOFTWARE IS PROVIDED BY THE REGENTS AND CONTRIBUTORS ``AS IS'' AND
 * ANY EXPRESS OR IMPLIED WARRANTIES, INCLUDING, BUT NOT LIMITED TO, THE
 * IMPLIED WARRANTIES OF MERCHANTABILITY AND FITNESS FOR A PARTICULAR PURPOSE
 * ARE DISCLAIMED.  IN NO EVENT SHALL THE REGENTS OR CONTRIBUTORS BE LIABLE
 * FOR ANY DIRECT, INDIRECT, INCIDENTAL, SPECIAL, EXEMPLARY, OR CONSEQUENTIAL
 * DAMAGES (INCLUDING, BUT NOT LIMITED TO, PROCUREMENT OF SUBSTITUTE GOODS
 * OR SERVICES; LOSS OF USE, DATA, OR PROFITS; OR BUSINESS INTERRUPTION)
 * HOWEVER CAUSED AND ON ANY THEORY OF LIABILITY, WHETHER IN CONTRACT, STRICT
 * LIABILITY, OR TORT (INCLUDING NEGLIGENCE OR OTHERWISE) ARISING IN ANY WAY
 * OUT OF THE USE OF THIS SOFTWARE, EVEN IF ADVISED OF THE POSSIBILITY OF
 * SUCH DAMAGE.
 *
 *	@(#)uipc_syscalls.c	8.4 (Berkeley) 2/21/94
 */

#include <sys/cdefs.h>
__FBSDID("$FreeBSD$");

#include "opt_capsicum.h"
#include "opt_inet.h"
#include "opt_inet6.h"
#include "opt_ktrace.h"

#include <sys/param.h>
#include <sys/systm.h>
#include <sys/capsicum.h>
#include <sys/kernel.h>
#include <sys/lock.h>
#include <sys/mutex.h>
#include <sys/sysproto.h>
#include <sys/malloc.h>
#include <sys/filedesc.h>
#include <sys/proc.h>
#include <sys/filio.h>
#include <sys/jail.h>
#include <sys/mbuf.h>
#include <sys/protosw.h>
#include <sys/rwlock.h>
#include <sys/socket.h>
#include <sys/socketvar.h>
#include <sys/syscallsubr.h>
#include <sys/sysent.h>
#include <sys/uio.h>
#include <sys/un.h>
#include <sys/unpcb.h>
#ifdef KTRACE
#include <sys/ktrace.h>
#endif
#ifdef COMPAT_FREEBSD32
#include <compat/freebsd32/freebsd32_util.h>
#endif

#include <net/vnet.h>

#include <security/audit/audit.h>
#include <security/mac/mac_framework.h>

<<<<<<< HEAD
static int recvit(struct thread *td, int s, struct msghdr *mp,
    socklen_t * __capability namelenp);
=======
static int sendit(struct thread *td, int s, struct msghdr *mp, int flags);
static int recvit(struct thread *td, int s, struct msghdr *mp, void *namelenp);

static int accept1(struct thread *td, int s, struct sockaddr *uname,
		   socklen_t *anamelen, int flags);
static int sockargs(struct mbuf **, char *, socklen_t, int);
>>>>>>> 28f04718

/*
 * Convert a user file descriptor to a kernel file entry and check if required
 * capability rights are present.
 * If required copy of current set of capability rights is returned.
 * A reference on the file entry is held upon returning.
 */
int
getsock_cap(struct thread *td, int fd, cap_rights_t *rightsp,
    struct file **fpp, u_int *fflagp, struct filecaps *havecapsp)
{
	struct file *fp;
	int error;

	error = fget_cap(td, fd, rightsp, &fp, havecapsp);
	if (error != 0)
		return (error);
	if (fp->f_type != DTYPE_SOCKET) {
		fdrop(fp, td);
		if (havecapsp != NULL)
			filecaps_free(havecapsp);
		return (ENOTSOCK);
	}
	if (fflagp != NULL)
		*fflagp = fp->f_flag;
	*fpp = fp;
	return (0);
}

/*
 * System call interface to the socket abstraction.
 */
#if defined(COMPAT_43)
#define COMPAT_OLDSOCK
#endif

int
sys_socket(struct thread *td, struct socket_args *uap)
{

	return (kern_socket(td, uap->domain, uap->type, uap->protocol));
}

int
kern_socket(struct thread *td, int domain, int type, int protocol)
{
	struct socket *so;
	struct file *fp;
	int fd, error, oflag, fflag;

	AUDIT_ARG_SOCKET(domain, type, protocol);

	oflag = 0;
	fflag = 0;
	if ((type & SOCK_CLOEXEC) != 0) {
		type &= ~SOCK_CLOEXEC;
		oflag |= O_CLOEXEC;
	}
	if ((type & SOCK_NONBLOCK) != 0) {
		type &= ~SOCK_NONBLOCK;
		fflag |= FNONBLOCK;
	}

#ifdef MAC
	error = mac_socket_check_create(td->td_ucred, domain, type, protocol);
	if (error != 0)
		return (error);
#endif
	error = falloc(td, &fp, &fd, oflag);
	if (error != 0)
		return (error);
	/* An extra reference on `fp' has been held for us by falloc(). */
	error = socreate(domain, &so, type, protocol, td->td_ucred, td);
	if (error != 0) {
		fdclose(td, fp, fd);
	} else {
		finit(fp, FREAD | FWRITE | fflag, DTYPE_SOCKET, so, &socketops);
		if ((fflag & FNONBLOCK) != 0)
			(void) fo_ioctl(fp, FIONBIO, &fflag, td->td_ucred, td);
		td->td_retval[0] = fd;
	}
	fdrop(fp, td);
	return (error);
}

int
sys_bind(struct thread *td, struct bind_args *uap)
{

	return (user_bind(td, uap->s, uap->name, uap->namelen));
}

int
user_bind(struct thread *td, int s, const struct sockaddr * __capability name,
    socklen_t namelen)
{
	struct sockaddr *sa;
	int error;

	error = getsockaddr(&sa, name, namelen);
	if (error == 0) {
		error = kern_bindat(td, AT_FDCWD, s, sa);
		free(sa, M_SONAME);
	}
	return (error);
}

int
kern_bindat(struct thread *td, int dirfd, int fd, struct sockaddr *sa)
{
	struct socket *so;
	struct file *fp;
	int error;

#ifdef CAPABILITY_MODE
	if (IN_CAPABILITY_MODE(td) && (dirfd == AT_FDCWD))
		return (ECAPMODE);
#endif

	AUDIT_ARG_FD(fd);
	AUDIT_ARG_SOCKADDR(td, dirfd, sa);
	error = getsock_cap(td, fd, &cap_bind_rights,
	    &fp, NULL, NULL);
	if (error != 0)
		return (error);
	so = fp->f_data;
#ifdef KTRACE
	if (KTRPOINT(td, KTR_STRUCT))
		ktrsockaddr(sa);
#endif
#ifdef MAC
	error = mac_socket_check_bind(td->td_ucred, so, sa);
	if (error == 0) {
#endif
		if (dirfd == AT_FDCWD)
			error = sobind(so, sa, td);
		else
			error = sobindat(dirfd, so, sa, td);
#ifdef MAC
	}
#endif
	fdrop(fp, td);
	return (error);
}

int
sys_bindat(struct thread *td, struct bindat_args *uap)
{

	return(user_bindat(td, uap->fd, uap->s, uap->name, uap->namelen));
}

int
user_bindat(struct thread *td, int fd, int s,
    const struct sockaddr * __capability name, socklen_t namelen)
{
	struct sockaddr *sa;
	int error;

	error = getsockaddr(&sa, name, namelen);
	if (error == 0) {
		error = kern_bindat(td, fd, s, sa);
		free(sa, M_SONAME);
	}
	return (error);
}

int
sys_listen(struct thread *td, struct listen_args *uap)
{

	return (kern_listen(td, uap->s, uap->backlog));
}

int
kern_listen(struct thread *td, int s, int backlog)
{
	struct socket *so;
	struct file *fp;
	int error;

	AUDIT_ARG_FD(s);
	error = getsock_cap(td, s, &cap_listen_rights,
	    &fp, NULL, NULL);
	if (error == 0) {
		so = fp->f_data;
#ifdef MAC
		error = mac_socket_check_listen(td->td_ucred, so);
		if (error == 0)
#endif
			error = solisten(so, backlog, td);
		fdrop(fp, td);
	}
	return (error);
}

int
user_accept(struct thread *td, int s, struct sockaddr * __capability uname,
    socklen_t * __capability anamelen, int flags)
{
	struct sockaddr *name;
	socklen_t namelen;
	struct file *fp;
	int error;

	if (uname == NULL)
		return (kern_accept4(td, s, NULL, NULL, flags, NULL));

	error = copyin(anamelen, &namelen, sizeof(namelen));
	if (error != 0)
		return (error);

	error = kern_accept4(td, s, &name, &namelen, flags, &fp);

	if (error != 0)
		return (error);

	if (error == 0 && uname != NULL) {
#ifdef COMPAT_OLDSOCK
		if (SV_PROC_FLAG(td->td_proc, SV_AOUT) &&
		    (flags & ACCEPT4_COMPAT) != 0)
			((struct osockaddr *)name)->sa_family =
			    name->sa_family;
#endif
		error = copyout(name, uname, namelen);
	}
	if (error == 0)
		error = copyout(&namelen, anamelen, sizeof(namelen));
	if (error != 0)
		fdclose(td, fp, td->td_retval[0]);
	fdrop(fp, td);
	free(name, M_SONAME);
	return (error);
}

int
kern_accept(struct thread *td, int s, struct sockaddr **name,
    socklen_t *namelen, struct file **fp)
{
	return (kern_accept4(td, s, name, namelen, ACCEPT4_INHERIT, fp));
}

int
kern_accept4(struct thread *td, int s, struct sockaddr **name,
    socklen_t *namelen, int flags, struct file **fp)
{
	struct file *headfp, *nfp = NULL;
	struct sockaddr *sa = NULL;
	struct socket *head, *so;
	struct filecaps fcaps;
	u_int fflag;
	pid_t pgid;
	int error, fd, tmp;

	if (name != NULL)
		*name = NULL;

	AUDIT_ARG_FD(s);
	error = getsock_cap(td, s, &cap_accept_rights,
	    &headfp, &fflag, &fcaps);
	if (error != 0)
		return (error);
	head = headfp->f_data;
	if (!SOLISTENING(head)) {
		error = EINVAL;
		goto done;
	}
#ifdef MAC
	error = mac_socket_check_accept(td->td_ucred, head);
	if (error != 0)
		goto done;
#endif
	error = falloc_caps(td, &nfp, &fd,
	    (flags & SOCK_CLOEXEC) ? O_CLOEXEC : 0, &fcaps);
	if (error != 0)
		goto done;
	SOCK_LOCK(head);
	if (!SOLISTENING(head)) {
		SOCK_UNLOCK(head);
		error = EINVAL;
		goto noconnection;
	}

	error = solisten_dequeue(head, &so, flags);
	if (error != 0)
		goto noconnection;

	/* An extra reference on `nfp' has been held for us by falloc(). */
	td->td_retval[0] = fd;

	/* Connection has been removed from the listen queue. */
	KNOTE_UNLOCKED(&head->so_rdsel.si_note, 0);

	if (flags & ACCEPT4_INHERIT) {
		pgid = fgetown(&head->so_sigio);
		if (pgid != 0)
			fsetown(pgid, &so->so_sigio);
	} else {
		fflag &= ~(FNONBLOCK | FASYNC);
		if (flags & SOCK_NONBLOCK)
			fflag |= FNONBLOCK;
	}

	finit(nfp, fflag, DTYPE_SOCKET, so, &socketops);
	/* Sync socket nonblocking/async state with file flags */
	tmp = fflag & FNONBLOCK;
	(void) fo_ioctl(nfp, FIONBIO, &tmp, td->td_ucred, td);
	tmp = fflag & FASYNC;
	(void) fo_ioctl(nfp, FIOASYNC, &tmp, td->td_ucred, td);
	error = soaccept(so, &sa);
	if (error != 0)
		goto noconnection;
	if (sa == NULL) {
		if (name)
			*namelen = 0;
		goto done;
	}
	AUDIT_ARG_SOCKADDR(td, AT_FDCWD, sa);
	if (name) {
		/* check sa_len before it is destroyed */
		if (*namelen > sa->sa_len)
			*namelen = sa->sa_len;
#ifdef KTRACE
		if (KTRPOINT(td, KTR_STRUCT))
			ktrsockaddr(sa);
#endif
		*name = sa;
		sa = NULL;
	}
noconnection:
	free(sa, M_SONAME);

	/*
	 * close the new descriptor, assuming someone hasn't ripped it
	 * out from under us.
	 */
	if (error != 0)
		fdclose(td, nfp, fd);

	/*
	 * Release explicitly held references before returning.  We return
	 * a reference on nfp to the caller on success if they request it.
	 */
done:
	if (nfp == NULL)
		filecaps_free(&fcaps);
	if (fp != NULL) {
		if (error == 0) {
			*fp = nfp;
			nfp = NULL;
		} else
			*fp = NULL;
	}
	if (nfp != NULL)
		fdrop(nfp, td);
	fdrop(headfp, td);
	return (error);
}

int
sys_accept(struct thread *td, struct accept_args *uap)
{

	return (user_accept(td, uap->s, uap->name, uap->anamelen,
	    ACCEPT4_INHERIT));
}

int
sys_accept4(struct thread *td, struct accept4_args *uap)
{

	if (uap->flags & ~(SOCK_CLOEXEC | SOCK_NONBLOCK))
		return (EINVAL);

	return (user_accept(td, uap->s, uap->name, uap->anamelen, uap->flags));
}

#ifdef COMPAT_OLDSOCK
int
oaccept(struct thread *td, struct oaccept_args *uap)
{

	return (user_accept(td, uap->s, uap->name, uap->anamelen,
	    ACCEPT4_INHERIT | ACCEPT4_COMPAT));
}
#endif /* COMPAT_OLDSOCK */

int
sys_connect(struct thread *td, struct connect_args *uap)
{

	return (user_connectat(td, AT_FDCWD, uap->s, uap->name, uap->namelen));
}

int
user_connectat(struct thread *td, int fd, int s,
    const struct sockaddr * __capability name, socklen_t namelen)
{
	struct sockaddr *sa;
	int error;

	error = getsockaddr(&sa, name, namelen);
	if (error == 0) {
		error = kern_connectat(td, AT_FDCWD, s, sa);
		free(sa, M_SONAME);
	}
	return (error);
}

int
kern_connectat(struct thread *td, int dirfd, int fd, struct sockaddr *sa)
{
	struct socket *so;
	struct file *fp;
	int error;

#ifdef CAPABILITY_MODE
	if (IN_CAPABILITY_MODE(td) && (dirfd == AT_FDCWD))
		return (ECAPMODE);
#endif

	AUDIT_ARG_FD(fd);
	AUDIT_ARG_SOCKADDR(td, dirfd, sa);
	error = getsock_cap(td, fd, &cap_connect_rights,
	    &fp, NULL, NULL);
	if (error != 0)
		return (error);
	so = fp->f_data;
	if (so->so_state & SS_ISCONNECTING) {
		error = EALREADY;
		goto done1;
	}
#ifdef KTRACE
	if (KTRPOINT(td, KTR_STRUCT))
		ktrsockaddr(sa);
#endif
#ifdef MAC
	error = mac_socket_check_connect(td->td_ucred, so, sa);
	if (error != 0)
		goto bad;
#endif
	error = soconnectat(dirfd, so, sa, td);
	if (error != 0)
		goto bad;
	if ((so->so_state & SS_NBIO) && (so->so_state & SS_ISCONNECTING)) {
		error = EINPROGRESS;
		goto done1;
	}
	SOCK_LOCK(so);
	while ((so->so_state & SS_ISCONNECTING) && so->so_error == 0) {
		error = msleep(&so->so_timeo, &so->so_lock, PSOCK | PCATCH,
		    "connec", 0);
		if (error != 0)
			break;
	}
	if (error == 0) {
		error = so->so_error;
		so->so_error = 0;
	}
	SOCK_UNLOCK(so);
bad:
	if (error == ERESTART)
		error = EINTR;
done1:
	fdrop(fp, td);
	return (error);
}

int
sys_connectat(struct thread *td, struct connectat_args *uap)
{

	return (user_connectat(td, uap->fd, uap->s, uap->name, uap->namelen));
}

int
kern_socketpair(struct thread *td, int domain, int type, int protocol,
    int *rsv)
{
	struct file *fp1, *fp2;
	struct socket *so1, *so2;
	int fd, error, oflag, fflag;

	AUDIT_ARG_SOCKET(domain, type, protocol);

	oflag = 0;
	fflag = 0;
	if ((type & SOCK_CLOEXEC) != 0) {
		type &= ~SOCK_CLOEXEC;
		oflag |= O_CLOEXEC;
	}
	if ((type & SOCK_NONBLOCK) != 0) {
		type &= ~SOCK_NONBLOCK;
		fflag |= FNONBLOCK;
	}
#ifdef MAC
	/* We might want to have a separate check for socket pairs. */
	error = mac_socket_check_create(td->td_ucred, domain, type,
	    protocol);
	if (error != 0)
		return (error);
#endif
	error = socreate(domain, &so1, type, protocol, td->td_ucred, td);
	if (error != 0)
		return (error);
	error = socreate(domain, &so2, type, protocol, td->td_ucred, td);
	if (error != 0)
		goto free1;
	/* On success extra reference to `fp1' and 'fp2' is set by falloc. */
	error = falloc(td, &fp1, &fd, oflag);
	if (error != 0)
		goto free2;
	rsv[0] = fd;
	fp1->f_data = so1;	/* so1 already has ref count */
	error = falloc(td, &fp2, &fd, oflag);
	if (error != 0)
		goto free3;
	fp2->f_data = so2;	/* so2 already has ref count */
	rsv[1] = fd;
	error = soconnect2(so1, so2);
	if (error != 0)
		goto free4;
	if (type == SOCK_DGRAM) {
		/*
		 * Datagram socket connection is asymmetric.
		 */
		 error = soconnect2(so2, so1);
		 if (error != 0)
			goto free4;
	} else if (so1->so_proto->pr_flags & PR_CONNREQUIRED) {
		struct unpcb *unp, *unp2;
		unp = sotounpcb(so1);
		unp2 = sotounpcb(so2);
		/* 
		 * No need to lock the unps, because the sockets are brand-new.
		 * No other threads can be using them yet
		 */
		unp_copy_peercred(td, unp, unp2, unp);
	}
	finit(fp1, FREAD | FWRITE | fflag, DTYPE_SOCKET, fp1->f_data,
	    &socketops);
	finit(fp2, FREAD | FWRITE | fflag, DTYPE_SOCKET, fp2->f_data,
	    &socketops);
	if ((fflag & FNONBLOCK) != 0) {
		(void) fo_ioctl(fp1, FIONBIO, &fflag, td->td_ucred, td);
		(void) fo_ioctl(fp2, FIONBIO, &fflag, td->td_ucred, td);
	}
	fdrop(fp1, td);
	fdrop(fp2, td);
	return (0);
free4:
	fdclose(td, fp2, rsv[1]);
	fdrop(fp2, td);
free3:
	fdclose(td, fp1, rsv[0]);
	fdrop(fp1, td);
free2:
	if (so2 != NULL)
		(void)soclose(so2);
free1:
	if (so1 != NULL)
		(void)soclose(so1);
	return (error);
}

int
sys_socketpair(struct thread *td, struct socketpair_args *uap)
{

	return (user_socketpair(td, uap->domain, uap->type, uap->protocol,
	    uap->rsv));
}

int
user_socketpair(struct thread *td, int domain, int type, int protocol,
    int * __capability rsv)
{
	int error, sv[2];

	error = kern_socketpair(td, domain, type, protocol, sv);
	if (error != 0)
		return (error);
	error = copyout(&sv[0], rsv, 2 * sizeof(int));
	if (error != 0) {
		(void)kern_close(td, sv[0]);
		(void)kern_close(td, sv[1]);
	}
	return (error);
}

int
user_sendit(struct thread *td, int s, struct msghdr *mp, int flags)
{
	struct mbuf *control;
	struct sockaddr *to;
	int error;

#ifdef CAPABILITY_MODE
	if (IN_CAPABILITY_MODE(td) && (mp->msg_name != NULL))
		return (ECAPMODE);
#endif

	if (mp->msg_name != NULL) {
		error = getsockaddr(&to, mp->msg_name, mp->msg_namelen);
		if (error != 0) {
			to = NULL;
			goto bad;
		}
		mp->msg_name = PTR2CAP(to);
	} else {
		to = NULL;
	}

	if (mp->msg_control) {
		if (mp->msg_controllen < sizeof(struct cmsghdr)
#ifdef COMPAT_OLDSOCK
		    && (mp->msg_flags != MSG_COMPAT ||
		    !SV_PROC_FLAG(td->td_proc, SV_AOUT))
#endif
		) {
			error = EINVAL;
			goto bad;
		}
		error = sockargs(&control, mp->msg_control, mp->msg_controllen,
		MT_CONTROL);
		if (error != 0)
			goto bad;
#ifdef COMPAT_OLDSOCK
		if (mp->msg_flags == MSG_COMPAT &&
		    SV_PROC_FLAG(td->td_proc, SV_AOUT)) {
			struct cmsghdr *cm;

			M_PREPEND(control, sizeof(*cm), M_WAITOK);
			cm = mtod(control, struct cmsghdr *);
			cm->cmsg_len = control->m_len;
			cm->cmsg_level = SOL_SOCKET;
			cm->cmsg_type = SCM_RIGHTS;
		}
#endif
	} else {
		control = NULL;
	}

	error = kern_sendit(td, s, mp, flags, control, UIO_USERSPACE);

bad:
	free(to, M_SONAME);
	return (error);
}

int
kern_sendit(struct thread *td, int s, struct msghdr *mp, int flags,
    struct mbuf *control, enum uio_seg segflg)
{
	struct file *fp;
	struct uio auio;
	struct iovec * __capability iov;
	struct socket *so;
	cap_rights_t *rights;
#ifdef KTRACE
	struct uio *ktruio = NULL;
#endif
	ssize_t len;
	int i, error;

	AUDIT_ARG_FD(s);
	rights = &cap_send_rights;
	if (mp->msg_name != NULL) {
		AUDIT_ARG_SOCKADDR(td, AT_FDCWD,
		    (__cheri_fromcap struct sockaddr *)mp->msg_name);
		rights = &cap_send_connect_rights;
	}
	error = getsock_cap(td, s, rights, &fp, NULL, NULL);
	if (error != 0) {
		m_freem(control);
		return (error);
	}
	so = (struct socket *)fp->f_data;

#ifdef KTRACE
	if (mp->msg_name != NULL && KTRPOINT(td, KTR_STRUCT))
		ktrsockaddr((__cheri_fromcap void *)mp->msg_name);
#endif
#ifdef MAC
	if (mp->msg_name != NULL) {
		error = mac_socket_check_connect(td->td_ucred, so,
		    (__cheri_fromcap void *)mp->msg_name);
		if (error != 0) {
			m_freem(control);
			goto bad;
		}
	}
	error = mac_socket_check_send(td->td_ucred, so);
	if (error != 0) {
		m_freem(control);
		goto bad;
	}
#endif

	auio.uio_iov = (__cheri_fromcap struct iovec *)mp->msg_iov;
	auio.uio_iovcnt = mp->msg_iovlen;
	auio.uio_segflg = segflg;
	auio.uio_rw = UIO_WRITE;
	auio.uio_td = td;
	auio.uio_offset = 0;			/* XXX */
	auio.uio_resid = 0;
	iov = mp->msg_iov;
	for (i = 0; i < mp->msg_iovlen; i++, iov++) {
		if ((auio.uio_resid += iov->iov_len) < 0) {
			error = EINVAL;
			m_freem(control);
			goto bad;
		}
	}
#ifdef KTRACE
	if (KTRPOINT(td, KTR_GENIO))
		ktruio = cloneuio(&auio);
#endif
	len = auio.uio_resid;
	error = sosend(so, (__cheri_fromcap struct sockaddr *)mp->msg_name,
	    &auio, 0, control, flags, td);
	if (error != 0) {
		if (auio.uio_resid != len && (error == ERESTART ||
		    error == EINTR || error == EWOULDBLOCK))
			error = 0;
		/* Generation of SIGPIPE can be controlled per socket */
		if (error == EPIPE && !(so->so_options & SO_NOSIGPIPE) &&
		    !(flags & MSG_NOSIGNAL)) {
			PROC_LOCK(td->td_proc);
			tdsignal(td, SIGPIPE);
			PROC_UNLOCK(td->td_proc);
		}
	}
	if (error == 0)
		td->td_retval[0] = len - auio.uio_resid;
#ifdef KTRACE
	if (ktruio != NULL) {
		ktruio->uio_resid = td->td_retval[0];
		ktrgenio(s, UIO_WRITE, ktruio, error);
	}
#endif
bad:
	fdrop(fp, td);
	return (error);
}

int
sys_sendto(struct thread *td, struct sendto_args *uap)
{

	return (user_sendto(td, uap->s, uap->buf,
	    uap->len, uap->flags, uap->to, uap->tolen));
}

int
user_sendto(struct thread *td, int s, const char * __capability buf,
    size_t len, int flags, const struct sockaddr * __capability to,
    socklen_t tolen)
{
	struct msghdr msg;
	struct iovec aiov;

	msg.msg_name = __DECONST_CAP(void * __capability, to);
	msg.msg_namelen = tolen;
	msg.msg_iov = &aiov;
	msg.msg_iovlen = 1;
	msg.msg_control = 0;
#ifdef COMPAT_OLDSOCK
	if (SV_PROC_FLAG(td->td_proc, SV_AOUT))
		msg.msg_flags = 0;
#endif
	IOVEC_INIT_C(&aiov, __DECONST_CAP(void * __capability, buf), len);
	return (user_sendit(td, s, &msg, flags));
}

#ifdef COMPAT_OLDSOCK
int
osend(struct thread *td, struct osend_args *uap)
{
	struct msghdr msg;
	struct iovec aiov;

	msg.msg_name = 0;
	msg.msg_namelen = 0;
	msg.msg_iov = &aiov;
	msg.msg_iovlen = 1;
	IOVEC_INIT_C(&aiov, uap->buf, uap->len);
	msg.msg_control = 0;
	msg.msg_flags = 0;
	return (user_sendit(td, uap->s, &msg, uap->flags));
}

int
osendmsg(struct thread *td, struct osendmsg_args *uap)
{
	struct msghdr msg;
	struct omsghdr umsg;
	struct iovec *iov;
	int error;

	error = copyin(uap->msg, &umsg, sizeof (umsg));
	if (error != 0)
		return (error);
	msg.msg_name = umsg.msg_name;
	msg.msg_namelen = umsg.msg_namelen;
	error = copyiniov(umsg.msg_iov, umsg.msg_iovlen, &iov, EMSGSIZE);
	if (error != 0)
		return (error);
	msg.msg_iov = iov;
	msg.msg_iovlen = umsg.msg_iovlen;
	msg.msg_control = umsg.msg_accrights;
	msg.msg_controllen = umsg.msg_accrightslen;
	msg.msg_flags = MSG_COMPAT;
	error = user_sendit(td, uap->s, &msg, uap->flags);
	free(iov, M_IOV);
	return (error);
}
#endif

int
sys_sendmsg(struct thread *td, struct sendmsg_args *uap)
{
	struct msghdr msg;
	struct iovec *iov;
	int error;

	error = copyincap(uap->msg, &msg, sizeof(msg));
	if (error != 0)
		return (error);
	error = copyiniov(msg.msg_iov, msg.msg_iovlen, &iov, EMSGSIZE);
	if (error != 0)
		return (error);
	msg.msg_iov = PTR2CAP(iov);
#ifdef COMPAT_OLDSOCK
	if (SV_PROC_FLAG(td->td_proc, SV_AOUT))
		msg.msg_flags = 0;
#endif
	error = user_sendit(td, uap->s, &msg, uap->flags);
	free(iov, M_IOV);
	return (error);
}

int
kern_recvit(struct thread *td, int s, struct msghdr *mp, enum uio_seg fromseg,
    struct mbuf **controlp)
{
	struct uio auio;
	struct iovec * __capability iov;
	struct mbuf *control, *m;
	char * __capability ctlbuf;
	struct file *fp;
	struct socket *so;
	struct sockaddr *fromsa = NULL;
#ifdef KTRACE
	struct uio *ktruio = NULL;
#endif
	ssize_t len;
	int error, i;

	if (controlp != NULL)
		*controlp = NULL;

	AUDIT_ARG_FD(s);
	error = getsock_cap(td, s, &cap_recv_rights,
	    &fp, NULL, NULL);
	if (error != 0)
		return (error);
	so = fp->f_data;

#ifdef MAC
	error = mac_socket_check_receive(td->td_ucred, so);
	if (error != 0) {
		fdrop(fp, td);
		return (error);
	}
#endif

	auio.uio_iov = (__cheri_fromcap struct iovec *)mp->msg_iov;
	auio.uio_iovcnt = mp->msg_iovlen;
	auio.uio_segflg = UIO_USERSPACE;
	auio.uio_rw = UIO_READ;
	auio.uio_td = td;
	auio.uio_offset = 0;			/* XXX */
	auio.uio_resid = 0;
	iov = mp->msg_iov;
	for (i = 0; i < mp->msg_iovlen; i++, iov++) {
		if ((auio.uio_resid += iov->iov_len) < 0) {
			fdrop(fp, td);
			return (EINVAL);
		}
	}
#ifdef KTRACE
	if (KTRPOINT(td, KTR_GENIO))
		ktruio = cloneuio(&auio);
#endif
	control = NULL;
	len = auio.uio_resid;
	error = soreceive(so, &fromsa, &auio, NULL,
	    (mp->msg_control || controlp) ? &control : NULL,
	    &mp->msg_flags);
	if (error != 0) {
		if (auio.uio_resid != len && (error == ERESTART ||
		    error == EINTR || error == EWOULDBLOCK))
			error = 0;
	}
	if (fromsa != NULL)
		AUDIT_ARG_SOCKADDR(td, AT_FDCWD, fromsa);
#ifdef KTRACE
	if (ktruio != NULL) {
		ktruio->uio_resid = len - auio.uio_resid;
		ktrgenio(s, UIO_READ, ktruio, error);
	}
#endif
	if (error != 0)
		goto out;
	td->td_retval[0] = len - auio.uio_resid;
	if (mp->msg_name) {
		len = mp->msg_namelen;
		if (len <= 0 || fromsa == NULL)
			len = 0;
		else {
			/* save sa_len before it is destroyed by MSG_COMPAT */
			len = MIN(len, fromsa->sa_len);
#ifdef COMPAT_OLDSOCK
			if ((mp->msg_flags & MSG_COMPAT) != 0 &&
			    SV_PROC_FLAG(td->td_proc, SV_AOUT))
				((struct osockaddr *)fromsa)->sa_family =
				    fromsa->sa_family;
#endif
			if (fromseg == UIO_USERSPACE) {
				error = copyout(fromsa, mp->msg_name,
				    (unsigned)len);
				if (error != 0)
					goto out;
			} else
				bcopy(fromsa,
				    (__cheri_fromcap void *)mp->msg_name,
				    len);
		}
		mp->msg_namelen = len;
	}
	if (mp->msg_control && controlp == NULL) {
#ifdef COMPAT_OLDSOCK
		/*
		 * We assume that old recvmsg calls won't receive access
		 * rights and other control info, esp. as control info
		 * is always optional and those options didn't exist in 4.3.
		 * If we receive rights, trim the cmsghdr; anything else
		 * is tossed.
		 */
		if (control && (mp->msg_flags & MSG_COMPAT) != 0 &&
		    SV_PROC_FLAG(td->td_proc, SV_AOUT)) {
			if (mtod(control, struct cmsghdr *)->cmsg_level !=
			    SOL_SOCKET ||
			    mtod(control, struct cmsghdr *)->cmsg_type !=
			    SCM_RIGHTS) {
				mp->msg_controllen = 0;
				goto out;
			}
			control->m_len -= sizeof (struct cmsghdr);
			control->m_data += sizeof (struct cmsghdr);
		}
#endif
		ctlbuf = mp->msg_control;
		len = mp->msg_controllen;
		mp->msg_controllen = 0;
		for (m = control; m != NULL && len >= m->m_len; m = m->m_next) {
			if ((error = copyout(mtod(m, caddr_t), ctlbuf,
			    m->m_len)) != 0)
				goto out;

			ctlbuf += m->m_len;
			len -= m->m_len;
			mp->msg_controllen += m->m_len;
		}
		if (m != NULL) {
			mp->msg_flags |= MSG_CTRUNC;
			m_dispose_extcontrolm(m);
		}
	}
out:
	fdrop(fp, td);
#ifdef KTRACE
	if (fromsa && KTRPOINT(td, KTR_STRUCT))
		ktrsockaddr(fromsa);
#endif
	free(fromsa, M_SONAME);

	if (error == 0 && controlp != NULL)
		*controlp = control;
	else if (control != NULL) {
		if (error != 0)
			m_dispose_extcontrolm(control);
		m_freem(control);
	}

	return (error);
}

static int
recvit(struct thread *td, int s, struct msghdr *mp,
    socklen_t * __capability namelenp)
{
	int error;

	error = kern_recvit(td, s, mp, UIO_USERSPACE, NULL);
	if (error != 0)
		return (error);
	if (namelenp != NULL) {
		error = copyout(&mp->msg_namelen, namelenp,
		    sizeof (socklen_t));
#ifdef COMPAT_OLDSOCK
		if ((mp->msg_flags & MSG_COMPAT) != 0 &&
		    SV_PROC_FLAG(td->td_proc, SV_AOUT))
			error = 0;	/* old recvfrom didn't check */
#endif
	}
	return (error);
}

<<<<<<< HEAD
int
kern_recvfrom(struct thread *td, int s, void * __capability buf, size_t len,
    int flags, struct sockaddr * __capability __restrict from,
    socklen_t * __capability __restrict fromlenaddr)
=======
static int
kern_recvfrom(struct thread *td, int s, void *buf, size_t len, int flags,
    struct sockaddr *from, socklen_t *fromlenaddr)
>>>>>>> 28f04718
{
	struct msghdr msg;
	struct iovec aiov;
	int error;

	if (fromlenaddr != NULL) {
		error = copyin(fromlenaddr, &msg.msg_namelen,
		    sizeof (msg.msg_namelen));
		if (error != 0)
			goto done2;
	} else {
		msg.msg_namelen = 0;
	}
	msg.msg_name = from;
	msg.msg_iov = &aiov;
	msg.msg_iovlen = 1;
<<<<<<< HEAD
	IOVEC_INIT_C(&aiov, buf, len);
=======
	aiov.iov_base = buf;
	aiov.iov_len = len;
>>>>>>> 28f04718
	msg.msg_control = 0;
	msg.msg_flags = flags;
	error = recvit(td, s, &msg, fromlenaddr);
done2:
	return (error);
}

int
sys_recvfrom(struct thread *td, struct recvfrom_args *uap)
{
	return (kern_recvfrom(td, uap->s, uap->buf, uap->len,
	    uap->flags, uap->from, uap->fromlenaddr));
}

<<<<<<< HEAD
=======

>>>>>>> 28f04718
#ifdef COMPAT_OLDSOCK
int
orecvfrom(struct thread *td, struct recvfrom_args *uap)
{
	return (kern_recvfrom(td, uap->s, uap->buf, uap->len,
	    uap->flags | MSG_COMPAT, uap->from, uap->fromlenaddr));
}
#endif

#ifdef COMPAT_OLDSOCK
int
orecv(struct thread *td, struct orecv_args *uap)
{
	struct msghdr msg;
	struct iovec aiov;

	msg.msg_name = 0;
	msg.msg_namelen = 0;
	msg.msg_iov = &aiov;
	msg.msg_iovlen = 1;
	IOVEC_INIT_C(&aiov, uap->buf, uap->len);
	msg.msg_control = 0;
	msg.msg_flags = uap->flags;
	return (recvit(td, uap->s, &msg, NULL));
}

/*
 * Old recvmsg.  This code takes advantage of the fact that the old msghdr
 * overlays the new one, missing only the flags, and with the (old) access
 * rights where the control fields are now.
 */
int
orecvmsg(struct thread *td, struct orecvmsg_args *uap)
{
	struct msghdr msg;
	struct omsghdr umsg;
	struct iovec *iov;
	int error;

	error = copyin(uap->msg, &umsg, sizeof(umsg));
	if (error != 0)
		return (error);
	msg.msg_name = umsg.msg_name;
	msg.msg_namelen = umsg.msg_namelen;
	error = copyiniov(msg.msg_iov, msg.msg_iovlen, &iov, EMSGSIZE);
	if (error != 0)
		return (error);
	msg.msg_iov = iov;
	msg.msg_iovlen = umsg.msg_iovlen;
	msg.msg_control = umsg.msg_accrights;
	msg.msg_controllen = umsg.msg_accrightslen;
	msg.msg_flags = uap->flags | MSG_COMPAT;
	error = recvit(td, uap->s, &msg, &uap->msg->msg_namelen);
	if (msg.msg_controllen && error == 0)
		error = copyout(&msg.msg_controllen,
		    &uap->msg->msg_accrightslen, sizeof (int));
	free(iov, M_IOV);
	return (error);
}
#endif

int
sys_recvmsg(struct thread *td, struct recvmsg_args *uap)
{
	struct msghdr msg;
	struct iovec * __capability uiov, *iov;
	int error;

	error = copyincap(uap->msg, &msg, sizeof(msg));
	if (error != 0)
		return (error);
	error = copyiniov(msg.msg_iov, msg.msg_iovlen, &iov, EMSGSIZE);
	if (error != 0)
		return (error);
	msg.msg_flags = uap->flags;
#ifdef COMPAT_OLDSOCK
	if (SV_PROC_FLAG(td->td_proc, SV_AOUT))
		msg.msg_flags &= ~MSG_COMPAT;
#endif
	uiov = msg.msg_iov;
	msg.msg_iov = PTR2CAP(iov);
	error = recvit(td, uap->s, &msg, NULL);
	if (error == 0) {
		msg.msg_iov = uiov;
		error = copyoutcap(&msg, uap->msg, sizeof(msg));
	}
	free(iov, M_IOV);
	return (error);
}

int
sys_shutdown(struct thread *td, struct shutdown_args *uap)
{

	return (kern_shutdown(td, uap->s, uap->how));
}

int
kern_shutdown(struct thread *td, int s, int how)
{
	struct socket *so;
	struct file *fp;
	int error;

	AUDIT_ARG_FD(s);
	error = getsock_cap(td, s, &cap_shutdown_rights,
	    &fp, NULL, NULL);
	if (error == 0) {
		so = fp->f_data;
		error = soshutdown(so, how);
		/*
		 * Previous versions did not return ENOTCONN, but 0 in
		 * case the socket was not connected. Some important
		 * programs like syslogd up to r279016, 2015-02-19,
		 * still depend on this behavior.
		 */
		if (error == ENOTCONN &&
		    td->td_proc->p_osrel < P_OSREL_SHUTDOWN_ENOTCONN)
			error = 0;
		fdrop(fp, td);
	}
	return (error);
}

int
sys_setsockopt(struct thread *td, struct setsockopt_args *uap)
{

	return (kern_setsockopt(td, uap->s, uap->level, uap->name,
	    uap->val, UIO_USERSPACE, uap->valsize));
}

int
kern_setsockopt(struct thread *td, int s, int level, int name,
    const void * __capability val, enum uio_seg valseg, socklen_t valsize)
{
	struct socket *so;
	struct file *fp;
	struct sockopt sopt;
	int error;

	if (val == NULL && valsize != 0)
		return (EFAULT);
	if ((int)valsize < 0)
		return (EINVAL);

	sopt.sopt_dir = SOPT_SET;
	sopt.sopt_level = level;
	sopt.sopt_name = name;
	sopt.sopt_val = __DECONST_CAP(void * __capability, val);
	sopt.sopt_valsize = valsize;
	switch (valseg) {
	case UIO_USERSPACE:
		sopt.sopt_td = td;
		break;
	case UIO_SYSSPACE:
		sopt.sopt_td = NULL;
		break;
	default:
		panic("kern_setsockopt called with bad valseg");
	}

	AUDIT_ARG_FD(s);
	error = getsock_cap(td, s, &cap_setsockopt_rights,
	    &fp, NULL, NULL);
	if (error == 0) {
		so = fp->f_data;
		error = sosetopt(so, &sopt);
		fdrop(fp, td);
	}
	return(error);
}

int
sys_getsockopt(struct thread *td, struct getsockopt_args *uap)
{

	return (user_getsockopt(td, uap->s, uap->level, uap->name,
	    uap->val, uap->avalsize));
}

int
user_getsockopt(struct thread *td, int s, int level, int name,
    void * __capability val, socklen_t * __capability avalsize)
{
	socklen_t valsize;
	int error;

	if (val != NULL) {
		error = copyin(avalsize, &valsize, sizeof (valsize));
		if (error != 0)
			return (error);
	}

	error = kern_getsockopt(td, s, level, name, val, UIO_USERSPACE,
	    &valsize);

	if (error == 0)
		error = copyout(&valsize, avalsize, sizeof (valsize));
	return (error);
}

/*
 * Kernel version of getsockopt.
 * optval can be a userland or userspace. optlen is always a kernel pointer.
 */
int
kern_getsockopt(struct thread *td, int s, int level, int name,
    void * __capability val, enum uio_seg valseg, socklen_t *valsize)
{
	struct socket *so;
	struct file *fp;
	struct sockopt sopt;
	int error;

	if (val == NULL)
		*valsize = 0;
	if ((int)*valsize < 0)
		return (EINVAL);

	sopt.sopt_dir = SOPT_GET;
	sopt.sopt_level = level;
	sopt.sopt_name = name;
	sopt.sopt_val = val;
	sopt.sopt_valsize = (size_t)*valsize; /* checked non-negative above */
	switch (valseg) {
	case UIO_USERSPACE:
		sopt.sopt_td = td;
		break;
	case UIO_SYSSPACE:
		sopt.sopt_td = NULL;
		break;
	default:
		panic("kern_getsockopt called with bad valseg");
	}

	AUDIT_ARG_FD(s);
	error = getsock_cap(td, s, &cap_getsockopt_rights,
	    &fp, NULL, NULL);
	if (error == 0) {
		so = fp->f_data;
		error = sogetopt(so, &sopt);
		*valsize = sopt.sopt_valsize;
		fdrop(fp, td);
	}
	return (error);
}

<<<<<<< HEAD
int
user_getsockname(struct thread *td, int fdes,
    struct sockaddr * __restrict __capability asa,
    socklen_t * __capability alen, int compat)
=======
static int
user_getsockname(struct thread *td, int fdes, struct sockaddr *asa,
    socklen_t *alen, bool compat)
>>>>>>> 28f04718
{
	struct sockaddr *sa;
	socklen_t len;
	int error;

	error = copyin(alen, &len, sizeof(len));
	if (error != 0)
		return (error);

	error = kern_getsockname(td, fdes, &sa, &len);
	if (error != 0)
		return (error);

	if (len != 0) {
#ifdef COMPAT_OLDSOCK
		if (compat && SV_PROC_FLAG(td->td_proc, SV_AOUT))
			((struct osockaddr *)sa)->sa_family = sa->sa_family;
#endif
		error = copyout(sa, asa, len);
	}
	free(sa, M_SONAME);
	if (error == 0)
		error = copyout(&len, alen, sizeof(len));
	return (error);
}

int
kern_getsockname(struct thread *td, int fd, struct sockaddr **sa,
    socklen_t *alen)
{
	struct socket *so;
	struct file *fp;
	socklen_t len;
	int error;

	AUDIT_ARG_FD(fd);
	error = getsock_cap(td, fd, &cap_getsockname_rights,
	    &fp, NULL, NULL);
	if (error != 0)
		return (error);
	so = fp->f_data;
	*sa = NULL;
	CURVNET_SET(so->so_vnet);
	error = (*so->so_proto->pr_usrreqs->pru_sockaddr)(so, sa);
	CURVNET_RESTORE();
	if (error != 0)
		goto bad;
	if (*sa == NULL)
		len = 0;
	else
		len = MIN(*alen, (*sa)->sa_len);
	*alen = len;
#ifdef KTRACE
	if (KTRPOINT(td, KTR_STRUCT))
		ktrsockaddr(*sa);
#endif
bad:
	fdrop(fp, td);
	if (error != 0 && *sa != NULL) {
		free(*sa, M_SONAME);
		*sa = NULL;
	}
	return (error);
}

int
sys_getsockname(struct thread *td, struct getsockname_args *uap)
{
<<<<<<< HEAD

	return (user_getsockname(td, uap->fdes, uap->asa, uap->alen, 0));
=======
	return (user_getsockname(td, uap->fdes, uap->asa, uap->alen, false));
>>>>>>> 28f04718
}

#ifdef COMPAT_OLDSOCK
int
ogetsockname(struct thread *td, struct getsockname_args *uap)
{
<<<<<<< HEAD

	return (user_getsockname(td, uap->fdes, uap->asa, uap->alen, 1));
}
#endif /* COMPAT_OLDSOCK */

int
user_getpeername(struct thread *td, int fdes,
    struct sockaddr * __restrict __capability asa,
    socklen_t * __capability alen, int compat)
=======
	return (user_getsockname(td, uap->fdes, uap->asa, uap->alen, true));
}
#endif /* COMPAT_OLDSOCK */

static int
user_getpeername(struct thread *td, int fdes, struct sockaddr *asa,
    socklen_t *alen, int compat)
>>>>>>> 28f04718
{
	struct sockaddr *sa;
	socklen_t len;
	int error;

	error = copyin(alen, &len, sizeof (len));
	if (error != 0)
		return (error);

	error = kern_getpeername(td, fdes, &sa, &len);
	if (error != 0)
		return (error);

	if (len != 0) {
#ifdef COMPAT_OLDSOCK
		if (compat && SV_PROC_FLAG(td->td_proc, SV_AOUT))
			((struct osockaddr *)sa)->sa_family = sa->sa_family;
#endif
		error = copyout(sa, asa, len);
	}
	free(sa, M_SONAME);
	if (error == 0)
		error = copyout(&len, alen, sizeof(len));
	return (error);
}

int
kern_getpeername(struct thread *td, int fd, struct sockaddr **sa,
    socklen_t *alen)
{
	struct socket *so;
	struct file *fp;
	socklen_t len;
	int error;

	AUDIT_ARG_FD(fd);
	error = getsock_cap(td, fd, &cap_getpeername_rights,
	    &fp, NULL, NULL);
	if (error != 0)
		return (error);
	so = fp->f_data;
	if ((so->so_state & (SS_ISCONNECTED|SS_ISCONFIRMING)) == 0) {
		error = ENOTCONN;
		goto done;
	}
	*sa = NULL;
	CURVNET_SET(so->so_vnet);
	error = (*so->so_proto->pr_usrreqs->pru_peeraddr)(so, sa);
	CURVNET_RESTORE();
	if (error != 0)
		goto bad;
	if (*sa == NULL)
		len = 0;
	else
		len = MIN(*alen, (*sa)->sa_len);
	*alen = len;
#ifdef KTRACE
	if (KTRPOINT(td, KTR_STRUCT))
		ktrsockaddr(*sa);
#endif
bad:
	if (error != 0 && *sa != NULL) {
		free(*sa, M_SONAME);
		*sa = NULL;
	}
done:
	fdrop(fp, td);
	return (error);
}

int
sys_getpeername(struct thread *td, struct getpeername_args *uap)
{
<<<<<<< HEAD

=======
>>>>>>> 28f04718
	return (user_getpeername(td, uap->fdes, uap->asa, uap->alen, 0));
}

#ifdef COMPAT_OLDSOCK
int
ogetpeername(struct thread *td, struct ogetpeername_args *uap)
{
<<<<<<< HEAD

=======
>>>>>>> 28f04718
	return (user_getpeername(td, uap->fdes, uap->asa, uap->alen, 1));
}
#endif /* COMPAT_OLDSOCK */

int
sockargs(struct mbuf **mp, char * __capability buf, socklen_t buflen, int type)
{
	struct sockaddr *sa;
	struct mbuf *m;
	int error;

	if (buflen > MLEN) {
#ifdef COMPAT_OLDSOCK
		if (type == MT_SONAME && buflen <= 112 &&
		    SV_CURPROC_FLAG(SV_AOUT))
			buflen = MLEN;		/* unix domain compat. hack */
		else
#endif
			if (buflen > MCLBYTES)
				return (EINVAL);
	}
	m = m_get2(buflen, M_WAITOK, type, 0);
	m->m_len = buflen;
	error = copyin(buf, mtod(m, void *), buflen);
	if (error != 0)
		(void) m_free(m);
	else {
		*mp = m;
		if (type == MT_SONAME) {
			sa = mtod(m, struct sockaddr *);

#if defined(COMPAT_OLDSOCK) && BYTE_ORDER != BIG_ENDIAN
			if (sa->sa_family == 0 && sa->sa_len < AF_MAX &&
			    SV_CURPROC_FLAG(SV_AOUT))
				sa->sa_family = sa->sa_len;
#endif
			sa->sa_len = buflen;
		}
	}
	return (error);
}

int
getsockaddr(struct sockaddr **namp, const struct sockaddr * __capability uaddr,
    size_t len)
{
	struct sockaddr *sa;
	int error;

	if (len > SOCK_MAXADDRLEN)
		return (ENAMETOOLONG);
	if (len < offsetof(struct sockaddr, sa_data[0]))
		return (EINVAL);
	sa = malloc(len, M_SONAME, M_WAITOK);
	error = copyin(uaddr, sa, len);
	if (error != 0) {
		free(sa, M_SONAME);
	} else {
#if defined(COMPAT_OLDSOCK) && BYTE_ORDER != BIG_ENDIAN
		if (sa->sa_family == 0 && sa->sa_len < AF_MAX &&
		    SV_CURPROC_FLAG(SV_AOUT))
			sa->sa_family = sa->sa_len;
#endif
		sa->sa_len = len;
		*namp = sa;
	}
	return (error);
}

/*
 * Dispose of externalized rights from an SCM_RIGHTS message.  This function
 * should be used in error or truncation cases to avoid leaking file descriptors
 * into the recipient's (the current thread's) table.
 */
void
m_dispose_extcontrolm(struct mbuf *m)
{
	struct cmsghdr *cm;
	struct file *fp;
	struct thread *td;
	socklen_t clen, datalen;
	int error, fd, *fds, nfd;

	td = curthread;
	for (; m != NULL; m = m->m_next) {
		if (m->m_type != MT_EXTCONTROL)
			continue;
		cm = mtod(m, struct cmsghdr *);
		clen = m->m_len;
		while (clen > 0) {
			if (clen < sizeof(*cm))
				panic("%s: truncated mbuf %p", __func__, m);
			datalen = CMSG_SPACE(cm->cmsg_len - CMSG_SPACE(0));
			if (clen < datalen)
				panic("%s: truncated mbuf %p", __func__, m);

			if (cm->cmsg_level == SOL_SOCKET &&
			    cm->cmsg_type == SCM_RIGHTS) {
				fds = (int *)CMSG_DATA(cm);
				nfd = (cm->cmsg_len - CMSG_SPACE(0)) /
				    sizeof(int);

				while (nfd-- > 0) {
					fd = *fds++;
					error = fget(td, fd, &cap_no_rights,
					    &fp);
					if (error == 0) {
						fdclose(td, fp, fd);
						fdrop(fp, td);
					}
				}
			}
			clen -= datalen;
			cm = (struct cmsghdr *)((uint8_t *)cm + datalen);
		}
		m_chtype(m, MT_CONTROL);
	}
}
// CHERI CHANGES START
// {
//   "updated": 20191025,
//   "target_type": "kernel",
//   "changes": [
//     "iovec-macros",
//     "user_capabilities"
//   ]
// }
// CHERI CHANGES END<|MERGE_RESOLUTION|>--- conflicted
+++ resolved
@@ -73,17 +73,8 @@
 #include <security/audit/audit.h>
 #include <security/mac/mac_framework.h>
 
-<<<<<<< HEAD
 static int recvit(struct thread *td, int s, struct msghdr *mp,
     socklen_t * __capability namelenp);
-=======
-static int sendit(struct thread *td, int s, struct msghdr *mp, int flags);
-static int recvit(struct thread *td, int s, struct msghdr *mp, void *namelenp);
-
-static int accept1(struct thread *td, int s, struct sockaddr *uname,
-		   socklen_t *anamelen, int flags);
-static int sockargs(struct mbuf **, char *, socklen_t, int);
->>>>>>> 28f04718
 
 /*
  * Convert a user file descriptor to a kernel file entry and check if required
@@ -1104,16 +1095,10 @@
 	return (error);
 }
 
-<<<<<<< HEAD
 int
 kern_recvfrom(struct thread *td, int s, void * __capability buf, size_t len,
     int flags, struct sockaddr * __capability __restrict from,
     socklen_t * __capability __restrict fromlenaddr)
-=======
-static int
-kern_recvfrom(struct thread *td, int s, void *buf, size_t len, int flags,
-    struct sockaddr *from, socklen_t *fromlenaddr)
->>>>>>> 28f04718
 {
 	struct msghdr msg;
 	struct iovec aiov;
@@ -1130,12 +1115,7 @@
 	msg.msg_name = from;
 	msg.msg_iov = &aiov;
 	msg.msg_iovlen = 1;
-<<<<<<< HEAD
 	IOVEC_INIT_C(&aiov, buf, len);
-=======
-	aiov.iov_base = buf;
-	aiov.iov_len = len;
->>>>>>> 28f04718
 	msg.msg_control = 0;
 	msg.msg_flags = flags;
 	error = recvit(td, s, &msg, fromlenaddr);
@@ -1150,10 +1130,6 @@
 	    uap->flags, uap->from, uap->fromlenaddr));
 }
 
-<<<<<<< HEAD
-=======
-
->>>>>>> 28f04718
 #ifdef COMPAT_OLDSOCK
 int
 orecvfrom(struct thread *td, struct recvfrom_args *uap)
@@ -1402,16 +1378,10 @@
 	return (error);
 }
 
-<<<<<<< HEAD
 int
 user_getsockname(struct thread *td, int fdes,
     struct sockaddr * __restrict __capability asa,
-    socklen_t * __capability alen, int compat)
-=======
-static int
-user_getsockname(struct thread *td, int fdes, struct sockaddr *asa,
-    socklen_t *alen, bool compat)
->>>>>>> 28f04718
+    socklen_t * __capability alen, bool compat)
 {
 	struct sockaddr *sa;
 	socklen_t len;
@@ -1480,21 +1450,14 @@
 int
 sys_getsockname(struct thread *td, struct getsockname_args *uap)
 {
-<<<<<<< HEAD
-
-	return (user_getsockname(td, uap->fdes, uap->asa, uap->alen, 0));
-=======
 	return (user_getsockname(td, uap->fdes, uap->asa, uap->alen, false));
->>>>>>> 28f04718
 }
 
 #ifdef COMPAT_OLDSOCK
 int
 ogetsockname(struct thread *td, struct getsockname_args *uap)
 {
-<<<<<<< HEAD
-
-	return (user_getsockname(td, uap->fdes, uap->asa, uap->alen, 1));
+	return (user_getsockname(td, uap->fdes, uap->asa, uap->alen, true));
 }
 #endif /* COMPAT_OLDSOCK */
 
@@ -1502,15 +1465,6 @@
 user_getpeername(struct thread *td, int fdes,
     struct sockaddr * __restrict __capability asa,
     socklen_t * __capability alen, int compat)
-=======
-	return (user_getsockname(td, uap->fdes, uap->asa, uap->alen, true));
-}
-#endif /* COMPAT_OLDSOCK */
-
-static int
-user_getpeername(struct thread *td, int fdes, struct sockaddr *asa,
-    socklen_t *alen, int compat)
->>>>>>> 28f04718
 {
 	struct sockaddr *sa;
 	socklen_t len;
@@ -1584,10 +1538,6 @@
 int
 sys_getpeername(struct thread *td, struct getpeername_args *uap)
 {
-<<<<<<< HEAD
-
-=======
->>>>>>> 28f04718
 	return (user_getpeername(td, uap->fdes, uap->asa, uap->alen, 0));
 }
 
@@ -1595,10 +1545,6 @@
 int
 ogetpeername(struct thread *td, struct ogetpeername_args *uap)
 {
-<<<<<<< HEAD
-
-=======
->>>>>>> 28f04718
 	return (user_getpeername(td, uap->fdes, uap->asa, uap->alen, 1));
 }
 #endif /* COMPAT_OLDSOCK */
