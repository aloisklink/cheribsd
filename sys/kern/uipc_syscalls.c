--- conflicted
+++ resolved
@@ -458,11 +458,7 @@
 
 #ifdef COMPAT_OLDSOCK
 int
-<<<<<<< HEAD
-oaccept(struct thread *td, struct accept_args *uap)
-=======
 oaccept(struct thread *td, struct oaccept_args *uap)
->>>>>>> 3456e102
 {
 
 	return (user_accept(td, uap->s, __USER_CAP_UNBCOUND(uap->name),
