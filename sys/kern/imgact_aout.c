/*-
 * SPDX-License-Identifier: BSD-2-Clause-FreeBSD
 *
 * Copyright (c) 1993, David Greenman
 * All rights reserved.
 *
 * Redistribution and use in source and binary forms, with or without
 * modification, are permitted provided that the following conditions
 * are met:
 * 1. Redistributions of source code must retain the above copyright
 *    notice, this list of conditions and the following disclaimer.
 * 2. Redistributions in binary form must reproduce the above copyright
 *    notice, this list of conditions and the following disclaimer in the
 *    documentation and/or other materials provided with the distribution.
 *
 * THIS SOFTWARE IS PROVIDED BY THE AUTHOR AND CONTRIBUTORS ``AS IS'' AND
 * ANY EXPRESS OR IMPLIED WARRANTIES, INCLUDING, BUT NOT LIMITED TO, THE
 * IMPLIED WARRANTIES OF MERCHANTABILITY AND FITNESS FOR A PARTICULAR PURPOSE
 * ARE DISCLAIMED.  IN NO EVENT SHALL THE AUTHOR OR CONTRIBUTORS BE LIABLE
 * FOR ANY DIRECT, INDIRECT, INCIDENTAL, SPECIAL, EXEMPLARY, OR CONSEQUENTIAL
 * DAMAGES (INCLUDING, BUT NOT LIMITED TO, PROCUREMENT OF SUBSTITUTE GOODS
 * OR SERVICES; LOSS OF USE, DATA, OR PROFITS; OR BUSINESS INTERRUPTION)
 * HOWEVER CAUSED AND ON ANY THEORY OF LIABILITY, WHETHER IN CONTRACT, STRICT
 * LIABILITY, OR TORT (INCLUDING NEGLIGENCE OR OTHERWISE) ARISING IN ANY WAY
 * OUT OF THE USE OF THIS SOFTWARE, EVEN IF ADVISED OF THE POSSIBILITY OF
 * SUCH DAMAGE.
 */

#include <sys/cdefs.h>
__FBSDID("$FreeBSD$");

#include <sys/param.h>
#include <sys/exec.h>
#include <sys/imgact.h>
#include <sys/imgact_aout.h>
#include <sys/kernel.h>
#include <sys/limits.h>
#include <sys/lock.h>
#include <sys/malloc.h>
#include <sys/mutex.h>
#include <sys/proc.h>
#include <sys/racct.h>
#include <sys/resourcevar.h>
#include <sys/signalvar.h>
#include <sys/syscall.h>
#include <sys/sysent.h>
#include <sys/systm.h>
#include <sys/vnode.h>

#include <machine/frame.h>
#include <machine/md_var.h>

#include <vm/vm.h>
#include <vm/pmap.h>
#include <vm/vm_map.h>
#include <vm/vm_object.h>
#include <vm/vm_param.h>

#ifdef __amd64__
#include <compat/freebsd32/freebsd32_signal.h>
#include <compat/freebsd32/freebsd32_util.h>
#include <compat/freebsd32/freebsd32_proto.h>
#include <compat/freebsd32/freebsd32_syscall.h>
#include <compat/ia32/ia32_signal.h>
#endif

static int	exec_aout_imgact(struct image_params *imgp);
static int	aout_fixup(uintptr_t *stack_base, struct image_params *imgp);

#define	AOUT32_USRSTACK		0xbfc00000

#if defined(__i386__)

struct sysentvec aout_sysvec = {
	.sv_size	= SYS_MAXSYSCALL,
	.sv_table	= sysent,
	.sv_transtrap	= NULL,
	.sv_fixup	= aout_fixup,
	.sv_sendsig	= sendsig,
	.sv_sigcode	= sigcode,
	.sv_szsigcode	= &szsigcode,
	.sv_name	= "FreeBSD a.out",
	.sv_coredump	= NULL,
	.sv_imgact_try	= NULL,
	.sv_minsigstksz	= MINSIGSTKSZ,
	.sv_minuser	= VM_MIN_ADDRESS,
	.sv_maxuser	= AOUT32_USRSTACK,
	.sv_usrstack	= AOUT32_USRSTACK,
<<<<<<< HEAD
	.sv_szpsstrings	= sizeof(struct ps_strings),
=======
	.sv_psstrings	= AOUT32_PS_STRINGS,
	.sv_psstringssz	= sizeof(struct ps_strings),
>>>>>>> 3fc21fdd
	.sv_stackprot	= VM_PROT_ALL,
	.sv_copyout_strings	= exec_copyout_strings,
	.sv_setregs	= exec_setregs,
	.sv_fixlimit	= NULL,
	.sv_maxssiz	= NULL,
	.sv_flags	= SV_ABI_FREEBSD | SV_AOUT | SV_IA32 | SV_ILP32,
	.sv_set_syscall_retval = cpu_set_syscall_retval,
	.sv_fetch_syscall_args = cpu_fetch_syscall_args,
	.sv_syscallnames = syscallnames,
	.sv_schedtail	= NULL,
	.sv_thread_detach = NULL,
	.sv_trap	= NULL,
	.sv_onexec_old = exec_onexec_old,
	.sv_onexit =  exit_onexit,
	.sv_set_fork_retval = x86_set_fork_retval,
};

#elif defined(__amd64__)

#include "vdso_ia32_offsets.h"

extern const char _binary_elf_vdso32_so_1_start[];
extern const char _binary_elf_vdso32_so_1_end[];
extern char _binary_elf_vdso32_so_1_size;

#define	AOUT32_MINUSER		FREEBSD32_MINUSER

extern const char *freebsd32_syscallnames[];
extern u_long ia32_maxssiz;

static int aout_szsigcode;

struct sysentvec aout_sysvec = {
	.sv_size	= FREEBSD32_SYS_MAXSYSCALL,
	.sv_table	= freebsd32_sysent,
	.sv_transtrap	= NULL,
	.sv_fixup	= aout_fixup,
	.sv_sendsig	= ia32_sendsig,
	.sv_sigcode	= _binary_elf_vdso32_so_1_start,
	.sv_szsigcode	= &aout_szsigcode,
	.sv_name	= "FreeBSD a.out",
	.sv_coredump	= NULL,
	.sv_imgact_try	= NULL,
	.sv_minsigstksz	= MINSIGSTKSZ,
	.sv_minuser	= AOUT32_MINUSER,
	.sv_maxuser	= AOUT32_USRSTACK,
	.sv_usrstack	= AOUT32_USRSTACK,
<<<<<<< HEAD
	.sv_szpsstrings	= sizeof(struct freebsd32_ps_strings),
=======
	.sv_psstrings	= AOUT32_PS_STRINGS,
	.sv_psstringssz	= sizeof(struct freebsd32_ps_strings),
>>>>>>> 3fc21fdd
	.sv_stackprot	= VM_PROT_ALL,
	.sv_copyout_strings	= freebsd32_copyout_strings,
	.sv_setregs	= ia32_setregs,
	.sv_fixlimit	= ia32_fixlimit,
	.sv_maxssiz	= &ia32_maxssiz,
	.sv_flags	= SV_ABI_FREEBSD | SV_AOUT | SV_IA32 | SV_ILP32,
	.sv_set_syscall_retval = ia32_set_syscall_retval,
	.sv_fetch_syscall_args = ia32_fetch_syscall_args,
	.sv_syscallnames = freebsd32_syscallnames,
	.sv_onexec_old	= exec_onexec_old,
	.sv_onexit	= exit_onexit,
	.sv_set_fork_retval = x86_set_fork_retval,
};

static void
aout_sysent(void *arg __unused)
{
	aout_szsigcode = (int)(uintptr_t)&_binary_elf_vdso32_so_1_size;
}
SYSINIT(aout_sysent, SI_SUB_EXEC, SI_ORDER_ANY, aout_sysent, NULL);
#else
#error "Only ia32 arch is supported"
#endif

static int
aout_fixup(uintptr_t *stack_base, struct image_params *imgp)
{

	*stack_base -= sizeof(uint32_t);
	if (suword32((void *)*stack_base, imgp->args->argc) != 0)
		return (EFAULT);
	return (0);
}

static int
exec_aout_imgact(struct image_params *imgp)
{
	const struct exec *a_out;
	struct vmspace *vmspace;
	vm_map_t map;
	vm_object_t object;
	vm_pointer_t text_end, data_end;
	unsigned long virtual_offset;
	unsigned long file_offset;
	unsigned long bss_size;
	int error;
	vm_pointer_t reservation;
	vm_size_t reserv_size;

	a_out = (const struct exec *)imgp->image_header;

	/*
	 * Linux and *BSD binaries look very much alike,
	 * only the machine id is different:
	 * 0x64 for Linux, 0x86 for *BSD, 0x00 for BSDI.
	 * NetBSD is in network byte order.. ugh.
	 */
	if (((a_out->a_midmag >> 16) & 0xff) != 0x86 &&
	    ((a_out->a_midmag >> 16) & 0xff) != 0 &&
	    ((((int)ntohl(a_out->a_midmag)) >> 16) & 0xff) != 0x86)
                return (-1);

	/*
	 * Set file/virtual offset based on a.out variant.
	 *	We do two cases: host byte order and network byte order
	 *	(for NetBSD compatibility)
	 */
	switch ((int)(a_out->a_midmag & 0xffff)) {
	case ZMAGIC:
		virtual_offset = 0;
		if (a_out->a_text) {
			file_offset = PAGE_SIZE;
		} else {
			/* Bill's "screwball mode" */
			file_offset = 0;
		}
		break;
	case QMAGIC:
		virtual_offset = PAGE_SIZE;
		file_offset = 0;
		/* Pass PS_STRINGS for BSD/OS binaries only. */
		/*
		 * XXXCHERI: This is now set for all a.out binaries in
		 * exec_copyout_strings.
		 */
		if (N_GETMID(*a_out) == MID_ZERO)
			imgp->ps_strings = (void *)(aout_sysvec.sv_usrstack -
			    aout_sysvec.sv_szpsstrings);
		break;
	default:
		/* NetBSD compatibility */
		switch ((int)(ntohl(a_out->a_midmag) & 0xffff)) {
		case ZMAGIC:
		case QMAGIC:
			virtual_offset = PAGE_SIZE;
			file_offset = 0;
			break;
		default:
			return (-1);
		}
	}

	bss_size = roundup(a_out->a_bss, PAGE_SIZE);

	/*
	 * Check various fields in header for validity/bounds.
	 */
	if (/* entry point must lay with text region */
	    a_out->a_entry < virtual_offset ||
	    a_out->a_entry >= virtual_offset + a_out->a_text ||

	    /* text and data size must each be page rounded */
	    a_out->a_text & PAGE_MASK || a_out->a_data & PAGE_MASK

#ifdef __amd64__
	    ||
	    /* overflows */
	    virtual_offset + a_out->a_text + a_out->a_data + bss_size > UINT_MAX
#endif
	    )
		return (-1);

	/* text + data can't exceed file size */
	if (a_out->a_data + a_out->a_text > imgp->attr->va_size)
		return (EFAULT);

	/*
	 * text/data/bss must not exceed limits
	 */
	PROC_LOCK(imgp->proc);
	if (/* text can't exceed maximum text size */
	    a_out->a_text > maxtsiz ||

	    /* data + bss can't exceed rlimit */
	    a_out->a_data + bss_size > lim_cur_proc(imgp->proc, RLIMIT_DATA) ||
	    racct_set(imgp->proc, RACCT_DATA, a_out->a_data + bss_size) != 0) {
		PROC_UNLOCK(imgp->proc);
		return (ENOMEM);
	}
	PROC_UNLOCK(imgp->proc);

	/*
	 * Avoid a possible deadlock if the current address space is destroyed
	 * and that address space maps the locked vnode.  In the common case,
	 * the locked vnode's v_usecount is decremented but remains greater
	 * than zero.  Consequently, the vnode lock is not needed by vrele().
	 * However, in cases where the vnode lock is external, such as nullfs,
	 * v_usecount may become zero.
	 */
	VOP_UNLOCK(imgp->vp);

	/*
	 * Destroy old process VM and create a new one (with a new stack)
	 */
	error = exec_new_vmspace(imgp, &aout_sysvec);

	vn_lock(imgp->vp, LK_SHARED | LK_RETRY);
	if (error)
		return (error);

	/*
	 * The vm space can be changed by exec_new_vmspace
	 */
	vmspace = imgp->proc->p_vmspace;

	object = imgp->object;
	map = &vmspace->vm_map;
	reservation = virtual_offset;
	reserv_size = a_out->a_text + a_out->a_data + bss_size;

	vm_map_lock(map);
	vm_object_reference(object);

	error = vm_map_reservation_create_locked(map, &reservation,
	    reserv_size, VM_PROT_ALL);
	if (error) {
		vm_map_unlock(map);
		vm_object_deallocate(object);
		return (error);
	}

	text_end = reservation + a_out->a_text;
	error = vm_map_insert(map, object,
		file_offset,
		reservation, text_end,
		VM_PROT_READ | VM_PROT_EXECUTE, VM_PROT_ALL,
		MAP_COPY_ON_WRITE | MAP_PREFAULT | MAP_VN_EXEC,
		virtual_offset);
	if (error) {
		vm_map_unlock(map);
		vm_object_deallocate(object);
		return (error);
	}
	VOP_SET_TEXT_CHECKED(imgp->vp);
	data_end = text_end + a_out->a_data;
	if (a_out->a_data) {
		vm_object_reference(object);
		error = vm_map_insert(map, object,
			file_offset + a_out->a_text,
			text_end, data_end,
			VM_PROT_ALL, VM_PROT_ALL,
			MAP_COPY_ON_WRITE | MAP_PREFAULT | MAP_VN_EXEC,
			virtual_offset);
		if (error) {
			vm_map_unlock(map);
			vm_object_deallocate(object);
			return (error);
		}
		VOP_SET_TEXT_CHECKED(imgp->vp);
	}

	if (bss_size) {
		error = vm_map_insert(map, NULL, 0,
			data_end, data_end + bss_size,
			VM_PROT_ALL, VM_PROT_ALL, 0,
			virtual_offset);
		if (error) {
			vm_map_unlock(map);
			return (error);
		}
	}
	vm_map_unlock(map);

	/* Fill in process VM information */
	vmspace->vm_tsize = a_out->a_text >> PAGE_SHIFT;
	vmspace->vm_dsize = (a_out->a_data + bss_size) >> PAGE_SHIFT;
	vmspace->vm_taddr = (caddr_t) (uintptr_t) virtual_offset;
	vmspace->vm_daddr = (caddr_t) (uintptr_t)
			    (virtual_offset + a_out->a_text);

	/* Fill in image_params */
	imgp->interpreted = 0;
	imgp->entry_addr = a_out->a_entry;

	imgp->proc->p_sysent = &aout_sysvec;

	return (0);
}

/*
 * Tell kern_execve.c about it, with a little help from the linker.
 */
static struct execsw aout_execsw = {
	.ex_imgact = exec_aout_imgact,
	.ex_name = "a.out"
};
EXEC_SET(aout, aout_execsw);<|MERGE_RESOLUTION|>--- conflicted
+++ resolved
@@ -86,12 +86,7 @@
 	.sv_minuser	= VM_MIN_ADDRESS,
 	.sv_maxuser	= AOUT32_USRSTACK,
 	.sv_usrstack	= AOUT32_USRSTACK,
-<<<<<<< HEAD
-	.sv_szpsstrings	= sizeof(struct ps_strings),
-=======
-	.sv_psstrings	= AOUT32_PS_STRINGS,
 	.sv_psstringssz	= sizeof(struct ps_strings),
->>>>>>> 3fc21fdd
 	.sv_stackprot	= VM_PROT_ALL,
 	.sv_copyout_strings	= exec_copyout_strings,
 	.sv_setregs	= exec_setregs,
@@ -139,12 +134,7 @@
 	.sv_minuser	= AOUT32_MINUSER,
 	.sv_maxuser	= AOUT32_USRSTACK,
 	.sv_usrstack	= AOUT32_USRSTACK,
-<<<<<<< HEAD
-	.sv_szpsstrings	= sizeof(struct freebsd32_ps_strings),
-=======
-	.sv_psstrings	= AOUT32_PS_STRINGS,
 	.sv_psstringssz	= sizeof(struct freebsd32_ps_strings),
->>>>>>> 3fc21fdd
 	.sv_stackprot	= VM_PROT_ALL,
 	.sv_copyout_strings	= freebsd32_copyout_strings,
 	.sv_setregs	= ia32_setregs,
@@ -232,7 +222,7 @@
 		 */
 		if (N_GETMID(*a_out) == MID_ZERO)
 			imgp->ps_strings = (void *)(aout_sysvec.sv_usrstack -
-			    aout_sysvec.sv_szpsstrings);
+			    aout_sysvec.sv_psstringssz);
 		break;
 	default:
 		/* NetBSD compatibility */
