/*-
 * Implementation of SVID semaphores
 *
 * Author:  Daniel Boulet
 *
 * This software is provided ``AS IS'' without any warranties of any kind.
 */
/*-
 * SPDX-License-Identifier: BSD-2-Clause-FreeBSD
 *
 * Copyright (c) 2003-2005 McAfee, Inc.
 * Copyright (c) 2016-2017 Robert N. M. Watson
 * All rights reserved.
 *
 * This software was developed for the FreeBSD Project in part by McAfee
 * Research, the Security Research Division of McAfee, Inc under DARPA/SPAWAR
 * contract N66001-01-C-8035 ("CBOSS"), as part of the DARPA CHATS research
 * program.
 *
 * Portions of this software were developed by BAE Systems, the University of
 * Cambridge Computer Laboratory, and Memorial University under DARPA/AFRL
 * contract FA8650-15-C-7558 ("CADETS"), as part of the DARPA Transparent
 * Computing (TC) research program.
 *
 * Redistribution and use in source and binary forms, with or without
 * modification, are permitted provided that the following conditions
 * are met:
 * 1. Redistributions of source code must retain the above copyright
 *    notice, this list of conditions and the following disclaimer.
 * 2. Redistributions in binary form must reproduce the above copyright
 *    notice, this list of conditions and the following disclaimer in the
 *    documentation and/or other materials provided with the distribution.
 *
 * THIS SOFTWARE IS PROVIDED BY THE AUTHOR AND CONTRIBUTORS ``AS IS'' AND
 * ANY EXPRESS OR IMPLIED WARRANTIES, INCLUDING, BUT NOT LIMITED TO, THE
 * IMPLIED WARRANTIES OF MERCHANTABILITY AND FITNESS FOR A PARTICULAR PURPOSE
 * ARE DISCLAIMED.  IN NO EVENT SHALL THE AUTHOR OR CONTRIBUTORS BE LIABLE
 * FOR ANY DIRECT, INDIRECT, INCIDENTAL, SPECIAL, EXEMPLARY, OR CONSEQUENTIAL
 * DAMAGES (INCLUDING, BUT NOT LIMITED TO, PROCUREMENT OF SUBSTITUTE GOODS
 * OR SERVICES; LOSS OF USE, DATA, OR PROFITS; OR BUSINESS INTERRUPTION)
 * HOWEVER CAUSED AND ON ANY THEORY OF LIABILITY, WHETHER IN CONTRACT, STRICT
 * LIABILITY, OR TORT (INCLUDING NEGLIGENCE OR OTHERWISE) ARISING IN ANY WAY
 * OUT OF THE USE OF THIS SOFTWARE, EVEN IF ADVISED OF THE POSSIBILITY OF
 * SUCH DAMAGE.
 */

#include <sys/cdefs.h>
__FBSDID("$FreeBSD$");

#include "opt_sysvipc.h"

#define	EXPLICIT_USER_ACCESS

#include <sys/param.h>
#include <sys/systm.h>
#include <sys/sysproto.h>
#include <sys/eventhandler.h>
#include <sys/kernel.h>
#include <sys/proc.h>
#include <sys/lock.h>
#include <sys/module.h>
#include <sys/mutex.h>
#include <sys/racct.h>
#include <sys/sem.h>
#include <sys/sx.h>
#include <sys/syscall.h>
#include <sys/syscallsubr.h>
#include <sys/sysent.h>
#include <sys/sysctl.h>
#include <sys/uio.h>
#include <sys/malloc.h>
#include <sys/sysproto.h>
#include <sys/jail.h>

#ifdef COMPAT_CHERIABI
#include <sys/user.h>
#include <compat/cheriabi/cheriabi_syscall.h>
#include <compat/cheriabi/cheriabi_util.h>
#endif

#include <security/audit/audit.h>
#include <security/mac/mac_framework.h>

FEATURE(sysv_sem, "System V semaphores support");

static MALLOC_DEFINE(M_SEM, "sem", "SVID compatible semaphores");

#ifdef SEM_DEBUG
#define DPRINTF(a)	printf a
#else
#define DPRINTF(a)
#endif

static int kern_semop(struct thread *td, int semid,
    struct sembuf * __capability usops, size_t nsops);
static int seminit(void);
static int sysvsem_modload(struct module *, int, void *);
static int semunload(void);
static void semexit_myhook(void *arg, struct proc *p);
static int sysctl_sema(SYSCTL_HANDLER_ARGS);
static int semvalid(int semid, struct prison *rpr,
    struct semid_kernel *semakptr);
static void sem_remove(int semidx, struct ucred *cred);
static struct prison *sem_find_prison(struct ucred *);
static int sem_prison_cansee(struct prison *, struct semid_kernel *);
static int sem_prison_check(void *, void *);
static int sem_prison_set(void *, void *);
static int sem_prison_get(void *, void *);
static int sem_prison_remove(void *, void *);
static void sem_prison_cleanup(struct prison *);

static struct sem_undo *semu_alloc(struct thread *td);
static int semundo_adjust(struct thread *td, struct sem_undo **supptr,
    int semid, int semseq, int semnum, int adjval);
static void semundo_clear(int semid, int semnum);

static struct mtx	sem_mtx;	/* semaphore global lock */
static struct mtx sem_undo_mtx;
static int	semtot = 0;
static struct semid_kernel *sema;	/* semaphore id pool */
static struct mtx *sema_mtx;	/* semaphore id pool mutexes*/
static struct sem *sem;		/* semaphore pool */
LIST_HEAD(, sem_undo) semu_list;	/* list of active undo structures */
LIST_HEAD(, sem_undo) semu_free_list;	/* list of free undo structures */
static int	*semu;		/* undo structure pool */
static eventhandler_tag semexit_tag;
static unsigned sem_prison_slot;	/* prison OSD slot */

#define SEMUNDO_MTX		sem_undo_mtx
#define SEMUNDO_LOCK()		mtx_lock(&SEMUNDO_MTX);
#define SEMUNDO_UNLOCK()	mtx_unlock(&SEMUNDO_MTX);
#define SEMUNDO_LOCKASSERT(how)	mtx_assert(&SEMUNDO_MTX, (how));

struct sem {
	u_short	semval;		/* semaphore value */
	pid_t	sempid;		/* pid of last operation */
	u_short	semncnt;	/* # awaiting semval > cval */
	u_short	semzcnt;	/* # awaiting semval = 0 */
};

/*
 * Undo structure (one per process)
 */
struct sem_undo {
	LIST_ENTRY(sem_undo) un_next;	/* ptr to next active undo structure */
	struct	proc *un_proc;		/* owner of this structure */
	short	un_cnt;			/* # of active entries */
	struct undo {
		short	un_adjval;	/* adjust on exit values */
		short	un_num;		/* semaphore # */
		int	un_id;		/* semid */
		unsigned short un_seq;
	} un_ent[1];			/* undo entries */
};

/*
 * Configuration parameters
 */
#ifndef SEMMNI
#define SEMMNI	500		/* # of semaphore identifiers */
#endif
#ifndef SEMMNS
#define SEMMNS	3400		/* # of semaphores in system */
#endif
#ifndef SEMUME
#define SEMUME	500		/* max # of undo entries per process */
#endif
#ifndef SEMMNU
#define SEMMNU	1500		/* # of undo structures in system */
#endif

/* shouldn't need tuning */
#ifndef SEMMSL
#define SEMMSL	SEMMNS		/* max # of semaphores per id */
#endif
#ifndef SEMOPM
#define SEMOPM	1000		/* max # of operations per semop call */
#endif

#define SEMVMX	327670		/* semaphore maximum value */
#define SEMAEM	163840		/* adjust on exit max value */

/*
 * Due to the way semaphore memory is allocated, we have to ensure that
 * SEMUSZ is properly aligned.
 */

#define	SEM_ALIGN(bytes) roundup2(bytes, sizeof(long))

/* actual size of an undo structure */
#define SEMUSZ	SEM_ALIGN(offsetof(struct sem_undo, un_ent[SEMUME]))

/*
 * Macro to find a particular sem_undo vector
 */
#define SEMU(ix) \
	((struct sem_undo *)(((intptr_t)semu)+ix * seminfo.semusz))

/*
 * semaphore info struct
 */
struct seminfo seminfo = {
	.semmni =	SEMMNI,	/* # of semaphore identifiers */
	.semmns =	SEMMNS,	/* # of semaphores in system */
	.semmnu =	SEMMNU,	/* # of undo structures in system */
	.semmsl =	SEMMSL,	/* max # of semaphores per id */
	.semopm =	SEMOPM,	/* max # of operations per semop call */
	.semume =	SEMUME,	/* max # of undo entries per process */
	.semusz =	SEMUSZ,	/* size in bytes of undo structure */
	.semvmx =	SEMVMX,	/* semaphore maximum value */
	.semaem =	SEMAEM,	/* adjust on exit max value */
};

SYSCTL_INT(_kern_ipc, OID_AUTO, semmni, CTLFLAG_RDTUN, &seminfo.semmni, 0,
    "Number of semaphore identifiers");
SYSCTL_INT(_kern_ipc, OID_AUTO, semmns, CTLFLAG_RDTUN, &seminfo.semmns, 0,
    "Maximum number of semaphores in the system");
SYSCTL_INT(_kern_ipc, OID_AUTO, semmnu, CTLFLAG_RDTUN, &seminfo.semmnu, 0,
    "Maximum number of undo structures in the system");
SYSCTL_INT(_kern_ipc, OID_AUTO, semmsl, CTLFLAG_RWTUN, &seminfo.semmsl, 0,
    "Max semaphores per id");
SYSCTL_INT(_kern_ipc, OID_AUTO, semopm, CTLFLAG_RDTUN, &seminfo.semopm, 0,
    "Max operations per semop call");
SYSCTL_INT(_kern_ipc, OID_AUTO, semume, CTLFLAG_RDTUN, &seminfo.semume, 0,
    "Max undo entries per process");
SYSCTL_INT(_kern_ipc, OID_AUTO, semusz, CTLFLAG_RDTUN, &seminfo.semusz, 0,
    "Size in bytes of undo structure");
SYSCTL_INT(_kern_ipc, OID_AUTO, semvmx, CTLFLAG_RWTUN, &seminfo.semvmx, 0,
    "Semaphore maximum value");
SYSCTL_INT(_kern_ipc, OID_AUTO, semaem, CTLFLAG_RWTUN, &seminfo.semaem, 0,
    "Adjust on exit max value");
SYSCTL_PROC(_kern_ipc, OID_AUTO, sema,
    CTLTYPE_OPAQUE | CTLFLAG_RD | CTLFLAG_MPSAFE,
    NULL, 0, sysctl_sema, "",
    "Array of struct semid_kernel for each potential semaphore");

static struct syscall_helper_data sem_syscalls[] = {
	SYSCALL_INIT_HELPER(__semctl),
	SYSCALL_INIT_HELPER(semget),
	SYSCALL_INIT_HELPER(semop),
#if defined(COMPAT_FREEBSD4) || defined(COMPAT_FREEBSD5) || \
    defined(COMPAT_FREEBSD6) || defined(COMPAT_FREEBSD7)
	SYSCALL_INIT_HELPER(semsys),
	SYSCALL_INIT_HELPER_COMPAT(freebsd7___semctl),
#endif
	SYSCALL_INIT_LAST
};

#ifdef COMPAT_FREEBSD32
#include <compat/freebsd32/freebsd32.h>
#include <compat/freebsd32/freebsd32_ipc.h>
#include <compat/freebsd32/freebsd32_proto.h>
#include <compat/freebsd32/freebsd32_signal.h>
#include <compat/freebsd32/freebsd32_syscall.h>
#include <compat/freebsd32/freebsd32_util.h>

struct semid_ds32 {
	struct ipc_perm32 sem_perm;
	uint32_t	__sem_base;
	unsigned short	sem_nsems;
	int32_t		sem_otime;
	int32_t		sem_ctime;
};

#if defined(COMPAT_FREEBSD4) || defined(COMPAT_FREEBSD5) || \
    defined(COMPAT_FREEBSD6) || defined(COMPAT_FREEBSD7)
struct semid_ds32_old {
	struct ipc_perm32_old sem_perm;
	uint32_t	__sem_base;
	unsigned short	sem_nsems;
	int32_t		sem_otime;
	int32_t		sem_pad1;
	int32_t		sem_ctime;
	int32_t		sem_pad2;
	int32_t		sem_pad3[4];
};
#endif

struct semid_kernel32 {
	/* Data structure exposed to user space. */
	struct semid_ds32	u;

	/* Kernel-private components of the semaphore. */
	int32_t			label;
	int32_t			cred;
};

union semun32 {
	int		val;
	uint32_t	buf;
	uint32_t	array;
};

static struct syscall_helper_data sem32_syscalls[] = {
	SYSCALL32_INIT_HELPER(freebsd32_semctl),
	SYSCALL32_INIT_HELPER_COMPAT(semget),
	SYSCALL32_INIT_HELPER_COMPAT(semop),
	SYSCALL32_INIT_HELPER(freebsd32_semsys),
#if defined(COMPAT_FREEBSD4) || defined(COMPAT_FREEBSD5) || \
    defined(COMPAT_FREEBSD6) || defined(COMPAT_FREEBSD7)
	SYSCALL32_INIT_HELPER(freebsd7_freebsd32_semctl),
#endif
	SYSCALL_INIT_LAST
};
#endif

#ifdef COMPAT_FREEBSD64
#include <compat/freebsd64/freebsd64.h>
#include <compat/freebsd64/freebsd64_proto.h>
#include <compat/freebsd64/freebsd64_syscall.h>
#include <compat/freebsd64/freebsd64_util.h>

struct semid_ds64 {
	struct ipc_perm	sem_perm;
	void		*__sem_base;
	unsigned short	sem_nsems;
	time_t		sem_otime;
	time_t		sem_ctime;
};

#if defined(COMPAT_FREEBSD4) || defined(COMPAT_FREEBSD5) || \
    defined(COMPAT_FREEBSD6) || defined(COMPAT_FREEBSD7)
struct semid_ds64_old {
	struct ipc_perm_old sem_perm;
	void		*__sem_base;
	unsigned short	sem_nsems;
	time_t		sem_otime;
	long		sem_pad1;
	time_t		sem_ctime;
	long		sem_pad2;
	long		sem_pad3[4];
};
#endif

struct semid_kernel64 {
	/* Data structure exposed to user space. */
	struct semid_ds64	u;

	/* Kernel-private components of the semaphore. */
	void			*label;
	void			*cred;
};

union semun64 {
	int			val;
	struct semid_ds64	*buf;
	unsigned short		*array;
};

union semun_old64 {
	int			val;
	struct semid_ds_old64	*buf;
	unsigned short		*array;
};

static struct syscall_helper_data sem64_syscalls[] = {
	FREEBSD64_SYSCALL_INIT_HELPER(freebsd64___semctl),
	FREEBSD64_SYSCALL_INIT_HELPER_COMPAT(semget),
	FREEBSD64_SYSCALL_INIT_HELPER(freebsd64_semop),
#if defined(COMPAT_FREEBSD7)
	FREEBSD64_SYSCALL_INIT_HELPER(freebsd64_semsys),
	FREEBSD64_SYSCALL_INIT_HELPER(freebsd7_freebsd64___semctl),
#endif
	SYSCALL_INIT_LAST
};
#endif /* COMPAT_FREEBSDE64 */

#ifdef COMPAT_CHERIABI
#include <compat/cheriabi/cheriabi.h>
#include <compat/cheriabi/cheriabi_proto.h>

struct semid_ds_c {
	struct ipc_perm	 		sem_perm;
	struct sem * __capability	sem_base;
	unsigned short			sem_nsems;
	time_t				sem_otime;
	time_t				sem_ctime;
};

struct semid_kernel_c {
	/* Data structure exposed to user space. */
	struct semid_ds_c		 u;

	/* Kernel-private components of the semaphore. */
	struct label * __capability	label;
	struct ucred * __capability	cred;
};

static struct syscall_helper_data cheriabi_sem_syscalls[] = {
	CHERIABI_SYSCALL_INIT_HELPER(cheriabi___semctl),
	CHERIABI_SYSCALL_INIT_HELPER_COMPAT(semget),
	CHERIABI_SYSCALL_INIT_HELPER(cheriabi_semop),
	SYSCALL_INIT_LAST
};
#endif /* COMPAT_CHERIABI */

static int
seminit(void)
{
	struct prison *pr;
	void **rsv;
	int i, error;
	osd_method_t methods[PR_MAXMETHOD] = {
	    [PR_METHOD_CHECK] =		sem_prison_check,
	    [PR_METHOD_SET] =		sem_prison_set,
	    [PR_METHOD_GET] =		sem_prison_get,
	    [PR_METHOD_REMOVE] =	sem_prison_remove,
	};

	sem = malloc(sizeof(struct sem) * seminfo.semmns, M_SEM, M_WAITOK);
	sema = malloc(sizeof(struct semid_kernel) * seminfo.semmni, M_SEM,
	    M_WAITOK | M_ZERO);
	sema_mtx = malloc(sizeof(struct mtx) * seminfo.semmni, M_SEM,
	    M_WAITOK | M_ZERO);
	semu = malloc(seminfo.semmnu * seminfo.semusz, M_SEM, M_WAITOK);

	for (i = 0; i < seminfo.semmni; i++) {
		sema[i].u.__sem_base = 0;
		sema[i].u.sem_perm.mode = 0;
		sema[i].u.sem_perm.seq = 0;
#ifdef MAC
		mac_sysvsem_init(&sema[i]);
#endif
	}
	for (i = 0; i < seminfo.semmni; i++)
		mtx_init(&sema_mtx[i], "semid", NULL, MTX_DEF);
	LIST_INIT(&semu_free_list);
	for (i = 0; i < seminfo.semmnu; i++) {
		struct sem_undo *suptr = SEMU(i);
		suptr->un_proc = NULL;
		LIST_INSERT_HEAD(&semu_free_list, suptr, un_next);
	}
	LIST_INIT(&semu_list);
	mtx_init(&sem_mtx, "sem", NULL, MTX_DEF);
	mtx_init(&sem_undo_mtx, "semu", NULL, MTX_DEF);
	semexit_tag = EVENTHANDLER_REGISTER(process_exit, semexit_myhook, NULL,
	    EVENTHANDLER_PRI_ANY);

	/* Set current prisons according to their allow.sysvipc. */
	sem_prison_slot = osd_jail_register(NULL, methods);
	rsv = osd_reserve(sem_prison_slot);
	prison_lock(&prison0);
	(void)osd_jail_set_reserved(&prison0, sem_prison_slot, rsv, &prison0);
	prison_unlock(&prison0);
	rsv = NULL;
	sx_slock(&allprison_lock);
	TAILQ_FOREACH(pr, &allprison, pr_list) {
		if (rsv == NULL)
			rsv = osd_reserve(sem_prison_slot);
		prison_lock(pr);
		if ((pr->pr_allow & PR_ALLOW_SYSVIPC) && pr->pr_ref > 0) {
			(void)osd_jail_set_reserved(pr, sem_prison_slot, rsv,
			    &prison0);
			rsv = NULL;
		}
		prison_unlock(pr);
	}
	if (rsv != NULL)
		osd_free_reserved(rsv);
	sx_sunlock(&allprison_lock);

	error = syscall_helper_register(sem_syscalls, SY_THR_STATIC_KLD);
	if (error != 0)
		return (error);
#ifdef COMPAT_FREEBSD32
	error = syscall32_helper_register(sem32_syscalls, SY_THR_STATIC_KLD);
	if (error != 0)
		return (error);
#endif
#ifdef COMPAT_FREEBSD64
	error = freebsd64_syscall_helper_register(sem64_syscalls, SY_THR_STATIC_KLD);
	if (error != 0)
		return (error);
#endif
#ifdef COMPAT_CHERIABI
	error = cheriabi_syscall_helper_register(cheriabi_sem_syscalls, SY_THR_STATIC_KLD);
	if (error != 0)
		return (error);
#endif
	return (0);
}

static int
semunload(void)
{
	int i;

	/* XXXKIB */
	if (semtot != 0)
		return (EBUSY);

#ifdef COMPAT_FREEBSD32
	syscall32_helper_unregister(sem32_syscalls);
#endif
#ifdef COMPAT_FREEBSD64
	freebsd64_syscall_helper_unregister(sem64_syscalls);
#endif
#ifdef COMPAT_CHERIABI
	cheriabi_syscall_helper_unregister(cheriabi_sem_syscalls);
#endif
	syscall_helper_unregister(sem_syscalls);
	EVENTHANDLER_DEREGISTER(process_exit, semexit_tag);
	if (sem_prison_slot != 0)
		osd_jail_deregister(sem_prison_slot);
#ifdef MAC
	for (i = 0; i < seminfo.semmni; i++)
		mac_sysvsem_destroy(&sema[i]);
#endif
	free(sem, M_SEM);
	free(sema, M_SEM);
	free(semu, M_SEM);
	for (i = 0; i < seminfo.semmni; i++)
		mtx_destroy(&sema_mtx[i]);
	free(sema_mtx, M_SEM);
	mtx_destroy(&sem_mtx);
	mtx_destroy(&sem_undo_mtx);
	return (0);
}

static int
sysvsem_modload(struct module *module, int cmd, void *arg)
{
	int error = 0;

	switch (cmd) {
	case MOD_LOAD:
		error = seminit();
		if (error != 0)
			semunload();
		break;
	case MOD_UNLOAD:
		error = semunload();
		break;
	case MOD_SHUTDOWN:
		break;
	default:
		error = EINVAL;
		break;
	}
	return (error);
}

static moduledata_t sysvsem_mod = {
	"sysvsem",
	&sysvsem_modload,
	NULL
};

DECLARE_MODULE(sysvsem, sysvsem_mod, SI_SUB_SYSV_SEM, SI_ORDER_FIRST);
MODULE_VERSION(sysvsem, 1);

/*
 * Allocate a new sem_undo structure for a process
 * (returns ptr to structure or NULL if no more room)
 */

static struct sem_undo *
semu_alloc(struct thread *td)
{
	struct sem_undo *suptr;

	SEMUNDO_LOCKASSERT(MA_OWNED);
	if ((suptr = LIST_FIRST(&semu_free_list)) == NULL)
		return (NULL);
	LIST_REMOVE(suptr, un_next);
	LIST_INSERT_HEAD(&semu_list, suptr, un_next);
	suptr->un_cnt = 0;
	suptr->un_proc = td->td_proc;
	return (suptr);
}

static int
semu_try_free(struct sem_undo *suptr)
{

	SEMUNDO_LOCKASSERT(MA_OWNED);

	if (suptr->un_cnt != 0)
		return (0);
	LIST_REMOVE(suptr, un_next);
	LIST_INSERT_HEAD(&semu_free_list, suptr, un_next);
	return (1);
}

/*
 * Adjust a particular entry for a particular proc
 */

static int
semundo_adjust(struct thread *td, struct sem_undo **supptr, int semid,
    int semseq, int semnum, int adjval)
{
	struct proc *p = td->td_proc;
	struct sem_undo *suptr;
	struct undo *sunptr;
	int i;

	SEMUNDO_LOCKASSERT(MA_OWNED);
	/* Look for and remember the sem_undo if the caller doesn't provide
	   it */

	suptr = *supptr;
	if (suptr == NULL) {
		LIST_FOREACH(suptr, &semu_list, un_next) {
			if (suptr->un_proc == p) {
				*supptr = suptr;
				break;
			}
		}
		if (suptr == NULL) {
			if (adjval == 0)
				return(0);
			suptr = semu_alloc(td);
			if (suptr == NULL)
				return (ENOSPC);
			*supptr = suptr;
		}
	}

	/*
	 * Look for the requested entry and adjust it (delete if adjval becomes
	 * 0).
	 */
	sunptr = &suptr->un_ent[0];
	for (i = 0; i < suptr->un_cnt; i++, sunptr++) {
		if (sunptr->un_id != semid || sunptr->un_num != semnum)
			continue;
		if (adjval != 0) {
			adjval += sunptr->un_adjval;
			if (adjval > seminfo.semaem || adjval < -seminfo.semaem)
				return (ERANGE);
		}
		sunptr->un_adjval = adjval;
		if (sunptr->un_adjval == 0) {
			suptr->un_cnt--;
			if (i < suptr->un_cnt)
				suptr->un_ent[i] =
				    suptr->un_ent[suptr->un_cnt];
			if (suptr->un_cnt == 0)
				semu_try_free(suptr);
		}
		return (0);
	}

	/* Didn't find the right entry - create it */
	if (adjval == 0)
		return (0);
	if (adjval > seminfo.semaem || adjval < -seminfo.semaem)
		return (ERANGE);
	if (suptr->un_cnt != seminfo.semume) {
		sunptr = &suptr->un_ent[suptr->un_cnt];
		suptr->un_cnt++;
		sunptr->un_adjval = adjval;
		sunptr->un_id = semid;
		sunptr->un_num = semnum;
		sunptr->un_seq = semseq;
	} else
		return (EINVAL);
	return (0);
}

static void
semundo_clear(int semid, int semnum)
{
	struct sem_undo *suptr, *suptr1;
	struct undo *sunptr;
	int i;

	SEMUNDO_LOCKASSERT(MA_OWNED);
	LIST_FOREACH_SAFE(suptr, &semu_list, un_next, suptr1) {
		sunptr = &suptr->un_ent[0];
		for (i = 0; i < suptr->un_cnt; i++, sunptr++) {
			if (sunptr->un_id != semid)
				continue;
			if (semnum == -1 || sunptr->un_num == semnum) {
				suptr->un_cnt--;
				if (i < suptr->un_cnt) {
					suptr->un_ent[i] =
					    suptr->un_ent[suptr->un_cnt];
					continue;
				}
				semu_try_free(suptr);
			}
			if (semnum != -1)
				break;
		}
	}
}

static int
semvalid(int semid, struct prison *rpr, struct semid_kernel *semakptr)
{

	return ((semakptr->u.sem_perm.mode & SEM_ALLOC) == 0 ||
	    semakptr->u.sem_perm.seq != IPCID_TO_SEQ(semid) ||
	    sem_prison_cansee(rpr, semakptr) ? EINVAL : 0);
}

static void
sem_remove(int semidx, struct ucred *cred)
{
	struct semid_kernel *semakptr;
	int i;

	KASSERT(semidx >= 0 && semidx < seminfo.semmni,
	    ("semidx out of bounds"));
	mtx_assert(&sem_mtx, MA_OWNED);
	semakptr = &sema[semidx];
	KASSERT(semakptr->u.__sem_base - sem + semakptr->u.sem_nsems <= semtot,
	    ("sem_remove: sema %d corrupted sem pointer %p %p %d %d",
	    semidx, semakptr->u.__sem_base, sem, semakptr->u.sem_nsems,
	    semtot));

	semakptr->u.sem_perm.cuid = cred ? cred->cr_uid : 0;
	semakptr->u.sem_perm.uid = cred ? cred->cr_uid : 0;
	semakptr->u.sem_perm.mode = 0;
	racct_sub_cred(semakptr->cred, RACCT_NSEM, semakptr->u.sem_nsems);
	crfree(semakptr->cred);
	semakptr->cred = NULL;
	SEMUNDO_LOCK();
	semundo_clear(semidx, -1);
	SEMUNDO_UNLOCK();
#ifdef MAC
	mac_sysvsem_cleanup(semakptr);
#endif
	wakeup(semakptr);
	for (i = 0; i < seminfo.semmni; i++) {
		if ((sema[i].u.sem_perm.mode & SEM_ALLOC) &&
		    sema[i].u.__sem_base > semakptr->u.__sem_base)
			mtx_lock_flags(&sema_mtx[i], LOP_DUPOK);
	}
<<<<<<< HEAD
	for (i = (__cheri_fromcap struct sem *)semakptr->u.__sem_base - sem; i < semtot; i++)
		sem[i] = sem[i + semakptr->u.sem_nsems];
=======
	for (i = semakptr->u.__sem_base - sem + semakptr->u.sem_nsems;
	    i < semtot; i++)
		sem[i - semakptr->u.sem_nsems] = sem[i];
>>>>>>> 2e901c9e
	for (i = 0; i < seminfo.semmni; i++) {
		if ((sema[i].u.sem_perm.mode & SEM_ALLOC) &&
		    sema[i].u.__sem_base > semakptr->u.__sem_base) {
			sema[i].u.__sem_base -= semakptr->u.sem_nsems;
			mtx_unlock(&sema_mtx[i]);
		}
	}
	semtot -= semakptr->u.sem_nsems;
}

static struct prison *
sem_find_prison(struct ucred *cred)
{
	struct prison *pr, *rpr;

	pr = cred->cr_prison;
	prison_lock(pr);
	rpr = osd_jail_get(pr, sem_prison_slot);
	prison_unlock(pr);
	return rpr;
}

static int
sem_prison_cansee(struct prison *rpr, struct semid_kernel *semakptr)
{

	if (semakptr->cred == NULL ||
	    !(rpr == semakptr->cred->cr_prison ||
	      prison_ischild(rpr, semakptr->cred->cr_prison)))
		return (EINVAL);
	return (0);
}

/*
 * Note that the user-mode half of this passes a union, not a pointer.
 */
#ifndef _SYS_SYSPROTO_H_
struct __semctl_args {
	int	semid;
	int	semnum;
	int	cmd;
	union	semun *arg;
};
#endif
int
sys___semctl(struct thread *td, struct __semctl_args *uap)
{
	struct semid_ds dsbuf;
	union semun arg;
	union semun semun;
	register_t rval;
	int error;

	switch (uap->cmd) {
	case SEM_STAT:
	case IPC_SET:
	case IPC_STAT:
	case GETALL:
	case SETVAL:
	case SETALL:
		error = copyincap(uap->arg, &arg, sizeof(arg));
		if (error)
			return (error);
		break;
	}

	switch (uap->cmd) {
	case SEM_STAT:
	case IPC_STAT:
		semun.buf = &dsbuf;
		break;
	case IPC_SET:
		error = copyin(arg.buf, &dsbuf, sizeof(dsbuf));
		if (error)
			return (error);
		semun.buf = &dsbuf;
		break;
	case GETALL:
	case SETALL:
		semun.array = arg.array;
		break;
	case SETVAL:
		semun.val = arg.val;
		break;		
	}

	error = kern_semctl(td, uap->semid, uap->semnum, uap->cmd, &semun,
	    &rval);
	if (error)
		return (error);

	switch (uap->cmd) {
	case SEM_STAT:
	case IPC_STAT:
		error = copyout(&dsbuf, arg.buf, sizeof(dsbuf));
		break;
	}

	if (error == 0)
		td->td_retval[0] = rval;
	return (error);
}

#ifdef COMPAT_CHERIABI
int
cheriabi___semctl(struct thread *td, struct cheriabi___semctl_args *uap)
{
	struct semid_ds dsbuf;
	struct semid_ds_c dsbuf_c;
	union semun_c arg;
	union semun semun;
	register_t rval;
	int error;

	switch (uap->cmd) {
	case SEM_STAT:
	case IPC_SET:
	case IPC_STAT:
	case GETALL:
	case SETVAL:
	case SETALL:
		error = copyincap(uap->arg, &arg, sizeof(arg));
		if (error)
			return (error);
		break;
	}

	switch (uap->cmd) {
	case SEM_STAT:
	case IPC_STAT:
		semun.buf = &dsbuf;
		break;
	case IPC_SET:
		error = copyin(arg.buf, &dsbuf_c, sizeof(dsbuf_c));
		if (error)
			return (error);
		memset(&dsbuf, 0, sizeof(dsbuf));
		CP(dsbuf_c, dsbuf, sem_perm);
		/* only sem_perm is used so don't copy the rest */
		semun.buf = &dsbuf;
		break;
	case GETALL:
	case SETALL:
		semun.array = arg.array;
		break;
	case SETVAL:
		semun.val = arg.val;
		break;
	}

	error = kern_semctl(td, uap->semid, uap->semnum, uap->cmd, &semun,
	    &rval);
	if (error)
		return (error);

	switch (uap->cmd) {
	case SEM_STAT:
	case IPC_STAT:
		memset(&dsbuf_c, 0, sizeof(dsbuf));
		CP(dsbuf, dsbuf_c, sem_perm);
		/* Don't copy sem_base */
		CP(dsbuf, dsbuf_c, sem_nsems);
		CP(dsbuf, dsbuf_c, sem_otime);
		CP(dsbuf, dsbuf_c, sem_ctime);
		error = copyout(&dsbuf_c, arg.buf, sizeof(dsbuf_c));
		break;
	}

	if (error == 0)
		td->td_retval[0] = rval;
	return (error);
}

int
cheriabi_semop(struct thread *td, struct cheriabi_semop_args *uap)
{

	return (kern_semop(td, uap->semid, uap->sops, uap->nsops));
}

#endif /* COMPAT_CHERIABI */

int
kern_semctl(struct thread *td, int semid, int semnum, int cmd,
    union semun *arg, register_t *rval)
{
	u_short *array;
	struct ucred *cred = td->td_ucred;
	int i, error;
	struct prison *rpr;
	struct semid_ds * __capability sbuf;
	struct semid_kernel *semakptr;
	struct mtx *sema_mtxp;
	u_short usval, count;
	int semidx;

	DPRINTF(("call to semctl(%d, %d, %d, 0x%p)\n",
	    semid, semnum, cmd, arg));

	AUDIT_ARG_SVIPC_CMD(cmd);
	AUDIT_ARG_SVIPC_ID(semid);

	rpr = sem_find_prison(td->td_ucred);
	if (sem == NULL)
		return (ENOSYS);

	array = NULL;

	switch(cmd) {
	case SEM_STAT:
		/*
		 * For this command we assume semid is an array index
		 * rather than an IPC id.
		 */
		if (semid < 0 || semid >= seminfo.semmni)
			return (EINVAL);
		semakptr = &sema[semid];
		sema_mtxp = &sema_mtx[semid];
		mtx_lock(sema_mtxp);
		if ((semakptr->u.sem_perm.mode & SEM_ALLOC) == 0) {
			error = EINVAL;
			goto done2;
		}
		if ((error = sem_prison_cansee(rpr, semakptr)))
			goto done2;
		if ((error = ipcperm(td, &semakptr->u.sem_perm, IPC_R)))
			goto done2;
#ifdef MAC
		error = mac_sysvsem_check_semctl(cred, semakptr, cmd);
		if (error != 0)
			goto done2;
#endif
		bcopy_c(&semakptr->u, arg->buf, sizeof(struct semid_ds));
		if (cred->cr_prison != semakptr->cred->cr_prison)
			arg->buf->sem_perm.key = IPC_PRIVATE;
		*rval = IXSEQ_TO_IPCID(semid, semakptr->u.sem_perm);
		mtx_unlock(sema_mtxp);
		return (0);
	}

	semidx = IPCID_TO_IX(semid);
	if (semidx < 0 || semidx >= seminfo.semmni)
		return (EINVAL);

	semakptr = &sema[semidx];
	sema_mtxp = &sema_mtx[semidx];
	if (cmd == IPC_RMID)
		mtx_lock(&sem_mtx);
	mtx_lock(sema_mtxp);

#ifdef MAC
	error = mac_sysvsem_check_semctl(cred, semakptr, cmd);
	if (error != 0)
		goto done2;
#endif

	error = 0;
	*rval = 0;

	switch (cmd) {
	case IPC_RMID:
		if ((error = semvalid(semid, rpr, semakptr)) != 0)
			goto done2;
		if ((error = ipcperm(td, &semakptr->u.sem_perm, IPC_M)))
			goto done2;
		sem_remove(semidx, cred);
		break;

	case IPC_SET:
		AUDIT_ARG_SVIPC_PERM((__cheri_fromcap struct ipc_perm *)
		    &arg->buf->sem_perm);
		if ((error = semvalid(semid, rpr, semakptr)) != 0)
			goto done2;
		if ((error = ipcperm(td, &semakptr->u.sem_perm, IPC_M)))
			goto done2;
		sbuf = arg->buf;
		semakptr->u.sem_perm.uid = sbuf->sem_perm.uid;
		semakptr->u.sem_perm.gid = sbuf->sem_perm.gid;
		semakptr->u.sem_perm.mode = (semakptr->u.sem_perm.mode &
		    ~0777) | (sbuf->sem_perm.mode & 0777);
		semakptr->u.sem_ctime = time_second;
		break;

	case IPC_STAT:
		if ((error = semvalid(semid, rpr, semakptr)) != 0)
			goto done2;
		if ((error = ipcperm(td, &semakptr->u.sem_perm, IPC_R)))
			goto done2;
		bcopy_c(&semakptr->u, arg->buf, sizeof(struct semid_ds));
		if (cred->cr_prison != semakptr->cred->cr_prison)
			arg->buf->sem_perm.key = IPC_PRIVATE;
		break;

	case GETNCNT:
		if ((error = semvalid(semid, rpr, semakptr)) != 0)
			goto done2;
		if ((error = ipcperm(td, &semakptr->u.sem_perm, IPC_R)))
			goto done2;
		if (semnum < 0 || semnum >= semakptr->u.sem_nsems) {
			error = EINVAL;
			goto done2;
		}
		*rval = semakptr->u.__sem_base[semnum].semncnt;
		break;

	case GETPID:
		if ((error = semvalid(semid, rpr, semakptr)) != 0)
			goto done2;
		if ((error = ipcperm(td, &semakptr->u.sem_perm, IPC_R)))
			goto done2;
		if (semnum < 0 || semnum >= semakptr->u.sem_nsems) {
			error = EINVAL;
			goto done2;
		}
		*rval = semakptr->u.__sem_base[semnum].sempid;
		break;

	case GETVAL:
		if ((error = semvalid(semid, rpr, semakptr)) != 0)
			goto done2;
		if ((error = ipcperm(td, &semakptr->u.sem_perm, IPC_R)))
			goto done2;
		if (semnum < 0 || semnum >= semakptr->u.sem_nsems) {
			error = EINVAL;
			goto done2;
		}
		*rval = semakptr->u.__sem_base[semnum].semval;
		break;

	case GETALL:
		/*
		 * Unfortunately, callers of this function don't know
		 * in advance how many semaphores are in this set.
		 * While we could just allocate the maximum size array
		 * and pass the actual size back to the caller, that
		 * won't work for SETALL since we can't copyin() more
		 * data than the user specified as we may return a
		 * spurious EFAULT.
		 * 
		 * Note that the number of semaphores in a set is
		 * fixed for the life of that set.  The only way that
		 * the 'count' could change while are blocked in
		 * malloc() is if this semaphore set were destroyed
		 * and a new one created with the same index.
		 * However, semvalid() will catch that due to the
		 * sequence number unless exactly 0x8000 (or a
		 * multiple thereof) semaphore sets for the same index
		 * are created and destroyed while we are in malloc!
		 *
		 */
		count = semakptr->u.sem_nsems;
		mtx_unlock(sema_mtxp);		    
		array = malloc(sizeof(*array) * count, M_TEMP, M_WAITOK);
		mtx_lock(sema_mtxp);
		if ((error = semvalid(semid, rpr, semakptr)) != 0)
			goto done2;
		KASSERT(count == semakptr->u.sem_nsems, ("nsems changed"));
		if ((error = ipcperm(td, &semakptr->u.sem_perm, IPC_R)))
			goto done2;
		for (i = 0; i < semakptr->u.sem_nsems; i++)
			array[i] = semakptr->u.__sem_base[i].semval;
		mtx_unlock(sema_mtxp);
		error = copyout(array, arg->array, count * sizeof(*array));
		mtx_lock(sema_mtxp);
		break;

	case GETZCNT:
		if ((error = semvalid(semid, rpr, semakptr)) != 0)
			goto done2;
		if ((error = ipcperm(td, &semakptr->u.sem_perm, IPC_R)))
			goto done2;
		if (semnum < 0 || semnum >= semakptr->u.sem_nsems) {
			error = EINVAL;
			goto done2;
		}
		*rval = semakptr->u.__sem_base[semnum].semzcnt;
		break;

	case SETVAL:
		if ((error = semvalid(semid, rpr, semakptr)) != 0)
			goto done2;
		if ((error = ipcperm(td, &semakptr->u.sem_perm, IPC_W)))
			goto done2;
		if (semnum < 0 || semnum >= semakptr->u.sem_nsems) {
			error = EINVAL;
			goto done2;
		}
		if (arg->val < 0 || arg->val > seminfo.semvmx) {
			error = ERANGE;
			goto done2;
		}
		semakptr->u.__sem_base[semnum].semval = arg->val;
		SEMUNDO_LOCK();
		semundo_clear(semidx, semnum);
		SEMUNDO_UNLOCK();
		wakeup(semakptr);
		break;

	case SETALL:
		/*
		 * See comment on GETALL for why 'count' shouldn't change
		 * and why we require a userland buffer.
		 */
		count = semakptr->u.sem_nsems;
		mtx_unlock(sema_mtxp);		    
		array = malloc(sizeof(*array) * count, M_TEMP, M_WAITOK);
		error = copyin(arg->array, array, count * sizeof(*array));
		mtx_lock(sema_mtxp);
		if (error)
			break;
		if ((error = semvalid(semid, rpr, semakptr)) != 0)
			goto done2;
		KASSERT(count == semakptr->u.sem_nsems, ("nsems changed"));
		if ((error = ipcperm(td, &semakptr->u.sem_perm, IPC_W)))
			goto done2;
		for (i = 0; i < semakptr->u.sem_nsems; i++) {
			usval = array[i];
			if (usval > seminfo.semvmx) {
				error = ERANGE;
				break;
			}
			semakptr->u.__sem_base[i].semval = usval;
		}
		SEMUNDO_LOCK();
		semundo_clear(semidx, -1);
		SEMUNDO_UNLOCK();
		wakeup(semakptr);
		break;

	default:
		error = EINVAL;
		break;
	}

done2:
	mtx_unlock(sema_mtxp);
	if (cmd == IPC_RMID)
		mtx_unlock(&sem_mtx);
	free(array, M_TEMP);
	return(error);
}

#ifndef _SYS_SYSPROTO_H_
struct semget_args {
	key_t	key;
	int	nsems;
	int	semflg;
};
#endif
int
sys_semget(struct thread *td, struct semget_args *uap)
{
	int semid, error = 0;
	int key = uap->key;
	int nsems = uap->nsems;
	int semflg = uap->semflg;
	struct ucred *cred = td->td_ucred;

	DPRINTF(("semget(0x%x, %d, 0%o)\n", key, nsems, semflg));

	AUDIT_ARG_VALUE(semflg);

	if (sem_find_prison(cred) == NULL)
		return (ENOSYS);

	mtx_lock(&sem_mtx);
	if (key != IPC_PRIVATE) {
		for (semid = 0; semid < seminfo.semmni; semid++) {
			if ((sema[semid].u.sem_perm.mode & SEM_ALLOC) &&
			    sema[semid].cred != NULL &&
			    sema[semid].cred->cr_prison == cred->cr_prison &&
			    sema[semid].u.sem_perm.key == key)
				break;
		}
		if (semid < seminfo.semmni) {
			AUDIT_ARG_SVIPC_ID(semid);
			DPRINTF(("found public key\n"));
			if ((semflg & IPC_CREAT) && (semflg & IPC_EXCL)) {
				DPRINTF(("not exclusive\n"));
				error = EEXIST;
				goto done2;
			}
			if ((error = ipcperm(td, &sema[semid].u.sem_perm,
			    semflg & 0700))) {
				goto done2;
			}
			if (nsems > 0 && sema[semid].u.sem_nsems < nsems) {
				DPRINTF(("too small\n"));
				error = EINVAL;
				goto done2;
			}
#ifdef MAC
			error = mac_sysvsem_check_semget(cred, &sema[semid]);
			if (error != 0)
				goto done2;
#endif
			goto found;
		}
	}

	DPRINTF(("need to allocate the semid_kernel\n"));
	if (key == IPC_PRIVATE || (semflg & IPC_CREAT)) {
		if (nsems <= 0 || nsems > seminfo.semmsl) {
			DPRINTF(("nsems out of range (0<%d<=%d)\n", nsems,
			    seminfo.semmsl));
			error = EINVAL;
			goto done2;
		}
		if (nsems > seminfo.semmns - semtot) {
			DPRINTF((
			    "not enough semaphores left (need %d, got %d)\n",
			    nsems, seminfo.semmns - semtot));
			error = ENOSPC;
			goto done2;
		}
		for (semid = 0; semid < seminfo.semmni; semid++) {
			if ((sema[semid].u.sem_perm.mode & SEM_ALLOC) == 0)
				break;
		}
		if (semid == seminfo.semmni) {
			DPRINTF(("no more semid_kernel's available\n"));
			error = ENOSPC;
			goto done2;
		}
#ifdef RACCT
		if (racct_enable) {
			PROC_LOCK(td->td_proc);
			error = racct_add(td->td_proc, RACCT_NSEM, nsems);
			PROC_UNLOCK(td->td_proc);
			if (error != 0) {
				error = ENOSPC;
				goto done2;
			}
		}
#endif
		DPRINTF(("semid %d is available\n", semid));
		mtx_lock(&sema_mtx[semid]);
		KASSERT((sema[semid].u.sem_perm.mode & SEM_ALLOC) == 0,
		    ("Lost semaphore %d", semid));
		sema[semid].u.sem_perm.key = key;
		sema[semid].u.sem_perm.cuid = cred->cr_uid;
		sema[semid].u.sem_perm.uid = cred->cr_uid;
		sema[semid].u.sem_perm.cgid = cred->cr_gid;
		sema[semid].u.sem_perm.gid = cred->cr_gid;
		sema[semid].u.sem_perm.mode = (semflg & 0777) | SEM_ALLOC;
		sema[semid].cred = crhold(cred);
		sema[semid].u.sem_perm.seq =
		    (sema[semid].u.sem_perm.seq + 1) & 0x7fff;
		sema[semid].u.sem_nsems = nsems;
		sema[semid].u.sem_otime = 0;
		sema[semid].u.sem_ctime = time_second;
		sema[semid].u.__sem_base = &sem[semtot];
		semtot += nsems;
		bzero(&sem[semtot],
		    sizeof(sema[semid].u.__sem_base[0])*nsems);
#ifdef MAC
		mac_sysvsem_create(cred, &sema[semid]);
#endif
		mtx_unlock(&sema_mtx[semid]);
		DPRINTF(("sembase = %p, next = %p\n",
		    (__cheri_fromcap struct sem *)sema[semid].u.__sem_base,
		    &sem[semtot]));
	} else {
		DPRINTF(("didn't find it and wasn't asked to create it\n"));
		error = ENOENT;
		goto done2;
	}

found:
	td->td_retval[0] = IXSEQ_TO_IPCID(semid, sema[semid].u.sem_perm);
done2:
	mtx_unlock(&sem_mtx);
	return (error);
}

#ifndef _SYS_SYSPROTO_H_
struct semop_args {
	int	semid;
	struct	sembuf *sops;
	size_t	nsops;
};
#endif
int
sys_semop(struct thread *td, struct semop_args *uap)
{

	return (kern_semop(td, uap->semid, uap->sops, uap->nsops));
}

static int
kern_semop(struct thread *td, int usemid, struct sembuf * __capability usops,
    size_t nsops)
{
#define SMALL_SOPS	8
	struct sembuf small_sops[SMALL_SOPS];
	struct prison *rpr;
	struct sembuf *sops;
	struct semid_kernel *semakptr;
	struct sembuf *sopptr = NULL;
	struct sem * __capability semptr = NULL;
	struct sem_undo *suptr;
	struct mtx *sema_mtxp;
	size_t i, j, k;
	int error;
	int do_wakeup, do_undos;
	int semid;
	unsigned short seq;

#ifdef SEM_DEBUG
	sops = NULL;
#endif
	DPRINTF(("call to semop(%d, %p, %u)\n", usemid, sops, nsops));

	AUDIT_ARG_SVIPC_ID(usemid);

	rpr = sem_find_prison(td->td_ucred);
	if (sem == NULL)
		return (ENOSYS);

	semid = IPCID_TO_IX(usemid);	/* Convert back to zero origin */

	if (semid < 0 || semid >= seminfo.semmni)
		return (EINVAL);

	/* Allocate memory for sem_ops */
	if (nsops <= SMALL_SOPS)
		sops = small_sops;
	else if (nsops > seminfo.semopm) {
		DPRINTF(("too many sops (max=%d, nsops=%d)\n", seminfo.semopm,
		    nsops));
		return (E2BIG);
	} else {
#ifdef RACCT
		if (racct_enable) {
			PROC_LOCK(td->td_proc);
			if (nsops >
			    racct_get_available(td->td_proc, RACCT_NSEMOP)) {
				PROC_UNLOCK(td->td_proc);
				return (E2BIG);
			}
			PROC_UNLOCK(td->td_proc);
		}
#endif

		sops = malloc(nsops * sizeof(*sops), M_TEMP, M_WAITOK);
	}
	if ((error = copyin(usops, sops, nsops * sizeof(sops[0]))) != 0) {
		DPRINTF(("error = %d from copyin(%p, %p, %d)\n", error,
		    (__cheri_fromcap struct sembuf *)usops, sops,
		    nsops * sizeof(sops[0])));
		if (sops != small_sops)
			free(sops, M_TEMP);
		return (error);
	}

	semakptr = &sema[semid];
	sema_mtxp = &sema_mtx[semid];
	mtx_lock(sema_mtxp);
	if ((semakptr->u.sem_perm.mode & SEM_ALLOC) == 0) {
		error = EINVAL;
		goto done2;
	}
	seq = semakptr->u.sem_perm.seq;
	if (seq != IPCID_TO_SEQ(usemid)) {
		error = EINVAL;
		goto done2;
	}
	if ((error = sem_prison_cansee(rpr, semakptr)) != 0)
		goto done2;
	/*
	 * Initial pass through sops to see what permissions are needed.
	 * Also perform any checks that don't need repeating on each
	 * attempt to satisfy the request vector.
	 */
	j = 0;		/* permission needed */
	do_undos = 0;
	for (i = 0; i < nsops; i++) {
		sopptr = &sops[i];
		if (sopptr->sem_num >= semakptr->u.sem_nsems) {
			error = EFBIG;
			goto done2;
		}
		if (sopptr->sem_flg & SEM_UNDO && sopptr->sem_op != 0)
			do_undos = 1;
		j |= (sopptr->sem_op == 0) ? SEM_R : SEM_A;
	}

	if ((error = ipcperm(td, &semakptr->u.sem_perm, j))) {
		DPRINTF(("error = %d from ipaccess\n", error));
		goto done2;
	}
#ifdef MAC
	error = mac_sysvsem_check_semop(td->td_ucred, semakptr, j);
	if (error != 0)
		goto done2;
#endif

	/*
	 * Loop trying to satisfy the vector of requests.
	 * If we reach a point where we must wait, any requests already
	 * performed are rolled back and we go to sleep until some other
	 * process wakes us up.  At this point, we start all over again.
	 *
	 * This ensures that from the perspective of other tasks, a set
	 * of requests is atomic (never partially satisfied).
	 */
	for (;;) {
		do_wakeup = 0;
		error = 0;	/* error return if necessary */

		for (i = 0; i < nsops; i++) {
			sopptr = &sops[i];
			semptr = &semakptr->u.__sem_base[sopptr->sem_num];

			DPRINTF((
			    "semop:  semakptr=%p, __sem_base=%p, "
			    "semptr=%p, sem[%d]=%d : op=%d, flag=%s\n",
			    semakptr, semakptr->u.__sem_base, semptr,
			    sopptr->sem_num, semptr->semval, sopptr->sem_op,
			    (sopptr->sem_flg & IPC_NOWAIT) ?
			    "nowait" : "wait"));

			if (sopptr->sem_op < 0) {
				if (semptr->semval + sopptr->sem_op < 0) {
					DPRINTF(("semop:  can't do it now\n"));
					break;
				} else {
					semptr->semval += sopptr->sem_op;
					if (semptr->semval == 0 &&
					    semptr->semzcnt > 0)
						do_wakeup = 1;
				}
			} else if (sopptr->sem_op == 0) {
				if (semptr->semval != 0) {
					DPRINTF(("semop:  not zero now\n"));
					break;
				}
			} else if (semptr->semval + sopptr->sem_op >
			    seminfo.semvmx) {
				error = ERANGE;
				break;
			} else {
				if (semptr->semncnt > 0)
					do_wakeup = 1;
				semptr->semval += sopptr->sem_op;
			}
		}

		/*
		 * Did we get through the entire vector?
		 */
		if (i >= nsops)
			goto done;

		/*
		 * No ... rollback anything that we've already done
		 */
		DPRINTF(("semop:  rollback 0 through %d\n", i-1));
		for (j = 0; j < i; j++)
			semakptr->u.__sem_base[sops[j].sem_num].semval -=
			    sops[j].sem_op;

		/* If we detected an error, return it */
		if (error != 0)
			goto done2;

		/*
		 * If the request that we couldn't satisfy has the
		 * NOWAIT flag set then return with EAGAIN.
		 */
		if (sopptr->sem_flg & IPC_NOWAIT) {
			error = EAGAIN;
			goto done2;
		}

		if (sopptr->sem_op == 0)
			semptr->semzcnt++;
		else
			semptr->semncnt++;

		DPRINTF(("semop:  good night!\n"));
		error = msleep(semakptr, sema_mtxp, (PZERO - 4) | PCATCH,
		    "semwait", 0);
		DPRINTF(("semop:  good morning (error=%d)!\n", error));
		/* return code is checked below, after sem[nz]cnt-- */

		/*
		 * Make sure that the semaphore still exists
		 */
		seq = semakptr->u.sem_perm.seq;
		if ((semakptr->u.sem_perm.mode & SEM_ALLOC) == 0 ||
		    seq != IPCID_TO_SEQ(usemid)) {
			error = EIDRM;
			goto done2;
		}

		/*
		 * Renew the semaphore's pointer after wakeup since
		 * during msleep __sem_base may have been modified and semptr
		 * is not valid any more
		 */
		semptr = &semakptr->u.__sem_base[sopptr->sem_num];

		/*
		 * The semaphore is still alive.  Readjust the count of
		 * waiting processes.
		 */
		if (sopptr->sem_op == 0)
			semptr->semzcnt--;
		else
			semptr->semncnt--;

		/*
		 * Is it really morning, or was our sleep interrupted?
		 * (Delayed check of msleep() return code because we
		 * need to decrement sem[nz]cnt either way.)
		 */
		if (error != 0) {
			error = EINTR;
			goto done2;
		}
		DPRINTF(("semop:  good morning!\n"));
	}

done:
	/*
	 * Process any SEM_UNDO requests.
	 */
	if (do_undos) {
		SEMUNDO_LOCK();
		suptr = NULL;
		for (i = 0; i < nsops; i++) {
			/*
			 * We only need to deal with SEM_UNDO's for non-zero
			 * op's.
			 */
			int adjval;

			if ((sops[i].sem_flg & SEM_UNDO) == 0)
				continue;
			adjval = sops[i].sem_op;
			if (adjval == 0)
				continue;
			error = semundo_adjust(td, &suptr, semid, seq,
			    sops[i].sem_num, -adjval);
			if (error == 0)
				continue;

			/*
			 * Oh-Oh!  We ran out of either sem_undo's or undo's.
			 * Rollback the adjustments to this point and then
			 * rollback the semaphore ups and down so we can return
			 * with an error with all structures restored.  We
			 * rollback the undo's in the exact reverse order that
			 * we applied them.  This guarantees that we won't run
			 * out of space as we roll things back out.
			 */
			for (j = 0; j < i; j++) {
				k = i - j - 1;
				if ((sops[k].sem_flg & SEM_UNDO) == 0)
					continue;
				adjval = sops[k].sem_op;
				if (adjval == 0)
					continue;
				if (semundo_adjust(td, &suptr, semid, seq,
				    sops[k].sem_num, adjval) != 0)
					panic("semop - can't undo undos");
			}

			for (j = 0; j < nsops; j++)
				semakptr->u.__sem_base[sops[j].sem_num].semval -=
				    sops[j].sem_op;

			DPRINTF(("error = %d from semundo_adjust\n", error));
			SEMUNDO_UNLOCK();
			goto done2;
		} /* loop through the sops */
		SEMUNDO_UNLOCK();
	} /* if (do_undos) */

	/* We're definitely done - set the sempid's and time */
	for (i = 0; i < nsops; i++) {
		sopptr = &sops[i];
		semptr = &semakptr->u.__sem_base[sopptr->sem_num];
		semptr->sempid = td->td_proc->p_pid;
	}
	semakptr->u.sem_otime = time_second;

	/*
	 * Do a wakeup if any semaphore was up'd whilst something was
	 * sleeping on it.
	 */
	if (do_wakeup) {
		DPRINTF(("semop:  doing wakeup\n"));
		wakeup(semakptr);
		DPRINTF(("semop:  back from wakeup\n"));
	}
	DPRINTF(("semop:  done\n"));
	td->td_retval[0] = 0;
done2:
	mtx_unlock(sema_mtxp);
	if (sops != small_sops)
		free(sops, M_TEMP);
	return (error);
}

/*
 * Go through the undo structures for this process and apply the adjustments to
 * semaphores.
 */
static void
semexit_myhook(void *arg, struct proc *p)
{
	struct sem_undo *suptr;
	struct semid_kernel *semakptr;
	struct mtx *sema_mtxp;
	int semid, semnum, adjval, ix;
	unsigned short seq;

	/*
	 * Go through the chain of undo vectors looking for one
	 * associated with this process.
	 */
	if (LIST_EMPTY(&semu_list))
		return;
	SEMUNDO_LOCK();
	LIST_FOREACH(suptr, &semu_list, un_next) {
		if (suptr->un_proc == p)
			break;
	}
	if (suptr == NULL) {
		SEMUNDO_UNLOCK();
		return;
	}
	LIST_REMOVE(suptr, un_next);

	DPRINTF(("proc @%p has undo structure with %d entries\n", p,
	    suptr->un_cnt));

	/*
	 * If there are any active undo elements then process them.
	 */
	if (suptr->un_cnt > 0) {
		SEMUNDO_UNLOCK();
		for (ix = 0; ix < suptr->un_cnt; ix++) {
			semid = suptr->un_ent[ix].un_id;
			semnum = suptr->un_ent[ix].un_num;
			adjval = suptr->un_ent[ix].un_adjval;
			seq = suptr->un_ent[ix].un_seq;
			semakptr = &sema[semid];
			sema_mtxp = &sema_mtx[semid];

			mtx_lock(sema_mtxp);
			if ((semakptr->u.sem_perm.mode & SEM_ALLOC) == 0 ||
			    (semakptr->u.sem_perm.seq != seq)) {
				mtx_unlock(sema_mtxp);
				continue;
			}
			if (semnum >= semakptr->u.sem_nsems)
				panic("semexit - semnum out of range");

			DPRINTF((
			    "semexit:  %p id=%d num=%d(adj=%d) ; sem=%d\n",
			    suptr->un_proc, suptr->un_ent[ix].un_id,
			    suptr->un_ent[ix].un_num,
			    suptr->un_ent[ix].un_adjval,
			    semakptr->u.__sem_base[semnum].semval));

			if (adjval < 0 && semakptr->u.__sem_base[semnum].semval <
			    -adjval)
				semakptr->u.__sem_base[semnum].semval = 0;
			else
				semakptr->u.__sem_base[semnum].semval += adjval;

			wakeup(semakptr);
			DPRINTF(("semexit:  back from wakeup\n"));
			mtx_unlock(sema_mtxp);
		}
		SEMUNDO_LOCK();
	}

	/*
	 * Deallocate the undo vector.
	 */
	DPRINTF(("removing vector\n"));
	suptr->un_proc = NULL;
	suptr->un_cnt = 0;
	LIST_INSERT_HEAD(&semu_free_list, suptr, un_next);
	SEMUNDO_UNLOCK();
}

static int
sysctl_sema(SYSCTL_HANDLER_ARGS)
{
	struct prison *pr, *rpr;
	struct semid_kernel tsemak;
#ifdef COMPAT_FREEBSD32
	struct semid_kernel32 tsemak32;
#endif
#ifdef COMPAT_FREEBSD64
	struct semid_kernel64 tsemak64;
#endif
#ifdef COMPAT_CHERIABI
	struct semid_kernel_c tsemak_c;
#endif
	void *outaddr;
	size_t outsize;
	int error, i;

	pr = req->td->td_ucred->cr_prison;
	rpr = sem_find_prison(req->td->td_ucred);
	error = 0;
	for (i = 0; i < seminfo.semmni; i++) {
		mtx_lock(&sema_mtx[i]);
		if ((sema[i].u.sem_perm.mode & SEM_ALLOC) == 0 ||
		    rpr == NULL || sem_prison_cansee(rpr, &sema[i]) != 0)
			bzero(&tsemak, sizeof(tsemak));
		else {
			tsemak = sema[i];
			if (tsemak.cred->cr_prison != pr)
				tsemak.u.sem_perm.key = IPC_PRIVATE;
		}
		mtx_unlock(&sema_mtx[i]);
#ifdef COMPAT_FREEBSD32
		if (SV_CURPROC_FLAG(SV_ILP32)) {
			bzero(&tsemak32, sizeof(tsemak32));
			freebsd32_ipcperm_out(&tsemak.u.sem_perm,
			    &tsemak32.u.sem_perm);
			/* Don't copy u.__sem_base */
			CP(tsemak, tsemak32, u.sem_nsems);
			CP(tsemak, tsemak32, u.sem_otime);
			CP(tsemak, tsemak32, u.sem_ctime);
			/* Don't copy label or cred */
			outaddr = &tsemak32;
			outsize = sizeof(tsemak32);
		} else
#endif
#ifdef COMPAT_FREEBSD64
		if (!SV_CURPROC_FLAG(SV_CHERI)) {
			bzero(&tsemak64, sizeof(tsemak64));
			CP(tsemak, tsemak64, u.sem_perm);
			/* Don't copy u.sem_base */
			CP(tsemak, tsemak64, u.sem_nsems);
			CP(tsemak, tsemak64, u.sem_otime);
			CP(tsemak, tsemak64, u.sem_ctime);
			/* Don't copy label or cred */
			outaddr = &tsemak64;
			outsize = sizeof(tsemak64);
		} else
#endif
#ifdef COMPAT_CHERIABI
		{
			bzero(&tsemak_c, sizeof(tsemak_c));
			CP(tsemak, tsemak_c, u.sem_perm);
			/* Don't copy u.sem_base */
			CP(tsemak, tsemak_c, u.sem_nsems);
			CP(tsemak, tsemak_c, u.sem_otime);
			CP(tsemak, tsemak_c, u.sem_ctime);
			/* Don't copy label or cred */
			outaddr = &tsemak_c;
			outsize = sizeof(tsemak_c);
		}
#else
		{
			tsemak.u.__sem_base = NULL;
			tsemak.label = NULL;
			tsemak.cred = NULL;
			outaddr = &tsemak;
			outsize = sizeof(tsemak);
		}
#endif
		error = SYSCTL_OUT(req, outaddr, outsize);
		if (error != 0)
			break;
	}
	return (error);
}

static int
sem_prison_check(void *obj, void *data)
{
	struct prison *pr = obj;
	struct prison *prpr;
	struct vfsoptlist *opts = data;
	int error, jsys;

	/*
	 * sysvsem is a jailsys integer.
	 * It must be "disable" if the parent jail is disabled.
	 */
	error = vfs_copyopt(opts, "sysvsem", &jsys, sizeof(jsys));
	if (error != ENOENT) {
		if (error != 0)
			return (error);
		switch (jsys) {
		case JAIL_SYS_DISABLE:
			break;
		case JAIL_SYS_NEW:
		case JAIL_SYS_INHERIT:
			prison_lock(pr->pr_parent);
			prpr = osd_jail_get(pr->pr_parent, sem_prison_slot);
			prison_unlock(pr->pr_parent);
			if (prpr == NULL)
				return (EPERM);
			break;
		default:
			return (EINVAL);
		}
	}

	return (0);
}

static int
sem_prison_set(void *obj, void *data)
{
	struct prison *pr = obj;
	struct prison *tpr, *orpr, *nrpr, *trpr;
	struct vfsoptlist *opts = data;
	void *rsv;
	int jsys, descend;

	/*
	 * sysvsem controls which jail is the root of the associated sems (this
	 * jail or same as the parent), or if the feature is available at all.
	 */
	if (vfs_copyopt(opts, "sysvsem", &jsys, sizeof(jsys)) == ENOENT)
		jsys = vfs_flagopt(opts, "allow.sysvipc", NULL, 0)
		    ? JAIL_SYS_INHERIT
		    : vfs_flagopt(opts, "allow.nosysvipc", NULL, 0)
		    ? JAIL_SYS_DISABLE
		    : -1;
	if (jsys == JAIL_SYS_DISABLE) {
		prison_lock(pr);
		orpr = osd_jail_get(pr, sem_prison_slot);
		if (orpr != NULL)
			osd_jail_del(pr, sem_prison_slot);
		prison_unlock(pr);
		if (orpr != NULL) {
			if (orpr == pr)
				sem_prison_cleanup(pr);
			/* Disable all child jails as well. */
			FOREACH_PRISON_DESCENDANT(pr, tpr, descend) {
				prison_lock(tpr);
				trpr = osd_jail_get(tpr, sem_prison_slot);
				if (trpr != NULL) {
					osd_jail_del(tpr, sem_prison_slot);
					prison_unlock(tpr);
					if (trpr == tpr)
						sem_prison_cleanup(tpr);
				} else {
					prison_unlock(tpr);
					descend = 0;
				}
			}
		}
	} else if (jsys != -1) {
		if (jsys == JAIL_SYS_NEW)
			nrpr = pr;
		else {
			prison_lock(pr->pr_parent);
			nrpr = osd_jail_get(pr->pr_parent, sem_prison_slot);
			prison_unlock(pr->pr_parent);
		}
		rsv = osd_reserve(sem_prison_slot);
		prison_lock(pr);
		orpr = osd_jail_get(pr, sem_prison_slot);
		if (orpr != nrpr)
			(void)osd_jail_set_reserved(pr, sem_prison_slot, rsv,
			    nrpr);
		else
			osd_free_reserved(rsv);
		prison_unlock(pr);
		if (orpr != nrpr) {
			if (orpr == pr)
				sem_prison_cleanup(pr);
			if (orpr != NULL) {
				/* Change child jails matching the old root, */
				FOREACH_PRISON_DESCENDANT(pr, tpr, descend) {
					prison_lock(tpr);
					trpr = osd_jail_get(tpr,
					    sem_prison_slot);
					if (trpr == orpr) {
						(void)osd_jail_set(tpr,
						    sem_prison_slot, nrpr);
						prison_unlock(tpr);
						if (trpr == tpr)
							sem_prison_cleanup(tpr);
					} else {
						prison_unlock(tpr);
						descend = 0;
					}
				}
			}
		}
	}

	return (0);
}

static int
sem_prison_get(void *obj, void *data)
{
	struct prison *pr = obj;
	struct prison *rpr;
	struct vfsoptlist *opts = data;
	int error, jsys;

	/* Set sysvsem based on the jail's root prison. */
	prison_lock(pr);
	rpr = osd_jail_get(pr, sem_prison_slot);
	prison_unlock(pr);
	jsys = rpr == NULL ? JAIL_SYS_DISABLE
	    : rpr == pr ? JAIL_SYS_NEW : JAIL_SYS_INHERIT;
	error = vfs_setopt(opts, "sysvsem", &jsys, sizeof(jsys));
	if (error == ENOENT)
		error = 0;
	return (error);
}

static int
sem_prison_remove(void *obj, void *data __unused)
{
	struct prison *pr = obj;
	struct prison *rpr;

	prison_lock(pr);
	rpr = osd_jail_get(pr, sem_prison_slot);
	prison_unlock(pr);
	if (rpr == pr)
		sem_prison_cleanup(pr);
	return (0);
}

static void
sem_prison_cleanup(struct prison *pr)
{
	int i;

	/* Remove any sems that belong to this jail. */
	mtx_lock(&sem_mtx);
	for (i = 0; i < seminfo.semmni; i++) {
		if ((sema[i].u.sem_perm.mode & SEM_ALLOC) &&
		    sema[i].cred != NULL && sema[i].cred->cr_prison == pr) {
			mtx_lock(&sema_mtx[i]);
			sem_remove(i, NULL);
			mtx_unlock(&sema_mtx[i]);
		}
	}
	mtx_unlock(&sem_mtx);
}

SYSCTL_JAIL_PARAM_SYS_NODE(sysvsem, CTLFLAG_RW, "SYSV semaphores");

#if defined(COMPAT_FREEBSD4) || defined(COMPAT_FREEBSD5) || \
    defined(COMPAT_FREEBSD6) || defined(COMPAT_FREEBSD7)

/* XXX casting to (sy_call_t *) is bogus, as usual. */
static sy_call_t *semcalls[] = {
	(sy_call_t *)freebsd7___semctl, (sy_call_t *)sys_semget,
	(sy_call_t *)sys_semop
};

/*
 * Entry point for all SEM calls.
 */
int
sys_semsys(td, uap)
	struct thread *td;
	/* XXX actually varargs. */
	struct semsys_args /* {
		int	which;
		int	a2;
		int	a3;
		int	a4;
		int	a5;
	} */ *uap;
{
	int error;

	AUDIT_ARG_SVIPC_WHICH(uap->which);
	if (uap->which < 0 || uap->which >= nitems(semcalls))
		return (EINVAL);
	error = (*semcalls[uap->which])(td, &uap->a2);
	return (error);
}

#ifndef CP
#define CP(src, dst, fld)	do { (dst).fld = (src).fld; } while (0)
#endif

#ifndef _SYS_SYSPROTO_H_
struct freebsd7___semctl_args {
	int	semid;
	int	semnum;
	int	cmd;
	union	semun_old *arg;
};
#endif
int
freebsd7___semctl(struct thread *td, struct freebsd7___semctl_args *uap)
{
	struct semid_ds_old dsold;
	struct semid_ds dsbuf;
	union semun_old arg;
	union semun semun;
	register_t rval;
	int error;

	switch (uap->cmd) {
	case SEM_STAT:
	case IPC_SET:
	case IPC_STAT:
	case GETALL:
	case SETVAL:
	case SETALL:
		error = copyincap(uap->arg, &arg, sizeof(arg));
		if (error)
			return (error);
		break;
	}

	switch (uap->cmd) {
	case SEM_STAT:
	case IPC_STAT:
		semun.buf = &dsbuf;
		break;
	case IPC_SET:
		error = copyin(arg.buf, &dsold, sizeof(dsold));
		if (error)
			return (error);
		ipcperm_old2new(&dsold.sem_perm, &dsbuf.sem_perm);
		CP(dsold, dsbuf, __sem_base);
		CP(dsold, dsbuf, sem_nsems);
		CP(dsold, dsbuf, sem_otime);
		CP(dsold, dsbuf, sem_ctime);
		semun.buf = &dsbuf;
		break;
	case GETALL:
	case SETALL:
		semun.array = arg.array;
		break;
	case SETVAL:
		semun.val = arg.val;
		break;		
	}

	error = kern_semctl(td, uap->semid, uap->semnum, uap->cmd, &semun,
	    &rval);
	if (error)
		return (error);

	switch (uap->cmd) {
	case SEM_STAT:
	case IPC_STAT:
		bzero(&dsold, sizeof(dsold));
		ipcperm_new2old(&dsbuf.sem_perm, &dsold.sem_perm);
		CP(dsbuf, dsold, __sem_base);
		CP(dsbuf, dsold, sem_nsems);
		CP(dsbuf, dsold, sem_otime);
		CP(dsbuf, dsold, sem_ctime);
		error = copyoutcap(&dsold, arg.buf, sizeof(dsold));
		break;
	}

	if (error == 0)
		td->td_retval[0] = rval;
	return (error);
}

#endif /* COMPAT_FREEBSD{4,5,6,7} */

#ifdef COMPAT_FREEBSD32

int
freebsd32_semsys(struct thread *td, struct freebsd32_semsys_args *uap)
{

#if defined(COMPAT_FREEBSD4) || defined(COMPAT_FREEBSD5) || \
    defined(COMPAT_FREEBSD6) || defined(COMPAT_FREEBSD7)
	AUDIT_ARG_SVIPC_WHICH(uap->which);
	switch (uap->which) {
	case 0:
		return (freebsd7_freebsd32_semctl(td,
		    (struct freebsd7_freebsd32_semctl_args *)&uap->a2));
	default:
		return (sys_semsys(td, (struct semsys_args *)uap));
	}
#else
	return (nosys(td, NULL));
#endif
}

#if defined(COMPAT_FREEBSD4) || defined(COMPAT_FREEBSD5) || \
    defined(COMPAT_FREEBSD6) || defined(COMPAT_FREEBSD7)
int
freebsd7_freebsd32_semctl(struct thread *td,
    struct freebsd7_freebsd32_semctl_args *uap)
{
	struct semid_ds32_old dsbuf32;
	struct semid_ds dsbuf;
	union semun semun;
	union semun32 arg;
	register_t rval;
	int error;

	switch (uap->cmd) {
	case SEM_STAT:
	case IPC_SET:
	case IPC_STAT:
	case GETALL:
	case SETVAL:
	case SETALL:
		error = copyin(uap->arg, &arg, sizeof(arg));
		if (error)
			return (error);		
		break;
	}

	switch (uap->cmd) {
	case SEM_STAT:
	case IPC_STAT:
		semun.buf = &dsbuf;
		break;
	case IPC_SET:
		error = copyin(PTRIN(arg.buf), &dsbuf32, sizeof(dsbuf32));
		if (error)
			return (error);
		freebsd32_ipcperm_old_in(&dsbuf32.sem_perm, &dsbuf.sem_perm);
		PTRIN_CP(dsbuf32, dsbuf, __sem_base);
		CP(dsbuf32, dsbuf, sem_nsems);
		CP(dsbuf32, dsbuf, sem_otime);
		CP(dsbuf32, dsbuf, sem_ctime);
		semun.buf = &dsbuf;
		break;
	case GETALL:
	case SETALL:
		semun.array = PTRIN(arg.array);
		break;
	case SETVAL:
		semun.val = arg.val;
		break;
	}

	error = kern_semctl(td, uap->semid, uap->semnum, uap->cmd, &semun,
	    &rval);
	if (error)
		return (error);

	switch (uap->cmd) {
	case SEM_STAT:
	case IPC_STAT:
		bzero(&dsbuf32, sizeof(dsbuf32));
		freebsd32_ipcperm_old_out(&dsbuf.sem_perm, &dsbuf32.sem_perm);
		PTROUT_CP(dsbuf, dsbuf32, __sem_base);
		CP(dsbuf, dsbuf32, sem_nsems);
		CP(dsbuf, dsbuf32, sem_otime);
		CP(dsbuf, dsbuf32, sem_ctime);
		error = copyout(&dsbuf32, PTRIN(arg.buf), sizeof(dsbuf32));
		break;
	}

	if (error == 0)
		td->td_retval[0] = rval;
	return (error);
}
#endif

int
freebsd32_semctl(struct thread *td, struct freebsd32_semctl_args *uap)
{
	struct semid_ds32 dsbuf32;
	struct semid_ds dsbuf;
	union semun semun;
	union semun32 arg;
	register_t rval;
	int error;

	switch (uap->cmd) {
	case SEM_STAT:
	case IPC_SET:
	case IPC_STAT:
	case GETALL:
	case SETVAL:
	case SETALL:
		error = copyin(uap->arg, &arg, sizeof(arg));
		if (error)
			return (error);		
		break;
	}

	switch (uap->cmd) {
	case SEM_STAT:
	case IPC_STAT:
		semun.buf = &dsbuf;
		break;
	case IPC_SET:
		error = copyin(PTRIN(arg.buf), &dsbuf32, sizeof(dsbuf32));
		if (error)
			return (error);
		freebsd32_ipcperm_in(&dsbuf32.sem_perm, &dsbuf.sem_perm);
		PTRIN_CP(dsbuf32, dsbuf, __sem_base);
		CP(dsbuf32, dsbuf, sem_nsems);
		CP(dsbuf32, dsbuf, sem_otime);
		CP(dsbuf32, dsbuf, sem_ctime);
		semun.buf = &dsbuf;
		break;
	case GETALL:
	case SETALL:
		semun.array = PTRIN(arg.array);
		break;
	case SETVAL:
		semun.val = arg.val;
		break;		
	}

	error = kern_semctl(td, uap->semid, uap->semnum, uap->cmd, &semun,
	    &rval);
	if (error)
		return (error);

	switch (uap->cmd) {
	case SEM_STAT:
	case IPC_STAT:
		bzero(&dsbuf32, sizeof(dsbuf32));
		freebsd32_ipcperm_out(&dsbuf.sem_perm, &dsbuf32.sem_perm);
		PTROUT_CP(dsbuf, dsbuf32, __sem_base);
		CP(dsbuf, dsbuf32, sem_nsems);
		CP(dsbuf, dsbuf32, sem_otime);
		CP(dsbuf, dsbuf32, sem_ctime);
		error = copyout(&dsbuf32, PTRIN(arg.buf), sizeof(dsbuf32));
		break;
	}

	if (error == 0)
		td->td_retval[0] = rval;
	return (error);
}

#endif /* COMPAT_FREEBSD32 */

#ifdef COMPAT_FREEBSD64

int
freebsd64_semsys(struct thread *td, struct freebsd64_semsys_args *uap)
{

#ifdef COMPAT_FREEBSD7
	AUDIT_ARG_SVIPC_WHICH(uap->which);
	switch (uap->which) {
	case 0:
		return (freebsd7_freebsd64___semctl(td,
		    (struct freebsd7_freebsd64___semctl_args *)&uap->a2));
	default:
		return (sys_semsys(td, (struct semsys_args *)uap));
	}
#else
	return (nosys(td, (struct nosys_args *)uap));
#endif
}

#if defined(COMPAT_FREEBSD7)
int
freebsd7_freebsd64___semctl(struct thread *td,
    struct freebsd7_freebsd64___semctl_args *uap)
{
	struct semid_ds64_old dsbuf64;
	struct semid_ds dsbuf;
	union semun semun;
	union semun64 arg;
	register_t rval;
	int error;

	switch (uap->cmd) {
	case SEM_STAT:
	case IPC_SET:
	case IPC_STAT:
	case GETALL:
	case SETVAL:
	case SETALL:
		error = copyin(__USER_CAP_OBJ(uap->arg), &arg, sizeof(arg));
		if (error)
			return (error);
		break;
	}

	switch (uap->cmd) {
	case SEM_STAT:
	case IPC_STAT:
		semun.buf = &dsbuf;
		break;
	case IPC_SET:
		error = copyin(__USER_CAP_OBJ(arg.buf), &dsbuf64,
		    sizeof(dsbuf64));
		if (error)
			return (error);
		ipcperm_old2new(&dsbuf64.sem_perm, &dsbuf.sem_perm);
		CP(dsbuf64, dsbuf, __sem_base);
		CP(dsbuf64, dsbuf, sem_nsems);
		CP(dsbuf64, dsbuf, sem_otime);
		CP(dsbuf64, dsbuf, sem_ctime);
		semun.buf = &dsbuf;
		break;
	case GETALL:
	case SETALL:
		semun.array = __USER_CAP_ARRAY(arg.array, SHRT_MAX);
		break;
	case SETVAL:
		semun.val = arg.val;
		break;
	}

	error = kern_semctl(td, uap->semid, uap->semnum, uap->cmd, &semun,
	    &rval);
	if (error)
		return (error);

	switch (uap->cmd) {
	case SEM_STAT:
	case IPC_STAT:
		bzero(&dsbuf64, sizeof(dsbuf64));
		ipcperm_new2old(&dsbuf.sem_perm, &dsbuf64.sem_perm);
		CP(dsbuf, dsbuf64, __sem_base);
		CP(dsbuf, dsbuf64, sem_nsems);
		CP(dsbuf, dsbuf64, sem_otime);
		CP(dsbuf, dsbuf64, sem_ctime);
		error = copyout(&dsbuf64, __USER_CAP_OBJ(arg.buf),
		    sizeof(dsbuf64));
		break;
	}

	if (error == 0)
		td->td_retval[0] = rval;
	return (error);
}
#endif

int
freebsd64___semctl(struct thread *td, struct freebsd64___semctl_args *uap)
{
	struct semid_ds64 dsbuf64;
	struct semid_ds dsbuf;
	union semun semun;
	union semun64 arg;
	register_t rval;
	int error;

	switch (uap->cmd) {
	case SEM_STAT:
	case IPC_SET:
	case IPC_STAT:
	case GETALL:
	case SETVAL:
	case SETALL:
		error = copyin(__USER_CAP_OBJ(uap->arg), &arg, sizeof(arg));
		if (error)
			return (error);
		break;
	}

	switch (uap->cmd) {
	case SEM_STAT:
	case IPC_STAT:
		semun.buf = &dsbuf;
		break;
	case IPC_SET:
		error = copyin(__USER_CAP_OBJ(arg.buf), &dsbuf64,
		    sizeof(dsbuf64));
		if (error)
			return (error);
		CP(dsbuf64, dsbuf, sem_perm);
		dsbuf.__sem_base = NULL;	/* unused */
		CP(dsbuf64, dsbuf, sem_nsems);
		CP(dsbuf64, dsbuf, sem_otime);
		CP(dsbuf64, dsbuf, sem_ctime);
		semun.buf = &dsbuf;
		break;
	case GETALL:
	case SETALL:
		semun.array = __USER_CAP_UNBOUND(arg.array);
		break;
	case SETVAL:
		semun.val = arg.val;
		break;
	}

	error = kern_semctl(td, uap->semid, uap->semnum, uap->cmd, &semun,
	    &rval);
	if (error)
		return (error);

	switch (uap->cmd) {
	case SEM_STAT:
	case IPC_STAT:
		bzero(&dsbuf64, sizeof(dsbuf64));
		CP(dsbuf, dsbuf64, sem_perm);
		CP(dsbuf, dsbuf64, sem_nsems);
		CP(dsbuf, dsbuf64, sem_otime);
		CP(dsbuf, dsbuf64, sem_ctime);
		error = copyout(&dsbuf64, __USER_CAP_OBJ(arg.buf), sizeof(dsbuf64));
		break;
	}

	if (error == 0)
		td->td_retval[0] = rval;
	return (error);
}

int
freebsd64_semop(struct thread *td, struct freebsd64_semop_args *uap)
{

	return (kern_semop(td, uap->semid,
	    __USER_CAP_ARRAY(uap->sops, uap->nsops), uap->nsops));
}
#endif /* COMPAT_FREEBSD64 */
// CHERI CHANGES START
// {
//   "updated": 20181114,
//   "target_type": "kernel",
//   "changes": [
//     "user_capabilities"
//   ]
// }
// CHERI CHANGES END<|MERGE_RESOLUTION|>--- conflicted
+++ resolved
@@ -706,10 +706,11 @@
 	    ("semidx out of bounds"));
 	mtx_assert(&sem_mtx, MA_OWNED);
 	semakptr = &sema[semidx];
-	KASSERT(semakptr->u.__sem_base - sem + semakptr->u.sem_nsems <= semtot,
+	KASSERT((__cheri_fromcap struct sem *)semakptr->u.__sem_base -
+	    sem + semakptr->u.sem_nsems <= semtot,
 	    ("sem_remove: sema %d corrupted sem pointer %p %p %d %d",
-	    semidx, semakptr->u.__sem_base, sem, semakptr->u.sem_nsems,
-	    semtot));
+	    semidx, (__cheri_fromcap struct sem *)semakptr->u.__sem_base,
+	    sem, semakptr->u.sem_nsems, semtot));
 
 	semakptr->u.sem_perm.cuid = cred ? cred->cr_uid : 0;
 	semakptr->u.sem_perm.uid = cred ? cred->cr_uid : 0;
@@ -729,14 +730,9 @@
 		    sema[i].u.__sem_base > semakptr->u.__sem_base)
 			mtx_lock_flags(&sema_mtx[i], LOP_DUPOK);
 	}
-<<<<<<< HEAD
-	for (i = (__cheri_fromcap struct sem *)semakptr->u.__sem_base - sem; i < semtot; i++)
-		sem[i] = sem[i + semakptr->u.sem_nsems];
-=======
-	for (i = semakptr->u.__sem_base - sem + semakptr->u.sem_nsems;
-	    i < semtot; i++)
+	for (i = (__cheri_fromcap struct sem *)semakptr->u.__sem_base -
+	    sem + semakptr->u.sem_nsems; i < semtot; i++)
 		sem[i - semakptr->u.sem_nsems] = sem[i];
->>>>>>> 2e901c9e
 	for (i = 0; i < seminfo.semmni; i++) {
 		if ((sema[i].u.sem_perm.mode & SEM_ALLOC) &&
 		    sema[i].u.__sem_base > semakptr->u.__sem_base) {
