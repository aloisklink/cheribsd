--- conflicted
+++ resolved
@@ -293,11 +293,7 @@
 
 	sem = malloc(sizeof(struct sem) * seminfo.semmns, M_SEM, M_WAITOK);
 	sema = malloc(sizeof(struct semid_kernel) * seminfo.semmni, M_SEM,
-<<<<<<< HEAD
-	    M_WAITOK|M_ZERO);
-=======
 	    M_WAITOK | M_ZERO);
->>>>>>> 59fcf4b2
 	sema_mtx = malloc(sizeof(struct mtx) * seminfo.semmni, M_SEM,
 	    M_WAITOK | M_ZERO);
 	semu = malloc(seminfo.semmnu * seminfo.semusz, M_SEM, M_WAITOK);
@@ -1607,12 +1603,9 @@
 #ifdef COMPAT_FREEBSD32
 	struct semid_kernel32 tsemak32;
 #endif
-<<<<<<< HEAD
 #ifdef COMPAT_CHERIABI
 	struct semid_kernel_c tsemak_c;
 #endif
-=======
->>>>>>> 59fcf4b2
 	void *outaddr;
 	size_t outsize;
 	int error, i;
@@ -1634,12 +1627,8 @@
 #ifdef COMPAT_FREEBSD32
 		if (SV_CURPROC_FLAG(SV_ILP32)) {
 			bzero(&tsemak32, sizeof(tsemak32));
-<<<<<<< HEAD
-			freebsd32_ipcperm_out(&tsemak.u.sem_perm, &tsemak32.u.sem_perm);
-=======
 			freebsd32_ipcperm_out(&tsemak.u.sem_perm,
 			    &tsemak32.u.sem_perm);
->>>>>>> 59fcf4b2
 			/* Don't copy u.sem_base */
 			CP(tsemak, tsemak32, u.sem_nsems);
 			CP(tsemak, tsemak32, u.sem_otime);
@@ -1649,7 +1638,6 @@
 			outsize = sizeof(tsemak32);
 		} else
 #endif
-<<<<<<< HEAD
 #ifdef COMPAT_CHERIABI
 		if (SV_CURPROC_FLAG(SV_CHERI)) {
 			bzero(&tsemak_c, sizeof(tsemak_c));
@@ -1663,8 +1651,6 @@
 			outsize = sizeof(tsemak_c);
 		} else
 #endif
-=======
->>>>>>> 59fcf4b2
 		{
 			tsemak.u.sem_base = NULL;
 			tsemak.label = NULL;
