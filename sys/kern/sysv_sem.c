/*-
 * Implementation of SVID semaphores
 *
 * Author:  Daniel Boulet
 *
 * This software is provided ``AS IS'' without any warranties of any kind.
 */
/*-
 * SPDX-License-Identifier: BSD-2-Clause-FreeBSD
 *
 * Copyright (c) 2003-2005 McAfee, Inc.
 * Copyright (c) 2016-2017 Robert N. M. Watson
 * All rights reserved.
 *
 * This software was developed for the FreeBSD Project in part by McAfee
 * Research, the Security Research Division of McAfee, Inc under DARPA/SPAWAR
 * contract N66001-01-C-8035 ("CBOSS"), as part of the DARPA CHATS research
 * program.
 *
 * Portions of this software were developed by BAE Systems, the University of
 * Cambridge Computer Laboratory, and Memorial University under DARPA/AFRL
 * contract FA8650-15-C-7558 ("CADETS"), as part of the DARPA Transparent
 * Computing (TC) research program.
 *
 * Redistribution and use in source and binary forms, with or without
 * modification, are permitted provided that the following conditions
 * are met:
 * 1. Redistributions of source code must retain the above copyright
 *    notice, this list of conditions and the following disclaimer.
 * 2. Redistributions in binary form must reproduce the above copyright
 *    notice, this list of conditions and the following disclaimer in the
 *    documentation and/or other materials provided with the distribution.
 *
 * THIS SOFTWARE IS PROVIDED BY THE AUTHOR AND CONTRIBUTORS ``AS IS'' AND
 * ANY EXPRESS OR IMPLIED WARRANTIES, INCLUDING, BUT NOT LIMITED TO, THE
 * IMPLIED WARRANTIES OF MERCHANTABILITY AND FITNESS FOR A PARTICULAR PURPOSE
 * ARE DISCLAIMED.  IN NO EVENT SHALL THE AUTHOR OR CONTRIBUTORS BE LIABLE
 * FOR ANY DIRECT, INDIRECT, INCIDENTAL, SPECIAL, EXEMPLARY, OR CONSEQUENTIAL
 * DAMAGES (INCLUDING, BUT NOT LIMITED TO, PROCUREMENT OF SUBSTITUTE GOODS
 * OR SERVICES; LOSS OF USE, DATA, OR PROFITS; OR BUSINESS INTERRUPTION)
 * HOWEVER CAUSED AND ON ANY THEORY OF LIABILITY, WHETHER IN CONTRACT, STRICT
 * LIABILITY, OR TORT (INCLUDING NEGLIGENCE OR OTHERWISE) ARISING IN ANY WAY
 * OUT OF THE USE OF THIS SOFTWARE, EVEN IF ADVISED OF THE POSSIBILITY OF
 * SUCH DAMAGE.
 */

#include <sys/cdefs.h>
__FBSDID("$FreeBSD$");

#include "opt_sysvipc.h"

#define	EXPLICIT_USER_ACCESS

#include <sys/param.h>
#include <sys/systm.h>
#include <sys/sysproto.h>
#include <sys/eventhandler.h>
#include <sys/kernel.h>
#include <sys/proc.h>
#include <sys/lock.h>
#include <sys/module.h>
#include <sys/mutex.h>
#include <sys/racct.h>
#include <sys/sem.h>
#include <sys/sx.h>
#include <sys/syscall.h>
#include <sys/syscallsubr.h>
#include <sys/sysent.h>
#include <sys/sysctl.h>
#include <sys/uio.h>
#include <sys/malloc.h>
#include <sys/sysproto.h>
#include <sys/jail.h>

<<<<<<< HEAD
#include <sys/cheriabi.h>
=======
#ifdef COMPAT_CHERIABI
#include <sys/user.h>
#include <compat/cheriabi/cheriabi_syscall.h>
#include <compat/cheriabi/cheriabi_util.h>
#endif
>>>>>>> e16ccb4a

#include <security/audit/audit.h>
#include <security/mac/mac_framework.h>

FEATURE(sysv_sem, "System V semaphores support");

static MALLOC_DEFINE(M_SEM, "sem", "SVID compatible semaphores");

#ifdef SEM_DEBUG
#define DPRINTF(a)	printf a
#else
#define DPRINTF(a)
#endif

static int kern_semop(struct thread *td, int semid,
    struct sembuf * __capability usops, size_t nsops);
static int seminit(void);
static int sysvsem_modload(struct module *, int, void *);
static int semunload(void);
static void semexit_myhook(void *arg, struct proc *p);
static int sysctl_sema(SYSCTL_HANDLER_ARGS);
static int semvalid(int semid, struct prison *rpr,
    struct semid_kernel *semakptr);
static void sem_remove(int semidx, struct ucred *cred);
static struct prison *sem_find_prison(struct ucred *);
static int sem_prison_cansee(struct prison *, struct semid_kernel *);
static int sem_prison_check(void *, void *);
static int sem_prison_set(void *, void *);
static int sem_prison_get(void *, void *);
static int sem_prison_remove(void *, void *);
static void sem_prison_cleanup(struct prison *);

static struct sem_undo *semu_alloc(struct thread *td);
static int semundo_adjust(struct thread *td, struct sem_undo **supptr,
    int semid, int semseq, int semnum, int adjval);
static void semundo_clear(int semid, int semnum);

static struct mtx	sem_mtx;	/* semaphore global lock */
static struct mtx sem_undo_mtx;
static int	semtot = 0;
static struct semid_kernel *sema;	/* semaphore id pool */
static struct mtx *sema_mtx;	/* semaphore id pool mutexes*/
static struct sem *sem;		/* semaphore pool */
LIST_HEAD(, sem_undo) semu_list;	/* list of active undo structures */
LIST_HEAD(, sem_undo) semu_free_list;	/* list of free undo structures */
static int	*semu;		/* undo structure pool */
static eventhandler_tag semexit_tag;
static unsigned sem_prison_slot;	/* prison OSD slot */

#define SEMUNDO_MTX		sem_undo_mtx
#define SEMUNDO_LOCK()		mtx_lock(&SEMUNDO_MTX);
#define SEMUNDO_UNLOCK()	mtx_unlock(&SEMUNDO_MTX);
#define SEMUNDO_LOCKASSERT(how)	mtx_assert(&SEMUNDO_MTX, (how));

struct sem {
	u_short	semval;		/* semaphore value */
	pid_t	sempid;		/* pid of last operation */
	u_short	semncnt;	/* # awaiting semval > cval */
	u_short	semzcnt;	/* # awaiting semval = 0 */
};

/*
 * Undo structure (one per process)
 */
struct sem_undo {
	LIST_ENTRY(sem_undo) un_next;	/* ptr to next active undo structure */
	struct	proc *un_proc;		/* owner of this structure */
	short	un_cnt;			/* # of active entries */
	struct undo {
		short	un_adjval;	/* adjust on exit values */
		short	un_num;		/* semaphore # */
		int	un_id;		/* semid */
		unsigned short un_seq;
	} un_ent[1];			/* undo entries */
};

/*
 * Configuration parameters
 */
#ifndef SEMMNI
#define SEMMNI	500		/* # of semaphore identifiers */
#endif
#ifndef SEMMNS
#define SEMMNS	3400		/* # of semaphores in system */
#endif
#ifndef SEMUME
#define SEMUME	500		/* max # of undo entries per process */
#endif
#ifndef SEMMNU
#define SEMMNU	1500		/* # of undo structures in system */
#endif

/* shouldn't need tuning */
#ifndef SEMMSL
#define SEMMSL	SEMMNS		/* max # of semaphores per id */
#endif
#ifndef SEMOPM
#define SEMOPM	1000		/* max # of operations per semop call */
#endif

#define SEMVMX	327670		/* semaphore maximum value */
#define SEMAEM	163840		/* adjust on exit max value */

/*
 * Due to the way semaphore memory is allocated, we have to ensure that
 * SEMUSZ is properly aligned.
 */

#define	SEM_ALIGN(bytes) roundup2(bytes, sizeof(uintptr_t))

/* actual size of an undo structure */
#define SEMUSZ	SEM_ALIGN(offsetof(struct sem_undo, un_ent[SEMUME]))

/*
 * Macro to find a particular sem_undo vector
 */
#define SEMU(ix) \
	((struct sem_undo *)(((intptr_t)semu)+ix * seminfo.semusz))

/*
 * semaphore info struct
 */
struct seminfo seminfo = {
                SEMMNI,         /* # of semaphore identifiers */
                SEMMNS,         /* # of semaphores in system */
                SEMMNU,         /* # of undo structures in system */
                SEMMSL,         /* max # of semaphores per id */
                SEMOPM,         /* max # of operations per semop call */
                SEMUME,         /* max # of undo entries per process */
                SEMUSZ,         /* size in bytes of undo structure */
                SEMVMX,         /* semaphore maximum value */
                SEMAEM          /* adjust on exit max value */
};

SYSCTL_INT(_kern_ipc, OID_AUTO, semmni, CTLFLAG_RDTUN, &seminfo.semmni, 0,
    "Number of semaphore identifiers");
SYSCTL_INT(_kern_ipc, OID_AUTO, semmns, CTLFLAG_RDTUN, &seminfo.semmns, 0,
    "Maximum number of semaphores in the system");
SYSCTL_INT(_kern_ipc, OID_AUTO, semmnu, CTLFLAG_RDTUN, &seminfo.semmnu, 0,
    "Maximum number of undo structures in the system");
SYSCTL_INT(_kern_ipc, OID_AUTO, semmsl, CTLFLAG_RWTUN, &seminfo.semmsl, 0,
    "Max semaphores per id");
SYSCTL_INT(_kern_ipc, OID_AUTO, semopm, CTLFLAG_RDTUN, &seminfo.semopm, 0,
    "Max operations per semop call");
SYSCTL_INT(_kern_ipc, OID_AUTO, semume, CTLFLAG_RDTUN, &seminfo.semume, 0,
    "Max undo entries per process");
SYSCTL_INT(_kern_ipc, OID_AUTO, semusz, CTLFLAG_RDTUN, &seminfo.semusz, 0,
    "Size in bytes of undo structure");
SYSCTL_INT(_kern_ipc, OID_AUTO, semvmx, CTLFLAG_RWTUN, &seminfo.semvmx, 0,
    "Semaphore maximum value");
SYSCTL_INT(_kern_ipc, OID_AUTO, semaem, CTLFLAG_RWTUN, &seminfo.semaem, 0,
    "Adjust on exit max value");
SYSCTL_PROC(_kern_ipc, OID_AUTO, sema,
    CTLTYPE_OPAQUE | CTLFLAG_RD | CTLFLAG_MPSAFE,
    NULL, 0, sysctl_sema, "",
    "Array of struct semid_kernel for each potential semaphore");

static struct syscall_helper_data sem_syscalls[] = {
	SYSCALL_INIT_HELPER(__semctl),
	SYSCALL_INIT_HELPER(semget),
	SYSCALL_INIT_HELPER(semop),
#if defined(COMPAT_FREEBSD4) || defined(COMPAT_FREEBSD5) || \
    defined(COMPAT_FREEBSD6) || defined(COMPAT_FREEBSD7)
	SYSCALL_INIT_HELPER(semsys),
	SYSCALL_INIT_HELPER_COMPAT(freebsd7___semctl),
#endif
	SYSCALL_INIT_LAST
};

#ifdef COMPAT_FREEBSD32
#include <compat/freebsd32/freebsd32.h>
#include <compat/freebsd32/freebsd32_ipc.h>
#include <compat/freebsd32/freebsd32_proto.h>
#include <compat/freebsd32/freebsd32_signal.h>
#include <compat/freebsd32/freebsd32_syscall.h>
#include <compat/freebsd32/freebsd32_util.h>

struct semid_ds32 {
	struct ipc_perm32 sem_perm;
	uint32_t	__sem_base;
	unsigned short	sem_nsems;
	int32_t		sem_otime;
	int32_t		sem_ctime;
};

#if defined(COMPAT_FREEBSD4) || defined(COMPAT_FREEBSD5) || \
    defined(COMPAT_FREEBSD6) || defined(COMPAT_FREEBSD7)
struct semid_ds32_old {
	struct ipc_perm32_old sem_perm;
	uint32_t	__sem_base;
	unsigned short	sem_nsems;
	int32_t		sem_otime;
	int32_t		sem_pad1;
	int32_t		sem_ctime;
	int32_t		sem_pad2;
	int32_t		sem_pad3[4];
};
#endif

struct semid_kernel32 {
	/* Data structure exposed to user space. */
	struct semid_ds32	u;

	/* Kernel-private components of the semaphore. */
	int32_t			label;
	int32_t			cred;
};

union semun32 {
	int		val;
	uint32_t	buf;
	uint32_t	array;
};

static struct syscall_helper_data sem32_syscalls[] = {
	SYSCALL32_INIT_HELPER(freebsd32_semctl),
	SYSCALL32_INIT_HELPER_COMPAT(semget),
	SYSCALL32_INIT_HELPER_COMPAT(semop),
	SYSCALL32_INIT_HELPER(freebsd32_semsys),
#if defined(COMPAT_FREEBSD4) || defined(COMPAT_FREEBSD5) || \
    defined(COMPAT_FREEBSD6) || defined(COMPAT_FREEBSD7)
	SYSCALL32_INIT_HELPER(freebsd7_freebsd32_semctl),
#endif
	SYSCALL_INIT_LAST
};
#endif

#ifdef COMPAT_FREEBSD64
/* XXX-AM: fix for freebsd64 */
/* #include <compat/cheriabi/cheriabi.h> */
/* #include <compat/cheriabi/cheriabi_proto.h> */

struct semid_ds_c {
	struct ipc_perm	 		sem_perm;
	struct sem * __capability	sem_base;
	unsigned short			sem_nsems;
	time_t				sem_otime;
	time_t				sem_ctime;
};

struct semid_kernel_c {
	/* Data structure exposed to user space. */
	struct semid_ds_c		 u;

	/* Kernel-private components of the semaphore. */
	struct label * __capability	label;
	struct ucred * __capability	cred;
};

static struct syscall_helper_data cheriabi_sem_syscalls[] = {
	CHERIABI_SYSCALL_INIT_HELPER(cheriabi___semctl),
	CHERIABI_SYSCALL_INIT_HELPER_COMPAT(semget),
	CHERIABI_SYSCALL_INIT_HELPER(cheriabi_semop),
	SYSCALL_INIT_LAST
};
#endif /* COMPAT_FREEBSD64 */

static int
seminit(void)
{
	struct prison *pr;
	void **rsv;
	int i, error;
	osd_method_t methods[PR_MAXMETHOD] = {
	    [PR_METHOD_CHECK] =		sem_prison_check,
	    [PR_METHOD_SET] =		sem_prison_set,
	    [PR_METHOD_GET] =		sem_prison_get,
	    [PR_METHOD_REMOVE] =	sem_prison_remove,
	};

	sem = malloc(sizeof(struct sem) * seminfo.semmns, M_SEM, M_WAITOK);
	sema = malloc(sizeof(struct semid_kernel) * seminfo.semmni, M_SEM,
	    M_WAITOK | M_ZERO);
	sema_mtx = malloc(sizeof(struct mtx) * seminfo.semmni, M_SEM,
	    M_WAITOK | M_ZERO);
	semu = malloc(seminfo.semmnu * seminfo.semusz, M_SEM, M_WAITOK);

	for (i = 0; i < seminfo.semmni; i++) {
		sema[i].u.__sem_base = 0;
		sema[i].u.sem_perm.mode = 0;
		sema[i].u.sem_perm.seq = 0;
#ifdef MAC
		mac_sysvsem_init(&sema[i]);
#endif
	}
	for (i = 0; i < seminfo.semmni; i++)
		mtx_init(&sema_mtx[i], "semid", NULL, MTX_DEF);
	LIST_INIT(&semu_free_list);
	for (i = 0; i < seminfo.semmnu; i++) {
		struct sem_undo *suptr = SEMU(i);
		suptr->un_proc = NULL;
		LIST_INSERT_HEAD(&semu_free_list, suptr, un_next);
	}
	LIST_INIT(&semu_list);
	mtx_init(&sem_mtx, "sem", NULL, MTX_DEF);
	mtx_init(&sem_undo_mtx, "semu", NULL, MTX_DEF);
	semexit_tag = EVENTHANDLER_REGISTER(process_exit, semexit_myhook, NULL,
	    EVENTHANDLER_PRI_ANY);

	/* Set current prisons according to their allow.sysvipc. */
	sem_prison_slot = osd_jail_register(NULL, methods);
	rsv = osd_reserve(sem_prison_slot);
	prison_lock(&prison0);
	(void)osd_jail_set_reserved(&prison0, sem_prison_slot, rsv, &prison0);
	prison_unlock(&prison0);
	rsv = NULL;
	sx_slock(&allprison_lock);
	TAILQ_FOREACH(pr, &allprison, pr_list) {
		if (rsv == NULL)
			rsv = osd_reserve(sem_prison_slot);
		prison_lock(pr);
		if ((pr->pr_allow & PR_ALLOW_SYSVIPC) && pr->pr_ref > 0) {
			(void)osd_jail_set_reserved(pr, sem_prison_slot, rsv,
			    &prison0);
			rsv = NULL;
		}
		prison_unlock(pr);
	}
	if (rsv != NULL)
		osd_free_reserved(rsv);
	sx_sunlock(&allprison_lock);

	error = syscall_helper_register(sem_syscalls, SY_THR_STATIC_KLD);
	if (error != 0)
		return (error);
#ifdef COMPAT_FREEBSD32
	error = syscall32_helper_register(sem32_syscalls, SY_THR_STATIC_KLD);
	if (error != 0)
		return (error);
#endif
#ifdef COMPAT_FREEBSD64
	/* XXX-AM: fix for freebsd64 */
	error = cheriabi_syscall_helper_register(cheriabi_sem_syscalls, SY_THR_STATIC_KLD);
	if (error != 0)
		return (error);
#endif
	return (0);
}

static int
semunload(void)
{
	int i;

	/* XXXKIB */
	if (semtot != 0)
		return (EBUSY);

#ifdef COMPAT_FREEBSD32
	syscall32_helper_unregister(sem32_syscalls);
#endif
#ifdef COMPAT_FREEBSD64
	/* XXX-AM: fix for freebsd64 */
	cheriabi_syscall_helper_unregister(cheriabi_sem_syscalls);
#endif
	syscall_helper_unregister(sem_syscalls);
	EVENTHANDLER_DEREGISTER(process_exit, semexit_tag);
	if (sem_prison_slot != 0)
		osd_jail_deregister(sem_prison_slot);
#ifdef MAC
	for (i = 0; i < seminfo.semmni; i++)
		mac_sysvsem_destroy(&sema[i]);
#endif
	free(sem, M_SEM);
	free(sema, M_SEM);
	free(semu, M_SEM);
	for (i = 0; i < seminfo.semmni; i++)
		mtx_destroy(&sema_mtx[i]);
	free(sema_mtx, M_SEM);
	mtx_destroy(&sem_mtx);
	mtx_destroy(&sem_undo_mtx);
	return (0);
}

static int
sysvsem_modload(struct module *module, int cmd, void *arg)
{
	int error = 0;

	switch (cmd) {
	case MOD_LOAD:
		error = seminit();
		if (error != 0)
			semunload();
		break;
	case MOD_UNLOAD:
		error = semunload();
		break;
	case MOD_SHUTDOWN:
		break;
	default:
		error = EINVAL;
		break;
	}
	return (error);
}

static moduledata_t sysvsem_mod = {
	"sysvsem",
	&sysvsem_modload,
	NULL
};

DECLARE_MODULE(sysvsem, sysvsem_mod, SI_SUB_SYSV_SEM, SI_ORDER_FIRST);
MODULE_VERSION(sysvsem, 1);

/*
 * Allocate a new sem_undo structure for a process
 * (returns ptr to structure or NULL if no more room)
 */

static struct sem_undo *
semu_alloc(struct thread *td)
{
	struct sem_undo *suptr;

	SEMUNDO_LOCKASSERT(MA_OWNED);
	if ((suptr = LIST_FIRST(&semu_free_list)) == NULL)
		return (NULL);
	LIST_REMOVE(suptr, un_next);
	LIST_INSERT_HEAD(&semu_list, suptr, un_next);
	suptr->un_cnt = 0;
	suptr->un_proc = td->td_proc;
	return (suptr);
}

static int
semu_try_free(struct sem_undo *suptr)
{

	SEMUNDO_LOCKASSERT(MA_OWNED);

	if (suptr->un_cnt != 0)
		return (0);
	LIST_REMOVE(suptr, un_next);
	LIST_INSERT_HEAD(&semu_free_list, suptr, un_next);
	return (1);
}

/*
 * Adjust a particular entry for a particular proc
 */

static int
semundo_adjust(struct thread *td, struct sem_undo **supptr, int semid,
    int semseq, int semnum, int adjval)
{
	struct proc *p = td->td_proc;
	struct sem_undo *suptr;
	struct undo *sunptr;
	int i;

	SEMUNDO_LOCKASSERT(MA_OWNED);
	/* Look for and remember the sem_undo if the caller doesn't provide
	   it */

	suptr = *supptr;
	if (suptr == NULL) {
		LIST_FOREACH(suptr, &semu_list, un_next) {
			if (suptr->un_proc == p) {
				*supptr = suptr;
				break;
			}
		}
		if (suptr == NULL) {
			if (adjval == 0)
				return(0);
			suptr = semu_alloc(td);
			if (suptr == NULL)
				return (ENOSPC);
			*supptr = suptr;
		}
	}

	/*
	 * Look for the requested entry and adjust it (delete if adjval becomes
	 * 0).
	 */
	sunptr = &suptr->un_ent[0];
	for (i = 0; i < suptr->un_cnt; i++, sunptr++) {
		if (sunptr->un_id != semid || sunptr->un_num != semnum)
			continue;
		if (adjval != 0) {
			adjval += sunptr->un_adjval;
			if (adjval > seminfo.semaem || adjval < -seminfo.semaem)
				return (ERANGE);
		}
		sunptr->un_adjval = adjval;
		if (sunptr->un_adjval == 0) {
			suptr->un_cnt--;
			if (i < suptr->un_cnt)
				suptr->un_ent[i] =
				    suptr->un_ent[suptr->un_cnt];
			if (suptr->un_cnt == 0)
				semu_try_free(suptr);
		}
		return (0);
	}

	/* Didn't find the right entry - create it */
	if (adjval == 0)
		return (0);
	if (adjval > seminfo.semaem || adjval < -seminfo.semaem)
		return (ERANGE);
	if (suptr->un_cnt != seminfo.semume) {
		sunptr = &suptr->un_ent[suptr->un_cnt];
		suptr->un_cnt++;
		sunptr->un_adjval = adjval;
		sunptr->un_id = semid;
		sunptr->un_num = semnum;
		sunptr->un_seq = semseq;
	} else
		return (EINVAL);
	return (0);
}

static void
semundo_clear(int semid, int semnum)
{
	struct sem_undo *suptr, *suptr1;
	struct undo *sunptr;
	int i;

	SEMUNDO_LOCKASSERT(MA_OWNED);
	LIST_FOREACH_SAFE(suptr, &semu_list, un_next, suptr1) {
		sunptr = &suptr->un_ent[0];
		for (i = 0; i < suptr->un_cnt; i++, sunptr++) {
			if (sunptr->un_id != semid)
				continue;
			if (semnum == -1 || sunptr->un_num == semnum) {
				suptr->un_cnt--;
				if (i < suptr->un_cnt) {
					suptr->un_ent[i] =
					    suptr->un_ent[suptr->un_cnt];
					continue;
				}
				semu_try_free(suptr);
			}
			if (semnum != -1)
				break;
		}
	}
}

static int
semvalid(int semid, struct prison *rpr, struct semid_kernel *semakptr)
{

	return ((semakptr->u.sem_perm.mode & SEM_ALLOC) == 0 ||
	    semakptr->u.sem_perm.seq != IPCID_TO_SEQ(semid) ||
	    sem_prison_cansee(rpr, semakptr) ? EINVAL : 0);
}

static void
sem_remove(int semidx, struct ucred *cred)
{
	struct semid_kernel *semakptr;
	int i;

	KASSERT(semidx >= 0 && semidx < seminfo.semmni,
		("semidx out of bounds"));
	semakptr = &sema[semidx];
	semakptr->u.sem_perm.cuid = cred ? cred->cr_uid : 0;
	semakptr->u.sem_perm.uid = cred ? cred->cr_uid : 0;
	semakptr->u.sem_perm.mode = 0;
	racct_sub_cred(semakptr->cred, RACCT_NSEM, semakptr->u.sem_nsems);
	crfree(semakptr->cred);
	semakptr->cred = NULL;
	SEMUNDO_LOCK();
	semundo_clear(semidx, -1);
	SEMUNDO_UNLOCK();
#ifdef MAC
	mac_sysvsem_cleanup(semakptr);
#endif
	wakeup(semakptr);
	for (i = 0; i < seminfo.semmni; i++) {
		if ((sema[i].u.sem_perm.mode & SEM_ALLOC) &&
		    sema[i].u.__sem_base > semakptr->u.__sem_base)
			mtx_lock_flags(&sema_mtx[i], LOP_DUPOK);
	}
	for (i = semakptr->u.__sem_base - sem; i < semtot; i++)
		sem[i] = sem[i + semakptr->u.sem_nsems];
	for (i = 0; i < seminfo.semmni; i++) {
		if ((sema[i].u.sem_perm.mode & SEM_ALLOC) &&
		    sema[i].u.__sem_base > semakptr->u.__sem_base) {
			sema[i].u.__sem_base -= semakptr->u.sem_nsems;
			mtx_unlock(&sema_mtx[i]);
		}
	}
	semtot -= semakptr->u.sem_nsems;
}

static struct prison *
sem_find_prison(struct ucred *cred)
{
	struct prison *pr, *rpr;

	pr = cred->cr_prison;
	prison_lock(pr);
	rpr = osd_jail_get(pr, sem_prison_slot);
	prison_unlock(pr);
	return rpr;
}

static int
sem_prison_cansee(struct prison *rpr, struct semid_kernel *semakptr)
{

	if (semakptr->cred == NULL ||
	    !(rpr == semakptr->cred->cr_prison ||
	      prison_ischild(rpr, semakptr->cred->cr_prison)))
		return (EINVAL);
	return (0);
}

/*
 * Note that the user-mode half of this passes a union, not a pointer.
 */
#ifndef _SYS_SYSPROTO_H_
struct __semctl_args {
	int	semid;
	int	semnum;
	int	cmd;
	union	semun * __capability arg;
};
#endif
#if __has_feature(capabilities)
int
sys___semctl(struct thread *td, struct __semctl_args *uap)
{
	struct semid_ds dsbuf;
	struct semid_ds_c dsbuf_c;
	union semun arg;
	ksemun_t semun;
	register_t rval;
	int error;

	switch (uap->cmd) {
	case SEM_STAT:
	case IPC_SET:
	case IPC_STAT:
	case GETALL:
	case SETVAL:
	case SETALL:
		error = copyincap(uap->arg, &arg, sizeof(arg));
		if (error)
			return (error);
		break;
	}

	switch (uap->cmd) {
	case SEM_STAT:
	case IPC_STAT:
		semun.buf = &dsbuf;
		break;
	case IPC_SET:
		error = copyin(arg.buf, &dsbuf_c, sizeof(dsbuf_c));
		if (error)
			return (error);
		memset(&dsbuf, 0, sizeof(dsbuf));
		CP(dsbuf_c, dsbuf, sem_perm);
		/* only sem_perm is used so don't copy the rest */
		semun.buf = &dsbuf;
		break;
	case GETALL:
	case SETALL:
		semun.array = arg.array;
		break;
	case SETVAL:
		semun.val = arg.val;
		break;
	}

	error = kern_semctl(td, uap->semid, uap->semnum, uap->cmd, &semun,
	    &rval);
	if (error)
		return (error);

	switch (uap->cmd) {
	case SEM_STAT:
	case IPC_STAT:
		memset(&dsbuf_c, 0, sizeof(dsbuf));
		CP(dsbuf, dsbuf_c, sem_perm);
		/* Don't copy sem_base */
		CP(dsbuf, dsbuf_c, sem_nsems);
		CP(dsbuf, dsbuf_c, sem_otime);
		CP(dsbuf, dsbuf_c, sem_ctime);
		error = copyout(&dsbuf_c, arg.buf, sizeof(dsbuf_c));
		break;
	}

	if (error == 0)
		td->td_retval[0] = rval;
	return (error);
}
#else /* ! __feature(capabilities) */
int
sys___semctl(struct thread *td, struct __semctl_args *uap)
{
	struct semid_ds dsbuf;
	usemun_t arg;
	ksemun_t semun;
	register_t rval;
	int error;

	switch (uap->cmd) {
	case SEM_STAT:
	case IPC_SET:
	case IPC_STAT:
	case GETALL:
	case SETVAL:
	case SETALL:
		error = copyin(__USER_CAP_OBJ(uap->arg), &arg, sizeof(arg));
		if (error)
			return (error);
		break;
	}

	switch (uap->cmd) {
	case SEM_STAT:
	case IPC_STAT:
		semun.buf = &dsbuf;
		break;
	case IPC_SET:
		error = copyin(__USER_CAP_OBJ(arg.buf), &dsbuf, sizeof(dsbuf));
		if (error)
			return (error);
		semun.buf = &dsbuf;
		break;
	case GETALL:
	case SETALL:
		/*
		 * No easy way to set a better bound.  See comment in
		 * kern_semctl().
		 */
		semun.array = __USER_CAP_UNBOUND(arg.array);
		break;
	case SETVAL:
		semun.val = arg.val;
		break;		
	}

	error = kern_semctl(td, uap->semid, uap->semnum, uap->cmd, &semun,
	    &rval);
	if (error)
		return (error);

	switch (uap->cmd) {
	case SEM_STAT:
	case IPC_STAT:
		error = copyout(&dsbuf, __USER_CAP_OBJ(arg.buf), sizeof(dsbuf));
		break;
	}

	if (error == 0)
		td->td_retval[0] = rval;
	return (error);
}
#endif /* ! __feature(capabilities) */

#ifdef COMPAT_FREEBSD64
/* XXX-AM: fix for freebsd64 */
int
cheriabi___semctl(struct thread *td, struct cheriabi___semctl_args *uap)
{
	struct semid_ds dsbuf;
	struct semid_ds_c dsbuf_c;
	union semun_c arg;
	ksemun_t semun;
	register_t rval;
	int error;

	switch (uap->cmd) {
	case SEM_STAT:
	case IPC_SET:
	case IPC_STAT:
	case GETALL:
	case SETVAL:
	case SETALL:
		error = copyincap(uap->arg, &arg, sizeof(arg));
		if (error)
			return (error);
		break;
	}

	switch (uap->cmd) {
	case SEM_STAT:
	case IPC_STAT:
		semun.buf = &dsbuf;
		break;
	case IPC_SET:
		error = copyin(arg.buf, &dsbuf_c, sizeof(dsbuf_c));
		if (error)
			return (error);
		memset(&dsbuf, 0, sizeof(dsbuf));
		CP(dsbuf_c, dsbuf, sem_perm);
		/* only sem_perm is used so don't copy the rest */
		semun.buf = &dsbuf;
		break;
	case GETALL:
	case SETALL:
		semun.array = arg.array;
		break;
	case SETVAL:
		semun.val = arg.val;
		break;
	}

	error = kern_semctl(td, uap->semid, uap->semnum, uap->cmd, &semun,
	    &rval);
	if (error)
		return (error);

	switch (uap->cmd) {
	case SEM_STAT:
	case IPC_STAT:
		memset(&dsbuf_c, 0, sizeof(dsbuf));
		CP(dsbuf, dsbuf_c, sem_perm);
		/* Don't copy sem_base */
		CP(dsbuf, dsbuf_c, sem_nsems);
		CP(dsbuf, dsbuf_c, sem_otime);
		CP(dsbuf, dsbuf_c, sem_ctime);
		error = copyout(&dsbuf_c, arg.buf, sizeof(dsbuf_c));
		break;
	}

	if (error == 0)
		td->td_retval[0] = rval;
	return (error);
}

int
cheriabi_semop(struct thread *td, struct cheriabi_semop_args *uap)
{

	return (kern_semop(td, uap->semid, uap->sops, uap->nsops));
}

#endif /* COMPAT_FREEBSD64 */

int
kern_semctl(struct thread *td, int semid, int semnum, int cmd, ksemun_t *arg,
    register_t *rval)
{
	u_short *array;
	struct ucred *cred = td->td_ucred;
	int i, error;
	struct prison *rpr;
	struct semid_ds *sbuf;
	struct semid_kernel *semakptr;
	struct mtx *sema_mtxp;
	u_short usval, count;
	int semidx;

	DPRINTF(("call to semctl(%d, %d, %d, 0x%p)\n",
	    semid, semnum, cmd, arg));

	AUDIT_ARG_SVIPC_CMD(cmd);
	AUDIT_ARG_SVIPC_ID(semid);

	rpr = sem_find_prison(td->td_ucred);
	if (sem == NULL)
		return (ENOSYS);

	array = NULL;

	switch(cmd) {
	case SEM_STAT:
		/*
		 * For this command we assume semid is an array index
		 * rather than an IPC id.
		 */
		if (semid < 0 || semid >= seminfo.semmni)
			return (EINVAL);
		semakptr = &sema[semid];
		sema_mtxp = &sema_mtx[semid];
		mtx_lock(sema_mtxp);
		if ((semakptr->u.sem_perm.mode & SEM_ALLOC) == 0) {
			error = EINVAL;
			goto done2;
		}
		if ((error = sem_prison_cansee(rpr, semakptr)))
			goto done2;
		if ((error = ipcperm(td, &semakptr->u.sem_perm, IPC_R)))
			goto done2;
#ifdef MAC
		error = mac_sysvsem_check_semctl(cred, semakptr, cmd);
		if (error != 0)
			goto done2;
#endif
		bcopy(&semakptr->u, arg->buf, sizeof(struct semid_ds));
		if (cred->cr_prison != semakptr->cred->cr_prison)
			arg->buf->sem_perm.key = IPC_PRIVATE;
		*rval = IXSEQ_TO_IPCID(semid, semakptr->u.sem_perm);
		mtx_unlock(sema_mtxp);
		return (0);
	}

	semidx = IPCID_TO_IX(semid);
	if (semidx < 0 || semidx >= seminfo.semmni)
		return (EINVAL);

	semakptr = &sema[semidx];
	sema_mtxp = &sema_mtx[semidx];
	if (cmd == IPC_RMID)
		mtx_lock(&sem_mtx);
	mtx_lock(sema_mtxp);

#ifdef MAC
	error = mac_sysvsem_check_semctl(cred, semakptr, cmd);
	if (error != 0)
		goto done2;
#endif

	error = 0;
	*rval = 0;

	switch (cmd) {
	case IPC_RMID:
		if ((error = semvalid(semid, rpr, semakptr)) != 0)
			goto done2;
		if ((error = ipcperm(td, &semakptr->u.sem_perm, IPC_M)))
			goto done2;
		sem_remove(semidx, cred);
		break;

	case IPC_SET:
		AUDIT_ARG_SVIPC_PERM(&arg->buf->sem_perm);
		if ((error = semvalid(semid, rpr, semakptr)) != 0)
			goto done2;
		if ((error = ipcperm(td, &semakptr->u.sem_perm, IPC_M)))
			goto done2;
		sbuf = arg->buf;
		semakptr->u.sem_perm.uid = sbuf->sem_perm.uid;
		semakptr->u.sem_perm.gid = sbuf->sem_perm.gid;
		semakptr->u.sem_perm.mode = (semakptr->u.sem_perm.mode &
		    ~0777) | (sbuf->sem_perm.mode & 0777);
		semakptr->u.sem_ctime = time_second;
		break;

	case IPC_STAT:
		if ((error = semvalid(semid, rpr, semakptr)) != 0)
			goto done2;
		if ((error = ipcperm(td, &semakptr->u.sem_perm, IPC_R)))
			goto done2;
		bcopy(&semakptr->u, arg->buf, sizeof(struct semid_ds));
		if (cred->cr_prison != semakptr->cred->cr_prison)
			arg->buf->sem_perm.key = IPC_PRIVATE;
		break;

	case GETNCNT:
		if ((error = semvalid(semid, rpr, semakptr)) != 0)
			goto done2;
		if ((error = ipcperm(td, &semakptr->u.sem_perm, IPC_R)))
			goto done2;
		if (semnum < 0 || semnum >= semakptr->u.sem_nsems) {
			error = EINVAL;
			goto done2;
		}
		*rval = semakptr->u.__sem_base[semnum].semncnt;
		break;

	case GETPID:
		if ((error = semvalid(semid, rpr, semakptr)) != 0)
			goto done2;
		if ((error = ipcperm(td, &semakptr->u.sem_perm, IPC_R)))
			goto done2;
		if (semnum < 0 || semnum >= semakptr->u.sem_nsems) {
			error = EINVAL;
			goto done2;
		}
		*rval = semakptr->u.__sem_base[semnum].sempid;
		break;

	case GETVAL:
		if ((error = semvalid(semid, rpr, semakptr)) != 0)
			goto done2;
		if ((error = ipcperm(td, &semakptr->u.sem_perm, IPC_R)))
			goto done2;
		if (semnum < 0 || semnum >= semakptr->u.sem_nsems) {
			error = EINVAL;
			goto done2;
		}
		*rval = semakptr->u.__sem_base[semnum].semval;
		break;

	case GETALL:
		/*
		 * Unfortunately, callers of this function don't know
		 * in advance how many semaphores are in this set.
		 * While we could just allocate the maximum size array
		 * and pass the actual size back to the caller, that
		 * won't work for SETALL since we can't copyin() more
		 * data than the user specified as we may return a
		 * spurious EFAULT.
		 * 
		 * Note that the number of semaphores in a set is
		 * fixed for the life of that set.  The only way that
		 * the 'count' could change while are blocked in
		 * malloc() is if this semaphore set were destroyed
		 * and a new one created with the same index.
		 * However, semvalid() will catch that due to the
		 * sequence number unless exactly 0x8000 (or a
		 * multiple thereof) semaphore sets for the same index
		 * are created and destroyed while we are in malloc!
		 *
		 */
		count = semakptr->u.sem_nsems;
		mtx_unlock(sema_mtxp);		    
		array = malloc(sizeof(*array) * count, M_TEMP, M_WAITOK);
		mtx_lock(sema_mtxp);
		if ((error = semvalid(semid, rpr, semakptr)) != 0)
			goto done2;
		KASSERT(count == semakptr->u.sem_nsems, ("nsems changed"));
		if ((error = ipcperm(td, &semakptr->u.sem_perm, IPC_R)))
			goto done2;
		for (i = 0; i < semakptr->u.sem_nsems; i++)
			array[i] = semakptr->u.__sem_base[i].semval;
		mtx_unlock(sema_mtxp);
		error = copyout(array, arg->array, count * sizeof(*array));
		mtx_lock(sema_mtxp);
		break;

	case GETZCNT:
		if ((error = semvalid(semid, rpr, semakptr)) != 0)
			goto done2;
		if ((error = ipcperm(td, &semakptr->u.sem_perm, IPC_R)))
			goto done2;
		if (semnum < 0 || semnum >= semakptr->u.sem_nsems) {
			error = EINVAL;
			goto done2;
		}
		*rval = semakptr->u.__sem_base[semnum].semzcnt;
		break;

	case SETVAL:
		if ((error = semvalid(semid, rpr, semakptr)) != 0)
			goto done2;
		if ((error = ipcperm(td, &semakptr->u.sem_perm, IPC_W)))
			goto done2;
		if (semnum < 0 || semnum >= semakptr->u.sem_nsems) {
			error = EINVAL;
			goto done2;
		}
		if (arg->val < 0 || arg->val > seminfo.semvmx) {
			error = ERANGE;
			goto done2;
		}
		semakptr->u.__sem_base[semnum].semval = arg->val;
		SEMUNDO_LOCK();
		semundo_clear(semidx, semnum);
		SEMUNDO_UNLOCK();
		wakeup(semakptr);
		break;

	case SETALL:
		/*
		 * See comment on GETALL for why 'count' shouldn't change
		 * and why we require a userland buffer.
		 */
		count = semakptr->u.sem_nsems;
		mtx_unlock(sema_mtxp);		    
		array = malloc(sizeof(*array) * count, M_TEMP, M_WAITOK);
		error = copyin(arg->array, array, count * sizeof(*array));
		mtx_lock(sema_mtxp);
		if (error)
			break;
		if ((error = semvalid(semid, rpr, semakptr)) != 0)
			goto done2;
		KASSERT(count == semakptr->u.sem_nsems, ("nsems changed"));
		if ((error = ipcperm(td, &semakptr->u.sem_perm, IPC_W)))
			goto done2;
		for (i = 0; i < semakptr->u.sem_nsems; i++) {
			usval = array[i];
			if (usval > seminfo.semvmx) {
				error = ERANGE;
				break;
			}
			semakptr->u.__sem_base[i].semval = usval;
		}
		SEMUNDO_LOCK();
		semundo_clear(semidx, -1);
		SEMUNDO_UNLOCK();
		wakeup(semakptr);
		break;

	default:
		error = EINVAL;
		break;
	}

done2:
	mtx_unlock(sema_mtxp);
	if (cmd == IPC_RMID)
		mtx_unlock(&sem_mtx);
	free(array, M_TEMP);
	return(error);
}

#ifndef _SYS_SYSPROTO_H_
struct semget_args {
	key_t	key;
	int	nsems;
	int	semflg;
};
#endif
int
sys_semget(struct thread *td, struct semget_args *uap)
{
	int semid, error = 0;
	int key = uap->key;
	int nsems = uap->nsems;
	int semflg = uap->semflg;
	struct ucred *cred = td->td_ucred;

	DPRINTF(("semget(0x%x, %d, 0%o)\n", key, nsems, semflg));

	AUDIT_ARG_VALUE(semflg);

	if (sem_find_prison(cred) == NULL)
		return (ENOSYS);

	mtx_lock(&sem_mtx);
	if (key != IPC_PRIVATE) {
		for (semid = 0; semid < seminfo.semmni; semid++) {
			if ((sema[semid].u.sem_perm.mode & SEM_ALLOC) &&
			    sema[semid].cred != NULL &&
			    sema[semid].cred->cr_prison == cred->cr_prison &&
			    sema[semid].u.sem_perm.key == key)
				break;
		}
		if (semid < seminfo.semmni) {
			AUDIT_ARG_SVIPC_ID(semid);
			DPRINTF(("found public key\n"));
			if ((semflg & IPC_CREAT) && (semflg & IPC_EXCL)) {
				DPRINTF(("not exclusive\n"));
				error = EEXIST;
				goto done2;
			}
			if ((error = ipcperm(td, &sema[semid].u.sem_perm,
			    semflg & 0700))) {
				goto done2;
			}
			if (nsems > 0 && sema[semid].u.sem_nsems < nsems) {
				DPRINTF(("too small\n"));
				error = EINVAL;
				goto done2;
			}
#ifdef MAC
			error = mac_sysvsem_check_semget(cred, &sema[semid]);
			if (error != 0)
				goto done2;
#endif
			goto found;
		}
	}

	DPRINTF(("need to allocate the semid_kernel\n"));
	if (key == IPC_PRIVATE || (semflg & IPC_CREAT)) {
		if (nsems <= 0 || nsems > seminfo.semmsl) {
			DPRINTF(("nsems out of range (0<%d<=%d)\n", nsems,
			    seminfo.semmsl));
			error = EINVAL;
			goto done2;
		}
		if (nsems > seminfo.semmns - semtot) {
			DPRINTF((
			    "not enough semaphores left (need %d, got %d)\n",
			    nsems, seminfo.semmns - semtot));
			error = ENOSPC;
			goto done2;
		}
		for (semid = 0; semid < seminfo.semmni; semid++) {
			if ((sema[semid].u.sem_perm.mode & SEM_ALLOC) == 0)
				break;
		}
		if (semid == seminfo.semmni) {
			DPRINTF(("no more semid_kernel's available\n"));
			error = ENOSPC;
			goto done2;
		}
#ifdef RACCT
		if (racct_enable) {
			PROC_LOCK(td->td_proc);
			error = racct_add(td->td_proc, RACCT_NSEM, nsems);
			PROC_UNLOCK(td->td_proc);
			if (error != 0) {
				error = ENOSPC;
				goto done2;
			}
		}
#endif
		DPRINTF(("semid %d is available\n", semid));
		mtx_lock(&sema_mtx[semid]);
		KASSERT((sema[semid].u.sem_perm.mode & SEM_ALLOC) == 0,
		    ("Lost semaphore %d", semid));
		sema[semid].u.sem_perm.key = key;
		sema[semid].u.sem_perm.cuid = cred->cr_uid;
		sema[semid].u.sem_perm.uid = cred->cr_uid;
		sema[semid].u.sem_perm.cgid = cred->cr_gid;
		sema[semid].u.sem_perm.gid = cred->cr_gid;
		sema[semid].u.sem_perm.mode = (semflg & 0777) | SEM_ALLOC;
		sema[semid].cred = crhold(cred);
		sema[semid].u.sem_perm.seq =
		    (sema[semid].u.sem_perm.seq + 1) & 0x7fff;
		sema[semid].u.sem_nsems = nsems;
		sema[semid].u.sem_otime = 0;
		sema[semid].u.sem_ctime = time_second;
		sema[semid].u.__sem_base = &sem[semtot];
		semtot += nsems;
		bzero(sema[semid].u.__sem_base,
		    sizeof(sema[semid].u.__sem_base[0])*nsems);
#ifdef MAC
		mac_sysvsem_create(cred, &sema[semid]);
#endif
		mtx_unlock(&sema_mtx[semid]);
		DPRINTF(("sembase = %p, next = %p\n",
		    sema[semid].u.__sem_base, &sem[semtot]));
	} else {
		DPRINTF(("didn't find it and wasn't asked to create it\n"));
		error = ENOENT;
		goto done2;
	}

found:
	td->td_retval[0] = IXSEQ_TO_IPCID(semid, sema[semid].u.sem_perm);
done2:
	mtx_unlock(&sem_mtx);
	return (error);
}

#ifndef _SYS_SYSPROTO_H_
struct semop_args {
	int	semid;
	struct	sembuf * __capability sops;
	size_t	nsops;
};
#endif
int
sys_semop(struct thread *td, struct semop_args *uap)
{

	return (kern_semop(td, uap->semid,
	    __USER_CAP_ARRAY(uap->sops, uap->nsops), uap->nsops));
}

static int
kern_semop(struct thread *td, int usemid, struct sembuf * __capability usops,
    size_t nsops)
{
#define SMALL_SOPS	8
	struct sembuf small_sops[SMALL_SOPS];
	struct prison *rpr;
	struct sembuf *sops;
	struct semid_kernel *semakptr;
	struct sembuf *sopptr = NULL;
	struct sem *semptr = NULL;
	struct sem_undo *suptr;
	struct mtx *sema_mtxp;
	size_t i, j, k;
	int error;
	int do_wakeup, do_undos;
	int semid;
	unsigned short seq;

#ifdef SEM_DEBUG
	sops = NULL;
#endif
	DPRINTF(("call to semop(%d, %p, %u)\n", usemid, sops, nsops));

	AUDIT_ARG_SVIPC_ID(usemid);

	rpr = sem_find_prison(td->td_ucred);
	if (sem == NULL)
		return (ENOSYS);

	semid = IPCID_TO_IX(usemid);	/* Convert back to zero origin */

	if (semid < 0 || semid >= seminfo.semmni)
		return (EINVAL);

	/* Allocate memory for sem_ops */
	if (nsops <= SMALL_SOPS)
		sops = small_sops;
	else if (nsops > seminfo.semopm) {
		DPRINTF(("too many sops (max=%d, nsops=%d)\n", seminfo.semopm,
		    nsops));
		return (E2BIG);
	} else {
#ifdef RACCT
		if (racct_enable) {
			PROC_LOCK(td->td_proc);
			if (nsops >
			    racct_get_available(td->td_proc, RACCT_NSEMOP)) {
				PROC_UNLOCK(td->td_proc);
				return (E2BIG);
			}
			PROC_UNLOCK(td->td_proc);
		}
#endif

		sops = malloc(nsops * sizeof(*sops), M_TEMP, M_WAITOK);
	}
	if ((error = copyin(usops, sops, nsops * sizeof(sops[0]))) != 0) {
		DPRINTF(("error = %d from copyin(%p, %p, %d)\n", error,
		    (__cheri_fromcap struct sembuf *)usops, sops,
		    nsops * sizeof(sops[0])));
		if (sops != small_sops)
			free(sops, M_SEM);
		return (error);
	}

	semakptr = &sema[semid];
	sema_mtxp = &sema_mtx[semid];
	mtx_lock(sema_mtxp);
	if ((semakptr->u.sem_perm.mode & SEM_ALLOC) == 0) {
		error = EINVAL;
		goto done2;
	}
	seq = semakptr->u.sem_perm.seq;
	if (seq != IPCID_TO_SEQ(usemid)) {
		error = EINVAL;
		goto done2;
	}
	if ((error = sem_prison_cansee(rpr, semakptr)) != 0)
		goto done2;
	/*
	 * Initial pass through sops to see what permissions are needed.
	 * Also perform any checks that don't need repeating on each
	 * attempt to satisfy the request vector.
	 */
	j = 0;		/* permission needed */
	do_undos = 0;
	for (i = 0; i < nsops; i++) {
		sopptr = &sops[i];
		if (sopptr->sem_num >= semakptr->u.sem_nsems) {
			error = EFBIG;
			goto done2;
		}
		if (sopptr->sem_flg & SEM_UNDO && sopptr->sem_op != 0)
			do_undos = 1;
		j |= (sopptr->sem_op == 0) ? SEM_R : SEM_A;
	}

	if ((error = ipcperm(td, &semakptr->u.sem_perm, j))) {
		DPRINTF(("error = %d from ipaccess\n", error));
		goto done2;
	}
#ifdef MAC
	error = mac_sysvsem_check_semop(td->td_ucred, semakptr, j);
	if (error != 0)
		goto done2;
#endif

	/*
	 * Loop trying to satisfy the vector of requests.
	 * If we reach a point where we must wait, any requests already
	 * performed are rolled back and we go to sleep until some other
	 * process wakes us up.  At this point, we start all over again.
	 *
	 * This ensures that from the perspective of other tasks, a set
	 * of requests is atomic (never partially satisfied).
	 */
	for (;;) {
		do_wakeup = 0;
		error = 0;	/* error return if necessary */

		for (i = 0; i < nsops; i++) {
			sopptr = &sops[i];
			semptr = &semakptr->u.__sem_base[sopptr->sem_num];

			DPRINTF((
			    "semop:  semakptr=%p, __sem_base=%p, "
			    "semptr=%p, sem[%d]=%d : op=%d, flag=%s\n",
			    semakptr, semakptr->u.__sem_base, semptr,
			    sopptr->sem_num, semptr->semval, sopptr->sem_op,
			    (sopptr->sem_flg & IPC_NOWAIT) ?
			    "nowait" : "wait"));

			if (sopptr->sem_op < 0) {
				if (semptr->semval + sopptr->sem_op < 0) {
					DPRINTF(("semop:  can't do it now\n"));
					break;
				} else {
					semptr->semval += sopptr->sem_op;
					if (semptr->semval == 0 &&
					    semptr->semzcnt > 0)
						do_wakeup = 1;
				}
			} else if (sopptr->sem_op == 0) {
				if (semptr->semval != 0) {
					DPRINTF(("semop:  not zero now\n"));
					break;
				}
			} else if (semptr->semval + sopptr->sem_op >
			    seminfo.semvmx) {
				error = ERANGE;
				break;
			} else {
				if (semptr->semncnt > 0)
					do_wakeup = 1;
				semptr->semval += sopptr->sem_op;
			}
		}

		/*
		 * Did we get through the entire vector?
		 */
		if (i >= nsops)
			goto done;

		/*
		 * No ... rollback anything that we've already done
		 */
		DPRINTF(("semop:  rollback 0 through %d\n", i-1));
		for (j = 0; j < i; j++)
			semakptr->u.__sem_base[sops[j].sem_num].semval -=
			    sops[j].sem_op;

		/* If we detected an error, return it */
		if (error != 0)
			goto done2;

		/*
		 * If the request that we couldn't satisfy has the
		 * NOWAIT flag set then return with EAGAIN.
		 */
		if (sopptr->sem_flg & IPC_NOWAIT) {
			error = EAGAIN;
			goto done2;
		}

		if (sopptr->sem_op == 0)
			semptr->semzcnt++;
		else
			semptr->semncnt++;

		DPRINTF(("semop:  good night!\n"));
		error = msleep(semakptr, sema_mtxp, (PZERO - 4) | PCATCH,
		    "semwait", 0);
		DPRINTF(("semop:  good morning (error=%d)!\n", error));
		/* return code is checked below, after sem[nz]cnt-- */

		/*
		 * Make sure that the semaphore still exists
		 */
		seq = semakptr->u.sem_perm.seq;
		if ((semakptr->u.sem_perm.mode & SEM_ALLOC) == 0 ||
		    seq != IPCID_TO_SEQ(usemid)) {
			error = EIDRM;
			goto done2;
		}

		/*
		 * Renew the semaphore's pointer after wakeup since
		 * during msleep __sem_base may have been modified and semptr
		 * is not valid any more
		 */
		semptr = &semakptr->u.__sem_base[sopptr->sem_num];

		/*
		 * The semaphore is still alive.  Readjust the count of
		 * waiting processes.
		 */
		if (sopptr->sem_op == 0)
			semptr->semzcnt--;
		else
			semptr->semncnt--;

		/*
		 * Is it really morning, or was our sleep interrupted?
		 * (Delayed check of msleep() return code because we
		 * need to decrement sem[nz]cnt either way.)
		 */
		if (error != 0) {
			error = EINTR;
			goto done2;
		}
		DPRINTF(("semop:  good morning!\n"));
	}

done:
	/*
	 * Process any SEM_UNDO requests.
	 */
	if (do_undos) {
		SEMUNDO_LOCK();
		suptr = NULL;
		for (i = 0; i < nsops; i++) {
			/*
			 * We only need to deal with SEM_UNDO's for non-zero
			 * op's.
			 */
			int adjval;

			if ((sops[i].sem_flg & SEM_UNDO) == 0)
				continue;
			adjval = sops[i].sem_op;
			if (adjval == 0)
				continue;
			error = semundo_adjust(td, &suptr, semid, seq,
			    sops[i].sem_num, -adjval);
			if (error == 0)
				continue;

			/*
			 * Oh-Oh!  We ran out of either sem_undo's or undo's.
			 * Rollback the adjustments to this point and then
			 * rollback the semaphore ups and down so we can return
			 * with an error with all structures restored.  We
			 * rollback the undo's in the exact reverse order that
			 * we applied them.  This guarantees that we won't run
			 * out of space as we roll things back out.
			 */
			for (j = 0; j < i; j++) {
				k = i - j - 1;
				if ((sops[k].sem_flg & SEM_UNDO) == 0)
					continue;
				adjval = sops[k].sem_op;
				if (adjval == 0)
					continue;
				if (semundo_adjust(td, &suptr, semid, seq,
				    sops[k].sem_num, adjval) != 0)
					panic("semop - can't undo undos");
			}

			for (j = 0; j < nsops; j++)
				semakptr->u.__sem_base[sops[j].sem_num].semval -=
				    sops[j].sem_op;

			DPRINTF(("error = %d from semundo_adjust\n", error));
			SEMUNDO_UNLOCK();
			goto done2;
		} /* loop through the sops */
		SEMUNDO_UNLOCK();
	} /* if (do_undos) */

	/* We're definitely done - set the sempid's and time */
	for (i = 0; i < nsops; i++) {
		sopptr = &sops[i];
		semptr = &semakptr->u.__sem_base[sopptr->sem_num];
		semptr->sempid = td->td_proc->p_pid;
	}
	semakptr->u.sem_otime = time_second;

	/*
	 * Do a wakeup if any semaphore was up'd whilst something was
	 * sleeping on it.
	 */
	if (do_wakeup) {
		DPRINTF(("semop:  doing wakeup\n"));
		wakeup(semakptr);
		DPRINTF(("semop:  back from wakeup\n"));
	}
	DPRINTF(("semop:  done\n"));
	td->td_retval[0] = 0;
done2:
	mtx_unlock(sema_mtxp);
	if (sops != small_sops)
		free(sops, M_SEM);
	return (error);
}

/*
 * Go through the undo structures for this process and apply the adjustments to
 * semaphores.
 */
static void
semexit_myhook(void *arg, struct proc *p)
{
	struct sem_undo *suptr;
	struct semid_kernel *semakptr;
	struct mtx *sema_mtxp;
	int semid, semnum, adjval, ix;
	unsigned short seq;

	/*
	 * Go through the chain of undo vectors looking for one
	 * associated with this process.
	 */
	if (LIST_EMPTY(&semu_list))
		return;
	SEMUNDO_LOCK();
	LIST_FOREACH(suptr, &semu_list, un_next) {
		if (suptr->un_proc == p)
			break;
	}
	if (suptr == NULL) {
		SEMUNDO_UNLOCK();
		return;
	}
	LIST_REMOVE(suptr, un_next);

	DPRINTF(("proc @%p has undo structure with %d entries\n", p,
	    suptr->un_cnt));

	/*
	 * If there are any active undo elements then process them.
	 */
	if (suptr->un_cnt > 0) {
		SEMUNDO_UNLOCK();
		for (ix = 0; ix < suptr->un_cnt; ix++) {
			semid = suptr->un_ent[ix].un_id;
			semnum = suptr->un_ent[ix].un_num;
			adjval = suptr->un_ent[ix].un_adjval;
			seq = suptr->un_ent[ix].un_seq;
			semakptr = &sema[semid];
			sema_mtxp = &sema_mtx[semid];

			mtx_lock(sema_mtxp);
			if ((semakptr->u.sem_perm.mode & SEM_ALLOC) == 0 ||
			    (semakptr->u.sem_perm.seq != seq)) {
				mtx_unlock(sema_mtxp);
				continue;
			}
			if (semnum >= semakptr->u.sem_nsems)
				panic("semexit - semnum out of range");

			DPRINTF((
			    "semexit:  %p id=%d num=%d(adj=%d) ; sem=%d\n",
			    suptr->un_proc, suptr->un_ent[ix].un_id,
			    suptr->un_ent[ix].un_num,
			    suptr->un_ent[ix].un_adjval,
			    semakptr->u.__sem_base[semnum].semval));

			if (adjval < 0 && semakptr->u.__sem_base[semnum].semval <
			    -adjval)
				semakptr->u.__sem_base[semnum].semval = 0;
			else
				semakptr->u.__sem_base[semnum].semval += adjval;

			wakeup(semakptr);
			DPRINTF(("semexit:  back from wakeup\n"));
			mtx_unlock(sema_mtxp);
		}
		SEMUNDO_LOCK();
	}

	/*
	 * Deallocate the undo vector.
	 */
	DPRINTF(("removing vector\n"));
	suptr->un_proc = NULL;
	suptr->un_cnt = 0;
	LIST_INSERT_HEAD(&semu_free_list, suptr, un_next);
	SEMUNDO_UNLOCK();
}

static int
sysctl_sema(SYSCTL_HANDLER_ARGS)
{
	struct prison *pr, *rpr;
	struct semid_kernel tsemak;
#ifdef COMPAT_FREEBSD32
	struct semid_kernel32 tsemak32;
#endif
#ifdef COMPAT_FREEBSD64
	struct semid_kernel64 tsemak64;
#endif
#if __has_feature(capabilities)
	struct semid_kernel_c tsemak_c;
#endif
	void *outaddr;
	size_t outsize;
	int error, i;

	pr = req->td->td_ucred->cr_prison;
	rpr = sem_find_prison(req->td->td_ucred);
	error = 0;
	for (i = 0; i < seminfo.semmni; i++) {
		mtx_lock(&sema_mtx[i]);
		if ((sema[i].u.sem_perm.mode & SEM_ALLOC) == 0 ||
		    rpr == NULL || sem_prison_cansee(rpr, &sema[i]) != 0)
			bzero(&tsemak, sizeof(tsemak));
		else {
			tsemak = sema[i];
			if (tsemak.cred->cr_prison != pr)
				tsemak.u.sem_perm.key = IPC_PRIVATE;
		}
		mtx_unlock(&sema_mtx[i]);
#ifdef COMPAT_FREEBSD32
		if (SV_CURPROC_FLAG(SV_ILP32)) {
			bzero(&tsemak32, sizeof(tsemak32));
			freebsd32_ipcperm_out(&tsemak.u.sem_perm,
			    &tsemak32.u.sem_perm);
			/* Don't copy u.__sem_base */
			CP(tsemak, tsemak32, u.sem_nsems);
			CP(tsemak, tsemak32, u.sem_otime);
			CP(tsemak, tsemak32, u.sem_ctime);
			/* Don't copy label or cred */
			outaddr = &tsemak32;
			outsize = sizeof(tsemak32);
		} else
#endif
#ifdef COMPAT_FREEBSD64
		if (SV_CURPROC_FLAGS(SV_LP64) && !SV_CURPROC_FLAG(SV_CHERI)) {
			/* XXX-AM: fix for freebsd64 */
			bzero(&tsemak64, sizeof(tsemak64));
			CP(tsemak, tsemak64, u.sem_perm);
			/* Don't copy u.sem_base */
			CP(tsemak, tsemak64, u.sem_nsems);
			CP(tsemak, tsemak64, u.sem_otime);
			CP(tsemak, tsemak64, u.sem_ctime);
			/* Don't copy label or cred */
			outaddr = &tsemak64;
			outsize = sizeof(tsemak64);
		} else
#endif
#if __has_feature(capabilities)
		{
			bzero(&tsemak_c, sizeof(tsemak_c));
			CP(tsemak, tsemak_c, u.sem_perm);
			/* Don't copy u.sem_base */
			CP(tsemak, tsemak_c, u.sem_nsems);
			CP(tsemak, tsemak_c, u.sem_otime);
			CP(tsemak, tsemak_c, u.sem_ctime);
			/* Don't copy label or cred */
			outaddr = &tsemak_c;
			outsize = sizeof(tsemak_c);
		}
#else
		{
			tsemak.u.__sem_base = NULL;
			tsemak.label = NULL;
			tsemak.cred = NULL;
			outaddr = &tsemak;
			outsize = sizeof(tsemak);
		}
#endif
		error = SYSCTL_OUT(req, outaddr, outsize);
		if (error != 0)
			break;
	}
	return (error);
}

static int
sem_prison_check(void *obj, void *data)
{
	struct prison *pr = obj;
	struct prison *prpr;
	struct vfsoptlist *opts = data;
	int error, jsys;

	/*
	 * sysvsem is a jailsys integer.
	 * It must be "disable" if the parent jail is disabled.
	 */
	error = vfs_copyopt(opts, "sysvsem", &jsys, sizeof(jsys));
	if (error != ENOENT) {
		if (error != 0)
			return (error);
		switch (jsys) {
		case JAIL_SYS_DISABLE:
			break;
		case JAIL_SYS_NEW:
		case JAIL_SYS_INHERIT:
			prison_lock(pr->pr_parent);
			prpr = osd_jail_get(pr->pr_parent, sem_prison_slot);
			prison_unlock(pr->pr_parent);
			if (prpr == NULL)
				return (EPERM);
			break;
		default:
			return (EINVAL);
		}
	}

	return (0);
}

static int
sem_prison_set(void *obj, void *data)
{
	struct prison *pr = obj;
	struct prison *tpr, *orpr, *nrpr, *trpr;
	struct vfsoptlist *opts = data;
	void *rsv;
	int jsys, descend;

	/*
	 * sysvsem controls which jail is the root of the associated sems (this
	 * jail or same as the parent), or if the feature is available at all.
	 */
	if (vfs_copyopt(opts, "sysvsem", &jsys, sizeof(jsys)) == ENOENT)
		jsys = vfs_flagopt(opts, "allow.sysvipc", NULL, 0)
		    ? JAIL_SYS_INHERIT
		    : vfs_flagopt(opts, "allow.nosysvipc", NULL, 0)
		    ? JAIL_SYS_DISABLE
		    : -1;
	if (jsys == JAIL_SYS_DISABLE) {
		prison_lock(pr);
		orpr = osd_jail_get(pr, sem_prison_slot);
		if (orpr != NULL)
			osd_jail_del(pr, sem_prison_slot);
		prison_unlock(pr);
		if (orpr != NULL) {
			if (orpr == pr)
				sem_prison_cleanup(pr);
			/* Disable all child jails as well. */
			FOREACH_PRISON_DESCENDANT(pr, tpr, descend) {
				prison_lock(tpr);
				trpr = osd_jail_get(tpr, sem_prison_slot);
				if (trpr != NULL) {
					osd_jail_del(tpr, sem_prison_slot);
					prison_unlock(tpr);
					if (trpr == tpr)
						sem_prison_cleanup(tpr);
				} else {
					prison_unlock(tpr);
					descend = 0;
				}
			}
		}
	} else if (jsys != -1) {
		if (jsys == JAIL_SYS_NEW)
			nrpr = pr;
		else {
			prison_lock(pr->pr_parent);
			nrpr = osd_jail_get(pr->pr_parent, sem_prison_slot);
			prison_unlock(pr->pr_parent);
		}
		rsv = osd_reserve(sem_prison_slot);
		prison_lock(pr);
		orpr = osd_jail_get(pr, sem_prison_slot);
		if (orpr != nrpr)
			(void)osd_jail_set_reserved(pr, sem_prison_slot, rsv,
			    nrpr);
		else
			osd_free_reserved(rsv);
		prison_unlock(pr);
		if (orpr != nrpr) {
			if (orpr == pr)
				sem_prison_cleanup(pr);
			if (orpr != NULL) {
				/* Change child jails matching the old root, */
				FOREACH_PRISON_DESCENDANT(pr, tpr, descend) {
					prison_lock(tpr);
					trpr = osd_jail_get(tpr,
					    sem_prison_slot);
					if (trpr == orpr) {
						(void)osd_jail_set(tpr,
						    sem_prison_slot, nrpr);
						prison_unlock(tpr);
						if (trpr == tpr)
							sem_prison_cleanup(tpr);
					} else {
						prison_unlock(tpr);
						descend = 0;
					}
				}
			}
		}
	}

	return (0);
}

static int
sem_prison_get(void *obj, void *data)
{
	struct prison *pr = obj;
	struct prison *rpr;
	struct vfsoptlist *opts = data;
	int error, jsys;

	/* Set sysvsem based on the jail's root prison. */
	prison_lock(pr);
	rpr = osd_jail_get(pr, sem_prison_slot);
	prison_unlock(pr);
	jsys = rpr == NULL ? JAIL_SYS_DISABLE
	    : rpr == pr ? JAIL_SYS_NEW : JAIL_SYS_INHERIT;
	error = vfs_setopt(opts, "sysvsem", &jsys, sizeof(jsys));
	if (error == ENOENT)
		error = 0;
	return (error);
}

static int
sem_prison_remove(void *obj, void *data __unused)
{
	struct prison *pr = obj;
	struct prison *rpr;

	prison_lock(pr);
	rpr = osd_jail_get(pr, sem_prison_slot);
	prison_unlock(pr);
	if (rpr == pr)
		sem_prison_cleanup(pr);
	return (0);
}

static void
sem_prison_cleanup(struct prison *pr)
{
	int i;

	/* Remove any sems that belong to this jail. */
	mtx_lock(&sem_mtx);
	for (i = 0; i < seminfo.semmni; i++) {
		if ((sema[i].u.sem_perm.mode & SEM_ALLOC) &&
		    sema[i].cred != NULL && sema[i].cred->cr_prison == pr) {
			mtx_lock(&sema_mtx[i]);
			sem_remove(i, NULL);
			mtx_unlock(&sema_mtx[i]);
		}
	}
	mtx_unlock(&sem_mtx);
}

SYSCTL_JAIL_PARAM_SYS_NODE(sysvsem, CTLFLAG_RW, "SYSV semaphores");

#if defined(COMPAT_FREEBSD4) || defined(COMPAT_FREEBSD5) || \
    defined(COMPAT_FREEBSD6) || defined(COMPAT_FREEBSD7)

/* XXX casting to (sy_call_t *) is bogus, as usual. */
static sy_call_t *semcalls[] = {
	(sy_call_t *)freebsd7___semctl, (sy_call_t *)sys_semget,
	(sy_call_t *)sys_semop
};

/*
 * Entry point for all SEM calls.
 */
int
sys_semsys(td, uap)
	struct thread *td;
	/* XXX actually varargs. */
	struct semsys_args /* {
		int	which;
		int	a2;
		int	a3;
		int	a4;
		int	a5;
	} */ *uap;
{
	int error;

	AUDIT_ARG_SVIPC_WHICH(uap->which);
	if (uap->which < 0 || uap->which >= nitems(semcalls))
		return (EINVAL);
	error = (*semcalls[uap->which])(td, &uap->a2);
	return (error);
}

#ifndef CP
#define CP(src, dst, fld)	do { (dst).fld = (src).fld; } while (0)
#endif

#ifndef _SYS_SYSPROTO_H_
struct freebsd7___semctl_args {
	int	semid;
	int	semnum;
	int	cmd;
	union	semun_old *arg;
};
#endif
int
freebsd7___semctl(struct thread *td, struct freebsd7___semctl_args *uap)
{
	struct semid_ds_old dsold;
	struct semid_ds dsbuf;
	union semun_old arg;
	ksemun_t semun;
	register_t rval;
	int error;

	switch (uap->cmd) {
	case SEM_STAT:
	case IPC_SET:
	case IPC_STAT:
	case GETALL:
	case SETVAL:
	case SETALL:
		error = copyin(uap->arg, &arg, sizeof(arg));
		if (error)
			return (error);
		break;
	}

	switch (uap->cmd) {
	case SEM_STAT:
	case IPC_STAT:
		semun.buf = &dsbuf;
		break;
	case IPC_SET:
		error = copyin(arg.buf, &dsold, sizeof(dsold));
		if (error)
			return (error);
		ipcperm_old2new(&dsold.sem_perm, &dsbuf.sem_perm);
		CP(dsold, dsbuf, __sem_base);
		CP(dsold, dsbuf, sem_nsems);
		CP(dsold, dsbuf, sem_otime);
		CP(dsold, dsbuf, sem_ctime);
		semun.buf = &dsbuf;
		break;
	case GETALL:
	case SETALL:
		semun.array = arg.array;
		break;
	case SETVAL:
		semun.val = arg.val;
		break;		
	}

	error = kern_semctl(td, uap->semid, uap->semnum, uap->cmd, &semun,
	    &rval);
	if (error)
		return (error);

	switch (uap->cmd) {
	case SEM_STAT:
	case IPC_STAT:
		bzero(&dsold, sizeof(dsold));
		ipcperm_new2old(&dsbuf.sem_perm, &dsold.sem_perm);
		CP(dsbuf, dsold, __sem_base);
		CP(dsbuf, dsold, sem_nsems);
		CP(dsbuf, dsold, sem_otime);
		CP(dsbuf, dsold, sem_ctime);
		error = copyout(&dsold, arg.buf, sizeof(dsold));
		break;
	}

	if (error == 0)
		td->td_retval[0] = rval;
	return (error);
}

#endif /* COMPAT_FREEBSD{4,5,6,7} */

#ifdef COMPAT_FREEBSD32

int
freebsd32_semsys(struct thread *td, struct freebsd32_semsys_args *uap)
{

#if defined(COMPAT_FREEBSD4) || defined(COMPAT_FREEBSD5) || \
    defined(COMPAT_FREEBSD6) || defined(COMPAT_FREEBSD7)
	AUDIT_ARG_SVIPC_WHICH(uap->which);
	switch (uap->which) {
	case 0:
		return (freebsd7_freebsd32_semctl(td,
		    (struct freebsd7_freebsd32_semctl_args *)&uap->a2));
	default:
		return (sys_semsys(td, (struct semsys_args *)uap));
	}
#else
	return (nosys(td, NULL));
#endif
}

#if defined(COMPAT_FREEBSD4) || defined(COMPAT_FREEBSD5) || \
    defined(COMPAT_FREEBSD6) || defined(COMPAT_FREEBSD7)
int
freebsd7_freebsd32_semctl(struct thread *td,
    struct freebsd7_freebsd32_semctl_args *uap)
{
	struct semid_ds32_old dsbuf32;
	struct semid_ds dsbuf;
	ksemun_t semun;
	union semun32 arg;
	register_t rval;
	int error;

	switch (uap->cmd) {
	case SEM_STAT:
	case IPC_SET:
	case IPC_STAT:
	case GETALL:
	case SETVAL:
	case SETALL:
		error = copyin(uap->arg, &arg, sizeof(arg));
		if (error)
			return (error);		
		break;
	}

	switch (uap->cmd) {
	case SEM_STAT:
	case IPC_STAT:
		semun.buf = &dsbuf;
		break;
	case IPC_SET:
		error = copyin(PTRIN(arg.buf), &dsbuf32, sizeof(dsbuf32));
		if (error)
			return (error);
		freebsd32_ipcperm_old_in(&dsbuf32.sem_perm, &dsbuf.sem_perm);
		PTRIN_CP(dsbuf32, dsbuf, __sem_base);
		CP(dsbuf32, dsbuf, sem_nsems);
		CP(dsbuf32, dsbuf, sem_otime);
		CP(dsbuf32, dsbuf, sem_ctime);
		semun.buf = &dsbuf;
		break;
	case GETALL:
	case SETALL:
		semun.array = PTRIN(arg.array);
		break;
	case SETVAL:
		semun.val = arg.val;
		break;
	}

	error = kern_semctl(td, uap->semid, uap->semnum, uap->cmd, &semun,
	    &rval);
	if (error)
		return (error);

	switch (uap->cmd) {
	case SEM_STAT:
	case IPC_STAT:
		bzero(&dsbuf32, sizeof(dsbuf32));
		freebsd32_ipcperm_old_out(&dsbuf.sem_perm, &dsbuf32.sem_perm);
		PTROUT_CP(dsbuf, dsbuf32, __sem_base);
		CP(dsbuf, dsbuf32, sem_nsems);
		CP(dsbuf, dsbuf32, sem_otime);
		CP(dsbuf, dsbuf32, sem_ctime);
		error = copyout(&dsbuf32, PTRIN(arg.buf), sizeof(dsbuf32));
		break;
	}

	if (error == 0)
		td->td_retval[0] = rval;
	return (error);
}
#endif

int
freebsd32_semctl(struct thread *td, struct freebsd32_semctl_args *uap)
{
	struct semid_ds32 dsbuf32;
	struct semid_ds dsbuf;
	ksemun_t semun;
	union semun32 arg;
	register_t rval;
	int error;

	switch (uap->cmd) {
	case SEM_STAT:
	case IPC_SET:
	case IPC_STAT:
	case GETALL:
	case SETVAL:
	case SETALL:
		error = copyin(uap->arg, &arg, sizeof(arg));
		if (error)
			return (error);		
		break;
	}

	switch (uap->cmd) {
	case SEM_STAT:
	case IPC_STAT:
		semun.buf = &dsbuf;
		break;
	case IPC_SET:
		error = copyin(PTRIN(arg.buf), &dsbuf32, sizeof(dsbuf32));
		if (error)
			return (error);
		freebsd32_ipcperm_in(&dsbuf32.sem_perm, &dsbuf.sem_perm);
		PTRIN_CP(dsbuf32, dsbuf, __sem_base);
		CP(dsbuf32, dsbuf, sem_nsems);
		CP(dsbuf32, dsbuf, sem_otime);
		CP(dsbuf32, dsbuf, sem_ctime);
		semun.buf = &dsbuf;
		break;
	case GETALL:
	case SETALL:
		semun.array = PTRIN(arg.array);
		break;
	case SETVAL:
		semun.val = arg.val;
		break;		
	}

	error = kern_semctl(td, uap->semid, uap->semnum, uap->cmd, &semun,
	    &rval);
	if (error)
		return (error);

	switch (uap->cmd) {
	case SEM_STAT:
	case IPC_STAT:
		bzero(&dsbuf32, sizeof(dsbuf32));
		freebsd32_ipcperm_out(&dsbuf.sem_perm, &dsbuf32.sem_perm);
		PTROUT_CP(dsbuf, dsbuf32, __sem_base);
		CP(dsbuf, dsbuf32, sem_nsems);
		CP(dsbuf, dsbuf32, sem_otime);
		CP(dsbuf, dsbuf32, sem_ctime);
		error = copyout(&dsbuf32, PTRIN(arg.buf), sizeof(dsbuf32));
		break;
	}

	if (error == 0)
		td->td_retval[0] = rval;
	return (error);
}

#endif /* COMPAT_FREEBSD32 */
// CHERI CHANGES START
// {
//   "updated": 20181114,
//   "target_type": "kernel",
//   "changes": [
//     "user_capabilities"
//   ]
// }
// CHERI CHANGES END<|MERGE_RESOLUTION|>--- conflicted
+++ resolved
@@ -72,15 +72,11 @@
 #include <sys/sysproto.h>
 #include <sys/jail.h>
 
-<<<<<<< HEAD
-#include <sys/cheriabi.h>
-=======
 #ifdef COMPAT_CHERIABI
 #include <sys/user.h>
 #include <compat/cheriabi/cheriabi_syscall.h>
 #include <compat/cheriabi/cheriabi_util.h>
 #endif
->>>>>>> e16ccb4a
 
 #include <security/audit/audit.h>
 #include <security/mac/mac_framework.h>
@@ -189,7 +185,7 @@
  * SEMUSZ is properly aligned.
  */
 
-#define	SEM_ALIGN(bytes) roundup2(bytes, sizeof(uintptr_t))
+#define	SEM_ALIGN(bytes) roundup2(bytes, sizeof(long))
 
 /* actual size of an undo structure */
 #define SEMUSZ	SEM_ALIGN(offsetof(struct sem_undo, un_ent[SEMUME]))
@@ -308,10 +304,9 @@
 };
 #endif
 
-#ifdef COMPAT_FREEBSD64
-/* XXX-AM: fix for freebsd64 */
-/* #include <compat/cheriabi/cheriabi.h> */
-/* #include <compat/cheriabi/cheriabi_proto.h> */
+#ifdef COMPAT_CHERIABI
+#include <compat/cheriabi/cheriabi.h>
+#include <compat/cheriabi/cheriabi_proto.h>
 
 struct semid_ds_c {
 	struct ipc_perm	 		sem_perm;
@@ -336,7 +331,7 @@
 	CHERIABI_SYSCALL_INIT_HELPER(cheriabi_semop),
 	SYSCALL_INIT_LAST
 };
-#endif /* COMPAT_FREEBSD64 */
+#endif /* COMPAT_CHERIABI */
 
 static int
 seminit(void)
@@ -411,8 +406,7 @@
 	if (error != 0)
 		return (error);
 #endif
-#ifdef COMPAT_FREEBSD64
-	/* XXX-AM: fix for freebsd64 */
+#ifdef COMPAT_CHERIABI
 	error = cheriabi_syscall_helper_register(cheriabi_sem_syscalls, SY_THR_STATIC_KLD);
 	if (error != 0)
 		return (error);
@@ -432,8 +426,7 @@
 #ifdef COMPAT_FREEBSD32
 	syscall32_helper_unregister(sem32_syscalls);
 #endif
-#ifdef COMPAT_FREEBSD64
-	/* XXX-AM: fix for freebsd64 */
+#ifdef COMPAT_CHERIABI
 	cheriabi_syscall_helper_unregister(cheriabi_sem_syscalls);
 #endif
 	syscall_helper_unregister(sem_syscalls);
@@ -704,16 +697,79 @@
 	int	semid;
 	int	semnum;
 	int	cmd;
-	union	semun * __capability arg;
+	union	semun *arg;
 };
 #endif
-#if __has_feature(capabilities)
 int
 sys___semctl(struct thread *td, struct __semctl_args *uap)
 {
 	struct semid_ds dsbuf;
+	usemun_t arg;
+	ksemun_t semun;
+	register_t rval;
+	int error;
+
+	switch (uap->cmd) {
+	case SEM_STAT:
+	case IPC_SET:
+	case IPC_STAT:
+	case GETALL:
+	case SETVAL:
+	case SETALL:
+		error = copyin(__USER_CAP_OBJ(uap->arg), &arg, sizeof(arg));
+		if (error)
+			return (error);
+		break;
+	}
+
+	switch (uap->cmd) {
+	case SEM_STAT:
+	case IPC_STAT:
+		semun.buf = &dsbuf;
+		break;
+	case IPC_SET:
+		error = copyin(__USER_CAP_OBJ(arg.buf), &dsbuf, sizeof(dsbuf));
+		if (error)
+			return (error);
+		semun.buf = &dsbuf;
+		break;
+	case GETALL:
+	case SETALL:
+		/*
+		 * No easy way to set a better bound.  See comment in
+		 * kern_semctl().
+		 */
+		semun.array = __USER_CAP_UNBOUND(arg.array);
+		break;
+	case SETVAL:
+		semun.val = arg.val;
+		break;		
+	}
+
+	error = kern_semctl(td, uap->semid, uap->semnum, uap->cmd, &semun,
+	    &rval);
+	if (error)
+		return (error);
+
+	switch (uap->cmd) {
+	case SEM_STAT:
+	case IPC_STAT:
+		error = copyout(&dsbuf, __USER_CAP_OBJ(arg.buf), sizeof(dsbuf));
+		break;
+	}
+
+	if (error == 0)
+		td->td_retval[0] = rval;
+	return (error);
+}
+
+#ifdef COMPAT_CHERIABI
+int
+cheriabi___semctl(struct thread *td, struct cheriabi___semctl_args *uap)
+{
+	struct semid_ds dsbuf;
 	struct semid_ds_c dsbuf_c;
-	union semun arg;
+	union semun_c arg;
 	ksemun_t semun;
 	register_t rval;
 	int error;
@@ -776,141 +832,6 @@
 		td->td_retval[0] = rval;
 	return (error);
 }
-#else /* ! __feature(capabilities) */
-int
-sys___semctl(struct thread *td, struct __semctl_args *uap)
-{
-	struct semid_ds dsbuf;
-	usemun_t arg;
-	ksemun_t semun;
-	register_t rval;
-	int error;
-
-	switch (uap->cmd) {
-	case SEM_STAT:
-	case IPC_SET:
-	case IPC_STAT:
-	case GETALL:
-	case SETVAL:
-	case SETALL:
-		error = copyin(__USER_CAP_OBJ(uap->arg), &arg, sizeof(arg));
-		if (error)
-			return (error);
-		break;
-	}
-
-	switch (uap->cmd) {
-	case SEM_STAT:
-	case IPC_STAT:
-		semun.buf = &dsbuf;
-		break;
-	case IPC_SET:
-		error = copyin(__USER_CAP_OBJ(arg.buf), &dsbuf, sizeof(dsbuf));
-		if (error)
-			return (error);
-		semun.buf = &dsbuf;
-		break;
-	case GETALL:
-	case SETALL:
-		/*
-		 * No easy way to set a better bound.  See comment in
-		 * kern_semctl().
-		 */
-		semun.array = __USER_CAP_UNBOUND(arg.array);
-		break;
-	case SETVAL:
-		semun.val = arg.val;
-		break;		
-	}
-
-	error = kern_semctl(td, uap->semid, uap->semnum, uap->cmd, &semun,
-	    &rval);
-	if (error)
-		return (error);
-
-	switch (uap->cmd) {
-	case SEM_STAT:
-	case IPC_STAT:
-		error = copyout(&dsbuf, __USER_CAP_OBJ(arg.buf), sizeof(dsbuf));
-		break;
-	}
-
-	if (error == 0)
-		td->td_retval[0] = rval;
-	return (error);
-}
-#endif /* ! __feature(capabilities) */
-
-#ifdef COMPAT_FREEBSD64
-/* XXX-AM: fix for freebsd64 */
-int
-cheriabi___semctl(struct thread *td, struct cheriabi___semctl_args *uap)
-{
-	struct semid_ds dsbuf;
-	struct semid_ds_c dsbuf_c;
-	union semun_c arg;
-	ksemun_t semun;
-	register_t rval;
-	int error;
-
-	switch (uap->cmd) {
-	case SEM_STAT:
-	case IPC_SET:
-	case IPC_STAT:
-	case GETALL:
-	case SETVAL:
-	case SETALL:
-		error = copyincap(uap->arg, &arg, sizeof(arg));
-		if (error)
-			return (error);
-		break;
-	}
-
-	switch (uap->cmd) {
-	case SEM_STAT:
-	case IPC_STAT:
-		semun.buf = &dsbuf;
-		break;
-	case IPC_SET:
-		error = copyin(arg.buf, &dsbuf_c, sizeof(dsbuf_c));
-		if (error)
-			return (error);
-		memset(&dsbuf, 0, sizeof(dsbuf));
-		CP(dsbuf_c, dsbuf, sem_perm);
-		/* only sem_perm is used so don't copy the rest */
-		semun.buf = &dsbuf;
-		break;
-	case GETALL:
-	case SETALL:
-		semun.array = arg.array;
-		break;
-	case SETVAL:
-		semun.val = arg.val;
-		break;
-	}
-
-	error = kern_semctl(td, uap->semid, uap->semnum, uap->cmd, &semun,
-	    &rval);
-	if (error)
-		return (error);
-
-	switch (uap->cmd) {
-	case SEM_STAT:
-	case IPC_STAT:
-		memset(&dsbuf_c, 0, sizeof(dsbuf));
-		CP(dsbuf, dsbuf_c, sem_perm);
-		/* Don't copy sem_base */
-		CP(dsbuf, dsbuf_c, sem_nsems);
-		CP(dsbuf, dsbuf_c, sem_otime);
-		CP(dsbuf, dsbuf_c, sem_ctime);
-		error = copyout(&dsbuf_c, arg.buf, sizeof(dsbuf_c));
-		break;
-	}
-
-	if (error == 0)
-		td->td_retval[0] = rval;
-	return (error);
-}
 
 int
 cheriabi_semop(struct thread *td, struct cheriabi_semop_args *uap)
@@ -919,7 +840,7 @@
 	return (kern_semop(td, uap->semid, uap->sops, uap->nsops));
 }
 
-#endif /* COMPAT_FREEBSD64 */
+#endif /* COMPAT_CHERIABI */
 
 int
 kern_semctl(struct thread *td, int semid, int semnum, int cmd, ksemun_t *arg,
@@ -1315,7 +1236,7 @@
 #ifndef _SYS_SYSPROTO_H_
 struct semop_args {
 	int	semid;
-	struct	sembuf * __capability sops;
+	struct	sembuf *sops;
 	size_t	nsops;
 };
 #endif
@@ -1737,10 +1658,7 @@
 #ifdef COMPAT_FREEBSD32
 	struct semid_kernel32 tsemak32;
 #endif
-#ifdef COMPAT_FREEBSD64
-	struct semid_kernel64 tsemak64;
-#endif
-#if __has_feature(capabilities)
+#ifdef COMPAT_CHERIABI
 	struct semid_kernel_c tsemak_c;
 #endif
 	void *outaddr;
@@ -1775,22 +1693,8 @@
 			outsize = sizeof(tsemak32);
 		} else
 #endif
-#ifdef COMPAT_FREEBSD64
-		if (SV_CURPROC_FLAGS(SV_LP64) && !SV_CURPROC_FLAG(SV_CHERI)) {
-			/* XXX-AM: fix for freebsd64 */
-			bzero(&tsemak64, sizeof(tsemak64));
-			CP(tsemak, tsemak64, u.sem_perm);
-			/* Don't copy u.sem_base */
-			CP(tsemak, tsemak64, u.sem_nsems);
-			CP(tsemak, tsemak64, u.sem_otime);
-			CP(tsemak, tsemak64, u.sem_ctime);
-			/* Don't copy label or cred */
-			outaddr = &tsemak64;
-			outsize = sizeof(tsemak64);
-		} else
-#endif
-#if __has_feature(capabilities)
-		{
+#ifdef COMPAT_CHERIABI
+		if (SV_CURPROC_FLAG(SV_CHERI)) {
 			bzero(&tsemak_c, sizeof(tsemak_c));
 			CP(tsemak, tsemak_c, u.sem_perm);
 			/* Don't copy u.sem_base */
@@ -1800,8 +1704,8 @@
 			/* Don't copy label or cred */
 			outaddr = &tsemak_c;
 			outsize = sizeof(tsemak_c);
-		}
-#else
+		} else
+#endif
 		{
 			tsemak.u.__sem_base = NULL;
 			tsemak.label = NULL;
@@ -1809,7 +1713,6 @@
 			outaddr = &tsemak;
 			outsize = sizeof(tsemak);
 		}
-#endif
 		error = SYSCTL_OUT(req, outaddr, outsize);
 		if (error != 0)
 			break;
