--- conflicted
+++ resolved
@@ -4272,11 +4272,7 @@
 					break;
 		if (pr == NULL)
 			/* Assume address points to a valid prison. */
-<<<<<<< HEAD
-			pr = DB_DATA_PTR(addr, sizeof(*pr));
-=======
 			pr = DB_DATA_PTR(addr, struct prison);
->>>>>>> 5714f9f7
 	}
 	db_show_prison(pr);
 }
