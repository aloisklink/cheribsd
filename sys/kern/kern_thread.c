/*-
 * SPDX-License-Identifier: BSD-2-Clause-FreeBSD
 *
 * Copyright (C) 2001 Julian Elischer <julian@freebsd.org>.
 *  All rights reserved.
 *
 * Redistribution and use in source and binary forms, with or without
 * modification, are permitted provided that the following conditions
 * are met:
 * 1. Redistributions of source code must retain the above copyright
 *    notice(s), this list of conditions and the following disclaimer as
 *    the first lines of this file unmodified other than the possible
 *    addition of one or more copyright notices.
 * 2. Redistributions in binary form must reproduce the above copyright
 *    notice(s), this list of conditions and the following disclaimer in the
 *    documentation and/or other materials provided with the distribution.
 *
 * THIS SOFTWARE IS PROVIDED BY THE COPYRIGHT HOLDER(S) ``AS IS'' AND ANY
 * EXPRESS OR IMPLIED WARRANTIES, INCLUDING, BUT NOT LIMITED TO, THE IMPLIED
 * WARRANTIES OF MERCHANTABILITY AND FITNESS FOR A PARTICULAR PURPOSE ARE
 * DISCLAIMED.  IN NO EVENT SHALL THE COPYRIGHT HOLDER(S) BE LIABLE FOR ANY
 * DIRECT, INDIRECT, INCIDENTAL, SPECIAL, EXEMPLARY, OR CONSEQUENTIAL DAMAGES
 * (INCLUDING, BUT NOT LIMITED TO, PROCUREMENT OF SUBSTITUTE GOODS OR
 * SERVICES; LOSS OF USE, DATA, OR PROFITS; OR BUSINESS INTERRUPTION) HOWEVER
 * CAUSED AND ON ANY THEORY OF LIABILITY, WHETHER IN CONTRACT, STRICT
 * LIABILITY, OR TORT (INCLUDING NEGLIGENCE OR OTHERWISE) ARISING IN ANY WAY
 * OUT OF THE USE OF THIS SOFTWARE, EVEN IF ADVISED OF THE POSSIBILITY OF SUCH
 * DAMAGE.
 */

#include "opt_witness.h"
#include "opt_hwpmc_hooks.h"

#include <sys/cdefs.h>
__FBSDID("$FreeBSD$");

#include <sys/param.h>
#include <sys/systm.h>
#include <sys/kernel.h>
#include <sys/lock.h>
#include <sys/mutex.h>
#include <sys/proc.h>
#include <sys/epoch.h>
#include <sys/rangelock.h>
#include <sys/resourcevar.h>
#include <sys/sdt.h>
#include <sys/smp.h>
#include <sys/sched.h>
#include <sys/sleepqueue.h>
#include <sys/selinfo.h>
#include <sys/syscallsubr.h>
#include <sys/sysent.h>
#include <sys/turnstile.h>
#include <sys/ktr.h>
#include <sys/rwlock.h>
#include <sys/umtx.h>
#include <sys/vmmeter.h>
#include <sys/cpuset.h>
#ifdef	HWPMC_HOOKS
#include <sys/pmckern.h>
#endif

#include <security/audit/audit.h>

#include <vm/vm.h>
#include <vm/vm_extern.h>
#include <vm/uma.h>
#include <sys/eventhandler.h>

/*
 * Asserts below verify the stability of struct thread and struct proc
 * layout, as exposed by KBI to modules.  On head, the KBI is allowed
 * to drift, change to the structures must be accompanied by the
 * assert update.
 *
 * On the stable branches after KBI freeze, conditions must not be
 * violated.  Typically new fields are moved to the end of the
 * structures.
 */
#ifdef __amd64__
_Static_assert(offsetof(struct thread, td_flags) == 0xfc,
    "struct thread KBI td_flags");
_Static_assert(offsetof(struct thread, td_pflags) == 0x104,
    "struct thread KBI td_pflags");
_Static_assert(offsetof(struct thread, td_frame) == 0x498,
    "struct thread KBI td_frame");
_Static_assert(offsetof(struct thread, td_emuldata) == 0x6b0,
    "struct thread KBI td_emuldata");
_Static_assert(offsetof(struct proc, p_flag) == 0xb0,
    "struct proc KBI p_flag");
_Static_assert(offsetof(struct proc, p_pid) == 0xbc,
    "struct proc KBI p_pid");
_Static_assert(offsetof(struct proc, p_filemon) == 0x3c8,
    "struct proc KBI p_filemon");
_Static_assert(offsetof(struct proc, p_comm) == 0x3e0,
    "struct proc KBI p_comm");
_Static_assert(offsetof(struct proc, p_emuldata) == 0x4c0,
    "struct proc KBI p_emuldata");
#endif
#ifdef __i386__
_Static_assert(offsetof(struct thread, td_flags) == 0x98,
    "struct thread KBI td_flags");
_Static_assert(offsetof(struct thread, td_pflags) == 0xa0,
    "struct thread KBI td_pflags");
_Static_assert(offsetof(struct thread, td_frame) == 0x2fc,
    "struct thread KBI td_frame");
_Static_assert(offsetof(struct thread, td_emuldata) == 0x344,
    "struct thread KBI td_emuldata");
_Static_assert(offsetof(struct proc, p_flag) == 0x68,
    "struct proc KBI p_flag");
_Static_assert(offsetof(struct proc, p_pid) == 0x74,
    "struct proc KBI p_pid");
_Static_assert(offsetof(struct proc, p_filemon) == 0x278,
    "struct proc KBI p_filemon");
_Static_assert(offsetof(struct proc, p_comm) == 0x28c,
    "struct proc KBI p_comm");
_Static_assert(offsetof(struct proc, p_emuldata) == 0x318,
    "struct proc KBI p_emuldata");
#endif

SDT_PROVIDER_DECLARE(proc);
SDT_PROBE_DEFINE(proc, , , lwp__exit);

/*
 * thread related storage.
 */
static uma_zone_t thread_zone;

TAILQ_HEAD(, thread) zombie_threads = TAILQ_HEAD_INITIALIZER(zombie_threads);
static struct mtx zombie_lock;
MTX_SYSINIT(zombie_lock, &zombie_lock, "zombie lock", MTX_SPIN);

static void thread_zombie(struct thread *);
static int thread_unsuspend_one(struct thread *td, struct proc *p,
    bool boundary);

#define TID_BUFFER_SIZE	1024

struct mtx tid_lock;
static struct unrhdr *tid_unrhdr;
static lwpid_t tid_buffer[TID_BUFFER_SIZE];
static int tid_head, tid_tail;
static MALLOC_DEFINE(M_TIDHASH, "tidhash", "thread hash");

struct	tidhashhead *tidhashtbl;
u_long	tidhash;
struct	rwlock tidhash_lock;

EVENTHANDLER_LIST_DEFINE(thread_ctor);
EVENTHANDLER_LIST_DEFINE(thread_dtor);
EVENTHANDLER_LIST_DEFINE(thread_init);
EVENTHANDLER_LIST_DEFINE(thread_fini);

static lwpid_t
tid_alloc(void)
{
	lwpid_t	tid;

	tid = alloc_unr(tid_unrhdr);
	if (tid != -1)
		return (tid);
	mtx_lock(&tid_lock);
	if (tid_head == tid_tail) {
		mtx_unlock(&tid_lock);
		return (-1);
	}
	tid = tid_buffer[tid_head];
	tid_head = (tid_head + 1) % TID_BUFFER_SIZE;
	mtx_unlock(&tid_lock);
	return (tid);
}

static void
tid_free(lwpid_t tid)
{
	lwpid_t tmp_tid = -1;

	mtx_lock(&tid_lock);
	if ((tid_tail + 1) % TID_BUFFER_SIZE == tid_head) {
		tmp_tid = tid_buffer[tid_head];
		tid_head = (tid_head + 1) % TID_BUFFER_SIZE;
	}
	tid_buffer[tid_tail] = tid;
	tid_tail = (tid_tail + 1) % TID_BUFFER_SIZE;
	mtx_unlock(&tid_lock);
	if (tmp_tid != -1)
		free_unr(tid_unrhdr, tmp_tid);
}

/*
 * Prepare a thread for use.
 */
static int
thread_ctor(void *mem, int size, void *arg, int flags)
{
	struct thread	*td;

	td = (struct thread *)mem;
	td->td_state = TDS_INACTIVE;
	td->td_lastcpu = td->td_oncpu = NOCPU;

	td->td_tid = tid_alloc();

	/*
	 * Note that td_critnest begins life as 1 because the thread is not
	 * running and is thereby implicitly waiting to be on the receiving
	 * end of a context switch.
	 */
	td->td_critnest = 1;
	td->td_lend_user_pri = PRI_MAX;
	EVENTHANDLER_DIRECT_INVOKE(thread_ctor, td);
#ifdef AUDIT
	audit_thread_alloc(td);
#endif
	umtx_thread_alloc(td);
	return (0);
}

/*
 * Reclaim a thread after use.
 */
static void
thread_dtor(void *mem, int size, void *arg)
{
	struct thread *td;

	td = (struct thread *)mem;

#ifdef INVARIANTS
	/* Verify that this thread is in a safe state to free. */
	switch (td->td_state) {
	case TDS_INHIBITED:
	case TDS_RUNNING:
	case TDS_CAN_RUN:
	case TDS_RUNQ:
		/*
		 * We must never unlink a thread that is in one of
		 * these states, because it is currently active.
		 */
		panic("bad state for thread unlinking");
		/* NOTREACHED */
	case TDS_INACTIVE:
		break;
	default:
		panic("bad thread state");
		/* NOTREACHED */
	}
#endif
#ifdef AUDIT
	audit_thread_free(td);
#endif
	/* Free all OSD associated to this thread. */
	osd_thread_exit(td);
	td_softdep_cleanup(td);
	MPASS(td->td_su == NULL);

	EVENTHANDLER_DIRECT_INVOKE(thread_dtor, td);
	tid_free(td->td_tid);
}

/*
 * Initialize type-stable parts of a thread (when newly created).
 */
static int
thread_init(void *mem, int size, int flags)
{
	struct thread *td;

	td = (struct thread *)mem;

	td->td_sleepqueue = sleepq_alloc();
	td->td_turnstile = turnstile_alloc();
	td->td_rlqe = NULL;
	EVENTHANDLER_DIRECT_INVOKE(thread_init, td);
	umtx_thread_init(td);
	td->td_kstack = 0;
	td->td_sel = NULL;
	return (0);
}

/*
 * Tear down type-stable parts of a thread (just before being discarded).
 */
static void
thread_fini(void *mem, int size)
{
	struct thread *td;

	td = (struct thread *)mem;
	EVENTHANDLER_DIRECT_INVOKE(thread_fini, td);
	rlqentry_free(td->td_rlqe);
	turnstile_free(td->td_turnstile);
	sleepq_free(td->td_sleepqueue);
	umtx_thread_fini(td);
	seltdfini(td);
}

/*
 * For a newly created process,
 * link up all the structures and its initial threads etc.
 * called from:
 * {arch}/{arch}/machdep.c   {arch}_init(), init386() etc.
 * proc_dtor() (should go away)
 * proc_init()
 */
void
proc_linkup0(struct proc *p, struct thread *td)
{
	TAILQ_INIT(&p->p_threads);	     /* all threads in proc */
	proc_linkup(p, td);
}

void
proc_linkup(struct proc *p, struct thread *td)
{

	sigqueue_init(&p->p_sigqueue, p);
	p->p_ksi = ksiginfo_alloc(1);
	if (p->p_ksi != NULL) {
		/* XXX p_ksi may be null if ksiginfo zone is not ready */
		p->p_ksi->ksi_flags = KSI_EXT | KSI_INS;
	}
	LIST_INIT(&p->p_mqnotifier);
	p->p_numthreads = 0;
	thread_link(td, p);
}

/*
 * Initialize global thread allocation resources.
 */
void
threadinit(void)
{
	uint32_t flags;

	mtx_init(&tid_lock, "TID lock", NULL, MTX_DEF);

	/*
	 * pid_max cannot be greater than PID_MAX.
	 * leave one number for thread0.
	 */
	tid_unrhdr = new_unrhdr(PID_MAX + 2, INT_MAX, &tid_lock);

	flags = UMA_ZONE_NOFREE;
#ifdef __aarch64__
	/*
	 * Force thread structures to be allocated from the direct map.
	 * Otherwise, superpage promotions and demotions may temporarily
	 * invalidate thread structure mappings.  For most dynamically allocated
	 * structures this is not a problem, but translation faults cannot be
	 * handled without accessing curthread.
	 */
	flags |= UMA_ZONE_CONTIG;
#endif
	thread_zone = uma_zcreate("THREAD", sched_sizeof_thread(),
	    thread_ctor, thread_dtor, thread_init, thread_fini,
<<<<<<< HEAD
	    MAX(32 - 1, UMA_ALIGN_PTR), UMA_ZONE_NOFREE);
=======
	    32 - 1, flags);
>>>>>>> b17f2f39
	tidhashtbl = hashinit(maxproc / 2, M_TIDHASH, &tidhash);
	rw_init(&tidhash_lock, "tidhash");
}

/*
 * Place an unused thread on the zombie list.
 * Use the slpq as that must be unused by now.
 */
void
thread_zombie(struct thread *td)
{
	mtx_lock_spin(&zombie_lock);
	TAILQ_INSERT_HEAD(&zombie_threads, td, td_slpq);
	mtx_unlock_spin(&zombie_lock);
}

/*
 * Release a thread that has exited after cpu_throw().
 */
void
thread_stash(struct thread *td)
{
	atomic_subtract_rel_int(&td->td_proc->p_exitthreads, 1);
	thread_zombie(td);
}

/*
 * Reap zombie resources.
 */
void
thread_reap(void)
{
	struct thread *td_first, *td_next;

	/*
	 * Don't even bother to lock if none at this instant,
	 * we really don't care about the next instant.
	 */
	if (!TAILQ_EMPTY(&zombie_threads)) {
		mtx_lock_spin(&zombie_lock);
		td_first = TAILQ_FIRST(&zombie_threads);
		if (td_first)
			TAILQ_INIT(&zombie_threads);
		mtx_unlock_spin(&zombie_lock);
		while (td_first) {
			td_next = TAILQ_NEXT(td_first, td_slpq);
			thread_cow_free(td_first);
			thread_free(td_first);
			td_first = td_next;
		}
	}
}

/*
 * Allocate a thread.
 */
struct thread *
thread_alloc(int pages)
{
	struct thread *td;

	thread_reap(); /* check if any zombies to get */

	td = (struct thread *)uma_zalloc(thread_zone, M_WAITOK);
	KASSERT(td->td_kstack == 0, ("thread_alloc got thread with kstack"));
	if (!vm_thread_new(td, pages)) {
		uma_zfree(thread_zone, td);
		return (NULL);
	}
	cpu_thread_alloc(td);
	return (td);
}

int
thread_alloc_stack(struct thread *td, int pages)
{

	KASSERT(td->td_kstack == 0,
	    ("thread_alloc_stack called on a thread with kstack"));
	if (!vm_thread_new(td, pages))
		return (0);
	cpu_thread_alloc(td);
	return (1);
}

/*
 * Deallocate a thread.
 */
void
thread_free(struct thread *td)
{

	lock_profile_thread_exit(td);
	if (td->td_cpuset)
		cpuset_rel(td->td_cpuset);
	td->td_cpuset = NULL;
	cpu_thread_free(td);
	if (td->td_kstack != 0)
		vm_thread_dispose(td);
	callout_drain(&td->td_slpcallout);
	uma_zfree(thread_zone, td);
}

void
thread_cow_get_proc(struct thread *newtd, struct proc *p)
{

	PROC_LOCK_ASSERT(p, MA_OWNED);
	newtd->td_ucred = crhold(p->p_ucred);
	newtd->td_limit = lim_hold(p->p_limit);
	newtd->td_cowgen = p->p_cowgen;
}

void
thread_cow_get(struct thread *newtd, struct thread *td)
{

	newtd->td_ucred = crhold(td->td_ucred);
	newtd->td_limit = lim_hold(td->td_limit);
	newtd->td_cowgen = td->td_cowgen;
}

void
thread_cow_free(struct thread *td)
{

	if (td->td_ucred != NULL)
		crfree(td->td_ucred);
	if (td->td_limit != NULL)
		lim_free(td->td_limit);
}

void
thread_cow_update(struct thread *td)
{
	struct proc *p;
	struct ucred *oldcred;
	struct plimit *oldlimit;

	p = td->td_proc;
	oldcred = NULL;
	oldlimit = NULL;
	PROC_LOCK(p);
	if (td->td_ucred != p->p_ucred) {
		oldcred = td->td_ucred;
		td->td_ucred = crhold(p->p_ucred);
	}
	if (td->td_limit != p->p_limit) {
		oldlimit = td->td_limit;
		td->td_limit = lim_hold(p->p_limit);
	}
	td->td_cowgen = p->p_cowgen;
	PROC_UNLOCK(p);
	if (oldcred != NULL)
		crfree(oldcred);
	if (oldlimit != NULL)
		lim_free(oldlimit);
}

/*
 * Discard the current thread and exit from its context.
 * Always called with scheduler locked.
 *
 * Because we can't free a thread while we're operating under its context,
 * push the current thread into our CPU's deadthread holder. This means
 * we needn't worry about someone else grabbing our context before we
 * do a cpu_throw().
 */
void
thread_exit(void)
{
	uint64_t runtime, new_switchtime;
	struct thread *td;
	struct thread *td2;
	struct proc *p;
	int wakeup_swapper;

	td = curthread;
	p = td->td_proc;

	PROC_SLOCK_ASSERT(p, MA_OWNED);
	mtx_assert(&Giant, MA_NOTOWNED);

	PROC_LOCK_ASSERT(p, MA_OWNED);
	KASSERT(p != NULL, ("thread exiting without a process"));
	CTR3(KTR_PROC, "thread_exit: thread %p (pid %ld, %s)", td,
	    (long)p->p_pid, td->td_name);
	SDT_PROBE0(proc, , , lwp__exit);
	KASSERT(TAILQ_EMPTY(&td->td_sigqueue.sq_list), ("signal pending"));

	/*
	 * drop FPU & debug register state storage, or any other
	 * architecture specific resources that
	 * would not be on a new untouched process.
	 */
	cpu_thread_exit(td);

	/*
	 * The last thread is left attached to the process
	 * So that the whole bundle gets recycled. Skip
	 * all this stuff if we never had threads.
	 * EXIT clears all sign of other threads when
	 * it goes to single threading, so the last thread always
	 * takes the short path.
	 */
	if (p->p_flag & P_HADTHREADS) {
		if (p->p_numthreads > 1) {
			atomic_add_int(&td->td_proc->p_exitthreads, 1);
			thread_unlink(td);
			td2 = FIRST_THREAD_IN_PROC(p);
			sched_exit_thread(td2, td);

			/*
			 * The test below is NOT true if we are the
			 * sole exiting thread. P_STOPPED_SINGLE is unset
			 * in exit1() after it is the only survivor.
			 */
			if (P_SHOULDSTOP(p) == P_STOPPED_SINGLE) {
				if (p->p_numthreads == p->p_suspcount) {
					thread_lock(p->p_singlethread);
					wakeup_swapper = thread_unsuspend_one(
						p->p_singlethread, p, false);
					if (wakeup_swapper)
						kick_proc0();
				}
			}

			PCPU_SET(deadthread, td);
		} else {
			/*
			 * The last thread is exiting.. but not through exit()
			 */
			panic ("thread_exit: Last thread exiting on its own");
		}
	} 
#ifdef	HWPMC_HOOKS
	/*
	 * If this thread is part of a process that is being tracked by hwpmc(4),
	 * inform the module of the thread's impending exit.
	 */
	if (PMC_PROC_IS_USING_PMCS(td->td_proc)) {
		PMC_SWITCH_CONTEXT(td, PMC_FN_CSW_OUT);
		PMC_CALL_HOOK_UNLOCKED(td, PMC_FN_THR_EXIT, NULL);
	} else if (PMC_SYSTEM_SAMPLING_ACTIVE())
		PMC_CALL_HOOK_UNLOCKED(td, PMC_FN_THR_EXIT_LOG, NULL);
#endif
	PROC_UNLOCK(p);
	PROC_STATLOCK(p);
	thread_lock(td);
	PROC_SUNLOCK(p);

	/* Do the same timestamp bookkeeping that mi_switch() would do. */
	new_switchtime = cpu_ticks();
	runtime = new_switchtime - PCPU_GET(switchtime);
	td->td_runtime += runtime;
	td->td_incruntime += runtime;
	PCPU_SET(switchtime, new_switchtime);
	PCPU_SET(switchticks, ticks);
	VM_CNT_INC(v_swtch);

	/* Save our resource usage in our process. */
	td->td_ru.ru_nvcsw++;
	ruxagg_locked(p, td);
	rucollect(&p->p_ru, &td->td_ru);
	PROC_STATUNLOCK(p);

	td->td_state = TDS_INACTIVE;
#ifdef WITNESS
	witness_thread_exit(td);
#endif
	CTR1(KTR_PROC, "thread_exit: cpu_throw() thread %p", td);
	sched_throw(td);
	panic("I'm a teapot!");
	/* NOTREACHED */
}

/*
 * Do any thread specific cleanups that may be needed in wait()
 * called with Giant, proc and schedlock not held.
 */
void
thread_wait(struct proc *p)
{
	struct thread *td;

	mtx_assert(&Giant, MA_NOTOWNED);
	KASSERT(p->p_numthreads == 1, ("multiple threads in thread_wait()"));
	KASSERT(p->p_exitthreads == 0, ("p_exitthreads leaking"));
	td = FIRST_THREAD_IN_PROC(p);
	/* Lock the last thread so we spin until it exits cpu_throw(). */
	thread_lock(td);
	thread_unlock(td);
	lock_profile_thread_exit(td);
	cpuset_rel(td->td_cpuset);
	td->td_cpuset = NULL;
	cpu_thread_clean(td);
	thread_cow_free(td);
	callout_drain(&td->td_slpcallout);
	thread_reap();	/* check for zombie threads etc. */
}

/*
 * Link a thread to a process.
 * set up anything that needs to be initialized for it to
 * be used by the process.
 */
void
thread_link(struct thread *td, struct proc *p)
{

	/*
	 * XXX This can't be enabled because it's called for proc0 before
	 * its lock has been created.
	 * PROC_LOCK_ASSERT(p, MA_OWNED);
	 */
	td->td_state    = TDS_INACTIVE;
	td->td_proc     = p;
	td->td_flags    = TDF_INMEM;

	LIST_INIT(&td->td_contested);
	LIST_INIT(&td->td_lprof[0]);
	LIST_INIT(&td->td_lprof[1]);
#ifdef EPOCH_TRACE
	SLIST_INIT(&td->td_epochs);
#endif
	sigqueue_init(&td->td_sigqueue, p);
	callout_init(&td->td_slpcallout, 1);
	TAILQ_INSERT_TAIL(&p->p_threads, td, td_plist);
	p->p_numthreads++;
}

/*
 * Called from:
 *  thread_exit()
 */
void
thread_unlink(struct thread *td)
{
	struct proc *p = td->td_proc;

	PROC_LOCK_ASSERT(p, MA_OWNED);
#ifdef EPOCH_TRACE
	MPASS(SLIST_EMPTY(&td->td_epochs));
#endif

	TAILQ_REMOVE(&p->p_threads, td, td_plist);
	p->p_numthreads--;
	/* could clear a few other things here */
	/* Must  NOT clear links to proc! */
}

static int
calc_remaining(struct proc *p, int mode)
{
	int remaining;

	PROC_LOCK_ASSERT(p, MA_OWNED);
	PROC_SLOCK_ASSERT(p, MA_OWNED);
	if (mode == SINGLE_EXIT)
		remaining = p->p_numthreads;
	else if (mode == SINGLE_BOUNDARY)
		remaining = p->p_numthreads - p->p_boundary_count;
	else if (mode == SINGLE_NO_EXIT || mode == SINGLE_ALLPROC)
		remaining = p->p_numthreads - p->p_suspcount;
	else
		panic("calc_remaining: wrong mode %d", mode);
	return (remaining);
}

static int
remain_for_mode(int mode)
{

	return (mode == SINGLE_ALLPROC ? 0 : 1);
}

static int
weed_inhib(int mode, struct thread *td2, struct proc *p)
{
	int wakeup_swapper;

	PROC_LOCK_ASSERT(p, MA_OWNED);
	PROC_SLOCK_ASSERT(p, MA_OWNED);
	THREAD_LOCK_ASSERT(td2, MA_OWNED);

	wakeup_swapper = 0;

	/*
	 * Since the thread lock is dropped by the scheduler we have
	 * to retry to check for races.
	 */
restart:
	switch (mode) {
	case SINGLE_EXIT:
		if (TD_IS_SUSPENDED(td2)) {
			wakeup_swapper |= thread_unsuspend_one(td2, p, true);
			thread_lock(td2);
			goto restart;
		}
		if (TD_CAN_ABORT(td2)) {
			wakeup_swapper |= sleepq_abort(td2, EINTR);
			return (wakeup_swapper);
		}
		break;
	case SINGLE_BOUNDARY:
	case SINGLE_NO_EXIT:
		if (TD_IS_SUSPENDED(td2) &&
		    (td2->td_flags & TDF_BOUNDARY) == 0) {
			wakeup_swapper |= thread_unsuspend_one(td2, p, false);
			thread_lock(td2);
			goto restart;
		}
		if (TD_CAN_ABORT(td2)) {
			wakeup_swapper |= sleepq_abort(td2, ERESTART);
			return (wakeup_swapper);
		}
		break;
	case SINGLE_ALLPROC:
		/*
		 * ALLPROC suspend tries to avoid spurious EINTR for
		 * threads sleeping interruptable, by suspending the
		 * thread directly, similarly to sig_suspend_threads().
		 * Since such sleep is not performed at the user
		 * boundary, TDF_BOUNDARY flag is not set, and TDF_ALLPROCSUSP
		 * is used to avoid immediate un-suspend.
		 */
		if (TD_IS_SUSPENDED(td2) && (td2->td_flags & (TDF_BOUNDARY |
		    TDF_ALLPROCSUSP)) == 0) {
			wakeup_swapper |= thread_unsuspend_one(td2, p, false);
			thread_lock(td2);
			goto restart;
		}
		if (TD_CAN_ABORT(td2)) {
			if ((td2->td_flags & TDF_SBDRY) == 0) {
				thread_suspend_one(td2);
				td2->td_flags |= TDF_ALLPROCSUSP;
			} else {
				wakeup_swapper |= sleepq_abort(td2, ERESTART);
				return (wakeup_swapper);
			}
		}
		break;
	default:
		break;
	}
	thread_unlock(td2);
	return (wakeup_swapper);
}

/*
 * Enforce single-threading.
 *
 * Returns 1 if the caller must abort (another thread is waiting to
 * exit the process or similar). Process is locked!
 * Returns 0 when you are successfully the only thread running.
 * A process has successfully single threaded in the suspend mode when
 * There are no threads in user mode. Threads in the kernel must be
 * allowed to continue until they get to the user boundary. They may even
 * copy out their return values and data before suspending. They may however be
 * accelerated in reaching the user boundary as we will wake up
 * any sleeping threads that are interruptable. (PCATCH).
 */
int
thread_single(struct proc *p, int mode)
{
	struct thread *td;
	struct thread *td2;
	int remaining, wakeup_swapper;

	td = curthread;
	KASSERT(mode == SINGLE_EXIT || mode == SINGLE_BOUNDARY ||
	    mode == SINGLE_ALLPROC || mode == SINGLE_NO_EXIT,
	    ("invalid mode %d", mode));
	/*
	 * If allowing non-ALLPROC singlethreading for non-curproc
	 * callers, calc_remaining() and remain_for_mode() should be
	 * adjusted to also account for td->td_proc != p.  For now
	 * this is not implemented because it is not used.
	 */
	KASSERT((mode == SINGLE_ALLPROC && td->td_proc != p) ||
	    (mode != SINGLE_ALLPROC && td->td_proc == p),
	    ("mode %d proc %p curproc %p", mode, p, td->td_proc));
	mtx_assert(&Giant, MA_NOTOWNED);
	PROC_LOCK_ASSERT(p, MA_OWNED);

	if ((p->p_flag & P_HADTHREADS) == 0 && mode != SINGLE_ALLPROC)
		return (0);

	/* Is someone already single threading? */
	if (p->p_singlethread != NULL && p->p_singlethread != td)
		return (1);

	if (mode == SINGLE_EXIT) {
		p->p_flag |= P_SINGLE_EXIT;
		p->p_flag &= ~P_SINGLE_BOUNDARY;
	} else {
		p->p_flag &= ~P_SINGLE_EXIT;
		if (mode == SINGLE_BOUNDARY)
			p->p_flag |= P_SINGLE_BOUNDARY;
		else
			p->p_flag &= ~P_SINGLE_BOUNDARY;
	}
	if (mode == SINGLE_ALLPROC)
		p->p_flag |= P_TOTAL_STOP;
	p->p_flag |= P_STOPPED_SINGLE;
	PROC_SLOCK(p);
	p->p_singlethread = td;
	remaining = calc_remaining(p, mode);
	while (remaining != remain_for_mode(mode)) {
		if (P_SHOULDSTOP(p) != P_STOPPED_SINGLE)
			goto stopme;
		wakeup_swapper = 0;
		FOREACH_THREAD_IN_PROC(p, td2) {
			if (td2 == td)
				continue;
			thread_lock(td2);
			td2->td_flags |= TDF_ASTPENDING | TDF_NEEDSUSPCHK;
			if (TD_IS_INHIBITED(td2)) {
				wakeup_swapper |= weed_inhib(mode, td2, p);
#ifdef SMP
			} else if (TD_IS_RUNNING(td2) && td != td2) {
				forward_signal(td2);
				thread_unlock(td2);
#endif
			} else
				thread_unlock(td2);
		}
		if (wakeup_swapper)
			kick_proc0();
		remaining = calc_remaining(p, mode);

		/*
		 * Maybe we suspended some threads.. was it enough?
		 */
		if (remaining == remain_for_mode(mode))
			break;

stopme:
		/*
		 * Wake us up when everyone else has suspended.
		 * In the mean time we suspend as well.
		 */
		thread_suspend_switch(td, p);
		remaining = calc_remaining(p, mode);
	}
	if (mode == SINGLE_EXIT) {
		/*
		 * Convert the process to an unthreaded process.  The
		 * SINGLE_EXIT is called by exit1() or execve(), in
		 * both cases other threads must be retired.
		 */
		KASSERT(p->p_numthreads == 1, ("Unthreading with >1 threads"));
		p->p_singlethread = NULL;
		p->p_flag &= ~(P_STOPPED_SINGLE | P_SINGLE_EXIT | P_HADTHREADS);

		/*
		 * Wait for any remaining threads to exit cpu_throw().
		 */
		while (p->p_exitthreads != 0) {
			PROC_SUNLOCK(p);
			PROC_UNLOCK(p);
			sched_relinquish(td);
			PROC_LOCK(p);
			PROC_SLOCK(p);
		}
	} else if (mode == SINGLE_BOUNDARY) {
		/*
		 * Wait until all suspended threads are removed from
		 * the processors.  The thread_suspend_check()
		 * increments p_boundary_count while it is still
		 * running, which makes it possible for the execve()
		 * to destroy vmspace while our other threads are
		 * still using the address space.
		 *
		 * We lock the thread, which is only allowed to
		 * succeed after context switch code finished using
		 * the address space.
		 */
		FOREACH_THREAD_IN_PROC(p, td2) {
			if (td2 == td)
				continue;
			thread_lock(td2);
			KASSERT((td2->td_flags & TDF_BOUNDARY) != 0,
			    ("td %p not on boundary", td2));
			KASSERT(TD_IS_SUSPENDED(td2),
			    ("td %p is not suspended", td2));
			thread_unlock(td2);
		}
	}
	PROC_SUNLOCK(p);
	return (0);
}

bool
thread_suspend_check_needed(void)
{
	struct proc *p;
	struct thread *td;

	td = curthread;
	p = td->td_proc;
	PROC_LOCK_ASSERT(p, MA_OWNED);
	return (P_SHOULDSTOP(p) || ((p->p_flag & P_TRACED) != 0 &&
	    (td->td_dbgflags & TDB_SUSPEND) != 0));
}

/*
 * Called in from locations that can safely check to see
 * whether we have to suspend or at least throttle for a
 * single-thread event (e.g. fork).
 *
 * Such locations include userret().
 * If the "return_instead" argument is non zero, the thread must be able to
 * accept 0 (caller may continue), or 1 (caller must abort) as a result.
 *
 * The 'return_instead' argument tells the function if it may do a
 * thread_exit() or suspend, or whether the caller must abort and back
 * out instead.
 *
 * If the thread that set the single_threading request has set the
 * P_SINGLE_EXIT bit in the process flags then this call will never return
 * if 'return_instead' is false, but will exit.
 *
 * P_SINGLE_EXIT | return_instead == 0| return_instead != 0
 *---------------+--------------------+---------------------
 *       0       | returns 0          |   returns 0 or 1
 *               | when ST ends       |   immediately
 *---------------+--------------------+---------------------
 *       1       | thread exits       |   returns 1
 *               |                    |  immediately
 * 0 = thread_exit() or suspension ok,
 * other = return error instead of stopping the thread.
 *
 * While a full suspension is under effect, even a single threading
 * thread would be suspended if it made this call (but it shouldn't).
 * This call should only be made from places where
 * thread_exit() would be safe as that may be the outcome unless
 * return_instead is set.
 */
int
thread_suspend_check(int return_instead)
{
	struct thread *td;
	struct proc *p;
	int wakeup_swapper;

	td = curthread;
	p = td->td_proc;
	mtx_assert(&Giant, MA_NOTOWNED);
	PROC_LOCK_ASSERT(p, MA_OWNED);
	while (thread_suspend_check_needed()) {
		if (P_SHOULDSTOP(p) == P_STOPPED_SINGLE) {
			KASSERT(p->p_singlethread != NULL,
			    ("singlethread not set"));
			/*
			 * The only suspension in action is a
			 * single-threading. Single threader need not stop.
			 * It is safe to access p->p_singlethread unlocked
			 * because it can only be set to our address by us.
			 */
			if (p->p_singlethread == td)
				return (0);	/* Exempt from stopping. */
		}
		if ((p->p_flag & P_SINGLE_EXIT) && return_instead)
			return (EINTR);

		/* Should we goto user boundary if we didn't come from there? */
		if (P_SHOULDSTOP(p) == P_STOPPED_SINGLE &&
		    (p->p_flag & P_SINGLE_BOUNDARY) && return_instead)
			return (ERESTART);

		/*
		 * Ignore suspend requests if they are deferred.
		 */
		if ((td->td_flags & TDF_SBDRY) != 0) {
			KASSERT(return_instead,
			    ("TDF_SBDRY set for unsafe thread_suspend_check"));
			KASSERT((td->td_flags & (TDF_SEINTR | TDF_SERESTART)) !=
			    (TDF_SEINTR | TDF_SERESTART),
			    ("both TDF_SEINTR and TDF_SERESTART"));
			return (TD_SBDRY_INTR(td) ? TD_SBDRY_ERRNO(td) : 0);
		}

		/*
		 * If the process is waiting for us to exit,
		 * this thread should just suicide.
		 * Assumes that P_SINGLE_EXIT implies P_STOPPED_SINGLE.
		 */
		if ((p->p_flag & P_SINGLE_EXIT) && (p->p_singlethread != td)) {
			PROC_UNLOCK(p);

			/*
			 * Allow Linux emulation layer to do some work
			 * before thread suicide.
			 */
			if (__predict_false(p->p_sysent->sv_thread_detach != NULL))
				(p->p_sysent->sv_thread_detach)(td);
			umtx_thread_exit(td);
			kern_thr_exit(td);
			panic("stopped thread did not exit");
		}

		PROC_SLOCK(p);
		thread_stopped(p);
		if (P_SHOULDSTOP(p) == P_STOPPED_SINGLE) {
			if (p->p_numthreads == p->p_suspcount + 1) {
				thread_lock(p->p_singlethread);
				wakeup_swapper = thread_unsuspend_one(
				    p->p_singlethread, p, false);
				if (wakeup_swapper)
					kick_proc0();
			}
		}
		PROC_UNLOCK(p);
		thread_lock(td);
		/*
		 * When a thread suspends, it just
		 * gets taken off all queues.
		 */
		thread_suspend_one(td);
		if (return_instead == 0) {
			p->p_boundary_count++;
			td->td_flags |= TDF_BOUNDARY;
		}
		PROC_SUNLOCK(p);
		mi_switch(SW_INVOL | SWT_SUSPEND);
		PROC_LOCK(p);
	}
	return (0);
}

/*
 * Check for possible stops and suspensions while executing a
 * casueword or similar transiently failing operation.
 *
 * The sleep argument controls whether the function can handle a stop
 * request itself or it should return ERESTART and the request is
 * proceed at the kernel/user boundary in ast.
 *
 * Typically, when retrying due to casueword(9) failure (rv == 1), we
 * should handle the stop requests there, with exception of cases when
 * the thread owns a kernel resource, for instance busied the umtx
 * key, or when functions return immediately if thread_check_susp()
 * returned non-zero.  On the other hand, retrying the whole lock
 * operation, we better not stop there but delegate the handling to
 * ast.
 *
 * If the request is for thread termination P_SINGLE_EXIT, we cannot
 * handle it at all, and simply return EINTR.
 */
int
thread_check_susp(struct thread *td, bool sleep)
{
	struct proc *p;
	int error;

	/*
	 * The check for TDF_NEEDSUSPCHK is racy, but it is enough to
	 * eventually break the lockstep loop.
	 */
	if ((td->td_flags & TDF_NEEDSUSPCHK) == 0)
		return (0);
	error = 0;
	p = td->td_proc;
	PROC_LOCK(p);
	if (p->p_flag & P_SINGLE_EXIT)
		error = EINTR;
	else if (P_SHOULDSTOP(p) ||
	    ((p->p_flag & P_TRACED) && (td->td_dbgflags & TDB_SUSPEND)))
		error = sleep ? thread_suspend_check(0) : ERESTART;
	PROC_UNLOCK(p);
	return (error);
}

void
thread_suspend_switch(struct thread *td, struct proc *p)
{

	KASSERT(!TD_IS_SUSPENDED(td), ("already suspended"));
	PROC_LOCK_ASSERT(p, MA_OWNED);
	PROC_SLOCK_ASSERT(p, MA_OWNED);
	/*
	 * We implement thread_suspend_one in stages here to avoid
	 * dropping the proc lock while the thread lock is owned.
	 */
	if (p == td->td_proc) {
		thread_stopped(p);
		p->p_suspcount++;
	}
	PROC_UNLOCK(p);
	thread_lock(td);
	td->td_flags &= ~TDF_NEEDSUSPCHK;
	TD_SET_SUSPENDED(td);
	sched_sleep(td, 0);
	PROC_SUNLOCK(p);
	DROP_GIANT();
	mi_switch(SW_VOL | SWT_SUSPEND);
	PICKUP_GIANT();
	PROC_LOCK(p);
	PROC_SLOCK(p);
}

void
thread_suspend_one(struct thread *td)
{
	struct proc *p;

	p = td->td_proc;
	PROC_SLOCK_ASSERT(p, MA_OWNED);
	THREAD_LOCK_ASSERT(td, MA_OWNED);
	KASSERT(!TD_IS_SUSPENDED(td), ("already suspended"));
	p->p_suspcount++;
	td->td_flags &= ~TDF_NEEDSUSPCHK;
	TD_SET_SUSPENDED(td);
	sched_sleep(td, 0);
}

static int
thread_unsuspend_one(struct thread *td, struct proc *p, bool boundary)
{

	THREAD_LOCK_ASSERT(td, MA_OWNED);
	KASSERT(TD_IS_SUSPENDED(td), ("Thread not suspended"));
	TD_CLR_SUSPENDED(td);
	td->td_flags &= ~TDF_ALLPROCSUSP;
	if (td->td_proc == p) {
		PROC_SLOCK_ASSERT(p, MA_OWNED);
		p->p_suspcount--;
		if (boundary && (td->td_flags & TDF_BOUNDARY) != 0) {
			td->td_flags &= ~TDF_BOUNDARY;
			p->p_boundary_count--;
		}
	}
	return (setrunnable(td, 0));
}

/*
 * Allow all threads blocked by single threading to continue running.
 */
void
thread_unsuspend(struct proc *p)
{
	struct thread *td;
	int wakeup_swapper;

	PROC_LOCK_ASSERT(p, MA_OWNED);
	PROC_SLOCK_ASSERT(p, MA_OWNED);
	wakeup_swapper = 0;
	if (!P_SHOULDSTOP(p)) {
                FOREACH_THREAD_IN_PROC(p, td) {
			thread_lock(td);
			if (TD_IS_SUSPENDED(td)) {
				wakeup_swapper |= thread_unsuspend_one(td, p,
				    true);
			} else
				thread_unlock(td);
		}
	} else if (P_SHOULDSTOP(p) == P_STOPPED_SINGLE &&
	    p->p_numthreads == p->p_suspcount) {
		/*
		 * Stopping everything also did the job for the single
		 * threading request. Now we've downgraded to single-threaded,
		 * let it continue.
		 */
		if (p->p_singlethread->td_proc == p) {
			thread_lock(p->p_singlethread);
			wakeup_swapper = thread_unsuspend_one(
			    p->p_singlethread, p, false);
		}
	}
	if (wakeup_swapper)
		kick_proc0();
}

/*
 * End the single threading mode..
 */
void
thread_single_end(struct proc *p, int mode)
{
	struct thread *td;
	int wakeup_swapper;

	KASSERT(mode == SINGLE_EXIT || mode == SINGLE_BOUNDARY ||
	    mode == SINGLE_ALLPROC || mode == SINGLE_NO_EXIT,
	    ("invalid mode %d", mode));
	PROC_LOCK_ASSERT(p, MA_OWNED);
	KASSERT((mode == SINGLE_ALLPROC && (p->p_flag & P_TOTAL_STOP) != 0) ||
	    (mode != SINGLE_ALLPROC && (p->p_flag & P_TOTAL_STOP) == 0),
	    ("mode %d does not match P_TOTAL_STOP", mode));
	KASSERT(mode == SINGLE_ALLPROC || p->p_singlethread == curthread,
	    ("thread_single_end from other thread %p %p",
	    curthread, p->p_singlethread));
	KASSERT(mode != SINGLE_BOUNDARY ||
	    (p->p_flag & P_SINGLE_BOUNDARY) != 0,
	    ("mis-matched SINGLE_BOUNDARY flags %x", p->p_flag));
	p->p_flag &= ~(P_STOPPED_SINGLE | P_SINGLE_EXIT | P_SINGLE_BOUNDARY |
	    P_TOTAL_STOP);
	PROC_SLOCK(p);
	p->p_singlethread = NULL;
	wakeup_swapper = 0;
	/*
	 * If there are other threads they may now run,
	 * unless of course there is a blanket 'stop order'
	 * on the process. The single threader must be allowed
	 * to continue however as this is a bad place to stop.
	 */
	if (p->p_numthreads != remain_for_mode(mode) && !P_SHOULDSTOP(p)) {
                FOREACH_THREAD_IN_PROC(p, td) {
			thread_lock(td);
			if (TD_IS_SUSPENDED(td)) {
				wakeup_swapper |= thread_unsuspend_one(td, p,
				    mode == SINGLE_BOUNDARY);
			} else
				thread_unlock(td);
		}
	}
	KASSERT(mode != SINGLE_BOUNDARY || p->p_boundary_count == 0,
	    ("inconsistent boundary count %d", p->p_boundary_count));
	PROC_SUNLOCK(p);
	if (wakeup_swapper)
		kick_proc0();
}

struct thread *
thread_find(struct proc *p, lwpid_t tid)
{
	struct thread *td;

	PROC_LOCK_ASSERT(p, MA_OWNED);
	FOREACH_THREAD_IN_PROC(p, td) {
		if (td->td_tid == tid)
			break;
	}
	return (td);
}

/* Locate a thread by number; return with proc lock held. */
struct thread *
tdfind(lwpid_t tid, pid_t pid)
{
#define RUN_THRESH	16
	struct thread *td;
	int run = 0;

	rw_rlock(&tidhash_lock);
	LIST_FOREACH(td, TIDHASH(tid), td_hash) {
		if (td->td_tid == tid) {
			if (pid != -1 && td->td_proc->p_pid != pid) {
				td = NULL;
				break;
			}
			PROC_LOCK(td->td_proc);
			if (td->td_proc->p_state == PRS_NEW) {
				PROC_UNLOCK(td->td_proc);
				td = NULL;
				break;
			}
			if (run > RUN_THRESH) {
				if (rw_try_upgrade(&tidhash_lock)) {
					LIST_REMOVE(td, td_hash);
					LIST_INSERT_HEAD(TIDHASH(td->td_tid),
						td, td_hash);
					rw_wunlock(&tidhash_lock);
					return (td);
				}
			}
			break;
		}
		run++;
	}
	rw_runlock(&tidhash_lock);
	return (td);
}

void
tidhash_add(struct thread *td)
{
	rw_wlock(&tidhash_lock);
	LIST_INSERT_HEAD(TIDHASH(td->td_tid), td, td_hash);
	rw_wunlock(&tidhash_lock);
}

void
tidhash_remove(struct thread *td)
{
	rw_wlock(&tidhash_lock);
	LIST_REMOVE(td, td_hash);
	rw_wunlock(&tidhash_lock);
}
// CHERI CHANGES START
// {
//   "updated": 20181127,
//   "target_type": "kernel",
//   "changes": [
//     "integer_provenance"
//   ]
// }
// CHERI CHANGES END<|MERGE_RESOLUTION|>--- conflicted
+++ resolved
@@ -354,11 +354,7 @@
 #endif
 	thread_zone = uma_zcreate("THREAD", sched_sizeof_thread(),
 	    thread_ctor, thread_dtor, thread_init, thread_fini,
-<<<<<<< HEAD
-	    MAX(32 - 1, UMA_ALIGN_PTR), UMA_ZONE_NOFREE);
-=======
-	    32 - 1, flags);
->>>>>>> b17f2f39
+	    MAX(32 - 1, UMA_ALIGN_PTR), flags);
 	tidhashtbl = hashinit(maxproc / 2, M_TIDHASH, &tidhash);
 	rw_init(&tidhash_lock, "tidhash");
 }
