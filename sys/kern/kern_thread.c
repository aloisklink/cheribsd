--- conflicted
+++ resolved
@@ -281,11 +281,7 @@
 
 	thread_zone = uma_zcreate("THREAD", sched_sizeof_thread(),
 	    thread_ctor, thread_dtor, thread_init, thread_fini,
-<<<<<<< HEAD
-	    MAX(16 - 1, UMA_ALIGN_PTR), UMA_ZONE_NOFREE);
-=======
-	    32 - 1, UMA_ZONE_NOFREE);
->>>>>>> 81b684fb
+	    MAX(32 - 1, UMA_ALIGN_PTR), UMA_ZONE_NOFREE);
 	tidhashtbl = hashinit(maxproc / 2, M_TIDHASH, &tidhash);
 	rw_init(&tidhash_lock, "tidhash");
 }
